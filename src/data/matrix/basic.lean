/-
Copyright (c) 2018 Ellen Arlt. All rights reserved.
Released under Apache 2.0 license as described in the file LICENSE.
Authors: Ellen Arlt, Blair Shi, Sean Leather, Mario Carneiro, Johan Commelin, Lu-Ming Zhang
-/
import algebra.algebra.basic
import algebra.big_operators.pi
import algebra.big_operators.ring
import algebra.module.linear_map
import algebra.module.pi
import algebra.ring.equiv
import algebra.star.module
import algebra.star.pi
import data.fintype.card

/-!
# Matrices

This file defines basic properties of matrices.

Matrices with rows indexed by `m`, columns indexed by `n`, and entries of type `α` are represented
with `matrix m n α`. For the typical approach of counting rows and columns,
`matrix (fin m) (fin n) α` can be used.

## Notation

The locale `matrix` gives the following notation:

* `⬝ᵥ` for `matrix.dot_product`
* `⬝` for `matrix.mul`
* `ᵀ` for `matrix.transpose`
* `ᴴ` for `matrix.conj_transpose`

## Implementation notes

For convenience, `matrix m n α` is defined as `m → n → α`, as this allows elements of the matrix
to be accessed with `A i j`. However, it is not advisable to _construct_ matrices using terms of the
form `λ i j, _` or even `(λ i j, _ : matrix m n α)`, as these are not recognized by lean as having
the right type. Instead, `matrix.of` should be used.

## TODO

Under various conditions, multiplication of infinite matrices makes sense.
These have not yet been implemented.
-/
universes u u' v w

open_locale big_operators

/-- `matrix m n R` is the type of matrices with entries in `R`, whose rows are indexed by `m`
and whose columns are indexed by `n`. -/
def matrix (m : Type u) (n : Type u') (α : Type v) : Type (max u u' v) :=
m → n → α

variables {l m n o : Type*} {m' : o → Type*} {n' : o → Type*}
variables {R : Type*} {S : Type*} {α : Type v} {β : Type w} {γ : Type*}

namespace matrix

section ext
variables {M N : matrix m n α}

theorem ext_iff : (∀ i j, M i j = N i j) ↔ M = N :=
⟨λ h, funext $ λ i, funext $ h i, λ h, by simp [h]⟩

@[ext] theorem ext : (∀ i j, M i j = N i j) → M = N :=
ext_iff.mp

end ext

/-- Cast a function into a matrix.

The two sides of the equivalence are definitionally equal types. We want to use an explicit cast
to distinguish the types because `matrix` has different instances to pi types (such as `pi.has_mul`,
which performs elementwise multiplication, vs `matrix.has_mul`).

If you are defining a matrix, in terms of its entries, either use `of (λ i j, _)`, or use pattern
matching in a definition as `| i j := _` (which can only be unfolded when fully-applied). The
purpose of this approach is to ensure that terms of the form `(λ i j, _) * (λ i j, _)` do not
appear, as the type of `*` can be misleading.
-/
def of : (m → n → α) ≃ matrix m n α := equiv.refl _
@[simp] lemma of_apply (f : m → n → α) (i j) : of f i j = f i j := rfl
@[simp] lemma of_symm_apply (f : matrix m n α) (i j) : of.symm f i j = f i j := rfl

/-- `M.map f` is the matrix obtained by applying `f` to each entry of the matrix `M`.

This is available in bundled forms as:
* `add_monoid_hom.map_matrix`
* `linear_map.map_matrix`
* `ring_hom.map_matrix`
* `alg_hom.map_matrix`
* `equiv.map_matrix`
* `add_equiv.map_matrix`
* `linear_equiv.map_matrix`
* `ring_equiv.map_matrix`
* `alg_equiv.map_matrix`
-/
def map (M : matrix m n α) (f : α → β) : matrix m n β := of (λ i j, f (M i j))

@[simp]
lemma map_apply {M : matrix m n α} {f : α → β} {i : m} {j : n} :
  M.map f i j = f (M i j) := rfl

@[simp]
lemma map_id (M : matrix m n α) : M.map id = M :=
by { ext, refl, }

@[simp]
lemma map_map {M : matrix m n α} {β γ : Type*} {f : α → β} {g : β → γ} :
  (M.map f).map g = M.map (g ∘ f) :=
by { ext, refl, }

lemma map_injective {f : α → β} (hf : function.injective f) :
  function.injective (λ M : matrix m n α, M.map f) :=
λ M N h, ext $ λ i j, hf $ ext_iff.mpr h i j

/-- The transpose of a matrix. -/
def transpose (M : matrix m n α) : matrix n m α
| x y := M y x

localized "postfix `ᵀ`:1500 := matrix.transpose" in matrix

/-- The conjugate transpose of a matrix defined in term of `star`. -/
def conj_transpose [has_star α] (M : matrix m n α) : matrix n m α :=
M.transpose.map star

localized "postfix `ᴴ`:1500 := matrix.conj_transpose" in matrix

/-- `matrix.col u` is the column matrix whose entries are given by `u`. -/
def col (w : m → α) : matrix m unit α
| x y := w x

/-- `matrix.row u` is the row matrix whose entries are given by `u`. -/
def row (v : n → α) : matrix unit n α
| x y := v y

instance [inhabited α] : inhabited (matrix m n α) := pi.inhabited _
instance [has_add α] : has_add (matrix m n α) := pi.has_add
instance [add_semigroup α] : add_semigroup (matrix m n α) := pi.add_semigroup
instance [add_comm_semigroup α] : add_comm_semigroup (matrix m n α) := pi.add_comm_semigroup
instance [has_zero α] : has_zero (matrix m n α) := pi.has_zero
instance [add_zero_class α] : add_zero_class (matrix m n α) := pi.add_zero_class
instance [add_monoid α] : add_monoid (matrix m n α) := pi.add_monoid
instance [add_comm_monoid α] : add_comm_monoid (matrix m n α) := pi.add_comm_monoid
instance [has_neg α] : has_neg (matrix m n α) := pi.has_neg
instance [has_sub α] : has_sub (matrix m n α) := pi.has_sub
instance [add_group α] : add_group (matrix m n α) := pi.add_group
instance [add_comm_group α] : add_comm_group (matrix m n α) := pi.add_comm_group
instance [unique α] : unique (matrix m n α) := pi.unique
instance [subsingleton α] : subsingleton (matrix m n α) := pi.subsingleton
instance [nonempty m] [nonempty n] [nontrivial α] : nontrivial (matrix m n α) :=
function.nontrivial

instance [has_smul R α] : has_smul R (matrix m n α) := pi.has_smul
instance [has_smul R α] [has_smul S α] [smul_comm_class R S α] :
  smul_comm_class R S (matrix m n α) := pi.smul_comm_class
instance [has_smul R S] [has_smul R α] [has_smul S α] [is_scalar_tower R S α] :
  is_scalar_tower R S (matrix m n α) := pi.is_scalar_tower
instance [has_smul R α] [has_smul Rᵐᵒᵖ α] [is_central_scalar R α] :
  is_central_scalar R (matrix m n α) := pi.is_central_scalar
instance [monoid R] [mul_action R α] :
  mul_action R (matrix m n α) := pi.mul_action _
instance [monoid R] [add_monoid α] [distrib_mul_action R α] :
  distrib_mul_action R (matrix m n α) := pi.distrib_mul_action _
instance [semiring R] [add_comm_monoid α] [module R α] :
  module R (matrix m n α) := pi.module _ _ _

/-! simp-normal form pulls `of` to the outside. -/
@[simp] lemma of_zero [has_zero α] : of (0 : m → n → α) = 0 := rfl
@[simp] lemma of_add_of [has_add α] (f g : m → n → α) : of f + of g  = of (f + g) := rfl
@[simp] lemma of_sub_of [has_sub α] (f g : m → n → α) : of f - of g = of (f - g) := rfl
@[simp] lemma neg_of [has_neg α] (f : m → n → α) : -of f = of (-f) := rfl
@[simp] lemma smul_of [has_smul R α] (r : R) (f : m → n → α) : r • of f = of (r • f) := rfl

@[simp] protected lemma map_zero [has_zero α] [has_zero β] (f : α → β) (h : f 0 = 0) :
  (0 : matrix m n α).map f = 0 :=
by { ext, simp [h], }

protected lemma map_add [has_add α] [has_add β] (f : α → β)
  (hf : ∀ a₁ a₂, f (a₁ + a₂) = f a₁ + f a₂)
  (M N : matrix m n α) : (M + N).map f = M.map f + N.map f :=
ext $ λ _ _, hf _ _

protected lemma map_sub [has_sub α] [has_sub β] (f : α → β)
  (hf : ∀ a₁ a₂, f (a₁ - a₂) = f a₁ - f a₂)
  (M N : matrix m n α) : (M - N).map f = M.map f - N.map f :=
ext $ λ _ _, hf _ _

lemma map_smul [has_smul R α] [has_smul R β] (f : α → β) (r : R)
  (hf : ∀ a, f (r • a) = r • f a) (M : matrix m n α) : (r • M).map f = r • (M.map f) :=
ext $ λ _ _, hf _

/-- The scalar action via `has_mul.to_has_smul` is transformed by the same map as the elements
of the matrix, when `f` preserves multiplication. -/
lemma map_smul' [has_mul α] [has_mul β] (f : α → β) (r : α) (A : matrix n n α)
  (hf : ∀ a₁ a₂, f (a₁ * a₂) = f a₁ * f a₂) :
  (r • A).map f = f r • A.map f :=
ext $ λ _ _, hf _ _

/-- The scalar action via `has_mul.to_has_opposite_smul` is transformed by the same map as the
elements of the matrix, when `f` preserves multiplication. -/
lemma map_op_smul' [has_mul α] [has_mul β] (f : α → β) (r : α) (A : matrix n n α)
  (hf : ∀ a₁ a₂, f (a₁ * a₂) = f a₁ * f a₂) :
  (mul_opposite.op r • A).map f = mul_opposite.op (f r) • A.map f :=
ext $ λ _ _, hf _ _

lemma _root_.is_smul_regular.matrix [has_smul R S] {k : R} (hk : is_smul_regular S k) :
  is_smul_regular (matrix m n S) k :=
is_smul_regular.pi $ λ _, is_smul_regular.pi $ λ _, hk

lemma _root_.is_left_regular.matrix [has_mul α] {k : α} (hk : is_left_regular k) :
  is_smul_regular (matrix m n α) k :=
hk.is_smul_regular.matrix

-- TODO[gh-6025]: make this an instance once safe to do so
lemma subsingleton_of_empty_left [is_empty m] : subsingleton (matrix m n α) :=
⟨λ M N, by { ext, exact is_empty_elim i }⟩

-- TODO[gh-6025]: make this an instance once safe to do so
lemma subsingleton_of_empty_right [is_empty n] : subsingleton (matrix m n α) :=
⟨λ M N, by { ext, exact is_empty_elim j }⟩

end matrix

open_locale matrix

namespace matrix

section diagonal
variables [decidable_eq n]

/-- `diagonal d` is the square matrix such that `(diagonal d) i i = d i` and `(diagonal d) i j = 0`
if `i ≠ j`.

Note that bundled versions exist as:
* `matrix.diagonal_add_monoid_hom`
* `matrix.diagonal_linear_map`
* `matrix.diagonal_ring_hom`
* `matrix.diagonal_alg_hom`
-/
def diagonal [has_zero α] (d : n → α) : matrix n n α
| i j := if i = j then d i else 0

@[simp] theorem diagonal_apply_eq [has_zero α] (d : n → α) (i : n) : (diagonal d) i i = d i :=
by simp [diagonal]

@[simp] theorem diagonal_apply_ne [has_zero α] (d : n → α) {i j : n} (h : i ≠ j) :
  (diagonal d) i j = 0 := by simp [diagonal, h]

theorem diagonal_apply_ne' [has_zero α] (d : n → α) {i j : n} (h : j ≠ i) :
  (diagonal d) i j = 0 := diagonal_apply_ne d h.symm

@[simp] theorem diagonal_eq_diagonal_iff [has_zero α] {d₁ d₂ : n → α} :
  diagonal d₁ = diagonal d₂ ↔ ∀ i, d₁ i = d₂ i :=
⟨λ h i, by simpa using congr_arg (λ m : matrix n n α, m i i) h,
 λ h, by rw show d₁ = d₂, from funext h⟩

lemma diagonal_injective [has_zero α] : function.injective (diagonal : (n → α) → matrix n n α) :=
λ d₁ d₂ h, funext $ λ i, by simpa using matrix.ext_iff.mpr h i i

@[simp] theorem diagonal_zero [has_zero α] : (diagonal (λ _, 0) : matrix n n α) = 0 :=
by { ext, simp [diagonal] }

@[simp] lemma diagonal_transpose [has_zero α] (v : n → α) :
  (diagonal v)ᵀ = diagonal v :=
begin
  ext i j,
  by_cases h : i = j,
  { simp [h, transpose] },
  { simp [h, transpose, diagonal_apply_ne' _ h] }
end

@[simp] theorem diagonal_add [add_zero_class α] (d₁ d₂ : n → α) :
  diagonal d₁ + diagonal d₂ = diagonal (λ i, d₁ i + d₂ i) :=
by ext i j; by_cases h : i = j; simp [h]

@[simp] theorem diagonal_smul [monoid R] [add_monoid α] [distrib_mul_action R α] (r : R)
  (d : n → α) :
  diagonal (r • d) = r • diagonal d :=
by ext i j; by_cases h : i = j; simp [h]

variables (n α)

/-- `matrix.diagonal` as an `add_monoid_hom`. -/
@[simps]
def diagonal_add_monoid_hom [add_zero_class α] : (n → α) →+ matrix n n α :=
{ to_fun := diagonal,
  map_zero' := diagonal_zero,
  map_add' := λ x y, (diagonal_add x y).symm,}

variables (R)

/-- `matrix.diagonal` as a `linear_map`. -/
@[simps]
def diagonal_linear_map [semiring R] [add_comm_monoid α] [module R α] :
  (n → α) →ₗ[R] matrix n n α :=
{ map_smul' := diagonal_smul,
  .. diagonal_add_monoid_hom n α,}

variables {n α R}

@[simp] lemma diagonal_map [has_zero α] [has_zero β] {f : α → β} (h : f 0 = 0) {d : n → α} :
  (diagonal d).map f = diagonal (λ m, f (d m)) :=
by { ext, simp only [diagonal, map_apply], split_ifs; simp [h], }

@[simp] lemma diagonal_conj_transpose [add_monoid α] [star_add_monoid α] (v : n → α) :
  (diagonal v)ᴴ = diagonal (star v) :=
begin
  rw [conj_transpose, diagonal_transpose, diagonal_map (star_zero _)],
  refl,
end

section one
variables [has_zero α] [has_one α]

instance : has_one (matrix n n α) := ⟨diagonal (λ _, 1)⟩

@[simp] theorem diagonal_one : (diagonal (λ _, 1) : matrix n n α) = 1 := rfl

theorem one_apply {i j} : (1 : matrix n n α) i j = if i = j then 1 else 0 := rfl

@[simp] theorem one_apply_eq (i) : (1 : matrix n n α) i i = 1 := diagonal_apply_eq _ i

@[simp] theorem one_apply_ne {i j} : i ≠ j → (1 : matrix n n α) i j = 0 :=
diagonal_apply_ne _

theorem one_apply_ne' {i j} : j ≠ i → (1 : matrix n n α) i j = 0 :=
diagonal_apply_ne' _

@[simp] lemma map_one [has_zero β] [has_one β]
  (f : α → β) (h₀ : f 0 = 0) (h₁ : f 1 = 1) :
  (1 : matrix n n α).map f = (1 : matrix n n β) :=
by { ext, simp only [one_apply, map_apply], split_ifs; simp [h₀, h₁], }

lemma one_eq_pi_single {i j} : (1 : matrix n n α) i j = pi.single i 1 j :=
by simp only [one_apply, pi.single_apply, eq_comm]; congr -- deal with decidable_eq

end one

section numeral

@[simp] lemma bit0_apply [has_add α] (M : matrix m m α) (i : m) (j : m) :
  (bit0 M) i j = bit0 (M i j) := rfl

variables [add_zero_class α] [has_one α]

lemma bit1_apply (M : matrix n n α) (i : n) (j : n) :
  (bit1 M) i j = if i = j then bit1 (M i j) else bit0 (M i j) :=
by dsimp [bit1]; by_cases h : i = j; simp [h]

@[simp]
lemma bit1_apply_eq (M : matrix n n α) (i : n) :
  (bit1 M) i i = bit1 (M i i) :=
by simp [bit1_apply]

@[simp]
lemma bit1_apply_ne (M : matrix n n α) {i j : n} (h : i ≠ j) :
  (bit1 M) i j = bit0 (M i j) :=
by simp [bit1_apply, h]

end numeral

end diagonal

section diag

/-- The diagonal of a square matrix. -/
@[simp] def diag (A : matrix n n α) (i : n) : α := A i i

@[simp] lemma diag_diagonal [decidable_eq n] [has_zero α] (a : n → α) : diag (diagonal a) = a :=
funext $ @diagonal_apply_eq _ _ _ _ a

@[simp] lemma diag_transpose (A : matrix n n α) : diag Aᵀ = diag A := rfl

@[simp] theorem diag_zero [has_zero α] : diag (0 : matrix n n α) = 0 := rfl

@[simp] theorem diag_add [has_add α] (A B : matrix n n α) : diag (A + B) = diag A + diag B := rfl

@[simp] theorem diag_sub [has_sub α] (A B : matrix n n α) : diag (A - B) = diag A - diag B := rfl

@[simp] theorem diag_neg [has_neg α] (A : matrix n n α) : diag (-A) = -diag A := rfl

@[simp] theorem diag_smul [has_smul R α] (r : R) (A : matrix n n α) : diag (r • A) = r • diag A :=
rfl

@[simp] theorem diag_one [decidable_eq n] [has_zero α] [has_one α] : diag (1 : matrix n n α) = 1 :=
diag_diagonal _

variables (n α)

/-- `matrix.diag` as an `add_monoid_hom`. -/
@[simps]
def diag_add_monoid_hom [add_zero_class α] : matrix n n α →+ (n → α) :=
{ to_fun := diag,
  map_zero' := diag_zero,
  map_add' := diag_add,}

variables (R)

/-- `matrix.diag` as a `linear_map`. -/
@[simps]
def diag_linear_map [semiring R] [add_comm_monoid α] [module R α] : matrix n n α →ₗ[R] (n → α) :=
{ map_smul' := diag_smul,
  .. diag_add_monoid_hom n α,}

variables {n α R}

lemma diag_map {f : α → β} {A : matrix n n α} : diag (A.map f) = f ∘ diag A := rfl

@[simp] lemma diag_conj_transpose [add_monoid α] [star_add_monoid α] (A : matrix n n α) :
  diag Aᴴ = star (diag A) := rfl

@[simp] lemma diag_list_sum [add_monoid α] (l : list (matrix n n α)) :
  diag l.sum = (l.map diag).sum :=
map_list_sum (diag_add_monoid_hom n α) l

@[simp] lemma diag_multiset_sum [add_comm_monoid α] (s : multiset (matrix n n α)) :
  diag s.sum = (s.map diag).sum :=
map_multiset_sum (diag_add_monoid_hom n α) s

@[simp] lemma diag_sum {ι} [add_comm_monoid α] (s : finset ι) (f : ι → matrix n n α) :
  diag (∑ i in s, f i) = ∑ i in s, diag (f i) :=
map_sum (diag_add_monoid_hom n α) f s

end diag

section dot_product

variables [fintype m] [fintype n]

/-- `dot_product v w` is the sum of the entrywise products `v i * w i` -/
def dot_product [has_mul α] [add_comm_monoid α] (v w : m → α) : α :=
∑ i, v i * w i

/- The precedence of 72 comes immediately after ` • ` for `has_smul.smul`,
   so that `r₁ • a ⬝ᵥ r₂ • b` is parsed as `(r₁ • a) ⬝ᵥ (r₂ • b)` here. -/
localized "infix  ` ⬝ᵥ `:72 := matrix.dot_product" in matrix

lemma dot_product_assoc [non_unital_semiring α] (u : m → α) (w : n → α)
  (v : matrix m n α) :
  (λ j, u ⬝ᵥ (λ i, v i j)) ⬝ᵥ w = u ⬝ᵥ (λ i, (v i) ⬝ᵥ w) :=
by simpa [dot_product, finset.mul_sum, finset.sum_mul, mul_assoc] using finset.sum_comm

lemma dot_product_comm [add_comm_monoid α] [comm_semigroup α] (v w : m → α) :
  v ⬝ᵥ w = w ⬝ᵥ v :=
by simp_rw [dot_product, mul_comm]

@[simp] lemma dot_product_punit [add_comm_monoid α] [has_mul α] (v w : punit → α) :
  v ⬝ᵥ w = v ⟨⟩ * w ⟨⟩ :=
by simp [dot_product]

section non_unital_non_assoc_semiring
variables [non_unital_non_assoc_semiring α] (u v w : m → α) (x y : n → α)

@[simp] lemma dot_product_zero : v ⬝ᵥ 0 = 0 := by simp [dot_product]

@[simp] lemma dot_product_zero' : v ⬝ᵥ (λ _, 0) = 0 := dot_product_zero v

@[simp] lemma zero_dot_product : 0 ⬝ᵥ v = 0 := by simp [dot_product]

@[simp] lemma zero_dot_product' : (λ _, (0 : α)) ⬝ᵥ v = 0 := zero_dot_product v

@[simp] lemma add_dot_product : (u + v) ⬝ᵥ w = u ⬝ᵥ w + v ⬝ᵥ w :=
by simp [dot_product, add_mul, finset.sum_add_distrib]

@[simp] lemma dot_product_add : u ⬝ᵥ (v + w) = u ⬝ᵥ v + u ⬝ᵥ w :=
by simp [dot_product, mul_add, finset.sum_add_distrib]

@[simp] lemma sum_elim_dot_product_sum_elim :
  (sum.elim u x) ⬝ᵥ (sum.elim v y) = u ⬝ᵥ v + x ⬝ᵥ y :=
by simp [dot_product]

end non_unital_non_assoc_semiring

section non_unital_non_assoc_semiring_decidable
variables [decidable_eq m] [non_unital_non_assoc_semiring α] (u v w : m → α)

@[simp] lemma diagonal_dot_product (i : m) : diagonal v i ⬝ᵥ w = v i * w i :=
have ∀ j ≠ i, diagonal v i j * w j = 0 := λ j hij, by simp [diagonal_apply_ne' _ hij],
by convert finset.sum_eq_single i (λ j _, this j) _ using 1; simp

@[simp] lemma dot_product_diagonal (i : m) : v ⬝ᵥ diagonal w i = v i * w i :=
have ∀ j ≠ i, v j * diagonal w i j = 0 := λ j hij, by simp [diagonal_apply_ne' _ hij],
by convert finset.sum_eq_single i (λ j _, this j) _ using 1; simp

@[simp] lemma dot_product_diagonal' (i : m) : v ⬝ᵥ (λ j, diagonal w j i) = v i * w i :=
have ∀ j ≠ i, v j * diagonal w j i = 0 := λ j hij, by simp [diagonal_apply_ne _ hij],
by convert finset.sum_eq_single i (λ j _, this j) _ using 1; simp

@[simp] lemma single_dot_product (x : α) (i : m) : pi.single i x ⬝ᵥ v = x * v i :=
have ∀ j ≠ i, pi.single i x j * v j = 0 := λ j hij, by simp [pi.single_eq_of_ne hij],
by convert finset.sum_eq_single i (λ j _, this j) _ using 1; simp

@[simp] lemma dot_product_single (x : α) (i : m) : v ⬝ᵥ pi.single i x = v i * x :=
have ∀ j ≠ i, v j * pi.single i x j = 0 := λ j hij, by simp [pi.single_eq_of_ne hij],
by convert finset.sum_eq_single i (λ j _, this j) _ using 1; simp

end non_unital_non_assoc_semiring_decidable

section non_unital_non_assoc_ring
variables [non_unital_non_assoc_ring α] (u v w : m → α)

@[simp] lemma neg_dot_product : -v ⬝ᵥ w = - (v ⬝ᵥ w) := by simp [dot_product]

@[simp] lemma dot_product_neg : v ⬝ᵥ -w = - (v ⬝ᵥ w) := by simp [dot_product]

@[simp] lemma sub_dot_product : (u - v) ⬝ᵥ w = u ⬝ᵥ w - v ⬝ᵥ w :=
by simp [sub_eq_add_neg]

@[simp] lemma dot_product_sub : u ⬝ᵥ (v - w) = u ⬝ᵥ v - u ⬝ᵥ w :=
by simp [sub_eq_add_neg]

end non_unital_non_assoc_ring

section distrib_mul_action
variables [monoid R] [has_mul α] [add_comm_monoid α] [distrib_mul_action R α]

@[simp] lemma smul_dot_product [is_scalar_tower R α α] (x : R) (v w : m → α) :
  (x • v) ⬝ᵥ w = x • (v ⬝ᵥ w) :=
by simp [dot_product, finset.smul_sum, smul_mul_assoc]

@[simp] lemma dot_product_smul [smul_comm_class R α α] (x : R) (v w : m → α)  :
  v ⬝ᵥ (x • w) = x • (v ⬝ᵥ w) :=
by simp [dot_product, finset.smul_sum, mul_smul_comm]

end distrib_mul_action

section star_ring
variables [non_unital_semiring α] [star_ring α] (v w : m → α)

lemma star_dot_product_star : star v ⬝ᵥ star w = star (w ⬝ᵥ v) :=
by simp [dot_product]

lemma star_dot_product : star v ⬝ᵥ w = star (star w ⬝ᵥ v) :=
by simp [dot_product]

lemma dot_product_star : v ⬝ᵥ star w = star (w ⬝ᵥ star v) :=
by simp [dot_product]

end star_ring

end dot_product

open_locale matrix

/-- `M ⬝ N` is the usual product of matrices `M` and `N`, i.e. we have that
`(M ⬝ N) i k` is the dot product of the `i`-th row of `M` by the `k`-th column of `N`.
This is currently only defined when `m` is finite. -/
protected def mul [fintype m] [has_mul α] [add_comm_monoid α]
  (M : matrix l m α) (N : matrix m n α) : matrix l n α :=
λ i k, (λ j, M i j) ⬝ᵥ (λ j, N j k)

localized "infixl ` ⬝ `:75 := matrix.mul" in matrix

theorem mul_apply [fintype m] [has_mul α] [add_comm_monoid α]
  {M : matrix l m α} {N : matrix m n α} {i k} : (M ⬝ N) i k = ∑ j, M i j * N j k := rfl

instance [fintype n] [has_mul α] [add_comm_monoid α] : has_mul (matrix n n α) := ⟨matrix.mul⟩

@[simp] theorem mul_eq_mul [fintype n] [has_mul α] [add_comm_monoid α] (M N : matrix n n α) :
  M * N = M ⬝ N := rfl

theorem mul_apply' [fintype m] [has_mul α] [add_comm_monoid α]
  {M : matrix l m α} {N : matrix m n α} {i k} : (M ⬝ N) i k = (λ j, M i j) ⬝ᵥ (λ j, N j k)
  := rfl

@[simp] theorem diagonal_neg [decidable_eq n] [add_group α] (d : n → α) :
  -diagonal d = diagonal (λ i, -d i) :=
((diagonal_add_monoid_hom n α).map_neg d).symm

lemma sum_apply [add_comm_monoid α] (i : m) (j : n)
  (s : finset β) (g : β → matrix m n α) :
  (∑ c in s, g c) i j = ∑ c in s, g c i j :=
(congr_fun (s.sum_apply i g) j).trans (s.sum_apply j _)

section add_comm_monoid

variables [add_comm_monoid α] [has_mul α]

@[simp] lemma smul_mul [fintype n] [monoid R] [distrib_mul_action R α] [is_scalar_tower R α α]
  (a : R) (M : matrix m n α) (N : matrix n l α) :
  (a • M) ⬝ N = a • M ⬝ N :=
by { ext, apply smul_dot_product }

@[simp] lemma mul_smul [fintype n] [monoid R] [distrib_mul_action R α] [smul_comm_class R α α]
  (M : matrix m n α) (a : R) (N : matrix n l α) : M ⬝ (a • N) = a • M ⬝ N :=
by { ext, apply dot_product_smul }

end add_comm_monoid

section non_unital_non_assoc_semiring
variables [non_unital_non_assoc_semiring α]

@[simp] protected theorem mul_zero [fintype n] (M : matrix m n α) : M ⬝ (0 : matrix n o α) = 0 :=
by { ext i j, apply dot_product_zero }

@[simp] protected theorem zero_mul [fintype m] (M : matrix m n α) : (0 : matrix l m α) ⬝ M = 0 :=
by { ext i j, apply zero_dot_product }

protected theorem mul_add [fintype n] (L : matrix m n α) (M N : matrix n o α) :
  L ⬝ (M + N) = L ⬝ M + L ⬝ N := by { ext i j, apply dot_product_add }

protected theorem add_mul [fintype m] (L M : matrix l m α) (N : matrix m n α) :
  (L + M) ⬝ N = L ⬝ N + M ⬝ N := by { ext i j, apply add_dot_product }

instance [fintype n] : non_unital_non_assoc_semiring (matrix n n α) :=
{ mul := (*),
  add := (+),
  zero := 0,
  mul_zero := matrix.mul_zero,
  zero_mul := matrix.zero_mul,
  left_distrib := matrix.mul_add,
  right_distrib := matrix.add_mul,
  .. matrix.add_comm_monoid}

@[simp] theorem diagonal_mul [fintype m] [decidable_eq m]
  (d : m → α) (M : matrix m n α) (i j) : (diagonal d).mul M i j = d i * M i j :=
diagonal_dot_product _ _ _

@[simp] theorem mul_diagonal [fintype n] [decidable_eq n]
  (d : n → α) (M : matrix m n α) (i j) : (M ⬝ diagonal d) i j = M i j * d j :=
by { rw ← diagonal_transpose, apply dot_product_diagonal }

@[simp] theorem diagonal_mul_diagonal [fintype n] [decidable_eq n] (d₁ d₂ : n → α) :
  (diagonal d₁) ⬝ (diagonal d₂) = diagonal (λ i, d₁ i * d₂ i) :=
by ext i j; by_cases i = j; simp [h]

theorem diagonal_mul_diagonal' [fintype n] [decidable_eq n] (d₁ d₂ : n → α) :
  diagonal d₁ * diagonal d₂ = diagonal (λ i, d₁ i * d₂ i) :=
diagonal_mul_diagonal _ _

lemma smul_eq_diagonal_mul [fintype m] [decidable_eq m] (M : matrix m n α) (a : α) :
  a • M = diagonal (λ _, a) ⬝ M :=
by { ext, simp }

@[simp] lemma diag_col_mul_row (a b : n → α) : diag (col a ⬝ row b) = a * b :=
by { ext, simp [matrix.mul_apply, col, row] }

/-- Left multiplication by a matrix, as an `add_monoid_hom` from matrices to matrices. -/
@[simps] def add_monoid_hom_mul_left [fintype m] (M : matrix l m α) :
  matrix m n α →+ matrix l n α :=
{ to_fun := λ x, M ⬝ x,
  map_zero' := matrix.mul_zero _,
  map_add' := matrix.mul_add _ }

/-- Right multiplication by a matrix, as an `add_monoid_hom` from matrices to matrices. -/
@[simps] def add_monoid_hom_mul_right [fintype m] (M : matrix m n α) :
  matrix l m α →+ matrix l n α :=
{ to_fun := λ x, x ⬝ M,
  map_zero' := matrix.zero_mul _,
  map_add' := λ _ _, matrix.add_mul _ _ _ }

protected lemma sum_mul [fintype m] (s : finset β) (f : β → matrix l m α)
  (M : matrix m n α) : (∑ a in s, f a) ⬝ M = ∑ a in s, f a ⬝ M :=
(add_monoid_hom_mul_right M : matrix l m α →+ _).map_sum f s

protected lemma mul_sum [fintype m] (s : finset β) (f : β → matrix m n α)
  (M : matrix l m α) : M ⬝ ∑ a in s, f a = ∑ a in s, M ⬝ f a :=
(add_monoid_hom_mul_left M : matrix m n α →+ _).map_sum f s

/-- This instance enables use with `smul_mul_assoc`. -/
instance semiring.is_scalar_tower [fintype n] [monoid R] [distrib_mul_action R α]
  [is_scalar_tower R α α] : is_scalar_tower R (matrix n n α) (matrix n n α) :=
⟨λ r m n, matrix.smul_mul r m n⟩

/-- This instance enables use with `mul_smul_comm`. -/
instance semiring.smul_comm_class [fintype n] [monoid R] [distrib_mul_action R α]
  [smul_comm_class R α α] : smul_comm_class R (matrix n n α) (matrix n n α) :=
⟨λ r m n, (matrix.mul_smul m r n).symm⟩

end non_unital_non_assoc_semiring

section non_assoc_semiring
variables [non_assoc_semiring α]

@[simp] protected theorem one_mul [fintype m] [decidable_eq m] (M : matrix m n α) :
  (1 : matrix m m α) ⬝ M = M :=
by ext i j; rw [← diagonal_one, diagonal_mul, one_mul]

@[simp] protected theorem mul_one [fintype n] [decidable_eq n] (M : matrix m n α) :
  M ⬝ (1 : matrix n n α) = M :=
by ext i j; rw [← diagonal_one, mul_diagonal, mul_one]

instance [fintype n] [decidable_eq n] : non_assoc_semiring (matrix n n α) :=
{ one := 1,
  one_mul := matrix.one_mul,
  mul_one := matrix.mul_one,
  nat_cast := λ n, diagonal (λ _, n),
  nat_cast_zero := by ext; simp [nat.cast],
  nat_cast_succ := λ n, by ext; by_cases i = j; simp [nat.cast, *],
  .. matrix.non_unital_non_assoc_semiring }

@[simp]
lemma map_mul [fintype n] {L : matrix m n α} {M : matrix n o α} [non_assoc_semiring β]
  {f : α →+* β} : (L ⬝ M).map f = L.map f ⬝ M.map f :=
by { ext, simp [mul_apply, ring_hom.map_sum], }

variables (α n)

/-- `matrix.diagonal` as a `ring_hom`. -/
@[simps]
def diagonal_ring_hom [fintype n] [decidable_eq n] : (n → α) →+* matrix n n α :=
{ to_fun := diagonal,
  map_one' := diagonal_one,
  map_mul' := λ _ _, (diagonal_mul_diagonal' _ _).symm,
  .. diagonal_add_monoid_hom n α }

end non_assoc_semiring

section non_unital_semiring
variables [non_unital_semiring α] [fintype m] [fintype n]

protected theorem mul_assoc (L : matrix l m α) (M : matrix m n α) (N : matrix n o α) :
  (L ⬝ M) ⬝ N = L ⬝ (M ⬝ N) :=
by { ext, apply dot_product_assoc }

instance : non_unital_semiring (matrix n n α) :=
{ mul_assoc := matrix.mul_assoc, ..matrix.non_unital_non_assoc_semiring }

end non_unital_semiring

section semiring
variables [semiring α]

instance [fintype n] [decidable_eq n] : semiring (matrix n n α) :=
{ ..matrix.non_unital_semiring, ..matrix.non_assoc_semiring }

end semiring

section non_unital_non_assoc_ring
variables [non_unital_non_assoc_ring α] [fintype n]

@[simp] protected theorem neg_mul (M : matrix m n α) (N : matrix n o α) :
  (-M) ⬝ N = -(M ⬝ N) :=
by { ext, apply neg_dot_product }

@[simp] protected theorem mul_neg (M : matrix m n α) (N : matrix n o α) :
  M ⬝ (-N) = -(M ⬝ N) :=
by { ext, apply dot_product_neg }

protected theorem sub_mul (M M' : matrix m n α) (N : matrix n o α) :
  (M - M') ⬝ N = M ⬝ N - M' ⬝ N :=
by rw [sub_eq_add_neg, matrix.add_mul, matrix.neg_mul, sub_eq_add_neg]

protected theorem mul_sub (M : matrix m n α) (N N' : matrix n o α) :
  M ⬝ (N - N') = M ⬝ N - M ⬝ N' :=
by rw [sub_eq_add_neg, matrix.mul_add, matrix.mul_neg, sub_eq_add_neg]

instance : non_unital_non_assoc_ring (matrix n n α) :=
{ ..matrix.non_unital_non_assoc_semiring, ..matrix.add_comm_group }

end non_unital_non_assoc_ring

instance [fintype n] [non_unital_ring α] : non_unital_ring (matrix n n α) :=
{ ..matrix.non_unital_semiring, ..matrix.add_comm_group }

instance [fintype n] [decidable_eq n] [non_assoc_ring α] : non_assoc_ring (matrix n n α) :=
{ ..matrix.non_assoc_semiring, ..matrix.add_comm_group }

instance [fintype n] [decidable_eq n] [ring α] : ring (matrix n n α) :=
{ ..matrix.semiring, ..matrix.add_comm_group }

section semiring
variables [semiring α]

lemma diagonal_pow [fintype n] [decidable_eq n] (v : n → α) (k : ℕ) :
  diagonal v ^ k = diagonal (v ^ k) :=
(map_pow (diagonal_ring_hom n α) v k).symm

@[simp] lemma mul_mul_left [fintype n] (M : matrix m n α) (N : matrix n o α) (a : α) :
  of (λ i j, a * M i j) ⬝ N = a • (M ⬝ N) :=
smul_mul a M N

/--
The ring homomorphism `α →+* matrix n n α`
sending `a` to the diagonal matrix with `a` on the diagonal.
-/
def scalar (n : Type u) [decidable_eq n] [fintype n] : α →+* matrix n n α :=
{ to_fun := λ a, a • 1,
  map_one' := by simp,
  map_mul' := by { intros, ext, simp [mul_assoc], },
  .. (smul_add_hom α _).flip (1 : matrix n n α) }

section scalar

variables [decidable_eq n] [fintype n]

@[simp] lemma coe_scalar : (scalar n : α → matrix n n α) = λ a, a • 1 := rfl

lemma scalar_apply_eq (a : α) (i : n) :
  scalar n a i i = a :=
by simp only [coe_scalar, smul_eq_mul, mul_one, one_apply_eq, pi.smul_apply]

lemma scalar_apply_ne (a : α) (i j : n) (h : i ≠ j) :
  scalar n a i j = 0 :=
by simp only [h, coe_scalar, one_apply_ne, ne.def, not_false_iff, pi.smul_apply, smul_zero]

lemma scalar_inj [nonempty n] {r s : α} : scalar n r = scalar n s ↔ r = s :=
begin
  split,
  { intro h,
    inhabit n,
    rw [← scalar_apply_eq r (arbitrary n), ← scalar_apply_eq s (arbitrary n), h] },
  { rintro rfl, refl }
end

end scalar

end semiring

section comm_semiring
variables [comm_semiring α] [fintype n]

lemma smul_eq_mul_diagonal [decidable_eq n] (M : matrix m n α) (a : α) :
  a • M = M ⬝ diagonal (λ _, a) :=
by { ext, simp [mul_comm] }

@[simp] lemma mul_mul_right (M : matrix m n α) (N : matrix n o α) (a : α) :
  M ⬝ of (λ i j, a * N i j) = a • (M ⬝ N) :=
mul_smul M a N

lemma scalar.commute [decidable_eq n] (r : α) (M : matrix n n α) : commute (scalar n r) M :=
by simp [commute, semiconj_by]

end comm_semiring

section algebra
variables [fintype n] [decidable_eq n]
variables [comm_semiring R] [semiring α] [semiring β] [algebra R α] [algebra R β]

instance : algebra R (matrix n n α) :=
{ commutes' := λ r x, begin
    ext, simp [matrix.scalar, matrix.mul_apply, matrix.one_apply, algebra.commutes, smul_ite], end,
  smul_def' := λ r x, begin ext, simp [matrix.scalar, algebra.smul_def r], end,
  ..((matrix.scalar n).comp (algebra_map R α)) }

lemma algebra_map_matrix_apply {r : R} {i j : n} :
  algebra_map R (matrix n n α) r i j = if i = j then algebra_map R α r else 0 :=
begin
  dsimp [algebra_map, algebra.to_ring_hom, matrix.scalar],
  split_ifs with h; simp [h, matrix.one_apply_ne],
end

lemma algebra_map_eq_diagonal (r : R) :
  algebra_map R (matrix n n α) r = diagonal (algebra_map R (n → α) r) :=
matrix.ext $ λ i j, algebra_map_matrix_apply

@[simp] lemma algebra_map_eq_smul (r : R) :
  algebra_map R (matrix n n R) r = r • (1 : matrix n n R) := rfl

lemma algebra_map_eq_diagonal_ring_hom :
  algebra_map R (matrix n n α) = (diagonal_ring_hom n α).comp (algebra_map R _) :=
ring_hom.ext algebra_map_eq_diagonal

@[simp] lemma map_algebra_map (r : R) (f : α → β) (hf : f 0 = 0)
  (hf₂ : f (algebra_map R α r) = algebra_map R β r) :
  (algebra_map R (matrix n n α) r).map f = algebra_map R (matrix n n β) r :=
begin
  rw [algebra_map_eq_diagonal, algebra_map_eq_diagonal, diagonal_map hf],
  congr' 1 with x,
  simp only [hf₂, pi.algebra_map_apply]
end

variables (R)

/-- `matrix.diagonal` as an `alg_hom`. -/
@[simps]
def diagonal_alg_hom : (n → α) →ₐ[R] matrix n n α :=
{ to_fun := diagonal,
  commutes' := λ r, (algebra_map_eq_diagonal r).symm,
  .. diagonal_ring_hom n α }

end algebra

end matrix

/-!
### Bundled versions of `matrix.map`
-/

namespace equiv

/-- The `equiv` between spaces of matrices induced by an `equiv` between their
coefficients. This is `matrix.map` as an `equiv`. -/
@[simps apply]
def map_matrix (f : α ≃ β) : matrix m n α ≃ matrix m n β :=
{ to_fun := λ M, M.map f,
  inv_fun := λ M, M.map f.symm,
  left_inv := λ M, matrix.ext $ λ _ _, f.symm_apply_apply _,
  right_inv := λ M, matrix.ext $ λ _ _, f.apply_symm_apply _, }

@[simp] lemma map_matrix_refl : (equiv.refl α).map_matrix = equiv.refl (matrix m n α) :=
rfl

@[simp] lemma map_matrix_symm (f : α ≃ β) :
  f.map_matrix.symm = (f.symm.map_matrix : matrix m n β ≃ _) :=
rfl

@[simp] lemma map_matrix_trans (f : α ≃ β) (g : β ≃ γ) :
  f.map_matrix.trans g.map_matrix = ((f.trans g).map_matrix : matrix m n α ≃ _) :=
rfl

end equiv

namespace add_monoid_hom
variables [add_zero_class α] [add_zero_class β] [add_zero_class γ]

/-- The `add_monoid_hom` between spaces of matrices induced by an `add_monoid_hom` between their
coefficients. This is `matrix.map` as an `add_monoid_hom`. -/
@[simps]
def map_matrix (f : α →+ β) : matrix m n α →+ matrix m n β :=
{ to_fun := λ M, M.map f,
  map_zero' := matrix.map_zero f f.map_zero,
  map_add' := matrix.map_add f f.map_add }

@[simp] lemma map_matrix_id : (add_monoid_hom.id α).map_matrix = add_monoid_hom.id (matrix m n α) :=
rfl

@[simp] lemma map_matrix_comp (f : β →+ γ) (g : α →+ β) :
  f.map_matrix.comp g.map_matrix = ((f.comp g).map_matrix : matrix m n α →+ _) :=
rfl

end add_monoid_hom

namespace add_equiv
variables [has_add α] [has_add β] [has_add γ]

/-- The `add_equiv` between spaces of matrices induced by an `add_equiv` between their
coefficients. This is `matrix.map` as an `add_equiv`. -/
@[simps apply]
def map_matrix (f : α ≃+ β) : matrix m n α ≃+ matrix m n β :=
{ to_fun := λ M, M.map f,
  inv_fun := λ M, M.map f.symm,
  map_add' := matrix.map_add f f.map_add,
  .. f.to_equiv.map_matrix }

@[simp] lemma map_matrix_refl : (add_equiv.refl α).map_matrix = add_equiv.refl (matrix m n α) :=
rfl

@[simp] lemma map_matrix_symm (f : α ≃+ β) :
  f.map_matrix.symm = (f.symm.map_matrix : matrix m n β ≃+ _) :=
rfl

@[simp] lemma map_matrix_trans (f : α ≃+ β) (g : β ≃+ γ) :
  f.map_matrix.trans g.map_matrix = ((f.trans g).map_matrix : matrix m n α ≃+ _) :=
rfl

end add_equiv

namespace linear_map
variables [semiring R] [add_comm_monoid α] [add_comm_monoid β] [add_comm_monoid γ]
variables [module R α] [module R β] [module R γ]

/-- The `linear_map` between spaces of matrices induced by a `linear_map` between their
coefficients. This is `matrix.map` as a `linear_map`. -/
@[simps]
def map_matrix (f : α →ₗ[R] β) : matrix m n α →ₗ[R] matrix m n β :=
{ to_fun := λ M, M.map f,
  map_add' := matrix.map_add f f.map_add,
  map_smul' := λ r, matrix.map_smul f r (f.map_smul r), }

@[simp] lemma map_matrix_id : linear_map.id.map_matrix = (linear_map.id : matrix m n α →ₗ[R] _) :=
rfl

@[simp] lemma map_matrix_comp (f : β →ₗ[R] γ) (g : α →ₗ[R] β) :
  f.map_matrix.comp g.map_matrix = ((f.comp g).map_matrix : matrix m n α →ₗ[R] _) :=
rfl

end linear_map

namespace linear_equiv
variables [semiring R] [add_comm_monoid α] [add_comm_monoid β] [add_comm_monoid γ]
variables [module R α] [module R β] [module R γ]

/-- The `linear_equiv` between spaces of matrices induced by an `linear_equiv` between their
coefficients. This is `matrix.map` as an `linear_equiv`. -/
@[simps apply]
def map_matrix (f : α ≃ₗ[R] β) : matrix m n α ≃ₗ[R] matrix m n β :=
{ to_fun := λ M, M.map f,
  inv_fun := λ M, M.map f.symm,
  .. f.to_equiv.map_matrix,
  .. f.to_linear_map.map_matrix }

@[simp] lemma map_matrix_refl :
  (linear_equiv.refl R α).map_matrix = linear_equiv.refl R (matrix m n α) :=
rfl

@[simp] lemma map_matrix_symm (f : α ≃ₗ[R] β) :
  f.map_matrix.symm = (f.symm.map_matrix : matrix m n β ≃ₗ[R] _) :=
rfl

@[simp] lemma map_matrix_trans (f : α ≃ₗ[R] β) (g : β ≃ₗ[R] γ) :
  f.map_matrix.trans g.map_matrix = ((f.trans g).map_matrix : matrix m n α ≃ₗ[R] _) :=
rfl

end linear_equiv

namespace ring_hom
variables [fintype m] [decidable_eq m]
variables [non_assoc_semiring α] [non_assoc_semiring β] [non_assoc_semiring γ]

/-- The `ring_hom` between spaces of square matrices induced by a `ring_hom` between their
coefficients. This is `matrix.map` as a `ring_hom`. -/
@[simps]
def map_matrix (f : α →+* β) : matrix m m α →+* matrix m m β :=
{ to_fun := λ M, M.map f,
  map_one' := by simp,
  map_mul' := λ L M, matrix.map_mul,
  .. f.to_add_monoid_hom.map_matrix }

@[simp] lemma map_matrix_id : (ring_hom.id α).map_matrix = ring_hom.id (matrix m m α) :=
rfl

@[simp] lemma map_matrix_comp (f : β →+* γ) (g : α →+* β) :
  f.map_matrix.comp g.map_matrix = ((f.comp g).map_matrix : matrix m m α →+* _) :=
rfl

end ring_hom

namespace ring_equiv
variables [fintype m] [decidable_eq m]
variables [non_assoc_semiring α] [non_assoc_semiring β] [non_assoc_semiring γ]

/-- The `ring_equiv` between spaces of square matrices induced by a `ring_equiv` between their
coefficients. This is `matrix.map` as a `ring_equiv`. -/
@[simps apply]
def map_matrix (f : α ≃+* β) : matrix m m α ≃+* matrix m m β :=
{ to_fun := λ M, M.map f,
  inv_fun := λ M, M.map f.symm,
  .. f.to_ring_hom.map_matrix,
  .. f.to_add_equiv.map_matrix }

@[simp] lemma map_matrix_refl :
  (ring_equiv.refl α).map_matrix = ring_equiv.refl (matrix m m α) :=
rfl

@[simp] lemma map_matrix_symm (f : α ≃+* β) :
  f.map_matrix.symm = (f.symm.map_matrix : matrix m m β ≃+* _) :=
rfl

@[simp] lemma map_matrix_trans (f : α ≃+* β) (g : β ≃+* γ) :
  f.map_matrix.trans g.map_matrix = ((f.trans g).map_matrix : matrix m m α ≃+* _) :=
rfl

end ring_equiv

namespace alg_hom
variables [fintype m] [decidable_eq m]
variables [comm_semiring R] [semiring α] [semiring β] [semiring γ]
variables [algebra R α] [algebra R β] [algebra R γ]

/-- The `alg_hom` between spaces of square matrices induced by a `alg_hom` between their
coefficients. This is `matrix.map` as a `alg_hom`. -/
@[simps]
def map_matrix (f : α →ₐ[R] β) : matrix m m α →ₐ[R] matrix m m β :=
{ to_fun := λ M, M.map f,
  commutes' := λ r, matrix.map_algebra_map r f f.map_zero (f.commutes r),
  .. f.to_ring_hom.map_matrix }

@[simp] lemma map_matrix_id : (alg_hom.id R α).map_matrix = alg_hom.id R (matrix m m α) :=
rfl

@[simp] lemma map_matrix_comp (f : β →ₐ[R] γ) (g : α →ₐ[R] β) :
  f.map_matrix.comp g.map_matrix = ((f.comp g).map_matrix : matrix m m α →ₐ[R] _) :=
rfl

end alg_hom

namespace alg_equiv
variables [fintype m] [decidable_eq m]
variables [comm_semiring R] [semiring α] [semiring β] [semiring γ]
variables [algebra R α] [algebra R β] [algebra R γ]

/-- The `alg_equiv` between spaces of square matrices induced by a `alg_equiv` between their
coefficients. This is `matrix.map` as a `alg_equiv`. -/
@[simps apply]
def map_matrix (f : α ≃ₐ[R] β) : matrix m m α ≃ₐ[R] matrix m m β :=
{ to_fun := λ M, M.map f,
  inv_fun := λ M, M.map f.symm,
  .. f.to_alg_hom.map_matrix,
  .. f.to_ring_equiv.map_matrix }

@[simp] lemma map_matrix_refl :
  alg_equiv.refl.map_matrix = (alg_equiv.refl : matrix m m α ≃ₐ[R] _) :=
rfl

@[simp] lemma map_matrix_symm (f : α ≃ₐ[R] β) :
  f.map_matrix.symm = (f.symm.map_matrix : matrix m m β ≃ₐ[R] _) :=
rfl

@[simp] lemma map_matrix_trans (f : α ≃ₐ[R] β) (g : β ≃ₐ[R] γ) :
  f.map_matrix.trans g.map_matrix = ((f.trans g).map_matrix : matrix m m α ≃ₐ[R] _) :=
rfl

end alg_equiv

open_locale matrix

namespace matrix

/-- For two vectors `w` and `v`, `vec_mul_vec w v i j` is defined to be `w i * v j`.
    Put another way, `vec_mul_vec w v` is exactly `col w ⬝ row v`. -/
def vec_mul_vec [has_mul α] (w : m → α) (v : n → α) : matrix m n α
| x y := w x * v y

lemma vec_mul_vec_eq [has_mul α] [add_comm_monoid α] (w : m → α) (v : n → α) :
  vec_mul_vec w v = (col w) ⬝ (row v) :=
by { ext i j, simp only [vec_mul_vec, mul_apply, fintype.univ_punit, finset.sum_singleton], refl }

section non_unital_non_assoc_semiring
variables [non_unital_non_assoc_semiring α]

/-- `mul_vec M v` is the matrix-vector product of `M` and `v`, where `v` is seen as a column matrix.
    Put another way, `mul_vec M v` is the vector whose entries
    are those of `M ⬝ col v` (see `col_mul_vec`). -/
def mul_vec [fintype n] (M : matrix m n α) (v : n → α) : m → α
| i := (λ j, M i j) ⬝ᵥ v

/-- `vec_mul v M` is the vector-matrix product of `v` and `M`, where `v` is seen as a row matrix.
    Put another way, `vec_mul v M` is the vector whose entries
    are those of `row v ⬝ M` (see `row_vec_mul`). -/
def vec_mul [fintype m] (v : m → α) (M : matrix m n α) : n → α
| j := v ⬝ᵥ (λ i, M i j)

/-- Left multiplication by a matrix, as an `add_monoid_hom` from vectors to vectors. -/
@[simps] def mul_vec.add_monoid_hom_left [fintype n] (v : n → α) : matrix m n α →+ m → α :=
{ to_fun := λ M, mul_vec M v,
  map_zero' := by ext; simp [mul_vec]; refl,
  map_add' := λ x y, by { ext m, apply add_dot_product } }

lemma mul_vec_diagonal [fintype m] [decidable_eq m] (v w : m → α) (x : m) :
  mul_vec (diagonal v) w x = v x * w x :=
diagonal_dot_product v w x

lemma vec_mul_diagonal [fintype m] [decidable_eq m] (v w : m → α) (x : m) :
  vec_mul v (diagonal w) x = v x * w x :=
dot_product_diagonal' v w x

/-- Associate the dot product of `mul_vec` to the left. -/
lemma dot_product_mul_vec [fintype n] [fintype m] [non_unital_semiring R]
  (v : m → R) (A : matrix m n R) (w : n → R) :
  v ⬝ᵥ mul_vec A w = vec_mul v A ⬝ᵥ w :=
by simp only [dot_product, vec_mul, mul_vec, finset.mul_sum, finset.sum_mul, mul_assoc];
   exact finset.sum_comm

@[simp] lemma mul_vec_zero [fintype n] (A : matrix m n α) : mul_vec A 0 = 0 :=
by { ext, simp [mul_vec] }

@[simp] lemma zero_vec_mul [fintype m] (A : matrix m n α) : vec_mul 0 A = 0 :=
by { ext, simp [vec_mul] }

@[simp] lemma zero_mul_vec [fintype n] (v : n → α) : mul_vec (0 : matrix m n α) v = 0 :=
by { ext, simp [mul_vec] }

@[simp] lemma vec_mul_zero [fintype m] (v : m → α) : vec_mul v (0 : matrix m n α) = 0 :=
by { ext, simp [vec_mul] }

lemma smul_mul_vec_assoc [fintype n] [monoid R] [distrib_mul_action R α] [is_scalar_tower R α α]
  (a : R) (A : matrix m n α) (b : n → α) :
  (a • A).mul_vec b = a • (A.mul_vec b) :=
by { ext, apply smul_dot_product, }

lemma mul_vec_add [fintype n] (A : matrix m n α) (x y : n → α) :
  A.mul_vec (x + y) = A.mul_vec x + A.mul_vec y :=
by { ext, apply dot_product_add }

lemma add_mul_vec [fintype n] (A B : matrix m n α) (x : n → α) :
  (A + B).mul_vec x = A.mul_vec x + B.mul_vec x :=
by { ext, apply add_dot_product }

lemma vec_mul_add [fintype m] (A B : matrix m n α) (x : m → α) :
  vec_mul x (A + B) = vec_mul x A + vec_mul x B :=
by { ext, apply dot_product_add }

lemma add_vec_mul [fintype m] (A : matrix m n α) (x y : m → α) :
  vec_mul (x + y) A = vec_mul x A + vec_mul y A :=
by { ext, apply add_dot_product }

lemma vec_mul_smul [fintype n] [monoid R] [non_unital_non_assoc_semiring S] [distrib_mul_action R S]
  [is_scalar_tower R S S] (M : matrix n m S) (b : R) (v : n → S)  :
  M.vec_mul (b • v) = b • M.vec_mul v :=
by { ext i, simp only [vec_mul, dot_product, finset.smul_sum, pi.smul_apply, smul_mul_assoc] }

lemma mul_vec_smul [fintype n] [monoid R] [non_unital_non_assoc_semiring S] [distrib_mul_action R S]
  [smul_comm_class R S S] (M : matrix m n S) (b : R) (v : n → S)  :
  M.mul_vec (b • v) = b • M.mul_vec v :=
by { ext i, simp only [mul_vec, dot_product, finset.smul_sum, pi.smul_apply, mul_smul_comm] }

@[simp] lemma mul_vec_single [fintype n] [decidable_eq n] [non_unital_non_assoc_semiring R]
  (M : matrix m n R) (j : n) (x : R) :
  M.mul_vec (pi.single j x) = (λ i, M i j * x) :=
funext $ λ i, dot_product_single _ _ _

@[simp] lemma single_vec_mul [fintype m] [decidable_eq m] [non_unital_non_assoc_semiring R]
  (M : matrix m n R) (i : m) (x : R) :
  vec_mul (pi.single i x) M = (λ j, x * M i j) :=
funext $ λ i, single_dot_product _ _ _

@[simp] lemma diagonal_mul_vec_single [fintype n] [decidable_eq n] [non_unital_non_assoc_semiring R]
  (v : n → R) (j : n) (x : R) :
  (diagonal v).mul_vec (pi.single j x) = pi.single j (v j * x) :=
begin
  ext i,
  rw mul_vec_diagonal,
  exact pi.apply_single (λ i x, v i * x) (λ i, mul_zero _) j x i,
end

@[simp] lemma single_vec_mul_diagonal [fintype n] [decidable_eq n] [non_unital_non_assoc_semiring R]
  (v : n → R) (j : n) (x : R) :
  vec_mul (pi.single j x) (diagonal v) = pi.single j (x * v j) :=
begin
  ext i,
  rw vec_mul_diagonal,
  exact pi.apply_single (λ i x, x * v i) (λ i, zero_mul _) j x i,
end

end non_unital_non_assoc_semiring

section non_unital_semiring
variables [non_unital_semiring α]

@[simp] lemma vec_mul_vec_mul [fintype n] [fintype m]
  (v : m → α) (M : matrix m n α) (N : matrix n o α) :
  vec_mul (vec_mul v M) N = vec_mul v (M ⬝ N) :=
by { ext, apply dot_product_assoc }

@[simp] lemma mul_vec_mul_vec [fintype n] [fintype o]
  (v : o → α) (M : matrix m n α) (N : matrix n o α) :
  mul_vec M (mul_vec N v) = mul_vec (M ⬝ N) v :=
by { ext, symmetry, apply dot_product_assoc }

lemma star_mul_vec [fintype n] [star_ring α] (M : matrix m n α) (v : n → α) :
  star (M.mul_vec v) = vec_mul (star v) (Mᴴ) :=
funext $ λ i, (star_dot_product_star _ _).symm

lemma star_vec_mul [fintype m] [star_ring α] (M : matrix m n α) (v : m → α) :
  star (M.vec_mul v) = (Mᴴ).mul_vec (star v) :=
funext $ λ i, (star_dot_product_star _ _).symm

lemma mul_vec_conj_transpose [fintype m] [star_ring α] (A : matrix m n α) (x : m → α) :
  mul_vec Aᴴ x = star (vec_mul (star x) A) :=
funext $ λ i, star_dot_product _ _

lemma vec_mul_conj_transpose [fintype n] [star_ring α] (A : matrix m n α) (x : n → α) :
  vec_mul x Aᴴ = star (mul_vec A (star x)) :=
funext $ λ i, dot_product_star _ _

end non_unital_semiring

section non_assoc_semiring
variables [fintype m] [decidable_eq m] [non_assoc_semiring α]

@[simp] lemma one_mul_vec (v : m → α) : mul_vec 1 v = v :=
by { ext, rw [←diagonal_one, mul_vec_diagonal, one_mul] }

@[simp] lemma vec_mul_one (v : m → α) : vec_mul v 1 = v :=
by { ext, rw [←diagonal_one, vec_mul_diagonal, mul_one] }

end non_assoc_semiring

section non_unital_non_assoc_ring
variables [non_unital_non_assoc_ring α]

lemma neg_vec_mul [fintype m] (v : m → α) (A : matrix m n α) : vec_mul (-v) A = - vec_mul v A :=
by { ext, apply neg_dot_product }

lemma vec_mul_neg [fintype m] (v : m → α) (A : matrix m n α) : vec_mul v (-A) = - vec_mul v A :=
by { ext, apply dot_product_neg }

lemma neg_mul_vec [fintype n] (v : n → α) (A : matrix m n α) : mul_vec (-A) v = - mul_vec A v :=
by { ext, apply neg_dot_product }

lemma mul_vec_neg [fintype n] (v : n → α) (A : matrix m n α) : mul_vec A (-v) = - mul_vec A v :=
by { ext, apply dot_product_neg }

lemma sub_mul_vec [fintype n] (A B : matrix m n α) (x : n → α) :
  mul_vec (A - B) x = mul_vec A x - mul_vec B x :=
by simp [sub_eq_add_neg, add_mul_vec, neg_mul_vec]

lemma vec_mul_sub [fintype m] (A B : matrix m n α) (x : m → α) :
  vec_mul x (A - B) = vec_mul x A - vec_mul x B :=
by simp [sub_eq_add_neg, vec_mul_add, vec_mul_neg]

end non_unital_non_assoc_ring

section non_unital_comm_semiring

variables [non_unital_comm_semiring α]

lemma mul_vec_transpose [fintype m] (A : matrix m n α) (x : m → α) :
  mul_vec Aᵀ x = vec_mul x A :=
by { ext, apply dot_product_comm }

lemma vec_mul_transpose [fintype n] (A : matrix m n α) (x : n → α) :
  vec_mul x Aᵀ = mul_vec A x :=
by { ext, apply dot_product_comm }

lemma mul_vec_vec_mul [fintype n] [fintype o] (A : matrix m n α) (B : matrix o n α) (x : o → α) :
  mul_vec A (vec_mul x B) = mul_vec (A ⬝ Bᵀ) x :=
by rw [← mul_vec_mul_vec, mul_vec_transpose]

lemma vec_mul_mul_vec [fintype m] [fintype n] (A : matrix m n α) (B : matrix m o α) (x : n → α) :
  vec_mul (mul_vec A x) B = vec_mul x (Aᵀ ⬝ B) :=
by rw [← vec_mul_vec_mul, vec_mul_transpose]

end non_unital_comm_semiring

section comm_semiring

variables [comm_semiring α]

lemma mul_vec_smul_assoc [fintype n] (A : matrix m n α) (b : n → α) (a : α) :
  A.mul_vec (a • b) = a • (A.mul_vec b) :=
by { ext, apply dot_product_smul }

end comm_semiring

section transpose

open_locale matrix

/--
  Tell `simp` what the entries are in a transposed matrix.

  Compare with `mul_apply`, `diagonal_apply_eq`, etc.
-/
@[simp] lemma transpose_apply (M : matrix m n α) (i j) : M.transpose j i = M i j := rfl

@[simp] lemma transpose_transpose (M : matrix m n α) :
  Mᵀᵀ = M :=
by ext; refl

@[simp] lemma transpose_zero [has_zero α] : (0 : matrix m n α)ᵀ = 0 :=
by ext i j; refl

@[simp] lemma transpose_one [decidable_eq n] [has_zero α] [has_one α] : (1 : matrix n n α)ᵀ = 1 :=
begin
  ext i j,
  unfold has_one.one transpose,
  by_cases i = j,
  { simp only [h, diagonal_apply_eq] },
  { simp only [diagonal_apply_ne _ h, diagonal_apply_ne' _ h] }
end

@[simp] lemma transpose_add [has_add α] (M : matrix m n α) (N : matrix m n α) :
  (M + N)ᵀ = Mᵀ + Nᵀ  :=
by { ext i j, simp }

@[simp] lemma transpose_sub [has_sub α] (M : matrix m n α) (N : matrix m n α) :
  (M - N)ᵀ = Mᵀ - Nᵀ  :=
by { ext i j, simp }

@[simp] lemma transpose_mul [add_comm_monoid α] [comm_semigroup α] [fintype n]
  (M : matrix m n α) (N : matrix n l α) : (M ⬝ N)ᵀ = Nᵀ ⬝ Mᵀ  :=
begin
  ext i j,
  apply dot_product_comm
end

@[simp] lemma transpose_smul {R : Type*} [has_smul R α] (c : R) (M : matrix m n α) :
  (c • M)ᵀ = c • Mᵀ :=
by { ext i j, refl }

@[simp] lemma transpose_neg [has_neg α] (M : matrix m n α) :
  (- M)ᵀ = - Mᵀ  :=
by ext i j; refl

lemma transpose_map {f : α → β} {M : matrix m n α} : Mᵀ.map f = (M.map f)ᵀ :=
by { ext, refl }

variables (m n α)

/-- `matrix.transpose` as an `add_equiv` -/
@[simps apply]
def transpose_add_equiv [has_add α] : matrix m n α ≃+ matrix n m α :=
{ to_fun := transpose,
  inv_fun := transpose,
  left_inv := transpose_transpose,
  right_inv := transpose_transpose,
  map_add' := transpose_add }

@[simp] lemma transpose_add_equiv_symm [has_add α] :
  (transpose_add_equiv m n α).symm = transpose_add_equiv n m α := rfl

variables {m n α}

lemma transpose_list_sum [add_monoid α] (l : list (matrix m n α)) :
  l.sumᵀ = (l.map transpose).sum :=
(transpose_add_equiv m n α).to_add_monoid_hom.map_list_sum l

lemma transpose_multiset_sum [add_comm_monoid α] (s : multiset (matrix m n α)) :
  s.sumᵀ = (s.map transpose).sum :=
(transpose_add_equiv m n α).to_add_monoid_hom.map_multiset_sum s

lemma transpose_sum [add_comm_monoid α] {ι : Type*} (s : finset ι) (M : ι → matrix m n α) :
  (∑ i in s, M i)ᵀ = ∑ i in s, (M i)ᵀ :=
(transpose_add_equiv m n α).to_add_monoid_hom.map_sum _ s

variables (m n R α)

/-- `matrix.transpose` as a `linear_map` -/
@[simps apply]
def transpose_linear_equiv [semiring R] [add_comm_monoid α] [module R α] :
  matrix m n α ≃ₗ[R] matrix n m α := { map_smul' := transpose_smul, ..transpose_add_equiv m n α}


@[simp] lemma transpose_linear_equiv_symm [semiring R] [add_comm_monoid α] [module R α] :
  (transpose_linear_equiv m n R α).symm = transpose_linear_equiv n m R α := rfl

variables {m n R α}

variables (m α)

/-- `matrix.transpose` as a `ring_equiv` to the opposite ring -/
@[simps]
def transpose_ring_equiv [add_comm_monoid α] [comm_semigroup α] [fintype m] :
  matrix m m α ≃+* (matrix m m α)ᵐᵒᵖ :=
{ to_fun := λ M, mul_opposite.op (Mᵀ),
  inv_fun := λ M, M.unopᵀ,
  map_mul' := λ M N, (congr_arg mul_opposite.op (transpose_mul M N)).trans
    (mul_opposite.op_mul _ _),
  ..(transpose_add_equiv m m α).trans mul_opposite.op_add_equiv }

variables {m α}

@[simp] lemma transpose_pow [comm_semiring α] [fintype m] [decidable_eq m] (M : matrix m m α)
  (k : ℕ) : (M ^ k)ᵀ = Mᵀ ^ k :=
mul_opposite.op_injective $ map_pow (transpose_ring_equiv m α) M k

lemma transpose_list_prod [comm_semiring α] [fintype m] [decidable_eq m] (l : list (matrix m m α)) :
  l.prodᵀ = (l.map transpose).reverse.prod :=
(transpose_ring_equiv m α).unop_map_list_prod l

variables (R m α)

/-- `matrix.transpose` as an `alg_equiv` to the opposite ring -/
@[simps]
def transpose_alg_equiv [comm_semiring R] [comm_semiring α] [fintype m] [decidable_eq m]
  [algebra R α] : matrix m m α ≃ₐ[R] (matrix m m α)ᵐᵒᵖ :=
{ to_fun := λ M, mul_opposite.op (Mᵀ),
  commutes' := λ r, by simp only [algebra_map_eq_diagonal, diagonal_transpose,
                                  mul_opposite.algebra_map_apply],
  ..(transpose_add_equiv m m α).trans mul_opposite.op_add_equiv,
  ..transpose_ring_equiv m α }

variables {R m α}

end transpose

section conj_transpose

open_locale matrix

/--
  Tell `simp` what the entries are in a conjugate transposed matrix.

  Compare with `mul_apply`, `diagonal_apply_eq`, etc.
-/
@[simp] lemma conj_transpose_apply [has_star α] (M : matrix m n α) (i j) :
  M.conj_transpose j i = star (M i j) := rfl

@[simp] lemma conj_transpose_conj_transpose [has_involutive_star α] (M : matrix m n α) :
  Mᴴᴴ = M :=
matrix.ext $ by simp

@[simp] lemma conj_transpose_zero [add_monoid α] [star_add_monoid α] : (0 : matrix m n α)ᴴ = 0 :=
matrix.ext $ by simp

@[simp] lemma conj_transpose_one [decidable_eq n] [semiring α] [star_ring α]:
  (1 : matrix n n α)ᴴ = 1 :=
by simp [conj_transpose]

@[simp] lemma conj_transpose_add [add_monoid α] [star_add_monoid α] (M N : matrix m n α) :
  (M + N)ᴴ = Mᴴ + Nᴴ :=
matrix.ext $ by simp

@[simp] lemma conj_transpose_sub [add_group α] [star_add_monoid α] (M N : matrix m n α) :
  (M - N)ᴴ = Mᴴ - Nᴴ :=
matrix.ext $ by simp

/-- Note that `star_module` is quite a strong requirement; as such we also provide the following
variants which this lemma would not apply to:
* `matrix.conj_transpose_smul_non_comm`
* `matrix.conj_transpose_nsmul`
* `matrix.conj_transpose_zsmul`
* `matrix.conj_transpose_nat_cast_smul`
* `matrix.conj_transpose_int_cast_smul`
* `matrix.conj_transpose_inv_nat_cast_smul`
* `matrix.conj_transpose_inv_int_cast_smul`
* `matrix.conj_transpose_rat_smul`
* `matrix.conj_transpose_rat_cast_smul`
-/
@[simp] lemma conj_transpose_smul [has_star R] [has_star α] [has_smul R α] [star_module R α]
  (c : R) (M : matrix m n α) :
  (c • M)ᴴ = star c • Mᴴ :=
matrix.ext $ λ i j, star_smul _ _

@[simp] lemma conj_transpose_smul_non_comm [has_star R] [has_star α]
  [has_smul R α] [has_smul Rᵐᵒᵖ α] (c : R) (M : matrix m n α)
  (h : ∀ (r : R) (a : α), star (r • a) = mul_opposite.op (star r) • star a) :
  (c • M)ᴴ = mul_opposite.op (star c) • Mᴴ :=
matrix.ext $ by simp [h]

@[simp] lemma conj_transpose_smul_self [semigroup α] [star_semigroup α] (c : α)
  (M : matrix m n α) : (c • M)ᴴ = mul_opposite.op (star c) • Mᴴ :=
conj_transpose_smul_non_comm c M star_mul

@[simp] lemma conj_transpose_nsmul [add_monoid α] [star_add_monoid α] (c : ℕ) (M : matrix m n α) :
  (c • M)ᴴ = c • Mᴴ :=
matrix.ext $ by simp

@[simp] lemma conj_transpose_zsmul [add_group α] [star_add_monoid α] (c : ℤ) (M : matrix m n α) :
  (c • M)ᴴ = c • Mᴴ :=
matrix.ext $ by simp

@[simp] lemma conj_transpose_nat_cast_smul [semiring R] [add_comm_monoid α]
  [star_add_monoid α] [module R α] (c : ℕ) (M : matrix m n α) : ((c : R) • M)ᴴ = (c : R) • Mᴴ :=
matrix.ext $ by simp

@[simp] lemma conj_transpose_int_cast_smul [ring R] [add_comm_group α]
  [star_add_monoid α] [module R α] (c : ℤ) (M : matrix m n α) : ((c : R) • M)ᴴ = (c : R) • Mᴴ :=
matrix.ext $ by simp

@[simp] lemma conj_transpose_inv_nat_cast_smul [division_ring R] [add_comm_group α]
  [star_add_monoid α] [module R α] (c : ℕ) (M : matrix m n α) : ((c : R)⁻¹ • M)ᴴ = (c : R)⁻¹ • Mᴴ :=
matrix.ext $ by simp

@[simp] lemma conj_transpose_inv_int_cast_smul [division_ring R] [add_comm_group α]
  [star_add_monoid α] [module R α] (c : ℤ) (M : matrix m n α) : ((c : R)⁻¹ • M)ᴴ = (c : R)⁻¹ • Mᴴ :=
matrix.ext $ by simp

@[simp] lemma conj_transpose_rat_cast_smul [division_ring R] [add_comm_group α] [star_add_monoid α]
  [module R α] (c : ℚ) (M : matrix m n α) : ((c : R) • M)ᴴ = (c : R) • Mᴴ :=
matrix.ext $ by simp

@[simp] lemma conj_transpose_rat_smul [add_comm_group α] [star_add_monoid α] [module ℚ α] (c : ℚ)
  (M : matrix m n α) : (c • M)ᴴ = c • Mᴴ :=
matrix.ext $ by simp

@[simp] lemma conj_transpose_mul [fintype n] [non_unital_semiring α] [star_ring α]
  (M : matrix m n α) (N : matrix n l α) : (M ⬝ N)ᴴ = Nᴴ ⬝ Mᴴ :=
matrix.ext $ by simp [mul_apply]

@[simp] lemma conj_transpose_neg [add_group α] [star_add_monoid α] (M : matrix m n α) :
  (- M)ᴴ = - Mᴴ :=
matrix.ext $ by simp

<<<<<<< HEAD
variables (m n α)
=======
lemma conj_transpose_map [has_star α] [has_star β] {A : matrix m n α} (f : α → β)
  (hf : function.semiconj f star star) :
  Aᴴ.map f = (A.map f)ᴴ :=
matrix.ext $ λ i j, hf _
>>>>>>> b2ba27ce

/-- `matrix.conj_transpose` as an `add_equiv` -/
@[simps apply]
def conj_transpose_add_equiv [add_monoid α] [star_add_monoid α] : matrix m n α ≃+ matrix n m α :=
{ to_fun := conj_transpose,
  inv_fun := conj_transpose,
  left_inv := conj_transpose_conj_transpose,
  right_inv := conj_transpose_conj_transpose,
  map_add' := conj_transpose_add }

@[simp] lemma conj_transpose_add_equiv_symm [add_monoid α] [star_add_monoid α] :
  (conj_transpose_add_equiv m n α).symm = conj_transpose_add_equiv n m α := rfl

variables {m n α}

lemma conj_transpose_list_sum [add_monoid α] [star_add_monoid α] (l : list (matrix m n α)) :
  l.sumᴴ = (l.map conj_transpose).sum :=
(conj_transpose_add_equiv m n α).to_add_monoid_hom.map_list_sum l

lemma conj_transpose_multiset_sum [add_comm_monoid α] [star_add_monoid α]
  (s : multiset (matrix m n α)) :
  s.sumᴴ = (s.map conj_transpose).sum :=
(conj_transpose_add_equiv m n α).to_add_monoid_hom.map_multiset_sum s

lemma conj_transpose_sum [add_comm_monoid α] [star_add_monoid α] {ι : Type*} (s : finset ι)
  (M : ι → matrix m n α) :
  (∑ i in s, M i)ᴴ = ∑ i in s, (M i)ᴴ :=
(conj_transpose_add_equiv m n α).to_add_monoid_hom.map_sum _ s

variables (m n R α)

/-- `matrix.conj_transpose` as a `linear_map` -/
@[simps apply]
def conj_transpose_linear_equiv [comm_semiring R] [star_ring R] [add_comm_monoid α]
  [star_add_monoid α] [module R α] [star_module R α] : matrix m n α ≃ₗ⋆[R] matrix n m α :=
{ map_smul' := conj_transpose_smul, ..conj_transpose_add_equiv m n α}

@[simp] lemma conj_transpose_linear_equiv_symm [comm_semiring R] [star_ring R] [add_comm_monoid α]
  [star_add_monoid α] [module R α] [star_module R α] :
  (conj_transpose_linear_equiv m n R α).symm = conj_transpose_linear_equiv n m R α := rfl

variables {m n R α}

variables (m α)

/-- `matrix.conj_transpose` as a `ring_equiv` to the opposite ring -/
@[simps]
def conj_transpose_ring_equiv [semiring α] [star_ring α] [fintype m] :
  matrix m m α ≃+* (matrix m m α)ᵐᵒᵖ :=
{ to_fun := λ M, mul_opposite.op (Mᴴ),
  inv_fun := λ M, M.unopᴴ,
  map_mul' := λ M N, (congr_arg mul_opposite.op (conj_transpose_mul M N)).trans
    (mul_opposite.op_mul _ _),
  ..(conj_transpose_add_equiv m m α).trans mul_opposite.op_add_equiv }

variables {m α}

@[simp] lemma conj_transpose_pow [semiring α] [star_ring α] [fintype m] [decidable_eq m]
  (M : matrix m m α) (k : ℕ) : (M ^ k)ᴴ = Mᴴ ^ k :=
mul_opposite.op_injective $ map_pow (conj_transpose_ring_equiv m α) M k

lemma conj_transpose_list_prod [semiring α] [star_ring α] [fintype m] [decidable_eq m]
  (l : list (matrix m m α)) :
  l.prodᴴ = (l.map conj_transpose).reverse.prod :=
(conj_transpose_ring_equiv m α).unop_map_list_prod l

end conj_transpose

section star

/-- When `α` has a star operation, square matrices `matrix n n α` have a star
operation equal to `matrix.conj_transpose`. -/
instance [has_star α] : has_star (matrix n n α) := {star := conj_transpose}

lemma star_eq_conj_transpose [has_star α] (M : matrix m m α) : star M = Mᴴ := rfl

@[simp] lemma star_apply [has_star α] (M : matrix n n α) (i j) :
  (star M) i j = star (M j i) := rfl

instance [has_involutive_star α] : has_involutive_star (matrix n n α) :=
{ star_involutive := conj_transpose_conj_transpose }

/-- When `α` is a `*`-additive monoid, `matrix.has_star` is also a `*`-additive monoid. -/
instance [add_monoid α] [star_add_monoid α] : star_add_monoid (matrix n n α) :=
{ star_add := conj_transpose_add }

/-- When `α` is a `*`-(semi)ring, `matrix.has_star` is also a `*`-(semi)ring. -/
instance [fintype n] [semiring α] [star_ring α] : star_ring (matrix n n α) :=
{ star_add := conj_transpose_add,
  star_mul := conj_transpose_mul, }

/-- A version of `star_mul` for `⬝` instead of `*`. -/
lemma star_mul [fintype n] [non_unital_semiring α] [star_ring α] (M N : matrix n n α) :
  star (M ⬝ N) = star N ⬝ star M := conj_transpose_mul _ _

end star

/-- Given maps `(r_reindex : l → m)` and  `(c_reindex : o → n)` reindexing the rows and columns of
a matrix `M : matrix m n α`, the matrix `M.minor r_reindex c_reindex : matrix l o α` is defined
by `(M.minor r_reindex c_reindex) i j = M (r_reindex i) (c_reindex j)` for `(i,j) : l × o`.
Note that the total number of row and columns does not have to be preserved. -/
def minor (A : matrix m n α) (r_reindex : l → m) (c_reindex : o → n) : matrix l o α :=
of $ λ i j, A (r_reindex i) (c_reindex j)

@[simp] lemma minor_apply (A : matrix m n α) (r_reindex : l → m) (c_reindex : o → n) (i j) :
  A.minor r_reindex c_reindex i j = A (r_reindex i) (c_reindex j) := rfl

@[simp] lemma minor_id_id (A : matrix m n α) :
  A.minor id id = A :=
ext $ λ _ _, rfl

@[simp] lemma minor_minor {l₂ o₂ : Type*} (A : matrix m n α)
  (r₁ : l → m) (c₁ : o → n) (r₂ : l₂ → l) (c₂ : o₂ → o) :
  (A.minor r₁ c₁).minor r₂ c₂ = A.minor (r₁ ∘ r₂) (c₁ ∘ c₂) :=
ext $ λ _ _, rfl

@[simp] lemma transpose_minor (A : matrix m n α) (r_reindex : l → m) (c_reindex : o → n) :
  (A.minor r_reindex c_reindex)ᵀ = Aᵀ.minor c_reindex r_reindex :=
ext $ λ _ _, rfl

@[simp] lemma conj_transpose_minor
  [has_star α] (A : matrix m n α) (r_reindex : l → m) (c_reindex : o → n) :
  (A.minor r_reindex c_reindex)ᴴ = Aᴴ.minor c_reindex r_reindex :=
ext $ λ _ _, rfl

lemma minor_add [has_add α] (A B : matrix m n α) :
  ((A + B).minor : (l → m) → (o → n) → matrix l o α) = A.minor + B.minor := rfl

lemma minor_neg [has_neg α] (A : matrix m n α) :
  ((-A).minor : (l → m) → (o → n) → matrix l o α) = -A.minor := rfl

lemma minor_sub [has_sub α] (A B : matrix m n α) :
  ((A - B).minor : (l → m) → (o → n) → matrix l o α) = A.minor - B.minor := rfl

@[simp] lemma minor_zero [has_zero α] :
  ((0 : matrix m n α).minor : (l → m) → (o → n) → matrix l o α) = 0 := rfl

lemma minor_smul {R : Type*} [has_smul R α] (r : R) (A : matrix m n α) :
  ((r • A : matrix m n α).minor : (l → m) → (o → n) → matrix l o α) = r • A.minor := rfl

lemma minor_map (f : α → β) (e₁ : l → m) (e₂ : o → n) (A : matrix m n α) :
  (A.map f).minor e₁ e₂ = (A.minor e₁ e₂).map f := rfl

/-- Given a `(m × m)` diagonal matrix defined by a map `d : m → α`, if the reindexing map `e` is
  injective, then the resulting matrix is again diagonal. -/
lemma minor_diagonal [has_zero α] [decidable_eq m] [decidable_eq l] (d : m → α) (e : l → m)
  (he : function.injective e) :
  (diagonal d).minor e e = diagonal (d ∘ e) :=
ext $ λ i j, begin
  rw minor_apply,
  by_cases h : i = j,
  { rw [h, diagonal_apply_eq, diagonal_apply_eq], },
  { rw [diagonal_apply_ne _ h, diagonal_apply_ne _ (he.ne h)], },
end

lemma minor_one [has_zero α] [has_one α] [decidable_eq m] [decidable_eq l] (e : l → m)
  (he : function.injective e) :
  (1 : matrix m m α).minor e e = 1 :=
minor_diagonal _ e he

lemma minor_mul [fintype n] [fintype o] [has_mul α] [add_comm_monoid α] {p q : Type*}
  (M : matrix m n α) (N : matrix n p α)
  (e₁ : l → m) (e₂ : o → n) (e₃ : q → p) (he₂ : function.bijective e₂) :
  (M ⬝ N).minor e₁ e₃ = (M.minor e₁ e₂) ⬝ (N.minor e₂ e₃) :=
ext $ λ _ _, (he₂.sum_comp _).symm

lemma diag_minor (A : matrix m m α) (e : l → m) : diag (A.minor e e) = A.diag ∘ e := rfl

/-! `simp` lemmas for `matrix.minor`s interaction with `matrix.diagonal`, `1`, and `matrix.mul` for
when the mappings are bundled. -/

@[simp]
lemma minor_diagonal_embedding [has_zero α] [decidable_eq m] [decidable_eq l] (d : m → α)
  (e : l ↪ m) :
  (diagonal d).minor e e = diagonal (d ∘ e) :=
minor_diagonal d e e.injective

@[simp]
lemma minor_diagonal_equiv [has_zero α] [decidable_eq m] [decidable_eq l] (d : m → α)
  (e : l ≃ m) :
  (diagonal d).minor e e = diagonal (d ∘ e) :=
minor_diagonal d e e.injective

@[simp]
lemma minor_one_embedding [has_zero α] [has_one α] [decidable_eq m] [decidable_eq l] (e : l ↪ m) :
  (1 : matrix m m α).minor e e = 1 :=
minor_one e e.injective

@[simp]
lemma minor_one_equiv [has_zero α] [has_one α] [decidable_eq m] [decidable_eq l] (e : l ≃ m) :
  (1 : matrix m m α).minor e e = 1 :=
minor_one e e.injective

@[simp]
lemma minor_mul_equiv [fintype n] [fintype o] [add_comm_monoid α] [has_mul α] {p q : Type*}
  (M : matrix m n α) (N : matrix n p α) (e₁ : l → m) (e₂ : o ≃ n) (e₃ : q → p)  :
  (M.minor e₁ e₂) ⬝ (N.minor e₂ e₃) = (M ⬝ N).minor e₁ e₃ :=
(minor_mul M N e₁ e₂ e₃ e₂.bijective).symm

lemma mul_minor_one [fintype n] [fintype o] [non_assoc_semiring α] [decidable_eq o] (e₁ : n ≃ o)
  (e₂ : l → o) (M : matrix m n α) :
  M ⬝ (1 : matrix o o α).minor e₁ e₂ = minor M id (e₁.symm ∘ e₂) :=
begin
  let A := M.minor id e₁.symm,
  have : M = A.minor id e₁,
  { simp only [minor_minor, function.comp.right_id, minor_id_id, equiv.symm_comp_self], },
  rw [this, minor_mul_equiv],
  simp only [matrix.mul_one, minor_minor, function.comp.right_id, minor_id_id,
    equiv.symm_comp_self],
end

lemma one_minor_mul [fintype m] [fintype o] [non_assoc_semiring α] [decidable_eq o] (e₁ : l → o)
  (e₂ : m ≃ o) (M : matrix m n α) :
  ((1 : matrix o o α).minor e₁ e₂).mul M = minor M (e₂.symm ∘ e₁) id :=
begin
  let A := M.minor e₂.symm id,
  have : M = A.minor e₂ id,
  { simp only [minor_minor, function.comp.right_id, minor_id_id, equiv.symm_comp_self], },
  rw [this, minor_mul_equiv],
  simp only [matrix.one_mul, minor_minor, function.comp.right_id, minor_id_id,
    equiv.symm_comp_self],
end

/-- The natural map that reindexes a matrix's rows and columns with equivalent types is an
equivalence. -/
def reindex (eₘ : m ≃ l) (eₙ : n ≃ o) : matrix m n α ≃ matrix l o α :=
{ to_fun    := λ M, M.minor eₘ.symm eₙ.symm,
  inv_fun   := λ M, M.minor eₘ eₙ,
  left_inv  := λ M, by simp,
  right_inv := λ M, by simp, }

@[simp] lemma reindex_apply (eₘ : m ≃ l) (eₙ : n ≃ o) (M : matrix m n α) :
  reindex eₘ eₙ M = M.minor eₘ.symm eₙ.symm :=
rfl

@[simp] lemma reindex_refl_refl (A : matrix m n α) :
  reindex (equiv.refl _) (equiv.refl _) A = A :=
A.minor_id_id

@[simp] lemma reindex_symm (eₘ : m ≃ l) (eₙ : n ≃ o) :
  (reindex eₘ eₙ).symm = (reindex eₘ.symm eₙ.symm : matrix l o α ≃ _) :=
rfl

@[simp] lemma reindex_trans {l₂ o₂ : Type*} (eₘ : m ≃ l) (eₙ : n ≃ o)
  (eₘ₂ : l ≃ l₂) (eₙ₂ : o ≃ o₂) : (reindex eₘ eₙ).trans (reindex eₘ₂ eₙ₂) =
    (reindex (eₘ.trans eₘ₂) (eₙ.trans eₙ₂) : matrix m n α ≃ _) :=
equiv.ext $ λ A, (A.minor_minor eₘ.symm eₙ.symm eₘ₂.symm eₙ₂.symm : _)

lemma transpose_reindex (eₘ : m ≃ l) (eₙ : n ≃ o) (M : matrix m n α) :
  (reindex eₘ eₙ M)ᵀ = (reindex eₙ eₘ Mᵀ) :=
rfl

lemma conj_transpose_reindex [has_star α] (eₘ : m ≃ l) (eₙ : n ≃ o) (M : matrix m n α) :
  (reindex eₘ eₙ M)ᴴ = (reindex eₙ eₘ Mᴴ) :=
rfl

@[simp]
lemma minor_mul_transpose_minor [fintype m] [fintype n] [add_comm_monoid α] [has_mul α]
  (e : m ≃ n) (M : matrix m n α) :
  (M.minor id e) ⬝ (Mᵀ).minor e id = M ⬝ Mᵀ :=
by rw [minor_mul_equiv, minor_id_id]

/-- The left `n × l` part of a `n × (l+r)` matrix. -/
@[reducible]
def sub_left {m l r : nat} (A : matrix (fin m) (fin (l + r)) α) : matrix (fin m) (fin l) α :=
minor A id (fin.cast_add r)

/-- The right `n × r` part of a `n × (l+r)` matrix. -/
@[reducible]
def sub_right {m l r : nat} (A : matrix (fin m) (fin (l + r)) α) : matrix (fin m) (fin r) α :=
minor A id (fin.nat_add l)

/-- The top `u × n` part of a `(u+d) × n` matrix. -/
@[reducible]
def sub_up {d u n : nat} (A : matrix (fin (u + d)) (fin n) α) : matrix (fin u) (fin n) α :=
minor A (fin.cast_add d) id

/-- The bottom `d × n` part of a `(u+d) × n` matrix. -/
@[reducible]
def sub_down {d u n : nat} (A : matrix (fin (u + d)) (fin n) α) : matrix (fin d) (fin n) α :=
minor A (fin.nat_add u) id

/-- The top-right `u × r` part of a `(u+d) × (l+r)` matrix. -/
@[reducible]
def sub_up_right {d u l r : nat} (A: matrix (fin (u + d)) (fin (l + r)) α) :
  matrix (fin u) (fin r) α :=
sub_up (sub_right A)

/-- The bottom-right `d × r` part of a `(u+d) × (l+r)` matrix. -/
@[reducible]
def sub_down_right {d u l r : nat} (A : matrix (fin (u + d)) (fin (l + r)) α) :
  matrix (fin d) (fin r) α :=
sub_down (sub_right A)

/-- The top-left `u × l` part of a `(u+d) × (l+r)` matrix. -/
@[reducible]
def sub_up_left {d u l r : nat} (A : matrix (fin (u + d)) (fin (l + r)) α) :
  matrix (fin u) (fin (l)) α :=
sub_up (sub_left A)

/-- The bottom-left `d × l` part of a `(u+d) × (l+r)` matrix. -/
@[reducible]
def sub_down_left {d u l r : nat} (A: matrix (fin (u + d)) (fin (l + r)) α) :
  matrix (fin d) (fin (l)) α :=
sub_down (sub_left A)

section row_col
/-!
### `row_col` section

Simplification lemmas for `matrix.row` and `matrix.col`.
-/
open_locale matrix

@[simp] lemma col_add [has_add α] (v w : m → α) : col (v + w) = col v + col w := by { ext, refl }
@[simp] lemma col_smul [has_smul R α] (x : R) (v : m → α) : col (x • v) = x • col v :=
by { ext, refl }
@[simp] lemma row_add [has_add α] (v w : m → α) : row (v + w) = row v + row w := by { ext, refl }
@[simp] lemma row_smul [has_smul R α] (x : R) (v : m → α) : row (x • v) = x • row v :=
by { ext, refl }

@[simp] lemma col_apply (v : m → α) (i j) : matrix.col v i j = v i := rfl
@[simp] lemma row_apply (v : m → α) (i j) : matrix.row v i j = v j := rfl

@[simp]
lemma transpose_col (v : m → α) : (matrix.col v)ᵀ = matrix.row v := by { ext, refl }
@[simp]
lemma transpose_row (v : m → α) : (matrix.row v)ᵀ = matrix.col v := by { ext, refl }

@[simp]
lemma conj_transpose_col [has_star α] (v : m → α) : (col v)ᴴ = row (star v) := by { ext, refl }
@[simp]
lemma conj_transpose_row [has_star α] (v : m → α) : (row v)ᴴ = col (star v) := by { ext, refl }

lemma row_vec_mul [fintype m] [non_unital_non_assoc_semiring α] (M : matrix m n α) (v : m → α) :
  matrix.row (matrix.vec_mul v M) = matrix.row v ⬝ M := by {ext, refl}
lemma col_vec_mul [fintype m] [non_unital_non_assoc_semiring α] (M : matrix m n α) (v : m → α) :
  matrix.col (matrix.vec_mul v M) = (matrix.row v ⬝ M)ᵀ := by {ext, refl}
lemma col_mul_vec [fintype n] [non_unital_non_assoc_semiring α] (M : matrix m n α) (v : n → α) :
  matrix.col (matrix.mul_vec M v) = M ⬝ matrix.col v := by {ext, refl}
lemma row_mul_vec [fintype n] [non_unital_non_assoc_semiring α] (M : matrix m n α) (v : n → α) :
  matrix.row (matrix.mul_vec M v) = (M ⬝ matrix.col v)ᵀ := by {ext, refl}

@[simp]
lemma row_mul_col_apply [fintype m] [has_mul α] [add_comm_monoid α] (v w : m → α) (i j) :
  (row v ⬝ col w) i j = v ⬝ᵥ w :=
rfl

end row_col

section update

/-- Update, i.e. replace the `i`th row of matrix `A` with the values in `b`. -/
def update_row [decidable_eq m] (M : matrix m n α) (i : m) (b : n → α) : matrix m n α :=
function.update M i b

/-- Update, i.e. replace the `j`th column of matrix `A` with the values in `b`. -/
def update_column [decidable_eq n] (M : matrix m n α) (j : n) (b : m → α) : matrix m n α :=
λ i, function.update (M i) j (b i)

variables {M : matrix m n α} {i : m} {j : n} {b : n → α} {c : m → α}

@[simp] lemma update_row_self [decidable_eq m] : update_row M i b i = b :=
function.update_same i b M

@[simp] lemma update_column_self [decidable_eq n] : update_column M j c i j = c i :=
function.update_same j (c i) (M i)

@[simp] lemma update_row_ne [decidable_eq m] {i' : m} (i_ne : i' ≠ i) :
  update_row M i b i' = M i' := function.update_noteq i_ne b M

@[simp] lemma update_column_ne [decidable_eq n] {j' : n} (j_ne : j' ≠ j) :
  update_column M j c i j' = M i j' := function.update_noteq j_ne (c i) (M i)

lemma update_row_apply [decidable_eq m] {i' : m} :
  update_row M i b i' j = if i' = i then b j else M i' j :=
begin
  by_cases i' = i,
  { rw [h, update_row_self, if_pos rfl] },
  { rwa [update_row_ne h, if_neg h] }
end

lemma update_column_apply [decidable_eq n] {j' : n} :
  update_column M j c i j' = if j' = j then c i else M i j' :=
begin
  by_cases j' = j,
  { rw [h, update_column_self, if_pos rfl] },
  { rwa [update_column_ne h, if_neg h] }
end

@[simp] lemma update_column_subsingleton [subsingleton n] (A : matrix m n R)
  (i : n) (b : m → R) :
  A.update_column i b = (col b).minor id (function.const n ()) :=
begin
  ext x y,
  simp [update_column_apply, subsingleton.elim i y]
end

@[simp] lemma update_row_subsingleton [subsingleton m] (A : matrix m n R)
  (i : m) (b : n → R)  :
  A.update_row i b = (row b).minor (function.const m ()) id :=
begin
  ext x y,
  simp [update_column_apply, subsingleton.elim i x]
end

lemma map_update_row [decidable_eq m] (f : α → β) :
  map (update_row M i b) f = update_row (M.map f) i (f ∘ b) :=
begin
  ext i' j',
  rw [update_row_apply, map_apply, map_apply, update_row_apply],
  exact apply_ite f _ _ _,
end

lemma map_update_column [decidable_eq n] (f : α → β) :
  map (update_column M j c) f = update_column (M.map f) j (f ∘ c) :=
begin
  ext i' j',
  rw [update_column_apply, map_apply, map_apply, update_column_apply],
  exact apply_ite f _ _ _,
end

lemma update_row_transpose [decidable_eq n] : update_row Mᵀ j c = (update_column M j c)ᵀ :=
begin
  ext i' j,
  rw [transpose_apply, update_row_apply, update_column_apply],
  refl
end

lemma update_column_transpose [decidable_eq m] : update_column Mᵀ i b = (update_row M i b)ᵀ :=
begin
  ext i' j,
  rw [transpose_apply, update_row_apply, update_column_apply],
  refl
end

lemma update_row_conj_transpose [decidable_eq n] [has_star α] :
  update_row Mᴴ j (star c) = (update_column M j c)ᴴ :=
begin
  rw [conj_transpose, conj_transpose, transpose_map, transpose_map, update_row_transpose,
    map_update_column],
  refl,
end

lemma update_column_conj_transpose [decidable_eq m] [has_star α] :
  update_column Mᴴ i (star b) = (update_row M i b)ᴴ :=
begin
  rw [conj_transpose, conj_transpose, transpose_map, transpose_map, update_column_transpose,
    map_update_row],
  refl,
end

@[simp] lemma update_row_eq_self [decidable_eq m]
  (A : matrix m n α) (i : m) :
  A.update_row i (A i) = A :=
function.update_eq_self i A

@[simp] lemma update_column_eq_self [decidable_eq n]
  (A : matrix m n α) (i : n) :
  A.update_column i (λ j, A j i) = A :=
funext $ λ j, function.update_eq_self i (A j)

lemma diagonal_update_column_single [decidable_eq n] [has_zero α] (v : n → α) (i : n) (x : α):
  (diagonal v).update_column i (pi.single i x) = diagonal (function.update v i x) :=
begin
  ext j k,
  obtain rfl | hjk := eq_or_ne j k,
  { rw [diagonal_apply_eq],
    obtain rfl | hji := eq_or_ne j i,
    { rw [update_column_self, pi.single_eq_same, function.update_same], },
    { rw [update_column_ne hji, diagonal_apply_eq, function.update_noteq hji], } },
  { rw [diagonal_apply_ne _ hjk],
    obtain rfl | hki := eq_or_ne k i,
    { rw [update_column_self, pi.single_eq_of_ne hjk] },
    { rw [update_column_ne hki, diagonal_apply_ne _ hjk] } }
end

lemma diagonal_update_row_single [decidable_eq n] [has_zero α] (v : n → α) (i : n) (x : α):
  (diagonal v).update_row i (pi.single i x) = diagonal (function.update v i x) :=
by rw [←diagonal_transpose, update_row_transpose, diagonal_update_column_single, diagonal_transpose]

end update

end matrix

namespace ring_hom
variables [fintype n] [non_assoc_semiring α] [non_assoc_semiring β]

lemma map_matrix_mul (M : matrix m n α) (N : matrix n o α) (i : m) (j : o) (f : α →+* β) :
  f (matrix.mul M N i j) = matrix.mul (M.map f) (N.map f) i j :=
by simp [matrix.mul_apply, ring_hom.map_sum]

lemma map_dot_product [non_assoc_semiring R] [non_assoc_semiring S] (f : R →+* S) (v w : n → R) :
  f (v ⬝ᵥ w) = (f ∘ v) ⬝ᵥ (f ∘ w) :=
by simp only [matrix.dot_product, f.map_sum, f.map_mul]

lemma map_vec_mul [non_assoc_semiring R] [non_assoc_semiring S]
  (f : R →+* S) (M : matrix n m R) (v : n → R) (i : m) :
  f (M.vec_mul v i) = ((M.map f).vec_mul (f ∘ v) i) :=
by simp only [matrix.vec_mul, matrix.map_apply, ring_hom.map_dot_product]

lemma map_mul_vec [non_assoc_semiring R] [non_assoc_semiring S]
  (f : R →+* S) (M : matrix m n R) (v : n → R) (i : m) :
  f (M.mul_vec v i) = ((M.map f).mul_vec (f ∘ v) i) :=
by simp only [matrix.mul_vec, matrix.map_apply, ring_hom.map_dot_product]

end ring_hom<|MERGE_RESOLUTION|>--- conflicted
+++ resolved
@@ -1546,14 +1546,12 @@
   (- M)ᴴ = - Mᴴ :=
 matrix.ext $ by simp
 
-<<<<<<< HEAD
-variables (m n α)
-=======
 lemma conj_transpose_map [has_star α] [has_star β] {A : matrix m n α} (f : α → β)
   (hf : function.semiconj f star star) :
   Aᴴ.map f = (A.map f)ᴴ :=
 matrix.ext $ λ i j, hf _
->>>>>>> b2ba27ce
+
+variables (m n α)
 
 /-- `matrix.conj_transpose` as an `add_equiv` -/
 @[simps apply]
