--- conflicted
+++ resolved
@@ -1142,11 +1142,6 @@
   M.mul_vec (b • v) = b • M.mul_vec v :=
 by { ext i, simp only [mul_vec, dot_product, finset.smul_sum, pi.smul_apply, mul_smul_comm] }
 
-<<<<<<< HEAD
-lemma vec_mul_single [fintype m] [decidable_eq m] (A : matrix m n α) (x : α) (i : m) :
-   vec_mul (pi.single i x) A = x • A i :=
-by { ext, simp [vec_mul, pi.single_apply] }
-=======
 @[simp] lemma mul_vec_single [fintype n] [decidable_eq n] [non_unital_non_assoc_semiring R]
   (M : matrix m n R) (j : n) (x : R) :
   M.mul_vec (pi.single j x) = (λ i, M i j * x) :=
@@ -1174,7 +1169,6 @@
   rw vec_mul_diagonal,
   exact pi.apply_single (λ i x, x * v i) (λ i, zero_mul _) j x i,
 end
->>>>>>> dba797a4
 
 end non_unital_non_assoc_semiring
 
