/-
Copyright (c) 2018 Ellen Arlt. All rights reserved.
Released under Apache 2.0 license as described in the file LICENSE.
Authors: Ellen Arlt, Blair Shi, Sean Leather, Mario Carneiro, Johan Commelin, Lu-Ming Zhang
-/

import algebra.algebra.pi
import algebra.big_operators.pi
import algebra.big_operators.ring
import algebra.big_operators.ring_equiv
import algebra.module.linear_map
import algebra.module.pi
import algebra.star.big_operators
import algebra.star.module
import algebra.star.pi
import data.fintype.big_operators

/-!
# Matrices

> THIS FILE IS SYNCHRONIZED WITH MATHLIB4.
> Any changes to this file require a corresponding PR to mathlib4.

This file defines basic properties of matrices.

Matrices with rows indexed by `m`, columns indexed by `n`, and entries of type `α` are represented
with `matrix m n α`. For the typical approach of counting rows and columns,
`matrix (fin m) (fin n) α` can be used.

## Notation

The locale `matrix` gives the following notation:

* `⬝ᵥ` for `matrix.dot_product`
* `⬝` for `matrix.mul`
* `ᵀ` for `matrix.transpose`
* `ᴴ` for `matrix.conj_transpose`

## Implementation notes

For convenience, `matrix m n α` is defined as `m → n → α`, as this allows elements of the matrix
to be accessed with `A i j`. However, it is not advisable to _construct_ matrices using terms of the
form `λ i j, _` or even `(λ i j, _ : matrix m n α)`, as these are not recognized by lean as having
the right type. Instead, `matrix.of` should be used.

## TODO

Under various conditions, multiplication of infinite matrices makes sense.
These have not yet been implemented.
-/
universes u u' v w

open_locale big_operators

/-- `matrix m n R` is the type of matrices with entries in `R`, whose rows are indexed by `m`
and whose columns are indexed by `n`. -/
def matrix (m : Type u) (n : Type u') (α : Type v) : Type (max u u' v) :=
m → n → α

variables {l m n o : Type*} {m' : o → Type*} {n' : o → Type*}
variables {R : Type*} {S : Type*} {α : Type v} {β : Type w} {γ : Type*}

namespace matrix

instance [inhabited α] : inhabited (matrix m n α) := pi.inhabited _
instance [has_add α] : has_add (matrix m n α) := pi.has_add
instance [add_semigroup α] : add_semigroup (matrix m n α) := pi.add_semigroup
instance [add_comm_semigroup α] : add_comm_semigroup (matrix m n α) := pi.add_comm_semigroup
instance [has_zero α] : has_zero (matrix m n α) := pi.has_zero
instance [add_zero_class α] : add_zero_class (matrix m n α) := pi.add_zero_class
instance [add_monoid α] : add_monoid (matrix m n α) := pi.add_monoid
instance [add_comm_monoid α] : add_comm_monoid (matrix m n α) := pi.add_comm_monoid
instance [has_neg α] : has_neg (matrix m n α) := pi.has_neg
instance [has_sub α] : has_sub (matrix m n α) := pi.has_sub
instance [add_group α] : add_group (matrix m n α) := pi.add_group
instance [add_comm_group α] : add_comm_group (matrix m n α) := pi.add_comm_group
instance [unique α] : unique (matrix m n α) := pi.unique
instance [subsingleton α] : subsingleton (matrix m n α) := pi.subsingleton
instance [nonempty m] [nonempty n] [nontrivial α] : nontrivial (matrix m n α) :=
function.nontrivial

instance [has_scalar R α] : has_scalar R (matrix m n α) := pi.has_scalar
instance [has_scalar R α] [has_scalar S α] [smul_comm_class R S α] :
  smul_comm_class R S (matrix m n α) := pi.smul_comm_class
instance [has_scalar R S] [has_scalar R α] [has_scalar S α] [is_scalar_tower R S α] :
  is_scalar_tower R S (matrix m n α) := pi.is_scalar_tower
instance [monoid R] [mul_action R α] :
  mul_action R (matrix m n α) := pi.mul_action _
instance [monoid R] [add_monoid α] [distrib_mul_action R α] :
  distrib_mul_action R (matrix m n α) := pi.distrib_mul_action _
instance [semiring R] [add_comm_monoid α] [module R α] :
  module R (matrix m n α) := pi.module _ _ _

section ext

variables {M N : matrix m n α}

theorem ext_iff : (∀ i j, M i j = N i j) ↔ M = N :=
⟨λ h, funext $ λ i, funext $ h i, λ h, by simp [h]⟩

@[ext] theorem ext : (∀ i j, M i j = N i j) → M = N := ext_iff.mp

end ext

/-- Cast a function into a matrix.

The two sides of the equivalence are definitionally equal types. We want to use an explicit cast
to distinguish the types because `matrix` has different instances to pi types (such as `pi.has_mul`,
which performs elementwise multiplication, vs `matrix.has_mul`).

If you are defining a matrix, in terms of its entries, use `of (λ i j, _)`. The
purpose of this approach is to ensure that terms of th
e form `(λ i j, _) * (λ i j, _)` do not
appear, as the type of `*` can be misleading.

Porting note: In Lean 3, it is also safe to use pattern matching in a definition as `| i j := _`,
which can only be unfolded when fully-applied. leanprover/lean4#2042 means this does not
(currently) work in Lean 4.
-/
def of : (m → n → α) ≃ matrix m n α := equiv.refl _
@[simp] lemma of_apply (f : m → n → α) (i j) : of f i j = f i j := rfl
@[simp] lemma of_symm_apply (f : matrix m n α) (i j) : of.symm f i j = f i j := rfl

/-- `M.map f` is the matrix obtained by applying `f` to each entry of the matrix `M`.

This is available in bundled forms as:
* `add_monoid_hom.map_matrix`
* `linear_map.map_matrix`
* `ring_hom.map_matrix`
* `alg_hom.map_matrix`
* `equiv.map_matrix`
* `add_equiv.map_matrix`
* `linear_equiv.map_matrix`
* `ring_equiv.map_matrix`
* `alg_equiv.map_matrix`
-/
def map (M : matrix m n α) (f : α → β) : matrix m n β := of (λ i j, f (M i j))

@[simp]
lemma map_apply {M : matrix m n α} {f : α → β} {i : m} {j : n} :
  M.map f i j = f (M i j) := rfl

@[simp]
lemma map_id (M : matrix m n α) : M.map id = M :=
by { ext, refl, }

@[simp]
lemma map_map {M : matrix m n α} {β γ : Type*} {f : α → β} {g : β → γ} :
  (M.map f).map g = M.map (g ∘ f) :=
by { ext, refl, }

<<<<<<< HEAD
=======
lemma map_injective {f : α → β} (hf : function.injective f) :
  function.injective (λ M : matrix m n α, M.map f) :=
λ M N h, ext $ λ i j, hf $ ext_iff.mpr h i j

/-- The transpose of a matrix. -/
def transpose (M : matrix m n α) : matrix n m α :=
of $ λ x y, M y x

-- TODO: set as an equation lemma for `transpose`, see mathlib4#3024
@[simp] lemma transpose_apply (M : matrix m n α) (i j) :
  transpose M i j = M j i := rfl

localized "postfix (name := matrix.transpose) `ᵀ`:1500 := matrix.transpose" in matrix

/-- The conjugate transpose of a matrix defined in term of `star`. -/
def conj_transpose [has_star α] (M : matrix m n α) : matrix n m α :=
M.transpose.map star

localized "postfix (name := matrix.conj_transpose) `ᴴ`:1500 := matrix.conj_transpose" in matrix

>>>>>>> cdc34484
/-- `matrix.col u` is the column matrix whose entries are given by `u`. -/
def col (w : m → α) : matrix m unit α :=
of $ λ x y, w x

-- TODO: set as an equation lemma for `col`, see mathlib4#3024
@[simp] lemma col_apply (w : m → α) (i j) :
  col w i j = w i := rfl

/-- `matrix.row u` is the row matrix whose entries are given by `u`. -/
def row (v : n → α) : matrix unit n α :=
of $ λ x y, v y

-- TODO: set as an equation lemma for `row`, see mathlib4#3024
@[simp] lemma row_apply (v : n → α) (i j) : row v i j = v j := rfl

<<<<<<< HEAD
@[simp] lemma map_zero [has_zero α] [has_zero β] (f : α → β) (h : f 0 = 0) :
=======
instance [inhabited α] : inhabited (matrix m n α) := pi.inhabited _
instance [has_add α] : has_add (matrix m n α) := pi.has_add
instance [add_semigroup α] : add_semigroup (matrix m n α) := pi.add_semigroup
instance [add_comm_semigroup α] : add_comm_semigroup (matrix m n α) := pi.add_comm_semigroup
instance [has_zero α] : has_zero (matrix m n α) := pi.has_zero
instance [add_zero_class α] : add_zero_class (matrix m n α) := pi.add_zero_class
instance [add_monoid α] : add_monoid (matrix m n α) := pi.add_monoid
instance [add_comm_monoid α] : add_comm_monoid (matrix m n α) := pi.add_comm_monoid
instance [has_neg α] : has_neg (matrix m n α) := pi.has_neg
instance [has_sub α] : has_sub (matrix m n α) := pi.has_sub
instance [add_group α] : add_group (matrix m n α) := pi.add_group
instance [add_comm_group α] : add_comm_group (matrix m n α) := pi.add_comm_group
instance [unique α] : unique (matrix m n α) := pi.unique
instance [subsingleton α] : subsingleton (matrix m n α) := pi.subsingleton
instance [nonempty m] [nonempty n] [nontrivial α] : nontrivial (matrix m n α) :=
function.nontrivial

instance [has_smul R α] : has_smul R (matrix m n α) := pi.has_smul
instance [has_smul R α] [has_smul S α] [smul_comm_class R S α] :
  smul_comm_class R S (matrix m n α) := pi.smul_comm_class
instance [has_smul R S] [has_smul R α] [has_smul S α] [is_scalar_tower R S α] :
  is_scalar_tower R S (matrix m n α) := pi.is_scalar_tower
instance [has_smul R α] [has_smul Rᵐᵒᵖ α] [is_central_scalar R α] :
  is_central_scalar R (matrix m n α) := pi.is_central_scalar
instance [monoid R] [mul_action R α] :
  mul_action R (matrix m n α) := pi.mul_action _
instance [monoid R] [add_monoid α] [distrib_mul_action R α] :
  distrib_mul_action R (matrix m n α) := pi.distrib_mul_action _
instance [semiring R] [add_comm_monoid α] [module R α] :
  module R (matrix m n α) := pi.module _ _ _

/-! simp-normal form pulls `of` to the outside. -/
@[simp] lemma of_zero [has_zero α] : of (0 : m → n → α) = 0 := rfl
@[simp] lemma of_add_of [has_add α] (f g : m → n → α) : of f + of g  = of (f + g) := rfl
@[simp] lemma of_sub_of [has_sub α] (f g : m → n → α) : of f - of g = of (f - g) := rfl
@[simp] lemma neg_of [has_neg α] (f : m → n → α) : -of f = of (-f) := rfl
@[simp] lemma smul_of [has_smul R α] (r : R) (f : m → n → α) : r • of f = of (r • f) := rfl

@[simp] protected lemma map_zero [has_zero α] [has_zero β] (f : α → β) (h : f 0 = 0) :
>>>>>>> cdc34484
  (0 : matrix m n α).map f = 0 :=
by { ext, simp [h], }

protected lemma map_add [has_add α] [has_add β] (f : α → β)
  (hf : ∀ a₁ a₂, f (a₁ + a₂) = f a₁ + f a₂)
  (M N : matrix m n α) : (M + N).map f = M.map f + N.map f :=
ext $ λ _ _, hf _ _

protected lemma map_sub [has_sub α] [has_sub β] (f : α → β)
  (hf : ∀ a₁ a₂, f (a₁ - a₂) = f a₁ - f a₂)
  (M N : matrix m n α) : (M - N).map f = M.map f - N.map f :=
ext $ λ _ _, hf _ _

lemma map_smul [has_smul R α] [has_smul R β] (f : α → β) (r : R)
  (hf : ∀ a, f (r • a) = r • f a) (M : matrix m n α) : (r • M).map f = r • (M.map f) :=
ext $ λ _ _, hf _

<<<<<<< HEAD
/-- The transpose of a matrix. -/
def transpose (M : matrix m n α) : matrix n m α
| x y := M y x

localized "postfix `ᵀ`:1500 := matrix.transpose" in matrix

/-- The conjugate transpose of a matrix defined in term of `star`. -/
def conj_transpose [has_star α] (M : matrix m n α) : matrix n m α :=
M.transpose.map star

localized "postfix `ᴴ`:1500 := matrix.conj_transpose" in matrix

/-- A matrix `A` is *symmetric* if `Aᵀ = A`. -/
protected def is_sym (A : matrix m m α) : Prop := Aᵀ = A

/-- A matrix `A` is *skew symmetric* if `-Aᵀ = A`. -/
protected def is_skewsym [has_neg α] (A : matrix m m α) : Prop := -Aᵀ = A

/-- A matrix is *Hermitian* if `Aᴴ = A`. -/
protected def is_Hermitian [has_star α] (A : matrix m m α) : Prop := Aᴴ = A

-- TODO[gh-6025]: make this an instance once safe to do so
/-- Should be used by adding `local attribute [instance] subsingleton_of_empty_left`. -/
lemma subsingleton_of_empty_left [is_empty m] : subsingleton (matrix m n α) :=
⟨λ M N, by { ext, exact is_empty_elim i }⟩

-- TODO[gh-6025]: make this an instance once safe to do so
/-- Should be used by adding `local attribute [instance] subsingleton_of_empty_right`. -/
lemma subsingleton_of_empty_right [is_empty n] : subsingleton (matrix m n α) :=
=======
/-- The scalar action via `has_mul.to_has_smul` is transformed by the same map as the elements
of the matrix, when `f` preserves multiplication. -/
lemma map_smul' [has_mul α] [has_mul β] (f : α → β) (r : α) (A : matrix n n α)
  (hf : ∀ a₁ a₂, f (a₁ * a₂) = f a₁ * f a₂) :
  (r • A).map f = f r • A.map f :=
ext $ λ _ _, hf _ _

/-- The scalar action via `has_mul.to_has_opposite_smul` is transformed by the same map as the
elements of the matrix, when `f` preserves multiplication. -/
lemma map_op_smul' [has_mul α] [has_mul β] (f : α → β) (r : α) (A : matrix n n α)
  (hf : ∀ a₁ a₂, f (a₁ * a₂) = f a₁ * f a₂) :
  (mul_opposite.op r • A).map f = mul_opposite.op (f r) • A.map f :=
ext $ λ _ _, hf _ _

lemma _root_.is_smul_regular.matrix [has_smul R S] {k : R} (hk : is_smul_regular S k) :
  is_smul_regular (matrix m n S) k :=
is_smul_regular.pi $ λ _, is_smul_regular.pi $ λ _, hk

lemma _root_.is_left_regular.matrix [has_mul α] {k : α} (hk : is_left_regular k) :
  is_smul_regular (matrix m n α) k :=
hk.is_smul_regular.matrix

instance subsingleton_of_empty_left [is_empty m] : subsingleton (matrix m n α) :=
⟨λ M N, by { ext, exact is_empty_elim i }⟩

instance subsingleton_of_empty_right [is_empty n] : subsingleton (matrix m n α) :=
>>>>>>> cdc34484
⟨λ M N, by { ext, exact is_empty_elim j }⟩

end matrix

open_locale matrix

namespace matrix

section diagonal
variables [decidable_eq n]

/-- `diagonal d` is the square matrix such that `(diagonal d) i i = d i` and `(diagonal d) i j = 0`
if `i ≠ j`.

Note that bundled versions exist as:
* `matrix.diagonal_add_monoid_hom`
* `matrix.diagonal_linear_map`
* `matrix.diagonal_ring_hom`
* `matrix.diagonal_alg_hom`
-/
def diagonal [has_zero α] (d : n → α) : matrix n n α :=
of $ λ i j, if i = j then d i else 0

-- TODO: set as an equation lemma for `diagonal`, see mathlib4#3024
lemma diagonal_apply [has_zero α] (d : n → α) (i j) : diagonal d i j = if i = j then d i else 0 :=
rfl

@[simp] theorem diagonal_apply_eq [has_zero α] (d : n → α) (i : n) : (diagonal d) i i = d i :=
by simp [diagonal]

@[simp] theorem diagonal_apply_ne [has_zero α] (d : n → α) {i j : n} (h : i ≠ j) :
  (diagonal d) i j = 0 := by simp [diagonal, h]

theorem diagonal_apply_ne' [has_zero α] (d : n → α) {i j : n} (h : j ≠ i) :
  (diagonal d) i j = 0 := diagonal_apply_ne d h.symm

@[simp] theorem diagonal_eq_diagonal_iff [has_zero α] {d₁ d₂ : n → α} :
  diagonal d₁ = diagonal d₂ ↔ ∀ i, d₁ i = d₂ i :=
⟨λ h i, by simpa using congr_arg (λ m : matrix n n α, m i i) h,
 λ h, by rw show d₁ = d₂, from funext h⟩

lemma diagonal_injective [has_zero α] : function.injective (diagonal : (n → α) → matrix n n α) :=
λ d₁ d₂ h, funext $ λ i, by simpa using matrix.ext_iff.mpr h i i

@[simp] theorem diagonal_zero [has_zero α] : (diagonal (λ _, 0) : matrix n n α) = 0 :=
by { ext, simp [diagonal] }

@[simp] lemma diagonal_transpose [has_zero α] (v : n → α) :
  (diagonal v)ᵀ = diagonal v :=
begin
  ext i j,
  by_cases h : i = j,
  { simp [h, transpose] },
  { simp [h, transpose, diagonal_apply_ne' _ h] }
end

@[simp] theorem diagonal_add [add_zero_class α] (d₁ d₂ : n → α) :
  diagonal d₁ + diagonal d₂ = diagonal (λ i, d₁ i + d₂ i) :=
by ext i j; by_cases h : i = j; simp [h]

@[simp] theorem diagonal_smul [monoid R] [add_monoid α] [distrib_mul_action R α] (r : R)
  (d : n → α) :
  diagonal (r • d) = r • diagonal d :=
by ext i j; by_cases h : i = j; simp [h]

variables (n α)

/-- `matrix.diagonal` as an `add_monoid_hom`. -/
@[simps]
def diagonal_add_monoid_hom [add_zero_class α] : (n → α) →+ matrix n n α :=
{ to_fun := diagonal,
  map_zero' := diagonal_zero,
  map_add' := λ x y, (diagonal_add x y).symm,}

variables (R)

/-- `matrix.diagonal` as a `linear_map`. -/
@[simps]
def diagonal_linear_map [semiring R] [add_comm_monoid α] [module R α] :
  (n → α) →ₗ[R] matrix n n α :=
{ map_smul' := diagonal_smul,
  .. diagonal_add_monoid_hom n α,}

variables {n α R}

@[simp] lemma diagonal_map [has_zero α] [has_zero β] {f : α → β} (h : f 0 = 0) {d : n → α} :
  (diagonal d).map f = diagonal (λ m, f (d m)) :=
by { ext, simp only [diagonal_apply, map_apply], split_ifs; simp [h], }

@[simp] lemma diagonal_conj_transpose [add_monoid α] [star_add_monoid α] (v : n → α) :
  (diagonal v)ᴴ = diagonal (star v) :=
begin
  rw [conj_transpose, diagonal_transpose, diagonal_map (star_zero _)],
  refl,
end

section one
variables [has_zero α] [has_one α]

instance : has_one (matrix n n α) := ⟨diagonal (λ _, 1)⟩

@[simp] theorem diagonal_one : (diagonal (λ _, 1) : matrix n n α) = 1 := rfl

theorem one_apply {i j} : (1 : matrix n n α) i j = if i = j then 1 else 0 := rfl

@[simp] theorem one_apply_eq (i) : (1 : matrix n n α) i i = 1 := diagonal_apply_eq _ i

@[simp] theorem one_apply_ne {i j} : i ≠ j → (1 : matrix n n α) i j = 0 :=
diagonal_apply_ne _

theorem one_apply_ne' {i j} : j ≠ i → (1 : matrix n n α) i j = 0 :=
diagonal_apply_ne' _

@[simp] lemma map_one [has_zero β] [has_one β]
  (f : α → β) (h₀ : f 0 = 0) (h₁ : f 1 = 1) :
  (1 : matrix n n α).map f = (1 : matrix n n β) :=
by { ext, simp only [one_apply, map_apply], split_ifs; simp [h₀, h₁], }

lemma one_eq_pi_single {i j} : (1 : matrix n n α) i j = pi.single i 1 j :=
by simp only [one_apply, pi.single_apply, eq_comm]; congr -- deal with decidable_eq

end one

section numeral

@[simp] lemma bit0_apply [has_add α] (M : matrix m m α) (i : m) (j : m) :
  (bit0 M) i j = bit0 (M i j) := rfl

variables [add_zero_class α] [has_one α]

lemma bit1_apply (M : matrix n n α) (i : n) (j : n) :
  (bit1 M) i j = if i = j then bit1 (M i j) else bit0 (M i j) :=
by dsimp [bit1]; by_cases h : i = j; simp [h]

@[simp]
lemma bit1_apply_eq (M : matrix n n α) (i : n) :
  (bit1 M) i i = bit1 (M i i) :=
by simp [bit1_apply]

@[simp]
lemma bit1_apply_ne (M : matrix n n α) {i j : n} (h : i ≠ j) :
  (bit1 M) i j = bit0 (M i j) :=
by simp [bit1_apply, h]

end numeral

end diagonal

section diag

/-- The diagonal of a square matrix. -/
@[simp] def diag (A : matrix n n α) (i : n) : α := A i i

@[simp] lemma diag_diagonal [decidable_eq n] [has_zero α] (a : n → α) : diag (diagonal a) = a :=
funext $ @diagonal_apply_eq _ _ _ _ a

@[simp] lemma diag_transpose (A : matrix n n α) : diag Aᵀ = diag A := rfl

@[simp] theorem diag_zero [has_zero α] : diag (0 : matrix n n α) = 0 := rfl

@[simp] theorem diag_add [has_add α] (A B : matrix n n α) : diag (A + B) = diag A + diag B := rfl

@[simp] theorem diag_sub [has_sub α] (A B : matrix n n α) : diag (A - B) = diag A - diag B := rfl

@[simp] theorem diag_neg [has_neg α] (A : matrix n n α) : diag (-A) = -diag A := rfl

@[simp] theorem diag_smul [has_smul R α] (r : R) (A : matrix n n α) : diag (r • A) = r • diag A :=
rfl

@[simp] theorem diag_one [decidable_eq n] [has_zero α] [has_one α] : diag (1 : matrix n n α) = 1 :=
diag_diagonal _

variables (n α)

/-- `matrix.diag` as an `add_monoid_hom`. -/
@[simps]
def diag_add_monoid_hom [add_zero_class α] : matrix n n α →+ (n → α) :=
{ to_fun := diag,
  map_zero' := diag_zero,
  map_add' := diag_add,}

variables (R)

/-- `matrix.diag` as a `linear_map`. -/
@[simps]
def diag_linear_map [semiring R] [add_comm_monoid α] [module R α] : matrix n n α →ₗ[R] (n → α) :=
{ map_smul' := diag_smul,
  .. diag_add_monoid_hom n α,}

variables {n α R}

lemma diag_map {f : α → β} {A : matrix n n α} : diag (A.map f) = f ∘ diag A := rfl

@[simp] lemma diag_conj_transpose [add_monoid α] [star_add_monoid α] (A : matrix n n α) :
  diag Aᴴ = star (diag A) := rfl

@[simp] lemma diag_list_sum [add_monoid α] (l : list (matrix n n α)) :
  diag l.sum = (l.map diag).sum :=
map_list_sum (diag_add_monoid_hom n α) l

@[simp] lemma diag_multiset_sum [add_comm_monoid α] (s : multiset (matrix n n α)) :
  diag s.sum = (s.map diag).sum :=
map_multiset_sum (diag_add_monoid_hom n α) s

@[simp] lemma diag_sum {ι} [add_comm_monoid α] (s : finset ι) (f : ι → matrix n n α) :
  diag (∑ i in s, f i) = ∑ i in s, diag (f i) :=
map_sum (diag_add_monoid_hom n α) f s

end diag

section dot_product

variables [fintype m] [fintype n]

/-- `dot_product v w` is the sum of the entrywise products `v i * w i` -/
def dot_product [has_mul α] [add_comm_monoid α] (v w : m → α) : α :=
∑ i, v i * w i

/- The precedence of 72 comes immediately after ` • ` for `has_smul.smul`,
   so that `r₁ • a ⬝ᵥ r₂ • b` is parsed as `(r₁ • a) ⬝ᵥ (r₂ • b)` here. -/
localized "infix (name := matrix.dot_product) ` ⬝ᵥ `:72 := matrix.dot_product" in matrix

lemma dot_product_assoc [non_unital_semiring α] (u : m → α) (w : n → α)
  (v : matrix m n α) :
  (λ j, u ⬝ᵥ (λ i, v i j)) ⬝ᵥ w = u ⬝ᵥ (λ i, (v i) ⬝ᵥ w) :=
by simpa [dot_product, finset.mul_sum, finset.sum_mul, mul_assoc] using finset.sum_comm

lemma dot_product_comm [add_comm_monoid α] [comm_semigroup α] (v w : m → α) :
  v ⬝ᵥ w = w ⬝ᵥ v :=
by simp_rw [dot_product, mul_comm]

@[simp] lemma dot_product_punit [add_comm_monoid α] [has_mul α] (v w : punit → α) :
  v ⬝ᵥ w = v ⟨⟩ * w ⟨⟩ :=
by simp [dot_product]

section non_unital_non_assoc_semiring
variables [non_unital_non_assoc_semiring α] (u v w : m → α) (x y : n → α)

@[simp] lemma dot_product_zero : v ⬝ᵥ 0 = 0 := by simp [dot_product]

@[simp] lemma dot_product_zero' : v ⬝ᵥ (λ _, 0) = 0 := dot_product_zero v

@[simp] lemma zero_dot_product : 0 ⬝ᵥ v = 0 := by simp [dot_product]

@[simp] lemma zero_dot_product' : (λ _, (0 : α)) ⬝ᵥ v = 0 := zero_dot_product v

@[simp] lemma add_dot_product : (u + v) ⬝ᵥ w = u ⬝ᵥ w + v ⬝ᵥ w :=
by simp [dot_product, add_mul, finset.sum_add_distrib]

@[simp] lemma dot_product_add : u ⬝ᵥ (v + w) = u ⬝ᵥ v + u ⬝ᵥ w :=
by simp [dot_product, mul_add, finset.sum_add_distrib]

@[simp] lemma sum_elim_dot_product_sum_elim :
  (sum.elim u x) ⬝ᵥ (sum.elim v y) = u ⬝ᵥ v + x ⬝ᵥ y :=
by simp [dot_product]

/-- Permuting a vector on the left of a dot product can be transferred to the right. -/
@[simp] lemma comp_equiv_symm_dot_product (e : m ≃ n) : (u ∘ e.symm) ⬝ᵥ x = u ⬝ᵥ (x ∘ e) :=
(e.sum_comp _).symm.trans $ finset.sum_congr rfl $ λ _ _,
  by simp only [function.comp, equiv.symm_apply_apply]

/-- Permuting a vector on the right of a dot product can be transferred to the left. -/
@[simp] lemma dot_product_comp_equiv_symm (e : n ≃ m) : u ⬝ᵥ (x ∘ e.symm) = (u ∘ e) ⬝ᵥ x :=
by simpa only [equiv.symm_symm] using (comp_equiv_symm_dot_product u x e.symm).symm

/-- Permuting vectors on both sides of a dot product is a no-op. -/
@[simp] lemma comp_equiv_dot_product_comp_equiv (e : m ≃ n) : (x ∘ e) ⬝ᵥ (y ∘ e) = x ⬝ᵥ y :=
by simp only [←dot_product_comp_equiv_symm, function.comp, equiv.apply_symm_apply]

end non_unital_non_assoc_semiring

section non_unital_non_assoc_semiring_decidable
variables [decidable_eq m] [non_unital_non_assoc_semiring α] (u v w : m → α)

@[simp] lemma diagonal_dot_product (i : m) : diagonal v i ⬝ᵥ w = v i * w i :=
have ∀ j ≠ i, diagonal v i j * w j = 0 := λ j hij, by simp [diagonal_apply_ne' _ hij],
by convert finset.sum_eq_single i (λ j _, this j) _ using 1; simp

@[simp] lemma dot_product_diagonal (i : m) : v ⬝ᵥ diagonal w i = v i * w i :=
have ∀ j ≠ i, v j * diagonal w i j = 0 := λ j hij, by simp [diagonal_apply_ne' _ hij],
by convert finset.sum_eq_single i (λ j _, this j) _ using 1; simp

@[simp] lemma dot_product_diagonal' (i : m) : v ⬝ᵥ (λ j, diagonal w j i) = v i * w i :=
have ∀ j ≠ i, v j * diagonal w j i = 0 := λ j hij, by simp [diagonal_apply_ne _ hij],
by convert finset.sum_eq_single i (λ j _, this j) _ using 1; simp

@[simp] lemma single_dot_product (x : α) (i : m) : pi.single i x ⬝ᵥ v = x * v i :=
have ∀ j ≠ i, pi.single i x j * v j = 0 := λ j hij, by simp [pi.single_eq_of_ne hij],
by convert finset.sum_eq_single i (λ j _, this j) _ using 1; simp

@[simp] lemma dot_product_single (x : α) (i : m) : v ⬝ᵥ pi.single i x = v i * x :=
have ∀ j ≠ i, v j * pi.single i x j = 0 := λ j hij, by simp [pi.single_eq_of_ne hij],
by convert finset.sum_eq_single i (λ j _, this j) _ using 1; simp

end non_unital_non_assoc_semiring_decidable

<<<<<<< HEAD
section non_distrib_ring
variables [mul_one_class α] [add_comm_monoid α]

lemma dot_product_one (v : n → α) : dot_product v 1 = ∑ i, v i :=
by simp [dot_product]

lemma dot_product_one' (v : n → α) : dot_product v (λ i, 1) = ∑ i, v i :=
by simp [dot_product]

lemma one_dot_product (v : n → α) : dot_product 1 v = ∑ i, v i :=
by simp [dot_product]

lemma one_dot_product' (v : n → α) : dot_product (λ i, 1 : n → α) v = ∑ i, v i :=
by simp [dot_product]

@[simp] lemma one_dot_one_eq_card : dot_product (1 : n → α) 1 = fintype.card n :=
by simp [dot_product, fintype.card]

@[simp] lemma one_dot_one_eq_card' : dot_product (λ i, 1 : n → α) (λ i, 1) = fintype.card n :=
by simp [dot_product, fintype.card]

end non_distrib_ring

section ring
variables [ring α] (u v w : m → α)
=======
section non_unital_non_assoc_ring
variables [non_unital_non_assoc_ring α] (u v w : m → α)
>>>>>>> cdc34484

@[simp] lemma neg_dot_product : -v ⬝ᵥ w = - (v ⬝ᵥ w) := by simp [dot_product]

@[simp] lemma dot_product_neg : v ⬝ᵥ -w = - (v ⬝ᵥ w) := by simp [dot_product]

@[simp] lemma sub_dot_product : (u - v) ⬝ᵥ w = u ⬝ᵥ w - v ⬝ᵥ w :=
by simp [sub_eq_add_neg]

@[simp] lemma dot_product_sub : u ⬝ᵥ (v - w) = u ⬝ᵥ v - u ⬝ᵥ w :=
by simp [sub_eq_add_neg]

end non_unital_non_assoc_ring

section distrib_mul_action
variables [monoid R] [has_mul α] [add_comm_monoid α] [distrib_mul_action R α]

@[simp] lemma smul_dot_product [is_scalar_tower R α α] (x : R) (v w : m → α) :
  (x • v) ⬝ᵥ w = x • (v ⬝ᵥ w) :=
by simp [dot_product, finset.smul_sum, smul_mul_assoc]

@[simp] lemma dot_product_smul [smul_comm_class R α α] (x : R) (v w : m → α)  :
  v ⬝ᵥ (x • w) = x • (v ⬝ᵥ w) :=
by simp [dot_product, finset.smul_sum, mul_smul_comm]

end distrib_mul_action

section star_ring
variables [non_unital_semiring α] [star_ring α] (v w : m → α)

lemma star_dot_product_star : star v ⬝ᵥ star w = star (w ⬝ᵥ v) :=
by simp [dot_product]

lemma star_dot_product : star v ⬝ᵥ w = star (star w ⬝ᵥ v) :=
by simp [dot_product]

lemma dot_product_star : v ⬝ᵥ star w = star (w ⬝ᵥ star v) :=
by simp [dot_product]

end star_ring

end dot_product

open_locale matrix

/-- `M ⬝ N` is the usual product of matrices `M` and `N`, i.e. we have that
`(M ⬝ N) i k` is the dot product of the `i`-th row of `M` by the `k`-th column of `N`.
This is currently only defined when `m` is finite. -/
protected def mul [fintype m] [has_mul α] [add_comm_monoid α]
  (M : matrix l m α) (N : matrix m n α) : matrix l n α :=
λ i k, (λ j, M i j) ⬝ᵥ (λ j, N j k)

localized "infixl (name := matrix.mul) ` ⬝ `:75 := matrix.mul" in matrix

theorem mul_apply [fintype m] [has_mul α] [add_comm_monoid α]
  {M : matrix l m α} {N : matrix m n α} {i k} : (M ⬝ N) i k = ∑ j, M i j * N j k := rfl

instance [fintype n] [has_mul α] [add_comm_monoid α] : has_mul (matrix n n α) := ⟨matrix.mul⟩

@[simp] theorem mul_eq_mul [fintype n] [has_mul α] [add_comm_monoid α] (M N : matrix n n α) :
  M * N = M ⬝ N := rfl

theorem mul_apply' [fintype m] [has_mul α] [add_comm_monoid α]
  {M : matrix l m α} {N : matrix m n α} {i k} : (M ⬝ N) i k = (λ j, M i j) ⬝ᵥ (λ j, N j k)
  := rfl

@[simp] theorem diagonal_neg [decidable_eq n] [add_group α] (d : n → α) :
  -diagonal d = diagonal (λ i, -d i) :=
((diagonal_add_monoid_hom n α).map_neg d).symm

lemma sum_apply [add_comm_monoid α] (i : m) (j : n)
  (s : finset β) (g : β → matrix m n α) :
  (∑ c in s, g c) i j = ∑ c in s, g c i j :=
(congr_fun (s.sum_apply i g) j).trans (s.sum_apply j _)

lemma two_mul_expl {R : Type*} [comm_ring R] (A B : matrix (fin 2) (fin 2) R) :
  (A * B) 0 0 = A 0 0 * B 0 0 + A 0 1 * B 1 0 ∧
  (A * B) 0 1 = A 0 0 * B 0 1 + A 0 1 * B 1 1 ∧
  (A * B) 1 0 = A 1 0 * B 0 0 + A 1 1 * B 1 0 ∧
  (A * B) 1 1 = A 1 0 * B 0 1 + A 1 1 * B 1 1 :=
begin
  split, work_on_goal 2 {split}, work_on_goal 3 {split},
  all_goals {simp only [matrix.mul_eq_mul],
  rw [matrix.mul_apply, finset.sum_fin_eq_sum_range, finset.sum_range_succ, finset.sum_range_succ],
  simp},
end

section add_comm_monoid

variables [add_comm_monoid α] [has_mul α]

@[simp] lemma smul_mul [fintype n] [monoid R] [distrib_mul_action R α] [is_scalar_tower R α α]
  (a : R) (M : matrix m n α) (N : matrix n l α) :
  (a • M) ⬝ N = a • M ⬝ N :=
by { ext, apply smul_dot_product }

@[simp] lemma mul_smul [fintype n] [monoid R] [distrib_mul_action R α] [smul_comm_class R α α]
  (M : matrix m n α) (a : R) (N : matrix n l α) : M ⬝ (a • N) = a • M ⬝ N :=
by { ext, apply dot_product_smul }

end add_comm_monoid

section non_unital_non_assoc_semiring
variables [non_unital_non_assoc_semiring α]

@[simp] protected theorem mul_zero [fintype n] (M : matrix m n α) : M ⬝ (0 : matrix n o α) = 0 :=
by { ext i j, apply dot_product_zero }

@[simp] protected theorem zero_mul [fintype m] (M : matrix m n α) : (0 : matrix l m α) ⬝ M = 0 :=
by { ext i j, apply zero_dot_product }

protected theorem mul_add [fintype n] (L : matrix m n α) (M N : matrix n o α) :
  L ⬝ (M + N) = L ⬝ M + L ⬝ N := by { ext i j, apply dot_product_add }

protected theorem add_mul [fintype m] (L M : matrix l m α) (N : matrix m n α) :
  (L + M) ⬝ N = L ⬝ N + M ⬝ N := by { ext i j, apply add_dot_product }

instance [fintype n] : non_unital_non_assoc_semiring (matrix n n α) :=
{ mul := (*),
  add := (+),
  zero := 0,
  mul_zero := matrix.mul_zero,
  zero_mul := matrix.zero_mul,
  left_distrib := matrix.mul_add,
  right_distrib := matrix.add_mul,
  .. matrix.add_comm_monoid}

@[simp] theorem diagonal_mul [fintype m] [decidable_eq m]
  (d : m → α) (M : matrix m n α) (i j) : (diagonal d).mul M i j = d i * M i j :=
diagonal_dot_product _ _ _

@[simp] theorem mul_diagonal [fintype n] [decidable_eq n]
  (d : n → α) (M : matrix m n α) (i j) : (M ⬝ diagonal d) i j = M i j * d j :=
by { rw ← diagonal_transpose, apply dot_product_diagonal }

@[simp] theorem diagonal_mul_diagonal [fintype n] [decidable_eq n] (d₁ d₂ : n → α) :
  (diagonal d₁) ⬝ (diagonal d₂) = diagonal (λ i, d₁ i * d₂ i) :=
by ext i j; by_cases i = j; simp [h]

theorem diagonal_mul_diagonal' [fintype n] [decidable_eq n] (d₁ d₂ : n → α) :
  diagonal d₁ * diagonal d₂ = diagonal (λ i, d₁ i * d₂ i) :=
diagonal_mul_diagonal _ _

lemma smul_eq_diagonal_mul [fintype m] [decidable_eq m] (M : matrix m n α) (a : α) :
  a • M = diagonal (λ _, a) ⬝ M :=
by { ext, simp }

@[simp] lemma diag_col_mul_row (a b : n → α) : diag (col a ⬝ row b) = a * b :=
by { ext, simp [matrix.mul_apply, col, row] }

/-- Left multiplication by a matrix, as an `add_monoid_hom` from matrices to matrices. -/
@[simps] def add_monoid_hom_mul_left [fintype m] (M : matrix l m α) :
  matrix m n α →+ matrix l n α :=
{ to_fun := λ x, M ⬝ x,
  map_zero' := matrix.mul_zero _,
  map_add' := matrix.mul_add _ }

/-- Right multiplication by a matrix, as an `add_monoid_hom` from matrices to matrices. -/
@[simps] def add_monoid_hom_mul_right [fintype m] (M : matrix m n α) :
  matrix l m α →+ matrix l n α :=
{ to_fun := λ x, x ⬝ M,
  map_zero' := matrix.zero_mul _,
  map_add' := λ _ _, matrix.add_mul _ _ _ }

protected lemma sum_mul [fintype m] (s : finset β) (f : β → matrix l m α)
  (M : matrix m n α) : (∑ a in s, f a) ⬝ M = ∑ a in s, f a ⬝ M :=
(add_monoid_hom_mul_right M : matrix l m α →+ _).map_sum f s

protected lemma mul_sum [fintype m] (s : finset β) (f : β → matrix m n α)
  (M : matrix l m α) : M ⬝ ∑ a in s, f a = ∑ a in s, M ⬝ f a :=
(add_monoid_hom_mul_left M : matrix m n α →+ _).map_sum f s

/-- This instance enables use with `smul_mul_assoc`. -/
instance semiring.is_scalar_tower [fintype n] [monoid R] [distrib_mul_action R α]
  [is_scalar_tower R α α] : is_scalar_tower R (matrix n n α) (matrix n n α) :=
⟨λ r m n, matrix.smul_mul r m n⟩

/-- This instance enables use with `mul_smul_comm`. -/
instance semiring.smul_comm_class [fintype n] [monoid R] [distrib_mul_action R α]
  [smul_comm_class R α α] : smul_comm_class R (matrix n n α) (matrix n n α) :=
⟨λ r m n, (matrix.mul_smul m r n).symm⟩

end non_unital_non_assoc_semiring

section non_assoc_semiring
variables [non_assoc_semiring α]

@[simp] protected theorem one_mul [fintype m] [decidable_eq m] (M : matrix m n α) :
  (1 : matrix m m α) ⬝ M = M :=
by ext i j; rw [← diagonal_one, diagonal_mul, one_mul]

@[simp] protected theorem mul_one [fintype n] [decidable_eq n] (M : matrix m n α) :
  M ⬝ (1 : matrix n n α) = M :=
by ext i j; rw [← diagonal_one, mul_diagonal, mul_one]

instance [fintype n] [decidable_eq n] : non_assoc_semiring (matrix n n α) :=
{ one := 1,
  one_mul := matrix.one_mul,
  mul_one := matrix.mul_one,
  nat_cast := λ n, diagonal (λ _, n),
  nat_cast_zero := by ext; simp [nat.cast],
  nat_cast_succ := λ n, by ext; by_cases i = j; simp [nat.cast, *],
  .. matrix.non_unital_non_assoc_semiring }

@[simp]
lemma map_mul [fintype n] {L : matrix m n α} {M : matrix n o α} [non_assoc_semiring β]
  {f : α →+* β} : (L ⬝ M).map f = L.map f ⬝ M.map f :=
by { ext, simp [mul_apply, ring_hom.map_sum], }

variables (α n)

/-- `matrix.diagonal` as a `ring_hom`. -/
@[simps]
def diagonal_ring_hom [fintype n] [decidable_eq n] : (n → α) →+* matrix n n α :=
{ to_fun := diagonal,
  map_one' := diagonal_one,
  map_mul' := λ _ _, (diagonal_mul_diagonal' _ _).symm,
  .. diagonal_add_monoid_hom n α }

end non_assoc_semiring

section non_unital_semiring
variables [non_unital_semiring α] [fintype m] [fintype n]

protected theorem mul_assoc (L : matrix l m α) (M : matrix m n α) (N : matrix n o α) :
  (L ⬝ M) ⬝ N = L ⬝ (M ⬝ N) :=
by { ext, apply dot_product_assoc }

instance : non_unital_semiring (matrix n n α) :=
{ mul_assoc := matrix.mul_assoc, ..matrix.non_unital_non_assoc_semiring }

end non_unital_semiring

section semiring
variables [semiring α]

instance [fintype n] [decidable_eq n] : semiring (matrix n n α) :=
{ ..matrix.non_unital_semiring, ..matrix.non_assoc_semiring }

end semiring

section non_unital_non_assoc_ring
variables [non_unital_non_assoc_ring α] [fintype n]

@[simp] protected theorem neg_mul (M : matrix m n α) (N : matrix n o α) :
  (-M) ⬝ N = -(M ⬝ N) :=
by { ext, apply neg_dot_product }

@[simp] protected theorem mul_neg (M : matrix m n α) (N : matrix n o α) :
  M ⬝ (-N) = -(M ⬝ N) :=
by { ext, apply dot_product_neg }

protected theorem sub_mul (M M' : matrix m n α) (N : matrix n o α) :
  (M - M') ⬝ N = M ⬝ N - M' ⬝ N :=
by rw [sub_eq_add_neg, matrix.add_mul, matrix.neg_mul, sub_eq_add_neg]

protected theorem mul_sub (M : matrix m n α) (N N' : matrix n o α) :
  M ⬝ (N - N') = M ⬝ N - M ⬝ N' :=
by rw [sub_eq_add_neg, matrix.mul_add, matrix.mul_neg, sub_eq_add_neg]

instance : non_unital_non_assoc_ring (matrix n n α) :=
{ ..matrix.non_unital_non_assoc_semiring, ..matrix.add_comm_group }

end non_unital_non_assoc_ring

instance [fintype n] [non_unital_ring α] : non_unital_ring (matrix n n α) :=
{ ..matrix.non_unital_semiring, ..matrix.add_comm_group }

instance [fintype n] [decidable_eq n] [non_assoc_ring α] : non_assoc_ring (matrix n n α) :=
{ ..matrix.non_assoc_semiring, ..matrix.add_comm_group }

instance [fintype n] [decidable_eq n] [ring α] : ring (matrix n n α) :=
{ ..matrix.semiring, ..matrix.add_comm_group }

section semiring
variables [semiring α]

lemma diagonal_pow [fintype n] [decidable_eq n] (v : n → α) (k : ℕ) :
  diagonal v ^ k = diagonal (v ^ k) :=
(map_pow (diagonal_ring_hom n α) v k).symm

@[simp] lemma mul_mul_left [fintype n] (M : matrix m n α) (N : matrix n o α) (a : α) :
  of (λ i j, a * M i j) ⬝ N = a • (M ⬝ N) :=
smul_mul a M N

/--
The ring homomorphism `α →+* matrix n n α`
sending `a` to the diagonal matrix with `a` on the diagonal.
-/
def scalar (n : Type u) [decidable_eq n] [fintype n] : α →+* matrix n n α :=
{ to_fun := λ a, a • 1,
  map_one' := by simp,
  map_mul' := by { intros, ext, simp [mul_assoc], },
  .. (smul_add_hom α _).flip (1 : matrix n n α) }

section scalar

variables [decidable_eq n] [fintype n]

@[simp] lemma coe_scalar : (scalar n : α → matrix n n α) = λ a, a • 1 := rfl

lemma scalar_apply_eq (a : α) (i : n) :
  scalar n a i i = a :=
by simp only [coe_scalar, smul_eq_mul, mul_one, one_apply_eq, pi.smul_apply]

lemma scalar_apply_ne (a : α) (i j : n) (h : i ≠ j) :
  scalar n a i j = 0 :=
by simp only [h, coe_scalar, one_apply_ne, ne.def, not_false_iff, pi.smul_apply, smul_zero]

lemma scalar_inj [nonempty n] {r s : α} : scalar n r = scalar n s ↔ r = s :=
begin
  split,
  { intro h,
    inhabit n,
    rw [← scalar_apply_eq r (arbitrary n), ← scalar_apply_eq s (arbitrary n), h] },
  { rintro rfl, refl }
end

end scalar

end semiring

section comm_semiring
variables [comm_semiring α] [fintype n]

lemma smul_eq_mul_diagonal [decidable_eq n] (M : matrix m n α) (a : α) :
  a • M = M ⬝ diagonal (λ _, a) :=
by { ext, simp [mul_comm] }

@[simp] lemma mul_mul_right (M : matrix m n α) (N : matrix n o α) (a : α) :
  M ⬝ of (λ i j, a * N i j) = a • (M ⬝ N) :=
mul_smul M a N

lemma scalar.commute [decidable_eq n] (r : α) (M : matrix n n α) : commute (scalar n r) M :=
by simp [commute, semiconj_by]

end comm_semiring

section algebra
variables [fintype n] [decidable_eq n]
variables [comm_semiring R] [semiring α] [semiring β] [algebra R α] [algebra R β]

instance : algebra R (matrix n n α) :=
{ commutes' := λ r x, begin
    ext, simp [matrix.scalar, matrix.mul_apply, matrix.one_apply, algebra.commutes, smul_ite], end,
  smul_def' := λ r x, begin ext, simp [matrix.scalar, algebra.smul_def r], end,
  ..((matrix.scalar n).comp (algebra_map R α)) }

lemma algebra_map_matrix_apply {r : R} {i j : n} :
  algebra_map R (matrix n n α) r i j = if i = j then algebra_map R α r else 0 :=
begin
  dsimp [algebra_map, algebra.to_ring_hom, matrix.scalar],
  split_ifs with h; simp [h, matrix.one_apply_ne],
end

lemma algebra_map_eq_diagonal (r : R) :
  algebra_map R (matrix n n α) r = diagonal (algebra_map R (n → α) r) :=
matrix.ext $ λ i j, algebra_map_matrix_apply

@[simp] lemma algebra_map_eq_smul (r : R) :
  algebra_map R (matrix n n R) r = r • (1 : matrix n n R) := rfl

lemma algebra_map_eq_diagonal_ring_hom :
  algebra_map R (matrix n n α) = (diagonal_ring_hom n α).comp (algebra_map R _) :=
ring_hom.ext algebra_map_eq_diagonal

@[simp] lemma map_algebra_map (r : R) (f : α → β) (hf : f 0 = 0)
  (hf₂ : f (algebra_map R α r) = algebra_map R β r) :
  (algebra_map R (matrix n n α) r).map f = algebra_map R (matrix n n β) r :=
begin
  rw [algebra_map_eq_diagonal, algebra_map_eq_diagonal, diagonal_map hf],
  congr' 1 with x,
  simp only [hf₂, pi.algebra_map_apply]
end

variables (R)

/-- `matrix.diagonal` as an `alg_hom`. -/
@[simps]
def diagonal_alg_hom : (n → α) →ₐ[R] matrix n n α :=
{ to_fun := diagonal,
  commutes' := λ r, (algebra_map_eq_diagonal r).symm,
  .. diagonal_ring_hom n α }

end algebra

end matrix

/-!
### Bundled versions of `matrix.map`
-/

namespace equiv

/-- The `equiv` between spaces of matrices induced by an `equiv` between their
coefficients. This is `matrix.map` as an `equiv`. -/
@[simps apply]
def map_matrix (f : α ≃ β) : matrix m n α ≃ matrix m n β :=
{ to_fun := λ M, M.map f,
  inv_fun := λ M, M.map f.symm,
  left_inv := λ M, matrix.ext $ λ _ _, f.symm_apply_apply _,
  right_inv := λ M, matrix.ext $ λ _ _, f.apply_symm_apply _, }

@[simp] lemma map_matrix_refl : (equiv.refl α).map_matrix = equiv.refl (matrix m n α) :=
rfl

@[simp] lemma map_matrix_symm (f : α ≃ β) :
  f.map_matrix.symm = (f.symm.map_matrix : matrix m n β ≃ _) :=
rfl

@[simp] lemma map_matrix_trans (f : α ≃ β) (g : β ≃ γ) :
  f.map_matrix.trans g.map_matrix = ((f.trans g).map_matrix : matrix m n α ≃ _) :=
rfl

end equiv

namespace add_monoid_hom
variables [add_zero_class α] [add_zero_class β] [add_zero_class γ]

/-- The `add_monoid_hom` between spaces of matrices induced by an `add_monoid_hom` between their
coefficients. This is `matrix.map` as an `add_monoid_hom`. -/
@[simps]
def map_matrix (f : α →+ β) : matrix m n α →+ matrix m n β :=
{ to_fun := λ M, M.map f,
  map_zero' := matrix.map_zero f f.map_zero,
  map_add' := matrix.map_add f f.map_add }

@[simp] lemma map_matrix_id : (add_monoid_hom.id α).map_matrix = add_monoid_hom.id (matrix m n α) :=
rfl

@[simp] lemma map_matrix_comp (f : β →+ γ) (g : α →+ β) :
  f.map_matrix.comp g.map_matrix = ((f.comp g).map_matrix : matrix m n α →+ _) :=
rfl

end add_monoid_hom

namespace add_equiv
variables [has_add α] [has_add β] [has_add γ]

/-- The `add_equiv` between spaces of matrices induced by an `add_equiv` between their
coefficients. This is `matrix.map` as an `add_equiv`. -/
@[simps apply]
def map_matrix (f : α ≃+ β) : matrix m n α ≃+ matrix m n β :=
{ to_fun := λ M, M.map f,
  inv_fun := λ M, M.map f.symm,
  map_add' := matrix.map_add f f.map_add,
  .. f.to_equiv.map_matrix }

@[simp] lemma map_matrix_refl : (add_equiv.refl α).map_matrix = add_equiv.refl (matrix m n α) :=
rfl

@[simp] lemma map_matrix_symm (f : α ≃+ β) :
  f.map_matrix.symm = (f.symm.map_matrix : matrix m n β ≃+ _) :=
rfl

@[simp] lemma map_matrix_trans (f : α ≃+ β) (g : β ≃+ γ) :
  f.map_matrix.trans g.map_matrix = ((f.trans g).map_matrix : matrix m n α ≃+ _) :=
rfl

end add_equiv

namespace linear_map
variables [semiring R] [add_comm_monoid α] [add_comm_monoid β] [add_comm_monoid γ]
variables [module R α] [module R β] [module R γ]

/-- The `linear_map` between spaces of matrices induced by a `linear_map` between their
coefficients. This is `matrix.map` as a `linear_map`. -/
@[simps]
def map_matrix (f : α →ₗ[R] β) : matrix m n α →ₗ[R] matrix m n β :=
{ to_fun := λ M, M.map f,
  map_add' := matrix.map_add f f.map_add,
  map_smul' := λ r, matrix.map_smul f r (f.map_smul r), }

@[simp] lemma map_matrix_id : linear_map.id.map_matrix = (linear_map.id : matrix m n α →ₗ[R] _) :=
rfl

@[simp] lemma map_matrix_comp (f : β →ₗ[R] γ) (g : α →ₗ[R] β) :
  f.map_matrix.comp g.map_matrix = ((f.comp g).map_matrix : matrix m n α →ₗ[R] _) :=
rfl

end linear_map

namespace linear_equiv
variables [semiring R] [add_comm_monoid α] [add_comm_monoid β] [add_comm_monoid γ]
variables [module R α] [module R β] [module R γ]

/-- The `linear_equiv` between spaces of matrices induced by an `linear_equiv` between their
coefficients. This is `matrix.map` as an `linear_equiv`. -/
@[simps apply]
def map_matrix (f : α ≃ₗ[R] β) : matrix m n α ≃ₗ[R] matrix m n β :=
{ to_fun := λ M, M.map f,
  inv_fun := λ M, M.map f.symm,
  .. f.to_equiv.map_matrix,
  .. f.to_linear_map.map_matrix }

@[simp] lemma map_matrix_refl :
  (linear_equiv.refl R α).map_matrix = linear_equiv.refl R (matrix m n α) :=
rfl

@[simp] lemma map_matrix_symm (f : α ≃ₗ[R] β) :
  f.map_matrix.symm = (f.symm.map_matrix : matrix m n β ≃ₗ[R] _) :=
rfl

@[simp] lemma map_matrix_trans (f : α ≃ₗ[R] β) (g : β ≃ₗ[R] γ) :
  f.map_matrix.trans g.map_matrix = ((f.trans g).map_matrix : matrix m n α ≃ₗ[R] _) :=
rfl

end linear_equiv

namespace ring_hom
variables [fintype m] [decidable_eq m]
variables [non_assoc_semiring α] [non_assoc_semiring β] [non_assoc_semiring γ]

/-- The `ring_hom` between spaces of square matrices induced by a `ring_hom` between their
coefficients. This is `matrix.map` as a `ring_hom`. -/
@[simps]
def map_matrix (f : α →+* β) : matrix m m α →+* matrix m m β :=
{ to_fun := λ M, M.map f,
  map_one' := by simp,
  map_mul' := λ L M, matrix.map_mul,
  .. f.to_add_monoid_hom.map_matrix }

@[simp] lemma map_matrix_id : (ring_hom.id α).map_matrix = ring_hom.id (matrix m m α) :=
rfl

@[simp] lemma map_matrix_comp (f : β →+* γ) (g : α →+* β) :
  f.map_matrix.comp g.map_matrix = ((f.comp g).map_matrix : matrix m m α →+* _) :=
rfl

end ring_hom

namespace ring_equiv
variables [fintype m] [decidable_eq m]
variables [non_assoc_semiring α] [non_assoc_semiring β] [non_assoc_semiring γ]

/-- The `ring_equiv` between spaces of square matrices induced by a `ring_equiv` between their
coefficients. This is `matrix.map` as a `ring_equiv`. -/
@[simps apply]
def map_matrix (f : α ≃+* β) : matrix m m α ≃+* matrix m m β :=
{ to_fun := λ M, M.map f,
  inv_fun := λ M, M.map f.symm,
  .. f.to_ring_hom.map_matrix,
  .. f.to_add_equiv.map_matrix }

@[simp] lemma map_matrix_refl :
  (ring_equiv.refl α).map_matrix = ring_equiv.refl (matrix m m α) :=
rfl

@[simp] lemma map_matrix_symm (f : α ≃+* β) :
  f.map_matrix.symm = (f.symm.map_matrix : matrix m m β ≃+* _) :=
rfl

@[simp] lemma map_matrix_trans (f : α ≃+* β) (g : β ≃+* γ) :
  f.map_matrix.trans g.map_matrix = ((f.trans g).map_matrix : matrix m m α ≃+* _) :=
rfl

end ring_equiv

namespace alg_hom
variables [fintype m] [decidable_eq m]
variables [comm_semiring R] [semiring α] [semiring β] [semiring γ]
variables [algebra R α] [algebra R β] [algebra R γ]

/-- The `alg_hom` between spaces of square matrices induced by a `alg_hom` between their
coefficients. This is `matrix.map` as a `alg_hom`. -/
@[simps]
def map_matrix (f : α →ₐ[R] β) : matrix m m α →ₐ[R] matrix m m β :=
{ to_fun := λ M, M.map f,
  commutes' := λ r, matrix.map_algebra_map r f f.map_zero (f.commutes r),
  .. f.to_ring_hom.map_matrix }

@[simp] lemma map_matrix_id : (alg_hom.id R α).map_matrix = alg_hom.id R (matrix m m α) :=
rfl

@[simp] lemma map_matrix_comp (f : β →ₐ[R] γ) (g : α →ₐ[R] β) :
  f.map_matrix.comp g.map_matrix = ((f.comp g).map_matrix : matrix m m α →ₐ[R] _) :=
rfl

end alg_hom

namespace alg_equiv
variables [fintype m] [decidable_eq m]
variables [comm_semiring R] [semiring α] [semiring β] [semiring γ]
variables [algebra R α] [algebra R β] [algebra R γ]

/-- The `alg_equiv` between spaces of square matrices induced by a `alg_equiv` between their
coefficients. This is `matrix.map` as a `alg_equiv`. -/
@[simps apply]
def map_matrix (f : α ≃ₐ[R] β) : matrix m m α ≃ₐ[R] matrix m m β :=
{ to_fun := λ M, M.map f,
  inv_fun := λ M, M.map f.symm,
  .. f.to_alg_hom.map_matrix,
  .. f.to_ring_equiv.map_matrix }

@[simp] lemma map_matrix_refl :
  alg_equiv.refl.map_matrix = (alg_equiv.refl : matrix m m α ≃ₐ[R] _) :=
rfl

@[simp] lemma map_matrix_symm (f : α ≃ₐ[R] β) :
  f.map_matrix.symm = (f.symm.map_matrix : matrix m m β ≃ₐ[R] _) :=
rfl

@[simp] lemma map_matrix_trans (f : α ≃ₐ[R] β) (g : β ≃ₐ[R] γ) :
  f.map_matrix.trans g.map_matrix = ((f.trans g).map_matrix : matrix m m α ≃ₐ[R] _) :=
rfl

end alg_equiv

open_locale matrix

namespace matrix

/-- For two vectors `w` and `v`, `vec_mul_vec w v i j` is defined to be `w i * v j`.
    Put another way, `vec_mul_vec w v` is exactly `col w ⬝ row v`. -/
def vec_mul_vec [has_mul α] (w : m → α) (v : n → α) : matrix m n α :=
of $ λ x y, w x * v y

-- TODO: set as an equation lemma for `vec_mul_vec`, see mathlib4#3024
lemma vec_mul_vec_apply [has_mul α] (w : m → α) (v : n → α) (i j) :
  vec_mul_vec w v i j = w i * v j :=
rfl

lemma vec_mul_vec_eq [has_mul α] [add_comm_monoid α] (w : m → α) (v : n → α) :
  vec_mul_vec w v = (col w) ⬝ (row v) :=
by { ext i j, simp only [vec_mul_vec, mul_apply, fintype.univ_punit, finset.sum_singleton], refl }

section non_unital_non_assoc_semiring
variables [non_unital_non_assoc_semiring α]

/-- `mul_vec M v` is the matrix-vector product of `M` and `v`, where `v` is seen as a column matrix.
    Put another way, `mul_vec M v` is the vector whose entries
    are those of `M ⬝ col v` (see `col_mul_vec`). -/
def mul_vec [fintype n] (M : matrix m n α) (v : n → α) : m → α
| i := (λ j, M i j) ⬝ᵥ v

/-- `vec_mul v M` is the vector-matrix product of `v` and `M`, where `v` is seen as a row matrix.
    Put another way, `vec_mul v M` is the vector whose entries
    are those of `row v ⬝ M` (see `row_vec_mul`). -/
def vec_mul [fintype m] (v : m → α) (M : matrix m n α) : n → α
| j := v ⬝ᵥ (λ i, M i j)

/-- Left multiplication by a matrix, as an `add_monoid_hom` from vectors to vectors. -/
@[simps] def mul_vec.add_monoid_hom_left [fintype n] (v : n → α) : matrix m n α →+ m → α :=
{ to_fun := λ M, mul_vec M v,
  map_zero' := by ext; simp [mul_vec]; refl,
  map_add' := λ x y, by { ext m, apply add_dot_product } }

lemma mul_vec_diagonal [fintype m] [decidable_eq m] (v w : m → α) (x : m) :
  mul_vec (diagonal v) w x = v x * w x :=
diagonal_dot_product v w x

lemma vec_mul_diagonal [fintype m] [decidable_eq m] (v w : m → α) (x : m) :
  vec_mul v (diagonal w) x = v x * w x :=
dot_product_diagonal' v w x

/-- Associate the dot product of `mul_vec` to the left. -/
lemma dot_product_mul_vec [fintype n] [fintype m] [non_unital_semiring R]
  (v : m → R) (A : matrix m n R) (w : n → R) :
  v ⬝ᵥ mul_vec A w = vec_mul v A ⬝ᵥ w :=
by simp only [dot_product, vec_mul, mul_vec, finset.mul_sum, finset.sum_mul, mul_assoc];
   exact finset.sum_comm

@[simp] lemma mul_vec_zero [fintype n] (A : matrix m n α) : mul_vec A 0 = 0 :=
by { ext, simp [mul_vec] }

@[simp] lemma zero_vec_mul [fintype m] (A : matrix m n α) : vec_mul 0 A = 0 :=
by { ext, simp [vec_mul] }

@[simp] lemma zero_mul_vec [fintype n] (v : n → α) : mul_vec (0 : matrix m n α) v = 0 :=
by { ext, simp [mul_vec] }

@[simp] lemma vec_mul_zero [fintype m] (v : m → α) : vec_mul v (0 : matrix m n α) = 0 :=
by { ext, simp [vec_mul] }

lemma smul_mul_vec_assoc [fintype n] [monoid R] [distrib_mul_action R α] [is_scalar_tower R α α]
  (a : R) (A : matrix m n α) (b : n → α) :
  (a • A).mul_vec b = a • (A.mul_vec b) :=
by { ext, apply smul_dot_product, }

lemma mul_vec_add [fintype n] (A : matrix m n α) (x y : n → α) :
  A.mul_vec (x + y) = A.mul_vec x + A.mul_vec y :=
by { ext, apply dot_product_add }

lemma add_mul_vec [fintype n] (A B : matrix m n α) (x : n → α) :
  (A + B).mul_vec x = A.mul_vec x + B.mul_vec x :=
by { ext, apply add_dot_product }

lemma vec_mul_add [fintype m] (A B : matrix m n α) (x : m → α) :
  vec_mul x (A + B) = vec_mul x A + vec_mul x B :=
by { ext, apply dot_product_add }

lemma add_vec_mul [fintype m] (A : matrix m n α) (x y : m → α) :
  vec_mul (x + y) A = vec_mul x A + vec_mul y A :=
by { ext, apply add_dot_product }

lemma vec_mul_smul [fintype n] [monoid R] [non_unital_non_assoc_semiring S] [distrib_mul_action R S]
  [is_scalar_tower R S S] (M : matrix n m S) (b : R) (v : n → S)  :
  M.vec_mul (b • v) = b • M.vec_mul v :=
by { ext i, simp only [vec_mul, dot_product, finset.smul_sum, pi.smul_apply, smul_mul_assoc] }

lemma mul_vec_smul [fintype n] [monoid R] [non_unital_non_assoc_semiring S] [distrib_mul_action R S]
  [smul_comm_class R S S] (M : matrix m n S) (b : R) (v : n → S)  :
  M.mul_vec (b • v) = b • M.mul_vec v :=
by { ext i, simp only [mul_vec, dot_product, finset.smul_sum, pi.smul_apply, mul_smul_comm] }

@[simp] lemma mul_vec_single [fintype n] [decidable_eq n] [non_unital_non_assoc_semiring R]
  (M : matrix m n R) (j : n) (x : R) :
  M.mul_vec (pi.single j x) = (λ i, M i j * x) :=
funext $ λ i, dot_product_single _ _ _

@[simp] lemma single_vec_mul [fintype m] [decidable_eq m] [non_unital_non_assoc_semiring R]
  (M : matrix m n R) (i : m) (x : R) :
  vec_mul (pi.single i x) M = (λ j, x * M i j) :=
funext $ λ i, single_dot_product _ _ _

@[simp] lemma diagonal_mul_vec_single [fintype n] [decidable_eq n] [non_unital_non_assoc_semiring R]
  (v : n → R) (j : n) (x : R) :
  (diagonal v).mul_vec (pi.single j x) = pi.single j (v j * x) :=
begin
  ext i,
  rw mul_vec_diagonal,
  exact pi.apply_single (λ i x, v i * x) (λ i, mul_zero _) j x i,
end

@[simp] lemma single_vec_mul_diagonal [fintype n] [decidable_eq n] [non_unital_non_assoc_semiring R]
  (v : n → R) (j : n) (x : R) :
  vec_mul (pi.single j x) (diagonal v) = pi.single j (x * v j) :=
begin
  ext i,
  rw vec_mul_diagonal,
  exact pi.apply_single (λ i x, x * v i) (λ i, zero_mul _) j x i,
end

end non_unital_non_assoc_semiring

section non_unital_semiring
variables [non_unital_semiring α]

@[simp] lemma vec_mul_vec_mul [fintype n] [fintype m]
  (v : m → α) (M : matrix m n α) (N : matrix n o α) :
  vec_mul (vec_mul v M) N = vec_mul v (M ⬝ N) :=
by { ext, apply dot_product_assoc }

@[simp] lemma mul_vec_mul_vec [fintype n] [fintype o]
  (v : o → α) (M : matrix m n α) (N : matrix n o α) :
  mul_vec M (mul_vec N v) = mul_vec (M ⬝ N) v :=
by { ext, symmetry, apply dot_product_assoc }

lemma star_mul_vec [fintype n] [star_ring α] (M : matrix m n α) (v : n → α) :
  star (M.mul_vec v) = vec_mul (star v) (Mᴴ) :=
funext $ λ i, (star_dot_product_star _ _).symm

lemma star_vec_mul [fintype m] [star_ring α] (M : matrix m n α) (v : m → α) :
  star (M.vec_mul v) = (Mᴴ).mul_vec (star v) :=
funext $ λ i, (star_dot_product_star _ _).symm

lemma mul_vec_conj_transpose [fintype m] [star_ring α] (A : matrix m n α) (x : m → α) :
  mul_vec Aᴴ x = star (vec_mul (star x) A) :=
funext $ λ i, star_dot_product _ _

lemma vec_mul_conj_transpose [fintype n] [star_ring α] (A : matrix m n α) (x : n → α) :
  vec_mul x Aᴴ = star (mul_vec A (star x)) :=
funext $ λ i, dot_product_star _ _

lemma mul_mul_apply [fintype n] (A B C : matrix n n α) (i j : n) :
  (A ⬝ B ⬝ C) i j = A i ⬝ᵥ (B.mul_vec (Cᵀ j)) :=
by { rw matrix.mul_assoc, simpa only [mul_apply, dot_product, mul_vec] }

end non_unital_semiring

section non_assoc_semiring
variables [fintype m] [decidable_eq m] [non_assoc_semiring α]

@[simp] lemma one_mul_vec (v : m → α) : mul_vec 1 v = v :=
by { ext, rw [←diagonal_one, mul_vec_diagonal, one_mul] }

@[simp] lemma vec_mul_one (v : m → α) : vec_mul v 1 = v :=
by { ext, rw [←diagonal_one, vec_mul_diagonal, mul_one] }

lemma mul_vec_one (A : matrix m n α) : mul_vec A 1 = λ i, ∑ j, A i j :=
by ext; simp [mul_vec, dot_product]

lemma mul_vec_one' (A : matrix m n α) : mul_vec A (λ i, 1) = λ i, ∑ j, A i j :=
by ext; simp [mul_vec, dot_product]

lemma vec_one_mul (A : matrix m n α) : vec_mul 1 A = λ j, ∑ i, A i j :=
by ext; simp [vec_mul, dot_product]

lemma vec_one_mul' (A : matrix m n α) : vec_mul (λ j, 1 : m → α) A = λ j, ∑ i, A i j :=
by ext; simp [vec_mul, dot_product]

end non_assoc_semiring

section non_unital_non_assoc_ring
variables [non_unital_non_assoc_ring α]

lemma neg_vec_mul [fintype m] (v : m → α) (A : matrix m n α) : vec_mul (-v) A = - vec_mul v A :=
by { ext, apply neg_dot_product }

lemma vec_mul_neg [fintype m] (v : m → α) (A : matrix m n α) : vec_mul v (-A) = - vec_mul v A :=
by { ext, apply dot_product_neg }

lemma neg_mul_vec [fintype n] (v : n → α) (A : matrix m n α) : mul_vec (-A) v = - mul_vec A v :=
by { ext, apply neg_dot_product }

lemma mul_vec_neg [fintype n] (v : n → α) (A : matrix m n α) : mul_vec A (-v) = - mul_vec A v :=
by { ext, apply dot_product_neg }

lemma sub_mul_vec [fintype n] (A B : matrix m n α) (x : n → α) :
  mul_vec (A - B) x = mul_vec A x - mul_vec B x :=
by simp [sub_eq_add_neg, add_mul_vec, neg_mul_vec]

lemma vec_mul_sub [fintype m] (A B : matrix m n α) (x : m → α) :
  vec_mul x (A - B) = vec_mul x A - vec_mul x B :=
by simp [sub_eq_add_neg, vec_mul_add, vec_mul_neg]

end non_unital_non_assoc_ring

section non_unital_comm_semiring

variables [non_unital_comm_semiring α]

lemma mul_vec_transpose [fintype m] (A : matrix m n α) (x : m → α) :
  mul_vec Aᵀ x = vec_mul x A :=
by { ext, apply dot_product_comm }

lemma vec_mul_transpose [fintype n] (A : matrix m n α) (x : n → α) :
  vec_mul x Aᵀ = mul_vec A x :=
by { ext, apply dot_product_comm }

lemma mul_vec_vec_mul [fintype n] [fintype o] (A : matrix m n α) (B : matrix o n α) (x : o → α) :
  mul_vec A (vec_mul x B) = mul_vec (A ⬝ Bᵀ) x :=
by rw [← mul_vec_mul_vec, mul_vec_transpose]

lemma vec_mul_mul_vec [fintype m] [fintype n] (A : matrix m n α) (B : matrix m o α) (x : n → α) :
  vec_mul (mul_vec A x) B = vec_mul x (Aᵀ ⬝ B) :=
by rw [← vec_mul_vec_mul, vec_mul_transpose]

end non_unital_comm_semiring

section comm_semiring

variables [comm_semiring α]

lemma mul_vec_smul_assoc [fintype n] (A : matrix m n α) (b : n → α) (a : α) :
  A.mul_vec (a • b) = a • (A.mul_vec b) :=
by { ext, apply dot_product_smul }

end comm_semiring

section transpose

open_locale matrix

@[simp] lemma transpose_transpose (M : matrix m n α) :
  Mᵀᵀ = M :=
by ext; refl

@[simp] lemma transpose_zero [has_zero α] : (0 : matrix m n α)ᵀ = 0 :=
by ext i j; refl

@[simp] lemma transpose_one [decidable_eq n] [has_zero α] [has_one α] : (1 : matrix n n α)ᵀ = 1 :=
begin
  ext i j,
  rw [transpose_apply, ←diagonal_one],
  by_cases i = j,
  { simp only [h, diagonal_apply_eq] },
  { simp only [diagonal_apply_ne _ h, diagonal_apply_ne' _ h] }
end

@[simp] lemma transpose_add [has_add α] (M : matrix m n α) (N : matrix m n α) :
  (M + N)ᵀ = Mᵀ + Nᵀ  :=
by { ext i j, simp }

@[simp] lemma transpose_sub [has_sub α] (M : matrix m n α) (N : matrix m n α) :
  (M - N)ᵀ = Mᵀ - Nᵀ  :=
by { ext i j, simp }

@[simp] lemma transpose_mul [add_comm_monoid α] [comm_semigroup α] [fintype n]
  (M : matrix m n α) (N : matrix n l α) : (M ⬝ N)ᵀ = Nᵀ ⬝ Mᵀ  :=
begin
  ext i j,
  apply dot_product_comm
end

@[simp] lemma transpose_smul {R : Type*} [has_smul R α] (c : R) (M : matrix m n α) :
  (c • M)ᵀ = c • Mᵀ :=
by { ext i j, refl }

@[simp] lemma transpose_neg [has_neg α] (M : matrix m n α) :
  (- M)ᵀ = - Mᵀ  :=
by ext i j; refl

lemma transpose_map {f : α → β} {M : matrix m n α} : Mᵀ.map f = (M.map f)ᵀ :=
by { ext, refl }

<<<<<<< HEAD
lemma transpose_col_eq_row (A : matrix m n α) (i : m) : (λ j, Aᵀ j i) = A i := rfl

lemma transpose_row_eq_col (A : matrix m n α) (j : n) : Aᵀ j = (λ i, A i j):= rfl
=======
variables (m n α)

/-- `matrix.transpose` as an `add_equiv` -/
@[simps apply]
def transpose_add_equiv [has_add α] : matrix m n α ≃+ matrix n m α :=
{ to_fun := transpose,
  inv_fun := transpose,
  left_inv := transpose_transpose,
  right_inv := transpose_transpose,
  map_add' := transpose_add }

@[simp] lemma transpose_add_equiv_symm [has_add α] :
  (transpose_add_equiv m n α).symm = transpose_add_equiv n m α := rfl

variables {m n α}

lemma transpose_list_sum [add_monoid α] (l : list (matrix m n α)) :
  l.sumᵀ = (l.map transpose).sum :=
(transpose_add_equiv m n α).to_add_monoid_hom.map_list_sum l

lemma transpose_multiset_sum [add_comm_monoid α] (s : multiset (matrix m n α)) :
  s.sumᵀ = (s.map transpose).sum :=
(transpose_add_equiv m n α).to_add_monoid_hom.map_multiset_sum s

lemma transpose_sum [add_comm_monoid α] {ι : Type*} (s : finset ι) (M : ι → matrix m n α) :
  (∑ i in s, M i)ᵀ = ∑ i in s, (M i)ᵀ :=
(transpose_add_equiv m n α).to_add_monoid_hom.map_sum _ s

variables (m n R α)

/-- `matrix.transpose` as a `linear_map` -/
@[simps apply]
def transpose_linear_equiv [semiring R] [add_comm_monoid α] [module R α] :
  matrix m n α ≃ₗ[R] matrix n m α := { map_smul' := transpose_smul, ..transpose_add_equiv m n α}

@[simp] lemma transpose_linear_equiv_symm [semiring R] [add_comm_monoid α] [module R α] :
  (transpose_linear_equiv m n R α).symm = transpose_linear_equiv n m R α := rfl

variables {m n R α}

variables (m α)

/-- `matrix.transpose` as a `ring_equiv` to the opposite ring -/
@[simps]
def transpose_ring_equiv [add_comm_monoid α] [comm_semigroup α] [fintype m] :
  matrix m m α ≃+* (matrix m m α)ᵐᵒᵖ :=
{ to_fun := λ M, mul_opposite.op (Mᵀ),
  inv_fun := λ M, M.unopᵀ,
  map_mul' := λ M N, (congr_arg mul_opposite.op (transpose_mul M N)).trans
    (mul_opposite.op_mul _ _),
  left_inv := λ M, transpose_transpose M,
  right_inv := λ M, mul_opposite.unop_injective $ transpose_transpose M.unop,
  ..(transpose_add_equiv m m α).trans mul_opposite.op_add_equiv }

variables {m α}

@[simp] lemma transpose_pow [comm_semiring α] [fintype m] [decidable_eq m] (M : matrix m m α)
  (k : ℕ) : (M ^ k)ᵀ = Mᵀ ^ k :=
mul_opposite.op_injective $ map_pow (transpose_ring_equiv m α) M k

lemma transpose_list_prod [comm_semiring α] [fintype m] [decidable_eq m] (l : list (matrix m m α)) :
  l.prodᵀ = (l.map transpose).reverse.prod :=
(transpose_ring_equiv m α).unop_map_list_prod l

variables (R m α)

/-- `matrix.transpose` as an `alg_equiv` to the opposite ring -/
@[simps]
def transpose_alg_equiv [comm_semiring R] [comm_semiring α] [fintype m] [decidable_eq m]
  [algebra R α] : matrix m m α ≃ₐ[R] (matrix m m α)ᵐᵒᵖ :=
{ to_fun := λ M, mul_opposite.op (Mᵀ),
  commutes' := λ r, by simp only [algebra_map_eq_diagonal, diagonal_transpose,
                                  mul_opposite.algebra_map_apply],
  ..(transpose_add_equiv m m α).trans mul_opposite.op_add_equiv,
  ..transpose_ring_equiv m α }

variables {R m α}
>>>>>>> cdc34484

end transpose

section conj_transpose

open_locale matrix

/--
  Tell `simp` what the entries are in a conjugate transposed matrix.

  Compare with `mul_apply`, `diagonal_apply_eq`, etc.
-/
@[simp] lemma conj_transpose_apply [has_star α] (M : matrix m n α) (i j) :
  M.conj_transpose j i = star (M i j) := rfl

@[simp] lemma conj_transpose_conj_transpose [has_involutive_star α] (M : matrix m n α) :
  Mᴴᴴ = M :=
matrix.ext $ by simp

@[simp] lemma conj_transpose_zero [add_monoid α] [star_add_monoid α] : (0 : matrix m n α)ᴴ = 0 :=
matrix.ext $ by simp

@[simp] lemma conj_transpose_one [decidable_eq n] [semiring α] [star_ring α]:
  (1 : matrix n n α)ᴴ = 1 :=
by simp [conj_transpose]

@[simp] lemma conj_transpose_add [add_monoid α] [star_add_monoid α] (M N : matrix m n α) :
  (M + N)ᴴ = Mᴴ + Nᴴ :=
matrix.ext $ by simp

@[simp] lemma conj_transpose_sub [add_group α] [star_add_monoid α] (M N : matrix m n α) :
  (M - N)ᴴ = Mᴴ - Nᴴ :=
matrix.ext $ by simp

/-- Note that `star_module` is quite a strong requirement; as such we also provide the following
variants which this lemma would not apply to:
* `matrix.conj_transpose_smul_non_comm`
* `matrix.conj_transpose_nsmul`
* `matrix.conj_transpose_zsmul`
* `matrix.conj_transpose_nat_cast_smul`
* `matrix.conj_transpose_int_cast_smul`
* `matrix.conj_transpose_inv_nat_cast_smul`
* `matrix.conj_transpose_inv_int_cast_smul`
* `matrix.conj_transpose_rat_smul`
* `matrix.conj_transpose_rat_cast_smul`
-/
@[simp] lemma conj_transpose_smul [has_star R] [has_star α] [has_smul R α] [star_module R α]
  (c : R) (M : matrix m n α) :
  (c • M)ᴴ = star c • Mᴴ :=
matrix.ext $ λ i j, star_smul _ _

@[simp] lemma conj_transpose_smul_non_comm [has_star R] [has_star α]
  [has_smul R α] [has_smul Rᵐᵒᵖ α] (c : R) (M : matrix m n α)
  (h : ∀ (r : R) (a : α), star (r • a) = mul_opposite.op (star r) • star a) :
  (c • M)ᴴ = mul_opposite.op (star c) • Mᴴ :=
matrix.ext $ by simp [h]

@[simp] lemma conj_transpose_smul_self [semigroup α] [star_semigroup α] (c : α)
  (M : matrix m n α) : (c • M)ᴴ = mul_opposite.op (star c) • Mᴴ :=
conj_transpose_smul_non_comm c M star_mul

@[simp] lemma conj_transpose_nsmul [add_monoid α] [star_add_monoid α] (c : ℕ) (M : matrix m n α) :
  (c • M)ᴴ = c • Mᴴ :=
matrix.ext $ by simp

@[simp] lemma conj_transpose_zsmul [add_group α] [star_add_monoid α] (c : ℤ) (M : matrix m n α) :
  (c • M)ᴴ = c • Mᴴ :=
matrix.ext $ by simp

@[simp] lemma conj_transpose_nat_cast_smul [semiring R] [add_comm_monoid α]
  [star_add_monoid α] [module R α] (c : ℕ) (M : matrix m n α) : ((c : R) • M)ᴴ = (c : R) • Mᴴ :=
matrix.ext $ by simp

@[simp] lemma conj_transpose_int_cast_smul [ring R] [add_comm_group α]
  [star_add_monoid α] [module R α] (c : ℤ) (M : matrix m n α) : ((c : R) • M)ᴴ = (c : R) • Mᴴ :=
matrix.ext $ by simp

@[simp] lemma conj_transpose_inv_nat_cast_smul [division_semiring R] [add_comm_monoid α]
  [star_add_monoid α] [module R α] (c : ℕ) (M : matrix m n α) : ((c : R)⁻¹ • M)ᴴ = (c : R)⁻¹ • Mᴴ :=
matrix.ext $ by simp

@[simp] lemma conj_transpose_inv_int_cast_smul [division_ring R] [add_comm_group α]
  [star_add_monoid α] [module R α] (c : ℤ) (M : matrix m n α) : ((c : R)⁻¹ • M)ᴴ = (c : R)⁻¹ • Mᴴ :=
matrix.ext $ by simp

@[simp] lemma conj_transpose_rat_cast_smul [division_ring R] [add_comm_group α] [star_add_monoid α]
  [module R α] (c : ℚ) (M : matrix m n α) : ((c : R) • M)ᴴ = (c : R) • Mᴴ :=
matrix.ext $ by simp

@[simp] lemma conj_transpose_rat_smul [add_comm_group α] [star_add_monoid α] [module ℚ α] (c : ℚ)
  (M : matrix m n α) : (c • M)ᴴ = c • Mᴴ :=
matrix.ext $ by simp

@[simp] lemma conj_transpose_mul [fintype n] [non_unital_semiring α] [star_ring α]
  (M : matrix m n α) (N : matrix n l α) : (M ⬝ N)ᴴ = Nᴴ ⬝ Mᴴ :=
matrix.ext $ by simp [mul_apply]

@[simp] lemma conj_transpose_neg [add_group α] [star_add_monoid α] (M : matrix m n α) :
  (- M)ᴴ = - Mᴴ :=
matrix.ext $ by simp

lemma conj_transpose_map [has_star α] [has_star β] {A : matrix m n α} (f : α → β)
  (hf : function.semiconj f star star) :
  Aᴴ.map f = (A.map f)ᴴ :=
matrix.ext $ λ i j, hf _

variables (m n α)

/-- `matrix.conj_transpose` as an `add_equiv` -/
@[simps apply]
def conj_transpose_add_equiv [add_monoid α] [star_add_monoid α] : matrix m n α ≃+ matrix n m α :=
{ to_fun := conj_transpose,
  inv_fun := conj_transpose,
  left_inv := conj_transpose_conj_transpose,
  right_inv := conj_transpose_conj_transpose,
  map_add' := conj_transpose_add }

@[simp] lemma conj_transpose_add_equiv_symm [add_monoid α] [star_add_monoid α] :
  (conj_transpose_add_equiv m n α).symm = conj_transpose_add_equiv n m α := rfl

variables {m n α}

lemma conj_transpose_list_sum [add_monoid α] [star_add_monoid α] (l : list (matrix m n α)) :
  l.sumᴴ = (l.map conj_transpose).sum :=
(conj_transpose_add_equiv m n α).to_add_monoid_hom.map_list_sum l

lemma conj_transpose_multiset_sum [add_comm_monoid α] [star_add_monoid α]
  (s : multiset (matrix m n α)) :
  s.sumᴴ = (s.map conj_transpose).sum :=
(conj_transpose_add_equiv m n α).to_add_monoid_hom.map_multiset_sum s

lemma conj_transpose_sum [add_comm_monoid α] [star_add_monoid α] {ι : Type*} (s : finset ι)
  (M : ι → matrix m n α) :
  (∑ i in s, M i)ᴴ = ∑ i in s, (M i)ᴴ :=
(conj_transpose_add_equiv m n α).to_add_monoid_hom.map_sum _ s

variables (m n R α)

/-- `matrix.conj_transpose` as a `linear_map` -/
@[simps apply]
def conj_transpose_linear_equiv [comm_semiring R] [star_ring R] [add_comm_monoid α]
  [star_add_monoid α] [module R α] [star_module R α] : matrix m n α ≃ₗ⋆[R] matrix n m α :=
{ map_smul' := conj_transpose_smul, ..conj_transpose_add_equiv m n α}

@[simp] lemma conj_transpose_linear_equiv_symm [comm_semiring R] [star_ring R] [add_comm_monoid α]
  [star_add_monoid α] [module R α] [star_module R α] :
  (conj_transpose_linear_equiv m n R α).symm = conj_transpose_linear_equiv n m R α := rfl

variables {m n R α}

variables (m α)

/-- `matrix.conj_transpose` as a `ring_equiv` to the opposite ring -/
@[simps]
def conj_transpose_ring_equiv [semiring α] [star_ring α] [fintype m] :
  matrix m m α ≃+* (matrix m m α)ᵐᵒᵖ :=
{ to_fun := λ M, mul_opposite.op (Mᴴ),
  inv_fun := λ M, M.unopᴴ,
  map_mul' := λ M N, (congr_arg mul_opposite.op (conj_transpose_mul M N)).trans
    (mul_opposite.op_mul _ _),
  ..(conj_transpose_add_equiv m m α).trans mul_opposite.op_add_equiv }

variables {m α}

@[simp] lemma conj_transpose_pow [semiring α] [star_ring α] [fintype m] [decidable_eq m]
  (M : matrix m m α) (k : ℕ) : (M ^ k)ᴴ = Mᴴ ^ k :=
mul_opposite.op_injective $ map_pow (conj_transpose_ring_equiv m α) M k

lemma conj_transpose_list_prod [semiring α] [star_ring α] [fintype m] [decidable_eq m]
  (l : list (matrix m m α)) :
  l.prodᴴ = (l.map conj_transpose).reverse.prod :=
(conj_transpose_ring_equiv m α).unop_map_list_prod l

end conj_transpose

section star

/-- When `α` has a star operation, square matrices `matrix n n α` have a star
operation equal to `matrix.conj_transpose`. -/
instance [has_star α] : has_star (matrix n n α) := {star := conj_transpose}

lemma star_eq_conj_transpose [has_star α] (M : matrix m m α) : star M = Mᴴ := rfl

@[simp] lemma star_apply [has_star α] (M : matrix n n α) (i j) :
  (star M) i j = star (M j i) := rfl

instance [has_involutive_star α] : has_involutive_star (matrix n n α) :=
{ star_involutive := conj_transpose_conj_transpose }

/-- When `α` is a `*`-additive monoid, `matrix.has_star` is also a `*`-additive monoid. -/
instance [add_monoid α] [star_add_monoid α] : star_add_monoid (matrix n n α) :=
{ star_add := conj_transpose_add }

instance [has_star α] [has_star β] [has_smul α β] [star_module α β] :
  star_module α (matrix n n β) :=
{ star_smul := conj_transpose_smul }

/-- When `α` is a `*`-(semi)ring, `matrix.has_star` is also a `*`-(semi)ring. -/
instance [fintype n] [non_unital_semiring α] [star_ring α] : star_ring (matrix n n α) :=
{ star_add := conj_transpose_add,
  star_mul := conj_transpose_mul, }

/-- A version of `star_mul` for `⬝` instead of `*`. -/
lemma star_mul [fintype n] [non_unital_semiring α] [star_ring α] (M N : matrix n n α) :
  star (M ⬝ N) = star N ⬝ star M := conj_transpose_mul _ _

end star

/-- Given maps `(r_reindex : l → m)` and  `(c_reindex : o → n)` reindexing the rows and columns of
a matrix `M : matrix m n α`, the matrix `M.submatrix r_reindex c_reindex : matrix l o α` is defined
by `(M.submatrix r_reindex c_reindex) i j = M (r_reindex i) (c_reindex j)` for `(i,j) : l × o`.
Note that the total number of row and columns does not have to be preserved. -/
def submatrix (A : matrix m n α) (r_reindex : l → m) (c_reindex : o → n) : matrix l o α :=
of $ λ i j, A (r_reindex i) (c_reindex j)

@[simp] lemma submatrix_apply (A : matrix m n α) (r_reindex : l → m) (c_reindex : o → n) (i j) :
  A.submatrix r_reindex c_reindex i j = A (r_reindex i) (c_reindex j) := rfl

@[simp] lemma submatrix_id_id (A : matrix m n α) :
  A.submatrix id id = A :=
ext $ λ _ _, rfl

@[simp] lemma submatrix_submatrix {l₂ o₂ : Type*} (A : matrix m n α)
  (r₁ : l → m) (c₁ : o → n) (r₂ : l₂ → l) (c₂ : o₂ → o) :
  (A.submatrix r₁ c₁).submatrix r₂ c₂ = A.submatrix (r₁ ∘ r₂) (c₁ ∘ c₂) :=
ext $ λ _ _, rfl

@[simp] lemma transpose_submatrix (A : matrix m n α) (r_reindex : l → m) (c_reindex : o → n) :
  (A.submatrix r_reindex c_reindex)ᵀ = Aᵀ.submatrix c_reindex r_reindex :=
ext $ λ _ _, rfl

@[simp] lemma conj_transpose_submatrix
  [has_star α] (A : matrix m n α) (r_reindex : l → m) (c_reindex : o → n) :
  (A.submatrix r_reindex c_reindex)ᴴ = Aᴴ.submatrix c_reindex r_reindex :=
ext $ λ _ _, rfl

lemma submatrix_add [has_add α] (A B : matrix m n α) :
  ((A + B).submatrix : (l → m) → (o → n) → matrix l o α) = A.submatrix + B.submatrix := rfl

lemma submatrix_neg [has_neg α] (A : matrix m n α) :
  ((-A).submatrix : (l → m) → (o → n) → matrix l o α) = -A.submatrix := rfl

lemma submatrix_sub [has_sub α] (A B : matrix m n α) :
  ((A - B).submatrix : (l → m) → (o → n) → matrix l o α) = A.submatrix - B.submatrix := rfl

@[simp] lemma submatrix_zero [has_zero α] :
  ((0 : matrix m n α).submatrix : (l → m) → (o → n) → matrix l o α) = 0 := rfl

lemma submatrix_smul {R : Type*} [has_smul R α] (r : R) (A : matrix m n α) :
  ((r • A : matrix m n α).submatrix : (l → m) → (o → n) → matrix l o α) = r • A.submatrix := rfl

lemma submatrix_map (f : α → β) (e₁ : l → m) (e₂ : o → n) (A : matrix m n α) :
  (A.map f).submatrix e₁ e₂ = (A.submatrix e₁ e₂).map f := rfl

/-- Given a `(m × m)` diagonal matrix defined by a map `d : m → α`, if the reindexing map `e` is
  injective, then the resulting matrix is again diagonal. -/
lemma submatrix_diagonal [has_zero α] [decidable_eq m] [decidable_eq l] (d : m → α) (e : l → m)
  (he : function.injective e) :
  (diagonal d).submatrix e e = diagonal (d ∘ e) :=
ext $ λ i j, begin
  rw submatrix_apply,
  by_cases h : i = j,
  { rw [h, diagonal_apply_eq, diagonal_apply_eq], },
  { rw [diagonal_apply_ne _ h, diagonal_apply_ne _ (he.ne h)], },
end

lemma submatrix_one [has_zero α] [has_one α] [decidable_eq m] [decidable_eq l] (e : l → m)
  (he : function.injective e) :
  (1 : matrix m m α).submatrix e e = 1 :=
submatrix_diagonal _ e he

lemma submatrix_mul [fintype n] [fintype o] [has_mul α] [add_comm_monoid α] {p q : Type*}
  (M : matrix m n α) (N : matrix n p α)
  (e₁ : l → m) (e₂ : o → n) (e₃ : q → p) (he₂ : function.bijective e₂) :
  (M ⬝ N).submatrix e₁ e₃ = (M.submatrix e₁ e₂) ⬝ (N.submatrix e₂ e₃) :=
ext $ λ _ _, (he₂.sum_comp _).symm

lemma diag_submatrix (A : matrix m m α) (e : l → m) : diag (A.submatrix e e) = A.diag ∘ e := rfl

/-! `simp` lemmas for `matrix.submatrix`s interaction with `matrix.diagonal`, `1`, and `matrix.mul`
for when the mappings are bundled. -/

@[simp]
lemma submatrix_diagonal_embedding [has_zero α] [decidable_eq m] [decidable_eq l] (d : m → α)
  (e : l ↪ m) :
  (diagonal d).submatrix e e = diagonal (d ∘ e) :=
submatrix_diagonal d e e.injective

@[simp]
lemma submatrix_diagonal_equiv [has_zero α] [decidable_eq m] [decidable_eq l] (d : m → α)
  (e : l ≃ m) :
  (diagonal d).submatrix e e = diagonal (d ∘ e) :=
submatrix_diagonal d e e.injective

@[simp]
lemma submatrix_one_embedding
  [has_zero α] [has_one α] [decidable_eq m] [decidable_eq l] (e : l ↪ m) :
  (1 : matrix m m α).submatrix e e = 1 :=
submatrix_one e e.injective

@[simp]
lemma submatrix_one_equiv [has_zero α] [has_one α] [decidable_eq m] [decidable_eq l] (e : l ≃ m) :
  (1 : matrix m m α).submatrix e e = 1 :=
submatrix_one e e.injective

@[simp]
lemma submatrix_mul_equiv [fintype n] [fintype o] [add_comm_monoid α] [has_mul α] {p q : Type*}
  (M : matrix m n α) (N : matrix n p α) (e₁ : l → m) (e₂ : o ≃ n) (e₃ : q → p)  :
  (M.submatrix e₁ e₂) ⬝ (N.submatrix e₂ e₃) = (M ⬝ N).submatrix e₁ e₃ :=
(submatrix_mul M N e₁ e₂ e₃ e₂.bijective).symm

lemma submatrix_mul_vec_equiv [fintype n] [fintype o] [non_unital_non_assoc_semiring α]
  (M : matrix m n α) (v : o → α) (e₁ : l → m) (e₂ : o ≃ n) :
  (M.submatrix e₁ e₂).mul_vec v = M.mul_vec (v ∘ e₂.symm) ∘ e₁ :=
funext $ λ i, eq.symm (dot_product_comp_equiv_symm _ _ _)

lemma submatrix_vec_mul_equiv [fintype l] [fintype m] [non_unital_non_assoc_semiring α]
  (M : matrix m n α) (v : l → α) (e₁ : l ≃ m) (e₂ : o → n) :
  vec_mul v (M.submatrix e₁ e₂) = vec_mul (v ∘ e₁.symm) M ∘ e₂ :=
funext $ λ i, eq.symm (comp_equiv_symm_dot_product _ _ _)

lemma mul_submatrix_one [fintype n] [fintype o] [non_assoc_semiring α] [decidable_eq o] (e₁ : n ≃ o)
  (e₂ : l → o) (M : matrix m n α) :
  M ⬝ (1 : matrix o o α).submatrix e₁ e₂ = submatrix M id (e₁.symm ∘ e₂) :=
begin
  let A := M.submatrix id e₁.symm,
  have : M = A.submatrix id e₁,
  { simp only [submatrix_submatrix, function.comp.right_id, submatrix_id_id,
      equiv.symm_comp_self], },
  rw [this, submatrix_mul_equiv],
  simp only [matrix.mul_one, submatrix_submatrix, function.comp.right_id, submatrix_id_id,
    equiv.symm_comp_self],
end

lemma one_submatrix_mul [fintype m] [fintype o] [non_assoc_semiring α] [decidable_eq o] (e₁ : l → o)
  (e₂ : m ≃ o) (M : matrix m n α) :
  ((1 : matrix o o α).submatrix e₁ e₂).mul M = submatrix M (e₂.symm ∘ e₁) id :=
begin
  let A := M.submatrix e₂.symm id,
  have : M = A.submatrix e₂ id,
  { simp only [submatrix_submatrix, function.comp.right_id, submatrix_id_id,
      equiv.symm_comp_self], },
  rw [this, submatrix_mul_equiv],
  simp only [matrix.one_mul, submatrix_submatrix, function.comp.right_id, submatrix_id_id,
    equiv.symm_comp_self],
end

/-- The natural map that reindexes a matrix's rows and columns with equivalent types is an
equivalence. -/
def reindex (eₘ : m ≃ l) (eₙ : n ≃ o) : matrix m n α ≃ matrix l o α :=
{ to_fun    := λ M, M.submatrix eₘ.symm eₙ.symm,
  inv_fun   := λ M, M.submatrix eₘ eₙ,
  left_inv  := λ M, by simp,
  right_inv := λ M, by simp, }

@[simp] lemma reindex_apply (eₘ : m ≃ l) (eₙ : n ≃ o) (M : matrix m n α) :
  reindex eₘ eₙ M = M.submatrix eₘ.symm eₙ.symm :=
rfl

@[simp] lemma reindex_refl_refl (A : matrix m n α) :
  reindex (equiv.refl _) (equiv.refl _) A = A :=
A.submatrix_id_id

@[simp] lemma reindex_symm (eₘ : m ≃ l) (eₙ : n ≃ o) :
  (reindex eₘ eₙ).symm = (reindex eₘ.symm eₙ.symm : matrix l o α ≃ _) :=
rfl

@[simp] lemma reindex_trans {l₂ o₂ : Type*} (eₘ : m ≃ l) (eₙ : n ≃ o)
  (eₘ₂ : l ≃ l₂) (eₙ₂ : o ≃ o₂) : (reindex eₘ eₙ).trans (reindex eₘ₂ eₙ₂) =
    (reindex (eₘ.trans eₘ₂) (eₙ.trans eₙ₂) : matrix m n α ≃ _) :=
equiv.ext $ λ A, (A.submatrix_submatrix eₘ.symm eₙ.symm eₘ₂.symm eₙ₂.symm : _)

lemma transpose_reindex (eₘ : m ≃ l) (eₙ : n ≃ o) (M : matrix m n α) :
  (reindex eₘ eₙ M)ᵀ = (reindex eₙ eₘ Mᵀ) :=
rfl

lemma conj_transpose_reindex [has_star α] (eₘ : m ≃ l) (eₙ : n ≃ o) (M : matrix m n α) :
  (reindex eₘ eₙ M)ᴴ = (reindex eₙ eₘ Mᴴ) :=
rfl

@[simp]
lemma submatrix_mul_transpose_submatrix [fintype m] [fintype n] [add_comm_monoid α] [has_mul α]
  (e : m ≃ n) (M : matrix m n α) :
  (M.submatrix id e) ⬝ (Mᵀ).submatrix e id = M ⬝ Mᵀ :=
by rw [submatrix_mul_equiv, submatrix_id_id]

/-- The left `n × l` part of a `n × (l+r)` matrix. -/
@[reducible]
def sub_left {m l r : nat} (A : matrix (fin m) (fin (l + r)) α) : matrix (fin m) (fin l) α :=
submatrix A id (fin.cast_add r)

/-- The right `n × r` part of a `n × (l+r)` matrix. -/
@[reducible]
def sub_right {m l r : nat} (A : matrix (fin m) (fin (l + r)) α) : matrix (fin m) (fin r) α :=
submatrix A id (fin.nat_add l)

/-- The top `u × n` part of a `(u+d) × n` matrix. -/
@[reducible]
def sub_up {d u n : nat} (A : matrix (fin (u + d)) (fin n) α) : matrix (fin u) (fin n) α :=
submatrix A (fin.cast_add d) id

/-- The bottom `d × n` part of a `(u+d) × n` matrix. -/
@[reducible]
def sub_down {d u n : nat} (A : matrix (fin (u + d)) (fin n) α) : matrix (fin d) (fin n) α :=
submatrix A (fin.nat_add u) id

/-- The top-right `u × r` part of a `(u+d) × (l+r)` matrix. -/
@[reducible]
def sub_up_right {d u l r : nat} (A: matrix (fin (u + d)) (fin (l + r)) α) :
  matrix (fin u) (fin r) α :=
sub_up (sub_right A)

/-- The bottom-right `d × r` part of a `(u+d) × (l+r)` matrix. -/
@[reducible]
def sub_down_right {d u l r : nat} (A : matrix (fin (u + d)) (fin (l + r)) α) :
  matrix (fin d) (fin r) α :=
sub_down (sub_right A)

/-- The top-left `u × l` part of a `(u+d) × (l+r)` matrix. -/
@[reducible]
def sub_up_left {d u l r : nat} (A : matrix (fin (u + d)) (fin (l + r)) α) :
  matrix (fin u) (fin (l)) α :=
sub_up (sub_left A)

/-- The bottom-left `d × l` part of a `(u+d) × (l+r)` matrix. -/
@[reducible]
def sub_down_left {d u l r : nat} (A: matrix (fin (u + d)) (fin (l + r)) α) :
  matrix (fin d) (fin (l)) α :=
sub_down (sub_left A)

section row_col
/-!
### `row_col` section

Simplification lemmas for `matrix.row` and `matrix.col`.
-/
open_locale matrix

@[simp] lemma col_add [has_add α] (v w : m → α) : col (v + w) = col v + col w := by { ext, refl }
@[simp] lemma col_smul [has_smul R α] (x : R) (v : m → α) : col (x • v) = x • col v :=
by { ext, refl }
@[simp] lemma row_add [has_add α] (v w : m → α) : row (v + w) = row v + row w := by { ext, refl }
@[simp] lemma row_smul [has_smul R α] (x : R) (v : m → α) : row (x • v) = x • row v :=
by { ext, refl }

@[simp]
lemma transpose_col (v : m → α) : (matrix.col v)ᵀ = matrix.row v := by { ext, refl }
@[simp]
lemma transpose_row (v : m → α) : (matrix.row v)ᵀ = matrix.col v := by { ext, refl }

@[simp]
lemma conj_transpose_col [has_star α] (v : m → α) : (col v)ᴴ = row (star v) := by { ext, refl }
@[simp]
lemma conj_transpose_row [has_star α] (v : m → α) : (row v)ᴴ = col (star v) := by { ext, refl }

lemma row_vec_mul [fintype m] [non_unital_non_assoc_semiring α] (M : matrix m n α) (v : m → α) :
  matrix.row (matrix.vec_mul v M) = matrix.row v ⬝ M := by {ext, refl}
lemma col_vec_mul [fintype m] [non_unital_non_assoc_semiring α] (M : matrix m n α) (v : m → α) :
  matrix.col (matrix.vec_mul v M) = (matrix.row v ⬝ M)ᵀ := by {ext, refl}
lemma col_mul_vec [fintype n] [non_unital_non_assoc_semiring α] (M : matrix m n α) (v : n → α) :
  matrix.col (matrix.mul_vec M v) = M ⬝ matrix.col v := by {ext, refl}
lemma row_mul_vec [fintype n] [non_unital_non_assoc_semiring α] (M : matrix m n α) (v : n → α) :
  matrix.row (matrix.mul_vec M v) = (M ⬝ matrix.col v)ᵀ := by {ext, refl}

@[simp]
lemma row_mul_col_apply [fintype m] [has_mul α] [add_comm_monoid α] (v w : m → α) (i j) :
  (row v ⬝ col w) i j = v ⬝ᵥ w :=
rfl

end row_col

section update

/-- Update, i.e. replace the `i`th row of matrix `A` with the values in `b`. -/
def update_row [decidable_eq m] (M : matrix m n α) (i : m) (b : n → α) : matrix m n α :=
of $ function.update M i b

/-- Update, i.e. replace the `j`th column of matrix `A` with the values in `b`. -/
def update_column [decidable_eq n] (M : matrix m n α) (j : n) (b : m → α) : matrix m n α :=
of $ λ i, function.update (M i) j (b i)

variables {M : matrix m n α} {i : m} {j : n} {b : n → α} {c : m → α}

@[simp] lemma update_row_self [decidable_eq m] : update_row M i b i = b :=
function.update_same i b M

@[simp] lemma update_column_self [decidable_eq n] : update_column M j c i j = c i :=
function.update_same j (c i) (M i)

@[simp] lemma update_row_ne [decidable_eq m] {i' : m} (i_ne : i' ≠ i) :
  update_row M i b i' = M i' := function.update_noteq i_ne b M

@[simp] lemma update_column_ne [decidable_eq n] {j' : n} (j_ne : j' ≠ j) :
  update_column M j c i j' = M i j' := function.update_noteq j_ne (c i) (M i)

lemma update_row_apply [decidable_eq m] {i' : m} :
  update_row M i b i' j = if i' = i then b j else M i' j :=
begin
  by_cases i' = i,
  { rw [h, update_row_self, if_pos rfl] },
  { rwa [update_row_ne h, if_neg h] }
end

lemma update_column_apply [decidable_eq n] {j' : n} :
  update_column M j c i j' = if j' = j then c i else M i j' :=
begin
  by_cases j' = j,
  { rw [h, update_column_self, if_pos rfl] },
  { rwa [update_column_ne h, if_neg h] }
end

@[simp] lemma update_column_subsingleton [subsingleton n] (A : matrix m n R)
  (i : n) (b : m → R) :
  A.update_column i b = (col b).submatrix id (function.const n ()) :=
begin
  ext x y,
  simp [update_column_apply, subsingleton.elim i y]
end

@[simp] lemma update_row_subsingleton [subsingleton m] (A : matrix m n R)
  (i : m) (b : n → R)  :
  A.update_row i b = (row b).submatrix (function.const m ()) id :=
begin
  ext x y,
  simp [update_column_apply, subsingleton.elim i x]
end

lemma map_update_row [decidable_eq m] (f : α → β) :
  map (update_row M i b) f = update_row (M.map f) i (f ∘ b) :=
begin
  ext i' j',
  rw [update_row_apply, map_apply, map_apply, update_row_apply],
  exact apply_ite f _ _ _,
end

lemma map_update_column [decidable_eq n] (f : α → β) :
  map (update_column M j c) f = update_column (M.map f) j (f ∘ c) :=
begin
  ext i' j',
  rw [update_column_apply, map_apply, map_apply, update_column_apply],
  exact apply_ite f _ _ _,
end

lemma update_row_transpose [decidable_eq n] : update_row Mᵀ j c = (update_column M j c)ᵀ :=
begin
  ext i' j,
  rw [transpose_apply, update_row_apply, update_column_apply],
  refl
end

lemma update_column_transpose [decidable_eq m] : update_column Mᵀ i b = (update_row M i b)ᵀ :=
begin
  ext i' j,
  rw [transpose_apply, update_row_apply, update_column_apply],
  refl
end

lemma update_row_conj_transpose [decidable_eq n] [has_star α] :
  update_row Mᴴ j (star c) = (update_column M j c)ᴴ :=
begin
  rw [conj_transpose, conj_transpose, transpose_map, transpose_map, update_row_transpose,
    map_update_column],
  refl,
end

lemma update_column_conj_transpose [decidable_eq m] [has_star α] :
  update_column Mᴴ i (star b) = (update_row M i b)ᴴ :=
begin
  rw [conj_transpose, conj_transpose, transpose_map, transpose_map, update_column_transpose,
    map_update_row],
  refl,
end

@[simp] lemma update_row_eq_self [decidable_eq m]
  (A : matrix m n α) (i : m) :
  A.update_row i (A i) = A :=
function.update_eq_self i A

@[simp] lemma update_column_eq_self [decidable_eq n]
  (A : matrix m n α) (i : n) :
  A.update_column i (λ j, A j i) = A :=
funext $ λ j, function.update_eq_self i (A j)

lemma diagonal_update_column_single [decidable_eq n] [has_zero α] (v : n → α) (i : n) (x : α):
  (diagonal v).update_column i (pi.single i x) = diagonal (function.update v i x) :=
begin
  ext j k,
  obtain rfl | hjk := eq_or_ne j k,
  { rw [diagonal_apply_eq],
    obtain rfl | hji := eq_or_ne j i,
    { rw [update_column_self, pi.single_eq_same, function.update_same], },
    { rw [update_column_ne hji, diagonal_apply_eq, function.update_noteq hji], } },
  { rw [diagonal_apply_ne _ hjk],
    obtain rfl | hki := eq_or_ne k i,
    { rw [update_column_self, pi.single_eq_of_ne hjk] },
    { rw [update_column_ne hki, diagonal_apply_ne _ hjk] } }
end

lemma diagonal_update_row_single [decidable_eq n] [has_zero α] (v : n → α) (i : n) (x : α):
  (diagonal v).update_row i (pi.single i x) = diagonal (function.update v i x) :=
by rw [←diagonal_transpose, update_row_transpose, diagonal_update_column_single, diagonal_transpose]

/-! Updating rows and columns commutes in the obvious way with reindexing the matrix. -/

lemma update_row_submatrix_equiv [decidable_eq l] [decidable_eq m]
  (A : matrix m n α) (i : l) (r : o → α) (e : l ≃ m) (f : o ≃ n) :
  update_row (A.submatrix e f) i r = (A.update_row (e i) (λ j, r (f.symm j))).submatrix e f :=
begin
  ext i' j,
  simp only [submatrix_apply, update_row_apply, equiv.apply_eq_iff_eq, equiv.symm_apply_apply],
end

lemma submatrix_update_row_equiv [decidable_eq l] [decidable_eq m]
  (A : matrix m n α) (i : m) (r : n → α) (e : l ≃ m) (f : o ≃ n) :
  (A.update_row i r).submatrix e f = update_row (A.submatrix e f) (e.symm i) (λ i, r (f i)) :=
eq.trans (by simp_rw equiv.apply_symm_apply) (update_row_submatrix_equiv A _ _ e f).symm

lemma update_column_submatrix_equiv [decidable_eq o] [decidable_eq n]
  (A : matrix m n α) (j : o) (c : l → α) (e : l ≃ m) (f : o ≃ n) :
  update_column (A.submatrix e f) j c = (A.update_column (f j) (λ i, c (e.symm i))).submatrix e f :=
by simpa only [←transpose_submatrix, update_row_transpose] using
  congr_arg transpose (update_row_submatrix_equiv Aᵀ j c f e)

lemma submatrix_update_column_equiv [decidable_eq o] [decidable_eq n]
  (A : matrix m n α) (j : n) (c : m → α) (e : l ≃ m) (f : o ≃ n) :
  (A.update_column j c).submatrix e f = update_column (A.submatrix e f) (f.symm j) (λ i, c (e i)) :=
eq.trans (by simp_rw equiv.apply_symm_apply) (update_column_submatrix_equiv A _ _ e f).symm

/-! `reindex` versions of the above `submatrix` lemmas for convenience. -/

lemma update_row_reindex [decidable_eq l] [decidable_eq m]
  (A : matrix m n α) (i : l) (r : o → α) (e : m ≃ l) (f : n ≃ o) :
  update_row (reindex e f A) i r = reindex e f (A.update_row (e.symm i) (λ j, r (f j))) :=
update_row_submatrix_equiv _ _ _ _ _

lemma reindex_update_row [decidable_eq l] [decidable_eq m]
  (A : matrix m n α) (i : m) (r : n → α) (e : m ≃ l) (f : n ≃ o) :
  reindex e f (A.update_row i r) = update_row (reindex e f A) (e i) (λ i, r (f.symm i)) :=
submatrix_update_row_equiv _ _ _ _ _

lemma update_column_reindex [decidable_eq o] [decidable_eq n]
  (A : matrix m n α) (j : o) (c : l → α) (e : m ≃ l) (f : n ≃ o) :
  update_column (reindex e f A) j c = reindex e f (A.update_column (f.symm j) (λ i, c (e i))) :=
update_column_submatrix_equiv _ _ _ _ _

lemma reindex_update_column [decidable_eq o] [decidable_eq n]
  (A : matrix m n α) (j : n) (c : m → α) (e : m ≃ l) (f : n ≃ o) :
  reindex e f (A.update_column j c) = update_column (reindex e f A) (f j) (λ i, c (e.symm i)) :=
submatrix_update_column_equiv _ _ _ _ _

end update

end matrix

namespace ring_hom
variables [fintype n] [non_assoc_semiring α] [non_assoc_semiring β]

lemma map_matrix_mul (M : matrix m n α) (N : matrix n o α) (i : m) (j : o) (f : α →+* β) :
  f (matrix.mul M N i j) = matrix.mul (M.map f) (N.map f) i j :=
by simp [matrix.mul_apply, ring_hom.map_sum]

lemma map_dot_product [non_assoc_semiring R] [non_assoc_semiring S] (f : R →+* S) (v w : n → R) :
  f (v ⬝ᵥ w) = (f ∘ v) ⬝ᵥ (f ∘ w) :=
by simp only [matrix.dot_product, f.map_sum, f.map_mul]

lemma map_vec_mul [non_assoc_semiring R] [non_assoc_semiring S]
  (f : R →+* S) (M : matrix n m R) (v : n → R) (i : m) :
  f (M.vec_mul v i) = ((M.map f).vec_mul (f ∘ v) i) :=
by simp only [matrix.vec_mul, matrix.map_apply, ring_hom.map_dot_product]

lemma map_mul_vec [non_assoc_semiring R] [non_assoc_semiring S]
  (f : R →+* S) (M : matrix m n R) (v : n → R) (i : m) :
  f (M.mul_vec v i) = ((M.map f).mul_vec (f ∘ v) i) :=
by simp only [matrix.mul_vec, matrix.map_apply, ring_hom.map_dot_product]

end ring_hom<|MERGE_RESOLUTION|>--- conflicted
+++ resolved
@@ -149,8 +149,6 @@
   (M.map f).map g = M.map (g ∘ f) :=
 by { ext, refl, }
 
-<<<<<<< HEAD
-=======
 lemma map_injective {f : α → β} (hf : function.injective f) :
   function.injective (λ M : matrix m n α, M.map f) :=
 λ M N h, ext $ λ i j, hf $ ext_iff.mpr h i j
@@ -171,7 +169,6 @@
 
 localized "postfix (name := matrix.conj_transpose) `ᴴ`:1500 := matrix.conj_transpose" in matrix
 
->>>>>>> cdc34484
 /-- `matrix.col u` is the column matrix whose entries are given by `u`. -/
 def col (w : m → α) : matrix m unit α :=
 of $ λ x y, w x
@@ -187,9 +184,6 @@
 -- TODO: set as an equation lemma for `row`, see mathlib4#3024
 @[simp] lemma row_apply (v : n → α) (i j) : row v i j = v j := rfl
 
-<<<<<<< HEAD
-@[simp] lemma map_zero [has_zero α] [has_zero β] (f : α → β) (h : f 0 = 0) :
-=======
 instance [inhabited α] : inhabited (matrix m n α) := pi.inhabited _
 instance [has_add α] : has_add (matrix m n α) := pi.has_add
 instance [add_semigroup α] : add_semigroup (matrix m n α) := pi.add_semigroup
@@ -229,7 +223,6 @@
 @[simp] lemma smul_of [has_smul R α] (r : R) (f : m → n → α) : r • of f = of (r • f) := rfl
 
 @[simp] protected lemma map_zero [has_zero α] [has_zero β] (f : α → β) (h : f 0 = 0) :
->>>>>>> cdc34484
   (0 : matrix m n α).map f = 0 :=
 by { ext, simp [h], }
 
@@ -247,37 +240,6 @@
   (hf : ∀ a, f (r • a) = r • f a) (M : matrix m n α) : (r • M).map f = r • (M.map f) :=
 ext $ λ _ _, hf _
 
-<<<<<<< HEAD
-/-- The transpose of a matrix. -/
-def transpose (M : matrix m n α) : matrix n m α
-| x y := M y x
-
-localized "postfix `ᵀ`:1500 := matrix.transpose" in matrix
-
-/-- The conjugate transpose of a matrix defined in term of `star`. -/
-def conj_transpose [has_star α] (M : matrix m n α) : matrix n m α :=
-M.transpose.map star
-
-localized "postfix `ᴴ`:1500 := matrix.conj_transpose" in matrix
-
-/-- A matrix `A` is *symmetric* if `Aᵀ = A`. -/
-protected def is_sym (A : matrix m m α) : Prop := Aᵀ = A
-
-/-- A matrix `A` is *skew symmetric* if `-Aᵀ = A`. -/
-protected def is_skewsym [has_neg α] (A : matrix m m α) : Prop := -Aᵀ = A
-
-/-- A matrix is *Hermitian* if `Aᴴ = A`. -/
-protected def is_Hermitian [has_star α] (A : matrix m m α) : Prop := Aᴴ = A
-
--- TODO[gh-6025]: make this an instance once safe to do so
-/-- Should be used by adding `local attribute [instance] subsingleton_of_empty_left`. -/
-lemma subsingleton_of_empty_left [is_empty m] : subsingleton (matrix m n α) :=
-⟨λ M N, by { ext, exact is_empty_elim i }⟩
-
--- TODO[gh-6025]: make this an instance once safe to do so
-/-- Should be used by adding `local attribute [instance] subsingleton_of_empty_right`. -/
-lemma subsingleton_of_empty_right [is_empty n] : subsingleton (matrix m n α) :=
-=======
 /-- The scalar action via `has_mul.to_has_smul` is transformed by the same map as the elements
 of the matrix, when `f` preserves multiplication. -/
 lemma map_smul' [has_mul α] [has_mul β] (f : α → β) (r : α) (A : matrix n n α)
@@ -304,7 +266,6 @@
 ⟨λ M N, by { ext, exact is_empty_elim i }⟩
 
 instance subsingleton_of_empty_right [is_empty n] : subsingleton (matrix m n α) :=
->>>>>>> cdc34484
 ⟨λ M N, by { ext, exact is_empty_elim j }⟩
 
 end matrix
@@ -540,6 +501,17 @@
   v ⬝ᵥ w = v ⟨⟩ * w ⟨⟩ :=
 by simp [dot_product]
 
+section mul_one_class
+variables [mul_one_class α] [add_comm_monoid α]
+
+lemma dot_product_one (v : n → α) : dot_product v 1 = ∑ i, v i := by simp [dot_product]
+lemma one_dot_product (v : n → α) : dot_product 1 v = ∑ i, v i := by simp [dot_product]
+
+@[simp] lemma one_dot_one : dot_product (1 : n → α) 1 = fintype.card n :=
+by simp [dot_product, fintype.card]
+
+end mul_one_class
+
 section non_unital_non_assoc_semiring
 variables [non_unital_non_assoc_semiring α] (u v w : m → α) (x y : n → α)
 
@@ -601,36 +573,8 @@
 
 end non_unital_non_assoc_semiring_decidable
 
-<<<<<<< HEAD
-section non_distrib_ring
-variables [mul_one_class α] [add_comm_monoid α]
-
-lemma dot_product_one (v : n → α) : dot_product v 1 = ∑ i, v i :=
-by simp [dot_product]
-
-lemma dot_product_one' (v : n → α) : dot_product v (λ i, 1) = ∑ i, v i :=
-by simp [dot_product]
-
-lemma one_dot_product (v : n → α) : dot_product 1 v = ∑ i, v i :=
-by simp [dot_product]
-
-lemma one_dot_product' (v : n → α) : dot_product (λ i, 1 : n → α) v = ∑ i, v i :=
-by simp [dot_product]
-
-@[simp] lemma one_dot_one_eq_card : dot_product (1 : n → α) 1 = fintype.card n :=
-by simp [dot_product, fintype.card]
-
-@[simp] lemma one_dot_one_eq_card' : dot_product (λ i, 1 : n → α) (λ i, 1) = fintype.card n :=
-by simp [dot_product, fintype.card]
-
-end non_distrib_ring
-
-section ring
-variables [ring α] (u v w : m → α)
-=======
 section non_unital_non_assoc_ring
 variables [non_unital_non_assoc_ring α] (u v w : m → α)
->>>>>>> cdc34484
 
 @[simp] lemma neg_dot_product : -v ⬝ᵥ w = - (v ⬝ᵥ w) := by simp [dot_product]
 
@@ -1526,11 +1470,6 @@
 lemma transpose_map {f : α → β} {M : matrix m n α} : Mᵀ.map f = (M.map f)ᵀ :=
 by { ext, refl }
 
-<<<<<<< HEAD
-lemma transpose_col_eq_row (A : matrix m n α) (i : m) : (λ j, Aᵀ j i) = A i := rfl
-
-lemma transpose_row_eq_col (A : matrix m n α) (j : n) : Aᵀ j = (λ i, A i j):= rfl
-=======
 variables (m n α)
 
 /-- `matrix.transpose` as an `add_equiv` -/
@@ -1608,7 +1547,6 @@
   ..transpose_ring_equiv m α }
 
 variables {R m α}
->>>>>>> cdc34484
 
 end transpose
 
