/-
Copyright (c) 2018 Ellen Arlt. All rights reserved.
Released under Apache 2.0 license as described in the file LICENSE.
Authors: Ellen Arlt, Blair Shi, Sean Leather, Mario Carneiro, Johan Commelin, Lu-Ming Zhang
-/
import algebra.algebra.basic
import algebra.big_operators.pi
import algebra.big_operators.ring
import algebra.module.linear_map
import algebra.module.pi
import algebra.ring.equiv
import algebra.star.module
import algebra.star.pi
import data.fintype.card

/-!
# Matrices

This file defines basic properties of matrices.

## Notation

The locale `matrix` gives the following notation:

* `⬝ᵥ` for `matrix.dot_product`
* `⬝` for `matrix.mul`
* `ᵀ` for `matrix.transpose`
* `ᴴ` for `matrix.conj_transpose`

## TODO

Under various conditions, multiplication of infinite matrices makes sense.
These have not yet been implemented.
-/
universes u u' v w

open_locale big_operators

/-- `matrix m n` is the type of matrices whose rows are indexed by `m`
and whose columns are indexed by `n`. -/
def matrix (m : Type u) (n : Type u') (α : Type v) : Type (max u u' v) :=
m → n → α

variables {l m n o : Type*} {m' : o → Type*} {n' : o → Type*}
variables {R : Type*} {S : Type*} {α : Type v} {β : Type w} {γ : Type*}

namespace matrix

section ext
variables {M N : matrix m n α}

theorem ext_iff : (∀ i j, M i j = N i j) ↔ M = N :=
⟨λ h, funext $ λ i, funext $ h i, λ h, by simp [h]⟩

@[ext] theorem ext : (∀ i j, M i j = N i j) → M = N :=
ext_iff.mp

end ext

/-- `M.map f` is the matrix obtained by applying `f` to each entry of the matrix `M`.

This is available in bundled forms as:
* `add_monoid_hom.map_matrix`
* `linear_map.map_matrix`
* `ring_hom.map_matrix`
* `alg_hom.map_matrix`
* `equiv.map_matrix`
* `add_equiv.map_matrix`
* `linear_equiv.map_matrix`
* `ring_equiv.map_matrix`
* `alg_equiv.map_matrix`
-/
def map (M : matrix m n α) (f : α → β) : matrix m n β := λ i j, f (M i j)

@[simp]
lemma map_apply {M : matrix m n α} {f : α → β} {i : m} {j : n} :
  M.map f i j = f (M i j) := rfl

@[simp]
lemma map_id (M : matrix m n α) : M.map id = M :=
by { ext, refl, }

@[simp]
lemma map_map {M : matrix m n α} {β γ : Type*} {f : α → β} {g : β → γ} :
  (M.map f).map g = M.map (g ∘ f) :=
by { ext, refl, }

lemma map_injective {f : α → β} (hf : function.injective f) :
  function.injective (λ M : matrix m n α, M.map f) :=
λ M N h, ext $ λ i j, hf $ ext_iff.mpr h i j

/-- The transpose of a matrix. -/
def transpose (M : matrix m n α) : matrix n m α
| x y := M y x

localized "postfix `ᵀ`:1500 := matrix.transpose" in matrix

/-- The conjugate transpose of a matrix defined in term of `star`. -/
def conj_transpose [has_star α] (M : matrix m n α) : matrix n m α :=
M.transpose.map star

localized "postfix `ᴴ`:1500 := matrix.conj_transpose" in matrix

/-- `matrix.col u` is the column matrix whose entries are given by `u`. -/
def col (w : m → α) : matrix m unit α
| x y := w x

/-- `matrix.row u` is the row matrix whose entries are given by `u`. -/
def row (v : n → α) : matrix unit n α
| x y := v y

instance [inhabited α] : inhabited (matrix m n α) := pi.inhabited _
instance [has_add α] : has_add (matrix m n α) := pi.has_add
instance [add_semigroup α] : add_semigroup (matrix m n α) := pi.add_semigroup
instance [add_comm_semigroup α] : add_comm_semigroup (matrix m n α) := pi.add_comm_semigroup
instance [has_zero α] : has_zero (matrix m n α) := pi.has_zero
instance [add_zero_class α] : add_zero_class (matrix m n α) := pi.add_zero_class
instance [add_monoid α] : add_monoid (matrix m n α) := pi.add_monoid
instance [add_comm_monoid α] : add_comm_monoid (matrix m n α) := pi.add_comm_monoid
instance [has_neg α] : has_neg (matrix m n α) := pi.has_neg
instance [has_sub α] : has_sub (matrix m n α) := pi.has_sub
instance [add_group α] : add_group (matrix m n α) := pi.add_group
instance [add_comm_group α] : add_comm_group (matrix m n α) := pi.add_comm_group
instance [unique α] : unique (matrix m n α) := pi.unique
instance [subsingleton α] : subsingleton (matrix m n α) := pi.subsingleton
instance [nonempty m] [nonempty n] [nontrivial α] : nontrivial (matrix m n α) :=
function.nontrivial

instance [has_scalar R α] : has_scalar R (matrix m n α) := pi.has_scalar
instance [has_scalar R α] [has_scalar S α] [smul_comm_class R S α] :
  smul_comm_class R S (matrix m n α) := pi.smul_comm_class
instance [has_scalar R S] [has_scalar R α] [has_scalar S α] [is_scalar_tower R S α] :
  is_scalar_tower R S (matrix m n α) := pi.is_scalar_tower
instance [has_scalar R α] [has_scalar Rᵐᵒᵖ α] [is_central_scalar R α] :
  is_central_scalar R (matrix m n α) := pi.is_central_scalar
instance [monoid R] [mul_action R α] :
  mul_action R (matrix m n α) := pi.mul_action _
instance [monoid R] [add_monoid α] [distrib_mul_action R α] :
  distrib_mul_action R (matrix m n α) := pi.distrib_mul_action _
instance [semiring R] [add_comm_monoid α] [module R α] :
  module R (matrix m n α) := pi.module _ _ _

@[simp] protected lemma map_zero [has_zero α] [has_zero β] (f : α → β) (h : f 0 = 0) :
  (0 : matrix m n α).map f = 0 :=
by { ext, simp [h], }

protected lemma map_add [has_add α] [has_add β] (f : α → β)
  (hf : ∀ a₁ a₂, f (a₁ + a₂) = f a₁ + f a₂)
  (M N : matrix m n α) : (M + N).map f = M.map f + N.map f :=
ext $ λ _ _, hf _ _

protected lemma map_sub [has_sub α] [has_sub β] (f : α → β)
  (hf : ∀ a₁ a₂, f (a₁ - a₂) = f a₁ - f a₂)
  (M N : matrix m n α) : (M - N).map f = M.map f - N.map f :=
ext $ λ _ _, hf _ _

lemma map_smul [has_scalar R α] [has_scalar R β] (f : α → β) (r : R)
  (hf : ∀ a, f (r • a) = r • f a) (M : matrix m n α) : (r • M).map f = r • (M.map f) :=
ext $ λ _ _, hf _

/-- The scalar action via `has_mul.to_has_scalar` is transformed by the same map as the elements
of the matrix, when `f` preserves multiplication. -/
lemma map_smul' [has_mul α] [has_mul β] (f : α → β) (r : α) (A : matrix n n α)
  (hf : ∀ a₁ a₂, f (a₁ * a₂) = f a₁ * f a₂) :
  (r • A).map f = f r • A.map f :=
ext $ λ _ _, hf _ _

/-- The scalar action via `has_mul.to_has_opposite_scalar` is transformed by the same map as the
elements of the matrix, when `f` preserves multiplication. -/
lemma map_op_smul' [has_mul α] [has_mul β] (f : α → β) (r : α) (A : matrix n n α)
  (hf : ∀ a₁ a₂, f (a₁ * a₂) = f a₁ * f a₂) :
  (mul_opposite.op r • A).map f = mul_opposite.op (f r) • A.map f :=
ext $ λ _ _, hf _ _

lemma _root_.is_smul_regular.matrix [has_scalar R S] {k : R} (hk : is_smul_regular S k) :
  is_smul_regular (matrix m n S) k :=
is_smul_regular.pi $ λ _, is_smul_regular.pi $ λ _, hk

lemma _root_.is_left_regular.matrix [has_mul α] {k : α} (hk : is_left_regular k) :
  is_smul_regular (matrix m n α) k :=
hk.is_smul_regular.matrix

-- TODO[gh-6025]: make this an instance once safe to do so
lemma subsingleton_of_empty_left [is_empty m] : subsingleton (matrix m n α) :=
⟨λ M N, by { ext, exact is_empty_elim i }⟩

-- TODO[gh-6025]: make this an instance once safe to do so
lemma subsingleton_of_empty_right [is_empty n] : subsingleton (matrix m n α) :=
⟨λ M N, by { ext, exact is_empty_elim j }⟩

end matrix

open_locale matrix

namespace matrix

section diagonal
variables [decidable_eq n]

/-- `diagonal d` is the square matrix such that `(diagonal d) i i = d i` and `(diagonal d) i j = 0`
if `i ≠ j`.

Note that bundled versions exist as:
* `matrix.diagonal_add_monoid_hom`
* `matrix.diagonal_linear_map`
* `matrix.diagonal_ring_hom`
* `matrix.diagonal_alg_hom`
-/
def diagonal [has_zero α] (d : n → α) : matrix n n α
| i j := if i = j then d i else 0

@[simp] theorem diagonal_apply_eq [has_zero α] (d : n → α) (i : n) : (diagonal d) i i = d i :=
by simp [diagonal]

@[simp] theorem diagonal_apply_ne [has_zero α] (d : n → α) {i j : n} (h : i ≠ j) :
  (diagonal d) i j = 0 := by simp [diagonal, h]

theorem diagonal_apply_ne' [has_zero α] (d : n → α) {i j : n} (h : j ≠ i) :
  (diagonal d) i j = 0 := diagonal_apply_ne d h.symm

lemma diagonal_injective [has_zero α] : function.injective (diagonal : (n → α) → matrix n n α) :=
λ d₁ d₂ h, funext $ λ i, by simpa using matrix.ext_iff.mpr h i i

@[simp] theorem diagonal_zero [has_zero α] : (diagonal (λ _, 0) : matrix n n α) = 0 :=
by { ext, simp [diagonal] }

@[simp] lemma diagonal_transpose [has_zero α] (v : n → α) :
  (diagonal v)ᵀ = diagonal v :=
begin
  ext i j,
  by_cases h : i = j,
  { simp [h, transpose] },
  { simp [h, transpose, diagonal_apply_ne' _ h] }
end

@[simp] theorem diagonal_add [add_zero_class α] (d₁ d₂ : n → α) :
  diagonal d₁ + diagonal d₂ = diagonal (λ i, d₁ i + d₂ i) :=
by ext i j; by_cases h : i = j; simp [h]

@[simp] theorem diagonal_smul [monoid R] [add_monoid α] [distrib_mul_action R α] (r : R)
  (d : n → α) :
  diagonal (r • d) = r • diagonal d :=
by ext i j; by_cases h : i = j; simp [h]

variables (n α)

/-- `matrix.diagonal` as an `add_monoid_hom`. -/
@[simps]
def diagonal_add_monoid_hom [add_zero_class α] : (n → α) →+ matrix n n α :=
{ to_fun := diagonal,
  map_zero' := diagonal_zero,
  map_add' := λ x y, (diagonal_add x y).symm,}

variables (R)

/-- `matrix.diagonal` as a `linear_map`. -/
@[simps]
def diagonal_linear_map [semiring R] [add_comm_monoid α] [module R α] :
  (n → α) →ₗ[R] matrix n n α :=
{ map_smul' := diagonal_smul,
  .. diagonal_add_monoid_hom n α,}

variables {n α R}

@[simp] lemma diagonal_map [has_zero α] [has_zero β] {f : α → β} (h : f 0 = 0) {d : n → α} :
  (diagonal d).map f = diagonal (λ m, f (d m)) :=
by { ext, simp only [diagonal, map_apply], split_ifs; simp [h], }

@[simp] lemma diagonal_conj_transpose [add_monoid α] [star_add_monoid α] (v : n → α) :
  (diagonal v)ᴴ = diagonal (star v) :=
begin
  rw [conj_transpose, diagonal_transpose, diagonal_map (star_zero _)],
  refl,
end

section one
variables [has_zero α] [has_one α]

instance : has_one (matrix n n α) := ⟨diagonal (λ _, 1)⟩

@[simp] theorem diagonal_one : (diagonal (λ _, 1) : matrix n n α) = 1 := rfl

theorem one_apply {i j} : (1 : matrix n n α) i j = if i = j then 1 else 0 := rfl

@[simp] theorem one_apply_eq (i) : (1 : matrix n n α) i i = 1 := diagonal_apply_eq _ i

@[simp] theorem one_apply_ne {i j} : i ≠ j → (1 : matrix n n α) i j = 0 :=
diagonal_apply_ne _

theorem one_apply_ne' {i j} : j ≠ i → (1 : matrix n n α) i j = 0 :=
diagonal_apply_ne' _

@[simp] lemma map_one [has_zero β] [has_one β]
  (f : α → β) (h₀ : f 0 = 0) (h₁ : f 1 = 1) :
  (1 : matrix n n α).map f = (1 : matrix n n β) :=
by { ext, simp only [one_apply, map_apply], split_ifs; simp [h₀, h₁], }

lemma one_eq_pi_single {i j} : (1 : matrix n n α) i j = pi.single i 1 j :=
by simp only [one_apply, pi.single_apply, eq_comm]; congr -- deal with decidable_eq

end one

section numeral

@[simp] lemma bit0_apply [has_add α] (M : matrix m m α) (i : m) (j : m) :
  (bit0 M) i j = bit0 (M i j) := rfl

variables [add_zero_class α] [has_one α]

lemma bit1_apply (M : matrix n n α) (i : n) (j : n) :
  (bit1 M) i j = if i = j then bit1 (M i j) else bit0 (M i j) :=
by dsimp [bit1]; by_cases h : i = j; simp [h]

@[simp]
lemma bit1_apply_eq (M : matrix n n α) (i : n) :
  (bit1 M) i i = bit1 (M i i) :=
by simp [bit1_apply]

@[simp]
lemma bit1_apply_ne (M : matrix n n α) {i j : n} (h : i ≠ j) :
  (bit1 M) i j = bit0 (M i j) :=
by simp [bit1_apply, h]

end numeral

end diagonal

section diag

/-- The diagonal of a square matrix. -/
@[simp] def diag (A : matrix n n α) (i : n) : α := A i i

@[simp] lemma diag_diagonal [decidable_eq n] [has_zero α] (a : n → α) : diag (diagonal a) = a :=
funext $ @diagonal_apply_eq _ _ _ _ a

@[simp] lemma diag_transpose (A : matrix n n α) : diag Aᵀ = diag A := rfl

@[simp] theorem diag_zero [has_zero α] : diag (0 : matrix n n α) = 0 := rfl

@[simp] theorem diag_add [has_add α] (A B : matrix n n α) : diag (A + B) = diag A + diag B := rfl

@[simp] theorem diag_sub [has_sub α] (A B : matrix n n α) : diag (A - B) = diag A - diag B := rfl

@[simp] theorem diag_neg [has_neg α] (A : matrix n n α) : diag (-A) = -diag A := rfl

@[simp] theorem diag_smul [has_scalar R α] (r : R) (A : matrix n n α) : diag (r • A) = r • diag A :=
rfl

@[simp] theorem diag_one [decidable_eq n] [has_zero α] [has_one α] : diag (1 : matrix n n α) = 1 :=
diag_diagonal _

variables (n α)

/-- `matrix.diag` as an `add_monoid_hom`. -/
@[simps]
def diag_add_monoid_hom [add_zero_class α] : matrix n n α →+ (n → α) :=
{ to_fun := diag,
  map_zero' := diag_zero,
  map_add' := diag_add,}

variables (R)

/-- `matrix.diag` as a `linear_map`. -/
@[simps]
def diag_linear_map [semiring R] [add_comm_monoid α] [module R α] : matrix n n α →ₗ[R] (n → α) :=
{ map_smul' := diag_smul,
  .. diag_add_monoid_hom n α,}

variables {n α R}

lemma diag_map {f : α → β} {A : matrix n n α} : diag (A.map f) = f ∘ diag A := rfl

@[simp] lemma diag_conj_transpose [add_monoid α] [star_add_monoid α] (A : matrix n n α) :
  diag Aᴴ = star (diag A) := rfl

@[simp] lemma diag_list_sum [add_monoid α] (l : list (matrix n n α)) :
  diag l.sum = (l.map diag).sum :=
map_list_sum (diag_add_monoid_hom n α) l

@[simp] lemma diag_multiset_sum [add_comm_monoid α] (s : multiset (matrix n n α)) :
  diag s.sum = (s.map diag).sum :=
map_multiset_sum (diag_add_monoid_hom n α) s

@[simp] lemma diag_sum {ι} [add_comm_monoid α] (s : finset ι) (f : ι → matrix n n α) :
  diag (∑ i in s, f i) = ∑ i in s, diag (f i) :=
map_sum (diag_add_monoid_hom n α) f s

end diag

section dot_product

variable [fintype m]

/-- `dot_product v w` is the sum of the entrywise products `v i * w i` -/
def dot_product [has_mul α] [add_comm_monoid α] (v w : m → α) : α :=
∑ i, v i * w i

/- The precedence of 72 comes immediately after ` • ` for `has_scalar.smul`,
   so that `r₁ • a ⬝ᵥ r₂ • b` is parsed as `(r₁ • a) ⬝ᵥ (r₂ • b)` here. -/
localized "infix  ` ⬝ᵥ `:72 := matrix.dot_product" in matrix

lemma dot_product_assoc [fintype n] [non_unital_semiring α] (u : m → α) (w : n → α)
  (v : matrix m n α) :
  (λ j, u ⬝ᵥ (λ i, v i j)) ⬝ᵥ w = u ⬝ᵥ (λ i, (v i) ⬝ᵥ w) :=
by simpa [dot_product, finset.mul_sum, finset.sum_mul, mul_assoc] using finset.sum_comm

lemma dot_product_comm [add_comm_monoid α] [comm_semigroup α] (v w : m → α) :
  v ⬝ᵥ w = w ⬝ᵥ v :=
by simp_rw [dot_product, mul_comm]

@[simp] lemma dot_product_punit [add_comm_monoid α] [has_mul α] (v w : punit → α) :
  v ⬝ᵥ w = v ⟨⟩ * w ⟨⟩ :=
by simp [dot_product]

section non_unital_non_assoc_semiring
variables [non_unital_non_assoc_semiring α] (u v w : m → α)

@[simp] lemma dot_product_zero : v ⬝ᵥ 0 = 0 := by simp [dot_product]

@[simp] lemma dot_product_zero' : v ⬝ᵥ (λ _, 0) = 0 := dot_product_zero v

@[simp] lemma zero_dot_product : 0 ⬝ᵥ v = 0 := by simp [dot_product]

@[simp] lemma zero_dot_product' : (λ _, (0 : α)) ⬝ᵥ v = 0 := zero_dot_product v

@[simp] lemma add_dot_product : (u + v) ⬝ᵥ w = u ⬝ᵥ w + v ⬝ᵥ w :=
by simp [dot_product, add_mul, finset.sum_add_distrib]

@[simp] lemma dot_product_add : u ⬝ᵥ (v + w) = u ⬝ᵥ v + u ⬝ᵥ w :=
by simp [dot_product, mul_add, finset.sum_add_distrib]

end non_unital_non_assoc_semiring

section non_unital_non_assoc_semiring_decidable
variables [decidable_eq m] [non_unital_non_assoc_semiring α] (u v w : m → α)

@[simp] lemma diagonal_dot_product (i : m) : diagonal v i ⬝ᵥ w = v i * w i :=
have ∀ j ≠ i, diagonal v i j * w j = 0 := λ j hij, by simp [diagonal_apply_ne' _ hij],
by convert finset.sum_eq_single i (λ j _, this j) _ using 1; simp

@[simp] lemma dot_product_diagonal (i : m) : v ⬝ᵥ diagonal w i = v i * w i :=
have ∀ j ≠ i, v j * diagonal w i j = 0 := λ j hij, by simp [diagonal_apply_ne' _ hij],
by convert finset.sum_eq_single i (λ j _, this j) _ using 1; simp

@[simp] lemma dot_product_diagonal' (i : m) : v ⬝ᵥ (λ j, diagonal w j i) = v i * w i :=
have ∀ j ≠ i, v j * diagonal w j i = 0 := λ j hij, by simp [diagonal_apply_ne _ hij],
by convert finset.sum_eq_single i (λ j _, this j) _ using 1; simp

@[simp] lemma single_dot_product (x : α) (i : m) : pi.single i x ⬝ᵥ v = x * v i :=
have ∀ j ≠ i, pi.single i x j * v j = 0 := λ j hij, by simp [pi.single_eq_of_ne hij],
by convert finset.sum_eq_single i (λ j _, this j) _ using 1; simp

@[simp] lemma dot_product_single (x : α) (i : m) : v ⬝ᵥ pi.single i x = v i * x :=
have ∀ j ≠ i, v j * pi.single i x j = 0 := λ j hij, by simp [pi.single_eq_of_ne hij],
by convert finset.sum_eq_single i (λ j _, this j) _ using 1; simp

end non_unital_non_assoc_semiring_decidable

section non_unital_non_assoc_ring
variables [non_unital_non_assoc_ring α] (u v w : m → α)

@[simp] lemma neg_dot_product : -v ⬝ᵥ w = - (v ⬝ᵥ w) := by simp [dot_product]

@[simp] lemma dot_product_neg : v ⬝ᵥ -w = - (v ⬝ᵥ w) := by simp [dot_product]

@[simp] lemma sub_dot_product : (u - v) ⬝ᵥ w = u ⬝ᵥ w - v ⬝ᵥ w :=
by simp [sub_eq_add_neg]

@[simp] lemma dot_product_sub : u ⬝ᵥ (v - w) = u ⬝ᵥ v - u ⬝ᵥ w :=
by simp [sub_eq_add_neg]

end non_unital_non_assoc_ring

section distrib_mul_action
variables [monoid R] [has_mul α] [add_comm_monoid α] [distrib_mul_action R α]

@[simp] lemma smul_dot_product [is_scalar_tower R α α] (x : R) (v w : m → α) :
  (x • v) ⬝ᵥ w = x • (v ⬝ᵥ w) :=
by simp [dot_product, finset.smul_sum, smul_mul_assoc]

@[simp] lemma dot_product_smul [smul_comm_class R α α] (x : R) (v w : m → α)  :
  v ⬝ᵥ (x • w) = x • (v ⬝ᵥ w) :=
by simp [dot_product, finset.smul_sum, mul_smul_comm]

end distrib_mul_action

section star_ring
variables [non_unital_semiring α] [star_ring α] (v w : m → α)

lemma star_dot_product_star : star v ⬝ᵥ star w = star (w ⬝ᵥ v) :=
by simp [dot_product]

lemma star_dot_product : star v ⬝ᵥ w = star (star w ⬝ᵥ v) :=
by simp [dot_product]

lemma dot_product_star : v ⬝ᵥ star w = star (w ⬝ᵥ star v) :=
by simp [dot_product]

end star_ring

end dot_product

open_locale matrix

/-- `M ⬝ N` is the usual product of matrices `M` and `N`, i.e. we have that
`(M ⬝ N) i k` is the dot product of the `i`-th row of `M` by the `k`-th column of `N`.
This is currently only defined when `m` is finite. -/
protected def mul [fintype m] [has_mul α] [add_comm_monoid α]
  (M : matrix l m α) (N : matrix m n α) : matrix l n α :=
λ i k, (λ j, M i j) ⬝ᵥ (λ j, N j k)

localized "infixl ` ⬝ `:75 := matrix.mul" in matrix

theorem mul_apply [fintype m] [has_mul α] [add_comm_monoid α]
  {M : matrix l m α} {N : matrix m n α} {i k} : (M ⬝ N) i k = ∑ j, M i j * N j k := rfl

instance [fintype n] [has_mul α] [add_comm_monoid α] : has_mul (matrix n n α) := ⟨matrix.mul⟩

@[simp] theorem mul_eq_mul [fintype n] [has_mul α] [add_comm_monoid α] (M N : matrix n n α) :
  M * N = M ⬝ N := rfl

theorem mul_apply' [fintype m] [has_mul α] [add_comm_monoid α]
  {M : matrix l m α} {N : matrix m n α} {i k} : (M ⬝ N) i k = (λ j, M i j) ⬝ᵥ (λ j, N j k)
  := rfl

@[simp] theorem diagonal_neg [decidable_eq n] [add_group α] (d : n → α) :
  -diagonal d = diagonal (λ i, -d i) :=
((diagonal_add_monoid_hom n α).map_neg d).symm

lemma sum_apply [add_comm_monoid α] (i : m) (j : n)
  (s : finset β) (g : β → matrix m n α) :
  (∑ c in s, g c) i j = ∑ c in s, g c i j :=
(congr_fun (s.sum_apply i g) j).trans (s.sum_apply j _)

section add_comm_monoid

variables [add_comm_monoid α] [has_mul α]

@[simp] lemma smul_mul [fintype n] [monoid R] [distrib_mul_action R α] [is_scalar_tower R α α]
  (a : R) (M : matrix m n α) (N : matrix n l α) :
  (a • M) ⬝ N = a • M ⬝ N :=
by { ext, apply smul_dot_product }

@[simp] lemma mul_smul [fintype n] [monoid R] [distrib_mul_action R α] [smul_comm_class R α α]
  (M : matrix m n α) (a : R) (N : matrix n l α) : M ⬝ (a • N) = a • M ⬝ N :=
by { ext, apply dot_product_smul }

end add_comm_monoid

section non_unital_non_assoc_semiring
variables [non_unital_non_assoc_semiring α]

@[simp] protected theorem mul_zero [fintype n] (M : matrix m n α) : M ⬝ (0 : matrix n o α) = 0 :=
by { ext i j, apply dot_product_zero }

@[simp] protected theorem zero_mul [fintype m] (M : matrix m n α) : (0 : matrix l m α) ⬝ M = 0 :=
by { ext i j, apply zero_dot_product }

protected theorem mul_add [fintype n] (L : matrix m n α) (M N : matrix n o α) :
  L ⬝ (M + N) = L ⬝ M + L ⬝ N := by { ext i j, apply dot_product_add }

protected theorem add_mul [fintype m] (L M : matrix l m α) (N : matrix m n α) :
  (L + M) ⬝ N = L ⬝ N + M ⬝ N := by { ext i j, apply add_dot_product }

instance [fintype n] : non_unital_non_assoc_semiring (matrix n n α) :=
{ mul := (*),
  add := (+),
  zero := 0,
  mul_zero := matrix.mul_zero,
  zero_mul := matrix.zero_mul,
  left_distrib := matrix.mul_add,
  right_distrib := matrix.add_mul,
  .. matrix.add_comm_monoid}

@[simp] theorem diagonal_mul [fintype m] [decidable_eq m]
  (d : m → α) (M : matrix m n α) (i j) : (diagonal d).mul M i j = d i * M i j :=
diagonal_dot_product _ _ _

@[simp] theorem mul_diagonal [fintype n] [decidable_eq n]
  (d : n → α) (M : matrix m n α) (i j) : (M ⬝ diagonal d) i j = M i j * d j :=
by { rw ← diagonal_transpose, apply dot_product_diagonal }

@[simp] theorem diagonal_mul_diagonal [fintype n] [decidable_eq n] (d₁ d₂ : n → α) :
  (diagonal d₁) ⬝ (diagonal d₂) = diagonal (λ i, d₁ i * d₂ i) :=
by ext i j; by_cases i = j; simp [h]

theorem diagonal_mul_diagonal' [fintype n] [decidable_eq n] (d₁ d₂ : n → α) :
  diagonal d₁ * diagonal d₂ = diagonal (λ i, d₁ i * d₂ i) :=
diagonal_mul_diagonal _ _

lemma smul_eq_diagonal_mul [fintype m] [decidable_eq m] (M : matrix m n α) (a : α) :
  a • M = diagonal (λ _, a) ⬝ M :=
by { ext, simp }

@[simp] lemma diag_col_mul_row (a b : n → α) : diag (col a ⬝ row b) = a * b :=
by { ext, simp [matrix.mul_apply, col, row] }

/-- Left multiplication by a matrix, as an `add_monoid_hom` from matrices to matrices. -/
@[simps] def add_monoid_hom_mul_left [fintype m] (M : matrix l m α) :
  matrix m n α →+ matrix l n α :=
{ to_fun := λ x, M ⬝ x,
  map_zero' := matrix.mul_zero _,
  map_add' := matrix.mul_add _ }

/-- Right multiplication by a matrix, as an `add_monoid_hom` from matrices to matrices. -/
@[simps] def add_monoid_hom_mul_right [fintype m] (M : matrix m n α) :
  matrix l m α →+ matrix l n α :=
{ to_fun := λ x, x ⬝ M,
  map_zero' := matrix.zero_mul _,
  map_add' := λ _ _, matrix.add_mul _ _ _ }

protected lemma sum_mul [fintype m] (s : finset β) (f : β → matrix l m α)
  (M : matrix m n α) : (∑ a in s, f a) ⬝ M = ∑ a in s, f a ⬝ M :=
(add_monoid_hom_mul_right M : matrix l m α →+ _).map_sum f s

protected lemma mul_sum [fintype m] (s : finset β) (f : β → matrix m n α)
  (M : matrix l m α) : M ⬝ ∑ a in s, f a = ∑ a in s, M ⬝ f a :=
(add_monoid_hom_mul_left M : matrix m n α →+ _).map_sum f s

/-- This instance enables use with `smul_mul_assoc`. -/
instance semiring.is_scalar_tower [fintype n] [monoid R] [distrib_mul_action R α]
  [is_scalar_tower R α α] : is_scalar_tower R (matrix n n α) (matrix n n α) :=
⟨λ r m n, matrix.smul_mul r m n⟩

/-- This instance enables use with `mul_smul_comm`. -/
instance semiring.smul_comm_class [fintype n] [monoid R] [distrib_mul_action R α]
  [smul_comm_class R α α] : smul_comm_class R (matrix n n α) (matrix n n α) :=
⟨λ r m n, (matrix.mul_smul m r n).symm⟩

end non_unital_non_assoc_semiring

section non_assoc_semiring
variables [non_assoc_semiring α]

@[simp] protected theorem one_mul [fintype m] [decidable_eq m] (M : matrix m n α) :
  (1 : matrix m m α) ⬝ M = M :=
by ext i j; rw [← diagonal_one, diagonal_mul, one_mul]

@[simp] protected theorem mul_one [fintype n] [decidable_eq n] (M : matrix m n α) :
  M ⬝ (1 : matrix n n α) = M :=
by ext i j; rw [← diagonal_one, mul_diagonal, mul_one]

instance [fintype n] [decidable_eq n] : non_assoc_semiring (matrix n n α) :=
{ one := 1,
  one_mul := matrix.one_mul,
  mul_one := matrix.mul_one,
  .. matrix.non_unital_non_assoc_semiring }

@[simp]
lemma map_mul [fintype n] {L : matrix m n α} {M : matrix n o α} [non_assoc_semiring β]
  {f : α →+* β} : (L ⬝ M).map f = L.map f ⬝ M.map f :=
by { ext, simp [mul_apply, ring_hom.map_sum], }

variables (α n)

/-- `matrix.diagonal` as a `ring_hom`. -/
@[simps]
def diagonal_ring_hom [fintype n] [decidable_eq n] : (n → α) →+* matrix n n α :=
{ to_fun := diagonal,
  map_one' := diagonal_one,
  map_mul' := λ _ _, (diagonal_mul_diagonal' _ _).symm,
  .. diagonal_add_monoid_hom n α }

end non_assoc_semiring

section non_unital_semiring
variables [non_unital_semiring α] [fintype m] [fintype n]

protected theorem mul_assoc (L : matrix l m α) (M : matrix m n α) (N : matrix n o α) :
  (L ⬝ M) ⬝ N = L ⬝ (M ⬝ N) :=
by { ext, apply dot_product_assoc }

instance : non_unital_semiring (matrix n n α) :=
{ mul_assoc := matrix.mul_assoc, ..matrix.non_unital_non_assoc_semiring }

end non_unital_semiring

section semiring
variables [semiring α]

instance [fintype n] [decidable_eq n] : semiring (matrix n n α) :=
{ ..matrix.non_unital_semiring, ..matrix.non_assoc_semiring }

end semiring

section non_unital_non_assoc_ring
variables [non_unital_non_assoc_ring α] [fintype n]

@[simp] protected theorem neg_mul (M : matrix m n α) (N : matrix n o α) :
  (-M) ⬝ N = -(M ⬝ N) :=
by { ext, apply neg_dot_product }

@[simp] protected theorem mul_neg (M : matrix m n α) (N : matrix n o α) :
  M ⬝ (-N) = -(M ⬝ N) :=
by { ext, apply dot_product_neg }

protected theorem sub_mul (M M' : matrix m n α) (N : matrix n o α) :
  (M - M') ⬝ N = M ⬝ N - M' ⬝ N :=
by rw [sub_eq_add_neg, matrix.add_mul, matrix.neg_mul, sub_eq_add_neg]

protected theorem mul_sub (M : matrix m n α) (N N' : matrix n o α) :
  M ⬝ (N - N') = M ⬝ N - M ⬝ N' :=
by rw [sub_eq_add_neg, matrix.mul_add, matrix.mul_neg, sub_eq_add_neg]

instance : non_unital_non_assoc_ring (matrix n n α) :=
{ ..matrix.non_unital_non_assoc_semiring, ..matrix.add_comm_group }

end non_unital_non_assoc_ring

instance [fintype n] [non_unital_ring α] : non_unital_ring (matrix n n α) :=
{ ..matrix.non_unital_semiring, ..matrix.add_comm_group }

instance [fintype n] [decidable_eq n] [non_assoc_ring α] : non_assoc_ring (matrix n n α) :=
{ ..matrix.non_assoc_semiring, ..matrix.add_comm_group }

instance [fintype n] [decidable_eq n] [ring α] : ring (matrix n n α) :=
{ ..matrix.semiring, ..matrix.add_comm_group }

section semiring
variables [semiring α]

lemma diagonal_pow [fintype n] [decidable_eq n] (v : n → α) (k : ℕ) :
  diagonal v ^ k = diagonal (v ^ k) :=
(map_pow (diagonal_ring_hom n α) v k).symm

@[simp] lemma mul_mul_left [fintype n] (M : matrix m n α) (N : matrix n o α) (a : α) :
  (λ i j, a * M i j) ⬝ N = a • (M ⬝ N) :=
smul_mul a M N

/--
The ring homomorphism `α →+* matrix n n α`
sending `a` to the diagonal matrix with `a` on the diagonal.
-/
def scalar (n : Type u) [decidable_eq n] [fintype n] : α →+* matrix n n α :=
{ to_fun := λ a, a • 1,
  map_one' := by simp,
  map_mul' := by { intros, ext, simp [mul_assoc], },
  .. (smul_add_hom α _).flip (1 : matrix n n α) }

section scalar

variables [decidable_eq n] [fintype n]

@[simp] lemma coe_scalar : (scalar n : α → matrix n n α) = λ a, a • 1 := rfl

lemma scalar_apply_eq (a : α) (i : n) :
  scalar n a i i = a :=
by simp only [coe_scalar, smul_eq_mul, mul_one, one_apply_eq, pi.smul_apply]

lemma scalar_apply_ne (a : α) (i j : n) (h : i ≠ j) :
  scalar n a i j = 0 :=
by simp only [h, coe_scalar, one_apply_ne, ne.def, not_false_iff, pi.smul_apply, smul_zero]

lemma scalar_inj [nonempty n] {r s : α} : scalar n r = scalar n s ↔ r = s :=
begin
  split,
  { intro h,
    inhabit n,
    rw [← scalar_apply_eq r (arbitrary n), ← scalar_apply_eq s (arbitrary n), h] },
  { rintro rfl, refl }
end

end scalar

end semiring

section comm_semiring
variables [comm_semiring α] [fintype n]

lemma smul_eq_mul_diagonal [decidable_eq n] (M : matrix m n α) (a : α) :
  a • M = M ⬝ diagonal (λ _, a) :=
by { ext, simp [mul_comm] }

@[simp] lemma mul_mul_right (M : matrix m n α) (N : matrix n o α) (a : α) :
  M ⬝ (λ i j, a * N i j) = a • (M ⬝ N) :=
mul_smul M a N

lemma scalar.commute [decidable_eq n] (r : α) (M : matrix n n α) : commute (scalar n r) M :=
by simp [commute, semiconj_by]

end comm_semiring

section algebra
variables [fintype n] [decidable_eq n]
variables [comm_semiring R] [semiring α] [semiring β] [algebra R α] [algebra R β]

instance : algebra R (matrix n n α) :=
{ commutes' := λ r x, begin
    ext, simp [matrix.scalar, matrix.mul_apply, matrix.one_apply, algebra.commutes, smul_ite], end,
  smul_def' := λ r x, begin ext, simp [matrix.scalar, algebra.smul_def r], end,
  ..((matrix.scalar n).comp (algebra_map R α)) }

lemma algebra_map_matrix_apply {r : R} {i j : n} :
  algebra_map R (matrix n n α) r i j = if i = j then algebra_map R α r else 0 :=
begin
  dsimp [algebra_map, algebra.to_ring_hom, matrix.scalar],
  split_ifs with h; simp [h, matrix.one_apply_ne],
end

lemma algebra_map_eq_diagonal (r : R) :
  algebra_map R (matrix n n α) r = diagonal (algebra_map R (n → α) r) :=
matrix.ext $ λ i j, algebra_map_matrix_apply

@[simp] lemma algebra_map_eq_smul (r : R) :
  algebra_map R (matrix n n R) r = r • (1 : matrix n n R) := rfl

lemma algebra_map_eq_diagonal_ring_hom :
  algebra_map R (matrix n n α) = (diagonal_ring_hom n α).comp (algebra_map R _) :=
ring_hom.ext algebra_map_eq_diagonal

@[simp] lemma map_algebra_map (r : R) (f : α → β) (hf : f 0 = 0)
  (hf₂ : f (algebra_map R α r) = algebra_map R β r) :
  (algebra_map R (matrix n n α) r).map f = algebra_map R (matrix n n β) r :=
begin
  rw [algebra_map_eq_diagonal, algebra_map_eq_diagonal, diagonal_map hf],
  congr' 1 with x,
  simp only [hf₂, pi.algebra_map_apply]
end

variables (R)

/-- `matrix.diagonal` as an `alg_hom`. -/
@[simps]
def diagonal_alg_hom : (n → α) →ₐ[R] matrix n n α :=
{ to_fun := diagonal,
  commutes' := λ r, (algebra_map_eq_diagonal r).symm,
  .. diagonal_ring_hom n α }

end algebra

end matrix

/-!
### Bundled versions of `matrix.map`
-/

namespace equiv

/-- The `equiv` between spaces of matrices induced by an `equiv` between their
coefficients. This is `matrix.map` as an `equiv`. -/
@[simps apply]
def map_matrix (f : α ≃ β) : matrix m n α ≃ matrix m n β :=
{ to_fun := λ M, M.map f,
  inv_fun := λ M, M.map f.symm,
  left_inv := λ M, matrix.ext $ λ _ _, f.symm_apply_apply _,
  right_inv := λ M, matrix.ext $ λ _ _, f.apply_symm_apply _, }

@[simp] lemma map_matrix_refl : (equiv.refl α).map_matrix = equiv.refl (matrix m n α) :=
rfl

@[simp] lemma map_matrix_symm (f : α ≃ β) :
  f.map_matrix.symm = (f.symm.map_matrix : matrix m n β ≃ _) :=
rfl

@[simp] lemma map_matrix_trans (f : α ≃ β) (g : β ≃ γ) :
  f.map_matrix.trans g.map_matrix = ((f.trans g).map_matrix : matrix m n α ≃ _) :=
rfl

end equiv

namespace add_monoid_hom
variables [add_zero_class α] [add_zero_class β] [add_zero_class γ]

/-- The `add_monoid_hom` between spaces of matrices induced by an `add_monoid_hom` between their
coefficients. This is `matrix.map` as an `add_monoid_hom`. -/
@[simps]
def map_matrix (f : α →+ β) : matrix m n α →+ matrix m n β :=
{ to_fun := λ M, M.map f,
  map_zero' := matrix.map_zero f f.map_zero,
  map_add' := matrix.map_add f f.map_add }

@[simp] lemma map_matrix_id : (add_monoid_hom.id α).map_matrix = add_monoid_hom.id (matrix m n α) :=
rfl

@[simp] lemma map_matrix_comp (f : β →+ γ) (g : α →+ β) :
  f.map_matrix.comp g.map_matrix = ((f.comp g).map_matrix : matrix m n α →+ _) :=
rfl

end add_monoid_hom

namespace add_equiv
variables [has_add α] [has_add β] [has_add γ]

/-- The `add_equiv` between spaces of matrices induced by an `add_equiv` between their
coefficients. This is `matrix.map` as an `add_equiv`. -/
@[simps apply]
def map_matrix (f : α ≃+ β) : matrix m n α ≃+ matrix m n β :=
{ to_fun := λ M, M.map f,
  inv_fun := λ M, M.map f.symm,
  map_add' := matrix.map_add f f.map_add,
  .. f.to_equiv.map_matrix }

@[simp] lemma map_matrix_refl : (add_equiv.refl α).map_matrix = add_equiv.refl (matrix m n α) :=
rfl

@[simp] lemma map_matrix_symm (f : α ≃+ β) :
  f.map_matrix.symm = (f.symm.map_matrix : matrix m n β ≃+ _) :=
rfl

@[simp] lemma map_matrix_trans (f : α ≃+ β) (g : β ≃+ γ) :
  f.map_matrix.trans g.map_matrix = ((f.trans g).map_matrix : matrix m n α ≃+ _) :=
rfl

end add_equiv

namespace linear_map
variables [semiring R] [add_comm_monoid α] [add_comm_monoid β] [add_comm_monoid γ]
variables [module R α] [module R β] [module R γ]

/-- The `linear_map` between spaces of matrices induced by a `linear_map` between their
coefficients. This is `matrix.map` as a `linear_map`. -/
@[simps]
def map_matrix (f : α →ₗ[R] β) : matrix m n α →ₗ[R] matrix m n β :=
{ to_fun := λ M, M.map f,
  map_add' := matrix.map_add f f.map_add,
  map_smul' := λ r, matrix.map_smul f r (f.map_smul r), }

@[simp] lemma map_matrix_id : linear_map.id.map_matrix = (linear_map.id : matrix m n α →ₗ[R] _) :=
rfl

@[simp] lemma map_matrix_comp (f : β →ₗ[R] γ) (g : α →ₗ[R] β) :
  f.map_matrix.comp g.map_matrix = ((f.comp g).map_matrix : matrix m n α →ₗ[R] _) :=
rfl

end linear_map

namespace linear_equiv
variables [semiring R] [add_comm_monoid α] [add_comm_monoid β] [add_comm_monoid γ]
variables [module R α] [module R β] [module R γ]

/-- The `linear_equiv` between spaces of matrices induced by an `linear_equiv` between their
coefficients. This is `matrix.map` as an `linear_equiv`. -/
@[simps apply]
def map_matrix (f : α ≃ₗ[R] β) : matrix m n α ≃ₗ[R] matrix m n β :=
{ to_fun := λ M, M.map f,
  inv_fun := λ M, M.map f.symm,
  .. f.to_equiv.map_matrix,
  .. f.to_linear_map.map_matrix }

@[simp] lemma map_matrix_refl :
  (linear_equiv.refl R α).map_matrix = linear_equiv.refl R (matrix m n α) :=
rfl

@[simp] lemma map_matrix_symm (f : α ≃ₗ[R] β) :
  f.map_matrix.symm = (f.symm.map_matrix : matrix m n β ≃ₗ[R] _) :=
rfl

@[simp] lemma map_matrix_trans (f : α ≃ₗ[R] β) (g : β ≃ₗ[R] γ) :
  f.map_matrix.trans g.map_matrix = ((f.trans g).map_matrix : matrix m n α ≃ₗ[R] _) :=
rfl

end linear_equiv

namespace ring_hom
variables [fintype m] [decidable_eq m]
variables [non_assoc_semiring α] [non_assoc_semiring β] [non_assoc_semiring γ]

/-- The `ring_hom` between spaces of square matrices induced by a `ring_hom` between their
coefficients. This is `matrix.map` as a `ring_hom`. -/
@[simps]
def map_matrix (f : α →+* β) : matrix m m α →+* matrix m m β :=
{ to_fun := λ M, M.map f,
  map_one' := by simp,
  map_mul' := λ L M, matrix.map_mul,
  .. f.to_add_monoid_hom.map_matrix }

@[simp] lemma map_matrix_id : (ring_hom.id α).map_matrix = ring_hom.id (matrix m m α) :=
rfl

@[simp] lemma map_matrix_comp (f : β →+* γ) (g : α →+* β) :
  f.map_matrix.comp g.map_matrix = ((f.comp g).map_matrix : matrix m m α →+* _) :=
rfl

end ring_hom

namespace ring_equiv
variables [fintype m] [decidable_eq m]
variables [non_assoc_semiring α] [non_assoc_semiring β] [non_assoc_semiring γ]

/-- The `ring_equiv` between spaces of square matrices induced by a `ring_equiv` between their
coefficients. This is `matrix.map` as a `ring_equiv`. -/
@[simps apply]
def map_matrix (f : α ≃+* β) : matrix m m α ≃+* matrix m m β :=
{ to_fun := λ M, M.map f,
  inv_fun := λ M, M.map f.symm,
  .. f.to_ring_hom.map_matrix,
  .. f.to_add_equiv.map_matrix }

@[simp] lemma map_matrix_refl :
  (ring_equiv.refl α).map_matrix = ring_equiv.refl (matrix m m α) :=
rfl

@[simp] lemma map_matrix_symm (f : α ≃+* β) :
  f.map_matrix.symm = (f.symm.map_matrix : matrix m m β ≃+* _) :=
rfl

@[simp] lemma map_matrix_trans (f : α ≃+* β) (g : β ≃+* γ) :
  f.map_matrix.trans g.map_matrix = ((f.trans g).map_matrix : matrix m m α ≃+* _) :=
rfl

end ring_equiv

namespace alg_hom
variables [fintype m] [decidable_eq m]
variables [comm_semiring R] [semiring α] [semiring β] [semiring γ]
variables [algebra R α] [algebra R β] [algebra R γ]

/-- The `alg_hom` between spaces of square matrices induced by a `alg_hom` between their
coefficients. This is `matrix.map` as a `alg_hom`. -/
@[simps]
def map_matrix (f : α →ₐ[R] β) : matrix m m α →ₐ[R] matrix m m β :=
{ to_fun := λ M, M.map f,
  commutes' := λ r, matrix.map_algebra_map r f f.map_zero (f.commutes r),
  .. f.to_ring_hom.map_matrix }

@[simp] lemma map_matrix_id : (alg_hom.id R α).map_matrix = alg_hom.id R (matrix m m α) :=
rfl

@[simp] lemma map_matrix_comp (f : β →ₐ[R] γ) (g : α →ₐ[R] β) :
  f.map_matrix.comp g.map_matrix = ((f.comp g).map_matrix : matrix m m α →ₐ[R] _) :=
rfl

end alg_hom

namespace alg_equiv
variables [fintype m] [decidable_eq m]
variables [comm_semiring R] [semiring α] [semiring β] [semiring γ]
variables [algebra R α] [algebra R β] [algebra R γ]

/-- The `alg_equiv` between spaces of square matrices induced by a `alg_equiv` between their
coefficients. This is `matrix.map` as a `alg_equiv`. -/
@[simps apply]
def map_matrix (f : α ≃ₐ[R] β) : matrix m m α ≃ₐ[R] matrix m m β :=
{ to_fun := λ M, M.map f,
  inv_fun := λ M, M.map f.symm,
  .. f.to_alg_hom.map_matrix,
  .. f.to_ring_equiv.map_matrix }

@[simp] lemma map_matrix_refl :
  alg_equiv.refl.map_matrix = (alg_equiv.refl : matrix m m α ≃ₐ[R] _) :=
rfl

@[simp] lemma map_matrix_symm (f : α ≃ₐ[R] β) :
  f.map_matrix.symm = (f.symm.map_matrix : matrix m m β ≃ₐ[R] _) :=
rfl

@[simp] lemma map_matrix_trans (f : α ≃ₐ[R] β) (g : β ≃ₐ[R] γ) :
  f.map_matrix.trans g.map_matrix = ((f.trans g).map_matrix : matrix m m α ≃ₐ[R] _) :=
rfl

end alg_equiv

open_locale matrix

namespace matrix

/-- For two vectors `w` and `v`, `vec_mul_vec w v i j` is defined to be `w i * v j`.
    Put another way, `vec_mul_vec w v` is exactly `col w ⬝ row v`. -/
def vec_mul_vec [has_mul α] (w : m → α) (v : n → α) : matrix m n α
| x y := w x * v y

lemma vec_mul_vec_eq [has_mul α] [add_comm_monoid α] (w : m → α) (v : n → α) :
  vec_mul_vec w v = (col w) ⬝ (row v) :=
by { ext i j, simp only [vec_mul_vec, mul_apply, fintype.univ_punit, finset.sum_singleton], refl }

section non_unital_non_assoc_semiring
variables [non_unital_non_assoc_semiring α]

/-- `mul_vec M v` is the matrix-vector product of `M` and `v`, where `v` is seen as a column matrix.
    Put another way, `mul_vec M v` is the vector whose entries
    are those of `M ⬝ col v` (see `col_mul_vec`). -/
def mul_vec [fintype n] (M : matrix m n α) (v : n → α) : m → α
| i := (λ j, M i j) ⬝ᵥ v

/-- `vec_mul v M` is the vector-matrix product of `v` and `M`, where `v` is seen as a row matrix.
    Put another way, `vec_mul v M` is the vector whose entries
    are those of `row v ⬝ M` (see `row_vec_mul`). -/
def vec_mul [fintype m] (v : m → α) (M : matrix m n α) : n → α
| j := v ⬝ᵥ (λ i, M i j)

/-- Left multiplication by a matrix, as an `add_monoid_hom` from vectors to vectors. -/
@[simps] def mul_vec.add_monoid_hom_left [fintype n] (v : n → α) : matrix m n α →+ m → α :=
{ to_fun := λ M, mul_vec M v,
  map_zero' := by ext; simp [mul_vec]; refl,
  map_add' := λ x y, by { ext m, apply add_dot_product } }

lemma mul_vec_diagonal [fintype m] [decidable_eq m] (v w : m → α) (x : m) :
  mul_vec (diagonal v) w x = v x * w x :=
diagonal_dot_product v w x

lemma vec_mul_diagonal [fintype m] [decidable_eq m] (v w : m → α) (x : m) :
  vec_mul v (diagonal w) x = v x * w x :=
dot_product_diagonal' v w x

/-- Associate the dot product of `mul_vec` to the left. -/
lemma dot_product_mul_vec [fintype n] [fintype m] [non_unital_semiring R]
  (v : m → R) (A : matrix m n R) (w : n → R) :
  v ⬝ᵥ mul_vec A w = vec_mul v A ⬝ᵥ w :=
by simp only [dot_product, vec_mul, mul_vec, finset.mul_sum, finset.sum_mul, mul_assoc];
   exact finset.sum_comm

@[simp] lemma mul_vec_zero [fintype n] (A : matrix m n α) : mul_vec A 0 = 0 :=
by { ext, simp [mul_vec] }

@[simp] lemma zero_vec_mul [fintype m] (A : matrix m n α) : vec_mul 0 A = 0 :=
by { ext, simp [vec_mul] }

@[simp] lemma zero_mul_vec [fintype n] (v : n → α) : mul_vec (0 : matrix m n α) v = 0 :=
by { ext, simp [mul_vec] }

@[simp] lemma vec_mul_zero [fintype m] (v : m → α) : vec_mul v (0 : matrix m n α) = 0 :=
by { ext, simp [vec_mul] }

lemma smul_mul_vec_assoc [fintype n] [monoid R] [distrib_mul_action R α] [is_scalar_tower R α α]
  (a : R) (A : matrix m n α) (b : n → α) :
  (a • A).mul_vec b = a • (A.mul_vec b) :=
by { ext, apply smul_dot_product, }

lemma mul_vec_add [fintype n] (A : matrix m n α) (x y : n → α) :
  A.mul_vec (x + y) = A.mul_vec x + A.mul_vec y :=
by { ext, apply dot_product_add }

lemma add_mul_vec [fintype n] (A B : matrix m n α) (x : n → α) :
  (A + B).mul_vec x = A.mul_vec x + B.mul_vec x :=
by { ext, apply add_dot_product }

lemma vec_mul_add [fintype m] (A B : matrix m n α) (x : m → α) :
  vec_mul x (A + B) = vec_mul x A + vec_mul x B :=
by { ext, apply dot_product_add }

lemma add_vec_mul [fintype m] (A : matrix m n α) (x y : m → α) :
  vec_mul (x + y) A = vec_mul x A + vec_mul y A :=
by { ext, apply add_dot_product }

lemma vec_mul_smul [fintype n] [monoid R] [non_unital_non_assoc_semiring S] [distrib_mul_action R S]
  [is_scalar_tower R S S] (M : matrix n m S) (b : R) (v : n → S)  :
  M.vec_mul (b • v) = b • M.vec_mul v :=
by { ext i, simp only [vec_mul, dot_product, finset.smul_sum, pi.smul_apply, smul_mul_assoc] }

lemma mul_vec_smul [fintype n] [monoid R] [non_unital_non_assoc_semiring S] [distrib_mul_action R S]
  [smul_comm_class R S S] (M : matrix m n S) (b : R) (v : n → S)  :
  M.mul_vec (b • v) = b • M.mul_vec v :=
by { ext i, simp only [mul_vec, dot_product, finset.smul_sum, pi.smul_apply, mul_smul_comm] }

end non_unital_non_assoc_semiring

section non_unital_semiring
variables [non_unital_semiring α] [fintype n]

@[simp] lemma vec_mul_vec_mul [fintype m] (v : m → α) (M : matrix m n α) (N : matrix n o α) :
  vec_mul (vec_mul v M) N = vec_mul v (M ⬝ N) :=
by { ext, apply dot_product_assoc }

@[simp] lemma mul_vec_mul_vec [fintype o] (v : o → α) (M : matrix m n α) (N : matrix n o α) :
  mul_vec M (mul_vec N v) = mul_vec (M ⬝ N) v :=
by { ext, symmetry, apply dot_product_assoc }

end non_unital_semiring

section non_assoc_semiring
variables [fintype m] [decidable_eq m] [non_assoc_semiring α]

@[simp] lemma one_mul_vec (v : m → α) : mul_vec 1 v = v :=
by { ext, rw [←diagonal_one, mul_vec_diagonal, one_mul] }

@[simp] lemma vec_mul_one (v : m → α) : vec_mul v 1 = v :=
by { ext, rw [←diagonal_one, vec_mul_diagonal, mul_one] }

end non_assoc_semiring

section non_unital_non_assoc_ring
variables [non_unital_non_assoc_ring α]

lemma neg_vec_mul [fintype m] (v : m → α) (A : matrix m n α) : vec_mul (-v) A = - vec_mul v A :=
by { ext, apply neg_dot_product }

lemma vec_mul_neg [fintype m] (v : m → α) (A : matrix m n α) : vec_mul v (-A) = - vec_mul v A :=
by { ext, apply dot_product_neg }

lemma neg_mul_vec [fintype n] (v : n → α) (A : matrix m n α) : mul_vec (-A) v = - mul_vec A v :=
by { ext, apply neg_dot_product }

lemma mul_vec_neg [fintype n] (v : n → α) (A : matrix m n α) : mul_vec A (-v) = - mul_vec A v :=
by { ext, apply dot_product_neg }

end non_unital_non_assoc_ring

section comm_semiring

variables [comm_semiring α]

lemma mul_vec_smul_assoc [fintype n] (A : matrix m n α) (b : n → α) (a : α) :
  A.mul_vec (a • b) = a • (A.mul_vec b) :=
by { ext, apply dot_product_smul }

lemma mul_vec_transpose [fintype m] (A : matrix m n α) (x : m → α) :
  mul_vec Aᵀ x = vec_mul x A :=
by { ext, apply dot_product_comm }

lemma vec_mul_transpose [fintype n] (A : matrix m n α) (x : n → α) :
  vec_mul x Aᵀ = mul_vec A x :=
by { ext, apply dot_product_comm }

end comm_semiring

section transpose

open_locale matrix

/--
  Tell `simp` what the entries are in a transposed matrix.

  Compare with `mul_apply`, `diagonal_apply_eq`, etc.
-/
@[simp] lemma transpose_apply (M : matrix m n α) (i j) : M.transpose j i = M i j := rfl

@[simp] lemma transpose_transpose (M : matrix m n α) :
  Mᵀᵀ = M :=
by ext; refl

@[simp] lemma transpose_zero [has_zero α] : (0 : matrix m n α)ᵀ = 0 :=
by ext i j; refl

@[simp] lemma transpose_one [decidable_eq n] [has_zero α] [has_one α] : (1 : matrix n n α)ᵀ = 1 :=
begin
  ext i j,
  unfold has_one.one transpose,
  by_cases i = j,
  { simp only [h, diagonal_apply_eq] },
  { simp only [diagonal_apply_ne _ h, diagonal_apply_ne' _ h] }
end

@[simp] lemma transpose_add [has_add α] (M : matrix m n α) (N : matrix m n α) :
  (M + N)ᵀ = Mᵀ + Nᵀ  :=
by { ext i j, simp }

@[simp] lemma transpose_sub [has_sub α] (M : matrix m n α) (N : matrix m n α) :
  (M - N)ᵀ = Mᵀ - Nᵀ  :=
by { ext i j, simp }

@[simp] lemma transpose_mul [add_comm_monoid α] [comm_semigroup α] [fintype n]
  (M : matrix m n α) (N : matrix n l α) : (M ⬝ N)ᵀ = Nᵀ ⬝ Mᵀ  :=
begin
  ext i j,
  apply dot_product_comm
end

@[simp] lemma transpose_smul {R : Type*} [has_scalar R α] (c : R) (M : matrix m n α) :
  (c • M)ᵀ = c • Mᵀ :=
by { ext i j, refl }

@[simp] lemma transpose_neg [has_neg α] (M : matrix m n α) :
  (- M)ᵀ = - Mᵀ  :=
by ext i j; refl

lemma transpose_map {f : α → β} {M : matrix m n α} : Mᵀ.map f = (M.map f)ᵀ :=
by { ext, refl }

/-- `matrix.transpose` as an `add_equiv` -/
@[simps apply]
def transpose_add_equiv [has_add α] : matrix m n α ≃+ matrix n m α :=
{ to_fun := transpose,
  inv_fun := transpose,
  left_inv := transpose_transpose,
  right_inv := transpose_transpose,
  map_add' := transpose_add }

@[simp] lemma transpose_add_equiv_symm [has_add α] :
  (transpose_add_equiv : matrix m n α ≃+ matrix n m α).symm = transpose_add_equiv := rfl

lemma transpose_list_sum [add_monoid α] (l : list (matrix m n α)) :
  l.sumᵀ = (l.map transpose).sum :=
(transpose_add_equiv : matrix m n α ≃+ matrix n m α).to_add_monoid_hom.map_list_sum l

lemma transpose_multiset_sum [add_comm_monoid α] (s : multiset (matrix m n α)) :
  s.sumᵀ = (s.map transpose).sum :=
(transpose_add_equiv : matrix m n α ≃+ matrix n m α).to_add_monoid_hom.map_multiset_sum s

lemma transpose_sum [add_comm_monoid α] {ι : Type*} (s : finset ι) (M : ι → matrix m n α) :
  (∑ i in s, M i)ᵀ = ∑ i in s, (M i)ᵀ :=
(transpose_add_equiv : matrix m n α ≃+ matrix n m α).to_add_monoid_hom.map_sum _ s

variables (m α)

/-- `matrix.transpose` as a `ring_equiv` to the opposite ring -/
@[simps]
def transpose_ring_equiv [add_comm_monoid α] [comm_semigroup α] [fintype m] :
  matrix m m α ≃+* (matrix m m α)ᵐᵒᵖ :=
{ to_fun := λ M, mul_opposite.op (Mᵀ),
  inv_fun := λ M, M.unopᵀ,
  map_mul' := λ M N, (congr_arg mul_opposite.op (transpose_mul M N)).trans
    (mul_opposite.op_mul _ _),
  ..transpose_add_equiv.trans mul_opposite.op_add_equiv }

variables {m α}

@[simp] lemma transpose_pow [comm_semiring α] [fintype m] [decidable_eq m] (M : matrix m m α)
  (k : ℕ) : (M ^ k)ᵀ = Mᵀ ^ k :=
mul_opposite.op_injective $ map_pow (transpose_ring_equiv m α) M k

lemma transpose_list_prod [comm_semiring α] [fintype m] [decidable_eq m] (l : list (matrix m m α)) :
  l.prodᵀ = (l.map transpose).reverse.prod :=
(transpose_ring_equiv m α).unop_map_list_prod l

end transpose

section conj_transpose

open_locale matrix

/--
  Tell `simp` what the entries are in a conjugate transposed matrix.

  Compare with `mul_apply`, `diagonal_apply_eq`, etc.
-/
@[simp] lemma conj_transpose_apply [has_star α] (M : matrix m n α) (i j) :
  M.conj_transpose j i = star (M i j) := rfl

@[simp] lemma conj_transpose_conj_transpose [has_involutive_star α] (M : matrix m n α) :
  Mᴴᴴ = M :=
matrix.ext $ by simp

@[simp] lemma conj_transpose_zero [add_monoid α] [star_add_monoid α] : (0 : matrix m n α)ᴴ = 0 :=
matrix.ext $ by simp

@[simp] lemma conj_transpose_one [decidable_eq n] [semiring α] [star_ring α]:
  (1 : matrix n n α)ᴴ = 1 :=
by simp [conj_transpose]

@[simp] lemma conj_transpose_add [add_monoid α] [star_add_monoid α] (M N : matrix m n α) :
  (M + N)ᴴ = Mᴴ + Nᴴ :=
matrix.ext $ by simp

@[simp] lemma conj_transpose_sub [add_group α] [star_add_monoid α] (M N : matrix m n α) :
  (M - N)ᴴ = Mᴴ - Nᴴ :=
matrix.ext $ by simp

/-- Note that `star_module` is quite a strong requirement; as such we also provide the following
variants which this lemma would not apply to:
* `matrix.conj_transpose_smul_non_comm`
* `matrix.conj_transpose_nsmul`
* `matrix.conj_transpose_zsmul`
* `matrix.conj_transpose_nat_cast_smul`
* `matrix.conj_transpose_int_cast_smul`
* `matrix.conj_transpose_inv_nat_cast_smul`
* `matrix.conj_transpose_inv_int_cast_smul`
* `matrix.conj_transpose_rat_smul`
* `matrix.conj_transpose_rat_cast_smul`
-/
@[simp] lemma conj_transpose_smul [has_star R] [has_star α] [has_scalar R α] [star_module R α]
  (c : R) (M : matrix m n α) :
  (c • M)ᴴ = star c • Mᴴ :=
matrix.ext $ λ i j, star_smul _ _

@[simp] lemma conj_transpose_smul_non_comm [has_star R] [has_star α]
  [has_scalar R α] [has_scalar Rᵐᵒᵖ α] (c : R) (M : matrix m n α)
  (h : ∀ (r : R) (a : α), star (r • a) = mul_opposite.op (star r) • star a) :
  (c • M)ᴴ = mul_opposite.op (star c) • Mᴴ :=
matrix.ext $ by simp [h]

@[simp] lemma conj_transpose_smul_self [semigroup α] [star_semigroup α] (c : α)
  (M : matrix m n α) : (c • M)ᴴ = mul_opposite.op (star c) • Mᴴ :=
conj_transpose_smul_non_comm c M star_mul

@[simp] lemma conj_transpose_nsmul [add_monoid α] [star_add_monoid α] (c : ℕ) (M : matrix m n α) :
  (c • M)ᴴ = c • Mᴴ :=
matrix.ext $ by simp

@[simp] lemma conj_transpose_zsmul [add_group α] [star_add_monoid α] (c : ℤ) (M : matrix m n α) :
  (c • M)ᴴ = c • Mᴴ :=
matrix.ext $ by simp

<<<<<<< HEAD
<<<<<<< HEAD
=======
=======
>>>>>>> ec44f459
@[simp] lemma conj_transpose_nat_cast_smul [semiring R] [add_comm_monoid α]
  [star_add_monoid α] [module R α] (c : ℕ) (M : matrix m n α) : ((c : R) • M)ᴴ = (c : R) • Mᴴ :=
matrix.ext $ by simp

@[simp] lemma conj_transpose_int_cast_smul [ring R] [add_comm_group α]
  [star_add_monoid α] [module R α] (c : ℤ) (M : matrix m n α) : ((c : R) • M)ᴴ = (c : R) • Mᴴ :=
matrix.ext $ by simp

@[simp] lemma conj_transpose_inv_nat_cast_smul [division_ring R] [add_comm_group α]
  [star_add_monoid α] [module R α] (c : ℕ) (M : matrix m n α) : ((c : R)⁻¹ • M)ᴴ = (c : R)⁻¹ • Mᴴ :=
matrix.ext $ by simp

@[simp] lemma conj_transpose_inv_int_cast_smul [division_ring R] [add_comm_group α]
  [star_add_monoid α] [module R α] (c : ℤ) (M : matrix m n α) : ((c : R)⁻¹ • M)ᴴ = (c : R)⁻¹ • Mᴴ :=
matrix.ext $ by simp

@[simp] lemma conj_transpose_rat_cast_smul [division_ring R] [add_comm_group α] [star_add_monoid α]
  [module R α] (c : ℚ) (M : matrix m n α) : ((c : R) • M)ᴴ = (c : R) • Mᴴ :=
matrix.ext $ by simp

<<<<<<< HEAD
>>>>>>> origin/eric-wieser/conj_transpose_inv_nat_smul
=======
>>>>>>> ec44f459
@[simp] lemma conj_transpose_rat_smul [add_comm_group α] [star_add_monoid α] [module ℚ α] (c : ℚ)
  (M : matrix m n α) : (c • M)ᴴ = c • Mᴴ :=
matrix.ext $ by simp

@[simp] lemma conj_transpose_mul [fintype n] [non_unital_semiring α] [star_ring α]
  (M : matrix m n α) (N : matrix n l α) : (M ⬝ N)ᴴ = Nᴴ ⬝ Mᴴ :=
matrix.ext $ by simp [mul_apply]

@[simp] lemma conj_transpose_neg [add_group α] [star_add_monoid α] (M : matrix m n α) :
  (- M)ᴴ = - Mᴴ :=
matrix.ext $ by simp

/-- `matrix.conj_transpose` as an `add_equiv` -/
@[simps apply]
def conj_transpose_add_equiv [add_monoid α] [star_add_monoid α] : matrix m n α ≃+ matrix n m α :=
{ to_fun := conj_transpose,
  inv_fun := conj_transpose,
  left_inv := conj_transpose_conj_transpose,
  right_inv := conj_transpose_conj_transpose,
  map_add' := conj_transpose_add }

@[simp] lemma conj_transpose_add_equiv_symm [add_monoid α] [star_add_monoid α] :
  (conj_transpose_add_equiv : matrix m n α ≃+ matrix n m α).symm = conj_transpose_add_equiv := rfl

lemma conj_transpose_list_sum [add_monoid α] [star_add_monoid α] (l : list (matrix m n α)) :
  l.sumᴴ = (l.map conj_transpose).sum :=
(conj_transpose_add_equiv : matrix m n α ≃+ matrix n m α).to_add_monoid_hom.map_list_sum l

lemma conj_transpose_multiset_sum [add_comm_monoid α] [star_add_monoid α]
  (s : multiset (matrix m n α)) :
  s.sumᴴ = (s.map conj_transpose).sum :=
(conj_transpose_add_equiv : matrix m n α ≃+ matrix n m α).to_add_monoid_hom.map_multiset_sum s

lemma conj_transpose_sum [add_comm_monoid α] [star_add_monoid α] {ι : Type*} (s : finset ι)
  (M : ι → matrix m n α) :
  (∑ i in s, M i)ᴴ = ∑ i in s, (M i)ᴴ :=
(conj_transpose_add_equiv : matrix m n α ≃+ matrix n m α).to_add_monoid_hom.map_sum _ s

variables (m α)

/-- `matrix.conj_transpose` as a `ring_equiv` to the opposite ring -/
@[simps]
def conj_transpose_ring_equiv [semiring α] [star_ring α] [fintype m] :
  matrix m m α ≃+* (matrix m m α)ᵐᵒᵖ :=
{ to_fun := λ M, mul_opposite.op (Mᴴ),
  inv_fun := λ M, M.unopᴴ,
  map_mul' := λ M N, (congr_arg mul_opposite.op (conj_transpose_mul M N)).trans
    (mul_opposite.op_mul _ _),
  ..conj_transpose_add_equiv.trans mul_opposite.op_add_equiv }

variables {m α}

@[simp] lemma conj_transpose_pow [semiring α] [star_ring α] [fintype m] [decidable_eq m]
  (M : matrix m m α) (k : ℕ) : (M ^ k)ᴴ = Mᴴ ^ k :=
mul_opposite.op_injective $ map_pow (conj_transpose_ring_equiv m α) M k

lemma conj_transpose_list_prod [semiring α] [star_ring α] [fintype m] [decidable_eq m]
  (l : list (matrix m m α)) :
  l.prodᴴ = (l.map conj_transpose).reverse.prod :=
(conj_transpose_ring_equiv m α).unop_map_list_prod l

end conj_transpose

section star

/-- When `α` has a star operation, square matrices `matrix n n α` have a star
operation equal to `matrix.conj_transpose`. -/
instance [has_star α] : has_star (matrix n n α) := {star := conj_transpose}

lemma star_eq_conj_transpose [has_star α] (M : matrix m m α) : star M = Mᴴ := rfl

@[simp] lemma star_apply [has_star α] (M : matrix n n α) (i j) :
  (star M) i j = star (M j i) := rfl

instance [has_involutive_star α] : has_involutive_star (matrix n n α) :=
{ star_involutive := conj_transpose_conj_transpose }

/-- When `α` is a `*`-additive monoid, `matrix.has_star` is also a `*`-additive monoid. -/
instance [add_monoid α] [star_add_monoid α] : star_add_monoid (matrix n n α) :=
{ star_add := conj_transpose_add }

/-- When `α` is a `*`-(semi)ring, `matrix.has_star` is also a `*`-(semi)ring. -/
instance [fintype n] [semiring α] [star_ring α] : star_ring (matrix n n α) :=
{ star_add := conj_transpose_add,
  star_mul := conj_transpose_mul, }

/-- A version of `star_mul` for `⬝` instead of `*`. -/
lemma star_mul [fintype n] [non_unital_semiring α] [star_ring α] (M N : matrix n n α) :
  star (M ⬝ N) = star N ⬝ star M := conj_transpose_mul _ _

end star

/-- Given maps `(r_reindex : l → m)` and  `(c_reindex : o → n)` reindexing the rows and columns of
a matrix `M : matrix m n α`, the matrix `M.minor r_reindex c_reindex : matrix l o α` is defined
by `(M.minor r_reindex c_reindex) i j = M (r_reindex i) (c_reindex j)` for `(i,j) : l × o`.
Note that the total number of row and columns does not have to be preserved. -/
def minor (A : matrix m n α) (r_reindex : l → m) (c_reindex : o → n) : matrix l o α :=
λ i j, A (r_reindex i) (c_reindex j)

@[simp] lemma minor_apply (A : matrix m n α) (r_reindex : l → m) (c_reindex : o → n) (i j) :
  A.minor r_reindex c_reindex i j = A (r_reindex i) (c_reindex j) := rfl

@[simp] lemma minor_id_id (A : matrix m n α) :
  A.minor id id = A :=
ext $ λ _ _, rfl

@[simp] lemma minor_minor {l₂ o₂ : Type*} (A : matrix m n α)
  (r₁ : l → m) (c₁ : o → n) (r₂ : l₂ → l) (c₂ : o₂ → o) :
  (A.minor r₁ c₁).minor r₂ c₂ = A.minor (r₁ ∘ r₂) (c₁ ∘ c₂) :=
ext $ λ _ _, rfl

@[simp] lemma transpose_minor (A : matrix m n α) (r_reindex : l → m) (c_reindex : o → n) :
  (A.minor r_reindex c_reindex)ᵀ = Aᵀ.minor c_reindex r_reindex :=
ext $ λ _ _, rfl

@[simp] lemma conj_transpose_minor
  [has_star α] (A : matrix m n α) (r_reindex : l → m) (c_reindex : o → n) :
  (A.minor r_reindex c_reindex)ᴴ = Aᴴ.minor c_reindex r_reindex :=
ext $ λ _ _, rfl

lemma minor_add [has_add α] (A B : matrix m n α) :
  ((A + B).minor : (l → m) → (o → n) → matrix l o α) = A.minor + B.minor := rfl

lemma minor_neg [has_neg α] (A : matrix m n α) :
  ((-A).minor : (l → m) → (o → n) → matrix l o α) = -A.minor := rfl

lemma minor_sub [has_sub α] (A B : matrix m n α) :
  ((A - B).minor : (l → m) → (o → n) → matrix l o α) = A.minor - B.minor := rfl

@[simp] lemma minor_zero [has_zero α] :
  ((0 : matrix m n α).minor : (l → m) → (o → n) → matrix l o α) = 0 := rfl

lemma minor_smul {R : Type*} [has_scalar R α] (r : R) (A : matrix m n α) :
  ((r • A : matrix m n α).minor : (l → m) → (o → n) → matrix l o α) = r • A.minor := rfl

lemma minor_map (f : α → β) (e₁ : l → m) (e₂ : o → n) (A : matrix m n α) :
  (A.map f).minor e₁ e₂ = (A.minor e₁ e₂).map f := rfl

/-- Given a `(m × m)` diagonal matrix defined by a map `d : m → α`, if the reindexing map `e` is
  injective, then the resulting matrix is again diagonal. -/
lemma minor_diagonal [has_zero α] [decidable_eq m] [decidable_eq l] (d : m → α) (e : l → m)
  (he : function.injective e) :
  (diagonal d).minor e e = diagonal (d ∘ e) :=
ext $ λ i j, begin
  rw minor_apply,
  by_cases h : i = j,
  { rw [h, diagonal_apply_eq, diagonal_apply_eq], },
  { rw [diagonal_apply_ne _ h, diagonal_apply_ne _ (he.ne h)], },
end

lemma minor_one [has_zero α] [has_one α] [decidable_eq m] [decidable_eq l] (e : l → m)
  (he : function.injective e) :
  (1 : matrix m m α).minor e e = 1 :=
minor_diagonal _ e he

lemma minor_mul [fintype n] [fintype o] [has_mul α] [add_comm_monoid α] {p q : Type*}
  (M : matrix m n α) (N : matrix n p α)
  (e₁ : l → m) (e₂ : o → n) (e₃ : q → p) (he₂ : function.bijective e₂) :
  (M ⬝ N).minor e₁ e₃ = (M.minor e₁ e₂) ⬝ (N.minor e₂ e₃) :=
ext $ λ _ _, (he₂.sum_comp _).symm

lemma diag_minor (A : matrix m m α) (e : l → m) : diag (A.minor e e) = A.diag ∘ e := rfl

/-! `simp` lemmas for `matrix.minor`s interaction with `matrix.diagonal`, `1`, and `matrix.mul` for
when the mappings are bundled. -/

@[simp]
lemma minor_diagonal_embedding [has_zero α] [decidable_eq m] [decidable_eq l] (d : m → α)
  (e : l ↪ m) :
  (diagonal d).minor e e = diagonal (d ∘ e) :=
minor_diagonal d e e.injective

@[simp]
lemma minor_diagonal_equiv [has_zero α] [decidable_eq m] [decidable_eq l] (d : m → α)
  (e : l ≃ m) :
  (diagonal d).minor e e = diagonal (d ∘ e) :=
minor_diagonal d e e.injective

@[simp]
lemma minor_one_embedding [has_zero α] [has_one α] [decidable_eq m] [decidable_eq l] (e : l ↪ m) :
  (1 : matrix m m α).minor e e = 1 :=
minor_one e e.injective

@[simp]
lemma minor_one_equiv [has_zero α] [has_one α] [decidable_eq m] [decidable_eq l] (e : l ≃ m) :
  (1 : matrix m m α).minor e e = 1 :=
minor_one e e.injective

@[simp]
lemma minor_mul_equiv [fintype n] [fintype o] [add_comm_monoid α] [has_mul α] {p q : Type*}
  (M : matrix m n α) (N : matrix n p α) (e₁ : l → m) (e₂ : o ≃ n) (e₃ : q → p)  :
  (M.minor e₁ e₂) ⬝ (N.minor e₂ e₃) = (M ⬝ N).minor e₁ e₃ :=
(minor_mul M N e₁ e₂ e₃ e₂.bijective).symm

lemma mul_minor_one [fintype n] [fintype o] [non_assoc_semiring α] [decidable_eq o] (e₁ : n ≃ o)
  (e₂ : l → o) (M : matrix m n α) :
  M ⬝ (1 : matrix o o α).minor e₁ e₂ = minor M id (e₁.symm ∘ e₂) :=
begin
  let A := M.minor id e₁.symm,
  have : M = A.minor id e₁,
  { simp only [minor_minor, function.comp.right_id, minor_id_id, equiv.symm_comp_self], },
  rw [this, minor_mul_equiv],
  simp only [matrix.mul_one, minor_minor, function.comp.right_id, minor_id_id,
    equiv.symm_comp_self],
end

lemma one_minor_mul [fintype m] [fintype o] [non_assoc_semiring α] [decidable_eq o] (e₁ : l → o)
  (e₂ : m ≃ o) (M : matrix m n α) :
  ((1 : matrix o o α).minor e₁ e₂).mul M = minor M (e₂.symm ∘ e₁) id :=
begin
  let A := M.minor e₂.symm id,
  have : M = A.minor e₂ id,
  { simp only [minor_minor, function.comp.right_id, minor_id_id, equiv.symm_comp_self], },
  rw [this, minor_mul_equiv],
  simp only [matrix.one_mul, minor_minor, function.comp.right_id, minor_id_id,
    equiv.symm_comp_self],
end

/-- The natural map that reindexes a matrix's rows and columns with equivalent types is an
equivalence. -/
def reindex (eₘ : m ≃ l) (eₙ : n ≃ o) : matrix m n α ≃ matrix l o α :=
{ to_fun    := λ M, M.minor eₘ.symm eₙ.symm,
  inv_fun   := λ M, M.minor eₘ eₙ,
  left_inv  := λ M, by simp,
  right_inv := λ M, by simp, }

@[simp] lemma reindex_apply (eₘ : m ≃ l) (eₙ : n ≃ o) (M : matrix m n α) :
  reindex eₘ eₙ M = M.minor eₘ.symm eₙ.symm :=
rfl

@[simp] lemma reindex_refl_refl (A : matrix m n α) :
  reindex (equiv.refl _) (equiv.refl _) A = A :=
A.minor_id_id

@[simp] lemma reindex_symm (eₘ : m ≃ l) (eₙ : n ≃ o) :
  (reindex eₘ eₙ).symm = (reindex eₘ.symm eₙ.symm : matrix l o α ≃ _) :=
rfl

@[simp] lemma reindex_trans {l₂ o₂ : Type*} (eₘ : m ≃ l) (eₙ : n ≃ o)
  (eₘ₂ : l ≃ l₂) (eₙ₂ : o ≃ o₂) : (reindex eₘ eₙ).trans (reindex eₘ₂ eₙ₂) =
    (reindex (eₘ.trans eₘ₂) (eₙ.trans eₙ₂) : matrix m n α ≃ _) :=
equiv.ext $ λ A, (A.minor_minor eₘ.symm eₙ.symm eₘ₂.symm eₙ₂.symm : _)

lemma transpose_reindex (eₘ : m ≃ l) (eₙ : n ≃ o) (M : matrix m n α) :
  (reindex eₘ eₙ M)ᵀ = (reindex eₙ eₘ Mᵀ) :=
rfl

lemma conj_transpose_reindex [has_star α] (eₘ : m ≃ l) (eₙ : n ≃ o) (M : matrix m n α) :
  (reindex eₘ eₙ M)ᴴ = (reindex eₙ eₘ Mᴴ) :=
rfl

@[simp]
lemma minor_mul_transpose_minor [fintype m] [fintype n] [add_comm_monoid α] [has_mul α]
  (e : m ≃ n) (M : matrix m n α) :
  (M.minor id e) ⬝ (Mᵀ).minor e id = M ⬝ Mᵀ :=
by rw [minor_mul_equiv, minor_id_id]

/-- The left `n × l` part of a `n × (l+r)` matrix. -/
@[reducible]
def sub_left {m l r : nat} (A : matrix (fin m) (fin (l + r)) α) : matrix (fin m) (fin l) α :=
minor A id (fin.cast_add r)

/-- The right `n × r` part of a `n × (l+r)` matrix. -/
@[reducible]
def sub_right {m l r : nat} (A : matrix (fin m) (fin (l + r)) α) : matrix (fin m) (fin r) α :=
minor A id (fin.nat_add l)

/-- The top `u × n` part of a `(u+d) × n` matrix. -/
@[reducible]
def sub_up {d u n : nat} (A : matrix (fin (u + d)) (fin n) α) : matrix (fin u) (fin n) α :=
minor A (fin.cast_add d) id

/-- The bottom `d × n` part of a `(u+d) × n` matrix. -/
@[reducible]
def sub_down {d u n : nat} (A : matrix (fin (u + d)) (fin n) α) : matrix (fin d) (fin n) α :=
minor A (fin.nat_add u) id

/-- The top-right `u × r` part of a `(u+d) × (l+r)` matrix. -/
@[reducible]
def sub_up_right {d u l r : nat} (A: matrix (fin (u + d)) (fin (l + r)) α) :
  matrix (fin u) (fin r) α :=
sub_up (sub_right A)

/-- The bottom-right `d × r` part of a `(u+d) × (l+r)` matrix. -/
@[reducible]
def sub_down_right {d u l r : nat} (A : matrix (fin (u + d)) (fin (l + r)) α) :
  matrix (fin d) (fin r) α :=
sub_down (sub_right A)

/-- The top-left `u × l` part of a `(u+d) × (l+r)` matrix. -/
@[reducible]
def sub_up_left {d u l r : nat} (A : matrix (fin (u + d)) (fin (l + r)) α) :
  matrix (fin u) (fin (l)) α :=
sub_up (sub_left A)

/-- The bottom-left `d × l` part of a `(u+d) × (l+r)` matrix. -/
@[reducible]
def sub_down_left {d u l r : nat} (A: matrix (fin (u + d)) (fin (l + r)) α) :
  matrix (fin d) (fin (l)) α :=
sub_down (sub_left A)

section row_col
/-!
### `row_col` section

Simplification lemmas for `matrix.row` and `matrix.col`.
-/
open_locale matrix

@[simp] lemma col_add [has_add α] (v w : m → α) : col (v + w) = col v + col w := by { ext, refl }
@[simp] lemma col_smul [has_scalar R α] (x : R) (v : m → α) : col (x • v) = x • col v :=
by { ext, refl }
@[simp] lemma row_add [has_add α] (v w : m → α) : row (v + w) = row v + row w := by { ext, refl }
@[simp] lemma row_smul [has_scalar R α] (x : R) (v : m → α) : row (x • v) = x • row v :=
by { ext, refl }

@[simp] lemma col_apply (v : m → α) (i j) : matrix.col v i j = v i := rfl
@[simp] lemma row_apply (v : m → α) (i j) : matrix.row v i j = v j := rfl

@[simp]
lemma transpose_col (v : m → α) : (matrix.col v)ᵀ = matrix.row v := by { ext, refl }
@[simp]
lemma transpose_row (v : m → α) : (matrix.row v)ᵀ = matrix.col v := by { ext, refl }

@[simp]
lemma conj_transpose_col [has_star α] (v : m → α) : (col v)ᴴ = row (star v) := by { ext, refl }
@[simp]
lemma conj_transpose_row [has_star α] (v : m → α) : (row v)ᴴ = col (star v) := by { ext, refl }

lemma row_vec_mul [fintype m] [non_unital_non_assoc_semiring α] (M : matrix m n α) (v : m → α) :
  matrix.row (matrix.vec_mul v M) = matrix.row v ⬝ M := by {ext, refl}
lemma col_vec_mul [fintype m] [non_unital_non_assoc_semiring α] (M : matrix m n α) (v : m → α) :
  matrix.col (matrix.vec_mul v M) = (matrix.row v ⬝ M)ᵀ := by {ext, refl}
lemma col_mul_vec [fintype n] [non_unital_non_assoc_semiring α] (M : matrix m n α) (v : n → α) :
  matrix.col (matrix.mul_vec M v) = M ⬝ matrix.col v := by {ext, refl}
lemma row_mul_vec [fintype n] [non_unital_non_assoc_semiring α] (M : matrix m n α) (v : n → α) :
  matrix.row (matrix.mul_vec M v) = (M ⬝ matrix.col v)ᵀ := by {ext, refl}

@[simp]
lemma row_mul_col_apply [fintype m] [has_mul α] [add_comm_monoid α] (v w : m → α) (i j) :
  (row v ⬝ col w) i j = v ⬝ᵥ w :=
rfl

end row_col

section update

/-- Update, i.e. replace the `i`th row of matrix `A` with the values in `b`. -/
def update_row [decidable_eq m] (M : matrix m n α) (i : m) (b : n → α) : matrix m n α :=
function.update M i b

/-- Update, i.e. replace the `j`th column of matrix `A` with the values in `b`. -/
def update_column [decidable_eq n] (M : matrix m n α) (j : n) (b : m → α) : matrix m n α :=
λ i, function.update (M i) j (b i)

variables {M : matrix m n α} {i : m} {j : n} {b : n → α} {c : m → α}

@[simp] lemma update_row_self [decidable_eq m] : update_row M i b i = b :=
function.update_same i b M

@[simp] lemma update_column_self [decidable_eq n] : update_column M j c i j = c i :=
function.update_same j (c i) (M i)

@[simp] lemma update_row_ne [decidable_eq m] {i' : m} (i_ne : i' ≠ i) :
  update_row M i b i' = M i' := function.update_noteq i_ne b M

@[simp] lemma update_column_ne [decidable_eq n] {j' : n} (j_ne : j' ≠ j) :
  update_column M j c i j' = M i j' := function.update_noteq j_ne (c i) (M i)

lemma update_row_apply [decidable_eq m] {i' : m} :
  update_row M i b i' j = if i' = i then b j else M i' j :=
begin
  by_cases i' = i,
  { rw [h, update_row_self, if_pos rfl] },
  { rwa [update_row_ne h, if_neg h] }
end

lemma update_column_apply [decidable_eq n] {j' : n} :
  update_column M j c i j' = if j' = j then c i else M i j' :=
begin
  by_cases j' = j,
  { rw [h, update_column_self, if_pos rfl] },
  { rwa [update_column_ne h, if_neg h] }
end

@[simp] lemma update_column_subsingleton [subsingleton n] (A : matrix m n R)
  (i : n) (b : m → R) :
  A.update_column i b = (col b).minor id (function.const n ()) :=
begin
  ext x y,
  simp [update_column_apply, subsingleton.elim i y]
end

@[simp] lemma update_row_subsingleton [subsingleton m] (A : matrix m n R)
  (i : m) (b : n → R)  :
  A.update_row i b = (row b).minor (function.const m ()) id :=
begin
  ext x y,
  simp [update_column_apply, subsingleton.elim i x]
end

lemma map_update_row [decidable_eq m] (f : α → β) :
  map (update_row M i b) f = update_row (M.map f) i (f ∘ b) :=
begin
  ext i' j',
  rw [update_row_apply, map_apply, map_apply, update_row_apply],
  exact apply_ite f _ _ _,
end

lemma map_update_column [decidable_eq n] (f : α → β) :
  map (update_column M j c) f = update_column (M.map f) j (f ∘ c) :=
begin
  ext i' j',
  rw [update_column_apply, map_apply, map_apply, update_column_apply],
  exact apply_ite f _ _ _,
end

lemma update_row_transpose [decidable_eq n] : update_row Mᵀ j c = (update_column M j c)ᵀ :=
begin
  ext i' j,
  rw [transpose_apply, update_row_apply, update_column_apply],
  refl
end

lemma update_column_transpose [decidable_eq m] : update_column Mᵀ i b = (update_row M i b)ᵀ :=
begin
  ext i' j,
  rw [transpose_apply, update_row_apply, update_column_apply],
  refl
end

lemma update_row_conj_transpose [decidable_eq n] [has_star α] :
  update_row Mᴴ j (star c) = (update_column M j c)ᴴ :=
begin
  rw [conj_transpose, conj_transpose, transpose_map, transpose_map, update_row_transpose,
    map_update_column],
  refl,
end

lemma update_column_conj_transpose [decidable_eq m] [has_star α] :
  update_column Mᴴ i (star b) = (update_row M i b)ᴴ :=
begin
  rw [conj_transpose, conj_transpose, transpose_map, transpose_map, update_column_transpose,
    map_update_row],
  refl,
end

@[simp] lemma update_row_eq_self [decidable_eq m]
  (A : matrix m n α) (i : m) :
  A.update_row i (A i) = A :=
function.update_eq_self i A

@[simp] lemma update_column_eq_self [decidable_eq n]
  (A : matrix m n α) (i : n) :
  A.update_column i (λ j, A j i) = A :=
funext $ λ j, function.update_eq_self i (A j)

lemma diagonal_update_column_single [decidable_eq n] [has_zero α] (v : n → α) (i : n) (x : α):
  (diagonal v).update_column i (pi.single i x) = diagonal (function.update v i x) :=
begin
  ext j k,
  obtain rfl | hjk := eq_or_ne j k,
  { rw [diagonal_apply_eq],
    obtain rfl | hji := eq_or_ne j i,
    { rw [update_column_self, pi.single_eq_same, function.update_same], },
    { rw [update_column_ne hji, diagonal_apply_eq, function.update_noteq hji], } },
  { rw [diagonal_apply_ne _ hjk],
    obtain rfl | hki := eq_or_ne k i,
    { rw [update_column_self, pi.single_eq_of_ne hjk] },
    { rw [update_column_ne hki, diagonal_apply_ne _ hjk] } }
end

lemma diagonal_update_row_single [decidable_eq n] [has_zero α] (v : n → α) (i : n) (x : α):
  (diagonal v).update_row i (pi.single i x) = diagonal (function.update v i x) :=
by rw [←diagonal_transpose, update_row_transpose, diagonal_update_column_single, diagonal_transpose]

end update

end matrix

namespace ring_hom
variables [fintype n] [non_assoc_semiring α] [non_assoc_semiring β]

lemma map_matrix_mul (M : matrix m n α) (N : matrix n o α) (i : m) (j : o) (f : α →+* β) :
  f (matrix.mul M N i j) = matrix.mul (λ i j, f (M i j)) (λ i j, f (N i j)) i j :=
by simp [matrix.mul_apply, ring_hom.map_sum]

lemma map_dot_product [non_assoc_semiring R] [non_assoc_semiring S] (f : R →+* S) (v w : n → R) :
  f (v ⬝ᵥ w) = (f ∘ v) ⬝ᵥ (f ∘ w) :=
by simp only [matrix.dot_product, f.map_sum, f.map_mul]

lemma map_vec_mul [non_assoc_semiring R] [non_assoc_semiring S]
  (f : R →+* S) (M : matrix n m R) (v : n → R) (i : m) :
  f (M.vec_mul v i) = ((M.map f).vec_mul (f ∘ v) i) :=
by simp only [matrix.vec_mul, matrix.map_apply, ring_hom.map_dot_product]

lemma map_mul_vec [non_assoc_semiring R] [non_assoc_semiring S]
  (f : R →+* S) (M : matrix m n R) (v : n → R) (i : m) :
  f (M.mul_vec v i) = ((M.map f).mul_vec (f ∘ v) i) :=
by simp only [matrix.mul_vec, matrix.map_apply, ring_hom.map_dot_product]

end ring_hom<|MERGE_RESOLUTION|>--- conflicted
+++ resolved
@@ -1370,11 +1370,6 @@
   (c • M)ᴴ = c • Mᴴ :=
 matrix.ext $ by simp
 
-<<<<<<< HEAD
-<<<<<<< HEAD
-=======
-=======
->>>>>>> ec44f459
 @[simp] lemma conj_transpose_nat_cast_smul [semiring R] [add_comm_monoid α]
   [star_add_monoid α] [module R α] (c : ℕ) (M : matrix m n α) : ((c : R) • M)ᴴ = (c : R) • Mᴴ :=
 matrix.ext $ by simp
@@ -1395,10 +1390,6 @@
   [module R α] (c : ℚ) (M : matrix m n α) : ((c : R) • M)ᴴ = (c : R) • Mᴴ :=
 matrix.ext $ by simp
 
-<<<<<<< HEAD
->>>>>>> origin/eric-wieser/conj_transpose_inv_nat_smul
-=======
->>>>>>> ec44f459
 @[simp] lemma conj_transpose_rat_smul [add_comm_group α] [star_add_monoid α] [module ℚ α] (c : ℚ)
   (M : matrix m n α) : (c • M)ᴴ = c • Mᴴ :=
 matrix.ext $ by simp
