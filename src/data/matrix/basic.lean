--- conflicted
+++ resolved
@@ -68,9 +68,6 @@
 
 end ext
 
-<<<<<<< HEAD
-/-- Cast a function into a matrix -/
-=======
 /-- Cast a function into a matrix.
 
 The two sides of the equivalence are definitionally equal types. We want to use an explicit cast
@@ -82,7 +79,6 @@
 purpose of this approach is to ensure that terms of the form `(λ i j, _) * (λ i j, _)` do not
 appear, as the type of `*` can be misleading.
 -/
->>>>>>> ea13c1cf
 def of : (m → n → α) ≃ matrix m n α := equiv.refl _
 @[simp] lemma of_apply (f : m → n → α) (i j) : of f i j = f i j := rfl
 @[simp] lemma of_symm_apply (f : matrix m n α) (i j) : of.symm f i j = f i j := rfl
@@ -175,11 +171,7 @@
 @[simp] lemma of_add_of [has_add α] (f g : m → n → α) : of f + of g  = of (f + g) := rfl
 @[simp] lemma of_sub_of [has_sub α] (f g : m → n → α) : of f - of g = of (f - g) := rfl
 @[simp] lemma neg_of [has_neg α] (f : m → n → α) : -of f = of (-f) := rfl
-<<<<<<< HEAD
-@[simp] lemma smul_of [has_scalar R α] (r : R) (f : m → n → α) : r • of f = of (r • f) := rfl
-=======
 @[simp] lemma smul_of [has_smul R α] (r : R) (f : m → n → α) : r • of f = of (r • f) := rfl
->>>>>>> ea13c1cf
 
 @[simp] protected lemma map_zero [has_zero α] [has_zero β] (f : α → β) (h : f 0 = 0) :
   (0 : matrix m n α).map f = 0 :=
