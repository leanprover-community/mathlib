--- conflicted
+++ resolved
@@ -32,14 +32,9 @@
 
 open finite_dimensional
 
-<<<<<<< HEAD
-variables {m n o R : Type*} [m_fin : fintype m] [fintype n] [fintype o]
-variables [decidable_eq n] [decidable_eq o]
+variables {l m n o R : Type*} [m_fin : fintype m] [fintype n] [fintype o]
 
 section comm_ring
-=======
-variables {l m n o R : Type*} [m_fin : fintype m] [fintype n] [fintype o]
->>>>>>> 17ad94b4
 variables [comm_ring R]
 
 /-- The rank of a matrix is the rank of its image. -/
@@ -100,20 +95,6 @@
   A.rank = fintype.card n :=
 by { obtain ⟨A, rfl⟩ := h, exact rank_unit A }
 
-<<<<<<< HEAD
-
-include m_fin
-
-@[simp] lemma rank_reindex [decidable_eq m] (A : matrix m m R) (e : m ≃ n) :
-  rank (matrix.reindex e e A) = rank A :=
-begin
-  dunfold rank,
-  dsimp only [to_lin', linear_map.to_matrix', linear_equiv.coe_symm_mk],
-  rw [←reindex_linear_equiv_apply R R e e, rank, ←linear_equiv.trans_apply],
-end
-
-lemma rank_eq_finrank_range_to_lin
-=======
 /-- Taking a subset of the rows and permuting the columns reduces the rank. -/
 lemma rank_submatrix_le [strong_rank_condition R] [fintype m] (f : n → m) (e : n ≃ m)
   (A : matrix m m R) :
@@ -138,7 +119,6 @@
 include m_fin
 
 lemma rank_eq_finrank_range_to_lin [decidable_eq n]
->>>>>>> 17ad94b4
   {M₁ M₂ : Type*} [add_comm_group M₁] [add_comm_group M₂]
   [module R M₁] [module R M₂] (A : matrix m n R) (v₁ : basis m R M₁) (v₂ : basis n R M₂) :
   A.rank = finrank R (to_lin v₂ v₁ A).range :=
@@ -182,15 +162,15 @@
 end comm_ring
 
 section field
-variables [decidable_eq m] [fintype m]
+variables [fintype m]
 
 lemma rank_conj_transpose_mul_self [field R] [partial_order R] [star_ordered_ring R]
   (A : matrix m n R) :
   (Aᴴ ⬝ A).rank = A.rank :=
 begin
-  have : linear_map.ker (to_lin' A) = linear_map.ker (Aᴴ ⬝ A).to_lin',
+  have : linear_map.ker (mul_vec_lin A) = linear_map.ker (Aᴴ ⬝ A).mul_vec_lin,
   { ext x,
-    simp only [linear_map.mem_ker, to_lin'_apply, ←mul_vec_mul_vec],
+    simp only [linear_map.mem_ker, mul_vec_lin_apply, ←mul_vec_mul_vec],
     split,
     { intro h, rw [h, mul_vec_zero] },
     { intro h,
@@ -198,20 +178,20 @@
       rwa [dot_product_mul_vec, dot_product_zero, vec_mul_conj_transpose, star_star,
         dot_product_star_self_eq_zero] at h } },
   dunfold rank,
-  refine add_left_injective (finrank R (A.to_lin').ker) _,
+  refine add_left_injective (finrank R (A.mul_vec_lin).ker) _,
   dsimp only,
-  rw [linear_map.finrank_range_add_finrank_ker, ←((Aᴴ ⬝ A).to_lin').finrank_range_add_finrank_ker],
+  rw [linear_map.finrank_range_add_finrank_ker,
+    ←((Aᴴ ⬝ A).mul_vec_lin).finrank_range_add_finrank_ker],
   congr' 1,
   rw this,
 end
 
-lemma rank_transpose_mul_self [linear_ordered_field R]
-  (A : matrix m n R) :
+lemma rank_transpose_mul_self [linear_ordered_field R] (A : matrix m n R) :
   (Aᵀ ⬝ A).rank = A.rank :=
 begin
-  have : linear_map.ker (to_lin' A) = linear_map.ker (Aᵀ ⬝ A).to_lin',
+  have : linear_map.ker (mul_vec_lin A) = linear_map.ker (Aᵀ ⬝ A).mul_vec_lin,
   { ext x,
-    simp only [linear_map.mem_ker, to_lin'_apply, ←mul_vec_mul_vec],
+    simp only [linear_map.mem_ker, mul_vec_lin_apply, ←mul_vec_mul_vec],
     split,
     { intro h, rw [h, mul_vec_zero] },
     { intro h,
@@ -219,9 +199,10 @@
       rwa [dot_product_mul_vec, dot_product_zero, vec_mul_transpose,
         dot_product_self_eq_zero] at h } },
   dunfold rank,
-  refine add_left_injective (finrank R (A.to_lin').ker) _,
+  refine add_left_injective (finrank R (A.mul_vec_lin).ker) _,
   dsimp only,
-  rw [linear_map.finrank_range_add_finrank_ker, ←((Aᵀ ⬝ A).to_lin').finrank_range_add_finrank_ker],
+  rw [linear_map.finrank_range_add_finrank_ker,
+    ←((Aᵀ ⬝ A).mul_vec_lin).finrank_range_add_finrank_ker],
   congr' 1,
   rw this,
 end
@@ -230,7 +211,9 @@
 lemma rank_transpose [linear_ordered_field R] (A : matrix m n R) :
   Aᵀ.rank = A.rank :=
 begin
-  apply le_antisymm
+  apply le_antisymm,
+  sorry,
+  sorry,
 end
 
 end field
