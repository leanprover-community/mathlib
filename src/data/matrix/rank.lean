/-
Copyright (c) 2021 Johan Commelin. All rights reserved.
Released under Apache 2.0 license as described in the file LICENSE.
Authors: Johan Commelin
-/

import linear_algebra.free_module.finite.rank
import linear_algebra.matrix.to_lin

/-!
# Rank of matrices

The rank of a matrix `A` is defined to be the rank of range of the linear map corresponding to `A`.
This definition does not depend on the choice of basis, see `matrix.rank_eq_finrank_range_to_lin`.

## Main declarations

* `matrix.rank`: the rank of a matrix

## TODO

* Show that `matrix.rank` is equal to the row-rank, and that `rank Aᵀ = rank A`.

-/

open_locale matrix

namespace matrix

open finite_dimensional

<<<<<<< HEAD
variables {m n o R : Type*} [m_fin : fintype m] [fintype n] [fintype o]
variables [comm_ring R]
=======
variables {l m n o R : Type*} [m_fin : fintype m] [fintype n] [fintype o]
variables [decidable_eq n] [decidable_eq o] [comm_ring R]
>>>>>>> 47a5f818

/-- The rank of a matrix is the rank of its image. -/
noncomputable def rank (A : matrix m n R) : ℕ := finrank R A.mul_vec_lin.range

@[simp] lemma rank_one [strong_rank_condition R] [decidable_eq n] :
  rank (1 : matrix n n R) = fintype.card n :=
by rw [rank, mul_vec_lin_one, linear_map.range_id, finrank_top, finrank_pi]

@[simp] lemma rank_zero [nontrivial R] : rank (0 : matrix m n R) = 0 :=
by rw [rank, mul_vec_lin_zero, linear_map.range_zero, finrank_bot]

lemma rank_le_card_width [strong_rank_condition R] (A : matrix m n R) : A.rank ≤ fintype.card n :=
begin
  haveI : module.finite R (n → R) := module.finite.pi,
  haveI : module.free R (n → R) := module.free.pi _ _,
  exact A.mul_vec_lin.finrank_range_le.trans_eq (finrank_pi _)
end

lemma rank_le_width [strong_rank_condition R] {m n : ℕ} (A : matrix (fin m) (fin n) R) :
  A.rank ≤ n :=
A.rank_le_card_width.trans $ (fintype.card_fin n).le

lemma rank_mul_le_left [strong_rank_condition R] (A : matrix m n R) (B : matrix n o R) :
  (A ⬝ B).rank ≤ A.rank :=
begin
  rw [rank, rank, mul_vec_lin_mul],
  exact cardinal.to_nat_le_of_le_of_lt_aleph_0
    (rank_lt_aleph_0 _ _) (linear_map.rank_comp_le_left _ _),
end

<<<<<<< HEAD
lemma rank_unit [strong_rank_condition R] [decidable_eq n] (A : (matrix n n R)ˣ) :
=======
include m_fin

lemma rank_mul_le_right [strong_rank_condition R] (A : matrix l m R) (B : matrix m n R) :
  (A ⬝ B).rank ≤ B.rank :=
begin
  letI := classical.dec_eq m,
  rw [rank, rank, to_lin'_mul],
  exact finrank_le_finrank_of_rank_le_rank
    (linear_map.lift_rank_comp_le_right B.to_lin' A.to_lin') (rank_lt_aleph_0 _ _),
end

omit m_fin

lemma rank_mul_le [strong_rank_condition R] (A : matrix m n R) (B : matrix n o R) :
  (A ⬝ B).rank ≤ min A.rank B.rank :=
le_min (rank_mul_le_left _ _) (rank_mul_le_right _ _)

lemma rank_unit [strong_rank_condition R] (A : (matrix n n R)ˣ) :
>>>>>>> 47a5f818
  (A : matrix n n R).rank = fintype.card n :=
begin
  refine le_antisymm (rank_le_card_width A) _,
  have := rank_mul_le_left (A : matrix n n R) (↑A⁻¹ : matrix n n R),
  rwa [← mul_eq_mul, ← units.coe_mul, mul_inv_self, units.coe_one, rank_one] at this,
end

lemma rank_of_is_unit [strong_rank_condition R] [decidable_eq n] (A : matrix n n R)
  (h : is_unit A) :
  A.rank = fintype.card n :=
by { obtain ⟨A, rfl⟩ := h, exact rank_unit A }

include m_fin

lemma rank_eq_finrank_range_to_lin [decidable_eq n]
  {M₁ M₂ : Type*} [add_comm_group M₁] [add_comm_group M₂]
  [module R M₁] [module R M₂] (A : matrix m n R) (v₁ : basis m R M₁) (v₂ : basis n R M₂) :
  A.rank = finrank R (to_lin v₂ v₁ A).range :=
begin
  let e₁ := (pi.basis_fun R m).equiv v₁ (equiv.refl _),
  let e₂ := (pi.basis_fun R n).equiv v₂ (equiv.refl _),
  have range_e₂ : (e₂ : (n → R) →ₗ[R] M₂).range = ⊤,
  { rw linear_map.range_eq_top, exact e₂.surjective },
  refine linear_equiv.finrank_eq (e₁.of_submodules _ _ _),
  rw [← linear_map.range_comp, ← linear_map.range_comp_of_range_eq_top (to_lin v₂ v₁ A) range_e₂],
  congr' 1,
  apply linear_map.pi_ext', rintro i, apply linear_map.ext_ring,
  have aux₁ := to_lin_self (pi.basis_fun R n) (pi.basis_fun R m) A i,
  have aux₂ := basis.equiv_apply (pi.basis_fun R n) i v₂,
  rw [to_lin_eq_to_lin', to_lin'_apply'] at aux₁,
  rw [pi.basis_fun_apply, linear_map.coe_std_basis] at aux₁ aux₂,
  simp only [linear_map.comp_apply, e₁, e₂, linear_equiv.coe_coe, equiv.refl_apply, aux₁, aux₂,
    linear_map.coe_single, to_lin_self, linear_equiv.map_sum, linear_equiv.map_smul,
    basis.equiv_apply],
end

lemma rank_le_card_height [strong_rank_condition R] (A : matrix m n R) :
  A.rank ≤ fintype.card m :=
begin
  haveI : module.finite R (m → R) := module.finite.pi,
  haveI : module.free R (m → R) := module.free.pi _ _,
  exact (submodule.finrank_le _).trans (finrank_pi R).le
end

omit m_fin

lemma rank_le_height [strong_rank_condition R] {m n : ℕ} (A : matrix (fin m) (fin n) R) :
  A.rank ≤ m :=
A.rank_le_card_height.trans $ (fintype.card_fin m).le

/-- The rank of a matrix is the rank of the space spanned by its columns. -/
lemma rank_eq_finrank_span_cols (A : matrix m n R) :
  A.rank = finrank R (submodule.span R (set.range Aᵀ)) :=
by rw [rank, matrix.range_mul_vec_lin]

end matrix<|MERGE_RESOLUTION|>--- conflicted
+++ resolved
@@ -29,13 +29,8 @@
 
 open finite_dimensional
 
-<<<<<<< HEAD
-variables {m n o R : Type*} [m_fin : fintype m] [fintype n] [fintype o]
+variables {l m n o R : Type*} [m_fin : fintype m] [fintype n] [fintype o]
 variables [comm_ring R]
-=======
-variables {l m n o R : Type*} [m_fin : fintype m] [fintype n] [fintype o]
-variables [decidable_eq n] [decidable_eq o] [comm_ring R]
->>>>>>> 47a5f818
 
 /-- The rank of a matrix is the rank of its image. -/
 noncomputable def rank (A : matrix m n R) : ℕ := finrank R A.mul_vec_lin.range
@@ -66,18 +61,14 @@
     (rank_lt_aleph_0 _ _) (linear_map.rank_comp_le_left _ _),
 end
 
-<<<<<<< HEAD
-lemma rank_unit [strong_rank_condition R] [decidable_eq n] (A : (matrix n n R)ˣ) :
-=======
 include m_fin
 
 lemma rank_mul_le_right [strong_rank_condition R] (A : matrix l m R) (B : matrix m n R) :
   (A ⬝ B).rank ≤ B.rank :=
 begin
-  letI := classical.dec_eq m,
-  rw [rank, rank, to_lin'_mul],
+  rw [rank, rank, mul_vec_lin_mul],
   exact finrank_le_finrank_of_rank_le_rank
-    (linear_map.lift_rank_comp_le_right B.to_lin' A.to_lin') (rank_lt_aleph_0 _ _),
+    (linear_map.lift_rank_comp_le_right _ _) (rank_lt_aleph_0 _ _),
 end
 
 omit m_fin
@@ -86,8 +77,7 @@
   (A ⬝ B).rank ≤ min A.rank B.rank :=
 le_min (rank_mul_le_left _ _) (rank_mul_le_right _ _)
 
-lemma rank_unit [strong_rank_condition R] (A : (matrix n n R)ˣ) :
->>>>>>> 47a5f818
+lemma rank_unit [strong_rank_condition R] [decidable_eq n] (A : (matrix n n R)ˣ) :
   (A : matrix n n R).rank = fintype.card n :=
 begin
   refine le_antisymm (rank_le_card_width A) _,
