/-
Copyright (c) 2021 Johan Commelin. All rights reserved.
Released under Apache 2.0 license as described in the file LICENSE.
Authors: Johan Commelin
-/

import linear_algebra.free_module.finite.rank
import linear_algebra.matrix.to_lin
import linear_algebra.finite_dimensional
import linear_algebra.matrix.dot_product
import data.complex.module

/-!
# Rank of matrices

The rank of a matrix `A` is defined to be the rank of range of the linear map corresponding to `A`.
This definition does not depend on the choice of basis, see `matrix.rank_eq_finrank_range_to_lin`.

## Main declarations

* `matrix.rank`: the rank of a matrix

## TODO

* Show that `matrix.rank` is equal to the row-rank, and that `rank Aᵀ = rank A`.

-/

open_locale matrix

namespace matrix

open finite_dimensional

variables {m n o R : Type*} [m_fin : fintype m] [fintype n] [fintype o]
variables [decidable_eq n] [decidable_eq o] [comm_ring R]

/-- The rank of a matrix is the rank of its image. -/
noncomputable def rank (A : matrix m n R) : ℕ := finrank R A.to_lin'.range

@[simp] lemma rank_one [strong_rank_condition R] : rank (1 : matrix n n R) = fintype.card n :=
by rw [rank, to_lin'_one, linear_map.range_id, finrank_top, finrank_pi]

@[simp] lemma rank_zero [nontrivial R] : rank (0 : matrix m n R) = 0 :=
by rw [rank, linear_equiv.map_zero, linear_map.range_zero, finrank_bot]

lemma rank_le_card_width [strong_rank_condition R] (A : matrix m n R) : A.rank ≤ fintype.card n :=
begin
  haveI : module.finite R (n → R) := module.finite.pi,
  haveI : module.free R (n → R) := module.free.pi _ _,
  exact A.to_lin'.finrank_range_le.trans_eq (finrank_pi _)
end

lemma rank_le_width [strong_rank_condition R] {m n : ℕ} (A : matrix (fin m) (fin n) R) :
  A.rank ≤ n :=
A.rank_le_card_width.trans $ (fintype.card_fin n).le

lemma rank_mul_le [strong_rank_condition R] (A : matrix m n R) (B : matrix n o R) :
  (A ⬝ B).rank ≤ A.rank :=
begin
  rw [rank, rank, to_lin'_mul],
  exact cardinal.to_nat_le_of_le_of_lt_aleph_0
    (rank_lt_aleph_0 _ _) (linear_map.rank_comp_le_left _ _),
end

lemma rank_unit [strong_rank_condition R] (A : (matrix n n R)ˣ) :
  (A : matrix n n R).rank = fintype.card n :=
begin
  refine le_antisymm (rank_le_card_width A) _,
  have := rank_mul_le (A : matrix n n R) (↑A⁻¹ : matrix n n R),
  rwa [← mul_eq_mul, ← units.coe_mul, mul_inv_self, units.coe_one, rank_one] at this,
end

lemma rank_of_is_unit [strong_rank_condition R] (A : matrix n n R) (h : is_unit A) :
  A.rank = fintype.card n :=
by { obtain ⟨A, rfl⟩ := h, exact rank_unit A }

include m_fin

lemma rank_eq_finrank_range_to_lin
  {M₁ M₂ : Type*} [add_comm_group M₁] [add_comm_group M₂]
  [module R M₁] [module R M₂] (A : matrix m n R) (v₁ : basis m R M₁) (v₂ : basis n R M₂) :
  A.rank = finrank R (to_lin v₂ v₁ A).range :=
begin
  let e₁ := (pi.basis_fun R m).equiv v₁ (equiv.refl _),
  let e₂ := (pi.basis_fun R n).equiv v₂ (equiv.refl _),
  have range_e₂ : (e₂ : (n → R) →ₗ[R] M₂).range = ⊤,
  { rw linear_map.range_eq_top, exact e₂.surjective },
  refine linear_equiv.finrank_eq (e₁.of_submodules _ _ _),
  rw [← linear_map.range_comp, ← linear_map.range_comp_of_range_eq_top (to_lin v₂ v₁ A) range_e₂],
  congr' 1,
  apply linear_map.pi_ext', rintro i, apply linear_map.ext_ring,
  have aux₁ := to_lin_self (pi.basis_fun R n) (pi.basis_fun R m) A i,
  have aux₂ := basis.equiv_apply (pi.basis_fun R n) i v₂,
  rw [to_lin_eq_to_lin'] at aux₁,
  rw [pi.basis_fun_apply, linear_map.coe_std_basis] at aux₁ aux₂,
  simp only [linear_map.comp_apply, e₁, e₂, linear_equiv.coe_coe, equiv.refl_apply, aux₁, aux₂,
    linear_map.coe_single, to_lin_self, linear_equiv.map_sum, linear_equiv.map_smul,
    basis.equiv_apply],
end

lemma rank_le_card_height [strong_rank_condition R] (A : matrix m n R) :
  A.rank ≤ fintype.card m :=
begin
  haveI : module.finite R (m → R) := module.finite.pi,
  haveI : module.free R (m → R) := module.free.pi _ _,
  exact (submodule.finrank_le _).trans (finrank_pi R).le
end

omit m_fin

lemma rank_le_height [strong_rank_condition R] {m n : ℕ} (A : matrix (fin m) (fin n) R) :
  A.rank ≤ m :=
A.rank_le_card_height.trans $ (fintype.card_fin m).le

/-- The rank of a matrix is the rank of the space spanned by its columns. -/
<<<<<<< HEAD
lemma rank_eq_finrank_span_cols [strong_rank_condition R] (A : matrix m n R) :
  A.rank = finrank R (submodule.span R (set.range Aᵀ)) :=
by rw [rank, matrix.range_to_lin']

#print instances strict_ordered_comm_ring


-- TODO: generalize once `dot_product_star_self_eq_zero` doesn't require a stupid order
lemma rank_mul_conj_transpose_self [decidable_eq m] [fintype m] (A : matrix m n ℂ) :
  (Aᴴ ⬝ A).rank = A.rank :=
begin
  have : linear_map.ker (to_lin' A) = linear_map.ker (Aᴴ ⬝ A).to_lin',
  { ext x,
    simp only [linear_map.mem_ker, to_lin'_apply, ←mul_vec_mul_vec],
    split,
    { intro h, rw [h, mul_vec_zero] },
    { intro h,
      replace h := congr_arg (dot_product (star x)) h,
      rw [dot_product_mul_vec, dot_product_zero, vec_mul_conj_transpose, star_star,
        dot_product_star_self_eq_zero] at h,
      set y := A.mul_vec x with hy,
      rw ←hy at h ⊢,
      sorry } },
  -- refine le_antisymm _ _,
  -- apply rank_mul_le,
  dunfold rank,
  refine add_left_injective (finrank K (A.to_lin').ker) _,
  dsimp only,
  rw [linear_map.finrank_range_add_finrank_ker, ←((Aᵀ ⬝ A).to_lin').finrank_range_add_finrank_ker],
  congr' 1,
  rw this,
end

=======
lemma rank_eq_finrank_span_cols (A : matrix m n R) :
  A.rank = finrank R (submodule.span R (set.range Aᵀ)) :=
by rw [rank, matrix.range_to_lin']

>>>>>>> 21407283
end matrix<|MERGE_RESOLUTION|>--- conflicted
+++ resolved
@@ -33,7 +33,10 @@
 open finite_dimensional
 
 variables {m n o R : Type*} [m_fin : fintype m] [fintype n] [fintype o]
-variables [decidable_eq n] [decidable_eq o] [comm_ring R]
+variables [decidable_eq n] [decidable_eq o]
+
+section comm_ring
+variables [comm_ring R]
 
 /-- The rank of a matrix is the rank of its image. -/
 noncomputable def rank (A : matrix m n R) : ℕ := finrank R A.to_lin'.range
@@ -75,7 +78,16 @@
   A.rank = fintype.card n :=
 by { obtain ⟨A, rfl⟩ := h, exact rank_unit A }
 
+
 include m_fin
+
+@[simp] lemma rank_reindex [decidable_eq m] (A : matrix m m R) (e : m ≃ n) :
+  rank (matrix.reindex e e A) = rank A :=
+begin
+  dunfold rank,
+  dsimp only [to_lin', linear_map.to_matrix', linear_equiv.coe_symm_mk],
+  rw [←reindex_linear_equiv_apply R R e e, rank, ←linear_equiv.trans_apply],
+end
 
 lemma rank_eq_finrank_range_to_lin
   {M₁ M₂ : Type*} [add_comm_group M₁] [add_comm_group M₂]
@@ -114,16 +126,17 @@
 A.rank_le_card_height.trans $ (fintype.card_fin m).le
 
 /-- The rank of a matrix is the rank of the space spanned by its columns. -/
-<<<<<<< HEAD
-lemma rank_eq_finrank_span_cols [strong_rank_condition R] (A : matrix m n R) :
+lemma rank_eq_finrank_span_cols (A : matrix m n R) :
   A.rank = finrank R (submodule.span R (set.range Aᵀ)) :=
 by rw [rank, matrix.range_to_lin']
 
-#print instances strict_ordered_comm_ring
+end comm_ring
 
+section field
+variables [decidable_eq m] [fintype m]
 
--- TODO: generalize once `dot_product_star_self_eq_zero` doesn't require a stupid order
-lemma rank_mul_conj_transpose_self [decidable_eq m] [fintype m] (A : matrix m n ℂ) :
+lemma rank_conj_transpose_mul_self [field R] [partial_order R] [star_ordered_ring R]
+  (A : matrix m n R) :
   (Aᴴ ⬝ A).rank = A.rank :=
 begin
   have : linear_map.ker (to_lin' A) = linear_map.ker (Aᴴ ⬝ A).to_lin',
@@ -133,25 +146,44 @@
     { intro h, rw [h, mul_vec_zero] },
     { intro h,
       replace h := congr_arg (dot_product (star x)) h,
-      rw [dot_product_mul_vec, dot_product_zero, vec_mul_conj_transpose, star_star,
-        dot_product_star_self_eq_zero] at h,
-      set y := A.mul_vec x with hy,
-      rw ←hy at h ⊢,
-      sorry } },
-  -- refine le_antisymm _ _,
-  -- apply rank_mul_le,
+      rwa [dot_product_mul_vec, dot_product_zero, vec_mul_conj_transpose, star_star,
+        dot_product_star_self_eq_zero] at h } },
   dunfold rank,
-  refine add_left_injective (finrank K (A.to_lin').ker) _,
+  refine add_left_injective (finrank R (A.to_lin').ker) _,
+  dsimp only,
+  rw [linear_map.finrank_range_add_finrank_ker, ←((Aᴴ ⬝ A).to_lin').finrank_range_add_finrank_ker],
+  congr' 1,
+  rw this,
+end
+
+lemma rank_transpose_mul_self [linear_ordered_field R]
+  (A : matrix m n R) :
+  (Aᵀ ⬝ A).rank = A.rank :=
+begin
+  have : linear_map.ker (to_lin' A) = linear_map.ker (Aᵀ ⬝ A).to_lin',
+  { ext x,
+    simp only [linear_map.mem_ker, to_lin'_apply, ←mul_vec_mul_vec],
+    split,
+    { intro h, rw [h, mul_vec_zero] },
+    { intro h,
+      replace h := congr_arg (dot_product x) h,
+      rwa [dot_product_mul_vec, dot_product_zero, vec_mul_transpose,
+        dot_product_self_eq_zero] at h } },
+  dunfold rank,
+  refine add_left_injective (finrank R (A.to_lin').ker) _,
   dsimp only,
   rw [linear_map.finrank_range_add_finrank_ker, ←((Aᵀ ⬝ A).to_lin').finrank_range_add_finrank_ker],
   congr' 1,
   rw this,
 end
 
-=======
-lemma rank_eq_finrank_span_cols (A : matrix m n R) :
-  A.rank = finrank R (submodule.span R (set.range Aᵀ)) :=
-by rw [rank, matrix.range_to_lin']
 
->>>>>>> 21407283
+lemma rank_transpose [linear_ordered_field R] (A : matrix m n R) :
+  Aᵀ.rank = A.rank :=
+begin
+  apply le_antisymm
+end
+
+end field
+
 end matrix