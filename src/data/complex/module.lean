--- conflicted
+++ resolved
@@ -307,17 +307,8 @@
 
 end lift
 
-<<<<<<< HEAD
 section real_imaginary_part
 
-=======
-end complex
-
-section real_imaginary_part
-
-open complex
-
->>>>>>> 06ae0493
 variables {A : Type*} [add_comm_group A] [module ℂ A] [star_add_monoid A] [star_module ℂ A]
 
 /-- Create a `self_adjoint` element from a `skew_adjoint` element by multiplying by the scalar
@@ -381,10 +372,75 @@
 lemma imaginary_part_smul (z : ℂ) (a : A) : ℑ (z • a) = z.re • ℑ a + z.im • ℜ a :=
 by { nth_rewrite 0 ←re_add_im z, simp [-re_add_im, add_smul, ←smul_smul] }
 
-<<<<<<< HEAD
 end real_imaginary_part
 
 end complex
-=======
-end real_imaginary_part
->>>>>>> 06ae0493
+
+section real_imaginary_part
+
+open complex
+
+variables {A : Type*} [add_comm_group A] [module ℂ A] [star_add_monoid A] [star_module ℂ A]
+
+/-- Create a `self_adjoint` element from a `skew_adjoint` element by multiplying by the scalar
+`-complex.I`. -/
+@[simps] def skew_adjoint.neg_I_smul : skew_adjoint A →ₗ[ℝ] self_adjoint A :=
+{ to_fun := λ a, ⟨-I • a, by simp only [self_adjoint.mem_iff, neg_smul, star_neg, star_smul,
+    star_def, conj_I, skew_adjoint.star_coe_eq, neg_smul_neg]⟩,
+  map_add' := λ a b, by { ext, simp only [add_subgroup.coe_add, smul_add, add_mem_class.mk_add_mk]},
+  map_smul' := λ a b, by { ext, simp only [neg_smul, skew_adjoint.coe_smul, add_subgroup.coe_mk,
+    ring_hom.id_apply, self_adjoint.coe_smul, smul_neg, neg_inj], rw smul_comm, } }
+
+lemma skew_adjoint.I_smul_neg_I (a : skew_adjoint A) :
+  I • (skew_adjoint.neg_I_smul a : A) = a :=
+by simp only [smul_smul, skew_adjoint.neg_I_smul_apply_coe, neg_smul, smul_neg, I_mul_I, one_smul,
+  neg_neg]
+
+/-- The real part `ℜ a` of an element `a` of a star module over `ℂ`, as a linear map. This is just
+`self_adjoint_part ℝ`, but we provide it as a separate definition in order to link it with lemmas
+concerning the `imaginary_part`, which doesn't exist in star modules over other rings. -/
+noncomputable def real_part : A →ₗ[ℝ] self_adjoint A := self_adjoint_part ℝ
+
+/-- The imaginary part `ℑ a` of an element `a` of a star module over `ℂ`, as a linear map into the
+self adjoint elements. In a general star module, we have a decomposition into the `self_adjoint`
+and `skew_adjoint` parts, but in a star module over `ℂ` we have
+`real_part_add_I_smul_imaginary_part`, which allows us to decompose into a linear combination of
+`self_adjoint`s. -/
+noncomputable
+def imaginary_part : A →ₗ[ℝ] self_adjoint A := skew_adjoint.neg_I_smul.comp (skew_adjoint_part ℝ)
+
+localized "notation `ℜ` := real_part" in complex_star_module
+localized "notation `ℑ` := imaginary_part" in complex_star_module
+
+@[simp] lemma real_part_apply_coe (a : A) :
+  (ℜ a : A) = (2 : ℝ)⁻¹ • (a + star a) :=
+by { unfold real_part, simp only [self_adjoint_part_apply_coe, inv_of_eq_inv]}
+
+@[simp] lemma imaginary_part_apply_coe (a : A) :
+  (ℑ a : A) = -I • (2 : ℝ)⁻¹ • (a - star a) :=
+begin
+  unfold imaginary_part,
+  simp only [linear_map.coe_comp, skew_adjoint.neg_I_smul_apply_coe, skew_adjoint_part_apply_coe,
+    inv_of_eq_inv],
+end
+
+/-- The standard decomposition of `ℜ a + complex.I • ℑ a = a` of an element of a star module over
+`ℂ` into a linear combination of self adjoint elements. -/
+lemma real_part_add_I_smul_imaginary_part (a : A) : (ℜ a + I • ℑ a : A) = a :=
+by simpa only [smul_smul, real_part_apply_coe, imaginary_part_apply_coe, neg_smul, I_mul_I,
+  one_smul, neg_sub, add_add_sub_cancel, smul_sub, smul_add, neg_sub_neg, inv_of_eq_inv]
+  using inv_of_two_smul_add_inv_of_two_smul ℝ a
+
+@[simp] lemma real_part_I_smul (a : A) : ℜ (I • a) = - ℑ a :=
+by { ext, simp [smul_comm I, smul_sub, sub_eq_add_neg, add_comm] }
+
+@[simp] lemma imaginary_part_I_smul (a : A) : ℑ (I • a) = ℜ a :=
+by { ext, simp [smul_comm I, smul_smul I] }
+
+lemma real_part_smul (z : ℂ) (a : A) : ℜ (z • a) = z.re • ℜ a - z.im • ℑ a :=
+by { nth_rewrite 0 ←re_add_im z, simp [-re_add_im, add_smul, ←smul_smul, sub_eq_add_neg] }
+
+lemma imaginary_part_smul (z : ℂ) (a : A) : ℑ (z • a) = z.re • ℑ a + z.im • ℜ a :=
+by { nth_rewrite 0 ←re_add_im z, simp [-re_add_im, add_smul, ←smul_smul] }
+
+end real_imaginary_part