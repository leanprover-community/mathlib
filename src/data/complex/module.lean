/-
Copyright (c) 2020 Alexander Bentkamp, Sébastien Gouëzel. All rights reserved.
Released under Apache 2.0 license as described in the file LICENSE.
Authors: Alexander Bentkamp, Sébastien Gouëzel
-/
import data.complex.basic
import algebra.algebra.ordered
import data.matrix.notation
import field_theory.tower
import linear_algebra.finite_dimensional

/-!
# Complex number as a vector space over `ℝ`

This file contains the following instances:
* Any `•`-structure (`has_scalar`, `mul_action`, `distrib_mul_action`, `module`, `algebra`) on
  `ℝ` imbues a corresponding structure on `ℂ`. This includes the statement that `ℂ` is an `ℝ`
  algebra.
* any complex vector space is a real vector space;
* any finite dimensional complex vector space is a finite dimensional real vector space;
* the space of `ℝ`-linear maps from a real vector space to a complex vector space is a complex
  vector space.

It also defines bundled versions of four standard maps (respectively, the real part, the imaginary
part, the embedding of `ℝ` in `ℂ`, and the complex conjugate):

* `complex.re_lm` (`ℝ`-linear map);
* `complex.im_lm` (`ℝ`-linear map);
<<<<<<< HEAD
* `complex.of_real_am` (`ℝ`-algebra homomorphism);
=======
* `complex.of_real_am` (`ℝ`-algebra (homo)morphism);
>>>>>>> 1774cf95
* `complex.conj_ae` (`ℝ`-algebra equivalence).

-/
noncomputable theory

namespace complex

variables {R : Type*} {S : Type*}

section

variables [has_scalar R ℝ]

/- The useless `0` multiplication in `smul` is to make sure that
`restrict_scalars.module ℝ ℂ ℂ  = complex.module` definitionally. -/
instance : has_scalar R ℂ :=
{ smul := λ r x, ⟨r • x.re - 0 * x.im, r • x.im + 0 * x.re⟩ }

lemma smul_re (r : R) (z : ℂ) : (r • z).re = r • z.re := by simp [(•)]
lemma smul_im (r : R) (z : ℂ) : (r • z).im = r • z.im := by simp [(•)]

@[simp] lemma smul_coe {x : ℝ} {z : ℂ} : x • z = x * z :=
by ext; simp [smul_re, smul_im]

end

instance [has_scalar R ℝ] [has_scalar S ℝ] [smul_comm_class R S ℝ] : smul_comm_class R S ℂ :=
{ smul_comm := λ r s x, by ext; simp [smul_re, smul_im, smul_comm] }

instance [has_scalar R S] [has_scalar R ℝ] [has_scalar S ℝ] [is_scalar_tower R S ℝ] :
  is_scalar_tower R S ℂ :=
{ smul_assoc := λ r s x, by ext; simp [smul_re, smul_im, smul_assoc] }

instance [monoid R] [mul_action R ℝ] : mul_action R ℂ :=
{ one_smul := λ x, by ext; simp [smul_re, smul_im, one_smul],
  mul_smul := λ r s x, by ext; simp  [smul_re, smul_im, mul_smul] }

instance [semiring R] [distrib_mul_action R ℝ] : distrib_mul_action R ℂ :=
{ smul_add := λ r x y, by ext; simp [smul_re, smul_im, smul_add],
  smul_zero := λ r, by ext; simp [smul_re, smul_im, smul_zero] }

instance [semiring R] [module R ℝ] : module R ℂ :=
{ add_smul := λ r s x, by ext; simp [smul_re, smul_im, add_smul],
  zero_smul := λ r, by ext; simp [smul_re, smul_im, zero_smul] }

instance [comm_semiring R] [algebra R ℝ] : algebra R ℂ :=
{ smul := (•),
  smul_def' := λ r x, by ext; simp [smul_re, smul_im, algebra.smul_def],
  commutes' := λ r ⟨xr, xi⟩, by ext; simp [smul_re, smul_im, algebra.commutes],
  ..complex.of_real.comp (algebra_map R ℝ) }

section
open_locale complex_order

lemma complex_ordered_module : ordered_module ℝ ℂ :=
{ smul_lt_smul_of_pos := λ z w x h₁ h₂,
  begin
    obtain ⟨y, l, rfl⟩ := lt_def.mp h₁,
    refine lt_def.mpr ⟨x * y, _, _⟩,
    exact mul_pos h₂ l,
    ext; simp [mul_add],
  end,
  lt_of_smul_lt_smul_of_pos := λ z w x h₁ h₂,
  begin
    obtain ⟨y, l, e⟩ := lt_def.mp h₁,
    by_cases h : x = 0,
    { subst h, exfalso, apply lt_irrefl 0 h₂, },
    { refine lt_def.mpr ⟨y / x, div_pos l h₂, _⟩,
      replace e := congr_arg (λ z, (x⁻¹ : ℂ) * z) e,
      simp only [mul_add, ←mul_assoc, h, one_mul, of_real_eq_zero, smul_coe, ne.def,
        not_false_iff, inv_mul_cancel] at e,
      convert e,
      simp only [div_eq_iff_mul_eq, h, of_real_eq_zero, of_real_div, ne.def, not_false_iff],
      norm_cast,
      simp [mul_comm _ y, mul_assoc, h],
    },
  end }

localized "attribute [instance] complex_ordered_module" in complex_order

end


@[simp] lemma coe_algebra_map : ⇑(algebra_map ℝ ℂ) = complex.of_real := rfl

open submodule finite_dimensional

/-- `ℂ` has a basis over `ℝ` given by `1` and `I`. -/
def basis_one_I : basis (fin 2) ℝ ℂ :=
basis.of_equiv_fun
{ to_fun := λ z, ![z.re, z.im],
  inv_fun := λ c, c 0 + c 1 • I,
  left_inv := λ z, by simp,
  right_inv := λ c, by { ext i, fin_cases i; simp },
  map_add' := λ z z', by simp,
  map_smul' := λ c z, by simp }

@[simp] lemma coe_basis_one_I_repr (z : ℂ) : ⇑(basis_one_I.repr z) = ![z.re, z.im] := rfl

@[simp] lemma coe_basis_one_I : ⇑basis_one_I = ![1, I] :=
funext $ λ i, basis.apply_eq_iff.mpr $ finsupp.ext $ λ j,
by fin_cases i; fin_cases j;
    simp only [coe_basis_one_I_repr, finsupp.single_eq_same, finsupp.single_eq_of_ne,
              matrix.cons_val_zero, matrix.cons_val_one, matrix.head_cons,
              nat.one_ne_zero, fin.one_eq_zero_iff, fin.zero_eq_one_iff, ne.def, not_false_iff,
              one_re, one_im, I_re, I_im]

instance : finite_dimensional ℝ ℂ := of_fintype_basis basis_one_I

@[simp] lemma finrank_real_complex : finite_dimensional.finrank ℝ ℂ = 2 :=
by rw [finrank_eq_card_basis basis_one_I, fintype.card_fin]

@[simp] lemma dim_real_complex : module.rank ℝ ℂ = 2 :=
by simp [← finrank_eq_dim, finrank_real_complex]

lemma {u} dim_real_complex' : cardinal.lift.{0 u} (module.rank ℝ ℂ) = 2 :=
by simp [← finrank_eq_dim, finrank_real_complex, bit0]

/-- `fact` version of the dimension of `ℂ` over `ℝ`, locally useful in the definition of the
circle. -/
lemma finrank_real_complex_fact : fact (finrank ℝ ℂ = 2) := ⟨finrank_real_complex⟩

end complex

/- Register as an instance (with low priority) the fact that a complex vector space is also a real
vector space. -/
@[priority 900]
instance module.complex_to_real (E : Type*) [add_comm_group E] [module ℂ E] : module ℝ E :=
restrict_scalars.module ℝ ℂ E

instance module.real_complex_tower (E : Type*) [add_comm_group E] [module ℂ E] :
  is_scalar_tower ℝ ℂ E :=
restrict_scalars.is_scalar_tower ℝ ℂ E

@[priority 100]
instance finite_dimensional.complex_to_real (E : Type*) [add_comm_group E] [module ℂ E]
  [finite_dimensional ℂ E] : finite_dimensional ℝ E :=
finite_dimensional.trans ℝ ℂ E

lemma dim_real_of_complex (E : Type*) [add_comm_group E] [module ℂ E] :
  module.rank ℝ E = 2 * module.rank ℂ E :=
cardinal.lift_inj.1 $
  by { rw [← dim_mul_dim' ℝ ℂ E, complex.dim_real_complex], simp [bit0] }

lemma finrank_real_of_complex (E : Type*) [add_comm_group E] [module ℂ E] :
  finite_dimensional.finrank ℝ E = 2 * finite_dimensional.finrank ℂ E :=
by rw [← finite_dimensional.finrank_mul_finrank ℝ ℂ E, complex.finrank_real_complex]

namespace complex

/-- Linear map version of the real part function, from `ℂ` to `ℝ`. -/
def re_lm : ℂ →ₗ[ℝ] ℝ :=
{ to_fun := λx, x.re,
  map_add' := add_re,
  map_smul' := by simp, }

@[simp] lemma re_lm_coe : ⇑re_lm = re := rfl

/-- Linear map version of the imaginary part function, from `ℂ` to `ℝ`. -/
def im_lm : ℂ →ₗ[ℝ] ℝ :=
{ to_fun := λx, x.im,
  map_add' := add_im,
  map_smul' := by simp, }

@[simp] lemma im_lm_coe : ⇑im_lm = im := rfl

<<<<<<< HEAD
/-- `ℝ`-algebra homomorphism version of the canonical embedding of `ℝ` in `ℂ`. -/
=======
/-- `ℝ`-algebra morphism version of the canonical embedding of `ℝ` in `ℂ`. -/
>>>>>>> 1774cf95
def of_real_am : ℝ →ₐ[ℝ] ℂ := algebra.of_id ℝ ℂ

@[simp] lemma of_real_am_coe : ⇑of_real_am = coe := rfl

/-- `ℝ`-algebra isomorphism version of the complex conjugation function from `ℂ` to `ℂ` -/
def conj_ae : ℂ ≃ₐ[ℝ] ℂ :=
{ inv_fun := conj,
  left_inv := conj_conj,
  right_inv := conj_conj,
  commutes' := conj_of_real,
  .. conj }

@[simp] lemma conj_ae_coe : ⇑conj_ae = conj := rfl

end complex<|MERGE_RESOLUTION|>--- conflicted
+++ resolved
@@ -26,11 +26,7 @@
 
 * `complex.re_lm` (`ℝ`-linear map);
 * `complex.im_lm` (`ℝ`-linear map);
-<<<<<<< HEAD
-* `complex.of_real_am` (`ℝ`-algebra homomorphism);
-=======
 * `complex.of_real_am` (`ℝ`-algebra (homo)morphism);
->>>>>>> 1774cf95
 * `complex.conj_ae` (`ℝ`-algebra equivalence).
 
 -/
@@ -197,11 +193,7 @@
 
 @[simp] lemma im_lm_coe : ⇑im_lm = im := rfl
 
-<<<<<<< HEAD
-/-- `ℝ`-algebra homomorphism version of the canonical embedding of `ℝ` in `ℂ`. -/
-=======
 /-- `ℝ`-algebra morphism version of the canonical embedding of `ℝ` in `ℂ`. -/
->>>>>>> 1774cf95
 def of_real_am : ℝ →ₐ[ℝ] ℂ := algebra.of_id ℝ ℂ
 
 @[simp] lemma of_real_am_coe : ⇑of_real_am = coe := rfl
