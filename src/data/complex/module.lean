/-
Copyright (c) 2020 Alexander Bentkamp, Sébastien Gouëzel. All rights reserved.
Released under Apache 2.0 license as described in the file LICENSE.
Authors: Alexander Bentkamp, Sébastien Gouëzel, Eric Wieser
-/
import algebra.order.smul
import data.complex.basic
import data.fin.vec_notation
import field_theory.tower
import algebra.char_p.invertible

/-!
# Complex number as a vector space over `ℝ`

This file contains the following instances:
* Any `•`-structure (`has_smul`, `mul_action`, `distrib_mul_action`, `module`, `algebra`) on
  `ℝ` imbues a corresponding structure on `ℂ`. This includes the statement that `ℂ` is an `ℝ`
  algebra.
* any complex vector space is a real vector space;
* any finite dimensional complex vector space is a finite dimensional real vector space;
* the space of `ℝ`-linear maps from a real vector space to a complex vector space is a complex
  vector space.

It also defines bundled versions of four standard maps (respectively, the real part, the imaginary
part, the embedding of `ℝ` in `ℂ`, and the complex conjugate):

* `complex.re_lm` (`ℝ`-linear map);
* `complex.im_lm` (`ℝ`-linear map);
* `complex.of_real_am` (`ℝ`-algebra (homo)morphism);
* `complex.conj_ae` (`ℝ`-algebra equivalence).

It also provides a universal property of the complex numbers `complex.lift`, which constructs a
`ℂ →ₐ[ℝ] A` into any `ℝ`-algebra `A` given a square root of `-1`.

In addition, this file provides a decomposition into `real_part` and `imaginary_part` for any
element of a `star_module` over `ℂ`.

## Notation

* `ℜ` and `ℑ` for the `real_part` and `imaginary_part`, respectively, in the locale
  `complex_star_module`.
-/

namespace complex

open_locale complex_conjugate

variables {R : Type*} {S : Type*}

section

variables [has_smul R ℝ]

/- The useless `0` multiplication in `smul` is to make sure that
`restrict_scalars.module ℝ ℂ ℂ = complex.module` definitionally. -/
instance : has_smul R ℂ :=
{ smul := λ r x, ⟨r • x.re - 0 * x.im, r • x.im + 0 * x.re⟩ }

lemma smul_re (r : R) (z : ℂ) : (r • z).re = r • z.re := by simp [(•)]
lemma smul_im (r : R) (z : ℂ) : (r • z).im = r • z.im := by simp [(•)]

@[simp] lemma real_smul {x : ℝ} {z : ℂ} : x • z = x * z := rfl

end

instance [has_smul R ℝ] [has_smul S ℝ] [smul_comm_class R S ℝ] : smul_comm_class R S ℂ :=
{ smul_comm := λ r s x, by ext; simp [smul_re, smul_im, smul_comm] }

instance [has_smul R S] [has_smul R ℝ] [has_smul S ℝ] [is_scalar_tower R S ℝ] :
  is_scalar_tower R S ℂ :=
{ smul_assoc := λ r s x, by ext; simp [smul_re, smul_im, smul_assoc] }

instance [has_smul R ℝ] [has_smul Rᵐᵒᵖ ℝ] [is_central_scalar R ℝ] :
  is_central_scalar R ℂ :=
{ op_smul_eq_smul := λ r x, by ext; simp [smul_re, smul_im, op_smul_eq_smul] }

instance [monoid R] [mul_action R ℝ] : mul_action R ℂ :=
{ one_smul := λ x, by ext; simp [smul_re, smul_im, one_smul],
  mul_smul := λ r s x, by ext; simp [smul_re, smul_im, mul_smul] }

instance [semiring R] [distrib_mul_action R ℝ] : distrib_mul_action R ℂ :=
{ smul_add := λ r x y, by ext; simp [smul_re, smul_im, smul_add],
  smul_zero := λ r, by ext; simp [smul_re, smul_im, smul_zero] }

instance [semiring R] [module R ℝ] : module R ℂ :=
{ add_smul := λ r s x, by ext; simp [smul_re, smul_im, add_smul],
  zero_smul := λ r, by ext; simp [smul_re, smul_im, zero_smul] }

instance [comm_semiring R] [algebra R ℝ] : algebra R ℂ :=
{ smul := (•),
  smul_def' := λ r x, by ext; simp [smul_re, smul_im, algebra.smul_def],
  commutes' := λ r ⟨xr, xi⟩, by ext; simp [smul_re, smul_im, algebra.commutes],
  ..complex.of_real.comp (algebra_map R ℝ) }

instance : star_module ℝ ℂ :=
⟨λ r x, by simp only [star_def, star_trivial, real_smul, map_mul, conj_of_real]⟩

@[simp] lemma coe_algebra_map : (algebra_map ℝ ℂ : ℝ → ℂ) = coe := rfl

section
variables {A : Type*} [semiring A] [algebra ℝ A]

/-- We need this lemma since `complex.coe_algebra_map` diverts the simp-normal form away from
`alg_hom.commutes`. -/
@[simp] lemma _root_.alg_hom.map_coe_real_complex (f : ℂ →ₐ[ℝ] A) (x : ℝ) :
  f x = algebra_map ℝ A x :=
f.commutes x

/-- Two `ℝ`-algebra homomorphisms from ℂ are equal if they agree on `complex.I`. -/
@[ext]
lemma alg_hom_ext ⦃f g : ℂ →ₐ[ℝ] A⦄ (h : f I = g I) : f = g :=
begin
  ext ⟨x, y⟩,
  simp only [mk_eq_add_mul_I, alg_hom.map_add, alg_hom.map_coe_real_complex, alg_hom.map_mul, h]
end

end

section
open_locale complex_order

protected lemma ordered_smul : ordered_smul ℝ ℂ :=
ordered_smul.mk' $ λ a b r hab hr, ⟨by simp [hr, hab.1.le], by simp [hab.2]⟩

localized "attribute [instance] complex.ordered_smul" in complex_order

end

open submodule finite_dimensional

/-- `ℂ` has a basis over `ℝ` given by `1` and `I`. -/
noncomputable def basis_one_I : basis (fin 2) ℝ ℂ :=
basis.of_equiv_fun
{ to_fun := λ z, ![z.re, z.im],
  inv_fun := λ c, c 0 + c 1 • I,
  left_inv := λ z, by simp,
  right_inv := λ c, by { ext i, fin_cases i; simp },
  map_add' := λ z z', by simp,
  -- why does `simp` not know how to apply `smul_cons`, which is a `@[simp]` lemma, here?
  map_smul' := λ c z, by simp [matrix.smul_cons c z.re, matrix.smul_cons c z.im] }

@[simp] lemma coe_basis_one_I_repr (z : ℂ) : ⇑(basis_one_I.repr z) = ![z.re, z.im] := rfl

@[simp] lemma coe_basis_one_I : ⇑basis_one_I = ![1, I] :=
funext $ λ i, basis.apply_eq_iff.mpr $ finsupp.ext $ λ j,
by fin_cases i; fin_cases j;
    simp only [coe_basis_one_I_repr, finsupp.single_eq_same, finsupp.single_eq_of_ne,
              matrix.cons_val_zero, matrix.cons_val_one, matrix.head_cons,
              nat.one_ne_zero, fin.one_eq_zero_iff, fin.zero_eq_one_iff, ne.def, not_false_iff,
              one_re, one_im, I_re, I_im]

instance : finite_dimensional ℝ ℂ := of_fintype_basis basis_one_I

@[simp] lemma finrank_real_complex : finite_dimensional.finrank ℝ ℂ = 2 :=
by rw [finrank_eq_card_basis basis_one_I, fintype.card_fin]

@[simp] lemma dim_real_complex : module.rank ℝ ℂ = 2 :=
by simp [← finrank_eq_dim, finrank_real_complex]

lemma {u} dim_real_complex' : cardinal.lift.{u} (module.rank ℝ ℂ) = 2 :=
by simp [← finrank_eq_dim, finrank_real_complex, bit0]

/-- `fact` version of the dimension of `ℂ` over `ℝ`, locally useful in the definition of the
circle. -/
lemma finrank_real_complex_fact : fact (finrank ℝ ℂ = 2) := ⟨finrank_real_complex⟩

end complex

/- Register as an instance (with low priority) the fact that a complex vector space is also a real
vector space. -/
@[priority 900]
instance module.complex_to_real (E : Type*) [add_comm_group E] [module ℂ E] : module ℝ E :=
restrict_scalars.module ℝ ℂ E

instance module.real_complex_tower (E : Type*) [add_comm_group E] [module ℂ E] :
  is_scalar_tower ℝ ℂ E :=
restrict_scalars.is_scalar_tower ℝ ℂ E

@[simp, norm_cast] lemma complex.coe_smul {E : Type*} [add_comm_group E] [module ℂ E]
  (x : ℝ) (y : E) :
  (x : ℂ) • y = x • y :=
rfl

@[priority 100]
instance finite_dimensional.complex_to_real (E : Type*) [add_comm_group E] [module ℂ E]
  [finite_dimensional ℂ E] : finite_dimensional ℝ E :=
finite_dimensional.trans ℝ ℂ E

lemma dim_real_of_complex (E : Type*) [add_comm_group E] [module ℂ E] :
  module.rank ℝ E = 2 * module.rank ℂ E :=
cardinal.lift_inj.1 $
  by { rw [← dim_mul_dim' ℝ ℂ E, complex.dim_real_complex], simp [bit0] }

lemma finrank_real_of_complex (E : Type*) [add_comm_group E] [module ℂ E] :
  finite_dimensional.finrank ℝ E = 2 * finite_dimensional.finrank ℂ E :=
by rw [← finite_dimensional.finrank_mul_finrank ℝ ℂ E, complex.finrank_real_complex]

@[priority 900]
instance star_module.complex_to_real {E : Type*} [add_comm_group E] [has_star E] [module ℂ E]
  [star_module ℂ E] : star_module ℝ E :=
⟨λ r a, by rw [star_trivial r, restrict_scalars_smul_def, restrict_scalars_smul_def, star_smul,
  complex.coe_algebra_map, complex.star_def, complex.conj_of_real]⟩

namespace complex

open_locale complex_conjugate

/-- Linear map version of the real part function, from `ℂ` to `ℝ`. -/
def re_lm : ℂ →ₗ[ℝ] ℝ :=
{ to_fun := λx, x.re,
  map_add' := add_re,
  map_smul' := by simp, }

@[simp] lemma re_lm_coe : ⇑re_lm = re := rfl

/-- Linear map version of the imaginary part function, from `ℂ` to `ℝ`. -/
def im_lm : ℂ →ₗ[ℝ] ℝ :=
{ to_fun := λx, x.im,
  map_add' := add_im,
  map_smul' := by simp, }

@[simp] lemma im_lm_coe : ⇑im_lm = im := rfl

/-- `ℝ`-algebra morphism version of the canonical embedding of `ℝ` in `ℂ`. -/
def of_real_am : ℝ →ₐ[ℝ] ℂ := algebra.of_id ℝ ℂ

@[simp] lemma of_real_am_coe : ⇑of_real_am = coe := rfl

/-- `ℝ`-algebra isomorphism version of the complex conjugation function from `ℂ` to `ℂ` -/
def conj_ae : ℂ ≃ₐ[ℝ] ℂ :=
{ inv_fun := conj,
  left_inv := star_star,
  right_inv := star_star,
  commutes' := conj_of_real,
  .. conj }

@[simp] lemma conj_ae_coe : ⇑conj_ae = conj := rfl

/-- The matrix representation of `conj_ae`. -/
@[simp] lemma to_matrix_conj_ae :
  linear_map.to_matrix basis_one_I basis_one_I conj_ae.to_linear_map = !![1, 0; 0, -1] :=
begin
  ext i j,
  simp [linear_map.to_matrix_apply],
  fin_cases i; fin_cases j; simp
end

/-- The identity and the complex conjugation are the only two `ℝ`-algebra homomorphisms of `ℂ`. -/
lemma real_alg_hom_eq_id_or_conj (f : ℂ →ₐ[ℝ] ℂ) : f = alg_hom.id ℝ ℂ ∨ f = conj_ae :=
begin
  refine (eq_or_eq_neg_of_sq_eq_sq (f I) I $ by rw [← map_pow, I_sq, map_neg, map_one]).imp _ _;
    refine λ h, alg_hom_ext _,
  exacts [h, conj_I.symm ▸ h],
end

section lift

variables {A : Type*} [ring A] [algebra ℝ A]

/-- There is an alg_hom from `ℂ` to any `ℝ`-algebra with an element that squares to `-1`.

See `complex.lift` for this as an equiv. -/
def lift_aux (I' : A) (hf : I' * I' = -1) : ℂ →ₐ[ℝ] A :=
alg_hom.of_linear_map
  ((algebra.of_id ℝ A).to_linear_map.comp re_lm + (linear_map.to_span_singleton _ _ I').comp im_lm)
  (show algebra_map ℝ A 1 + (0 : ℝ) • I' = 1,
    by rw [ring_hom.map_one, zero_smul, add_zero])
  (λ ⟨x₁, y₁⟩ ⟨x₂, y₂⟩, show algebra_map ℝ A (x₁ * x₂ - y₁ * y₂) + (x₁ * y₂ + y₁ * x₂) • I'
                          = (algebra_map ℝ A x₁ + y₁ • I') * (algebra_map ℝ A x₂ + y₂ • I'),
    begin
      rw [add_mul, mul_add, mul_add, add_comm _ (y₁ • I' * y₂ • I'), add_add_add_comm],
      congr' 1, -- equate "real" and "imaginary" parts
      { rw [smul_mul_smul, hf, smul_neg, ←algebra.algebra_map_eq_smul_one, ←sub_eq_add_neg,
          ←ring_hom.map_mul, ←ring_hom.map_sub], },
      { rw [algebra.smul_def, algebra.smul_def, algebra.smul_def, ←algebra.right_comm _ x₂,
          ←mul_assoc, ←add_mul, ←ring_hom.map_mul, ←ring_hom.map_mul, ←ring_hom.map_add] }
    end)

@[simp]
lemma lift_aux_apply (I' : A) (hI') (z : ℂ) :
 lift_aux I' hI' z = algebra_map ℝ A z.re + z.im • I' := rfl

lemma lift_aux_apply_I (I' : A) (hI') : lift_aux I' hI' I = I' := by simp

/-- A universal property of the complex numbers, providing a unique `ℂ →ₐ[ℝ] A` for every element
of `A` which squares to `-1`.

This can be used to embed the complex numbers in the `quaternion`s.

This isomorphism is named to match the very similar `zsqrtd.lift`. -/
@[simps {simp_rhs := tt}]
def lift : {I' : A // I' * I' = -1} ≃ (ℂ →ₐ[ℝ] A) :=
{ to_fun := λ I', lift_aux I' I'.prop,
  inv_fun := λ F, ⟨F I, by rw [←F.map_mul, I_mul_I, alg_hom.map_neg, alg_hom.map_one]⟩,
  left_inv := λ I', subtype.ext $ lift_aux_apply_I I' I'.prop,
  right_inv := λ F, alg_hom_ext $ lift_aux_apply_I _ _, }

/- When applied to `complex.I` itself, `lift` is the identity. -/
@[simp]
lemma lift_aux_I : lift_aux I I_mul_I = alg_hom.id ℝ ℂ :=
alg_hom_ext $ lift_aux_apply_I _ _

/- When applied to `-complex.I`, `lift` is conjugation, `conj`. -/
@[simp]
lemma lift_aux_neg_I : lift_aux (-I) ((neg_mul_neg _ _).trans I_mul_I) = conj_ae :=
alg_hom_ext $ (lift_aux_apply_I _ _).trans conj_I.symm

end lift

<<<<<<< HEAD
section real_imaginary_part

=======
end complex

section real_imaginary_part

open complex

>>>>>>> 3077b72c
variables {A : Type*} [add_comm_group A] [module ℂ A] [star_add_monoid A] [star_module ℂ A]

/-- Create a `self_adjoint` element from a `skew_adjoint` element by multiplying by the scalar
`-complex.I`. -/
@[simps] def skew_adjoint.neg_I_smul : skew_adjoint A →ₗ[ℝ] self_adjoint A :=
{ to_fun := λ a, ⟨-I • a, by simp only [self_adjoint.mem_iff, neg_smul, star_neg, star_smul,
    star_def, conj_I, skew_adjoint.star_coe_eq, neg_smul_neg]⟩,
  map_add' := λ a b, by { ext, simp only [add_subgroup.coe_add, smul_add, add_mem_class.mk_add_mk]},
  map_smul' := λ a b, by { ext, simp only [neg_smul, skew_adjoint.coe_smul, add_subgroup.coe_mk,
    ring_hom.id_apply, self_adjoint.coe_smul, smul_neg, neg_inj], rw smul_comm, } }

lemma skew_adjoint.I_smul_neg_I (a : skew_adjoint A) :
  I • (skew_adjoint.neg_I_smul a : A) = a :=
by simp only [smul_smul, skew_adjoint.neg_I_smul_apply_coe, neg_smul, smul_neg, I_mul_I, one_smul,
  neg_neg]

/-- The real part `ℜ a` of an element `a` of a star module over `ℂ`, as a linear map. This is just
`self_adjoint_part ℝ`, but we provide it as a separate definition in order to link it with lemmas
concerning the `imaginary_part`, which doesn't exist in star modules over other rings. -/
noncomputable def real_part : A →ₗ[ℝ] self_adjoint A := self_adjoint_part ℝ

/-- The imaginary part `ℑ a` of an element `a` of a star module over `ℂ`, as a linear map into the
self adjoint elements. In a general star module, we have a decomposition into the `self_adjoint`
and `skew_adjoint` parts, but in a star module over `ℂ` we have
`real_part_add_I_smul_imaginary_part`, which allows us to decompose into a linear combination of
`self_adjoint`s. -/
noncomputable
def imaginary_part : A →ₗ[ℝ] self_adjoint A := skew_adjoint.neg_I_smul.comp (skew_adjoint_part ℝ)

localized "notation `ℜ` := real_part" in complex_star_module
localized "notation `ℑ` := imaginary_part" in complex_star_module

@[simp] lemma real_part_apply_coe (a : A) :
  (ℜ a : A) = (2 : ℝ)⁻¹ • (a + star a) :=
by { unfold real_part, simp only [self_adjoint_part_apply_coe, inv_of_eq_inv]}

@[simp] lemma imaginary_part_apply_coe (a : A) :
  (ℑ a : A) = -I • (2 : ℝ)⁻¹ • (a - star a) :=
begin
  unfold imaginary_part,
  simp only [linear_map.coe_comp, skew_adjoint.neg_I_smul_apply_coe, skew_adjoint_part_apply_coe,
    inv_of_eq_inv],
end

/-- The standard decomposition of `ℜ a + complex.I • ℑ a = a` of an element of a star module over
`ℂ` into a linear combination of self adjoint elements. -/
lemma real_part_add_I_smul_imaginary_part (a : A) : (ℜ a + I • ℑ a : A) = a :=
by simpa only [smul_smul, real_part_apply_coe, imaginary_part_apply_coe, neg_smul, I_mul_I,
  one_smul, neg_sub, add_add_sub_cancel, smul_sub, smul_add, neg_sub_neg, inv_of_eq_inv]
  using inv_of_two_smul_add_inv_of_two_smul ℝ a

@[simp] lemma real_part_I_smul (a : A) : ℜ (I • a) = - ℑ a :=
by { ext, simp [smul_comm I, smul_sub, sub_eq_add_neg, add_comm] }

@[simp] lemma imaginary_part_I_smul (a : A) : ℑ (I • a) = ℜ a :=
by { ext, simp [smul_comm I, smul_smul I] }

lemma real_part_smul (z : ℂ) (a : A) : ℜ (z • a) = z.re • ℜ a - z.im • ℑ a :=
by { nth_rewrite 0 ←re_add_im z, simp [-re_add_im, add_smul, ←smul_smul, sub_eq_add_neg] }

lemma imaginary_part_smul (z : ℂ) (a : A) : ℑ (z • a) = z.re • ℑ a + z.im • ℜ a :=
by { nth_rewrite 0 ←re_add_im z, simp [-re_add_im, add_smul, ←smul_smul] }

<<<<<<< HEAD
end real_imaginary_part

end complex
=======
end real_imaginary_part
>>>>>>> 3077b72c
<|MERGE_RESOLUTION|>--- conflicted
+++ resolved
@@ -307,17 +307,12 @@
 
 end lift
 
-<<<<<<< HEAD
+end complex
+
 section real_imaginary_part
 
-=======
-end complex
-
-section real_imaginary_part
-
 open complex
 
->>>>>>> 3077b72c
 variables {A : Type*} [add_comm_group A] [module ℂ A] [star_add_monoid A] [star_module ℂ A]
 
 /-- Create a `self_adjoint` element from a `skew_adjoint` element by multiplying by the scalar
@@ -381,10 +376,4 @@
 lemma imaginary_part_smul (z : ℂ) (a : A) : ℑ (z • a) = z.re • ℑ a + z.im • ℜ a :=
 by { nth_rewrite 0 ←re_add_im z, simp [-re_add_im, add_smul, ←smul_smul] }
 
-<<<<<<< HEAD
-end real_imaginary_part
-
-end complex
-=======
-end real_imaginary_part
->>>>>>> 3077b72c
+end real_imaginary_part