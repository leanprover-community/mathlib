--- conflicted
+++ resolved
@@ -199,15 +199,6 @@
 
 @[simp] lemma of_real_lm_coe : ⇑of_real_lm = coe := rfl
 
-<<<<<<< HEAD
-/-- `ℝ`-linear equiv version of the complex conjugation function from `ℂ` to `ℂ`. -/
-def conj_lm : ℂ ≃ₗ[ℝ] ℂ :=
-{ inv_fun := conj,
-  left_inv := λ x, by simp,
-  right_inv := λ x, by simp,
-  map_smul' := by simp [restrict_scalars_smul_def],
-  ..conj }
-=======
 /-- `ℝ`-algebra isomorphism version of the complex conjugation function from `ℂ` to `ℂ` -/
 def conj_alg_equiv : ℂ ≃ₐ[ℝ] ℂ :=
 { inv_fun := conj,
@@ -215,7 +206,6 @@
   right_inv := conj_conj,
   commutes' := conj_of_real,
   .. conj }
->>>>>>> 2a334e84
 
 @[simp] lemma conj_alg_equiv_coe : ⇑conj_alg_equiv = conj := rfl
 
