--- conflicted
+++ resolved
@@ -205,22 +205,15 @@
 by { rw ext_iff, simp only [of_real_im, conj_im, eq_self_iff_true, conj_re, and_self, neg_zero] }
 
 
-<<<<<<< HEAD
-@[simp] lemma conj_bit0 (z : K) : conj (bit0 z) = bit0 (conj z) := by simp [bit0, ext_iff]
-@[simp] lemma conj_bit1 (z : K) : conj (bit1 z) = bit1 (conj z) := by simp [bit0, ext_iff]
-
-@[simp] lemma conj_neg (z : K) : conj (-z) = -conj z := by simp [ext_iff]
-
-@[simp] lemma conj_I : conj I = (-I : K) := by simp [ext_iff]
-@[simp] lemma conj_neg_I : conj (-I) = (I : K) := by simp [ext_iff]
-=======
 @[simp, is_R_or_C_simps] lemma conj_bit0 (z : K) : conj (bit0 z) = bit0 (conj z) :=
 by simp only [bit0, ring_hom.map_add, eq_self_iff_true]
 @[simp, is_R_or_C_simps] lemma conj_bit1 (z : K) : conj (bit1 z) = bit1 (conj z) :=
 by simp only [bit0, ext_iff, bit1_re, conj_im, eq_self_iff_true, conj_re, neg_add_rev,
               and_self, bit1_im]
->>>>>>> 4ed5f0e1
-
+
+lemma conj_neg (z : K) : conj (-z) = -conj z := by simp [ext_iff]
+
+@[simp] lemma conj_I : conj I = (-I : K) := by simp [ext_iff]
 @[simp, is_R_or_C_simps] lemma conj_neg_I : conj (-I) = (I : K) :=
 by simp only [conj_I, ring_hom.map_neg, eq_self_iff_true, neg_neg]
 
