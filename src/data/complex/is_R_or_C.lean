/-
Copyright (c) 2020 Frédéric Dupuis. All rights reserved.
Released under Apache 2.0 license as described in the file LICENSE.
Authors: Frédéric Dupuis
-/
import data.real.sqrt
import field_theory.tower
import analysis.normed_space.finite_dimension

/-!
# `is_R_or_C`: a typeclass for ℝ or ℂ

This file defines the typeclass `is_R_or_C` intended to have only two instances:
ℝ and ℂ. It is meant for definitions and theorems which hold for both the real and the complex case,
and in particular when the real case follows directly from the complex case by setting `re` to `id`,
`im` to zero and so on. Its API follows closely that of ℂ.

Possible applications include defining inner products and Hilbert spaces for both the real and
complex case. One would produce the definitions and proof for an arbitrary field of this
typeclass, which basically amounts to doing the complex case, and the two cases then fall out
immediately from the two instances of the class.

The instance for `ℝ` is registered in this file.
The instance for `ℂ` is declared in `analysis.complex.basic`.

## Implementation notes

The coercion from reals into an `is_R_or_C` field is done by registering `algebra_map ℝ K` as
a `has_coe_t`. For this to work, we must proceed carefully to avoid problems involving circular
coercions in the case `K=ℝ`; in particular, we cannot use the plain `has_coe` and must set
priorities carefully. This problem was already solved for `ℕ`, and we copy the solution detailed
in `data/nat/cast`. See also Note [coercion into rings] for more details.

In addition, several lemmas need to be set at priority 900 to make sure that they do not override
their counterparts in `complex.lean` (which causes linter errors).
-/

open_locale big_operators

section

local notation `𝓚` := algebra_map ℝ _

/--
This typeclass captures properties shared by ℝ and ℂ, with an API that closely matches that of ℂ.
-/
class is_R_or_C (K : Type*)
  extends nondiscrete_normed_field K, normed_algebra ℝ K, complete_space K :=
(re : K →+ ℝ)
(im : K →+ ℝ)
(conj : K →+* K)
(I : K)                 -- Meant to be set to 0 for K=ℝ
(I_re_ax : re I = 0)
(I_mul_I_ax : I = 0 ∨ I * I = -1)
(re_add_im_ax : ∀ (z : K), 𝓚 (re z) + 𝓚 (im z) * I = z)
(of_real_re_ax : ∀ r : ℝ, re (𝓚 r) = r)
(of_real_im_ax : ∀ r : ℝ, im (𝓚 r) = 0)
(mul_re_ax : ∀ z w : K, re (z * w) = re z * re w - im z * im w)
(mul_im_ax : ∀ z w : K, im (z * w) = re z * im w + im z * re w)
(conj_re_ax : ∀ z : K, re (conj z) = re z)
(conj_im_ax : ∀ z : K, im (conj z) = -(im z))
(conj_I_ax : conj I = -I)
(norm_sq_eq_def_ax : ∀ (z : K), ∥z∥^2 = (re z) * (re z) + (im z) * (im z))
(mul_im_I_ax : ∀ (z : K), (im z) * im I = im z)
(inv_def_ax : ∀ (z : K), z⁻¹ = conj z * 𝓚 ((∥z∥^2)⁻¹))
(div_I_ax : ∀ (z : K), z / I = -(z * I))

end

namespace is_R_or_C
variables {K : Type*} [is_R_or_C K]

local postfix `†`:100 := @is_R_or_C.conj K _

/- The priority must be set at 900 to ensure that coercions are tried in the right order.
See Note [coercion into rings], or `data/nat/cast.lean` for more details. -/
@[priority 900] noncomputable instance algebra_map_coe : has_coe_t ℝ K := ⟨algebra_map ℝ K⟩

lemma of_real_alg (x : ℝ) : (x : K) = x • (1 : K) :=
algebra.algebra_map_eq_smul_one x

lemma algebra_map_eq_of_real : ⇑(algebra_map ℝ K) = coe := rfl

@[simp] lemma re_add_im (z : K) : ((re z) : K) + (im z) * I = z := is_R_or_C.re_add_im_ax z
@[simp, norm_cast] lemma of_real_re : ∀ r : ℝ, re (r : K) = r := is_R_or_C.of_real_re_ax
@[simp, norm_cast] lemma of_real_im : ∀ r : ℝ, im (r : K) = 0 := is_R_or_C.of_real_im_ax
@[simp] lemma mul_re : ∀ z w : K, re (z * w) = re z * re w - im z * im w :=
is_R_or_C.mul_re_ax
@[simp] lemma mul_im : ∀ z w : K, im (z * w) = re z * im w + im z * re w :=
is_R_or_C.mul_im_ax

theorem inv_def (z : K) : z⁻¹ = conj z * ((∥z∥^2)⁻¹:ℝ) :=
is_R_or_C.inv_def_ax z

theorem ext_iff : ∀ {z w : K}, z = w ↔ re z = re w ∧ im z = im w :=
λ z w, { mp := by { rintro rfl, cc },
         mpr := by { rintro ⟨h₁,h₂⟩, rw [←re_add_im z, ←re_add_im w, h₁, h₂] } }

theorem ext : ∀ {z w : K}, re z = re w → im z = im w → z = w :=
by { simp_rw ext_iff, cc }


@[simp, norm_cast, priority 900] lemma of_real_zero : ((0 : ℝ) : K) = 0 :=
by rw [of_real_alg, zero_smul]

@[simp] lemma zero_re' : re (0 : K) = (0 : ℝ) := re.map_zero

@[simp, norm_cast, priority 900] lemma of_real_one : ((1 : ℝ) : K) = 1 :=
by rw [of_real_alg, one_smul]
@[simp] lemma one_re : re (1 : K) = 1 := by rw [←of_real_one, of_real_re]
@[simp] lemma one_im : im (1 : K) = 0 := by rw [←of_real_one, of_real_im]

@[simp, norm_cast, priority 900] theorem of_real_inj {z w : ℝ} : (z : K) = (w : K) ↔ z = w :=
{ mp := λ h, by { convert congr_arg re h; simp only [of_real_re] },
  mpr := λ h, by rw h }

@[simp] lemma bit0_re (z : K) : re (bit0 z) = bit0 (re z) := by simp [bit0]
@[simp] lemma bit1_re (z : K) : re (bit1 z) = bit1 (re z) :=
by simp only [bit1, add_monoid_hom.map_add, bit0_re, add_right_inj, one_re]
@[simp] lemma bit0_im (z : K) : im (bit0 z) = bit0 (im z) := by simp [bit0]
@[simp] lemma bit1_im (z : K) : im (bit1 z) = bit0 (im z) :=
by simp only [bit1, add_right_eq_self, add_monoid_hom.map_add, bit0_im, one_im]

@[simp, priority 900] theorem of_real_eq_zero {z : ℝ} : (z : K) = 0 ↔ z = 0 :=
by rw [←of_real_zero]; exact of_real_inj

@[simp, norm_cast, priority 900] lemma of_real_add ⦃r s : ℝ⦄ : ((r + s : ℝ) : K) = r + s :=
by { apply (@is_R_or_C.ext_iff K _ ((r + s : ℝ) : K) (r + s)).mpr, simp }

@[simp, norm_cast, priority 900] lemma of_real_bit0 (r : ℝ) : ((bit0 r : ℝ) : K) = bit0 (r : K) :=
ext_iff.2 $ by simp [bit0]

@[simp, norm_cast, priority 900] lemma of_real_bit1 (r : ℝ) : ((bit1 r : ℝ) : K) = bit1 (r : K) :=
ext_iff.2 $ by simp [bit1]

/- Note: This can be proven by `norm_num` once K is proven to be of characteristic zero below. -/
lemma two_ne_zero : (2 : K) ≠ 0 :=
begin
  intro h, rw [(show (2 : K) = ((2 : ℝ) : K), by norm_num), ←of_real_zero, of_real_inj] at h,
  linarith,
end

@[simp, norm_cast, priority 900] lemma of_real_neg (r : ℝ) : ((-r : ℝ) : K) = -r :=
ext_iff.2 $ by simp
@[simp, norm_cast, priority 900] lemma of_real_mul (r s : ℝ) : ((r * s : ℝ) : K) = r * s :=
ext_iff.2 $ by simp
@[simp, norm_cast] lemma of_real_smul (r x : ℝ) : r • (x : K) = (r : K) * (x : K) :=
by { simp_rw [← smul_eq_mul, of_real_alg r], simp, }

lemma of_real_mul_re (r : ℝ) (z : K) : re (↑r * z) = r * re z :=
by simp only [mul_re, of_real_im, zero_mul, of_real_re, sub_zero]
lemma of_real_mul_im (r : ℝ) (z : K) : im (↑r * z) = r * (im z) :=
by simp only [add_zero, of_real_im, zero_mul, of_real_re, mul_im]

lemma smul_re : ∀ (r : ℝ) (z : K), re (r • z) = r * (re z) :=
λ r z, by { rw algebra.smul_def, apply of_real_mul_re }
lemma smul_im : ∀ (r : ℝ) (z : K), im (r • z) = r * (im z) :=
λ r z, by { rw algebra.smul_def, apply of_real_mul_im }

/-! ### The imaginary unit, `I` -/

/-- The imaginary unit. -/
@[simp] lemma I_re : re (I : K) = 0 := I_re_ax
@[simp] lemma I_im (z : K) : im z * im (I : K) = im z := mul_im_I_ax z
@[simp] lemma I_im' (z : K) : im (I : K) * im z = im z :=
by rw [mul_comm, I_im _]

lemma I_mul_re (z : K) : re (I * z) = - im z :=
by simp only [I_re, zero_sub, I_im', zero_mul, mul_re]

lemma I_mul_I : (I : K) = 0 ∨ (I : K) * I = -1 := I_mul_I_ax

@[simp] lemma conj_re (z : K) : re (conj z) = re z := is_R_or_C.conj_re_ax z
@[simp] lemma conj_im (z : K) : im (conj z) = -(im z) := is_R_or_C.conj_im_ax z
@[simp] lemma conj_I : conj (I : K) = -I := is_R_or_C.conj_I_ax
@[simp] lemma conj_of_real (r : ℝ) : conj (r : K) = (r : K) :=
by { rw ext_iff, simp only [of_real_im, conj_im, eq_self_iff_true, conj_re, and_self, neg_zero] }


@[simp] lemma conj_bit0 (z : K) : conj (bit0 z) = bit0 (conj z) := by simp [bit0, ext_iff]
@[simp] lemma conj_bit1 (z : K) : conj (bit1 z) = bit1 (conj z) := by simp [bit0, ext_iff]

@[simp] lemma conj_neg_I : conj (-I) = (I : K) := by simp [ext_iff]

@[simp] lemma conj_conj (z : K) : conj (conj z) = z := by simp [ext_iff]

lemma conj_involutive : @function.involutive K is_R_or_C.conj := conj_conj
lemma conj_bijective : @function.bijective K K is_R_or_C.conj := conj_involutive.bijective

lemma conj_inj (z w : K) : conj z = conj w ↔ z = w := conj_bijective.1.eq_iff

lemma conj_eq_zero {z : K} : conj z = 0 ↔ z = 0 :=
ring_hom.map_eq_zero conj

lemma conj_eq_re_sub_im (z : K) : conj z = re z - (im z) * I := by { rw ext_iff, simp, }

lemma conj_smul (r : ℝ) (z : K) : conj (r • z) = r • conj z :=
begin
  simp_rw conj_eq_re_sub_im,
  simp only [smul_re, smul_im, of_real_mul],
  rw smul_sub,
  simp_rw of_real_alg,
  simp,
end

lemma eq_conj_iff_real {z : K} : conj z = z ↔ ∃ r : ℝ, z = (r : K) :=
begin
  split,
  { intro h,
    suffices : im z = 0,
    { use (re z),
      rw ← add_zero (coe _),
      convert (re_add_im z).symm, simp [this] },
    contrapose! h,
    rw ← re_add_im z,
    simp only [conj_of_real, ring_hom.map_add, ring_hom.map_mul, conj_I_ax],
    rw [add_left_cancel_iff, ext_iff],
    simpa [neg_eq_iff_add_eq_zero, add_self_eq_zero] },
  { rintros ⟨r, rfl⟩, apply conj_of_real }
end

variables (K)
/-- Conjugation as a ring equivalence. This is used to convert the inner product into a
sesquilinear product. -/
def conj_to_ring_equiv : K ≃+* Kᵒᵖ :=
{ to_fun := opposite.op ∘ conj,
  inv_fun := conj ∘ opposite.unop,
  left_inv := λ x, by simp only [conj_conj, function.comp_app, opposite.unop_op],
  right_inv := λ x, by simp only [conj_conj, opposite.op_unop, function.comp_app],
  map_mul' := λ x y, by simp [mul_comm],
  map_add' := λ x y, by simp }

variables {K}

@[simp] lemma ring_equiv_apply {x : K} : (conj_to_ring_equiv K x).unop = x† := rfl

lemma eq_conj_iff_re {z : K} : conj z = z ↔ ((re z) : K) = z :=
eq_conj_iff_real.trans ⟨by rintro ⟨r, rfl⟩; simp, λ h, ⟨_, h.symm⟩⟩

/-- The norm squared function. -/
def norm_sq : monoid_with_zero_hom K ℝ :=
{ to_fun := λ z, re z * re z + im z * im z,
  map_zero' := by simp,
  map_one' := by simp,
  map_mul' := λ z w, by { simp, ring } }

lemma norm_sq_eq_def {z : K} : ∥z∥^2 = (re z) * (re z) + (im z) * (im z) := norm_sq_eq_def_ax z
lemma norm_sq_eq_def' (z : K) : norm_sq z = ∥z∥^2 := by { rw norm_sq_eq_def, refl }

@[simp] lemma norm_sq_of_real (r : ℝ) : ∥(r : K)∥^2 = r * r :=
by simp [norm_sq_eq_def]

lemma norm_sq_zero : norm_sq (0 : K) = 0 := norm_sq.map_zero
lemma norm_sq_one : norm_sq (1 : K) = 1 := norm_sq.map_one

lemma norm_sq_nonneg (z : K) : 0 ≤ norm_sq z :=
add_nonneg (mul_self_nonneg _) (mul_self_nonneg _)

@[simp] lemma norm_sq_eq_zero {z : K} : norm_sq z = 0 ↔ z = 0 :=
by { rw [norm_sq_eq_def'], simp [sq] }

@[simp] lemma norm_sq_pos {z : K} : 0 < norm_sq z ↔ z ≠ 0 :=
by rw [lt_iff_le_and_ne, ne, eq_comm]; simp [norm_sq_nonneg]

@[simp] lemma norm_sq_neg (z : K) : norm_sq (-z) = norm_sq z :=
by simp [norm_sq_eq_def']

@[simp] lemma norm_sq_conj (z : K) : norm_sq (conj z) = norm_sq z := by simp [norm_sq]

@[simp] lemma norm_sq_mul (z w : K) : norm_sq (z * w) = norm_sq z * norm_sq w :=
norm_sq.map_mul z w

lemma norm_sq_add (z w : K) :
  norm_sq (z + w) = norm_sq z + norm_sq w + 2 * (re (z * conj w)) :=
by simp [norm_sq, sq]; ring

lemma re_sq_le_norm_sq (z : K) : re z * re z ≤ norm_sq z :=
le_add_of_nonneg_right (mul_self_nonneg _)

lemma im_sq_le_norm_sq (z : K) : im z * im z ≤ norm_sq z :=
le_add_of_nonneg_left (mul_self_nonneg _)

theorem mul_conj (z : K) : z * conj z = ((norm_sq z) : K) :=
by simp [ext_iff, norm_sq, mul_comm, sub_eq_neg_add, add_comm]

theorem add_conj (z : K) : z + conj z = 2 * (re z) :=
by simp [ext_iff, two_mul]

/-- The pseudo-coercion `of_real` as a `ring_hom`. -/
noncomputable def of_real_hom : ℝ →+* K := algebra_map ℝ K

/-- The coercion from reals as a `ring_hom`. -/
noncomputable def coe_hom : ℝ →+* K := ⟨coe, of_real_one, of_real_mul, of_real_zero, of_real_add⟩

@[simp, norm_cast, priority 900] lemma of_real_sub (r s : ℝ) : ((r - s : ℝ) : K) = r - s :=
ext_iff.2 $ by simp
@[simp, norm_cast, priority 900] lemma of_real_pow (r : ℝ) (n : ℕ) : ((r ^ n : ℝ) : K) = r ^ n :=
by induction n; simp [*, of_real_mul, pow_succ]

theorem sub_conj (z : K) : z - conj z = (2 * im z) * I :=
by simp [ext_iff, two_mul, sub_eq_add_neg, add_mul, mul_im_I_ax]

lemma norm_sq_sub (z w : K) : norm_sq (z - w) =
  norm_sq z + norm_sq w - 2 * re (z * conj w) :=
by simp [-mul_re, norm_sq_add, add_comm, add_left_comm, sub_eq_add_neg]

lemma sqrt_norm_sq_eq_norm {z : K} : real.sqrt (norm_sq z) = ∥z∥ :=
begin
  have h₂ : ∥z∥ = real.sqrt (∥z∥^2) := (real.sqrt_sq (norm_nonneg z)).symm,
  rw [h₂],
  exact congr_arg real.sqrt (norm_sq_eq_def' z)
end

/-! ### Inversion -/

@[simp] lemma inv_re (z : K) : re (z⁻¹) = re z / norm_sq z :=
by simp [inv_def, norm_sq_eq_def, norm_sq, division_def]
@[simp] lemma inv_im (z : K) : im (z⁻¹) = im (-z) / norm_sq z :=
by simp [inv_def, norm_sq_eq_def, norm_sq, division_def]

@[simp, norm_cast, priority 900] lemma of_real_inv (r : ℝ) : ((r⁻¹ : ℝ) : K) = r⁻¹ :=
begin
  rw ext_iff, by_cases r = 0, { simp [h] },
  { simp; field_simp [h, norm_sq] },
end

protected lemma inv_zero : (0⁻¹ : K) = 0 :=
by rw [← of_real_zero, ← of_real_inv, inv_zero]

protected theorem mul_inv_cancel {z : K} (h : z ≠ 0) : z * z⁻¹ = 1 :=
by rw [inv_def, ←mul_assoc, mul_conj, ←of_real_mul, ←norm_sq_eq_def',
      mul_inv_cancel (mt norm_sq_eq_zero.1 h), of_real_one]

lemma div_re (z w : K) : re (z / w) = re z * re w / norm_sq w + im z * im w / norm_sq w :=
by simp [div_eq_mul_inv, mul_assoc, sub_eq_add_neg]
lemma div_im (z w : K) : im (z / w) = im z * re w / norm_sq w - re z * im w / norm_sq w :=
by simp [div_eq_mul_inv, mul_assoc, sub_eq_add_neg, add_comm]

@[simp, norm_cast, priority 900] lemma of_real_div (r s : ℝ) : ((r / s : ℝ) : K) = r / s :=
(@is_R_or_C.coe_hom K _).map_div r s

lemma div_re_of_real {z : K} {r : ℝ} : re (z / r) = re z / r :=
begin
  by_cases h : r = 0,
  { simp [h, of_real_zero] },
  { change r ≠ 0 at h,
    rw [div_eq_mul_inv, ←of_real_inv, div_eq_mul_inv],
    simp [norm_sq, div_mul_eq_div_mul_one_div, div_self h] }
end

@[simp, norm_cast, priority 900] lemma of_real_fpow (r : ℝ) (n : ℤ) : ((r ^ n : ℝ) : K) = r ^ n :=
(@is_R_or_C.coe_hom K _).map_fpow r n

lemma I_mul_I_of_nonzero : (I : K) ≠ 0 → (I : K) * I = -1 :=
by { have := I_mul_I_ax, tauto }

@[simp] lemma div_I (z : K) : z / I = -(z * I) :=
begin
  by_cases h : (I : K) = 0,
  { simp [h] },
  { field_simp [mul_assoc, I_mul_I_of_nonzero h] }
end

@[simp] lemma inv_I : (I : K)⁻¹ = -I :=
by { by_cases h : (I : K) = 0; field_simp [h] }

@[simp] lemma norm_sq_inv (z : K) : norm_sq z⁻¹ = (norm_sq z)⁻¹ :=
(@norm_sq K _).map_inv' z

@[simp] lemma norm_sq_div (z w : K) : norm_sq (z / w) = norm_sq z / norm_sq w :=
(@norm_sq K _).map_div z w

lemma norm_conj {z : K} : ∥conj z∥ = ∥z∥ :=
by simp only [←sqrt_norm_sq_eq_norm, norm_sq_conj]

lemma conj_inv {z : K} : conj (z⁻¹) = (conj z)⁻¹ :=
by simp only [inv_def, norm_conj, ring_hom.map_mul, conj_of_real]

lemma conj_div {z w : K} : conj (z / w) = (conj z) / (conj w) :=
by rw [div_eq_inv_mul, div_eq_inv_mul, ring_hom.map_mul]; simp only [conj_inv]

/-! ### Cast lemmas -/

@[simp, norm_cast, priority 900] theorem of_real_nat_cast (n : ℕ) : ((n : ℝ) : K) = n :=
of_real_hom.map_nat_cast n

@[simp, norm_cast] lemma nat_cast_re (n : ℕ) : re (n : K) = n :=
by rw [← of_real_nat_cast, of_real_re]

@[simp, norm_cast] lemma nat_cast_im (n : ℕ) : im (n : K) = 0 :=
by rw [← of_real_nat_cast, of_real_im]

@[simp, norm_cast, priority 900] theorem of_real_int_cast (n : ℤ) : ((n : ℝ) : K) = n :=
of_real_hom.map_int_cast n

@[simp, norm_cast] lemma int_cast_re (n : ℤ) : re (n : K) = n :=
by rw [← of_real_int_cast, of_real_re]

@[simp, norm_cast] lemma int_cast_im (n : ℤ) : im (n : K) = 0 :=
by rw [← of_real_int_cast, of_real_im]

@[simp, norm_cast, priority 900] theorem of_real_rat_cast (n : ℚ) : ((n : ℝ) : K) = n :=
(@is_R_or_C.of_real_hom K _).map_rat_cast n

@[simp, norm_cast] lemma rat_cast_re (q : ℚ) : re (q : K) = q :=
by rw [← of_real_rat_cast, of_real_re]

@[simp, norm_cast] lemma rat_cast_im (q : ℚ) : im (q : K) = 0 :=
by rw [← of_real_rat_cast, of_real_im]

/-! ### Characteristic zero -/

-- TODO: I think this can be instance, because it is a `Prop`

/--
ℝ and ℂ are both of characteristic zero.

Note: This is not registered as an instance to avoid having multiple instances on ℝ and ℂ.
-/
lemma char_zero_R_or_C : char_zero K :=
char_zero_of_inj_zero $ λ n h,
by rwa [← of_real_nat_cast, of_real_eq_zero, nat.cast_eq_zero] at h

theorem re_eq_add_conj (z : K) : ↑(re z) = (z + conj z) / 2 :=
begin
  haveI : char_zero K := char_zero_R_or_C,
  rw [add_conj, mul_div_cancel_left ((re z):K) two_ne_zero'],
end

theorem im_eq_conj_sub (z : K) : ↑(im z) = I * (conj z - z) / 2 :=
begin
  rw [← neg_inj, ← of_real_neg, ← I_mul_re, re_eq_add_conj],
  simp [mul_add, sub_eq_add_neg, neg_div']
end

/-! ### Absolute value -/

/-- The complex absolute value function, defined as the square root of the norm squared. -/
@[pp_nodot] noncomputable def abs (z : K) : ℝ := (norm_sq z).sqrt

local notation `abs'` := _root_.abs
local notation `absK` := @abs K _

@[simp, norm_cast] lemma abs_of_real (r : ℝ) : absK r = abs' r :=
by simp [abs, norm_sq, norm_sq_of_real, real.sqrt_mul_self_eq_abs]

lemma norm_eq_abs (z : K) : ∥z∥ = absK z := by simp [abs, norm_sq_eq_def']

lemma abs_of_nonneg {r : ℝ} (h : 0 ≤ r) : absK r = r :=
(abs_of_real _).trans (abs_of_nonneg h)

lemma abs_of_nat (n : ℕ) : absK n = n :=
by { rw [← of_real_nat_cast], exact abs_of_nonneg (nat.cast_nonneg n) }

lemma mul_self_abs (z : K) : abs z * abs z = norm_sq z :=
real.mul_self_sqrt (norm_sq_nonneg _)

@[simp] lemma abs_zero : absK 0 = 0 := by simp [abs]
@[simp] lemma abs_one : absK 1 = 1 := by simp [abs]

@[simp] lemma abs_two : absK 2 = 2 :=
calc absK 2 = absK (2 : ℝ) : by rw [of_real_bit0, of_real_one]
... = (2 : ℝ) : abs_of_nonneg (by norm_num)

lemma abs_nonneg (z : K) : 0 ≤ absK z :=
real.sqrt_nonneg _

@[simp] lemma abs_eq_zero {z : K} : absK z = 0 ↔ z = 0 :=
(real.sqrt_eq_zero $ norm_sq_nonneg _).trans norm_sq_eq_zero

lemma abs_ne_zero {z : K} : abs z ≠ 0 ↔ z ≠ 0 :=
not_congr abs_eq_zero

@[simp] lemma abs_conj (z : K) : abs (conj z) = abs z :=
by simp [abs]

@[simp] lemma abs_mul (z w : K) : abs (z * w) = abs z * abs w :=
by rw [abs, norm_sq_mul, real.sqrt_mul (norm_sq_nonneg _)]; refl

lemma abs_re_le_abs (z : K) : abs' (re z) ≤ abs z :=
by rw [mul_self_le_mul_self_iff (_root_.abs_nonneg (re z)) (abs_nonneg _),
       abs_mul_abs_self, mul_self_abs];
   apply re_sq_le_norm_sq

lemma abs_im_le_abs (z : K) : abs' (im z) ≤ abs z :=
by rw [mul_self_le_mul_self_iff (_root_.abs_nonneg (im z)) (abs_nonneg _),
       abs_mul_abs_self, mul_self_abs];
   apply im_sq_le_norm_sq

lemma re_le_abs (z : K) : re z ≤ abs z :=
(abs_le.1 (abs_re_le_abs _)).2

lemma im_le_abs (z : K) : im z ≤ abs z :=
(abs_le.1 (abs_im_le_abs _)).2

lemma im_eq_zero_of_le {a : K} (h : abs a ≤ re a) : im a = 0 :=
begin
  rw ← zero_eq_mul_self,
  have : re a * re a = re a * re a + im a * im a,
  { convert is_R_or_C.mul_self_abs a;
    linarith [re_le_abs a] },
  linarith
end

lemma re_eq_self_of_le {a : K} (h : abs a ≤ re a) : (re a : K) = a :=
by { rw ← re_add_im a, simp [im_eq_zero_of_le h] }

lemma abs_add (z w : K) : abs (z + w) ≤ abs z + abs w :=
(mul_self_le_mul_self_iff (abs_nonneg _)
  (add_nonneg (abs_nonneg _) (abs_nonneg _))).2 $
begin
  rw [mul_self_abs, add_mul_self_eq, mul_self_abs, mul_self_abs,
      add_right_comm, norm_sq_add, add_le_add_iff_left,
      mul_assoc, mul_le_mul_left (@zero_lt_two ℝ _ _)],
  simpa [-mul_re] using re_le_abs (z * conj w)
end

instance : is_absolute_value absK :=
{ abv_nonneg  := abs_nonneg,
  abv_eq_zero := λ _, abs_eq_zero,
  abv_add     := abs_add,
  abv_mul     := abs_mul }
open is_absolute_value

@[simp] lemma abs_abs (z : K) : abs' (abs z) = abs z :=
_root_.abs_of_nonneg (abs_nonneg _)

@[simp] lemma abs_pos {z : K} : 0 < abs z ↔ z ≠ 0 := abv_pos abs
@[simp] lemma abs_neg : ∀ z : K, abs (-z) = abs z := abv_neg abs
lemma abs_sub : ∀ z w : K, abs (z - w) = abs (w - z) := abv_sub abs
lemma abs_sub_le : ∀ a b c : K, abs (a - c) ≤ abs (a - b) + abs (b - c) := abv_sub_le abs
@[simp] theorem abs_inv : ∀ z : K, abs z⁻¹ = (abs z)⁻¹ := abv_inv abs
@[simp] theorem abs_div : ∀ z w : K, abs (z / w) = abs z / abs w := abv_div abs

lemma abs_abs_sub_le_abs_sub : ∀ z w : K, abs' (abs z - abs w) ≤ abs (z - w) :=
abs_abv_sub_le_abv_sub abs

lemma abs_re_div_abs_le_one (z : K) : abs' (re z / abs z) ≤ 1 :=
begin
  by_cases hz : z = 0,
  { simp [hz, zero_le_one] },
  { simp_rw [_root_.abs_div, abs_abs, div_le_iff (abs_pos.2 hz), one_mul, abs_re_le_abs] }
end

lemma abs_im_div_abs_le_one (z : K) : abs' (im z / abs z) ≤ 1 :=
begin
  by_cases hz : z = 0,
  { simp [hz, zero_le_one] },
  { simp_rw [_root_.abs_div, abs_abs, div_le_iff (abs_pos.2 hz), one_mul, abs_im_le_abs] }
end

@[simp, norm_cast] lemma abs_cast_nat (n : ℕ) : abs (n : K) = n :=
by rw [← of_real_nat_cast, abs_of_nonneg (nat.cast_nonneg n)]

lemma norm_sq_eq_abs (x : K) : norm_sq x = abs x ^ 2 :=
by rw [abs, sq, real.mul_self_sqrt (norm_sq_nonneg _)]

lemma re_eq_abs_of_mul_conj (x : K) : re (x * (conj x)) = abs (x * (conj x)) :=
by rw [mul_conj, of_real_re, abs_of_real, norm_sq_eq_abs, sq, _root_.abs_mul, abs_abs]

lemma abs_sq_re_add_conj (x : K) : (abs (x + x†))^2 = (re (x + x†))^2 :=
by simp [sq, ←norm_sq_eq_abs, norm_sq]

lemma abs_sq_re_add_conj' (x : K) : (abs (x† + x))^2 = (re (x† + x))^2 :=
by simp [sq, ←norm_sq_eq_abs, norm_sq]

lemma conj_mul_eq_norm_sq_left (x : K) : x† * x = ((norm_sq x) : K) :=
begin
  rw ext_iff,
  refine ⟨by simp [of_real_re, mul_re, conj_re, conj_im, norm_sq],_⟩,
  simp [of_real_im, mul_im, conj_im, conj_re, mul_comm],
end

/-! ### Cauchy sequences -/

theorem is_cau_seq_re (f : cau_seq K abs) : is_cau_seq abs' (λ n, re (f n)) :=
λ ε ε0, (f.cauchy ε0).imp $ λ i H j ij,
lt_of_le_of_lt (by simpa using abs_re_le_abs (f j - f i)) (H _ ij)

theorem is_cau_seq_im (f : cau_seq K abs) : is_cau_seq abs' (λ n, im (f n)) :=
λ ε ε0, (f.cauchy ε0).imp $ λ i H j ij,
lt_of_le_of_lt (by simpa using abs_im_le_abs (f j - f i)) (H _ ij)

/-- The real part of a K Cauchy sequence, as a real Cauchy sequence. -/
noncomputable def cau_seq_re (f : cau_seq K abs) : cau_seq ℝ abs' :=
⟨_, is_cau_seq_re f⟩

/-- The imaginary part of a K Cauchy sequence, as a real Cauchy sequence. -/
noncomputable def cau_seq_im (f : cau_seq K abs) : cau_seq ℝ abs' :=
⟨_, is_cau_seq_im f⟩

lemma is_cau_seq_abs {f : ℕ → K} (hf : is_cau_seq abs f) :
  is_cau_seq abs' (abs ∘ f) :=
λ ε ε0, let ⟨i, hi⟩ := hf ε ε0 in
⟨i, λ j hj, lt_of_le_of_lt (abs_abs_sub_le_abs_sub _ _) (hi j hj)⟩

@[simp, norm_cast, priority 900] lemma of_real_prod {α : Type*} (s : finset α) (f : α → ℝ) :
  ((∏ i in s, f i : ℝ) : K) = ∏ i in s, (f i : K) :=
ring_hom.map_prod _ _ _

@[simp, norm_cast, priority 900] lemma of_real_sum {α : Type*} (s : finset α) (f : α → ℝ) :
  ((∑ i in s, f i : ℝ) : K) = ∑ i in s, (f i : K) :=
ring_hom.map_sum _ _ _

@[simp, norm_cast] lemma of_real_finsupp_sum
  {α M : Type*} [has_zero M] (f : α →₀ M) (g : α → M → ℝ) :
  ((f.sum (λ a b, g a b) : ℝ) : K) = f.sum (λ a b, ((g a b) : K)) :=
ring_hom.map_finsupp_sum _ f g

@[simp, norm_cast] lemma of_real_finsupp_prod
  {α M : Type*} [has_zero M] (f : α →₀ M) (g : α → M → ℝ) :
  ((f.prod (λ a b, g a b) : ℝ) : K) = f.prod (λ a b, ((g a b) : K)) :=
ring_hom.map_finsupp_prod _ f g

end is_R_or_C

namespace finite_dimensional
variables {K : Type*} [is_R_or_C K]

open_locale classical
open is_R_or_C

/-- This instance generates a type-class problem with a metavariable `?m` that should satisfy
`is_R_or_C ?m`. Since this can only be satisfied by `ℝ` or `ℂ`, this does not cause problems. -/
library_note "is_R_or_C instance"

/-- An `is_R_or_C` field is finite-dimensional over `ℝ`, since it is spanned by `{1, I}`. -/
@[nolint dangerous_instance] instance is_R_or_C_to_real : finite_dimensional ℝ K :=
is_noetherian.iff_fg.mpr ⟨⟨{1, I},
  begin
    rw eq_top_iff,
    intros a _,
    rw [finset.coe_insert, finset.coe_singleton, submodule.mem_span_insert],
    refine ⟨re a, (im a) • I, _, _⟩,
    { rw submodule.mem_span_singleton,
      use im a },
    simp [re_add_im a, algebra.smul_def, algebra_map_eq_of_real]
  end⟩⟩

/-- Over an `is_R_or_C` field, we can register the properness of finite-dimensional normed spaces as
an instance. -/
@[priority 900, nolint dangerous_instance] instance proper_is_R_or_C -- note [is_R_or_C instance]
  {E : Type*} [normed_group E] [normed_space K E] [finite_dimensional K E] :
  proper_space E :=
begin
  letI : normed_space ℝ E := restrict_scalars.normed_space ℝ K E,
  letI : is_scalar_tower ℝ K E := restrict_scalars.is_scalar_tower _ _ _,
  letI : finite_dimensional ℝ E := finite_dimensional.trans ℝ K E,
  apply_instance
end

end finite_dimensional

section instances

noncomputable instance real.is_R_or_C : is_R_or_C ℝ :=
{ re := add_monoid_hom.id ℝ,
  im := 0,
  conj := ring_hom.id ℝ,
  I := 0,
  I_re_ax := by simp only [add_monoid_hom.map_zero],
  I_mul_I_ax := or.intro_left _ rfl,
  re_add_im_ax := λ z, by unfold_coes; simp [add_zero, id.def, mul_zero],
  of_real_re_ax := λ r, by simp only [add_monoid_hom.id_apply, algebra.id.map_eq_self],
  of_real_im_ax := λ r, by simp only [add_monoid_hom.zero_apply],
  mul_re_ax := λ z w,
    by simp only [sub_zero, mul_zero, add_monoid_hom.zero_apply, add_monoid_hom.id_apply],
  mul_im_ax := λ z w, by simp only [add_zero, zero_mul, mul_zero, add_monoid_hom.zero_apply],
  conj_re_ax := λ z, by simp only [ring_hom.id_apply],
  conj_im_ax := λ z, by simp only [neg_zero, add_monoid_hom.zero_apply],
  conj_I_ax := by simp only [ring_hom.map_zero, neg_zero],
  norm_sq_eq_def_ax := λ z, by simp only [sq, norm, ←abs_mul, abs_mul_self z, add_zero,
    mul_zero, add_monoid_hom.zero_apply, add_monoid_hom.id_apply],
  mul_im_I_ax := λ z, by simp only [mul_zero, add_monoid_hom.zero_apply],
  inv_def_ax := λ z, by simp [sq, real.norm_eq_abs, abs_mul_abs_self, ← div_eq_mul_inv],
  div_I_ax := λ z, by simp only [div_zero, mul_zero, neg_zero]}

end instances

namespace is_R_or_C

section cleanup_lemmas

local notation `reR` := @is_R_or_C.re ℝ _
local notation `imR` := @is_R_or_C.im ℝ _
local notation `conjR` := @is_R_or_C.conj ℝ _
local notation `IR` := @is_R_or_C.I ℝ _
local notation `absR` := @is_R_or_C.abs ℝ _
local notation `norm_sqR` := @is_R_or_C.norm_sq ℝ _

@[simp] lemma re_to_real {x : ℝ} : reR x = x := rfl
@[simp] lemma im_to_real {x : ℝ} : imR x = 0 := rfl
@[simp] lemma conj_to_real {x : ℝ} : conjR x = x := rfl
@[simp] lemma I_to_real : IR = 0 := rfl
@[simp] lemma norm_sq_to_real {x : ℝ} : norm_sq x = x*x := by simp [is_R_or_C.norm_sq]
@[simp] lemma abs_to_real {x : ℝ} : absR x = _root_.abs x :=
by simp [is_R_or_C.abs, abs, real.sqrt_mul_self_eq_abs]

@[simp] lemma coe_real_eq_id : @coe ℝ ℝ _ = id := rfl

end cleanup_lemmas

section linear_maps

variables {K : Type*} [is_R_or_C K]

/-- The real part in a `is_R_or_C` field, as a linear map. -/
noncomputable def re_lm : K →ₗ[ℝ] ℝ :=
{ map_smul' := smul_re,  .. re }

@[simp] lemma re_lm_coe : (re_lm : K → ℝ) = re := rfl

/-- The real part in a `is_R_or_C` field, as a continuous linear map. -/
noncomputable def re_clm : K →L[ℝ] ℝ :=
linear_map.mk_continuous re_lm 1 $ by
{ simp only [norm_eq_abs, re_lm_coe, one_mul, abs_to_real], exact abs_re_le_abs, }

@[simp] lemma re_clm_norm : ∥(re_clm : K →L[ℝ] ℝ)∥ = 1 :=
begin
  apply le_antisymm (linear_map.mk_continuous_norm_le _ zero_le_one _),
  convert continuous_linear_map.ratio_le_op_norm _ (1 : K),
  simp,
end

@[simp, norm_cast] lemma re_clm_coe : ((re_clm : K →L[ℝ] ℝ) : K →ₗ[ℝ] ℝ) = re_lm := rfl

@[simp] lemma re_clm_apply : ((re_clm : K →L[ℝ] ℝ) : K → ℝ) = re := rfl

@[continuity] lemma continuous_re : continuous (re : K → ℝ) := re_clm.continuous

/-- The imaginary part in a `is_R_or_C` field, as a linear map. -/
noncomputable def im_lm : K →ₗ[ℝ] ℝ :=
{ map_smul' := smul_im,  .. im }

@[simp] lemma im_lm_coe : (im_lm : K → ℝ) = im := rfl

/-- The imaginary part in a `is_R_or_C` field, as a continuous linear map. -/
noncomputable def im_clm : K →L[ℝ] ℝ :=
linear_map.mk_continuous im_lm 1 $ by
{ simp only [norm_eq_abs, re_lm_coe, one_mul, abs_to_real], exact abs_im_le_abs, }

@[simp, norm_cast] lemma im_clm_coe : ((im_clm : K →L[ℝ] ℝ) : K →ₗ[ℝ] ℝ) = im_lm := rfl

@[simp] lemma im_clm_apply : ((im_clm : K →L[ℝ] ℝ) : K → ℝ) = im := rfl

@[continuity] lemma continuous_im : continuous (im : K → ℝ) := im_clm.continuous

/-- Conjugate as an `ℝ`-algebra equivalence -/
noncomputable def conj_ae : K ≃ₐ[ℝ] K :=
{ inv_fun := conj,
  left_inv := conj_conj,
  right_inv := conj_conj,
  commutes' := conj_of_real,
  .. conj }

@[simp] lemma conj_ae_coe : (conj_ae : K → K) = conj := rfl

/-- Conjugate as a linear isometry -/
<<<<<<< HEAD
noncomputable def conj_li : K ≃ₗᵢ[ℝ] K := ⟨conj_ae.to_linear_equiv, λ z, by simp [norm_eq_abs]⟩
=======
noncomputable def conj_lie : K ≃ₗᵢ[ℝ] K := ⟨conj_ae.to_linear_equiv, λ z, by simp [norm_eq_abs]⟩
>>>>>>> 1774cf95

@[simp] lemma conj_lie_apply : (conj_lie : K → K) = conj := rfl

/-- Conjugate as a continuous linear equivalence -/
<<<<<<< HEAD
noncomputable def conj_cle : K ≃L[ℝ] K := @conj_li K _
=======
noncomputable def conj_cle : K ≃L[ℝ] K := @conj_lie K _
>>>>>>> 1774cf95

@[simp] lemma conj_cle_coe : (@conj_cle K _).to_linear_equiv = conj_ae.to_linear_equiv := rfl

@[simp] lemma conj_cle_apply : (conj_cle : K → K) = conj := rfl

@[simp] lemma conj_cle_norm : ∥(@conj_cle K _ : K →L[ℝ] K)∥ = 1 :=
<<<<<<< HEAD
(@conj_li K _).to_linear_isometry.norm_to_continuous_linear_map
=======
(@conj_lie K _).to_linear_isometry.norm_to_continuous_linear_map
>>>>>>> 1774cf95

@[continuity] lemma continuous_conj : continuous (conj : K → K) := conj_lie.continuous

/-- The `ℝ → K` coercion, as a linear map -/
noncomputable def of_real_am : ℝ →ₐ[ℝ] K := algebra.of_id ℝ K

@[simp] lemma of_real_am_coe : (of_real_am : ℝ → K) = coe := rfl

/-- The ℝ → K coercion, as a linear isometry -/
noncomputable def of_real_li : ℝ →ₗᵢ[ℝ] K :=
{ to_linear_map := of_real_am.to_linear_map, norm_map' := by simp [norm_eq_abs] }

@[simp] lemma of_real_li_apply : (of_real_li : ℝ → K) = coe := rfl

/-- The `ℝ → K` coercion, as a continuous linear map -/
noncomputable def of_real_clm : ℝ →L[ℝ] K := of_real_li.to_continuous_linear_map

@[simp] lemma of_real_clm_coe : ((@of_real_clm K _) : ℝ →ₗ[ℝ] K) = of_real_am.to_linear_map := rfl

@[simp] lemma of_real_clm_apply : (of_real_clm : ℝ → K) = coe := rfl

@[simp] lemma of_real_clm_norm : ∥(of_real_clm : ℝ →L[ℝ] K)∥ = 1 :=
linear_isometry.norm_to_continuous_linear_map of_real_li

@[continuity] lemma continuous_of_real : continuous (coe : ℝ → K) := of_real_li.continuous

end linear_maps

end is_R_or_C

section normalization
variables {K : Type*} [is_R_or_C K]
variables {E : Type*} [normed_group E] [normed_space K E]

open is_R_or_C

/- Note: one might think the following lemma belongs in `analysis.normed_space.basic`.  But it
can't be placed there, because that file is an import of `data.complex.is_R_or_C`! -/

/-- Lemma to normalize a vector in a normed space `E` over either `ℂ` or `ℝ` to unit length. -/
@[simp] lemma norm_smul_inv_norm {x : E} (hx : x ≠ 0) : ∥(∥x∥⁻¹ : K) • x∥ = 1 :=
begin
  have h : ∥(∥x∥ : K)∥ = ∥x∥,
  { rw norm_eq_abs,
    exact abs_of_nonneg (norm_nonneg _) },
  have : ∥x∥ ≠ 0 := by simp [hx],
  field_simp [norm_smul, h]
end

end normalization<|MERGE_RESOLUTION|>--- conflicted
+++ resolved
@@ -756,31 +756,19 @@
 @[simp] lemma conj_ae_coe : (conj_ae : K → K) = conj := rfl
 
 /-- Conjugate as a linear isometry -/
-<<<<<<< HEAD
-noncomputable def conj_li : K ≃ₗᵢ[ℝ] K := ⟨conj_ae.to_linear_equiv, λ z, by simp [norm_eq_abs]⟩
-=======
 noncomputable def conj_lie : K ≃ₗᵢ[ℝ] K := ⟨conj_ae.to_linear_equiv, λ z, by simp [norm_eq_abs]⟩
->>>>>>> 1774cf95
 
 @[simp] lemma conj_lie_apply : (conj_lie : K → K) = conj := rfl
 
 /-- Conjugate as a continuous linear equivalence -/
-<<<<<<< HEAD
-noncomputable def conj_cle : K ≃L[ℝ] K := @conj_li K _
-=======
 noncomputable def conj_cle : K ≃L[ℝ] K := @conj_lie K _
->>>>>>> 1774cf95
 
 @[simp] lemma conj_cle_coe : (@conj_cle K _).to_linear_equiv = conj_ae.to_linear_equiv := rfl
 
 @[simp] lemma conj_cle_apply : (conj_cle : K → K) = conj := rfl
 
 @[simp] lemma conj_cle_norm : ∥(@conj_cle K _ : K →L[ℝ] K)∥ = 1 :=
-<<<<<<< HEAD
-(@conj_li K _).to_linear_isometry.norm_to_continuous_linear_map
-=======
 (@conj_lie K _).to_linear_isometry.norm_to_continuous_linear_map
->>>>>>> 1774cf95
 
 @[continuity] lemma continuous_conj : continuous (conj : K → K) := conj_lie.continuous
 
