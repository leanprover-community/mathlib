/-
Copyright (c) 2017 Kevin Buzzard. All rights reserved.
Released under Apache 2.0 license as described in the file LICENSE.
Authors: Kevin Buzzard, Mario Carneiro
-/
import data.real.sqrt

/-!
# The complex numbers

The complex numbers are modelled as ℝ^2 in the obvious way and it is shown that they form a field
of characteristic zero. The result that the complex numbers are algebraically closed, see
`field_theory.algebraic_closure`.
-/

open_locale big_operators
open set function

/-! ### Definition and basic arithmmetic -/

/-- Complex numbers consist of two `real`s: a real part `re` and an imaginary part `im`. -/
structure complex : Type :=
(re : ℝ) (im : ℝ)

notation `ℂ` := complex

namespace complex

open_locale complex_conjugate

noncomputable instance : decidable_eq ℂ := classical.dec_eq _

/-- The equivalence between the complex numbers and `ℝ × ℝ`. -/
@[simps] def equiv_real_prod : ℂ ≃ (ℝ × ℝ) :=
{ to_fun := λ z, ⟨z.re, z.im⟩,
  inv_fun := λ p, ⟨p.1, p.2⟩,
  left_inv := λ ⟨x, y⟩, rfl,
  right_inv := λ ⟨x, y⟩, rfl }

@[simp] theorem eta : ∀ z : ℂ, complex.mk z.re z.im = z
| ⟨a, b⟩ := rfl

@[ext]
theorem ext : ∀ {z w : ℂ}, z.re = w.re → z.im = w.im → z = w
| ⟨zr, zi⟩ ⟨_, _⟩ rfl rfl := rfl

theorem ext_iff {z w : ℂ} : z = w ↔ z.re = w.re ∧ z.im = w.im :=
⟨λ H, by simp [H], and.rec ext⟩

<<<<<<< HEAD
theorem re_surjective : function.surjective re := λ x, ⟨⟨x, 0⟩, rfl⟩
theorem im_surjective : function.surjective im := λ y, ⟨⟨0, y⟩, rfl⟩
=======
theorem re_surjective : surjective re := λ x, ⟨⟨x, 0⟩, rfl⟩
theorem im_surjective : surjective im := λ y, ⟨⟨0, y⟩, rfl⟩

@[simp] theorem range_re : range re = univ := re_surjective.range_eq
@[simp] theorem range_im : range im = univ := im_surjective.range_eq
>>>>>>> f92672b3

instance : has_coe ℝ ℂ := ⟨λ r, ⟨r, 0⟩⟩

@[simp, norm_cast] lemma of_real_re (r : ℝ) : (r : ℂ).re = r := rfl
@[simp, norm_cast] lemma of_real_im (r : ℝ) : (r : ℂ).im = 0 := rfl
lemma of_real_def (r : ℝ) : (r : ℂ) = ⟨r, 0⟩ := rfl

@[simp, norm_cast] theorem of_real_inj {z w : ℝ} : (z : ℂ) = w ↔ z = w :=
⟨congr_arg re, congr_arg _⟩

theorem of_real_injective : function.injective (coe : ℝ → ℂ) :=
λ z w, congr_arg re

instance : can_lift ℂ ℝ :=
{ cond := λ z, z.im = 0,
  coe := coe,
  prf := λ z hz, ⟨z.re, ext rfl hz.symm⟩ }

/-- The product of a set on the real axis and a set on the imaginary axis of the complex plane,
denoted by `s ×ℂ t`. -/
def _root_.set.re_prod_im (s t : set ℝ) : set ℂ := re ⁻¹' s ∩ im ⁻¹' t

infix ` ×ℂ `:72 := set.re_prod_im

lemma mem_re_prod_im {z : ℂ} {s t : set ℝ} : z ∈ s ×ℂ t ↔ z.re ∈ s ∧ z.im ∈ t := iff.rfl

instance : has_zero ℂ := ⟨(0 : ℝ)⟩
instance : inhabited ℂ := ⟨0⟩

@[simp] lemma zero_re : (0 : ℂ).re = 0 := rfl
@[simp] lemma zero_im : (0 : ℂ).im = 0 := rfl
@[simp, norm_cast] lemma of_real_zero : ((0 : ℝ) : ℂ) = 0 := rfl

@[simp] theorem of_real_eq_zero {z : ℝ} : (z : ℂ) = 0 ↔ z = 0 := of_real_inj
theorem of_real_ne_zero {z : ℝ} : (z : ℂ) ≠ 0 ↔ z ≠ 0 := not_congr of_real_eq_zero

instance : has_one ℂ := ⟨(1 : ℝ)⟩

@[simp] lemma one_re : (1 : ℂ).re = 1 := rfl
@[simp] lemma one_im : (1 : ℂ).im = 0 := rfl
@[simp, norm_cast] lemma of_real_one : ((1 : ℝ) : ℂ) = 1 := rfl

@[simp] theorem of_real_eq_one {z : ℝ} : (z : ℂ) = 1 ↔ z = 1 := of_real_inj
theorem of_real_ne_one {z : ℝ} : (z : ℂ) ≠ 1 ↔ z ≠ 1 := not_congr of_real_eq_one

instance : has_add ℂ := ⟨λ z w, ⟨z.re + w.re, z.im + w.im⟩⟩

@[simp] lemma add_re (z w : ℂ) : (z + w).re = z.re + w.re := rfl
@[simp] lemma add_im (z w : ℂ) : (z + w).im = z.im + w.im := rfl

@[simp] lemma bit0_re (z : ℂ) : (bit0 z).re = bit0 z.re := rfl
@[simp] lemma bit1_re (z : ℂ) : (bit1 z).re = bit1 z.re := rfl
@[simp] lemma bit0_im (z : ℂ) : (bit0 z).im = bit0 z.im := eq.refl _
@[simp] lemma bit1_im (z : ℂ) : (bit1 z).im = bit0 z.im := add_zero _

@[simp, norm_cast] lemma of_real_add (r s : ℝ) : ((r + s : ℝ) : ℂ) = r + s :=
ext_iff.2 $ by simp

@[simp, norm_cast] lemma of_real_bit0 (r : ℝ) : ((bit0 r : ℝ) : ℂ) = bit0 r :=
ext_iff.2 $ by simp [bit0]

@[simp, norm_cast] lemma of_real_bit1 (r : ℝ) : ((bit1 r : ℝ) : ℂ) = bit1 r :=
ext_iff.2 $ by simp [bit1]

instance : has_neg ℂ := ⟨λ z, ⟨-z.re, -z.im⟩⟩

@[simp] lemma neg_re (z : ℂ) : (-z).re = -z.re := rfl
@[simp] lemma neg_im (z : ℂ) : (-z).im = -z.im := rfl
@[simp, norm_cast] lemma of_real_neg (r : ℝ) : ((-r : ℝ) : ℂ) = -r := ext_iff.2 $ by simp

instance : has_sub ℂ := ⟨λ z w, ⟨z.re - w.re, z.im - w.im⟩⟩

instance : has_mul ℂ := ⟨λ z w, ⟨z.re * w.re - z.im * w.im, z.re * w.im + z.im * w.re⟩⟩

@[simp] lemma mul_re (z w : ℂ) : (z * w).re = z.re * w.re - z.im * w.im := rfl
@[simp] lemma mul_im (z w : ℂ) : (z * w).im = z.re * w.im + z.im * w.re := rfl
@[simp, norm_cast] lemma of_real_mul (r s : ℝ) : ((r * s : ℝ) : ℂ) = r * s := ext_iff.2 $ by simp

lemma of_real_mul_re (r : ℝ) (z : ℂ) : (↑r * z).re = r * z.re := by simp
lemma of_real_mul_im (r : ℝ) (z : ℂ) : (↑r * z).im = r * z.im := by simp
lemma of_real_mul' (r : ℝ) (z : ℂ) : (↑r * z) = ⟨r * z.re, r * z.im⟩ :=
ext (of_real_mul_re _ _) (of_real_mul_im _ _)

/-! ### The imaginary unit, `I` -/

/-- The imaginary unit. -/
def I : ℂ := ⟨0, 1⟩

@[simp] lemma I_re : I.re = 0 := rfl
@[simp] lemma I_im : I.im = 1 := rfl

@[simp] lemma I_mul_I : I * I = -1 := ext_iff.2 $ by simp
lemma I_mul (z : ℂ) : I * z = ⟨-z.im, z.re⟩ :=
ext_iff.2 $ by simp

lemma I_ne_zero : (I : ℂ) ≠ 0 := mt (congr_arg im) zero_ne_one.symm

lemma mk_eq_add_mul_I (a b : ℝ) : complex.mk a b = a + b * I :=
ext_iff.2 $ by simp

@[simp] lemma re_add_im (z : ℂ) : (z.re : ℂ) + z.im * I = z :=
ext_iff.2 $ by simp

lemma mul_I_re (z : ℂ) : (z * I).re = -z.im := by simp
lemma mul_I_im (z : ℂ) : (z * I).im = z.re := by simp
lemma I_mul_re (z : ℂ) : (I * z).re = -z.im := by simp
lemma I_mul_im (z : ℂ) : (I * z).im = z.re := by simp

/-! ### Commutative ring instance and lemmas -/

/- We use a nonstandard formula for the `ℕ` and `ℤ` actions to make sure there is no
diamond from the other actions they inherit through the `ℝ`-action on `ℂ` and action transitivity
defined in `data.complex.module.lean`. -/
instance : comm_ring ℂ :=
by refine_struct
  { zero := (0 : ℂ),
    add := (+),
    neg := has_neg.neg,
    sub := has_sub.sub,
    one := 1,
    mul := (*),
    zero_add := λ z, by { apply ext_iff.2, simp },
    add_zero := λ z, by { apply ext_iff.2, simp },
    nsmul := λ n z, ⟨n • z.re - 0 * z.im, n • z.im + 0 * z.re⟩,
    npow := @npow_rec _ ⟨(1 : ℂ)⟩ ⟨(*)⟩,
    zsmul := λ n z, ⟨n • z.re - 0 * z.im, n • z.im + 0 * z.re⟩ };
intros; try { refl }; apply ext_iff.2; split; simp; {ring1 <|> ring_nf}

/-- This shortcut instance ensures we do not find `add_comm_group` via the noncomputable
`complex.normed_group` instance. -/
instance : add_comm_group ℂ := by apply_instance

/-- This shortcut instance ensures we do not find `ring` via the noncomputable `complex.field`
instance. -/
instance : ring ℂ := by apply_instance

/-- The "real part" map, considered as an additive group homomorphism. -/
def re_add_group_hom : ℂ →+ ℝ :=
{ to_fun := re,
  map_zero' := zero_re,
  map_add' := add_re }

@[simp] lemma coe_re_add_group_hom : (re_add_group_hom : ℂ → ℝ) = re := rfl

/-- The "imaginary part" map, considered as an additive group homomorphism. -/
def im_add_group_hom : ℂ →+ ℝ :=
{ to_fun := im,
  map_zero' := zero_im,
  map_add' := add_im }

@[simp] lemma coe_im_add_group_hom : (im_add_group_hom : ℂ → ℝ) = im := rfl

@[simp] lemma I_pow_bit0 (n : ℕ) : I ^ (bit0 n) = (-1) ^ n :=
by rw [pow_bit0', I_mul_I]

@[simp] lemma I_pow_bit1 (n : ℕ) : I ^ (bit1 n) = (-1) ^ n * I :=
by rw [pow_bit1', I_mul_I]

/-! ### Complex conjugation -/

/-- This defines the complex conjugate as the `star` operation of the `star_ring ℂ`. It
is recommended to use the ring endomorphism version `star_ring_end`, available under the
notation `conj` in the locale `complex_conjugate`. -/
instance : star_ring ℂ :=
{ star := λ z, ⟨z.re, -z.im⟩,
  star_involutive := λ x, by simp only [eta, neg_neg],
  star_mul := λ a b, by ext; simp [add_comm]; ring,
  star_add := λ a b, by ext; simp [add_comm] }

@[simp] lemma conj_re (z : ℂ) : (conj z).re = z.re := rfl
@[simp] lemma conj_im (z : ℂ) : (conj z).im = -z.im := rfl

lemma conj_of_real (r : ℝ) : conj (r : ℂ) = r := ext_iff.2 $ by simp [conj]

@[simp] lemma conj_I : conj I = -I := ext_iff.2 $ by simp

lemma conj_bit0 (z : ℂ) : conj (bit0 z) = bit0 (conj z) := ext_iff.2 $ by simp [bit0]
lemma conj_bit1 (z : ℂ) : conj (bit1 z) = bit1 (conj z) := ext_iff.2 $ by simp [bit0]

@[simp] lemma conj_neg_I : conj (-I) = I := ext_iff.2 $ by simp

lemma eq_conj_iff_real {z : ℂ} : conj z = z ↔ ∃ r : ℝ, z = r :=
⟨λ h, ⟨z.re, ext rfl $ eq_zero_of_neg_eq (congr_arg im h)⟩,
 λ ⟨h, e⟩, by rw [e, conj_of_real]⟩

lemma eq_conj_iff_re {z : ℂ} : conj z = z ↔ (z.re : ℂ) = z :=
eq_conj_iff_real.trans ⟨by rintro ⟨r, rfl⟩; simp, λ h, ⟨_, h.symm⟩⟩

lemma eq_conj_iff_im {z : ℂ} : conj z = z ↔ z.im = 0 :=
⟨λ h, add_self_eq_zero.mp (neg_eq_iff_add_eq_zero.mp (congr_arg im h)),
  λ h, ext rfl (neg_eq_iff_add_eq_zero.mpr (add_self_eq_zero.mpr h))⟩

-- `simp_nf` complains about this being provable by `is_R_or_C.star_def` even
-- though it's not imported by this file.
@[simp, nolint simp_nf] lemma star_def : (has_star.star : ℂ → ℂ) = conj := rfl

/-! ### Norm squared -/

/-- The norm squared function. -/
@[pp_nodot] def norm_sq : ℂ →*₀ ℝ :=
{ to_fun := λ z, z.re * z.re + z.im * z.im,
  map_zero' := by simp,
  map_one' := by simp,
  map_mul' := λ z w, by { dsimp, ring } }

lemma norm_sq_apply (z : ℂ) : norm_sq z = z.re * z.re + z.im * z.im := rfl

@[simp] lemma norm_sq_of_real (r : ℝ) : norm_sq r = r * r :=
by simp [norm_sq]

@[simp] lemma norm_sq_mk (x y : ℝ) : norm_sq ⟨x, y⟩ = x * x + y * y := rfl

lemma norm_sq_add_mul_I (x y : ℝ) : norm_sq (x + y * I) = x ^ 2 + y ^ 2 :=
by rw [← mk_eq_add_mul_I, norm_sq_mk, sq, sq]

lemma norm_sq_eq_conj_mul_self {z : ℂ} : (norm_sq z : ℂ) = conj z * z :=
by { ext; simp [norm_sq, mul_comm], }

@[simp] lemma norm_sq_zero : norm_sq 0 = 0 := norm_sq.map_zero
@[simp] lemma norm_sq_one : norm_sq 1 = 1 := norm_sq.map_one
@[simp] lemma norm_sq_I : norm_sq I = 1 := by simp [norm_sq]

lemma norm_sq_nonneg (z : ℂ) : 0 ≤ norm_sq z :=
add_nonneg (mul_self_nonneg _) (mul_self_nonneg _)

@[simp] lemma range_norm_sq : range norm_sq = Ici 0 :=
subset.antisymm (range_subset_iff.2 norm_sq_nonneg) $ λ x hx,
  ⟨real.sqrt x, by rw [norm_sq_of_real, real.mul_self_sqrt hx]⟩

lemma norm_sq_eq_zero {z : ℂ} : norm_sq z = 0 ↔ z = 0 :=
⟨λ h, ext
  (eq_zero_of_mul_self_add_mul_self_eq_zero h)
  (eq_zero_of_mul_self_add_mul_self_eq_zero $ (add_comm _ _).trans h),
 λ h, h.symm ▸ norm_sq_zero⟩

@[simp] lemma norm_sq_pos {z : ℂ} : 0 < norm_sq z ↔ z ≠ 0 :=
(norm_sq_nonneg z).lt_iff_ne.trans $ not_congr (eq_comm.trans norm_sq_eq_zero)

@[simp] lemma norm_sq_neg (z : ℂ) : norm_sq (-z) = norm_sq z :=
by simp [norm_sq]

@[simp] lemma norm_sq_conj (z : ℂ) : norm_sq (conj z) = norm_sq z :=
by simp [norm_sq]

lemma norm_sq_mul (z w : ℂ) : norm_sq (z * w) = norm_sq z * norm_sq w :=
norm_sq.map_mul z w

lemma norm_sq_add (z w : ℂ) : norm_sq (z + w) =
  norm_sq z + norm_sq w + 2 * (z * conj w).re :=
by dsimp [norm_sq]; ring

lemma re_sq_le_norm_sq (z : ℂ) : z.re * z.re ≤ norm_sq z :=
le_add_of_nonneg_right (mul_self_nonneg _)

lemma im_sq_le_norm_sq (z : ℂ) : z.im * z.im ≤ norm_sq z :=
le_add_of_nonneg_left (mul_self_nonneg _)

theorem mul_conj (z : ℂ) : z * conj z = norm_sq z :=
ext_iff.2 $ by simp [norm_sq, mul_comm, sub_eq_neg_add, add_comm]

theorem add_conj (z : ℂ) : z + conj z = (2 * z.re : ℝ) :=
ext_iff.2 $ by simp [two_mul]

/-- The coercion `ℝ → ℂ` as a `ring_hom`. -/
def of_real : ℝ →+* ℂ := ⟨coe, of_real_one, of_real_mul, of_real_zero, of_real_add⟩

@[simp] lemma of_real_eq_coe (r : ℝ) : of_real r = r := rfl

@[simp] lemma I_sq : I ^ 2 = -1 := by rw [sq, I_mul_I]

@[simp] lemma sub_re (z w : ℂ) : (z - w).re = z.re - w.re := rfl
@[simp] lemma sub_im (z w : ℂ) : (z - w).im = z.im - w.im := rfl
@[simp, norm_cast] lemma of_real_sub (r s : ℝ) : ((r - s : ℝ) : ℂ) = r - s := ext_iff.2 $ by simp
@[simp, norm_cast] lemma of_real_pow (r : ℝ) (n : ℕ) : ((r ^ n : ℝ) : ℂ) = r ^ n :=
by induction n; simp [*, of_real_mul, pow_succ]

theorem sub_conj (z : ℂ) : z - conj z = (2 * z.im : ℝ) * I :=
ext_iff.2 $ by simp [two_mul, sub_eq_add_neg]

lemma norm_sq_sub (z w : ℂ) : norm_sq (z - w) =
  norm_sq z + norm_sq w - 2 * (z * conj w).re :=
by { rw [sub_eq_add_neg, norm_sq_add],
     simp only [ring_hom.map_neg, mul_neg, neg_re,
                tactic.ring.add_neg_eq_sub, norm_sq_neg] }

/-! ### Inversion -/

noncomputable instance : has_inv ℂ := ⟨λ z, conj z * ((norm_sq z)⁻¹:ℝ)⟩

theorem inv_def (z : ℂ) : z⁻¹ = conj z * ((norm_sq z)⁻¹:ℝ) := rfl
@[simp] lemma inv_re (z : ℂ) : (z⁻¹).re = z.re / norm_sq z := by simp [inv_def, division_def]
@[simp] lemma inv_im (z : ℂ) : (z⁻¹).im = -z.im / norm_sq z := by simp [inv_def, division_def]

@[simp, norm_cast] lemma of_real_inv (r : ℝ) : ((r⁻¹ : ℝ) : ℂ) = r⁻¹ :=
ext_iff.2 $ by simp

protected lemma inv_zero : (0⁻¹ : ℂ) = 0 :=
by rw [← of_real_zero, ← of_real_inv, inv_zero]

protected theorem mul_inv_cancel {z : ℂ} (h : z ≠ 0) : z * z⁻¹ = 1 :=
by rw [inv_def, ← mul_assoc, mul_conj, ← of_real_mul,
  mul_inv_cancel (mt norm_sq_eq_zero.1 h), of_real_one]

/-! ### Field instance and lemmas -/

noncomputable instance : field ℂ :=
{ inv := has_inv.inv,
  exists_pair_ne := ⟨0, 1, mt (congr_arg re) zero_ne_one⟩,
  mul_inv_cancel := @complex.mul_inv_cancel,
  inv_zero := complex.inv_zero,
  ..complex.comm_ring }

@[simp] lemma I_zpow_bit0 (n : ℤ) : I ^ (bit0 n) = (-1) ^ n :=
by rw [zpow_bit0', I_mul_I]

@[simp] lemma I_zpow_bit1 (n : ℤ) : I ^ (bit1 n) = (-1) ^ n * I :=
by rw [zpow_bit1', I_mul_I]

lemma div_re (z w : ℂ) : (z / w).re = z.re * w.re / norm_sq w + z.im * w.im / norm_sq w :=
by simp [div_eq_mul_inv, mul_assoc, sub_eq_add_neg]
lemma div_im (z w : ℂ) : (z / w).im = z.im * w.re / norm_sq w - z.re * w.im / norm_sq w :=
by simp [div_eq_mul_inv, mul_assoc, sub_eq_add_neg, add_comm]

lemma conj_inv (x : ℂ) : conj (x⁻¹) = (conj x)⁻¹ := star_inv' _

@[simp, norm_cast] lemma of_real_div (r s : ℝ) : ((r / s : ℝ) : ℂ) = r / s :=
of_real.map_div r s

@[simp, norm_cast] lemma of_real_zpow (r : ℝ) (n : ℤ) : ((r ^ n : ℝ) : ℂ) = (r : ℂ) ^ n :=
of_real.map_zpow r n

@[simp] lemma div_I (z : ℂ) : z / I = -(z * I) :=
(div_eq_iff_mul_eq I_ne_zero).2 $ by simp [mul_assoc]

@[simp] lemma inv_I : I⁻¹ = -I :=
by simp [inv_eq_one_div]

@[simp] lemma norm_sq_inv (z : ℂ) : norm_sq z⁻¹ = (norm_sq z)⁻¹ :=
norm_sq.map_inv z

@[simp] lemma norm_sq_div (z w : ℂ) : norm_sq (z / w) = norm_sq z / norm_sq w :=
norm_sq.map_div z w

/-! ### Cast lemmas -/

@[simp, norm_cast] theorem of_real_nat_cast (n : ℕ) : ((n : ℝ) : ℂ) = n :=
map_nat_cast of_real n

@[simp, norm_cast] lemma nat_cast_re (n : ℕ) : (n : ℂ).re = n :=
by rw [← of_real_nat_cast, of_real_re]

@[simp, norm_cast] lemma nat_cast_im (n : ℕ) : (n : ℂ).im = 0 :=
by rw [← of_real_nat_cast, of_real_im]

@[simp, norm_cast] theorem of_real_int_cast (n : ℤ) : ((n : ℝ) : ℂ) = n :=
of_real.map_int_cast n

@[simp, norm_cast] lemma int_cast_re (n : ℤ) : (n : ℂ).re = n :=
by rw [← of_real_int_cast, of_real_re]

@[simp, norm_cast] lemma int_cast_im (n : ℤ) : (n : ℂ).im = 0 :=
by rw [← of_real_int_cast, of_real_im]

@[simp, norm_cast] theorem of_real_rat_cast (n : ℚ) : ((n : ℝ) : ℂ) = n := map_rat_cast of_real n

@[simp, norm_cast] lemma rat_cast_re (q : ℚ) : (q : ℂ).re = q :=
by rw [← of_real_rat_cast, of_real_re]

@[simp, norm_cast] lemma rat_cast_im (q : ℚ) : (q : ℂ).im = 0 :=
by rw [← of_real_rat_cast, of_real_im]

/-! ### Characteristic zero -/

instance char_zero_complex : char_zero ℂ :=
char_zero_of_inj_zero $ λ n h,
by rwa [← of_real_nat_cast, of_real_eq_zero, nat.cast_eq_zero] at h

/-- A complex number `z` plus its conjugate `conj z` is `2` times its real part. -/
theorem re_eq_add_conj (z : ℂ) : (z.re : ℂ) = (z + conj z) / 2 :=
by simp only [add_conj, of_real_mul, of_real_one, of_real_bit0,
     mul_div_cancel_left (z.re:ℂ) two_ne_zero']

/-- A complex number `z` minus its conjugate `conj z` is `2i` times its imaginary part. -/
theorem im_eq_sub_conj (z : ℂ) : (z.im : ℂ) = (z - conj(z))/(2 * I) :=
by simp only [sub_conj, of_real_mul, of_real_one, of_real_bit0, mul_right_comm,
     mul_div_cancel_left _ (mul_ne_zero two_ne_zero' I_ne_zero : 2 * I ≠ 0)]

/-! ### Absolute value -/

/-- The complex absolute value function, defined as the square root of the norm squared. -/
@[pp_nodot] noncomputable def abs (z : ℂ) : ℝ := (norm_sq z).sqrt

local notation `abs'` := has_abs.abs

@[simp, norm_cast] lemma abs_of_real (r : ℝ) : abs r = |r| :=
by simp [abs, norm_sq_of_real, real.sqrt_mul_self_eq_abs]

lemma abs_of_nonneg {r : ℝ} (h : 0 ≤ r) : abs r = r :=
(abs_of_real _).trans (abs_of_nonneg h)

lemma abs_of_nat (n : ℕ) : complex.abs n = n :=
calc complex.abs n = complex.abs (n:ℝ) : by rw [of_real_nat_cast]
  ... = _ : abs_of_nonneg (nat.cast_nonneg n)

lemma mul_self_abs (z : ℂ) : abs z * abs z = norm_sq z :=
real.mul_self_sqrt (norm_sq_nonneg _)

lemma sq_abs (z : ℂ) : abs z ^ 2 = norm_sq z :=
real.sq_sqrt (norm_sq_nonneg _)

@[simp] lemma sq_abs_sub_sq_re (z : ℂ) : abs z ^ 2 - z.re ^ 2 = z.im ^ 2 :=
by rw [sq_abs, norm_sq_apply, ← sq, ← sq, add_sub_cancel']

@[simp] lemma sq_abs_sub_sq_im (z : ℂ) : abs z ^ 2 - z.im ^ 2 = z.re ^ 2 :=
by rw [← sq_abs_sub_sq_re, sub_sub_cancel]

@[simp] lemma abs_zero : abs 0 = 0 := by simp [abs]
@[simp] lemma abs_one : abs 1 = 1 := by simp [abs]
@[simp] lemma abs_I : abs I = 1 := by simp [abs]

@[simp] lemma abs_two : abs 2 = 2 :=
calc abs 2 = abs (2 : ℝ) : by rw [of_real_bit0, of_real_one]
... = (2 : ℝ) : abs_of_nonneg (by norm_num)

lemma abs_nonneg (z : ℂ) : 0 ≤ abs z :=
real.sqrt_nonneg _

@[simp] lemma range_abs : range abs = Ici 0 :=
subset.antisymm (range_subset_iff.2 abs_nonneg) $ λ x hx, ⟨x, abs_of_nonneg hx⟩

@[simp] lemma abs_eq_zero {z : ℂ} : abs z = 0 ↔ z = 0 :=
(real.sqrt_eq_zero $ norm_sq_nonneg _).trans norm_sq_eq_zero

lemma abs_ne_zero {z : ℂ} : abs z ≠ 0 ↔ z ≠ 0 :=
not_congr abs_eq_zero

@[simp] lemma abs_conj (z : ℂ) : abs (conj z) = abs z :=
by simp [abs]

@[simp] lemma abs_mul (z w : ℂ) : abs (z * w) = abs z * abs w :=
by rw [abs, norm_sq_mul, real.sqrt_mul (norm_sq_nonneg _)]; refl

/-- `complex.abs` as a `monoid_with_zero_hom`. -/
@[simps] noncomputable def abs_hom : ℂ →*₀ ℝ :=
{ to_fun := abs,
  map_zero' := abs_zero,
  map_one' := abs_one,
  map_mul' := abs_mul }

@[simp] lemma abs_prod {ι : Type*} (s : finset ι) (f : ι → ℂ) :
  abs (s.prod f) = s.prod (λ i, abs (f i)) :=
map_prod abs_hom _ _

@[simp] lemma abs_pow (z : ℂ) (n : ℕ) : abs (z ^ n) = abs z ^ n :=
map_pow abs_hom z n

@[simp] lemma abs_zpow (z : ℂ) (n : ℤ) : abs (z ^ n) = abs z ^ n :=
abs_hom.map_zpow z n

lemma abs_re_le_abs (z : ℂ) : |z.re| ≤ abs z :=
by rw [mul_self_le_mul_self_iff (_root_.abs_nonneg z.re) (abs_nonneg _),
       abs_mul_abs_self, mul_self_abs];
   apply re_sq_le_norm_sq

lemma abs_im_le_abs (z : ℂ) : |z.im| ≤ abs z :=
by rw [mul_self_le_mul_self_iff (_root_.abs_nonneg z.im) (abs_nonneg _),
       abs_mul_abs_self, mul_self_abs];
   apply im_sq_le_norm_sq

lemma re_le_abs (z : ℂ) : z.re ≤ abs z :=
(abs_le.1 (abs_re_le_abs _)).2

lemma im_le_abs (z : ℂ) : z.im ≤ abs z :=
(abs_le.1 (abs_im_le_abs _)).2

@[simp] lemma abs_re_lt_abs {z : ℂ} : |z.re| < abs z ↔ z.im ≠ 0 :=
by rw [abs, real.lt_sqrt (_root_.abs_nonneg _), norm_sq_apply, _root_.sq_abs, ← sq,
  lt_add_iff_pos_right, mul_self_pos]

@[simp] lemma abs_im_lt_abs {z : ℂ} : |z.im| < abs z ↔ z.re ≠ 0 :=
by simpa using @abs_re_lt_abs (z * I)

/--
The **triangle inequality** for complex numbers.
-/
lemma abs_add (z w : ℂ) : abs (z + w) ≤ abs z + abs w :=
(mul_self_le_mul_self_iff (abs_nonneg _)
  (add_nonneg (abs_nonneg _) (abs_nonneg _))).2 $
begin
  rw [mul_self_abs, add_mul_self_eq, mul_self_abs, mul_self_abs,
      add_right_comm, norm_sq_add, add_le_add_iff_left,
      mul_assoc, mul_le_mul_left (@zero_lt_two ℝ _ _)],
  simpa [-mul_re] using re_le_abs (z * conj w)
end

instance : is_absolute_value abs :=
{ abv_nonneg  := abs_nonneg,
  abv_eq_zero := λ _, abs_eq_zero,
  abv_add     := abs_add,
  abv_mul     := abs_mul }
open is_absolute_value

@[simp] lemma abs_abs (z : ℂ) : |(abs z)| = abs z :=
_root_.abs_of_nonneg (abs_nonneg _)

@[simp] lemma abs_pos {z : ℂ} : 0 < abs z ↔ z ≠ 0 := abv_pos abs
@[simp] lemma abs_neg : ∀ z, abs (-z) = abs z := abv_neg abs
lemma abs_sub_comm : ∀ z w, abs (z - w) = abs (w - z) := abv_sub abs
lemma abs_sub_le : ∀ a b c, abs (a - c) ≤ abs (a - b) + abs (b - c) := abv_sub_le abs
@[simp] theorem abs_inv : ∀ z, abs z⁻¹ = (abs z)⁻¹ := abv_inv abs
@[simp] theorem abs_div : ∀ z w, abs (z / w) = abs z / abs w := abv_div abs

lemma abs_abs_sub_le_abs_sub : ∀ z w, |abs z - abs w| ≤ abs (z - w) :=
abs_abv_sub_le_abv_sub abs

lemma abs_le_abs_re_add_abs_im (z : ℂ) : abs z ≤ |z.re| + |z.im| :=
by simpa [re_add_im] using abs_add z.re (z.im * I)

lemma abs_re_div_abs_le_one (z : ℂ) : |z.re / z.abs| ≤ 1 :=
if hz : z = 0 then by simp [hz, zero_le_one]
else by { simp_rw [_root_.abs_div, abs_abs, div_le_iff (abs_pos.2 hz), one_mul, abs_re_le_abs] }

lemma abs_im_div_abs_le_one (z : ℂ) : |z.im / z.abs| ≤ 1 :=
if hz : z = 0 then by simp [hz, zero_le_one]
else by { simp_rw [_root_.abs_div, abs_abs, div_le_iff (abs_pos.2 hz), one_mul, abs_im_le_abs] }

@[simp, norm_cast] lemma abs_cast_nat (n : ℕ) : abs (n : ℂ) = n :=
by rw [← of_real_nat_cast, abs_of_nonneg (nat.cast_nonneg n)]

@[simp, norm_cast] lemma int_cast_abs (n : ℤ) : ↑|n| = abs n :=
by rw [← of_real_int_cast, abs_of_real, int.cast_abs]

lemma norm_sq_eq_abs (x : ℂ) : norm_sq x = abs x ^ 2 :=
by rw [abs, sq, real.mul_self_sqrt (norm_sq_nonneg _)]

/--
We put a partial order on ℂ so that `z ≤ w` exactly if `w - z` is real and nonnegative.
Complex numbers with different imaginary parts are incomparable.
-/
protected def partial_order : partial_order ℂ :=
{ le := λ z w, z.re ≤ w.re ∧ z.im = w.im,
  lt := λ z w, z.re < w.re ∧ z.im = w.im,
  lt_iff_le_not_le := λ z w, by { dsimp, rw lt_iff_le_not_le, tauto },
  le_refl := λ x, ⟨le_rfl, rfl⟩,
  le_trans := λ x y z h₁ h₂, ⟨h₁.1.trans h₂.1, h₁.2.trans h₂.2⟩,
  le_antisymm := λ z w h₁ h₂, ext (h₁.1.antisymm h₂.1) h₁.2 }

section complex_order

localized "attribute [instance] complex.partial_order" in complex_order

lemma le_def {z w : ℂ} : z ≤ w ↔ z.re ≤ w.re ∧ z.im = w.im := iff.rfl
lemma lt_def {z w : ℂ} : z < w ↔ z.re < w.re ∧ z.im = w.im := iff.rfl

@[simp, norm_cast] lemma real_le_real {x y : ℝ} : (x : ℂ) ≤ (y : ℂ) ↔ x ≤ y := by simp [le_def]

@[simp, norm_cast] lemma real_lt_real {x y : ℝ} : (x : ℂ) < (y : ℂ) ↔ x < y := by simp [lt_def]

@[simp, norm_cast] lemma zero_le_real {x : ℝ} : (0 : ℂ) ≤ (x : ℂ) ↔ 0 ≤ x := real_le_real
@[simp, norm_cast] lemma zero_lt_real {x : ℝ} : (0 : ℂ) < (x : ℂ) ↔ 0 < x := real_lt_real

lemma not_le_iff {z w : ℂ} : ¬(z ≤ w) ↔ w.re < z.re ∨ z.im ≠ w.im :=
by rw [le_def, not_and_distrib, not_le]

lemma not_lt_iff {z w : ℂ} : ¬(z < w) ↔ w.re ≤ z.re ∨ z.im ≠ w.im :=
by rw [lt_def, not_and_distrib, not_lt]

lemma not_le_zero_iff {z : ℂ} : ¬z ≤ 0 ↔ 0 < z.re ∨ z.im ≠ 0 := not_le_iff
lemma not_lt_zero_iff {z : ℂ} : ¬z < 0 ↔ 0 ≤ z.re ∨ z.im ≠ 0 := not_lt_iff

/--
With `z ≤ w` iff `w - z` is real and nonnegative, `ℂ` is an ordered ring.
-/
protected def ordered_comm_ring : ordered_comm_ring ℂ :=
{ zero_le_one := ⟨zero_le_one, rfl⟩,
  add_le_add_left := λ w z h y, ⟨add_le_add_left h.1 _, congr_arg2 (+) rfl h.2⟩,
  mul_pos := λ z w hz hw,
    by simp [lt_def, mul_re, mul_im, ← hz.2, ← hw.2, mul_pos hz.1 hw.1],
  .. complex.partial_order,
  .. complex.comm_ring }

localized "attribute [instance] complex.ordered_comm_ring" in complex_order

/--
With `z ≤ w` iff `w - z` is real and nonnegative, `ℂ` is a star ordered ring.
(That is, a star ring in which the nonnegative elements are those of the form `star z * z`.)
-/
protected def star_ordered_ring : star_ordered_ring ℂ :=
{ nonneg_iff := λ r, by
  { refine ⟨λ hr, ⟨real.sqrt r.re, _⟩, λ h, _⟩,
    { have h₁ : 0 ≤ r.re := by { rw [le_def] at hr, exact hr.1 },
      have h₂ : r.im = 0 := by { rw [le_def] at hr, exact hr.2.symm },
      ext,
      { simp only [of_real_im, star_def, of_real_re, sub_zero, conj_re, mul_re, mul_zero,
                   ←real.sqrt_mul h₁ r.re, real.sqrt_mul_self h₁] },
      { simp only [h₂, add_zero, of_real_im, star_def, zero_mul, conj_im,
                   mul_im, mul_zero, neg_zero] } },
    { obtain ⟨s, rfl⟩ := h,
      simp only [←norm_sq_eq_conj_mul_self, norm_sq_nonneg, zero_le_real, star_def] } },
  ..complex.ordered_comm_ring }

localized "attribute [instance] complex.star_ordered_ring" in complex_order

end complex_order

/-! ### Cauchy sequences -/

theorem is_cau_seq_re (f : cau_seq ℂ abs) : is_cau_seq abs' (λ n, (f n).re) :=
λ ε ε0, (f.cauchy ε0).imp $ λ i H j ij,
lt_of_le_of_lt (by simpa using abs_re_le_abs (f j - f i)) (H _ ij)

theorem is_cau_seq_im (f : cau_seq ℂ abs) : is_cau_seq abs' (λ n, (f n).im) :=
λ ε ε0, (f.cauchy ε0).imp $ λ i H j ij,
lt_of_le_of_lt (by simpa using abs_im_le_abs (f j - f i)) (H _ ij)

/-- The real part of a complex Cauchy sequence, as a real Cauchy sequence. -/
noncomputable def cau_seq_re (f : cau_seq ℂ abs) : cau_seq ℝ abs' :=
⟨_, is_cau_seq_re f⟩

/-- The imaginary part of a complex Cauchy sequence, as a real Cauchy sequence. -/
noncomputable def cau_seq_im (f : cau_seq ℂ abs) : cau_seq ℝ abs' :=
⟨_, is_cau_seq_im f⟩

lemma is_cau_seq_abs {f : ℕ → ℂ} (hf : is_cau_seq abs f) :
  is_cau_seq abs' (abs ∘ f) :=
λ ε ε0, let ⟨i, hi⟩ := hf ε ε0 in
⟨i, λ j hj, lt_of_le_of_lt (abs_abs_sub_le_abs_sub _ _) (hi j hj)⟩

/-- The limit of a Cauchy sequence of complex numbers. -/
noncomputable def lim_aux (f : cau_seq ℂ abs) : ℂ :=
⟨cau_seq.lim (cau_seq_re f), cau_seq.lim (cau_seq_im f)⟩

theorem equiv_lim_aux (f : cau_seq ℂ abs) : f ≈ cau_seq.const abs (lim_aux f) :=
λ ε ε0, (exists_forall_ge_and
  (cau_seq.equiv_lim ⟨_, is_cau_seq_re f⟩ _ (half_pos ε0))
  (cau_seq.equiv_lim ⟨_, is_cau_seq_im f⟩ _ (half_pos ε0))).imp $
λ i H j ij, begin
  cases H _ ij with H₁ H₂,
  apply lt_of_le_of_lt (abs_le_abs_re_add_abs_im _),
  dsimp [lim_aux] at *,
  have := add_lt_add H₁ H₂,
  rwa add_halves at this,
end

instance : cau_seq.is_complete ℂ abs :=
⟨λ f, ⟨lim_aux f, equiv_lim_aux f⟩⟩

open cau_seq

lemma lim_eq_lim_im_add_lim_re (f : cau_seq ℂ abs) : lim f =
  ↑(lim (cau_seq_re f)) + ↑(lim (cau_seq_im f)) * I :=
lim_eq_of_equiv_const $
calc f ≈ _ : equiv_lim_aux f
... = cau_seq.const abs (↑(lim (cau_seq_re f)) + ↑(lim (cau_seq_im f)) * I) :
  cau_seq.ext (λ _, complex.ext (by simp [lim_aux, cau_seq_re]) (by simp [lim_aux, cau_seq_im]))

lemma lim_re (f : cau_seq ℂ abs) : lim (cau_seq_re f) = (lim f).re :=
by rw [lim_eq_lim_im_add_lim_re]; simp

lemma lim_im (f : cau_seq ℂ abs) : lim (cau_seq_im f) = (lim f).im :=
by rw [lim_eq_lim_im_add_lim_re]; simp

lemma is_cau_seq_conj (f : cau_seq ℂ abs) : is_cau_seq abs (λ n, conj (f n)) :=
λ ε ε0, let ⟨i, hi⟩ := f.2 ε ε0 in
⟨i, λ j hj, by rw [← ring_hom.map_sub, abs_conj]; exact hi j hj⟩

/-- The complex conjugate of a complex Cauchy sequence, as a complex Cauchy sequence. -/
noncomputable def cau_seq_conj (f : cau_seq ℂ abs) : cau_seq ℂ abs :=
⟨_, is_cau_seq_conj f⟩

lemma lim_conj (f : cau_seq ℂ abs) : lim (cau_seq_conj f) = conj (lim f) :=
complex.ext (by simp [cau_seq_conj, (lim_re _).symm, cau_seq_re])
  (by simp [cau_seq_conj, (lim_im _).symm, cau_seq_im, (lim_neg _).symm]; refl)

/-- The absolute value of a complex Cauchy sequence, as a real Cauchy sequence. -/
noncomputable def cau_seq_abs (f : cau_seq ℂ abs) : cau_seq ℝ abs' :=
⟨_, is_cau_seq_abs f.2⟩

lemma lim_abs (f : cau_seq ℂ abs) : lim (cau_seq_abs f) = abs (lim f) :=
lim_eq_of_equiv_const (λ ε ε0,
let ⟨i, hi⟩ := equiv_lim f ε ε0 in
⟨i, λ j hj, lt_of_le_of_lt (abs_abs_sub_le_abs_sub _ _) (hi j hj)⟩)

variables {α : Type*} (s : finset α)

@[simp, norm_cast] lemma of_real_prod (f : α → ℝ) :
  ((∏ i in s, f i : ℝ) : ℂ) = ∏ i in s, (f i : ℂ) :=
ring_hom.map_prod of_real _ _

@[simp, norm_cast] lemma of_real_sum (f : α → ℝ) :
  ((∑ i in s, f i : ℝ) : ℂ) = ∑ i in s, (f i : ℂ) :=
ring_hom.map_sum of_real _ _

@[simp] lemma re_sum (f : α → ℂ) : (∑ i in s, f i).re = ∑ i in s, (f i).re :=
re_add_group_hom.map_sum f s

@[simp] lemma im_sum (f : α → ℂ) : (∑ i in s, f i).im = ∑ i in s, (f i).im :=
im_add_group_hom.map_sum f s

end complex<|MERGE_RESOLUTION|>--- conflicted
+++ resolved
@@ -47,16 +47,11 @@
 theorem ext_iff {z w : ℂ} : z = w ↔ z.re = w.re ∧ z.im = w.im :=
 ⟨λ H, by simp [H], and.rec ext⟩
 
-<<<<<<< HEAD
-theorem re_surjective : function.surjective re := λ x, ⟨⟨x, 0⟩, rfl⟩
-theorem im_surjective : function.surjective im := λ y, ⟨⟨0, y⟩, rfl⟩
-=======
 theorem re_surjective : surjective re := λ x, ⟨⟨x, 0⟩, rfl⟩
 theorem im_surjective : surjective im := λ y, ⟨⟨0, y⟩, rfl⟩
 
 @[simp] theorem range_re : range re = univ := re_surjective.range_eq
 @[simp] theorem range_im : range im = univ := im_surjective.range_eq
->>>>>>> f92672b3
 
 instance : has_coe ℝ ℂ := ⟨λ r, ⟨r, 0⟩⟩
 
