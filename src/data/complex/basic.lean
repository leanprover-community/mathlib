/-
Copyright (c) 2017 Kevin Buzzard. All rights reserved.
Released under Apache 2.0 license as described in the file LICENSE.
Authors: Kevin Buzzard, Mario Carneiro
-/
import data.real.sqrt

/-!
# The complex numbers

The complex numbers are modelled as ℝ^2 in the obvious way and it is shown that they form a field
of characteristic zero. The result that the complex numbers are algebraically closed, see
`field_theory.algebraic_closure`.
-/

open_locale big_operators
open set function

/-! ### Definition and basic arithmmetic -/

/-- Complex numbers consist of two `real`s: a real part `re` and an imaginary part `im`. -/
structure complex : Type :=
(re : ℝ) (im : ℝ)

notation `ℂ` := complex

namespace complex

open_locale complex_conjugate

noncomputable instance : decidable_eq ℂ := classical.dec_eq _

/-- The equivalence between the complex numbers and `ℝ × ℝ`. -/
<<<<<<< HEAD
=======
@[simps apply]
>>>>>>> feb34df6
def equiv_real_prod : ℂ ≃ (ℝ × ℝ) :=
{ to_fun := λ z, ⟨z.re, z.im⟩,
  inv_fun := λ p, ⟨p.1, p.2⟩,
  left_inv := λ ⟨x, y⟩, rfl,
  right_inv := λ ⟨x, y⟩, rfl }

@[simp] theorem eta : ∀ z : ℂ, complex.mk z.re z.im = z
| ⟨a, b⟩ := rfl

@[ext]
theorem ext : ∀ {z w : ℂ}, z.re = w.re → z.im = w.im → z = w
| ⟨zr, zi⟩ ⟨_, _⟩ rfl rfl := rfl

theorem ext_iff {z w : ℂ} : z = w ↔ z.re = w.re ∧ z.im = w.im :=
⟨λ H, by simp [H], and.rec ext⟩

theorem re_surjective : surjective re := λ x, ⟨⟨x, 0⟩, rfl⟩
theorem im_surjective : surjective im := λ y, ⟨⟨0, y⟩, rfl⟩

@[simp] theorem range_re : range re = univ := re_surjective.range_eq
@[simp] theorem range_im : range im = univ := im_surjective.range_eq

instance : has_coe ℝ ℂ := ⟨λ r, ⟨r, 0⟩⟩

@[simp, norm_cast] lemma of_real_re (r : ℝ) : (r : ℂ).re = r := rfl
@[simp, norm_cast] lemma of_real_im (r : ℝ) : (r : ℂ).im = 0 := rfl
lemma of_real_def (r : ℝ) : (r : ℂ) = ⟨r, 0⟩ := rfl

@[simp, norm_cast] theorem of_real_inj {z w : ℝ} : (z : ℂ) = w ↔ z = w :=
⟨congr_arg re, congr_arg _⟩

theorem of_real_injective : function.injective (coe : ℝ → ℂ) :=
λ z w, congr_arg re

instance : can_lift ℂ ℝ :=
{ cond := λ z, z.im = 0,
  coe := coe,
  prf := λ z hz, ⟨z.re, ext rfl hz.symm⟩ }

/-- The product of a set on the real axis and a set on the imaginary axis of the complex plane,
denoted by `s ×ℂ t`. -/
def _root_.set.re_prod_im (s t : set ℝ) : set ℂ := re ⁻¹' s ∩ im ⁻¹' t

infix ` ×ℂ `:72 := set.re_prod_im

lemma mem_re_prod_im {z : ℂ} {s t : set ℝ} : z ∈ s ×ℂ t ↔ z.re ∈ s ∧ z.im ∈ t := iff.rfl

instance : has_zero ℂ := ⟨(0 : ℝ)⟩
instance : inhabited ℂ := ⟨0⟩

@[simp] lemma zero_re : (0 : ℂ).re = 0 := rfl
@[simp] lemma zero_im : (0 : ℂ).im = 0 := rfl
@[simp, norm_cast] lemma of_real_zero : ((0 : ℝ) : ℂ) = 0 := rfl

@[simp] theorem of_real_eq_zero {z : ℝ} : (z : ℂ) = 0 ↔ z = 0 := of_real_inj
theorem of_real_ne_zero {z : ℝ} : (z : ℂ) ≠ 0 ↔ z ≠ 0 := not_congr of_real_eq_zero

instance : has_one ℂ := ⟨(1 : ℝ)⟩

@[simp] lemma one_re : (1 : ℂ).re = 1 := rfl
@[simp] lemma one_im : (1 : ℂ).im = 0 := rfl
@[simp, norm_cast] lemma of_real_one : ((1 : ℝ) : ℂ) = 1 := rfl

@[simp] theorem of_real_eq_one {z : ℝ} : (z : ℂ) = 1 ↔ z = 1 := of_real_inj
theorem of_real_ne_one {z : ℝ} : (z : ℂ) ≠ 1 ↔ z ≠ 1 := not_congr of_real_eq_one

instance : has_add ℂ := ⟨λ z w, ⟨z.re + w.re, z.im + w.im⟩⟩

@[simp] lemma add_re (z w : ℂ) : (z + w).re = z.re + w.re := rfl
@[simp] lemma add_im (z w : ℂ) : (z + w).im = z.im + w.im := rfl

@[simp] lemma bit0_re (z : ℂ) : (bit0 z).re = bit0 z.re := rfl
@[simp] lemma bit1_re (z : ℂ) : (bit1 z).re = bit1 z.re := rfl
@[simp] lemma bit0_im (z : ℂ) : (bit0 z).im = bit0 z.im := eq.refl _
@[simp] lemma bit1_im (z : ℂ) : (bit1 z).im = bit0 z.im := add_zero _

@[simp, norm_cast] lemma of_real_add (r s : ℝ) : ((r + s : ℝ) : ℂ) = r + s :=
ext_iff.2 $ by simp

@[simp, norm_cast] lemma of_real_bit0 (r : ℝ) : ((bit0 r : ℝ) : ℂ) = bit0 r :=
ext_iff.2 $ by simp [bit0]

@[simp, norm_cast] lemma of_real_bit1 (r : ℝ) : ((bit1 r : ℝ) : ℂ) = bit1 r :=
ext_iff.2 $ by simp [bit1]

instance : has_neg ℂ := ⟨λ z, ⟨-z.re, -z.im⟩⟩

@[simp] lemma neg_re (z : ℂ) : (-z).re = -z.re := rfl
@[simp] lemma neg_im (z : ℂ) : (-z).im = -z.im := rfl
@[simp, norm_cast] lemma of_real_neg (r : ℝ) : ((-r : ℝ) : ℂ) = -r := ext_iff.2 $ by simp

instance : has_sub ℂ := ⟨λ z w, ⟨z.re - w.re, z.im - w.im⟩⟩

instance : has_mul ℂ := ⟨λ z w, ⟨z.re * w.re - z.im * w.im, z.re * w.im + z.im * w.re⟩⟩

@[simp] lemma mul_re (z w : ℂ) : (z * w).re = z.re * w.re - z.im * w.im := rfl
@[simp] lemma mul_im (z w : ℂ) : (z * w).im = z.re * w.im + z.im * w.re := rfl
@[simp, norm_cast] lemma of_real_mul (r s : ℝ) : ((r * s : ℝ) : ℂ) = r * s := ext_iff.2 $ by simp

lemma of_real_mul_re (r : ℝ) (z : ℂ) : (↑r * z).re = r * z.re := by simp
lemma of_real_mul_im (r : ℝ) (z : ℂ) : (↑r * z).im = r * z.im := by simp
lemma of_real_mul' (r : ℝ) (z : ℂ) : (↑r * z) = ⟨r * z.re, r * z.im⟩ :=
ext (of_real_mul_re _ _) (of_real_mul_im _ _)

/-! ### The imaginary unit, `I` -/

/-- The imaginary unit. -/
def I : ℂ := ⟨0, 1⟩

@[simp] lemma I_re : I.re = 0 := rfl
@[simp] lemma I_im : I.im = 1 := rfl

@[simp] lemma I_mul_I : I * I = -1 := ext_iff.2 $ by simp
lemma I_mul (z : ℂ) : I * z = ⟨-z.im, z.re⟩ :=
ext_iff.2 $ by simp

lemma I_ne_zero : (I : ℂ) ≠ 0 := mt (congr_arg im) zero_ne_one.symm

lemma mk_eq_add_mul_I (a b : ℝ) : complex.mk a b = a + b * I :=
ext_iff.2 $ by simp

@[simp] lemma re_add_im (z : ℂ) : (z.re : ℂ) + z.im * I = z :=
ext_iff.2 $ by simp

lemma mul_I_re (z : ℂ) : (z * I).re = -z.im := by simp
lemma mul_I_im (z : ℂ) : (z * I).im = z.re := by simp
lemma I_mul_re (z : ℂ) : (I * z).re = -z.im := by simp
lemma I_mul_im (z : ℂ) : (I * z).im = z.re := by simp

@[simp] lemma equiv_real_prod_symm_apply (p : ℝ × ℝ) :
  equiv_real_prod.symm p = p.1 + p.2 * I :=
by { ext; simp [equiv_real_prod] }

/-! ### Commutative ring instance and lemmas -/

/- We use a nonstandard formula for the `ℕ` and `ℤ` actions to make sure there is no
diamond from the other actions they inherit through the `ℝ`-action on `ℂ` and action transitivity
defined in `data.complex.module.lean`. -/

instance : add_comm_group ℂ :=
by refine_struct
  { zero := (0 : ℂ),
    add := (+),
    neg := has_neg.neg,
    sub := has_sub.sub,
    nsmul := λ n z, ⟨n • z.re - 0 * z.im, n • z.im + 0 * z.re⟩,
    zsmul := λ n z, ⟨n • z.re - 0 * z.im, n • z.im + 0 * z.re⟩ };
intros; try { refl }; apply ext_iff.2; split; simp; {ring1 <|> ring_nf}

instance : add_group_with_one ℂ :=
{ nat_cast := λ n, ⟨n, 0⟩,
  nat_cast_zero := by ext; simp [nat.cast],
  nat_cast_succ := λ _, by ext; simp [nat.cast],
  int_cast := λ n, ⟨n, 0⟩,
  int_cast_of_nat := λ _, by ext; simp [λ n, show @coe ℕ ℂ ⟨_⟩ n = ⟨n, 0⟩, from rfl],
  int_cast_neg_succ_of_nat := λ _, by ext; simp [λ n, show @coe ℕ ℂ ⟨_⟩ n = ⟨n, 0⟩, from rfl],
  one := 1,
  .. complex.add_comm_group }

instance : comm_ring ℂ :=
by refine_struct
  { zero := (0 : ℂ),
    add := (+),
    one := 1,
    mul := (*),
    npow := @npow_rec _ ⟨(1 : ℂ)⟩ ⟨(*)⟩,
    .. complex.add_group_with_one };
intros; try { refl }; apply ext_iff.2; split; simp; {ring1 <|> ring_nf}

/-- This shortcut instance ensures we do not find `ring` via the noncomputable `complex.field`
instance. -/
instance : ring ℂ := by apply_instance

/-- This shortcut instance ensures we do not find `comm_semiring` via the noncomputable
`complex.field` instance. -/
instance : comm_semiring ℂ := infer_instance

/-- The "real part" map, considered as an additive group homomorphism. -/
def re_add_group_hom : ℂ →+ ℝ :=
{ to_fun := re,
  map_zero' := zero_re,
  map_add' := add_re }

@[simp] lemma coe_re_add_group_hom : (re_add_group_hom : ℂ → ℝ) = re := rfl

/-- The "imaginary part" map, considered as an additive group homomorphism. -/
def im_add_group_hom : ℂ →+ ℝ :=
{ to_fun := im,
  map_zero' := zero_im,
  map_add' := add_im }

@[simp] lemma coe_im_add_group_hom : (im_add_group_hom : ℂ → ℝ) = im := rfl

@[simp] lemma I_pow_bit0 (n : ℕ) : I ^ (bit0 n) = (-1) ^ n :=
by rw [pow_bit0', I_mul_I]

@[simp] lemma I_pow_bit1 (n : ℕ) : I ^ (bit1 n) = (-1) ^ n * I :=
by rw [pow_bit1', I_mul_I]

/-! ### Complex conjugation -/

/-- This defines the complex conjugate as the `star` operation of the `star_ring ℂ`. It
is recommended to use the ring endomorphism version `star_ring_end`, available under the
notation `conj` in the locale `complex_conjugate`. -/
instance : star_ring ℂ :=
{ star := λ z, ⟨z.re, -z.im⟩,
  star_involutive := λ x, by simp only [eta, neg_neg],
  star_mul := λ a b, by ext; simp [add_comm]; ring,
  star_add := λ a b, by ext; simp [add_comm] }

@[simp] lemma conj_re (z : ℂ) : (conj z).re = z.re := rfl
@[simp] lemma conj_im (z : ℂ) : (conj z).im = -z.im := rfl

lemma conj_of_real (r : ℝ) : conj (r : ℂ) = r := ext_iff.2 $ by simp [conj]

@[simp] lemma conj_I : conj I = -I := ext_iff.2 $ by simp

lemma conj_bit0 (z : ℂ) : conj (bit0 z) = bit0 (conj z) := ext_iff.2 $ by simp [bit0]
lemma conj_bit1 (z : ℂ) : conj (bit1 z) = bit1 (conj z) := ext_iff.2 $ by simp [bit0]

@[simp] lemma conj_neg_I : conj (-I) = I := ext_iff.2 $ by simp

lemma eq_conj_iff_real {z : ℂ} : conj z = z ↔ ∃ r : ℝ, z = r :=
⟨λ h, ⟨z.re, ext rfl $ eq_zero_of_neg_eq (congr_arg im h)⟩,
 λ ⟨h, e⟩, by rw [e, conj_of_real]⟩

lemma eq_conj_iff_re {z : ℂ} : conj z = z ↔ (z.re : ℂ) = z :=
eq_conj_iff_real.trans ⟨by rintro ⟨r, rfl⟩; simp, λ h, ⟨_, h.symm⟩⟩

lemma eq_conj_iff_im {z : ℂ} : conj z = z ↔ z.im = 0 :=
⟨λ h, add_self_eq_zero.mp (neg_eq_iff_add_eq_zero.mp (congr_arg im h)),
  λ h, ext rfl (neg_eq_iff_add_eq_zero.mpr (add_self_eq_zero.mpr h))⟩

-- `simp_nf` complains about this being provable by `is_R_or_C.star_def` even
-- though it's not imported by this file.
@[simp, nolint simp_nf] lemma star_def : (has_star.star : ℂ → ℂ) = conj := rfl

/-! ### Norm squared -/

/-- The norm squared function. -/
@[pp_nodot] def norm_sq : ℂ →*₀ ℝ :=
{ to_fun := λ z, z.re * z.re + z.im * z.im,
  map_zero' := by simp,
  map_one' := by simp,
  map_mul' := λ z w, by { dsimp, ring } }

lemma norm_sq_apply (z : ℂ) : norm_sq z = z.re * z.re + z.im * z.im := rfl

@[simp] lemma norm_sq_of_real (r : ℝ) : norm_sq r = r * r :=
by simp [norm_sq]

@[simp] lemma norm_sq_mk (x y : ℝ) : norm_sq ⟨x, y⟩ = x * x + y * y := rfl

lemma norm_sq_add_mul_I (x y : ℝ) : norm_sq (x + y * I) = x ^ 2 + y ^ 2 :=
by rw [← mk_eq_add_mul_I, norm_sq_mk, sq, sq]

lemma norm_sq_eq_conj_mul_self {z : ℂ} : (norm_sq z : ℂ) = conj z * z :=
by { ext; simp [norm_sq, mul_comm], }

@[simp] lemma norm_sq_zero : norm_sq 0 = 0 := norm_sq.map_zero
@[simp] lemma norm_sq_one : norm_sq 1 = 1 := norm_sq.map_one
@[simp] lemma norm_sq_I : norm_sq I = 1 := by simp [norm_sq]

lemma norm_sq_nonneg (z : ℂ) : 0 ≤ norm_sq z :=
add_nonneg (mul_self_nonneg _) (mul_self_nonneg _)

@[simp] lemma range_norm_sq : range norm_sq = Ici 0 :=
subset.antisymm (range_subset_iff.2 norm_sq_nonneg) $ λ x hx,
  ⟨real.sqrt x, by rw [norm_sq_of_real, real.mul_self_sqrt hx]⟩

lemma norm_sq_eq_zero {z : ℂ} : norm_sq z = 0 ↔ z = 0 :=
⟨λ h, ext
  (eq_zero_of_mul_self_add_mul_self_eq_zero h)
  (eq_zero_of_mul_self_add_mul_self_eq_zero $ (add_comm _ _).trans h),
 λ h, h.symm ▸ norm_sq_zero⟩

@[simp] lemma norm_sq_pos {z : ℂ} : 0 < norm_sq z ↔ z ≠ 0 :=
(norm_sq_nonneg z).lt_iff_ne.trans $ not_congr (eq_comm.trans norm_sq_eq_zero)

@[simp] lemma norm_sq_neg (z : ℂ) : norm_sq (-z) = norm_sq z :=
by simp [norm_sq]

@[simp] lemma norm_sq_conj (z : ℂ) : norm_sq (conj z) = norm_sq z :=
by simp [norm_sq]

lemma norm_sq_mul (z w : ℂ) : norm_sq (z * w) = norm_sq z * norm_sq w :=
norm_sq.map_mul z w

lemma norm_sq_add (z w : ℂ) : norm_sq (z + w) =
  norm_sq z + norm_sq w + 2 * (z * conj w).re :=
by dsimp [norm_sq]; ring

lemma re_sq_le_norm_sq (z : ℂ) : z.re * z.re ≤ norm_sq z :=
le_add_of_nonneg_right (mul_self_nonneg _)

lemma im_sq_le_norm_sq (z : ℂ) : z.im * z.im ≤ norm_sq z :=
le_add_of_nonneg_left (mul_self_nonneg _)

theorem mul_conj (z : ℂ) : z * conj z = norm_sq z :=
ext_iff.2 $ by simp [norm_sq, mul_comm, sub_eq_neg_add, add_comm]

theorem add_conj (z : ℂ) : z + conj z = (2 * z.re : ℝ) :=
ext_iff.2 $ by simp [two_mul]

/-- The coercion `ℝ → ℂ` as a `ring_hom`. -/
def of_real : ℝ →+* ℂ := ⟨coe, of_real_one, of_real_mul, of_real_zero, of_real_add⟩

@[simp] lemma of_real_eq_coe (r : ℝ) : of_real r = r := rfl

@[simp] lemma I_sq : I ^ 2 = -1 := by rw [sq, I_mul_I]

@[simp] lemma sub_re (z w : ℂ) : (z - w).re = z.re - w.re := rfl
@[simp] lemma sub_im (z w : ℂ) : (z - w).im = z.im - w.im := rfl
@[simp, norm_cast] lemma of_real_sub (r s : ℝ) : ((r - s : ℝ) : ℂ) = r - s := ext_iff.2 $ by simp
@[simp, norm_cast] lemma of_real_pow (r : ℝ) (n : ℕ) : ((r ^ n : ℝ) : ℂ) = r ^ n :=
by induction n; simp [*, of_real_mul, pow_succ]

theorem sub_conj (z : ℂ) : z - conj z = (2 * z.im : ℝ) * I :=
ext_iff.2 $ by simp [two_mul, sub_eq_add_neg]

lemma norm_sq_sub (z w : ℂ) : norm_sq (z - w) =
  norm_sq z + norm_sq w - 2 * (z * conj w).re :=
by { rw [sub_eq_add_neg, norm_sq_add],
     simp only [ring_hom.map_neg, mul_neg, neg_re,
                tactic.ring.add_neg_eq_sub, norm_sq_neg] }

/-! ### Inversion -/

noncomputable instance : has_inv ℂ := ⟨λ z, conj z * ((norm_sq z)⁻¹:ℝ)⟩

theorem inv_def (z : ℂ) : z⁻¹ = conj z * ((norm_sq z)⁻¹:ℝ) := rfl
@[simp] lemma inv_re (z : ℂ) : (z⁻¹).re = z.re / norm_sq z := by simp [inv_def, division_def]
@[simp] lemma inv_im (z : ℂ) : (z⁻¹).im = -z.im / norm_sq z := by simp [inv_def, division_def]

@[simp, norm_cast] lemma of_real_inv (r : ℝ) : ((r⁻¹ : ℝ) : ℂ) = r⁻¹ :=
ext_iff.2 $ by simp

protected lemma inv_zero : (0⁻¹ : ℂ) = 0 :=
by rw [← of_real_zero, ← of_real_inv, inv_zero]

protected theorem mul_inv_cancel {z : ℂ} (h : z ≠ 0) : z * z⁻¹ = 1 :=
by rw [inv_def, ← mul_assoc, mul_conj, ← of_real_mul,
  mul_inv_cancel (mt norm_sq_eq_zero.1 h), of_real_one]

/-! ### Field instance and lemmas -/

noncomputable instance : field ℂ :=
{ inv := has_inv.inv,
  exists_pair_ne := ⟨0, 1, mt (congr_arg re) zero_ne_one⟩,
  mul_inv_cancel := @complex.mul_inv_cancel,
  inv_zero := complex.inv_zero,
  ..complex.comm_ring }

@[simp] lemma I_zpow_bit0 (n : ℤ) : I ^ (bit0 n) = (-1) ^ n :=
by rw [zpow_bit0', I_mul_I]

@[simp] lemma I_zpow_bit1 (n : ℤ) : I ^ (bit1 n) = (-1) ^ n * I :=
by rw [zpow_bit1', I_mul_I]

lemma div_re (z w : ℂ) : (z / w).re = z.re * w.re / norm_sq w + z.im * w.im / norm_sq w :=
by simp [div_eq_mul_inv, mul_assoc, sub_eq_add_neg]
lemma div_im (z w : ℂ) : (z / w).im = z.im * w.re / norm_sq w - z.re * w.im / norm_sq w :=
by simp [div_eq_mul_inv, mul_assoc, sub_eq_add_neg, add_comm]

lemma conj_inv (x : ℂ) : conj (x⁻¹) = (conj x)⁻¹ := star_inv' _

@[simp, norm_cast] lemma of_real_div (r s : ℝ) : ((r / s : ℝ) : ℂ) = r / s :=
of_real.map_div r s

@[simp, norm_cast] lemma of_real_zpow (r : ℝ) (n : ℤ) : ((r ^ n : ℝ) : ℂ) = (r : ℂ) ^ n :=
of_real.map_zpow r n

@[simp] lemma div_I (z : ℂ) : z / I = -(z * I) :=
(div_eq_iff_mul_eq I_ne_zero).2 $ by simp [mul_assoc]

@[simp] lemma inv_I : I⁻¹ = -I :=
by simp [inv_eq_one_div]

@[simp] lemma norm_sq_inv (z : ℂ) : norm_sq z⁻¹ = (norm_sq z)⁻¹ :=
norm_sq.map_inv z

@[simp] lemma norm_sq_div (z w : ℂ) : norm_sq (z / w) = norm_sq z / norm_sq w :=
norm_sq.map_div z w

/-! ### Cast lemmas -/

@[simp, norm_cast] theorem of_real_nat_cast (n : ℕ) : ((n : ℝ) : ℂ) = n :=
map_nat_cast of_real n

@[simp, norm_cast] lemma nat_cast_re (n : ℕ) : (n : ℂ).re = n :=
by rw [← of_real_nat_cast, of_real_re]

@[simp, norm_cast] lemma nat_cast_im (n : ℕ) : (n : ℂ).im = 0 :=
by rw [← of_real_nat_cast, of_real_im]

@[simp, norm_cast] theorem of_real_int_cast (n : ℤ) : ((n : ℝ) : ℂ) = n :=
of_real.map_int_cast n

@[simp, norm_cast] lemma int_cast_re (n : ℤ) : (n : ℂ).re = n :=
by rw [← of_real_int_cast, of_real_re]

@[simp, norm_cast] lemma int_cast_im (n : ℤ) : (n : ℂ).im = 0 :=
by rw [← of_real_int_cast, of_real_im]

@[simp, norm_cast] theorem of_real_rat_cast (n : ℚ) : ((n : ℝ) : ℂ) = n := map_rat_cast of_real n

@[simp, norm_cast] lemma rat_cast_re (q : ℚ) : (q : ℂ).re = q :=
by rw [← of_real_rat_cast, of_real_re]

@[simp, norm_cast] lemma rat_cast_im (q : ℚ) : (q : ℂ).im = 0 :=
by rw [← of_real_rat_cast, of_real_im]

/-! ### Characteristic zero -/

instance char_zero_complex : char_zero ℂ :=
char_zero_of_inj_zero $ λ n h,
by rwa [← of_real_nat_cast, of_real_eq_zero, nat.cast_eq_zero] at h

/-- A complex number `z` plus its conjugate `conj z` is `2` times its real part. -/
theorem re_eq_add_conj (z : ℂ) : (z.re : ℂ) = (z + conj z) / 2 :=
by simp only [add_conj, of_real_mul, of_real_one, of_real_bit0,
     mul_div_cancel_left (z.re:ℂ) two_ne_zero']

/-- A complex number `z` minus its conjugate `conj z` is `2i` times its imaginary part. -/
theorem im_eq_sub_conj (z : ℂ) : (z.im : ℂ) = (z - conj(z))/(2 * I) :=
by simp only [sub_conj, of_real_mul, of_real_one, of_real_bit0, mul_right_comm,
     mul_div_cancel_left _ (mul_ne_zero two_ne_zero' I_ne_zero : 2 * I ≠ 0)]

/-! ### Absolute value -/

/-- The complex absolute value function, defined as the square root of the norm squared. -/
@[pp_nodot] noncomputable def abs (z : ℂ) : ℝ := (norm_sq z).sqrt

local notation `abs'` := has_abs.abs

@[simp, norm_cast] lemma abs_of_real (r : ℝ) : abs r = |r| :=
by simp [abs, norm_sq_of_real, real.sqrt_mul_self_eq_abs]

lemma abs_of_nonneg {r : ℝ} (h : 0 ≤ r) : abs r = r :=
(abs_of_real _).trans (abs_of_nonneg h)

lemma abs_of_nat (n : ℕ) : complex.abs n = n :=
calc complex.abs n = complex.abs (n:ℝ) : by rw [of_real_nat_cast]
  ... = _ : abs_of_nonneg (nat.cast_nonneg n)

lemma mul_self_abs (z : ℂ) : abs z * abs z = norm_sq z :=
real.mul_self_sqrt (norm_sq_nonneg _)

lemma sq_abs (z : ℂ) : abs z ^ 2 = norm_sq z :=
real.sq_sqrt (norm_sq_nonneg _)

@[simp] lemma sq_abs_sub_sq_re (z : ℂ) : abs z ^ 2 - z.re ^ 2 = z.im ^ 2 :=
by rw [sq_abs, norm_sq_apply, ← sq, ← sq, add_sub_cancel']

@[simp] lemma sq_abs_sub_sq_im (z : ℂ) : abs z ^ 2 - z.im ^ 2 = z.re ^ 2 :=
by rw [← sq_abs_sub_sq_re, sub_sub_cancel]

@[simp] lemma abs_zero : abs 0 = 0 := by simp [abs]
@[simp] lemma abs_one : abs 1 = 1 := by simp [abs]
@[simp] lemma abs_I : abs I = 1 := by simp [abs]

@[simp] lemma abs_two : abs 2 = 2 :=
calc abs 2 = abs (2 : ℝ) : by rw [of_real_bit0, of_real_one]
... = (2 : ℝ) : abs_of_nonneg (by norm_num)

lemma abs_nonneg (z : ℂ) : 0 ≤ abs z :=
real.sqrt_nonneg _

@[simp] lemma range_abs : range abs = Ici 0 :=
subset.antisymm (range_subset_iff.2 abs_nonneg) $ λ x hx, ⟨x, abs_of_nonneg hx⟩

@[simp] lemma abs_eq_zero {z : ℂ} : abs z = 0 ↔ z = 0 :=
(real.sqrt_eq_zero $ norm_sq_nonneg _).trans norm_sq_eq_zero

lemma abs_ne_zero {z : ℂ} : abs z ≠ 0 ↔ z ≠ 0 :=
not_congr abs_eq_zero

@[simp] lemma abs_conj (z : ℂ) : abs (conj z) = abs z :=
by simp [abs]

@[simp] lemma abs_mul (z w : ℂ) : abs (z * w) = abs z * abs w :=
by rw [abs, norm_sq_mul, real.sqrt_mul (norm_sq_nonneg _)]; refl

/-- `complex.abs` as a `monoid_with_zero_hom`. -/
@[simps] noncomputable def abs_hom : ℂ →*₀ ℝ :=
{ to_fun := abs,
  map_zero' := abs_zero,
  map_one' := abs_one,
  map_mul' := abs_mul }

@[simp] lemma abs_prod {ι : Type*} (s : finset ι) (f : ι → ℂ) :
  abs (s.prod f) = s.prod (λ i, abs (f i)) :=
map_prod abs_hom _ _

@[simp] lemma abs_pow (z : ℂ) (n : ℕ) : abs (z ^ n) = abs z ^ n :=
map_pow abs_hom z n

@[simp] lemma abs_zpow (z : ℂ) (n : ℤ) : abs (z ^ n) = abs z ^ n :=
abs_hom.map_zpow z n

lemma abs_re_le_abs (z : ℂ) : |z.re| ≤ abs z :=
by rw [mul_self_le_mul_self_iff (_root_.abs_nonneg z.re) (abs_nonneg _),
       abs_mul_abs_self, mul_self_abs];
   apply re_sq_le_norm_sq

lemma abs_im_le_abs (z : ℂ) : |z.im| ≤ abs z :=
by rw [mul_self_le_mul_self_iff (_root_.abs_nonneg z.im) (abs_nonneg _),
       abs_mul_abs_self, mul_self_abs];
   apply im_sq_le_norm_sq

lemma re_le_abs (z : ℂ) : z.re ≤ abs z :=
(abs_le.1 (abs_re_le_abs _)).2

lemma im_le_abs (z : ℂ) : z.im ≤ abs z :=
(abs_le.1 (abs_im_le_abs _)).2

@[simp] lemma abs_re_lt_abs {z : ℂ} : |z.re| < abs z ↔ z.im ≠ 0 :=
by rw [abs, real.lt_sqrt (_root_.abs_nonneg _), norm_sq_apply, _root_.sq_abs, ← sq,
  lt_add_iff_pos_right, mul_self_pos]

@[simp] lemma abs_im_lt_abs {z : ℂ} : |z.im| < abs z ↔ z.re ≠ 0 :=
by simpa using @abs_re_lt_abs (z * I)

/--
The **triangle inequality** for complex numbers.
-/
lemma abs_add (z w : ℂ) : abs (z + w) ≤ abs z + abs w :=
(mul_self_le_mul_self_iff (abs_nonneg _)
  (add_nonneg (abs_nonneg _) (abs_nonneg _))).2 $
begin
  rw [mul_self_abs, add_mul_self_eq, mul_self_abs, mul_self_abs,
      add_right_comm, norm_sq_add, add_le_add_iff_left,
      mul_assoc, mul_le_mul_left (@zero_lt_two ℝ _ _)],
  simpa [-mul_re] using re_le_abs (z * conj w)
end

instance : is_absolute_value abs :=
{ abv_nonneg  := abs_nonneg,
  abv_eq_zero := λ _, abs_eq_zero,
  abv_add     := abs_add,
  abv_mul     := abs_mul }
open is_absolute_value

@[simp] lemma abs_abs (z : ℂ) : |(abs z)| = abs z :=
_root_.abs_of_nonneg (abs_nonneg _)

@[simp] lemma abs_pos {z : ℂ} : 0 < abs z ↔ z ≠ 0 := abv_pos abs
@[simp] lemma abs_neg : ∀ z, abs (-z) = abs z := abv_neg abs
lemma abs_sub_comm : ∀ z w, abs (z - w) = abs (w - z) := abv_sub abs
lemma abs_sub_le : ∀ a b c, abs (a - c) ≤ abs (a - b) + abs (b - c) := abv_sub_le abs
@[simp] theorem abs_inv : ∀ z, abs z⁻¹ = (abs z)⁻¹ := abv_inv abs
@[simp] theorem abs_div : ∀ z w, abs (z / w) = abs z / abs w := abv_div abs

lemma abs_abs_sub_le_abs_sub : ∀ z w, |abs z - abs w| ≤ abs (z - w) :=
abs_abv_sub_le_abv_sub abs

lemma abs_le_abs_re_add_abs_im (z : ℂ) : abs z ≤ |z.re| + |z.im| :=
by simpa [re_add_im] using abs_add z.re (z.im * I)

lemma abs_le_sqrt_two_mul_max (z : ℂ) : abs z ≤ real.sqrt 2 * max (|z.re|) (|z.im|) :=
begin
  cases z with x y,
  simp only [abs, norm_sq_mk, ← sq],
  wlog hle : |x| ≤ |y| := le_total (|x|) (|y|) using [x y, y x] tactic.skip,
  { calc real.sqrt (x ^ 2 + y ^ 2) ≤ real.sqrt (y ^ 2 + y ^ 2) :
      real.sqrt_le_sqrt (add_le_add_right (sq_le_sq.2 hle) _)
    ... = real.sqrt 2 * max (|x|) (|y|) :
      by rw [max_eq_right hle, ← two_mul, real.sqrt_mul two_pos.le, real.sqrt_sq_eq_abs] },
  { rwa [add_comm, max_comm] }
end

lemma abs_re_div_abs_le_one (z : ℂ) : |z.re / z.abs| ≤ 1 :=
if hz : z = 0 then by simp [hz, zero_le_one]
else by { simp_rw [_root_.abs_div, abs_abs, div_le_iff (abs_pos.2 hz), one_mul, abs_re_le_abs] }

lemma abs_im_div_abs_le_one (z : ℂ) : |z.im / z.abs| ≤ 1 :=
if hz : z = 0 then by simp [hz, zero_le_one]
else by { simp_rw [_root_.abs_div, abs_abs, div_le_iff (abs_pos.2 hz), one_mul, abs_im_le_abs] }

@[simp, norm_cast] lemma abs_cast_nat (n : ℕ) : abs (n : ℂ) = n :=
by rw [← of_real_nat_cast, abs_of_nonneg (nat.cast_nonneg n)]

@[simp, norm_cast] lemma int_cast_abs (n : ℤ) : ↑|n| = abs n :=
by rw [← of_real_int_cast, abs_of_real, int.cast_abs]

lemma norm_sq_eq_abs (x : ℂ) : norm_sq x = abs x ^ 2 :=
by rw [abs, sq, real.mul_self_sqrt (norm_sq_nonneg _)]

/--
We put a partial order on ℂ so that `z ≤ w` exactly if `w - z` is real and nonnegative.
Complex numbers with different imaginary parts are incomparable.
-/
protected def partial_order : partial_order ℂ :=
{ le := λ z w, z.re ≤ w.re ∧ z.im = w.im,
  lt := λ z w, z.re < w.re ∧ z.im = w.im,
  lt_iff_le_not_le := λ z w, by { dsimp, rw lt_iff_le_not_le, tauto },
  le_refl := λ x, ⟨le_rfl, rfl⟩,
  le_trans := λ x y z h₁ h₂, ⟨h₁.1.trans h₂.1, h₁.2.trans h₂.2⟩,
  le_antisymm := λ z w h₁ h₂, ext (h₁.1.antisymm h₂.1) h₁.2 }

section complex_order

localized "attribute [instance] complex.partial_order" in complex_order

lemma le_def {z w : ℂ} : z ≤ w ↔ z.re ≤ w.re ∧ z.im = w.im := iff.rfl
lemma lt_def {z w : ℂ} : z < w ↔ z.re < w.re ∧ z.im = w.im := iff.rfl

@[simp, norm_cast] lemma real_le_real {x y : ℝ} : (x : ℂ) ≤ (y : ℂ) ↔ x ≤ y := by simp [le_def]

@[simp, norm_cast] lemma real_lt_real {x y : ℝ} : (x : ℂ) < (y : ℂ) ↔ x < y := by simp [lt_def]

@[simp, norm_cast] lemma zero_le_real {x : ℝ} : (0 : ℂ) ≤ (x : ℂ) ↔ 0 ≤ x := real_le_real
@[simp, norm_cast] lemma zero_lt_real {x : ℝ} : (0 : ℂ) < (x : ℂ) ↔ 0 < x := real_lt_real

lemma not_le_iff {z w : ℂ} : ¬(z ≤ w) ↔ w.re < z.re ∨ z.im ≠ w.im :=
by rw [le_def, not_and_distrib, not_le]

lemma not_lt_iff {z w : ℂ} : ¬(z < w) ↔ w.re ≤ z.re ∨ z.im ≠ w.im :=
by rw [lt_def, not_and_distrib, not_lt]

lemma not_le_zero_iff {z : ℂ} : ¬z ≤ 0 ↔ 0 < z.re ∨ z.im ≠ 0 := not_le_iff
lemma not_lt_zero_iff {z : ℂ} : ¬z < 0 ↔ 0 ≤ z.re ∨ z.im ≠ 0 := not_lt_iff

/--
With `z ≤ w` iff `w - z` is real and nonnegative, `ℂ` is an ordered ring.
-/
protected def ordered_comm_ring : ordered_comm_ring ℂ :=
{ zero_le_one := ⟨zero_le_one, rfl⟩,
  add_le_add_left := λ w z h y, ⟨add_le_add_left h.1 _, congr_arg2 (+) rfl h.2⟩,
  mul_pos := λ z w hz hw,
    by simp [lt_def, mul_re, mul_im, ← hz.2, ← hw.2, mul_pos hz.1 hw.1],
  .. complex.partial_order,
  .. complex.comm_ring }

localized "attribute [instance] complex.ordered_comm_ring" in complex_order

/--
With `z ≤ w` iff `w - z` is real and nonnegative, `ℂ` is a star ordered ring.
(That is, a star ring in which the nonnegative elements are those of the form `star z * z`.)
-/
protected def star_ordered_ring : star_ordered_ring ℂ :=
{ nonneg_iff := λ r, by
  { refine ⟨λ hr, ⟨real.sqrt r.re, _⟩, λ h, _⟩,
    { have h₁ : 0 ≤ r.re := by { rw [le_def] at hr, exact hr.1 },
      have h₂ : r.im = 0 := by { rw [le_def] at hr, exact hr.2.symm },
      ext,
      { simp only [of_real_im, star_def, of_real_re, sub_zero, conj_re, mul_re, mul_zero,
                   ←real.sqrt_mul h₁ r.re, real.sqrt_mul_self h₁] },
      { simp only [h₂, add_zero, of_real_im, star_def, zero_mul, conj_im,
                   mul_im, mul_zero, neg_zero] } },
    { obtain ⟨s, rfl⟩ := h,
      simp only [←norm_sq_eq_conj_mul_self, norm_sq_nonneg, zero_le_real, star_def] } },
  ..complex.ordered_comm_ring }

localized "attribute [instance] complex.star_ordered_ring" in complex_order

end complex_order

/-! ### Cauchy sequences -/

theorem is_cau_seq_re (f : cau_seq ℂ abs) : is_cau_seq abs' (λ n, (f n).re) :=
λ ε ε0, (f.cauchy ε0).imp $ λ i H j ij,
lt_of_le_of_lt (by simpa using abs_re_le_abs (f j - f i)) (H _ ij)

theorem is_cau_seq_im (f : cau_seq ℂ abs) : is_cau_seq abs' (λ n, (f n).im) :=
λ ε ε0, (f.cauchy ε0).imp $ λ i H j ij,
lt_of_le_of_lt (by simpa using abs_im_le_abs (f j - f i)) (H _ ij)

/-- The real part of a complex Cauchy sequence, as a real Cauchy sequence. -/
noncomputable def cau_seq_re (f : cau_seq ℂ abs) : cau_seq ℝ abs' :=
⟨_, is_cau_seq_re f⟩

/-- The imaginary part of a complex Cauchy sequence, as a real Cauchy sequence. -/
noncomputable def cau_seq_im (f : cau_seq ℂ abs) : cau_seq ℝ abs' :=
⟨_, is_cau_seq_im f⟩

lemma is_cau_seq_abs {f : ℕ → ℂ} (hf : is_cau_seq abs f) :
  is_cau_seq abs' (abs ∘ f) :=
λ ε ε0, let ⟨i, hi⟩ := hf ε ε0 in
⟨i, λ j hj, lt_of_le_of_lt (abs_abs_sub_le_abs_sub _ _) (hi j hj)⟩

/-- The limit of a Cauchy sequence of complex numbers. -/
noncomputable def lim_aux (f : cau_seq ℂ abs) : ℂ :=
⟨cau_seq.lim (cau_seq_re f), cau_seq.lim (cau_seq_im f)⟩

theorem equiv_lim_aux (f : cau_seq ℂ abs) : f ≈ cau_seq.const abs (lim_aux f) :=
λ ε ε0, (exists_forall_ge_and
  (cau_seq.equiv_lim ⟨_, is_cau_seq_re f⟩ _ (half_pos ε0))
  (cau_seq.equiv_lim ⟨_, is_cau_seq_im f⟩ _ (half_pos ε0))).imp $
λ i H j ij, begin
  cases H _ ij with H₁ H₂,
  apply lt_of_le_of_lt (abs_le_abs_re_add_abs_im _),
  dsimp [lim_aux] at *,
  have := add_lt_add H₁ H₂,
  rwa add_halves at this,
end

instance : cau_seq.is_complete ℂ abs :=
⟨λ f, ⟨lim_aux f, equiv_lim_aux f⟩⟩

open cau_seq

lemma lim_eq_lim_im_add_lim_re (f : cau_seq ℂ abs) : lim f =
  ↑(lim (cau_seq_re f)) + ↑(lim (cau_seq_im f)) * I :=
lim_eq_of_equiv_const $
calc f ≈ _ : equiv_lim_aux f
... = cau_seq.const abs (↑(lim (cau_seq_re f)) + ↑(lim (cau_seq_im f)) * I) :
  cau_seq.ext (λ _, complex.ext (by simp [lim_aux, cau_seq_re]) (by simp [lim_aux, cau_seq_im]))

lemma lim_re (f : cau_seq ℂ abs) : lim (cau_seq_re f) = (lim f).re :=
by rw [lim_eq_lim_im_add_lim_re]; simp

lemma lim_im (f : cau_seq ℂ abs) : lim (cau_seq_im f) = (lim f).im :=
by rw [lim_eq_lim_im_add_lim_re]; simp

lemma is_cau_seq_conj (f : cau_seq ℂ abs) : is_cau_seq abs (λ n, conj (f n)) :=
λ ε ε0, let ⟨i, hi⟩ := f.2 ε ε0 in
⟨i, λ j hj, by rw [← ring_hom.map_sub, abs_conj]; exact hi j hj⟩

/-- The complex conjugate of a complex Cauchy sequence, as a complex Cauchy sequence. -/
noncomputable def cau_seq_conj (f : cau_seq ℂ abs) : cau_seq ℂ abs :=
⟨_, is_cau_seq_conj f⟩

lemma lim_conj (f : cau_seq ℂ abs) : lim (cau_seq_conj f) = conj (lim f) :=
complex.ext (by simp [cau_seq_conj, (lim_re _).symm, cau_seq_re])
  (by simp [cau_seq_conj, (lim_im _).symm, cau_seq_im, (lim_neg _).symm]; refl)

/-- The absolute value of a complex Cauchy sequence, as a real Cauchy sequence. -/
noncomputable def cau_seq_abs (f : cau_seq ℂ abs) : cau_seq ℝ abs' :=
⟨_, is_cau_seq_abs f.2⟩

lemma lim_abs (f : cau_seq ℂ abs) : lim (cau_seq_abs f) = abs (lim f) :=
lim_eq_of_equiv_const (λ ε ε0,
let ⟨i, hi⟩ := equiv_lim f ε ε0 in
⟨i, λ j hj, lt_of_le_of_lt (abs_abs_sub_le_abs_sub _ _) (hi j hj)⟩)

variables {α : Type*} (s : finset α)

@[simp, norm_cast] lemma of_real_prod (f : α → ℝ) :
  ((∏ i in s, f i : ℝ) : ℂ) = ∏ i in s, (f i : ℂ) :=
ring_hom.map_prod of_real _ _

@[simp, norm_cast] lemma of_real_sum (f : α → ℝ) :
  ((∑ i in s, f i : ℝ) : ℂ) = ∑ i in s, (f i : ℂ) :=
ring_hom.map_sum of_real _ _

@[simp] lemma re_sum (f : α → ℂ) : (∑ i in s, f i).re = ∑ i in s, (f i).re :=
re_add_group_hom.map_sum f s

@[simp] lemma im_sum (f : α → ℂ) : (∑ i in s, f i).im = ∑ i in s, (f i).im :=
im_add_group_hom.map_sum f s

end complex<|MERGE_RESOLUTION|>--- conflicted
+++ resolved
@@ -31,10 +31,7 @@
 noncomputable instance : decidable_eq ℂ := classical.dec_eq _
 
 /-- The equivalence between the complex numbers and `ℝ × ℝ`. -/
-<<<<<<< HEAD
-=======
 @[simps apply]
->>>>>>> feb34df6
 def equiv_real_prod : ℂ ≃ (ℝ × ℝ) :=
 { to_fun := λ z, ⟨z.re, z.im⟩,
   inv_fun := λ p, ⟨p.1, p.2⟩,
