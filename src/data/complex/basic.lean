/-
Copyright (c) 2017 Kevin Buzzard. All rights reserved.
Released under Apache 2.0 license as described in the file LICENSE.
Authors: Kevin Buzzard, Mario Carneiro
-/
import data.real.sqrt

open_locale big_operators

/-!
# The complex numbers

The complex numbers are modelled as ℝ^2 in the obvious way.
-/

/-! ### Definition and basic arithmmetic -/

/-- Complex numbers consist of two `real`s: a real part `re` and an imaginary part `im`. -/
structure complex : Type :=
(re : ℝ) (im : ℝ)

notation `ℂ` := complex

namespace complex

noncomputable instance : decidable_eq ℂ := classical.dec_eq _

/-- The equivalence between the complex numbers and `ℝ × ℝ`. -/
def equiv_real_prod : ℂ ≃ (ℝ × ℝ) :=
{ to_fun := λ z, ⟨z.re, z.im⟩,
  inv_fun := λ p, ⟨p.1, p.2⟩,
  left_inv := λ ⟨x, y⟩, rfl,
  right_inv := λ ⟨x, y⟩, rfl }

@[simp] theorem equiv_real_prod_apply (z : ℂ) : equiv_real_prod z = (z.re, z.im) := rfl
theorem equiv_real_prod_symm_re (x y : ℝ) : (equiv_real_prod.symm (x, y)).re = x := rfl
theorem equiv_real_prod_symm_im (x y : ℝ) : (equiv_real_prod.symm (x, y)).im = y := rfl

@[simp] theorem eta : ∀ z : ℂ, complex.mk z.re z.im = z
| ⟨a, b⟩ := rfl

@[ext]
theorem ext : ∀ {z w : ℂ}, z.re = w.re → z.im = w.im → z = w
| ⟨zr, zi⟩ ⟨_, _⟩ rfl rfl := rfl

theorem ext_iff {z w : ℂ} : z = w ↔ z.re = w.re ∧ z.im = w.im :=
⟨λ H, by simp [H], and.rec ext⟩

instance : has_coe ℝ ℂ := ⟨λ r, ⟨r, 0⟩⟩

@[simp, norm_cast] lemma of_real_re (r : ℝ) : (r : ℂ).re = r := rfl
@[simp, norm_cast] lemma of_real_im (r : ℝ) : (r : ℂ).im = 0 := rfl

@[simp, norm_cast] theorem of_real_inj {z w : ℝ} : (z : ℂ) = w ↔ z = w :=
⟨congr_arg re, congr_arg _⟩

instance : has_zero ℂ := ⟨(0 : ℝ)⟩
instance : inhabited ℂ := ⟨0⟩

@[simp] lemma zero_re : (0 : ℂ).re = 0 := rfl
@[simp] lemma zero_im : (0 : ℂ).im = 0 := rfl
@[simp, norm_cast] lemma of_real_zero : ((0 : ℝ) : ℂ) = 0 := rfl

@[simp] theorem of_real_eq_zero {z : ℝ} : (z : ℂ) = 0 ↔ z = 0 := of_real_inj
theorem of_real_ne_zero {z : ℝ} : (z : ℂ) ≠ 0 ↔ z ≠ 0 := not_congr of_real_eq_zero

instance : has_one ℂ := ⟨(1 : ℝ)⟩

@[simp] lemma one_re : (1 : ℂ).re = 1 := rfl
@[simp] lemma one_im : (1 : ℂ).im = 0 := rfl
@[simp, norm_cast] lemma of_real_one : ((1 : ℝ) : ℂ) = 1 := rfl

instance : has_add ℂ := ⟨λ z w, ⟨z.re + w.re, z.im + w.im⟩⟩

@[simp] lemma add_re (z w : ℂ) : (z + w).re = z.re + w.re := rfl
@[simp] lemma add_im (z w : ℂ) : (z + w).im = z.im + w.im := rfl

@[simp] lemma bit0_re (z : ℂ) : (bit0 z).re = bit0 z.re := rfl
@[simp] lemma bit1_re (z : ℂ) : (bit1 z).re = bit1 z.re := rfl
@[simp] lemma bit0_im (z : ℂ) : (bit0 z).im = bit0 z.im := eq.refl _
@[simp] lemma bit1_im (z : ℂ) : (bit1 z).im = bit0 z.im := add_zero _

@[simp, norm_cast] lemma of_real_add (r s : ℝ) : ((r + s : ℝ) : ℂ) = r + s :=
ext_iff.2 $ by simp

@[simp, norm_cast] lemma of_real_bit0 (r : ℝ) : ((bit0 r : ℝ) : ℂ) = bit0 r :=
ext_iff.2 $ by simp [bit0]

@[simp, norm_cast] lemma of_real_bit1 (r : ℝ) : ((bit1 r : ℝ) : ℂ) = bit1 r :=
ext_iff.2 $ by simp [bit1]

instance : has_neg ℂ := ⟨λ z, ⟨-z.re, -z.im⟩⟩

@[simp] lemma neg_re (z : ℂ) : (-z).re = -z.re := rfl
@[simp] lemma neg_im (z : ℂ) : (-z).im = -z.im := rfl
@[simp, norm_cast] lemma of_real_neg (r : ℝ) : ((-r : ℝ) : ℂ) = -r := ext_iff.2 $ by simp

instance : has_sub ℂ := ⟨λ z w, ⟨z.re - w.re, z.im - w.im⟩⟩

instance : has_mul ℂ := ⟨λ z w, ⟨z.re * w.re - z.im * w.im, z.re * w.im + z.im * w.re⟩⟩

@[simp] lemma mul_re (z w : ℂ) : (z * w).re = z.re * w.re - z.im * w.im := rfl
@[simp] lemma mul_im (z w : ℂ) : (z * w).im = z.re * w.im + z.im * w.re := rfl
@[simp, norm_cast] lemma of_real_mul (r s : ℝ) : ((r * s : ℝ) : ℂ) = r * s := ext_iff.2 $ by simp

lemma smul_re (r : ℝ) (z : ℂ) : (↑r * z).re = r * z.re := by simp
lemma smul_im (r : ℝ) (z : ℂ) : (↑r * z).im = r * z.im := by simp
lemma of_real_smul (r : ℝ) (z : ℂ) : (↑r * z) = ⟨r * z.re, r * z.im⟩ := ext (smul_re _ _) (smul_im _ _)

/-! ### The imaginary unit, `I` -/

/-- The imaginary unit. -/
def I : ℂ := ⟨0, 1⟩

@[simp] lemma I_re : I.re = 0 := rfl
@[simp] lemma I_im : I.im = 1 := rfl

@[simp] lemma I_mul_I : I * I = -1 := ext_iff.2 $ by simp
lemma I_mul (z : ℂ) : I * z = ⟨-z.im, z.re⟩ :=
ext_iff.2 $ by simp

lemma I_ne_zero : (I : ℂ) ≠ 0 := mt (congr_arg im) zero_ne_one.symm

lemma mk_eq_add_mul_I (a b : ℝ) : complex.mk a b = a + b * I :=
ext_iff.2 $ by simp

@[simp] lemma re_add_im (z : ℂ) : (z.re : ℂ) + z.im * I = z :=
ext_iff.2 $ by simp

/-! ### Commutative ring instance and lemmas -/

instance : comm_ring ℂ :=
by refine { zero := 0, add := (+), neg := has_neg.neg, sub := has_sub.sub, one := 1, mul := (*),
            sub_eq_add_neg := _, ..};
   { intros, apply ext_iff.2; split; simp; ring }

instance re.is_add_group_hom : is_add_group_hom complex.re :=
{ map_add := complex.add_re }

instance im.is_add_group_hom : is_add_group_hom complex.im :=
{ map_add := complex.add_im }

@[simp] lemma I_pow_bit0 (n : ℕ) : I ^ (bit0 n) = (-1) ^ n :=
by rw [pow_bit0', I_mul_I]

@[simp] lemma I_pow_bit1 (n : ℕ) : I ^ (bit1 n) = (-1) ^ n * I :=
by rw [pow_bit1', I_mul_I]

/-! ### Complex conjugation -/

/-- The complex conjugate. -/
def conj : ℂ →+* ℂ :=
begin
  refine_struct { to_fun := λ z : ℂ, (⟨z.re, -z.im⟩ : ℂ), .. };
  { intros, ext; simp [add_comm], },
end

@[simp] lemma conj_re (z : ℂ) : (conj z).re = z.re := rfl
@[simp] lemma conj_im (z : ℂ) : (conj z).im = -z.im := rfl

@[simp] lemma conj_of_real (r : ℝ) : conj r = r := ext_iff.2 $ by simp [conj]

@[simp] lemma conj_I : conj I = -I := ext_iff.2 $ by simp

@[simp] lemma conj_bit0 (z : ℂ) : conj (bit0 z) = bit0 (conj z) := ext_iff.2 $ by simp [bit0]
@[simp] lemma conj_bit1 (z : ℂ) : conj (bit1 z) = bit1 (conj z) := ext_iff.2 $ by simp [bit0]

@[simp] lemma conj_neg_I : conj (-I) = I := ext_iff.2 $ by simp

@[simp] lemma conj_conj (z : ℂ) : conj (conj z) = z :=
ext_iff.2 $ by simp

lemma conj_involutive : function.involutive conj := conj_conj

lemma conj_bijective : function.bijective conj := conj_involutive.bijective

lemma conj_inj {z w : ℂ} : conj z = conj w ↔ z = w :=
conj_bijective.1.eq_iff

@[simp] lemma conj_eq_zero {z : ℂ} : conj z = 0 ↔ z = 0 :=
by simpa using @conj_inj z 0

lemma eq_conj_iff_real {z : ℂ} : conj z = z ↔ ∃ r : ℝ, z = r :=
⟨λ h, ⟨z.re, ext rfl $ eq_zero_of_neg_eq (congr_arg im h)⟩,
 λ ⟨h, e⟩, by rw [e, conj_of_real]⟩

lemma eq_conj_iff_re {z : ℂ} : conj z = z ↔ (z.re : ℂ) = z :=
eq_conj_iff_real.trans ⟨by rintro ⟨r, rfl⟩; simp, λ h, ⟨_, h.symm⟩⟩

instance : star_ring ℂ :=
{ star := λ z, conj z,
<<<<<<< HEAD
  star_star := by simp,
  star_mul := λ r s, by { ext; simp [mul_comm], },
  star_zero := by simp,
=======
  star_involutive := λ z, by simp,
  star_mul := λ r s, by { ext; simp [mul_comm], },
>>>>>>> 6ad0fd0a
  star_add := by simp, }

/-! ### Norm squared -/

/-- The norm squared function. -/
@[pp_nodot] def norm_sq : monoid_with_zero_hom ℂ ℝ :=
{ to_fun := λ z, z.re * z.re + z.im * z.im,
  map_zero' := by simp,
  map_one' := by simp,
  map_mul' := λ z w, by { dsimp, ring } }

lemma norm_sq_apply (z : ℂ) : norm_sq z = z.re * z.re + z.im * z.im := rfl

@[simp] lemma norm_sq_of_real (r : ℝ) : norm_sq r = r * r :=
by simp [norm_sq]

<<<<<<< HEAD
lemma norm_sq_eq_conj_mul_self {z : ℂ} : (norm_sq z : ℂ) = conj z * z :=
by { ext; simp [norm_sq, mul_comm], }

@[simp] lemma norm_sq_zero : norm_sq 0 = 0 := by simp [norm_sq]
@[simp] lemma norm_sq_one : norm_sq 1 = 1 := by simp [norm_sq]
=======
lemma norm_sq_zero : norm_sq 0 = 0 := norm_sq.map_zero
lemma norm_sq_one : norm_sq 1 = 1 := norm_sq.map_one
>>>>>>> 6ad0fd0a
@[simp] lemma norm_sq_I : norm_sq I = 1 := by simp [norm_sq]

lemma norm_sq_nonneg (z : ℂ) : 0 ≤ norm_sq z :=
add_nonneg (mul_self_nonneg _) (mul_self_nonneg _)

lemma norm_sq_eq_zero {z : ℂ} : norm_sq z = 0 ↔ z = 0 :=
⟨λ h, ext
  (eq_zero_of_mul_self_add_mul_self_eq_zero h)
  (eq_zero_of_mul_self_add_mul_self_eq_zero $ (add_comm _ _).trans h),
 λ h, h.symm ▸ norm_sq_zero⟩

@[simp] lemma norm_sq_pos {z : ℂ} : 0 < norm_sq z ↔ z ≠ 0 :=
(norm_sq_nonneg z).lt_iff_ne.trans $ not_congr (eq_comm.trans norm_sq_eq_zero)

@[simp] lemma norm_sq_neg (z : ℂ) : norm_sq (-z) = norm_sq z :=
by simp [norm_sq]

@[simp] lemma norm_sq_conj (z : ℂ) : norm_sq (conj z) = norm_sq z :=
by simp [norm_sq]

lemma norm_sq_mul (z w : ℂ) : norm_sq (z * w) = norm_sq z * norm_sq w :=
norm_sq.map_mul z w

lemma norm_sq_add (z w : ℂ) : norm_sq (z + w) =
  norm_sq z + norm_sq w + 2 * (z * conj w).re :=
by dsimp [norm_sq]; ring

lemma re_sq_le_norm_sq (z : ℂ) : z.re * z.re ≤ norm_sq z :=
le_add_of_nonneg_right (mul_self_nonneg _)

lemma im_sq_le_norm_sq (z : ℂ) : z.im * z.im ≤ norm_sq z :=
le_add_of_nonneg_left (mul_self_nonneg _)

theorem mul_conj (z : ℂ) : z * conj z = norm_sq z :=
ext_iff.2 $ by simp [norm_sq, mul_comm, sub_eq_neg_add, add_comm]

theorem add_conj (z : ℂ) : z + conj z = (2 * z.re : ℝ) :=
ext_iff.2 $ by simp [two_mul]

/-- The coercion `ℝ → ℂ` as a `ring_hom`. -/
def of_real : ℝ →+* ℂ := ⟨coe, of_real_one, of_real_mul, of_real_zero, of_real_add⟩

@[simp] lemma of_real_eq_coe (r : ℝ) : of_real r = r := rfl

@[simp] lemma I_sq : I ^ 2 = -1 := by rw [pow_two, I_mul_I]

@[simp] lemma sub_re (z w : ℂ) : (z - w).re = z.re - w.re := rfl
@[simp] lemma sub_im (z w : ℂ) : (z - w).im = z.im - w.im := rfl
@[simp, norm_cast] lemma of_real_sub (r s : ℝ) : ((r - s : ℝ) : ℂ) = r - s := ext_iff.2 $ by simp
@[simp, norm_cast] lemma of_real_pow (r : ℝ) (n : ℕ) : ((r ^ n : ℝ) : ℂ) = r ^ n :=
by induction n; simp [*, of_real_mul, pow_succ]

theorem sub_conj (z : ℂ) : z - conj z = (2 * z.im : ℝ) * I :=
ext_iff.2 $ by simp [two_mul, sub_eq_add_neg]

lemma norm_sq_sub (z w : ℂ) : norm_sq (z - w) =
  norm_sq z + norm_sq w - 2 * (z * conj w).re :=
by rw [sub_eq_add_neg, norm_sq_add]; simp [-mul_re, add_comm, add_left_comm, sub_eq_add_neg]

/-! ### Inversion -/

noncomputable instance : has_inv ℂ := ⟨λ z, conj z * ((norm_sq z)⁻¹:ℝ)⟩

theorem inv_def (z : ℂ) : z⁻¹ = conj z * ((norm_sq z)⁻¹:ℝ) := rfl
@[simp] lemma inv_re (z : ℂ) : (z⁻¹).re = z.re / norm_sq z := by simp [inv_def, division_def]
@[simp] lemma inv_im (z : ℂ) : (z⁻¹).im = -z.im / norm_sq z := by simp [inv_def, division_def]

@[simp, norm_cast] lemma of_real_inv (r : ℝ) : ((r⁻¹ : ℝ) : ℂ) = r⁻¹ :=
ext_iff.2 $ by simp

protected lemma inv_zero : (0⁻¹ : ℂ) = 0 :=
by rw [← of_real_zero, ← of_real_inv, inv_zero]

protected theorem mul_inv_cancel {z : ℂ} (h : z ≠ 0) : z * z⁻¹ = 1 :=
by rw [inv_def, ← mul_assoc, mul_conj, ← of_real_mul,
  mul_inv_cancel (mt norm_sq_eq_zero.1 h), of_real_one]

/-! ### Field instance and lemmas -/

noncomputable instance : field ℂ :=
{ inv := has_inv.inv,
  exists_pair_ne := ⟨0, 1, mt (congr_arg re) zero_ne_one⟩,
  mul_inv_cancel := @complex.mul_inv_cancel,
  inv_zero := complex.inv_zero,
  ..complex.comm_ring }

@[simp] lemma I_fpow_bit0 (n : ℤ) : I ^ (bit0 n) = (-1) ^ n :=
by rw [fpow_bit0', I_mul_I]

@[simp] lemma I_fpow_bit1 (n : ℤ) : I ^ (bit1 n) = (-1) ^ n * I :=
by rw [fpow_bit1', I_mul_I]

lemma div_re (z w : ℂ) : (z / w).re = z.re * w.re / norm_sq w + z.im * w.im / norm_sq w :=
by simp [div_eq_mul_inv, mul_assoc, sub_eq_add_neg]
lemma div_im (z w : ℂ) : (z / w).im = z.im * w.re / norm_sq w - z.re * w.im / norm_sq w :=
by simp [div_eq_mul_inv, mul_assoc, sub_eq_add_neg, add_comm]

@[simp, norm_cast] lemma of_real_div (r s : ℝ) : ((r / s : ℝ) : ℂ) = r / s :=
of_real.map_div r s

@[simp, norm_cast] lemma of_real_fpow (r : ℝ) (n : ℤ) : ((r ^ n : ℝ) : ℂ) = (r : ℂ) ^ n :=
of_real.map_fpow r n

@[simp] lemma div_I (z : ℂ) : z / I = -(z * I) :=
(div_eq_iff_mul_eq I_ne_zero).2 $ by simp [mul_assoc]

@[simp] lemma inv_I : I⁻¹ = -I :=
by simp [inv_eq_one_div]

@[simp] lemma norm_sq_inv (z : ℂ) : norm_sq z⁻¹ = (norm_sq z)⁻¹ :=
norm_sq.map_inv' z

@[simp] lemma norm_sq_div (z w : ℂ) : norm_sq (z / w) = norm_sq z / norm_sq w :=
norm_sq.map_div z w

/-! ### Cast lemmas -/

@[simp, norm_cast] theorem of_real_nat_cast (n : ℕ) : ((n : ℝ) : ℂ) = n :=
of_real.map_nat_cast n

@[simp, norm_cast] lemma nat_cast_re (n : ℕ) : (n : ℂ).re = n :=
by rw [← of_real_nat_cast, of_real_re]

@[simp, norm_cast] lemma nat_cast_im (n : ℕ) : (n : ℂ).im = 0 :=
by rw [← of_real_nat_cast, of_real_im]

@[simp, norm_cast] theorem of_real_int_cast (n : ℤ) : ((n : ℝ) : ℂ) = n :=
of_real.map_int_cast n

@[simp, norm_cast] lemma int_cast_re (n : ℤ) : (n : ℂ).re = n :=
by rw [← of_real_int_cast, of_real_re]

@[simp, norm_cast] lemma int_cast_im (n : ℤ) : (n : ℂ).im = 0 :=
by rw [← of_real_int_cast, of_real_im]

@[simp, norm_cast] theorem of_real_rat_cast (n : ℚ) : ((n : ℝ) : ℂ) = n :=
of_real.map_rat_cast n

@[simp, norm_cast] lemma rat_cast_re (q : ℚ) : (q : ℂ).re = q :=
by rw [← of_real_rat_cast, of_real_re]

@[simp, norm_cast] lemma rat_cast_im (q : ℚ) : (q : ℂ).im = 0 :=
by rw [← of_real_rat_cast, of_real_im]

/-! ### Characteristic zero -/

instance char_zero_complex : char_zero ℂ :=
char_zero_of_inj_zero $ λ n h,
by rwa [← of_real_nat_cast, of_real_eq_zero, nat.cast_eq_zero] at h

/-- A complex number `z` plus its conjugate `conj z` is `2` times its real part. -/
theorem re_eq_add_conj (z : ℂ) : (z.re : ℂ) = (z + conj z) / 2 :=
by simp only [add_conj, of_real_mul, of_real_one, of_real_bit0, 
     mul_div_cancel_left (z.re:ℂ) two_ne_zero']

/-- A complex number `z` minus its conjugate `conj z` is `2i` times its imaginary part. -/
theorem im_eq_sub_conj (z : ℂ) : (z.im : ℂ) = (z - conj(z))/(2 * I) :=
by simp only [sub_conj, of_real_mul, of_real_one, of_real_bit0, mul_right_comm, 
     mul_div_cancel_left _ (mul_ne_zero two_ne_zero' I_ne_zero : 2 * I ≠ 0)]

/-! ### Absolute value -/

/-- The complex absolute value function, defined as the square root of the norm squared. -/
@[pp_nodot] noncomputable def abs (z : ℂ) : ℝ := (norm_sq z).sqrt

local notation `abs'` := _root_.abs

@[simp, norm_cast] lemma abs_of_real (r : ℝ) : abs r = abs' r :=
by simp [abs, norm_sq_of_real, real.sqrt_mul_self_eq_abs]

lemma abs_of_nonneg {r : ℝ} (h : 0 ≤ r) : abs r = r :=
(abs_of_real _).trans (abs_of_nonneg h)

lemma abs_of_nat (n : ℕ) : complex.abs n = n :=
calc complex.abs n = complex.abs (n:ℝ) : by rw [of_real_nat_cast]
  ... = _ : abs_of_nonneg (nat.cast_nonneg n)

lemma mul_self_abs (z : ℂ) : abs z * abs z = norm_sq z :=
real.mul_self_sqrt (norm_sq_nonneg _)

@[simp] lemma abs_zero : abs 0 = 0 := by simp [abs]
@[simp] lemma abs_one : abs 1 = 1 := by simp [abs]
@[simp] lemma abs_I : abs I = 1 := by simp [abs]

@[simp] lemma abs_two : abs 2 = 2 :=
calc abs 2 = abs (2 : ℝ) : by rw [of_real_bit0, of_real_one]
... = (2 : ℝ) : abs_of_nonneg (by norm_num)

lemma abs_nonneg (z : ℂ) : 0 ≤ abs z :=
real.sqrt_nonneg _

@[simp] lemma abs_eq_zero {z : ℂ} : abs z = 0 ↔ z = 0 :=
(real.sqrt_eq_zero $ norm_sq_nonneg _).trans norm_sq_eq_zero

lemma abs_ne_zero {z : ℂ} : abs z ≠ 0 ↔ z ≠ 0 :=
not_congr abs_eq_zero

@[simp] lemma abs_conj (z : ℂ) : abs (conj z) = abs z :=
by simp [abs]

@[simp] lemma abs_mul (z w : ℂ) : abs (z * w) = abs z * abs w :=
by rw [abs, norm_sq_mul, real.sqrt_mul (norm_sq_nonneg _)]; refl

lemma abs_re_le_abs (z : ℂ) : abs' z.re ≤ abs z :=
by rw [mul_self_le_mul_self_iff (_root_.abs_nonneg z.re) (abs_nonneg _),
       abs_mul_abs_self, mul_self_abs];
   apply re_sq_le_norm_sq

lemma abs_im_le_abs (z : ℂ) : abs' z.im ≤ abs z :=
by rw [mul_self_le_mul_self_iff (_root_.abs_nonneg z.im) (abs_nonneg _),
       abs_mul_abs_self, mul_self_abs];
   apply im_sq_le_norm_sq

lemma re_le_abs (z : ℂ) : z.re ≤ abs z :=
(abs_le.1 (abs_re_le_abs _)).2

lemma im_le_abs (z : ℂ) : z.im ≤ abs z :=
(abs_le.1 (abs_im_le_abs _)).2

lemma abs_add (z w : ℂ) : abs (z + w) ≤ abs z + abs w :=
(mul_self_le_mul_self_iff (abs_nonneg _)
  (add_nonneg (abs_nonneg _) (abs_nonneg _))).2 $
begin
  rw [mul_self_abs, add_mul_self_eq, mul_self_abs, mul_self_abs,
      add_right_comm, norm_sq_add, add_le_add_iff_left,
      mul_assoc, mul_le_mul_left (@zero_lt_two ℝ _ _)],
  simpa [-mul_re] using re_le_abs (z * conj w)
end

instance : is_absolute_value abs :=
{ abv_nonneg  := abs_nonneg,
  abv_eq_zero := λ _, abs_eq_zero,
  abv_add     := abs_add,
  abv_mul     := abs_mul }
open is_absolute_value

@[simp] lemma abs_abs (z : ℂ) : abs' (abs z) = abs z :=
_root_.abs_of_nonneg (abs_nonneg _)

@[simp] lemma abs_pos {z : ℂ} : 0 < abs z ↔ z ≠ 0 := abv_pos abs
@[simp] lemma abs_neg : ∀ z, abs (-z) = abs z := abv_neg abs
lemma abs_sub : ∀ z w, abs (z - w) = abs (w - z) := abv_sub abs
lemma abs_sub_le : ∀ a b c, abs (a - c) ≤ abs (a - b) + abs (b - c) := abv_sub_le abs
@[simp] theorem abs_inv : ∀ z, abs z⁻¹ = (abs z)⁻¹ := abv_inv abs
@[simp] theorem abs_div : ∀ z w, abs (z / w) = abs z / abs w := abv_div abs

lemma abs_abs_sub_le_abs_sub : ∀ z w, abs' (abs z - abs w) ≤ abs (z - w) :=
abs_abv_sub_le_abv_sub abs

lemma abs_le_abs_re_add_abs_im (z : ℂ) : abs z ≤ abs' z.re + abs' z.im :=
by simpa [re_add_im] using abs_add z.re (z.im * I)

lemma abs_re_div_abs_le_one (z : ℂ) : abs' (z.re / z.abs) ≤ 1 :=
if hz : z = 0 then by simp [hz, zero_le_one]
else by { simp_rw [_root_.abs_div, abs_abs, div_le_iff (abs_pos.2 hz), one_mul, abs_re_le_abs] }

lemma abs_im_div_abs_le_one (z : ℂ) : abs' (z.im / z.abs) ≤ 1 :=
if hz : z = 0 then by simp [hz, zero_le_one]
else by { simp_rw [_root_.abs_div, abs_abs, div_le_iff (abs_pos.2 hz), one_mul, abs_im_le_abs] }

@[simp, norm_cast] lemma abs_cast_nat (n : ℕ) : abs (n : ℂ) = n :=
by rw [← of_real_nat_cast, abs_of_nonneg (nat.cast_nonneg n)]

@[simp, norm_cast] lemma int_cast_abs (n : ℤ) : ↑(abs' n) = abs n :=
by rw [← of_real_int_cast, abs_of_real, int.cast_abs]

lemma norm_sq_eq_abs (x : ℂ) : norm_sq x = abs x ^ 2 :=
by rw [abs, pow_two, real.mul_self_sqrt (norm_sq_nonneg _)]

/--
We put a partial order on ℂ so that `z ≤ w` exactly if `w - z` is real and nonnegative.
Complex numbers with different imaginary parts are incomparable.
-/
instance : partial_order ℂ :=
{ le := λ z w, ∃ x : ℝ, 0 ≤ x ∧ w = z + x,
  le_refl := λ x, ⟨0, by simp⟩,
  le_trans := λ x y z h₁ h₂,
  begin
    obtain ⟨w₁, l₁, rfl⟩ := h₁,
    obtain ⟨w₂, l₂, rfl⟩ := h₂,
    refine ⟨w₁ + w₂, _, _⟩,
    { linarith, },
    { simp [add_assoc], },
  end,
  le_antisymm := λ z w h₁ h₂,
  begin
    obtain ⟨w₁, l₁, rfl⟩ := h₁,
    obtain ⟨w₂, l₂, e⟩ := h₂,
    have h₃ : w₁ + w₂ = 0,
    { symmetry,
      rw add_assoc at e,
      apply of_real_inj.mp,
      apply add_left_cancel,
      convert e; simp, },
    have h₄ : w₁ = 0, linarith,
    simp [h₄],
  end, }

lemma le_def {z w : ℂ} : z ≤ w ↔ ∃ x : ℝ, 0 ≤ x ∧ w = z + x := iff.refl _
lemma lt_def {z w : ℂ} : z < w ↔ ∃ x : ℝ, 0 < x ∧ w = z + x :=
begin
  rw [lt_iff_le_not_le],
  fsplit,
  { rintro ⟨⟨x, l, rfl⟩, h⟩,
    by_cases hx : x = 0,
    { simp [hx] at h, exfalso, exact h (le_refl _), },
    { replace l : 0 < x := lt_of_le_of_ne l (by { symmetry, exact hx }),
      exact ⟨x, l, rfl⟩, } },
  { rintro ⟨x, l, rfl⟩,
    fsplit,
    { exact ⟨x, le_of_lt l, rfl⟩, },
    { rintro ⟨x', l', e⟩,
      rw [add_assoc] at e,
      replace e := add_left_cancel (by { convert e, simp }),
      norm_cast at e,
      apply lt_irrefl (0 : ℝ),
      conv { congr, skip, rw e, },
      apply lt_of_lt_of_le l (le_add_of_nonneg_right l'), } }
end

@[simp, norm_cast] lemma real_le_real {x y : ℝ} : (x : ℂ) ≤ (y : ℂ) ↔ x ≤ y :=
begin
  rw [le_def],
  fsplit,
  { rintro ⟨r, l, e⟩,
    norm_cast at e,
    subst e,
    exact le_add_of_nonneg_right l, },
  { intro h,
    refine ⟨y - x, sub_nonneg.mpr h, (by simp)⟩, },
end
@[simp, norm_cast] lemma real_lt_real {x y : ℝ} : (x : ℂ) < (y : ℂ) ↔ x < y :=
begin
  rw [lt_def],
  fsplit,
  { rintro ⟨r, l, e⟩,
    norm_cast at e,
    subst e,
    exact lt_add_of_pos_right x l, },
  { intro h,
    refine ⟨y - x, sub_pos.mpr h, (by simp)⟩, },
end
@[simp, norm_cast] lemma zero_le_real {x : ℝ} : (0 : ℂ) ≤ (x : ℂ) ↔ 0 ≤ x := real_le_real
@[simp, norm_cast] lemma zero_lt_real {x : ℝ} : (0 : ℂ) < (x : ℂ) ↔ 0 < x := real_lt_real

/--
With `z ≤ w` iff `w - z` is real and nonnegative, `ℂ` is an ordered ring.
-/
instance : ordered_comm_ring ℂ :=
{ zero_le_one := ⟨1, zero_le_one, by simp⟩,
  add_le_add_left := λ w z h y,
  begin
    obtain ⟨x, l, rfl⟩ := h,
    refine ⟨x, l, by simp [add_assoc]⟩,
  end,
  mul_pos := λ z w hz hw,
  begin
    obtain ⟨zx, lz, rfl⟩ := lt_def.mp hz,
    obtain ⟨wx, lw, rfl⟩ := lt_def.mp hw,
    norm_cast,
    simp only [mul_pos, lz, lw, zero_add],
  end,
  le_of_add_le_add_left := λ u v z h,
  begin
    obtain ⟨x, l, e⟩ := h,
    rw add_assoc at e,
    exact ⟨x, l, add_left_cancel e⟩,
  end,
  mul_lt_mul_of_pos_left := λ u v z h₁ h₂,
  begin
    obtain ⟨x₁, l₁, rfl⟩ := lt_def.mp h₁,
    obtain ⟨x₂, l₂, rfl⟩ := lt_def.mp h₂,
    simp only [mul_add, zero_add],
    exact lt_def.mpr ⟨x₂ * x₁, mul_pos l₂ l₁, (by norm_cast)⟩,
  end,
  mul_lt_mul_of_pos_right := λ u v z h₁ h₂,
  begin
    obtain ⟨x₁, l₁, rfl⟩ := lt_def.mp h₁,
    obtain ⟨x₂, l₂, rfl⟩ := lt_def.mp h₂,
    simp only [add_mul, zero_add],
    exact lt_def.mpr ⟨x₁ * x₂, mul_pos l₁ l₂, (by norm_cast)⟩,
  end,
  -- Why do we need these next four fields? They should be copied from `comm_ring ℂ`.
  zero_mul := λ z, zero_mul z,
  mul_zero := λ z, mul_zero z,
  add_left_cancel := λ z₁ z₂ z₃, add_left_cancel,
  add_right_cancel := λ z₁ z₂ z₃, add_right_cancel,
  ..(by apply_instance : partial_order ℂ),
  ..(by apply_instance : comm_ring ℂ), }

/--
With `z ≤ w` iff `w - z` is real and nonnegative, `ℂ` is a star ordered ring.
(That is, an ordered ring in which every element of the form `star z * z` is nonnegative.)

In fact, `ℂ` is a C*-algebra, and so the nonnegative elements are precisely those of this form,
but we don't yet have C*-algebras in mathlib.
-/
instance : star_ordered_ring ℂ :=
{ star_mul_self_nonneg := λ z,
  begin
    refine ⟨z.abs^2, pow_nonneg (abs_nonneg z) 2, _⟩,
    simp only [has_star.star, of_real_pow, zero_add],
    norm_cast,
    rw [←norm_sq_eq_abs, norm_sq_eq_conj_mul_self],
  end, }

/-! ### Cauchy sequences -/

theorem is_cau_seq_re (f : cau_seq ℂ abs) : is_cau_seq abs' (λ n, (f n).re) :=
λ ε ε0, (f.cauchy ε0).imp $ λ i H j ij,
lt_of_le_of_lt (by simpa using abs_re_le_abs (f j - f i)) (H _ ij)

theorem is_cau_seq_im (f : cau_seq ℂ abs) : is_cau_seq abs' (λ n, (f n).im) :=
λ ε ε0, (f.cauchy ε0).imp $ λ i H j ij,
lt_of_le_of_lt (by simpa using abs_im_le_abs (f j - f i)) (H _ ij)

/-- The real part of a complex Cauchy sequence, as a real Cauchy sequence. -/
noncomputable def cau_seq_re (f : cau_seq ℂ abs) : cau_seq ℝ abs' :=
⟨_, is_cau_seq_re f⟩

/-- The imaginary part of a complex Cauchy sequence, as a real Cauchy sequence. -/
noncomputable def cau_seq_im (f : cau_seq ℂ abs) : cau_seq ℝ abs' :=
⟨_, is_cau_seq_im f⟩

lemma is_cau_seq_abs {f : ℕ → ℂ} (hf : is_cau_seq abs f) :
  is_cau_seq abs' (abs ∘ f) :=
λ ε ε0, let ⟨i, hi⟩ := hf ε ε0 in
⟨i, λ j hj, lt_of_le_of_lt (abs_abs_sub_le_abs_sub _ _) (hi j hj)⟩

/-- The limit of a Cauchy sequence of complex numbers. -/
noncomputable def lim_aux (f : cau_seq ℂ abs) : ℂ :=
⟨cau_seq.lim (cau_seq_re f), cau_seq.lim (cau_seq_im f)⟩

theorem equiv_lim_aux (f : cau_seq ℂ abs) : f ≈ cau_seq.const abs (lim_aux f) :=
λ ε ε0, (exists_forall_ge_and
  (cau_seq.equiv_lim ⟨_, is_cau_seq_re f⟩ _ (half_pos ε0))
  (cau_seq.equiv_lim ⟨_, is_cau_seq_im f⟩ _ (half_pos ε0))).imp $
λ i H j ij, begin
  cases H _ ij with H₁ H₂,
  apply lt_of_le_of_lt (abs_le_abs_re_add_abs_im _),
  dsimp [lim_aux] at *,
  have := add_lt_add H₁ H₂,
  rwa add_halves at this,
end

noncomputable instance : cau_seq.is_complete ℂ abs :=
⟨λ f, ⟨lim_aux f, equiv_lim_aux f⟩⟩

open cau_seq

lemma lim_eq_lim_im_add_lim_re (f : cau_seq ℂ abs) : lim f =
  ↑(lim (cau_seq_re f)) + ↑(lim (cau_seq_im f)) * I :=
lim_eq_of_equiv_const $
calc f ≈ _ : equiv_lim_aux f
... = cau_seq.const abs (↑(lim (cau_seq_re f)) + ↑(lim (cau_seq_im f)) * I) :
  cau_seq.ext (λ _, complex.ext (by simp [lim_aux, cau_seq_re]) (by simp [lim_aux, cau_seq_im]))

lemma lim_re (f : cau_seq ℂ abs) : lim (cau_seq_re f) = (lim f).re :=
by rw [lim_eq_lim_im_add_lim_re]; simp

lemma lim_im (f : cau_seq ℂ abs) : lim (cau_seq_im f) = (lim f).im :=
by rw [lim_eq_lim_im_add_lim_re]; simp

lemma is_cau_seq_conj (f : cau_seq ℂ abs) : is_cau_seq abs (λ n, conj (f n)) :=
λ ε ε0, let ⟨i, hi⟩ := f.2 ε ε0 in
⟨i, λ j hj, by rw [← conj.map_sub, abs_conj]; exact hi j hj⟩

/-- The complex conjugate of a complex Cauchy sequence, as a complex Cauchy sequence. -/
noncomputable def cau_seq_conj (f : cau_seq ℂ abs) : cau_seq ℂ abs :=
⟨_, is_cau_seq_conj f⟩

lemma lim_conj (f : cau_seq ℂ abs) : lim (cau_seq_conj f) = conj (lim f) :=
complex.ext (by simp [cau_seq_conj, (lim_re _).symm, cau_seq_re])
  (by simp [cau_seq_conj, (lim_im _).symm, cau_seq_im, (lim_neg _).symm]; refl)

/-- The absolute value of a complex Cauchy sequence, as a real Cauchy sequence. -/
noncomputable def cau_seq_abs (f : cau_seq ℂ abs) : cau_seq ℝ abs' :=
⟨_, is_cau_seq_abs f.2⟩

lemma lim_abs (f : cau_seq ℂ abs) : lim (cau_seq_abs f) = abs (lim f) :=
lim_eq_of_equiv_const (λ ε ε0,
let ⟨i, hi⟩ := equiv_lim f ε ε0 in
⟨i, λ j hj, lt_of_le_of_lt (abs_abs_sub_le_abs_sub _ _) (hi j hj)⟩)

@[simp, norm_cast] lemma of_real_prod {α : Type*} (s : finset α) (f : α → ℝ) :
  ((∏ i in s, f i : ℝ) : ℂ) = ∏ i in s, (f i : ℂ) :=
ring_hom.map_prod of_real _ _

@[simp, norm_cast] lemma of_real_sum {α : Type*} (s : finset α) (f : α → ℝ) :
  ((∑ i in s, f i : ℝ) : ℂ) = ∑ i in s, (f i : ℂ) :=
ring_hom.map_sum of_real _ _

end complex<|MERGE_RESOLUTION|>--- conflicted
+++ resolved
@@ -189,14 +189,8 @@
 
 instance : star_ring ℂ :=
 { star := λ z, conj z,
-<<<<<<< HEAD
-  star_star := by simp,
-  star_mul := λ r s, by { ext; simp [mul_comm], },
-  star_zero := by simp,
-=======
   star_involutive := λ z, by simp,
   star_mul := λ r s, by { ext; simp [mul_comm], },
->>>>>>> 6ad0fd0a
   star_add := by simp, }
 
 /-! ### Norm squared -/
@@ -213,16 +207,11 @@
 @[simp] lemma norm_sq_of_real (r : ℝ) : norm_sq r = r * r :=
 by simp [norm_sq]
 
-<<<<<<< HEAD
 lemma norm_sq_eq_conj_mul_self {z : ℂ} : (norm_sq z : ℂ) = conj z * z :=
 by { ext; simp [norm_sq, mul_comm], }
 
-@[simp] lemma norm_sq_zero : norm_sq 0 = 0 := by simp [norm_sq]
-@[simp] lemma norm_sq_one : norm_sq 1 = 1 := by simp [norm_sq]
-=======
-lemma norm_sq_zero : norm_sq 0 = 0 := norm_sq.map_zero
-lemma norm_sq_one : norm_sq 1 = 1 := norm_sq.map_one
->>>>>>> 6ad0fd0a
+@[simp] lemma norm_sq_zero : norm_sq 0 = 0 := norm_sq.map_zero
+@[simp] lemma norm_sq_one : norm_sq 1 = 1 := norm_sq.map_one
 @[simp] lemma norm_sq_I : norm_sq I = 1 := by simp [norm_sq]
 
 lemma norm_sq_nonneg (z : ℂ) : 0 ≤ norm_sq z :=
@@ -375,12 +364,12 @@
 
 /-- A complex number `z` plus its conjugate `conj z` is `2` times its real part. -/
 theorem re_eq_add_conj (z : ℂ) : (z.re : ℂ) = (z + conj z) / 2 :=
-by simp only [add_conj, of_real_mul, of_real_one, of_real_bit0, 
+by simp only [add_conj, of_real_mul, of_real_one, of_real_bit0,
      mul_div_cancel_left (z.re:ℂ) two_ne_zero']
 
 /-- A complex number `z` minus its conjugate `conj z` is `2i` times its imaginary part. -/
 theorem im_eq_sub_conj (z : ℂ) : (z.im : ℂ) = (z - conj(z))/(2 * I) :=
-by simp only [sub_conj, of_real_mul, of_real_one, of_real_bit0, mul_right_comm, 
+by simp only [sub_conj, of_real_mul, of_real_one, of_real_bit0, mul_right_comm,
      mul_div_cancel_left _ (mul_ne_zero two_ne_zero' I_ne_zero : 2 * I ≠ 0)]
 
 /-! ### Absolute value -/
