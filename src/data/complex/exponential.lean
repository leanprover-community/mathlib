/-
Copyright (c) 2018 Chris Hughes. All rights reserved.
Released under Apache 2.0 license as described in the file LICENSE.
Authors: Chris Hughes, Abhimanyu Pallavi Sudhir
-/
import algebra.geom_sum
import data.complex.basic
import data.nat.choose.sum

/-!
# Exponential, trigonometric and hyperbolic trigonometric functions

This file contains the definitions of the real and complex exponential, sine, cosine, tangent,
hyperbolic sine, hyperbolic cosine, and hyperbolic tangent functions.

-/

local notation `abs'` := has_abs.abs
open is_absolute_value
open_locale classical big_operators nat complex_conjugate

section
open real is_absolute_value finset

section
variables {α : Type*} {β : Type*} [ring β]
  [linear_ordered_field α] [archimedean α] {abv : β → α} [is_absolute_value abv]

lemma is_cau_of_decreasing_bounded (f : ℕ → α) {a : α} {m : ℕ} (ham : ∀ n ≥ m, |f n| ≤ a)
  (hnm : ∀ n ≥ m, f n.succ ≤ f n) : is_cau_seq abs f :=
λ ε ε0,
let ⟨k, hk⟩ := archimedean.arch a ε0 in
have h : ∃ l, ∀ n ≥ m, a - l • ε < f n :=
  ⟨k + k + 1, λ n hnm, lt_of_lt_of_le
    (show a - (k + (k + 1)) • ε < -|f n|,
      from lt_neg.1 $ lt_of_le_of_lt (ham n hnm) (begin
        rw [neg_sub, lt_sub_iff_add_lt, add_nsmul, add_nsmul, one_nsmul],
        exact add_lt_add_of_le_of_lt hk (lt_of_le_of_lt hk
          (lt_add_of_pos_right _ ε0)),
      end))
    (neg_le.2 $ (abs_neg (f n)) ▸ le_abs_self _)⟩,
let l := nat.find h in
have hl : ∀ (n : ℕ), n ≥ m → f n > a - l • ε := nat.find_spec h,
have hl0 : l ≠ 0 := λ hl0, not_lt_of_ge (ham m le_rfl)
  (lt_of_lt_of_le (by have := hl m (le_refl m); simpa [hl0] using this) (le_abs_self (f m))),
begin
  cases not_forall.1
    (nat.find_min h (nat.pred_lt hl0)) with i hi,
  rw [not_imp, not_lt] at hi,
  existsi i,
  assume j hj,
  have hfij : f j ≤ f i := (nat.rel_of_forall_rel_succ_of_le_of_le (≥) hnm hi.1 hj).le,
  rw [abs_of_nonpos (sub_nonpos.2 hfij), neg_sub, sub_lt_iff_lt_add'],
  calc f i ≤ a - (nat.pred l) • ε : hi.2
    ... = a - l • ε + ε :
      by conv {to_rhs, rw [← nat.succ_pred_eq_of_pos (nat.pos_of_ne_zero hl0), succ_nsmul',
        sub_add, add_sub_cancel] }
    ... < f j + ε : add_lt_add_right (hl j (le_trans hi.1 hj)) _
end

lemma is_cau_of_mono_bounded (f : ℕ → α) {a : α} {m : ℕ} (ham : ∀ n ≥ m, |f n| ≤ a)
  (hnm : ∀ n ≥ m, f n ≤ f n.succ) : is_cau_seq abs f :=
begin
  refine @eq.rec_on (ℕ → α) _ (is_cau_seq abs) _ _
    (-⟨_, @is_cau_of_decreasing_bounded _ _ _ (λ n, -f n) a m (by simpa) (by simpa)⟩ :
      cau_seq α abs).2,
  ext,
  exact neg_neg _
end

end

section no_archimedean
variables {α : Type*} {β : Type*} [ring β]
  [linear_ordered_field α] {abv : β → α} [is_absolute_value abv]

lemma is_cau_series_of_abv_le_cau {f : ℕ → β} {g : ℕ → α} (n : ℕ) :
  (∀ m, n ≤ m → abv (f m) ≤ g m) →
  is_cau_seq abs (λ n, ∑ i in range n, g i) →
  is_cau_seq abv (λ n, ∑ i in range n, f i) :=
begin
  assume hm hg ε ε0,
  cases hg (ε / 2) (div_pos ε0 (by norm_num)) with i hi,
  existsi max n i,
  assume j ji,
  have hi₁ := hi j (le_trans (le_max_right n i) ji),
  have hi₂ := hi (max n i) (le_max_right n i),
  have sub_le := abs_sub_le (∑ k in range j, g k) (∑ k in range i, g k)
    (∑ k in range (max n i), g k),
  have := add_lt_add hi₁ hi₂,
  rw [abs_sub_comm (∑ k in range (max n i), g k), add_halves ε] at this,
  refine lt_of_le_of_lt (le_trans (le_trans _ (le_abs_self _)) sub_le) this,
  generalize hk : j - max n i = k,
  clear this hi₂ hi₁ hi ε0 ε hg sub_le,
  rw tsub_eq_iff_eq_add_of_le ji at hk,
  rw hk,
  clear hk ji j,
  induction k with k' hi,
  { simp [abv_zero abv] },
  { simp only [nat.succ_add, sum_range_succ_comm, sub_eq_add_neg, add_assoc],
    refine le_trans (abv_add _ _ _) _,
    simp only [sub_eq_add_neg] at hi,
    exact add_le_add (hm _ (le_add_of_nonneg_of_le (nat.zero_le _) (le_max_left _ _))) hi },
end

lemma is_cau_series_of_abv_cau {f : ℕ → β} : is_cau_seq abs (λ m, ∑ n in range m, abv (f n))
  → is_cau_seq abv (λ m, ∑ n in range m, f n) :=
is_cau_series_of_abv_le_cau 0 (λ n h, le_rfl)

end no_archimedean

section
variables {α : Type*} [linear_ordered_field α] [archimedean α]

lemma is_cau_geo_series {β : Type*} [ring β] [nontrivial β] {abv : β → α} [is_absolute_value abv]
   (x : β) (hx1 : abv x < 1) : is_cau_seq abv (λ n, ∑ m in range n, x ^ m) :=
have hx1' : abv x ≠ 1 := λ h, by simpa [h, lt_irrefl] using hx1,
is_cau_series_of_abv_cau
begin
  simp only [abv_pow abv, geom_sum_eq hx1'],
  conv in (_ / _) { rw [← neg_div_neg_eq, neg_sub, neg_sub] },
  refine @is_cau_of_mono_bounded _ _ _ _ ((1 : α) / (1 - abv x)) 0 _ _,
  { assume n hn,
    rw abs_of_nonneg,
    refine div_le_div_of_le (le_of_lt $ sub_pos.2 hx1)
      (sub_le_self _ (abv_pow abv x n ▸ abv_nonneg _ _)),
    refine div_nonneg (sub_nonneg.2 _) (sub_nonneg.2 $ le_of_lt hx1),
    clear hn,
    induction n with n ih,
    { simp },
    { rw [pow_succ, ← one_mul (1 : α)],
      refine mul_le_mul (le_of_lt hx1) ih (abv_pow abv x n ▸ abv_nonneg _ _) (by norm_num) } },
  { assume n hn,
    refine div_le_div_of_le (le_of_lt $ sub_pos.2 hx1) (sub_le_sub_left _ _),
    rw [← one_mul (_ ^ n), pow_succ],
    exact mul_le_mul_of_nonneg_right (le_of_lt hx1) (pow_nonneg (abv_nonneg _ _) _) }
end

lemma is_cau_geo_series_const (a : α) {x : α} (hx1 : |x| < 1) :
  is_cau_seq abs (λ m, ∑ n in range m, a * x ^ n) :=
have is_cau_seq abs (λ m, a * ∑ n in range m, x ^ n) :=
  (cau_seq.const abs a * ⟨_, is_cau_geo_series x hx1⟩).2,
by simpa only [mul_sum]

variables {β : Type*} [ring β] {abv : β → α} [is_absolute_value abv]

lemma series_ratio_test {f : ℕ → β} (n : ℕ) (r : α)
  (hr0 : 0 ≤ r) (hr1 : r < 1) (h : ∀ m, n ≤ m → abv (f m.succ) ≤ r * abv (f m)) :
  is_cau_seq abv (λ m, ∑ n in range m, f n) :=
have har1 : |r| < 1, by rwa abs_of_nonneg hr0,
begin
  refine is_cau_series_of_abv_le_cau n.succ _
    (is_cau_geo_series_const (abv (f n.succ) * r⁻¹ ^ n.succ) har1),
  assume m hmn,
  cases classical.em (r = 0) with r_zero r_ne_zero,
  { have m_pos := lt_of_lt_of_le (nat.succ_pos n) hmn,
    have := h m.pred (nat.le_of_succ_le_succ (by rwa [nat.succ_pred_eq_of_pos m_pos])),
    simpa [r_zero, nat.succ_pred_eq_of_pos m_pos, pow_succ] },
  generalize hk : m - n.succ = k,
  have r_pos : 0 < r := lt_of_le_of_ne hr0 (ne.symm r_ne_zero),
  replace hk : m = k + n.succ := (tsub_eq_iff_eq_add_of_le hmn).1 hk,
  induction k with k ih generalizing m n,
  { rw [hk, zero_add, mul_right_comm, inv_pow _ _, ← div_eq_mul_inv, mul_div_cancel],
    exact (ne_of_lt (pow_pos r_pos _)).symm },
  { have kn : k + n.succ ≥ n.succ, by rw ← zero_add n.succ; exact add_le_add (zero_le _) (by simp),
    rw [hk, nat.succ_add, pow_succ' r, ← mul_assoc],
    exact le_trans (by rw mul_comm; exact h _ (nat.le_of_succ_le kn))
      (mul_le_mul_of_nonneg_right (ih (k + n.succ) n h kn rfl) hr0) }
end

lemma sum_range_diag_flip {α : Type*} [add_comm_monoid α] (n : ℕ) (f : ℕ → ℕ → α) :
  ∑ m in range n, ∑ k in range (m + 1), f k (m - k) =
  ∑ m in range n, ∑ k in range (n - m), f m k :=
by rw [sum_sigma', sum_sigma']; exact sum_bij
(λ a _, ⟨a.2, a.1 - a.2⟩)
(λ a ha, have h₁ : a.1 < n := mem_range.1 (mem_sigma.1 ha).1,
  have h₂ : a.2 < nat.succ a.1 := mem_range.1 (mem_sigma.1 ha).2,
    mem_sigma.2 ⟨mem_range.2 (lt_of_lt_of_le h₂ h₁),
    mem_range.2 ((tsub_lt_tsub_iff_right (nat.le_of_lt_succ h₂)).2 h₁)⟩)
(λ _ _, rfl)
(λ ⟨a₁, a₂⟩ ⟨b₁, b₂⟩ ha hb h,
  have ha : a₁ < n ∧ a₂ ≤ a₁ :=
      ⟨mem_range.1 (mem_sigma.1 ha).1, nat.le_of_lt_succ (mem_range.1 (mem_sigma.1 ha).2)⟩,
  have hb : b₁ < n ∧ b₂ ≤ b₁ :=
      ⟨mem_range.1 (mem_sigma.1 hb).1, nat.le_of_lt_succ (mem_range.1 (mem_sigma.1 hb).2)⟩,
  have h : a₂ = b₂ ∧ _ := sigma.mk.inj h,
  have h' : a₁ = b₁ - b₂ + a₂ := (tsub_eq_iff_eq_add_of_le ha.2).1 (eq_of_heq h.2),
  sigma.mk.inj_iff.2
    ⟨tsub_add_cancel_of_le hb.2 ▸ h'.symm ▸ h.1 ▸ rfl,
      (heq_of_eq h.1)⟩)
(λ ⟨a₁, a₂⟩ ha,
  have ha : a₁ < n ∧ a₂ < n - a₁ :=
      ⟨mem_range.1 (mem_sigma.1 ha).1, (mem_range.1 (mem_sigma.1 ha).2)⟩,
  ⟨⟨a₂ + a₁, a₁⟩, ⟨mem_sigma.2 ⟨mem_range.2 (lt_tsub_iff_right.1 ha.2),
    mem_range.2 (nat.lt_succ_of_le (nat.le_add_left _ _))⟩,
  sigma.mk.inj_iff.2 ⟨rfl, heq_of_eq (add_tsub_cancel_right _ _).symm⟩⟩⟩)

end

section no_archimedean
variables {α : Type*} {β : Type*} [linear_ordered_field α] {abv : β → α}

section
variables [semiring β] [is_absolute_value abv]

lemma abv_sum_le_sum_abv {γ : Type*} (f : γ → β) (s : finset γ) :
  abv (∑ k in s, f k) ≤ ∑ k in s, abv (f k) :=
by haveI := classical.dec_eq γ; exact
finset.induction_on s (by simp [abv_zero abv])
  (λ a s has ih, by rw [sum_insert has, sum_insert has];
    exact le_trans (abv_add abv _ _) (add_le_add_left ih _))

end

section
variables [ring β] [is_absolute_value abv]

lemma cauchy_product {a b : ℕ → β}
  (ha : is_cau_seq abs (λ m, ∑ n in range m, abv (a n)))
  (hb : is_cau_seq abv (λ m, ∑ n in range m, b n)) (ε : α) (ε0 : 0 < ε) :
  ∃ i : ℕ, ∀ j ≥ i, abv ((∑ k in range j, a k) * (∑ k in range j, b k) -
  ∑ n in range j, ∑ m in range (n + 1), a m * b (n - m)) < ε :=
let ⟨Q, hQ⟩ := cau_seq.bounded ⟨_, hb⟩ in
let ⟨P, hP⟩ := cau_seq.bounded ⟨_, ha⟩ in
have hP0 : 0 < P, from lt_of_le_of_lt (abs_nonneg _) (hP 0),
have hPε0 : 0 < ε / (2 * P),
  from div_pos ε0 (mul_pos (show (2 : α) > 0, from by norm_num) hP0),
let ⟨N, hN⟩ := cau_seq.cauchy₂ ⟨_, hb⟩ hPε0 in
have hQε0 : 0 < ε / (4 * Q),
  from div_pos ε0 (mul_pos (show (0 : α) < 4, by norm_num)
    (lt_of_le_of_lt (abv_nonneg _ _) (hQ 0))),
let ⟨M, hM⟩ := cau_seq.cauchy₂ ⟨_, ha⟩ hQε0 in
⟨2 * (max N M + 1), λ K hK,
have h₁ : ∑ m in range K, ∑ k in range (m + 1), a k * b (m - k) =
    ∑ m in range K, ∑ n in range (K - m), a m * b n,
  by simpa using sum_range_diag_flip K (λ m n, a m * b n),
have h₂ : (λ i, ∑ k in range (K - i), a i * b k) = (λ i, a i * ∑ k in range (K - i), b k),
  by simp [finset.mul_sum],
have h₃ : ∑ i in range K, a i * ∑ k in range (K - i), b k =
    ∑ i in range K, a i * (∑ k in range (K - i), b k - ∑ k in range K, b k)
    + ∑ i in range K, a i * ∑ k in range K, b k,
  by rw ← sum_add_distrib; simp [(mul_add _ _ _).symm],
have two_mul_two : (4 : α) = 2 * 2, by norm_num,
have hQ0 : Q ≠ 0, from λ h, by simpa [h, lt_irrefl] using hQε0,
have h2Q0 : 2 * Q ≠ 0, from mul_ne_zero two_ne_zero hQ0,
have hε : ε / (2 * P) * P + ε / (4 * Q) * (2 * Q) = ε,
  by rw [← div_div, div_mul_cancel _ (ne.symm (ne_of_lt hP0)),
    two_mul_two, mul_assoc, ← div_div, div_mul_cancel _ h2Q0, add_halves],
have hNMK : max N M + 1 < K,
  from lt_of_lt_of_le (by rw two_mul; exact lt_add_of_pos_left _ (nat.succ_pos _)) hK,
have hKN : N < K,
  from calc N ≤ max N M : le_max_left _ _
  ... < max N M + 1 : nat.lt_succ_self _
  ... < K : hNMK,
have hsumlesum : ∑ i in range (max N M + 1), abv (a i) *
      abv (∑ k in range (K - i), b k - ∑ k in range K, b k) ≤
    ∑ i in range (max N M + 1), abv (a i) * (ε / (2 * P)),
  from sum_le_sum (λ m hmJ, mul_le_mul_of_nonneg_left
    (le_of_lt (hN (K - m)
      (le_tsub_of_add_le_left (le_trans
        (by rw two_mul; exact add_le_add (le_of_lt (mem_range.1 hmJ))
          (le_trans (le_max_left _ _) (le_of_lt (lt_add_one _)))) hK)) K
      (le_of_lt hKN))) (abv_nonneg abv _)),
have hsumltP : ∑ n in range (max N M + 1), abv (a n) < P :=
  calc ∑ n in range (max N M + 1), abv (a n)
      = |∑ n in range (max N M + 1), abv (a n)| :
  eq.symm (abs_of_nonneg (sum_nonneg (λ x h, abv_nonneg abv (a x))))
  ... < P : hP (max N M + 1),
begin
  rw [h₁, h₂, h₃, sum_mul, ← sub_sub, sub_right_comm, sub_self, zero_sub, abv_neg abv],
  refine lt_of_le_of_lt (abv_sum_le_sum_abv _ _) _,
  suffices : ∑ i in range (max N M + 1),
    abv (a i) * abv (∑ k in range (K - i), b k - ∑ k in range K, b k) +
    (∑ i in range K, abv (a i) * abv (∑ k in range (K - i), b k - ∑ k in range K, b k) -
    ∑ i in range (max N M + 1), abv (a i) * abv (∑ k in range (K - i), b k - ∑ k in range K, b k)) <
    ε / (2 * P) * P + ε / (4 * Q) * (2 * Q),
  { rw hε at this, simpa [abv_mul abv] },
  refine add_lt_add (lt_of_le_of_lt hsumlesum
    (by rw [← sum_mul, mul_comm]; exact (mul_lt_mul_left hPε0).mpr hsumltP)) _,
  rw sum_range_sub_sum_range (le_of_lt hNMK),
  calc ∑ i in (range K).filter (λ k, max N M + 1 ≤ k),
      abv (a i) * abv (∑ k in range (K - i), b k - ∑ k in range K, b k)
      ≤ ∑ i in (range K).filter (λ k, max N M + 1 ≤ k), abv (a i) * (2 * Q) :
    sum_le_sum (λ n hn, begin
      refine mul_le_mul_of_nonneg_left _ (abv_nonneg _ _),
      rw sub_eq_add_neg,
      refine le_trans (abv_add _ _ _) _,
      rw [two_mul, abv_neg abv],
      exact add_le_add (le_of_lt (hQ _)) (le_of_lt (hQ _)),
    end)
    ... < ε / (4 * Q) * (2 * Q) :
      by rw [← sum_mul, ← sum_range_sub_sum_range (le_of_lt hNMK)];
      refine (mul_lt_mul_right $ by rw two_mul;
        exact add_pos (lt_of_le_of_lt (abv_nonneg _ _) (hQ 0))
          (lt_of_le_of_lt (abv_nonneg _ _) (hQ 0))).2
        (lt_of_le_of_lt (le_abs_self _)
          (hM _ (le_trans (nat.le_succ_of_le (le_max_right _ _)) (le_of_lt hNMK)) _
            (nat.le_succ_of_le (le_max_right _ _))))
end⟩

end

end no_archimedean

end

open finset

open cau_seq

namespace complex

lemma is_cau_abs_exp (z : ℂ) : is_cau_seq has_abs.abs
  (λ n, ∑ m in range n, abs (z ^ m / m!)) :=
let ⟨n, hn⟩ := exists_nat_gt (abs z) in
have hn0 : (0 : ℝ) < n, from lt_of_le_of_lt (abs_nonneg _) hn,
series_ratio_test n (complex.abs z / n) (div_nonneg (complex.abs_nonneg _) (le_of_lt hn0))
  (by rwa [div_lt_iff hn0, one_mul])
  (λ m hm,
    by rw [abs_abs, abs_abs, nat.factorial_succ, pow_succ,
      mul_comm m.succ, nat.cast_mul, ← div_div, mul_div_assoc,
      mul_div_right_comm, abs_mul, abs_div, abs_cast_nat];
    exact mul_le_mul_of_nonneg_right
      (div_le_div_of_le_left (abs_nonneg _) hn0
        (nat.cast_le.2 (le_trans hm (nat.le_succ _)))) (abs_nonneg _))

noncomputable theory

lemma is_cau_exp (z : ℂ) :
  is_cau_seq abs (λ n, ∑ m in range n, z ^ m / m!) :=
is_cau_series_of_abv_cau (is_cau_abs_exp z)

/-- The Cauchy sequence consisting of partial sums of the Taylor series of
the complex exponential function -/
@[pp_nodot] def exp' (z : ℂ) :
  cau_seq ℂ complex.abs :=
⟨λ n, ∑ m in range n, z ^ m / m!, is_cau_exp z⟩

/-- The complex exponential function, defined via its Taylor series -/
@[pp_nodot] def exp (z : ℂ) : ℂ := lim (exp' z)

/-- The complex sine function, defined via `exp` -/
@[pp_nodot] def sin (z : ℂ) : ℂ := ((exp (-z * I) - exp (z * I)) * I) / 2

/-- The complex cosine function, defined via `exp` -/
@[pp_nodot] def cos (z : ℂ) : ℂ := (exp (z * I) + exp (-z * I)) / 2

/-- The complex tangent function, defined as `sin z / cos z` -/
@[pp_nodot] def tan (z : ℂ) : ℂ := sin z / cos z

/-- The complex hyperbolic sine function, defined via `exp` -/
@[pp_nodot] def sinh (z : ℂ) : ℂ := (exp z - exp (-z)) / 2

/-- The complex hyperbolic cosine function, defined via `exp` -/
@[pp_nodot] def cosh (z : ℂ) : ℂ := (exp z + exp (-z)) / 2

/-- The complex hyperbolic tangent function, defined as `sinh z / cosh z` -/
@[pp_nodot] def tanh (z : ℂ) : ℂ := sinh z / cosh z

end complex

namespace real

open complex

/-- The real exponential function, defined as the real part of the complex exponential -/
@[pp_nodot] def exp (x : ℝ) : ℝ := (exp x).re

/-- The real sine function, defined as the real part of the complex sine -/
@[pp_nodot] def sin (x : ℝ) : ℝ := (sin x).re

/-- The real cosine function, defined as the real part of the complex cosine -/
@[pp_nodot] def cos (x : ℝ) : ℝ := (cos x).re

/-- The real tangent function, defined as the real part of the complex tangent -/
@[pp_nodot] def tan (x : ℝ) : ℝ := (tan x).re

/-- The real hypebolic sine function, defined as the real part of the complex hyperbolic sine -/
@[pp_nodot] def sinh (x : ℝ) : ℝ := (sinh x).re

/-- The real hypebolic cosine function, defined as the real part of the complex hyperbolic cosine -/
@[pp_nodot] def cosh (x : ℝ) : ℝ := (cosh x).re

/-- The real hypebolic tangent function, defined as the real part of
the complex hyperbolic tangent -/
@[pp_nodot] def tanh (x : ℝ) : ℝ := (tanh x).re

end real

namespace complex

variables (x y : ℂ)

@[simp] lemma exp_zero : exp 0 = 1 :=
lim_eq_of_equiv_const $
  λ ε ε0, ⟨1, λ j hj, begin
  convert ε0,
  cases j,
  { exact absurd hj (not_le_of_gt zero_lt_one) },
  { dsimp [exp'],
    induction j with j ih,
    { dsimp [exp']; simp },
    { rw ← ih dec_trivial,
      simp only [sum_range_succ, pow_succ],
      simp } }
end⟩

lemma exp_add : exp (x + y) = exp x * exp y :=
show lim (⟨_, is_cau_exp (x + y)⟩ : cau_seq ℂ abs) =
  lim (show cau_seq ℂ abs, from ⟨_, is_cau_exp x⟩)
  * lim (show cau_seq ℂ abs, from ⟨_, is_cau_exp y⟩),
from
have hj : ∀ j : ℕ, ∑ m in range j, (x + y) ^ m / m! =
    ∑ i in range j, ∑ k in range (i + 1), x ^ k / k! * (y ^ (i - k) / (i - k)!),
  from assume j,
    finset.sum_congr rfl (λ m hm, begin
      rw [add_pow, div_eq_mul_inv, sum_mul],
      refine finset.sum_congr rfl (λ i hi, _),
      have h₁ : (m.choose i : ℂ) ≠ 0 := nat.cast_ne_zero.2
        (pos_iff_ne_zero.1 (nat.choose_pos (nat.le_of_lt_succ (mem_range.1 hi)))),
      have h₂ := nat.choose_mul_factorial_mul_factorial (nat.le_of_lt_succ $ finset.mem_range.1 hi),
      rw [← h₂, nat.cast_mul, nat.cast_mul, mul_inv, mul_inv],
      simp only [mul_left_comm (m.choose i : ℂ), mul_assoc, mul_left_comm (m.choose i : ℂ)⁻¹,
        mul_comm (m.choose i : ℂ)],
      rw inv_mul_cancel h₁,
      simp [div_eq_mul_inv, mul_comm, mul_assoc, mul_left_comm]
    end),
by rw lim_mul_lim;
  exact eq.symm (lim_eq_lim_of_equiv (by dsimp; simp only [hj];
    exact cauchy_product (is_cau_abs_exp x) (is_cau_exp y)))

attribute [irreducible] complex.exp

lemma exp_list_sum (l : list ℂ) : exp l.sum = (l.map exp).prod :=
@monoid_hom.map_list_prod (multiplicative ℂ) ℂ _ _ ⟨exp, exp_zero, exp_add⟩ l

lemma exp_multiset_sum (s : multiset ℂ) : exp s.sum = (s.map exp).prod :=
@monoid_hom.map_multiset_prod (multiplicative ℂ) ℂ _ _ ⟨exp, exp_zero, exp_add⟩ s

lemma exp_sum {α : Type*} (s : finset α) (f : α → ℂ) : exp (∑ x in s, f x) = ∏ x in s, exp (f x) :=
@monoid_hom.map_prod (multiplicative ℂ) α ℂ _ _ ⟨exp, exp_zero, exp_add⟩ f s

lemma exp_nat_mul (x : ℂ) : ∀ n : ℕ, exp(n*x) = (exp x)^n
| 0 := by rw [nat.cast_zero, zero_mul, exp_zero, pow_zero]
| (nat.succ n) := by rw [pow_succ', nat.cast_add_one, add_mul, exp_add, ←exp_nat_mul, one_mul]

lemma exp_ne_zero : exp x ≠ 0 :=
λ h, zero_ne_one $ by rw [← exp_zero, ← add_neg_self x, exp_add, h]; simp

lemma exp_neg : exp (-x) = (exp x)⁻¹ :=
by rw [← mul_right_inj' (exp_ne_zero x), ← exp_add];
  simp [mul_inv_cancel (exp_ne_zero x)]

lemma exp_sub : exp (x - y) = exp x / exp y :=
by simp [sub_eq_add_neg, exp_add, exp_neg, div_eq_mul_inv]

lemma exp_int_mul (z : ℂ) (n : ℤ) : complex.exp (n * z) = (complex.exp z) ^ n :=
begin
  cases n,
  { apply complex.exp_nat_mul },
  { simpa [complex.exp_neg, add_comm, ← neg_mul]
      using complex.exp_nat_mul (-z) (1 + n) },
end

@[simp] lemma exp_conj : exp (conj x) = conj (exp x) :=
begin
  dsimp [exp],
  rw [← lim_conj],
  refine congr_arg lim (cau_seq.ext (λ _, _)),
  dsimp [exp', function.comp, cau_seq_conj],
  rw (star_ring_end _).map_sum,
  refine sum_congr rfl (λ n hn, _),
  rw [ring_hom.map_div, ring_hom.map_pow, ← of_real_nat_cast, conj_of_real]
end

@[simp] lemma of_real_exp_of_real_re (x : ℝ) : ((exp x).re : ℂ) = exp x :=
eq_conj_iff_re.1 $ by rw [← exp_conj, conj_of_real]

@[simp, norm_cast] lemma of_real_exp (x : ℝ) : (real.exp x : ℂ) = exp x :=
of_real_exp_of_real_re _

@[simp] lemma exp_of_real_im (x : ℝ) : (exp x).im = 0 :=
by rw [← of_real_exp_of_real_re, of_real_im]

lemma exp_of_real_re (x : ℝ) : (exp x).re = real.exp x := rfl

lemma two_sinh : 2 * sinh x = exp x - exp (-x) :=
mul_div_cancel' _ two_ne_zero'

lemma two_cosh : 2 * cosh x = exp x + exp (-x) :=
mul_div_cancel' _ two_ne_zero'

@[simp] lemma sinh_zero : sinh 0 = 0 := by simp [sinh]

@[simp] lemma sinh_neg : sinh (-x) = -sinh x :=
by simp [sinh, exp_neg, (neg_div _ _).symm, add_mul]

private lemma sinh_add_aux {a b c d : ℂ} :
  (a - b) * (c + d) + (a + b) * (c - d) = 2 * (a * c - b * d) := by ring

lemma sinh_add : sinh (x + y) = sinh x * cosh y + cosh x * sinh y :=
begin
  rw [← mul_right_inj' (@two_ne_zero' ℂ _ _), two_sinh,
      exp_add, neg_add, exp_add, eq_comm,
      mul_add, ← mul_assoc, two_sinh, mul_left_comm, two_sinh,
      ← mul_right_inj' (@two_ne_zero' ℂ _ _), mul_add,
      mul_left_comm, two_cosh, ← mul_assoc, two_cosh],
  exact sinh_add_aux
end

@[simp] lemma cosh_zero : cosh 0 = 1 := by simp [cosh]

@[simp] lemma cosh_neg : cosh (-x) = cosh x :=
by simp [add_comm, cosh, exp_neg]

private lemma cosh_add_aux {a b c d : ℂ} :
  (a + b) * (c + d) + (a - b) * (c - d) = 2 * (a * c + b * d) := by ring

lemma cosh_add : cosh (x + y) = cosh x * cosh y + sinh x * sinh y :=
begin
  rw [← mul_right_inj' (@two_ne_zero' ℂ _ _), two_cosh,
      exp_add, neg_add, exp_add, eq_comm,
      mul_add, ← mul_assoc, two_cosh, ← mul_assoc, two_sinh,
      ← mul_right_inj' (@two_ne_zero' ℂ _ _), mul_add,
      mul_left_comm, two_cosh, mul_left_comm, two_sinh],
  exact cosh_add_aux
end

lemma sinh_sub : sinh (x - y) = sinh x * cosh y - cosh x * sinh y :=
by simp [sub_eq_add_neg, sinh_add, sinh_neg, cosh_neg]

lemma cosh_sub : cosh (x - y) = cosh x * cosh y - sinh x * sinh y :=
by simp [sub_eq_add_neg, cosh_add, sinh_neg, cosh_neg]

lemma sinh_conj : sinh (conj x) = conj (sinh x) :=
by rw [sinh, ← ring_hom.map_neg, exp_conj, exp_conj, ← ring_hom.map_sub, sinh,
  ring_hom.map_div, conj_bit0, ring_hom.map_one]

@[simp] lemma of_real_sinh_of_real_re (x : ℝ) : ((sinh x).re : ℂ) = sinh x :=
eq_conj_iff_re.1 $ by rw [← sinh_conj, conj_of_real]

@[simp, norm_cast] lemma of_real_sinh (x : ℝ) : (real.sinh x : ℂ) = sinh x :=
of_real_sinh_of_real_re _

@[simp] lemma sinh_of_real_im (x : ℝ) : (sinh x).im = 0 :=
by rw [← of_real_sinh_of_real_re, of_real_im]

lemma sinh_of_real_re (x : ℝ) : (sinh x).re = real.sinh x := rfl

lemma cosh_conj : cosh (conj x) = conj (cosh x) :=
begin
  rw [cosh, ← ring_hom.map_neg, exp_conj, exp_conj, ← ring_hom.map_add, cosh,
      ring_hom.map_div, conj_bit0, ring_hom.map_one]
end

lemma of_real_cosh_of_real_re (x : ℝ) : ((cosh x).re : ℂ) = cosh x :=
eq_conj_iff_re.1 $ by rw [← cosh_conj, conj_of_real]

@[simp, norm_cast] lemma of_real_cosh (x : ℝ) : (real.cosh x : ℂ) = cosh x :=
of_real_cosh_of_real_re _

@[simp] lemma cosh_of_real_im (x : ℝ) : (cosh x).im = 0 :=
by rw [← of_real_cosh_of_real_re, of_real_im]

@[simp] lemma cosh_of_real_re (x : ℝ) : (cosh x).re = real.cosh x := rfl

lemma tanh_eq_sinh_div_cosh : tanh x = sinh x / cosh x := rfl

@[simp] lemma tanh_zero : tanh 0 = 0 := by simp [tanh]

@[simp] lemma tanh_neg : tanh (-x) = -tanh x := by simp [tanh, neg_div]

lemma tanh_conj : tanh (conj x) = conj (tanh x) :=
by rw [tanh, sinh_conj, cosh_conj, ← ring_hom.map_div, tanh]

@[simp] lemma of_real_tanh_of_real_re (x : ℝ) : ((tanh x).re : ℂ) = tanh x :=
eq_conj_iff_re.1 $ by rw [← tanh_conj, conj_of_real]

@[simp, norm_cast] lemma of_real_tanh (x : ℝ) : (real.tanh x : ℂ) = tanh x :=
of_real_tanh_of_real_re _

@[simp] lemma tanh_of_real_im (x : ℝ) : (tanh x).im = 0 :=
by rw [← of_real_tanh_of_real_re, of_real_im]

lemma tanh_of_real_re (x : ℝ) : (tanh x).re = real.tanh x := rfl

<<<<<<< HEAD
lemma cosh_add_sinh : cosh x + sinh x = exp x :=
by rw [← mul_right_inj' (@two_ne_zero' ℂ _ _), mul_add,
=======
@[simp] lemma cosh_add_sinh : cosh x + sinh x = exp x :=
by rw [← mul_right_inj' (@two_ne_zero' ℂ _ _ _), mul_add,
>>>>>>> ac2e9dbf
       two_cosh, two_sinh, add_add_sub_cancel, two_mul]

@[simp] lemma sinh_add_cosh : sinh x + cosh x = exp x :=
by rw [add_comm, cosh_add_sinh]

<<<<<<< HEAD
lemma cosh_sub_sinh : cosh x - sinh x = exp (-x) :=
by rw [← mul_right_inj' (@two_ne_zero' ℂ _ _), mul_sub,
=======
@[simp] lemma exp_sub_cosh : exp x - cosh x = sinh x :=
sub_eq_iff_eq_add.2 (sinh_add_cosh x).symm

@[simp] lemma exp_sub_sinh : exp x - sinh x = cosh x :=
sub_eq_iff_eq_add.2 (cosh_add_sinh x).symm

@[simp] lemma cosh_sub_sinh : cosh x - sinh x = exp (-x) :=
by rw [← mul_right_inj' (@two_ne_zero' ℂ _ _ _), mul_sub,
>>>>>>> ac2e9dbf
       two_cosh, two_sinh, add_sub_sub_cancel, two_mul]

@[simp] lemma sinh_sub_cosh : sinh x - cosh x = -exp (-x) :=
by rw [← neg_sub, cosh_sub_sinh]

@[simp] lemma cosh_sq_sub_sinh_sq : cosh x ^ 2 - sinh x ^ 2 = 1 :=
by rw [sq_sub_sq, cosh_add_sinh, cosh_sub_sinh, ← exp_add, add_neg_self, exp_zero]

lemma cosh_sq : cosh x ^ 2 = sinh x ^ 2 + 1 :=
begin
  rw ← cosh_sq_sub_sinh_sq x,
  ring
end

lemma sinh_sq : sinh x ^ 2 = cosh x ^ 2 - 1 :=
begin
  rw ← cosh_sq_sub_sinh_sq x,
  ring
end

lemma cosh_two_mul : cosh (2 * x) = cosh x ^ 2 + sinh x ^ 2 :=
by rw [two_mul, cosh_add, sq, sq]

lemma sinh_two_mul : sinh (2 * x) = 2 * sinh x * cosh x :=
begin
  rw [two_mul, sinh_add],
  ring
end

lemma cosh_three_mul : cosh (3 * x) = 4 * cosh x ^ 3 - 3 * cosh x :=
begin
  have h1 : x + 2 * x = 3 * x, by ring,
  rw [← h1, cosh_add x (2 * x)],
  simp only [cosh_two_mul, sinh_two_mul],
  have h2 : sinh x * (2 * sinh x * cosh x) = 2 * cosh x * sinh x ^ 2, by ring,
  rw [h2, sinh_sq],
  ring
end

lemma sinh_three_mul : sinh (3 * x) = 4 * sinh x ^ 3 + 3 * sinh x :=
begin
  have h1 : x + 2 * x = 3 * x, by ring,
  rw [← h1, sinh_add x (2 * x)],
  simp only [cosh_two_mul, sinh_two_mul],
  have h2 : cosh x * (2 * sinh x * cosh x) = 2 * sinh x * cosh x ^ 2, by ring,
  rw [h2, cosh_sq],
  ring,
end

@[simp] lemma sin_zero : sin 0 = 0 := by simp [sin]

@[simp] lemma sin_neg : sin (-x) = -sin x :=
by simp [sin, sub_eq_add_neg, exp_neg, (neg_div _ _).symm, add_mul]

lemma two_sin : 2 * sin x = (exp (-x * I) - exp (x * I)) * I :=
mul_div_cancel' _ two_ne_zero'

lemma two_cos : 2 * cos x = exp (x * I) + exp (-x * I) :=
mul_div_cancel' _ two_ne_zero'

lemma sinh_mul_I : sinh (x * I) = sin x * I :=
by rw [← mul_right_inj' (@two_ne_zero' ℂ _ _), two_sinh,
       ← mul_assoc, two_sin, mul_assoc, I_mul_I, mul_neg_one,
       neg_sub, neg_mul_eq_neg_mul]

lemma cosh_mul_I : cosh (x * I) = cos x :=
by rw [← mul_right_inj' (@two_ne_zero' ℂ _ _), two_cosh,
       two_cos, neg_mul_eq_neg_mul]

lemma tanh_mul_I : tanh (x * I) = tan x * I :=
by rw [tanh_eq_sinh_div_cosh, cosh_mul_I, sinh_mul_I, mul_div_right_comm, tan]

lemma cos_mul_I : cos (x * I) = cosh x :=
by rw ← cosh_mul_I; ring_nf; simp

lemma sin_mul_I : sin (x * I) = sinh x * I :=
have h : I * sin (x * I) = -sinh x := by { rw [mul_comm, ← sinh_mul_I], ring_nf, simp },
by simpa only [neg_mul, div_I, neg_neg]
  using cancel_factors.cancel_factors_eq_div h I_ne_zero

lemma tan_mul_I : tan (x * I) = tanh x * I :=
by rw [tan, sin_mul_I, cos_mul_I, mul_div_right_comm, tanh_eq_sinh_div_cosh]

lemma sin_add : sin (x + y) = sin x * cos y + cos x * sin y :=
by rw [← mul_left_inj' I_ne_zero, ← sinh_mul_I,
       add_mul, add_mul, mul_right_comm, ← sinh_mul_I,
       mul_assoc, ← sinh_mul_I, ← cosh_mul_I, ← cosh_mul_I, sinh_add]

@[simp] lemma cos_zero : cos 0 = 1 := by simp [cos]

@[simp] lemma cos_neg : cos (-x) = cos x :=
by simp [cos, sub_eq_add_neg, exp_neg, add_comm]

private lemma cos_add_aux {a b c d : ℂ} :
  (a + b) * (c + d) - (b - a) * (d - c) * (-1) =
  2 * (a * c + b * d) := by ring

lemma cos_add : cos (x + y) = cos x * cos y - sin x * sin y :=
by rw [← cosh_mul_I, add_mul, cosh_add, cosh_mul_I, cosh_mul_I,
       sinh_mul_I, sinh_mul_I, mul_mul_mul_comm, I_mul_I,
       mul_neg_one, sub_eq_add_neg]

lemma sin_sub : sin (x - y) = sin x * cos y - cos x * sin y :=
by simp [sub_eq_add_neg, sin_add, sin_neg, cos_neg]

lemma cos_sub : cos (x - y) = cos x * cos y + sin x * sin y :=
by simp [sub_eq_add_neg, cos_add, sin_neg, cos_neg]

lemma sin_add_mul_I (x y : ℂ) : sin (x + y*I) = sin x * cosh y + cos x * sinh y * I :=
by rw [sin_add, cos_mul_I, sin_mul_I, mul_assoc]

lemma sin_eq (z : ℂ) : sin z = sin z.re * cosh z.im + cos z.re * sinh z.im * I :=
by convert sin_add_mul_I z.re z.im; exact (re_add_im z).symm

lemma cos_add_mul_I (x y : ℂ) : cos (x + y*I) = cos x * cosh y - sin x * sinh y * I :=
by rw [cos_add, cos_mul_I, sin_mul_I, mul_assoc]

lemma cos_eq (z : ℂ) : cos z = cos z.re * cosh z.im - sin z.re * sinh z.im * I :=
by convert cos_add_mul_I z.re z.im; exact (re_add_im z).symm

theorem sin_sub_sin : sin x - sin y = 2 * sin((x - y)/2) * cos((x + y)/2) :=
begin
  have s1 := sin_add ((x + y) / 2) ((x - y) / 2),
  have s2 := sin_sub ((x + y) / 2) ((x - y) / 2),
  rw [div_add_div_same, add_sub, add_right_comm, add_sub_cancel, half_add_self] at s1,
  rw [div_sub_div_same, ←sub_add, add_sub_cancel', half_add_self] at s2,
  rw [s1, s2],
  ring
end

theorem cos_sub_cos : cos x - cos y = -2 * sin((x + y)/2) * sin((x - y)/2) :=
begin
  have s1 := cos_add ((x + y) / 2) ((x - y) / 2),
  have s2 := cos_sub ((x + y) / 2) ((x - y) / 2),
  rw [div_add_div_same, add_sub, add_right_comm, add_sub_cancel, half_add_self] at s1,
  rw [div_sub_div_same, ←sub_add, add_sub_cancel', half_add_self] at s2,
  rw [s1, s2],
  ring,
end

lemma cos_add_cos : cos x + cos y = 2 * cos ((x + y) / 2)  * cos ((x - y) / 2) :=
begin
  have h2 : (2:ℂ) ≠ 0 := by norm_num,
  calc cos x + cos y = cos ((x + y) / 2 + (x - y) / 2) + cos ((x + y) / 2 - (x - y) / 2) : _
  ... = (cos ((x + y) / 2) * cos ((x - y) / 2) - sin ((x + y) / 2) * sin ((x - y) / 2))
          + (cos ((x + y) / 2) * cos ((x - y) / 2) + sin ((x + y) / 2) * sin ((x - y) / 2)) : _
  ... = 2 * cos ((x + y) / 2) * cos ((x - y) / 2) : _,
  { congr; field_simp [h2]; ring },
  { rw [cos_add, cos_sub] },
  ring,
end

lemma sin_conj : sin (conj x) = conj (sin x) :=
by rw [← mul_left_inj' I_ne_zero, ← sinh_mul_I,
       ← conj_neg_I, ← ring_hom.map_mul, ← ring_hom.map_mul, sinh_conj,
       mul_neg, sinh_neg, sinh_mul_I, mul_neg]

@[simp] lemma of_real_sin_of_real_re (x : ℝ) : ((sin x).re : ℂ) = sin x :=
eq_conj_iff_re.1 $ by rw [← sin_conj, conj_of_real]

@[simp, norm_cast] lemma of_real_sin (x : ℝ) : (real.sin x : ℂ) = sin x :=
of_real_sin_of_real_re _

@[simp] lemma sin_of_real_im (x : ℝ) : (sin x).im = 0 :=
by rw [← of_real_sin_of_real_re, of_real_im]

lemma sin_of_real_re (x : ℝ) : (sin x).re = real.sin x := rfl

lemma cos_conj : cos (conj x) = conj (cos x) :=
by rw [← cosh_mul_I, ← conj_neg_I, ← ring_hom.map_mul, ← cosh_mul_I,
       cosh_conj, mul_neg, cosh_neg]

@[simp] lemma of_real_cos_of_real_re (x : ℝ) : ((cos x).re : ℂ) = cos x :=
eq_conj_iff_re.1 $ by rw [← cos_conj, conj_of_real]

@[simp, norm_cast] lemma of_real_cos (x : ℝ) : (real.cos x : ℂ) = cos x :=
of_real_cos_of_real_re _

@[simp] lemma cos_of_real_im (x : ℝ) : (cos x).im = 0 :=
by rw [← of_real_cos_of_real_re, of_real_im]

lemma cos_of_real_re (x : ℝ) : (cos x).re = real.cos x := rfl

@[simp] lemma tan_zero : tan 0 = 0 := by simp [tan]

lemma tan_eq_sin_div_cos : tan x = sin x / cos x := rfl

lemma tan_mul_cos {x : ℂ} (hx : cos x ≠ 0) : tan x * cos x = sin x :=
by rw [tan_eq_sin_div_cos, div_mul_cancel _ hx]

@[simp] lemma tan_neg : tan (-x) = -tan x := by simp [tan, neg_div]

lemma tan_conj : tan (conj x) = conj (tan x) :=
by rw [tan, sin_conj, cos_conj, ← ring_hom.map_div, tan]

@[simp] lemma of_real_tan_of_real_re (x : ℝ) : ((tan x).re : ℂ) = tan x :=
eq_conj_iff_re.1 $ by rw [← tan_conj, conj_of_real]

@[simp, norm_cast] lemma of_real_tan (x : ℝ) : (real.tan x : ℂ) = tan x :=
of_real_tan_of_real_re _

@[simp] lemma tan_of_real_im (x : ℝ) : (tan x).im = 0 :=
by rw [← of_real_tan_of_real_re, of_real_im]

lemma tan_of_real_re (x : ℝ) : (tan x).re = real.tan x := rfl

lemma cos_add_sin_I : cos x + sin x * I = exp (x * I) :=
by rw [← cosh_add_sinh, sinh_mul_I, cosh_mul_I]

lemma cos_sub_sin_I : cos x - sin x * I = exp (-x * I) :=
by rw [neg_mul, ← cosh_sub_sinh, sinh_mul_I, cosh_mul_I]

@[simp] lemma sin_sq_add_cos_sq : sin x ^ 2 + cos x ^ 2 = 1 :=
eq.trans
  (by rw [cosh_mul_I, sinh_mul_I, mul_pow, I_sq, mul_neg_one, sub_neg_eq_add, add_comm])
  (cosh_sq_sub_sinh_sq (x * I))

@[simp] lemma cos_sq_add_sin_sq : cos x ^ 2 + sin x ^ 2 = 1 :=
by rw [add_comm, sin_sq_add_cos_sq]

lemma cos_two_mul' : cos (2 * x) = cos x ^ 2 - sin x ^ 2 :=
by rw [two_mul, cos_add, ← sq, ← sq]

lemma cos_two_mul : cos (2 * x) = 2 * cos x ^ 2 - 1 :=
by rw [cos_two_mul', eq_sub_iff_add_eq.2 (sin_sq_add_cos_sq x),
       ← sub_add, sub_add_eq_add_sub, two_mul]

lemma sin_two_mul : sin (2 * x) = 2 * sin x * cos x :=
by rw [two_mul, sin_add, two_mul, add_mul, mul_comm]

lemma cos_sq : cos x ^ 2 = 1 / 2 + cos (2 * x) / 2 :=
by simp [cos_two_mul, div_add_div_same, mul_div_cancel_left, two_ne_zero', -one_div]

lemma cos_sq' : cos x ^ 2 = 1 - sin x ^ 2 :=
by rw [←sin_sq_add_cos_sq x, add_sub_cancel']

lemma sin_sq : sin x ^ 2 = 1 - cos x ^ 2 :=
by rw [←sin_sq_add_cos_sq x, add_sub_cancel]

lemma inv_one_add_tan_sq {x : ℂ} (hx : cos x ≠ 0) : (1 + tan x ^ 2)⁻¹ = cos x ^ 2 :=
have cos x ^ 2 ≠ 0, from pow_ne_zero 2 hx,
by { rw [tan_eq_sin_div_cos, div_pow], field_simp [this] }

lemma tan_sq_div_one_add_tan_sq {x : ℂ} (hx : cos x ≠ 0) :
  tan x ^ 2 / (1 + tan x ^ 2) = sin x ^ 2 :=
by simp only [← tan_mul_cos hx, mul_pow, ← inv_one_add_tan_sq hx, div_eq_mul_inv, one_mul]

lemma cos_three_mul : cos (3 * x) = 4 * cos x ^ 3 - 3 * cos x :=
begin
  have h1 : x + 2 * x = 3 * x, by ring,
  rw [← h1, cos_add x (2 * x)],
  simp only [cos_two_mul, sin_two_mul, mul_add, mul_sub, mul_one, sq],
  have h2 : 4 * cos x ^ 3 = 2 * cos x * cos x * cos x + 2 * cos x * cos x ^ 2, by ring,
  rw [h2, cos_sq'],
  ring
end

lemma sin_three_mul : sin (3 * x) = 3 * sin x - 4 * sin x ^ 3 :=
begin
  have h1 : x + 2 * x = 3 * x, by ring,
  rw [← h1, sin_add x (2 * x)],
  simp only [cos_two_mul, sin_two_mul, cos_sq'],
  have h2 : cos x * (2 * sin x * cos x) = 2 * sin x * cos x ^ 2, by ring,
  rw [h2, cos_sq'],
  ring
end

lemma exp_mul_I : exp (x * I) = cos x + sin x * I :=
(cos_add_sin_I _).symm

lemma exp_add_mul_I : exp (x + y * I) = exp x * (cos y + sin y * I) :=
by rw [exp_add, exp_mul_I]

lemma exp_eq_exp_re_mul_sin_add_cos : exp x = exp x.re * (cos x.im + sin x.im * I) :=
by rw [← exp_add_mul_I, re_add_im]

lemma exp_re : (exp x).re = real.exp x.re * real.cos x.im :=
by { rw [exp_eq_exp_re_mul_sin_add_cos], simp [exp_of_real_re, cos_of_real_re] }

lemma exp_im : (exp x).im = real.exp x.re * real.sin x.im :=
by { rw [exp_eq_exp_re_mul_sin_add_cos], simp [exp_of_real_re, sin_of_real_re] }

@[simp] lemma exp_of_real_mul_I_re (x : ℝ) : (exp (x * I)).re = real.cos x :=
by simp [exp_mul_I, cos_of_real_re]

@[simp] lemma exp_of_real_mul_I_im (x : ℝ) : (exp (x * I)).im = real.sin x :=
by simp [exp_mul_I, sin_of_real_re]

/-- **De Moivre's formula** -/
theorem cos_add_sin_mul_I_pow (n : ℕ) (z : ℂ) :
  (cos z + sin z * I) ^ n = cos (↑n * z) + sin (↑n * z) * I :=
begin
  rw [← exp_mul_I, ← exp_mul_I],
  induction n with n ih,
  { rw [pow_zero, nat.cast_zero, zero_mul, zero_mul, exp_zero] },
  { rw [pow_succ', ih, nat.cast_succ, add_mul, add_mul, one_mul, exp_add] }
end

end complex

namespace real

open complex

variables (x y : ℝ)

@[simp] lemma exp_zero : exp 0 = 1 :=
by simp [real.exp]

lemma exp_add : exp (x + y) = exp x * exp y :=
by simp [exp_add, exp]

lemma exp_list_sum (l : list ℝ) : exp l.sum = (l.map exp).prod :=
@monoid_hom.map_list_prod (multiplicative ℝ) ℝ _ _ ⟨exp, exp_zero, exp_add⟩ l

lemma exp_multiset_sum (s : multiset ℝ) : exp s.sum = (s.map exp).prod :=
@monoid_hom.map_multiset_prod (multiplicative ℝ) ℝ _ _ ⟨exp, exp_zero, exp_add⟩ s

lemma exp_sum {α : Type*} (s : finset α) (f : α → ℝ) : exp (∑ x in s, f x) = ∏ x in s, exp (f x) :=
@monoid_hom.map_prod (multiplicative ℝ) α ℝ _ _ ⟨exp, exp_zero, exp_add⟩ f s

lemma exp_nat_mul (x : ℝ) : ∀ n : ℕ, exp(n*x) = (exp x)^n
| 0 := by rw [nat.cast_zero, zero_mul, exp_zero, pow_zero]
| (nat.succ n) := by rw [pow_succ', nat.cast_add_one, add_mul, exp_add, ←exp_nat_mul, one_mul]

lemma exp_ne_zero : exp x ≠ 0 :=
λ h, exp_ne_zero x $ by rw [exp, ← of_real_inj] at h; simp * at *

lemma exp_neg : exp (-x) = (exp x)⁻¹ :=
by rw [← of_real_inj, exp, of_real_exp_of_real_re, of_real_neg, exp_neg,
  of_real_inv, of_real_exp]

lemma exp_sub : exp (x - y) = exp x / exp y :=
by simp [sub_eq_add_neg, exp_add, exp_neg, div_eq_mul_inv]

@[simp] lemma sin_zero : sin 0 = 0 := by simp [sin]

@[simp] lemma sin_neg : sin (-x) = -sin x :=
by simp [sin, exp_neg, (neg_div _ _).symm, add_mul]

lemma sin_add : sin (x + y) = sin x * cos y + cos x * sin y :=
by rw [← of_real_inj]; simp [sin, sin_add]

@[simp] lemma cos_zero : cos 0 = 1 := by simp [cos]

@[simp] lemma cos_neg : cos (-x) = cos x :=
by simp [cos, exp_neg]

@[simp] lemma cos_abs : cos (|x|) = cos x :=
by cases le_total x 0; simp only [*, _root_.abs_of_nonneg, abs_of_nonpos, cos_neg]

lemma cos_add : cos (x + y) = cos x * cos y - sin x * sin y :=
by rw ← of_real_inj; simp [cos, cos_add]

lemma sin_sub : sin (x - y) = sin x * cos y - cos x * sin y :=
by simp [sub_eq_add_neg, sin_add, sin_neg, cos_neg]

lemma cos_sub : cos (x - y) = cos x * cos y + sin x * sin y :=
by simp [sub_eq_add_neg, cos_add, sin_neg, cos_neg]

lemma sin_sub_sin : sin x - sin y = 2 * sin((x - y)/2) * cos((x + y)/2) :=
begin
  rw ← of_real_inj,
  simp only [sin, cos, of_real_sin_of_real_re, of_real_sub, of_real_add, of_real_div, of_real_mul,
    of_real_one, of_real_bit0],
  convert sin_sub_sin _ _;
  norm_cast
end

theorem cos_sub_cos : cos x - cos y = -2 * sin((x + y)/2) * sin((x - y)/2) :=
begin
  rw ← of_real_inj,
  simp only [cos, neg_mul, of_real_sin, of_real_sub, of_real_add,
    of_real_cos_of_real_re, of_real_div, of_real_mul, of_real_one, of_real_neg, of_real_bit0],
  convert cos_sub_cos _ _,
  ring,
end

lemma cos_add_cos : cos x + cos y = 2 * cos ((x + y) / 2)  * cos ((x - y) / 2) :=
begin
  rw ← of_real_inj,
  simp only [cos, of_real_sub, of_real_add, of_real_cos_of_real_re, of_real_div, of_real_mul,
    of_real_one, of_real_bit0],
  convert cos_add_cos _ _;
  norm_cast,
end

lemma tan_eq_sin_div_cos : tan x = sin x / cos x :=
by rw [← of_real_inj, of_real_tan, tan_eq_sin_div_cos, of_real_div, of_real_sin, of_real_cos]

lemma tan_mul_cos {x : ℝ} (hx : cos x ≠ 0) : tan x * cos x = sin x :=
by rw [tan_eq_sin_div_cos, div_mul_cancel _ hx]

@[simp] lemma tan_zero : tan 0 = 0 := by simp [tan]

@[simp] lemma tan_neg : tan (-x) = -tan x := by simp [tan, neg_div]

@[simp] lemma sin_sq_add_cos_sq : sin x ^ 2 + cos x ^ 2 = 1 :=
of_real_inj.1 $ by simp

@[simp] lemma cos_sq_add_sin_sq : cos x ^ 2 + sin x ^ 2 = 1 :=
by rw [add_comm, sin_sq_add_cos_sq]

lemma sin_sq_le_one : sin x ^ 2 ≤ 1 :=
by rw ← sin_sq_add_cos_sq x; exact le_add_of_nonneg_right (sq_nonneg _)

lemma cos_sq_le_one : cos x ^ 2 ≤ 1 :=
by rw ← sin_sq_add_cos_sq x; exact le_add_of_nonneg_left (sq_nonneg _)

lemma abs_sin_le_one : |sin x| ≤ 1 :=
abs_le_one_iff_mul_self_le_one.2 $ by simp only [← sq, sin_sq_le_one]

lemma abs_cos_le_one : |cos x| ≤ 1 :=
abs_le_one_iff_mul_self_le_one.2 $ by simp only [← sq, cos_sq_le_one]

lemma sin_le_one : sin x ≤ 1 :=
(abs_le.1 (abs_sin_le_one _)).2

lemma cos_le_one : cos x ≤ 1 :=
(abs_le.1 (abs_cos_le_one _)).2

lemma neg_one_le_sin : -1 ≤ sin x :=
(abs_le.1 (abs_sin_le_one _)).1

lemma neg_one_le_cos : -1 ≤ cos x :=
(abs_le.1 (abs_cos_le_one _)).1

lemma cos_two_mul : cos (2 * x) = 2 * cos x ^ 2 - 1 :=
by rw ← of_real_inj; simp [cos_two_mul]

lemma cos_two_mul' : cos (2 * x) = cos x ^ 2 - sin x ^ 2 :=
by rw ← of_real_inj; simp [cos_two_mul']

lemma sin_two_mul : sin (2 * x) = 2 * sin x * cos x :=
by rw ← of_real_inj; simp [sin_two_mul]

lemma cos_sq : cos x ^ 2 = 1 / 2 + cos (2 * x) / 2 :=
of_real_inj.1 $ by simpa using cos_sq x

lemma cos_sq' : cos x ^ 2 = 1 - sin x ^ 2 :=
by rw [←sin_sq_add_cos_sq x, add_sub_cancel']

lemma sin_sq : sin x ^ 2 = 1 - cos x ^ 2 :=
eq_sub_iff_add_eq.2 $ sin_sq_add_cos_sq _

lemma abs_sin_eq_sqrt_one_sub_cos_sq (x : ℝ) :
  |sin x| = sqrt (1 - cos x ^ 2) :=
by rw [← sin_sq, sqrt_sq_eq_abs]

lemma abs_cos_eq_sqrt_one_sub_sin_sq (x : ℝ) :
  |cos x| = sqrt (1 - sin x ^ 2) :=
by rw [← cos_sq', sqrt_sq_eq_abs]

lemma inv_one_add_tan_sq {x : ℝ} (hx : cos x ≠ 0) : (1 + tan x ^ 2)⁻¹ = cos x ^ 2  :=
have complex.cos x ≠ 0, from mt (congr_arg re) hx,
of_real_inj.1 $ by simpa using complex.inv_one_add_tan_sq this

lemma tan_sq_div_one_add_tan_sq {x : ℝ} (hx : cos x ≠ 0) :
  tan x ^ 2 / (1 + tan x ^ 2) = sin x ^ 2 :=
by simp only [← tan_mul_cos hx, mul_pow, ← inv_one_add_tan_sq hx, div_eq_mul_inv, one_mul]

lemma inv_sqrt_one_add_tan_sq {x : ℝ} (hx : 0 < cos x) :
  (sqrt (1 + tan x ^ 2))⁻¹ = cos x :=
by rw [← sqrt_sq hx.le, ← sqrt_inv, inv_one_add_tan_sq hx.ne']

lemma tan_div_sqrt_one_add_tan_sq {x : ℝ} (hx : 0 < cos x) :
  tan x / sqrt (1 + tan x ^ 2) = sin x :=
by rw [← tan_mul_cos hx.ne', ← inv_sqrt_one_add_tan_sq hx, div_eq_mul_inv]

lemma cos_three_mul : cos (3 * x) = 4 * cos x ^ 3 - 3 * cos x :=
by rw ← of_real_inj; simp [cos_three_mul]

lemma sin_three_mul : sin (3 * x) = 3 * sin x - 4 * sin x ^ 3 :=
by rw ← of_real_inj; simp [sin_three_mul]

/-- The definition of `sinh` in terms of `exp`. -/
lemma sinh_eq (x : ℝ) : sinh x = (exp x - exp (-x)) / 2 :=
eq_div_of_mul_eq two_ne_zero $ by rw [sinh, exp, exp, complex.of_real_neg, complex.sinh, mul_two,
    ← complex.add_re, ← mul_two, div_mul_cancel _ (two_ne_zero' : (2 : ℂ) ≠ 0), complex.sub_re]

@[simp] lemma sinh_zero : sinh 0 = 0 := by simp [sinh]

@[simp] lemma sinh_neg : sinh (-x) = -sinh x :=
by simp [sinh, exp_neg, (neg_div _ _).symm, add_mul]

lemma sinh_add : sinh (x + y) = sinh x * cosh y + cosh x * sinh y :=
by rw ← of_real_inj; simp [sinh_add]

/-- The definition of `cosh` in terms of `exp`. -/
lemma cosh_eq (x : ℝ) : cosh x = (exp x + exp (-x)) / 2 :=
eq_div_of_mul_eq two_ne_zero $ by rw [cosh, exp, exp, complex.of_real_neg, complex.cosh, mul_two,
    ← complex.add_re, ← mul_two, div_mul_cancel _ (two_ne_zero' : (2 : ℂ) ≠ 0), complex.add_re]

@[simp] lemma cosh_zero : cosh 0 = 1 := by simp [cosh]

@[simp] lemma cosh_neg : cosh (-x) = cosh x := of_real_inj.1 $ by simp

@[simp] lemma cosh_abs : cosh (|x|) = cosh x :=
by cases le_total x 0; simp [*, _root_.abs_of_nonneg, abs_of_nonpos]

lemma cosh_add : cosh (x + y) = cosh x * cosh y + sinh x * sinh y :=
by rw ← of_real_inj; simp [cosh_add]

lemma sinh_sub : sinh (x - y) = sinh x * cosh y - cosh x * sinh y :=
by simp [sub_eq_add_neg, sinh_add, sinh_neg, cosh_neg]

lemma cosh_sub : cosh (x - y) = cosh x * cosh y - sinh x * sinh y :=
by simp [sub_eq_add_neg, cosh_add, sinh_neg, cosh_neg]

lemma tanh_eq_sinh_div_cosh : tanh x = sinh x / cosh x :=
of_real_inj.1 $ by simp [tanh_eq_sinh_div_cosh]

@[simp] lemma tanh_zero : tanh 0 = 0 := by simp [tanh]

@[simp] lemma tanh_neg : tanh (-x) = -tanh x := by simp [tanh, neg_div]

@[simp] lemma cosh_add_sinh : cosh x + sinh x = exp x :=
by rw ← of_real_inj; simp

@[simp] lemma sinh_add_cosh : sinh x + cosh x = exp x :=
by rw [add_comm, cosh_add_sinh]

@[simp] lemma exp_sub_cosh : exp x - cosh x = sinh x :=
sub_eq_iff_eq_add.2 (sinh_add_cosh x).symm

@[simp] lemma exp_sub_sinh : exp x - sinh x = cosh x :=
sub_eq_iff_eq_add.2 (cosh_add_sinh x).symm

@[simp] lemma cosh_sub_sinh : cosh x - sinh x = exp (-x) :=
by { rw [← of_real_inj], simp }

@[simp] lemma sinh_sub_cosh : sinh x - cosh x = -exp (-x) :=
by rw [← neg_sub, cosh_sub_sinh]

@[simp] lemma cosh_sq_sub_sinh_sq (x : ℝ) : cosh x ^ 2 - sinh x ^ 2 = 1 :=
by rw ← of_real_inj; simp

lemma cosh_sq : cosh x ^ 2 = sinh x ^ 2 + 1 :=
by rw ← of_real_inj; simp [cosh_sq]

lemma cosh_sq' : cosh x ^ 2 = 1 + sinh x ^ 2 :=
(cosh_sq x).trans (add_comm _ _)

lemma sinh_sq : sinh x ^ 2 = cosh x ^ 2 - 1 :=
by rw ← of_real_inj; simp [sinh_sq]

lemma cosh_two_mul : cosh (2 * x) = cosh x ^ 2 + sinh x ^ 2 :=
by rw ← of_real_inj; simp [cosh_two_mul]

lemma sinh_two_mul : sinh (2 * x) = 2 * sinh x * cosh x :=
by rw ← of_real_inj; simp [sinh_two_mul]

lemma cosh_three_mul : cosh (3 * x) = 4 * cosh x ^ 3 - 3 * cosh x :=
by rw ← of_real_inj; simp [cosh_three_mul]

lemma sinh_three_mul : sinh (3 * x) = 4 * sinh x ^ 3 + 3 * sinh x :=
by rw ← of_real_inj; simp [sinh_three_mul]

open is_absolute_value

/-- This is an intermediate result that is later replaced by `real.add_one_le_exp`; use that lemma
instead. -/
lemma add_one_le_exp_of_nonneg {x : ℝ} (hx : 0 ≤ x) : x + 1 ≤ exp x :=
calc x + 1 ≤ lim (⟨(λ n : ℕ, ((exp' x) n).re), is_cau_seq_re (exp' x)⟩ : cau_seq ℝ has_abs.abs) :
  le_lim (cau_seq.le_of_exists ⟨2,
    λ j hj, show x + (1 : ℝ) ≤ (∑ m in range j, (x ^ m / m! : ℂ)).re,
      from have h₁ : (((λ m : ℕ, (x ^ m / m! : ℂ)) ∘ nat.succ) 0).re = x, by simp,
      have h₂ : ((x : ℂ) ^ 0 / 0!).re = 1, by simp,
      begin
        rw [← tsub_add_cancel_of_le hj, sum_range_succ', sum_range_succ',
          add_re, add_re, h₁, h₂, add_assoc,
          ← coe_re_add_group_hom, (re_add_group_hom).map_sum, coe_re_add_group_hom ],
        refine le_add_of_nonneg_of_le (sum_nonneg (λ m hm, _)) le_rfl,
        rw [← of_real_pow, ← of_real_nat_cast, ← of_real_div, of_real_re],
        exact div_nonneg (pow_nonneg hx _) (nat.cast_nonneg _),
      end⟩)
... = exp x : by rw [exp, complex.exp, ← cau_seq_re, lim_re]

lemma one_le_exp {x : ℝ} (hx : 0 ≤ x) : 1 ≤ exp x :=
by linarith [add_one_le_exp_of_nonneg hx]

lemma exp_pos (x : ℝ) : 0 < exp x :=
(le_total 0 x).elim (lt_of_lt_of_le zero_lt_one ∘ one_le_exp)
  (λ h, by rw [← neg_neg x, real.exp_neg];
    exact inv_pos.2 (lt_of_lt_of_le zero_lt_one (one_le_exp (neg_nonneg.2 h))))

@[simp] lemma abs_exp (x : ℝ) : |exp x| = exp x :=
abs_of_pos (exp_pos _)

@[mono] lemma exp_strict_mono : strict_mono exp :=
λ x y h, by rw [← sub_add_cancel y x, real.exp_add];
  exact (lt_mul_iff_one_lt_left (exp_pos _)).2
    (lt_of_lt_of_le (by linarith) (add_one_le_exp_of_nonneg (by linarith)))

@[mono] lemma exp_monotone : monotone exp := exp_strict_mono.monotone

@[simp] lemma exp_lt_exp {x y : ℝ} : exp x < exp y ↔ x < y := exp_strict_mono.lt_iff_lt

@[simp] lemma exp_le_exp {x y : ℝ} : exp x ≤ exp y ↔ x ≤ y := exp_strict_mono.le_iff_le

lemma exp_injective : function.injective exp := exp_strict_mono.injective

@[simp] lemma exp_eq_exp {x y : ℝ} : exp x = exp y ↔ x = y := exp_injective.eq_iff

@[simp] lemma exp_eq_one_iff : exp x = 1 ↔ x = 0 := exp_injective.eq_iff' exp_zero

@[simp] lemma one_lt_exp_iff {x : ℝ} : 1 < exp x ↔ 0 < x :=
by rw [← exp_zero, exp_lt_exp]

@[simp] lemma exp_lt_one_iff {x : ℝ} : exp x < 1 ↔ x < 0 :=
by rw [← exp_zero, exp_lt_exp]

@[simp] lemma exp_le_one_iff {x : ℝ} : exp x ≤ 1 ↔ x ≤ 0 :=
exp_zero ▸ exp_le_exp

@[simp] lemma one_le_exp_iff {x : ℝ} : 1 ≤ exp x ↔ 0 ≤ x :=
exp_zero ▸ exp_le_exp

/-- `real.cosh` is always positive -/
lemma cosh_pos (x : ℝ) : 0 < real.cosh x :=
(cosh_eq x).symm ▸ half_pos (add_pos (exp_pos x) (exp_pos (-x)))

lemma sinh_lt_cosh : sinh x < cosh x :=
lt_of_pow_lt_pow 2 (cosh_pos _).le $ (cosh_sq x).symm ▸ lt_add_one _

end real

namespace complex

lemma sum_div_factorial_le {α : Type*} [linear_ordered_field α] (n j : ℕ) (hn : 0 < n) :
  ∑ m in filter (λ k, n ≤ k) (range j), (1 / m! : α) ≤ n.succ / (n! * n) :=
calc ∑ m in filter (λ k, n ≤ k) (range j), (1 / m! : α)
    = ∑ m in range (j - n), 1 / (m + n)! :
  sum_bij (λ m _, m - n)
    (λ m hm, mem_range.2 $ (tsub_lt_tsub_iff_right (by simp at hm; tauto)).2
      (by simp at hm; tauto))
    (λ m hm, by rw tsub_add_cancel_of_le; simp at *; tauto)
    (λ a₁ a₂ ha₁ ha₂ h,
      by rwa [tsub_eq_iff_eq_add_of_le, tsub_add_eq_add_tsub, eq_comm, tsub_eq_iff_eq_add_of_le,
              add_left_inj, eq_comm] at h;
        simp at *; tauto)
    (λ b hb, ⟨b + n,
      mem_filter.2 ⟨mem_range.2 $ lt_tsub_iff_right.mp (mem_range.1 hb), nat.le_add_left _ _⟩,
      by rw add_tsub_cancel_right⟩)
... ≤ ∑ m in range (j - n), (n! * n.succ ^ m)⁻¹ :
  begin
    refine  sum_le_sum (assume m n, _),
    rw [one_div, inv_le_inv],
    { rw [← nat.cast_pow, ← nat.cast_mul, nat.cast_le, add_comm],
      exact nat.factorial_mul_pow_le_factorial },
    { exact nat.cast_pos.2 (nat.factorial_pos _) },
    { exact mul_pos (nat.cast_pos.2 (nat.factorial_pos _))
        (pow_pos (nat.cast_pos.2 (nat.succ_pos _)) _) },
  end
... = n!⁻¹ * ∑ m in range (j - n), n.succ⁻¹ ^ m :
  by simp [mul_inv, mul_sum.symm, sum_mul.symm, -nat.factorial_succ, mul_comm, inv_pow]
... = (n.succ - n.succ * n.succ⁻¹ ^ (j - n)) / (n! * n) :
  have h₁ : (n.succ : α) ≠ 1, from @nat.cast_one α _ ▸ mt nat.cast_inj.1
        (mt nat.succ.inj (pos_iff_ne_zero.1 hn)),
  have h₂ : (n.succ : α) ≠ 0, from nat.cast_ne_zero.2 (nat.succ_ne_zero _),
  have h₃ : (n! * n : α) ≠ 0,
    from mul_ne_zero (nat.cast_ne_zero.2 (pos_iff_ne_zero.1 (nat.factorial_pos _)))
    (nat.cast_ne_zero.2 (pos_iff_ne_zero.1 hn)),
  have h₄ : (n.succ - 1 : α) = n, by simp,
  by rw [geom_sum_inv h₁ h₂, eq_div_iff_mul_eq h₃,
      mul_comm _ (n! * n : α), ← mul_assoc (n!⁻¹ : α), ← mul_inv_rev, h₄,
      ← mul_assoc (n! * n : α), mul_comm (n : α) n!, mul_inv_cancel h₃];
    simp [mul_add, add_mul, mul_assoc, mul_comm]
... ≤ n.succ / (n! * n) :
  begin
    refine iff.mpr (div_le_div_right (mul_pos _ _)) _,
    exact nat.cast_pos.2 (nat.factorial_pos _),
    exact nat.cast_pos.2 hn,
    exact sub_le_self _
      (mul_nonneg (nat.cast_nonneg _) (pow_nonneg (inv_nonneg.2 (nat.cast_nonneg _)) _))
  end

lemma exp_bound {x : ℂ} (hx : abs x ≤ 1) {n : ℕ} (hn : 0 < n) :
  abs (exp x - ∑ m in range n, x ^ m / m!) ≤ abs x ^ n * (n.succ * (n! * n)⁻¹) :=
begin
  rw [← lim_const (∑ m in range n, _), exp, sub_eq_add_neg, ← lim_neg, lim_add, ← lim_abs],
  refine lim_le (cau_seq.le_of_exists ⟨n, λ j hj, _⟩),
  simp_rw ← sub_eq_add_neg,
  show abs (∑ m in range j, x ^ m / m! - ∑ m in range n, x ^ m / m!)
    ≤ abs x ^ n * (n.succ * (n! * n)⁻¹),
  rw sum_range_sub_sum_range hj,
  calc abs (∑ m in (range j).filter (λ k, n ≤ k), (x ^ m / m! : ℂ))
      = abs (∑ m in (range j).filter (λ k, n ≤ k), (x ^ n * (x ^ (m - n) / m!) : ℂ)) :
    begin
      refine congr_arg abs (sum_congr rfl (λ m hm, _)),
      rw [mem_filter, mem_range] at hm,
      rw [← mul_div_assoc, ← pow_add, add_tsub_cancel_of_le hm.2]
    end
  ... ≤ ∑ m in filter (λ k, n ≤ k) (range j), abs (x ^ n * (_ / m!)) : abv_sum_le_sum_abv _ _
  ... ≤ ∑ m in filter (λ k, n ≤ k) (range j), abs x ^ n * (1 / m!) :
    begin
      refine sum_le_sum (λ m hm, _),
      rw [abs_mul, abv_pow abs, abs_div, abs_cast_nat],
      refine mul_le_mul_of_nonneg_left ((div_le_div_right _).2 _) _,
      { exact nat.cast_pos.2 (nat.factorial_pos _), },
      { rw abv_pow abs,
        exact (pow_le_one _ (abs_nonneg _) hx), },
      { exact pow_nonneg (abs_nonneg _) _ },
    end
  ... = abs x ^ n * (∑ m in (range j).filter (λ k, n ≤ k), (1 / m! : ℝ)) :
    by simp [abs_mul, abv_pow abs, abs_div, mul_sum.symm]
  ... ≤ abs x ^ n * (n.succ * (n! * n)⁻¹) :
    mul_le_mul_of_nonneg_left (sum_div_factorial_le _ _ hn) (pow_nonneg (abs_nonneg _) _)
end

lemma exp_bound' {x : ℂ} {n : ℕ} (hx : abs x / (n.succ) ≤ 1 / 2) :
  abs (exp x - ∑ m in range n, x ^ m / m!) ≤ abs x ^ n / (n!) * 2 :=
begin
  rw [← lim_const (∑ m in range n, _), exp, sub_eq_add_neg, ← lim_neg, lim_add, ← lim_abs],
  refine lim_le (cau_seq.le_of_exists ⟨n, λ j hj, _⟩),
  simp_rw [←sub_eq_add_neg],
  show abs (∑ m in range j, x ^ m / m! - ∑ m in range n, x ^ m / m!) ≤ abs x ^ n / (n!) * 2,
  let k := j - n,
  have hj : j = n + k := (add_tsub_cancel_of_le hj).symm,
  rw [hj, sum_range_add_sub_sum_range],
  calc abs (∑ (i : ℕ) in range k, x ^ (n + i) / ((n + i)! : ℂ))
      ≤ ∑ (i : ℕ) in range k, abs (x ^ (n + i) / ((n + i)! : ℂ)) : abv_sum_le_sum_abv _ _
  ... ≤ ∑ (i : ℕ) in range k, (abs x) ^ (n + i) / (n + i)! :
        by simp only [complex.abs_cast_nat, complex.abs_div, abv_pow abs]
  ... ≤ ∑ (i : ℕ) in range k, (abs x) ^ (n + i) / (n! * n.succ ^ i) : _
  ... = ∑ (i : ℕ) in range k, (abs x) ^ (n) / (n!) * ((abs x)^i / n.succ ^ i) : _
  ... ≤ abs x ^ n / (↑n!) * 2 : _,
  { refine sum_le_sum (λ m hm, div_le_div (pow_nonneg (abs_nonneg x) (n + m)) le_rfl _ _),
    { exact_mod_cast mul_pos n.factorial_pos (pow_pos n.succ_pos _), },
    { exact_mod_cast (nat.factorial_mul_pow_le_factorial), }, },
  { refine finset.sum_congr rfl (λ _ _, _),
    simp only [pow_add, div_eq_inv_mul, mul_inv, mul_left_comm, mul_assoc], },
  { rw [←mul_sum],
    apply mul_le_mul_of_nonneg_left,
    { simp_rw [←div_pow],
      rw [geom_sum_eq, div_le_iff_of_neg],
      { transitivity (-1 : ℝ),
        { linarith },
        { simp only [neg_le_sub_iff_le_add, div_pow, nat.cast_succ, le_add_iff_nonneg_left],
          exact div_nonneg (pow_nonneg (abs_nonneg x) k)
            (pow_nonneg (add_nonneg n.cast_nonneg zero_le_one) k) } },
      { linarith },
      { linarith }, },
    { exact div_nonneg (pow_nonneg (abs_nonneg x) n) (nat.cast_nonneg (n!)), }, },
end

lemma abs_exp_sub_one_le {x : ℂ} (hx : abs x ≤ 1) :
  abs (exp x - 1) ≤ 2 * abs x :=
calc abs (exp x - 1) = abs (exp x - ∑ m in range 1, x ^ m / m!) :
  by simp [sum_range_succ]
... ≤ abs x ^ 1 * ((nat.succ 1) * (1! * (1 : ℕ))⁻¹) :
  exp_bound hx dec_trivial
... = 2 * abs x : by simp [two_mul, mul_two, mul_add, mul_comm]

lemma abs_exp_sub_one_sub_id_le {x : ℂ} (hx : abs x ≤ 1) :
  abs (exp x - 1 - x) ≤ (abs x)^2 :=
calc abs (exp x - 1 - x) = abs (exp x - ∑ m in range 2, x ^ m / m!) :
  by simp [sub_eq_add_neg, sum_range_succ_comm, add_assoc]
... ≤ (abs x)^2 * (nat.succ 2 * (2! * (2 : ℕ))⁻¹) :
  exp_bound hx dec_trivial
... ≤ (abs x)^2 * 1 :
  mul_le_mul_of_nonneg_left (by norm_num) (sq_nonneg (abs x))
... = (abs x)^2 :
  by rw [mul_one]

end complex

namespace real

open complex finset

lemma exp_bound {x : ℝ} (hx : |x| ≤ 1) {n : ℕ} (hn : 0 < n) :
  |exp x - ∑ m in range n, x ^ m / m!|≤ |x| ^ n * (n.succ / (n! * n)) :=
begin
  have hxc : complex.abs x ≤ 1, by exact_mod_cast hx,
  convert exp_bound hxc hn; norm_cast
end

lemma exp_bound' {x : ℝ} (h1 : 0 ≤ x) (h2 : x ≤ 1) {n : ℕ} (hn : 0 < n) :
  real.exp x ≤ ∑ m in finset.range n, x ^ m / m! + x ^ n * (n + 1) / (n! * n) :=
begin
  have h3 : |x| = x := by simpa,
  have h4 : |x| ≤ 1 := by rwa h3,
  have h' := real.exp_bound h4 hn,
  rw h3 at h',
  have h'' := (abs_sub_le_iff.1 h').1,
  have t := sub_le_iff_le_add'.1 h'',
  simpa [mul_div_assoc] using t
end

lemma abs_exp_sub_one_le {x : ℝ} (hx : |x| ≤ 1) : |exp x - 1| ≤ 2 * |x| :=
begin
  have : complex.abs x ≤ 1 := by exact_mod_cast hx,
  exact_mod_cast complex.abs_exp_sub_one_le this,
end

lemma abs_exp_sub_one_sub_id_le {x : ℝ} (hx : |x| ≤ 1) : |exp x - 1 - x| ≤ x ^ 2 :=
begin
  rw ←_root_.sq_abs,
  have : complex.abs x ≤ 1 := by exact_mod_cast hx,
  exact_mod_cast complex.abs_exp_sub_one_sub_id_le this,
end

/-- A finite initial segment of the exponential series, followed by an arbitrary tail.
For fixed `n` this is just a linear map wrt `r`, and each map is a simple linear function
of the previous (see `exp_near_succ`), with `exp_near n x r ⟶ exp x` as `n ⟶ ∞`,
for any `r`. -/
def exp_near (n : ℕ) (x r : ℝ) : ℝ := ∑ m in range n, x ^ m / m! + x ^ n / n! * r

@[simp] theorem exp_near_zero (x r) : exp_near 0 x r = r := by simp [exp_near]

@[simp] theorem exp_near_succ (n x r) : exp_near (n + 1) x r = exp_near n x (1 + x / (n+1) * r) :=
by simp [exp_near, range_succ, mul_add, add_left_comm, add_assoc, pow_succ, div_eq_mul_inv,
  mul_inv]; ac_refl

theorem exp_near_sub (n x r₁ r₂) : exp_near n x r₁ - exp_near n x r₂ = x ^ n / n! * (r₁ - r₂) :=
by simp [exp_near, mul_sub]

lemma exp_approx_end (n m : ℕ) (x : ℝ)
  (e₁ : n + 1 = m) (h : |x| ≤ 1) :
  |exp x - exp_near m x 0| ≤ |x| ^ m / m! * ((m+1)/m) :=
by { simp [exp_near], convert exp_bound h _ using 1, field_simp [mul_comm], linarith }

lemma exp_approx_succ {n} {x a₁ b₁ : ℝ} (m : ℕ)
  (e₁ : n + 1 = m) (a₂ b₂ : ℝ)
  (e : |1 + x / m * a₂ - a₁| ≤ b₁ - |x| / m * b₂)
  (h : |exp x - exp_near m x a₂| ≤ |x| ^ m / m! * b₂) :
  |exp x - exp_near n x a₁| ≤ |x| ^ n / n! * b₁ :=
begin
  refine (_root_.abs_sub_le _ _ _).trans ((add_le_add_right h _).trans _),
  subst e₁, rw [exp_near_succ, exp_near_sub, _root_.abs_mul],
  convert mul_le_mul_of_nonneg_left (le_sub_iff_add_le'.1 e) _,
  { simp [mul_add, pow_succ', div_eq_mul_inv, _root_.abs_mul, _root_.abs_inv, ← pow_abs, mul_inv],
    ac_refl },
  { simp [_root_.div_nonneg, _root_.abs_nonneg] }
end

lemma exp_approx_end' {n} {x a b : ℝ} (m : ℕ)
  (e₁ : n + 1 = m) (rm : ℝ) (er : ↑m = rm) (h : |x| ≤ 1)
  (e : |1 - a| ≤ b - |x| / rm * ((rm+1)/rm)) :
  |exp x - exp_near n x a| ≤ |x| ^ n / n! * b :=
by subst er; exact
exp_approx_succ _ e₁ _ _ (by simpa using e) (exp_approx_end _ _ _ e₁ h)

lemma exp_1_approx_succ_eq {n} {a₁ b₁ : ℝ} {m : ℕ}
  (en : n + 1 = m) {rm : ℝ} (er : ↑m = rm)
  (h : |exp 1 - exp_near m 1 ((a₁ - 1) * rm)| ≤ |1| ^ m / m! * (b₁ * rm)) :
  |exp 1 - exp_near n 1 a₁| ≤ |1| ^ n / n! * b₁ :=
begin
  subst er,
  refine exp_approx_succ _ en _ _ _ h,
  field_simp [show (m : ℝ) ≠ 0, by norm_cast; linarith],
end

lemma exp_approx_start (x a b : ℝ)
  (h : |exp x - exp_near 0 x a| ≤ |x| ^ 0 / 0! * b) :
  |exp x - a| ≤ b :=
by simpa using h

lemma cos_bound {x : ℝ} (hx : |x| ≤ 1) :
  |cos x - (1 - x ^ 2 / 2)| ≤ |x| ^ 4 * (5 / 96) :=
calc |cos x - (1 - x ^ 2 / 2)| = abs (complex.cos x - (1 - x ^ 2 / 2)) :
  by rw ← abs_of_real; simp [of_real_bit0, of_real_one, of_real_inv]
... = abs ((complex.exp (x * I) + complex.exp (-x * I) - (2 - x ^ 2)) / 2) :
  by simp [complex.cos, sub_div, add_div, neg_div, div_self (@two_ne_zero' ℂ _ _)]
... = abs (((complex.exp (x * I) - ∑ m in range 4, (x * I) ^ m / m!) +
    ((complex.exp (-x * I) - ∑ m in range 4, (-x * I) ^ m / m!))) / 2) :
  congr_arg abs (congr_arg (λ x : ℂ, x / 2) begin
    simp only [sum_range_succ],
    simp [pow_succ],
    apply complex.ext; simp [div_eq_mul_inv, norm_sq]; ring
  end)
... ≤ abs ((complex.exp (x * I) - ∑ m in range 4, (x * I) ^ m / m!) / 2) +
    abs ((complex.exp (-x * I) - ∑ m in range 4, (-x * I) ^ m / m!) / 2) :
  by rw add_div; exact abs_add _ _
... = (abs ((complex.exp (x * I) - ∑ m in range 4, (x * I) ^ m / m!)) / 2 +
    abs ((complex.exp (-x * I) - ∑ m in range 4, (-x * I) ^ m / m!)) / 2) :
  by simp [complex.abs_div]
... ≤ ((complex.abs (x * I) ^ 4 * (nat.succ 4 * (4! * (4 : ℕ))⁻¹)) / 2 +
    (complex.abs (-x * I) ^ 4 * (nat.succ 4 * (4! * (4 : ℕ))⁻¹)) / 2)  :
  add_le_add ((div_le_div_right (by norm_num)).2 (complex.exp_bound (by simpa) dec_trivial))
             ((div_le_div_right (by norm_num)).2 (complex.exp_bound (by simpa) dec_trivial))
... ≤ |x| ^ 4 * (5 / 96) : by norm_num; simp [mul_assoc, mul_comm, mul_left_comm, mul_div_assoc]

lemma sin_bound {x : ℝ} (hx : |x| ≤ 1) :
  |sin x - (x - x ^ 3 / 6)| ≤ |x| ^ 4 * (5 / 96) :=
calc |sin x - (x - x ^ 3 / 6)| = abs (complex.sin x - (x - x ^ 3 / 6)) :
  by rw ← abs_of_real; simp [of_real_bit0, of_real_one, of_real_inv]
... = abs (((complex.exp (-x * I) - complex.exp (x * I)) * I - (2 * x - x ^ 3 / 3)) / 2) :
  by simp [complex.sin, sub_div, add_div, neg_div, mul_div_cancel_left _ (@two_ne_zero' ℂ _ _),
    div_div, show (3 : ℂ) * 2 = 6, by norm_num]
... = abs ((((complex.exp (-x * I) - ∑ m in range 4, (-x * I) ^ m / m!) -
    (complex.exp (x * I) - ∑ m in range 4, (x * I) ^ m / m!)) * I) / 2) :
  congr_arg abs (congr_arg (λ x : ℂ, x / 2) begin
    simp only [sum_range_succ],
    simp [pow_succ],
    apply complex.ext; simp [div_eq_mul_inv, norm_sq]; ring
  end)
... ≤ abs ((complex.exp (-x * I) - ∑ m in range 4, (-x * I) ^ m / m!) * I / 2) +
    abs (-((complex.exp (x * I) - ∑ m in range 4, (x * I) ^ m / m!) * I) / 2) :
  by rw [sub_mul, sub_eq_add_neg, add_div]; exact abs_add _ _
... = (abs ((complex.exp (x * I) - ∑ m in range 4, (x * I) ^ m / m!)) / 2 +
    abs ((complex.exp (-x * I) - ∑ m in range 4, (-x * I) ^ m / m!)) / 2) :
  by simp [add_comm, complex.abs_div, complex.abs_mul]
... ≤ ((complex.abs (x * I) ^ 4 * (nat.succ 4 * (4! * (4 : ℕ))⁻¹)) / 2 +
    (complex.abs (-x * I) ^ 4 * (nat.succ 4 * (4! * (4 : ℕ))⁻¹)) / 2) :
  add_le_add ((div_le_div_right (by norm_num)).2 (complex.exp_bound (by simpa) dec_trivial))
             ((div_le_div_right (by norm_num)).2 (complex.exp_bound (by simpa) dec_trivial))
... ≤ |x| ^ 4 * (5 / 96) : by norm_num; simp [mul_assoc, mul_comm, mul_left_comm, mul_div_assoc]

lemma cos_pos_of_le_one {x : ℝ} (hx : |x| ≤ 1) : 0 < cos x :=
calc 0 < (1 - x ^ 2 / 2) - |x| ^ 4 * (5 / 96) :
  sub_pos.2 $ lt_sub_iff_add_lt.2
    (calc |x| ^ 4 * (5 / 96) + x ^ 2 / 2
          ≤ 1 * (5 / 96) + 1 / 2 :
        add_le_add
          (mul_le_mul_of_nonneg_right (pow_le_one _ (abs_nonneg _) hx) (by norm_num))
          ((div_le_div_right (by norm_num)).2 (by rw [sq, ← abs_mul_self, _root_.abs_mul];
            exact mul_le_one hx (abs_nonneg _) hx))
      ... < 1 : by norm_num)
... ≤ cos x : sub_le.1 (abs_sub_le_iff.1 (cos_bound hx)).2

lemma sin_pos_of_pos_of_le_one {x : ℝ} (hx0 : 0 < x) (hx : x ≤ 1) : 0 < sin x :=
calc 0 < x - x ^ 3 / 6 - |x| ^ 4 * (5 / 96) :
  sub_pos.2 $ lt_sub_iff_add_lt.2
    (calc |x| ^ 4 * (5 / 96) + x ^ 3 / 6
        ≤ x * (5 / 96) + x / 6 :
      add_le_add
        (mul_le_mul_of_nonneg_right
          (calc |x| ^ 4 ≤ |x| ^ 1 : pow_le_pow_of_le_one (abs_nonneg _)
                (by rwa _root_.abs_of_nonneg (le_of_lt hx0))
                dec_trivial
            ... = x : by simp [_root_.abs_of_nonneg (le_of_lt (hx0))]) (by norm_num))
        ((div_le_div_right (by norm_num)).2
          (calc x ^ 3 ≤ x ^ 1 : pow_le_pow_of_le_one (le_of_lt hx0) hx dec_trivial
            ... = x : pow_one _))
    ... < x : by linarith)
... ≤ sin x : sub_le.1 (abs_sub_le_iff.1 (sin_bound
    (by rwa [_root_.abs_of_nonneg (le_of_lt hx0)]))).2

lemma sin_pos_of_pos_of_le_two {x : ℝ} (hx0 : 0 < x) (hx : x ≤ 2) : 0 < sin x :=
have x / 2 ≤ 1, from (div_le_iff (by norm_num)).mpr (by simpa),
calc 0 < 2 * sin (x / 2) * cos (x / 2) :
  mul_pos (mul_pos (by norm_num) (sin_pos_of_pos_of_le_one (half_pos hx0) this))
    (cos_pos_of_le_one (by rwa [_root_.abs_of_nonneg (le_of_lt (half_pos hx0))]))
... = sin x : by rw [← sin_two_mul, two_mul, add_halves]

lemma cos_one_le : cos 1 ≤ 2 / 3 :=
calc cos 1 ≤ |(1 : ℝ)| ^ 4 * (5 / 96) + (1 - 1 ^ 2 / 2) :
  sub_le_iff_le_add.1 (abs_sub_le_iff.1 (cos_bound (by simp))).1
... ≤ 2 / 3 : by norm_num

lemma cos_one_pos : 0 < cos 1 := cos_pos_of_le_one (le_of_eq abs_one)

lemma cos_two_neg : cos 2 < 0 :=
calc cos 2 = cos (2 * 1) : congr_arg cos (mul_one _).symm
  ... = _ : real.cos_two_mul 1
  ... ≤ 2 * (2 / 3) ^ 2 - 1 : sub_le_sub_right (mul_le_mul_of_nonneg_left
          (by { rw [sq, sq], exact mul_self_le_mul_self (le_of_lt cos_one_pos) cos_one_le })
          zero_le_two) _
  ... < 0 : by norm_num

lemma exp_bound_div_one_sub_of_interval_approx  {x : ℝ} (h1 : 0 ≤ x) (h2 : x ≤ 1) :
  ∑ (j : ℕ) in finset.range 3, x ^ j / (j.factorial)
  + x ^ 3 * ((3 : ℕ) + 1) / ((3 : ℕ).factorial * (3 : ℕ))
  ≤ ∑ j in (finset.range 3), x ^ j :=
begin
  norm_num [finset.sum],
  rw [add_assoc, add_comm (x + 1) (x ^ 3 * 4 / 18), ← add_assoc, add_le_add_iff_right,
      ← add_le_add_iff_left (-(x ^ 2 / 2)), ← add_assoc, comm_ring.add_left_neg (x ^ 2 / 2),
      zero_add, neg_add_eq_sub, sub_half, sq, pow_succ, sq],
  have i1 : x * 4 / 18 ≤ 1 / 2 := by linarith,
  have i2 : 0 ≤ x * 4 / 18 := by linarith,
  have i3 := mul_le_mul h1 h1 le_rfl h1,
  rw zero_mul at i3,
  have t := mul_le_mul le_rfl i1 i2 i3,
  rw ← mul_assoc,
  rwa [mul_one_div, ← mul_div_assoc, ← mul_assoc] at t,
end

lemma exp_bound_div_one_sub_of_interval {x : ℝ} (h1 : 0 ≤ x) (h2 : x < 1) :
  real.exp x ≤ 1 / (1 - x) :=
begin
  have h : ∑ j in (finset.range 3), x ^ j ≤ 1 / (1 - x),
  { norm_num [finset.sum],
    have h1x : 0 < 1 - x := by simpa,
    rw le_div_iff h1x,
    norm_num [← add_assoc, mul_sub_left_distrib, mul_one, add_mul,
              sub_add_eq_sub_sub, pow_succ' x 2],
    have hx3 : 0 ≤ x ^ 3,
    { norm_num,
      exact h1 },
    linarith },
  exact (exp_bound' h1 h2.le $ by linarith).trans
        ((exp_bound_div_one_sub_of_interval_approx h1 h2.le).trans h),
end

lemma one_sub_le_exp_minus_of_pos {y : ℝ} (h : 0 ≤ y) : 1 - y ≤ real.exp (-y) :=
begin
  rw real.exp_neg,
  have r1 : (1 - y) * (real.exp y) ≤ 1,
  { cases le_or_lt (1 - y) 0,
    { have h'' : (1 - y) * y.exp ≤ 0,
      { rw mul_nonpos_iff,
        right,
        exact ⟨h_1, y.exp_pos.le⟩ },
    linarith },
    have hy1 : y < 1 := by linarith,
    rw  ← le_div_iff' h_1,
    exact exp_bound_div_one_sub_of_interval h hy1 },
  rw inv_eq_one_div,
  rw le_div_iff' y.exp_pos,
  rwa mul_comm at r1,
end

lemma add_one_le_exp_of_nonpos {x : ℝ} (h : x ≤ 0) : x + 1 ≤ real.exp x :=
begin
  rw add_comm,
  have h1 : 0 ≤ -x := by linarith,
  simpa using one_sub_le_exp_minus_of_pos h1
end

lemma add_one_le_exp (x : ℝ) : x + 1 ≤ real.exp x :=
begin
  cases le_or_lt 0 x,
  { exact real.add_one_le_exp_of_nonneg h },
  exact add_one_le_exp_of_nonpos h.le,
end

end real

namespace complex

@[simp] lemma abs_cos_add_sin_mul_I (x : ℝ) : abs (cos x + sin x * I) = 1 :=
have _ := real.sin_sq_add_cos_sq x,
by simp [add_comm, abs, norm_sq, sq, *, sin_of_real_re, cos_of_real_re, mul_re] at *

@[simp] lemma abs_exp_of_real (x : ℝ) : abs (exp x) = real.exp x :=
by rw [← of_real_exp]; exact abs_of_nonneg (le_of_lt (real.exp_pos _))

@[simp] lemma abs_exp_of_real_mul_I (x : ℝ) : abs (exp (x * I)) = 1 :=
by rw [exp_mul_I, abs_cos_add_sin_mul_I]

lemma abs_exp (z : ℂ) : abs (exp z) = real.exp z.re :=
by rw [exp_eq_exp_re_mul_sin_add_cos, abs_mul, abs_exp_of_real, abs_cos_add_sin_mul_I, mul_one]

lemma abs_exp_eq_iff_re_eq {x y : ℂ} : abs (exp x) = abs (exp y) ↔ x.re = y.re :=
by rw [abs_exp, abs_exp, real.exp_eq_exp]

end complex<|MERGE_RESOLUTION|>--- conflicted
+++ resolved
@@ -584,22 +584,13 @@
 
 lemma tanh_of_real_re (x : ℝ) : (tanh x).re = real.tanh x := rfl
 
-<<<<<<< HEAD
-lemma cosh_add_sinh : cosh x + sinh x = exp x :=
+@[simp] lemma cosh_add_sinh : cosh x + sinh x = exp x :=
 by rw [← mul_right_inj' (@two_ne_zero' ℂ _ _), mul_add,
-=======
-@[simp] lemma cosh_add_sinh : cosh x + sinh x = exp x :=
-by rw [← mul_right_inj' (@two_ne_zero' ℂ _ _ _), mul_add,
->>>>>>> ac2e9dbf
        two_cosh, two_sinh, add_add_sub_cancel, two_mul]
 
 @[simp] lemma sinh_add_cosh : sinh x + cosh x = exp x :=
 by rw [add_comm, cosh_add_sinh]
 
-<<<<<<< HEAD
-lemma cosh_sub_sinh : cosh x - sinh x = exp (-x) :=
-by rw [← mul_right_inj' (@two_ne_zero' ℂ _ _), mul_sub,
-=======
 @[simp] lemma exp_sub_cosh : exp x - cosh x = sinh x :=
 sub_eq_iff_eq_add.2 (sinh_add_cosh x).symm
 
@@ -607,8 +598,7 @@
 sub_eq_iff_eq_add.2 (cosh_add_sinh x).symm
 
 @[simp] lemma cosh_sub_sinh : cosh x - sinh x = exp (-x) :=
-by rw [← mul_right_inj' (@two_ne_zero' ℂ _ _ _), mul_sub,
->>>>>>> ac2e9dbf
+by rw [← mul_right_inj' (@two_ne_zero' ℂ _ _), mul_sub,
        two_cosh, two_sinh, add_sub_sub_cancel, two_mul]
 
 @[simp] lemma sinh_sub_cosh : sinh x - cosh x = -exp (-x) :=
