--- conflicted
+++ resolved
@@ -1094,12 +1094,7 @@
 
 @[simp] lemma cosh_zero : cosh 0 = 1 := by simp [cosh]
 
-<<<<<<< HEAD
-@[simp] lemma cosh_neg : cosh (-x) = cosh x :=
-by simp [cosh]
-=======
 @[simp] lemma cosh_neg : cosh (-x) = cosh x := of_real_inj.1 $ by simp
->>>>>>> baaf334a
 
 @[simp] lemma cosh_abs : cosh (|x|) = cosh x :=
 by cases le_total x 0; simp [*, _root_.abs_of_nonneg, abs_of_nonpos]
