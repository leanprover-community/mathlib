/-
Copyright (c) 2021 Yakov Pechersky. All rights reserved.
Released under Apache 2.0 license as described in the file LICENSE.
Authors: Yakov Pechersky
-/
import data.multiset.sort
import data.fintype.list
import data.list.rotate

/-!
# Cycles of a list

Lists have an equivalence relation of whether they are rotational permutations of one another.
This relation is defined as `is_rotated`.

Based on this, we define the quotient of lists by the rotation relation, called `cycle`.

We also define a representation of concrete cycles, available when viewing them in a goal state or
via `#eval`, when over representatble types. For example, the cycle `(2 1 4 3)` will be shown
as `c[1, 4, 3, 2]`. The representation of the cycle sorts the elements by the string value of the
underlying element. This representation also supports cycles that can contain duplicates.

-/

namespace list

variables {α : Type*} [decidable_eq α]

/-- Return the `z` such that `x :: z :: _` appears in `xs`, or `default` if there is no such `z`. -/
def next_or : Π (xs : list α) (x default : α), α
| [] x default := default
| [y] x default := default -- Handles the not-found and the wraparound case
| (y :: z :: xs) x default := if x = y then z else next_or (z :: xs) x default

@[simp] lemma next_or_nil (x d : α) : next_or [] x d = d := rfl

@[simp] lemma next_or_singleton (x y d : α) : next_or [y] x d = d := rfl

@[simp] lemma next_or_self_cons_cons (xs : list α) (x y d : α) :
  next_or (x :: y :: xs) x d = y :=
if_pos rfl

lemma next_or_cons_of_ne (xs : list α) (y x d : α) (h : x ≠ y) :
  next_or (y :: xs) x d = next_or xs x d :=
begin
  cases xs with z zs,
  { refl },
  { exact if_neg h }
end

/-- `next_or` does not depend on the default value, if the next value appears. -/
lemma next_or_eq_next_or_of_mem_of_ne (xs : list α) (x d d' : α)
  (x_mem : x ∈ xs) (x_ne : x ≠ xs.last (ne_nil_of_mem x_mem)) :
  next_or xs x d = next_or xs x d' :=
begin
  induction xs with y ys IH,
  { cases x_mem },
  cases ys with z zs,
  { simp at x_mem x_ne, contradiction },
  by_cases h : x = y,
  { rw [h, next_or_self_cons_cons, next_or_self_cons_cons] },
  { rw [next_or, next_or, IH];
      simpa [h] using x_mem }
end

lemma mem_of_next_or_ne {xs : list α} {x d : α} (h : next_or xs x d ≠ d) :
  x ∈ xs :=
begin
  induction xs with y ys IH,
  { simpa using h },
  cases ys with z zs,
  { simpa using h },
  { by_cases hx : x = y,
    { simp [hx] },
    { rw [next_or_cons_of_ne _ _ _ _ hx] at h,
      simpa [hx] using IH h } }
end

lemma next_or_concat {xs : list α} {x : α} (d : α) (h : x ∉ xs) :
  next_or (xs ++ [x]) x d = d :=
begin
  induction xs with z zs IH,
  { simp },
  { obtain ⟨hz, hzs⟩ := not_or_distrib.mp (mt (mem_cons_iff _ _ _).mp h),
    rw [cons_append, next_or_cons_of_ne _ _ _ _ hz, IH hzs] }
end

lemma next_or_mem {xs : list α} {x d : α} (hd : d ∈ xs) :
  next_or xs x d ∈ xs :=
begin
  revert hd,
  suffices : ∀ (xs' : list α) (h : ∀ x ∈ xs, x ∈ xs') (hd : d ∈ xs'), next_or xs x d ∈ xs',
  { exact this xs (λ _, id) },
  intros xs' hxs' hd,
  induction xs with y ys ih,
  { exact hd },
  cases ys with z zs,
  { exact hd },
  rw next_or,
  split_ifs with h,
  { exact hxs' _ (mem_cons_of_mem _ (mem_cons_self _ _)) },
  { exact ih (λ _ h, hxs' _ (mem_cons_of_mem _ h)) },
end

/--
Given an element `x : α` of `l : list α` such that `x ∈ l`, get the next
element of `l`. This works from head to tail, (including a check for last element)
so it will match on first hit, ignoring later duplicates.

For example:
 * `next [1, 2, 3] 2 _ = 3`
 * `next [1, 2, 3] 3 _ = 1`
 * `next [1, 2, 3, 2, 4] 2 _ = 3`
 * `next [1, 2, 3, 2] 2 _ = 3`
 * `next [1, 1, 2, 3, 2] 1 _ = 1`
-/
def next (l : list α) (x : α) (h : x ∈ l) : α :=
next_or l x (l.nth_le 0 (length_pos_of_mem h))

/--
Given an element `x : α` of `l : list α` such that `x ∈ l`, get the previous
element of `l`. This works from head to tail, (including a check for last element)
so it will match on first hit, ignoring later duplicates.

 * `prev [1, 2, 3] 2 _ = 1`
 * `prev [1, 2, 3] 1 _ = 3`
 * `prev [1, 2, 3, 2, 4] 2 _ = 1`
 * `prev [1, 2, 3, 4, 2] 2 _ = 1`
 * `prev [1, 1, 2] 1 _ = 2`
-/
def prev : Π (l : list α) (x : α) (h : x ∈ l), α
| []             _ h := by simpa using h
| [y]            _ _ := y
| (y :: z :: xs) x h := if hx : x = y then (last (z :: xs) (cons_ne_nil _ _)) else
  if x = z then y else prev (z :: xs) x (by simpa [hx] using h)

variables (l : list α) (x : α) (h : x ∈ l)

@[simp] lemma next_singleton (x y : α) (h : x ∈ [y]) :
  next [y] x h = y := rfl

@[simp] lemma prev_singleton (x y : α) (h : x ∈ [y]) :
  prev [y] x h = y := rfl

lemma next_cons_cons_eq' (y z : α) (h : x ∈ (y :: z :: l)) (hx : x = y) :
  next (y :: z :: l) x h = z :=
by rw [next, next_or, if_pos hx]

@[simp] lemma next_cons_cons_eq (z : α) (h : x ∈ (x :: z :: l)) :
  next (x :: z :: l) x h = z :=
next_cons_cons_eq' l x x z h rfl

lemma next_ne_head_ne_last (y : α) (h : x ∈ (y :: l)) (hy : x ≠ y)
  (hx : x ≠ last (y :: l) (cons_ne_nil _ _)) :
  next (y :: l) x h = next l x (by simpa [hy] using h) :=
begin
  rw [next, next, next_or_cons_of_ne _ _ _ _ hy, next_or_eq_next_or_of_mem_of_ne],
  { rwa last_cons at hx },
  { simpa [hy] using h }
end

lemma next_cons_concat (y : α) (hy : x ≠ y) (hx : x ∉ l)
  (h : x ∈ y :: l ++ [x] := mem_append_right _ (mem_singleton_self x)) :
  next (y :: l ++ [x]) x h = y :=
begin
  rw [next, next_or_concat],
  { refl },
  { simp [hy, hx] }
end

lemma next_last_cons (y : α) (h : x ∈ (y :: l)) (hy : x ≠ y)
  (hx : x = last (y :: l) (cons_ne_nil _ _)) (hl : nodup l) :
  next (y :: l) x h = y :=
begin
  rw [next, nth_le, ←init_append_last (cons_ne_nil y l), hx, next_or_concat],
  subst hx,
  intro H,
  obtain ⟨_ | k, hk, hk'⟩ := nth_le_of_mem H,
  { simpa [init_eq_take, nth_le_take', hy.symm] using hk' },
  suffices : k.succ = l.length,
  { simpa [this] using hk },
  cases l with hd tl,
  { simpa using hk },
  { rw nodup_iff_nth_le_inj at hl,
    rw [length, nat.succ_inj'],
    apply hl,
    simpa [init_eq_take, nth_le_take', last_eq_nth_le] using hk' }
end

lemma prev_last_cons' (y : α) (h : x ∈ (y :: l)) (hx : x = y) :
  prev (y :: l) x h = last (y :: l) (cons_ne_nil _ _) :=
begin
  cases l;
  simp [prev, hx]
end

@[simp] lemma prev_last_cons (h : x ∈ (x :: l)) :
  prev (x :: l) x h = last (x :: l) (cons_ne_nil _ _) :=
prev_last_cons' l x x h rfl

lemma prev_cons_cons_eq' (y z : α) (h : x ∈ (y :: z :: l)) (hx : x = y) :
  prev (y :: z :: l) x h = last (z :: l) (cons_ne_nil _ _) :=
by rw [prev, dif_pos hx]

@[simp] lemma prev_cons_cons_eq (z : α) (h : x ∈ (x :: z :: l)) :
  prev (x :: z :: l) x h = last (z :: l) (cons_ne_nil _ _) :=
prev_cons_cons_eq' l x x z h rfl

lemma prev_cons_cons_of_ne' (y z : α) (h : x ∈ (y :: z :: l)) (hy : x ≠ y) (hz : x = z) :
  prev (y :: z :: l) x h = y :=
begin
  cases l,
  { simp [prev, hy, hz] },
  { rw [prev, dif_neg hy, if_pos hz] }
end

lemma prev_cons_cons_of_ne (y : α) (h : x ∈ (y :: x :: l)) (hy : x ≠ y) :
  prev (y :: x :: l) x h = y :=
prev_cons_cons_of_ne' _ _ _ _ _ hy rfl

lemma prev_ne_cons_cons (y z : α) (h : x ∈ (y :: z :: l)) (hy : x ≠ y) (hz : x ≠ z) :
  prev (y :: z :: l) x h = prev (z :: l) x (by simpa [hy] using h) :=
begin
  cases l,
  { simpa [hy, hz] using h },
  { rw [prev, dif_neg hy, if_neg hz] }
end

include h

lemma next_mem : l.next x h ∈ l :=
next_or_mem (nth_le_mem _ _ _)

lemma prev_mem : l.prev x h ∈ l :=
begin
  cases l with hd tl,
  { simpa using h },
  induction tl with hd' tl hl generalizing hd,
  { simp },
  { by_cases hx : x = hd,
    { simp only [hx, prev_cons_cons_eq],
      exact mem_cons_of_mem _ (last_mem _) },
    { rw [prev, dif_neg hx],
      split_ifs with hm,
      { exact mem_cons_self _ _ },
      { exact mem_cons_of_mem _ (hl _ _) } } }
end

lemma next_nth_le (l : list α) (h : nodup l) (n : ℕ) (hn : n < l.length) :
  next l (l.nth_le n hn) (nth_le_mem _ _ _) = l.nth_le ((n + 1) % l.length)
    (nat.mod_lt _ (n.zero_le.trans_lt hn)) :=
begin
  cases l with x l,
  { simpa using hn },
  induction l with y l hl generalizing x n,
  { simp },
  { cases n,
    { simp },
    { have hn' : n.succ ≤ l.length.succ,
      { refine nat.succ_le_of_lt _,
        simpa [nat.succ_lt_succ_iff] using hn },
      have hx': (x :: y :: l).nth_le n.succ hn ≠ x,
      { intro H,
        suffices : n.succ = 0,
        { simpa },
        rw nodup_iff_nth_le_inj at h,
        refine h _ _ hn nat.succ_pos' _,
        simpa using H },
      rcases hn'.eq_or_lt with hn''|hn'',
      { rw [next_last_cons],
        { simp [hn''] },
        { exact hx' },
        { simp [last_eq_nth_le, hn''] },
        { exact h.of_cons } },
      { have : n < l.length := by simpa [nat.succ_lt_succ_iff] using hn'' ,
        rw [next_ne_head_ne_last _ _ _ _ hx'],
        { simp [nat.mod_eq_of_lt (nat.succ_lt_succ (nat.succ_lt_succ this)),
                hl _ _ h.of_cons, nat.mod_eq_of_lt (nat.succ_lt_succ this)] },
        { rw last_eq_nth_le,
          intro H,
          suffices : n.succ = l.length.succ,
          { exact absurd hn'' this.ge.not_lt },
          rw nodup_iff_nth_le_inj at h,
          refine h _ _ hn _ _,
          { simp },
          { simpa using H } } } } }
end

lemma prev_nth_le (l : list α) (h : nodup l) (n : ℕ) (hn : n < l.length) :
  prev l (l.nth_le n hn) (nth_le_mem _ _ _) = l.nth_le ((n + (l.length - 1)) % l.length)
    (nat.mod_lt _ (n.zero_le.trans_lt hn)) :=
begin
  cases l with x l,
  { simpa using hn },
  induction l with y l hl generalizing n x,
  { simp },
  { rcases n with _|_|n,
    { simpa [last_eq_nth_le, nat.mod_eq_of_lt (nat.succ_lt_succ l.length.lt_succ_self)] },
    { simp only [mem_cons_iff, nodup_cons] at h,
      push_neg at h,
      simp [add_comm, prev_cons_cons_of_ne, h.left.left.symm] },
    { rw [prev_ne_cons_cons],
      { convert hl _ _ h.of_cons _ using 1,
        have : ∀ k hk, (y :: l).nth_le k hk = (x :: y :: l).nth_le (k + 1) (nat.succ_lt_succ hk),
        { intros,
          simpa },
        rw [this],
        congr,
        simp only [nat.add_succ_sub_one, add_zero, length],
        simp only [length, nat.succ_lt_succ_iff] at hn,
        set k := l.length,
        rw [nat.succ_add, ←nat.add_succ, nat.add_mod_right, nat.succ_add, ←nat.add_succ _ k,
            nat.add_mod_right, nat.mod_eq_of_lt, nat.mod_eq_of_lt],
        { exact nat.lt_succ_of_lt hn },
        { exact nat.succ_lt_succ (nat.lt_succ_of_lt hn) } },
      { intro H,
        suffices : n.succ.succ = 0,
        { simpa },
        rw nodup_iff_nth_le_inj at h,
        refine h _ _ hn nat.succ_pos' _,
        simpa using H },
      { intro H,
        suffices : n.succ.succ = 1,
        { simpa },
        rw nodup_iff_nth_le_inj at h,
        refine h _ _ hn (nat.succ_lt_succ nat.succ_pos') _,
        simpa using H } } }
end

lemma pmap_next_eq_rotate_one (h : nodup l) :
  l.pmap l.next (λ _ h, h) = l.rotate 1 :=
begin
  apply list.ext_le,
  { simp },
  { intros,
    rw [nth_le_pmap, nth_le_rotate, next_nth_le _ h] }
end

lemma pmap_prev_eq_rotate_length_sub_one (h : nodup l) :
  l.pmap l.prev (λ _ h, h) = l.rotate (l.length - 1) :=
begin
  apply list.ext_le,
  { simp },
  { intros n hn hn',
    rw [nth_le_rotate, nth_le_pmap, prev_nth_le _ h] }
end

lemma prev_next (l : list α) (h : nodup l) (x : α) (hx : x ∈ l) :
  prev l (next l x hx) (next_mem _ _ _) = x :=
begin
  obtain ⟨n, hn, rfl⟩ := nth_le_of_mem hx,
  simp only [next_nth_le, prev_nth_le, h, nat.mod_add_mod],
  cases l with hd tl,
  { simp },
  { have : n < 1 + tl.length := by simpa [add_comm] using hn,
    simp [add_left_comm, add_comm, add_assoc, nat.mod_eq_of_lt this] }
end

lemma next_prev (l : list α) (h : nodup l) (x : α) (hx : x ∈ l) :
  next l (prev l x hx) (prev_mem _ _ _) = x :=
begin
  obtain ⟨n, hn, rfl⟩ := nth_le_of_mem hx,
  simp only [next_nth_le, prev_nth_le, h, nat.mod_add_mod],
  cases l with hd tl,
  { simp },
  { have : n < 1 + tl.length := by simpa [add_comm] using hn,
    simp [add_left_comm, add_comm, add_assoc, nat.mod_eq_of_lt this] }
end

lemma prev_reverse_eq_next (l : list α) (h : nodup l) (x : α) (hx : x ∈ l) :
  prev l.reverse x (mem_reverse.mpr hx) = next l x hx :=
begin
  obtain ⟨k, hk, rfl⟩ := nth_le_of_mem hx,
  have lpos : 0 < l.length := k.zero_le.trans_lt hk,
  have key : l.length - 1 - k < l.length :=
    (nat.sub_le _ _).trans_lt (tsub_lt_self lpos nat.succ_pos'),
  rw ←nth_le_pmap l.next (λ _ h, h) (by simpa using hk),
  simp_rw [←nth_le_reverse l k (key.trans_le (by simp)), pmap_next_eq_rotate_one _ h],
  rw ←nth_le_pmap l.reverse.prev (λ _ h, h),
  { simp_rw [pmap_prev_eq_rotate_length_sub_one _ (nodup_reverse.mpr h), rotate_reverse,
             length_reverse, nat.mod_eq_of_lt (tsub_lt_self lpos nat.succ_pos'),
             tsub_tsub_cancel_of_le (nat.succ_le_of_lt lpos)],
    rw ←nth_le_reverse,
    { simp [tsub_tsub_cancel_of_le (nat.le_pred_of_lt hk)] },
    { simpa using (nat.sub_le _ _).trans_lt (tsub_lt_self lpos nat.succ_pos') } },
  { simpa using (nat.sub_le _ _).trans_lt (tsub_lt_self lpos nat.succ_pos') }
end

lemma next_reverse_eq_prev (l : list α) (h : nodup l) (x : α) (hx : x ∈ l) :
  next l.reverse x (mem_reverse.mpr hx) = prev l x hx :=
begin
  convert (prev_reverse_eq_next l.reverse (nodup_reverse.mpr h) x (mem_reverse.mpr hx)).symm,
  exact (reverse_reverse l).symm
end

lemma is_rotated_next_eq {l l' : list α} (h : l ~r l') (hn : nodup l) {x : α} (hx : x ∈ l) :
  l.next x hx = l'.next x (h.mem_iff.mp hx) :=
begin
  obtain ⟨k, hk, rfl⟩ := nth_le_of_mem hx,
  obtain ⟨n, rfl⟩ := id h,
  rw [next_nth_le _ hn],
  simp_rw ←nth_le_rotate' _ n k,
  rw [next_nth_le _ (h.nodup_iff.mp hn), ←nth_le_rotate' _ n],
  simp [add_assoc]
end

lemma is_rotated_prev_eq {l l' : list α} (h : l ~r l') (hn : nodup l) {x : α} (hx : x ∈ l) :
  l.prev x hx = l'.prev x (h.mem_iff.mp hx) :=
begin
  rw [←next_reverse_eq_prev _ hn, ←next_reverse_eq_prev _ (h.nodup_iff.mp hn)],
  exact is_rotated_next_eq h.reverse (nodup_reverse.mpr hn) _
end

end list

open list

/--
`cycle α` is the quotient of `list α` by cyclic permutation.
Duplicates are allowed.
-/
def cycle (α : Type*) : Type* := quotient (is_rotated.setoid α)

namespace cycle

variables {α : Type*}

instance : has_coe (list α) (cycle α) := ⟨quot.mk _⟩

@[simp] lemma coe_eq_coe {l₁ l₂ : list α} : (l₁ : cycle α) = l₂ ↔ (l₁ ~r l₂) :=
@quotient.eq _ (is_rotated.setoid _) _ _

@[simp] lemma mk_eq_coe (l : list α) : quot.mk _ l = (l : cycle α) :=
rfl

@[simp] lemma mk'_eq_coe (l : list α) : quotient.mk' l = (l : cycle α) :=
rfl

lemma coe_cons_eq_coe_append (l : list α) (a : α) : (↑(a :: l) : cycle α) = ↑(l ++ [a]) :=
quot.sound ⟨1, by rw [rotate_cons_succ, rotate_zero]⟩

/-- The unique empty cycle. -/
def nil : cycle α := ([] : list α)

@[simp] lemma coe_nil : ↑([] : list α) = @nil α :=
rfl

@[simp] lemma coe_eq_nil (l : list α) : (l : cycle α) = nil ↔ l = [] :=
coe_eq_coe.trans is_rotated_nil_iff

/-- For consistency with `list.has_emptyc`. -/
instance : has_emptyc (cycle α) := ⟨nil⟩

@[simp] lemma empty_eq : ∅ = @nil α :=
rfl

instance : inhabited (cycle α) := ⟨nil⟩

/-- An induction principle for `cycle`. Use as `induction s using cycle.induction_on`. -/
@[elab_as_eliminator] lemma induction_on {C : cycle α → Prop} (s : cycle α) (H0 : C nil)
  (HI : ∀ a (l : list α), C ↑l → C ↑(a :: l)) : C s :=
quotient.induction_on' s $ λ l, by { apply list.rec_on l; simp, assumption' }

/-- For `x : α`, `s : cycle α`, `x ∈ s` indicates that `x` occurs at least once in `s`. -/
def mem (a : α) (s : cycle α) : Prop :=
quot.lift_on s (λ l, a ∈ l) (λ l₁ l₂ e, propext $ e.mem_iff)

instance : has_mem α (cycle α) := ⟨mem⟩

@[simp] lemma mem_coe_iff {a : α} {l : list α} : a ∈ (l : cycle α) ↔ a ∈ l :=
iff.rfl

@[simp] lemma not_mem_nil : ∀ a, a ∉ @nil α :=
not_mem_nil

instance [decidable_eq α] : decidable_eq (cycle α) :=
λ s₁ s₂, quotient.rec_on_subsingleton₂' s₁ s₂ (λ l₁ l₂, decidable_of_iff' _ quotient.eq')

instance [decidable_eq α] (x : α) (s : cycle α) : decidable (x ∈ s) :=
quotient.rec_on_subsingleton' s (λ l, list.decidable_mem x l)

/-- Reverse a `s : cycle α` by reversing the underlying `list`. -/
def reverse (s : cycle α) : cycle α :=
quot.map reverse (λ l₁ l₂, is_rotated.reverse) s

@[simp] lemma reverse_coe (l : list α) : (l : cycle α).reverse = l.reverse :=
rfl

@[simp] lemma mem_reverse_iff {a : α} {s : cycle α} : a ∈ s.reverse ↔ a ∈ s :=
quot.induction_on s (λ _, mem_reverse)

@[simp] lemma reverse_reverse (s : cycle α) : s.reverse.reverse = s :=
quot.induction_on s (λ _, by simp)

@[simp] lemma reverse_nil : nil.reverse = @nil α :=
rfl

/-- The length of the `s : cycle α`, which is the number of elements, counting duplicates. -/
def length (s : cycle α) : ℕ :=
quot.lift_on s length (λ l₁ l₂ e, e.perm.length_eq)

@[simp] lemma length_coe (l : list α) : length (l : cycle α) = l.length :=
rfl

@[simp] lemma length_nil : length (@nil α) = 0 :=
rfl

@[simp] lemma length_reverse (s : cycle α) : s.reverse.length = s.length :=
quot.induction_on s length_reverse

/-- A `s : cycle α` that is at most one element. -/
def subsingleton (s : cycle α) : Prop :=
s.length ≤ 1

lemma subsingleton_nil : subsingleton (@nil α) :=
zero_le_one

lemma length_subsingleton_iff {s : cycle α} : subsingleton s ↔ length s ≤ 1 :=
iff.rfl

@[simp] lemma subsingleton_reverse_iff {s : cycle α} : s.reverse.subsingleton ↔ s.subsingleton :=
by simp [length_subsingleton_iff]

lemma subsingleton.congr {s : cycle α} (h : subsingleton s) :
  ∀ ⦃x⦄ (hx : x ∈ s) ⦃y⦄ (hy : y ∈ s), x = y :=
begin
  induction s using quot.induction_on with l,
  simp only [length_subsingleton_iff, length_coe, mk_eq_coe, le_iff_lt_or_eq, nat.lt_add_one_iff,
             length_eq_zero, length_eq_one, nat.not_lt_zero, false_or] at h,
  rcases h with rfl|⟨z, rfl⟩;
  simp
end

/-- A `s : cycle α` that is made up of at least two unique elements. -/
def nontrivial (s : cycle α) : Prop := ∃ (x y : α) (h : x ≠ y), x ∈ s ∧ y ∈ s

@[simp] lemma nontrivial_coe_nodup_iff {l : list α} (hl : l.nodup) :
  nontrivial (l : cycle α) ↔ 2 ≤ l.length :=
begin
  rw nontrivial,
  rcases l with (_ | ⟨hd, _ | ⟨hd', tl⟩⟩),
  { simp },
  { simp },
  { simp only [mem_cons_iff, exists_prop, mem_coe_iff, list.length, ne.def, nat.succ_le_succ_iff,
               zero_le, iff_true],
    refine ⟨hd, hd', _, by simp⟩,
    simp only [not_or_distrib, mem_cons_iff, nodup_cons] at hl,
    exact hl.left.left }
end

@[simp] lemma nontrivial_reverse_iff {s : cycle α} : s.reverse.nontrivial ↔ s.nontrivial :=
by simp [nontrivial]

lemma length_nontrivial {s : cycle α} (h : nontrivial s) : 2 ≤ length s :=
begin
  obtain ⟨x, y, hxy, hx, hy⟩ := h,
  induction s using quot.induction_on with l,
  rcases l with (_ | ⟨hd, _ | ⟨hd', tl⟩⟩),
  { simpa using hx },
  { simp only [mem_coe_iff, mk_eq_coe, mem_singleton] at hx hy,
    simpa [hx, hy] using hxy },
  { simp [bit0] }
end

/-- The `s : cycle α` contains no duplicates. -/
def nodup (s : cycle α) : Prop :=
quot.lift_on s nodup (λ l₁ l₂ e, propext $ e.nodup_iff)

@[simp] lemma nodup_nil : nodup (@nil α) :=
nodup_nil

@[simp] lemma nodup_coe_iff {l : list α} : nodup (l : cycle α) ↔ l.nodup :=
iff.rfl

@[simp] lemma nodup_reverse_iff {s : cycle α} : s.reverse.nodup ↔ s.nodup :=
quot.induction_on s (λ _, nodup_reverse)

lemma subsingleton.nodup {s : cycle α} (h : subsingleton s) : nodup s :=
begin
  induction s using quot.induction_on with l,
  cases l with hd tl,
  { simp },
  { have : tl = [] := by simpa [subsingleton, length_eq_zero] using h,
    simp [this] }
end

lemma nodup.nontrivial_iff {s : cycle α} (h : nodup s) : nontrivial s ↔ ¬ subsingleton s :=
begin
  rw length_subsingleton_iff,
  induction s using quotient.induction_on',
  simp only [mk'_eq_coe, nodup_coe_iff] at h,
  simp [h, nat.succ_le_iff]
end

/--
The `s : cycle α` as a `multiset α`.
-/
def to_multiset (s : cycle α) : multiset α :=
quotient.lift_on' s coe (λ l₁ l₂ h, multiset.coe_eq_coe.mpr h.perm)

@[simp] lemma coe_to_multiset (l : list α) : (l : cycle α).to_multiset = l :=
rfl

@[simp] lemma nil_to_multiset : nil.to_multiset = (0 : multiset α) :=
rfl

@[simp] lemma card_to_multiset (s : cycle α) : s.to_multiset.card = s.length :=
quotient.induction_on' s (by simp)

@[simp] lemma to_multiset_eq_nil {s : cycle α} : s.to_multiset = 0 ↔ s = cycle.nil :=
quotient.induction_on' s (by simp)

/-- The lift of `list.map`. -/
def map {β : Type*} (f : α → β) : cycle α → cycle β :=
quotient.map' (list.map f) $ λ l₁ l₂ h, h.map _

@[simp] lemma map_nil {β : Type*} (f : α → β) : map f nil = nil :=
rfl

@[simp] lemma map_coe {β : Type*} (f : α → β) (l : list α) : map f ↑l = list.map f l :=
rfl

@[simp] lemma map_eq_nil {β : Type*} (f : α → β) (s : cycle α) : map f s = nil ↔ s = nil :=
quotient.induction_on' s (by simp)

/-- The `multiset` of lists that can make the cycle. -/
def lists (s : cycle α) : multiset (list α) :=
quotient.lift_on' s
  (λ l, (l.cyclic_permutations : multiset (list α))) $
  λ l₁ l₂ h, by simpa using h.cyclic_permutations.perm

@[simp] lemma lists_coe (l : list α) : lists (l : cycle α) = ↑l.cyclic_permutations :=
rfl

@[simp] lemma mem_lists_iff_coe_eq {s : cycle α} {l : list α} : l ∈ s.lists ↔ (l : cycle α) = s :=
quotient.induction_on' s $ λ l, by { rw [lists, quotient.lift_on'_mk'], simp }

@[simp] lemma lists_nil : lists (@nil α) = [([] : list α)] :=
by rw [nil, lists_coe, cyclic_permutations_nil]

section decidable

variable [decidable_eq α]

/--
Auxiliary decidability algorithm for lists that contain at least two unique elements.
-/
def decidable_nontrivial_coe : Π (l : list α), decidable (nontrivial (l : cycle α))
| []            := is_false (by simp [nontrivial])
| [x]           := is_false (by simp [nontrivial])
| (x :: y :: l) := if h : x = y
  then @decidable_of_iff' _ (nontrivial ((x :: l) : cycle α))
    (by simp [h, nontrivial])
    (decidable_nontrivial_coe (x :: l))
  else is_true ⟨x, y, h, by simp, by simp⟩

instance {s : cycle α} : decidable (nontrivial s) :=
quot.rec_on_subsingleton s decidable_nontrivial_coe

instance {s : cycle α} : decidable (nodup s) :=
quot.rec_on_subsingleton s list.nodup_decidable

instance fintype_nodup_cycle [fintype α] : fintype {s : cycle α // s.nodup} :=
fintype.of_surjective (λ (l : {l : list α // l.nodup}), ⟨l.val, by simpa using l.prop⟩)
  (λ ⟨s, hs⟩, by { induction s using quotient.induction_on', exact ⟨⟨s, hs⟩, by simp⟩ })

instance fintype_nodup_nontrivial_cycle [fintype α] :
  fintype {s : cycle α // s.nodup ∧ s.nontrivial} :=
fintype.subtype (((finset.univ : finset {s : cycle α // s.nodup}).map
  (function.embedding.subtype _)).filter cycle.nontrivial)
  (by simp)

/-- The `s : cycle α` as a `finset α`. -/
def to_finset (s : cycle α) : finset α :=
s.to_multiset.to_finset

<<<<<<< HEAD
=======
@[simp] theorem to_finset_to_multiset (s : cycle α) : s.to_multiset.to_finset = s.to_finset :=
rfl

>>>>>>> 8c812fd4
@[simp] lemma coe_to_finset (l : list α) : (l : cycle α).to_finset = l.to_finset :=
rfl

@[simp] lemma nil_to_finset : (@nil α).to_finset = ∅ :=
rfl

@[simp] lemma to_finset_eq_nil {s : cycle α} : s.to_finset = ∅ ↔ s = cycle.nil :=
quotient.induction_on' s (by simp)

/-- Given a `s : cycle α` such that `nodup s`, retrieve the next element after `x ∈ s`. -/
def next : Π (s : cycle α) (hs : nodup s) (x : α) (hx : x ∈ s), α :=
λ s, quot.hrec_on s (λ l hn x hx, next l x hx)
  (λ l₁ l₂ h,
  function.hfunext (propext h.nodup_iff) (λ h₁ h₂ he, function.hfunext rfl
    (λ x y hxy, function.hfunext (propext (by simpa [eq_of_heq hxy] using h.mem_iff))
    (λ hm hm' he', heq_of_eq (by simpa [eq_of_heq hxy] using is_rotated_next_eq h h₁ _)))))

/-- Given a `s : cycle α` such that `nodup s`, retrieve the previous element before `x ∈ s`. -/
def prev : Π (s : cycle α) (hs : nodup s) (x : α) (hx : x ∈ s), α :=
λ s, quot.hrec_on s (λ l hn x hx, prev l x hx)
  (λ l₁ l₂ h,
  function.hfunext (propext h.nodup_iff) (λ h₁ h₂ he, function.hfunext rfl
    (λ x y hxy, function.hfunext (propext (by simpa [eq_of_heq hxy] using h.mem_iff))
    (λ hm hm' he', heq_of_eq (by simpa [eq_of_heq hxy] using is_rotated_prev_eq h h₁ _)))))

@[simp] lemma prev_reverse_eq_next (s : cycle α) (hs : nodup s) (x : α) (hx : x ∈ s) :
  s.reverse.prev (nodup_reverse_iff.mpr hs) x (mem_reverse_iff.mpr hx) = s.next hs x hx :=
(quotient.induction_on' s prev_reverse_eq_next) hs x hx

@[simp] lemma next_reverse_eq_prev (s : cycle α) (hs : nodup s) (x : α) (hx : x ∈ s) :
  s.reverse.next (nodup_reverse_iff.mpr hs) x (mem_reverse_iff.mpr hx) = s.prev hs x hx :=
by simp [←prev_reverse_eq_next]

@[simp] lemma next_mem (s : cycle α) (hs : nodup s) (x : α) (hx : x ∈ s) : s.next hs x hx ∈ s :=
by { induction s using quot.induction_on, apply next_mem }

lemma prev_mem (s : cycle α) (hs : nodup s) (x : α) (hx : x ∈ s) : s.prev hs x hx ∈ s :=
by { rw [←next_reverse_eq_prev, ←mem_reverse_iff], apply next_mem }

@[simp] lemma prev_next (s : cycle α) (hs : nodup s) (x : α) (hx : x ∈ s) :
  s.prev hs (s.next hs x hx) (next_mem s hs x hx) = x :=
(quotient.induction_on' s prev_next) hs x hx

@[simp] lemma next_prev (s : cycle α) (hs : nodup s) (x : α) (hx : x ∈ s) :
  s.next hs (s.prev hs x hx) (prev_mem s hs x hx) = x :=
(quotient.induction_on' s next_prev) hs x hx

end decidable

/--
We define a representation of concrete cycles, available when viewing them in a goal state or
via `#eval`, when over representatble types. For example, the cycle `(2 1 4 3)` will be shown
as `c[1, 4, 3, 2]`. The representation of the cycle sorts the elements by the string value of the
underlying element. This representation also supports cycles that can contain duplicates.
-/
instance [has_repr α] : has_repr (cycle α) :=
⟨λ s, "c[" ++ string.intercalate ", " ((s.map repr).lists.sort (≤)).head ++ "]"⟩

/-- `chain R s` means that `R` holds between adjacent elements of `s`.

`chain R ([a, b, c] : cycle α) ↔ R a b ∧ R b c ∧ R c a` -/
def chain (r : α → α → Prop) (c : cycle α) : Prop :=
quotient.lift_on' c (λ l, match l with
  | [] := true
  | (a :: m) := chain r a (m ++ [a]) end) $
λ a b hab, propext $ begin
  cases a with a l;
  cases b with b m,
  { refl },
  { have := is_rotated_nil_iff'.1 hab,
    contradiction },
  { have := is_rotated_nil_iff.1 hab,
    contradiction },
  { unfold chain._match_1,
    cases hab with n hn,
    induction n with d hd generalizing a b l m,
    { simp only [rotate_zero] at hn,
      rw [hn.1, hn.2] },
    { cases l with c s,
      { simp only [rotate_singleton] at hn,
        rw [hn.1, hn.2] },
      { rw [nat.succ_eq_one_add, ←rotate_rotate, rotate_cons_succ, rotate_zero, cons_append] at hn,
        rw [←hd c _ _ _ hn],
        simp [and.comm] } } }
end

@[simp] lemma chain.nil (r : α → α → Prop) : cycle.chain r (@nil α) :=
by trivial

@[simp] lemma chain_coe_cons (r : α → α → Prop) (a : α) (l : list α) :
  chain r (a :: l) ↔ list.chain r a (l ++ [a]) :=
iff.rfl

@[simp] lemma chain_singleton (r : α → α → Prop) (a : α) : chain r [a] ↔ r a a :=
by rw [chain_coe_cons, nil_append, chain_singleton]

lemma chain_ne_nil (r : α → α → Prop) {l : list α} :
  Π hl : l ≠ [], chain r l ↔ list.chain r (last l hl) l :=
begin
  apply l.reverse_rec_on,
  exact λ hm, hm.irrefl.elim,
  intros m a H _,
<<<<<<< HEAD
  rw [←coe_cons_eq_coe_append, chain_coe_cons, last_append]
=======
  rw [←coe_cons_eq_coe_append, chain_coe_cons, last_append_singleton]
>>>>>>> 8c812fd4
end

lemma chain_map {β : Type*} {r : α → α → Prop} (f : β → α) {s : cycle β} :
  chain r (s.map f) ↔ chain (λ a b, r (f a) (f b)) s :=
quotient.induction_on' s $ λ l, begin
  cases l with a l,
  refl,
  convert list.chain_map f,
  rw map_append f l [a],
  refl
end

<<<<<<< HEAD
theorem chain_range_succ (r : ℕ → ℕ → Prop) (n : ℕ) :
  chain r (list.range n.succ) ↔ r n 0 ∧ ∀ m < n, r m m.succ :=
by rw [range_succ, ←coe_cons_eq_coe_append, chain_coe_cons, ←range_succ, chain_range_succ]

=======
>>>>>>> 8c812fd4
variables {r : α → α → Prop} {s : cycle α}

theorem chain_of_pairwise : (∀ (a ∈ s) (b ∈ s), r a b) → chain r s :=
begin
  induction s using cycle.induction_on with a l _,
  exact λ _, cycle.chain.nil r,
  intro hs,
  have Ha : a ∈ ((a :: l) : cycle α) := by simp,
  have Hl : ∀ {b} (hb : b ∈ l), b ∈ ((a :: l) : cycle α) := λ b hb, by simp [hb],
  rw cycle.chain_coe_cons,
<<<<<<< HEAD
  apply chain_of_pairwise,
=======
  apply pairwise.chain,
>>>>>>> 8c812fd4
  rw pairwise_cons,
  refine ⟨λ b hb, _, pairwise_append.2 ⟨pairwise_of_forall_mem_list
    (λ b hb c hc, hs b (Hl hb) c (Hl hc)), pairwise_singleton r a, λ b hb c hc, _⟩⟩,
  { rw mem_append at hb,
    cases hb,
    { exact hs a Ha b (Hl hb) },
    { rw mem_singleton at hb,
      rw hb,
      exact hs a Ha a Ha } },
  { rw mem_singleton at hc,
    rw hc,
    exact hs b (Hl hb) a Ha }
end

theorem chain_iff_pairwise (hr : transitive r) : chain r s ↔ ∀ (a ∈ s) (b ∈ s), r a b :=
⟨begin
  induction s using cycle.induction_on with a l _,
  exact λ _ b hb, hb.elim,
  intros hs b hb c hc,
  rw [cycle.chain_coe_cons, chain_iff_pairwise hr] at hs,
  simp only [pairwise_append, pairwise_cons, mem_append, mem_singleton, list.not_mem_nil,
    forall_false_left, implies_true_iff, pairwise.nil, forall_eq, true_and] at hs,
  simp only [mem_coe_iff, mem_cons_iff] at hb hc,
  rcases hb with rfl | hb;
  rcases hc with rfl | hc,
  { exact hs.1 c (or.inr rfl) },
  { exact hs.1 c (or.inl hc) },
  { exact hs.2.2 b hb },
  { exact hr (hs.2.2 b hb) (hs.1 c (or.inl hc)) }
end, cycle.chain_of_pairwise⟩

theorem forall_eq_of_chain (hr : transitive r) (hr' : anti_symmetric r)
  (hs : chain r s) {a b : α} (ha : a ∈ s) (hb : b ∈ s) : a = b :=
by { rw chain_iff_pairwise hr at hs, exact hr' (hs a ha b hb) (hs b hb a ha) }
<<<<<<< HEAD
=======

>>>>>>> 8c812fd4
end cycle<|MERGE_RESOLUTION|>--- conflicted
+++ resolved
@@ -674,12 +674,9 @@
 def to_finset (s : cycle α) : finset α :=
 s.to_multiset.to_finset
 
-<<<<<<< HEAD
-=======
 @[simp] theorem to_finset_to_multiset (s : cycle α) : s.to_multiset.to_finset = s.to_finset :=
 rfl
 
->>>>>>> 8c812fd4
 @[simp] lemma coe_to_finset (l : list α) : (l : cycle α).to_finset = l.to_finset :=
 rfl
 
@@ -782,11 +779,7 @@
   apply l.reverse_rec_on,
   exact λ hm, hm.irrefl.elim,
   intros m a H _,
-<<<<<<< HEAD
-  rw [←coe_cons_eq_coe_append, chain_coe_cons, last_append]
-=======
   rw [←coe_cons_eq_coe_append, chain_coe_cons, last_append_singleton]
->>>>>>> 8c812fd4
 end
 
 lemma chain_map {β : Type*} {r : α → α → Prop} (f : β → α) {s : cycle β} :
@@ -799,13 +792,10 @@
   refl
 end
 
-<<<<<<< HEAD
 theorem chain_range_succ (r : ℕ → ℕ → Prop) (n : ℕ) :
   chain r (list.range n.succ) ↔ r n 0 ∧ ∀ m < n, r m m.succ :=
 by rw [range_succ, ←coe_cons_eq_coe_append, chain_coe_cons, ←range_succ, chain_range_succ]
 
-=======
->>>>>>> 8c812fd4
 variables {r : α → α → Prop} {s : cycle α}
 
 theorem chain_of_pairwise : (∀ (a ∈ s) (b ∈ s), r a b) → chain r s :=
@@ -816,11 +806,7 @@
   have Ha : a ∈ ((a :: l) : cycle α) := by simp,
   have Hl : ∀ {b} (hb : b ∈ l), b ∈ ((a :: l) : cycle α) := λ b hb, by simp [hb],
   rw cycle.chain_coe_cons,
-<<<<<<< HEAD
-  apply chain_of_pairwise,
-=======
   apply pairwise.chain,
->>>>>>> 8c812fd4
   rw pairwise_cons,
   refine ⟨λ b hb, _, pairwise_append.2 ⟨pairwise_of_forall_mem_list
     (λ b hb c hc, hs b (Hl hb) c (Hl hc)), pairwise_singleton r a, λ b hb c hc, _⟩⟩,
@@ -855,8 +841,5 @@
 theorem forall_eq_of_chain (hr : transitive r) (hr' : anti_symmetric r)
   (hs : chain r s) {a b : α} (ha : a ∈ s) (hb : b ∈ s) : a = b :=
 by { rw chain_iff_pairwise hr at hs, exact hr' (hs a ha b hb) (hs b hb a ha) }
-<<<<<<< HEAD
-=======
-
->>>>>>> 8c812fd4
+
 end cycle