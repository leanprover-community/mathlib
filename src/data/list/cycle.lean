--- conflicted
+++ resolved
@@ -4,12 +4,8 @@
 Authors: Yakov Pechersky
 -/
 import data.list.rotate
-<<<<<<< HEAD
 import data.finset.sort
-=======
-import data.finset.basic
 import data.fintype.list
->>>>>>> 51452619
 
 /-!
 # Cycles of a list
