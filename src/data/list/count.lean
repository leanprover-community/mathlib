--- conflicted
+++ resolved
@@ -164,7 +164,6 @@
 @[simp] lemma count_eq_length {a : α} {l} : count a l = l.length ↔ ∀ b ∈ l, a = b :=
 countp_eq_length _
 
-<<<<<<< HEAD
 @[simp] lemma count_replicate_self (a : α) (n : ℕ) : count a (replicate n a) = n :=
 by rw [count, countp_eq_length_filter, filter_eq_self.2, length_replicate];
    exact λ b m, (eq_of_mem_replicate m).symm
@@ -182,25 +181,6 @@
     ⟨by simp only [count, countp_eq_length_filter], λ b m, (of_mem_filter m).symm⟩,
   by rw ← this; apply filter_sublist,
  λ h, by simpa only [count_replicate_self] using h.count_le a⟩
-=======
-@[simp] lemma count_repeat_self (a : α) (n : ℕ) : count a (repeat a n) = n :=
-by rw [count, countp_eq_length_filter, filter_eq_self.2, length_repeat];
-   exact λ b m, (eq_of_mem_repeat m).symm
-
-lemma count_repeat (a b : α) (n : ℕ) : count a (repeat b n) = if a = b then n else 0 :=
-begin
-  split_ifs with h,
-  exacts [h ▸ count_repeat_self _ _, count_eq_zero_of_not_mem (mt eq_of_mem_repeat h)]
-end
-
-lemma le_count_iff_repeat_sublist {a : α} {l : list α} {n : ℕ} :
-  n ≤ count a l ↔ repeat a n <+ l :=
-⟨λ h, ((repeat_sublist_repeat a).2 h).trans $
-  have filter (eq a) l = repeat a (count a l), from eq_repeat.2
-    ⟨by simp only [count, countp_eq_length_filter], λ b m, (of_mem_filter m).symm⟩,
-  by rw ← this; apply filter_sublist,
- λ h, by simpa only [count_repeat_self] using h.count_le a⟩
->>>>>>> 8cce17e5
 
 lemma replicate_count_eq_of_count_eq_length  {a : α} {l : list α} (h : count a l = length l)  :
   replicate (count a l) a = l :=
