--- conflicted
+++ resolved
@@ -4086,12 +4086,9 @@
   l.inth n = (l.nth n).iget :=
 by rw [←nthd_default_eq_inth, nthd_eq_get_or_else_nth, option.get_or_else_default_eq_iget]
 
-<<<<<<< HEAD
-=======
 lemma inth_zero_eq_head : l.inth 0 = l.head :=
 by { cases l; refl, }
 
->>>>>>> 0a3e8d38
 end inth
 
 end list