/-
Copyright (c) 2014 Parikshit Khanna. All rights reserved.
Released under Apache 2.0 license as described in the file LICENSE.
Authors: Parikshit Khanna, Jeremy Avigad, Leonardo de Moura, Floris van Doorn, Mario Carneiro
-/
import data.nat.basic

/-!
# Basic properties of lists
-/

open function nat (hiding one_pos)

namespace list
universes u v w x
variables {ι : Type*} {α : Type u} {β : Type v} {γ : Type w} {δ : Type x}

attribute [inline] list.head

/-- There is only one list of an empty type -/
instance unique_of_is_empty [is_empty α] : unique (list α) :=
{ uniq := λ l, match l with
    | [] := rfl
    | (a :: l) := is_empty_elim a
    end,
  ..list.inhabited α }

instance : is_left_id (list α) has_append.append [] :=
⟨ nil_append ⟩

instance : is_right_id (list α) has_append.append [] :=
⟨ append_nil ⟩

instance : is_associative (list α) has_append.append :=
⟨ append_assoc ⟩

theorem cons_ne_nil (a : α) (l : list α) : a::l ≠ [].

theorem cons_ne_self (a : α) (l : list α) : a::l ≠ l :=
mt (congr_arg length) (nat.succ_ne_self _)

theorem head_eq_of_cons_eq {h₁ h₂ : α} {t₁ t₂ : list α} :
      (h₁::t₁) = (h₂::t₂) → h₁ = h₂ :=
assume Peq, list.no_confusion Peq (assume Pheq Pteq, Pheq)

theorem tail_eq_of_cons_eq {h₁ h₂ : α} {t₁ t₂ : list α} :
      (h₁::t₁) = (h₂::t₂) → t₁ = t₂ :=
assume Peq, list.no_confusion Peq (assume Pheq Pteq, Pteq)

@[simp] theorem cons_injective {a : α} : injective (cons a) :=
assume l₁ l₂, assume Pe, tail_eq_of_cons_eq Pe

theorem cons_inj (a : α) {l l' : list α} : a::l = a::l' ↔ l = l' :=
cons_injective.eq_iff

<<<<<<< HEAD
@[simp] theorem cons_eq_cons {a b : α} {l l' : list α} : a::l = b::l' ↔ a = b ∧ l = l' :=
=======
theorem cons_eq_cons {a b : α} {l l' : list α} : a::l = b::l' ↔ a = b ∧ l = l' :=
>>>>>>> eb973896
⟨list.cons.inj, λ h, h.1 ▸ h.2 ▸ rfl⟩

lemma singleton_injective : injective (λ a : α, [a]) := λ a b h, (cons_eq_cons.1 h).1

lemma singleton_inj {a b : α} : [a] = [b] ↔ a = b := singleton_injective.eq_iff

theorem exists_cons_of_ne_nil {l : list α} (h : l ≠ nil) : ∃ b L, l = b :: L :=
by { induction l with c l',  contradiction,  use [c,l'], }

lemma set_of_mem_cons (l : list α) (a : α) : {x | x ∈ a :: l} = insert a {x | x ∈ l} := rfl

/-! ### mem -/

theorem mem_singleton_self (a : α) : a ∈ [a] := mem_cons_self _ _

theorem eq_of_mem_singleton {a b : α} : a ∈ [b] → a = b :=
assume : a ∈ [b], or.elim (eq_or_mem_of_mem_cons this)
  (assume : a = b, this)
  (assume : a ∈ [], absurd this (not_mem_nil a))

@[simp] theorem mem_singleton {a b : α} : a ∈ [b] ↔ a = b :=
⟨eq_of_mem_singleton, or.inl⟩

theorem mem_of_mem_cons_of_mem {a b : α} {l : list α} : a ∈ b::l → b ∈ l → a ∈ l :=
assume ainbl binl, or.elim (eq_or_mem_of_mem_cons ainbl)
  (assume : a = b, begin subst a, exact binl end)
  (assume : a ∈ l, this)

theorem _root_.decidable.list.eq_or_ne_mem_of_mem [decidable_eq α]
  {a b : α} {l : list α} (h : a ∈ b :: l) : a = b ∨ (a ≠ b ∧ a ∈ l) :=
decidable.by_cases or.inl $ assume : a ≠ b, h.elim or.inl $ assume h, or.inr ⟨this, h⟩

theorem eq_or_ne_mem_of_mem {a b : α} {l : list α} : a ∈ b :: l → a = b ∨ (a ≠ b ∧ a ∈ l) :=
by classical; exact decidable.list.eq_or_ne_mem_of_mem

theorem not_mem_append {a : α} {s t : list α} (h₁ : a ∉ s) (h₂ : a ∉ t) : a ∉ s ++ t :=
mt mem_append.1 $ not_or_distrib.2 ⟨h₁, h₂⟩

theorem ne_nil_of_mem {a : α} {l : list α} (h : a ∈ l) : l ≠ [] :=
by intro e; rw e at h; cases h

theorem mem_split {a : α} {l : list α} (h : a ∈ l) : ∃ s t : list α, l = s ++ a :: t :=
begin
  induction l with b l ih, {cases h}, rcases h with rfl | h,
  { exact ⟨[], l, rfl⟩ },
  { rcases ih h with ⟨s, t, rfl⟩,
    exact ⟨b::s, t, rfl⟩ }
end

theorem mem_of_ne_of_mem {a y : α} {l : list α} (h₁ : a ≠ y) (h₂ : a ∈ y :: l) : a ∈ l :=
or.elim (eq_or_mem_of_mem_cons h₂) (λe, absurd e h₁) (λr, r)

theorem ne_of_not_mem_cons {a b : α} {l : list α} : a ∉ b::l → a ≠ b :=
assume nin aeqb, absurd (or.inl aeqb) nin

theorem not_mem_of_not_mem_cons {a b : α} {l : list α} : a ∉ b::l → a ∉ l :=
assume nin nainl, absurd (or.inr nainl) nin

theorem not_mem_cons_of_ne_of_not_mem {a y : α} {l : list α} : a ≠ y → a ∉ l → a ∉ y::l :=
assume p1 p2, not.intro (assume Pain, absurd (eq_or_mem_of_mem_cons Pain) (not_or p1 p2))

theorem ne_and_not_mem_of_not_mem_cons {a y : α} {l : list α} : a ∉ y::l → a ≠ y ∧ a ∉ l :=
assume p, and.intro (ne_of_not_mem_cons p) (not_mem_of_not_mem_cons p)

@[simp] theorem mem_map {f : α → β} {b : β} {l : list α} : b ∈ map f l ↔ ∃ a, a ∈ l ∧ f a = b :=
begin
  -- This proof uses no axioms, that's why it's longer that `induction`; simp [...]
  induction l with a l ihl,
  { split, { rintro ⟨_⟩ }, { rintro ⟨a, ⟨_⟩, _⟩ } },
  { refine (or_congr eq_comm ihl).trans _,
    split,
    { rintro (h|⟨c, hcl, h⟩),
      exacts [⟨a, or.inl rfl, h⟩, ⟨c, or.inr hcl, h⟩] },
    { rintro ⟨c, (hc|hc), h⟩,
      exacts [or.inl $ (congr_arg f hc.symm).trans h, or.inr ⟨c, hc, h⟩] } }
end

alias mem_map ↔ exists_of_mem_map _

theorem mem_map_of_mem (f : α → β) {a : α} {l : list α} (h : a ∈ l) : f a ∈ map f l :=
mem_map.2 ⟨a, h, rfl⟩

theorem mem_map_of_injective {f : α → β} (H : injective f) {a : α} {l : list α} :
  f a ∈ map f l ↔ a ∈ l :=
⟨λ m, let ⟨a', m', e⟩ := exists_of_mem_map m in H e ▸ m', mem_map_of_mem _⟩

@[simp] lemma _root_.function.involutive.exists_mem_and_apply_eq_iff {f : α → α}
  (hf : function.involutive f) (x : α) (l : list α) :
  (∃ (y : α), y ∈ l ∧ f y = x) ↔ f x ∈ l :=
⟨by { rintro ⟨y, h, rfl⟩, rwa hf y }, λ h, ⟨f x, h, hf _⟩⟩

theorem mem_map_of_involutive {f : α → α} (hf : involutive f) {a : α} {l : list α} :
  a ∈ map f l ↔ f a ∈ l :=
by rw [mem_map, hf.exists_mem_and_apply_eq_iff]

lemma forall_mem_map_iff {f : α → β} {l : list α} {P : β → Prop} :
  (∀ i ∈ l.map f, P i) ↔ ∀ j ∈ l, P (f j) :=
begin
  split,
  { assume H j hj,
    exact H (f j) (mem_map_of_mem f hj) },
  { assume H i hi,
    rcases mem_map.1 hi with ⟨j, hj, ji⟩,
    rw ← ji,
    exact H j hj }
end

@[simp] lemma map_eq_nil {f : α → β} {l : list α} : list.map f l = [] ↔ l = [] :=
⟨by cases l; simp only [forall_prop_of_true, map, forall_prop_of_false, not_false_iff],
  λ h, h.symm ▸ rfl⟩

@[simp] theorem mem_join {a : α} : ∀ {L : list (list α)}, a ∈ join L ↔ ∃ l, l ∈ L ∧ a ∈ l
| []       := ⟨false.elim, λ⟨_, h, _⟩, false.elim h⟩
| (c :: L) := by simp only [join, mem_append, @mem_join L, mem_cons_iff, or_and_distrib_right,
  exists_or_distrib, exists_eq_left]

theorem exists_of_mem_join {a : α} {L : list (list α)} : a ∈ join L → ∃ l, l ∈ L ∧ a ∈ l :=
mem_join.1

theorem mem_join_of_mem {a : α} {L : list (list α)} {l} (lL : l ∈ L) (al : a ∈ l) : a ∈ join L :=
mem_join.2 ⟨l, lL, al⟩

@[simp]
theorem mem_bind {b : β} {l : list α} {f : α → list β} : b ∈ list.bind l f ↔ ∃ a ∈ l, b ∈ f a :=
iff.trans mem_join
  ⟨λ ⟨l', h1, h2⟩, let ⟨a, al, fa⟩ := exists_of_mem_map h1 in ⟨a, al, fa.symm ▸ h2⟩,
  λ ⟨a, al, bfa⟩, ⟨f a, mem_map_of_mem _ al, bfa⟩⟩

theorem exists_of_mem_bind {b : β} {l : list α} {f : α → list β} :
  b ∈ list.bind l f → ∃ a ∈ l, b ∈ f a :=
mem_bind.1

theorem mem_bind_of_mem {b : β} {l : list α} {f : α → list β} {a} (al : a ∈ l) (h : b ∈ f a) :
  b ∈ list.bind l f :=
mem_bind.2 ⟨a, al, h⟩

lemma bind_map {g : α → list β} {f : β → γ} :
  ∀(l : list α), list.map f (l.bind g) = l.bind (λa, (g a).map f)
| [] := rfl
| (a::l) := by simp only [cons_bind, map_append, bind_map l]

lemma map_bind (g : β → list γ) (f : α → β) :
  ∀ l : list α, (list.map f l).bind g = l.bind (λ a, g (f a))
| [] := rfl
| (a::l) := by simp only [cons_bind, map_cons, map_bind l]

lemma range_map (f : α → β) : set.range (map f) = {l | ∀ x ∈ l, x ∈ set.range f} :=
begin
  refine set.subset.antisymm (set.range_subset_iff.2 $
    λ l, forall_mem_map_iff.2 $ λ y _, set.mem_range_self _) (λ l hl, _),
  induction l with a l ihl, { exact ⟨[], rfl⟩ },
  rcases ihl (λ x hx, hl x $ subset_cons _ _ hx) with ⟨l, rfl⟩,
  rcases hl a (mem_cons_self _ _) with ⟨a, rfl⟩,
  exact ⟨a :: l, map_cons _ _ _⟩
end

lemma range_map_coe (s : set α) : set.range (map (coe : s → α)) = {l | ∀ x ∈ l, x ∈ s} :=
by rw [range_map, subtype.range_coe]

/-- If each element of a list can be lifted to some type, then the whole list can be lifted to this
type. -/
instance can_lift (c) (p) [can_lift α β c p] :
  can_lift (list α) (list β) (list.map c) (λ l, ∀ x ∈ l, p x) :=
{ prf  := λ l H,
    begin
      rw [← set.mem_range, range_map],
      exact λ a ha, can_lift.prf a (H a ha),
    end}

/-! ### length -/

theorem length_eq_zero {l : list α} : length l = 0 ↔ l = [] :=
⟨eq_nil_of_length_eq_zero, λ h, h.symm ▸ rfl⟩

@[simp] lemma length_singleton (a : α) : length [a] = 1 := rfl

theorem length_pos_of_mem {a : α} : ∀ {l : list α}, a ∈ l → 0 < length l
| (b::l) _ := zero_lt_succ _

theorem exists_mem_of_length_pos : ∀ {l : list α}, 0 < length l → ∃ a, a ∈ l
| (b::l) _ := ⟨b, mem_cons_self _ _⟩

theorem length_pos_iff_exists_mem {l : list α} : 0 < length l ↔ ∃ a, a ∈ l :=
⟨exists_mem_of_length_pos, λ ⟨a, h⟩, length_pos_of_mem h⟩

theorem ne_nil_of_length_pos {l : list α} : 0 < length l → l ≠ [] :=
λ h1 h2, lt_irrefl 0 ((length_eq_zero.2 h2).subst h1)

theorem length_pos_of_ne_nil {l : list α} : l ≠ [] → 0 < length l :=
λ h, pos_iff_ne_zero.2 $ λ h0, h $ length_eq_zero.1 h0

theorem length_pos_iff_ne_nil {l : list α} : 0 < length l ↔ l ≠ [] :=
⟨ne_nil_of_length_pos, length_pos_of_ne_nil⟩

lemma exists_mem_of_ne_nil (l : list α) (h : l ≠ []) : ∃ x, x ∈ l :=
exists_mem_of_length_pos (length_pos_of_ne_nil h)

theorem length_eq_one {l : list α} : length l = 1 ↔ ∃ a, l = [a] :=
⟨match l with [a], _ := ⟨a, rfl⟩ end, λ ⟨a, e⟩, e.symm ▸ rfl⟩

lemma exists_of_length_succ {n} :
  ∀ l : list α, l.length = n + 1 → ∃ h t, l = h :: t
| [] H := absurd H.symm $ succ_ne_zero n
| (h :: t) H := ⟨h, t, rfl⟩

@[simp] lemma length_injective_iff : injective (list.length : list α → ℕ) ↔ subsingleton α :=
begin
  split,
  { intro h, refine ⟨λ x y, _⟩, suffices : [x] = [y], { simpa using this }, apply h, refl },
  { intros hα l1 l2 hl, induction l1 generalizing l2; cases l2,
    { refl }, { cases hl }, { cases hl },
    congr, exactI subsingleton.elim _ _, apply l1_ih, simpa using hl }
end

@[simp] lemma length_injective [subsingleton α] : injective (length : list α → ℕ) :=
length_injective_iff.mpr $ by apply_instance

lemma length_eq_two {l : list α} : l.length = 2 ↔ ∃ a b, l = [a, b] :=
⟨match l with [a, b], _ := ⟨a, b, rfl⟩ end, λ ⟨a, b, e⟩, e.symm ▸ rfl⟩

lemma length_eq_three {l : list α} : l.length = 3 ↔ ∃ a b c, l = [a, b, c] :=
⟨match l with [a, b, c], _ := ⟨a, b, c, rfl⟩ end, λ ⟨a, b, c, e⟩, e.symm ▸ rfl⟩

/-! ### set-theoretic notation of lists -/

lemma empty_eq : (∅ : list α) = [] := by refl
lemma singleton_eq (x : α) : ({x} : list α) = [x] := rfl
lemma insert_neg [decidable_eq α] {x : α} {l : list α} (h : x ∉ l) :
  has_insert.insert x l = x :: l :=
if_neg h
lemma insert_pos [decidable_eq α] {x : α} {l : list α} (h : x ∈ l) :
  has_insert.insert x l = l :=
if_pos h
lemma doubleton_eq [decidable_eq α] {x y : α} (h : x ≠ y) : ({x, y} : list α) = [x, y] :=
by { rw [insert_neg, singleton_eq], rwa [singleton_eq, mem_singleton] }

/-! ### bounded quantifiers over lists -/

theorem forall_mem_nil (p : α → Prop) : ∀ x ∈ @nil α, p x.

theorem forall_mem_cons : ∀ {p : α → Prop} {a : α} {l : list α},
  (∀ x ∈ a :: l, p x) ↔ p a ∧ ∀ x ∈ l, p x :=
ball_cons

theorem forall_mem_of_forall_mem_cons {p : α → Prop} {a : α} {l : list α}
    (h : ∀ x ∈ a :: l, p x) :
  ∀ x ∈ l, p x :=
(forall_mem_cons.1 h).2

theorem forall_mem_singleton {p : α → Prop} {a : α} : (∀ x ∈ [a], p x) ↔ p a :=
by simp only [mem_singleton, forall_eq]

theorem forall_mem_append {p : α → Prop} {l₁ l₂ : list α} :
  (∀ x ∈ l₁ ++ l₂, p x) ↔ (∀ x ∈ l₁, p x) ∧ (∀ x ∈ l₂, p x) :=
by simp only [mem_append, or_imp_distrib, forall_and_distrib]

theorem not_exists_mem_nil (p : α → Prop) : ¬ ∃ x ∈ @nil α, p x.

theorem exists_mem_cons_of {p : α → Prop} {a : α} (l : list α) (h : p a) :
  ∃ x ∈ a :: l, p x :=
bex.intro a (mem_cons_self _ _) h

theorem exists_mem_cons_of_exists {p : α → Prop} {a : α} {l : list α} (h : ∃ x ∈ l, p x) :
  ∃ x ∈ a :: l, p x :=
bex.elim h (λ x xl px, bex.intro x (mem_cons_of_mem _ xl) px)

theorem or_exists_of_exists_mem_cons {p : α → Prop} {a : α} {l : list α} (h : ∃ x ∈ a :: l, p x) :
  p a ∨ ∃ x ∈ l, p x :=
bex.elim h (λ x xal px,
  or.elim (eq_or_mem_of_mem_cons xal)
    (assume : x = a, begin rw ←this, left, exact px end)
    (assume : x ∈ l, or.inr (bex.intro x this px)))

theorem exists_mem_cons_iff (p : α → Prop) (a : α) (l : list α) :
  (∃ x ∈ a :: l, p x) ↔ p a ∨ ∃ x ∈ l, p x :=
iff.intro or_exists_of_exists_mem_cons
  (assume h, or.elim h (exists_mem_cons_of l) exists_mem_cons_of_exists)

/-! ### list subset -/

theorem subset_def {l₁ l₂ : list α} : l₁ ⊆ l₂ ↔ ∀ ⦃a : α⦄, a ∈ l₁ → a ∈ l₂ := iff.rfl

theorem subset_append_of_subset_left (l l₁ l₂ : list α) : l ⊆ l₁ → l ⊆ l₁++l₂ :=
λ s, subset.trans s $ subset_append_left _ _

theorem subset_append_of_subset_right (l l₁ l₂ : list α) : l ⊆ l₂ → l ⊆ l₁++l₂ :=
λ s, subset.trans s $ subset_append_right _ _

@[simp] theorem cons_subset {a : α} {l m : list α} :
  a::l ⊆ m ↔ a ∈ m ∧ l ⊆ m :=
by simp only [subset_def, mem_cons_iff, or_imp_distrib, forall_and_distrib, forall_eq]

theorem cons_subset_of_subset_of_mem {a : α} {l m : list α}
  (ainm : a ∈ m) (lsubm : l ⊆ m) : a::l ⊆ m :=
cons_subset.2 ⟨ainm, lsubm⟩

theorem append_subset_of_subset_of_subset {l₁ l₂ l : list α} (l₁subl : l₁ ⊆ l) (l₂subl : l₂ ⊆ l) :
  l₁ ++ l₂ ⊆ l :=
λ a h, (mem_append.1 h).elim (@l₁subl _) (@l₂subl _)

@[simp] theorem append_subset_iff {l₁ l₂ l : list α} :
  l₁ ++ l₂ ⊆ l ↔ l₁ ⊆ l ∧ l₂ ⊆ l :=
begin
  split,
  { intro h, simp only [subset_def] at *, split; intros; simp* },
  { rintro ⟨h1, h2⟩, apply append_subset_of_subset_of_subset h1 h2 }
end

theorem eq_nil_of_subset_nil : ∀ {l : list α}, l ⊆ [] → l = []
| []     s := rfl
| (a::l) s := false.elim $ s $ mem_cons_self a l

theorem eq_nil_iff_forall_not_mem {l : list α} : l = [] ↔ ∀ a, a ∉ l :=
show l = [] ↔ l ⊆ [], from ⟨λ e, e ▸ subset.refl _, eq_nil_of_subset_nil⟩

theorem map_subset {l₁ l₂ : list α} (f : α → β) (H : l₁ ⊆ l₂) : map f l₁ ⊆ map f l₂ :=
λ x, by simp only [mem_map, not_and, exists_imp_distrib, and_imp]; exact λ a h e, ⟨a, H h, e⟩

theorem map_subset_iff {l₁ l₂ : list α} (f : α → β) (h : injective f) :
  map f l₁ ⊆ map f l₂ ↔ l₁ ⊆ l₂ :=
begin
  refine ⟨_, map_subset f⟩, intros h2 x hx,
  rcases mem_map.1 (h2 (mem_map_of_mem f hx)) with ⟨x', hx', hxx'⟩,
  cases h hxx', exact hx'
end

/-! ### append -/

lemma append_eq_has_append {L₁ L₂ : list α} : list.append L₁ L₂ = L₁ ++ L₂ := rfl

@[simp] lemma singleton_append {x : α} {l : list α} : [x] ++ l = x :: l := rfl

theorem append_ne_nil_of_ne_nil_left (s t : list α) : s ≠ [] → s ++ t ≠ [] :=
by induction s; intros; contradiction

theorem append_ne_nil_of_ne_nil_right (s t : list α) : t ≠ [] → s ++ t ≠ [] :=
by induction s; intros; contradiction

@[simp] lemma append_eq_nil {p q : list α} : (p ++ q) = [] ↔ p = [] ∧ q = [] :=
by cases p; simp only [nil_append, cons_append, eq_self_iff_true, true_and, false_and]

@[simp] lemma nil_eq_append_iff {a b : list α} : [] = a ++ b ↔ a = [] ∧ b = [] :=
by rw [eq_comm, append_eq_nil]

lemma append_eq_cons_iff {a b c : list α} {x : α} :
  a ++ b = x :: c ↔ (a = [] ∧ b = x :: c) ∨ (∃a', a = x :: a' ∧ c = a' ++ b) :=
by cases a; simp only [and_assoc, @eq_comm _ c, nil_append, cons_append, eq_self_iff_true,
  true_and, false_and, exists_false, false_or, or_false, exists_and_distrib_left, exists_eq_left']

lemma cons_eq_append_iff {a b c : list α} {x : α} :
  (x :: c : list α) = a ++ b ↔ (a = [] ∧ b = x :: c) ∨ (∃a', a = x :: a' ∧ c = a' ++ b) :=
by rw [eq_comm, append_eq_cons_iff]

lemma append_eq_append_iff {a b c d : list α} :
  a ++ b = c ++ d ↔ (∃a', c = a ++ a' ∧ b = a' ++ d) ∨ (∃c', a = c ++ c' ∧ d = c' ++ b) :=
begin
  induction a generalizing c,
  case nil { rw nil_append, split,
    { rintro rfl, left, exact ⟨_, rfl, rfl⟩ },
    { rintro (⟨a', rfl, rfl⟩ | ⟨a', H, rfl⟩), {refl}, {rw [← append_assoc, ← H], refl} } },
  case cons : a as ih
  { cases c,
    { simp only [cons_append, nil_append, false_and, exists_false, false_or, exists_eq_left'],
      exact eq_comm },
    { simp only [cons_append, @eq_comm _ a, ih, and_assoc, and_or_distrib_left,
        exists_and_distrib_left] } }
end

@[simp] theorem take_append_drop : ∀ (n : ℕ) (l : list α), take n l ++ drop n l = l
| 0        a         := rfl
| (succ n) []        := rfl
| (succ n) (x :: xs) := congr_arg (cons x) $ take_append_drop n xs

-- TODO(Leo): cleanup proof after arith dec proc
theorem append_inj :
  ∀ {s₁ s₂ t₁ t₂ : list α}, s₁ ++ t₁ = s₂ ++ t₂ → length s₁ = length s₂ → s₁ = s₂ ∧ t₁ = t₂
| []      []      t₁ t₂ h hl := ⟨rfl, h⟩
| (a::s₁) []      t₁ t₂ h hl := list.no_confusion $ eq_nil_of_length_eq_zero hl
| []      (b::s₂) t₁ t₂ h hl := list.no_confusion $ eq_nil_of_length_eq_zero hl.symm
| (a::s₁) (b::s₂) t₁ t₂ h hl := list.no_confusion h $ λab hap,
  let ⟨e1, e2⟩ := @append_inj s₁ s₂ t₁ t₂ hap (succ.inj hl) in
  by rw [ab, e1, e2]; exact ⟨rfl, rfl⟩

theorem append_inj_right {s₁ s₂ t₁ t₂ : list α} (h : s₁ ++ t₁ = s₂ ++ t₂)
  (hl : length s₁ = length s₂) : t₁ = t₂ :=
(append_inj h hl).right

theorem append_inj_left {s₁ s₂ t₁ t₂ : list α} (h : s₁ ++ t₁ = s₂ ++ t₂)
  (hl : length s₁ = length s₂) : s₁ = s₂ :=
(append_inj h hl).left

theorem append_inj' {s₁ s₂ t₁ t₂ : list α} (h : s₁ ++ t₁ = s₂ ++ t₂) (hl : length t₁ = length t₂) :
  s₁ = s₂ ∧ t₁ = t₂ :=
append_inj h $ @nat.add_right_cancel _ (length t₁) _ $
let hap := congr_arg length h in by simp only [length_append] at hap; rwa [← hl] at hap

theorem append_inj_right' {s₁ s₂ t₁ t₂ : list α} (h : s₁ ++ t₁ = s₂ ++ t₂)
  (hl : length t₁ = length t₂) : t₁ = t₂ :=
(append_inj' h hl).right

theorem append_inj_left' {s₁ s₂ t₁ t₂ : list α} (h : s₁ ++ t₁ = s₂ ++ t₂)
  (hl : length t₁ = length t₂) : s₁ = s₂ :=
(append_inj' h hl).left

theorem append_left_cancel {s t₁ t₂ : list α} (h : s ++ t₁ = s ++ t₂) : t₁ = t₂ :=
append_inj_right h rfl

theorem append_right_cancel {s₁ s₂ t : list α} (h : s₁ ++ t = s₂ ++ t) : s₁ = s₂ :=
append_inj_left' h rfl

theorem append_right_injective (s : list α) : function.injective (λ t, s ++ t) :=
λ t₁ t₂, append_left_cancel

theorem append_right_inj {t₁ t₂ : list α} (s) : s ++ t₁ = s ++ t₂ ↔ t₁ = t₂ :=
(append_right_injective s).eq_iff

theorem append_left_injective (t : list α) : function.injective (λ s, s ++ t) :=
λ s₁ s₂, append_right_cancel

theorem append_left_inj {s₁ s₂ : list α} (t) : s₁ ++ t = s₂ ++ t ↔ s₁ = s₂ :=
(append_left_injective t).eq_iff

theorem map_eq_append_split {f : α → β} {l : list α} {s₁ s₂ : list β}
  (h : map f l = s₁ ++ s₂) : ∃ l₁ l₂, l = l₁ ++ l₂ ∧ map f l₁ = s₁ ∧ map f l₂ = s₂ :=
begin
  have := h, rw [← take_append_drop (length s₁) l] at this ⊢,
  rw map_append at this,
  refine ⟨_, _, rfl, append_inj this _⟩,
  rw [length_map, length_take, min_eq_left],
  rw [← length_map f l, h, length_append],
  apply nat.le_add_right
end

/-! ### repeat -/

@[simp] theorem repeat_succ (a : α) (n) : repeat a (n + 1) = a :: repeat a n := rfl

theorem mem_repeat {a b : α} : ∀ {n}, b ∈ repeat a n ↔ n ≠ 0 ∧ b = a
| 0 := by simp
| (n + 1) := by simp [mem_repeat]

theorem eq_of_mem_repeat {a b : α} {n} (h :  b ∈ repeat a n) : b = a :=
(mem_repeat.1 h).2

theorem eq_repeat_of_mem {a : α} : ∀ {l : list α}, (∀ b ∈ l, b = a) → l = repeat a l.length
| []     H := rfl
| (b::l) H := by cases forall_mem_cons.1 H with H₁ H₂;
  unfold length repeat; congr; [exact H₁, exact eq_repeat_of_mem H₂]

theorem eq_repeat' {a : α} {l : list α} : l = repeat a l.length ↔ ∀ b ∈ l, b = a :=
⟨λ h, h.symm ▸ λ b, eq_of_mem_repeat, eq_repeat_of_mem⟩

theorem eq_repeat {a : α} {n} {l : list α} : l = repeat a n ↔ length l = n ∧ ∀ b ∈ l, b = a :=
⟨λ h, h.symm ▸ ⟨length_repeat _ _, λ b, eq_of_mem_repeat⟩,
 λ ⟨e, al⟩, e ▸ eq_repeat_of_mem al⟩

theorem repeat_add (a : α) (m n) : repeat a (m + n) = repeat a m ++ repeat a n :=
by induction m; simp only [*, zero_add, succ_add, repeat]; split; refl

theorem repeat_subset_singleton (a : α) (n) : repeat a n ⊆ [a] :=
λ b h, mem_singleton.2 (eq_of_mem_repeat h)

lemma subset_singleton_iff {a : α} : ∀ L : list α, L ⊆ [a] ↔ ∃ n, L = repeat a n
| [] := ⟨λ h, ⟨0, by simp⟩, by simp⟩
| (h :: L) := begin
  refine ⟨λ h, _, λ ⟨k, hk⟩, by simp [hk, repeat_subset_singleton]⟩,
  rw [cons_subset] at h,
  obtain ⟨n, rfl⟩ := (subset_singleton_iff L).mp h.2,
  exact ⟨n.succ, by simp [mem_singleton.mp h.1]⟩
end

@[simp] theorem map_const (l : list α) (b : β) : map (function.const α b) l = repeat b l.length :=
by induction l; [refl, simp only [*, map]]; split; refl

theorem eq_of_mem_map_const {b₁ b₂ : β} {l : list α} (h : b₁ ∈ map (function.const α b₂) l) :
  b₁ = b₂ :=
by rw map_const at h; exact eq_of_mem_repeat h

@[simp] theorem map_repeat (f : α → β) (a : α) (n) : map f (repeat a n) = repeat (f a) n :=
by induction n; [refl, simp only [*, repeat, map]]; split; refl

@[simp] theorem tail_repeat (a : α) (n) : tail (repeat a n) = repeat a n.pred :=
by cases n; refl

@[simp] theorem join_repeat_nil (n : ℕ) : join (repeat [] n) = @nil α :=
by induction n; [refl, simp only [*, repeat, join, append_nil]]

lemma repeat_left_injective {n : ℕ} (hn : n ≠ 0) :
  function.injective (λ a : α, repeat a n) :=
λ a b h, (eq_repeat.1 h).2 _ $ mem_repeat.2 ⟨hn, rfl⟩

lemma repeat_left_inj {a b : α} {n : ℕ} (hn : n ≠ 0) :
  repeat a n = repeat b n ↔ a = b :=
(repeat_left_injective hn).eq_iff

@[simp] lemma repeat_left_inj' {a b : α} :
  ∀ {n}, repeat a n = repeat b n ↔ n = 0 ∨ a = b
| 0 := by simp
| (n + 1) := (repeat_left_inj n.succ_ne_zero).trans $ by simp only [n.succ_ne_zero, false_or]

lemma repeat_right_injective (a : α) : function.injective (repeat a) :=
function.left_inverse.injective (length_repeat a)

@[simp] lemma repeat_right_inj {a : α} {n m : ℕ} :
  repeat a n = repeat a m ↔ n = m :=
(repeat_right_injective a).eq_iff

/-! ### pure -/

@[simp] theorem mem_pure {α} (x y : α) :
  x ∈ (pure y : list α) ↔ x = y := by simp! [pure,list.ret]

/-! ### bind -/

@[simp] theorem bind_eq_bind {α β} (f : α → list β) (l : list α) :
  l >>= f = l.bind f := rfl

-- TODO: duplicate of a lemma in core
theorem bind_append (f : α → list β) (l₁ l₂ : list α) :
  (l₁ ++ l₂).bind f = l₁.bind f ++ l₂.bind f :=
append_bind _ _ _

@[simp] theorem bind_singleton (f : α → list β) (x : α) : [x].bind f = f x :=
append_nil (f x)

@[simp] theorem bind_singleton' (l : list α) : l.bind (λ x, [x]) = l := bind_pure l

theorem map_eq_bind {α β} (f : α → β) (l : list α) : map f l = l.bind (λ x, [f x]) :=
by { transitivity, rw [← bind_singleton' l, bind_map], refl }

theorem bind_assoc {α β} (l : list α) (f : α → list β) (g : β → list γ) :
  (l.bind f).bind g = l.bind (λ x, (f x).bind g) :=
by induction l; simp *

/-! ### concat -/

theorem concat_nil (a : α) : concat [] a = [a] := rfl

theorem concat_cons (a b : α) (l : list α) : concat (a :: l) b = a :: concat l b := rfl

@[simp] theorem concat_eq_append (a : α) (l : list α) : concat l a = l ++ [a] :=
by induction l; simp only [*, concat]; split; refl

theorem init_eq_of_concat_eq {a : α} {l₁ l₂ : list α} : concat l₁ a = concat l₂ a → l₁ = l₂ :=
begin
  intro h,
  rw [concat_eq_append, concat_eq_append] at h,
  exact append_right_cancel h
end

theorem last_eq_of_concat_eq {a b : α} {l : list α} : concat l a = concat l b → a = b :=
begin
  intro h,
  rw [concat_eq_append, concat_eq_append] at h,
  exact head_eq_of_cons_eq (append_left_cancel h)
end

theorem concat_ne_nil (a : α) (l : list α) : concat l a ≠ [] :=
by simp

theorem concat_append (a : α) (l₁ l₂ : list α) : concat l₁ a ++ l₂ = l₁ ++ a :: l₂ :=
by simp

theorem length_concat (a : α) (l : list α) : length (concat l a) = succ (length l) :=
by simp only [concat_eq_append, length_append, length]

theorem append_concat (a : α) (l₁ l₂ : list α) : l₁ ++ concat l₂ a = concat (l₁ ++ l₂) a :=
by simp

/-! ### reverse -/

@[simp] theorem reverse_nil : reverse (@nil α) = [] := rfl

local attribute [simp] reverse_core

@[simp] theorem reverse_cons (a : α) (l : list α) : reverse (a::l) = reverse l ++ [a] :=
have aux : ∀ l₁ l₂, reverse_core l₁ l₂ ++ [a] = reverse_core l₁ (l₂ ++ [a]),
by intro l₁; induction l₁; intros; [refl, simp only [*, reverse_core, cons_append]],
(aux l nil).symm

theorem reverse_core_eq (l₁ l₂ : list α) : reverse_core l₁ l₂ = reverse l₁ ++ l₂ :=
by induction l₁ generalizing l₂; [refl, simp only [*, reverse_core, reverse_cons, append_assoc]];
  refl

theorem reverse_cons' (a : α) (l : list α) : reverse (a::l) = concat (reverse l) a :=
by simp only [reverse_cons, concat_eq_append]

@[simp] theorem reverse_singleton (a : α) : reverse [a] = [a] := rfl

@[simp] theorem reverse_append (s t : list α) : reverse (s ++ t) = (reverse t) ++ (reverse s) :=
by induction s; [rw [nil_append, reverse_nil, append_nil],
simp only [*, cons_append, reverse_cons, append_assoc]]

theorem reverse_concat (l : list α) (a : α) : reverse (concat l a) = a :: reverse l :=
by rw [concat_eq_append, reverse_append, reverse_singleton, singleton_append]

@[simp] theorem reverse_reverse (l : list α) : reverse (reverse l) = l :=
by induction l; [refl, simp only [*, reverse_cons, reverse_append]]; refl

@[simp] theorem reverse_involutive : involutive (@reverse α) := reverse_reverse
@[simp] theorem reverse_injective : injective (@reverse α) := reverse_involutive.injective
theorem reverse_surjective : surjective (@reverse α) := reverse_involutive.surjective
theorem reverse_bijective : bijective (@reverse α) := reverse_involutive.bijective

@[simp] theorem reverse_inj {l₁ l₂ : list α} : reverse l₁ = reverse l₂ ↔ l₁ = l₂ :=
reverse_injective.eq_iff

lemma reverse_eq_iff {l l' : list α} :
  l.reverse = l' ↔ l = l'.reverse :=
reverse_involutive.eq_iff

@[simp] theorem reverse_eq_nil {l : list α} : reverse l = [] ↔ l = [] :=
@reverse_inj _ l []

theorem concat_eq_reverse_cons (a : α) (l : list α) : concat l a = reverse (a :: reverse l) :=
by simp only [concat_eq_append, reverse_cons, reverse_reverse]

@[simp] theorem length_reverse (l : list α) : length (reverse l) = length l :=
by induction l; [refl, simp only [*, reverse_cons, length_append, length]]

@[simp] theorem map_reverse (f : α → β) (l : list α) : map f (reverse l) = reverse (map f l) :=
by induction l; [refl, simp only [*, map, reverse_cons, map_append]]

theorem map_reverse_core (f : α → β) (l₁ l₂ : list α) :
  map f (reverse_core l₁ l₂) = reverse_core (map f l₁) (map f l₂) :=
by simp only [reverse_core_eq, map_append, map_reverse]

@[simp] theorem mem_reverse {a : α} {l : list α} : a ∈ reverse l ↔ a ∈ l :=
by induction l; [refl, simp only [*, reverse_cons, mem_append, mem_singleton, mem_cons_iff,
  not_mem_nil, false_or, or_false, or_comm]]

@[simp] theorem reverse_repeat (a : α) (n) : reverse (repeat a n) = repeat a n :=
eq_repeat.2 ⟨by simp only [length_reverse, length_repeat],
  λ b h, eq_of_mem_repeat (mem_reverse.1 h)⟩

/-! ### empty -/

attribute [simp] list.empty

lemma empty_iff_eq_nil {l : list α} : l.empty ↔ l = [] :=
list.cases_on l (by simp) (by simp)

/-! ### init -/

@[simp] theorem length_init : ∀ (l : list α), length (init l) = length l - 1
| [] := rfl
| [a] := rfl
| (a :: b :: l) :=
begin
  rw init,
  simp only [add_left_inj, length, succ_add_sub_one],
  exact length_init (b :: l)
end

/-! ### last -/

@[simp] theorem last_cons {a : α} {l : list α} :
  ∀ (h : l ≠ nil), last (a :: l) (cons_ne_nil a l) = last l h :=
by {induction l; intros, contradiction, reflexivity}

@[simp] theorem last_append_singleton {a : α} (l : list α) :
  last (l ++ [a]) (append_ne_nil_of_ne_nil_right l _ (cons_ne_nil a _)) = a :=
by induction l;
  [refl, simp only [cons_append, last_cons (λ H, cons_ne_nil _ _ (append_eq_nil.1 H).2), *]]

theorem last_append (l₁ l₂ : list α) (h : l₂ ≠ []) :
  last (l₁ ++ l₂) (append_ne_nil_of_ne_nil_right l₁ l₂ h) = last l₂ h :=
begin
  induction l₁ with _ _ ih,
  { simp },
  { simp only [cons_append], rw list.last_cons, exact ih },
end

theorem last_concat {a : α} (l : list α) : last (concat l a) (concat_ne_nil a l) = a :=
by simp only [concat_eq_append, last_append_singleton]

@[simp] theorem last_singleton (a : α) : last [a] (cons_ne_nil a []) = a := rfl

@[simp] theorem last_cons_cons (a₁ a₂ : α) (l : list α) :
  last (a₁::a₂::l) (cons_ne_nil _ _) = last (a₂::l) (cons_ne_nil a₂ l) := rfl

theorem init_append_last : ∀ {l : list α} (h : l ≠ []), init l ++ [last l h] = l
| [] h := absurd rfl h
| [a] h := rfl
| (a::b::l) h :=
begin
  rw [init, cons_append, last_cons (cons_ne_nil _ _)],
  congr,
  exact init_append_last (cons_ne_nil b l)
end

theorem last_congr {l₁ l₂ : list α} (h₁ : l₁ ≠ []) (h₂ : l₂ ≠ []) (h₃ : l₁ = l₂) :
  last l₁ h₁ = last l₂ h₂ :=
by subst l₁

theorem last_mem : ∀ {l : list α} (h : l ≠ []), last l h ∈ l
| [] h := absurd rfl h
| [a] h := or.inl rfl
| (a::b::l) h := or.inr $ by { rw [last_cons_cons], exact last_mem (cons_ne_nil b l) }

lemma last_repeat_succ (a m : ℕ) :
  (repeat a m.succ).last (ne_nil_of_length_eq_succ
  (show (repeat a m.succ).length = m.succ, by rw length_repeat)) = a :=
begin
  induction m with k IH,
  { simp },
  { simpa only [repeat_succ, last] }
end

/-! ### last' -/

@[simp] theorem last'_is_none :
  ∀ {l : list α}, (last' l).is_none ↔ l = []
| [] := by simp
| [a] := by simp
| (a::b::l) := by simp [@last'_is_none (b::l)]

@[simp] theorem last'_is_some : ∀ {l : list α}, l.last'.is_some ↔ l ≠ []
| [] := by simp
| [a] := by simp
| (a::b::l) := by simp [@last'_is_some (b::l)]

theorem mem_last'_eq_last : ∀ {l : list α} {x : α}, x ∈ l.last' → ∃ h, x = last l h
| [] x hx := false.elim $ by simpa using hx
| [a] x hx := have a = x, by simpa using hx, this ▸ ⟨cons_ne_nil a [], rfl⟩
| (a::b::l) x hx :=
  begin
    rw last' at hx,
    rcases mem_last'_eq_last hx with ⟨h₁, h₂⟩,
    use cons_ne_nil _ _,
    rwa [last_cons]
  end

theorem last'_eq_last_of_ne_nil : ∀ {l : list α} (h : l ≠ []), l.last' = some (l.last h)
| [] h := (h rfl).elim
| [a] _ := by {unfold last, unfold last'}
| (a::b::l) _ := @last'_eq_last_of_ne_nil (b::l) (cons_ne_nil _ _)

theorem mem_last'_cons {x y : α} : ∀ {l : list α} (h : x ∈ l.last'), x ∈ (y :: l).last'
| [] _ := by contradiction
| (a::l) h := h

theorem mem_of_mem_last' {l : list α} {a : α} (ha : a ∈ l.last') : a ∈ l :=
let ⟨h₁, h₂⟩ := mem_last'_eq_last ha in h₂.symm ▸ last_mem _

theorem init_append_last' : ∀ {l : list α} (a ∈ l.last'), init l ++ [a] = l
| [] a ha := (option.not_mem_none a ha).elim
| [a] _ rfl := rfl
| (a :: b :: l) c hc := by { rw [last'] at hc, rw [init, cons_append, init_append_last' _ hc] }

theorem ilast_eq_last' [inhabited α] : ∀ l : list α, l.ilast = l.last'.iget
| [] := by simp [ilast, arbitrary]
| [a] := rfl
| [a, b] := rfl
| [a, b, c] := rfl
| (a :: b :: c :: l) := by simp [ilast, ilast_eq_last' (c :: l)]

@[simp] theorem last'_append_cons : ∀ (l₁ : list α) (a : α) (l₂ : list α),
  last' (l₁ ++ a :: l₂) = last' (a :: l₂)
| [] a l₂ := rfl
| [b] a l₂ := rfl
| (b::c::l₁) a l₂ := by rw [cons_append, cons_append, last', ← cons_append, last'_append_cons]

@[simp] theorem last'_cons_cons (x y : α) (l : list α) :
  last' (x :: y :: l) = last' (y :: l) := rfl

theorem last'_append_of_ne_nil (l₁ : list α) : ∀ {l₂ : list α} (hl₂ : l₂ ≠ []),
  last' (l₁ ++ l₂) = last' l₂
| [] hl₂ := by contradiction
| (b::l₂) _ := last'_append_cons l₁ b l₂

theorem last'_append {l₁ l₂ : list α} {x : α} (h : x ∈ l₂.last') :
  x ∈ (l₁ ++ l₂).last' :=
by { cases l₂, { contradiction, }, { rw list.last'_append_cons, exact h } }

/-! ### head(') and tail -/

theorem head_eq_head' [inhabited α] (l : list α) : head l = (head' l).iget :=
by cases l; refl

theorem surjective_head [inhabited α] : surjective (@head α _) := λ x, ⟨[x], rfl⟩

theorem surjective_head' : surjective (@head' α) := option.forall.2 ⟨⟨[], rfl⟩, λ x, ⟨[x], rfl⟩⟩

theorem surjective_tail : surjective (@tail α)
| [] := ⟨[], rfl⟩
| (a :: l) := ⟨a :: a :: l, rfl⟩

lemma eq_cons_of_mem_head' {x : α} : ∀ {l : list α}, x ∈ l.head' → l = x::tail l
| [] h := (option.not_mem_none _ h).elim
| (a::l) h := by { simp only [head', option.mem_def] at h, exact h ▸ rfl }

theorem mem_of_mem_head' {x : α} {l : list α} (h : x ∈ l.head') : x ∈ l :=
(eq_cons_of_mem_head' h).symm ▸ mem_cons_self _ _

@[simp] theorem head_cons [inhabited α] (a : α) (l : list α) : head (a::l) = a := rfl

@[simp] theorem tail_nil : tail (@nil α) = [] := rfl

@[simp] theorem tail_cons (a : α) (l : list α) : tail (a::l) = l := rfl

@[simp] theorem head_append [inhabited α] (t : list α) {s : list α} (h : s ≠ []) :
  head (s ++ t) = head s :=
by {induction s, contradiction, refl}

theorem head'_append {s t : list α} {x : α} (h : x ∈ s.head') :
  x ∈ (s ++ t).head' :=
by { cases s, contradiction, exact h }

theorem head'_append_of_ne_nil : ∀ (l₁ : list α) {l₂ : list α} (hl₁ : l₁ ≠ []),
  head' (l₁ ++ l₂) = head' l₁
| [] _ hl₁ := by contradiction
| (x::l₁) _ _ := rfl

theorem tail_append_singleton_of_ne_nil {a : α} {l : list α} (h : l ≠ nil) :
  tail (l ++ [a]) = tail l ++ [a] :=
by { induction l,  contradiction, rw [tail,cons_append,tail], }

theorem cons_head'_tail : ∀ {l : list α} {a : α} (h : a ∈ head' l), a :: tail l = l
| [] a h := by contradiction
| (b::l) a h := by { simp at h, simp [h] }

theorem head_mem_head' [inhabited α] : ∀ {l : list α} (h : l ≠ []), head l ∈ head' l
| [] h := by contradiction
| (a::l) h := rfl

theorem cons_head_tail [inhabited α] {l : list α} (h : l ≠ []) : (head l)::(tail l) = l :=
cons_head'_tail (head_mem_head' h)

lemma head_mem_self [inhabited α] {l : list α} (h : l ≠ nil) : l.head ∈ l :=
begin
  have h' := mem_cons_self l.head l.tail,
  rwa cons_head_tail h at h',
end

@[simp] theorem head'_map (f : α → β) (l) : head' (map f l) = (head' l).map f := by cases l; refl

lemma tail_append_of_ne_nil (l l' : list α) (h : l ≠ []) :
  (l ++ l').tail = l.tail ++ l' :=
begin
  cases l,
  { contradiction },
  { simp }
end

@[simp]
lemma nth_le_tail (l : list α) (i) (h : i < l.tail.length)
  (h' : i + 1 < l.length := by simpa [←lt_tsub_iff_right] using h) :
  l.tail.nth_le i h = l.nth_le (i + 1) h' :=
begin
  cases l,
  { cases h, },
  { simpa }
end

lemma nth_le_cons_aux {l : list α} {a : α} {n} (hn : n ≠ 0) (h : n < (a :: l).length) :
  n - 1 < l.length :=
begin
  contrapose! h,
  rw length_cons,
  convert succ_le_succ h,
  exact (nat.succ_pred_eq_of_pos hn.bot_lt).symm
end

lemma nth_le_cons {l : list α} {a : α} {n} (hl) :
  (a :: l).nth_le n hl = if hn : n = 0 then a else l.nth_le (n - 1) (nth_le_cons_aux hn hl) :=
begin
  split_ifs,
  { simp [nth_le, h] },
  cases l,
  { rw [length_singleton, nat.lt_one_iff] at hl, contradiction },
  cases n,
  { contradiction },
  refl
end

@[simp] lemma modify_head_modify_head (l : list α) (f g : α → α) :
  (l.modify_head f).modify_head g = l.modify_head (g ∘ f) :=
by cases l; simp

/-! ### Induction from the right -/

/-- Induction principle from the right for lists: if a property holds for the empty list, and
for `l ++ [a]` if it holds for `l`, then it holds for all lists. The principle is given for
a `Sort`-valued predicate, i.e., it can also be used to construct data. -/
@[elab_as_eliminator] def reverse_rec_on {C : list α → Sort*}
  (l : list α) (H0 : C [])
  (H1 : ∀ (l : list α) (a : α), C l → C (l ++ [a])) : C l :=
begin
  rw ← reverse_reverse l,
  induction reverse l,
  { exact H0 },
  { rw reverse_cons, exact H1 _ _ ih }
end

/-- Bidirectional induction principle for lists: if a property holds for the empty list, the
singleton list, and `a :: (l ++ [b])` from `l`, then it holds for all lists. This can be used to
prove statements about palindromes. The principle is given for a `Sort`-valued predicate, i.e., it
can also be used to construct data. -/
def bidirectional_rec {C : list α → Sort*}
    (H0 : C []) (H1 : ∀ (a : α), C [a])
    (Hn : ∀ (a : α) (l : list α) (b : α), C l → C (a :: (l ++ [b]))) : ∀ l, C l
| [] := H0
| [a] := H1 a
| (a :: b :: l) :=
let l' := init (b :: l), b' := last (b :: l) (cons_ne_nil _ _) in
have length l' < length (a :: b :: l), by { change _ < length l + 2, simp },
begin
  rw ←init_append_last (cons_ne_nil b l),
  have : C l', from bidirectional_rec l',
  exact Hn a l' b' ‹C l'›
end
using_well_founded { rel_tac := λ _ _, `[exact ⟨_, measure_wf list.length⟩] }

/-- Like `bidirectional_rec`, but with the list parameter placed first. -/
@[elab_as_eliminator] def bidirectional_rec_on {C : list α → Sort*}
    (l : list α) (H0 : C []) (H1 : ∀ (a : α), C [a])
    (Hn : ∀ (a : α) (l : list α) (b : α), C l → C (a :: (l ++ [b]))) : C l :=
bidirectional_rec H0 H1 Hn l

/-! ### sublists -/

@[simp] theorem nil_sublist : Π (l : list α), [] <+ l
| []       := sublist.slnil
| (a :: l) := sublist.cons _ _ a (nil_sublist l)

@[refl, simp] theorem sublist.refl : Π (l : list α), l <+ l
| []       := sublist.slnil
| (a :: l) := sublist.cons2 _ _ a (sublist.refl l)

@[trans] theorem sublist.trans {l₁ l₂ l₃ : list α} (h₁ : l₁ <+ l₂) (h₂ : l₂ <+ l₃) : l₁ <+ l₃ :=
sublist.rec_on h₂ (λ_ s, s)
  (λl₂ l₃ a h₂ IH l₁ h₁, sublist.cons _ _ _ (IH l₁ h₁))
  (λl₂ l₃ a h₂ IH l₁ h₁, @sublist.cases_on _ (λl₁ l₂', l₂' = a :: l₂ → l₁ <+ a :: l₃) _ _ h₁
    (λ_, nil_sublist _)
    (λl₁ l₂' a' h₁' e, match a', l₂', e, h₁' with ._, ._, rfl, h₁ :=
      sublist.cons _ _ _ (IH _ h₁) end)
    (λl₁ l₂' a' h₁' e, match a', l₂', e, h₁' with ._, ._, rfl, h₁ :=
      sublist.cons2 _ _ _ (IH _ h₁) end) rfl)
  l₁ h₁

@[simp] theorem sublist_cons (a : α) (l : list α) : l <+ a::l :=
sublist.cons _ _ _ (sublist.refl l)

theorem sublist_of_cons_sublist {a : α} {l₁ l₂ : list α} : a::l₁ <+ l₂ → l₁ <+ l₂ :=
sublist.trans (sublist_cons a l₁)

theorem sublist.cons_cons {l₁ l₂ : list α} (a : α) (s : l₁ <+ l₂) : a::l₁ <+ a::l₂ :=
sublist.cons2 _ _ _ s

@[simp] theorem sublist_append_left : Π (l₁ l₂ : list α), l₁ <+ l₁++l₂
| []      l₂ := nil_sublist _
| (a::l₁) l₂ := (sublist_append_left l₁ l₂).cons_cons _

@[simp] theorem sublist_append_right : Π (l₁ l₂ : list α), l₂ <+ l₁++l₂
| []      l₂ := sublist.refl _
| (a::l₁) l₂ := sublist.cons _ _ _ (sublist_append_right l₁ l₂)

theorem sublist_cons_of_sublist (a : α) {l₁ l₂ : list α} : l₁ <+ l₂ → l₁ <+ a::l₂ :=
sublist.cons _ _ _

theorem sublist_append_of_sublist_left {l l₁ l₂ : list α} (s : l <+ l₁) : l <+ l₁++l₂ :=
s.trans $ sublist_append_left _ _

theorem sublist_append_of_sublist_right {l l₁ l₂ : list α} (s : l <+ l₂) : l <+ l₁++l₂ :=
s.trans $ sublist_append_right _ _

theorem sublist_of_cons_sublist_cons {l₁ l₂ : list α} : ∀ {a : α}, a::l₁ <+ a::l₂ → l₁ <+ l₂
| ._ (sublist.cons  ._ ._ a s) := sublist_of_cons_sublist s
| ._ (sublist.cons2 ._ ._ a s) := s

theorem cons_sublist_cons_iff {l₁ l₂ : list α} {a : α} : a::l₁ <+ a::l₂ ↔ l₁ <+ l₂ :=
⟨sublist_of_cons_sublist_cons, sublist.cons_cons _⟩

@[simp] theorem append_sublist_append_left {l₁ l₂ : list α} : ∀ l, l++l₁ <+ l++l₂ ↔ l₁ <+ l₂
| []     := iff.rfl
| (a::l) := cons_sublist_cons_iff.trans (append_sublist_append_left l)

theorem sublist.append_right {l₁ l₂ : list α} (h : l₁ <+ l₂) (l) : l₁++l <+ l₂++l :=
begin
  induction h with _ _ a _ ih _ _ a _ ih,
  { refl },
  { apply sublist_cons_of_sublist a ih },
  { apply ih.cons_cons a }
end

theorem sublist_or_mem_of_sublist {l l₁ l₂ : list α} {a : α} (h : l <+ l₁ ++ a::l₂) :
  l <+ l₁ ++ l₂ ∨ a ∈ l :=
begin
  induction l₁ with b l₁ IH generalizing l,
  { cases h, { left, exact ‹l <+ l₂› }, { right, apply mem_cons_self } },
  { cases h with _ _ _ h _ _ _ h,
    { exact or.imp_left (sublist_cons_of_sublist _) (IH h) },
    { exact (IH h).imp (sublist.cons_cons _) (mem_cons_of_mem _) } }
end

theorem sublist.reverse {l₁ l₂ : list α} (h : l₁ <+ l₂) : l₁.reverse <+ l₂.reverse :=
begin
  induction h with _ _ _ _ ih _ _ a _ ih, {refl},
  { rw reverse_cons, exact sublist_append_of_sublist_left ih },
  { rw [reverse_cons, reverse_cons], exact ih.append_right [a] }
end

@[simp] theorem reverse_sublist_iff {l₁ l₂ : list α} : l₁.reverse <+ l₂.reverse ↔ l₁ <+ l₂ :=
⟨λ h, l₁.reverse_reverse ▸ l₂.reverse_reverse ▸ h.reverse, sublist.reverse⟩

@[simp] theorem append_sublist_append_right {l₁ l₂ : list α} (l) : l₁++l <+ l₂++l ↔ l₁ <+ l₂ :=
⟨λ h, by simpa only [reverse_append, append_sublist_append_left, reverse_sublist_iff]
  using h.reverse,
 λ h, h.append_right l⟩

theorem sublist.append {l₁ l₂ r₁ r₂ : list α}
  (hl : l₁ <+ l₂) (hr : r₁ <+ r₂) : l₁ ++ r₁ <+ l₂ ++ r₂ :=
(hl.append_right _).trans ((append_sublist_append_left _).2 hr)

theorem sublist.subset : Π {l₁ l₂ : list α}, l₁ <+ l₂ → l₁ ⊆ l₂
| ._ ._ sublist.slnil             b h := h
| ._ ._ (sublist.cons  l₁ l₂ a s) b h := mem_cons_of_mem _ (sublist.subset s h)
| ._ ._ (sublist.cons2 l₁ l₂ a s) b h :=
  match eq_or_mem_of_mem_cons h with
  | or.inl h := h ▸ mem_cons_self _ _
  | or.inr h := mem_cons_of_mem _ (sublist.subset s h)
  end

@[simp] theorem singleton_sublist {a : α} {l} : [a] <+ l ↔ a ∈ l :=
⟨λ h, h.subset (mem_singleton_self _), λ h,
let ⟨s, t, e⟩ := mem_split h in e.symm ▸
  ((nil_sublist _).cons_cons _ ).trans (sublist_append_right _ _)⟩

theorem eq_nil_of_sublist_nil {l : list α} (s : l <+ []) : l = [] :=
eq_nil_of_subset_nil $ s.subset

@[simp] theorem sublist_nil_iff_eq_nil {l : list α} : l <+ [] ↔ l = [] :=
⟨eq_nil_of_sublist_nil, λ H, H ▸ sublist.refl _⟩

@[simp] theorem repeat_sublist_repeat (a : α) {m n} : repeat a m <+ repeat a n ↔ m ≤ n :=
⟨λ h, by simpa only [length_repeat] using length_le_of_sublist h,
 λ h, by induction h; [refl, simp only [*, repeat_succ, sublist.cons]] ⟩

theorem eq_of_sublist_of_length_eq : ∀ {l₁ l₂ : list α}, l₁ <+ l₂ → length l₁ = length l₂ → l₁ = l₂
| ._ ._ sublist.slnil             h := rfl
| ._ ._ (sublist.cons  l₁ l₂ a s) h :=
  absurd (length_le_of_sublist s) $ not_le_of_gt $ by rw h; apply lt_succ_self
| ._ ._ (sublist.cons2 l₁ l₂ a s) h :=
  by rw [length, length] at h; injection h with h; rw eq_of_sublist_of_length_eq s h

theorem eq_of_sublist_of_length_le {l₁ l₂ : list α} (s : l₁ <+ l₂) (h : length l₂ ≤ length l₁) :
  l₁ = l₂ :=
eq_of_sublist_of_length_eq s (le_antisymm (length_le_of_sublist s) h)

theorem sublist.antisymm {l₁ l₂ : list α} (s₁ : l₁ <+ l₂) (s₂ : l₂ <+ l₁) : l₁ = l₂ :=
eq_of_sublist_of_length_le s₁ (length_le_of_sublist s₂)

instance decidable_sublist [decidable_eq α] : ∀ (l₁ l₂ : list α), decidable (l₁ <+ l₂)
| []      l₂      := is_true $ nil_sublist _
| (a::l₁) []      := is_false $ λh, list.no_confusion $ eq_nil_of_sublist_nil h
| (a::l₁) (b::l₂) :=
  if h : a = b then
    decidable_of_decidable_of_iff (decidable_sublist l₁ l₂) $
      by rw [← h]; exact ⟨sublist.cons_cons _, sublist_of_cons_sublist_cons⟩
  else decidable_of_decidable_of_iff (decidable_sublist (a::l₁) l₂)
    ⟨sublist_cons_of_sublist _, λs, match a, l₁, s, h with
    | a, l₁, sublist.cons ._ ._ ._ s', h := s'
    | ._, ._, sublist.cons2 t ._ ._ s', h := absurd rfl h
    end⟩

/-! ### index_of -/

section index_of
variable [decidable_eq α]

@[simp] theorem index_of_nil (a : α) : index_of a [] = 0 := rfl

theorem index_of_cons (a b : α) (l : list α) :
  index_of a (b::l) = if a = b then 0 else succ (index_of a l) := rfl

theorem index_of_cons_eq {a b : α} (l : list α) : a = b → index_of a (b::l) = 0 :=
assume e, if_pos e

@[simp] theorem index_of_cons_self (a : α) (l : list α) : index_of a (a::l) = 0 :=
index_of_cons_eq _ rfl

@[simp, priority 990]
theorem index_of_cons_ne {a b : α} (l : list α) : a ≠ b → index_of a (b::l) = succ (index_of a l) :=
assume n, if_neg n

theorem index_of_eq_length {a : α} {l : list α} : index_of a l = length l ↔ a ∉ l :=
begin
  induction l with b l ih,
  { exact iff_of_true rfl (not_mem_nil _) },
  simp only [length, mem_cons_iff, index_of_cons], split_ifs,
  { exact iff_of_false (by rintro ⟨⟩) (λ H, H $ or.inl h) },
  { simp only [h, false_or], rw ← ih, exact succ_inj' }
end

@[simp, priority 980]
theorem index_of_of_not_mem {l : list α} {a : α} : a ∉ l → index_of a l = length l :=
index_of_eq_length.2

theorem index_of_le_length {a : α} {l : list α} : index_of a l ≤ length l :=
begin
  induction l with b l ih, {refl},
  simp only [length, index_of_cons],
  by_cases h : a = b, {rw if_pos h, exact nat.zero_le _},
  rw if_neg h, exact succ_le_succ ih
end

theorem index_of_lt_length {a} {l : list α} : index_of a l < length l ↔ a ∈ l :=
⟨λh, decidable.by_contradiction $ λ al, ne_of_lt h $ index_of_eq_length.2 al,
λal, lt_of_le_of_ne index_of_le_length $ λ h, index_of_eq_length.1 h al⟩

end index_of

/-! ### nth element -/

theorem nth_le_of_mem : ∀ {a} {l : list α}, a ∈ l → ∃ n h, nth_le l n h = a
| a (_ :: l) (or.inl rfl) := ⟨0, succ_pos _, rfl⟩
| a (b :: l) (or.inr m)   :=
  let ⟨n, h, e⟩ := nth_le_of_mem m in ⟨n+1, succ_lt_succ h, e⟩

theorem nth_le_nth : ∀ {l : list α} {n} h, nth l n = some (nth_le l n h)
| (a :: l) 0     h := rfl
| (a :: l) (n+1) h := @nth_le_nth l n _

theorem nth_len_le : ∀ {l : list α} {n}, length l ≤ n → nth l n = none
| []       n     h := rfl
| (a :: l) (n+1) h := nth_len_le (le_of_succ_le_succ h)

@[simp] theorem nth_length (l : list α) : l.nth l.length = none := nth_len_le le_rfl

theorem nth_eq_some {l : list α} {n a} : nth l n = some a ↔ ∃ h, nth_le l n h = a :=
⟨λ e,
  have h : n < length l, from lt_of_not_ge $ λ hn,
    by rw nth_len_le hn at e; contradiction,
  ⟨h, by rw nth_le_nth h at e;
    injection e with e; apply nth_le_mem⟩,
λ ⟨h, e⟩, e ▸ nth_le_nth _⟩

@[simp]
theorem nth_eq_none_iff : ∀ {l : list α} {n}, nth l n = none ↔ length l ≤ n :=
begin
  intros, split,
  { intro h, by_contradiction h',
    have h₂ : ∃ h, l.nth_le n h = l.nth_le n (lt_of_not_ge h') := ⟨lt_of_not_ge h', rfl⟩,
    rw [← nth_eq_some, h] at h₂, cases h₂ },
  { solve_by_elim [nth_len_le] },
end

theorem nth_of_mem {a} {l : list α} (h : a ∈ l) : ∃ n, nth l n = some a :=
let ⟨n, h, e⟩ := nth_le_of_mem h in ⟨n, by rw [nth_le_nth, e]⟩

theorem nth_le_mem : ∀ (l : list α) n h, nth_le l n h ∈ l
| (a :: l) 0     h := mem_cons_self _ _
| (a :: l) (n+1) h := mem_cons_of_mem _ (nth_le_mem l _ _)

theorem nth_mem {l : list α} {n a} (e : nth l n = some a) : a ∈ l :=
let ⟨h, e⟩ := nth_eq_some.1 e in e ▸ nth_le_mem _ _ _

theorem mem_iff_nth_le {a} {l : list α} : a ∈ l ↔ ∃ n h, nth_le l n h = a :=
⟨nth_le_of_mem, λ ⟨n, h, e⟩, e ▸ nth_le_mem _ _ _⟩

theorem mem_iff_nth {a} {l : list α} : a ∈ l ↔ ∃ n, nth l n = some a :=
mem_iff_nth_le.trans $ exists_congr $ λ n, nth_eq_some.symm

lemma nth_zero (l : list α) : l.nth 0 = l.head' := by cases l; refl

lemma nth_injective {α : Type u} {xs : list α} {i j : ℕ}
  (h₀ : i < xs.length)
  (h₁ : nodup xs)
  (h₂ : xs.nth i = xs.nth j) : i = j :=
begin
  induction xs with x xs generalizing i j,
  { cases h₀ },
  { cases i; cases j,
    case nat.zero nat.zero
    { refl },
    case nat.succ nat.succ
    { congr, cases h₁,
      apply xs_ih;
      solve_by_elim [lt_of_succ_lt_succ] },
    iterate 2
    { dsimp at h₂,
      cases h₁ with _ _ h h',
      cases h x _ rfl,
      rw mem_iff_nth,
      exact ⟨_, h₂.symm⟩ <|>
        exact ⟨_, h₂⟩ } },
end

@[simp] theorem nth_map (f : α → β) : ∀ l n, nth (map f l) n = (nth l n).map f
| []       n     := rfl
| (a :: l) 0     := rfl
| (a :: l) (n+1) := nth_map l n

theorem nth_le_map (f : α → β) {l n} (H1 H2) : nth_le (map f l) n H1 = f (nth_le l n H2) :=
option.some.inj $ by rw [← nth_le_nth, nth_map, nth_le_nth]; refl

/-- A version of `nth_le_map` that can be used for rewriting. -/
theorem nth_le_map_rev (f : α → β) {l n} (H) :
  f (nth_le l n H) = nth_le (map f l) n ((length_map f l).symm ▸ H) :=
(nth_le_map f _ _).symm

@[simp] theorem nth_le_map' (f : α → β) {l n} (H) :
  nth_le (map f l) n H = f (nth_le l n (length_map f l ▸ H)) :=
nth_le_map f _ _

/-- If one has `nth_le L i hi` in a formula and `h : L = L'`, one can not `rw h` in the formula as
`hi` gives `i < L.length` and not `i < L'.length`. The lemma `nth_le_of_eq` can be used to make
such a rewrite, with `rw (nth_le_of_eq h)`. -/
lemma nth_le_of_eq {L L' : list α} (h : L = L') {i : ℕ} (hi : i < L.length) :
  nth_le L i hi = nth_le L' i (h ▸ hi) :=
by { congr, exact h}

@[simp] lemma nth_le_singleton (a : α) {n : ℕ} (hn : n < 1) :
  nth_le [a] n hn = a :=
have hn0 : n = 0 := le_zero_iff.1 (le_of_lt_succ hn),
by subst hn0; refl

lemma nth_le_zero [inhabited α] {L : list α} (h : 0 < L.length) :
  L.nth_le 0 h = L.head :=
by { cases L, cases h, simp, }

lemma nth_le_append : ∀ {l₁ l₂ : list α} {n : ℕ} (hn₁) (hn₂),
  (l₁ ++ l₂).nth_le n hn₁ = l₁.nth_le n hn₂
| []     _ n     hn₁ hn₂  := (nat.not_lt_zero _ hn₂).elim
| (a::l) _ 0     hn₁ hn₂ := rfl
| (a::l) _ (n+1) hn₁ hn₂ := by simp only [nth_le, cons_append];
                         exact nth_le_append _ _

lemma nth_le_append_right_aux {l₁ l₂ : list α} {n : ℕ}
  (h₁ : l₁.length ≤ n) (h₂ : n < (l₁ ++ l₂).length) : n - l₁.length < l₂.length :=
begin
  rw list.length_append at h₂,
  apply lt_of_add_lt_add_right,
  rwa [nat.sub_add_cancel h₁, nat.add_comm],
end

lemma nth_le_append_right : ∀ {l₁ l₂ : list α} {n : ℕ} (h₁ : l₁.length ≤ n) (h₂),
  (l₁ ++ l₂).nth_le n h₂ = l₂.nth_le (n - l₁.length) (nth_le_append_right_aux h₁ h₂)
| []       _ n     h₁ h₂ := rfl
| (a :: l) _ (n+1) h₁ h₂ :=
  begin
    dsimp,
    conv { to_rhs, congr, skip, rw [nat.add_sub_add_right], },
    rw nth_le_append_right (nat.lt_succ_iff.mp h₁),
  end

@[simp] lemma nth_le_repeat (a : α) {n m : ℕ} (h : m < (list.repeat a n).length) :
  (list.repeat a n).nth_le m h = a :=
eq_of_mem_repeat (nth_le_mem _ _ _)

lemma nth_append {l₁ l₂ : list α} {n : ℕ} (hn : n < l₁.length) :
  (l₁ ++ l₂).nth n = l₁.nth n :=
have hn' : n < (l₁ ++ l₂).length := lt_of_lt_of_le hn
  (by rw length_append; exact nat.le_add_right _ _),
by rw [nth_le_nth hn, nth_le_nth hn', nth_le_append]

lemma nth_append_right {l₁ l₂ : list α} {n : ℕ} (hn : l₁.length ≤ n) :
  (l₁ ++ l₂).nth n = l₂.nth (n - l₁.length) :=
begin
  by_cases hl : n < (l₁ ++ l₂).length,
  { rw [nth_le_nth hl, nth_le_nth, nth_le_append_right hn] },
  { rw [nth_len_le (le_of_not_lt hl), nth_len_le],
    rw [not_lt, length_append] at hl,
    exact le_tsub_of_add_le_left hl }
end

lemma last_eq_nth_le : ∀ (l : list α) (h : l ≠ []),
  last l h = l.nth_le (l.length - 1) (nat.sub_lt (length_pos_of_ne_nil h) one_pos)
| [] h := rfl
| [a] h := by rw [last_singleton, nth_le_singleton]
| (a :: b :: l) h := by { rw [last_cons, last_eq_nth_le (b :: l)],
                          refl, exact cons_ne_nil b l }

@[simp] lemma nth_concat_length : ∀ (l : list α) (a : α), (l ++ [a]).nth l.length = some a
| []     a := rfl
| (b::l) a := by rw [cons_append, length_cons, nth, nth_concat_length]

lemma nth_le_cons_length (x : α) (xs : list α) (n : ℕ) (h : n = xs.length) :
  (x :: xs).nth_le n (by simp [h]) = (x :: xs).last (cons_ne_nil x xs) :=
begin
  rw last_eq_nth_le,
  congr,
  simp [h]
end

@[ext]
theorem ext : ∀ {l₁ l₂ : list α}, (∀n, nth l₁ n = nth l₂ n) → l₁ = l₂
| []      []       h := rfl
| (a::l₁) []       h := by have h0 := h 0; contradiction
| []      (a'::l₂) h := by have h0 := h 0; contradiction
| (a::l₁) (a'::l₂) h := by have h0 : some a = some a' := h 0; injection h0 with aa;
    simp only [aa, ext (λn, h (n+1))]; split; refl

theorem ext_le {l₁ l₂ : list α} (hl : length l₁ = length l₂)
  (h : ∀n h₁ h₂, nth_le l₁ n h₁ = nth_le l₂ n h₂) : l₁ = l₂ :=
ext $ λn, if h₁ : n < length l₁
  then by rw [nth_le_nth, nth_le_nth, h n h₁ (by rwa [← hl])]
  else let h₁ := le_of_not_gt h₁ in by { rw [nth_len_le h₁, nth_len_le], rwa [←hl], }

@[simp] theorem index_of_nth_le [decidable_eq α] {a : α} :
  ∀ {l : list α} h, nth_le l (index_of a l) h = a
| (b::l) h := by by_cases h' : a = b;
  simp only [h', if_pos, if_false, index_of_cons, nth_le, @index_of_nth_le l]

@[simp] theorem index_of_nth [decidable_eq α] {a : α} {l : list α} (h : a ∈ l) :
  nth l (index_of a l) = some a :=
by rw [nth_le_nth, index_of_nth_le (index_of_lt_length.2 h)]

theorem nth_le_reverse_aux1 :
  ∀ (l r : list α) (i h1 h2), nth_le (reverse_core l r) (i + length l) h1 = nth_le r i h2
| []       r i := λh1 h2, rfl
| (a :: l) r i :=
  by rw (show i + length (a :: l) = i + 1 + length l, from add_right_comm i (length l) 1);
    exact λh1 h2, nth_le_reverse_aux1 l (a :: r) (i+1) h1 (succ_lt_succ h2)

lemma index_of_inj [decidable_eq α] {l : list α} {x y : α}
  (hx : x ∈ l) (hy : y ∈ l) : index_of x l = index_of y l ↔ x = y :=
⟨λ h, have nth_le l (index_of x l) (index_of_lt_length.2 hx) =
        nth_le l (index_of y l) (index_of_lt_length.2 hy),
      by simp only [h],
    by simpa only [index_of_nth_le],
  λ h, by subst h⟩

theorem nth_le_reverse_aux2 : ∀ (l r : list α) (i : nat) (h1) (h2),
  nth_le (reverse_core l r) (length l - 1 - i) h1 = nth_le l i h2
| []       r i     h1 h2 := absurd h2 (nat.not_lt_zero _)
| (a :: l) r 0     h1 h2 := begin
    have aux := nth_le_reverse_aux1 l (a :: r) 0,
    rw zero_add at aux,
    exact aux _ (zero_lt_succ _)
  end
| (a :: l) r (i+1) h1 h2 := begin
    have aux := nth_le_reverse_aux2 l (a :: r) i,
    have heq := calc length (a :: l) - 1 - (i + 1)
          = length l - (1 + i) : by rw add_comm; refl
      ... = length l - 1 - i   : by rw ← tsub_add_eq_tsub_tsub,
    rw [← heq] at aux,
    apply aux
  end

@[simp] theorem nth_le_reverse (l : list α) (i : nat) (h1 h2) :
  nth_le (reverse l) (length l - 1 - i) h1 = nth_le l i h2 :=
nth_le_reverse_aux2 _ _ _ _ _

lemma nth_le_reverse' (l : list α) (n : ℕ) (hn : n < l.reverse.length) (hn') :
  l.reverse.nth_le n hn = l.nth_le (l.length - 1 - n) hn' :=
begin
  rw eq_comm,
  convert nth_le_reverse l.reverse _ _ _ using 1,
  { simp },
  { simpa }
end

lemma eq_cons_of_length_one {l : list α} (h : l.length = 1) :
  l = [l.nth_le 0 (h.symm ▸ zero_lt_one)] :=
begin
  refine ext_le (by convert h) (λ n h₁ h₂, _),
  simp only [nth_le_singleton],
  congr,
  exact eq_bot_iff.mpr (nat.lt_succ_iff.mp h₂)
end

lemma nth_le_eq_iff {l : list α} {n : ℕ} {x : α} {h} : l.nth_le n h = x ↔ l.nth n = some x :=
by { rw nth_eq_some, tauto }

lemma some_nth_le_eq {l : list α} {n : ℕ} {h} : some (l.nth_le n h) = l.nth n :=
by { symmetry, rw nth_eq_some, tauto }

lemma modify_nth_tail_modify_nth_tail {f g : list α → list α} (m : ℕ) :
  ∀n (l:list α), (l.modify_nth_tail f n).modify_nth_tail g (m + n) =
    l.modify_nth_tail (λl, (f l).modify_nth_tail g m) n
| 0     l      := rfl
| (n+1) []     := rfl
| (n+1) (a::l) := congr_arg (list.cons a) (modify_nth_tail_modify_nth_tail n l)

lemma modify_nth_tail_modify_nth_tail_le
  {f g : list α → list α} (m n : ℕ) (l : list α) (h : n ≤ m) :
  (l.modify_nth_tail f n).modify_nth_tail g m =
    l.modify_nth_tail (λl, (f l).modify_nth_tail g (m - n)) n :=
begin
  rcases exists_add_of_le h with ⟨m, rfl⟩,
  rw [add_tsub_cancel_left, add_comm, modify_nth_tail_modify_nth_tail]
end

lemma modify_nth_tail_modify_nth_tail_same {f g : list α → list α} (n : ℕ) (l:list α) :
  (l.modify_nth_tail f n).modify_nth_tail g n = l.modify_nth_tail (g ∘ f) n :=
by rw [modify_nth_tail_modify_nth_tail_le n n l (le_refl n), tsub_self]; refl

lemma modify_nth_tail_id :
  ∀n (l:list α), l.modify_nth_tail id n = l
| 0     l      := rfl
| (n+1) []     := rfl
| (n+1) (a::l) := congr_arg (list.cons a) (modify_nth_tail_id n l)

theorem remove_nth_eq_nth_tail : ∀ n (l : list α), remove_nth l n = modify_nth_tail tail n l
| 0     l      := by cases l; refl
| (n+1) []     := rfl
| (n+1) (a::l) := congr_arg (cons _) (remove_nth_eq_nth_tail _ _)

theorem update_nth_eq_modify_nth (a : α) : ∀ n (l : list α),
  update_nth l n a = modify_nth (λ _, a) n l
| 0     l      := by cases l; refl
| (n+1) []     := rfl
| (n+1) (b::l) := congr_arg (cons _) (update_nth_eq_modify_nth _ _)

theorem modify_nth_eq_update_nth (f : α → α) : ∀ n (l : list α),
  modify_nth f n l = ((λ a, update_nth l n (f a)) <$> nth l n).get_or_else l
| 0     l      := by cases l; refl
| (n+1) []     := rfl
| (n+1) (b::l) := (congr_arg (cons b)
  (modify_nth_eq_update_nth n l)).trans $ by cases nth l n; refl

theorem nth_modify_nth (f : α → α) : ∀ n (l : list α) m,
  nth (modify_nth f n l) m = (λ a, if n = m then f a else a) <$> nth l m
| n     l      0     := by cases l; cases n; refl
| n     []     (m+1) := by cases n; refl
| 0     (a::l) (m+1) := by cases nth l m; refl
| (n+1) (a::l) (m+1) := (nth_modify_nth n l m).trans $
  by cases nth l m with b; by_cases n = m;
  simp only [h, if_pos, if_true, if_false, option.map_none, option.map_some, mt succ.inj,
    not_false_iff]

theorem modify_nth_tail_length (f : list α → list α) (H : ∀ l, length (f l) = length l) :
  ∀ n l, length (modify_nth_tail f n l) = length l
| 0     l      := H _
| (n+1) []     := rfl
| (n+1) (a::l) := @congr_arg _ _ _ _ (+1) (modify_nth_tail_length _ _)

@[simp] theorem modify_nth_length (f : α → α) :
  ∀ n l, length (modify_nth f n l) = length l :=
modify_nth_tail_length _ (λ l, by cases l; refl)

@[simp] theorem update_nth_length (l : list α) (n) (a : α) :
  length (update_nth l n a) = length l :=
by simp only [update_nth_eq_modify_nth, modify_nth_length]

@[simp] theorem nth_modify_nth_eq (f : α → α) (n) (l : list α) :
  nth (modify_nth f n l) n = f <$> nth l n :=
by simp only [nth_modify_nth, if_pos]

@[simp] theorem nth_modify_nth_ne (f : α → α) {m n} (l : list α) (h : m ≠ n) :
  nth (modify_nth f m l) n = nth l n :=
by simp only [nth_modify_nth, if_neg h, id_map']

theorem nth_update_nth_eq (a : α) (n) (l : list α) :
  nth (update_nth l n a) n = (λ _, a) <$> nth l n :=
by simp only [update_nth_eq_modify_nth, nth_modify_nth_eq]

theorem nth_update_nth_of_lt (a : α) {n} {l : list α} (h : n < length l) :
  nth (update_nth l n a) n = some a :=
by rw [nth_update_nth_eq, nth_le_nth h]; refl

theorem nth_update_nth_ne (a : α) {m n} (l : list α) (h : m ≠ n) :
  nth (update_nth l m a) n = nth l n :=
by simp only [update_nth_eq_modify_nth, nth_modify_nth_ne _ _ h]

@[simp] lemma update_nth_nil (n : ℕ) (a : α) : [].update_nth n a = [] := rfl

@[simp] lemma update_nth_succ (x : α) (xs : list α) (n : ℕ) (a : α) :
  (x :: xs).update_nth n.succ a = x :: xs.update_nth n a := rfl

lemma update_nth_comm (a b : α) : Π {n m : ℕ} (l : list α) (h : n ≠ m),
  (l.update_nth n a).update_nth m b = (l.update_nth m b).update_nth n a
| _ _ [] _ := by simp
| 0 0 (x :: t) h := absurd rfl h
| (n + 1) 0 (x :: t) h := by simp [list.update_nth]
| 0 (m + 1) (x :: t) h := by simp [list.update_nth]
| (n + 1) (m + 1) (x :: t) h := by { simp only [update_nth, true_and, eq_self_iff_true],
  exact update_nth_comm t (λ h', h $ nat.succ_inj'.mpr h'), }

@[simp] lemma nth_le_update_nth_eq (l : list α) (i : ℕ) (a : α)
  (h : i < (l.update_nth i a).length) : (l.update_nth i a).nth_le i h = a :=
by rw [← option.some_inj, ← nth_le_nth, nth_update_nth_eq, nth_le_nth]; simp * at *

@[simp] lemma nth_le_update_nth_of_ne {l : list α} {i j : ℕ} (h : i ≠ j) (a : α)
  (hj : j < (l.update_nth i a).length) :
  (l.update_nth i a).nth_le j hj = l.nth_le j (by simpa using hj) :=
by rw [← option.some_inj, ← list.nth_le_nth, list.nth_update_nth_ne _ _ h, list.nth_le_nth]

lemma mem_or_eq_of_mem_update_nth : ∀ {l : list α} {n : ℕ} {a b : α}
  (h : a ∈ l.update_nth n b), a ∈ l ∨ a = b
| []     n     a b h := false.elim h
| (c::l) 0     a b h := ((mem_cons_iff _ _ _).1 h).elim
  or.inr (or.inl ∘ mem_cons_of_mem _)
| (c::l) (n+1) a b h := ((mem_cons_iff _ _ _).1 h).elim
  (λ h, h ▸ or.inl (mem_cons_self _ _))
  (λ h, (mem_or_eq_of_mem_update_nth h).elim
    (or.inl ∘ mem_cons_of_mem _) or.inr)

section insert_nth
variable {a : α}

@[simp] lemma insert_nth_zero (s : list α) (x : α) : insert_nth 0 x s = x :: s := rfl

@[simp] lemma insert_nth_succ_nil (n : ℕ) (a : α) : insert_nth (n + 1) a [] = [] := rfl

@[simp] lemma insert_nth_succ_cons (s : list α) (hd x : α) (n : ℕ) :
  insert_nth (n + 1) x (hd :: s) = hd :: (insert_nth n x s) := rfl

lemma length_insert_nth : ∀n as, n ≤ length as → length (insert_nth n a as) = length as + 1
| 0     as       h := rfl
| (n+1) []       h := (nat.not_succ_le_zero _ h).elim
| (n+1) (a'::as) h := congr_arg nat.succ $ length_insert_nth n as (nat.le_of_succ_le_succ h)

lemma remove_nth_insert_nth (n:ℕ) (l : list α) : (l.insert_nth n a).remove_nth n = l :=
by rw [remove_nth_eq_nth_tail, insert_nth, modify_nth_tail_modify_nth_tail_same];
from modify_nth_tail_id _ _

lemma insert_nth_remove_nth_of_ge : ∀n m as, n < length as → n ≤ m →
  insert_nth m a (as.remove_nth n) = (as.insert_nth (m + 1) a).remove_nth n
| 0     0     []      has _   := (lt_irrefl _ has).elim
| 0     0     (a::as) has hmn := by simp [remove_nth, insert_nth]
| 0     (m+1) (a::as) has hmn := rfl
| (n+1) (m+1) (a::as) has hmn :=
  congr_arg (cons a) $
    insert_nth_remove_nth_of_ge n m as (nat.lt_of_succ_lt_succ has) (nat.le_of_succ_le_succ hmn)

lemma insert_nth_remove_nth_of_le : ∀n m as, n < length as → m ≤ n →
  insert_nth m a (as.remove_nth n) = (as.insert_nth m a).remove_nth (n + 1)
| n       0       (a :: as) has hmn := rfl
| (n + 1) (m + 1) (a :: as) has hmn :=
  congr_arg (cons a) $
    insert_nth_remove_nth_of_le n m as (nat.lt_of_succ_lt_succ has) (nat.le_of_succ_le_succ hmn)

lemma insert_nth_comm (a b : α) :
  ∀(i j : ℕ) (l : list α) (h : i ≤ j) (hj : j ≤ length l),
    (l.insert_nth i a).insert_nth (j + 1) b = (l.insert_nth j b).insert_nth i a
| 0       j     l      := by simp [insert_nth]
| (i + 1) 0     l      := assume h, (nat.not_lt_zero _ h).elim
| (i + 1) (j+1) []     := by simp
| (i + 1) (j+1) (c::l) :=
  assume h₀ h₁,
  by simp [insert_nth];
    exact insert_nth_comm i j l (nat.le_of_succ_le_succ h₀) (nat.le_of_succ_le_succ h₁)

lemma mem_insert_nth {a b : α} : ∀ {n : ℕ} {l : list α} (hi : n ≤ l.length),
  a ∈ l.insert_nth n b ↔ a = b ∨ a ∈ l
| 0     as       h := iff.rfl
| (n+1) []       h := (nat.not_succ_le_zero _ h).elim
| (n+1) (a'::as) h := begin
  dsimp [list.insert_nth],
  erw [mem_insert_nth (nat.le_of_succ_le_succ h), ← or.assoc, or_comm (a = a'), or.assoc]
end

lemma inj_on_insert_nth_index_of_not_mem (l : list α) (x : α) (hx : x ∉ l) :
  set.inj_on (λ k, insert_nth k x l) {n | n ≤ l.length} :=
begin
  induction l with hd tl IH,
  { intros n hn m hm h,
    simp only [set.mem_singleton_iff, set.set_of_eq_eq_singleton, length, nonpos_iff_eq_zero]
      at hn hm,
    simp [hn, hm] },
  { intros n hn m hm h,
    simp only [length, set.mem_set_of_eq] at hn hm,
    simp only [mem_cons_iff, not_or_distrib] at hx,
    cases n;
    cases m,
    { refl },
    { simpa [hx.left] using h },
    { simpa [ne.symm hx.left] using h },
    { simp only [true_and, eq_self_iff_true, insert_nth_succ_cons] at h,
      rw nat.succ_inj',
      refine IH hx.right _ _ h,
      { simpa [nat.succ_le_succ_iff] using hn },
      { simpa [nat.succ_le_succ_iff] using hm } } }
end

lemma insert_nth_of_length_lt (l : list α) (x : α) (n : ℕ) (h : l.length < n) :
  insert_nth n x l = l :=
begin
  induction l with hd tl IH generalizing n,
  { cases n,
    { simpa using h },
    { simp } },
  { cases n,
    { simpa using h },
    { simp only [nat.succ_lt_succ_iff, length] at h,
      simpa using IH _ h } }
end

@[simp] lemma insert_nth_length_self (l : list α) (x : α) :
  insert_nth l.length x l = l ++ [x] :=
begin
  induction l with hd tl IH,
  { simp },
  { simpa using IH }
end

lemma length_le_length_insert_nth (l : list α) (x : α) (n : ℕ) :
  l.length ≤ (insert_nth n x l).length :=
begin
  cases le_or_lt n l.length with hn hn,
  { rw length_insert_nth _ _ hn,
    exact (nat.lt_succ_self _).le },
  { rw insert_nth_of_length_lt _ _ _ hn }
end

lemma length_insert_nth_le_succ (l : list α) (x : α) (n : ℕ) :
  (insert_nth n x l).length ≤ l.length + 1 :=
begin
  cases le_or_lt n l.length with hn hn,
  { rw length_insert_nth _ _ hn },
  { rw insert_nth_of_length_lt _ _ _ hn,
    exact (nat.lt_succ_self _).le }
end

lemma nth_le_insert_nth_of_lt (l : list α) (x : α) (n k : ℕ) (hn : k < n)
  (hk : k < l.length)
  (hk' : k < (insert_nth n x l).length := hk.trans_le (length_le_length_insert_nth _ _ _)):
  (insert_nth n x l).nth_le k hk' = l.nth_le k hk :=
begin
  induction n with n IH generalizing k l,
  { simpa using hn },
  { cases l with hd tl,
    { simp },
    { cases k,
      { simp },
      { rw nat.succ_lt_succ_iff at hn,
        simpa using IH _ _ hn _ } } }
end

@[simp] lemma nth_le_insert_nth_self (l : list α) (x : α) (n : ℕ)
  (hn : n ≤ l.length) (hn' : n < (insert_nth n x l).length :=
    by rwa [length_insert_nth _ _ hn, nat.lt_succ_iff]) :
  (insert_nth n x l).nth_le n hn' = x :=
begin
  induction l with hd tl IH generalizing n,
  { simp only [length, nonpos_iff_eq_zero] at hn,
    simp [hn] },
  { cases n,
    { simp },
    { simp only [nat.succ_le_succ_iff, length] at hn,
      simpa using IH _ hn } }
end

lemma nth_le_insert_nth_add_succ (l : list α) (x : α) (n k : ℕ)
  (hk' : n + k < l.length)
  (hk : n + k + 1 < (insert_nth n x l).length :=
    by rwa [length_insert_nth _ _ (le_self_add.trans hk'.le), nat.succ_lt_succ_iff]) :
  (insert_nth n x l).nth_le (n + k + 1) hk = nth_le l (n + k) hk' :=
begin
  induction l with hd tl IH generalizing n k,
  { simpa using hk' },
  { cases n,
    { simpa },
    { simpa [succ_add] using IH _ _ _ } }
end

lemma insert_nth_injective (n : ℕ) (x : α) : function.injective (insert_nth n x) :=
begin
  induction n with n IH,
  { have : insert_nth 0 x = cons x := funext (λ _, rfl),
    simp [this] },
  { rintros (_|⟨a, as⟩) (_|⟨b, bs⟩) h;
    simpa [IH.eq_iff] using h <|> refl }
end

end insert_nth

/-! ### map -/

@[simp] lemma map_nil (f : α → β) : map f [] = [] := rfl

theorem map_eq_foldr (f : α → β) (l : list α) :
  map f l = foldr (λ a bs, f a :: bs) [] l :=
by induction l; simp *

lemma map_congr {f g : α → β} : ∀ {l : list α}, (∀ x ∈ l, f x = g x) → map f l = map g l
| []     _ := rfl
| (a::l) h := let ⟨h₁, h₂⟩ := forall_mem_cons.1 h in
  by rw [map, map, h₁, map_congr h₂]

lemma map_eq_map_iff {f g : α → β} {l : list α} : map f l = map g l ↔ (∀ x ∈ l, f x = g x) :=
begin
  refine ⟨_, map_congr⟩, intros h x hx,
  rw [mem_iff_nth_le] at hx, rcases hx with ⟨n, hn, rfl⟩,
  rw [nth_le_map_rev f, nth_le_map_rev g], congr, exact h
end

theorem map_concat (f : α → β) (a : α) (l : list α) : map f (concat l a) = concat (map f l) (f a) :=
by induction l; [refl, simp only [*, concat_eq_append, cons_append, map, map_append]]; split; refl

@[simp] theorem map_id'' (l : list α) : map (λ x, x) l = l :=
map_id _

theorem map_id' {f : α → α} (h : ∀ x, f x = x) (l : list α) : map f l = l :=
by simp [show f = id, from funext h]

theorem eq_nil_of_map_eq_nil {f : α → β} {l : list α} (h : map f l = nil) : l = nil :=
eq_nil_of_length_eq_zero $ by rw [← length_map f l, h]; refl

@[simp] theorem map_join (f : α → β) (L : list (list α)) :
  map f (join L) = join (map (map f) L) :=
by induction L; [refl, simp only [*, join, map, map_append]]

theorem bind_ret_eq_map (f : α → β) (l : list α) :
  l.bind (list.ret ∘ f) = map f l :=
by unfold list.bind; induction l; simp only [map, join, list.ret, cons_append, nil_append, *];
  split; refl

lemma bind_congr {l : list α} {f g : α → list β} (h : ∀ x ∈ l, f x = g x) :
  list.bind l f = list.bind l g :=
(congr_arg list.join $ map_congr h : _)

@[simp] theorem map_eq_map {α β} (f : α → β) (l : list α) : f <$> l = map f l := rfl

@[simp] theorem map_tail (f : α → β) (l) : map f (tail l) = tail (map f l) :=
by cases l; refl

@[simp] theorem map_injective_iff {f : α → β} : injective (map f) ↔ injective f :=
begin
  split; intros h x y hxy,
  { suffices : [x] = [y], { simpa using this }, apply h, simp [hxy] },
  { induction y generalizing x, simpa using hxy,
    cases x, simpa using hxy, simp at hxy, simp [y_ih hxy.2, h hxy.1] }
end

/--
A single `list.map` of a composition of functions is equal to
composing a `list.map` with another `list.map`, fully applied.
This is the reverse direction of `list.map_map`.
-/
lemma comp_map (h : β → γ) (g : α → β) (l : list α) :
  map (h ∘ g) l = map h (map g l) := (map_map _ _ _).symm

/--
Composing a `list.map` with another `list.map` is equal to
a single `list.map` of composed functions.
-/
@[simp] lemma map_comp_map (g : β → γ) (f : α → β) :
  map g ∘ map f = map (g ∘ f) :=
by { ext l, rw comp_map }

theorem map_filter_eq_foldr (f : α → β) (p : α → Prop) [decidable_pred p] (as : list α) :
  map f (filter p as) = foldr (λ a bs, if p a then f a :: bs else bs) [] as :=
by { induction as, { refl }, { simp! [*, apply_ite (map f)] } }

lemma last_map (f : α → β) {l : list α} (hl : l ≠ []) :
  (l.map f).last (mt eq_nil_of_map_eq_nil hl) = f (l.last hl) :=
begin
  induction l with l_ih l_tl l_ih,
  { apply (hl rfl).elim },
  { cases l_tl,
    { simp },
    { simpa using l_ih } }
end

/-! ### map₂ -/

theorem nil_map₂ (f : α → β → γ) (l : list β) : map₂ f [] l = [] :=
by cases l; refl

theorem map₂_nil (f : α → β → γ) (l : list α) : map₂ f l [] = [] :=
by cases l; refl

@[simp] theorem map₂_flip (f : α → β → γ) :
  ∀ as bs, map₂ (flip f) bs as = map₂ f as bs
| [] [] := rfl
| [] (b :: bs) := rfl
| (a :: as) [] := rfl
| (a :: as) (b :: bs) := by { simp! [map₂_flip], refl }

/-! ### take, drop -/
@[simp] theorem take_zero (l : list α) : take 0 l = [] := rfl

@[simp] theorem take_nil : ∀ n, take n [] = ([] : list α)
| 0     := rfl
| (n+1) := rfl

theorem take_cons (n) (a : α) (l : list α) : take (succ n) (a::l) = a :: take n l := rfl

@[simp] theorem take_length : ∀ (l : list α), take (length l) l = l
| []     := rfl
| (a::l) := begin change a :: (take (length l) l) = a :: l, rw take_length end

theorem take_all_of_le : ∀ {n} {l : list α}, length l ≤ n → take n l = l
| 0     []     h := rfl
| 0     (a::l) h := absurd h (not_le_of_gt (zero_lt_succ _))
| (n+1) []     h := rfl
| (n+1) (a::l) h :=
  begin
    change a :: take n l = a :: l,
    rw [take_all_of_le (le_of_succ_le_succ h)]
  end

@[simp] theorem take_left : ∀ l₁ l₂ : list α, take (length l₁) (l₁ ++ l₂) = l₁
| []      l₂ := rfl
| (a::l₁) l₂ := congr_arg (cons a) (take_left l₁ l₂)

theorem take_left' {l₁ l₂ : list α} {n} (h : length l₁ = n) :
  take n (l₁ ++ l₂) = l₁ :=
by rw ← h; apply take_left

theorem take_take : ∀ (n m) (l : list α), take n (take m l) = take (min n m) l
| n         0        l      := by rw [min_zero, take_zero, take_nil]
| 0         m        l      := by rw [zero_min, take_zero, take_zero]
| (succ n)  (succ m) nil    := by simp only [take_nil]
| (succ n)  (succ m) (a::l) := by simp only [take, min_succ_succ, take_take n m l]; split; refl

theorem take_repeat (a : α) : ∀ (n m : ℕ), take n (repeat a m) = repeat a (min n m)
| n        0        := by simp
| 0        m        := by simp
| (succ n) (succ m) := by simp [min_succ_succ, take_repeat]

lemma map_take {α β : Type*} (f : α → β) :
  ∀ (L : list α) (i : ℕ), (L.take i).map f = (L.map f).take i
| [] i := by simp
| L 0 := by simp
| (h :: t) (n+1) := by { dsimp, rw [map_take], }

/-- Taking the first `n` elements in `l₁ ++ l₂` is the same as appending the first `n` elements
of `l₁` to the first `n - l₁.length` elements of `l₂`. -/
lemma take_append_eq_append_take {l₁ l₂ : list α} {n : ℕ} :
  take n (l₁ ++ l₂) = take n l₁ ++ take (n - l₁.length) l₂ :=
begin
  induction l₁ generalizing n, { simp },
  cases n, { simp }, simp *
end

lemma take_append_of_le_length {l₁ l₂ : list α} {n : ℕ} (h : n ≤ l₁.length) :
  (l₁ ++ l₂).take n = l₁.take n :=
by simp [take_append_eq_append_take, tsub_eq_zero_iff_le.mpr h]

/-- Taking the first `l₁.length + i` elements in `l₁ ++ l₂` is the same as appending the first
`i` elements of `l₂` to `l₁`. -/
lemma take_append {l₁ l₂ : list α} (i : ℕ) :
  take (l₁.length + i) (l₁ ++ l₂) = l₁ ++ (take i l₂) :=
by simp [take_append_eq_append_take, take_all_of_le le_self_add]

/-- The `i`-th element of a list coincides with the `i`-th element of any of its prefixes of
length `> i`. Version designed to rewrite from the big list to the small list. -/
lemma nth_le_take (L : list α) {i j : ℕ} (hi : i < L.length) (hj : i < j) :
  nth_le L i hi = nth_le (L.take j) i (by { rw length_take, exact lt_min hj hi }) :=
by { rw nth_le_of_eq (take_append_drop j L).symm hi, exact nth_le_append _ _ }

/-- The `i`-th element of a list coincides with the `i`-th element of any of its prefixes of
length `> i`. Version designed to rewrite from the small list to the big list. -/
lemma nth_le_take' (L : list α) {i j : ℕ} (hi : i < (L.take j).length) :
  nth_le (L.take j) i hi = nth_le L i (lt_of_lt_of_le hi (by simp [le_refl])) :=
by { simp at hi, rw nth_le_take L _ hi.1 }

lemma nth_take {l : list α} {n m : ℕ} (h : m < n) :
  (l.take n).nth m = l.nth m :=
begin
  induction n with n hn generalizing l m,
  { simp only [nat.nat_zero_eq_zero] at h,
    exact absurd h (not_lt_of_le m.zero_le) },
  { cases l with hd tl,
    { simp only [take_nil] },
    { cases m,
      { simp only [nth, take] },
      { simpa only using hn (nat.lt_of_succ_lt_succ h) } } },
end

@[simp] lemma nth_take_of_succ {l : list α} {n : ℕ} :
  (l.take (n + 1)).nth n = l.nth n :=
nth_take (nat.lt_succ_self n)

lemma take_succ {l : list α} {n : ℕ} :
  l.take (n + 1) = l.take n ++ (l.nth n).to_list :=
begin
  induction l with hd tl hl generalizing n,
  { simp only [option.to_list, nth, take_nil, append_nil]},
  { cases n,
    { simp only [option.to_list, nth, eq_self_iff_true, and_self, take, nil_append] },
    { simp only [hl, cons_append, nth, eq_self_iff_true, and_self, take] } }
end

@[simp] lemma take_eq_nil_iff {l : list α} {k : ℕ} :
  l.take k = [] ↔ l = [] ∨ k = 0 :=
by { cases l; cases k; simp [nat.succ_ne_zero] }

lemma init_eq_take (l : list α) : l.init = l.take l.length.pred :=
begin
  cases l with x l,
  { simp [init] },
  { induction l with hd tl hl generalizing x,
    { simp [init], },
    { simp [init, hl] } }
end

lemma init_take {n : ℕ} {l : list α} (h : n < l.length) :
  (l.take n).init = l.take n.pred :=
by simp [init_eq_take, min_eq_left_of_lt h, take_take, pred_le]

@[simp] lemma init_cons_of_ne_nil {α : Type*} {x : α} :
  ∀ {l : list α} (h : l ≠ []), (x :: l).init = x :: l.init
| []       h := false.elim (h rfl)
| (a :: l) _ := by simp [init]

@[simp] lemma init_append_of_ne_nil {α : Type*} {l : list α} :
  ∀ (l' : list α) (h : l ≠ []), (l' ++ l).init = l' ++ l.init
| []        _ := by simp only [nil_append]
| (a :: l') h := by simp [append_ne_nil_of_ne_nil_right l' l h, init_append_of_ne_nil l' h]

@[simp] lemma drop_eq_nil_of_le {l : list α} {k : ℕ} (h : l.length ≤ k) :
  l.drop k = [] :=
by simpa [←length_eq_zero] using tsub_eq_zero_iff_le.mpr h

lemma drop_eq_nil_iff_le {l : list α} {k : ℕ} :
  l.drop k = [] ↔ l.length ≤ k :=
begin
  refine ⟨λ h, _, drop_eq_nil_of_le⟩,
  induction k with k hk generalizing l,
  { simp only [drop] at h,
    simp [h] },
  { cases l,
    { simp },
    { simp only [drop] at h,
      simpa [nat.succ_le_succ_iff] using hk h } }
end

lemma tail_drop (l : list α) (n : ℕ) : (l.drop n).tail = l.drop (n + 1) :=
begin
  induction l with hd tl hl generalizing n,
  { simp },
  { cases n,
    { simp },
    { simp [hl] } }
end

lemma cons_nth_le_drop_succ {l : list α} {n : ℕ} (hn : n < l.length) :
  l.nth_le n hn :: l.drop (n + 1) = l.drop n :=
begin
  induction l with hd tl hl generalizing n,
  { exact absurd n.zero_le (not_le_of_lt (by simpa using hn)) },
  { cases n,
    { simp },
    { simp only [nat.succ_lt_succ_iff, list.length] at hn,
      simpa [list.nth_le, list.drop] using hl hn } }
end

theorem drop_nil : ∀ n, drop n [] = ([] : list α) :=
λ _, drop_eq_nil_of_le (nat.zero_le _)

@[simp] theorem drop_one : ∀ l : list α, drop 1 l = tail l
| []       := rfl
| (a :: l) := rfl

theorem drop_add : ∀ m n (l : list α), drop (m + n) l = drop m (drop n l)
| m 0     l      := rfl
| m (n+1) []     := (drop_nil _).symm
| m (n+1) (a::l) := drop_add m n _

@[simp] theorem drop_left : ∀ l₁ l₂ : list α, drop (length l₁) (l₁ ++ l₂) = l₂
| []      l₂ := rfl
| (a::l₁) l₂ := drop_left l₁ l₂

theorem drop_left' {l₁ l₂ : list α} {n} (h : length l₁ = n) :
  drop n (l₁ ++ l₂) = l₂ :=
by rw ← h; apply drop_left

theorem drop_eq_nth_le_cons : ∀ {n} {l : list α} h,
  drop n l = nth_le l n h :: drop (n+1) l
| 0     (a::l) h := rfl
| (n+1) (a::l) h := @drop_eq_nth_le_cons n _ _

@[simp] lemma drop_length (l : list α) : l.drop l.length = [] :=
calc l.drop l.length = (l ++ []).drop l.length : by simp
                 ... = [] : drop_left _ _

/-- Dropping the elements up to `n` in `l₁ ++ l₂` is the same as dropping the elements up to `n`
in `l₁`, dropping the elements up to `n - l₁.length` in `l₂`, and appending them. -/
lemma drop_append_eq_append_drop {l₁ l₂ : list α} {n : ℕ} :
  drop n (l₁ ++ l₂) = drop n l₁ ++ drop (n - l₁.length) l₂ :=
begin
  induction l₁ generalizing n, { simp },
  cases n, { simp }, simp *
end

lemma drop_append_of_le_length {l₁ l₂ : list α} {n : ℕ} (h : n ≤ l₁.length) :
  (l₁ ++ l₂).drop n = l₁.drop n ++ l₂ :=
by simp [drop_append_eq_append_drop, tsub_eq_zero_iff_le.mpr h]

/-- Dropping the elements up to `l₁.length + i` in `l₁ + l₂` is the same as dropping the elements
up to `i` in `l₂`. -/
lemma drop_append {l₁ l₂ : list α} (i : ℕ) :
  drop (l₁.length + i) (l₁ ++ l₂) = drop i l₂ :=
by simp [drop_append_eq_append_drop, take_all_of_le le_self_add]

lemma drop_sizeof_le [has_sizeof α] (l : list α) : ∀ (n : ℕ), (l.drop n).sizeof ≤ l.sizeof :=
begin
  induction l with _ _ lih; intro n,
  { rw [drop_nil] },
  { induction n with n nih,
    { refl, },
    { exact trans (lih _) le_add_self } }
end

/-- The `i + j`-th element of a list coincides with the `j`-th element of the list obtained by
dropping the first `i` elements. Version designed to rewrite from the big list to the small list. -/
lemma nth_le_drop (L : list α) {i j : ℕ} (h : i + j < L.length) :
  nth_le L (i + j) h = nth_le (L.drop i) j
begin
  have A : i < L.length := lt_of_le_of_lt (nat.le.intro rfl) h,
  rw (take_append_drop i L).symm at h,
  simpa only [le_of_lt A, min_eq_left, add_lt_add_iff_left, length_take, length_append] using h
end :=
begin
  have A : length (take i L) = i, by simp [le_of_lt (lt_of_le_of_lt (nat.le.intro rfl) h)],
  rw [nth_le_of_eq (take_append_drop i L).symm h, nth_le_append_right];
  simp [A]
end

/--  The `i + j`-th element of a list coincides with the `j`-th element of the list obtained by
dropping the first `i` elements. Version designed to rewrite from the small list to the big list. -/
lemma nth_le_drop' (L : list α) {i j : ℕ} (h : j < (L.drop i).length) :
  nth_le (L.drop i) j h = nth_le L (i + j) (lt_tsub_iff_left.mp ((length_drop i L) ▸ h)) :=
by rw nth_le_drop

lemma nth_drop (L : list α) (i j : ℕ) :
  nth (L.drop i) j = nth L (i + j) :=
begin
  ext,
  simp only [nth_eq_some, nth_le_drop', option.mem_def],
  split;
  exact λ ⟨h, ha⟩, ⟨by simpa [lt_tsub_iff_left] using h, ha⟩
end

@[simp] theorem drop_drop (n : ℕ) : ∀ (m) (l : list α), drop n (drop m l) = drop (n + m) l
| m     []     := by simp
| 0     l      := by simp
| (m+1) (a::l) :=
  calc drop n (drop (m + 1) (a :: l)) = drop n (drop m l) : rfl
    ... = drop (n + m) l : drop_drop m l
    ... = drop (n + (m + 1)) (a :: l) : rfl

theorem drop_take : ∀ (m : ℕ) (n : ℕ) (l : list α),
  drop m (take (m + n) l) = take n (drop m l)
| 0     n _      := by simp
| (m+1) n nil    := by simp
| (m+1) n (_::l) :=
  have h: m + 1 + n = (m+n) + 1, by ac_refl,
  by simpa [take_cons, h] using drop_take m n l

lemma map_drop {α β : Type*} (f : α → β) :
  ∀ (L : list α) (i : ℕ), (L.drop i).map f = (L.map f).drop i
| [] i := by simp
| L 0 := by simp
| (h :: t) (n+1) := by { dsimp, rw [map_drop], }

theorem modify_nth_tail_eq_take_drop (f : list α → list α) (H : f [] = []) :
  ∀ n l, modify_nth_tail f n l = take n l ++ f (drop n l)
| 0     l      := rfl
| (n+1) []     := H.symm
| (n+1) (b::l) := congr_arg (cons b) (modify_nth_tail_eq_take_drop n l)

theorem modify_nth_eq_take_drop (f : α → α) :
  ∀ n l, modify_nth f n l = take n l ++ modify_head f (drop n l) :=
modify_nth_tail_eq_take_drop _ rfl

theorem modify_nth_eq_take_cons_drop (f : α → α) {n l} (h) :
  modify_nth f n l = take n l ++ f (nth_le l n h) :: drop (n+1) l :=
by rw [modify_nth_eq_take_drop, drop_eq_nth_le_cons h]; refl

theorem update_nth_eq_take_cons_drop (a : α) {n l} (h : n < length l) :
  update_nth l n a = take n l ++ a :: drop (n+1) l :=
by rw [update_nth_eq_modify_nth, modify_nth_eq_take_cons_drop _ h]

lemma reverse_take {α} {xs : list α} (n : ℕ)
  (h : n ≤ xs.length) :
  xs.reverse.take n = (xs.drop (xs.length - n)).reverse :=
begin
  induction xs generalizing n;
    simp only [reverse_cons, drop, reverse_nil, zero_tsub, length, take_nil],
  cases h.lt_or_eq_dec with h' h',
  { replace h' := le_of_succ_le_succ h',
    rwa [take_append_of_le_length, xs_ih _ h'],
    rw [show xs_tl.length + 1 - n = succ (xs_tl.length - n), from _, drop],
    { rwa [succ_eq_add_one, ← tsub_add_eq_add_tsub] },
    { rwa length_reverse } },
  { subst h', rw [length, tsub_self, drop],
    suffices : xs_tl.length + 1 = (xs_tl.reverse ++ [xs_hd]).length,
      by rw [this, take_length, reverse_cons],
    rw [length_append, length_reverse], refl }
end

@[simp] lemma update_nth_eq_nil (l : list α) (n : ℕ) (a : α) : l.update_nth n a = [] ↔ l = [] :=
by cases l; cases n; simp only [update_nth]

section take'
variable [inhabited α]

@[simp] theorem take'_length : ∀ n l, length (@take' α _ n l) = n
| 0     l := rfl
| (n+1) l := congr_arg succ (take'_length _ _)

@[simp] theorem take'_nil : ∀ n, take' n (@nil α) = repeat default n
| 0     := rfl
| (n+1) := congr_arg (cons _) (take'_nil _)

theorem take'_eq_take : ∀ {n} {l : list α},
  n ≤ length l → take' n l = take n l
| 0     l      h := rfl
| (n+1) (a::l) h := congr_arg (cons _) $
  take'_eq_take $ le_of_succ_le_succ h

@[simp] theorem take'_left (l₁ l₂ : list α) : take' (length l₁) (l₁ ++ l₂) = l₁ :=
(take'_eq_take (by simp only [length_append, nat.le_add_right])).trans (take_left _ _)

theorem take'_left' {l₁ l₂ : list α} {n} (h : length l₁ = n) :
  take' n (l₁ ++ l₂) = l₁ :=
by rw ← h; apply take'_left

end take'

/-! ### foldl, foldr -/

lemma foldl_ext (f g : α → β → α) (a : α)
  {l : list β} (H : ∀ a : α, ∀ b ∈ l, f a b = g a b) :
  foldl f a l = foldl g a l :=
begin
  induction l with hd tl ih generalizing a, {refl},
  unfold foldl,
  rw [ih (λ a b bin, H a b $ mem_cons_of_mem _ bin), H a hd (mem_cons_self _ _)]
end

lemma foldr_ext (f g : α → β → β) (b : β)
  {l : list α} (H : ∀ a ∈ l, ∀ b : β, f a b = g a b) :
  foldr f b l = foldr g b l :=
begin
  induction l with hd tl ih, {refl},
  simp only [mem_cons_iff, or_imp_distrib, forall_and_distrib, forall_eq] at H,
  simp only [foldr, ih H.2, H.1]
end

@[simp] theorem foldl_nil (f : α → β → α) (a : α) : foldl f a [] = a := rfl

@[simp] theorem foldl_cons (f : α → β → α) (a : α) (b : β) (l : list β) :
  foldl f a (b::l) = foldl f (f a b) l := rfl

@[simp] theorem foldr_nil (f : α → β → β) (b : β) : foldr f b [] = b := rfl

@[simp] theorem foldr_cons (f : α → β → β) (b : β) (a : α) (l : list α) :
  foldr f b (a::l) = f a (foldr f b l) := rfl

@[simp] theorem foldl_append (f : α → β → α) :
  ∀ (a : α) (l₁ l₂ : list β), foldl f a (l₁++l₂) = foldl f (foldl f a l₁) l₂
| a []      l₂ := rfl
| a (b::l₁) l₂ := by simp only [cons_append, foldl_cons, foldl_append (f a b) l₁ l₂]

@[simp] theorem foldr_append (f : α → β → β) :
  ∀ (b : β) (l₁ l₂ : list α), foldr f b (l₁++l₂) = foldr f (foldr f b l₂) l₁
| b []      l₂ := rfl
| b (a::l₁) l₂ := by simp only [cons_append, foldr_cons, foldr_append b l₁ l₂]

theorem foldl_fixed' {f : α → β → α} {a : α} (hf : ∀ b, f a b = a) :
  Π l : list β, foldl f a l = a
| []     := rfl
| (b::l) := by rw [foldl_cons, hf b, foldl_fixed' l]

theorem foldr_fixed' {f : α → β → β} {b : β} (hf : ∀ a, f a b = b) :
  Π l : list α, foldr f b l = b
| []     := rfl
| (a::l) := by rw [foldr_cons, foldr_fixed' l, hf a]

@[simp] theorem foldl_fixed {a : α} : Π l : list β, foldl (λ a b, a) a l = a :=
foldl_fixed' (λ _, rfl)

@[simp] theorem foldr_fixed {b : β} : Π l : list α, foldr (λ a b, b) b l = b :=
foldr_fixed' (λ _, rfl)

@[simp] theorem foldl_combinator_K {a : α} : Π l : list β, foldl combinator.K a l = a :=
foldl_fixed

@[simp] theorem foldl_join (f : α → β → α) :
  ∀ (a : α) (L : list (list β)), foldl f a (join L) = foldl (foldl f) a L
| a []     := rfl
| a (l::L) := by simp only [join, foldl_append, foldl_cons, foldl_join (foldl f a l) L]

@[simp] theorem foldr_join (f : α → β → β) :
  ∀ (b : β) (L : list (list α)), foldr f b (join L) = foldr (λ l b, foldr f b l) b L
| a []     := rfl
| a (l::L) := by simp only [join, foldr_append, foldr_join a L, foldr_cons]

theorem foldl_reverse (f : α → β → α) (a : α) (l : list β) :
  foldl f a (reverse l) = foldr (λx y, f y x) a l :=
by induction l; [refl, simp only [*, reverse_cons, foldl_append, foldl_cons, foldl_nil, foldr]]

theorem foldr_reverse (f : α → β → β) (a : β) (l : list α) :
  foldr f a (reverse l) = foldl (λx y, f y x) a l :=
let t := foldl_reverse (λx y, f y x) a (reverse l) in
by rw reverse_reverse l at t; rwa t

@[simp] theorem foldr_eta : ∀ (l : list α), foldr cons [] l = l
| []     := rfl
| (x::l) := by simp only [foldr_cons, foldr_eta l]; split; refl

@[simp] theorem reverse_foldl {l : list α} : reverse (foldl (λ t h, h :: t) [] l) = l :=
by rw ←foldr_reverse; simp

@[simp] theorem foldl_map (g : β → γ) (f : α → γ → α) (a : α) (l : list β) :
  foldl f a (map g l) = foldl (λx y, f x (g y)) a l :=
by revert a; induction l; intros; [refl, simp only [*, map, foldl]]

@[simp] theorem foldr_map (g : β → γ) (f : γ → α → α) (a : α) (l : list β) :
  foldr f a (map g l) = foldr (f ∘ g) a l :=
by revert a; induction l; intros; [refl, simp only [*, map, foldr]]

theorem foldl_map' {α β: Type u} (g : α → β) (f : α → α → α) (f' : β → β → β)
  (a : α) (l : list α) (h : ∀ x y, f' (g x) (g y) = g (f x y)) :
  list.foldl f' (g a) (l.map g) = g (list.foldl f a l) :=
begin
  induction l generalizing a,
  { simp }, { simp [l_ih, h] }
end

theorem foldr_map' {α β: Type u} (g : α → β) (f : α → α → α) (f' : β → β → β)
  (a : α) (l : list α) (h : ∀ x y, f' (g x) (g y) = g (f x y)) :
  list.foldr f' (g a) (l.map g) = g (list.foldr f a l) :=
begin
  induction l generalizing a,
  { simp }, { simp [l_ih, h] }
end

theorem foldl_hom (l : list γ) (f : α → β) (op : α → γ → α) (op' : β → γ → β) (a : α)
  (h : ∀a x, f (op a x) = op' (f a) x) : foldl op' (f a) l = f (foldl op a l) :=
eq.symm $ by { revert a, induction l; intros; [refl, simp only [*, foldl]] }

theorem foldr_hom (l : list γ) (f : α → β) (op : γ → α → α) (op' : γ → β → β) (a : α)
  (h : ∀x a, f (op x a) = op' x (f a)) : foldr op' (f a) l = f (foldr op a l) :=
by { revert a, induction l; intros; [refl, simp only [*, foldr]] }

lemma foldl_hom₂ (l : list ι) (f : α → β → γ) (op₁ : α → ι → α) (op₂ : β → ι → β) (op₃ : γ → ι → γ)
  (a : α) (b : β) (h : ∀ a b i, f (op₁ a i) (op₂ b i) = op₃ (f a b) i) :
  foldl op₃ (f a b) l = f (foldl op₁ a l) (foldl op₂ b l) :=
eq.symm $ by { revert a b, induction l; intros; [refl, simp only [*, foldl]] }

lemma foldr_hom₂ (l : list ι) (f : α → β → γ) (op₁ : ι → α → α) (op₂ : ι → β → β) (op₃ : ι → γ → γ)
  (a : α) (b : β) (h : ∀ a b i, f (op₁ i a) (op₂ i b) = op₃ i (f a b)) :
  foldr op₃ (f a b) l = f (foldr op₁ a l) (foldr op₂ b l) :=
by { revert a, induction l; intros; [refl, simp only [*, foldr]] }

lemma injective_foldl_comp {α : Type*} {l : list (α → α)} {f : α → α}
  (hl : ∀ f ∈ l, function.injective f) (hf : function.injective f):
  function.injective (@list.foldl (α → α) (α → α) function.comp f l) :=
begin
  induction l generalizing f,
  { exact hf },
  { apply l_ih (λ _ h, hl _ (list.mem_cons_of_mem _ h)),
    apply function.injective.comp hf,
    apply hl _ (list.mem_cons_self _ _) }
end

/-- Induction principle for values produced by a `foldr`: if a property holds
for the seed element `b : β` and for all incremental `op : α → β → β`
performed on the elements `(a : α) ∈ l`. The principle is given for
a `Sort`-valued predicate, i.e., it can also be used to construct data. -/
def foldr_rec_on {C : β → Sort*} (l : list α) (op : α → β → β) (b : β) (hb : C b)
  (hl : ∀ (b : β) (hb : C b) (a : α) (ha : a ∈ l), C (op a b)) :
  C (foldr op b l) :=
begin
  induction l with hd tl IH,
  { exact hb },
  { refine hl _ _ hd (mem_cons_self hd tl),
    refine IH _,
    intros y hy x hx,
    exact hl y hy x (mem_cons_of_mem hd hx) }
end

/-- Induction principle for values produced by a `foldl`: if a property holds
for the seed element `b : β` and for all incremental `op : β → α → β`
performed on the elements `(a : α) ∈ l`. The principle is given for
a `Sort`-valued predicate, i.e., it can also be used to construct data. -/
def foldl_rec_on {C : β → Sort*} (l : list α) (op : β → α → β) (b : β) (hb : C b)
  (hl : ∀ (b : β) (hb : C b) (a : α) (ha : a ∈ l), C (op b a)) :
  C (foldl op b l) :=
begin
  induction l with hd tl IH generalizing b,
  { exact hb },
  { refine IH _ _ _,
    { intros y hy x hx,
      exact hl y hy x (mem_cons_of_mem hd hx) },
    { exact hl b hb hd (mem_cons_self hd tl) } }
end

@[simp] lemma foldr_rec_on_nil {C : β → Sort*} (op : α → β → β) (b) (hb : C b) (hl) :
  foldr_rec_on [] op b hb hl = hb := rfl

@[simp] lemma foldr_rec_on_cons {C : β → Sort*} (x : α) (l : list α)
  (op : α → β → β) (b) (hb : C b)
  (hl : ∀ (b : β) (hb : C b) (a : α) (ha : a ∈ (x :: l)), C (op a b)) :
  foldr_rec_on (x :: l) op b hb hl = hl _ (foldr_rec_on l op b hb
    (λ b hb a ha, hl b hb a (mem_cons_of_mem _ ha))) x (mem_cons_self _ _) := rfl

@[simp] lemma foldl_rec_on_nil {C : β → Sort*} (op : β → α → β) (b) (hb : C b) (hl) :
  foldl_rec_on [] op b hb hl = hb := rfl

/- scanl -/

section scanl

variables {f : β → α → β} {b : β} {a : α} {l : list α}

lemma length_scanl :
  ∀ a l, length (scanl f a l) = l.length + 1
| a [] := rfl
| a (x :: l) := by erw [length_cons, length_cons, length_scanl]

@[simp] lemma scanl_nil (b : β) : scanl f b nil = [b] := rfl

@[simp] lemma scanl_cons :
  scanl f b (a :: l) = [b] ++ scanl f (f b a) l :=
by simp only [scanl, eq_self_iff_true, singleton_append, and_self]

@[simp] lemma nth_zero_scanl : (scanl f b l).nth 0 = some b :=
begin
  cases l,
  { simp only [nth, scanl_nil] },
  { simp only [nth, scanl_cons, singleton_append] }
end

@[simp] lemma nth_le_zero_scanl {h : 0 < (scanl f b l).length} :
  (scanl f b l).nth_le 0 h = b :=
begin
  cases l,
  { simp only [nth_le, scanl_nil] },
  { simp only [nth_le, scanl_cons, singleton_append] }
end

lemma nth_succ_scanl {i : ℕ} :
  (scanl f b l).nth (i + 1) = ((scanl f b l).nth i).bind (λ x, (l.nth i).map (λ y, f x y)) :=
begin
  induction l with hd tl hl generalizing b i,
  { symmetry,
    simp only [option.bind_eq_none', nth, forall_2_true_iff, not_false_iff, option.map_none',
               scanl_nil, option.not_mem_none, forall_true_iff] },
  { simp only [nth, scanl_cons, singleton_append],
    cases i,
    { simp only [option.map_some', nth_zero_scanl, nth, option.some_bind'] },
    { simp only [hl, nth] } }
end

lemma nth_le_succ_scanl {i : ℕ} {h : i + 1 < (scanl f b l).length} :
  (scanl f b l).nth_le (i + 1) h =
  f ((scanl f b l).nth_le i (nat.lt_of_succ_lt h))
    (l.nth_le i (nat.lt_of_succ_lt_succ (lt_of_lt_of_le h (le_of_eq (length_scanl b l))))) :=
begin
  induction i with i hi generalizing b l,
  { cases l,
    { simp only [length, zero_add, scanl_nil] at h,
      exact absurd h (lt_irrefl 1) },
    { simp only [scanl_cons, singleton_append, nth_le_zero_scanl, nth_le] } },
  { cases l,
    { simp only [length, add_lt_iff_neg_right, scanl_nil] at h,
      exact absurd h (not_lt_of_lt nat.succ_pos') },
    { simp_rw scanl_cons,
      rw nth_le_append_right _,
      { simpa only [hi, length, succ_add_sub_one] },
      { simp only [length, nat.zero_le, le_add_iff_nonneg_left] } } }
end

end scanl

/- scanr -/

@[simp] theorem scanr_nil (f : α → β → β) (b : β) : scanr f b [] = [b] := rfl

@[simp] theorem scanr_aux_cons (f : α → β → β) (b : β) : ∀ (a : α) (l : list α),
  scanr_aux f b (a::l) = (foldr f b (a::l), scanr f b l)
| a []     := rfl
| a (x::l) := let t := scanr_aux_cons x l in
  by simp only [scanr, scanr_aux, t, foldr_cons]

@[simp] theorem scanr_cons (f : α → β → β) (b : β) (a : α) (l : list α) :
  scanr f b (a::l) = foldr f b (a::l) :: scanr f b l :=
by simp only [scanr, scanr_aux_cons, foldr_cons]; split; refl

section foldl_eq_foldr
-- foldl and foldr coincide when f is commutative and associative
variables {f : α → α → α} (hcomm : commutative f) (hassoc : associative f)

include hassoc
theorem foldl1_eq_foldr1 : ∀ a b l, foldl f a (l++[b]) = foldr f b (a::l)
| a b nil      := rfl
| a b (c :: l) :=
  by simp only [cons_append, foldl_cons, foldr_cons, foldl1_eq_foldr1 _ _ l]; rw hassoc

include hcomm
theorem foldl_eq_of_comm_of_assoc : ∀ a b l, foldl f a (b::l) = f b (foldl f a l)
| a b  nil    := hcomm a b
| a b  (c::l) := by simp only [foldl_cons];
  rw [← foldl_eq_of_comm_of_assoc, right_comm _ hcomm hassoc]; refl

theorem foldl_eq_foldr : ∀ a l, foldl f a l = foldr f a l
| a nil      := rfl
| a (b :: l) :=
  by simp only [foldr_cons, foldl_eq_of_comm_of_assoc hcomm hassoc]; rw (foldl_eq_foldr a l)

end foldl_eq_foldr

section foldl_eq_foldlr'

variables {f : α → β → α}
variables hf : ∀ a b c, f (f a b) c = f (f a c) b
include hf

theorem foldl_eq_of_comm' : ∀ a b l, foldl f a (b::l) = f (foldl f a l) b
| a b [] := rfl
| a b (c :: l) := by rw [foldl,foldl,foldl,← foldl_eq_of_comm',foldl,hf]

theorem foldl_eq_foldr' : ∀ a l, foldl f a l = foldr (flip f) a l
| a [] := rfl
| a (b :: l) := by rw [foldl_eq_of_comm' hf,foldr,foldl_eq_foldr']; refl

end foldl_eq_foldlr'

section foldl_eq_foldlr'

variables {f : α → β → β}
variables hf : ∀ a b c, f a (f b c) = f b (f a c)
include hf

theorem foldr_eq_of_comm' : ∀ a b l, foldr f a (b::l) = foldr f (f b a) l
| a b [] := rfl
| a b (c :: l) := by rw [foldr,foldr,foldr,hf,← foldr_eq_of_comm']; refl

end foldl_eq_foldlr'

section
variables {op : α → α → α} [ha : is_associative α op] [hc : is_commutative α op]
local notation (name := op) a ` * ` b := op a b
local notation (name := foldl) l ` <*> ` a := foldl op a l

include ha

lemma foldl_assoc : ∀ {l : list α} {a₁ a₂}, l <*> (a₁ * a₂) = a₁ * (l <*> a₂)
| [] a₁ a₂ := rfl
| (a :: l) a₁ a₂ :=
  calc a::l <*> (a₁ * a₂) = l <*> (a₁ * (a₂ * a)) : by simp only [foldl_cons, ha.assoc]
    ... = a₁ * (a::l <*> a₂) : by rw [foldl_assoc, foldl_cons]

lemma foldl_op_eq_op_foldr_assoc : ∀{l : list α} {a₁ a₂}, (l <*> a₁) * a₂ = a₁ * l.foldr (*) a₂
| [] a₁ a₂ := rfl
| (a :: l) a₁ a₂ := by simp only [foldl_cons, foldr_cons, foldl_assoc, ha.assoc];
  rw [foldl_op_eq_op_foldr_assoc]

include hc

lemma foldl_assoc_comm_cons {l : list α} {a₁ a₂} : (a₁ :: l) <*> a₂ = a₁ * (l <*> a₂) :=
by rw [foldl_cons, hc.comm, foldl_assoc]

end

/-! ### mfoldl, mfoldr, mmap -/

section mfoldl_mfoldr
variables {m : Type v → Type w} [monad m]

@[simp] theorem mfoldl_nil (f : β → α → m β) {b} : mfoldl f b [] = pure b := rfl

@[simp] theorem mfoldr_nil (f : α → β → m β) {b} : mfoldr f b [] = pure b := rfl

@[simp] theorem mfoldl_cons {f : β → α → m β} {b a l} :
  mfoldl f b (a :: l) = f b a >>= λ b', mfoldl f b' l := rfl

@[simp] theorem mfoldr_cons {f : α → β → m β} {b a l} :
  mfoldr f b (a :: l) = mfoldr f b l >>= f a := rfl

theorem mfoldr_eq_foldr (f : α → β → m β) (b l) :
  mfoldr f b l = foldr (λ a mb, mb >>= f a) (pure b) l :=
by induction l; simp *

attribute [simp] mmap mmap'

variables [is_lawful_monad m]

theorem mfoldl_eq_foldl (f : β → α → m β) (b l) :
  mfoldl f b l = foldl (λ mb a, mb >>= λ b, f b a) (pure b) l :=
begin
  suffices h : ∀ (mb : m β),
    (mb >>= λ b, mfoldl f b l) = foldl (λ mb a, mb >>= λ b, f b a) mb l,
  by simp [←h (pure b)],
  induction l; intro,
  { simp },
  { simp only [mfoldl, foldl, ←l_ih] with functor_norm }
end

@[simp] theorem mfoldl_append {f : β → α → m β} : ∀ {b l₁ l₂},
  mfoldl f b (l₁ ++ l₂) = mfoldl f b l₁ >>= λ x, mfoldl f x l₂
| _ []     _ := by simp only [nil_append, mfoldl_nil, pure_bind]
| _ (_::_) _ := by simp only [cons_append, mfoldl_cons, mfoldl_append, is_lawful_monad.bind_assoc]

@[simp] theorem mfoldr_append {f : α → β → m β} : ∀ {b l₁ l₂},
  mfoldr f b (l₁ ++ l₂) = mfoldr f b l₂ >>= λ x, mfoldr f x l₁
| _ []     _ := by simp only [nil_append, mfoldr_nil, bind_pure]
| _ (_::_) _ := by simp only [mfoldr_cons, cons_append, mfoldr_append, is_lawful_monad.bind_assoc]

end mfoldl_mfoldr

/-! ### intersperse -/
@[simp] lemma intersperse_nil {α : Type u} (a : α) : intersperse a [] = [] := rfl

@[simp] lemma intersperse_singleton {α : Type u} (a b : α) : intersperse a [b] = [b] := rfl

@[simp] lemma intersperse_cons_cons {α : Type u} (a b c : α) (tl : list α) :
  intersperse a (b :: c :: tl) = b :: a :: intersperse a (c :: tl) := rfl

/-! ### split_at and split_on -/

section split_at_on
variables (p : α → Prop) [decidable_pred p] (xs ys : list α)
  (ls : list (list α)) (f : list α → list α)

@[simp] theorem split_at_eq_take_drop : ∀ (n : ℕ) (l : list α), split_at n l = (take n l, drop n l)
| 0        a         := rfl
| (succ n) []        := rfl
| (succ n) (x :: xs) := by simp only [split_at, split_at_eq_take_drop n xs, take, drop]

@[simp] lemma split_on_nil {α : Type u} [decidable_eq α] (a : α) : [].split_on a = [[]] := rfl
@[simp] lemma split_on_p_nil : [].split_on_p p = [[]] := rfl

/-- An auxiliary definition for proving a specification lemma for `split_on_p`.

`split_on_p_aux' P xs ys` splits the list `ys ++ xs` at every element satisfying `P`,
where `ys` is an accumulating parameter for the initial segment of elements not satisfying `P`.
-/
def split_on_p_aux' {α : Type u} (P : α → Prop) [decidable_pred P] : list α → list α → list (list α)
| [] xs       := [xs]
| (h :: t) xs :=
  if P h then xs :: split_on_p_aux' t []
  else split_on_p_aux' t (xs ++ [h])

lemma split_on_p_aux_eq : split_on_p_aux' p xs ys = split_on_p_aux p xs ((++) ys) :=
begin
  induction xs with a t ih generalizing ys; simp! only [append_nil, eq_self_iff_true, and_self],
  split_ifs; rw ih,
  { refine ⟨rfl, rfl⟩ },
  { congr, ext, simp }
end

lemma split_on_p_aux_nil : split_on_p_aux p xs id = split_on_p_aux' p xs [] :=
by { rw split_on_p_aux_eq, refl }

/-- The original list `L` can be recovered by joining the lists produced by `split_on_p p L`,
interspersed with the elements `L.filter p`. -/
lemma split_on_p_spec (as : list α) :
  join (zip_with (++) (split_on_p p as) ((as.filter p).map (λ x, [x]) ++ [[]])) = as :=
begin
  rw [split_on_p, split_on_p_aux_nil],
  suffices : ∀ xs,
    join (zip_with (++) (split_on_p_aux' p as xs) ((as.filter p).map(λ x, [x]) ++ [[]])) = xs ++ as,
  { rw this, refl },
  induction as; intro; simp! only [split_on_p_aux', append_nil],
  split_ifs; simp [zip_with, join, *],
end

lemma split_on_p_aux_ne_nil : split_on_p_aux p xs f ≠ [] :=
begin
  induction xs with _ _ ih generalizing f, { trivial, },
  simp only [split_on_p_aux], split_ifs, { trivial, }, exact ih _,
end

lemma split_on_p_aux_spec : split_on_p_aux p xs f = (xs.split_on_p p).modify_head f :=
begin
  simp only [split_on_p],
  induction xs with hd tl ih generalizing f, { simp [split_on_p_aux], },
  simp only [split_on_p_aux], split_ifs, { simp, },
  rw [ih (λ l, f (hd :: l)), ih (λ l, id (hd :: l))],
  simp,
end

lemma split_on_p_ne_nil : xs.split_on_p p ≠ [] := split_on_p_aux_ne_nil _ _ id

@[simp] lemma split_on_p_cons (x : α) (xs : list α) :
  (x :: xs).split_on_p p =
  if p x then [] :: xs.split_on_p p else (xs.split_on_p p).modify_head (cons x) :=
by { simp only [split_on_p, split_on_p_aux], split_ifs, { simp }, rw split_on_p_aux_spec, refl, }

/-- If no element satisfies `p` in the list `xs`, then `xs.split_on_p p = [xs]` -/
lemma split_on_p_eq_single (h : ∀ x ∈ xs, ¬p x) : xs.split_on_p p = [xs] :=
by { induction xs with hd tl ih, { refl, }, simp [h hd _, ih (λ t ht, h t (or.inr ht))], }

/-- When a list of the form `[...xs, sep, ...as]` is split on `p`, the first element is `xs`,
  assuming no element in `xs` satisfies `p` but `sep` does satisfy `p` -/
lemma split_on_p_first (h : ∀ x ∈ xs, ¬p x) (sep : α) (hsep : p sep)
  (as : list α) : (xs ++ sep :: as).split_on_p p = xs :: as.split_on_p p :=
by { induction xs with hd tl ih, { simp [hsep], }, simp [h hd _, ih (λ t ht, h t (or.inr ht))], }

/-- `intercalate [x]` is the left inverse of `split_on x`  -/
lemma intercalate_split_on (x : α) [decidable_eq α] : [x].intercalate (xs.split_on x) = xs :=
begin
  simp only [intercalate, split_on],
  induction xs with hd tl ih, { simp [join], }, simp only [split_on_p_cons],
  cases h' : split_on_p (=x) tl with hd' tl', { exact (split_on_p_ne_nil _ tl h').elim, },
  rw h' at ih, split_ifs, { subst h, simp [ih, join], },
  cases tl'; simpa [join] using ih,
end

/-- `split_on x` is the left inverse of `intercalate [x]`, on the domain
  consisting of each nonempty list of lists `ls` whose elements do not contain `x`  -/
lemma split_on_intercalate [decidable_eq α] (x : α) (hx : ∀ l ∈ ls, x ∉ l) (hls : ls ≠ []) :
  ([x].intercalate ls).split_on x = ls :=
begin
  simp only [intercalate],
  induction ls with hd tl ih, { contradiction, },
  cases tl,
  { suffices : hd.split_on x = [hd], { simpa [join], },
    refine split_on_p_eq_single _ _ _, intros y hy H, rw H at hy,
    refine hx hd _ hy, simp, },
  { simp only [intersperse_cons_cons, singleton_append, join],
    specialize ih _ _, { intros l hl, apply hx l, simp at hl ⊢, tauto, }, { trivial, },
    have := split_on_p_first (=x) hd _ x rfl _,
    { simp only [split_on] at ⊢ ih, rw this, rw ih, },
    intros y hy H, rw H at hy, exact hx hd (or.inl rfl) hy, }
end

end split_at_on

/-! ### map for partial functions -/

/-- Partial map. If `f : Π a, p a → β` is a partial function defined on
  `a : α` satisfying `p`, then `pmap f l h` is essentially the same as `map f l`
  but is defined only when all members of `l` satisfy `p`, using the proof
  to apply `f`. -/
@[simp] def pmap {p : α → Prop} (f : Π a, p a → β) : Π l : list α, (∀ a ∈ l, p a) → list β
| []     H := []
| (a::l) H := f a (forall_mem_cons.1 H).1 :: pmap l (forall_mem_cons.1 H).2

/-- "Attach" the proof that the elements of `l` are in `l` to produce a new list
  with the same elements but in the type `{x // x ∈ l}`. -/
def attach (l : list α) : list {x // x ∈ l} := pmap subtype.mk l (λ a, id)

theorem sizeof_lt_sizeof_of_mem [has_sizeof α] {x : α} {l : list α} (hx : x ∈ l) :
  sizeof x < sizeof l :=
begin
  induction l with h t ih; cases hx,
  { rw hx, exact lt_add_of_lt_of_nonneg (lt_one_add _) (nat.zero_le _) },
  { exact lt_add_of_pos_of_le (zero_lt_one_add _) (le_of_lt (ih hx)) }
end

@[simp] theorem pmap_eq_map (p : α → Prop) (f : α → β) (l : list α) (H) :
  @pmap _ _ p (λ a _, f a) l H = map f l :=
by induction l; [refl, simp only [*, pmap, map]]; split; refl

theorem pmap_congr {p q : α → Prop} {f : Π a, p a → β} {g : Π a, q a → β}
  (l : list α) {H₁ H₂} (h : ∀ (a ∈ l) h₁ h₂, f a h₁ = g a h₂) :
  pmap f l H₁ = pmap g l H₂ :=
begin
  induction l with _ _ ih,
  { refl, },
  { rw [pmap, pmap, h _ (mem_cons_self _ _), ih (λ a ha, h a (mem_cons_of_mem _ ha))], },
end

theorem map_pmap {p : α → Prop} (g : β → γ) (f : Π a, p a → β)
  (l H) : map g (pmap f l H) = pmap (λ a h, g (f a h)) l H :=
by induction l; [refl, simp only [*, pmap, map]]; split; refl

theorem pmap_map {p : β → Prop} (g : ∀ b, p b → γ) (f : α → β)
  (l H) : pmap g (map f l) H = pmap (λ a h, g (f a) h) l (λ a h, H _ (mem_map_of_mem _ h)) :=
by induction l; [refl, simp only [*, pmap, map]]; split; refl

theorem pmap_eq_map_attach {p : α → Prop} (f : Π a, p a → β)
  (l H) : pmap f l H = l.attach.map (λ x, f x.1 (H _ x.2)) :=
by rw [attach, map_pmap]; exact pmap_congr l (λ _ _ _ _, rfl)

theorem attach_map_val (l : list α) : l.attach.map subtype.val = l :=
by rw [attach, map_pmap]; exact (pmap_eq_map _ _ _ _).trans (map_id l)

@[simp] theorem mem_attach (l : list α) : ∀ x, x ∈ l.attach | ⟨a, h⟩ :=
by have := mem_map.1 (by rw [attach_map_val]; exact h);
   { rcases this with ⟨⟨_, _⟩, m, rfl⟩, exact m }

@[simp] theorem mem_pmap {p : α → Prop} {f : Π a, p a → β}
  {l H b} : b ∈ pmap f l H ↔ ∃ a (h : a ∈ l), f a (H a h) = b :=
by simp only [pmap_eq_map_attach, mem_map, mem_attach, true_and, subtype.exists]

@[simp] theorem length_pmap {p : α → Prop} {f : Π a, p a → β}
  {l H} : length (pmap f l H) = length l :=
by induction l; [refl, simp only [*, pmap, length]]

@[simp] lemma length_attach (L : list α) : L.attach.length = L.length := length_pmap

@[simp] lemma pmap_eq_nil {p : α → Prop} {f : Π a, p a → β}
  {l H} : pmap f l H = [] ↔ l = [] :=
by rw [← length_eq_zero, length_pmap, length_eq_zero]

@[simp] lemma attach_eq_nil (l : list α) : l.attach = [] ↔ l = [] := pmap_eq_nil

lemma last_pmap {α β : Type*} (p : α → Prop) (f : Π a, p a → β)
  (l : list α) (hl₁ : ∀ a ∈ l, p a) (hl₂ : l ≠ []) :
  (l.pmap f hl₁).last (mt list.pmap_eq_nil.1 hl₂) = f (l.last hl₂) (hl₁ _ (list.last_mem hl₂)) :=
begin
  induction l with l_hd l_tl l_ih,
  { apply (hl₂ rfl).elim },
  { cases l_tl,
    { simp },
    { apply l_ih } }
end

lemma nth_pmap {p : α → Prop} (f : Π a, p a → β) {l : list α} (h : ∀ a ∈ l, p a) (n : ℕ) :
  nth (pmap f l h) n = option.pmap f (nth l n) (λ x H, h x (nth_mem H)) :=
begin
  induction l with hd tl hl generalizing n,
  { simp },
  { cases n; simp [hl] }
end

lemma nth_le_pmap {p : α → Prop} (f : Π a, p a → β) {l : list α} (h : ∀ a ∈ l, p a) {n : ℕ}
  (hn : n < (pmap f l h).length) :
  nth_le (pmap f l h) n hn = f (nth_le l n (@length_pmap _ _ p f l h ▸ hn))
    (h _ (nth_le_mem l n (@length_pmap _ _ p f l h ▸ hn))) :=
begin
  induction l with hd tl hl generalizing n,
  { simp only [length, pmap] at hn,
    exact absurd hn (not_lt_of_le n.zero_le) },
  { cases n,
    { simp },
    { simpa [hl] } }
end

lemma pmap_append {p : ι → Prop} (f : Π (a : ι), p a → α) (l₁ l₂ : list ι)
  (h : ∀ a ∈ l₁ ++ l₂, p a) :
  (l₁ ++ l₂).pmap f h = l₁.pmap f (λ a ha, h a (mem_append_left l₂ ha)) ++
                        l₂.pmap f (λ a ha, h a (mem_append_right l₁ ha)) :=
begin
  induction l₁ with _ _ ih,
  { refl, },
  { dsimp only [pmap, cons_append],
    rw ih, }
end

lemma pmap_append' {α β : Type*} {p : α → Prop} (f : Π (a : α), p a → β) (l₁ l₂ : list α)
  (h₁ : ∀ a ∈ l₁, p a) (h₂ : ∀ a ∈ l₂, p a) :
  (l₁ ++ l₂).pmap f (λ a ha, (list.mem_append.1 ha).elim (h₁ a) (h₂ a)) =
  l₁.pmap f h₁ ++ l₂.pmap f h₂ :=
pmap_append f l₁ l₂ _

/-! ### find -/

section find
variables {p : α → Prop} [decidable_pred p] {l : list α} {a : α}

@[simp] theorem find_nil (p : α → Prop) [decidable_pred p] : find p [] = none :=
rfl

@[simp] theorem find_cons_of_pos (l) (h : p a) : find p (a::l) = some a :=
if_pos h

@[simp] theorem find_cons_of_neg (l) (h : ¬ p a) : find p (a::l) = find p l :=
if_neg h

@[simp] theorem find_eq_none : find p l = none ↔ ∀ x ∈ l, ¬ p x :=
begin
  induction l with a l IH,
  { exact iff_of_true rfl (forall_mem_nil _) },
  rw forall_mem_cons, by_cases h : p a,
  { simp only [find_cons_of_pos _ h, h, not_true, false_and] },
  { rwa [find_cons_of_neg _ h, iff_true_intro h, true_and] }
end

theorem find_some (H : find p l = some a) : p a :=
begin
  induction l with b l IH, {contradiction},
  by_cases h : p b,
  { rw find_cons_of_pos _ h at H, cases H, exact h },
  { rw find_cons_of_neg _ h at H, exact IH H }
end

@[simp] theorem find_mem (H : find p l = some a) : a ∈ l :=
begin
  induction l with b l IH, {contradiction},
  by_cases h : p b,
  { rw find_cons_of_pos _ h at H, cases H, apply mem_cons_self },
  { rw find_cons_of_neg _ h at H, exact mem_cons_of_mem _ (IH H) }
end

end find

/-! ### lookmap -/
section lookmap
variables (f : α → option α)

@[simp] theorem lookmap_nil : [].lookmap f = [] := rfl

@[simp] theorem lookmap_cons_none {a : α} (l : list α) (h : f a = none) :
  (a :: l).lookmap f = a :: l.lookmap f :=
by simp [lookmap, h]

@[simp] theorem lookmap_cons_some {a b : α} (l : list α) (h : f a = some b) :
  (a :: l).lookmap f = b :: l :=
by simp [lookmap, h]

theorem lookmap_some : ∀ l : list α, l.lookmap some = l
| []     := rfl
| (a::l) := rfl

theorem lookmap_none : ∀ l : list α, l.lookmap (λ _, none) = l
| []     := rfl
| (a::l) := congr_arg (cons a) (lookmap_none l)

theorem lookmap_congr {f g : α → option α} :
  ∀ {l : list α}, (∀ a ∈ l, f a = g a) → l.lookmap f = l.lookmap g
| []     H := rfl
| (a::l) H := begin
  cases forall_mem_cons.1 H with H₁ H₂,
  cases h : g a with b,
  { simp [h, H₁.trans h, lookmap_congr H₂] },
  { simp [lookmap_cons_some _ _ h, lookmap_cons_some _ _ (H₁.trans h)] }
end

theorem lookmap_of_forall_not {l : list α} (H : ∀ a ∈ l, f a = none) : l.lookmap f = l :=
(lookmap_congr H).trans (lookmap_none l)

theorem lookmap_map_eq (g : α → β) (h : ∀ a (b ∈ f a), g a = g b) :
  ∀ l : list α, map g (l.lookmap f) = map g l
| []     := rfl
| (a::l) := begin
  cases h' : f a with b,
  { simp [h', lookmap_map_eq] },
  { simp [lookmap_cons_some _ _ h', h _ _ h'] }
end

theorem lookmap_id' (h : ∀ a (b ∈ f a), a = b) (l : list α) : l.lookmap f = l :=
by rw [← map_id (l.lookmap f), lookmap_map_eq, map_id]; exact h

theorem length_lookmap (l : list α) : length (l.lookmap f) = length l :=
by rw [← length_map, lookmap_map_eq _ (λ _, ()), length_map]; simp

end lookmap

/-! ### filter_map -/

@[simp] theorem filter_map_nil (f : α → option β) : filter_map f [] = [] := rfl

@[simp] theorem filter_map_cons_none {f : α → option β} (a : α) (l : list α) (h : f a = none) :
  filter_map f (a :: l) = filter_map f l :=
by simp only [filter_map, h]

@[simp] theorem filter_map_cons_some (f : α → option β)
  (a : α) (l : list α) {b : β} (h : f a = some b) :
  filter_map f (a :: l) = b :: filter_map f l :=
by simp only [filter_map, h]; split; refl

theorem filter_map_cons (f : α → option β) (a : α) (l : list α) :
  filter_map f (a :: l) = option.cases_on (f a) (filter_map f l) (λb, b :: filter_map f l) :=
begin
  generalize eq : f a = b,
  cases b,
  { rw filter_map_cons_none _ _ eq },
  { rw filter_map_cons_some _ _ _ eq },
end

lemma filter_map_append {α β : Type*} (l l' : list α) (f : α → option β) :
  filter_map f (l ++ l') = filter_map f l ++ filter_map f l' :=
begin
  induction l with hd tl hl generalizing l',
  { simp },
  { rw [cons_append, filter_map, filter_map],
    cases f hd;
    simp only [filter_map, hl, cons_append, eq_self_iff_true, and_self] }
end

theorem filter_map_eq_map (f : α → β) : filter_map (some ∘ f) = map f :=
begin
  funext l,
  induction l with a l IH, {refl},
  simp only [filter_map_cons_some (some ∘ f) _ _ rfl, IH, map_cons], split; refl
end

theorem filter_map_eq_filter (p : α → Prop) [decidable_pred p] :
  filter_map (option.guard p) = filter p :=
begin
  funext l,
  induction l with a l IH, {refl},
  by_cases pa : p a,
  { simp only [filter_map, option.guard, IH, if_pos pa, filter_cons_of_pos _ pa], split; refl },
  { simp only [filter_map, option.guard, IH, if_neg pa, filter_cons_of_neg _ pa] }
end

theorem filter_map_filter_map (f : α → option β) (g : β → option γ) (l : list α) :
  filter_map g (filter_map f l) = filter_map (λ x, (f x).bind g) l :=
begin
  induction l with a l IH, {refl},
  cases h : f a with b,
  { rw [filter_map_cons_none _ _ h, filter_map_cons_none, IH],
    simp only [h, option.none_bind'] },
  rw filter_map_cons_some _ _ _ h,
  cases h' : g b with c;
  [ rw [filter_map_cons_none _ _ h', filter_map_cons_none, IH],
    rw [filter_map_cons_some _ _ _ h', filter_map_cons_some, IH] ];
  simp only [h, h', option.some_bind']
end

theorem map_filter_map (f : α → option β) (g : β → γ) (l : list α) :
  map g (filter_map f l) = filter_map (λ x, (f x).map g) l :=
by rw [← filter_map_eq_map, filter_map_filter_map]; refl

theorem filter_map_map (f : α → β) (g : β → option γ) (l : list α) :
  filter_map g (map f l) = filter_map (g ∘ f) l :=
by rw [← filter_map_eq_map, filter_map_filter_map]; refl

theorem filter_filter_map (f : α → option β) (p : β → Prop) [decidable_pred p] (l : list α) :
  filter p (filter_map f l) = filter_map (λ x, (f x).filter p) l :=
by rw [← filter_map_eq_filter, filter_map_filter_map]; refl

theorem filter_map_filter (p : α → Prop) [decidable_pred p] (f : α → option β) (l : list α) :
  filter_map f (filter p l) = filter_map (λ x, if p x then f x else none) l :=
begin
  rw [← filter_map_eq_filter, filter_map_filter_map], congr,
  funext x,
  show (option.guard p x).bind f = ite (p x) (f x) none,
  by_cases h : p x,
  { simp only [option.guard, if_pos h, option.some_bind'] },
  { simp only [option.guard, if_neg h, option.none_bind'] }
end

@[simp] theorem filter_map_some (l : list α) : filter_map some l = l :=
by rw filter_map_eq_map; apply map_id

theorem map_filter_map_some_eq_filter_map_is_some (f : α → option β) (l : list α) :
  (l.filter_map f).map some = (l.map f).filter (λ b, b.is_some) :=
begin
  induction l with x xs ih,
  { simp },
  { cases h : f x; rw [list.filter_map_cons, h]; simp [h, ih] },
end

@[simp] theorem mem_filter_map (f : α → option β) (l : list α) {b : β} :
  b ∈ filter_map f l ↔ ∃ a, a ∈ l ∧ f a = some b :=
begin
  induction l with a l IH,
  { split, { intro H, cases H }, { rintro ⟨_, H, _⟩, cases H } },
  cases h : f a with b',
  { have : f a ≠ some b, {rw h, intro, contradiction},
    simp only [filter_map_cons_none _ _ h, IH, mem_cons_iff,
      or_and_distrib_right, exists_or_distrib, exists_eq_left, this, false_or] },
  { have : f a = some b ↔ b = b',
    { split; intro t, {rw t at h; injection h}, {exact t.symm ▸ h} },
      simp only [filter_map_cons_some _ _ _ h, IH, mem_cons_iff,
        or_and_distrib_right, exists_or_distrib, this, exists_eq_left] }
end

@[simp] theorem filter_map_join (f : α → option β) (L : list (list α)) :
  filter_map f (join L) = join (map (filter_map f) L) :=
begin
  induction L with hd tl ih,
  { refl },
  { rw [map, join, join, filter_map_append, ih] },
end

theorem map_filter_map_of_inv (f : α → option β) (g : β → α)
  (H : ∀ x : α, (f x).map g = some x) (l : list α) :
  map g (filter_map f l) = l :=
by simp only [map_filter_map, H, filter_map_some]

theorem length_filter_le (p : α → Prop) [decidable_pred p] (l : list α) :
  (l.filter p).length ≤ l.length :=
list.length_le_of_sublist (list.filter_sublist _)

theorem length_filter_map_le (f : α → option β) (l : list α) :
  (list.filter_map f l).length ≤ l.length :=
begin
  rw [← list.length_map some, list.map_filter_map_some_eq_filter_map_is_some, ← list.length_map f],
  apply list.length_filter_le,
end

theorem sublist.filter_map (f : α → option β) {l₁ l₂ : list α}
  (s : l₁ <+ l₂) : filter_map f l₁ <+ filter_map f l₂ :=
by induction s with l₁ l₂ a s IH l₁ l₂ a s IH;
   simp only [filter_map]; cases f a with b;
   simp only [filter_map, IH, sublist.cons, sublist.cons2]

theorem sublist.map (f : α → β) {l₁ l₂ : list α}
  (s : l₁ <+ l₂) : map f l₁ <+ map f l₂ :=
filter_map_eq_map f ▸ s.filter_map _

/-! ### reduce_option -/

@[simp] lemma reduce_option_cons_of_some (x : α) (l : list (option α)) :
  reduce_option (some x :: l) = x :: l.reduce_option :=
by simp only [reduce_option, filter_map, id.def, eq_self_iff_true, and_self]

@[simp] lemma reduce_option_cons_of_none (l : list (option α)) :
  reduce_option (none :: l) = l.reduce_option :=
by simp only [reduce_option, filter_map, id.def]

@[simp] lemma reduce_option_nil : @reduce_option α [] = [] := rfl

@[simp] lemma reduce_option_map {l : list (option α)} {f : α → β} :
  reduce_option (map (option.map f) l) = map f (reduce_option l) :=
begin
  induction l with hd tl hl,
  { simp only [reduce_option_nil, map_nil] },
  { cases hd;
    simpa only [true_and, option.map_some', map, eq_self_iff_true,
                reduce_option_cons_of_some] using hl },
end

lemma reduce_option_append (l l' : list (option α)) :
  (l ++ l').reduce_option = l.reduce_option ++ l'.reduce_option :=
filter_map_append l l' id

lemma reduce_option_length_le (l : list (option α)) :
  l.reduce_option.length ≤ l.length :=
begin
  induction l with hd tl hl,
  { simp only [reduce_option_nil, length] },
  { cases hd,
    { exact nat.le_succ_of_le hl },
    { simpa only [length, add_le_add_iff_right, reduce_option_cons_of_some] using hl} }
end

lemma reduce_option_length_eq_iff {l : list (option α)} :
  l.reduce_option.length = l.length ↔ ∀ x ∈ l, option.is_some x :=
begin
  induction l with hd tl hl,
  { simp only [forall_const, reduce_option_nil, not_mem_nil,
               forall_prop_of_false, eq_self_iff_true, length, not_false_iff] },
  { cases hd,
    { simp only [mem_cons_iff, forall_eq_or_imp, bool.coe_sort_ff, false_and,
                 reduce_option_cons_of_none, length, option.is_some_none, iff_false],
      intro H,
      have := reduce_option_length_le tl,
      rw H at this,
      exact absurd (nat.lt_succ_self _) (not_lt_of_le this) },
    { simp only [hl, true_and, mem_cons_iff, forall_eq_or_imp, add_left_inj,
                 bool.coe_sort_tt, length, option.is_some_some, reduce_option_cons_of_some] } }
end

lemma reduce_option_length_lt_iff {l : list (option α)} :
  l.reduce_option.length < l.length ↔ none ∈ l :=
begin
  rw [(reduce_option_length_le l).lt_iff_ne, ne, reduce_option_length_eq_iff],
  induction l; simp *,
  rw [eq_comm, ← option.not_is_some_iff_eq_none, decidable.imp_iff_not_or]
end

lemma reduce_option_singleton (x : option α) :
  [x].reduce_option = x.to_list :=
by cases x; refl

lemma reduce_option_concat (l : list (option α)) (x : option α) :
  (l.concat x).reduce_option = l.reduce_option ++ x.to_list :=
begin
  induction l with hd tl hl generalizing x,
  { cases x;
    simp [option.to_list] },
  { simp only [concat_eq_append, reduce_option_append] at hl,
    cases hd;
    simp [hl, reduce_option_append] }
end

lemma reduce_option_concat_of_some (l : list (option α)) (x : α) :
  (l.concat (some x)).reduce_option = l.reduce_option.concat x :=
by simp only [reduce_option_nil, concat_eq_append, reduce_option_append, reduce_option_cons_of_some]

lemma reduce_option_mem_iff {l : list (option α)} {x : α} :
  x ∈ l.reduce_option ↔ (some x) ∈ l :=
by simp only [reduce_option, id.def, mem_filter_map, exists_eq_right]


lemma reduce_option_nth_iff {l : list (option α)} {x : α} :
  (∃ i, l.nth i = some (some x)) ↔ ∃ i, l.reduce_option.nth i = some x :=
by rw [←mem_iff_nth, ←mem_iff_nth, reduce_option_mem_iff]

/-! ### filter -/

section filter
variables {p : α → Prop} [decidable_pred p]

lemma filter_singleton {a : α} : [a].filter p = if p a then [a] else [] := rfl

theorem filter_eq_foldr (p : α → Prop) [decidable_pred p] (l : list α) :
  filter p l = foldr (λ a out, if p a then a :: out else out) [] l :=
by induction l; simp [*, filter]

lemma filter_congr' {p q : α → Prop} [decidable_pred p] [decidable_pred q]
  : ∀ {l : list α}, (∀ x ∈ l, p x ↔ q x) → filter p l = filter q l
| [] _     := rfl
| (a::l) h := by rw forall_mem_cons at h; by_cases pa : p a;
  [simp only [filter_cons_of_pos _ pa, filter_cons_of_pos _ (h.1.1 pa), filter_congr' h.2],
   simp only [filter_cons_of_neg _ pa, filter_cons_of_neg _ (mt h.1.2 pa), filter_congr' h.2]];
     split; refl

@[simp] theorem filter_subset (l : list α) : filter p l ⊆ l :=
(filter_sublist l).subset

theorem of_mem_filter {a : α} : ∀ {l}, a ∈ filter p l → p a
| (b::l) ain :=
  if pb : p b then
    have a ∈ b :: filter p l, by simpa only [filter_cons_of_pos _ pb] using ain,
    or.elim (eq_or_mem_of_mem_cons this)
      (assume : a = b, begin rw [← this] at pb, exact pb end)
      (assume : a ∈ filter p l, of_mem_filter this)
  else
    begin simp only [filter_cons_of_neg _ pb] at ain, exact (of_mem_filter ain) end

theorem mem_of_mem_filter {a : α} {l} (h : a ∈ filter p l) : a ∈ l :=
filter_subset l h

theorem mem_filter_of_mem {a : α} : ∀ {l}, a ∈ l → p a → a ∈ filter p l
| (_::l) (or.inl rfl) pa := by rw filter_cons_of_pos _ pa; apply mem_cons_self
| (b::l) (or.inr ain) pa := if pb : p b
    then by rw [filter_cons_of_pos _ pb]; apply mem_cons_of_mem; apply mem_filter_of_mem ain pa
    else by rw [filter_cons_of_neg _ pb]; apply mem_filter_of_mem ain pa

@[simp] theorem mem_filter {a : α} {l} : a ∈ filter p l ↔ a ∈ l ∧ p a :=
⟨λ h, ⟨mem_of_mem_filter h, of_mem_filter h⟩, λ ⟨h₁, h₂⟩, mem_filter_of_mem h₁ h₂⟩

lemma monotone_filter_left (p : α → Prop) [decidable_pred p]
  ⦃l l' : list α⦄ (h : l ⊆ l') : filter p l ⊆ filter p l' :=
begin
  intros x hx,
  rw [mem_filter] at hx ⊢,
  exact ⟨h hx.left, hx.right⟩
end

theorem filter_eq_self {l} : filter p l = l ↔ ∀ a ∈ l, p a :=
begin
  induction l with a l ih,
  { exact iff_of_true rfl (forall_mem_nil _) },
  rw forall_mem_cons, by_cases p a,
  { rw [filter_cons_of_pos _ h, cons_inj, ih, and_iff_right h] },
  { rw [filter_cons_of_neg _ h],
    refine iff_of_false _ (mt and.left h), intro e,
    have := filter_sublist l, rw e at this,
    exact not_lt_of_ge (length_le_of_sublist this) (lt_succ_self _) }
end

theorem filter_length_eq_length {l} : (filter p l).length = l.length ↔ ∀ a ∈ l, p a :=
iff.trans ⟨eq_of_sublist_of_length_eq l.filter_sublist, congr_arg list.length⟩ filter_eq_self

theorem filter_eq_nil {l} : filter p l = [] ↔ ∀ a ∈ l, ¬p a :=
by simp only [eq_nil_iff_forall_not_mem, mem_filter, not_and]

variable (p)
theorem sublist.filter {l₁ l₂} (s : l₁ <+ l₂) : filter p l₁ <+ filter p l₂ :=
filter_map_eq_filter p ▸ s.filter_map _

lemma monotone_filter_right (l : list α) ⦃p q : α → Prop⦄ [decidable_pred p] [decidable_pred q]
  (h : p ≤ q) : l.filter p <+ l.filter q :=
begin
  induction l with hd tl IH,
  { refl },
  { by_cases hp : p hd,
    { rw [filter_cons_of_pos _ hp, filter_cons_of_pos _ (h _ hp)],
      exact IH.cons_cons hd },
    { rw filter_cons_of_neg _ hp,
      by_cases hq : q hd,
      { rw filter_cons_of_pos _ hq,
        exact sublist_cons_of_sublist hd IH },
      { rw filter_cons_of_neg _ hq,
        exact IH } } }
end

theorem map_filter (f : β → α) (l : list β) :
  filter p (map f l) = map f (filter (p ∘ f) l) :=
by rw [← filter_map_eq_map, filter_filter_map, filter_map_filter]; refl

@[simp] theorem filter_filter (q) [decidable_pred q] : ∀ l,
  filter p (filter q l) = filter (λ a, p a ∧ q a) l
| [] := rfl
| (a :: l) := by by_cases hp : p a; by_cases hq : q a; simp only [hp, hq, filter, if_true, if_false,
    true_and, false_and, filter_filter l, eq_self_iff_true]

@[simp] lemma filter_true {h : decidable_pred (λ a : α, true)} (l : list α) :
  @filter α (λ _, true) h l = l :=
by convert filter_eq_self.2 (λ _ _, trivial)

@[simp] lemma filter_false {h : decidable_pred (λ a : α, false)} (l : list α) :
  @filter α (λ _, false) h l = [] :=
by convert filter_eq_nil.2 (λ _ _, id)

@[simp] theorem span_eq_take_drop : ∀ (l : list α), span p l = (take_while p l, drop_while p l)
| []     := rfl
| (a::l) :=
    if pa : p a then by simp only [span, if_pos pa, span_eq_take_drop l, take_while, drop_while]
    else by simp only [span, take_while, drop_while, if_neg pa]

@[simp] theorem take_while_append_drop : ∀ (l : list α), take_while p l ++ drop_while p l = l
| []     := rfl
| (a::l) := if pa : p a then by rw [take_while, drop_while, if_pos pa, if_pos pa, cons_append,
      take_while_append_drop l]
    else by rw [take_while, drop_while, if_neg pa, if_neg pa, nil_append]

lemma drop_while_nth_le_zero_not (l : list α) (hl : 0 < (l.drop_while p).length) :
  ¬ p ((l.drop_while p).nth_le 0 hl) :=
begin
  induction l with hd tl IH,
  { cases hl },
  { simp only [drop_while],
    split_ifs with hp,
    { exact IH _ },
    { simpa using hp } }
end

variables {p} {l : list α}

@[simp] lemma drop_while_eq_nil_iff : drop_while p l = [] ↔ ∀ x ∈ l, p x :=
begin
  induction l with x xs IH,
  { simp [drop_while] },
  { by_cases hp : p x;
    simp [hp, drop_while, IH] }
end

@[simp] lemma take_while_eq_self_iff : take_while p l = l ↔ ∀ x ∈ l, p x :=
begin
  induction l with x xs IH,
  { simp [take_while] },
  { by_cases hp : p x;
    simp [hp, take_while, IH] }
end

@[simp] lemma take_while_eq_nil_iff :
  take_while p l = [] ↔ ∀ (hl : 0 < l.length), ¬ p (l.nth_le 0 hl) :=
begin
  induction l with x xs IH,
  { simp },
  { by_cases hp : p x;
    simp [hp, take_while, IH] }
end

lemma mem_take_while_imp {x : α} (hx : x ∈ take_while p l) : p x :=
begin
  induction l with hd tl IH,
  { simpa [take_while] using hx },
  { simp only [take_while] at hx,
    split_ifs at hx,
    { rw mem_cons_iff at hx,
      rcases hx with rfl|hx,
      { exact h },
      { exact IH hx } },
    { simpa using hx } }
end

lemma take_while_take_while (p q : α → Prop) [decidable_pred p] [decidable_pred q] (l : list α) :
  take_while p (take_while q l) = take_while (λ a, p a ∧ q a) l :=
begin
  induction l with hd tl IH,
  { simp [take_while] },
  { by_cases hp : p hd;
    by_cases hq : q hd;
    simp [take_while, hp, hq, IH] }
end

lemma take_while_idem : take_while p (take_while p l) = take_while p l :=
by simp_rw [take_while_take_while, and_self]

end filter

/-! ### erasep -/
section erasep
variables {p : α → Prop} [decidable_pred p]

@[simp] theorem erasep_nil : [].erasep p = [] := rfl

theorem erasep_cons (a : α) (l : list α) :
  (a :: l).erasep p = if p a then l else a :: l.erasep p := rfl

@[simp] theorem erasep_cons_of_pos {a : α} {l : list α} (h : p a) : (a :: l).erasep p = l :=
by simp [erasep_cons, h]

@[simp] theorem erasep_cons_of_neg {a : α} {l : list α} (h : ¬ p a) :
  (a::l).erasep p = a :: l.erasep p :=
by simp [erasep_cons, h]

theorem erasep_of_forall_not {l : list α}
  (h : ∀ a ∈ l, ¬ p a) : l.erasep p = l :=
by induction l with _ _ ih; [refl,
  simp [h _ (or.inl rfl), ih (forall_mem_of_forall_mem_cons h)]]

theorem exists_of_erasep {l : list α} {a} (al : a ∈ l) (pa : p a) :
  ∃ a l₁ l₂, (∀ b ∈ l₁, ¬ p b) ∧ p a ∧ l = l₁ ++ a :: l₂ ∧ l.erasep p = l₁ ++ l₂ :=
begin
  induction l with b l IH, {cases al},
  by_cases pb : p b,
  { exact ⟨b, [], l, forall_mem_nil _, pb, by simp [pb]⟩ },
  { rcases al with rfl | al, {exact pb.elim pa},
    rcases IH al with ⟨c, l₁, l₂, h₁, h₂, h₃, h₄⟩,
    exact ⟨c, b::l₁, l₂, forall_mem_cons.2 ⟨pb, h₁⟩,
      h₂, by rw h₃; refl, by simp [pb, h₄]⟩ }
end

theorem exists_or_eq_self_of_erasep (p : α → Prop) [decidable_pred p] (l : list α) :
  l.erasep p = l ∨ ∃ a l₁ l₂, (∀ b ∈ l₁, ¬ p b) ∧ p a ∧ l = l₁ ++ a :: l₂ ∧ l.erasep p = l₁ ++ l₂ :=
begin
  by_cases h : ∃ a ∈ l, p a,
  { rcases h with ⟨a, ha, pa⟩,
    exact or.inr (exists_of_erasep ha pa) },
  { simp at h, exact or.inl (erasep_of_forall_not h) }
end

@[simp] theorem length_erasep_of_mem {l : list α} {a} (al : a ∈ l) (pa : p a) :
 length (l.erasep p) = pred (length l) :=
by rcases exists_of_erasep al pa with ⟨_, l₁, l₂, _, _, e₁, e₂⟩;
   rw e₂; simp [-add_comm, e₁]; refl

@[simp] lemma length_erasep_add_one {l : list α} {a} (al : a ∈ l) (pa : p a) :
  (l.erasep p).length + 1 = l.length :=
let ⟨_, l₁, l₂, _, _, h₁, h₂⟩ := exists_of_erasep al pa in
by { rw [h₂, h₁, length_append, length_append], refl }

theorem erasep_append_left {a : α} (pa : p a) :
  ∀ {l₁ : list α} (l₂), a ∈ l₁ → (l₁++l₂).erasep p = l₁.erasep p ++ l₂
| (x::xs) l₂ h := begin
  by_cases h' : p x; simp [h'],
  rw erasep_append_left l₂ (mem_of_ne_of_mem (mt _ h') h),
  rintro rfl, exact pa
end

theorem erasep_append_right :
  ∀ {l₁ : list α} (l₂), (∀ b ∈ l₁, ¬ p b) → (l₁++l₂).erasep p = l₁ ++ l₂.erasep p
| []      l₂ h := rfl
| (x::xs) l₂ h := by simp [(forall_mem_cons.1 h).1,
  erasep_append_right _ (forall_mem_cons.1 h).2]

theorem erasep_sublist (l : list α) : l.erasep p <+ l :=
by rcases exists_or_eq_self_of_erasep p l with h | ⟨c, l₁, l₂, h₁, h₂, h₃, h₄⟩;
   [rw h, {rw [h₄, h₃], simp}]

theorem erasep_subset (l : list α) : l.erasep p ⊆ l :=
(erasep_sublist l).subset

theorem sublist.erasep {l₁ l₂ : list α} (s : l₁ <+ l₂) : l₁.erasep p <+ l₂.erasep p :=
begin
  induction s,
  case list.sublist.slnil { refl },
  case list.sublist.cons : l₁ l₂ a s IH
  { by_cases h : p a; simp [h],
    exacts [IH.trans (erasep_sublist _), IH.cons _ _ _] },
  case list.sublist.cons2 : l₁ l₂ a s IH
  { by_cases h : p a; simp [h],
    exacts [s, IH.cons2 _ _ _] }
end

theorem mem_of_mem_erasep {a : α} {l : list α} : a ∈ l.erasep p → a ∈ l :=
@erasep_subset _ _ _ _ _

@[simp] theorem mem_erasep_of_neg {a : α} {l : list α} (pa : ¬ p a) : a ∈ l.erasep p ↔ a ∈ l :=
⟨mem_of_mem_erasep, λ al, begin
  rcases exists_or_eq_self_of_erasep p l with h | ⟨c, l₁, l₂, h₁, h₂, h₃, h₄⟩,
  { rwa h },
  { rw h₄, rw h₃ at al,
    have : a ≠ c, {rintro rfl, exact pa.elim h₂},
    simpa [this] using al }
end⟩

theorem erasep_map (f : β → α) :
  ∀ (l : list β), (map f l).erasep p = map f (l.erasep (p ∘ f))
| []     := rfl
| (b::l) := by by_cases p (f b); simp [h, erasep_map l]

@[simp] theorem extractp_eq_find_erasep :
  ∀ l : list α, extractp p l = (find p l, erasep p l)
| []     := rfl
| (a::l) := by by_cases pa : p a; simp [extractp, pa, extractp_eq_find_erasep l]

end erasep

/-! ### erase -/
section erase
variable [decidable_eq α]

@[simp] theorem erase_nil (a : α) : [].erase a = [] := rfl

theorem erase_cons (a b : α) (l : list α) :
  (b :: l).erase a = if b = a then l else b :: l.erase a := rfl

@[simp] theorem erase_cons_head (a : α) (l : list α) : (a :: l).erase a = l :=
by simp only [erase_cons, if_pos rfl]

@[simp] theorem erase_cons_tail {a b : α} (l : list α) (h : b ≠ a) :
  (b::l).erase a = b :: l.erase a :=
by simp only [erase_cons, if_neg h]; split; refl

theorem erase_eq_erasep (a : α) (l : list α) : l.erase a = l.erasep (eq a) :=
by { induction l with b l, {refl},
  by_cases a = b; [simp [h], simp [h, ne.symm h, *]] }

@[simp, priority 980]
theorem erase_of_not_mem {a : α} {l : list α} (h : a ∉ l) : l.erase a = l :=
by rw [erase_eq_erasep, erasep_of_forall_not]; rintro b h' rfl; exact h h'

theorem exists_erase_eq {a : α} {l : list α} (h : a ∈ l) :
  ∃ l₁ l₂, a ∉ l₁ ∧ l = l₁ ++ a :: l₂ ∧ l.erase a = l₁ ++ l₂ :=
by rcases exists_of_erasep h rfl with ⟨_, l₁, l₂, h₁, rfl, h₂, h₃⟩;
   rw erase_eq_erasep; exact ⟨l₁, l₂, λ h, h₁ _ h rfl, h₂, h₃⟩

@[simp] theorem length_erase_of_mem {a : α} {l : list α} (h : a ∈ l) :
  length (l.erase a) = pred (length l) :=
by rw erase_eq_erasep; exact length_erasep_of_mem h rfl

@[simp] lemma length_erase_add_one {a : α} {l : list α} (h : a ∈ l) :
  (l.erase a).length + 1 = l.length :=
by rw [erase_eq_erasep, length_erasep_add_one h rfl]

theorem erase_append_left {a : α} {l₁ : list α} (l₂) (h : a ∈ l₁) :
  (l₁++l₂).erase a = l₁.erase a ++ l₂ :=
by simp [erase_eq_erasep]; exact erasep_append_left (by refl) l₂ h

theorem erase_append_right {a : α} {l₁ : list α} (l₂) (h : a ∉ l₁) :
  (l₁++l₂).erase a = l₁ ++ l₂.erase a :=
by rw [erase_eq_erasep, erase_eq_erasep, erasep_append_right];
   rintro b h' rfl; exact h h'

theorem erase_sublist (a : α) (l : list α) : l.erase a <+ l :=
by rw erase_eq_erasep; apply erasep_sublist

theorem erase_subset (a : α) (l : list α) : l.erase a ⊆ l :=
(erase_sublist a l).subset

theorem sublist.erase (a : α) {l₁ l₂ : list α} (h : l₁ <+ l₂) : l₁.erase a <+ l₂.erase a :=
by simp [erase_eq_erasep]; exact sublist.erasep h

theorem mem_of_mem_erase {a b : α} {l : list α} : a ∈ l.erase b → a ∈ l :=
@erase_subset _ _ _ _ _

@[simp] theorem mem_erase_of_ne {a b : α} {l : list α} (ab : a ≠ b) : a ∈ l.erase b ↔ a ∈ l :=
by rw erase_eq_erasep; exact mem_erasep_of_neg ab.symm

theorem erase_comm (a b : α) (l : list α) : (l.erase a).erase b = (l.erase b).erase a :=
if ab : a = b then by rw ab else
if ha : a ∈ l then
if hb : b ∈ l then match l, l.erase a, exists_erase_eq ha, hb with
| ._, ._, ⟨l₁, l₂, ha', rfl, rfl⟩, hb :=
  if h₁ : b ∈ l₁ then
    by rw [erase_append_left _ h₁, erase_append_left _ h₁,
           erase_append_right _ (mt mem_of_mem_erase ha'), erase_cons_head]
  else
    by rw [erase_append_right _ h₁, erase_append_right _ h₁, erase_append_right _ ha',
           erase_cons_tail _ ab, erase_cons_head]
end
else by simp only [erase_of_not_mem hb, erase_of_not_mem (mt mem_of_mem_erase hb)]
else by simp only [erase_of_not_mem ha, erase_of_not_mem (mt mem_of_mem_erase ha)]

theorem map_erase [decidable_eq β] {f : α → β} (finj : injective f) {a : α}
  (l : list α) : map f (l.erase a) = (map f l).erase (f a) :=
have this : eq a = eq (f a) ∘ f, { ext b, simp [finj.eq_iff] },
by simp [erase_eq_erasep, erase_eq_erasep, erasep_map, this]

theorem map_foldl_erase [decidable_eq β] {f : α → β} (finj : injective f) {l₁ l₂ : list α} :
  map f (foldl list.erase l₁ l₂) = foldl (λ l a, l.erase (f a)) (map f l₁) l₂ :=
by induction l₂ generalizing l₁; [refl,
simp only [foldl_cons, map_erase finj, *]]

end erase

/-! ### diff -/
section diff
variable [decidable_eq α]

@[simp] theorem diff_nil (l : list α) : l.diff [] = l := rfl

@[simp] theorem diff_cons (l₁ l₂ : list α) (a : α) : l₁.diff (a::l₂) = (l₁.erase a).diff l₂ :=
if h : a ∈ l₁ then by simp only [list.diff, if_pos h]
else by simp only [list.diff, if_neg h, erase_of_not_mem h]

lemma diff_cons_right (l₁ l₂ : list α) (a : α) : l₁.diff (a::l₂) = (l₁.diff l₂).erase a :=
begin
  induction l₂ with b l₂ ih generalizing l₁ a,
  { simp_rw [diff_cons, diff_nil] },
  { rw [diff_cons, diff_cons, erase_comm, ← diff_cons, ih, ← diff_cons] }
end

lemma diff_erase (l₁ l₂ : list α) (a : α) : (l₁.diff l₂).erase a = (l₁.erase a).diff l₂ :=
by rw [← diff_cons_right, diff_cons]

@[simp] theorem nil_diff (l : list α) : [].diff l = [] :=
by induction l; [refl, simp only [*, diff_cons, erase_of_not_mem (not_mem_nil _)]]

lemma cons_diff (a : α) (l₁ l₂ : list α) :
  (a :: l₁).diff l₂ = if a ∈ l₂ then l₁.diff (l₂.erase a) else a :: l₁.diff l₂ :=
begin
  induction l₂ with b l₂ ih, { refl },
  rcases eq_or_ne a b with rfl|hne,
  { simp },
  { simp only [mem_cons_iff, *, false_or, diff_cons_right],
    split_ifs with h₂; simp [diff_erase, list.erase, hne, hne.symm] }
end

lemma cons_diff_of_mem {a : α} {l₂ : list α} (h : a ∈ l₂) (l₁ : list α) :
  (a :: l₁).diff l₂ = l₁.diff (l₂.erase a) :=
by rw [cons_diff, if_pos h]

lemma cons_diff_of_not_mem {a : α} {l₂ : list α} (h : a ∉ l₂) (l₁ : list α) :
  (a :: l₁).diff l₂ = a :: l₁.diff l₂ :=
by rw [cons_diff, if_neg h]

theorem diff_eq_foldl : ∀ (l₁ l₂ : list α), l₁.diff l₂ = foldl list.erase l₁ l₂
| l₁ []      := rfl
| l₁ (a::l₂) := (diff_cons l₁ l₂ a).trans (diff_eq_foldl _ _)

@[simp] theorem diff_append (l₁ l₂ l₃ : list α) : l₁.diff (l₂ ++ l₃) = (l₁.diff l₂).diff l₃ :=
by simp only [diff_eq_foldl, foldl_append]

@[simp] theorem map_diff [decidable_eq β] {f : α → β} (finj : injective f) {l₁ l₂ : list α} :
  map f (l₁.diff l₂) = (map f l₁).diff (map f l₂) :=
by simp only [diff_eq_foldl, foldl_map, map_foldl_erase finj]

theorem diff_sublist : ∀ l₁ l₂ : list α, l₁.diff l₂ <+ l₁
| l₁ []      := sublist.refl _
| l₁ (a::l₂) := calc l₁.diff (a :: l₂) = (l₁.erase a).diff l₂ : diff_cons _ _ _
  ... <+ l₁.erase a : diff_sublist _ _
  ... <+ l₁ : list.erase_sublist _ _

theorem diff_subset (l₁ l₂ : list α) : l₁.diff l₂ ⊆ l₁ :=
(diff_sublist _ _).subset

theorem mem_diff_of_mem {a : α} : ∀ {l₁ l₂ : list α}, a ∈ l₁ → a ∉ l₂ → a ∈ l₁.diff l₂
| l₁ []      h₁ h₂ := h₁
| l₁ (b::l₂) h₁ h₂ := by rw diff_cons; exact
  mem_diff_of_mem ((mem_erase_of_ne (ne_of_not_mem_cons h₂)).2 h₁) (not_mem_of_not_mem_cons h₂)

theorem sublist.diff_right : ∀ {l₁ l₂ l₃: list α}, l₁ <+ l₂ → l₁.diff l₃ <+ l₂.diff l₃
| l₁ l₂ [] h      := h
| l₁ l₂ (a::l₃) h := by simp only
  [diff_cons, (h.erase _).diff_right]

theorem erase_diff_erase_sublist_of_sublist {a : α} : ∀ {l₁ l₂ : list α},
  l₁ <+ l₂ → (l₂.erase a).diff (l₁.erase a) <+ l₂.diff l₁
| []      l₂ h := erase_sublist _ _
| (b::l₁) l₂ h := if heq : b = a then by simp only [heq, erase_cons_head, diff_cons]
                  else by simpa only [erase_cons_head, erase_cons_tail _ heq, diff_cons,
                    erase_comm a b l₂]
                  using erase_diff_erase_sublist_of_sublist (h.erase b)

end diff

/-! ### enum -/

theorem length_enum_from : ∀ n (l : list α), length (enum_from n l) = length l
| n []     := rfl
| n (a::l) := congr_arg nat.succ (length_enum_from _ _)

theorem length_enum : ∀ (l : list α), length (enum l) = length l := length_enum_from _

@[simp] theorem enum_from_nth : ∀ n (l : list α) m,
  nth (enum_from n l) m = (λ a, (n + m, a)) <$> nth l m
| n []       m     := rfl
| n (a :: l) 0     := rfl
| n (a :: l) (m+1) := (enum_from_nth (n+1) l m).trans $
  by rw [add_right_comm]; refl

@[simp] theorem enum_nth : ∀ (l : list α) n,
  nth (enum l) n = (λ a, (n, a)) <$> nth l n :=
by simp only [enum, enum_from_nth, zero_add]; intros; refl

@[simp] theorem enum_from_map_snd : ∀ n (l : list α),
  map prod.snd (enum_from n l) = l
| n []       := rfl
| n (a :: l) := congr_arg (cons _) (enum_from_map_snd _ _)

@[simp] theorem enum_map_snd : ∀ (l : list α),
  map prod.snd (enum l) = l := enum_from_map_snd _

theorem mem_enum_from {x : α} {i : ℕ} :
   ∀ {j : ℕ} (xs : list α), (i, x) ∈ xs.enum_from j → j ≤ i ∧ i < j + xs.length ∧ x ∈ xs
| j [] := by simp [enum_from]
| j (y :: ys) :=
suffices i = j ∧ x = y ∨ (i, x) ∈ enum_from (j + 1) ys →
    j ≤ i ∧ i < j + (length ys + 1) ∧ (x = y ∨ x ∈ ys),
  by simpa [enum_from, mem_enum_from ys],
begin
  rintro (h|h),
  { refine ⟨le_of_eq h.1.symm,h.1 ▸ _,or.inl h.2⟩,
    apply nat.lt_add_of_pos_right; simp },
  { obtain ⟨hji, hijlen, hmem⟩ := mem_enum_from _ h,
    refine ⟨_, _, _⟩,
    { exact le_trans (nat.le_succ _) hji },
    { convert hijlen using 1, ac_refl },
    { simp [hmem] } }
end

@[simp] lemma enum_nil : enum ([] : list α) = [] := rfl
@[simp] lemma enum_from_nil (n : ℕ) : enum_from n ([] : list α) = [] := rfl

@[simp] lemma enum_from_cons (x : α) (xs : list α) (n : ℕ) :
  enum_from n (x :: xs) = (n, x) :: enum_from (n + 1) xs := rfl
@[simp] lemma enum_cons (x : α) (xs : list α) :
  enum (x :: xs) = (0, x) :: enum_from 1 xs := rfl
@[simp] lemma enum_from_singleton (x : α) (n : ℕ) :
  enum_from n [x] = [(n, x)] := rfl
@[simp] lemma enum_singleton (x : α) :
  enum [x] = [(0, x)] := rfl

lemma enum_from_append (xs ys : list α) (n : ℕ) :
  enum_from n (xs ++ ys) = enum_from n xs ++ enum_from (n + xs.length) ys :=
begin
  induction xs with x xs IH generalizing ys n,
  { simp },
  { rw [cons_append, enum_from_cons, IH, ←cons_append, ←enum_from_cons,
        length, add_right_comm, add_assoc] }
end

lemma enum_append (xs ys : list α) :
  enum (xs ++ ys) = enum xs ++ enum_from xs.length ys :=
by simp [enum, enum_from_append]

lemma map_fst_add_enum_from_eq_enum_from (l : list α) (n k : ℕ) :
  map (prod.map (+ n) id) (enum_from k l) = enum_from (n + k) l :=
begin
  induction l with hd tl IH generalizing n k,
  { simp [enum_from] },
  { simp only [enum_from, map, zero_add, prod.map_mk, id.def,
               eq_self_iff_true, true_and],
    simp [IH, add_comm n k, add_assoc, add_left_comm] }
end

lemma map_fst_add_enum_eq_enum_from (l : list α) (n : ℕ) :
  map (prod.map (+ n) id) (enum l) = enum_from n l :=
map_fst_add_enum_from_eq_enum_from l _ _

lemma nth_le_enum_from (l : list α) (n i : ℕ)
  (hi' : i < (l.enum_from n).length)
  (hi : i < l.length := by simpa [length_enum_from] using hi') :
  (l.enum_from n).nth_le i hi' = (n + i, l.nth_le i hi) :=
begin
  rw [←option.some_inj, ←nth_le_nth],
  simp [enum_from_nth, nth_le_nth hi]
end

lemma nth_le_enum (l : list α) (i : ℕ)
  (hi' : i < l.enum.length)
  (hi : i < l.length := by simpa [length_enum] using hi') :
  l.enum.nth_le i hi' = (i, l.nth_le i hi) :=
by { convert nth_le_enum_from _ _ _ hi', exact (zero_add _).symm }

section choose
variables (p : α → Prop) [decidable_pred p] (l : list α)

lemma choose_spec (hp : ∃ a, a ∈ l ∧ p a) : choose p l hp ∈ l ∧ p (choose p l hp) :=
(choose_x p l hp).property

lemma choose_mem (hp : ∃ a, a ∈ l ∧ p a) : choose p l hp ∈ l := (choose_spec _ _ _).1

lemma choose_property (hp : ∃ a, a ∈ l ∧ p a) : p (choose p l hp) := (choose_spec _ _ _).2

end choose

/-! ### map₂_left' -/

section map₂_left'

-- The definitional equalities for `map₂_left'` can already be used by the
-- simplifie because `map₂_left'` is marked `@[simp]`.

@[simp] theorem map₂_left'_nil_right (f : α → option β → γ) (as) :
  map₂_left' f as [] = (as.map (λ a, f a none), []) :=
by cases as; refl

end map₂_left'

/-! ### map₂_right' -/

section map₂_right'

variables (f : option α → β → γ) (a : α) (as : list α) (b : β) (bs : list β)

@[simp] theorem map₂_right'_nil_left :
  map₂_right' f [] bs = (bs.map (f none), []) :=
by cases bs; refl

@[simp] theorem map₂_right'_nil_right  :
  map₂_right' f as [] = ([], as) :=
rfl

@[simp] theorem map₂_right'_nil_cons :
  map₂_right' f [] (b :: bs) = (f none b :: bs.map (f none), []) :=
rfl

@[simp] theorem map₂_right'_cons_cons :
  map₂_right' f (a :: as) (b :: bs) =
    let rec := map₂_right' f as bs in
    (f (some a) b :: rec.fst, rec.snd) :=
rfl

end map₂_right'

/-! ### zip_left' -/

section zip_left'

variables (a : α) (as : list α) (b : β) (bs : list β)

@[simp] theorem zip_left'_nil_right :
  zip_left' as ([] : list β) = (as.map (λ a, (a, none)), []) :=
by cases as; refl

@[simp] theorem zip_left'_nil_left :
  zip_left' ([] : list α) bs = ([], bs) :=
rfl

@[simp] theorem zip_left'_cons_nil :
  zip_left' (a :: as) ([] : list β) = ((a, none) :: as.map (λ a, (a, none)), []) :=
rfl

@[simp] theorem zip_left'_cons_cons :
  zip_left' (a :: as) (b :: bs) =
    let rec := zip_left' as bs in
    ((a, some b) :: rec.fst, rec.snd) :=
rfl

end zip_left'

/-! ### zip_right' -/

section zip_right'

variables (a : α) (as : list α) (b : β) (bs : list β)

@[simp] theorem zip_right'_nil_left :
  zip_right' ([] : list α) bs = (bs.map (λ b, (none, b)), []) :=
by cases bs; refl

@[simp] theorem zip_right'_nil_right :
  zip_right' as ([] : list β) = ([], as) :=
rfl

@[simp] theorem zip_right'_nil_cons :
  zip_right' ([] : list α) (b :: bs) = ((none, b) :: bs.map (λ b, (none, b)), []) :=
rfl

@[simp] theorem zip_right'_cons_cons :
  zip_right' (a :: as) (b :: bs) =
    let rec := zip_right' as bs in
    ((some a, b) :: rec.fst, rec.snd) :=
rfl

end zip_right'

/-! ### map₂_left -/

section map₂_left

variables (f : α → option β → γ) (as : list α)

-- The definitional equalities for `map₂_left` can already be used by the
-- simplifier because `map₂_left` is marked `@[simp]`.

@[simp] theorem map₂_left_nil_right :
  map₂_left f as [] = as.map (λ a, f a none) :=
by cases as; refl

theorem map₂_left_eq_map₂_left' : ∀ as bs,
  map₂_left f as bs = (map₂_left' f as bs).fst
| [] bs := by simp!
| (a :: as) [] := by simp!
| (a :: as) (b :: bs) := by simp! [*]

theorem map₂_left_eq_map₂ : ∀ as bs,
  length as ≤ length bs →
  map₂_left f as bs = map₂ (λ a b, f a (some b)) as bs
| [] [] h := by simp!
| [] (b :: bs) h := by simp!
| (a :: as) [] h := by { simp at h, contradiction }
| (a :: as) (b :: bs) h := by { simp at h, simp! [*] }

end map₂_left

/-! ### map₂_right -/

section map₂_right

variables (f : option α → β → γ) (a : α) (as : list α) (b : β) (bs : list β)

@[simp] theorem map₂_right_nil_left :
  map₂_right f [] bs = bs.map (f none) :=
by cases bs; refl

@[simp] theorem map₂_right_nil_right :
  map₂_right f as [] = [] :=
rfl

@[simp] theorem map₂_right_nil_cons :
  map₂_right f [] (b :: bs) = f none b :: bs.map (f none) :=
rfl

@[simp] theorem map₂_right_cons_cons :
  map₂_right f (a :: as) (b :: bs) = f (some a) b :: map₂_right f as bs :=
rfl

theorem map₂_right_eq_map₂_right' :
  map₂_right f as bs = (map₂_right' f as bs).fst :=
by simp only [map₂_right, map₂_right', map₂_left_eq_map₂_left']

theorem map₂_right_eq_map₂ (h : length bs ≤ length as) :
  map₂_right f as bs = map₂ (λ a b, f (some a) b) as bs :=
begin
  have : (λ a b, flip f a (some b)) = (flip (λ a b, f (some a) b)) := rfl,
  simp only [map₂_right, map₂_left_eq_map₂, map₂_flip, *]
end

end map₂_right

/-! ### zip_left -/

section zip_left

variables (a : α) (as : list α) (b : β) (bs : list β)

@[simp] theorem zip_left_nil_right :
  zip_left as ([] : list β) = as.map (λ a, (a, none)) :=
by cases as; refl

@[simp] theorem zip_left_nil_left :
  zip_left ([] : list α) bs = [] :=
rfl

@[simp] theorem zip_left_cons_nil :
  zip_left (a :: as) ([] : list β) = (a, none) :: as.map (λ a, (a, none)) :=
rfl

@[simp] theorem zip_left_cons_cons :
  zip_left (a :: as) (b :: bs) = (a, some b) :: zip_left as bs :=
rfl

theorem zip_left_eq_zip_left' :
  zip_left as bs = (zip_left' as bs).fst :=
by simp only [zip_left, zip_left', map₂_left_eq_map₂_left']

end zip_left

/-! ### zip_right -/

section zip_right

variables (a : α) (as : list α) (b : β) (bs : list β)

@[simp] theorem zip_right_nil_left :
  zip_right ([] : list α) bs = bs.map (λ b, (none, b)) :=
by cases bs; refl

@[simp] theorem zip_right_nil_right :
  zip_right as ([] : list β) = [] :=
rfl

@[simp] theorem zip_right_nil_cons :
  zip_right ([] : list α) (b :: bs) = (none, b) :: bs.map (λ b, (none, b)) :=
rfl

@[simp] theorem zip_right_cons_cons :
  zip_right (a :: as) (b :: bs) = (some a, b) :: zip_right as bs :=
rfl

theorem zip_right_eq_zip_right' :
  zip_right as bs = (zip_right' as bs).fst :=
by simp only [zip_right, zip_right', map₂_right_eq_map₂_right']

end zip_right

/-! ### to_chunks -/

section to_chunks

@[simp] theorem to_chunks_nil (n) : @to_chunks α n [] = [] := by cases n; refl

theorem to_chunks_aux_eq (n) : ∀ xs i,
  @to_chunks_aux α n xs i = (xs.take i, (xs.drop i).to_chunks (n+1))
| [] i := by cases i; refl
| (x::xs) 0 := by rw [to_chunks_aux, drop, to_chunks]; cases to_chunks_aux n xs n; refl
| (x::xs) (i+1) := by rw [to_chunks_aux, to_chunks_aux_eq]; refl

theorem to_chunks_eq_cons' (n) : ∀ {xs : list α} (h : xs ≠ []),
  xs.to_chunks (n+1) = xs.take (n+1) :: (xs.drop (n+1)).to_chunks (n+1)
| [] e := (e rfl).elim
| (x::xs) _ := by rw [to_chunks, to_chunks_aux_eq]; refl

theorem to_chunks_eq_cons : ∀ {n} {xs : list α} (n0 : n ≠ 0) (x0 : xs ≠ []),
  xs.to_chunks n = xs.take n :: (xs.drop n).to_chunks n
| 0 _ e := (e rfl).elim
| (n+1) xs _ := to_chunks_eq_cons' _

theorem to_chunks_aux_join {n} : ∀ {xs i l L}, @to_chunks_aux α n xs i = (l, L) → l ++ L.join = xs
| [] _ _ _ rfl := rfl
| (x::xs) i l L e := begin
    cases i; [
      cases e' : to_chunks_aux n xs n with l L,
      cases e' : to_chunks_aux n xs i with l L];
    { rw [to_chunks_aux, e', to_chunks_aux] at e, cases e,
      exact (congr_arg (cons x) (to_chunks_aux_join e') : _) }
  end

@[simp] theorem to_chunks_join : ∀ n xs, (@to_chunks α n xs).join = xs
| n [] := by cases n; refl
| 0 (x::xs) := by simp only [to_chunks, join]; rw append_nil
| (n+1) (x::xs) := begin
    rw to_chunks,
    cases e : to_chunks_aux n xs n with l L,
    exact (congr_arg (cons x) (to_chunks_aux_join e) : _),
  end

theorem to_chunks_length_le : ∀ n xs, n ≠ 0 → ∀ l : list α,
  l ∈ @to_chunks α n xs → l.length ≤ n
| 0 _ e _ := (e rfl).elim
| (n+1) xs _ l := begin
  refine (measure_wf length).induction xs _, intros xs IH h,
  by_cases x0 : xs = [], {subst xs, cases h},
  rw to_chunks_eq_cons' _ x0 at h, rcases h with rfl|h,
  { apply length_take_le },
  { refine IH _ _ h,
    simp only [measure, inv_image, length_drop],
    exact tsub_lt_self (length_pos_iff_ne_nil.2 x0) (succ_pos _) },
end

end to_chunks

/-! ### all₂ -/

section all₂
variables {p q : α → Prop} {l : list α}

@[simp] lemma all₂_cons (p : α → Prop) (x : α) : ∀ (l : list α), all₂ p (x :: l) ↔ p x ∧ all₂ p l
| []       := (and_true _).symm
| (x :: l) := iff.rfl

lemma all₂_iff_forall : ∀ {l : list α}, all₂ p l ↔ ∀ x ∈ l, p x
| []       := (iff_true_intro $ ball_nil _).symm
| (x :: l) := by rw [ball_cons, all₂_cons, all₂_iff_forall]

lemma all₂.imp (h : ∀ x, p x → q x) : ∀ {l : list α}, all₂ p l → all₂ q l
| []       := id
| (x :: l) := by simpa using and.imp (h x) all₂.imp

@[simp] lemma all₂_map_iff {p : β → Prop} (f : α → β) : all₂ p (l.map f) ↔ all₂ (p ∘ f) l :=
by induction l; simp *

instance (p : α → Prop) [decidable_pred p] : decidable_pred (all₂ p) :=
λ l, decidable_of_iff' _ all₂_iff_forall

end all₂

/-! ### Retroattributes

The list definitions happen earlier than `to_additive`, so here we tag the few multiplicative
definitions that couldn't be tagged earlier.
-/

attribute [to_additive] list.prod -- `list.sum`

attribute [to_additive] alternating_prod -- `list.alternating_sum`

/-! ### Miscellaneous lemmas -/

lemma last_reverse {l : list α} (hl : l.reverse ≠ [])
  (hl' : 0 < l.length := by { contrapose! hl, simpa [length_eq_zero] using hl }) :
  l.reverse.last hl = l.nth_le 0 hl' :=
begin
  rw [last_eq_nth_le, nth_le_reverse'],
  { simp, },
  { simpa using hl' }
end

theorem ilast'_mem : ∀ a l, @ilast' α a l ∈ a :: l
| a []     := or.inl rfl
| a (b::l) := or.inr (ilast'_mem b l)

@[simp] lemma nth_le_attach (L : list α) (i) (H : i < L.attach.length) :
  (L.attach.nth_le i H).1 = L.nth_le i (length_attach L ▸ H) :=
calc  (L.attach.nth_le i H).1
    = (L.attach.map subtype.val).nth_le i (by simpa using H) : by rw nth_le_map'
... = L.nth_le i _ : by congr; apply attach_map_val

@[simp]
theorem mem_map_swap (x : α) (y : β) (xs : list (α × β)) :
  (y, x) ∈ map prod.swap xs ↔ (x, y) ∈ xs :=
begin
  induction xs with x xs,
  { simp only [not_mem_nil, map_nil] },
  { cases x with a b,
    simp only [mem_cons_iff, prod.mk.inj_iff, map, prod.swap_prod_mk,
      prod.exists, xs_ih, and_comm] },
end

lemma slice_eq (xs : list α) (n m : ℕ) :
  slice n m xs = xs.take n ++ xs.drop (n+m) :=
begin
  induction n generalizing xs,
  { simp [slice] },
  { cases xs; simp [slice, *, nat.succ_add], }
end

lemma sizeof_slice_lt [has_sizeof α] (i j : ℕ) (hj : 0 < j) (xs : list α) (hi : i < xs.length) :
  sizeof (list.slice i j xs) < sizeof xs :=
begin
  induction xs generalizing i j,
  case list.nil : i j h
  { cases hi },
  case list.cons : x xs xs_ih i j h
  { cases i; simp only [-slice_eq, list.slice],
    { cases j, cases h,
      dsimp only [drop], unfold_wf,
      apply @lt_of_le_of_lt _ _ _ xs.sizeof,
      { clear_except,
        induction xs generalizing j; unfold_wf,
        case list.nil : j
        { refl },
        case list.cons : xs_hd xs_tl xs_ih j
        { cases j; unfold_wf, refl,
          transitivity, apply xs_ih,
          simp }, },
      unfold_wf, },
    { unfold_wf, apply xs_ih _ _ h,
      apply lt_of_succ_lt_succ hi, } },
end

/-! ### nthd and inth -/

section nthd

variables (l : list α) (x : α) (xs : list α) (d : α) (n : ℕ)

@[simp] lemma nthd_nil : nthd d [] n = d := rfl

@[simp] lemma nthd_cons_zero : nthd d (x::xs) 0 = x := rfl

@[simp] lemma nthd_cons_succ : nthd d (x::xs) (n + 1) = nthd d xs n := rfl

lemma nthd_eq_nth_le {n : ℕ} (hn : n < l.length) : l.nthd d n = l.nth_le n hn :=
begin
  induction l with hd tl IH generalizing n,
  { exact absurd hn (not_lt_of_ge (nat.zero_le _)) },
  { cases n,
    { exact nthd_cons_zero _ _ _ },
    { exact IH _ } }
end

lemma nthd_eq_default {n : ℕ} (hn : l.length ≤ n) : l.nthd d n = d :=
begin
  induction l with hd tl IH generalizing n,
  { exact nthd_nil _ _ },
  { cases n,
    { refine absurd (nat.zero_lt_succ _) (not_lt_of_ge hn) },
    { exact IH (nat.le_of_succ_le_succ hn) } }
end

/-- An empty list can always be decidably checked for the presence of an element.
Not an instance because it would clash with `decidable_eq α`. -/
def decidable_nthd_nil_ne {α} (a : α) : decidable_pred
  (λ (i : ℕ), nthd a ([] : list α) i ≠ a) := λ i, is_false $ λ H, H (nthd_nil _ _)

@[simp] lemma nthd_singleton_default_eq (n : ℕ) : [d].nthd d n = d :=
by { cases n; simp }

@[simp] lemma nthd_repeat_default_eq (r n : ℕ) : (repeat d r).nthd d n = d :=
begin
  induction r with r IH generalizing n,
  { simp },
  { cases n;
    simp [IH] }
end

lemma nthd_append (l l' : list α) (d : α) (n : ℕ) (h : n < l.length)
  (h' : n < (l ++ l').length := h.trans_le ((length_append l l').symm ▸ le_self_add)) :
  (l ++ l').nthd d n = l.nthd d n :=
by rw [nthd_eq_nth_le _ _ h', nth_le_append h' h, nthd_eq_nth_le]

lemma nthd_append_right (l l' : list α) (d : α) (n : ℕ) (h : l.length ≤ n) :
  (l ++ l').nthd d n = l'.nthd d (n - l.length) :=
begin
  cases lt_or_le _ _ with h' h',
  { rw [nthd_eq_nth_le _ _ h', nth_le_append_right h h', nthd_eq_nth_le] },
  { rw [nthd_eq_default _ _ h', nthd_eq_default],
    rwa [le_tsub_iff_left h, ←length_append] }
end

lemma nthd_eq_get_or_else_nth (n : ℕ) :
  l.nthd d n = (l.nth n).get_or_else d :=
begin
  cases lt_or_le _ _ with h h,
  { rw [nthd_eq_nth_le _ _ h, nth_le_nth h, option.get_or_else_some] },
  { rw [nthd_eq_default _ _ h, nth_eq_none_iff.mpr h, option.get_or_else_none] }
end

end nthd

section inth

variables [inhabited α] (l : list α) (x : α) (xs : list α) (n : ℕ)

@[simp] lemma inth_nil : inth ([] : list α) n = default := rfl

@[simp] lemma inth_cons_zero : inth (x::xs) 0 = x := rfl

@[simp] lemma inth_cons_succ : inth (x::xs) (n + 1) = inth xs n := rfl

lemma inth_eq_nth_le {n : ℕ} (hn : n < l.length) : l.inth n = l.nth_le n hn := nthd_eq_nth_le _ _ _

lemma inth_eq_default {n : ℕ} (hn : l.length ≤ n) : l.inth n = default := nthd_eq_default _ _ hn

lemma nthd_default_eq_inth : l.nthd default = l.inth := rfl

lemma inth_append (l l' : list α) (n : ℕ) (h : n < l.length)
  (h' : n < (l ++ l').length := h.trans_le ((length_append l l').symm ▸ le_self_add)) :
  (l ++ l').inth n = l.inth n :=
nthd_append _ _ _ _ h h'

lemma inth_append_right (l l' : list α) (n : ℕ) (h : l.length ≤ n) :
  (l ++ l').inth n = l'.inth (n - l.length) :=
nthd_append_right _ _ _ _ h

lemma inth_eq_iget_nth (n : ℕ) :
  l.inth n = (l.nth n).iget :=
by rw [←nthd_default_eq_inth, nthd_eq_get_or_else_nth, option.get_or_else_default_eq_iget]

lemma inth_zero_eq_head : l.inth 0 = l.head :=
by { cases l; refl, }

end inth

end list<|MERGE_RESOLUTION|>--- conflicted
+++ resolved
@@ -53,11 +53,7 @@
 theorem cons_inj (a : α) {l l' : list α} : a::l = a::l' ↔ l = l' :=
 cons_injective.eq_iff
 
-<<<<<<< HEAD
-@[simp] theorem cons_eq_cons {a b : α} {l l' : list α} : a::l = b::l' ↔ a = b ∧ l = l' :=
-=======
 theorem cons_eq_cons {a b : α} {l l' : list α} : a::l = b::l' ↔ a = b ∧ l = l' :=
->>>>>>> eb973896
 ⟨list.cons.inj, λ h, h.1 ▸ h.2 ▸ rfl⟩
 
 lemma singleton_injective : injective (λ a : α, [a]) := λ a b h, (cons_eq_cons.1 h).1
