/-
Copyright (c) 2014 Parikshit Khanna. All rights reserved.
Released under Apache 2.0 license as described in the file LICENSE.
Authors: Parikshit Khanna, Jeremy Avigad, Leonardo de Moura, Floris van Doorn, Mario Carneiro
-/
import algebra.order_functions
import control.monad.basic
import data.nat.choose.basic
import order.rel_classes

/-!
# Basic properties of lists
-/

open function nat

namespace list
universes u v w x
variables {α : Type u} {β : Type v} {γ : Type w} {δ : Type x}

attribute [inline] list.head

instance : is_left_id (list α) has_append.append [] :=
⟨ nil_append ⟩

instance : is_right_id (list α) has_append.append [] :=
⟨ append_nil ⟩

instance : is_associative (list α) has_append.append :=
⟨ append_assoc ⟩

theorem cons_ne_nil (a : α) (l : list α) : a::l ≠ [].

theorem cons_ne_self (a : α) (l : list α) : a::l ≠ l :=
mt (congr_arg length) (nat.succ_ne_self _)

theorem head_eq_of_cons_eq {h₁ h₂ : α} {t₁ t₂ : list α} :
      (h₁::t₁) = (h₂::t₂) → h₁ = h₂ :=
assume Peq, list.no_confusion Peq (assume Pheq Pteq, Pheq)

theorem tail_eq_of_cons_eq {h₁ h₂ : α} {t₁ t₂ : list α} :
      (h₁::t₁) = (h₂::t₂) → t₁ = t₂ :=
assume Peq, list.no_confusion Peq (assume Pheq Pteq, Pteq)

@[simp] theorem cons_injective {a : α} : injective (cons a) :=
assume l₁ l₂, assume Pe, tail_eq_of_cons_eq Pe

theorem cons_inj (a : α) {l l' : list α} : a::l = a::l' ↔ l = l' :=
cons_injective.eq_iff

theorem exists_cons_of_ne_nil {l : list α} (h : l ≠ nil) : ∃ b L, l = b :: L :=
by { induction l with c l',  contradiction,  use [c,l'], }

/-! ### mem -/

theorem mem_singleton_self (a : α) : a ∈ [a] := mem_cons_self _ _

theorem eq_of_mem_singleton {a b : α} : a ∈ [b] → a = b :=
assume : a ∈ [b], or.elim (eq_or_mem_of_mem_cons this)
  (assume : a = b, this)
  (assume : a ∈ [], absurd this (not_mem_nil a))

@[simp] theorem mem_singleton {a b : α} : a ∈ [b] ↔ a = b :=
⟨eq_of_mem_singleton, or.inl⟩

theorem mem_of_mem_cons_of_mem {a b : α} {l : list α} : a ∈ b::l → b ∈ l → a ∈ l :=
assume ainbl binl, or.elim (eq_or_mem_of_mem_cons ainbl)
  (assume : a = b, begin subst a, exact binl end)
  (assume : a ∈ l, this)

theorem eq_or_ne_mem_of_mem {a b : α} {l : list α} (h : a ∈ b :: l) : a = b ∨ (a ≠ b ∧ a ∈ l) :=
classical.by_cases or.inl $ assume : a ≠ b, h.elim or.inl $ assume h, or.inr ⟨this, h⟩

theorem not_mem_append {a : α} {s t : list α} (h₁ : a ∉ s) (h₂ : a ∉ t) : a ∉ s ++ t :=
mt mem_append.1 $ not_or_distrib.2 ⟨h₁, h₂⟩

theorem ne_nil_of_mem {a : α} {l : list α} (h : a ∈ l) : l ≠ [] :=
by intro e; rw e at h; cases h

theorem mem_split {a : α} {l : list α} (h : a ∈ l) : ∃ s t : list α, l = s ++ a :: t :=
begin
  induction l with b l ih, {cases h}, rcases h with rfl | h,
  { exact ⟨[], l, rfl⟩ },
  { rcases ih h with ⟨s, t, rfl⟩,
    exact ⟨b::s, t, rfl⟩ }
end

theorem mem_of_ne_of_mem {a y : α} {l : list α} (h₁ : a ≠ y) (h₂ : a ∈ y :: l) : a ∈ l :=
or.elim (eq_or_mem_of_mem_cons h₂) (λe, absurd e h₁) (λr, r)

theorem ne_of_not_mem_cons {a b : α} {l : list α} : a ∉ b::l → a ≠ b :=
assume nin aeqb, absurd (or.inl aeqb) nin

theorem not_mem_of_not_mem_cons {a b : α} {l : list α} : a ∉ b::l → a ∉ l :=
assume nin nainl, absurd (or.inr nainl) nin

theorem not_mem_cons_of_ne_of_not_mem {a y : α} {l : list α} : a ≠ y → a ∉ l → a ∉ y::l :=
assume p1 p2, not.intro (assume Pain, absurd (eq_or_mem_of_mem_cons Pain) (not_or p1 p2))

theorem ne_and_not_mem_of_not_mem_cons {a y : α} {l : list α} : a ∉ y::l → a ≠ y ∧ a ∉ l :=
assume p, and.intro (ne_of_not_mem_cons p) (not_mem_of_not_mem_cons p)

theorem mem_map_of_mem (f : α → β) {a : α} {l : list α} (h : a ∈ l) : f a ∈ map f l :=
begin
  induction l with b l' ih,
  {cases h},
  {rcases h with rfl | h,
    {exact or.inl rfl},
    {exact or.inr (ih h)}}
end

theorem exists_of_mem_map {f : α → β} {b : β} {l : list α} (h : b ∈ map f l) :
  ∃ a, a ∈ l ∧ f a = b :=
begin
  induction l with c l' ih,
  {cases h},
  {cases (eq_or_mem_of_mem_cons h) with h h,
    {exact ⟨c, mem_cons_self _ _, h.symm⟩},
    {rcases ih h with ⟨a, ha₁, ha₂⟩,
      exact ⟨a, mem_cons_of_mem _ ha₁, ha₂⟩ }}
end

@[simp] theorem mem_map {f : α → β} {b : β} {l : list α} : b ∈ map f l ↔ ∃ a, a ∈ l ∧ f a = b :=
⟨exists_of_mem_map, λ ⟨a, la, h⟩, by rw [← h]; exact mem_map_of_mem f la⟩

theorem mem_map_of_injective {f : α → β} (H : injective f) {a : α} {l : list α} :
  f a ∈ map f l ↔ a ∈ l :=
⟨λ m, let ⟨a', m', e⟩ := exists_of_mem_map m in H e ▸ m', mem_map_of_mem _⟩

lemma forall_mem_map_iff {f : α → β} {l : list α} {P : β → Prop} :
  (∀ i ∈ l.map f, P i) ↔ ∀ j ∈ l, P (f j) :=
begin
  split,
  { assume H j hj,
    exact H (f j) (mem_map_of_mem f hj) },
  { assume H i hi,
    rcases mem_map.1 hi with ⟨j, hj, ji⟩,
    rw ← ji,
    exact H j hj }
end

@[simp] lemma map_eq_nil {f : α → β} {l : list α} : list.map f l = [] ↔ l = [] :=
⟨by cases l; simp only [forall_prop_of_true, map, forall_prop_of_false, not_false_iff],
  λ h, h.symm ▸ rfl⟩

@[simp] theorem mem_join {a : α} : ∀ {L : list (list α)}, a ∈ join L ↔ ∃ l, l ∈ L ∧ a ∈ l
| []       := ⟨false.elim, λ⟨_, h, _⟩, false.elim h⟩
| (c :: L) := by simp only [join, mem_append, @mem_join L, mem_cons_iff, or_and_distrib_right,
  exists_or_distrib, exists_eq_left]

theorem exists_of_mem_join {a : α} {L : list (list α)} : a ∈ join L → ∃ l, l ∈ L ∧ a ∈ l :=
mem_join.1

theorem mem_join_of_mem {a : α} {L : list (list α)} {l} (lL : l ∈ L) (al : a ∈ l) : a ∈ join L :=
mem_join.2 ⟨l, lL, al⟩

@[simp]
theorem mem_bind {b : β} {l : list α} {f : α → list β} : b ∈ list.bind l f ↔ ∃ a ∈ l, b ∈ f a :=
iff.trans mem_join
  ⟨λ ⟨l', h1, h2⟩, let ⟨a, al, fa⟩ := exists_of_mem_map h1 in ⟨a, al, fa.symm ▸ h2⟩,
  λ ⟨a, al, bfa⟩, ⟨f a, mem_map_of_mem _ al, bfa⟩⟩

theorem exists_of_mem_bind {b : β} {l : list α} {f : α → list β} :
  b ∈ list.bind l f → ∃ a ∈ l, b ∈ f a :=
mem_bind.1

theorem mem_bind_of_mem {b : β} {l : list α} {f : α → list β} {a} (al : a ∈ l) (h : b ∈ f a) :
  b ∈ list.bind l f :=
mem_bind.2 ⟨a, al, h⟩

lemma bind_map {g : α → list β} {f : β → γ} :
  ∀(l : list α), list.map f (l.bind g) = l.bind (λa, (g a).map f)
| [] := rfl
| (a::l) := by simp only [cons_bind, map_append, bind_map l]

/-! ### length -/

theorem length_eq_zero {l : list α} : length l = 0 ↔ l = [] :=
⟨eq_nil_of_length_eq_zero, λ h, h.symm ▸ rfl⟩

@[simp] lemma length_singleton (a : α) : length [a] = 1 := rfl

theorem length_pos_of_mem {a : α} : ∀ {l : list α}, a ∈ l → 0 < length l
| (b::l) _ := zero_lt_succ _

theorem exists_mem_of_length_pos : ∀ {l : list α}, 0 < length l → ∃ a, a ∈ l
| (b::l) _ := ⟨b, mem_cons_self _ _⟩

theorem length_pos_iff_exists_mem {l : list α} : 0 < length l ↔ ∃ a, a ∈ l :=
⟨exists_mem_of_length_pos, λ ⟨a, h⟩, length_pos_of_mem h⟩

theorem ne_nil_of_length_pos {l : list α} : 0 < length l → l ≠ [] :=
λ h1 h2, lt_irrefl 0 ((length_eq_zero.2 h2).subst h1)

theorem length_pos_of_ne_nil {l : list α} : l ≠ [] → 0 < length l :=
λ h, pos_iff_ne_zero.2 $ λ h0, h $ length_eq_zero.1 h0

theorem length_pos_iff_ne_nil {l : list α} : 0 < length l ↔ l ≠ [] :=
⟨ne_nil_of_length_pos, length_pos_of_ne_nil⟩

theorem length_eq_one {l : list α} : length l = 1 ↔ ∃ a, l = [a] :=
⟨match l with [a], _ := ⟨a, rfl⟩ end, λ ⟨a, e⟩, e.symm ▸ rfl⟩

lemma exists_of_length_succ {n} :
  ∀ l : list α, l.length = n + 1 → ∃ h t, l = h :: t
| [] H := absurd H.symm $ succ_ne_zero n
| (h :: t) H := ⟨h, t, rfl⟩

@[simp] lemma length_injective_iff : injective (list.length : list α → ℕ) ↔ subsingleton α :=
begin
  split,
  { intro h, refine ⟨λ x y, _⟩, suffices : [x] = [y], { simpa using this }, apply h, refl },
  { intros hα l1 l2 hl, induction l1 generalizing l2; cases l2,
    { refl }, { cases hl }, { cases hl },
    congr, exactI subsingleton.elim _ _, apply l1_ih, simpa using hl }
end

@[simp] lemma length_injective [subsingleton α] : injective (length : list α → ℕ) :=
length_injective_iff.mpr $ by apply_instance

/-! ### set-theoretic notation of lists -/

lemma empty_eq : (∅ : list α) = [] := by refl
lemma singleton_eq (x : α) : ({x} : list α) = [x] := rfl
lemma insert_neg [decidable_eq α] {x : α} {l : list α} (h : x ∉ l) :
  has_insert.insert x l = x :: l :=
if_neg h
lemma insert_pos [decidable_eq α] {x : α} {l : list α} (h : x ∈ l) :
  has_insert.insert x l = l :=
if_pos h
lemma doubleton_eq [decidable_eq α] {x y : α} (h : x ≠ y) : ({x, y} : list α) = [x, y] :=
by { rw [insert_neg, singleton_eq], rwa [singleton_eq, mem_singleton] }

/-! ### bounded quantifiers over lists -/

theorem forall_mem_nil (p : α → Prop) : ∀ x ∈ @nil α, p x.

theorem forall_mem_cons : ∀ {p : α → Prop} {a : α} {l : list α},
  (∀ x ∈ a :: l, p x) ↔ p a ∧ ∀ x ∈ l, p x :=
ball_cons

theorem forall_mem_of_forall_mem_cons {p : α → Prop} {a : α} {l : list α}
    (h : ∀ x ∈ a :: l, p x) :
  ∀ x ∈ l, p x :=
(forall_mem_cons.1 h).2

theorem forall_mem_singleton {p : α → Prop} {a : α} : (∀ x ∈ [a], p x) ↔ p a :=
by simp only [mem_singleton, forall_eq]

theorem forall_mem_append {p : α → Prop} {l₁ l₂ : list α} :
  (∀ x ∈ l₁ ++ l₂, p x) ↔ (∀ x ∈ l₁, p x) ∧ (∀ x ∈ l₂, p x) :=
by simp only [mem_append, or_imp_distrib, forall_and_distrib]

theorem not_exists_mem_nil (p : α → Prop) : ¬ ∃ x ∈ @nil α, p x.

theorem exists_mem_cons_of {p : α → Prop} {a : α} (l : list α) (h : p a) :
  ∃ x ∈ a :: l, p x :=
bex.intro a (mem_cons_self _ _) h

theorem exists_mem_cons_of_exists {p : α → Prop} {a : α} {l : list α} (h : ∃ x ∈ l, p x) :
  ∃ x ∈ a :: l, p x :=
bex.elim h (λ x xl px, bex.intro x (mem_cons_of_mem _ xl) px)

theorem or_exists_of_exists_mem_cons {p : α → Prop} {a : α} {l : list α} (h : ∃ x ∈ a :: l, p x) :
  p a ∨ ∃ x ∈ l, p x :=
bex.elim h (λ x xal px,
  or.elim (eq_or_mem_of_mem_cons xal)
    (assume : x = a, begin rw ←this, left, exact px end)
    (assume : x ∈ l, or.inr (bex.intro x this px)))

theorem exists_mem_cons_iff (p : α → Prop) (a : α) (l : list α) :
  (∃ x ∈ a :: l, p x) ↔ p a ∨ ∃ x ∈ l, p x :=
iff.intro or_exists_of_exists_mem_cons
  (assume h, or.elim h (exists_mem_cons_of l) exists_mem_cons_of_exists)

/-! ### list subset -/

theorem subset_def {l₁ l₂ : list α} : l₁ ⊆ l₂ ↔ ∀ ⦃a : α⦄, a ∈ l₁ → a ∈ l₂ := iff.rfl

theorem subset_append_of_subset_left (l l₁ l₂ : list α) : l ⊆ l₁ → l ⊆ l₁++l₂ :=
λ s, subset.trans s $ subset_append_left _ _

theorem subset_append_of_subset_right (l l₁ l₂ : list α) : l ⊆ l₂ → l ⊆ l₁++l₂ :=
λ s, subset.trans s $ subset_append_right _ _

@[simp] theorem cons_subset {a : α} {l m : list α} :
  a::l ⊆ m ↔ a ∈ m ∧ l ⊆ m :=
by simp only [subset_def, mem_cons_iff, or_imp_distrib, forall_and_distrib, forall_eq]

theorem cons_subset_of_subset_of_mem {a : α} {l m : list α}
  (ainm : a ∈ m) (lsubm : l ⊆ m) : a::l ⊆ m :=
cons_subset.2 ⟨ainm, lsubm⟩

theorem append_subset_of_subset_of_subset {l₁ l₂ l : list α} (l₁subl : l₁ ⊆ l) (l₂subl : l₂ ⊆ l) :
  l₁ ++ l₂ ⊆ l :=
λ a h, (mem_append.1 h).elim (@l₁subl _) (@l₂subl _)

@[simp] theorem append_subset_iff {l₁ l₂ l : list α} :
  l₁ ++ l₂ ⊆ l ↔ l₁ ⊆ l ∧ l₂ ⊆ l :=
begin
  split,
  { intro h, simp only [subset_def] at *, split; intros; simp* },
  { rintro ⟨h1, h2⟩, apply append_subset_of_subset_of_subset h1 h2 }
end

theorem eq_nil_of_subset_nil : ∀ {l : list α}, l ⊆ [] → l = []
| []     s := rfl
| (a::l) s := false.elim $ s $ mem_cons_self a l

theorem eq_nil_iff_forall_not_mem {l : list α} : l = [] ↔ ∀ a, a ∉ l :=
show l = [] ↔ l ⊆ [], from ⟨λ e, e ▸ subset.refl _, eq_nil_of_subset_nil⟩

theorem map_subset {l₁ l₂ : list α} (f : α → β) (H : l₁ ⊆ l₂) : map f l₁ ⊆ map f l₂ :=
λ x, by simp only [mem_map, not_and, exists_imp_distrib, and_imp]; exact λ a h e, ⟨a, H h, e⟩

theorem map_subset_iff {l₁ l₂ : list α} (f : α → β) (h : injective f) :
  map f l₁ ⊆ map f l₂ ↔ l₁ ⊆ l₂ :=
begin
  refine ⟨_, map_subset f⟩, intros h2 x hx,
  rcases mem_map.1 (h2 (mem_map_of_mem f hx)) with ⟨x', hx', hxx'⟩,
  cases h hxx', exact hx'
end

/-! ### append -/

lemma append_eq_has_append {L₁ L₂ : list α} : list.append L₁ L₂ = L₁ ++ L₂ := rfl

@[simp] lemma singleton_append {x : α} {l : list α} : [x] ++ l = x :: l := rfl

theorem append_ne_nil_of_ne_nil_left (s t : list α) : s ≠ [] → s ++ t ≠ [] :=
by induction s; intros; contradiction

theorem append_ne_nil_of_ne_nil_right (s t : list α) : t ≠ [] → s ++ t ≠ [] :=
by induction s; intros; contradiction

@[simp] lemma append_eq_nil {p q : list α} : (p ++ q) = [] ↔ p = [] ∧ q = [] :=
by cases p; simp only [nil_append, cons_append, eq_self_iff_true, true_and, false_and]

@[simp] lemma nil_eq_append_iff {a b : list α} : [] = a ++ b ↔ a = [] ∧ b = [] :=
by rw [eq_comm, append_eq_nil]

lemma append_eq_cons_iff {a b c : list α} {x : α} :
  a ++ b = x :: c ↔ (a = [] ∧ b = x :: c) ∨ (∃a', a = x :: a' ∧ c = a' ++ b) :=
by cases a; simp only [and_assoc, @eq_comm _ c, nil_append, cons_append, eq_self_iff_true,
  true_and, false_and, exists_false, false_or, or_false, exists_and_distrib_left, exists_eq_left']

lemma cons_eq_append_iff {a b c : list α} {x : α} :
  (x :: c : list α) = a ++ b ↔ (a = [] ∧ b = x :: c) ∨ (∃a', a = x :: a' ∧ c = a' ++ b) :=
by rw [eq_comm, append_eq_cons_iff]

lemma append_eq_append_iff {a b c d : list α} :
  a ++ b = c ++ d ↔ (∃a', c = a ++ a' ∧ b = a' ++ d) ∨ (∃c', a = c ++ c' ∧ d = c' ++ b) :=
begin
  induction a generalizing c,
  case nil { rw nil_append, split,
    { rintro rfl, left, exact ⟨_, rfl, rfl⟩ },
    { rintro (⟨a', rfl, rfl⟩ | ⟨a', H, rfl⟩), {refl}, {rw [← append_assoc, ← H], refl} } },
  case cons : a as ih {
    cases c,
    { simp only [cons_append, nil_append, false_and, exists_false, false_or, exists_eq_left'],
      exact eq_comm },
    { simp only [cons_append, @eq_comm _ a, ih, and_assoc, and_or_distrib_left,
        exists_and_distrib_left] } }
end

@[simp] theorem split_at_eq_take_drop : ∀ (n : ℕ) (l : list α), split_at n l = (take n l, drop n l)
| 0        a         := rfl
| (succ n) []        := rfl
| (succ n) (x :: xs) := by simp only [split_at, split_at_eq_take_drop n xs, take, drop]

@[simp] theorem take_append_drop : ∀ (n : ℕ) (l : list α), take n l ++ drop n l = l
| 0        a         := rfl
| (succ n) []        := rfl
| (succ n) (x :: xs) := congr_arg (cons x) $ take_append_drop n xs

-- TODO(Leo): cleanup proof after arith dec proc
theorem append_inj :
  ∀ {s₁ s₂ t₁ t₂ : list α}, s₁ ++ t₁ = s₂ ++ t₂ → length s₁ = length s₂ → s₁ = s₂ ∧ t₁ = t₂
| []      []      t₁ t₂ h hl := ⟨rfl, h⟩
| (a::s₁) []      t₁ t₂ h hl := list.no_confusion $ eq_nil_of_length_eq_zero hl
| []      (b::s₂) t₁ t₂ h hl := list.no_confusion $ eq_nil_of_length_eq_zero hl.symm
| (a::s₁) (b::s₂) t₁ t₂ h hl := list.no_confusion h $ λab hap,
  let ⟨e1, e2⟩ := @append_inj s₁ s₂ t₁ t₂ hap (succ.inj hl) in
  by rw [ab, e1, e2]; exact ⟨rfl, rfl⟩

theorem append_inj_right {s₁ s₂ t₁ t₂ : list α} (h : s₁ ++ t₁ = s₂ ++ t₂)
  (hl : length s₁ = length s₂) : t₁ = t₂ :=
(append_inj h hl).right

theorem append_inj_left {s₁ s₂ t₁ t₂ : list α} (h : s₁ ++ t₁ = s₂ ++ t₂)
  (hl : length s₁ = length s₂) : s₁ = s₂ :=
(append_inj h hl).left

theorem append_inj' {s₁ s₂ t₁ t₂ : list α} (h : s₁ ++ t₁ = s₂ ++ t₂) (hl : length t₁ = length t₂) :
  s₁ = s₂ ∧ t₁ = t₂ :=
append_inj h $ @nat.add_right_cancel _ (length t₁) _ $
let hap := congr_arg length h in by simp only [length_append] at hap; rwa [← hl] at hap

theorem append_inj_right' {s₁ s₂ t₁ t₂ : list α} (h : s₁ ++ t₁ = s₂ ++ t₂)
  (hl : length t₁ = length t₂) : t₁ = t₂ :=
(append_inj' h hl).right

theorem append_inj_left' {s₁ s₂ t₁ t₂ : list α} (h : s₁ ++ t₁ = s₂ ++ t₂)
  (hl : length t₁ = length t₂) : s₁ = s₂ :=
(append_inj' h hl).left

theorem append_left_cancel {s t₁ t₂ : list α} (h : s ++ t₁ = s ++ t₂) : t₁ = t₂ :=
append_inj_right h rfl

theorem append_right_cancel {s₁ s₂ t : list α} (h : s₁ ++ t = s₂ ++ t) : s₁ = s₂ :=
append_inj_left' h rfl

theorem append_right_injective (s : list α) : function.injective (λ t, s ++ t) :=
λ t₁ t₂, append_left_cancel

theorem append_right_inj {t₁ t₂ : list α} (s) : s ++ t₁ = s ++ t₂ ↔ t₁ = t₂ :=
(append_right_injective s).eq_iff

theorem append_left_injective (t : list α) : function.injective (λ s, s ++ t) :=
λ s₁ s₂, append_right_cancel

theorem append_left_inj {s₁ s₂ : list α} (t) : s₁ ++ t = s₂ ++ t ↔ s₁ = s₂ :=
(append_left_injective t).eq_iff

theorem map_eq_append_split {f : α → β} {l : list α} {s₁ s₂ : list β}
  (h : map f l = s₁ ++ s₂) : ∃ l₁ l₂, l = l₁ ++ l₂ ∧ map f l₁ = s₁ ∧ map f l₂ = s₂ :=
begin
  have := h, rw [← take_append_drop (length s₁) l] at this ⊢,
  rw map_append at this,
  refine ⟨_, _, rfl, append_inj this _⟩,
  rw [length_map, length_take, min_eq_left],
  rw [← length_map f l, h, length_append],
  apply nat.le_add_right
end

/-! ### repeat -/

@[simp] theorem repeat_succ (a : α) (n) : repeat a (n + 1) = a :: repeat a n := rfl

theorem eq_of_mem_repeat {a b : α} : ∀ {n}, b ∈ repeat a n → b = a
| (n+1) h := or.elim h id $ @eq_of_mem_repeat _

theorem eq_repeat_of_mem {a : α} : ∀ {l : list α}, (∀ b ∈ l, b = a) → l = repeat a l.length
| []     H := rfl
| (b::l) H := by cases forall_mem_cons.1 H with H₁ H₂;
  unfold length repeat; congr; [exact H₁, exact eq_repeat_of_mem H₂]

theorem eq_repeat' {a : α} {l : list α} : l = repeat a l.length ↔ ∀ b ∈ l, b = a :=
⟨λ h, h.symm ▸ λ b, eq_of_mem_repeat, eq_repeat_of_mem⟩

theorem eq_repeat {a : α} {n} {l : list α} : l = repeat a n ↔ length l = n ∧ ∀ b ∈ l, b = a :=
⟨λ h, h.symm ▸ ⟨length_repeat _ _, λ b, eq_of_mem_repeat⟩,
 λ ⟨e, al⟩, e ▸ eq_repeat_of_mem al⟩

theorem repeat_add (a : α) (m n) : repeat a (m + n) = repeat a m ++ repeat a n :=
by induction m; simp only [*, zero_add, succ_add, repeat]; split; refl

theorem repeat_subset_singleton (a : α) (n) : repeat a n ⊆ [a] :=
λ b h, mem_singleton.2 (eq_of_mem_repeat h)

@[simp] theorem map_const (l : list α) (b : β) : map (function.const α b) l = repeat b l.length :=
by induction l; [refl, simp only [*, map]]; split; refl

theorem eq_of_mem_map_const {b₁ b₂ : β} {l : list α} (h : b₁ ∈ map (function.const α b₂) l) :
  b₁ = b₂ :=
by rw map_const at h; exact eq_of_mem_repeat h

@[simp] theorem map_repeat (f : α → β) (a : α) (n) : map f (repeat a n) = repeat (f a) n :=
by induction n; [refl, simp only [*, repeat, map]]; split; refl

@[simp] theorem tail_repeat (a : α) (n) : tail (repeat a n) = repeat a n.pred :=
by cases n; refl

@[simp] theorem join_repeat_nil (n : ℕ) : join (repeat [] n) = @nil α :=
by induction n; [refl, simp only [*, repeat, join, append_nil]]

/-! ### pure -/

@[simp] theorem mem_pure {α} (x y : α) :
  x ∈ (pure y : list α) ↔ x = y := by simp! [pure,list.ret]

/-! ### bind -/

@[simp] theorem bind_eq_bind {α β} (f : α → list β) (l : list α) :
  l >>= f = l.bind f := rfl

@[simp] theorem bind_append (f : α → list β) (l₁ l₂ : list α) :
  (l₁ ++ l₂).bind f = l₁.bind f ++ l₂.bind f :=
append_bind _ _ _

@[simp] theorem bind_singleton (f : α → list β) (x : α) : [x].bind f = f x :=
append_nil (f x)

/-! ### concat -/

theorem concat_nil (a : α) : concat [] a = [a] := rfl

theorem concat_cons (a b : α) (l : list α) : concat (a :: l) b = a :: concat l b := rfl

@[simp] theorem concat_eq_append (a : α) (l : list α) : concat l a = l ++ [a] :=
by induction l; simp only [*, concat]; split; refl

theorem init_eq_of_concat_eq {a : α} {l₁ l₂ : list α} : concat l₁ a = concat l₂ a → l₁ = l₂ :=
begin
  intro h,
  rw [concat_eq_append, concat_eq_append] at h,
  exact append_right_cancel h
end

theorem last_eq_of_concat_eq {a b : α} {l : list α} : concat l a = concat l b → a = b :=
begin
  intro h,
  rw [concat_eq_append, concat_eq_append] at h,
  exact head_eq_of_cons_eq (append_left_cancel h)
end

theorem concat_ne_nil (a : α) (l : list α) : concat l a ≠ [] :=
by simp

theorem concat_append (a : α) (l₁ l₂ : list α) : concat l₁ a ++ l₂ = l₁ ++ a :: l₂ :=
by simp

theorem length_concat (a : α) (l : list α) : length (concat l a) = succ (length l) :=
by simp only [concat_eq_append, length_append, length]

theorem append_concat (a : α) (l₁ l₂ : list α) : l₁ ++ concat l₂ a = concat (l₁ ++ l₂) a :=
by simp

/-! ### reverse -/

@[simp] theorem reverse_nil : reverse (@nil α) = [] := rfl

local attribute [simp] reverse_core

@[simp] theorem reverse_cons (a : α) (l : list α) : reverse (a::l) = reverse l ++ [a] :=
have aux : ∀ l₁ l₂, reverse_core l₁ l₂ ++ [a] = reverse_core l₁ (l₂ ++ [a]),
by intro l₁; induction l₁; intros; [refl, simp only [*, reverse_core, cons_append]],
(aux l nil).symm

theorem reverse_core_eq (l₁ l₂ : list α) : reverse_core l₁ l₂ = reverse l₁ ++ l₂ :=
by induction l₁ generalizing l₂; [refl, simp only [*, reverse_core, reverse_cons, append_assoc]];
  refl

theorem reverse_cons' (a : α) (l : list α) : reverse (a::l) = concat (reverse l) a :=
by simp only [reverse_cons, concat_eq_append]

@[simp] theorem reverse_singleton (a : α) : reverse [a] = [a] := rfl

@[simp] theorem reverse_append (s t : list α) : reverse (s ++ t) = (reverse t) ++ (reverse s) :=
by induction s; [rw [nil_append, reverse_nil, append_nil],
simp only [*, cons_append, reverse_cons, append_assoc]]

theorem reverse_concat (l : list α) (a : α) : reverse (concat l a) = a :: reverse l :=
by rw [concat_eq_append, reverse_append, reverse_singleton, singleton_append]

@[simp] theorem reverse_reverse (l : list α) : reverse (reverse l) = l :=
by induction l; [refl, simp only [*, reverse_cons, reverse_append]]; refl

@[simp] theorem reverse_involutive : involutive (@reverse α) :=
λ l, reverse_reverse l

@[simp] theorem reverse_injective : injective (@reverse α) :=
reverse_involutive.injective

@[simp] theorem reverse_inj {l₁ l₂ : list α} : reverse l₁ = reverse l₂ ↔ l₁ = l₂ :=
reverse_injective.eq_iff

@[simp] theorem reverse_eq_nil {l : list α} : reverse l = [] ↔ l = [] :=
@reverse_inj _ l []

theorem concat_eq_reverse_cons (a : α) (l : list α) : concat l a = reverse (a :: reverse l) :=
by simp only [concat_eq_append, reverse_cons, reverse_reverse]

@[simp] theorem length_reverse (l : list α) : length (reverse l) = length l :=
by induction l; [refl, simp only [*, reverse_cons, length_append, length]]

@[simp] theorem map_reverse (f : α → β) (l : list α) : map f (reverse l) = reverse (map f l) :=
by induction l; [refl, simp only [*, map, reverse_cons, map_append]]

theorem map_reverse_core (f : α → β) (l₁ l₂ : list α) :
  map f (reverse_core l₁ l₂) = reverse_core (map f l₁) (map f l₂) :=
by simp only [reverse_core_eq, map_append, map_reverse]

@[simp] theorem mem_reverse {a : α} {l : list α} : a ∈ reverse l ↔ a ∈ l :=
by induction l; [refl, simp only [*, reverse_cons, mem_append, mem_singleton, mem_cons_iff,
  not_mem_nil, false_or, or_false, or_comm]]

@[simp] theorem reverse_repeat (a : α) (n) : reverse (repeat a n) = repeat a n :=
eq_repeat.2 ⟨by simp only [length_reverse, length_repeat],
  λ b h, eq_of_mem_repeat (mem_reverse.1 h)⟩

/-! ### is_nil -/

lemma is_nil_iff_eq_nil {l : list α} : l.is_nil ↔ l = [] :=
list.cases_on l (by simp [is_nil]) (by simp [is_nil])

/-! ### init -/

@[simp] theorem length_init : ∀ (l : list α), length (init l) = length l - 1
| [] := rfl
| [a] := rfl
| (a :: b :: l) :=
begin
  rw init,
  simp only [add_left_inj, length, succ_add_sub_one],
  exact length_init (b :: l)
end

/-! ### last -/

@[simp] theorem last_cons {a : α} {l : list α} :
  ∀ (h₁ : a :: l ≠ nil) (h₂ : l ≠ nil), last (a :: l) h₁ = last l h₂ :=
by {induction l; intros, contradiction, reflexivity}

@[simp] theorem last_append {a : α} (l : list α) (h : l ++ [a] ≠ []) : last (l ++ [a]) h = a :=
by induction l;
  [refl, simp only [cons_append, last_cons _ (λ H, cons_ne_nil _ _ (append_eq_nil.1 H).2), *]]

theorem last_concat {a : α} (l : list α) (h : concat l a ≠ []) : last (concat l a) h = a :=
by simp only [concat_eq_append, last_append]

@[simp] theorem last_singleton (a : α) (h : [a] ≠ []) : last [a] h = a := rfl

@[simp] theorem last_cons_cons (a₁ a₂ : α) (l : list α) (h : a₁::a₂::l ≠ []) :
  last (a₁::a₂::l) h = last (a₂::l) (cons_ne_nil a₂ l) := rfl

theorem init_append_last : ∀ {l : list α} (h : l ≠ []), init l ++ [last l h] = l
| [] h := absurd rfl h
| [a] h := rfl
| (a::b::l) h :=
begin
  rw [init, cons_append, last_cons (cons_ne_nil _ _) (cons_ne_nil _ _)],
  congr,
  exact init_append_last (cons_ne_nil b l)
end

theorem last_congr {l₁ l₂ : list α} (h₁ : l₁ ≠ []) (h₂ : l₂ ≠ []) (h₃ : l₁ = l₂) :
  last l₁ h₁ = last l₂ h₂ :=
by subst l₁

theorem last_mem : ∀ {l : list α} (h : l ≠ []), last l h ∈ l
| [] h := absurd rfl h
| [a] h := or.inl rfl
| (a::b::l) h := or.inr $ by { rw [last_cons_cons], exact last_mem (cons_ne_nil b l) }

lemma last_repeat_succ (a m : ℕ) :
  (repeat a m.succ).last (ne_nil_of_length_eq_succ
  (show (repeat a m.succ).length = m.succ, by rw length_repeat)) = a :=
begin
  induction m with k IH,
  { simp },
  { simpa only [repeat_succ, last] }
end

/-! ### last' -/

@[simp] theorem last'_is_none :
  ∀ {l : list α}, (last' l).is_none ↔ l = []
| [] := by simp
| [a] := by simp
| (a::b::l) := by simp [@last'_is_none (b::l)]

@[simp] theorem last'_is_some : ∀ {l : list α}, l.last'.is_some ↔ l ≠ []
| [] := by simp
| [a] := by simp
| (a::b::l) := by simp [@last'_is_some (b::l)]

theorem mem_last'_eq_last : ∀ {l : list α} {x : α}, x ∈ l.last' → ∃ h, x = last l h
| [] x hx := false.elim $ by simpa using hx
| [a] x hx := have a = x, by simpa using hx, this ▸ ⟨cons_ne_nil a [], rfl⟩
| (a::b::l) x hx :=
  begin
    rw last' at hx,
    rcases mem_last'_eq_last hx with ⟨h₁, h₂⟩,
    use cons_ne_nil _ _,
    rwa [last_cons]
  end

theorem mem_of_mem_last' {l : list α} {a : α} (ha : a ∈ l.last') : a ∈ l :=
let ⟨h₁, h₂⟩ := mem_last'_eq_last ha in h₂.symm ▸ last_mem _

theorem init_append_last' : ∀ {l : list α} (a ∈ l.last'), init l ++ [a] = l
| [] a ha := (option.not_mem_none a ha).elim
| [a] _ rfl := rfl
| (a :: b :: l) c hc := by { rw [last'] at hc, rw [init, cons_append, init_append_last' _ hc] }

theorem ilast_eq_last' [inhabited α] : ∀ l : list α, l.ilast = l.last'.iget
| [] := by simp [ilast, arbitrary]
| [a] := rfl
| [a, b] := rfl
| [a, b, c] := rfl
| (a :: b :: c :: l) := by simp [ilast, ilast_eq_last' (c :: l)]

@[simp] theorem last'_append_cons : ∀ (l₁ : list α) (a : α) (l₂ : list α),
  last' (l₁ ++ a :: l₂) = last' (a :: l₂)
| [] a l₂ := rfl
| [b] a l₂ := rfl
| (b::c::l₁) a l₂ := by rw [cons_append, cons_append, last', ← cons_append, last'_append_cons]

theorem last'_append_of_ne_nil (l₁ : list α) : ∀ {l₂ : list α} (hl₂ : l₂ ≠ []),
  last' (l₁ ++ l₂) = last' l₂
| [] hl₂ := by contradiction
| (b::l₂) _ := last'_append_cons l₁ b l₂

/-! ### head(') and tail -/

theorem head_eq_head' [inhabited α] (l : list α) : head l = (head' l).iget :=
by cases l; refl

theorem mem_of_mem_head' {x : α} : ∀ {l : list α}, x ∈ l.head' → x ∈ l
| [] h := (option.not_mem_none _ h).elim
| (a::l) h := by { simp only [head', option.mem_def] at h, exact h ▸ or.inl rfl }

@[simp] theorem head_cons [inhabited α] (a : α) (l : list α) : head (a::l) = a := rfl

@[simp] theorem tail_nil : tail (@nil α) = [] := rfl

@[simp] theorem tail_cons (a : α) (l : list α) : tail (a::l) = l := rfl

@[simp] theorem head_append [inhabited α] (t : list α) {s : list α} (h : s ≠ []) :
  head (s ++ t) = head s :=
by {induction s, contradiction, refl}

theorem tail_append_singleton_of_ne_nil {a : α} {l : list α} (h : l ≠ nil) :
  tail (l ++ [a]) = tail l ++ [a] :=
by { induction l,  contradiction, rw [tail,cons_append,tail], }

theorem cons_head'_tail : ∀ {l : list α} {a : α} (h : a ∈ head' l), a :: tail l = l
| [] a h := by contradiction
| (b::l) a h := by { simp at h, simp [h] }

theorem head_mem_head' [inhabited α] : ∀ {l : list α} (h : l ≠ []), head l ∈ head' l
| [] h := by contradiction
| (a::l) h := rfl

theorem cons_head_tail [inhabited α] {l : list α} (h : l ≠ []) : (head l)::(tail l) = l :=
cons_head'_tail (head_mem_head' h)

@[simp] theorem head'_map (f : α → β) (l) : head' (map f l) = (head' l).map f := by cases l; refl

/-! ### Induction from the right -/

/-- Induction principle from the right for lists: if a property holds for the empty list, and
for `l ++ [a]` if it holds for `l`, then it holds for all lists. The principle is given for
a `Sort`-valued predicate, i.e., it can also be used to construct data. -/
@[elab_as_eliminator] def reverse_rec_on {C : list α → Sort*}
  (l : list α) (H0 : C [])
  (H1 : ∀ (l : list α) (a : α), C l → C (l ++ [a])) : C l :=
begin
  rw ← reverse_reverse l,
  induction reverse l,
  { exact H0 },
  { rw reverse_cons, exact H1 _ _ ih }
end

/-- Bidirectional induction principle for lists: if a property holds for the empty list, the
singleton list, and `a :: (l ++ [b])` from `l`, then it holds for all lists. This can be used to
prove statements about palindromes. The principle is given for a `Sort`-valued predicate, i.e., it
can also be used to construct data. -/
def bidirectional_rec {C : list α → Sort*}
    (H0 : C []) (H1 : ∀ (a : α), C [a])
    (Hn : ∀ (a : α) (l : list α) (b : α), C l → C (a :: (l ++ [b]))) : ∀ l, C l
| [] := H0
| [a] := H1 a
| (a :: b :: l) :=
let l' := init (b :: l), b' := last (b :: l) (cons_ne_nil _ _) in
have length l' < length (a :: b :: l), by { change _ < length l + 2, simp },
begin
  rw ←init_append_last (cons_ne_nil b l),
  have : C l', from bidirectional_rec l',
  exact Hn a l' b' ‹C l'›
end
using_well_founded { rel_tac := λ _ _, `[exact ⟨_, measure_wf list.length⟩] }

/-- Like `bidirectional_rec`, but with the list parameter placed first. -/
@[elab_as_eliminator] def bidirectional_rec_on {C : list α → Sort*}
    (l : list α) (H0 : C []) (H1 : ∀ (a : α), C [a])
    (Hn : ∀ (a : α) (l : list α) (b : α), C l → C (a :: (l ++ [b]))) : C l :=
bidirectional_rec H0 H1 Hn l

/-! ### sublists -/

@[simp] theorem nil_sublist : Π (l : list α), [] <+ l
| []       := sublist.slnil
| (a :: l) := sublist.cons _ _ a (nil_sublist l)

@[refl, simp] theorem sublist.refl : Π (l : list α), l <+ l
| []       := sublist.slnil
| (a :: l) := sublist.cons2 _ _ a (sublist.refl l)

@[trans] theorem sublist.trans {l₁ l₂ l₃ : list α} (h₁ : l₁ <+ l₂) (h₂ : l₂ <+ l₃) : l₁ <+ l₃ :=
sublist.rec_on h₂ (λ_ s, s)
  (λl₂ l₃ a h₂ IH l₁ h₁, sublist.cons _ _ _ (IH l₁ h₁))
  (λl₂ l₃ a h₂ IH l₁ h₁, @sublist.cases_on _ (λl₁ l₂', l₂' = a :: l₂ → l₁ <+ a :: l₃) _ _ h₁
    (λ_, nil_sublist _)
    (λl₁ l₂' a' h₁' e, match a', l₂', e, h₁' with ._, ._, rfl, h₁ :=
      sublist.cons _ _ _ (IH _ h₁) end)
    (λl₁ l₂' a' h₁' e, match a', l₂', e, h₁' with ._, ._, rfl, h₁ :=
      sublist.cons2 _ _ _ (IH _ h₁) end) rfl)
  l₁ h₁

@[simp] theorem sublist_cons (a : α) (l : list α) : l <+ a::l :=
sublist.cons _ _ _ (sublist.refl l)

theorem sublist_of_cons_sublist {a : α} {l₁ l₂ : list α} : a::l₁ <+ l₂ → l₁ <+ l₂ :=
sublist.trans (sublist_cons a l₁)

theorem cons_sublist_cons {l₁ l₂ : list α} (a : α) (s : l₁ <+ l₂) : a::l₁ <+ a::l₂ :=
sublist.cons2 _ _ _ s

@[simp] theorem sublist_append_left : Π (l₁ l₂ : list α), l₁ <+ l₁++l₂
| []      l₂ := nil_sublist _
| (a::l₁) l₂ := cons_sublist_cons _ (sublist_append_left l₁ l₂)

@[simp] theorem sublist_append_right : Π (l₁ l₂ : list α), l₂ <+ l₁++l₂
| []      l₂ := sublist.refl _
| (a::l₁) l₂ := sublist.cons _ _ _ (sublist_append_right l₁ l₂)

theorem sublist_cons_of_sublist (a : α) {l₁ l₂ : list α} : l₁ <+ l₂ → l₁ <+ a::l₂ :=
sublist.cons _ _ _

theorem sublist_append_of_sublist_left {l l₁ l₂ : list α} (s : l <+ l₁) : l <+ l₁++l₂ :=
s.trans $ sublist_append_left _ _

theorem sublist_append_of_sublist_right {l l₁ l₂ : list α} (s : l <+ l₂) : l <+ l₁++l₂ :=
s.trans $ sublist_append_right _ _

theorem sublist_of_cons_sublist_cons {l₁ l₂ : list α} : ∀ {a : α}, a::l₁ <+ a::l₂ → l₁ <+ l₂
| ._ (sublist.cons  ._ ._ a s) := sublist_of_cons_sublist s
| ._ (sublist.cons2 ._ ._ a s) := s

theorem cons_sublist_cons_iff {l₁ l₂ : list α} {a : α} : a::l₁ <+ a::l₂ ↔ l₁ <+ l₂ :=
⟨sublist_of_cons_sublist_cons, cons_sublist_cons _⟩

@[simp] theorem append_sublist_append_left {l₁ l₂ : list α} : ∀ l, l++l₁ <+ l++l₂ ↔ l₁ <+ l₂
| []     := iff.rfl
| (a::l) := cons_sublist_cons_iff.trans (append_sublist_append_left l)

theorem sublist.append_right {l₁ l₂ : list α} (h : l₁ <+ l₂) (l) : l₁++l <+ l₂++l :=
begin
  induction h with _ _ a _ ih _ _ a _ ih,
  { refl },
  { apply sublist_cons_of_sublist a ih },
  { apply cons_sublist_cons a ih }
end

theorem sublist_or_mem_of_sublist {l l₁ l₂ : list α} {a : α} (h : l <+ l₁ ++ a::l₂) :
  l <+ l₁ ++ l₂ ∨ a ∈ l :=
begin
  induction l₁ with b l₁ IH generalizing l,
  { cases h, { left, exact ‹l <+ l₂› }, { right, apply mem_cons_self } },
  { cases h with _ _ _ h _ _ _ h,
    { exact or.imp_left (sublist_cons_of_sublist _) (IH h) },
    { exact (IH h).imp (cons_sublist_cons _) (mem_cons_of_mem _) } }
end

theorem sublist.reverse {l₁ l₂ : list α} (h : l₁ <+ l₂) : l₁.reverse <+ l₂.reverse :=
begin
  induction h with _ _ _ _ ih _ _ a _ ih, {refl},
  { rw reverse_cons, exact sublist_append_of_sublist_left ih },
  { rw [reverse_cons, reverse_cons], exact ih.append_right [a] }
end

@[simp] theorem reverse_sublist_iff {l₁ l₂ : list α} : l₁.reverse <+ l₂.reverse ↔ l₁ <+ l₂ :=
⟨λ h, l₁.reverse_reverse ▸ l₂.reverse_reverse ▸ h.reverse, sublist.reverse⟩

@[simp] theorem append_sublist_append_right {l₁ l₂ : list α} (l) : l₁++l <+ l₂++l ↔ l₁ <+ l₂ :=
⟨λ h, by simpa only [reverse_append, append_sublist_append_left, reverse_sublist_iff]
  using h.reverse,
 λ h, h.append_right l⟩

theorem sublist.append {l₁ l₂ r₁ r₂ : list α}
  (hl : l₁ <+ l₂) (hr : r₁ <+ r₂) : l₁ ++ r₁ <+ l₂ ++ r₂ :=
(hl.append_right _).trans ((append_sublist_append_left _).2 hr)

theorem sublist.subset : Π {l₁ l₂ : list α}, l₁ <+ l₂ → l₁ ⊆ l₂
| ._ ._ sublist.slnil             b h := h
| ._ ._ (sublist.cons  l₁ l₂ a s) b h := mem_cons_of_mem _ (sublist.subset s h)
| ._ ._ (sublist.cons2 l₁ l₂ a s) b h :=
  match eq_or_mem_of_mem_cons h with
  | or.inl h := h ▸ mem_cons_self _ _
  | or.inr h := mem_cons_of_mem _ (sublist.subset s h)
  end

theorem singleton_sublist {a : α} {l} : [a] <+ l ↔ a ∈ l :=
⟨λ h, h.subset (mem_singleton_self _), λ h,
let ⟨s, t, e⟩ := mem_split h in e.symm ▸
  (cons_sublist_cons _ (nil_sublist _)).trans (sublist_append_right _ _)⟩

theorem eq_nil_of_sublist_nil {l : list α} (s : l <+ []) : l = [] :=
eq_nil_of_subset_nil $ s.subset

theorem repeat_sublist_repeat (a : α) {m n} : repeat a m <+ repeat a n ↔ m ≤ n :=
⟨λ h, by simpa only [length_repeat] using length_le_of_sublist h,
 λ h, by induction h; [refl, simp only [*, repeat_succ, sublist.cons]] ⟩

theorem eq_of_sublist_of_length_eq : ∀ {l₁ l₂ : list α}, l₁ <+ l₂ → length l₁ = length l₂ → l₁ = l₂
| ._ ._ sublist.slnil             h := rfl
| ._ ._ (sublist.cons  l₁ l₂ a s) h :=
  absurd (length_le_of_sublist s) $ not_le_of_gt $ by rw h; apply lt_succ_self
| ._ ._ (sublist.cons2 l₁ l₂ a s) h :=
  by rw [length, length] at h; injection h with h; rw eq_of_sublist_of_length_eq s h

theorem eq_of_sublist_of_length_le {l₁ l₂ : list α} (s : l₁ <+ l₂) (h : length l₂ ≤ length l₁) :
  l₁ = l₂ :=
eq_of_sublist_of_length_eq s (le_antisymm (length_le_of_sublist s) h)

theorem sublist.antisymm {l₁ l₂ : list α} (s₁ : l₁ <+ l₂) (s₂ : l₂ <+ l₁) : l₁ = l₂ :=
eq_of_sublist_of_length_le s₁ (length_le_of_sublist s₂)

instance decidable_sublist [decidable_eq α] : ∀ (l₁ l₂ : list α), decidable (l₁ <+ l₂)
| []      l₂      := is_true $ nil_sublist _
| (a::l₁) []      := is_false $ λh, list.no_confusion $ eq_nil_of_sublist_nil h
| (a::l₁) (b::l₂) :=
  if h : a = b then
    decidable_of_decidable_of_iff (decidable_sublist l₁ l₂) $
      by rw [← h]; exact ⟨cons_sublist_cons _, sublist_of_cons_sublist_cons⟩
  else decidable_of_decidable_of_iff (decidable_sublist (a::l₁) l₂)
    ⟨sublist_cons_of_sublist _, λs, match a, l₁, s, h with
    | a, l₁, sublist.cons ._ ._ ._ s', h := s'
    | ._, ._, sublist.cons2 t ._ ._ s', h := absurd rfl h
    end⟩

/-! ### index_of -/

section index_of
variable [decidable_eq α]

@[simp] theorem index_of_nil (a : α) : index_of a [] = 0 := rfl

theorem index_of_cons (a b : α) (l : list α) :
  index_of a (b::l) = if a = b then 0 else succ (index_of a l) := rfl

theorem index_of_cons_eq {a b : α} (l : list α) : a = b → index_of a (b::l) = 0 :=
assume e, if_pos e

@[simp] theorem index_of_cons_self (a : α) (l : list α) : index_of a (a::l) = 0 :=
index_of_cons_eq _ rfl

@[simp, priority 990]
theorem index_of_cons_ne {a b : α} (l : list α) : a ≠ b → index_of a (b::l) = succ (index_of a l) :=
assume n, if_neg n

theorem index_of_eq_length {a : α} {l : list α} : index_of a l = length l ↔ a ∉ l :=
begin
  induction l with b l ih,
  { exact iff_of_true rfl (not_mem_nil _) },
  simp only [length, mem_cons_iff, index_of_cons], split_ifs,
  { exact iff_of_false (by rintro ⟨⟩) (λ H, H $ or.inl h) },
  { simp only [h, false_or], rw ← ih, exact succ_inj' }
end

@[simp, priority 980]
theorem index_of_of_not_mem {l : list α} {a : α} : a ∉ l → index_of a l = length l :=
index_of_eq_length.2

theorem index_of_le_length {a : α} {l : list α} : index_of a l ≤ length l :=
begin
  induction l with b l ih, {refl},
  simp only [length, index_of_cons],
  by_cases h : a = b, {rw if_pos h, exact nat.zero_le _},
  rw if_neg h, exact succ_le_succ ih
end

theorem index_of_lt_length {a} {l : list α} : index_of a l < length l ↔ a ∈ l :=
⟨λh, by_contradiction $ λ al, ne_of_lt h $ index_of_eq_length.2 al,
λal, lt_of_le_of_ne index_of_le_length $ λ h, index_of_eq_length.1 h al⟩

end index_of

/-! ### nth element -/

theorem nth_le_of_mem : ∀ {a} {l : list α}, a ∈ l → ∃ n h, nth_le l n h = a
| a (_ :: l) (or.inl rfl) := ⟨0, succ_pos _, rfl⟩
| a (b :: l) (or.inr m)   :=
  let ⟨n, h, e⟩ := nth_le_of_mem m in ⟨n+1, succ_lt_succ h, e⟩

theorem nth_le_nth : ∀ {l : list α} {n} h, nth l n = some (nth_le l n h)
| (a :: l) 0     h := rfl
| (a :: l) (n+1) h := @nth_le_nth l n _

theorem nth_len_le : ∀ {l : list α} {n}, length l ≤ n → nth l n = none
| []       n     h := rfl
| (a :: l) (n+1) h := nth_len_le (le_of_succ_le_succ h)

theorem nth_eq_some {l : list α} {n a} : nth l n = some a ↔ ∃ h, nth_le l n h = a :=
⟨λ e,
  have h : n < length l, from lt_of_not_ge $ λ hn,
    by rw nth_len_le hn at e; contradiction,
  ⟨h, by rw nth_le_nth h at e;
    injection e with e; apply nth_le_mem⟩,
λ ⟨h, e⟩, e ▸ nth_le_nth _⟩

@[simp]
theorem nth_eq_none_iff : ∀ {l : list α} {n}, nth l n = none ↔ length l ≤ n :=
begin
  intros, split,
  { intro h, by_contradiction h',
    have h₂ : ∃ h, l.nth_le n h = l.nth_le n (lt_of_not_ge h') := ⟨lt_of_not_ge h', rfl⟩,
    rw [← nth_eq_some, h] at h₂, cases h₂ },
  { solve_by_elim [nth_len_le] },
end

theorem nth_of_mem {a} {l : list α} (h : a ∈ l) : ∃ n, nth l n = some a :=
let ⟨n, h, e⟩ := nth_le_of_mem h in ⟨n, by rw [nth_le_nth, e]⟩

theorem nth_le_mem : ∀ (l : list α) n h, nth_le l n h ∈ l
| (a :: l) 0     h := mem_cons_self _ _
| (a :: l) (n+1) h := mem_cons_of_mem _ (nth_le_mem l _ _)

theorem nth_mem {l : list α} {n a} (e : nth l n = some a) : a ∈ l :=
let ⟨h, e⟩ := nth_eq_some.1 e in e ▸ nth_le_mem _ _ _

theorem mem_iff_nth_le {a} {l : list α} : a ∈ l ↔ ∃ n h, nth_le l n h = a :=
⟨nth_le_of_mem, λ ⟨n, h, e⟩, e ▸ nth_le_mem _ _ _⟩

theorem mem_iff_nth {a} {l : list α} : a ∈ l ↔ ∃ n, nth l n = some a :=
mem_iff_nth_le.trans $ exists_congr $ λ n, nth_eq_some.symm

lemma nth_zero (l : list α) : l.nth 0 = l.head' := by cases l; refl

lemma nth_injective {α : Type u} {xs : list α} {i j : ℕ}
  (h₀ : i < xs.length)
  (h₁ : nodup xs)
  (h₂ : xs.nth i = xs.nth j) : i = j :=
begin
  induction xs with x xs generalizing i j,
  { cases h₀ },
  { cases i; cases j,
    case nat.zero nat.zero
    { refl },
    case nat.succ nat.succ
    { congr, cases h₁,
      apply xs_ih;
      solve_by_elim [lt_of_succ_lt_succ] },
    iterate 2
    { dsimp at h₂,
      cases h₁ with _ _ h h',
      cases h x _ rfl,
      rw mem_iff_nth,
      exact ⟨_, h₂.symm⟩ <|>
        exact ⟨_, h₂⟩ } },
end

@[simp] theorem nth_map (f : α → β) : ∀ l n, nth (map f l) n = (nth l n).map f
| []       n     := rfl
| (a :: l) 0     := rfl
| (a :: l) (n+1) := nth_map l n

theorem nth_le_map (f : α → β) {l n} (H1 H2) : nth_le (map f l) n H1 = f (nth_le l n H2) :=
option.some.inj $ by rw [← nth_le_nth, nth_map, nth_le_nth]; refl

/-- A version of `nth_le_map` that can be used for rewriting. -/
theorem nth_le_map_rev (f : α → β) {l n} (H) :
  f (nth_le l n H) = nth_le (map f l) n ((length_map f l).symm ▸ H) :=
(nth_le_map f _ _).symm

@[simp] theorem nth_le_map' (f : α → β) {l n} (H) :
  nth_le (map f l) n H = f (nth_le l n (length_map f l ▸ H)) :=
nth_le_map f _ _

/-- If one has `nth_le L i hi` in a formula and `h : L = L'`, one can not `rw h` in the formula as
`hi` gives `i < L.length` and not `i < L'.length`. The lemma `nth_le_of_eq` can be used to make
such a rewrite, with `rw (nth_le_of_eq h)`. -/
lemma nth_le_of_eq {L L' : list α} (h : L = L') {i : ℕ} (hi : i < L.length) :
  nth_le L i hi = nth_le L' i (h ▸ hi) :=
by { congr, exact h}

@[simp] lemma nth_le_singleton (a : α) {n : ℕ} (hn : n < 1) :
  nth_le [a] n hn = a :=
have hn0 : n = 0 := le_zero_iff.1 (le_of_lt_succ hn),
by subst hn0; refl

lemma nth_le_zero [inhabited α] {L : list α} (h : 0 < L.length) :
  L.nth_le 0 h = L.head :=
by { cases L, cases h, simp, }

lemma nth_le_append : ∀ {l₁ l₂ : list α} {n : ℕ} (hn₁) (hn₂),
  (l₁ ++ l₂).nth_le n hn₁ = l₁.nth_le n hn₂
| []     _ n     hn₁ hn₂  := (not_lt_zero _ hn₂).elim
| (a::l) _ 0     hn₁ hn₂ := rfl
| (a::l) _ (n+1) hn₁ hn₂ := by simp only [nth_le, cons_append];
                         exact nth_le_append _ _

lemma nth_le_append_right_aux {l₁ l₂ : list α} {n : ℕ}
  (h₁ : l₁.length ≤ n) (h₂ : n < (l₁ ++ l₂).length) : n - l₁.length < l₂.length :=
begin
  rw list.length_append at h₂,
  convert (nat.sub_lt_sub_right_iff h₁).mpr h₂,
  simp,
end

lemma nth_le_append_right : ∀ {l₁ l₂ : list α} {n : ℕ} (h₁ : l₁.length ≤ n) (h₂),
  (l₁ ++ l₂).nth_le n h₂ = l₂.nth_le (n - l₁.length) (nth_le_append_right_aux h₁ h₂)
| []       _ n     h₁ h₂ := rfl
| (a :: l) _ (n+1) h₁ h₂ :=
  begin
    dsimp,
    conv { to_rhs, congr, skip, rw [←nat.sub_sub, nat.sub.right_comm, nat.add_sub_cancel], },
    rw nth_le_append_right (nat.lt_succ_iff.mp h₁),
  end

@[simp] lemma nth_le_repeat (a : α) {n m : ℕ} (h : m < (list.repeat a n).length) :
  (list.repeat a n).nth_le m h = a :=
eq_of_mem_repeat (nth_le_mem _ _ _)

lemma nth_append {l₁ l₂ : list α} {n : ℕ} (hn : n < l₁.length) :
  (l₁ ++ l₂).nth n = l₁.nth n :=
have hn' : n < (l₁ ++ l₂).length := lt_of_lt_of_le hn
  (by rw length_append; exact le_add_right _ _),
by rw [nth_le_nth hn, nth_le_nth hn', nth_le_append]

lemma nth_append_right {l₁ l₂ : list α} {n : ℕ} (hn : l₁.length ≤ n) :
  (l₁ ++ l₂).nth n = l₂.nth (n - l₁.length) :=
begin
  by_cases hl : n < (l₁ ++ l₂).length,
  { rw [nth_le_nth hl, nth_le_nth, nth_le_append_right hn] },
  { rw [nth_len_le (le_of_not_lt hl), nth_len_le],
    rw [not_lt, length_append] at hl,
    exact nat.le_sub_left_of_add_le hl }
end

lemma last_eq_nth_le : ∀ (l : list α) (h : l ≠ []),
  last l h = l.nth_le (l.length - 1) (sub_lt (length_pos_of_ne_nil h) one_pos)
| [] h := rfl
| [a] h := by rw [last_singleton, nth_le_singleton]
| (a :: b :: l) h := by { rw [last_cons, last_eq_nth_le (b :: l)],
                          refl, exact cons_ne_nil b l }

@[simp] lemma nth_concat_length : ∀ (l : list α) (a : α), (l ++ [a]).nth l.length = some a
| []     a := rfl
| (b::l) a := by rw [cons_append, length_cons, nth, nth_concat_length]

@[ext]
theorem ext : ∀ {l₁ l₂ : list α}, (∀n, nth l₁ n = nth l₂ n) → l₁ = l₂
| []      []       h := rfl
| (a::l₁) []       h := by have h0 := h 0; contradiction
| []      (a'::l₂) h := by have h0 := h 0; contradiction
| (a::l₁) (a'::l₂) h := by have h0 : some a = some a' := h 0; injection h0 with aa;
    simp only [aa, ext (λn, h (n+1))]; split; refl

theorem ext_le {l₁ l₂ : list α} (hl : length l₁ = length l₂)
  (h : ∀n h₁ h₂, nth_le l₁ n h₁ = nth_le l₂ n h₂) : l₁ = l₂ :=
ext $ λn, if h₁ : n < length l₁
  then by rw [nth_le_nth, nth_le_nth, h n h₁ (by rwa [← hl])]
  else let h₁ := le_of_not_gt h₁ in by { rw [nth_len_le h₁, nth_len_le], rwa [←hl], }

@[simp] theorem index_of_nth_le [decidable_eq α] {a : α} :
  ∀ {l : list α} h, nth_le l (index_of a l) h = a
| (b::l) h := by by_cases h' : a = b;
  simp only [h', if_pos, if_false, index_of_cons, nth_le, @index_of_nth_le l]

@[simp] theorem index_of_nth [decidable_eq α] {a : α} {l : list α} (h : a ∈ l) :
  nth l (index_of a l) = some a :=
by rw [nth_le_nth, index_of_nth_le (index_of_lt_length.2 h)]

theorem nth_le_reverse_aux1 :
  ∀ (l r : list α) (i h1 h2), nth_le (reverse_core l r) (i + length l) h1 = nth_le r i h2
| []       r i := λh1 h2, rfl
| (a :: l) r i :=
  by rw (show i + length (a :: l) = i + 1 + length l, from add_right_comm i (length l) 1);
    exact λh1 h2, nth_le_reverse_aux1 l (a :: r) (i+1) h1 (succ_lt_succ h2)

lemma index_of_inj [decidable_eq α] {l : list α} {x y : α}
  (hx : x ∈ l) (hy : y ∈ l) : index_of x l = index_of y l ↔ x = y :=
⟨λ h, have nth_le l (index_of x l) (index_of_lt_length.2 hx) =
        nth_le l (index_of y l) (index_of_lt_length.2 hy),
      by simp only [h],
    by simpa only [index_of_nth_le],
  λ h, by subst h⟩

theorem nth_le_reverse_aux2 : ∀ (l r : list α) (i : nat) (h1) (h2),
  nth_le (reverse_core l r) (length l - 1 - i) h1 = nth_le l i h2
| []       r i     h1 h2 := absurd h2 (not_lt_zero _)
| (a :: l) r 0     h1 h2 := begin
    have aux := nth_le_reverse_aux1 l (a :: r) 0,
    rw zero_add at aux,
    exact aux _ (zero_lt_succ _)
  end
| (a :: l) r (i+1) h1 h2 := begin
    have aux := nth_le_reverse_aux2 l (a :: r) i,
    have heq := calc length (a :: l) - 1 - (i + 1)
          = length l - (1 + i) : by rw add_comm; refl
      ... = length l - 1 - i   : by rw nat.sub_sub,
    rw [← heq] at aux,
    apply aux
  end

@[simp] theorem nth_le_reverse (l : list α) (i : nat) (h1 h2) :
  nth_le (reverse l) (length l - 1 - i) h1 = nth_le l i h2 :=
nth_le_reverse_aux2 _ _ _ _ _

lemma eq_cons_of_length_one {l : list α} (h : l.length = 1) :
  l = [l.nth_le 0 (h.symm ▸ zero_lt_one)] :=
begin
  refine ext_le (by convert h) (λ n h₁ h₂, _),
  simp only [nth_le_singleton],
  congr,
  exact eq_bot_iff.mpr (nat.lt_succ_iff.mp h₂)
end

lemma modify_nth_tail_modify_nth_tail {f g : list α → list α} (m : ℕ) :
  ∀n (l:list α), (l.modify_nth_tail f n).modify_nth_tail g (m + n) =
    l.modify_nth_tail (λl, (f l).modify_nth_tail g m) n
| 0     l      := rfl
| (n+1) []     := rfl
| (n+1) (a::l) := congr_arg (list.cons a) (modify_nth_tail_modify_nth_tail n l)

lemma modify_nth_tail_modify_nth_tail_le
  {f g : list α → list α} (m n : ℕ) (l : list α) (h : n ≤ m) :
  (l.modify_nth_tail f n).modify_nth_tail g m =
    l.modify_nth_tail (λl, (f l).modify_nth_tail g (m - n)) n :=
begin
  rcases le_iff_exists_add.1 h with ⟨m, rfl⟩,
  rw [nat.add_sub_cancel_left, add_comm, modify_nth_tail_modify_nth_tail]
end

lemma modify_nth_tail_modify_nth_tail_same {f g : list α → list α} (n : ℕ) (l:list α) :
  (l.modify_nth_tail f n).modify_nth_tail g n = l.modify_nth_tail (g ∘ f) n :=
by rw [modify_nth_tail_modify_nth_tail_le n n l (le_refl n), nat.sub_self]; refl

lemma modify_nth_tail_id :
  ∀n (l:list α), l.modify_nth_tail id n = l
| 0     l      := rfl
| (n+1) []     := rfl
| (n+1) (a::l) := congr_arg (list.cons a) (modify_nth_tail_id n l)

theorem remove_nth_eq_nth_tail : ∀ n (l : list α), remove_nth l n = modify_nth_tail tail n l
| 0     l      := by cases l; refl
| (n+1) []     := rfl
| (n+1) (a::l) := congr_arg (cons _) (remove_nth_eq_nth_tail _ _)

theorem update_nth_eq_modify_nth (a : α) : ∀ n (l : list α),
  update_nth l n a = modify_nth (λ _, a) n l
| 0     l      := by cases l; refl
| (n+1) []     := rfl
| (n+1) (b::l) := congr_arg (cons _) (update_nth_eq_modify_nth _ _)

theorem modify_nth_eq_update_nth (f : α → α) : ∀ n (l : list α),
  modify_nth f n l = ((λ a, update_nth l n (f a)) <$> nth l n).get_or_else l
| 0     l      := by cases l; refl
| (n+1) []     := rfl
| (n+1) (b::l) := (congr_arg (cons b)
  (modify_nth_eq_update_nth n l)).trans $ by cases nth l n; refl

theorem nth_modify_nth (f : α → α) : ∀ n (l : list α) m,
  nth (modify_nth f n l) m = (λ a, if n = m then f a else a) <$> nth l m
| n     l      0     := by cases l; cases n; refl
| n     []     (m+1) := by cases n; refl
| 0     (a::l) (m+1) := by cases nth l m; refl
| (n+1) (a::l) (m+1) := (nth_modify_nth n l m).trans $
  by cases nth l m with b; by_cases n = m;
  simp only [h, if_pos, if_true, if_false, option.map_none, option.map_some, mt succ.inj,
    not_false_iff]

theorem modify_nth_tail_length (f : list α → list α) (H : ∀ l, length (f l) = length l) :
  ∀ n l, length (modify_nth_tail f n l) = length l
| 0     l      := H _
| (n+1) []     := rfl
| (n+1) (a::l) := @congr_arg _ _ _ _ (+1) (modify_nth_tail_length _ _)

@[simp] theorem modify_nth_length (f : α → α) :
  ∀ n l, length (modify_nth f n l) = length l :=
modify_nth_tail_length _ (λ l, by cases l; refl)

@[simp] theorem update_nth_length (l : list α) (n) (a : α) :
  length (update_nth l n a) = length l :=
by simp only [update_nth_eq_modify_nth, modify_nth_length]

@[simp] theorem nth_modify_nth_eq (f : α → α) (n) (l : list α) :
  nth (modify_nth f n l) n = f <$> nth l n :=
by simp only [nth_modify_nth, if_pos]

@[simp] theorem nth_modify_nth_ne (f : α → α) {m n} (l : list α) (h : m ≠ n) :
  nth (modify_nth f m l) n = nth l n :=
by simp only [nth_modify_nth, if_neg h, id_map']

theorem nth_update_nth_eq (a : α) (n) (l : list α) :
  nth (update_nth l n a) n = (λ _, a) <$> nth l n :=
by simp only [update_nth_eq_modify_nth, nth_modify_nth_eq]

theorem nth_update_nth_of_lt (a : α) {n} {l : list α} (h : n < length l) :
  nth (update_nth l n a) n = some a :=
by rw [nth_update_nth_eq, nth_le_nth h]; refl

theorem nth_update_nth_ne (a : α) {m n} (l : list α) (h : m ≠ n) :
  nth (update_nth l m a) n = nth l n :=
by simp only [update_nth_eq_modify_nth, nth_modify_nth_ne _ _ h]

@[simp] lemma nth_le_update_nth_eq (l : list α) (i : ℕ) (a : α)
  (h : i < (l.update_nth i a).length) : (l.update_nth i a).nth_le i h = a :=
by rw [← option.some_inj, ← nth_le_nth, nth_update_nth_eq, nth_le_nth]; simp * at *

@[simp] lemma nth_le_update_nth_of_ne {l : list α} {i j : ℕ} (h : i ≠ j) (a : α)
  (hj : j < (l.update_nth i a).length) :
  (l.update_nth i a).nth_le j hj = l.nth_le j (by simpa using hj) :=
by rw [← option.some_inj, ← list.nth_le_nth, list.nth_update_nth_ne _ _ h, list.nth_le_nth]

lemma mem_or_eq_of_mem_update_nth : ∀ {l : list α} {n : ℕ} {a b : α}
  (h : a ∈ l.update_nth n b), a ∈ l ∨ a = b
| []     n     a b h := false.elim h
| (c::l) 0     a b h := ((mem_cons_iff _ _ _).1 h).elim
  or.inr (or.inl ∘ mem_cons_of_mem _)
| (c::l) (n+1) a b h := ((mem_cons_iff _ _ _).1 h).elim
  (λ h, h ▸ or.inl (mem_cons_self _ _))
  (λ h, (mem_or_eq_of_mem_update_nth h).elim
    (or.inl ∘ mem_cons_of_mem _) or.inr)

section insert_nth
variable {a : α}

@[simp] lemma insert_nth_nil (a : α) : insert_nth 0 a [] = [a] := rfl

@[simp] lemma insert_nth_succ_nil (n : ℕ) (a : α) : insert_nth (n + 1) a [] = [] := rfl

lemma length_insert_nth : ∀n as, n ≤ length as → length (insert_nth n a as) = length as + 1
| 0     as       h := rfl
| (n+1) []       h := (nat.not_succ_le_zero _ h).elim
| (n+1) (a'::as) h := congr_arg nat.succ $ length_insert_nth n as (nat.le_of_succ_le_succ h)

lemma remove_nth_insert_nth (n:ℕ) (l : list α) : (l.insert_nth n a).remove_nth n = l :=
by rw [remove_nth_eq_nth_tail, insert_nth, modify_nth_tail_modify_nth_tail_same];
from modify_nth_tail_id _ _

lemma insert_nth_remove_nth_of_ge : ∀n m as, n < length as → n ≤ m →
  insert_nth m a (as.remove_nth n) = (as.insert_nth (m + 1) a).remove_nth n
| 0     0     []      has _   := (lt_irrefl _ has).elim
| 0     0     (a::as) has hmn := by simp [remove_nth, insert_nth]
| 0     (m+1) (a::as) has hmn := rfl
| (n+1) (m+1) (a::as) has hmn :=
  congr_arg (cons a) $
    insert_nth_remove_nth_of_ge n m as (nat.lt_of_succ_lt_succ has) (nat.le_of_succ_le_succ hmn)

lemma insert_nth_remove_nth_of_le : ∀n m as, n < length as → m ≤ n →
  insert_nth m a (as.remove_nth n) = (as.insert_nth m a).remove_nth (n + 1)
| n       0       (a :: as) has hmn := rfl
| (n + 1) (m + 1) (a :: as) has hmn :=
  congr_arg (cons a) $
    insert_nth_remove_nth_of_le n m as (nat.lt_of_succ_lt_succ has) (nat.le_of_succ_le_succ hmn)

lemma insert_nth_comm (a b : α) :
  ∀(i j : ℕ) (l : list α) (h : i ≤ j) (hj : j ≤ length l),
    (l.insert_nth i a).insert_nth (j + 1) b = (l.insert_nth j b).insert_nth i a
| 0       j     l      := by simp [insert_nth]
| (i + 1) 0     l      := assume h, (nat.not_lt_zero _ h).elim
| (i + 1) (j+1) []     := by simp
| (i + 1) (j+1) (c::l) :=
  assume h₀ h₁,
  by simp [insert_nth];
    exact insert_nth_comm i j l (nat.le_of_succ_le_succ h₀) (nat.le_of_succ_le_succ h₁)

lemma mem_insert_nth {a b : α} : ∀ {n : ℕ} {l : list α} (hi : n ≤ l.length),
  a ∈ l.insert_nth n b ↔ a = b ∨ a ∈ l
| 0     as       h := iff.rfl
| (n+1) []       h := (nat.not_succ_le_zero _ h).elim
| (n+1) (a'::as) h := begin
  dsimp [list.insert_nth],
  erw [list.mem_cons_iff, mem_insert_nth (nat.le_of_succ_le_succ h), list.mem_cons_iff,
    ← or.assoc, or_comm (a = a'), or.assoc]
end

end insert_nth

/-! ### map -/

@[simp] lemma map_nil (f : α → β) : map f [] = [] := rfl

theorem map_eq_foldr (f : α → β) (l : list α) :
  map f l = foldr (λ a bs, f a :: bs) [] l :=
by induction l; simp *

lemma map_congr {f g : α → β} : ∀ {l : list α}, (∀ x ∈ l, f x = g x) → map f l = map g l
| []     _ := rfl
| (a::l) h := let ⟨h₁, h₂⟩ := forall_mem_cons.1 h in
  by rw [map, map, h₁, map_congr h₂]

lemma map_eq_map_iff {f g : α → β} {l : list α} : map f l = map g l ↔ (∀ x ∈ l, f x = g x) :=
begin
  refine ⟨_, map_congr⟩, intros h x hx,
  rw [mem_iff_nth_le] at hx, rcases hx with ⟨n, hn, rfl⟩,
  rw [nth_le_map_rev f, nth_le_map_rev g], congr, exact h
end

theorem map_concat (f : α → β) (a : α) (l : list α) : map f (concat l a) = concat (map f l) (f a) :=
by induction l; [refl, simp only [*, concat_eq_append, cons_append, map, map_append]]; split; refl

theorem map_id' {f : α → α} (h : ∀ x, f x = x) (l : list α) : map f l = l :=
by induction l; [refl, simp only [*, map]]; split; refl

theorem eq_nil_of_map_eq_nil {f : α → β} {l : list α} (h : map f l = nil) : l = nil :=
eq_nil_of_length_eq_zero $ by rw [← length_map f l, h]; refl

@[simp] theorem map_join (f : α → β) (L : list (list α)) :
  map f (join L) = join (map (map f) L) :=
by induction L; [refl, simp only [*, join, map, map_append]]

theorem bind_ret_eq_map (f : α → β) (l : list α) :
  l.bind (list.ret ∘ f) = map f l :=
by unfold list.bind; induction l; simp only [map, join, list.ret, cons_append, nil_append, *];
  split; refl

@[simp] theorem map_eq_map {α β} (f : α → β) (l : list α) : f <$> l = map f l := rfl

@[simp] theorem map_tail (f : α → β) (l) : map f (tail l) = tail (map f l) :=
by cases l; refl

@[simp] theorem map_injective_iff {f : α → β} : injective (map f) ↔ injective f :=
begin
  split; intros h x y hxy,
  { suffices : [x] = [y], { simpa using this }, apply h, simp [hxy] },
  { induction y generalizing x, simpa using hxy,
    cases x, simpa using hxy, simp at hxy, simp [y_ih hxy.2, h hxy.1] }
end

/--
A single `list.map` of a composition of functions is equal to
composing a `list.map` with another `list.map`, fully applied.
This is the reverse direction of `list.map_map`.
-/
lemma comp_map (h : β → γ) (g : α → β) (l : list α) :
  map (h ∘ g) l = map h (map g l) := (map_map _ _ _).symm

/--
Composing a `list.map` with another `list.map` is equal to
a single `list.map` of composed functions.
-/
@[simp] lemma map_comp_map (g : β → γ) (f : α → β) :
  map g ∘ map f = map (g ∘ f) :=
by { ext l, rw comp_map }

theorem map_filter_eq_foldr (f : α → β) (p : α → Prop) [decidable_pred p] (as : list α) :
  map f (filter p as) = foldr (λ a bs, if p a then f a :: bs else bs) [] as :=
by { induction as, { refl }, { simp! [*, apply_ite (map f)] } }

lemma last_map (f : α → β) {l : list α} (hl : l ≠ []) :
  (l.map f).last (mt eq_nil_of_map_eq_nil hl) = f (l.last hl) :=
begin
  induction l with l_ih l_tl l_ih,
  { apply (hl rfl).elim },
  { cases l_tl,
    { simp },
    { simpa using l_ih } }
end

/-! ### map₂ -/

theorem nil_map₂ (f : α → β → γ) (l : list β) : map₂ f [] l = [] :=
by cases l; refl

theorem map₂_nil (f : α → β → γ) (l : list α) : map₂ f l [] = [] :=
by cases l; refl

@[simp] theorem map₂_flip (f : α → β → γ) :
  ∀ as bs, map₂ (flip f) bs as = map₂ f as bs
| [] [] := rfl
| [] (b :: bs) := rfl
| (a :: as) [] := rfl
| (a :: as) (b :: bs) := by { simp! [map₂_flip], refl }

/-! ### take, drop -/
@[simp] theorem take_zero (l : list α) : take 0 l = [] := rfl

@[simp] theorem take_nil : ∀ n, take n [] = ([] : list α)
| 0     := rfl
| (n+1) := rfl

theorem take_cons (n) (a : α) (l : list α) : take (succ n) (a::l) = a :: take n l := rfl

@[simp] theorem take_length : ∀ (l : list α), take (length l) l = l
| []     := rfl
| (a::l) := begin change a :: (take (length l) l) = a :: l, rw take_length end

theorem take_all_of_le : ∀ {n} {l : list α}, length l ≤ n → take n l = l
| 0     []     h := rfl
| 0     (a::l) h := absurd h (not_le_of_gt (zero_lt_succ _))
| (n+1) []     h := rfl
| (n+1) (a::l) h :=
  begin
    change a :: take n l = a :: l,
    rw [take_all_of_le (le_of_succ_le_succ h)]
  end

@[simp] theorem take_left : ∀ l₁ l₂ : list α, take (length l₁) (l₁ ++ l₂) = l₁
| []      l₂ := rfl
| (a::l₁) l₂ := congr_arg (cons a) (take_left l₁ l₂)

theorem take_left' {l₁ l₂ : list α} {n} (h : length l₁ = n) :
  take n (l₁ ++ l₂) = l₁ :=
by rw ← h; apply take_left

theorem take_take : ∀ (n m) (l : list α), take n (take m l) = take (min n m) l
| n         0        l      := by rw [min_zero, take_zero, take_nil]
| 0         m        l      := by rw [zero_min, take_zero, take_zero]
| (succ n)  (succ m) nil    := by simp only [take_nil]
| (succ n)  (succ m) (a::l) := by simp only [take, min_succ_succ, take_take n m l]; split; refl

theorem take_repeat (a : α) : ∀ (n m : ℕ), take n (repeat a m) = repeat a (min n m)
| n        0        := by simp
| 0        m        := by simp
| (succ n) (succ m) := by simp [min_succ_succ, take_repeat]

lemma map_take {α β : Type*} (f : α → β) :
  ∀ (L : list α) (i : ℕ), (L.take i).map f = (L.map f).take i
| [] i := by simp
| L 0 := by simp
| (h :: t) (n+1) := by { dsimp, rw [map_take], }

lemma take_append_of_le_length : ∀ {l₁ l₂ : list α} {n : ℕ},
  n ≤ l₁.length → (l₁ ++ l₂).take n = l₁.take n
| l₁      l₂ 0     hn := by simp
| []      l₂ (n+1) hn := absurd hn dec_trivial
| (a::l₁) l₂ (n+1) hn :=
by rw [list.take, list.cons_append, list.take, take_append_of_le_length (le_of_succ_le_succ hn)]

/-- Taking the first `l₁.length + i` elements in `l₁ ++ l₂` is the same as appending the first
`i` elements of `l₂` to `l₁`. -/
lemma take_append {l₁ l₂ : list α} (i : ℕ) :
  take (l₁.length + i) (l₁ ++ l₂) = l₁ ++ (take i l₂) :=
begin
  induction l₁, { simp },
  have : length l₁_tl + 1 + i = (length l₁_tl + i).succ,
    by { rw nat.succ_eq_add_one, exact succ_add _ _ },
  simp only [cons_append, length, this, take_cons, l₁_ih, eq_self_iff_true, and_self]
end

/-- The `i`-th element of a list coincides with the `i`-th element of any of its prefixes of
length `> i`. Version designed to rewrite from the big list to the small list. -/
lemma nth_le_take (L : list α) {i j : ℕ} (hi : i < L.length) (hj : i < j) :
  nth_le L i hi = nth_le (L.take j) i (by { rw length_take, exact lt_min hj hi }) :=
by { rw nth_le_of_eq (take_append_drop j L).symm hi, exact nth_le_append _ _ }

/-- The `i`-th element of a list coincides with the `i`-th element of any of its prefixes of
length `> i`. Version designed to rewrite from the small list to the big list. -/
lemma nth_le_take' (L : list α) {i j : ℕ} (hi : i < (L.take j).length) :
  nth_le (L.take j) i hi = nth_le L i (lt_of_lt_of_le hi (by simp [le_refl])) :=
by { simp at hi, rw nth_le_take L _ hi.1 }

lemma nth_take {l : list α} {n m : ℕ} (h : m < n) :
  (l.take n).nth m = l.nth m :=
begin
  induction n with n hn generalizing l m,
  { simp only [nat.nat_zero_eq_zero] at h,
    exact absurd h (not_lt_of_le m.zero_le) },
  { cases l with hd tl,
    { simp only [take_nil] },
    { cases m,
      { simp only [nth, take] },
      { simpa only using hn (nat.lt_of_succ_lt_succ h) } } },
end

@[simp] lemma nth_take_of_succ {l : list α} {n : ℕ} :
  (l.take (n + 1)).nth n = l.nth n :=
nth_take (nat.lt_succ_self n)

lemma take_succ {l : list α} {n : ℕ} :
  l.take (n + 1) = l.take n ++ (l.nth n).to_list :=
begin
  induction l with hd tl hl generalizing n,
  { simp only [option.to_list, nth, take_nil, append_nil]},
  { cases n,
    { simp only [option.to_list, nth, eq_self_iff_true, and_self, take, nil_append] },
    { simp only [hl, cons_append, nth, eq_self_iff_true, and_self, take] } }
end

@[simp] theorem drop_nil : ∀ n, drop n [] = ([] : list α)
| 0     := rfl
| (n+1) := rfl

lemma mem_of_mem_drop {α} {n : ℕ} {l : list α} {x : α}
  (h : x ∈ l.drop n) :
  x ∈ l :=
begin
  induction l generalizing n,
  case list.nil : n h
  { simpa using h },
  case list.cons : l_hd l_tl l_ih n h
  { cases n; simp only [mem_cons_iff, drop] at h ⊢,
    { exact h },
    right, apply l_ih h },
end

@[simp] theorem drop_one : ∀ l : list α, drop 1 l = tail l
| []       := rfl
| (a :: l) := rfl

theorem drop_add : ∀ m n (l : list α), drop (m + n) l = drop m (drop n l)
| m 0     l      := rfl
| m (n+1) []     := (drop_nil _).symm
| m (n+1) (a::l) := drop_add m n _

@[simp] theorem drop_left : ∀ l₁ l₂ : list α, drop (length l₁) (l₁ ++ l₂) = l₂
| []      l₂ := rfl
| (a::l₁) l₂ := drop_left l₁ l₂

theorem drop_left' {l₁ l₂ : list α} {n} (h : length l₁ = n) :
  drop n (l₁ ++ l₂) = l₂ :=
by rw ← h; apply drop_left

theorem drop_eq_nth_le_cons : ∀ {n} {l : list α} h,
  drop n l = nth_le l n h :: drop (n+1) l
| 0     (a::l) h := rfl
| (n+1) (a::l) h := @drop_eq_nth_le_cons n _ _

@[simp] lemma drop_length (l : list α) : l.drop l.length = [] :=
calc l.drop l.length = (l ++ []).drop l.length : by simp
                 ... = [] : drop_left _ _

lemma drop_append_of_le_length : ∀ {l₁ l₂ : list α} {n : ℕ}, n ≤ l₁.length →
  (l₁ ++ l₂).drop n = l₁.drop n ++ l₂
| l₁      l₂ 0     hn := by simp
| []      l₂ (n+1) hn := absurd hn dec_trivial
| (a::l₁) l₂ (n+1) hn :=
by rw [drop, cons_append, drop, drop_append_of_le_length (le_of_succ_le_succ hn)]

/-- Dropping the elements up to `l₁.length + i` in `l₁ + l₂` is the same as dropping the elements
up to `i` in `l₂`. -/
lemma drop_append {l₁ l₂ : list α} (i : ℕ) :
  drop (l₁.length + i) (l₁ ++ l₂) = drop i l₂ :=
begin
  induction l₁, { simp },
  have : length l₁_tl + 1 + i = (length l₁_tl + i).succ,
    by { rw nat.succ_eq_add_one, exact succ_add _ _ },
  simp only [cons_append, length, this, drop, l₁_ih]
end

/-- The `i + j`-th element of a list coincides with the `j`-th element of the list obtained by
dropping the first `i` elements. Version designed to rewrite from the big list to the small list. -/
lemma nth_le_drop (L : list α) {i j : ℕ} (h : i + j < L.length) :
  nth_le L (i + j) h = nth_le (L.drop i) j
begin
  have A : i < L.length := lt_of_le_of_lt (nat.le.intro rfl) h,
  rw (take_append_drop i L).symm at h,
  simpa only [le_of_lt A, min_eq_left, add_lt_add_iff_left, length_take, length_append] using h
end :=
begin
  have A : length (take i L) = i, by simp [le_of_lt (lt_of_le_of_lt (nat.le.intro rfl) h)],
  rw [nth_le_of_eq (take_append_drop i L).symm h, nth_le_append_right];
  simp [A]
end

/--  The `i + j`-th element of a list coincides with the `j`-th element of the list obtained by
dropping the first `i` elements. Version designed to rewrite from the small list to the big list. -/
lemma nth_le_drop' (L : list α) {i j : ℕ} (h : j < (L.drop i).length) :
  nth_le (L.drop i) j h = nth_le L (i + j) (nat.add_lt_of_lt_sub_left ((length_drop i L) ▸ h)) :=
by rw nth_le_drop

@[simp] theorem drop_drop (n : ℕ) : ∀ (m) (l : list α), drop n (drop m l) = drop (n + m) l
| m     []     := by simp
| 0     l      := by simp
| (m+1) (a::l) :=
  calc drop n (drop (m + 1) (a :: l)) = drop n (drop m l) : rfl
    ... = drop (n + m) l : drop_drop m l
    ... = drop (n + (m + 1)) (a :: l) : rfl

theorem drop_take : ∀ (m : ℕ) (n : ℕ) (l : list α),
  drop m (take (m + n) l) = take n (drop m l)
| 0     n _      := by simp
| (m+1) n nil    := by simp
| (m+1) n (_::l) :=
  have h: m + 1 + n = (m+n) + 1, by ac_refl,
  by simpa [take_cons, h] using drop_take m n l

lemma map_drop {α β : Type*} (f : α → β) :
  ∀ (L : list α) (i : ℕ), (L.drop i).map f = (L.map f).drop i
| [] i := by simp
| L 0 := by simp
| (h :: t) (n+1) := by { dsimp, rw [map_drop], }

theorem modify_nth_tail_eq_take_drop (f : list α → list α) (H : f [] = []) :
  ∀ n l, modify_nth_tail f n l = take n l ++ f (drop n l)
| 0     l      := rfl
| (n+1) []     := H.symm
| (n+1) (b::l) := congr_arg (cons b) (modify_nth_tail_eq_take_drop n l)

theorem modify_nth_eq_take_drop (f : α → α) :
  ∀ n l, modify_nth f n l = take n l ++ modify_head f (drop n l) :=
modify_nth_tail_eq_take_drop _ rfl

theorem modify_nth_eq_take_cons_drop (f : α → α) {n l} (h) :
  modify_nth f n l = take n l ++ f (nth_le l n h) :: drop (n+1) l :=
by rw [modify_nth_eq_take_drop, drop_eq_nth_le_cons h]; refl

theorem update_nth_eq_take_cons_drop (a : α) {n l} (h : n < length l) :
  update_nth l n a = take n l ++ a :: drop (n+1) l :=
by rw [update_nth_eq_modify_nth, modify_nth_eq_take_cons_drop _ h]

lemma reverse_take {α} {xs : list α} (n : ℕ)
  (h : n ≤ xs.length) :
  xs.reverse.take n = (xs.drop (xs.length - n)).reverse :=
begin
  induction xs generalizing n; simp only [reverse_cons, drop, reverse_nil, nat.zero_sub, length, take_nil],
  cases decidable.lt_or_eq_of_le h with h' h',
  { replace h' := le_of_succ_le_succ h',
    rwa [take_append_of_le_length, xs_ih _ h'],
    rw [show xs_tl.length + 1 - n = succ (xs_tl.length - n), from _, drop],
    { rwa [succ_eq_add_one, nat.sub_add_comm] },
    { rwa length_reverse } },
  { subst h', rw [length, nat.sub_self, drop],
    rw [show xs_tl.length + 1 = (xs_tl.reverse ++ [xs_hd]).length, from _, take_length, reverse_cons],
    rw [length_append, length_reverse], refl }
end

@[simp] lemma update_nth_eq_nil (l : list α) (n : ℕ) (a : α) : l.update_nth n a = [] ↔ l = [] :=
by cases l; cases n; simp only [update_nth]

section take'
variable [inhabited α]

@[simp] theorem take'_length : ∀ n l, length (@take' α _ n l) = n
| 0     l := rfl
| (n+1) l := congr_arg succ (take'_length _ _)

@[simp] theorem take'_nil : ∀ n, take' n (@nil α) = repeat (default _) n
| 0     := rfl
| (n+1) := congr_arg (cons _) (take'_nil _)

theorem take'_eq_take : ∀ {n} {l : list α},
  n ≤ length l → take' n l = take n l
| 0     l      h := rfl
| (n+1) (a::l) h := congr_arg (cons _) $
  take'_eq_take $ le_of_succ_le_succ h

@[simp] theorem take'_left (l₁ l₂ : list α) : take' (length l₁) (l₁ ++ l₂) = l₁ :=
(take'_eq_take (by simp only [length_append, nat.le_add_right])).trans (take_left _ _)

theorem take'_left' {l₁ l₂ : list α} {n} (h : length l₁ = n) :
  take' n (l₁ ++ l₂) = l₁ :=
by rw ← h; apply take'_left

end take'

/-! ### foldl, foldr -/

lemma foldl_ext (f g : α → β → α) (a : α)
  {l : list β} (H : ∀ a : α, ∀ b ∈ l, f a b = g a b) :
  foldl f a l = foldl g a l :=
begin
  induction l with hd tl ih generalizing a, {refl},
  unfold foldl,
  rw [ih (λ a b bin, H a b $ mem_cons_of_mem _ bin), H a hd (mem_cons_self _ _)]
end

lemma foldr_ext (f g : α → β → β) (b : β)
  {l : list α} (H : ∀ a ∈ l, ∀ b : β, f a b = g a b) :
  foldr f b l = foldr g b l :=
begin
  induction l with hd tl ih, {refl},
  simp only [mem_cons_iff, or_imp_distrib, forall_and_distrib, forall_eq] at H,
  simp only [foldr, ih H.2, H.1]
end

@[simp] theorem foldl_nil (f : α → β → α) (a : α) : foldl f a [] = a := rfl

@[simp] theorem foldl_cons (f : α → β → α) (a : α) (b : β) (l : list β) :
  foldl f a (b::l) = foldl f (f a b) l := rfl

@[simp] theorem foldr_nil (f : α → β → β) (b : β) : foldr f b [] = b := rfl

@[simp] theorem foldr_cons (f : α → β → β) (b : β) (a : α) (l : list α) :
  foldr f b (a::l) = f a (foldr f b l) := rfl

@[simp] theorem foldl_append (f : α → β → α) :
  ∀ (a : α) (l₁ l₂ : list β), foldl f a (l₁++l₂) = foldl f (foldl f a l₁) l₂
| a []      l₂ := rfl
| a (b::l₁) l₂ := by simp only [cons_append, foldl_cons, foldl_append (f a b) l₁ l₂]

@[simp] theorem foldr_append (f : α → β → β) :
  ∀ (b : β) (l₁ l₂ : list α), foldr f b (l₁++l₂) = foldr f (foldr f b l₂) l₁
| b []      l₂ := rfl
| b (a::l₁) l₂ := by simp only [cons_append, foldr_cons, foldr_append b l₁ l₂]

@[simp] theorem foldl_join (f : α → β → α) :
  ∀ (a : α) (L : list (list β)), foldl f a (join L) = foldl (foldl f) a L
| a []     := rfl
| a (l::L) := by simp only [join, foldl_append, foldl_cons, foldl_join (foldl f a l) L]

@[simp] theorem foldr_join (f : α → β → β) :
  ∀ (b : β) (L : list (list α)), foldr f b (join L) = foldr (λ l b, foldr f b l) b L
| a []     := rfl
| a (l::L) := by simp only [join, foldr_append, foldr_join a L, foldr_cons]

theorem foldl_reverse (f : α → β → α) (a : α) (l : list β) :
  foldl f a (reverse l) = foldr (λx y, f y x) a l :=
by induction l; [refl, simp only [*, reverse_cons, foldl_append, foldl_cons, foldl_nil, foldr]]

theorem foldr_reverse (f : α → β → β) (a : β) (l : list α) :
  foldr f a (reverse l) = foldl (λx y, f y x) a l :=
let t := foldl_reverse (λx y, f y x) a (reverse l) in
by rw reverse_reverse l at t; rwa t

@[simp] theorem foldr_eta : ∀ (l : list α), foldr cons [] l = l
| []     := rfl
| (x::l) := by simp only [foldr_cons, foldr_eta l]; split; refl

@[simp] theorem reverse_foldl {l : list α} : reverse (foldl (λ t h, h :: t) [] l) = l :=
by rw ←foldr_reverse; simp

@[simp] theorem foldl_map (g : β → γ) (f : α → γ → α) (a : α) (l : list β) :
  foldl f a (map g l) = foldl (λx y, f x (g y)) a l :=
by revert a; induction l; intros; [refl, simp only [*, map, foldl]]

@[simp] theorem foldr_map (g : β → γ) (f : γ → α → α) (a : α) (l : list β) :
  foldr f a (map g l) = foldr (f ∘ g) a l :=
by revert a; induction l; intros; [refl, simp only [*, map, foldr]]

theorem foldl_map' {α β: Type u} (g : α → β) (f : α → α → α) (f' : β → β → β)
  (a : α) (l : list α) (h : ∀ x y, f' (g x) (g y) = g (f x y)) :
  list.foldl f' (g a) (l.map g) = g (list.foldl f a l) :=
begin
  induction l generalizing a,
  { simp }, { simp [l_ih, h] }
end

theorem foldr_map' {α β: Type u} (g : α → β) (f : α → α → α) (f' : β → β → β)
  (a : α) (l : list α) (h : ∀ x y, f' (g x) (g y) = g (f x y)) :
  list.foldr f' (g a) (l.map g) = g (list.foldr f a l) :=
begin
  induction l generalizing a,
  { simp }, { simp [l_ih, h] }
end

theorem foldl_hom (l : list γ) (f : α → β) (op : α → γ → α) (op' : β → γ → β) (a : α)
  (h : ∀a x, f (op a x) = op' (f a) x) : foldl op' (f a) l = f (foldl op a l) :=
eq.symm $ by { revert a, induction l; intros; [refl, simp only [*, foldl]] }

theorem foldr_hom (l : list γ) (f : α → β) (op : γ → α → α) (op' : γ → β → β) (a : α)
  (h : ∀x a, f (op x a) = op' x (f a)) : foldr op' (f a) l = f (foldr op a l) :=
by { revert a, induction l; intros; [refl, simp only [*, foldr]] }

lemma injective_foldl_comp {α : Type*} {l : list (α → α)} {f : α → α}
  (hl : ∀ f ∈ l, function.injective f) (hf : function.injective f):
  function.injective (@list.foldl (α → α) (α → α) function.comp f l) :=
begin
  induction l generalizing f,
  { exact hf },
  { apply l_ih (λ _ h, hl _ (list.mem_cons_of_mem _ h)),
    apply function.injective.comp hf,
    apply hl _ (list.mem_cons_self _ _) }
end

/- scanl -/

section scanl

variables {f : β → α → β} {b : β} {a : α} {l : list α}

lemma length_scanl :
  ∀ a l, length (scanl f a l) = l.length + 1
| a [] := rfl
| a (x :: l) := by erw [length_cons, length_cons, length_scanl]

@[simp] lemma scanl_nil (b : β) : scanl f b nil = [b] := rfl

@[simp] lemma scanl_cons :
  scanl f b (a :: l) = [b] ++ scanl f (f b a) l :=
by simp only [scanl, eq_self_iff_true, singleton_append, and_self]

@[simp] lemma nth_zero_scanl : (scanl f b l).nth 0 = some b :=
begin
  cases l,
  { simp only [nth, scanl_nil] },
  { simp only [nth, scanl_cons, singleton_append] }
end

@[simp] lemma nth_le_zero_scanl {h : 0 < (scanl f b l).length} :
  (scanl f b l).nth_le 0 h = b :=
begin
  cases l,
  { simp only [nth_le, scanl_nil] },
  { simp only [nth_le, scanl_cons, singleton_append] }
end

lemma nth_succ_scanl {i : ℕ} :
  (scanl f b l).nth (i + 1) = ((scanl f b l).nth i).bind (λ x, (l.nth i).map (λ y, f x y)) :=
begin
  induction l with hd tl hl generalizing b i,
  { symmetry,
    simp only [option.bind_eq_none', nth, forall_2_true_iff, not_false_iff, option.map_none',
               scanl_nil, option.not_mem_none, forall_true_iff] },
  { simp only [nth, scanl_cons, singleton_append],
    cases i,
    { simp only [option.map_some', nth_zero_scanl, nth, option.some_bind'] },
    { simp only [hl, nth] } }
end

lemma nth_le_succ_scanl {i : ℕ} {h : i + 1 < (scanl f b l).length} :
  (scanl f b l).nth_le (i + 1) h =
  f ((scanl f b l).nth_le i (nat.lt_of_succ_lt h))
    (l.nth_le i (nat.lt_of_succ_lt_succ (lt_of_lt_of_le h (le_of_eq (length_scanl b l))))) :=
begin
  induction i with i hi generalizing b l,
  { cases l,
    { simp only [length, zero_add, scanl_nil] at h,
      exact absurd h (lt_irrefl 1) },
    { simp only [scanl_cons, singleton_append, nth_le_zero_scanl, nth_le] } },
  { cases l,
    { simp only [length, add_lt_iff_neg_right, scanl_nil] at h,
      exact absurd h (not_lt_of_lt nat.succ_pos') },
    { simp_rw scanl_cons,
      rw nth_le_append_right _,
      { simpa only [hi, length, succ_add_sub_one] },
      { simp only [length, nat.zero_le, le_add_iff_nonneg_left] } } }
end

end scanl

/- scanr -/

@[simp] theorem scanr_nil (f : α → β → β) (b : β) : scanr f b [] = [b] := rfl

@[simp] theorem scanr_aux_cons (f : α → β → β) (b : β) : ∀ (a : α) (l : list α),
  scanr_aux f b (a::l) = (foldr f b (a::l), scanr f b l)
| a []     := rfl
| a (x::l) := let t := scanr_aux_cons x l in
  by simp only [scanr, scanr_aux, t, foldr_cons]

@[simp] theorem scanr_cons (f : α → β → β) (b : β) (a : α) (l : list α) :
  scanr f b (a::l) = foldr f b (a::l) :: scanr f b l :=
by simp only [scanr, scanr_aux_cons, foldr_cons]; split; refl

section foldl_eq_foldr
-- foldl and foldr coincide when f is commutative and associative
variables {f : α → α → α} (hcomm : commutative f) (hassoc : associative f)

include hassoc
theorem foldl1_eq_foldr1 : ∀ a b l, foldl f a (l++[b]) = foldr f b (a::l)
| a b nil      := rfl
| a b (c :: l) :=
  by simp only [cons_append, foldl_cons, foldr_cons, foldl1_eq_foldr1 _ _ l]; rw hassoc

include hcomm
theorem foldl_eq_of_comm_of_assoc : ∀ a b l, foldl f a (b::l) = f b (foldl f a l)
| a b  nil    := hcomm a b
| a b  (c::l) := by simp only [foldl_cons];
  rw [← foldl_eq_of_comm_of_assoc, right_comm _ hcomm hassoc]; refl

theorem foldl_eq_foldr : ∀ a l, foldl f a l = foldr f a l
| a nil      := rfl
| a (b :: l) :=
  by simp only [foldr_cons, foldl_eq_of_comm_of_assoc hcomm hassoc]; rw (foldl_eq_foldr a l)

end foldl_eq_foldr

section foldl_eq_foldlr'

variables {f : α → β → α}
variables hf : ∀ a b c, f (f a b) c = f (f a c) b
include hf

theorem foldl_eq_of_comm' : ∀ a b l, foldl f a (b::l) = f (foldl f a l) b
| a b [] := rfl
| a b (c :: l) := by rw [foldl,foldl,foldl,← foldl_eq_of_comm',foldl,hf]

theorem foldl_eq_foldr' : ∀ a l, foldl f a l = foldr (flip f) a l
| a [] := rfl
| a (b :: l) := by rw [foldl_eq_of_comm' hf,foldr,foldl_eq_foldr']; refl

end foldl_eq_foldlr'

section foldl_eq_foldlr'

variables {f : α → β → β}
variables hf : ∀ a b c, f a (f b c) = f b (f a c)
include hf

theorem foldr_eq_of_comm' : ∀ a b l, foldr f a (b::l) = foldr f (f b a) l
| a b [] := rfl
| a b (c :: l) := by rw [foldr,foldr,foldr,hf,← foldr_eq_of_comm']; refl

end foldl_eq_foldlr'

section
variables {op : α → α → α} [ha : is_associative α op] [hc : is_commutative α op]
local notation a * b := op a b
local notation l <*> a := foldl op a l

include ha

lemma foldl_assoc : ∀ {l : list α} {a₁ a₂}, l <*> (a₁ * a₂) = a₁ * (l <*> a₂)
| [] a₁ a₂ := rfl
| (a :: l) a₁ a₂ :=
  calc a::l <*> (a₁ * a₂) = l <*> (a₁ * (a₂ * a)) : by simp only [foldl_cons, ha.assoc]
    ... = a₁ * (a::l <*> a₂) : by rw [foldl_assoc, foldl_cons]

lemma foldl_op_eq_op_foldr_assoc : ∀{l : list α} {a₁ a₂}, (l <*> a₁) * a₂ = a₁ * l.foldr (*) a₂
| [] a₁ a₂ := rfl
| (a :: l) a₁ a₂ := by simp only [foldl_cons, foldr_cons, foldl_assoc, ha.assoc];
  rw [foldl_op_eq_op_foldr_assoc]

include hc

lemma foldl_assoc_comm_cons {l : list α} {a₁ a₂} : (a₁ :: l) <*> a₂ = a₁ * (l <*> a₂) :=
by rw [foldl_cons, hc.comm, foldl_assoc]

end

/-! ### mfoldl, mfoldr, mmap -/

section mfoldl_mfoldr
variables {m : Type v → Type w} [monad m]

@[simp] theorem mfoldl_nil (f : β → α → m β) {b} : mfoldl f b [] = pure b := rfl

@[simp] theorem mfoldr_nil (f : α → β → m β) {b} : mfoldr f b [] = pure b := rfl

@[simp] theorem mfoldl_cons {f : β → α → m β} {b a l} :
  mfoldl f b (a :: l) = f b a >>= λ b', mfoldl f b' l := rfl

@[simp] theorem mfoldr_cons {f : α → β → m β} {b a l} :
  mfoldr f b (a :: l) = mfoldr f b l >>= f a := rfl

theorem mfoldr_eq_foldr (f : α → β → m β) (b l) :
  mfoldr f b l = foldr (λ a mb, mb >>= f a) (pure b) l :=
by induction l; simp *

attribute [simp] mmap mmap'

variables [is_lawful_monad m]

theorem mfoldl_eq_foldl (f : β → α → m β) (b l) :
  mfoldl f b l = foldl (λ mb a, mb >>= λ b, f b a) (pure b) l :=
begin
  suffices h : ∀ (mb : m β),
    (mb >>= λ b, mfoldl f b l) = foldl (λ mb a, mb >>= λ b, f b a) mb l,
  by simp [←h (pure b)],
  induction l; intro,
  { simp },
  { simp only [mfoldl, foldl, ←l_ih] with monad_norm }
end

@[simp] theorem mfoldl_append {f : β → α → m β} : ∀ {b l₁ l₂},
  mfoldl f b (l₁ ++ l₂) = mfoldl f b l₁ >>= λ x, mfoldl f x l₂
| _ []     _ := by simp only [nil_append, mfoldl_nil, pure_bind]
| _ (_::_) _ := by simp only [cons_append, mfoldl_cons, mfoldl_append, bind_assoc]

@[simp] theorem mfoldr_append {f : α → β → m β} : ∀ {b l₁ l₂},
  mfoldr f b (l₁ ++ l₂) = mfoldr f b l₂ >>= λ x, mfoldr f x l₁
| _ []     _ := by simp only [nil_append, mfoldr_nil, bind_pure]
| _ (_::_) _ := by simp only [mfoldr_cons, cons_append, mfoldr_append, bind_assoc]

end mfoldl_mfoldr

/-! ### prod and sum -/

-- list.sum was already defined in defs.lean, but we couldn't tag it with `to_additive` yet.
attribute [to_additive] list.prod

section monoid
variables [monoid α] {l l₁ l₂ : list α} {a : α}

@[simp, to_additive]
theorem prod_nil : ([] : list α).prod = 1 := rfl

@[to_additive]
theorem prod_singleton : [a].prod = a := one_mul a

@[simp, to_additive]
theorem prod_cons : (a::l).prod = a * l.prod :=
calc (a::l).prod = foldl (*) (a * 1) l : by simp only [list.prod, foldl_cons, one_mul, mul_one]
  ... = _ : foldl_assoc

@[simp, to_additive]
theorem prod_append : (l₁ ++ l₂).prod = l₁.prod * l₂.prod :=
calc (l₁ ++ l₂).prod = foldl (*) (foldl (*) 1 l₁ * 1) l₂ : by simp [list.prod]
  ... = l₁.prod * l₂.prod : foldl_assoc

@[simp, to_additive]
theorem prod_join {l : list (list α)} : l.join.prod = (l.map list.prod).prod :=
by induction l; [refl, simp only [*, list.join, map, prod_append, prod_cons]]

theorem prod_ne_zero {R : Type*} [domain R] {L : list R} :
  (∀ x ∈ L, (x : _) ≠ 0) → L.prod ≠ 0 :=
list.rec_on L (λ _, one_ne_zero) $ λ hd tl ih H,
  by { rw forall_mem_cons at H, rw prod_cons, exact mul_ne_zero H.1 (ih H.2) }

@[to_additive]
theorem prod_eq_foldr : l.prod = foldr (*) 1 l :=
list.rec_on l rfl $ λ a l ihl, by rw [prod_cons, foldr_cons, ihl]

@[to_additive]
theorem prod_hom_rel {α β γ : Type*} [monoid β] [monoid γ] (l : list α) {r : β → γ → Prop}
  {f : α → β} {g : α → γ} (h₁ : r 1 1) (h₂ : ∀⦃a b c⦄, r b c → r (f a * b) (g a * c)) :
  r (l.map f).prod (l.map g).prod :=
list.rec_on l h₁ (λ a l hl, by simp only [map_cons, prod_cons, h₂ hl])

@[to_additive]
theorem prod_hom [monoid β] (l : list α) (f : α →* β) :
  (l.map f).prod = f l.prod :=
by { simp only [prod, foldl_map, f.map_one.symm],
  exact l.foldl_hom _ _ _ 1 f.map_mul }

-- `to_additive` chokes on the next few lemmas, so we do them by hand below
@[simp]
lemma prod_take_mul_prod_drop :
  ∀ (L : list α) (i : ℕ), (L.take i).prod * (L.drop i).prod = L.prod
| [] i := by simp
| L 0 := by simp
| (h :: t) (n+1) := by { dsimp, rw [prod_cons, prod_cons, mul_assoc, prod_take_mul_prod_drop], }

@[simp]
lemma prod_take_succ :
  ∀ (L : list α) (i : ℕ) (p), (L.take (i + 1)).prod = (L.take i).prod * L.nth_le i p
| [] i p := by cases p
| (h :: t) 0 _ := by simp
| (h :: t) (n+1) _ := by { dsimp, rw [prod_cons, prod_cons, prod_take_succ, mul_assoc], }

/-- A list with product not one must have positive length. -/
lemma length_pos_of_prod_ne_one (L : list α) (h : L.prod ≠ 1) : 0 < L.length :=
by { cases L, { simp at h, cases h, }, { simp, }, }

lemma prod_update_nth : ∀ (L : list α) (n : ℕ) (a : α),
  (L.update_nth n a).prod =
    (L.take n).prod * (if n < L.length then a else 1) * (L.drop (n + 1)).prod
| (x::xs) 0     a := by simp [update_nth]
| (x::xs) (i+1) a := by simp [update_nth, prod_update_nth xs i a, mul_assoc]
| []      _     _ := by simp [update_nth, (nat.zero_le _).not_lt]

end monoid

section group
variables [group α]

/-- This is the `list.prod` version of `mul_inv_rev` -/
@[to_additive "This is the `list.sum` version of `add_neg_rev`"]
lemma prod_inv_reverse : ∀ (L : list α), L.prod⁻¹ = (L.map (λ x, x⁻¹)).reverse.prod
| [] := by simp
| (x :: xs) := by simp [prod_inv_reverse xs]

/-- A non-commutative variant of `list.prod_reverse` -/
@[to_additive "A non-commutative variant of `list.sum_reverse`"]
lemma prod_reverse_noncomm : ∀ (L : list α), L.reverse.prod = (L.map (λ x, x⁻¹)).prod⁻¹ :=
by simp [prod_inv_reverse]

end group

section comm_group
variables [comm_group α]

/-- This is the `list.prod` version of `mul_inv` -/
@[to_additive "This is the `list.sum` version of `add_neg`"]
lemma prod_inv : ∀ (L : list α), L.prod⁻¹ = (L.map (λ x, x⁻¹)).prod
| [] := by simp
| (x :: xs) := by simp [mul_comm, prod_inv xs]

end comm_group

@[simp]
lemma sum_take_add_sum_drop [add_monoid α] :
  ∀ (L : list α) (i : ℕ), (L.take i).sum + (L.drop i).sum = L.sum
| [] i := by simp
| L 0 := by simp
| (h :: t) (n+1) := by { dsimp, rw [sum_cons, sum_cons, add_assoc, sum_take_add_sum_drop], }

@[simp]
lemma sum_take_succ [add_monoid α] :
  ∀ (L : list α) (i : ℕ) (p), (L.take (i + 1)).sum = (L.take i).sum + L.nth_le i p
| [] i p := by cases p
| (h :: t) 0 _ := by simp
| (h :: t) (n+1) _ := by { dsimp, rw [sum_cons, sum_cons, sum_take_succ, add_assoc], }

lemma eq_of_sum_take_eq [add_left_cancel_monoid α] {L L' : list α} (h : L.length = L'.length)
  (h' : ∀ i ≤ L.length, (L.take i).sum = (L'.take i).sum) : L = L' :=
begin
  apply ext_le h (λ i h₁ h₂, _),
  have : (L.take (i + 1)).sum = (L'.take (i + 1)).sum := h' _ (nat.succ_le_of_lt h₁),
  rw [sum_take_succ L i h₁, sum_take_succ L' i h₂, h' i (le_of_lt h₁)] at this,
  exact add_left_cancel this
end

lemma monotone_sum_take [canonically_ordered_add_monoid α] (L : list α) :
  monotone (λ i, (L.take i).sum) :=
begin
  apply monotone_of_monotone_nat (λ n, _),
  by_cases h : n < L.length,
  { rw sum_take_succ _ _ h,
    exact le_add_right (le_refl _) },
  { push_neg at h,
    simp [take_all_of_le h, take_all_of_le (le_trans h (nat.le_succ _))] }
end

@[to_additive sum_nonneg]
lemma one_le_prod_of_one_le [ordered_comm_monoid α] {l : list α} (hl₁ : ∀ x ∈ l, (1 : α) ≤ x) :
  1 ≤ l.prod :=
begin
  induction l with hd tl ih,
  { simp },
  rw prod_cons,
  exact one_le_mul (hl₁ hd (mem_cons_self hd tl)) (ih (λ x h, hl₁ x (mem_cons_of_mem hd h))),
end

@[to_additive]
lemma single_le_prod [ordered_comm_monoid α] {l : list α} (hl₁ : ∀ x ∈ l, (1 : α) ≤ x) :
  ∀ x ∈ l, x ≤ l.prod :=
begin
  induction l,
  { simp },
  simp_rw [prod_cons, forall_mem_cons] at ⊢ hl₁,
  split,
  { exact le_mul_of_one_le_right' (one_le_prod_of_one_le hl₁.2) },
  { exact λ x H, le_mul_of_one_le_of_le hl₁.1 (l_ih hl₁.right x H) },
end

@[to_additive all_zero_of_le_zero_le_of_sum_eq_zero]
lemma all_one_of_le_one_le_of_prod_eq_one [ordered_comm_monoid α]
  {l : list α} (hl₁ : ∀ x ∈ l, (1 : α) ≤ x) (hl₂ : l.prod = 1) :
  ∀ x ∈ l, x = (1 : α) :=
λ x hx, le_antisymm (hl₂ ▸ single_le_prod hl₁ _ hx) (hl₁ x hx)

lemma sum_eq_zero_iff [canonically_ordered_add_monoid α] (l : list α) :
  l.sum = 0 ↔ ∀ x ∈ l, x = (0 : α) :=
⟨all_zero_of_le_zero_le_of_sum_eq_zero (λ _ _, zero_le _),
begin
  induction l,
  { simp },
  { intro h,
    rw [sum_cons, add_eq_zero_iff],
    rw forall_mem_cons at h,
    exact ⟨h.1, l_ih h.2⟩ },
end⟩

/-- A list with sum not zero must have positive length. -/
lemma length_pos_of_sum_ne_zero [add_monoid α] (L : list α) (h : L.sum ≠ 0) : 0 < L.length :=
by { cases L, { simp at h, cases h, }, { simp, }, }

/-- If all elements in a list are bounded below by `1`, then the length of the list is bounded
by the sum of the elements. -/
lemma length_le_sum_of_one_le (L : list ℕ) (h : ∀ i ∈ L, 1 ≤ i) : L.length ≤ L.sum :=
begin
  induction L with j L IH h, { simp },
  rw [sum_cons, length, add_comm],
  exact add_le_add (h _ (set.mem_insert _ _)) (IH (λ i hi, h i (set.mem_union_right _ hi)))
end

-- Now we tie those lemmas back to their multiplicative versions.
attribute [to_additive] prod_take_mul_prod_drop prod_take_succ length_pos_of_prod_ne_one

/-- A list with positive sum must have positive length. -/
-- This is an easy consequence of `length_pos_of_sum_ne_zero`, but often useful in applications.
lemma length_pos_of_sum_pos [ordered_cancel_add_comm_monoid α] (L : list α) (h : 0 < L.sum) :
  0 < L.length :=
length_pos_of_sum_ne_zero L (ne_of_gt h)

@[simp, to_additive]
theorem prod_erase [decidable_eq α] [comm_monoid α] {a} :
  Π {l : list α}, a ∈ l → a * (l.erase a).prod = l.prod
| (b::l) h :=
  begin
    rcases eq_or_ne_mem_of_mem h with rfl | ⟨ne, h⟩,
    { simp only [list.erase, if_pos, prod_cons] },
    { simp only [list.erase, if_neg (mt eq.symm ne), prod_cons, prod_erase h, mul_left_comm a b] }
  end

lemma dvd_prod [comm_monoid α] {a} {l : list α} (ha : a ∈ l) : a ∣ l.prod :=
let ⟨s, t, h⟩ := mem_split ha in
by rw [h, prod_append, prod_cons, mul_left_comm]; exact dvd_mul_right _ _

@[simp] theorem sum_const_nat (m n : ℕ) : sum (list.repeat m n) = m * n :=
by induction n; [refl, simp only [*, repeat_succ, sum_cons, nat.mul_succ, add_comm]]

theorem dvd_sum [comm_semiring α] {a} {l : list α} (h : ∀ x ∈ l, a ∣ x) : a ∣ l.sum :=
begin
  induction l with x l ih,
  { exact dvd_zero _ },
  { rw [list.sum_cons],
    exact dvd_add (h _ (mem_cons_self _ _)) (ih (λ x hx, h x (mem_cons_of_mem _ hx))) }
end

@[simp] theorem length_join (L : list (list α)) : length (join L) = sum (map length L) :=
by induction L; [refl, simp only [*, join, map, sum_cons, length_append]]

@[simp] theorem length_bind (l : list α) (f : α → list β) :
  length (list.bind l f) = sum (map (length ∘ f) l) :=
by rw [list.bind, length_join, map_map]

lemma exists_lt_of_sum_lt [linear_ordered_cancel_add_comm_monoid β] {l : list α}
  (f g : α → β) (h : (l.map f).sum < (l.map g).sum) : ∃ x ∈ l, f x < g x :=
begin
  induction l with x l,
  { exfalso, exact lt_irrefl _ h },
  { by_cases h' : f x < g x, exact ⟨x, mem_cons_self _ _, h'⟩,
    rcases l_ih _ with ⟨y, h1y, h2y⟩, refine ⟨y, mem_cons_of_mem x h1y, h2y⟩, simp at h,
    exact lt_of_add_lt_add_left (lt_of_lt_of_le h $ add_le_add_right (le_of_not_gt h') _) }
end

lemma exists_le_of_sum_le [linear_ordered_cancel_add_comm_monoid β] {l : list α}
  (hl : l ≠ []) (f g : α → β) (h : (l.map f).sum ≤ (l.map g).sum) : ∃ x ∈ l, f x ≤ g x :=
begin
  cases l with x l,
  { contradiction },
  { by_cases h' : f x ≤ g x, exact ⟨x, mem_cons_self _ _, h'⟩,
    rcases exists_lt_of_sum_lt f g _ with ⟨y, h1y, h2y⟩,
    exact ⟨y, mem_cons_of_mem x h1y, le_of_lt h2y⟩, simp at h,
    exact lt_of_add_lt_add_left (lt_of_le_of_lt h $ add_lt_add_right (lt_of_not_ge h') _) }
end

-- Several lemmas about sum/head/tail for `list ℕ`.
-- These are hard to generalize well, as they rely on the fact that `default ℕ = 0`.

-- We'd like to state this as `L.head * L.tail.prod = L.prod`,
-- but because `L.head` relies on an inhabited instances and
-- returns a garbage value for the empty list, this is not possible.
-- Instead we write the statement in terms of `(L.nth 0).get_or_else 1`,
-- and below, restate the lemma just for `ℕ`.
@[to_additive]
lemma head_mul_tail_prod' [monoid α] (L : list α) :
  (L.nth 0).get_or_else 1 * L.tail.prod = L.prod :=
by { cases L, { simp, refl, }, { simp, }, }

lemma head_add_tail_sum (L : list ℕ) : L.head + L.tail.sum = L.sum :=
by { cases L, { simp, refl, }, { simp, }, }

lemma head_le_sum (L : list ℕ) : L.head ≤ L.sum :=
nat.le.intro (head_add_tail_sum L)

lemma tail_sum (L : list ℕ) : L.tail.sum = L.sum - L.head :=
by rw [← head_add_tail_sum L, add_comm, nat.add_sub_cancel]

section
variables {G : Type*} [comm_group G]

attribute [to_additive] alternating_prod

@[simp, to_additive] lemma alternating_prod_nil :
  alternating_prod ([] : list G) = 1 := rfl

@[simp, to_additive] lemma alternating_prod_singleton (g : G) :
  alternating_prod [g] = g := rfl

@[simp, to_additive alternating_sum_cons_cons']
lemma alternating_prod_cons_cons (g h : G) (l : list G) :
  alternating_prod (g :: h :: l) = g * h⁻¹ * alternating_prod l := rfl

lemma alternating_sum_cons_cons {G : Type*} [add_comm_group G] (g h : G) (l : list G) :
  alternating_sum (g :: h :: l) = g - h + alternating_sum l :=
by rw [sub_eq_add_neg, alternating_sum]

end

/-! ### join -/

attribute [simp] join

theorem join_eq_nil : ∀ {L : list (list α)}, join L = [] ↔ ∀ l ∈ L, l = []
| []     := iff_of_true rfl (forall_mem_nil _)
| (l::L) := by simp only [join, append_eq_nil, join_eq_nil, forall_mem_cons]

@[simp] theorem join_append (L₁ L₂ : list (list α)) : join (L₁ ++ L₂) = join L₁ ++ join L₂ :=
by induction L₁; [refl, simp only [*, join, cons_append, append_assoc]]

lemma join_join (l : list (list (list α))) : l.join.join = (l.map join).join :=
by { induction l, simp, simp [l_ih] }

/-- In a join, taking the first elements up to an index which is the sum of the lengths of the
first `i` sublists, is the same as taking the join of the first `i` sublists. -/
lemma take_sum_join (L : list (list α)) (i : ℕ) :
  L.join.take ((L.map length).take i).sum = (L.take i).join :=
begin
  induction L generalizing i, { simp },
  cases i, { simp },
  simp [take_append, L_ih]
end

/-- In a join, dropping all the elements up to an index which is the sum of the lengths of the
first `i` sublists, is the same as taking the join after dropping the first `i` sublists. -/
lemma drop_sum_join (L : list (list α)) (i : ℕ) :
  L.join.drop ((L.map length).take i).sum = (L.drop i).join :=
begin
  induction L generalizing i, { simp },
  cases i, { simp },
  simp [drop_append, L_ih],
end

/-- Taking only the first `i+1` elements in a list, and then dropping the first `i` ones, one is
left with a list of length `1` made of the `i`-th element of the original list. -/
lemma drop_take_succ_eq_cons_nth_le (L : list α) {i : ℕ} (hi : i < L.length) :
  (L.take (i+1)).drop i = [nth_le L i hi] :=
begin
  induction L generalizing i,
  { simp only [length] at hi, exact (nat.not_succ_le_zero i hi).elim },
  cases i, { simp },
  have : i < L_tl.length,
  { simp at hi,
    exact nat.lt_of_succ_lt_succ hi },
  simp [L_ih this],
  refl
end

/-- In a join of sublists, taking the slice between the indices `A` and `B - 1` gives back the
original sublist of index `i` if `A` is the sum of the lenghts of sublists of index `< i`, and
`B` is the sum of the lengths of sublists of index `≤ i`. -/
lemma drop_take_succ_join_eq_nth_le (L : list (list α)) {i : ℕ} (hi : i < L.length) :
  (L.join.take ((L.map length).take (i+1)).sum).drop ((L.map length).take i).sum = nth_le L i hi :=
begin
  have : (L.map length).take i = ((L.take (i+1)).map length).take i, by simp [map_take, take_take],
  simp [take_sum_join, this, drop_sum_join, drop_take_succ_eq_cons_nth_le _ hi]
end

/-- Auxiliary lemma to control elements in a join. -/
lemma sum_take_map_length_lt1 (L : list (list α)) {i j : ℕ}
  (hi : i < L.length) (hj : j < (nth_le L i hi).length) :
  ((L.map length).take i).sum + j < ((L.map length).take (i+1)).sum :=
by simp [hi, sum_take_succ, hj]

/-- Auxiliary lemma to control elements in a join. -/
lemma sum_take_map_length_lt2 (L : list (list α)) {i j : ℕ}
  (hi : i < L.length) (hj : j < (nth_le L i hi).length) :
  ((L.map length).take i).sum + j < L.join.length :=
begin
  convert lt_of_lt_of_le (sum_take_map_length_lt1 L hi hj) (monotone_sum_take _ hi),
  have : L.length = (L.map length).length, by simp,
  simp [this, -length_map]
end

/-- The `n`-th element in a join of sublists is the `j`-th element of the `i`th sublist,
where `n` can be obtained in terms of `i` and `j` by adding the lengths of all the sublists
of index `< i`, and adding `j`. -/
lemma nth_le_join (L : list (list α)) {i j : ℕ}
  (hi : i < L.length) (hj : j < (nth_le L i hi).length) :
  nth_le L.join (((L.map length).take i).sum + j) (sum_take_map_length_lt2 L hi hj) =
  nth_le (nth_le L i hi) j hj :=
by rw [nth_le_take L.join (sum_take_map_length_lt2 L hi hj) (sum_take_map_length_lt1 L hi hj),
  nth_le_drop, nth_le_of_eq (drop_take_succ_join_eq_nth_le L hi)]

/-- Two lists of sublists are equal iff their joins coincide, as well as the lengths of the
sublists. -/
theorem eq_iff_join_eq (L L' : list (list α)) :
  L = L' ↔ L.join = L'.join ∧ map length L = map length L' :=
begin
  refine ⟨λ H, by simp [H], _⟩,
  rintros ⟨join_eq, length_eq⟩,
  apply ext_le,
  { have : length (map length L) = length (map length L'), by rw length_eq,
    simpa using this },
  { assume n h₁ h₂,
    rw [← drop_take_succ_join_eq_nth_le, ← drop_take_succ_join_eq_nth_le, join_eq, length_eq] }
end

/-! ### lexicographic ordering -/

/-- Given a strict order `<` on `α`, the lexicographic strict order on `list α`, for which
`[a0, ..., an] < [b0, ..., b_k]` if `a0 < b0` or `a0 = b0` and `[a1, ..., an] < [b1, ..., bk]`.
The definition is given for any relation `r`, not only strict orders. -/
inductive lex (r : α → α → Prop) : list α → list α → Prop
| nil {a l} : lex [] (a :: l)
| cons {a l₁ l₂} (h : lex l₁ l₂) : lex (a :: l₁) (a :: l₂)
| rel {a₁ l₁ a₂ l₂} (h : r a₁ a₂) : lex (a₁ :: l₁) (a₂ :: l₂)

namespace lex
theorem cons_iff {r : α → α → Prop} [is_irrefl α r] {a l₁ l₂} :
  lex r (a :: l₁) (a :: l₂) ↔ lex r l₁ l₂ :=
⟨λ h, by cases h with _ _ _ _ _ h _ _ _ _ h;
  [exact h, exact (irrefl_of r a h).elim], lex.cons⟩

@[simp] theorem not_nil_right (r : α → α → Prop) (l : list α) : ¬ lex r l [].

instance is_order_connected (r : α → α → Prop)
  [is_order_connected α r] [is_trichotomous α r] :
  is_order_connected (list α) (lex r) :=
⟨λ l₁, match l₁ with
| _,     [],    c::l₃, nil    := or.inr nil
| _,     [],    c::l₃, rel _ := or.inr nil
| _,     [],    c::l₃, cons _ := or.inr nil
| _,     b::l₂, c::l₃, nil := or.inl nil
| a::l₁, b::l₂, c::l₃, rel h :=
  (is_order_connected.conn _ b _ h).imp rel rel
| a::l₁, b::l₂, _::l₃, cons h := begin
    rcases trichotomous_of r a b with ab | rfl | ab,
    { exact or.inl (rel ab) },
    { exact (_match _ l₂ _ h).imp cons cons },
    { exact or.inr (rel ab) }
  end
end⟩

instance is_trichotomous (r : α → α → Prop) [is_trichotomous α r] :
  is_trichotomous (list α) (lex r) :=
⟨λ l₁, match l₁ with
| [], [] := or.inr (or.inl rfl)
| [], b::l₂ := or.inl nil
| a::l₁, [] := or.inr (or.inr nil)
| a::l₁, b::l₂ := begin
    rcases trichotomous_of r a b with ab | rfl | ab,
    { exact or.inl (rel ab) },
    { exact (_match l₁ l₂).imp cons
      (or.imp (congr_arg _) cons) },
    { exact or.inr (or.inr (rel ab)) }
  end
end⟩

instance is_asymm (r : α → α → Prop)
  [is_asymm α r] : is_asymm (list α) (lex r) :=
⟨λ l₁, match l₁ with
| a::l₁, b::l₂, lex.rel h₁, lex.rel h₂ := asymm h₁ h₂
| a::l₁, b::l₂, lex.rel h₁, lex.cons h₂ := asymm h₁ h₁
| a::l₁, b::l₂, lex.cons h₁, lex.rel h₂ := asymm h₂ h₂
| a::l₁, b::l₂, lex.cons h₁, lex.cons h₂ :=
  by exact _match _ _ h₁ h₂
end⟩

instance is_strict_total_order (r : α → α → Prop)
  [is_strict_total_order' α r] : is_strict_total_order' (list α) (lex r) :=
{..is_strict_weak_order_of_is_order_connected}

instance decidable_rel [decidable_eq α] (r : α → α → Prop)
  [decidable_rel r] : decidable_rel (lex r)
| l₁ [] := is_false $ λ h, by cases h
| [] (b::l₂) := is_true lex.nil
| (a::l₁) (b::l₂) := begin
  haveI := decidable_rel l₁ l₂,
  refine decidable_of_iff (r a b ∨ a = b ∧ lex r l₁ l₂) ⟨λ h, _, λ h, _⟩,
  { rcases h with h | ⟨rfl, h⟩,
    { exact lex.rel h },
    { exact lex.cons h } },
  { rcases h with _|⟨_,_,_,h⟩|⟨_,_,_,_,h⟩,
    { exact or.inr ⟨rfl, h⟩ },
    { exact or.inl h } }
end

theorem append_right (r : α → α → Prop) :
  ∀ {s₁ s₂} t, lex r s₁ s₂ → lex r s₁ (s₂ ++ t)
| _ _ t nil      := nil
| _ _ t (cons h) := cons (append_right _ h)
| _ _ t (rel r)  := rel r

theorem append_left (R : α → α → Prop) {t₁ t₂} (h : lex R t₁ t₂) :
  ∀ s, lex R (s ++ t₁) (s ++ t₂)
| []      := h
| (a::l) := cons (append_left l)

theorem imp {r s : α → α → Prop} (H : ∀ a b, r a b → s a b) :
  ∀ l₁ l₂, lex r l₁ l₂ → lex s l₁ l₂
| _ _ nil      := nil
| _ _ (cons h) := cons (imp _ _ h)
| _ _ (rel r)  := rel (H _ _ r)

theorem to_ne : ∀ {l₁ l₂ : list α}, lex (≠) l₁ l₂ → l₁ ≠ l₂
| _ _ (cons h) e := to_ne h (list.cons.inj e).2
| _ _ (rel r)  e := r (list.cons.inj e).1

theorem ne_iff {l₁ l₂ : list α} (H : length l₁ ≤ length l₂) :
  lex (≠) l₁ l₂ ↔ l₁ ≠ l₂ :=
⟨to_ne, λ h, begin
  induction l₁ with a l₁ IH generalizing l₂; cases l₂ with b l₂,
  { contradiction },
  { apply nil },
  { exact (not_lt_of_ge H).elim (succ_pos _) },
  { cases classical.em (a = b) with ab ab,
    { subst b, apply cons,
      exact IH (le_of_succ_le_succ H) (mt (congr_arg _) h) },
    { exact rel ab } }
end⟩

end lex

--Note: this overrides an instance in core lean
instance has_lt' [has_lt α] : has_lt (list α) := ⟨lex (<)⟩

theorem nil_lt_cons [has_lt α] (a : α) (l : list α) : [] < a :: l :=
lex.nil

instance [linear_order α] : linear_order (list α) :=
linear_order_of_STO' (lex (<))

--Note: this overrides an instance in core lean
instance has_le' [linear_order α] : has_le (list α) :=
preorder.to_has_le _

/-! ### all & any -/

@[simp] theorem all_nil (p : α → bool) : all [] p = tt := rfl

@[simp] theorem all_cons (p : α → bool) (a : α) (l : list α) :
  all (a::l) p = (p a && all l p) := rfl

theorem all_iff_forall {p : α → bool} {l : list α} : all l p ↔ ∀ a ∈ l, p a :=
begin
  induction l with a l ih,
  { exact iff_of_true rfl (forall_mem_nil _) },
  simp only [all_cons, band_coe_iff, ih, forall_mem_cons]
end

theorem all_iff_forall_prop {p : α → Prop} [decidable_pred p]
  {l : list α} : all l (λ a, p a) ↔ ∀ a ∈ l, p a :=
by simp only [all_iff_forall, bool.of_to_bool_iff]

@[simp] theorem any_nil (p : α → bool) : any [] p = ff := rfl

@[simp] theorem any_cons (p : α → bool) (a : α) (l : list α) :
  any (a::l) p = (p a || any l p) := rfl

theorem any_iff_exists {p : α → bool} {l : list α} : any l p ↔ ∃ a ∈ l, p a :=
begin
  induction l with a l ih,
  { exact iff_of_false bool.not_ff (not_exists_mem_nil _) },
  simp only [any_cons, bor_coe_iff, ih, exists_mem_cons_iff]
end

theorem any_iff_exists_prop {p : α → Prop} [decidable_pred p]
  {l : list α} : any l (λ a, p a) ↔ ∃ a ∈ l, p a :=
by simp [any_iff_exists]

theorem any_of_mem {p : α → bool} {a : α} {l : list α} (h₁ : a ∈ l) (h₂ : p a) : any l p :=
any_iff_exists.2 ⟨_, h₁, h₂⟩

@[priority 500] instance decidable_forall_mem {p : α → Prop} [decidable_pred p] (l : list α) :
  decidable (∀ x ∈ l, p x) :=
decidable_of_iff _ all_iff_forall_prop

instance decidable_exists_mem {p : α → Prop} [decidable_pred p] (l : list α) :
  decidable (∃ x ∈ l, p x) :=
decidable_of_iff _ any_iff_exists_prop

/-! ### map for partial functions -/

/-- Partial map. If `f : Π a, p a → β` is a partial function defined on
  `a : α` satisfying `p`, then `pmap f l h` is essentially the same as `map f l`
  but is defined only when all members of `l` satisfy `p`, using the proof
  to apply `f`. -/
@[simp] def pmap {p : α → Prop} (f : Π a, p a → β) : Π l : list α, (∀ a ∈ l, p a) → list β
| []     H := []
| (a::l) H := f a (forall_mem_cons.1 H).1 :: pmap l (forall_mem_cons.1 H).2

/-- "Attach" the proof that the elements of `l` are in `l` to produce a new list
  with the same elements but in the type `{x // x ∈ l}`. -/
def attach (l : list α) : list {x // x ∈ l} := pmap subtype.mk l (λ a, id)

theorem sizeof_lt_sizeof_of_mem [has_sizeof α] {x : α} {l : list α} (hx : x ∈ l) :
  sizeof x < sizeof l :=
begin
  induction l with h t ih; cases hx,
  { rw hx, exact lt_add_of_lt_of_nonneg (lt_one_add _) (nat.zero_le _) },
  { exact lt_add_of_pos_of_le (zero_lt_one_add _) (le_of_lt (ih hx)) }
end

theorem pmap_eq_map (p : α → Prop) (f : α → β) (l : list α) (H) :
  @pmap _ _ p (λ a _, f a) l H = map f l :=
by induction l; [refl, simp only [*, pmap, map]]; split; refl

theorem pmap_congr {p q : α → Prop} {f : Π a, p a → β} {g : Π a, q a → β}
  (l : list α) {H₁ H₂} (h : ∀ a h₁ h₂, f a h₁ = g a h₂) :
  pmap f l H₁ = pmap g l H₂ :=
by induction l with _ _ ih; [refl, rw [pmap, pmap, h, ih]]

theorem map_pmap {p : α → Prop} (g : β → γ) (f : Π a, p a → β)
  (l H) : map g (pmap f l H) = pmap (λ a h, g (f a h)) l H :=
by induction l; [refl, simp only [*, pmap, map]]; split; refl

theorem pmap_map {p : β → Prop} (g : ∀ b, p b → γ) (f : α → β)
  (l H) : pmap g (map f l) H = pmap (λ a h, g (f a) h) l (λ a h, H _ (mem_map_of_mem _ h)) :=
by induction l; [refl, simp only [*, pmap, map]]; split; refl

theorem pmap_eq_map_attach {p : α → Prop} (f : Π a, p a → β)
  (l H) : pmap f l H = l.attach.map (λ x, f x.1 (H _ x.2)) :=
by rw [attach, map_pmap]; exact pmap_congr l (λ a h₁ h₂, rfl)

theorem attach_map_val (l : list α) : l.attach.map subtype.val = l :=
by rw [attach, map_pmap]; exact (pmap_eq_map _ _ _ _).trans (map_id l)

@[simp] theorem mem_attach (l : list α) : ∀ x, x ∈ l.attach | ⟨a, h⟩ :=
by have := mem_map.1 (by rw [attach_map_val]; exact h);
   { rcases this with ⟨⟨_, _⟩, m, rfl⟩, exact m }

@[simp] theorem mem_pmap {p : α → Prop} {f : Π a, p a → β}
  {l H b} : b ∈ pmap f l H ↔ ∃ a (h : a ∈ l), f a (H a h) = b :=
by simp only [pmap_eq_map_attach, mem_map, mem_attach, true_and, subtype.exists]

@[simp] theorem length_pmap {p : α → Prop} {f : Π a, p a → β}
  {l H} : length (pmap f l H) = length l :=
by induction l; [refl, simp only [*, pmap, length]]

@[simp] lemma length_attach (L : list α) : L.attach.length = L.length := length_pmap

@[simp] lemma pmap_eq_nil {p : α → Prop} {f : Π a, p a → β}
  {l H} : pmap f l H = [] ↔ l = [] :=
by rw [← length_eq_zero, length_pmap, length_eq_zero]

@[simp] lemma attach_eq_nil (l : list α) : l.attach = [] ↔ l = [] := pmap_eq_nil

lemma last_pmap {α β : Type*} (p : α → Prop) (f : Π a, p a → β)
  (l : list α) (hl₁ : ∀ a ∈ l, p a) (hl₂ : l ≠ []) :
  (l.pmap f hl₁).last (mt list.pmap_eq_nil.1 hl₂) = f (l.last hl₂) (hl₁ _ (list.last_mem hl₂)) :=
begin
  induction l with l_hd l_tl l_ih,
  { apply (hl₂ rfl).elim },
  { cases l_tl,
    { simp },
    { apply l_ih } }
end

lemma nth_pmap {p : α → Prop} (f : Π a, p a → β) {l : list α} (h : ∀ a ∈ l, p a) (n : ℕ) :
  nth (pmap f l h) n = option.pmap f (nth l n) (λ x H, h x (nth_mem H)) :=
begin
  induction l with hd tl hl generalizing n,
<<<<<<< HEAD
  { simp only [nth, pmap, option.pmap_none] },
  { cases n,
    { simp only [nth, pmap, option.pmap] },
    { simp only [hl, nth, pmap] } }
end

lemma nth_le_pmap {p : α → Prop} (f : Π a, p a → β) {l : list α} (h : ∀ a ∈ l, p a) {n : ℕ}
  (hn : n < (pmap f l h).length):
  nth_le (pmap f l h) n hn =
    f (nth_le l n (@length_pmap _ _ p f l h ▸ hn)) (h _ (nth_le_mem l n (@length_pmap _ _ p f l h ▸ hn))) :=
=======
  { simp },
  { cases n; simp [hl] }
end

lemma nth_le_pmap {p : α → Prop} (f : Π a, p a → β) {l : list α} (h : ∀ a ∈ l, p a) {n : ℕ}
  (hn : n < (pmap f l h).length) :
  nth_le (pmap f l h) n hn = f (nth_le l n (@length_pmap _ _ p f l h ▸ hn))
    (h _ (nth_le_mem l n (@length_pmap _ _ p f l h ▸ hn))) :=
>>>>>>> da6e3c36
begin
  induction l with hd tl hl generalizing n,
  { simp only [length, pmap] at hn,
    exact absurd hn (not_lt_of_le n.zero_le) },
  { cases n,
<<<<<<< HEAD
    { simp only [pmap, nth_le] },
    { simpa only [hl, pmap, nth_le] } }
=======
    { simp },
    { simpa [hl] } }
>>>>>>> da6e3c36
end

/-! ### find -/

section find
variables {p : α → Prop} [decidable_pred p] {l : list α} {a : α}

@[simp] theorem find_nil (p : α → Prop) [decidable_pred p] : find p [] = none :=
rfl

@[simp] theorem find_cons_of_pos (l) (h : p a) : find p (a::l) = some a :=
if_pos h

@[simp] theorem find_cons_of_neg (l) (h : ¬ p a) : find p (a::l) = find p l :=
if_neg h

@[simp] theorem find_eq_none : find p l = none ↔ ∀ x ∈ l, ¬ p x :=
begin
  induction l with a l IH,
  { exact iff_of_true rfl (forall_mem_nil _) },
  rw forall_mem_cons, by_cases h : p a,
  { simp only [find_cons_of_pos _ h, h, not_true, false_and] },
  { rwa [find_cons_of_neg _ h, iff_true_intro h, true_and] }
end

theorem find_some (H : find p l = some a) : p a :=
begin
  induction l with b l IH, {contradiction},
  by_cases h : p b,
  { rw find_cons_of_pos _ h at H, cases H, exact h },
  { rw find_cons_of_neg _ h at H, exact IH H }
end

@[simp] theorem find_mem (H : find p l = some a) : a ∈ l :=
begin
  induction l with b l IH, {contradiction},
  by_cases h : p b,
  { rw find_cons_of_pos _ h at H, cases H, apply mem_cons_self },
  { rw find_cons_of_neg _ h at H, exact mem_cons_of_mem _ (IH H) }
end

end find

/-! ### lookmap -/
section lookmap
variables (f : α → option α)

@[simp] theorem lookmap_nil : [].lookmap f = [] := rfl

@[simp] theorem lookmap_cons_none {a : α} (l : list α) (h : f a = none) :
  (a :: l).lookmap f = a :: l.lookmap f :=
by simp [lookmap, h]

@[simp] theorem lookmap_cons_some {a b : α} (l : list α) (h : f a = some b) :
  (a :: l).lookmap f = b :: l :=
by simp [lookmap, h]

theorem lookmap_some : ∀ l : list α, l.lookmap some = l
| []     := rfl
| (a::l) := rfl

theorem lookmap_none : ∀ l : list α, l.lookmap (λ _, none) = l
| []     := rfl
| (a::l) := congr_arg (cons a) (lookmap_none l)

theorem lookmap_congr {f g : α → option α} :
  ∀ {l : list α}, (∀ a ∈ l, f a = g a) → l.lookmap f = l.lookmap g
| []     H := rfl
| (a::l) H := begin
  cases forall_mem_cons.1 H with H₁ H₂,
  cases h : g a with b,
  { simp [h, H₁.trans h, lookmap_congr H₂] },
  { simp [lookmap_cons_some _ _ h, lookmap_cons_some _ _ (H₁.trans h)] }
end

theorem lookmap_of_forall_not {l : list α} (H : ∀ a ∈ l, f a = none) : l.lookmap f = l :=
(lookmap_congr H).trans (lookmap_none l)

theorem lookmap_map_eq (g : α → β) (h : ∀ a (b ∈ f a), g a = g b) :
  ∀ l : list α, map g (l.lookmap f) = map g l
| []     := rfl
| (a::l) := begin
  cases h' : f a with b,
  { simp [h', lookmap_map_eq] },
  { simp [lookmap_cons_some _ _ h', h _ _ h'] }
end

theorem lookmap_id' (h : ∀ a (b ∈ f a), a = b) (l : list α) : l.lookmap f = l :=
by rw [← map_id (l.lookmap f), lookmap_map_eq, map_id]; exact h

theorem length_lookmap (l : list α) : length (l.lookmap f) = length l :=
by rw [← length_map, lookmap_map_eq _ (λ _, ()), length_map]; simp

end lookmap

/-! ### filter_map -/

@[simp] theorem filter_map_nil (f : α → option β) : filter_map f [] = [] := rfl

@[simp] theorem filter_map_cons_none {f : α → option β} (a : α) (l : list α) (h : f a = none) :
  filter_map f (a :: l) = filter_map f l :=
by simp only [filter_map, h]

@[simp] theorem filter_map_cons_some (f : α → option β)
  (a : α) (l : list α) {b : β} (h : f a = some b) :
  filter_map f (a :: l) = b :: filter_map f l :=
by simp only [filter_map, h]; split; refl

lemma filter_map_append {α β : Type*} (l l' : list α) (f : α → option β) :
  filter_map f (l ++ l') = filter_map f l ++ filter_map f l' :=
begin
  induction l with hd tl hl generalizing l',
  { simp },
  { rw [cons_append, filter_map, filter_map],
    cases f hd;
    simp only [filter_map, hl, cons_append, eq_self_iff_true, and_self] }
end

theorem filter_map_eq_map (f : α → β) : filter_map (some ∘ f) = map f :=
begin
  funext l,
  induction l with a l IH, {refl},
  simp only [filter_map_cons_some (some ∘ f) _ _ rfl, IH, map_cons], split; refl
end

theorem filter_map_eq_filter (p : α → Prop) [decidable_pred p] :
  filter_map (option.guard p) = filter p :=
begin
  funext l,
  induction l with a l IH, {refl},
  by_cases pa : p a,
  { simp only [filter_map, option.guard, IH, if_pos pa, filter_cons_of_pos _ pa], split; refl },
  { simp only [filter_map, option.guard, IH, if_neg pa, filter_cons_of_neg _ pa] }
end

theorem filter_map_filter_map (f : α → option β) (g : β → option γ) (l : list α) :
  filter_map g (filter_map f l) = filter_map (λ x, (f x).bind g) l :=
begin
  induction l with a l IH, {refl},
  cases h : f a with b,
  { rw [filter_map_cons_none _ _ h, filter_map_cons_none, IH],
    simp only [h, option.none_bind'] },
  rw filter_map_cons_some _ _ _ h,
  cases h' : g b with c;
  [ rw [filter_map_cons_none _ _ h', filter_map_cons_none, IH],
    rw [filter_map_cons_some _ _ _ h', filter_map_cons_some, IH] ];
  simp only [h, h', option.some_bind']
end

theorem map_filter_map (f : α → option β) (g : β → γ) (l : list α) :
  map g (filter_map f l) = filter_map (λ x, (f x).map g) l :=
by rw [← filter_map_eq_map, filter_map_filter_map]; refl

theorem filter_map_map (f : α → β) (g : β → option γ) (l : list α) :
  filter_map g (map f l) = filter_map (g ∘ f) l :=
by rw [← filter_map_eq_map, filter_map_filter_map]; refl

theorem filter_filter_map (f : α → option β) (p : β → Prop) [decidable_pred p] (l : list α) :
  filter p (filter_map f l) = filter_map (λ x, (f x).filter p) l :=
by rw [← filter_map_eq_filter, filter_map_filter_map]; refl

theorem filter_map_filter (p : α → Prop) [decidable_pred p] (f : α → option β) (l : list α) :
  filter_map f (filter p l) = filter_map (λ x, if p x then f x else none) l :=
begin
  rw [← filter_map_eq_filter, filter_map_filter_map], congr,
  funext x,
  show (option.guard p x).bind f = ite (p x) (f x) none,
  by_cases h : p x,
  { simp only [option.guard, if_pos h, option.some_bind'] },
  { simp only [option.guard, if_neg h, option.none_bind'] }
end

@[simp] theorem filter_map_some (l : list α) : filter_map some l = l :=
by rw filter_map_eq_map; apply map_id

@[simp] theorem mem_filter_map (f : α → option β) (l : list α) {b : β} :
  b ∈ filter_map f l ↔ ∃ a, a ∈ l ∧ f a = some b :=
begin
  induction l with a l IH,
  { split, { intro H, cases H }, { rintro ⟨_, H, _⟩, cases H } },
  cases h : f a with b',
  { have : f a ≠ some b, {rw h, intro, contradiction},
    simp only [filter_map_cons_none _ _ h, IH, mem_cons_iff,
      or_and_distrib_right, exists_or_distrib, exists_eq_left, this, false_or] },
  { have : f a = some b ↔ b = b',
    { split; intro t, {rw t at h; injection h}, {exact t.symm ▸ h} },
      simp only [filter_map_cons_some _ _ _ h, IH, mem_cons_iff,
        or_and_distrib_right, exists_or_distrib, this, exists_eq_left] }
end

theorem map_filter_map_of_inv (f : α → option β) (g : β → α)
  (H : ∀ x : α, (f x).map g = some x) (l : list α) :
  map g (filter_map f l) = l :=
by simp only [map_filter_map, H, filter_map_some]

theorem sublist.filter_map (f : α → option β) {l₁ l₂ : list α}
  (s : l₁ <+ l₂) : filter_map f l₁ <+ filter_map f l₂ :=
by induction s with l₁ l₂ a s IH l₁ l₂ a s IH;
   simp only [filter_map]; cases f a with b;
   simp only [filter_map, IH, sublist.cons, sublist.cons2]

theorem sublist.map (f : α → β) {l₁ l₂ : list α}
  (s : l₁ <+ l₂) : map f l₁ <+ map f l₂ :=
filter_map_eq_map f ▸ s.filter_map _

/-! ### reduce_option -/

@[simp] lemma reduce_option_cons_of_some (x : α) (l : list (option α)) :
  reduce_option (some x :: l) = x :: l.reduce_option :=
by simp only [reduce_option, filter_map, id.def, eq_self_iff_true, and_self]

@[simp] lemma reduce_option_cons_of_none (l : list (option α)) :
  reduce_option (none :: l) = l.reduce_option :=
by simp only [reduce_option, filter_map, id.def]

@[simp] lemma reduce_option_nil : @reduce_option α [] = [] := rfl

@[simp] lemma reduce_option_map {l : list (option α)} {f : α → β} :
  reduce_option (map (option.map f) l) = map f (reduce_option l) :=
begin
  induction l with hd tl hl,
  { simp only [reduce_option_nil, map_nil] },
  { cases hd;
    simpa only [true_and, option.map_some', map, eq_self_iff_true,
                reduce_option_cons_of_some] using hl },
end

lemma reduce_option_append (l l' : list (option α)) :
  (l ++ l').reduce_option = l.reduce_option ++ l'.reduce_option :=
filter_map_append l l' id

lemma reduce_option_length_le (l : list (option α)) :
  l.reduce_option.length ≤ l.length :=
begin
  induction l with hd tl hl,
  { simp only [reduce_option_nil, length] },
  { cases hd,
    { exact nat.le_succ_of_le hl },
    { simpa only [length, add_le_add_iff_right, reduce_option_cons_of_some] using hl} }
end

lemma reduce_option_length_eq_iff {l : list (option α)} :
  l.reduce_option.length = l.length ↔ ∀ x ∈ l, option.is_some x :=
begin
  induction l with hd tl hl,
  { simp only [forall_const, reduce_option_nil, not_mem_nil,
               forall_prop_of_false, eq_self_iff_true, length, not_false_iff] },
  { cases hd,
    { simp only [mem_cons_iff, forall_eq_or_imp, bool.coe_sort_ff, false_and,
                 reduce_option_cons_of_none, length, option.is_some_none, iff_false],
      intro H,
      have := reduce_option_length_le tl,
      rw H at this,
      exact absurd (nat.lt_succ_self _) (not_lt_of_le this) },
    { simp only [hl, true_and, mem_cons_iff, forall_eq_or_imp, add_left_inj,
                 bool.coe_sort_tt, length, option.is_some_some, reduce_option_cons_of_some] } }
end

lemma reduce_option_length_lt_iff {l : list (option α)} :
  l.reduce_option.length < l.length ↔ none ∈ l :=
begin
  convert not_iff_not.mpr reduce_option_length_eq_iff;
  simp [lt_iff_le_and_ne, reduce_option_length_le l, option.is_none_iff_eq_none]
end

lemma reduce_option_singleton (x : option α) :
  [x].reduce_option = x.to_list :=
by cases x; refl

lemma reduce_option_concat (l : list (option α)) (x : option α) :
  (l.concat x).reduce_option = l.reduce_option ++ x.to_list :=
begin
  induction l with hd tl hl generalizing x,
  { cases x;
    simp [option.to_list] },
  { simp only [concat_eq_append, reduce_option_append] at hl,
    cases hd;
    simp [hl, reduce_option_append] }
end

lemma reduce_option_concat_of_some (l : list (option α)) (x : α) :
  (l.concat (some x)).reduce_option = l.reduce_option.concat x :=
by simp only [reduce_option_nil, concat_eq_append, reduce_option_append, reduce_option_cons_of_some]

lemma reduce_option_mem_iff {l : list (option α)} {x : α} :
  x ∈ l.reduce_option ↔ (some x) ∈ l :=
by simp only [reduce_option, id.def, mem_filter_map, exists_eq_right]


lemma reduce_option_nth_iff {l : list (option α)} {x : α} :
  (∃ i, l.nth i = some (some x)) ↔ ∃ i, l.reduce_option.nth i = some x :=
by rw [←mem_iff_nth, ←mem_iff_nth, reduce_option_mem_iff]

/-! ### filter -/

section filter
variables {p : α → Prop} [decidable_pred p]

theorem filter_eq_foldr (p : α → Prop) [decidable_pred p] (l : list α) :
  filter p l = foldr (λ a out, if p a then a :: out else out) [] l :=
by induction l; simp [*, filter]

lemma filter_congr {p q : α → Prop} [decidable_pred p] [decidable_pred q]
  : ∀ {l : list α}, (∀ x ∈ l, p x ↔ q x) → filter p l = filter q l
| [] _     := rfl
| (a::l) h := by rw forall_mem_cons at h; by_cases pa : p a;
  [simp only [filter_cons_of_pos _ pa, filter_cons_of_pos _ (h.1.1 pa), filter_congr h.2],
   simp only [filter_cons_of_neg _ pa, filter_cons_of_neg _ (mt h.1.2 pa), filter_congr h.2]];
     split; refl

@[simp] theorem filter_subset (l : list α) : filter p l ⊆ l :=
(filter_sublist l).subset

theorem of_mem_filter {a : α} : ∀ {l}, a ∈ filter p l → p a
| (b::l) ain :=
  if pb : p b then
    have a ∈ b :: filter p l, by simpa only [filter_cons_of_pos _ pb] using ain,
    or.elim (eq_or_mem_of_mem_cons this)
      (assume : a = b, begin rw [← this] at pb, exact pb end)
      (assume : a ∈ filter p l, of_mem_filter this)
  else
    begin simp only [filter_cons_of_neg _ pb] at ain, exact (of_mem_filter ain) end

theorem mem_of_mem_filter {a : α} {l} (h : a ∈ filter p l) : a ∈ l :=
filter_subset l h

theorem mem_filter_of_mem {a : α} : ∀ {l}, a ∈ l → p a → a ∈ filter p l
| (_::l) (or.inl rfl) pa := by rw filter_cons_of_pos _ pa; apply mem_cons_self
| (b::l) (or.inr ain) pa := if pb : p b
    then by rw [filter_cons_of_pos _ pb]; apply mem_cons_of_mem; apply mem_filter_of_mem ain pa
    else by rw [filter_cons_of_neg _ pb]; apply mem_filter_of_mem ain pa

@[simp] theorem mem_filter {a : α} {l} : a ∈ filter p l ↔ a ∈ l ∧ p a :=
⟨λ h, ⟨mem_of_mem_filter h, of_mem_filter h⟩, λ ⟨h₁, h₂⟩, mem_filter_of_mem h₁ h₂⟩

theorem filter_eq_self {l} : filter p l = l ↔ ∀ a ∈ l, p a :=
begin
  induction l with a l ih,
  { exact iff_of_true rfl (forall_mem_nil _) },
  rw forall_mem_cons, by_cases p a,
  { rw [filter_cons_of_pos _ h, cons_inj, ih, and_iff_right h] },
  { rw [filter_cons_of_neg _ h],
    refine iff_of_false _ (mt and.left h), intro e,
    have := filter_sublist l, rw e at this,
    exact not_lt_of_ge (length_le_of_sublist this) (lt_succ_self _) }
end

theorem filter_eq_nil {l} : filter p l = [] ↔ ∀ a ∈ l, ¬p a :=
by simp only [eq_nil_iff_forall_not_mem, mem_filter, not_and]

variable (p)
theorem filter_sublist_filter {l₁ l₂} (s : l₁ <+ l₂) : filter p l₁ <+ filter p l₂ :=
filter_map_eq_filter p ▸ s.filter_map _

theorem filter_of_map (f : β → α) (l) : filter p (map f l) = map f (filter (p ∘ f) l) :=
by rw [← filter_map_eq_map, filter_filter_map, filter_map_filter]; refl

@[simp] theorem filter_filter (q) [decidable_pred q] : ∀ l,
  filter p (filter q l) = filter (λ a, p a ∧ q a) l
| [] := rfl
| (a :: l) := by by_cases hp : p a; by_cases hq : q a; simp only [hp, hq, filter, if_true, if_false,
    true_and, false_and, filter_filter l, eq_self_iff_true]

@[simp] lemma filter_true {h : decidable_pred (λ a : α, true)} (l : list α) :
  @filter α (λ _, true) h l = l :=
by convert filter_eq_self.2 (λ _ _, trivial)

@[simp] lemma filter_false {h : decidable_pred (λ a : α, false)} (l : list α) :
  @filter α (λ _, false) h l = [] :=
by convert filter_eq_nil.2 (λ _ _, id)

@[simp] theorem span_eq_take_drop : ∀ (l : list α), span p l = (take_while p l, drop_while p l)
| []     := rfl
| (a::l) :=
    if pa : p a then by simp only [span, if_pos pa, span_eq_take_drop l, take_while, drop_while]
    else by simp only [span, take_while, drop_while, if_neg pa]

@[simp] theorem take_while_append_drop : ∀ (l : list α), take_while p l ++ drop_while p l = l
| []     := rfl
| (a::l) := if pa : p a then by rw [take_while, drop_while, if_pos pa, if_pos pa, cons_append,
      take_while_append_drop l]
    else by rw [take_while, drop_while, if_neg pa, if_neg pa, nil_append]

@[simp] theorem countp_nil : countp p [] = 0 := rfl

@[simp] theorem countp_cons_of_pos {a : α} (l) (pa : p a) : countp p (a::l) = countp p l + 1 :=
if_pos pa

@[simp] theorem countp_cons_of_neg {a : α} (l) (pa : ¬ p a) : countp p (a::l) = countp p l :=
if_neg pa

theorem countp_eq_length_filter (l) : countp p l = length (filter p l) :=
by induction l with x l ih; [refl, by_cases (p x)];
  [simp only [filter_cons_of_pos _ h, countp, ih, if_pos h],
   simp only [countp_cons_of_neg _ _ h, ih, filter_cons_of_neg _ h]]; refl

local attribute [simp] countp_eq_length_filter

@[simp] theorem countp_append (l₁ l₂) : countp p (l₁ ++ l₂) = countp p l₁ + countp p l₂ :=
by simp only [countp_eq_length_filter, filter_append, length_append]

theorem countp_pos {l} : 0 < countp p l ↔ ∃ a ∈ l, p a :=
by simp only [countp_eq_length_filter, length_pos_iff_exists_mem, mem_filter, exists_prop]

theorem countp_le_of_sublist {l₁ l₂} (s : l₁ <+ l₂) : countp p l₁ ≤ countp p l₂ :=
by simpa only [countp_eq_length_filter] using length_le_of_sublist (filter_sublist_filter p s)

@[simp] theorem countp_filter {q} [decidable_pred q] (l : list α) :
  countp p (filter q l) = countp (λ a, p a ∧ q a) l :=
by simp only [countp_eq_length_filter, filter_filter]

end filter

/-! ### count -/

section count
variable [decidable_eq α]

@[simp] theorem count_nil (a : α) : count a [] = 0 := rfl

theorem count_cons (a b : α) (l : list α) :
  count a (b :: l) = if a = b then succ (count a l) else count a l := rfl

theorem count_cons' (a b : α) (l : list α) :
  count a (b :: l) = count a l + (if a = b then 1 else 0) :=
begin rw count_cons, split_ifs; refl end

@[simp] theorem count_cons_self (a : α) (l : list α) : count a (a::l) = succ (count a l) :=
if_pos rfl

@[simp, priority 990]
theorem count_cons_of_ne {a b : α} (h : a ≠ b) (l : list α) : count a (b::l) = count a l :=
if_neg h

theorem count_tail : Π (l : list α) (a : α) (h : 0 < l.length),
  l.tail.count a = l.count a - ite (a = list.nth_le l 0 h) 1 0
| (_ :: _) a h := by { rw [count_cons], split_ifs; simp }

theorem count_le_of_sublist (a : α) {l₁ l₂} : l₁ <+ l₂ → count a l₁ ≤ count a l₂ :=
countp_le_of_sublist _

theorem count_le_count_cons (a b : α) (l : list α) : count a l ≤ count a (b :: l) :=
count_le_of_sublist _ (sublist_cons _ _)

theorem count_singleton (a : α) : count a [a] = 1 := if_pos rfl

@[simp] theorem count_append (a : α) : ∀ l₁ l₂, count a (l₁ ++ l₂) = count a l₁ + count a l₂ :=
countp_append _

theorem count_concat (a : α) (l : list α) : count a (concat l a) = succ (count a l) :=
by simp [-add_comm]

theorem count_pos {a : α} {l : list α} : 0 < count a l ↔ a ∈ l :=
by simp only [count, countp_pos, exists_prop, exists_eq_right']

@[simp, priority 980]
theorem count_eq_zero_of_not_mem {a : α} {l : list α} (h : a ∉ l) : count a l = 0 :=
by_contradiction $ λ h', h $ count_pos.1 (nat.pos_of_ne_zero h')

theorem not_mem_of_count_eq_zero {a : α} {l : list α} (h : count a l = 0) : a ∉ l :=
λ h', ne_of_gt (count_pos.2 h') h

@[simp] theorem count_repeat (a : α) (n : ℕ) : count a (repeat a n) = n :=
by rw [count, countp_eq_length_filter, filter_eq_self.2, length_repeat];
   exact λ b m, (eq_of_mem_repeat m).symm

theorem le_count_iff_repeat_sublist {a : α} {l : list α} {n : ℕ} :
  n ≤ count a l ↔ repeat a n <+ l :=
⟨λ h, ((repeat_sublist_repeat a).2 h).trans $
  have filter (eq a) l = repeat a (count a l), from eq_repeat.2
    ⟨by simp only [count, countp_eq_length_filter], λ b m, (of_mem_filter m).symm⟩,
  by rw ← this; apply filter_sublist,
 λ h, by simpa only [count_repeat] using count_le_of_sublist a h⟩

theorem repeat_count_eq_of_count_eq_length  {a : α} {l : list α} (h : count a l = length l)  :
  repeat a (count a l) = l :=
eq_of_sublist_of_length_eq (le_count_iff_repeat_sublist.mp (le_refl (count a l)))
    (eq.trans (length_repeat a (count a l)) h)

@[simp] theorem count_filter {p} [decidable_pred p]
  {a} {l : list α} (h : p a) : count a (filter p l) = count a l :=
by simp only [count, countp_filter]; congr; exact
set.ext (λ b, and_iff_left_of_imp (λ e, e ▸ h))

end count

/-! ### prefix, suffix, infix -/

@[simp] theorem prefix_append (l₁ l₂ : list α) : l₁ <+: l₁ ++ l₂ := ⟨l₂, rfl⟩

@[simp] theorem suffix_append (l₁ l₂ : list α) : l₂ <:+ l₁ ++ l₂ := ⟨l₁, rfl⟩

theorem infix_append (l₁ l₂ l₃ : list α) : l₂ <:+: l₁ ++ l₂ ++ l₃ := ⟨l₁, l₃, rfl⟩

@[simp] theorem infix_append' (l₁ l₂ l₃ : list α) : l₂ <:+: l₁ ++ (l₂ ++ l₃) :=
by rw ← list.append_assoc; apply infix_append

theorem nil_prefix (l : list α) : [] <+: l := ⟨l, rfl⟩

theorem nil_suffix (l : list α) : [] <:+ l := ⟨l, append_nil _⟩

@[refl] theorem prefix_refl (l : list α) : l <+: l := ⟨[], append_nil _⟩

@[refl] theorem suffix_refl (l : list α) : l <:+ l := ⟨[], rfl⟩

@[simp] theorem suffix_cons (a : α) : ∀ l, l <:+ a :: l := suffix_append [a]

theorem prefix_concat (a : α) (l) : l <+: concat l a := by simp

theorem infix_of_prefix {l₁ l₂ : list α} : l₁ <+: l₂ → l₁ <:+: l₂ :=
λ⟨t, h⟩, ⟨[], t, h⟩

theorem infix_of_suffix {l₁ l₂ : list α} : l₁ <:+ l₂ → l₁ <:+: l₂ :=
λ⟨t, h⟩, ⟨t, [], by simp only [h, append_nil]⟩

@[refl] theorem infix_refl (l : list α) : l <:+: l := infix_of_prefix $ prefix_refl l

theorem nil_infix (l : list α) : [] <:+: l := infix_of_prefix $ nil_prefix l

theorem infix_cons {L₁ L₂ : list α} {x : α} : L₁ <:+: L₂ → L₁ <:+: x :: L₂ :=
λ⟨LP, LS, H⟩, ⟨x :: LP, LS, H ▸ rfl⟩

@[trans] theorem is_prefix.trans : ∀ {l₁ l₂ l₃ : list α}, l₁ <+: l₂ → l₂ <+: l₃ → l₁ <+: l₃
| l ._ ._ ⟨r₁, rfl⟩ ⟨r₂, rfl⟩ := ⟨r₁ ++ r₂, (append_assoc _ _ _).symm⟩

@[trans] theorem is_suffix.trans : ∀ {l₁ l₂ l₃ : list α}, l₁ <:+ l₂ → l₂ <:+ l₃ → l₁ <:+ l₃
| l ._ ._ ⟨l₁, rfl⟩ ⟨l₂, rfl⟩ := ⟨l₂ ++ l₁, append_assoc _ _ _⟩

@[trans] theorem is_infix.trans : ∀ {l₁ l₂ l₃ : list α}, l₁ <:+: l₂ → l₂ <:+: l₃ → l₁ <:+: l₃
| l ._ ._ ⟨l₁, r₁, rfl⟩ ⟨l₂, r₂, rfl⟩ := ⟨l₂ ++ l₁, r₁ ++ r₂, by simp only [append_assoc]⟩

theorem sublist_of_infix {l₁ l₂ : list α} : l₁ <:+: l₂ → l₁ <+ l₂ :=
λ⟨s, t, h⟩, by rw [← h]; exact (sublist_append_right _ _).trans (sublist_append_left _ _)

theorem sublist_of_prefix {l₁ l₂ : list α} : l₁ <+: l₂ → l₁ <+ l₂ :=
sublist_of_infix ∘ infix_of_prefix

theorem sublist_of_suffix {l₁ l₂ : list α} : l₁ <:+ l₂ → l₁ <+ l₂ :=
sublist_of_infix ∘ infix_of_suffix

theorem reverse_suffix {l₁ l₂ : list α} : reverse l₁ <:+ reverse l₂ ↔ l₁ <+: l₂ :=
⟨λ ⟨r, e⟩, ⟨reverse r,
  by rw [← reverse_reverse l₁, ← reverse_append, e, reverse_reverse]⟩,
 λ ⟨r, e⟩, ⟨reverse r, by rw [← reverse_append, e]⟩⟩

theorem reverse_prefix {l₁ l₂ : list α} : reverse l₁ <+: reverse l₂ ↔ l₁ <:+ l₂ :=
by rw ← reverse_suffix; simp only [reverse_reverse]

theorem length_le_of_infix {l₁ l₂ : list α} (s : l₁ <:+: l₂) : length l₁ ≤ length l₂ :=
length_le_of_sublist $ sublist_of_infix s

theorem eq_nil_of_infix_nil {l : list α} (s : l <:+: []) : l = [] :=
eq_nil_of_sublist_nil $ sublist_of_infix s

theorem eq_nil_of_prefix_nil {l : list α} (s : l <+: []) : l = [] :=
eq_nil_of_infix_nil $ infix_of_prefix s

theorem eq_nil_of_suffix_nil {l : list α} (s : l <:+ []) : l = [] :=
eq_nil_of_infix_nil $ infix_of_suffix s

theorem infix_iff_prefix_suffix (l₁ l₂ : list α) : l₁ <:+: l₂ ↔ ∃ t, l₁ <+: t ∧ t <:+ l₂ :=
⟨λ⟨s, t, e⟩, ⟨l₁ ++ t, ⟨_, rfl⟩, by rw [← e, append_assoc]; exact ⟨_, rfl⟩⟩,
λ⟨._, ⟨t, rfl⟩, ⟨s, e⟩⟩, ⟨s, t, by rw append_assoc; exact e⟩⟩

theorem eq_of_infix_of_length_eq {l₁ l₂ : list α} (s : l₁ <:+: l₂) :
  length l₁ = length l₂ → l₁ = l₂ :=
eq_of_sublist_of_length_eq $ sublist_of_infix s

theorem eq_of_prefix_of_length_eq {l₁ l₂ : list α} (s : l₁ <+: l₂) :
  length l₁ = length l₂ → l₁ = l₂ :=
eq_of_sublist_of_length_eq $ sublist_of_prefix s

theorem eq_of_suffix_of_length_eq {l₁ l₂ : list α} (s : l₁ <:+ l₂) :
  length l₁ = length l₂ → l₁ = l₂ :=
eq_of_sublist_of_length_eq $ sublist_of_suffix s

theorem prefix_of_prefix_length_le : ∀ {l₁ l₂ l₃ : list α},
 l₁ <+: l₃ → l₂ <+: l₃ → length l₁ ≤ length l₂ → l₁ <+: l₂
| []      l₂ l₃ h₁ h₂ _ := nil_prefix _
| (a::l₁) (b::l₂) _ ⟨r₁, rfl⟩ ⟨r₂, e⟩ ll := begin
  injection e with _ e', subst b,
  rcases prefix_of_prefix_length_le ⟨_, rfl⟩ ⟨_, e'⟩
    (le_of_succ_le_succ ll) with ⟨r₃, rfl⟩,
  exact ⟨r₃, rfl⟩
end

theorem prefix_or_prefix_of_prefix {l₁ l₂ l₃ : list α}
 (h₁ : l₁ <+: l₃) (h₂ : l₂ <+: l₃) : l₁ <+: l₂ ∨ l₂ <+: l₁ :=
(le_total (length l₁) (length l₂)).imp
  (prefix_of_prefix_length_le h₁ h₂)
  (prefix_of_prefix_length_le h₂ h₁)

theorem suffix_of_suffix_length_le {l₁ l₂ l₃ : list α}
 (h₁ : l₁ <:+ l₃) (h₂ : l₂ <:+ l₃) (ll : length l₁ ≤ length l₂) : l₁ <:+ l₂ :=
reverse_prefix.1 $ prefix_of_prefix_length_le
  (reverse_prefix.2 h₁) (reverse_prefix.2 h₂) (by simp [ll])

theorem suffix_or_suffix_of_suffix {l₁ l₂ l₃ : list α}
 (h₁ : l₁ <:+ l₃) (h₂ : l₂ <:+ l₃) : l₁ <:+ l₂ ∨ l₂ <:+ l₁ :=
(prefix_or_prefix_of_prefix (reverse_prefix.2 h₁) (reverse_prefix.2 h₂)).imp
  reverse_prefix.1 reverse_prefix.1

theorem infix_of_mem_join : ∀ {L : list (list α)} {l}, l ∈ L → l <:+: join L
| (_  :: L) l (or.inl rfl) := infix_append [] _ _
| (l' :: L) l (or.inr h)   :=
  is_infix.trans (infix_of_mem_join h) $ infix_of_suffix $ suffix_append _ _

theorem prefix_append_right_inj {l₁ l₂ : list α} (l) : l ++ l₁ <+: l ++ l₂ ↔ l₁ <+: l₂ :=
exists_congr $ λ r, by rw [append_assoc, append_right_inj]

theorem prefix_cons_inj {l₁ l₂ : list α} (a) : a :: l₁ <+: a :: l₂ ↔ l₁ <+: l₂ :=
prefix_append_right_inj [a]

theorem take_prefix (n) (l : list α) : take n l <+: l := ⟨_, take_append_drop _ _⟩

theorem drop_suffix (n) (l : list α) : drop n l <:+ l := ⟨_, take_append_drop _ _⟩

theorem tail_suffix (l : list α) : tail l <:+ l := by rw ← drop_one; apply drop_suffix

theorem tail_subset (l : list α) : tail l ⊆ l := (sublist_of_suffix (tail_suffix l)).subset

theorem prefix_iff_eq_append {l₁ l₂ : list α} : l₁ <+: l₂ ↔ l₁ ++ drop (length l₁) l₂ = l₂ :=
⟨by rintros ⟨r, rfl⟩; rw drop_left, λ e, ⟨_, e⟩⟩

theorem suffix_iff_eq_append {l₁ l₂ : list α} :
  l₁ <:+ l₂ ↔ take (length l₂ - length l₁) l₂ ++ l₁ = l₂ :=
⟨by rintros ⟨r, rfl⟩; simp only [length_append, nat.add_sub_cancel, take_left], λ e, ⟨_, e⟩⟩

theorem prefix_iff_eq_take {l₁ l₂ : list α} : l₁ <+: l₂ ↔ l₁ = take (length l₁) l₂ :=
⟨λ h, append_right_cancel $
  (prefix_iff_eq_append.1 h).trans (take_append_drop _ _).symm,
 λ e, e.symm ▸ take_prefix _ _⟩

theorem suffix_iff_eq_drop {l₁ l₂ : list α} : l₁ <:+ l₂ ↔ l₁ = drop (length l₂ - length l₁) l₂ :=
⟨λ h, append_left_cancel $
  (suffix_iff_eq_append.1 h).trans (take_append_drop _ _).symm,
 λ e, e.symm ▸ drop_suffix _ _⟩

instance decidable_prefix [decidable_eq α] : ∀ (l₁ l₂ : list α), decidable (l₁ <+: l₂)
| []      l₂ := is_true ⟨l₂, rfl⟩
| (a::l₁) [] := is_false $ λ ⟨t, te⟩, list.no_confusion te
| (a::l₁) (b::l₂) :=
  if h : a = b then
    @decidable_of_iff _ _ (by rw [← h, prefix_cons_inj])
      (decidable_prefix l₁ l₂)
  else
    is_false $ λ ⟨t, te⟩, h $ by injection te

-- Alternatively, use mem_tails
instance decidable_suffix [decidable_eq α] : ∀ (l₁ l₂ : list α), decidable (l₁ <:+ l₂)
| []      l₂ := is_true ⟨l₂, append_nil _⟩
| (a::l₁) [] := is_false $ mt (length_le_of_sublist ∘ sublist_of_suffix) dec_trivial
| l₁      l₂ := let len1 := length l₁, len2 := length l₂ in
  if hl : len1 ≤ len2 then
    decidable_of_iff' (l₁ = drop (len2-len1) l₂) suffix_iff_eq_drop
  else is_false $ λ h, hl $ length_le_of_sublist $ sublist_of_suffix h

lemma prefix_take_le_iff {L : list (list (option α))} {m n : ℕ} (hm : m < L.length) :
  (take m L) <+: (take n L) ↔ m ≤ n :=
begin
  simp only [prefix_iff_eq_take, length_take],
  induction m with m IH generalizing L n,
  { simp only [min_eq_left, eq_self_iff_true, nat.zero_le, take] },
  { cases n,
    { simp only [nat.nat_zero_eq_zero, nonpos_iff_eq_zero, take, take_nil],
      split,
      { cases L,
        { exact absurd hm (not_lt_of_le m.succ.zero_le) },
        { simp only [forall_prop_of_false, not_false_iff, take] } },
      { intro h,
        contradiction } },
    { cases L with l ls,
      { exact absurd hm (not_lt_of_le m.succ.zero_le) },
      { simp only [length] at hm,
        specialize @IH ls n (nat.lt_of_succ_lt_succ hm),
        simp only [le_of_lt (nat.lt_of_succ_lt_succ hm), min_eq_left] at IH,
        simp only [le_of_lt hm, IH, true_and, min_eq_left, eq_self_iff_true, length, take],
        exact ⟨nat.succ_le_succ, nat.le_of_succ_le_succ⟩ } } },
end

lemma cons_prefix_iff {l l' : list α} {x y : α} :
  x :: l <+: y :: l' ↔ x = y ∧ l <+: l' :=
begin
  split,
  { rintro ⟨L, hL⟩,
    simp only [cons_append] at hL,
    exact ⟨hL.left, ⟨L, hL.right⟩⟩ },
  { rintro ⟨rfl, h⟩,
    rwa [prefix_cons_inj] },
end

lemma map_prefix {l l' : list α} (f : α → β) (h : l <+: l') :
  l.map f <+: l'.map f :=
begin
  induction l with hd tl hl generalizing l',
  { simp only [nil_prefix, map_nil] },
  { cases l' with hd' tl',
    { simpa only using eq_nil_of_prefix_nil h },
    { rw cons_prefix_iff at h,
      simp only [h, prefix_cons_inj, hl, map] } },
end

lemma is_prefix.filter_map {l l' : list α} (h : l <+: l') (f : α → option β) :
  l.filter_map f <+: l'.filter_map f :=
begin
  induction l with hd tl hl generalizing l',
  { simp only [nil_prefix, filter_map_nil] },
  { cases l' with hd' tl',
    { simpa only using eq_nil_of_prefix_nil h },
    { rw cons_prefix_iff at h,
      rw [←@singleton_append _ hd _, ←@singleton_append _ hd' _, filter_map_append,
         filter_map_append, h.left, prefix_append_right_inj],
      exact hl h.right } },
end

lemma is_prefix.reduce_option {l l' : list (option α)} (h : l <+: l') :
  l.reduce_option <+: l'.reduce_option :=
h.filter_map id

@[simp] theorem mem_inits : ∀ (s t : list α), s ∈ inits t ↔ s <+: t
| s []     := suffices s = nil ↔ s <+: nil, by simpa only [inits, mem_singleton],
  ⟨λh, h.symm ▸ prefix_refl [], eq_nil_of_prefix_nil⟩
| s (a::t) :=
  suffices (s = nil ∨ ∃ l ∈ inits t, a :: l = s) ↔ s <+: a :: t, by simpa,
  ⟨λo, match s, o with
  | ._, or.inl rfl := ⟨_, rfl⟩
  | s, or.inr ⟨r, hr, hs⟩ := let ⟨s, ht⟩ := (mem_inits _ _).1 hr in
    by rw [← hs, ← ht]; exact ⟨s, rfl⟩
  end, λmi, match s, mi with
  | [], ⟨._, rfl⟩ := or.inl rfl
  | (b::s), ⟨r, hr⟩ := list.no_confusion hr $ λba (st : s++r = t), or.inr $
    by rw ba; exact ⟨_, (mem_inits _ _).2 ⟨_, st⟩, rfl⟩
  end⟩

@[simp] theorem mem_tails : ∀ (s t : list α), s ∈ tails t ↔ s <:+ t
| s []     := by simp only [tails, mem_singleton];
  exact ⟨λh, by rw h; exact suffix_refl [], eq_nil_of_suffix_nil⟩
| s (a::t) := by simp only [tails, mem_cons_iff, mem_tails s t];
  exact show s = a :: t ∨ s <:+ t ↔ s <:+ a :: t, from
  ⟨λo, match s, t, o with
  | ._, t, or.inl rfl := suffix_refl _
  | s, ._, or.inr ⟨l, rfl⟩ := ⟨a::l, rfl⟩
  end, λe, match s, t, e with
  | ._, t, ⟨[], rfl⟩ := or.inl rfl
  | s, t, ⟨b::l, he⟩ := list.no_confusion he (λab lt, or.inr ⟨l, lt⟩)
  end⟩

lemma inits_cons (a : α) (l : list α) : inits (a :: l) = [] :: l.inits.map (λ t, a :: t) :=
by simp

lemma tails_cons (a : α) (l : list α) : tails (a :: l) = (a :: l) :: l.tails :=
by simp

@[simp]
lemma inits_append : ∀ (s t : list α), inits (s ++ t) = s.inits ++ t.inits.tail.map (λ l, s ++ l)
| [] [] := by simp
| [] (a::t) := by simp
| (a::s) t := by simp [inits_append s t]

@[simp]
lemma tails_append : ∀ (s t : list α), tails (s ++ t) = s.tails.map (λ l, l ++ t) ++ t.tails.tail
| [] [] := by simp
| [] (a::t) := by simp
| (a::s) t := by simp [tails_append s t]

-- the lemma names `inits_eq_tails` and `tails_eq_inits` are like `sublists_eq_sublists'`
lemma inits_eq_tails :
  ∀ (l : list α), l.inits = (reverse $ map reverse $ tails $ reverse l)
| [] := by simp
| (a :: l) := by simp [inits_eq_tails l, map_eq_map_iff]

lemma tails_eq_inits :
  ∀ (l : list α), l.tails = (reverse $ map reverse $ inits $ reverse l)
| [] := by simp
| (a :: l) := by simp [tails_eq_inits l, append_left_inj]

lemma inits_reverse (l : list α) : inits (reverse l) = reverse (map reverse l.tails) :=
by { rw tails_eq_inits l, simp [reverse_involutive.comp_self], }

lemma tails_reverse (l : list α) : tails (reverse l) = reverse (map reverse l.inits) :=
by { rw inits_eq_tails l, simp [reverse_involutive.comp_self], }

lemma map_reverse_inits (l : list α) : map reverse l.inits = (reverse $ tails $ reverse l) :=
by { rw inits_eq_tails l, simp [reverse_involutive.comp_self], }

lemma map_reverse_tails (l : list α) : map reverse l.tails = (reverse $ inits $ reverse l) :=
by { rw tails_eq_inits l, simp [reverse_involutive.comp_self], }

instance decidable_infix [decidable_eq α] : ∀ (l₁ l₂ : list α), decidable (l₁ <:+: l₂)
| []      l₂ := is_true ⟨[], l₂, rfl⟩
| (a::l₁) [] := is_false $ λ⟨s, t, te⟩, absurd te $ append_ne_nil_of_ne_nil_left _ _ $
                append_ne_nil_of_ne_nil_right _ _ $ λh, list.no_confusion h
| l₁      l₂ := decidable_of_decidable_of_iff (list.decidable_bex (λt, l₁ <+: t) (tails l₂)) $
  by refine (exists_congr (λt, _)).trans (infix_iff_prefix_suffix _ _).symm;
     exact ⟨λ⟨h1, h2⟩, ⟨h2, (mem_tails _ _).1 h1⟩, λ⟨h2, h1⟩, ⟨(mem_tails _ _).2 h1, h2⟩⟩

/-! ### sublists -/

@[simp] theorem sublists'_nil : sublists' (@nil α) = [[]] := rfl

@[simp, priority 1100] theorem sublists'_singleton (a : α) : sublists' [a] = [[], [a]] := rfl

theorem map_sublists'_aux (g : list β → list γ) (l : list α) (f r) :
  map g (sublists'_aux l f r) = sublists'_aux l (g ∘ f) (map g r) :=
by induction l generalizing f r; [refl, simp only [*, sublists'_aux]]

theorem sublists'_aux_append (r' : list (list β)) (l : list α) (f r) :
  sublists'_aux l f (r ++ r') = sublists'_aux l f r ++ r' :=
by induction l generalizing f r; [refl, simp only [*, sublists'_aux]]

theorem sublists'_aux_eq_sublists' (l f r) :
  @sublists'_aux α β l f r = map f (sublists' l) ++ r :=
by rw [sublists', map_sublists'_aux, ← sublists'_aux_append]; refl

@[simp] theorem sublists'_cons (a : α) (l : list α) :
  sublists' (a :: l) = sublists' l ++ map (cons a) (sublists' l) :=
by rw [sublists', sublists'_aux]; simp only [sublists'_aux_eq_sublists', map_id, append_nil]; refl

@[simp] theorem mem_sublists' {s t : list α} : s ∈ sublists' t ↔ s <+ t :=
begin
  induction t with a t IH generalizing s,
  { simp only [sublists'_nil, mem_singleton],
    exact ⟨λ h, by rw h, eq_nil_of_sublist_nil⟩ },
  simp only [sublists'_cons, mem_append, IH, mem_map],
  split; intro h, rcases h with h | ⟨s, h, rfl⟩,
  { exact sublist_cons_of_sublist _ h },
  { exact cons_sublist_cons _ h },
  { cases h with _ _ _ h s _ _ h,
    { exact or.inl h },
    { exact or.inr ⟨s, h, rfl⟩ } }
end

@[simp] theorem length_sublists' : ∀ l : list α, length (sublists' l) = 2 ^ length l
| []     := rfl
| (a::l) := by simp only [sublists'_cons, length_append, length_sublists' l, length_map,
    length, pow_succ', mul_succ, mul_zero, zero_add]

@[simp] theorem sublists_nil : sublists (@nil α) = [[]] := rfl

@[simp] theorem sublists_singleton (a : α) : sublists [a] = [[], [a]] := rfl

theorem sublists_aux₁_eq_sublists_aux : ∀ l (f : list α → list β),
  sublists_aux₁ l f = sublists_aux l (λ ys r, f ys ++ r)
| []     f := rfl
| (a::l) f := by rw [sublists_aux₁, sublists_aux]; simp only [*, append_assoc]

theorem sublists_aux_cons_eq_sublists_aux₁ (l : list α) :
  sublists_aux l cons = sublists_aux₁ l (λ x, [x]) :=
by rw [sublists_aux₁_eq_sublists_aux]; refl

theorem sublists_aux_eq_foldr.aux {a : α} {l : list α}
  (IH₁ : ∀ (f : list α → list β → list β), sublists_aux l f = foldr f [] (sublists_aux l cons))
  (IH₂ : ∀ (f : list α → list (list α) → list (list α)),
      sublists_aux l f = foldr f [] (sublists_aux l cons))
  (f : list α → list β → list β) : sublists_aux (a::l) f = foldr f [] (sublists_aux (a::l) cons) :=
begin
  simp only [sublists_aux, foldr_cons], rw [IH₂, IH₁], congr' 1,
  induction sublists_aux l cons with _ _ ih, {refl},
  simp only [ih, foldr_cons]
end

theorem sublists_aux_eq_foldr (l : list α) : ∀ (f : list α → list β → list β),
  sublists_aux l f = foldr f [] (sublists_aux l cons) :=
suffices _ ∧ ∀ f : list α → list (list α) → list (list α),
    sublists_aux l f = foldr f [] (sublists_aux l cons),
  from this.1,
begin
  induction l with a l IH, {split; intro; refl},
  exact ⟨sublists_aux_eq_foldr.aux IH.1 IH.2,
         sublists_aux_eq_foldr.aux IH.2 IH.2⟩
end

theorem sublists_aux_cons_cons (l : list α) (a : α) :
  sublists_aux (a::l) cons = [a] :: foldr (λys r, ys :: (a :: ys) :: r) [] (sublists_aux l cons) :=
by rw [← sublists_aux_eq_foldr]; refl

theorem sublists_aux₁_append : ∀ (l₁ l₂ : list α) (f : list α → list β),
  sublists_aux₁ (l₁ ++ l₂) f = sublists_aux₁ l₁ f ++
    sublists_aux₁ l₂ (λ x, f x ++ sublists_aux₁ l₁ (f ∘ (++ x)))
| []      l₂ f := by simp only [sublists_aux₁, nil_append, append_nil]
| (a::l₁) l₂ f := by simp only [sublists_aux₁, cons_append, sublists_aux₁_append l₁, append_assoc];
  refl

theorem sublists_aux₁_concat (l : list α) (a : α) (f : list α → list β) :
  sublists_aux₁ (l ++ [a]) f = sublists_aux₁ l f ++
    f [a] ++ sublists_aux₁ l (λ x, f (x ++ [a])) :=
by simp only [sublists_aux₁_append, sublists_aux₁, append_assoc, append_nil]

theorem sublists_aux₁_bind : ∀ (l : list α)
  (f : list α → list β) (g : β → list γ),
  (sublists_aux₁ l f).bind g = sublists_aux₁ l (λ x, (f x).bind g)
| []     f g := rfl
| (a::l) f g := by simp only [sublists_aux₁, bind_append, sublists_aux₁_bind l]

theorem sublists_aux_cons_append (l₁ l₂ : list α) :
  sublists_aux (l₁ ++ l₂) cons = sublists_aux l₁ cons ++
    (do x ← sublists_aux l₂ cons, (++ x) <$> sublists l₁) :=
begin
  simp only [sublists, sublists_aux_cons_eq_sublists_aux₁, sublists_aux₁_append, bind_eq_bind,
    sublists_aux₁_bind],
  congr, funext x, apply congr_arg _,
  rw [← bind_ret_eq_map, sublists_aux₁_bind], exact (append_nil _).symm
end

theorem sublists_append (l₁ l₂ : list α) :
  sublists (l₁ ++ l₂) = (do x ← sublists l₂, (++ x) <$> sublists l₁) :=
by simp only [map, sublists, sublists_aux_cons_append, map_eq_map, bind_eq_bind,
  cons_bind, map_id', append_nil, cons_append, map_id' (λ _, rfl)]; split; refl

@[simp] theorem sublists_concat (l : list α) (a : α) :
  sublists (l ++ [a]) = sublists l ++ map (λ x, x ++ [a]) (sublists l) :=
by rw [sublists_append, sublists_singleton, bind_eq_bind, cons_bind, cons_bind, nil_bind,
  map_eq_map, map_eq_map, map_id' (append_nil), append_nil]

theorem sublists_reverse (l : list α) : sublists (reverse l) = map reverse (sublists' l) :=
by induction l with hd tl ih; [refl,
simp only [reverse_cons, sublists_append, sublists'_cons, map_append, ih, sublists_singleton,
  map_eq_map, bind_eq_bind, map_map, cons_bind, append_nil, nil_bind, (∘)]]

theorem sublists_eq_sublists' (l : list α) : sublists l = map reverse (sublists' (reverse l)) :=
by rw [← sublists_reverse, reverse_reverse]

theorem sublists'_reverse (l : list α) : sublists' (reverse l) = map reverse (sublists l) :=
by simp only [sublists_eq_sublists', map_map, map_id' (reverse_reverse)]

theorem sublists'_eq_sublists (l : list α) : sublists' l = map reverse (sublists (reverse l)) :=
by rw [← sublists'_reverse, reverse_reverse]

theorem sublists_aux_ne_nil : ∀ (l : list α), [] ∉ sublists_aux l cons
| [] := id
| (a::l) := begin
  rw [sublists_aux_cons_cons],
  refine not_mem_cons_of_ne_of_not_mem (cons_ne_nil _ _).symm _,
  have := sublists_aux_ne_nil l, revert this,
  induction sublists_aux l cons; intro, {rwa foldr},
  simp only [foldr, mem_cons_iff, false_or, not_or_distrib],
  exact ⟨ne_of_not_mem_cons this, ih (not_mem_of_not_mem_cons this)⟩
end

@[simp] theorem mem_sublists {s t : list α} : s ∈ sublists t ↔ s <+ t :=
by rw [← reverse_sublist_iff, ← mem_sublists',
       sublists'_reverse, mem_map_of_injective reverse_injective]

@[simp] theorem length_sublists (l : list α) : length (sublists l) = 2 ^ length l :=
by simp only [sublists_eq_sublists', length_map, length_sublists', length_reverse]

theorem map_ret_sublist_sublists (l : list α) : map list.ret l <+ sublists l :=
reverse_rec_on l (nil_sublist _) $
λ l a IH, by simp only [map, map_append, sublists_concat]; exact
((append_sublist_append_left _).2 $ singleton_sublist.2 $
  mem_map.2 ⟨[], mem_sublists.2 (nil_sublist _), by refl⟩).trans
((append_sublist_append_right _).2 IH)

/-! ### sublists_len -/

/-- Auxiliary function to construct the list of all sublists of a given length. Given an
integer `n`, a list `l`, a function `f` and an auxiliary list `L`, it returns the list made of
of `f` applied to all sublists of `l` of length `n`, concatenated with `L`. -/
def sublists_len_aux {α β : Type*} : ℕ → list α → (list α → β) → list β → list β
| 0     l      f r := f [] :: r
| (n+1) []     f r := r
| (n+1) (a::l) f r := sublists_len_aux (n + 1) l f
  (sublists_len_aux n l (f ∘ list.cons a) r)

/-- The list of all sublists of a list `l` that are of length `n`. For instance, for
`l = [0, 1, 2, 3]` and `n = 2`, one gets
`[[2, 3], [1, 3], [1, 2], [0, 3], [0, 2], [0, 1]]`. -/
def sublists_len {α : Type*} (n : ℕ) (l : list α) : list (list α) :=
sublists_len_aux n l id []

lemma sublists_len_aux_append {α β γ : Type*} :
  ∀ (n : ℕ) (l : list α) (f : list α → β) (g : β → γ) (r : list β) (s : list γ),
  sublists_len_aux n l (g ∘ f) (r.map g ++ s) =
  (sublists_len_aux n l f r).map g ++ s
| 0     l      f g r s := rfl
| (n+1) []     f g r s := rfl
| (n+1) (a::l) f g r s := begin
  unfold sublists_len_aux,
  rw [show ((g ∘ f) ∘ list.cons a) = (g ∘ f ∘ list.cons a), by refl,
    sublists_len_aux_append, sublists_len_aux_append]
end

lemma sublists_len_aux_eq {α β : Type*} (l : list α) (n) (f : list α → β) (r) :
  sublists_len_aux n l f r = (sublists_len n l).map f ++ r :=
by rw [sublists_len, ← sublists_len_aux_append]; refl

lemma sublists_len_aux_zero {α : Type*} (l : list α) (f : list α → β) (r) :
  sublists_len_aux 0 l f r = f [] :: r := by cases l; refl

@[simp] lemma sublists_len_zero {α : Type*} (l : list α) :
  sublists_len 0 l = [[]] := sublists_len_aux_zero _ _ _

@[simp] lemma sublists_len_succ_nil {α : Type*} (n) :
  sublists_len (n+1) (@nil α) = [] := rfl

@[simp] lemma sublists_len_succ_cons {α : Type*} (n) (a : α) (l) :
  sublists_len (n + 1) (a::l) =
  sublists_len (n + 1) l ++ (sublists_len n l).map (cons a) :=
by rw [sublists_len, sublists_len_aux, sublists_len_aux_eq,
  sublists_len_aux_eq, map_id, append_nil]; refl

@[simp] lemma length_sublists_len {α : Type*} : ∀ n (l : list α),
  length (sublists_len n l) = nat.choose (length l) n
| 0     l      := by simp
| (n+1) []     := by simp
| (n+1) (a::l) := by simp [-add_comm, nat.choose, *]; apply add_comm

lemma sublists_len_sublist_sublists' {α : Type*} : ∀ n (l : list α),
  sublists_len n l <+ sublists' l
| 0     l      := singleton_sublist.2 (mem_sublists'.2 (nil_sublist _))
| (n+1) []     := nil_sublist _
| (n+1) (a::l) := begin
  rw [sublists_len_succ_cons, sublists'_cons],
  exact (sublists_len_sublist_sublists' _ _).append
    ((sublists_len_sublist_sublists' _ _).map _)
end

lemma sublists_len_sublist_of_sublist
  {α : Type*} (n) {l₁ l₂ : list α} (h : l₁ <+ l₂) : sublists_len n l₁ <+ sublists_len n l₂ :=
begin
  induction n with n IHn generalizing l₁ l₂, {simp},
  induction h with l₁ l₂ a s IH l₁ l₂ a s IH, {refl},
  { refine IH.trans _,
    rw sublists_len_succ_cons,
    apply sublist_append_left },
  { simp [sublists_len_succ_cons],
    exact IH.append ((IHn s).map _) }
end

lemma length_of_sublists_len {α : Type*} : ∀ {n} {l l' : list α},
  l' ∈ sublists_len n l → length l' = n
| 0     l      l' (or.inl rfl) := rfl
| (n+1) (a::l) l' h := begin
  rw [sublists_len_succ_cons, mem_append, mem_map] at h,
  rcases h with h | ⟨l', h, rfl⟩,
  { exact length_of_sublists_len h },
  { exact congr_arg (+1) (length_of_sublists_len h) },
end

lemma mem_sublists_len_self {α : Type*} {l l' : list α}
  (h : l' <+ l) : l' ∈ sublists_len (length l') l :=
begin
  induction h with l₁ l₂ a s IH l₁ l₂ a s IH,
  { exact or.inl rfl },
  { cases l₁ with b l₁,
    { exact or.inl rfl },
    { rw [length, sublists_len_succ_cons],
      exact mem_append_left _ IH } },
  { rw [length, sublists_len_succ_cons],
    exact mem_append_right _ (mem_map.2 ⟨_, IH, rfl⟩) }
end

@[simp] lemma mem_sublists_len {α : Type*} {n} {l l' : list α} :
  l' ∈ sublists_len n l ↔ l' <+ l ∧ length l' = n :=
⟨λ h, ⟨mem_sublists'.1
    ((sublists_len_sublist_sublists' _ _).subset h),
  length_of_sublists_len h⟩,
λ ⟨h₁, h₂⟩, h₂ ▸ mem_sublists_len_self h₁⟩

/-! ### permutations -/

section permutations

@[simp] theorem permutations_aux_nil (is : list α) : permutations_aux [] is = [] :=
by rw [permutations_aux, permutations_aux.rec]

@[simp] theorem permutations_aux_cons (t : α) (ts is : list α) :
  permutations_aux (t :: ts) is = foldr (λy r, (permutations_aux2 t ts r y id).2)
    (permutations_aux ts (t::is)) (permutations is) :=
by rw [permutations_aux, permutations_aux.rec]; refl

end permutations

/-! ### insert -/
section insert
variable [decidable_eq α]

@[simp] theorem insert_nil (a : α) : insert a nil = [a] := rfl

theorem insert.def (a : α) (l : list α) : insert a l = if a ∈ l then l else a :: l := rfl

@[simp, priority 980]
theorem insert_of_mem {a : α} {l : list α} (h : a ∈ l) : insert a l = l :=
by simp only [insert.def, if_pos h]

@[simp, priority 970]
theorem insert_of_not_mem {a : α} {l : list α} (h : a ∉ l) : insert a l = a :: l :=
by simp only [insert.def, if_neg h]; split; refl

@[simp] theorem mem_insert_iff {a b : α} {l : list α} : a ∈ insert b l ↔ a = b ∨ a ∈ l :=
begin
  by_cases h' : b ∈ l,
  { simp only [insert_of_mem h'],
    apply (or_iff_right_of_imp _).symm,
    exact λ e, e.symm ▸ h' },
  simp only [insert_of_not_mem h', mem_cons_iff]
end

@[simp] theorem suffix_insert (a : α) (l : list α) : l <:+ insert a l :=
by by_cases a ∈ l; [simp only [insert_of_mem h], simp only [insert_of_not_mem h, suffix_cons]]

@[simp] theorem mem_insert_self (a : α) (l : list α) : a ∈ insert a l :=
mem_insert_iff.2 (or.inl rfl)

theorem mem_insert_of_mem {a b : α} {l : list α} (h : a ∈ l) : a ∈ insert b l :=
mem_insert_iff.2 (or.inr h)

theorem eq_or_mem_of_mem_insert {a b : α} {l : list α} (h : a ∈ insert b l) : a = b ∨ a ∈ l :=
mem_insert_iff.1 h

@[simp] theorem length_insert_of_mem {a : α} {l : list α} (h : a ∈ l) :
  length (insert a l) = length l :=
by rw insert_of_mem h

@[simp] theorem length_insert_of_not_mem {a : α} {l : list α} (h : a ∉ l) :
  length (insert a l) = length l + 1 :=
by rw insert_of_not_mem h; refl

end insert

/-! ### erasep -/
section erasep
variables {p : α → Prop} [decidable_pred p]

@[simp] theorem erasep_nil : [].erasep p = [] := rfl

theorem erasep_cons (a : α) (l : list α) :
  (a :: l).erasep p = if p a then l else a :: l.erasep p := rfl

@[simp] theorem erasep_cons_of_pos {a : α} {l : list α} (h : p a) : (a :: l).erasep p = l :=
by simp [erasep_cons, h]

@[simp] theorem erasep_cons_of_neg {a : α} {l : list α} (h : ¬ p a) :
  (a::l).erasep p = a :: l.erasep p :=
by simp [erasep_cons, h]

theorem erasep_of_forall_not {l : list α}
  (h : ∀ a ∈ l, ¬ p a) : l.erasep p = l :=
by induction l with _ _ ih; [refl,
  simp [h _ (or.inl rfl), ih (forall_mem_of_forall_mem_cons h)]]

theorem exists_of_erasep {l : list α} {a} (al : a ∈ l) (pa : p a) :
  ∃ a l₁ l₂, (∀ b ∈ l₁, ¬ p b) ∧ p a ∧ l = l₁ ++ a :: l₂ ∧ l.erasep p = l₁ ++ l₂ :=
begin
  induction l with b l IH, {cases al},
  by_cases pb : p b,
  { exact ⟨b, [], l, forall_mem_nil _, pb, by simp [pb]⟩ },
  { rcases al with rfl | al, {exact pb.elim pa},
    rcases IH al with ⟨c, l₁, l₂, h₁, h₂, h₃, h₄⟩,
    exact ⟨c, b::l₁, l₂, forall_mem_cons.2 ⟨pb, h₁⟩,
      h₂, by rw h₃; refl, by simp [pb, h₄]⟩ }
end

theorem exists_or_eq_self_of_erasep (p : α → Prop) [decidable_pred p] (l : list α) :
  l.erasep p = l ∨ ∃ a l₁ l₂, (∀ b ∈ l₁, ¬ p b) ∧ p a ∧ l = l₁ ++ a :: l₂ ∧ l.erasep p = l₁ ++ l₂ :=
begin
  by_cases h : ∃ a ∈ l, p a,
  { rcases h with ⟨a, ha, pa⟩,
    exact or.inr (exists_of_erasep ha pa) },
  { simp at h, exact or.inl (erasep_of_forall_not h) }
end

@[simp] theorem length_erasep_of_mem {l : list α} {a} (al : a ∈ l) (pa : p a) :
 length (l.erasep p) = pred (length l) :=
by rcases exists_of_erasep al pa with ⟨_, l₁, l₂, _, _, e₁, e₂⟩;
   rw e₂; simp [-add_comm, e₁]; refl

theorem erasep_append_left {a : α} (pa : p a) :
  ∀ {l₁ : list α} (l₂), a ∈ l₁ → (l₁++l₂).erasep p = l₁.erasep p ++ l₂
| (x::xs) l₂ h := begin
  by_cases h' : p x; simp [h'],
  rw erasep_append_left l₂ (mem_of_ne_of_mem (mt _ h') h),
  rintro rfl, exact pa
end

theorem erasep_append_right :
  ∀ {l₁ : list α} (l₂), (∀ b ∈ l₁, ¬ p b) → (l₁++l₂).erasep p = l₁ ++ l₂.erasep p
| []      l₂ h := rfl
| (x::xs) l₂ h := by simp [(forall_mem_cons.1 h).1,
  erasep_append_right _ (forall_mem_cons.1 h).2]

theorem erasep_sublist (l : list α) : l.erasep p <+ l :=
by rcases exists_or_eq_self_of_erasep p l with h | ⟨c, l₁, l₂, h₁, h₂, h₃, h₄⟩;
   [rw h, {rw [h₄, h₃], simp}]

theorem erasep_subset (l : list α) : l.erasep p ⊆ l :=
(erasep_sublist l).subset

theorem sublist.erasep {l₁ l₂ : list α} (s : l₁ <+ l₂) : l₁.erasep p <+ l₂.erasep p :=
begin
  induction s,
  case list.sublist.slnil { refl },
  case list.sublist.cons : l₁ l₂ a s IH {
    by_cases h : p a; simp [h],
    exacts [IH.trans (erasep_sublist _), IH.cons _ _ _] },
  case list.sublist.cons2 : l₁ l₂ a s IH {
    by_cases h : p a; simp [h],
    exacts [s, IH.cons2 _ _ _] }
end

theorem mem_of_mem_erasep {a : α} {l : list α} : a ∈ l.erasep p → a ∈ l :=
@erasep_subset _ _ _ _ _

@[simp] theorem mem_erasep_of_neg {a : α} {l : list α} (pa : ¬ p a) : a ∈ l.erasep p ↔ a ∈ l :=
⟨mem_of_mem_erasep, λ al, begin
  rcases exists_or_eq_self_of_erasep p l with h | ⟨c, l₁, l₂, h₁, h₂, h₃, h₄⟩,
  { rwa h },
  { rw h₄, rw h₃ at al,
    have : a ≠ c, {rintro rfl, exact pa.elim h₂},
    simpa [this] using al }
end⟩

theorem erasep_map (f : β → α) :
  ∀ (l : list β), (map f l).erasep p = map f (l.erasep (p ∘ f))
| []     := rfl
| (b::l) := by by_cases p (f b); simp [h, erasep_map l]

@[simp] theorem extractp_eq_find_erasep :
  ∀ l : list α, extractp p l = (find p l, erasep p l)
| []     := rfl
| (a::l) := by by_cases pa : p a; simp [extractp, pa, extractp_eq_find_erasep l]

end erasep

/-! ### erase -/
section erase
variable [decidable_eq α]

@[simp] theorem erase_nil (a : α) : [].erase a = [] := rfl

theorem erase_cons (a b : α) (l : list α) :
  (b :: l).erase a = if b = a then l else b :: l.erase a := rfl

@[simp] theorem erase_cons_head (a : α) (l : list α) : (a :: l).erase a = l :=
by simp only [erase_cons, if_pos rfl]

@[simp] theorem erase_cons_tail {a b : α} (l : list α) (h : b ≠ a) :
  (b::l).erase a = b :: l.erase a :=
by simp only [erase_cons, if_neg h]; split; refl

theorem erase_eq_erasep (a : α) (l : list α) : l.erase a = l.erasep (eq a) :=
by { induction l with b l, {refl},
  by_cases a = b; [simp [h], simp [h, ne.symm h, *]] }

@[simp, priority 980]
theorem erase_of_not_mem {a : α} {l : list α} (h : a ∉ l) : l.erase a = l :=
by rw [erase_eq_erasep, erasep_of_forall_not]; rintro b h' rfl; exact h h'

theorem exists_erase_eq {a : α} {l : list α} (h : a ∈ l) :
  ∃ l₁ l₂, a ∉ l₁ ∧ l = l₁ ++ a :: l₂ ∧ l.erase a = l₁ ++ l₂ :=
by rcases exists_of_erasep h rfl with ⟨_, l₁, l₂, h₁, rfl, h₂, h₃⟩;
   rw erase_eq_erasep; exact ⟨l₁, l₂, λ h, h₁ _ h rfl, h₂, h₃⟩

@[simp] theorem length_erase_of_mem {a : α} {l : list α} (h : a ∈ l) :
  length (l.erase a) = pred (length l) :=
by rw erase_eq_erasep; exact length_erasep_of_mem h rfl

theorem erase_append_left {a : α} {l₁ : list α} (l₂) (h : a ∈ l₁) :
  (l₁++l₂).erase a = l₁.erase a ++ l₂ :=
by simp [erase_eq_erasep]; exact erasep_append_left (by refl) l₂ h

theorem erase_append_right {a : α} {l₁ : list α} (l₂) (h : a ∉ l₁) :
  (l₁++l₂).erase a = l₁ ++ l₂.erase a :=
by rw [erase_eq_erasep, erase_eq_erasep, erasep_append_right];
   rintro b h' rfl; exact h h'

theorem erase_sublist (a : α) (l : list α) : l.erase a <+ l :=
by rw erase_eq_erasep; apply erasep_sublist

theorem erase_subset (a : α) (l : list α) : l.erase a ⊆ l :=
(erase_sublist a l).subset

theorem sublist.erase (a : α) {l₁ l₂ : list α} (h : l₁ <+ l₂) : l₁.erase a <+ l₂.erase a :=
by simp [erase_eq_erasep]; exact sublist.erasep h

theorem mem_of_mem_erase {a b : α} {l : list α} : a ∈ l.erase b → a ∈ l :=
@erase_subset _ _ _ _ _

@[simp] theorem mem_erase_of_ne {a b : α} {l : list α} (ab : a ≠ b) : a ∈ l.erase b ↔ a ∈ l :=
by rw erase_eq_erasep; exact mem_erasep_of_neg ab.symm

theorem erase_comm (a b : α) (l : list α) : (l.erase a).erase b = (l.erase b).erase a :=
if ab : a = b then by rw ab else
if ha : a ∈ l then
if hb : b ∈ l then match l, l.erase a, exists_erase_eq ha, hb with
| ._, ._, ⟨l₁, l₂, ha', rfl, rfl⟩, hb :=
  if h₁ : b ∈ l₁ then
    by rw [erase_append_left _ h₁, erase_append_left _ h₁,
           erase_append_right _ (mt mem_of_mem_erase ha'), erase_cons_head]
  else
    by rw [erase_append_right _ h₁, erase_append_right _ h₁, erase_append_right _ ha',
           erase_cons_tail _ ab, erase_cons_head]
end
else by simp only [erase_of_not_mem hb, erase_of_not_mem (mt mem_of_mem_erase hb)]
else by simp only [erase_of_not_mem ha, erase_of_not_mem (mt mem_of_mem_erase ha)]

theorem map_erase [decidable_eq β] {f : α → β} (finj : injective f) {a : α}
  (l : list α) : map f (l.erase a) = (map f l).erase (f a) :=
by rw [erase_eq_erasep, erase_eq_erasep, erasep_map]; congr;
   ext b; simp [finj.eq_iff]

theorem map_foldl_erase [decidable_eq β] {f : α → β} (finj : injective f) {l₁ l₂ : list α} :
  map f (foldl list.erase l₁ l₂) = foldl (λ l a, l.erase (f a)) (map f l₁) l₂ :=
by induction l₂ generalizing l₁; [refl,
simp only [foldl_cons, map_erase finj, *]]

@[simp] theorem count_erase_self (a : α) :
  ∀ (s : list α), count a (list.erase s a) = pred (count a s)
| [] := by simp
| (h :: t) :=
begin
  rw erase_cons,
  by_cases p : h = a,
  { rw [if_pos p, count_cons', if_pos p.symm], simp },
  { rw [if_neg p, count_cons', count_cons', if_neg (λ x : a = h, p x.symm), count_erase_self],
    simp, }
end

@[simp] theorem count_erase_of_ne {a b : α} (ab : a ≠ b) :
  ∀ (s : list α), count a (list.erase s b) = count a s
| [] := by simp
| (x :: xs) :=
begin
  rw erase_cons,
  split_ifs with h,
  { rw [count_cons', h, if_neg ab], simp },
  { rw [count_cons', count_cons', count_erase_of_ne] }
end

end erase

/-! ### diff -/
section diff
variable [decidable_eq α]

@[simp] theorem diff_nil (l : list α) : l.diff [] = l := rfl

@[simp] theorem diff_cons (l₁ l₂ : list α) (a : α) : l₁.diff (a::l₂) = (l₁.erase a).diff l₂ :=
if h : a ∈ l₁ then by simp only [list.diff, if_pos h]
else by simp only [list.diff, if_neg h, erase_of_not_mem h]

@[simp] theorem nil_diff (l : list α) : [].diff l = [] :=
by induction l; [refl, simp only [*, diff_cons, erase_of_not_mem (not_mem_nil _)]]

theorem diff_eq_foldl : ∀ (l₁ l₂ : list α), l₁.diff l₂ = foldl list.erase l₁ l₂
| l₁ []      := rfl
| l₁ (a::l₂) := (diff_cons l₁ l₂ a).trans (diff_eq_foldl _ _)

@[simp] theorem diff_append (l₁ l₂ l₃ : list α) : l₁.diff (l₂ ++ l₃) = (l₁.diff l₂).diff l₃ :=
by simp only [diff_eq_foldl, foldl_append]

@[simp] theorem map_diff [decidable_eq β] {f : α → β} (finj : injective f) {l₁ l₂ : list α} :
  map f (l₁.diff l₂) = (map f l₁).diff (map f l₂) :=
by simp only [diff_eq_foldl, foldl_map, map_foldl_erase finj]

theorem diff_sublist : ∀ l₁ l₂ : list α, l₁.diff l₂ <+ l₁
| l₁ []      := sublist.refl _
| l₁ (a::l₂) := calc l₁.diff (a :: l₂) = (l₁.erase a).diff l₂ : diff_cons _ _ _
  ... <+ l₁.erase a : diff_sublist _ _
  ... <+ l₁ : list.erase_sublist _ _

theorem diff_subset (l₁ l₂ : list α) : l₁.diff l₂ ⊆ l₁ :=
(diff_sublist _ _).subset

theorem mem_diff_of_mem {a : α} : ∀ {l₁ l₂ : list α}, a ∈ l₁ → a ∉ l₂ → a ∈ l₁.diff l₂
| l₁ []      h₁ h₂ := h₁
| l₁ (b::l₂) h₁ h₂ := by rw diff_cons; exact
  mem_diff_of_mem ((mem_erase_of_ne (ne_of_not_mem_cons h₂)).2 h₁) (not_mem_of_not_mem_cons h₂)

theorem sublist.diff_right : ∀ {l₁ l₂ l₃: list α}, l₁ <+ l₂ → l₁.diff l₃ <+ l₂.diff l₃
| l₁ l₂ [] h      := h
| l₁ l₂ (a::l₃) h := by simp only
  [diff_cons, (h.erase _).diff_right]

theorem erase_diff_erase_sublist_of_sublist {a : α} : ∀ {l₁ l₂ : list α},
  l₁ <+ l₂ → (l₂.erase a).diff (l₁.erase a) <+ l₂.diff l₁
| []      l₂ h := erase_sublist _ _
| (b::l₁) l₂ h := if heq : b = a then by simp only [heq, erase_cons_head, diff_cons]
                  else by simpa only [erase_cons_head, erase_cons_tail _ heq, diff_cons,
                    erase_comm a b l₂]
                  using erase_diff_erase_sublist_of_sublist (h.erase b)

end diff

/-! ### enum -/

theorem length_enum_from : ∀ n (l : list α), length (enum_from n l) = length l
| n []     := rfl
| n (a::l) := congr_arg nat.succ (length_enum_from _ _)

theorem length_enum : ∀ (l : list α), length (enum l) = length l := length_enum_from _

@[simp] theorem enum_from_nth : ∀ n (l : list α) m,
  nth (enum_from n l) m = (λ a, (n + m, a)) <$> nth l m
| n []       m     := rfl
| n (a :: l) 0     := rfl
| n (a :: l) (m+1) := (enum_from_nth (n+1) l m).trans $
  by rw [add_right_comm]; refl

@[simp] theorem enum_nth : ∀ (l : list α) n,
  nth (enum l) n = (λ a, (n, a)) <$> nth l n :=
by simp only [enum, enum_from_nth, zero_add]; intros; refl

@[simp] theorem enum_from_map_snd : ∀ n (l : list α),
  map prod.snd (enum_from n l) = l
| n []       := rfl
| n (a :: l) := congr_arg (cons _) (enum_from_map_snd _ _)

@[simp] theorem enum_map_snd : ∀ (l : list α),
  map prod.snd (enum l) = l := enum_from_map_snd _

theorem mem_enum_from {x : α} {i : ℕ} :
   ∀ {j : ℕ} (xs : list α), (i, x) ∈ xs.enum_from j → j ≤ i ∧ i < j + xs.length ∧ x ∈ xs
| j [] := by simp [enum_from]
| j (y :: ys) :=
suffices i = j ∧ x = y ∨ (i, x) ∈ enum_from (j + 1) ys →
    j ≤ i ∧ i < j + (length ys + 1) ∧ (x = y ∨ x ∈ ys),
  by simpa [enum_from, mem_enum_from ys],
begin
  rintro (h|h),
  { refine ⟨le_of_eq h.1.symm,h.1 ▸ _,or.inl h.2⟩,
    apply nat.lt_add_of_pos_right; simp },
  { obtain ⟨hji, hijlen, hmem⟩ := mem_enum_from _ h,
    refine ⟨_, _, _⟩,
    { exact le_trans (nat.le_succ _) hji },
    { convert hijlen using 1, ac_refl },
    { simp [hmem] } }
end

/-! ### product -/

@[simp] theorem nil_product (l : list β) : product (@nil α) l = [] := rfl

@[simp] theorem product_cons (a : α) (l₁ : list α) (l₂ : list β)
        : product (a::l₁) l₂ = map (λ b, (a, b)) l₂ ++ product l₁ l₂ := rfl

@[simp] theorem product_nil : ∀ (l : list α), product l (@nil β) = []
| []     := rfl
| (a::l) := by rw [product_cons, product_nil]; refl

@[simp] theorem mem_product {l₁ : list α} {l₂ : list β} {a : α} {b : β} :
  (a, b) ∈ product l₁ l₂ ↔ a ∈ l₁ ∧ b ∈ l₂ :=
by simp only [product, mem_bind, mem_map, prod.ext_iff, exists_prop,
  and.left_comm, exists_and_distrib_left, exists_eq_left, exists_eq_right]

theorem length_product (l₁ : list α) (l₂ : list β) :
  length (product l₁ l₂) = length l₁ * length l₂ :=
by induction l₁ with x l₁ IH; [exact (zero_mul _).symm,
  simp only [length, product_cons, length_append, IH,
    right_distrib, one_mul, length_map, add_comm]]


/-! ### sigma -/
section
variable {σ : α → Type*}

@[simp] theorem nil_sigma (l : Π a, list (σ a)) : (@nil α).sigma l = [] := rfl

@[simp] theorem sigma_cons (a : α) (l₁ : list α) (l₂ : Π a, list (σ a))
        : (a::l₁).sigma l₂ = map (sigma.mk a) (l₂ a) ++ l₁.sigma l₂ := rfl

@[simp] theorem sigma_nil : ∀ (l : list α), l.sigma (λ a, @nil (σ a)) = []
| []     := rfl
| (a::l) := by rw [sigma_cons, sigma_nil]; refl

@[simp] theorem mem_sigma {l₁ : list α} {l₂ : Π a, list (σ a)} {a : α} {b : σ a} :
  sigma.mk a b ∈ l₁.sigma l₂ ↔ a ∈ l₁ ∧ b ∈ l₂ a :=
by simp only [list.sigma, mem_bind, mem_map, exists_prop, exists_and_distrib_left,
  and.left_comm, exists_eq_left, heq_iff_eq, exists_eq_right]

theorem length_sigma (l₁ : list α) (l₂ : Π a, list (σ a)) :
  length (l₁.sigma l₂) = (l₁.map (λ a, length (l₂ a))).sum :=
by induction l₁ with x l₁ IH; [refl,
simp only [map, sigma_cons, length_append, length_map, IH, sum_cons]]
end

/-! ### disjoint -/
section disjoint

theorem disjoint.symm {l₁ l₂ : list α} (d : disjoint l₁ l₂) : disjoint l₂ l₁
| a i₂ i₁ := d i₁ i₂

theorem disjoint_comm {l₁ l₂ : list α} : disjoint l₁ l₂ ↔ disjoint l₂ l₁ :=
⟨disjoint.symm, disjoint.symm⟩

theorem disjoint_left {l₁ l₂ : list α} : disjoint l₁ l₂ ↔ ∀ {a}, a ∈ l₁ → a ∉ l₂ := iff.rfl

theorem disjoint_right {l₁ l₂ : list α} : disjoint l₁ l₂ ↔ ∀ {a}, a ∈ l₂ → a ∉ l₁ :=
disjoint_comm

theorem disjoint_iff_ne {l₁ l₂ : list α} : disjoint l₁ l₂ ↔ ∀ a ∈ l₁, ∀ b ∈ l₂, a ≠ b :=
by simp only [disjoint_left, imp_not_comm, forall_eq']

theorem disjoint_of_subset_left {l₁ l₂ l : list α} (ss : l₁ ⊆ l) (d : disjoint l l₂) :
  disjoint l₁ l₂
| x m₁ := d (ss m₁)

theorem disjoint_of_subset_right {l₁ l₂ l : list α} (ss : l₂ ⊆ l) (d : disjoint l₁ l) :
  disjoint l₁ l₂
| x m m₁ := d m (ss m₁)

theorem disjoint_of_disjoint_cons_left {a : α} {l₁ l₂} : disjoint (a::l₁) l₂ → disjoint l₁ l₂ :=
disjoint_of_subset_left (list.subset_cons _ _)

theorem disjoint_of_disjoint_cons_right {a : α} {l₁ l₂} : disjoint l₁ (a::l₂) → disjoint l₁ l₂ :=
disjoint_of_subset_right (list.subset_cons _ _)

@[simp] theorem disjoint_nil_left (l : list α) : disjoint [] l
| a := (not_mem_nil a).elim

@[simp] theorem disjoint_nil_right (l : list α) : disjoint l [] :=
by rw disjoint_comm; exact disjoint_nil_left _

@[simp, priority 1100] theorem singleton_disjoint {l : list α} {a : α} : disjoint [a] l ↔ a ∉ l :=
by simp only [disjoint, mem_singleton, forall_eq]; refl

@[simp, priority 1100] theorem disjoint_singleton {l : list α} {a : α} : disjoint l [a] ↔ a ∉ l :=
by rw disjoint_comm; simp only [singleton_disjoint]

@[simp] theorem disjoint_append_left {l₁ l₂ l : list α} :
  disjoint (l₁++l₂) l ↔ disjoint l₁ l ∧ disjoint l₂ l :=
by simp only [disjoint, mem_append, or_imp_distrib, forall_and_distrib]

@[simp] theorem disjoint_append_right {l₁ l₂ l : list α} :
  disjoint l (l₁++l₂) ↔ disjoint l l₁ ∧ disjoint l l₂ :=
disjoint_comm.trans $ by simp only [disjoint_comm, disjoint_append_left]

@[simp] theorem disjoint_cons_left {a : α} {l₁ l₂ : list α} :
  disjoint (a::l₁) l₂ ↔ a ∉ l₂ ∧ disjoint l₁ l₂ :=
(@disjoint_append_left _ [a] l₁ l₂).trans $ by simp only [singleton_disjoint]

@[simp] theorem disjoint_cons_right {a : α} {l₁ l₂ : list α} :
  disjoint l₁ (a::l₂) ↔ a ∉ l₁ ∧ disjoint l₁ l₂ :=
disjoint_comm.trans $ by simp only [disjoint_comm, disjoint_cons_left]

theorem disjoint_of_disjoint_append_left_left {l₁ l₂ l : list α} (d : disjoint (l₁++l₂) l) :
  disjoint l₁ l :=
(disjoint_append_left.1 d).1

theorem disjoint_of_disjoint_append_left_right {l₁ l₂ l : list α} (d : disjoint (l₁++l₂) l) :
  disjoint l₂ l :=
(disjoint_append_left.1 d).2

theorem disjoint_of_disjoint_append_right_left {l₁ l₂ l : list α} (d : disjoint l (l₁++l₂)) :
  disjoint l l₁ :=
(disjoint_append_right.1 d).1

theorem disjoint_of_disjoint_append_right_right {l₁ l₂ l : list α} (d : disjoint l (l₁++l₂)) :
  disjoint l l₂ :=
(disjoint_append_right.1 d).2

theorem disjoint_take_drop {l : list α} {m n : ℕ} (hl : l.nodup) (h : m ≤ n) :
  disjoint (l.take m) (l.drop n) :=
begin
  induction l generalizing m n,
  case list.nil : m n
  { simp },
  case list.cons : x xs xs_ih m n
  { cases m; cases n; simp only [disjoint_cons_left, mem_cons_iff, disjoint_cons_right, drop,
                                 true_or, eq_self_iff_true, not_true, false_and,
                                 disjoint_nil_left, take],
    { cases h },
    cases hl with _ _ h₀ h₁, split,
    { intro h, exact h₀ _ (mem_of_mem_drop h) rfl, },
    solve_by_elim [le_of_succ_le_succ] { max_depth := 4 } },
end

end disjoint

/-! ### union -/
section union
variable [decidable_eq α]

@[simp] theorem nil_union (l : list α) : [] ∪ l = l := rfl

@[simp] theorem cons_union (l₁ l₂ : list α) (a : α) : a :: l₁ ∪ l₂ = insert a (l₁ ∪ l₂) := rfl

@[simp] theorem mem_union {l₁ l₂ : list α} {a : α} : a ∈ l₁ ∪ l₂ ↔ a ∈ l₁ ∨ a ∈ l₂ :=
by induction l₁; simp only [nil_union, not_mem_nil, false_or, cons_union, mem_insert_iff,
  mem_cons_iff, or_assoc, *]

theorem mem_union_left {a : α} {l₁ : list α} (h : a ∈ l₁) (l₂ : list α) : a ∈ l₁ ∪ l₂ :=
mem_union.2 (or.inl h)

theorem mem_union_right {a : α} (l₁ : list α) {l₂ : list α} (h : a ∈ l₂) : a ∈ l₁ ∪ l₂ :=
mem_union.2 (or.inr h)

theorem sublist_suffix_of_union : ∀ l₁ l₂ : list α, ∃ t, t <+ l₁ ∧ t ++ l₂ = l₁ ∪ l₂
| [] l₂ := ⟨[], by refl, rfl⟩
| (a::l₁) l₂ := let ⟨t, s, e⟩ := sublist_suffix_of_union l₁ l₂ in
  if h : a ∈ l₁ ∪ l₂
  then ⟨t, sublist_cons_of_sublist _ s, by simp only [e, cons_union, insert_of_mem h]⟩
  else ⟨a::t, cons_sublist_cons _ s, by simp only [cons_append, cons_union, e, insert_of_not_mem h];
    split; refl⟩

theorem suffix_union_right (l₁ l₂ : list α) : l₂ <:+ l₁ ∪ l₂ :=
(sublist_suffix_of_union l₁ l₂).imp (λ a, and.right)

theorem union_sublist_append (l₁ l₂ : list α) : l₁ ∪ l₂ <+ l₁ ++ l₂ :=
let ⟨t, s, e⟩ := sublist_suffix_of_union l₁ l₂ in
e ▸ (append_sublist_append_right _).2 s

theorem forall_mem_union {p : α → Prop} {l₁ l₂ : list α} :
  (∀ x ∈ l₁ ∪ l₂, p x) ↔ (∀ x ∈ l₁, p x) ∧ (∀ x ∈ l₂, p x) :=
by simp only [mem_union, or_imp_distrib, forall_and_distrib]

theorem forall_mem_of_forall_mem_union_left {p : α → Prop} {l₁ l₂ : list α}
   (h : ∀ x ∈ l₁ ∪ l₂, p x) : ∀ x ∈ l₁, p x :=
(forall_mem_union.1 h).1

theorem forall_mem_of_forall_mem_union_right {p : α → Prop} {l₁ l₂ : list α}
   (h : ∀ x ∈ l₁ ∪ l₂, p x) : ∀ x ∈ l₂, p x :=
(forall_mem_union.1 h).2

end union

/-! ### inter -/
section inter
variable [decidable_eq α]

@[simp] theorem inter_nil (l : list α) : [] ∩ l = [] := rfl

@[simp] theorem inter_cons_of_mem {a : α} (l₁ : list α) {l₂ : list α} (h : a ∈ l₂) :
  (a::l₁) ∩ l₂ = a :: (l₁ ∩ l₂) :=
if_pos h

@[simp] theorem inter_cons_of_not_mem {a : α} (l₁ : list α) {l₂ : list α} (h : a ∉ l₂) :
  (a::l₁) ∩ l₂ = l₁ ∩ l₂ :=
if_neg h

theorem mem_of_mem_inter_left {l₁ l₂ : list α} {a : α} : a ∈ l₁ ∩ l₂ → a ∈ l₁ :=
mem_of_mem_filter

theorem mem_of_mem_inter_right {l₁ l₂ : list α} {a : α} : a ∈ l₁ ∩ l₂ → a ∈ l₂ :=
of_mem_filter

theorem mem_inter_of_mem_of_mem {l₁ l₂ : list α} {a : α} : a ∈ l₁ → a ∈ l₂ → a ∈ l₁ ∩ l₂ :=
mem_filter_of_mem

@[simp] theorem mem_inter {a : α} {l₁ l₂ : list α} : a ∈ l₁ ∩ l₂ ↔ a ∈ l₁ ∧ a ∈ l₂ :=
mem_filter

theorem inter_subset_left (l₁ l₂ : list α) : l₁ ∩ l₂ ⊆ l₁ :=
filter_subset _

theorem inter_subset_right (l₁ l₂ : list α) : l₁ ∩ l₂ ⊆ l₂ :=
λ a, mem_of_mem_inter_right

theorem subset_inter {l l₁ l₂ : list α} (h₁ : l ⊆ l₁) (h₂ : l ⊆ l₂) : l ⊆ l₁ ∩ l₂ :=
λ a h, mem_inter.2 ⟨h₁ h, h₂ h⟩

theorem inter_eq_nil_iff_disjoint {l₁ l₂ : list α} : l₁ ∩ l₂ = [] ↔ disjoint l₁ l₂ :=
by simp only [eq_nil_iff_forall_not_mem, mem_inter, not_and]; refl

theorem forall_mem_inter_of_forall_left {p : α → Prop} {l₁ : list α} (h : ∀ x ∈ l₁, p x)
     (l₂ : list α) :
  ∀ x, x ∈ l₁ ∩ l₂ → p x :=
ball.imp_left (λ x, mem_of_mem_inter_left) h

theorem forall_mem_inter_of_forall_right {p : α → Prop} (l₁ : list α) {l₂ : list α}
    (h : ∀ x ∈ l₂, p x) :
  ∀ x, x ∈ l₁ ∩ l₂ → p x :=
ball.imp_left (λ x, mem_of_mem_inter_right) h

@[simp] lemma inter_reverse {xs ys : list α} :
  xs.inter ys.reverse = xs.inter ys :=
by simp only [list.inter, mem_reverse]; congr

end inter

section choose
variables (p : α → Prop) [decidable_pred p] (l : list α)

lemma choose_spec (hp : ∃ a, a ∈ l ∧ p a) : choose p l hp ∈ l ∧ p (choose p l hp) :=
(choose_x p l hp).property

lemma choose_mem (hp : ∃ a, a ∈ l ∧ p a) : choose p l hp ∈ l := (choose_spec _ _ _).1

lemma choose_property (hp : ∃ a, a ∈ l ∧ p a) : p (choose p l hp) := (choose_spec _ _ _).2

end choose

/-! ### map₂_left' -/

section map₂_left'

-- The definitional equalities for `map₂_left'` can already be used by the
-- simplifie because `map₂_left'` is marked `@[simp]`.

@[simp] theorem map₂_left'_nil_right (f : α → option β → γ) (as) :
  map₂_left' f as [] = (as.map (λ a, f a none), []) :=
by cases as; refl

end map₂_left'

/-! ### map₂_right' -/

section map₂_right'

variables (f : option α → β → γ) (a : α) (as : list α) (b : β) (bs : list β)

@[simp] theorem map₂_right'_nil_left :
  map₂_right' f [] bs = (bs.map (f none), []) :=
by cases bs; refl

@[simp] theorem map₂_right'_nil_right  :
  map₂_right' f as [] = ([], as) :=
rfl

@[simp] theorem map₂_right'_nil_cons :
  map₂_right' f [] (b :: bs) = (f none b :: bs.map (f none), []) :=
rfl

@[simp] theorem map₂_right'_cons_cons :
  map₂_right' f (a :: as) (b :: bs) =
    let rec := map₂_right' f as bs in
    (f (some a) b :: rec.fst, rec.snd) :=
rfl

end map₂_right'

/-! ### zip_left' -/

section zip_left'

variables (a : α) (as : list α) (b : β) (bs : list β)

@[simp] theorem zip_left'_nil_right :
  zip_left' as ([] : list β) = (as.map (λ a, (a, none)), []) :=
by cases as; refl

@[simp] theorem zip_left'_nil_left :
  zip_left' ([] : list α) bs = ([], bs) :=
rfl

@[simp] theorem zip_left'_cons_nil :
  zip_left' (a :: as) ([] : list β) = ((a, none) :: as.map (λ a, (a, none)), []) :=
rfl

@[simp] theorem zip_left'_cons_cons :
  zip_left' (a :: as) (b :: bs) =
    let rec := zip_left' as bs in
    ((a, some b) :: rec.fst, rec.snd) :=
rfl

end zip_left'

/-! ### zip_right' -/

section zip_right'

variables (a : α) (as : list α) (b : β) (bs : list β)

@[simp] theorem zip_right'_nil_left :
  zip_right' ([] : list α) bs = (bs.map (λ b, (none, b)), []) :=
by cases bs; refl

@[simp] theorem zip_right'_nil_right :
  zip_right' as ([] : list β) = ([], as) :=
rfl

@[simp] theorem zip_right'_nil_cons :
  zip_right' ([] : list α) (b :: bs) = ((none, b) :: bs.map (λ b, (none, b)), []) :=
rfl

@[simp] theorem zip_right'_cons_cons :
  zip_right' (a :: as) (b :: bs) =
    let rec := zip_right' as bs in
    ((some a, b) :: rec.fst, rec.snd) :=
rfl

end zip_right'

/-! ### map₂_left -/

section map₂_left

variables (f : α → option β → γ) (as : list α)

-- The definitional equalities for `map₂_left` can already be used by the
-- simplifier because `map₂_left` is marked `@[simp]`.

@[simp] theorem map₂_left_nil_right :
  map₂_left f as [] = as.map (λ a, f a none) :=
by cases as; refl

theorem map₂_left_eq_map₂_left' : ∀ as bs,
  map₂_left f as bs = (map₂_left' f as bs).fst
| [] bs := by simp!
| (a :: as) [] := by simp!
| (a :: as) (b :: bs) := by simp! [*]

theorem map₂_left_eq_map₂ : ∀ as bs,
  length as ≤ length bs →
  map₂_left f as bs = map₂ (λ a b, f a (some b)) as bs
| [] [] h := by simp!
| [] (b :: bs) h := by simp!
| (a :: as) [] h := by { simp at h, contradiction }
| (a :: as) (b :: bs) h := by { simp at h, simp! [*] }

end map₂_left

/-! ### map₂_right -/

section map₂_right

variables (f : option α → β → γ) (a : α) (as : list α) (b : β) (bs : list β)

@[simp] theorem map₂_right_nil_left :
  map₂_right f [] bs = bs.map (f none) :=
by cases bs; refl

@[simp] theorem map₂_right_nil_right :
  map₂_right f as [] = [] :=
rfl

@[simp] theorem map₂_right_nil_cons :
  map₂_right f [] (b :: bs) = f none b :: bs.map (f none) :=
rfl

@[simp] theorem map₂_right_cons_cons :
  map₂_right f (a :: as) (b :: bs) = f (some a) b :: map₂_right f as bs :=
rfl

theorem map₂_right_eq_map₂_right' :
  map₂_right f as bs = (map₂_right' f as bs).fst :=
by simp only [map₂_right, map₂_right', map₂_left_eq_map₂_left']

theorem map₂_right_eq_map₂ (h : length bs ≤ length as) :
  map₂_right f as bs = map₂ (λ a b, f (some a) b) as bs :=
begin
  have : (λ a b, flip f a (some b)) = (flip (λ a b, f (some a) b)) := rfl,
  simp only [map₂_right, map₂_left_eq_map₂, map₂_flip, *]
end

end map₂_right

/-! ### zip_left -/

section zip_left

variables (a : α) (as : list α) (b : β) (bs : list β)

@[simp] theorem zip_left_nil_right :
  zip_left as ([] : list β) = as.map (λ a, (a, none)) :=
by cases as; refl

@[simp] theorem zip_left_nil_left :
  zip_left ([] : list α) bs = [] :=
rfl

@[simp] theorem zip_left_cons_nil :
  zip_left (a :: as) ([] : list β) = (a, none) :: as.map (λ a, (a, none)) :=
rfl

@[simp] theorem zip_left_cons_cons :
  zip_left (a :: as) (b :: bs) = (a, some b) :: zip_left as bs :=
rfl

theorem zip_left_eq_zip_left' :
  zip_left as bs = (zip_left' as bs).fst :=
by simp only [zip_left, zip_left', map₂_left_eq_map₂_left']

end zip_left

/-! ### zip_right -/

section zip_right

variables (a : α) (as : list α) (b : β) (bs : list β)

@[simp] theorem zip_right_nil_left :
  zip_right ([] : list α) bs = bs.map (λ b, (none, b)) :=
by cases bs; refl

@[simp] theorem zip_right_nil_right :
  zip_right as ([] : list β) = [] :=
rfl

@[simp] theorem zip_right_nil_cons :
  zip_right ([] : list α) (b :: bs) = (none, b) :: bs.map (λ b, (none, b)) :=
rfl

@[simp] theorem zip_right_cons_cons :
  zip_right (a :: as) (b :: bs) = (some a, b) :: zip_right as bs :=
rfl

theorem zip_right_eq_zip_right' :
  zip_right as bs = (zip_right' as bs).fst :=
by simp only [zip_right, zip_right', map₂_right_eq_map₂_right']

end zip_right

/-! ### Miscellaneous lemmas -/

theorem ilast'_mem : ∀ a l, @ilast' α a l ∈ a :: l
| a []     := or.inl rfl
| a (b::l) := or.inr (ilast'_mem b l)

@[simp] lemma nth_le_attach (L : list α) (i) (H : i < L.attach.length) :
  (L.attach.nth_le i H).1 = L.nth_le i (length_attach L ▸ H) :=
calc  (L.attach.nth_le i H).1
    = (L.attach.map subtype.val).nth_le i (by simpa using H) : by rw nth_le_map'
... = L.nth_le i _ : by congr; apply attach_map_val

end list

@[to_additive]
theorem monoid_hom.map_list_prod {α β : Type*} [monoid α] [monoid β] (f : α →* β) (l : list α) :
  f l.prod = (l.map f).prod :=
(l.prod_hom f).symm

namespace list

@[to_additive]
theorem prod_map_hom {α β γ : Type*} [monoid β] [monoid γ] (L : list α) (f : α → β) (g : β →* γ) :
  (L.map (g ∘ f)).prod = g ((L.map f).prod) :=
by {rw g.map_list_prod, exact congr_arg _ (map_map _ _ _).symm}

theorem sum_map_mul_left {α : Type*} [semiring α] {β : Type*} (L : list β)
  (f : β → α) (r : α) :
  (L.map (λ b, r * f b)).sum = r * (L.map f).sum :=
sum_map_hom L f $ add_monoid_hom.mul_left r

theorem sum_map_mul_right {α : Type*} [semiring α] {β : Type*} (L : list β)
  (f : β → α) (r : α) :
  (L.map (λ b, f b * r)).sum = (L.map f).sum * r :=
sum_map_hom L f $ add_monoid_hom.mul_right r

universes u v

@[simp]
theorem mem_map_swap {α : Type u} {β : Type v} (x : α) (y : β) (xs : list (α × β)) :
  (y, x) ∈ map prod.swap xs ↔ (x, y) ∈ xs :=
begin
  induction xs with x xs,
  { simp only [not_mem_nil, map_nil] },
  { cases x with a b,
    simp only [mem_cons_iff, prod.mk.inj_iff, map, prod.swap_prod_mk, prod.exists, xs_ih],
    tauto! },
end

lemma slice_eq {α} (xs : list α) (n m : ℕ) :
  slice n m xs = xs.take n ++ xs.drop (n+m) :=
begin
  induction n generalizing xs,
  { simp [slice] },
  { cases xs; simp [slice, *, nat.succ_add], }
end

lemma sizeof_slice_lt {α} [has_sizeof α] (i j : ℕ) (hj : 0 < j) (xs : list α) (hi : i < xs.length) :
  sizeof (list.slice i j xs) < sizeof xs :=
begin
  induction xs generalizing i j,
  case list.nil : i j h
  { cases hi },
  case list.cons : x xs xs_ih i j h
  { cases i; simp only [-slice_eq, list.slice],
    { cases j, cases h,
      dsimp only [drop], unfold_wf,
      apply @lt_of_le_of_lt _ _ _ xs.sizeof,
      { clear_except,
        induction xs generalizing j; unfold_wf,
        case list.nil : j
        { refl },
        case list.cons : xs_hd xs_tl xs_ih j
        { cases j; unfold_wf, refl,
          transitivity, apply xs_ih,
          simp }, },
      unfold_wf, apply zero_lt_one_add, },
    { unfold_wf, apply xs_ih _ _ h,
      apply lt_of_succ_lt_succ hi, } },
end

end list<|MERGE_RESOLUTION|>--- conflicted
+++ resolved
@@ -2690,18 +2690,6 @@
   nth (pmap f l h) n = option.pmap f (nth l n) (λ x H, h x (nth_mem H)) :=
 begin
   induction l with hd tl hl generalizing n,
-<<<<<<< HEAD
-  { simp only [nth, pmap, option.pmap_none] },
-  { cases n,
-    { simp only [nth, pmap, option.pmap] },
-    { simp only [hl, nth, pmap] } }
-end
-
-lemma nth_le_pmap {p : α → Prop} (f : Π a, p a → β) {l : list α} (h : ∀ a ∈ l, p a) {n : ℕ}
-  (hn : n < (pmap f l h).length):
-  nth_le (pmap f l h) n hn =
-    f (nth_le l n (@length_pmap _ _ p f l h ▸ hn)) (h _ (nth_le_mem l n (@length_pmap _ _ p f l h ▸ hn))) :=
-=======
   { simp },
   { cases n; simp [hl] }
 end
@@ -2710,19 +2698,13 @@
   (hn : n < (pmap f l h).length) :
   nth_le (pmap f l h) n hn = f (nth_le l n (@length_pmap _ _ p f l h ▸ hn))
     (h _ (nth_le_mem l n (@length_pmap _ _ p f l h ▸ hn))) :=
->>>>>>> da6e3c36
 begin
   induction l with hd tl hl generalizing n,
   { simp only [length, pmap] at hn,
     exact absurd hn (not_lt_of_le n.zero_le) },
   { cases n,
-<<<<<<< HEAD
-    { simp only [pmap, nth_le] },
-    { simpa only [hl, pmap, nth_le] } }
-=======
     { simp },
     { simpa [hl] } }
->>>>>>> da6e3c36
 end
 
 /-! ### find -/
