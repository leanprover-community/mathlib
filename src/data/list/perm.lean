/-
Copyright (c) 2015 Microsoft Corporation. All rights reserved.
Released under Apache 2.0 license as described in the file LICENSE.
Authors: Leonardo de Moura, Jeremy Avigad, Mario Carneiro
-/
import data.list.dedup
import data.list.lattice
import data.list.permutation
import data.list.zip
import data.list.range
import logic.relation

/-!
# List Permutations

This file introduces the `list.perm` relation, which is true if two lists are permutations of one
another.

## Notation

The notation `~` is used for permutation equivalence.
-/

open_locale nat

universes uu vv

namespace list
variables {α : Type uu} {β : Type vv} {l₁ l₂ : list α}

/-- `perm l₁ l₂` or `l₁ ~ l₂` asserts that `l₁` and `l₂` are permutations
  of each other. This is defined by induction using pairwise swaps. -/
inductive perm : list α → list α → Prop
| nil   : perm [] []
| cons  : Π (x : α) {l₁ l₂ : list α}, perm l₁ l₂ → perm (x::l₁) (x::l₂)
| swap  : Π (x y : α) (l : list α), perm (y::x::l) (x::y::l)
| trans : Π {l₁ l₂ l₃ : list α}, perm l₁ l₂ → perm l₂ l₃ → perm l₁ l₃

open perm (swap)

infix ` ~ `:50 := perm

@[refl] protected theorem perm.refl : ∀ (l : list α), l ~ l
| []      := perm.nil
| (x::xs) := (perm.refl xs).cons x

@[symm] protected theorem perm.symm {l₁ l₂ : list α} (p : l₁ ~ l₂) : l₂ ~ l₁ :=
perm.rec_on p
  perm.nil
  (λ x l₁ l₂ p₁ r₁, r₁.cons x)
  (λ x y l, swap y x l)
  (λ l₁ l₂ l₃ p₁ p₂ r₁ r₂, r₂.trans r₁)

theorem perm_comm {l₁ l₂ : list α} : l₁ ~ l₂ ↔ l₂ ~ l₁ := ⟨perm.symm, perm.symm⟩

theorem perm.swap'
  (x y : α) {l₁ l₂ : list α} (p : l₁ ~ l₂) : y::x::l₁ ~ x::y::l₂ :=
(swap _ _ _).trans ((p.cons _).cons _)

attribute [trans] perm.trans

theorem perm.eqv (α) : equivalence (@perm α) :=
mk_equivalence (@perm α) (@perm.refl α) (@perm.symm α) (@perm.trans α)

instance is_setoid (α) : setoid (list α) :=
setoid.mk (@perm α) (perm.eqv α)

theorem perm.subset {l₁ l₂ : list α} (p : l₁ ~ l₂) : l₁ ⊆ l₂ :=
λ a, perm.rec_on p
  (λ h, h)
  (λ x l₁ l₂ p₁ r₁ i, or.elim i
    (λ ax, by simp [ax])
    (λ al₁, or.inr (r₁ al₁)))
  (λ x y l ayxl, or.elim ayxl
    (λ ay, by simp [ay])
    (λ axl, or.elim axl
      (λ ax, by simp [ax])
      (λ al, or.inr (or.inr al))))
  (λ l₁ l₂ l₃ p₁ p₂ r₁ r₂ ainl₁, r₂ (r₁ ainl₁))

theorem perm.mem_iff {a : α} {l₁ l₂ : list α} (h : l₁ ~ l₂) : a ∈ l₁ ↔ a ∈ l₂ :=
iff.intro (λ m, h.subset m) (λ m, h.symm.subset m)

theorem perm.append_right {l₁ l₂ : list α} (t₁ : list α) (p : l₁ ~ l₂) : l₁++t₁ ~ l₂++t₁ :=
perm.rec_on p
  (perm.refl ([] ++ t₁))
  (λ x l₁ l₂ p₁ r₁, r₁.cons x)
  (λ x y l, swap x y _)
  (λ l₁ l₂ l₃ p₁ p₂ r₁ r₂, r₁.trans r₂)

theorem perm.append_left {t₁ t₂ : list α} : ∀ (l : list α), t₁ ~ t₂ → l++t₁ ~ l++t₂
| []      p := p
| (x::xs) p := (perm.append_left xs p).cons x

theorem perm.append {l₁ l₂ t₁ t₂ : list α} (p₁ : l₁ ~ l₂) (p₂ : t₁ ~ t₂) : l₁++t₁ ~ l₂++t₂ :=
(p₁.append_right t₁).trans (p₂.append_left l₂)

theorem perm.append_cons (a : α) {h₁ h₂ t₁ t₂ : list α}
  (p₁ : h₁ ~ h₂) (p₂ : t₁ ~ t₂) : h₁ ++ a::t₁ ~ h₂ ++ a::t₂ :=
p₁.append (p₂.cons a)

@[simp] theorem perm_middle {a : α} : ∀ {l₁ l₂ : list α}, l₁++a::l₂ ~ a::(l₁++l₂)
| []      l₂ := perm.refl _
| (b::l₁) l₂ := ((@perm_middle l₁ l₂).cons _).trans (swap a b _)

@[simp] theorem perm_append_singleton (a : α) (l : list α) : l ++ [a] ~ a::l :=
perm_middle.trans $ by rw [append_nil]

theorem perm_append_comm : ∀ {l₁ l₂ : list α}, (l₁++l₂) ~ (l₂++l₁)
| []     l₂ := by simp
| (a::t) l₂ := (perm_append_comm.cons _).trans perm_middle.symm

theorem concat_perm (l : list α) (a : α) : concat l a ~ a :: l :=
by simp

theorem perm.length_eq {l₁ l₂ : list α} (p : l₁ ~ l₂) : length l₁ = length l₂ :=
perm.rec_on p
  rfl
  (λ x l₁ l₂ p r, by simp[r])
  (λ x y l, by simp)
  (λ l₁ l₂ l₃ p₁ p₂ r₁ r₂, eq.trans r₁ r₂)

theorem perm.eq_nil {l : list α} (p : l ~ []) : l = [] :=
eq_nil_of_length_eq_zero p.length_eq

theorem perm.nil_eq {l : list α} (p : [] ~ l) : [] = l :=
p.symm.eq_nil.symm

@[simp]
theorem perm_nil {l₁ : list α} : l₁ ~ [] ↔ l₁ = [] :=
⟨λ p, p.eq_nil, λ e, e ▸ perm.refl _⟩

@[simp]
theorem nil_perm {l₁ : list α} : [] ~ l₁ ↔ l₁ = [] :=
perm_comm.trans perm_nil

theorem not_perm_nil_cons (x : α) (l : list α) : ¬ [] ~ x::l
| p := by injection p.symm.eq_nil

@[simp] theorem reverse_perm : ∀ (l : list α), reverse l ~ l
| []     := perm.nil
| (a::l) := by { rw reverse_cons,
  exact (perm_append_singleton _ _).trans ((reverse_perm l).cons a) }

theorem perm_cons_append_cons {l l₁ l₂ : list α} (a : α) (p : l ~ l₁++l₂) :
  a::l ~ l₁++(a::l₂) :=
(p.cons a).trans perm_middle.symm

@[simp] theorem perm_repeat {a : α} {n : ℕ} {l : list α} : l ~ repeat a n ↔ l = repeat a n :=
⟨λ p, (eq_repeat.2
  ⟨p.length_eq.trans $ length_repeat _ _,
   λ b m, eq_of_mem_repeat $ p.subset m⟩),
 λ h, h ▸ perm.refl _⟩

@[simp] theorem repeat_perm {a : α} {n : ℕ} {l : list α} : repeat a n ~ l ↔ repeat a n = l :=
(perm_comm.trans perm_repeat).trans eq_comm

@[simp] theorem perm_singleton {a : α} {l : list α} : l ~ [a] ↔ l = [a] :=
@perm_repeat α a 1 l

@[simp] theorem singleton_perm {a : α} {l : list α} : [a] ~ l ↔ [a] = l :=
@repeat_perm α a 1 l

theorem perm.eq_singleton {a : α} {l : list α} (p : l ~ [a]) : l = [a] :=
perm_singleton.1 p

theorem perm.singleton_eq {a : α} {l : list α} (p : [a] ~ l) : [a] = l :=
p.symm.eq_singleton.symm

theorem singleton_perm_singleton {a b : α} : [a] ~ [b] ↔ a = b :=
by simp

theorem perm_cons_erase [decidable_eq α] {a : α} {l : list α} (h : a ∈ l) :
  l ~ a :: l.erase a :=
let ⟨l₁, l₂, _, e₁, e₂⟩ := exists_erase_eq h in
e₂.symm ▸ e₁.symm ▸ perm_middle

@[elab_as_eliminator] theorem perm_induction_on
    {P : list α → list α → Prop} {l₁ l₂ : list α} (p : l₁ ~ l₂)
    (h₁ : P [] [])
    (h₂ : ∀ x l₁ l₂, l₁ ~ l₂ → P l₁ l₂ → P (x::l₁) (x::l₂))
    (h₃ : ∀ x y l₁ l₂, l₁ ~ l₂ → P l₁ l₂ → P (y::x::l₁) (x::y::l₂))
    (h₄ : ∀ l₁ l₂ l₃, l₁ ~ l₂ → l₂ ~ l₃ → P l₁ l₂ → P l₂ l₃ → P l₁ l₃) :
  P l₁ l₂ :=
have P_refl : ∀ l, P l l, from
  assume l,
  list.rec_on l h₁ (λ x xs ih, h₂ x xs xs (perm.refl xs) ih),
perm.rec_on p h₁ h₂ (λ x y l, h₃ x y l l (perm.refl l) (P_refl l)) h₄

@[congr] theorem perm.filter_map (f : α → option β) {l₁ l₂ : list α} (p : l₁ ~ l₂) :
  filter_map f l₁ ~ filter_map f l₂ :=
begin
  induction p with x l₂ l₂' p IH  x y l₂  l₂ m₂ r₂ p₁ p₂ IH₁ IH₂,
  { simp },
  { simp only [filter_map], cases f x with a; simp [filter_map, IH, perm.cons] },
  { simp only [filter_map], cases f x with a; cases f y with b; simp [filter_map, swap] },
  { exact IH₁.trans IH₂ }
end

@[congr] theorem perm.map (f : α → β) {l₁ l₂ : list α} (p : l₁ ~ l₂) :
  map f l₁ ~ map f l₂ :=
filter_map_eq_map f ▸ p.filter_map _

theorem perm.pmap {p : α → Prop} (f : Π a, p a → β)
  {l₁ l₂ : list α} (p : l₁ ~ l₂) {H₁ H₂} : pmap f l₁ H₁ ~ pmap f l₂ H₂ :=
begin
  induction p with x l₂ l₂' p IH  x y l₂  l₂ m₂ r₂ p₁ p₂ IH₁ IH₂,
  { simp },
  { simp [IH, perm.cons] },
  { simp [swap] },
  { refine IH₁.trans IH₂,
    exact λ a m, H₂ a (p₂.subset m) }
end

theorem perm.filter (p : α → Prop) [decidable_pred p]
  {l₁ l₂ : list α} (s : l₁ ~ l₂) : filter p l₁ ~ filter p l₂ :=
by rw ← filter_map_eq_filter; apply s.filter_map _

theorem filter_append_perm (p : α → Prop) [decidable_pred p]
  (l : list α) : filter p l ++ filter (λ x, ¬ p x) l ~ l :=
begin
  induction l with x l ih,
  { refl },
  { by_cases h : p x,
    { simp only [h, filter_cons_of_pos, filter_cons_of_neg, not_true, not_false_iff, cons_append],
      exact ih.cons x },
    { simp only [h, filter_cons_of_neg, not_false_iff, filter_cons_of_pos],
      refine perm.trans _ (ih.cons x),
      exact perm_append_comm.trans (perm_append_comm.cons _), } }
end

theorem exists_perm_sublist {l₁ l₂ l₂' : list α}
  (s : l₁ <+ l₂) (p : l₂ ~ l₂') : ∃ l₁' ~ l₁, l₁' <+ l₂' :=
begin
  induction p with x l₂ l₂' p IH  x y l₂  l₂ m₂ r₂ p₁ p₂ IH₁ IH₂ generalizing l₁ s,
  { exact ⟨[], eq_nil_of_sublist_nil s ▸ perm.refl _, nil_sublist _⟩ },
  { cases s with _ _ _ s l₁ _ _ s,
    { exact let ⟨l₁', p', s'⟩ := IH s in ⟨l₁', p', s'.cons _ _ _⟩ },
    { exact let ⟨l₁', p', s'⟩ := IH s in ⟨x::l₁', p'.cons x, s'.cons2 _ _ _⟩ } },
  { cases s with _ _ _ s l₁ _ _ s; cases s with _ _ _ s l₁ _ _ s,
    { exact ⟨l₁, perm.refl _, (s.cons _ _ _).cons _ _ _⟩ },
    { exact ⟨x::l₁, perm.refl _, (s.cons _ _ _).cons2 _ _ _⟩ },
    { exact ⟨y::l₁, perm.refl _, (s.cons2 _ _ _).cons _ _ _⟩ },
    { exact ⟨x::y::l₁, perm.swap _ _ _, (s.cons2 _ _ _).cons2 _ _ _⟩ } },
  { exact let ⟨m₁, pm, sm⟩ := IH₁ s, ⟨r₁, pr, sr⟩ := IH₂ sm in
          ⟨r₁, pr.trans pm, sr⟩ }
end

theorem perm.sizeof_eq_sizeof [has_sizeof α] {l₁ l₂ : list α} (h : l₁ ~ l₂) :
  l₁.sizeof = l₂.sizeof :=
begin
  induction h with hd l₁ l₂ h₁₂ h_sz₁₂ a b l l₁ l₂ l₃ h₁₂ h₂₃ h_sz₁₂ h_sz₂₃,
  { refl },
  { simp only [list.sizeof, h_sz₁₂] },
  { simp only [list.sizeof, add_left_comm] },
  { simp only [h_sz₁₂, h_sz₂₃] }
end


section rel
open relator
variables {γ : Type*} {δ : Type*} {r : α → β → Prop} {p : γ → δ → Prop}

local infixr ` ∘r ` : 80 := relation.comp

lemma perm_comp_perm : (perm ∘r perm : list α → list α → Prop) = perm :=
begin
  funext a c, apply propext,
  split,
  { exact assume ⟨b, hab, hba⟩, perm.trans hab hba },
  { exact assume h, ⟨a, perm.refl a, h⟩ }
end

lemma perm_comp_forall₂ {l u v} (hlu : perm l u) (huv : forall₂ r u v) : (forall₂ r ∘r perm) l v :=
begin
  induction hlu generalizing v,
  case perm.nil { cases huv, exact ⟨[], forall₂.nil, perm.nil⟩ },
  case perm.cons : a l u hlu ih
  { cases huv with _ b _ v hab huv',
    rcases ih huv' with ⟨l₂, h₁₂, h₂₃⟩,
    exact ⟨b::l₂, forall₂.cons hab h₁₂, h₂₃.cons _⟩ },
  case perm.swap : a₁ a₂ l₁ l₂ h₂₃
  { cases h₂₃ with _ b₁ _ l₂ h₁ hr_₂₃,
    cases hr_₂₃ with _ b₂ _ l₂ h₂ h₁₂,
    exact ⟨b₂::b₁::l₂, forall₂.cons h₂ (forall₂.cons h₁ h₁₂), perm.swap _ _ _⟩ },
  case perm.trans : la₁ la₂ la₃ _ _ ih₁ ih₂
  { rcases ih₂ huv with ⟨lb₂, hab₂, h₂₃⟩,
    rcases ih₁ hab₂ with ⟨lb₁, hab₁, h₁₂⟩,
    exact ⟨lb₁, hab₁, perm.trans h₁₂ h₂₃⟩ }
end

lemma forall₂_comp_perm_eq_perm_comp_forall₂ : forall₂ r ∘r perm = perm ∘r forall₂ r :=
begin
  funext l₁ l₃, apply propext,
  split,
  { assume h, rcases h with ⟨l₂, h₁₂, h₂₃⟩,
    have : forall₂ (flip r) l₂ l₁, from h₁₂.flip ,
    rcases perm_comp_forall₂ h₂₃.symm this with ⟨l', h₁, h₂⟩,
    exact ⟨l', h₂.symm, h₁.flip⟩ },
  { exact assume ⟨l₂, h₁₂, h₂₃⟩, perm_comp_forall₂ h₁₂ h₂₃ }
end

lemma rel_perm_imp (hr : right_unique r) : (forall₂ r ⇒ forall₂ r ⇒ implies) perm perm :=
assume a b h₁ c d h₂ h,
have (flip (forall₂ r) ∘r (perm ∘r forall₂ r)) b d, from ⟨a, h₁, c, h, h₂⟩,
have ((flip (forall₂ r) ∘r forall₂ r) ∘r perm) b d,
  by rwa [← forall₂_comp_perm_eq_perm_comp_forall₂, ← relation.comp_assoc] at this,
let ⟨b', ⟨c', hbc, hcb⟩, hbd⟩ := this in
have b' = b, from right_unique_forall₂' hr hcb hbc,
this ▸ hbd

lemma rel_perm (hr : bi_unique r) : (forall₂ r ⇒ forall₂ r ⇒ (↔)) perm perm :=
assume a b hab c d hcd, iff.intro
  (rel_perm_imp hr.2 hab hcd)
  (rel_perm_imp hr.left.flip hab.flip hcd.flip)

end rel

section subperm

/-- `subperm l₁ l₂`, denoted `l₁ <+~ l₂`, means that `l₁` is a sublist of
  a permutation of `l₂`. This is an analogue of `l₁ ⊆ l₂` which respects
  multiplicities of elements, and is used for the `≤` relation on multisets. -/
def subperm (l₁ l₂ : list α) : Prop := ∃ l ~ l₁, l <+ l₂

infix ` <+~ `:50 := subperm

theorem nil_subperm {l : list α} : [] <+~ l :=
⟨[], perm.nil, by simp⟩

theorem perm.subperm_left {l l₁ l₂ : list α} (p : l₁ ~ l₂) : l <+~ l₁ ↔ l <+~ l₂ :=
suffices ∀ {l₁ l₂ : list α}, l₁ ~ l₂ → l <+~ l₁ → l <+~ l₂,
from ⟨this p, this p.symm⟩,
λ l₁ l₂ p ⟨u, pu, su⟩,
  let ⟨v, pv, sv⟩ := exists_perm_sublist su p in
  ⟨v, pv.trans pu, sv⟩

theorem perm.subperm_right {l₁ l₂ l : list α} (p : l₁ ~ l₂) : l₁ <+~ l ↔ l₂ <+~ l :=
⟨λ ⟨u, pu, su⟩, ⟨u, pu.trans p, su⟩,
 λ ⟨u, pu, su⟩, ⟨u, pu.trans p.symm, su⟩⟩

theorem sublist.subperm {l₁ l₂ : list α} (s : l₁ <+ l₂) : l₁ <+~ l₂ :=
⟨l₁, perm.refl _, s⟩

theorem perm.subperm {l₁ l₂ : list α} (p : l₁ ~ l₂) : l₁ <+~ l₂ :=
⟨l₂, p.symm, sublist.refl _⟩

@[refl] theorem subperm.refl (l : list α) : l <+~ l := (perm.refl _).subperm

@[trans] theorem subperm.trans {l₁ l₂ l₃ : list α} : l₁ <+~ l₂ → l₂ <+~ l₃ → l₁ <+~ l₃
| s ⟨l₂', p₂, s₂⟩ :=
  let ⟨l₁', p₁, s₁⟩ := p₂.subperm_left.2 s in ⟨l₁', p₁, s₁.trans s₂⟩

theorem subperm.length_le {l₁ l₂ : list α} : l₁ <+~ l₂ → length l₁ ≤ length l₂
| ⟨l, p, s⟩ := p.length_eq ▸ length_le_of_sublist s

theorem subperm.perm_of_length_le {l₁ l₂ : list α} : l₁ <+~ l₂ → length l₂ ≤ length l₁ → l₁ ~ l₂
| ⟨l, p, s⟩ h :=
  suffices l = l₂, from this ▸ p.symm,
  eq_of_sublist_of_length_le s $ p.symm.length_eq ▸ h

theorem subperm.antisymm {l₁ l₂ : list α} (h₁ : l₁ <+~ l₂) (h₂ : l₂ <+~ l₁) : l₁ ~ l₂ :=
h₁.perm_of_length_le h₂.length_le

theorem subperm.subset {l₁ l₂ : list α} : l₁ <+~ l₂ → l₁ ⊆ l₂
| ⟨l, p, s⟩ := subset.trans p.symm.subset s.subset

lemma subperm.filter (p : α → Prop) [decidable_pred p]
  ⦃l l' : list α⦄ (h : l <+~ l') : filter p l <+~ filter p l' :=
begin
  obtain ⟨xs, hp, h⟩ := h,
  exact ⟨_, hp.filter p, h.filter p⟩
end

end subperm

theorem sublist.exists_perm_append : ∀ {l₁ l₂ : list α}, l₁ <+ l₂ → ∃ l, l₂ ~ l₁ ++ l
| ._ ._ sublist.slnil            := ⟨nil, perm.refl _⟩
| ._ ._ (sublist.cons l₁ l₂ a s) :=
  let ⟨l, p⟩ := sublist.exists_perm_append s in
  ⟨a::l, (p.cons a).trans perm_middle.symm⟩
| ._ ._ (sublist.cons2 l₁ l₂ a s) :=
  let ⟨l, p⟩ := sublist.exists_perm_append s in
  ⟨l, p.cons a⟩

theorem perm.countp_eq (p : α → Prop) [decidable_pred p]
  {l₁ l₂ : list α} (s : l₁ ~ l₂) : countp p l₁ = countp p l₂ :=
by rw [countp_eq_length_filter, countp_eq_length_filter];
   exact (s.filter _).length_eq

theorem subperm.countp_le (p : α → Prop) [decidable_pred p]
  {l₁ l₂ : list α} : l₁ <+~ l₂ → countp p l₁ ≤ countp p l₂
| ⟨l, p', s⟩ := p'.countp_eq p ▸ s.countp_le p

theorem perm.countp_congr (s : l₁ ~ l₂) {p p' : α → Prop} [decidable_pred p] [decidable_pred p']
  (hp : ∀ x ∈ l₁, p x = p' x) : l₁.countp p = l₂.countp p' :=
begin
  rw ← s.countp_eq p',
  clear s,
  induction l₁ with y s hs,
  { refl },
  { simp only [mem_cons_iff, forall_eq_or_imp] at hp,
    simp only [countp_cons, hs hp.2, hp.1], },
end

theorem countp_eq_countp_filter_add
  (l : list α) (p q : α → Prop) [decidable_pred p] [decidable_pred q] :
  l.countp p = (l.filter q).countp p + (l.filter (λ a, ¬ q a)).countp p :=
by { rw [← countp_append], exact perm.countp_eq _ (filter_append_perm _ _).symm }

theorem perm.count_eq [decidable_eq α] {l₁ l₂ : list α}
  (p : l₁ ~ l₂) (a) : count a l₁ = count a l₂ :=
p.countp_eq _

theorem subperm.count_le [decidable_eq α] {l₁ l₂ : list α}
  (s : l₁ <+~ l₂) (a) : count a l₁ ≤ count a l₂ :=
s.countp_le _

theorem perm.foldl_eq' {f : β → α → β} {l₁ l₂ : list α} (p : l₁ ~ l₂) :
  (∀ (x ∈ l₁) (y ∈ l₁) z, f (f z x) y = f (f z y) x) → ∀ b, foldl f b l₁ = foldl f b l₂ :=
perm_induction_on p
  (λ H b, rfl)
  (λ x t₁ t₂ p r H b, r (λ x hx y hy, H _ (or.inr hx) _ (or.inr hy)) _)
  (λ x y t₁ t₂ p r H b,
    begin
      simp only [foldl],
      rw [H x (or.inr $ or.inl rfl) y (or.inl rfl)],
      exact r (λ x hx y hy, H _ (or.inr $ or.inr hx) _ (or.inr $ or.inr hy)) _
    end)
  (λ t₁ t₂ t₃ p₁ p₂ r₁ r₂ H b, eq.trans (r₁ H b)
    (r₂ (λ x hx y hy, H _ (p₁.symm.subset hx) _ (p₁.symm.subset hy)) b))

theorem perm.foldl_eq {f : β → α → β} {l₁ l₂ : list α} (rcomm : right_commutative f) (p : l₁ ~ l₂) :
  ∀ b, foldl f b l₁ = foldl f b l₂ :=
p.foldl_eq' $ λ x hx y hy z, rcomm z x y

theorem perm.foldr_eq {f : α → β → β} {l₁ l₂ : list α} (lcomm : left_commutative f) (p : l₁ ~ l₂) :
  ∀ b, foldr f b l₁ = foldr f b l₂ :=
perm_induction_on p
  (λ b, rfl)
  (λ x t₁ t₂ p r b, by simp; rw [r b])
  (λ x y t₁ t₂ p r b, by simp; rw [lcomm, r b])
  (λ t₁ t₂ t₃ p₁ p₂ r₁ r₂ a, eq.trans (r₁ a) (r₂ a))

lemma perm.rec_heq {β : list α → Sort*} {f : Πa l, β l → β (a::l)} {b : β []} {l l' : list α}
  (hl : perm l l')
  (f_congr : ∀{a l l' b b'}, perm l l' → b == b' → f a l b == f a l' b')
  (f_swap : ∀{a a' l b}, f a (a'::l) (f a' l b) == f a' (a::l) (f a l b)) :
  @list.rec α β b f l == @list.rec α β b f l' :=
begin
  induction hl,
  case list.perm.nil { refl },
  case list.perm.cons : a l l' h ih { exact f_congr h ih },
  case list.perm.swap : a a' l { exact f_swap },
  case list.perm.trans : l₁ l₂ l₃ h₁ h₂ ih₁ ih₂ { exact heq.trans ih₁ ih₂ }
end

section
variables {op : α → α → α} [is_associative α op] [is_commutative α op]
local notation a * b := op a b
local notation l <*> a := foldl op a l

lemma perm.fold_op_eq {l₁ l₂ : list α} {a : α} (h : l₁ ~ l₂) : l₁ <*> a = l₂ <*> a :=
h.foldl_eq (right_comm _ is_commutative.comm is_associative.assoc) _
end

section comm_monoid

/-- If elements of a list commute with each other, then their product does not
depend on the order of elements-/
@[to_additive]
lemma perm.prod_eq' [monoid α] {l₁ l₂ : list α} (h : l₁ ~ l₂)
  (hc : l₁.pairwise (λ x y, x * y = y * x)) :
  l₁.prod = l₂.prod :=
h.foldl_eq' (pairwise.forall_of_forall (λ x y h z, (h z).symm) (λ x hx z, rfl) $
  hc.imp $ λ x y h z, by simp only [mul_assoc, h]) _

variable [comm_monoid α]

@[to_additive]
lemma perm.prod_eq {l₁ l₂ : list α} (h : perm l₁ l₂) : prod l₁ = prod l₂ :=
h.fold_op_eq

@[to_additive]
lemma prod_reverse (l : list α) : prod l.reverse = prod l :=
(reverse_perm l).prod_eq

end comm_monoid

theorem perm_inv_core {a : α} {l₁ l₂ r₁ r₂ : list α} : l₁++a::r₁ ~ l₂++a::r₂ → l₁++r₁ ~ l₂++r₂ :=
begin
  generalize e₁ : l₁++a::r₁ = s₁, generalize e₂ : l₂++a::r₂ = s₂,
  intro p, revert l₁ l₂ r₁ r₂ e₁ e₂,
  refine perm_induction_on p _ (λ x t₁ t₂ p IH, _) (λ x y t₁ t₂ p IH, _)
    (λ t₁ t₂ t₃ p₁ p₂ IH₁ IH₂, _); intros l₁ l₂ r₁ r₂ e₁ e₂,
  { apply (not_mem_nil a).elim, rw ← e₁, simp },
  { cases l₁ with y l₁; cases l₂ with z l₂;
      dsimp at e₁ e₂; injections; subst x,
    { substs t₁ t₂,     exact p },
    { substs z t₁ t₂,   exact p.trans perm_middle },
    { substs y t₁ t₂,   exact perm_middle.symm.trans p },
    { substs z t₁ t₂,   exact (IH rfl rfl).cons y } },
  { rcases l₁ with _|⟨y, _|⟨z, l₁⟩⟩; rcases l₂ with _|⟨u, _|⟨v, l₂⟩⟩;
      dsimp at e₁ e₂; injections; substs x y,
    { substs r₁ r₂,     exact p.cons a },
    { substs r₁ r₂,     exact p.cons u },
    { substs r₁ v t₂,   exact (p.trans perm_middle).cons u },
    { substs r₁ r₂,     exact p.cons y },
    { substs r₁ r₂ y u, exact p.cons a },
    { substs r₁ u v t₂, exact ((p.trans perm_middle).cons y).trans (swap _ _ _) },
    { substs r₂ z t₁,   exact (perm_middle.symm.trans p).cons y },
    { substs r₂ y z t₁, exact (swap _ _ _).trans ((perm_middle.symm.trans p).cons u) },
    { substs u v t₁ t₂, exact (IH rfl rfl).swap' _ _ } },
  { substs t₁ t₃,
    have : a ∈ t₂ := p₁.subset (by simp),
    rcases mem_split this with ⟨l₂, r₂, e₂⟩,
    subst t₂, exact (IH₁ rfl rfl).trans (IH₂ rfl rfl) }
end

theorem perm.cons_inv {a : α} {l₁ l₂ : list α} : a::l₁ ~ a::l₂ → l₁ ~ l₂ :=
@perm_inv_core _ _ [] [] _ _

@[simp] theorem perm_cons (a : α) {l₁ l₂ : list α} : a::l₁ ~ a::l₂ ↔ l₁ ~ l₂ :=
⟨perm.cons_inv, perm.cons a⟩

theorem perm_append_left_iff {l₁ l₂ : list α} : ∀ l, l++l₁ ~ l++l₂ ↔ l₁ ~ l₂
| []     := iff.rfl
| (a::l) := (perm_cons a).trans (perm_append_left_iff l)

theorem perm_append_right_iff {l₁ l₂ : list α} (l) : l₁++l ~ l₂++l ↔ l₁ ~ l₂ :=
⟨λ p, (perm_append_left_iff _).1 $ perm_append_comm.trans $ p.trans perm_append_comm,
 perm.append_right _⟩

theorem perm_option_to_list {o₁ o₂ : option α} : o₁.to_list ~ o₂.to_list ↔ o₁ = o₂ :=
begin
  refine ⟨λ p, _, λ e, e ▸ perm.refl _⟩,
  cases o₁ with a; cases o₂ with b, {refl},
  { cases p.length_eq },
  { cases p.length_eq },
  { exact option.mem_to_list.1 (p.symm.subset $ by simp) }
end

theorem subperm_cons (a : α) {l₁ l₂ : list α} : a::l₁ <+~ a::l₂ ↔ l₁ <+~ l₂ :=
⟨λ ⟨l, p, s⟩, begin
  cases s with _ _ _ s' u _ _ s',
  { exact (p.subperm_left.2 $ (sublist_cons _ _).subperm).trans s'.subperm },
  { exact ⟨u, p.cons_inv, s'⟩ }
end, λ ⟨l, p, s⟩, ⟨a::l, p.cons a, s.cons2 _ _ _⟩⟩

alias subperm_cons ↔ subperm.of_cons subperm.cons

attribute [protected] subperm.cons

theorem cons_subperm_of_mem {a : α} {l₁ l₂ : list α} (d₁ : nodup l₁) (h₁ : a ∉ l₁) (h₂ : a ∈ l₂)
 (s : l₁ <+~ l₂) : a :: l₁ <+~ l₂ :=
begin
  rcases s with ⟨l, p, s⟩,
  induction s generalizing l₁,
  case list.sublist.slnil { cases h₂ },
  case list.sublist.cons : r₁ r₂ b s' ih
  { simp at h₂,
    cases h₂ with e m,
    { subst b, exact ⟨a::r₁, p.cons a, s'.cons2 _ _ _⟩ },
    { rcases ih m d₁ h₁ p with ⟨t, p', s'⟩, exact ⟨t, p', s'.cons _ _ _⟩ } },
  case list.sublist.cons2 : r₁ r₂ b s' ih
  { have bm : b ∈ l₁ := (p.subset $ mem_cons_self _ _),
    have am : a ∈ r₂ := h₂.resolve_left (λ e, h₁ $ e.symm ▸ bm),
    rcases mem_split bm with ⟨t₁, t₂, rfl⟩,
    have st : t₁ ++ t₂ <+ t₁ ++ b :: t₂ := by simp,
    rcases ih am (d₁.sublist st)
      (mt (λ x, st.subset x) h₁)
      (perm.cons_inv $ p.trans perm_middle) with ⟨t, p', s'⟩,
    exact ⟨b::t, (p'.cons b).trans $ (swap _ _ _).trans (perm_middle.symm.cons a), s'.cons2 _ _ _⟩ }
end

theorem subperm_append_left {l₁ l₂ : list α} : ∀ l, l++l₁ <+~ l++l₂ ↔ l₁ <+~ l₂
| []     := iff.rfl
| (a::l) := (subperm_cons a).trans (subperm_append_left l)

theorem subperm_append_right {l₁ l₂ : list α} (l) : l₁++l <+~ l₂++l ↔ l₁ <+~ l₂ :=
(perm_append_comm.subperm_left.trans perm_append_comm.subperm_right).trans (subperm_append_left l)

theorem subperm.exists_of_length_lt {l₁ l₂ : list α} :
  l₁ <+~ l₂ → length l₁ < length l₂ → ∃ a, a :: l₁ <+~ l₂
| ⟨l, p, s⟩ h :=
  suffices length l < length l₂ → ∃ (a : α), a :: l <+~ l₂, from
  (this $ p.symm.length_eq ▸ h).imp (λ a, (p.cons a).subperm_right.1),
  begin
    clear subperm.exists_of_length_lt p h l₁, rename l₂ u,
    induction s with l₁ l₂ a s IH _ _ b s IH; intro h,
    { cases h },
    { cases lt_or_eq_of_le (nat.le_of_lt_succ h : length l₁ ≤ length l₂) with h h,
      { exact (IH h).imp (λ a s, s.trans (sublist_cons _ _).subperm) },
      { exact ⟨a, eq_of_sublist_of_length_eq s h ▸ subperm.refl _⟩ } },
    { exact (IH $ nat.lt_of_succ_lt_succ h).imp
        (λ a s, (swap _ _ _).subperm_right.1 $ (subperm_cons _).2 s) }
  end

protected lemma nodup.subperm (d : nodup l₁) (H : l₁ ⊆ l₂) : l₁ <+~ l₂ :=
begin
  induction d with a l₁' h d IH,
  { exact ⟨nil, perm.nil, nil_sublist _⟩ },
  { cases forall_mem_cons.1 H with H₁ H₂,
    simp at h,
    exact cons_subperm_of_mem d h H₁ (IH H₂) }
end

theorem perm_ext {l₁ l₂ : list α} (d₁ : nodup l₁) (d₂ : nodup l₂) :
  l₁ ~ l₂ ↔ ∀a, a ∈ l₁ ↔ a ∈ l₂ :=
⟨λ p a, p.mem_iff, λ H, (d₁.subperm $ λ a, (H a).1).antisymm $ d₂.subperm $ λ a, (H a).2⟩

theorem nodup.sublist_ext {l₁ l₂ l : list α} (d : nodup l)
  (s₁ : l₁ <+ l) (s₂ : l₂ <+ l) : l₁ ~ l₂ ↔ l₁ = l₂ :=
⟨λ h, begin
  induction s₂ with l₂ l a s₂ IH l₂ l a s₂ IH generalizing l₁,
  { exact h.eq_nil },
  { simp at d,
    cases s₁ with _ _ _ s₁ l₁ _ _ s₁,
    { exact IH d.2 s₁ h },
    { apply d.1.elim,
      exact subperm.subset ⟨_, h.symm, s₂⟩ (mem_cons_self _ _) } },
  { simp at d,
    cases s₁ with _ _ _ s₁ l₁ _ _ s₁,
    { apply d.1.elim,
      exact subperm.subset ⟨_, h, s₁⟩ (mem_cons_self _ _) },
    { rw IH d.2 s₁ h.cons_inv } }
end, λ h, by rw h⟩

section
variable [decidable_eq α]

-- attribute [congr]
theorem perm.erase (a : α) {l₁ l₂ : list α} (p : l₁ ~ l₂) :
  l₁.erase a ~ l₂.erase a :=
if h₁ : a ∈ l₁ then
have h₂ : a ∈ l₂, from p.subset h₁,
perm.cons_inv $ (perm_cons_erase h₁).symm.trans $ p.trans (perm_cons_erase h₂)
else
have h₂ : a ∉ l₂, from mt p.mem_iff.2 h₁,
by rw [erase_of_not_mem h₁, erase_of_not_mem h₂]; exact p

theorem subperm_cons_erase (a : α) (l : list α) : l <+~ a :: l.erase a :=
begin
  by_cases h : a ∈ l,
  { exact (perm_cons_erase h).subperm },
  { rw [erase_of_not_mem h],
    exact (sublist_cons _ _).subperm }
end

theorem erase_subperm (a : α) (l : list α) : l.erase a <+~ l :=
(erase_sublist _ _).subperm

theorem subperm.erase {l₁ l₂ : list α} (a : α) (h : l₁ <+~ l₂) : l₁.erase a <+~ l₂.erase a :=
let ⟨l, hp, hs⟩ := h in ⟨l.erase a, hp.erase _, hs.erase _⟩

theorem perm.diff_right {l₁ l₂ : list α} (t : list α) (h : l₁ ~ l₂) : l₁.diff t ~ l₂.diff t :=
by induction t generalizing l₁ l₂ h; simp [*, perm.erase]

theorem perm.diff_left (l : list α) {t₁ t₂ : list α} (h : t₁ ~ t₂) : l.diff t₁ = l.diff t₂ :=
by induction h generalizing l; simp [*, perm.erase, erase_comm]
  <|> exact (ih_1 _).trans (ih_2 _)

theorem perm.diff {l₁ l₂ t₁ t₂ : list α} (hl : l₁ ~ l₂) (ht : t₁ ~ t₂) :
  l₁.diff t₁ ~ l₂.diff t₂ :=
ht.diff_left l₂ ▸ hl.diff_right _

theorem subperm.diff_right {l₁ l₂ : list α} (h : l₁ <+~ l₂) (t : list α) :
  l₁.diff t <+~ l₂.diff t :=
by induction t generalizing l₁ l₂ h; simp [*, subperm.erase]

theorem erase_cons_subperm_cons_erase (a b : α) (l : list α) :
  (a :: l).erase b <+~ a :: l.erase b :=
begin
  by_cases h : a = b,
  { subst b,
    rw [erase_cons_head],
    apply subperm_cons_erase },
  { rw [erase_cons_tail _ h] }
end

theorem subperm_cons_diff {a : α} : ∀ {l₁ l₂ : list α}, (a :: l₁).diff l₂ <+~ a :: l₁.diff l₂
| l₁ []      := ⟨a::l₁, by simp⟩
| l₁ (b::l₂) :=
begin
  simp only [diff_cons],
  refine ((erase_cons_subperm_cons_erase a b l₁).diff_right l₂).trans _,
  apply subperm_cons_diff
end

theorem subset_cons_diff {a : α} {l₁ l₂ : list α} : (a :: l₁).diff l₂ ⊆ a :: l₁.diff l₂ :=
subperm_cons_diff.subset

theorem perm.bag_inter_right {l₁ l₂ : list α} (t : list α) (h : l₁ ~ l₂) :
  l₁.bag_inter t ~ l₂.bag_inter t :=
begin
  induction h with x _ _ _ _ x y _ _ _ _ _ _ ih_1 ih_2 generalizing t, {simp},
  { by_cases x ∈ t; simp [*, perm.cons] },
  { by_cases x = y, {simp [h]},
    by_cases xt : x ∈ t; by_cases yt : y ∈ t,
    { simp [xt, yt, mem_erase_of_ne h, mem_erase_of_ne (ne.symm h), erase_comm, swap] },
    { simp [xt, yt, mt mem_of_mem_erase, perm.cons] },
    { simp [xt, yt, mt mem_of_mem_erase, perm.cons] },
    { simp [xt, yt] } },
  { exact (ih_1 _).trans (ih_2 _) }
end

theorem perm.bag_inter_left (l : list α) {t₁ t₂ : list α} (p : t₁ ~ t₂) :
  l.bag_inter t₁ = l.bag_inter t₂ :=
begin
  induction l with a l IH generalizing t₁ t₂ p, {simp},
  by_cases a ∈ t₁,
  { simp [h, p.subset h, IH (p.erase _)] },
  { simp [h, mt p.mem_iff.2 h, IH p] }
end

theorem perm.bag_inter {l₁ l₂ t₁ t₂ : list α} (hl : l₁ ~ l₂) (ht : t₁ ~ t₂) :
  l₁.bag_inter t₁ ~ l₂.bag_inter t₂ :=
ht.bag_inter_left l₂ ▸ hl.bag_inter_right _

theorem cons_perm_iff_perm_erase {a : α} {l₁ l₂ : list α} : a::l₁ ~ l₂ ↔ a ∈ l₂ ∧ l₁ ~ l₂.erase a :=
⟨λ h, have a ∈ l₂, from h.subset (mem_cons_self a l₁),
      ⟨this, (h.trans $ perm_cons_erase this).cons_inv⟩,
 λ ⟨m, h⟩, (h.cons a).trans (perm_cons_erase m).symm⟩

theorem perm_iff_count {l₁ l₂ : list α} : l₁ ~ l₂ ↔ ∀ a, count a l₁ = count a l₂ :=
⟨perm.count_eq, λ H, begin
  induction l₁ with a l₁ IH generalizing l₂,
  { cases l₂ with b l₂, {refl},
    specialize H b, simp at H, contradiction },
  { have : a ∈ l₂ := count_pos.1 (by rw ← H; simp; apply nat.succ_pos),
    refine ((IH $ λ b, _).cons a).trans (perm_cons_erase this).symm,
    specialize H b,
    rw (perm_cons_erase this).count_eq at H,
    by_cases b = a; simp [h] at H ⊢; assumption }
end⟩

lemma subperm.cons_right {α : Type*} {l l' : list α} (x : α) (h : l <+~ l') : l <+~ x :: l' :=
h.trans (sublist_cons x l').subperm

/-- The list version of `add_tsub_cancel_of_le` for multisets. -/
lemma subperm_append_diff_self_of_count_le {l₁ l₂ : list α}
  (h : ∀ x ∈ l₁, count x l₁ ≤ count x l₂) : l₁ ++ l₂.diff l₁ ~ l₂ :=
begin
  induction l₁ with hd tl IH generalizing l₂,
  { simp },
  { have : hd ∈ l₂,
    { rw ←count_pos,
      exact lt_of_lt_of_le (count_pos.mpr (mem_cons_self _ _)) (h hd (mem_cons_self _ _)) },
    replace this : l₂ ~ hd :: l₂.erase hd := perm_cons_erase this,
    refine perm.trans _ this.symm,
    rw [cons_append, diff_cons, perm_cons],
    refine IH (λ x hx, _),
    specialize h x (mem_cons_of_mem _ hx),
    rw (perm_iff_count.mp this) at h,
    by_cases hx : x = hd,
    { subst hd,
      simpa [nat.succ_le_succ_iff] using h },
    { simpa [hx] using h } },
end

/-- The list version of `multiset.le_iff_count`. -/
lemma subperm_ext_iff {l₁ l₂ : list α} :
  l₁ <+~ l₂ ↔ ∀ x ∈ l₁, count x l₁ ≤ count x l₂ :=
begin
  refine ⟨λ h x hx, subperm.count_le h x, λ h, _⟩,
  suffices : l₁ <+~ (l₂.diff l₁ ++ l₁),
  { refine this.trans (perm.subperm _),
    exact perm_append_comm.trans (subperm_append_diff_self_of_count_le h) },
  convert (subperm_append_right _).mpr nil_subperm using 1
end

@[simp] lemma subperm_singleton_iff {α} {l : list α} {a : α} : [a] <+~ l ↔ a ∈ l :=
⟨λ ⟨s, hla, h⟩, by rwa [perm_singleton.mp hla, singleton_sublist] at h,
 λ h, ⟨[a], perm.refl _, singleton_sublist.mpr h⟩⟩

lemma subperm.cons_left {l₁ l₂ : list α} (h : l₁ <+~ l₂)
  (x : α) (hx : count x l₁ < count x l₂) :
  x :: l₁ <+~ l₂  :=
begin
  rw subperm_ext_iff at h ⊢,
  intros y hy,
  by_cases hy' : y = x,
  { subst x,
    simpa using nat.succ_le_of_lt hx },
  { rw count_cons_of_ne hy',
    refine h y _,
    simpa [hy'] using hy }
end

instance decidable_perm : ∀ (l₁ l₂ : list α), decidable (l₁ ~ l₂)
| []      []      := is_true $ perm.refl _
| []      (b::l₂) := is_false $ λ h, by have := h.nil_eq; contradiction
| (a::l₁) l₂      := by haveI := decidable_perm l₁ (l₂.erase a);
                        exact decidable_of_iff' _ cons_perm_iff_perm_erase

-- @[congr]
theorem perm.dedup {l₁ l₂ : list α} (p : l₁ ~ l₂) :
  dedup l₁ ~ dedup l₂ :=
perm_iff_count.2 $ λ a,
if h : a ∈ l₁
then by simp [nodup_dedup, h, p.subset h]
else by simp [h, mt p.mem_iff.2 h]

-- attribute [congr]
theorem perm.insert (a : α)
  {l₁ l₂ : list α} (p : l₁ ~ l₂) : insert a l₁ ~ insert a l₂ :=
if h : a ∈ l₁
then by simpa [h, p.subset h] using p
else by simpa [h, mt p.mem_iff.2 h] using p.cons a

theorem perm_insert_swap (x y : α) (l : list α) :
  insert x (insert y l) ~ insert y (insert x l) :=
begin
  by_cases xl : x ∈ l; by_cases yl : y ∈ l; simp [xl, yl],
  by_cases xy : x = y, { simp [xy] },
  simp [not_mem_cons_of_ne_of_not_mem xy xl,
        not_mem_cons_of_ne_of_not_mem (ne.symm xy) yl],
  constructor
end

theorem perm_insert_nth {α} (x : α) (l : list α) {n} (h : n ≤ l.length) :
  insert_nth n x l ~ x :: l :=
begin
  induction l generalizing n,
  { cases n, refl, cases h },
  cases n,
  { simp [insert_nth] },
  { simp only [insert_nth, modify_nth_tail],
    transitivity,
    { apply perm.cons, apply l_ih,
      apply nat.le_of_succ_le_succ h },
    { apply perm.swap } }
end

theorem perm.union_right {l₁ l₂ : list α} (t₁ : list α) (h : l₁ ~ l₂) : l₁ ∪ t₁ ~ l₂ ∪ t₁ :=
begin
  induction h with a _ _ _ ih _ _ _ _ _ _ _ _ ih_1 ih_2; try {simp},
  { exact ih.insert a },
  { apply perm_insert_swap },
  { exact ih_1.trans ih_2 }
end

theorem perm.union_left (l : list α) {t₁ t₂ : list α} (h : t₁ ~ t₂) : l ∪ t₁ ~ l ∪ t₂ :=
by induction l; simp [*, perm.insert]

-- @[congr]
theorem perm.union {l₁ l₂ t₁ t₂ : list α} (p₁ : l₁ ~ l₂) (p₂ : t₁ ~ t₂) : l₁ ∪ t₁ ~ l₂ ∪ t₂ :=
(p₁.union_right t₁).trans (p₂.union_left l₂)

theorem perm.inter_right {l₁ l₂ : list α} (t₁ : list α) : l₁ ~ l₂ → l₁ ∩ t₁ ~ l₂ ∩ t₁ :=
perm.filter _

theorem perm.inter_left (l : list α) {t₁ t₂ : list α} (p : t₁ ~ t₂) : l ∩ t₁ = l ∩ t₂ :=
filter_congr' (λ a _, p.mem_iff)

-- @[congr]
theorem perm.inter {l₁ l₂ t₁ t₂ : list α} (p₁ : l₁ ~ l₂) (p₂ : t₁ ~ t₂) : l₁ ∩ t₁ ~ l₂ ∩ t₂ :=
p₂.inter_left l₂ ▸ p₁.inter_right t₁

theorem perm.inter_append {l t₁ t₂ : list α} (h : disjoint t₁ t₂) :
  l ∩ (t₁ ++ t₂) ~ l ∩ t₁ ++ l ∩ t₂ :=
begin
  induction l,
  case list.nil
  { simp },
  case list.cons : x xs l_ih
  { by_cases h₁ : x ∈ t₁,
    { have h₂ : x ∉ t₂ := h h₁,
      simp * },
    by_cases h₂ : x ∈ t₂,
    { simp only [*, inter_cons_of_not_mem, false_or, mem_append, inter_cons_of_mem, not_false_iff],
      transitivity,
      { apply perm.cons _ l_ih, },
      change [x] ++ xs ∩ t₁ ++ xs ∩ t₂ ~ xs ∩ t₁ ++ ([x] ++ xs ∩ t₂),
      rw [← list.append_assoc],
      solve_by_elim [perm.append_right, perm_append_comm] },
    { simp * } },
end

end

theorem perm.pairwise_iff {R : α → α → Prop} (S : symmetric R) :
  ∀ {l₁ l₂ : list α} (p : l₁ ~ l₂), pairwise R l₁ ↔ pairwise R l₂ :=
suffices ∀ {l₁ l₂}, l₁ ~ l₂ → pairwise R l₁ → pairwise R l₂, from λ l₁ l₂ p, ⟨this p, this p.symm⟩,
λ l₁ l₂ p d, begin
  induction d with a l₁ h d IH generalizing l₂,
  { rw ← p.nil_eq, constructor },
  { have : a ∈ l₂ := p.subset (mem_cons_self _ _),
    rcases mem_split this with ⟨s₂, t₂, rfl⟩,
    have p' := (p.trans perm_middle).cons_inv,
    refine (pairwise_middle S).2 (pairwise_cons.2 ⟨λ b m, _, IH _ p'⟩),
    exact h _ (p'.symm.subset m) }
end

lemma pairwise.perm {R : α → α → Prop} {l l' : list α} (hR : l.pairwise R)
  (hl : l ~ l') (hsymm : symmetric R) : l'.pairwise R :=
(hl.pairwise_iff hsymm).mp hR

lemma perm.pairwise {R : α → α → Prop} {l l' : list α}
  (hl : l ~ l') (hR : l.pairwise R) (hsymm : symmetric R) : l'.pairwise R :=
hR.perm hl hsymm

theorem perm.nodup_iff {l₁ l₂ : list α} : l₁ ~ l₂ → (nodup l₁ ↔ nodup l₂) :=
perm.pairwise_iff $ @ne.symm α

theorem perm.bind_right {l₁ l₂ : list α} (f : α → list β) (p : l₁ ~ l₂) :
  l₁.bind f ~ l₂.bind f :=
begin
  induction p with a l₁ l₂ p IH a b l l₁ l₂ l₃ p₁ p₂ IH₁ IH₂, {simp},
  { simp, exact IH.append_left _ },
  { simp, rw [← append_assoc, ← append_assoc], exact perm_append_comm.append_right _ },
  { exact IH₁.trans IH₂ }
end

theorem perm.bind_left (l : list α) {f g : α → list β} (h : ∀ a, f a ~ g a) :
  l.bind f ~ l.bind g :=
by induction l with a l IH; simp; exact (h a).append IH

theorem bind_append_perm (l : list α) (f g : α → list β) :
  l.bind f ++ l.bind g ~ l.bind (λ x, f x ++ g x) :=
begin
  induction l with a l IH; simp,
  refine (perm.trans _ (IH.append_left _)).append_left _,
  rw [← append_assoc, ← append_assoc],
  exact perm_append_comm.append_right _
end

theorem map_append_bind_perm (l : list α) (f : α → β) (g : α → list β) :
  l.map f ++ l.bind g ~ l.bind (λ x, f x :: g x) :=
by simpa [←map_eq_bind] using bind_append_perm l (λ x, [f x]) g

theorem perm.product_right {l₁ l₂ : list α} (t₁ : list β) (p : l₁ ~ l₂) :
  product l₁ t₁ ~ product l₂ t₁ :=
p.bind_right _

theorem perm.product_left (l : list α) {t₁ t₂ : list β} (p : t₁ ~ t₂) :
  product l t₁ ~ product l t₂ :=
perm.bind_left _ $ λ a, p.map _

@[congr] theorem perm.product {l₁ l₂ : list α} {t₁ t₂ : list β}
  (p₁ : l₁ ~ l₂) (p₂ : t₁ ~ t₂) : product l₁ t₁ ~ product l₂ t₂ :=
(p₁.product_right t₁).trans (p₂.product_left l₂)

theorem sublists_cons_perm_append (a : α) (l : list α) :
  sublists (a :: l) ~ sublists l ++ map (cons a) (sublists l) :=
begin
  simp only [sublists, sublists_aux_cons_cons, cons_append, perm_cons],
  refine (perm.cons _ _).trans perm_middle.symm,
  induction sublists_aux l cons with b l IH; simp,
  exact (IH.cons _).trans perm_middle.symm
end

theorem sublists_perm_sublists' : ∀ l : list α, sublists l ~ sublists' l
| []     := perm.refl _
| (a::l) := let IH := sublists_perm_sublists' l in
  by rw sublists'_cons; exact
  (sublists_cons_perm_append _ _).trans (IH.append (IH.map _))

theorem revzip_sublists (l : list α) :
  ∀ l₁ l₂, (l₁, l₂) ∈ revzip l.sublists → l₁ ++ l₂ ~ l :=
begin
  rw revzip,
  apply list.reverse_rec_on l,
  { intros l₁ l₂ h, simp at h, simp [h] },
  { intros l a IH l₁ l₂ h,
    rw [sublists_concat, reverse_append, zip_append, ← map_reverse,
        zip_map_right, zip_map_left] at h; [skip, {simp}],
    simp only [prod.mk.inj_iff, mem_map, mem_append, prod.map_mk, prod.exists] at h,
    rcases h with ⟨l₁, l₂', h, rfl, rfl⟩ | ⟨l₁', l₂, h, rfl, rfl⟩,
    { rw ← append_assoc,
      exact (IH _ _ h).append_right _ },
    { rw append_assoc,
      apply (perm_append_comm.append_left _).trans,
      rw ← append_assoc,
      exact (IH _ _ h).append_right _ } }
end

theorem revzip_sublists' (l : list α) :
  ∀ l₁ l₂, (l₁, l₂) ∈ revzip l.sublists' → l₁ ++ l₂ ~ l :=
begin
  rw revzip,
  induction l with a l IH; intros l₁ l₂ h,
  { simp at h, simp [h] },
  { rw [sublists'_cons, reverse_append, zip_append, ← map_reverse,
        zip_map_right, zip_map_left] at h; [simp at h, simp],
    rcases h with ⟨l₁, l₂', h, rfl, rfl⟩ | ⟨l₁', h, rfl⟩,
    { exact perm_middle.trans ((IH _ _ h).cons _) },
    { exact (IH _ _ h).cons _ } }
end

<<<<<<< HEAD
lemma range_bind_sublists_len {α : Type*} (l : list α) :
=======
lemma range_bind_sublists_len_perm {α : Type*} (l : list α) :
>>>>>>> eb55b1e9
  (list.range (l.length + 1)).bind (λ n, sublists_len n l) ~ sublists' l :=
begin
  induction l with h tl,
  { simp [range_succ] },
  { simp_rw [range_succ_eq_map, length, cons_bind, map_bind, sublists_len_succ_cons,
      sublists'_cons, list.sublists_len_zero, list.singleton_append],
    refine ((bind_append_perm (range (tl.length + 1)) _ _).symm.cons _).trans _,
    simp_rw [←list.bind_map, ←cons_append],
    rw [←list.singleton_append, ←list.sublists_len_zero tl],
    refine perm.append _ (l_ih.map _),
    rw [list.range_succ, append_bind, bind_singleton,
      sublists_len_of_length_lt (nat.lt_succ_self _), append_nil,
      ←list.map_bind (λ n, sublists_len n tl) nat.succ, ←cons_bind 0 _ (λ n, sublists_len n tl),
      ←range_succ_eq_map],
    exact l_ih }
end

theorem perm_lookmap (f : α → option α) {l₁ l₂ : list α}
  (H : pairwise (λ a b, ∀ (c ∈ f a) (d ∈ f b), a = b ∧ c = d) l₁)
  (p : l₁ ~ l₂) : lookmap f l₁ ~ lookmap f l₂ :=
begin
  let F := λ a b, ∀ (c ∈ f a) (d ∈ f b), a = b ∧ c = d,
  change pairwise F l₁ at H,
  induction p with a l₁ l₂ p IH a b l l₁ l₂ l₃ p₁ p₂ IH₁ IH₂, {simp},
  { cases h : f a,
    { simp [h], exact IH (pairwise_cons.1 H).2 },
    { simp [lookmap_cons_some _ _ h, p] } },
  { cases h₁ : f a with c; cases h₂ : f b with d,
    { simp [h₁, h₂], apply swap },
    { simp [h₁, lookmap_cons_some _ _ h₂], apply swap },
    { simp [lookmap_cons_some _ _ h₁, h₂], apply swap },
    { simp [lookmap_cons_some _ _ h₁, lookmap_cons_some _ _ h₂],
      rcases (pairwise_cons.1 H).1 _ (or.inl rfl) _ h₂ _ h₁ with ⟨rfl, rfl⟩,
      refl } },
  { refine (IH₁ H).trans (IH₂ ((p₁.pairwise_iff _).1 H)),
    exact λ a b h c h₁ d h₂, (h d h₂ c h₁).imp eq.symm eq.symm }
end

theorem perm.erasep (f : α → Prop) [decidable_pred f] {l₁ l₂ : list α}
  (H : pairwise (λ a b, f a → f b → false) l₁)
  (p : l₁ ~ l₂) : erasep f l₁ ~ erasep f l₂ :=
begin
  let F := λ a b, f a → f b → false,
  change pairwise F l₁ at H,
  induction p with a l₁ l₂ p IH a b l l₁ l₂ l₃ p₁ p₂ IH₁ IH₂, {simp},
  { by_cases h : f a,
    { simp [h, p] },
    { simp [h], exact IH (pairwise_cons.1 H).2 } },
  { by_cases h₁ : f a; by_cases h₂ : f b; simp [h₁, h₂],
    { cases (pairwise_cons.1 H).1 _ (or.inl rfl) h₂ h₁ },
    { apply swap } },
  { refine (IH₁ H).trans (IH₂ ((p₁.pairwise_iff _).1 H)),
    exact λ a b h h₁ h₂, h h₂ h₁ }
end

lemma perm.take_inter {α} [decidable_eq α] {xs ys : list α} (n : ℕ)
  (h : xs ~ ys) (h' : ys.nodup) :
  xs.take n ~ ys.inter (xs.take n) :=
begin
  simp only [list.inter] at *,
  induction h generalizing n,
  case list.perm.nil : n
  { simp only [not_mem_nil, filter_false, take_nil] },
  case list.perm.cons : h_x h_l₁ h_l₂ h_a h_ih n
  { cases n; simp only [mem_cons_iff, true_or, eq_self_iff_true, filter_cons_of_pos,
                        perm_cons, take, not_mem_nil, filter_false],
    cases h' with _ _ h₁ h₂,
    convert h_ih h₂ n using 1,
    apply filter_congr',
    introv h, simp only [(h₁ x h).symm, false_or], },
  case list.perm.swap : h_x h_y h_l n
  { cases h' with _ _ h₁ h₂,
    cases h₂ with _ _ h₂ h₃,
    have := h₁ _ (or.inl rfl),
    cases n; simp only [mem_cons_iff, not_mem_nil, filter_false, take],
    cases n; simp only [mem_cons_iff, false_or, true_or, filter, *, nat.nat_zero_eq_zero, if_true,
                        not_mem_nil, eq_self_iff_true, or_false, if_false, perm_cons, take],
    { rw filter_eq_nil.2, intros, solve_by_elim [ne.symm], },
    { convert perm.swap _ _ _, rw @filter_congr' _ _ (∈ take n h_l),
      { clear h₁, induction n generalizing h_l, { simp },
        cases h_l; simp only [mem_cons_iff, true_or, eq_self_iff_true, filter_cons_of_pos,
                              true_and, take, not_mem_nil, filter_false, take_nil],
        cases h₃ with _ _ h₃ h₄,
        rwa [@filter_congr' _ _ (∈ take n_n h_l_tl), n_ih],
        { introv h, apply h₂ _ (or.inr h), },
        { introv h, simp only [(h₃ x h).symm, false_or], }, },
      { introv h, simp only [(h₂ x h).symm, (h₁ x (or.inr h)).symm, false_or], } } },
  case list.perm.trans : h_l₁ h_l₂ h_l₃ h₀ h₁ h_ih₀ h_ih₁ n
  { transitivity,
    { apply h_ih₀, rwa h₁.nodup_iff },
    { apply perm.filter _ h₁, } },
end

lemma perm.drop_inter {α} [decidable_eq α] {xs ys : list α} (n : ℕ)
  (h : xs ~ ys) (h' : ys.nodup) :
  xs.drop n ~ ys.inter (xs.drop n) :=
begin
  by_cases h'' : n ≤ xs.length,
  { let n' := xs.length - n,
    have h₀ : n = xs.length - n',
    { dsimp [n'], rwa tsub_tsub_cancel_of_le, } ,
    have h₁ : n' ≤ xs.length,
    { apply tsub_le_self },
    have h₂ : xs.drop n = (xs.reverse.take n').reverse,
    { rw [reverse_take _ h₁, h₀, reverse_reverse], },
    rw [h₂],
    apply (reverse_perm _).trans,
    rw inter_reverse,
    apply perm.take_inter _ _ h',
    apply (reverse_perm _).trans; assumption, },
  { have : drop n xs = [],
    { apply eq_nil_of_length_eq_zero,
      rw [length_drop, tsub_eq_zero_iff_le],
      apply le_of_not_ge h'' },
    simp [this, list.inter], }
end

lemma perm.slice_inter {α} [decidable_eq α] {xs ys : list α} (n m : ℕ)
  (h : xs ~ ys) (h' : ys.nodup) :
  list.slice n m xs ~ ys ∩ (list.slice n m xs) :=
begin
  simp only [slice_eq],
  have : n ≤ n + m := nat.le_add_right _ _,
  have := h.nodup_iff.2 h',
  apply perm.trans _ (perm.inter_append _).symm;
  solve_by_elim [perm.append, perm.drop_inter, perm.take_inter, disjoint_take_drop, h, h']
      { max_depth := 7 },
end

/- enumerating permutations -/

section permutations

theorem perm_of_mem_permutations_aux :
  ∀ {ts is l : list α}, l ∈ permutations_aux ts is → l ~ ts ++ is :=
begin
  refine permutations_aux.rec (by simp) _,
  introv IH1 IH2 m,
  rw [permutations_aux_cons, permutations, mem_foldr_permutations_aux2] at m,
  rcases m with m | ⟨l₁, l₂, m, _, e⟩,
  { exact (IH1 m).trans perm_middle },
  { subst e,
    have p : l₁ ++ l₂ ~ is,
    { simp [permutations] at m,
      cases m with e m, {simp [e]},
      exact is.append_nil ▸ IH2 m },
    exact ((perm_middle.trans (p.cons _)).append_right _).trans (perm_append_comm.cons _) }
end

theorem perm_of_mem_permutations {l₁ l₂ : list α}
  (h : l₁ ∈ permutations l₂) : l₁ ~ l₂ :=
(eq_or_mem_of_mem_cons h).elim (λ e, e ▸ perm.refl _)
  (λ m, append_nil l₂ ▸ perm_of_mem_permutations_aux m)

theorem length_permutations_aux : ∀ ts is : list α,
  length (permutations_aux ts is) + is.length! = (length ts + length is)! :=
begin
  refine permutations_aux.rec (by simp) _,
  intros t ts is IH1 IH2,
  have IH2 : length (permutations_aux is nil) + 1 = is.length!,
  { simpa using IH2 },
  simp [-add_comm, nat.factorial, nat.add_succ, mul_comm] at IH1,
  rw [permutations_aux_cons,
      length_foldr_permutations_aux2' _ _ _ _ _
        (λ l m, (perm_of_mem_permutations m).length_eq),
      permutations, length, length, IH2,
      nat.succ_add, nat.factorial_succ, mul_comm (nat.succ _), ← IH1,
      add_comm (_*_), add_assoc, nat.mul_succ, mul_comm]
end

theorem length_permutations (l : list α) : length (permutations l) = (length l)! :=
length_permutations_aux l []

theorem mem_permutations_of_perm_lemma {is l : list α}
  (H : l ~ [] ++ is → (∃ ts' ~ [], l = ts' ++ is) ∨ l ∈ permutations_aux is [])
  : l ~ is → l ∈ permutations is :=
by simpa [permutations, perm_nil] using H

theorem mem_permutations_aux_of_perm :
  ∀ {ts is l : list α}, l ~ is ++ ts → (∃ is' ~ is, l = is' ++ ts) ∨ l ∈ permutations_aux ts is :=
begin
  refine permutations_aux.rec (by simp) _,
  intros t ts is IH1 IH2 l p,
  rw [permutations_aux_cons, mem_foldr_permutations_aux2],
  rcases IH1 (p.trans perm_middle) with ⟨is', p', e⟩ | m,
  { clear p, subst e,
    rcases mem_split (p'.symm.subset (mem_cons_self _ _)) with ⟨l₁, l₂, e⟩,
    subst is',
    have p := (perm_middle.symm.trans p').cons_inv,
    cases l₂ with a l₂',
    { exact or.inl ⟨l₁, by simpa using p⟩ },
    { exact or.inr (or.inr ⟨l₁, a::l₂',
        mem_permutations_of_perm_lemma IH2 p, by simp⟩) } },
  { exact or.inr (or.inl m) }
end

@[simp] theorem mem_permutations {s t : list α} : s ∈ permutations t ↔ s ~ t :=
⟨perm_of_mem_permutations, mem_permutations_of_perm_lemma mem_permutations_aux_of_perm⟩

theorem perm_permutations'_aux_comm (a b : α) (l : list α) :
  (permutations'_aux a l).bind (permutations'_aux b) ~
  (permutations'_aux b l).bind (permutations'_aux a) :=
begin
  induction l with c l ih, {simp [swap]},
  simp [permutations'_aux], apply perm.swap',
  have : ∀ a b,
    (map (cons c) (permutations'_aux a l)).bind (permutations'_aux b) ~
    map (cons b ∘ cons c) (permutations'_aux a l) ++
    map (cons c) ((permutations'_aux a l).bind (permutations'_aux b)),
  { intros,
    simp only [map_bind, permutations'_aux],
    refine (bind_append_perm _ (λ x, [_]) _).symm.trans _,
    rw [← map_eq_bind, ← bind_map] },
  refine (((this _ _).append_left _).trans _).trans ((this _ _).append_left _).symm,
  rw [← append_assoc, ← append_assoc],
  exact perm_append_comm.append (ih.map _),
end

theorem perm.permutations' {s t : list α} (p : s ~ t) :
  permutations' s ~ permutations' t :=
begin
  induction p with a s t p IH a b l s t u p₁ p₂ IH₁ IH₂, {simp},
  { simp only [permutations'], exact IH.bind_right _ },
  { simp only [permutations'],
    rw [bind_assoc, bind_assoc], apply perm.bind_left, apply perm_permutations'_aux_comm },
  { exact IH₁.trans IH₂ }
end

theorem permutations_perm_permutations' (ts : list α) : ts.permutations ~ ts.permutations' :=
begin
  obtain ⟨n, h⟩ : ∃ n, length ts < n := ⟨_, nat.lt_succ_self _⟩,
  induction n with n IH generalizing ts, {cases h},
  refine list.reverse_rec_on ts (λ h, _) (λ ts t _ h, _) h, {simp [permutations]},
  rw [← concat_eq_append, length_concat, nat.succ_lt_succ_iff] at h,
  have IH₂ := (IH ts.reverse (by rwa [length_reverse])).trans (reverse_perm _).permutations',
  simp only [permutations_append, foldr_permutations_aux2,
    permutations_aux_nil, permutations_aux_cons, append_nil],
  refine (perm_append_comm.trans ((IH₂.bind_right _).append ((IH _ h).map _))).trans
    (perm.trans _ perm_append_comm.permutations'),
  rw [map_eq_bind, singleton_append, permutations'],
  convert bind_append_perm _ _ _, funext ys,
  rw [permutations'_aux_eq_permutations_aux2, permutations_aux2_append]
end

@[simp] theorem mem_permutations' {s t : list α} : s ∈ permutations' t ↔ s ~ t :=
(permutations_perm_permutations' _).symm.mem_iff.trans mem_permutations

theorem perm.permutations {s t : list α} (h : s ~ t) : permutations s ~ permutations t :=
(permutations_perm_permutations' _).trans $ h.permutations'.trans
(permutations_perm_permutations' _).symm

@[simp] theorem perm_permutations_iff {s t : list α} : permutations s ~ permutations t ↔ s ~ t :=
⟨λ h, mem_permutations.1 $ h.mem_iff.1 $ mem_permutations.2 (perm.refl _), perm.permutations⟩

@[simp] theorem perm_permutations'_iff {s t : list α} : permutations' s ~ permutations' t ↔ s ~ t :=
⟨λ h, mem_permutations'.1 $ h.mem_iff.1 $ mem_permutations'.2 (perm.refl _), perm.permutations'⟩

lemma nth_le_permutations'_aux (s : list α) (x : α) (n : ℕ)
  (hn : n < length (permutations'_aux x s)) :
  (permutations'_aux x s).nth_le n hn = s.insert_nth n x :=
begin
  induction s with y s IH generalizing n,
  { simp only [length, permutations'_aux, nat.lt_one_iff] at hn,
    simp [hn] },
  { cases n,
    { simp },
    { simpa using IH _ _ } }
end

lemma count_permutations'_aux_self [decidable_eq α] (l : list α) (x : α) :
  count (x :: l) (permutations'_aux x l) = length (take_while ((=) x) l) + 1 :=
begin
  induction l with y l IH generalizing x,
  { simp [take_while], },
  { rw [permutations'_aux, count_cons_self],
    by_cases hx : x = y,
    { subst hx,
      simpa [take_while, nat.succ_inj'] using IH _ },
    { rw take_while,
      rw if_neg hx,
      cases permutations'_aux x l with a as,
      { simp },
      { rw [count_eq_zero_of_not_mem, length, zero_add],
        simp [hx, ne.symm hx] } } }
end

@[simp] lemma length_permutations'_aux (s : list α) (x : α) :
  length (permutations'_aux x s) = length s + 1 :=
begin
  induction s with y s IH,
  { simp },
  { simpa using IH }
end

@[simp] lemma permutations'_aux_nth_le_zero (s : list α) (x : α)
  (hn : 0 < length (permutations'_aux x s) := by simp) :
  (permutations'_aux x s).nth_le 0 hn = x :: s :=
nth_le_permutations'_aux _ _ _ _

lemma injective_permutations'_aux (x : α) : function.injective (permutations'_aux x) :=
begin
  intros s t h,
  apply insert_nth_injective s.length x,
  have hl : s.length = t.length := by simpa using congr_arg length h,
  rw [←nth_le_permutations'_aux s x s.length (by simp),
      ←nth_le_permutations'_aux t x s.length (by simp [hl])],
  simp [h, hl]
end

lemma nodup_permutations'_aux_of_not_mem (s : list α) (x : α) (hx : x ∉ s) :
  nodup (permutations'_aux x s) :=
begin
  induction s with y s IH,
  { simp },
  { simp only [not_or_distrib, mem_cons_iff] at hx,
    simp only [not_and, exists_eq_right_right, mem_map, permutations'_aux, nodup_cons],
    refine ⟨λ _, ne.symm hx.left, _⟩,
    rw nodup_map_iff,
    { exact IH hx.right },
    { simp } }
end

lemma nodup_permutations'_aux_iff {s : list α} {x : α} :
  nodup (permutations'_aux x s) ↔ x ∉ s :=
begin
  refine ⟨λ h, _, nodup_permutations'_aux_of_not_mem _ _⟩,
  intro H,
  obtain ⟨k, hk, hk'⟩ := nth_le_of_mem H,
  rw nodup_iff_nth_le_inj at h,
  suffices : k = k + 1,
  { simpa using this },
  refine h k (k + 1) _ _ _,
  { simpa [nat.lt_succ_iff] using hk.le },
  { simpa using hk },
  rw [nth_le_permutations'_aux, nth_le_permutations'_aux],
  have hl : length (insert_nth k x s) = length (insert_nth (k + 1) x s),
  { rw [length_insert_nth _ _ hk.le, length_insert_nth _ _ (nat.succ_le_of_lt hk)] },
  refine ext_le hl (λ n hn hn', _),
  rcases lt_trichotomy n k with H|rfl|H,
  { rw [nth_le_insert_nth_of_lt _ _ _ _ H (H.trans hk),
        nth_le_insert_nth_of_lt _ _ _ _ (H.trans (nat.lt_succ_self _))] },
  { rw [nth_le_insert_nth_self _ _ _ hk.le,
        nth_le_insert_nth_of_lt _ _ _ _ (nat.lt_succ_self _) hk, hk'] },
  { rcases (nat.succ_le_of_lt H).eq_or_lt with rfl|H',
    { rw [nth_le_insert_nth_self _ _ _ (nat.succ_le_of_lt hk)],
      convert hk' using 1,
      convert nth_le_insert_nth_add_succ _ _ _ 0 _,
      simpa using hk },
    { obtain ⟨m, rfl⟩ := nat.exists_eq_add_of_lt H',
      rw [length_insert_nth _ _ hk.le, nat.succ_lt_succ_iff, nat.succ_add] at hn,
      rw nth_le_insert_nth_add_succ,
      convert nth_le_insert_nth_add_succ s x k m.succ _ using 2,
      { simp [nat.add_succ, nat.succ_add] },
      { simp [add_left_comm, add_comm] },
      { simpa [nat.add_succ] using hn },
      { simpa [nat.succ_add] using hn } } }
end

lemma nodup_permutations (s : list α) (hs : nodup s) :
  nodup s.permutations :=
begin
  rw (permutations_perm_permutations' s).nodup_iff,
  induction hs with x l h h' IH,
  { simp },
  { rw [permutations'],
    rw nodup_bind,
    split,
    { intros ys hy,
      rw mem_permutations' at hy,
      rw [nodup_permutations'_aux_iff, hy.mem_iff],
      exact λ H, h x H rfl },
    { refine IH.pairwise_of_forall_ne (λ as ha bs hb H, _),
      rw disjoint_iff_ne,
      rintro a ha' b hb' rfl,
      obtain ⟨n, hn, hn'⟩ := nth_le_of_mem ha',
      obtain ⟨m, hm, hm'⟩ := nth_le_of_mem hb',
      rw mem_permutations' at ha hb,
      have hl : as.length = bs.length := (ha.trans hb.symm).length_eq,
      simp only [nat.lt_succ_iff, length_permutations'_aux] at hn hm,
      rw nth_le_permutations'_aux at hn' hm',
      have hx : nth_le (insert_nth n x as) m
        (by rwa [length_insert_nth _ _ hn, nat.lt_succ_iff, hl]) = x,
      { simp [hn', ←hm', hm] },
      have hx' : nth_le (insert_nth m x bs) n
        (by rwa [length_insert_nth _ _ hm, nat.lt_succ_iff, ←hl]) = x,
      { simp [hm', ←hn', hn] },
      rcases lt_trichotomy n m with ht|ht|ht,
      { suffices : x ∈ bs,
        { exact h x (hb.subset this) rfl },
        rw [←hx', nth_le_insert_nth_of_lt _ _ _ _ ht (ht.trans_le hm)],
        exact nth_le_mem _ _ _ },
      { simp only [ht] at hm' hn',
        rw ←hm' at hn',
        exact H (insert_nth_injective _ _ hn') },
      { suffices : x ∈ as,
        { exact h x (ha.subset this) rfl },
        rw [←hx, nth_le_insert_nth_of_lt _ _ _ _ ht (ht.trans_le hn)],
        exact nth_le_mem _ _ _ } } }
end

-- TODO: `nodup s.permutations ↔ nodup s`
-- TODO: `count s s.permutations = (zip_with count s s.tails).prod`

end permutations

end list<|MERGE_RESOLUTION|>--- conflicted
+++ resolved
@@ -988,11 +988,7 @@
     { exact (IH _ _ h).cons _ } }
 end
 
-<<<<<<< HEAD
-lemma range_bind_sublists_len {α : Type*} (l : list α) :
-=======
 lemma range_bind_sublists_len_perm {α : Type*} (l : list α) :
->>>>>>> eb55b1e9
   (list.range (l.length + 1)).bind (λ n, sublists_len n l) ~ sublists' l :=
 begin
   induction l with h tl,
