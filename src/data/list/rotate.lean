/-
Copyright (c) 2019 Chris Hughes. All rights reserved.
Released under Apache 2.0 license as described in the file LICENSE.
Authors: Chris Hughes, Yakov Pechersky
-/
import data.list.perm
import data.list.range

/-!
# List rotation

This file proves basic results about `list.rotate`, the list rotation.

## Main declarations

* `is_rotated l₁ l₂`: States that `l₁` is a rotated version of `l₂`.
* `cyclic_permutations l`: The list of all cyclic permutants of `l`, up to the length of `l`.

## Tags

rotated, rotation, permutation, cycle
-/

universe u
variables {α : Type u}

open nat function

namespace list

lemma rotate_mod (l : list α) (n : ℕ) : l.rotate (n % l.length) = l.rotate n :=
by simp [rotate]

@[simp] lemma rotate_nil (n : ℕ) : ([] : list α).rotate n = [] := by simp [rotate]

@[simp] lemma rotate_zero (l : list α) : l.rotate 0 = l := by simp [rotate]

@[simp] lemma rotate'_nil (n : ℕ) : ([] : list α).rotate' n = [] := by cases n; refl

@[simp] lemma rotate'_zero (l : list α) : l.rotate' 0 = l := by cases l; refl

lemma rotate'_cons_succ (l : list α) (a : α) (n : ℕ) :
  (a :: l : list α).rotate' n.succ = (l ++ [a]).rotate' n := by simp [rotate']

@[simp] lemma length_rotate' : ∀ (l : list α) (n : ℕ), (l.rotate' n).length = l.length
| []     n     := rfl
| (a::l) 0     := rfl
| (a::l) (n+1) := by rw [list.rotate', length_rotate' (l ++ [a]) n]; simp

lemma rotate'_eq_drop_append_take : ∀ {l : list α} {n : ℕ}, n ≤ l.length →
  l.rotate' n = l.drop n ++ l.take n
| []     n     h := by simp [drop_append_of_le_length h]
| l      0     h := by simp [take_append_of_le_length h]
| (a::l) (n+1) h :=
have hnl : n ≤ l.length, from le_of_succ_le_succ h,
have hnl' : n ≤ (l ++ [a]).length,
  by rw [length_append, length_cons, list.length, zero_add];
    exact (le_of_succ_le h),
by rw [rotate'_cons_succ, rotate'_eq_drop_append_take hnl', drop, take,
     drop_append_of_le_length hnl, take_append_of_le_length hnl];
   simp

lemma rotate'_rotate' : ∀ (l : list α) (n m : ℕ), (l.rotate' n).rotate' m = l.rotate' (n + m)
| (a::l) 0     m := by simp
| []     n     m := by simp
| (a::l) (n+1) m := by rw [rotate'_cons_succ, rotate'_rotate', add_right_comm, rotate'_cons_succ]

@[simp] lemma rotate'_length (l : list α) : rotate' l l.length = l :=
by rw rotate'_eq_drop_append_take le_rfl; simp

@[simp] lemma rotate'_length_mul (l : list α) : ∀ n : ℕ, l.rotate' (l.length * n) = l
| 0     := by simp
| (n+1) :=
calc l.rotate' (l.length * (n + 1)) =
  (l.rotate' (l.length * n)).rotate' (l.rotate' (l.length * n)).length :
    by simp [-rotate'_length, nat.mul_succ, rotate'_rotate']
... = l : by rw [rotate'_length, rotate'_length_mul]

lemma rotate'_mod (l : list α) (n : ℕ) : l.rotate' (n % l.length) = l.rotate' n :=
calc l.rotate' (n % l.length) = (l.rotate' (n % l.length)).rotate'
    ((l.rotate' (n % l.length)).length * (n / l.length)) : by rw rotate'_length_mul
... = l.rotate' n : by rw [rotate'_rotate', length_rotate', nat.mod_add_div]

lemma rotate_eq_rotate' (l : list α) (n : ℕ) : l.rotate n = l.rotate' n :=
if h : l.length = 0 then by simp [length_eq_zero, *] at *
else by
  rw [← rotate'_mod, rotate'_eq_drop_append_take (le_of_lt (nat.mod_lt _ (nat.pos_of_ne_zero h)))];
  simp [rotate]

lemma rotate_cons_succ (l : list α) (a : α) (n : ℕ) :
  (a :: l : list α).rotate n.succ = (l ++ [a]).rotate n :=
by rw [rotate_eq_rotate', rotate_eq_rotate', rotate'_cons_succ]

@[simp] lemma mem_rotate : ∀ {l : list α} {a : α} {n : ℕ}, a ∈ l.rotate n ↔ a ∈ l
| []     _ n     := by simp
| (a::l) _ 0     := by simp
| (a::l) _ (n+1) := by simp [rotate_cons_succ, mem_rotate, or.comm]

@[simp] lemma length_rotate (l : list α) (n : ℕ) : (l.rotate n).length = l.length :=
by rw [rotate_eq_rotate', length_rotate']

<<<<<<< HEAD
lemma rotate_replicate (a : α) (n : ℕ) (k : ℕ) :
  (replicate n a).rotate k = replicate n a :=
eq_replicate.2 ⟨by rw [length_rotate, length_replicate],
  λ b hb, eq_of_mem_replicate $ mem_rotate.1 hb⟩
=======
lemma rotate_repeat (a : α) (n : ℕ) (k : ℕ) :
  (repeat a n).rotate k = repeat a n :=
eq_repeat.2 ⟨by rw [length_rotate, length_repeat],
  λ b hb, eq_of_mem_repeat $ mem_rotate.1 hb⟩
>>>>>>> 8cce17e5

lemma rotate_eq_drop_append_take {l : list α} {n : ℕ} : n ≤ l.length →
  l.rotate n = l.drop n ++ l.take n :=
by rw rotate_eq_rotate'; exact rotate'_eq_drop_append_take

lemma rotate_eq_drop_append_take_mod {l : list α} {n : ℕ} :
  l.rotate n = l.drop (n % l.length) ++ l.take (n % l.length) :=
begin
  cases l.length.zero_le.eq_or_lt with hl hl,
  { simp [eq_nil_of_length_eq_zero hl.symm ] },
  rw [←rotate_eq_drop_append_take (n.mod_lt hl).le, rotate_mod]
end

@[simp] lemma rotate_append_length_eq (l l' : list α) : (l ++ l').rotate l.length = l' ++ l :=
begin
  rw rotate_eq_rotate',
  induction l generalizing l',
  { simp, },
  { simp [rotate', l_ih] },
end

lemma rotate_rotate (l : list α) (n m : ℕ) : (l.rotate n).rotate m = l.rotate (n + m) :=
by rw [rotate_eq_rotate', rotate_eq_rotate', rotate_eq_rotate', rotate'_rotate']

@[simp] lemma rotate_length (l : list α) : rotate l l.length = l :=
by rw [rotate_eq_rotate', rotate'_length]

@[simp] lemma rotate_length_mul (l : list α) (n : ℕ) : l.rotate (l.length * n) = l :=
by rw [rotate_eq_rotate', rotate'_length_mul]

lemma prod_rotate_eq_one_of_prod_eq_one [group α] : ∀ {l : list α} (hl : l.prod = 1) (n : ℕ),
  (l.rotate n).prod = 1
| []     _  _ := by simp
| (a::l) hl n :=
have n % list.length (a :: l) ≤ list.length (a :: l), from le_of_lt (nat.mod_lt _ dec_trivial),
by rw ← list.take_append_drop (n % list.length (a :: l)) (a :: l) at hl;
  rw [← rotate_mod, rotate_eq_drop_append_take this, list.prod_append, mul_eq_one_iff_inv_eq,
    ← one_mul (list.prod _)⁻¹, ← hl, list.prod_append, mul_assoc, mul_inv_self, mul_one]

lemma rotate_perm (l : list α) (n : ℕ) : l.rotate n ~ l :=
begin
  rw rotate_eq_rotate',
  induction n with n hn generalizing l,
  { simp },
  { cases l with hd tl,
    { simp },
    { rw rotate'_cons_succ,
      exact (hn _).trans (perm_append_singleton _ _) } }
end

@[simp] lemma nodup_rotate {l : list α} {n : ℕ} : nodup (l.rotate n) ↔ nodup l :=
(rotate_perm l n).nodup_iff

@[simp] lemma rotate_eq_nil_iff {l : list α} {n : ℕ} : l.rotate n = [] ↔ l = [] :=
begin
  induction n with n hn generalizing l,
  { simp },
  { cases l with hd tl,
    { simp },
    { simp [rotate_cons_succ, hn] } }
end

@[simp] lemma nil_eq_rotate_iff {l : list α} {n : ℕ} : [] = l.rotate n ↔ [] = l :=
by rw [eq_comm, rotate_eq_nil_iff, eq_comm]

@[simp] lemma rotate_singleton (x : α) (n : ℕ) :
  [x].rotate n = [x] :=
<<<<<<< HEAD
rotate_replicate x 1 n
=======
rotate_repeat x 1 n
>>>>>>> 8cce17e5

lemma zip_with_rotate_distrib {α β γ : Type*} (f : α → β → γ) (l : list α) (l' : list β) (n : ℕ)
  (h : l.length = l'.length) :
  (zip_with f l l').rotate n = zip_with f (l.rotate n) (l'.rotate n) :=
begin
  rw [rotate_eq_drop_append_take_mod, rotate_eq_drop_append_take_mod,
      rotate_eq_drop_append_take_mod, h, zip_with_append, ←zip_with_distrib_drop,
      ←zip_with_distrib_take, list.length_zip_with, h, min_self],
  rw [length_drop, length_drop, h]
end

local attribute [simp] rotate_cons_succ

@[simp] lemma zip_with_rotate_one {β : Type*} (f : α → α → β) (x y : α) (l : list α) :
  zip_with f (x :: y :: l) ((x :: y :: l).rotate 1) =
  f x y :: zip_with f (y :: l) (l ++ [x]) :=
by simp

lemma nth_le_rotate_one (l : list α) (k : ℕ) (hk : k < (l.rotate 1).length) :
  (l.rotate 1).nth_le k hk = l.nth_le ((k + 1) % l.length)
    (mod_lt _ (length_rotate l 1 ▸ k.zero_le.trans_lt hk)) :=
begin
  cases l with hd tl,
  { simp },
  { have : k ≤ tl.length,
    { refine nat.le_of_lt_succ _,
      simpa using hk },
    rcases this.eq_or_lt with rfl|hk',
    { simp [nth_le_append_right le_rfl] },
    { simpa [nth_le_append _ hk', length_cons, nat.mod_eq_of_lt (nat.succ_lt_succ hk')] } }
end

lemma nth_le_rotate (l : list α) (n k : ℕ) (hk : k < (l.rotate n).length) :
  (l.rotate n).nth_le k hk = l.nth_le ((k + n) % l.length)
    (mod_lt _ (length_rotate l n ▸ k.zero_le.trans_lt hk)) :=
begin
  induction n with n hn generalizing l k,
  { have hk' : k < l.length := by simpa using hk,
    simp [nat.mod_eq_of_lt hk'] },
  { simp [nat.succ_eq_add_one, ←rotate_rotate, nth_le_rotate_one, hn l, add_comm, add_left_comm] }
end

/-- A variant of `nth_le_rotate` useful for rewrites. -/
lemma nth_le_rotate' (l : list α) (n k : ℕ) (hk : k < l.length) :
  (l.rotate n).nth_le ((l.length - n % l.length + k) % l.length)
      ((nat.mod_lt _ (k.zero_le.trans_lt hk)).trans_le (length_rotate _ _).ge) = l.nth_le k hk :=
begin
  rw nth_le_rotate,
  congr,
  set m := l.length,
  rw [mod_add_mod, add_assoc, add_left_comm, add_comm, add_mod, add_mod _ n],
  cases (n % m).zero_le.eq_or_lt with hn hn,
  { simpa [←hn] using nat.mod_eq_of_lt hk },
  { have mpos : 0 < m := k.zero_le.trans_lt hk,
    have hm : m - n % m < m := tsub_lt_self mpos hn,
    have hn' : n % m < m := nat.mod_lt _ mpos,
    simpa [mod_eq_of_lt hm, tsub_add_cancel_of_le hn'.le] using nat.mod_eq_of_lt hk }
end

lemma nth_rotate {l : list α} {n m : ℕ} (hml : m < l.length) :
  (l.rotate n).nth m = l.nth ((m + n) % l.length) :=
<<<<<<< HEAD
begin
  rw [nth_le_nth, nth_le_nth (nat.mod_lt _ _), nth_le_rotate],
  rwa [length_rotate]
end

lemma head'_rotate {l : list α} {n : ℕ} (h : n < l.length) :
  head' (l.rotate n) = l.nth n :=
by rw [← nth_zero, nth_rotate (n.zero_le.trans_lt h), zero_add, nat.mod_eq_of_lt h]

lemma rotate_eq_self_iff_eq_replicate [hα : nonempty α] :
  ∀ {l : list α}, (∀ n, l.rotate n = l) ↔ ∃ a, l = replicate l.length a
| [] := by simp
| (a :: l) := ⟨λ h, ⟨a, ext_le (length_replicate _ _).symm $ λ n h₁ h₂,
  begin
    inhabit α,
    rw [nth_le_replicate, ← option.some_inj, ← nth_le_nth, ← head'_rotate h₁, h, head']
  end⟩, λ ⟨b, hb⟩ n, by rw [hb, rotate_replicate]⟩

lemma rotate_one_eq_self_iff_eq_replicate [nonempty α] {l : list α} :
  l.rotate 1 = l ↔ ∃ a : α, l = list.replicate l.length a :=
⟨λ h, rotate_eq_self_iff_eq_replicate.mp (λ n, nat.rec l.rotate_zero
  (λ n hn, by rwa [nat.succ_eq_add_one, ←l.rotate_rotate, hn]) n),
    λ h, rotate_eq_self_iff_eq_replicate.mpr h 1⟩

lemma rotate_injective (n : ℕ) : function.injective (λ l : list α, l.rotate n) :=
=======
>>>>>>> 8cce17e5
begin
  rw [nth_le_nth, nth_le_nth (nat.mod_lt _ _), nth_le_rotate],
  rwa [length_rotate]
end

<<<<<<< HEAD
=======
lemma head'_rotate {l : list α} {n : ℕ} (h : n < l.length) :
  head' (l.rotate n) = l.nth n :=
by rw [← nth_zero, nth_rotate (n.zero_le.trans_lt h), zero_add, nat.mod_eq_of_lt h]

lemma rotate_eq_self_iff_eq_repeat [hα : nonempty α] :
  ∀ {l : list α}, (∀ n, l.rotate n = l) ↔ ∃ a, l = repeat a l.length
| [] := by simp
| (a :: l) := ⟨λ h, ⟨a, ext_le (length_repeat _ _).symm $ λ n h₁ h₂,
  begin
    inhabit α,
    rw [nth_le_repeat, ← option.some_inj, ← nth_le_nth, ← head'_rotate h₁, h, head']
  end⟩, λ ⟨b, hb⟩ n, by rw [hb, rotate_repeat]⟩

lemma rotate_one_eq_self_iff_eq_repeat [nonempty α] {l : list α} :
  l.rotate 1 = l ↔ ∃ a : α, l = repeat a l.length :=
⟨λ h, rotate_eq_self_iff_eq_repeat.mp (λ n, nat.rec l.rotate_zero
  (λ n hn, by rwa [nat.succ_eq_add_one, ←l.rotate_rotate, hn]) n),
    λ h, rotate_eq_self_iff_eq_repeat.mpr h 1⟩

lemma rotate_injective (n : ℕ) : injective (λ l : list α, l.rotate n) :=
begin
  rintro l₁ l₂ (h : l₁.rotate n = l₂.rotate n),
  have : length l₁ = length l₂, by simpa only [length_rotate] using congr_arg length h,
  refine ext_le this (λ k h₁ h₂, _),
  rw [← nth_le_rotate' l₁ n, ← nth_le_rotate' l₂ n],
  congr' 1; simp only [h, this]
end

>>>>>>> 8cce17e5
@[simp] lemma rotate_eq_rotate {l l' : list α} {n : ℕ} :
  l.rotate n = l'.rotate n ↔ l = l' :=
(rotate_injective n).eq_iff

lemma rotate_eq_iff {l l' : list α} {n : ℕ} :
  l.rotate n = l' ↔ l = l'.rotate (l'.length - n % l'.length) :=
begin
  rw [←@rotate_eq_rotate _ l _ n, rotate_rotate, ←rotate_mod l', add_mod],
  cases l'.length.zero_le.eq_or_lt with hl hl,
  { rw [eq_nil_of_length_eq_zero hl.symm, rotate_nil, rotate_eq_nil_iff] },
  { cases (nat.zero_le (n % l'.length)).eq_or_lt with hn hn,
    { simp [←hn] },
    { rw [mod_eq_of_lt (tsub_lt_self hl hn), tsub_add_cancel_of_le, mod_self, rotate_zero],
      exact (nat.mod_lt _ hl).le } }
end

@[simp] lemma rotate_eq_singleton_iff {l : list α} {n : ℕ} {x : α} : l.rotate n = [x] ↔ l = [x] :=
⟨λ h, by rw [rotate_eq_iff.1 h, rotate_singleton], λ h, h.symm ▸ rotate_singleton _ _⟩

@[simp] lemma singleton_eq_rotate_iff {l : list α} {n : ℕ} {x : α} : [x] = l.rotate n ↔ [x] = l :=
by rw [eq_comm, rotate_eq_singleton_iff, eq_comm]

lemma reverse_rotate (l : list α) (n : ℕ) :
  (l.rotate n).reverse = l.reverse.rotate (l.length - (n % l.length)) :=
begin
  rw [←length_reverse l, ←rotate_eq_iff],
  induction n with n hn generalizing l,
  { simp },
  { cases l with hd tl,
    { simp },
    { rw [rotate_cons_succ, nat.succ_eq_add_one, ←rotate_rotate, hn],
      simp } }
end

lemma rotate_reverse (l : list α) (n : ℕ) :
  l.reverse.rotate n = (l.rotate (l.length - (n % l.length))).reverse :=
begin
  rw [←reverse_reverse l],
  simp_rw [reverse_rotate, reverse_reverse, rotate_eq_iff, rotate_rotate, length_rotate,
           length_reverse],
  rw [←length_reverse l],
  set k := n % l.reverse.length with hk,
  cases hk' : k with k',
  { simp [-length_reverse, ←rotate_rotate] },
  { cases l with x l,
    { simp },
    { have : k'.succ < (x :: l).length,
      { simp [←hk', hk, nat.mod_lt] },
      rw [nat.mod_eq_of_lt, tsub_add_cancel_of_le, rotate_length],
      { exact tsub_le_self },
      { exact tsub_lt_self (by simp) nat.succ_pos' } } }
end

lemma map_rotate {β : Type*} (f : α → β) (l : list α) (n : ℕ) :
  map f (l.rotate n) = (map f l).rotate n :=
begin
  induction n with n hn IH generalizing l,
  { simp },
  { cases l with hd tl,
    { simp },
    { simp [hn] } }
end

theorem nodup.rotate_eq_self_iff {l : list α} (hl : l.nodup) {n : ℕ} :
  l.rotate n = l ↔ n % l.length = 0 ∨ l = [] :=
begin
  split,
  { intro h,
    cases l.length.zero_le.eq_or_lt with hl' hl',
    { simp [←length_eq_zero, ←hl'] },
    left,
    rw nodup_iff_nth_le_inj at hl,
    refine hl _ _ (mod_lt _ hl') hl' _,
    rw ←nth_le_rotate' _ n,
    simp_rw [h, tsub_add_cancel_of_le (mod_lt _ hl').le, mod_self] },
  { rintro (h|h),
    { rw [←rotate_mod, h],
      exact rotate_zero l },
    { simp [h] } }
end

lemma nodup.rotate_congr {l : list α} (hl : l.nodup) (hn : l ≠ []) (i j : ℕ)
  (h : l.rotate i = l.rotate j) : i % l.length = j % l.length :=
begin
  have hi : i % l.length < l.length := mod_lt _ (length_pos_of_ne_nil hn),
  have hj : j % l.length < l.length := mod_lt _ (length_pos_of_ne_nil hn),
  refine (nodup_iff_nth_le_inj.mp hl) _ _ hi hj _,
  rw [←nth_le_rotate' l i, ←nth_le_rotate' l j],
  simp [tsub_add_cancel_of_le, hi.le, hj.le, h]
end

section is_rotated

variables (l l' : list α)

/-- `is_rotated l₁ l₂` or `l₁ ~r l₂` asserts that `l₁` and `l₂` are cyclic permutations
  of each other. This is defined by claiming that `∃ n, l.rotate n = l'`. -/
def is_rotated : Prop := ∃ n, l.rotate n = l'

infixr ` ~r `:1000 := is_rotated

variables {l l'}

@[refl] lemma is_rotated.refl (l : list α) : l ~r l :=
⟨0, by simp⟩

@[symm] lemma is_rotated.symm (h : l ~r l') : l' ~r l :=
begin
  obtain ⟨n, rfl⟩ := h,
  cases l with hd tl,
  { simp },
  { use (hd :: tl).length * n - n,
    rw [rotate_rotate, add_tsub_cancel_of_le, rotate_length_mul],
    exact nat.le_mul_of_pos_left (by simp) }
end

lemma is_rotated_comm : l ~r l' ↔ l' ~r l :=
⟨is_rotated.symm, is_rotated.symm⟩

@[simp] protected lemma is_rotated.forall (l : list α) (n : ℕ) : l.rotate n ~r l :=
is_rotated.symm ⟨n, rfl⟩

@[trans] lemma is_rotated.trans : ∀ {l l' l'' : list α}, l ~r l' → l' ~r l'' → l ~r l''
| _ _ _ ⟨n, rfl⟩ ⟨m, rfl⟩ := ⟨n + m, by rw [rotate_rotate]⟩

lemma is_rotated.eqv : equivalence (@is_rotated α) :=
mk_equivalence _ is_rotated.refl (λ _ _, is_rotated.symm) (λ _ _ _, is_rotated.trans)

/-- The relation `list.is_rotated l l'` forms a `setoid` of cycles. -/
def is_rotated.setoid (α : Type*) : setoid (list α) :=
{ r := is_rotated, iseqv := is_rotated.eqv }

lemma is_rotated.perm (h : l ~r l') : l ~ l' :=
exists.elim h (λ _ hl, hl ▸ (rotate_perm _ _).symm)

lemma is_rotated.nodup_iff (h : l ~r l') : nodup l ↔ nodup l' :=
h.perm.nodup_iff

lemma is_rotated.mem_iff (h : l ~r l') {a : α} : a ∈ l ↔ a ∈ l' :=
h.perm.mem_iff

@[simp] lemma is_rotated_nil_iff : l ~r [] ↔ l = [] :=
⟨λ ⟨n, hn⟩, by simpa using hn, λ h, h ▸ by refl⟩

@[simp] lemma is_rotated_nil_iff' : [] ~r l ↔ [] = l :=
by rw [is_rotated_comm, is_rotated_nil_iff, eq_comm]

@[simp] lemma is_rotated_singleton_iff {x : α} : l ~r [x] ↔ l = [x] :=
⟨λ ⟨n, hn⟩, by simpa using hn, λ h, h ▸ by refl⟩

@[simp] lemma is_rotated_singleton_iff' {x : α} : [x] ~r l ↔ [x] = l :=
by rw [is_rotated_comm, is_rotated_singleton_iff, eq_comm]

lemma is_rotated_concat (hd : α) (tl : list α) :
  (tl ++ [hd]) ~r (hd :: tl) :=
is_rotated.symm ⟨1, by simp⟩

lemma is_rotated_append : (l ++ l') ~r (l' ++ l) :=
⟨l.length, by simp⟩

lemma is_rotated.reverse (h : l ~r l') : l.reverse ~r l'.reverse :=
begin
  obtain ⟨n, rfl⟩ := h,
  exact ⟨_, (reverse_rotate _ _).symm⟩
end

lemma is_rotated_reverse_comm_iff :
  l.reverse ~r l' ↔ l ~r l'.reverse :=
begin
  split;
  { intro h,
    simpa using h.reverse }
end

@[simp] lemma is_rotated_reverse_iff :
  l.reverse ~r l'.reverse ↔ l ~r l' :=
by simp [is_rotated_reverse_comm_iff]

lemma is_rotated_iff_mod : l ~r l' ↔ ∃ n ≤ l.length, l.rotate n = l' :=
begin
  refine ⟨λ h, _, λ ⟨n, _, h⟩, ⟨n, h⟩⟩,
  obtain ⟨n, rfl⟩ := h,
  cases l with hd tl,
  { simp },
  { refine ⟨n % (hd :: tl).length, _, rotate_mod _ _⟩,
    refine (nat.mod_lt _ _).le,
    simp }
end

lemma is_rotated_iff_mem_map_range : l ~r l' ↔ l' ∈ (list.range (l.length + 1)).map l.rotate :=
begin
  simp_rw [mem_map, mem_range, is_rotated_iff_mod],
  exact ⟨λ ⟨n, hn, h⟩, ⟨n, nat.lt_succ_of_le hn, h⟩, λ ⟨n, hn, h⟩, ⟨n, nat.le_of_lt_succ hn, h⟩⟩
end

@[congr] theorem is_rotated.map {β : Type*} {l₁ l₂ : list α} (h : l₁ ~r l₂) (f : α → β) :
  map f l₁ ~r map f l₂ :=
begin
  obtain ⟨n, rfl⟩ := h,
  rw map_rotate,
  use n
end

/-- List of all cyclic permutations of `l`.
The `cyclic_permutations` of a nonempty list `l` will always contain `list.length l` elements.
This implies that under certain conditions, there are duplicates in `list.cyclic_permutations l`.
The `n`th entry is equal to `l.rotate n`, proven in `list.nth_le_cyclic_permutations`.
The proof that every cyclic permutant of `l` is in the list is `list.mem_cyclic_permutations_iff`.

     cyclic_permutations [1, 2, 3, 2, 4] =
       [[1, 2, 3, 2, 4], [2, 3, 2, 4, 1], [3, 2, 4, 1, 2],
        [2, 4, 1, 2, 3], [4, 1, 2, 3, 2]] -/
def cyclic_permutations : list α → list (list α)
| []         := [[]]
| l@(_ :: _) := init (zip_with (++) (tails l) (inits l))

@[simp] lemma cyclic_permutations_nil : cyclic_permutations ([] : list α) = [[]] := rfl

lemma cyclic_permutations_cons (x : α) (l : list α) :
  cyclic_permutations (x :: l) = init (zip_with (++) (tails (x :: l)) (inits (x :: l))) := rfl

lemma cyclic_permutations_of_ne_nil (l : list α) (h : l ≠ []) :
  cyclic_permutations l = init (zip_with (++) (tails l) (inits l)) :=
begin
  obtain ⟨hd, tl, rfl⟩ := exists_cons_of_ne_nil h,
  exact cyclic_permutations_cons _ _,
end

lemma length_cyclic_permutations_cons (x : α) (l : list α) :
  length (cyclic_permutations (x :: l)) = length l + 1 :=
by simp [cyclic_permutations_of_ne_nil]

@[simp] lemma length_cyclic_permutations_of_ne_nil (l : list α) (h : l ≠ []) :
  length (cyclic_permutations l) = length l :=
by simp [cyclic_permutations_of_ne_nil _ h]

@[simp] lemma nth_le_cyclic_permutations (l : list α) (n : ℕ)
  (hn : n < length (cyclic_permutations l)) :
  nth_le (cyclic_permutations l) n hn = l.rotate n :=
begin
  obtain rfl | h := eq_or_ne l [],
  { simp },
  { rw length_cyclic_permutations_of_ne_nil _ h at hn,
    simp [init_eq_take, cyclic_permutations_of_ne_nil _ h, nth_le_take',
          rotate_eq_drop_append_take hn.le] }
end

lemma mem_cyclic_permutations_self (l : list α) :
  l ∈ cyclic_permutations l :=
begin
  cases l with x l,
  { simp },
  { rw mem_iff_nth_le,
    refine ⟨0, by simp, _⟩,
    simp }
end

lemma length_mem_cyclic_permutations (l : list α) (h : l' ∈ cyclic_permutations l) :
  length l' = length l :=
begin
  obtain ⟨k, hk, rfl⟩ := nth_le_of_mem h,
  simp
end

@[simp] lemma mem_cyclic_permutations_iff {l l' : list α} :
  l ∈ cyclic_permutations l' ↔ l ~r l' :=
begin
  split,
  { intro h,
    obtain ⟨k, hk, rfl⟩ := nth_le_of_mem h,
    simp },
  { intro h,
    obtain ⟨k, rfl⟩ := h.symm,
    rw mem_iff_nth_le,
    simp only [exists_prop, nth_le_cyclic_permutations],
    cases l' with x l,
    { simp },
    { refine ⟨k % length (x :: l), _, rotate_mod _ _⟩,
      simpa using nat.mod_lt _ (zero_lt_succ _) } }
end

@[simp] lemma cyclic_permutations_eq_nil_iff {l : list α} :
  cyclic_permutations l = [[]] ↔ l = [] :=
begin
  refine ⟨λ h, _, λ h, by simp [h]⟩,
  rw [eq_comm, ←is_rotated_nil_iff', ←mem_cyclic_permutations_iff, h, mem_singleton]
end

@[simp] lemma cyclic_permutations_eq_singleton_iff {l : list α} {x : α} :
  cyclic_permutations l = [[x]] ↔ l = [x] :=
begin
  refine ⟨λ h, _, λ h, by simp [cyclic_permutations, h, init_eq_take]⟩,
  rw [eq_comm, ←is_rotated_singleton_iff', ←mem_cyclic_permutations_iff, h, mem_singleton]
end

/-- If a `l : list α` is `nodup l`, then all of its cyclic permutants are distinct. -/
lemma nodup.cyclic_permutations {l : list α} (hn : nodup l) :
  nodup (cyclic_permutations l) :=
begin
  cases l with x l,
  { simp },
  rw nodup_iff_nth_le_inj,
  intros i j hi hj h,
  simp only [length_cyclic_permutations_cons] at hi hj,
  rw [←mod_eq_of_lt hi, ←mod_eq_of_lt hj, ←length_cons x l],
  apply hn.rotate_congr,
  { simp },
  { simpa using h }
end

@[simp] lemma cyclic_permutations_rotate (l : list α) (k : ℕ) :
  (l.rotate k).cyclic_permutations = l.cyclic_permutations.rotate k :=
begin
  have : (l.rotate k).cyclic_permutations.length = length (l.cyclic_permutations.rotate k),
  { cases l,
    { simp },
    { rw length_cyclic_permutations_of_ne_nil;
      simp } },
  refine ext_le this (λ n hn hn', _),
  rw [nth_le_cyclic_permutations, nth_le_rotate, nth_le_cyclic_permutations,
      rotate_rotate, ←rotate_mod, add_comm],
  cases l;
  simp
end

lemma is_rotated.cyclic_permutations {l l' : list α} (h : l ~r l') :
  l.cyclic_permutations ~r l'.cyclic_permutations :=
begin
  obtain ⟨k, rfl⟩ := h,
  exact ⟨k, by simp⟩
end

@[simp] lemma is_rotated_cyclic_permutations_iff {l l' : list α} :
  l.cyclic_permutations ~r l'.cyclic_permutations ↔ l ~r l' :=
begin
  by_cases hl : l = [],
  { simp [hl, eq_comm] },
  have hl' : l.cyclic_permutations.length = l.length := length_cyclic_permutations_of_ne_nil _ hl,
  refine ⟨λ h, _, is_rotated.cyclic_permutations⟩,
  obtain ⟨k, hk⟩ := h,
  refine ⟨k % l.length, _⟩,
  have hk' : k % l.length < l.length := mod_lt _ (length_pos_of_ne_nil hl),
  rw [←nth_le_cyclic_permutations _ _ (hk'.trans_le hl'.ge), ←nth_le_rotate' _ k],
  simp [hk, hl', tsub_add_cancel_of_le hk'.le]
end

section decidable

variables [decidable_eq α]

instance is_rotated_decidable (l l' : list α) : decidable (l ~r l') :=
decidable_of_iff' _ is_rotated_iff_mem_map_range

instance {l l' : list α} : decidable (@setoid.r _ (is_rotated.setoid α) l l') :=
list.is_rotated_decidable _ _

end decidable

end is_rotated

end list<|MERGE_RESOLUTION|>--- conflicted
+++ resolved
@@ -99,17 +99,9 @@
 @[simp] lemma length_rotate (l : list α) (n : ℕ) : (l.rotate n).length = l.length :=
 by rw [rotate_eq_rotate', length_rotate']
 
-<<<<<<< HEAD
-lemma rotate_replicate (a : α) (n : ℕ) (k : ℕ) :
-  (replicate n a).rotate k = replicate n a :=
+lemma rotate_replicate (a : α) (n : ℕ) (k : ℕ) : (replicate n a).rotate k = replicate n a :=
 eq_replicate.2 ⟨by rw [length_rotate, length_replicate],
   λ b hb, eq_of_mem_replicate $ mem_rotate.1 hb⟩
-=======
-lemma rotate_repeat (a : α) (n : ℕ) (k : ℕ) :
-  (repeat a n).rotate k = repeat a n :=
-eq_repeat.2 ⟨by rw [length_rotate, length_repeat],
-  λ b hb, eq_of_mem_repeat $ mem_rotate.1 hb⟩
->>>>>>> 8cce17e5
 
 lemma rotate_eq_drop_append_take {l : list α} {n : ℕ} : n ≤ l.length →
   l.rotate n = l.drop n ++ l.take n :=
@@ -177,11 +169,7 @@
 
 @[simp] lemma rotate_singleton (x : α) (n : ℕ) :
   [x].rotate n = [x] :=
-<<<<<<< HEAD
 rotate_replicate x 1 n
-=======
-rotate_repeat x 1 n
->>>>>>> 8cce17e5
 
 lemma zip_with_rotate_distrib {α β γ : Type*} (f : α → β → γ) (l : list α) (l' : list β) (n : ℕ)
   (h : l.length = l'.length) :
@@ -243,7 +231,6 @@
 
 lemma nth_rotate {l : list α} {n m : ℕ} (hml : m < l.length) :
   (l.rotate n).nth m = l.nth ((m + n) % l.length) :=
-<<<<<<< HEAD
 begin
   rw [nth_le_nth, nth_le_nth (nat.mod_lt _ _), nth_le_rotate],
   rwa [length_rotate]
@@ -269,44 +256,11 @@
     λ h, rotate_eq_self_iff_eq_replicate.mpr h 1⟩
 
 lemma rotate_injective (n : ℕ) : function.injective (λ l : list α, l.rotate n) :=
-=======
->>>>>>> 8cce17e5
 begin
   rw [nth_le_nth, nth_le_nth (nat.mod_lt _ _), nth_le_rotate],
   rwa [length_rotate]
 end
 
-<<<<<<< HEAD
-=======
-lemma head'_rotate {l : list α} {n : ℕ} (h : n < l.length) :
-  head' (l.rotate n) = l.nth n :=
-by rw [← nth_zero, nth_rotate (n.zero_le.trans_lt h), zero_add, nat.mod_eq_of_lt h]
-
-lemma rotate_eq_self_iff_eq_repeat [hα : nonempty α] :
-  ∀ {l : list α}, (∀ n, l.rotate n = l) ↔ ∃ a, l = repeat a l.length
-| [] := by simp
-| (a :: l) := ⟨λ h, ⟨a, ext_le (length_repeat _ _).symm $ λ n h₁ h₂,
-  begin
-    inhabit α,
-    rw [nth_le_repeat, ← option.some_inj, ← nth_le_nth, ← head'_rotate h₁, h, head']
-  end⟩, λ ⟨b, hb⟩ n, by rw [hb, rotate_repeat]⟩
-
-lemma rotate_one_eq_self_iff_eq_repeat [nonempty α] {l : list α} :
-  l.rotate 1 = l ↔ ∃ a : α, l = repeat a l.length :=
-⟨λ h, rotate_eq_self_iff_eq_repeat.mp (λ n, nat.rec l.rotate_zero
-  (λ n hn, by rwa [nat.succ_eq_add_one, ←l.rotate_rotate, hn]) n),
-    λ h, rotate_eq_self_iff_eq_repeat.mpr h 1⟩
-
-lemma rotate_injective (n : ℕ) : injective (λ l : list α, l.rotate n) :=
-begin
-  rintro l₁ l₂ (h : l₁.rotate n = l₂.rotate n),
-  have : length l₁ = length l₂, by simpa only [length_rotate] using congr_arg length h,
-  refine ext_le this (λ k h₁ h₂, _),
-  rw [← nth_le_rotate' l₁ n, ← nth_le_rotate' l₂ n],
-  congr' 1; simp only [h, this]
-end
-
->>>>>>> 8cce17e5
 @[simp] lemma rotate_eq_rotate {l l' : list α} {n : ℕ} :
   l.rotate n = l'.rotate n ↔ l = l' :=
 (rotate_injective n).eq_iff
