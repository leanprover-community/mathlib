--- conflicted
+++ resolved
@@ -148,28 +148,13 @@
 
 @[simp] lemma range_zero : range 0 = [] := rfl
 
-<<<<<<< HEAD
-theorem chain_range_succ (r : ℕ → ℕ → Prop) (n a : ℕ) :
-  chain r a (range n.succ) ↔ r a 0 ∧ ∀ m < n, r m m.succ :=
-=======
 theorem chain'_range_succ (r : ℕ → ℕ → Prop) (n : ℕ) :
   chain' r (range n.succ) ↔ ∀ m < n, r m m.succ :=
->>>>>>> 6568f917
 begin
   rw range_succ,
   induction n with n hn,
   { simp },
   { rw range_succ,
-<<<<<<< HEAD
-    simp,
-    rw hn,
-    refine ⟨_, λ ⟨hr, H⟩, ⟨⟨hr, λ m hm, H m (nat.lt_succ_iff.2 hm.le)⟩, H n (nat.lt_succ_self n)⟩⟩,
-    rintro ⟨⟨hr, H⟩, hr'⟩,
-    refine ⟨hr, λ m hm, _⟩,
-    rcases eq_or_lt_of_le (nat.lt_succ_iff.1 hm) with rfl | hmn,
-    { exact hr' },
-    { exact H m hmn } }
-=======
     simp only [append_assoc, singleton_append, chain'_append_cons_cons, chain'_singleton, and_true],
     rw [hn, forall_lt_succ] }
 end
@@ -179,7 +164,6 @@
 begin
   rw [range_succ_eq_map, chain_cons, and.congr_right_iff, ←chain'_range_succ, range_succ_eq_map],
   exact λ _, iff.rfl
->>>>>>> 6568f917
 end
 
 lemma range_add (a : ℕ) :
