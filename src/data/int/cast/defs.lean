/-
Copyright (c) 2017 Mario Carneiro. All rights reserved.
Released under Apache 2.0 license as described in the file LICENSE.
Authors: Mario Carneiro, Gabriel Ebner
-/
import data.nat.cast.defs

/-!
# Cast of integers

> THIS FILE IS SYNCHRONIZED WITH MATHLIB4.
> Any changes to this file require a corresponding PR to mathlib4.

This file defines the *canonical* homomorphism from the integers into an
additive group with a one (typically a `ring`).  In additive groups with a one
element, there exists a unique such homomorphism and we store it in the
`int_cast : ℤ → R` field.

Preferentially, the homomorphism is written as a coercion.

## Main declarations

* `int.cast`: Canonical homomorphism `ℤ → R`.
* `add_group_with_one`: Type class for `int.cast`.
-/

universes u
set_option old_structure_cmd true

attribute [simp] int.of_nat_eq_coe

/-- Default value for `add_group_with_one.int_cast`. -/
protected def int.cast_def {R : Type u} [has_nat_cast R] [has_neg R] : ℤ → R
| (n : ℕ) := n
| -[1+ n] := -(n+1 : ℕ)

/--
Type class for the canonical homomorphism `ℤ → R`.
-/
class has_int_cast (R : Type u) :=
(int_cast : ℤ → R)

/--
An `add_group_with_one` is an `add_group` with a `1`.
It also contains data for the unique homomorphisms `ℕ → R` and `ℤ → R`.
-/
@[protect_proj, ancestor has_int_cast add_group add_monoid_with_one]
class add_group_with_one (R : Type u)
  extends has_int_cast R, add_group R, add_monoid_with_one R :=
(int_cast := int.cast_def)
(int_cast_of_nat : ∀ n : ℕ, int_cast n = (n : R) . control_laws_tac)
(int_cast_neg_succ_of_nat : ∀ n : ℕ, int_cast (-(n+1 : ℕ)) = -((n+1 : ℕ) : R) . control_laws_tac)

/-- An `add_comm_group_with_one` is an `add_group_with_one` satisfying `a + b = b + a`. -/
<<<<<<< HEAD
@[protect_proj]
class add_comm_group_with_one (R : Type u)
  extends add_comm_group R, add_group_with_one R, add_comm_monoid_with_one R
=======
@[protect_proj, ancestor add_comm_group add_group_with_one]
class add_comm_group_with_one (R : Type u) extends add_comm_group R, add_group_with_one R
>>>>>>> e7286cac

/-- Canonical homomorphism from the integers to any ring(-like) structure `R` -/
protected def int.cast {R : Type u} [has_int_cast R] (i : ℤ) : R := has_int_cast.int_cast i

open nat

namespace int
variables {R : Type u} [add_group_with_one R]

-- see Note [coercion into rings]
@[priority 900] instance cast_coe {R} [has_int_cast R] : has_coe_t ℤ R := ⟨int.cast⟩

theorem cast_of_nat (n : ℕ) : (of_nat n : R) = n := add_group_with_one.int_cast_of_nat n

end int<|MERGE_RESOLUTION|>--- conflicted
+++ resolved
@@ -52,14 +52,9 @@
 (int_cast_neg_succ_of_nat : ∀ n : ℕ, int_cast (-(n+1 : ℕ)) = -((n+1 : ℕ) : R) . control_laws_tac)
 
 /-- An `add_comm_group_with_one` is an `add_group_with_one` satisfying `a + b = b + a`. -/
-<<<<<<< HEAD
-@[protect_proj]
+@[protect_proj, ancestor add_comm_group add_group_with_one add_comm_monoid_with_one]
 class add_comm_group_with_one (R : Type u)
   extends add_comm_group R, add_group_with_one R, add_comm_monoid_with_one R
-=======
-@[protect_proj, ancestor add_comm_group add_group_with_one]
-class add_comm_group_with_one (R : Type u) extends add_comm_group R, add_group_with_one R
->>>>>>> e7286cac
 
 /-- Canonical homomorphism from the integers to any ring(-like) structure `R` -/
 protected def int.cast {R : Type u} [has_int_cast R] (i : ℤ) : R := has_int_cast.int_cast i
