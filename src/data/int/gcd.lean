--- conflicted
+++ resolved
@@ -304,7 +304,6 @@
   exact int.nat_abs_dvd_iff_dvd.mpr h
 end
 
-<<<<<<< HEAD
 lemma gcd_dvd_iff {a b : ℤ} {n : ℕ} : gcd a b ∣ n ↔ ∃ x y : ℤ, ↑n = a * x + b * y :=
 begin
   split,
@@ -316,12 +315,11 @@
     exact dvd_add (dvd_mul_of_dvd_left (gcd_dvd_left a b) _)
       (dvd_mul_of_dvd_left (gcd_dvd_right a b) y) }
 end
-=======
+
 lemma gcd_greatest {a b d : ℤ} (hd_pos : 0 ≤ d) (hda : d ∣ a) (hdb : d ∣ b)
   (hd : ∀ e : ℤ, e ∣ a → e ∣ b → e ∣ d) : d = gcd a b :=
 (nat_abs_inj_of_nonneg_of_nonneg hd_pos (coe_zero_le (gcd a b))).mp
   (nat_abs_eq_of_dvd_dvd (dvd_gcd hda hdb) (hd _ (gcd_dvd_left a b) (gcd_dvd_right a b)))
->>>>>>> abf96572
 
 /-- Euclid's lemma: if `a ∣ b * c` and `gcd a c = 1` then `a ∣ b`.
 Compare with `is_coprime.dvd_of_dvd_mul_left` and
