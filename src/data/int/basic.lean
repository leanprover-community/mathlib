--- conflicted
+++ resolved
@@ -351,11 +351,6 @@
   cases hk; exact ⟨_, hk⟩
 end
 
-<<<<<<< HEAD
-lemma eq_of_nat_abs_eq_nonneg {a b : ℤ} (ha : 0 ≤ a) (hb : 0 ≤ b) (h : nat_abs a = nat_abs b) :
-  a = b :=
-by rwa [←sq_eq_sq ha hb, ←nat_abs_eq_iff_sq_eq]
-=======
 lemma nat_abs_inj_of_nonneg_of_nonneg {a b : ℤ} (ha : 0 ≤ a) (hb : 0 ≤ b) :
   nat_abs a = nat_abs b ↔ a = b :=
 by rw [←sq_eq_sq ha hb, ←nat_abs_eq_iff_sq_eq]
@@ -391,7 +386,6 @@
 lemma inj_on_nat_abs_Iic : inj_on nat_abs (Iic 0) := strict_anti_on_nat_abs.inj_on
 
 end intervals
->>>>>>> 4efa9d8a
 
 /-! ### `/`  -/
 
