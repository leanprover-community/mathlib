--- conflicted
+++ resolved
@@ -1050,20 +1050,13 @@
 
 @[simp] theorem neg_add_neg (m n : ℕ) : -[1+m] + -[1+n] = -[1+nat.succ(m+n)] := rfl
 
-<<<<<<< HEAD
 lemma dvd_linear {d x y a b : ℤ} (hdx : d ∣ x) (hdy : d ∣ y) :  d ∣ (a*x + b*y) :=
 dvd_add (hdx.mul_left a) (hdy.mul_left b)
 
 lemma nat_abs_le_of_dvd_ne_zero {s t : ℤ} (hst : s ∣ t) (ht : t ≠ 0) : nat_abs s ≤ nat_abs t :=
 not_lt.mp (mt (eq_zero_of_dvd_of_nat_abs_lt_nat_abs hst) ht)
 
-lemma abs_eq_of_dvd_dvd {s t : ℤ} (hst : s ∣ t) (hts : t ∣ s) : nat_abs s = nat_abs t :=
-=======
-lemma nat_abs_le_of_dvd_ne_zero {s t : ℤ} (hst : s ∣ t) (ht : t ≠ 0) : nat_abs s ≤ nat_abs t :=
-not_lt.mp (mt (eq_zero_of_dvd_of_nat_abs_lt_nat_abs hst) ht)
-
 lemma nat_abs_eq_of_dvd_dvd {s t : ℤ} (hst : s ∣ t) (hts : t ∣ s) : nat_abs s = nat_abs t :=
->>>>>>> a803e21d
 nat.dvd_antisymm (nat_abs_dvd_iff_dvd.mpr hst) (nat_abs_dvd_iff_dvd.mpr hts)
 
 lemma div_dvd_of_ne_zero_dvd {s t : ℤ} (hst : s ∣ t) (hs : s ≠ 0) : (t / s) ∣ t :=
