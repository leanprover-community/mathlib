/-
Copyright (c) 2016 Jeremy Avigad. All rights reserved.
Released under Apache 2.0 license as described in the file LICENSE.
Authors: Jeremy Avigad

The integers, with addition, multiplication, and subtraction.
-/
import data.nat.basic algebra.char_zero algebra.order_functions data.list.range
open nat


namespace int

instance : inhabited ℤ := ⟨int.zero⟩

@[simp] lemma default_eq_zero : default ℤ = 0 := rfl

meta instance : has_to_format ℤ := ⟨λ z, to_string z⟩
meta instance : has_reflect ℤ := by tactic.mk_has_reflect_instance

attribute [simp] int.coe_nat_add int.coe_nat_mul int.coe_nat_zero int.coe_nat_one int.coe_nat_succ
attribute [simp] int.of_nat_eq_coe int.bodd

@[simp] theorem add_def {a b : ℤ} : int.add a b = a + b := rfl
@[simp] theorem mul_def {a b : ℤ} : int.mul a b = a * b := rfl

@[simp] theorem coe_nat_mul_neg_succ (m n : ℕ) : (m : ℤ) * -[1+ n] = -(m * succ n) := rfl
@[simp] theorem neg_succ_mul_coe_nat (m n : ℕ) : -[1+ m] * n = -(succ m * n) := rfl
@[simp] theorem neg_succ_mul_neg_succ (m n : ℕ) : -[1+ m] * -[1+ n] = succ m * succ n := rfl

@[simp, norm_cast] theorem coe_nat_le {m n : ℕ} : (↑m : ℤ) ≤ ↑n ↔ m ≤ n := coe_nat_le_coe_nat_iff m n
@[simp, norm_cast] theorem coe_nat_lt {m n : ℕ} : (↑m : ℤ) < ↑n ↔ m < n := coe_nat_lt_coe_nat_iff m n
@[simp, norm_cast] theorem coe_nat_inj' {m n : ℕ} : (↑m : ℤ) = ↑n ↔ m = n := int.coe_nat_eq_coe_nat_iff m n

@[simp] theorem coe_nat_pos {n : ℕ} : (0 : ℤ) < n ↔ 0 < n :=
by rw [← int.coe_nat_zero, coe_nat_lt]

@[simp] theorem coe_nat_eq_zero {n : ℕ} : (n : ℤ) = 0 ↔ n = 0 :=
by rw [← int.coe_nat_zero, coe_nat_inj']

theorem coe_nat_ne_zero {n : ℕ} : (n : ℤ) ≠ 0 ↔ n ≠ 0 :=
not_congr coe_nat_eq_zero

lemma coe_nat_nonneg (n : ℕ) : 0 ≤ (n : ℤ) := coe_nat_le.2 (nat.zero_le _)

lemma coe_nat_ne_zero_iff_pos {n : ℕ} : (n : ℤ) ≠ 0 ↔ 0 < n :=
⟨λ h, nat.pos_of_ne_zero (coe_nat_ne_zero.1 h),
λ h, (ne_of_lt (coe_nat_lt.2 h)).symm⟩

lemma coe_nat_succ_pos (n : ℕ) : 0 < (n.succ : ℤ) := int.coe_nat_pos.2 (succ_pos n)

@[simp, norm_cast] theorem coe_nat_abs (n : ℕ) : abs (n : ℤ) = n :=
abs_of_nonneg (coe_nat_nonneg n)

/- succ and pred -/

/-- Immediate successor of an integer: `succ n = n + 1` -/
def succ (a : ℤ) := a + 1

/-- Immediate predecessor of an integer: `pred n = n - 1` -/
def pred (a : ℤ) := a - 1

theorem nat_succ_eq_int_succ (n : ℕ) : (nat.succ n : ℤ) = int.succ n := rfl

theorem pred_succ (a : ℤ) : pred (succ a) = a := add_sub_cancel _ _

theorem succ_pred (a : ℤ) : succ (pred a) = a := sub_add_cancel _ _

theorem neg_succ (a : ℤ) : -succ a = pred (-a) := neg_add _ _

theorem succ_neg_succ (a : ℤ) : succ (-succ a) = -a :=
by rw [neg_succ, succ_pred]

theorem neg_pred (a : ℤ) : -pred a = succ (-a) :=
by rw [eq_neg_of_eq_neg (neg_succ (-a)).symm, neg_neg]

theorem pred_neg_pred (a : ℤ) : pred (-pred a) = -a :=
by rw [neg_pred, pred_succ]

theorem pred_nat_succ (n : ℕ) : pred (nat.succ n) = n := pred_succ n

theorem neg_nat_succ (n : ℕ) : -(nat.succ n : ℤ) = pred (-n) := neg_succ n

theorem succ_neg_nat_succ (n : ℕ) : succ (-nat.succ n) = -n := succ_neg_succ n

theorem lt_succ_self (a : ℤ) : a < succ a :=
lt_add_of_pos_right _ zero_lt_one

theorem pred_self_lt (a : ℤ) : pred a < a :=
sub_lt_self _ zero_lt_one

theorem add_one_le_iff {a b : ℤ} : a + 1 ≤ b ↔ a < b := iff.rfl

theorem lt_add_one_iff {a b : ℤ} : a < b + 1 ↔ a ≤ b :=
@add_le_add_iff_right _ _ a b 1

theorem sub_one_lt_iff {a b : ℤ} : a - 1 < b ↔ a ≤ b :=
sub_lt_iff_lt_add.trans lt_add_one_iff

theorem le_sub_one_iff {a b : ℤ} : a ≤ b - 1 ↔ a < b :=
le_sub_iff_add_le

@[elab_as_eliminator] protected lemma induction_on {p : ℤ → Prop}
  (i : ℤ) (hz : p 0) (hp : ∀i : ℕ, p i → p (i + 1)) (hn : ∀i : ℕ, p (-i) → p (-i - 1)) : p i :=
begin
  induction i,
  { induction i,
    { exact hz },
    { exact hp _ i_ih } },
  { have : ∀n:ℕ, p (- n),
    { intro n, induction n,
      { simp [hz] },
      { convert hn _ n_ih using 1, simp [sub_eq_neg_add] } },
    exact this (i + 1) }
end

protected def induction_on' {C : ℤ → Sort*} (z : ℤ) (b : ℤ) :
  C b → (∀ k, b ≤ k → C k → C (k + 1)) → (∀ k ≤ b, C k → C (k - 1)) → C z :=
λ H0 Hs Hp,
begin
  rw ←sub_add_cancel z b,
  induction (z - b),
  { induction a with n ih, { rwa [of_nat_zero, zero_add] },
    rw [of_nat_succ, add_assoc, add_comm 1 b, ←add_assoc],
    exact Hs _ (le_add_of_nonneg_left (of_nat_nonneg _)) ih },
  { induction a with n ih,
    { rw [neg_succ_of_nat_eq, ←of_nat_eq_coe, of_nat_zero, zero_add, neg_add_eq_sub],
      exact Hp _ (le_refl _) H0 },
    { rw [neg_succ_of_nat_coe', nat.succ_eq_add_one, ←neg_succ_of_nat_coe, sub_add_eq_add_sub],
      exact Hp _ (le_of_lt (add_lt_of_neg_of_le (neg_succ_lt_zero _) (le_refl _))) ih } }
end

/- nat abs -/

attribute [simp] nat_abs nat_abs_of_nat nat_abs_zero nat_abs_one

theorem nat_abs_add_le (a b : ℤ) : nat_abs (a + b) ≤ nat_abs a + nat_abs b :=
begin
  have : ∀ (a b : ℕ), nat_abs (sub_nat_nat a (nat.succ b)) ≤ nat.succ (a + b),
  { refine (λ a b : ℕ, sub_nat_nat_elim a b.succ
      (λ m n i, n = b.succ → nat_abs i ≤ (m + b).succ) _ _ rfl);
    intros i n e,
    { subst e, rw [add_comm _ i, add_assoc],
      exact nat.le_add_right i (b.succ + b).succ },
    { apply succ_le_succ,
      rw [← succ_inj e, ← add_assoc, add_comm],
      apply nat.le_add_right } },
  cases a; cases b with b b; simp [nat_abs, nat.succ_add];
  try {refl}; [skip, rw add_comm a b]; apply this
end

theorem nat_abs_neg_of_nat (n : ℕ) : nat_abs (neg_of_nat n) = n :=
by cases n; refl

theorem nat_abs_mul (a b : ℤ) : nat_abs (a * b) = (nat_abs a) * (nat_abs b) :=
by cases a; cases b; simp only [(*), int.mul, nat_abs_neg_of_nat, eq_self_iff_true, int.nat_abs]

@[simp] lemma nat_abs_mul_self' (a : ℤ) : (nat_abs a * nat_abs a : ℤ) = a * a :=
by rw [← int.coe_nat_mul, nat_abs_mul_self]

theorem neg_succ_of_nat_eq' (m : ℕ) : -[1+ m] = -m - 1 :=
by simp [neg_succ_of_nat_eq, sub_eq_neg_add]

lemma nat_abs_ne_zero_of_ne_zero {z : ℤ} (hz : z ≠ 0) : z.nat_abs ≠ 0 :=
λ h, hz $ int.eq_zero_of_nat_abs_eq_zero h

@[simp] lemma nat_abs_eq_zero {a : ℤ} : a.nat_abs = 0 ↔ a = 0 :=
⟨int.eq_zero_of_nat_abs_eq_zero, λ h, h.symm ▸ rfl⟩

/- /  -/

@[simp] theorem of_nat_div (m n : ℕ) : of_nat (m / n) = (of_nat m) / (of_nat n) := rfl

@[simp, norm_cast] theorem coe_nat_div (m n : ℕ) : ((m / n : ℕ) : ℤ) = m / n := rfl

theorem neg_succ_of_nat_div (m : ℕ) {b : ℤ} (H : 0 < b) :
  -[1+m] / b = -(m / b + 1) :=
match b, eq_succ_of_zero_lt H with ._, ⟨n, rfl⟩ := rfl end

@[simp] protected theorem div_neg : ∀ (a b : ℤ), a / -b = -(a / b)
| (m : ℕ) 0       := show of_nat (m / 0) = -(m / 0 : ℕ), by rw nat.div_zero; refl
| (m : ℕ) (n+1:ℕ) := rfl
| 0       -[1+ n] := rfl
| (m+1:ℕ) -[1+ n] := (neg_neg _).symm
| -[1+ m] 0       := rfl
| -[1+ m] (n+1:ℕ) := rfl
| -[1+ m] -[1+ n] := rfl


theorem div_of_neg_of_pos {a b : ℤ} (Ha : a < 0) (Hb : 0 < b) : a / b = -((-a - 1) / b + 1) :=
match a, b, eq_neg_succ_of_lt_zero Ha, eq_succ_of_zero_lt Hb with
| ._, ._, ⟨m, rfl⟩, ⟨n, rfl⟩ :=
  by change (- -[1+ m] : ℤ) with (m+1 : ℤ); rw add_sub_cancel; refl
end

protected theorem div_nonneg {a b : ℤ} (Ha : 0 ≤ a) (Hb : 0 ≤ b) : 0 ≤ a / b :=
match a, b, eq_coe_of_zero_le Ha, eq_coe_of_zero_le Hb with
| ._, ._, ⟨m, rfl⟩, ⟨n, rfl⟩ := coe_zero_le _
end

protected theorem div_nonpos {a b : ℤ} (Ha : 0 ≤ a) (Hb : b ≤ 0) : a / b ≤ 0 :=
nonpos_of_neg_nonneg $ by rw [← int.div_neg]; exact int.div_nonneg Ha (neg_nonneg_of_nonpos Hb)

theorem div_neg' {a b : ℤ} (Ha : a < 0) (Hb : 0 < b) : a / b < 0 :=
match a, b, eq_neg_succ_of_lt_zero Ha, eq_succ_of_zero_lt Hb with
| ._, ._, ⟨m, rfl⟩, ⟨n, rfl⟩ := neg_succ_lt_zero _
end

-- Will be generalized to Euclidean domains.
protected theorem zero_div : ∀ (b : ℤ), 0 / b = 0
| 0       := rfl
| (n+1:ℕ) := rfl
| -[1+ n] := rfl

local attribute [simp] -- Will be generalized to Euclidean domains.
protected theorem div_zero : ∀ (a : ℤ), a / 0 = 0
| 0       := rfl
| (n+1:ℕ) := rfl
| -[1+ n] := rfl

@[simp] protected theorem div_one : ∀ (a : ℤ), a / 1 = a
| 0       := rfl
| (n+1:ℕ) := congr_arg of_nat (nat.div_one _)
| -[1+ n] := congr_arg neg_succ_of_nat (nat.div_one _)

theorem div_eq_zero_of_lt {a b : ℤ} (H1 : 0 ≤ a) (H2 : a < b) : a / b = 0 :=
match a, b, eq_coe_of_zero_le H1, eq_succ_of_zero_lt (lt_of_le_of_lt H1 H2), H2  with
| ._, ._, ⟨m, rfl⟩, ⟨n, rfl⟩, H2 :=
  congr_arg of_nat $ nat.div_eq_of_lt $ lt_of_coe_nat_lt_coe_nat H2
end

theorem div_eq_zero_of_lt_abs {a b : ℤ} (H1 : 0 ≤ a) (H2 : a < abs b) : a / b = 0 :=
match b, abs b, abs_eq_nat_abs b, H2 with
| (n : ℕ), ._, rfl, H2 := div_eq_zero_of_lt H1 H2
| -[1+ n], ._, rfl, H2 := neg_inj $ by rw [← int.div_neg]; exact div_eq_zero_of_lt H1 H2
end

protected theorem add_mul_div_right (a b : ℤ) {c : ℤ} (H : c ≠ 0) :
  (a + b * c) / c = a / c + b :=
have ∀ {k n : ℕ} {a : ℤ}, (a + n * k.succ) / k.succ = a / k.succ + n, from
λ k n a, match a with
| (m : ℕ) := congr_arg of_nat $ nat.add_mul_div_right _ _ k.succ_pos
| -[1+ m] := show ((n * k.succ:ℕ) - m.succ : ℤ) / k.succ =
                  n - (m / k.succ + 1 : ℕ), begin
  cases lt_or_ge m (n*k.succ) with h h,
  { rw [← int.coe_nat_sub h,
        ← int.coe_nat_sub ((nat.div_lt_iff_lt_mul _ _ k.succ_pos).2 h)],
    apply congr_arg of_nat,
    rw [mul_comm, nat.mul_sub_div], rwa mul_comm },
  { change (↑(n * nat.succ k) - (m + 1) : ℤ) / ↑(nat.succ k) =
           ↑n - ((m / nat.succ k : ℕ) + 1),
    rw [← sub_sub, ← sub_sub, ← neg_sub (m:ℤ), ← neg_sub _ (n:ℤ),
        ← int.coe_nat_sub h,
        ← int.coe_nat_sub ((nat.le_div_iff_mul_le _ _ k.succ_pos).2 h),
        ← neg_succ_of_nat_coe', ← neg_succ_of_nat_coe'],
    { apply congr_arg neg_succ_of_nat,
      rw [mul_comm, nat.sub_mul_div], rwa mul_comm } }
  end
end,
have ∀ {a b c : ℤ}, 0 < c → (a + b * c) / c = a / c + b, from
λ a b c H, match c, eq_succ_of_zero_lt H, b with
| ._, ⟨k, rfl⟩, (n : ℕ) := this
| ._, ⟨k, rfl⟩, -[1+ n] :=
  show (a - n.succ * k.succ) / k.succ = (a / k.succ) - n.succ, from
  eq_sub_of_add_eq $ by rw [← this, sub_add_cancel]
end,
match lt_trichotomy c 0 with
| or.inl hlt          := neg_inj $ by rw [← int.div_neg, neg_add, ← int.div_neg, ← neg_mul_neg];
                         apply this (neg_pos_of_neg hlt)
| or.inr (or.inl heq) := absurd heq H
| or.inr (or.inr hgt) := this hgt
end

protected theorem add_mul_div_left (a : ℤ) {b : ℤ} (c : ℤ) (H : b ≠ 0) :
    (a + b * c) / b = a / b + c :=
by rw [mul_comm, int.add_mul_div_right _ _ H]

@[simp] protected theorem mul_div_cancel (a : ℤ) {b : ℤ} (H : b ≠ 0) : a * b / b = a :=
by have := int.add_mul_div_right 0 a H;
   rwa [zero_add, int.zero_div, zero_add] at this

@[simp] protected theorem mul_div_cancel_left {a : ℤ} (b : ℤ) (H : a ≠ 0) : a * b / a = b :=
by rw [mul_comm, int.mul_div_cancel _ H]

@[simp] protected theorem div_self {a : ℤ} (H : a ≠ 0) : a / a = 1 :=
by have := int.mul_div_cancel 1 H; rwa one_mul at this

/- mod -/

theorem of_nat_mod (m n : nat) : (m % n : ℤ) = of_nat (m % n) := rfl

@[simp] theorem coe_nat_mod (m n : ℕ) : (↑(m % n) : ℤ) = ↑m % ↑n := rfl

theorem neg_succ_of_nat_mod (m : ℕ) {b : ℤ} (bpos : 0 < b) :
  -[1+m] % b = b - 1 - m % b :=
by rw [sub_sub, add_comm]; exact
match b, eq_succ_of_zero_lt bpos with ._, ⟨n, rfl⟩ := rfl end

@[simp] theorem mod_neg : ∀ (a b : ℤ), a % -b = a % b
| (m : ℕ) n := @congr_arg ℕ ℤ _ _ (λ i, ↑(m % i)) (nat_abs_neg _)
| -[1+ m] n := @congr_arg ℕ ℤ _ _ (λ i, sub_nat_nat i (nat.succ (m % i))) (nat_abs_neg _)

@[simp] theorem mod_abs (a b : ℤ) : a % (abs b) = a % b :=
abs_by_cases (λ i, a % i = a % b) rfl (mod_neg _ _)

local attribute [simp] -- Will be generalized to Euclidean domains.
theorem zero_mod (b : ℤ) : 0 % b = 0 :=
congr_arg of_nat $ nat.zero_mod _

local attribute [simp] -- Will be generalized to Euclidean domains.
theorem mod_zero : ∀ (a : ℤ), a % 0 = a
| (m : ℕ) := congr_arg of_nat $ nat.mod_zero _
| -[1+ m] := congr_arg neg_succ_of_nat $ nat.mod_zero _

local attribute [simp] -- Will be generalized to Euclidean domains.
theorem mod_one : ∀ (a : ℤ), a % 1 = 0
| (m : ℕ) := congr_arg of_nat $ nat.mod_one _
| -[1+ m] := show (1 - (m % 1).succ : ℤ) = 0, by rw nat.mod_one; refl

theorem mod_eq_of_lt {a b : ℤ} (H1 : 0 ≤ a) (H2 : a < b) : a % b = a :=
match a, b, eq_coe_of_zero_le H1, eq_coe_of_zero_le (le_trans H1 (le_of_lt H2)), H2 with
| ._, ._, ⟨m, rfl⟩, ⟨n, rfl⟩, H2 :=
  congr_arg of_nat $ nat.mod_eq_of_lt (lt_of_coe_nat_lt_coe_nat H2)
end

theorem mod_nonneg : ∀ (a : ℤ) {b : ℤ}, b ≠ 0 → 0 ≤ a % b
| (m : ℕ) n H := coe_zero_le _
| -[1+ m] n H :=
  sub_nonneg_of_le $ coe_nat_le_coe_nat_of_le $ nat.mod_lt _ (nat_abs_pos_of_ne_zero H)

theorem mod_lt_of_pos (a : ℤ) {b : ℤ} (H : 0 < b) : a % b < b :=
match a, b, eq_succ_of_zero_lt H with
| (m : ℕ), ._, ⟨n, rfl⟩ := coe_nat_lt_coe_nat_of_lt (nat.mod_lt _ (nat.succ_pos _))
| -[1+ m], ._, ⟨n, rfl⟩ := sub_lt_self _ (coe_nat_lt_coe_nat_of_lt $ nat.succ_pos _)
end

theorem mod_lt (a : ℤ) {b : ℤ} (H : b ≠ 0) : a % b < abs b :=
by rw [← mod_abs]; exact mod_lt_of_pos _ (abs_pos_of_ne_zero H)

theorem mod_add_div_aux (m n : ℕ) : (n - (m % n + 1) - (n * (m / n) + n) : ℤ) = -[1+ m] :=
begin
  rw [← sub_sub, neg_succ_of_nat_coe, sub_sub (n:ℤ)],
  apply eq_neg_of_eq_neg,
  rw [neg_sub, sub_sub_self, add_right_comm],
  exact @congr_arg ℕ ℤ _ _ (λi, (i + 1 : ℤ)) (nat.mod_add_div _ _).symm
end

theorem mod_add_div : ∀ (a b : ℤ), a % b + b * (a / b) = a
| (m : ℕ) 0       := congr_arg of_nat (nat.mod_add_div _ _)
| (m : ℕ) (n+1:ℕ) := congr_arg of_nat (nat.mod_add_div _ _)
| 0       -[1+ n] := rfl
| (m+1:ℕ) -[1+ n] := show (_ + -(n+1) * -((m + 1) / (n + 1) : ℕ) : ℤ) = _,
  by rw [neg_mul_neg]; exact congr_arg of_nat (nat.mod_add_div _ _)
| -[1+ m] 0       := by rw [mod_zero, int.div_zero]; refl
| -[1+ m] (n+1:ℕ) := mod_add_div_aux m n.succ
| -[1+ m] -[1+ n] := mod_add_div_aux m n.succ

theorem mod_def (a b : ℤ) : a % b = a - b * (a / b) :=
eq_sub_of_add_eq (mod_add_div _ _)

@[simp] theorem add_mul_mod_self {a b c : ℤ} : (a + b * c) % c = a % c :=
if cz : c = 0 then by rw [cz, mul_zero, add_zero] else
by rw [mod_def, mod_def, int.add_mul_div_right _ _ cz,
       mul_add, mul_comm, add_sub_add_right_eq_sub]

@[simp] theorem add_mul_mod_self_left (a b c : ℤ) : (a + b * c) % b = a % b :=
by rw [mul_comm, add_mul_mod_self]

@[simp] theorem add_mod_self {a b : ℤ} : (a + b) % b = a % b :=
by have := add_mul_mod_self_left a b 1; rwa mul_one at this

@[simp] theorem add_mod_self_left {a b : ℤ} : (a + b) % a = b % a :=
by rw [add_comm, add_mod_self]

@[simp] theorem mod_add_mod (m n k : ℤ) : (m % n + k) % n = (m + k) % n :=
by have := (add_mul_mod_self_left (m % n + k) n (m / n)).symm;
   rwa [add_right_comm, mod_add_div] at this

@[simp] theorem add_mod_mod (m n k : ℤ) : (m + n % k) % k = (m + n) % k :=
by rw [add_comm, mod_add_mod, add_comm]

theorem add_mod_eq_add_mod_right {m n k : ℤ} (i : ℤ) (H : m % n = k % n) :
  (m + i) % n = (k + i) % n :=
by rw [← mod_add_mod, ← mod_add_mod k, H]

theorem add_mod_eq_add_mod_left {m n k : ℤ} (i : ℤ) (H : m % n = k % n) :
  (i + m) % n = (i + k) % n :=
by rw [add_comm, add_mod_eq_add_mod_right _ H, add_comm]

theorem mod_add_cancel_right {m n k : ℤ} (i) : (m + i) % n = (k + i) % n ↔
  m % n = k % n :=
⟨λ H, by have := add_mod_eq_add_mod_right (-i) H;
      rwa [add_neg_cancel_right, add_neg_cancel_right] at this,
 add_mod_eq_add_mod_right _⟩

theorem mod_add_cancel_left {m n k i : ℤ} :
  (i + m) % n = (i + k) % n ↔ m % n = k % n :=
by rw [add_comm, add_comm i, mod_add_cancel_right]

theorem mod_sub_cancel_right {m n k : ℤ} (i) : (m - i) % n = (k - i) % n ↔
  m % n = k % n :=
mod_add_cancel_right _

theorem mod_eq_mod_iff_mod_sub_eq_zero {m n k : ℤ} : m % n = k % n ↔ (m - k) % n = 0 :=
(mod_sub_cancel_right k).symm.trans $ by simp

@[simp] theorem mul_mod_left (a b : ℤ) : (a * b) % b = 0 :=
by rw [← zero_add (a * b), add_mul_mod_self, zero_mod]

@[simp] theorem mul_mod_right (a b : ℤ) : (a * b) % a = 0 :=
by rw [mul_comm, mul_mod_left]

local attribute [simp] -- Will be generalized to Euclidean domains.
theorem mod_self {a : ℤ} : a % a = 0 :=
by have := mul_mod_left 1 a; rwa one_mul at this

@[simp] theorem mod_mod_of_dvd (n : int) {m k : int} (h : m ∣ k) : n % k % m = n % m :=
begin
  conv { to_rhs, rw ←mod_add_div n k },
  rcases h with ⟨t, rfl⟩, rw [mul_assoc, add_mul_mod_self_left]
end

@[simp] theorem mod_mod (a b : ℤ) : a % b % b = a % b :=
by conv {to_rhs, rw [← mod_add_div a b, add_mul_mod_self_left]}

/- properties of / and % -/

@[simp] theorem mul_div_mul_of_pos {a : ℤ} (b c : ℤ) (H : 0 < a) : a * b / (a * c) = b / c :=
suffices ∀ (m k : ℕ) (b : ℤ), (m.succ * b / (m.succ * k) : ℤ) = b / k, from
match a, eq_succ_of_zero_lt H, c, eq_coe_or_neg c with
| ._, ⟨m, rfl⟩, ._, ⟨k, or.inl rfl⟩ := this _ _ _
| ._, ⟨m, rfl⟩, ._, ⟨k, or.inr rfl⟩ :=
  by rw [← neg_mul_eq_mul_neg, int.div_neg, int.div_neg];
     apply congr_arg has_neg.neg; apply this
end,
λ m k b, match b, k with
| (n : ℕ), k   := congr_arg of_nat (nat.mul_div_mul _ _ m.succ_pos)
| -[1+ n], 0   := by rw [int.coe_nat_zero, mul_zero, int.div_zero, int.div_zero]
| -[1+ n], k+1 := congr_arg neg_succ_of_nat $
  show (m.succ * n + m) / (m.succ * k.succ) = n / k.succ, begin
    apply nat.div_eq_of_lt_le,
    { refine le_trans _ (nat.le_add_right _ _),
      rw [← nat.mul_div_mul _ _ m.succ_pos],
      apply nat.div_mul_le_self },
    { change m.succ * n.succ ≤ _,
      rw [mul_left_comm],
      apply nat.mul_le_mul_left,
      apply (nat.div_lt_iff_lt_mul _ _ k.succ_pos).1,
      apply nat.lt_succ_self }
  end
end

@[simp] theorem mul_div_mul_of_pos_left (a : ℤ) {b : ℤ} (c : ℤ) (H : 0 < b) :
  a * b / (c * b) = a / c :=
by rw [mul_comm, mul_comm c, mul_div_mul_of_pos _ _ H]

@[simp] theorem mul_mod_mul_of_pos {a : ℤ} (b c : ℤ) (H : 0 < a) : a * b % (a * c) = a * (b % c) :=
by rw [mod_def, mod_def, mul_div_mul_of_pos _ _ H, mul_sub_left_distrib, mul_assoc]

theorem lt_div_add_one_mul_self (a : ℤ) {b : ℤ} (H : 0 < b) : a < (a / b + 1) * b :=
by rw [add_mul, one_mul, mul_comm]; apply lt_add_of_sub_left_lt;
   rw [← mod_def]; apply mod_lt_of_pos _ H

theorem abs_div_le_abs : ∀ (a b : ℤ), abs (a / b) ≤ abs a :=
suffices ∀ (a : ℤ) (n : ℕ), abs (a / n) ≤ abs a, from
λ a b, match b, eq_coe_or_neg b with
| ._, ⟨n, or.inl rfl⟩ := this _ _
| ._, ⟨n, or.inr rfl⟩ := by rw [int.div_neg, abs_neg]; apply this
end,
λ a n, by rw [abs_eq_nat_abs, abs_eq_nat_abs]; exact
coe_nat_le_coe_nat_of_le (match a, n with
| (m : ℕ), n := nat.div_le_self _ _
| -[1+ m], 0 := nat.zero_le _
| -[1+ m], n+1 := nat.succ_le_succ (nat.div_le_self _ _)
end)

theorem div_le_self {a : ℤ} (b : ℤ) (Ha : 0 ≤ a) : a / b ≤ a :=
by have := le_trans (le_abs_self _) (abs_div_le_abs a b);
   rwa [abs_of_nonneg Ha] at this

theorem mul_div_cancel_of_mod_eq_zero {a b : ℤ} (H : a % b = 0) : b * (a / b) = a :=
by have := mod_add_div a b; rwa [H, zero_add] at this

theorem div_mul_cancel_of_mod_eq_zero {a b : ℤ} (H : a % b = 0) : a / b * b = a :=
by rw [mul_comm, mul_div_cancel_of_mod_eq_zero H]

lemma mod_two_eq_zero_or_one (n : ℤ) : n % 2 = 0 ∨ n % 2 = 1 :=
have h : n % 2 < 2 := abs_of_nonneg (show 0 ≤ (2 : ℤ), from dec_trivial) ▸ int.mod_lt _ dec_trivial,
have h₁ : 0 ≤ n % 2 := int.mod_nonneg _ dec_trivial,
match (n % 2), h, h₁ with
| (0 : ℕ) := λ _ _, or.inl rfl
| (1 : ℕ) := λ _ _, or.inr rfl
| (k + 2 : ℕ) := λ h _, absurd h dec_trivial
| -[1+ a] := λ _ h₁, absurd h₁ dec_trivial
end

/- dvd -/

@[norm_cast] theorem coe_nat_dvd {m n : ℕ} : (↑m : ℤ) ∣ ↑n ↔ m ∣ n :=
⟨λ ⟨a, ae⟩, m.eq_zero_or_pos.elim
  (λm0, by simp [m0] at ae; simp [ae, m0])
  (λm0l, by {
    cases eq_coe_of_zero_le (@nonneg_of_mul_nonneg_left ℤ _ m a
      (by simp [ae.symm]) (by simpa using m0l)) with k e,
    subst a, exact ⟨k, int.coe_nat_inj ae⟩ }),
 λ ⟨k, e⟩, dvd.intro k $ by rw [e, int.coe_nat_mul]⟩

theorem coe_nat_dvd_left {n : ℕ} {z : ℤ} : (↑n : ℤ) ∣ z ↔ n ∣ z.nat_abs :=
by rcases nat_abs_eq z with eq | eq; rw eq; simp [coe_nat_dvd]

theorem coe_nat_dvd_right {n : ℕ} {z : ℤ} : z ∣ (↑n : ℤ) ↔ z.nat_abs ∣ n :=
by rcases nat_abs_eq z with eq | eq; rw eq; simp [coe_nat_dvd]

theorem dvd_antisymm {a b : ℤ} (H1 : 0 ≤ a) (H2 : 0 ≤ b) : a ∣ b → b ∣ a → a = b :=
begin
  rw [← abs_of_nonneg H1, ← abs_of_nonneg H2, abs_eq_nat_abs, abs_eq_nat_abs],
  rw [coe_nat_dvd, coe_nat_dvd, coe_nat_inj'],
  apply nat.dvd_antisymm
end

theorem dvd_of_mod_eq_zero {a b : ℤ} (H : b % a = 0) : a ∣ b :=
⟨b / a, (mul_div_cancel_of_mod_eq_zero H).symm⟩

theorem mod_eq_zero_of_dvd : ∀ {a b : ℤ}, a ∣ b → b % a = 0
| a ._ ⟨c, rfl⟩ := mul_mod_right _ _

theorem dvd_iff_mod_eq_zero (a b : ℤ) : a ∣ b ↔ b % a = 0 :=
⟨mod_eq_zero_of_dvd, dvd_of_mod_eq_zero⟩

theorem nat_abs_dvd {a b : ℤ} : (a.nat_abs : ℤ) ∣ b ↔ a ∣ b :=
(nat_abs_eq a).elim (λ e, by rw ← e) (λ e, by rw [← neg_dvd_iff_dvd, ← e])

theorem dvd_nat_abs {a b : ℤ} : a ∣ b.nat_abs ↔ a ∣ b :=
(nat_abs_eq b).elim (λ e, by rw ← e) (λ e, by rw [← dvd_neg_iff_dvd, ← e])

instance decidable_dvd : @decidable_rel ℤ (∣) :=
assume a n, decidable_of_decidable_of_iff (by apply_instance) (dvd_iff_mod_eq_zero _ _).symm

protected theorem div_mul_cancel {a b : ℤ} (H : b ∣ a) : a / b * b = a :=
div_mul_cancel_of_mod_eq_zero (mod_eq_zero_of_dvd H)

protected theorem mul_div_cancel' {a b : ℤ} (H : a ∣ b) : a * (b / a) = b :=
by rw [mul_comm, int.div_mul_cancel H]

protected theorem mul_div_assoc (a : ℤ) : ∀ {b c : ℤ}, c ∣ b → (a * b) / c = a * (b / c)
| ._ c ⟨d, rfl⟩ := if cz : c = 0 then by simp [cz] else
  by rw [mul_left_comm, int.mul_div_cancel_left _ cz, int.mul_div_cancel_left _ cz]

theorem div_dvd_div : ∀ {a b c : ℤ} (H1 : a ∣ b) (H2 : b ∣ c), b / a ∣ c / a
| a ._ ._ ⟨b, rfl⟩ ⟨c, rfl⟩ := if az : a = 0 then by simp [az] else
  by rw [int.mul_div_cancel_left _ az, mul_assoc, int.mul_div_cancel_left _ az];
     apply dvd_mul_right

protected theorem eq_mul_of_div_eq_right {a b c : ℤ} (H1 : b ∣ a) (H2 : a / b = c) :
  a = b * c :=
by rw [← H2, int.mul_div_cancel' H1]

protected theorem div_eq_of_eq_mul_right {a b c : ℤ} (H1 : b ≠ 0) (H2 : a = b * c) :
  a / b = c :=
by rw [H2, int.mul_div_cancel_left _ H1]

protected theorem div_eq_iff_eq_mul_right {a b c : ℤ} (H : b ≠ 0) (H' : b ∣ a) :
  a / b = c ↔ a = b * c :=
⟨int.eq_mul_of_div_eq_right H', int.div_eq_of_eq_mul_right H⟩

protected theorem div_eq_iff_eq_mul_left {a b c : ℤ} (H : b ≠ 0) (H' : b ∣ a) :
  a / b = c ↔ a = c * b :=
by rw mul_comm; exact int.div_eq_iff_eq_mul_right H H'

protected theorem eq_mul_of_div_eq_left {a b c : ℤ} (H1 : b ∣ a) (H2 : a / b = c) :
  a = c * b :=
by rw [mul_comm, int.eq_mul_of_div_eq_right H1 H2]

protected theorem div_eq_of_eq_mul_left {a b c : ℤ} (H1 : b ≠ 0) (H2 : a = c * b) :
  a / b = c :=
int.div_eq_of_eq_mul_right H1 (by rw [mul_comm, H2])

theorem neg_div_of_dvd : ∀ {a b : ℤ} (H : b ∣ a), -a / b = -(a / b)
| ._ b ⟨c, rfl⟩ := if bz : b = 0 then by simp [bz] else
  by rw [neg_mul_eq_mul_neg, int.mul_div_cancel_left _ bz, int.mul_div_cancel_left _ bz]

lemma add_div_of_dvd {a b c : ℤ} :
  c ∣ a → c ∣ b → (a + b) / c = a / c + b / c :=
begin
  intros h1 h2,
  by_cases h3 : c = 0,
  { rw [h3, zero_dvd_iff] at *,
    rw [h1, h2, h3], refl },
  { apply eq_of_mul_eq_mul_right h3,
    rw add_mul, repeat {rw [int.div_mul_cancel]};
    try {apply dvd_add}; assumption }
end

theorem div_sign : ∀ a b, a / sign b = a * sign b
| a (n+1:ℕ) := by unfold sign; simp
| a 0       := by simp [sign]
| a -[1+ n] := by simp [sign]

@[simp] theorem sign_mul : ∀ a b, sign (a * b) = sign a * sign b
| a       0       := by simp
| 0       b       := by simp
| (m+1:ℕ) (n+1:ℕ) := rfl
| (m+1:ℕ) -[1+ n] := rfl
| -[1+ m] (n+1:ℕ) := rfl
| -[1+ m] -[1+ n] := rfl

protected theorem sign_eq_div_abs (a : ℤ) : sign a = a / (abs a) :=
if az : a = 0 then by simp [az] else
(int.div_eq_of_eq_mul_left (mt eq_zero_of_abs_eq_zero az)
  (sign_mul_abs _).symm).symm

theorem mul_sign : ∀ (i : ℤ), i * sign i = nat_abs i
| (n+1:ℕ) := mul_one _
| 0       := mul_zero _
| -[1+ n] := mul_neg_one _

theorem le_of_dvd {a b : ℤ} (bpos : 0 < b) (H : a ∣ b) : a ≤ b :=
match a, b, eq_succ_of_zero_lt bpos, H with
| (m : ℕ), ._, ⟨n, rfl⟩, H := coe_nat_le_coe_nat_of_le $
  nat.le_of_dvd n.succ_pos $ coe_nat_dvd.1 H
| -[1+ m], ._, ⟨n, rfl⟩, _ :=
  le_trans (le_of_lt $ neg_succ_lt_zero _) (coe_zero_le _)
end

theorem eq_one_of_dvd_one {a : ℤ} (H : 0 ≤ a) (H' : a ∣ 1) : a = 1 :=
match a, eq_coe_of_zero_le H, H' with
| ._, ⟨n, rfl⟩, H' := congr_arg coe $
  nat.eq_one_of_dvd_one $ coe_nat_dvd.1 H'
end

theorem eq_one_of_mul_eq_one_right {a b : ℤ} (H : 0 ≤ a) (H' : a * b = 1) : a = 1 :=
eq_one_of_dvd_one H ⟨b, H'.symm⟩

theorem eq_one_of_mul_eq_one_left {a b : ℤ} (H : 0 ≤ b) (H' : a * b = 1) : b = 1 :=
eq_one_of_mul_eq_one_right H (by rw [mul_comm, H'])

lemma of_nat_dvd_of_dvd_nat_abs {a : ℕ} : ∀ {z : ℤ} (haz : a ∣ z.nat_abs), ↑a ∣ z
| (int.of_nat _) haz := int.coe_nat_dvd.2 haz
| -[1+k] haz :=
  begin
    change ↑a ∣ -(k+1 : ℤ),
    apply dvd_neg_of_dvd,
    apply int.coe_nat_dvd.2,
    exact haz
  end

lemma dvd_nat_abs_of_of_nat_dvd {a : ℕ} : ∀ {z : ℤ} (haz : ↑a ∣ z), a ∣ z.nat_abs
| (int.of_nat _) haz := int.coe_nat_dvd.1 (int.dvd_nat_abs.2 haz)
| -[1+k] haz :=
  have haz' : (↑a:ℤ) ∣ (↑(k+1):ℤ), from dvd_of_dvd_neg haz,
  int.coe_nat_dvd.1 haz'

lemma pow_dvd_of_le_of_pow_dvd {p m n : ℕ} {k : ℤ} (hmn : m ≤ n) (hdiv : ↑(p ^ n) ∣ k) :
      ↑(p ^ m) ∣ k :=
begin
  induction k,
    { apply int.coe_nat_dvd.2,
      apply pow_dvd_of_le_of_pow_dvd hmn,
      apply int.coe_nat_dvd.1 hdiv },
    { change -[1+k] with -(↑(k+1) : ℤ),
      apply dvd_neg_of_dvd,
      apply int.coe_nat_dvd.2,
      apply pow_dvd_of_le_of_pow_dvd hmn,
      apply int.coe_nat_dvd.1,
      apply dvd_of_dvd_neg,
      exact hdiv }
end

lemma dvd_of_pow_dvd {p k : ℕ} {m : ℤ} (hk : 1 ≤ k) (hpk : ↑(p^k) ∣ m) : ↑p ∣ m :=
by rw ←nat.pow_one p; exact pow_dvd_of_le_of_pow_dvd hk hpk

/- / and ordering -/

protected theorem div_mul_le (a : ℤ) {b : ℤ} (H : b ≠ 0) : a / b * b ≤ a :=
le_of_sub_nonneg $ by rw [mul_comm, ← mod_def]; apply mod_nonneg _ H

protected theorem div_le_of_le_mul {a b c : ℤ} (H : 0 < c) (H' : a ≤ b * c) : a / c ≤ b :=
le_of_mul_le_mul_right (le_trans (int.div_mul_le _ (ne_of_gt H)) H') H

protected theorem mul_lt_of_lt_div {a b c : ℤ} (H : 0 < c) (H3 : a < b / c) : a * c < b :=
lt_of_not_ge $ mt (int.div_le_of_le_mul H) (not_le_of_gt H3)

protected theorem mul_le_of_le_div {a b c : ℤ} (H1 : 0 < c) (H2 : a ≤ b / c) : a * c ≤ b :=
le_trans (mul_le_mul_of_nonneg_right H2 (le_of_lt H1)) (int.div_mul_le _ (ne_of_gt H1))

protected theorem le_div_of_mul_le {a b c : ℤ} (H1 : 0 < c) (H2 : a * c ≤ b) : a ≤ b / c :=
le_of_lt_add_one $ lt_of_mul_lt_mul_right
  (lt_of_le_of_lt H2 (lt_div_add_one_mul_self _ H1)) (le_of_lt H1)

protected theorem le_div_iff_mul_le {a b c : ℤ} (H : 0 < c) : a ≤ b / c ↔ a * c ≤ b :=
⟨int.mul_le_of_le_div H, int.le_div_of_mul_le H⟩

protected theorem div_le_div {a b c : ℤ} (H : 0 < c) (H' : a ≤ b) : a / c ≤ b / c :=
int.le_div_of_mul_le H (le_trans (int.div_mul_le _ (ne_of_gt H)) H')

protected theorem div_lt_of_lt_mul {a b c : ℤ} (H : 0 < c) (H' : a < b * c) : a / c < b :=
lt_of_not_ge $ mt (int.mul_le_of_le_div H) (not_le_of_gt H')

protected theorem lt_mul_of_div_lt {a b c : ℤ} (H1 : 0 < c) (H2 : a / c < b) : a < b * c :=
lt_of_not_ge $ mt (int.le_div_of_mul_le H1) (not_le_of_gt H2)

protected theorem div_lt_iff_lt_mul {a b c : ℤ} (H : 0 < c) : a / c < b ↔ a < b * c :=
⟨int.lt_mul_of_div_lt H, int.div_lt_of_lt_mul H⟩

protected theorem le_mul_of_div_le {a b c : ℤ} (H1 : 0 ≤ b) (H2 : b ∣ a) (H3 : a / b ≤ c) :
  a ≤ c * b :=
by rw [← int.div_mul_cancel H2]; exact mul_le_mul_of_nonneg_right H3 H1

protected theorem lt_div_of_mul_lt {a b c : ℤ} (H1 : 0 ≤ b) (H2 : b ∣ c) (H3 : a * b < c) :
  a < c / b :=
lt_of_not_ge $ mt (int.le_mul_of_div_le H1 H2) (not_le_of_gt H3)

protected theorem lt_div_iff_mul_lt {a b : ℤ} (c : ℤ) (H : 0 < c) (H' : c ∣ b) :
  a < b / c ↔ a * c < b :=
⟨int.mul_lt_of_lt_div H, int.lt_div_of_mul_lt (le_of_lt H) H'⟩

theorem div_pos_of_pos_of_dvd {a b : ℤ} (H1 : 0 < a) (H2 : 0 ≤ b) (H3 : b ∣ a) : 0 < a / b :=
int.lt_div_of_mul_lt H2 H3 (by rwa zero_mul)

theorem div_eq_div_of_mul_eq_mul {a b c d : ℤ} (H2 : d ∣ c) (H3 : b ≠ 0)
    (H4 : d ≠ 0) (H5 : a * d = b * c) :
  a / b = c / d :=
int.div_eq_of_eq_mul_right H3 $
by rw [← int.mul_div_assoc _ H2]; exact
(int.div_eq_of_eq_mul_left H4 H5.symm).symm

theorem eq_mul_div_of_mul_eq_mul_of_dvd_left {a b c d : ℤ} (hb : b ≠ 0) (hbc : b ∣ c)
      (h : b * a = c * d) : a = c / b * d :=
begin
  cases hbc with k hk,
  subst hk,
  rw int.mul_div_cancel_left, rw mul_assoc at h,
  apply _root_.eq_of_mul_eq_mul_left _ h,
  repeat {assumption}
end

theorem of_nat_add_neg_succ_of_nat_of_lt {m n : ℕ}
  (h : m < n.succ) : of_nat m + -[1+n] = -[1+ n - m] :=
begin
 change sub_nat_nat _ _ = _,
 have h' : n.succ - m = (n - m).succ,
 apply succ_sub,
 apply le_of_lt_succ h,
 simp [*, sub_nat_nat]
end

theorem of_nat_add_neg_succ_of_nat_of_ge {m n : ℕ}
  (h : n.succ ≤ m) : of_nat m + -[1+n] = of_nat (m - n.succ) :=
begin
 change sub_nat_nat _ _ = _,
 have h' : n.succ - m = 0,
 apply sub_eq_zero_of_le h,
 simp [*, sub_nat_nat]
end

@[simp] theorem neg_add_neg (m n : ℕ) : -[1+m] + -[1+n] = -[1+nat.succ(m+n)] := rfl

/- to_nat -/

theorem to_nat_eq_max : ∀ (a : ℤ), (to_nat a : ℤ) = max a 0
| (n : ℕ) := (max_eq_left (coe_zero_le n)).symm
| -[1+ n] := (max_eq_right (le_of_lt (neg_succ_lt_zero n))).symm

@[simp] theorem to_nat_of_nonneg {a : ℤ} (h : 0 ≤ a) : (to_nat a : ℤ) = a :=
by rw [to_nat_eq_max, max_eq_left h]

@[simp] lemma to_nat_sub_of_le (a b : ℤ) (h : b ≤ a) : (to_nat (a + -b) : ℤ) = a + - b :=
int.to_nat_of_nonneg (sub_nonneg_of_le h)

@[simp] theorem to_nat_coe_nat (n : ℕ) : to_nat ↑n = n := rfl

theorem le_to_nat (a : ℤ) : a ≤ to_nat a :=
by rw [to_nat_eq_max]; apply le_max_left

@[simp] theorem to_nat_le {a : ℤ} {n : ℕ} : to_nat a ≤ n ↔ a ≤ n :=
by rw [(coe_nat_le_coe_nat_iff _ _).symm, to_nat_eq_max, max_le_iff];
   exact and_iff_left (coe_zero_le _)

@[simp] theorem lt_to_nat {n : ℕ} {a : ℤ} : n < to_nat a ↔ (n : ℤ) < a :=
le_iff_le_iff_lt_iff_lt.1 to_nat_le

theorem to_nat_le_to_nat {a b : ℤ} (h : a ≤ b) : to_nat a ≤ to_nat b :=
by rw to_nat_le; exact le_trans h (le_to_nat b)

theorem to_nat_lt_to_nat {a b : ℤ} (hb : 0 < b) : to_nat a < to_nat b ↔ a < b :=
⟨λ h, begin cases a, exact lt_to_nat.1 h, exact lt_trans (neg_succ_of_nat_lt_zero a) hb, end,
 λ h, begin rw lt_to_nat, cases a, exact h, exact hb end⟩

theorem lt_of_to_nat_lt {a b : ℤ} (h : to_nat a < to_nat b) : a < b :=
(to_nat_lt_to_nat $ lt_to_nat.1 $ lt_of_le_of_lt (nat.zero_le _) h).1 h

def to_nat' : ℤ → option ℕ
| (n : ℕ) := some n
| -[1+ n] := none

theorem mem_to_nat' : ∀ (a : ℤ) (n : ℕ), n ∈ to_nat' a ↔ a = n
| (m : ℕ) n := option.some_inj.trans coe_nat_inj'.symm
| -[1+ m] n := by split; intro h; cases h

/- units -/

@[simp] theorem units_nat_abs (u : units ℤ) : nat_abs u = 1 :=
units.ext_iff.1 $ nat.units_eq_one ⟨nat_abs u, nat_abs ↑u⁻¹,
  by rw [← nat_abs_mul, units.mul_inv]; refl,
  by rw [← nat_abs_mul, units.inv_mul]; refl⟩

theorem units_eq_one_or (u : units ℤ) : u = 1 ∨ u = -1 :=
by simpa [units.ext_iff, units_nat_abs] using nat_abs_eq u

lemma units_inv_eq_self (u : units ℤ) : u⁻¹ = u :=
(units_eq_one_or u).elim (λ h, h.symm ▸ rfl) (λ h, h.symm ▸ rfl)

/- bitwise ops -/

@[simp] lemma bodd_zero : bodd 0 = ff := rfl
@[simp] lemma bodd_one : bodd 1 = tt := rfl
@[simp] lemma bodd_two : bodd 2 = ff := rfl

@[simp, norm_cast] lemma bodd_coe (n : ℕ) : int.bodd n = nat.bodd n := rfl

@[simp] lemma bodd_sub_nat_nat (m n : ℕ) : bodd (sub_nat_nat m n) = bxor m.bodd n.bodd :=
by apply sub_nat_nat_elim m n (λ m n i, bodd i = bxor m.bodd n.bodd); intros;
  simp; cases i.bodd; simp

@[simp] lemma bodd_neg_of_nat (n : ℕ) : bodd (neg_of_nat n) = n.bodd :=
by cases n; simp; refl

@[simp] lemma bodd_neg (n : ℤ) : bodd (-n) = bodd n :=
by cases n; simp [has_neg.neg, int.coe_nat_eq, int.neg, bodd, -of_nat_eq_coe]

@[simp] lemma bodd_add (m n : ℤ) : bodd (m + n) = bxor (bodd m) (bodd n) :=
by cases m with m m; cases n with n n; unfold has_add.add;
  simp [int.add, -of_nat_eq_coe, bool.bxor_comm]

@[simp] lemma bodd_mul (m n : ℤ) : bodd (m * n) = bodd m && bodd n :=
by cases m with m m; cases n with n n; unfold has_mul.mul;
  simp [int.mul, -of_nat_eq_coe, bool.bxor_comm]

theorem bodd_add_div2 : ∀ n, cond (bodd n) 1 0 + 2 * div2 n = n
| (n : ℕ) :=
  by rw [show (cond (bodd n) 1 0 : ℤ) = (cond (bodd n) 1 0 : ℕ),
         by cases bodd n; refl]; exact congr_arg of_nat n.bodd_add_div2
| -[1+ n] := begin
    refine eq.trans _ (congr_arg neg_succ_of_nat n.bodd_add_div2),
    dsimp [bodd], cases nat.bodd n; dsimp [cond, bnot, div2, int.mul],
    { change -[1+ 2 * nat.div2 n] = _, rw zero_add },
    { rw [zero_add, add_comm], refl }
  end

theorem div2_val : ∀ n, div2 n = n / 2
| (n : ℕ) := congr_arg of_nat n.div2_val
| -[1+ n] := congr_arg neg_succ_of_nat n.div2_val

lemma bit0_val (n : ℤ) : bit0 n = 2 * n := (two_mul _).symm

lemma bit1_val (n : ℤ) : bit1 n = 2 * n + 1 := congr_arg (+(1:ℤ)) (bit0_val _)

lemma bit_val (b n) : bit b n = 2 * n + cond b 1 0 :=
by { cases b, apply (bit0_val n).trans (add_zero _).symm, apply bit1_val }

lemma bit_decomp (n : ℤ) : bit (bodd n) (div2 n) = n :=
(bit_val _ _).trans $ (add_comm _ _).trans $ bodd_add_div2 _

def {u} bit_cases_on {C : ℤ → Sort u} (n) (h : ∀ b n, C (bit b n)) : C n :=
by rw [← bit_decomp n]; apply h

@[simp] lemma bit_zero : bit ff 0 = 0 := rfl

@[simp] lemma bit_coe_nat (b) (n : ℕ) : bit b n = nat.bit b n :=
by rw [bit_val, nat.bit_val]; cases b; refl

@[simp] lemma bit_neg_succ (b) (n : ℕ) : bit b -[1+ n] = -[1+ nat.bit (bnot b) n] :=
by rw [bit_val, nat.bit_val]; cases b; refl

@[simp] lemma bodd_bit (b n) : bodd (bit b n) = b :=
by rw bit_val; simp; cases b; cases bodd n; refl

@[simp] lemma div2_bit (b n) : div2 (bit b n) = n :=
begin
  rw [bit_val, div2_val, add_comm, int.add_mul_div_left, (_ : (_/2:ℤ) = 0), zero_add],
  cases b, all_goals {exact dec_trivial}
end

@[simp] lemma test_bit_zero (b) : ∀ n, test_bit (bit b n) 0 = b
| (n : ℕ) := by rw [bit_coe_nat]; apply nat.test_bit_zero
| -[1+ n] := by rw [bit_neg_succ]; dsimp [test_bit]; rw [nat.test_bit_zero];
                clear test_bit_zero; cases b; refl

@[simp] lemma test_bit_succ (m b) : ∀ n, test_bit (bit b n) (nat.succ m) = test_bit n m
| (n : ℕ) := by rw [bit_coe_nat]; apply nat.test_bit_succ
| -[1+ n] := by rw [bit_neg_succ]; dsimp [test_bit]; rw [nat.test_bit_succ]

private meta def bitwise_tac : tactic unit := `[
  funext m,
  funext n,
  cases m with m m; cases n with n n; try {refl},
  all_goals {
    apply congr_arg of_nat <|> apply congr_arg neg_succ_of_nat,
    try {dsimp [nat.land, nat.ldiff, nat.lor]},
    try {rw [
      show nat.bitwise (λ a b, a && bnot b) n m =
           nat.bitwise (λ a b, b && bnot a) m n, from
      congr_fun (congr_fun (@nat.bitwise_swap (λ a b, b && bnot a) rfl) n) m]},
    apply congr_arg (λ f, nat.bitwise f m n),
    funext a,
    funext b,
    cases a; cases b; refl
  },
  all_goals {unfold nat.land nat.ldiff nat.lor}
]

theorem bitwise_or   : bitwise bor                  = lor   := by bitwise_tac
theorem bitwise_and  : bitwise band                 = land  := by bitwise_tac
theorem bitwise_diff : bitwise (λ a b, a && bnot b) = ldiff := by bitwise_tac
theorem bitwise_xor  : bitwise bxor                 = lxor  := by bitwise_tac

@[simp] lemma bitwise_bit (f : bool → bool → bool) (a m b n) :
  bitwise f (bit a m) (bit b n) = bit (f a b) (bitwise f m n) :=
begin
  cases m with m m; cases n with n n;
  repeat { rw [← int.coe_nat_eq] <|> rw bit_coe_nat <|> rw bit_neg_succ };
  unfold bitwise nat_bitwise bnot;
  [ induction h : f ff ff,
    induction h : f ff tt,
    induction h : f tt ff,
    induction h : f tt tt ],
  all_goals {
    unfold cond, rw nat.bitwise_bit,
    repeat { rw bit_coe_nat <|> rw bit_neg_succ <|> rw bnot_bnot } },
  all_goals { unfold bnot {fail_if_unchanged := ff}; rw h; refl }
end

@[simp] lemma lor_bit (a m b n) : lor (bit a m) (bit b n) = bit (a || b) (lor m n) :=
by rw [← bitwise_or, bitwise_bit]

@[simp] lemma land_bit (a m b n) : land (bit a m) (bit b n) = bit (a && b) (land m n) :=
by rw [← bitwise_and, bitwise_bit]

@[simp] lemma ldiff_bit (a m b n) : ldiff (bit a m) (bit b n) = bit (a && bnot b) (ldiff m n) :=
by rw [← bitwise_diff, bitwise_bit]

@[simp] lemma lxor_bit (a m b n) : lxor (bit a m) (bit b n) = bit (bxor a b) (lxor m n) :=
by rw [← bitwise_xor, bitwise_bit]

@[simp] lemma lnot_bit (b) : ∀ n, lnot (bit b n) = bit (bnot b) (lnot n)
| (n : ℕ) := by simp [lnot]
| -[1+ n] := by simp [lnot]

@[simp] lemma test_bit_bitwise (f : bool → bool → bool) (m n k) :
  test_bit (bitwise f m n) k = f (test_bit m k) (test_bit n k) :=
begin
  induction k with k IH generalizing m n;
  apply bit_cases_on m; intros a m';
  apply bit_cases_on n; intros b n';
  rw bitwise_bit,
  { simp [test_bit_zero] },
  { simp [test_bit_succ, IH] }
end

@[simp] lemma test_bit_lor (m n k) : test_bit (lor m n) k = test_bit m k || test_bit n k :=
by rw [← bitwise_or, test_bit_bitwise]

@[simp] lemma test_bit_land (m n k) : test_bit (land m n) k = test_bit m k && test_bit n k :=
by rw [← bitwise_and, test_bit_bitwise]

@[simp] lemma test_bit_ldiff (m n k) : test_bit (ldiff m n) k = test_bit m k && bnot (test_bit n k) :=
by rw [← bitwise_diff, test_bit_bitwise]

@[simp] lemma test_bit_lxor (m n k) : test_bit (lxor m n) k = bxor (test_bit m k) (test_bit n k) :=
by rw [← bitwise_xor, test_bit_bitwise]

@[simp] lemma test_bit_lnot : ∀ n k, test_bit (lnot n) k = bnot (test_bit n k)
| (n : ℕ) k := by simp [lnot, test_bit]
| -[1+ n] k := by simp [lnot, test_bit]

lemma shiftl_add : ∀ (m : ℤ) (n : ℕ) (k : ℤ), shiftl m (n + k) = shiftl (shiftl m n) k
| (m : ℕ) n (k:ℕ) := congr_arg of_nat (nat.shiftl_add _ _ _)
| -[1+ m] n (k:ℕ) := congr_arg neg_succ_of_nat (nat.shiftl'_add _ _ _ _)
| (m : ℕ) n -[1+k] := sub_nat_nat_elim n k.succ
    (λ n k i, shiftl ↑m i = nat.shiftr (nat.shiftl m n) k)
    (λ i n, congr_arg coe $
      by rw [← nat.shiftl_sub, nat.add_sub_cancel_left]; apply nat.le_add_right)
    (λ i n, congr_arg coe $
      by rw [add_assoc, nat.shiftr_add, ← nat.shiftl_sub, nat.sub_self]; refl)
| -[1+ m] n -[1+k] := sub_nat_nat_elim n k.succ
    (λ n k i, shiftl -[1+ m] i = -[1+ nat.shiftr (nat.shiftl' tt m n) k])
    (λ i n, congr_arg neg_succ_of_nat $
      by rw [← nat.shiftl'_sub, nat.add_sub_cancel_left]; apply nat.le_add_right)
    (λ i n, congr_arg neg_succ_of_nat $
      by rw [add_assoc, nat.shiftr_add, ← nat.shiftl'_sub, nat.sub_self]; refl)

lemma shiftl_sub (m : ℤ) (n : ℕ) (k : ℤ) : shiftl m (n - k) = shiftr (shiftl m n) k :=
shiftl_add _ _ _

@[simp] lemma shiftl_neg (m n : ℤ) : shiftl m (-n) = shiftr m n := rfl
@[simp] lemma shiftr_neg (m n : ℤ) : shiftr m (-n) = shiftl m n := by rw [← shiftl_neg, neg_neg]

@[simp] lemma shiftl_coe_nat (m n : ℕ) : shiftl m n = nat.shiftl m n := rfl
@[simp] lemma shiftr_coe_nat (m n : ℕ) : shiftr m n = nat.shiftr m n := by cases n; refl

@[simp] lemma shiftl_neg_succ (m n : ℕ) : shiftl -[1+ m] n = -[1+ nat.shiftl' tt m n] := rfl
@[simp] lemma shiftr_neg_succ (m n : ℕ) : shiftr -[1+ m] n = -[1+ nat.shiftr m n] := by cases n; refl

lemma shiftr_add : ∀ (m : ℤ) (n k : ℕ), shiftr m (n + k) = shiftr (shiftr m n) k
| (m : ℕ) n k := by rw [shiftr_coe_nat, shiftr_coe_nat,
                        ← int.coe_nat_add, shiftr_coe_nat, nat.shiftr_add]
| -[1+ m] n k := by rw [shiftr_neg_succ, shiftr_neg_succ,
                        ← int.coe_nat_add, shiftr_neg_succ, nat.shiftr_add]

lemma shiftl_eq_mul_pow : ∀ (m : ℤ) (n : ℕ), shiftl m n = m * ↑(2 ^ n)
| (m : ℕ) n := congr_arg coe (nat.shiftl_eq_mul_pow _ _)
| -[1+ m] n := @congr_arg ℕ ℤ _ _ (λi, -i) (nat.shiftl'_tt_eq_mul_pow _ _)

lemma shiftr_eq_div_pow : ∀ (m : ℤ) (n : ℕ), shiftr m n = m / ↑(2 ^ n)
| (m : ℕ) n := by rw shiftr_coe_nat; exact congr_arg coe (nat.shiftr_eq_div_pow _ _)
| -[1+ m] n := begin
  rw [shiftr_neg_succ, neg_succ_of_nat_div, nat.shiftr_eq_div_pow], refl,
  exact coe_nat_lt_coe_nat_of_lt (nat.pos_pow_of_pos _ dec_trivial)
end

lemma one_shiftl (n : ℕ) : shiftl 1 n = (2 ^ n : ℕ) :=
congr_arg coe (nat.one_shiftl _)

@[simp] lemma zero_shiftl : ∀ n : ℤ, shiftl 0 n = 0
| (n : ℕ) := congr_arg coe (nat.zero_shiftl _)
| -[1+ n] := congr_arg coe (nat.zero_shiftr _)

@[simp] lemma zero_shiftr (n) : shiftr 0 n = 0 := zero_shiftl _

/- Least upper bound property for integers -/

section classical
open_locale classical

theorem exists_least_of_bdd {P : ℤ → Prop}
    (Hbdd : ∃ b : ℤ, ∀ z : ℤ, P z → b ≤ z)
        (Hinh : ∃ z : ℤ, P z) : ∃ lb : ℤ, P lb ∧ (∀ z : ℤ, P z → lb ≤ z) :=
let ⟨b, Hb⟩ := Hbdd in
have EX : ∃ n : ℕ, P (b + n), from
  let ⟨elt, Helt⟩ := Hinh in
  match elt, le.dest (Hb _ Helt), Helt with
  | ._, ⟨n, rfl⟩, Hn := ⟨n, Hn⟩
  end,
⟨b + (nat.find EX : ℤ), nat.find_spec EX, λ z h,
  match z, le.dest (Hb _ h), h with
  | ._, ⟨n, rfl⟩, h := add_le_add_left
    (int.coe_nat_le.2 $ nat.find_min' _ h) _
  end⟩

theorem exists_greatest_of_bdd {P : ℤ → Prop}
    (Hbdd : ∃ b : ℤ, ∀ z : ℤ, P z → z ≤ b)
        (Hinh : ∃ z : ℤ, P z) : ∃ ub : ℤ, P ub ∧ (∀ z : ℤ, P z → z ≤ ub) :=
have Hbdd' : ∃ (b : ℤ), ∀ (z : ℤ), P (-z) → b ≤ z, from
let ⟨b, Hb⟩ := Hbdd in ⟨-b, λ z h, neg_le.1 (Hb _ h)⟩,
have Hinh' : ∃ z : ℤ, P (-z), from
let ⟨elt, Helt⟩ := Hinh in ⟨-elt, by rw [neg_neg]; exact Helt⟩,
let ⟨lb, Plb, al⟩ := exists_least_of_bdd Hbdd' Hinh' in
⟨-lb, Plb, λ z h, le_neg.1 $ al _ $ by rwa neg_neg⟩

end classical

/- cast (injection into groups with one) -/

-- We use the int.has_coe instance for the simp-normal form.
-- Increase the priority so that it is used preferentially.
attribute [priority 1001] int.has_coe

@[simp] theorem nat_cast_eq_coe_nat : ∀ n,
  @coe ℕ ℤ (@coe_to_lift _ _ (@coe_base _ _ nat.cast_coe)) n =
  @coe ℕ ℤ (@coe_to_lift _ _ (@coe_base _ _ int.has_coe)) n
| 0     := rfl
| (n+1) := congr_arg (+(1:ℤ)) (nat_cast_eq_coe_nat n)

/-- Coercion `ℕ → ℤ` as a `ring_hom`. -/
def of_nat_hom : ℕ →+* ℤ := ⟨coe, rfl, int.of_nat_mul, rfl, int.of_nat_add⟩

section cast
variables {α : Type*}

section
variables [has_zero α] [has_one α] [has_add α] [has_neg α]

/-- Canonical homomorphism from the integers to any ring(-like) structure `α` -/
protected def cast : ℤ → α
| (n : ℕ) := n
| -[1+ n] := -(n+1)

@[priority 10] instance cast_coe : has_coe ℤ α := ⟨int.cast⟩

@[simp, norm_cast] theorem cast_zero : ((0 : ℤ) : α) = 0 := rfl

theorem cast_of_nat (n : ℕ) : (of_nat n : α) = n := rfl
@[simp, norm_cast] theorem cast_coe_nat (n : ℕ) : ((n : ℤ) : α) = n := rfl
theorem cast_coe_nat' (n : ℕ) :
  (@coe ℕ ℤ (@coe_to_lift _ _ (@coe_base _ _ nat.cast_coe)) n : α) = n :=
by simp

@[simp, norm_cast] theorem cast_neg_succ_of_nat (n : ℕ) : (-[1+ n] : α) = -(n + 1) := rfl

end

@[simp, norm_cast] theorem cast_one [add_monoid α] [has_one α] [has_neg α] : ((1 : ℤ) : α) = 1 := nat.cast_one

@[simp, norm_cast] theorem cast_sub_nat_nat [add_group α] [has_one α] (m n) : ((int.sub_nat_nat m n : ℤ) : α) = m - n :=
begin
  unfold sub_nat_nat, cases e : n - m,
  { simp [sub_nat_nat, e, nat.le_of_sub_eq_zero e] },
  { rw [sub_nat_nat, cast_neg_succ_of_nat, ← nat.cast_succ, ← e,
        nat.cast_sub $ _root_.le_of_lt $ nat.lt_of_sub_eq_succ e, neg_sub] },
end

@[simp, norm_cast] theorem cast_neg_of_nat [add_group α] [has_one α] : ∀ n, ((neg_of_nat n : ℤ) : α) = -n
| 0     := neg_zero.symm
| (n+1) := rfl

@[simp, norm_cast] theorem cast_add [add_group α] [has_one α] : ∀ m n, ((m + n : ℤ) : α) = m + n
| (m : ℕ) (n : ℕ) := nat.cast_add _ _
| (m : ℕ) -[1+ n] := cast_sub_nat_nat _ _
| -[1+ m] (n : ℕ) := (cast_sub_nat_nat _ _).trans $ sub_eq_of_eq_add $
  show (n:α) = -(m+1) + n + (m+1),
  by rw [add_assoc, ← cast_succ, ← nat.cast_add, add_comm,
         nat.cast_add, cast_succ, neg_add_cancel_left]
| -[1+ m] -[1+ n] := show -((m + n + 1 + 1 : ℕ) : α) = -(m + 1) + -(n + 1),
  begin
    rw [← neg_add_rev, ← nat.cast_add_one, ← nat.cast_add_one, ← nat.cast_add],
    apply congr_arg (λ x:ℕ, -(x:α)),
    ac_refl
  end

@[simp, norm_cast] theorem cast_neg [add_group α] [has_one α] : ∀ n, ((-n : ℤ) : α) = -n
| (n : ℕ) := cast_neg_of_nat _
| -[1+ n] := (neg_neg _).symm

@[norm_cast] theorem cast_sub [add_group α] [has_one α] (m n) : ((m - n : ℤ) : α) = m - n :=
by simp [sub_eq_add_neg]

@[simp] theorem cast_eq_zero [add_group α] [has_one α] [char_zero α] {n : ℤ} : (n : α) = 0 ↔ n = 0 :=
⟨λ h, begin cases n,
  { exact congr_arg coe (nat.cast_eq_zero.1 h) },
  { rw [cast_neg_succ_of_nat, neg_eq_zero, ← cast_succ, nat.cast_eq_zero] at h,
    contradiction }
end, λ h, by rw [h, cast_zero]⟩

@[simp, norm_cast] theorem cast_inj [add_group α] [has_one α] [char_zero α] {m n : ℤ} : (m : α) = n ↔ m = n :=
by rw [← sub_eq_zero, ← cast_sub, cast_eq_zero, sub_eq_zero]

theorem cast_injective [add_group α] [has_one α] [char_zero α] : function.injective (coe : ℤ → α)
| m n := cast_inj.1

theorem cast_ne_zero [add_group α] [has_one α] [char_zero α] {n : ℤ} : (n : α) ≠ 0 ↔ n ≠ 0 :=
not_congr cast_eq_zero

@[simp, norm_cast] theorem cast_mul [ring α] : ∀ m n, ((m * n : ℤ) : α) = m * n
| (m : ℕ) (n : ℕ) := nat.cast_mul _ _
| (m : ℕ) -[1+ n] := (cast_neg_of_nat _).trans $
  show (-(m * (n + 1) : ℕ) : α) = m * -(n + 1),
  by rw [nat.cast_mul, nat.cast_add_one, neg_mul_eq_mul_neg]
| -[1+ m] (n : ℕ) := (cast_neg_of_nat _).trans $
  show (-((m + 1) * n : ℕ) : α) = -(m + 1) * n,
  by rw [nat.cast_mul, nat.cast_add_one, neg_mul_eq_neg_mul]
| -[1+ m] -[1+ n] := show (((m + 1) * (n + 1) : ℕ) : α) = -(m + 1) * -(n + 1),
  by rw [nat.cast_mul, nat.cast_add_one, nat.cast_add_one, neg_mul_neg]

/-- `coe : ℤ → α` as a `ring_hom`. -/
def cast_ring_hom (α : Type*) [ring α] : ℤ →+* α := ⟨coe, cast_one, cast_mul, cast_zero, cast_add⟩

@[simp] lemma coe_cast_ring_hom [ring α] : ⇑(cast_ring_hom α) = coe := rfl

theorem mul_cast_comm [ring α] (a : α) (n : ℤ) : a * n = n * a :=
by cases n; simp [nat.mul_cast_comm, left_distrib, right_distrib, *]

@[simp, norm_cast] theorem coe_nat_bit0 (n : ℕ) : (↑(bit0 n) : ℤ) = bit0 ↑n := by {unfold bit0, simp}

@[simp, norm_cast] theorem coe_nat_bit1 (n : ℕ) : (↑(bit1 n) : ℤ) = bit1 ↑n := by {unfold bit1, unfold bit0, simp}

@[simp, norm_cast] theorem cast_bit0 [ring α] (n : ℤ) : ((bit0 n : ℤ) : α) = bit0 n := cast_add _ _

@[simp, norm_cast] theorem cast_bit1 [ring α] (n : ℤ) : ((bit1 n : ℤ) : α) = bit1 n :=
by rw [bit1, cast_add, cast_one, cast_bit0]; refl

lemma cast_two [ring α] : ((2 : ℤ) : α) = 2 := by simp

theorem cast_nonneg [linear_ordered_ring α] : ∀ {n : ℤ}, (0 : α) ≤ n ↔ 0 ≤ n
| (n : ℕ) := by simp
| -[1+ n] := by simpa [not_le_of_gt (neg_succ_lt_zero n)] using
             show -(n:α) < 1, from lt_of_le_of_lt (by simp) zero_lt_one

@[simp, norm_cast] theorem cast_le [linear_ordered_ring α] {m n : ℤ} : (m : α) ≤ n ↔ m ≤ n :=
by rw [← sub_nonneg, ← cast_sub, cast_nonneg, sub_nonneg]

@[simp, norm_cast] theorem cast_lt [linear_ordered_ring α] {m n : ℤ} : (m : α) < n ↔ m < n :=
by simpa [-cast_le] using not_congr (@cast_le α _ n m)

@[simp] theorem cast_nonpos [linear_ordered_ring α] {n : ℤ} : (n : α) ≤ 0 ↔ n ≤ 0 :=
by rw [← cast_zero, cast_le]

@[simp] theorem cast_pos [linear_ordered_ring α] {n : ℤ} : (0 : α) < n ↔ 0 < n :=
by rw [← cast_zero, cast_lt]

@[simp] theorem cast_lt_zero [linear_ordered_ring α] {n : ℤ} : (n : α) < 0 ↔ n < 0 :=
by rw [← cast_zero, cast_lt]

<<<<<<< HEAD
@[simp, move_cast] theorem cast_min [decidable_linear_ordered_comm_ring α] {a b : ℤ} :
=======
theorem eq_cast [add_group α] [has_one α] (f : ℤ → α)
  (H1 : f 1 = 1) (Hadd : ∀ x y, f (x + y) = f x + f y) (n : ℤ) : f n = n :=
begin
  have H : ∀ (n : ℕ), f n = n :=
    nat.eq_cast' (λ n, f n) H1 (λ x y, Hadd x y),
  cases n, {apply H},
  apply eq_neg_of_add_eq_zero,
  rw [← nat.cast_zero, ← H 0, int.coe_nat_zero,
      ← show -[1+ n] + (↑n + 1) = 0, from neg_add_self (↑n+1),
      Hadd, show f (n+1) = n+1, from H (n+1)]
end

@[simp, norm_cast] theorem cast_id (n : ℤ) : ↑n = n :=
(eq_cast id rfl (λ _ _, rfl) n).symm

@[simp, norm_cast] theorem cast_min [decidable_linear_ordered_comm_ring α] {a b : ℤ} :
>>>>>>> 0567b7fa
  (↑(min a b) : α) = min a b :=
by by_cases a ≤ b; simp [h, min]

@[simp, norm_cast] theorem cast_max [decidable_linear_ordered_comm_ring α] {a b : ℤ} :
  (↑(max a b) : α) = max a b :=
by by_cases a ≤ b; simp [h, max]

@[simp, norm_cast] theorem cast_abs [decidable_linear_ordered_comm_ring α] {q : ℤ} :
  ((abs q : ℤ) : α) = abs q :=
by simp [abs]

end cast

section decidable

/-- List enumerating `[m, n)`. -/
def range (m n : ℤ) : list ℤ :=
(list.range (to_nat (n-m))).map $ λ r, m+r

theorem mem_range_iff {m n r : ℤ} : r ∈ range m n ↔ m ≤ r ∧ r < n :=
⟨λ H, let ⟨s, h1, h2⟩ := list.mem_map.1 H in h2 ▸
  ⟨le_add_of_nonneg_right trivial,
  add_lt_of_lt_sub_left $ match n-m, h1 with
    | (k:ℕ), h1 := by rwa [list.mem_range, to_nat_coe_nat, ← coe_nat_lt] at h1
    end⟩,
λ ⟨h1, h2⟩, list.mem_map.2 ⟨to_nat (r-m),
  list.mem_range.2 $ by rw [← coe_nat_lt, to_nat_of_nonneg (sub_nonneg_of_le h1),
      to_nat_of_nonneg (sub_nonneg_of_le (le_of_lt (lt_of_le_of_lt h1 h2)))];
    exact sub_lt_sub_right h2 _,
  show m + _ = _, by rw [to_nat_of_nonneg (sub_nonneg_of_le h1), add_sub_cancel'_right]⟩⟩

instance decidable_le_lt (P : int → Prop) [decidable_pred P] (m n : ℤ) : decidable (∀ r, m ≤ r → r < n → P r) :=
decidable_of_iff (∀ r ∈ range m n, P r) $ by simp only [mem_range_iff, and_imp]

instance decidable_le_le (P : int → Prop) [decidable_pred P] (m n : ℤ) : decidable (∀ r, m ≤ r → r ≤ n → P r) :=
decidable_of_iff (∀ r ∈ range m (n+1), P r) $ by simp only [mem_range_iff, and_imp, lt_add_one_iff]

instance decidable_lt_lt (P : int → Prop) [decidable_pred P] (m n : ℤ) : decidable (∀ r, m < r → r < n → P r) :=
int.decidable_le_lt P _ _

instance decidable_lt_le (P : int → Prop) [decidable_pred P] (m n : ℤ) : decidable (∀ r, m < r → r ≤ n → P r) :=
int.decidable_le_le P _ _

end decidable

end int

open int

theorem add_monoid_hom.eq_int_cast {A} [add_group A] [has_one A] (f : ℤ →+ A) (h1 : f 1 = 1)
  (n : ℤ) : f n = n :=
begin
  have : ∀ n : ℕ, f n = n, from λ n, (f.comp of_nat_hom.to_add_monoid_hom).eq_nat_cast h1 n,
  cases n,
  { exact this n },
  rw [cast_neg_succ_of_nat, neg_succ_of_nat_eq, f.map_neg, f.map_add, h1, this]
end

namespace ring_hom

variables {α : Type*} {β : Type*} [ring α] [ring β]

@[simp] lemma eq_int_cast (f : ℤ →+* α) (n : ℤ) : f n  = n :=
f.to_add_monoid_hom.eq_int_cast f.map_one n

lemma eq_int_cast' (f : ℤ →+* α) : f = int.cast_ring_hom α :=
ring_hom.ext f.eq_int_cast

@[simp] lemma map_int_cast (f : α →+* β) (n : ℤ) : f n = n :=
(f.comp (int.cast_ring_hom α)).eq_int_cast n

end ring_hom

@[simp, squash_cast] theorem int.cast_id (n : ℤ) : ↑n = n :=
((ring_hom.id ℤ).eq_int_cast n).symm<|MERGE_RESOLUTION|>--- conflicted
+++ resolved
@@ -1200,9 +1200,6 @@
 @[simp] theorem cast_lt_zero [linear_ordered_ring α] {n : ℤ} : (n : α) < 0 ↔ n < 0 :=
 by rw [← cast_zero, cast_lt]
 
-<<<<<<< HEAD
-@[simp, move_cast] theorem cast_min [decidable_linear_ordered_comm_ring α] {a b : ℤ} :
-=======
 theorem eq_cast [add_group α] [has_one α] (f : ℤ → α)
   (H1 : f 1 = 1) (Hadd : ∀ x y, f (x + y) = f x + f y) (n : ℤ) : f n = n :=
 begin
@@ -1219,7 +1216,6 @@
 (eq_cast id rfl (λ _ _, rfl) n).symm
 
 @[simp, norm_cast] theorem cast_min [decidable_linear_ordered_comm_ring α] {a b : ℤ} :
->>>>>>> 0567b7fa
   (↑(min a b) : α) = min a b :=
 by by_cases a ≤ b; simp [h, min]
 
