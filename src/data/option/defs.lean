--- conflicted
+++ resolved
@@ -105,16 +105,9 @@
 | none       : rel none none
 
 /-- Partial bind. If for some `x : option α`, `f : Π (a : α), a ∈ x → option β` is a
-<<<<<<< HEAD
-  partial function defined on `a : α` satisfying `p` giving an `option β`,
-  then `pbind x f h` is essentially the same as `bind x f`
-  but is defined only when all `x = some a` and the `a` satisfy `p`, using the proof
-  to apply `f`. -/
-=======
   partial function defined on `a : α` giving an `option β`, where `some a = x`,
   then `pbind x f h` is essentially the same as `bind x f`
   but is defined only when all `x = some a`, using the proof to apply `f`. -/
->>>>>>> 66e955e4
 @[simp] def pbind : Π (x : option α), (Π (a : α), a ∈ x → option β) → option β
 | none     _ := none
 | (some a) f := f a rfl
@@ -128,15 +121,12 @@
 | none     _ := none
 | (some a) H := some (f a (H a (mem_def.mpr rfl)))
 
-<<<<<<< HEAD
-=======
 /--
 Flatten an `option` of `option`, a specialization of `mjoin`.
 -/
 @[simp] def join : option (option α) → option α :=
 λ x, bind x id
 
->>>>>>> 66e955e4
 protected def {u v} traverse {F : Type u → Type v} [applicative F] {α β : Type*} (f : α → F β) :
   option α → F (option β)
 | none := pure none
