/-
Copyright (c) 2015 Microsoft Corporation. All rights reserved.
Released under Apache 2.0 license as described in the file LICENSE.
Authors: Mario Carneiro
-/
import data.list.lemmas
import data.list.perm

/-!
# Multisets
These are implemented as the quotient of a list by permutations.
## Notation
We define the global infix notation `::ₘ` for `multiset.cons`.
-/

open list subtype nat

variables {α : Type*} {β : Type*} {γ : Type*}

/-- `multiset α` is the quotient of `list α` by list permutation. The result
  is a type of finite sets with duplicates allowed.  -/
def {u} multiset (α : Type u) : Type u :=
quotient (list.is_setoid α)

namespace multiset

instance : has_coe (list α) (multiset α) := ⟨quot.mk _⟩

@[simp] theorem quot_mk_to_coe (l : list α) : @eq (multiset α) ⟦l⟧ l := rfl

@[simp] theorem quot_mk_to_coe' (l : list α) : @eq (multiset α) (quot.mk (≈) l) l := rfl

@[simp] theorem quot_mk_to_coe'' (l : list α) : @eq (multiset α) (quot.mk setoid.r l) l := rfl

@[simp] theorem coe_eq_coe {l₁ l₂ : list α} : (l₁ : multiset α) = l₂ ↔ l₁ ~ l₂ := quotient.eq

instance has_decidable_eq [decidable_eq α] : decidable_eq (multiset α)
| s₁ s₂ := quotient.rec_on_subsingleton₂ s₁ s₂ $ λ l₁ l₂,
  decidable_of_iff' _ quotient.eq

/-- defines a size for a multiset by referring to the size of the underlying list -/
protected def sizeof [has_sizeof α] (s : multiset α) : ℕ :=
quot.lift_on s sizeof $ λ l₁ l₂, perm.sizeof_eq_sizeof

instance has_sizeof [has_sizeof α] : has_sizeof (multiset α) := ⟨multiset.sizeof⟩

/-! ### Empty multiset -/

/-- `0 : multiset α` is the empty set -/
protected def zero : multiset α := @nil α

instance : has_zero (multiset α)   := ⟨multiset.zero⟩
instance : has_emptyc (multiset α) := ⟨0⟩
instance inhabited_multiset : inhabited (multiset α)  := ⟨0⟩

@[simp] theorem coe_nil : (@nil α : multiset α) = 0 := rfl
@[simp] theorem empty_eq_zero : (∅ : multiset α) = 0 := rfl

@[simp] theorem coe_eq_zero (l : list α) : (l : multiset α) = 0 ↔ l = [] :=
iff.trans coe_eq_coe perm_nil

lemma coe_eq_zero_iff_empty (l : list α) : (l : multiset α) = 0 ↔ l.empty :=
iff.trans (coe_eq_zero l) (empty_iff_eq_nil).symm

/-! ### `multiset.cons` -/

/-- `cons a s` is the multiset which contains `s` plus one more
  instance of `a`. -/
def cons (a : α) (s : multiset α) : multiset α :=
quot.lift_on s (λ l, (a :: l : multiset α))
  (λ l₁ l₂ p, quot.sound (p.cons a))

infixr ` ::ₘ `:67  := multiset.cons

instance : has_insert α (multiset α) := ⟨cons⟩

@[simp] theorem insert_eq_cons (a : α) (s : multiset α) :
  insert a s = a ::ₘ s := rfl

@[simp] theorem cons_coe (a : α) (l : list α) :
  (a ::ₘ l : multiset α) = (a::l : list α) := rfl

@[simp] theorem cons_inj_left {a b : α} (s : multiset α) :
  a ::ₘ s = b ::ₘ s ↔ a = b :=
⟨quot.induction_on s $ λ l e,
  have [a] ++ l ~ [b] ++ l, from quotient.exact e,
  singleton_perm_singleton.1 $ (perm_append_right_iff _).1 this, congr_arg _⟩

@[simp] theorem cons_inj_right (a : α) : ∀{s t : multiset α}, a ::ₘ s = a ::ₘ t ↔ s = t :=
by rintros ⟨l₁⟩ ⟨l₂⟩; simp

@[recursor 5] protected theorem induction {p : multiset α → Prop}
  (h₁ : p 0) (h₂ : ∀ ⦃a : α⦄ {s : multiset α}, p s → p (a ::ₘ s)) : ∀s, p s :=
by rintros ⟨l⟩; induction l with _ _ ih; [exact h₁, exact h₂ ih]

@[elab_as_eliminator] protected theorem induction_on {p : multiset α → Prop}
  (s : multiset α) (h₁ : p 0) (h₂ : ∀ ⦃a : α⦄ {s : multiset α}, p s → p (a ::ₘ s)) : p s :=
multiset.induction h₁ h₂ s

theorem cons_swap (a b : α) (s : multiset α) : a ::ₘ b ::ₘ s = b ::ₘ a ::ₘ s :=
quot.induction_on s $ λ l, quotient.sound $ perm.swap _ _ _

section rec
variables {C : multiset α → Sort*}

/-- Dependent recursor on multisets.
TODO: should be @[recursor 6], but then the definition of `multiset.pi` fails with a stack
overflow in `whnf`.
-/
protected def rec
  (C_0 : C 0)
  (C_cons : Πa m, C m → C (a ::ₘ m))
  (C_cons_heq : ∀ a a' m b, C_cons a (a' ::ₘ m) (C_cons a' m b) ==
    C_cons a' (a ::ₘ m) (C_cons a m b))
  (m : multiset α) : C m :=
quotient.hrec_on m (@list.rec α (λl, C ⟦l⟧) C_0 (λa l b, C_cons a ⟦l⟧ b)) $
  assume l l' h,
  h.rec_heq
    (assume a l l' b b' hl, have ⟦l⟧ = ⟦l'⟧, from quot.sound hl, by cc)
    (assume a a' l, C_cons_heq a a' ⟦l⟧)

/-- Companion to `multiset.rec` with more convenient argument order. -/
@[elab_as_eliminator]
protected def rec_on (m : multiset α)
  (C_0 : C 0)
  (C_cons : Πa m, C m → C (a ::ₘ m))
  (C_cons_heq : ∀a a' m b, C_cons a (a' ::ₘ m) (C_cons a' m b) ==
      C_cons a' (a ::ₘ m) (C_cons a m b)) :
  C m :=
multiset.rec C_0 C_cons C_cons_heq m

variables {C_0 : C 0} {C_cons : Πa m, C m → C (a ::ₘ m)}
  {C_cons_heq : ∀a a' m b, C_cons a (a' ::ₘ m) (C_cons a' m b) ==
    C_cons a' (a ::ₘ m) (C_cons a m b)}

@[simp] lemma rec_on_0 : @multiset.rec_on α C (0:multiset α) C_0 C_cons C_cons_heq = C_0 :=
rfl

@[simp] lemma rec_on_cons (a : α) (m : multiset α) :
  (a ::ₘ m).rec_on C_0 C_cons C_cons_heq = C_cons a m (m.rec_on C_0 C_cons C_cons_heq) :=
quotient.induction_on m $ assume l, rfl

end rec

section mem

/-- `a ∈ s` means that `a` has nonzero multiplicity in `s`. -/
def mem (a : α) (s : multiset α) : Prop :=
quot.lift_on s (λ l, a ∈ l) (λ l₁ l₂ (e : l₁ ~ l₂), propext $ e.mem_iff)

instance : has_mem α (multiset α) := ⟨mem⟩

@[simp] lemma mem_coe {a : α} {l : list α} : a ∈ (l : multiset α) ↔ a ∈ l := iff.rfl

instance decidable_mem [decidable_eq α] (a : α) (s : multiset α) : decidable (a ∈ s) :=
quot.rec_on_subsingleton s $ list.decidable_mem a

@[simp] theorem mem_cons {a b : α} {s : multiset α} : a ∈ b ::ₘ s ↔ a = b ∨ a ∈ s :=
quot.induction_on s $ λ l, iff.rfl

lemma mem_cons_of_mem {a b : α} {s : multiset α} (h : a ∈ s) : a ∈ b ::ₘ s :=
mem_cons.2 $ or.inr h

@[simp] theorem mem_cons_self (a : α) (s : multiset α) : a ∈ a ::ₘ s :=
mem_cons.2 (or.inl rfl)

theorem forall_mem_cons {p : α → Prop} {a : α} {s : multiset α} :
  (∀ x ∈ (a ::ₘ s), p x) ↔ p a ∧ ∀ x ∈ s, p x :=
quotient.induction_on' s $ λ L, list.forall_mem_cons

theorem exists_cons_of_mem {s : multiset α} {a : α} : a ∈ s → ∃ t, s = a ::ₘ t :=
quot.induction_on s $ λ l (h : a ∈ l),
let ⟨l₁, l₂, e⟩ := mem_split h in
e.symm ▸ ⟨(l₁++l₂ : list α), quot.sound perm_middle⟩

@[simp] theorem not_mem_zero (a : α) : a ∉ (0 : multiset α) := id

theorem eq_zero_of_forall_not_mem {s : multiset α} : (∀x, x ∉ s) → s = 0 :=
quot.induction_on s $ λ l H, by rw eq_nil_iff_forall_not_mem.mpr H; refl

theorem eq_zero_iff_forall_not_mem {s : multiset α} : s = 0 ↔ ∀ a, a ∉ s :=
⟨λ h, h.symm ▸ λ _, not_false, eq_zero_of_forall_not_mem⟩

theorem exists_mem_of_ne_zero {s : multiset α} : s ≠ 0 → ∃ a : α, a ∈ s :=
quot.induction_on s $ assume l hl,
  match l, hl with
  | [] := assume h, false.elim $ h rfl
  | (a :: l) := assume _, ⟨a, by simp⟩
  end

lemma empty_or_exists_mem (s : multiset α) : s = 0 ∨ ∃ a, a ∈ s :=
or_iff_not_imp_left.mpr multiset.exists_mem_of_ne_zero

@[simp] lemma zero_ne_cons {a : α} {m : multiset α} : 0 ≠ a ::ₘ m :=
assume h, have a ∈ (0:multiset α), from h.symm ▸ mem_cons_self _ _, not_mem_zero _ this

@[simp] lemma cons_ne_zero {a : α} {m : multiset α} : a ::ₘ m ≠ 0 := zero_ne_cons.symm

lemma cons_eq_cons {a b : α} {as bs : multiset α} :
  a ::ₘ as = b ::ₘ bs ↔ ((a = b ∧ as = bs) ∨ (a ≠ b ∧ ∃cs, as = b ::ₘ cs ∧ bs = a ::ₘ cs)) :=
begin
  haveI : decidable_eq α := classical.dec_eq α,
  split,
  { assume eq,
    by_cases a = b,
    { subst h, simp * at * },
    { have : a ∈ b ::ₘ bs, from eq ▸ mem_cons_self _ _,
      have : a ∈ bs, by simpa [h],
      rcases exists_cons_of_mem this with ⟨cs, hcs⟩,
      simp [h, hcs],
      have : a ::ₘ as = b ::ₘ a ::ₘ cs, by simp [eq, hcs],
      have : a ::ₘ as = a ::ₘ b ::ₘ cs, by rwa [cons_swap],
      simpa using this } },
  { assume h,
    rcases h with ⟨eq₁, eq₂⟩ | ⟨h, cs, eq₁, eq₂⟩,
    { simp * },
    { simp [*, cons_swap a b] } }
end

end mem

/-! ### Singleton -/

instance : has_singleton α (multiset α) := ⟨λ a, a ::ₘ 0⟩

instance : is_lawful_singleton α (multiset α) := ⟨λ a, rfl⟩

<<<<<<< HEAD
@[simp] theorem cons_zero (a : α) : (a ::ₘ 0 : multiset α) = {a} := rfl
=======
@[simp] theorem cons_zero (a : α) : a ::ₘ 0 = {a} := rfl

@[simp] theorem coe_singleton (a : α) : ([a] : multiset α) = {a} := rfl
>>>>>>> 5758ed34

@[simp] theorem mem_singleton {a b : α} : b ∈ ({a} : multiset α) ↔ b = a :=
by simp only [←cons_zero, mem_cons, iff_self, or_false, not_mem_zero]

theorem mem_singleton_self (a : α) : a ∈ ({a} : multiset α) :=
by { rw ←cons_zero, exact mem_cons_self _ _ }

<<<<<<< HEAD
theorem singleton_inj {a b : α} : ({a} : multiset α) = {b} ↔ a = b :=
by { simp_rw [←cons_zero], exact cons_inj_left _ }

theorem pair_comm (x y : α) : ({x, y} : multiset α) = {y, x} := cons_swap x y 0

@[simp] lemma coe_single (a : α) : ([a] : multiset α) = {a} := rfl

@[simp] lemma coe_eq_singleton {a : α} {l : list α} : (l : multiset α) = {a} ↔ l = [a] :=
by rw [←multiset.coe_single, multiset.coe_eq_coe, list.perm_singleton]

@[simp] lemma singleton_eq_cons_iff {a b : α} (m : multiset α) : {a} = b ::ₘ m ↔ a = b ∧ m = 0 :=
by { rw [←cons_zero, cons_eq_cons], simp [eq_comm] }

=======
@[simp] theorem singleton_inj {a b : α} : ({a} : multiset α) = {b} ↔ a = b :=
by { simp_rw [←cons_zero], exact cons_inj_left _ }

@[simp] lemma singleton_eq_cons_iff {a b : α} (m : multiset α) : {a} = b ::ₘ m ↔ a = b ∧ m = 0 :=
by { rw [←cons_zero, cons_eq_cons], simp [eq_comm] }

theorem pair_comm (x y : α) : ({x, y} : multiset α) = {y, x} := cons_swap x y 0

>>>>>>> 5758ed34
/-! ### `multiset.subset` -/

section subset

/-- `s ⊆ t` is the lift of the list subset relation. It means that any
  element with nonzero multiplicity in `s` has nonzero multiplicity in `t`,
  but it does not imply that the multiplicity of `a` in `s` is less or equal than in `t`;
  see `s ≤ t` for this relation. -/
protected def subset (s t : multiset α) : Prop := ∀ ⦃a : α⦄, a ∈ s → a ∈ t

instance : has_subset (multiset α) := ⟨multiset.subset⟩
instance : has_ssubset (multiset α) := ⟨λ s t, s ⊆ t ∧ ¬ t ⊆ s⟩

@[simp] theorem coe_subset {l₁ l₂ : list α} : (l₁ : multiset α) ⊆ l₂ ↔ l₁ ⊆ l₂ := iff.rfl

@[simp] theorem subset.refl (s : multiset α) : s ⊆ s := λ a h, h

theorem subset.trans {s t u : multiset α} : s ⊆ t → t ⊆ u → s ⊆ u :=
λ h₁ h₂ a m, h₂ (h₁ m)

theorem subset_iff {s t : multiset α} : s ⊆ t ↔ (∀⦃x⦄, x ∈ s → x ∈ t) := iff.rfl

theorem mem_of_subset {s t : multiset α} {a : α} (h : s ⊆ t) : a ∈ s → a ∈ t := @h _

@[simp] theorem zero_subset (s : multiset α) : 0 ⊆ s :=
λ a, (not_mem_nil a).elim

lemma subset_cons (s : multiset α) (a : α) : s ⊆ a ::ₘ s := λ _, mem_cons_of_mem

lemma ssubset_cons {s : multiset α} {a : α} (ha : a ∉ s) : s ⊂ a ::ₘ s :=
⟨subset_cons _ _, λ h, ha $ h $ mem_cons_self _ _⟩

@[simp] theorem cons_subset {a : α} {s t : multiset α} : (a ::ₘ s) ⊆ t ↔ a ∈ t ∧ s ⊆ t :=
by simp [subset_iff, or_imp_distrib, forall_and_distrib]

lemma cons_subset_cons {a : α} {s t : multiset α} : s ⊆ t → a ::ₘ s ⊆ a ::ₘ t :=
quotient.induction_on₂ s t $ λ _ _, cons_subset_cons _

theorem eq_zero_of_subset_zero {s : multiset α} (h : s ⊆ 0) : s = 0 :=
eq_zero_of_forall_not_mem h

theorem subset_zero {s : multiset α} : s ⊆ 0 ↔ s = 0 :=
⟨eq_zero_of_subset_zero, λ xeq, xeq.symm ▸ subset.refl 0⟩

lemma induction_on' {p : multiset α → Prop} (S : multiset α)
  (h₁ : p 0) (h₂ : ∀ {a s}, a ∈ S → s ⊆ S → p s → p (insert a s)) : p S :=
@multiset.induction_on α (λ T, T ⊆ S → p T) S (λ _, h₁) (λ a s hps hs,
  let ⟨hS, sS⟩ := cons_subset.1 hs in h₂ hS sS (hps sS)) (subset.refl S)

end subset

/-! ### `multiset.to_list` -/

section to_list

/-- Produces a list of the elements in the multiset using choice. -/
noncomputable def to_list (s : multiset α) := s.out'

@[simp, norm_cast]
lemma coe_to_list (s : multiset α) : (s.to_list : multiset α) = s := s.out_eq'

@[simp] lemma to_list_eq_nil {s : multiset α} : s.to_list = [] ↔ s = 0 :=
by rw [← coe_eq_zero, coe_to_list]

@[simp] lemma empty_to_list {s : multiset α} : s.to_list.empty ↔ s = 0 :=
empty_iff_eq_nil.trans to_list_eq_nil

@[simp] lemma to_list_zero : (multiset.to_list 0 : list α) = [] := to_list_eq_nil.mpr rfl

@[simp] lemma mem_to_list {a : α} {s : multiset α} : a ∈ s.to_list ↔ a ∈ s :=
by rw [← mem_coe, coe_to_list]

@[simp] lemma to_list_eq_singleton_iff {a : α} {m : multiset α} : m.to_list = [a] ↔ m = {a} :=
by rw [←perm_singleton, ←coe_eq_coe, coe_to_list, coe_single]

@[simp] lemma to_list_singleton (a : α) : ({a} : multiset α).to_list = [a] :=
multiset.to_list_eq_singleton_iff.2 rfl

end to_list

/-! ### Partial order on `multiset`s -/

/-- `s ≤ t` means that `s` is a sublist of `t` (up to permutation).
  Equivalently, `s ≤ t` means that `count a s ≤ count a t` for all `a`. -/
protected def le (s t : multiset α) : Prop :=
quotient.lift_on₂ s t (<+~) $ λ v₁ v₂ w₁ w₂ p₁ p₂,
  propext (p₂.subperm_left.trans p₁.subperm_right)

instance : partial_order (multiset α) :=
{ le          := multiset.le,
  le_refl     := by rintros ⟨l⟩; exact subperm.refl _,
  le_trans    := by rintros ⟨l₁⟩ ⟨l₂⟩ ⟨l₃⟩; exact @subperm.trans _ _ _ _,
  le_antisymm := by rintros ⟨l₁⟩ ⟨l₂⟩ h₁ h₂; exact quot.sound (subperm.antisymm h₁ h₂) }

instance decidable_le [decidable_eq α] : decidable_rel ((≤) : multiset α → multiset α → Prop) :=
λ s t, quotient.rec_on_subsingleton₂ s t list.decidable_subperm

section
variables {s t : multiset α} {a : α}

lemma subset_of_le : s ≤ t → s ⊆ t := quotient.induction_on₂ s t $ λ l₁ l₂, subperm.subset

alias subset_of_le ← le.subset

lemma mem_of_le (h : s ≤ t) : a ∈ s → a ∈ t := mem_of_subset (subset_of_le h)

lemma not_mem_mono (h : s ⊆ t) : a ∉ t → a ∉ s := mt $ @h _

@[simp] theorem coe_le {l₁ l₂ : list α} : (l₁ : multiset α) ≤ l₂ ↔ l₁ <+~ l₂ := iff.rfl

@[elab_as_eliminator] theorem le_induction_on {C : multiset α → multiset α → Prop}
  {s t : multiset α} (h : s ≤ t)
  (H : ∀ {l₁ l₂ : list α}, l₁ <+ l₂ → C l₁ l₂) : C s t :=
quotient.induction_on₂ s t (λ l₁ l₂ ⟨l, p, s⟩,
  (show ⟦l⟧ = ⟦l₁⟧, from quot.sound p) ▸ H s) h

theorem zero_le (s : multiset α) : 0 ≤ s :=
quot.induction_on s $ λ l, (nil_sublist l).subperm

instance : order_bot (multiset α) := ⟨0, zero_le⟩

/-- This is a `rfl` and `simp` version of `bot_eq_zero`. -/
@[simp] theorem bot_eq_zero : (⊥ : multiset α) = 0 := rfl

lemma le_zero : s ≤ 0 ↔ s = 0 := le_bot_iff

theorem lt_cons_self (s : multiset α) (a : α) : s < a ::ₘ s :=
quot.induction_on s $ λ l,
suffices l <+~ a :: l ∧ (¬l ~ a :: l),
  by simpa [lt_iff_le_and_ne],
⟨(sublist_cons _ _).subperm,
 λ p, ne_of_lt (lt_succ_self (length l)) p.length_eq⟩

theorem le_cons_self (s : multiset α) (a : α) : s ≤ a ::ₘ s :=
le_of_lt $ lt_cons_self _ _

lemma cons_le_cons_iff (a : α) : a ::ₘ s ≤ a ::ₘ t ↔ s ≤ t :=
quotient.induction_on₂ s t $ λ l₁ l₂, subperm_cons a

lemma cons_le_cons (a : α) : s ≤ t → a ::ₘ s ≤ a ::ₘ t := (cons_le_cons_iff a).2

lemma le_cons_of_not_mem (m : a ∉ s) : s ≤ a ::ₘ t ↔ s ≤ t :=
begin
  refine ⟨_, λ h, le_trans h $ le_cons_self _ _⟩,
  suffices : ∀ {t'} (_ : s ≤ t') (_ : a ∈ t'), a ::ₘ s ≤ t',
  { exact λ h, (cons_le_cons_iff a).1 (this h (mem_cons_self _ _)) },
  introv h, revert m, refine le_induction_on h _,
  introv s m₁ m₂,
  rcases mem_split m₂ with ⟨r₁, r₂, rfl⟩,
  exact perm_middle.subperm_left.2 ((subperm_cons _).2 $
    ((sublist_or_mem_of_sublist s).resolve_right m₁).subperm)
end

<<<<<<< HEAD
=======
@[simp] theorem singleton_ne_zero (a : α) : ({a} : multiset α) ≠ 0 :=
ne_of_gt (lt_cons_self _ _)

>>>>>>> 5758ed34
@[simp] theorem singleton_le {a : α} {s : multiset α} : {a} ≤ s ↔ a ∈ s :=
⟨λ h, mem_of_le h (mem_singleton_self _),
 λ h, let ⟨t, e⟩ := exists_cons_of_mem h in e.symm ▸ cons_le_cons _ (zero_le _)⟩

<<<<<<< HEAD
@[simp] theorem singleton_ne_zero (a : α) : ({a} : multiset α) ≠ 0 :=
ne_of_gt (lt_cons_self _ _)

=======
>>>>>>> 5758ed34
end

/-! ### Additive monoid -/

/-- The sum of two multisets is the lift of the list append operation.
  This adds the multiplicities of each element,
  i.e. `count a (s + t) = count a s + count a t`. -/
protected def add (s₁ s₂ : multiset α) : multiset α :=
quotient.lift_on₂ s₁ s₂ (λ l₁ l₂, ((l₁ ++ l₂ : list α) : multiset α)) $
  λ v₁ v₂ w₁ w₂ p₁ p₂, quot.sound $ p₁.append p₂

instance : has_add (multiset α) := ⟨multiset.add⟩

@[simp] theorem coe_add (s t : list α) : (s + t : multiset α) = (s ++ t : list α) := rfl

@[simp] theorem singleton_add (a : α) (s : multiset α) : {a} + s = a ::ₘ s := rfl

private theorem add_le_add_iff_left' {s t u : multiset α} : s + t ≤ s + u ↔ t ≤ u :=
quotient.induction_on₃ s t u $ λ l₁ l₂ l₃, subperm_append_left _

instance : covariant_class (multiset α) (multiset α) (+) (≤) :=
⟨λ s t u, add_le_add_iff_left'.2⟩

instance : contravariant_class (multiset α) (multiset α) (+) (≤) :=
⟨λ s t u, add_le_add_iff_left'.1⟩

instance : ordered_cancel_add_comm_monoid (multiset α) :=
{ zero                  := 0,
  add                   := (+),
  add_comm              := λ s t, quotient.induction_on₂ s t $ λ l₁ l₂, quot.sound perm_append_comm,
  add_assoc             := λ s₁ s₂ s₃, quotient.induction_on₃ s₁ s₂ s₃ $ λ l₁ l₂ l₃,
    congr_arg coe $ append_assoc l₁ l₂ l₃,
  zero_add              := λ s, quot.induction_on s $ λ l, rfl,
  add_zero              := λ s, quotient.induction_on s $ λ l, congr_arg coe $ append_nil l,
  add_le_add_left       := λ s₁ s₂, add_le_add_left,
  le_of_add_le_add_left := λ s₁ s₂ s₃, le_of_add_le_add_left,
  ..@multiset.partial_order α }

theorem le_add_right (s t : multiset α) : s ≤ s + t :=
by simpa using add_le_add_left (zero_le t) s

theorem le_add_left (s t : multiset α) : s ≤ t + s :=
by simpa using add_le_add_right (zero_le t) s
theorem le_iff_exists_add {s t : multiset α} : s ≤ t ↔ ∃ u, t = s + u :=
⟨λ h, le_induction_on h $ λ l₁ l₂ s,
  let ⟨l, p⟩ := s.exists_perm_append in ⟨l, quot.sound p⟩,
 λ ⟨u, e⟩, e.symm ▸ le_add_right _ _⟩

instance : canonically_ordered_add_monoid (multiset α) :=
{ le_self_add := le_add_right,
  exists_add_of_le := λ a b h, le_induction_on h $ λ l₁ l₂ s,
    let ⟨l, p⟩ := s.exists_perm_append in ⟨l, quot.sound p⟩,
  ..multiset.order_bot,
  ..multiset.ordered_cancel_add_comm_monoid }

@[simp] theorem cons_add (a : α) (s t : multiset α) : a ::ₘ s + t = a ::ₘ (s + t) :=
by rw [← singleton_add, ← singleton_add, add_assoc]

@[simp] theorem add_cons (a : α) (s t : multiset α) : s + a ::ₘ t = a ::ₘ (s + t) :=
by rw [add_comm, cons_add, add_comm]

@[simp] theorem mem_add {a : α} {s t : multiset α} : a ∈ s + t ↔ a ∈ s ∨ a ∈ t :=
quotient.induction_on₂ s t $ λ l₁ l₂, mem_append

lemma mem_of_mem_nsmul {a : α} {s : multiset α} {n : ℕ} (h : a ∈ n • s) : a ∈ s :=
begin
  induction n with n ih,
  { rw zero_nsmul at h,
    exact absurd h (not_mem_zero _) },
  { rw [succ_nsmul, mem_add] at h,
    exact h.elim id ih },
end

@[simp]
lemma mem_nsmul {a : α} {s : multiset α} {n : ℕ} (h0 : n ≠ 0) : a ∈ n • s ↔ a ∈ s :=
begin
  refine ⟨mem_of_mem_nsmul, λ h, _⟩,
  obtain ⟨n, rfl⟩ := exists_eq_succ_of_ne_zero h0,
  rw [succ_nsmul, mem_add],
  exact or.inl h
end

lemma nsmul_cons {s : multiset α} (n : ℕ) (a : α) : n • (a ::ₘ s) = n • {a} + n • s :=
by rw [←singleton_add, nsmul_add]

/-! ### Cardinality -/

/-- The cardinality of a multiset is the sum of the multiplicities
  of all its elements, or simply the length of the underlying list. -/
def card : multiset α →+ ℕ :=
{ to_fun := λ s, quot.lift_on s length $ λ l₁ l₂, perm.length_eq,
  map_zero' := rfl,
  map_add' := λ s t, quotient.induction_on₂ s t length_append }

@[simp] theorem coe_card (l : list α) : card (l : multiset α) = length l := rfl

@[simp] theorem length_to_list (s : multiset α) : s.to_list.length = s.card :=
by rw [← coe_card, coe_to_list]

@[simp] theorem card_zero : @card α 0 = 0 := rfl

theorem card_add (s t : multiset α) : card (s + t) = card s + card t :=
card.map_add s t

lemma card_nsmul (s : multiset α) (n : ℕ) :
  (n • s).card = n * s.card :=
by rw [card.map_nsmul s n, nat.nsmul_eq_mul]

@[simp] theorem card_cons (a : α) (s : multiset α) : card (a ::ₘ s) = card s + 1 :=
quot.induction_on s $ λ l, rfl

@[simp] theorem card_singleton (a : α) : card ({a} : multiset α) = 1 :=
by simp only [←cons_zero, card_zero, eq_self_iff_true, zero_add, card_cons]

lemma card_pair (a b : α) : ({a, b} : multiset α).card = 2 :=
by rw [insert_eq_cons, card_cons, card_singleton]

theorem card_eq_one {s : multiset α} : card s = 1 ↔ ∃ a, s = {a} :=
⟨quot.induction_on s $ λ l h,
  (list.length_eq_one.1 h).imp $ λ a, congr_arg coe,
 λ ⟨a, e⟩, e.symm ▸ rfl⟩

theorem card_le_of_le {s t : multiset α} (h : s ≤ t) : card s ≤ card t :=
le_induction_on h $ λ l₁ l₂, sublist.length_le

@[mono] theorem card_mono : monotone (@card α) := λ a b, card_le_of_le

theorem eq_of_le_of_card_le {s t : multiset α} (h : s ≤ t) : card t ≤ card s → s = t :=
le_induction_on h $ λ l₁ l₂ s h₂, congr_arg coe $ s.eq_of_length_le h₂

theorem card_lt_of_lt {s t : multiset α} (h : s < t) : card s < card t :=
lt_of_not_ge $ λ h₂, ne_of_lt h $ eq_of_le_of_card_le (le_of_lt h) h₂

theorem lt_iff_cons_le {s t : multiset α} : s < t ↔ ∃ a, a ::ₘ s ≤ t :=
⟨quotient.induction_on₂ s t $ λ l₁ l₂ h,
  subperm.exists_of_length_lt (le_of_lt h) (card_lt_of_lt h),
λ ⟨a, h⟩, lt_of_lt_of_le (lt_cons_self _ _) h⟩

@[simp] theorem card_eq_zero {s : multiset α} : card s = 0 ↔ s = 0 :=
⟨λ h, (eq_of_le_of_card_le (zero_le _) (le_of_eq h)).symm, λ e, by simp [e]⟩

theorem card_pos {s : multiset α} : 0 < card s ↔ s ≠ 0 :=
pos_iff_ne_zero.trans $ not_congr card_eq_zero

theorem card_pos_iff_exists_mem {s : multiset α} : 0 < card s ↔ ∃ a, a ∈ s :=
quot.induction_on s $ λ l, length_pos_iff_exists_mem

lemma card_eq_two {s : multiset α} : s.card = 2 ↔ ∃ x y, s = {x, y} :=
⟨quot.induction_on s (λ l h, (list.length_eq_two.mp h).imp
  (λ a, Exists.imp (λ b, congr_arg coe))), λ ⟨a, b, e⟩, e.symm ▸ rfl⟩

lemma card_eq_three {s : multiset α} : s.card = 3 ↔ ∃ x y z, s = {x, y, z} :=
⟨quot.induction_on s (λ l h, (list.length_eq_three.mp h).imp
  (λ a, Exists.imp (λ b, Exists.imp (λ c, congr_arg coe)))), λ ⟨a, b, c, e⟩, e.symm ▸ rfl⟩

/-! ### Induction principles -/

/-- A strong induction principle for multisets:
If you construct a value for a particular multiset given values for all strictly smaller multisets,
you can construct a value for any multiset.
-/
@[elab_as_eliminator] def strong_induction_on {p : multiset α → Sort*} :
  ∀ (s : multiset α), (∀ s, (∀t < s, p t) → p s) → p s
| s := λ ih, ih s $ λ t h,
  have card t < card s, from card_lt_of_lt h,
  strong_induction_on t ih
using_well_founded {rel_tac := λ _ _, `[exact ⟨_, measure_wf card⟩]}

theorem strong_induction_eq {p : multiset α → Sort*}
  (s : multiset α) (H) : @strong_induction_on _ p s H =
    H s (λ t h, @strong_induction_on _ p t H) :=
by rw [strong_induction_on]
@[elab_as_eliminator] lemma case_strong_induction_on {p : multiset α → Prop}
  (s : multiset α) (h₀ : p 0) (h₁ : ∀ a s, (∀t ≤ s, p t) → p (a ::ₘ s)) : p s :=
multiset.strong_induction_on s $ assume s,
multiset.induction_on s (λ _, h₀) $ λ a s _ ih, h₁ _ _ $
λ t h, ih _ $ lt_of_le_of_lt h $ lt_cons_self _ _

/-- Suppose that, given that `p t` can be defined on all supersets of `s` of cardinality less than
`n`, one knows how to define `p s`. Then one can inductively define `p s` for all multisets `s` of
cardinality less than `n`, starting from multisets of card `n` and iterating. This
can be used either to define data, or to prove properties. -/
def strong_downward_induction {p : multiset α → Sort*} {n : ℕ} (H : ∀ t₁, (∀ {t₂ : multiset α},
  t₂.card ≤ n → t₁ < t₂ → p t₂) → t₁.card ≤ n → p t₁) :
  ∀ (s : multiset α), s.card ≤ n → p s
| s := H s (λ t ht h, have n - card t < n - card s,
     from (tsub_lt_tsub_iff_left_of_le ht).2 (card_lt_of_lt h),
  strong_downward_induction t ht)
using_well_founded {rel_tac := λ _ _, `[exact ⟨_, measure_wf (λ (t : multiset α), n - t.card)⟩]}

lemma strong_downward_induction_eq {p : multiset α → Sort*} {n : ℕ} (H : ∀ t₁, (∀ {t₂ : multiset α},
  t₂.card ≤ n → t₁ < t₂ → p t₂) → t₁.card ≤ n → p t₁) (s : multiset α) :
  strong_downward_induction H s = H s (λ t ht hst, strong_downward_induction H t ht) :=
by rw strong_downward_induction

/-- Analogue of `strong_downward_induction` with order of arguments swapped. -/
@[elab_as_eliminator] def strong_downward_induction_on {p : multiset α → Sort*} {n : ℕ} :
  ∀ (s : multiset α), (∀ t₁, (∀ {t₂ : multiset α}, t₂.card ≤ n → t₁ < t₂ → p t₂) → t₁.card ≤ n →
  p t₁) → s.card ≤ n → p s :=
λ s H, strong_downward_induction H s

lemma strong_downward_induction_on_eq {p : multiset α → Sort*} (s : multiset α) {n : ℕ} (H : ∀ t₁,
  (∀ {t₂ : multiset α}, t₂.card ≤ n → t₁ < t₂ → p t₂) → t₁.card ≤ n → p t₁) :
  s.strong_downward_induction_on H = H s (λ t ht h, t.strong_downward_induction_on H ht) :=
by { dunfold strong_downward_induction_on, rw strong_downward_induction }

/-- Another way of expressing `strong_induction_on`: the `(<)` relation is well-founded. -/
lemma well_founded_lt : well_founded ((<) : multiset α → multiset α → Prop) :=
subrelation.wf (λ _ _, multiset.card_lt_of_lt) (measure_wf multiset.card)

instance is_well_founded_lt : _root_.well_founded_lt (multiset α) := ⟨well_founded_lt⟩

/-! ### `multiset.repeat` -/

/-- `repeat a n` is the multiset containing only `a` with multiplicity `n`. -/
def repeat (a : α) (n : ℕ) : multiset α := repeat a n

lemma coe_repeat (a : α) (n : ℕ) : (list.repeat a n : multiset α) = repeat a n := rfl

@[simp] lemma repeat_zero (a : α) : repeat a 0 = 0 := rfl

@[simp] lemma repeat_succ (a : α) (n) : repeat a (n+1) = a ::ₘ repeat a n := by simp [repeat]

lemma repeat_add (a : α) (m n : ℕ) : repeat a (m + n) = repeat a m + repeat a n :=
congr_arg _ $ list.repeat_add _ _ _

/-- `multiset.repeat` as an `add_monoid_hom`. -/
@[simps] def repeat_add_monoid_hom (a : α) : ℕ →+ multiset α :=
{ to_fun := repeat a, map_zero' := repeat_zero a, map_add' := repeat_add a }

@[simp] lemma repeat_one (a : α) : repeat a 1 = {a} :=
by simp only [repeat_succ, ←cons_zero, eq_self_iff_true, repeat_zero, cons_inj_right]

@[simp] lemma card_repeat : ∀ (a : α) n, card (repeat a n) = n := length_repeat

lemma mem_repeat {a b : α} {n : ℕ} : b ∈ repeat a n ↔ n ≠ 0 ∧ b = a := mem_repeat

theorem eq_of_mem_repeat {a b : α} {n} : b ∈ repeat a n → b = a := eq_of_mem_repeat

theorem eq_repeat' {a : α} {s : multiset α} : s = repeat a s.card ↔ ∀ b ∈ s, b = a :=
quot.induction_on s $ λ l, iff.trans ⟨λ h,
  (perm_repeat.1 $ (quotient.exact h)), congr_arg coe⟩ eq_repeat'

theorem eq_repeat_of_mem {a : α} {s : multiset α} : (∀ b ∈ s, b = a) → s = repeat a s.card :=
eq_repeat'.2

theorem eq_repeat {a : α} {n} {s : multiset α} : s = repeat a n ↔ card s = n ∧ ∀ b ∈ s, b = a :=
⟨λ h, h.symm ▸ ⟨card_repeat _ _, λ b, eq_of_mem_repeat⟩,
 λ ⟨e, al⟩, e ▸ eq_repeat_of_mem al⟩

lemma repeat_left_injective {n : ℕ} (hn : n ≠ 0) : function.injective (λ a : α, repeat a n) :=
λ a b h, (eq_repeat.1 h).2 _ $ mem_repeat.2 ⟨hn, rfl⟩

@[simp] lemma repeat_left_inj {a b : α} {n : ℕ} (h : n ≠ 0) : repeat a n = repeat b n ↔ a = b :=
(repeat_left_injective h).eq_iff

theorem repeat_injective (a : α) : function.injective (repeat a) :=
λ m n h, by rw [← (eq_repeat.1 h).1, card_repeat]

theorem repeat_subset_singleton : ∀ (a : α) n, repeat a n ⊆ {a} := repeat_subset_singleton

theorem repeat_le_coe {a : α} {n} {l : list α} : repeat a n ≤ l ↔ list.repeat a n <+ l :=
⟨λ ⟨l', p, s⟩, (perm_repeat.1 p) ▸ s, sublist.subperm⟩

theorem nsmul_singleton (a : α) (n) : n • ({a} : multiset α) = repeat a n :=
begin
  refine eq_repeat.mpr ⟨_, λ b hb, mem_singleton.mp (mem_of_mem_nsmul hb)⟩,
  rw [card_nsmul, card_singleton, mul_one]
end

lemma nsmul_repeat {a : α} (n m : ℕ) : n • (repeat a m) = repeat a (n * m) :=
((repeat_add_monoid_hom a).map_nsmul _ _).symm

lemma repeat_le_repeat (a : α) {k n : ℕ} :
  repeat a k ≤ repeat a n ↔ k ≤ n :=
trans (by rw [← repeat_le_coe, coe_repeat]) (list.repeat_sublist_repeat a)

lemma le_repeat_iff {m : multiset α} {a : α} {n : ℕ} :
  m ≤ repeat a n ↔ ∃ (k ≤ n), m = repeat a k :=
quot.induction_on m (λ l, show (l : multiset α) ≤ repeat a n ↔ ∃ (k ≤ n), ↑l = repeat a k,
begin
  simp only [← coe_repeat, coe_le, subperm, sublist_repeat_iff, coe_eq_coe, perm_repeat],
  split,
  { rintros ⟨l, hl, k, h, rfl⟩,
    rw [perm_comm, perm_repeat] at hl,
    exact ⟨k, h, hl⟩ },
  { rintros ⟨k, h, hl⟩,
    exact ⟨l, refl _, k, h, hl⟩ }
end)

lemma lt_repeat_succ {m : multiset α} {x : α} {n : ℕ} :
  m < repeat x (n + 1) ↔ m ≤ repeat x n :=
begin
  rw lt_iff_cons_le,
  split,
  { rintros ⟨x', hx'⟩,
    have := eq_of_mem_repeat (mem_of_le hx' (mem_cons_self _ _)),
    rwa [this, repeat_succ, cons_le_cons_iff] at hx' },
  { intro h,
    rw repeat_succ,
    exact ⟨x, cons_le_cons _ h⟩ }
end

/-! ### Erasing one copy of an element -/
section erase
variables [decidable_eq α] {s t : multiset α} {a b : α}

/-- `erase s a` is the multiset that subtracts 1 from the
  multiplicity of `a`. -/
def erase (s : multiset α) (a : α) : multiset α :=
quot.lift_on s (λ l, (l.erase a : multiset α))
  (λ l₁ l₂ p, quot.sound (p.erase a))

@[simp] theorem coe_erase (l : list α) (a : α) :
  erase (l : multiset α) a = l.erase a := rfl

@[simp] theorem erase_zero (a : α) : (0 : multiset α).erase a = 0 := rfl

@[simp] theorem erase_cons_head (a : α) (s : multiset α) : (a ::ₘ s).erase a = s :=
quot.induction_on s $ λ l, congr_arg coe $ erase_cons_head a l

@[simp, priority 990]
theorem erase_cons_tail {a b : α} (s : multiset α) (h : b ≠ a) :
  (b ::ₘ s).erase a = b ::ₘ s.erase a :=
quot.induction_on s $ λ l, congr_arg coe $ erase_cons_tail l h

@[simp] theorem erase_singleton (a : α) : ({a} : multiset α).erase a = 0 := erase_cons_head a 0

@[simp, priority 980]
theorem erase_of_not_mem {a : α} {s : multiset α} : a ∉ s → s.erase a = s :=
quot.induction_on s $ λ l h, congr_arg coe $ erase_of_not_mem h

@[simp, priority 980]
theorem cons_erase {s : multiset α} {a : α} : a ∈ s → a ::ₘ s.erase a = s :=
quot.induction_on s $ λ l h, quot.sound (perm_cons_erase h).symm

theorem le_cons_erase (s : multiset α) (a : α) : s ≤ a ::ₘ s.erase a :=
if h : a ∈ s then le_of_eq (cons_erase h).symm
else by rw erase_of_not_mem h; apply le_cons_self

lemma add_singleton_eq_iff {s t : multiset α} {a : α} :
  s + {a} = t ↔ a ∈ t ∧ s = t.erase a :=
begin
  rw [add_comm, singleton_add], split,
  { rintro rfl, exact ⟨s.mem_cons_self a, (s.erase_cons_head a).symm⟩ },
  { rintro ⟨h, rfl⟩, exact cons_erase h },
end

theorem erase_add_left_pos {a : α} {s : multiset α} (t) : a ∈ s → (s + t).erase a = s.erase a + t :=
quotient.induction_on₂ s t $ λ l₁ l₂ h, congr_arg coe $ erase_append_left l₂ h

theorem erase_add_right_pos {a : α} (s) {t : multiset α} (h : a ∈ t) :
  (s + t).erase a = s + t.erase a :=
by rw [add_comm, erase_add_left_pos s h, add_comm]

theorem erase_add_right_neg {a : α} {s : multiset α} (t) :
  a ∉ s → (s + t).erase a = s + t.erase a :=
quotient.induction_on₂ s t $ λ l₁ l₂ h, congr_arg coe $ erase_append_right l₂ h

theorem erase_add_left_neg {a : α} (s) {t : multiset α} (h : a ∉ t) :
  (s + t).erase a = s.erase a + t :=
by rw [add_comm, erase_add_right_neg s h, add_comm]

theorem erase_le (a : α) (s : multiset α) : s.erase a ≤ s :=
quot.induction_on s $ λ l, (erase_sublist a l).subperm

@[simp] theorem erase_lt {a : α} {s : multiset α} : s.erase a < s ↔ a ∈ s :=
⟨λ h, not_imp_comm.1 erase_of_not_mem (ne_of_lt h),
 λ h, by simpa [h] using lt_cons_self (s.erase a) a⟩

theorem erase_subset (a : α) (s : multiset α) : s.erase a ⊆ s :=
subset_of_le (erase_le a s)

theorem mem_erase_of_ne {a b : α} {s : multiset α} (ab : a ≠ b) : a ∈ s.erase b ↔ a ∈ s :=
quot.induction_on s $ λ l, list.mem_erase_of_ne ab

theorem mem_of_mem_erase {a b : α} {s : multiset α} : a ∈ s.erase b → a ∈ s :=
mem_of_subset (erase_subset _ _)

theorem erase_comm (s : multiset α) (a b : α) : (s.erase a).erase b = (s.erase b).erase a :=
quot.induction_on s $ λ l, congr_arg coe $ l.erase_comm a b

theorem erase_le_erase {s t : multiset α} (a : α) (h : s ≤ t) : s.erase a ≤ t.erase a :=
le_induction_on h $ λ l₁ l₂ h, (h.erase _).subperm

theorem erase_le_iff_le_cons {s t : multiset α} {a : α} : s.erase a ≤ t ↔ s ≤ a ::ₘ t :=
⟨λ h, le_trans (le_cons_erase _ _) (cons_le_cons _ h),
 λ h, if m : a ∈ s
  then by rw ← cons_erase m at h; exact (cons_le_cons_iff _).1 h
  else le_trans (erase_le _ _) ((le_cons_of_not_mem m).1 h)⟩

@[simp] theorem card_erase_of_mem {a : α} {s : multiset α} :
  a ∈ s → card (s.erase a) = pred (card s) :=
quot.induction_on s $ λ l, length_erase_of_mem

@[simp] lemma card_erase_add_one {a : α} {s : multiset α} :
  a ∈ s → (s.erase a).card + 1 = s.card :=
quot.induction_on s $ λ l, length_erase_add_one

theorem card_erase_lt_of_mem {a : α} {s : multiset α} : a ∈ s → card (s.erase a) < card s :=
λ h, card_lt_of_lt (erase_lt.mpr h)

theorem card_erase_le {a : α} {s : multiset α} : card (s.erase a) ≤ card s :=
card_le_of_le (erase_le a s)

theorem card_erase_eq_ite {a : α} {s : multiset α} :
  card (s.erase a) = if a ∈ s then pred (card s) else card s :=
begin
  by_cases h : a ∈ s,
  { rwa [card_erase_of_mem h, if_pos] },
  { rwa [erase_of_not_mem h, if_neg] }
end

end erase

@[simp] theorem coe_reverse (l : list α) : (reverse l : multiset α) = l :=
quot.sound $ reverse_perm _

/-! ### `multiset.map` -/

/-- `map f s` is the lift of the list `map` operation. The multiplicity
  of `b` in `map f s` is the number of `a ∈ s` (counting multiplicity)
  such that `f a = b`. -/
def map (f : α → β) (s : multiset α) : multiset β :=
quot.lift_on s (λ l : list α, (l.map f : multiset β))
  (λ l₁ l₂ p, quot.sound (p.map f))

@[congr]
theorem map_congr {f g : α → β} {s t : multiset α} :
  s = t → (∀ x ∈ t, f x = g x) → map f s = map g t :=
begin
  rintros rfl h,
  induction s using quot.induction_on,
  exact congr_arg coe (map_congr h)
end

lemma map_hcongr {β' : Type*} {m : multiset α} {f : α → β} {f' : α → β'}
  (h : β = β') (hf : ∀a∈m, f a == f' a) : map f m == map f' m :=
begin subst h, simp at hf, simp [map_congr rfl hf] end

theorem forall_mem_map_iff {f : α → β} {p : β → Prop} {s : multiset α} :
  (∀ y ∈ s.map f, p y) ↔ (∀ x ∈ s, p (f x)) :=
quotient.induction_on' s $ λ L, list.forall_mem_map_iff

@[simp] theorem coe_map (f : α → β) (l : list α) : map f ↑l = l.map f := rfl

@[simp] theorem map_zero (f : α → β) : map f 0 = 0 := rfl

@[simp] theorem map_cons (f : α → β) (a s) : map f (a ::ₘ s) = f a ::ₘ map f s :=
quot.induction_on s $ λ l, rfl

theorem map_comp_cons (f : α → β) (t) : map f ∘ cons t = cons (f t) ∘ map f :=
by { ext, simp }

@[simp] theorem map_singleton (f : α → β) (a : α) : ({a} : multiset α).map f = {f a} := rfl

theorem map_repeat (f : α → β) (a : α) (k : ℕ) : (repeat a k).map f = repeat (f a) k := by
{ induction k, simp, simpa }

@[simp] theorem map_add (f : α → β) (s t) : map f (s + t) = map f s + map f t :=
quotient.induction_on₂ s t $ λ l₁ l₂, congr_arg coe $ map_append _ _ _

/-- If each element of `s : multiset α` can be lifted to `β`, then `s` can be lifted to
`multiset β`. -/
instance can_lift (c) (p) [can_lift α β c p] :
  can_lift (multiset α) (multiset β) (map c) (λ s, ∀ x ∈ s, p x) :=
{ prf := by { rintro ⟨l⟩ hl, lift l to list β using hl, exact ⟨l, coe_map _ _⟩ } }

/-- `multiset.map` as an `add_monoid_hom`. -/
def map_add_monoid_hom (f : α → β) : multiset α →+ multiset β :=
{ to_fun := map f,
  map_zero' := map_zero _,
  map_add' := map_add _ }

@[simp] lemma coe_map_add_monoid_hom (f : α → β) :
  (map_add_monoid_hom f : multiset α → multiset β) = map f := rfl

theorem map_nsmul (f : α → β) (n : ℕ) (s) : map f (n • s) = n • (map f s) :=
(map_add_monoid_hom f).map_nsmul _ _

@[simp] theorem mem_map {f : α → β} {b : β} {s : multiset α} :
  b ∈ map f s ↔ ∃ a, a ∈ s ∧ f a = b :=
quot.induction_on s $ λ l, mem_map

@[simp] theorem card_map (f : α → β) (s) : card (map f s) = card s :=
quot.induction_on s $ λ l, length_map _ _

@[simp] theorem map_eq_zero {s : multiset α} {f : α → β} : s.map f = 0 ↔ s = 0 :=
by rw [← multiset.card_eq_zero, multiset.card_map, multiset.card_eq_zero]

theorem mem_map_of_mem (f : α → β) {a : α} {s : multiset α} (h : a ∈ s) : f a ∈ map f s :=
mem_map.2 ⟨_, h, rfl⟩

lemma map_eq_singleton {f : α → β} {s : multiset α} {b : β} :
  map f s = {b} ↔ ∃ a : α, s = {a} ∧ f a = b :=
begin
  split,
  { intro h,
    obtain ⟨a, ha⟩ : ∃ a, s = {a},
    { rw [←card_eq_one, ←card_map, h, card_singleton] },
    refine ⟨a, ha, _⟩,
    rw [←mem_singleton, ←h, ha, map_singleton, mem_singleton] },
  { rintro ⟨a, rfl, rfl⟩,
    simp }
end

lemma map_eq_cons [decidable_eq α] (f : α → β) (s : multiset α) (t : multiset β) (b : β) :
  (∃ a ∈ s, f a = b ∧ (s.erase a).map f = t) ↔ s.map f = b ::ₘ t :=
begin
  split,
  { rintro ⟨a, ha, rfl, rfl⟩,
    rw [←map_cons, multiset.cons_erase ha] },
  { intro h,
    have : b ∈ s.map f,
    { rw h, exact mem_cons_self _ _ },
    obtain ⟨a, h1, rfl⟩ := mem_map.mp this,
    obtain ⟨u, rfl⟩ := exists_cons_of_mem h1,
    rw [map_cons, cons_inj_right] at h,
    refine ⟨a, mem_cons_self _ _, rfl, _⟩,
    rw [multiset.erase_cons_head, h] }
end

theorem mem_map_of_injective {f : α → β} (H : function.injective f) {a : α} {s : multiset α} :
  f a ∈ map f s ↔ a ∈ s :=
quot.induction_on s $ λ l, mem_map_of_injective H

@[simp] theorem map_map (g : β → γ) (f : α → β) (s : multiset α) :
  map g (map f s) = map (g ∘ f) s :=
quot.induction_on s $ λ l, congr_arg coe $ list.map_map _ _ _

theorem map_id (s : multiset α) : map id s = s :=
quot.induction_on s $ λ l, congr_arg coe $ map_id _

@[simp] lemma map_id' (s : multiset α) : map (λx, x) s = s := map_id s

@[simp] theorem map_const (s : multiset α) (b : β) : map (function.const α b) s = repeat b s.card :=
quot.induction_on s $ λ l, congr_arg coe $ map_const _ _

theorem eq_of_mem_map_const {b₁ b₂ : β} {l : list α} (h : b₁ ∈ map (function.const α b₂) l) :
  b₁ = b₂ :=
eq_of_mem_repeat $ by rwa map_const at h

@[simp] theorem map_le_map {f : α → β} {s t : multiset α} (h : s ≤ t) : map f s ≤ map f t :=
le_induction_on h $ λ l₁ l₂ h, (h.map f).subperm

@[simp] lemma map_lt_map {f : α → β} {s t : multiset α} (h : s < t) : s.map f < t.map f :=
begin
  refine (map_le_map h.le).lt_of_not_le (λ H, h.ne $ eq_of_le_of_card_le h.le _),
  rw [←s.card_map f, ←t.card_map f],
  exact card_le_of_le H,
end

lemma map_mono (f : α → β) : monotone (map f) := λ _ _, map_le_map
lemma map_strict_mono (f : α → β) : strict_mono (map f) := λ _ _, map_lt_map

@[simp] theorem map_subset_map {f : α → β} {s t : multiset α} (H : s ⊆ t) : map f s ⊆ map f t :=
λ b m, let ⟨a, h, e⟩ := mem_map.1 m in mem_map.2 ⟨a, H h, e⟩

lemma map_erase [decidable_eq α] [decidable_eq β]
  (f : α → β) (hf : function.injective f) (x : α) (s : multiset α) :
  (s.erase x).map f = (s.map f).erase (f x) :=
begin
  induction s using multiset.induction_on with y s ih,
  { simp },
  by_cases hxy : y = x,
  { cases hxy, simp },
  { rw [s.erase_cons_tail hxy, map_cons, map_cons, (s.map f).erase_cons_tail (hf.ne hxy), ih] }
end

lemma map_surjective_of_surjective {f : α → β} (hf : function.surjective f) :
  function.surjective (map f) :=
begin
  intro s,
  induction s using multiset.induction_on with x s ih,
  { exact ⟨0, map_zero _⟩ },
  { obtain ⟨y, rfl⟩ := hf x,
    obtain ⟨t, rfl⟩ := ih,
    exact ⟨y ::ₘ t, map_cons _ _ _⟩ }
end

/-! ### `multiset.fold` -/

/-- `foldl f H b s` is the lift of the list operation `foldl f b l`,
  which folds `f` over the multiset. It is well defined when `f` is right-commutative,
  that is, `f (f b a₁) a₂ = f (f b a₂) a₁`. -/
def foldl (f : β → α → β) (H : right_commutative f) (b : β) (s : multiset α) : β :=
quot.lift_on s (λ l, foldl f b l)
  (λ l₁ l₂ p, p.foldl_eq H b)

@[simp] theorem foldl_zero (f : β → α → β) (H b) : foldl f H b 0 = b := rfl

@[simp] theorem foldl_cons (f : β → α → β) (H b a s) :
  foldl f H b (a ::ₘ s) = foldl f H (f b a) s :=
quot.induction_on s $ λ l, rfl

@[simp] theorem foldl_add (f : β → α → β) (H b s t) :
  foldl f H b (s + t) = foldl f H (foldl f H b s) t :=
quotient.induction_on₂ s t $ λ l₁ l₂, foldl_append _ _ _ _

/-- `foldr f H b s` is the lift of the list operation `foldr f b l`,
  which folds `f` over the multiset. It is well defined when `f` is left-commutative,
  that is, `f a₁ (f a₂ b) = f a₂ (f a₁ b)`. -/
def foldr (f : α → β → β) (H : left_commutative f) (b : β) (s : multiset α) : β :=
quot.lift_on s (λ l, foldr f b l)
  (λ l₁ l₂ p, p.foldr_eq H b)

@[simp] theorem foldr_zero (f : α → β → β) (H b) : foldr f H b 0 = b := rfl

@[simp] theorem foldr_cons (f : α → β → β) (H b a s) :
  foldr f H b (a ::ₘ s) = f a (foldr f H b s) :=
quot.induction_on s $ λ l, rfl

@[simp] theorem foldr_singleton (f : α → β → β) (H b a) :
  foldr f H b ({a} : multiset α) = f a b :=
rfl

@[simp] theorem foldr_add (f : α → β → β) (H b s t) :
  foldr f H b (s + t) = foldr f H (foldr f H b t) s :=
quotient.induction_on₂ s t $ λ l₁ l₂, foldr_append _ _ _ _

@[simp] theorem coe_foldr (f : α → β → β) (H : left_commutative f) (b : β) (l : list α) :
  foldr f H b l = l.foldr f b := rfl

@[simp] theorem coe_foldl (f : β → α → β) (H : right_commutative f) (b : β) (l : list α) :
  foldl f H b l = l.foldl f b := rfl

theorem coe_foldr_swap (f : α → β → β) (H : left_commutative f) (b : β) (l : list α) :
  foldr f H b l = l.foldl (λ x y, f y x) b :=
(congr_arg (foldr f H b) (coe_reverse l)).symm.trans $ foldr_reverse _ _ _

theorem foldr_swap (f : α → β → β) (H : left_commutative f) (b : β) (s : multiset α) :
  foldr f H b s = foldl (λ x y, f y x) (λ x y z, (H _ _ _).symm) b s :=
quot.induction_on s $ λ l, coe_foldr_swap _ _ _ _

theorem foldl_swap (f : β → α → β) (H : right_commutative f) (b : β) (s : multiset α) :
  foldl f H b s = foldr (λ x y, f y x) (λ x y z, (H _ _ _).symm) b s :=
(foldr_swap _ _ _ _).symm

lemma foldr_induction' (f : α → β → β) (H : left_commutative f) (x : β) (q : α → Prop)
  (p : β → Prop) (s : multiset α) (hpqf : ∀ a b, q a → p b → p (f a b)) (px : p x)
  (q_s : ∀ a ∈ s, q a) :
  p (foldr f H x s) :=
begin
  revert s,
  refine multiset.induction (by simp [px]) _,
  intros a s hs hsa,
  rw foldr_cons,
  have hps : ∀ (x : α), x ∈ s → q x, from λ x hxs, hsa x (mem_cons_of_mem hxs),
  exact hpqf a (foldr f H x s) (hsa a (mem_cons_self a s)) (hs hps),
end

lemma foldr_induction (f : α → α → α) (H : left_commutative f) (x : α) (p : α → Prop)
  (s : multiset α) (p_f : ∀ a b, p a → p b → p (f a b)) (px : p x) (p_s : ∀ a ∈ s, p a) :
  p (foldr f H x s) :=
foldr_induction' f H x p p s p_f px p_s

lemma foldl_induction' (f : β → α → β) (H : right_commutative f) (x : β) (q : α → Prop)
  (p : β → Prop) (s : multiset α) (hpqf : ∀ a b, q a → p b → p (f b a)) (px : p x)
  (q_s : ∀ a ∈ s, q a) :
  p (foldl f H x s) :=
begin
  rw foldl_swap,
  exact foldr_induction' (λ x y, f y x) (λ x y z, (H _ _ _).symm) x q p s hpqf px q_s,
end

lemma foldl_induction (f : α → α → α) (H : right_commutative f) (x : α) (p : α → Prop)
  (s : multiset α) (p_f : ∀ a b, p a → p b → p (f b a)) (px : p x) (p_s : ∀ a ∈ s, p a) :
  p (foldl f H x s) :=
foldl_induction' f H x p p s p_f px p_s

/-! ### Map for partial functions -/

/-- Lift of the list `pmap` operation. Map a partial function `f` over a multiset
  `s` whose elements are all in the domain of `f`. -/
def pmap {p : α → Prop} (f : Π a, p a → β) (s : multiset α) : (∀ a ∈ s, p a) → multiset β :=
quot.rec_on s (λ l H, ↑(pmap f l H)) $ λ l₁ l₂ (pp : l₁ ~ l₂),
funext $ λ (H₂ : ∀ a ∈ l₂, p a),
have H₁ : ∀ a ∈ l₁, p a, from λ a h, H₂ a (pp.subset h),
have ∀ {s₂ e H}, @eq.rec (multiset α) l₁
  (λ s, (∀ a ∈ s, p a) → multiset β) (λ _, ↑(pmap f l₁ H₁))
  s₂ e H = ↑(pmap f l₁ H₁), by intros s₂ e _; subst e,
this.trans $ quot.sound $ pp.pmap f

@[simp] theorem coe_pmap {p : α → Prop} (f : Π a, p a → β)
  (l : list α) (H : ∀ a ∈ l, p a) : pmap f l H = l.pmap f H := rfl

@[simp] lemma pmap_zero {p : α → Prop} (f : Π a, p a → β) (h : ∀a∈(0:multiset α), p a) :
  pmap f 0 h = 0 := rfl

@[simp] lemma pmap_cons {p : α → Prop} (f : Π a, p a → β) (a : α) (m : multiset α) :
  ∀(h : ∀b∈a ::ₘ m, p b), pmap f (a ::ₘ m) h =
    f a (h a (mem_cons_self a m)) ::ₘ pmap f m (λa ha, h a $ mem_cons_of_mem ha) :=
quotient.induction_on m $ assume l h, rfl

/-- "Attach" a proof that `a ∈ s` to each element `a` in `s` to produce
  a multiset on `{x // x ∈ s}`. -/
def attach (s : multiset α) : multiset {x // x ∈ s} := pmap subtype.mk s (λ a, id)

@[simp] theorem coe_attach (l : list α) :
 @eq (multiset {x // x ∈ l}) (@attach α l) l.attach := rfl

theorem sizeof_lt_sizeof_of_mem [has_sizeof α] {x : α} {s : multiset α} (hx : x ∈ s) :
  sizeof x < sizeof s := by
{ induction s with l a b, exact list.sizeof_lt_sizeof_of_mem hx, refl }

theorem pmap_eq_map (p : α → Prop) (f : α → β) (s : multiset α) :
  ∀ H, @pmap _ _ p (λ a _, f a) s H = map f s :=
quot.induction_on s $ λ l H, congr_arg coe $ pmap_eq_map p f l H

theorem pmap_congr {p q : α → Prop} {f : Π a, p a → β} {g : Π a, q a → β}
  (s : multiset α) {H₁ H₂} :
  (∀ (a ∈ s) h₁ h₂, f a h₁ = g a h₂) → pmap f s H₁ = pmap g s H₂ :=
quot.induction_on s (λ l H₁ H₂ h, congr_arg coe $ pmap_congr l h) H₁ H₂

theorem map_pmap {p : α → Prop} (g : β → γ) (f : Π a, p a → β)
  (s) : ∀ H, map g (pmap f s H) = pmap (λ a h, g (f a h)) s H :=
quot.induction_on s $ λ l H, congr_arg coe $ map_pmap g f l H

theorem pmap_eq_map_attach {p : α → Prop} (f : Π a, p a → β)
  (s) : ∀ H, pmap f s H = s.attach.map (λ x, f x (H _ x.prop)) :=
quot.induction_on s $ λ l H, congr_arg coe $ pmap_eq_map_attach f l H

@[simp] lemma attach_map_coe' (s : multiset α) (f : α → β) : s.attach.map (λ i, f i) = s.map f :=
quot.induction_on s $ λ l, congr_arg coe $ attach_map_coe' l f

lemma attach_map_val' (s : multiset α) (f : α → β) : s.attach.map (λ i, f i.val) = s.map f :=
attach_map_coe' _ _

@[simp] lemma attach_map_coe (s : multiset α) : s.attach.map (coe : _ → α) = s :=
(attach_map_coe' _ _).trans s.map_id

lemma attach_map_val (s : multiset α) : s.attach.map subtype.val = s := attach_map_coe _

@[simp] theorem mem_attach (s : multiset α) : ∀ x, x ∈ s.attach :=
quot.induction_on s $ λ l, mem_attach _

@[simp] theorem mem_pmap {p : α → Prop} {f : Π a, p a → β}
  {s H b} : b ∈ pmap f s H ↔ ∃ a (h : a ∈ s), f a (H a h) = b :=
quot.induction_on s (λ l H, mem_pmap) H

@[simp] theorem card_pmap {p : α → Prop} (f : Π a, p a → β)
  (s H) : card (pmap f s H) = card s :=
quot.induction_on s (λ l H, length_pmap) H

@[simp] theorem card_attach {m : multiset α} : card (attach m) = card m := card_pmap _ _ _

@[simp] lemma attach_zero : (0 : multiset α).attach = 0 := rfl

lemma attach_cons (a : α) (m : multiset α) :
  (a ::ₘ m).attach = ⟨a, mem_cons_self a m⟩ ::ₘ (m.attach.map $ λp, ⟨p.1, mem_cons_of_mem p.2⟩) :=
quotient.induction_on m $ assume l, congr_arg coe $ congr_arg (list.cons _) $
  by rw [list.map_pmap]; exact list.pmap_congr _ (λ _ _ _ _, subtype.eq rfl)

section decidable_pi_exists
variables {m : multiset α}

/-- If `p` is a decidable predicate,
so is the predicate that all elements of a multiset satisfy `p`. -/
protected def decidable_forall_multiset {p : α → Prop} [hp : ∀ a, decidable (p a)] :
  decidable (∀ a ∈ m, p a) :=
quotient.rec_on_subsingleton m (λl, decidable_of_iff (∀a ∈ l, p a) $ by simp)

instance decidable_dforall_multiset {p : Π a ∈ m, Prop} [hp : ∀ a (h : a ∈ m), decidable (p a h)] :
  decidable (∀ a (h : a ∈ m), p a h) :=
decidable_of_decidable_of_iff
  (@multiset.decidable_forall_multiset {a // a ∈ m} m.attach (λa, p a.1 a.2) _)
  (iff.intro (assume h a ha, h ⟨a, ha⟩ (mem_attach _ _)) (assume h ⟨a, ha⟩ _, h _ _))

/-- decidable equality for functions whose domain is bounded by multisets -/
instance decidable_eq_pi_multiset {β : α → Type*} [h : ∀ a, decidable_eq (β a)] :
  decidable_eq (Π a ∈ m, β a) :=
assume f g, decidable_of_iff (∀ a (h : a ∈ m), f a h = g a h) (by simp [function.funext_iff])

/-- If `p` is a decidable predicate,
so is the existence of an element in a multiset satisfying `p`. -/
protected def decidable_exists_multiset {p : α → Prop} [decidable_pred p] :
  decidable (∃ x ∈ m, p x) :=
quotient.rec_on_subsingleton m (λl, decidable_of_iff (∃ a ∈ l, p a) $ by simp)

instance decidable_dexists_multiset {p : Π a ∈ m, Prop} [hp : ∀ a (h : a ∈ m), decidable (p a h)] :
  decidable (∃ a (h : a ∈ m), p a h) :=
decidable_of_decidable_of_iff
  (@multiset.decidable_exists_multiset {a // a ∈ m} m.attach (λa, p a.1 a.2) _)
  (iff.intro (λ ⟨⟨a, ha₁⟩, _, ha₂⟩, ⟨a, ha₁, ha₂⟩)
    (λ ⟨a, ha₁, ha₂⟩, ⟨⟨a, ha₁⟩, mem_attach _ _, ha₂⟩))

end decidable_pi_exists

/-! ### Subtraction -/
section
variables [decidable_eq α] {s t u : multiset α} {a b : α}

/-- `s - t` is the multiset such that `count a (s - t) = count a s - count a t` for all `a`
  (note that it is truncated subtraction, so it is `0` if `count a t ≥ count a s`). -/
protected def sub (s t : multiset α) : multiset α :=
quotient.lift_on₂ s t (λ l₁ l₂, (l₁.diff l₂ : multiset α)) $ λ v₁ v₂ w₁ w₂ p₁ p₂,
  quot.sound $ p₁.diff p₂

instance : has_sub (multiset α) := ⟨multiset.sub⟩

@[simp] theorem coe_sub (s t : list α) : (s - t : multiset α) = (s.diff t : list α) := rfl

/-- This is a special case of `tsub_zero`, which should be used instead of this.
  This is needed to prove `has_ordered_sub (multiset α)`. -/
protected theorem sub_zero (s : multiset α) : s - 0 = s :=
quot.induction_on s $ λ l, rfl

@[simp] theorem sub_cons (a : α) (s t : multiset α) : s - a ::ₘ t = s.erase a - t :=
quotient.induction_on₂ s t $ λ l₁ l₂, congr_arg coe $ diff_cons _ _ _

/-- This is a special case of `tsub_le_iff_right`, which should be used instead of this.
  This is needed to prove `has_ordered_sub (multiset α)`. -/
protected theorem sub_le_iff_le_add : s - t ≤ u ↔ s ≤ u + t :=
by revert s; exact
multiset.induction_on t (by simp [multiset.sub_zero])
  (λ a t IH s, by simp [IH, erase_le_iff_le_cons])

instance : has_ordered_sub (multiset α) :=
⟨λ n m k, multiset.sub_le_iff_le_add⟩

lemma cons_sub_of_le (a : α) {s t : multiset α} (h : t ≤ s) :
  a ::ₘ s - t = a ::ₘ (s - t) :=
by rw [←singleton_add, ←singleton_add, add_tsub_assoc_of_le h]

theorem sub_eq_fold_erase (s t : multiset α) : s - t = foldl erase erase_comm s t :=
quotient.induction_on₂ s t $ λ l₁ l₂,
show ↑(l₁.diff l₂) = foldl erase erase_comm ↑l₁ ↑l₂,
by { rw diff_eq_foldl l₁ l₂, symmetry, exact foldl_hom _ _ _ _ _ (λ x y, rfl) }

@[simp] theorem card_sub {s t : multiset α} (h : t ≤ s) : card (s - t) = card s - card t :=
(tsub_eq_of_eq_add_rev $ by rw [add_comm, ← card_add, tsub_add_cancel_of_le h]).symm

/-! ### Union -/

/-- `s ∪ t` is the lattice join operation with respect to the
  multiset `≤`. The multiplicity of `a` in `s ∪ t` is the maximum
  of the multiplicities in `s` and `t`. -/
def union (s t : multiset α) : multiset α := s - t + t

instance : has_union (multiset α) := ⟨union⟩

theorem union_def (s t : multiset α) : s ∪ t = s - t + t := rfl

theorem le_union_left (s t : multiset α) : s ≤ s ∪ t := le_tsub_add

theorem le_union_right (s t : multiset α) : t ≤ s ∪ t := le_add_left _ _

theorem eq_union_left : t ≤ s → s ∪ t = s := tsub_add_cancel_of_le

theorem union_le_union_right (h : s ≤ t) (u) : s ∪ u ≤ t ∪ u :=
add_le_add_right (tsub_le_tsub_right h _) u

theorem union_le (h₁ : s ≤ u) (h₂ : t ≤ u) : s ∪ t ≤ u :=
by rw ← eq_union_left h₂; exact union_le_union_right h₁ t

@[simp] theorem mem_union : a ∈ s ∪ t ↔ a ∈ s ∨ a ∈ t :=
⟨λ h, (mem_add.1 h).imp_left (mem_of_le tsub_le_self),
 or.rec (mem_of_le $ le_union_left _ _) (mem_of_le $ le_union_right _ _)⟩

@[simp] theorem map_union [decidable_eq β] {f : α → β} (finj : function.injective f)
  {s t : multiset α} :
  map f (s ∪ t) = map f s ∪ map f t :=
quotient.induction_on₂ s t $ λ l₁ l₂,
congr_arg coe (by rw [list.map_append f, list.map_diff finj])

/-! ### Intersection -/

/-- `s ∩ t` is the lattice meet operation with respect to the
  multiset `≤`. The multiplicity of `a` in `s ∩ t` is the minimum
  of the multiplicities in `s` and `t`. -/
def inter (s t : multiset α) : multiset α :=
quotient.lift_on₂ s t (λ l₁ l₂, (l₁.bag_inter l₂ : multiset α)) $ λ v₁ v₂ w₁ w₂ p₁ p₂,
  quot.sound $ p₁.bag_inter p₂

instance : has_inter (multiset α) := ⟨inter⟩

@[simp] theorem inter_zero (s : multiset α) : s ∩ 0 = 0 :=
quot.induction_on s $ λ l, congr_arg coe l.bag_inter_nil

@[simp] theorem zero_inter (s : multiset α) : 0 ∩ s = 0 :=
quot.induction_on s $ λ l, congr_arg coe l.nil_bag_inter

@[simp] theorem cons_inter_of_pos {a} (s : multiset α) {t} :
  a ∈ t → (a ::ₘ s) ∩ t = a ::ₘ s ∩ t.erase a :=
quotient.induction_on₂ s t $ λ l₁ l₂ h,
congr_arg coe $ cons_bag_inter_of_pos _ h

@[simp] theorem cons_inter_of_neg {a} (s : multiset α) {t} :
  a ∉ t → (a ::ₘ s) ∩ t = s ∩ t :=
quotient.induction_on₂ s t $ λ l₁ l₂ h,
congr_arg coe $ cons_bag_inter_of_neg _ h

theorem inter_le_left (s t : multiset α) : s ∩ t ≤ s :=
quotient.induction_on₂ s t $ λ l₁ l₂,
(bag_inter_sublist_left _ _).subperm

theorem inter_le_right (s : multiset α) : ∀ t, s ∩ t ≤ t :=
multiset.induction_on s (λ t, (zero_inter t).symm ▸ zero_le _) $
λ a s IH t, if h : a ∈ t
  then by simpa [h] using cons_le_cons a (IH (t.erase a))
  else by simp [h, IH]

theorem le_inter (h₁ : s ≤ t) (h₂ : s ≤ u) : s ≤ t ∩ u :=
begin
  revert s u, refine multiset.induction_on t _ (λ a t IH, _); intros,
  { simp [h₁] },
  by_cases a ∈ u,
  { rw [cons_inter_of_pos _ h, ← erase_le_iff_le_cons],
    exact IH (erase_le_iff_le_cons.2 h₁) (erase_le_erase _ h₂) },
  { rw cons_inter_of_neg _ h,
    exact IH ((le_cons_of_not_mem $ mt (mem_of_le h₂) h).1 h₁) h₂ }
end

@[simp] theorem mem_inter : a ∈ s ∩ t ↔ a ∈ s ∧ a ∈ t :=
⟨λ h, ⟨mem_of_le (inter_le_left _ _) h, mem_of_le (inter_le_right _ _) h⟩,
 λ ⟨h₁, h₂⟩, by rw [← cons_erase h₁, cons_inter_of_pos _ h₂]; apply mem_cons_self⟩

instance : lattice (multiset α) :=
{ sup          := (∪),
  sup_le       := @union_le _ _,
  le_sup_left  := le_union_left,
  le_sup_right := le_union_right,
  inf          := (∩),
  le_inf       := @le_inter _ _,
  inf_le_left  := inter_le_left,
  inf_le_right := inter_le_right,
  ..@multiset.partial_order α }

@[simp] theorem sup_eq_union (s t : multiset α) : s ⊔ t = s ∪ t := rfl
@[simp] theorem inf_eq_inter (s t : multiset α) : s ⊓ t = s ∩ t := rfl

@[simp] theorem le_inter_iff : s ≤ t ∩ u ↔ s ≤ t ∧ s ≤ u := le_inf_iff
@[simp] theorem union_le_iff : s ∪ t ≤ u ↔ s ≤ u ∧ t ≤ u := sup_le_iff

theorem union_comm (s t : multiset α) : s ∪ t = t ∪ s := sup_comm
theorem inter_comm (s t : multiset α) : s ∩ t = t ∩ s := inf_comm

theorem eq_union_right (h : s ≤ t) : s ∪ t = t :=
by rw [union_comm, eq_union_left h]

theorem union_le_union_left (h : s ≤ t) (u) : u ∪ s ≤ u ∪ t :=
sup_le_sup_left h _

theorem union_le_add (s t : multiset α) : s ∪ t ≤ s + t :=
union_le (le_add_right _ _) (le_add_left _ _)

theorem union_add_distrib (s t u : multiset α) : (s ∪ t) + u = (s + u) ∪ (t + u) :=
by simpa [(∪), union, eq_comm, add_assoc] using show s + u - (t + u) = s - t,
by rw [add_comm t, tsub_add_eq_tsub_tsub, add_tsub_cancel_right]

theorem add_union_distrib (s t u : multiset α) : s + (t ∪ u) = (s + t) ∪ (s + u) :=
by rw [add_comm, union_add_distrib, add_comm s, add_comm s]

theorem cons_union_distrib (a : α) (s t : multiset α) : a ::ₘ (s ∪ t) = (a ::ₘ s) ∪ (a ::ₘ t) :=
by simpa using add_union_distrib (a ::ₘ 0) s t

theorem inter_add_distrib (s t u : multiset α) : (s ∩ t) + u = (s + u) ∩ (t + u) :=
begin
  by_contra h,
  cases lt_iff_cons_le.1 (lt_of_le_of_ne (le_inter
    (add_le_add_right (inter_le_left s t) u)
    (add_le_add_right (inter_le_right s t) u)) h) with a hl,
  rw ← cons_add at hl,
  exact not_le_of_lt (lt_cons_self (s ∩ t) a) (le_inter
    (le_of_add_le_add_right (le_trans hl (inter_le_left _ _)))
    (le_of_add_le_add_right (le_trans hl (inter_le_right _ _))))
end

theorem add_inter_distrib (s t u : multiset α) : s + (t ∩ u) = (s + t) ∩ (s + u) :=
by rw [add_comm, inter_add_distrib, add_comm s, add_comm s]

theorem cons_inter_distrib (a : α) (s t : multiset α) : a ::ₘ (s ∩ t) = (a ::ₘ s) ∩ (a ::ₘ t) :=
by simp

theorem union_add_inter (s t : multiset α) : s ∪ t + s ∩ t = s + t :=
begin
  apply le_antisymm,
  { rw union_add_distrib,
    refine union_le (add_le_add_left (inter_le_right _ _) _) _,
    rw add_comm, exact add_le_add_right (inter_le_left _ _) _ },
  { rw [add_comm, add_inter_distrib],
    refine le_inter (add_le_add_right (le_union_right _ _) _) _,
    rw add_comm, exact add_le_add_right (le_union_left _ _) _ }
end

theorem sub_add_inter (s t : multiset α) : s - t + s ∩ t = s :=
begin
  rw [inter_comm],
  revert s, refine multiset.induction_on t (by simp) (λ a t IH s, _),
  by_cases a ∈ s,
  { rw [cons_inter_of_pos _ h, sub_cons, add_cons, IH, cons_erase h] },
  { rw [cons_inter_of_neg _ h, sub_cons, erase_of_not_mem h, IH] }
end

theorem sub_inter (s t : multiset α) : s - (s ∩ t) = s - t :=
add_right_cancel $ by rw [sub_add_inter s t, tsub_add_cancel_of_le (inter_le_left s t)]

end

/-! ### `multiset.filter` -/
section
variables (p : α → Prop) [decidable_pred p]

/-- `filter p s` returns the elements in `s` (with the same multiplicities)
  which satisfy `p`, and removes the rest. -/
def filter (s : multiset α) : multiset α :=
quot.lift_on s (λ l, (filter p l : multiset α))
  (λ l₁ l₂ h, quot.sound $ h.filter p)

@[simp] theorem coe_filter (l : list α) : filter p (↑l) = l.filter p := rfl

@[simp] theorem filter_zero : filter p 0 = 0 := rfl

lemma filter_congr {p q : α → Prop} [decidable_pred p] [decidable_pred q]
  {s : multiset α} : (∀ x ∈ s, p x ↔ q x) → filter p s = filter q s :=
quot.induction_on s $ λ l h, congr_arg coe $ filter_congr' h

@[simp] theorem filter_add (s t : multiset α) : filter p (s + t) = filter p s + filter p t :=
quotient.induction_on₂ s t $ λ l₁ l₂, congr_arg coe $ filter_append _ _

@[simp] theorem filter_le (s : multiset α) : filter p s ≤ s :=
quot.induction_on s $ λ l, (filter_sublist _).subperm

@[simp] theorem filter_subset (s : multiset α) : filter p s ⊆ s :=
subset_of_le $ filter_le _ _

theorem filter_le_filter {s t} (h : s ≤ t) : filter p s ≤ filter p t :=
le_induction_on h $ λ l₁ l₂ h, (h.filter p).subperm

lemma monotone_filter_left :
  monotone (filter p) :=
λ s t, filter_le_filter p

lemma monotone_filter_right (s : multiset α) ⦃p q : α → Prop⦄
  [decidable_pred p] [decidable_pred q] (h : p ≤ q) :
  s.filter p ≤ s.filter q :=
quotient.induction_on s (λ l, (l.monotone_filter_right h).subperm)

variable {p}

@[simp] theorem filter_cons_of_pos {a : α} (s) : p a → filter p (a ::ₘ s) = a ::ₘ filter p s :=
quot.induction_on s $ λ l h, congr_arg coe $ filter_cons_of_pos l h

@[simp] theorem filter_cons_of_neg {a : α} (s) : ¬ p a → filter p (a ::ₘ s) = filter p s :=
quot.induction_on s $ λ l h, @congr_arg _ _ _ _ coe $ filter_cons_of_neg l h

@[simp] theorem mem_filter {a : α} {s} : a ∈ filter p s ↔ a ∈ s ∧ p a :=
quot.induction_on s $ λ l, mem_filter

theorem of_mem_filter {a : α} {s} (h : a ∈ filter p s) : p a :=
(mem_filter.1 h).2

theorem mem_of_mem_filter {a : α} {s} (h : a ∈ filter p s) : a ∈ s :=
(mem_filter.1 h).1

theorem mem_filter_of_mem {a : α} {l} (m : a ∈ l) (h : p a) : a ∈ filter p l :=
mem_filter.2 ⟨m, h⟩

theorem filter_eq_self {s} : filter p s = s ↔ ∀ a ∈ s, p a :=
quot.induction_on s $ λ l, iff.trans ⟨λ h,
  (filter_sublist _).eq_of_length (@congr_arg _ _ _ _ card h),
  congr_arg coe⟩ filter_eq_self

theorem filter_eq_nil {s} : filter p s = 0 ↔ ∀ a ∈ s, ¬p a :=
quot.induction_on s $ λ l, iff.trans ⟨λ h,
  eq_nil_of_length_eq_zero (@congr_arg _ _ _ _ card h),
  congr_arg coe⟩ filter_eq_nil

theorem le_filter {s t} : s ≤ filter p t ↔ s ≤ t ∧ ∀ a ∈ s, p a :=
⟨λ h, ⟨le_trans h (filter_le _ _), λ a m, of_mem_filter (mem_of_le h m)⟩,
 λ ⟨h, al⟩, filter_eq_self.2 al ▸ filter_le_filter p h⟩

theorem filter_cons {a : α} (s : multiset α) :
  filter p (a ::ₘ s) = (if p a then {a} else 0) + filter p s :=
begin
  split_ifs with h,
  { rw [filter_cons_of_pos _ h, singleton_add] },
  { rw [filter_cons_of_neg _ h, zero_add] },
end

lemma filter_singleton {a : α} (p : α → Prop) [decidable_pred p] :
  filter p {a} = if p a then {a} else ∅ :=
by simp only [singleton, filter_cons, filter_zero, add_zero, empty_eq_zero]

lemma filter_nsmul (s : multiset α) (n : ℕ) :
  filter p (n • s) = n • filter p s :=
begin
  refine s.induction_on _ _,
  { simp only [filter_zero, nsmul_zero] },
  { intros a ha ih,
    rw [nsmul_cons, filter_add, ih, filter_cons, nsmul_add],
    congr,
    split_ifs with hp;
    { simp only [filter_eq_self, nsmul_zero, filter_eq_nil],
      intros b hb,
      rwa (mem_singleton.mp (mem_of_mem_nsmul hb)) } }
end

variable (p)

@[simp] theorem filter_sub [decidable_eq α] (s t : multiset α) :
  filter p (s - t) = filter p s - filter p t :=
begin
  revert s, refine multiset.induction_on t (by simp) (λ a t IH s, _),
  rw [sub_cons, IH],
  by_cases p a,
  { rw [filter_cons_of_pos _ h, sub_cons], congr,
    by_cases m : a ∈ s,
    { rw [← cons_inj_right a, ← filter_cons_of_pos _ h,
          cons_erase (mem_filter_of_mem m h), cons_erase m] },
    { rw [erase_of_not_mem m, erase_of_not_mem (mt mem_of_mem_filter m)] } },
  { rw [filter_cons_of_neg _ h],
    by_cases m : a ∈ s,
    { rw [(by rw filter_cons_of_neg _ h : filter p (erase s a) = filter p (a ::ₘ erase s a)),
          cons_erase m] },
    { rw [erase_of_not_mem m] } }
end

@[simp] theorem filter_union [decidable_eq α] (s t : multiset α) :
  filter p (s ∪ t) = filter p s ∪ filter p t :=
by simp [(∪), union]

@[simp] theorem filter_inter [decidable_eq α] (s t : multiset α) :
  filter p (s ∩ t) = filter p s ∩ filter p t :=
le_antisymm (le_inter
    (filter_le_filter _ $ inter_le_left _ _)
    (filter_le_filter _ $ inter_le_right _ _)) $ le_filter.2
⟨inf_le_inf (filter_le _ _) (filter_le _ _),
  λ a h, of_mem_filter (mem_of_le (inter_le_left _ _) h)⟩

@[simp] theorem filter_filter (q) [decidable_pred q] (s : multiset α) :
  filter p (filter q s) = filter (λ a, p a ∧ q a) s :=
quot.induction_on s $ λ l, congr_arg coe $ filter_filter p q l

theorem filter_add_filter (q) [decidable_pred q] (s : multiset α) :
  filter p s + filter q s = filter (λ a, p a ∨ q a) s + filter (λ a, p a ∧ q a) s :=
multiset.induction_on s rfl $ λ a s IH,
by by_cases p a; by_cases q a; simp *

theorem filter_add_not (s : multiset α) :
  filter p s + filter (λ a, ¬ p a) s = s :=
by rw [filter_add_filter, filter_eq_self.2, filter_eq_nil.2]; simp [decidable.em]

theorem map_filter (f : β → α) (s : multiset β) :
  filter p (map f s) = map f (filter (p ∘ f) s) :=
quot.induction_on s (λ l, by simp [map_filter])

/-! ### Simultaneously filter and map elements of a multiset -/

/-- `filter_map f s` is a combination filter/map operation on `s`.
  The function `f : α → option β` is applied to each element of `s`;
  if `f a` is `some b` then `b` is added to the result, otherwise
  `a` is removed from the resulting multiset. -/
def filter_map (f : α → option β) (s : multiset α) : multiset β :=
quot.lift_on s (λ l, (filter_map f l : multiset β))
  (λ l₁ l₂ h, quot.sound $ h.filter_map f)

@[simp] theorem coe_filter_map (f : α → option β) (l : list α) :
  filter_map f l = l.filter_map f := rfl

@[simp] theorem filter_map_zero (f : α → option β) : filter_map f 0 = 0 := rfl

@[simp] theorem filter_map_cons_none {f : α → option β} (a : α) (s : multiset α) (h : f a = none) :
  filter_map f (a ::ₘ s) = filter_map f s :=
quot.induction_on s $ λ l, @congr_arg _ _ _ _ coe $ filter_map_cons_none a l h

@[simp] theorem filter_map_cons_some (f : α → option β)
  (a : α) (s : multiset α) {b : β} (h : f a = some b) :
  filter_map f (a ::ₘ s) = b ::ₘ filter_map f s :=
quot.induction_on s $ λ l, @congr_arg _ _ _ _ coe $ filter_map_cons_some f a l h

theorem filter_map_eq_map (f : α → β) : filter_map (some ∘ f) = map f :=
funext $ λ s, quot.induction_on s $ λ l,
@congr_arg _ _ _ _ coe $ congr_fun (filter_map_eq_map f) l

theorem filter_map_eq_filter : filter_map (option.guard p) = filter p :=
funext $ λ s, quot.induction_on s $ λ l,
@congr_arg _ _ _ _ coe $ congr_fun (filter_map_eq_filter p) l

theorem filter_map_filter_map (f : α → option β) (g : β → option γ) (s : multiset α) :
  filter_map g (filter_map f s) = filter_map (λ x, (f x).bind g) s :=
quot.induction_on s $ λ l, congr_arg coe $ filter_map_filter_map f g l

theorem map_filter_map (f : α → option β) (g : β → γ) (s : multiset α) :
  map g (filter_map f s) = filter_map (λ x, (f x).map g) s :=
quot.induction_on s $ λ l, congr_arg coe $ map_filter_map f g l

theorem filter_map_map (f : α → β) (g : β → option γ) (s : multiset α) :
  filter_map g (map f s) = filter_map (g ∘ f) s :=
quot.induction_on s $ λ l, congr_arg coe $ filter_map_map f g l

theorem filter_filter_map (f : α → option β) (p : β → Prop) [decidable_pred p] (s : multiset α) :
  filter p (filter_map f s) = filter_map (λ x, (f x).filter p) s :=
quot.induction_on s $ λ l, congr_arg coe $ filter_filter_map f p l

theorem filter_map_filter (f : α → option β) (s : multiset α) :
  filter_map f (filter p s) = filter_map (λ x, if p x then f x else none) s :=
quot.induction_on s $ λ l, congr_arg coe $ filter_map_filter p f l

@[simp] theorem filter_map_some (s : multiset α) : filter_map some s = s :=
quot.induction_on s $ λ l, congr_arg coe $ filter_map_some l

@[simp] theorem mem_filter_map (f : α → option β) (s : multiset α) {b : β} :
  b ∈ filter_map f s ↔ ∃ a, a ∈ s ∧ f a = some b :=
quot.induction_on s $ λ l, mem_filter_map f l

theorem map_filter_map_of_inv (f : α → option β) (g : β → α)
  (H : ∀ x : α, (f x).map g = some x) (s : multiset α) :
  map g (filter_map f s) = s :=
quot.induction_on s $ λ l, congr_arg coe $ map_filter_map_of_inv f g H l

theorem filter_map_le_filter_map (f : α → option β) {s t : multiset α}
  (h : s ≤ t) : filter_map f s ≤ filter_map f t :=
le_induction_on h $ λ l₁ l₂ h, (h.filter_map _).subperm

/-! ### countp -/

/-- `countp p s` counts the number of elements of `s` (with multiplicity) that
  satisfy `p`. -/
def countp (s : multiset α) : ℕ :=
quot.lift_on s (countp p) (λ l₁ l₂, perm.countp_eq p)

@[simp] theorem coe_countp (l : list α) : countp p l = l.countp p := rfl

@[simp] theorem countp_zero : countp p 0 = 0 := rfl

variable {p}

@[simp] theorem countp_cons_of_pos {a : α} (s) : p a → countp p (a ::ₘ s) = countp p s + 1 :=
quot.induction_on s $ countp_cons_of_pos p

@[simp] theorem countp_cons_of_neg {a : α} (s) : ¬ p a → countp p (a ::ₘ s) = countp p s :=
quot.induction_on s $ countp_cons_of_neg p

variable (p)

theorem countp_cons (b : α) (s) : countp p (b ::ₘ s) = countp p s + (if p b then 1 else 0) :=
quot.induction_on s $ by simp [list.countp_cons]

theorem countp_eq_card_filter (s) : countp p s = card (filter p s) :=
quot.induction_on s $ λ l, l.countp_eq_length_filter p

theorem countp_le_card (s) : countp p s ≤ card s :=
quot.induction_on s $ λ l, countp_le_length p

@[simp] theorem countp_add (s t) : countp p (s + t) = countp p s + countp p t :=
by simp [countp_eq_card_filter]

@[simp] theorem countp_nsmul (s) (n : ℕ) : countp p (n • s) = n * countp p s :=
by induction n; simp [*, succ_nsmul', succ_mul, zero_nsmul]

theorem card_eq_countp_add_countp (s) : card s = countp p s + countp (λ x, ¬ p x) s :=
quot.induction_on s $ λ l, by simp [l.length_eq_countp_add_countp p]

/-- `countp p`, the number of elements of a multiset satisfying `p`, promoted to an
`add_monoid_hom`. -/
def countp_add_monoid_hom : multiset α →+ ℕ :=
{ to_fun := countp p,
  map_zero' := countp_zero _,
  map_add' := countp_add _ }

@[simp] lemma coe_countp_add_monoid_hom :
  (countp_add_monoid_hom p : multiset α → ℕ) = countp p := rfl

@[simp] theorem countp_sub [decidable_eq α] {s t : multiset α} (h : t ≤ s) :
  countp p (s - t) = countp p s - countp p t :=
by simp [countp_eq_card_filter, h, filter_le_filter]

theorem countp_le_of_le {s t} (h : s ≤ t) : countp p s ≤ countp p t :=
by simpa [countp_eq_card_filter] using card_le_of_le (filter_le_filter p h)

@[simp] theorem countp_filter (q) [decidable_pred q] (s : multiset α) :
  countp p (filter q s) = countp (λ a, p a ∧ q a) s :=
by simp [countp_eq_card_filter]

theorem countp_eq_countp_filter_add
  (s) (p q : α → Prop) [decidable_pred p] [decidable_pred q] :
  countp p s = (filter q s).countp p + (filter (λ a, ¬ q a) s).countp p :=
quot.induction_on s $ λ l, l.countp_eq_countp_filter_add _ _

@[simp] lemma countp_true {s : multiset α} : countp (λ _, true) s = card s :=
quot.induction_on s $ λ l, list.countp_true

@[simp] lemma countp_false {s : multiset α} : countp (λ _, false) s = 0 :=
quot.induction_on s $ λ l, list.countp_false

theorem countp_map (f : α → β) (s : multiset α) (p : β → Prop) [decidable_pred p] :
  countp p (map f s) = (s.filter (λ a, p (f a))).card :=
begin
  refine multiset.induction_on s _ (λ a t IH, _),
  { rw [map_zero, countp_zero, filter_zero, card_zero] },
  { rw [map_cons, countp_cons, IH, filter_cons, card_add, apply_ite card, card_zero,
      card_singleton, add_comm] },
end

variable {p}

theorem countp_pos {s} : 0 < countp p s ↔ ∃ a ∈ s, p a :=
quot.induction_on s $ λ l, list.countp_pos p

theorem countp_eq_zero {s} : countp p s = 0 ↔ ∀ a ∈ s, ¬ p a :=
quot.induction_on s $ λ l, list.countp_eq_zero p

theorem countp_eq_card {s} : countp p s = card s ↔ ∀ a ∈ s, p a :=
quot.induction_on s $ λ l, list.countp_eq_length p

theorem countp_pos_of_mem {s a} (h : a ∈ s) (pa : p a) : 0 < countp p s :=
countp_pos.2 ⟨_, h, pa⟩

theorem countp_congr {s s' : multiset α} (hs : s = s')
  {p p' : α → Prop} [decidable_pred p] [decidable_pred p']
  (hp : ∀ x ∈ s, p x = p' x) : s.countp p = s'.countp p' :=
quot.induction_on₂ s s' (λ l l' hs hp, begin
  simp only [quot_mk_to_coe'', coe_eq_coe] at hs,
  exact hs.countp_congr hp,
end) hs hp

end

/-! ### Multiplicity of an element -/

section
variable [decidable_eq α]

/-- `count a s` is the multiplicity of `a` in `s`. -/
def count (a : α) : multiset α → ℕ := countp (eq a)

@[simp] theorem coe_count (a : α) (l : list α) : count a (↑l) = l.count a := coe_countp _ _

@[simp] theorem count_zero (a : α) : count a 0 = 0 := rfl

@[simp] theorem count_cons_self (a : α) (s : multiset α) : count a (a ::ₘ s) = succ (count a s) :=
countp_cons_of_pos _ rfl

@[simp, priority 990]
theorem count_cons_of_ne {a b : α} (h : a ≠ b) (s : multiset α) : count a (b ::ₘ s) = count a s :=
countp_cons_of_neg _ h

theorem count_le_card (a : α) (s) : count a s ≤ card s :=
countp_le_card _ _

theorem count_le_of_le (a : α) {s t} : s ≤ t → count a s ≤ count a t :=
countp_le_of_le _

theorem count_le_count_cons (a b : α) (s : multiset α) : count a s ≤ count a (b ::ₘ s) :=
count_le_of_le _ (le_cons_self _ _)

theorem count_cons (a b : α) (s : multiset α) :
  count a (b ::ₘ s) = count a s + (if a = b then 1 else 0) :=
countp_cons _ _ _

theorem count_singleton_self (a : α) : count a ({a} : multiset α) = 1 :=
count_eq_one_of_mem (nodup_singleton a) $ mem_singleton_self a

theorem count_singleton (a b : α) : count a ({b} : multiset α) = if a = b then 1 else 0 :=
by simp only [count_cons, ←cons_zero, count_zero, zero_add]

@[simp] theorem count_add (a : α) : ∀ s t, count a (s + t) = count a s + count a t :=
countp_add _

/-- `count a`, the multiplicity of `a` in a multiset, promoted to an `add_monoid_hom`. -/
def count_add_monoid_hom (a : α) : multiset α →+ ℕ := countp_add_monoid_hom (eq a)

@[simp] lemma coe_count_add_monoid_hom {a : α} :
  (count_add_monoid_hom a : multiset α → ℕ) = count a := rfl

@[simp] theorem count_nsmul (a : α) (n s) : count a (n • s) = n * count a s :=
by induction n; simp [*, succ_nsmul', succ_mul, zero_nsmul]

theorem count_pos {a : α} {s : multiset α} : 0 < count a s ↔ a ∈ s :=
by simp [count, countp_pos]

theorem one_le_count_iff_mem {a : α} {s : multiset α} : 1 ≤ count a s ↔ a ∈ s :=
by rw [succ_le_iff, count_pos]

@[simp, priority 980]
theorem count_eq_zero_of_not_mem {a : α} {s : multiset α} (h : a ∉ s) : count a s = 0 :=
by_contradiction $ λ h', h $ count_pos.1 (nat.pos_of_ne_zero h')

@[simp] theorem count_eq_zero {a : α} {s : multiset α} : count a s = 0 ↔ a ∉ s :=
iff_not_comm.1 $ count_pos.symm.trans pos_iff_ne_zero

theorem count_ne_zero {a : α} {s : multiset α} : count a s ≠ 0 ↔ a ∈ s :=
by simp [ne.def, count_eq_zero]

theorem count_eq_card {a : α} {s} : count a s = card s ↔ ∀ (x ∈ s), a = x :=
countp_eq_card

@[simp] theorem count_repeat_self (a : α) (n : ℕ) : count a (repeat a n) = n :=
by simp [repeat]

theorem count_repeat (a b : α) (n : ℕ)  :
  count a (repeat b n) = if (a = b) then n else 0 :=
begin
  split_ifs with h₁,
  { rw [h₁, count_repeat_self] },
  { rw [count_eq_zero],
    apply mt eq_of_mem_repeat h₁ },
end

@[simp] theorem count_erase_self (a : α) (s : multiset α) :
  count a (erase s a) = pred (count a s) :=
begin
  by_cases a ∈ s,
  { rw [(by rw cons_erase h : count a s = count a (a ::ₘ erase s a)),
        count_cons_self]; refl },
  { rw [erase_of_not_mem h, count_eq_zero.2 h]; refl }
end

@[simp, priority 980] theorem count_erase_of_ne {a b : α} (ab : a ≠ b) (s : multiset α) :
  count a (erase s b) = count a s :=
begin
  by_cases b ∈ s,
  { rw [← count_cons_of_ne ab, cons_erase h] },
  { rw [erase_of_not_mem h] }
end

@[simp] theorem count_sub (a : α) (s t : multiset α) : count a (s - t) = count a s - count a t :=
begin
  revert s, refine multiset.induction_on t (by simp) (λ b t IH s, _),
  rw [sub_cons, IH],
  by_cases ab : a = b,
  { subst b, rw [count_erase_self, count_cons_self, sub_succ, pred_sub] },
  { rw [count_erase_of_ne ab, count_cons_of_ne ab] }
end

@[simp] theorem count_union (a : α) (s t : multiset α) :
  count a (s ∪ t) = max (count a s) (count a t) :=
by simp [(∪), union, tsub_add_eq_max, -add_comm]

@[simp] theorem count_inter (a : α) (s t : multiset α) :
  count a (s ∩ t) = min (count a s) (count a t) :=
begin
  apply @nat.add_left_cancel (count a (s - t)),
  rw [← count_add, sub_add_inter, count_sub, tsub_add_min],
end

theorem le_count_iff_repeat_le {a : α} {s : multiset α} {n : ℕ} : n ≤ count a s ↔ repeat a n ≤ s :=
quot.induction_on s $ λ l, le_count_iff_repeat_sublist.trans repeat_le_coe.symm

@[simp] theorem count_filter_of_pos {p} [decidable_pred p]
  {a} {s : multiset α} (h : p a) : count a (filter p s) = count a s :=
quot.induction_on s $ λ l, count_filter h

@[simp] theorem count_filter_of_neg {p} [decidable_pred p]
  {a} {s : multiset α} (h : ¬ p a) : count a (filter p s) = 0 :=
multiset.count_eq_zero_of_not_mem (λ t, h (of_mem_filter t))

theorem count_filter {p} [decidable_pred p] {a} {s : multiset α} :
  count a (filter p s) = if p a then count a s else 0 :=
begin
  split_ifs with h,
  { exact count_filter_of_pos h },
  { exact count_filter_of_neg h },
end

theorem ext {s t : multiset α} : s = t ↔ ∀ a, count a s = count a t :=
quotient.induction_on₂ s t $ λ l₁ l₂, quotient.eq.trans perm_iff_count

@[ext]
theorem ext' {s t : multiset α} : (∀ a, count a s = count a t) → s = t :=
ext.2

@[simp] theorem coe_inter (s t : list α) : (s ∩ t : multiset α) = (s.bag_inter t : list α) :=
by ext; simp

theorem le_iff_count {s t : multiset α} : s ≤ t ↔ ∀ a, count a s ≤ count a t :=
⟨λ h a, count_le_of_le a h, λ al,
 by rw ← (ext.2 (λ a, by simp [max_eq_right (al a)]) : s ∪ t = t);
    apply le_union_left⟩

instance : distrib_lattice (multiset α) :=
{ le_sup_inf := λ s t u, le_of_eq $ eq.symm $
    ext.2 $ λ a, by simp only [max_min_distrib_left,
      multiset.count_inter, multiset.sup_eq_union, multiset.count_union, multiset.inf_eq_inter],
  ..multiset.lattice }

theorem repeat_inf (s : multiset α) (a : α) (n : ℕ) :
  (repeat a n) ⊓ s = repeat a (min (s.count a) n) :=
begin
  ext x,
  rw [inf_eq_inter, count_inter, count_repeat, count_repeat],
  by_cases x = a,
    simp only [min_comm, h, if_true, eq_self_iff_true],
    simp only [h, if_false, zero_min],
end

theorem count_map {α β : Type*} (f : α → β) (s : multiset α) [decidable_eq β] (b : β) :
  count b (map f s) = (s.filter (λ a, b = f a)).card :=
countp_map _ _ _

/-- `multiset.map f` preserves `count` if `f` is injective on the set of elements contained in
the multiset -/
theorem count_map_eq_count [decidable_eq β] (f : α → β) (s : multiset α)
  (hf : set.inj_on f {x : α | x ∈ s}) (x ∈ s) : (s.map f).count (f x) = s.count x :=
begin
  suffices : (filter (λ (a : α), f x = f a) s).count x = card (filter (λ (a : α), f x = f a) s),
  { rw [count, countp_map, ← this],
    exact count_filter_of_pos rfl },
  { rw eq_repeat.2 ⟨rfl, λ b hb, eq_comm.1 ((hf H (mem_filter.1 hb).left) (mem_filter.1 hb).right)⟩,
    simp only [count_repeat, eq_self_iff_true, if_true, card_repeat]},
end

/-- `multiset.map f` preserves `count` if `f` is injective -/
theorem count_map_eq_count' [decidable_eq β] (f : α → β) (s : multiset α)
  (hf : function.injective f) (x : α) : (s.map f).count (f x) = s.count x :=
begin
  by_cases H : x ∈ s,
  { exact count_map_eq_count f _ (set.inj_on_of_injective hf _) _ H, },
  { rw [count_eq_zero_of_not_mem H, count_eq_zero, mem_map],
    rintro ⟨k, hks, hkx⟩,
    rw hf hkx at *,
    contradiction }
end

@[simp]
lemma attach_count_eq_count_coe (m : multiset α) (a) : m.attach.count a = m.count (a : α) :=
calc m.attach.count a
    = (m.attach.map (coe : _ → α)).count (a : α) :
  (multiset.count_map_eq_count' _ _ subtype.coe_injective _).symm
... = m.count (a : α) : congr_arg _ m.attach_map_coe

lemma filter_eq' (s : multiset α) (b : α) : s.filter (= b) = repeat b (count b s) :=
begin
  ext a,
  rw [count_repeat, count_filter],
  exact if_ctx_congr iff.rfl (λ h, congr_arg _ h) (λ h, rfl),
end

lemma filter_eq (s : multiset α) (b : α) : s.filter (eq b) = repeat b (count b s) :=
by simp_rw [←filter_eq', eq_comm]

@[simp] lemma repeat_inter (x : α) (n : ℕ) (s : multiset α) :
  repeat x n ∩ s = repeat x (min n (s.count x)) :=
begin
  refine le_antisymm _ _,
  { simp only [le_iff_count, count_inter, count_repeat],
    intro a,
    split_ifs with h,
    { rw h },
    { rw [nat.zero_min] } },
  simp only [le_inter_iff, ← le_count_iff_repeat_le, count_inter, count_repeat_self],
end

@[simp] lemma inter_repeat (s : multiset α) (x : α) (n : ℕ) :
  s ∩ repeat x n = repeat x (min (s.count x) n) :=
by rw [inter_comm, repeat_inter, min_comm]

end

@[ext]
lemma add_hom_ext [add_zero_class β] ⦃f g : multiset α →+ β⦄ (h : ∀ x, f {x} = g {x}) : f = g :=
begin
  ext s,
  induction s using multiset.induction_on with a s ih,
  { simp only [_root_.map_zero] },
  { simp only [←singleton_add, _root_.map_add, ih, h] }
end

section embedding

@[simp] lemma map_le_map_iff {f : α → β} (hf : function.injective f) {s t : multiset α} :
  s.map f ≤ t.map f ↔ s ≤ t :=
begin
  classical,
  refine ⟨λ h, le_iff_count.mpr (λ a, _), map_le_map⟩,
  simpa [count_map_eq_count' f _ hf] using le_iff_count.mp h (f a),
end

/-- Associate to an embedding `f` from `α` to `β` the order embedding that maps a multiset to its
image under `f`. -/
@[simps]
def map_embedding (f : α ↪ β) : multiset α ↪o multiset β :=
order_embedding.of_map_le_iff (map f) (λ _ _, map_le_map_iff f.inj')

end embedding

lemma count_eq_card_filter_eq [decidable_eq α] (s : multiset α) (a : α) :
  s.count a = (s.filter (eq a)).card :=
by rw [count, countp_eq_card_filter]

/--
Mapping a multiset through a predicate and counting the `true`s yields the cardinality of the set
filtered by the predicate. Note that this uses the notion of a multiset of `Prop`s - due to the
decidability requirements of `count`, the decidability instance on the LHS is different from the
RHS. In particular, the decidability instance on the left leaks `classical.dec_eq`.
See [here](https://github.com/leanprover-community/mathlib/pull/11306#discussion_r782286812)
for more discussion.
-/
@[simp] lemma map_count_true_eq_filter_card (s : multiset α) (p : α → Prop) [decidable_pred p] :
  (s.map p).count true = (s.filter p).card :=
by simp only [count_eq_card_filter_eq, map_filter, card_map, function.comp.left_id, eq_true_eq_id]

/-! ### Lift a relation to `multiset`s -/

section rel

/-- `rel r s t` -- lift the relation `r` between two elements to a relation between `s` and `t`,
s.t. there is a one-to-one mapping betweem elements in `s` and `t` following `r`. -/
@[mk_iff] inductive rel (r : α → β → Prop) : multiset α → multiset β → Prop
| zero : rel 0 0
| cons {a b as bs} : r a b → rel as bs → rel (a ::ₘ as) (b ::ₘ bs)

variables {δ : Type*} {r : α → β → Prop} {p : γ → δ → Prop}

private lemma rel_flip_aux {s t} (h : rel r s t) : rel (flip r) t s :=
rel.rec_on h rel.zero (assume _ _ _ _ h₀ h₁ ih, rel.cons h₀ ih)

lemma rel_flip {s t} : rel (flip r) s t ↔ rel r t s :=
⟨rel_flip_aux, rel_flip_aux⟩

lemma rel_refl_of_refl_on {m : multiset α} {r : α → α → Prop} :
  (∀ x ∈ m, r x x) → rel r m m :=
begin
  apply m.induction_on,
  { intros, apply rel.zero },
  { intros a m ih h,
    exact rel.cons (h _ (mem_cons_self _ _)) (ih (λ _ ha, h _ (mem_cons_of_mem ha))) }
end

lemma rel_eq_refl {s : multiset α} : rel (=) s s :=
rel_refl_of_refl_on (λ x hx, rfl)

lemma rel_eq {s t : multiset α} : rel (=) s t ↔ s = t :=
begin
  split,
  { assume h, induction h; simp * },
  { assume h, subst h, exact rel_eq_refl }
end

lemma rel.mono {r p : α → β → Prop} {s t} (hst : rel r s t) (h : ∀(a ∈ s) (b ∈ t), r a b → p a b) :
  rel p s t :=
begin
  induction hst,
  case rel.zero { exact rel.zero },
  case rel.cons : a b s t hab hst ih
  { apply rel.cons (h a (mem_cons_self _ _) b (mem_cons_self _ _) hab),
    exact ih (λ a' ha' b' hb' h', h a' (mem_cons_of_mem ha') b' (mem_cons_of_mem hb') h') }
end

lemma rel.add {s t u v} (hst : rel r s t) (huv : rel r u v) : rel r (s + u) (t + v) :=
begin
  induction hst,
  case rel.zero { simpa using huv },
  case rel.cons : a b s t hab hst ih { simpa using ih.cons hab }
end

lemma rel_flip_eq  {s t : multiset α} : rel (λa b, b = a) s t ↔ s = t :=
show rel (flip (=)) s t ↔ s = t, by rw [rel_flip, rel_eq, eq_comm]

@[simp] lemma rel_zero_left {b : multiset β} : rel r 0 b ↔ b = 0 :=
by rw [rel_iff]; simp

@[simp] lemma rel_zero_right {a : multiset α} : rel r a 0 ↔ a = 0 :=
by rw [rel_iff]; simp

lemma rel_cons_left {a as bs} :
  rel r (a ::ₘ as) bs ↔ (∃b bs', r a b ∧ rel r as bs' ∧ bs = b ::ₘ bs') :=
begin
  split,
  { generalize hm : a ::ₘ as = m,
    assume h,
    induction h generalizing as,
    case rel.zero { simp at hm, contradiction },
    case rel.cons : a' b as' bs ha'b h ih
    { rcases cons_eq_cons.1 hm with ⟨eq₁, eq₂⟩ | ⟨h, cs, eq₁, eq₂⟩,
      { subst eq₁, subst eq₂, exact ⟨b, bs, ha'b, h, rfl⟩ },
      { rcases ih eq₂.symm with ⟨b', bs', h₁, h₂, eq⟩,
        exact ⟨b', b ::ₘ bs', h₁, eq₁.symm ▸ rel.cons ha'b h₂, eq.symm ▸ cons_swap _ _ _⟩ } } },
  { exact assume ⟨b, bs', hab, h, eq⟩, eq.symm ▸ rel.cons hab h }
end

lemma rel_cons_right {as b bs} :
  rel r as (b ::ₘ bs) ↔ (∃a as', r a b ∧ rel r as' bs ∧ as = a ::ₘ as') :=
begin
  rw [← rel_flip, rel_cons_left],
  refine exists₂_congr (λ a as', _),
  rw [rel_flip, flip]
end

lemma rel_add_left {as₀ as₁} :
  ∀{bs}, rel r (as₀ + as₁) bs ↔ (∃bs₀ bs₁, rel r as₀ bs₀ ∧ rel r as₁ bs₁ ∧ bs = bs₀ + bs₁) :=
multiset.induction_on as₀ (by simp)
  begin
    assume a s ih bs,
    simp only [ih, cons_add, rel_cons_left],
    split,
    { assume h,
      rcases h with ⟨b, bs', hab, h, rfl⟩,
      rcases h with ⟨bs₀, bs₁, h₀, h₁, rfl⟩,
      exact ⟨b ::ₘ bs₀, bs₁, ⟨b, bs₀, hab, h₀, rfl⟩, h₁, by simp⟩ },
    { assume h,
      rcases h with ⟨bs₀, bs₁, h, h₁, rfl⟩,
      rcases h with ⟨b, bs, hab, h₀, rfl⟩,
      exact ⟨b, bs + bs₁, hab, ⟨bs, bs₁, h₀, h₁, rfl⟩, by simp⟩ }
  end

lemma rel_add_right {as bs₀ bs₁} :
  rel r as (bs₀ + bs₁) ↔ (∃as₀ as₁, rel r as₀ bs₀ ∧ rel r as₁ bs₁ ∧ as = as₀ + as₁) :=
by rw [← rel_flip, rel_add_left]; simp [rel_flip]

lemma rel_map_left {s : multiset γ} {f : γ → α} :
  ∀{t}, rel r (s.map f) t ↔ rel (λa b, r (f a) b) s t :=
multiset.induction_on s (by simp) (by simp [rel_cons_left] {contextual := tt})

lemma rel_map_right {s : multiset α} {t : multiset γ} {f : γ → β} :
  rel r s (t.map f) ↔ rel (λa b, r a (f b)) s t :=
by rw [← rel_flip, rel_map_left, ← rel_flip]; refl

lemma rel_map {s : multiset α} {t : multiset β} {f : α → γ} {g : β → δ} :
  rel p (s.map f) (t.map g) ↔ rel (λa b, p (f a) (g b)) s t :=
rel_map_left.trans rel_map_right

lemma card_eq_card_of_rel {r : α → β → Prop} {s : multiset α} {t : multiset β} (h : rel r s t) :
  card s = card t :=
by induction h; simp [*]

lemma exists_mem_of_rel_of_mem {r : α → β → Prop} {s : multiset α} {t : multiset β}
  (h : rel r s t) :
  ∀ {a : α} (ha : a ∈ s), ∃ b ∈ t, r a b :=
begin
  induction h with x y s t hxy hst ih,
  { simp },
  { assume a ha,
    cases mem_cons.1 ha with ha ha,
    { exact ⟨y, mem_cons_self _ _, ha.symm ▸ hxy⟩ },
    { rcases ih ha with ⟨b, hbt, hab⟩,
      exact ⟨b, mem_cons.2 (or.inr hbt), hab⟩ } }
end

lemma rel_of_forall {m1 m2 : multiset α} {r : α → α → Prop} (h : ∀ a b, a ∈ m1 → b ∈ m2 → r a b)
   (hc : card m1 = card m2) :
   m1.rel r m2 :=
begin
  revert m1,
  apply m2.induction_on,
  { intros m h hc,
    rw [rel_zero_right, ← card_eq_zero, hc, card_zero] },
  { intros a t ih m h hc,
    rw card_cons at hc,
    obtain ⟨b, hb⟩ := card_pos_iff_exists_mem.1 (show 0 < card m, from hc.symm ▸ (nat.succ_pos _)),
    obtain ⟨m', rfl⟩ := exists_cons_of_mem hb,
    refine rel_cons_right.mpr ⟨b, m', h _ _ hb (mem_cons_self _ _), ih _ _, rfl⟩,
    { exact λ _ _ ha hb, h _ _ (mem_cons_of_mem ha) (mem_cons_of_mem hb) },
    { simpa using hc } }
end

lemma rel_repeat_left {m : multiset α} {a : α} {r : α → α → Prop} {n : ℕ} :
  (repeat a n).rel r m ↔ m.card = n ∧ ∀ x, x ∈ m → r a x :=
⟨λ h, ⟨(card_eq_card_of_rel h).symm.trans (card_repeat _ _), λ x hx, begin
    obtain ⟨b, hb1, hb2⟩ := exists_mem_of_rel_of_mem (rel_flip.2 h) hx,
    rwa eq_of_mem_repeat hb1 at hb2,
  end⟩,
  λ h, rel_of_forall (λ x y hx hy, (eq_of_mem_repeat hx).symm ▸ (h.2 _ hy))
  (eq.trans (card_repeat _ _) h.1.symm)⟩

lemma rel_repeat_right {m : multiset α} {a : α} {r : α → α → Prop} {n : ℕ} :
  m.rel r (repeat a n) ↔ m.card = n ∧ ∀ x, x ∈ m → r x a :=
by { rw [← rel_flip], exact rel_repeat_left }

lemma rel.trans (r : α → α → Prop) [is_trans α r] {s t u : multiset α}
  (r1 : rel r s t) (r2 : rel r t u) :
  rel r s u :=
begin
  induction t using multiset.induction_on with x t ih generalizing s u,
  { rw [rel_zero_right.mp r1, rel_zero_left.mp r2, rel_zero_left] },
  { obtain ⟨a, as, ha1, ha2, rfl⟩ := rel_cons_right.mp r1,
    obtain ⟨b, bs, hb1, hb2, rfl⟩ := rel_cons_left.mp r2,
    exact multiset.rel.cons (trans ha1 hb1) (ih ha2 hb2) }
end

lemma rel.countp_eq (r : α → α → Prop) [is_trans α r] [is_symm α r] {s t : multiset α} (x : α)
  [decidable_pred (r x)] (h : rel r s t) :
  countp (r x) s = countp (r x) t :=
begin
  induction s using multiset.induction_on with y s ih generalizing t,
  { rw rel_zero_left.mp h, },
  { obtain ⟨b, bs, hb1, hb2, rfl⟩ := rel_cons_left.mp h,
    rw [countp_cons, countp_cons, ih hb2],
    exact congr_arg _ (if_congr ⟨λ h, trans h hb1, λ h, trans h (symm hb1)⟩ rfl rfl) },
end

end rel

section map

theorem map_eq_map {f : α → β} (hf : function.injective f) {s t : multiset α} :
  s.map f = t.map f ↔ s = t :=
by { rw [← rel_eq, ← rel_eq, rel_map], simp only [hf.eq_iff] }

theorem map_injective {f : α → β} (hf : function.injective f) :
  function.injective (multiset.map f) :=
assume x y, (map_eq_map hf).1

end map

section quot

theorem map_mk_eq_map_mk_of_rel {r : α → α → Prop} {s t : multiset α} (hst : s.rel r t) :
 s.map (quot.mk r) = t.map (quot.mk r) :=
rel.rec_on hst rfl $ assume a b s t hab hst ih, by simp [ih, quot.sound hab]

theorem exists_multiset_eq_map_quot_mk {r : α → α → Prop} (s : multiset (quot r)) :
  ∃t:multiset α, s = t.map (quot.mk r) :=
multiset.induction_on s ⟨0, rfl⟩ $
  assume a s ⟨t, ht⟩, quot.induction_on a $ assume a, ht.symm ▸ ⟨a ::ₘ t, (map_cons _ _ _).symm⟩

theorem induction_on_multiset_quot
  {r : α → α → Prop} {p : multiset (quot r) → Prop} (s : multiset (quot r)) :
  (∀s:multiset α, p (s.map (quot.mk r))) → p s :=
match s, exists_multiset_eq_map_quot_mk s with _, ⟨t, rfl⟩ := assume h, h _ end

end quot

/-! ### Disjoint multisets -/

/-- `disjoint s t` means that `s` and `t` have no elements in common. -/
def disjoint (s t : multiset α) : Prop := ∀ ⦃a⦄, a ∈ s → a ∈ t → false

@[simp] theorem coe_disjoint (l₁ l₂ : list α) : @disjoint α l₁ l₂ ↔ l₁.disjoint l₂ := iff.rfl

theorem disjoint.symm {s t : multiset α} (d : disjoint s t) : disjoint t s
| a i₂ i₁ := d i₁ i₂

theorem disjoint_comm {s t : multiset α} : disjoint s t ↔ disjoint t s :=
⟨disjoint.symm, disjoint.symm⟩

theorem disjoint_left {s t : multiset α} : disjoint s t ↔ ∀ {a}, a ∈ s → a ∉ t := iff.rfl

theorem disjoint_right {s t : multiset α} : disjoint s t ↔ ∀ {a}, a ∈ t → a ∉ s :=
disjoint_comm

theorem disjoint_iff_ne {s t : multiset α} : disjoint s t ↔ ∀ a ∈ s, ∀ b ∈ t, a ≠ b :=
by simp [disjoint_left, imp_not_comm]

theorem disjoint_of_subset_left {s t u : multiset α} (h : s ⊆ u) (d : disjoint u t) : disjoint s t
| x m₁ := d (h m₁)

theorem disjoint_of_subset_right {s t u : multiset α} (h : t ⊆ u) (d : disjoint s u) : disjoint s t
| x m m₁ := d m (h m₁)

theorem disjoint_of_le_left {s t u : multiset α} (h : s ≤ u) : disjoint u t → disjoint s t :=
disjoint_of_subset_left (subset_of_le h)

theorem disjoint_of_le_right {s t u : multiset α} (h : t ≤ u) : disjoint s u → disjoint s t :=
disjoint_of_subset_right (subset_of_le h)

@[simp] theorem zero_disjoint (l : multiset α) : disjoint 0 l
| a := (not_mem_nil a).elim

@[simp, priority 1100]
theorem singleton_disjoint {l : multiset α} {a : α} : disjoint {a} l ↔ a ∉ l :=
by simp [disjoint]; refl

@[simp, priority 1100]
theorem disjoint_singleton {l : multiset α} {a : α} : disjoint l {a} ↔ a ∉ l :=
by rw [disjoint_comm, singleton_disjoint]

@[simp] theorem disjoint_add_left {s t u : multiset α} :
  disjoint (s + t) u ↔ disjoint s u ∧ disjoint t u :=
by simp [disjoint, or_imp_distrib, forall_and_distrib]

@[simp] theorem disjoint_add_right {s t u : multiset α} :
  disjoint s (t + u) ↔ disjoint s t ∧ disjoint s u :=
by rw [disjoint_comm, disjoint_add_left]; tauto

@[simp] theorem disjoint_cons_left {a : α} {s t : multiset α} :
  disjoint (a ::ₘ s) t ↔ a ∉ t ∧ disjoint s t :=
(@disjoint_add_left _ {a} s t).trans $ by rw singleton_disjoint

@[simp] theorem disjoint_cons_right {a : α} {s t : multiset α} :
  disjoint s (a ::ₘ t) ↔ a ∉ s ∧ disjoint s t :=
by rw [disjoint_comm, disjoint_cons_left]; tauto

theorem inter_eq_zero_iff_disjoint [decidable_eq α] {s t : multiset α} : s ∩ t = 0 ↔ disjoint s t :=
by rw ← subset_zero; simp [subset_iff, disjoint]

@[simp] theorem disjoint_union_left [decidable_eq α] {s t u : multiset α} :
  disjoint (s ∪ t) u ↔ disjoint s u ∧ disjoint t u :=
by simp [disjoint, or_imp_distrib, forall_and_distrib]

@[simp] theorem disjoint_union_right [decidable_eq α] {s t u : multiset α} :
  disjoint s (t ∪ u) ↔ disjoint s t ∧ disjoint s u :=
by simp [disjoint, or_imp_distrib, forall_and_distrib]

lemma add_eq_union_iff_disjoint [decidable_eq α] {s t : multiset α} :
  s + t = s ∪ t ↔ disjoint s t :=
by simp_rw [←inter_eq_zero_iff_disjoint, ext, count_add, count_union, count_inter, count_zero,
            nat.min_eq_zero_iff, nat.add_eq_max_iff]

lemma disjoint_map_map {f : α → γ} {g : β → γ} {s : multiset α} {t : multiset β} :
  disjoint (s.map f) (t.map g) ↔ (∀a∈s, ∀b∈t, f a ≠ g b) :=
by { simp [disjoint, @eq_comm _ (f _) (g _)], refl }

/-- `pairwise r m` states that there exists a list of the elements s.t. `r` holds pairwise on this
list. -/
def pairwise (r : α → α → Prop) (m : multiset α) : Prop :=
∃l:list α, m = l ∧ l.pairwise r

@[simp] lemma pairwise_nil (r : α → α → Prop) :
  multiset.pairwise r 0 := ⟨[], rfl, list.pairwise.nil⟩

lemma pairwise_coe_iff {r : α → α → Prop} {l : list α} :
  multiset.pairwise r l ↔ ∃ l' : list α, l ~ l' ∧ l'.pairwise r :=
exists_congr $ by simp

lemma pairwise_coe_iff_pairwise {r : α → α → Prop} (hr : symmetric r) {l : list α} :
  multiset.pairwise r l ↔ l.pairwise r :=
iff.intro
  (assume ⟨l', eq, h⟩, ((quotient.exact eq).pairwise_iff hr).2 h)
  (assume h, ⟨l, rfl, h⟩)

lemma map_set_pairwise {f : α → β} {r : β → β → Prop} {m : multiset α}
  (h : {a | a ∈ m}.pairwise $ λ a₁ a₂, r (f a₁) (f a₂)) : {b | b ∈ m.map f}.pairwise r :=
λ b₁ h₁ b₂ h₂ hn, begin
  obtain ⟨⟨a₁, H₁, rfl⟩, a₂, H₂, rfl⟩ := ⟨multiset.mem_map.1 h₁, multiset.mem_map.1 h₂⟩,
  exact h H₁ H₂ (mt (congr_arg f) hn),
end

end multiset

namespace multiset

section choose
variables (p : α → Prop) [decidable_pred p] (l : multiset α)

/-- Given a proof `hp` that there exists a unique `a ∈ l` such that `p a`, `choose_x p l hp` returns
that `a` together with proofs of `a ∈ l` and `p a`. -/
def choose_x : Π hp : (∃! a, a ∈ l ∧ p a), { a // a ∈ l ∧ p a } :=
quotient.rec_on l (λ l' ex_unique, list.choose_x p l' (exists_of_exists_unique ex_unique)) begin
  intros,
  funext hp,
  suffices all_equal : ∀ x y : { t // t ∈ b ∧ p t }, x = y,
  { apply all_equal },
  { rintros ⟨x, px⟩ ⟨y, py⟩,
    rcases hp with ⟨z, ⟨z_mem_l, pz⟩, z_unique⟩,
    congr,
    calc x = z : z_unique x px
    ...    = y : (z_unique y py).symm }
end

/-- Given a proof `hp` that there exists a unique `a ∈ l` such that `p a`, `choose p l hp` returns
that `a`. -/
def choose (hp : ∃! a, a ∈ l ∧ p a) : α := choose_x p l hp

lemma choose_spec (hp : ∃! a, a ∈ l ∧ p a) : choose p l hp ∈ l ∧ p (choose p l hp) :=
(choose_x p l hp).property

lemma choose_mem (hp : ∃! a, a ∈ l ∧ p a) : choose p l hp ∈ l := (choose_spec _ _ _).1

lemma choose_property (hp : ∃! a, a ∈ l ∧ p a) : p (choose p l hp) := (choose_spec _ _ _).2

end choose

variable (α)

/-- The equivalence between lists and multisets of a subsingleton type. -/
def subsingleton_equiv [subsingleton α] : list α ≃ multiset α :=
{ to_fun := coe,
  inv_fun := quot.lift id $ λ (a b : list α) (h : a ~ b),
    list.ext_le h.length_eq $ λ n h₁ h₂, subsingleton.elim _ _,
  left_inv := λ l, rfl,
  right_inv := λ m, quot.induction_on m $ λ l, rfl }

variable {α}

@[simp]
lemma coe_subsingleton_equiv [subsingleton α] :
  (subsingleton_equiv α : list α → multiset α) = coe :=
rfl

end multiset<|MERGE_RESOLUTION|>--- conflicted
+++ resolved
@@ -225,13 +225,9 @@
 
 instance : is_lawful_singleton α (multiset α) := ⟨λ a, rfl⟩
 
-<<<<<<< HEAD
-@[simp] theorem cons_zero (a : α) : (a ::ₘ 0 : multiset α) = {a} := rfl
-=======
 @[simp] theorem cons_zero (a : α) : a ::ₘ 0 = {a} := rfl
 
-@[simp] theorem coe_singleton (a : α) : ([a] : multiset α) = {a} := rfl
->>>>>>> 5758ed34
+@[simp, norm_cast] theorem coe_singleton (a : α) : ([a] : multiset α) = {a} := rfl
 
 @[simp] theorem mem_singleton {a b : α} : b ∈ ({a} : multiset α) ↔ b = a :=
 by simp only [←cons_zero, mem_cons, iff_self, or_false, not_mem_zero]
@@ -239,30 +235,17 @@
 theorem mem_singleton_self (a : α) : a ∈ ({a} : multiset α) :=
 by { rw ←cons_zero, exact mem_cons_self _ _ }
 
-<<<<<<< HEAD
-theorem singleton_inj {a b : α} : ({a} : multiset α) = {b} ↔ a = b :=
+@[simp] theorem singleton_inj {a b : α} : ({a} : multiset α) = {b} ↔ a = b :=
 by { simp_rw [←cons_zero], exact cons_inj_left _ }
 
-theorem pair_comm (x y : α) : ({x, y} : multiset α) = {y, x} := cons_swap x y 0
-
-@[simp] lemma coe_single (a : α) : ([a] : multiset α) = {a} := rfl
-
-@[simp] lemma coe_eq_singleton {a : α} {l : list α} : (l : multiset α) = {a} ↔ l = [a] :=
-by rw [←multiset.coe_single, multiset.coe_eq_coe, list.perm_singleton]
+@[simp, norm_cast] lemma coe_eq_singleton {l : list α} {a : α} : (l : multiset α) = {a} ↔ l = [a] :=
+by rw [←coe_singleton, coe_eq_coe, list.perm_singleton]
 
 @[simp] lemma singleton_eq_cons_iff {a b : α} (m : multiset α) : {a} = b ::ₘ m ↔ a = b ∧ m = 0 :=
 by { rw [←cons_zero, cons_eq_cons], simp [eq_comm] }
 
-=======
-@[simp] theorem singleton_inj {a b : α} : ({a} : multiset α) = {b} ↔ a = b :=
-by { simp_rw [←cons_zero], exact cons_inj_left _ }
-
-@[simp] lemma singleton_eq_cons_iff {a b : α} (m : multiset α) : {a} = b ::ₘ m ↔ a = b ∧ m = 0 :=
-by { rw [←cons_zero, cons_eq_cons], simp [eq_comm] }
-
 theorem pair_comm (x y : α) : ({x, y} : multiset α) = {y, x} := cons_swap x y 0
 
->>>>>>> 5758ed34
 /-! ### `multiset.subset` -/
 
 section subset
@@ -361,7 +344,7 @@
 λ s t, quotient.rec_on_subsingleton₂ s t list.decidable_subperm
 
 section
-variables {s t : multiset α} {a : α}
+variables {s t : multiset α}
 
 lemma subset_of_le : s ≤ t → s ⊆ t := quotient.induction_on₂ s t $ λ l₁ l₂, subperm.subset
 
@@ -416,22 +399,13 @@
     ((sublist_or_mem_of_sublist s).resolve_right m₁).subperm)
 end
 
-<<<<<<< HEAD
-=======
 @[simp] theorem singleton_ne_zero (a : α) : ({a} : multiset α) ≠ 0 :=
 ne_of_gt (lt_cons_self _ _)
 
->>>>>>> 5758ed34
 @[simp] theorem singleton_le {a : α} {s : multiset α} : {a} ≤ s ↔ a ∈ s :=
 ⟨λ h, mem_of_le h (mem_singleton_self _),
  λ h, let ⟨t, e⟩ := exists_cons_of_mem h in e.symm ▸ cons_le_cons _ (zero_le _)⟩
 
-<<<<<<< HEAD
-@[simp] theorem singleton_ne_zero (a : α) : ({a} : multiset α) ≠ 0 :=
-ne_of_gt (lt_cons_self _ _)
-
-=======
->>>>>>> 5758ed34
 end
 
 /-! ### Additive monoid -/
