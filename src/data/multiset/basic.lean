--- conflicted
+++ resolved
@@ -1919,24 +1919,12 @@
     contradiction }
 end
 
-<<<<<<< HEAD
-lemma filter_eq' (s : multiset α) (b : α) : s.filter (= b) = repeat b (count b s) :=
+lemma filter_eq' (s : multiset α) (b : α) : s.filter (= b) = replicate (count b s) b :=
 begin
   ext a,
   rw [count_repeat, count_filter],
   exact if_ctx_congr iff.rfl (λ h, congr_arg _ h) (λ h, rfl),
 end
-=======
-@[simp]
-lemma attach_count_eq_count_coe (m : multiset α) (a) : m.attach.count a = m.count (a : α) :=
-calc m.attach.count a
-    = (m.attach.map (coe : _ → α)).count (a : α) :
-  (multiset.count_map_eq_count' _ _ subtype.coe_injective _).symm
-... = m.count (a : α) : congr_arg _ m.attach_map_coe
-
-lemma filter_eq' (s : multiset α) (b : α) : s.filter (= b) = replicate (count b s) b :=
-quotient.induction_on s $ λ l, congr_arg coe $ filter_eq' l b
->>>>>>> 48024901
 
 lemma filter_eq (s : multiset α) (b : α) : s.filter (eq b) = replicate (count b s) b :=
 by simp_rw [←filter_eq', eq_comm]
