/-
Copyright (c) 2015 Microsoft Corporation. All rights reserved.
Released under Apache 2.0 license as described in the file LICENSE.
Authors: Mario Carneiro
-/
import data.list.perm
import data.list.prod_monoid

/-!
# Multisets
These are implemented as the quotient of a list by permutations.
## Notation
We define the global infix notation `::ₘ` for `multiset.cons`.
-/

open list subtype nat

variables {α : Type*} {β : Type*} {γ : Type*}

/-- `multiset α` is the quotient of `list α` by list permutation. The result
  is a type of finite sets with duplicates allowed.  -/
def {u} multiset (α : Type u) : Type u :=
quotient (list.is_setoid α)

namespace multiset

instance : has_coe (list α) (multiset α) := ⟨quot.mk _⟩

@[simp] theorem quot_mk_to_coe (l : list α) : @eq (multiset α) ⟦l⟧ l := rfl

@[simp] theorem quot_mk_to_coe' (l : list α) : @eq (multiset α) (quot.mk (≈) l) l := rfl

@[simp] theorem quot_mk_to_coe'' (l : list α) : @eq (multiset α) (quot.mk setoid.r l) l := rfl

@[simp] theorem coe_eq_coe {l₁ l₂ : list α} : (l₁ : multiset α) = l₂ ↔ l₁ ~ l₂ := quotient.eq

instance has_decidable_eq [decidable_eq α] : decidable_eq (multiset α)
| s₁ s₂ := quotient.rec_on_subsingleton₂ s₁ s₂ $ λ l₁ l₂,
  decidable_of_iff' _ quotient.eq

/-- defines a size for a multiset by referring to the size of the underlying list -/
protected def sizeof [has_sizeof α] (s : multiset α) : ℕ :=
quot.lift_on s sizeof $ λ l₁ l₂, perm.sizeof_eq_sizeof

instance has_sizeof [has_sizeof α] : has_sizeof (multiset α) := ⟨multiset.sizeof⟩

/-! ### Empty multiset -/

/-- `0 : multiset α` is the empty set -/
protected def zero : multiset α := @nil α

instance : has_zero (multiset α)   := ⟨multiset.zero⟩
instance : has_emptyc (multiset α) := ⟨0⟩
instance inhabited_multiset : inhabited (multiset α)  := ⟨0⟩

@[simp] theorem coe_nil_eq_zero : (@nil α : multiset α) = 0 := rfl
@[simp] theorem empty_eq_zero : (∅ : multiset α) = 0 := rfl

theorem coe_eq_zero (l : list α) : (l : multiset α) = 0 ↔ l = [] :=
iff.trans coe_eq_coe perm_nil

/-! ### `multiset.cons` -/

/-- `cons a s` is the multiset which contains `s` plus one more
  instance of `a`. -/
def cons (a : α) (s : multiset α) : multiset α :=
quot.lift_on s (λ l, (a :: l : multiset α))
  (λ l₁ l₂ p, quot.sound (p.cons a))

infixr ` ::ₘ `:67  := multiset.cons

instance : has_insert α (multiset α) := ⟨cons⟩

@[simp] theorem insert_eq_cons (a : α) (s : multiset α) :
  insert a s = a ::ₘ s := rfl

@[simp] theorem cons_coe (a : α) (l : list α) :
  (a ::ₘ l : multiset α) = (a::l : list α) := rfl

theorem singleton_coe (a : α) : (a ::ₘ 0 : multiset α) = ([a] : list α) := rfl

@[simp] theorem cons_inj_left {a b : α} (s : multiset α) :
  a ::ₘ s = b ::ₘ s ↔ a = b :=
⟨quot.induction_on s $ λ l e,
  have [a] ++ l ~ [b] ++ l, from quotient.exact e,
  singleton_perm_singleton.1 $ (perm_append_right_iff _).1 this, congr_arg _⟩

@[simp] theorem cons_inj_right (a : α) : ∀{s t : multiset α}, a ::ₘ s = a ::ₘ t ↔ s = t :=
by rintros ⟨l₁⟩ ⟨l₂⟩; simp

@[recursor 5] protected theorem induction {p : multiset α → Prop}
  (h₁ : p 0) (h₂ : ∀ ⦃a : α⦄ {s : multiset α}, p s → p (a ::ₘ s)) : ∀s, p s :=
by rintros ⟨l⟩; induction l with _ _ ih; [exact h₁, exact h₂ ih]

@[elab_as_eliminator] protected theorem induction_on {p : multiset α → Prop}
  (s : multiset α) (h₁ : p 0) (h₂ : ∀ ⦃a : α⦄ {s : multiset α}, p s → p (a ::ₘ s)) : p s :=
multiset.induction h₁ h₂ s

theorem cons_swap (a b : α) (s : multiset α) : a ::ₘ b ::ₘ s = b ::ₘ a ::ₘ s :=
quot.induction_on s $ λ l, quotient.sound $ perm.swap _ _ _

section rec
variables {C : multiset α → Sort*}

/-- Dependent recursor on multisets.
TODO: should be @[recursor 6], but then the definition of `multiset.pi` fails with a stack
overflow in `whnf`.
-/
protected def rec
  (C_0 : C 0)
  (C_cons : Πa m, C m → C (a ::ₘ m))
  (C_cons_heq : ∀ a a' m b, C_cons a (a' ::ₘ m) (C_cons a' m b) ==
    C_cons a' (a ::ₘ m) (C_cons a m b))
  (m : multiset α) : C m :=
quotient.hrec_on m (@list.rec α (λl, C ⟦l⟧) C_0 (λa l b, C_cons a ⟦l⟧ b)) $
  assume l l' h,
  h.rec_heq
    (assume a l l' b b' hl, have ⟦l⟧ = ⟦l'⟧, from quot.sound hl, by cc)
    (assume a a' l, C_cons_heq a a' ⟦l⟧)

/-- Companion to `multiset.rec` with more convenient argument order. -/
@[elab_as_eliminator]
protected def rec_on (m : multiset α)
  (C_0 : C 0)
  (C_cons : Πa m, C m → C (a ::ₘ m))
  (C_cons_heq : ∀a a' m b, C_cons a (a' ::ₘ m) (C_cons a' m b) ==
      C_cons a' (a ::ₘ m) (C_cons a m b)) :
  C m :=
multiset.rec C_0 C_cons C_cons_heq m

variables {C_0 : C 0} {C_cons : Πa m, C m → C (a ::ₘ m)}
  {C_cons_heq : ∀a a' m b, C_cons a (a' ::ₘ m) (C_cons a' m b) ==
    C_cons a' (a ::ₘ m) (C_cons a m b)}

@[simp] lemma rec_on_0 : @multiset.rec_on α C (0:multiset α) C_0 C_cons C_cons_heq = C_0 :=
rfl

@[simp] lemma rec_on_cons (a : α) (m : multiset α) :
  (a ::ₘ m).rec_on C_0 C_cons C_cons_heq = C_cons a m (m.rec_on C_0 C_cons C_cons_heq) :=
quotient.induction_on m $ assume l, rfl

end rec

section mem

/-- `a ∈ s` means that `a` has nonzero multiplicity in `s`. -/
def mem (a : α) (s : multiset α) : Prop :=
quot.lift_on s (λ l, a ∈ l) (λ l₁ l₂ (e : l₁ ~ l₂), propext $ e.mem_iff)

instance : has_mem α (multiset α) := ⟨mem⟩

@[simp] lemma mem_coe {a : α} {l : list α} : a ∈ (l : multiset α) ↔ a ∈ l := iff.rfl

instance decidable_mem [decidable_eq α] (a : α) (s : multiset α) : decidable (a ∈ s) :=
quot.rec_on_subsingleton s $ list.decidable_mem a

@[simp] theorem mem_cons {a b : α} {s : multiset α} : a ∈ b ::ₘ s ↔ a = b ∨ a ∈ s :=
quot.induction_on s $ λ l, iff.rfl

lemma mem_cons_of_mem {a b : α} {s : multiset α} (h : a ∈ s) : a ∈ b ::ₘ s :=
mem_cons.2 $ or.inr h

@[simp] theorem mem_cons_self (a : α) (s : multiset α) : a ∈ a ::ₘ s :=
mem_cons.2 (or.inl rfl)

theorem forall_mem_cons {p : α → Prop} {a : α} {s : multiset α} :
  (∀ x ∈ (a ::ₘ s), p x) ↔ p a ∧ ∀ x ∈ s, p x :=
quotient.induction_on' s $ λ L, list.forall_mem_cons

theorem exists_cons_of_mem {s : multiset α} {a : α} : a ∈ s → ∃ t, s = a ::ₘ t :=
quot.induction_on s $ λ l (h : a ∈ l),
let ⟨l₁, l₂, e⟩ := mem_split h in
e.symm ▸ ⟨(l₁++l₂ : list α), quot.sound perm_middle⟩

@[simp] theorem not_mem_zero (a : α) : a ∉ (0 : multiset α) := id

theorem eq_zero_of_forall_not_mem {s : multiset α} : (∀x, x ∉ s) → s = 0 :=
quot.induction_on s $ λ l H, by rw eq_nil_iff_forall_not_mem.mpr H; refl

theorem eq_zero_iff_forall_not_mem {s : multiset α} : s = 0 ↔ ∀ a, a ∉ s :=
⟨λ h, h.symm ▸ λ _, not_false, eq_zero_of_forall_not_mem⟩

theorem exists_mem_of_ne_zero {s : multiset α} : s ≠ 0 → ∃ a : α, a ∈ s :=
quot.induction_on s $ assume l hl,
  match l, hl with
  | [] := assume h, false.elim $ h rfl
  | (a :: l) := assume _, ⟨a, by simp⟩
  end

@[simp] lemma zero_ne_cons {a : α} {m : multiset α} : 0 ≠ a ::ₘ m :=
assume h, have a ∈ (0:multiset α), from h.symm ▸ mem_cons_self _ _, not_mem_zero _ this

@[simp] lemma cons_ne_zero {a : α} {m : multiset α} : a ::ₘ m ≠ 0 := zero_ne_cons.symm

lemma cons_eq_cons {a b : α} {as bs : multiset α} :
  a ::ₘ as = b ::ₘ bs ↔ ((a = b ∧ as = bs) ∨ (a ≠ b ∧ ∃cs, as = b ::ₘ cs ∧ bs = a ::ₘ cs)) :=
begin
  haveI : decidable_eq α := classical.dec_eq α,
  split,
  { assume eq,
    by_cases a = b,
    { subst h, simp * at * },
    { have : a ∈ b ::ₘ bs, from eq ▸ mem_cons_self _ _,
      have : a ∈ bs, by simpa [h],
      rcases exists_cons_of_mem this with ⟨cs, hcs⟩,
      simp [h, hcs],
      have : a ::ₘ as = b ::ₘ a ::ₘ cs, by simp [eq, hcs],
      have : a ::ₘ as = a ::ₘ b ::ₘ cs, by rwa [cons_swap],
      simpa using this } },
  { assume h,
    rcases h with ⟨eq₁, eq₂⟩ | ⟨h, cs, eq₁, eq₂⟩,
    { simp * },
    { simp [*, cons_swap a b] } }
end

end mem

/-! ### `multiset.subset` -/
section subset

/-- `s ⊆ t` is the lift of the list subset relation. It means that any
  element with nonzero multiplicity in `s` has nonzero multiplicity in `t`,
  but it does not imply that the multiplicity of `a` in `s` is less or equal than in `t`;
  see `s ≤ t` for this relation. -/
protected def subset (s t : multiset α) : Prop := ∀ ⦃a : α⦄, a ∈ s → a ∈ t

instance : has_subset (multiset α) := ⟨multiset.subset⟩

@[simp] theorem coe_subset {l₁ l₂ : list α} : (l₁ : multiset α) ⊆ l₂ ↔ l₁ ⊆ l₂ := iff.rfl

@[simp] theorem subset.refl (s : multiset α) : s ⊆ s := λ a h, h

theorem subset.trans {s t u : multiset α} : s ⊆ t → t ⊆ u → s ⊆ u :=
λ h₁ h₂ a m, h₂ (h₁ m)

theorem subset_iff {s t : multiset α} : s ⊆ t ↔ (∀⦃x⦄, x ∈ s → x ∈ t) := iff.rfl

theorem mem_of_subset {s t : multiset α} {a : α} (h : s ⊆ t) : a ∈ s → a ∈ t := @h _

@[simp] theorem zero_subset (s : multiset α) : 0 ⊆ s :=
λ a, (not_mem_nil a).elim

@[simp] theorem cons_subset {a : α} {s t : multiset α} : (a ::ₘ s) ⊆ t ↔ a ∈ t ∧ s ⊆ t :=
by simp [subset_iff, or_imp_distrib, forall_and_distrib]

theorem eq_zero_of_subset_zero {s : multiset α} (h : s ⊆ 0) : s = 0 :=
eq_zero_of_forall_not_mem h

theorem subset_zero {s : multiset α} : s ⊆ 0 ↔ s = 0 :=
⟨eq_zero_of_subset_zero, λ xeq, xeq.symm ▸ subset.refl 0⟩

lemma induction_on' {p : multiset α → Prop} (S : multiset α)
  (h₁ : p ∅) (h₂ : ∀ {a s}, a ∈ S → s ⊆ S → p s → p (insert a s)) : p S :=
@multiset.induction_on α (λ T, T ⊆ S → p T) S (λ _, h₁) (λ a s hps hs,
  let ⟨hS, sS⟩ := cons_subset.1 hs in h₂ hS sS (hps sS)) (subset.refl S)

end subset

section to_list

/-- Produces a list of the elements in the multiset using choice. -/
@[reducible] noncomputable def to_list {α : Type*} (s : multiset α) :=
classical.some (quotient.exists_rep s)

@[simp] lemma to_list_zero {α : Type*} : (multiset.to_list 0 : list α) = [] :=
(multiset.coe_eq_zero _).1 (classical.some_spec (quotient.exists_rep multiset.zero))

@[simp, norm_cast]
lemma coe_to_list {α : Type*} (s : multiset α) : (s.to_list : multiset α) = s :=
classical.some_spec (quotient.exists_rep _)

@[simp]
lemma mem_to_list {α : Type*} (a : α) (s : multiset α) : a ∈ s.to_list ↔ a ∈ s :=
by rw [←multiset.mem_coe, multiset.coe_to_list]

end to_list

/-! ### Partial order on `multiset`s -/

/-- `s ≤ t` means that `s` is a sublist of `t` (up to permutation).
  Equivalently, `s ≤ t` means that `count a s ≤ count a t` for all `a`. -/
protected def le (s t : multiset α) : Prop :=
quotient.lift_on₂ s t (<+~) $ λ v₁ v₂ w₁ w₂ p₁ p₂,
  propext (p₂.subperm_left.trans p₁.subperm_right)

instance : partial_order (multiset α) :=
{ le          := multiset.le,
  le_refl     := by rintros ⟨l⟩; exact subperm.refl _,
  le_trans    := by rintros ⟨l₁⟩ ⟨l₂⟩ ⟨l₃⟩; exact @subperm.trans _ _ _ _,
  le_antisymm := by rintros ⟨l₁⟩ ⟨l₂⟩ h₁ h₂; exact quot.sound (subperm.antisymm h₁ h₂) }

theorem subset_of_le {s t : multiset α} : s ≤ t → s ⊆ t :=
quotient.induction_on₂ s t $ λ l₁ l₂, subperm.subset

theorem mem_of_le {s t : multiset α} {a : α} (h : s ≤ t) : a ∈ s → a ∈ t :=
mem_of_subset (subset_of_le h)

@[simp] theorem coe_le {l₁ l₂ : list α} : (l₁ : multiset α) ≤ l₂ ↔ l₁ <+~ l₂ := iff.rfl

@[elab_as_eliminator] theorem le_induction_on {C : multiset α → multiset α → Prop}
  {s t : multiset α} (h : s ≤ t)
  (H : ∀ {l₁ l₂ : list α}, l₁ <+ l₂ → C l₁ l₂) : C s t :=
quotient.induction_on₂ s t (λ l₁ l₂ ⟨l, p, s⟩,
  (show ⟦l⟧ = ⟦l₁⟧, from quot.sound p) ▸ H s) h

theorem zero_le (s : multiset α) : 0 ≤ s :=
quot.induction_on s $ λ l, (nil_sublist l).subperm

theorem le_zero {s : multiset α} : s ≤ 0 ↔ s = 0 :=
⟨λ h, le_antisymm h (zero_le _), le_of_eq⟩

theorem lt_cons_self (s : multiset α) (a : α) : s < a ::ₘ s :=
quot.induction_on s $ λ l,
suffices l <+~ a :: l ∧ (¬l ~ a :: l),
  by simpa [lt_iff_le_and_ne],
⟨(sublist_cons _ _).subperm,
 λ p, ne_of_lt (lt_succ_self (length l)) p.length_eq⟩

theorem le_cons_self (s : multiset α) (a : α) : s ≤ a ::ₘ s :=
le_of_lt $ lt_cons_self _ _

theorem cons_le_cons_iff (a : α) {s t : multiset α} : a ::ₘ s ≤ a ::ₘ t ↔ s ≤ t :=
quotient.induction_on₂ s t $ λ l₁ l₂, subperm_cons a

theorem cons_le_cons (a : α) {s t : multiset α} : s ≤ t → a ::ₘ s ≤ a ::ₘ t :=
(cons_le_cons_iff a).2

theorem le_cons_of_not_mem {a : α} {s t : multiset α} (m : a ∉ s) : s ≤ a ::ₘ t ↔ s ≤ t :=
begin
  refine ⟨_, λ h, le_trans h $ le_cons_self _ _⟩,
  suffices : ∀ {t'} (_ : s ≤ t') (_ : a ∈ t'), a ::ₘ s ≤ t',
  { exact λ h, (cons_le_cons_iff a).1 (this h (mem_cons_self _ _)) },
  introv h, revert m, refine le_induction_on h _,
  introv s m₁ m₂,
  rcases mem_split m₂ with ⟨r₁, r₂, rfl⟩,
  exact perm_middle.subperm_left.2 ((subperm_cons _).2 $
    ((sublist_or_mem_of_sublist s).resolve_right m₁).subperm)
end

/-! ### Singleton -/
instance : has_singleton α (multiset α) := ⟨λ a, a ::ₘ 0⟩

instance : is_lawful_singleton α (multiset α) := ⟨λ a, rfl⟩

theorem singleton_eq_cons (a : α) : singleton a = a ::ₘ 0 := rfl

@[simp] theorem mem_singleton {a b : α} : b ∈ ({a} : multiset α) ↔ b = a :=
by simp only [singleton_eq_cons, mem_cons, iff_self, or_false, not_mem_zero]

theorem mem_singleton_self (a : α) : a ∈ ({a} : multiset α) :=
by { rw singleton_eq_cons, exact mem_cons_self _ _ }

theorem singleton_inj {a b : α} : ({a} : multiset α) = {b} ↔ a = b :=
by { simp_rw [singleton_eq_cons], exact cons_inj_left _ }

@[simp] theorem singleton_ne_zero (a : α) : ({a} : multiset α) ≠ 0 :=
ne_of_gt (lt_cons_self _ _)

@[simp] theorem singleton_le {a : α} {s : multiset α} : {a} ≤ s ↔ a ∈ s :=
⟨λ h, mem_of_le h (mem_singleton_self _),
 λ h, let ⟨t, e⟩ := exists_cons_of_mem h in e.symm ▸ cons_le_cons _ (zero_le _)⟩

/-! ### Additive monoid -/

/-- The sum of two multisets is the lift of the list append operation.
  This adds the multiplicities of each element,
  i.e. `count a (s + t) = count a s + count a t`. -/
protected def add (s₁ s₂ : multiset α) : multiset α :=
quotient.lift_on₂ s₁ s₂ (λ l₁ l₂, ((l₁ ++ l₂ : list α) : multiset α)) $
  λ v₁ v₂ w₁ w₂ p₁ p₂, quot.sound $ p₁.append p₂

instance : has_add (multiset α) := ⟨multiset.add⟩

@[simp] theorem coe_add (s t : list α) : (s + t : multiset α) = (s ++ t : list α) := rfl

protected theorem add_comm (s t : multiset α) : s + t = t + s :=
quotient.induction_on₂ s t $ λ l₁ l₂, quot.sound perm_append_comm

protected theorem zero_add (s : multiset α) : 0 + s = s :=
quot.induction_on s $ λ l, rfl

theorem singleton_add (a : α) (s : multiset α) : {a} + s = a ::ₘ s := rfl

protected theorem add_le_add_left (s) {t u : multiset α} : s + t ≤ s + u ↔ t ≤ u :=
quotient.induction_on₃ s t u $ λ l₁ l₂ l₃, subperm_append_left _

protected theorem add_left_cancel (s) {t u : multiset α} (h : s + t = s + u) : t = u :=
le_antisymm ((multiset.add_le_add_left _).1 (le_of_eq h))
  ((multiset.add_le_add_left _).1 (le_of_eq h.symm))

instance : ordered_cancel_add_comm_monoid (multiset α) :=
{ zero                  := 0,
  add                   := (+),
  add_comm              := multiset.add_comm,
  add_assoc             := λ s₁ s₂ s₃, quotient.induction_on₃ s₁ s₂ s₃ $ λ l₁ l₂ l₃,
    congr_arg coe $ append_assoc l₁ l₂ l₃,
  zero_add              := multiset.zero_add,
  add_zero              := λ s, by rw [multiset.add_comm, multiset.zero_add],
  add_left_cancel       := multiset.add_left_cancel,
  add_le_add_left       := λ s₁ s₂ h s₃, (multiset.add_le_add_left _).2 h,
  le_of_add_le_add_left := λ s₁ s₂ s₃, (multiset.add_le_add_left _).1,
  ..@multiset.partial_order α }

theorem le_add_right (s t : multiset α) : s ≤ s + t :=
by simpa using add_le_add_left (zero_le t) s

theorem le_add_left (s t : multiset α) : s ≤ t + s :=
by simpa using add_le_add_right (zero_le t) s
theorem le_iff_exists_add {s t : multiset α} : s ≤ t ↔ ∃ u, t = s + u :=
⟨λ h, le_induction_on h $ λ l₁ l₂ s,
  let ⟨l, p⟩ := s.exists_perm_append in ⟨l, quot.sound p⟩,
 λ ⟨u, e⟩, e.symm ▸ le_add_right _ _⟩

instance : order_bot (multiset α) :=
{ bot                   := 0,
  bot_le                := multiset.zero_le }

instance : canonically_ordered_add_monoid (multiset α) :=
{ le_iff_exists_add     := @le_iff_exists_add _,
  ..multiset.order_bot,
  ..multiset.ordered_cancel_add_comm_monoid }

@[simp] theorem cons_add (a : α) (s t : multiset α) : a ::ₘ s + t = a ::ₘ (s + t) :=
by rw [← singleton_add, ← singleton_add, add_assoc]

@[simp] theorem add_cons (a : α) (s t : multiset α) : s + a ::ₘ t = a ::ₘ (s + t) :=
by rw [add_comm, cons_add, add_comm]

@[simp] theorem mem_add {a : α} {s t : multiset α} : a ∈ s + t ↔ a ∈ s ∨ a ∈ t :=
quotient.induction_on₂ s t $ λ l₁ l₂, mem_append

lemma mem_of_mem_nsmul {a : α} {s : multiset α} {n : ℕ} (h : a ∈ n • s) : a ∈ s :=
begin
  induction n with n ih,
  { rw zero_nsmul at h,
    exact absurd h (not_mem_zero _) },
  { rw [succ_nsmul, mem_add] at h,
    exact h.elim id ih },
end

@[simp]
lemma mem_nsmul {a : α} {s : multiset α} {n : ℕ} (h0 : n ≠ 0) : a ∈ n • s ↔ a ∈ s :=
begin
  refine ⟨mem_of_mem_nsmul, λ h, _⟩,
  obtain ⟨n, rfl⟩ := exists_eq_succ_of_ne_zero h0,
  rw [succ_nsmul, mem_add],
  exact or.inl h
end

lemma nsmul_cons {s : multiset α} (n : ℕ) (a : α) : n • (a ::ₘ s) = n • {a} + n • s :=
by rw [←singleton_add, nsmul_add]

/-! ### Cardinality -/

/-- The cardinality of a multiset is the sum of the multiplicities
  of all its elements, or simply the length of the underlying list. -/
def card : multiset α →+ ℕ :=
{ to_fun := λ s, quot.lift_on s length $ λ l₁ l₂, perm.length_eq,
  map_zero' := rfl,
  map_add' := λ s t, quotient.induction_on₂ s t length_append }

@[simp] theorem coe_card (l : list α) : card (l : multiset α) = length l := rfl

@[simp] theorem card_zero : @card α 0 = 0 := rfl

theorem card_add (s t : multiset α) : card (s + t) = card s + card t :=
card.map_add s t

lemma card_nsmul (s : multiset α) (n : ℕ) :
  (n • s).card = n * s.card :=
by rw [card.map_nsmul s n, nat.nsmul_eq_mul]

@[simp] theorem card_cons (a : α) (s : multiset α) : card (a ::ₘ s) = card s + 1 :=
quot.induction_on s $ λ l, rfl

@[simp] theorem card_singleton (a : α) : card ({a} : multiset α) = 1 :=
by simp only [singleton_eq_cons, card_zero, eq_self_iff_true, zero_add, card_cons]

theorem card_eq_one {s : multiset α} : card s = 1 ↔ ∃ a, s = {a} :=
⟨quot.induction_on s $ λ l h,
  (list.length_eq_one.1 h).imp $ λ a, congr_arg coe,
 λ ⟨a, e⟩, e.symm ▸ rfl⟩

theorem card_le_of_le {s t : multiset α} (h : s ≤ t) : card s ≤ card t :=
le_induction_on h $ λ l₁ l₂, length_le_of_sublist

theorem eq_of_le_of_card_le {s t : multiset α} (h : s ≤ t) : card t ≤ card s → s = t :=
le_induction_on h $ λ l₁ l₂ s h₂, congr_arg coe $ eq_of_sublist_of_length_le s h₂

theorem card_lt_of_lt {s t : multiset α} (h : s < t) : card s < card t :=
lt_of_not_ge $ λ h₂, ne_of_lt h $ eq_of_le_of_card_le (le_of_lt h) h₂

theorem lt_iff_cons_le {s t : multiset α} : s < t ↔ ∃ a, a ::ₘ s ≤ t :=
⟨quotient.induction_on₂ s t $ λ l₁ l₂ h,
  subperm.exists_of_length_lt (le_of_lt h) (card_lt_of_lt h),
λ ⟨a, h⟩, lt_of_lt_of_le (lt_cons_self _ _) h⟩

@[simp] theorem card_eq_zero {s : multiset α} : card s = 0 ↔ s = 0 :=
⟨λ h, (eq_of_le_of_card_le (zero_le _) (le_of_eq h)).symm, λ e, by simp [e]⟩

theorem card_pos {s : multiset α} : 0 < card s ↔ s ≠ 0 :=
pos_iff_ne_zero.trans $ not_congr card_eq_zero

theorem card_pos_iff_exists_mem {s : multiset α} : 0 < card s ↔ ∃ a, a ∈ s :=
quot.induction_on s $ λ l, length_pos_iff_exists_mem

lemma card_eq_two {s : multiset α} : s.card = 2 ↔ ∃ x y, s = {x, y} :=
⟨quot.induction_on s (λ l h, (list.length_eq_two.mp h).imp
  (λ a, Exists.imp (λ b, congr_arg coe))), λ ⟨a, b, e⟩, e.symm ▸ rfl⟩

lemma card_eq_three {s : multiset α} : s.card = 3 ↔ ∃ x y z, s = {x, y, z} :=
⟨quot.induction_on s (λ l h, (list.length_eq_three.mp h).imp
  (λ a, Exists.imp (λ b, Exists.imp (λ c, congr_arg coe)))), λ ⟨a, b, c, e⟩, e.symm ▸ rfl⟩

/-! ### Induction principles -/

/-- A strong induction principle for multisets:
If you construct a value for a particular multiset given values for all strictly smaller multisets,
you can construct a value for any multiset.
-/
@[elab_as_eliminator] def strong_induction_on {p : multiset α → Sort*} :
  ∀ (s : multiset α), (∀ s, (∀t < s, p t) → p s) → p s
| s := λ ih, ih s $ λ t h,
  have card t < card s, from card_lt_of_lt h,
  strong_induction_on t ih
using_well_founded {rel_tac := λ _ _, `[exact ⟨_, measure_wf card⟩]}

theorem strong_induction_eq {p : multiset α → Sort*}
  (s : multiset α) (H) : @strong_induction_on _ p s H =
    H s (λ t h, @strong_induction_on _ p t H) :=
by rw [strong_induction_on]
@[elab_as_eliminator] lemma case_strong_induction_on {p : multiset α → Prop}
  (s : multiset α) (h₀ : p 0) (h₁ : ∀ a s, (∀t ≤ s, p t) → p (a ::ₘ s)) : p s :=
multiset.strong_induction_on s $ assume s,
multiset.induction_on s (λ _, h₀) $ λ a s _ ih, h₁ _ _ $
λ t h, ih _ $ lt_of_le_of_lt h $ lt_cons_self _ _

/-- Suppose that, given that `p t` can be defined on all supersets of `s` of cardinality less than
`n`, one knows how to define `p s`. Then one can inductively define `p s` for all multisets `s` of
cardinality less than `n`, starting from multisets of card `n` and iterating. This
can be used either to define data, or to prove properties. -/
def strong_downward_induction {p : multiset α → Sort*} {n : ℕ} (H : ∀ t₁, (∀ {t₂ : multiset α},
  t₂.card ≤ n → t₁ < t₂ → p t₂) → t₁.card ≤ n → p t₁) :
  ∀ (s : multiset α), s.card ≤ n → p s
| s := H s (λ t ht h, have n - card t < n - card s,
     from (tsub_lt_tsub_iff_left_of_le ht).2 (card_lt_of_lt h),
  strong_downward_induction t ht)
using_well_founded {rel_tac := λ _ _, `[exact ⟨_, measure_wf (λ (t : multiset α), n - t.card)⟩]}

lemma strong_downward_induction_eq {p : multiset α → Sort*} {n : ℕ} (H : ∀ t₁, (∀ {t₂ : multiset α},
  t₂.card ≤ n → t₁ < t₂ → p t₂) → t₁.card ≤ n → p t₁) (s : multiset α) :
  strong_downward_induction H s = H s (λ t ht hst, strong_downward_induction H t ht) :=
by rw strong_downward_induction

/-- Analogue of `strong_downward_induction` with order of arguments swapped. -/
@[elab_as_eliminator] def strong_downward_induction_on {p : multiset α → Sort*} {n : ℕ} :
  ∀ (s : multiset α), (∀ t₁, (∀ {t₂ : multiset α}, t₂.card ≤ n → t₁ < t₂ → p t₂) → t₁.card ≤ n →
  p t₁) → s.card ≤ n → p s :=
λ s H, strong_downward_induction H s

lemma strong_downward_induction_on_eq {p : multiset α → Sort*} (s : multiset α) {n : ℕ} (H : ∀ t₁,
  (∀ {t₂ : multiset α}, t₂.card ≤ n → t₁ < t₂ → p t₂) → t₁.card ≤ n → p t₁) :
  s.strong_downward_induction_on H = H s (λ t ht h, t.strong_downward_induction_on H ht) :=
by { dunfold strong_downward_induction_on, rw strong_downward_induction }

/-- Another way of expressing `strong_induction_on`: the `(<)` relation is well-founded. -/
lemma well_founded_lt : well_founded ((<) : multiset α → multiset α → Prop) :=
subrelation.wf (λ _ _, multiset.card_lt_of_lt) (measure_wf multiset.card)

/-! ### `multiset.repeat` -/

/-- `repeat a n` is the multiset containing only `a` with multiplicity `n`. -/
def repeat (a : α) (n : ℕ) : multiset α := repeat a n

@[simp] lemma repeat_zero (a : α) : repeat a 0 = 0 := rfl

@[simp] lemma repeat_succ (a : α) (n) : repeat a (n+1) = a ::ₘ repeat a n := by simp [repeat]

@[simp] lemma repeat_one (a : α) : repeat a 1 = {a} :=
by simp only [repeat_succ, singleton_eq_cons, eq_self_iff_true, repeat_zero, cons_inj_right]

@[simp] lemma card_repeat : ∀ (a : α) n, card (repeat a n) = n := length_repeat

theorem eq_of_mem_repeat {a b : α} {n} : b ∈ repeat a n → b = a := eq_of_mem_repeat

theorem eq_repeat' {a : α} {s : multiset α} : s = repeat a s.card ↔ ∀ b ∈ s, b = a :=
quot.induction_on s $ λ l, iff.trans ⟨λ h,
  (perm_repeat.1 $ (quotient.exact h)), congr_arg coe⟩ eq_repeat'

theorem eq_repeat_of_mem {a : α} {s : multiset α} : (∀ b ∈ s, b = a) → s = repeat a s.card :=
eq_repeat'.2

theorem eq_repeat {a : α} {n} {s : multiset α} : s = repeat a n ↔ card s = n ∧ ∀ b ∈ s, b = a :=
⟨λ h, h.symm ▸ ⟨card_repeat _ _, λ b, eq_of_mem_repeat⟩,
 λ ⟨e, al⟩, e ▸ eq_repeat_of_mem al⟩

theorem repeat_injective (a : α) : function.injective (repeat a) :=
λ m n h, by rw [← (eq_repeat.1 h).1, card_repeat]

theorem repeat_subset_singleton : ∀ (a : α) n, repeat a n ⊆ {a} := repeat_subset_singleton

theorem repeat_le_coe {a : α} {n} {l : list α} : repeat a n ≤ l ↔ list.repeat a n <+ l :=
⟨λ ⟨l', p, s⟩, (perm_repeat.1 p) ▸ s, sublist.subperm⟩

theorem nsmul_singleton (a : α) (n) : n • ({a} : multiset α) = repeat a n :=
begin
  refine eq_repeat.mpr ⟨_, λ b hb, mem_singleton.mp (mem_of_mem_nsmul hb)⟩,
  rw [card_nsmul, card_singleton, mul_one]
end

lemma nsmul_repeat {a : α} (n m : ℕ) : n • (repeat a m) = repeat a (n * m) :=
begin
  rw eq_repeat,
  split,
  { rw [card_nsmul, card_repeat] },
  { exact λ b hb, eq_of_mem_repeat (mem_of_mem_nsmul hb) },
end

/-! ### Erasing one copy of an element -/
section erase
variables [decidable_eq α] {s t : multiset α} {a b : α}

/-- `erase s a` is the multiset that subtracts 1 from the
  multiplicity of `a`. -/
def erase (s : multiset α) (a : α) : multiset α :=
quot.lift_on s (λ l, (l.erase a : multiset α))
  (λ l₁ l₂ p, quot.sound (p.erase a))

@[simp] theorem coe_erase (l : list α) (a : α) :
  erase (l : multiset α) a = l.erase a := rfl

@[simp] theorem erase_zero (a : α) : (0 : multiset α).erase a = 0 := rfl

@[simp] theorem erase_cons_head (a : α) (s : multiset α) : (a ::ₘ s).erase a = s :=
quot.induction_on s $ λ l, congr_arg coe $ erase_cons_head a l

@[simp, priority 990]
theorem erase_cons_tail {a b : α} (s : multiset α) (h : b ≠ a) :
  (b ::ₘ s).erase a = b ::ₘ s.erase a :=
quot.induction_on s $ λ l, congr_arg coe $ erase_cons_tail l h

@[simp, priority 980]
theorem erase_of_not_mem {a : α} {s : multiset α} : a ∉ s → s.erase a = s :=
quot.induction_on s $ λ l h, congr_arg coe $ erase_of_not_mem h

@[simp, priority 980]
theorem cons_erase {s : multiset α} {a : α} : a ∈ s → a ::ₘ s.erase a = s :=
quot.induction_on s $ λ l h, quot.sound (perm_cons_erase h).symm

theorem le_cons_erase (s : multiset α) (a : α) : s ≤ a ::ₘ s.erase a :=
if h : a ∈ s then le_of_eq (cons_erase h).symm
else by rw erase_of_not_mem h; apply le_cons_self

theorem erase_add_left_pos {a : α} {s : multiset α} (t) : a ∈ s → (s + t).erase a = s.erase a + t :=
quotient.induction_on₂ s t $ λ l₁ l₂ h, congr_arg coe $ erase_append_left l₂ h

theorem erase_add_right_pos {a : α} (s) {t : multiset α} (h : a ∈ t) :
  (s + t).erase a = s + t.erase a :=
by rw [add_comm, erase_add_left_pos s h, add_comm]

theorem erase_add_right_neg {a : α} {s : multiset α} (t) :
  a ∉ s → (s + t).erase a = s + t.erase a :=
quotient.induction_on₂ s t $ λ l₁ l₂ h, congr_arg coe $ erase_append_right l₂ h

theorem erase_add_left_neg {a : α} (s) {t : multiset α} (h : a ∉ t) :
  (s + t).erase a = s.erase a + t :=
by rw [add_comm, erase_add_right_neg s h, add_comm]

theorem erase_le (a : α) (s : multiset α) : s.erase a ≤ s :=
quot.induction_on s $ λ l, (erase_sublist a l).subperm

@[simp] theorem erase_lt {a : α} {s : multiset α} : s.erase a < s ↔ a ∈ s :=
⟨λ h, not_imp_comm.1 erase_of_not_mem (ne_of_lt h),
 λ h, by simpa [h] using lt_cons_self (s.erase a) a⟩

theorem erase_subset (a : α) (s : multiset α) : s.erase a ⊆ s :=
subset_of_le (erase_le a s)

theorem mem_erase_of_ne {a b : α} {s : multiset α} (ab : a ≠ b) : a ∈ s.erase b ↔ a ∈ s :=
quot.induction_on s $ λ l, list.mem_erase_of_ne ab

theorem mem_of_mem_erase {a b : α} {s : multiset α} : a ∈ s.erase b → a ∈ s :=
mem_of_subset (erase_subset _ _)

theorem erase_comm (s : multiset α) (a b : α) : (s.erase a).erase b = (s.erase b).erase a :=
quot.induction_on s $ λ l, congr_arg coe $ l.erase_comm a b

theorem erase_le_erase {s t : multiset α} (a : α) (h : s ≤ t) : s.erase a ≤ t.erase a :=
le_induction_on h $ λ l₁ l₂ h, (h.erase _).subperm

theorem erase_le_iff_le_cons {s t : multiset α} {a : α} : s.erase a ≤ t ↔ s ≤ a ::ₘ t :=
⟨λ h, le_trans (le_cons_erase _ _) (cons_le_cons _ h),
 λ h, if m : a ∈ s
  then by rw ← cons_erase m at h; exact (cons_le_cons_iff _).1 h
  else le_trans (erase_le _ _) ((le_cons_of_not_mem m).1 h)⟩

@[simp] theorem card_erase_of_mem {a : α} {s : multiset α} :
  a ∈ s → card (s.erase a) = pred (card s) :=
quot.induction_on s $ λ l, length_erase_of_mem

theorem card_erase_lt_of_mem {a : α} {s : multiset α} : a ∈ s → card (s.erase a) < card s :=
λ h, card_lt_of_lt (erase_lt.mpr h)

theorem card_erase_le {a : α} {s : multiset α} : card (s.erase a) ≤ card s :=
card_le_of_le (erase_le a s)

theorem card_erase_eq_ite {a : α} {s : multiset α} :
  card (s.erase a) = if a ∈ s then pred (card s) else card s :=
begin
  by_cases h : a ∈ s,
  { rwa [card_erase_of_mem h, if_pos] },
  { rwa [erase_of_not_mem h, if_neg] }
end

end erase

@[simp] theorem coe_reverse (l : list α) : (reverse l : multiset α) = l :=
quot.sound $ reverse_perm _

/-! ### `multiset.map` -/

/-- `map f s` is the lift of the list `map` operation. The multiplicity
  of `b` in `map f s` is the number of `a ∈ s` (counting multiplicity)
  such that `f a = b`. -/
def map (f : α → β) (s : multiset α) : multiset β :=
quot.lift_on s (λ l : list α, (l.map f : multiset β))
  (λ l₁ l₂ p, quot.sound (p.map f))

theorem forall_mem_map_iff {f : α → β} {p : β → Prop} {s : multiset α} :
  (∀ y ∈ s.map f, p y) ↔ (∀ x ∈ s, p (f x)) :=
quotient.induction_on' s $ λ L, list.forall_mem_map_iff

@[simp] theorem coe_map (f : α → β) (l : list α) : map f ↑l = l.map f := rfl

@[simp] theorem map_zero (f : α → β) : map f 0 = 0 := rfl

@[simp] theorem map_cons (f : α → β) (a s) : map f (a ::ₘ s) = f a ::ₘ map f s :=
quot.induction_on s $ λ l, rfl

@[simp] theorem map_singleton (f : α → β) (a : α) : ({a} : multiset α).map f = {f a} := rfl

theorem map_repeat (f : α → β) (a : α) (k : ℕ) : (repeat a k).map f = repeat (f a) k := by
{ induction k, simp, simpa }

@[simp] theorem map_add (f : α → β) (s t) : map f (s + t) = map f s + map f t :=
quotient.induction_on₂ s t $ λ l₁ l₂, congr_arg coe $ map_append _ _ _

/-- If each element of `s : multiset α` can be lifted to `β`, then `s` can be lifted to
`multiset β`. -/
instance [can_lift α β] : can_lift (multiset α) (multiset β) :=
{ cond := λ s, ∀ x ∈ s, can_lift.cond β x,
  coe := map can_lift.coe,
  prf := by { rintro ⟨l⟩ hl, lift l to list β using hl, exact ⟨l, coe_map _ _⟩ } }

/-- `multiset.map` as an `add_monoid_hom`. -/
def map_add_monoid_hom (f : α → β) : multiset α →+ multiset β :=
{ to_fun := map f,
  map_zero' := map_zero _,
  map_add' := map_add _ }

@[simp] lemma coe_map_add_monoid_hom (f : α → β) :
  (map_add_monoid_hom f : multiset α → multiset β) = map f := rfl

theorem map_nsmul (f : α → β) (n : ℕ) (s) : map f (n • s) = n • (map f s) :=
(map_add_monoid_hom f).map_nsmul _ _

@[simp] theorem mem_map {f : α → β} {b : β} {s : multiset α} :
  b ∈ map f s ↔ ∃ a, a ∈ s ∧ f a = b :=
quot.induction_on s $ λ l, mem_map

@[simp] theorem card_map (f : α → β) (s) : card (map f s) = card s :=
quot.induction_on s $ λ l, length_map _ _

@[simp] theorem map_eq_zero {s : multiset α} {f : α → β} : s.map f = 0 ↔ s = 0 :=
by rw [← multiset.card_eq_zero, multiset.card_map, multiset.card_eq_zero]

theorem mem_map_of_mem (f : α → β) {a : α} {s : multiset α} (h : a ∈ s) : f a ∈ map f s :=
mem_map.2 ⟨_, h, rfl⟩

lemma map_eq_singleton {f : α → β} {s : multiset α} {b : β} :
  map f s = {b} ↔ ∃ a : α, s = {a} ∧ f a = b :=
begin
  split,
  { intro h,
    obtain ⟨a, ha⟩ : ∃ a, s = {a},
    { rw [←card_eq_one, ←card_map, h, card_singleton] },
    refine ⟨a, ha, _⟩,
    rw [←mem_singleton, ←h, ha, map_singleton, mem_singleton] },
  { rintro ⟨a, rfl, rfl⟩,
    simp }
end

theorem mem_map_of_injective {f : α → β} (H : function.injective f) {a : α} {s : multiset α} :
  f a ∈ map f s ↔ a ∈ s :=
quot.induction_on s $ λ l, mem_map_of_injective H

@[simp] theorem map_map (g : β → γ) (f : α → β) (s : multiset α) :
  map g (map f s) = map (g ∘ f) s :=
quot.induction_on s $ λ l, congr_arg coe $ list.map_map _ _ _

theorem map_id (s : multiset α) : map id s = s :=
quot.induction_on s $ λ l, congr_arg coe $ map_id _

@[simp] lemma map_id' (s : multiset α) : map (λx, x) s = s := map_id s

@[simp] theorem map_const (s : multiset α) (b : β) : map (function.const α b) s = repeat b s.card :=
quot.induction_on s $ λ l, congr_arg coe $ map_const _ _

@[congr] theorem map_congr {f g : α → β} {s : multiset α} :
  (∀ x ∈ s, f x = g x) → map f s = map g s :=
quot.induction_on s $ λ l H, congr_arg coe $ map_congr H

lemma map_hcongr {β' : Type*} {m : multiset α} {f : α → β} {f' : α → β'}
  (h : β = β') (hf : ∀a∈m, f a == f' a) : map f m == map f' m :=
begin subst h, simp at hf, simp [map_congr hf] end

theorem eq_of_mem_map_const {b₁ b₂ : β} {l : list α} (h : b₁ ∈ map (function.const α b₂) l) :
  b₁ = b₂ :=
eq_of_mem_repeat $ by rwa map_const at h

@[simp] theorem map_le_map {f : α → β} {s t : multiset α} (h : s ≤ t) : map f s ≤ map f t :=
le_induction_on h $ λ l₁ l₂ h, (h.map f).subperm

@[simp] theorem map_subset_map {f : α → β} {s t : multiset α} (H : s ⊆ t) : map f s ⊆ map f t :=
λ b m, let ⟨a, h, e⟩ := mem_map.1 m in mem_map.2 ⟨a, H h, e⟩

lemma map_erase [decidable_eq α] [decidable_eq β]
  (f : α → β) (hf : function.injective f) (x : α) (s : multiset α) :
  (s.erase x).map f = (s.map f).erase (f x) :=
begin
  induction s using multiset.induction_on with y s ih,
  { simp },
  by_cases hxy : y = x,
  { cases hxy, simp },
  { rw [s.erase_cons_tail hxy, map_cons, map_cons, (s.map f).erase_cons_tail (hf.ne hxy), ih] }
end

/-! ### `multiset.fold` -/

/-- `foldl f H b s` is the lift of the list operation `foldl f b l`,
  which folds `f` over the multiset. It is well defined when `f` is right-commutative,
  that is, `f (f b a₁) a₂ = f (f b a₂) a₁`. -/
def foldl (f : β → α → β) (H : right_commutative f) (b : β) (s : multiset α) : β :=
quot.lift_on s (λ l, foldl f b l)
  (λ l₁ l₂ p, p.foldl_eq H b)

@[simp] theorem foldl_zero (f : β → α → β) (H b) : foldl f H b 0 = b := rfl

@[simp] theorem foldl_cons (f : β → α → β) (H b a s) :
  foldl f H b (a ::ₘ s) = foldl f H (f b a) s :=
quot.induction_on s $ λ l, rfl

@[simp] theorem foldl_add (f : β → α → β) (H b s t) :
  foldl f H b (s + t) = foldl f H (foldl f H b s) t :=
quotient.induction_on₂ s t $ λ l₁ l₂, foldl_append _ _ _ _

/-- `foldr f H b s` is the lift of the list operation `foldr f b l`,
  which folds `f` over the multiset. It is well defined when `f` is left-commutative,
  that is, `f a₁ (f a₂ b) = f a₂ (f a₁ b)`. -/
def foldr (f : α → β → β) (H : left_commutative f) (b : β) (s : multiset α) : β :=
quot.lift_on s (λ l, foldr f b l)
  (λ l₁ l₂ p, p.foldr_eq H b)

@[simp] theorem foldr_zero (f : α → β → β) (H b) : foldr f H b 0 = b := rfl

@[simp] theorem foldr_cons (f : α → β → β) (H b a s) :
  foldr f H b (a ::ₘ s) = f a (foldr f H b s) :=
quot.induction_on s $ λ l, rfl

@[simp] theorem foldr_singleton (f : α → β → β) (H b a) :
  foldr f H b ({a} : multiset α) = f a b :=
rfl

@[simp] theorem foldr_add (f : α → β → β) (H b s t) :
  foldr f H b (s + t) = foldr f H (foldr f H b t) s :=
quotient.induction_on₂ s t $ λ l₁ l₂, foldr_append _ _ _ _

@[simp] theorem coe_foldr (f : α → β → β) (H : left_commutative f) (b : β) (l : list α) :
  foldr f H b l = l.foldr f b := rfl

@[simp] theorem coe_foldl (f : β → α → β) (H : right_commutative f) (b : β) (l : list α) :
  foldl f H b l = l.foldl f b := rfl

theorem coe_foldr_swap (f : α → β → β) (H : left_commutative f) (b : β) (l : list α) :
  foldr f H b l = l.foldl (λ x y, f y x) b :=
(congr_arg (foldr f H b) (coe_reverse l)).symm.trans $ foldr_reverse _ _ _

theorem foldr_swap (f : α → β → β) (H : left_commutative f) (b : β) (s : multiset α) :
  foldr f H b s = foldl (λ x y, f y x) (λ x y z, (H _ _ _).symm) b s :=
quot.induction_on s $ λ l, coe_foldr_swap _ _ _ _

theorem foldl_swap (f : β → α → β) (H : right_commutative f) (b : β) (s : multiset α) :
  foldl f H b s = foldr (λ x y, f y x) (λ x y z, (H _ _ _).symm) b s :=
(foldr_swap _ _ _ _).symm

lemma foldr_induction' (f : α → β → β) (H : left_commutative f) (x : β) (q : α → Prop)
  (p : β → Prop) (s : multiset α) (hpqf : ∀ a b, q a → p b → p (f a b)) (px : p x)
  (q_s : ∀ a ∈ s, q a) :
  p (foldr f H x s) :=
begin
  revert s,
  refine multiset.induction (by simp [px]) _,
  intros a s hs hsa,
  rw foldr_cons,
  have hps : ∀ (x : α), x ∈ s → q x, from λ x hxs, hsa x (mem_cons_of_mem hxs),
  exact hpqf a (foldr f H x s) (hsa a (mem_cons_self a s)) (hs hps),
end

lemma foldr_induction (f : α → α → α) (H : left_commutative f) (x : α) (p : α → Prop)
  (s : multiset α) (p_f : ∀ a b, p a → p b → p (f a b)) (px : p x) (p_s : ∀ a ∈ s, p a) :
  p (foldr f H x s) :=
foldr_induction' f H x p p s p_f px p_s

lemma foldl_induction' (f : β → α → β) (H : right_commutative f) (x : β) (q : α → Prop)
  (p : β → Prop) (s : multiset α) (hpqf : ∀ a b, q a → p b → p (f b a)) (px : p x)
  (q_s : ∀ a ∈ s, q a) :
  p (foldl f H x s) :=
begin
  rw foldl_swap,
  exact foldr_induction' (λ x y, f y x) (λ x y z, (H _ _ _).symm) x q p s hpqf px q_s,
end

lemma foldl_induction (f : α → α → α) (H : right_commutative f) (x : α) (p : α → Prop)
  (s : multiset α) (p_f : ∀ a b, p a → p b → p (f b a)) (px : p x) (p_s : ∀ a ∈ s, p a) :
  p (foldl f H x s) :=
foldl_induction' f H x p p s p_f px p_s

/-- Product of a multiset given a commutative monoid structure on `α`.
  `prod {a, b, c} = a * b * c` -/
@[to_additive "Sum of a multiset given a commutative additive monoid structure on `α`.
  `sum {a, b, c} = a + b + c`"]
def prod [comm_monoid α] : multiset α → α :=
foldr (*) (λ x y z, by simp [mul_left_comm]) 1

@[to_additive]
theorem prod_eq_foldr [comm_monoid α] (s : multiset α) :
  prod s = foldr (*) (λ x y z, by simp [mul_left_comm]) 1 s := rfl

@[to_additive]
theorem prod_eq_foldl [comm_monoid α] (s : multiset α) :
  prod s = foldl (*) (λ x y z, by simp [mul_right_comm]) 1 s :=
(foldr_swap _ _ _ _).trans (by simp [mul_comm])

@[simp, norm_cast, to_additive]
theorem coe_prod [comm_monoid α] (l : list α) : prod ↑l = l.prod :=
prod_eq_foldl _

@[simp, to_additive] theorem prod_to_list [comm_monoid α] (s : multiset α) :
  s.to_list.prod = s.prod :=
begin
  conv_rhs { rw ←coe_to_list s, },
  rw coe_prod,
end

@[simp, to_additive]
theorem prod_zero [comm_monoid α] : @prod α _ 0 = 1 := rfl

@[simp, to_additive]
theorem prod_cons [comm_monoid α] (a : α) (s) : prod (a ::ₘ s) = a * prod s :=
foldr_cons _ _ _ _ _

@[simp, to_additive]
theorem prod_singleton [comm_monoid α] (a : α) : prod {a} = a :=
by simp only [mul_one, prod_cons, singleton_eq_cons, eq_self_iff_true, prod_zero]

@[simp, to_additive]
theorem prod_add [comm_monoid α] (s t : multiset α) : prod (s + t) = prod s * prod t :=
quotient.induction_on₂ s t $ λ l₁ l₂, by simp


/-- `multiset.sum`, the sum of the elements of a multiset, promoted to a morphism of
`add_comm_monoid`s. -/
def sum_add_monoid_hom [add_comm_monoid α] : multiset α →+ α :=
{ to_fun := sum,
  map_zero' := sum_zero,
  map_add' := sum_add }

@[simp] lemma coe_sum_add_monoid_hom [add_comm_monoid α] :
  (sum_add_monoid_hom : multiset α → α) = sum := rfl

lemma prod_nsmul {α : Type*} [comm_monoid α] (m : multiset α) :
  ∀ (n : ℕ), (n • m).prod = m.prod ^ n
| 0       := by { rw [zero_nsmul, pow_zero], refl }
| (n + 1) :=
  by rw [add_nsmul, one_nsmul, pow_add, pow_one, prod_add, prod_nsmul n]

@[simp, to_additive] theorem prod_repeat [comm_monoid α] (a : α) (n : ℕ) :
  prod (multiset.repeat a n) = a ^ n :=
by simp [repeat, list.prod_repeat]

@[to_additive]
lemma prod_map_one [comm_monoid γ] {m : multiset α} :
  prod (m.map (λa, (1 : γ))) = (1 : γ) :=
by simp

@[simp, to_additive]
lemma prod_map_mul [comm_monoid γ] {m : multiset α} {f g : α → γ} :
  prod (m.map $ λa, f a * g a) = prod (m.map f) * prod (m.map g) :=
multiset.induction_on m (by simp) (assume a m ih, by simp [ih]; cc)

@[to_additive]
lemma prod_map_prod_map [comm_monoid γ] (m : multiset α) (n : multiset β) {f : α → β → γ} :
  prod (m.map $ λa, prod $ n.map $ λb, f a b) = prod (n.map $ λb, prod $ m.map $ λa, f a b) :=
multiset.induction_on m (by simp) (assume a m ih, by simp [ih])

lemma sum_map_mul_left [semiring β] {b : β} {s : multiset α} {f : α → β} :
  sum (s.map (λa, b * f a)) = b * sum (s.map f) :=
multiset.induction_on s (by simp) (assume a s ih, by simp [ih, mul_add])

lemma sum_map_mul_right [semiring β] {b : β} {s : multiset α} {f : α → β} :
  sum (s.map (λa, f a * b)) = sum (s.map f) * b :=
multiset.induction_on s (by simp) (assume a s ih, by simp [ih, add_mul])

lemma prod_eq_zero {M₀ : Type*} [comm_monoid_with_zero M₀] {s : multiset M₀} (h : (0 : M₀) ∈ s) :
  multiset.prod s = 0 :=
begin
  rcases multiset.exists_cons_of_mem h with ⟨s', hs'⟩,
  simp [hs', multiset.prod_cons]
end

lemma prod_eq_zero_iff {M₀ : Type*} [comm_monoid_with_zero M₀] [no_zero_divisors M₀] [nontrivial M₀]
  {s : multiset M₀} :
  multiset.prod s = 0 ↔ (0 : M₀) ∈ s :=
by { rcases s with ⟨l⟩, simp }

theorem prod_ne_zero {M₀ : Type*} [comm_monoid_with_zero M₀] [no_zero_divisors M₀] [nontrivial M₀]
  {m : multiset M₀} (h : (0 : M₀) ∉ m) : m.prod ≠ 0 :=
mt prod_eq_zero_iff.1 h

@[to_additive]
lemma prod_hom [comm_monoid α] [comm_monoid β] (s : multiset α) (f : α →* β) :
  (s.map f).prod = f s.prod :=
quotient.induction_on s $ λ l, by simp only [l.prod_hom f, quot_mk_to_coe, coe_map, coe_prod]

@[to_additive]
theorem prod_hom_rel [comm_monoid β] [comm_monoid γ] (s : multiset α) {r : β → γ → Prop}
  {f : α → β} {g : α → γ} (h₁ : r 1 1) (h₂ : ∀⦃a b c⦄, r b c → r (f a * b) (g a * c)) :
  r (s.map f).prod (s.map g).prod :=
quotient.induction_on s $ λ l,
  by simp only [l.prod_hom_rel h₁ h₂, quot_mk_to_coe, coe_map, coe_prod]

@[simp] lemma coe_inv_monoid_hom {G : Type*} [comm_group G] :
  (comm_group.inv_monoid_hom : G → G) = has_inv.inv := rfl

@[simp, to_additive]
lemma prod_map_inv {G : Type*} [comm_group G] (m : multiset G) :
  (m.map has_inv.inv).prod = m.prod⁻¹ :=
m.prod_hom comm_group.inv_monoid_hom

lemma dvd_prod [comm_monoid α] {a : α} {s : multiset α} : a ∈ s → a ∣ s.prod :=
quotient.induction_on s (λ l a h, by simpa using list.dvd_prod h) a

lemma prod_dvd_prod [comm_monoid α] {s t : multiset α} (h : s ≤ t) :
  s.prod ∣ t.prod :=
begin
  rcases multiset.le_iff_exists_add.1 h with ⟨z, rfl⟩,
  simp,
end

lemma prod_nonneg [ordered_comm_semiring α] {m : multiset α} (h : ∀ a ∈ m, (0 : α) ≤ a) :
  0 ≤ m.prod :=
begin
  revert h,
  refine m.induction_on _ _,
  { rintro -, rw prod_zero, exact zero_le_one },
  { intros a s hs ih,
    rw prod_cons,
    apply mul_nonneg,
    { exact ih _ (mem_cons_self _ _) },
    { exact hs (λ a ha, ih _ (mem_cons_of_mem ha)) } }
end

@[to_additive sum_nonneg]
lemma one_le_prod_of_one_le [ordered_comm_monoid α] {m : multiset α} :
  (∀ x ∈ m, (1 : α) ≤ x) → 1 ≤ m.prod :=
quotient.induction_on m $ λ l hl, by simpa using list.one_le_prod_of_one_le hl

@[to_additive]
lemma single_le_prod [ordered_comm_monoid α] {m : multiset α} :
  (∀ x ∈ m, (1 : α) ≤ x) → ∀ x ∈ m, x ≤ m.prod :=
quotient.induction_on m $ λ l hl x hx, by simpa using list.single_le_prod hl x hx

@[to_additive]
lemma prod_le_of_forall_le [ordered_comm_monoid α] (l : multiset α) (n : α) (h : ∀ (x ∈ l), x ≤ n) :
  l.prod ≤ n ^ l.card :=
begin
  induction l using quotient.induction_on,
  simpa using list.prod_le_of_forall_le _ _ h
end

@[to_additive all_zero_of_le_zero_le_of_sum_eq_zero]
lemma all_one_of_le_one_le_of_prod_eq_one [ordered_comm_monoid α] {m : multiset α} :
  (∀ x ∈ m, (1 : α) ≤ x) → m.prod = 1 → (∀ x ∈ m, x = (1 : α)) :=
begin
  apply quotient.induction_on m,
  simp only [quot_mk_to_coe, coe_prod, mem_coe],
  exact λ l, all_one_of_le_one_le_of_prod_eq_one,
end

lemma sum_eq_zero_iff [canonically_ordered_add_monoid α] {m : multiset α} :
  m.sum = 0 ↔ ∀ x ∈ m, x = (0 : α) :=
quotient.induction_on m $ λ l, by simpa using list.sum_eq_zero_iff l

@[to_additive]
lemma prod_induction {M : Type*} [comm_monoid M] (p : M → Prop) (s : multiset M)
  (p_mul : ∀ a b, p a → p b → p (a * b)) (p_one : p 1) (p_s : ∀ a ∈ s, p a) :
  p s.prod :=
begin
  rw prod_eq_foldr,
  exact foldr_induction (*) (λ x y z, by simp [mul_left_comm]) 1 p s p_mul p_one p_s,
end

@[to_additive le_sum_of_subadditive_on_pred]
lemma le_prod_of_submultiplicative_on_pred [comm_monoid α] [ordered_comm_monoid β]
  (f : α → β) (p : α → Prop) (h_one : f 1 = 1) (hp_one : p 1)
  (h_mul : ∀ a b, p a → p b → f (a * b) ≤ f a * f b)
  (hp_mul : ∀ a b, p a → p b → p (a * b)) (s : multiset α) (hps : ∀ a, a ∈ s → p a) :
  f s.prod ≤ (s.map f).prod :=
begin
  revert s,
  refine multiset.induction _ _,
  { simp [le_of_eq h_one], },
  intros a s hs hpsa,
  have hps : ∀ x, x ∈ s → p x, from λ x hx, hpsa x (mem_cons_of_mem hx),
  have hp_prod : p s.prod, from prod_induction p s hp_mul hp_one hps,
  rw [prod_cons, map_cons, prod_cons],
  exact (h_mul a s.prod (hpsa a (mem_cons_self a s)) hp_prod).trans (mul_le_mul_left' (hs hps) _),
end

@[to_additive le_sum_of_subadditive]
lemma le_prod_of_submultiplicative [comm_monoid α] [ordered_comm_monoid β]
  (f : α → β) (h_one : f 1 = 1) (h_mul : ∀ a b, f (a * b) ≤ f a * f b) (s : multiset α) :
  f s.prod ≤ (s.map f).prod :=
le_prod_of_submultiplicative_on_pred f (λ i, true) h_one trivial (λ x y _ _ , h_mul x y) (by simp)
  s (by simp)

@[to_additive]
lemma prod_induction_nonempty {M : Type*} [comm_monoid M] (p : M → Prop)
  (p_mul : ∀ a b, p a → p b → p (a * b)) {s : multiset M} (hs_nonempty : s ≠ ∅)
  (p_s : ∀ a ∈ s, p a) :
  p s.prod :=
begin
  revert s,
  refine multiset.induction _ _,
  { intro h,
    exfalso,
    simpa using h, },
  intros a s hs hsa hpsa,
  rw prod_cons,
  by_cases hs_empty : s = ∅,
  { simp [hs_empty, hpsa a], },
  have hps : ∀ (x : M), x ∈ s → p x, from λ x hxs, hpsa x (mem_cons_of_mem hxs),
  exact p_mul a s.prod (hpsa a (mem_cons_self a s)) (hs hs_empty hps),
end

@[to_additive le_sum_nonempty_of_subadditive_on_pred]
lemma le_prod_nonempty_of_submultiplicative_on_pred [comm_monoid α] [ordered_comm_monoid β]
  (f : α → β) (p : α → Prop) (h_mul : ∀ a b, p a → p b → f (a * b) ≤ f a * f b)
  (hp_mul : ∀ a b, p a → p b → p (a * b)) (s : multiset α) (hs_nonempty : s ≠ ∅)
  (hs : ∀ a, a ∈ s → p a) :
  f s.prod ≤ (s.map f).prod :=
begin
  revert s,
  refine multiset.induction _ _,
  { intro h,
    exfalso,
    exact h rfl, },
  rintros a s hs hsa_nonempty hsa_prop,
  rw [prod_cons, map_cons, prod_cons],
  by_cases hs_empty : s = ∅,
  { simp [hs_empty], },
  have hsa_restrict : (∀ x, x ∈ s → p x), from λ x hx, hsa_prop x (mem_cons_of_mem hx),
  have hp_sup : p s.prod,
    from prod_induction_nonempty p hp_mul hs_empty hsa_restrict,
  have hp_a : p a, from hsa_prop a (mem_cons_self a s),
  exact (h_mul a _ hp_a hp_sup).trans (mul_le_mul_left' (hs hs_empty hsa_restrict) _),
end

@[to_additive le_sum_nonempty_of_subadditive]
lemma le_prod_nonempty_of_submultiplicative [comm_monoid α] [ordered_comm_monoid β]
  (f : α → β) (h_mul : ∀ a b, f (a * b) ≤ f a * f b) (s : multiset α) (hs_nonempty : s ≠ ∅) :
  f s.prod ≤ (s.map f).prod :=
le_prod_nonempty_of_submultiplicative_on_pred f (λ i, true) (by simp [h_mul]) (by simp) s
  hs_nonempty (by simp)

theorem dvd_sum [comm_semiring α] {a : α} {s : multiset α} : (∀ x ∈ s, a ∣ x) → a ∣ s.sum :=
multiset.induction_on s (λ _, dvd_zero _)
  (λ x s ih h, by rw sum_cons; exact dvd_add
    (h _ (mem_cons_self _ _)) (ih (λ y hy, h _ (mem_cons.2 (or.inr hy)))))

@[simp] theorem sum_map_singleton (s : multiset α) : (s.map (λ a, ({a} : multiset α))).sum = s :=
multiset.induction_on s (by simp) (by simp [singleton_eq_cons])

theorem abs_sum_le_sum_abs [linear_ordered_add_comm_group α] {s : multiset α} :
  abs s.sum ≤ (s.map abs).sum :=
le_sum_of_subadditive _ abs_zero abs_add s

/-! ### Join -/

/-- `join S`, where `S` is a multiset of multisets, is the lift of the list join
  operation, that is, the union of all the sets.
     join {{1, 2}, {1, 2}, {0, 1}} = {0, 1, 1, 1, 2, 2} -/
def join : multiset (multiset α) → multiset α := sum

theorem coe_join : ∀ L : list (list α),
  join (L.map (@coe _ (multiset α) _) : multiset (multiset α)) = L.join
| []       := rfl
| (l :: L) := congr_arg (λ s : multiset α, ↑l + s) (coe_join L)

@[simp] theorem join_zero : @join α 0 = 0 := rfl

@[simp] theorem join_cons (s S) : @join α (s ::ₘ S) = s + join S :=
sum_cons _ _

@[simp] theorem join_add (S T) : @join α (S + T) = join S + join T :=
sum_add _ _

@[simp] theorem singleton_join (a) : join ({a} : multiset (multiset α)) = a :=
sum_singleton _

@[simp] theorem mem_join {a S} : a ∈ @join α S ↔ ∃ s ∈ S, a ∈ s :=
multiset.induction_on S (by simp) $
  by simp [or_and_distrib_right, exists_or_distrib] {contextual := tt}

@[simp] theorem card_join (S) : card (@join α S) = sum (map card S) :=
multiset.induction_on S (by simp) (by simp)

/-! ### `multiset.bind` -/

/-- `bind s f` is the monad bind operation, defined as `join (map f s)`.
  It is the union of `f a` as `a` ranges over `s`. -/
def bind (s : multiset α) (f : α → multiset β) : multiset β :=
join (map f s)

@[simp] theorem coe_bind (l : list α) (f : α → list β) :
  @bind α β l (λ a, f a) = l.bind f :=
by rw [list.bind, ← coe_join, list.map_map]; refl

@[simp] theorem zero_bind (f : α → multiset β) : bind 0 f = 0 := rfl

@[simp] theorem cons_bind (a s) (f : α → multiset β) : bind (a ::ₘ s) f = f a + bind s f :=
by simp [bind]

@[simp] theorem singleton_bind (a) (f : α → multiset β) : bind {a} f = f a :=
by simp [bind]

@[simp] theorem add_bind (s t) (f : α → multiset β) : bind (s + t) f = bind s f + bind t f :=
by simp [bind]

@[simp] theorem bind_zero (s : multiset α) : bind s (λa, 0 : α → multiset β) = 0 :=
by simp [bind, join, nsmul_zero]

@[simp] theorem bind_add (s : multiset α) (f g : α → multiset β) :
  bind s (λa, f a + g a) = bind s f + bind s g :=
by simp [bind, join]

@[simp] theorem bind_cons (s : multiset α) (f : α → β) (g : α → multiset β) :
  bind s (λa, f a ::ₘ g a) = map f s + bind s g :=
multiset.induction_on s (by simp) (by simp [add_comm, add_left_comm] {contextual := tt})

@[simp] theorem bind_singleton (s : multiset α) (f : α → β) :
  bind s (λ x, ({f x} : multiset β)) = map f s :=
multiset.induction_on s (by rw [zero_bind, map_zero]) (by simp [singleton_add])

@[simp] theorem mem_bind {b s} {f : α → multiset β} : b ∈ bind s f ↔ ∃ a ∈ s, b ∈ f a :=
by simp [bind]; simp [-exists_and_distrib_right, exists_and_distrib_right.symm];
   rw exists_swap; simp [and_assoc]

@[simp] theorem card_bind (s) (f : α → multiset β) : card (bind s f) = sum (map (card ∘ f) s) :=
by simp [bind]

lemma bind_congr {f g : α → multiset β} {m : multiset α} :
  (∀a∈m, f a = g a) → bind m f = bind m g :=
by simp [bind] {contextual := tt}

lemma bind_hcongr {β' : Type*} {m : multiset α} {f : α → multiset β} {f' : α → multiset β'}
  (h : β = β') (hf : ∀a∈m, f a == f' a) : bind m f == bind m f' :=
begin subst h, simp at hf, simp [bind_congr hf] end

lemma map_bind (m : multiset α) (n : α → multiset β) (f : β → γ) :
  map f (bind m n) = bind m (λa, map f (n a)) :=
multiset.induction_on m (by simp) (by simp {contextual := tt})

lemma bind_map (m : multiset α) (n : β → multiset γ) (f : α → β) :
  bind (map f m) n = bind m (λa, n (f a)) :=
multiset.induction_on m (by simp) (by simp {contextual := tt})

lemma bind_assoc {s : multiset α} {f : α → multiset β} {g : β → multiset γ} :
  (s.bind f).bind g = s.bind (λa, (f a).bind g) :=
multiset.induction_on s (by simp) (by simp {contextual := tt})

lemma bind_bind (m : multiset α) (n : multiset β) {f : α → β → multiset γ} :
  (bind m $ λa, bind n $ λb, f a b) = (bind n $ λb, bind m $ λa, f a b) :=
multiset.induction_on m (by simp) (by simp {contextual := tt})

lemma bind_map_comm (m : multiset α) (n : multiset β) {f : α → β → γ} :
  (bind m $ λa, n.map $ λb, f a b) = (bind n $ λb, m.map $ λa, f a b) :=
multiset.induction_on m (by simp) (by simp {contextual := tt})

@[simp, to_additive]
lemma prod_bind [comm_monoid β] (s : multiset α) (t : α → multiset β) :
  prod (bind s t) = prod (s.map $ λa, prod (t a)) :=
multiset.induction_on s (by simp) (assume a s ih, by simp [ih, cons_bind])

/-! ### Product of two `multiset`s -/

/-- The multiplicity of `(a, b)` in `product s t` is
  the product of the multiplicity of `a` in `s` and `b` in `t`. -/
def product (s : multiset α) (t : multiset β) : multiset (α × β) :=
s.bind $ λ a, t.map $ prod.mk a

@[simp] theorem coe_product (l₁ : list α) (l₂ : list β) :
  @product α β l₁ l₂ = l₁.product l₂ :=
by rw [product, list.product, ← coe_bind]; simp

@[simp] theorem zero_product (t) : @product α β 0 t = 0 := rfl

@[simp] theorem cons_product (a : α) (s : multiset α) (t : multiset β) :
  product (a ::ₘ s) t = map (prod.mk a) t + product s t :=
by simp [product]

@[simp] theorem product_singleton (a : α) (b : β) :
  product ({a} : multiset α) ({b} : multiset β) = {(a,b)} :=
by simp only [product, bind_singleton, map_singleton]

@[simp] theorem add_product (s t : multiset α) (u : multiset β) :
  product (s + t) u = product s u + product t u :=
by simp [product]

@[simp] theorem product_add (s : multiset α) : ∀ t u : multiset β,
  product s (t + u) = product s t + product s u :=
multiset.induction_on s (λ t u, rfl) $ λ a s IH t u,
  by rw [cons_product, IH]; simp; cc

@[simp] theorem mem_product {s t} : ∀ {p : α × β}, p ∈ @product α β s t ↔ p.1 ∈ s ∧ p.2 ∈ t
| (a, b) := by simp [product, and.left_comm]

@[simp] theorem card_product (s : multiset α) (t : multiset β) :
  card (product s t) = card s * card t :=
by simp [product, repeat, (∘), mul_comm]

/-! ### Sigma multiset -/
section
variable {σ : α → Type*}

/-- `sigma s t` is the dependent version of `product`. It is the sum of
  `(a, b)` as `a` ranges over `s` and `b` ranges over `t a`. -/
protected def sigma (s : multiset α) (t : Π a, multiset (σ a)) : multiset (Σ a, σ a) :=
s.bind $ λ a, (t a).map $ sigma.mk a

@[simp] theorem coe_sigma (l₁ : list α) (l₂ : Π a, list (σ a)) :
  @multiset.sigma α σ l₁ (λ a, l₂ a) = l₁.sigma l₂ :=
by rw [multiset.sigma, list.sigma, ← coe_bind]; simp

@[simp] theorem zero_sigma (t) : @multiset.sigma α σ 0 t = 0 := rfl

@[simp] theorem cons_sigma (a : α) (s : multiset α) (t : Π a, multiset (σ a)) :
  (a ::ₘ s).sigma t = map (sigma.mk a) (t a) + s.sigma t :=
by simp [multiset.sigma]

@[simp] theorem sigma_singleton (a : α) (b : α → β) :
  ({a} : multiset α).sigma (λ a, ({b a} : multiset β)) = {⟨a, b a⟩} := rfl

@[simp] theorem add_sigma (s t : multiset α) (u : Π a, multiset (σ a)) :
  (s + t).sigma u = s.sigma u + t.sigma u :=
by simp [multiset.sigma]

@[simp] theorem sigma_add (s : multiset α) : ∀ t u : Π a, multiset (σ a),
  s.sigma (λ a, t a + u a) = s.sigma t + s.sigma u :=
multiset.induction_on s (λ t u, rfl) $ λ a s IH t u,
  by rw [cons_sigma, IH]; simp; cc

@[simp] theorem mem_sigma {s t} : ∀ {p : Σ a, σ a},
  p ∈ @multiset.sigma α σ s t ↔ p.1 ∈ s ∧ p.2 ∈ t p.1
| ⟨a, b⟩ := by simp [multiset.sigma, and_assoc, and.left_comm]

@[simp] theorem card_sigma (s : multiset α) (t : Π a, multiset (σ a)) :
  card (s.sigma t) = sum (map (λ a, card (t a)) s) :=
by simp [multiset.sigma, (∘)]

end

/-! ### Map for partial functions -/

/-- Lift of the list `pmap` operation. Map a partial function `f` over a multiset
  `s` whose elements are all in the domain of `f`. -/
def pmap {p : α → Prop} (f : Π a, p a → β) (s : multiset α) : (∀ a ∈ s, p a) → multiset β :=
quot.rec_on s (λ l H, ↑(pmap f l H)) $ λ l₁ l₂ (pp : l₁ ~ l₂),
funext $ λ (H₂ : ∀ a ∈ l₂, p a),
have H₁ : ∀ a ∈ l₁, p a, from λ a h, H₂ a (pp.subset h),
have ∀ {s₂ e H}, @eq.rec (multiset α) l₁
  (λ s, (∀ a ∈ s, p a) → multiset β) (λ _, ↑(pmap f l₁ H₁))
  s₂ e H = ↑(pmap f l₁ H₁), by intros s₂ e _; subst e,
this.trans $ quot.sound $ pp.pmap f

@[simp] theorem coe_pmap {p : α → Prop} (f : Π a, p a → β)
  (l : list α) (H : ∀ a ∈ l, p a) : pmap f l H = l.pmap f H := rfl

@[simp] lemma pmap_zero {p : α → Prop} (f : Π a, p a → β) (h : ∀a∈(0:multiset α), p a) :
  pmap f 0 h = 0 := rfl

@[simp] lemma pmap_cons {p : α → Prop} (f : Π a, p a → β) (a : α) (m : multiset α) :
  ∀(h : ∀b∈a ::ₘ m, p b), pmap f (a ::ₘ m) h =
    f a (h a (mem_cons_self a m)) ::ₘ pmap f m (λa ha, h a $ mem_cons_of_mem ha) :=
quotient.induction_on m $ assume l h, rfl

/-- "Attach" a proof that `a ∈ s` to each element `a` in `s` to produce
  a multiset on `{x // x ∈ s}`. -/
def attach (s : multiset α) : multiset {x // x ∈ s} := pmap subtype.mk s (λ a, id)

@[simp] theorem coe_attach (l : list α) :
 @eq (multiset {x // x ∈ l}) (@attach α l) l.attach := rfl

theorem sizeof_lt_sizeof_of_mem [has_sizeof α] {x : α} {s : multiset α} (hx : x ∈ s) :
  sizeof x < sizeof s := by
{ induction s with l a b, exact list.sizeof_lt_sizeof_of_mem hx, refl }

theorem pmap_eq_map (p : α → Prop) (f : α → β) (s : multiset α) :
  ∀ H, @pmap _ _ p (λ a _, f a) s H = map f s :=
quot.induction_on s $ λ l H, congr_arg coe $ pmap_eq_map p f l H

theorem pmap_congr {p q : α → Prop} {f : Π a, p a → β} {g : Π a, q a → β}
  (s : multiset α) {H₁ H₂} (h : ∀ a h₁ h₂, f a h₁ = g a h₂) :
  pmap f s H₁ = pmap g s H₂ :=
quot.induction_on s (λ l H₁ H₂, congr_arg coe $ pmap_congr l h) H₁ H₂

theorem map_pmap {p : α → Prop} (g : β → γ) (f : Π a, p a → β)
  (s) : ∀ H, map g (pmap f s H) = pmap (λ a h, g (f a h)) s H :=
quot.induction_on s $ λ l H, congr_arg coe $ map_pmap g f l H

theorem pmap_eq_map_attach {p : α → Prop} (f : Π a, p a → β)
  (s) : ∀ H, pmap f s H = s.attach.map (λ x, f x.1 (H _ x.2)) :=
quot.induction_on s $ λ l H, congr_arg coe $ pmap_eq_map_attach f l H

theorem attach_map_val (s : multiset α) : s.attach.map subtype.val = s :=
quot.induction_on s $ λ l, congr_arg coe $ attach_map_val l

@[simp] theorem mem_attach (s : multiset α) : ∀ x, x ∈ s.attach :=
quot.induction_on s $ λ l, mem_attach _

@[simp] theorem mem_pmap {p : α → Prop} {f : Π a, p a → β}
  {s H b} : b ∈ pmap f s H ↔ ∃ a (h : a ∈ s), f a (H a h) = b :=
quot.induction_on s (λ l H, mem_pmap) H

@[simp] theorem card_pmap {p : α → Prop} (f : Π a, p a → β)
  (s H) : card (pmap f s H) = card s :=
quot.induction_on s (λ l H, length_pmap) H

@[simp] theorem card_attach {m : multiset α} : card (attach m) = card m := card_pmap _ _ _

@[simp] lemma attach_zero : (0 : multiset α).attach = 0 := rfl

lemma attach_cons (a : α) (m : multiset α) :
  (a ::ₘ m).attach = ⟨a, mem_cons_self a m⟩ ::ₘ (m.attach.map $ λp, ⟨p.1, mem_cons_of_mem p.2⟩) :=
quotient.induction_on m $ assume l, congr_arg coe $ congr_arg (list.cons _) $
  by rw [list.map_pmap]; exact list.pmap_congr _ (assume a' h₁ h₂, subtype.eq rfl)

section decidable_pi_exists
variables {m : multiset α}

/-- If `p` is a decidable predicate,
so is the predicate that all elements of a multiset satisfy `p`. -/
protected def decidable_forall_multiset {p : α → Prop} [hp : ∀a, decidable (p a)] :
  decidable (∀a∈m, p a) :=
quotient.rec_on_subsingleton m (λl, decidable_of_iff (∀a∈l, p a) $ by simp)

instance decidable_dforall_multiset {p : Πa∈m, Prop} [hp : ∀a (h : a ∈ m), decidable (p a h)] :
  decidable (∀a (h : a ∈ m), p a h) :=
decidable_of_decidable_of_iff
  (@multiset.decidable_forall_multiset {a // a ∈ m} m.attach (λa, p a.1 a.2) _)
  (iff.intro (assume h a ha, h ⟨a, ha⟩ (mem_attach _ _)) (assume h ⟨a, ha⟩ _, h _ _))

/-- decidable equality for functions whose domain is bounded by multisets -/
instance decidable_eq_pi_multiset {β : α → Type*} [h : ∀a, decidable_eq (β a)] :
  decidable_eq (Πa∈m, β a) :=
assume f g, decidable_of_iff (∀a (h : a ∈ m), f a h = g a h) (by simp [function.funext_iff])

/-- If `p` is a decidable predicate,
so is the existence of an element in a multiset satisfying `p`. -/
def decidable_exists_multiset {p : α → Prop} [decidable_pred p] :
  decidable (∃ x ∈ m, p x) :=
quotient.rec_on_subsingleton m list.decidable_exists_mem

instance decidable_dexists_multiset {p : Πa∈m, Prop} [hp : ∀a (h : a ∈ m), decidable (p a h)] :
  decidable (∃a (h : a ∈ m), p a h) :=
decidable_of_decidable_of_iff
  (@multiset.decidable_exists_multiset {a // a ∈ m} m.attach (λa, p a.1 a.2) _)
  (iff.intro (λ ⟨⟨a, ha₁⟩, _, ha₂⟩, ⟨a, ha₁, ha₂⟩)
    (λ ⟨a, ha₁, ha₂⟩, ⟨⟨a, ha₁⟩, mem_attach _ _, ha₂⟩))

end decidable_pi_exists

/-! ### Subtraction -/
section
variables [decidable_eq α] {s t u : multiset α} {a b : α}

/-- `s - t` is the multiset such that `count a (s - t) = count a s - count a t` for all `a`
  (note that it is truncated subtraction, so it is `0` if `count a t ≥ count a s`). -/
protected def sub (s t : multiset α) : multiset α :=
quotient.lift_on₂ s t (λ l₁ l₂, (l₁.diff l₂ : multiset α)) $ λ v₁ v₂ w₁ w₂ p₁ p₂,
  quot.sound $ p₁.diff p₂

instance : has_sub (multiset α) := ⟨multiset.sub⟩

@[simp] theorem coe_sub (s t : list α) : (s - t : multiset α) = (s.diff t : list α) := rfl

/-- This is a special case of `tsub_zero`, which should be used instead of this.
  This is needed to prove `has_ordered_sub (multiset α)`. -/
protected theorem sub_zero (s : multiset α) : s - 0 = s :=
quot.induction_on s $ λ l, rfl

@[simp] theorem sub_cons (a : α) (s t : multiset α) : s - a ::ₘ t = s.erase a - t :=
quotient.induction_on₂ s t $ λ l₁ l₂, congr_arg coe $ diff_cons _ _ _

/-- This is a special case of `tsub_le_iff_right`, which should be used instead of this.
  This is needed to prove `has_ordered_sub (multiset α)`. -/
protected theorem sub_le_iff_le_add : s - t ≤ u ↔ s ≤ u + t :=
by revert s; exact
multiset.induction_on t (by simp [multiset.sub_zero])
  (λ a t IH s, by simp [IH, erase_le_iff_le_cons])

instance : has_ordered_sub (multiset α) :=
⟨λ n m k, multiset.sub_le_iff_le_add⟩

theorem sub_eq_fold_erase (s t : multiset α) : s - t = foldl erase erase_comm s t :=
quotient.induction_on₂ s t $ λ l₁ l₂,
show ↑(l₁.diff l₂) = foldl erase erase_comm ↑l₁ ↑l₂,
by { rw diff_eq_foldl l₁ l₂, symmetry, exact foldl_hom _ _ _ _ _ (λ x y, rfl) }

@[simp] theorem card_sub {s t : multiset α} (h : t ≤ s) : card (s - t) = card s - card t :=
(tsub_eq_of_eq_add_rev $ by rw [add_comm, ← card_add, tsub_add_cancel_of_le h]).symm

/-! ### Union -/

/-- `s ∪ t` is the lattice join operation with respect to the
  multiset `≤`. The multiplicity of `a` in `s ∪ t` is the maximum
  of the multiplicities in `s` and `t`. -/
def union (s t : multiset α) : multiset α := s - t + t

instance : has_union (multiset α) := ⟨union⟩

theorem union_def (s t : multiset α) : s ∪ t = s - t + t := rfl

theorem le_union_left (s t : multiset α) : s ≤ s ∪ t := le_tsub_add

theorem le_union_right (s t : multiset α) : t ≤ s ∪ t := le_add_left _ _

theorem eq_union_left : t ≤ s → s ∪ t = s := tsub_add_cancel_of_le

theorem union_le_union_right (h : s ≤ t) (u) : s ∪ u ≤ t ∪ u :=
add_le_add_right (tsub_le_tsub_right h _) u

theorem union_le (h₁ : s ≤ u) (h₂ : t ≤ u) : s ∪ t ≤ u :=
by rw ← eq_union_left h₂; exact union_le_union_right h₁ t

@[simp] theorem mem_union : a ∈ s ∪ t ↔ a ∈ s ∨ a ∈ t :=
⟨λ h, (mem_add.1 h).imp_left (mem_of_le tsub_le_self),
 or.rec (mem_of_le $ le_union_left _ _) (mem_of_le $ le_union_right _ _)⟩

@[simp] theorem map_union [decidable_eq β] {f : α → β} (finj : function.injective f)
  {s t : multiset α} :
  map f (s ∪ t) = map f s ∪ map f t :=
quotient.induction_on₂ s t $ λ l₁ l₂,
congr_arg coe (by rw [list.map_append f, list.map_diff finj])

/-! ### Intersection -/

/-- `s ∩ t` is the lattice meet operation with respect to the
  multiset `≤`. The multiplicity of `a` in `s ∩ t` is the minimum
  of the multiplicities in `s` and `t`. -/
def inter (s t : multiset α) : multiset α :=
quotient.lift_on₂ s t (λ l₁ l₂, (l₁.bag_inter l₂ : multiset α)) $ λ v₁ v₂ w₁ w₂ p₁ p₂,
  quot.sound $ p₁.bag_inter p₂

instance : has_inter (multiset α) := ⟨inter⟩

@[simp] theorem inter_zero (s : multiset α) : s ∩ 0 = 0 :=
quot.induction_on s $ λ l, congr_arg coe l.bag_inter_nil

@[simp] theorem zero_inter (s : multiset α) : 0 ∩ s = 0 :=
quot.induction_on s $ λ l, congr_arg coe l.nil_bag_inter

@[simp] theorem cons_inter_of_pos {a} (s : multiset α) {t} :
  a ∈ t → (a ::ₘ s) ∩ t = a ::ₘ s ∩ t.erase a :=
quotient.induction_on₂ s t $ λ l₁ l₂ h,
congr_arg coe $ cons_bag_inter_of_pos _ h

@[simp] theorem cons_inter_of_neg {a} (s : multiset α) {t} :
  a ∉ t → (a ::ₘ s) ∩ t = s ∩ t :=
quotient.induction_on₂ s t $ λ l₁ l₂ h,
congr_arg coe $ cons_bag_inter_of_neg _ h

theorem inter_le_left (s t : multiset α) : s ∩ t ≤ s :=
quotient.induction_on₂ s t $ λ l₁ l₂,
(bag_inter_sublist_left _ _).subperm

theorem inter_le_right (s : multiset α) : ∀ t, s ∩ t ≤ t :=
multiset.induction_on s (λ t, (zero_inter t).symm ▸ zero_le _) $
λ a s IH t, if h : a ∈ t
  then by simpa [h] using cons_le_cons a (IH (t.erase a))
  else by simp [h, IH]

theorem le_inter (h₁ : s ≤ t) (h₂ : s ≤ u) : s ≤ t ∩ u :=
begin
  revert s u, refine multiset.induction_on t _ (λ a t IH, _); intros,
  { simp [h₁] },
  by_cases a ∈ u,
  { rw [cons_inter_of_pos _ h, ← erase_le_iff_le_cons],
    exact IH (erase_le_iff_le_cons.2 h₁) (erase_le_erase _ h₂) },
  { rw cons_inter_of_neg _ h,
    exact IH ((le_cons_of_not_mem $ mt (mem_of_le h₂) h).1 h₁) h₂ }
end

@[simp] theorem mem_inter : a ∈ s ∩ t ↔ a ∈ s ∧ a ∈ t :=
⟨λ h, ⟨mem_of_le (inter_le_left _ _) h, mem_of_le (inter_le_right _ _) h⟩,
 λ ⟨h₁, h₂⟩, by rw [← cons_erase h₁, cons_inter_of_pos _ h₂]; apply mem_cons_self⟩

instance : lattice (multiset α) :=
{ sup          := (∪),
  sup_le       := @union_le _ _,
  le_sup_left  := le_union_left,
  le_sup_right := le_union_right,
  inf          := (∩),
  le_inf       := @le_inter _ _,
  inf_le_left  := inter_le_left,
  inf_le_right := inter_le_right,
  ..@multiset.partial_order α }

@[simp] theorem sup_eq_union (s t : multiset α) : s ⊔ t = s ∪ t := rfl
@[simp] theorem inf_eq_inter (s t : multiset α) : s ⊓ t = s ∩ t := rfl

@[simp] theorem le_inter_iff : s ≤ t ∩ u ↔ s ≤ t ∧ s ≤ u := le_inf_iff
@[simp] theorem union_le_iff : s ∪ t ≤ u ↔ s ≤ u ∧ t ≤ u := sup_le_iff

theorem union_comm (s t : multiset α) : s ∪ t = t ∪ s := sup_comm
theorem inter_comm (s t : multiset α) : s ∩ t = t ∩ s := inf_comm

theorem eq_union_right (h : s ≤ t) : s ∪ t = t :=
by rw [union_comm, eq_union_left h]

theorem union_le_union_left (h : s ≤ t) (u) : u ∪ s ≤ u ∪ t :=
sup_le_sup_left h _

theorem union_le_add (s t : multiset α) : s ∪ t ≤ s + t :=
union_le (le_add_right _ _) (le_add_left _ _)

theorem union_add_distrib (s t u : multiset α) : (s ∪ t) + u = (s + u) ∪ (t + u) :=
by simpa [(∪), union, eq_comm, add_assoc] using show s + u - (t + u) = s - t,
by rw [add_comm t, tsub_add_eq_tsub_tsub, add_tsub_cancel_right]

theorem add_union_distrib (s t u : multiset α) : s + (t ∪ u) = (s + t) ∪ (s + u) :=
by rw [add_comm, union_add_distrib, add_comm s, add_comm s]

theorem cons_union_distrib (a : α) (s t : multiset α) : a ::ₘ (s ∪ t) = (a ::ₘ s) ∪ (a ::ₘ t) :=
by simpa using add_union_distrib (a ::ₘ 0) s t

theorem inter_add_distrib (s t u : multiset α) : (s ∩ t) + u = (s + u) ∩ (t + u) :=
begin
  by_contra h,
  cases lt_iff_cons_le.1 (lt_of_le_of_ne (le_inter
    (add_le_add_right (inter_le_left s t) u)
    (add_le_add_right (inter_le_right s t) u)) h) with a hl,
  rw ← cons_add at hl,
  exact not_le_of_lt (lt_cons_self (s ∩ t) a) (le_inter
    (le_of_add_le_add_right (le_trans hl (inter_le_left _ _)))
    (le_of_add_le_add_right (le_trans hl (inter_le_right _ _))))
end

theorem add_inter_distrib (s t u : multiset α) : s + (t ∩ u) = (s + t) ∩ (s + u) :=
by rw [add_comm, inter_add_distrib, add_comm s, add_comm s]

theorem cons_inter_distrib (a : α) (s t : multiset α) : a ::ₘ (s ∩ t) = (a ::ₘ s) ∩ (a ::ₘ t) :=
by simp

theorem union_add_inter (s t : multiset α) : s ∪ t + s ∩ t = s + t :=
begin
  apply le_antisymm,
  { rw union_add_distrib,
    refine union_le (add_le_add_left (inter_le_right _ _) _) _,
    rw add_comm, exact add_le_add_right (inter_le_left _ _) _ },
  { rw [add_comm, add_inter_distrib],
    refine le_inter (add_le_add_right (le_union_right _ _) _) _,
    rw add_comm, exact add_le_add_right (le_union_left _ _) _ }
end

theorem sub_add_inter (s t : multiset α) : s - t + s ∩ t = s :=
begin
  rw [inter_comm],
  revert s, refine multiset.induction_on t (by simp) (λ a t IH s, _),
  by_cases a ∈ s,
  { rw [cons_inter_of_pos _ h, sub_cons, add_cons, IH, cons_erase h] },
  { rw [cons_inter_of_neg _ h, sub_cons, erase_of_not_mem h, IH] }
end

theorem sub_inter (s t : multiset α) : s - (s ∩ t) = s - t :=
add_right_cancel $ by rw [sub_add_inter s t, tsub_add_cancel_of_le (inter_le_left s t)]

end

/-! ### `multiset.filter` -/
section
variables (p : α → Prop) [decidable_pred p]

/-- `filter p s` returns the elements in `s` (with the same multiplicities)
  which satisfy `p`, and removes the rest. -/
def filter (s : multiset α) : multiset α :=
quot.lift_on s (λ l, (filter p l : multiset α))
  (λ l₁ l₂ h, quot.sound $ h.filter p)

@[simp] theorem coe_filter (l : list α) : filter p (↑l) = l.filter p := rfl

@[simp] theorem filter_zero : filter p 0 = 0 := rfl

lemma filter_congr {p q : α → Prop} [decidable_pred p] [decidable_pred q]
  {s : multiset α} : (∀ x ∈ s, p x ↔ q x) → filter p s = filter q s :=
quot.induction_on s $ λ l h, congr_arg coe $ filter_congr h

@[simp] theorem filter_add (s t : multiset α) : filter p (s + t) = filter p s + filter p t :=
quotient.induction_on₂ s t $ λ l₁ l₂, congr_arg coe $ filter_append _ _

@[simp] theorem filter_le (s : multiset α) : filter p s ≤ s :=
quot.induction_on s $ λ l, (filter_sublist _).subperm

@[simp] theorem filter_subset (s : multiset α) : filter p s ⊆ s :=
subset_of_le $ filter_le _ _

theorem filter_le_filter {s t} (h : s ≤ t) : filter p s ≤ filter p t :=
le_induction_on h $ λ l₁ l₂ h, (h.filter p).subperm

lemma monotone_filter_left :
  monotone (filter p) :=
λ s t, filter_le_filter p

lemma monotone_filter_right (s : multiset α) ⦃p q : α → Prop⦄
  [decidable_pred p] [decidable_pred q] (h : p ≤ q) :
  s.filter p ≤ s.filter q :=
quotient.induction_on s (λ l, (l.monotone_filter_right h).subperm)

variable {p}

@[simp] theorem filter_cons_of_pos {a : α} (s) : p a → filter p (a ::ₘ s) = a ::ₘ filter p s :=
quot.induction_on s $ λ l h, congr_arg coe $ filter_cons_of_pos l h

@[simp] theorem filter_cons_of_neg {a : α} (s) : ¬ p a → filter p (a ::ₘ s) = filter p s :=
quot.induction_on s $ λ l h, @congr_arg _ _ _ _ coe $ filter_cons_of_neg l h

@[simp] theorem mem_filter {a : α} {s} : a ∈ filter p s ↔ a ∈ s ∧ p a :=
quot.induction_on s $ λ l, mem_filter

theorem of_mem_filter {a : α} {s} (h : a ∈ filter p s) : p a :=
(mem_filter.1 h).2

theorem mem_of_mem_filter {a : α} {s} (h : a ∈ filter p s) : a ∈ s :=
(mem_filter.1 h).1

theorem mem_filter_of_mem {a : α} {l} (m : a ∈ l) (h : p a) : a ∈ filter p l :=
mem_filter.2 ⟨m, h⟩

theorem filter_eq_self {s} : filter p s = s ↔ ∀ a ∈ s, p a :=
quot.induction_on s $ λ l, iff.trans ⟨λ h,
  eq_of_sublist_of_length_eq (filter_sublist _) (@congr_arg _ _ _ _ card h),
  congr_arg coe⟩ filter_eq_self

theorem filter_eq_nil {s} : filter p s = 0 ↔ ∀ a ∈ s, ¬p a :=
quot.induction_on s $ λ l, iff.trans ⟨λ h,
  eq_nil_of_length_eq_zero (@congr_arg _ _ _ _ card h),
  congr_arg coe⟩ filter_eq_nil

theorem le_filter {s t} : s ≤ filter p t ↔ s ≤ t ∧ ∀ a ∈ s, p a :=
⟨λ h, ⟨le_trans h (filter_le _ _), λ a m, of_mem_filter (mem_of_le h m)⟩,
 λ ⟨h, al⟩, filter_eq_self.2 al ▸ filter_le_filter p h⟩

theorem filter_cons {a : α} (s : multiset α) :
  filter p (a ::ₘ s) = (if p a then {a} else 0) + filter p s :=
begin
  split_ifs with h,
  { rw [filter_cons_of_pos _ h, singleton_add] },
  { rw [filter_cons_of_neg _ h, zero_add] },
end

lemma filter_nsmul (s : multiset α) (n : ℕ) :
  filter p (n • s) = n • filter p s :=
begin
  refine s.induction_on _ _,
  { simp only [filter_zero, nsmul_zero] },
  { intros a ha ih,
    rw [nsmul_cons, filter_add, ih, filter_cons, nsmul_add],
    congr,
    split_ifs with hp;
    { simp only [filter_eq_self, nsmul_zero, filter_eq_nil],
      intros b hb,
      rwa (mem_singleton.mp (mem_of_mem_nsmul hb)) } }
end

variable (p)

@[simp] theorem filter_sub [decidable_eq α] (s t : multiset α) :
  filter p (s - t) = filter p s - filter p t :=
begin
  revert s, refine multiset.induction_on t (by simp) (λ a t IH s, _),
  rw [sub_cons, IH],
  by_cases p a,
  { rw [filter_cons_of_pos _ h, sub_cons], congr,
    by_cases m : a ∈ s,
    { rw [← cons_inj_right a, ← filter_cons_of_pos _ h,
          cons_erase (mem_filter_of_mem m h), cons_erase m] },
    { rw [erase_of_not_mem m, erase_of_not_mem (mt mem_of_mem_filter m)] } },
  { rw [filter_cons_of_neg _ h],
    by_cases m : a ∈ s,
    { rw [(by rw filter_cons_of_neg _ h : filter p (erase s a) = filter p (a ::ₘ erase s a)),
          cons_erase m] },
    { rw [erase_of_not_mem m] } }
end

@[simp] theorem filter_union [decidable_eq α] (s t : multiset α) :
  filter p (s ∪ t) = filter p s ∪ filter p t :=
by simp [(∪), union]

@[simp] theorem filter_inter [decidable_eq α] (s t : multiset α) :
  filter p (s ∩ t) = filter p s ∩ filter p t :=
le_antisymm (le_inter
    (filter_le_filter _ $ inter_le_left _ _)
    (filter_le_filter _ $ inter_le_right _ _)) $ le_filter.2
⟨inf_le_inf (filter_le _ _) (filter_le _ _),
  λ a h, of_mem_filter (mem_of_le (inter_le_left _ _) h)⟩

@[simp] theorem filter_filter (q) [decidable_pred q] (s : multiset α) :
  filter p (filter q s) = filter (λ a, p a ∧ q a) s :=
quot.induction_on s $ λ l, congr_arg coe $ filter_filter p q l

theorem filter_add_filter (q) [decidable_pred q] (s : multiset α) :
  filter p s + filter q s = filter (λ a, p a ∨ q a) s + filter (λ a, p a ∧ q a) s :=
multiset.induction_on s rfl $ λ a s IH,
by by_cases p a; by_cases q a; simp *

theorem filter_add_not (s : multiset α) :
  filter p s + filter (λ a, ¬ p a) s = s :=
by rw [filter_add_filter, filter_eq_self.2, filter_eq_nil.2]; simp [decidable.em]

theorem map_filter (f : β → α) (s : multiset β) :
  filter p (map f s) = map f (filter (p ∘ f) s) :=
quot.induction_on s (λ l, by simp [map_filter])

/-! ### Simultaneously filter and map elements of a multiset -/

/-- `filter_map f s` is a combination filter/map operation on `s`.
  The function `f : α → option β` is applied to each element of `s`;
  if `f a` is `some b` then `b` is added to the result, otherwise
  `a` is removed from the resulting multiset. -/
def filter_map (f : α → option β) (s : multiset α) : multiset β :=
quot.lift_on s (λ l, (filter_map f l : multiset β))
  (λ l₁ l₂ h, quot.sound $ h.filter_map f)

@[simp] theorem coe_filter_map (f : α → option β) (l : list α) :
  filter_map f l = l.filter_map f := rfl

@[simp] theorem filter_map_zero (f : α → option β) : filter_map f 0 = 0 := rfl

@[simp] theorem filter_map_cons_none {f : α → option β} (a : α) (s : multiset α) (h : f a = none) :
  filter_map f (a ::ₘ s) = filter_map f s :=
quot.induction_on s $ λ l, @congr_arg _ _ _ _ coe $ filter_map_cons_none a l h

@[simp] theorem filter_map_cons_some (f : α → option β)
  (a : α) (s : multiset α) {b : β} (h : f a = some b) :
  filter_map f (a ::ₘ s) = b ::ₘ filter_map f s :=
quot.induction_on s $ λ l, @congr_arg _ _ _ _ coe $ filter_map_cons_some f a l h

theorem filter_map_eq_map (f : α → β) : filter_map (some ∘ f) = map f :=
funext $ λ s, quot.induction_on s $ λ l,
@congr_arg _ _ _ _ coe $ congr_fun (filter_map_eq_map f) l

theorem filter_map_eq_filter : filter_map (option.guard p) = filter p :=
funext $ λ s, quot.induction_on s $ λ l,
@congr_arg _ _ _ _ coe $ congr_fun (filter_map_eq_filter p) l

theorem filter_map_filter_map (f : α → option β) (g : β → option γ) (s : multiset α) :
  filter_map g (filter_map f s) = filter_map (λ x, (f x).bind g) s :=
quot.induction_on s $ λ l, congr_arg coe $ filter_map_filter_map f g l

theorem map_filter_map (f : α → option β) (g : β → γ) (s : multiset α) :
  map g (filter_map f s) = filter_map (λ x, (f x).map g) s :=
quot.induction_on s $ λ l, congr_arg coe $ map_filter_map f g l

theorem filter_map_map (f : α → β) (g : β → option γ) (s : multiset α) :
  filter_map g (map f s) = filter_map (g ∘ f) s :=
quot.induction_on s $ λ l, congr_arg coe $ filter_map_map f g l

theorem filter_filter_map (f : α → option β) (p : β → Prop) [decidable_pred p] (s : multiset α) :
  filter p (filter_map f s) = filter_map (λ x, (f x).filter p) s :=
quot.induction_on s $ λ l, congr_arg coe $ filter_filter_map f p l

theorem filter_map_filter (f : α → option β) (s : multiset α) :
  filter_map f (filter p s) = filter_map (λ x, if p x then f x else none) s :=
quot.induction_on s $ λ l, congr_arg coe $ filter_map_filter p f l

@[simp] theorem filter_map_some (s : multiset α) : filter_map some s = s :=
quot.induction_on s $ λ l, congr_arg coe $ filter_map_some l

@[simp] theorem mem_filter_map (f : α → option β) (s : multiset α) {b : β} :
  b ∈ filter_map f s ↔ ∃ a, a ∈ s ∧ f a = some b :=
quot.induction_on s $ λ l, mem_filter_map f l

theorem map_filter_map_of_inv (f : α → option β) (g : β → α)
  (H : ∀ x : α, (f x).map g = some x) (s : multiset α) :
  map g (filter_map f s) = s :=
quot.induction_on s $ λ l, congr_arg coe $ map_filter_map_of_inv f g H l

theorem filter_map_le_filter_map (f : α → option β) {s t : multiset α}
  (h : s ≤ t) : filter_map f s ≤ filter_map f t :=
le_induction_on h $ λ l₁ l₂ h, (h.filter_map _).subperm

/-! ### countp -/

/-- `countp p s` counts the number of elements of `s` (with multiplicity) that
  satisfy `p`. -/
def countp (s : multiset α) : ℕ :=
quot.lift_on s (countp p) (λ l₁ l₂, perm.countp_eq p)

@[simp] theorem coe_countp (l : list α) : countp p l = l.countp p := rfl

@[simp] theorem countp_zero : countp p 0 = 0 := rfl

variable {p}

@[simp] theorem countp_cons_of_pos {a : α} (s) : p a → countp p (a ::ₘ s) = countp p s + 1 :=
quot.induction_on s $ countp_cons_of_pos p

@[simp] theorem countp_cons_of_neg {a : α} (s) : ¬ p a → countp p (a ::ₘ s) = countp p s :=
quot.induction_on s $ countp_cons_of_neg p

variable (p)

theorem countp_cons (b : α) (s) : countp p (b ::ₘ s) = countp p s + (if p b then 1 else 0) :=
begin
  split_ifs with h;
  simp only [h, multiset.countp_cons_of_pos, add_zero, multiset.countp_cons_of_neg, not_false_iff],
end

theorem countp_eq_card_filter (s) : countp p s = card (filter p s) :=
quot.induction_on s $ λ l, countp_eq_length_filter _ _

@[simp] theorem countp_add (s t) : countp p (s + t) = countp p s + countp p t :=
by simp [countp_eq_card_filter]

/-- `countp p`, the number of elements of a multiset satisfying `p`, promoted to an
`add_monoid_hom`. -/
def countp_add_monoid_hom : multiset α →+ ℕ :=
{ to_fun := countp p,
  map_zero' := countp_zero _,
  map_add' := countp_add _ }

@[simp] lemma coe_countp_add_monoid_hom :
  (countp_add_monoid_hom p : multiset α → ℕ) = countp p := rfl

@[simp] theorem countp_sub [decidable_eq α] {s t : multiset α} (h : t ≤ s) :
  countp p (s - t) = countp p s - countp p t :=
by simp [countp_eq_card_filter, h, filter_le_filter]

theorem countp_le_of_le {s t} (h : s ≤ t) : countp p s ≤ countp p t :=
by simpa [countp_eq_card_filter] using card_le_of_le (filter_le_filter p h)

@[simp] theorem countp_filter (q) [decidable_pred q] (s : multiset α) :
  countp p (filter q s) = countp (λ a, p a ∧ q a) s :=
by simp [countp_eq_card_filter]

theorem countp_map (f : α → β) (s : multiset α) (p : β → Prop) [decidable_pred p] :
  countp p (map f s) = (s.filter (λ a, p (f a))).card :=
begin
  refine multiset.induction_on s _ (λ a t IH, _),
  { rw [map_zero, countp_zero, filter_zero, card_zero] },
  { rw [map_cons, countp_cons, IH, filter_cons, card_add, apply_ite card, card_zero,
      card_singleton, add_comm] },
end

variable {p}

theorem countp_pos {s} : 0 < countp p s ↔ ∃ a ∈ s, p a :=
by simp [countp_eq_card_filter, card_pos_iff_exists_mem]

theorem countp_pos_of_mem {s a} (h : a ∈ s) (pa : p a) : 0 < countp p s :=
countp_pos.2 ⟨_, h, pa⟩

end

/-! ### Multiplicity of an element -/

section
variable [decidable_eq α]

/-- `count a s` is the multiplicity of `a` in `s`. -/
def count (a : α) : multiset α → ℕ := countp (eq a)

@[simp] theorem coe_count (a : α) (l : list α) : count a (↑l) = l.count a := coe_countp _ _

@[simp] theorem count_zero (a : α) : count a 0 = 0 := rfl

@[simp] theorem count_cons_self (a : α) (s : multiset α) : count a (a ::ₘ s) = succ (count a s) :=
countp_cons_of_pos _ rfl

@[simp, priority 990]
theorem count_cons_of_ne {a b : α} (h : a ≠ b) (s : multiset α) : count a (b ::ₘ s) = count a s :=
countp_cons_of_neg _ h

theorem count_le_of_le (a : α) {s t} : s ≤ t → count a s ≤ count a t :=
countp_le_of_le _

theorem count_le_count_cons (a b : α) (s : multiset α) : count a s ≤ count a (b ::ₘ s) :=
count_le_of_le _ (le_cons_self _ _)

theorem count_cons (a b : α) (s : multiset α) :
  count a (b ::ₘ s) = count a s + (if a = b then 1 else 0) :=
by by_cases h : a = b; simp [h]

theorem count_singleton_self (a : α) : count a ({a} : multiset α) = 1 :=
by simp only [count_cons_self, singleton_eq_cons, eq_self_iff_true, count_zero]

theorem count_singleton (a b : α) : count a ({b} : multiset α) = if a = b then 1 else 0 :=
by simp only [count_cons, singleton_eq_cons, count_zero, zero_add]

@[simp] theorem count_add (a : α) : ∀ s t, count a (s + t) = count a s + count a t :=
countp_add _

/-- `count a`, the multiplicity of `a` in a multiset, promoted to an `add_monoid_hom`. -/
def count_add_monoid_hom (a : α) : multiset α →+ ℕ := countp_add_monoid_hom (eq a)

@[simp] lemma coe_count_add_monoid_hom {a : α} :
  (count_add_monoid_hom a : multiset α → ℕ) = count a := rfl

@[simp] theorem count_nsmul (a : α) (n s) : count a (n • s) = n * count a s :=
by induction n; simp [*, succ_nsmul', succ_mul, zero_nsmul]

theorem count_pos {a : α} {s : multiset α} : 0 < count a s ↔ a ∈ s :=
by simp [count, countp_pos]

theorem one_le_count_iff_mem {a : α} {s : multiset α} : 1 ≤ count a s ↔ a ∈ s :=
by rw [succ_le_iff, count_pos]

@[simp, priority 980]
theorem count_eq_zero_of_not_mem {a : α} {s : multiset α} (h : a ∉ s) : count a s = 0 :=
by_contradiction $ λ h', h $ count_pos.1 (nat.pos_of_ne_zero h')

@[simp] theorem count_eq_zero {a : α} {s : multiset α} : count a s = 0 ↔ a ∉ s :=
iff_not_comm.1 $ count_pos.symm.trans pos_iff_ne_zero

theorem count_ne_zero {a : α} {s : multiset α} : count a s ≠ 0 ↔ a ∈ s :=
by simp [ne.def, count_eq_zero]

@[simp] theorem count_repeat_self (a : α) (n : ℕ) : count a (repeat a n) = n :=
by simp [repeat]

theorem count_repeat (a b : α) (n : ℕ)  :
  count a (repeat b n) = if (a = b) then n else 0 :=
begin
  split_ifs with h₁,
  { rw [h₁, count_repeat_self] },
  { rw [count_eq_zero],
    apply mt eq_of_mem_repeat h₁ },
end

@[simp] theorem count_erase_self (a : α) (s : multiset α) :
  count a (erase s a) = pred (count a s) :=
begin
  by_cases a ∈ s,
  { rw [(by rw cons_erase h : count a s = count a (a ::ₘ erase s a)),
        count_cons_self]; refl },
  { rw [erase_of_not_mem h, count_eq_zero.2 h]; refl }
end

@[simp, priority 980] theorem count_erase_of_ne {a b : α} (ab : a ≠ b) (s : multiset α) :
  count a (erase s b) = count a s :=
begin
  by_cases b ∈ s,
  { rw [← count_cons_of_ne ab, cons_erase h] },
  { rw [erase_of_not_mem h] }
end

@[simp] theorem count_sub (a : α) (s t : multiset α) : count a (s - t) = count a s - count a t :=
begin
  revert s, refine multiset.induction_on t (by simp) (λ b t IH s, _),
  rw [sub_cons, IH],
  by_cases ab : a = b,
  { subst b, rw [count_erase_self, count_cons_self, sub_succ, pred_sub] },
  { rw [count_erase_of_ne ab, count_cons_of_ne ab] }
end

@[simp] theorem count_union (a : α) (s t : multiset α) :
  count a (s ∪ t) = max (count a s) (count a t) :=
by simp [(∪), union, tsub_add_eq_max, -add_comm]

@[simp] theorem count_inter (a : α) (s t : multiset α) :
  count a (s ∩ t) = min (count a s) (count a t) :=
begin
  apply @nat.add_left_cancel (count a (s - t)),
  rw [← count_add, sub_add_inter, count_sub, tsub_add_min],
end

lemma count_sum {m : multiset β} {f : β → multiset α} {a : α} :
  count a (map f m).sum = sum (m.map $ λb, count a $ f b) :=
multiset.induction_on m (by simp) ( by simp)

lemma count_bind {m : multiset β} {f : β → multiset α} {a : α} :
  count a (bind m f) = sum (m.map $ λb, count a $ f b) := count_sum

theorem le_count_iff_repeat_le {a : α} {s : multiset α} {n : ℕ} : n ≤ count a s ↔ repeat a n ≤ s :=
quot.induction_on s $ λ l, le_count_iff_repeat_sublist.trans repeat_le_coe.symm

@[simp] theorem count_filter_of_pos {p} [decidable_pred p]
  {a} {s : multiset α} (h : p a) : count a (filter p s) = count a s :=
quot.induction_on s $ λ l, count_filter h

@[simp] theorem count_filter_of_neg {p} [decidable_pred p]
  {a} {s : multiset α} (h : ¬ p a) : count a (filter p s) = 0 :=
multiset.count_eq_zero_of_not_mem (λ t, h (of_mem_filter t))

theorem count_filter {p} [decidable_pred p] {a} {s : multiset α} :
  count a (filter p s) = if p a then count a s else 0 :=
begin
  split_ifs with h,
  { exact count_filter_of_pos h },
  { exact count_filter_of_neg h },
end

theorem ext {s t : multiset α} : s = t ↔ ∀ a, count a s = count a t :=
quotient.induction_on₂ s t $ λ l₁ l₂, quotient.eq.trans perm_iff_count

@[ext]
theorem ext' {s t : multiset α} : (∀ a, count a s = count a t) → s = t :=
ext.2

@[simp] theorem coe_inter (s t : list α) : (s ∩ t : multiset α) = (s.bag_inter t : list α) :=
by ext; simp

theorem le_iff_count {s t : multiset α} : s ≤ t ↔ ∀ a, count a s ≤ count a t :=
⟨λ h a, count_le_of_le a h, λ al,
 by rw ← (ext.2 (λ a, by simp [max_eq_right (al a)]) : s ∪ t = t);
    apply le_union_left⟩

instance : distrib_lattice (multiset α) :=
{ le_sup_inf := λ s t u, le_of_eq $ eq.symm $
    ext.2 $ λ a, by simp only [max_min_distrib_left,
      multiset.count_inter, multiset.sup_eq_union, multiset.count_union, multiset.inf_eq_inter],
  ..multiset.lattice }

theorem repeat_inf (s : multiset α) (a : α) (n : ℕ) :
  (repeat a n) ⊓ s = repeat a (min (s.count a) n) :=
begin
  ext x,
  rw [inf_eq_inter, count_inter, count_repeat, count_repeat],
  by_cases x = a,
    simp only [min_comm, h, if_true, eq_self_iff_true],
    simp only [h, if_false, zero_min],
end

/-- `multiset.map f` preserves `count` if `f` is injective on the set of elements contained in
the multiset -/
theorem count_map_eq_count [decidable_eq β] (f : α → β) (s : multiset α)
  (hf : set.inj_on f {x : α | x ∈ s}) (x ∈ s) : (s.map f).count (f x) = s.count x :=
begin
  suffices : (filter (λ (a : α), f x = f a) s).count x = card (filter (λ (a : α), f x = f a) s),
  { rw [count, countp_map, ← this],
    exact count_filter_of_pos rfl },
  { rw eq_repeat.2 ⟨rfl, λ b hb, eq_comm.1 ((hf H (mem_filter.1 hb).left) (mem_filter.1 hb).right)⟩,
    simp only [count_repeat, eq_self_iff_true, if_true, card_repeat]},
end

<<<<<<< HEAD
/-- `multiset.map f` preserves `count` if `f` is injective -/
theorem count_map_eq_count' [decidable_eq β] (f : α → β) (s : multiset α)
  (hf : function.injective f) (x : α) : (s.map f).count (f x) = s.count x :=
begin
  by_cases H : x ∈ s,
  { exact count_map_eq_count f _ (set.inj_on_of_injective hf _) _ H, },
  { simp [H, not_exists, count_eq_zero, count_eq_zero_of_not_mem H, hf],
    intros y hy hh,
    apply H,
    rwa [← hf hh], }
end

=======
lemma filter_eq' (s : multiset α) (b : α) : s.filter (= b) = repeat b (count b s) :=
begin
  ext a,
  rw [count_repeat, count_filter],
  exact if_ctx_congr iff.rfl (λ h, congr_arg _ h) (λ h, rfl),
end

lemma filter_eq (s : multiset α) (b : α) : s.filter (eq b) = repeat b (count b s) :=
by { simp_rw [←filter_eq', eq_comm], congr }

lemma pow_count [comm_monoid α] {s : multiset α} (a : α) :
  a ^ (count a s) = (filter (eq a) s).prod :=
by rw [filter_eq, prod_repeat]

>>>>>>> 294753e9
end

/-! ### Lift a relation to `multiset`s -/

section rel

/-- `rel r s t` -- lift the relation `r` between two elements to a relation between `s` and `t`,
s.t. there is a one-to-one mapping betweem elements in `s` and `t` following `r`. -/
@[mk_iff] inductive rel (r : α → β → Prop) : multiset α → multiset β → Prop
| zero : rel 0 0
| cons {a b as bs} : r a b → rel as bs → rel (a ::ₘ as) (b ::ₘ bs)

variables {δ : Type*} {r : α → β → Prop} {p : γ → δ → Prop}

private lemma rel_flip_aux {s t} (h : rel r s t) : rel (flip r) t s :=
rel.rec_on h rel.zero (assume _ _ _ _ h₀ h₁ ih, rel.cons h₀ ih)

lemma rel_flip {s t} : rel (flip r) s t ↔ rel r t s :=
⟨rel_flip_aux, rel_flip_aux⟩

lemma rel_refl_of_refl_on {m : multiset α} {r : α → α → Prop} :
  (∀ x ∈ m, r x x) → rel r m m :=
begin
  apply m.induction_on,
  { intros, apply rel.zero },
  { intros a m ih h,
    exact rel.cons (h _ (mem_cons_self _ _)) (ih (λ _ ha, h _ (mem_cons_of_mem ha))) }
end

lemma rel_eq_refl {s : multiset α} : rel (=) s s :=
rel_refl_of_refl_on (λ x hx, rfl)

lemma rel_eq {s t : multiset α} : rel (=) s t ↔ s = t :=
begin
  split,
  { assume h, induction h; simp * },
  { assume h, subst h, exact rel_eq_refl }
end

lemma rel.mono {r p : α → β → Prop} {s t} (hst : rel r s t) (h : ∀(a ∈ s) (b ∈ t), r a b → p a b) :
  rel p s t :=
begin
  induction hst,
  case rel.zero { exact rel.zero },
  case rel.cons : a b s t hab hst ih
  { apply rel.cons (h a (mem_cons_self _ _) b (mem_cons_self _ _) hab),
    exact ih (λ a' ha' b' hb' h', h a' (mem_cons_of_mem ha') b' (mem_cons_of_mem hb') h') }
end

lemma rel.add {s t u v} (hst : rel r s t) (huv : rel r u v) : rel r (s + u) (t + v) :=
begin
  induction hst,
  case rel.zero { simpa using huv },
  case rel.cons : a b s t hab hst ih { simpa using ih.cons hab }
end

lemma rel_flip_eq  {s t : multiset α} : rel (λa b, b = a) s t ↔ s = t :=
show rel (flip (=)) s t ↔ s = t, by rw [rel_flip, rel_eq, eq_comm]

@[simp] lemma rel_zero_left {b : multiset β} : rel r 0 b ↔ b = 0 :=
by rw [rel_iff]; simp

@[simp] lemma rel_zero_right {a : multiset α} : rel r a 0 ↔ a = 0 :=
by rw [rel_iff]; simp

lemma rel_cons_left {a as bs} :
  rel r (a ::ₘ as) bs ↔ (∃b bs', r a b ∧ rel r as bs' ∧ bs = b ::ₘ bs') :=
begin
  split,
  { generalize hm : a ::ₘ as = m,
    assume h,
    induction h generalizing as,
    case rel.zero { simp at hm, contradiction },
    case rel.cons : a' b as' bs ha'b h ih
    { rcases cons_eq_cons.1 hm with ⟨eq₁, eq₂⟩ | ⟨h, cs, eq₁, eq₂⟩,
      { subst eq₁, subst eq₂, exact ⟨b, bs, ha'b, h, rfl⟩ },
      { rcases ih eq₂.symm with ⟨b', bs', h₁, h₂, eq⟩,
        exact ⟨b', b ::ₘ bs', h₁, eq₁.symm ▸ rel.cons ha'b h₂, eq.symm ▸ cons_swap _ _ _⟩ } } },
  { exact assume ⟨b, bs', hab, h, eq⟩, eq.symm ▸ rel.cons hab h }
end

lemma rel_cons_right {as b bs} :
  rel r as (b ::ₘ bs) ↔ (∃a as', r a b ∧ rel r as' bs ∧ as = a ::ₘ as') :=
begin
  rw [← rel_flip, rel_cons_left],
  apply exists_congr, assume a,
  apply exists_congr, assume as',
  rw [rel_flip, flip]
end

lemma rel_add_left {as₀ as₁} :
  ∀{bs}, rel r (as₀ + as₁) bs ↔ (∃bs₀ bs₁, rel r as₀ bs₀ ∧ rel r as₁ bs₁ ∧ bs = bs₀ + bs₁) :=
multiset.induction_on as₀ (by simp)
  begin
    assume a s ih bs,
    simp only [ih, cons_add, rel_cons_left],
    split,
    { assume h,
      rcases h with ⟨b, bs', hab, h, rfl⟩,
      rcases h with ⟨bs₀, bs₁, h₀, h₁, rfl⟩,
      exact ⟨b ::ₘ bs₀, bs₁, ⟨b, bs₀, hab, h₀, rfl⟩, h₁, by simp⟩ },
    { assume h,
      rcases h with ⟨bs₀, bs₁, h, h₁, rfl⟩,
      rcases h with ⟨b, bs, hab, h₀, rfl⟩,
      exact ⟨b, bs + bs₁, hab, ⟨bs, bs₁, h₀, h₁, rfl⟩, by simp⟩ }
  end

lemma rel_add_right {as bs₀ bs₁} :
  rel r as (bs₀ + bs₁) ↔ (∃as₀ as₁, rel r as₀ bs₀ ∧ rel r as₁ bs₁ ∧ as = as₀ + as₁) :=
by rw [← rel_flip, rel_add_left]; simp [rel_flip]

lemma rel_map_left {s : multiset γ} {f : γ → α} :
  ∀{t}, rel r (s.map f) t ↔ rel (λa b, r (f a) b) s t :=
multiset.induction_on s (by simp) (by simp [rel_cons_left] {contextual := tt})

lemma rel_map_right {s : multiset α} {t : multiset γ} {f : γ → β} :
  rel r s (t.map f) ↔ rel (λa b, r a (f b)) s t :=
by rw [← rel_flip, rel_map_left, ← rel_flip]; refl

lemma rel_join {s t} (h : rel (rel r) s t) : rel r s.join t.join :=
begin
  induction h,
  case rel.zero { simp },
  case rel.cons : a b s t hab hst ih { simpa using hab.add ih }
end

lemma rel_map {s : multiset α} {t : multiset β} {f : α → γ} {g : β → δ} :
  rel p (s.map f) (t.map g) ↔ rel (λa b, p (f a) (g b)) s t :=
rel_map_left.trans rel_map_right

lemma rel_bind {p : γ → δ → Prop} {s t} {f : α → multiset γ} {g : β → multiset δ}
  (h : (r ⇒ rel p) f g) (hst : rel r s t) :
  rel p (s.bind f) (t.bind g) :=
by { apply rel_join, rw rel_map, exact hst.mono (λ a ha b hb hr, h hr) }

lemma card_eq_card_of_rel {r : α → β → Prop} {s : multiset α} {t : multiset β} (h : rel r s t) :
  card s = card t :=
by induction h; simp [*]

lemma exists_mem_of_rel_of_mem {r : α → β → Prop} {s : multiset α} {t : multiset β}
  (h : rel r s t) :
  ∀ {a : α} (ha : a ∈ s), ∃ b ∈ t, r a b :=
begin
  induction h with x y s t hxy hst ih,
  { simp },
  { assume a ha,
    cases mem_cons.1 ha with ha ha,
    { exact ⟨y, mem_cons_self _ _, ha.symm ▸ hxy⟩ },
    { rcases ih ha with ⟨b, hbt, hab⟩,
      exact ⟨b, mem_cons.2 (or.inr hbt), hab⟩ } }
end

lemma rel_of_forall {m1 m2 : multiset α} {r : α → α → Prop} (h : ∀ a b, a ∈ m1 → b ∈ m2 → r a b)
   (hc : card m1 = card m2) :
   m1.rel r m2 :=
begin
  revert m1,
  apply m2.induction_on,
  { intros m h hc,
    rw [rel_zero_right, ← card_eq_zero, hc, card_zero] },
  { intros a t ih m h hc,
    rw card_cons at hc,
    obtain ⟨b, hb⟩ := card_pos_iff_exists_mem.1 (show 0 < card m, from hc.symm ▸ (nat.succ_pos _)),
    obtain ⟨m', rfl⟩ := exists_cons_of_mem hb,
    refine rel_cons_right.mpr ⟨b, m', h _ _ hb (mem_cons_self _ _), ih _ _, rfl⟩,
    { exact λ _ _ ha hb, h _ _ (mem_cons_of_mem ha) (mem_cons_of_mem hb) },
    { simpa using hc } }
end

lemma rel_repeat_left {m : multiset α} {a : α} {r : α → α → Prop} {n : ℕ} :
  (repeat a n).rel r m ↔ m.card = n ∧ ∀ x, x ∈ m → r a x :=
⟨λ h, ⟨(card_eq_card_of_rel h).symm.trans (card_repeat _ _), λ x hx, begin
    obtain ⟨b, hb1, hb2⟩ := exists_mem_of_rel_of_mem (rel_flip.2 h) hx,
    rwa eq_of_mem_repeat hb1 at hb2,
  end⟩,
  λ h, rel_of_forall (λ x y hx hy, (eq_of_mem_repeat hx).symm ▸ (h.2 _ hy))
  (eq.trans (card_repeat _ _) h.1.symm)⟩

lemma rel_repeat_right {m : multiset α} {a : α} {r : α → α → Prop} {n : ℕ} :
  m.rel r (repeat a n) ↔ m.card = n ∧ ∀ x, x ∈ m → r x a :=
by { rw [← rel_flip], exact rel_repeat_left }

lemma sum_le_sum_of_rel_le [ordered_add_comm_monoid α]
  {m1 m2 : multiset α} (h : m1.rel (≤) m2) : m1.sum ≤ m2.sum :=
begin
  induction h with _ _ _ _ rh _ rt,
  { refl },
  { rw [sum_cons, sum_cons],
    exact add_le_add rh rt }
end

end rel

section sum_inequalities

lemma le_sum_of_mem [canonically_ordered_add_monoid α] {m : multiset α} {a : α}
  (h : a ∈ m) : a ≤ m.sum :=
begin
  obtain ⟨m', rfl⟩ := exists_cons_of_mem h,
  rw [sum_cons],
  exact _root_.le_add_right (le_refl a),
end

variables [ordered_add_comm_monoid α]

lemma sum_map_le_sum
  {m : multiset α} (f : α → α) (h : ∀ x, x ∈ m → f x ≤ x) : (m.map f).sum ≤ m.sum :=
sum_le_sum_of_rel_le (rel_map_left.2 (rel_refl_of_refl_on h))

lemma sum_le_sum_map
  {m : multiset α} (f : α → α) (h : ∀ x, x ∈ m → x ≤ f x) : m.sum ≤ (m.map f).sum :=
@sum_map_le_sum (order_dual α) _ _ f h

lemma card_nsmul_le_sum {b : α}
  {m : multiset α} (h : ∀ x, x ∈ m → b ≤ x) : (card m) • b ≤ m.sum :=
begin
  rw [←multiset.sum_repeat, ←multiset.map_const],
  exact sum_map_le_sum _ h,
end

lemma sum_le_card_nsmul {b : α}
  {m : multiset α} (h : ∀ x, x ∈ m → x ≤ b) : m.sum ≤ (card m) • b :=
begin
  rw [←multiset.sum_repeat, ←multiset.map_const],
  exact sum_le_sum_map _ h,
end

end sum_inequalities

section map

theorem map_eq_map {f : α → β} (hf : function.injective f) {s t : multiset α} :
  s.map f = t.map f ↔ s = t :=
by { rw [← rel_eq, ← rel_eq, rel_map], simp only [hf.eq_iff] }

theorem map_injective {f : α → β} (hf : function.injective f) :
  function.injective (multiset.map f) :=
assume x y, (map_eq_map hf).1

end map

section quot

theorem map_mk_eq_map_mk_of_rel {r : α → α → Prop} {s t : multiset α} (hst : s.rel r t) :
 s.map (quot.mk r) = t.map (quot.mk r) :=
rel.rec_on hst rfl $ assume a b s t hab hst ih, by simp [ih, quot.sound hab]

theorem exists_multiset_eq_map_quot_mk {r : α → α → Prop} (s : multiset (quot r)) :
  ∃t:multiset α, s = t.map (quot.mk r) :=
multiset.induction_on s ⟨0, rfl⟩ $
  assume a s ⟨t, ht⟩, quot.induction_on a $ assume a, ht.symm ▸ ⟨a ::ₘ t, (map_cons _ _ _).symm⟩

theorem induction_on_multiset_quot
  {r : α → α → Prop} {p : multiset (quot r) → Prop} (s : multiset (quot r)) :
  (∀s:multiset α, p (s.map (quot.mk r))) → p s :=
match s, exists_multiset_eq_map_quot_mk s with _, ⟨t, rfl⟩ := assume h, h _ end

end quot

/-! ### Disjoint multisets -/

/-- `disjoint s t` means that `s` and `t` have no elements in common. -/
def disjoint (s t : multiset α) : Prop := ∀ ⦃a⦄, a ∈ s → a ∈ t → false

@[simp] theorem coe_disjoint (l₁ l₂ : list α) : @disjoint α l₁ l₂ ↔ l₁.disjoint l₂ := iff.rfl

theorem disjoint.symm {s t : multiset α} (d : disjoint s t) : disjoint t s
| a i₂ i₁ := d i₁ i₂

theorem disjoint_comm {s t : multiset α} : disjoint s t ↔ disjoint t s :=
⟨disjoint.symm, disjoint.symm⟩

theorem disjoint_left {s t : multiset α} : disjoint s t ↔ ∀ {a}, a ∈ s → a ∉ t := iff.rfl

theorem disjoint_right {s t : multiset α} : disjoint s t ↔ ∀ {a}, a ∈ t → a ∉ s :=
disjoint_comm

theorem disjoint_iff_ne {s t : multiset α} : disjoint s t ↔ ∀ a ∈ s, ∀ b ∈ t, a ≠ b :=
by simp [disjoint_left, imp_not_comm]

theorem disjoint_of_subset_left {s t u : multiset α} (h : s ⊆ u) (d : disjoint u t) : disjoint s t
| x m₁ := d (h m₁)

theorem disjoint_of_subset_right {s t u : multiset α} (h : t ⊆ u) (d : disjoint s u) : disjoint s t
| x m m₁ := d m (h m₁)

theorem disjoint_of_le_left {s t u : multiset α} (h : s ≤ u) : disjoint u t → disjoint s t :=
disjoint_of_subset_left (subset_of_le h)

theorem disjoint_of_le_right {s t u : multiset α} (h : t ≤ u) : disjoint s u → disjoint s t :=
disjoint_of_subset_right (subset_of_le h)

@[simp] theorem zero_disjoint (l : multiset α) : disjoint 0 l
| a := (not_mem_nil a).elim

@[simp, priority 1100]
theorem singleton_disjoint {l : multiset α} {a : α} : disjoint {a} l ↔ a ∉ l :=
by simp [disjoint]; refl

@[simp, priority 1100]
theorem disjoint_singleton {l : multiset α} {a : α} : disjoint l {a} ↔ a ∉ l :=
by rw [disjoint_comm, singleton_disjoint]

@[simp] theorem disjoint_add_left {s t u : multiset α} :
  disjoint (s + t) u ↔ disjoint s u ∧ disjoint t u :=
by simp [disjoint, or_imp_distrib, forall_and_distrib]

@[simp] theorem disjoint_add_right {s t u : multiset α} :
  disjoint s (t + u) ↔ disjoint s t ∧ disjoint s u :=
by rw [disjoint_comm, disjoint_add_left]; tauto

@[simp] theorem disjoint_cons_left {a : α} {s t : multiset α} :
  disjoint (a ::ₘ s) t ↔ a ∉ t ∧ disjoint s t :=
(@disjoint_add_left _ {a} s t).trans $ by rw singleton_disjoint

@[simp] theorem disjoint_cons_right {a : α} {s t : multiset α} :
  disjoint s (a ::ₘ t) ↔ a ∉ s ∧ disjoint s t :=
by rw [disjoint_comm, disjoint_cons_left]; tauto

theorem inter_eq_zero_iff_disjoint [decidable_eq α] {s t : multiset α} : s ∩ t = 0 ↔ disjoint s t :=
by rw ← subset_zero; simp [subset_iff, disjoint]

@[simp] theorem disjoint_union_left [decidable_eq α] {s t u : multiset α} :
  disjoint (s ∪ t) u ↔ disjoint s u ∧ disjoint t u :=
by simp [disjoint, or_imp_distrib, forall_and_distrib]

@[simp] theorem disjoint_union_right [decidable_eq α] {s t u : multiset α} :
  disjoint s (t ∪ u) ↔ disjoint s t ∧ disjoint s u :=
by simp [disjoint, or_imp_distrib, forall_and_distrib]

lemma add_eq_union_iff_disjoint [decidable_eq α] {s t : multiset α} :
  s + t = s ∪ t ↔ disjoint s t :=
by simp_rw [←inter_eq_zero_iff_disjoint, ext, count_add, count_union, count_inter, count_zero,
            nat.min_eq_zero_iff, nat.add_eq_max_iff]

lemma disjoint_map_map {f : α → γ} {g : β → γ} {s : multiset α} {t : multiset β} :
  disjoint (s.map f) (t.map g) ↔ (∀a∈s, ∀b∈t, f a ≠ g b) :=
by { simp [disjoint, @eq_comm _ (f _) (g _)], refl }

/-- `pairwise r m` states that there exists a list of the elements s.t. `r` holds pairwise on this
list. -/
def pairwise (r : α → α → Prop) (m : multiset α) : Prop :=
∃l:list α, m = l ∧ l.pairwise r

lemma pairwise_coe_iff_pairwise {r : α → α → Prop} (hr : symmetric r) {l : list α} :
  multiset.pairwise r l ↔ l.pairwise r :=
iff.intro
  (assume ⟨l', eq, h⟩, ((quotient.exact eq).pairwise_iff hr).2 h)
  (assume h, ⟨l, rfl, h⟩)

end multiset

namespace multiset

section choose
variables (p : α → Prop) [decidable_pred p] (l : multiset α)

/-- Given a proof `hp` that there exists a unique `a ∈ l` such that `p a`, `choose_x p l hp` returns
that `a` together with proofs of `a ∈ l` and `p a`. -/
def choose_x : Π hp : (∃! a, a ∈ l ∧ p a), { a // a ∈ l ∧ p a } :=
quotient.rec_on l (λ l' ex_unique, list.choose_x p l' (exists_of_exists_unique ex_unique)) begin
  intros,
  funext hp,
  suffices all_equal : ∀ x y : { t // t ∈ b ∧ p t }, x = y,
  { apply all_equal },
  { rintros ⟨x, px⟩ ⟨y, py⟩,
    rcases hp with ⟨z, ⟨z_mem_l, pz⟩, z_unique⟩,
    congr,
    calc x = z : z_unique x px
    ...    = y : (z_unique y py).symm }
end

/-- Given a proof `hp` that there exists a unique `a ∈ l` such that `p a`, `choose p l hp` returns
that `a`. -/
def choose (hp : ∃! a, a ∈ l ∧ p a) : α := choose_x p l hp

lemma choose_spec (hp : ∃! a, a ∈ l ∧ p a) : choose p l hp ∈ l ∧ p (choose p l hp) :=
(choose_x p l hp).property

lemma choose_mem (hp : ∃! a, a ∈ l ∧ p a) : choose p l hp ∈ l := (choose_spec _ _ _).1

lemma choose_property (hp : ∃! a, a ∈ l ∧ p a) : p (choose p l hp) := (choose_spec _ _ _).2

end choose

variable (α)

/-- The equivalence between lists and multisets of a subsingleton type. -/
def subsingleton_equiv [subsingleton α] : list α ≃ multiset α :=
{ to_fun := coe,
  inv_fun := quot.lift id $ λ (a b : list α) (h : a ~ b),
    list.ext_le h.length_eq $ λ n h₁ h₂, subsingleton.elim _ _,
  left_inv := λ l, rfl,
  right_inv := λ m, quot.induction_on m $ λ l, rfl }

variable {α}

@[simp]
lemma coe_subsingleton_equiv [subsingleton α] :
  (subsingleton_equiv α : list α → multiset α) = coe :=
rfl

end multiset

@[to_additive]
theorem monoid_hom.map_multiset_prod [comm_monoid α] [comm_monoid β] (f : α →* β) (s : multiset α) :
  f s.prod = (s.map f).prod :=
(s.prod_hom f).symm<|MERGE_RESOLUTION|>--- conflicted
+++ resolved
@@ -2163,7 +2163,6 @@
     simp only [count_repeat, eq_self_iff_true, if_true, card_repeat]},
 end
 
-<<<<<<< HEAD
 /-- `multiset.map f` preserves `count` if `f` is injective -/
 theorem count_map_eq_count' [decidable_eq β] (f : α → β) (s : multiset α)
   (hf : function.injective f) (x : α) : (s.map f).count (f x) = s.count x :=
@@ -2176,7 +2175,6 @@
     rwa [← hf hh], }
 end
 
-=======
 lemma filter_eq' (s : multiset α) (b : α) : s.filter (= b) = repeat b (count b s) :=
 begin
   ext a,
@@ -2191,7 +2189,6 @@
   a ^ (count a s) = (filter (eq a) s).prod :=
 by rw [filter_eq, prod_repeat]
 
->>>>>>> 294753e9
 end
 
 /-! ### Lift a relation to `multiset`s -/
