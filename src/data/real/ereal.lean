/-
Copyright (c) 2019 Kevin Buzzard. All rights reserved.
Released under Apache 2.0 license as described in the file LICENSE.
Authors: Kevin Buzzard
-/
import data.real.basic
import data.real.ennreal

/-!
# The extended reals [-∞, ∞].

This file defines `ereal`, the real numbers together with a top and bottom element,
referred to as ⊤ and ⊥. It is implemented as `with_top (with_bot ℝ)`

Addition and multiplication are problematic in the presence of ±∞, but
negation has a natural definition and satisfies the usual properties.

An ad hoc addition is defined, for which `ereal` is an `add_comm_monoid`, and even an ordered one
(if `a ≤ a'` and `b ≤ b'` then `a + b ≤ a' + b'`).
Note however that addition is badly behaved at `(⊥, ⊤)` and `(⊤, ⊥)` so this can not be upgraded
to a group structure. Our choice is that `⊥ + ⊤ = ⊤ + ⊥ = ⊤`.

An ad hoc subtraction is then defined by `x - y = x + (-y)`. It does not have nice properties,
but it is sometimes convenient to have.

An ad hoc multiplication is defined, for which `ereal` is a `comm_monoid_with_zero`.
This does not distribute with addition, as `⊤ = ⊤ - ⊥ = 1*⊤ - 1*⊤ ≠ (1 - 1) * ⊤ = 0 * ⊤ = 0`.

`ereal` is a `complete_linear_order`; this is deduced by type class inference from
the fact that `with_top (with_bot L)` is a complete linear order if `L` is
a conditionally complete linear order.

Coercions from `ℝ` and from `ℝ≥0∞` are registered, and their basic properties are proved. The main
one is the real coercion, and is usually referred to just as `coe` (lemmas such as
`ereal.coe_add` deal with this coercion). The one from `ennreal` is usually called `coe_ennreal`
in the `ereal` namespace.

## Tags

real, ereal, complete lattice

## TODO

abs : ereal → ℝ≥0∞

In Isabelle they define + - * and / (making junk choices for things like -∞ + ∞)
and then prove whatever bits of the ordered ring/field axioms still hold. They
also do some limits stuff (liminf/limsup etc).
See https://isabelle.in.tum.de/dist/library/HOL/HOL-Library/Extended_Real.html
-/

open function
open_locale ennreal nnreal

/-- ereal : The type `[-∞, ∞]` -/
@[derive [has_top, comm_monoid_with_zero, nontrivial, add_monoid,
  has_Sup, has_Inf, complete_linear_order, linear_ordered_add_comm_monoid_with_top]]
def ereal := with_top (with_bot ℝ)

/-- The canonical inclusion froms reals to ereals. Do not use directly: as this is registered as
a coercion, use the coercion instead. -/
def real.to_ereal : ℝ → ereal := some ∘ some

namespace ereal

-- TODO: Provide explicitly, otherwise it is inferred noncomputably from `complete_linear_order`
instance : has_bot ereal := ⟨some ⊥⟩

instance : has_coe ℝ ereal := ⟨real.to_ereal⟩

lemma coe_strict_mono : strict_mono (coe : ℝ → ereal) :=
with_top.coe_strict_mono.comp with_bot.coe_strict_mono

lemma coe_injective : injective (coe : ℝ → ereal) := coe_strict_mono.injective

@[simp, norm_cast] protected lemma coe_le_coe_iff {x y : ℝ} : (x : ereal) ≤ (y : ereal) ↔ x ≤ y :=
coe_strict_mono.le_iff_le
@[simp, norm_cast] protected lemma coe_lt_coe_iff {x y : ℝ} : (x : ereal) < (y : ereal) ↔ x < y :=
coe_strict_mono.lt_iff_lt
@[simp, norm_cast] protected lemma coe_eq_coe_iff {x y : ℝ} : (x : ereal) = (y : ereal) ↔ x = y :=
coe_injective.eq_iff
protected lemma coe_ne_coe_iff {x y : ℝ} : (x : ereal) ≠ (y : ereal) ↔ x ≠ y := coe_injective.ne_iff

/-- The canonical map from nonnegative extended reals to extended reals -/
def _root_.ennreal.to_ereal : ℝ≥0∞ → ereal
| ⊤ := ⊤
| (some x) := x.1

instance has_coe_ennreal : has_coe ℝ≥0∞ ereal := ⟨ennreal.to_ereal⟩

instance : has_zero ereal := ⟨(0 : ℝ)⟩
instance : inhabited ereal := ⟨0⟩

/-- A recursor for `ereal` in terms of the coercion.

A typical invocation looks like `induction x using ereal.rec`. Note that using `induction`
directly will unfold `ereal` to `option` which is undesirable.

When working in term mode, note that pattern matching can be used directly. -/
@[elab_as_eliminator]
protected def rec {C : ereal → Sort*} (h_bot : C ⊥) (h_real : Π a : ℝ, C a) (h_top : C ⊤) :
  ∀ a : ereal, C a
| ⊥ := h_bot
| (a : ℝ) := h_real a
| ⊤ := h_top

/-! ### Real coercion -/

instance can_lift : can_lift ereal ℝ coe (λ r, r ≠ ⊤ ∧ r ≠ ⊥) :=
{ prf := λ x hx,
  begin
    induction x using ereal.rec,
    { simpa using hx },
    { simp },
    { simpa using hx }
  end }

/-- The map from extended reals to reals sending infinities to zero. -/
def to_real : ereal → ℝ
| ⊥       := 0
| ⊤       := 0
| (x : ℝ) := x

@[simp] lemma to_real_top : to_real ⊤ = 0 := rfl

@[simp] lemma to_real_bot : to_real ⊥ = 0 := rfl

@[simp] lemma to_real_zero : to_real 0 = 0 := rfl

@[simp] lemma to_real_coe (x : ℝ) : to_real (x : ereal) = x := rfl

@[simp] lemma bot_lt_coe (x : ℝ) : (⊥ : ereal) < x :=
by { apply with_top.coe_lt_coe.2, exact with_bot.bot_lt_coe _ }

@[simp] lemma coe_ne_bot (x : ℝ) : (x : ereal) ≠ ⊥  := (bot_lt_coe x).ne'

@[simp] lemma bot_ne_coe (x : ℝ) : (⊥ : ereal) ≠ x := (bot_lt_coe x).ne

@[simp] lemma coe_lt_top (x : ℝ) : (x : ereal) < ⊤ := with_top.coe_lt_top _

@[simp] lemma coe_ne_top (x : ℝ) : (x : ereal) ≠ ⊤ := (coe_lt_top x).ne

@[simp] lemma top_ne_coe (x : ℝ) : (⊤ : ereal) ≠ x := (coe_lt_top x).ne'

@[simp] lemma bot_lt_zero : (⊥ : ereal) < 0 := bot_lt_coe 0

@[simp] lemma bot_ne_zero : (⊥ : ereal) ≠ 0 := (coe_ne_bot 0).symm

@[simp] lemma zero_ne_bot : (0 : ereal) ≠ ⊥ := coe_ne_bot 0

@[simp] lemma zero_lt_top : (0 : ereal) < ⊤ := coe_lt_top 0

@[simp] lemma zero_ne_top : (0 : ereal) ≠ ⊤ := coe_ne_top 0

@[simp] lemma top_ne_zero : (⊤ : ereal) ≠ 0 := (coe_ne_top 0).symm

@[simp, norm_cast] lemma coe_zero : ((0 : ℝ) : ereal) = 0 := rfl
@[simp, norm_cast] lemma coe_one : ((1 : ℝ) : ereal) = 1 := rfl
@[simp, norm_cast] lemma coe_add (x y : ℝ) : (↑(x + y) : ereal) = x + y := rfl
@[simp, norm_cast] lemma coe_mul (x y : ℝ) : (↑(x * y) : ereal) = x * y :=
(with_top.coe_eq_coe.2 with_bot.coe_mul).trans with_top.coe_mul
@[norm_cast] lemma coe_nsmul (n : ℕ) (x : ℝ) : (↑(n • x) : ereal) = n • x :=
map_nsmul (⟨coe, coe_zero, coe_add⟩ : ℝ →+ ereal) _ _
@[simp, norm_cast] lemma coe_pow (x : ℝ) (n : ℕ) : (↑(x ^ n) : ereal) = x ^ n :=
map_pow (⟨coe, coe_one, coe_mul⟩ : ℝ →* ereal) _ _

@[simp, norm_cast] lemma coe_bit0 (x : ℝ) : (↑(bit0 x) : ereal) = bit0 x := rfl
@[simp, norm_cast] lemma coe_bit1 (x : ℝ) : (↑(bit1 x) : ereal) = bit1 x := rfl

@[simp, norm_cast] lemma coe_eq_zero {x : ℝ} : (x : ereal) = 0 ↔ x = 0 := ereal.coe_eq_coe_iff
@[simp, norm_cast] lemma coe_eq_one {x : ℝ} : (x : ereal) = 1 ↔ x = 1 := ereal.coe_eq_coe_iff
lemma coe_ne_zero {x : ℝ} : (x : ereal) ≠ 0 ↔ x ≠ 0 := ereal.coe_ne_coe_iff
lemma coe_ne_one {x : ℝ} : (x : ereal) ≠ 1 ↔ x ≠ 1 := ereal.coe_ne_coe_iff

@[simp, norm_cast] protected lemma coe_nonneg {x : ℝ} : (0 : ereal) ≤ x ↔ 0 ≤ x :=
ereal.coe_le_coe_iff

@[simp, norm_cast] protected lemma coe_nonpos {x : ℝ} : (x : ereal) ≤ 0 ↔ x ≤ 0 :=
ereal.coe_le_coe_iff

@[simp, norm_cast] protected lemma coe_pos {x : ℝ} : (0 : ereal) < x ↔ 0 < x :=
ereal.coe_lt_coe_iff

@[simp, norm_cast] protected lemma coe_neg' {x : ℝ} : (x : ereal) < 0 ↔ x < 0 :=
ereal.coe_lt_coe_iff

lemma to_real_le_to_real {x y : ereal} (h : x ≤ y) (hx : x ≠ ⊥) (hy : y ≠ ⊤) :
  x.to_real ≤ y.to_real :=
begin
  lift x to ℝ,
  { simp [hx, (h.trans_lt (lt_top_iff_ne_top.2 hy)).ne], },
  lift y to ℝ,
  { simp [hy, ((bot_lt_iff_ne_bot.2 hx).trans_le h).ne'] },
  simpa using h
end

lemma coe_to_real {x : ereal} (hx : x ≠ ⊤) (h'x : x ≠ ⊥) : (x.to_real : ereal) = x :=
begin
  induction x using ereal.rec,
  { simpa using h'x },
  { refl },
  { simpa using hx },
end

lemma le_coe_to_real {x : ereal} (h : x ≠ ⊤) : x ≤ x.to_real :=
begin
  by_cases h' : x = ⊥,
  { simp only [h', bot_le] },
  { simp only [le_refl, coe_to_real h h'] },
end

lemma coe_to_real_le {x : ereal} (h : x ≠ ⊥) : ↑x.to_real ≤ x :=
begin
  by_cases h' : x = ⊤,
  { simp only [h', le_top] },
  { simp only [le_refl, coe_to_real h' h] },
end

lemma eq_top_iff_forall_lt (x : ereal) : x = ⊤ ↔ ∀ (y : ℝ), (y : ereal) < x :=
begin
  split,
  { rintro rfl, exact ereal.coe_lt_top },
  { contrapose!,
    intro h,
    exact ⟨x.to_real, le_coe_to_real h⟩, },
end

lemma eq_bot_iff_forall_lt (x : ereal) : x = ⊥ ↔ ∀ (y : ℝ), x < (y : ereal) :=
begin
  split,
  { rintro rfl, exact bot_lt_coe },
  { contrapose!,
    intro h,
    exact ⟨x.to_real, coe_to_real_le h⟩, },
end

/-! ### ennreal coercion -/

@[simp] lemma to_real_coe_ennreal : ∀ {x : ℝ≥0∞}, to_real (x : ereal) = ennreal.to_real x
| ⊤ := rfl
| (some x) := rfl

lemma coe_nnreal_eq_coe_real (x : ℝ≥0) : ((x : ℝ≥0∞) : ereal) = (x : ℝ) := rfl

@[simp, norm_cast] lemma coe_ennreal_zero : ((0 : ℝ≥0∞) : ereal) = 0 := rfl
@[simp, norm_cast] lemma coe_ennreal_one : ((1 : ℝ≥0∞) : ereal) = 1 := rfl
@[simp, norm_cast] lemma coe_ennreal_top : ((⊤ : ℝ≥0∞) : ereal) = ⊤ := rfl

@[simp] lemma coe_ennreal_eq_top_iff : ∀ {x : ℝ≥0∞}, (x : ereal) = ⊤ ↔ x = ⊤
| ⊤ := by simp
| (some x) := by { simp only [ennreal.coe_ne_top, iff_false, ennreal.some_eq_coe], dec_trivial }

lemma coe_nnreal_ne_top (x : ℝ≥0) : ((x : ℝ≥0∞) : ereal) ≠ ⊤ := dec_trivial

@[simp] lemma coe_nnreal_lt_top (x : ℝ≥0) : ((x : ℝ≥0∞) : ereal) < ⊤ := dec_trivial

lemma coe_ennreal_strict_mono : strict_mono (coe : ℝ≥0∞ → ereal)
| ⊤ ⊤ := by simp
| (some x) ⊤ := by simp
| ⊤ (some y) := by simp
| (some x) (some y) := by simp [coe_nnreal_eq_coe_real]

lemma coe_ennreal_injective : injective (coe : ℝ≥0∞ → ereal) := coe_ennreal_strict_mono.injective

@[simp, norm_cast] lemma coe_ennreal_le_coe_ennreal_iff {x y : ℝ≥0∞} :
  (x : ereal) ≤ (y : ereal) ↔ x ≤ y :=
coe_ennreal_strict_mono.le_iff_le

@[simp, norm_cast] lemma coe_ennreal_lt_coe_ennreal_iff {x y : ℝ≥0∞} :
  (x : ereal) < (y : ereal) ↔ x < y :=
coe_ennreal_strict_mono.lt_iff_lt

@[simp, norm_cast] lemma coe_ennreal_eq_coe_ennreal_iff {x y : ℝ≥0∞} :
  (x : ereal) = (y : ereal) ↔ x = y :=
coe_ennreal_injective.eq_iff

lemma coe_ennreal_ne_coe_ennreal_iff {x y : ℝ≥0∞} : (x : ereal) ≠ (y : ereal) ↔ x ≠ y :=
coe_ennreal_injective.ne_iff

@[simp, norm_cast] lemma coe_ennreal_eq_zero {x : ℝ≥0∞} : (x : ereal) = 0 ↔ x = 0 :=
by rw [←coe_ennreal_eq_coe_ennreal_iff, coe_ennreal_zero]

@[simp, norm_cast] lemma coe_ennreal_eq_one {x : ℝ≥0∞} : (x : ereal) = 1 ↔ x = 1 :=
by rw [←coe_ennreal_eq_coe_ennreal_iff, coe_ennreal_one]

@[norm_cast] lemma coe_ennreal_ne_zero {x : ℝ≥0∞} : (x : ereal) ≠ 0 ↔ x ≠ 0 :=
coe_ennreal_eq_zero.not

@[norm_cast] lemma coe_ennreal_ne_one {x : ℝ≥0∞} : (x : ereal) ≠ 1 ↔ x ≠ 1 := coe_ennreal_eq_one.not

lemma coe_ennreal_nonneg (x : ℝ≥0∞) : (0 : ereal) ≤ x :=
coe_ennreal_le_coe_ennreal_iff.2 (zero_le x)

@[simp, norm_cast] lemma coe_ennreal_pos {x : ℝ≥0∞} : (0 : ereal) < x ↔ 0 < x :=
by rw [←coe_ennreal_zero, coe_ennreal_lt_coe_ennreal_iff]

@[simp] lemma bot_lt_coe_ennreal (x : ℝ≥0∞) : (⊥ : ereal) < x :=
(bot_lt_coe 0).trans_le (coe_ennreal_nonneg _)

@[simp] lemma coe_ennreal_ne_bot (x : ℝ≥0∞) : (x : ereal) ≠ ⊥ := (bot_lt_coe_ennreal x).ne'

@[simp, norm_cast] lemma coe_ennreal_add : ∀ (x y : ennreal), ((x + y : ℝ≥0∞) : ereal) = x + y
| ⊤ y := rfl
| x ⊤ := by simp
| (some x) (some y) := rfl

@[simp, norm_cast] lemma coe_ennreal_mul : ∀ (x y : ℝ≥0∞), ((x * y : ℝ≥0∞) : ereal) = x * y
| ⊤ y := by { rw ennreal.top_mul, split_ifs; simp [h] }
| x ⊤ := by { rw ennreal.mul_top, split_ifs; simp [h] }
| (some x) (some y) := by simp [←ennreal.coe_mul, coe_nnreal_eq_coe_real]

@[norm_cast] lemma coe_ennreal_nsmul (n : ℕ) (x : ℝ≥0∞) : (↑(n • x) : ereal) = n • x :=
map_nsmul (⟨coe, coe_ennreal_zero, coe_ennreal_add⟩ : ℝ≥0∞ →+ ereal) _ _

@[simp, norm_cast] lemma coe_ennreal_pow (x : ℝ≥0∞) (n : ℕ) : (↑(x ^ n) : ereal) = x ^ n :=
map_pow (⟨coe, coe_ennreal_one, coe_ennreal_mul⟩ : ℝ≥0∞ →* ereal) _ _

@[simp, norm_cast] lemma coe_ennreal_bit0 (x : ℝ≥0∞) : (↑(bit0 x) : ereal) = bit0 x :=
coe_ennreal_add _ _
@[simp, norm_cast] lemma coe_ennreal_bit1 (x : ℝ≥0∞) : (↑(bit1 x) : ereal) = bit1 x :=
by simp_rw [bit1, coe_ennreal_add, coe_ennreal_bit0, coe_ennreal_one]

/-! ### Order -/

lemma exists_rat_btwn_of_lt : Π {a b : ereal} (hab : a < b),
  ∃ (x : ℚ), a < (x : ℝ) ∧ ((x : ℝ) : ereal) < b
| ⊤ b h := (not_top_lt h).elim
| (a : ℝ) ⊥ h := (lt_irrefl _ ((bot_lt_coe a).trans h)).elim
| (a : ℝ) (b : ℝ) h := by simp [exists_rat_btwn (ereal.coe_lt_coe_iff.1 h)]
| (a : ℝ) ⊤ h := let ⟨b, hab⟩ := exists_rat_gt a in ⟨b, by simpa using hab, coe_lt_top _⟩
| ⊥ ⊥ h := (lt_irrefl _ h).elim
| ⊥ (a : ℝ) h := let ⟨b, hab⟩ := exists_rat_lt a in ⟨b, bot_lt_coe _, by simpa using hab⟩
| ⊥ ⊤ h := ⟨0, bot_lt_coe _, coe_lt_top _⟩

lemma lt_iff_exists_rat_btwn {a b : ereal} :
  a < b ↔ ∃ (x : ℚ), a < (x : ℝ) ∧ ((x : ℝ) : ereal) < b :=
⟨λ hab, exists_rat_btwn_of_lt hab, λ ⟨x, ax, xb⟩, ax.trans xb⟩

lemma lt_iff_exists_real_btwn {a b : ereal} :
  a < b ↔ ∃ (x : ℝ), a < x ∧ (x : ereal) < b :=
⟨λ hab, let ⟨x, ax, xb⟩ := exists_rat_btwn_of_lt hab in ⟨(x : ℝ), ax, xb⟩,
 λ ⟨x, ax, xb⟩, ax.trans xb⟩

/-- The set of numbers in `ereal` that are not equal to `±∞` is equivalent to `ℝ`. -/
def ne_top_bot_equiv_real : ({⊥, ⊤}ᶜ : set ereal) ≃ ℝ :=
{ to_fun := λ x, ereal.to_real x,
  inv_fun := λ x, ⟨x, by simp⟩,
  left_inv := λ ⟨x, hx⟩, subtype.eq $ begin
    lift x to ℝ,
    { simpa [not_or_distrib, and_comm] using hx },
    { simp },
  end,
  right_inv := λ x, by simp }

/-! ### Addition -/

@[simp] lemma add_top (x : ereal) : x + ⊤ = ⊤ := add_top _
@[simp] lemma top_add (x : ereal) : ⊤ + x = ⊤ := top_add _

@[simp] lemma bot_add_bot : (⊥ : ereal) + ⊥ = ⊥ := rfl
@[simp] lemma bot_add_coe (x : ℝ) : (⊥ : ereal) + x = ⊥ := rfl
@[simp] lemma coe_add_bot (x : ℝ) : (x : ereal) + ⊥ = ⊥ := rfl

lemma to_real_add : ∀ {x y : ereal} (hx : x ≠ ⊤) (h'x : x ≠ ⊥) (hy : y ≠ ⊤) (h'y : y ≠ ⊥),
  to_real (x + y) = to_real x + to_real y
| ⊥ y hx h'x hy h'y := (h'x rfl).elim
| ⊤ y hx h'x hy h'y := (hx rfl).elim
| x ⊤ hx h'x hy h'y := (hy rfl).elim
| x ⊥ hx h'x hy h'y := (h'y rfl).elim
| (x : ℝ) (y : ℝ) hx h'x hy h'y := by simp [← ereal.coe_add]

lemma add_lt_add_right_coe {x y : ereal} (h : x < y) (z : ℝ) : x + z < y + z :=
begin
  induction x using ereal.rec; induction y using ereal.rec,
  { exact (lt_irrefl _ h).elim },
  { simp only [bot_lt_coe, bot_add_coe, ← coe_add] },
  { simp },
  { exact (lt_irrefl _ (h.trans (bot_lt_coe x))).elim },
  { norm_cast at h ⊢, exact add_lt_add_right h _ },
  { simp only [← coe_add, top_add, coe_lt_top] },
  { exact (lt_irrefl _ (h.trans_le le_top)).elim },
  { exact (lt_irrefl _ (h.trans_le le_top)).elim },
  { exact (lt_irrefl _ (h.trans_le le_top)).elim },
end

lemma add_lt_add_of_lt_of_le {x y z t : ereal} (h : x < y) (h' : z ≤ t) (hz : z ≠ ⊥) (ht : t ≠ ⊤) :
  x + z < y + t :=
begin
  induction z using ereal.rec,
  { simpa only using hz },
  { calc x + z < y + z : add_lt_add_right_coe h _
           ... ≤ y + t : add_le_add le_rfl h' },
  { exact (ht (top_le_iff.1 h')).elim }
end

lemma add_lt_add_left_coe {x y : ereal} (h : x < y) (z : ℝ) : (z : ereal) + x < z + y :=
by simpa [add_comm] using add_lt_add_right_coe h z

lemma add_lt_add {x y z t : ereal} (h1 : x < y) (h2 : z < t) : x + z < y + t :=
begin
  induction y using ereal.rec,
  { exact (lt_irrefl _ (bot_le.trans_lt h1)).elim },
  { calc x + z ≤ y + z : add_le_add h1.le le_rfl
    ... < y + t : add_lt_add_left_coe h2 _ },
  { simp [lt_top_iff_ne_top, with_top.add_eq_top, h1.ne, (h2.trans_le le_top).ne] }
end

@[simp] lemma add_eq_top_iff {x y : ereal} : x + y = ⊤ ↔ x = ⊤ ∨ y = ⊤ :=
begin
  induction x using ereal.rec; induction y using ereal.rec;
  simp [← ereal.coe_add],
end

@[simp] lemma add_lt_top_iff {x y : ereal} : x + y < ⊤ ↔ x < ⊤ ∧ y < ⊤ :=
by simp [lt_top_iff_ne_top, not_or_distrib]

/-! ### Negation -/

/-- negation on `ereal` -/
protected def neg : ereal → ereal
| ⊥       := ⊤
| ⊤       := ⊥
| (x : ℝ) := (-x : ℝ)

instance : has_neg ereal := ⟨ereal.neg⟩

@[norm_cast] protected lemma neg_def (x : ℝ) : ((-x : ℝ) : ereal) = -x := rfl

@[simp] lemma neg_top : - (⊤ : ereal) = ⊥ := rfl
@[simp] lemma neg_bot : - (⊥ : ereal) = ⊤ := rfl

@[simp, norm_cast] lemma coe_neg (x : ℝ) : (↑(-x) : ereal) = -x := rfl

instance : has_involutive_neg ereal :=
{ neg := has_neg.neg,
  neg_neg := λ a, match a with
    | ⊥ := rfl
    | ⊤ := rfl
    | (a : ℝ) := by { norm_cast, simp [neg_neg a] }
    end }

@[simp] lemma to_real_neg : ∀ {a : ereal}, to_real (-a) = - to_real a
| ⊤ := by simp
| ⊥ := by simp
| (x : ℝ) := rfl

@[simp] lemma neg_eg_top_iff {x : ereal} : - x = ⊤ ↔ x = ⊥ :=
by { rw neg_eq_iff_neg_eq, simp [eq_comm] }

@[simp] lemma neg_eg_bot_iff {x : ereal} : - x = ⊥ ↔ x = ⊤ :=
by { rw neg_eq_iff_neg_eq, simp [eq_comm] }

@[simp] lemma neg_eg_zero_iff {x : ereal} : - x = 0 ↔ x = 0 :=
by { rw neg_eq_iff_neg_eq, change ((-0 : ℝ) : ereal) = _ ↔ _, simp [eq_comm] }

/-- if `-a ≤ b` then `-b ≤ a` on `ereal`. -/
protected theorem neg_le_of_neg_le : ∀ {a b : ereal} (h : -a ≤ b), -b ≤ a
| ⊥ ⊥ h := h
| ⊥ (some b) h := by cases (top_le_iff.1 h)
| ⊤ l h := le_top
| (a : ℝ) ⊥ h := by cases (le_bot_iff.1 h)
| l ⊤ h := bot_le
| (a : ℝ) (b : ℝ) h := by { norm_cast at h ⊢, exact neg_le.mp h }

/-- `-a ≤ b ↔ -b ≤ a` on `ereal`. -/
protected theorem neg_le {a b : ereal} : -a ≤ b ↔ -b ≤ a :=
⟨ereal.neg_le_of_neg_le, ereal.neg_le_of_neg_le⟩

/-- `a ≤ -b → b ≤ -a` on ereal -/
theorem le_neg_of_le_neg {a b : ereal} (h : a ≤ -b) : b ≤ -a :=
by rwa [←neg_neg b, ereal.neg_le, neg_neg]

@[simp] lemma neg_le_neg_iff {a b : ereal} : - a ≤ - b ↔ b ≤ a :=
by conv_lhs { rw [ereal.neg_le, neg_neg] }

/-- Negation as an order reversing isomorphism on `ereal`. -/
def neg_order_iso : ereal ≃o erealᵒᵈ :=
{ to_fun := λ x, order_dual.to_dual (-x),
  inv_fun := λ x, -x.of_dual,
  map_rel_iff' := λ x y, neg_le_neg_iff,
  ..equiv.neg ereal }

lemma neg_lt_of_neg_lt {a b : ereal} (h : -a < b) : -b < a :=
begin
  apply lt_of_le_of_ne (ereal.neg_le_of_neg_le h.le),
  assume H,
  rw [← H, neg_neg] at h,
  exact lt_irrefl _ h
end

lemma neg_lt_iff_neg_lt {a b : ereal} : -a < b ↔ -b < a :=
⟨λ h, ereal.neg_lt_of_neg_lt h, λ h, ereal.neg_lt_of_neg_lt h⟩

/-!
### Subtraction

Subtraction on `ereal` is defined by `x - y = x + (-y)`. Since addition is badly behaved at some
points, so is subtraction. There is no standard algebraic typeclass involving subtraction that is
<<<<<<< HEAD
registered on `ereal` because of this bad behavior.
-/
=======
registered on `ereal`, beyond `sub_neg_zero_monoid`, because of this bad behavior. -/
protected noncomputable def sub (x y : ereal) : ereal := x + (-y)
>>>>>>> 21347ef2

instance : sub_neg_monoid ereal := { ..ereal.add_monoid, ..ereal.has_neg }

<<<<<<< HEAD
@[simp] lemma top_sub (x : ereal) : ⊤ - x = ⊤ := top_add _
=======
noncomputable instance : sub_neg_zero_monoid ereal :=
{ neg_zero := by { change ((-0 : ℝ) : ereal) = 0, simp },
  ..(infer_instance : add_monoid ereal),
  ..ereal.has_neg }

@[simp] lemma top_sub (x : ereal) : ⊤ - x = ⊤ := top_add x
>>>>>>> 21347ef2
@[simp] lemma sub_bot (x : ereal) : x - ⊥ = ⊤ := add_top x

@[simp] lemma bot_sub_top : (⊥ : ereal) - ⊤ = ⊥ := rfl
@[simp] lemma bot_sub_coe (x : ℝ) : (⊥ : ereal) - x = ⊥ := rfl
@[simp] lemma coe_sub_bot (x : ℝ) : (x : ereal) - ⊤ = ⊥ := rfl

@[simp] lemma zero_sub (x : ereal) : 0 - x = - x := by { change 0 + (-x) = - x, simp }

<<<<<<< HEAD
@[simp, norm_cast] lemma coe_sub (x y : ℝ) : (↑(x - y) : ereal) = x - y := rfl
@[simp, norm_cast] lemma coe_zsmul (n : ℤ) (x : ℝ) : (↑(n • x) : ereal) = n • x :=
map_zsmul' (⟨coe, coe_zero, coe_add⟩ : ℝ →+ ereal) coe_neg _ _

=======
>>>>>>> 21347ef2
lemma sub_le_sub {x y z t : ereal} (h : x ≤ y) (h' : t ≤ z) : x - z ≤ y - t :=
add_le_add h (neg_le_neg_iff.2 h')

lemma sub_lt_sub_of_lt_of_le {x y z t : ereal} (h : x < y) (h' : z ≤ t) (hz : z ≠ ⊥) (ht : t ≠ ⊤) :
  x - t < y - z :=
add_lt_add_of_lt_of_le h (neg_le_neg_iff.2 h') (by simp [ht]) (by simp [hz])

lemma coe_real_ereal_eq_coe_to_nnreal_sub_coe_to_nnreal (x : ℝ) :
  (x : ereal) = real.to_nnreal x - real.to_nnreal (-x) :=
begin
  rcases le_or_lt 0 x with h|h,
  { have : real.to_nnreal x = ⟨x, h⟩, by { ext, simp [h] },
    simp only [real.to_nnreal_of_nonpos (neg_nonpos.mpr h), this, sub_zero, ennreal.coe_zero,
      coe_ennreal_zero, coe_coe],
    refl },
  { have : (x : ereal) = - (- x : ℝ), by simp,
    conv_lhs { rw this },
    have : real.to_nnreal (-x) = ⟨-x, neg_nonneg.mpr h.le⟩, by { ext, simp [neg_nonneg.mpr h.le], },
    simp only [real.to_nnreal_of_nonpos h.le, this, zero_sub, neg_inj, coe_neg,
      ennreal.coe_zero, coe_ennreal_zero, coe_coe],
    refl }
end

lemma to_real_sub {x y : ereal} (hx : x ≠ ⊤) (h'x : x ≠ ⊥) (hy : y ≠ ⊤) (h'y : y ≠ ⊥) :
  to_real (x - y) = to_real x - to_real y :=
begin
  rw [sub_eq_add_neg, to_real_add hx h'x, to_real_neg],
  { refl },
  { simpa using hy },
  { simpa using h'y }
end

/-! ### Multiplication -/

@[simp] lemma mul_top (x : ereal) (h : x ≠ 0) : x * ⊤ = ⊤ := with_top.mul_top h
@[simp] lemma top_mul (x : ereal) (h : x ≠ 0) : ⊤ * x = ⊤ := with_top.top_mul h

@[simp] lemma bot_mul_bot : (⊥ : ereal) * ⊥ = ⊥ := rfl
@[simp] lemma bot_mul_coe (x : ℝ) (h : x ≠ 0) : (⊥ : ereal) * x = ⊥ :=
with_top.coe_mul.symm.trans $
  with_bot.coe_eq_coe.mpr $ with_bot.bot_mul $ function.injective.ne (@option.some.inj _) h
@[simp] lemma coe_mul_bot (x : ℝ) (h : x ≠ 0) : (x : ereal) * ⊥ = ⊥ :=
with_top.coe_mul.symm.trans $
  with_bot.coe_eq_coe.mpr $ with_bot.mul_bot $ function.injective.ne (@option.some.inj _) h

@[simp] lemma to_real_one : to_real 1 = 1 := rfl

lemma to_real_mul : ∀ {x y : ereal}, to_real (x * y) = to_real x * to_real y
| ⊤ y := by by_cases hy : y = 0; simp [hy]
| x ⊤ := by by_cases hx : x = 0; simp [hx]
| (x : ℝ) (y : ℝ) := by simp [← ereal.coe_mul]
| ⊥ (y : ℝ) := by by_cases hy : y = 0; simp [hy]
| (x : ℝ) ⊥ := by by_cases hx : x = 0; simp [hx]
| ⊥ ⊥ := by simp

end ereal

namespace tactic
open positivity

private lemma ereal_coe_nonneg {r : ℝ} : 0 ≤ r → 0 ≤ (r : ereal) := ereal.coe_nonneg.2
private lemma ereal_coe_pos {r : ℝ} : 0 < r → 0 < (r : ereal) := ereal.coe_pos.2
private lemma ereal_coe_ennreal_pos {r : ℝ≥0∞} : 0 < r → 0 < (r : ereal) := ereal.coe_ennreal_pos.2

/-- Extension for the `positivity` tactic: cast from `ℝ` to `ereal`. -/
@[positivity]
meta def positivity_coe_real_ereal : expr → tactic strictness
| `(@coe _ _ %%inst %%a) := do
  unify inst `(@coe_to_lift _ _ $ @coe_base _ _ ereal.has_coe),
  strictness_a ← core a,
  match strictness_a with
  | positive p := positive <$> mk_app ``ereal_coe_pos [p]
  | nonnegative p := nonnegative <$> mk_mapp ``ereal_coe_nonneg [a, p]
  end
| e := pp e >>= fail ∘ format.bracket "The expression "
         " is not of the form `(r : ereal)` for `r : ℝ`"

/-- Extension for the `positivity` tactic: cast from `ℝ≥0∞` to `ereal`. -/
@[positivity]
meta def positivity_coe_ennreal_ereal : expr → tactic strictness
| `(@coe _ _ %%inst %%a) := do
  unify inst `(@coe_to_lift _ _ $ @coe_base _ _ ereal.has_coe_ennreal),
  strictness_a ← core a,
  match strictness_a with
  | positive p := positive <$> mk_app ``ereal_coe_ennreal_pos [p]
  | nonnegative _ := nonnegative <$> mk_mapp `ereal.coe_ennreal_nonneg [a]
  end
| e := pp e >>= fail ∘ format.bracket "The expression "
         " is not of the form `(r : ereal)` for `r : ℝ≥0∞`"

end tactic<|MERGE_RESOLUTION|>--- conflicted
+++ resolved
@@ -422,7 +422,9 @@
 | ⊤       := ⊥
 | (x : ℝ) := (-x : ℝ)
 
-instance : has_neg ereal := ⟨ereal.neg⟩
+noncomputable instance : sub_neg_zero_monoid ereal :=
+{ neg_zero := by { change ((-0 : ℝ) : ereal) = 0, simp },
+  ..ereal.add_monoid, ..ereal.has_neg }
 
 @[norm_cast] protected lemma neg_def (x : ℝ) : ((-x : ℝ) : ereal) = -x := rfl
 
@@ -444,14 +446,14 @@
 | ⊥ := by simp
 | (x : ℝ) := rfl
 
-@[simp] lemma neg_eg_top_iff {x : ereal} : - x = ⊤ ↔ x = ⊥ :=
+@[simp] lemma neg_eq_top_iff {x : ereal} : - x = ⊤ ↔ x = ⊥ :=
 by { rw neg_eq_iff_neg_eq, simp [eq_comm] }
 
-@[simp] lemma neg_eg_bot_iff {x : ereal} : - x = ⊥ ↔ x = ⊤ :=
+@[simp] lemma neg_eq_bot_iff {x : ereal} : - x = ⊥ ↔ x = ⊤ :=
 by { rw neg_eq_iff_neg_eq, simp [eq_comm] }
 
-@[simp] lemma neg_eg_zero_iff {x : ereal} : - x = 0 ↔ x = 0 :=
-by { rw neg_eq_iff_neg_eq, change ((-0 : ℝ) : ereal) = _ ↔ _, simp [eq_comm] }
+@[simp] lemma neg_eq_zero_iff {x : ereal} : - x = 0 ↔ x = 0 :=
+by { rw neg_eq_iff_neg_eq, simp [eq_comm] }
 
 /-- if `-a ≤ b` then `-b ≤ a` on `ereal`. -/
 protected theorem neg_le_of_neg_le : ∀ {a b : ereal} (h : -a ≤ b), -b ≤ a
@@ -496,41 +498,20 @@
 
 Subtraction on `ereal` is defined by `x - y = x + (-y)`. Since addition is badly behaved at some
 points, so is subtraction. There is no standard algebraic typeclass involving subtraction that is
-<<<<<<< HEAD
-registered on `ereal` because of this bad behavior.
+registered on `ereal`, beyond `sub_neg_zero_monoid`, because of this bad behavior.
 -/
-=======
-registered on `ereal`, beyond `sub_neg_zero_monoid`, because of this bad behavior. -/
-protected noncomputable def sub (x y : ereal) : ereal := x + (-y)
->>>>>>> 21347ef2
-
-instance : sub_neg_monoid ereal := { ..ereal.add_monoid, ..ereal.has_neg }
-
-<<<<<<< HEAD
+
 @[simp] lemma top_sub (x : ereal) : ⊤ - x = ⊤ := top_add _
-=======
-noncomputable instance : sub_neg_zero_monoid ereal :=
-{ neg_zero := by { change ((-0 : ℝ) : ereal) = 0, simp },
-  ..(infer_instance : add_monoid ereal),
-  ..ereal.has_neg }
-
-@[simp] lemma top_sub (x : ereal) : ⊤ - x = ⊤ := top_add x
->>>>>>> 21347ef2
 @[simp] lemma sub_bot (x : ereal) : x - ⊥ = ⊤ := add_top x
 
 @[simp] lemma bot_sub_top : (⊥ : ereal) - ⊤ = ⊥ := rfl
 @[simp] lemma bot_sub_coe (x : ℝ) : (⊥ : ereal) - x = ⊥ := rfl
 @[simp] lemma coe_sub_bot (x : ℝ) : (x : ereal) - ⊤ = ⊥ := rfl
 
-@[simp] lemma zero_sub (x : ereal) : 0 - x = - x := by { change 0 + (-x) = - x, simp }
-
-<<<<<<< HEAD
 @[simp, norm_cast] lemma coe_sub (x y : ℝ) : (↑(x - y) : ereal) = x - y := rfl
 @[simp, norm_cast] lemma coe_zsmul (n : ℤ) (x : ℝ) : (↑(n • x) : ereal) = n • x :=
 map_zsmul' (⟨coe, coe_zero, coe_add⟩ : ℝ →+ ereal) coe_neg _ _
 
-=======
->>>>>>> 21347ef2
 lemma sub_le_sub {x y z t : ereal} (h : x ≤ y) (h' : t ≤ z) : x - z ≤ y - t :=
 add_le_add h (neg_le_neg_iff.2 h')
 
