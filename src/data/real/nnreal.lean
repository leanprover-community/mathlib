--- conflicted
+++ resolved
@@ -221,15 +221,10 @@
 { bot := ⊥, bot_le := assume ⟨a, h⟩, h, .. nnreal.linear_order }
 
 instance : canonically_linear_ordered_add_monoid ℝ≥0 :=
-<<<<<<< HEAD
-{ add_le_add_left       := assume a b h c, @add_le_add_left ℝ _ _ _ _ _ h c,
-  lt_of_add_lt_add_left := assume a b c, @lt_of_add_lt_add_left ℝ _ _ _ a b c,
-=======
 { add_le_add_left       := assume a b h c,
     nnreal.coe_le_coe.mp $ (add_le_add_left (nnreal.coe_le_coe.mpr h) c),
   lt_of_add_lt_add_left := assume a b c bc,
     nnreal.coe_lt_coe.mp $ lt_of_add_lt_add_left (nnreal.coe_lt_coe.mpr bc),
->>>>>>> 6ba98dda
   le_iff_exists_add     := assume ⟨a, ha⟩ ⟨b, hb⟩,
     iff.intro
       (assume h : a ≤ b,
