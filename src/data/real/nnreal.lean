/-
Copyright (c) 2018 Johan Commelin. All rights reserved.
Released under Apache 2.0 license as described in the file LICENSE.
Authors: Johan Commelin
-/
import algebra.big_operators.ring
import data.real.basic
import algebra.indicator_function
import algebra.algebra.basic
import algebra.order.nonneg

/-!
# Nonnegative real numbers

In this file we define `nnreal` (notation: `ℝ≥0`) to be the type of non-negative real numbers,
a.k.a. the interval `[0, ∞)`. We also define the following operations and structures on `ℝ≥0`:

* the order on `ℝ≥0` is the restriction of the order on `ℝ`; these relations define a conditionally
  complete linear order with a bottom element, `conditionally_complete_linear_order_bot`;

* `a + b` and `a * b` are the restrictions of addition and multiplication of real numbers to `ℝ≥0`;
  these operations together with `0 = ⟨0, _⟩` and `1 = ⟨1, _⟩` turn `ℝ≥0` into a conditionally
  complete linear ordered archimedean commutative semifield; we have no typeclass for this in
  `mathlib` yet, so we define the following instances instead:

  - `linear_ordered_semiring ℝ≥0`;
  - `ordered_comm_semiring ℝ≥0`;
  - `canonically_ordered_comm_semiring ℝ≥0`;
  - `linear_ordered_comm_group_with_zero ℝ≥0`;
  - `canonically_linear_ordered_add_monoid ℝ≥0`;
  - `archimedean ℝ≥0`;
  - `conditionally_complete_linear_order_bot ℝ≥0`.

  These instances are derived from corresponding instances about the type `{x : α // 0 ≤ x}` in an
  appropriate ordered field/ring/group/monoid `α`. See `algebra/order/nonneg`.

* `real.to_nnreal x` is defined as `⟨max x 0, _⟩`, i.e. `↑(real.to_nnreal x) = x` when `0 ≤ x` and
  `↑(real.to_nnreal x) = 0` otherwise.

We also define an instance `can_lift ℝ ℝ≥0`. This instance can be used by the `lift` tactic to
replace `x : ℝ` and `hx : 0 ≤ x` in the proof context with `x : ℝ≥0` while replacing all occurences
of `x` with `↑x`. This tactic also works for a function `f : α → ℝ` with a hypothesis
`hf : ∀ x, 0 ≤ f x`.

## Notations

This file defines `ℝ≥0` as a localized notation for `nnreal`.
-/

open_locale classical big_operators

/-- Nonnegative real numbers. -/
@[derive [
  ordered_semiring, comm_monoid_with_zero, -- to ensure these instance are computable
  floor_semiring,
  semilattice_inf, densely_ordered, order_bot,
  canonically_linear_ordered_add_monoid, linear_ordered_comm_group_with_zero, archimedean,
  linear_ordered_semiring, ordered_comm_semiring, canonically_ordered_comm_semiring,
  has_sub, has_ordered_sub, has_div, inhabited]]
def nnreal := {r : ℝ // 0 ≤ r}
localized "notation ` ℝ≥0 ` := nnreal" in nnreal

namespace nnreal

instance : has_coe ℝ≥0 ℝ := ⟨subtype.val⟩

/- Simp lemma to put back `n.val` into the normal form given by the coercion. -/
@[simp] lemma val_eq_coe (n : ℝ≥0) : n.val = n := rfl

instance : can_lift ℝ ℝ≥0 :=
{ coe := coe,
  cond := λ r, 0 ≤ r,
  prf := λ x hx, ⟨⟨x, hx⟩, rfl⟩ }

protected lemma eq {n m : ℝ≥0} : (n : ℝ) = (m : ℝ) → n = m := subtype.eq

protected lemma eq_iff {n m : ℝ≥0} : (n : ℝ) = (m : ℝ) ↔ n = m :=
iff.intro nnreal.eq (congr_arg coe)

lemma ne_iff {x y : ℝ≥0} : (x : ℝ) ≠ (y : ℝ) ↔ x ≠ y :=
not_iff_not_of_iff $ nnreal.eq_iff

/-- Reinterpret a real number `r` as a non-negative real number. Returns `0` if `r < 0`. -/
noncomputable def _root_.real.to_nnreal (r : ℝ) : ℝ≥0 := ⟨max r 0, le_max_right _ _⟩

lemma _root_.real.coe_to_nnreal (r : ℝ) (hr : 0 ≤ r) : (real.to_nnreal r : ℝ) = r :=
max_eq_left hr

lemma _root_.real.le_coe_to_nnreal (r : ℝ) : r ≤ real.to_nnreal r :=
le_max_left r 0

lemma coe_nonneg (r : ℝ≥0) : (0 : ℝ) ≤ r := r.2
@[norm_cast]
theorem coe_mk (a : ℝ) (ha) : ((⟨a, ha⟩ : ℝ≥0) : ℝ) = a := rfl

example : has_zero ℝ≥0  := by apply_instance
example : has_one ℝ≥0   := by apply_instance
example : has_add ℝ≥0   := by apply_instance
noncomputable example : has_sub ℝ≥0   := by apply_instance
example : has_mul ℝ≥0   := by apply_instance
noncomputable example : has_inv ℝ≥0   := by apply_instance
noncomputable example : has_div ℝ≥0   := by apply_instance
example : has_le ℝ≥0    := by apply_instance
example : has_bot ℝ≥0   := by apply_instance
example : inhabited ℝ≥0 := by apply_instance
example : nontrivial ℝ≥0 := by apply_instance

protected lemma coe_injective : function.injective (coe : ℝ≥0 → ℝ) := subtype.coe_injective
@[simp, norm_cast] protected lemma coe_eq {r₁ r₂ : ℝ≥0} : (r₁ : ℝ) = r₂ ↔ r₁ = r₂ :=
nnreal.coe_injective.eq_iff
protected lemma coe_zero : ((0 : ℝ≥0) : ℝ) = 0 := rfl
protected lemma coe_one  : ((1 : ℝ≥0) : ℝ) = 1 := rfl
protected lemma coe_add (r₁ r₂ : ℝ≥0) : ((r₁ + r₂ : ℝ≥0) : ℝ) = r₁ + r₂ := rfl
protected lemma coe_mul (r₁ r₂ : ℝ≥0) : ((r₁ * r₂ : ℝ≥0) : ℝ) = r₁ * r₂ := rfl
protected lemma coe_inv (r : ℝ≥0) : ((r⁻¹ : ℝ≥0) : ℝ) = r⁻¹ := rfl
protected lemma coe_div (r₁ r₂ : ℝ≥0) : ((r₁ / r₂ : ℝ≥0) : ℝ) = r₁ / r₂ := rfl
@[simp, norm_cast] protected lemma coe_bit0 (r : ℝ≥0) : ((bit0 r : ℝ≥0) : ℝ) = bit0 r := rfl
@[simp, norm_cast] protected lemma coe_bit1 (r : ℝ≥0) : ((bit1 r : ℝ≥0) : ℝ) = bit1 r := rfl

@[simp, norm_cast] protected lemma coe_sub {r₁ r₂ : ℝ≥0} (h : r₂ ≤ r₁) :
  ((r₁ - r₂ : ℝ≥0) : ℝ) = r₁ - r₂ :=
max_eq_left $ le_sub.2 $ by simp [show (r₂ : ℝ) ≤ r₁, from h]

-- TODO: setup semifield!
@[simp, norm_cast] protected lemma coe_eq_zero (r : ℝ≥0) : ↑r = (0 : ℝ) ↔ r = 0 :=
by rw [← nnreal.coe_zero, nnreal.coe_eq]

@[simp, norm_cast] protected lemma coe_eq_one (r : ℝ≥0) : ↑r = (1 : ℝ) ↔ r = 1 :=
by rw [← nnreal.coe_one, nnreal.coe_eq]

lemma coe_ne_zero {r : ℝ≥0} : (r : ℝ) ≠ 0 ↔ r ≠ 0 := by norm_cast

example : comm_semiring ℝ≥0 := by apply_instance

/-- Coercion `ℝ≥0 → ℝ` as a `ring_hom`. -/
def to_real_hom : ℝ≥0 →+* ℝ :=
⟨coe, nnreal.coe_one, nnreal.coe_mul, nnreal.coe_zero, nnreal.coe_add⟩

@[simp] lemma coe_to_real_hom : ⇑to_real_hom = coe := rfl

section actions

/-- A `mul_action` over `ℝ` restricts to a `mul_action` over `ℝ≥0`. -/
instance {M : Type*} [mul_action ℝ M] : mul_action ℝ≥0 M :=
mul_action.comp_hom M to_real_hom.to_monoid_hom

lemma smul_def {M : Type*} [mul_action ℝ M] (c : ℝ≥0) (x : M) :
  c • x = (c : ℝ) • x := rfl

instance {M N : Type*} [mul_action ℝ M] [mul_action ℝ N] [has_scalar M N]
  [is_scalar_tower ℝ M N] : is_scalar_tower ℝ≥0 M N :=
{ smul_assoc := λ r, (smul_assoc (r : ℝ) : _)}

instance smul_comm_class_left {M N : Type*} [mul_action ℝ N] [has_scalar M N]
  [smul_comm_class ℝ M N] : smul_comm_class ℝ≥0 M N :=
{ smul_comm := λ r, (smul_comm (r : ℝ) : _)}

instance smul_comm_class_right {M N : Type*} [mul_action ℝ N] [has_scalar M N]
  [smul_comm_class M ℝ N] : smul_comm_class M ℝ≥0 N :=
{ smul_comm := λ m r, (smul_comm m (r : ℝ) : _)}

/-- A `distrib_mul_action` over `ℝ` restricts to a `distrib_mul_action` over `ℝ≥0`. -/
instance {M : Type*} [add_monoid M] [distrib_mul_action ℝ M] : distrib_mul_action ℝ≥0 M :=
distrib_mul_action.comp_hom M to_real_hom.to_monoid_hom

/-- A `module` over `ℝ` restricts to a `module` over `ℝ≥0`. -/
instance {M : Type*} [add_comm_monoid M] [module ℝ M] : module ℝ≥0 M :=
module.comp_hom M to_real_hom

/-- An `algebra` over `ℝ` restricts to an `algebra` over `ℝ≥0`. -/
instance {A : Type*} [semiring A] [algebra ℝ A] : algebra ℝ≥0 A :=
{ smul := (•),
  commutes' := λ r x, by simp [algebra.commutes],
  smul_def' := λ r x, by simp [←algebra.smul_def (r : ℝ) x, smul_def],
  to_ring_hom := ((algebra_map ℝ A).comp (to_real_hom : ℝ≥0 →+* ℝ)) }

-- verify that the above produces instances we might care about
example : algebra ℝ≥0 ℝ := by apply_instance
example : distrib_mul_action ℝ≥0ˣ ℝ := by apply_instance

end actions

example : monoid_with_zero ℝ≥0 := by apply_instance
example : comm_monoid_with_zero ℝ≥0 := by apply_instance
noncomputable example : comm_group_with_zero ℝ≥0 := by apply_instance

@[simp, norm_cast] lemma coe_indicator {α} (s : set α) (f : α → ℝ≥0) (a : α) :
  ((s.indicator f a : ℝ≥0) : ℝ) = s.indicator (λ x, f x) a :=
(to_real_hom : ℝ≥0 →+ ℝ).map_indicator _ _ _

@[simp, norm_cast] lemma coe_pow (r : ℝ≥0) (n : ℕ) : ((r^n : ℝ≥0) : ℝ) = r^n :=
to_real_hom.map_pow r n

@[simp, norm_cast] lemma coe_zpow (r : ℝ≥0) (n : ℤ) : ((r^n : ℝ≥0) : ℝ) = r^n :=
by cases n; simp

@[norm_cast] lemma coe_list_sum (l : list ℝ≥0) :
  ((l.sum : ℝ≥0) : ℝ) = (l.map coe).sum :=
to_real_hom.map_list_sum l

@[norm_cast] lemma coe_list_prod (l : list ℝ≥0) :
  ((l.prod : ℝ≥0) : ℝ) = (l.map coe).prod :=
to_real_hom.map_list_prod l

@[norm_cast] lemma coe_multiset_sum (s : multiset ℝ≥0) :
  ((s.sum : ℝ≥0) : ℝ) = (s.map coe).sum :=
to_real_hom.map_multiset_sum s

@[norm_cast] lemma coe_multiset_prod (s : multiset ℝ≥0) :
  ((s.prod : ℝ≥0) : ℝ) = (s.map coe).prod :=
to_real_hom.map_multiset_prod s

@[norm_cast] lemma coe_sum {α} {s : finset α} {f : α → ℝ≥0} :
  ↑(∑ a in s, f a) = ∑ a in s, (f a : ℝ) :=
to_real_hom.map_sum _ _

lemma _root_.real.to_nnreal_sum_of_nonneg {α} {s : finset α} {f : α → ℝ}
  (hf : ∀ a, a ∈ s → 0 ≤ f a) :
  real.to_nnreal (∑ a in s, f a) = ∑ a in s, real.to_nnreal (f a) :=
begin
  rw [←nnreal.coe_eq, nnreal.coe_sum, real.coe_to_nnreal _ (finset.sum_nonneg hf)],
  exact finset.sum_congr rfl (λ x hxs, by rw real.coe_to_nnreal _ (hf x hxs)),
end

@[norm_cast] lemma coe_prod {α} {s : finset α} {f : α → ℝ≥0} :
  ↑(∏ a in s, f a) = ∏ a in s, (f a : ℝ) :=
to_real_hom.map_prod _ _

lemma _root_.real.to_nnreal_prod_of_nonneg {α} {s : finset α} {f : α → ℝ}
  (hf : ∀ a, a ∈ s → 0 ≤ f a) :
  real.to_nnreal (∏ a in s, f a) = ∏ a in s, real.to_nnreal (f a) :=
begin
  rw [←nnreal.coe_eq, nnreal.coe_prod, real.coe_to_nnreal _ (finset.prod_nonneg hf)],
  exact finset.prod_congr rfl (λ x hxs, by rw real.coe_to_nnreal _ (hf x hxs)),
end

lemma nsmul_coe (r : ℝ≥0) (n : ℕ) : ↑(n • r) = n • (r:ℝ) :=
by norm_cast

@[simp, norm_cast] protected lemma coe_nat_cast (n : ℕ) : (↑(↑n : ℝ≥0) : ℝ) = n :=
map_nat_cast to_real_hom n

noncomputable example : linear_order ℝ≥0 := by apply_instance

@[simp, norm_cast] protected lemma coe_le_coe {r₁ r₂ : ℝ≥0} : (r₁ : ℝ) ≤ r₂ ↔ r₁ ≤ r₂ := iff.rfl
@[simp, norm_cast] protected lemma coe_lt_coe {r₁ r₂ : ℝ≥0} : (r₁ : ℝ) < r₂ ↔ r₁ < r₂ := iff.rfl
@[simp, norm_cast] protected lemma coe_pos {r : ℝ≥0} : (0 : ℝ) < r ↔ 0 < r := iff.rfl

protected lemma coe_mono : monotone (coe : ℝ≥0 → ℝ) := λ _ _, nnreal.coe_le_coe.2

protected lemma _root_.real.to_nnreal_mono : monotone real.to_nnreal :=
λ x y h, max_le_max h (le_refl 0)

@[simp] lemma _root_.real.to_nnreal_coe {r : ℝ≥0} : real.to_nnreal r = r :=
nnreal.eq $ max_eq_left r.2

@[simp] lemma mk_coe_nat (n : ℕ) : @eq ℝ≥0 (⟨(n : ℝ), n.cast_nonneg⟩ : ℝ≥0) n :=
nnreal.eq (nnreal.coe_nat_cast n).symm

@[simp] lemma to_nnreal_coe_nat (n : ℕ) : real.to_nnreal n = n :=
nnreal.eq $ by simp [real.coe_to_nnreal]

/-- `real.to_nnreal` and `coe : ℝ≥0 → ℝ` form a Galois insertion. -/
noncomputable def gi : galois_insertion real.to_nnreal coe :=
galois_insertion.monotone_intro nnreal.coe_mono real.to_nnreal_mono
  real.le_coe_to_nnreal (λ _, real.to_nnreal_coe)

-- note that anything involving the (decidability of the) linear order, including `⊔`/`⊓` (min, max)
-- will be noncomputable, everything else should not be.
example : order_bot ℝ≥0 := by apply_instance
example : partial_order ℝ≥0 := by apply_instance
noncomputable example : canonically_linear_ordered_add_monoid ℝ≥0 := by apply_instance
noncomputable example : linear_ordered_add_comm_monoid ℝ≥0 := by apply_instance
noncomputable example : distrib_lattice ℝ≥0 := by apply_instance
noncomputable example : semilattice_inf ℝ≥0 := by apply_instance
noncomputable example : semilattice_sup ℝ≥0 := by apply_instance
noncomputable example : linear_ordered_semiring ℝ≥0 := by apply_instance
example : ordered_comm_semiring ℝ≥0 := by apply_instance
noncomputable example : linear_ordered_comm_monoid  ℝ≥0 := by apply_instance
noncomputable example : linear_ordered_comm_monoid_with_zero ℝ≥0 := by apply_instance
noncomputable example : linear_ordered_comm_group_with_zero ℝ≥0 := by apply_instance
example : canonically_ordered_comm_semiring ℝ≥0 := by apply_instance
example : densely_ordered ℝ≥0 := by apply_instance
example : no_max_order ℝ≥0 := by apply_instance

-- note we need the `@` to make the `has_mem.mem` have a sensible type
lemma coe_image {s : set ℝ≥0} : coe '' s = {x : ℝ | ∃ h : 0 ≤ x, @has_mem.mem (ℝ≥0) _ _ ⟨x, h⟩ s} :=
subtype.coe_image

lemma bdd_above_coe {s : set ℝ≥0} : bdd_above ((coe : ℝ≥0 → ℝ) '' s) ↔ bdd_above s :=
iff.intro
  (assume ⟨b, hb⟩, ⟨real.to_nnreal b, assume ⟨y, hy⟩ hys, show y ≤ max b 0, from
    le_max_of_le_left $ hb $ set.mem_image_of_mem _ hys⟩)
  (assume ⟨b, hb⟩, ⟨b, assume y ⟨x, hx, eq⟩, eq ▸ hb hx⟩)

lemma bdd_below_coe (s : set ℝ≥0) : bdd_below ((coe : ℝ≥0 → ℝ) '' s) :=
⟨0, assume r ⟨q, _, eq⟩, eq ▸ q.2⟩

noncomputable instance : conditionally_complete_linear_order_bot ℝ≥0 :=
nonneg.conditionally_complete_linear_order_bot real.Sup_empty.le

@[norm_cast] lemma coe_Sup (s : set ℝ≥0) : (↑(Sup s) : ℝ) = Sup ((coe : ℝ≥0 → ℝ) '' s) :=
eq.symm $ @subset_Sup_of_within ℝ (set.Ici 0) _ ⟨(0 : ℝ≥0)⟩ s $
  real.Sup_nonneg _ $ λ y ⟨x, _, hy⟩, hy ▸ x.2

@[norm_cast] lemma coe_supr {ι : Sort*} (s : ι → ℝ≥0) : (↑(⨆ i, s i) : ℝ) = ⨆ i, (s i) :=
by rw [supr, supr, coe_Sup, set.range_comp]

@[norm_cast] lemma coe_Inf (s : set ℝ≥0) : (↑(Inf s) : ℝ) = Inf ((coe : ℝ≥0 → ℝ) '' s) :=
eq.symm $ @subset_Inf_of_within ℝ (set.Ici 0) _ ⟨(0 : ℝ≥0)⟩ s $
  real.Inf_nonneg _ $ λ y ⟨x, _, hy⟩, hy ▸ x.2

@[norm_cast] lemma coe_infi {ι : Sort*} (s : ι → ℝ≥0) : (↑(⨅ i, s i) : ℝ) = ⨅ i, (s i) :=
by rw [infi, infi, coe_Inf, set.range_comp]

example : archimedean ℝ≥0 := by apply_instance

-- TODO: why are these three instances necessary? why aren't they inferred?
instance covariant_add : covariant_class ℝ≥0 ℝ≥0 (+) (≤) :=
ordered_add_comm_monoid.to_covariant_class_left ℝ≥0

instance contravariant_add : contravariant_class ℝ≥0 ℝ≥0 (+) (<) :=
ordered_cancel_add_comm_monoid.to_contravariant_class_left ℝ≥0

instance covariant_mul : covariant_class ℝ≥0 ℝ≥0 (*) (≤) :=
ordered_comm_monoid.to_covariant_class_left ℝ≥0

lemma le_of_forall_pos_le_add {a b : ℝ≥0} (h : ∀ε, 0 < ε → a ≤ b + ε) : a ≤ b :=
le_of_forall_le_of_dense $ assume x hxb,
begin
  rcases le_iff_exists_add.1 (le_of_lt hxb) with ⟨ε, rfl⟩,
  exact h _ ((lt_add_iff_pos_right b).1 hxb)
end

-- TODO: generalize to some ordered add_monoids, based on #6145
lemma le_of_add_le_left {a b c : ℝ≥0} (h : a + b ≤ c) : a ≤ c :=
by { refine le_trans _ h, exact (le_add_iff_nonneg_right _).mpr zero_le' }

lemma le_of_add_le_right {a b c : ℝ≥0} (h : a + b ≤ c) : b ≤ c :=
by { refine le_trans _ h, exact (le_add_iff_nonneg_left _).mpr zero_le' }

lemma lt_iff_exists_rat_btwn (a b : ℝ≥0) :
  a < b ↔ (∃q:ℚ, 0 ≤ q ∧ a < real.to_nnreal q ∧ real.to_nnreal q < b) :=
iff.intro
  (assume (h : (↑a:ℝ) < (↑b:ℝ)),
    let ⟨q, haq, hqb⟩ := exists_rat_btwn h in
    have 0 ≤ (q : ℝ), from le_trans a.2 $ le_of_lt haq,
    ⟨q, rat.cast_nonneg.1 this,
      by simp [real.coe_to_nnreal _ this, nnreal.coe_lt_coe.symm, haq, hqb]⟩)
  (assume ⟨q, _, haq, hqb⟩, lt_trans haq hqb)

lemma bot_eq_zero : (⊥ : ℝ≥0) = 0 := rfl

lemma mul_sup (a b c : ℝ≥0) : a * (b ⊔ c) = (a * b) ⊔ (a * c) :=
mul_max_of_nonneg _ _ $ zero_le a

lemma sup_mul (a b c : ℝ≥0) : (a ⊔ b) * c = (a * c) ⊔ (b * c) :=
<<<<<<< HEAD
by simpa only [mul_comm] using mul_sup c a b

lemma mul_finset_sup {α} {f : α → ℝ≥0} {s : finset α} (r : ℝ≥0) :
  r * s.sup f = s.sup (λa, r * f a) :=
(finset.comp_sup_eq_sup_comp _ (nnreal.mul_sup r) (mul_zero r))

lemma finset_sup_mul {α} {f : α → ℝ≥0} {s : finset α} (r : ℝ≥0) :
  s.sup f * r = s.sup (λa, f a * r) :=
=======
max_mul_of_nonneg _ _ $ zero_le c

lemma mul_finset_sup {α} (r : ℝ≥0) (s : finset α) (f : α → ℝ≥0) :
  r * s.sup f = s.sup (λ a, r * f a) :=
(finset.comp_sup_eq_sup_comp _ (nnreal.mul_sup r) (mul_zero r))

lemma finset_sup_mul {α} (s : finset α) (f : α → ℝ≥0) (r : ℝ≥0) :
  s.sup f * r = s.sup (λ a, f a * r) :=
>>>>>>> 5038a4a9
(finset.comp_sup_eq_sup_comp (* r) (λ x y, nnreal.sup_mul x y r) (zero_mul r))

lemma finset_sup_div {α} {f : α → ℝ≥0} {s : finset α} (r : ℝ≥0) :
  s.sup f / r = s.sup (λ a, f a / r) :=
by simp only [div_eq_inv_mul, mul_finset_sup]

@[simp, norm_cast] lemma coe_max (x y : ℝ≥0) :
  ((max x y : ℝ≥0) : ℝ) = max (x : ℝ) (y : ℝ) :=
nnreal.coe_mono.map_max

@[simp, norm_cast] lemma coe_min (x y : ℝ≥0) :
  ((min x y : ℝ≥0) : ℝ) = min (x : ℝ) (y : ℝ) :=
nnreal.coe_mono.map_min

@[simp] lemma zero_le_coe {q : ℝ≥0} : 0 ≤ (q : ℝ) := q.2

end nnreal

namespace real

section to_nnreal

@[simp] lemma to_nnreal_zero : real.to_nnreal 0 = 0 :=
by simp [real.to_nnreal]; refl

@[simp] lemma to_nnreal_one : real.to_nnreal 1 = 1 :=
by simp [real.to_nnreal, max_eq_left (zero_le_one : (0 :ℝ) ≤ 1)]; refl

@[simp] lemma to_nnreal_pos {r : ℝ} : 0 < real.to_nnreal r ↔ 0 < r :=
by simp [real.to_nnreal, nnreal.coe_lt_coe.symm, lt_irrefl]

@[simp] lemma to_nnreal_eq_zero {r : ℝ} : real.to_nnreal r = 0 ↔ r ≤ 0 :=
by simpa [-to_nnreal_pos] using (not_iff_not.2 (@to_nnreal_pos r))

lemma to_nnreal_of_nonpos {r : ℝ} : r ≤ 0 → real.to_nnreal r = 0 :=
to_nnreal_eq_zero.2

@[simp] lemma coe_to_nnreal' (r : ℝ) : (real.to_nnreal r : ℝ) = max r 0 := rfl

@[simp] lemma to_nnreal_le_to_nnreal_iff {r p : ℝ} (hp : 0 ≤ p) :
  real.to_nnreal r ≤ real.to_nnreal p ↔ r ≤ p :=
by simp [nnreal.coe_le_coe.symm, real.to_nnreal, hp]

@[simp] lemma to_nnreal_lt_to_nnreal_iff' {r p : ℝ} :
  real.to_nnreal r < real.to_nnreal p ↔ r < p ∧ 0 < p :=
by simp [nnreal.coe_lt_coe.symm, real.to_nnreal, lt_irrefl]

lemma to_nnreal_lt_to_nnreal_iff {r p : ℝ} (h : 0 < p) :
  real.to_nnreal r < real.to_nnreal p ↔ r < p :=
to_nnreal_lt_to_nnreal_iff'.trans (and_iff_left h)

lemma to_nnreal_lt_to_nnreal_iff_of_nonneg {r p : ℝ} (hr : 0 ≤ r) :
  real.to_nnreal r < real.to_nnreal p ↔ r < p :=
to_nnreal_lt_to_nnreal_iff'.trans ⟨and.left, λ h, ⟨h, lt_of_le_of_lt hr h⟩⟩

@[simp] lemma to_nnreal_add {r p : ℝ} (hr : 0 ≤ r) (hp : 0 ≤ p) :
  real.to_nnreal (r + p) = real.to_nnreal r + real.to_nnreal p :=
nnreal.eq $ by simp [real.to_nnreal, hr, hp, add_nonneg]

lemma to_nnreal_add_to_nnreal {r p : ℝ} (hr : 0 ≤ r) (hp : 0 ≤ p) :
  real.to_nnreal r + real.to_nnreal p = real.to_nnreal (r + p) :=
(real.to_nnreal_add hr hp).symm

lemma to_nnreal_le_to_nnreal {r p : ℝ} (h : r ≤ p) :
  real.to_nnreal r ≤ real.to_nnreal p :=
real.to_nnreal_mono h

lemma to_nnreal_add_le {r p : ℝ} :
  real.to_nnreal (r + p) ≤ real.to_nnreal r + real.to_nnreal p :=
nnreal.coe_le_coe.1 $ max_le (add_le_add (le_max_left _ _) (le_max_left _ _)) nnreal.zero_le_coe

lemma to_nnreal_le_iff_le_coe {r : ℝ} {p : ℝ≥0} : real.to_nnreal r ≤ p ↔ r ≤ ↑p :=
nnreal.gi.gc r p

lemma le_to_nnreal_iff_coe_le {r : ℝ≥0} {p : ℝ} (hp : 0 ≤ p) : r ≤ real.to_nnreal p ↔ ↑r ≤ p :=
by rw [← nnreal.coe_le_coe, real.coe_to_nnreal p hp]

lemma le_to_nnreal_iff_coe_le' {r : ℝ≥0} {p : ℝ} (hr : 0 < r) : r ≤ real.to_nnreal p ↔ ↑r ≤ p :=
(le_or_lt 0 p).elim le_to_nnreal_iff_coe_le $ λ hp,
  by simp only [(hp.trans_le r.coe_nonneg).not_le, to_nnreal_eq_zero.2 hp.le, hr.not_le]

lemma to_nnreal_lt_iff_lt_coe {r : ℝ} {p : ℝ≥0} (ha : 0 ≤ r) : real.to_nnreal r < p ↔ r < ↑p :=
by rw [← nnreal.coe_lt_coe, real.coe_to_nnreal r ha]

lemma lt_to_nnreal_iff_coe_lt {r : ℝ≥0} {p : ℝ} : r < real.to_nnreal p ↔ ↑r < p :=
begin
  cases le_total 0 p,
  { rw [← nnreal.coe_lt_coe, real.coe_to_nnreal p h] },
  { rw [to_nnreal_eq_zero.2 h], split,
    { intro, have := not_lt_of_le (zero_le r), contradiction },
    { intro rp, have : ¬(p ≤ 0) := not_le_of_lt (lt_of_le_of_lt (nnreal.coe_nonneg _) rp),
      contradiction } }
end

@[simp] lemma to_nnreal_bit0 {r : ℝ} (hr : 0 ≤ r) :
  real.to_nnreal (bit0 r) = bit0 (real.to_nnreal r) :=
real.to_nnreal_add hr hr

@[simp] lemma to_nnreal_bit1 {r : ℝ} (hr : 0 ≤ r) :
  real.to_nnreal (bit1 r) = bit1 (real.to_nnreal r) :=
(real.to_nnreal_add (by simp [hr]) zero_le_one).trans (by simp [to_nnreal_one, bit1, hr])

end to_nnreal

end real

open real

namespace nnreal

section mul

lemma mul_eq_mul_left {a b c : ℝ≥0} (h : a ≠ 0) : (a * b = a * c ↔ b = c) :=
begin
  rw [← nnreal.eq_iff, ← nnreal.eq_iff, nnreal.coe_mul, nnreal.coe_mul], split,
  { exact mul_left_cancel₀ (mt (@nnreal.eq_iff a 0).1 h) },
  { assume h, rw [h] }
end

lemma _root_.real.to_nnreal_mul {p q : ℝ} (hp : 0 ≤ p) :
  real.to_nnreal (p * q) = real.to_nnreal p * real.to_nnreal q :=
begin
  cases le_total 0 q with hq hq,
  { apply nnreal.eq,
    simp [real.to_nnreal, hp, hq, max_eq_left, mul_nonneg] },
  { have hpq := mul_nonpos_of_nonneg_of_nonpos hp hq,
    rw [to_nnreal_eq_zero.2 hq, to_nnreal_eq_zero.2 hpq, mul_zero] }
end

end mul

section pow

lemma pow_antitone_exp {a : ℝ≥0} (m n : ℕ) (mn : m ≤ n) (a1 : a ≤ 1) :
  a ^ n ≤ a ^ m :=
pow_le_pow_of_le_one (zero_le a) a1 mn

lemma exists_pow_lt_of_lt_one {a b : ℝ≥0} (ha : 0 < a) (hb : b < 1) : ∃ n : ℕ, b ^ n < a :=
by simpa only [← coe_pow, nnreal.coe_lt_coe]
  using exists_pow_lt_of_lt_one (nnreal.coe_pos.2 ha) (nnreal.coe_lt_coe.2 hb)

lemma exists_mem_Ico_zpow
  {x : ℝ≥0} {y : ℝ≥0} (hx : x ≠ 0) (hy : 1 < y) :
  ∃ n : ℤ, x ∈ set.Ico (y ^ n) (y ^ (n + 1)) :=
begin
  obtain ⟨n, hn, h'n⟩ : ∃ n : ℤ, (y : ℝ) ^ n ≤ x ∧ (x : ℝ) < y ^ (n + 1) :=
    exists_mem_Ico_zpow (bot_lt_iff_ne_bot.mpr hx) hy,
  rw ← nnreal.coe_zpow at hn h'n,
  exact ⟨n, hn, h'n⟩,
end

lemma exists_mem_Ioc_zpow
  {x : ℝ≥0} {y : ℝ≥0} (hx : x ≠ 0) (hy : 1 < y) :
  ∃ n : ℤ, x ∈ set.Ioc (y ^ n) (y ^ (n + 1)) :=
begin
  obtain ⟨n, hn, h'n⟩ : ∃ n : ℤ, (y : ℝ) ^ n < x ∧ (x : ℝ) ≤ y ^ (n + 1) :=
    exists_mem_Ioc_zpow (bot_lt_iff_ne_bot.mpr hx) hy,
  rw ← nnreal.coe_zpow at hn h'n,
  exact ⟨n, hn, h'n⟩,
end

end pow

section sub
/-!
### Lemmas about subtraction

In this section we provide a few lemmas about subtraction that do not fit well into any other
typeclass. For lemmas about subtraction and addition see lemmas
about `has_ordered_sub` in the file `algebra.order.sub`. See also `mul_tsub` and `tsub_mul`. -/

lemma sub_def {r p : ℝ≥0} : r - p = real.to_nnreal (r - p) := rfl

lemma coe_sub_def {r p : ℝ≥0} : ↑(r - p) = max (r - p : ℝ) 0 := rfl

noncomputable example : has_ordered_sub ℝ≥0 := by apply_instance

lemma sub_div (a b c : ℝ≥0) : (a - b) / c = a / c - b / c :=
by simp only [div_eq_mul_inv, tsub_mul]

end sub

section inv

lemma sum_div {ι} (s : finset ι) (f : ι → ℝ≥0) (b : ℝ≥0) :
  (∑ i in s, f i) / b = ∑ i in s, (f i / b) :=
by simp only [div_eq_mul_inv, finset.sum_mul]

@[simp] lemma inv_pos {r : ℝ≥0} : 0 < r⁻¹ ↔ 0 < r :=
by simp [pos_iff_ne_zero]

lemma div_pos {r p : ℝ≥0} (hr : 0 < r) (hp : 0 < p) : 0 < r / p :=
by simpa only [div_eq_mul_inv] using mul_pos hr (inv_pos.2 hp)

protected lemma mul_inv {r p : ℝ≥0} : (r * p)⁻¹ = p⁻¹ * r⁻¹ := nnreal.eq $ mul_inv_rev₀ _ _

lemma div_self_le (r : ℝ≥0) : r / r ≤ 1 := div_self_le_one (r : ℝ)

@[simp] lemma inv_le {r p : ℝ≥0} (h : r ≠ 0) : r⁻¹ ≤ p ↔ 1 ≤ r * p :=
by rw [← mul_le_mul_left (pos_iff_ne_zero.2 h), mul_inv_cancel h]

lemma inv_le_of_le_mul {r p : ℝ≥0} (h : 1 ≤ r * p) : r⁻¹ ≤ p :=
by by_cases r = 0; simp [*, inv_le]

@[simp] lemma le_inv_iff_mul_le {r p : ℝ≥0} (h : p ≠ 0) : (r ≤ p⁻¹ ↔ r * p ≤ 1) :=
by rw [← mul_le_mul_left (pos_iff_ne_zero.2 h), mul_inv_cancel h, mul_comm]

@[simp] lemma lt_inv_iff_mul_lt {r p : ℝ≥0} (h : p ≠ 0) : (r < p⁻¹ ↔ r * p < 1) :=
by rw [← mul_lt_mul_left (pos_iff_ne_zero.2 h), mul_inv_cancel h, mul_comm]

lemma mul_le_iff_le_inv {a b r : ℝ≥0} (hr : r ≠ 0) : r * a ≤ b ↔ a ≤ r⁻¹ * b :=
have 0 < r, from lt_of_le_of_ne (zero_le r) hr.symm,
by rw [← @mul_le_mul_left _ _ a _ r this, ← mul_assoc, mul_inv_cancel hr, one_mul]

lemma le_div_iff_mul_le {a b r : ℝ≥0} (hr : r ≠ 0) : a ≤ b / r ↔ a * r ≤ b :=
by rw [div_eq_inv_mul, ← mul_le_iff_le_inv hr, mul_comm]

lemma div_le_iff {a b r : ℝ≥0} (hr : r ≠ 0) : a / r ≤ b ↔ a ≤ b * r :=
@div_le_iff ℝ _ a r b $ pos_iff_ne_zero.2 hr

lemma div_le_iff' {a b r : ℝ≥0} (hr : r ≠ 0) : a / r ≤ b ↔ a ≤ r * b :=
@div_le_iff' ℝ _ a r b $ pos_iff_ne_zero.2 hr

lemma div_le_of_le_mul {a b c : ℝ≥0} (h : a ≤ b * c) : a / c ≤ b :=
if h0 : c = 0 then by simp [h0] else (div_le_iff h0).2 h

lemma div_le_of_le_mul' {a b c : ℝ≥0} (h : a ≤ b * c) : a / b ≤ c :=
div_le_of_le_mul $ mul_comm b c ▸ h

lemma le_div_iff {a b r : ℝ≥0} (hr : r ≠ 0) : a ≤ b / r ↔ a * r ≤ b :=
@le_div_iff ℝ _ a b r $ pos_iff_ne_zero.2 hr

lemma le_div_iff' {a b r : ℝ≥0} (hr : r ≠ 0) : a ≤ b / r ↔ r * a ≤ b :=
@le_div_iff' ℝ _ a b r $ pos_iff_ne_zero.2 hr

lemma div_lt_iff {a b r : ℝ≥0} (hr : r ≠ 0) : a / r < b ↔ a < b * r :=
lt_iff_lt_of_le_iff_le (le_div_iff hr)

lemma div_lt_iff' {a b r : ℝ≥0} (hr : r ≠ 0) : a / r < b ↔ a < r * b :=
lt_iff_lt_of_le_iff_le (le_div_iff' hr)

lemma lt_div_iff {a b r : ℝ≥0} (hr : r ≠ 0) : a < b / r ↔ a * r < b :=
lt_iff_lt_of_le_iff_le (div_le_iff hr)

lemma lt_div_iff' {a b r : ℝ≥0} (hr : r ≠ 0) : a < b / r ↔ r * a < b :=
lt_iff_lt_of_le_iff_le (div_le_iff' hr)

lemma mul_lt_of_lt_div {a b r : ℝ≥0} (h : a < b / r) : a * r < b :=
begin
  refine (lt_div_iff $ λ hr, false.elim _).1 h,
  subst r,
  simpa using h
end

lemma div_le_div_left_of_le {a b c : ℝ≥0} (b0 : 0 < b) (c0 : 0 < c) (cb : c ≤ b) :
  a / b ≤ a / c :=
begin
  by_cases a0 : a = 0,
  { rw [a0, zero_div, zero_div] },
  { cases a with a ha,
    replace a0 : 0 < a := lt_of_le_of_ne ha (ne_of_lt (zero_lt_iff.mpr a0)),
    exact (div_le_div_left a0 b0 c0).mpr cb }
end

lemma div_le_div_left {a b c : ℝ≥0} (a0 : 0 < a) (b0 : 0 < b) (c0 : 0 < c) :
  a / b ≤ a / c ↔ c ≤ b :=
by rw [nnreal.div_le_iff b0.ne.symm, div_mul_eq_mul_div, nnreal.le_div_iff_mul_le c0.ne.symm,
  mul_le_mul_left a0]

lemma le_of_forall_lt_one_mul_le {x y : ℝ≥0} (h : ∀a<1, a * x ≤ y) : x ≤ y :=
le_of_forall_ge_of_dense $ assume a ha,
  have hx : x ≠ 0 := pos_iff_ne_zero.1 (lt_of_le_of_lt (zero_le _) ha),
  have hx' : x⁻¹ ≠ 0, by rwa [(≠), inv_eq_zero],
  have a * x⁻¹ < 1, by rwa [← lt_inv_iff_mul_lt hx', inv_inv],
  have (a * x⁻¹) * x ≤ y, from h _ this,
  by rwa [mul_assoc, inv_mul_cancel hx, mul_one] at this

lemma div_add_div_same (a b c : ℝ≥0) : a / c + b / c = (a + b) / c :=
eq.symm $ right_distrib a b (c⁻¹)

lemma half_pos {a : ℝ≥0} (h : 0 < a) : 0 < a / 2 := div_pos h zero_lt_two

lemma add_halves (a : ℝ≥0) : a / 2 + a / 2 = a := nnreal.eq (add_halves a)

lemma half_lt_self {a : ℝ≥0} (h : a ≠ 0) : a / 2 < a :=
by rw [← nnreal.coe_lt_coe, nnreal.coe_div]; exact
half_lt_self (bot_lt_iff_ne_bot.2 h)

lemma two_inv_lt_one : (2⁻¹:ℝ≥0) < 1 :=
by simpa using half_lt_self zero_ne_one.symm

lemma div_lt_one_of_lt {a b : ℝ≥0} (h : a < b) : a / b < 1 :=
begin
  rwa [div_lt_iff, one_mul],
  exact ne_of_gt (lt_of_le_of_lt (zero_le _) h)
end

@[field_simps] lemma div_add_div (a : ℝ≥0) {b : ℝ≥0} (c : ℝ≥0) {d : ℝ≥0}
  (hb : b ≠ 0) (hd : d ≠ 0) : a / b + c / d = (a * d + b * c) / (b * d) :=
begin
  rw ← nnreal.eq_iff,
  simp only [nnreal.coe_add, nnreal.coe_div, nnreal.coe_mul],
  exact div_add_div _ _ (coe_ne_zero.2 hb) (coe_ne_zero.2 hd)
end

@[field_simps] lemma add_div' (a b c : ℝ≥0) (hc : c ≠ 0) :
  b + a / c = (b * c + a) / c :=
by simpa using div_add_div b a one_ne_zero hc

@[field_simps] lemma div_add' (a b c : ℝ≥0) (hc : c ≠ 0) :
  a / c + b = (a + b * c) / c :=
by rwa [add_comm, add_div', add_comm]

lemma _root_.real.to_nnreal_inv {x : ℝ} :
  real.to_nnreal x⁻¹ = (real.to_nnreal x)⁻¹ :=
begin
  by_cases hx : 0 ≤ x,
  { nth_rewrite 0 ← real.coe_to_nnreal x hx,
    rw [←nnreal.coe_inv, real.to_nnreal_coe], },
  { have hx' := le_of_not_ge hx,
    rw [to_nnreal_eq_zero.mpr hx', inv_zero, to_nnreal_eq_zero.mpr (inv_nonpos.mpr hx')], },
end

lemma _root_.real.to_nnreal_div {x y : ℝ} (hx : 0 ≤ x) :
  real.to_nnreal (x / y) = real.to_nnreal x / real.to_nnreal y :=
by rw [div_eq_mul_inv, div_eq_mul_inv, ← real.to_nnreal_inv, ← real.to_nnreal_mul hx]

lemma _root_.real.to_nnreal_div' {x y : ℝ} (hy : 0 ≤ y) :
  real.to_nnreal (x / y) = real.to_nnreal x / real.to_nnreal y :=
by rw [div_eq_inv_mul, div_eq_inv_mul, real.to_nnreal_mul (inv_nonneg.2 hy), real.to_nnreal_inv]

lemma inv_lt_one_iff {x : ℝ≥0} (hx : x ≠ 0) : x⁻¹ < 1 ↔ 1 < x :=
by rwa [← one_div, div_lt_iff hx, one_mul]

lemma inv_lt_one {x : ℝ≥0} (hx : 1 < x) : x⁻¹ < 1 :=
(inv_lt_one_iff (zero_lt_one.trans hx).ne').2 hx

lemma zpow_pos {x : ℝ≥0} (hx : x ≠ 0) (n : ℤ) : 0 < x ^ n :=
begin
  cases n,
  { simp [pow_pos hx.bot_lt _] },
  { simp [pow_pos hx.bot_lt _] }
end

lemma inv_lt_inv_iff {x y : ℝ≥0} (hx : x ≠ 0) (hy : y ≠ 0) :
  y⁻¹ < x⁻¹ ↔ x < y :=
by rw [← one_div, div_lt_iff hy, ← div_eq_inv_mul, lt_div_iff hx, one_mul]

lemma inv_lt_inv {x y : ℝ≥0} (hx : x ≠ 0) (h : x < y) : y⁻¹ < x⁻¹ :=
(inv_lt_inv_iff hx ((bot_le.trans_lt h).ne')).2 h

end inv

@[simp] lemma abs_eq (x : ℝ≥0) : |(x : ℝ)| = x :=
abs_of_nonneg x.property

end nnreal

namespace real

/-- The absolute value on `ℝ` as a map to `ℝ≥0`. -/
@[pp_nodot] noncomputable def nnabs : ℝ →*₀ ℝ≥0 :=
{ to_fun := λ x, ⟨|x|, abs_nonneg x⟩,
  map_zero' := by { ext, simp },
  map_one' := by { ext, simp },
  map_mul' := λ x y, by { ext, simp [abs_mul] } }

@[norm_cast, simp] lemma coe_nnabs (x : ℝ) : (nnabs x : ℝ) = |x| :=
rfl

@[simp] lemma nnabs_of_nonneg {x : ℝ} (h : 0 ≤ x) : nnabs x = to_nnreal x :=
by { ext, simp [coe_to_nnreal x h, abs_of_nonneg h] }

lemma coe_to_nnreal_le (x : ℝ) : (to_nnreal x : ℝ) ≤ |x| :=
max_le (le_abs_self _) (abs_nonneg _)

lemma cast_nat_abs_eq_nnabs_cast (n : ℤ) :
  (n.nat_abs : ℝ≥0) = nnabs n :=
by { ext, rw [nnreal.coe_nat_cast, int.cast_nat_abs, real.coe_nnabs] }

end real<|MERGE_RESOLUTION|>--- conflicted
+++ resolved
@@ -355,16 +355,6 @@
 mul_max_of_nonneg _ _ $ zero_le a
 
 lemma sup_mul (a b c : ℝ≥0) : (a ⊔ b) * c = (a * c) ⊔ (b * c) :=
-<<<<<<< HEAD
-by simpa only [mul_comm] using mul_sup c a b
-
-lemma mul_finset_sup {α} {f : α → ℝ≥0} {s : finset α} (r : ℝ≥0) :
-  r * s.sup f = s.sup (λa, r * f a) :=
-(finset.comp_sup_eq_sup_comp _ (nnreal.mul_sup r) (mul_zero r))
-
-lemma finset_sup_mul {α} {f : α → ℝ≥0} {s : finset α} (r : ℝ≥0) :
-  s.sup f * r = s.sup (λa, f a * r) :=
-=======
 max_mul_of_nonneg _ _ $ zero_le c
 
 lemma mul_finset_sup {α} (r : ℝ≥0) (s : finset α) (f : α → ℝ≥0) :
@@ -373,7 +363,6 @@
 
 lemma finset_sup_mul {α} (s : finset α) (f : α → ℝ≥0) (r : ℝ≥0) :
   s.sup f * r = s.sup (λ a, f a * r) :=
->>>>>>> 5038a4a9
 (finset.comp_sup_eq_sup_comp (* r) (λ x y, nnreal.sup_mul x y r) (zero_mul r))
 
 lemma finset_sup_div {α} {f : α → ℝ≥0} {s : finset α} (r : ℝ≥0) :
