/-
Copyright (c) 2018 Mario Carneiro. All rights reserved.
Released under Apache 2.0 license as described in the file LICENSE.
Authors: Mario Carneiro, Robert Y. Lewis
-/
import data.real.cau_seq

/-!
# Cauchy completion

This file generalizes the Cauchy completion of `(ℚ, abs)` to the completion of a commutative ring
with absolute value.
-/

namespace cau_seq.completion
open cau_seq

section
parameters {α : Type*} [linear_ordered_field α]
parameters {β : Type*} [comm_ring β] {abv : β → α} [is_absolute_value abv]

/-- The Cauchy completion of a commutative ring with absolute value. -/
def Cauchy := @quotient (cau_seq _ abv) cau_seq.equiv

/-- The map from Cauchy sequences into the Cauchy completion. -/
def mk : cau_seq _ abv → Cauchy := quotient.mk

@[simp] theorem mk_eq_mk (f) : @eq Cauchy ⟦f⟧ (mk f) := rfl

theorem mk_eq {f g} : mk f = mk g ↔ f ≈ g := quotient.eq

/-- The map from the original ring into the Cauchy completion. -/
def of_rat (x : β) : Cauchy := mk (const abv x)

instance : has_zero Cauchy := ⟨of_rat 0⟩
instance : has_one Cauchy := ⟨of_rat 1⟩
instance : inhabited Cauchy := ⟨0⟩

theorem of_rat_zero : of_rat 0 = 0 := rfl
theorem of_rat_one : of_rat 1 = 1 := rfl

@[simp] theorem mk_eq_zero {f} : mk f = 0 ↔ lim_zero f :=
by have : mk f = 0 ↔ lim_zero (f - 0) := quotient.eq;
   rwa sub_zero at this

instance : has_add Cauchy :=
⟨λ x y, quotient.lift_on₂ x y (λ f g, mk (f + g)) $
  λ f₁ g₁ f₂ g₂ hf hg, quotient.sound $
  by simpa [(≈), setoid.r, sub_eq_add_neg, add_comm, add_left_comm, add_assoc]
    using add_lim_zero hf hg⟩

@[simp] theorem mk_add (f g : cau_seq β abv) : mk f + mk g = mk (f + g) := rfl

instance : has_neg Cauchy :=
⟨λ x, quotient.lift_on x (λ f, mk (-f)) $
  λ f₁ f₂ hf, quotient.sound $
  by simpa [neg_sub', (≈), setoid.r] using neg_lim_zero hf⟩

@[simp] theorem mk_neg (f : cau_seq β abv) : -mk f = mk (-f) := rfl

instance : has_mul Cauchy :=
⟨λ x y, quotient.lift_on₂ x y (λ f g, mk (f * g)) $
  λ f₁ g₁ f₂ g₂ hf hg, quotient.sound $
  by simpa [(≈), setoid.r, mul_add, mul_comm, add_assoc, sub_eq_add_neg] using
    add_lim_zero (mul_lim_zero_right g₁ hf) (mul_lim_zero_right f₂ hg)⟩

@[simp] theorem mk_mul (f g : cau_seq β abv) : mk f * mk g = mk (f * g) := rfl

instance : has_sub Cauchy :=
⟨λ x y, quotient.lift_on₂ x y (λ f g, mk (f - g)) $
  λ f₁ g₁ f₂ g₂ hf hg, quotient.sound $ show ((f₁ - g₁) - (f₂ - g₂)).lim_zero,
    by simpa [sub_eq_add_neg, add_assoc, add_comm, add_left_comm] using sub_lim_zero hf hg⟩

@[simp] theorem mk_sub (f g : cau_seq β abv) : mk f - mk g = mk (f - g) := rfl

theorem of_rat_add (x y : β) : of_rat (x + y) = of_rat x + of_rat y :=
congr_arg mk (const_add _ _)

theorem of_rat_neg (x : β) : of_rat (-x) = -of_rat x :=
congr_arg mk (const_neg _)

theorem of_rat_mul (x y : β) : of_rat (x * y) = of_rat x * of_rat y :=
congr_arg mk (const_mul _ _)

private lemma zero_def : 0 = mk 0 := rfl

private lemma one_def : 1 = mk 1 := rfl

instance : add_group Cauchy :=
by refine { add := (+), zero := (0 : Cauchy), sub := has_sub.sub, neg := has_neg.neg,
  sub_eq_add_neg := _, nsmul := nsmul_rec, zsmul := zsmul_rec, .. }; try { intros; refl };
{ repeat {refine λ a, quotient.induction_on a (λ _, _)},
  simp [zero_def, add_comm, add_left_comm, sub_eq_neg_add] }

instance : add_group_with_one Cauchy :=
{ nat_cast := λ n, mk n,
  nat_cast_zero := congr_arg mk nat.cast_zero,
  nat_cast_succ := λ n, congr_arg mk (nat.cast_succ n),
  int_cast := λ n, mk n,
  int_cast_of_nat := λ n, congr_arg mk (int.cast_of_nat n),
  int_cast_neg_succ_of_nat := λ n, congr_arg mk (int.cast_neg_succ_of_nat n),
  one := 1,
  .. Cauchy.add_group }

<<<<<<< HEAD
=======
@[simp] theorem of_rat_nat_cast (n : ℕ) : of_rat n = n := rfl
@[simp] theorem of_rat_int_cast (z : ℤ) : of_rat z = z := rfl

>>>>>>> 0a3e8d38
instance : comm_ring Cauchy :=
by refine { add := (+), zero := (0 : Cauchy), mul := (*), one := 1, npow := npow_rec,
    .. Cauchy.add_group_with_one, .. }; try { intros; refl };
{ repeat {refine λ a, quotient.induction_on a (λ _, _)},
  simp [zero_def, one_def, mul_left_comm, mul_comm, mul_add, add_comm, add_left_comm,
          sub_eq_add_neg] }

-- shortcut instance to ensure computability
instance : ring Cauchy := comm_ring.to_ring _

/-- `cau_seq.completion.of_rat` as a `ring_hom`  -/
@[simps]
def of_rat_ring_hom : β →+* Cauchy :=
{ to_fun := of_rat,
  map_zero' := of_rat_zero,
  map_one' := of_rat_one,
  map_add' := of_rat_add,
  map_mul' := of_rat_mul, }

theorem of_rat_sub (x y : β) : of_rat (x - y) = of_rat x - of_rat y :=
congr_arg mk (const_sub _ _)

end

open_locale classical
section

parameters {α : Type*} [linear_ordered_field α]
parameters {β : Type*} [field β] {abv : β → α} [is_absolute_value abv]
local notation `Cauchy` := @Cauchy _ _ _ _ abv _

instance : has_rat_cast Cauchy := ⟨λ q, of_rat q⟩

@[simp] theorem of_rat_rat_cast (q : ℚ) : of_rat (↑q : β) = (q : Cauchy) := rfl

noncomputable instance : has_inv Cauchy :=
⟨λ x, quotient.lift_on x
  (λ f, mk $ if h : lim_zero f then 0 else inv f h) $
λ f g fg, begin
  have := lim_zero_congr fg,
  by_cases hf : lim_zero f,
  { simp [hf, this.1 hf, setoid.refl] },
  { have hg := mt this.2 hf, simp [hf, hg],
    have If : mk (inv f hf) * mk f = 1 := mk_eq.2 (inv_mul_cancel hf),
    have Ig : mk (inv g hg) * mk g = 1 := mk_eq.2 (inv_mul_cancel hg),
    rw [mk_eq.2 fg, ← Ig] at If,
    rw mul_comm at Ig,
    rw [← mul_one (mk (inv f hf)), ← Ig, ← mul_assoc, If,
        mul_assoc, Ig, mul_one] }
end⟩

@[simp] theorem inv_zero : (0 : Cauchy)⁻¹ = 0 :=
congr_arg mk $ by rw dif_pos; [refl, exact zero_lim_zero]

@[simp] theorem inv_mk {f} (hf) : (@mk α _ β _ abv _ f)⁻¹ = mk (inv f hf) :=
congr_arg mk $ by rw dif_neg

lemma cau_seq_zero_ne_one : ¬ (0 : cau_seq _ abv) ≈ 1 := λ h,
have lim_zero (1 - 0), from setoid.symm h,
have lim_zero 1, by simpa,
one_ne_zero $ const_lim_zero.1 this

lemma zero_ne_one : (0 : Cauchy) ≠ 1 :=
λ h, cau_seq_zero_ne_one $ mk_eq.1 h

protected theorem inv_mul_cancel {x : Cauchy} : x ≠ 0 → x⁻¹ * x = 1 :=
quotient.induction_on x $ λ f hf, begin
  simp at hf, simp [hf],
  exact quotient.sound (cau_seq.inv_mul_cancel hf)
end

theorem of_rat_inv (x : β) : of_rat (x⁻¹) = ((of_rat x)⁻¹ : Cauchy) :=
congr_arg mk $ by split_ifs with h; [simp [const_lim_zero.1 h], refl]

/-- The Cauchy completion forms a field. -/
noncomputable instance : field Cauchy :=
{ inv              := has_inv.inv,
  mul_inv_cancel   := λ x x0, by rw [mul_comm, cau_seq.completion.inv_mul_cancel x0],
  exists_pair_ne   := ⟨0, 1, zero_ne_one⟩,
  inv_zero         := inv_zero,
  rat_cast := λ q, of_rat q,
  rat_cast_mk := λ n d hd hnd,
    by rw [rat.cast_mk', of_rat_mul, of_rat_int_cast, of_rat_inv, of_rat_nat_cast],
  .. Cauchy.comm_ring }

theorem of_rat_div (x y : β) : of_rat (x / y) = (of_rat x / of_rat y : Cauchy) :=
by simp only [div_eq_inv_mul, of_rat_inv, of_rat_mul]

/-- Show the first 10 items of a representative of this equivalence class of cauchy sequences.

The representative chosen is the one passed in the VM to `quot.mk`, so two cauchy sequences
converging to the same number may be printed differently.
-/
meta instance [has_repr β] : has_repr Cauchy :=
{ repr := λ r,
  let N := 10, seq := r.unquot in
    "(sorry /- " ++ (", ".intercalate $ (list.range N).map $ repr ∘ seq) ++ ", ... -/)" }

end
end cau_seq.completion

variables {α : Type*} [linear_ordered_field α]
namespace cau_seq
section

variables (β : Type*) [ring β] (abv : β → α) [is_absolute_value abv]

/-- A class stating that a ring with an absolute value is complete, i.e. every Cauchy
sequence has a limit. -/
class is_complete : Prop :=
(is_complete : ∀ s : cau_seq β abv, ∃ b : β, s ≈ const abv b)
end

section

variables {β : Type*} [ring β] {abv : β → α} [is_absolute_value abv]
variable [is_complete β abv]

lemma complete : ∀ s : cau_seq β abv, ∃ b : β, s ≈ const abv b :=
is_complete.is_complete

/-- The limit of a Cauchy sequence in a complete ring. Chosen non-computably. -/
noncomputable def lim (s : cau_seq β abv) : β :=
classical.some (complete s)

lemma equiv_lim (s : cau_seq β abv) : s ≈ const abv (lim s) :=
classical.some_spec (complete s)

lemma eq_lim_of_const_equiv {f : cau_seq β abv} {x : β} (h : cau_seq.const abv x ≈ f) : x = lim f :=
const_equiv.mp $ setoid.trans h $ equiv_lim f

lemma lim_eq_of_equiv_const {f : cau_seq β abv} {x : β} (h : f ≈ cau_seq.const abv x) : lim f = x :=
(eq_lim_of_const_equiv $ setoid.symm h).symm

lemma lim_eq_lim_of_equiv {f g : cau_seq β abv} (h : f ≈ g) : lim f = lim g :=
lim_eq_of_equiv_const $ setoid.trans h $ equiv_lim g

@[simp] lemma lim_const (x : β) : lim (const abv x) = x :=
lim_eq_of_equiv_const $ setoid.refl _

lemma lim_add (f g : cau_seq β abv) : lim f + lim g = lim (f + g) :=
eq_lim_of_const_equiv $ show lim_zero (const abv (lim f + lim g) - (f + g)),
  by rw [const_add, add_sub_add_comm];
  exact add_lim_zero (setoid.symm (equiv_lim f)) (setoid.symm (equiv_lim g))

lemma lim_mul_lim (f g : cau_seq β abv) : lim f * lim g = lim (f * g) :=
eq_lim_of_const_equiv $ show lim_zero (const abv (lim f * lim g) - f * g),
  from have h : const abv (lim f * lim g) - f * g = (const abv (lim f) - f) * g
      + const abv (lim f) * (const abv (lim g) - g) :=
    by simp [const_mul (lim f), mul_add, add_mul, sub_eq_add_neg, add_comm, add_left_comm],
  by rw h; exact add_lim_zero (mul_lim_zero_left _ (setoid.symm (equiv_lim _)))
    (mul_lim_zero_right _ (setoid.symm (equiv_lim _)))

lemma lim_mul (f : cau_seq β abv) (x : β) : lim f * x = lim (f * const abv x) :=
by rw [← lim_mul_lim, lim_const]

lemma lim_neg (f : cau_seq β abv) : lim (-f) = -lim f :=
lim_eq_of_equiv_const (show lim_zero (-f - const abv (-lim f)),
  by rw [const_neg, sub_neg_eq_add, add_comm, ← sub_eq_add_neg];
  exact setoid.symm (equiv_lim f))

lemma lim_eq_zero_iff (f : cau_seq β abv) : lim f = 0 ↔ lim_zero f :=
⟨assume h,
  by have hf := equiv_lim f;
  rw h at hf;
  exact (lim_zero_congr hf).mpr (const_lim_zero.mpr rfl),
assume h,
  have h₁ : f = (f - const abv 0) := ext (λ n, by simp [sub_apply, const_apply]),
  by rw h₁ at h; exact lim_eq_of_equiv_const h ⟩

end

section
variables {β : Type*} [field β] {abv : β → α} [is_absolute_value abv] [is_complete β abv]

lemma lim_inv {f : cau_seq β abv} (hf : ¬ lim_zero f) : lim (inv f hf) = (lim f)⁻¹ :=
have hl : lim f ≠ 0 := by rwa ← lim_eq_zero_iff at hf,
lim_eq_of_equiv_const $ show lim_zero (inv f hf - const abv (lim f)⁻¹),
  from have h₁ : ∀ (g f : cau_seq β abv) (hf : ¬ lim_zero f), lim_zero (g - f * inv f hf * g) :=
    λ g f hf, by rw [← one_mul g, ← mul_assoc, ← sub_mul, mul_one, mul_comm, mul_comm f];
    exact mul_lim_zero_right _ (setoid.symm (cau_seq.inv_mul_cancel _)),
  have h₂ : lim_zero ((inv f hf - const abv (lim f)⁻¹) - (const abv (lim f) - f) *
      (inv f hf * const abv (lim f)⁻¹)) :=
    by rw [sub_mul, ← sub_add, sub_sub, sub_add_eq_sub_sub, sub_right_comm, sub_add];
    exact show lim_zero (inv f hf - const abv (lim f) * (inv f hf * const abv (lim f)⁻¹)
      - (const abv (lim f)⁻¹ - f * (inv f hf * const abv (lim f)⁻¹))),
    from sub_lim_zero
      (by rw [← mul_assoc, mul_right_comm, const_inv hl]; exact h₁ _ _ _)
      (by rw [← mul_assoc]; exact h₁ _ _ _),
  (lim_zero_congr h₂).mpr $ mul_lim_zero_left _ (setoid.symm (equiv_lim f))

end

section
variables [is_complete α abs]

lemma lim_le {f : cau_seq α abs} {x : α}
  (h : f ≤ cau_seq.const abs x) : lim f ≤ x :=
cau_seq.const_le.1 $ cau_seq.le_of_eq_of_le (setoid.symm (equiv_lim f)) h

lemma le_lim {f : cau_seq α abs} {x : α}
  (h : cau_seq.const abs x ≤ f) : x ≤ lim f :=
cau_seq.const_le.1 $ cau_seq.le_of_le_of_eq h (equiv_lim f)

lemma lt_lim {f : cau_seq α abs} {x : α}
  (h : cau_seq.const abs x < f) : x < lim f :=
cau_seq.const_lt.1 $ cau_seq.lt_of_lt_of_eq h (equiv_lim f)

lemma lim_lt {f : cau_seq α abs} {x : α}
  (h : f < cau_seq.const abs x) : lim f < x :=
cau_seq.const_lt.1 $ cau_seq.lt_of_eq_of_lt (setoid.symm (equiv_lim f)) h

end
end cau_seq<|MERGE_RESOLUTION|>--- conflicted
+++ resolved
@@ -102,12 +102,9 @@
   one := 1,
   .. Cauchy.add_group }
 
-<<<<<<< HEAD
-=======
 @[simp] theorem of_rat_nat_cast (n : ℕ) : of_rat n = n := rfl
 @[simp] theorem of_rat_int_cast (z : ℤ) : of_rat z = z := rfl
 
->>>>>>> 0a3e8d38
 instance : comm_ring Cauchy :=
 by refine { add := (+), zero := (0 : Cauchy), mul := (*), one := 1, npow := npow_rec,
     .. Cauchy.add_group_with_one, .. }; try { intros; refl };
