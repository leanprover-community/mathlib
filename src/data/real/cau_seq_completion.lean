/-
Copyright (c) 2018 Mario Carneiro. All rights reserved.
Released under Apache 2.0 license as described in the file LICENSE.
Authors: Mario Carneiro, Robert Y. Lewis
-/
import data.real.cau_seq

/-!
# Cauchy completion

This file generalizes the Cauchy completion of `(ℚ, abs)` to the completion of a ring
with absolute value.
-/

namespace cau_seq.completion
open cau_seq

section
parameters {α : Type*} [linear_ordered_field α]
parameters {β : Type*} [ring β] {abv : β → α} [is_absolute_value abv]

/-- The Cauchy completion of a ring with absolute value. -/
def Cauchy := @quotient (cau_seq _ abv) cau_seq.equiv

/-- The map from Cauchy sequences into the Cauchy completion. -/
def mk : cau_seq _ abv → Cauchy := quotient.mk

@[simp] theorem mk_eq_mk (f) : @eq Cauchy ⟦f⟧ (mk f) := rfl

theorem mk_eq {f g} : mk f = mk g ↔ f ≈ g := quotient.eq

/-- The map from the original ring into the Cauchy completion. -/
def of_rat (x : β) : Cauchy := mk (const abv x)

instance : has_zero Cauchy := ⟨of_rat 0⟩
instance : has_one Cauchy := ⟨of_rat 1⟩
instance : inhabited Cauchy := ⟨0⟩

theorem of_rat_zero : of_rat 0 = 0 := rfl
theorem of_rat_one : of_rat 1 = 1 := rfl

@[simp] theorem mk_eq_zero {f} : mk f = 0 ↔ lim_zero f :=
by have : mk f = 0 ↔ lim_zero (f - 0) := quotient.eq;
   rwa sub_zero at this

instance : has_add Cauchy :=
⟨quotient.map₂ (+) $ λ f₁ g₁ hf f₂ g₂ hg, add_equiv_add hf hg⟩

@[simp] theorem mk_add (f g : cau_seq β abv) : mk f + mk g = mk (f + g) := rfl

instance : has_neg Cauchy :=
⟨quotient.map has_neg.neg $ λ f₁ f₂ hf, neg_equiv_neg hf⟩

@[simp] theorem mk_neg (f : cau_seq β abv) : -mk f = mk (-f) := rfl

instance : has_mul Cauchy :=
⟨quotient.map₂ (*) $ λ f₁ g₁ hf f₂ g₂ hg, mul_equiv_mul hf hg⟩

@[simp] theorem mk_mul (f g : cau_seq β abv) : mk f * mk g = mk (f * g) := rfl

instance : has_sub Cauchy :=
⟨quotient.map₂ has_sub.sub $ λ f₁ g₁ hf f₂ g₂ hg, sub_equiv_sub hf hg⟩

@[simp] theorem mk_sub (f g : cau_seq β abv) : mk f - mk g = mk (f - g) := rfl

<<<<<<< HEAD
instance {G} [has_smul G β] [is_scalar_tower G β β] : has_smul G Cauchy :=
⟨λ g, quotient.map ((•) g) $ λ f₁ g₁ hf, _⟩

@[simp] theorem mk_sub (f g : cau_seq β abv) : mk f - mk g = mk (f - g) := rfl
=======
instance {γ : Type*} [has_smul γ β] [is_scalar_tower γ β β] : has_smul γ Cauchy :=
⟨λ c, quotient.map ((•) c) $ λ f₁ g₁ hf, smul_equiv_smul _ hf⟩

@[simp] theorem mk_smul  {γ : Type*} [has_smul γ β] [is_scalar_tower γ β β] (c : γ)
  (f : cau_seq β abv) :
  c • mk f = mk (c • f) := rfl

instance : has_pow Cauchy ℕ :=
⟨λ x n, quotient.map (^ n) (λ f₁ g₁ hf, pow_equiv_pow hf _) x⟩

@[simp] theorem mk_pow (n : ℕ) (f : cau_seq β abv) : mk f ^ n = mk (f ^ n) := rfl

instance : has_nat_cast Cauchy := ⟨λ n, mk n⟩
instance : has_int_cast Cauchy := ⟨λ n, mk n⟩

@[simp] theorem of_rat_nat_cast (n : ℕ) : of_rat n = n := rfl
@[simp] theorem of_rat_int_cast (z : ℤ) : of_rat z = z := rfl
>>>>>>> 5cc2dfdd

theorem of_rat_add (x y : β) : of_rat (x + y) = of_rat x + of_rat y :=
congr_arg mk (const_add _ _)

theorem of_rat_neg (x : β) : of_rat (-x) = -of_rat x :=
congr_arg mk (const_neg _)

theorem of_rat_mul (x y : β) : of_rat (x * y) = of_rat x * of_rat y :=
congr_arg mk (const_mul _ _)

private lemma zero_def : 0 = mk 0 := rfl

private lemma one_def : 1 = mk 1 := rfl

instance : ring Cauchy :=
function.surjective.ring mk (surjective_quotient_mk _)
  zero_def.symm one_def.symm (λ _ _, (mk_add _ _).symm) (λ _ _, (mk_mul _ _).symm)
  (λ _, (mk_neg _).symm) (λ _ _, (mk_sub _ _).symm)
  (λ _ _, (mk_smul _ _).symm) (λ _ _, (mk_smul _ _).symm)
  (λ _ _, (mk_pow _ _).symm) (λ _, rfl) (λ _, rfl)

/-- `cau_seq.completion.of_rat` as a `ring_hom`  -/
@[simps]
def of_rat_ring_hom : β →+* Cauchy :=
{ to_fun := of_rat,
  map_zero' := of_rat_zero,
  map_one' := of_rat_one,
  map_add' := of_rat_add,
  map_mul' := of_rat_mul, }

theorem of_rat_sub (x y : β) : of_rat (x - y) = of_rat x - of_rat y :=
congr_arg mk (const_sub _ _)

end

section
parameters {α : Type*} [linear_ordered_field α]
parameters {β : Type*} [comm_ring β] {abv : β → α} [is_absolute_value abv]
local notation `Cauchy` := @Cauchy _ _ _ _ abv _

instance : comm_ring Cauchy :=
function.surjective.comm_ring mk (surjective_quotient_mk _)
  zero_def.symm one_def.symm (λ _ _, (mk_add _ _).symm) (λ _ _, (mk_mul _ _).symm)
  (λ _, (mk_neg _).symm) (λ _ _, (mk_sub _ _).symm)
  (λ _ _, (mk_smul _ _).symm) (λ _ _, (mk_smul _ _).symm)
  (λ _ _, (mk_pow _ _).symm) (λ _, rfl) (λ _, rfl)

end

open_locale classical
section

parameters {α : Type*} [linear_ordered_field α]
parameters {β : Type*} [division_ring β] {abv : β → α} [is_absolute_value abv]
local notation `Cauchy` := @Cauchy _ _ _ _ abv _

instance : has_rat_cast Cauchy := ⟨λ q, of_rat q⟩

@[simp] theorem of_rat_rat_cast (q : ℚ) : of_rat (↑q : β) = (q : Cauchy) := rfl

noncomputable instance : has_inv Cauchy :=
⟨λ x, quotient.lift_on x
  (λ f, mk $ if h : lim_zero f then 0 else inv f h) $
λ f g fg, begin
  have := lim_zero_congr fg,
  by_cases hf : lim_zero f,
  { simp [hf, this.1 hf, setoid.refl] },
  { have hg := mt this.2 hf, simp [hf, hg],
    have If : mk (inv f hf) * mk f = 1 := mk_eq.2 (inv_mul_cancel hf),
    have Ig : mk (inv g hg) * mk g = 1 := mk_eq.2 (inv_mul_cancel hg),
    have Ig' : mk g * mk (inv g hg) = 1 := mk_eq.2 (mul_inv_cancel hg),
    rw [mk_eq.2 fg, ← Ig] at If,
    rw [← mul_one (mk (inv f hf)), ← Ig', ← mul_assoc, If,
        mul_assoc, Ig', mul_one] }
end⟩

@[simp] theorem inv_zero : (0 : Cauchy)⁻¹ = 0 :=
congr_arg mk $ by rw dif_pos; [refl, exact zero_lim_zero]

@[simp] theorem inv_mk {f} (hf) : (@mk α _ β _ abv _ f)⁻¹ = mk (inv f hf) :=
congr_arg mk $ by rw dif_neg

lemma cau_seq_zero_ne_one : ¬ (0 : cau_seq _ abv) ≈ 1 := λ h,
have lim_zero (1 - 0), from setoid.symm h,
have lim_zero 1, by simpa,
one_ne_zero $ const_lim_zero.1 this

lemma zero_ne_one : (0 : Cauchy) ≠ 1 :=
λ h, cau_seq_zero_ne_one $ mk_eq.1 h

protected theorem inv_mul_cancel {x : Cauchy} : x ≠ 0 → x⁻¹ * x = 1 :=
quotient.induction_on x $ λ f hf, begin
  simp at hf, simp [hf],
  exact quotient.sound (cau_seq.inv_mul_cancel hf)
end

protected theorem mul_inv_cancel {x : Cauchy} : x ≠ 0 → x * x⁻¹ = 1 :=
quotient.induction_on x $ λ f hf, begin
  simp at hf, simp [hf],
  exact quotient.sound (cau_seq.mul_inv_cancel hf)
end

theorem of_rat_inv (x : β) : of_rat (x⁻¹) = ((of_rat x)⁻¹ : Cauchy) :=
congr_arg mk $ by split_ifs with h; [simp [const_lim_zero.1 h], refl]

/-- The Cauchy completion forms a division ring. -/
noncomputable instance : division_ring Cauchy :=
{ inv              := has_inv.inv,
  mul_inv_cancel   := λ x, cau_seq.completion.mul_inv_cancel,
  exists_pair_ne   := ⟨0, 1, zero_ne_one⟩,
  inv_zero         := inv_zero,
  rat_cast := λ q, of_rat q,
  rat_cast_mk := λ n d hd hnd,
    by rw [rat.cast_mk', of_rat_mul, of_rat_int_cast, of_rat_inv, of_rat_nat_cast],
  .. Cauchy.ring }

theorem of_rat_div (x y : β) : of_rat (x / y) = (of_rat x / of_rat y : Cauchy) :=
by simp only [div_eq_mul_inv, of_rat_inv, of_rat_mul]

/-- Show the first 10 items of a representative of this equivalence class of cauchy sequences.

The representative chosen is the one passed in the VM to `quot.mk`, so two cauchy sequences
converging to the same number may be printed differently.
-/
meta instance [has_repr β] : has_repr Cauchy :=
{ repr := λ r,
  let N := 10, seq := r.unquot in
    "(sorry /- " ++ (", ".intercalate $ (list.range N).map $ repr ∘ seq) ++ ", ... -/)" }

end

section
parameters {α : Type*} [linear_ordered_field α]
parameters {β : Type*} [field β] {abv : β → α} [is_absolute_value abv]
local notation `Cauchy` := @Cauchy _ _ _ _ abv _

/-- The Cauchy completion forms a field. -/
noncomputable instance : field Cauchy :=
{ .. Cauchy.division_ring,
  .. Cauchy.comm_ring }

end

end cau_seq.completion

variables {α : Type*} [linear_ordered_field α]
namespace cau_seq
section

variables (β : Type*) [ring β] (abv : β → α) [is_absolute_value abv]

/-- A class stating that a ring with an absolute value is complete, i.e. every Cauchy
sequence has a limit. -/
class is_complete : Prop :=
(is_complete : ∀ s : cau_seq β abv, ∃ b : β, s ≈ const abv b)
end

section

variables {β : Type*} [ring β] {abv : β → α} [is_absolute_value abv]
variable [is_complete β abv]

lemma complete : ∀ s : cau_seq β abv, ∃ b : β, s ≈ const abv b :=
is_complete.is_complete

/-- The limit of a Cauchy sequence in a complete ring. Chosen non-computably. -/
noncomputable def lim (s : cau_seq β abv) : β :=
classical.some (complete s)

lemma equiv_lim (s : cau_seq β abv) : s ≈ const abv (lim s) :=
classical.some_spec (complete s)

lemma eq_lim_of_const_equiv {f : cau_seq β abv} {x : β} (h : cau_seq.const abv x ≈ f) : x = lim f :=
const_equiv.mp $ setoid.trans h $ equiv_lim f

lemma lim_eq_of_equiv_const {f : cau_seq β abv} {x : β} (h : f ≈ cau_seq.const abv x) : lim f = x :=
(eq_lim_of_const_equiv $ setoid.symm h).symm

lemma lim_eq_lim_of_equiv {f g : cau_seq β abv} (h : f ≈ g) : lim f = lim g :=
lim_eq_of_equiv_const $ setoid.trans h $ equiv_lim g

@[simp] lemma lim_const (x : β) : lim (const abv x) = x :=
lim_eq_of_equiv_const $ setoid.refl _

lemma lim_add (f g : cau_seq β abv) : lim f + lim g = lim (f + g) :=
eq_lim_of_const_equiv $ show lim_zero (const abv (lim f + lim g) - (f + g)),
  by rw [const_add, add_sub_add_comm];
  exact add_lim_zero (setoid.symm (equiv_lim f)) (setoid.symm (equiv_lim g))

lemma lim_mul_lim (f g : cau_seq β abv) : lim f * lim g = lim (f * g) :=
eq_lim_of_const_equiv $ show lim_zero (const abv (lim f * lim g) - f * g),
  from have h : const abv (lim f * lim g) - f * g = (const abv (lim f) - f) * g
      + const abv (lim f) * (const abv (lim g) - g) :=
    by simp [const_mul (lim f), mul_add, add_mul, sub_eq_add_neg, add_comm, add_left_comm],
  by rw h; exact add_lim_zero (mul_lim_zero_left _ (setoid.symm (equiv_lim _)))
    (mul_lim_zero_right _ (setoid.symm (equiv_lim _)))

lemma lim_mul (f : cau_seq β abv) (x : β) : lim f * x = lim (f * const abv x) :=
by rw [← lim_mul_lim, lim_const]

lemma lim_neg (f : cau_seq β abv) : lim (-f) = -lim f :=
lim_eq_of_equiv_const (show lim_zero (-f - const abv (-lim f)),
  by rw [const_neg, sub_neg_eq_add, add_comm, ← sub_eq_add_neg];
  exact setoid.symm (equiv_lim f))

lemma lim_eq_zero_iff (f : cau_seq β abv) : lim f = 0 ↔ lim_zero f :=
⟨assume h,
  by have hf := equiv_lim f;
  rw h at hf;
  exact (lim_zero_congr hf).mpr (const_lim_zero.mpr rfl),
assume h,
  have h₁ : f = (f - const abv 0) := ext (λ n, by simp [sub_apply, const_apply]),
  by rw h₁ at h; exact lim_eq_of_equiv_const h ⟩

end

section
variables {β : Type*} [field β] {abv : β → α} [is_absolute_value abv] [is_complete β abv]

lemma lim_inv {f : cau_seq β abv} (hf : ¬ lim_zero f) : lim (inv f hf) = (lim f)⁻¹ :=
have hl : lim f ≠ 0 := by rwa ← lim_eq_zero_iff at hf,
lim_eq_of_equiv_const $ show lim_zero (inv f hf - const abv (lim f)⁻¹),
  from have h₁ : ∀ (g f : cau_seq β abv) (hf : ¬ lim_zero f), lim_zero (g - f * inv f hf * g) :=
    λ g f hf, by rw [← one_mul g, ← mul_assoc, ← sub_mul, mul_one, mul_comm, mul_comm f];
    exact mul_lim_zero_right _ (setoid.symm (cau_seq.inv_mul_cancel _)),
  have h₂ : lim_zero ((inv f hf - const abv (lim f)⁻¹) - (const abv (lim f) - f) *
      (inv f hf * const abv (lim f)⁻¹)) :=
    by rw [sub_mul, ← sub_add, sub_sub, sub_add_eq_sub_sub, sub_right_comm, sub_add];
    exact show lim_zero (inv f hf - const abv (lim f) * (inv f hf * const abv (lim f)⁻¹)
      - (const abv (lim f)⁻¹ - f * (inv f hf * const abv (lim f)⁻¹))),
    from sub_lim_zero
      (by rw [← mul_assoc, mul_right_comm, const_inv hl]; exact h₁ _ _ _)
      (by rw [← mul_assoc]; exact h₁ _ _ _),
  (lim_zero_congr h₂).mpr $ mul_lim_zero_left _ (setoid.symm (equiv_lim f))

end

section
variables [is_complete α abs]

lemma lim_le {f : cau_seq α abs} {x : α}
  (h : f ≤ cau_seq.const abs x) : lim f ≤ x :=
cau_seq.const_le.1 $ cau_seq.le_of_eq_of_le (setoid.symm (equiv_lim f)) h

lemma le_lim {f : cau_seq α abs} {x : α}
  (h : cau_seq.const abs x ≤ f) : x ≤ lim f :=
cau_seq.const_le.1 $ cau_seq.le_of_le_of_eq h (equiv_lim f)

lemma lt_lim {f : cau_seq α abs} {x : α}
  (h : cau_seq.const abs x < f) : x < lim f :=
cau_seq.const_lt.1 $ cau_seq.lt_of_lt_of_eq h (equiv_lim f)

lemma lim_lt {f : cau_seq α abs} {x : α}
  (h : f < cau_seq.const abs x) : lim f < x :=
cau_seq.const_lt.1 $ cau_seq.lt_of_eq_of_lt (setoid.symm (equiv_lim f)) h

end
end cau_seq<|MERGE_RESOLUTION|>--- conflicted
+++ resolved
@@ -63,12 +63,6 @@
 
 @[simp] theorem mk_sub (f g : cau_seq β abv) : mk f - mk g = mk (f - g) := rfl
 
-<<<<<<< HEAD
-instance {G} [has_smul G β] [is_scalar_tower G β β] : has_smul G Cauchy :=
-⟨λ g, quotient.map ((•) g) $ λ f₁ g₁ hf, _⟩
-
-@[simp] theorem mk_sub (f g : cau_seq β abv) : mk f - mk g = mk (f - g) := rfl
-=======
 instance {γ : Type*} [has_smul γ β] [is_scalar_tower γ β β] : has_smul γ Cauchy :=
 ⟨λ c, quotient.map ((•) c) $ λ f₁ g₁ hf, smul_equiv_smul _ hf⟩
 
@@ -86,7 +80,6 @@
 
 @[simp] theorem of_rat_nat_cast (n : ℕ) : of_rat n = n := rfl
 @[simp] theorem of_rat_int_cast (z : ℤ) : of_rat z = z := rfl
->>>>>>> 5cc2dfdd
 
 theorem of_rat_add (x y : β) : of_rat (x + y) = of_rat x + of_rat y :=
 congr_arg mk (const_add _ _)
