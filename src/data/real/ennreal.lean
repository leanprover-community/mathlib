/-
Copyright (c) 2017 Johannes Hölzl. All rights reserved.
Released under Apache 2.0 license as described in the file LICENSE.
Authors: Johannes Hölzl, Yury Kudryashov
-/
import data.real.nnreal

/-!
# Extended non-negative reals

We define `ennreal = ℝ≥0∞ := with_top ℝ≥0` to be the type of extended nonnegative real numbers,
i.e., the interval `[0, +∞]`. This type is used as the codomain of a `measure_theory.measure`,
and of the extended distance `edist` in a `emetric_space`.
In this file we define some algebraic operations and a linear order on `ℝ≥0∞`
and prove basic properties of these operations, order, and conversions to/from `ℝ`, `ℝ≥0`, and `ℕ`.

## Main definitions

* `ℝ≥0∞`: the extended nonnegative real numbers `[0, ∞]`; defined as `with_top ℝ≥0`; it is
  equipped with the following structures:

  - coercion from `ℝ≥0` defined in the natural way;

  - the natural structure of a complete dense linear order: `↑p ≤ ↑q ↔ p ≤ q` and `∀ a, a ≤ ∞`;

  - `a + b` is defined so that `↑p + ↑q = ↑(p + q)` for `(p q : ℝ≥0)` and `a + ∞ = ∞ + a = ∞`;

  - `a * b` is defined so that `↑p * ↑q = ↑(p * q)` for `(p q : ℝ≥0)`, `0 * ∞ = ∞ * 0 = 0`, and `a *
    ∞ = ∞ * a = ∞` for `a ≠ 0`;

  - `a - b` is defined as the minimal `d` such that `a ≤ d + b`; this way we have
    `↑p - ↑q = ↑(p - q)`, `∞ - ↑p = ∞`, `↑p - ∞ = ∞ - ∞ = 0`; note that there is no negation, only
    subtraction;

  - `a⁻¹` is defined as `Inf {b | 1 ≤ a * b}`. This way we have `(↑p)⁻¹ = ↑(p⁻¹)` for
    `p : ℝ≥0`, `p ≠ 0`, `0⁻¹ = ∞`, and `∞⁻¹ = 0`.

  - `a / b` is defined as `a * b⁻¹`.

  The addition and multiplication defined this way together with `0 = ↑0` and `1 = ↑1` turn
  `ℝ≥0∞` into a canonically ordered commutative semiring of characteristic zero.

* Coercions to/from other types:

  - coercion `ℝ≥0 → ℝ≥0∞` is defined as `has_coe`, so one can use `(p : ℝ≥0)` in a context that
    expects `a : ℝ≥0∞`, and Lean will apply `coe` automatically;

  - `ennreal.to_nnreal` sends `↑p` to `p` and `∞` to `0`;

  - `ennreal.to_real := coe ∘ ennreal.to_nnreal` sends `↑p`, `p : ℝ≥0` to `(↑p : ℝ)` and `∞` to `0`;

  - `ennreal.of_real := coe ∘ real.to_nnreal` sends `x : ℝ` to `↑⟨max x 0, _⟩`

  - `ennreal.ne_top_equiv_nnreal` is an equivalence between `{a : ℝ≥0∞ // a ≠ 0}` and `ℝ≥0`.

## Implementation notes

We define a `can_lift ℝ≥0∞ ℝ≥0` instance, so one of the ways to prove theorems about an `ℝ≥0∞`
number `a` is to consider the cases `a = ∞` and `a ≠ ∞`, and use the tactic `lift a to ℝ≥0 using ha`
in the second case. This instance is even more useful if one already has `ha : a ≠ ∞` in the
context, or if we have `(f : α → ℝ≥0∞) (hf : ∀ x, f x ≠ ∞)`.

## Notations

* `ℝ≥0∞`: the type of the extended nonnegative real numbers;
* `ℝ≥0`: the type of nonnegative real numbers `[0, ∞)`; defined in `data.real.nnreal`;
* `∞`: a localized notation in `ℝ≥0∞` for `⊤ : ℝ≥0∞`.

-/
open classical set

open_locale classical big_operators nnreal
variables {α : Type*} {β : Type*}

/-- The extended nonnegative real numbers. This is usually denoted [0, ∞],
  and is relevant as the codomain of a measure. -/
@[derive [
  has_zero, add_comm_monoid_with_one,
  canonically_ordered_comm_semiring, complete_linear_order, densely_ordered, nontrivial,
  canonically_linear_ordered_add_monoid, has_sub, has_ordered_sub,
  linear_ordered_add_comm_monoid_with_top]]
def ennreal := with_top ℝ≥0

localized "notation `ℝ≥0∞` := ennreal" in ennreal
localized "notation `∞` := (⊤ : ennreal)" in ennreal

namespace ennreal
variables {a b c d : ℝ≥0∞} {r p q : ℝ≥0}

-- TODO: why are the two covariant instances necessary? why aren't they inferred?
instance covariant_class_mul_le : covariant_class ℝ≥0∞ ℝ≥0∞ (*) (≤) :=
canonically_ordered_comm_semiring.to_covariant_mul_le

instance covariant_class_add_le : covariant_class ℝ≥0∞ ℝ≥0∞ (+) (≤) :=
ordered_add_comm_monoid.to_covariant_class_left ℝ≥0∞

instance : inhabited ℝ≥0∞ := ⟨0⟩

instance : has_coe ℝ≥0 ℝ≥0∞ := ⟨ option.some ⟩

instance : can_lift ℝ≥0∞ ℝ≥0 :=
{ coe := coe,
  cond := λ r, r ≠ ∞,
  prf := λ x hx, ⟨option.get $ option.ne_none_iff_is_some.1 hx, option.some_get _⟩ }

@[simp] lemma none_eq_top : (none : ℝ≥0∞) = ∞ := rfl
@[simp] lemma some_eq_coe (a : ℝ≥0) : (some a : ℝ≥0∞) = (↑a : ℝ≥0∞) := rfl

/-- `to_nnreal x` returns `x` if it is real, otherwise 0. -/
protected def to_nnreal : ℝ≥0∞ → ℝ≥0
| (some r) := r
| none := 0

/-- `to_real x` returns `x` if it is real, `0` otherwise. -/
protected def to_real (a : ℝ≥0∞) : real := coe (a.to_nnreal)

/-- `of_real x` returns `x` if it is nonnegative, `0` otherwise. -/
protected noncomputable def of_real (r : real) : ℝ≥0∞ := coe (real.to_nnreal r)

@[simp, norm_cast] lemma to_nnreal_coe : (r : ℝ≥0∞).to_nnreal = r := rfl

@[simp] lemma coe_to_nnreal : ∀{a:ℝ≥0∞}, a ≠ ∞ → ↑(a.to_nnreal) = a
| (some r) h := rfl
| none     h := (h rfl).elim

@[simp] lemma of_real_to_real {a : ℝ≥0∞} (h : a ≠ ∞) : ennreal.of_real (a.to_real) = a :=
by simp [ennreal.to_real, ennreal.of_real, h]

@[simp] lemma to_real_of_real {r : ℝ} (h : 0 ≤ r) : ennreal.to_real (ennreal.of_real r) = r :=
by simp [ennreal.to_real, ennreal.of_real, real.coe_to_nnreal _ h]

lemma to_real_of_real' {r : ℝ} : ennreal.to_real (ennreal.of_real r) = max r 0 := rfl

lemma coe_to_nnreal_le_self : ∀{a:ℝ≥0∞}, ↑(a.to_nnreal) ≤ a
| (some r) := by rw [some_eq_coe, to_nnreal_coe]; exact le_rfl
| none     := le_top

lemma coe_nnreal_eq (r : ℝ≥0) : (r : ℝ≥0∞) = ennreal.of_real r :=
by { rw [ennreal.of_real, real.to_nnreal], cases r with r h, congr, dsimp, rw max_eq_left h }

lemma of_real_eq_coe_nnreal {x : ℝ} (h : 0 ≤ x) :
  ennreal.of_real x = @coe ℝ≥0 ℝ≥0∞ _ (⟨x, h⟩ : ℝ≥0) :=
by { rw [coe_nnreal_eq], refl }

@[simp] lemma of_real_coe_nnreal : ennreal.of_real p = p := (coe_nnreal_eq p).symm

@[simp, norm_cast] lemma coe_zero : ↑(0 : ℝ≥0) = (0 : ℝ≥0∞) := rfl
@[simp, norm_cast] lemma coe_one : ↑(1 : ℝ≥0) = (1 : ℝ≥0∞) := rfl

@[simp] lemma to_real_nonneg {a : ℝ≥0∞} : 0 ≤ a.to_real := by simp [ennreal.to_real]

@[simp] lemma top_to_nnreal : ∞.to_nnreal = 0 := rfl
@[simp] lemma top_to_real : ∞.to_real = 0 := rfl
@[simp] lemma one_to_real : (1 : ℝ≥0∞).to_real = 1 := rfl
@[simp] lemma one_to_nnreal : (1 : ℝ≥0∞).to_nnreal = 1 := rfl
@[simp] lemma coe_to_real (r : ℝ≥0) : (r : ℝ≥0∞).to_real = r := rfl
@[simp] lemma zero_to_nnreal : (0 : ℝ≥0∞).to_nnreal = 0 := rfl
@[simp] lemma zero_to_real : (0 : ℝ≥0∞).to_real = 0 := rfl
@[simp] lemma of_real_zero : ennreal.of_real (0 : ℝ) = 0 :=
by simp [ennreal.of_real]; refl
@[simp] lemma of_real_one : ennreal.of_real (1 : ℝ) = (1 : ℝ≥0∞) :=
by simp [ennreal.of_real]

lemma of_real_to_real_le {a : ℝ≥0∞} : ennreal.of_real (a.to_real) ≤ a :=
if ha : a = ∞ then ha.symm ▸ le_top else le_of_eq (of_real_to_real ha)

lemma forall_ennreal {p : ℝ≥0∞ → Prop} : (∀a, p a) ↔ (∀r:ℝ≥0, p r) ∧ p ∞ :=
⟨assume h, ⟨assume r, h _, h _⟩,
  assume ⟨h₁, h₂⟩ a, match a with some r := h₁ _ | none := h₂ end⟩

lemma forall_ne_top {p : ℝ≥0∞ → Prop} : (∀ a ≠ ∞, p a) ↔ ∀ r : ℝ≥0, p r :=
option.ball_ne_none

lemma exists_ne_top {p : ℝ≥0∞ → Prop} : (∃ a ≠ ∞, p a) ↔ ∃ r : ℝ≥0, p r :=
option.bex_ne_none

lemma to_nnreal_eq_zero_iff (x : ℝ≥0∞) : x.to_nnreal = 0 ↔ x = 0 ∨ x = ∞ :=
⟨begin
  cases x,
  { simp [none_eq_top] },
  { rintro (rfl : x = 0),
    exact or.inl rfl },
end,
by rintro (h | h); simp [h]⟩

lemma to_real_eq_zero_iff (x : ℝ≥0∞) : x.to_real = 0 ↔ x = 0 ∨ x = ∞ :=
by simp [ennreal.to_real, to_nnreal_eq_zero_iff]

@[simp] lemma coe_ne_top : (r : ℝ≥0∞) ≠ ∞ := with_top.coe_ne_top
@[simp] lemma top_ne_coe : ∞ ≠ (r : ℝ≥0∞) := with_top.top_ne_coe
@[simp] lemma of_real_ne_top {r : ℝ} : ennreal.of_real r ≠ ∞ := by simp [ennreal.of_real]
@[simp] lemma of_real_lt_top {r : ℝ} : ennreal.of_real r < ∞ := lt_top_iff_ne_top.2 of_real_ne_top
@[simp] lemma top_ne_of_real {r : ℝ} : ∞ ≠ ennreal.of_real r := by simp [ennreal.of_real]

@[simp] lemma zero_ne_top : 0 ≠ ∞ := coe_ne_top
@[simp] lemma top_ne_zero : ∞ ≠ 0 := top_ne_coe

@[simp] lemma one_ne_top : 1 ≠ ∞ := coe_ne_top
@[simp] lemma top_ne_one : ∞ ≠ 1 := top_ne_coe

@[simp, norm_cast] lemma coe_eq_coe : (↑r : ℝ≥0∞) = ↑q ↔ r = q := with_top.coe_eq_coe
@[simp, norm_cast] lemma coe_le_coe : (↑r : ℝ≥0∞) ≤ ↑q ↔ r ≤ q := with_top.coe_le_coe
@[simp, norm_cast] lemma coe_lt_coe : (↑r : ℝ≥0∞) < ↑q ↔ r < q := with_top.coe_lt_coe
lemma coe_mono : monotone (coe : ℝ≥0 → ℝ≥0∞) := λ _ _, coe_le_coe.2

@[simp, norm_cast] lemma coe_eq_zero : (↑r : ℝ≥0∞) = 0 ↔ r = 0 := coe_eq_coe
@[simp, norm_cast] lemma zero_eq_coe : 0 = (↑r : ℝ≥0∞) ↔ 0 = r := coe_eq_coe
@[simp, norm_cast] lemma coe_eq_one : (↑r : ℝ≥0∞) = 1 ↔ r = 1 := coe_eq_coe
@[simp, norm_cast] lemma one_eq_coe : 1 = (↑r : ℝ≥0∞) ↔ 1 = r := coe_eq_coe
@[simp, norm_cast] lemma coe_nonneg : 0 ≤ (↑r : ℝ≥0∞) ↔ 0 ≤ r := coe_le_coe
@[simp, norm_cast] lemma coe_pos : 0 < (↑r : ℝ≥0∞) ↔ 0 < r := coe_lt_coe
lemma coe_ne_zero : (r : ℝ≥0∞) ≠ 0 ↔ r ≠ 0 := not_congr coe_eq_coe

@[simp, norm_cast] lemma coe_add : ↑(r + p) = (r + p : ℝ≥0∞) := with_top.coe_add
@[simp, norm_cast] lemma coe_mul : ↑(r * p) = (r * p : ℝ≥0∞) := with_top.coe_mul

@[simp, norm_cast] lemma coe_bit0 : (↑(bit0 r) : ℝ≥0∞) = bit0 r := coe_add
@[simp, norm_cast] lemma coe_bit1 : (↑(bit1 r) : ℝ≥0∞) = bit1 r := by simp [bit1]
lemma coe_two : ((2:ℝ≥0) : ℝ≥0∞) = 2 := by norm_cast

protected lemma zero_lt_one : 0 < (1 : ℝ≥0∞) :=
  canonically_ordered_comm_semiring.zero_lt_one

@[simp] lemma one_lt_two : (1 : ℝ≥0∞) < 2 :=
coe_one ▸ coe_two ▸ by exact_mod_cast (@one_lt_two ℕ _ _)
lemma one_le_two : (1 : ℝ≥0∞) ≤ 2 := one_lt_two.le
@[simp] lemma zero_lt_two : (0:ℝ≥0∞) < 2 := lt_trans ennreal.zero_lt_one one_lt_two
lemma two_ne_zero : (2:ℝ≥0∞) ≠ 0 := (ne_of_lt zero_lt_two).symm
lemma two_ne_top : (2:ℝ≥0∞) ≠ ∞ := coe_two ▸ coe_ne_top

/-- `(1 : ℝ≥0∞) ≤ 1`, recorded as a `fact` for use with `Lp` spaces. -/
instance _root_.fact_one_le_one_ennreal : fact ((1 : ℝ≥0∞) ≤ 1) := ⟨le_rfl⟩

/-- `(1 : ℝ≥0∞) ≤ 2`, recorded as a `fact` for use with `Lp` spaces. -/
instance _root_.fact_one_le_two_ennreal : fact ((1 : ℝ≥0∞) ≤ 2) :=
⟨ennreal.coe_le_coe.2 (show (1 : ℝ≥0) ≤ 2, by norm_num)⟩

/-- `(1 : ℝ≥0∞) ≤ ∞`, recorded as a `fact` for use with `Lp` spaces. -/
instance _root_.fact_one_le_top_ennreal : fact ((1 : ℝ≥0∞) ≤ ∞) := ⟨le_top⟩

/-- The set of numbers in `ℝ≥0∞` that are not equal to `∞` is equivalent to `ℝ≥0`. -/
def ne_top_equiv_nnreal : {a | a ≠ ∞} ≃ ℝ≥0 :=
{ to_fun := λ x, ennreal.to_nnreal x,
  inv_fun := λ x, ⟨x, coe_ne_top⟩,
  left_inv := λ ⟨x, hx⟩, subtype.eq $ coe_to_nnreal hx,
  right_inv := λ x, to_nnreal_coe }

lemma cinfi_ne_top [has_Inf α] (f : ℝ≥0∞ → α) : (⨅ x : {x // x ≠ ∞}, f x) = ⨅ x : ℝ≥0, f x :=
eq.symm $ ne_top_equiv_nnreal.symm.surjective.infi_congr _$ λ x, rfl

lemma infi_ne_top [complete_lattice α] (f : ℝ≥0∞ → α) : (⨅ x ≠ ∞, f x) = ⨅ x : ℝ≥0, f x :=
by rw [infi_subtype', cinfi_ne_top]

lemma csupr_ne_top [has_Sup α] (f : ℝ≥0∞ → α) : (⨆ x : {x // x ≠ ∞}, f x) = ⨆ x : ℝ≥0, f x :=
@cinfi_ne_top αᵒᵈ _ _

lemma supr_ne_top [complete_lattice α] (f : ℝ≥0∞ → α) : (⨆ x ≠ ∞, f x) = ⨆ x : ℝ≥0, f x :=
@infi_ne_top αᵒᵈ _ _

lemma infi_ennreal {α : Type*} [complete_lattice α] {f : ℝ≥0∞ → α} :
  (⨅ n, f n) = (⨅ n : ℝ≥0, f n) ⊓ f ∞ :=
le_antisymm
  (le_inf (le_infi $ assume i, infi_le _ _) (infi_le _ _))
  (le_infi $ forall_ennreal.2 ⟨λ r, inf_le_of_left_le $ infi_le _ _, inf_le_right⟩)

lemma supr_ennreal {α : Type*} [complete_lattice α] {f : ℝ≥0∞ → α} :
  (⨆ n, f n) = (⨆ n : ℝ≥0, f n) ⊔ f ∞ :=
@infi_ennreal αᵒᵈ _ _

@[simp] lemma add_top : a + ∞ = ∞ := add_top _
@[simp] lemma top_add : ∞ + a = ∞ := top_add _

/-- Coercion `ℝ≥0 → ℝ≥0∞` as a `ring_hom`. -/
def of_nnreal_hom : ℝ≥0 →+* ℝ≥0∞ :=
⟨coe, coe_one, λ _ _, coe_mul, coe_zero, λ _ _, coe_add⟩

@[simp] lemma coe_of_nnreal_hom : ⇑of_nnreal_hom = coe := rfl

section actions

/-- A `mul_action` over `ℝ≥0∞` restricts to a `mul_action` over `ℝ≥0`. -/
noncomputable instance {M : Type*} [mul_action ℝ≥0∞ M] : mul_action ℝ≥0 M :=
mul_action.comp_hom M of_nnreal_hom.to_monoid_hom

lemma smul_def {M : Type*} [mul_action ℝ≥0∞ M] (c : ℝ≥0) (x : M) :
  c • x = (c : ℝ≥0∞) • x := rfl

instance {M N : Type*} [mul_action ℝ≥0∞ M] [mul_action ℝ≥0∞ N] [has_smul M N]
  [is_scalar_tower ℝ≥0∞ M N] : is_scalar_tower ℝ≥0 M N :=
{ smul_assoc := λ r, (smul_assoc (r : ℝ≥0∞) : _)}

instance smul_comm_class_left {M N : Type*} [mul_action ℝ≥0∞ N] [has_smul M N]
  [smul_comm_class ℝ≥0∞ M N] : smul_comm_class ℝ≥0 M N :=
{ smul_comm := λ r, (smul_comm (r : ℝ≥0∞) : _)}

instance smul_comm_class_right {M N : Type*} [mul_action ℝ≥0∞ N] [has_smul M N]
  [smul_comm_class M ℝ≥0∞ N] : smul_comm_class M ℝ≥0 N :=
{ smul_comm := λ m r, (smul_comm m (r : ℝ≥0∞) : _)}

/-- A `distrib_mul_action` over `ℝ≥0∞` restricts to a `distrib_mul_action` over `ℝ≥0`. -/
noncomputable instance {M : Type*} [add_monoid M] [distrib_mul_action ℝ≥0∞ M] :
  distrib_mul_action ℝ≥0 M :=
distrib_mul_action.comp_hom M of_nnreal_hom.to_monoid_hom

/-- A `module` over `ℝ≥0∞` restricts to a `module` over `ℝ≥0`. -/
noncomputable instance {M : Type*} [add_comm_monoid M] [module ℝ≥0∞ M] : module ℝ≥0 M :=
module.comp_hom M of_nnreal_hom

/-- An `algebra` over `ℝ≥0∞` restricts to an `algebra` over `ℝ≥0`. -/
noncomputable instance {A : Type*} [semiring A] [algebra ℝ≥0∞ A] : algebra ℝ≥0 A :=
{ smul := (•),
  commutes' := λ r x, by simp [algebra.commutes],
  smul_def' := λ r x, by simp [←algebra.smul_def (r : ℝ≥0∞) x, smul_def],
  to_ring_hom := ((algebra_map ℝ≥0∞ A).comp (of_nnreal_hom : ℝ≥0 →+* ℝ≥0∞)) }

-- verify that the above produces instances we might care about
noncomputable example : algebra ℝ≥0 ℝ≥0∞ := infer_instance
noncomputable example : distrib_mul_action ℝ≥0ˣ ℝ≥0∞ := infer_instance

lemma coe_smul {R} (r : R) (s : ℝ≥0) [has_smul R ℝ≥0] [has_smul R ℝ≥0∞]
  [is_scalar_tower R ℝ≥0 ℝ≥0] [is_scalar_tower R ℝ≥0 ℝ≥0∞] :
  (↑(r • s) : ℝ≥0∞) = r • ↑s :=
by rw [←smul_one_smul ℝ≥0 r (s: ℝ≥0∞), smul_def, smul_eq_mul, ←ennreal.coe_mul, smul_mul_assoc,
    one_mul]

end actions

@[simp, norm_cast] lemma coe_indicator {α} (s : set α) (f : α → ℝ≥0) (a : α) :
  ((s.indicator f a : ℝ≥0) : ℝ≥0∞) = s.indicator (λ x, f x) a :=
(of_nnreal_hom : ℝ≥0 →+ ℝ≥0∞).map_indicator _ _ _

@[simp, norm_cast] lemma coe_pow (n : ℕ) : (↑(r^n) : ℝ≥0∞) = r^n :=
of_nnreal_hom.map_pow r n

@[simp] lemma add_eq_top : a + b = ∞ ↔ a = ∞ ∨ b = ∞ := with_top.add_eq_top
@[simp] lemma add_lt_top : a + b < ∞ ↔ a < ∞ ∧ b < ∞ := with_top.add_lt_top

lemma to_nnreal_add {r₁ r₂ : ℝ≥0∞} (h₁ : r₁ ≠ ∞) (h₂ : r₂ ≠ ∞) :
  (r₁ + r₂).to_nnreal = r₁.to_nnreal + r₂.to_nnreal :=
by { lift r₁ to ℝ≥0 using h₁, lift r₂ to ℝ≥0 using h₂, refl }

lemma not_lt_top {x : ℝ≥0∞} : ¬ x < ∞ ↔ x = ∞ := by rw [lt_top_iff_ne_top, not_not]

lemma add_ne_top : a + b ≠ ∞ ↔ a ≠ ∞ ∧ b ≠ ∞ :=
by simpa only [lt_top_iff_ne_top] using add_lt_top

lemma mul_top : a * ∞ = (if a = 0 then 0 else ∞) :=
begin split_ifs, { simp [h] }, { exact with_top.mul_top h } end

lemma top_mul : ∞ * a = (if a = 0 then 0 else ∞) :=
begin split_ifs, { simp [h] }, { exact with_top.top_mul h } end

@[simp] lemma top_mul_top : ∞ * ∞ = ∞ := with_top.top_mul_top

lemma top_pow {n:ℕ} (h : 0 < n) : ∞^n = ∞ :=
nat.le_induction (pow_one _) (λ m hm hm', by rw [pow_succ, hm', top_mul_top])
  _ (nat.succ_le_of_lt h)

lemma mul_eq_top : a * b = ∞ ↔ (a ≠ 0 ∧ b = ∞) ∨ (a = ∞ ∧ b ≠ 0) :=
with_top.mul_eq_top_iff

lemma mul_lt_top  : a ≠ ∞ → b ≠ ∞ → a * b < ∞ :=
with_top.mul_lt_top

lemma mul_ne_top : a ≠ ∞ → b ≠ ∞ → a * b ≠ ∞ :=
by simpa only [lt_top_iff_ne_top] using mul_lt_top

lemma lt_top_of_mul_ne_top_left (h : a * b ≠ ∞) (hb : b ≠ 0) : a < ∞ :=
lt_top_iff_ne_top.2 $ λ ha, h $ mul_eq_top.2 (or.inr ⟨ha, hb⟩)

lemma lt_top_of_mul_ne_top_right (h : a * b ≠ ∞) (ha : a ≠ 0) : b < ∞ :=
lt_top_of_mul_ne_top_left (by rwa [mul_comm]) ha

lemma mul_lt_top_iff {a b : ℝ≥0∞} : a * b < ∞ ↔ (a < ∞ ∧ b < ∞) ∨ a = 0 ∨ b = 0 :=
begin
  split,
  { intro h, rw [← or_assoc, or_iff_not_imp_right, or_iff_not_imp_right], intros hb ha,
    exact ⟨lt_top_of_mul_ne_top_left h.ne hb, lt_top_of_mul_ne_top_right h.ne ha⟩ },
  { rintro (⟨ha, hb⟩|rfl|rfl); [exact mul_lt_top ha.ne hb.ne, simp, simp] }
end

lemma mul_self_lt_top_iff {a : ℝ≥0∞} : a * a < ⊤ ↔ a < ⊤ :=
by { rw [ennreal.mul_lt_top_iff, and_self, or_self, or_iff_left_iff_imp], rintro rfl, norm_num }

lemma mul_pos_iff : 0 < a * b ↔ 0 < a ∧ 0 < b := canonically_ordered_comm_semiring.mul_pos

lemma mul_pos (ha : a ≠ 0) (hb : b ≠ 0) : 0 < a * b :=
mul_pos_iff.2 ⟨pos_iff_ne_zero.2 ha, pos_iff_ne_zero.2 hb⟩

@[simp] lemma pow_eq_top_iff {n : ℕ} : a ^ n = ∞ ↔ a = ∞ ∧ n ≠ 0 :=
begin
  induction n with n ihn, { simp },
  rw [pow_succ, mul_eq_top, ihn],
  fsplit,
  { rintro (⟨-,rfl,h0⟩|⟨rfl,h0⟩); exact ⟨rfl, n.succ_ne_zero⟩ },
  { rintro ⟨rfl, -⟩, exact or.inr ⟨rfl, pow_ne_zero n top_ne_zero⟩ }
end

lemma pow_eq_top (n : ℕ) (h : a ^ n = ∞) : a = ∞ :=
(pow_eq_top_iff.1 h).1

lemma pow_ne_top (h : a ≠ ∞) {n:ℕ} : a^n ≠ ∞ :=
mt (pow_eq_top n) h

lemma pow_lt_top : a < ∞ → ∀ n:ℕ, a^n < ∞ :=
by simpa only [lt_top_iff_ne_top] using pow_ne_top

@[simp, norm_cast] lemma coe_finset_sum {s : finset α} {f : α → ℝ≥0} :
  ↑(∑ a in s, f a) = (∑ a in s, f a : ℝ≥0∞) :=
of_nnreal_hom.map_sum f s

@[simp, norm_cast] lemma coe_finset_prod {s : finset α} {f : α → ℝ≥0} :
  ↑(∏ a in s, f a) = ((∏ a in s, f a) : ℝ≥0∞) :=
of_nnreal_hom.map_prod f s

section order

@[simp] lemma bot_eq_zero : (⊥ : ℝ≥0∞) = 0 := rfl

@[simp] lemma coe_lt_top : coe r < ∞ := with_top.coe_lt_top r
@[simp] lemma not_top_le_coe : ¬ ∞ ≤ ↑r := with_top.not_top_le_coe r
@[simp, norm_cast] lemma one_le_coe_iff : (1:ℝ≥0∞) ≤ ↑r ↔ 1 ≤ r := coe_le_coe
@[simp, norm_cast] lemma coe_le_one_iff : ↑r ≤ (1:ℝ≥0∞) ↔ r ≤ 1 := coe_le_coe
@[simp, norm_cast] lemma coe_lt_one_iff : (↑p : ℝ≥0∞) < 1 ↔ p < 1 := coe_lt_coe
@[simp, norm_cast] lemma one_lt_coe_iff : 1 < (↑p : ℝ≥0∞) ↔ 1 < p := coe_lt_coe
@[simp, norm_cast] lemma coe_nat (n : ℕ) : ((n : ℝ≥0) : ℝ≥0∞) = n := with_top.coe_nat n
@[simp] lemma of_real_coe_nat (n : ℕ) : ennreal.of_real n = n := by simp [ennreal.of_real]
@[simp] lemma nat_ne_top (n : ℕ) : (n : ℝ≥0∞) ≠ ∞ := with_top.nat_ne_top n
@[simp] lemma top_ne_nat (n : ℕ) : ∞ ≠ n := with_top.top_ne_nat n
@[simp] lemma one_lt_top : 1 < ∞ := coe_lt_top

@[simp, norm_cast] lemma to_nnreal_nat (n : ℕ) : (n : ℝ≥0∞).to_nnreal = n :=
by conv_lhs { rw [← ennreal.coe_nat n, ennreal.to_nnreal_coe] }

@[simp, norm_cast] lemma to_real_nat (n : ℕ) : (n : ℝ≥0∞).to_real = n :=
by conv_lhs { rw [← ennreal.of_real_coe_nat n, ennreal.to_real_of_real (nat.cast_nonneg _)] }

lemma le_coe_iff : a ≤ ↑r ↔ (∃p:ℝ≥0, a = p ∧ p ≤ r) := with_top.le_coe_iff
lemma coe_le_iff : ↑r ≤ a ↔ (∀p:ℝ≥0, a = p → r ≤ p) := with_top.coe_le_iff

lemma lt_iff_exists_coe : a < b ↔ (∃p:ℝ≥0, a = p ∧ ↑p < b) := with_top.lt_iff_exists_coe

lemma to_real_le_coe_of_le_coe {a : ℝ≥0∞} {b : ℝ≥0} (h : a ≤ b) : a.to_real ≤ b :=
show ↑a.to_nnreal ≤ ↑b,
begin
  have : ↑a.to_nnreal = a := ennreal.coe_to_nnreal (lt_of_le_of_lt h coe_lt_top).ne,
  rw ← this at h,
  exact_mod_cast h
end

@[simp, norm_cast] lemma coe_finset_sup {s : finset α} {f : α → ℝ≥0} :
  ↑(s.sup f) = s.sup (λ x, (f x : ℝ≥0∞)) :=
finset.comp_sup_eq_sup_comp_of_is_total _ coe_mono rfl

lemma pow_le_pow {n m : ℕ} (ha : 1 ≤ a) (h : n ≤ m) : a ^ n ≤ a ^ m :=
begin
  cases a,
  { cases m,
    { rw eq_bot_iff.mpr h,
      exact le_rfl },
    { rw [none_eq_top, top_pow (nat.succ_pos m)],
      exact le_top } },
  { rw [some_eq_coe, ← coe_pow, ← coe_pow, coe_le_coe],
    exact pow_le_pow (by simpa using ha) h }
end

lemma one_le_pow_of_one_le (ha : 1 ≤ a) (n : ℕ) : 1 ≤ a ^ n :=
by simpa using pow_le_pow ha (zero_le n)

@[simp] lemma max_eq_zero_iff : max a b = 0 ↔ a = 0 ∧ b = 0 :=
by simp only [nonpos_iff_eq_zero.symm, max_le_iff]

@[simp] lemma max_zero_left : max 0 a = a := max_eq_right (zero_le a)
@[simp] lemma max_zero_right : max a 0 = a := max_eq_left (zero_le a)

@[simp] lemma sup_eq_max : a ⊔ b = max a b :=
rfl

protected lemma pow_pos : 0 < a → ∀ n : ℕ, 0 < a^n :=
canonically_ordered_comm_semiring.pow_pos

protected lemma pow_ne_zero : a ≠ 0 → ∀ n : ℕ, a^n ≠ 0 :=
by simpa only [pos_iff_ne_zero] using ennreal.pow_pos

@[simp] lemma not_lt_zero : ¬ a < 0 := by simp

protected lemma le_of_add_le_add_left : a ≠ ∞ → a + b ≤ a + c → b ≤ c :=
with_top.le_of_add_le_add_left
protected lemma le_of_add_le_add_right : a ≠ ∞ → b + a ≤ c + a → b ≤ c :=
with_top.le_of_add_le_add_right
protected lemma add_lt_add_left : a ≠ ∞ → b < c → a + b < a + c := with_top.add_lt_add_left
protected lemma add_lt_add_right : a ≠ ∞ → b < c → b + a < c + a := with_top.add_lt_add_right
protected lemma add_le_add_iff_left : a ≠ ∞ → (a + b ≤ a + c ↔ b ≤ c) :=
with_top.add_le_add_iff_left
protected lemma add_le_add_iff_right : a ≠ ∞ → (b + a ≤ c + a ↔ b ≤ c) :=
with_top.add_le_add_iff_right
protected lemma add_lt_add_iff_left : a ≠ ∞ → (a + b < a + c ↔ b < c) :=
with_top.add_lt_add_iff_left
protected lemma add_lt_add_iff_right : a ≠ ∞ → (b + a < c + a ↔ b < c) :=
with_top.add_lt_add_iff_right
protected lemma add_lt_add_of_le_of_lt : a ≠ ∞ → a ≤ b → c < d → a + c < b + d :=
with_top.add_lt_add_of_le_of_lt
protected lemma add_lt_add_of_lt_of_le : c ≠ ∞ → a < b → c ≤ d → a + c < b + d :=
with_top.add_lt_add_of_lt_of_le

instance contravariant_class_add_lt : contravariant_class ℝ≥0∞ ℝ≥0∞ (+) (<) :=
with_top.contravariant_class_add_lt

lemma lt_add_right (ha : a ≠ ∞) (hb : b ≠ 0) : a < a + b :=
by rwa [← pos_iff_ne_zero, ←ennreal.add_lt_add_iff_left ha, add_zero] at hb

lemma le_of_forall_pos_le_add : ∀{a b : ℝ≥0∞}, (∀ε : ℝ≥0, 0 < ε → b < ∞ → a ≤ b + ε) → a ≤ b
| a    none     h := le_top
| none (some a) h :=
  have ∞ ≤ ↑a + ↑(1:ℝ≥0), from h 1 zero_lt_one coe_lt_top,
  by rw [← coe_add] at this; exact (not_top_le_coe this).elim
| (some a) (some b) h :=
    by simp only [none_eq_top, some_eq_coe, coe_add.symm, coe_le_coe, coe_lt_top, true_implies_iff]
      at *; exact nnreal.le_of_forall_pos_le_add h

lemma lt_iff_exists_rat_btwn :
  a < b ↔ (∃q:ℚ, 0 ≤ q ∧ a < real.to_nnreal q ∧ (real.to_nnreal q:ℝ≥0∞) < b) :=
⟨λ h,
  begin
    rcases lt_iff_exists_coe.1 h with ⟨p, rfl, _⟩,
    rcases exists_between h with ⟨c, pc, cb⟩,
    rcases lt_iff_exists_coe.1 cb with ⟨r, rfl, _⟩,
    rcases (nnreal.lt_iff_exists_rat_btwn _ _).1 (coe_lt_coe.1 pc) with ⟨q, hq0, pq, qr⟩,
    exact ⟨q, hq0, coe_lt_coe.2 pq, lt_trans (coe_lt_coe.2 qr) cb⟩
  end,
λ ⟨q, q0, qa, qb⟩, lt_trans qa qb⟩

lemma lt_iff_exists_real_btwn :
  a < b ↔ (∃r:ℝ, 0 ≤ r ∧ a < ennreal.of_real r ∧ (ennreal.of_real r:ℝ≥0∞) < b) :=
⟨λ h, let ⟨q, q0, aq, qb⟩ := ennreal.lt_iff_exists_rat_btwn.1 h in
  ⟨q, rat.cast_nonneg.2 q0, aq, qb⟩,
λ ⟨q, q0, qa, qb⟩, lt_trans qa qb⟩

lemma lt_iff_exists_nnreal_btwn :
  a < b ↔ (∃r:ℝ≥0, a < r ∧ (r : ℝ≥0∞) < b) :=
with_top.lt_iff_exists_coe_btwn

lemma lt_iff_exists_add_pos_lt : a < b ↔ (∃ r : ℝ≥0, 0 < r ∧ a + r < b) :=
begin
  refine ⟨λ hab, _, λ ⟨r, rpos, hr⟩, lt_of_le_of_lt (le_self_add) hr⟩,
  cases a, { simpa using hab },
  rcases lt_iff_exists_real_btwn.1 hab with ⟨c, c_nonneg, ac, cb⟩,
  let d : ℝ≥0 := ⟨c, c_nonneg⟩,
  have ad : a < d,
  { rw of_real_eq_coe_nnreal c_nonneg at ac,
    exact coe_lt_coe.1 ac },
  refine ⟨d-a, tsub_pos_iff_lt.2 ad, _⟩,
  rw [some_eq_coe, ← coe_add],
  convert cb,
  have : real.to_nnreal c = d,
    by { rw [← nnreal.coe_eq, real.coe_to_nnreal _ c_nonneg], refl },
  rw [add_comm, this],
  exact tsub_add_cancel_of_le ad.le
end

lemma coe_nat_lt_coe {n : ℕ} : (n : ℝ≥0∞) < r ↔ ↑n < r := ennreal.coe_nat n ▸ coe_lt_coe
lemma coe_lt_coe_nat {n : ℕ} : (r : ℝ≥0∞) < n ↔ r < n := ennreal.coe_nat n ▸ coe_lt_coe
@[simp, norm_cast] lemma coe_nat_lt_coe_nat {m n : ℕ} : (m : ℝ≥0∞) < n ↔ m < n :=
ennreal.coe_nat n ▸ coe_nat_lt_coe.trans nat.cast_lt
lemma coe_nat_ne_top {n : ℕ} : (n : ℝ≥0∞) ≠ ∞ := ennreal.coe_nat n ▸ coe_ne_top
lemma coe_nat_mono : strict_mono (coe : ℕ → ℝ≥0∞) := λ _ _, coe_nat_lt_coe_nat.2
@[simp, norm_cast] lemma coe_nat_le_coe_nat {m n : ℕ} : (m : ℝ≥0∞) ≤ n ↔ m ≤ n :=
coe_nat_mono.le_iff_le

instance : char_zero ℝ≥0∞ := ⟨coe_nat_mono.injective⟩

protected lemma exists_nat_gt {r : ℝ≥0∞} (h : r ≠ ∞) : ∃n:ℕ, r < n :=
begin
  lift r to ℝ≥0 using h,
  rcases exists_nat_gt r with ⟨n, hn⟩,
  exact ⟨n, coe_lt_coe_nat.2 hn⟩,
end

@[simp] lemma Union_Iio_coe_nat : (⋃ n : ℕ, Iio (n : ℝ≥0∞)) = {∞}ᶜ :=
begin
  ext x,
  rw [mem_Union],
  exact ⟨λ ⟨n, hn⟩, ne_top_of_lt hn, ennreal.exists_nat_gt⟩
end

@[simp] lemma Union_Iic_coe_nat : (⋃ n : ℕ, Iic (n : ℝ≥0∞)) = {∞}ᶜ :=
subset.antisymm (Union_subset $ λ n x hx, ne_top_of_le_ne_top coe_nat_ne_top hx) $
  Union_Iio_coe_nat ▸ Union_mono (λ n, Iio_subset_Iic_self)

@[simp] lemma Union_Ioc_coe_nat : (⋃ n : ℕ, Ioc a n) = Ioi a \ {∞} :=
by simp only [← Ioi_inter_Iic, ← inter_Union, Union_Iic_coe_nat, diff_eq]

@[simp] lemma Union_Ioo_coe_nat : (⋃ n : ℕ, Ioo a n) = Ioi a \ {∞} :=
by simp only [← Ioi_inter_Iio, ← inter_Union, Union_Iio_coe_nat, diff_eq]

@[simp] lemma Union_Icc_coe_nat : (⋃ n : ℕ, Icc a n) = Ici a \ {∞} :=
by simp only [← Ici_inter_Iic, ← inter_Union, Union_Iic_coe_nat, diff_eq]

@[simp] lemma Union_Ico_coe_nat : (⋃ n : ℕ, Ico a n) = Ici a \ {∞} :=
by simp only [← Ici_inter_Iio, ← inter_Union, Union_Iio_coe_nat, diff_eq]

@[simp] lemma Inter_Ici_coe_nat : (⋂ n : ℕ, Ici (n : ℝ≥0∞)) = {∞} :=
by simp only [← compl_Iio, ← compl_Union, Union_Iio_coe_nat, compl_compl]

@[simp] lemma Inter_Ioi_coe_nat : (⋂ n : ℕ, Ioi (n : ℝ≥0∞)) = {∞} :=
by simp only [← compl_Iic, ← compl_Union, Union_Iic_coe_nat, compl_compl]

lemma add_lt_add (ac : a < c) (bd : b < d) : a + b < c + d :=
begin
  lift a to ℝ≥0 using ne_top_of_lt ac,
  lift b to ℝ≥0 using ne_top_of_lt bd,
  cases c, { simp }, cases d, { simp },
  simp only [← coe_add, some_eq_coe, coe_lt_coe] at *,
  exact add_lt_add ac bd
end

@[norm_cast] lemma coe_min : ((min r p:ℝ≥0):ℝ≥0∞) = min r p :=
coe_mono.map_min

@[norm_cast] lemma coe_max : ((max r p:ℝ≥0):ℝ≥0∞) = max r p :=
coe_mono.map_max

lemma le_of_top_imp_top_of_to_nnreal_le {a b : ℝ≥0∞} (h : a = ⊤ → b = ⊤)
  (h_nnreal : a ≠ ⊤ → b ≠ ⊤ → a.to_nnreal ≤ b.to_nnreal) :
  a ≤ b :=
begin
  by_cases ha : a = ⊤,
  { rw h ha,
    exact le_top, },
  by_cases hb : b = ⊤,
  { rw hb,
    exact le_top, },
  rw [←coe_to_nnreal hb, ←coe_to_nnreal ha, coe_le_coe],
  exact h_nnreal ha hb,
end

end order

section complete_lattice

lemma coe_Sup {s : set ℝ≥0} : bdd_above s → (↑(Sup s) : ℝ≥0∞) = (⨆a∈s, ↑a) := with_top.coe_Sup
lemma coe_Inf {s : set ℝ≥0} : s.nonempty → (↑(Inf s) : ℝ≥0∞) = (⨅a∈s, ↑a) := with_top.coe_Inf

@[simp] lemma top_mem_upper_bounds {s : set ℝ≥0∞} : ∞ ∈ upper_bounds s :=
assume x hx, le_top

lemma coe_mem_upper_bounds {s : set ℝ≥0} :
  ↑r ∈ upper_bounds ((coe : ℝ≥0 → ℝ≥0∞) '' s) ↔ r ∈ upper_bounds s :=
by simp [upper_bounds, ball_image_iff, -mem_image, *] {contextual := tt}

end complete_lattice

section mul

@[mono] lemma mul_le_mul : a ≤ b → c ≤ d → a * c ≤ b * d :=
mul_le_mul'

@[mono] lemma mul_lt_mul (ac : a < c) (bd : b < d) : a * b < c * d :=
begin
  rcases lt_iff_exists_nnreal_btwn.1 ac with ⟨a', aa', a'c⟩,
  lift a to ℝ≥0 using ne_top_of_lt aa',
  rcases lt_iff_exists_nnreal_btwn.1 bd with ⟨b', bb', b'd⟩,
  lift b to ℝ≥0 using ne_top_of_lt bb',
  norm_cast at *,
  calc ↑(a * b) < ↑(a' * b') :
    coe_lt_coe.2 (mul_lt_mul' aa'.le bb' (zero_le _) ((zero_le a).trans_lt aa'))
  ... = ↑a' * ↑b' : coe_mul
  ... ≤ c * d : mul_le_mul a'c.le b'd.le
end

lemma mul_left_mono : monotone ((*) a) := λ b c, mul_le_mul le_rfl

lemma mul_right_mono : monotone (λ x, x * a) := λ b c h, mul_le_mul h le_rfl

lemma pow_strict_mono {n : ℕ} (hn : n ≠ 0) : strict_mono (λ (x : ℝ≥0∞), x^n) :=
begin
  assume x y hxy,
  obtain ⟨n, rfl⟩ := nat.exists_eq_succ_of_ne_zero hn,
  induction n with n IH,
  { simp only [hxy, pow_one] },
  { simp only [pow_succ _ n.succ, mul_lt_mul hxy (IH (nat.succ_pos _).ne')] }
end

lemma max_mul : max a b * c = max (a * c) (b * c) :=
mul_right_mono.map_max

lemma mul_max : a * max b c = max (a * b) (a * c) :=
mul_left_mono.map_max

lemma mul_eq_mul_left : a ≠ 0 → a ≠ ∞ → (a * b = a * c ↔ b = c) :=
begin
  cases a; cases b; cases c;
    simp [none_eq_top, some_eq_coe, mul_top, top_mul, -coe_mul, coe_mul.symm,
      nnreal.mul_eq_mul_left] {contextual := tt},
end

lemma mul_eq_mul_right : c ≠ 0 → c ≠ ∞ → (a * c = b * c ↔ a = b) :=
mul_comm c a ▸ mul_comm c b ▸ mul_eq_mul_left

lemma mul_le_mul_left : a ≠ 0 → a ≠ ∞ → (a * b ≤ a * c ↔ b ≤ c) :=
begin
  cases a; cases b; cases c;
    simp [none_eq_top, some_eq_coe, mul_top, top_mul, -coe_mul, coe_mul.symm] {contextual := tt},
  assume h, exact mul_le_mul_left (pos_iff_ne_zero.2 h)
end

lemma mul_le_mul_right : c ≠ 0 → c ≠ ∞ → (a * c ≤ b * c ↔ a ≤ b) :=
mul_comm c a ▸ mul_comm c b ▸ mul_le_mul_left

lemma mul_lt_mul_left : a ≠ 0 → a ≠ ∞ → (a * b < a * c ↔ b < c) :=
λ h0 ht, by simp only [mul_le_mul_left h0 ht, lt_iff_le_not_le]

lemma mul_lt_mul_right : c ≠ 0 → c ≠ ∞ → (a * c < b * c ↔ a < b) :=
mul_comm c a ▸ mul_comm c b ▸ mul_lt_mul_left

end mul

section cancel
/-- An element `a` is `add_le_cancellable` if `a + b ≤ a + c` implies `b ≤ c` for all `b` and `c`.
  This is true in `ℝ≥0∞` for all elements except `∞`. -/
lemma add_le_cancellable_iff_ne {a : ℝ≥0∞} : add_le_cancellable a ↔ a ≠ ∞ :=
begin
  split,
  { rintro h rfl, refine ennreal.zero_lt_one.not_le (h _), simp, },
  { rintro h b c hbc, apply ennreal.le_of_add_le_add_left h hbc }
end

/-- This lemma has an abbreviated name because it is used frequently. -/
lemma cancel_of_ne {a : ℝ≥0∞} (h : a ≠ ∞) : add_le_cancellable a :=
add_le_cancellable_iff_ne.mpr h

/-- This lemma has an abbreviated name because it is used frequently. -/
lemma cancel_of_lt {a : ℝ≥0∞} (h : a < ∞) : add_le_cancellable a :=
cancel_of_ne h.ne

/-- This lemma has an abbreviated name because it is used frequently. -/
lemma cancel_of_lt' {a b : ℝ≥0∞} (h : a < b) : add_le_cancellable a :=
cancel_of_ne h.ne_top

/-- This lemma has an abbreviated name because it is used frequently. -/
lemma cancel_coe {a : ℝ≥0} : add_le_cancellable (a : ℝ≥0∞) :=
cancel_of_ne coe_ne_top

lemma add_right_inj (h : a ≠ ∞) : a + b = a + c ↔ b = c :=
(cancel_of_ne h).inj

lemma add_left_inj (h : a ≠ ∞) : b + a = c + a ↔ b = c :=
(cancel_of_ne h).inj_left

end cancel

section sub

lemma sub_eq_Inf {a b : ℝ≥0∞} : a - b = Inf {d | a ≤ d + b} :=
le_antisymm (le_Inf $ λ c, tsub_le_iff_right.mpr) $ Inf_le le_tsub_add

/-- This is a special case of `with_top.coe_sub` in the `ennreal` namespace -/
lemma coe_sub : (↑(r - p) : ℝ≥0∞) = ↑r - ↑p :=
with_top.coe_sub

/-- This is a special case of `with_top.top_sub_coe` in the `ennreal` namespace -/
lemma top_sub_coe : ∞ - ↑r = ∞ :=
with_top.top_sub_coe

/-- This is a special case of `with_top.sub_top` in the `ennreal` namespace -/
lemma sub_top : a - ∞ = 0 :=
with_top.sub_top

lemma sub_eq_top_iff : a - b = ∞ ↔ a = ∞ ∧ b ≠ ∞ :=
by { cases a; cases b; simp [← with_top.coe_sub] }

lemma sub_ne_top (ha : a ≠ ∞) : a - b ≠ ∞ :=
mt sub_eq_top_iff.mp $ mt and.left ha

protected lemma sub_eq_of_eq_add (hb : b ≠ ∞) : a = c + b → a - b = c :=
(cancel_of_ne hb).tsub_eq_of_eq_add

protected lemma eq_sub_of_add_eq (hc : c ≠ ∞) : a + c = b → a = b - c :=
(cancel_of_ne hc).eq_tsub_of_add_eq

protected lemma sub_eq_of_eq_add_rev (hb : b ≠ ∞) : a = b + c → a - b = c :=
(cancel_of_ne hb).tsub_eq_of_eq_add_rev

lemma sub_eq_of_add_eq (hb : b ≠ ∞) (hc : a + b = c) : c - b = a :=
ennreal.sub_eq_of_eq_add hb hc.symm

@[simp] protected lemma add_sub_cancel_left (ha : a ≠ ∞) : a + b - a = b :=
(cancel_of_ne ha).add_tsub_cancel_left

@[simp] protected lemma add_sub_cancel_right (hb : b ≠ ∞) : a + b - b = a :=
(cancel_of_ne hb).add_tsub_cancel_right

protected lemma lt_add_of_sub_lt_left (h : a ≠ ∞ ∨ b ≠ ∞) : a - b < c → a < b + c :=
begin
  obtain rfl | hb := eq_or_ne b ∞,
  { rw [top_add, lt_top_iff_ne_top],
    exact λ _, h.resolve_right (not_not.2 rfl) },
  { exact (cancel_of_ne hb).lt_add_of_tsub_lt_left }
end

protected lemma lt_add_of_sub_lt_right (h : a ≠ ∞ ∨ c ≠ ∞) : a - c < b → a < b + c :=
add_comm c b ▸ ennreal.lt_add_of_sub_lt_left h

lemma le_sub_of_add_le_left (ha : a ≠ ∞) : a + b ≤ c → b ≤ c - a :=
(cancel_of_ne ha).le_tsub_of_add_le_left

lemma le_sub_of_add_le_right (hb : b ≠ ∞) : a + b ≤ c → a ≤ c - b :=
(cancel_of_ne hb).le_tsub_of_add_le_right

protected lemma sub_lt_of_lt_add (hac : c ≤ a) (h : a < b + c) : a - c < b :=
((cancel_of_lt' $ hac.trans_lt h).tsub_lt_iff_right hac).mpr h

protected lemma sub_lt_iff_lt_right (hb : b ≠ ∞) (hab : b ≤ a) : a - b < c ↔ a < c + b :=
(cancel_of_ne hb).tsub_lt_iff_right hab

protected lemma sub_lt_self (ha : a ≠ ∞) (ha₀ : a ≠ 0) (hb : b ≠ 0) : a - b < a :=
(cancel_of_ne ha).tsub_lt_self (pos_iff_ne_zero.2 ha₀) (pos_iff_ne_zero.2 hb)

protected lemma sub_lt_self_iff (ha : a ≠ ∞) : a - b < a ↔ 0 < a ∧ 0 < b :=
(cancel_of_ne ha).tsub_lt_self_iff

lemma sub_lt_of_sub_lt (h₂ : c ≤ a) (h₃ : a ≠ ∞ ∨ b ≠ ∞) (h₁ : a - b < c) : a - c < b :=
ennreal.sub_lt_of_lt_add h₂ (add_comm c b ▸ ennreal.lt_add_of_sub_lt_right h₃ h₁)

lemma sub_sub_cancel (h : a ≠ ∞) (h2 : b ≤ a) : a - (a - b) = b :=
(cancel_of_ne $ sub_ne_top h).tsub_tsub_cancel_of_le h2

lemma sub_right_inj {a b c : ℝ≥0∞} (ha : a ≠ ∞) (hb : b ≤ a) (hc : c ≤ a) :
  a - b = a - c ↔ b = c :=
(cancel_of_ne ha).tsub_right_inj (cancel_of_ne $ ne_top_of_le_ne_top ha hb)
  (cancel_of_ne $ ne_top_of_le_ne_top ha hc) hb hc

lemma sub_mul (h : 0 < b → b < a → c ≠ ∞) : (a - b) * c = a * c - b * c :=
begin
  cases le_or_lt a b with hab hab, { simp [hab, mul_right_mono hab] },
  rcases eq_or_lt_of_le (zero_le b) with rfl|hb, { simp },
  exact (cancel_of_ne $ mul_ne_top hab.ne_top (h hb hab)).tsub_mul
end

lemma mul_sub (h : 0 < c → c < b → a ≠ ∞) : a * (b - c) = a * b - a * c :=
by { simp only [mul_comm a], exact sub_mul h }

end sub

section sum

open finset

/-- A product of finite numbers is still finite -/
lemma prod_lt_top {s : finset α} {f : α → ℝ≥0∞} (h : ∀ a ∈ s, f a ≠ ∞) : (∏ a in s, f a) < ∞ :=
with_top.prod_lt_top h

/-- A sum of finite numbers is still finite -/
lemma sum_lt_top {s : finset α} {f : α → ℝ≥0∞} (h : ∀ a ∈ s, f a ≠ ∞) : ∑ a in s, f a < ∞ :=
with_top.sum_lt_top h

/-- A sum of finite numbers is still finite -/
lemma sum_lt_top_iff {s : finset α} {f : α → ℝ≥0∞} :
  ∑ a in s, f a < ∞ ↔ (∀ a ∈ s, f a < ∞) :=
with_top.sum_lt_top_iff

/-- A sum of numbers is infinite iff one of them is infinite -/
lemma sum_eq_top_iff {s : finset α} {f : α → ℝ≥0∞} :
  (∑ x in s, f x) = ∞ ↔ (∃ a ∈ s, f a = ∞) :=
with_top.sum_eq_top_iff

lemma lt_top_of_sum_ne_top {s : finset α} {f : α → ℝ≥0∞} (h : (∑ x in s, f x) ≠ ∞) {a : α}
  (ha : a ∈ s) : f a < ∞ :=
sum_lt_top_iff.1 h.lt_top a ha

/-- seeing `ℝ≥0∞` as `ℝ≥0` does not change their sum, unless one of the `ℝ≥0∞` is
infinity -/
lemma to_nnreal_sum {s : finset α} {f : α → ℝ≥0∞} (hf : ∀a∈s, f a ≠ ∞) :
  ennreal.to_nnreal (∑ a in s, f a) = ∑ a in s, ennreal.to_nnreal (f a) :=
begin
  rw [← coe_eq_coe, coe_to_nnreal, coe_finset_sum, sum_congr rfl],
  { intros x hx, exact (coe_to_nnreal (hf x hx)).symm },
  { exact (sum_lt_top hf).ne }
end

/-- seeing `ℝ≥0∞` as `real` does not change their sum, unless one of the `ℝ≥0∞` is infinity -/
lemma to_real_sum {s : finset α} {f : α → ℝ≥0∞} (hf : ∀ a ∈ s, f a ≠ ∞) :
  ennreal.to_real (∑ a in s, f a) = ∑ a in s, ennreal.to_real (f a) :=
by { rw [ennreal.to_real, to_nnreal_sum hf, nnreal.coe_sum], refl }

lemma of_real_sum_of_nonneg {s : finset α} {f : α → ℝ} (hf : ∀ i, i ∈ s → 0 ≤ f i) :
  ennreal.of_real (∑ i in s, f i) = ∑ i in s, ennreal.of_real (f i) :=
begin
  simp_rw [ennreal.of_real, ←coe_finset_sum, coe_eq_coe],
  exact real.to_nnreal_sum_of_nonneg hf,
end

theorem sum_lt_sum_of_nonempty {s : finset α} (hs : s.nonempty)
  {f g : α → ℝ≥0∞} (Hlt : ∀ i ∈ s, f i < g i) :
  ∑ i in s, f i < ∑ i in s, g i :=
begin
  induction hs using finset.nonempty.cons_induction with a a s as hs IH,
  { simp [Hlt _ (finset.mem_singleton_self _)] },
  { simp only [as, finset.sum_cons, not_false_iff],
    exact ennreal.add_lt_add (Hlt _ (finset.mem_cons_self _ _))
      (IH (λ i hi, Hlt _ (finset.mem_cons.2 $ or.inr hi))) }
end

theorem exists_le_of_sum_le {s : finset α} (hs : s.nonempty)
  {f g : α → ℝ≥0∞} (Hle : ∑ i in s, f i ≤ ∑ i in s, g i) :
  ∃ i ∈ s, f i ≤ g i :=
begin
  contrapose! Hle,
  apply ennreal.sum_lt_sum_of_nonempty hs Hle,
end

end sum

section interval

variables {x y z : ℝ≥0∞} {ε ε₁ ε₂ : ℝ≥0∞} {s : set ℝ≥0∞}

protected lemma Ico_eq_Iio : (Ico 0 y) = (Iio y) := Ico_bot

lemma mem_Iio_self_add : x ≠ ∞ → ε ≠ 0 → x ∈ Iio (x + ε) :=
assume xt ε0, lt_add_right xt ε0

lemma mem_Ioo_self_sub_add : x ≠ ∞ → x ≠ 0 → ε₁ ≠ 0 → ε₂ ≠ 0 → x ∈ Ioo (x - ε₁) (x + ε₂) :=
assume xt x0 ε0 ε0', ⟨ennreal.sub_lt_self xt x0 ε0, lt_add_right xt ε0'⟩

end interval

section bit

@[mono] lemma bit0_strict_mono : strict_mono (bit0 : ℝ≥0∞ → ℝ≥0∞) := λ a b h, add_lt_add h h
lemma bit0_injective : function.injective (bit0 : ℝ≥0∞ → ℝ≥0∞) := bit0_strict_mono.injective

@[simp] lemma bit0_lt_bit0 : bit0 a < bit0 b ↔ a < b := bit0_strict_mono.lt_iff_lt
@[simp, mono] lemma bit0_le_bit0 : bit0 a ≤ bit0 b ↔ a ≤ b := bit0_strict_mono.le_iff_le
@[simp] lemma bit0_inj : bit0 a = bit0 b ↔ a = b := bit0_injective.eq_iff

@[simp] lemma bit0_eq_zero_iff : bit0 a = 0 ↔ a = 0 := bit0_injective.eq_iff' bit0_zero
@[simp] lemma bit0_top : bit0 ∞ = ∞ := add_top
@[simp] lemma bit0_eq_top_iff : bit0 a = ∞ ↔ a = ∞ := bit0_injective.eq_iff' bit0_top

@[mono] lemma bit1_strict_mono : strict_mono (bit1 : ℝ≥0∞ → ℝ≥0∞) :=
λ a b h, ennreal.add_lt_add_right one_ne_top (bit0_strict_mono h)

lemma bit1_injective : function.injective (bit1 : ℝ≥0∞ → ℝ≥0∞) := bit1_strict_mono.injective

@[simp] lemma bit1_lt_bit1 : bit1 a < bit1 b ↔ a < b := bit1_strict_mono.lt_iff_lt
@[simp, mono] lemma bit1_le_bit1 : bit1 a ≤ bit1 b ↔ a ≤ b := bit1_strict_mono.le_iff_le
@[simp] lemma bit1_inj : bit1 a = bit1 b ↔ a = b := bit1_injective.eq_iff
@[simp] lemma bit1_ne_zero : bit1 a ≠ 0 := by simp [bit1]
@[simp] lemma bit1_top : bit1 ∞ = ∞ := by rw [bit1, bit0_top, top_add]
@[simp] lemma bit1_eq_top_iff : bit1 a = ∞ ↔ a = ∞ := bit1_injective.eq_iff' bit1_top
@[simp] lemma bit1_eq_one_iff : bit1 a = 1 ↔ a = 0 := bit1_injective.eq_iff' bit1_zero

end bit

section inv
noncomputable theory

instance : has_inv ℝ≥0∞ := ⟨λa, Inf {b | 1 ≤ a * b}⟩

instance : div_inv_monoid ℝ≥0∞ :=
{ inv := has_inv.inv,
  .. (infer_instance : monoid ℝ≥0∞) }

lemma div_eq_inv_mul : a / b = b⁻¹ * a := by rw [div_eq_mul_inv, mul_comm]

@[simp] lemma inv_zero : (0 : ℝ≥0∞)⁻¹ = ∞ :=
show Inf {b : ℝ≥0∞ | 1 ≤ 0 * b} = ∞, by simp; refl

@[simp] lemma inv_top : ∞⁻¹ = 0 :=
bot_unique $ le_of_forall_le_of_dense $ λ a (h : a > 0), Inf_le $ by simp [*, ne_of_gt h, top_mul]

lemma coe_inv_le : (↑r⁻¹ : ℝ≥0∞) ≤ (↑r)⁻¹ :=
le_Inf $ assume b (hb : 1 ≤ ↑r * b), coe_le_iff.2 $
  by { rintro b rfl, apply nnreal.inv_le_of_le_mul, rwa [← coe_mul, ← coe_one, coe_le_coe] at hb }

@[simp, norm_cast] lemma coe_inv (hr : r ≠ 0) : (↑r⁻¹ : ℝ≥0∞) = (↑r)⁻¹ :=
coe_inv_le.antisymm $ Inf_le $ le_of_eq $ by rw [← coe_mul, mul_inv_cancel hr, coe_one]

@[norm_cast] lemma coe_inv_two : ((2⁻¹ : ℝ≥0) : ℝ≥0∞) = 2⁻¹ :=
by rw [coe_inv _root_.two_ne_zero, coe_two]

@[simp, norm_cast] lemma coe_div (hr : r ≠ 0) : (↑(p / r) : ℝ≥0∞) = p / r :=
by rw [div_eq_mul_inv, div_eq_mul_inv, coe_mul, coe_inv hr]

lemma div_zero (h : a ≠ 0) : a / 0 = ∞ := by simp [div_eq_mul_inv, h]

@[simp] lemma inv_one : (1 : ℝ≥0∞)⁻¹ = 1 :=
by simpa only [coe_inv one_ne_zero, coe_one] using coe_eq_coe.2 inv_one

@[simp] lemma div_one {a : ℝ≥0∞} : a / 1 = a :=
by rw [div_eq_mul_inv, inv_one, mul_one]

protected lemma inv_pow {n : ℕ} : (a^n)⁻¹ = (a⁻¹)^n :=
begin
  cases n, { simp only [pow_zero, inv_one] },
  induction a using with_top.rec_top_coe, { simp [top_pow n.succ_pos] },
  rcases eq_or_ne a 0 with rfl|ha, { simp [top_pow, zero_pow, n.succ_pos] },
  rw [← coe_inv ha, ← coe_pow, ← coe_inv (pow_ne_zero _ ha), ← inv_pow, coe_pow]
end

lemma mul_inv_cancel (h0 : a ≠ 0) (ht : a ≠ ∞) : a * a⁻¹ = 1 :=
begin
  lift a to ℝ≥0 using ht,
  norm_cast at *,
  exact mul_inv_cancel h0
end

lemma inv_mul_cancel (h0 : a ≠ 0) (ht : a ≠ ∞) : a⁻¹ * a = 1 :=
mul_comm a a⁻¹ ▸ mul_inv_cancel h0 ht

lemma div_mul_cancel (h0 : a ≠ 0) (hI : a ≠ ∞) : (b / a) * a = b :=
by rw [div_eq_mul_inv, mul_assoc, inv_mul_cancel h0 hI, mul_one]

lemma mul_div_cancel' (h0 : a ≠ 0) (hI : a ≠ ∞) : a * (b / a) = b :=
by rw [mul_comm, div_mul_cancel h0 hI]

instance : has_involutive_inv ℝ≥0∞ :=
{ inv := has_inv.inv,
  inv_inv := λ a, by
    by_cases a = 0; cases a; simp [*, none_eq_top, some_eq_coe, -coe_inv, (coe_inv _).symm] at * }

@[simp] lemma inv_eq_top : a⁻¹ = ∞ ↔ a = 0 :=
inv_zero ▸ inv_inj

lemma inv_ne_top : a⁻¹ ≠ ∞ ↔ a ≠ 0 := by simp

@[simp] lemma inv_lt_top {x : ℝ≥0∞} : x⁻¹ < ∞ ↔ 0 < x :=
by { simp only [lt_top_iff_ne_top, inv_ne_top, pos_iff_ne_zero] }

lemma div_lt_top {x y : ℝ≥0∞} (h1 : x ≠ ∞) (h2 : y ≠ 0) : x / y < ∞ :=
mul_lt_top h1 (inv_ne_top.mpr h2)

@[simp] lemma inv_eq_zero : a⁻¹ = 0 ↔ a = ∞ :=
inv_top ▸ inv_inj

lemma inv_ne_zero : a⁻¹ ≠ 0 ↔ a ≠ ∞ := by simp

lemma mul_inv {a b : ℝ≥0∞} (ha : a ≠ 0 ∨ b ≠ ∞) (hb : a ≠ ∞ ∨ b ≠ 0) :
  (a * b)⁻¹ = a⁻¹ * b⁻¹ :=
begin
  induction b using with_top.rec_top_coe,
  { replace ha : a ≠ 0 := ha.neg_resolve_right rfl,
    simp [ha], },
  induction a using with_top.rec_top_coe,
  { replace hb : b ≠ 0 := coe_ne_zero.1 (hb.neg_resolve_left rfl),
    simp [hb] },
  by_cases h'a : a = 0,
  { simp only [h'a, with_top.top_mul, ennreal.inv_zero, ennreal.coe_ne_top, zero_mul, ne.def,
               not_false_iff, ennreal.coe_zero, ennreal.inv_eq_zero] },
  by_cases h'b : b = 0,
  { simp only [h'b, ennreal.inv_zero, ennreal.coe_ne_top, with_top.mul_top, ne.def, not_false_iff,
               mul_zero, ennreal.coe_zero, ennreal.inv_eq_zero] },
  rw [← ennreal.coe_mul, ← ennreal.coe_inv, ← ennreal.coe_inv h'a, ← ennreal.coe_inv h'b,
      ← ennreal.coe_mul, mul_inv_rev, mul_comm],
  simp [h'a, h'b],
end

@[simp] lemma inv_pos : 0 < a⁻¹ ↔ a ≠ ∞ :=
pos_iff_ne_zero.trans inv_ne_zero

lemma inv_strict_anti : strict_anti (has_inv.inv : ℝ≥0∞ → ℝ≥0∞) :=
begin
  intros a b h,
  lift a to ℝ≥0 using h.ne_top,
  induction b using with_top.rec_top_coe, { simp },
  rw [coe_lt_coe] at h,
  rcases eq_or_ne a 0 with rfl|ha, { simp [h] },
  rw [← coe_inv h.ne_bot, ← coe_inv ha, coe_lt_coe],
  exact nnreal.inv_lt_inv ha h
end

@[simp] lemma inv_lt_inv : a⁻¹ < b⁻¹ ↔ b < a := inv_strict_anti.lt_iff_lt

lemma inv_lt_iff_inv_lt : a⁻¹ < b ↔ b⁻¹ < a :=
by simpa only [inv_inv] using @inv_lt_inv a b⁻¹

lemma lt_inv_iff_lt_inv : a < b⁻¹ ↔ b < a⁻¹ :=
by simpa only [inv_inv] using @inv_lt_inv a⁻¹ b

@[simp, priority 1100] -- higher than le_inv_iff_mul_le
lemma inv_le_inv : a⁻¹ ≤ b⁻¹ ↔ b ≤ a := inv_strict_anti.le_iff_le

lemma inv_le_iff_inv_le : a⁻¹ ≤ b ↔ b⁻¹ ≤ a :=
by simpa only [inv_inv] using @inv_le_inv a b⁻¹

lemma le_inv_iff_le_inv : a ≤ b⁻¹ ↔ b ≤ a⁻¹ :=
by simpa only [inv_inv] using @inv_le_inv a⁻¹ b

@[simp] lemma inv_le_one : a⁻¹ ≤ 1 ↔ 1 ≤ a :=
inv_le_iff_inv_le.trans $ by rw inv_one

lemma one_le_inv : 1 ≤ a⁻¹ ↔ a ≤ 1 :=
le_inv_iff_le_inv.trans $ by rw inv_one

@[simp] lemma inv_lt_one : a⁻¹ < 1 ↔ 1 < a :=
inv_lt_iff_inv_lt.trans $ by rw [inv_one]

/-- The inverse map `λ x, x⁻¹` is an order isomorphism between `ℝ≥0∞` and its `order_dual` -/
@[simps apply]
def _root_.order_iso.inv_ennreal : ℝ≥0∞ ≃o ℝ≥0∞ᵒᵈ :=
{ map_rel_iff' := λ a b, ennreal.inv_le_inv,
  to_equiv := (equiv.inv ℝ≥0∞).trans order_dual.to_dual }

@[simp]
lemma _root_.order_iso.inv_ennreal_symm_apply :
  order_iso.inv_ennreal.symm a = (order_dual.of_dual a)⁻¹ := rfl

lemma pow_le_pow_of_le_one {n m : ℕ} (ha : a ≤ 1) (h : n ≤ m) : a ^ m ≤ a ^ n :=
begin
  rw [←inv_inv a, ← ennreal.inv_pow, ← @ennreal.inv_pow a⁻¹, inv_le_inv],
  exact pow_le_pow (one_le_inv.2 ha) h
end

@[simp] lemma div_top : a / ∞ = 0 := by rw [div_eq_mul_inv, inv_top, mul_zero]

@[simp] lemma top_div_coe : ∞ / p = ∞ := by simp [div_eq_mul_inv, top_mul]

lemma top_div_of_ne_top (h : a ≠ ∞) : ∞ / a = ∞ :=
by { lift a to ℝ≥0 using h, exact top_div_coe }

lemma top_div_of_lt_top (h : a < ∞) : ∞ / a = ∞ :=
top_div_of_ne_top h.ne

lemma top_div : ∞ / a = if a = ∞ then 0 else ∞ :=
by by_cases a = ∞; simp [top_div_of_ne_top, *]

@[simp] lemma zero_div : 0 / a = 0 := zero_mul a⁻¹

lemma div_eq_top : a / b = ∞ ↔ (a ≠ 0 ∧ b = 0) ∨ (a = ∞ ∧ b ≠ ∞) :=
by simp [div_eq_mul_inv, ennreal.mul_eq_top]

lemma le_div_iff_mul_le (h0 : b ≠ 0 ∨ c ≠ 0) (ht : b ≠ ∞ ∨ c ≠ ∞) :
  a ≤ c / b ↔ a * b ≤ c :=
begin
  induction b using with_top.rec_top_coe,
  { lift c to ℝ≥0 using ht.neg_resolve_left rfl,
    rw [div_top, nonpos_iff_eq_zero, mul_top],
    rcases eq_or_ne a 0 with rfl|ha; simp * },
  rcases eq_or_ne b 0 with (rfl | hb),
  { have hc : c ≠ 0, from h0.neg_resolve_left rfl,
    simp [div_zero hc] },
  { rw [← coe_ne_zero] at hb,
    rw [← ennreal.mul_le_mul_right hb coe_ne_top, div_mul_cancel hb coe_ne_top] },
end

lemma div_le_iff_le_mul (hb0 : b ≠ 0 ∨ c ≠ ∞) (hbt : b ≠ ∞ ∨ c ≠ 0) : a / b ≤ c ↔ a ≤ c * b :=
begin
  suffices : a * b⁻¹ ≤ c ↔ a ≤ c / b⁻¹, by simpa [div_eq_mul_inv],
  refine (le_div_iff_mul_le _ _).symm; simpa
end

lemma lt_div_iff_mul_lt (hb0 : b ≠ 0 ∨ c ≠ ∞) (hbt : b ≠ ∞ ∨ c ≠ 0) : c < a / b ↔ c * b < a :=
lt_iff_lt_of_le_iff_le (div_le_iff_le_mul hb0 hbt)

lemma div_le_of_le_mul (h : a ≤ b * c) : a / c ≤ b :=
begin
  by_cases h0 : c = 0,
  { have : a = 0, by simpa [h0] using h, simp [*] },
  by_cases hinf : c = ∞, by simp [hinf],
  exact (div_le_iff_le_mul (or.inl h0) (or.inl hinf)).2 h
end

lemma div_le_of_le_mul' (h : a ≤ b * c) : a / b ≤ c :=
div_le_of_le_mul $ mul_comm b c ▸ h

lemma mul_le_of_le_div (h : a ≤ b / c) : a * c ≤ b :=
begin
  rw [← inv_inv c],
  exact div_le_of_le_mul h,
end

lemma mul_le_of_le_div' (h : a ≤ b / c) : c * a ≤ b :=
mul_comm a c ▸ mul_le_of_le_div h

protected lemma div_lt_iff (h0 : b ≠ 0 ∨ c ≠ 0) (ht : b ≠ ∞ ∨ c ≠ ∞) :
  c / b < a ↔ c < a * b :=
lt_iff_lt_of_le_iff_le $ le_div_iff_mul_le h0 ht

lemma mul_lt_of_lt_div (h : a < b / c) : a * c < b :=
by { contrapose! h, exact ennreal.div_le_of_le_mul h }

lemma mul_lt_of_lt_div' (h : a < b / c) : c * a < b := mul_comm a c ▸ mul_lt_of_lt_div h

lemma inv_le_iff_le_mul (h₁ : b = ∞ → a ≠ 0) (h₂ : a = ∞ → b ≠ 0) : a⁻¹ ≤ b ↔ 1 ≤ a * b :=
begin
<<<<<<< HEAD
  induction a using with_top.rec_top_coe;
  induction b using with_top.rec_top_coe;
  simp only [top_mul, coe_ne_top, ne.def, is_empty.forall_iff, eq_self_iff_true, coe_eq_zero,
    forall_true_left, inv_top, coe_nonneg, top_ne_zero, not_false_iff, mul_top, iff_self,
    zero_le', true_iff, if_false, le_top, implies_true_iff] {contextual := tt},
  obtain rfl|ha := eq_or_ne a 0,
  { simp },
  norm_cast,
  exact nnreal.inv_le ha,
=======
  rw [← one_div, div_le_iff_le_mul, mul_comm],
  exacts [or_not_of_imp h₁, not_or_of_imp h₂]
>>>>>>> 8a80759b
end

@[simp] lemma le_inv_iff_mul_le : a ≤ b⁻¹ ↔ a * b ≤ 1 :=
by rw [← one_div, le_div_iff_mul_le]; { right, simp }

lemma div_le_div {a b c d : ℝ≥0∞} (hab : a ≤ b) (hdc : d ≤ c) : a / c ≤ b / d :=
div_eq_mul_inv b d ▸ div_eq_mul_inv a c ▸ ennreal.mul_le_mul hab (ennreal.inv_le_inv.mpr hdc)

lemma eq_inv_of_mul_eq_one_left (h : a * b = 1) : a = b⁻¹ :=
begin
  have hb : b ≠ ∞,
  { rintro rfl,
    simpa [left_ne_zero_of_mul_eq_one h] using h },
  rw [← mul_one a, ← mul_inv_cancel (right_ne_zero_of_mul_eq_one h) hb, ← mul_assoc, h, one_mul]
end

lemma mul_le_iff_le_inv {a b r : ℝ≥0∞} (hr₀ : r ≠ 0) (hr₁ : r ≠ ∞) : (r * a ≤ b ↔ a ≤ r⁻¹ * b) :=
by rw [← @ennreal.mul_le_mul_left _ a _ hr₀ hr₁, ← mul_assoc, mul_inv_cancel hr₀ hr₁, one_mul]

lemma le_of_forall_nnreal_lt {x y : ℝ≥0∞} (h : ∀ r : ℝ≥0, ↑r < x → ↑r ≤ y) : x ≤ y :=
begin
  refine le_of_forall_ge_of_dense (λ r hr, _),
  lift r to ℝ≥0 using ne_top_of_lt hr,
  exact h r hr
end

lemma le_of_forall_pos_nnreal_lt {x y : ℝ≥0∞} (h : ∀ r : ℝ≥0, 0 < r → ↑r < x → ↑r ≤ y) : x ≤ y :=
le_of_forall_nnreal_lt $ λ r hr, (zero_le r).eq_or_lt.elim (λ h, h ▸ zero_le _) (λ h0, h r h0 hr)

lemma eq_top_of_forall_nnreal_le {x : ℝ≥0∞} (h : ∀ r : ℝ≥0, ↑r ≤ x) : x = ∞ :=
top_unique $ le_of_forall_nnreal_lt $ λ r hr, h r

lemma add_div : (a + b) / c = a / c + b / c := right_distrib a b (c⁻¹)

lemma div_add_div_same {a b c : ℝ≥0∞} : a / c + b / c = (a + b) / c :=
add_div.symm

lemma div_self (h0 : a ≠ 0) (hI : a ≠ ∞) : a / a = 1 :=
mul_inv_cancel h0 hI

lemma mul_div_le : a * (b / a) ≤ b := mul_le_of_le_div' le_rfl

-- TODO: add this lemma for an `is_unit` in any `division_monoid`
lemma eq_div_iff (ha : a ≠ 0) (ha' : a ≠ ∞) :
  b = c / a ↔ a * b = c :=
⟨λ h, by rw [h, mul_div_cancel' ha ha'],
 λ h, by rw [← h, mul_div_assoc, mul_div_cancel' ha ha']⟩

lemma div_eq_div_iff (ha : a ≠ 0) (ha' : a ≠ ∞) (hb : b ≠ 0) (hb' : b ≠ ∞) :
  c / b = d / a ↔ a * c = b * d :=
begin
  rw eq_div_iff ha ha',
  conv_rhs { rw eq_comm },
  rw [← eq_div_iff hb hb', mul_div_assoc, eq_comm],
end

lemma inv_two_add_inv_two : (2:ℝ≥0∞)⁻¹ + 2⁻¹ = 1 :=
by rw [← two_mul, ← div_eq_mul_inv, div_self two_ne_zero two_ne_top]

lemma inv_three_add_inv_three : (3 : ℝ≥0∞)⁻¹ + 3⁻¹ + 3⁻¹ = 1 :=
begin
  rw [show (3 : ℝ≥0∞)⁻¹ + 3⁻¹ + 3⁻¹ = 3 * 3⁻¹, by ring, ← div_eq_mul_inv, ennreal.div_self];
  simp,
end

@[simp]
lemma add_halves (a : ℝ≥0∞) : a / 2 + a / 2 = a :=
by rw [div_eq_mul_inv, ← mul_add, inv_two_add_inv_two, mul_one]

@[simp]
lemma add_thirds (a : ℝ≥0∞) : a / 3 + a / 3 + a / 3 = a :=
by rw [div_eq_mul_inv, ← mul_add, ← mul_add, inv_three_add_inv_three, mul_one]

@[simp] lemma div_zero_iff : a / b = 0 ↔ a = 0 ∨ b = ∞ :=
by simp [div_eq_mul_inv]

@[simp] lemma div_pos_iff : 0 < a / b ↔ a ≠ 0 ∧ b ≠ ∞ :=
by simp [pos_iff_ne_zero, not_or_distrib]

lemma half_pos {a : ℝ≥0∞} (h : a ≠ 0) : 0 < a / 2 :=
by simp [h]

lemma one_half_lt_one : (2⁻¹:ℝ≥0∞) < 1 := inv_lt_one.2 $ one_lt_two

lemma half_lt_self {a : ℝ≥0∞} (hz : a ≠ 0) (ht : a ≠ ∞) : a / 2 < a :=
begin
  lift a to ℝ≥0 using ht,
  rw coe_ne_zero at hz,
  rw [← coe_two, ← coe_div, coe_lt_coe],
  exacts [nnreal.half_lt_self hz, two_ne_zero']
end

lemma half_le_self : a / 2 ≤ a := le_add_self.trans_eq (add_halves _)

lemma sub_half (h : a ≠ ∞) : a - a / 2 = a / 2 :=
begin
  lift a to ℝ≥0 using h,
  exact sub_eq_of_add_eq (mul_ne_top coe_ne_top $ by simp) (add_halves a)
end

@[simp] lemma one_sub_inv_two : (1:ℝ≥0∞) - 2⁻¹ = 2⁻¹ :=
by simpa only [div_eq_mul_inv, one_mul] using sub_half one_ne_top

/-- The birational order isomorphism between `ℝ≥0∞` and the unit interval `set.Iic (1 : ℝ≥0∞)`. -/
@[simps apply_coe] def order_iso_Iic_one_birational : ℝ≥0∞ ≃o Iic (1 : ℝ≥0∞) :=
begin
  refine strict_mono.order_iso_of_right_inverse (λ x, ⟨(x⁻¹ + 1)⁻¹, inv_le_one.2 $ le_add_self⟩)
    (λ x y hxy, _) (λ x, (x⁻¹ - 1)⁻¹) (λ x, subtype.ext _),
  { simpa only [subtype.mk_lt_mk, inv_lt_inv, ennreal.add_lt_add_iff_right one_ne_top] },
  { have : (1 : ℝ≥0∞) ≤ x⁻¹, from one_le_inv.2 x.2,
    simp only [inv_inv, subtype.coe_mk, tsub_add_cancel_of_le this] }
end

@[simp] lemma order_iso_Iic_one_birational_symm_apply (x : Iic (1 : ℝ≥0∞)) :
  order_iso_Iic_one_birational.symm x = (x⁻¹ - 1)⁻¹ :=
rfl

/-- Order isomorphism between an initial interval in `ℝ≥0∞` and an initial interval in `ℝ≥0`. -/
@[simps apply_coe] def order_iso_Iic_coe (a : ℝ≥0) : Iic (a : ℝ≥0∞) ≃o Iic a :=
order_iso.symm
{ to_fun := λ x, ⟨x, coe_le_coe.2 x.2⟩,
  inv_fun := λ x, ⟨ennreal.to_nnreal x, coe_le_coe.1 $ coe_to_nnreal_le_self.trans x.2⟩,
  left_inv := λ x, subtype.ext $ to_nnreal_coe,
  right_inv := λ x, subtype.ext $ coe_to_nnreal (ne_top_of_le_ne_top coe_ne_top x.2),
  map_rel_iff' := λ x y, by simp only [equiv.coe_fn_mk, subtype.mk_le_mk, coe_coe, coe_le_coe,
    subtype.coe_le_coe] }

@[simp] lemma order_iso_Iic_coe_symm_apply_coe (a : ℝ≥0) (b : Iic a) :
  ((order_iso_Iic_coe a).symm b : ℝ≥0∞) = b := rfl

/-- An order isomorphism between the extended nonnegative real numbers and the unit interval. -/
def order_iso_unit_interval_birational : ℝ≥0∞ ≃o Icc (0 : ℝ) 1 :=
order_iso_Iic_one_birational.trans $ (order_iso_Iic_coe 1).trans $
  (nnreal.order_iso_Icc_zero_coe 1).symm

@[simp] lemma order_iso_unit_interval_birational_apply_coe (x : ℝ≥0∞) :
  (order_iso_unit_interval_birational x : ℝ) = (x⁻¹ + 1)⁻¹.to_real :=
rfl

lemma exists_inv_nat_lt {a : ℝ≥0∞} (h : a ≠ 0) :
  ∃n:ℕ, (n:ℝ≥0∞)⁻¹ < a :=
inv_inv a ▸ by simp only [inv_lt_inv, ennreal.exists_nat_gt (inv_ne_top.2 h)]

lemma exists_nat_pos_mul_gt (ha : a ≠ 0) (hb : b ≠ ∞) :
  ∃ n > 0, b < (n : ℕ) * a :=
begin
  have : b / a ≠ ∞, from mul_ne_top hb (inv_ne_top.2 ha),
  refine (ennreal.exists_nat_gt this).imp (λ n hn, _),
  have : ↑0 < (n : ℝ≥0∞), from lt_of_le_of_lt (by simp) hn,
  refine ⟨coe_nat_lt_coe_nat.1 this, _⟩,
  rwa [← ennreal.div_lt_iff (or.inl ha) (or.inr hb)]
end

lemma exists_nat_mul_gt (ha : a ≠ 0) (hb : b ≠ ∞) :
  ∃ n : ℕ, b < n * a :=
(exists_nat_pos_mul_gt ha hb).imp $ λ n, Exists.snd

lemma exists_nat_pos_inv_mul_lt (ha : a ≠ ∞) (hb : b ≠ 0) :
  ∃ n > 0, ((n : ℕ) : ℝ≥0∞)⁻¹ * a < b :=
begin
  rcases exists_nat_pos_mul_gt hb ha with ⟨n, npos, hn⟩,
  have : (n : ℝ≥0∞) ≠ 0 := nat.cast_ne_zero.2 npos.lt.ne',
  use [n, npos],
  rwa [← one_mul b, ← inv_mul_cancel this coe_nat_ne_top,
    mul_assoc, mul_lt_mul_left (inv_ne_zero.2 coe_nat_ne_top) (inv_ne_top.2 this)]
end

lemma exists_nnreal_pos_mul_lt (ha : a ≠ ∞) (hb : b ≠ 0) :
  ∃ n > 0, ↑(n : ℝ≥0) * a < b :=
begin
  rcases exists_nat_pos_inv_mul_lt ha hb with ⟨n, npos : 0 < n, hn⟩,
  use (n : ℝ≥0)⁻¹,
  simp [*, npos.ne', zero_lt_one]
end

lemma exists_inv_two_pow_lt (ha : a ≠ 0) :
  ∃ n : ℕ, 2⁻¹ ^ n < a :=
begin
  rcases exists_inv_nat_lt ha with ⟨n, hn⟩,
  refine ⟨n, lt_trans _ hn⟩,
  rw [← ennreal.inv_pow, inv_lt_inv],
  norm_cast,
  exact n.lt_two_pow
end

@[simp, norm_cast] lemma coe_zpow (hr : r ≠ 0) (n : ℤ) : (↑(r^n) : ℝ≥0∞) = r^n :=
begin
  cases n,
  { simp only [int.of_nat_eq_coe, coe_pow, zpow_coe_nat] },
  { have : r ^ n.succ ≠ 0 := pow_ne_zero (n+1) hr,
    simp only [zpow_neg_succ_of_nat, coe_inv this, coe_pow] }
end

lemma zpow_pos (ha : a ≠ 0) (h'a : a ≠ ∞) (n : ℤ) : 0 < a ^ n :=
begin
  cases n,
  { exact ennreal.pow_pos ha.bot_lt n },
  { simp only [h'a, pow_eq_top_iff, zpow_neg_succ_of_nat, ne.def, not_false_iff,
               inv_pos, false_and] }
end

lemma zpow_lt_top (ha : a ≠ 0) (h'a : a ≠ ∞) (n : ℤ) : a ^ n < ∞ :=
begin
  cases n,
  { exact ennreal.pow_lt_top h'a.lt_top _ },
  { simp only [ennreal.pow_pos ha.bot_lt (n + 1), zpow_neg_succ_of_nat, inv_lt_top] }
end

lemma exists_mem_Ico_zpow
  {x y : ℝ≥0∞} (hx : x ≠ 0) (h'x : x ≠ ∞) (hy : 1 < y) (h'y : y ≠ ⊤) :
  ∃ n : ℤ, x ∈ Ico (y ^ n) (y ^ (n + 1)) :=
begin
  lift x to ℝ≥0 using h'x,
  lift y to ℝ≥0 using h'y,
  have A : y ≠ 0, { simpa only [ne.def, coe_eq_zero] using (ennreal.zero_lt_one.trans hy).ne' },
  obtain ⟨n, hn, h'n⟩ : ∃ n : ℤ, y ^ n ≤ x ∧ x < y ^ (n + 1),
  { refine nnreal.exists_mem_Ico_zpow _ (one_lt_coe_iff.1 hy),
    simpa only [ne.def, coe_eq_zero] using hx },
  refine ⟨n, _, _⟩,
  { rwa [← ennreal.coe_zpow A, ennreal.coe_le_coe] },
  { rwa [← ennreal.coe_zpow A, ennreal.coe_lt_coe] }
end

lemma exists_mem_Ioc_zpow
  {x y : ℝ≥0∞} (hx : x ≠ 0) (h'x : x ≠ ∞) (hy : 1 < y) (h'y : y ≠ ⊤) :
  ∃ n : ℤ, x ∈ Ioc (y ^ n) (y ^ (n + 1)) :=
begin
  lift x to ℝ≥0 using h'x,
  lift y to ℝ≥0 using h'y,
  have A : y ≠ 0, { simpa only [ne.def, coe_eq_zero] using (ennreal.zero_lt_one.trans hy).ne' },
  obtain ⟨n, hn, h'n⟩ : ∃ n : ℤ, y ^ n < x ∧ x ≤ y ^ (n + 1),
  { refine nnreal.exists_mem_Ioc_zpow _ (one_lt_coe_iff.1 hy),
    simpa only [ne.def, coe_eq_zero] using hx },
  refine ⟨n, _, _⟩,
  { rwa [← ennreal.coe_zpow A, ennreal.coe_lt_coe] },
  { rwa [← ennreal.coe_zpow A, ennreal.coe_le_coe] }
end

lemma Ioo_zero_top_eq_Union_Ico_zpow {y : ℝ≥0∞} (hy : 1 < y) (h'y : y ≠ ⊤) :
  Ioo (0 : ℝ≥0∞) (∞ : ℝ≥0∞) = ⋃ (n : ℤ), Ico (y^n) (y^(n+1)) :=
begin
  ext x,
  simp only [mem_Union, mem_Ioo, mem_Ico],
  split,
  { rintros ⟨hx, h'x⟩,
    exact exists_mem_Ico_zpow hx.ne' h'x.ne hy h'y },
  { rintros ⟨n, hn, h'n⟩,
    split,
    { apply lt_of_lt_of_le _ hn,
      exact ennreal.zpow_pos (ennreal.zero_lt_one.trans hy).ne' h'y _ },
    { apply lt_trans h'n _,
      exact ennreal.zpow_lt_top (ennreal.zero_lt_one.trans hy).ne' h'y _ } }
end

lemma zpow_le_of_le {x : ℝ≥0∞} (hx : 1 ≤ x) {a b : ℤ} (h : a ≤ b) : x ^ a ≤ x ^ b :=
begin
  induction a with a a; induction b with b b,
  { simp only [int.of_nat_eq_coe, zpow_coe_nat],
    exact pow_le_pow hx (int.le_of_coe_nat_le_coe_nat h), },
  { apply absurd h (not_le_of_gt _),
    exact lt_of_lt_of_le (int.neg_succ_lt_zero _) (int.of_nat_nonneg _) },
  { simp only [zpow_neg_succ_of_nat, int.of_nat_eq_coe, zpow_coe_nat],
    refine le_trans (inv_le_one.2 _) _;
    exact ennreal.one_le_pow_of_one_le hx _, },
  { simp only [zpow_neg_succ_of_nat, inv_le_inv],
    apply pow_le_pow hx,
    simpa only [←int.coe_nat_le_coe_nat_iff, neg_le_neg_iff, int.coe_nat_add, int.coe_nat_one,
      int.neg_succ_of_nat_eq] using h }
end

lemma monotone_zpow {x : ℝ≥0∞} (hx : 1 ≤ x) : monotone ((^) x : ℤ → ℝ≥0∞) :=
λ a b h, zpow_le_of_le hx h

lemma zpow_add {x : ℝ≥0∞} (hx : x ≠ 0) (h'x : x ≠ ∞) (m n : ℤ) :
  x ^ (m + n) = x ^ m * x ^ n :=
begin
  lift x to ℝ≥0 using h'x,
  replace hx : x ≠ 0, by simpa only [ne.def, coe_eq_zero] using hx,
  simp only [← coe_zpow hx, zpow_add₀ hx, coe_mul]
end

end inv

section real

lemma to_real_add (ha : a ≠ ∞) (hb : b ≠ ∞) : (a+b).to_real = a.to_real + b.to_real :=
begin
  lift a to ℝ≥0 using ha,
  lift b to ℝ≥0 using hb,
  refl
end

lemma to_real_sub_of_le {a b : ℝ≥0∞} (h : b ≤ a) (ha : a ≠ ∞):
  (a - b).to_real = a.to_real - b.to_real :=
begin
  lift b to ℝ≥0 using ne_top_of_le_ne_top ha h,
  lift a to ℝ≥0 using ha,
  simp only [← ennreal.coe_sub, ennreal.coe_to_real, nnreal.coe_sub (ennreal.coe_le_coe.mp h)],
end

lemma le_to_real_sub {a b : ℝ≥0∞} (hb : b ≠ ∞) : a.to_real - b.to_real ≤ (a - b).to_real :=
begin
  lift b to ℝ≥0 using hb,
  induction a using with_top.rec_top_coe,
  { simp },
  { simp only [←coe_sub, nnreal.sub_def, real.coe_to_nnreal', coe_to_real],
    exact le_max_left _ _ }
end

lemma to_real_add_le : (a+b).to_real ≤ a.to_real + b.to_real :=
if ha : a = ∞ then by simp only [ha, top_add, top_to_real, zero_add, to_real_nonneg]
else if hb : b = ∞ then by simp only [hb, add_top, top_to_real, add_zero, to_real_nonneg]
else le_of_eq (to_real_add ha hb)

lemma of_real_add {p q : ℝ} (hp : 0 ≤ p) (hq : 0 ≤ q) :
  ennreal.of_real (p + q) = ennreal.of_real p + ennreal.of_real q :=
by rw [ennreal.of_real, ennreal.of_real, ennreal.of_real, ← coe_add,
       coe_eq_coe, real.to_nnreal_add hp hq]

lemma of_real_add_le {p q : ℝ} : ennreal.of_real (p + q) ≤ ennreal.of_real p + ennreal.of_real q :=
coe_le_coe.2 real.to_nnreal_add_le

@[simp] lemma to_real_le_to_real (ha : a ≠ ∞) (hb : b ≠ ∞) : a.to_real ≤ b.to_real ↔ a ≤ b :=
begin
  lift a to ℝ≥0 using ha,
  lift b to ℝ≥0 using hb,
  norm_cast
end

lemma to_real_mono (hb : b ≠ ∞) (h : a ≤ b) : a.to_real ≤ b.to_real :=
(to_real_le_to_real (h.trans_lt (lt_top_iff_ne_top.2 hb)).ne hb).2 h

@[simp] lemma to_real_lt_to_real (ha : a ≠ ∞) (hb : b ≠ ∞) : a.to_real < b.to_real ↔ a < b :=
begin
  lift a to ℝ≥0 using ha,
  lift b to ℝ≥0 using hb,
  norm_cast
end

lemma to_real_strict_mono (hb : b ≠ ∞) (h : a < b) : a.to_real < b.to_real :=
(to_real_lt_to_real (h.trans (lt_top_iff_ne_top.2 hb)).ne hb).2 h

lemma to_nnreal_mono (hb : b ≠ ∞) (h : a ≤ b) : a.to_nnreal ≤ b.to_nnreal :=
by simpa [←ennreal.coe_le_coe, hb, (h.trans_lt hb.lt_top).ne]

@[simp] lemma to_nnreal_le_to_nnreal (ha : a ≠ ∞) (hb : b ≠ ∞) :
  a.to_nnreal ≤ b.to_nnreal ↔ a ≤ b :=
⟨λ h, by rwa [←coe_to_nnreal ha, ←coe_to_nnreal hb, coe_le_coe], to_nnreal_mono hb⟩

lemma to_nnreal_strict_mono (hb : b ≠ ∞) (h : a < b) : a.to_nnreal < b.to_nnreal :=
by simpa [←ennreal.coe_lt_coe, hb, (h.trans hb.lt_top).ne]

@[simp] lemma to_nnreal_lt_to_nnreal (ha : a ≠ ∞) (hb : b ≠ ∞) :
  a.to_nnreal < b.to_nnreal ↔ a < b :=
⟨λ h, by rwa [←coe_to_nnreal ha, ←coe_to_nnreal hb, coe_lt_coe], to_nnreal_strict_mono hb⟩

lemma to_real_max (hr : a ≠ ∞) (hp : b ≠ ∞) :
  ennreal.to_real (max a b) = max (ennreal.to_real a) (ennreal.to_real b) :=
(le_total a b).elim
  (λ h, by simp only [h, (ennreal.to_real_le_to_real hr hp).2 h, max_eq_right])
  (λ h, by simp only [h, (ennreal.to_real_le_to_real hp hr).2 h, max_eq_left])

lemma to_nnreal_pos_iff : 0 < a.to_nnreal ↔ (0 < a ∧ a < ∞) :=
by { induction a using with_top.rec_top_coe; simp }

lemma to_nnreal_pos {a : ℝ≥0∞} (ha₀ : a ≠ 0) (ha_top : a ≠ ∞) : 0 < a.to_nnreal :=
to_nnreal_pos_iff.mpr ⟨bot_lt_iff_ne_bot.mpr ha₀, lt_top_iff_ne_top.mpr ha_top⟩

lemma to_real_pos_iff : 0 < a.to_real ↔ (0 < a ∧ a < ∞):=
(nnreal.coe_pos).trans to_nnreal_pos_iff

lemma to_real_pos {a : ℝ≥0∞} (ha₀ : a ≠ 0) (ha_top : a ≠ ∞) : 0 < a.to_real :=
to_real_pos_iff.mpr ⟨bot_lt_iff_ne_bot.mpr ha₀, lt_top_iff_ne_top.mpr ha_top⟩

lemma of_real_le_of_real {p q : ℝ} (h : p ≤ q) : ennreal.of_real p ≤ ennreal.of_real q :=
by simp [ennreal.of_real, real.to_nnreal_le_to_nnreal h]

lemma of_real_le_of_le_to_real {a : ℝ} {b : ℝ≥0∞} (h : a ≤ ennreal.to_real b) :
  ennreal.of_real a ≤ b :=
(of_real_le_of_real h).trans of_real_to_real_le

@[simp] lemma of_real_le_of_real_iff {p q : ℝ} (h : 0 ≤ q) :
  ennreal.of_real p ≤ ennreal.of_real q ↔ p ≤ q :=
by rw [ennreal.of_real, ennreal.of_real, coe_le_coe, real.to_nnreal_le_to_nnreal_iff h]

@[simp] lemma of_real_lt_of_real_iff {p q : ℝ} (h : 0 < q) :
  ennreal.of_real p < ennreal.of_real q ↔ p < q :=
by rw [ennreal.of_real, ennreal.of_real, coe_lt_coe, real.to_nnreal_lt_to_nnreal_iff h]

lemma of_real_lt_of_real_iff_of_nonneg {p q : ℝ} (hp : 0 ≤ p) :
  ennreal.of_real p < ennreal.of_real q ↔ p < q :=
by rw [ennreal.of_real, ennreal.of_real, coe_lt_coe, real.to_nnreal_lt_to_nnreal_iff_of_nonneg hp]

@[simp] lemma of_real_pos {p : ℝ} : 0 < ennreal.of_real p ↔ 0 < p :=
by simp [ennreal.of_real]

@[simp] lemma of_real_eq_zero {p : ℝ} : ennreal.of_real p = 0 ↔ p ≤ 0 :=
by simp [ennreal.of_real]

@[simp] lemma zero_eq_of_real {p : ℝ} : 0 = ennreal.of_real p ↔ p ≤ 0 :=
eq_comm.trans of_real_eq_zero

alias of_real_eq_zero ↔ _ of_real_of_nonpos

lemma of_real_sub (p : ℝ) (hq : 0 ≤ q) :
  ennreal.of_real (p - q) = ennreal.of_real p - ennreal.of_real q :=
begin
  obtain h | h := le_total p q,
  { rw [of_real_of_nonpos (sub_nonpos_of_le h), tsub_eq_zero_of_le (of_real_le_of_real h)] },
  refine ennreal.eq_sub_of_add_eq of_real_ne_top _,
  rw [←of_real_add (sub_nonneg_of_le h) hq, sub_add_cancel],
end

lemma of_real_le_iff_le_to_real {a : ℝ} {b : ℝ≥0∞} (hb : b ≠ ∞) :
  ennreal.of_real a ≤ b ↔ a ≤ ennreal.to_real b :=
begin
  lift b to ℝ≥0 using hb,
  simpa [ennreal.of_real, ennreal.to_real] using real.to_nnreal_le_iff_le_coe
end

lemma of_real_lt_iff_lt_to_real {a : ℝ} {b : ℝ≥0∞} (ha : 0 ≤ a) (hb : b ≠ ∞) :
  ennreal.of_real a < b ↔ a < ennreal.to_real b :=
begin
  lift b to ℝ≥0 using hb,
  simpa [ennreal.of_real, ennreal.to_real] using real.to_nnreal_lt_iff_lt_coe ha
end

lemma le_of_real_iff_to_real_le {a : ℝ≥0∞} {b : ℝ} (ha : a ≠ ∞) (hb : 0 ≤ b) :
  a ≤ ennreal.of_real b ↔ ennreal.to_real a ≤ b :=
begin
  lift a to ℝ≥0 using ha,
  simpa [ennreal.of_real, ennreal.to_real] using real.le_to_nnreal_iff_coe_le hb
end

lemma to_real_le_of_le_of_real {a : ℝ≥0∞} {b : ℝ} (hb : 0 ≤ b) (h : a ≤ ennreal.of_real b) :
  ennreal.to_real a ≤ b :=
have ha : a ≠ ∞, from ne_top_of_le_ne_top of_real_ne_top h,
(le_of_real_iff_to_real_le ha hb).1 h

lemma lt_of_real_iff_to_real_lt {a : ℝ≥0∞} {b : ℝ} (ha : a ≠ ∞) :
  a < ennreal.of_real b ↔ ennreal.to_real a < b :=
begin
  lift a to ℝ≥0 using ha,
  simpa [ennreal.of_real, ennreal.to_real] using real.lt_to_nnreal_iff_coe_lt
end

lemma of_real_mul {p q : ℝ} (hp : 0 ≤ p) :
  ennreal.of_real (p * q) = ennreal.of_real p * ennreal.of_real q :=
by simp only [ennreal.of_real, ← coe_mul, real.to_nnreal_mul hp]

lemma of_real_mul' {p q : ℝ} (hq : 0 ≤ q) :
  ennreal.of_real (p * q) = ennreal.of_real p * ennreal.of_real q :=
by rw [mul_comm, of_real_mul hq, mul_comm]

lemma of_real_pow {p : ℝ} (hp : 0 ≤ p) (n : ℕ) :
  ennreal.of_real (p ^ n) = ennreal.of_real p ^ n :=
by rw [of_real_eq_coe_nnreal hp, ← coe_pow, ← of_real_coe_nnreal, nnreal.coe_pow, nnreal.coe_mk]

lemma of_real_inv_of_pos {x : ℝ} (hx : 0 < x) :
  (ennreal.of_real x)⁻¹ = ennreal.of_real x⁻¹ :=
by rw [ennreal.of_real, ennreal.of_real, ←@coe_inv (real.to_nnreal x) (by simp [hx]), coe_eq_coe,
  real.to_nnreal_inv.symm]

lemma of_real_div_of_pos {x y : ℝ} (hy : 0 < y) :
  ennreal.of_real (x / y) = ennreal.of_real x / ennreal.of_real y :=
by rw [div_eq_mul_inv, div_eq_mul_inv, of_real_mul' (inv_nonneg.2 hy.le), of_real_inv_of_pos hy]

lemma to_nnreal_mul_top (a : ℝ≥0∞) : ennreal.to_nnreal (a * ∞) = 0 :=
begin
  by_cases h : a = 0,
  { rw [h, zero_mul, zero_to_nnreal] },
  { rw [mul_top, if_neg h, top_to_nnreal] }
end

lemma to_nnreal_top_mul (a : ℝ≥0∞) : ennreal.to_nnreal (∞ * a) = 0 :=
by rw [mul_comm, to_nnreal_mul_top]

@[simp] lemma to_nnreal_mul {a b : ℝ≥0∞} : (a * b).to_nnreal = a.to_nnreal * b.to_nnreal :=
begin
  induction a using with_top.rec_top_coe,
  { rw [to_nnreal_top_mul, top_to_nnreal, zero_mul] },
  induction b using with_top.rec_top_coe,
  { rw [to_nnreal_mul_top, top_to_nnreal, mul_zero] },
  simp only [to_nnreal_coe, ← coe_mul]
end

/-- `ennreal.to_nnreal` as a `monoid_hom`. -/
def to_nnreal_hom : ℝ≥0∞ →* ℝ≥0 :=
{ to_fun := ennreal.to_nnreal,
  map_one' := to_nnreal_coe,
  map_mul' := λ _ _, to_nnreal_mul }

@[simp] lemma to_nnreal_pow (a : ℝ≥0∞) (n : ℕ) : (a ^ n).to_nnreal = a.to_nnreal ^ n :=
to_nnreal_hom.map_pow a n

@[simp] lemma to_nnreal_prod {ι : Type*} {s : finset ι} {f : ι → ℝ≥0∞} :
  (∏ i in s, f i).to_nnreal = ∏ i in s, (f i).to_nnreal :=
to_nnreal_hom.map_prod _ _

/-- `ennreal.to_real` as a `monoid_hom`. -/
def to_real_hom : ℝ≥0∞ →* ℝ :=
(nnreal.to_real_hom : ℝ≥0 →* ℝ).comp to_nnreal_hom

@[simp] lemma to_real_mul : (a * b).to_real = a.to_real * b.to_real :=
to_real_hom.map_mul a b

@[simp] lemma to_real_pow (a : ℝ≥0∞) (n : ℕ) : (a ^ n).to_real = a.to_real ^ n :=
to_real_hom.map_pow a n

@[simp] lemma to_real_prod {ι : Type*} {s : finset ι} {f : ι → ℝ≥0∞} :
  (∏ i in s, f i).to_real = ∏ i in s, (f i).to_real :=
to_real_hom.map_prod _ _

lemma to_real_of_real_mul (c : ℝ) (a : ℝ≥0∞) (h : 0 ≤ c) :
  ennreal.to_real ((ennreal.of_real c) * a) = c * ennreal.to_real a :=
by rw [ennreal.to_real_mul, ennreal.to_real_of_real h]

lemma to_real_mul_top (a : ℝ≥0∞) : ennreal.to_real (a * ∞) = 0 :=
by rw [to_real_mul, top_to_real, mul_zero]

lemma to_real_top_mul (a : ℝ≥0∞) : ennreal.to_real (∞ * a) = 0 :=
by { rw mul_comm, exact to_real_mul_top _ }

lemma to_real_eq_to_real (ha : a ≠ ∞) (hb : b ≠ ∞) :
  ennreal.to_real a = ennreal.to_real b ↔ a = b :=
begin
  lift a to ℝ≥0 using ha,
  lift b to ℝ≥0 using hb,
  simp only [coe_eq_coe, nnreal.coe_eq, coe_to_real],
end

lemma to_real_smul (r : ℝ≥0) (s : ℝ≥0∞) :
  (r • s).to_real = r • s.to_real :=
by { rw [ennreal.smul_def, smul_eq_mul, to_real_mul, coe_to_real], refl }

protected lemma trichotomy (p : ℝ≥0∞) : p = 0 ∨ p = ∞ ∨ 0 < p.to_real :=
by simpa only [or_iff_not_imp_left] using to_real_pos

protected lemma trichotomy₂ {p q : ℝ≥0∞} (hpq : p ≤ q) :
  (p = 0 ∧ q = 0) ∨ (p = 0 ∧ q = ∞) ∨ (p = 0 ∧ 0 < q.to_real) ∨ (p = ∞ ∧ q = ∞)
  ∨ (0 < p.to_real ∧ q = ∞) ∨ (0 < p.to_real ∧ 0 < q.to_real ∧ p.to_real ≤ q.to_real) :=
begin
  rcases eq_or_lt_of_le (bot_le : 0 ≤ p) with (rfl : 0 = p) | (hp : 0 < p),
  { simpa using q.trichotomy },
  rcases eq_or_lt_of_le (le_top : q ≤ ∞) with rfl | hq,
  { simpa using p.trichotomy },
  repeat { right },
  have hq' : 0 < q := lt_of_lt_of_le hp hpq,
  have hp' : p < ∞ := lt_of_le_of_lt hpq hq,
  simp [ennreal.to_real_le_to_real hp'.ne hq.ne, ennreal.to_real_pos_iff, hpq, hp, hp', hq', hq],
end

protected lemma dichotomy (p : ℝ≥0∞) [fact (1 ≤ p)] : p = ∞ ∨ 1 ≤ p.to_real :=
begin
  have :  p = ⊤ ∨ 0 < p.to_real ∧ 1 ≤ p.to_real,
  { simpa using ennreal.trichotomy₂ (fact.out _ : 1 ≤ p) },
  exact this.imp_right (λ h, h.2)
end

lemma to_nnreal_inv (a : ℝ≥0∞) : (a⁻¹).to_nnreal = (a.to_nnreal)⁻¹ :=
begin
  induction a using with_top.rec_top_coe, { simp },
  rcases eq_or_ne a 0 with rfl|ha, { simp },
  rw [← coe_inv ha, to_nnreal_coe, to_nnreal_coe]
end

lemma to_nnreal_div (a b : ℝ≥0∞) : (a / b).to_nnreal = a.to_nnreal / b.to_nnreal :=
by rw [div_eq_mul_inv, to_nnreal_mul, to_nnreal_inv, div_eq_mul_inv]

lemma to_real_inv (a : ℝ≥0∞) : (a⁻¹).to_real = (a.to_real)⁻¹ :=
by { simp_rw ennreal.to_real, norm_cast, exact to_nnreal_inv a, }

lemma to_real_div (a b : ℝ≥0∞) : (a / b).to_real = a.to_real / b.to_real :=
by rw [div_eq_mul_inv, to_real_mul, to_real_inv, div_eq_mul_inv]

lemma of_real_prod_of_nonneg {s : finset α} {f : α → ℝ} (hf : ∀ i, i ∈ s → 0 ≤ f i) :
  ennreal.of_real (∏ i in s, f i) = ∏ i in s, ennreal.of_real (f i) :=
begin
  simp_rw [ennreal.of_real, ←coe_finset_prod, coe_eq_coe],
  exact real.to_nnreal_prod_of_nonneg hf,
end

@[simp] lemma to_nnreal_bit0 {x : ℝ≥0∞} : (bit0 x).to_nnreal = bit0 (x.to_nnreal) :=
begin
  induction x using with_top.rec_top_coe,
  { simp },
  { exact to_nnreal_add coe_ne_top coe_ne_top }
end

@[simp] lemma to_nnreal_bit1 {x : ℝ≥0∞} (hx_top : x ≠ ∞) :
  (bit1 x).to_nnreal = bit1 (x.to_nnreal) :=
by simp [bit1, bit1, to_nnreal_add (by rwa [ne.def, bit0_eq_top_iff]) ennreal.one_ne_top]

@[simp] lemma to_real_bit0 {x : ℝ≥0∞} : (bit0 x).to_real = bit0 (x.to_real) :=
by simp [ennreal.to_real]

@[simp] lemma to_real_bit1 {x : ℝ≥0∞} (hx_top : x ≠ ∞) :
  (bit1 x).to_real = bit1 (x.to_real) :=
by simp [ennreal.to_real, hx_top]

@[simp] lemma of_real_bit0 (r : ℝ) :
  ennreal.of_real (bit0 r) = bit0 (ennreal.of_real r) :=
by simp [ennreal.of_real]

@[simp] lemma of_real_bit1 {r : ℝ} (hr : 0 ≤ r) :
  ennreal.of_real (bit1 r) = bit1 (ennreal.of_real r) :=
(of_real_add (by simp [hr]) zero_le_one).trans (by simp [real.to_nnreal_one, bit1])

end real

section infi
variables {ι : Sort*} {f g : ι → ℝ≥0∞}

lemma infi_add : infi f + a = ⨅i, f i + a :=
le_antisymm
  (le_infi $ assume i, add_le_add (infi_le _ _) $ le_rfl)
  (tsub_le_iff_right.1 $ le_infi $ assume i, tsub_le_iff_right.2 $ infi_le _ _)

lemma supr_sub : (⨆i, f i) - a = (⨆i, f i - a) :=
le_antisymm
  (tsub_le_iff_right.2 $ supr_le $ assume i, tsub_le_iff_right.1 $ le_supr _ i)
  (supr_le $ assume i, tsub_le_tsub (le_supr _ _) (le_refl a))

lemma sub_infi : a - (⨅i, f i) = (⨆i, a - f i) :=
begin
  refine (eq_of_forall_ge_iff $ λ c, _),
  rw [tsub_le_iff_right, add_comm, infi_add],
  simp [tsub_le_iff_right, sub_eq_add_neg, add_comm],
end

lemma Inf_add {s : set ℝ≥0∞} : Inf s + a = ⨅b∈s, b + a :=
by simp [Inf_eq_infi, infi_add]

lemma add_infi {a : ℝ≥0∞} : a + infi f = ⨅b, a + f b :=
by rw [add_comm, infi_add]; simp [add_comm]

lemma infi_add_infi (h : ∀i j, ∃k, f k + g k ≤ f i + g j) : infi f + infi g = (⨅a, f a + g a) :=
suffices (⨅a, f a + g a) ≤ infi f + infi g,
  from le_antisymm (le_infi $ assume a, add_le_add (infi_le _ _) (infi_le _ _)) this,
calc (⨅a, f a + g a) ≤ (⨅ a a', f a + g a') :
    le_infi $ assume a, le_infi $ assume a',
      let ⟨k, h⟩ := h a a' in infi_le_of_le k h
  ... = infi f + infi g :
    by simp [add_infi, infi_add]

lemma infi_sum {f : ι → α → ℝ≥0∞} {s : finset α} [nonempty ι]
  (h : ∀(t : finset α) (i j : ι), ∃k, ∀a∈t, f k a ≤ f i a ∧ f k a ≤ f j a) :
  (⨅i, ∑ a in s, f i a) = ∑ a in s, ⨅i, f i a :=
begin
  induction s using finset.induction_on with a s ha ih,
  { simp },
  have : ∀ (i j : ι), ∃ (k : ι), f k a + ∑ b in s, f k b ≤ f i a + ∑ b in s, f j b,
  { intros i j,
    obtain ⟨k, hk⟩ := h (insert a s) i j,
    exact ⟨k, add_le_add (hk a (finset.mem_insert_self _ _)).left $ finset.sum_le_sum $
      λ a ha, (hk _ $ finset.mem_insert_of_mem ha).right⟩ },
  simp [ha, ih.symm, infi_add_infi this]
end

/-- If `x ≠ 0` and `x ≠ ∞`, then right multiplication by `x` maps infimum to infimum.
See also `ennreal.infi_mul` that assumes `[nonempty ι]` but does not require `x ≠ 0`. -/
lemma infi_mul_of_ne {ι} {f : ι → ℝ≥0∞} {x : ℝ≥0∞} (h0 : x ≠ 0) (h : x ≠ ∞) :
  infi f * x = ⨅ i, f i * x :=
le_antisymm
  mul_right_mono.map_infi_le
  ((div_le_iff_le_mul (or.inl h0) $ or.inl h).mp $ le_infi $
    λ i, (div_le_iff_le_mul (or.inl h0) $ or.inl h).mpr $ infi_le _ _)

/-- If `x ≠ ∞`, then right multiplication by `x` maps infimum over a nonempty type to infimum. See
also `ennreal.infi_mul_of_ne` that assumes `x ≠ 0` but does not require `[nonempty ι]`. -/
lemma infi_mul {ι} [nonempty ι] {f : ι → ℝ≥0∞} {x : ℝ≥0∞} (h : x ≠ ∞) :
  infi f * x = ⨅ i, f i * x :=
begin
  by_cases h0 : x = 0,
  { simp only [h0, mul_zero, infi_const] },
  { exact infi_mul_of_ne h0 h }
end

/-- If `x ≠ ∞`, then left multiplication by `x` maps infimum over a nonempty type to infimum. See
also `ennreal.mul_infi_of_ne` that assumes `x ≠ 0` but does not require `[nonempty ι]`. -/
lemma mul_infi {ι} [nonempty ι] {f : ι → ℝ≥0∞} {x : ℝ≥0∞} (h : x ≠ ∞) :
  x * infi f = ⨅ i, x * f i :=
by simpa only [mul_comm] using infi_mul h

/-- If `x ≠ 0` and `x ≠ ∞`, then left multiplication by `x` maps infimum to infimum.
See also `ennreal.mul_infi` that assumes `[nonempty ι]` but does not require `x ≠ 0`. -/
lemma mul_infi_of_ne {ι} {f : ι → ℝ≥0∞} {x : ℝ≥0∞} (h0 : x ≠ 0) (h : x ≠ ∞) :
  x * infi f = ⨅ i, x * f i :=
by simpa only [mul_comm] using infi_mul_of_ne h0 h

/-! `supr_mul`, `mul_supr` and variants are in `topology.instances.ennreal`. -/

end infi

section supr

@[simp] lemma supr_eq_zero {ι : Sort*} {f : ι → ℝ≥0∞} : (⨆ i, f i) = 0 ↔ ∀ i, f i = 0 :=
supr_eq_bot

@[simp] lemma supr_zero_eq_zero {ι : Sort*} : (⨆ i : ι, (0 : ℝ≥0∞)) = 0 :=
by simp

lemma sup_eq_zero {a b : ℝ≥0∞} : a ⊔ b = 0 ↔ a = 0 ∧ b = 0 := sup_eq_bot_iff

lemma supr_coe_nat : (⨆n:ℕ, (n : ℝ≥0∞)) = ∞ :=
(supr_eq_top _).2 $ assume b hb, ennreal.exists_nat_gt (lt_top_iff_ne_top.1 hb)

end supr

end ennreal<|MERGE_RESOLUTION|>--- conflicted
+++ resolved
@@ -1184,20 +1184,8 @@
 
 lemma inv_le_iff_le_mul (h₁ : b = ∞ → a ≠ 0) (h₂ : a = ∞ → b ≠ 0) : a⁻¹ ≤ b ↔ 1 ≤ a * b :=
 begin
-<<<<<<< HEAD
-  induction a using with_top.rec_top_coe;
-  induction b using with_top.rec_top_coe;
-  simp only [top_mul, coe_ne_top, ne.def, is_empty.forall_iff, eq_self_iff_true, coe_eq_zero,
-    forall_true_left, inv_top, coe_nonneg, top_ne_zero, not_false_iff, mul_top, iff_self,
-    zero_le', true_iff, if_false, le_top, implies_true_iff] {contextual := tt},
-  obtain rfl|ha := eq_or_ne a 0,
-  { simp },
-  norm_cast,
-  exact nnreal.inv_le ha,
-=======
   rw [← one_div, div_le_iff_le_mul, mul_comm],
   exacts [or_not_of_imp h₁, not_or_of_imp h₂]
->>>>>>> 8a80759b
 end
 
 @[simp] lemma le_inv_iff_mul_le : a ≤ b⁻¹ ↔ a * b ≤ 1 :=
