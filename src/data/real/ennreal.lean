--- conflicted
+++ resolved
@@ -613,11 +613,7 @@
 lemma pow_strict_mono {n : ℕ} (hn : n ≠ 0) : strict_mono (λ (x : ℝ≥0∞), x^n) :=
 begin
   assume x y hxy,
-<<<<<<< HEAD
-  cases n, { exact (hn rfl).elim },
-=======
   obtain ⟨n, rfl⟩ := nat.exists_eq_succ_of_ne_zero hn,
->>>>>>> 14bcb2e0
   induction n with n IH,
   { simp only [hxy, pow_one] },
   { simp only [pow_succ _ n.succ, mul_lt_mul hxy (IH (nat.succ_pos _).ne')] }
