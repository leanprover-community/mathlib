--- conflicted
+++ resolved
@@ -142,11 +142,6 @@
 instance : monoid ℝ             := by apply_instance
 instance : comm_semigroup ℝ     := by apply_instance
 instance : semigroup ℝ          := by apply_instance
-<<<<<<< HEAD
-instance : module ℝ ℝ           := by apply_instance
-=======
-instance : has_sub ℝ            := by apply_instance
->>>>>>> 5cc2dfdd
 instance : inhabited ℝ          := ⟨0⟩
 
 /-- The real numbers are a `*`-ring, with the trivial `*`-structure. -/
