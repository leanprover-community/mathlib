--- conflicted
+++ resolved
@@ -49,13 +49,10 @@
 lemma ext_cauchy {x y : real} : x.cauchy = y.cauchy → x = y :=
 ext_cauchy_iff.2
 
-<<<<<<< HEAD
-=======
 /-- The real numbers are isomorphic to the quotient of Cauchy sequences on the rationals. -/
 def equiv_Cauchy : ℝ ≃ cau_seq.completion.Cauchy abs :=
 ⟨real.cauchy, real.of_cauchy, λ ⟨_⟩, rfl, λ _, rfl⟩
 
->>>>>>> ccad6d50
 -- irreducible doesn't work for instances: https://github.com/leanprover-community/lean/issues/511
 @[irreducible] private def zero : ℝ := ⟨0⟩
 @[irreducible] private def one : ℝ := ⟨1⟩
@@ -69,14 +66,7 @@
 instance : has_add ℝ := ⟨add⟩
 instance : has_neg ℝ := ⟨neg⟩
 instance : has_mul ℝ := ⟨mul⟩
-<<<<<<< HEAD
-/-- Note: since `add` is irreducible anyway, we don't care about definition equality between
-subtraction of `real.cauchy` and subtraction of `real`. Instead, we choose to make
-`sub_eq_add_neg` true by definition, which is often convenient. -/
-instance : has_sub ℝ := ⟨λ a b, add a (-b)⟩
-=======
 instance : has_sub ℝ := ⟨λ a b, a + (-b)⟩
->>>>>>> ccad6d50
 noncomputable instance : has_inv ℝ := ⟨inv'⟩
 
 lemma of_cauchy_zero : (⟨0⟩ : ℝ) = 0 := show _ = zero, by rw zero
@@ -86,8 +76,6 @@
 lemma of_cauchy_sub (a b) : (⟨a - b⟩ : ℝ) = ⟨a⟩ - ⟨b⟩ :=
 by { rw [sub_eq_add_neg, of_cauchy_add, of_cauchy_neg], refl }
 lemma of_cauchy_mul (a b) : (⟨a * b⟩ : ℝ) = ⟨a⟩ * ⟨b⟩ := show _ = mul _ _, by rw mul
-lemma of_cauchy_sub (a b) : (⟨a - b⟩ : ℝ) = ⟨a⟩ - ⟨b⟩ :=
-by { rw [sub_eq_add_neg, of_cauchy_add, of_cauchy_neg], refl }
 lemma of_cauchy_inv {f} : (⟨f⁻¹⟩ : ℝ) = ⟨f⟩⁻¹ := show _ = inv' _, by rw inv'
 
 lemma cauchy_zero : (0 : ℝ).cauchy = 0 := show zero.cauchy = 0, by rw zero
@@ -114,39 +102,6 @@
 lemma cauchy_nat_cast (n : ℕ) : (n : ℝ).cauchy = n := rfl
 lemma cauchy_int_cast (z : ℤ) : (z : ℝ).cauchy = z := rfl
 lemma cauchy_rat_cast (q : ℚ) : (q : ℝ).cauchy = q := rfl
-<<<<<<< HEAD
-=======
-
-instance : comm_ring ℝ :=
-begin
-  refine_struct { zero  := (0 : ℝ),
-                  one   := (1 : ℝ),
-                  mul   := (*),
-                  add   := (+),
-                  neg   := @has_neg.neg ℝ _,
-                  sub   := @has_sub.sub ℝ _,
-                  npow  := @npow_rec ℝ ⟨1⟩ ⟨(*)⟩,
-                  nsmul := @nsmul_rec ℝ ⟨0⟩ ⟨(+)⟩,
-                  zsmul := @zsmul_rec ℝ ⟨0⟩ ⟨(+)⟩ ⟨@has_neg.neg ℝ _⟩,
-                  ..real.has_nat_cast,
-                  ..real.has_int_cast, };
-  repeat { rintro ⟨_⟩, };
-  try { refl };
-  simp [← of_cauchy_zero, ← of_cauchy_one, ←of_cauchy_add, ←of_cauchy_neg, ←of_cauchy_mul,
-    λ n, show @coe ℕ ℝ ⟨_⟩ n = ⟨n⟩, from rfl, has_nat_cast.nat_cast, has_int_cast.int_cast];
-  apply add_assoc <|> apply add_comm <|> apply mul_assoc <|> apply mul_comm <|>
-    apply left_distrib <|> apply right_distrib <|> apply sub_eq_add_neg <|> skip,
-end
-
-/-- `real.equiv_Cauchy` as a ring equivalence. -/
-@[simps]
-def ring_equiv_Cauchy : ℝ ≃+* cau_seq.completion.Cauchy abs :=
-{ to_fun := cauchy,
-  inv_fun := of_cauchy,
-  map_add' := cauchy_add,
-  map_mul' := cauchy_mul,
-  ..equiv_Cauchy }
->>>>>>> ccad6d50
 
 instance has_smul {α} [has_smul α ℚ] [is_scalar_tower α ℚ ℚ] : has_smul α ℝ :=
 { smul := λ a r, ⟨a • r.cauchy⟩ }
@@ -167,7 +122,7 @@
 
 /-- The real numbers are isomorphic to the quotient of Cauchy sequences on the rationals. -/
 @[simps]
-def equiv_Cauchy : ℝ ≃+* cau_seq.completion.Cauchy :=
+def ring_equiv_Cauchy : ℝ ≃+* cau_seq.completion.Cauchy abs :=
 { to_fun := real.cauchy,
   inv_fun := real.of_cauchy,
   left_inv := λ ⟨_⟩, rfl,
