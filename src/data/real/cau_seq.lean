/-
Copyright (c) 2018 Mario Carneiro. All rights reserved.
Released under Apache 2.0 license as described in the file LICENSE.
Authors: Mario Carneiro
-/
import algebra.order.absolute_value
import algebra.big_operators.order

/-!
# Cauchy sequences

A basic theory of Cauchy sequences, used in the construction of the reals and p-adic numbers. Where
applicable, lemmas that will be reused in other contexts have been stated in extra generality.

There are other "versions" of Cauchyness in the library, in particular Cauchy filters in topology.
This is a concrete implementation that is useful for simplicity and computability reasons.

## Important definitions

* `is_cau_seq`: a predicate that says `f : ℕ → β` is Cauchy.
* `cau_seq`: the type of Cauchy sequences valued in type `β` with respect to an absolute value
  function `abv`.

## Tags

sequence, cauchy, abs val, absolute value
-/

open_locale big_operators

open is_absolute_value

theorem exists_forall_ge_and {α} [linear_order α] {P Q : α → Prop} :
  (∃ i, ∀ j ≥ i, P j) → (∃ i, ∀ j ≥ i, Q j) →
  ∃ i, ∀ j ≥ i, P j ∧ Q j
| ⟨a, h₁⟩ ⟨b, h₂⟩ := let ⟨c, ac, bc⟩ := exists_ge_of_linear a b in
  ⟨c, λ j hj, ⟨h₁ _ (le_trans ac hj), h₂ _ (le_trans bc hj)⟩⟩

section
variables {α : Type*} [linear_ordered_field α]
  {β : Type*} [ring β] (abv : β → α) [is_absolute_value abv]

theorem rat_add_continuous_lemma
  {ε : α} (ε0 : 0 < ε) : ∃ δ > 0, ∀ {a₁ a₂ b₁ b₂ : β},
  abv (a₁ - b₁) < δ → abv (a₂ - b₂) < δ → abv (a₁ + a₂ - (b₁ + b₂)) < ε :=
⟨ε / 2, half_pos ε0, λ a₁ a₂ b₁ b₂ h₁ h₂,
  by simpa [add_halves, sub_eq_add_neg, add_comm, add_left_comm, add_assoc]
    using lt_of_le_of_lt (abv_add abv _ _) (add_lt_add h₁ h₂)⟩

theorem rat_mul_continuous_lemma
  {ε K₁ K₂ : α} (ε0 : 0 < ε) :
  ∃ δ > 0, ∀ {a₁ a₂ b₁ b₂ : β}, abv a₁ < K₁ → abv b₂ < K₂ →
  abv (a₁ - b₁) < δ → abv (a₂ - b₂) < δ → abv (a₁ * a₂ - b₁ * b₂) < ε :=
begin
  have K0 : (0 : α) < max 1 (max K₁ K₂) := lt_of_lt_of_le zero_lt_one (le_max_left _ _),
  have εK := div_pos (half_pos ε0) K0,
  refine ⟨_, εK, λ a₁ a₂ b₁ b₂ ha₁ hb₂ h₁ h₂, _⟩,
  replace ha₁ := lt_of_lt_of_le ha₁ (le_trans (le_max_left _ K₂) (le_max_right 1 _)),
  replace hb₂ := lt_of_lt_of_le hb₂ (le_trans (le_max_right K₁ _) (le_max_right 1 _)),
  have := add_lt_add
    (mul_lt_mul' (le_of_lt h₁) hb₂ (abv_nonneg abv _) εK)
    (mul_lt_mul' (le_of_lt h₂) ha₁ (abv_nonneg abv _) εK),
  rw [← abv_mul abv, mul_comm, div_mul_cancel _ (ne_of_gt K0), ← abv_mul abv, add_halves] at this,
  simpa [mul_add, add_mul, sub_eq_add_neg, add_comm, add_left_comm]
    using lt_of_le_of_lt (abv_add abv _ _) this
end

theorem rat_inv_continuous_lemma
  {β : Type*} [field β] (abv : β → α) [is_absolute_value abv]
  {ε K : α} (ε0 : 0 < ε) (K0 : 0 < K) :
  ∃ δ > 0, ∀ {a b : β}, K ≤ abv a → K ≤ abv b →
  abv (a - b) < δ → abv (a⁻¹ - b⁻¹) < ε :=
begin
  have KK := mul_pos K0 K0,
  have εK := mul_pos ε0 KK,
  refine ⟨_, εK, λ a b ha hb h, _⟩,
  have a0 := lt_of_lt_of_le K0 ha,
  have b0 := lt_of_lt_of_le K0 hb,
  rw [inv_sub_inv ((abv_pos abv).1 a0) ((abv_pos abv).1 b0),
      abv_div abv, abv_mul abv, mul_comm, abv_sub abv,
      ← mul_div_cancel ε (ne_of_gt KK)],
  exact div_lt_div h
    (mul_le_mul hb ha (le_of_lt K0) (abv_nonneg abv _))
    (le_of_lt $ mul_pos ε0 KK) KK
end
end

/-- A sequence is Cauchy if the distance between its entries tends to zero. -/
def is_cau_seq {α : Type*} [linear_ordered_field α]
  {β : Type*} [ring β] (abv : β → α) (f : ℕ → β) : Prop :=
∀ ε > 0, ∃ i, ∀ j ≥ i, abv (f j - f i) < ε

namespace is_cau_seq
variables {α : Type*} [linear_ordered_field α]
  {β : Type*} [ring β] {abv : β → α} [is_absolute_value abv] {f : ℕ → β}

@[nolint ge_or_gt] -- see Note [nolint_ge]
theorem cauchy₂ (hf : is_cau_seq abv f) {ε : α} (ε0 : 0 < ε) :
  ∃ i, ∀ j k ≥ i, abv (f j - f k) < ε :=
begin
  refine (hf _ (half_pos ε0)).imp (λ i hi j k ij ik, _),
  rw ← add_halves ε,
  refine lt_of_le_of_lt (abv_sub_le abv _ _ _) (add_lt_add (hi _ ij) _),
  rw abv_sub abv, exact hi _ ik
end

theorem cauchy₃ (hf : is_cau_seq abv f) {ε : α} (ε0 : 0 < ε) :
  ∃ i, ∀ j ≥ i, ∀ k ≥ j, abv (f k - f j) < ε :=
let ⟨i, H⟩ := hf.cauchy₂ ε0 in ⟨i, λ j ij k jk, H _ _ (le_trans ij jk) ij⟩

end is_cau_seq

/-- `cau_seq β abv` is the type of `β`-valued Cauchy sequences, with respect to the absolute value
function `abv`. -/
def cau_seq {α : Type*} [linear_ordered_field α]
  (β : Type*) [ring β] (abv : β → α) : Type* :=
{f : ℕ → β // is_cau_seq abv f}

namespace cau_seq
variables {α : Type*} [linear_ordered_field α]

section ring
variables {β : Type*} [ring β] {abv : β → α}

instance : has_coe_to_fun (cau_seq β abv) := ⟨_, subtype.val⟩

@[simp] theorem mk_to_fun (f) (hf : is_cau_seq abv f) :
  @coe_fn (cau_seq β abv) _ ⟨f, hf⟩ = f := rfl

theorem ext {f g : cau_seq β abv} (h : ∀ i, f i = g i) : f = g :=
subtype.eq (funext h)

theorem is_cau (f : cau_seq β abv) : is_cau_seq abv f := f.2

theorem cauchy (f : cau_seq β abv) :
  ∀ {ε}, 0 < ε → ∃ i, ∀ j ≥ i, abv (f j - f i) < ε := f.2

/-- Given a Cauchy sequence `f`, create a Cauchy sequence from a sequence `g` with
the same values as `f`. -/
def of_eq (f : cau_seq β abv) (g : ℕ → β) (e : ∀ i, f i = g i) : cau_seq β abv :=
⟨g, λ ε, by rw [show g = f, from (funext e).symm]; exact f.cauchy⟩

variable [is_absolute_value abv]

@[nolint ge_or_gt] -- see Note [nolint_ge]
theorem cauchy₂ (f : cau_seq β abv) {ε} : 0 < ε →
  ∃ i, ∀ j k ≥ i, abv (f j - f k) < ε := f.2.cauchy₂

theorem cauchy₃ (f : cau_seq β abv) {ε} : 0 < ε →
  ∃ i, ∀ j ≥ i, ∀ k ≥ j, abv (f k - f j) < ε := f.2.cauchy₃

theorem bounded (f : cau_seq β abv) : ∃ r, ∀ i, abv (f i) < r :=
begin
  cases f.cauchy zero_lt_one with i h,
  let R := ∑ j in finset.range (i+1), abv (f j),
  have : ∀ j ≤ i, abv (f j) ≤ R,
  { intros j ij, change (λ j, abv (f j)) j ≤ R,
    apply finset.single_le_sum,
    { intros, apply abv_nonneg abv },
    { rwa [finset.mem_range, nat.lt_succ_iff] } },
  refine ⟨R + 1, λ j, _⟩,
  cases lt_or_le j i with ij ij,
  { exact lt_of_le_of_lt (this _ (le_of_lt ij)) (lt_add_one _) },
  { have := lt_of_le_of_lt (abv_add abv _ _)
      (add_lt_add_of_le_of_lt (this _ (le_refl _)) (h _ ij)),
    rw [add_sub, add_comm] at this, simpa }
end

theorem bounded' (f : cau_seq β abv) (x : α) : ∃ r > x, ∀ i, abv (f i) < r :=
let ⟨r, h⟩ := f.bounded in
⟨max r (x+1), lt_of_lt_of_le (lt_add_one _) (le_max_right _ _),
  λ i, lt_of_lt_of_le (h i) (le_max_left _ _)⟩

instance : has_add (cau_seq β abv) :=
⟨λ f g, ⟨λ i, (f i + g i : β), λ ε ε0,
  let ⟨δ, δ0, Hδ⟩ := rat_add_continuous_lemma abv ε0,
      ⟨i, H⟩ := exists_forall_ge_and (f.cauchy₃ δ0) (g.cauchy₃ δ0) in
  ⟨i, λ j ij, let ⟨H₁, H₂⟩ := H _ (le_refl _) in Hδ (H₁ _ ij) (H₂ _ ij)⟩⟩⟩

@[simp] theorem add_apply (f g : cau_seq β abv) (i : ℕ) : (f + g) i = f i + g i := rfl

variable (abv)

/-- The constant Cauchy sequence. -/
def const (x : β) : cau_seq β abv :=
⟨λ i, x, λ ε ε0, ⟨0, λ j ij, by simpa [abv_zero abv] using ε0⟩⟩

variable {abv}

local notation `const` := const abv

@[simp] theorem const_apply (x : β) (i : ℕ) : (const x : ℕ → β) i = x := rfl

theorem const_inj {x y : β} : (const x : cau_seq β abv) = const y ↔ x = y :=
⟨λ h, congr_arg (λ f:cau_seq β abv, (f:ℕ→β) 0) h, congr_arg _⟩

instance : has_zero (cau_seq β abv) := ⟨const 0⟩
instance : has_one (cau_seq β abv) := ⟨const 1⟩
instance : inhabited (cau_seq β abv) := ⟨0⟩

@[simp] theorem zero_apply (i) : (0 : cau_seq β abv) i = 0 := rfl
@[simp] theorem one_apply (i) : (1 : cau_seq β abv) i = 1 := rfl
@[simp] theorem const_zero : const 0 = 0 := rfl

theorem const_add (x y : β) : const (x + y) = const x + const y :=
ext $ λ i, rfl

instance : has_mul (cau_seq β abv) :=
⟨λ f g, ⟨λ i, (f i * g i : β), λ ε ε0,
  let ⟨F, F0, hF⟩ := f.bounded' 0, ⟨G, G0, hG⟩ := g.bounded' 0,
      ⟨δ, δ0, Hδ⟩ := rat_mul_continuous_lemma abv ε0,
      ⟨i, H⟩ := exists_forall_ge_and (f.cauchy₃ δ0) (g.cauchy₃ δ0) in
  ⟨i, λ j ij, let ⟨H₁, H₂⟩ := H _ (le_refl _) in
    Hδ (hF j) (hG i) (H₁ _ ij) (H₂ _ ij)⟩⟩⟩

@[simp] theorem mul_apply (f g : cau_seq β abv) (i : ℕ) : (f * g) i = f i * g i := rfl

theorem const_mul (x y : β) : const (x * y) = const x * const y :=
ext $ λ i, rfl

instance : has_neg (cau_seq β abv) :=
⟨λ f, of_eq (const (-1) * f) (λ x, -f x) (λ i, by simp)⟩

@[simp] theorem neg_apply (f : cau_seq β abv) (i) : (-f) i = -f i := rfl

theorem const_neg (x : β) : const (-x) = -const x :=
ext $ λ i, rfl

instance : has_sub (cau_seq β abv) :=
⟨λ f g, of_eq (f + -g) (λ x, f x - g x) (λ i, by simp [sub_eq_add_neg])⟩

@[simp] theorem sub_apply (f g : cau_seq β abv) (i : ℕ) : (f - g) i = f i - g i := rfl

theorem const_sub (x y : β) : const (x - y) = const x - const y :=
ext $ λ i, rfl

instance : ring (cau_seq β abv) :=
by refine_struct
     { neg := has_neg.neg,
       add := (+),
       zero := (0 : cau_seq β abv),
       mul := (*),
       one := 1,
       sub := has_sub.sub,
       npow := @npow_rec _ ⟨1⟩ ⟨(*)⟩,
       nsmul := @nsmul_rec _ ⟨0⟩ ⟨(+)⟩,
       gsmul := @gsmul_rec _ ⟨0⟩ ⟨(+)⟩ ⟨has_neg.neg⟩ };
intros; try { refl }; apply ext;
simp [mul_add, mul_assoc, add_mul, add_comm, add_left_comm, sub_eq_add_neg]

instance {β : Type*} [comm_ring β] {abv : β → α} [is_absolute_value abv] :
  comm_ring (cau_seq β abv) :=
{ mul_comm := by intros; apply ext; simp [mul_left_comm, mul_comm],
  ..cau_seq.ring }

/-- `lim_zero f` holds when `f` approaches 0. -/
def lim_zero {abv : β → α} (f : cau_seq β abv) : Prop := ∀ ε > 0, ∃ i, ∀ j ≥ i, abv (f j) < ε

theorem add_lim_zero {f g : cau_seq β abv}
  (hf : lim_zero f) (hg : lim_zero g) : lim_zero (f + g)
| ε ε0 := (exists_forall_ge_and
    (hf _ $ half_pos ε0) (hg _ $ half_pos ε0)).imp $
  λ i H j ij, let ⟨H₁, H₂⟩ := H _ ij in
    by simpa [add_halves ε] using lt_of_le_of_lt (abv_add abv _ _) (add_lt_add H₁ H₂)

theorem mul_lim_zero_right (f : cau_seq β abv) {g}
  (hg : lim_zero g) : lim_zero (f * g)
| ε ε0 := let ⟨F, F0, hF⟩ := f.bounded' 0 in
  (hg _ $ div_pos ε0 F0).imp $ λ i H j ij,
  by have := mul_lt_mul' (le_of_lt $ hF j) (H _ ij) (abv_nonneg abv _) F0;
     rwa [mul_comm F, div_mul_cancel _ (ne_of_gt F0), ← abv_mul abv] at this

theorem mul_lim_zero_left {f} (g : cau_seq β abv)
  (hg : lim_zero f) : lim_zero (f * g)
| ε ε0 := let ⟨G, G0, hG⟩ := g.bounded' 0 in
  (hg _ $ div_pos ε0 G0).imp $ λ i H j ij,
  by have := mul_lt_mul'' (H _ ij) (hG j) (abv_nonneg abv _) (abv_nonneg abv _);
     rwa [div_mul_cancel _ (ne_of_gt G0), ← abv_mul abv] at this

theorem neg_lim_zero {f : cau_seq β abv} (hf : lim_zero f) : lim_zero (-f) :=
by rw ← neg_one_mul; exact mul_lim_zero_right _ hf

theorem sub_lim_zero {f g : cau_seq β abv}
  (hf : lim_zero f) (hg : lim_zero g) : lim_zero (f - g) :=
by simpa only [sub_eq_add_neg] using add_lim_zero hf (neg_lim_zero hg)

theorem lim_zero_sub_rev {f g : cau_seq β abv} (hfg : lim_zero (f - g)) : lim_zero (g - f) :=
by simpa using neg_lim_zero hfg

theorem zero_lim_zero : lim_zero (0 : cau_seq β abv)
| ε ε0 := ⟨0, λ j ij, by simpa [abv_zero abv] using ε0⟩

theorem const_lim_zero {x : β} : lim_zero (const x) ↔ x = 0 :=
⟨λ H, (abv_eq_zero abv).1 $
  eq_of_le_of_forall_le_of_dense (abv_nonneg abv _) $
  λ ε ε0, let ⟨i, hi⟩ := H _ ε0 in le_of_lt $ hi _ (le_refl _),
λ e, e.symm ▸ zero_lim_zero⟩

instance equiv : setoid (cau_seq β abv) :=
⟨λ f g, lim_zero (f - g),
⟨λ f, by simp [zero_lim_zero],
 λ f g h, by simpa using neg_lim_zero h,
 λ f g h fg gh, by simpa [sub_eq_add_neg, add_assoc] using add_lim_zero fg gh⟩⟩

lemma add_equiv_add {f1 f2 g1 g2 : cau_seq β abv} (hf : f1 ≈ f2) (hg : g1 ≈ g2) :
  f1 + g1 ≈ f2 + g2 :=
begin
  change lim_zero ((f1 + g1) - _),
  convert add_lim_zero hf hg using 1,
  simp only [sub_eq_add_neg, add_assoc],
  rw add_comm (-f2), simp only [add_assoc],
  congr' 2, simp
end

lemma neg_equiv_neg {f g : cau_seq β abv} (hf : f ≈ g) : -f ≈ -g :=
begin
  have hf : lim_zero _ := neg_lim_zero hf,
  show lim_zero (-f - -g),
  convert hf using 1, simp
end

theorem equiv_def₃ {f g : cau_seq β abv} (h : f ≈ g) {ε : α} (ε0 : 0 < ε) :
  ∃ i, ∀ j ≥ i, ∀ k ≥ j, abv (f k - g j) < ε :=
(exists_forall_ge_and (h _ $ half_pos ε0) (f.cauchy₃ $ half_pos ε0)).imp $
λ i H j ij k jk, let ⟨h₁, h₂⟩ := H _ ij in
by have := lt_of_le_of_lt (abv_add abv (f j - g j) _) (add_lt_add h₁ (h₂ _ jk));
   rwa [sub_add_sub_cancel', add_halves] at this

theorem lim_zero_congr {f g : cau_seq β abv} (h : f ≈ g) : lim_zero f ↔ lim_zero g :=
⟨λ l, by simpa using add_lim_zero (setoid.symm h) l,
 λ l, by simpa using add_lim_zero h l⟩

theorem abv_pos_of_not_lim_zero {f : cau_seq β abv} (hf : ¬ lim_zero f) :
  ∃ K > 0, ∃ i, ∀ j ≥ i, K ≤ abv (f j) :=
begin
  haveI := classical.prop_decidable,
  by_contra nk,
  refine hf (λ ε ε0, _),
  simp [not_forall] at nk,
  cases f.cauchy₃ (half_pos ε0) with i hi,
  rcases nk _ (half_pos ε0) i with ⟨j, ij, hj⟩,
  refine ⟨j, λ k jk, _⟩,
  have := lt_of_le_of_lt (abv_add abv _ _) (add_lt_add (hi j ij k jk) hj),
  rwa [sub_add_cancel, add_halves] at this
end

theorem of_near (f : ℕ → β) (g : cau_seq β abv)
  (h : ∀ ε > 0, ∃ i, ∀ j ≥ i, abv (f j - g j) < ε) : is_cau_seq abv f
| ε ε0 :=
  let ⟨i, hi⟩ := exists_forall_ge_and
    (h _ (half_pos $ half_pos ε0)) (g.cauchy₃ $ half_pos ε0) in
  ⟨i, λ j ij, begin
    cases hi _ (le_refl _) with h₁ h₂, rw abv_sub abv at h₁,
    have := lt_of_le_of_lt (abv_add abv _ _) (add_lt_add (hi _ ij).1 h₁),
    have := lt_of_le_of_lt (abv_add abv _ _) (add_lt_add this (h₂ _ ij)),
    rwa [add_halves, add_halves, add_right_comm,
         sub_add_sub_cancel, sub_add_sub_cancel] at this
  end⟩

lemma not_lim_zero_of_not_congr_zero {f : cau_seq _ abv} (hf : ¬ f ≈ 0) : ¬ lim_zero f :=
assume : lim_zero f,
have lim_zero (f - 0), by simpa,
hf this

lemma mul_equiv_zero  (g : cau_seq _ abv) {f : cau_seq _ abv} (hf : f ≈ 0) : g * f ≈ 0 :=
have lim_zero (f - 0), from hf,
have lim_zero (g*f), from mul_lim_zero_right _ $ by simpa,
show lim_zero (g*f - 0), by simpa

lemma mul_not_equiv_zero {f g : cau_seq _ abv} (hf : ¬ f ≈ 0) (hg : ¬ g ≈ 0) : ¬ (f * g) ≈ 0 :=
assume : lim_zero (f*g - 0),
have hlz : lim_zero (f*g), by simpa,
have hf' : ¬ lim_zero f, by simpa using (show ¬ lim_zero (f - 0), from hf),
have hg' : ¬ lim_zero g, by simpa using (show ¬ lim_zero (g - 0), from hg),
begin
  rcases abv_pos_of_not_lim_zero hf' with ⟨a1, ha1, N1, hN1⟩,
  rcases abv_pos_of_not_lim_zero hg' with ⟨a2, ha2, N2, hN2⟩,
  have : 0 < a1 * a2, from mul_pos ha1 ha2,
  cases hlz _ this with N hN,
  let i := max N (max N1 N2),
  have hN' := hN i (le_max_left _ _),
  have hN1' := hN1 i (le_trans (le_max_left _ _) (le_max_right _ _)),
  have hN1' := hN2 i (le_trans (le_max_right _ _) (le_max_right _ _)),
  apply not_le_of_lt hN',
  change _ ≤ abv (_ * _),
  rw is_absolute_value.abv_mul abv,
  apply mul_le_mul; try { assumption },
    { apply le_of_lt ha2 },
    { apply is_absolute_value.abv_nonneg abv }
end

theorem const_equiv {x y : β} : const x ≈ const y ↔ x = y :=
show lim_zero _ ↔ _, by rw [← const_sub, const_lim_zero, sub_eq_zero]

end ring

section comm_ring
variables {β : Type*} [comm_ring β] {abv : β → α} [is_absolute_value abv]

lemma mul_equiv_zero' (g : cau_seq _ abv) {f : cau_seq _ abv} (hf : f ≈ 0) : f * g ≈ 0 :=
by rw mul_comm; apply mul_equiv_zero _ hf

end comm_ring

section integral_domain
<<<<<<< HEAD
variables {β : Type*} [ring β] [domain β] (abv : β → α) [is_absolute_value abv]
=======
variables {β : Type*} [comm_ring β] [integral_domain β] (abv : β → α) [is_absolute_value abv]
>>>>>>> 65eef746

lemma one_not_equiv_zero : ¬ (const abv 1) ≈ (const abv 0) :=
assume h,
have ∀ ε > 0, ∃ i, ∀ k, i ≤ k → abv (1 - 0) < ε, from h,
have h1 : abv 1 ≤ 0, from le_of_not_gt $
  assume h2 : 0 < abv 1,
  exists.elim (this _ h2) $ λ i hi,
    lt_irrefl (abv 1) $ by simpa using hi _ (le_refl _),
have h2 : 0 ≤ abv 1, from is_absolute_value.abv_nonneg _ _,
have abv 1 = 0, from le_antisymm h1 h2,
have (1 : β) = 0, from (is_absolute_value.abv_eq_zero abv).1 this,
absurd this one_ne_zero

end integral_domain

section field
variables {β : Type*} [field β] {abv : β → α} [is_absolute_value abv]

theorem inv_aux {f : cau_seq β abv} (hf : ¬ lim_zero f) :
  ∀ ε > 0, ∃ i, ∀ j ≥ i, abv ((f j)⁻¹ - (f i)⁻¹) < ε | ε ε0 :=
let ⟨K, K0, HK⟩ := abv_pos_of_not_lim_zero hf,
    ⟨δ, δ0, Hδ⟩ := rat_inv_continuous_lemma abv ε0 K0,
    ⟨i, H⟩ := exists_forall_ge_and HK (f.cauchy₃ δ0) in
⟨i, λ j ij, let ⟨iK, H'⟩ := H _ (le_refl _) in Hδ (H _ ij).1 iK (H' _ ij)⟩

/-- Given a Cauchy sequence `f` with nonzero limit, create a Cauchy sequence with values equal to
the inverses of the values of `f`. -/
def inv (f : cau_seq β abv) (hf : ¬ lim_zero f) : cau_seq β abv := ⟨_, inv_aux hf⟩

@[simp] theorem inv_apply {f : cau_seq β abv} (hf i) : inv f hf i = (f i)⁻¹ := rfl

theorem inv_mul_cancel {f : cau_seq β abv} (hf) : inv f hf * f ≈ 1 :=
λ ε ε0, let ⟨K, K0, i, H⟩ := abv_pos_of_not_lim_zero hf in
⟨i, λ j ij,
  by simpa [(abv_pos abv).1 (lt_of_lt_of_le K0 (H _ ij)),
    abv_zero abv] using ε0⟩

theorem const_inv {x : β} (hx : x ≠ 0) :
  const abv (x⁻¹) = inv (const abv x) (by rwa const_lim_zero) :=
ext (assume n, by simp[inv_apply, const_apply])

end field

section abs
local notation `const` := const abs

/-- The entries of a positive Cauchy sequence eventually have a positive lower bound. -/
def pos (f : cau_seq α abs) : Prop := ∃ K > 0, ∃ i, ∀ j ≥ i, K ≤ f j

theorem not_lim_zero_of_pos {f : cau_seq α abs} : pos f → ¬ lim_zero f
| ⟨F, F0, hF⟩ H :=
  let ⟨i, h⟩ := exists_forall_ge_and hF (H _ F0),
      ⟨h₁, h₂⟩ := h _ (le_refl _) in
  not_lt_of_le h₁ (abs_lt.1 h₂).2

theorem const_pos {x : α} : pos (const x) ↔ 0 < x :=
⟨λ ⟨K, K0, i, h⟩, lt_of_lt_of_le K0 (h _ (le_refl _)),
 λ h, ⟨x, h, 0, λ j _, le_refl _⟩⟩

theorem add_pos {f g : cau_seq α abs} : pos f → pos g → pos (f + g)
| ⟨F, F0, hF⟩ ⟨G, G0, hG⟩ :=
  let ⟨i, h⟩ := exists_forall_ge_and hF hG in
  ⟨_, _root_.add_pos F0 G0, i,
    λ j ij, let ⟨h₁, h₂⟩ := h _ ij in add_le_add h₁ h₂⟩

theorem pos_add_lim_zero {f g : cau_seq α abs} : pos f → lim_zero g → pos (f + g)
| ⟨F, F0, hF⟩ H :=
  let ⟨i, h⟩ := exists_forall_ge_and hF (H _ (half_pos F0)) in
  ⟨_, half_pos F0, i, λ j ij, begin
    cases h j ij with h₁ h₂,
    have := add_le_add h₁ (le_of_lt (abs_lt.1 h₂).1),
    rwa [← sub_eq_add_neg, sub_self_div_two] at this
  end⟩

protected theorem mul_pos {f g : cau_seq α abs} : pos f → pos g → pos (f * g)
| ⟨F, F0, hF⟩ ⟨G, G0, hG⟩ :=
  let ⟨i, h⟩ := exists_forall_ge_and hF hG in
  ⟨_, _root_.mul_pos F0 G0, i,
    λ j ij, let ⟨h₁, h₂⟩ := h _ ij in
    mul_le_mul h₁ h₂ (le_of_lt G0) (le_trans (le_of_lt F0) h₁)⟩

theorem trichotomy (f : cau_seq α abs) : pos f ∨ lim_zero f ∨ pos (-f) :=
begin
  cases classical.em (lim_zero f); simp *,
  rcases abv_pos_of_not_lim_zero h with ⟨K, K0, hK⟩,
  rcases exists_forall_ge_and hK (f.cauchy₃ K0) with ⟨i, hi⟩,
  refine (le_total 0 (f i)).imp _ _;
    refine (λ h, ⟨K, K0, i, λ j ij, _⟩);
    have := (hi _ ij).1;
    cases hi _ (le_refl _) with h₁ h₂,
  { rwa abs_of_nonneg at this,
    rw abs_of_nonneg h at h₁,
    exact (le_add_iff_nonneg_right _).1
      (le_trans h₁ $ neg_le_sub_iff_le_add'.1 $
        le_of_lt (abs_lt.1 $ h₂ _ ij).1) },
  { rwa abs_of_nonpos at this,
    rw abs_of_nonpos h at h₁,
    rw [← sub_le_sub_iff_right, zero_sub],
    exact le_trans (le_of_lt (abs_lt.1 $ h₂ _ ij).2) h₁ }
end

instance : has_lt (cau_seq α abs) := ⟨λ f g, pos (g - f)⟩
instance : has_le (cau_seq α abs) := ⟨λ f g, f < g ∨ f ≈ g⟩

theorem lt_of_lt_of_eq {f g h : cau_seq α abs}
  (fg : f < g) (gh : g ≈ h) : f < h :=
show pos (h - f),
by simpa [sub_eq_add_neg, add_comm, add_left_comm] using pos_add_lim_zero fg (neg_lim_zero gh)

theorem lt_of_eq_of_lt {f g h : cau_seq α abs}
  (fg : f ≈ g) (gh : g < h) : f < h :=
by have := pos_add_lim_zero gh (neg_lim_zero fg);
   rwa [← sub_eq_add_neg, sub_sub_sub_cancel_right] at this

theorem lt_trans {f g h : cau_seq α abs} (fg : f < g) (gh : g < h) : f < h :=
show pos (h - f),
by simpa [sub_eq_add_neg, add_comm, add_left_comm] using add_pos fg gh

theorem lt_irrefl {f : cau_seq α abs} : ¬ f < f
| h := not_lim_zero_of_pos h (by simp [zero_lim_zero])

lemma le_of_eq_of_le {f g h : cau_seq α abs}
  (hfg : f ≈ g) (hgh : g ≤ h) : f ≤ h :=
hgh.elim (or.inl ∘ cau_seq.lt_of_eq_of_lt hfg)
  (or.inr ∘ setoid.trans hfg)

lemma le_of_le_of_eq {f g h : cau_seq α abs}
  (hfg : f ≤ g) (hgh : g ≈ h) : f ≤ h :=
hfg.elim (λ h, or.inl (cau_seq.lt_of_lt_of_eq h hgh))
  (λ h, or.inr (setoid.trans h hgh))

instance : preorder (cau_seq α abs) :=
{ lt := (<),
  le := λ f g, f < g ∨ f ≈ g,
  le_refl := λ f, or.inr (setoid.refl _),
  le_trans := λ f g h fg, match fg with
    | or.inl fg, or.inl gh := or.inl $ lt_trans fg gh
    | or.inl fg, or.inr gh := or.inl $ lt_of_lt_of_eq fg gh
    | or.inr fg, or.inl gh := or.inl $ lt_of_eq_of_lt fg gh
    | or.inr fg, or.inr gh := or.inr $ setoid.trans fg gh
    end,
  lt_iff_le_not_le := λ f g,
    ⟨λ h, ⟨or.inl h,
      not_or (mt (lt_trans h) lt_irrefl) (not_lim_zero_of_pos h)⟩,
    λ ⟨h₁, h₂⟩, h₁.resolve_right
      (mt (λ h, or.inr (setoid.symm h)) h₂)⟩ }

theorem le_antisymm {f g : cau_seq α abs} (fg : f ≤ g) (gf : g ≤ f) : f ≈ g :=
fg.resolve_left (not_lt_of_le gf)

theorem lt_total (f g : cau_seq α abs) : f < g ∨ f ≈ g ∨ g < f :=
(trichotomy (g - f)).imp_right
  (λ h, h.imp (λ h, setoid.symm h) (λ h, by rwa neg_sub at h))

theorem le_total (f g : cau_seq α abs) : f ≤ g ∨ g ≤ f :=
(or.assoc.2 (lt_total f g)).imp_right or.inl

theorem const_lt {x y : α} : const x < const y ↔ x < y :=
show pos _ ↔ _, by rw [← const_sub, const_pos, sub_pos]

theorem const_le {x y : α} : const x ≤ const y ↔ x ≤ y :=
by rw le_iff_lt_or_eq; exact or_congr const_lt const_equiv

lemma le_of_exists {f g : cau_seq α abs}
  (h : ∃ i, ∀ j ≥ i, f j ≤ g j) : f ≤ g :=
let ⟨i, hi⟩ := h in
(or.assoc.2 (cau_seq.lt_total f g)).elim
  id
  (λ hgf, false.elim (let ⟨K, hK0, j, hKj⟩ := hgf in
    not_lt_of_ge (hi (max i j) (le_max_left _ _))
      (sub_pos.1 (lt_of_lt_of_le hK0 (hKj _ (le_max_right _ _))))))

theorem exists_gt (f : cau_seq α abs) : ∃ a : α, f < const a :=
let ⟨K, H⟩ := f.bounded in
⟨K + 1, 1, zero_lt_one, 0, λ i _, begin
  rw [sub_apply, const_apply, le_sub_iff_add_le', add_le_add_iff_right],
  exact le_of_lt (abs_lt.1 (H _)).2
end⟩

theorem exists_lt (f : cau_seq α abs) : ∃ a : α, const a < f :=
let ⟨a, h⟩ := (-f).exists_gt in ⟨-a, show pos _,
  by rwa [const_neg, sub_neg_eq_add, add_comm, ← sub_neg_eq_add]⟩

end abs

end cau_seq<|MERGE_RESOLUTION|>--- conflicted
+++ resolved
@@ -402,12 +402,8 @@
 
 end comm_ring
 
-section integral_domain
-<<<<<<< HEAD
+section domain
 variables {β : Type*} [ring β] [domain β] (abv : β → α) [is_absolute_value abv]
-=======
-variables {β : Type*} [comm_ring β] [integral_domain β] (abv : β → α) [is_absolute_value abv]
->>>>>>> 65eef746
 
 lemma one_not_equiv_zero : ¬ (const abv 1) ≈ (const abv 0) :=
 assume h,
@@ -421,7 +417,7 @@
 have (1 : β) = 0, from (is_absolute_value.abv_eq_zero abv).1 this,
 absurd this one_ne_zero
 
-end integral_domain
+end domain
 
 section field
 variables {β : Type*} [field β] {abv : β → α} [is_absolute_value abv]
