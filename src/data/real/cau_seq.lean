--- conflicted
+++ resolved
@@ -443,7 +443,6 @@
 by simpa only [mul_sub, sub_mul, sub_add_sub_cancel]
   using add_lim_zero (mul_lim_zero_left g1 hf) (mul_lim_zero_right f2 hg)
 
-<<<<<<< HEAD
 lemma smul_equiv_smul [has_smul G β] [is_scalar_tower G β β] {f1 f2 : cau_seq β abv}
   (c : G) (hf : f1 ≈ f2) :
   c • f1 ≈ c • f2 :=
@@ -458,10 +457,7 @@
   { simpa only [pow_succ] using mul_equiv_mul hf ih, },
 end
 
-end comm_ring
-=======
 end ring
->>>>>>> 2bee9b89
 
 section is_domain
 variables [ring β] [is_domain β] (abv : β → α) [is_absolute_value abv]
