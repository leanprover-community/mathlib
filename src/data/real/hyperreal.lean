--- conflicted
+++ resolved
@@ -72,11 +72,7 @@
 lemma epsilon_pos : 0 < ε :=
 suffices ∀ᶠ i in hyperfilter ℕ, (0 : ℝ) < (i : ℕ)⁻¹, by rwa lt_def,
 have h0' : {n : ℕ | ¬ 0 < n} = {0} :=
-<<<<<<< HEAD
-by simp only [not_lt, (set.set_of_eq_eq_singleton).symm]; ext; exact le_zero_iff,
-=======
 by simp only [not_lt, (set.set_of_eq_eq_singleton).symm]; ext; exact le_bot_iff,
->>>>>>> de62604b
 begin
   simp only [inv_pos, nat.cast_pos],
   exact mem_hyperfilter_of_finite_compl (by convert set.finite_singleton _),
