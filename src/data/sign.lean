--- conflicted
+++ resolved
@@ -321,8 +321,7 @@
   { simp }
 end
 
-<<<<<<< HEAD
-end linear_ordered_ring
+end add_group
 
 namespace int
 
@@ -377,7 +376,4 @@
     rintro rfl,
     rw [hg _ ha, sign_type.coe_zero] },
   { simp_rw [if_neg (ne_of_mem_of_not_mem hb ha).symm, hf _ hb, sum_const_zero, add_zero] }
-end
-=======
-end add_group
->>>>>>> f84386d7
+end