--- conflicted
+++ resolved
@@ -202,13 +202,8 @@
 
 @[simp] lemma coe_cast_hom : ⇑(cast_hom α) = coe := rfl
 
-<<<<<<< HEAD
-@[simp, norm_cast] theorem cast_inv (n) : ((n⁻¹ : ℚ) : α) = n⁻¹ := (cast_hom α).map_inv _
-@[simp, norm_cast] theorem cast_div (m n) : ((m / n : ℚ) : α) = m / n := (cast_hom α).map_div _ _
-=======
 @[simp, norm_cast] theorem cast_inv (n) : ((n⁻¹ : ℚ) : α) = n⁻¹ := map_inv₀ (cast_hom α) _
 @[simp, norm_cast] theorem cast_div (m n) : ((m / n : ℚ) : α) = m / n := map_div₀ (cast_hom α) _ _
->>>>>>> 0a3e8d38
 
 @[norm_cast] theorem cast_mk (a b : ℤ) : ((a /. b) : α) = a / b :=
 by simp only [mk_eq_div, cast_div, cast_coe_int]
@@ -286,11 +281,7 @@
 
 lemma ring_hom.eq_rat_cast {k} [division_ring k] (f : ℚ →+* k) (r : ℚ) : f r = r :=
 calc f r = f (r.1 / r.2) : by rw [← int.cast_coe_nat, ← mk_eq_div, num_denom]
-<<<<<<< HEAD
-     ... = f r.1 / f r.2 : f.map_div _ _
-=======
      ... = f r.1 / f r.2 : map_div₀ f _ _
->>>>>>> 0a3e8d38
      ... = r             : by rw [map_nat_cast, map_int_cast, cast_def]
 
 -- This seems to be true for a `[char_p k]` too because `k'` must have the same characteristic
