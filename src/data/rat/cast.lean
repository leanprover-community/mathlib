/-
Copyright (c) 2019 Johannes Hölzl. All rights reserved.
Released under Apache 2.0 license as described in the file LICENSE.
Authors: Johannes Hölzl, Mario Carneiro
-/
import algebra.big_operators.basic
import algebra.field.opposite
import algebra.group_with_zero.power
import algebra.order.field.basic
<<<<<<< HEAD
import data.int.char_zero
import data.rat.lemmas
import data.rat.order
=======
>>>>>>> 1d4a2038

/-!
# Casts for Rational Numbers

## Summary

We define the canonical injection from ℚ into an arbitrary division ring and prove various
casting lemmas showing the well-behavedness of this injection.

## Notations

- `/.` is infix notation for `rat.mk`.

## Tags

rat, rationals, field, ℚ, numerator, denominator, num, denom, cast, coercion, casting
-/

variables {F ι α β : Type*}

namespace rat
open_locale rat

section with_div_ring
variable [division_ring α]

@[simp, norm_cast] theorem cast_coe_int (n : ℤ) : ((n : ℚ) : α) = n :=
(cast_def _).trans $ show (n / (1:ℕ) : α) = n, by rw [nat.cast_one, div_one]

@[simp, norm_cast] theorem cast_coe_nat (n : ℕ) : ((n : ℚ) : α) = n :=
by rw [← int.cast_coe_nat, cast_coe_int, int.cast_coe_nat]

@[simp, norm_cast] lemma cast_zero : ((0 : ℚ) : α) = 0 := (cast_coe_int _).trans int.cast_zero
@[simp, norm_cast] lemma cast_one : ((1 : ℚ) : α) = 1 := (cast_coe_int _).trans int.cast_one

theorem cast_commute (r : ℚ) (a : α) : commute ↑r a :=
by simpa only [cast_def] using (r.1.cast_commute a).div_left (r.2.cast_commute a)

theorem cast_comm (r : ℚ) (a : α) : (r : α) * a = a * r :=
(cast_commute r a).eq

theorem commute_cast (a : α) (r : ℚ) : commute a r :=
(r.cast_commute a).symm

@[norm_cast] theorem cast_mk_of_ne_zero (a b : ℤ)
  (b0 : (b:α) ≠ 0) : (a /. b : α) = a / b :=
begin
  have b0' : b ≠ 0, { refine mt _ b0, simp {contextual := tt} },
  cases e : a /. b with n d h c,
  have d0 : (d:α) ≠ 0,
  { intro d0,
    have dd := denom_dvd a b,
    cases (show (d:ℤ) ∣ b, by rwa e at dd) with k ke,
    have : (b:α) = (d:α) * (k:α), {rw [ke, int.cast_mul, int.cast_coe_nat]},
    rw [d0, zero_mul] at this, contradiction },
  rw [num_denom'] at e,
  have := congr_arg (coe : ℤ → α) ((mk_eq b0' $ ne_of_gt $ int.coe_nat_pos.2 h).1 e),
  rw [int.cast_mul, int.cast_mul, int.cast_coe_nat] at this,
  symmetry,
  rw [cast_def, div_eq_mul_inv, eq_div_iff_mul_eq d0, mul_assoc, (d.commute_cast _).eq,
      ← mul_assoc, this, mul_assoc, mul_inv_cancel b0, mul_one]
end

@[norm_cast] theorem cast_add_of_ne_zero : ∀ {m n : ℚ},
  (m.denom : α) ≠ 0 → (n.denom : α) ≠ 0 → ((m + n : ℚ) : α) = m + n
| ⟨n₁, d₁, h₁, c₁⟩ ⟨n₂, d₂, h₂, c₂⟩ := λ (d₁0 : (d₁:α) ≠ 0) (d₂0 : (d₂:α) ≠ 0), begin
  have d₁0' : (d₁:ℤ) ≠ 0 := int.coe_nat_ne_zero.2 (λ e, by rw e at d₁0; exact d₁0 nat.cast_zero),
  have d₂0' : (d₂:ℤ) ≠ 0 := int.coe_nat_ne_zero.2 (λ e, by rw e at d₂0; exact d₂0 nat.cast_zero),
  rw [num_denom', num_denom', add_def d₁0' d₂0'],
  suffices : (n₁ * (d₂ * (d₂⁻¹ * d₁⁻¹)) +
    n₂ * (d₁ * d₂⁻¹) * d₁⁻¹ : α) = n₁ * d₁⁻¹ + n₂ * d₂⁻¹,
  { rw [cast_mk_of_ne_zero, cast_mk_of_ne_zero, cast_mk_of_ne_zero],
    { simpa [division_def, left_distrib, right_distrib, mul_inv_rev, d₁0, d₂0, mul_assoc] },
    all_goals {simp [d₁0, d₂0]} },
  rw [← mul_assoc (d₂:α), mul_inv_cancel d₂0, one_mul,
      (nat.cast_commute _ _).eq], simp [d₁0, mul_assoc]
end

@[simp, norm_cast] theorem cast_neg : ∀ n, ((-n : ℚ) : α) = -n
| ⟨n, d, h, c⟩ := by simpa only [cast_def] using show (↑-n / d : α) = -(n / d),
  by rw [div_eq_mul_inv, div_eq_mul_inv, int.cast_neg, neg_mul_eq_neg_mul]

@[norm_cast] theorem cast_sub_of_ne_zero {m n : ℚ}
  (m0 : (m.denom : α) ≠ 0) (n0 : (n.denom : α) ≠ 0) : ((m - n : ℚ) : α) = m - n :=
have ((-n).denom : α) ≠ 0, by cases n; exact n0,
by simp [sub_eq_add_neg, (cast_add_of_ne_zero m0 this)]

@[norm_cast] theorem cast_mul_of_ne_zero : ∀ {m n : ℚ},
  (m.denom : α) ≠ 0 → (n.denom : α) ≠ 0 → ((m * n : ℚ) : α) = m * n
| ⟨n₁, d₁, h₁, c₁⟩ ⟨n₂, d₂, h₂, c₂⟩ := λ (d₁0 : (d₁:α) ≠ 0) (d₂0 : (d₂:α) ≠ 0), begin
  have d₁0' : (d₁:ℤ) ≠ 0 := int.coe_nat_ne_zero.2 (λ e, by rw e at d₁0; exact d₁0 nat.cast_zero),
  have d₂0' : (d₂:ℤ) ≠ 0 := int.coe_nat_ne_zero.2 (λ e, by rw e at d₂0; exact d₂0 nat.cast_zero),
  rw [num_denom', num_denom', mul_def d₁0' d₂0'],
  suffices : (n₁ * ((n₂ * d₂⁻¹) * d₁⁻¹) : α) = n₁ * (d₁⁻¹ * (n₂ * d₂⁻¹)),
  { rw [cast_mk_of_ne_zero, cast_mk_of_ne_zero, cast_mk_of_ne_zero],
    { simpa [division_def, mul_inv_rev, d₁0, d₂0, mul_assoc] },
    all_goals {simp [d₁0, d₂0]} },
  rw [(d₁.commute_cast (_:α)).inv_right₀.eq]
end

@[simp] theorem cast_inv_nat (n : ℕ) : ((n⁻¹ : ℚ) : α) = n⁻¹ :=
begin
  cases n, { simp },
  simp_rw [coe_nat_eq_mk, inv_def, mk, mk_nat, dif_neg n.succ_ne_zero, mk_pnat],
  simp [cast_def]
end

@[simp] theorem cast_inv_int (n : ℤ) : ((n⁻¹ : ℚ) : α) = n⁻¹ :=
begin
  cases n,
  { simp [cast_inv_nat] },
  { simp only [int.cast_neg_succ_of_nat, ← nat.cast_succ, cast_neg, inv_neg, cast_inv_nat] }
end

@[norm_cast] theorem cast_inv_of_ne_zero : ∀ {n : ℚ},
  (n.num : α) ≠ 0 → (n.denom : α) ≠ 0 → ((n⁻¹ : ℚ) : α) = n⁻¹
| ⟨n, d, h, c⟩ := λ (n0 : (n:α) ≠ 0) (d0 : (d:α) ≠ 0), begin
  have n0' : (n:ℤ) ≠ 0 := λ e, by rw e at n0; exact n0 int.cast_zero,
  have d0' : (d:ℤ) ≠ 0 := int.coe_nat_ne_zero.2 (λ e, by rw e at d0; exact d0 nat.cast_zero),
  rw [num_denom', inv_def],
  rw [cast_mk_of_ne_zero, cast_mk_of_ne_zero, inv_div];
  simp [n0, d0]
end

@[norm_cast] theorem cast_div_of_ne_zero {m n : ℚ} (md : (m.denom : α) ≠ 0)
  (nn : (n.num : α) ≠ 0) (nd : (n.denom : α) ≠ 0) : ((m / n : ℚ) : α) = m / n :=
have (n⁻¹.denom : ℤ) ∣ n.num,
by conv in n⁻¹.denom { rw [←(@num_denom n), inv_def] };
   apply denom_dvd,
have (n⁻¹.denom : α) = 0 → (n.num : α) = 0, from
λ h, let ⟨k, e⟩ := this in
  by have := congr_arg (coe : ℤ → α) e;
     rwa [int.cast_mul, int.cast_coe_nat, h, zero_mul] at this,
by rw [division_def, cast_mul_of_ne_zero md (mt this nn), cast_inv_of_ne_zero nn nd, division_def]

@[simp, norm_cast] theorem cast_inj [char_zero α] : ∀ {m n : ℚ}, (m : α) = n ↔ m = n
| ⟨n₁, d₁, h₁, c₁⟩ ⟨n₂, d₂, h₂, c₂⟩ := begin
  refine ⟨λ h, _, congr_arg _⟩,
  have d₁0 : d₁ ≠ 0 := ne_of_gt h₁,
  have d₂0 : d₂ ≠ 0 := ne_of_gt h₂,
  have d₁a : (d₁:α) ≠ 0 := nat.cast_ne_zero.2 d₁0,
  have d₂a : (d₂:α) ≠ 0 := nat.cast_ne_zero.2 d₂0,
  rw [num_denom', num_denom'] at h ⊢,
  rw [cast_mk_of_ne_zero, cast_mk_of_ne_zero] at h; simp [d₁0, d₂0] at h ⊢,
  rwa [eq_div_iff_mul_eq d₂a, division_def, mul_assoc, (d₁.cast_commute (d₂:α)).inv_left₀.eq,
    ← mul_assoc, ← division_def, eq_comm, eq_div_iff_mul_eq d₁a, eq_comm,
    ← int.cast_coe_nat d₁, ← int.cast_mul, ← int.cast_coe_nat d₂, ← int.cast_mul,
    int.cast_inj, ← mk_eq (int.coe_nat_ne_zero.2 d₁0) (int.coe_nat_ne_zero.2 d₂0)] at h
end

theorem cast_injective [char_zero α] : function.injective (coe : ℚ → α)
| m n := cast_inj.1

@[simp] theorem cast_eq_zero [char_zero α] {n : ℚ} : (n : α) = 0 ↔ n = 0 :=
by rw [← cast_zero, cast_inj]

theorem cast_ne_zero [char_zero α] {n : ℚ} : (n : α) ≠ 0 ↔ n ≠ 0 :=
not_congr cast_eq_zero

@[simp, norm_cast] theorem cast_add [char_zero α] (m n) :
  ((m + n : ℚ) : α) = m + n :=
cast_add_of_ne_zero (nat.cast_ne_zero.2 $ ne_of_gt m.pos) (nat.cast_ne_zero.2 $ ne_of_gt n.pos)

@[simp, norm_cast] theorem cast_sub [char_zero α] (m n) :
  ((m - n : ℚ) : α) = m - n :=
cast_sub_of_ne_zero (nat.cast_ne_zero.2 $ ne_of_gt m.pos) (nat.cast_ne_zero.2 $ ne_of_gt n.pos)

@[simp, norm_cast] theorem cast_mul [char_zero α] (m n) :
  ((m * n : ℚ) : α) = m * n :=
cast_mul_of_ne_zero (nat.cast_ne_zero.2 $ ne_of_gt m.pos) (nat.cast_ne_zero.2 $ ne_of_gt n.pos)

@[simp, norm_cast] theorem cast_bit0 [char_zero α] (n : ℚ) :
  ((bit0 n : ℚ) : α) = bit0 n :=
cast_add _ _

@[simp, norm_cast] theorem cast_bit1 [char_zero α] (n : ℚ) :
  ((bit1 n : ℚ) : α) = bit1 n :=
by rw [bit1, cast_add, cast_one, cast_bit0]; refl

variables (α) [char_zero α]

/-- Coercion `ℚ → α` as a `ring_hom`. -/
def cast_hom : ℚ →+* α := ⟨coe, cast_one, cast_mul, cast_zero, cast_add⟩

variable {α}

@[simp] lemma coe_cast_hom : ⇑(cast_hom α) = coe := rfl

@[simp, norm_cast] theorem cast_inv (n) : ((n⁻¹ : ℚ) : α) = n⁻¹ := map_inv₀ (cast_hom α) _
@[simp, norm_cast] theorem cast_div (m n) : ((m / n : ℚ) : α) = m / n := map_div₀ (cast_hom α) _ _
@[simp, norm_cast] theorem cast_zpow (q : ℚ) (n : ℤ) : ((q ^ n : ℚ) : α) = q ^ n :=
map_zpow₀ (cast_hom α) q n

@[norm_cast] theorem cast_mk (a b : ℤ) : ((a /. b) : α) = a / b :=
by simp only [mk_eq_div, cast_div, cast_coe_int]

@[simp, norm_cast] theorem cast_pow (q) (k : ℕ) : ((q ^ k : ℚ) : α) = q ^ k :=
(cast_hom α).map_pow q k

end with_div_ring

section linear_ordered_field

variables {K : Type*} [linear_ordered_field K]

lemma cast_pos_of_pos {r : ℚ} (hr : 0 < r) : (0 : K) < r :=
begin
  rw [rat.cast_def],
  exact div_pos (int.cast_pos.2 $ num_pos_iff_pos.2 hr) (nat.cast_pos.2 r.pos)
end

@[mono] lemma cast_strict_mono : strict_mono (coe : ℚ → K) :=
λ m n, by simpa only [sub_pos, cast_sub] using @cast_pos_of_pos K _ (n - m)

@[mono] lemma cast_mono : monotone (coe : ℚ → K) := cast_strict_mono.monotone

/-- Coercion from `ℚ` as an order embedding. -/
@[simps] def cast_order_embedding : ℚ ↪o K := order_embedding.of_strict_mono coe cast_strict_mono

@[simp, norm_cast] theorem cast_le {m n : ℚ} : (m : K) ≤ n ↔ m ≤ n := cast_order_embedding.le_iff_le
@[simp, norm_cast] theorem cast_lt {m n : ℚ} : (m : K) < n ↔ m < n := cast_strict_mono.lt_iff_lt

@[simp] theorem cast_nonneg {n : ℚ} : 0 ≤ (n : K) ↔ 0 ≤ n := by norm_cast
@[simp] theorem cast_nonpos {n : ℚ} : (n : K) ≤ 0 ↔ n ≤ 0 := by norm_cast
@[simp] theorem cast_pos {n : ℚ} : (0 : K) < n ↔ 0 < n := by norm_cast
@[simp] theorem cast_lt_zero {n : ℚ} : (n : K) < 0 ↔ n < 0 := by norm_cast

@[simp, norm_cast] theorem cast_min {a b : ℚ} : (↑(min a b) : K) = min a b :=
(@cast_mono K _).map_min

@[simp, norm_cast] theorem cast_max {a b : ℚ} : (↑(max a b) : K) = max a b :=
(@cast_mono K _).map_max

@[simp, norm_cast] theorem cast_abs {q : ℚ} : ((|q| : ℚ) : K) = |q| := by simp [abs_eq_max_neg]

open set

@[simp] lemma preimage_cast_Icc (a b : ℚ) : coe ⁻¹' (Icc (a : K) b) = Icc a b := by { ext x, simp }
@[simp] lemma preimage_cast_Ico (a b : ℚ) : coe ⁻¹' (Ico (a : K) b) = Ico a b := by { ext x, simp }
@[simp] lemma preimage_cast_Ioc (a b : ℚ) : coe ⁻¹' (Ioc (a : K) b) = Ioc a b := by { ext x, simp }
@[simp] lemma preimage_cast_Ioo (a b : ℚ) : coe ⁻¹' (Ioo (a : K) b) = Ioo a b := by { ext x, simp }
@[simp] lemma preimage_cast_Ici (a : ℚ) : coe ⁻¹' (Ici (a : K)) = Ici a := by { ext x, simp }
@[simp] lemma preimage_cast_Iic (a : ℚ) : coe ⁻¹' (Iic (a : K)) = Iic a := by { ext x, simp }
@[simp] lemma preimage_cast_Ioi (a : ℚ) : coe ⁻¹' (Ioi (a : K)) = Ioi a := by { ext x, simp }
@[simp] lemma preimage_cast_Iio (a : ℚ) : coe ⁻¹' (Iio (a : K)) = Iio a := by { ext x, simp }

end linear_ordered_field

@[norm_cast] theorem cast_id (n : ℚ) : (↑n : ℚ) = n := by rw [cast_def, num_div_denom]
@[simp] theorem cast_eq_id : (coe : ℚ → ℚ) = id := funext cast_id
@[simp] lemma cast_hom_rat : cast_hom ℚ = ring_hom.id ℚ := ring_hom.ext cast_id

end rat

open rat

@[simp] lemma map_rat_cast [division_ring α] [division_ring β] [ring_hom_class F α β]
  (f : F) (q : ℚ) : f q = q :=
by rw [cast_def, map_div₀, map_int_cast, map_nat_cast, cast_def]

@[simp] lemma eq_rat_cast {k} [division_ring k] [ring_hom_class F ℚ k] (f : F) (r : ℚ) : f r = r :=
by rw [← map_rat_cast f, rat.cast_id]

namespace monoid_with_zero_hom

variables {M₀ : Type*} [monoid_with_zero M₀] [monoid_with_zero_hom_class F ℚ M₀] {f g : F}
include M₀

/-- If `f` and `g` agree on the integers then they are equal `φ`. -/
theorem ext_rat' (h : ∀ m : ℤ, f m = g m) : f = g :=
fun_like.ext f g $ λ r, by rw [← r.num_div_denom, div_eq_mul_inv, map_mul, map_mul, h,
  ← int.cast_coe_nat, eq_on_inv₀ f g (h _)]

/-- If `f` and `g` agree on the integers then they are equal `φ`.

See note [partially-applied ext lemmas] for why `comp` is used here. -/
@[ext] theorem ext_rat {f g : ℚ →*₀ M₀}
  (h : f.comp (int.cast_ring_hom ℚ : ℤ →*₀ ℚ) = g.comp (int.cast_ring_hom ℚ)) : f = g :=
ext_rat' $ congr_fun h

/-- Positive integer values of a morphism `φ` and its value on `-1` completely determine `φ`. -/
theorem ext_rat_on_pnat
  (same_on_neg_one : f (-1) = g (-1)) (same_on_pnat : ∀ n : ℕ, 0 < n → f n = g n) : f = g :=
ext_rat' $ fun_like.congr_fun $ show (f : ℚ →*₀ M₀).comp (int.cast_ring_hom ℚ : ℤ →*₀ ℚ) =
  (g : ℚ →*₀ M₀).comp (int.cast_ring_hom ℚ : ℤ →*₀ ℚ),
  from ext_int' (by simpa) (by simpa)

end monoid_with_zero_hom

/-- Any two ring homomorphisms from `ℚ` to a semiring are equal. If the codomain is a division ring,
then this lemma follows from `eq_rat_cast`. -/
lemma ring_hom.ext_rat {R : Type*} [semiring R] [ring_hom_class F ℚ R] (f g : F) : f = g :=
monoid_with_zero_hom.ext_rat' $ ring_hom.congr_fun $
  ((f : ℚ →+* R).comp (int.cast_ring_hom ℚ)).ext_int ((g : ℚ →+* R).comp (int.cast_ring_hom ℚ))

instance rat.subsingleton_ring_hom {R : Type*} [semiring R] : subsingleton (ℚ →+* R) :=
⟨ring_hom.ext_rat⟩

namespace mul_opposite

variables [division_ring α]

@[simp, norm_cast] lemma op_rat_cast (r : ℚ) : op (r : α) = (↑r : αᵐᵒᵖ) :=
by rw [cast_def, div_eq_mul_inv, op_mul, op_inv, op_nat_cast, op_int_cast,
    (commute.cast_int_right _ r.num).eq, cast_def, div_eq_mul_inv]

@[simp, norm_cast] lemma unop_rat_cast (r : ℚ) : unop (r : αᵐᵒᵖ) = r :=
by rw [cast_def, div_eq_mul_inv, unop_mul, unop_inv, unop_nat_cast, unop_int_cast,
    (commute.cast_int_right _ r.num).eq, cast_def, div_eq_mul_inv]

end mul_opposite

section smul

namespace rat

variables {K : Type*} [division_ring K]

@[priority 100]
instance distrib_smul  : distrib_smul ℚ K :=
{ smul := (•),
  smul_zero := λ a, by rw [smul_def, mul_zero],
  smul_add := λ a x y, by simp only [smul_def, mul_add, cast_add] }

instance is_scalar_tower_right : is_scalar_tower ℚ K K :=
⟨λ a x y, by simp only [smul_def, smul_eq_mul, mul_assoc]⟩

end rat

end smul<|MERGE_RESOLUTION|>--- conflicted
+++ resolved
@@ -3,16 +3,12 @@
 Released under Apache 2.0 license as described in the file LICENSE.
 Authors: Johannes Hölzl, Mario Carneiro
 -/
-import algebra.big_operators.basic
 import algebra.field.opposite
 import algebra.group_with_zero.power
 import algebra.order.field.basic
-<<<<<<< HEAD
 import data.int.char_zero
 import data.rat.lemmas
 import data.rat.order
-=======
->>>>>>> 1d4a2038
 
 /-!
 # Casts for Rational Numbers
