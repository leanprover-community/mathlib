/-
Copyright (c) 2019 Johannes Hölzl. All rights reserved.
Released under Apache 2.0 license as described in the file LICENSE.
Authors: Johannes Hölzl, Mario Carneiro
-/
import data.rat.order
import data.int.char_zero
import algebra.field.opposite

/-!
# Casts for Rational Numbers

## Summary

We define the canonical injection from ℚ into an arbitrary division ring and prove various
casting lemmas showing the well-behavedness of this injection.

## Notations

- `/.` is infix notation for `rat.mk`.

## Tags

rat, rationals, field, ℚ, numerator, denominator, num, denom, cast, coercion, casting
-/

open_locale big_operators

variables {F ι α β : Type*}

namespace rat
open_locale rat

section with_div_ring
variable [division_ring α]

@[simp] theorem cast_of_int (n : ℤ) : (of_int n : α) = n :=
(cast_def _).trans $ show (n / (1:ℕ) : α) = n, by rw [nat.cast_one, div_one]

@[simp, norm_cast] theorem cast_coe_int (n : ℤ) : ((n : ℚ) : α) = n :=
by rw [coe_int_eq_of_int, cast_of_int]

@[simp, norm_cast] theorem cast_coe_nat (n : ℕ) : ((n : ℚ) : α) = n :=
by rw [← int.cast_coe_nat, cast_coe_int, int.cast_coe_nat]

@[simp, norm_cast] theorem cast_zero : ((0 : ℚ) : α) = 0 :=
(cast_of_int _).trans int.cast_zero

@[simp, norm_cast] theorem cast_one : ((1 : ℚ) : α) = 1 :=
(cast_of_int _).trans int.cast_one

theorem cast_commute (r : ℚ) (a : α) : commute ↑r a :=
by simpa only [cast_def] using (r.1.cast_commute a).div_left (r.2.cast_commute a)

theorem cast_comm (r : ℚ) (a : α) : (r : α) * a = a * r :=
(cast_commute r a).eq

theorem commute_cast (a : α) (r : ℚ) : commute a r :=
(r.cast_commute a).symm

@[norm_cast] theorem cast_mk_of_ne_zero (a b : ℤ)
  (b0 : (b:α) ≠ 0) : (a /. b : α) = a / b :=
begin
  have b0' : b ≠ 0, { refine mt _ b0, simp {contextual := tt} },
  cases e : a /. b with n d h c,
  have d0 : (d:α) ≠ 0,
  { intro d0,
    have dd := denom_dvd a b,
    cases (show (d:ℤ) ∣ b, by rwa e at dd) with k ke,
    have : (b:α) = (d:α) * (k:α), {rw [ke, int.cast_mul, int.cast_coe_nat]},
    rw [d0, zero_mul] at this, contradiction },
  rw [num_denom'] at e,
  have := congr_arg (coe : ℤ → α) ((mk_eq b0' $ ne_of_gt $ int.coe_nat_pos.2 h).1 e),
  rw [int.cast_mul, int.cast_mul, int.cast_coe_nat] at this,
  symmetry,
  rw [cast_def, div_eq_mul_inv, eq_div_iff_mul_eq d0, mul_assoc, (d.commute_cast _).eq,
      ← mul_assoc, this, mul_assoc, mul_inv_cancel b0, mul_one]
end

@[norm_cast] theorem cast_add_of_ne_zero : ∀ {m n : ℚ},
  (m.denom : α) ≠ 0 → (n.denom : α) ≠ 0 → ((m + n : ℚ) : α) = m + n
| ⟨n₁, d₁, h₁, c₁⟩ ⟨n₂, d₂, h₂, c₂⟩ := λ (d₁0 : (d₁:α) ≠ 0) (d₂0 : (d₂:α) ≠ 0), begin
  have d₁0' : (d₁:ℤ) ≠ 0 := int.coe_nat_ne_zero.2 (λ e, by rw e at d₁0; exact d₁0 nat.cast_zero),
  have d₂0' : (d₂:ℤ) ≠ 0 := int.coe_nat_ne_zero.2 (λ e, by rw e at d₂0; exact d₂0 nat.cast_zero),
  rw [num_denom', num_denom', add_def d₁0' d₂0'],
  suffices : (n₁ * (d₂ * (d₂⁻¹ * d₁⁻¹)) +
    n₂ * (d₁ * d₂⁻¹) * d₁⁻¹ : α) = n₁ * d₁⁻¹ + n₂ * d₂⁻¹,
  { rw [cast_mk_of_ne_zero, cast_mk_of_ne_zero, cast_mk_of_ne_zero],
    { simpa [division_def, left_distrib, right_distrib, mul_inv_rev, d₁0, d₂0, mul_assoc] },
    all_goals {simp [d₁0, d₂0]} },
  rw [← mul_assoc (d₂:α), mul_inv_cancel d₂0, one_mul,
      (nat.cast_commute _ _).eq], simp [d₁0, mul_assoc]
end

@[simp, norm_cast] theorem cast_neg : ∀ n, ((-n : ℚ) : α) = -n
| ⟨n, d, h, c⟩ := by simpa only [cast_def] using show (↑-n / d : α) = -(n / d),
  by rw [div_eq_mul_inv, div_eq_mul_inv, int.cast_neg, neg_mul_eq_neg_mul]

@[norm_cast] theorem cast_sub_of_ne_zero {m n : ℚ}
  (m0 : (m.denom : α) ≠ 0) (n0 : (n.denom : α) ≠ 0) : ((m - n : ℚ) : α) = m - n :=
have ((-n).denom : α) ≠ 0, by cases n; exact n0,
by simp [sub_eq_add_neg, (cast_add_of_ne_zero m0 this)]

@[norm_cast] theorem cast_mul_of_ne_zero : ∀ {m n : ℚ},
  (m.denom : α) ≠ 0 → (n.denom : α) ≠ 0 → ((m * n : ℚ) : α) = m * n
| ⟨n₁, d₁, h₁, c₁⟩ ⟨n₂, d₂, h₂, c₂⟩ := λ (d₁0 : (d₁:α) ≠ 0) (d₂0 : (d₂:α) ≠ 0), begin
  have d₁0' : (d₁:ℤ) ≠ 0 := int.coe_nat_ne_zero.2 (λ e, by rw e at d₁0; exact d₁0 nat.cast_zero),
  have d₂0' : (d₂:ℤ) ≠ 0 := int.coe_nat_ne_zero.2 (λ e, by rw e at d₂0; exact d₂0 nat.cast_zero),
  rw [num_denom', num_denom', mul_def d₁0' d₂0'],
  suffices : (n₁ * ((n₂ * d₂⁻¹) * d₁⁻¹) : α) = n₁ * (d₁⁻¹ * (n₂ * d₂⁻¹)),
  { rw [cast_mk_of_ne_zero, cast_mk_of_ne_zero, cast_mk_of_ne_zero],
    { simpa [division_def, mul_inv_rev, d₁0, d₂0, mul_assoc] },
    all_goals {simp [d₁0, d₂0]} },
  rw [(d₁.commute_cast (_:α)).inv_right₀.eq]
end

@[simp] theorem cast_inv_nat (n : ℕ) : ((n⁻¹ : ℚ) : α) = n⁻¹ :=
begin
  cases n, { simp },
  simp_rw [coe_nat_eq_mk, inv_def, mk, mk_nat, dif_neg n.succ_ne_zero, mk_pnat],
  simp [cast_def]
end

@[simp] theorem cast_inv_int (n : ℤ) : ((n⁻¹ : ℚ) : α) = n⁻¹ :=
begin
  cases n,
  { simp [cast_inv_nat] },
  { simp only [int.cast_neg_succ_of_nat, ← nat.cast_succ, cast_neg, inv_neg, cast_inv_nat] }
end

@[norm_cast] theorem cast_inv_of_ne_zero : ∀ {n : ℚ},
  (n.num : α) ≠ 0 → (n.denom : α) ≠ 0 → ((n⁻¹ : ℚ) : α) = n⁻¹
| ⟨n, d, h, c⟩ := λ (n0 : (n:α) ≠ 0) (d0 : (d:α) ≠ 0), begin
  have n0' : (n:ℤ) ≠ 0 := λ e, by rw e at n0; exact n0 int.cast_zero,
  have d0' : (d:ℤ) ≠ 0 := int.coe_nat_ne_zero.2 (λ e, by rw e at d0; exact d0 nat.cast_zero),
  rw [num_denom', inv_def],
  rw [cast_mk_of_ne_zero, cast_mk_of_ne_zero, inv_div];
  simp [n0, d0]
end

@[norm_cast] theorem cast_div_of_ne_zero {m n : ℚ} (md : (m.denom : α) ≠ 0)
  (nn : (n.num : α) ≠ 0) (nd : (n.denom : α) ≠ 0) : ((m / n : ℚ) : α) = m / n :=
have (n⁻¹.denom : ℤ) ∣ n.num,
by conv in n⁻¹.denom { rw [←(@num_denom n), inv_def] };
   apply denom_dvd,
have (n⁻¹.denom : α) = 0 → (n.num : α) = 0, from
λ h, let ⟨k, e⟩ := this in
  by have := congr_arg (coe : ℤ → α) e;
     rwa [int.cast_mul, int.cast_coe_nat, h, zero_mul] at this,
by rw [division_def, cast_mul_of_ne_zero md (mt this nn), cast_inv_of_ne_zero nn nd, division_def]

@[simp, norm_cast] theorem cast_inj [char_zero α] : ∀ {m n : ℚ}, (m : α) = n ↔ m = n
| ⟨n₁, d₁, h₁, c₁⟩ ⟨n₂, d₂, h₂, c₂⟩ := begin
  refine ⟨λ h, _, congr_arg _⟩,
  have d₁0 : d₁ ≠ 0 := ne_of_gt h₁,
  have d₂0 : d₂ ≠ 0 := ne_of_gt h₂,
  have d₁a : (d₁:α) ≠ 0 := nat.cast_ne_zero.2 d₁0,
  have d₂a : (d₂:α) ≠ 0 := nat.cast_ne_zero.2 d₂0,
  rw [num_denom', num_denom'] at h ⊢,
  rw [cast_mk_of_ne_zero, cast_mk_of_ne_zero] at h; simp [d₁0, d₂0] at h ⊢,
  rwa [eq_div_iff_mul_eq d₂a, division_def, mul_assoc, (d₁.cast_commute (d₂:α)).inv_left₀.eq,
    ← mul_assoc, ← division_def, eq_comm, eq_div_iff_mul_eq d₁a, eq_comm,
    ← int.cast_coe_nat d₁, ← int.cast_mul, ← int.cast_coe_nat d₂, ← int.cast_mul,
    int.cast_inj, ← mk_eq (int.coe_nat_ne_zero.2 d₁0) (int.coe_nat_ne_zero.2 d₂0)] at h
end

theorem cast_injective [char_zero α] : function.injective (coe : ℚ → α)
| m n := cast_inj.1

@[simp] theorem cast_eq_zero [char_zero α] {n : ℚ} : (n : α) = 0 ↔ n = 0 :=
by rw [← cast_zero, cast_inj]

theorem cast_ne_zero [char_zero α] {n : ℚ} : (n : α) ≠ 0 ↔ n ≠ 0 :=
not_congr cast_eq_zero

@[simp, norm_cast] theorem cast_add [char_zero α] (m n) :
  ((m + n : ℚ) : α) = m + n :=
cast_add_of_ne_zero (nat.cast_ne_zero.2 $ ne_of_gt m.pos) (nat.cast_ne_zero.2 $ ne_of_gt n.pos)

@[simp, norm_cast] theorem cast_sub [char_zero α] (m n) :
  ((m - n : ℚ) : α) = m - n :=
cast_sub_of_ne_zero (nat.cast_ne_zero.2 $ ne_of_gt m.pos) (nat.cast_ne_zero.2 $ ne_of_gt n.pos)

@[simp, norm_cast] theorem cast_mul [char_zero α] (m n) :
  ((m * n : ℚ) : α) = m * n :=
cast_mul_of_ne_zero (nat.cast_ne_zero.2 $ ne_of_gt m.pos) (nat.cast_ne_zero.2 $ ne_of_gt n.pos)

@[simp, norm_cast] theorem cast_bit0 [char_zero α] (n : ℚ) :
  ((bit0 n : ℚ) : α) = bit0 n :=
cast_add _ _

@[simp, norm_cast] theorem cast_bit1 [char_zero α] (n : ℚ) :
  ((bit1 n : ℚ) : α) = bit1 n :=
by rw [bit1, cast_add, cast_one, cast_bit0]; refl

variables (α) [char_zero α]

/-- Coercion `ℚ → α` as a `ring_hom`. -/
def cast_hom : ℚ →+* α := ⟨coe, cast_one, cast_mul, cast_zero, cast_add⟩

variable {α}

@[simp] lemma coe_cast_hom : ⇑(cast_hom α) = coe := rfl

@[simp, norm_cast] theorem cast_inv (n) : ((n⁻¹ : ℚ) : α) = n⁻¹ := map_inv₀ (cast_hom α) _
@[simp, norm_cast] theorem cast_div (m n) : ((m / n : ℚ) : α) = m / n := map_div₀ (cast_hom α) _ _

@[norm_cast] theorem cast_mk (a b : ℤ) : ((a /. b) : α) = a / b :=
by simp only [mk_eq_div, cast_div, cast_coe_int]

@[simp, norm_cast] theorem cast_pow (q) (k : ℕ) : ((q ^ k : ℚ) : α) = q ^ k :=
(cast_hom α).map_pow q k

@[simp, norm_cast] lemma cast_list_sum (s : list ℚ) : (↑(s.sum) : α) = (s.map coe).sum :=
map_list_sum (rat.cast_hom α) _

@[simp, norm_cast] lemma cast_multiset_sum (s : multiset ℚ) : (↑(s.sum) : α) = (s.map coe).sum :=
map_multiset_sum (rat.cast_hom α) _

@[simp, norm_cast] lemma cast_sum (s : finset ι) (f : ι → ℚ) :
  (↑(∑ i in s, f i) : α) = ∑ i in s, f i :=
map_sum (rat.cast_hom α) _ _

@[simp, norm_cast] lemma cast_list_prod (s : list ℚ) : (↑(s.prod) : α) = (s.map coe).prod :=
map_list_prod (rat.cast_hom α) _

end with_div_ring

section field
variables [field α] [char_zero α]

@[simp, norm_cast] lemma cast_multiset_prod (s : multiset ℚ) : (↑(s.prod) : α) = (s.map coe).prod :=
map_multiset_prod (rat.cast_hom α) _

@[simp, norm_cast] lemma cast_prod (s : finset ι) (f : ι → ℚ) :
  (↑(∏ i in s, f i) : α) = ∏ i in s, f i :=
map_prod (rat.cast_hom α) _ _

end field

section linear_ordered_field

variables {K : Type*} [linear_ordered_field K]

lemma cast_pos_of_pos {r : ℚ} (hr : 0 < r) : (0 : K) < r :=
begin
<<<<<<< HEAD
  cases r with n d h c,
  exact div_pos (int.cast_pos.2 $ num_pos_iff_pos.2 hr) (nat.cast_pos.2 h)
end

@[mono] lemma cast_strict_mono : strict_mono (coe : ℚ → K) :=
λ m n, by simpa only [sub_pos, cast_sub] using @cast_pos_of_pos K _ (n - m)

@[mono] lemma cast_mono : monotone (coe : ℚ → K) := cast_strict_mono.monotone

/-- Coercion from `ℚ` as an order embedding. -/
@[simps] def cast_order_embedding : ℚ ↪o K :=
order_embedding.of_strict_mono coe cast_strict_mono

@[simp, norm_cast] theorem cast_le {m n : ℚ} : (m : K) ≤ n ↔ m ≤ n :=
cast_order_embedding.le_iff_le

@[simp, norm_cast] theorem cast_nonneg {n : ℚ} : 0 ≤ (n : K) ↔ 0 ≤ n :=
by rw [← cast_zero, cast_le]

@[simp, norm_cast] theorem cast_lt {m n : ℚ} : (m : K) < n ↔ m < n :=
cast_strict_mono.lt_iff_lt

@[simp] theorem cast_nonpos {n : ℚ} : (n : K) ≤ 0 ↔ n ≤ 0 := by rw [← cast_zero, cast_le]
@[simp] theorem cast_pos {n : ℚ} : (0 : K) < n ↔ 0 < n := by rw [← cast_zero, cast_lt]
@[simp] theorem cast_lt_zero {n : ℚ} : (n : K) < 0 ↔ n < 0 := by rw [← cast_zero, cast_lt]

@[simp, norm_cast] theorem cast_min {a b : ℚ} : (↑(min a b) : K) = min a b :=
(@cast_mono K _).map_min

@[simp, norm_cast] theorem cast_max {a b : ℚ} : (↑(max a b) : K) = max a b :=
(@cast_mono K _).map_max

@[simp, norm_cast] theorem cast_abs {q : ℚ} : ((|q| : ℚ) : K) = |q| :=
by simp [abs_eq_max_neg]

open set

@[simp] lemma preimage_cast_Icc (a b : ℚ) : coe ⁻¹' (Icc (a : K) b) = Icc a b := by { ext x, simp }
@[simp] lemma preimage_cast_Ico (a b : ℚ) : coe ⁻¹' (Ico (a : K) b) = Ico a b := by { ext x, simp }
@[simp] lemma preimage_cast_Ioc (a b : ℚ) : coe ⁻¹' (Ioc (a : K) b) = Ioc a b := by { ext x, simp }
@[simp] lemma preimage_cast_Ioo (a b : ℚ) : coe ⁻¹' (Ioo (a : K) b) = Ioo a b := by { ext x, simp }
@[simp] lemma preimage_cast_Ici (a : ℚ) : coe ⁻¹' (Ici (a : K)) = Ici a := by { ext x, simp }
@[simp] lemma preimage_cast_Iic (a : ℚ) : coe ⁻¹' (Iic (a : K)) = Iic a := by { ext x, simp }
@[simp] lemma preimage_cast_Ioi (a : ℚ) : coe ⁻¹' (Ioi (a : K)) = Ioi a := by { ext x, simp }
@[simp] lemma preimage_cast_Iio (a : ℚ) : coe ⁻¹' (Iio (a : K)) = Iio a := by { ext x, simp }

end linear_ordered_field
=======
  rw [rat.cast_def],
  exact div_pos (int.cast_pos.2 $ num_pos_iff_pos.2 hr) (nat.cast_pos.2 r.pos)
end

@[mono] lemma cast_strict_mono : strict_mono (coe : ℚ → K) :=
λ m n, by simpa only [sub_pos, cast_sub] using @cast_pos_of_pos K _ (n - m)

@[mono] lemma cast_mono : monotone (coe : ℚ → K) := cast_strict_mono.monotone

/-- Coercion from `ℚ` as an order embedding. -/
@[simps] def cast_order_embedding : ℚ ↪o K := order_embedding.of_strict_mono coe cast_strict_mono
>>>>>>> e6c6dfd5

@[simp, norm_cast] theorem cast_le {m n : ℚ} : (m : K) ≤ n ↔ m ≤ n := cast_order_embedding.le_iff_le
@[simp, norm_cast] theorem cast_lt {m n : ℚ} : (m : K) < n ↔ m < n := cast_strict_mono.lt_iff_lt

@[simp] theorem cast_nonneg {n : ℚ} : 0 ≤ (n : K) ↔ 0 ≤ n := by norm_cast
@[simp] theorem cast_nonpos {n : ℚ} : (n : K) ≤ 0 ↔ n ≤ 0 := by norm_cast
@[simp] theorem cast_pos {n : ℚ} : (0 : K) < n ↔ 0 < n := by norm_cast
@[simp] theorem cast_lt_zero {n : ℚ} : (n : K) < 0 ↔ n < 0 := by norm_cast

<<<<<<< HEAD
end rat
=======
@[simp, norm_cast] theorem cast_min {a b : ℚ} : (↑(min a b) : K) = min a b :=
(@cast_mono K _).map_min

@[simp, norm_cast] theorem cast_max {a b : ℚ} : (↑(max a b) : K) = max a b :=
(@cast_mono K _).map_max

@[simp, norm_cast] theorem cast_abs {q : ℚ} : ((|q| : ℚ) : K) = |q| := by simp [abs_eq_max_neg]

open set
>>>>>>> e6c6dfd5

@[simp] lemma preimage_cast_Icc (a b : ℚ) : coe ⁻¹' (Icc (a : K) b) = Icc a b := by { ext x, simp }
@[simp] lemma preimage_cast_Ico (a b : ℚ) : coe ⁻¹' (Ico (a : K) b) = Ico a b := by { ext x, simp }
@[simp] lemma preimage_cast_Ioc (a b : ℚ) : coe ⁻¹' (Ioc (a : K) b) = Ioc a b := by { ext x, simp }
@[simp] lemma preimage_cast_Ioo (a b : ℚ) : coe ⁻¹' (Ioo (a : K) b) = Ioo a b := by { ext x, simp }
@[simp] lemma preimage_cast_Ici (a : ℚ) : coe ⁻¹' (Ici (a : K)) = Ici a := by { ext x, simp }
@[simp] lemma preimage_cast_Iic (a : ℚ) : coe ⁻¹' (Iic (a : K)) = Iic a := by { ext x, simp }
@[simp] lemma preimage_cast_Ioi (a : ℚ) : coe ⁻¹' (Ioi (a : K)) = Ioi a := by { ext x, simp }
@[simp] lemma preimage_cast_Iio (a : ℚ) : coe ⁻¹' (Iio (a : K)) = Iio a := by { ext x, simp }

end linear_ordered_field

@[norm_cast] theorem cast_id (n : ℚ) : (↑n : ℚ) = n := by rw [cast_def, num_div_denom]
@[simp] theorem cast_eq_id : (coe : ℚ → ℚ) = id := funext cast_id
@[simp] lemma cast_hom_rat : cast_hom ℚ = ring_hom.id ℚ := ring_hom.ext cast_id

end rat

open rat

@[simp] lemma map_rat_cast [division_ring α] [division_ring β] [ring_hom_class F α β]
  (f : F) (q : ℚ) : f q = q :=
by rw [cast_def, map_div₀, map_int_cast, map_nat_cast, cast_def]

@[simp] lemma eq_rat_cast {k} [division_ring k] [ring_hom_class F ℚ k] (f : F) (r : ℚ) : f r = r :=
by rw [← map_rat_cast f, rat.cast_id]

namespace monoid_with_zero_hom

variables {M₀ : Type*} [monoid_with_zero M₀] [monoid_with_zero_hom_class F ℚ M₀] {f g : F}
include M₀

/-- If `f` and `g` agree on the integers then they are equal `φ`. -/
theorem ext_rat' (h : ∀ m : ℤ, f m = g m) : f = g :=
fun_like.ext f g $ λ r, by rw [← r.num_div_denom, div_eq_mul_inv, map_mul, map_mul, h,
  ← int.cast_coe_nat, eq_on_inv₀ f g (h _)]

/-- If `f` and `g` agree on the integers then they are equal `φ`.

See note [partially-applied ext lemmas] for why `comp` is used here. -/
@[ext] theorem ext_rat {f g : ℚ →*₀ M₀}
  (h : f.comp (int.cast_ring_hom ℚ : ℤ →*₀ ℚ) = g.comp (int.cast_ring_hom ℚ)) : f = g :=
ext_rat' $ congr_fun h

/-- Positive integer values of a morphism `φ` and its value on `-1` completely determine `φ`. -/
theorem ext_rat_on_pnat
  (same_on_neg_one : f (-1) = g (-1)) (same_on_pnat : ∀ n : ℕ, 0 < n → f n = g n) : f = g :=
ext_rat' $ fun_like.congr_fun $ show (f : ℚ →*₀ M₀).comp (int.cast_ring_hom ℚ : ℤ →*₀ ℚ) =
  (g : ℚ →*₀ M₀).comp (int.cast_ring_hom ℚ : ℤ →*₀ ℚ),
  from ext_int' (by simpa) (by simpa)

end monoid_with_zero_hom

/-- Any two ring homomorphisms from `ℚ` to a semiring are equal. If the codomain is a division ring,
then this lemma follows from `eq_rat_cast`. -/
lemma ring_hom.ext_rat {R : Type*} [semiring R] [ring_hom_class F ℚ R] (f g : F) : f = g :=
monoid_with_zero_hom.ext_rat' $ ring_hom.congr_fun $
  ((f : ℚ →+* R).comp (int.cast_ring_hom ℚ)).ext_int ((g : ℚ →+* R).comp (int.cast_ring_hom ℚ))

instance rat.subsingleton_ring_hom {R : Type*} [semiring R] : subsingleton (ℚ →+* R) :=
⟨ring_hom.ext_rat⟩

namespace mul_opposite

variables [division_ring α]

@[simp, norm_cast] lemma op_rat_cast (r : ℚ) : op (r : α) = (↑r : αᵐᵒᵖ) :=
by rw [cast_def, div_eq_mul_inv, op_mul, op_inv, op_nat_cast, op_int_cast,
    (commute.cast_int_right _ r.num).eq, cast_def, div_eq_mul_inv]

@[simp, norm_cast] lemma unop_rat_cast (r : ℚ) : unop (r : αᵐᵒᵖ) = r :=
by rw [cast_def, div_eq_mul_inv, unop_mul, unop_inv, unop_nat_cast, unop_int_cast,
    (commute.cast_int_right _ r.num).eq, cast_def, div_eq_mul_inv]

end mul_opposite<|MERGE_RESOLUTION|>--- conflicted
+++ resolved
@@ -244,9 +244,8 @@
 
 lemma cast_pos_of_pos {r : ℚ} (hr : 0 < r) : (0 : K) < r :=
 begin
-<<<<<<< HEAD
-  cases r with n d h c,
-  exact div_pos (int.cast_pos.2 $ num_pos_iff_pos.2 hr) (nat.cast_pos.2 h)
+  rw [rat.cast_def],
+  exact div_pos (int.cast_pos.2 $ num_pos_iff_pos.2 hr) (nat.cast_pos.2 r.pos)
 end
 
 @[mono] lemma cast_strict_mono : strict_mono (coe : ℚ → K) :=
@@ -292,19 +291,6 @@
 @[simp] lemma preimage_cast_Iio (a : ℚ) : coe ⁻¹' (Iio (a : K)) = Iio a := by { ext x, simp }
 
 end linear_ordered_field
-=======
-  rw [rat.cast_def],
-  exact div_pos (int.cast_pos.2 $ num_pos_iff_pos.2 hr) (nat.cast_pos.2 r.pos)
-end
-
-@[mono] lemma cast_strict_mono : strict_mono (coe : ℚ → K) :=
-λ m n, by simpa only [sub_pos, cast_sub] using @cast_pos_of_pos K _ (n - m)
-
-@[mono] lemma cast_mono : monotone (coe : ℚ → K) := cast_strict_mono.monotone
-
-/-- Coercion from `ℚ` as an order embedding. -/
-@[simps] def cast_order_embedding : ℚ ↪o K := order_embedding.of_strict_mono coe cast_strict_mono
->>>>>>> e6c6dfd5
 
 @[simp, norm_cast] theorem cast_le {m n : ℚ} : (m : K) ≤ n ↔ m ≤ n := cast_order_embedding.le_iff_le
 @[simp, norm_cast] theorem cast_lt {m n : ℚ} : (m : K) < n ↔ m < n := cast_strict_mono.lt_iff_lt
@@ -313,35 +299,6 @@
 @[simp] theorem cast_nonpos {n : ℚ} : (n : K) ≤ 0 ↔ n ≤ 0 := by norm_cast
 @[simp] theorem cast_pos {n : ℚ} : (0 : K) < n ↔ 0 < n := by norm_cast
 @[simp] theorem cast_lt_zero {n : ℚ} : (n : K) < 0 ↔ n < 0 := by norm_cast
-
-<<<<<<< HEAD
-end rat
-=======
-@[simp, norm_cast] theorem cast_min {a b : ℚ} : (↑(min a b) : K) = min a b :=
-(@cast_mono K _).map_min
-
-@[simp, norm_cast] theorem cast_max {a b : ℚ} : (↑(max a b) : K) = max a b :=
-(@cast_mono K _).map_max
-
-@[simp, norm_cast] theorem cast_abs {q : ℚ} : ((|q| : ℚ) : K) = |q| := by simp [abs_eq_max_neg]
-
-open set
->>>>>>> e6c6dfd5
-
-@[simp] lemma preimage_cast_Icc (a b : ℚ) : coe ⁻¹' (Icc (a : K) b) = Icc a b := by { ext x, simp }
-@[simp] lemma preimage_cast_Ico (a b : ℚ) : coe ⁻¹' (Ico (a : K) b) = Ico a b := by { ext x, simp }
-@[simp] lemma preimage_cast_Ioc (a b : ℚ) : coe ⁻¹' (Ioc (a : K) b) = Ioc a b := by { ext x, simp }
-@[simp] lemma preimage_cast_Ioo (a b : ℚ) : coe ⁻¹' (Ioo (a : K) b) = Ioo a b := by { ext x, simp }
-@[simp] lemma preimage_cast_Ici (a : ℚ) : coe ⁻¹' (Ici (a : K)) = Ici a := by { ext x, simp }
-@[simp] lemma preimage_cast_Iic (a : ℚ) : coe ⁻¹' (Iic (a : K)) = Iic a := by { ext x, simp }
-@[simp] lemma preimage_cast_Ioi (a : ℚ) : coe ⁻¹' (Ioi (a : K)) = Ioi a := by { ext x, simp }
-@[simp] lemma preimage_cast_Iio (a : ℚ) : coe ⁻¹' (Iio (a : K)) = Iio a := by { ext x, simp }
-
-end linear_ordered_field
-
-@[norm_cast] theorem cast_id (n : ℚ) : (↑n : ℚ) = n := by rw [cast_def, num_div_denom]
-@[simp] theorem cast_eq_id : (coe : ℚ → ℚ) = id := funext cast_id
-@[simp] lemma cast_hom_rat : cast_hom ℚ = ring_hom.id ℚ := ring_hom.ext cast_id
 
 end rat
 
