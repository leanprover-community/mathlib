/-
Copyright (c) 2019 Johannes Hölzl. All rights reserved.
Released under Apache 2.0 license as described in the file LICENSE.
Authors: Johannes Hölzl, Mario Carneiro
-/
import data.rat.order
import data.int.char_zero
import algebra.field.opposite

/-!
# Casts for Rational Numbers

## Summary

We define the canonical injection from ℚ into an arbitrary division ring and prove various
casting lemmas showing the well-behavedness of this injection.

## Notations

- `/.` is infix notation for `rat.mk`.

## Tags

rat, rationals, field, ℚ, numerator, denominator, num, denom, cast, coercion, casting
-/

open_locale big_operators

variables {F ι α β : Type*}

namespace rat
open_locale rat

section with_div_ring
variable [division_ring α]

@[simp] theorem cast_of_int (n : ℤ) : (of_int n : α) = n :=
(cast_def _).trans $ show (n / (1:ℕ) : α) = n, by rw [nat.cast_one, div_one]

@[simp, norm_cast] theorem cast_coe_int (n : ℤ) : ((n : ℚ) : α) = n :=
by rw [coe_int_eq_of_int, cast_of_int]

@[simp, norm_cast] theorem cast_coe_nat (n : ℕ) : ((n : ℚ) : α) = n :=
by rw [← int.cast_coe_nat, cast_coe_int, int.cast_coe_nat]

@[simp, norm_cast] theorem cast_zero : ((0 : ℚ) : α) = 0 :=
(cast_of_int _).trans int.cast_zero

@[simp, norm_cast] theorem cast_one : ((1 : ℚ) : α) = 1 :=
(cast_of_int _).trans int.cast_one

theorem cast_commute (r : ℚ) (a : α) : commute ↑r a :=
by simpa only [cast_def] using (r.1.cast_commute a).div_left (r.2.cast_commute a)

theorem cast_comm (r : ℚ) (a : α) : (r : α) * a = a * r :=
(cast_commute r a).eq

theorem commute_cast (a : α) (r : ℚ) : commute a r :=
(r.cast_commute a).symm

@[norm_cast] theorem cast_mk_of_ne_zero (a b : ℤ)
  (b0 : (b:α) ≠ 0) : (a /. b : α) = a / b :=
begin
  have b0' : b ≠ 0, { refine mt _ b0, simp {contextual := tt} },
  cases e : a /. b with n d h c,
  have d0 : (d:α) ≠ 0,
  { intro d0,
    have dd := denom_dvd a b,
    cases (show (d:ℤ) ∣ b, by rwa e at dd) with k ke,
    have : (b:α) = (d:α) * (k:α), {rw [ke, int.cast_mul, int.cast_coe_nat]},
    rw [d0, zero_mul] at this, contradiction },
  rw [num_denom'] at e,
  have := congr_arg (coe : ℤ → α) ((mk_eq b0' $ ne_of_gt $ int.coe_nat_pos.2 h).1 e),
  rw [int.cast_mul, int.cast_mul, int.cast_coe_nat] at this,
  symmetry,
  rw [cast_def, div_eq_mul_inv, eq_div_iff_mul_eq d0, mul_assoc, (d.commute_cast _).eq,
      ← mul_assoc, this, mul_assoc, mul_inv_cancel b0, mul_one]
end

@[norm_cast] theorem cast_add_of_ne_zero : ∀ {m n : ℚ},
  (m.denom : α) ≠ 0 → (n.denom : α) ≠ 0 → ((m + n : ℚ) : α) = m + n
| ⟨n₁, d₁, h₁, c₁⟩ ⟨n₂, d₂, h₂, c₂⟩ := λ (d₁0 : (d₁:α) ≠ 0) (d₂0 : (d₂:α) ≠ 0), begin
  have d₁0' : (d₁:ℤ) ≠ 0 := int.coe_nat_ne_zero.2 (λ e, by rw e at d₁0; exact d₁0 nat.cast_zero),
  have d₂0' : (d₂:ℤ) ≠ 0 := int.coe_nat_ne_zero.2 (λ e, by rw e at d₂0; exact d₂0 nat.cast_zero),
  rw [num_denom', num_denom', add_def d₁0' d₂0'],
  suffices : (n₁ * (d₂ * (d₂⁻¹ * d₁⁻¹)) +
    n₂ * (d₁ * d₂⁻¹) * d₁⁻¹ : α) = n₁ * d₁⁻¹ + n₂ * d₂⁻¹,
  { rw [cast_mk_of_ne_zero, cast_mk_of_ne_zero, cast_mk_of_ne_zero],
    { simpa [division_def, left_distrib, right_distrib, mul_inv_rev, d₁0, d₂0, mul_assoc] },
    all_goals {simp [d₁0, d₂0]} },
  rw [← mul_assoc (d₂:α), mul_inv_cancel d₂0, one_mul,
      (nat.cast_commute _ _).eq], simp [d₁0, mul_assoc]
end

@[simp, norm_cast] theorem cast_neg : ∀ n, ((-n : ℚ) : α) = -n
| ⟨n, d, h, c⟩ := by simpa only [cast_def] using show (↑-n / d : α) = -(n / d),
  by rw [div_eq_mul_inv, div_eq_mul_inv, int.cast_neg, neg_mul_eq_neg_mul]

@[norm_cast] theorem cast_sub_of_ne_zero {m n : ℚ}
  (m0 : (m.denom : α) ≠ 0) (n0 : (n.denom : α) ≠ 0) : ((m - n : ℚ) : α) = m - n :=
have ((-n).denom : α) ≠ 0, by cases n; exact n0,
by simp [sub_eq_add_neg, (cast_add_of_ne_zero m0 this)]

@[norm_cast] theorem cast_mul_of_ne_zero : ∀ {m n : ℚ},
  (m.denom : α) ≠ 0 → (n.denom : α) ≠ 0 → ((m * n : ℚ) : α) = m * n
| ⟨n₁, d₁, h₁, c₁⟩ ⟨n₂, d₂, h₂, c₂⟩ := λ (d₁0 : (d₁:α) ≠ 0) (d₂0 : (d₂:α) ≠ 0), begin
  have d₁0' : (d₁:ℤ) ≠ 0 := int.coe_nat_ne_zero.2 (λ e, by rw e at d₁0; exact d₁0 nat.cast_zero),
  have d₂0' : (d₂:ℤ) ≠ 0 := int.coe_nat_ne_zero.2 (λ e, by rw e at d₂0; exact d₂0 nat.cast_zero),
  rw [num_denom', num_denom', mul_def d₁0' d₂0'],
  suffices : (n₁ * ((n₂ * d₂⁻¹) * d₁⁻¹) : α) = n₁ * (d₁⁻¹ * (n₂ * d₂⁻¹)),
  { rw [cast_mk_of_ne_zero, cast_mk_of_ne_zero, cast_mk_of_ne_zero],
    { simpa [division_def, mul_inv_rev, d₁0, d₂0, mul_assoc] },
    all_goals {simp [d₁0, d₂0]} },
  rw [(d₁.commute_cast (_:α)).inv_right₀.eq]
end

@[simp] theorem cast_inv_nat (n : ℕ) : ((n⁻¹ : ℚ) : α) = n⁻¹ :=
begin
  cases n, { simp },
  simp_rw [coe_nat_eq_mk, inv_def, mk, mk_nat, dif_neg n.succ_ne_zero, mk_pnat],
  simp [cast_def]
end

@[simp] theorem cast_inv_int (n : ℤ) : ((n⁻¹ : ℚ) : α) = n⁻¹ :=
begin
  cases n,
  { simp [cast_inv_nat] },
  { simp only [int.cast_neg_succ_of_nat, ← nat.cast_succ, cast_neg, inv_neg, cast_inv_nat] }
end

@[norm_cast] theorem cast_inv_of_ne_zero : ∀ {n : ℚ},
  (n.num : α) ≠ 0 → (n.denom : α) ≠ 0 → ((n⁻¹ : ℚ) : α) = n⁻¹
| ⟨n, d, h, c⟩ := λ (n0 : (n:α) ≠ 0) (d0 : (d:α) ≠ 0), begin
  have n0' : (n:ℤ) ≠ 0 := λ e, by rw e at n0; exact n0 int.cast_zero,
  have d0' : (d:ℤ) ≠ 0 := int.coe_nat_ne_zero.2 (λ e, by rw e at d0; exact d0 nat.cast_zero),
  rw [num_denom', inv_def],
  rw [cast_mk_of_ne_zero, cast_mk_of_ne_zero, inv_div];
  simp [n0, d0]
end

@[norm_cast] theorem cast_div_of_ne_zero {m n : ℚ} (md : (m.denom : α) ≠ 0)
  (nn : (n.num : α) ≠ 0) (nd : (n.denom : α) ≠ 0) : ((m / n : ℚ) : α) = m / n :=
have (n⁻¹.denom : ℤ) ∣ n.num,
by conv in n⁻¹.denom { rw [←(@num_denom n), inv_def] };
   apply denom_dvd,
have (n⁻¹.denom : α) = 0 → (n.num : α) = 0, from
λ h, let ⟨k, e⟩ := this in
  by have := congr_arg (coe : ℤ → α) e;
     rwa [int.cast_mul, int.cast_coe_nat, h, zero_mul] at this,
by rw [division_def, cast_mul_of_ne_zero md (mt this nn), cast_inv_of_ne_zero nn nd, division_def]

@[simp, norm_cast] theorem cast_inj [char_zero α] : ∀ {m n : ℚ}, (m : α) = n ↔ m = n
| ⟨n₁, d₁, h₁, c₁⟩ ⟨n₂, d₂, h₂, c₂⟩ := begin
  refine ⟨λ h, _, congr_arg _⟩,
  have d₁0 : d₁ ≠ 0 := ne_of_gt h₁,
  have d₂0 : d₂ ≠ 0 := ne_of_gt h₂,
  have d₁a : (d₁:α) ≠ 0 := nat.cast_ne_zero.2 d₁0,
  have d₂a : (d₂:α) ≠ 0 := nat.cast_ne_zero.2 d₂0,
  rw [num_denom', num_denom'] at h ⊢,
  rw [cast_mk_of_ne_zero, cast_mk_of_ne_zero] at h; simp [d₁0, d₂0] at h ⊢,
  rwa [eq_div_iff_mul_eq d₂a, division_def, mul_assoc, (d₁.cast_commute (d₂:α)).inv_left₀.eq,
    ← mul_assoc, ← division_def, eq_comm, eq_div_iff_mul_eq d₁a, eq_comm,
    ← int.cast_coe_nat d₁, ← int.cast_mul, ← int.cast_coe_nat d₂, ← int.cast_mul,
    int.cast_inj, ← mk_eq (int.coe_nat_ne_zero.2 d₁0) (int.coe_nat_ne_zero.2 d₂0)] at h
end

theorem cast_injective [char_zero α] : function.injective (coe : ℚ → α)
| m n := cast_inj.1

@[simp] theorem cast_eq_zero [char_zero α] {n : ℚ} : (n : α) = 0 ↔ n = 0 :=
by rw [← cast_zero, cast_inj]

theorem cast_ne_zero [char_zero α] {n : ℚ} : (n : α) ≠ 0 ↔ n ≠ 0 :=
not_congr cast_eq_zero

@[simp, norm_cast] theorem cast_add [char_zero α] (m n) :
  ((m + n : ℚ) : α) = m + n :=
cast_add_of_ne_zero (nat.cast_ne_zero.2 $ ne_of_gt m.pos) (nat.cast_ne_zero.2 $ ne_of_gt n.pos)

@[simp, norm_cast] theorem cast_sub [char_zero α] (m n) :
  ((m - n : ℚ) : α) = m - n :=
cast_sub_of_ne_zero (nat.cast_ne_zero.2 $ ne_of_gt m.pos) (nat.cast_ne_zero.2 $ ne_of_gt n.pos)

@[simp, norm_cast] theorem cast_mul [char_zero α] (m n) :
  ((m * n : ℚ) : α) = m * n :=
cast_mul_of_ne_zero (nat.cast_ne_zero.2 $ ne_of_gt m.pos) (nat.cast_ne_zero.2 $ ne_of_gt n.pos)

@[simp, norm_cast] theorem cast_bit0 [char_zero α] (n : ℚ) :
  ((bit0 n : ℚ) : α) = bit0 n :=
cast_add _ _

@[simp, norm_cast] theorem cast_bit1 [char_zero α] (n : ℚ) :
  ((bit1 n : ℚ) : α) = bit1 n :=
by rw [bit1, cast_add, cast_one, cast_bit0]; refl

variables (α) [char_zero α]

/-- Coercion `ℚ → α` as a `ring_hom`. -/
def cast_hom : ℚ →+* α := ⟨coe, cast_one, cast_mul, cast_zero, cast_add⟩

variable {α}

@[simp] lemma coe_cast_hom : ⇑(cast_hom α) = coe := rfl

@[simp, norm_cast] theorem cast_inv (n) : ((n⁻¹ : ℚ) : α) = n⁻¹ := map_inv₀ (cast_hom α) _
@[simp, norm_cast] theorem cast_div (m n) : ((m / n : ℚ) : α) = m / n := map_div₀ (cast_hom α) _ _

@[norm_cast] theorem cast_mk (a b : ℤ) : ((a /. b) : α) = a / b :=
by simp only [mk_eq_div, cast_div, cast_coe_int]

@[simp, norm_cast] theorem cast_pow (q) (k : ℕ) : ((q ^ k : ℚ) : α) = q ^ k :=
(cast_hom α).map_pow q k

@[simp, norm_cast] lemma cast_list_sum (s : list ℚ) : (↑(s.sum) : α) = (s.map coe).sum :=
map_list_sum (rat.cast_hom α) _

@[simp, norm_cast] lemma cast_multiset_sum (s : multiset ℚ) : (↑(s.sum) : α) = (s.map coe).sum :=
map_multiset_sum (rat.cast_hom α) _

@[simp, norm_cast] lemma cast_sum (s : finset ι) (f : ι → ℚ) :
  (↑(∑ i in s, f i) : α) = ∑ i in s, f i :=
map_sum (rat.cast_hom α) _ _

@[simp, norm_cast] lemma cast_list_prod (s : list ℚ) : (↑(s.prod) : α) = (s.map coe).prod :=
map_list_prod (rat.cast_hom α) _

end with_div_ring

section field
variables [field α] [char_zero α]

@[simp, norm_cast] lemma cast_multiset_prod (s : multiset ℚ) : (↑(s.prod) : α) = (s.map coe).prod :=
map_multiset_prod (rat.cast_hom α) _

@[simp, norm_cast] lemma cast_prod (s : finset ι) (f : ι → ℚ) :
  (↑(∏ i in s, f i) : α) = ∏ i in s, f i :=
map_prod (rat.cast_hom α) _ _

end field

@[simp, norm_cast] theorem cast_nonneg [linear_ordered_field α] : ∀ {n : ℚ}, 0 ≤ (n : α) ↔ 0 ≤ n
| ⟨n, d, h, c⟩ :=
  by { rw [num_denom', cast_mk, mk_eq_div, div_nonneg_iff, div_nonneg_iff], norm_cast }

@[simp, norm_cast] theorem cast_le [linear_ordered_field α] {m n : ℚ} : (m : α) ≤ n ↔ m ≤ n :=
by rw [← sub_nonneg, ← cast_sub, cast_nonneg, sub_nonneg]

@[simp, norm_cast] theorem cast_lt [linear_ordered_field α] {m n : ℚ} : (m : α) < n ↔ m < n :=
by simpa [-cast_le] using not_congr (@cast_le α _ n m)

@[simp] theorem cast_nonpos [linear_ordered_field α] {n : ℚ} : (n : α) ≤ 0 ↔ n ≤ 0 :=
by rw [← cast_zero, cast_le]

@[simp] theorem cast_pos [linear_ordered_field α] {n : ℚ} : (0 : α) < n ↔ 0 < n :=
by rw [← cast_zero, cast_lt]

@[simp] theorem cast_lt_zero [linear_ordered_field α] {n : ℚ} : (n : α) < 0 ↔ n < 0 :=
by rw [← cast_zero, cast_lt]

@[simp, norm_cast] theorem cast_id : ∀ n : ℚ, ↑n = n
| ⟨n, d, h, c⟩ := by rw [num_denom', cast_mk, mk_eq_div]

@[simp] lemma cast_hom_rat : cast_hom ℚ = ring_hom.id ℚ :=
ring_hom.ext cast_id

@[simp, norm_cast] theorem cast_min [linear_ordered_field α] {a b : ℚ} :
  (↑(min a b) : α) = min a b :=
by by_cases a ≤ b; simp [h, min_def]

@[simp, norm_cast] theorem cast_max [linear_ordered_field α] {a b : ℚ} :
  (↑(max a b) : α) = max a b :=
by by_cases b ≤ a; simp [h, max_def]

@[simp, norm_cast] theorem cast_abs [linear_ordered_field α] {q : ℚ} :
  ((|q| : ℚ) : α) = |q| :=
by simp [abs_eq_max_neg]

end rat

open rat

<<<<<<< HEAD
@[simp] lemma map_rat_cast [division_ring α] [division_ring β] [ring_hom_class F α β]
=======
lemma ring_hom.eq_rat_cast {k} [division_ring k] (f : ℚ →+* k) (r : ℚ) : f r = r :=
calc f r = f (r.1 / r.2) : by rw [← int.cast_coe_nat, ← mk_eq_div, num_denom]
     ... = f r.1 / f r.2 : map_div₀ f _ _
     ... = r             : by rw [map_nat_cast, map_int_cast, cast_def]

-- This seems to be true for a `[char_p k]` too because `k'` must have the same characteristic
-- but the proof would be much longer
@[simp] lemma map_rat_cast [division_ring α] [division_ring β] [char_zero α] [ring_hom_class F α β]
>>>>>>> 0da54467
  (f : F) (q : ℚ) : f q = q :=
calc f q = (f : α →+* β) q : rfl
... = q : by rw [cast_def, ring_hom.map_div, (f : α →+* β).map_int_cast, map_nat_cast, cast_def]

lemma ring_hom.eq_rat_cast {k} [division_ring k] (f : ℚ →+* k) (r : ℚ) : f r = r :=
by rw [← map_rat_cast f, rat.cast_id]

lemma ring_hom.ext_rat {R : Type*} [semiring R] (f g : ℚ →+* R) : f = g :=
begin
  ext r,
  refine rat.num_denom_cases_on' r _,
  intros a b b0,
  let φ : ℤ →+* R := f.comp (int.cast_ring_hom ℚ),
  let ψ : ℤ →+* R := g.comp (int.cast_ring_hom ℚ),
  rw [rat.mk_eq_div, int.cast_coe_nat],
  have b0' : (b:ℚ) ≠ 0 := nat.cast_ne_zero.2 b0,
  have : ∀ n : ℤ, f n = g n := λ n, show φ n = ψ n, by rw [φ.ext_int ψ],
  calc f (a * b⁻¹)
      = f a * f b⁻¹ * (g (b:ℤ) * g b⁻¹) :
        by rw [int.cast_coe_nat, ← g.map_mul, mul_inv_cancel b0', g.map_one, mul_one, f.map_mul]
  ... = g a * f b⁻¹ * (f (b:ℤ) * g b⁻¹) : by rw [this a, ← this b]
  ... = g (a * b⁻¹) :
        by rw [int.cast_coe_nat, mul_assoc, ← mul_assoc (f b⁻¹),
              ← f.map_mul, inv_mul_cancel b0', f.map_one, one_mul, g.map_mul]
end

instance rat.subsingleton_ring_hom {R : Type*} [semiring R] : subsingleton (ℚ →+* R) :=
⟨ring_hom.ext_rat⟩

namespace monoid_with_zero_hom

variables {M : Type*} [group_with_zero M]

/-- If `f` and `g` agree on the integers then they are equal `φ`.

See note [partially-applied ext lemmas] for why `comp` is used here. -/
@[ext]
theorem ext_rat {f g : ℚ →*₀ M}
  (same_on_int : f.comp (int.cast_ring_hom ℚ).to_monoid_with_zero_hom =
    g.comp (int.cast_ring_hom ℚ).to_monoid_with_zero_hom) : f = g :=
begin
  have same_on_int' : ∀ k : ℤ, f k = g k := congr_fun same_on_int,
  ext x,
  rw [← @rat.num_denom x, rat.mk_eq_div, map_div₀ f, map_div₀ g,
    same_on_int' x.num, same_on_int' x.denom],
end

/-- Positive integer values of a morphism `φ` and its value on `-1` completely determine `φ`. -/
theorem ext_rat_on_pnat {f g : ℚ →*₀ M}
  (same_on_neg_one : f (-1) = g (-1)) (same_on_pnat : ∀ n : ℕ, 0 < n → f n = g n) : f = g :=
ext_rat $ ext_int' (by simpa) ‹_›

end monoid_with_zero_hom

namespace mul_opposite

variables [division_ring α]

@[simp, norm_cast] lemma op_rat_cast (r : ℚ) : op (r : α) = (↑r : αᵐᵒᵖ) :=
by rw [cast_def, div_eq_mul_inv, op_mul, op_inv, op_nat_cast, op_int_cast,
    (commute.cast_int_right _ r.num).eq, cast_def, div_eq_mul_inv]

@[simp, norm_cast] lemma unop_rat_cast (r : ℚ) : unop (r : αᵐᵒᵖ) = r :=
by rw [cast_def, div_eq_mul_inv, unop_mul, unop_inv, unop_nat_cast, unop_int_cast,
    (commute.cast_int_right _ r.num).eq, cast_def, div_eq_mul_inv]

end mul_opposite<|MERGE_RESOLUTION|>--- conflicted
+++ resolved
@@ -279,23 +279,11 @@
 
 open rat
 
-<<<<<<< HEAD
 @[simp] lemma map_rat_cast [division_ring α] [division_ring β] [ring_hom_class F α β]
-=======
-lemma ring_hom.eq_rat_cast {k} [division_ring k] (f : ℚ →+* k) (r : ℚ) : f r = r :=
-calc f r = f (r.1 / r.2) : by rw [← int.cast_coe_nat, ← mk_eq_div, num_denom]
-     ... = f r.1 / f r.2 : map_div₀ f _ _
-     ... = r             : by rw [map_nat_cast, map_int_cast, cast_def]
-
--- This seems to be true for a `[char_p k]` too because `k'` must have the same characteristic
--- but the proof would be much longer
-@[simp] lemma map_rat_cast [division_ring α] [division_ring β] [char_zero α] [ring_hom_class F α β]
->>>>>>> 0da54467
   (f : F) (q : ℚ) : f q = q :=
-calc f q = (f : α →+* β) q : rfl
-... = q : by rw [cast_def, ring_hom.map_div, (f : α →+* β).map_int_cast, map_nat_cast, cast_def]
-
-lemma ring_hom.eq_rat_cast {k} [division_ring k] (f : ℚ →+* k) (r : ℚ) : f r = r :=
+by rw [cast_def, map_div₀, map_int_cast, map_nat_cast, cast_def]
+
+@[simp] lemma ring_hom.eq_rat_cast {k} [division_ring k] (f : ℚ →+* k) (r : ℚ) : f r = r :=
 by rw [← map_rat_cast f, rat.cast_id]
 
 lemma ring_hom.ext_rat {R : Type*} [semiring R] (f g : ℚ →+* R) : f = g :=
