--- conflicted
+++ resolved
@@ -292,18 +292,6 @@
 end rat
 
 open rat
-<<<<<<< HEAD
-
-@[simp] lemma map_rat_cast [division_ring α] [division_ring β] [ring_hom_class F α β]
-  (f : F) (q : ℚ) : f q = q :=
-by rw [cast_def, ← ring_hom_class.coe_fn_coe f, ring_hom.map_div, (f : α →+* β).map_int_cast,
-  map_nat_cast, cast_def]
-
-lemma ring_hom.eq_rat_cast {k} [division_ring k] (f : ℚ →+* k) (r : ℚ) : f r = r :=
-by rw [← map_rat_cast f, rat.cast_id]
-
-namespace monoid_with_zero_hom
-=======
 
 @[simp] lemma map_rat_cast [division_ring α] [division_ring β] [ring_hom_class F α β]
   (f : F) (q : ℚ) : f q = q :=
@@ -311,7 +299,8 @@
 
 @[simp] lemma eq_rat_cast {k} [division_ring k] [ring_hom_class F ℚ k] (f : F) (r : ℚ) : f r = r :=
 by rw [← map_rat_cast f, rat.cast_id]
->>>>>>> 4ddb7a54
+
+namespace monoid_with_zero_hom
 
 variables {M₀ : Type*} [monoid_with_zero M₀] {f g : ℚ →*₀ M₀}
 
@@ -326,22 +315,9 @@
 /-- If `f` and `g` agree on the integers then they are equal `φ`.
 
 See note [partially-applied ext lemmas] for why `comp` is used here. -/
-<<<<<<< HEAD
 @[ext] theorem ext_rat
   (h : f.comp (int.cast_ring_hom ℚ : ℤ →*₀ ℚ) = g.comp (int.cast_ring_hom ℚ)) : f = g :=
 ext_rat' $ congr_fun h
-=======
-@[ext]
-theorem ext_rat {f g : ℚ →*₀ M}
-  (same_on_int : f.comp (int.cast_ring_hom ℚ).to_monoid_with_zero_hom =
-    g.comp (int.cast_ring_hom ℚ).to_monoid_with_zero_hom) : f = g :=
-begin
-  have same_on_int' : ∀ k : ℤ, f k = g k := congr_fun same_on_int,
-  ext x,
-  rw [← @rat.num_denom x, rat.mk_eq_div, map_div₀ f, map_div₀ g,
-    same_on_int' x.num, same_on_int' x.denom],
-end
->>>>>>> 4ddb7a54
 
 /-- Positive integer values of a morphism `φ` and its value on `-1` completely determine `φ`. -/
 theorem ext_rat_on_pnat
