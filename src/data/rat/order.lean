/-
Copyright (c) 2019 Johannes Hölzl. All rights reserved.
Released under Apache 2.0 license as described in the file LICENSE.
Authors: Johannes Hölzl, Mario Carneiro
-/
import algebra.order.field.defs
import data.rat.basic
<<<<<<< HEAD
import data.int.cast
=======
import data.int.cast.lemmas
>>>>>>> 435816bc

/-!
# Order for Rational Numbers

## Summary

We define the order on `ℚ`, prove that `ℚ` is a discrete, linearly ordered field, and define
functions such as `abs` and `sqrt` that depend on this order.

## Notations

- `/.` is infix notation for `rat.mk`.

## Tags

rat, rationals, field, ℚ, numerator, denominator, num, denom, order, ordering, sqrt, abs
-/

namespace rat
variables (a b c : ℚ)
open_locale rat

/-- A rational number is called nonnegative if its numerator is nonnegative. -/
protected def nonneg (r : ℚ) : Prop := 0 ≤ r.num

@[simp] theorem mk_nonneg (a : ℤ) {b : ℤ} (h : 0 < b) : (a /. b).nonneg ↔ 0 ≤ a :=
begin
  generalize ha : a /. b = x, cases x with n₁ d₁ h₁ c₁, rw num_denom' at ha,
  simp [rat.nonneg],
  have d0 := int.coe_nat_lt.2 h₁,
  have := (mk_eq (ne_of_gt h) (ne_of_gt d0)).1 ha,
  constructor; intro h₂,
  { apply nonneg_of_mul_nonneg_left _ d0,
    rw this, exact mul_nonneg h₂ (le_of_lt h) },
  { apply nonneg_of_mul_nonneg_left _ h,
    rw ← this, exact mul_nonneg h₂ (int.coe_zero_le _) },
end

protected lemma nonneg_add {a b} : rat.nonneg a → rat.nonneg b → rat.nonneg (a + b) :=
num_denom_cases_on' a $ λ n₁ d₁ h₁,
num_denom_cases_on' b $ λ n₂ d₂ h₂,
begin
  have d₁0 : 0 < (d₁:ℤ) := int.coe_nat_pos.2 (nat.pos_of_ne_zero h₁),
  have d₂0 : 0 < (d₂:ℤ) := int.coe_nat_pos.2 (nat.pos_of_ne_zero h₂),
  simp [d₁0, d₂0, h₁, h₂, mul_pos d₁0 d₂0],
  intros n₁0 n₂0,
  apply add_nonneg; apply mul_nonneg; {assumption <|> apply int.coe_zero_le},
end

protected lemma nonneg_mul {a b} : rat.nonneg a → rat.nonneg b → rat.nonneg (a * b) :=
num_denom_cases_on' a $ λ n₁ d₁ h₁,
num_denom_cases_on' b $ λ n₂ d₂ h₂,
begin
  have d₁0 : 0 < (d₁:ℤ) := int.coe_nat_pos.2 (nat.pos_of_ne_zero h₁),
  have d₂0 : 0 < (d₂:ℤ) := int.coe_nat_pos.2 (nat.pos_of_ne_zero h₂),
  simp [d₁0, d₂0, h₁, h₂, mul_pos d₁0 d₂0, mul_nonneg] { contextual := tt }
end

protected lemma nonneg_antisymm {a} : rat.nonneg a → rat.nonneg (-a) → a = 0 :=
num_denom_cases_on' a $ λ n d h,
begin
  have d0 : 0 < (d:ℤ) := int.coe_nat_pos.2 (nat.pos_of_ne_zero h),
  simp [d0, h],
  exact λ h₁ h₂, le_antisymm h₂ h₁
end

protected lemma nonneg_total : rat.nonneg a ∨ rat.nonneg (-a) :=
by cases a with n; exact
or.imp_right neg_nonneg_of_nonpos (le_total 0 n)

instance decidable_nonneg : decidable (rat.nonneg a) :=
by cases a; unfold rat.nonneg; apply_instance

/-- Relation `a ≤ b` on `ℚ` defined as `a ≤ b ↔ rat.nonneg (b - a)`. Use `a ≤ b` instead of
`rat.le a b`. -/
protected def le (a b : ℚ) := rat.nonneg (b - a)

instance : has_le ℚ := ⟨rat.le⟩

instance decidable_le : decidable_rel ((≤) : ℚ → ℚ → Prop)
| a b := show decidable (rat.nonneg (b - a)), by apply_instance

protected theorem le_def {a b c d : ℤ} (b0 : 0 < b) (d0 : 0 < d) :
  a /. b ≤ c /. d ↔ a * d ≤ c * b :=
begin
  show rat.nonneg _ ↔ _,
  rw ← sub_nonneg,
  simp [sub_eq_add_neg, ne_of_gt b0, ne_of_gt d0, mul_pos d0 b0]
end

protected theorem le_refl : a ≤ a :=
show rat.nonneg (a - a), by rw sub_self; exact le_refl (0 : ℤ)

protected theorem le_total : a ≤ b ∨ b ≤ a :=
by have := rat.nonneg_total (b - a); rwa neg_sub at this

protected theorem le_antisymm {a b : ℚ} (hab : a ≤ b) (hba : b ≤ a) : a = b :=
by { have := eq_neg_of_add_eq_zero_left (rat.nonneg_antisymm hba $
 by rwa [← sub_eq_add_neg, neg_sub]), rwa neg_neg at this }

protected theorem le_trans {a b c : ℚ} (hab : a ≤ b) (hbc : b ≤ c) : a ≤ c :=
have rat.nonneg (b - a + (c - b)), from rat.nonneg_add hab hbc,
by simpa [sub_eq_add_neg, add_comm, add_left_comm]

instance : linear_order ℚ :=
{ le              := rat.le,
  le_refl         := rat.le_refl,
  le_trans        := @rat.le_trans,
  le_antisymm     := @rat.le_antisymm,
  le_total        := rat.le_total,
  decidable_eq    := by apply_instance,
  decidable_le    := assume a b, rat.decidable_nonneg (b - a) }

/- Extra instances to short-circuit type class resolution -/
instance : has_lt ℚ          := by apply_instance
instance : distrib_lattice ℚ := by apply_instance
instance : lattice ℚ         := by apply_instance
instance : semilattice_inf ℚ := by apply_instance
instance : semilattice_sup ℚ := by apply_instance
instance : has_inf ℚ         := by apply_instance
instance : has_sup ℚ         := by apply_instance
instance : partial_order ℚ   := by apply_instance
instance : preorder ℚ        := by apply_instance

protected lemma le_def' {p q : ℚ} : p ≤ q ↔ p.num * q.denom ≤ q.num * p.denom :=
begin
  rw [←(@num_denom q), ←(@num_denom p)],
  conv_rhs { simp only [num_denom] },
  exact rat.le_def (by exact_mod_cast p.pos) (by exact_mod_cast q.pos)
end

protected lemma lt_def {p q : ℚ} : p < q ↔ p.num * q.denom < q.num * p.denom :=
begin
  rw [lt_iff_le_and_ne, rat.le_def'],
  suffices : p ≠ q ↔ p.num * q.denom ≠ q.num * p.denom, by
  { split; intro h,
    { exact lt_iff_le_and_ne.elim_right ⟨h.left, (this.elim_left h.right)⟩ },
    { have tmp := lt_iff_le_and_ne.elim_left h, exact ⟨tmp.left, this.elim_right tmp.right⟩ }},
  exact (not_iff_not.elim_right eq_iff_mul_eq_mul)
end

theorem nonneg_iff_zero_le {a} : rat.nonneg a ↔ 0 ≤ a :=
show rat.nonneg a ↔ rat.nonneg (a - 0), by simp

theorem num_nonneg_iff_zero_le : ∀ {a : ℚ}, 0 ≤ a.num ↔ 0 ≤ a
| ⟨n, d, h, c⟩ := @nonneg_iff_zero_le ⟨n, d, h, c⟩

protected theorem add_le_add_left {a b c : ℚ} : c + a ≤ c + b ↔ a ≤ b :=
by unfold has_le.le rat.le; rw add_sub_add_left_eq_sub

protected theorem mul_nonneg {a b : ℚ} (ha : 0 ≤ a) (hb : 0 ≤ b) : 0 ≤ a * b :=
by rw ← nonneg_iff_zero_le at ha hb ⊢; exact rat.nonneg_mul ha hb

instance : linear_ordered_field ℚ :=
{ zero_le_one     := dec_trivial,
  add_le_add_left := assume a b ab c, rat.add_le_add_left.2 ab,
  mul_pos         := assume a b ha hb, lt_of_le_of_ne
    (rat.mul_nonneg (le_of_lt ha) (le_of_lt hb))
    (mul_ne_zero (ne_of_lt ha).symm (ne_of_lt hb).symm).symm,
  ..rat.field,
  ..rat.linear_order,
  ..rat.semiring }

/- Extra instances to short-circuit type class resolution -/
instance : linear_ordered_comm_ring ℚ       := by apply_instance
instance : linear_ordered_ring ℚ            := by apply_instance
instance : ordered_ring ℚ                   := by apply_instance
instance : linear_ordered_semiring ℚ        := by apply_instance
instance : ordered_semiring ℚ               := by apply_instance
instance : linear_ordered_add_comm_group ℚ  := by apply_instance
instance : ordered_add_comm_group ℚ         := by apply_instance
instance : ordered_cancel_add_comm_monoid ℚ := by apply_instance
instance : ordered_add_comm_monoid ℚ        := by apply_instance

attribute [irreducible] rat.le

theorem num_pos_iff_pos {a : ℚ} : 0 < a.num ↔ 0 < a :=
lt_iff_lt_of_le_iff_le $
by simpa [(by cases a; refl : (-a).num = -a.num)]
   using @num_nonneg_iff_zero_le (-a)

lemma div_lt_div_iff_mul_lt_mul {a b c d : ℤ} (b_pos : 0 < b) (d_pos : 0 < d) :
  (a : ℚ) / b < c / d ↔ a * d < c * b :=
begin
  simp only [lt_iff_le_not_le],
  apply and_congr,
  { simp [div_num_denom, (rat.le_def b_pos d_pos)] },
  { apply not_iff_not_of_iff, simp [div_num_denom, (rat.le_def d_pos b_pos)] }
end

lemma lt_one_iff_num_lt_denom {q : ℚ} : q < 1 ↔ q.num < q.denom :=
by simp [rat.lt_def]

theorem abs_def (q : ℚ) : |q| = q.num.nat_abs /. q.denom :=
begin
  cases le_total q 0 with hq hq,
  { rw [abs_of_nonpos hq],
    rw [←(@num_denom q), ← mk_zero_one, rat.le_def (int.coe_nat_pos.2 q.pos) zero_lt_one,
        mul_one, zero_mul] at hq,
    rw [int.of_nat_nat_abs_of_nonpos hq, ← neg_def, num_denom] },
  { rw [abs_of_nonneg hq],
    rw [←(@num_denom q), ← mk_zero_one, rat.le_def zero_lt_one (int.coe_nat_pos.2 q.pos),
        mul_one, zero_mul] at hq,
    rw [int.nat_abs_of_nonneg hq, num_denom] }
end

end rat<|MERGE_RESOLUTION|>--- conflicted
+++ resolved
@@ -5,11 +5,7 @@
 -/
 import algebra.order.field.defs
 import data.rat.basic
-<<<<<<< HEAD
-import data.int.cast
-=======
 import data.int.cast.lemmas
->>>>>>> 435816bc
 
 /-!
 # Order for Rational Numbers
