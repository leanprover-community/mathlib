/-
Copyright (c) 2021 Anne Baanen. All rights reserved.
Released under Apache 2.0 license as described in the file LICENSE.
Authors: Anne Baanen
-/
import data.fin.interval

/-!
# The structure of `fintype (fin n)`

This file contains some basic results about the `fintype` instance for `fin`,
especially properties of `finset.univ : finset (fin n)`.
-/


open finset
open fintype

namespace fin

<<<<<<< HEAD
@[simp] lemma Ioi_zero_eq_map {n : ℕ} :
=======
variables {α β : Type*} {n : ℕ}

@[simp] lemma Ioi_zero_eq_map :
>>>>>>> 0a3e8d38
  Ioi (0 : fin n.succ) = univ.map (fin.succ_embedding _).to_embedding :=
begin
  ext i,
  simp only [mem_Ioi, mem_map, mem_univ, function.embedding.coe_fn_mk, exists_true_left],
  split,
  { refine cases _ _ i,
    { rintro ⟨⟨⟩⟩ },
    { intros j _, exact ⟨j, rfl⟩ } },
  { rintro ⟨i, _, rfl⟩,
    exact succ_pos _ },
end

<<<<<<< HEAD
@[simp] lemma Ioi_succ {n : ℕ} (i : fin n) :
=======
@[simp] lemma Ioi_succ (i : fin n) :
>>>>>>> 0a3e8d38
  Ioi i.succ = (Ioi i).map (fin.succ_embedding _).to_embedding :=
begin
  ext i,
  simp only [mem_filter, mem_Ioi, mem_map, mem_univ, true_and,
  function.embedding.coe_fn_mk, exists_true_left],
  split,
  { refine cases _ _ i,
    { rintro ⟨⟨⟩⟩ },
    { intros i hi,
      refine ⟨i, succ_lt_succ_iff.mp hi, rfl⟩ } },
  { rintro ⟨i, hi, rfl⟩, simpa },
end

lemma card_filter_univ_succ' (p : fin (n + 1) → Prop) [decidable_pred p] :
  (univ.filter p).card = (ite (p 0) 1 0) + (univ.filter (p ∘ fin.succ)).card :=
begin
  rw [fin.univ_succ, filter_cons, card_disj_union, map_filter, card_map],
  split_ifs; simp,
end

lemma card_filter_univ_succ (p : fin (n + 1) → Prop) [decidable_pred p] :
  (univ.filter p).card =
    if p 0 then (univ.filter (p ∘ fin.succ)).card + 1 else (univ.filter (p ∘ fin.succ)).card :=
(card_filter_univ_succ' p).trans (by split_ifs; simp [add_comm 1])

lemma card_filter_univ_eq_vector_nth_eq_count [decidable_eq α] (a : α) (v : vector α n) :
  (univ.filter $ λ i, a = v.nth i).card = v.to_list.count a :=
begin
  induction v using vector.induction_on with n x xs hxs,
  { simp },
  { simp_rw [card_filter_univ_succ', vector.nth_cons_zero, vector.to_list_cons,
      function.comp, vector.nth_cons_succ, hxs, list.count_cons', add_comm (ite (a = x) 1 0)] }
end

end fin<|MERGE_RESOLUTION|>--- conflicted
+++ resolved
@@ -18,13 +18,9 @@
 
 namespace fin
 
-<<<<<<< HEAD
-@[simp] lemma Ioi_zero_eq_map {n : ℕ} :
-=======
 variables {α β : Type*} {n : ℕ}
 
 @[simp] lemma Ioi_zero_eq_map :
->>>>>>> 0a3e8d38
   Ioi (0 : fin n.succ) = univ.map (fin.succ_embedding _).to_embedding :=
 begin
   ext i,
@@ -37,11 +33,7 @@
     exact succ_pos _ },
 end
 
-<<<<<<< HEAD
-@[simp] lemma Ioi_succ {n : ℕ} (i : fin n) :
-=======
 @[simp] lemma Ioi_succ (i : fin n) :
->>>>>>> 0a3e8d38
   Ioi i.succ = (Ioi i).map (fin.succ_embedding _).to_embedding :=
 begin
   ext i,
