--- conflicted
+++ resolved
@@ -24,11 +24,7 @@
 /-- If `α` is a linearly ordered type, `s : finset α` has cardinality `m` and its complement has
 cardinality `n`, then `fin m ⊕ fin n ≃ α`. The equivalence sends elements of `fin m` to
 elements of `s` and elements of `fin n` to elements of `sᶜ` while preserving order on each
-<<<<<<< HEAD
-"half" of `fin m ⊕ fin n`. -/
-=======
 "half" of `fin m ⊕ fin n` (using `set.order_iso_of_fin`). -/
->>>>>>> e66ad5f5
 def fin_sum_equiv_of_finset (hm : s.card = m) (hn : sᶜ.card = n) : fin m ⊕ fin n ≃ α :=
 calc fin m ⊕ fin n ≃ (s : set α) ⊕ (sᶜ : set α) :
   equiv.sum_congr (s.order_iso_of_fin hm).to_equiv $
