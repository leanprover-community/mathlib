--- conflicted
+++ resolved
@@ -24,41 +24,6 @@
 lemma card_embedding_eq_of_unique {α β : Type*} [unique α] [fintype β] [fintype (α ↪ β)] :
   ‖α ↪ β‖ = ‖β‖ := card_congr equiv.unique_embedding_equiv_result
 
-<<<<<<< HEAD
-=======
--- needed for the below proof to work
-local attribute [semireducible] function.embedding.fintype
-
-private lemma card_embedding_aux {n : ℕ} {β} [fintype β] [decidable_eq β] (h : n ≤ ‖β‖) :
-  ‖fin n ↪ β‖ = ‖β‖.desc_factorial n :=
-begin
-  induction n with n hn,
-  { nontriviality (fin 0 ↪ β),
-    rw [nat.desc_factorial_zero, fintype.card_eq_one_iff],
-    refine ⟨nonempty.some nontrivial.to_nonempty, λ x, function.embedding.ext fin.elim0⟩ },
-
-  rw [nat.succ_eq_add_one, ←card_congr (equiv.embedding_congr fin_sum_fin_equiv (equiv.refl β)),
-    card_congr equiv.sum_embedding_equiv_sigma_embedding_restricted],
-  -- these `rw`s create goals for instances, which it doesn't infer for some reason
-  all_goals { try { apply_instance } },
-  -- however, this needs to be done here instead of at the end
-  -- else, a later `simp`, which depends on the `fintype` instance, won't work.
-
-  have : ∀ (f : fin n ↪ β), ‖fin 1 ↪ ((set.range f)ᶜ : set β)‖ = ‖β‖ - n,
-  { intro f,
-    rw card_embedding_eq_of_unique,
-    rw card_of_finset' (finset.map f finset.univ)ᶜ,
-    { rw [finset.card_compl, finset.card_map, finset.card_fin] },
-    { simp } },
-
-  simp only [this, card_sigma, finset.sum_const, finset.card_univ, nsmul_eq_mul, nat.cast_id],
-  rw [nat.desc_factorial_succ, hn (nat.lt_of_succ_le h).le, mul_comm]
-end
-
--- Lean tries to dig into this instance in the `convert` below, which isn't desired
-local attribute [irreducible] function.embedding.fintype
-
->>>>>>> 6ba53b8d
 /- Establishes the cardinality of the type of all injections between two finite types. -/
 @[simp] theorem card_embedding_eq {α β} [fintype α] [fintype β] [fintype (α ↪ β)] :
   ‖α ↪ β‖ = (‖β‖.desc_factorial ‖α‖) :=
