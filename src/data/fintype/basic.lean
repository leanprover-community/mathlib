--- conflicted
+++ resolved
@@ -1050,17 +1050,15 @@
   s.to_finset = ∅ ↔ s = ∅ :=
 by simp [ext_iff, set.ext_iff]
 
-<<<<<<< HEAD
+instance : fintype (∅ : set α) := ⟨∅, subtype.property⟩
+
+@[simp] lemma set.to_finset_empty :
+  (∅ : set α).to_finset = ∅ :=
+set.to_finset_eq_empty_iff.mpr rfl
+
 @[simp] lemma set.to_finset_range [decidable_eq α] [fintype β] (f : β → α) [fintype (set.range f)] :
   (set.range f).to_finset = finset.univ.image f :=
 by simp [ext_iff]
-=======
-instance : fintype (∅ : set α) := ⟨∅, subtype.property⟩
-
-@[simp] lemma set.to_finset_empty :
-  (∅ : set α).to_finset = ∅ :=
-set.to_finset_eq_empty_iff.mpr rfl
->>>>>>> 5a91d05e
 
 theorem fintype.card_subtype_le [fintype α] (p : α → Prop) [decidable_pred p] :
   fintype.card {x // p x} ≤ fintype.card α :=
