--- conflicted
+++ resolved
@@ -120,16 +120,9 @@
 @[simp] lemma mem_cons : a ∈ b ::ₛ s ↔ a = b ∨ a ∈ s :=
 multiset.mem_cons
 
-<<<<<<< HEAD
-@[simp] lemma mem_coe {a : α} {s : sym α n} : a ∈ (s : multiset α) ↔ a ∈ s :=
-iff.rfl
-
-lemma mem_cons_of_mem {a b : α} {s : sym α n} (h : a ∈ s) : a ∈ b ::ₛ s :=
-=======
 @[simp] lemma mem_coe : a ∈ (s : multiset α) ↔ a ∈ s := iff.rfl
 
 lemma mem_cons_of_mem (h : a ∈ s) : a ∈ b ::ₛ s :=
->>>>>>> 53e5dd30
 multiset.mem_cons_of_mem h
 
 @[simp] lemma mem_cons_self (a : α) (s : sym α n) : a ∈ a ::ₛ s :=
@@ -323,13 +316,9 @@
   :=
 coe_injective $ multiset.attach_cons _ _
 
-<<<<<<< HEAD
-@[simps] protected def cast {n m : ℕ} (h : n = m) : sym α n ≃ sym α m :=
-=======
 /-- Change the length of a `sym` using an equality.
 The simp-normal form is for the `cast` to be pushed outward. -/
 protected def cast {n m : ℕ} (h : n = m) : sym α n ≃ sym α m :=
->>>>>>> 53e5dd30
 { to_fun := λ s, ⟨s.val, s.2.trans h⟩,
   inv_fun := λ s, ⟨s.val, s.2.trans h.symm⟩,
   left_inv := λ s, subtype.ext rfl,
@@ -337,39 +326,6 @@
 
 @[simp] lemma cast_rfl : sym.cast rfl s = s := subtype.ext rfl
 
-<<<<<<< HEAD
-@[simp] lemma cast_cast {n n' n'' : ℕ} (s : sym α n) (h : n = n') (h' : n' = n'') :
-  sym.cast h' (sym.cast h s) = sym.cast (h.trans h') s := rfl
-
-@[simp] lemma coe_cast {n m : ℕ} (h : n = m) (s : sym α n) :
-  (sym.cast h s : multiset α) = s := rfl
-
-@[simp] lemma mem_cast {n m : ℕ} (h : n = m) (s : sym α n) (a : α) :
-  a ∈ sym.cast h s ↔ a ∈ s := iff.rfl
-
-def append {n n' : ℕ} (s : sym α n) (s' : sym α n') : sym α (n + n') :=
-⟨s.1 + s'.1, by simp_rw [← s.2, ← s'.2, map_add]⟩
-
-@[simp] lemma append_inj_right {n n' : ℕ} (s : sym α n) (t t' : sym α n') :
-  s.append t = s.append t' ↔ t = t' :=
-subtype.ext_iff.trans $ (add_right_inj _).trans subtype.ext_iff.symm
-
-@[simp] lemma append_inj_left {n n' : ℕ} (s s' : sym α n) (t : sym α n') :
-  s.append t = s'.append t ↔ s = s' :=
-subtype.ext_iff.trans $ (add_left_inj _).trans subtype.ext_iff.symm
-
-lemma append_comm {n n' : ℕ} (s : sym α n) (s' : sym α n') :
-  s.append s' = sym.cast (add_comm _ _) (s'.append s) :=
-by { ext, simp [append, add_comm], }
-
-@[simp] lemma coe_append {n n' : ℕ} (s : sym α n) (s' : sym α n') :
-  (s.append s' : multiset α) = s + s' :=
-by rw [append, sym.mk_coe, subtype.val_eq_coe, subtype.val_eq_coe]
-
-lemma append_mem {n m : ℕ} (a : α)  (s : sym α n) (s' : sym α m) :
-  a ∈ s.append s' ↔ a ∈ s ∨ a ∈ s' :=
-by simp_rw [append, sym.mem_mk, multiset.mem_add, subtype.val_eq_coe, mem_coe]
-=======
 @[simp] lemma cast_cast {n'' : ℕ} (h : n = n') (h' : n' = n'') :
   sym.cast h' (sym.cast h s) = sym.cast (h.trans h') s := rfl
 
@@ -397,22 +353,12 @@
   (s.append s' : multiset α) = s + s' := rfl
 
 lemma mem_append_iff {s' : sym α m} : a ∈ s.append s' ↔ a ∈ s ∨ a ∈ s' := multiset.mem_add
->>>>>>> 53e5dd30
 
 /-- Fill a term `m : sym α (n - i)` with `i` copies of `a` to obtain a term of `sym α n`.
 This is a convenience wrapper for `m.append (repeat a i)` that adjusts the term using `sym.cast`. -/
 def fill (a : α) (i : fin (n + 1)) (m : sym α (n - i)) : sym α n :=
 sym.cast (nat.sub_add_cancel i.is_le) (m.append (repeat a i))
 
-<<<<<<< HEAD
-lemma fill_mem {n m : ℕ} (a b : α) (i : fin (n + 1)) (s : sym α (n - i)) :
-  a ∈ sym.fill b i s ↔ ((i : nat) ≠ 0 ∧ a = b) ∨ a ∈ s :=
-by rw [fill, mem_cast, append_mem, or_comm, mem_repeat]
-
-/-- Remove every `a` from a given `sym α n`.
-Yields the number of copies `i` and a term of `sym α (n - i)`. -/
-def filter_ne [decidable_eq α] (a : α) {n : ℕ} (m : sym α n) : Σ i : fin (n + 1), sym α (n - i) :=
-=======
 lemma mem_fill_iff (a b : α) (i : fin (n + 1)) (s : sym α (n - i)) :
   a ∈ sym.fill b i s ↔ ((i : ℕ) ≠ 0 ∧ a = b) ∨ a ∈ s :=
 by rw [fill, mem_cast, mem_append_iff, or_comm, mem_repeat]
@@ -420,7 +366,6 @@
 /-- Remove every `a` from a given `sym α n`.
 Yields the number of copies `i` and a term of `sym α (n - i)`. -/
 def filter_ne [decidable_eq α] (a : α) (m : sym α n) : Σ i : fin (n + 1), sym α (n - i) :=
->>>>>>> 53e5dd30
 ⟨⟨m.1.count a, (multiset.count_le_card _ _).trans_lt $ by rw [m.2, nat.lt_succ_iff]⟩,
   m.1.filter ((≠) a), eq_tsub_of_add_eq $ eq.trans begin
     rw [← multiset.countp_eq_card_filter, add_comm],
