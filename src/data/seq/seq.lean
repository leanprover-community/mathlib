/-
Copyright (c) 2017 Mario Carneiro. All rights reserved.
Released under Apache 2.0 license as described in the file LICENSE.
Authors: Mario Carneiro
-/
import data.lazy_list
import data.list.basic
import data.nat.basic
import data.seq.computation
import data.stream.init

universes u v w

/-
coinductive seq (α : Type u) : Type u
| nil : seq α
| cons : α → seq α → seq α
-/

/--
A stream `s : option α` is a sequence if `s.nth n = none` implies `s.nth (n + 1) = none`.
-/
def stream.is_seq {α : Type u} (s : stream (option α)) : Prop :=
∀ {n : ℕ}, s n = none → s (n + 1) = none

/-- `seq α` is the type of possibly infinite lists (referred here as sequences).
  It is encoded as an infinite stream of options such that if `f n = none`, then
  `f m = none` for all `m ≥ n`. -/
def seq (α : Type u) : Type u := { f : stream (option α) // f.is_seq }

/-- `seq1 α` is the type of nonempty sequences. -/
def seq1 (α) := α × seq α

namespace seq
variables {α : Type u} {β : Type v} {γ : Type w}

/-- The empty sequence -/
def nil : seq α := ⟨stream.const none, λn h, rfl⟩

instance : inhabited (seq α) := ⟨nil⟩

/-- Prepend an element to a sequence -/
def cons (a : α) (s : seq α) : seq α :=
<<<<<<< HEAD
⟨some a :: s.1, λn h, by {cases n with n, contradiction, exact s.2 h}⟩
=======
⟨some a :: s.1, begin
  rintros (n | _) h,
  { contradiction },
  { exact s.2 h }
end⟩
>>>>>>> 51aff1cd

/-- Get the nth element of a sequence (if it exists) -/
def nth : seq α → ℕ → option α := subtype.val

<<<<<<< HEAD
@[simp] theorem nil_nth (n : ℕ) : (@nil α).nth n = none := rfl

@[simp] theorem nth_cons_zero (a : α) (s : seq α) : (cons a s).nth 0 = a := rfl
=======
@[simp] theorem mk_nth (f hf) : @nth α ⟨f, hf⟩ = f := rfl

@[simp] theorem nil_nth (n : ℕ) : (@nil α).nth n = none := rfl
@[simp] theorem cons_nth_zero (a : α) (s : seq α) : (cons a s).nth 0 = a := rfl
@[simp] theorem cons_nth_succ (a : α) (s : seq α) (n : ℕ) : (cons a s).nth (n + 1) = s.nth n := rfl

@[ext] protected lemma ext : ∀ (s s': seq α), (∀ n : ℕ, s.nth n = s'.nth n) → s = s'
| ⟨f, hf⟩ ⟨g, hg⟩ h := let H : f = g := funext h in by simp_rw [subtype.mk_eq_mk, H]
>>>>>>> 51aff1cd

/-- A sequence has terminated at position `n` if the value at position `n` equals `none`. -/
def terminated_at (s : seq α) (n : ℕ) : Prop := s.nth n = none

/-- It is decidable whether a sequence terminates at a given position. -/
instance terminated_at_decidable (s : seq α) (n : ℕ) : decidable (s.terminated_at n) :=
decidable_of_iff' (s.nth n).is_none $ by unfold terminated_at; cases s.nth n; simp

/-- A sequence terminates if there is some position `n` at which it has terminated. -/
def terminates (s : seq α) : Prop := ∃ (n : ℕ), s.terminated_at n

theorem not_terminates_iff {s : seq α} : ¬ s.terminates ↔ ∀ n, (s.nth n).is_some :=
by simp [terminates, terminated_at, ←ne.def, option.ne_none_iff_is_some]

/-- Functorial action of the functor `option (α × _)` -/
@[simp] def omap (f : β → γ) : option (α × β) → option (α × γ)
| none          := none
| (some (a, b)) := some (a, f b)

/-- Get the first element of a sequence -/
def head (s : seq α) : option α := nth s 0

/-- Get the tail of a sequence (or `nil` if the sequence is `nil`) -/
def tail : seq α → seq α
| ⟨f, al⟩ := ⟨f.tail, λ n, al⟩

protected def mem (a : α) (s : seq α) := some a ∈ s.1

instance : has_mem α (seq α) :=
⟨seq.mem⟩

theorem le_stable (s : seq α) {m n} (h : m ≤ n) :
  s.nth m = none → s.nth n = none :=
by {cases s with f al, induction h with n h IH, exacts [id, λ h2, al (IH h2)]}

/-- If a sequence terminated at position `n`, it also terminated at `m ≥ n `. -/
lemma terminated_stable (s : seq α) {m n : ℕ} (m_le_n : m ≤ n)
(terminated_at_m : s.terminated_at m) :
  s.terminated_at n :=
le_stable s m_le_n terminated_at_m

/--
If `s.nth n = some aₙ` for some value `aₙ`, then there is also some value `aₘ` such
that `s.nth = some aₘ` for `m ≤ n`.
-/
lemma ge_stable (s : seq α) {aₙ : α} {n m : ℕ} (m_le_n : m ≤ n)
(s_nth_eq_some : s.nth n = some aₙ) :
  ∃ (aₘ : α), s.nth m = some aₘ :=
have s.nth n ≠ none, by simp [s_nth_eq_some],
have s.nth m ≠ none, from mt (s.le_stable m_le_n) this,
option.ne_none_iff_exists'.mp this

theorem not_mem_nil (a : α) : a ∉ @nil α :=
λ ⟨n, (h : some a = none)⟩, by injection h

theorem mem_cons (a : α) : ∀ (s : seq α), a ∈ cons a s
| ⟨f, al⟩ := stream.mem_cons (some a) _

theorem mem_cons_of_mem (y : α) {a : α} : ∀ {s : seq α}, a ∈ s → a ∈ cons y s
| ⟨f, al⟩ := stream.mem_cons_of_mem (some y)

theorem eq_or_mem_of_mem_cons {a b : α} : ∀ {s : seq α}, a ∈ cons b s → a = b ∨ a ∈ s
| ⟨f, al⟩ h := (stream.eq_or_mem_of_mem_cons h).imp_left (λh, by injection h)

@[simp] theorem mem_cons_iff {a b : α} {s : seq α} : a ∈ cons b s ↔ a = b ∨ a ∈ s :=
⟨eq_or_mem_of_mem_cons, λo, by cases o with e m;
  [{rw e, apply mem_cons}, exact mem_cons_of_mem _ m]⟩

/-- Destructor for a sequence, resulting in either `none` (for `nil`) or
  `some (a, s)` (for `cons a s`). -/
def destruct (s : seq α) : option (seq1 α) :=
(λa', (a', s.tail)) <$> nth s 0

theorem destruct_eq_nil {s : seq α} : destruct s = none → s = nil :=
begin
  dsimp [destruct],
  induction f0 : nth s 0; intro h,
  { apply subtype.eq,
    funext n,
    induction n with n IH, exacts [f0, s.2 IH] },
  { contradiction }
end

theorem destruct_eq_cons {s : seq α} {a s'} : destruct s = some (a, s') → s = cons a s' :=
begin
  dsimp [destruct],
  induction f0 : nth s 0 with a'; intro h,
  { contradiction },
  { cases s with f al,
    injections with _ h1 h2,
    rw ←h2, apply subtype.eq, dsimp [tail, cons],
    rw h1 at f0, rw ←f0,
    exact (stream.eta f).symm }
end

@[simp] theorem destruct_nil : destruct (nil : seq α) = none := rfl

@[simp] theorem destruct_cons (a : α) : ∀ s, destruct (cons a s) = some (a, s)
| ⟨f, al⟩ := begin
  unfold cons destruct functor.map,
  apply congr_arg (λ s, some (a, s)),
  apply subtype.eq, dsimp [tail], rw [stream.tail_cons]
end

theorem head_eq_destruct (s : seq α) : head s = prod.fst <$> destruct s :=
by unfold destruct head; cases nth s 0; refl

@[simp] theorem head_nil : head (nil : seq α) = none := rfl

@[simp] theorem head_cons (a : α) (s) : head (cons a s) = some a :=
by rw [head_eq_destruct, destruct_cons]; refl

@[simp] theorem tail_nil : tail (nil : seq α) = nil := rfl

@[simp] theorem tail_cons (a : α) (s) : tail (cons a s) = s :=
by cases s with f al; apply subtype.eq; dsimp [tail, cons]; rw [stream.tail_cons]

@[simp] theorem nth_tail : ∀ (s : seq α) n, nth (tail s) n = nth s (n + 1)
| ⟨f, al⟩ n := rfl

def cases_on {C : seq α → Sort v} (s : seq α)
  (h1 : C nil) (h2 : ∀ x s, C (cons x s)) : C s := begin
  induction H : destruct s with v v,
  { rw destruct_eq_nil H, apply h1 },
  { cases v with a s', rw destruct_eq_cons H, apply h2 }
end

theorem mem_rec_on {C : seq α → Prop} {a s} (M : a ∈ s)
  (h1 : ∀ b s', (a = b ∨ C s') → C (cons b s')) : C s :=
begin
  cases M with k e, unfold stream.nth at e,
  induction k with k IH generalizing s,
  { have TH : s = cons a (tail s),
    { apply destruct_eq_cons,
      unfold destruct nth functor.map, rw ←e, refl },
    rw TH, apply h1 _ _ (or.inl rfl) },
  revert e, apply s.cases_on _ (λ b s', _); intro e,
  { injection e },
  { have h_eq : (cons b s').val (nat.succ k) = s'.val k, { cases s'; refl },
    rw [h_eq] at e,
    apply h1 _ _ (or.inr (IH e)) }
end

def corec.F (f : β → option (α × β)) : option β → option α × option β
| none     := (none, none)
| (some b) := match f b with none := (none, none) | some (a, b') := (some a, some b') end

/-- Corecursor for `seq α` as a coinductive type. Iterates `f` to produce new elements
  of the sequence until `none` is obtained. -/
def corec (f : β → option (α × β)) (b : β) : seq α :=
begin
  refine ⟨stream.corec' (corec.F f) (some b), λn h, _⟩,
  rw stream.corec'_eq,
  change stream.corec' (corec.F f) (corec.F f (some b)).2 n = none,
  revert h, generalize : some b = o, revert o,
  induction n with n IH; intro o,
  { change (corec.F f o).1 = none → (corec.F f (corec.F f o).2).1 = none,
    cases o with b; intro h, { refl },
    dsimp [corec.F] at h, dsimp [corec.F],
    cases f b with s, { refl },
    { cases s with a b', contradiction } },
  { rw [stream.corec'_eq (corec.F f) (corec.F f o).2,
        stream.corec'_eq (corec.F f) o],
    exact IH (corec.F f o).2 }
end

@[simp] theorem corec_eq (f : β → option (α × β)) (b : β) :
  destruct (corec f b) = omap (corec f) (f b) :=
begin
  dsimp [corec, destruct, nth],
  change stream.corec' (corec.F f) (some b) 0 with (corec.F f (some b)).1,
  dsimp [corec.F],
  induction h : f b with s, { refl },
  cases s with a b', dsimp [corec.F],
  apply congr_arg (λ b', some (a, b')),
  apply subtype.eq,
  dsimp [corec, tail],
  rw [stream.corec'_eq, stream.tail_cons],
  dsimp [corec.F], rw h, refl
end

<<<<<<< HEAD
/-- Embed a list as a sequence -/
def of_list (l : list α) : seq α :=
⟨list.nth l, λn h, begin
  induction l with a l IH generalizing n, refl,
  dsimp [list.nth], cases n with n; dsimp [list.nth] at h,
  { contradiction },
  { apply IH _ h }
end⟩

instance coe_list : has_coe (list α) (seq α) := ⟨of_list⟩

@[simp] theorem of_list_nth (l : list α) (n : ℕ) : (of_list l).nth n = l.nth n := rfl

theorem of_list_terminates (l : list α) : terminates (of_list l) :=
⟨l.length, by simp [terminated_at]⟩

=======
>>>>>>> 51aff1cd
section bisim
  variable (R : seq α → seq α → Prop)

  local infix ` ~ `:50 := R

  def bisim_o : option (seq1 α) → option (seq1 α) → Prop
  | none          none            := true
  | (some (a, s)) (some (a', s')) := a = a' ∧ R s s'
  | _             _               := false
  attribute [simp] bisim_o

  def is_bisimulation := ∀ ⦃s₁ s₂⦄, s₁ ~ s₂ → bisim_o R (destruct s₁) (destruct s₂)

  -- If two streams are bisimilar, then they are equal
  theorem eq_of_bisim (bisim : is_bisimulation R) {s₁ s₂} (r : s₁ ~ s₂) : s₁ = s₂ :=
  begin
    apply subtype.eq,
    apply stream.eq_of_bisim (λx y, ∃ s s' : seq α, s.1 = x ∧ s'.1 = y ∧ R s s'),
    dsimp [stream.is_bisimulation],
    intros t₁ t₂ e,
    exact match t₁, t₂, e with ._, ._, ⟨s, s', rfl, rfl, r⟩ :=
      suffices head s = head s' ∧ R (tail s) (tail s'), from
      and.imp id (λr, ⟨tail s, tail s',
        by cases s; refl, by cases s'; refl, r⟩) this,
      begin
        have := bisim r, revert r this,
        apply cases_on s _ _; intros; apply cases_on s' _ _; intros; intros r this,
        { constructor, refl, assumption },
        { rw [destruct_nil, destruct_cons] at this,
          exact false.elim this },
        { rw [destruct_nil, destruct_cons] at this,
          exact false.elim this },
        { rw [destruct_cons, destruct_cons] at this,
          rw [head_cons, head_cons, tail_cons, tail_cons],
          cases this with h1 h2,
          constructor, rw h1, exact h2 }
      end
    end,
    exact ⟨s₁, s₂, rfl, rfl, r⟩
  end
end bisim

theorem coinduction : ∀ {s₁ s₂ : seq α}, head s₁ = head s₂ →
  (∀ (β : Type u) (fr : seq α → β),
    fr s₁ = fr s₂ → fr (tail s₁) = fr (tail s₂)) → s₁ = s₂
| ⟨f₁, a₁⟩ ⟨f₂, a₂⟩ hh ht :=
  subtype.eq (stream.coinduction hh (λ β fr, ht β (λs, fr s.1)))

theorem coinduction2 (s) (f g : seq α → seq β)
  (H : ∀ s, bisim_o (λ (s1 s2 : seq β), ∃ (s : seq α), s1 = f s ∧ s2 = g s)
    (destruct (f s)) (destruct (g s)))
  : f s = g s :=
begin
  refine eq_of_bisim (λ s1 s2, ∃ s, s1 = f s ∧ s2 = g s) _ ⟨s, rfl, rfl⟩,
  intros s1 s2 h, rcases h with ⟨s, h1, h2⟩,
  rw [h1, h2], apply H
end

<<<<<<< HEAD
@[ext]
protected lemma ext (s s': seq α) (hyp : ∀ (n : ℕ), s.nth n = s'.nth n) : s = s' :=
begin
  let ext := (λ (s s' : seq α), ∀ n, s.nth n = s'.nth n),
  apply seq.eq_of_bisim ext _ hyp,
  -- we have to show that ext is a bisimulation
  clear hyp s s',
  assume s s' (hyp : ext s s'),
  unfold seq.destruct,
  rw (hyp 0),
  cases (s'.nth 0),
  { simp [seq.bisim_o] }, -- option.none
  { -- option.some
    suffices : ext s.tail s'.tail, by simpa,
    assume n,
    simp only [seq.nth_tail _ n, (hyp $ n + 1)] }
end
=======
/-- Embed a list as a sequence -/
def of_list (l : list α) : seq α :=
⟨list.nth l, λn h, begin
  induction l with a l IH generalizing n, refl,
  dsimp [list.nth], cases n with n; dsimp [list.nth] at h,
  { contradiction },
  { apply IH _ h }
end⟩

instance coe_list : has_coe (list α) (seq α) := ⟨of_list⟩

@[simp] theorem of_list_nil : of_list [] = (nil : seq α) := rfl

@[simp] theorem of_list_nth (l : list α) (n : ℕ) : (of_list l).nth n = l.nth n := rfl

@[simp] theorem of_list_cons (a : α) (l) :
  of_list (a :: l) = cons a (of_list l) :=
by ext (_|n); simp [option.coe_def]
>>>>>>> 51aff1cd

/-- Embed an infinite stream as a sequence -/
def of_stream (s : stream α) : seq α :=
⟨s.map some, λn h, by contradiction⟩

instance coe_stream : has_coe (stream α) (seq α) := ⟨of_stream⟩

/-- Embed a `lazy_list α` as a sequence. Note that even though this
  is non-meta, it will produce infinite sequences if used with
  cyclic `lazy_list`s created by meta constructions. -/
def of_lazy_list : lazy_list α → seq α :=
corec (λl, match l with
  | lazy_list.nil := none
  | lazy_list.cons a l' := some (a, l' ())
  end)

instance coe_lazy_list : has_coe (lazy_list α) (seq α) := ⟨of_lazy_list⟩

/-- Translate a sequence into a `lazy_list`. Since `lazy_list` and `list`
  are isomorphic as non-meta types, this function is necessarily meta. -/
meta def to_lazy_list : seq α → lazy_list α | s :=
match destruct s with
| none := lazy_list.nil
| some (a, s') := lazy_list.cons a (to_lazy_list s')
end

/-- Translate a sequence to a list. This function will run forever if
  run on an infinite sequence. -/
meta def force_to_list (s : seq α) : list α := (to_lazy_list s).to_list

/-- The sequence of natural numbers some 0, some 1, ... -/
def nats : seq ℕ := stream.nats

@[simp]
lemma nats_nth (n : ℕ) : nats.nth n = some n := rfl

/-- Append two sequences. If `s₁` is infinite, then `s₁ ++ s₂ = s₁`,
  otherwise it puts `s₂` at the location of the `nil` in `s₁`. -/
def append (s₁ s₂ : seq α) : seq α :=
@corec α (seq α × seq α) (λ⟨s₁, s₂⟩,
  match destruct s₁ with
  | none := omap (λs₂, (nil, s₂)) (destruct s₂)
  | some (a, s₁') := some (a, s₁', s₂)
  end) (s₁, s₂)

/-- Map a function over a sequence. -/
def map (f : α → β) : seq α → seq β | ⟨s, al⟩ :=
⟨s.map (option.map f),
λn, begin
  dsimp [stream.map, stream.nth],
  induction e : s n; intro,
  { rw al e, assumption }, { contradiction }
end⟩

/-- Flatten a sequence of sequences. (It is required that the
  sequences be nonempty to ensure productivity; in the case
  of an infinite sequence of `nil`, the first element is never
  generated.) -/
def join : seq (seq1 α) → seq α :=
corec (λS, match destruct S with
  | none := none
  | some ((a, s), S') := some (a, match destruct s with
    | none := S'
    | some s' := cons s' S'
    end)
  end)

/-- Remove the first `n` elements from the sequence. -/
def drop (s : seq α) : ℕ → seq α
| 0     := s
| (n+1) := tail (drop n)
attribute [simp] drop

/-- Take the first `n` elements of the sequence (producing a list) -/
def take : ℕ → seq α → list α
| 0     s := []
| (n+1) s := match destruct s with
  | none := []
  | some (x, r) := x :: (take n r)
  end

@[simp] theorem take_zero (s : seq α) : s.take 0 = [] := rfl

@[simp] theorem take_nil (n : ℕ) : take n (@nil α) = [] := by cases n; refl

@[simp] theorem take_cons (n : ℕ) (a : α) (s : seq α) : take n.succ (cons a s) = a :: take n s :=
by { rw [take, destruct_cons], refl }

theorem nth_take {n m : ℕ} (s : seq α) (h : m < n) : (s.take n).nth m = s.nth m :=
begin
  induction n with n hn,
  { exact (nat.not_lt_zero m h).elim },
  { apply s.cases_on,
    { simp },
    { intros x s,
      simp, }

  }
end

/-- Split a sequence at `n`, producing a finite initial segment
  and an infinite tail. -/
def split_at : ℕ → seq α → list α × seq α
| 0     s := ([], s)
| (n+1) s := match destruct s with
  | none := ([], nil)
  | some (x, s') := let (l, r) := split_at n s' in (list.cons x l, r)
  end

section zip_with

/-- Combine two sequences with a function -/
def zip_with (f : α → β → γ) : seq α → seq β → seq γ
| ⟨f₁, a₁⟩ ⟨f₂, a₂⟩ := ⟨λn,
    match f₁ n, f₂ n with
    | some a, some b := some (f a b)
    | _, _ := none
    end,
  λn, begin
    induction h1 : f₁ n,
    { intro H, simp only [(a₁ h1)], refl },
    induction h2 : f₂ n; dsimp [seq.zip_with._match_1]; intro H,
    { rw (a₂ h2), cases f₁ (n + 1); refl },
    { rw [h1, h2] at H, contradiction }
  end⟩

variables {s : seq α} {s' : seq β} {n : ℕ}

lemma zip_with_nth_some {a : α} {b : β} (s_nth_eq_some : s.nth n = some a)
(s_nth_eq_some' : s'.nth n = some b) (f : α → β → γ) :
  (zip_with f s s').nth n = some (f a b) :=
begin
  cases s with st,
  have : st n = some a, from s_nth_eq_some,
  cases s' with st',
  have : st' n = some b, from s_nth_eq_some',
  simp only [zip_with, seq.nth, *]
end

lemma zip_with_nth_none (s_nth_eq_none : s.nth n = none) (f : α → β → γ) :
  (zip_with f s s').nth n = none :=
begin
  cases s with st,
  have : st n = none, from s_nth_eq_none,
  cases s' with st',
  cases st'_nth_eq : st' n;
  simp only [zip_with, seq.nth, *]
end

lemma zip_with_nth_none' (s'_nth_eq_none : s'.nth n = none) (f : α → β → γ) :
  (zip_with f s s').nth n = none :=
begin
  cases s' with st',
  have : st' n = none, from s'_nth_eq_none,
  cases s with st,
  cases st_nth_eq : st n;
  simp only [zip_with, seq.nth, *]
end

end zip_with

/-- Pair two sequences into a sequence of pairs -/
def zip : seq α → seq β → seq (α × β) := zip_with prod.mk

/-- Separate a sequence of pairs into two sequences -/
def unzip (s : seq (α × β)) : seq α × seq β := (map prod.fst s, map prod.snd s)

/-- Convert a sequence which is known to terminate into a list -/
def to_list (s : seq α) (h : s.terminates) : list α :=
take (nat.find h) s

@[simp] theorem to_list_nth (s : seq α) (h : s.terminates) (n : ℕ) :
  (s.to_list h).nth n = s.nth n :=
begin
  simp [to_list],sorry,
end

@[simp] theorem to_list_of_list (l : list α) : (of_list l).to_list (of_list_terminates l) = l :=
by { ext, simp }

@[simp] theorem of_list_to_list (s : seq α) (h : s.terminates) :
  of_list (s.to_list h) = s :=
by { ext, simp }

/-- Convert a sequence which is known not to terminate into a stream -/
def to_stream (s : seq α) (h : ¬ s.terminates) : stream α :=
λn, option.get $ not_terminates_iff.1 h n

/-- Convert a sequence into either a list or a stream depending on whether
  it is finite or infinite. (Without decidability of the infiniteness predicate,
  this is not constructively possible.) -/
def to_list_or_stream (s : seq α) [decidable s.terminates] : list α ⊕ stream α :=
if h : s.terminates
then sum.inl (to_list s h)
else sum.inr (to_stream s h)

noncomputable def equiv_list_sum_stream : seq α ≃ list α ⊕ stream α :=
{ to_fun := λ s, @to_list_or_stream α s (classical.dec _),
  inv_fun := λ x, match x with
  | sum.inl l := of_list l
  | sum.inr s := of_stream s
  end,
  left_inv := λ s, begin
    classical,
    by_cases h : ∃ n, ¬ (nth s n).is_some,
    { simp_rw [to_list_or_stream, dif_pos h],
    change of_list _ = _,
      exact of_list_to_list s }
  end,
  right_inv := _ }

@[simp] theorem nil_append (s : seq α) : append nil s = s :=
begin
  apply coinduction2, intro s,
  dsimp [append], rw [corec_eq],
  dsimp [append], apply cases_on s _ _,
  { trivial },
  { intros x s,
    rw [destruct_cons], dsimp,
    exact ⟨rfl, s, rfl, rfl⟩ }
end

@[simp] theorem cons_append (a : α) (s t) : append (cons a s) t = cons a (append s t) :=
destruct_eq_cons $ begin
  dsimp [append], rw [corec_eq],
  dsimp [append], rw [destruct_cons],
  dsimp [append], refl
end

@[simp] theorem append_nil (s : seq α) : append s nil = s :=
begin
  apply coinduction2 s, intro s,
  apply cases_on s _ _,
  { trivial },
  { intros x s,
    rw [cons_append, destruct_cons, destruct_cons], dsimp,
    exact ⟨rfl, s, rfl, rfl⟩ }
end

@[simp] theorem append_assoc (s t u : seq α) :
  append (append s t) u = append s (append t u) :=
begin
  apply eq_of_bisim (λs1 s2, ∃ s t u,
    s1 = append (append s t) u ∧ s2 = append s (append t u)),
  { intros s1 s2 h, exact match s1, s2, h with ._, ._, ⟨s, t, u, rfl, rfl⟩ := begin
      apply cases_on s; simp,
      { apply cases_on t; simp,
        { apply cases_on u; simp,
          { intros x u, refine ⟨nil, nil, u, _, _⟩; simp } },
        { intros x t, refine ⟨nil, t, u, _, _⟩; simp } },
      { intros x s, exact ⟨s, t, u, rfl, rfl⟩ }
    end end },
  { exact ⟨s, t, u, rfl, rfl⟩ }
end

@[simp] theorem map_nil (f : α → β) : map f nil = nil := rfl

@[simp] theorem map_cons (f : α → β) (a) : ∀ s, map f (cons a s) = cons (f a) (map f s)
| ⟨s, al⟩ := by apply subtype.eq; dsimp [cons, map]; rw stream.map_cons; refl

@[simp] theorem map_id : ∀ (s : seq α), map id s = s
| ⟨s, al⟩ := begin
  apply subtype.eq; dsimp [map],
  rw [option.map_id, stream.map_id]; refl
end

@[simp] theorem map_tail (f : α → β) : ∀ s, map f (tail s) = tail (map f s)
| ⟨s, al⟩ := by apply subtype.eq; dsimp [tail, map]; rw stream.map_tail; refl

theorem map_comp (f : α → β) (g : β → γ) : ∀ (s : seq α), map (g ∘ f) s = map g (map f s)
| ⟨s, al⟩ := begin
  apply subtype.eq; dsimp [map],
  rw stream.map_map,
  apply congr_arg (λ f : _ → option γ, stream.map f s),
  ext ⟨⟩; refl
end

@[simp] theorem map_append (f : α → β) (s t) : map f (append s t) = append (map f s) (map f t) :=
begin
  apply eq_of_bisim (λs1 s2, ∃ s t,
    s1 = map f (append s t) ∧ s2 = append (map f s) (map f t)) _ ⟨s, t, rfl, rfl⟩,
  intros s1 s2 h, exact match s1, s2, h with ._, ._, ⟨s, t, rfl, rfl⟩ := begin
    apply cases_on s; simp,
    { apply cases_on t; simp,
      { intros x t, refine ⟨nil, t, _, _⟩; simp } },
    { intros x s, refine ⟨s, t, rfl, rfl⟩ }
  end end
end

@[simp] theorem map_nth (f : α → β) : ∀ s n, nth (map f s) n = (nth s n).map f
| ⟨s, al⟩ n := rfl

instance : functor seq := {map := @map}

instance : is_lawful_functor seq :=
{ id_map := @map_id, comp_map := @map_comp }

@[simp] theorem join_nil : join nil = (nil : seq α) := destruct_eq_nil rfl

@[simp] theorem join_cons_nil (a : α) (S) :
  join (cons (a, nil) S) = cons a (join S) :=
destruct_eq_cons $ by simp [join]

@[simp] theorem join_cons_cons (a b : α) (s S) :
  join (cons (a, cons b s) S) = cons a (join (cons (b, s) S)) :=
destruct_eq_cons $ by simp [join]

@[simp, priority 990] theorem join_cons (a : α) (s S) :
  join (cons (a, s) S) = cons a (append s (join S)) :=
begin
  apply eq_of_bisim (λs1 s2, s1 = s2 ∨
    ∃ a s S, s1 = join (cons (a, s) S) ∧
      s2 = cons a (append s (join S))) _ (or.inr ⟨a, s, S, rfl, rfl⟩),
  intros s1 s2 h,
  exact match s1, s2, h with
  | _, _, (or.inl $ eq.refl s) := begin
      apply cases_on s, { trivial },
      { intros x s, rw [destruct_cons], exact ⟨rfl, or.inl rfl⟩ }
    end
  | ._, ._, (or.inr ⟨a, s, S, rfl, rfl⟩) := begin
      apply cases_on s,
      { simp },
      { intros x s, simp, refine or.inr ⟨x, s, S, rfl, rfl⟩ }
    end
  end
end

@[simp] theorem join_append (S T : seq (seq1 α)) :
  join (append S T) = append (join S) (join T) :=
begin
  apply eq_of_bisim (λs1 s2, ∃ s S T,
    s1 = append s (join (append S T)) ∧
    s2 = append s (append (join S) (join T))),
  { intros s1 s2 h, exact match s1, s2, h with ._, ._, ⟨s, S, T, rfl, rfl⟩ := begin
      apply cases_on s; simp,
      { apply cases_on S; simp,
        { apply cases_on T, { simp },
          { intros s T, cases s with a s; simp,
            refine ⟨s, nil, T, _, _⟩; simp } },
        { intros s S, cases s with a s; simp,
          exact ⟨s, S, T, rfl, rfl⟩ } },
      { intros x s, exact ⟨s, S, T, rfl, rfl⟩ }
    end end },
  { refine ⟨nil, S, T, _, _⟩; simp }
end

@[simp] theorem of_stream_cons (a : α) (s) :
  of_stream (a :: s) = cons a (of_stream s) :=
by apply subtype.eq; simp [of_stream, cons]; rw stream.map_cons

@[simp] theorem of_list_append (l l' : list α) :
  of_list (l ++ l') = append (of_list l) (of_list l') :=
by induction l; simp [*]

@[simp] theorem of_stream_append (l : list α) (s : stream α) :
  of_stream (l ++ₛ s) = append (of_list l) (of_stream s) :=
by induction l; simp [*, stream.nil_append_stream, stream.cons_append_stream]

/-- Convert a sequence into a list, embedded in a computation to allow for
  the possibility of infinite sequences (in which case the computation
  never returns anything). -/
def to_list' {α} (s : seq α) : computation (list α) :=
@computation.corec (list α) (list α × seq α) (λ⟨l, s⟩,
  match destruct s with
  | none         := sum.inl l.reverse
  | some (a, s') := sum.inr (a::l, s')
  end) ([], s)

theorem dropn_add (s : seq α) (m) : ∀ n, drop s (m + n) = drop (drop s m) n
| 0     := rfl
| (n+1) := congr_arg tail (dropn_add n)

theorem dropn_tail (s : seq α) (n) : drop (tail s) n = drop s (n + 1) :=
by rw add_comm; symmetry; apply dropn_add

@[simp] theorem head_dropn (s : seq α) (n) : head (drop s n) = nth s n :=
begin
  induction n with n IH generalizing s, { refl },
  rw [nat.succ_eq_add_one, ←nth_tail, ←dropn_tail], apply IH
end

theorem mem_map (f : α → β) {a : α} : ∀ {s : seq α}, a ∈ s → f a ∈ map f s
| ⟨g, al⟩ := stream.mem_map (option.map f)

theorem exists_of_mem_map {f} {b : β} : ∀ {s : seq α}, b ∈ map f s → ∃ a, a ∈ s ∧ f a = b
| ⟨g, al⟩ h := let ⟨o, om, oe⟩ := stream.exists_of_mem_map h in
  by cases o with a; injection oe with h'; exact ⟨a, om, h'⟩

theorem of_mem_append {s₁ s₂ : seq α} {a : α} (h : a ∈ append s₁ s₂) : a ∈ s₁ ∨ a ∈ s₂ :=
begin
  have := h, revert this,
  generalize e : append s₁ s₂ = ss, intro h, revert s₁,
  apply mem_rec_on h _,
  intros b s' o s₁,
  apply s₁.cases_on _ (λ c t₁, _); intros m e;
  have := congr_arg destruct e,
  { apply or.inr, simpa using m },
  { cases (show a = c ∨ a ∈ append t₁ s₂, by simpa using m) with e' m,
    { rw e', exact or.inl (mem_cons _ _) },
    { cases (show c = b ∧ append t₁ s₂ = s', by simpa) with i1 i2,
      cases o with e' IH,
      { simp [i1, e'] },
      { exact or.imp_left (mem_cons_of_mem _) (IH m i2) } } }
end

theorem mem_append_left {s₁ s₂ : seq α} {a : α} (h : a ∈ s₁) : a ∈ append s₁ s₂ :=
by apply mem_rec_on h; intros; simp [*]

end seq

namespace seq1
variables {α : Type u} {β : Type v} {γ : Type w}
open seq

/-- Convert a `seq1` to a sequence. -/
def to_seq : seq1 α → seq α
| (a, s) := cons a s

instance coe_seq : has_coe (seq1 α) (seq α) := ⟨to_seq⟩

/-- Map a function on a `seq1` -/
def map (f : α → β) : seq1 α → seq1 β
| (a, s) := (f a, seq.map f s)

theorem map_id : ∀ (s : seq1 α), map id s = s | ⟨a, s⟩ := by simp [map]

/-- Flatten a nonempty sequence of nonempty sequences -/
def join : seq1 (seq1 α) → seq1 α
| ((a, s), S) := match destruct s with
  | none := (a, seq.join S)
  | some s' := (a, seq.join (cons s' S))
  end

@[simp] theorem join_nil (a : α) (S) : join ((a, nil), S) = (a, seq.join S) := rfl

@[simp] theorem join_cons (a b : α) (s S) :
  join ((a, cons b s), S) = (a, seq.join (cons (b, s) S)) :=
by dsimp [join]; rw [destruct_cons]; refl

/-- The `return` operator for the `seq1` monad,
  which produces a singleton sequence. -/
def ret (a : α) : seq1 α := (a, nil)

instance [inhabited α] : inhabited (seq1 α) := ⟨ret default⟩

/-- The `bind` operator for the `seq1` monad,
  which maps `f` on each element of `s` and appends the results together.
  (Not all of `s` may be evaluated, because the first few elements of `s`
  may already produce an infinite result.) -/
def bind (s : seq1 α) (f : α → seq1 β) : seq1 β :=
join (map f s)

@[simp] theorem join_map_ret (s : seq α) : seq.join (seq.map ret s) = s :=
by apply coinduction2 s; intro s; apply cases_on s; simp [ret]

@[simp] theorem bind_ret (f : α → β) : ∀ s, bind s (ret ∘ f) = map f s
| ⟨a, s⟩ := begin
  dsimp [bind, map], change (λx, ret (f x)) with (ret ∘ f),
  rw [map_comp], simp [function.comp, ret]
end

@[simp] theorem ret_bind (a : α) (f : α → seq1 β) : bind (ret a) f = f a :=
begin
  simp [ret, bind, map],
  cases f a with a s,
  apply cases_on s; intros; simp
end

@[simp] theorem map_join' (f : α → β) (S) :
  seq.map f (seq.join S) = seq.join (seq.map (map f) S) :=
begin
  apply eq_of_bisim (λs1 s2,
    ∃ s S, s1 = append s (seq.map f (seq.join S)) ∧
      s2 = append s (seq.join (seq.map (map f) S))),
  { intros s1 s2 h, exact match s1, s2, h with ._, ._, ⟨s, S, rfl, rfl⟩ := begin
      apply cases_on s; simp,
      { apply cases_on S; simp,
        { intros x S, cases x with a s; simp [map],
          exact ⟨_, _, rfl, rfl⟩ } },
      { intros x s, refine ⟨s, S, rfl, rfl⟩ }
    end end },
  { refine ⟨nil, S, _, _⟩; simp }
end

@[simp] theorem map_join (f : α → β) : ∀ S, map f (join S) = join (map (map f) S)
| ((a, s), S) := by apply cases_on s; intros; simp [map]

@[simp] theorem join_join (SS : seq (seq1 (seq1 α))) :
  seq.join (seq.join SS) = seq.join (seq.map join SS) :=
begin
  apply eq_of_bisim (λs1 s2,
    ∃ s SS, s1 = seq.append s (seq.join (seq.join SS)) ∧
      s2 = seq.append s (seq.join (seq.map join SS))),
  { intros s1 s2 h, exact match s1, s2, h with ._, ._, ⟨s, SS, rfl, rfl⟩ := begin
      apply cases_on s; simp,
      { apply cases_on SS; simp,
        { intros S SS, cases S with s S; cases s with x s; simp [map],
          apply cases_on s; simp,
          { exact ⟨_, _, rfl, rfl⟩ },
          { intros x s,
            refine ⟨cons x (append s (seq.join S)), SS, _, _⟩; simp } } },
      { intros x s, exact ⟨s, SS, rfl, rfl⟩ }
    end end },
  { refine ⟨nil, SS, _, _⟩; simp }
end

@[simp] theorem bind_assoc (s : seq1 α) (f : α → seq1 β) (g : β → seq1 γ) :
  bind (bind s f) g = bind s (λ (x : α), bind (f x) g) :=
begin
  cases s with a s,
  simp [bind, map],
  rw [←map_comp],
  change (λ x, join (map g (f x))) with (join ∘ ((map g) ∘ f)),
  rw [map_comp _ join],
  generalize : seq.map (map g ∘ f) s = SS,
  rcases map g (f a) with ⟨⟨a, s⟩, S⟩,
  apply cases_on s; intros; apply cases_on S; intros; simp,
  { cases x with x t, apply cases_on t; intros; simp },
  { cases x_1 with y t; simp }
end

instance : monad seq1 :=
{ map  := @map,
  pure := @ret,
  bind := @bind }

instance : is_lawful_monad seq1 :=
{ id_map := @map_id,
  bind_pure_comp_eq_map := @bind_ret,
  pure_bind := @ret_bind,
  bind_assoc := @bind_assoc }

end seq1<|MERGE_RESOLUTION|>--- conflicted
+++ resolved
@@ -41,24 +41,15 @@
 
 /-- Prepend an element to a sequence -/
 def cons (a : α) (s : seq α) : seq α :=
-<<<<<<< HEAD
-⟨some a :: s.1, λn h, by {cases n with n, contradiction, exact s.2 h}⟩
-=======
 ⟨some a :: s.1, begin
   rintros (n | _) h,
   { contradiction },
   { exact s.2 h }
 end⟩
->>>>>>> 51aff1cd
 
 /-- Get the nth element of a sequence (if it exists) -/
 def nth : seq α → ℕ → option α := subtype.val
 
-<<<<<<< HEAD
-@[simp] theorem nil_nth (n : ℕ) : (@nil α).nth n = none := rfl
-
-@[simp] theorem nth_cons_zero (a : α) (s : seq α) : (cons a s).nth 0 = a := rfl
-=======
 @[simp] theorem mk_nth (f hf) : @nth α ⟨f, hf⟩ = f := rfl
 
 @[simp] theorem nil_nth (n : ℕ) : (@nil α).nth n = none := rfl
@@ -67,7 +58,6 @@
 
 @[ext] protected lemma ext : ∀ (s s': seq α), (∀ n : ℕ, s.nth n = s'.nth n) → s = s'
 | ⟨f, hf⟩ ⟨g, hg⟩ h := let H : f = g := funext h in by simp_rw [subtype.mk_eq_mk, H]
->>>>>>> 51aff1cd
 
 /-- A sequence has terminated at position `n` if the value at position `n` equals `none`. -/
 def terminated_at (s : seq α) (n : ℕ) : Prop := s.nth n = none
@@ -249,25 +239,6 @@
   dsimp [corec.F], rw h, refl
 end
 
-<<<<<<< HEAD
-/-- Embed a list as a sequence -/
-def of_list (l : list α) : seq α :=
-⟨list.nth l, λn h, begin
-  induction l with a l IH generalizing n, refl,
-  dsimp [list.nth], cases n with n; dsimp [list.nth] at h,
-  { contradiction },
-  { apply IH _ h }
-end⟩
-
-instance coe_list : has_coe (list α) (seq α) := ⟨of_list⟩
-
-@[simp] theorem of_list_nth (l : list α) (n : ℕ) : (of_list l).nth n = l.nth n := rfl
-
-theorem of_list_terminates (l : list α) : terminates (of_list l) :=
-⟨l.length, by simp [terminated_at]⟩
-
-=======
->>>>>>> 51aff1cd
 section bisim
   variable (R : seq α → seq α → Prop)
 
@@ -326,25 +297,6 @@
   rw [h1, h2], apply H
 end
 
-<<<<<<< HEAD
-@[ext]
-protected lemma ext (s s': seq α) (hyp : ∀ (n : ℕ), s.nth n = s'.nth n) : s = s' :=
-begin
-  let ext := (λ (s s' : seq α), ∀ n, s.nth n = s'.nth n),
-  apply seq.eq_of_bisim ext _ hyp,
-  -- we have to show that ext is a bisimulation
-  clear hyp s s',
-  assume s s' (hyp : ext s s'),
-  unfold seq.destruct,
-  rw (hyp 0),
-  cases (s'.nth 0),
-  { simp [seq.bisim_o] }, -- option.none
-  { -- option.some
-    suffices : ext s.tail s'.tail, by simpa,
-    assume n,
-    simp only [seq.nth_tail _ n, (hyp $ n + 1)] }
-end
-=======
 /-- Embed a list as a sequence -/
 def of_list (l : list α) : seq α :=
 ⟨list.nth l, λn h, begin
@@ -363,7 +315,9 @@
 @[simp] theorem of_list_cons (a : α) (l) :
   of_list (a :: l) = cons a (of_list l) :=
 by ext (_|n); simp [option.coe_def]
->>>>>>> 51aff1cd
+
+theorem of_list_terminates (l : list α) : terminates (of_list l) :=
+⟨l.length, by simp [terminated_at]⟩
 
 /-- Embed an infinite stream as a sequence -/
 def of_stream (s : stream α) : seq α :=
@@ -454,14 +408,14 @@
 
 theorem nth_take {n m : ℕ} (s : seq α) (h : m < n) : (s.take n).nth m = s.nth m :=
 begin
-  induction n with n hn,
+  induction n with n hn generalizing m s,
   { exact (nat.not_lt_zero m h).elim },
   { apply s.cases_on,
     { simp },
     { intros x s,
-      simp, }
-
-  }
+      cases m,
+      { simpa },
+      { simpa using hn s (nat.lt_of_succ_lt_succ h) } } }
 end
 
 /-- Split a sequence at `n`, producing a finite initial segment
