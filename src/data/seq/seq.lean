/-
Copyright (c) 2017 Mario Carneiro. All rights reserved.
Released under Apache 2.0 license as described in the file LICENSE.
Authors: Mario Carneiro
-/
import data.list.basic
import data.lazy_list
import data.nat.basic
import data.stream.init
import data.seq.computation

universes u v w

/-
coinductive seq (α : Type u) : Type u
| nil : seq α
| cons : α → seq α → seq α
-/

/--
A stream `s : option α` is a sequence if `s.nth n = none` implies `s.nth (n + 1) = none`.
-/
def stream.is_seq {α : Type u} (s : stream (option α)) : Prop :=
∀ {n : ℕ}, s n = none → s (n + 1) = none

/-- `seq α` is the type of possibly infinite lists (referred here as sequences).
  It is encoded as an infinite stream of options such that if `f n = none`, then
  `f m = none` for all `m ≥ n`. -/
def seq (α : Type u) : Type u := {f : stream (option α) // f.is_seq}

/-- `seq1 α` is the type of nonempty sequences. -/
def seq1 (α) := α × seq α

namespace seq
variables {α : Type u} {β : Type v} {γ : Type w}

/-- The empty sequence -/
def nil : seq α := ⟨stream.const none, λ n h, rfl⟩

instance : inhabited (seq α) := ⟨nil⟩

/-- Prepend an element to a sequence -/
def cons (a : α) (s : seq α) : seq α :=
⟨some a :: s.1, begin
  rintros (n | _) h,
  { contradiction },
  { exact s.2 h }
end⟩

/-- Get the nth element of a sequence (if it exists) -/
def nth : seq α → ℕ → option α := subtype.val

@[simp] theorem nth_mk (f hf) : @nth α ⟨f, hf⟩ = f := rfl

@[simp] theorem nth_nil (n : ℕ) : (@nil α).nth n = none := rfl
@[simp] theorem nth_cons_zero (a : α) (s : seq α) : (cons a s).nth 0 = some a := rfl
@[simp] theorem nth_cons_succ (a : α) (s : seq α) (n : ℕ) : (cons a s).nth (n + 1) = s.nth n := rfl

@[ext] protected lemma ext {s t : seq α} (h : ∀ n : ℕ, s.nth n = t.nth n) : s = t :=
subtype.eq $ funext h

lemma cons_injective2 : function.injective2 (cons : α → seq α → seq α) :=
λ x y s t h, ⟨by rw [←option.some_inj, ←nth_cons_zero, h, nth_cons_zero],
  seq.ext $ λ n, by simp_rw [←nth_cons_succ x s n, h, nth_cons_succ]⟩

lemma cons_left_injective (s : seq α) : function.injective (λ x, cons x s) :=
cons_injective2.left _

lemma cons_right_injective (x : α) : function.injective (cons x) :=
cons_injective2.right _

/-- A sequence has terminated at position `n` if the value at position `n` equals `none`. -/
def terminated_at (s : seq α) (n : ℕ) : Prop := s.nth n = none

/-- It is decidable whether a sequence terminates at a given position. -/
instance terminated_at_decidable (s : seq α) (n : ℕ) : decidable (s.terminated_at n) :=
decidable_of_iff' (s.nth n).is_none $ by unfold terminated_at; cases s.nth n; simp

/-- A sequence terminates if there is some position `n` at which it has terminated. -/
def terminates (s : seq α) : Prop := ∃ (n : ℕ), s.terminated_at n

theorem not_terminates_iff {s : seq α} : ¬ s.terminates ↔ ∀ n, (s.nth n).is_some :=
by simp [terminates, terminated_at, ←ne.def, option.ne_none_iff_is_some]

/-- Functorial action of the functor `option (α × _)` -/
@[simp] def omap (f : β → γ) : option (α × β) → option (α × γ)
| none          := none
| (some (a, b)) := some (a, f b)

/-- Get the first element of a sequence -/
def head (s : seq α) : option α := nth s 0

/-- Get the tail of a sequence (or `nil` if the sequence is `nil`) -/
def tail (s : seq α) : seq α := ⟨s.1.tail, λ n, by { cases s with f al, exact al }⟩

protected def mem (a : α) (s : seq α) := some a ∈ s.1

instance : has_mem α (seq α) :=
⟨seq.mem⟩

theorem le_stable (s : seq α) {m n} (h : m ≤ n) : s.nth m = none → s.nth n = none :=
by { cases s with f al, induction h with n h IH, exacts [id, λ h2, al (IH h2)] }

/-- If a sequence terminated at position `n`, it also terminated at `m ≥ n `. -/
lemma terminated_stable : ∀ (s : seq α) {m n : ℕ}, m ≤ n → s.terminated_at m →
  s.terminated_at n :=
le_stable

/--
If `s.nth n = some aₙ` for some value `aₙ`, then there is also some value `aₘ` such
that `s.nth = some aₘ` for `m ≤ n`.
-/
lemma ge_stable (s : seq α) {aₙ : α} {n m : ℕ} (m_le_n : m ≤ n)
(s_nth_eq_some : s.nth n = some aₙ) :
  ∃ (aₘ : α), s.nth m = some aₘ :=
have s.nth n ≠ none, by simp [s_nth_eq_some],
have s.nth m ≠ none, from mt (s.le_stable m_le_n) this,
option.ne_none_iff_exists'.mp this

theorem not_mem_nil (a : α) : a ∉ @nil α :=
λ ⟨n, (h : some a = none)⟩, by injection h

theorem mem_cons (a : α) : ∀ (s : seq α), a ∈ cons a s
| ⟨f, al⟩ := stream.mem_cons (some a) _

theorem mem_cons_of_mem (y : α) {a : α} : ∀ {s : seq α}, a ∈ s → a ∈ cons y s
| ⟨f, al⟩ := stream.mem_cons_of_mem (some y)

theorem eq_or_mem_of_mem_cons {a b : α} : ∀ {s : seq α}, a ∈ cons b s → a = b ∨ a ∈ s
| ⟨f, al⟩ h := (stream.eq_or_mem_of_mem_cons h).imp_left (λ h, by injection h)

@[simp] theorem mem_cons_iff {a b : α} {s : seq α} : a ∈ cons b s ↔ a = b ∨ a ∈ s :=
⟨eq_or_mem_of_mem_cons, by rintro (rfl|m); [apply mem_cons, exact mem_cons_of_mem _ m]⟩

/-- Destructor for a sequence, resulting in either `none` (for `nil`) or
  `some (a, s)` (for `cons a s`). -/
def destruct (s : seq α) : option (seq1 α) :=
(λ a', (a', s.tail)) <$> nth s 0

theorem destruct_eq_nil {s : seq α} : destruct s = none → s = nil :=
begin
  dsimp [destruct],
  induction f0 : nth s 0; intro h,
  { apply subtype.eq,
    funext n,
    induction n with n IH, exacts [f0, s.2 IH] },
  { contradiction }
end

theorem destruct_eq_cons {s : seq α} {a s'} : destruct s = some (a, s') → s = cons a s' :=
begin
  dsimp [destruct],
  induction f0 : nth s 0 with a'; intro h,
  { contradiction },
  { cases s with f al,
    injections with _ h1 h2,
    rw ←h2, apply subtype.eq, dsimp [tail, cons],
    rw h1 at f0, rw ←f0,
    exact (stream.eta f).symm }
end

@[simp] theorem destruct_nil : destruct (nil : seq α) = none := rfl

@[simp] theorem destruct_cons (a : α) : ∀ s, destruct (cons a s) = some (a, s)
| ⟨f, al⟩ := begin
  unfold cons destruct functor.map,
  apply congr_arg (λ s, some (a, s)),
  apply subtype.eq, dsimp [tail], rw [stream.tail_cons]
end

theorem head_eq_destruct (s : seq α) : head s = prod.fst <$> destruct s :=
by unfold destruct head; cases nth s 0; refl

@[simp] theorem head_nil : head (nil : seq α) = none := rfl

@[simp] theorem head_cons (a : α) (s) : head (cons a s) = some a :=
by rw [head_eq_destruct, destruct_cons]; refl

@[simp] theorem tail_nil : tail (nil : seq α) = nil := rfl

@[simp] theorem tail_cons (a : α) (s) : tail (cons a s) = s :=
by cases s with f al; apply subtype.eq; dsimp [tail, cons]; rw [stream.tail_cons]

<<<<<<< HEAD
/-- Recursion principle for sequences, compare with `list.rec_on`. -/
def rec_on {C : seq α → Sort v} (s : seq α)
=======
@[simp] theorem nth_tail (s : seq α) (n) : nth (tail s) n = nth s (n + 1) := rfl

def cases_on {C : seq α → Sort v} (s : seq α)
>>>>>>> d2461773
  (h1 : C nil) (h2 : ∀ x s, C (cons x s)) : C s := begin
  induction H : destruct s with v v,
  { rw destruct_eq_nil H, apply h1 },
  { cases v with a s', rw destruct_eq_cons H, apply h2 }
end

theorem mem_rec_on {C : seq α → Prop} {a s} (M : a ∈ s)
  (h1 : ∀ b s', (a = b ∨ C s') → C (cons b s')) : C s :=
begin
  cases M with k e, unfold stream.nth at e,
  induction k with k IH generalizing s,
  { have TH : s = cons a (tail s),
    { apply destruct_eq_cons,
      unfold destruct nth functor.map, rw ←e, refl },
    rw TH, apply h1 _ _ (or.inl rfl) },
  revert e, apply s.rec_on _ (λ b s', _); intro e,
  { injection e },
  { have h_eq : (cons b s').val (nat.succ k) = s'.val k, { cases s'; refl },
    rw [h_eq] at e,
    apply h1 _ _ (or.inr (IH e)) }
end

def corec.F (f : β → option (α × β)) : option β → option α × option β
| none     := (none, none)
| (some b) := match f b with none := (none, none) | some (a, b') := (some a, some b') end

/-- Corecursor for `seq α` as a coinductive type. Iterates `f` to produce new elements
  of the sequence until `none` is obtained. -/
def corec (f : β → option (α × β)) (b : β) : seq α :=
begin
  refine ⟨stream.corec' (corec.F f) (some b), λ n h, _⟩,
  rw stream.corec'_eq,
  change stream.corec' (corec.F f) (corec.F f (some b)).2 n = none,
  revert h, generalize : some b = o, revert o,
  induction n with n IH; intro o,
  { change (corec.F f o).1 = none → (corec.F f (corec.F f o).2).1 = none,
    cases o with b; intro h, { refl },
    dsimp [corec.F] at h, dsimp [corec.F],
    cases f b with s, { refl },
    { cases s with a b', contradiction } },
  { rw [stream.corec'_eq (corec.F f) (corec.F f o).2,
        stream.corec'_eq (corec.F f) o],
    exact IH (corec.F f o).2 }
end

@[simp] theorem corec_eq (f : β → option (α × β)) (b : β) :
  destruct (corec f b) = omap (corec f) (f b) :=
begin
  dsimp [corec, destruct, nth],
  change stream.corec' (corec.F f) (some b) 0 with (corec.F f (some b)).1,
  dsimp [corec.F],
  induction h : f b with s, { refl },
  cases s with a b', dsimp [corec.F],
  apply congr_arg (λ b', some (a, b')),
  apply subtype.eq,
  dsimp [corec, tail],
  rw [stream.corec'_eq, stream.tail_cons],
  dsimp [corec.F], rw h, refl
end

section bisim
  variable (R : seq α → seq α → Prop)

  local infix (name := R) ` ~ `:50 := R

  def bisim_o : option (seq1 α) → option (seq1 α) → Prop
  | none          none            := true
  | (some (a, s)) (some (a', s')) := a = a' ∧ R s s'
  | _             _               := false
  attribute [simp] bisim_o

  def is_bisimulation := ∀ ⦃s₁ s₂⦄, s₁ ~ s₂ → bisim_o R (destruct s₁) (destruct s₂)

  -- If two streams are bisimilar, then they are equal
  theorem eq_of_bisim (bisim : is_bisimulation R) {s₁ s₂} (r : s₁ ~ s₂) : s₁ = s₂ :=
  begin
    apply subtype.eq,
    apply stream.eq_of_bisim (λ x y, ∃ s s' : seq α, s.1 = x ∧ s'.1 = y ∧ R s s'),
    dsimp [stream.is_bisimulation],
    intros t₁ t₂ e,
    exact match t₁, t₂, e with ._, ._, ⟨s, s', rfl, rfl, r⟩ :=
      suffices head s = head s' ∧ R (tail s) (tail s'), from
      and.imp id (λ r, ⟨tail s, tail s',
        by cases s; refl, by cases s'; refl, r⟩) this,
      begin
        have := bisim r, revert r this,
        apply rec_on s _ _; intros; apply rec_on s' _ _; intros; intros r this,
        { constructor, refl, assumption },
        { rw [destruct_nil, destruct_cons] at this,
          exact false.elim this },
        { rw [destruct_nil, destruct_cons] at this,
          exact false.elim this },
        { rw [destruct_cons, destruct_cons] at this,
          rw [head_cons, head_cons, tail_cons, tail_cons],
          cases this with h1 h2,
          constructor, rw h1, exact h2 }
      end
    end,
    exact ⟨s₁, s₂, rfl, rfl, r⟩
  end
end bisim

theorem coinduction : ∀ {s₁ s₂ : seq α}, head s₁ = head s₂ →
  (∀ (β : Type u) (fr : seq α → β),
    fr s₁ = fr s₂ → fr (tail s₁) = fr (tail s₂)) → s₁ = s₂
| ⟨f₁, a₁⟩ ⟨f₂, a₂⟩ hh ht :=
  subtype.eq (stream.coinduction hh (λ β fr, ht β (λ s, fr s.1)))

theorem coinduction2 (s) (f g : seq α → seq β)
  (H : ∀ s, bisim_o (λ (s1 s2 : seq β), ∃ (s : seq α), s1 = f s ∧ s2 = g s)
    (destruct (f s)) (destruct (g s)))
  : f s = g s :=
begin
  refine eq_of_bisim (λ s1 s2, ∃ s, s1 = f s ∧ s2 = g s) _ ⟨s, rfl, rfl⟩,
  intros s1 s2 h, rcases h with ⟨s, h1, h2⟩,
  rw [h1, h2], apply H
end

/-- Embed a list as a sequence -/
def of_list (l : list α) : seq α :=
⟨list.nth l, λ n h, begin
  rw list.nth_eq_none_iff at h ⊢,
  exact h.trans (nat.le_succ n)
end⟩

instance coe_list : has_coe (list α) (seq α) := ⟨of_list⟩

@[simp] theorem of_list_nil : of_list [] = (nil : seq α) := rfl
@[simp] theorem of_list_nth (l : list α) (n : ℕ) : (of_list l).nth n = l.nth n := rfl
@[simp] theorem of_list_cons (a : α) (l : list α) : of_list (a :: l) = cons a (of_list l) :=
by ext1 (_|n); refl

/-- Embed an infinite stream as a sequence -/
def of_stream (s : stream α) : seq α :=
⟨s.map some, λ n h, by contradiction⟩

instance coe_stream : has_coe (stream α) (seq α) := ⟨of_stream⟩

/-- Embed a `lazy_list α` as a sequence. Note that even though this
  is non-meta, it will produce infinite sequences if used with
  cyclic `lazy_list`s created by meta constructions. -/
def of_lazy_list : lazy_list α → seq α :=
corec (λ l, match l with
  | lazy_list.nil := none
  | lazy_list.cons a l' := some (a, l' ())
  end)

instance coe_lazy_list : has_coe (lazy_list α) (seq α) := ⟨of_lazy_list⟩

/-- Translate a sequence into a `lazy_list`. Since `lazy_list` and `list`
  are isomorphic as non-meta types, this function is necessarily meta. -/
meta def to_lazy_list : seq α → lazy_list α | s :=
match destruct s with
| none := lazy_list.nil
| some (a, s') := lazy_list.cons a (to_lazy_list s')
end

/-- Translate a sequence to a list. This function will run forever if
  run on an infinite sequence. -/
meta def force_to_list (s : seq α) : list α := (to_lazy_list s).to_list

/-- The sequence of natural numbers some 0, some 1, ... -/
def nats : seq ℕ := stream.nats

@[simp]
lemma nats_nth (n : ℕ) : nats.nth n = some n := rfl

/-- Append two sequences. If `s₁` is infinite, then `s₁ ++ s₂ = s₁`,
  otherwise it puts `s₂` at the location of the `nil` in `s₁`. -/
def append (s₁ s₂ : seq α) : seq α :=
@corec α (seq α × seq α) (λ ⟨s₁, s₂⟩,
  match destruct s₁ with
  | none := omap (λ s₂, (nil, s₂)) (destruct s₂)
  | some (a, s₁') := some (a, s₁', s₂)
  end) (s₁, s₂)

/-- Map a function over a sequence. -/
def map (f : α → β) : seq α → seq β | ⟨s, al⟩ :=
⟨s.map (option.map f),
λ n, begin
  dsimp [stream.map, stream.nth],
  induction e : s n; intro,
  { rw al e, assumption }, { contradiction }
end⟩

/-- Flatten a sequence of sequences. (It is required that the
  sequences be nonempty to ensure productivity; in the case
  of an infinite sequence of `nil`, the first element is never
  generated.) -/
def join : seq (seq1 α) → seq α :=
corec (λ S, match destruct S with
  | none := none
  | some ((a, s), S') := some (a, match destruct s with
    | none := S'
    | some s' := cons s' S'
    end)
  end)

/-- Remove the first `n` elements from the sequence. -/
def drop (s : seq α) : ℕ → seq α
| 0     := s
| (n+1) := tail (drop n)
attribute [simp] drop

/-- Take the first `n` elements of the sequence (producing a list) -/
def take : ℕ → seq α → list α
| 0     s := []
| (n+1) s := match destruct s with
  | none := []
  | some (x, r) := list.cons x (take n r)
  end

/-- Split a sequence at `n`, producing a finite initial segment
  and an infinite tail. -/
def split_at : ℕ → seq α → list α × seq α
| 0     s := ([], s)
| (n+1) s := match destruct s with
  | none := ([], nil)
  | some (x, s') := let (l, r) := split_at n s' in (list.cons x l, r)
  end

section zip_with

/-- Combine two sequences with a function -/
def zip_with (f : α → β → γ) : seq α → seq β → seq γ
| ⟨f₁, a₁⟩ ⟨f₂, a₂⟩ := ⟨λ n,
    match f₁ n, f₂ n with
    | some a, some b := some (f a b)
    | _, _ := none
    end,
  λ n, begin
    induction h1 : f₁ n,
    { intro H, simp only [(a₁ h1)], refl },
    induction h2 : f₂ n; dsimp [seq.zip_with._match_1]; intro H,
    { rw (a₂ h2), cases f₁ (n + 1); refl },
    { rw [h1, h2] at H, contradiction }
  end⟩

variables {s : seq α} {s' : seq β} {n : ℕ}

lemma zip_with_nth_some {a : α} {b : β} (s_nth_eq_some : s.nth n = some a)
(s_nth_eq_some' : s'.nth n = some b) (f : α → β → γ) :
  (zip_with f s s').nth n = some (f a b) :=
begin
  cases s with st,
  have : st n = some a, from s_nth_eq_some,
  cases s' with st',
  have : st' n = some b, from s_nth_eq_some',
  simp only [zip_with, seq.nth, *]
end

lemma zip_with_nth_none (s_nth_eq_none : s.nth n = none) (f : α → β → γ) :
  (zip_with f s s').nth n = none :=
begin
  cases s with st,
  have : st n = none, from s_nth_eq_none,
  cases s' with st',
  cases st'_nth_eq : st' n;
  simp only [zip_with, seq.nth, *]
end

lemma zip_with_nth_none' (s'_nth_eq_none : s'.nth n = none) (f : α → β → γ) :
  (zip_with f s s').nth n = none :=
begin
  cases s' with st',
  have : st' n = none, from s'_nth_eq_none,
  cases s with st,
  cases st_nth_eq : st n;
  simp only [zip_with, seq.nth, *]
end

end zip_with

/-- Pair two sequences into a sequence of pairs -/
def zip : seq α → seq β → seq (α × β) := zip_with prod.mk

/-- Separate a sequence of pairs into two sequences -/
def unzip (s : seq (α × β)) : seq α × seq β := (map prod.fst s, map prod.snd s)

/-- Convert a sequence which is known to terminate into a list -/
def to_list (s : seq α) (h : s.terminates) : list α :=
take (nat.find h) s

/-- Convert a sequence which is known not to terminate into a stream -/
def to_stream (s : seq α) (h : ¬ s.terminates) : stream α :=
λ n, option.get $ not_terminates_iff.1 h n

/-- Convert a sequence into either a list or a stream depending on whether
  it is finite or infinite. (Without decidability of the infiniteness predicate,
  this is not constructively possible.) -/
def to_list_or_stream (s : seq α) [decidable s.terminates] : list α ⊕ stream α :=
if h : s.terminates
then sum.inl (to_list s h)
else sum.inr (to_stream s h)

@[simp] theorem nil_append (s : seq α) : append nil s = s :=
begin
  apply coinduction2, intro s,
  dsimp [append], rw [corec_eq],
  dsimp [append], apply rec_on s _ _,
  { trivial },
  { intros x s,
    rw [destruct_cons], dsimp,
    exact ⟨rfl, s, rfl, rfl⟩ }
end

@[simp] theorem cons_append (a : α) (s t) : append (cons a s) t = cons a (append s t) :=
destruct_eq_cons $ begin
  dsimp [append], rw [corec_eq],
  dsimp [append], rw [destruct_cons],
  dsimp [append], refl
end

@[simp] theorem append_nil (s : seq α) : append s nil = s :=
begin
  apply coinduction2 s, intro s,
  apply rec_on s _ _,
  { trivial },
  { intros x s,
    rw [cons_append, destruct_cons, destruct_cons], dsimp,
    exact ⟨rfl, s, rfl, rfl⟩ }
end

@[simp] theorem append_assoc (s t u : seq α) :
  append (append s t) u = append s (append t u) :=
begin
  apply eq_of_bisim (λ s1 s2, ∃ s t u,
    s1 = append (append s t) u ∧ s2 = append s (append t u)),
  { intros s1 s2 h, exact match s1, s2, h with ._, ._, ⟨s, t, u, rfl, rfl⟩ := begin
      apply rec_on s; simp,
      { apply rec_on t; simp,
        { apply rec_on u; simp,
          { intros x u, refine ⟨nil, nil, u, _, _⟩; simp } },
        { intros x t, refine ⟨nil, t, u, _, _⟩; simp } },
      { intros x s, exact ⟨s, t, u, rfl, rfl⟩ }
    end end },
  { exact ⟨s, t, u, rfl, rfl⟩ }
end

@[simp] theorem map_nil (f : α → β) : map f nil = nil := rfl

@[simp] theorem map_cons (f : α → β) (a) : ∀ s, map f (cons a s) = cons (f a) (map f s)
| ⟨s, al⟩ := by apply subtype.eq; dsimp [cons, map]; rw stream.map_cons; refl

@[simp] theorem map_id : ∀ (s : seq α), map id s = s
| ⟨s, al⟩ := begin
  apply subtype.eq; dsimp [map],
  rw [option.map_id, stream.map_id]; refl
end

@[simp] theorem map_tail (f : α → β) : ∀ s, map f (tail s) = tail (map f s)
| ⟨s, al⟩ := by apply subtype.eq; dsimp [tail, map]; rw stream.map_tail; refl

theorem map_comp (f : α → β) (g : β → γ) : ∀ (s : seq α), map (g ∘ f) s = map g (map f s)
| ⟨s, al⟩ := begin
  apply subtype.eq; dsimp [map],
  rw stream.map_map,
  apply congr_arg (λ f : _ → option γ, stream.map f s),
  ext ⟨⟩; refl
end

@[simp] theorem map_append (f : α → β) (s t) : map f (append s t) = append (map f s) (map f t) :=
begin
  apply eq_of_bisim (λ s1 s2, ∃ s t,
    s1 = map f (append s t) ∧ s2 = append (map f s) (map f t)) _ ⟨s, t, rfl, rfl⟩,
  intros s1 s2 h, exact match s1, s2, h with ._, ._, ⟨s, t, rfl, rfl⟩ := begin
    apply rec_on s; simp,
    { apply rec_on t; simp,
      { intros x t, refine ⟨nil, t, _, _⟩; simp } },
    { intros x s, refine ⟨s, t, rfl, rfl⟩ }
  end end
end

@[simp] theorem map_nth (f : α → β) : ∀ s n, nth (map f s) n = (nth s n).map f
| ⟨s, al⟩ n := rfl

instance : functor seq := {map := @map}

instance : is_lawful_functor seq :=
{ id_map := @map_id, comp_map := @map_comp }

@[simp] theorem join_nil : join nil = (nil : seq α) := destruct_eq_nil rfl

@[simp] theorem join_cons_nil (a : α) (S) :
  join (cons (a, nil) S) = cons a (join S) :=
destruct_eq_cons $ by simp [join]

@[simp] theorem join_cons_cons (a b : α) (s S) :
  join (cons (a, cons b s) S) = cons a (join (cons (b, s) S)) :=
destruct_eq_cons $ by simp [join]

@[simp, priority 990] theorem join_cons (a : α) (s S) :
  join (cons (a, s) S) = cons a (append s (join S)) :=
begin
  apply eq_of_bisim (λ s1 s2, s1 = s2 ∨
    ∃ a s S, s1 = join (cons (a, s) S) ∧
      s2 = cons a (append s (join S))) _ (or.inr ⟨a, s, S, rfl, rfl⟩),
  intros s1 s2 h,
  exact match s1, s2, h with
  | _, _, (or.inl $ eq.refl s) := begin
      apply rec_on s, { trivial },
      { intros x s, rw [destruct_cons], exact ⟨rfl, or.inl rfl⟩ }
    end
  | ._, ._, (or.inr ⟨a, s, S, rfl, rfl⟩) := begin
      apply rec_on s,
      { simp },
      { intros x s, simp, refine or.inr ⟨x, s, S, rfl, rfl⟩ }
    end
  end
end

@[simp] theorem join_append (S T : seq (seq1 α)) :
  join (append S T) = append (join S) (join T) :=
begin
  apply eq_of_bisim (λ s1 s2, ∃ s S T,
    s1 = append s (join (append S T)) ∧
    s2 = append s (append (join S) (join T))),
  { intros s1 s2 h, exact match s1, s2, h with ._, ._, ⟨s, S, T, rfl, rfl⟩ := begin
      apply rec_on s; simp,
      { apply rec_on S; simp,
        { apply rec_on T, { simp },
          { intros s T, cases s with a s; simp,
            refine ⟨s, nil, T, _, _⟩; simp } },
        { intros s S, cases s with a s; simp,
          exact ⟨s, S, T, rfl, rfl⟩ } },
      { intros x s, exact ⟨s, S, T, rfl, rfl⟩ }
    end end },
  { refine ⟨nil, S, T, _, _⟩; simp }
end

@[simp] theorem of_stream_cons (a : α) (s) :
  of_stream (a :: s) = cons a (of_stream s) :=
by apply subtype.eq; simp [of_stream, cons]; rw stream.map_cons

@[simp] theorem of_list_append (l l' : list α) :
  of_list (l ++ l') = append (of_list l) (of_list l') :=
by induction l; simp [*]

@[simp] theorem of_stream_append (l : list α) (s : stream α) :
  of_stream (l ++ₛ s) = append (of_list l) (of_stream s) :=
by induction l; simp [*, stream.nil_append_stream, stream.cons_append_stream]

/-- Convert a sequence into a list, embedded in a computation to allow for
  the possibility of infinite sequences (in which case the computation
  never returns anything). -/
def to_list' {α} (s : seq α) : computation (list α) :=
@computation.corec (list α) (list α × seq α) (λ ⟨l, s⟩,
  match destruct s with
  | none         := sum.inl l.reverse
  | some (a, s') := sum.inr (a::l, s')
  end) ([], s)

theorem dropn_add (s : seq α) (m) : ∀ n, drop s (m + n) = drop (drop s m) n
| 0     := rfl
| (n+1) := congr_arg tail (dropn_add n)

theorem dropn_tail (s : seq α) (n) : drop (tail s) n = drop s (n + 1) :=
by rw add_comm; symmetry; apply dropn_add

@[simp] theorem head_dropn (s : seq α) (n) : head (drop s n) = nth s n :=
begin
  induction n with n IH generalizing s, { refl },
  rw [nat.succ_eq_add_one, ←nth_tail, ←dropn_tail], apply IH
end

theorem mem_map (f : α → β) {a : α} : ∀ {s : seq α}, a ∈ s → f a ∈ map f s
| ⟨g, al⟩ := stream.mem_map (option.map f)

theorem exists_of_mem_map {f} {b : β} : ∀ {s : seq α}, b ∈ map f s → ∃ a, a ∈ s ∧ f a = b
| ⟨g, al⟩ h := let ⟨o, om, oe⟩ := stream.exists_of_mem_map h in
  by cases o with a; injection oe with h'; exact ⟨a, om, h'⟩

theorem of_mem_append {s₁ s₂ : seq α} {a : α} (h : a ∈ append s₁ s₂) : a ∈ s₁ ∨ a ∈ s₂ :=
begin
  have := h, revert this,
  generalize e : append s₁ s₂ = ss, intro h, revert s₁,
  apply mem_rec_on h _,
  intros b s' o s₁,
  apply s₁.rec_on _ (λ c t₁, _); intros m e;
  have := congr_arg destruct e,
  { apply or.inr, simpa using m },
  { cases (show a = c ∨ a ∈ append t₁ s₂, by simpa using m) with e' m,
    { rw e', exact or.inl (mem_cons _ _) },
    { cases (show c = b ∧ append t₁ s₂ = s', by simpa) with i1 i2,
      cases o with e' IH,
      { simp [i1, e'] },
      { exact or.imp_left (mem_cons_of_mem _) (IH m i2) } } }
end

theorem mem_append_left {s₁ s₂ : seq α} {a : α} (h : a ∈ s₁) : a ∈ append s₁ s₂ :=
by apply mem_rec_on h; intros; simp [*]

end seq

namespace seq1
variables {α : Type u} {β : Type v} {γ : Type w}
open seq

/-- Convert a `seq1` to a sequence. -/
def to_seq : seq1 α → seq α
| (a, s) := cons a s

instance coe_seq : has_coe (seq1 α) (seq α) := ⟨to_seq⟩

/-- Map a function on a `seq1` -/
def map (f : α → β) : seq1 α → seq1 β
| (a, s) := (f a, seq.map f s)

theorem map_id : ∀ (s : seq1 α), map id s = s | ⟨a, s⟩ := by simp [map]

/-- Flatten a nonempty sequence of nonempty sequences -/
def join : seq1 (seq1 α) → seq1 α
| ((a, s), S) := match destruct s with
  | none := (a, seq.join S)
  | some s' := (a, seq.join (cons s' S))
  end

@[simp] theorem join_nil (a : α) (S) : join ((a, nil), S) = (a, seq.join S) := rfl

@[simp] theorem join_cons (a b : α) (s S) :
  join ((a, cons b s), S) = (a, seq.join (cons (b, s) S)) :=
by dsimp [join]; rw [destruct_cons]; refl

/-- The `return` operator for the `seq1` monad,
  which produces a singleton sequence. -/
def ret (a : α) : seq1 α := (a, nil)

instance [inhabited α] : inhabited (seq1 α) := ⟨ret default⟩

/-- The `bind` operator for the `seq1` monad,
  which maps `f` on each element of `s` and appends the results together.
  (Not all of `s` may be evaluated, because the first few elements of `s`
  may already produce an infinite result.) -/
def bind (s : seq1 α) (f : α → seq1 β) : seq1 β :=
join (map f s)

@[simp] theorem join_map_ret (s : seq α) : seq.join (seq.map ret s) = s :=
by apply coinduction2 s; intro s; apply rec_on s; simp [ret]

@[simp] theorem bind_ret (f : α → β) : ∀ s, bind s (ret ∘ f) = map f s
| ⟨a, s⟩ := begin
  dsimp [bind, map], change (λ x, ret (f x)) with (ret ∘ f),
  rw [map_comp], simp [function.comp, ret]
end

@[simp] theorem ret_bind (a : α) (f : α → seq1 β) : bind (ret a) f = f a :=
begin
  simp [ret, bind, map],
  cases f a with a s,
  apply rec_on s; intros; simp
end

@[simp] theorem map_join' (f : α → β) (S) :
  seq.map f (seq.join S) = seq.join (seq.map (map f) S) :=
begin
  apply eq_of_bisim (λ s1 s2,
    ∃ s S, s1 = append s (seq.map f (seq.join S)) ∧
      s2 = append s (seq.join (seq.map (map f) S))),
  { intros s1 s2 h, exact match s1, s2, h with ._, ._, ⟨s, S, rfl, rfl⟩ := begin
      apply rec_on s; simp,
      { apply rec_on S; simp,
        { intros x S, cases x with a s; simp [map],
          exact ⟨_, _, rfl, rfl⟩ } },
      { intros x s, refine ⟨s, S, rfl, rfl⟩ }
    end end },
  { refine ⟨nil, S, _, _⟩; simp }
end

@[simp] theorem map_join (f : α → β) : ∀ S, map f (join S) = join (map (map f) S)
| ((a, s), S) := by apply rec_on s; intros; simp [map]

@[simp] theorem join_join (SS : seq (seq1 (seq1 α))) :
  seq.join (seq.join SS) = seq.join (seq.map join SS) :=
begin
  apply eq_of_bisim (λ s1 s2,
    ∃ s SS, s1 = seq.append s (seq.join (seq.join SS)) ∧
      s2 = seq.append s (seq.join (seq.map join SS))),
  { intros s1 s2 h, exact match s1, s2, h with ._, ._, ⟨s, SS, rfl, rfl⟩ := begin
      apply rec_on s; simp,
      { apply rec_on SS; simp,
        { intros S SS, cases S with s S; cases s with x s; simp [map],
          apply rec_on s; simp,
          { exact ⟨_, _, rfl, rfl⟩ },
          { intros x s,
            refine ⟨cons x (append s (seq.join S)), SS, _, _⟩; simp } } },
      { intros x s, exact ⟨s, SS, rfl, rfl⟩ }
    end end },
  { refine ⟨nil, SS, _, _⟩; simp }
end

@[simp] theorem bind_assoc (s : seq1 α) (f : α → seq1 β) (g : β → seq1 γ) :
  bind (bind s f) g = bind s (λ (x : α), bind (f x) g) :=
begin
  cases s with a s,
  simp [bind, map],
  rw [←map_comp],
  change (λ x, join (map g (f x))) with (join ∘ ((map g) ∘ f)),
  rw [map_comp _ join],
  generalize : seq.map (map g ∘ f) s = SS,
  rcases map g (f a) with ⟨⟨a, s⟩, S⟩,
  apply rec_on s; intros; apply rec_on S; intros; simp,
  { cases x with x t, apply rec_on t; intros; simp },
  { cases x_1 with y t; simp }
end

instance : monad seq1 :=
{ map  := @map,
  pure := @ret,
  bind := @bind }

instance : is_lawful_monad seq1 :=
{ id_map := @map_id,
  bind_pure_comp_eq_map := @bind_ret,
  pure_bind := @ret_bind,
  bind_assoc := @bind_assoc }

end seq1<|MERGE_RESOLUTION|>--- conflicted
+++ resolved
@@ -181,14 +181,10 @@
 @[simp] theorem tail_cons (a : α) (s) : tail (cons a s) = s :=
 by cases s with f al; apply subtype.eq; dsimp [tail, cons]; rw [stream.tail_cons]
 
-<<<<<<< HEAD
+@[simp] theorem nth_tail (s : seq α) (n) : nth (tail s) n = nth s (n + 1) := rfl
+
 /-- Recursion principle for sequences, compare with `list.rec_on`. -/
 def rec_on {C : seq α → Sort v} (s : seq α)
-=======
-@[simp] theorem nth_tail (s : seq α) (n) : nth (tail s) n = nth s (n + 1) := rfl
-
-def cases_on {C : seq α → Sort v} (s : seq α)
->>>>>>> d2461773
   (h1 : C nil) (h2 : ∀ x s, C (cons x s)) : C s := begin
   induction H : destruct s with v v,
   { rw destruct_eq_nil H, apply h1 },
