/-
Copyright (c) 2017 Mario Carneiro. All rights reserved.
Released under Apache 2.0 license as described in the file LICENSE.
Authors: Mario Carneiro
-/
import data.lazy_list
import data.nat.basic
import data.stream.init
import data.seq.computation

universes u v w

/-
coinductive seq (α : Type u) : Type u
| nil : seq α
| cons : α → seq α → seq α
-/

/--
A stream `s : option α` is a sequence if `s.nth n = none` implies `s.nth (n + 1) = none`.
-/
def stream.is_seq {α : Type u} (s : stream (option α)) : Prop :=
∀ {n : ℕ}, s n = none → s (n + 1) = none

/-- `seq α` is the type of possibly infinite lists (referred here as sequences).
  It is encoded as an infinite stream of options such that if `f n = none`, then
  `f m = none` for all `m ≥ n`. -/
def seq (α : Type u) : Type u := {f : stream (option α) // f.is_seq}

/-- `seq1 α` is the type of nonempty sequences. -/
def seq1 (α) := α × seq α

namespace seq
variables {α : Type u} {β : Type v} {γ : Type w}

/-- The empty sequence -/
def nil : seq α := ⟨stream.const none, λ n h, rfl⟩

instance : inhabited (seq α) := ⟨nil⟩

/-- Prepend an element to a sequence -/
def cons (a : α) (s : seq α) : seq α :=
⟨some a :: s.1, begin
  rintros (n | _) h,
  { contradiction },
  { exact s.2 h }
end⟩

/-- Get the nth element of a sequence (if it exists) -/
def nth : seq α → ℕ → option α := subtype.val

@[simp] theorem mk_nth (f hf) : @nth α ⟨f, hf⟩ = f := rfl

@[simp] theorem nil_nth (n : ℕ) : (@nil α).nth n = none := rfl
@[simp] theorem cons_nth_zero (a : α) (s : seq α) : (cons a s).nth 0 = a := rfl
@[simp] theorem cons_nth_succ (a : α) (s : seq α) (n : ℕ) : (cons a s).nth (n + 1) = s.nth n := rfl

@[ext] protected lemma ext : ∀ (s s': seq α), (∀ n : ℕ, s.nth n = s'.nth n) → s = s'
| ⟨f, hf⟩ ⟨g, hg⟩ h := let H : f = g := funext h in by simp_rw [subtype.mk_eq_mk, H]

/-- A sequence has terminated at position `n` if the value at position `n` equals `none`. -/
def terminated_at (s : seq α) (n : ℕ) : Prop := s.nth n = none

/-- It is decidable whether a sequence terminates at a given position. -/
instance terminated_at_decidable (s : seq α) (n : ℕ) : decidable (s.terminated_at n) :=
decidable_of_iff' (s.nth n).is_none $ by unfold terminated_at; cases s.nth n; simp

/-- A sequence terminates if there is some position `n` at which it has terminated. -/
def terminates (s : seq α) : Prop := ∃ (n : ℕ), s.terminated_at n

/-- Functorial action of the functor `option (α × _)` -/
@[simp] def omap (f : β → γ) : option (α × β) → option (α × γ)
| none          := none
| (some (a, b)) := some (a, f b)

/-- Get the first element of a sequence -/
def head (s : seq α) : option α := nth s 0

/-- Get the tail of a sequence (or `nil` if the sequence is `nil`) -/
def tail (s : seq α) : seq α := ⟨s.1.tail, λ n, by { cases s with f al, exact al }⟩

protected def mem (a : α) (s : seq α) := some a ∈ s.1

instance : has_mem α (seq α) :=
⟨seq.mem⟩

theorem le_stable (s : seq α) {m n} (h : m ≤ n) : s.nth m = none → s.nth n = none :=
by { cases s with f al, induction h with n h IH, exacts [id, λ h2, al (IH h2)] }

/-- If a sequence terminated at position `n`, it also terminated at `m ≥ n `. -/
lemma terminated_stable : ∀ (s : seq α) {m n : ℕ}, m ≤ n → s.terminated_at m →
  s.terminated_at n :=
le_stable

/--
If `s.nth n = some aₙ` for some value `aₙ`, then there is also some value `aₘ` such
that `s.nth = some aₘ` for `m ≤ n`.
-/
lemma ge_stable (s : seq α) {aₙ : α} {n m : ℕ} (m_le_n : m ≤ n)
(s_nth_eq_some : s.nth n = some aₙ) :
  ∃ (aₘ : α), s.nth m = some aₘ :=
have s.nth n ≠ none, by simp [s_nth_eq_some],
have s.nth m ≠ none, from mt (s.le_stable m_le_n) this,
option.ne_none_iff_exists'.mp this

theorem not_mem_nil (a : α) : a ∉ @nil α :=
λ ⟨n, (h : some a = none)⟩, by injection h

theorem mem_cons (a : α) : ∀ (s : seq α), a ∈ cons a s
| ⟨f, al⟩ := stream.mem_cons (some a) _

theorem mem_cons_of_mem (y : α) {a : α} : ∀ {s : seq α}, a ∈ s → a ∈ cons y s
| ⟨f, al⟩ := stream.mem_cons_of_mem (some y)

theorem eq_or_mem_of_mem_cons {a b : α} : ∀ {s : seq α}, a ∈ cons b s → a = b ∨ a ∈ s
| ⟨f, al⟩ h := (stream.eq_or_mem_of_mem_cons h).imp_left (λ h, by injection h)

@[simp] theorem mem_cons_iff {a b : α} {s : seq α} : a ∈ cons b s ↔ a = b ∨ a ∈ s :=
⟨eq_or_mem_of_mem_cons, by rintro (rfl|m); [apply mem_cons, exact mem_cons_of_mem _ m]⟩

/-- Destructor for a sequence, resulting in either `none` (for `nil`) or
  `some (a, s)` (for `cons a s`). -/
def destruct (s : seq α) : option (seq1 α) :=
(λ a', (a', s.tail)) <$> nth s 0

theorem destruct_eq_nil {s : seq α} : destruct s = none → s = nil :=
begin
  dsimp [destruct],
  induction f0 : nth s 0; intro h,
  { apply subtype.eq,
    funext n,
    induction n with n IH, exacts [f0, s.2 IH] },
  { contradiction }
end

theorem destruct_eq_cons {s : seq α} {a s'} : destruct s = some (a, s') → s = cons a s' :=
begin
  dsimp [destruct],
  induction f0 : nth s 0 with a'; intro h,
  { contradiction },
  { cases s with f al,
    injections with _ h1 h2,
    rw ←h2, apply subtype.eq, dsimp [tail, cons],
    rw h1 at f0, rw ←f0,
    exact (stream.eta f).symm }
end

@[simp] theorem destruct_nil : destruct (nil : seq α) = none := rfl

@[simp] theorem destruct_cons (a : α) : ∀ s, destruct (cons a s) = some (a, s)
| ⟨f, al⟩ := begin
  unfold cons destruct functor.map,
  apply congr_arg (λ s, some (a, s)),
  apply subtype.eq, dsimp [tail], rw [stream.tail_cons]
end

theorem head_eq_destruct (s : seq α) : head s = prod.fst <$> destruct s :=
by unfold destruct head; cases nth s 0; refl

@[simp] theorem head_nil : head (nil : seq α) = none := rfl

@[simp] theorem head_cons (a : α) (s) : head (cons a s) = some a :=
by rw [head_eq_destruct, destruct_cons]; refl

@[simp] theorem tail_nil : tail (nil : seq α) = nil := rfl

@[simp] theorem tail_cons (a : α) (s) : tail (cons a s) = s :=
by cases s with f al; apply subtype.eq; dsimp [tail, cons]; rw [stream.tail_cons]

@[simp] theorem nth_tail : ∀ (s : seq α) n, nth (tail s) n = nth s (n + 1)
| ⟨f, al⟩ n := rfl

def cases_on {C : seq α → Sort v} (s : seq α)
  (h1 : C nil) (h2 : ∀ x s, C (cons x s)) : C s := begin
  induction H : destruct s with v v,
  { rw destruct_eq_nil H, apply h1 },
  { cases v with a s', rw destruct_eq_cons H, apply h2 }
end

theorem mem_rec_on {C : seq α → Prop} {a s} (M : a ∈ s)
  (h1 : ∀ b s', (a = b ∨ C s') → C (cons b s')) : C s :=
begin
  cases M with k e, unfold stream.nth at e,
  induction k with k IH generalizing s,
  { have TH : s = cons a (tail s),
    { apply destruct_eq_cons,
      unfold destruct nth functor.map, rw ←e, refl },
    rw TH, apply h1 _ _ (or.inl rfl) },
  revert e, apply s.cases_on _ (λ b s', _); intro e,
  { injection e },
  { have h_eq : (cons b s').val (nat.succ k) = s'.val k, { cases s'; refl },
    rw [h_eq] at e,
    apply h1 _ _ (or.inr (IH e)) }
end

def corec.F (f : β → option (α × β)) : option β → option α × option β
| none     := (none, none)
| (some b) := match f b with none := (none, none) | some (a, b') := (some a, some b') end

/-- Corecursor for `seq α` as a coinductive type. Iterates `f` to produce new elements
  of the sequence until `none` is obtained. -/
def corec (f : β → option (α × β)) (b : β) : seq α :=
begin
  refine ⟨stream.corec' (corec.F f) (some b), λ n h, _⟩,
  rw stream.corec'_eq,
  change stream.corec' (corec.F f) (corec.F f (some b)).2 n = none,
  revert h, generalize : some b = o, revert o,
  induction n with n IH; intro o,
  { change (corec.F f o).1 = none → (corec.F f (corec.F f o).2).1 = none,
    cases o with b; intro h, { refl },
    dsimp [corec.F] at h, dsimp [corec.F],
    cases f b with s, { refl },
    { cases s with a b', contradiction } },
  { rw [stream.corec'_eq (corec.F f) (corec.F f o).2,
        stream.corec'_eq (corec.F f) o],
    exact IH (corec.F f o).2 }
end

@[simp] theorem corec_eq (f : β → option (α × β)) (b : β) :
  destruct (corec f b) = omap (corec f) (f b) :=
begin
  dsimp [corec, destruct, nth],
  change stream.corec' (corec.F f) (some b) 0 with (corec.F f (some b)).1,
  dsimp [corec.F],
  induction h : f b with s, { refl },
  cases s with a b', dsimp [corec.F],
  apply congr_arg (λ b', some (a, b')),
  apply subtype.eq,
  dsimp [corec, tail],
  rw [stream.corec'_eq, stream.tail_cons],
  dsimp [corec.F], rw h, refl
end

<<<<<<< HEAD
=======
/-- Embed a list as a sequence -/
def of_list (l : list α) : seq α :=
⟨list.nth l, λ n h, begin
  induction l with a l IH generalizing n, refl,
  dsimp [list.nth], cases n with n; dsimp [list.nth] at h,
  { contradiction },
  { apply IH _ h }
end⟩

instance coe_list : has_coe (list α) (seq α) := ⟨of_list⟩

>>>>>>> acc7dfa5
section bisim
  variable (R : seq α → seq α → Prop)

  local infix ` ~ `:50 := R

  def bisim_o : option (seq1 α) → option (seq1 α) → Prop
  | none          none            := true
  | (some (a, s)) (some (a', s')) := a = a' ∧ R s s'
  | _             _               := false
  attribute [simp] bisim_o

  def is_bisimulation := ∀ ⦃s₁ s₂⦄, s₁ ~ s₂ → bisim_o R (destruct s₁) (destruct s₂)

  -- If two streams are bisimilar, then they are equal
  theorem eq_of_bisim (bisim : is_bisimulation R) {s₁ s₂} (r : s₁ ~ s₂) : s₁ = s₂ :=
  begin
    apply subtype.eq,
    apply stream.eq_of_bisim (λ x y, ∃ s s' : seq α, s.1 = x ∧ s'.1 = y ∧ R s s'),
    dsimp [stream.is_bisimulation],
    intros t₁ t₂ e,
    exact match t₁, t₂, e with ._, ._, ⟨s, s', rfl, rfl, r⟩ :=
      suffices head s = head s' ∧ R (tail s) (tail s'), from
      and.imp id (λ r, ⟨tail s, tail s',
        by cases s; refl, by cases s'; refl, r⟩) this,
      begin
        have := bisim r, revert r this,
        apply cases_on s _ _; intros; apply cases_on s' _ _; intros; intros r this,
        { constructor, refl, assumption },
        { rw [destruct_nil, destruct_cons] at this,
          exact false.elim this },
        { rw [destruct_nil, destruct_cons] at this,
          exact false.elim this },
        { rw [destruct_cons, destruct_cons] at this,
          rw [head_cons, head_cons, tail_cons, tail_cons],
          cases this with h1 h2,
          constructor, rw h1, exact h2 }
      end
    end,
    exact ⟨s₁, s₂, rfl, rfl, r⟩
  end
end bisim

theorem coinduction : ∀ {s₁ s₂ : seq α}, head s₁ = head s₂ →
  (∀ (β : Type u) (fr : seq α → β),
    fr s₁ = fr s₂ → fr (tail s₁) = fr (tail s₂)) → s₁ = s₂
| ⟨f₁, a₁⟩ ⟨f₂, a₂⟩ hh ht :=
  subtype.eq (stream.coinduction hh (λ β fr, ht β (λ s, fr s.1)))

theorem coinduction2 (s) (f g : seq α → seq β)
  (H : ∀ s, bisim_o (λ (s1 s2 : seq β), ∃ (s : seq α), s1 = f s ∧ s2 = g s)
    (destruct (f s)) (destruct (g s)))
  : f s = g s :=
begin
  refine eq_of_bisim (λ s1 s2, ∃ s, s1 = f s ∧ s2 = g s) _ ⟨s, rfl, rfl⟩,
  intros s1 s2 h, rcases h with ⟨s, h1, h2⟩,
  rw [h1, h2], apply H
end

/-- Embed a list as a sequence -/
def of_list (l : list α) : seq α :=
⟨list.nth l, λn h, begin
  induction l with a l IH generalizing n, refl,
  dsimp [list.nth], cases n with n; dsimp [list.nth] at h,
  { contradiction },
  { apply IH _ h }
end⟩

instance coe_list : has_coe (list α) (seq α) := ⟨of_list⟩

@[simp] theorem of_list_nil : of_list [] = (nil : seq α) := rfl

@[simp] theorem of_list_nth (l : list α) (n : ℕ) : (of_list l).nth n = l.nth n := rfl

@[simp] theorem of_list_cons (a : α) (l) :
  of_list (a :: l) = cons a (of_list l) :=
by ext (_|n); simp [option.coe_def]

/-- Embed an infinite stream as a sequence -/
def of_stream (s : stream α) : seq α :=
⟨s.map some, λ n h, by contradiction⟩

instance coe_stream : has_coe (stream α) (seq α) := ⟨of_stream⟩

/-- Embed a `lazy_list α` as a sequence. Note that even though this
  is non-meta, it will produce infinite sequences if used with
  cyclic `lazy_list`s created by meta constructions. -/
def of_lazy_list : lazy_list α → seq α :=
corec (λ l, match l with
  | lazy_list.nil := none
  | lazy_list.cons a l' := some (a, l' ())
  end)

instance coe_lazy_list : has_coe (lazy_list α) (seq α) := ⟨of_lazy_list⟩

/-- Translate a sequence into a `lazy_list`. Since `lazy_list` and `list`
  are isomorphic as non-meta types, this function is necessarily meta. -/
meta def to_lazy_list : seq α → lazy_list α | s :=
match destruct s with
| none := lazy_list.nil
| some (a, s') := lazy_list.cons a (to_lazy_list s')
end

/-- Translate a sequence to a list. This function will run forever if
  run on an infinite sequence. -/
meta def force_to_list (s : seq α) : list α := (to_lazy_list s).to_list

/-- The sequence of natural numbers some 0, some 1, ... -/
def nats : seq ℕ := stream.nats

@[simp]
lemma nats_nth (n : ℕ) : nats.nth n = some n := rfl

/-- Append two sequences. If `s₁` is infinite, then `s₁ ++ s₂ = s₁`,
  otherwise it puts `s₂` at the location of the `nil` in `s₁`. -/
def append (s₁ s₂ : seq α) : seq α :=
@corec α (seq α × seq α) (λ ⟨s₁, s₂⟩,
  match destruct s₁ with
  | none := omap (λ s₂, (nil, s₂)) (destruct s₂)
  | some (a, s₁') := some (a, s₁', s₂)
  end) (s₁, s₂)

/-- Map a function over a sequence. -/
def map (f : α → β) : seq α → seq β | ⟨s, al⟩ :=
⟨s.map (option.map f),
λ n, begin
  dsimp [stream.map, stream.nth],
  induction e : s n; intro,
  { rw al e, assumption }, { contradiction }
end⟩

/-- Flatten a sequence of sequences. (It is required that the
  sequences be nonempty to ensure productivity; in the case
  of an infinite sequence of `nil`, the first element is never
  generated.) -/
def join : seq (seq1 α) → seq α :=
corec (λ S, match destruct S with
  | none := none
  | some ((a, s), S') := some (a, match destruct s with
    | none := S'
    | some s' := cons s' S'
    end)
  end)

/-- Remove the first `n` elements from the sequence. -/
def drop (s : seq α) : ℕ → seq α
| 0     := s
| (n+1) := tail (drop n)
attribute [simp] drop

/-- Take the first `n` elements of the sequence (producing a list) -/
def take : ℕ → seq α → list α
| 0     s := []
| (n+1) s := match destruct s with
  | none := []
  | some (x, r) := list.cons x (take n r)
  end

/-- Split a sequence at `n`, producing a finite initial segment
  and an infinite tail. -/
def split_at : ℕ → seq α → list α × seq α
| 0     s := ([], s)
| (n+1) s := match destruct s with
  | none := ([], nil)
  | some (x, s') := let (l, r) := split_at n s' in (list.cons x l, r)
  end

section zip_with

/-- Combine two sequences with a function -/
def zip_with (f : α → β → γ) : seq α → seq β → seq γ
| ⟨f₁, a₁⟩ ⟨f₂, a₂⟩ := ⟨λ n,
    match f₁ n, f₂ n with
    | some a, some b := some (f a b)
    | _, _ := none
    end,
  λ n, begin
    induction h1 : f₁ n,
    { intro H, simp only [(a₁ h1)], refl },
    induction h2 : f₂ n; dsimp [seq.zip_with._match_1]; intro H,
    { rw (a₂ h2), cases f₁ (n + 1); refl },
    { rw [h1, h2] at H, contradiction }
  end⟩

variables {s : seq α} {s' : seq β} {n : ℕ}

lemma zip_with_nth_some {a : α} {b : β} (s_nth_eq_some : s.nth n = some a)
(s_nth_eq_some' : s'.nth n = some b) (f : α → β → γ) :
  (zip_with f s s').nth n = some (f a b) :=
begin
  cases s with st,
  have : st n = some a, from s_nth_eq_some,
  cases s' with st',
  have : st' n = some b, from s_nth_eq_some',
  simp only [zip_with, seq.nth, *]
end

lemma zip_with_nth_none (s_nth_eq_none : s.nth n = none) (f : α → β → γ) :
  (zip_with f s s').nth n = none :=
begin
  cases s with st,
  have : st n = none, from s_nth_eq_none,
  cases s' with st',
  cases st'_nth_eq : st' n;
  simp only [zip_with, seq.nth, *]
end

lemma zip_with_nth_none' (s'_nth_eq_none : s'.nth n = none) (f : α → β → γ) :
  (zip_with f s s').nth n = none :=
begin
  cases s' with st',
  have : st' n = none, from s'_nth_eq_none,
  cases s with st,
  cases st_nth_eq : st n;
  simp only [zip_with, seq.nth, *]
end

end zip_with

/-- Pair two sequences into a sequence of pairs -/
def zip : seq α → seq β → seq (α × β) := zip_with prod.mk

/-- Separate a sequence of pairs into two sequences -/
def unzip (s : seq (α × β)) : seq α × seq β := (map prod.fst s, map prod.snd s)

/-- Convert a sequence which is known to terminate into a list -/
def to_list (s : seq α) (h : ∃ n, ¬ (nth s n).is_some) : list α :=
take (nat.find h) s

/-- Convert a sequence which is known not to terminate into a stream -/
def to_stream (s : seq α) (h : ∀ n, (nth s n).is_some) : stream α :=
λ n, option.get (h n)

/-- Convert a sequence into either a list or a stream depending on whether
  it is finite or infinite. (Without decidability of the infiniteness predicate,
  this is not constructively possible.) -/
def to_list_or_stream (s : seq α) [decidable (∃ n, ¬ (nth s n).is_some)] :
  list α ⊕ stream α :=
if h : ∃ n, ¬ (nth s n).is_some
then sum.inl (to_list s h)
else sum.inr (to_stream s (λ n, decidable.by_contradiction (λ hn, h ⟨n, hn⟩)))

@[simp] theorem nil_append (s : seq α) : append nil s = s :=
begin
  apply coinduction2, intro s,
  dsimp [append], rw [corec_eq],
  dsimp [append], apply cases_on s _ _,
  { trivial },
  { intros x s,
    rw [destruct_cons], dsimp,
    exact ⟨rfl, s, rfl, rfl⟩ }
end

@[simp] theorem cons_append (a : α) (s t) : append (cons a s) t = cons a (append s t) :=
destruct_eq_cons $ begin
  dsimp [append], rw [corec_eq],
  dsimp [append], rw [destruct_cons],
  dsimp [append], refl
end

@[simp] theorem append_nil (s : seq α) : append s nil = s :=
begin
  apply coinduction2 s, intro s,
  apply cases_on s _ _,
  { trivial },
  { intros x s,
    rw [cons_append, destruct_cons, destruct_cons], dsimp,
    exact ⟨rfl, s, rfl, rfl⟩ }
end

@[simp] theorem append_assoc (s t u : seq α) :
  append (append s t) u = append s (append t u) :=
begin
  apply eq_of_bisim (λ s1 s2, ∃ s t u,
    s1 = append (append s t) u ∧ s2 = append s (append t u)),
  { intros s1 s2 h, exact match s1, s2, h with ._, ._, ⟨s, t, u, rfl, rfl⟩ := begin
      apply cases_on s; simp,
      { apply cases_on t; simp,
        { apply cases_on u; simp,
          { intros x u, refine ⟨nil, nil, u, _, _⟩; simp } },
        { intros x t, refine ⟨nil, t, u, _, _⟩; simp } },
      { intros x s, exact ⟨s, t, u, rfl, rfl⟩ }
    end end },
  { exact ⟨s, t, u, rfl, rfl⟩ }
end

@[simp] theorem map_nil (f : α → β) : map f nil = nil := rfl

@[simp] theorem map_cons (f : α → β) (a) : ∀ s, map f (cons a s) = cons (f a) (map f s)
| ⟨s, al⟩ := by apply subtype.eq; dsimp [cons, map]; rw stream.map_cons; refl

@[simp] theorem map_id : ∀ (s : seq α), map id s = s
| ⟨s, al⟩ := begin
  apply subtype.eq; dsimp [map],
  rw [option.map_id, stream.map_id]; refl
end

@[simp] theorem map_tail (f : α → β) : ∀ s, map f (tail s) = tail (map f s)
| ⟨s, al⟩ := by apply subtype.eq; dsimp [tail, map]; rw stream.map_tail; refl

theorem map_comp (f : α → β) (g : β → γ) : ∀ (s : seq α), map (g ∘ f) s = map g (map f s)
| ⟨s, al⟩ := begin
  apply subtype.eq; dsimp [map],
  rw stream.map_map,
  apply congr_arg (λ f : _ → option γ, stream.map f s),
  ext ⟨⟩; refl
end

@[simp] theorem map_append (f : α → β) (s t) : map f (append s t) = append (map f s) (map f t) :=
begin
  apply eq_of_bisim (λ s1 s2, ∃ s t,
    s1 = map f (append s t) ∧ s2 = append (map f s) (map f t)) _ ⟨s, t, rfl, rfl⟩,
  intros s1 s2 h, exact match s1, s2, h with ._, ._, ⟨s, t, rfl, rfl⟩ := begin
    apply cases_on s; simp,
    { apply cases_on t; simp,
      { intros x t, refine ⟨nil, t, _, _⟩; simp } },
    { intros x s, refine ⟨s, t, rfl, rfl⟩ }
  end end
end

@[simp] theorem map_nth (f : α → β) : ∀ s n, nth (map f s) n = (nth s n).map f
| ⟨s, al⟩ n := rfl

instance : functor seq := {map := @map}

instance : is_lawful_functor seq :=
{ id_map := @map_id, comp_map := @map_comp }

@[simp] theorem join_nil : join nil = (nil : seq α) := destruct_eq_nil rfl

@[simp] theorem join_cons_nil (a : α) (S) :
  join (cons (a, nil) S) = cons a (join S) :=
destruct_eq_cons $ by simp [join]

@[simp] theorem join_cons_cons (a b : α) (s S) :
  join (cons (a, cons b s) S) = cons a (join (cons (b, s) S)) :=
destruct_eq_cons $ by simp [join]

@[simp, priority 990] theorem join_cons (a : α) (s S) :
  join (cons (a, s) S) = cons a (append s (join S)) :=
begin
  apply eq_of_bisim (λ s1 s2, s1 = s2 ∨
    ∃ a s S, s1 = join (cons (a, s) S) ∧
      s2 = cons a (append s (join S))) _ (or.inr ⟨a, s, S, rfl, rfl⟩),
  intros s1 s2 h,
  exact match s1, s2, h with
  | _, _, (or.inl $ eq.refl s) := begin
      apply cases_on s, { trivial },
      { intros x s, rw [destruct_cons], exact ⟨rfl, or.inl rfl⟩ }
    end
  | ._, ._, (or.inr ⟨a, s, S, rfl, rfl⟩) := begin
      apply cases_on s,
      { simp },
      { intros x s, simp, refine or.inr ⟨x, s, S, rfl, rfl⟩ }
    end
  end
end

@[simp] theorem join_append (S T : seq (seq1 α)) :
  join (append S T) = append (join S) (join T) :=
begin
  apply eq_of_bisim (λ s1 s2, ∃ s S T,
    s1 = append s (join (append S T)) ∧
    s2 = append s (append (join S) (join T))),
  { intros s1 s2 h, exact match s1, s2, h with ._, ._, ⟨s, S, T, rfl, rfl⟩ := begin
      apply cases_on s; simp,
      { apply cases_on S; simp,
        { apply cases_on T, { simp },
          { intros s T, cases s with a s; simp,
            refine ⟨s, nil, T, _, _⟩; simp } },
        { intros s S, cases s with a s; simp,
          exact ⟨s, S, T, rfl, rfl⟩ } },
      { intros x s, exact ⟨s, S, T, rfl, rfl⟩ }
    end end },
  { refine ⟨nil, S, T, _, _⟩; simp }
end

@[simp] theorem of_stream_cons (a : α) (s) :
  of_stream (a :: s) = cons a (of_stream s) :=
by apply subtype.eq; simp [of_stream, cons]; rw stream.map_cons

@[simp] theorem of_list_append (l l' : list α) :
  of_list (l ++ l') = append (of_list l) (of_list l') :=
by induction l; simp [*]

@[simp] theorem of_stream_append (l : list α) (s : stream α) :
  of_stream (l ++ₛ s) = append (of_list l) (of_stream s) :=
by induction l; simp [*, stream.nil_append_stream, stream.cons_append_stream]

/-- Convert a sequence into a list, embedded in a computation to allow for
  the possibility of infinite sequences (in which case the computation
  never returns anything). -/
def to_list' {α} (s : seq α) : computation (list α) :=
@computation.corec (list α) (list α × seq α) (λ ⟨l, s⟩,
  match destruct s with
  | none         := sum.inl l.reverse
  | some (a, s') := sum.inr (a::l, s')
  end) ([], s)

theorem dropn_add (s : seq α) (m) : ∀ n, drop s (m + n) = drop (drop s m) n
| 0     := rfl
| (n+1) := congr_arg tail (dropn_add n)

theorem dropn_tail (s : seq α) (n) : drop (tail s) n = drop s (n + 1) :=
by rw add_comm; symmetry; apply dropn_add

@[simp] theorem head_dropn (s : seq α) (n) : head (drop s n) = nth s n :=
begin
  induction n with n IH generalizing s, { refl },
  rw [nat.succ_eq_add_one, ←nth_tail, ←dropn_tail], apply IH
end

theorem mem_map (f : α → β) {a : α} : ∀ {s : seq α}, a ∈ s → f a ∈ map f s
| ⟨g, al⟩ := stream.mem_map (option.map f)

theorem exists_of_mem_map {f} {b : β} : ∀ {s : seq α}, b ∈ map f s → ∃ a, a ∈ s ∧ f a = b
| ⟨g, al⟩ h := let ⟨o, om, oe⟩ := stream.exists_of_mem_map h in
  by cases o with a; injection oe with h'; exact ⟨a, om, h'⟩

theorem of_mem_append {s₁ s₂ : seq α} {a : α} (h : a ∈ append s₁ s₂) : a ∈ s₁ ∨ a ∈ s₂ :=
begin
  have := h, revert this,
  generalize e : append s₁ s₂ = ss, intro h, revert s₁,
  apply mem_rec_on h _,
  intros b s' o s₁,
  apply s₁.cases_on _ (λ c t₁, _); intros m e;
  have := congr_arg destruct e,
  { apply or.inr, simpa using m },
  { cases (show a = c ∨ a ∈ append t₁ s₂, by simpa using m) with e' m,
    { rw e', exact or.inl (mem_cons _ _) },
    { cases (show c = b ∧ append t₁ s₂ = s', by simpa) with i1 i2,
      cases o with e' IH,
      { simp [i1, e'] },
      { exact or.imp_left (mem_cons_of_mem _) (IH m i2) } } }
end

theorem mem_append_left {s₁ s₂ : seq α} {a : α} (h : a ∈ s₁) : a ∈ append s₁ s₂ :=
by apply mem_rec_on h; intros; simp [*]

end seq

namespace seq1
variables {α : Type u} {β : Type v} {γ : Type w}
open seq

/-- Convert a `seq1` to a sequence. -/
def to_seq : seq1 α → seq α
| (a, s) := cons a s

instance coe_seq : has_coe (seq1 α) (seq α) := ⟨to_seq⟩

/-- Map a function on a `seq1` -/
def map (f : α → β) : seq1 α → seq1 β
| (a, s) := (f a, seq.map f s)

theorem map_id : ∀ (s : seq1 α), map id s = s | ⟨a, s⟩ := by simp [map]

/-- Flatten a nonempty sequence of nonempty sequences -/
def join : seq1 (seq1 α) → seq1 α
| ((a, s), S) := match destruct s with
  | none := (a, seq.join S)
  | some s' := (a, seq.join (cons s' S))
  end

@[simp] theorem join_nil (a : α) (S) : join ((a, nil), S) = (a, seq.join S) := rfl

@[simp] theorem join_cons (a b : α) (s S) :
  join ((a, cons b s), S) = (a, seq.join (cons (b, s) S)) :=
by dsimp [join]; rw [destruct_cons]; refl

/-- The `return` operator for the `seq1` monad,
  which produces a singleton sequence. -/
def ret (a : α) : seq1 α := (a, nil)

instance [inhabited α] : inhabited (seq1 α) := ⟨ret default⟩

/-- The `bind` operator for the `seq1` monad,
  which maps `f` on each element of `s` and appends the results together.
  (Not all of `s` may be evaluated, because the first few elements of `s`
  may already produce an infinite result.) -/
def bind (s : seq1 α) (f : α → seq1 β) : seq1 β :=
join (map f s)

@[simp] theorem join_map_ret (s : seq α) : seq.join (seq.map ret s) = s :=
by apply coinduction2 s; intro s; apply cases_on s; simp [ret]

@[simp] theorem bind_ret (f : α → β) : ∀ s, bind s (ret ∘ f) = map f s
| ⟨a, s⟩ := begin
  dsimp [bind, map], change (λ x, ret (f x)) with (ret ∘ f),
  rw [map_comp], simp [function.comp, ret]
end

@[simp] theorem ret_bind (a : α) (f : α → seq1 β) : bind (ret a) f = f a :=
begin
  simp [ret, bind, map],
  cases f a with a s,
  apply cases_on s; intros; simp
end

@[simp] theorem map_join' (f : α → β) (S) :
  seq.map f (seq.join S) = seq.join (seq.map (map f) S) :=
begin
  apply eq_of_bisim (λ s1 s2,
    ∃ s S, s1 = append s (seq.map f (seq.join S)) ∧
      s2 = append s (seq.join (seq.map (map f) S))),
  { intros s1 s2 h, exact match s1, s2, h with ._, ._, ⟨s, S, rfl, rfl⟩ := begin
      apply cases_on s; simp,
      { apply cases_on S; simp,
        { intros x S, cases x with a s; simp [map],
          exact ⟨_, _, rfl, rfl⟩ } },
      { intros x s, refine ⟨s, S, rfl, rfl⟩ }
    end end },
  { refine ⟨nil, S, _, _⟩; simp }
end

@[simp] theorem map_join (f : α → β) : ∀ S, map f (join S) = join (map (map f) S)
| ((a, s), S) := by apply cases_on s; intros; simp [map]

@[simp] theorem join_join (SS : seq (seq1 (seq1 α))) :
  seq.join (seq.join SS) = seq.join (seq.map join SS) :=
begin
  apply eq_of_bisim (λ s1 s2,
    ∃ s SS, s1 = seq.append s (seq.join (seq.join SS)) ∧
      s2 = seq.append s (seq.join (seq.map join SS))),
  { intros s1 s2 h, exact match s1, s2, h with ._, ._, ⟨s, SS, rfl, rfl⟩ := begin
      apply cases_on s; simp,
      { apply cases_on SS; simp,
        { intros S SS, cases S with s S; cases s with x s; simp [map],
          apply cases_on s; simp,
          { exact ⟨_, _, rfl, rfl⟩ },
          { intros x s,
            refine ⟨cons x (append s (seq.join S)), SS, _, _⟩; simp } } },
      { intros x s, exact ⟨s, SS, rfl, rfl⟩ }
    end end },
  { refine ⟨nil, SS, _, _⟩; simp }
end

@[simp] theorem bind_assoc (s : seq1 α) (f : α → seq1 β) (g : β → seq1 γ) :
  bind (bind s f) g = bind s (λ (x : α), bind (f x) g) :=
begin
  cases s with a s,
  simp [bind, map],
  rw [←map_comp],
  change (λ x, join (map g (f x))) with (join ∘ ((map g) ∘ f)),
  rw [map_comp _ join],
  generalize : seq.map (map g ∘ f) s = SS,
  rcases map g (f a) with ⟨⟨a, s⟩, S⟩,
  apply cases_on s; intros; apply cases_on S; intros; simp,
  { cases x with x t, apply cases_on t; intros; simp },
  { cases x_1 with y t; simp }
end

instance : monad seq1 :=
{ map  := @map,
  pure := @ret,
  bind := @bind }

instance : is_lawful_monad seq1 :=
{ id_map := @map_id,
  bind_pure_comp_eq_map := @bind_ret,
  pure_bind := @ret_bind,
  bind_assoc := @bind_assoc }

end seq1<|MERGE_RESOLUTION|>--- conflicted
+++ resolved
@@ -231,20 +231,6 @@
   dsimp [corec.F], rw h, refl
 end
 
-<<<<<<< HEAD
-=======
-/-- Embed a list as a sequence -/
-def of_list (l : list α) : seq α :=
-⟨list.nth l, λ n h, begin
-  induction l with a l IH generalizing n, refl,
-  dsimp [list.nth], cases n with n; dsimp [list.nth] at h,
-  { contradiction },
-  { apply IH _ h }
-end⟩
-
-instance coe_list : has_coe (list α) (seq α) := ⟨of_list⟩
-
->>>>>>> acc7dfa5
 section bisim
   variable (R : seq α → seq α → Prop)
 
