--- conflicted
+++ resolved
@@ -508,49 +508,15 @@
 section zip_with
 
 /-- Combine two sequences with a function -/
-<<<<<<< HEAD
-def zip_with (f : α → β → γ) (s : seq α) (s' : seq β) : seq γ :=
-⟨⟨λ n, (s.nth n).bind (λ a, (s'.nth n).map (f a))⟩,
-  λ n H, begin
-    cases h1 : s.nth n,
-    { simp only [s.2 h1, option.none_bind'] },
-    cases h2 : s'.nth n; dsimp at H ⊢,
-    { rw (s'.2 h2), cases s.nth (n + 1); refl },
-    { rw [h1, h2] at H, contradiction }
-  end⟩
-
-variables {s : seq α} {s' : seq β} {n : ℕ}
-
-lemma nth_zip_with (f : α → β → γ) (s : seq α) (t : seq β) (n : ℕ) :
-  (zip_with f s t).nth n = (s.nth n).bind (λ x, (t.nth n).map (f x)) :=
-rfl
-
-lemma zip_with_nth_some {a : α} {b : β} (s_nth_eq_some : s.nth n = some a)
-  (s_nth_eq_some' : s'.nth n = some b) (f : α → β → γ) :
-  (zip_with f s s').nth n = some (f a b) :=
-by rw [nth_zip_with, s_nth_eq_some, option.some_bind', s_nth_eq_some', option.map_some']
-
-lemma zip_with_nth_none (s_nth_eq_none : s.nth n = none) (f : α → β → γ) :
-  (zip_with f s s').nth n = none :=
-by rw [nth_zip_with, s_nth_eq_none, option.none_bind']
-
-lemma zip_with_nth_none' (s'_nth_eq_none : s'.nth n = none) (f : α → β → γ) :
-  (zip_with f s s').nth n = none :=
-begin
-  simp_rw [zip_with, s'_nth_eq_none, option.map_none', option.bind_eq_none', option.not_mem_none],
-  intros, contradiction
-end
-=======
 def zip_with (f : α → β → γ) (s₁ : seq α) (s₂ : seq β) : seq γ :=
-⟨λ n, option.map₂ f (s₁.nth n) (s₂.nth n), λ n hn,
-  option.map₂_eq_none_iff.2 $ (option.map₂_eq_none_iff.1 hn).imp s₁.2 s₂.2⟩
+⟨⟨λ n, option.map₂ f (s₁.nth n) (s₂.nth n)⟩, λ n hn,
+  option.map₂_eq_none_iff.2 $ (option.map₂_eq_none_iff.1 hn).imp (λ h, s₁.2 h) (λ h, s₂.2 h)⟩
 
 variables {s : seq α} {s' : seq β} {n : ℕ}
 
 @[simp] lemma nth_zip_with (f : α → β → γ) (s s' n) :
   (zip_with f s s').nth n = option.map₂ f (s.nth n) (s'.nth n) :=
 rfl
->>>>>>> f15389d9
 
 end zip_with
 
@@ -558,13 +524,8 @@
 def zip : seq α → seq β → seq (α × β) := zip_with prod.mk
 
 lemma nth_zip (s : seq α) (t : seq β) (n : ℕ) :
-<<<<<<< HEAD
-  (zip s t).nth n = option.bind (s.nth n) (λ x, (t.nth n).map (prod.mk x)) :=
-rfl
-=======
-  nth (zip s t) n = option.map₂ prod.mk (nth s n) (nth t n) :=
+  (zip s t).nth n = option.map₂ prod.mk (s.nth n) (t.nth n) :=
 nth_zip_with _ _ _ _
->>>>>>> f15389d9
 
 /-- Separate a sequence of pairs into two sequences -/
 def unzip (s : seq (α × β)) : seq α × seq β := (map prod.fst s, map prod.snd s)
