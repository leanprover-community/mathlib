--- conflicted
+++ resolved
@@ -502,11 +502,7 @@
   intros c1 c2 h, exact match c1, c2, h with
   | _, _, (or.inl $ eq.refl c) := by cases c.destruct; simp
   | _, _, (or.inr ⟨c, rfl, rfl⟩) := begin
-<<<<<<< HEAD
-    apply c.rec_on (λa, _) (λc', _); repeat {simp},
-=======
-    apply c.cases_on (λ a, _) (λ c', _); repeat {simp},
->>>>>>> d2461773
+    apply c.rec_on (λ a, _) (λ c', _); repeat {simp},
     { cases (destruct a).destruct; simp },
     { exact or.inr ⟨c', rfl, rfl⟩ }
   end end
@@ -710,11 +706,7 @@
 theorem mem_of_mem_tail {s : wseq α} {a} : a ∈ tail s → a ∈ s :=
 begin
   intro h, have := h, cases h with n e, revert s, simp [stream.nth],
-<<<<<<< HEAD
-  induction n with n IH; intro s; apply s.rec_on _ (λx s, _) (λ s, _);
-=======
-  induction n with n IH; intro s; apply s.cases_on _ (λ x s, _) (λ s, _);
->>>>>>> d2461773
+  induction n with n IH; intro s; apply s.rec_on _ (λ x s, _) (λ s, _);
     repeat{simp}; intros m e; injections,
   { exact or.inr m },
   { exact or.inr m },
