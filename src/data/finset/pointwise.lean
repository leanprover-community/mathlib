--- conflicted
+++ resolved
@@ -774,23 +774,16 @@
 
 @[to_additive]
 instance smul_comm_class_finset [has_scalar α γ] [has_scalar β γ] [smul_comm_class α β γ] :
-<<<<<<< HEAD
-=======
   smul_comm_class α β (finset γ) :=
 ⟨λ _ _ _, image_comm $ smul_comm _ _⟩
 
 @[to_additive]
 instance smul_comm_class_finset' [has_scalar α γ] [has_scalar β γ] [smul_comm_class α β γ] :
->>>>>>> f6b728f4
   smul_comm_class α (finset β) (finset γ) :=
 ⟨λ a s t, coe_injective $ by simp only [coe_smul_finset, coe_smul, smul_comm]⟩
 
 @[to_additive]
-<<<<<<< HEAD
-instance smul_comm_class_finset' [has_scalar α γ] [has_scalar β γ] [smul_comm_class α β γ] :
-=======
 instance smul_comm_class_finset'' [has_scalar α γ] [has_scalar β γ] [smul_comm_class α β γ] :
->>>>>>> f6b728f4
   smul_comm_class (finset α) β (finset γ) :=
 by haveI := smul_comm_class.symm α β γ; exact smul_comm_class.symm _ _ _
 
@@ -926,11 +919,6 @@
 lemma subset_smul_finset_iff₀ (ha : a ≠ 0) : s ⊆ a • t ↔ a⁻¹ • s ⊆ t :=
 show _ ⊆ units.mk0 a ha • _ ↔ _, from subset_smul_finset_iff
 
-<<<<<<< HEAD
-attribute [norm_cast] coe_univ
-
-=======
->>>>>>> f6b728f4
 lemma smul_univ₀ [fintype β] {s : finset α} (hs : ¬ s ⊆ 0) : s • (univ : finset β) = univ :=
 coe_injective $ by { rw ←coe_subset at hs, push_cast at ⊢ hs, exact set.smul_univ₀ hs }
 
