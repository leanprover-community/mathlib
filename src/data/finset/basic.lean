/-
Copyright (c) 2015 Microsoft Corporation. All rights reserved.
Released under Apache 2.0 license as described in the file LICENSE.
Authors: Leonardo de Moura, Jeremy Avigad, Minchao Wu, Mario Carneiro
-/
import data.int.basic
import data.multiset.finset_ops
import tactic.apply
import tactic.monotonicity
import tactic.nth_rewrite

/-!
# Finite sets

Terms of type `finset α` are one way of talking about finite subsets of `α` in mathlib.
Below, `finset α` is defined as a structure with 2 fields:

  1. `val` is a `multiset α` of elements;
  2. `nodup` is a proof that `val` has no duplicates.

Finsets in Lean are constructive in that they have an underlying `list` that enumerates their
elements. In particular, any function that uses the data of the underlying list cannot depend on its
ordering. This is handled on the `multiset` level by multiset API, so in most cases one needn't
worry about it explicitly.

Finsets give a basic foundation for defining finite sums and products over types:

  1. `∑ i in (s : finset α), f i`;
  2. `∏ i in (s : finset α), f i`.

Lean refers to these operations as `big_operator`s.
More information can be found in `algebra.big_operators.basic`.

Finsets are directly used to define fintypes in Lean.
A `fintype α` instance for a type `α` consists of
a universal `finset α` containing every term of `α`, called `univ`. See `data.fintype.basic`.
There is also `univ'`, the noncomputable partner to `univ`,
which is defined to be `α` as a finset if `α` is finite,
and the empty finset otherwise. See `data.fintype.basic`.

`finset.card`, the size of a finset is defined in `data.finset.card`. This is then used to define
`fintype.card`, the size of a type.

## Main declarations

### Main definitions

* `finset`: Defines a type for the finite subsets of `α`.
  Constructing a `finset` requires two pieces of data: `val`, a `multiset α` of elements,
  and `nodup`, a proof that `val` has no duplicates.
* `finset.has_mem`: Defines membership `a ∈ (s : finset α)`.
* `finset.has_coe`: Provides a coercion `s : finset α` to `s : set α`.
* `finset.has_coe_to_sort`: Coerce `s : finset α` to the type of all `x ∈ s`.
* `finset.induction_on`: Induction on finsets. To prove a proposition about an arbitrary `finset α`,
  it suffices to prove it for the empty finset, and to show that if it holds for some `finset α`,
  then it holds for the finset obtained by inserting a new element.
* `finset.choose`: Given a proof `h` of existence and uniqueness of a certain element
  satisfying a predicate, `choose s h` returns the element of `s` satisfying that predicate.

### Finset constructions

* `singleton`: Denoted by `{a}`; the finset consisting of one element.
* `finset.empty`: Denoted by `∅`. The finset associated to any type consisting of no elements.
* `finset.range`: For any `n : ℕ`, `range n` is equal to `{0, 1, ... , n - 1} ⊆ ℕ`.
  This convention is consistent with other languages and normalizes `card (range n) = n`.
  Beware, `n` is not in `range n`.
* `finset.attach`: Given `s : finset α`, `attach s` forms a finset of elements of the subtype
  `{a // a ∈ s}`; in other words, it attaches elements to a proof of membership in the set.

### Finsets from functions

* `finset.image`: Given a function `f : α → β`, `s.image f` is the image finset in `β`.
* `finset.map`: Given an embedding `f : α ↪ β`, `s.map f` is the image finset in `β`.
* `finset.filter`: Given a predicate `p : α → Prop`, `s.filter p` is
  the finset consisting of those elements in `s` satisfying the predicate `p`.

### The lattice structure on subsets of finsets

There is a natural lattice structure on the subsets of a set.
In Lean, we use lattice notation to talk about things involving unions and intersections. See
`order.lattice`. For the lattice structure on finsets, `⊥` is called `bot` with `⊥ = ∅` and `⊤` is
called `top` with `⊤ = univ`.

* `finset.has_subset`: Lots of API about lattices, otherwise behaves exactly as one would expect.
* `finset.has_union`: Defines `s ∪ t` (or `s ⊔ t`) as the union of `s` and `t`.
  See `finset.sup`/`finset.bUnion` for finite unions.
* `finset.has_inter`: Defines `s ∩ t` (or `s ⊓ t`) as the intersection of `s` and `t`.
  See `finset.inf` for finite intersections.
* `finset.disj_union`: Given a hypothesis `h` which states that finsets `s` and `t` are disjoint,
  `s.disj_union t h` is the set such that `a ∈ disj_union s t h` iff `a ∈ s` or `a ∈ t`; this does
  not require decidable equality on the type `α`.

### Operations on two or more finsets

* `insert` and `finset.cons`: For any `a : α`, `insert s a` returns `s ∪ {a}`. `cons s a h`
  returns the same except that it requires a hypothesis stating that `a` is not already in `s`.
  This does not require decidable equality on the type `α`.
* `finset.has_union`: see "The lattice structure on subsets of finsets"
* `finset.has_inter`: see "The lattice structure on subsets of finsets"
* `finset.erase`: For any `a : α`, `erase s a` returns `s` with the element `a` removed.
* `finset.has_sdiff`: Defines the set difference `s \ t` for finsets `s` and `t`.
* `finset.product`: Given finsets of `α` and `β`, defines finsets of `α × β`.
  For arbitrary dependent products, see `data.finset.pi`.
* `finset.bUnion`: Finite unions of finsets; given an indexing function `f : α → finset β` and a
  `s : finset α`, `s.bUnion f` is the union of all finsets of the form `f a` for `a ∈ s`.
* `finset.bInter`: TODO: Implemement finite intersections.

### Maps constructed using finsets

* `finset.piecewise`: Given two functions `f`, `g`, `s.piecewise f g` is a function which is equal
  to `f` on `s` and `g` on the complement.

### Predicates on finsets

* `disjoint`: defined via the lattice structure on finsets; two sets are disjoint if their
  intersection is empty.
* `finset.nonempty`: A finset is nonempty if it has elements.
  This is equivalent to saying `s ≠ ∅`. TODO: Decide on the simp normal form.

### Equivalences between finsets

* The `data.equiv` files describe a general type of equivalence, so look in there for any lemmas.
  There is some API for rewriting sums and products from `s` to `t` given that `s ≃ t`.
  TODO: examples

## Tags

finite sets, finset

-/

open multiset subtype nat function

universes u

variables {α : Type*} {β : Type*} {γ : Type*}

/-- `finset α` is the type of finite sets of elements of `α`. It is implemented
  as a multiset (a list up to permutation) which has no duplicate elements. -/
structure finset (α : Type*) :=
(val : multiset α)
(nodup : nodup val)

namespace finset

theorem eq_of_veq : ∀ {s t : finset α}, s.1 = t.1 → s = t
| ⟨s, _⟩ ⟨t, _⟩ rfl := rfl

theorem val_injective : injective (val : finset α → multiset α) := λ _ _, eq_of_veq

@[simp] theorem val_inj {s t : finset α} : s.1 = t.1 ↔ s = t := val_injective.eq_iff

@[simp] theorem dedup_eq_self [decidable_eq α] (s : finset α) : dedup s.1 = s.1 :=
s.2.dedup

instance has_decidable_eq [decidable_eq α] : decidable_eq (finset α)
| s₁ s₂ := decidable_of_iff _ val_inj

/-! ### membership -/

instance : has_mem α (finset α) := ⟨λ a s, a ∈ s.1⟩

theorem mem_def {a : α} {s : finset α} : a ∈ s ↔ a ∈ s.1 := iff.rfl

@[simp] theorem mem_mk {a : α} {s nd} : a ∈ @finset.mk α s nd ↔ a ∈ s := iff.rfl

instance decidable_mem [h : decidable_eq α] (a : α) (s : finset α) : decidable (a ∈ s) :=
multiset.decidable_mem _ _

/-! ### set coercion -/

/-- Convert a finset to a set in the natural way. -/
instance : has_coe_t (finset α) (set α) := ⟨λ s, {x | x ∈ s}⟩

@[simp, norm_cast] lemma mem_coe {a : α} {s : finset α} : a ∈ (s : set α) ↔ a ∈ s := iff.rfl

@[simp] lemma set_of_mem {α} {s : finset α} : {a | a ∈ s} = s := rfl

@[simp] lemma coe_mem {s : finset α} (x : (s : set α)) : ↑x ∈ s := x.2

@[simp] lemma mk_coe {s : finset α} (x : (s : set α)) {h} :
  (⟨x, h⟩ : (s : set α)) = x :=
subtype.coe_eta _ _

instance decidable_mem' [decidable_eq α] (a : α) (s : finset α) :
  decidable (a ∈ (s : set α)) := s.decidable_mem _

/-! ### extensionality -/
theorem ext_iff {s₁ s₂ : finset α} : s₁ = s₂ ↔ ∀ a, a ∈ s₁ ↔ a ∈ s₂ :=
val_inj.symm.trans $ s₁.nodup.ext s₂.nodup

@[ext]
theorem ext {s₁ s₂ : finset α} : (∀ a, a ∈ s₁ ↔ a ∈ s₂) → s₁ = s₂ :=
ext_iff.2

@[simp, norm_cast] theorem coe_inj {s₁ s₂ : finset α} : (s₁ : set α) = s₂ ↔ s₁ = s₂ :=
set.ext_iff.trans ext_iff.symm

lemma coe_injective {α} : injective (coe : finset α → set α) :=
λ s t, coe_inj.1

/-! ### type coercion -/

/-- Coercion from a finset to the corresponding subtype. -/
instance {α : Type u} : has_coe_to_sort (finset α) (Type u) := ⟨λ s, {x // x ∈ s}⟩

@[simp] protected lemma forall_coe {α : Type*} (s : finset α) (p : s → Prop) :
  (∀ (x : s), p x) ↔ ∀ (x : α) (h : x ∈ s), p ⟨x, h⟩ := subtype.forall

@[simp] protected lemma exists_coe {α : Type*} (s : finset α) (p : s → Prop) :
  (∃ (x : s), p x) ↔ ∃ (x : α) (h : x ∈ s), p ⟨x, h⟩ := subtype.exists

instance pi_finset_coe.can_lift (ι : Type*) (α : Π i : ι, Type*) [ne : Π i, nonempty (α i)]
  (s : finset ι) :
  can_lift (Π i : s, α i) (Π i, α i) (λ f i, f i) (λ _, true) :=
pi_subtype.can_lift ι α (∈ s)

instance pi_finset_coe.can_lift' (ι α : Type*) [ne : nonempty α] (s : finset ι) :
  can_lift (s → α) (ι → α) (λ f i, f i) (λ _, true) :=
pi_finset_coe.can_lift ι (λ _, α) s

instance finset_coe.can_lift (s : finset α) : can_lift α s coe (λ a, a ∈ s) :=
{ prf := λ a ha, ⟨⟨a, ha⟩, rfl⟩ }

@[simp, norm_cast] lemma coe_sort_coe (s : finset α) :
  ((s : set α) : Sort*) = s := rfl

/-! ### Subset and strict subset relations -/

section subset
variables {s t : finset α}

instance : has_subset (finset α) := ⟨λ s t, ∀ ⦃a⦄, a ∈ s → a ∈ t⟩
instance : has_ssubset (finset α) := ⟨λ s t, s ⊆ t ∧ ¬ t ⊆ s⟩

instance : partial_order (finset α) :=
{ le := (⊆),
  lt := (⊂),
  le_refl := λ s a, id,
  le_trans := λ s t u hst htu a ha, htu $ hst ha,
  le_antisymm := λ s t hst hts, ext $ λ a, ⟨@hst _, @hts _⟩ }

instance : is_refl (finset α) (⊆) := has_le.le.is_refl
instance : is_trans (finset α) (⊆) := has_le.le.is_trans
instance : is_antisymm (finset α) (⊆) := has_le.le.is_antisymm
instance : is_irrefl (finset α) (⊂) := has_lt.lt.is_irrefl
instance : is_trans (finset α) (⊂) := has_lt.lt.is_trans
instance : is_asymm (finset α) (⊂) := has_lt.lt.is_asymm
instance : is_nonstrict_strict_order (finset α) (⊆) (⊂) := ⟨λ _ _, iff.rfl⟩

lemma subset_def : s ⊆ t ↔ s.1 ⊆ t.1 := iff.rfl
lemma ssubset_def : s ⊂ t ↔ s ⊆ t ∧ ¬ t ⊆ s := iff.rfl

@[simp] theorem subset.refl (s : finset α) : s ⊆ s := subset.refl _
protected lemma subset.rfl {s :finset α} : s ⊆ s := subset.refl _

protected theorem subset_of_eq {s t : finset α} (h : s = t) : s ⊆ t := h ▸ subset.refl _

theorem subset.trans {s₁ s₂ s₃ : finset α} : s₁ ⊆ s₂ → s₂ ⊆ s₃ → s₁ ⊆ s₃ := subset.trans

theorem superset.trans {s₁ s₂ s₃ : finset α} : s₁ ⊇ s₂ → s₂ ⊇ s₃ → s₁ ⊇ s₃ :=
λ h' h, subset.trans h h'

theorem mem_of_subset {s₁ s₂ : finset α} {a : α} : s₁ ⊆ s₂ → a ∈ s₁ → a ∈ s₂ := mem_of_subset

lemma not_mem_mono {s t : finset α} (h : s ⊆ t) {a : α} : a ∉ t → a ∉ s := mt $ @h _

theorem subset.antisymm {s₁ s₂ : finset α} (H₁ : s₁ ⊆ s₂) (H₂ : s₂ ⊆ s₁) : s₁ = s₂ :=
ext $ λ a, ⟨@H₁ a, @H₂ a⟩

theorem subset_iff {s₁ s₂ : finset α} : s₁ ⊆ s₂ ↔ ∀ ⦃x⦄, x ∈ s₁ → x ∈ s₂ := iff.rfl

@[simp, norm_cast] theorem coe_subset {s₁ s₂ : finset α} :
  (s₁ : set α) ⊆ s₂ ↔ s₁ ⊆ s₂ := iff.rfl

@[simp] theorem val_le_iff {s₁ s₂ : finset α} : s₁.1 ≤ s₂.1 ↔ s₁ ⊆ s₂ := le_iff_subset s₁.2

theorem subset.antisymm_iff {s₁ s₂ : finset α} : s₁ = s₂ ↔ s₁ ⊆ s₂ ∧ s₂ ⊆ s₁ :=
le_antisymm_iff

theorem not_subset (s t : finset α) : ¬(s ⊆ t) ↔ ∃ x ∈ s, ¬(x ∈ t) :=
by simp only [←finset.coe_subset, set.not_subset, exists_prop, finset.mem_coe]

@[simp] theorem le_eq_subset : ((≤) : finset α → finset α → Prop) = (⊆) := rfl
@[simp] theorem lt_eq_subset : ((<) : finset α → finset α → Prop) = (⊂) := rfl

theorem le_iff_subset {s₁ s₂ : finset α} : s₁ ≤ s₂ ↔ s₁ ⊆ s₂ := iff.rfl
theorem lt_iff_ssubset {s₁ s₂ : finset α} : s₁ < s₂ ↔ s₁ ⊂ s₂ := iff.rfl

@[simp, norm_cast] lemma coe_ssubset {s₁ s₂ : finset α} : (s₁ : set α) ⊂ s₂ ↔ s₁ ⊂ s₂ :=
show (s₁ : set α) ⊂ s₂ ↔ s₁ ⊆ s₂ ∧ ¬s₂ ⊆ s₁,
  by simp only [set.ssubset_def, finset.coe_subset]

@[simp] theorem val_lt_iff {s₁ s₂ : finset α} : s₁.1 < s₂.1 ↔ s₁ ⊂ s₂ :=
and_congr val_le_iff $ not_congr val_le_iff

lemma ssubset_iff_subset_ne {s t : finset α} : s ⊂ t ↔ s ⊆ t ∧ s ≠ t :=
@lt_iff_le_and_ne _ _ s t

theorem ssubset_iff_of_subset {s₁ s₂ : finset α} (h : s₁ ⊆ s₂) : s₁ ⊂ s₂ ↔ ∃ x ∈ s₂, x ∉ s₁ :=
set.ssubset_iff_of_subset h

lemma ssubset_of_ssubset_of_subset {s₁ s₂ s₃ : finset α} (hs₁s₂ : s₁ ⊂ s₂) (hs₂s₃ : s₂ ⊆ s₃) :
  s₁ ⊂ s₃ :=
set.ssubset_of_ssubset_of_subset hs₁s₂ hs₂s₃

lemma ssubset_of_subset_of_ssubset {s₁ s₂ s₃ : finset α} (hs₁s₂ : s₁ ⊆ s₂) (hs₂s₃ : s₂ ⊂ s₃) :
  s₁ ⊂ s₃ :=
set.ssubset_of_subset_of_ssubset hs₁s₂ hs₂s₃

lemma exists_of_ssubset {s₁ s₂ : finset α} (h : s₁ ⊂ s₂) :
  ∃ x ∈ s₂, x ∉ s₁ :=
set.exists_of_ssubset h

end subset

-- TODO: these should be global attributes, but this will require fixing other files
local attribute [trans] subset.trans superset.trans

/-! ### Order embedding from `finset α` to `set α` -/

/-- Coercion to `set α` as an `order_embedding`. -/
def coe_emb : finset α ↪o set α := ⟨⟨coe, coe_injective⟩, λ s t, coe_subset⟩

@[simp] lemma coe_coe_emb : ⇑(coe_emb : finset α ↪o set α) = coe := rfl

/-! ### Nonempty -/

/-- The property `s.nonempty` expresses the fact that the finset `s` is not empty. It should be used
in theorem assumptions instead of `∃ x, x ∈ s` or `s ≠ ∅` as it gives access to a nice API thanks
to the dot notation. -/
protected def nonempty (s : finset α) : Prop := ∃ x : α, x ∈ s

instance decidable_nonempty {s : finset α} : decidable s.nonempty :=
decidable_of_iff (∃ a ∈ s, true) $ by simp_rw [exists_prop, and_true, finset.nonempty]

@[simp, norm_cast] lemma coe_nonempty {s : finset α} : (s : set α).nonempty ↔ s.nonempty := iff.rfl

@[simp] lemma nonempty_coe_sort {s : finset α} : nonempty ↥s ↔ s.nonempty := nonempty_subtype

alias coe_nonempty ↔ _ nonempty.to_set
alias nonempty_coe_sort ↔ _ nonempty.coe_sort

lemma nonempty.bex {s : finset α} (h : s.nonempty) : ∃ x : α, x ∈ s := h

lemma nonempty.mono {s t : finset α} (hst : s ⊆ t) (hs : s.nonempty) : t.nonempty :=
set.nonempty.mono hst hs

lemma nonempty.forall_const {s : finset α} (h : s.nonempty) {p : Prop} : (∀ x ∈ s, p) ↔ p :=
let ⟨x, hx⟩ := h in ⟨λ h, h x hx, λ h x hx, h⟩

/-! ### empty -/

/-- The empty finset -/
protected def empty : finset α := ⟨0, nodup_zero⟩

instance : has_emptyc (finset α) := ⟨finset.empty⟩

instance inhabited_finset : inhabited (finset α) := ⟨∅⟩

@[simp] theorem empty_val : (∅ : finset α).1 = 0 := rfl

@[simp] theorem not_mem_empty (a : α) : a ∉ (∅ : finset α) := id

@[simp] theorem not_nonempty_empty : ¬(∅ : finset α).nonempty :=
λ ⟨x, hx⟩, not_mem_empty x hx

@[simp] theorem mk_zero : (⟨0, nodup_zero⟩ : finset α) = ∅ := rfl

theorem ne_empty_of_mem {a : α} {s : finset α} (h : a ∈ s) : s ≠ ∅ :=
λ e, not_mem_empty a $ e ▸ h

theorem nonempty.ne_empty {s : finset α} (h : s.nonempty) : s ≠ ∅ :=
exists.elim h $ λ a, ne_empty_of_mem

@[simp] theorem empty_subset (s : finset α) : ∅ ⊆ s := zero_subset _

lemma eq_empty_of_forall_not_mem {s : finset α} (H : ∀ x, x ∉ s) : s = ∅ :=
eq_of_veq (eq_zero_of_forall_not_mem H)

lemma eq_empty_iff_forall_not_mem {s : finset α} : s = ∅ ↔ ∀ x, x ∉ s :=
⟨by rintro rfl x; exact id, λ h, eq_empty_of_forall_not_mem h⟩

@[simp] theorem val_eq_zero {s : finset α} : s.1 = 0 ↔ s = ∅ := @val_inj _ s ∅

theorem subset_empty {s : finset α} : s ⊆ ∅ ↔ s = ∅ := subset_zero.trans val_eq_zero

@[simp] lemma not_ssubset_empty (s : finset α) : ¬s ⊂ ∅ :=
λ h, let ⟨x, he, hs⟩ := exists_of_ssubset h in he

theorem nonempty_of_ne_empty {s : finset α} (h : s ≠ ∅) : s.nonempty :=
exists_mem_of_ne_zero (mt val_eq_zero.1 h)

theorem nonempty_iff_ne_empty {s : finset α} : s.nonempty ↔ s ≠ ∅ :=
⟨nonempty.ne_empty, nonempty_of_ne_empty⟩

@[simp] theorem not_nonempty_iff_eq_empty {s : finset α} : ¬s.nonempty ↔ s = ∅ :=
nonempty_iff_ne_empty.not.trans not_not

theorem eq_empty_or_nonempty (s : finset α) : s = ∅ ∨ s.nonempty :=
classical.by_cases or.inl (λ h, or.inr (nonempty_of_ne_empty h))

@[simp, norm_cast] lemma coe_empty : ((∅ : finset α) : set α) = ∅ := rfl

@[simp, norm_cast] lemma coe_eq_empty {s : finset α} : (s : set α) = ∅ ↔ s = ∅ :=
by rw [← coe_empty, coe_inj]

@[simp] lemma is_empty_coe_sort {s : finset α} : is_empty ↥s ↔ s = ∅ :=
by simpa using @set.is_empty_coe_sort α s

instance : is_empty (∅ : finset α) := is_empty_coe_sort.2 rfl

/-- A `finset` for an empty type is empty. -/
lemma eq_empty_of_is_empty [is_empty α] (s : finset α) : s = ∅ :=
finset.eq_empty_of_forall_not_mem is_empty_elim

instance : order_bot (finset α) :=
{ bot := ∅, bot_le := empty_subset }

@[simp] lemma bot_eq_empty : (⊥ : finset α) = ∅ := rfl

/-! ### singleton -/

/--
`{a} : finset a` is the set `{a}` containing `a` and nothing else.

This differs from `insert a ∅` in that it does not require a `decidable_eq` instance for `α`.
-/
instance : has_singleton α (finset α) := ⟨λ a, ⟨{a}, nodup_singleton a⟩⟩

@[simp] theorem singleton_val (a : α) : ({a} : finset α).1 = {a} := rfl

@[simp] theorem mem_singleton {a b : α} : b ∈ ({a} : finset α) ↔ b = a := mem_singleton

lemma eq_of_mem_singleton {x y : α} (h : x ∈ ({y} : finset α)) : x = y := mem_singleton.1 h

theorem not_mem_singleton {a b : α} : a ∉ ({b} : finset α) ↔ a ≠ b := not_congr mem_singleton

theorem mem_singleton_self (a : α) : a ∈ ({a} : finset α) := or.inl rfl

lemma singleton_injective : injective (singleton : α → finset α) :=
λ a b h, mem_singleton.1 (h ▸ mem_singleton_self _)

theorem singleton_inj {a b : α} : ({a} : finset α) = {b} ↔ a = b :=
singleton_injective.eq_iff

@[simp] theorem singleton_nonempty (a : α) : ({a} : finset α).nonempty := ⟨a, mem_singleton_self a⟩

@[simp] theorem singleton_ne_empty (a : α) : ({a} : finset α) ≠ ∅ := (singleton_nonempty a).ne_empty

@[simp, norm_cast] lemma coe_singleton (a : α) : (({a} : finset α) : set α) = {a} :=
by { ext, simp }

@[simp, norm_cast] lemma coe_eq_singleton {s : finset α} {a : α} : (s : set α) = {a} ↔ s = {a} :=
by rw [←coe_singleton, coe_inj]

lemma eq_singleton_iff_unique_mem {s : finset α} {a : α} :
  s = {a} ↔ a ∈ s ∧ ∀ x ∈ s, x = a :=
begin
  split; intro t,
    rw t,
    refine ⟨finset.mem_singleton_self _, λ _, finset.mem_singleton.1⟩,
  ext, rw finset.mem_singleton,
  refine ⟨t.right _, λ r, r.symm ▸ t.left⟩
end

lemma eq_singleton_iff_nonempty_unique_mem {s : finset α} {a : α} :
  s = {a} ↔ s.nonempty ∧ ∀ x ∈ s, x = a :=
begin
  split,
  { rintro rfl, simp },
  { rintros ⟨hne, h_uniq⟩, rw eq_singleton_iff_unique_mem, refine ⟨_, h_uniq⟩,
    rw ← h_uniq hne.some hne.some_spec, exact hne.some_spec }
end

lemma nonempty_iff_eq_singleton_default [unique α] {s : finset α} :
  s.nonempty ↔ s = {default} :=
by simp [eq_singleton_iff_nonempty_unique_mem]

alias nonempty_iff_eq_singleton_default ↔ nonempty.eq_singleton_default _

lemma singleton_iff_unique_mem (s : finset α) : (∃ a, s = {a}) ↔ ∃! a, a ∈ s :=
by simp only [eq_singleton_iff_unique_mem, exists_unique]

lemma singleton_subset_set_iff {s : set α} {a : α} : ↑({a} : finset α) ⊆ s ↔ a ∈ s :=
by rw [coe_singleton, set.singleton_subset_iff]

@[simp] lemma singleton_subset_iff {s : finset α} {a : α} : {a} ⊆ s ↔ a ∈ s :=
singleton_subset_set_iff

@[simp] lemma subset_singleton_iff {s : finset α} {a : α} : s ⊆ {a} ↔ s = ∅ ∨ s = {a} :=
by rw [←coe_subset, coe_singleton, set.subset_singleton_iff_eq, coe_eq_empty, coe_eq_singleton]

protected lemma nonempty.subset_singleton_iff {s : finset α} {a : α} (h : s.nonempty) :
  s ⊆ {a} ↔ s = {a} :=
subset_singleton_iff.trans $ or_iff_right h.ne_empty

lemma subset_singleton_iff' {s : finset α} {a : α} : s ⊆ {a} ↔ ∀ b ∈ s, b = a :=
forall₂_congr $ λ _ _, mem_singleton

@[simp] lemma ssubset_singleton_iff {s : finset α} {a : α} :
  s ⊂ {a} ↔ s = ∅ :=
by rw [←coe_ssubset, coe_singleton, set.ssubset_singleton_iff, coe_eq_empty]

lemma eq_empty_of_ssubset_singleton {s : finset α} {x : α} (hs : s ⊂ {x}) : s = ∅ :=
ssubset_singleton_iff.1 hs

instance [nonempty α] : nontrivial (finset α) :=
‹nonempty α›.elim $ λ a, ⟨⟨{a}, ∅, singleton_ne_empty _⟩⟩

instance [is_empty α] : unique (finset α) :=
{ default := ∅,
  uniq := λ s, eq_empty_of_forall_not_mem is_empty_elim }

/-! ### cons -/

section cons
variables {s t : finset α} {a b : α}

/-- `cons a s h` is the set `{a} ∪ s` containing `a` and the elements of `s`. It is the same as
`insert a s` when it is defined, but unlike `insert a s` it does not require `decidable_eq α`,
and the union is guaranteed to be disjoint. -/
def cons (a : α) (s : finset α) (h : a ∉ s) : finset α := ⟨a ::ₘ s.1, nodup_cons.2 ⟨h, s.2⟩⟩

@[simp] lemma mem_cons {h} : b ∈ s.cons a h ↔ b = a ∨ b ∈ s := mem_cons
@[simp] lemma mem_cons_self (a : α) (s : finset α) {h} : a ∈ cons a s h := mem_cons_self _ _
@[simp] lemma cons_val (h : a ∉ s) : (cons a s h).1 = a ::ₘ s.1 := rfl

lemma forall_mem_cons (h : a ∉ s) (p : α → Prop) :
  (∀ x, x ∈ cons a s h → p x) ↔ p a ∧ ∀ x, x ∈ s → p x :=
by simp only [mem_cons, or_imp_distrib, forall_and_distrib, forall_eq]

@[simp] lemma mk_cons {s : multiset α} (h : (a ::ₘ s).nodup) :
  (⟨a ::ₘ s, h⟩ : finset α) = cons a ⟨s, (nodup_cons.1 h).2⟩ (nodup_cons.1 h).1 := rfl

@[simp] lemma nonempty_cons (h : a ∉ s) : (cons a s h).nonempty := ⟨a, mem_cons.2 $ or.inl rfl⟩

@[simp] lemma nonempty_mk {m : multiset α} {hm} : (⟨m, hm⟩ : finset α).nonempty ↔ m ≠ 0 :=
by induction m using multiset.induction_on; simp

@[simp] lemma coe_cons {a s h} : (@cons α a s h : set α) = insert a s := by { ext, simp }

lemma subset_cons (h : a ∉ s) : s ⊆ s.cons a h := subset_cons _ _
lemma ssubset_cons (h : a ∉ s) : s ⊂ s.cons a h := ssubset_cons h
lemma cons_subset {h : a ∉ s} : s.cons a h ⊆ t ↔ a ∈ t ∧ s ⊆ t := cons_subset

@[simp] lemma cons_subset_cons {hs ht} : s.cons a hs ⊆ t.cons a ht ↔ s ⊆ t :=
by rwa [← coe_subset, coe_cons, coe_cons, set.insert_subset_insert_iff, coe_subset]

lemma ssubset_iff_exists_cons_subset : s ⊂ t ↔ ∃ a (h : a ∉ s), s.cons a h ⊆ t :=
begin
  refine ⟨λ h, _, λ ⟨a, ha, h⟩, ssubset_of_ssubset_of_subset (ssubset_cons _) h⟩,
  obtain ⟨a, hs, ht⟩ := (not_subset _ _).1 h.2,
  exact ⟨a, ht, cons_subset.2 ⟨hs, h.subset⟩⟩,
end

end cons

/-! ### disjoint -/

section disjoint
variables {f : α → β} {s t u : finset α} {a b : α}

lemma disjoint_left : disjoint s t ↔ ∀ ⦃a⦄, a ∈ s → a ∉ t :=
⟨λ h a hs ht,
  singleton_subset_iff.mp (h (singleton_subset_iff.mpr hs) (singleton_subset_iff.mpr ht)),
  λ h x hs ht a ha, h (hs ha) (ht ha)⟩

lemma disjoint_val : disjoint s t ↔ s.1.disjoint t.1 := disjoint_left

lemma disjoint_right : disjoint s t ↔ ∀ ⦃a⦄, a ∈ t → a ∉ s := by rw [disjoint.comm, disjoint_left]
lemma disjoint_iff_ne : disjoint s t ↔ ∀ a ∈ s, ∀ b ∈ t, a ≠ b :=
by simp only [disjoint_left, imp_not_comm, forall_eq']

lemma _root_.disjoint.forall_ne_finset (h : disjoint s t) (ha : a ∈ s) (hb : b ∈ t) : a ≠ b :=
disjoint_iff_ne.1 h _ ha _ hb

lemma not_disjoint_iff : ¬ disjoint s t ↔ ∃ a, a ∈ s ∧ a ∈ t :=
disjoint_left.not.trans $ not_forall.trans $ exists_congr $ λ _, by rw [not_imp, not_not]

lemma disjoint_of_subset_left (h : s ⊆ u) (d : disjoint u t) : disjoint s t :=
disjoint_left.2 (λ x m₁, (disjoint_left.1 d) (h m₁))

lemma disjoint_of_subset_right (h : t ⊆ u) (d : disjoint s u) : disjoint s t :=
disjoint_right.2 (λ x m₁, (disjoint_right.1 d) (h m₁))

@[simp] theorem disjoint_empty_left (s : finset α) : disjoint ∅ s := disjoint_bot_left
@[simp] theorem disjoint_empty_right (s : finset α) : disjoint s ∅ := disjoint_bot_right

@[simp] lemma disjoint_singleton_left : disjoint (singleton a) s ↔ a ∉ s :=
by simp only [disjoint_left, mem_singleton, forall_eq]

@[simp] lemma disjoint_singleton_right : disjoint s (singleton a) ↔ a ∉ s :=
disjoint.comm.trans disjoint_singleton_left

@[simp] lemma disjoint_singleton : disjoint ({a} : finset α) {b} ↔ a ≠ b :=
by rw [disjoint_singleton_left, mem_singleton]

lemma disjoint_self_iff_empty (s : finset α) : disjoint s s ↔ s = ∅ := disjoint_self

@[simp, norm_cast] lemma disjoint_coe : disjoint (s : set α) t ↔ disjoint s t :=
by { rw [finset.disjoint_left, set.disjoint_left], refl }

@[simp, norm_cast] lemma pairwise_disjoint_coe {ι : Type*} {s : set ι} {f : ι → finset α} :
  s.pairwise_disjoint (λ i, f i : ι → set α) ↔ s.pairwise_disjoint f :=
forall₅_congr $ λ _ _ _ _ _, disjoint_coe

end disjoint

/-! ### disjoint union -/

/-- `disj_union s t h` is the set such that `a ∈ disj_union s t h` iff `a ∈ s` or `a ∈ t`.
It is the same as `s ∪ t`, but it does not require decidable equality on the type. The hypothesis
ensures that the sets are disjoint. -/
def disj_union (s t : finset α) (h : disjoint s t) : finset α :=
⟨s.1 + t.1, multiset.nodup_add.2 ⟨s.2, t.2, disjoint_val.1 h⟩⟩

@[simp] theorem mem_disj_union {α s t h a} :
  a ∈ @disj_union α s t h ↔ a ∈ s ∨ a ∈ t :=
by rcases s with ⟨⟨s⟩⟩; rcases t with ⟨⟨t⟩⟩; apply list.mem_append

lemma disj_union_comm (s t : finset α) (h : disjoint s t) :
  disj_union s t h = disj_union t s h.symm :=
eq_of_veq $ add_comm _ _

@[simp] lemma empty_disj_union (t : finset α) (h : disjoint ∅ t := disjoint_bot_left) :
  disj_union ∅ t h = t :=
eq_of_veq $ zero_add _

@[simp] lemma disj_union_empty (s : finset α) (h : disjoint s ∅ := disjoint_bot_right) :
  disj_union s ∅ h = s :=
eq_of_veq $ add_zero _

lemma singleton_disj_union (a : α) (t : finset α) (h : disjoint {a} t) :
  disj_union {a} t h = cons a t (disjoint_singleton_left.mp h) :=
eq_of_veq $ multiset.singleton_add _ _

lemma disj_union_singleton (s : finset α) (a : α) (h : disjoint s {a}) :
  disj_union s {a} h = cons a s (disjoint_singleton_right.mp h) :=
by rw [disj_union_comm, singleton_disj_union]

/-! ### insert -/

section insert
variables [decidable_eq α] {s t u v : finset α} {a b : α}

/-- `insert a s` is the set `{a} ∪ s` containing `a` and the elements of `s`. -/
instance : has_insert α (finset α) := ⟨λ a s, ⟨_, s.2.ndinsert a⟩⟩

lemma insert_def (a : α) (s : finset α) : insert a s = ⟨_, s.2.ndinsert a⟩ := rfl

@[simp] theorem insert_val (a : α) (s : finset α) : (insert a s).1 = ndinsert a s.1 := rfl

theorem insert_val' (a : α) (s : finset α) : (insert a s).1 = dedup (a ::ₘ s.1) :=
by rw [dedup_cons, dedup_eq_self]; refl

theorem insert_val_of_not_mem {a : α} {s : finset α} (h : a ∉ s) : (insert a s).1 = a ::ₘ s.1 :=
by rw [insert_val, ndinsert_of_not_mem h]

@[simp] lemma mem_insert : a ∈ insert b s ↔ a = b ∨ a ∈ s := mem_ndinsert

theorem mem_insert_self (a : α) (s : finset α) : a ∈ insert a s := mem_ndinsert_self a s.1
lemma mem_insert_of_mem (h : a ∈ s) : a ∈ insert b s := mem_ndinsert_of_mem h
lemma mem_of_mem_insert_of_ne (h : b ∈ insert a s) : b ≠ a → b ∈ s := (mem_insert.1 h).resolve_left
lemma eq_of_not_mem_of_mem_insert (ha : b ∈ insert a s) (hb : b ∉ s) : b = a :=
(mem_insert.1 ha).resolve_right hb

@[simp] theorem cons_eq_insert (a s h) : @cons α a s h = insert a s := ext $ λ a, by simp

@[simp, norm_cast] lemma coe_insert (a : α) (s : finset α) :
  ↑(insert a s) = (insert a s : set α) :=
set.ext $ λ x, by simp only [mem_coe, mem_insert, set.mem_insert_iff]

lemma mem_insert_coe {s : finset α} {x y : α} : x ∈ insert y s ↔ x ∈ insert y (s : set α) :=
by simp

instance : is_lawful_singleton α (finset α) := ⟨λ a, by { ext, simp }⟩

@[simp] lemma insert_eq_of_mem (h : a ∈ s) : insert a s = s := eq_of_veq $ ndinsert_of_mem h

@[simp] lemma insert_eq_self : insert a s = s ↔ a ∈ s :=
⟨λ h, h ▸ mem_insert_self _ _, insert_eq_of_mem⟩

lemma insert_ne_self : insert a s ≠ s ↔ a ∉ s := insert_eq_self.not

@[simp] theorem pair_eq_singleton (a : α) : ({a, a} : finset α) = {a} :=
insert_eq_of_mem $ mem_singleton_self _

theorem insert.comm (a b : α) (s : finset α) : insert a (insert b s) = insert b (insert a s) :=
ext $ λ x, by simp only [mem_insert, or.left_comm]

@[simp, norm_cast] lemma coe_pair {a b : α} :
  (({a, b} : finset α) : set α) = {a, b} := by { ext, simp }

@[simp, norm_cast] lemma coe_eq_pair {s : finset α} {a b : α} :
  (s : set α) = {a, b} ↔ s = {a, b} := by rw [←coe_pair, coe_inj]

theorem pair_comm (a b : α) : ({a, b} : finset α) = {b, a} := insert.comm a b ∅

@[simp] theorem insert_idem (a : α) (s : finset α) : insert a (insert a s) = insert a s :=
ext $ λ x, by simp only [mem_insert, or.assoc.symm, or_self]

@[simp] theorem insert_nonempty (a : α) (s : finset α) : (insert a s).nonempty :=
⟨a, mem_insert_self a s⟩

@[simp] theorem insert_ne_empty (a : α) (s : finset α) : insert a s ≠ ∅ :=
(insert_nonempty a s).ne_empty

/-!
The universe annotation is required for the following instance, possibly this is a bug in Lean. See
leanprover.zulipchat.com/#narrow/stream/113488-general/topic/strange.20error.20(universe.20issue.3F)
-/

instance {α : Type u} [decidable_eq α] (i : α) (s : finset α) :
  nonempty.{u + 1} ((insert i s : finset α) : set α) :=
(finset.coe_nonempty.mpr (s.insert_nonempty i)).to_subtype

lemma ne_insert_of_not_mem (s t : finset α) {a : α} (h : a ∉ s) : s ≠ insert a t :=
by { contrapose! h, simp [h] }

lemma insert_subset : insert a s ⊆ t ↔ a ∈ t ∧ s ⊆ t :=
by simp only [subset_iff, mem_insert, forall_eq, or_imp_distrib, forall_and_distrib]

lemma subset_insert (a : α) (s : finset α) : s ⊆ insert a s := λ b, mem_insert_of_mem

theorem insert_subset_insert (a : α) {s t : finset α} (h : s ⊆ t) : insert a s ⊆ insert a t :=
insert_subset.2 ⟨mem_insert_self _ _, subset.trans h (subset_insert _ _)⟩

lemma insert_inj (ha : a ∉ s) : insert a s = insert b s ↔ a = b :=
⟨λ h, eq_of_not_mem_of_mem_insert (h.subst $ mem_insert_self _ _) ha, congr_arg _⟩

lemma insert_inj_on (s : finset α) : set.inj_on (λ a, insert a s) sᶜ := λ a h b _, (insert_inj h).1

lemma ssubset_iff : s ⊂ t ↔ ∃ a ∉ s, insert a s ⊆ t :=
by exact_mod_cast @set.ssubset_iff_insert α s t

lemma ssubset_insert (h : a ∉ s) : s ⊂ insert a s := ssubset_iff.mpr ⟨a, h, subset.rfl⟩

@[elab_as_eliminator]
lemma cons_induction {α : Type*} {p : finset α → Prop}
  (h₁ : p ∅) (h₂ : ∀ ⦃a : α⦄ {s : finset α} (h : a ∉ s), p s → p (cons a s h)) : ∀ s, p s
| ⟨s, nd⟩ := multiset.induction_on s (λ _, h₁) (λ a s IH nd, begin
    cases nodup_cons.1 nd with m nd',
    rw [← (eq_of_veq _ : cons a (finset.mk s _) m = ⟨a ::ₘ s, nd⟩)],
    { exact h₂ (by exact m) (IH nd') },
    { rw [cons_val] }
  end) nd

@[elab_as_eliminator]
lemma cons_induction_on {α : Type*} {p : finset α → Prop} (s : finset α)
  (h₁ : p ∅) (h₂ : ∀ ⦃a : α⦄ {s : finset α} (h : a ∉ s), p s → p (cons a s h)) : p s :=
cons_induction h₁ h₂ s

@[elab_as_eliminator]
protected theorem induction {α : Type*} {p : finset α → Prop} [decidable_eq α]
  (h₁ : p ∅) (h₂ : ∀ ⦃a : α⦄ {s : finset α}, a ∉ s → p s → p (insert a s)) : ∀ s, p s :=
cons_induction h₁ $ λ a s ha, (s.cons_eq_insert a ha).symm ▸ h₂ ha

/--
To prove a proposition about an arbitrary `finset α`,
it suffices to prove it for the empty `finset`,
and to show that if it holds for some `finset α`,
then it holds for the `finset` obtained by inserting a new element.
-/
@[elab_as_eliminator]
protected theorem induction_on {α : Type*} {p : finset α → Prop} [decidable_eq α]
  (s : finset α) (h₁ : p ∅) (h₂ : ∀ ⦃a : α⦄ {s : finset α}, a ∉ s → p s → p (insert a s)) : p s :=
finset.induction h₁ h₂ s

/--
To prove a proposition about `S : finset α`,
it suffices to prove it for the empty `finset`,
and to show that if it holds for some `finset α ⊆ S`,
then it holds for the `finset` obtained by inserting a new element of `S`.
-/
@[elab_as_eliminator]
theorem induction_on' {α : Type*} {p : finset α → Prop} [decidable_eq α]
  (S : finset α) (h₁ : p ∅) (h₂ : ∀ {a s}, a ∈ S → s ⊆ S → a ∉ s → p s → p (insert a s)) : p S :=
@finset.induction_on α (λ T, T ⊆ S → p T) _ S (λ _, h₁) (λ a s has hqs hs,
  let ⟨hS, sS⟩ := finset.insert_subset.1 hs in h₂ hS sS has (hqs sS)) (finset.subset.refl S)

/-- To prove a proposition about a nonempty `s : finset α`, it suffices to show it holds for all
singletons and that if it holds for nonempty `t : finset α`, then it also holds for the `finset`
obtained by inserting an element in `t`. -/
@[elab_as_eliminator]
lemma nonempty.cons_induction {α : Type*} {p : Π s : finset α, s.nonempty → Prop}
  (h₀ : ∀ a, p {a} (singleton_nonempty _))
  (h₁ : ∀ ⦃a⦄ s (h : a ∉ s) hs, p s hs → p (finset.cons a s h) (nonempty_cons h))
  {s : finset α} (hs : s.nonempty) : p s hs :=
begin
  induction s using finset.cons_induction with a t ha h,
  { exact (not_nonempty_empty hs).elim },
  obtain rfl | ht := t.eq_empty_or_nonempty,
  { exact h₀ a },
  { exact h₁ t ha ht (h ht) }
end

/-- Inserting an element to a finite set is equivalent to the option type. -/
def subtype_insert_equiv_option {t : finset α} {x : α} (h : x ∉ t) :
  {i // i ∈ insert x t} ≃ option {i // i ∈ t} :=
begin
  refine
  { to_fun := λ y, if h : ↑y = x then none else some ⟨y, (mem_insert.mp y.2).resolve_left h⟩,
    inv_fun := λ y, y.elim ⟨x, mem_insert_self _ _⟩ $ λ z, ⟨z, mem_insert_of_mem z.2⟩,
    .. },
  { intro y, by_cases h : ↑y = x,
    simp only [subtype.ext_iff, h, option.elim, dif_pos, subtype.coe_mk],
    simp only [h, option.elim, dif_neg, not_false_iff, subtype.coe_eta, subtype.coe_mk] },
  { rintro (_|y), simp only [option.elim, dif_pos, subtype.coe_mk],
    have : ↑y ≠ x, { rintro ⟨⟩, exact h y.2 },
    simp only [this, option.elim, subtype.eta, dif_neg, not_false_iff, subtype.coe_eta,
      subtype.coe_mk] },
end

<<<<<<< HEAD
@[simp] lemma disjoint_insert_left : disjoint (insert a s) t ↔ a ∉ t ∧ disjoint s t :=
by simp only [disjoint_left, mem_insert, or_imp_distrib, forall_and_distrib, forall_eq]

@[simp] lemma disjoint_insert_right : disjoint s (insert a t) ↔ a ∉ s ∧ disjoint s t :=
disjoint.comm.trans $ by rw [disjoint_insert_left, disjoint.comm]
=======
end insert
>>>>>>> afb17e1b

/-! ### Lattice structure -/

section lattice
variables [decidable_eq α] {s t u v : finset α} {a b : α}

/-- `s ∪ t` is the set such that `a ∈ s ∪ t` iff `a ∈ s` or `a ∈ t`. -/
instance : has_union (finset α) := ⟨λ s t, ⟨_, t.2.ndunion s.1⟩⟩

/-- `s ∩ t` is the set such that `a ∈ s ∩ t` iff `a ∈ s` and `a ∈ t`. -/
instance : has_inter (finset α) := ⟨λ s t, ⟨_, s.2.ndinter t.1⟩⟩

instance : lattice (finset α) :=
{ sup          := (∪),
  sup_le       := λ s t u hs ht a ha, (mem_ndunion.1 ha).elim (λ h, hs h) (λ h, ht h),
  le_sup_left  := λ s t a h, mem_ndunion.2 $ or.inl h,
  le_sup_right := λ s t a h, mem_ndunion.2 $ or.inr h,
  inf          := (∩),
  le_inf       := λ s t u ht hu a h, mem_ndinter.2 ⟨ht h, hu h⟩,
  inf_le_left  := λ s t a h, (mem_ndinter.1 h).1,
  inf_le_right := λ s t a h, (mem_ndinter.1 h).2,
  ..finset.partial_order }

@[simp] lemma sup_eq_union : ((⊔) : finset α → finset α → finset α) = (∪) := rfl
@[simp] lemma inf_eq_inter : ((⊓) : finset α → finset α → finset α) = (∩) := rfl

lemma disjoint_iff_inter_eq_empty : disjoint s t ↔ s ∩ t = ∅ := disjoint_iff

instance decidable_disjoint (U V : finset α) : decidable (disjoint U V) :=
decidable_of_iff _ disjoint_iff_inter_eq_empty.symm

/-! #### union -/

lemma union_val_nd (s t : finset α) : (s ∪ t).1 = ndunion s.1 t.1 := rfl

@[simp] lemma union_val (s t : finset α) : (s ∪ t).1 = s.1 ∪ t.1 := ndunion_eq_union s.2
@[simp] lemma mem_union : a ∈ s ∪ t ↔ a ∈ s ∨ a ∈ t := mem_ndunion
@[simp] lemma disj_union_eq_union (s t h) : @disj_union α s t h = s ∪ t := ext $ λ a, by simp

lemma mem_union_left (t : finset α) (h : a ∈ s) : a ∈ s ∪ t := mem_union.2 $ or.inl h
lemma mem_union_right (s : finset α) (h : a ∈ t) : a ∈ s ∪ t := mem_union.2 $ or.inr h

lemma forall_mem_union {p : α → Prop} : (∀ a ∈ s ∪ t, p a) ↔ (∀ a ∈ s, p a) ∧ ∀ a ∈ t, p a :=
⟨λ h, ⟨λ a, h a ∘ mem_union_left _, λ b, h b ∘ mem_union_right _⟩,
 λ h ab hab, (mem_union.mp hab).elim (h.1 _) (h.2 _)⟩

lemma not_mem_union : a ∉ s ∪ t ↔ a ∉ s ∧ a ∉ t := by rw [mem_union, not_or_distrib]

@[simp, norm_cast]
lemma coe_union (s₁ s₂ : finset α) : ↑(s₁ ∪ s₂) = (s₁ ∪ s₂ : set α) := set.ext $ λ x, mem_union

lemma union_subset (hs : s ⊆ u) : t ⊆ u → s ∪ t ⊆ u := sup_le $ le_iff_subset.2 hs

theorem subset_union_left (s₁ s₂ : finset α) : s₁ ⊆ s₁ ∪ s₂ := λ x, mem_union_left _
theorem subset_union_right (s₁ s₂ : finset α) : s₂ ⊆ s₁ ∪ s₂ := λ x, mem_union_right _

lemma union_subset_union (hsu : s ⊆ u) (htv : t ⊆ v) : s ∪ t ⊆ u ∪ v :=
sup_le_sup (le_iff_subset.2 hsu) htv

lemma union_comm (s₁ s₂ : finset α) : s₁ ∪ s₂ = s₂ ∪ s₁ := sup_comm

instance : is_commutative (finset α) (∪) := ⟨union_comm⟩

@[simp] lemma union_assoc (s₁ s₂ s₃ : finset α) : (s₁ ∪ s₂) ∪ s₃ = s₁ ∪ (s₂ ∪ s₃) := sup_assoc

instance : is_associative (finset α) (∪) := ⟨union_assoc⟩

@[simp] lemma union_idempotent (s : finset α) : s ∪ s = s := sup_idem

instance : is_idempotent (finset α) (∪) := ⟨union_idempotent⟩

lemma union_subset_left (h : s ∪ t ⊆ u) : s ⊆ u := (subset_union_left _ _).trans  h

lemma union_subset_right {s t u : finset α} (h : s ∪ t ⊆ u) : t ⊆ u :=
subset.trans (subset_union_right _ _) h

lemma union_left_comm (s t u : finset α) : s ∪ (t ∪ u) = t ∪ (s ∪ u) :=
ext $ λ _, by simp only [mem_union, or.left_comm]

lemma union_right_comm (s t u : finset α) : (s ∪ t) ∪ u = (s ∪ u) ∪ t :=
ext $ λ x, by simp only [mem_union, or_assoc, or_comm (x ∈ t)]

theorem union_self (s : finset α) : s ∪ s = s := union_idempotent s

@[simp] theorem union_empty (s : finset α) : s ∪ ∅ = s :=
ext $ λ x, mem_union.trans $ or_false _

@[simp] theorem empty_union (s : finset α) : ∅ ∪ s = s :=
ext $ λ x, mem_union.trans $ false_or _

theorem insert_eq (a : α) (s : finset α) : insert a s = {a} ∪ s := rfl

@[simp] theorem insert_union (a : α) (s t : finset α) : insert a s ∪ t = insert a (s ∪ t) :=
by simp only [insert_eq, union_assoc]

@[simp] theorem union_insert (a : α) (s t : finset α) : s ∪ insert a t = insert a (s ∪ t) :=
by simp only [insert_eq, union_left_comm]

lemma insert_union_distrib (a : α) (s t : finset α) : insert a (s ∪ t) = insert a s ∪ insert a t :=
by simp only [insert_union, union_insert, insert_idem]

@[simp] lemma union_eq_left_iff_subset {s t : finset α} : s ∪ t = s ↔ t ⊆ s := sup_eq_left
@[simp] lemma left_eq_union_iff_subset {s t : finset α} : s = s ∪ t ↔ t ⊆ s :=
by rw [← union_eq_left_iff_subset, eq_comm]

@[simp] lemma union_eq_right_iff_subset {s t : finset α} : s ∪ t = t ↔ s ⊆ t := sup_eq_right
@[simp] lemma right_eq_union_iff_subset {s t : finset α} : s = t ∪ s ↔ t ⊆ s :=
by rw [← union_eq_right_iff_subset, eq_comm]

lemma union_congr_left (ht : t ⊆ s ∪ u) (hu : u ⊆ s ∪ t) : s ∪ t = s ⊔ u := sup_congr_left ht hu
lemma union_congr_right (hs : s ⊆ t ∪ u) (ht : t ⊆ s ∪ u) : s ∪ u = t ∪ u := sup_congr_right hs ht

lemma union_eq_union_iff_left : s ∪ t = s ∪ u ↔ t ⊆ s ∪ u ∧ u ⊆ s ∪ t := sup_eq_sup_iff_left
lemma union_eq_union_iff_right : s ∪ u = t ∪ u ↔ s ⊆ t ∪ u ∧ t ⊆ s ∪ u := sup_eq_sup_iff_right

@[simp] lemma disjoint_union_left : disjoint (s ∪ t) u ↔ disjoint s u ∧ disjoint t u :=
by simp only [disjoint_left, mem_union, or_imp_distrib, forall_and_distrib]

@[simp] lemma disjoint_union_right : disjoint s (t ∪ u) ↔ disjoint s t ∧ disjoint s u :=
by simp only [disjoint_right, mem_union, or_imp_distrib, forall_and_distrib]

/--
To prove a relation on pairs of `finset X`, it suffices to show that it is
  * symmetric,
  * it holds when one of the `finset`s is empty,
  * it holds for pairs of singletons,
  * if it holds for `[a, c]` and for `[b, c]`, then it holds for `[a ∪ b, c]`.
-/
lemma induction_on_union (P : finset α → finset α → Prop)
  (symm : ∀ {a b}, P a b → P b a)
  (empty_right : ∀ {a}, P a ∅)
  (singletons : ∀ {a b}, P {a} {b})
  (union_of : ∀ {a b c}, P a c → P b c → P (a ∪ b) c) :
  ∀ a b, P a b :=
begin
  intros a b,
  refine finset.induction_on b empty_right (λ x s xs hi, symm _),
  rw finset.insert_eq,
  apply union_of _ (symm hi),
  refine finset.induction_on a empty_right (λ a t ta hi, symm _),
  rw finset.insert_eq,
  exact union_of singletons (symm hi),
end

lemma _root_.directed.exists_mem_subset_of_finset_subset_bUnion {α ι : Type*} [hn : nonempty ι]
  {f : ι → set α} (h : directed (⊆) f)
  {s : finset α} (hs : (s : set α) ⊆ ⋃ i, f i) : ∃ i, (s : set α) ⊆ f i :=
begin
  classical,
  revert hs,
  apply s.induction_on,
  { refine λ _, ⟨hn.some, _⟩,
    simp only [coe_empty, set.empty_subset], },
  { intros b t hbt htc hbtc,
    obtain ⟨i : ι , hti : (t : set α) ⊆ f i⟩ :=
      htc (set.subset.trans (t.subset_insert b) hbtc),
    obtain ⟨j, hbj⟩ : ∃ j, b ∈ f j,
      by simpa [set.mem_Union₂] using hbtc (t.mem_insert_self b),
    rcases h j i with ⟨k, hk, hk'⟩,
    use k,
    rw [coe_insert, set.insert_subset],
    exact ⟨hk hbj, trans hti hk'⟩ }
end

lemma _root_.directed_on.exists_mem_subset_of_finset_subset_bUnion {α ι : Type*}
  {f : ι → set α}  {c : set ι} (hn : c.nonempty) (hc : directed_on (λ i j, f i ⊆ f j) c)
  {s : finset α} (hs : (s : set α) ⊆ ⋃ i ∈ c, f i) : ∃ i ∈ c, (s : set α) ⊆ f i :=
begin
  rw set.bUnion_eq_Union at hs,
  haveI := hn.coe_sort,
  obtain ⟨⟨i, hic⟩, hi⟩ :=
    (directed_comp.2 hc.directed_coe).exists_mem_subset_of_finset_subset_bUnion hs,
  exact ⟨i, hic, hi⟩
end

/-! #### inter -/

theorem inter_val_nd (s₁ s₂ : finset α) : (s₁ ∩ s₂).1 = ndinter s₁.1 s₂.1 := rfl

@[simp] lemma inter_val (s₁ s₂ : finset α) : (s₁ ∩ s₂).1 = s₁.1 ∩ s₂.1 := ndinter_eq_inter s₁.2

@[simp] theorem mem_inter {a : α} {s₁ s₂ : finset α} : a ∈ s₁ ∩ s₂ ↔ a ∈ s₁ ∧ a ∈ s₂ := mem_ndinter

theorem mem_of_mem_inter_left {a : α} {s₁ s₂ : finset α} (h : a ∈ s₁ ∩ s₂) :
  a ∈ s₁ := (mem_inter.1 h).1

theorem mem_of_mem_inter_right {a : α} {s₁ s₂ : finset α} (h : a ∈ s₁ ∩ s₂) :
  a ∈ s₂ := (mem_inter.1 h).2

theorem mem_inter_of_mem {a : α} {s₁ s₂ : finset α} : a ∈ s₁ → a ∈ s₂ → a ∈ s₁ ∩ s₂ :=
and_imp.1 mem_inter.2

theorem inter_subset_left (s₁ s₂ : finset α) : s₁ ∩ s₂ ⊆ s₁ := λ a, mem_of_mem_inter_left

theorem inter_subset_right (s₁ s₂ : finset α) : s₁ ∩ s₂ ⊆ s₂ := λ a, mem_of_mem_inter_right

lemma subset_inter {s₁ s₂ u : finset α} : s₁ ⊆ s₂ → s₁ ⊆ u → s₁ ⊆ s₂ ∩ u :=
by simp only [subset_iff, mem_inter] {contextual:=tt}; intros; split; trivial

@[simp, norm_cast]
lemma coe_inter (s₁ s₂ : finset α) : ↑(s₁ ∩ s₂) = (s₁ ∩ s₂ : set α) := set.ext $ λ _, mem_inter

@[simp] theorem union_inter_cancel_left {s t : finset α} : (s ∪ t) ∩ s = s :=
by rw [← coe_inj, coe_inter, coe_union, set.union_inter_cancel_left]

@[simp] theorem union_inter_cancel_right {s t : finset α} : (s ∪ t) ∩ t = t :=
by rw [← coe_inj, coe_inter, coe_union, set.union_inter_cancel_right]

theorem inter_comm (s₁ s₂ : finset α) : s₁ ∩ s₂ = s₂ ∩ s₁ :=
ext $ λ _, by simp only [mem_inter, and_comm]

@[simp] theorem inter_assoc (s₁ s₂ s₃ : finset α) : (s₁ ∩ s₂) ∩ s₃ = s₁ ∩ (s₂ ∩ s₃) :=
ext $ λ _, by simp only [mem_inter, and_assoc]

theorem inter_left_comm (s₁ s₂ s₃ : finset α) : s₁ ∩ (s₂ ∩ s₃) = s₂ ∩ (s₁ ∩ s₃) :=
ext $ λ _, by simp only [mem_inter, and.left_comm]

theorem inter_right_comm (s₁ s₂ s₃ : finset α) : (s₁ ∩ s₂) ∩ s₃ = (s₁ ∩ s₃) ∩ s₂ :=
ext $ λ _, by simp only [mem_inter, and.right_comm]

@[simp] lemma inter_self (s : finset α) : s ∩ s = s := ext $ λ _, mem_inter.trans $ and_self _
@[simp] lemma inter_empty (s : finset α) : s ∩ ∅ = ∅ := ext $ λ _, mem_inter.trans $ and_false _
@[simp] lemma empty_inter (s : finset α) : ∅ ∩ s = ∅ := ext $ λ _, mem_inter.trans $ false_and _

@[simp] lemma inter_union_self (s t : finset α) : s ∩ (t ∪ s) = s :=
by rw [inter_comm, union_inter_cancel_right]

@[simp] theorem insert_inter_of_mem {s₁ s₂ : finset α} {a : α} (h : a ∈ s₂) :
  insert a s₁ ∩ s₂ = insert a (s₁ ∩ s₂) :=
ext $ λ x, have x = a ∨ x ∈ s₂ ↔ x ∈ s₂, from or_iff_right_of_imp $ by rintro rfl; exact h,
by simp only [mem_inter, mem_insert, or_and_distrib_left, this]

@[simp] theorem inter_insert_of_mem {s₁ s₂ : finset α} {a : α} (h : a ∈ s₁) :
  s₁ ∩ insert a s₂ = insert a (s₁ ∩ s₂) :=
by rw [inter_comm, insert_inter_of_mem h, inter_comm]

@[simp] theorem insert_inter_of_not_mem {s₁ s₂ : finset α} {a : α} (h : a ∉ s₂) :
  insert a s₁ ∩ s₂ = s₁ ∩ s₂ :=
ext $ λ x, have ¬ (x = a ∧ x ∈ s₂), by rintro ⟨rfl, H⟩; exact h H,
by simp only [mem_inter, mem_insert, or_and_distrib_right, this, false_or]

@[simp] theorem inter_insert_of_not_mem {s₁ s₂ : finset α} {a : α} (h : a ∉ s₁) :
  s₁ ∩ insert a s₂ = s₁ ∩ s₂ :=
by rw [inter_comm, insert_inter_of_not_mem h, inter_comm]

@[simp] theorem singleton_inter_of_mem {a : α} {s : finset α} (H : a ∈ s) : {a} ∩ s = {a} :=
show insert a ∅ ∩ s = insert a ∅, by rw [insert_inter_of_mem H, empty_inter]

@[simp] theorem singleton_inter_of_not_mem {a : α} {s : finset α} (H : a ∉ s) : {a} ∩ s = ∅ :=
eq_empty_of_forall_not_mem $ by simp only [mem_inter, mem_singleton]; rintro x ⟨rfl, h⟩; exact H h

@[simp] theorem inter_singleton_of_mem {a : α} {s : finset α} (h : a ∈ s) : s ∩ {a} = {a} :=
by rw [inter_comm, singleton_inter_of_mem h]

@[simp] theorem inter_singleton_of_not_mem {a : α} {s : finset α} (h : a ∉ s) : s ∩ {a} = ∅ :=
by rw [inter_comm, singleton_inter_of_not_mem h]

@[mono]
lemma inter_subset_inter {x y s t : finset α} (h : x ⊆ y) (h' : s ⊆ t) : x ∩ s ⊆ y ∩ t :=
begin
  intros a a_in,
  rw finset.mem_inter at a_in ⊢,
  exact ⟨h a_in.1, h' a_in.2⟩
end

lemma inter_subset_inter_left (h : t ⊆ u) : s ∩ t ⊆ s ∩ u := inter_subset_inter subset.rfl h
lemma inter_subset_inter_right (h : s ⊆ t) : s ∩ u ⊆ t ∩ u := inter_subset_inter h subset.rfl

instance : distrib_lattice (finset α) :=
{ le_sup_inf := assume a b c, show (a ∪ b) ∩ (a ∪ c) ⊆ a ∪ b ∩ c,
    by simp only [subset_iff, mem_inter, mem_union, and_imp, or_imp_distrib] {contextual:=tt};
    simp only [true_or, imp_true_iff, true_and, or_true],
  ..finset.lattice }

@[simp] theorem union_left_idem (s t : finset α) : s ∪ (s ∪ t) = s ∪ t := sup_left_idem

@[simp] theorem union_right_idem (s t : finset α) : s ∪ t ∪ t = s ∪ t := sup_right_idem
@[simp] theorem inter_left_idem (s t : finset α) : s ∩ (s ∩ t) = s ∩ t := inf_left_idem

@[simp] theorem inter_right_idem (s t : finset α) : s ∩ t ∩ t = s ∩ t := inf_right_idem

theorem inter_distrib_left (s t u : finset α) : s ∩ (t ∪ u) = (s ∩ t) ∪ (s ∩ u) := inf_sup_left

theorem inter_distrib_right (s t u : finset α) : (s ∪ t) ∩ u = (s ∩ u) ∪ (t ∩ u) := inf_sup_right

theorem union_distrib_left (s t u : finset α) : s ∪ (t ∩ u) = (s ∪ t) ∩ (s ∪ u) := sup_inf_left

theorem union_distrib_right (s t u : finset α) : (s ∩ t) ∪ u = (s ∪ u) ∩ (t ∪ u) := sup_inf_right

lemma union_union_distrib_left (s t u : finset α) : s ∪ (t ∪ u) = (s ∪ t) ∪ (s ∪ u) :=
sup_sup_distrib_left _ _ _

lemma union_union_distrib_right (s t u : finset α) : (s ∪ t) ∪ u = (s ∪ u) ∪ (t ∪ u) :=
sup_sup_distrib_right _ _ _

lemma inter_inter_distrib_left (s t u : finset α) : s ∩ (t ∩ u) = (s ∩ t) ∩ (s ∩ u) :=
inf_inf_distrib_left _ _ _

lemma inter_inter_distrib_right (s t u : finset α) : (s ∩ t) ∩ u = (s ∩ u) ∩ (t ∩ u) :=
inf_inf_distrib_right _ _ _

lemma union_union_union_comm (s t u v : finset α) : (s ∪ t) ∪ (u ∪ v) = (s ∪ u) ∪ (t ∪ v) :=
sup_sup_sup_comm _ _ _ _

lemma inter_inter_inter_comm (s t u v : finset α) : (s ∩ t) ∩ (u ∩ v) = (s ∩ u) ∩ (t ∩ v) :=
inf_inf_inf_comm _ _ _ _

lemma union_eq_empty_iff (A B : finset α) : A ∪ B = ∅ ↔ A = ∅ ∧ B = ∅ := sup_eq_bot_iff

lemma union_subset_iff : s ∪ t ⊆ u ↔ s ⊆ u ∧ t ⊆ u := (sup_le_iff : s ⊔ t ≤ u ↔ s ≤ u ∧ t ≤ u)
lemma subset_inter_iff : s ⊆ t ∩ u ↔ s ⊆ t ∧ s ⊆ u := (le_inf_iff : s ≤ t ⊓ u ↔ s ≤ t ∧ s ≤ u)

lemma inter_eq_left_iff_subset (s t : finset α) : s ∩ t = s ↔ s ⊆ t := inf_eq_left
lemma inter_eq_right_iff_subset (s t : finset α) : t ∩ s = s ↔ s ⊆ t := inf_eq_right

lemma inter_congr_left (ht : s ∩ u ⊆ t) (hu : s ∩ t ⊆ u) : s ∩ t = s ∩ u := inf_congr_left ht hu
lemma inter_congr_right (hs : t ∩ u ⊆ s) (ht : s ∩ u ⊆ t) : s ∩ u = t ∩ u := inf_congr_right hs ht

lemma inter_eq_inter_iff_left : s ∩ t = s ∩ u ↔ s ∩ u ⊆ t ∧ s ∩ t ⊆ u := inf_eq_inf_iff_left
lemma inter_eq_inter_iff_right : s ∩ u = t ∩ u ↔ t ∩ u ⊆ s ∧ s ∩ u ⊆ t := inf_eq_inf_iff_right

lemma ite_subset_union (s s' : finset α) (P : Prop) [decidable P] :
  ite P s s' ⊆ s ∪ s' := ite_le_sup s s' P

lemma inter_subset_ite (s s' : finset α) (P : Prop) [decidable P] :
  s ∩ s' ⊆ ite P s s' := inf_le_ite s s' P

<<<<<<< HEAD
=======
/-! ### disjoint -/

lemma disjoint_left : disjoint s t ↔ ∀ ⦃a⦄, a ∈ s → a ∉ t :=
by simp only [_root_.disjoint, inf_eq_inter, le_iff_subset, subset_iff, mem_inter, not_and,
  and_imp]; refl

lemma disjoint_val : disjoint s t ↔ s.1.disjoint t.1 := disjoint_left
lemma disjoint_iff_inter_eq_empty : disjoint s t ↔ s ∩ t = ∅ := disjoint_iff

instance decidable_disjoint (U V : finset α) : decidable (disjoint U V) :=
decidable_of_decidable_of_iff (by apply_instance) eq_bot_iff

lemma disjoint_right : disjoint s t ↔ ∀ ⦃a⦄, a ∈ t → a ∉ s := by rw [disjoint.comm, disjoint_left]
lemma disjoint_iff_ne : disjoint s t ↔ ∀ a ∈ s, ∀ b ∈ t, a ≠ b :=
by simp only [disjoint_left, imp_not_comm, forall_eq']

lemma _root_.disjoint.forall_ne_finset (h : disjoint s t) (ha : a ∈ s) (hb : b ∈ t) : a ≠ b :=
disjoint_iff_ne.1 h _ ha _ hb

lemma not_disjoint_iff : ¬ disjoint s t ↔ ∃ a, a ∈ s ∧ a ∈ t :=
not_forall.trans $ exists_congr $ λ a, not_not.trans mem_inter

lemma disjoint_of_subset_left (h : s ⊆ u) (d : disjoint u t) : disjoint s t :=
disjoint_left.2 (λ x m₁, (disjoint_left.1 d) (h m₁))

lemma disjoint_of_subset_right (h : t ⊆ u) (d : disjoint s u) : disjoint s t :=
disjoint_right.2 (λ x m₁, (disjoint_right.1 d) (h m₁))

@[simp] theorem disjoint_empty_left (s : finset α) : disjoint ∅ s := disjoint_bot_left
@[simp] theorem disjoint_empty_right (s : finset α) : disjoint s ∅ := disjoint_bot_right

@[simp] lemma disjoint_singleton_left : disjoint (singleton a) s ↔ a ∉ s :=
by simp only [disjoint_left, mem_singleton, forall_eq]

@[simp] lemma disjoint_singleton_right : disjoint s (singleton a) ↔ a ∉ s :=
disjoint.comm.trans disjoint_singleton_left

@[simp] lemma disjoint_singleton : disjoint ({a} : finset α) {b} ↔ a ≠ b :=
by rw [disjoint_singleton_left, mem_singleton]

@[simp] lemma disjoint_insert_left : disjoint (insert a s) t ↔ a ∉ t ∧ disjoint s t :=
by simp only [disjoint_left, mem_insert, or_imp_distrib, forall_and_distrib, forall_eq]

@[simp] lemma disjoint_insert_right : disjoint s (insert a t) ↔ a ∉ s ∧ disjoint s t :=
disjoint.comm.trans $ by rw [disjoint_insert_left, disjoint.comm]

@[simp] lemma disjoint_union_left : disjoint (s ∪ t) u ↔ disjoint s u ∧ disjoint t u :=
by simp only [disjoint_left, mem_union, or_imp_distrib, forall_and_distrib]

@[simp] lemma disjoint_union_right : disjoint s (t ∪ u) ↔ disjoint s t ∧ disjoint s u :=
by simp only [disjoint_right, mem_union, or_imp_distrib, forall_and_distrib]

lemma disjoint_self_iff_empty (s : finset α) : disjoint s s ↔ s = ∅ := disjoint_self

@[simp, norm_cast] lemma disjoint_coe : disjoint (s : set α) t ↔ disjoint s t :=
by { rw [finset.disjoint_left, set.disjoint_left], refl }

@[simp, norm_cast] lemma pairwise_disjoint_coe {ι : Type*} {s : set ι} {f : ι → finset α} :
  s.pairwise_disjoint (λ i, f i : ι → set α) ↔ s.pairwise_disjoint f :=
forall₅_congr $ λ _ _ _ _ _, disjoint_coe

end lattice

>>>>>>> afb17e1b
/-! ### erase -/
section erase
variables [decidable_eq α] {s t u v : finset α} {a b : α}

/-- `erase s a` is the set `s - {a}`, that is, the elements of `s` which are
  not equal to `a`. -/
def erase (s : finset α) (a : α) : finset α := ⟨_, s.2.erase a⟩

@[simp] theorem erase_val (s : finset α) (a : α) : (erase s a).1 = s.1.erase a := rfl

@[simp] theorem mem_erase {a b : α} {s : finset α} : a ∈ erase s b ↔ a ≠ b ∧ a ∈ s :=
s.2.mem_erase_iff

lemma not_mem_erase (a : α) (s : finset α) : a ∉ erase s a := s.2.not_mem_erase

-- While this can be solved by `simp`, this lemma is eligible for `dsimp`
@[nolint simp_nf, simp] theorem erase_empty (a : α) : erase ∅ a = ∅ := rfl

@[simp] lemma erase_singleton (a : α) : ({a} : finset α).erase a = ∅ :=
begin
  ext x,
  rw [mem_erase, mem_singleton, not_and_self],
  refl,
end

lemma ne_of_mem_erase : b ∈ erase s a → b ≠ a := λ h, (mem_erase.1 h).1
lemma mem_of_mem_erase : b ∈ erase s a → b ∈ s := mem_of_mem_erase

lemma mem_erase_of_ne_of_mem : a ≠ b → a ∈ s → a ∈ erase s b :=
by simp only [mem_erase]; exact and.intro

/-- An element of `s` that is not an element of `erase s a` must be
`a`. -/
lemma eq_of_mem_of_not_mem_erase (hs : b ∈ s) (hsa : b ∉ s.erase a) : b = a :=
begin
  rw [mem_erase, not_and] at hsa,
  exact not_imp_not.mp hsa hs
end

theorem erase_insert {a : α} {s : finset α} (h : a ∉ s) : erase (insert a s) a = s :=
ext $ assume x, by simp only [mem_erase, mem_insert, and_or_distrib_left, not_and_self, false_or];
apply and_iff_right_of_imp; rintro H rfl; exact h H

theorem insert_erase {a : α} {s : finset α} (h : a ∈ s) : insert a (erase s a) = s :=
ext $ assume x, by simp only [mem_insert, mem_erase, or_and_distrib_left, dec_em, true_and];
apply or_iff_right_of_imp; rintro rfl; exact h

theorem erase_subset_erase (a : α) {s t : finset α} (h : s ⊆ t) : erase s a ⊆ erase t a :=
val_le_iff.1 $ erase_le_erase _ $ val_le_iff.2 h

theorem erase_subset (a : α) (s : finset α) : erase s a ⊆ s := erase_subset _ _

lemma subset_erase {a : α} {s t : finset α} : s ⊆ t.erase a ↔ s ⊆ t ∧ a ∉ s :=
⟨λ h, ⟨h.trans (erase_subset _ _), λ ha, not_mem_erase _ _ (h ha)⟩,
  λ h b hb, mem_erase.2 ⟨ne_of_mem_of_not_mem hb h.2, h.1 hb⟩⟩

@[simp, norm_cast] lemma coe_erase (a : α) (s : finset α) : ↑(erase s a) = (s \ {a} : set α) :=
set.ext $ λ _, mem_erase.trans $ by rw [and_comm, set.mem_diff, set.mem_singleton_iff]; refl

lemma erase_ssubset {a : α} {s : finset α} (h : a ∈ s) : s.erase a ⊂ s :=
calc s.erase a ⊂ insert a (s.erase a) : ssubset_insert $ not_mem_erase _ _
  ... = _ : insert_erase h

lemma ssubset_iff_exists_subset_erase {s t : finset α} : s ⊂ t ↔ ∃ a ∈ t, s ⊆ t.erase a :=
begin
  refine ⟨λ h, _, λ ⟨a, ha, h⟩, ssubset_of_subset_of_ssubset h $ erase_ssubset ha⟩,
  obtain ⟨a, ht, hs⟩ := (not_subset _ _).1 h.2,
  exact ⟨a, ht, subset_erase.2 ⟨h.1, hs⟩⟩,
end

lemma erase_ssubset_insert (s : finset α) (a : α) : s.erase a ⊂ insert a s :=
ssubset_iff_exists_subset_erase.2 ⟨a, mem_insert_self _ _, erase_subset_erase _ $ subset_insert _ _⟩

@[simp]
theorem erase_eq_of_not_mem {a : α} {s : finset α} (h : a ∉ s) : erase s a = s :=
eq_of_veq $ erase_of_not_mem h

@[simp] lemma erase_eq_self : s.erase a = s ↔ a ∉ s :=
⟨λ h, h ▸ not_mem_erase _ _, erase_eq_of_not_mem⟩

lemma erase_ne_self : s.erase a ≠ s ↔ a ∈ s := erase_eq_self.not_left

@[simp] lemma erase_insert_eq_erase (s : finset α) (a : α) :
  (insert a s).erase a = s.erase a :=
by by_cases ha : a ∈ s; { simp [ha, erase_insert] }

lemma erase_cons {s : finset α} {a : α} (h : a ∉ s) : (s.cons a h).erase a = s :=
by rw [cons_eq_insert, erase_insert_eq_erase, erase_eq_of_not_mem h]

lemma erase_idem {a : α} {s : finset α} : erase (erase s a) a = erase s a :=
by simp

lemma erase_right_comm {a b : α} {s : finset α} : erase (erase s a) b = erase (erase s b) a :=
by { ext x, simp only [mem_erase, ←and_assoc], rw and_comm (x ≠ a) }

theorem subset_insert_iff {a : α} {s t : finset α} : s ⊆ insert a t ↔ erase s a ⊆ t :=
by simp only [subset_iff, or_iff_not_imp_left, mem_erase, mem_insert, and_imp];
exact forall_congr (λ x, forall_swap)

theorem erase_insert_subset (a : α) (s : finset α) : erase (insert a s) a ⊆ s :=
subset_insert_iff.1 $ subset.rfl

theorem insert_erase_subset (a : α) (s : finset α) : s ⊆ insert a (erase s a) :=
subset_insert_iff.2 $ subset.rfl

lemma subset_insert_iff_of_not_mem (h : a ∉ s) : s ⊆ insert a t ↔ s ⊆ t :=
by rw [subset_insert_iff, erase_eq_of_not_mem h]

lemma erase_subset_iff_of_mem (h : a ∈ t) : s.erase a ⊆ t ↔ s ⊆ t :=
by rw [←subset_insert_iff, insert_eq_of_mem h]

lemma erase_inj {x y : α} (s : finset α) (hx : x ∈ s) : s.erase x = s.erase y ↔ x = y :=
begin
  refine ⟨λ h, _, congr_arg _⟩,
  rw eq_of_mem_of_not_mem_erase hx,
  rw ←h,
  simp,
end

lemma erase_inj_on (s : finset α) : set.inj_on s.erase s := λ _ _ _ _, (erase_inj s ‹_›).mp

lemma erase_inj_on' (a : α) : {s : finset α | a ∈ s}.inj_on (λ s, erase s a) :=
λ s hs t ht (h : s.erase a =  _), by rw [←insert_erase hs, ←insert_erase ht, h]

end erase

/-! ### sdiff -/

section sdiff
variables [decidable_eq α] {s t u v : finset α} {a b : α}

/-- `s \ t` is the set consisting of the elements of `s` that are not in `t`. -/
instance : has_sdiff (finset α) := ⟨λs₁ s₂, ⟨s₁.1 - s₂.1, nodup_of_le tsub_le_self s₁.2⟩⟩

@[simp] lemma sdiff_val (s₁ s₂ : finset α) : (s₁ \ s₂).val = s₁.val - s₂.val := rfl

@[simp] theorem mem_sdiff : a ∈ s \ t ↔ a ∈ s ∧ a ∉ t := mem_sub_of_nodup s.2

@[simp] theorem inter_sdiff_self (s₁ s₂ : finset α) : s₁ ∩ (s₂ \ s₁) = ∅ :=
eq_empty_of_forall_not_mem $
by simp only [mem_inter, mem_sdiff]; rintro x ⟨h, _, hn⟩; exact hn h

instance : generalized_boolean_algebra (finset α) :=
{ sup_inf_sdiff := λ x y, by { simp only [ext_iff, mem_union, mem_sdiff, inf_eq_inter, sup_eq_union,
      mem_inter], tauto },
  inf_inf_sdiff := λ x y, by { simp only [ext_iff, inter_sdiff_self, inter_empty, inter_assoc,
      false_iff, inf_eq_inter, not_mem_empty], tauto },
  ..finset.has_sdiff,
  ..finset.distrib_lattice,
  ..finset.order_bot }

lemma not_mem_sdiff_of_mem_right (h : a ∈ t) : a ∉ s \ t :=
by simp only [mem_sdiff, h, not_true, not_false_iff, and_false]

lemma not_mem_sdiff_of_not_mem_left (h : a ∉ s) : a ∉ s \ t := by simpa

lemma union_sdiff_of_subset (h : s ⊆ t) : s ∪ (t \ s) = t := sup_sdiff_cancel_right h

theorem sdiff_union_of_subset {s₁ s₂ : finset α} (h : s₁ ⊆ s₂) : (s₂ \ s₁) ∪ s₁ = s₂ :=
(union_comm _ _).trans (union_sdiff_of_subset h)

lemma inter_sdiff (s t u : finset α) : s ∩ (t \ u) = s ∩ t \ u := by { ext x, simp [and_assoc] }

@[simp] lemma sdiff_inter_self (s₁ s₂ : finset α) : (s₂ \ s₁) ∩ s₁ = ∅ := inf_sdiff_self_left

@[simp] lemma sdiff_self (s₁ : finset α) : s₁ \ s₁ = ∅ := sdiff_self

lemma sdiff_inter_distrib_right (s t u : finset α) : s \ (t ∩ u) = (s \ t) ∪ (s \ u) := sdiff_inf

@[simp] lemma sdiff_inter_self_left (s t : finset α) : s \ (s ∩ t) = s \ t :=
sdiff_inf_self_left _ _

@[simp] lemma sdiff_inter_self_right (s t : finset α) : s \ (t ∩ s) = s \ t :=
sdiff_inf_self_right _ _

@[simp] lemma sdiff_empty : s \ ∅ = s := sdiff_bot

@[mono] lemma sdiff_subset_sdiff (hst : s ⊆ t) (hvu : v ⊆ u) : s \ u ⊆ t \ v :=
sdiff_le_sdiff ‹s ≤ t› ‹v ≤ u›

@[simp, norm_cast] lemma coe_sdiff (s₁ s₂ : finset α) : ↑(s₁ \ s₂) = (s₁ \ s₂ : set α) :=
set.ext $ λ _, mem_sdiff

@[simp] lemma union_sdiff_self_eq_union : s ∪ t \ s = s ∪ t := sup_sdiff_self_right _ _
@[simp] lemma sdiff_union_self_eq_union : s \ t ∪ t = s ∪ t := sup_sdiff_self_left _ _

lemma union_sdiff_left (s t : finset α) : (s ∪ t) \ s = t \ s := sup_sdiff_left_self
lemma union_sdiff_right (s t : finset α) : (s ∪ t) \ t = s \ t := sup_sdiff_right_self

lemma union_sdiff_symm : s ∪ (t \ s) = t ∪ (s \ t) := by simp [union_comm]

lemma sdiff_union_inter (s t : finset α) : (s \ t) ∪ (s ∩ t) = s := sup_sdiff_inf _ _

@[simp] lemma sdiff_idem (s t : finset α) : s \ t \ t = s \ t := sdiff_idem

lemma sdiff_eq_empty_iff_subset : s \ t = ∅ ↔ s ⊆ t := sdiff_eq_bot_iff

lemma sdiff_nonempty : (s \ t).nonempty ↔ ¬ s ⊆ t :=
nonempty_iff_ne_empty.trans sdiff_eq_empty_iff_subset.not

@[simp] lemma empty_sdiff (s : finset α) : ∅ \ s = ∅ := bot_sdiff

lemma insert_sdiff_of_not_mem (s : finset α) {t : finset α} {x : α} (h : x ∉ t) :
  (insert x s) \ t = insert x (s \ t) :=
begin
  rw [← coe_inj, coe_insert, coe_sdiff, coe_sdiff, coe_insert],
  exact set.insert_diff_of_not_mem s h
end

lemma insert_sdiff_of_mem (s : finset α) {x : α} (h : x ∈ t) : (insert x s) \ t = s \ t :=
begin
  rw [← coe_inj, coe_sdiff, coe_sdiff, coe_insert],
  exact set.insert_diff_of_mem s h
end

@[simp] lemma insert_sdiff_insert (s t : finset α) (x : α) :
  (insert x s) \ (insert x t) = s \ insert x t :=
insert_sdiff_of_mem _ (mem_insert_self _ _)

lemma sdiff_insert_of_not_mem {x : α} (h : x ∉ s) (t : finset α) : s \ (insert x t) = s \ t :=
begin
  refine subset.antisymm (sdiff_subset_sdiff (subset.refl _) (subset_insert _ _)) (λ y hy, _),
  simp only [mem_sdiff, mem_insert, not_or_distrib] at hy ⊢,
  exact ⟨hy.1, λ hxy, h $ hxy ▸ hy.1, hy.2⟩
end

@[simp] lemma sdiff_subset (s t : finset α) : s \ t ⊆ s := show s \ t ≤ s, from sdiff_le

lemma sdiff_ssubset (h : t ⊆ s) (ht : t.nonempty) : s \ t ⊂ s := sdiff_lt ‹t ≤ s› ht.ne_empty

lemma union_sdiff_distrib (s₁ s₂ t : finset α) : (s₁ ∪ s₂) \ t = s₁ \ t ∪ s₂ \ t := sup_sdiff
lemma sdiff_union_distrib (s t₁ t₂ : finset α) : s \ (t₁ ∪ t₂) = (s \ t₁) ∩ (s \ t₂) := sdiff_sup

lemma union_sdiff_self (s t : finset α) : (s ∪ t) \ t = s \ t := sup_sdiff_right_self

lemma sdiff_singleton_eq_erase (a : α) (s : finset α) : s \ singleton a = erase s a :=
by { ext, rw [mem_erase, mem_sdiff, mem_singleton], tauto }

@[simp] lemma sdiff_singleton_not_mem_eq_self (s : finset α) {a : α} (ha : a ∉ s) : s \ {a} = s :=
by simp only [sdiff_singleton_eq_erase, ha, erase_eq_of_not_mem, not_false_iff]

lemma sdiff_sdiff_left' (s t u : finset α) :
  (s \ t) \ u = (s \ t) ∩ (s \ u) := sdiff_sdiff_left'

lemma sdiff_insert (s t : finset α) (x : α) :
  s \ insert x t = (s \ t).erase x :=
by simp_rw [← sdiff_singleton_eq_erase, insert_eq,
            sdiff_sdiff_left', sdiff_union_distrib, inter_comm]

lemma sdiff_insert_insert_of_mem_of_not_mem {s t : finset α} {x : α} (hxs : x ∈ s) (hxt : x ∉ t) :
  insert x (s \ insert x t) = s \ t :=
by rw [sdiff_insert, insert_erase (mem_sdiff.mpr ⟨hxs, hxt⟩)]

lemma sdiff_erase {x : α} (hx : x ∈ s) : s \ s.erase x = {x} :=
begin
  rw [← sdiff_singleton_eq_erase, sdiff_sdiff_right_self],
  exact inf_eq_right.2 (singleton_subset_iff.2 hx),
end

lemma sdiff_sdiff_self_left (s t : finset α) : s \ (s \ t) = s ∩ t := sdiff_sdiff_right_self

lemma sdiff_sdiff_eq_self (h : t ⊆ s) : s \ (s \ t) = t := sdiff_sdiff_eq_self h

lemma sdiff_eq_sdiff_iff_inter_eq_inter {s t₁ t₂ : finset α} : s \ t₁ = s \ t₂ ↔ s ∩ t₁ = s ∩ t₂ :=
sdiff_eq_sdiff_iff_inf_eq_inf

lemma union_eq_sdiff_union_sdiff_union_inter (s t : finset α) :
  s ∪ t = (s \ t) ∪ (t \ s) ∪ (s ∩ t) :=
sup_eq_sdiff_sup_sdiff_sup_inf

lemma erase_eq_empty_iff (s : finset α) (a : α) : s.erase a = ∅ ↔ s = ∅ ∨ s = {a} :=
by rw [←sdiff_singleton_eq_erase, sdiff_eq_empty_iff_subset, subset_singleton_iff]

--TODO@Yaël: Kill lemmas duplicate with `boolean_algebra`
lemma sdiff_disjoint : disjoint (t \ s) s := disjoint_left.2 $ assume a ha, (mem_sdiff.1 ha).2
lemma disjoint_sdiff : disjoint s (t \ s) := sdiff_disjoint.symm

lemma disjoint_sdiff_inter (s t : finset α) : disjoint (s \ t) (s ∩ t) :=
disjoint_of_subset_right (inter_subset_right _ _) sdiff_disjoint

lemma sdiff_eq_self_iff_disjoint : s \ t = s ↔ disjoint s t := sdiff_eq_self_iff_disjoint'
lemma sdiff_eq_self_of_disjoint (h : disjoint s t) : s \ t = s := sdiff_eq_self_iff_disjoint.2 h

end sdiff

/-! ### Symmetric difference -/

section symm_diff
variables [decidable_eq α] {s t : finset α} {a b : α}

lemma mem_symm_diff : a ∈ s ∆ t ↔ a ∈ s ∧ a ∉ t ∨ a ∈ t ∧ a ∉ s :=
by simp_rw [symm_diff, sup_eq_union, mem_union, mem_sdiff]

@[simp, norm_cast] lemma coe_symm_diff : (↑(s ∆ t) : set α) = s ∆ t := set.ext $ λ _, mem_symm_diff

end symm_diff

/-! ### attach -/

/-- `attach s` takes the elements of `s` and forms a new set of elements of the subtype
`{x // x ∈ s}`. -/
def attach (s : finset α) : finset {x // x ∈ s} := ⟨attach s.1, nodup_attach.2 s.2⟩

theorem sizeof_lt_sizeof_of_mem [has_sizeof α] {x : α} {s : finset α} (hx : x ∈ s) :
  sizeof x < sizeof s := by
{ cases s, dsimp [sizeof, has_sizeof.sizeof, finset.sizeof],
  apply lt_add_left, exact multiset.sizeof_lt_sizeof_of_mem hx }

@[simp] theorem attach_val (s : finset α) : s.attach.1 = s.1.attach := rfl

@[simp] theorem mem_attach (s : finset α) : ∀ x, x ∈ s.attach := mem_attach _

@[simp] theorem attach_empty : attach (∅ : finset α) = ∅ := rfl

@[simp] lemma attach_nonempty_iff (s : finset α) : s.attach.nonempty ↔ s.nonempty :=
by simp [finset.nonempty]

@[simp] lemma attach_eq_empty_iff (s : finset α) : s.attach = ∅ ↔ s = ∅ :=
by simpa [eq_empty_iff_forall_not_mem]

/-! ### piecewise -/

section piecewise

/-- `s.piecewise f g` is the function equal to `f` on the finset `s`, and to `g` on its
complement. -/
def piecewise {α : Type*} {δ : α → Sort*} (s : finset α) (f g : Π i, δ i) [Π j, decidable (j ∈ s)] :
  Π i, δ i :=
λi, if i ∈ s then f i else g i

variables {δ : α → Sort*} (s : finset α) (f g : Π i, δ i)

@[simp] lemma piecewise_insert_self [decidable_eq α] {j : α} [∀ i, decidable (i ∈ insert j s)] :
  (insert j s).piecewise f g j = f j :=
by simp [piecewise]

@[simp] lemma piecewise_empty [Π i : α, decidable (i ∈ (∅ : finset α))] : piecewise ∅ f g = g :=
by { ext i, simp [piecewise] }

variable [Π j, decidable (j ∈ s)]

-- TODO: fix this in norm_cast
@[norm_cast move] lemma piecewise_coe [∀ j, decidable (j ∈ (s : set α))] :
  (s : set α).piecewise f g = s.piecewise f g :=
by { ext, congr }

@[simp, priority 980]
lemma piecewise_eq_of_mem {i : α} (hi : i ∈ s) : s.piecewise f g i = f i := by simp [piecewise, hi]

@[simp, priority 980]
lemma piecewise_eq_of_not_mem {i : α} (hi : i ∉ s) : s.piecewise f g i = g i :=
by simp [piecewise, hi]

lemma piecewise_congr {f f' g g' : Π i, δ i} (hf : ∀ i ∈ s, f i = f' i) (hg : ∀ i ∉ s, g i = g' i) :
  s.piecewise f g = s.piecewise f' g' :=
funext $ λ i, if_ctx_congr iff.rfl (hf i) (hg i)

@[simp, priority 990]
lemma piecewise_insert_of_ne [decidable_eq α] {i j : α} [∀ i, decidable (i ∈ insert j s)]
  (h : i ≠ j) : (insert j s).piecewise f g i = s.piecewise f g i :=
by simp [piecewise, h]

lemma piecewise_insert [decidable_eq α] (j : α) [∀ i, decidable (i ∈ insert j s)] :
  (insert j s).piecewise f g = update (s.piecewise f g) j (f j) :=
by { classical, simp only [← piecewise_coe, coe_insert, ← set.piecewise_insert] }

lemma piecewise_cases {i} (p : δ i → Prop) (hf : p (f i)) (hg : p (g i)) : p (s.piecewise f g i) :=
by by_cases hi : i ∈ s; simpa [hi]

lemma piecewise_mem_set_pi {δ : α → Type*} {t : set α} {t' : Π i, set (δ i)}
  {f g} (hf : f ∈ set.pi t t') (hg : g ∈ set.pi t t') : s.piecewise f g ∈ set.pi t t' :=
by { classical, rw ← piecewise_coe, exact set.piecewise_mem_pi ↑s hf hg }

lemma piecewise_singleton [decidable_eq α] (i : α) :
  piecewise {i} f g = update g i (f i) :=
by rw [← insert_emptyc_eq, piecewise_insert, piecewise_empty]

lemma piecewise_piecewise_of_subset_left {s t : finset α} [Π i, decidable (i ∈ s)]
  [Π i, decidable (i ∈ t)] (h : s ⊆ t) (f₁ f₂ g : Π a, δ a) :
  s.piecewise (t.piecewise f₁ f₂) g = s.piecewise f₁ g :=
s.piecewise_congr (λ i hi, piecewise_eq_of_mem _ _ _ (h hi)) (λ _ _, rfl)

@[simp] lemma piecewise_idem_left (f₁ f₂ g : Π a, δ a) :
  s.piecewise (s.piecewise f₁ f₂) g = s.piecewise f₁ g :=
piecewise_piecewise_of_subset_left (subset.refl _) _ _ _

lemma piecewise_piecewise_of_subset_right {s t : finset α} [Π i, decidable (i ∈ s)]
  [Π i, decidable (i ∈ t)] (h : t ⊆ s) (f g₁ g₂ : Π a, δ a) :
  s.piecewise f (t.piecewise g₁ g₂) = s.piecewise f g₂ :=
s.piecewise_congr (λ _ _, rfl) (λ i hi, t.piecewise_eq_of_not_mem _ _ (mt (@h _) hi))

@[simp] lemma piecewise_idem_right (f g₁ g₂ : Π a, δ a) :
  s.piecewise f (s.piecewise g₁ g₂) = s.piecewise f g₂ :=
piecewise_piecewise_of_subset_right (subset.refl _) f g₁ g₂

lemma update_eq_piecewise {β : Type*} [decidable_eq α] (f : α → β) (i : α) (v : β) :
  update f i v = piecewise (singleton i) (λj, v) f :=
(piecewise_singleton _ _ _).symm

lemma update_piecewise [decidable_eq α] (i : α) (v : δ i) :
  update (s.piecewise f g) i v = s.piecewise (update f i v) (update g i v) :=
begin
  ext j,
  rcases em (j = i) with (rfl|hj); by_cases hs : j ∈ s; simp *
end

lemma update_piecewise_of_mem [decidable_eq α] {i : α} (hi : i ∈ s) (v : δ i) :
  update (s.piecewise f g) i v = s.piecewise (update f i v) g :=
begin
  rw update_piecewise,
  refine s.piecewise_congr (λ _ _, rfl) (λ j hj, update_noteq _ _ _),
  exact λ h, hj (h.symm ▸ hi)
end

lemma update_piecewise_of_not_mem [decidable_eq α] {i : α} (hi : i ∉ s) (v : δ i) :
  update (s.piecewise f g) i v = s.piecewise f (update g i v) :=
begin
  rw update_piecewise,
  refine s.piecewise_congr (λ j hj, update_noteq _ _ _) (λ _ _, rfl),
  exact λ h, hi (h ▸ hj)
end

lemma piecewise_le_of_le_of_le {δ : α → Type*} [Π i, preorder (δ i)] {f g h : Π i, δ i}
  (Hf : f ≤ h) (Hg : g ≤ h) : s.piecewise f g ≤ h :=
λ x, piecewise_cases s f g (≤ h x) (Hf x) (Hg x)

lemma le_piecewise_of_le_of_le {δ : α → Type*} [Π i, preorder (δ i)] {f g h : Π i, δ i}
  (Hf : h ≤ f) (Hg : h ≤ g) : h ≤ s.piecewise f g :=
λ x, piecewise_cases s f g (λ y, h x ≤ y) (Hf x) (Hg x)

lemma piecewise_le_piecewise' {δ : α → Type*} [Π i, preorder (δ i)] {f g f' g' : Π i, δ i}
  (Hf : ∀ x ∈ s, f x ≤ f' x) (Hg : ∀ x ∉ s, g x ≤ g' x) : s.piecewise f g ≤ s.piecewise f' g' :=
λ x, by { by_cases hx : x ∈ s; simp [hx, *] }

lemma piecewise_le_piecewise {δ : α → Type*} [Π i, preorder (δ i)] {f g f' g' : Π i, δ i}
  (Hf : f ≤ f') (Hg : g ≤ g') : s.piecewise f g ≤ s.piecewise f' g' :=
s.piecewise_le_piecewise' (λ x _, Hf x) (λ x _, Hg x)

lemma piecewise_mem_Icc_of_mem_of_mem {δ : α → Type*} [Π i, preorder (δ i)] {f f₁ g g₁ : Π i, δ i}
  (hf : f ∈ set.Icc f₁ g₁) (hg : g ∈ set.Icc f₁ g₁) :
  s.piecewise f g ∈ set.Icc f₁ g₁ :=
⟨le_piecewise_of_le_of_le _ hf.1 hg.1, piecewise_le_of_le_of_le _ hf.2 hg.2⟩

lemma piecewise_mem_Icc {δ : α → Type*} [Π i, preorder (δ i)] {f g : Π i, δ i} (h : f ≤ g) :
  s.piecewise f g ∈ set.Icc f g :=
piecewise_mem_Icc_of_mem_of_mem _ (set.left_mem_Icc.2 h) (set.right_mem_Icc.2 h)

lemma piecewise_mem_Icc' {δ : α → Type*} [Π i, preorder (δ i)] {f g : Π i, δ i} (h : g ≤ f) :
  s.piecewise f g ∈ set.Icc g f :=
piecewise_mem_Icc_of_mem_of_mem _ (set.right_mem_Icc.2 h) (set.left_mem_Icc.2 h)

end piecewise

section decidable_pi_exists
variables {s : finset α}

instance decidable_dforall_finset {p : Π a ∈ s, Prop} [hp : ∀ a (h : a ∈ s), decidable (p a h)] :
  decidable (∀ a (h : a ∈ s), p a h) :=
multiset.decidable_dforall_multiset

/-- decidable equality for functions whose domain is bounded by finsets -/
instance decidable_eq_pi_finset {β : α → Type*} [h : ∀ a, decidable_eq (β a)] :
  decidable_eq (Π a ∈ s, β a) :=
multiset.decidable_eq_pi_multiset

instance decidable_dexists_finset {p : Π a ∈ s, Prop} [hp : ∀ a (h : a ∈ s), decidable (p a h)] :
  decidable (∃ a (h : a ∈ s), p a h) :=
multiset.decidable_dexists_multiset

end decidable_pi_exists

/-! ### filter -/
section filter
variables (p q : α → Prop) [decidable_pred p] [decidable_pred q]

/-- `filter p s` is the set of elements of `s` that satisfy `p`. -/
def filter (s : finset α) : finset α := ⟨_, s.2.filter p⟩

@[simp] theorem filter_val (s : finset α) : (filter p s).1 = s.1.filter p := rfl

@[simp] theorem filter_subset (s : finset α) : s.filter p ⊆ s := filter_subset _ _

variable {p}

@[simp] theorem mem_filter {s : finset α} {a : α} : a ∈ s.filter p ↔ a ∈ s ∧ p a := mem_filter

lemma mem_of_mem_filter {s : finset α} (x : α) (h : x ∈ s.filter p) : x ∈ s :=
mem_of_mem_filter h

theorem filter_ssubset {s : finset α} : s.filter p ⊂ s ↔ ∃ x ∈ s, ¬ p x :=
⟨λ h, let ⟨x, hs, hp⟩ := set.exists_of_ssubset h in ⟨x, hs, mt (λ hp, mem_filter.2 ⟨hs, hp⟩) hp⟩,
  λ ⟨x, hs, hp⟩, ⟨s.filter_subset _, λ h, hp (mem_filter.1 (h hs)).2⟩⟩

variable (p)

theorem filter_filter (s : finset α) : (s.filter p).filter q = s.filter (λa, p a ∧ q a) :=
ext $ assume a, by simp only [mem_filter, and_comm, and.left_comm]

lemma filter_true {s : finset α} [h : decidable_pred (λ _, true)] :
  @finset.filter α (λ _, true) h s = s :=
by ext; simp

@[simp] theorem filter_false {h} (s : finset α) : @filter α (λa, false) h s = ∅ :=
ext $ assume a, by simp only [mem_filter, and_false]; refl

variables {p q}

lemma filter_eq_self (s : finset α) :
  s.filter p = s ↔ ∀ x ∈ s, p x :=
by simp [finset.ext_iff]

/-- If all elements of a `finset` satisfy the predicate `p`, `s.filter p` is `s`. -/
@[simp] lemma filter_true_of_mem {s : finset α} (h : ∀ x ∈ s, p x) : s.filter p = s :=
(filter_eq_self s).mpr h

/-- If all elements of a `finset` fail to satisfy the predicate `p`, `s.filter p` is `∅`. -/
lemma filter_false_of_mem {s : finset α} (h : ∀ x ∈ s, ¬ p x) : s.filter p = ∅ :=
eq_empty_of_forall_not_mem (by simpa)

lemma filter_eq_empty_iff (s : finset α) :
  (s.filter p = ∅) ↔ ∀ x ∈ s, ¬ p x :=
begin
  refine ⟨_, filter_false_of_mem⟩,
  intros hs,
  injection hs with hs',
  rwa filter_eq_nil at hs'
end

lemma filter_nonempty_iff {s : finset α} : (s.filter p).nonempty ↔ ∃ a ∈ s, p a :=
by simp only [nonempty_iff_ne_empty, ne.def, filter_eq_empty_iff, not_not, not_forall]

lemma filter_congr {s : finset α} (H : ∀ x ∈ s, p x ↔ q x) : filter p s = filter q s :=
eq_of_veq $ filter_congr H

variables (p q)

lemma filter_empty : filter p ∅ = ∅ := subset_empty.1 $ filter_subset _ _

lemma filter_subset_filter {s t : finset α} (h : s ⊆ t) : s.filter p ⊆ t.filter p :=
assume a ha, mem_filter.2 ⟨h (mem_filter.1 ha).1, (mem_filter.1 ha).2⟩

lemma monotone_filter_left : monotone (filter p) :=
λ _ _, filter_subset_filter p

lemma monotone_filter_right (s : finset α) ⦃p q : α → Prop⦄
  [decidable_pred p] [decidable_pred q] (h : p ≤ q) :
  s.filter p ≤ s.filter q :=
multiset.subset_of_le (multiset.monotone_filter_right s.val h)

@[simp, norm_cast] lemma coe_filter (s : finset α) : ↑(s.filter p) = ({x ∈ ↑s | p x} : set α) :=
set.ext $ λ _, mem_filter

lemma subset_coe_filter_of_subset_forall (s : finset α) {t : set α}
  (h₁ : t ⊆ s) (h₂ : ∀ x ∈ t, p x) : t ⊆ s.filter p :=
λ x hx, (s.coe_filter p).symm ▸ ⟨h₁ hx, h₂ x hx⟩

theorem filter_singleton (a : α) : filter p (singleton a) = if p a then singleton a else ∅ :=
by { classical, ext x, simp, split_ifs with h; by_cases h' : x = a; simp [h, h'] }

theorem filter_cons_of_pos (a : α) (s : finset α) (ha : a ∉ s) (hp : p a):
  filter p (cons a s ha) = cons a (filter p s) (mem_filter.not.mpr $ mt and.left ha) :=
eq_of_veq $ multiset.filter_cons_of_pos s.val hp

theorem filter_cons_of_neg (a : α) (s : finset α) (ha : a ∉ s) (hp : ¬p a):
  filter p (cons a s ha) = filter p s :=
eq_of_veq $ multiset.filter_cons_of_neg s.val hp

lemma disjoint_filter {s : finset α} {p q : α → Prop} [decidable_pred p] [decidable_pred q] :
  disjoint (s.filter p) (s.filter q) ↔ ∀ x ∈ s, p x → ¬ q x :=
by split; simp [disjoint_left] {contextual := tt}

lemma disjoint_filter_filter {s t : finset α} {p q : α → Prop}
  [decidable_pred p] [decidable_pred q] :
  (disjoint s t) → disjoint (s.filter p) (t.filter q) :=
disjoint.mono (filter_subset _ _) (filter_subset _ _)

lemma disjoint_filter_filter_neg (s : finset α) (p : α → Prop) [decidable_pred p] :
  disjoint (s.filter p) (s.filter $ λ a, ¬ p a) :=
(disjoint_filter.2 $ λ a _, id).symm

theorem filter_disj_union (s : finset α) (t : finset α) (h : disjoint s t) :
  filter p (disj_union s t h) = (filter p s).disj_union (filter p t)
    (disjoint_filter_filter h) :=
eq_of_veq $ multiset.filter_add _ _ _

theorem filter_cons {a : α} (s : finset α) (ha : a ∉ s) :
  filter p (cons a s ha) = (if p a then {a} else ∅ : finset α).disj_union (filter p s) (by
    { split_ifs,
      { rw disjoint_singleton_left,
        exact (mem_filter.not.mpr $ mt and.left ha) },
      { exact disjoint_empty_left _ } }) :=
begin
  split_ifs with h,
  { rw [filter_cons_of_pos _ _ _ ha h, singleton_disj_union] },
  { rw [filter_cons_of_neg _ _ _ ha h, empty_disj_union] },
end

variable [decidable_eq α]

theorem filter_union (s₁ s₂ : finset α) : (s₁ ∪ s₂).filter p = s₁.filter p ∪ s₂.filter p :=
ext $ λ _, by simp only [mem_filter, mem_union, or_and_distrib_right]

theorem filter_union_right (s : finset α) : s.filter p ∪ s.filter q = s.filter (λx, p x ∨ q x) :=
ext $ λ x, by simp only [mem_filter, mem_union, and_or_distrib_left.symm]

lemma filter_mem_eq_inter {s t : finset α} [Π i, decidable (i ∈ t)] :
  s.filter (λ i, i ∈ t) = s ∩ t :=
ext $ λ i, by rw [mem_filter, mem_inter]

lemma filter_inter_distrib (s t : finset α) : (s ∩ t).filter p = s.filter p ∩ t.filter p :=
by { ext, simp only [mem_filter, mem_inter], exact and_and_distrib_right _ _ _ }

theorem filter_inter (s t : finset α) : filter p s ∩ t = filter p (s ∩ t) :=
by { ext, simp only [mem_inter, mem_filter, and.right_comm] }

theorem inter_filter (s t : finset α) : s ∩ filter p t = filter p (s ∩ t) :=
by rw [inter_comm, filter_inter, inter_comm]

theorem filter_insert (a : α) (s : finset α) :
  filter p (insert a s) = if p a then insert a (filter p s) else filter p s :=
by { ext x, simp, split_ifs with h; by_cases h' : x = a; simp [h, h'] }

theorem filter_erase (a : α) (s : finset α) : filter p (erase s a) = erase (filter p s) a :=
by { ext x, simp only [and_assoc, mem_filter, iff_self, mem_erase] }

theorem filter_or [decidable_pred (λ a, p a ∨ q a)] (s : finset α) :
  s.filter (λ a, p a ∨ q a) = s.filter p ∪ s.filter q :=
ext $ λ _, by simp only [mem_filter, mem_union, and_or_distrib_left]

theorem filter_and [decidable_pred (λ a, p a ∧ q a)] (s : finset α) :
  s.filter (λ a, p a ∧ q a) = s.filter p ∩ s.filter q :=
ext $ λ _, by simp only [mem_filter, mem_inter, and_comm, and.left_comm, and_self]

theorem filter_not [decidable_pred (λ a, ¬ p a)] (s : finset α) :
  s.filter (λ a, ¬ p a) = s \ s.filter p :=
ext $ by simpa only [mem_filter, mem_sdiff, and_comm, not_and] using λ a, and_congr_right $
  λ h : a ∈ s, (imp_iff_right h).symm.trans imp_not_comm

theorem sdiff_eq_filter (s₁ s₂ : finset α) :
  s₁ \ s₂ = filter (∉ s₂) s₁ := ext $ λ _, by simp only [mem_sdiff, mem_filter]

lemma sdiff_eq_self (s₁ s₂ : finset α) : s₁ \ s₂ = s₁ ↔ s₁ ∩ s₂ ⊆ ∅ :=
by { simp [subset.antisymm_iff],
     split; intro h,
     { transitivity' ((s₁ \ s₂) ∩ s₂), mono, simp },
     { calc  s₁ \ s₂
           ⊇ s₁ \ (s₁ ∩ s₂) : by simp [(⊇)]
       ... ⊇ s₁ \ ∅         : by mono using [(⊇)]
       ... ⊇ s₁             : by simp [(⊇)] } }

theorem filter_union_filter_neg_eq [decidable_pred (λ a, ¬ p a)]
  (s : finset α) : s.filter p ∪ s.filter (λa, ¬ p a) = s :=
by simp only [filter_not, union_sdiff_of_subset (filter_subset p s)]

theorem filter_inter_filter_neg_eq [decidable_pred (λ a, ¬ p a)]
  (s : finset α) : s.filter p ∩ s.filter (λa, ¬ p a) = ∅ :=
by simp only [filter_not, inter_sdiff_self]

lemma subset_union_elim {s : finset α} {t₁ t₂ : set α} (h : ↑s ⊆ t₁ ∪ t₂) :
  ∃ s₁ s₂ : finset α, s₁ ∪ s₂ = s ∧ ↑s₁ ⊆ t₁ ∧ ↑s₂ ⊆ t₂ \ t₁ :=
begin
  classical,
  refine ⟨s.filter (∈ t₁), s.filter (∉ t₁), _, _ , _⟩,
  { simp [filter_union_right, em] },
  { intro x, simp },
  { intro x, simp, intros hx hx₂, refine ⟨or.resolve_left (h hx) hx₂, hx₂⟩ }
end

/- We can simplify an application of filter where the decidability is inferred in "the wrong way" -/
@[simp] lemma filter_congr_decidable {α} (s : finset α) (p : α → Prop) (h : decidable_pred p)
  [decidable_pred p] : @filter α p h s = s.filter p :=
by congr

section classical
open_locale classical
/-- The following instance allows us to write `{x ∈ s | p x}` for `finset.filter p s`.
  Since the former notation requires us to define this for all propositions `p`, and `finset.filter`
  only works for decidable propositions, the notation `{x ∈ s | p x}` is only compatible with
  classical logic because it uses `classical.prop_decidable`.
  We don't want to redo all lemmas of `finset.filter` for `has_sep.sep`, so we make sure that `simp`
  unfolds the notation `{x ∈ s | p x}` to `finset.filter p s`. If `p` happens to be decidable, the
  simp-lemma `finset.filter_congr_decidable` will make sure that `finset.filter` uses the right
  instance for decidability.
-/
noncomputable instance {α : Type*} : has_sep α (finset α) := ⟨λ p x, x.filter p⟩

@[simp] lemma sep_def {α : Type*} (s : finset α) (p : α → Prop) : {x ∈ s | p x} = s.filter p := rfl

end classical

/--
  After filtering out everything that does not equal a given value, at most that value remains.

  This is equivalent to `filter_eq'` with the equality the other way.
-/
-- This is not a good simp lemma, as it would prevent `finset.mem_filter` from firing
-- on, e.g. `x ∈ s.filter(eq b)`.
lemma filter_eq [decidable_eq β] (s : finset β) (b : β) : s.filter (eq b) = ite (b ∈ s) {b} ∅ :=
begin
  split_ifs,
  { ext,
    simp only [mem_filter, mem_singleton],
    exact ⟨λ h, h.2.symm, by { rintro ⟨h⟩, exact ⟨h, rfl⟩ }⟩ },
  { ext,
    simp only [mem_filter, not_and, iff_false, not_mem_empty],
    rintro m ⟨e⟩, exact h m }
end

/--
  After filtering out everything that does not equal a given value, at most that value remains.

  This is equivalent to `filter_eq` with the equality the other way.
-/
lemma filter_eq' [decidable_eq β] (s : finset β) (b : β) :
  s.filter (λ a, a = b) = ite (b ∈ s) {b} ∅ :=
trans (filter_congr (λ _ _, ⟨eq.symm, eq.symm⟩)) (filter_eq s b)

lemma filter_ne [decidable_eq β] (s : finset β) (b : β) : s.filter (λ a, b ≠ a) = s.erase b :=
by { ext, simp only [mem_filter, mem_erase, ne.def], tauto }

lemma filter_ne' [decidable_eq β] (s : finset β) (b : β) : s.filter (λ a, a ≠ b) = s.erase b :=
trans (filter_congr (λ _ _, ⟨ne.symm, ne.symm⟩)) (filter_ne s b)

end filter

/-! ### range -/

section range
variables {n m l : ℕ}

/-- `range n` is the set of natural numbers less than `n`. -/
def range (n : ℕ) : finset ℕ := ⟨_, nodup_range n⟩

@[simp] theorem range_coe (n : ℕ) : (range n).1 = multiset.range n := rfl

@[simp] theorem mem_range : m ∈ range n ↔ m < n := mem_range

@[simp] theorem range_zero : range 0 = ∅ := rfl

@[simp] theorem range_one : range 1 = {0} := rfl

theorem range_succ : range (succ n) = insert n (range n) :=
eq_of_veq $ (range_succ n).trans $ (ndinsert_of_not_mem not_mem_range_self).symm

lemma range_add_one : range (n + 1) = insert n (range n) := range_succ

@[simp] theorem not_mem_range_self : n ∉ range n := not_mem_range_self

@[simp] theorem self_mem_range_succ (n : ℕ) : n ∈ range (n + 1) := multiset.self_mem_range_succ n

@[simp] theorem range_subset {n m} : range n ⊆ range m ↔ n ≤ m := range_subset

theorem range_mono : monotone range := λ _ _, range_subset.2

lemma mem_range_succ_iff {a b : ℕ} : a ∈ finset.range b.succ ↔ a ≤ b :=
finset.mem_range.trans nat.lt_succ_iff

lemma mem_range_le {n x : ℕ} (hx : x ∈ range n) : x ≤ n := (mem_range.1 hx).le

lemma mem_range_sub_ne_zero {n x : ℕ} (hx : x ∈ range n) : n - x ≠ 0 :=
ne_of_gt $ tsub_pos_of_lt $ mem_range.1 hx

@[simp] lemma nonempty_range_iff : (range n).nonempty ↔ n ≠ 0 :=
⟨λ ⟨k, hk⟩, ((zero_le k).trans_lt $ mem_range.1 hk).ne',
  λ h, ⟨0, mem_range.2 $ pos_iff_ne_zero.2 h⟩⟩

@[simp] lemma range_eq_empty_iff : range n = ∅ ↔ n = 0 :=
by rw [← not_nonempty_iff_eq_empty, nonempty_range_iff, not_not]

lemma nonempty_range_succ : (range $ n + 1).nonempty :=
nonempty_range_iff.2 n.succ_ne_zero

end range

/- useful rules for calculations with quantifiers -/
theorem exists_mem_empty_iff (p : α → Prop) : (∃ x, x ∈ (∅ : finset α) ∧ p x) ↔ false :=
by simp only [not_mem_empty, false_and, exists_false]

lemma exists_mem_insert [decidable_eq α] (a : α) (s : finset α) (p : α → Prop) :
  (∃ x, x ∈ insert a s ∧ p x) ↔ p a ∨ ∃ x, x ∈ s ∧ p x :=
by simp only [mem_insert, or_and_distrib_right, exists_or_distrib, exists_eq_left]

theorem forall_mem_empty_iff (p : α → Prop) : (∀ x, x ∈ (∅ : finset α) → p x) ↔ true :=
iff_true_intro $ λ _, false.elim

lemma forall_mem_insert [decidable_eq α] (a : α) (s : finset α) (p : α → Prop) :
  (∀ x, x ∈ insert a s → p x) ↔ p a ∧ ∀ x, x ∈ s → p x :=
by simp only [mem_insert, or_imp_distrib, forall_and_distrib, forall_eq]

end finset

/-- Equivalence between the set of natural numbers which are `≥ k` and `ℕ`, given by `n → n - k`. -/
def not_mem_range_equiv (k : ℕ) : {n // n ∉ range k} ≃ ℕ :=
{ to_fun := λ i, i.1 - k,
  inv_fun := λ j, ⟨j + k, by simp⟩,
  left_inv := λ j,
  begin
    rw subtype.ext_iff_val,
    apply tsub_add_cancel_of_le,
    simpa using j.2
  end,
  right_inv := λ j, add_tsub_cancel_right _ _ }

@[simp] lemma coe_not_mem_range_equiv (k : ℕ) :
  (not_mem_range_equiv k : {n // n ∉ range k} → ℕ) = (λ i, i - k) := rfl

@[simp] lemma coe_not_mem_range_equiv_symm (k : ℕ) :
  ((not_mem_range_equiv k).symm : ℕ → {n // n ∉ range k}) = λ j, ⟨j + k, by simp⟩ := rfl

/-! ### dedup on list and multiset -/

namespace multiset
variable [decidable_eq α]

/-- `to_finset s` removes duplicates from the multiset `s` to produce a finset. -/
def to_finset (s : multiset α) : finset α := ⟨_, nodup_dedup s⟩

@[simp] theorem to_finset_val (s : multiset α) : s.to_finset.1 = s.dedup := rfl

theorem to_finset_eq {s : multiset α} (n : nodup s) : finset.mk s n = s.to_finset :=
finset.val_inj.1 n.dedup.symm

lemma nodup.to_finset_inj {l l' : multiset α} (hl : nodup l) (hl' : nodup l')
  (h : l.to_finset = l'.to_finset) : l = l' :=
by simpa [←to_finset_eq hl, ←to_finset_eq hl'] using h

@[simp] lemma mem_to_finset {a : α} {s : multiset α} : a ∈ s.to_finset ↔ a ∈ s := mem_dedup

@[simp] lemma to_finset_zero : to_finset (0 : multiset α) = ∅ := rfl

@[simp] lemma to_finset_cons (a : α) (s : multiset α) :
  to_finset (a ::ₘ s) = insert a (to_finset s) :=
finset.eq_of_veq dedup_cons

@[simp] lemma to_finset_singleton (a : α) : to_finset ({a} : multiset α) = {a} :=
by rw [←cons_zero, to_finset_cons, to_finset_zero, is_lawful_singleton.insert_emptyc_eq]

@[simp] lemma to_finset_add (s t : multiset α) : to_finset (s + t) = to_finset s ∪ to_finset t :=
finset.ext $ by simp

@[simp] lemma to_finset_nsmul (s : multiset α) :
  ∀ (n : ℕ) (hn : n ≠ 0), (n • s).to_finset = s.to_finset
| 0     h := by contradiction
| (n+1) h :=
  begin
    by_cases n = 0,
    { rw [h, zero_add, one_nsmul] },
    { rw [add_nsmul, to_finset_add, one_nsmul, to_finset_nsmul n h, finset.union_idempotent] }
  end

@[simp] lemma to_finset_inter (s t : multiset α) : to_finset (s ∩ t) = to_finset s ∩ to_finset t :=
finset.ext $ by simp

@[simp] lemma to_finset_union (s t : multiset α) : (s ∪ t).to_finset = s.to_finset ∪ t.to_finset :=
by ext; simp

@[simp] theorem to_finset_eq_empty {m : multiset α} : m.to_finset = ∅ ↔ m = 0 :=
finset.val_inj.symm.trans multiset.dedup_eq_zero

@[simp] lemma to_finset_subset (s t : multiset α) : s.to_finset ⊆ t.to_finset ↔ s ⊆ t :=
by simp only [finset.subset_iff, multiset.subset_iff, multiset.mem_to_finset]

end multiset

namespace finset

@[simp] lemma val_to_finset [decidable_eq α] (s : finset α) : s.val.to_finset = s :=
by { ext, rw [multiset.mem_to_finset, ←mem_def] }

lemma val_le_iff_val_subset {a : finset α} {b : multiset α} : a.val ≤ b ↔ a.val ⊆ b :=
multiset.le_iff_subset a.nodup

end finset

namespace list
variables [decidable_eq α] {l l' : list α} {a : α}

/-- `to_finset l` removes duplicates from the list `l` to produce a finset. -/
def to_finset (l : list α) : finset α := multiset.to_finset l

@[simp] theorem to_finset_val (l : list α) : l.to_finset.1 = (l.dedup : multiset α) := rfl
@[simp] theorem to_finset_coe (l : list α) : (l : multiset α).to_finset = l.to_finset := rfl

lemma to_finset_eq (n : nodup l) : @finset.mk α l n = l.to_finset := multiset.to_finset_eq n

@[simp] lemma mem_to_finset : a ∈ l.to_finset ↔ a ∈ l := mem_dedup
@[simp, norm_cast] lemma coe_to_finset (l : list α) : (l.to_finset : set α) = {a | a ∈ l} :=
set.ext $ λ _, list.mem_to_finset

@[simp] lemma to_finset_nil : to_finset (@nil α) = ∅ := rfl

@[simp] lemma to_finset_cons : to_finset (a :: l) = insert a (to_finset l) :=
finset.eq_of_veq $ by by_cases h : a ∈ l; simp [finset.insert_val', multiset.dedup_cons, h]

lemma to_finset_surj_on : set.surj_on to_finset {l : list α | l.nodup} set.univ :=
by { rintro ⟨⟨l⟩, hl⟩ _, exact ⟨l, hl, (to_finset_eq hl).symm⟩ }

theorem to_finset_surjective : surjective (to_finset : list α → finset α) :=
λ s, let ⟨l, _, hls⟩ := to_finset_surj_on (set.mem_univ s) in ⟨l, hls⟩

lemma to_finset_eq_iff_perm_dedup : l.to_finset = l'.to_finset ↔ l.dedup ~ l'.dedup :=
by simp [finset.ext_iff, perm_ext (nodup_dedup _) (nodup_dedup _)]

lemma to_finset.ext_iff {a b : list α} : a.to_finset = b.to_finset ↔ ∀ x, x ∈ a ↔ x ∈ b :=
by simp only [finset.ext_iff, mem_to_finset]

lemma to_finset.ext : (∀ x, x ∈ l ↔ x ∈ l') → l.to_finset = l'.to_finset := to_finset.ext_iff.mpr

lemma to_finset_eq_of_perm (l l' : list α) (h : l ~ l') : l.to_finset = l'.to_finset :=
to_finset_eq_iff_perm_dedup.mpr h.dedup

lemma perm_of_nodup_nodup_to_finset_eq (hl : nodup l) (hl' : nodup l')
  (h : l.to_finset = l'.to_finset) : l ~ l' :=
by { rw ←multiset.coe_eq_coe, exact multiset.nodup.to_finset_inj hl hl' h }

@[simp] lemma to_finset_append : to_finset (l ++ l') = l.to_finset ∪ l'.to_finset :=
begin
  induction l with hd tl hl,
  { simp },
  { simp [hl] }
end

@[simp] lemma to_finset_reverse {l : list α} : to_finset l.reverse = l.to_finset :=
to_finset_eq_of_perm _ _ (reverse_perm l)

lemma to_finset_repeat_of_ne_zero {n : ℕ} (hn : n ≠ 0) : (list.repeat a n).to_finset = {a} :=
by { ext x, simp [hn, list.mem_repeat] }

@[simp] lemma to_finset_union (l l' : list α) : (l ∪ l').to_finset = l.to_finset ∪ l'.to_finset :=
by { ext, simp }

@[simp] lemma to_finset_inter (l l' : list α) : (l ∩ l').to_finset = l.to_finset ∩ l'.to_finset :=
by { ext, simp }

@[simp] lemma to_finset_eq_empty_iff (l : list α) : l.to_finset = ∅ ↔ l = nil := by cases l; simp

end list

namespace finset

/-! ### map -/
section map
open function

/-- When `f` is an embedding of `α` in `β` and `s` is a finset in `α`, then `s.map f` is the image
finset in `β`. The embedding condition guarantees that there are no duplicates in the image. -/
def map (f : α ↪ β) (s : finset α) : finset β := ⟨s.1.map f, s.2.map f.2⟩

@[simp] theorem map_val (f : α ↪ β) (s : finset α) : (map f s).1 = s.1.map f := rfl

@[simp] theorem map_empty (f : α ↪ β) : (∅ : finset α).map f = ∅ := rfl

variables {f : α ↪ β} {s : finset α}

@[simp] theorem mem_map {b : β} : b ∈ s.map f ↔ ∃ a ∈ s, f a = b :=
mem_map.trans $ by simp only [exists_prop]; refl

@[simp] lemma mem_map_equiv {f : α ≃ β} {b : β} : b ∈ s.map f.to_embedding ↔ f.symm b ∈ s :=
by { rw mem_map, exact ⟨by { rintro ⟨a, H, rfl⟩, simpa }, λ h, ⟨_, h, by simp⟩⟩ }

lemma mem_map' (f : α ↪ β) {a} {s : finset α} : f a ∈ s.map f ↔ a ∈ s := mem_map_of_injective f.2

lemma mem_map_of_mem (f : α ↪ β) {a} {s : finset α} : a ∈ s → f a ∈ s.map f := (mem_map' _).2

lemma forall_mem_map {f : α ↪ β} {s : finset α} {p : Π a, a ∈ s.map f → Prop} :
  (∀ y ∈ s.map f, p y H) ↔ ∀ x ∈ s, p (f x) (mem_map_of_mem _ H) :=
⟨λ h y hy, h (f y) (mem_map_of_mem _ hy), λ h x hx,
  by { obtain ⟨y, hy, rfl⟩ := mem_map.1 hx, exact h _ hy }⟩

lemma apply_coe_mem_map (f : α ↪ β) (s : finset α) (x : s) : f x ∈ s.map f :=
mem_map_of_mem f x.prop

@[simp, norm_cast] theorem coe_map (f : α ↪ β) (s : finset α) : (s.map f : set β) = f '' s :=
set.ext $ λ x, mem_map.trans set.mem_image_iff_bex.symm

theorem coe_map_subset_range (f : α ↪ β) (s : finset α) : (s.map f : set β) ⊆ set.range f :=
calc ↑(s.map f) = f '' s      : coe_map f s
            ... ⊆ set.range f : set.image_subset_range f ↑s

/-- If the only elements outside `s` are those left fixed by `σ`, then mapping by `σ` has no effect.
-/
lemma map_perm {σ : equiv.perm α} (hs : {a | σ a ≠ a} ⊆ s) : s.map (σ : α ↪ α) = s :=
coe_injective $ (coe_map _ _).trans $ set.image_perm hs

theorem map_to_finset [decidable_eq α] [decidable_eq β] {s : multiset α} :
  s.to_finset.map f = (s.map f).to_finset :=
ext $ λ _, by simp only [mem_map, multiset.mem_map, exists_prop, multiset.mem_to_finset]

@[simp] theorem map_refl : s.map (embedding.refl _) = s :=
ext $ λ _, by simpa only [mem_map, exists_prop] using exists_eq_right

@[simp] theorem map_cast_heq {α β} (h : α = β) (s : finset α) :
  s.map (equiv.cast h).to_embedding == s :=
by { subst h, simp }

theorem map_map {g : β ↪ γ} : (s.map f).map g = s.map (f.trans g) :=
eq_of_veq $ by simp only [map_val, multiset.map_map]; refl

lemma map_comm {β'} {f : β ↪ γ} {g : α ↪ β} {f' : α ↪ β'} {g' : β' ↪ γ}
  (h_comm : ∀ a, f (g a) = g' (f' a)) :
  (s.map g).map f = (s.map f').map g' :=
by simp_rw [map_map, embedding.trans, function.comp, h_comm]

lemma _root_.function.semiconj.finset_map {f : α ↪ β} {ga : α ↪ α} {gb : β ↪ β}
  (h : function.semiconj f ga gb) :
  function.semiconj (map f) (map ga) (map gb) :=
λ s, map_comm h

lemma _root_.function.commute.finset_map {f g : α ↪ α} (h : function.commute f g) :
  function.commute (map f) (map g) :=
h.finset_map

@[simp] theorem map_subset_map {s₁ s₂ : finset α} : s₁.map f ⊆ s₂.map f ↔ s₁ ⊆ s₂ :=
⟨λ h x xs, (mem_map' _).1 $ h $ (mem_map' f).2 xs,
 λ h, by simp [subset_def, map_subset_map h]⟩

/-- Associate to an embedding `f` from `α` to `β` the order embedding that maps a finset to its
image under `f`. -/
def map_embedding (f : α ↪ β) : finset α ↪o finset β :=
order_embedding.of_map_le_iff (map f) (λ _ _, map_subset_map)

@[simp] theorem map_inj {s₁ s₂ : finset α} : s₁.map f = s₂.map f ↔ s₁ = s₂ :=
(map_embedding f).injective.eq_iff

lemma map_injective (f : α ↪ β) : injective (map f) := (map_embedding f).injective

@[simp] theorem map_embedding_apply : map_embedding f s = map f s := rfl

theorem map_filter {p : β → Prop} [decidable_pred p] :
  (s.map f).filter p = (s.filter (p ∘ f)).map f :=
eq_of_veq (map_filter _ _ _)

@[simp] lemma disjoint_map {s t : finset α} (f : α ↪ β) :
  disjoint (s.map f) (t.map f) ↔ disjoint s t :=
begin
  simp only [disjoint_iff_ne, mem_map, exists_prop, exists_imp_distrib, and_imp],
  refine ⟨λ h a ha b hb hab, h _ _ ha rfl _ _ hb rfl $ congr_arg _ hab, _⟩,
  rintro h _ a ha rfl _ b hb rfl,
  exact f.injective.ne (h _ ha _ hb),
end

theorem map_disj_union {f : α ↪ β} (s₁ s₂ : finset α) (h) (h' := (disjoint_map _).mpr h) :
  (s₁.disj_union s₂ h).map f = (s₁.map f).disj_union (s₂.map f) h' :=
eq_of_veq $ multiset.map_add _ _ _

/-- A version of `finset.map_disj_union` for writing in the other direction. -/
theorem map_disj_union' {f : α ↪ β} (s₁ s₂ : finset α) (h') (h := (disjoint_map _).mp h') :
  (s₁.disj_union s₂ h).map f = (s₁.map f).disj_union (s₂.map f) h' :=
map_disj_union _ _ _

theorem map_union [decidable_eq α] [decidable_eq β]
  {f : α ↪ β} (s₁ s₂ : finset α) : (s₁ ∪ s₂).map f = s₁.map f ∪ s₂.map f :=
coe_injective $ by simp only [coe_map, coe_union, set.image_union]

theorem map_inter [decidable_eq α] [decidable_eq β]
  {f : α ↪ β} (s₁ s₂ : finset α) : (s₁ ∩ s₂).map f = s₁.map f ∩ s₂.map f :=
coe_injective $ by simp only [coe_map, coe_inter, set.image_inter f.injective]

@[simp] theorem map_singleton (f : α ↪ β) (a : α) : map f {a} = {f a} :=
coe_injective $ by simp only [coe_map, coe_singleton, set.image_singleton]

@[simp] lemma map_insert [decidable_eq α] [decidable_eq β] (f : α ↪ β) (a : α) (s : finset α) :
  (insert a s).map f = insert (f a) (s.map f) :=
by simp only [insert_eq, map_union, map_singleton]

@[simp] lemma map_cons (f : α ↪ β) (a : α) (s : finset α) (ha : a ∉ s) :
  (cons a s ha).map f = cons (f a) (s.map f) (by simpa using ha) :=
eq_of_veq $ multiset.map_cons f a s.val

@[simp] theorem map_eq_empty : s.map f = ∅ ↔ s = ∅ :=
⟨λ h, eq_empty_of_forall_not_mem $
 λ a m, ne_empty_of_mem (mem_map_of_mem _ m) h, λ e, e.symm ▸ rfl⟩

@[simp] lemma map_nonempty : (s.map f).nonempty ↔ s.nonempty :=
by rw [nonempty_iff_ne_empty, nonempty_iff_ne_empty, ne.def, map_eq_empty]

alias map_nonempty ↔ _ nonempty.map

lemma attach_map_val {s : finset α} : s.attach.map (embedding.subtype _) = s :=
eq_of_veq $ by rw [map_val, attach_val]; exact attach_map_val _

lemma disjoint_range_add_left_embedding (a b : ℕ) :
  disjoint (range a) (map (add_left_embedding a) (range b)) :=
begin
  refine disjoint_iff_inf_le.mpr _,
  intros k hk,
  simp only [exists_prop, mem_range, inf_eq_inter, mem_map, add_left_embedding_apply,
    mem_inter] at hk,
  obtain ⟨a, haQ, ha⟩ := hk.2,
  simpa [← ha] using hk.1,
end

lemma disjoint_range_add_right_embedding (a b : ℕ) :
  disjoint (range a) (map (add_right_embedding a) (range b)) :=
begin
  refine disjoint_iff_inf_le.mpr _,
  intros k hk,
  simp only [exists_prop, mem_range, inf_eq_inter, mem_map, add_left_embedding_apply,
    mem_inter] at hk,
  obtain ⟨a, haQ, ha⟩ := hk.2,
  simpa [← ha] using hk.1,
end

end map

lemma range_add_one' (n : ℕ) :
  range (n + 1) = insert 0 ((range n).map ⟨λi, i + 1, assume i j, nat.succ.inj⟩) :=
by ext (⟨⟩ | ⟨n⟩); simp [nat.succ_eq_add_one, nat.zero_lt_succ n]

/-! ### image -/

section image
variables [decidable_eq β]

/-- `image f s` is the forward image of `s` under `f`. -/
def image (f : α → β) (s : finset α) : finset β := (s.1.map f).to_finset

@[simp] theorem image_val (f : α → β) (s : finset α) : (image f s).1 = (s.1.map f).dedup := rfl

@[simp] theorem image_empty (f : α → β) : (∅ : finset α).image f = ∅ := rfl

variables {f g : α → β} {s : finset α} {t : finset β} {a : α} {b c : β}

@[simp] lemma mem_image : b ∈ s.image f ↔ ∃ a ∈ s, f a = b :=
by simp only [mem_def, image_val, mem_dedup, multiset.mem_map, exists_prop]

lemma mem_image_of_mem (f : α → β) {a} (h : a ∈ s) : f a ∈ s.image f := mem_image.2 ⟨_, h, rfl⟩

@[simp] lemma mem_image_const : c ∈ s.image (const α b) ↔ s.nonempty ∧ b = c :=
by { rw mem_image, simp only [exists_prop, const_apply, exists_and_distrib_right], refl }

lemma mem_image_const_self : b ∈ s.image (const α b) ↔ s.nonempty :=
mem_image_const.trans $ and_iff_left rfl

instance can_lift (c) (p) [can_lift β α c p] :
  can_lift (finset β) (finset α) (image c) (λ s, ∀ x ∈ s, p x) :=
{ prf :=
    begin
      rintro ⟨⟨l⟩, hd : l.nodup⟩ hl,
      lift l to list α using hl,
      exact ⟨⟨l, hd.of_map _⟩, ext $ λ a, by simp⟩,
    end }

lemma image_congr (h : (s : set α).eq_on f g) : finset.image f s = finset.image g s :=
by { ext, simp_rw mem_image, exact bex_congr (λ x hx, by rw h hx) }

lemma _root_.function.injective.mem_finset_image (hf : injective f) : f a ∈ s.image f ↔ a ∈ s :=
begin
  refine ⟨λ h, _, finset.mem_image_of_mem f⟩,
  obtain ⟨y, hy, heq⟩ := mem_image.1 h,
  exact hf heq ▸ hy,
end

lemma filter_mem_image_eq_image (f : α → β) (s : finset α) (t : finset β) (h : ∀ x ∈ s, f x ∈ t) :
  t.filter (λ y, y ∈ s.image f) = s.image f :=
by { ext, rw [mem_filter, mem_image],
     simp only [and_imp, exists_prop, and_iff_right_iff_imp, exists_imp_distrib],
     rintros x xel rfl, exact h _ xel }

lemma fiber_nonempty_iff_mem_image (f : α → β) (s : finset α) (y : β) :
  (s.filter (λ x, f x = y)).nonempty ↔ y ∈ s.image f :=
by simp [finset.nonempty]

@[simp, norm_cast] lemma coe_image {f : α → β} : ↑(s.image f) = f '' ↑s :=
set.ext $ λ _, mem_image.trans set.mem_image_iff_bex.symm

protected lemma nonempty.image (h : s.nonempty) (f : α → β) : (s.image f).nonempty :=
let ⟨a, ha⟩ := h in ⟨f a, mem_image_of_mem f ha⟩

@[simp] lemma nonempty.image_iff (f : α → β) : (s.image f).nonempty ↔ s.nonempty :=
⟨λ ⟨y, hy⟩, let ⟨x, hx, _⟩ := mem_image.mp hy in ⟨x, hx⟩, λ h, h.image f⟩

theorem image_to_finset [decidable_eq α] {s : multiset α} :
  s.to_finset.image f = (s.map f).to_finset :=
ext $ λ _, by simp only [mem_image, multiset.mem_to_finset, exists_prop, multiset.mem_map]

lemma image_val_of_inj_on (H : set.inj_on f s) : (image f s).1 = s.1.map f := (s.2.map_on H).dedup

@[simp] lemma image_id [decidable_eq α] : s.image id = s :=
ext $ λ _, by simp only [mem_image, exists_prop, id, exists_eq_right]

@[simp] theorem image_id' [decidable_eq α] : s.image (λ x, x) = s := image_id

theorem image_image [decidable_eq γ] {g : β → γ} : (s.image f).image g = s.image (g ∘ f) :=
eq_of_veq $ by simp only [image_val, dedup_map_dedup_eq, multiset.map_map]

lemma image_comm {β'} [decidable_eq β'] [decidable_eq γ] {f : β → γ} {g : α → β}
  {f' : α → β'} {g' : β' → γ} (h_comm : ∀ a, f (g a) = g' (f' a)) :
  (s.image g).image f = (s.image f').image g' :=
by simp_rw [image_image, comp, h_comm]

lemma _root_.function.semiconj.finset_image [decidable_eq α] {f : α → β} {ga : α → α} {gb : β → β}
  (h : function.semiconj f ga gb) :
  function.semiconj (image f) (image ga) (image gb) :=
λ s, image_comm h

lemma _root_.function.commute.finset_image [decidable_eq α] {f g : α → α}
  (h : function.commute f g) :
  function.commute (image f) (image g) :=
h.finset_image

theorem image_subset_image {s₁ s₂ : finset α} (h : s₁ ⊆ s₂) : s₁.image f ⊆ s₂.image f :=
by simp only [subset_def, image_val, subset_dedup', dedup_subset',
  multiset.map_subset_map h]

lemma image_subset_iff : s.image f ⊆ t ↔ ∀ x ∈ s, f x ∈ t :=
calc s.image f ⊆ t ↔ f '' ↑s ⊆ ↑t : by norm_cast
               ... ↔ _ : set.image_subset_iff

theorem image_mono (f : α → β) : monotone (finset.image f) := λ _ _, image_subset_image

lemma image_subset_image_iff {t : finset α} (hf : injective f) : s.image f ⊆ t.image f ↔ s ⊆ t :=
by { simp_rw ←coe_subset, push_cast, exact set.image_subset_image_iff hf }

theorem coe_image_subset_range : ↑(s.image f) ⊆ set.range f :=
calc ↑(s.image f) = f '' ↑s     : coe_image
              ... ⊆ set.range f : set.image_subset_range f ↑s

theorem image_filter {p : β → Prop} [decidable_pred p] :
  (s.image f).filter p = (s.filter (p ∘ f)).image f :=
ext $ λ b, by simp only [mem_filter, mem_image, exists_prop]; exact
⟨by rintro ⟨⟨x, h1, rfl⟩, h2⟩; exact ⟨x, ⟨h1, h2⟩, rfl⟩,
 by rintro ⟨x, ⟨h1, h2⟩, rfl⟩; exact ⟨⟨x, h1, rfl⟩, h2⟩⟩

theorem image_union [decidable_eq α] {f : α → β} (s₁ s₂ : finset α) :
  (s₁ ∪ s₂).image f = s₁.image f ∪ s₂.image f :=
ext $ λ _, by simp only [mem_image, mem_union, exists_prop, or_and_distrib_right,
  exists_or_distrib]

lemma image_inter_subset [decidable_eq α] (f : α → β) (s t : finset α) :
  (s ∩ t).image f ⊆ s.image f ∩ t.image f :=
subset_inter (image_subset_image $ inter_subset_left _ _) $
  image_subset_image $ inter_subset_right _ _

lemma image_inter_of_inj_on [decidable_eq α] {f : α → β} (s t : finset α)
  (hf : set.inj_on f (s ∪ t)) :
  (s ∩ t).image f = s.image f ∩ t.image f :=
(image_inter_subset _ _ _).antisymm $ λ x, begin
  simp only [mem_inter, mem_image],
  rintro ⟨⟨a, ha, rfl⟩, b, hb, h⟩,
  exact ⟨a, ⟨ha, by rwa ←hf (or.inr hb) (or.inl ha) h⟩, rfl⟩,
end

lemma image_inter [decidable_eq α] (s₁ s₂ : finset α) (hf : injective f) :
  (s₁ ∩ s₂).image f = s₁.image f ∩ s₂.image f :=
image_inter_of_inj_on _ _ $ hf.inj_on _

@[simp] theorem image_singleton (f : α → β) (a : α) : image f {a} = {f a} :=
ext $ λ x, by simpa only [mem_image, exists_prop, mem_singleton, exists_eq_left] using eq_comm

@[simp] theorem image_insert [decidable_eq α] (f : α → β) (a : α) (s : finset α) :
  (insert a s).image f = insert (f a) (s.image f) :=
by simp only [insert_eq, image_singleton, image_union]

lemma erase_image_subset_image_erase [decidable_eq α] (f : α → β) (s : finset α) (a : α) :
  (s.image f).erase (f a) ⊆ (s.erase a).image f :=
begin
  simp only [subset_iff, and_imp, exists_prop, mem_image, exists_imp_distrib, mem_erase],
  rintro b hb x hx rfl,
  exact ⟨_, ⟨ne_of_apply_ne f hb, hx⟩, rfl⟩,
end

@[simp] lemma image_erase [decidable_eq α] {f : α → β} (hf : injective f) (s : finset α) (a : α) :
  (s.erase a).image f = (s.image f).erase (f a) :=
begin
  refine (erase_image_subset_image_erase _ _ _).antisymm' (λ b, _),
  simp only [mem_image, exists_prop, mem_erase],
  rintro ⟨a', ⟨haa', ha'⟩, rfl⟩,
  exact ⟨hf.ne haa', a', ha', rfl⟩,
end

@[simp] theorem image_eq_empty : s.image f = ∅ ↔ s = ∅ :=
⟨λ h, eq_empty_of_forall_not_mem $
 λ a m, ne_empty_of_mem (mem_image_of_mem _ m) h, λ e, e.symm ▸ rfl⟩

@[simp] lemma _root_.disjoint.of_image_finset
  {s t : finset α} {f : α → β} (h : disjoint (s.image f) (t.image f)) :
  disjoint s t :=
disjoint_iff_ne.2 $ λ a ha b hb, ne_of_apply_ne f $ h.forall_ne_finset
  (mem_image_of_mem _ ha) (mem_image_of_mem _ hb)

lemma mem_range_iff_mem_finset_range_of_mod_eq' [decidable_eq α] {f : ℕ → α} {a : α} {n : ℕ}
  (hn : 0 < n) (h : ∀ i, f (i % n) = f i) :
  a ∈ set.range f ↔ a ∈ (finset.range n).image (λi, f i) :=
begin
  split,
  { rintros ⟨i, hi⟩,
    simp only [mem_image, exists_prop, mem_range],
    exact ⟨i % n, nat.mod_lt i hn, (rfl.congr hi).mp (h i)⟩ },
  { rintro h,
    simp only [mem_image, exists_prop, set.mem_range, mem_range] at *,
    rcases h with ⟨i, hi, ha⟩,
    exact ⟨i, ha⟩ }
end

lemma mem_range_iff_mem_finset_range_of_mod_eq [decidable_eq α] {f : ℤ → α} {a : α} {n : ℕ}
  (hn : 0 < n) (h : ∀ i, f (i % n) = f i) :
  a ∈ set.range f ↔ a ∈ (finset.range n).image (λi, f i) :=
suffices (∃ i, f (i % n) = a) ↔ ∃ i, i < n ∧ f ↑i = a, by simpa [h],
have hn' : 0 < (n : ℤ), from int.coe_nat_lt.mpr hn,
iff.intro
  (assume ⟨i, hi⟩,
    have 0 ≤ i % ↑n, from int.mod_nonneg _ (ne_of_gt hn'),
    ⟨int.to_nat (i % n),
      by rw [←int.coe_nat_lt, int.to_nat_of_nonneg this]; exact ⟨int.mod_lt_of_pos i hn', hi⟩⟩)
  (assume ⟨i, hi, ha⟩,
    ⟨i, by rw [int.mod_eq_of_lt (int.coe_zero_le _) (int.coe_nat_lt_coe_nat_of_lt hi), ha]⟩)

lemma range_add (a b : ℕ) : range (a + b) = range a ∪ (range b).map (add_left_embedding a) :=
by { rw [←val_inj, union_val], exact multiset.range_add_eq_union a b }

@[simp] lemma attach_image_val [decidable_eq α] {s : finset α} : s.attach.image subtype.val = s :=
eq_of_veq $ by rw [image_val, attach_val, multiset.attach_map_val, dedup_eq_self]

@[simp] lemma attach_image_coe [decidable_eq α] {s : finset α} : s.attach.image coe = s :=
finset.attach_image_val

@[simp] lemma attach_insert [decidable_eq α] {a : α} {s : finset α} :
  attach (insert a s) = insert (⟨a, mem_insert_self a s⟩ : {x // x ∈ insert a s})
    ((attach s).image (λx, ⟨x.1, mem_insert_of_mem x.2⟩)) :=
ext $ λ ⟨x, hx⟩, ⟨or.cases_on (mem_insert.1 hx)
  (λ h : x = a, λ _, mem_insert.2 $ or.inl $ subtype.eq h)
  (λ h : x ∈ s, λ _, mem_insert_of_mem $ mem_image.2 $ ⟨⟨x, h⟩, mem_attach _ _, subtype.eq rfl⟩),
λ _, finset.mem_attach _ _⟩

theorem map_eq_image (f : α ↪ β) (s : finset α) : s.map f = s.image f :=
eq_of_veq (s.map f).2.dedup.symm

@[simp] lemma disjoint_image
  {s t : finset α} {f : α → β} (hf : injective f) :
  disjoint (s.image f) (t.image f) ↔ disjoint s t :=
by convert disjoint_map ⟨_, hf⟩; simp [map_eq_image]

lemma image_const {s : finset α} (h : s.nonempty) (b : β) : s.image (λa, b) = singleton b :=
ext $ assume b', by simp only [mem_image, exists_prop, exists_and_distrib_right,
  h.bex, true_and, mem_singleton, eq_comm]

@[simp] lemma map_erase [decidable_eq α] (f : α ↪ β) (s : finset α) (a : α) :
  (s.erase a).map f = (s.map f).erase (f a) :=
by { simp_rw map_eq_image, exact s.image_erase f.2 a }

/-! ### Subtype -/

/-- Given a finset `s` and a predicate `p`, `s.subtype p` is the finset of `subtype p` whose
elements belong to `s`. -/
protected def subtype {α} (p : α → Prop) [decidable_pred p] (s : finset α) : finset (subtype p) :=
(s.filter p).attach.map ⟨λ x, ⟨x.1, (finset.mem_filter.1 x.2).2⟩,
λ x y H, subtype.eq $ subtype.mk.inj H⟩

@[simp] lemma mem_subtype {p : α → Prop} [decidable_pred p] {s : finset α} :
  ∀ {a : subtype p}, a ∈ s.subtype p ↔ (a : α) ∈ s
| ⟨a, ha⟩ := by simp [finset.subtype, ha]

lemma subtype_eq_empty {p : α → Prop} [decidable_pred p] {s : finset α} :
  s.subtype p = ∅ ↔ ∀ x, p x → x ∉ s :=
by simp [ext_iff, subtype.forall, subtype.coe_mk]; refl

@[mono] lemma subtype_mono {p : α → Prop} [decidable_pred p] : monotone (finset.subtype p) :=
λ s t h x hx, mem_subtype.2 $ h $ mem_subtype.1 hx

/-- `s.subtype p` converts back to `s.filter p` with
`embedding.subtype`. -/
@[simp] lemma subtype_map (p : α → Prop) [decidable_pred p] :
  (s.subtype p).map (embedding.subtype _) = s.filter p :=
begin
  ext x,
  simp [and_comm _ (_ = _), @and.left_comm _ (_ = _), and_comm (p x) (x ∈ s)]
end

/-- If all elements of a `finset` satisfy the predicate `p`,
`s.subtype p` converts back to `s` with `embedding.subtype`. -/
lemma subtype_map_of_mem {p : α → Prop} [decidable_pred p] (h : ∀ x ∈ s, p x) :
  (s.subtype p).map (embedding.subtype _) = s :=
by rw [subtype_map, filter_true_of_mem h]

/-- If a `finset` of a subtype is converted to the main type with
`embedding.subtype`, all elements of the result have the property of
the subtype. -/
lemma property_of_mem_map_subtype {p : α → Prop} (s : finset {x // p x}) {a : α}
  (h : a ∈ s.map (embedding.subtype _)) : p a :=
begin
  rcases mem_map.1 h with ⟨x, hx, rfl⟩,
  exact x.2
end

/-- If a `finset` of a subtype is converted to the main type with
`embedding.subtype`, the result does not contain any value that does
not satisfy the property of the subtype. -/
lemma not_mem_map_subtype_of_not_property {p : α → Prop} (s : finset {x // p x})
  {a : α} (h : ¬ p a) : a ∉ (s.map (embedding.subtype _)) :=
mt s.property_of_mem_map_subtype h

/-- If a `finset` of a subtype is converted to the main type with
`embedding.subtype`, the result is a subset of the set giving the
subtype. -/
lemma map_subtype_subset {t : set α} (s : finset t) : ↑(s.map (embedding.subtype _)) ⊆ t :=
begin
  intros a ha,
  rw mem_coe at ha,
  convert property_of_mem_map_subtype s ha
end

/-! ### Fin -/

/--
Given a finset `s` of natural numbers and a bound `n`,
`s.fin n` is the finset of all elements of `s` less than `n`.
-/
protected def fin (n : ℕ) (s : finset ℕ) : finset (fin n) :=
(s.subtype _).map fin.equiv_subtype.symm.to_embedding

@[simp] lemma mem_fin {n} {s : finset ℕ} :
  ∀ a : fin n, a ∈ s.fin n ↔ (a : ℕ) ∈ s
| ⟨a, ha⟩ := by simp [finset.fin]

@[mono] lemma fin_mono {n} : monotone (finset.fin n) :=
λ s t h x, by simpa using @h x

@[simp] lemma fin_map {n} {s : finset ℕ} : (s.fin n).map fin.coe_embedding = s.filter (< n) :=
by simp [finset.fin, finset.map_map]

lemma subset_image_iff {s : set α} : ↑t ⊆ f '' s ↔ ∃ s' : finset α, ↑s' ⊆ s ∧ s'.image f = t :=
begin
  split, swap,
  { rintro ⟨t, ht, rfl⟩, rw [coe_image], exact set.image_subset f ht },
  intro h,
  letI : can_lift β s (f ∘ coe) (λ y, y ∈ f '' s) := ⟨λ y ⟨x, hxt, hy⟩, ⟨⟨x, hxt⟩, hy⟩⟩,
  lift t to finset s using h,
  refine ⟨t.map (embedding.subtype _), map_subtype_subset _, _⟩,
  ext y, simp
end

lemma range_sdiff_zero {n : ℕ} : range (n + 1) \ {0} = (range n).image nat.succ :=
begin
  induction n with k hk,
  { simp },
  nth_rewrite 1 range_succ,
  rw [range_succ, image_insert, ←hk, insert_sdiff_of_not_mem],
  simp
end

end image

lemma _root_.multiset.to_finset_map [decidable_eq α] [decidable_eq β] (f : α → β) (m : multiset α) :
  (m.map f).to_finset = m.to_finset.image f :=
finset.val_inj.1 (multiset.dedup_map_dedup_eq _ _).symm

section to_list

/-- Produce a list of the elements in the finite set using choice. -/
noncomputable def to_list (s : finset α) : list α := s.1.to_list

lemma nodup_to_list (s : finset α) : s.to_list.nodup :=
by { rw [to_list, ←multiset.coe_nodup, multiset.coe_to_list], exact s.nodup }

@[simp] lemma mem_to_list {a : α} {s : finset α} : a ∈ s.to_list ↔ a ∈ s := mem_to_list

@[simp] lemma to_list_eq_nil {s : finset α} : s.to_list = [] ↔ s = ∅ :=
to_list_eq_nil.trans val_eq_zero

@[simp] lemma empty_to_list {s : finset α} : s.to_list.empty ↔ s = ∅ :=
list.empty_iff_eq_nil.trans to_list_eq_nil

@[simp] lemma to_list_empty : (∅ : finset α).to_list = [] := to_list_eq_nil.mpr rfl

lemma nonempty.to_list_ne_nil {s : finset α} (hs : s.nonempty) : s.to_list ≠ [] :=
mt to_list_eq_nil.mp hs.ne_empty

lemma nonempty.not_empty_to_list {s : finset α} (hs : s.nonempty) : ¬s.to_list.empty :=
mt empty_to_list.mp hs.ne_empty

@[simp, norm_cast]
lemma coe_to_list (s : finset α) : (s.to_list : multiset α) = s.val := s.val.coe_to_list

@[simp] lemma to_list_to_finset [decidable_eq α] (s : finset α) : s.to_list.to_finset = s :=
by { ext, simp }

lemma exists_list_nodup_eq [decidable_eq α] (s : finset α) :
  ∃ (l : list α), l.nodup ∧ l.to_finset = s :=
⟨s.to_list, s.nodup_to_list, s.to_list_to_finset⟩

lemma to_list_cons {a : α} {s : finset α} (h : a ∉ s) : (cons a s h).to_list ~ a :: s.to_list :=
(list.perm_ext (nodup_to_list _) (by simp [h, nodup_to_list s])).2 $
  λ x, by simp only [list.mem_cons_iff, finset.mem_to_list, finset.mem_cons]

lemma to_list_insert [decidable_eq α] {a : α} {s : finset α} (h : a ∉ s) :
  (insert a s).to_list ~ a :: s.to_list :=
cons_eq_insert _ _ h ▸ to_list_cons _

end to_list

/-!
### disj_Union

This section is about the bounded union of a disjoint indexed family `t : α → finset β` of finite
sets over a finite set `s : finset α`. In most cases `finset.bUnion` should be preferred.
-/
section disj_Union

variables {s s₁ s₂ : finset α} {t t₁ t₂ : α → finset β}

/-- `disj_Union s f h` is the set such that `a ∈ disj_Union s f` iff `a ∈ f i` for some `i ∈ s`.
It is the same as `s.bUnion f`, but it does not require decidable equality on the type. The
hypothesis ensures that the sets are disjoint. -/
def disj_Union (s : finset α) (t : α → finset β)
  (hf : (s : set α).pairwise $ λ a b, ∀ x, x ∈ t a → x ∉ t b) : finset β :=
⟨(s.val.bind (finset.val ∘ t)), multiset.nodup_bind.mpr
  ⟨λ a ha, (t a).nodup, s.nodup.pairwise hf⟩⟩

@[simp] theorem disj_Union_val (s : finset α) (t : α → finset β) (h) :
  (s.disj_Union t h).1 = (s.1.bind (λ a, (t a).1)) := rfl

@[simp] theorem disj_Union_empty (t : α → finset β) : disj_Union ∅ t (by simp) = ∅ := rfl

@[simp] lemma mem_disj_Union {b : β} {h} :
  b ∈ s.disj_Union t h ↔ ∃ a ∈ s, b ∈ t a :=
by simp only [mem_def, disj_Union_val, mem_bind, exists_prop]

@[simp, norm_cast] lemma coe_disj_Union {h} : (s.disj_Union t h : set β) = ⋃ x ∈ (s : set α), t x :=
by simp only [set.ext_iff, mem_disj_Union, set.mem_Union, iff_self, mem_coe, implies_true_iff]

@[simp] theorem disj_Union_cons (a : α) (s : finset α) (ha : a ∉ s) (f : α → finset β) (H) :
  disj_Union (cons a s ha) f H = (f a).disj_union
    (s.disj_Union f $
      λ b hb c hc, H (mem_cons_of_mem hb) (mem_cons_of_mem hc))
    (λ b hb h, let ⟨c, hc, h⟩ := mem_disj_Union.mp h in
      H (mem_cons_self a s) (mem_cons_of_mem hc) (ne_of_mem_of_not_mem hc ha).symm b hb h) :=
eq_of_veq $ multiset.cons_bind _ _ _

@[simp] lemma singleton_disj_Union (a : α) {h} : finset.disj_Union {a} t h = t a :=
eq_of_veq $ multiset.singleton_bind _ _

theorem map_disj_Union {f : α ↪ β} {s : finset α} {t : β → finset γ} {h} :
  (s.map f).disj_Union t h = s.disj_Union (λa, t (f a))
    (λ a ha b hb hab, h (mem_map_of_mem _ ha) (mem_map_of_mem _ hb) (f.injective.ne hab)) :=
eq_of_veq $ multiset.bind_map _ _ _

theorem disj_Union_map {s : finset α} {t : α → finset β} {f : β ↪ γ} {h} :
  (s.disj_Union t h).map f = s.disj_Union (λa, (t a).map f)
    (λ a ha b hb hab x hxa hxb, begin
      obtain ⟨xa, hfa, rfl⟩ := mem_map.mp hxa,
      obtain ⟨xb, hfb, hfab⟩ := mem_map.mp hxb,
      obtain rfl := f.injective hfab,
      exact h ha hb hab _ hfa hfb,
    end) :=
eq_of_veq $ multiset.map_bind _ _ _

lemma disj_Union_disj_Union (s : finset α) (f : α → finset β) (g : β → finset γ) (h1 h2) :
  (s.disj_Union f h1).disj_Union g h2 =
    s.attach.disj_Union (λ a, (f a).disj_Union g $
      λ b hb c hc, h2 (mem_disj_Union.mpr ⟨_, a.prop, hb⟩) (mem_disj_Union.mpr ⟨_, a.prop, hc⟩))
      (λ a ha b hb hab x hxa hxb, begin
        obtain ⟨xa, hfa, hga⟩ := mem_disj_Union.mp hxa,
        obtain ⟨xb, hfb, hgb⟩ := mem_disj_Union.mp hxb,
        refine h2
          (mem_disj_Union.mpr ⟨_, a.prop, hfa⟩) (mem_disj_Union.mpr ⟨_, b.prop, hfb⟩) _ _ hga hgb,
        rintro rfl,
        exact h1 a.prop b.prop (subtype.coe_injective.ne hab) _ hfa hfb,
      end) :=
eq_of_veq $ multiset.bind_assoc.trans (multiset.attach_bind_coe _ _).symm

end disj_Union

section bUnion
/-!
### bUnion

This section is about the bounded union of an indexed family `t : α → finset β` of finite sets
over a finite set `s : finset α`.
-/

variables [decidable_eq β] {s s₁ s₂ : finset α} {t t₁ t₂ : α → finset β}

/-- `bUnion s t` is the union of `t x` over `x ∈ s`.
(This was formerly `bind` due to the monad structure on types with `decidable_eq`.) -/
protected def bUnion (s : finset α) (t : α → finset β) : finset β :=
(s.1.bind (λ a, (t a).1)).to_finset

@[simp] theorem bUnion_val (s : finset α) (t : α → finset β) :
  (s.bUnion t).1 = (s.1.bind (λ a, (t a).1)).dedup := rfl

@[simp] theorem bUnion_empty : finset.bUnion ∅ t = ∅ := rfl

@[simp] lemma mem_bUnion {b : β} : b ∈ s.bUnion t ↔ ∃ a ∈ s, b ∈ t a :=
by simp only [mem_def, bUnion_val, mem_dedup, mem_bind, exists_prop]

@[simp, norm_cast] lemma coe_bUnion : (s.bUnion t : set β) = ⋃ x ∈ (s : set α), t x :=
by simp only [set.ext_iff, mem_bUnion, set.mem_Union, iff_self, mem_coe, implies_true_iff]

@[simp] theorem bUnion_insert [decidable_eq α] {a : α} : (insert a s).bUnion t = t a ∪ s.bUnion t :=
ext $ λ x, by simp only [mem_bUnion, exists_prop, mem_union, mem_insert,
  or_and_distrib_right, exists_or_distrib, exists_eq_left]
-- ext $ λ x, by simp [or_and_distrib_right, exists_or_distrib]

lemma bUnion_congr (hs : s₁ = s₂) (ht : ∀ a ∈ s₁, t₁ a = t₂ a) : s₁.bUnion t₁ = s₂.bUnion t₂ :=
ext $ λ x, by simp [hs, ht] { contextual := tt }

@[simp] lemma disj_Union_eq_bUnion (s : finset α) (f : α → finset β) (hf) :
  s.disj_Union f hf = s.bUnion f :=
begin
  dsimp [disj_Union, finset.bUnion, function.comp],
  generalize_proofs h,
  exact eq_of_veq h.dedup.symm,
end

theorem bUnion_subset {s' : finset β} : s.bUnion t ⊆ s' ↔ ∀ x ∈ s, t x ⊆ s' :=
by simp only [subset_iff, mem_bUnion]; exact
⟨λ H a ha b hb, H ⟨a, ha, hb⟩, λ H b ⟨a, ha, hb⟩, H a ha hb⟩

@[simp] lemma singleton_bUnion {a : α} : finset.bUnion {a} t = t a :=
by { classical, rw [← insert_emptyc_eq, bUnion_insert, bUnion_empty, union_empty] }

theorem bUnion_inter (s : finset α) (f : α → finset β) (t : finset β) :
  s.bUnion f ∩ t = s.bUnion (λ x, f x ∩ t) :=
begin
  ext x,
  simp only [mem_bUnion, mem_inter],
  tauto
end

theorem inter_bUnion (t : finset β) (s : finset α) (f : α → finset β) :
  t ∩ s.bUnion f = s.bUnion (λ x, t ∩ f x) :=
by rw [inter_comm, bUnion_inter]; simp [inter_comm]

theorem image_bUnion [decidable_eq γ] {f : α → β} {s : finset α} {t : β → finset γ} :
  (s.image f).bUnion t = s.bUnion (λa, t (f a)) :=
by haveI := classical.dec_eq α; exact
finset.induction_on s rfl (λ a s has ih,
  by simp only [image_insert, bUnion_insert, ih])

theorem bUnion_image [decidable_eq γ] {s : finset α} {t : α → finset β} {f : β → γ} :
  (s.bUnion t).image f = s.bUnion (λa, (t a).image f) :=
by haveI := classical.dec_eq α; exact
finset.induction_on s rfl (λ a s has ih,
  by simp only [bUnion_insert, image_union, ih])

lemma bUnion_bUnion [decidable_eq γ] (s : finset α) (f : α → finset β) (g : β → finset γ) :
  (s.bUnion f).bUnion g = s.bUnion (λ a, (f a).bUnion g) :=
begin
  ext,
  simp only [finset.mem_bUnion, exists_prop],
  simp_rw [←exists_and_distrib_right, ←exists_and_distrib_left, and_assoc],
  rw exists_comm,
end

theorem bind_to_finset [decidable_eq α] (s : multiset α) (t : α → multiset β) :
  (s.bind t).to_finset = s.to_finset.bUnion (λa, (t a).to_finset) :=
ext $ λ x, by simp only [multiset.mem_to_finset, mem_bUnion, multiset.mem_bind, exists_prop]

lemma bUnion_mono (h : ∀ a ∈ s, t₁ a ⊆ t₂ a) : s.bUnion t₁ ⊆ s.bUnion t₂ :=
have ∀ b a, a ∈ s → b ∈ t₁ a → (∃ (a : α), a ∈ s ∧ b ∈ t₂ a),
  from assume b a ha hb, ⟨a, ha, finset.mem_of_subset (h a ha) hb⟩,
by simpa only [subset_iff, mem_bUnion, exists_imp_distrib, and_imp, exists_prop]

lemma bUnion_subset_bUnion_of_subset_left (t : α → finset β) (h : s₁ ⊆ s₂) :
  s₁.bUnion t ⊆ s₂.bUnion t :=
begin
  intro x,
  simp only [and_imp, mem_bUnion, exists_prop],
  exact Exists.imp (λ a ha, ⟨h ha.1, ha.2⟩)
end

lemma subset_bUnion_of_mem (u : α → finset β) {x : α} (xs : x ∈ s) : u x ⊆ s.bUnion u :=
singleton_bUnion.superset.trans $ bUnion_subset_bUnion_of_subset_left u $ singleton_subset_iff.2 xs

@[simp] lemma bUnion_subset_iff_forall_subset {α β : Type*} [decidable_eq β]
  {s : finset α} {t : finset β} {f : α → finset β} : s.bUnion f ⊆ t ↔ ∀ x ∈ s, f x ⊆ t :=
⟨λ h x hx, (subset_bUnion_of_mem f hx).trans h,
 λ h x hx, let ⟨a, ha₁, ha₂⟩ := mem_bUnion.mp hx in h _ ha₁ ha₂⟩

lemma bUnion_singleton {f : α → β} : s.bUnion (λa, {f a}) = s.image f :=
ext $ λ x, by simp only [mem_bUnion, mem_image, mem_singleton, eq_comm]

@[simp] lemma bUnion_singleton_eq_self [decidable_eq α] : s.bUnion (singleton : α → finset α) = s :=
by { rw bUnion_singleton, exact image_id }

lemma filter_bUnion (s : finset α) (f : α → finset β) (p : β → Prop) [decidable_pred p] :
  (s.bUnion f).filter p = s.bUnion (λ a, (f a).filter p) :=
begin
  ext b,
  simp only [mem_bUnion, exists_prop, mem_filter],
  split,
  { rintro ⟨⟨a, ha, hba⟩, hb⟩,
    exact ⟨a, ha, hba, hb⟩ },
  { rintro ⟨a, ha, hba, hb⟩,
    exact ⟨⟨a, ha, hba⟩, hb⟩ }
end

lemma bUnion_filter_eq_of_maps_to [decidable_eq α] {s : finset α} {t : finset β} {f : α → β}
  (h : ∀ x ∈ s, f x ∈ t) :
  t.bUnion (λa, s.filter $ (λc, f c = a)) = s :=
ext $ λ b, by simpa using h b

lemma image_bUnion_filter_eq [decidable_eq α] (s : finset β) (g : β → α) :
  (s.image g).bUnion (λa, s.filter $ (λc, g c = a)) = s :=
bUnion_filter_eq_of_maps_to (λ x, mem_image_of_mem g)

lemma erase_bUnion (f : α → finset β) (s : finset α) (b : β) :
  (s.bUnion f).erase b = s.bUnion (λ x, (f x).erase b) :=
by { ext, simp only [finset.mem_bUnion, iff_self, exists_and_distrib_left, finset.mem_erase] }

@[simp] lemma bUnion_nonempty : (s.bUnion t).nonempty ↔ ∃ x ∈ s, (t x).nonempty :=
by simp [finset.nonempty, ← exists_and_distrib_left, @exists_swap α]

lemma nonempty.bUnion (hs : s.nonempty) (ht : ∀ x ∈ s, (t x).nonempty) : (s.bUnion t).nonempty :=
bUnion_nonempty.2 $ hs.imp $ λ x hx, ⟨hx, ht x hx⟩

lemma disjoint_bUnion_left (s : finset α) (f : α → finset β) (t : finset β) :
  disjoint (s.bUnion f) t ↔ (∀ i ∈ s, disjoint (f i) t) :=
begin
  classical,
  refine s.induction _ _,
  { simp only [forall_mem_empty_iff, bUnion_empty, disjoint_empty_left] },
  { assume i s his ih,
    simp only [disjoint_union_left, bUnion_insert, his, forall_mem_insert, ih] }
end

lemma disjoint_bUnion_right (s : finset β) (t : finset α) (f : α → finset β) :
  disjoint s (t.bUnion f) ↔ ∀ i ∈ t, disjoint s (f i) :=
by simpa only [disjoint.comm] using disjoint_bUnion_left t f s

end bUnion

/-! ### choose -/
section choose
variables (p : α → Prop) [decidable_pred p] (l : finset α)

/-- Given a finset `l` and a predicate `p`, associate to a proof that there is a unique element of
`l` satisfying `p` this unique element, as an element of the corresponding subtype. -/
def choose_x (hp : (∃! a, a ∈ l ∧ p a)) : { a // a ∈ l ∧ p a } :=
multiset.choose_x p l.val hp

/-- Given a finset `l` and a predicate `p`, associate to a proof that there is a unique element of
`l` satisfying `p` this unique element, as an element of the ambient type. -/
def choose (hp : ∃! a, a ∈ l ∧ p a) : α := choose_x p l hp

lemma choose_spec (hp : ∃! a, a ∈ l ∧ p a) : choose p l hp ∈ l ∧ p (choose p l hp) :=
(choose_x p l hp).property

lemma choose_mem (hp : ∃! a, a ∈ l ∧ p a) : choose p l hp ∈ l := (choose_spec _ _ _).1

lemma choose_property (hp : ∃! a, a ∈ l ∧ p a) : p (choose p l hp) := (choose_spec _ _ _).2

end choose

section pairwise
variables {s : finset α}

lemma pairwise_subtype_iff_pairwise_finset' (r : β → β → Prop) (f : α → β) :
  pairwise (r on λ x : s, f x) ↔ (s : set α).pairwise (r on f) :=
begin
  refine ⟨λ h x hx y hy hxy, h ⟨x, hx⟩ ⟨y, hy⟩ (by simpa only [subtype.mk_eq_mk, ne.def]), _⟩,
  rintros h ⟨x, hx⟩ ⟨y, hy⟩ hxy,
  exact h hx hy (subtype.mk_eq_mk.not.mp hxy)
end

lemma pairwise_subtype_iff_pairwise_finset (r : α → α → Prop) :
  pairwise (r on λ x : s, x) ↔ (s : set α).pairwise r :=
pairwise_subtype_iff_pairwise_finset' r id

lemma pairwise_cons' {a : α} (ha : a ∉ s) (r : β → β → Prop) (f : α → β) :
  pairwise (r on λ a : s.cons a ha, f a) ↔
  pairwise (r on λ a : s, f a) ∧ ∀ b ∈ s, r (f a) (f b) ∧ r (f b) (f a) :=
begin
  simp only [pairwise_subtype_iff_pairwise_finset', finset.coe_cons, set.pairwise_insert,
             finset.mem_coe, and.congr_right_iff],
  exact λ hsr, ⟨λ h b hb, h b hb $ by { rintro rfl, contradiction }, λ h b hb _, h b hb⟩,
end

lemma pairwise_cons {a : α} (ha : a ∉ s) (r : α → α → Prop) :
  pairwise (r on λ a : s.cons a ha, a) ↔ pairwise (r on λ a : s, a) ∧ ∀ b ∈ s, r a b ∧ r b a :=
pairwise_cons' ha r id

end pairwise
end finset

namespace equiv

/-- Given an equivalence `α` to `β`, produce an equivalence between `finset α` and `finset β`. -/
protected def finset_congr (e : α ≃ β) : finset α ≃ finset β :=
{ to_fun := λ s, s.map e.to_embedding,
  inv_fun := λ s, s.map e.symm.to_embedding,
  left_inv := λ s, by simp [finset.map_map],
  right_inv := λ s, by simp [finset.map_map] }

@[simp] lemma finset_congr_apply (e : α ≃ β) (s : finset α) :
  e.finset_congr s = s.map e.to_embedding :=
rfl

@[simp] lemma finset_congr_refl : (equiv.refl α).finset_congr = equiv.refl _ := by { ext, simp }
@[simp] lemma finset_congr_symm (e : α ≃ β) : e.finset_congr.symm = e.symm.finset_congr := rfl

@[simp] lemma finset_congr_trans (e : α ≃ β) (e' : β ≃ γ) :
  e.finset_congr.trans (e'.finset_congr) = (e.trans e').finset_congr :=
by { ext, simp [-finset.mem_map, -equiv.trans_to_embedding] }

lemma finset_congr_to_embedding (e : α ≃ β) :
  e.finset_congr.to_embedding = (finset.map_embedding e.to_embedding).to_embedding := rfl

/--
Inhabited types are equivalent to `option β` for some `β` by identifying `default α` with `none`.
-/
def sigma_equiv_option_of_inhabited (α : Type u) [inhabited α] [decidable_eq α] :
  Σ (β : Type u), α ≃ option β :=
⟨{x : α // x ≠ default},
{ to_fun := λ (x : α), if h : x = default then none else some ⟨x, h⟩,
  inv_fun := option.elim default coe,
  left_inv := λ x, by { dsimp only, split_ifs; simp [*] },
  right_inv := begin
    rintro (_|⟨x,h⟩),
    { simp },
    { dsimp only,
      split_ifs with hi,
      { simpa [h] using hi },
      { simp } }
  end }⟩

end equiv

namespace multiset
variable [decidable_eq α]

lemma disjoint_to_finset {m1 m2 : multiset α} :
  _root_.disjoint m1.to_finset m2.to_finset ↔ m1.disjoint m2 :=
begin
  rw finset.disjoint_iff_ne,
  refine ⟨λ h a ha1 ha2, _, _⟩,
  { rw ← multiset.mem_to_finset at ha1 ha2,
    exact h _ ha1 _ ha2 rfl },
  { rintros h a ha b hb rfl,
    rw multiset.mem_to_finset at ha hb,
    exact h ha hb }
end

end multiset

namespace list
variables [decidable_eq α] {l l' : list α}

lemma disjoint_to_finset_iff_disjoint : _root_.disjoint l.to_finset l'.to_finset ↔ l.disjoint l' :=
multiset.disjoint_to_finset

end list<|MERGE_RESOLUTION|>--- conflicted
+++ resolved
@@ -812,15 +812,13 @@
       subtype.coe_mk] },
 end
 
-<<<<<<< HEAD
 @[simp] lemma disjoint_insert_left : disjoint (insert a s) t ↔ a ∉ t ∧ disjoint s t :=
 by simp only [disjoint_left, mem_insert, or_imp_distrib, forall_and_distrib, forall_eq]
 
 @[simp] lemma disjoint_insert_right : disjoint s (insert a t) ↔ a ∉ s ∧ disjoint s t :=
 disjoint.comm.trans $ by rw [disjoint_insert_left, disjoint.comm]
-=======
+
 end insert
->>>>>>> afb17e1b
 
 /-! ### Lattice structure -/
 
@@ -1148,72 +1146,8 @@
 lemma inter_subset_ite (s s' : finset α) (P : Prop) [decidable P] :
   s ∩ s' ⊆ ite P s s' := inf_le_ite s s' P
 
-<<<<<<< HEAD
-=======
-/-! ### disjoint -/
-
-lemma disjoint_left : disjoint s t ↔ ∀ ⦃a⦄, a ∈ s → a ∉ t :=
-by simp only [_root_.disjoint, inf_eq_inter, le_iff_subset, subset_iff, mem_inter, not_and,
-  and_imp]; refl
-
-lemma disjoint_val : disjoint s t ↔ s.1.disjoint t.1 := disjoint_left
-lemma disjoint_iff_inter_eq_empty : disjoint s t ↔ s ∩ t = ∅ := disjoint_iff
-
-instance decidable_disjoint (U V : finset α) : decidable (disjoint U V) :=
-decidable_of_decidable_of_iff (by apply_instance) eq_bot_iff
-
-lemma disjoint_right : disjoint s t ↔ ∀ ⦃a⦄, a ∈ t → a ∉ s := by rw [disjoint.comm, disjoint_left]
-lemma disjoint_iff_ne : disjoint s t ↔ ∀ a ∈ s, ∀ b ∈ t, a ≠ b :=
-by simp only [disjoint_left, imp_not_comm, forall_eq']
-
-lemma _root_.disjoint.forall_ne_finset (h : disjoint s t) (ha : a ∈ s) (hb : b ∈ t) : a ≠ b :=
-disjoint_iff_ne.1 h _ ha _ hb
-
-lemma not_disjoint_iff : ¬ disjoint s t ↔ ∃ a, a ∈ s ∧ a ∈ t :=
-not_forall.trans $ exists_congr $ λ a, not_not.trans mem_inter
-
-lemma disjoint_of_subset_left (h : s ⊆ u) (d : disjoint u t) : disjoint s t :=
-disjoint_left.2 (λ x m₁, (disjoint_left.1 d) (h m₁))
-
-lemma disjoint_of_subset_right (h : t ⊆ u) (d : disjoint s u) : disjoint s t :=
-disjoint_right.2 (λ x m₁, (disjoint_right.1 d) (h m₁))
-
-@[simp] theorem disjoint_empty_left (s : finset α) : disjoint ∅ s := disjoint_bot_left
-@[simp] theorem disjoint_empty_right (s : finset α) : disjoint s ∅ := disjoint_bot_right
-
-@[simp] lemma disjoint_singleton_left : disjoint (singleton a) s ↔ a ∉ s :=
-by simp only [disjoint_left, mem_singleton, forall_eq]
-
-@[simp] lemma disjoint_singleton_right : disjoint s (singleton a) ↔ a ∉ s :=
-disjoint.comm.trans disjoint_singleton_left
-
-@[simp] lemma disjoint_singleton : disjoint ({a} : finset α) {b} ↔ a ≠ b :=
-by rw [disjoint_singleton_left, mem_singleton]
-
-@[simp] lemma disjoint_insert_left : disjoint (insert a s) t ↔ a ∉ t ∧ disjoint s t :=
-by simp only [disjoint_left, mem_insert, or_imp_distrib, forall_and_distrib, forall_eq]
-
-@[simp] lemma disjoint_insert_right : disjoint s (insert a t) ↔ a ∉ s ∧ disjoint s t :=
-disjoint.comm.trans $ by rw [disjoint_insert_left, disjoint.comm]
-
-@[simp] lemma disjoint_union_left : disjoint (s ∪ t) u ↔ disjoint s u ∧ disjoint t u :=
-by simp only [disjoint_left, mem_union, or_imp_distrib, forall_and_distrib]
-
-@[simp] lemma disjoint_union_right : disjoint s (t ∪ u) ↔ disjoint s t ∧ disjoint s u :=
-by simp only [disjoint_right, mem_union, or_imp_distrib, forall_and_distrib]
-
-lemma disjoint_self_iff_empty (s : finset α) : disjoint s s ↔ s = ∅ := disjoint_self
-
-@[simp, norm_cast] lemma disjoint_coe : disjoint (s : set α) t ↔ disjoint s t :=
-by { rw [finset.disjoint_left, set.disjoint_left], refl }
-
-@[simp, norm_cast] lemma pairwise_disjoint_coe {ι : Type*} {s : set ι} {f : ι → finset α} :
-  s.pairwise_disjoint (λ i, f i : ι → set α) ↔ s.pairwise_disjoint f :=
-forall₅_congr $ λ _ _ _ _ _, disjoint_coe
-
 end lattice
 
->>>>>>> afb17e1b
 /-! ### erase -/
 section erase
 variables [decidable_eq α] {s t u v : finset α} {a b : α}
