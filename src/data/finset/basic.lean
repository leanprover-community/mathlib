--- conflicted
+++ resolved
@@ -1508,11 +1508,7 @@
 by { ext x, simp, split_ifs with h; by_cases h' : x = a; simp [h, h'] }
 
 theorem filter_erase (a : α) (s : finset α) : filter p (erase s a) = erase (filter p s) a :=
-<<<<<<< HEAD
-by { ext x, simp [and_assoc]}
-=======
 by { ext x, simp only [and_assoc, mem_filter, iff_self, mem_erase] }
->>>>>>> f684721d
 
 theorem filter_or [decidable_pred (λ a, p a ∨ q a)] (s : finset α) :
   s.filter (λ a, p a ∨ q a) = s.filter p ∪ s.filter q :=
