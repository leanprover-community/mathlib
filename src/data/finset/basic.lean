/-
Copyright (c) 2015 Microsoft Corporation. All rights reserved.
Released under Apache 2.0 license as described in the file LICENSE.
Authors: Leonardo de Moura, Jeremy Avigad, Minchao Wu, Mario Carneiro
-/
import data.multiset.finset_ops
import tactic.apply
import tactic.nth_rewrite
import tactic.monotonicity

/-!
# Finite sets

Terms of type `finset α` are one way of talking about finite subsets of `α` in mathlib.
Below, `finset α` is defined as a structure with 2 fields:

  1. `val` is a `multiset α` of elements;
  2. `nodup` is a proof that `val` has no duplicates.

Finsets in Lean are constructive in that they have an underlying `list` that enumerates their
elements. In particular, any function that uses the data of the underlying list cannot depend on its
ordering. This is handled on the `multiset` level by multiset API, so in most cases one needn't
worry about it explicitly.

Finsets give a basic foundation for defining finite sums and products over types:

  1. `∑ i in (s : finset α), f i`;
  2. `∏ i in (s : finset α), f i`.

Lean refers to these operations as `big_operator`s.
More information can be found in `algebra.big_operators.basic`.

Finsets are directly used to define fintypes in Lean.
A `fintype α` instance for a type `α` consists of
a universal `finset α` containing every term of `α`, called `univ`. See `data.fintype.basic`.
There is also `univ'`, the noncomputable partner to `univ`,
which is defined to be `α` as a finset if `α` is finite,
and the empty finset otherwise. See `data.fintype.basic`.

`finset.card`, the size of a finset is defined in `data.finset.card`. This is then used to define
`fintype.card`, the size of a type.

## Main declarations

### Main definitions

* `finset`: Defines a type for the finite subsets of `α`.
  Constructing a `finset` requires two pieces of data: `val`, a `multiset α` of elements,
  and `nodup`, a proof that `val` has no duplicates.
* `finset.has_mem`: Defines membership `a ∈ (s : finset α)`.
* `finset.has_coe`: Provides a coercion `s : finset α` to `s : set α`.
* `finset.has_coe_to_sort`: Coerce `s : finset α` to the type of all `x ∈ s`.
* `finset.induction_on`: Induction on finsets. To prove a proposition about an arbitrary `finset α`,
  it suffices to prove it for the empty finset, and to show that if it holds for some `finset α`,
  then it holds for the finset obtained by inserting a new element.
* `finset.choose`: Given a proof `h` of existence and uniqueness of a certain element
  satisfying a predicate, `choose s h` returns the element of `s` satisfying that predicate.

### Finset constructions

* `singleton`: Denoted by `{a}`; the finset consisting of one element.
* `finset.empty`: Denoted by `∅`. The finset associated to any type consisting of no elements.
* `finset.range`: For any `n : ℕ`, `range n` is equal to `{0, 1, ... , n - 1} ⊆ ℕ`.
  This convention is consistent with other languages and normalizes `card (range n) = n`.
  Beware, `n` is not in `range n`.
* `finset.attach`: Given `s : finset α`, `attach s` forms a finset of elements of the subtype
  `{a // a ∈ s}`; in other words, it attaches elements to a proof of membership in the set.

### Finsets from functions

* `finset.filter`: Given a predicate `p : α → Prop`, `s.filter p` is
  the finset consisting of those elements in `s` satisfying the predicate `p`.

### The lattice structure on subsets of finsets

There is a natural lattice structure on the subsets of a set.
In Lean, we use lattice notation to talk about things involving unions and intersections. See
`order.lattice`. For the lattice structure on finsets, `⊥` is called `bot` with `⊥ = ∅` and `⊤` is
called `top` with `⊤ = univ`.

* `finset.has_subset`: Lots of API about lattices, otherwise behaves exactly as one would expect.
* `finset.has_union`: Defines `s ∪ t` (or `s ⊔ t`) as the union of `s` and `t`.
  See `finset.sup`/`finset.bUnion` for finite unions.
* `finset.has_inter`: Defines `s ∩ t` (or `s ⊓ t`) as the intersection of `s` and `t`.
  See `finset.inf` for finite intersections.
* `finset.disj_union`: Given a hypothesis `h` which states that finsets `s` and `t` are disjoint,
  `s.disj_union t h` is the set such that `a ∈ disj_union s t h` iff `a ∈ s` or `a ∈ t`; this does
  not require decidable equality on the type `α`.

### Operations on two or more finsets

* `insert` and `finset.cons`: For any `a : α`, `insert s a` returns `s ∪ {a}`. `cons s a h`
  returns the same except that it requires a hypothesis stating that `a` is not already in `s`.
  This does not require decidable equality on the type `α`.
* `finset.has_union`: see "The lattice structure on subsets of finsets"
* `finset.has_inter`: see "The lattice structure on subsets of finsets"
* `finset.erase`: For any `a : α`, `erase s a` returns `s` with the element `a` removed.
* `finset.has_sdiff`: Defines the set difference `s \ t` for finsets `s` and `t`.
* `finset.product`: Given finsets of `α` and `β`, defines finsets of `α × β`.
  For arbitrary dependent products, see `data.finset.pi`.
* `finset.bUnion`: Finite unions of finsets; given an indexing function `f : α → finset β` and a
  `s : finset α`, `s.bUnion f` is the union of all finsets of the form `f a` for `a ∈ s`.
* `finset.bInter`: TODO: Implemement finite intersections.

### Maps constructed using finsets

* `finset.piecewise`: Given two functions `f`, `g`, `s.piecewise f g` is a function which is equal
  to `f` on `s` and `g` on the complement.

### Predicates on finsets

* `disjoint`: defined via the lattice structure on finsets; two sets are disjoint if their
  intersection is empty.
* `finset.nonempty`: A finset is nonempty if it has elements.
  This is equivalent to saying `s ≠ ∅`. TODO: Decide on the simp normal form.

### Equivalences between finsets

* The `data.equiv` files describe a general type of equivalence, so look in there for any lemmas.
  There is some API for rewriting sums and products from `s` to `t` given that `s ≃ t`.
  TODO: examples

## Tags

finite sets, finset

-/

open multiset subtype nat function

universes u

variables {α : Type*} {β : Type*} {γ : Type*}

/-- `finset α` is the type of finite sets of elements of `α`. It is implemented
  as a multiset (a list up to permutation) which has no duplicate elements. -/
structure finset (α : Type*) :=
(val : multiset α)
(nodup : nodup val)

namespace finset

theorem eq_of_veq : ∀ {s t : finset α}, s.1 = t.1 → s = t
| ⟨s, _⟩ ⟨t, _⟩ rfl := rfl

theorem val_injective : injective (val : finset α → multiset α) := λ _ _, eq_of_veq

@[simp] theorem val_inj {s t : finset α} : s.1 = t.1 ↔ s = t := val_injective.eq_iff

@[simp] theorem dedup_eq_self [decidable_eq α] (s : finset α) : dedup s.1 = s.1 :=
s.2.dedup

instance has_decidable_eq [decidable_eq α] : decidable_eq (finset α)
| s₁ s₂ := decidable_of_iff _ val_inj

/-! ### membership -/

instance : has_mem α (finset α) := ⟨λ a s, a ∈ s.1⟩

theorem mem_def {a : α} {s : finset α} : a ∈ s ↔ a ∈ s.1 := iff.rfl
@[simp] lemma mem_val {a : α} {s : finset α} : a ∈ s.1 ↔ a ∈ s := iff.rfl

@[simp] theorem mem_mk {a : α} {s nd} : a ∈ @finset.mk α s nd ↔ a ∈ s := iff.rfl

instance decidable_mem [h : decidable_eq α] (a : α) (s : finset α) : decidable (a ∈ s) :=
multiset.decidable_mem _ _

/-! ### set coercion -/

/-- Convert a finset to a set in the natural way. -/
instance : has_coe_t (finset α) (set α) := ⟨λ s, {x | x ∈ s}⟩

@[simp, norm_cast] lemma mem_coe {a : α} {s : finset α} : a ∈ (s : set α) ↔ a ∈ s := iff.rfl

@[simp] lemma set_of_mem {α} {s : finset α} : {a | a ∈ s} = s := rfl

@[simp] lemma coe_mem {s : finset α} (x : (s : set α)) : ↑x ∈ s := x.2

@[simp] lemma mk_coe {s : finset α} (x : (s : set α)) {h} :
  (⟨x, h⟩ : (s : set α)) = x :=
subtype.coe_eta _ _

instance decidable_mem' [decidable_eq α] (a : α) (s : finset α) :
  decidable (a ∈ (s : set α)) := s.decidable_mem _

/-! ### extensionality -/
theorem ext_iff {s₁ s₂ : finset α} : s₁ = s₂ ↔ ∀ a, a ∈ s₁ ↔ a ∈ s₂ :=
val_inj.symm.trans $ s₁.nodup.ext s₂.nodup

@[ext]
theorem ext {s₁ s₂ : finset α} : (∀ a, a ∈ s₁ ↔ a ∈ s₂) → s₁ = s₂ :=
ext_iff.2

@[simp, norm_cast] theorem coe_inj {s₁ s₂ : finset α} : (s₁ : set α) = s₂ ↔ s₁ = s₂ :=
set.ext_iff.trans ext_iff.symm

lemma coe_injective {α} : injective (coe : finset α → set α) :=
λ s t, coe_inj.1

/-! ### type coercion -/

/-- Coercion from a finset to the corresponding subtype. -/
instance {α : Type u} : has_coe_to_sort (finset α) (Type u) := ⟨λ s, {x // x ∈ s}⟩

@[simp] protected lemma forall_coe {α : Type*} (s : finset α) (p : s → Prop) :
  (∀ (x : s), p x) ↔ ∀ (x : α) (h : x ∈ s), p ⟨x, h⟩ := subtype.forall

@[simp] protected lemma exists_coe {α : Type*} (s : finset α) (p : s → Prop) :
  (∃ (x : s), p x) ↔ ∃ (x : α) (h : x ∈ s), p ⟨x, h⟩ := subtype.exists

instance pi_finset_coe.can_lift (ι : Type*) (α : Π i : ι, Type*) [ne : Π i, nonempty (α i)]
  (s : finset ι) :
  can_lift (Π i : s, α i) (Π i, α i) (λ f i, f i) (λ _, true) :=
pi_subtype.can_lift ι α (∈ s)

instance pi_finset_coe.can_lift' (ι α : Type*) [ne : nonempty α] (s : finset ι) :
  can_lift (s → α) (ι → α) (λ f i, f i) (λ _, true) :=
pi_finset_coe.can_lift ι (λ _, α) s

instance finset_coe.can_lift (s : finset α) : can_lift α s coe (λ a, a ∈ s) :=
{ prf := λ a ha, ⟨⟨a, ha⟩, rfl⟩ }

@[simp, norm_cast] lemma coe_sort_coe (s : finset α) :
  ((s : set α) : Sort*) = s := rfl

/-! ### Subset and strict subset relations -/

section subset
variables {s t : finset α}

instance : has_subset (finset α) := ⟨λ s t, ∀ ⦃a⦄, a ∈ s → a ∈ t⟩
instance : has_ssubset (finset α) := ⟨λ s t, s ⊆ t ∧ ¬ t ⊆ s⟩

instance : partial_order (finset α) :=
{ le := (⊆),
  lt := (⊂),
  le_refl := λ s a, id,
  le_trans := λ s t u hst htu a ha, htu $ hst ha,
  le_antisymm := λ s t hst hts, ext $ λ a, ⟨@hst _, @hts _⟩ }

instance : is_refl (finset α) (⊆) := has_le.le.is_refl
instance : is_trans (finset α) (⊆) := has_le.le.is_trans
instance : is_antisymm (finset α) (⊆) := has_le.le.is_antisymm
instance : is_irrefl (finset α) (⊂) := has_lt.lt.is_irrefl
instance : is_trans (finset α) (⊂) := has_lt.lt.is_trans
instance : is_asymm (finset α) (⊂) := has_lt.lt.is_asymm
instance : is_nonstrict_strict_order (finset α) (⊆) (⊂) := ⟨λ _ _, iff.rfl⟩

lemma subset_def : s ⊆ t ↔ s.1 ⊆ t.1 := iff.rfl
lemma ssubset_def : s ⊂ t ↔ s ⊆ t ∧ ¬ t ⊆ s := iff.rfl

@[simp] theorem subset.refl (s : finset α) : s ⊆ s := subset.refl _
protected lemma subset.rfl {s :finset α} : s ⊆ s := subset.refl _

protected theorem subset_of_eq {s t : finset α} (h : s = t) : s ⊆ t := h ▸ subset.refl _

theorem subset.trans {s₁ s₂ s₃ : finset α} : s₁ ⊆ s₂ → s₂ ⊆ s₃ → s₁ ⊆ s₃ := subset.trans

theorem superset.trans {s₁ s₂ s₃ : finset α} : s₁ ⊇ s₂ → s₂ ⊇ s₃ → s₁ ⊇ s₃ :=
λ h' h, subset.trans h h'

theorem mem_of_subset {s₁ s₂ : finset α} {a : α} : s₁ ⊆ s₂ → a ∈ s₁ → a ∈ s₂ := mem_of_subset

lemma not_mem_mono {s t : finset α} (h : s ⊆ t) {a : α} : a ∉ t → a ∉ s := mt $ @h _

theorem subset.antisymm {s₁ s₂ : finset α} (H₁ : s₁ ⊆ s₂) (H₂ : s₂ ⊆ s₁) : s₁ = s₂ :=
ext $ λ a, ⟨@H₁ a, @H₂ a⟩

theorem subset_iff {s₁ s₂ : finset α} : s₁ ⊆ s₂ ↔ ∀ ⦃x⦄, x ∈ s₁ → x ∈ s₂ := iff.rfl

@[simp, norm_cast] theorem coe_subset {s₁ s₂ : finset α} :
  (s₁ : set α) ⊆ s₂ ↔ s₁ ⊆ s₂ := iff.rfl

@[simp] theorem val_le_iff {s₁ s₂ : finset α} : s₁.1 ≤ s₂.1 ↔ s₁ ⊆ s₂ := le_iff_subset s₁.2

theorem subset.antisymm_iff {s₁ s₂ : finset α} : s₁ = s₂ ↔ s₁ ⊆ s₂ ∧ s₂ ⊆ s₁ :=
le_antisymm_iff

<<<<<<< HEAD
theorem not_subset : ¬ s ⊆ t ↔ ∃ x ∈ s, ¬(x ∈ t) :=
by simp only [←finset.coe_subset, set.not_subset, exists_prop, finset.mem_coe]
=======
lemma not_subset : ¬ s ⊆ t ↔ ∃ x ∈ s, x ∉ t := by simp only [←coe_subset, set.not_subset, mem_coe]
>>>>>>> 5758ed34

@[simp] theorem le_eq_subset : ((≤) : finset α → finset α → Prop) = (⊆) := rfl
@[simp] theorem lt_eq_subset : ((<) : finset α → finset α → Prop) = (⊂) := rfl

theorem le_iff_subset {s₁ s₂ : finset α} : s₁ ≤ s₂ ↔ s₁ ⊆ s₂ := iff.rfl
theorem lt_iff_ssubset {s₁ s₂ : finset α} : s₁ < s₂ ↔ s₁ ⊂ s₂ := iff.rfl

@[simp, norm_cast] lemma coe_ssubset {s₁ s₂ : finset α} : (s₁ : set α) ⊂ s₂ ↔ s₁ ⊂ s₂ :=
show (s₁ : set α) ⊂ s₂ ↔ s₁ ⊆ s₂ ∧ ¬s₂ ⊆ s₁,
  by simp only [set.ssubset_def, finset.coe_subset]

@[simp] theorem val_lt_iff {s₁ s₂ : finset α} : s₁.1 < s₂.1 ↔ s₁ ⊂ s₂ :=
and_congr val_le_iff $ not_congr val_le_iff

lemma ssubset_iff_subset_ne {s t : finset α} : s ⊂ t ↔ s ⊆ t ∧ s ≠ t :=
@lt_iff_le_and_ne _ _ s t

theorem ssubset_iff_of_subset {s₁ s₂ : finset α} (h : s₁ ⊆ s₂) : s₁ ⊂ s₂ ↔ ∃ x ∈ s₂, x ∉ s₁ :=
set.ssubset_iff_of_subset h

lemma ssubset_of_ssubset_of_subset {s₁ s₂ s₃ : finset α} (hs₁s₂ : s₁ ⊂ s₂) (hs₂s₃ : s₂ ⊆ s₃) :
  s₁ ⊂ s₃ :=
set.ssubset_of_ssubset_of_subset hs₁s₂ hs₂s₃

lemma ssubset_of_subset_of_ssubset {s₁ s₂ s₃ : finset α} (hs₁s₂ : s₁ ⊆ s₂) (hs₂s₃ : s₂ ⊂ s₃) :
  s₁ ⊂ s₃ :=
set.ssubset_of_subset_of_ssubset hs₁s₂ hs₂s₃

lemma exists_of_ssubset {s₁ s₂ : finset α} (h : s₁ ⊂ s₂) :
  ∃ x ∈ s₂, x ∉ s₁ :=
set.exists_of_ssubset h

instance is_well_founded_ssubset : is_well_founded (finset α) (⊂) :=
subrelation.is_well_founded (inv_image _ _) $ λ _ _, val_lt_iff.2

instance is_well_founded_lt : well_founded_lt (finset α) := finset.is_well_founded_ssubset

end subset

-- TODO: these should be global attributes, but this will require fixing other files
local attribute [trans] subset.trans superset.trans

/-! ### Order embedding from `finset α` to `set α` -/

/-- Coercion to `set α` as an `order_embedding`. -/
def coe_emb : finset α ↪o set α := ⟨⟨coe, coe_injective⟩, λ s t, coe_subset⟩

@[simp] lemma coe_coe_emb : ⇑(coe_emb : finset α ↪o set α) = coe := rfl

/-! ### Nonempty -/

/-- The property `s.nonempty` expresses the fact that the finset `s` is not empty. It should be used
in theorem assumptions instead of `∃ x, x ∈ s` or `s ≠ ∅` as it gives access to a nice API thanks
to the dot notation. -/
protected def nonempty (s : finset α) : Prop := ∃ x : α, x ∈ s

instance decidable_nonempty {s : finset α} : decidable s.nonempty :=
decidable_of_iff (∃ a ∈ s, true) $ by simp_rw [exists_prop, and_true, finset.nonempty]

@[simp, norm_cast] lemma coe_nonempty {s : finset α} : (s : set α).nonempty ↔ s.nonempty := iff.rfl

@[simp] lemma nonempty_coe_sort {s : finset α} : nonempty ↥s ↔ s.nonempty := nonempty_subtype

alias coe_nonempty ↔ _ nonempty.to_set
alias nonempty_coe_sort ↔ _ nonempty.coe_sort

lemma nonempty.bex {s : finset α} (h : s.nonempty) : ∃ x : α, x ∈ s := h

lemma nonempty.mono {s t : finset α} (hst : s ⊆ t) (hs : s.nonempty) : t.nonempty :=
set.nonempty.mono hst hs

lemma nonempty.forall_const {s : finset α} (h : s.nonempty) {p : Prop} : (∀ x ∈ s, p) ↔ p :=
let ⟨x, hx⟩ := h in ⟨λ h, h x hx, λ h x hx, h⟩

lemma nonempty.to_subtype {s : finset α} : s.nonempty → nonempty s := nonempty_coe_sort.2
lemma nonempty.to_type {s : finset α} : s.nonempty → nonempty α := λ ⟨x, hx⟩, ⟨x⟩

/-! ### empty -/

section empty
variables {s : finset α}

/-- The empty finset -/
protected def empty : finset α := ⟨0, nodup_zero⟩

instance : has_emptyc (finset α) := ⟨finset.empty⟩

instance inhabited_finset : inhabited (finset α) := ⟨∅⟩

@[simp] theorem empty_val : (∅ : finset α).1 = 0 := rfl

@[simp] theorem not_mem_empty (a : α) : a ∉ (∅ : finset α) := id

@[simp] theorem not_nonempty_empty : ¬(∅ : finset α).nonempty :=
λ ⟨x, hx⟩, not_mem_empty x hx

@[simp] theorem mk_zero : (⟨0, nodup_zero⟩ : finset α) = ∅ := rfl

theorem ne_empty_of_mem {a : α} {s : finset α} (h : a ∈ s) : s ≠ ∅ :=
λ e, not_mem_empty a $ e ▸ h

theorem nonempty.ne_empty {s : finset α} (h : s.nonempty) : s ≠ ∅ :=
exists.elim h $ λ a, ne_empty_of_mem

@[simp] theorem empty_subset (s : finset α) : ∅ ⊆ s := zero_subset _

lemma eq_empty_of_forall_not_mem {s : finset α} (H : ∀ x, x ∉ s) : s = ∅ :=
eq_of_veq (eq_zero_of_forall_not_mem H)

lemma eq_empty_iff_forall_not_mem {s : finset α} : s = ∅ ↔ ∀ x, x ∉ s :=
⟨by rintro rfl x; exact id, λ h, eq_empty_of_forall_not_mem h⟩

@[simp] theorem val_eq_zero {s : finset α} : s.1 = 0 ↔ s = ∅ := @val_inj _ s ∅

theorem subset_empty {s : finset α} : s ⊆ ∅ ↔ s = ∅ := subset_zero.trans val_eq_zero

@[simp] lemma not_ssubset_empty (s : finset α) : ¬s ⊂ ∅ :=
λ h, let ⟨x, he, hs⟩ := exists_of_ssubset h in he

theorem nonempty_of_ne_empty {s : finset α} (h : s ≠ ∅) : s.nonempty :=
exists_mem_of_ne_zero (mt val_eq_zero.1 h)

theorem nonempty_iff_ne_empty {s : finset α} : s.nonempty ↔ s ≠ ∅ :=
⟨nonempty.ne_empty, nonempty_of_ne_empty⟩

@[simp] theorem not_nonempty_iff_eq_empty {s : finset α} : ¬s.nonempty ↔ s = ∅ :=
nonempty_iff_ne_empty.not.trans not_not

theorem eq_empty_or_nonempty (s : finset α) : s = ∅ ∨ s.nonempty :=
classical.by_cases or.inl (λ h, or.inr (nonempty_of_ne_empty h))

@[simp, norm_cast] lemma coe_empty : ((∅ : finset α) : set α) = ∅ := rfl

@[simp, norm_cast] lemma coe_eq_empty {s : finset α} : (s : set α) = ∅ ↔ s = ∅ :=
by rw [← coe_empty, coe_inj]

@[simp] lemma is_empty_coe_sort {s : finset α} : is_empty ↥s ↔ s = ∅ :=
by simpa using @set.is_empty_coe_sort α s

instance : is_empty (∅ : finset α) := is_empty_coe_sort.2 rfl

/-- A `finset` for an empty type is empty. -/
lemma eq_empty_of_is_empty [is_empty α] (s : finset α) : s = ∅ :=
finset.eq_empty_of_forall_not_mem is_empty_elim

instance : order_bot (finset α) :=
{ bot := ∅, bot_le := empty_subset }

@[simp] lemma bot_eq_empty : (⊥ : finset α) = ∅ := rfl

@[simp] lemma empty_ssubset : ∅ ⊂ s ↔ s.nonempty :=
(@bot_lt_iff_ne_bot (finset α) _ _ _).trans nonempty_iff_ne_empty.symm

alias empty_ssubset ↔ _ nonempty.empty_ssubset

end empty

/-! ### singleton -/

section singleton
variables {s : finset α} {a b : α}

/--
`{a} : finset a` is the set `{a}` containing `a` and nothing else.

This differs from `insert a ∅` in that it does not require a `decidable_eq` instance for `α`.
-/
instance : has_singleton α (finset α) := ⟨λ a, ⟨{a}, nodup_singleton a⟩⟩

@[simp] theorem singleton_val (a : α) : ({a} : finset α).1 = {a} := rfl

@[simp] theorem mem_singleton {a b : α} : b ∈ ({a} : finset α) ↔ b = a := mem_singleton

lemma eq_of_mem_singleton {x y : α} (h : x ∈ ({y} : finset α)) : x = y := mem_singleton.1 h

theorem not_mem_singleton {a b : α} : a ∉ ({b} : finset α) ↔ a ≠ b := not_congr mem_singleton

theorem mem_singleton_self (a : α) : a ∈ ({a} : finset α) := or.inl rfl

lemma singleton_injective : injective (singleton : α → finset α) :=
λ a b h, mem_singleton.1 (h ▸ mem_singleton_self _)

<<<<<<< HEAD
@[simp] theorem singleton_inj : ({a} : finset α) = {b} ↔ a = b := singleton_injective.eq_iff
=======
@[simp] lemma singleton_inj : ({a} : finset α) = {b} ↔ a = b := singleton_injective.eq_iff
>>>>>>> 5758ed34

@[simp] theorem singleton_nonempty (a : α) : ({a} : finset α).nonempty := ⟨a, mem_singleton_self a⟩

@[simp] theorem singleton_ne_empty (a : α) : ({a} : finset α) ≠ ∅ := (singleton_nonempty a).ne_empty

lemma empty_ssubset_singleton : (∅ : finset α) ⊂ {a} := (singleton_nonempty _).empty_ssubset

@[simp, norm_cast] lemma coe_singleton (a : α) : (({a} : finset α) : set α) = {a} :=
by { ext, simp }

@[simp, norm_cast] lemma coe_eq_singleton {s : finset α} {a : α} : (s : set α) = {a} ↔ s = {a} :=
by rw [←coe_singleton, coe_inj]

lemma eq_singleton_iff_unique_mem {s : finset α} {a : α} :
  s = {a} ↔ a ∈ s ∧ ∀ x ∈ s, x = a :=
begin
  split; intro t,
    rw t,
    refine ⟨finset.mem_singleton_self _, λ _, finset.mem_singleton.1⟩,
  ext, rw finset.mem_singleton,
  refine ⟨t.right _, λ r, r.symm ▸ t.left⟩
end

lemma eq_singleton_iff_nonempty_unique_mem {s : finset α} {a : α} :
  s = {a} ↔ s.nonempty ∧ ∀ x ∈ s, x = a :=
begin
  split,
  { rintro rfl, simp },
  { rintros ⟨hne, h_uniq⟩, rw eq_singleton_iff_unique_mem, refine ⟨_, h_uniq⟩,
    rw ← h_uniq hne.some hne.some_spec, exact hne.some_spec }
end

lemma nonempty_iff_eq_singleton_default [unique α] {s : finset α} :
  s.nonempty ↔ s = {default} :=
by simp [eq_singleton_iff_nonempty_unique_mem]

alias nonempty_iff_eq_singleton_default ↔ nonempty.eq_singleton_default _

lemma singleton_iff_unique_mem (s : finset α) : (∃ a, s = {a}) ↔ ∃! a, a ∈ s :=
by simp only [eq_singleton_iff_unique_mem, exists_unique]

lemma singleton_subset_set_iff {s : set α} {a : α} : ↑({a} : finset α) ⊆ s ↔ a ∈ s :=
by rw [coe_singleton, set.singleton_subset_iff]

@[simp] lemma singleton_subset_iff {s : finset α} {a : α} : {a} ⊆ s ↔ a ∈ s :=
singleton_subset_set_iff

@[simp] lemma subset_singleton_iff {s : finset α} {a : α} : s ⊆ {a} ↔ s = ∅ ∨ s = {a} :=
by rw [←coe_subset, coe_singleton, set.subset_singleton_iff_eq, coe_eq_empty, coe_eq_singleton]

lemma singleton_subset_singleton : ({a} : finset α) ⊆ {b} ↔ a = b := by simp

protected lemma nonempty.subset_singleton_iff {s : finset α} {a : α} (h : s.nonempty) :
  s ⊆ {a} ↔ s = {a} :=
subset_singleton_iff.trans $ or_iff_right h.ne_empty

lemma subset_singleton_iff' {s : finset α} {a : α} : s ⊆ {a} ↔ ∀ b ∈ s, b = a :=
forall₂_congr $ λ _ _, mem_singleton

@[simp] lemma ssubset_singleton_iff {s : finset α} {a : α} :
  s ⊂ {a} ↔ s = ∅ :=
by rw [←coe_ssubset, coe_singleton, set.ssubset_singleton_iff, coe_eq_empty]

lemma eq_empty_of_ssubset_singleton {s : finset α} {x : α} (hs : s ⊂ {x}) : s = ∅ :=
ssubset_singleton_iff.1 hs

lemma eq_singleton_or_nontrivial (ha : a ∈ s) : s = {a} ∨ (s : set α).nontrivial :=
by { rw ←coe_eq_singleton, exact set.eq_singleton_or_nontrivial ha }

lemma nonempty.exists_eq_singleton_or_nontrivial :
  s.nonempty → (∃ a, s = {a}) ∨ (s : set α).nontrivial :=
λ ⟨a, ha⟩, (eq_singleton_or_nontrivial ha).imp_left $ exists.intro a

instance [nonempty α] : nontrivial (finset α) :=
‹nonempty α›.elim $ λ a, ⟨⟨{a}, ∅, singleton_ne_empty _⟩⟩

instance [is_empty α] : unique (finset α) :=
{ default := ∅,
  uniq := λ s, eq_empty_of_forall_not_mem is_empty_elim }

end singleton

/-! ### cons -/

section cons
variables {s t : finset α} {a b : α}

/-- `cons a s h` is the set `{a} ∪ s` containing `a` and the elements of `s`. It is the same as
`insert a s` when it is defined, but unlike `insert a s` it does not require `decidable_eq α`,
and the union is guaranteed to be disjoint. -/
def cons (a : α) (s : finset α) (h : a ∉ s) : finset α := ⟨a ::ₘ s.1, nodup_cons.2 ⟨h, s.2⟩⟩

@[simp] lemma mem_cons {h} : b ∈ s.cons a h ↔ b = a ∨ b ∈ s := mem_cons
@[simp] lemma mem_cons_self (a : α) (s : finset α) {h} : a ∈ cons a s h := mem_cons_self _ _
@[simp] lemma cons_val (h : a ∉ s) : (cons a s h).1 = a ::ₘ s.1 := rfl

lemma forall_mem_cons (h : a ∉ s) (p : α → Prop) :
  (∀ x, x ∈ cons a s h → p x) ↔ p a ∧ ∀ x, x ∈ s → p x :=
by simp only [mem_cons, or_imp_distrib, forall_and_distrib, forall_eq]

@[simp] lemma mk_cons {s : multiset α} (h : (a ::ₘ s).nodup) :
  (⟨a ::ₘ s, h⟩ : finset α) = cons a ⟨s, (nodup_cons.1 h).2⟩ (nodup_cons.1 h).1 := rfl

@[simp] lemma nonempty_cons (h : a ∉ s) : (cons a s h).nonempty := ⟨a, mem_cons.2 $ or.inl rfl⟩

@[simp] lemma nonempty_mk {m : multiset α} {hm} : (⟨m, hm⟩ : finset α).nonempty ↔ m ≠ 0 :=
by induction m using multiset.induction_on; simp

@[simp] lemma coe_cons {a s h} : (@cons α a s h : set α) = insert a s := by { ext, simp }

lemma subset_cons (h : a ∉ s) : s ⊆ s.cons a h := subset_cons _ _
lemma ssubset_cons (h : a ∉ s) : s ⊂ s.cons a h := ssubset_cons h
lemma cons_subset {h : a ∉ s} : s.cons a h ⊆ t ↔ a ∈ t ∧ s ⊆ t := cons_subset

@[simp] lemma cons_subset_cons {hs ht} : s.cons a hs ⊆ t.cons a ht ↔ s ⊆ t :=
by rwa [← coe_subset, coe_cons, coe_cons, set.insert_subset_insert_iff, coe_subset]

lemma ssubset_iff_exists_cons_subset : s ⊂ t ↔ ∃ a (h : a ∉ s), s.cons a h ⊆ t :=
begin
  refine ⟨λ h, _, λ ⟨a, ha, h⟩, ssubset_of_ssubset_of_subset (ssubset_cons _) h⟩,
  obtain ⟨a, hs, ht⟩ := not_subset.1 h.2,
  exact ⟨a, ht, cons_subset.2 ⟨hs, h.subset⟩⟩,
end

end cons

/-! ### disjoint -/

section disjoint
variables {f : α → β} {s t u : finset α} {a b : α}

lemma disjoint_left : disjoint s t ↔ ∀ ⦃a⦄, a ∈ s → a ∉ t :=
⟨λ h a hs ht,
  singleton_subset_iff.mp (h (singleton_subset_iff.mpr hs) (singleton_subset_iff.mpr ht)),
  λ h x hs ht a ha, h (hs ha) (ht ha)⟩

<<<<<<< HEAD
@[simp] lemma disjoint_val : s.1.disjoint t.1 ↔ disjoint s t := disjoint_left.symm

=======
>>>>>>> 5758ed34
lemma disjoint_right : disjoint s t ↔ ∀ ⦃a⦄, a ∈ t → a ∉ s := by rw [disjoint.comm, disjoint_left]
lemma disjoint_iff_ne : disjoint s t ↔ ∀ a ∈ s, ∀ b ∈ t, a ≠ b :=
by simp only [disjoint_left, imp_not_comm, forall_eq']

@[simp] lemma disjoint_val : s.1.disjoint t.1 ↔ disjoint s t := disjoint_left.symm

lemma _root_.disjoint.forall_ne_finset (h : disjoint s t) (ha : a ∈ s) (hb : b ∈ t) : a ≠ b :=
disjoint_iff_ne.1 h _ ha _ hb

lemma not_disjoint_iff : ¬ disjoint s t ↔ ∃ a, a ∈ s ∧ a ∈ t :=
disjoint_left.not.trans $ not_forall.trans $ exists_congr $ λ _, by rw [not_imp, not_not]

lemma disjoint_of_subset_left (h : s ⊆ u) (d : disjoint u t) : disjoint s t :=
disjoint_left.2 (λ x m₁, (disjoint_left.1 d) (h m₁))

lemma disjoint_of_subset_right (h : t ⊆ u) (d : disjoint s u) : disjoint s t :=
disjoint_right.2 (λ x m₁, (disjoint_right.1 d) (h m₁))

@[simp] theorem disjoint_empty_left (s : finset α) : disjoint ∅ s := disjoint_bot_left
@[simp] theorem disjoint_empty_right (s : finset α) : disjoint s ∅ := disjoint_bot_right

@[simp] lemma disjoint_singleton_left : disjoint (singleton a) s ↔ a ∉ s :=
by simp only [disjoint_left, mem_singleton, forall_eq]

@[simp] lemma disjoint_singleton_right : disjoint s (singleton a) ↔ a ∉ s :=
disjoint.comm.trans disjoint_singleton_left

@[simp] lemma disjoint_singleton : disjoint ({a} : finset α) {b} ↔ a ≠ b :=
by rw [disjoint_singleton_left, mem_singleton]

lemma disjoint_self_iff_empty (s : finset α) : disjoint s s ↔ s = ∅ := disjoint_self

@[simp, norm_cast] lemma disjoint_coe : disjoint (s : set α) t ↔ disjoint s t :=
by { rw [finset.disjoint_left, set.disjoint_left], refl }

@[simp, norm_cast] lemma pairwise_disjoint_coe {ι : Type*} {s : set ι} {f : ι → finset α} :
  s.pairwise_disjoint (λ i, f i : ι → set α) ↔ s.pairwise_disjoint f :=
forall₅_congr $ λ _ _ _ _ _, disjoint_coe

end disjoint

/-! ### disjoint union -/

/-- `disj_union s t h` is the set such that `a ∈ disj_union s t h` iff `a ∈ s` or `a ∈ t`.
It is the same as `s ∪ t`, but it does not require decidable equality on the type. The hypothesis
ensures that the sets are disjoint. -/
def disj_union (s t : finset α) (h : disjoint s t) : finset α :=
⟨s.1 + t.1, multiset.nodup_add.2 ⟨s.2, t.2, disjoint_val.2 h⟩⟩

@[simp] theorem mem_disj_union {α s t h a} :
  a ∈ @disj_union α s t h ↔ a ∈ s ∨ a ∈ t :=
by rcases s with ⟨⟨s⟩⟩; rcases t with ⟨⟨t⟩⟩; apply list.mem_append

lemma disj_union_comm (s t : finset α) (h : disjoint s t) :
  disj_union s t h = disj_union t s h.symm :=
eq_of_veq $ add_comm _ _

@[simp] lemma empty_disj_union (t : finset α) (h : disjoint ∅ t := disjoint_bot_left) :
  disj_union ∅ t h = t :=
eq_of_veq $ zero_add _

@[simp] lemma disj_union_empty (s : finset α) (h : disjoint s ∅ := disjoint_bot_right) :
  disj_union s ∅ h = s :=
eq_of_veq $ add_zero _

lemma singleton_disj_union (a : α) (t : finset α) (h : disjoint {a} t) :
  disj_union {a} t h = cons a t (disjoint_singleton_left.mp h) :=
eq_of_veq $ multiset.singleton_add _ _

lemma disj_union_singleton (s : finset α) (a : α) (h : disjoint s {a}) :
  disj_union s {a} h = cons a s (disjoint_singleton_right.mp h) :=
by rw [disj_union_comm, singleton_disj_union]

/-! ### insert -/

section insert
variables [decidable_eq α] {s t u v : finset α} {a b : α}

/-- `insert a s` is the set `{a} ∪ s` containing `a` and the elements of `s`. -/
instance : has_insert α (finset α) := ⟨λ a s, ⟨_, s.2.ndinsert a⟩⟩

lemma insert_def (a : α) (s : finset α) : insert a s = ⟨_, s.2.ndinsert a⟩ := rfl

@[simp] theorem insert_val (a : α) (s : finset α) : (insert a s).1 = ndinsert a s.1 := rfl

theorem insert_val' (a : α) (s : finset α) : (insert a s).1 = dedup (a ::ₘ s.1) :=
by rw [dedup_cons, dedup_eq_self]; refl

theorem insert_val_of_not_mem {a : α} {s : finset α} (h : a ∉ s) : (insert a s).1 = a ::ₘ s.1 :=
by rw [insert_val, ndinsert_of_not_mem h]

@[simp] lemma mem_insert : a ∈ insert b s ↔ a = b ∨ a ∈ s := mem_ndinsert

theorem mem_insert_self (a : α) (s : finset α) : a ∈ insert a s := mem_ndinsert_self a s.1
lemma mem_insert_of_mem (h : a ∈ s) : a ∈ insert b s := mem_ndinsert_of_mem h
lemma mem_of_mem_insert_of_ne (h : b ∈ insert a s) : b ≠ a → b ∈ s := (mem_insert.1 h).resolve_left
lemma eq_of_not_mem_of_mem_insert (ha : b ∈ insert a s) (hb : b ∉ s) : b = a :=
(mem_insert.1 ha).resolve_right hb

@[simp] theorem cons_eq_insert (a s h) : @cons α a s h = insert a s := ext $ λ a, by simp

@[simp, norm_cast] lemma coe_insert (a : α) (s : finset α) :
  ↑(insert a s) = (insert a s : set α) :=
set.ext $ λ x, by simp only [mem_coe, mem_insert, set.mem_insert_iff]

lemma mem_insert_coe {s : finset α} {x y : α} : x ∈ insert y s ↔ x ∈ insert y (s : set α) :=
by simp

instance : is_lawful_singleton α (finset α) := ⟨λ a, by { ext, simp }⟩

@[simp] lemma insert_eq_of_mem (h : a ∈ s) : insert a s = s := eq_of_veq $ ndinsert_of_mem h

@[simp] lemma insert_eq_self : insert a s = s ↔ a ∈ s :=
⟨λ h, h ▸ mem_insert_self _ _, insert_eq_of_mem⟩

lemma insert_ne_self : insert a s ≠ s ↔ a ∉ s := insert_eq_self.not

@[simp] theorem pair_eq_singleton (a : α) : ({a, a} : finset α) = {a} :=
insert_eq_of_mem $ mem_singleton_self _

theorem insert.comm (a b : α) (s : finset α) : insert a (insert b s) = insert b (insert a s) :=
ext $ λ x, by simp only [mem_insert, or.left_comm]

@[simp, norm_cast] lemma coe_pair {a b : α} :
  (({a, b} : finset α) : set α) = {a, b} := by { ext, simp }

@[simp, norm_cast] lemma coe_eq_pair {s : finset α} {a b : α} :
  (s : set α) = {a, b} ↔ s = {a, b} := by rw [←coe_pair, coe_inj]

theorem pair_comm (a b : α) : ({a, b} : finset α) = {b, a} := insert.comm a b ∅

@[simp] theorem insert_idem (a : α) (s : finset α) : insert a (insert a s) = insert a s :=
ext $ λ x, by simp only [mem_insert, or.assoc.symm, or_self]

@[simp] theorem insert_nonempty (a : α) (s : finset α) : (insert a s).nonempty :=
⟨a, mem_insert_self a s⟩

@[simp] theorem insert_ne_empty (a : α) (s : finset α) : insert a s ≠ ∅ :=
(insert_nonempty a s).ne_empty

/-!
The universe annotation is required for the following instance, possibly this is a bug in Lean. See
leanprover.zulipchat.com/#narrow/stream/113488-general/topic/strange.20error.20(universe.20issue.3F)
-/

instance {α : Type u} [decidable_eq α] (i : α) (s : finset α) :
  nonempty.{u + 1} ((insert i s : finset α) : set α) :=
(finset.coe_nonempty.mpr (s.insert_nonempty i)).to_subtype

lemma ne_insert_of_not_mem (s t : finset α) {a : α} (h : a ∉ s) : s ≠ insert a t :=
by { contrapose! h, simp [h] }

lemma insert_subset : insert a s ⊆ t ↔ a ∈ t ∧ s ⊆ t :=
by simp only [subset_iff, mem_insert, forall_eq, or_imp_distrib, forall_and_distrib]

lemma subset_insert (a : α) (s : finset α) : s ⊆ insert a s := λ b, mem_insert_of_mem

theorem insert_subset_insert (a : α) {s t : finset α} (h : s ⊆ t) : insert a s ⊆ insert a t :=
insert_subset.2 ⟨mem_insert_self _ _, subset.trans h (subset_insert _ _)⟩

lemma insert_inj (ha : a ∉ s) : insert a s = insert b s ↔ a = b :=
⟨λ h, eq_of_not_mem_of_mem_insert (h.subst $ mem_insert_self _ _) ha, congr_arg _⟩

lemma insert_inj_on (s : finset α) : set.inj_on (λ a, insert a s) sᶜ := λ a h b _, (insert_inj h).1

lemma ssubset_iff : s ⊂ t ↔ ∃ a ∉ s, insert a s ⊆ t :=
by exact_mod_cast @set.ssubset_iff_insert α s t

lemma ssubset_insert (h : a ∉ s) : s ⊂ insert a s := ssubset_iff.mpr ⟨a, h, subset.rfl⟩

@[elab_as_eliminator]
lemma cons_induction {α : Type*} {p : finset α → Prop}
  (h₁ : p ∅) (h₂ : ∀ ⦃a : α⦄ {s : finset α} (h : a ∉ s), p s → p (cons a s h)) : ∀ s, p s
| ⟨s, nd⟩ := multiset.induction_on s (λ _, h₁) (λ a s IH nd, begin
    cases nodup_cons.1 nd with m nd',
    rw [← (eq_of_veq _ : cons a (finset.mk s _) m = ⟨a ::ₘ s, nd⟩)],
    { exact h₂ (by exact m) (IH nd') },
    { rw [cons_val] }
  end) nd

@[elab_as_eliminator]
lemma cons_induction_on {α : Type*} {p : finset α → Prop} (s : finset α)
  (h₁ : p ∅) (h₂ : ∀ ⦃a : α⦄ {s : finset α} (h : a ∉ s), p s → p (cons a s h)) : p s :=
cons_induction h₁ h₂ s

@[elab_as_eliminator]
protected theorem induction {α : Type*} {p : finset α → Prop} [decidable_eq α]
  (h₁ : p ∅) (h₂ : ∀ ⦃a : α⦄ {s : finset α}, a ∉ s → p s → p (insert a s)) : ∀ s, p s :=
cons_induction h₁ $ λ a s ha, (s.cons_eq_insert a ha).symm ▸ h₂ ha

/--
To prove a proposition about an arbitrary `finset α`,
it suffices to prove it for the empty `finset`,
and to show that if it holds for some `finset α`,
then it holds for the `finset` obtained by inserting a new element.
-/
@[elab_as_eliminator]
protected theorem induction_on {α : Type*} {p : finset α → Prop} [decidable_eq α]
  (s : finset α) (h₁ : p ∅) (h₂ : ∀ ⦃a : α⦄ {s : finset α}, a ∉ s → p s → p (insert a s)) : p s :=
finset.induction h₁ h₂ s

/--
To prove a proposition about `S : finset α`,
it suffices to prove it for the empty `finset`,
and to show that if it holds for some `finset α ⊆ S`,
then it holds for the `finset` obtained by inserting a new element of `S`.
-/
@[elab_as_eliminator]
theorem induction_on' {α : Type*} {p : finset α → Prop} [decidable_eq α]
  (S : finset α) (h₁ : p ∅) (h₂ : ∀ {a s}, a ∈ S → s ⊆ S → a ∉ s → p s → p (insert a s)) : p S :=
@finset.induction_on α (λ T, T ⊆ S → p T) _ S (λ _, h₁) (λ a s has hqs hs,
  let ⟨hS, sS⟩ := finset.insert_subset.1 hs in h₂ hS sS has (hqs sS)) (finset.subset.refl S)

/-- To prove a proposition about a nonempty `s : finset α`, it suffices to show it holds for all
singletons and that if it holds for nonempty `t : finset α`, then it also holds for the `finset`
obtained by inserting an element in `t`. -/
@[elab_as_eliminator]
lemma nonempty.cons_induction {α : Type*} {p : Π s : finset α, s.nonempty → Prop}
  (h₀ : ∀ a, p {a} (singleton_nonempty _))
  (h₁ : ∀ ⦃a⦄ s (h : a ∉ s) hs, p s hs → p (finset.cons a s h) (nonempty_cons h))
  {s : finset α} (hs : s.nonempty) : p s hs :=
begin
  induction s using finset.cons_induction with a t ha h,
  { exact (not_nonempty_empty hs).elim },
  obtain rfl | ht := t.eq_empty_or_nonempty,
  { exact h₀ a },
  { exact h₁ t ha ht (h ht) }
end

/-- Inserting an element to a finite set is equivalent to the option type. -/
def subtype_insert_equiv_option {t : finset α} {x : α} (h : x ∉ t) :
  {i // i ∈ insert x t} ≃ option {i // i ∈ t} :=
begin
  refine
  { to_fun := λ y, if h : ↑y = x then none else some ⟨y, (mem_insert.mp y.2).resolve_left h⟩,
    inv_fun := λ y, y.elim ⟨x, mem_insert_self _ _⟩ $ λ z, ⟨z, mem_insert_of_mem z.2⟩,
    .. },
  { intro y, by_cases h : ↑y = x,
    simp only [subtype.ext_iff, h, option.elim, dif_pos, subtype.coe_mk],
    simp only [h, option.elim, dif_neg, not_false_iff, subtype.coe_eta, subtype.coe_mk] },
  { rintro (_|y), simp only [option.elim, dif_pos, subtype.coe_mk],
    have : ↑y ≠ x, { rintro ⟨⟩, exact h y.2 },
    simp only [this, option.elim, subtype.eta, dif_neg, not_false_iff, subtype.coe_eta,
      subtype.coe_mk] },
end

@[simp] lemma disjoint_insert_left : disjoint (insert a s) t ↔ a ∉ t ∧ disjoint s t :=
by simp only [disjoint_left, mem_insert, or_imp_distrib, forall_and_distrib, forall_eq]

@[simp] lemma disjoint_insert_right : disjoint s (insert a t) ↔ a ∉ s ∧ disjoint s t :=
disjoint.comm.trans $ by rw [disjoint_insert_left, disjoint.comm]

end insert

/-! ### Lattice structure -/

section lattice
variables [decidable_eq α] {s t u v : finset α} {a b : α}

/-- `s ∪ t` is the set such that `a ∈ s ∪ t` iff `a ∈ s` or `a ∈ t`. -/
instance : has_union (finset α) := ⟨λ s t, ⟨_, t.2.ndunion s.1⟩⟩

/-- `s ∩ t` is the set such that `a ∈ s ∩ t` iff `a ∈ s` and `a ∈ t`. -/
instance : has_inter (finset α) := ⟨λ s t, ⟨_, s.2.ndinter t.1⟩⟩

instance : lattice (finset α) :=
{ sup          := (∪),
  sup_le       := λ s t u hs ht a ha, (mem_ndunion.1 ha).elim (λ h, hs h) (λ h, ht h),
  le_sup_left  := λ s t a h, mem_ndunion.2 $ or.inl h,
  le_sup_right := λ s t a h, mem_ndunion.2 $ or.inr h,
  inf          := (∩),
  le_inf       := λ s t u ht hu a h, mem_ndinter.2 ⟨ht h, hu h⟩,
  inf_le_left  := λ s t a h, (mem_ndinter.1 h).1,
  inf_le_right := λ s t a h, (mem_ndinter.1 h).2,
  ..finset.partial_order }

@[simp] lemma sup_eq_union : ((⊔) : finset α → finset α → finset α) = (∪) := rfl
@[simp] lemma inf_eq_inter : ((⊓) : finset α → finset α → finset α) = (∩) := rfl

lemma disjoint_iff_inter_eq_empty : disjoint s t ↔ s ∩ t = ∅ := disjoint_iff

instance decidable_disjoint (U V : finset α) : decidable (disjoint U V) :=
decidable_of_iff _ disjoint_left.symm

/-! #### union -/

lemma union_val_nd (s t : finset α) : (s ∪ t).1 = ndunion s.1 t.1 := rfl

@[simp] lemma union_val (s t : finset α) : (s ∪ t).1 = s.1 ∪ t.1 := ndunion_eq_union s.2
@[simp] lemma mem_union : a ∈ s ∪ t ↔ a ∈ s ∨ a ∈ t := mem_ndunion
@[simp] lemma disj_union_eq_union (s t h) : @disj_union α s t h = s ∪ t := ext $ λ a, by simp

lemma mem_union_left (t : finset α) (h : a ∈ s) : a ∈ s ∪ t := mem_union.2 $ or.inl h
lemma mem_union_right (s : finset α) (h : a ∈ t) : a ∈ s ∪ t := mem_union.2 $ or.inr h

lemma forall_mem_union {p : α → Prop} : (∀ a ∈ s ∪ t, p a) ↔ (∀ a ∈ s, p a) ∧ ∀ a ∈ t, p a :=
⟨λ h, ⟨λ a, h a ∘ mem_union_left _, λ b, h b ∘ mem_union_right _⟩,
 λ h ab hab, (mem_union.mp hab).elim (h.1 _) (h.2 _)⟩

lemma not_mem_union : a ∉ s ∪ t ↔ a ∉ s ∧ a ∉ t := by rw [mem_union, not_or_distrib]

@[simp, norm_cast]
lemma coe_union (s₁ s₂ : finset α) : ↑(s₁ ∪ s₂) = (s₁ ∪ s₂ : set α) := set.ext $ λ x, mem_union

lemma union_subset (hs : s ⊆ u) : t ⊆ u → s ∪ t ⊆ u := sup_le $ le_iff_subset.2 hs

theorem subset_union_left (s₁ s₂ : finset α) : s₁ ⊆ s₁ ∪ s₂ := λ x, mem_union_left _
theorem subset_union_right (s₁ s₂ : finset α) : s₂ ⊆ s₁ ∪ s₂ := λ x, mem_union_right _

lemma union_subset_union (hsu : s ⊆ u) (htv : t ⊆ v) : s ∪ t ⊆ u ∪ v :=
sup_le_sup (le_iff_subset.2 hsu) htv

lemma union_comm (s₁ s₂ : finset α) : s₁ ∪ s₂ = s₂ ∪ s₁ := sup_comm

instance : is_commutative (finset α) (∪) := ⟨union_comm⟩

@[simp] lemma union_assoc (s₁ s₂ s₃ : finset α) : (s₁ ∪ s₂) ∪ s₃ = s₁ ∪ (s₂ ∪ s₃) := sup_assoc

instance : is_associative (finset α) (∪) := ⟨union_assoc⟩

@[simp] lemma union_idempotent (s : finset α) : s ∪ s = s := sup_idem

instance : is_idempotent (finset α) (∪) := ⟨union_idempotent⟩

lemma union_subset_left (h : s ∪ t ⊆ u) : s ⊆ u := (subset_union_left _ _).trans  h

lemma union_subset_right {s t u : finset α} (h : s ∪ t ⊆ u) : t ⊆ u :=
subset.trans (subset_union_right _ _) h

lemma union_left_comm (s t u : finset α) : s ∪ (t ∪ u) = t ∪ (s ∪ u) :=
ext $ λ _, by simp only [mem_union, or.left_comm]

lemma union_right_comm (s t u : finset α) : (s ∪ t) ∪ u = (s ∪ u) ∪ t :=
ext $ λ x, by simp only [mem_union, or_assoc, or_comm (x ∈ t)]

theorem union_self (s : finset α) : s ∪ s = s := union_idempotent s

@[simp] theorem union_empty (s : finset α) : s ∪ ∅ = s :=
ext $ λ x, mem_union.trans $ or_false _

@[simp] theorem empty_union (s : finset α) : ∅ ∪ s = s :=
ext $ λ x, mem_union.trans $ false_or _

theorem insert_eq (a : α) (s : finset α) : insert a s = {a} ∪ s := rfl

@[simp] theorem insert_union (a : α) (s t : finset α) : insert a s ∪ t = insert a (s ∪ t) :=
by simp only [insert_eq, union_assoc]

@[simp] theorem union_insert (a : α) (s t : finset α) : s ∪ insert a t = insert a (s ∪ t) :=
by simp only [insert_eq, union_left_comm]

lemma insert_union_distrib (a : α) (s t : finset α) : insert a (s ∪ t) = insert a s ∪ insert a t :=
by simp only [insert_union, union_insert, insert_idem]

@[simp] lemma union_eq_left_iff_subset {s t : finset α} : s ∪ t = s ↔ t ⊆ s := sup_eq_left
@[simp] lemma left_eq_union_iff_subset {s t : finset α} : s = s ∪ t ↔ t ⊆ s :=
by rw [← union_eq_left_iff_subset, eq_comm]

@[simp] lemma union_eq_right_iff_subset {s t : finset α} : s ∪ t = t ↔ s ⊆ t := sup_eq_right
@[simp] lemma right_eq_union_iff_subset {s t : finset α} : s = t ∪ s ↔ t ⊆ s :=
by rw [← union_eq_right_iff_subset, eq_comm]

lemma union_congr_left (ht : t ⊆ s ∪ u) (hu : u ⊆ s ∪ t) : s ∪ t = s ⊔ u := sup_congr_left ht hu
lemma union_congr_right (hs : s ⊆ t ∪ u) (ht : t ⊆ s ∪ u) : s ∪ u = t ∪ u := sup_congr_right hs ht

lemma union_eq_union_iff_left : s ∪ t = s ∪ u ↔ t ⊆ s ∪ u ∧ u ⊆ s ∪ t := sup_eq_sup_iff_left
lemma union_eq_union_iff_right : s ∪ u = t ∪ u ↔ s ⊆ t ∪ u ∧ t ⊆ s ∪ u := sup_eq_sup_iff_right

@[simp] lemma disjoint_union_left : disjoint (s ∪ t) u ↔ disjoint s u ∧ disjoint t u :=
by simp only [disjoint_left, mem_union, or_imp_distrib, forall_and_distrib]

@[simp] lemma disjoint_union_right : disjoint s (t ∪ u) ↔ disjoint s t ∧ disjoint s u :=
by simp only [disjoint_right, mem_union, or_imp_distrib, forall_and_distrib]

/--
To prove a relation on pairs of `finset X`, it suffices to show that it is
  * symmetric,
  * it holds when one of the `finset`s is empty,
  * it holds for pairs of singletons,
  * if it holds for `[a, c]` and for `[b, c]`, then it holds for `[a ∪ b, c]`.
-/
lemma induction_on_union (P : finset α → finset α → Prop)
  (symm : ∀ {a b}, P a b → P b a)
  (empty_right : ∀ {a}, P a ∅)
  (singletons : ∀ {a b}, P {a} {b})
  (union_of : ∀ {a b c}, P a c → P b c → P (a ∪ b) c) :
  ∀ a b, P a b :=
begin
  intros a b,
  refine finset.induction_on b empty_right (λ x s xs hi, symm _),
  rw finset.insert_eq,
  apply union_of _ (symm hi),
  refine finset.induction_on a empty_right (λ a t ta hi, symm _),
  rw finset.insert_eq,
  exact union_of singletons (symm hi),
end

lemma _root_.directed.exists_mem_subset_of_finset_subset_bUnion {α ι : Type*} [hn : nonempty ι]
  {f : ι → set α} (h : directed (⊆) f)
  {s : finset α} (hs : (s : set α) ⊆ ⋃ i, f i) : ∃ i, (s : set α) ⊆ f i :=
begin
  classical,
  revert hs,
  apply s.induction_on,
  { refine λ _, ⟨hn.some, _⟩,
    simp only [coe_empty, set.empty_subset], },
  { intros b t hbt htc hbtc,
    obtain ⟨i : ι , hti : (t : set α) ⊆ f i⟩ :=
      htc (set.subset.trans (t.subset_insert b) hbtc),
    obtain ⟨j, hbj⟩ : ∃ j, b ∈ f j,
      by simpa [set.mem_Union₂] using hbtc (t.mem_insert_self b),
    rcases h j i with ⟨k, hk, hk'⟩,
    use k,
    rw [coe_insert, set.insert_subset],
    exact ⟨hk hbj, trans hti hk'⟩ }
end

lemma _root_.directed_on.exists_mem_subset_of_finset_subset_bUnion {α ι : Type*}
  {f : ι → set α}  {c : set ι} (hn : c.nonempty) (hc : directed_on (λ i j, f i ⊆ f j) c)
  {s : finset α} (hs : (s : set α) ⊆ ⋃ i ∈ c, f i) : ∃ i ∈ c, (s : set α) ⊆ f i :=
begin
  rw set.bUnion_eq_Union at hs,
  haveI := hn.coe_sort,
  obtain ⟨⟨i, hic⟩, hi⟩ :=
    (directed_comp.2 hc.directed_coe).exists_mem_subset_of_finset_subset_bUnion hs,
  exact ⟨i, hic, hi⟩
end

/-! #### inter -/

theorem inter_val_nd (s₁ s₂ : finset α) : (s₁ ∩ s₂).1 = ndinter s₁.1 s₂.1 := rfl

@[simp] lemma inter_val (s₁ s₂ : finset α) : (s₁ ∩ s₂).1 = s₁.1 ∩ s₂.1 := ndinter_eq_inter s₁.2

@[simp] theorem mem_inter {a : α} {s₁ s₂ : finset α} : a ∈ s₁ ∩ s₂ ↔ a ∈ s₁ ∧ a ∈ s₂ := mem_ndinter

theorem mem_of_mem_inter_left {a : α} {s₁ s₂ : finset α} (h : a ∈ s₁ ∩ s₂) :
  a ∈ s₁ := (mem_inter.1 h).1

theorem mem_of_mem_inter_right {a : α} {s₁ s₂ : finset α} (h : a ∈ s₁ ∩ s₂) :
  a ∈ s₂ := (mem_inter.1 h).2

theorem mem_inter_of_mem {a : α} {s₁ s₂ : finset α} : a ∈ s₁ → a ∈ s₂ → a ∈ s₁ ∩ s₂ :=
and_imp.1 mem_inter.2

theorem inter_subset_left (s₁ s₂ : finset α) : s₁ ∩ s₂ ⊆ s₁ := λ a, mem_of_mem_inter_left

theorem inter_subset_right (s₁ s₂ : finset α) : s₁ ∩ s₂ ⊆ s₂ := λ a, mem_of_mem_inter_right

lemma subset_inter {s₁ s₂ u : finset α} : s₁ ⊆ s₂ → s₁ ⊆ u → s₁ ⊆ s₂ ∩ u :=
by simp only [subset_iff, mem_inter] {contextual:=tt}; intros; split; trivial

@[simp, norm_cast]
lemma coe_inter (s₁ s₂ : finset α) : ↑(s₁ ∩ s₂) = (s₁ ∩ s₂ : set α) := set.ext $ λ _, mem_inter

@[simp] theorem union_inter_cancel_left {s t : finset α} : (s ∪ t) ∩ s = s :=
by rw [← coe_inj, coe_inter, coe_union, set.union_inter_cancel_left]

@[simp] theorem union_inter_cancel_right {s t : finset α} : (s ∪ t) ∩ t = t :=
by rw [← coe_inj, coe_inter, coe_union, set.union_inter_cancel_right]

theorem inter_comm (s₁ s₂ : finset α) : s₁ ∩ s₂ = s₂ ∩ s₁ :=
ext $ λ _, by simp only [mem_inter, and_comm]

@[simp] theorem inter_assoc (s₁ s₂ s₃ : finset α) : (s₁ ∩ s₂) ∩ s₃ = s₁ ∩ (s₂ ∩ s₃) :=
ext $ λ _, by simp only [mem_inter, and_assoc]

theorem inter_left_comm (s₁ s₂ s₃ : finset α) : s₁ ∩ (s₂ ∩ s₃) = s₂ ∩ (s₁ ∩ s₃) :=
ext $ λ _, by simp only [mem_inter, and.left_comm]

theorem inter_right_comm (s₁ s₂ s₃ : finset α) : (s₁ ∩ s₂) ∩ s₃ = (s₁ ∩ s₃) ∩ s₂ :=
ext $ λ _, by simp only [mem_inter, and.right_comm]

@[simp] lemma inter_self (s : finset α) : s ∩ s = s := ext $ λ _, mem_inter.trans $ and_self _
@[simp] lemma inter_empty (s : finset α) : s ∩ ∅ = ∅ := ext $ λ _, mem_inter.trans $ and_false _
@[simp] lemma empty_inter (s : finset α) : ∅ ∩ s = ∅ := ext $ λ _, mem_inter.trans $ false_and _

@[simp] lemma inter_union_self (s t : finset α) : s ∩ (t ∪ s) = s :=
by rw [inter_comm, union_inter_cancel_right]

@[simp] theorem insert_inter_of_mem {s₁ s₂ : finset α} {a : α} (h : a ∈ s₂) :
  insert a s₁ ∩ s₂ = insert a (s₁ ∩ s₂) :=
ext $ λ x, have x = a ∨ x ∈ s₂ ↔ x ∈ s₂, from or_iff_right_of_imp $ by rintro rfl; exact h,
by simp only [mem_inter, mem_insert, or_and_distrib_left, this]

@[simp] theorem inter_insert_of_mem {s₁ s₂ : finset α} {a : α} (h : a ∈ s₁) :
  s₁ ∩ insert a s₂ = insert a (s₁ ∩ s₂) :=
by rw [inter_comm, insert_inter_of_mem h, inter_comm]

@[simp] theorem insert_inter_of_not_mem {s₁ s₂ : finset α} {a : α} (h : a ∉ s₂) :
  insert a s₁ ∩ s₂ = s₁ ∩ s₂ :=
ext $ λ x, have ¬ (x = a ∧ x ∈ s₂), by rintro ⟨rfl, H⟩; exact h H,
by simp only [mem_inter, mem_insert, or_and_distrib_right, this, false_or]

@[simp] theorem inter_insert_of_not_mem {s₁ s₂ : finset α} {a : α} (h : a ∉ s₁) :
  s₁ ∩ insert a s₂ = s₁ ∩ s₂ :=
by rw [inter_comm, insert_inter_of_not_mem h, inter_comm]

@[simp] theorem singleton_inter_of_mem {a : α} {s : finset α} (H : a ∈ s) : {a} ∩ s = {a} :=
show insert a ∅ ∩ s = insert a ∅, by rw [insert_inter_of_mem H, empty_inter]

@[simp] theorem singleton_inter_of_not_mem {a : α} {s : finset α} (H : a ∉ s) : {a} ∩ s = ∅ :=
eq_empty_of_forall_not_mem $ by simp only [mem_inter, mem_singleton]; rintro x ⟨rfl, h⟩; exact H h

@[simp] theorem inter_singleton_of_mem {a : α} {s : finset α} (h : a ∈ s) : s ∩ {a} = {a} :=
by rw [inter_comm, singleton_inter_of_mem h]

@[simp] theorem inter_singleton_of_not_mem {a : α} {s : finset α} (h : a ∉ s) : s ∩ {a} = ∅ :=
by rw [inter_comm, singleton_inter_of_not_mem h]

@[mono]
lemma inter_subset_inter {x y s t : finset α} (h : x ⊆ y) (h' : s ⊆ t) : x ∩ s ⊆ y ∩ t :=
begin
  intros a a_in,
  rw finset.mem_inter at a_in ⊢,
  exact ⟨h a_in.1, h' a_in.2⟩
end

lemma inter_subset_inter_left (h : t ⊆ u) : s ∩ t ⊆ s ∩ u := inter_subset_inter subset.rfl h
lemma inter_subset_inter_right (h : s ⊆ t) : s ∩ u ⊆ t ∩ u := inter_subset_inter h subset.rfl

lemma inter_subset_union : s ∩ t ⊆ s ∪ t := le_iff_subset.1 inf_le_sup

instance : distrib_lattice (finset α) :=
{ le_sup_inf := assume a b c, show (a ∪ b) ∩ (a ∪ c) ⊆ a ∪ b ∩ c,
    by simp only [subset_iff, mem_inter, mem_union, and_imp, or_imp_distrib] {contextual:=tt};
    simp only [true_or, imp_true_iff, true_and, or_true],
  ..finset.lattice }

@[simp] theorem union_left_idem (s t : finset α) : s ∪ (s ∪ t) = s ∪ t := sup_left_idem

@[simp] theorem union_right_idem (s t : finset α) : s ∪ t ∪ t = s ∪ t := sup_right_idem
@[simp] theorem inter_left_idem (s t : finset α) : s ∩ (s ∩ t) = s ∩ t := inf_left_idem

@[simp] theorem inter_right_idem (s t : finset α) : s ∩ t ∩ t = s ∩ t := inf_right_idem

theorem inter_distrib_left (s t u : finset α) : s ∩ (t ∪ u) = (s ∩ t) ∪ (s ∩ u) := inf_sup_left

theorem inter_distrib_right (s t u : finset α) : (s ∪ t) ∩ u = (s ∩ u) ∪ (t ∩ u) := inf_sup_right

theorem union_distrib_left (s t u : finset α) : s ∪ (t ∩ u) = (s ∪ t) ∩ (s ∪ u) := sup_inf_left

theorem union_distrib_right (s t u : finset α) : (s ∩ t) ∪ u = (s ∪ u) ∩ (t ∪ u) := sup_inf_right

lemma union_union_distrib_left (s t u : finset α) : s ∪ (t ∪ u) = (s ∪ t) ∪ (s ∪ u) :=
sup_sup_distrib_left _ _ _

lemma union_union_distrib_right (s t u : finset α) : (s ∪ t) ∪ u = (s ∪ u) ∪ (t ∪ u) :=
sup_sup_distrib_right _ _ _

lemma inter_inter_distrib_left (s t u : finset α) : s ∩ (t ∩ u) = (s ∩ t) ∩ (s ∩ u) :=
inf_inf_distrib_left _ _ _

lemma inter_inter_distrib_right (s t u : finset α) : (s ∩ t) ∩ u = (s ∩ u) ∩ (t ∩ u) :=
inf_inf_distrib_right _ _ _

lemma union_union_union_comm (s t u v : finset α) : (s ∪ t) ∪ (u ∪ v) = (s ∪ u) ∪ (t ∪ v) :=
sup_sup_sup_comm _ _ _ _

lemma inter_inter_inter_comm (s t u v : finset α) : (s ∩ t) ∩ (u ∩ v) = (s ∩ u) ∩ (t ∩ v) :=
inf_inf_inf_comm _ _ _ _

lemma union_eq_empty_iff (A B : finset α) : A ∪ B = ∅ ↔ A = ∅ ∧ B = ∅ := sup_eq_bot_iff

lemma union_subset_iff : s ∪ t ⊆ u ↔ s ⊆ u ∧ t ⊆ u := (sup_le_iff : s ⊔ t ≤ u ↔ s ≤ u ∧ t ≤ u)
lemma subset_inter_iff : s ⊆ t ∩ u ↔ s ⊆ t ∧ s ⊆ u := (le_inf_iff : s ≤ t ⊓ u ↔ s ≤ t ∧ s ≤ u)

@[simp] lemma inter_eq_left_iff_subset (s t : finset α) : s ∩ t = s ↔ s ⊆ t := inf_eq_left
@[simp] lemma inter_eq_right_iff_subset (s t : finset α) : t ∩ s = s ↔ s ⊆ t := inf_eq_right

lemma inter_congr_left (ht : s ∩ u ⊆ t) (hu : s ∩ t ⊆ u) : s ∩ t = s ∩ u := inf_congr_left ht hu
lemma inter_congr_right (hs : t ∩ u ⊆ s) (ht : s ∩ u ⊆ t) : s ∩ u = t ∩ u := inf_congr_right hs ht

lemma inter_eq_inter_iff_left : s ∩ t = s ∩ u ↔ s ∩ u ⊆ t ∧ s ∩ t ⊆ u := inf_eq_inf_iff_left
lemma inter_eq_inter_iff_right : s ∩ u = t ∩ u ↔ t ∩ u ⊆ s ∧ s ∩ u ⊆ t := inf_eq_inf_iff_right

lemma ite_subset_union (s s' : finset α) (P : Prop) [decidable P] :
  ite P s s' ⊆ s ∪ s' := ite_le_sup s s' P

lemma inter_subset_ite (s s' : finset α) (P : Prop) [decidable P] :
  s ∩ s' ⊆ ite P s s' := inf_le_ite s s' P

lemma not_disjoint_iff_nonempty_inter : ¬disjoint s t ↔ (s ∩ t).nonempty :=
not_disjoint_iff.trans $ by simp [finset.nonempty]

alias not_disjoint_iff_nonempty_inter ↔ _ nonempty.not_disjoint

lemma disjoint_or_nonempty_inter (s t : finset α) : disjoint s t ∨ (s ∩ t).nonempty :=
by { rw ←not_disjoint_iff_nonempty_inter, exact em _ }

end lattice

/-! ### erase -/
section erase
variables [decidable_eq α] {s t u v : finset α} {a b : α}

/-- `erase s a` is the set `s - {a}`, that is, the elements of `s` which are
  not equal to `a`. -/
def erase (s : finset α) (a : α) : finset α := ⟨_, s.2.erase a⟩

@[simp] theorem erase_val (s : finset α) (a : α) : (erase s a).1 = s.1.erase a := rfl

@[simp] theorem mem_erase {a b : α} {s : finset α} : a ∈ erase s b ↔ a ≠ b ∧ a ∈ s :=
s.2.mem_erase_iff

lemma not_mem_erase (a : α) (s : finset α) : a ∉ erase s a := s.2.not_mem_erase

-- While this can be solved by `simp`, this lemma is eligible for `dsimp`
@[nolint simp_nf, simp] theorem erase_empty (a : α) : erase ∅ a = ∅ := rfl

@[simp] lemma erase_singleton (a : α) : ({a} : finset α).erase a = ∅ :=
begin
  ext x,
  rw [mem_erase, mem_singleton, not_and_self],
  refl,
end

lemma ne_of_mem_erase : b ∈ erase s a → b ≠ a := λ h, (mem_erase.1 h).1
lemma mem_of_mem_erase : b ∈ erase s a → b ∈ s := mem_of_mem_erase

lemma mem_erase_of_ne_of_mem : a ≠ b → a ∈ s → a ∈ erase s b :=
by simp only [mem_erase]; exact and.intro

/-- An element of `s` that is not an element of `erase s a` must be
`a`. -/
lemma eq_of_mem_of_not_mem_erase (hs : b ∈ s) (hsa : b ∉ s.erase a) : b = a :=
begin
  rw [mem_erase, not_and] at hsa,
  exact not_imp_not.mp hsa hs
end

@[simp]
theorem erase_eq_of_not_mem {a : α} {s : finset α} (h : a ∉ s) : erase s a = s :=
eq_of_veq $ erase_of_not_mem h

@[simp] lemma erase_eq_self : s.erase a = s ↔ a ∉ s :=
⟨λ h, h ▸ not_mem_erase _ _, erase_eq_of_not_mem⟩

@[simp] lemma erase_insert_eq_erase (s : finset α) (a : α) :
  (insert a s).erase a = s.erase a :=
ext $ λ x, by simp only [mem_erase, mem_insert, and.congr_right_iff, false_or, iff_self,
  implies_true_iff] { contextual := tt }

theorem erase_insert {a : α} {s : finset α} (h : a ∉ s) : erase (insert a s) a = s :=
by rw [erase_insert_eq_erase, erase_eq_of_not_mem h]

theorem erase_insert_of_ne {a b : α} {s : finset α} (h : a ≠ b) :
  erase (insert a s) b = insert a (erase s b) :=
ext $ λ x, have x ≠ b ∧ x = a ↔ x = a, from and_iff_right_of_imp (λ hx, hx.symm ▸ h),
by simp only [mem_erase, mem_insert, and_or_distrib_left, this]

theorem insert_erase {a : α} {s : finset α} (h : a ∈ s) : insert a (erase s a) = s :=
ext $ assume x, by simp only [mem_insert, mem_erase, or_and_distrib_left, dec_em, true_and];
apply or_iff_right_of_imp; rintro rfl; exact h

theorem erase_subset_erase (a : α) {s t : finset α} (h : s ⊆ t) : erase s a ⊆ erase t a :=
val_le_iff.1 $ erase_le_erase _ $ val_le_iff.2 h

theorem erase_subset (a : α) (s : finset α) : erase s a ⊆ s := erase_subset _ _

lemma subset_erase {a : α} {s t : finset α} : s ⊆ t.erase a ↔ s ⊆ t ∧ a ∉ s :=
⟨λ h, ⟨h.trans (erase_subset _ _), λ ha, not_mem_erase _ _ (h ha)⟩,
  λ h b hb, mem_erase.2 ⟨ne_of_mem_of_not_mem hb h.2, h.1 hb⟩⟩

@[simp, norm_cast] lemma coe_erase (a : α) (s : finset α) : ↑(erase s a) = (s \ {a} : set α) :=
set.ext $ λ _, mem_erase.trans $ by rw [and_comm, set.mem_diff, set.mem_singleton_iff]; refl

lemma erase_ssubset {a : α} {s : finset α} (h : a ∈ s) : s.erase a ⊂ s :=
calc s.erase a ⊂ insert a (s.erase a) : ssubset_insert $ not_mem_erase _ _
  ... = _ : insert_erase h

lemma ssubset_iff_exists_subset_erase {s t : finset α} : s ⊂ t ↔ ∃ a ∈ t, s ⊆ t.erase a :=
begin
  refine ⟨λ h, _, λ ⟨a, ha, h⟩, ssubset_of_subset_of_ssubset h $ erase_ssubset ha⟩,
  obtain ⟨a, ht, hs⟩ := not_subset.1 h.2,
  exact ⟨a, ht, subset_erase.2 ⟨h.1, hs⟩⟩,
end

lemma erase_ssubset_insert (s : finset α) (a : α) : s.erase a ⊂ insert a s :=
ssubset_iff_exists_subset_erase.2 ⟨a, mem_insert_self _ _, erase_subset_erase _ $ subset_insert _ _⟩

lemma erase_ne_self : s.erase a ≠ s ↔ a ∈ s := erase_eq_self.not_left

lemma erase_cons {s : finset α} {a : α} (h : a ∉ s) : (s.cons a h).erase a = s :=
by rw [cons_eq_insert, erase_insert_eq_erase, erase_eq_of_not_mem h]

lemma erase_idem {a : α} {s : finset α} : erase (erase s a) a = erase s a :=
by simp

lemma erase_right_comm {a b : α} {s : finset α} : erase (erase s a) b = erase (erase s b) a :=
by { ext x, simp only [mem_erase, ←and_assoc], rw and_comm (x ≠ a) }

theorem subset_insert_iff {a : α} {s t : finset α} : s ⊆ insert a t ↔ erase s a ⊆ t :=
by simp only [subset_iff, or_iff_not_imp_left, mem_erase, mem_insert, and_imp];
exact forall_congr (λ x, forall_swap)

theorem erase_insert_subset (a : α) (s : finset α) : erase (insert a s) a ⊆ s :=
subset_insert_iff.1 $ subset.rfl

theorem insert_erase_subset (a : α) (s : finset α) : s ⊆ insert a (erase s a) :=
subset_insert_iff.2 $ subset.rfl

lemma subset_insert_iff_of_not_mem (h : a ∉ s) : s ⊆ insert a t ↔ s ⊆ t :=
by rw [subset_insert_iff, erase_eq_of_not_mem h]

lemma erase_subset_iff_of_mem (h : a ∈ t) : s.erase a ⊆ t ↔ s ⊆ t :=
by rw [←subset_insert_iff, insert_eq_of_mem h]

lemma erase_inj {x y : α} (s : finset α) (hx : x ∈ s) : s.erase x = s.erase y ↔ x = y :=
begin
  refine ⟨λ h, _, congr_arg _⟩,
  rw eq_of_mem_of_not_mem_erase hx,
  rw ←h,
  simp,
end

lemma erase_inj_on (s : finset α) : set.inj_on s.erase s := λ _ _ _ _, (erase_inj s ‹_›).mp

lemma erase_inj_on' (a : α) : {s : finset α | a ∈ s}.inj_on (λ s, erase s a) :=
λ s hs t ht (h : s.erase a =  _), by rw [←insert_erase hs, ←insert_erase ht, h]

end erase

/-! ### sdiff -/

section sdiff
variables [decidable_eq α] {s t u v : finset α} {a b : α}

/-- `s \ t` is the set consisting of the elements of `s` that are not in `t`. -/
instance : has_sdiff (finset α) := ⟨λs₁ s₂, ⟨s₁.1 - s₂.1, nodup_of_le tsub_le_self s₁.2⟩⟩

@[simp] lemma sdiff_val (s₁ s₂ : finset α) : (s₁ \ s₂).val = s₁.val - s₂.val := rfl

@[simp] theorem mem_sdiff : a ∈ s \ t ↔ a ∈ s ∧ a ∉ t := mem_sub_of_nodup s.2

@[simp] theorem inter_sdiff_self (s₁ s₂ : finset α) : s₁ ∩ (s₂ \ s₁) = ∅ :=
eq_empty_of_forall_not_mem $
by simp only [mem_inter, mem_sdiff]; rintro x ⟨h, _, hn⟩; exact hn h

instance : generalized_boolean_algebra (finset α) :=
{ sup_inf_sdiff := λ x y, by { simp only [ext_iff, mem_union, mem_sdiff, inf_eq_inter, sup_eq_union,
      mem_inter], tauto },
  inf_inf_sdiff := λ x y, by { simp only [ext_iff, inter_sdiff_self, inter_empty, inter_assoc,
      false_iff, inf_eq_inter, not_mem_empty], tauto },
  ..finset.has_sdiff,
  ..finset.distrib_lattice,
  ..finset.order_bot }

lemma not_mem_sdiff_of_mem_right (h : a ∈ t) : a ∉ s \ t :=
by simp only [mem_sdiff, h, not_true, not_false_iff, and_false]

lemma not_mem_sdiff_of_not_mem_left (h : a ∉ s) : a ∉ s \ t := by simpa

lemma union_sdiff_of_subset (h : s ⊆ t) : s ∪ (t \ s) = t := sup_sdiff_cancel_right h

theorem sdiff_union_of_subset {s₁ s₂ : finset α} (h : s₁ ⊆ s₂) : (s₂ \ s₁) ∪ s₁ = s₂ :=
(union_comm _ _).trans (union_sdiff_of_subset h)

lemma inter_sdiff (s t u : finset α) : s ∩ (t \ u) = s ∩ t \ u := by { ext x, simp [and_assoc] }

@[simp] lemma sdiff_inter_self (s₁ s₂ : finset α) : (s₂ \ s₁) ∩ s₁ = ∅ := inf_sdiff_self_left

@[simp] lemma sdiff_self (s₁ : finset α) : s₁ \ s₁ = ∅ := sdiff_self

lemma sdiff_inter_distrib_right (s t u : finset α) : s \ (t ∩ u) = (s \ t) ∪ (s \ u) := sdiff_inf

@[simp] lemma sdiff_inter_self_left (s t : finset α) : s \ (s ∩ t) = s \ t :=
sdiff_inf_self_left _ _

@[simp] lemma sdiff_inter_self_right (s t : finset α) : s \ (t ∩ s) = s \ t :=
sdiff_inf_self_right _ _

@[simp] lemma sdiff_empty : s \ ∅ = s := sdiff_bot

@[mono] lemma sdiff_subset_sdiff (hst : s ⊆ t) (hvu : v ⊆ u) : s \ u ⊆ t \ v :=
sdiff_le_sdiff ‹s ≤ t› ‹v ≤ u›

@[simp, norm_cast] lemma coe_sdiff (s₁ s₂ : finset α) : ↑(s₁ \ s₂) = (s₁ \ s₂ : set α) :=
set.ext $ λ _, mem_sdiff

@[simp] lemma union_sdiff_self_eq_union : s ∪ t \ s = s ∪ t := sup_sdiff_self_right _ _
@[simp] lemma sdiff_union_self_eq_union : s \ t ∪ t = s ∪ t := sup_sdiff_self_left _ _

lemma union_sdiff_left (s t : finset α) : (s ∪ t) \ s = t \ s := sup_sdiff_left_self
lemma union_sdiff_right (s t : finset α) : (s ∪ t) \ t = s \ t := sup_sdiff_right_self

lemma union_sdiff_symm : s ∪ (t \ s) = t ∪ (s \ t) := by simp [union_comm]

lemma sdiff_union_inter (s t : finset α) : (s \ t) ∪ (s ∩ t) = s := sup_sdiff_inf _ _

@[simp] lemma sdiff_idem (s t : finset α) : s \ t \ t = s \ t := sdiff_idem

lemma subset_sdiff : s ⊆ t \ u ↔ s ⊆ t ∧ disjoint s u := le_iff_subset.symm.trans le_sdiff

@[simp] lemma sdiff_eq_empty_iff_subset : s \ t = ∅ ↔ s ⊆ t := sdiff_eq_bot_iff

lemma sdiff_nonempty : (s \ t).nonempty ↔ ¬ s ⊆ t :=
nonempty_iff_ne_empty.trans sdiff_eq_empty_iff_subset.not

@[simp] lemma empty_sdiff (s : finset α) : ∅ \ s = ∅ := bot_sdiff

lemma insert_sdiff_of_not_mem (s : finset α) {t : finset α} {x : α} (h : x ∉ t) :
  (insert x s) \ t = insert x (s \ t) :=
begin
  rw [← coe_inj, coe_insert, coe_sdiff, coe_sdiff, coe_insert],
  exact set.insert_diff_of_not_mem s h
end

lemma insert_sdiff_of_mem (s : finset α) {x : α} (h : x ∈ t) : (insert x s) \ t = s \ t :=
begin
  rw [← coe_inj, coe_sdiff, coe_sdiff, coe_insert],
  exact set.insert_diff_of_mem s h
end

@[simp] lemma insert_sdiff_insert (s t : finset α) (x : α) :
  (insert x s) \ (insert x t) = s \ insert x t :=
insert_sdiff_of_mem _ (mem_insert_self _ _)

lemma sdiff_insert_of_not_mem {x : α} (h : x ∉ s) (t : finset α) : s \ (insert x t) = s \ t :=
begin
  refine subset.antisymm (sdiff_subset_sdiff (subset.refl _) (subset_insert _ _)) (λ y hy, _),
  simp only [mem_sdiff, mem_insert, not_or_distrib] at hy ⊢,
  exact ⟨hy.1, λ hxy, h $ hxy ▸ hy.1, hy.2⟩
end

@[simp] lemma sdiff_subset (s t : finset α) : s \ t ⊆ s := show s \ t ≤ s, from sdiff_le

lemma sdiff_ssubset (h : t ⊆ s) (ht : t.nonempty) : s \ t ⊂ s := sdiff_lt ‹t ≤ s› ht.ne_empty

lemma union_sdiff_distrib (s₁ s₂ t : finset α) : (s₁ ∪ s₂) \ t = s₁ \ t ∪ s₂ \ t := sup_sdiff
lemma sdiff_union_distrib (s t₁ t₂ : finset α) : s \ (t₁ ∪ t₂) = (s \ t₁) ∩ (s \ t₂) := sdiff_sup

lemma union_sdiff_self (s t : finset α) : (s ∪ t) \ t = s \ t := sup_sdiff_right_self

lemma sdiff_singleton_eq_erase (a : α) (s : finset α) : s \ singleton a = erase s a :=
by { ext, rw [mem_erase, mem_sdiff, mem_singleton], tauto }

@[simp] lemma sdiff_singleton_not_mem_eq_self (s : finset α) {a : α} (ha : a ∉ s) : s \ {a} = s :=
by simp only [sdiff_singleton_eq_erase, ha, erase_eq_of_not_mem, not_false_iff]

lemma sdiff_sdiff_left' (s t u : finset α) :
  (s \ t) \ u = (s \ t) ∩ (s \ u) := sdiff_sdiff_left'

lemma sdiff_insert (s t : finset α) (x : α) :
  s \ insert x t = (s \ t).erase x :=
by simp_rw [← sdiff_singleton_eq_erase, insert_eq,
            sdiff_sdiff_left', sdiff_union_distrib, inter_comm]

lemma sdiff_insert_insert_of_mem_of_not_mem {s t : finset α} {x : α} (hxs : x ∈ s) (hxt : x ∉ t) :
  insert x (s \ insert x t) = s \ t :=
by rw [sdiff_insert, insert_erase (mem_sdiff.mpr ⟨hxs, hxt⟩)]

lemma sdiff_erase {x : α} (hx : x ∈ s) : s \ s.erase x = {x} :=
begin
  rw [← sdiff_singleton_eq_erase, sdiff_sdiff_right_self],
  exact inf_eq_right.2 (singleton_subset_iff.2 hx),
end

lemma sdiff_sdiff_self_left (s t : finset α) : s \ (s \ t) = s ∩ t := sdiff_sdiff_right_self

lemma sdiff_sdiff_eq_self (h : t ⊆ s) : s \ (s \ t) = t := sdiff_sdiff_eq_self h

lemma sdiff_eq_sdiff_iff_inter_eq_inter {s t₁ t₂ : finset α} : s \ t₁ = s \ t₂ ↔ s ∩ t₁ = s ∩ t₂ :=
sdiff_eq_sdiff_iff_inf_eq_inf

lemma union_eq_sdiff_union_sdiff_union_inter (s t : finset α) :
  s ∪ t = (s \ t) ∪ (t \ s) ∪ (s ∩ t) :=
sup_eq_sdiff_sup_sdiff_sup_inf

lemma erase_eq_empty_iff (s : finset α) (a : α) : s.erase a = ∅ ↔ s = ∅ ∨ s = {a} :=
by rw [←sdiff_singleton_eq_erase, sdiff_eq_empty_iff_subset, subset_singleton_iff]

--TODO@Yaël: Kill lemmas duplicate with `boolean_algebra`
lemma sdiff_disjoint : disjoint (t \ s) s := disjoint_left.2 $ assume a ha, (mem_sdiff.1 ha).2
lemma disjoint_sdiff : disjoint s (t \ s) := sdiff_disjoint.symm

lemma disjoint_sdiff_inter (s t : finset α) : disjoint (s \ t) (s ∩ t) :=
disjoint_of_subset_right (inter_subset_right _ _) sdiff_disjoint

lemma sdiff_eq_self_iff_disjoint : s \ t = s ↔ disjoint s t := sdiff_eq_self_iff_disjoint'
lemma sdiff_eq_self_of_disjoint (h : disjoint s t) : s \ t = s := sdiff_eq_self_iff_disjoint.2 h

end sdiff

/-! ### Symmetric difference -/

section symm_diff
variables [decidable_eq α] {s t : finset α} {a b : α}

lemma mem_symm_diff : a ∈ s ∆ t ↔ a ∈ s ∧ a ∉ t ∨ a ∈ t ∧ a ∉ s :=
by simp_rw [symm_diff, sup_eq_union, mem_union, mem_sdiff]

@[simp, norm_cast] lemma coe_symm_diff : (↑(s ∆ t) : set α) = s ∆ t := set.ext $ λ _, mem_symm_diff

end symm_diff

/-! ### attach -/

/-- `attach s` takes the elements of `s` and forms a new set of elements of the subtype
`{x // x ∈ s}`. -/
def attach (s : finset α) : finset {x // x ∈ s} := ⟨attach s.1, nodup_attach.2 s.2⟩

theorem sizeof_lt_sizeof_of_mem [has_sizeof α] {x : α} {s : finset α} (hx : x ∈ s) :
  sizeof x < sizeof s := by
{ cases s, dsimp [sizeof, has_sizeof.sizeof, finset.sizeof],
  apply lt_add_left, exact multiset.sizeof_lt_sizeof_of_mem hx }

@[simp] theorem attach_val (s : finset α) : s.attach.1 = s.1.attach := rfl

@[simp] theorem mem_attach (s : finset α) : ∀ x, x ∈ s.attach := mem_attach _

@[simp] theorem attach_empty : attach (∅ : finset α) = ∅ := rfl

@[simp] lemma attach_nonempty_iff (s : finset α) : s.attach.nonempty ↔ s.nonempty :=
by simp [finset.nonempty]

@[simp] lemma attach_eq_empty_iff (s : finset α) : s.attach = ∅ ↔ s = ∅ :=
by simpa [eq_empty_iff_forall_not_mem]

/-! ### piecewise -/

section piecewise

/-- `s.piecewise f g` is the function equal to `f` on the finset `s`, and to `g` on its
complement. -/
def piecewise {α : Type*} {δ : α → Sort*} (s : finset α) (f g : Π i, δ i) [Π j, decidable (j ∈ s)] :
  Π i, δ i :=
λi, if i ∈ s then f i else g i

variables {δ : α → Sort*} (s : finset α) (f g : Π i, δ i)

@[simp] lemma piecewise_insert_self [decidable_eq α] {j : α} [∀ i, decidable (i ∈ insert j s)] :
  (insert j s).piecewise f g j = f j :=
by simp [piecewise]

@[simp] lemma piecewise_empty [Π i : α, decidable (i ∈ (∅ : finset α))] : piecewise ∅ f g = g :=
by { ext i, simp [piecewise] }

variable [Π j, decidable (j ∈ s)]

-- TODO: fix this in norm_cast
@[norm_cast move] lemma piecewise_coe [∀ j, decidable (j ∈ (s : set α))] :
  (s : set α).piecewise f g = s.piecewise f g :=
by { ext, congr }

@[simp, priority 980]
lemma piecewise_eq_of_mem {i : α} (hi : i ∈ s) : s.piecewise f g i = f i := by simp [piecewise, hi]

@[simp, priority 980]
lemma piecewise_eq_of_not_mem {i : α} (hi : i ∉ s) : s.piecewise f g i = g i :=
by simp [piecewise, hi]

lemma piecewise_congr {f f' g g' : Π i, δ i} (hf : ∀ i ∈ s, f i = f' i) (hg : ∀ i ∉ s, g i = g' i) :
  s.piecewise f g = s.piecewise f' g' :=
funext $ λ i, if_ctx_congr iff.rfl (hf i) (hg i)

@[simp, priority 990]
lemma piecewise_insert_of_ne [decidable_eq α] {i j : α} [∀ i, decidable (i ∈ insert j s)]
  (h : i ≠ j) : (insert j s).piecewise f g i = s.piecewise f g i :=
by simp [piecewise, h]

lemma piecewise_insert [decidable_eq α] (j : α) [∀ i, decidable (i ∈ insert j s)] :
  (insert j s).piecewise f g = update (s.piecewise f g) j (f j) :=
by { classical, simp only [← piecewise_coe, coe_insert, ← set.piecewise_insert] }

lemma piecewise_cases {i} (p : δ i → Prop) (hf : p (f i)) (hg : p (g i)) : p (s.piecewise f g i) :=
by by_cases hi : i ∈ s; simpa [hi]

lemma piecewise_mem_set_pi {δ : α → Type*} {t : set α} {t' : Π i, set (δ i)}
  {f g} (hf : f ∈ set.pi t t') (hg : g ∈ set.pi t t') : s.piecewise f g ∈ set.pi t t' :=
by { classical, rw ← piecewise_coe, exact set.piecewise_mem_pi ↑s hf hg }

lemma piecewise_singleton [decidable_eq α] (i : α) :
  piecewise {i} f g = update g i (f i) :=
by rw [← insert_emptyc_eq, piecewise_insert, piecewise_empty]

lemma piecewise_piecewise_of_subset_left {s t : finset α} [Π i, decidable (i ∈ s)]
  [Π i, decidable (i ∈ t)] (h : s ⊆ t) (f₁ f₂ g : Π a, δ a) :
  s.piecewise (t.piecewise f₁ f₂) g = s.piecewise f₁ g :=
s.piecewise_congr (λ i hi, piecewise_eq_of_mem _ _ _ (h hi)) (λ _ _, rfl)

@[simp] lemma piecewise_idem_left (f₁ f₂ g : Π a, δ a) :
  s.piecewise (s.piecewise f₁ f₂) g = s.piecewise f₁ g :=
piecewise_piecewise_of_subset_left (subset.refl _) _ _ _

lemma piecewise_piecewise_of_subset_right {s t : finset α} [Π i, decidable (i ∈ s)]
  [Π i, decidable (i ∈ t)] (h : t ⊆ s) (f g₁ g₂ : Π a, δ a) :
  s.piecewise f (t.piecewise g₁ g₂) = s.piecewise f g₂ :=
s.piecewise_congr (λ _ _, rfl) (λ i hi, t.piecewise_eq_of_not_mem _ _ (mt (@h _) hi))

@[simp] lemma piecewise_idem_right (f g₁ g₂ : Π a, δ a) :
  s.piecewise f (s.piecewise g₁ g₂) = s.piecewise f g₂ :=
piecewise_piecewise_of_subset_right (subset.refl _) f g₁ g₂

lemma update_eq_piecewise {β : Type*} [decidable_eq α] (f : α → β) (i : α) (v : β) :
  update f i v = piecewise (singleton i) (λj, v) f :=
(piecewise_singleton _ _ _).symm

lemma update_piecewise [decidable_eq α] (i : α) (v : δ i) :
  update (s.piecewise f g) i v = s.piecewise (update f i v) (update g i v) :=
begin
  ext j,
  rcases em (j = i) with (rfl|hj); by_cases hs : j ∈ s; simp *
end

lemma update_piecewise_of_mem [decidable_eq α] {i : α} (hi : i ∈ s) (v : δ i) :
  update (s.piecewise f g) i v = s.piecewise (update f i v) g :=
begin
  rw update_piecewise,
  refine s.piecewise_congr (λ _ _, rfl) (λ j hj, update_noteq _ _ _),
  exact λ h, hj (h.symm ▸ hi)
end

lemma update_piecewise_of_not_mem [decidable_eq α] {i : α} (hi : i ∉ s) (v : δ i) :
  update (s.piecewise f g) i v = s.piecewise f (update g i v) :=
begin
  rw update_piecewise,
  refine s.piecewise_congr (λ j hj, update_noteq _ _ _) (λ _ _, rfl),
  exact λ h, hi (h ▸ hj)
end

lemma piecewise_le_of_le_of_le {δ : α → Type*} [Π i, preorder (δ i)] {f g h : Π i, δ i}
  (Hf : f ≤ h) (Hg : g ≤ h) : s.piecewise f g ≤ h :=
λ x, piecewise_cases s f g (≤ h x) (Hf x) (Hg x)

lemma le_piecewise_of_le_of_le {δ : α → Type*} [Π i, preorder (δ i)] {f g h : Π i, δ i}
  (Hf : h ≤ f) (Hg : h ≤ g) : h ≤ s.piecewise f g :=
λ x, piecewise_cases s f g (λ y, h x ≤ y) (Hf x) (Hg x)

lemma piecewise_le_piecewise' {δ : α → Type*} [Π i, preorder (δ i)] {f g f' g' : Π i, δ i}
  (Hf : ∀ x ∈ s, f x ≤ f' x) (Hg : ∀ x ∉ s, g x ≤ g' x) : s.piecewise f g ≤ s.piecewise f' g' :=
λ x, by { by_cases hx : x ∈ s; simp [hx, *] }

lemma piecewise_le_piecewise {δ : α → Type*} [Π i, preorder (δ i)] {f g f' g' : Π i, δ i}
  (Hf : f ≤ f') (Hg : g ≤ g') : s.piecewise f g ≤ s.piecewise f' g' :=
s.piecewise_le_piecewise' (λ x _, Hf x) (λ x _, Hg x)

lemma piecewise_mem_Icc_of_mem_of_mem {δ : α → Type*} [Π i, preorder (δ i)] {f f₁ g g₁ : Π i, δ i}
  (hf : f ∈ set.Icc f₁ g₁) (hg : g ∈ set.Icc f₁ g₁) :
  s.piecewise f g ∈ set.Icc f₁ g₁ :=
⟨le_piecewise_of_le_of_le _ hf.1 hg.1, piecewise_le_of_le_of_le _ hf.2 hg.2⟩

lemma piecewise_mem_Icc {δ : α → Type*} [Π i, preorder (δ i)] {f g : Π i, δ i} (h : f ≤ g) :
  s.piecewise f g ∈ set.Icc f g :=
piecewise_mem_Icc_of_mem_of_mem _ (set.left_mem_Icc.2 h) (set.right_mem_Icc.2 h)

lemma piecewise_mem_Icc' {δ : α → Type*} [Π i, preorder (δ i)] {f g : Π i, δ i} (h : g ≤ f) :
  s.piecewise f g ∈ set.Icc g f :=
piecewise_mem_Icc_of_mem_of_mem _ (set.right_mem_Icc.2 h) (set.left_mem_Icc.2 h)

end piecewise

section decidable_pi_exists
variables {s : finset α}

instance decidable_dforall_finset {p : Π a ∈ s, Prop} [hp : ∀ a (h : a ∈ s), decidable (p a h)] :
  decidable (∀ a (h : a ∈ s), p a h) :=
multiset.decidable_dforall_multiset

/-- decidable equality for functions whose domain is bounded by finsets -/
instance decidable_eq_pi_finset {β : α → Type*} [h : ∀ a, decidable_eq (β a)] :
  decidable_eq (Π a ∈ s, β a) :=
multiset.decidable_eq_pi_multiset

instance decidable_dexists_finset {p : Π a ∈ s, Prop} [hp : ∀ a (h : a ∈ s), decidable (p a h)] :
  decidable (∃ a (h : a ∈ s), p a h) :=
multiset.decidable_dexists_multiset

end decidable_pi_exists

/-! ### filter -/
section filter
variables (p q : α → Prop) [decidable_pred p] [decidable_pred q]

/-- `filter p s` is the set of elements of `s` that satisfy `p`. -/
def filter (s : finset α) : finset α := ⟨_, s.2.filter p⟩

@[simp] theorem filter_val (s : finset α) : (filter p s).1 = s.1.filter p := rfl

@[simp] theorem filter_subset (s : finset α) : s.filter p ⊆ s := filter_subset _ _

variable {p}

@[simp] theorem mem_filter {s : finset α} {a : α} : a ∈ s.filter p ↔ a ∈ s ∧ p a := mem_filter

lemma mem_of_mem_filter {s : finset α} (x : α) (h : x ∈ s.filter p) : x ∈ s :=
mem_of_mem_filter h

theorem filter_ssubset {s : finset α} : s.filter p ⊂ s ↔ ∃ x ∈ s, ¬ p x :=
⟨λ h, let ⟨x, hs, hp⟩ := set.exists_of_ssubset h in ⟨x, hs, mt (λ hp, mem_filter.2 ⟨hs, hp⟩) hp⟩,
  λ ⟨x, hs, hp⟩, ⟨s.filter_subset _, λ h, hp (mem_filter.1 (h hs)).2⟩⟩

variable (p)

theorem filter_filter (s : finset α) : (s.filter p).filter q = s.filter (λa, p a ∧ q a) :=
ext $ assume a, by simp only [mem_filter, and_comm, and.left_comm]

lemma filter_true {s : finset α} [h : decidable_pred (λ _, true)] :
  @finset.filter α (λ _, true) h s = s :=
by ext; simp

@[simp] theorem filter_false {h} (s : finset α) : @filter α (λa, false) h s = ∅ :=
ext $ assume a, by simp only [mem_filter, and_false]; refl

variables {p q}

lemma filter_eq_self (s : finset α) :
  s.filter p = s ↔ ∀ x ∈ s, p x :=
by simp [finset.ext_iff]

/-- If all elements of a `finset` satisfy the predicate `p`, `s.filter p` is `s`. -/
@[simp] lemma filter_true_of_mem {s : finset α} (h : ∀ x ∈ s, p x) : s.filter p = s :=
(filter_eq_self s).mpr h

/-- If all elements of a `finset` fail to satisfy the predicate `p`, `s.filter p` is `∅`. -/
lemma filter_false_of_mem {s : finset α} (h : ∀ x ∈ s, ¬ p x) : s.filter p = ∅ :=
eq_empty_of_forall_not_mem (by simpa)

lemma filter_eq_empty_iff (s : finset α) :
  (s.filter p = ∅) ↔ ∀ x ∈ s, ¬ p x :=
begin
  refine ⟨_, filter_false_of_mem⟩,
  intros hs,
  injection hs with hs',
  rwa filter_eq_nil at hs'
end

lemma filter_nonempty_iff {s : finset α} : (s.filter p).nonempty ↔ ∃ a ∈ s, p a :=
by simp only [nonempty_iff_ne_empty, ne.def, filter_eq_empty_iff, not_not, not_forall]

lemma filter_congr {s : finset α} (H : ∀ x ∈ s, p x ↔ q x) : filter p s = filter q s :=
eq_of_veq $ filter_congr H

variables (p q)

lemma filter_empty : filter p ∅ = ∅ := subset_empty.1 $ filter_subset _ _

lemma filter_subset_filter {s t : finset α} (h : s ⊆ t) : s.filter p ⊆ t.filter p :=
assume a ha, mem_filter.2 ⟨h (mem_filter.1 ha).1, (mem_filter.1 ha).2⟩

lemma monotone_filter_left : monotone (filter p) :=
λ _ _, filter_subset_filter p

lemma monotone_filter_right (s : finset α) ⦃p q : α → Prop⦄
  [decidable_pred p] [decidable_pred q] (h : p ≤ q) :
  s.filter p ≤ s.filter q :=
multiset.subset_of_le (multiset.monotone_filter_right s.val h)

@[simp, norm_cast] lemma coe_filter (s : finset α) : ↑(s.filter p) = ({x ∈ ↑s | p x} : set α) :=
set.ext $ λ _, mem_filter

lemma subset_coe_filter_of_subset_forall (s : finset α) {t : set α}
  (h₁ : t ⊆ s) (h₂ : ∀ x ∈ t, p x) : t ⊆ s.filter p :=
λ x hx, (s.coe_filter p).symm ▸ ⟨h₁ hx, h₂ x hx⟩

theorem filter_singleton (a : α) : filter p (singleton a) = if p a then singleton a else ∅ :=
by { classical, ext x, simp, split_ifs with h; by_cases h' : x = a; simp [h, h'] }

theorem filter_cons_of_pos (a : α) (s : finset α) (ha : a ∉ s) (hp : p a):
  filter p (cons a s ha) = cons a (filter p s) (mem_filter.not.mpr $ mt and.left ha) :=
eq_of_veq $ multiset.filter_cons_of_pos s.val hp

theorem filter_cons_of_neg (a : α) (s : finset α) (ha : a ∉ s) (hp : ¬p a):
  filter p (cons a s ha) = filter p s :=
eq_of_veq $ multiset.filter_cons_of_neg s.val hp

lemma disjoint_filter {s : finset α} {p q : α → Prop} [decidable_pred p] [decidable_pred q] :
  disjoint (s.filter p) (s.filter q) ↔ ∀ x ∈ s, p x → ¬ q x :=
by split; simp [disjoint_left] {contextual := tt}

lemma disjoint_filter_filter {s t : finset α} {p q : α → Prop}
  [decidable_pred p] [decidable_pred q] :
  disjoint s t → disjoint (s.filter p) (t.filter q) :=
disjoint.mono (filter_subset _ _) (filter_subset _ _)

lemma disjoint_filter_filter' (s t : finset α) {p q : α → Prop}
  [decidable_pred p] [decidable_pred q] (h : disjoint p q) :
  disjoint (s.filter p) (t.filter q) :=
begin
  simp_rw [disjoint_left, mem_filter],
  rintros a ⟨hs, hp⟩ ⟨ht, hq⟩,
  exact h.le_bot _ ⟨hp, hq⟩,
end

lemma disjoint_filter_filter_neg (s t : finset α) (p : α → Prop)
  [decidable_pred p] [decidable_pred (λ a, ¬ p a)] :
  disjoint (s.filter p) (t.filter $ λ a, ¬ p a) :=
disjoint_filter_filter' s t disjoint_compl_right

theorem filter_disj_union (s : finset α) (t : finset α) (h : disjoint s t) :
  filter p (disj_union s t h) = (filter p s).disj_union (filter p t)
    (disjoint_filter_filter h) :=
eq_of_veq $ multiset.filter_add _ _ _

theorem filter_cons {a : α} (s : finset α) (ha : a ∉ s) :
  filter p (cons a s ha) = (if p a then {a} else ∅ : finset α).disj_union (filter p s) (by
    { split_ifs,
      { rw disjoint_singleton_left,
        exact (mem_filter.not.mpr $ mt and.left ha) },
      { exact disjoint_empty_left _ } }) :=
begin
  split_ifs with h,
  { rw [filter_cons_of_pos _ _ _ ha h, singleton_disj_union] },
  { rw [filter_cons_of_neg _ _ _ ha h, empty_disj_union] },
end

variable [decidable_eq α]

theorem filter_union (s₁ s₂ : finset α) : (s₁ ∪ s₂).filter p = s₁.filter p ∪ s₂.filter p :=
ext $ λ _, by simp only [mem_filter, mem_union, or_and_distrib_right]

theorem filter_union_right (s : finset α) : s.filter p ∪ s.filter q = s.filter (λx, p x ∨ q x) :=
ext $ λ x, by simp only [mem_filter, mem_union, and_or_distrib_left.symm]

lemma filter_mem_eq_inter {s t : finset α} [Π i, decidable (i ∈ t)] :
  s.filter (λ i, i ∈ t) = s ∩ t :=
ext $ λ i, by rw [mem_filter, mem_inter]

lemma filter_inter_distrib (s t : finset α) : (s ∩ t).filter p = s.filter p ∩ t.filter p :=
by { ext, simp only [mem_filter, mem_inter], exact and_and_distrib_right _ _ _ }

theorem filter_inter (s t : finset α) : filter p s ∩ t = filter p (s ∩ t) :=
by { ext, simp only [mem_inter, mem_filter, and.right_comm] }

theorem inter_filter (s t : finset α) : s ∩ filter p t = filter p (s ∩ t) :=
by rw [inter_comm, filter_inter, inter_comm]

theorem filter_insert (a : α) (s : finset α) :
  filter p (insert a s) = if p a then insert a (filter p s) else filter p s :=
by { ext x, simp, split_ifs with h; by_cases h' : x = a; simp [h, h'] }

theorem filter_erase (a : α) (s : finset α) : filter p (erase s a) = erase (filter p s) a :=
by { ext x, simp only [and_assoc, mem_filter, iff_self, mem_erase] }

theorem filter_or [decidable_pred (λ a, p a ∨ q a)] (s : finset α) :
  s.filter (λ a, p a ∨ q a) = s.filter p ∪ s.filter q :=
ext $ λ _, by simp only [mem_filter, mem_union, and_or_distrib_left]

theorem filter_and [decidable_pred (λ a, p a ∧ q a)] (s : finset α) :
  s.filter (λ a, p a ∧ q a) = s.filter p ∩ s.filter q :=
ext $ λ _, by simp only [mem_filter, mem_inter, and_comm, and.left_comm, and_self]

theorem filter_not [decidable_pred (λ a, ¬ p a)] (s : finset α) :
  s.filter (λ a, ¬ p a) = s \ s.filter p :=
ext $ by simpa only [mem_filter, mem_sdiff, and_comm, not_and] using λ a, and_congr_right $
  λ h : a ∈ s, (imp_iff_right h).symm.trans imp_not_comm

theorem sdiff_eq_filter (s₁ s₂ : finset α) :
  s₁ \ s₂ = filter (∉ s₂) s₁ := ext $ λ _, by simp only [mem_sdiff, mem_filter]

lemma sdiff_eq_self (s₁ s₂ : finset α) : s₁ \ s₂ = s₁ ↔ s₁ ∩ s₂ ⊆ ∅ :=
by { simp [subset.antisymm_iff],
     split; intro h,
     { transitivity' ((s₁ \ s₂) ∩ s₂), mono, simp },
     { calc  s₁ \ s₂
           ⊇ s₁ \ (s₁ ∩ s₂) : by simp [(⊇)]
       ... ⊇ s₁ \ ∅         : by mono using [(⊇)]
       ... ⊇ s₁             : by simp [(⊇)] } }

lemma subset_union_elim {s : finset α} {t₁ t₂ : set α} (h : ↑s ⊆ t₁ ∪ t₂) :
  ∃ s₁ s₂ : finset α, s₁ ∪ s₂ = s ∧ ↑s₁ ⊆ t₁ ∧ ↑s₂ ⊆ t₂ \ t₁ :=
begin
  classical,
  refine ⟨s.filter (∈ t₁), s.filter (∉ t₁), _, _ , _⟩,
  { simp [filter_union_right, em] },
  { intro x, simp },
  { intro x, simp, intros hx hx₂, refine ⟨or.resolve_left (h hx) hx₂, hx₂⟩ }
end

/- We can simplify an application of filter where the decidability is inferred in "the wrong way" -/
@[simp] lemma filter_congr_decidable {α} (s : finset α) (p : α → Prop) (h : decidable_pred p)
  [decidable_pred p] : @filter α p h s = s.filter p :=
by congr

section classical
open_locale classical
/-- The following instance allows us to write `{x ∈ s | p x}` for `finset.filter p s`.
  Since the former notation requires us to define this for all propositions `p`, and `finset.filter`
  only works for decidable propositions, the notation `{x ∈ s | p x}` is only compatible with
  classical logic because it uses `classical.prop_decidable`.
  We don't want to redo all lemmas of `finset.filter` for `has_sep.sep`, so we make sure that `simp`
  unfolds the notation `{x ∈ s | p x}` to `finset.filter p s`. If `p` happens to be decidable, the
  simp-lemma `finset.filter_congr_decidable` will make sure that `finset.filter` uses the right
  instance for decidability.
-/
noncomputable instance {α : Type*} : has_sep α (finset α) := ⟨λ p x, x.filter p⟩

@[simp] lemma sep_def {α : Type*} (s : finset α) (p : α → Prop) : {x ∈ s | p x} = s.filter p := rfl

end classical

/--
  After filtering out everything that does not equal a given value, at most that value remains.

  This is equivalent to `filter_eq'` with the equality the other way.
-/
-- This is not a good simp lemma, as it would prevent `finset.mem_filter` from firing
-- on, e.g. `x ∈ s.filter(eq b)`.
lemma filter_eq [decidable_eq β] (s : finset β) (b : β) : s.filter (eq b) = ite (b ∈ s) {b} ∅ :=
begin
  split_ifs,
  { ext,
    simp only [mem_filter, mem_singleton],
    exact ⟨λ h, h.2.symm, by { rintro ⟨h⟩, exact ⟨h, rfl⟩ }⟩ },
  { ext,
    simp only [mem_filter, not_and, iff_false, not_mem_empty],
    rintro m ⟨e⟩, exact h m }
end

/--
  After filtering out everything that does not equal a given value, at most that value remains.

  This is equivalent to `filter_eq` with the equality the other way.
-/
lemma filter_eq' [decidable_eq β] (s : finset β) (b : β) :
  s.filter (λ a, a = b) = ite (b ∈ s) {b} ∅ :=
trans (filter_congr (λ _ _, ⟨eq.symm, eq.symm⟩)) (filter_eq s b)

lemma filter_ne [decidable_eq β] (s : finset β) (b : β) : s.filter (λ a, b ≠ a) = s.erase b :=
by { ext, simp only [mem_filter, mem_erase, ne.def], tauto }

lemma filter_ne' [decidable_eq β] (s : finset β) (b : β) : s.filter (λ a, a ≠ b) = s.erase b :=
trans (filter_congr (λ _ _, ⟨ne.symm, ne.symm⟩)) (filter_ne s b)

theorem filter_inter_filter_neg_eq [decidable_pred (λ a, ¬ p a)] (s t : finset α) :
  s.filter p ∩ t.filter (λa, ¬ p a) = ∅ :=
(disjoint_filter_filter_neg s t p).eq_bot

theorem filter_union_filter_of_codisjoint (s : finset α) (h : codisjoint p q) :
  s.filter p ∪ s.filter q = s :=
(filter_or _ _ _).symm.trans $ filter_true_of_mem $ λ x hx, h.top_le x trivial

theorem filter_union_filter_neg_eq [decidable_pred (λ a, ¬ p a)] (s : finset α) :
  s.filter p ∪ s.filter (λa, ¬ p a) = s :=
filter_union_filter_of_codisjoint _ _ _ codisjoint_hnot_right

end filter

/-! ### range -/

section range
variables {n m l : ℕ}

/-- `range n` is the set of natural numbers less than `n`. -/
def range (n : ℕ) : finset ℕ := ⟨_, nodup_range n⟩

@[simp] theorem range_val (n : ℕ) : (range n).1 = multiset.range n := rfl

@[simp] theorem mem_range : m ∈ range n ↔ m < n := mem_range

@[simp, norm_cast] lemma coe_range (n : ℕ) : (range n : set ℕ) = set.Iio n :=
set.ext $ λ _, mem_range

@[simp] theorem range_zero : range 0 = ∅ := rfl

@[simp] theorem range_one : range 1 = {0} := rfl

theorem range_succ : range (succ n) = insert n (range n) :=
eq_of_veq $ (range_succ n).trans $ (ndinsert_of_not_mem not_mem_range_self).symm

lemma range_add_one : range (n + 1) = insert n (range n) := range_succ

@[simp] theorem not_mem_range_self : n ∉ range n := not_mem_range_self

@[simp] theorem self_mem_range_succ (n : ℕ) : n ∈ range (n + 1) := multiset.self_mem_range_succ n

@[simp] theorem range_subset {n m} : range n ⊆ range m ↔ n ≤ m := range_subset

theorem range_mono : monotone range := λ _ _, range_subset.2

lemma mem_range_succ_iff {a b : ℕ} : a ∈ finset.range b.succ ↔ a ≤ b :=
finset.mem_range.trans nat.lt_succ_iff

lemma mem_range_le {n x : ℕ} (hx : x ∈ range n) : x ≤ n := (mem_range.1 hx).le

lemma mem_range_sub_ne_zero {n x : ℕ} (hx : x ∈ range n) : n - x ≠ 0 :=
ne_of_gt $ tsub_pos_of_lt $ mem_range.1 hx

@[simp] lemma nonempty_range_iff : (range n).nonempty ↔ n ≠ 0 :=
⟨λ ⟨k, hk⟩, ((zero_le k).trans_lt $ mem_range.1 hk).ne',
  λ h, ⟨0, mem_range.2 $ pos_iff_ne_zero.2 h⟩⟩

@[simp] lemma range_eq_empty_iff : range n = ∅ ↔ n = 0 :=
by rw [← not_nonempty_iff_eq_empty, nonempty_range_iff, not_not]

lemma nonempty_range_succ : (range $ n + 1).nonempty :=
nonempty_range_iff.2 n.succ_ne_zero

@[simp]
lemma range_filter_eq {n m : ℕ} : (range n).filter (= m) = if m < n then {m} else ∅ :=
begin
  convert filter_eq (range n) m,
  { ext, exact comm },
  { simp }
end

end range

/- useful rules for calculations with quantifiers -/
theorem exists_mem_empty_iff (p : α → Prop) : (∃ x, x ∈ (∅ : finset α) ∧ p x) ↔ false :=
by simp only [not_mem_empty, false_and, exists_false]

lemma exists_mem_insert [decidable_eq α] (a : α) (s : finset α) (p : α → Prop) :
  (∃ x, x ∈ insert a s ∧ p x) ↔ p a ∨ ∃ x, x ∈ s ∧ p x :=
by simp only [mem_insert, or_and_distrib_right, exists_or_distrib, exists_eq_left]

theorem forall_mem_empty_iff (p : α → Prop) : (∀ x, x ∈ (∅ : finset α) → p x) ↔ true :=
iff_true_intro $ λ _, false.elim

lemma forall_mem_insert [decidable_eq α] (a : α) (s : finset α) (p : α → Prop) :
  (∀ x, x ∈ insert a s → p x) ↔ p a ∧ ∀ x, x ∈ s → p x :=
by simp only [mem_insert, or_imp_distrib, forall_and_distrib, forall_eq]

end finset

/-- Equivalence between the set of natural numbers which are `≥ k` and `ℕ`, given by `n → n - k`. -/
def not_mem_range_equiv (k : ℕ) : {n // n ∉ range k} ≃ ℕ :=
{ to_fun := λ i, i.1 - k,
  inv_fun := λ j, ⟨j + k, by simp⟩,
  left_inv := λ j,
  begin
    rw subtype.ext_iff_val,
    apply tsub_add_cancel_of_le,
    simpa using j.2
  end,
  right_inv := λ j, add_tsub_cancel_right _ _ }

@[simp] lemma coe_not_mem_range_equiv (k : ℕ) :
  (not_mem_range_equiv k : {n // n ∉ range k} → ℕ) = (λ i, i - k) := rfl

@[simp] lemma coe_not_mem_range_equiv_symm (k : ℕ) :
  ((not_mem_range_equiv k).symm : ℕ → {n // n ∉ range k}) = λ j, ⟨j + k, by simp⟩ := rfl

/-! ### dedup on list and multiset -/

namespace multiset
variables [decidable_eq α] {s t : multiset α}

/-- `to_finset s` removes duplicates from the multiset `s` to produce a finset. -/
def to_finset (s : multiset α) : finset α := ⟨_, nodup_dedup s⟩

@[simp] theorem to_finset_val (s : multiset α) : s.to_finset.1 = s.dedup := rfl

theorem to_finset_eq {s : multiset α} (n : nodup s) : finset.mk s n = s.to_finset :=
finset.val_inj.1 n.dedup.symm

lemma nodup.to_finset_inj {l l' : multiset α} (hl : nodup l) (hl' : nodup l')
  (h : l.to_finset = l'.to_finset) : l = l' :=
by simpa [←to_finset_eq hl, ←to_finset_eq hl'] using h

@[simp] lemma mem_to_finset {a : α} {s : multiset α} : a ∈ s.to_finset ↔ a ∈ s := mem_dedup

@[simp] lemma to_finset_zero : to_finset (0 : multiset α) = ∅ := rfl

@[simp] lemma to_finset_cons (a : α) (s : multiset α) :
  to_finset (a ::ₘ s) = insert a (to_finset s) :=
finset.eq_of_veq dedup_cons

@[simp] lemma to_finset_singleton (a : α) : to_finset ({a} : multiset α) = {a} :=
by rw [←cons_zero, to_finset_cons, to_finset_zero, is_lawful_singleton.insert_emptyc_eq]

@[simp] lemma to_finset_add (s t : multiset α) : to_finset (s + t) = to_finset s ∪ to_finset t :=
finset.ext $ by simp

@[simp] lemma to_finset_nsmul (s : multiset α) :
  ∀ (n : ℕ) (hn : n ≠ 0), (n • s).to_finset = s.to_finset
| 0     h := by contradiction
| (n+1) h :=
  begin
    by_cases n = 0,
    { rw [h, zero_add, one_nsmul] },
    { rw [add_nsmul, to_finset_add, one_nsmul, to_finset_nsmul n h, finset.union_idempotent] }
  end

@[simp] lemma to_finset_inter (s t : multiset α) : to_finset (s ∩ t) = to_finset s ∩ to_finset t :=
finset.ext $ by simp

@[simp] lemma to_finset_union (s t : multiset α) : (s ∪ t).to_finset = s.to_finset ∪ t.to_finset :=
by ext; simp

@[simp] theorem to_finset_eq_empty {m : multiset α} : m.to_finset = ∅ ↔ m = 0 :=
finset.val_inj.symm.trans multiset.dedup_eq_zero

@[simp] lemma to_finset_subset : s.to_finset ⊆ t.to_finset ↔ s ⊆ t :=
by simp only [finset.subset_iff, multiset.subset_iff, multiset.mem_to_finset]

@[simp] lemma to_finset_ssubset : s.to_finset ⊂ t.to_finset ↔ s ⊂ t :=
by { simp_rw [finset.ssubset_def, to_finset_subset], refl }

@[simp] lemma to_finset_dedup (m : multiset α) :
  m.dedup.to_finset = m.to_finset :=
by simp_rw [to_finset, dedup_idempotent]

@[simp] lemma to_finset_bind_dedup [decidable_eq β] (m : multiset α) (f : α → multiset β) :
  (m.dedup.bind f).to_finset = (m.bind f).to_finset :=
by simp_rw [to_finset, dedup_bind_dedup]

instance is_well_founded_ssubset : is_well_founded (multiset β) (⊂) :=
subrelation.is_well_founded (inv_image _ _) $ λ _ _, by classical; exact to_finset_ssubset.2

end multiset

namespace finset

@[simp] lemma val_to_finset [decidable_eq α] (s : finset α) : s.val.to_finset = s :=
by { ext, rw [multiset.mem_to_finset, ←mem_def] }

lemma val_le_iff_val_subset {a : finset α} {b : multiset α} : a.val ≤ b ↔ a.val ⊆ b :=
multiset.le_iff_subset a.nodup

end finset

namespace list
variables [decidable_eq α] {l l' : list α} {a : α}

/-- `to_finset l` removes duplicates from the list `l` to produce a finset. -/
def to_finset (l : list α) : finset α := multiset.to_finset l

@[simp] theorem to_finset_val (l : list α) : l.to_finset.1 = (l.dedup : multiset α) := rfl
@[simp] theorem to_finset_coe (l : list α) : (l : multiset α).to_finset = l.to_finset := rfl

lemma to_finset_eq (n : nodup l) : @finset.mk α l n = l.to_finset := multiset.to_finset_eq n

@[simp] lemma mem_to_finset : a ∈ l.to_finset ↔ a ∈ l := mem_dedup
@[simp, norm_cast] lemma coe_to_finset (l : list α) : (l.to_finset : set α) = {a | a ∈ l} :=
set.ext $ λ _, list.mem_to_finset

@[simp] lemma to_finset_nil : to_finset (@nil α) = ∅ := rfl

@[simp] lemma to_finset_cons : to_finset (a :: l) = insert a (to_finset l) :=
finset.eq_of_veq $ by by_cases h : a ∈ l; simp [finset.insert_val', multiset.dedup_cons, h]

lemma to_finset_surj_on : set.surj_on to_finset {l : list α | l.nodup} set.univ :=
by { rintro ⟨⟨l⟩, hl⟩ _, exact ⟨l, hl, (to_finset_eq hl).symm⟩ }

theorem to_finset_surjective : surjective (to_finset : list α → finset α) :=
λ s, let ⟨l, _, hls⟩ := to_finset_surj_on (set.mem_univ s) in ⟨l, hls⟩

lemma to_finset_eq_iff_perm_dedup : l.to_finset = l'.to_finset ↔ l.dedup ~ l'.dedup :=
by simp [finset.ext_iff, perm_ext (nodup_dedup _) (nodup_dedup _)]

lemma to_finset.ext_iff {a b : list α} : a.to_finset = b.to_finset ↔ ∀ x, x ∈ a ↔ x ∈ b :=
by simp only [finset.ext_iff, mem_to_finset]

lemma to_finset.ext : (∀ x, x ∈ l ↔ x ∈ l') → l.to_finset = l'.to_finset := to_finset.ext_iff.mpr

lemma to_finset_eq_of_perm (l l' : list α) (h : l ~ l') : l.to_finset = l'.to_finset :=
to_finset_eq_iff_perm_dedup.mpr h.dedup

lemma perm_of_nodup_nodup_to_finset_eq (hl : nodup l) (hl' : nodup l')
  (h : l.to_finset = l'.to_finset) : l ~ l' :=
by { rw ←multiset.coe_eq_coe, exact multiset.nodup.to_finset_inj hl hl' h }

@[simp] lemma to_finset_append : to_finset (l ++ l') = l.to_finset ∪ l'.to_finset :=
begin
  induction l with hd tl hl,
  { simp },
  { simp [hl] }
end

@[simp] lemma to_finset_reverse {l : list α} : to_finset l.reverse = l.to_finset :=
to_finset_eq_of_perm _ _ (reverse_perm l)

lemma to_finset_repeat_of_ne_zero {n : ℕ} (hn : n ≠ 0) : (list.repeat a n).to_finset = {a} :=
by { ext x, simp [hn, list.mem_repeat] }

@[simp] lemma to_finset_union (l l' : list α) : (l ∪ l').to_finset = l.to_finset ∪ l'.to_finset :=
by { ext, simp }

@[simp] lemma to_finset_inter (l l' : list α) : (l ∩ l').to_finset = l.to_finset ∩ l'.to_finset :=
by { ext, simp }

@[simp] lemma to_finset_eq_empty_iff (l : list α) : l.to_finset = ∅ ↔ l = nil := by cases l; simp

end list

namespace finset

section to_list

/-- Produce a list of the elements in the finite set using choice. -/
noncomputable def to_list (s : finset α) : list α := s.1.to_list

lemma nodup_to_list (s : finset α) : s.to_list.nodup :=
by { rw [to_list, ←multiset.coe_nodup, multiset.coe_to_list], exact s.nodup }

@[simp] lemma mem_to_list {a : α} {s : finset α} : a ∈ s.to_list ↔ a ∈ s := mem_to_list

@[simp] lemma to_list_eq_nil {s : finset α} : s.to_list = [] ↔ s = ∅ :=
to_list_eq_nil.trans val_eq_zero

@[simp] lemma empty_to_list {s : finset α} : s.to_list.empty ↔ s = ∅ :=
list.empty_iff_eq_nil.trans to_list_eq_nil

@[simp] lemma to_list_empty : (∅ : finset α).to_list = [] := to_list_eq_nil.mpr rfl

lemma nonempty.to_list_ne_nil {s : finset α} (hs : s.nonempty) : s.to_list ≠ [] :=
mt to_list_eq_nil.mp hs.ne_empty

lemma nonempty.not_empty_to_list {s : finset α} (hs : s.nonempty) : ¬s.to_list.empty :=
mt empty_to_list.mp hs.ne_empty

@[simp, norm_cast]
lemma coe_to_list (s : finset α) : (s.to_list : multiset α) = s.val := s.val.coe_to_list

@[simp] lemma to_list_to_finset [decidable_eq α] (s : finset α) : s.to_list.to_finset = s :=
by { ext, simp }

lemma exists_list_nodup_eq [decidable_eq α] (s : finset α) :
  ∃ (l : list α), l.nodup ∧ l.to_finset = s :=
⟨s.to_list, s.nodup_to_list, s.to_list_to_finset⟩

lemma to_list_cons {a : α} {s : finset α} (h : a ∉ s) : (cons a s h).to_list ~ a :: s.to_list :=
(list.perm_ext (nodup_to_list _) (by simp [h, nodup_to_list s])).2 $
  λ x, by simp only [list.mem_cons_iff, finset.mem_to_list, finset.mem_cons]

lemma to_list_insert [decidable_eq α] {a : α} {s : finset α} (h : a ∉ s) :
  (insert a s).to_list ~ a :: s.to_list :=
cons_eq_insert _ _ h ▸ to_list_cons _

end to_list

/-!
### disj_Union

This section is about the bounded union of a disjoint indexed family `t : α → finset β` of finite
sets over a finite set `s : finset α`. In most cases `finset.bUnion` should be preferred.
-/
section disj_Union

variables {s s₁ s₂ : finset α} {t t₁ t₂ : α → finset β}

/-- `disj_Union s f h` is the set such that `a ∈ disj_Union s f` iff `a ∈ f i` for some `i ∈ s`.
It is the same as `s.bUnion f`, but it does not require decidable equality on the type. The
hypothesis ensures that the sets are disjoint. -/
def disj_Union (s : finset α) (t : α → finset β)
  (hf : (s : set α).pairwise_disjoint t) : finset β :=
⟨(s.val.bind (finset.val ∘ t)), multiset.nodup_bind.mpr
<<<<<<< HEAD
  ⟨λ a ha, (t a).nodup, s.nodup.pairwise $ λ a ha b hb hab, finset.disjoint_val.2 $ hf ha hb hab⟩⟩
=======
  ⟨λ a ha, (t a).nodup, s.nodup.pairwise $ λ a ha b hb hab, disjoint_val.2 $ hf ha hb hab⟩⟩
>>>>>>> 5758ed34

@[simp] theorem disj_Union_val (s : finset α) (t : α → finset β) (h) :
  (s.disj_Union t h).1 = (s.1.bind (λ a, (t a).1)) := rfl

@[simp] theorem disj_Union_empty (t : α → finset β) : disj_Union ∅ t (by simp) = ∅ := rfl

@[simp] lemma mem_disj_Union {b : β} {h} :
  b ∈ s.disj_Union t h ↔ ∃ a ∈ s, b ∈ t a :=
by simp only [mem_def, disj_Union_val, mem_bind, exists_prop]

@[simp, norm_cast] lemma coe_disj_Union {h} : (s.disj_Union t h : set β) = ⋃ x ∈ (s : set α), t x :=
by simp only [set.ext_iff, mem_disj_Union, set.mem_Union, iff_self, mem_coe, implies_true_iff]

@[simp] theorem disj_Union_cons (a : α) (s : finset α) (ha : a ∉ s) (f : α → finset β) (H) :
  disj_Union (cons a s ha) f H = (f a).disj_union
    (s.disj_Union f $
      λ b hb c hc, H (mem_cons_of_mem hb) (mem_cons_of_mem hc))
    (disjoint_left.mpr $ λ b hb h, let ⟨c, hc, h⟩ := mem_disj_Union.mp h in
      disjoint_left.mp
        (H (mem_cons_self a s) (mem_cons_of_mem hc) (ne_of_mem_of_not_mem hc ha).symm) hb h)
      :=
eq_of_veq $ multiset.cons_bind _ _ _

@[simp] lemma singleton_disj_Union (a : α) {h} : finset.disj_Union {a} t h = t a :=
eq_of_veq $ multiset.singleton_bind _ _


lemma disj_Union_disj_Union (s : finset α) (f : α → finset β) (g : β → finset γ) (h1 h2) :
  (s.disj_Union f h1).disj_Union g h2 =
    s.attach.disj_Union (λ a, (f a).disj_Union g $
      λ b hb c hc, h2 (mem_disj_Union.mpr ⟨_, a.prop, hb⟩) (mem_disj_Union.mpr ⟨_, a.prop, hc⟩))
      (λ a ha b hb hab, disjoint_left.mpr $ λ x hxa hxb, begin
        obtain ⟨xa, hfa, hga⟩ := mem_disj_Union.mp hxa,
        obtain ⟨xb, hfb, hgb⟩ := mem_disj_Union.mp hxb,
        refine disjoint_left.mp (h2
          (mem_disj_Union.mpr ⟨_, a.prop, hfa⟩) (mem_disj_Union.mpr ⟨_, b.prop, hfb⟩) _) hga hgb,
        rintro rfl,
        exact disjoint_left.mp (h1 a.prop b.prop $ subtype.coe_injective.ne hab) hfa hfb,
      end) :=
eq_of_veq $ multiset.bind_assoc.trans (multiset.attach_bind_coe _ _).symm

lemma disj_Union_filter_eq_of_maps_to [decidable_eq β] {s : finset α} {t : finset β} {f : α → β}
  (h : ∀ x ∈ s, f x ∈ t) :
  t.disj_Union (λ a, s.filter $ (λ c, f c = a))
    (λ x' hx y' hy hne, disjoint_filter_filter' _ _ begin
      simp_rw [pi.disjoint_iff, Prop.disjoint_iff],
      rintros i ⟨rfl, rfl⟩,
      exact hne rfl,
    end) = s :=
ext $ λ b, by simpa using h b

end disj_Union

section bUnion
/-!
### bUnion

This section is about the bounded union of an indexed family `t : α → finset β` of finite sets
over a finite set `s : finset α`.
-/

variables [decidable_eq β] {s s₁ s₂ : finset α} {t t₁ t₂ : α → finset β}

/-- `bUnion s t` is the union of `t x` over `x ∈ s`.
(This was formerly `bind` due to the monad structure on types with `decidable_eq`.) -/
protected def bUnion (s : finset α) (t : α → finset β) : finset β :=
(s.1.bind (λ a, (t a).1)).to_finset

@[simp] theorem bUnion_val (s : finset α) (t : α → finset β) :
  (s.bUnion t).1 = (s.1.bind (λ a, (t a).1)).dedup := rfl

@[simp] theorem bUnion_empty : finset.bUnion ∅ t = ∅ := rfl

@[simp] lemma mem_bUnion {b : β} : b ∈ s.bUnion t ↔ ∃ a ∈ s, b ∈ t a :=
by simp only [mem_def, bUnion_val, mem_dedup, mem_bind, exists_prop]

@[simp, norm_cast] lemma coe_bUnion : (s.bUnion t : set β) = ⋃ x ∈ (s : set α), t x :=
by simp only [set.ext_iff, mem_bUnion, set.mem_Union, iff_self, mem_coe, implies_true_iff]

@[simp] theorem bUnion_insert [decidable_eq α] {a : α} : (insert a s).bUnion t = t a ∪ s.bUnion t :=
ext $ λ x, by simp only [mem_bUnion, exists_prop, mem_union, mem_insert,
  or_and_distrib_right, exists_or_distrib, exists_eq_left]
-- ext $ λ x, by simp [or_and_distrib_right, exists_or_distrib]

lemma bUnion_congr (hs : s₁ = s₂) (ht : ∀ a ∈ s₁, t₁ a = t₂ a) : s₁.bUnion t₁ = s₂.bUnion t₂ :=
ext $ λ x, by simp [hs, ht] { contextual := tt }

@[simp] lemma disj_Union_eq_bUnion (s : finset α) (f : α → finset β) (hf) :
  s.disj_Union f hf = s.bUnion f :=
begin
  dsimp [disj_Union, finset.bUnion, function.comp],
  generalize_proofs h,
  exact eq_of_veq h.dedup.symm,
end

theorem bUnion_subset {s' : finset β} : s.bUnion t ⊆ s' ↔ ∀ x ∈ s, t x ⊆ s' :=
by simp only [subset_iff, mem_bUnion]; exact
⟨λ H a ha b hb, H ⟨a, ha, hb⟩, λ H b ⟨a, ha, hb⟩, H a ha hb⟩

@[simp] lemma singleton_bUnion {a : α} : finset.bUnion {a} t = t a :=
by { classical, rw [← insert_emptyc_eq, bUnion_insert, bUnion_empty, union_empty] }

theorem bUnion_inter (s : finset α) (f : α → finset β) (t : finset β) :
  s.bUnion f ∩ t = s.bUnion (λ x, f x ∩ t) :=
begin
  ext x,
  simp only [mem_bUnion, mem_inter],
  tauto
end

theorem inter_bUnion (t : finset β) (s : finset α) (f : α → finset β) :
  t ∩ s.bUnion f = s.bUnion (λ x, t ∩ f x) :=
by rw [inter_comm, bUnion_inter]; simp [inter_comm]

lemma bUnion_bUnion [decidable_eq γ] (s : finset α) (f : α → finset β) (g : β → finset γ) :
  (s.bUnion f).bUnion g = s.bUnion (λ a, (f a).bUnion g) :=
begin
  ext,
  simp only [finset.mem_bUnion, exists_prop],
  simp_rw [←exists_and_distrib_right, ←exists_and_distrib_left, and_assoc],
  rw exists_comm,
end

theorem bind_to_finset [decidable_eq α] (s : multiset α) (t : α → multiset β) :
  (s.bind t).to_finset = s.to_finset.bUnion (λa, (t a).to_finset) :=
ext $ λ x, by simp only [multiset.mem_to_finset, mem_bUnion, multiset.mem_bind, exists_prop]

lemma bUnion_mono (h : ∀ a ∈ s, t₁ a ⊆ t₂ a) : s.bUnion t₁ ⊆ s.bUnion t₂ :=
have ∀ b a, a ∈ s → b ∈ t₁ a → (∃ (a : α), a ∈ s ∧ b ∈ t₂ a),
  from assume b a ha hb, ⟨a, ha, finset.mem_of_subset (h a ha) hb⟩,
by simpa only [subset_iff, mem_bUnion, exists_imp_distrib, and_imp, exists_prop]

lemma bUnion_subset_bUnion_of_subset_left (t : α → finset β) (h : s₁ ⊆ s₂) :
  s₁.bUnion t ⊆ s₂.bUnion t :=
begin
  intro x,
  simp only [and_imp, mem_bUnion, exists_prop],
  exact Exists.imp (λ a ha, ⟨h ha.1, ha.2⟩)
end

lemma subset_bUnion_of_mem (u : α → finset β) {x : α} (xs : x ∈ s) : u x ⊆ s.bUnion u :=
singleton_bUnion.superset.trans $ bUnion_subset_bUnion_of_subset_left u $ singleton_subset_iff.2 xs

@[simp] lemma bUnion_subset_iff_forall_subset {α β : Type*} [decidable_eq β]
  {s : finset α} {t : finset β} {f : α → finset β} : s.bUnion f ⊆ t ↔ ∀ x ∈ s, f x ⊆ t :=
⟨λ h x hx, (subset_bUnion_of_mem f hx).trans h,
 λ h x hx, let ⟨a, ha₁, ha₂⟩ := mem_bUnion.mp hx in h _ ha₁ ha₂⟩

@[simp] lemma bUnion_singleton_eq_self [decidable_eq α] : s.bUnion (singleton : α → finset α) = s :=
ext $ λ x, by simp only [mem_bUnion, mem_singleton, exists_prop, exists_eq_right']

lemma filter_bUnion (s : finset α) (f : α → finset β) (p : β → Prop) [decidable_pred p] :
  (s.bUnion f).filter p = s.bUnion (λ a, (f a).filter p) :=
begin
  ext b,
  simp only [mem_bUnion, exists_prop, mem_filter],
  split,
  { rintro ⟨⟨a, ha, hba⟩, hb⟩,
    exact ⟨a, ha, hba, hb⟩ },
  { rintro ⟨a, ha, hba, hb⟩,
    exact ⟨⟨a, ha, hba⟩, hb⟩ }
end

lemma bUnion_filter_eq_of_maps_to [decidable_eq α] {s : finset α} {t : finset β} {f : α → β}
  (h : ∀ x ∈ s, f x ∈ t) :
  t.bUnion (λ a, s.filter $ (λ c, f c = a)) = s :=
by simpa only [disj_Union_eq_bUnion] using disj_Union_filter_eq_of_maps_to h

lemma erase_bUnion (f : α → finset β) (s : finset α) (b : β) :
  (s.bUnion f).erase b = s.bUnion (λ x, (f x).erase b) :=
by { ext, simp only [finset.mem_bUnion, iff_self, exists_and_distrib_left, finset.mem_erase] }

@[simp] lemma bUnion_nonempty : (s.bUnion t).nonempty ↔ ∃ x ∈ s, (t x).nonempty :=
by simp [finset.nonempty, ← exists_and_distrib_left, @exists_swap α]

lemma nonempty.bUnion (hs : s.nonempty) (ht : ∀ x ∈ s, (t x).nonempty) : (s.bUnion t).nonempty :=
bUnion_nonempty.2 $ hs.imp $ λ x hx, ⟨hx, ht x hx⟩

lemma disjoint_bUnion_left (s : finset α) (f : α → finset β) (t : finset β) :
  disjoint (s.bUnion f) t ↔ (∀ i ∈ s, disjoint (f i) t) :=
begin
  classical,
  refine s.induction _ _,
  { simp only [forall_mem_empty_iff, bUnion_empty, disjoint_empty_left] },
  { assume i s his ih,
    simp only [disjoint_union_left, bUnion_insert, his, forall_mem_insert, ih] }
end

lemma disjoint_bUnion_right (s : finset β) (t : finset α) (f : α → finset β) :
  disjoint s (t.bUnion f) ↔ ∀ i ∈ t, disjoint s (f i) :=
by simpa only [disjoint.comm] using disjoint_bUnion_left t f s

end bUnion

/-! ### choose -/
section choose
variables (p : α → Prop) [decidable_pred p] (l : finset α)

/-- Given a finset `l` and a predicate `p`, associate to a proof that there is a unique element of
`l` satisfying `p` this unique element, as an element of the corresponding subtype. -/
def choose_x (hp : (∃! a, a ∈ l ∧ p a)) : { a // a ∈ l ∧ p a } :=
multiset.choose_x p l.val hp

/-- Given a finset `l` and a predicate `p`, associate to a proof that there is a unique element of
`l` satisfying `p` this unique element, as an element of the ambient type. -/
def choose (hp : ∃! a, a ∈ l ∧ p a) : α := choose_x p l hp

lemma choose_spec (hp : ∃! a, a ∈ l ∧ p a) : choose p l hp ∈ l ∧ p (choose p l hp) :=
(choose_x p l hp).property

lemma choose_mem (hp : ∃! a, a ∈ l ∧ p a) : choose p l hp ∈ l := (choose_spec _ _ _).1

lemma choose_property (hp : ∃! a, a ∈ l ∧ p a) : p (choose p l hp) := (choose_spec _ _ _).2

end choose

section pairwise
variables {s : finset α}

lemma pairwise_subtype_iff_pairwise_finset' (r : β → β → Prop) (f : α → β) :
  pairwise (r on λ x : s, f x) ↔ (s : set α).pairwise (r on f) :=
pairwise_subtype_iff_pairwise_set (s : set α) (r on f)

lemma pairwise_subtype_iff_pairwise_finset (r : α → α → Prop) :
  pairwise (r on λ x : s, x) ↔ (s : set α).pairwise r :=
pairwise_subtype_iff_pairwise_finset' r id

lemma pairwise_cons' {a : α} (ha : a ∉ s) (r : β → β → Prop) (f : α → β) :
  pairwise (r on λ a : s.cons a ha, f a) ↔
  pairwise (r on λ a : s, f a) ∧ ∀ b ∈ s, r (f a) (f b) ∧ r (f b) (f a) :=
begin
  simp only [pairwise_subtype_iff_pairwise_finset', finset.coe_cons, set.pairwise_insert,
             finset.mem_coe, and.congr_right_iff],
  exact λ hsr, ⟨λ h b hb, h b hb $ by { rintro rfl, contradiction }, λ h b hb _, h b hb⟩,
end

lemma pairwise_cons {a : α} (ha : a ∉ s) (r : α → α → Prop) :
  pairwise (r on λ a : s.cons a ha, a) ↔ pairwise (r on λ a : s, a) ∧ ∀ b ∈ s, r a b ∧ r b a :=
pairwise_cons' ha r id

end pairwise
end finset

namespace equiv

/--
Inhabited types are equivalent to `option β` for some `β` by identifying `default α` with `none`.
-/
def sigma_equiv_option_of_inhabited (α : Type u) [inhabited α] [decidable_eq α] :
  Σ (β : Type u), α ≃ option β :=
⟨{x : α // x ≠ default},
{ to_fun := λ (x : α), if h : x = default then none else some ⟨x, h⟩,
  inv_fun := option.elim default coe,
  left_inv := λ x, by { dsimp only, split_ifs; simp [*] },
  right_inv := begin
    rintro (_|⟨x,h⟩),
    { simp },
    { dsimp only,
      split_ifs with hi,
      { simpa [h] using hi },
      { simp } }
  end }⟩

end equiv

namespace multiset
variable [decidable_eq α]

lemma disjoint_to_finset {m1 m2 : multiset α} :
  _root_.disjoint m1.to_finset m2.to_finset ↔ m1.disjoint m2 :=
begin
  rw finset.disjoint_iff_ne,
  refine ⟨λ h a ha1 ha2, _, _⟩,
  { rw ← multiset.mem_to_finset at ha1 ha2,
    exact h _ ha1 _ ha2 rfl },
  { rintros h a ha b hb rfl,
    rw multiset.mem_to_finset at ha hb,
    exact h ha hb }
end

end multiset

namespace list
variables [decidable_eq α] {l l' : list α}

lemma disjoint_to_finset_iff_disjoint : _root_.disjoint l.to_finset l'.to_finset ↔ l.disjoint l' :=
multiset.disjoint_to_finset

end list

-- Assert that we define `finset` without the material on `list.sublists`.
-- Note that we cannot use `list.sublists` itself as that is defined very early.
assert_not_exists list.sublists_len
assert_not_exists multiset.powerset<|MERGE_RESOLUTION|>--- conflicted
+++ resolved
@@ -276,12 +276,7 @@
 theorem subset.antisymm_iff {s₁ s₂ : finset α} : s₁ = s₂ ↔ s₁ ⊆ s₂ ∧ s₂ ⊆ s₁ :=
 le_antisymm_iff
 
-<<<<<<< HEAD
-theorem not_subset : ¬ s ⊆ t ↔ ∃ x ∈ s, ¬(x ∈ t) :=
-by simp only [←finset.coe_subset, set.not_subset, exists_prop, finset.mem_coe]
-=======
 lemma not_subset : ¬ s ⊆ t ↔ ∃ x ∈ s, x ∉ t := by simp only [←coe_subset, set.not_subset, mem_coe]
->>>>>>> 5758ed34
 
 @[simp] theorem le_eq_subset : ((≤) : finset α → finset α → Prop) = (⊆) := rfl
 @[simp] theorem lt_eq_subset : ((<) : finset α → finset α → Prop) = (⊂) := rfl
@@ -464,11 +459,7 @@
 lemma singleton_injective : injective (singleton : α → finset α) :=
 λ a b h, mem_singleton.1 (h ▸ mem_singleton_self _)
 
-<<<<<<< HEAD
-@[simp] theorem singleton_inj : ({a} : finset α) = {b} ↔ a = b := singleton_injective.eq_iff
-=======
 @[simp] lemma singleton_inj : ({a} : finset α) = {b} ↔ a = b := singleton_injective.eq_iff
->>>>>>> 5758ed34
 
 @[simp] theorem singleton_nonempty (a : α) : ({a} : finset α).nonempty := ⟨a, mem_singleton_self a⟩
 
@@ -605,11 +596,6 @@
   singleton_subset_iff.mp (h (singleton_subset_iff.mpr hs) (singleton_subset_iff.mpr ht)),
   λ h x hs ht a ha, h (hs ha) (ht ha)⟩
 
-<<<<<<< HEAD
-@[simp] lemma disjoint_val : s.1.disjoint t.1 ↔ disjoint s t := disjoint_left.symm
-
-=======
->>>>>>> 5758ed34
 lemma disjoint_right : disjoint s t ↔ ∀ ⦃a⦄, a ∈ t → a ∉ s := by rw [disjoint.comm, disjoint_left]
 lemma disjoint_iff_ne : disjoint s t ↔ ∀ a ∈ s, ∀ b ∈ t, a ≠ b :=
 by simp only [disjoint_left, imp_not_comm, forall_eq']
@@ -2248,11 +2234,7 @@
 def disj_Union (s : finset α) (t : α → finset β)
   (hf : (s : set α).pairwise_disjoint t) : finset β :=
 ⟨(s.val.bind (finset.val ∘ t)), multiset.nodup_bind.mpr
-<<<<<<< HEAD
-  ⟨λ a ha, (t a).nodup, s.nodup.pairwise $ λ a ha b hb hab, finset.disjoint_val.2 $ hf ha hb hab⟩⟩
-=======
   ⟨λ a ha, (t a).nodup, s.nodup.pairwise $ λ a ha b hb hab, disjoint_val.2 $ hf ha hb hab⟩⟩
->>>>>>> 5758ed34
 
 @[simp] theorem disj_Union_val (s : finset α) (t : α → finset β) (h) :
   (s.disj_Union t h).1 = (s.1.bind (λ a, (t a).1)) := rfl
