/-
Copyright (c) 2015 Microsoft Corporation. All rights reserved.
Released under Apache 2.0 license as described in the file LICENSE.
Authors: Leonardo de Moura, Jeremy Avigad, Minchao Wu, Mario Carneiro
-/
import data.int.basic
import data.multiset.finset_ops
import tactic.apply
import tactic.monotonicity
import tactic.nth_rewrite

/-!
# Finite sets

Terms of type `finset α` are one way of talking about finite subsets of `α` in mathlib.
Below, `finset α` is defined as a structure with 2 fields:

  1. `val` is a `multiset α` of elements;
  2. `nodup` is a proof that `val` has no duplicates.

Finsets in Lean are constructive in that they have an underlying `list` that enumerates their
elements. In particular, any function that uses the data of the underlying list cannot depend on its
ordering. This is handled on the `multiset` level by multiset API, so in most cases one needn't
worry about it explicitly.

Finsets give a basic foundation for defining finite sums and products over types:

  1. `∑ i in (s : finset α), f i`;
  2. `∏ i in (s : finset α), f i`.

Lean refers to these operations as `big_operator`s.
More information can be found in `algebra.big_operators.basic`.

Finsets are directly used to define fintypes in Lean.
A `fintype α` instance for a type `α` consists of
a universal `finset α` containing every term of `α`, called `univ`. See `data.fintype.basic`.
There is also `univ'`, the noncomputable partner to `univ`,
which is defined to be `α` as a finset if `α` is finite,
and the empty finset otherwise. See `data.fintype.basic`.

`finset.card`, the size of a finset is defined in `data.finset.card`. This is then used to define
`fintype.card`, the size of a type.

## Main declarations

### Main definitions

* `finset`: Defines a type for the finite subsets of `α`.
  Constructing a `finset` requires two pieces of data: `val`, a `multiset α` of elements,
  and `nodup`, a proof that `val` has no duplicates.
* `finset.has_mem`: Defines membership `a ∈ (s : finset α)`.
* `finset.has_coe`: Provides a coercion `s : finset α` to `s : set α`.
* `finset.has_coe_to_sort`: Coerce `s : finset α` to the type of all `x ∈ s`.
* `finset.induction_on`: Induction on finsets. To prove a proposition about an arbitrary `finset α`,
  it suffices to prove it for the empty finset, and to show that if it holds for some `finset α`,
  then it holds for the finset obtained by inserting a new element.
* `finset.choose`: Given a proof `h` of existence and uniqueness of a certain element
  satisfying a predicate, `choose s h` returns the element of `s` satisfying that predicate.

### Finset constructions

* `singleton`: Denoted by `{a}`; the finset consisting of one element.
* `finset.empty`: Denoted by `∅`. The finset associated to any type consisting of no elements.
* `finset.range`: For any `n : ℕ`, `range n` is equal to `{0, 1, ... , n - 1} ⊆ ℕ`.
  This convention is consistent with other languages and normalizes `card (range n) = n`.
  Beware, `n` is not in `range n`.
* `finset.attach`: Given `s : finset α`, `attach s` forms a finset of elements of the subtype
  `{a // a ∈ s}`; in other words, it attaches elements to a proof of membership in the set.

### Finsets from functions

* `finset.image`: Given a function `f : α → β`, `s.image f` is the image finset in `β`.
* `finset.map`: Given an embedding `f : α ↪ β`, `s.map f` is the image finset in `β`.
* `finset.filter`: Given a predicate `p : α → Prop`, `s.filter p` is
  the finset consisting of those elements in `s` satisfying the predicate `p`.

### The lattice structure on subsets of finsets

There is a natural lattice structure on the subsets of a set.
In Lean, we use lattice notation to talk about things involving unions and intersections. See
`order.lattice`. For the lattice structure on finsets, `⊥` is called `bot` with `⊥ = ∅` and `⊤` is
called `top` with `⊤ = univ`.

* `finset.has_subset`: Lots of API about lattices, otherwise behaves exactly as one would expect.
* `finset.has_union`: Defines `s ∪ t` (or `s ⊔ t`) as the union of `s` and `t`.
  See `finset.sup`/`finset.bUnion` for finite unions.
* `finset.has_inter`: Defines `s ∩ t` (or `s ⊓ t`) as the intersection of `s` and `t`.
  See `finset.inf` for finite intersections.
* `finset.disj_union`: Given a hypothesis `h` which states that finsets `s` and `t` are disjoint,
  `s.disj_union t h` is the set such that `a ∈ disj_union s t h` iff `a ∈ s` or `a ∈ t`; this does
  not require decidable equality on the type `α`.

### Operations on two or more finsets

* `insert` and `finset.cons`: For any `a : α`, `insert s a` returns `s ∪ {a}`. `cons s a h`
  returns the same except that it requires a hypothesis stating that `a` is not already in `s`.
  This does not require decidable equality on the type `α`.
* `finset.has_union`: see "The lattice structure on subsets of finsets"
* `finset.has_inter`: see "The lattice structure on subsets of finsets"
* `finset.erase`: For any `a : α`, `erase s a` returns `s` with the element `a` removed.
* `finset.has_sdiff`: Defines the set difference `s \ t` for finsets `s` and `t`.
* `finset.product`: Given finsets of `α` and `β`, defines finsets of `α × β`.
  For arbitrary dependent products, see `data.finset.pi`.
* `finset.bUnion`: Finite unions of finsets; given an indexing function `f : α → finset β` and a
  `s : finset α`, `s.bUnion f` is the union of all finsets of the form `f a` for `a ∈ s`.
* `finset.bInter`: TODO: Implemement finite intersections.

### Maps constructed using finsets

* `finset.piecewise`: Given two functions `f`, `g`, `s.piecewise f g` is a function which is equal
  to `f` on `s` and `g` on the complement.

### Predicates on finsets

* `disjoint`: defined via the lattice structure on finsets; two sets are disjoint if their
  intersection is empty.
* `finset.nonempty`: A finset is nonempty if it has elements.
  This is equivalent to saying `s ≠ ∅`. TODO: Decide on the simp normal form.

### Equivalences between finsets

* The `data.equiv` files describe a general type of equivalence, so look in there for any lemmas.
  There is some API for rewriting sums and products from `s` to `t` given that `s ≃ t`.
  TODO: examples

## Tags

finite sets, finset

-/

open multiset subtype nat function

universes u

variables {α : Type*} {β : Type*} {γ : Type*}

/-- `finset α` is the type of finite sets of elements of `α`. It is implemented
  as a multiset (a list up to permutation) which has no duplicate elements. -/
structure finset (α : Type*) :=
(val : multiset α)
(nodup : nodup val)

namespace finset

theorem eq_of_veq : ∀ {s t : finset α}, s.1 = t.1 → s = t
| ⟨s, _⟩ ⟨t, _⟩ rfl := rfl

@[simp] theorem val_inj {s t : finset α} : s.1 = t.1 ↔ s = t :=
⟨eq_of_veq, congr_arg _⟩

@[simp] theorem erase_dup_eq_self [decidable_eq α] (s : finset α) : erase_dup s.1 = s.1 :=
s.2.erase_dup

instance has_decidable_eq [decidable_eq α] : decidable_eq (finset α)
| s₁ s₂ := decidable_of_iff _ val_inj

/-! ### membership -/

instance : has_mem α (finset α) := ⟨λ a s, a ∈ s.1⟩

theorem mem_def {a : α} {s : finset α} : a ∈ s ↔ a ∈ s.1 := iff.rfl

@[simp] theorem mem_mk {a : α} {s nd} : a ∈ @finset.mk α s nd ↔ a ∈ s := iff.rfl

instance decidable_mem [h : decidable_eq α] (a : α) (s : finset α) : decidable (a ∈ s) :=
multiset.decidable_mem _ _

/-! ### set coercion -/

/-- Convert a finset to a set in the natural way. -/
instance : has_coe_t (finset α) (set α) := ⟨λ s, {x | x ∈ s}⟩

@[simp, norm_cast] lemma mem_coe {a : α} {s : finset α} : a ∈ (s : set α) ↔ a ∈ s := iff.rfl

@[simp] lemma set_of_mem {α} {s : finset α} : {a | a ∈ s} = s := rfl

@[simp] lemma coe_mem {s : finset α} (x : (s : set α)) : ↑x ∈ s := x.2

@[simp] lemma mk_coe {s : finset α} (x : (s : set α)) {h} :
  (⟨x, h⟩ : (s : set α)) = x :=
subtype.coe_eta _ _

instance decidable_mem' [decidable_eq α] (a : α) (s : finset α) :
  decidable (a ∈ (s : set α)) := s.decidable_mem _

/-! ### extensionality -/
theorem ext_iff {s₁ s₂ : finset α} : s₁ = s₂ ↔ ∀ a, a ∈ s₁ ↔ a ∈ s₂ :=
val_inj.symm.trans $ nodup_ext s₁.2 s₂.2

@[ext]
theorem ext {s₁ s₂ : finset α} : (∀ a, a ∈ s₁ ↔ a ∈ s₂) → s₁ = s₂ :=
ext_iff.2

@[simp, norm_cast] theorem coe_inj {s₁ s₂ : finset α} : (s₁ : set α) = s₂ ↔ s₁ = s₂ :=
set.ext_iff.trans ext_iff.symm

lemma coe_injective {α} : injective (coe : finset α → set α) :=
λ s t, coe_inj.1

/-! ### type coercion -/

/-- Coercion from a finset to the corresponding subtype. -/
instance {α : Type u} : has_coe_to_sort (finset α) (Type u) := ⟨λ s, {x // x ∈ s}⟩

instance pi_finset_coe.can_lift (ι : Type*) (α : Π i : ι, Type*) [ne : Π i, nonempty (α i)]
  (s : finset ι) :
can_lift (Π i : s, α i) (Π i, α i) :=
{ coe := λ f i, f i,
  .. pi_subtype.can_lift ι α (∈ s) }

instance pi_finset_coe.can_lift' (ι α : Type*) [ne : nonempty α] (s : finset ι) :
  can_lift (s → α) (ι → α) :=
pi_finset_coe.can_lift ι (λ _, α) s

instance finset_coe.can_lift (s : finset α) : can_lift α s :=
{ coe := coe,
  cond := λ a, a ∈ s,
  prf := λ a ha, ⟨⟨a, ha⟩, rfl⟩ }

@[simp, norm_cast] lemma coe_sort_coe (s : finset α) :
  ((s : set α) : Sort*) = s := rfl

/-! ### Subset and strict subset relations -/

section subset
variables {s t : finset α}

instance : has_subset (finset α) := ⟨λ s t, ∀ ⦃a⦄, a ∈ s → a ∈ t⟩
instance : has_ssubset (finset α) := ⟨λ s t, s ⊆ t ∧ ¬ t ⊆ s⟩

instance : partial_order (finset α) :=
{ le := (⊆),
  lt := (⊂),
  le_refl := λ s a, id,
  le_trans := λ s t u hst htu a ha, htu $ hst ha,
  le_antisymm := λ s t hst hts, ext $ λ a, ⟨@hst _, @hts _⟩ }

instance : is_refl (finset α) (⊆) := has_le.le.is_refl
instance : is_trans (finset α) (⊆) := has_le.le.is_trans
instance : is_antisymm (finset α) (⊆) := has_le.le.is_antisymm
instance : is_irrefl (finset α) (⊂) := has_lt.lt.is_irrefl
instance : is_trans (finset α) (⊂) := has_lt.lt.is_trans
instance : is_asymm (finset α) (⊂) := has_lt.lt.is_asymm
instance : is_nonstrict_strict_order (finset α) (⊆) (⊂) := ⟨λ _ _, iff.rfl⟩

lemma subset_def : s ⊆ t ↔ s.1 ⊆ t.1 := iff.rfl
lemma ssubset_def : s ⊂ t ↔ s ⊆ t ∧ ¬ t ⊆ s := iff.rfl

@[simp] theorem subset.refl (s : finset α) : s ⊆ s := subset.refl _
protected lemma subset.rfl {s :finset α} : s ⊆ s := subset.refl _

protected theorem subset_of_eq {s t : finset α} (h : s = t) : s ⊆ t := h ▸ subset.refl _

theorem subset.trans {s₁ s₂ s₃ : finset α} : s₁ ⊆ s₂ → s₂ ⊆ s₃ → s₁ ⊆ s₃ := subset.trans

theorem superset.trans {s₁ s₂ s₃ : finset α} : s₁ ⊇ s₂ → s₂ ⊇ s₃ → s₁ ⊇ s₃ :=
λ h' h, subset.trans h h'

theorem mem_of_subset {s₁ s₂ : finset α} {a : α} : s₁ ⊆ s₂ → a ∈ s₁ → a ∈ s₂ := mem_of_subset

lemma not_mem_mono {s t : finset α} (h : s ⊆ t) {a : α} : a ∉ t → a ∉ s := mt $ @h _

theorem subset.antisymm {s₁ s₂ : finset α} (H₁ : s₁ ⊆ s₂) (H₂ : s₂ ⊆ s₁) : s₁ = s₂ :=
ext $ λ a, ⟨@H₁ a, @H₂ a⟩

theorem subset_iff {s₁ s₂ : finset α} : s₁ ⊆ s₂ ↔ ∀ ⦃x⦄, x ∈ s₁ → x ∈ s₂ := iff.rfl

@[simp, norm_cast] theorem coe_subset {s₁ s₂ : finset α} :
  (s₁ : set α) ⊆ s₂ ↔ s₁ ⊆ s₂ := iff.rfl

@[simp] theorem val_le_iff {s₁ s₂ : finset α} : s₁.1 ≤ s₂.1 ↔ s₁ ⊆ s₂ := le_iff_subset s₁.2

theorem subset.antisymm_iff {s₁ s₂ : finset α} : s₁ = s₂ ↔ s₁ ⊆ s₂ ∧ s₂ ⊆ s₁ :=
le_antisymm_iff

theorem not_subset (s t : finset α) : ¬(s ⊆ t) ↔ ∃ x ∈ s, ¬(x ∈ t) :=
by simp only [←finset.coe_subset, set.not_subset, exists_prop, finset.mem_coe]

@[simp] theorem le_eq_subset : ((≤) : finset α → finset α → Prop) = (⊆) := rfl
@[simp] theorem lt_eq_subset : ((<) : finset α → finset α → Prop) = (⊂) := rfl

theorem le_iff_subset {s₁ s₂ : finset α} : s₁ ≤ s₂ ↔ s₁ ⊆ s₂ := iff.rfl
theorem lt_iff_ssubset {s₁ s₂ : finset α} : s₁ < s₂ ↔ s₁ ⊂ s₂ := iff.rfl

@[simp, norm_cast] lemma coe_ssubset {s₁ s₂ : finset α} : (s₁ : set α) ⊂ s₂ ↔ s₁ ⊂ s₂ :=
show (s₁ : set α) ⊂ s₂ ↔ s₁ ⊆ s₂ ∧ ¬s₂ ⊆ s₁,
  by simp only [set.ssubset_def, finset.coe_subset]

@[simp] theorem val_lt_iff {s₁ s₂ : finset α} : s₁.1 < s₂.1 ↔ s₁ ⊂ s₂ :=
and_congr val_le_iff $ not_congr val_le_iff

lemma ssubset_iff_subset_ne {s t : finset α} : s ⊂ t ↔ s ⊆ t ∧ s ≠ t :=
@lt_iff_le_and_ne _ _ s t

theorem ssubset_iff_of_subset {s₁ s₂ : finset α} (h : s₁ ⊆ s₂) : s₁ ⊂ s₂ ↔ ∃ x ∈ s₂, x ∉ s₁ :=
set.ssubset_iff_of_subset h

lemma ssubset_of_ssubset_of_subset {s₁ s₂ s₃ : finset α} (hs₁s₂ : s₁ ⊂ s₂) (hs₂s₃ : s₂ ⊆ s₃) :
  s₁ ⊂ s₃ :=
set.ssubset_of_ssubset_of_subset hs₁s₂ hs₂s₃

lemma ssubset_of_subset_of_ssubset {s₁ s₂ s₃ : finset α} (hs₁s₂ : s₁ ⊆ s₂) (hs₂s₃ : s₂ ⊂ s₃) :
  s₁ ⊂ s₃ :=
set.ssubset_of_subset_of_ssubset hs₁s₂ hs₂s₃

lemma exists_of_ssubset {s₁ s₂ : finset α} (h : s₁ ⊂ s₂) :
  ∃ x ∈ s₂, x ∉ s₁ :=
set.exists_of_ssubset h

end subset

-- TODO: these should be global attributes, but this will require fixing other files
local attribute [trans] subset.trans superset.trans

/-! ### Order embedding from `finset α` to `set α` -/

/-- Coercion to `set α` as an `order_embedding`. -/
def coe_emb : finset α ↪o set α := ⟨⟨coe, coe_injective⟩, λ s t, coe_subset⟩

@[simp] lemma coe_coe_emb : ⇑(coe_emb : finset α ↪o set α) = coe := rfl

/-! ### Nonempty -/

/-- The property `s.nonempty` expresses the fact that the finset `s` is not empty. It should be used
in theorem assumptions instead of `∃ x, x ∈ s` or `s ≠ ∅` as it gives access to a nice API thanks
to the dot notation. -/
protected def nonempty (s : finset α) : Prop := ∃ x:α, x ∈ s

@[simp, norm_cast] lemma coe_nonempty {s : finset α} : (s:set α).nonempty ↔ s.nonempty := iff.rfl

@[simp] lemma nonempty_coe_sort (s : finset α) : nonempty ↥s ↔ s.nonempty := nonempty_subtype

alias coe_nonempty ↔ _ finset.nonempty.to_set

lemma nonempty.bex {s : finset α} (h : s.nonempty) : ∃ x:α, x ∈ s := h

lemma nonempty.mono {s t : finset α} (hst : s ⊆ t) (hs : s.nonempty) : t.nonempty :=
set.nonempty.mono hst hs

lemma nonempty.forall_const {s : finset α} (h : s.nonempty) {p : Prop} : (∀ x ∈ s, p) ↔ p :=
let ⟨x, hx⟩ := h in ⟨λ h, h x hx, λ h x hx, h⟩

/-! ### empty -/

/-- The empty finset -/
protected def empty : finset α := ⟨0, nodup_zero⟩

instance : has_emptyc (finset α) := ⟨finset.empty⟩

instance inhabited_finset : inhabited (finset α) := ⟨∅⟩

@[simp] theorem empty_val : (∅ : finset α).1 = 0 := rfl

@[simp] theorem not_mem_empty (a : α) : a ∉ (∅ : finset α) := id

@[simp] theorem not_nonempty_empty : ¬(∅ : finset α).nonempty :=
λ ⟨x, hx⟩, not_mem_empty x hx

@[simp] theorem mk_zero : (⟨0, nodup_zero⟩ : finset α) = ∅ := rfl

theorem ne_empty_of_mem {a : α} {s : finset α} (h : a ∈ s) : s ≠ ∅ :=
λ e, not_mem_empty a $ e ▸ h

theorem nonempty.ne_empty {s : finset α} (h : s.nonempty) : s ≠ ∅ :=
exists.elim h $ λ a, ne_empty_of_mem

@[simp] theorem empty_subset (s : finset α) : ∅ ⊆ s := zero_subset _

lemma eq_empty_of_forall_not_mem {s : finset α} (H : ∀ x, x ∉ s) : s = ∅ :=
eq_of_veq (eq_zero_of_forall_not_mem H)

lemma eq_empty_iff_forall_not_mem {s : finset α} : s = ∅ ↔ ∀ x, x ∉ s :=
⟨by rintro rfl x; exact id, λ h, eq_empty_of_forall_not_mem h⟩

@[simp] theorem val_eq_zero {s : finset α} : s.1 = 0 ↔ s = ∅ := @val_inj _ s ∅

theorem subset_empty {s : finset α} : s ⊆ ∅ ↔ s = ∅ := subset_zero.trans val_eq_zero

@[simp] lemma not_ssubset_empty (s : finset α) : ¬s ⊂ ∅ :=
λ h, let ⟨x, he, hs⟩ := exists_of_ssubset h in he

theorem nonempty_of_ne_empty {s : finset α} (h : s ≠ ∅) : s.nonempty :=
exists_mem_of_ne_zero (mt val_eq_zero.1 h)

theorem nonempty_iff_ne_empty {s : finset α} : s.nonempty ↔ s ≠ ∅ :=
⟨nonempty.ne_empty, nonempty_of_ne_empty⟩

@[simp] theorem not_nonempty_iff_eq_empty {s : finset α} : ¬s.nonempty ↔ s = ∅ :=
nonempty_iff_ne_empty.not.trans not_not

theorem eq_empty_or_nonempty (s : finset α) : s = ∅ ∨ s.nonempty :=
classical.by_cases or.inl (λ h, or.inr (nonempty_of_ne_empty h))

@[simp, norm_cast] lemma coe_empty : ((∅ : finset α) : set α) = ∅ := rfl

@[simp, norm_cast] lemma coe_eq_empty {s : finset α} : (s : set α) = ∅ ↔ s = ∅ :=
by rw [← coe_empty, coe_inj]

/-- A `finset` for an empty type is empty. -/
lemma eq_empty_of_is_empty [is_empty α] (s : finset α) : s = ∅ :=
finset.eq_empty_of_forall_not_mem is_empty_elim

/-! ### singleton -/
/--
`{a} : finset a` is the set `{a}` containing `a` and nothing else.

This differs from `insert a ∅` in that it does not require a `decidable_eq` instance for `α`.
-/
instance : has_singleton α (finset α) := ⟨λ a, ⟨{a}, nodup_singleton a⟩⟩

@[simp] theorem singleton_val (a : α) : ({a} : finset α).1 = {a} := rfl

@[simp] theorem mem_singleton {a b : α} : b ∈ ({a} : finset α) ↔ b = a := mem_singleton

lemma eq_of_mem_singleton {x y : α} (h : x ∈ ({y} : finset α)) : x = y := mem_singleton.1 h

theorem not_mem_singleton {a b : α} : a ∉ ({b} : finset α) ↔ a ≠ b := not_congr mem_singleton

theorem mem_singleton_self (a : α) : a ∈ ({a} : finset α) := or.inl rfl

lemma singleton_injective : injective (singleton : α → finset α) :=
λ a b h, mem_singleton.1 (h ▸ mem_singleton_self _)

theorem singleton_inj {a b : α} : ({a} : finset α) = {b} ↔ a = b :=
singleton_injective.eq_iff

@[simp] theorem singleton_nonempty (a : α) : ({a} : finset α).nonempty := ⟨a, mem_singleton_self a⟩

@[simp] theorem singleton_ne_empty (a : α) : ({a} : finset α) ≠ ∅ := (singleton_nonempty a).ne_empty

@[simp, norm_cast] lemma coe_singleton (a : α) : (({a} : finset α) : set α) = {a} :=
by { ext, simp }

@[simp, norm_cast] lemma coe_eq_singleton {α : Type*} {s : finset α} {a : α} :
  (s : set α) = {a} ↔ s = {a} :=
by rw [←finset.coe_singleton, finset.coe_inj]

lemma eq_singleton_iff_unique_mem {s : finset α} {a : α} :
  s = {a} ↔ a ∈ s ∧ ∀ x ∈ s, x = a :=
begin
  split; intro t,
    rw t,
    refine ⟨finset.mem_singleton_self _, λ _, finset.mem_singleton.1⟩,
  ext, rw finset.mem_singleton,
  refine ⟨t.right _, λ r, r.symm ▸ t.left⟩
end

lemma eq_singleton_iff_nonempty_unique_mem {s : finset α} {a : α} :
  s = {a} ↔ s.nonempty ∧ ∀ x ∈ s, x = a :=
begin
  split,
  { rintro rfl, simp },
  { rintros ⟨hne, h_uniq⟩, rw eq_singleton_iff_unique_mem, refine ⟨_, h_uniq⟩,
    rw ← h_uniq hne.some hne.some_spec, exact hne.some_spec }
end

lemma singleton_iff_unique_mem (s : finset α) : (∃ a, s = {a}) ↔ ∃! a, a ∈ s :=
by simp only [eq_singleton_iff_unique_mem, exists_unique]

lemma singleton_subset_set_iff {s : set α} {a : α} : ↑({a} : finset α) ⊆ s ↔ a ∈ s :=
by rw [coe_singleton, set.singleton_subset_iff]

@[simp] lemma singleton_subset_iff {s : finset α} {a : α} : {a} ⊆ s ↔ a ∈ s :=
singleton_subset_set_iff

@[simp] lemma subset_singleton_iff {s : finset α} {a : α} : s ⊆ {a} ↔ s = ∅ ∨ s = {a} :=
begin
  refine ⟨λ hs, s.eq_empty_or_nonempty.imp_right _, _⟩,
  { rintro ⟨t, ht⟩,
    apply subset.antisymm hs,
    rwa [singleton_subset_iff, ←mem_singleton.1 (hs ht)] },
  rintro (rfl | rfl),
  { exact empty_subset _ },
  exact subset.rfl,
end

lemma subset_singleton_iff' {s : finset α} {a : α} : s ⊆ {a} ↔ ∀ b ∈ s, b = a :=
forall₂_congr $ λ _ _, mem_singleton

@[simp] lemma ssubset_singleton_iff {s : finset α} {a : α} :
  s ⊂ {a} ↔ s = ∅ :=
by rw [←coe_ssubset, coe_singleton, set.ssubset_singleton_iff, coe_eq_empty]

lemma eq_empty_of_ssubset_singleton {s : finset α} {x : α} (hs : s ⊂ {x}) : s = ∅ :=
ssubset_singleton_iff.1 hs

/-! ### cons -/

section cons
variables {s t : finset α} {a b : α}

/-- `cons a s h` is the set `{a} ∪ s` containing `a` and the elements of `s`. It is the same as
`insert a s` when it is defined, but unlike `insert a s` it does not require `decidable_eq α`,
and the union is guaranteed to be disjoint. -/
def cons (a : α) (s : finset α) (h : a ∉ s) : finset α := ⟨a ::ₘ s.1, nodup_cons.2 ⟨h, s.2⟩⟩

@[simp] lemma mem_cons {h} : b ∈ s.cons a h ↔ b = a ∨ b ∈ s := mem_cons
@[simp] lemma mem_cons_self (a : α) (s : finset α) {h} : a ∈ cons a s h := mem_cons_self _ _
@[simp] lemma cons_val (h : a ∉ s) : (cons a s h).1 = a ::ₘ s.1 := rfl

@[simp] lemma mk_cons {s : multiset α} (h : (a ::ₘ s).nodup) :
  (⟨a ::ₘ s, h⟩ : finset α) = cons a ⟨s, (nodup_cons.1 h).2⟩ (nodup_cons.1 h).1 := rfl

@[simp] lemma nonempty_cons (h : a ∉ s) : (cons a s h).nonempty := ⟨a, mem_cons.2 $ or.inl rfl⟩

@[simp] lemma nonempty_mk_coe : ∀ {l : list α} {hl}, (⟨↑l, hl⟩ : finset α).nonempty ↔ l ≠ []
| []       hl := by simp
| (a :: l) hl := by simp [← multiset.cons_coe]

@[simp] lemma coe_cons {a s h} : (@cons α a s h : set α) = insert a s := by { ext, simp }

lemma subset_cons (h : a ∉ s) : s ⊆ s.cons a h := subset_cons _ _
lemma ssubset_cons (h : a ∉ s) : s ⊂ s.cons a h := ssubset_cons h
lemma cons_subset {h : a ∉ s} : s.cons a h ⊆ t ↔ a ∈ t ∧ s ⊆ t := cons_subset

@[simp] lemma cons_subset_cons {hs ht} : s.cons a hs ⊆ t.cons a ht ↔ s ⊆ t :=
by rwa [← coe_subset, coe_cons, coe_cons, set.insert_subset_insert_iff, coe_subset]

lemma ssubset_iff_exists_cons_subset : s ⊂ t ↔ ∃ a (h : a ∉ s), s.cons a h ⊆ t :=
begin
  refine ⟨λ h, _, λ ⟨a, ha, h⟩, ssubset_of_ssubset_of_subset (ssubset_cons _) h⟩,
  obtain ⟨a, hs, ht⟩ := (not_subset _ _).1 h.2,
  exact ⟨a, ht, cons_subset.2 ⟨hs, h.subset⟩⟩,
end

end cons

/-! ### disjoint union -/

/-- `disj_union s t h` is the set such that `a ∈ disj_union s t h` iff `a ∈ s` or `a ∈ t`.
It is the same as `s ∪ t`, but it does not require decidable equality on the type. The hypothesis
ensures that the sets are disjoint. -/
def disj_union {α} (s t : finset α) (h : ∀ a ∈ s, a ∉ t) : finset α :=
⟨s.1 + t.1, multiset.nodup_add.2 ⟨s.2, t.2, h⟩⟩

@[simp] theorem mem_disj_union {α s t h a} :
  a ∈ @disj_union α s t h ↔ a ∈ s ∨ a ∈ t :=
by rcases s with ⟨⟨s⟩⟩; rcases t with ⟨⟨t⟩⟩; apply list.mem_append

/-! ### insert -/

section decidable_eq
variables [decidable_eq α] {s t u v : finset α} {a b : α}

/-- `insert a s` is the set `{a} ∪ s` containing `a` and the elements of `s`. -/
instance : has_insert α (finset α) := ⟨λ a s, ⟨_, nodup_ndinsert a s.2⟩⟩

theorem insert_def (a : α) (s : finset α) : insert a s = ⟨_, nodup_ndinsert a s.2⟩ := rfl

@[simp] theorem insert_val (a : α) (s : finset α) : (insert a s).1 = ndinsert a s.1 := rfl

theorem insert_val' (a : α) (s : finset α) : (insert a s).1 = erase_dup (a ::ₘ s.1) :=
by rw [erase_dup_cons, erase_dup_eq_self]; refl

theorem insert_val_of_not_mem {a : α} {s : finset α} (h : a ∉ s) : (insert a s).1 = a ::ₘ s.1 :=
by rw [insert_val, ndinsert_of_not_mem h]

@[simp] lemma mem_insert : a ∈ insert b s ↔ a = b ∨ a ∈ s := mem_ndinsert

theorem mem_insert_self (a : α) (s : finset α) : a ∈ insert a s := mem_ndinsert_self a s.1
lemma mem_insert_of_mem (h : a ∈ s) : a ∈ insert b s := mem_ndinsert_of_mem h
lemma mem_of_mem_insert_of_ne (h : b ∈ insert a s) : b ≠ a → b ∈ s := (mem_insert.1 h).resolve_left
lemma eq_of_not_mem_of_mem_insert (ha : b ∈ insert a s) (hb : b ∉ s) : b = a :=
(mem_insert.1 ha).resolve_right hb

@[simp] theorem cons_eq_insert {α} [decidable_eq α] (a s h) : @cons α a s h = insert a s :=
ext $ λ a, by simp

@[simp, norm_cast] lemma coe_insert (a : α) (s : finset α) :
  ↑(insert a s) = (insert a s : set α) :=
set.ext $ λ x, by simp only [mem_coe, mem_insert, set.mem_insert_iff]

lemma mem_insert_coe {s : finset α} {x y : α} : x ∈ insert y s ↔ x ∈ insert y (s : set α) :=
by simp

instance : is_lawful_singleton α (finset α) := ⟨λ a, by { ext, simp }⟩

@[simp] lemma insert_eq_of_mem (h : a ∈ s) : insert a s = s := eq_of_veq $ ndinsert_of_mem h

@[simp] theorem insert_singleton_self_eq (a : α) : ({a, a} : finset α) = {a} :=
insert_eq_of_mem $ mem_singleton_self _

theorem insert.comm (a b : α) (s : finset α) : insert a (insert b s) = insert b (insert a s) :=
ext $ λ x, by simp only [mem_insert, or.left_comm]

theorem insert_singleton_comm (a b : α) : ({a, b} : finset α) = {b, a} :=
begin
  ext,
  simp [or.comm]
end

@[simp] theorem insert_idem (a : α) (s : finset α) : insert a (insert a s) = insert a s :=
ext $ λ x, by simp only [mem_insert, or.assoc.symm, or_self]

@[simp] theorem insert_nonempty (a : α) (s : finset α) : (insert a s).nonempty :=
⟨a, mem_insert_self a s⟩

@[simp] theorem insert_ne_empty (a : α) (s : finset α) : insert a s ≠ ∅ :=
(insert_nonempty a s).ne_empty

/-!
The universe annotation is required for the following instance, possibly this is a bug in Lean. See
leanprover.zulipchat.com/#narrow/stream/113488-general/topic/strange.20error.20(universe.20issue.3F)
-/

instance {α : Type u} [decidable_eq α] (i : α) (s : finset α) :
  nonempty.{u + 1} ((insert i s : finset α) : set α) :=
(finset.coe_nonempty.mpr (s.insert_nonempty i)).to_subtype

lemma ne_insert_of_not_mem (s t : finset α) {a : α} (h : a ∉ s) : s ≠ insert a t :=
by { contrapose! h, simp [h] }

lemma insert_subset : insert a s ⊆ t ↔ a ∈ t ∧ s ⊆ t :=
by simp only [subset_iff, mem_insert, forall_eq, or_imp_distrib, forall_and_distrib]

lemma subset_insert (a : α) (s : finset α) : s ⊆ insert a s := λ b, mem_insert_of_mem

theorem insert_subset_insert (a : α) {s t : finset α} (h : s ⊆ t) : insert a s ⊆ insert a t :=
insert_subset.2 ⟨mem_insert_self _ _, subset.trans h (subset_insert _ _)⟩

lemma insert_inj (ha : a ∉ s) : insert a s = insert b s ↔ a = b :=
⟨λ h, eq_of_not_mem_of_mem_insert (h.subst $ mem_insert_self _ _) ha, congr_arg _⟩

lemma insert_inj_on (s : finset α) : set.inj_on (λ a, insert a s) sᶜ := λ a h b _, (insert_inj h).1

lemma ssubset_iff : s ⊂ t ↔ ∃ a ∉ s, insert a s ⊆ t :=
by exact_mod_cast @set.ssubset_iff_insert α s t

lemma ssubset_insert (h : a ∉ s) : s ⊂ insert a s := ssubset_iff.mpr ⟨a, h, subset.rfl⟩

@[elab_as_eliminator]
lemma cons_induction {α : Type*} {p : finset α → Prop}
  (h₁ : p ∅) (h₂ : ∀ ⦃a : α⦄ {s : finset α} (h : a ∉ s), p s → p (cons a s h)) : ∀ s, p s
| ⟨s, nd⟩ := multiset.induction_on s (λ _, h₁) (λ a s IH nd, begin
    cases nodup_cons.1 nd with m nd',
    rw [← (eq_of_veq _ : cons a (finset.mk s _) m = ⟨a ::ₘ s, nd⟩)],
    { exact h₂ (by exact m) (IH nd') },
    { rw [cons_val] }
  end) nd

@[elab_as_eliminator]
lemma cons_induction_on {α : Type*} {p : finset α → Prop} (s : finset α)
  (h₁ : p ∅) (h₂ : ∀ ⦃a : α⦄ {s : finset α} (h : a ∉ s), p s → p (cons a s h)) : p s :=
cons_induction h₁ h₂ s

@[elab_as_eliminator]
protected theorem induction {α : Type*} {p : finset α → Prop} [decidable_eq α]
  (h₁ : p ∅) (h₂ : ∀ ⦃a : α⦄ {s : finset α}, a ∉ s → p s → p (insert a s)) : ∀ s, p s :=
cons_induction h₁ $ λ a s ha, (s.cons_eq_insert a ha).symm ▸ h₂ ha

/--
To prove a proposition about an arbitrary `finset α`,
it suffices to prove it for the empty `finset`,
and to show that if it holds for some `finset α`,
then it holds for the `finset` obtained by inserting a new element.
-/
@[elab_as_eliminator]
protected theorem induction_on {α : Type*} {p : finset α → Prop} [decidable_eq α]
  (s : finset α) (h₁ : p ∅) (h₂ : ∀ ⦃a : α⦄ {s : finset α}, a ∉ s → p s → p (insert a s)) : p s :=
finset.induction h₁ h₂ s

/--
To prove a proposition about `S : finset α`,
it suffices to prove it for the empty `finset`,
and to show that if it holds for some `finset α ⊆ S`,
then it holds for the `finset` obtained by inserting a new element of `S`.
-/
@[elab_as_eliminator]
theorem induction_on' {α : Type*} {p : finset α → Prop} [decidable_eq α]
  (S : finset α) (h₁ : p ∅) (h₂ : ∀ {a s}, a ∈ S → s ⊆ S → a ∉ s → p s → p (insert a s)) : p S :=
@finset.induction_on α (λ T, T ⊆ S → p T) _ S (λ _, h₁) (λ a s has hqs hs,
  let ⟨hS, sS⟩ := finset.insert_subset.1 hs in h₂ hS sS has (hqs sS)) (finset.subset.refl S)

/-- To prove a proposition about a nonempty `s : finset α`, it suffices to show it holds for all
singletons and that if it holds for nonempty `t : finset α`, then it also holds for the `finset`
obtained by inserting an element in `t`. -/
@[elab_as_eliminator]
lemma nonempty.cons_induction {α : Type*} {p : Π s : finset α, s.nonempty → Prop}
  (h₀ : ∀ a, p {a} (singleton_nonempty _))
  (h₁ : ∀ ⦃a⦄ s (h : a ∉ s) hs, p s hs → p (finset.cons a s h) (nonempty_cons h))
  {s : finset α} (hs : s.nonempty) : p s hs :=
begin
  induction s using finset.cons_induction with a t ha h,
  { exact (not_nonempty_empty hs).elim },
  obtain rfl | ht := t.eq_empty_or_nonempty,
  { exact h₀ a },
  { exact h₁ t ha ht (h ht) }
end

/-- Inserting an element to a finite set is equivalent to the option type. -/
def subtype_insert_equiv_option {t : finset α} {x : α} (h : x ∉ t) :
  {i // i ∈ insert x t} ≃ option {i // i ∈ t} :=
begin
  refine
  { to_fun := λ y, if h : ↑y = x then none else some ⟨y, (mem_insert.mp y.2).resolve_left h⟩,
    inv_fun := λ y, y.elim ⟨x, mem_insert_self _ _⟩ $ λ z, ⟨z, mem_insert_of_mem z.2⟩,
    .. },
  { intro y, by_cases h : ↑y = x,
    simp only [subtype.ext_iff, h, option.elim, dif_pos, subtype.coe_mk],
    simp only [h, option.elim, dif_neg, not_false_iff, subtype.coe_eta, subtype.coe_mk] },
  { rintro (_|y), simp only [option.elim, dif_pos, subtype.coe_mk],
    have : ↑y ≠ x, { rintro ⟨⟩, exact h y.2 },
    simp only [this, option.elim, subtype.eta, dif_neg, not_false_iff, subtype.coe_eta,
      subtype.coe_mk] },
end

/-! ### Lattice structure -/

/-- `s ∪ t` is the set such that `a ∈ s ∪ t` iff `a ∈ s` or `a ∈ t`. -/
instance : has_union (finset α) := ⟨λ s t, ⟨_, nodup_ndunion s.1 t.2⟩⟩

/-- `s ∩ t` is the set such that `a ∈ s ∩ t` iff `a ∈ s` and `a ∈ t`. -/
instance : has_inter (finset α) := ⟨λ s t, ⟨_, nodup_ndinter t.1 s.2⟩⟩

instance : lattice (finset α) :=
{ sup          := (∪),
  sup_le       := λ s t u hs ht a ha, (mem_ndunion.1 ha).elim (λ h, hs h) (λ h, ht h),
  le_sup_left  := λ s t a h, mem_ndunion.2 $ or.inl h,
  le_sup_right := λ s t a h, mem_ndunion.2 $ or.inr h,
  inf          := (∩),
  le_inf       := λ s t u ht hu a h, mem_ndinter.2 ⟨ht h, hu h⟩,
  inf_le_left  := λ s t a h, (mem_ndinter.1 h).1,
  inf_le_right := λ s t a h, (mem_ndinter.1 h).2,
  ..finset.partial_order }

/-! #### union -/

@[simp] lemma sup_eq_union : ((⊔) : finset α → finset α → finset α) = (∪) := rfl
@[simp] lemma inf_eq_inter : ((⊓) : finset α → finset α → finset α) = (∩) := rfl

lemma union_val_nd (s t : finset α) : (s ∪ t).1 = ndunion s.1 t.1 := rfl

@[simp] lemma union_val (s t : finset α) : (s ∪ t).1 = s.1 ∪ t.1 := ndunion_eq_union s.2
@[simp] lemma mem_union : a ∈ s ∪ t ↔ a ∈ s ∨ a ∈ t := mem_ndunion
@[simp] lemma disj_union_eq_union (s t h) : @disj_union α s t h = s ∪ t := ext $ λ a, by simp

lemma mem_union_left (t : finset α) (h : a ∈ s) : a ∈ s ∪ t := mem_union.2 $ or.inl h
lemma mem_union_right (s : finset α) (h : a ∈ t) : a ∈ s ∪ t := mem_union.2 $ or.inr h

lemma forall_mem_union {p : α → Prop} : (∀ a ∈ s ∪ t, p a) ↔ (∀ a ∈ s, p a) ∧ ∀ a ∈ t, p a :=
⟨λ h, ⟨λ a, h a ∘ mem_union_left _, λ b, h b ∘ mem_union_right _⟩,
 λ h ab hab, (mem_union.mp hab).elim (h.1 _) (h.2 _)⟩

lemma not_mem_union : a ∉ s ∪ t ↔ a ∉ s ∧ a ∉ t := by rw [mem_union, not_or_distrib]

@[simp, norm_cast]
lemma coe_union (s₁ s₂ : finset α) : ↑(s₁ ∪ s₂) = (s₁ ∪ s₂ : set α) := set.ext $ λ x, mem_union

lemma union_subset (hs : s ⊆ u) : t ⊆ u → s ∪ t ⊆ u := sup_le $ le_iff_subset.2 hs

theorem subset_union_left (s₁ s₂ : finset α) : s₁ ⊆ s₁ ∪ s₂ := λ x, mem_union_left _
theorem subset_union_right (s₁ s₂ : finset α) : s₂ ⊆ s₁ ∪ s₂ := λ x, mem_union_right _

lemma union_subset_union (hsu : s ⊆ u) (htv : t ⊆ v) : s ∪ t ⊆ u ∪ v :=
sup_le_sup (le_iff_subset.2 hsu) htv

lemma union_comm (s₁ s₂ : finset α) : s₁ ∪ s₂ = s₂ ∪ s₁ := sup_comm

instance : is_commutative (finset α) (∪) := ⟨union_comm⟩

@[simp] lemma union_assoc (s₁ s₂ s₃ : finset α) : (s₁ ∪ s₂) ∪ s₃ = s₁ ∪ (s₂ ∪ s₃) := sup_assoc

instance : is_associative (finset α) (∪) := ⟨union_assoc⟩

@[simp] lemma union_idempotent (s : finset α) : s ∪ s = s := sup_idem

instance : is_idempotent (finset α) (∪) := ⟨union_idempotent⟩

lemma union_subset_left (h : s ∪ t ⊆ u) : s ⊆ u := (subset_union_left _ _).trans  h

lemma union_subset_right {s t u : finset α} (h : s ∪ t ⊆ u) : t ⊆ u :=
subset.trans (subset_union_right _ _) h

lemma union_left_comm (s t u : finset α) : s ∪ (t ∪ u) = t ∪ (s ∪ u) :=
ext $ λ _, by simp only [mem_union, or.left_comm]

lemma union_right_comm (s t u : finset α) : (s ∪ t) ∪ u = (s ∪ u) ∪ t :=
ext $ λ x, by simp only [mem_union, or_assoc, or_comm (x ∈ t)]

theorem union_self (s : finset α) : s ∪ s = s := union_idempotent s

@[simp] theorem union_empty (s : finset α) : s ∪ ∅ = s :=
ext $ λ x, mem_union.trans $ or_false _

@[simp] theorem empty_union (s : finset α) : ∅ ∪ s = s :=
ext $ λ x, mem_union.trans $ false_or _

theorem insert_eq (a : α) (s : finset α) : insert a s = {a} ∪ s := rfl

@[simp] theorem insert_union (a : α) (s t : finset α) : insert a s ∪ t = insert a (s ∪ t) :=
by simp only [insert_eq, union_assoc]

@[simp] theorem union_insert (a : α) (s t : finset α) : s ∪ insert a t = insert a (s ∪ t) :=
by simp only [insert_eq, union_left_comm]

lemma insert_union_distrib (a : α) (s t : finset α) : insert a (s ∪ t) = insert a s ∪ insert a t :=
by simp only [insert_union, union_insert, insert_idem]

@[simp] lemma union_eq_left_iff_subset {s t : finset α} : s ∪ t = s ↔ t ⊆ s := sup_eq_left
@[simp] lemma left_eq_union_iff_subset {s t : finset α} : s = s ∪ t ↔ t ⊆ s :=
by rw [← union_eq_left_iff_subset, eq_comm]

@[simp] lemma union_eq_right_iff_subset {s t : finset α} : s ∪ t = t ↔ s ⊆ t := sup_eq_right
@[simp] lemma right_eq_union_iff_subset {s t : finset α} : s = t ∪ s ↔ t ⊆ s :=
by rw [← union_eq_right_iff_subset, eq_comm]

/--
To prove a relation on pairs of `finset X`, it suffices to show that it is
  * symmetric,
  * it holds when one of the `finset`s is empty,
  * it holds for pairs of singletons,
  * if it holds for `[a, c]` and for `[b, c]`, then it holds for `[a ∪ b, c]`.
-/
lemma induction_on_union (P : finset α → finset α → Prop)
  (symm : ∀ {a b}, P a b → P b a)
  (empty_right : ∀ {a}, P a ∅)
  (singletons : ∀ {a b}, P {a} {b})
  (union_of : ∀ {a b c}, P a c → P b c → P (a ∪ b) c) :
  ∀ a b, P a b :=
begin
  intros a b,
  refine finset.induction_on b empty_right (λ x s xs hi, symm _),
  rw finset.insert_eq,
  apply union_of _ (symm hi),
  refine finset.induction_on a empty_right (λ a t ta hi, symm _),
  rw finset.insert_eq,
  exact union_of singletons (symm hi),
end

lemma exists_mem_subset_of_subset_bUnion_of_directed_on {α ι : Type*}
  {f : ι → set α}  {c : set ι} {a : ι} (hac : a ∈ c) (hc : directed_on (λ i j, f i ⊆ f j) c)
  {s : finset α} (hs : (s : set α) ⊆ ⋃ i ∈ c, f i) : ∃ i ∈ c, (s : set α) ⊆ f i :=
begin
  classical,
  revert hs,
  apply s.induction_on,
  { intros,
    use [a, hac],
    simp },
  { intros b t hbt htc hbtc,
    obtain ⟨i : ι , hic : i ∈ c, hti : (t : set α) ⊆ f i⟩ :=
      htc (set.subset.trans (t.subset_insert b) hbtc),
    obtain ⟨j, hjc, hbj⟩ : ∃ j ∈ c, b ∈ f j,
      by simpa [set.mem_Union₂] using hbtc (t.mem_insert_self b),
    rcases hc j hjc i hic with ⟨k, hkc, hk, hk'⟩,
    use [k, hkc],
    rw [coe_insert, set.insert_subset],
    exact ⟨hk hbj, trans hti hk'⟩ }
end

/-! #### inter -/

theorem inter_val_nd (s₁ s₂ : finset α) : (s₁ ∩ s₂).1 = ndinter s₁.1 s₂.1 := rfl

@[simp] lemma inter_val (s₁ s₂ : finset α) : (s₁ ∩ s₂).1 = s₁.1 ∩ s₂.1 := ndinter_eq_inter s₁.2

@[simp] theorem mem_inter {a : α} {s₁ s₂ : finset α} : a ∈ s₁ ∩ s₂ ↔ a ∈ s₁ ∧ a ∈ s₂ := mem_ndinter

theorem mem_of_mem_inter_left {a : α} {s₁ s₂ : finset α} (h : a ∈ s₁ ∩ s₂) :
  a ∈ s₁ := (mem_inter.1 h).1

theorem mem_of_mem_inter_right {a : α} {s₁ s₂ : finset α} (h : a ∈ s₁ ∩ s₂) :
  a ∈ s₂ := (mem_inter.1 h).2

theorem mem_inter_of_mem {a : α} {s₁ s₂ : finset α} : a ∈ s₁ → a ∈ s₂ → a ∈ s₁ ∩ s₂ :=
and_imp.1 mem_inter.2

theorem inter_subset_left (s₁ s₂ : finset α) : s₁ ∩ s₂ ⊆ s₁ := λ a, mem_of_mem_inter_left

theorem inter_subset_right (s₁ s₂ : finset α) : s₁ ∩ s₂ ⊆ s₂ := λ a, mem_of_mem_inter_right

lemma subset_inter {s₁ s₂ u : finset α} : s₁ ⊆ s₂ → s₁ ⊆ u → s₁ ⊆ s₂ ∩ u :=
by simp only [subset_iff, mem_inter] {contextual:=tt}; intros; split; trivial

@[simp, norm_cast]
lemma coe_inter (s₁ s₂ : finset α) : ↑(s₁ ∩ s₂) = (s₁ ∩ s₂ : set α) := set.ext $ λ _, mem_inter

@[simp] theorem union_inter_cancel_left {s t : finset α} : (s ∪ t) ∩ s = s :=
by rw [← coe_inj, coe_inter, coe_union, set.union_inter_cancel_left]

@[simp] theorem union_inter_cancel_right {s t : finset α} : (s ∪ t) ∩ t = t :=
by rw [← coe_inj, coe_inter, coe_union, set.union_inter_cancel_right]

theorem inter_comm (s₁ s₂ : finset α) : s₁ ∩ s₂ = s₂ ∩ s₁ :=
ext $ λ _, by simp only [mem_inter, and_comm]

@[simp] theorem inter_assoc (s₁ s₂ s₃ : finset α) : (s₁ ∩ s₂) ∩ s₃ = s₁ ∩ (s₂ ∩ s₃) :=
ext $ λ _, by simp only [mem_inter, and_assoc]

theorem inter_left_comm (s₁ s₂ s₃ : finset α) : s₁ ∩ (s₂ ∩ s₃) = s₂ ∩ (s₁ ∩ s₃) :=
ext $ λ _, by simp only [mem_inter, and.left_comm]

theorem inter_right_comm (s₁ s₂ s₃ : finset α) : (s₁ ∩ s₂) ∩ s₃ = (s₁ ∩ s₃) ∩ s₂ :=
ext $ λ _, by simp only [mem_inter, and.right_comm]

@[simp] lemma inter_self (s : finset α) : s ∩ s = s := ext $ λ _, mem_inter.trans $ and_self _
@[simp] lemma inter_empty (s : finset α) : s ∩ ∅ = ∅ := ext $ λ _, mem_inter.trans $ and_false _
@[simp] lemma empty_inter (s : finset α) : ∅ ∩ s = ∅ := ext $ λ _, mem_inter.trans $ false_and _

@[simp] lemma inter_union_self (s t : finset α) : s ∩ (t ∪ s) = s :=
by rw [inter_comm, union_inter_cancel_right]

@[simp] theorem insert_inter_of_mem {s₁ s₂ : finset α} {a : α} (h : a ∈ s₂) :
  insert a s₁ ∩ s₂ = insert a (s₁ ∩ s₂) :=
ext $ λ x, have x = a ∨ x ∈ s₂ ↔ x ∈ s₂, from or_iff_right_of_imp $ by rintro rfl; exact h,
by simp only [mem_inter, mem_insert, or_and_distrib_left, this]

@[simp] theorem inter_insert_of_mem {s₁ s₂ : finset α} {a : α} (h : a ∈ s₁) :
  s₁ ∩ insert a s₂ = insert a (s₁ ∩ s₂) :=
by rw [inter_comm, insert_inter_of_mem h, inter_comm]

@[simp] theorem insert_inter_of_not_mem {s₁ s₂ : finset α} {a : α} (h : a ∉ s₂) :
  insert a s₁ ∩ s₂ = s₁ ∩ s₂ :=
ext $ λ x, have ¬ (x = a ∧ x ∈ s₂), by rintro ⟨rfl, H⟩; exact h H,
by simp only [mem_inter, mem_insert, or_and_distrib_right, this, false_or]

@[simp] theorem inter_insert_of_not_mem {s₁ s₂ : finset α} {a : α} (h : a ∉ s₁) :
  s₁ ∩ insert a s₂ = s₁ ∩ s₂ :=
by rw [inter_comm, insert_inter_of_not_mem h, inter_comm]

@[simp] theorem singleton_inter_of_mem {a : α} {s : finset α} (H : a ∈ s) : {a} ∩ s = {a} :=
show insert a ∅ ∩ s = insert a ∅, by rw [insert_inter_of_mem H, empty_inter]

@[simp] theorem singleton_inter_of_not_mem {a : α} {s : finset α} (H : a ∉ s) : {a} ∩ s = ∅ :=
eq_empty_of_forall_not_mem $ by simp only [mem_inter, mem_singleton]; rintro x ⟨rfl, h⟩; exact H h

@[simp] theorem inter_singleton_of_mem {a : α} {s : finset α} (h : a ∈ s) : s ∩ {a} = {a} :=
by rw [inter_comm, singleton_inter_of_mem h]

@[simp] theorem inter_singleton_of_not_mem {a : α} {s : finset α} (h : a ∉ s) : s ∩ {a} = ∅ :=
by rw [inter_comm, singleton_inter_of_not_mem h]

@[mono]
lemma inter_subset_inter {x y s t : finset α} (h : x ⊆ y) (h' : s ⊆ t) : x ∩ s ⊆ y ∩ t :=
begin
  intros a a_in,
  rw finset.mem_inter at a_in ⊢,
  exact ⟨h a_in.1, h' a_in.2⟩
end

lemma inter_subset_inter_left (h : t ⊆ u) : s ∩ t ⊆ s ∩ u := inter_subset_inter subset.rfl h
lemma inter_subset_inter_right (h : s ⊆ t) : s ∩ u ⊆ t ∩ u := inter_subset_inter h subset.rfl

instance {α : Type u} : order_bot (finset α) :=
{ bot := ∅, bot_le := empty_subset }

@[simp] lemma bot_eq_empty {α : Type u} : (⊥ : finset α) = ∅ := rfl

instance : distrib_lattice (finset α) :=
{ le_sup_inf := assume a b c, show (a ∪ b) ∩ (a ∪ c) ⊆ a ∪ b ∩ c,
    by simp only [subset_iff, mem_inter, mem_union, and_imp, or_imp_distrib] {contextual:=tt};
    simp only [true_or, imp_true_iff, true_and, or_true],
  ..finset.lattice }

@[simp] theorem union_left_idem (s t : finset α) : s ∪ (s ∪ t) = s ∪ t := sup_left_idem

@[simp] theorem union_right_idem (s t : finset α) : s ∪ t ∪ t = s ∪ t := sup_right_idem
@[simp] theorem inter_left_idem (s t : finset α) : s ∩ (s ∩ t) = s ∩ t := inf_left_idem

@[simp] theorem inter_right_idem (s t : finset α) : s ∩ t ∩ t = s ∩ t := inf_right_idem

theorem inter_distrib_left (s t u : finset α) : s ∩ (t ∪ u) = (s ∩ t) ∪ (s ∩ u) := inf_sup_left

theorem inter_distrib_right (s t u : finset α) : (s ∪ t) ∩ u = (s ∩ u) ∪ (t ∩ u) := inf_sup_right

theorem union_distrib_left (s t u : finset α) : s ∪ (t ∩ u) = (s ∪ t) ∩ (s ∪ u) := sup_inf_left

theorem union_distrib_right (s t u : finset α) : (s ∩ t) ∪ u = (s ∪ u) ∩ (t ∪ u) := sup_inf_right

lemma union_eq_empty_iff (A B : finset α) : A ∪ B = ∅ ↔ A = ∅ ∧ B = ∅ := sup_eq_bot_iff

lemma union_subset_iff : s ∪ t ⊆ u ↔ s ⊆ u ∧ t ⊆ u := (sup_le_iff : s ⊔ t ≤ u ↔ s ≤ u ∧ t ≤ u)
lemma subset_inter_iff : s ⊆ t ∩ u ↔ s ⊆ t ∧ s ⊆ u := (le_inf_iff : s ≤ t ⊓ u ↔ s ≤ t ∧ s ≤ u)

lemma inter_eq_left_iff_subset (s t : finset α) : s ∩ t = s ↔ s ⊆ t := inf_eq_left
lemma inter_eq_right_iff_subset (s t : finset α) : t ∩ s = s ↔ s ⊆ t := inf_eq_right

lemma ite_subset_union (s s' : finset α) (P : Prop) [decidable P] :
  ite P s s' ⊆ s ∪ s' := ite_le_sup s s' P

lemma inter_subset_ite (s s' : finset α) (P : Prop) [decidable P] :
  s ∩ s' ⊆ ite P s s' := inf_le_ite s s' P

/-! ### erase -/

/-- `erase s a` is the set `s - {a}`, that is, the elements of `s` which are
  not equal to `a`. -/
def erase (s : finset α) (a : α) : finset α := ⟨_, nodup_erase_of_nodup a s.2⟩

@[simp] theorem erase_val (s : finset α) (a : α) : (erase s a).1 = s.1.erase a := rfl

@[simp] theorem mem_erase {a b : α} {s : finset α} : a ∈ erase s b ↔ a ≠ b ∧ a ∈ s :=
mem_erase_iff_of_nodup s.2

theorem not_mem_erase (a : α) (s : finset α) : a ∉ erase s a := mem_erase_of_nodup s.2

-- While this can be solved by `simp`, this lemma is eligible for `dsimp`
@[nolint simp_nf, simp] theorem erase_empty (a : α) : erase ∅ a = ∅ := rfl

@[simp] lemma erase_singleton (a : α) : ({a} : finset α).erase a = ∅ :=
begin
  ext x,
  rw [mem_erase, mem_singleton, not_and_self],
  refl,
end

lemma ne_of_mem_erase : b ∈ erase s a → b ≠ a := λ h, (mem_erase.1 h).1
lemma mem_of_mem_erase : b ∈ erase s a → b ∈ s := mem_of_mem_erase

lemma mem_erase_of_ne_of_mem : a ≠ b → a ∈ s → a ∈ erase s b :=
by simp only [mem_erase]; exact and.intro

/-- An element of `s` that is not an element of `erase s a` must be
`a`. -/
lemma eq_of_mem_of_not_mem_erase (hs : b ∈ s) (hsa : b ∉ s.erase a) : b = a :=
begin
  rw [mem_erase, not_and] at hsa,
  exact not_imp_not.mp hsa hs
end

theorem erase_insert {a : α} {s : finset α} (h : a ∉ s) : erase (insert a s) a = s :=
ext $ assume x, by simp only [mem_erase, mem_insert, and_or_distrib_left, not_and_self, false_or];
apply and_iff_right_of_imp; rintro H rfl; exact h H

theorem insert_erase {a : α} {s : finset α} (h : a ∈ s) : insert a (erase s a) = s :=
ext $ assume x, by simp only [mem_insert, mem_erase, or_and_distrib_left, dec_em, true_and];
apply or_iff_right_of_imp; rintro rfl; exact h

theorem erase_subset_erase (a : α) {s t : finset α} (h : s ⊆ t) : erase s a ⊆ erase t a :=
val_le_iff.1 $ erase_le_erase _ $ val_le_iff.2 h

theorem erase_subset (a : α) (s : finset α) : erase s a ⊆ s := erase_subset _ _

lemma subset_erase {a : α} {s t : finset α} : s ⊆ t.erase a ↔ s ⊆ t ∧ a ∉ s :=
⟨λ h, ⟨h.trans (erase_subset _ _), λ ha, not_mem_erase _ _ (h ha)⟩,
  λ h b hb, mem_erase.2 ⟨ne_of_mem_of_not_mem hb h.2, h.1 hb⟩⟩

@[simp, norm_cast] lemma coe_erase (a : α) (s : finset α) : ↑(erase s a) = (s \ {a} : set α) :=
set.ext $ λ _, mem_erase.trans $ by rw [and_comm, set.mem_diff, set.mem_singleton_iff]; refl

lemma erase_ssubset {a : α} {s : finset α} (h : a ∈ s) : s.erase a ⊂ s :=
calc s.erase a ⊂ insert a (s.erase a) : ssubset_insert $ not_mem_erase _ _
  ... = _ : insert_erase h

@[simp]
theorem erase_eq_of_not_mem {a : α} {s : finset α} (h : a ∉ s) : erase s a = s :=
eq_of_veq $ erase_of_not_mem h

lemma erase_idem {a : α} {s : finset α} : erase (erase s a) a = erase s a :=
by simp

lemma erase_right_comm {a b : α} {s : finset α} : erase (erase s a) b = erase (erase s b) a :=
by { ext x, simp only [mem_erase, ←and_assoc], rw and_comm (x ≠ a) }

theorem subset_insert_iff {a : α} {s t : finset α} : s ⊆ insert a t ↔ erase s a ⊆ t :=
by simp only [subset_iff, or_iff_not_imp_left, mem_erase, mem_insert, and_imp];
exact forall_congr (λ x, forall_swap)

theorem erase_insert_subset (a : α) (s : finset α) : erase (insert a s) a ⊆ s :=
subset_insert_iff.1 $ subset.rfl

theorem insert_erase_subset (a : α) (s : finset α) : s ⊆ insert a (erase s a) :=
subset_insert_iff.2 $ subset.rfl

lemma erase_inj {x y : α} (s : finset α) (hx : x ∈ s) : s.erase x = s.erase y ↔ x = y :=
begin
  refine ⟨λ h, _, congr_arg _⟩,
  rw eq_of_mem_of_not_mem_erase hx,
  rw ←h,
  simp,
end

lemma erase_inj_on (s : finset α) : set.inj_on s.erase s := λ _ _ _ _, (erase_inj s ‹_›).mp

/-! ### sdiff -/

/-- `s \ t` is the set consisting of the elements of `s` that are not in `t`. -/
instance : has_sdiff (finset α) := ⟨λs₁ s₂, ⟨s₁.1 - s₂.1, nodup_of_le tsub_le_self s₁.2⟩⟩

@[simp] lemma sdiff_val (s₁ s₂ : finset α) : (s₁ \ s₂).val = s₁.val - s₂.val := rfl

@[simp] theorem mem_sdiff : a ∈ s \ t ↔ a ∈ s ∧ a ∉ t := mem_sub_of_nodup s.2

@[simp] theorem inter_sdiff_self (s₁ s₂ : finset α) : s₁ ∩ (s₂ \ s₁) = ∅ :=
eq_empty_of_forall_not_mem $
by simp only [mem_inter, mem_sdiff]; rintro x ⟨h, _, hn⟩; exact hn h

instance : generalized_boolean_algebra (finset α) :=
{ sup_inf_sdiff := λ x y, by { simp only [ext_iff, mem_union, mem_sdiff, inf_eq_inter, sup_eq_union,
      mem_inter], tauto },
  inf_inf_sdiff := λ x y, by { simp only [ext_iff, inter_sdiff_self, inter_empty, inter_assoc,
      false_iff, inf_eq_inter, not_mem_empty], tauto },
  ..finset.has_sdiff,
  ..finset.distrib_lattice,
  ..finset.order_bot }

lemma not_mem_sdiff_of_mem_right (h : a ∈ t) : a ∉ s \ t :=
by simp only [mem_sdiff, h, not_true, not_false_iff, and_false]

lemma union_sdiff_of_subset (h : s ⊆ t) : s ∪ (t \ s) = t := sup_sdiff_cancel_right h

theorem sdiff_union_of_subset {s₁ s₂ : finset α} (h : s₁ ⊆ s₂) : (s₂ \ s₁) ∪ s₁ = s₂ :=
(union_comm _ _).trans (union_sdiff_of_subset h)

lemma inter_sdiff (s t u : finset α) : s ∩ (t \ u) = s ∩ t \ u := by { ext x, simp [and_assoc] }

@[simp] lemma sdiff_inter_self (s₁ s₂ : finset α) : (s₂ \ s₁) ∩ s₁ = ∅ := inf_sdiff_self_left

@[simp] lemma sdiff_self (s₁ : finset α) : s₁ \ s₁ = ∅ := sdiff_self

lemma sdiff_inter_distrib_right (s t u : finset α) : s \ (t ∩ u) = (s \ t) ∪ (s \ u) := sdiff_inf

@[simp] lemma sdiff_inter_self_left (s t : finset α) : s \ (s ∩ t) = s \ t := sdiff_inf_self_left
@[simp] lemma sdiff_inter_self_right (s t : finset α) : s \ (t ∩ s) = s \ t := sdiff_inf_self_right

@[simp] lemma sdiff_empty : s \ ∅ = s := sdiff_bot

@[mono] lemma sdiff_subset_sdiff (hst : s ⊆ t) (hvu : v ⊆ u) : s \ u ⊆ t \ v :=
sdiff_le_sdiff ‹s ≤ t› ‹v ≤ u›

@[simp, norm_cast] lemma coe_sdiff (s₁ s₂ : finset α) : ↑(s₁ \ s₂) = (s₁ \ s₂ : set α) :=
set.ext $ λ _, mem_sdiff

@[simp] theorem union_sdiff_self_eq_union : s ∪ (t \ s) = s ∪ t := sup_sdiff_self_right

@[simp] theorem sdiff_union_self_eq_union : (s \ t) ∪ t = s ∪ t := sup_sdiff_self_left

lemma union_sdiff_symm : s ∪ (t \ s) = t ∪ (s \ t) := sup_sdiff_symm

lemma sdiff_union_inter (s t : finset α) : (s \ t) ∪ (s ∩ t) = s := sup_sdiff_inf _ _

@[simp] lemma sdiff_idem (s t : finset α) : s \ t \ t = s \ t := sdiff_idem

lemma sdiff_eq_empty_iff_subset : s \ t = ∅ ↔ s ⊆ t := sdiff_eq_bot_iff

lemma sdiff_nonempty : (s \ t).nonempty ↔ ¬ s ⊆ t :=
nonempty_iff_ne_empty.trans sdiff_eq_empty_iff_subset.not

@[simp] lemma empty_sdiff (s : finset α) : ∅ \ s = ∅ := bot_sdiff

lemma insert_sdiff_of_not_mem (s : finset α) {t : finset α} {x : α} (h : x ∉ t) :
  (insert x s) \ t = insert x (s \ t) :=
begin
  rw [← coe_inj, coe_insert, coe_sdiff, coe_sdiff, coe_insert],
  exact set.insert_diff_of_not_mem s h
end

lemma insert_sdiff_of_mem (s : finset α) {x : α} (h : x ∈ t) : (insert x s) \ t = s \ t :=
begin
  rw [← coe_inj, coe_sdiff, coe_sdiff, coe_insert],
  exact set.insert_diff_of_mem s h
end

@[simp] lemma insert_sdiff_insert (s t : finset α) (x : α) :
  (insert x s) \ (insert x t) = s \ insert x t :=
insert_sdiff_of_mem _ (mem_insert_self _ _)

lemma sdiff_insert_of_not_mem {x : α} (h : x ∉ s) (t : finset α) : s \ (insert x t) = s \ t :=
begin
  refine subset.antisymm (sdiff_subset_sdiff (subset.refl _) (subset_insert _ _)) (λ y hy, _),
  simp only [mem_sdiff, mem_insert, not_or_distrib] at hy ⊢,
  exact ⟨hy.1, λ hxy, h $ hxy ▸ hy.1, hy.2⟩
end

@[simp] lemma sdiff_subset (s t : finset α) : s \ t ⊆ s := show s \ t ≤ s, from sdiff_le

lemma sdiff_ssubset (h : t ⊆ s) (ht : t.nonempty) : s \ t ⊂ s := sdiff_lt ‹t ≤ s› ht.ne_empty

lemma union_sdiff_distrib (s₁ s₂ t : finset α) : (s₁ ∪ s₂) \ t = s₁ \ t ∪ s₂ \ t := sup_sdiff
lemma sdiff_union_distrib (s t₁ t₂ : finset α) : s \ (t₁ ∪ t₂) = (s \ t₁) ∩ (s \ t₂) := sdiff_sup

lemma union_sdiff_self (s t : finset α) : (s ∪ t) \ t = s \ t := sup_sdiff_right_self

lemma sdiff_singleton_eq_erase (a : α) (s : finset α) : s \ singleton a = erase s a :=
by { ext, rw [mem_erase, mem_sdiff, mem_singleton], tauto }

@[simp] lemma sdiff_singleton_not_mem_eq_self (s : finset α) {a : α} (ha : a ∉ s) : s \ {a} = s :=
by simp only [sdiff_singleton_eq_erase, ha, erase_eq_of_not_mem, not_false_iff]

lemma sdiff_erase {x : α} (hx : x ∈ s) : s \ s.erase x = {x} :=
begin
  rw [← sdiff_singleton_eq_erase, sdiff_sdiff_right_self],
  exact inf_eq_right.2 (singleton_subset_iff.2 hx),
end

lemma sdiff_sdiff_self_left (s t : finset α) : s \ (s \ t) = s ∩ t := sdiff_sdiff_right_self

lemma sdiff_sdiff_eq_self (h : t ⊆ s) : s \ (s \ t) = t := sdiff_sdiff_eq_self h

lemma sdiff_eq_sdiff_iff_inter_eq_inter {s t₁ t₂ : finset α} : s \ t₁ = s \ t₂ ↔ s ∩ t₁ = s ∩ t₂ :=
sdiff_eq_sdiff_iff_inf_eq_inf

lemma union_eq_sdiff_union_sdiff_union_inter (s t : finset α) :
  s ∪ t = (s \ t) ∪ (t \ s) ∪ (s ∩ t) :=
sup_eq_sdiff_sup_sdiff_sup_inf

lemma erase_eq_empty_iff (s : finset α) (a : α) : s.erase a = ∅ ↔ s = ∅ ∨ s = {a} :=
by rw [←sdiff_singleton_eq_erase, sdiff_eq_empty_iff_subset, subset_singleton_iff]

end decidable_eq

/-! ### attach -/

/-- `attach s` takes the elements of `s` and forms a new set of elements of the subtype
`{x // x ∈ s}`. -/
def attach (s : finset α) : finset {x // x ∈ s} := ⟨attach s.1, nodup_attach.2 s.2⟩

theorem sizeof_lt_sizeof_of_mem [has_sizeof α] {x : α} {s : finset α} (hx : x ∈ s) :
  sizeof x < sizeof s := by
{ cases s, dsimp [sizeof, has_sizeof.sizeof, finset.sizeof],
  apply lt_add_left, exact multiset.sizeof_lt_sizeof_of_mem hx }

@[simp] theorem attach_val (s : finset α) : s.attach.1 = s.1.attach := rfl

@[simp] theorem mem_attach (s : finset α) : ∀ x, x ∈ s.attach := mem_attach _

@[simp] theorem attach_empty : attach (∅ : finset α) = ∅ := rfl

@[simp] lemma attach_nonempty_iff (s : finset α) : s.attach.nonempty ↔ s.nonempty :=
by simp [finset.nonempty]

@[simp] lemma attach_eq_empty_iff (s : finset α) : s.attach = ∅ ↔ s = ∅ :=
by simpa [eq_empty_iff_forall_not_mem]

/-! ### piecewise -/

section piecewise

/-- `s.piecewise f g` is the function equal to `f` on the finset `s`, and to `g` on its
complement. -/
def piecewise {α : Type*} {δ : α → Sort*} (s : finset α) (f g : Π i, δ i) [Π j, decidable (j ∈ s)] :
  Π i, δ i :=
λi, if i ∈ s then f i else g i

variables {δ : α → Sort*} (s : finset α) (f g : Π i, δ i)

@[simp] lemma piecewise_insert_self [decidable_eq α] {j : α} [∀ i, decidable (i ∈ insert j s)] :
  (insert j s).piecewise f g j = f j :=
by simp [piecewise]

@[simp] lemma piecewise_empty [Π i : α, decidable (i ∈ (∅ : finset α))] : piecewise ∅ f g = g :=
by { ext i, simp [piecewise] }

variable [Π j, decidable (j ∈ s)]

-- TODO: fix this in norm_cast
@[norm_cast move] lemma piecewise_coe [∀ j, decidable (j ∈ (s : set α))] :
  (s : set α).piecewise f g = s.piecewise f g :=
by { ext, congr }

@[simp, priority 980]
lemma piecewise_eq_of_mem {i : α} (hi : i ∈ s) : s.piecewise f g i = f i := by simp [piecewise, hi]

@[simp, priority 980]
lemma piecewise_eq_of_not_mem {i : α} (hi : i ∉ s) : s.piecewise f g i = g i :=
by simp [piecewise, hi]

lemma piecewise_congr {f f' g g' : Π i, δ i} (hf : ∀ i ∈ s, f i = f' i) (hg : ∀ i ∉ s, g i = g' i) :
  s.piecewise f g = s.piecewise f' g' :=
funext $ λ i, if_ctx_congr iff.rfl (hf i) (hg i)

@[simp, priority 990]
lemma piecewise_insert_of_ne [decidable_eq α] {i j : α} [∀ i, decidable (i ∈ insert j s)]
  (h : i ≠ j) : (insert j s).piecewise f g i = s.piecewise f g i :=
by simp [piecewise, h]

lemma piecewise_insert [decidable_eq α] (j : α) [∀ i, decidable (i ∈ insert j s)] :
  (insert j s).piecewise f g = update (s.piecewise f g) j (f j) :=
by { classical, simp only [← piecewise_coe, coe_insert, ← set.piecewise_insert] }

lemma piecewise_cases {i} (p : δ i → Prop) (hf : p (f i)) (hg : p (g i)) : p (s.piecewise f g i) :=
by by_cases hi : i ∈ s; simpa [hi]

lemma piecewise_mem_set_pi {δ : α → Type*} {t : set α} {t' : Π i, set (δ i)}
  {f g} (hf : f ∈ set.pi t t') (hg : g ∈ set.pi t t') : s.piecewise f g ∈ set.pi t t' :=
by { classical, rw ← piecewise_coe, exact set.piecewise_mem_pi ↑s hf hg }

lemma piecewise_singleton [decidable_eq α] (i : α) :
  piecewise {i} f g = update g i (f i) :=
by rw [← insert_emptyc_eq, piecewise_insert, piecewise_empty]

lemma piecewise_piecewise_of_subset_left {s t : finset α} [Π i, decidable (i ∈ s)]
  [Π i, decidable (i ∈ t)] (h : s ⊆ t) (f₁ f₂ g : Π a, δ a) :
  s.piecewise (t.piecewise f₁ f₂) g = s.piecewise f₁ g :=
s.piecewise_congr (λ i hi, piecewise_eq_of_mem _ _ _ (h hi)) (λ _ _, rfl)

@[simp] lemma piecewise_idem_left (f₁ f₂ g : Π a, δ a) :
  s.piecewise (s.piecewise f₁ f₂) g = s.piecewise f₁ g :=
piecewise_piecewise_of_subset_left (subset.refl _) _ _ _

lemma piecewise_piecewise_of_subset_right {s t : finset α} [Π i, decidable (i ∈ s)]
  [Π i, decidable (i ∈ t)] (h : t ⊆ s) (f g₁ g₂ : Π a, δ a) :
  s.piecewise f (t.piecewise g₁ g₂) = s.piecewise f g₂ :=
s.piecewise_congr (λ _ _, rfl) (λ i hi, t.piecewise_eq_of_not_mem _ _ (mt (@h _) hi))

@[simp] lemma piecewise_idem_right (f g₁ g₂ : Π a, δ a) :
  s.piecewise f (s.piecewise g₁ g₂) = s.piecewise f g₂ :=
piecewise_piecewise_of_subset_right (subset.refl _) f g₁ g₂

lemma update_eq_piecewise {β : Type*} [decidable_eq α] (f : α → β) (i : α) (v : β) :
  update f i v = piecewise (singleton i) (λj, v) f :=
(piecewise_singleton _ _ _).symm

lemma update_piecewise [decidable_eq α] (i : α) (v : δ i) :
  update (s.piecewise f g) i v = s.piecewise (update f i v) (update g i v) :=
begin
  ext j,
  rcases em (j = i) with (rfl|hj); by_cases hs : j ∈ s; simp *
end

lemma update_piecewise_of_mem [decidable_eq α] {i : α} (hi : i ∈ s) (v : δ i) :
  update (s.piecewise f g) i v = s.piecewise (update f i v) g :=
begin
  rw update_piecewise,
  refine s.piecewise_congr (λ _ _, rfl) (λ j hj, update_noteq _ _ _),
  exact λ h, hj (h.symm ▸ hi)
end

lemma update_piecewise_of_not_mem [decidable_eq α] {i : α} (hi : i ∉ s) (v : δ i) :
  update (s.piecewise f g) i v = s.piecewise f (update g i v) :=
begin
  rw update_piecewise,
  refine s.piecewise_congr (λ j hj, update_noteq _ _ _) (λ _ _, rfl),
  exact λ h, hi (h ▸ hj)
end

lemma piecewise_le_of_le_of_le {δ : α → Type*} [Π i, preorder (δ i)] {f g h : Π i, δ i}
  (Hf : f ≤ h) (Hg : g ≤ h) : s.piecewise f g ≤ h :=
λ x, piecewise_cases s f g (≤ h x) (Hf x) (Hg x)

lemma le_piecewise_of_le_of_le {δ : α → Type*} [Π i, preorder (δ i)] {f g h : Π i, δ i}
  (Hf : h ≤ f) (Hg : h ≤ g) : h ≤ s.piecewise f g :=
λ x, piecewise_cases s f g (λ y, h x ≤ y) (Hf x) (Hg x)

lemma piecewise_le_piecewise' {δ : α → Type*} [Π i, preorder (δ i)] {f g f' g' : Π i, δ i}
  (Hf : ∀ x ∈ s, f x ≤ f' x) (Hg : ∀ x ∉ s, g x ≤ g' x) : s.piecewise f g ≤ s.piecewise f' g' :=
λ x, by { by_cases hx : x ∈ s; simp [hx, *] }

lemma piecewise_le_piecewise {δ : α → Type*} [Π i, preorder (δ i)] {f g f' g' : Π i, δ i}
  (Hf : f ≤ f') (Hg : g ≤ g') : s.piecewise f g ≤ s.piecewise f' g' :=
s.piecewise_le_piecewise' (λ x _, Hf x) (λ x _, Hg x)

lemma piecewise_mem_Icc_of_mem_of_mem {δ : α → Type*} [Π i, preorder (δ i)] {f f₁ g g₁ : Π i, δ i}
  (hf : f ∈ set.Icc f₁ g₁) (hg : g ∈ set.Icc f₁ g₁) :
  s.piecewise f g ∈ set.Icc f₁ g₁ :=
⟨le_piecewise_of_le_of_le _ hf.1 hg.1, piecewise_le_of_le_of_le _ hf.2 hg.2⟩

lemma piecewise_mem_Icc {δ : α → Type*} [Π i, preorder (δ i)] {f g : Π i, δ i} (h : f ≤ g) :
  s.piecewise f g ∈ set.Icc f g :=
piecewise_mem_Icc_of_mem_of_mem _ (set.left_mem_Icc.2 h) (set.right_mem_Icc.2 h)

lemma piecewise_mem_Icc' {δ : α → Type*} [Π i, preorder (δ i)] {f g : Π i, δ i} (h : g ≤ f) :
  s.piecewise f g ∈ set.Icc g f :=
piecewise_mem_Icc_of_mem_of_mem _ (set.right_mem_Icc.2 h) (set.left_mem_Icc.2 h)

end piecewise

section decidable_pi_exists
variables {s : finset α}

instance decidable_dforall_finset {p : Π a ∈ s, Prop} [hp : ∀ a (h : a ∈ s), decidable (p a h)] :
  decidable (∀ a (h : a ∈ s), p a h) :=
multiset.decidable_dforall_multiset

/-- decidable equality for functions whose domain is bounded by finsets -/
instance decidable_eq_pi_finset {β : α → Type*} [h : ∀ a, decidable_eq (β a)] :
  decidable_eq (Π a ∈ s, β a) :=
multiset.decidable_eq_pi_multiset

instance decidable_dexists_finset {p : Π a ∈ s, Prop} [hp : ∀ a (h : a ∈ s), decidable (p a h)] :
  decidable (∃ a (h : a ∈ s), p a h) :=
multiset.decidable_dexists_multiset

end decidable_pi_exists

/-! ### filter -/
section filter
variables (p q : α → Prop) [decidable_pred p] [decidable_pred q]

/-- `filter p s` is the set of elements of `s` that satisfy `p`. -/
def filter (s : finset α) : finset α :=
⟨_, nodup_filter p s.2⟩

@[simp] theorem filter_val (s : finset α) : (filter p s).1 = s.1.filter p := rfl

@[simp] theorem filter_subset (s : finset α) : s.filter p ⊆ s := filter_subset _ _

variable {p}

@[simp] theorem mem_filter {s : finset α} {a : α} : a ∈ s.filter p ↔ a ∈ s ∧ p a := mem_filter

theorem filter_ssubset {s : finset α} : s.filter p ⊂ s ↔ ∃ x ∈ s, ¬ p x :=
⟨λ h, let ⟨x, hs, hp⟩ := set.exists_of_ssubset h in ⟨x, hs, mt (λ hp, mem_filter.2 ⟨hs, hp⟩) hp⟩,
  λ ⟨x, hs, hp⟩, ⟨s.filter_subset _, λ h, hp (mem_filter.1 (h hs)).2⟩⟩

variable (p)

theorem filter_filter (s : finset α) : (s.filter p).filter q = s.filter (λa, p a ∧ q a) :=
ext $ assume a, by simp only [mem_filter, and_comm, and.left_comm]

lemma filter_true {s : finset α} [h : decidable_pred (λ _, true)] :
  @finset.filter α (λ _, true) h s = s :=
by ext; simp

@[simp] theorem filter_false {h} (s : finset α) : @filter α (λa, false) h s = ∅ :=
ext $ assume a, by simp only [mem_filter, and_false]; refl

variables {p q}

/-- If all elements of a `finset` satisfy the predicate `p`, `s.filter p` is `s`. -/
@[simp] lemma filter_true_of_mem {s : finset α} (h : ∀ x ∈ s, p x) : s.filter p = s :=
ext $ λ x, ⟨λ h, (mem_filter.1 h).1, λ hx, mem_filter.2 ⟨hx, h x hx⟩⟩

/-- If all elements of a `finset` fail to satisfy the predicate `p`, `s.filter p` is `∅`. -/
lemma filter_false_of_mem {s : finset α} (h : ∀ x ∈ s, ¬ p x) : s.filter p = ∅ :=
eq_empty_of_forall_not_mem (by simpa)

lemma filter_eq_empty_iff (s : finset α) (p : α → Prop) [decidable_pred p] :
  (s.filter p = ∅) ↔ ∀ x ∈ s, ¬ p x :=
begin
  refine ⟨_, filter_false_of_mem⟩,
  intros hs,
  injection hs with hs',
  rwa filter_eq_nil at hs'
end

lemma filter_congr {s : finset α} (H : ∀ x ∈ s, p x ↔ q x) : filter p s = filter q s :=
eq_of_veq $ filter_congr H

variables (p q)

lemma filter_empty : filter p ∅ = ∅ := subset_empty.1 $ filter_subset _ _

lemma filter_subset_filter {s t : finset α} (h : s ⊆ t) : s.filter p ⊆ t.filter p :=
assume a ha, mem_filter.2 ⟨h (mem_filter.1 ha).1, (mem_filter.1 ha).2⟩

lemma monotone_filter_left (p : α → Prop) [decidable_pred p] : monotone (filter p) :=
λ _ _, filter_subset_filter p

lemma monotone_filter_right (s : finset α) ⦃p q : α → Prop⦄
  [decidable_pred p] [decidable_pred q] (h : p ≤ q) :
  s.filter p ≤ s.filter q :=
multiset.subset_of_le (multiset.monotone_filter_right s.val h)

@[simp, norm_cast] lemma coe_filter (s : finset α) : ↑(s.filter p) = ({x ∈ ↑s | p x} : set α) :=
set.ext $ λ _, mem_filter

theorem filter_singleton (a : α) : filter p (singleton a) = if p a then singleton a else ∅ :=
by { classical, ext x, simp, split_ifs with h; by_cases h' : x = a; simp [h, h'] }

variable [decidable_eq α]

theorem filter_union (s₁ s₂ : finset α) : (s₁ ∪ s₂).filter p = s₁.filter p ∪ s₂.filter p :=
ext $ λ _, by simp only [mem_filter, mem_union, or_and_distrib_right]

theorem filter_union_right (s : finset α) : s.filter p ∪ s.filter q = s.filter (λx, p x ∨ q x) :=
ext $ λ x, by simp only [mem_filter, mem_union, and_or_distrib_left.symm]

lemma filter_mem_eq_inter {s t : finset α} [Π i, decidable (i ∈ t)] :
  s.filter (λ i, i ∈ t) = s ∩ t :=
ext $ λ i, by rw [mem_filter, mem_inter]

theorem filter_inter (s t : finset α) : filter p s ∩ t = filter p (s ∩ t) :=
by { ext, simp only [mem_inter, mem_filter, and.right_comm] }

theorem inter_filter (s t : finset α) : s ∩ filter p t = filter p (s ∩ t) :=
by rw [inter_comm, filter_inter, inter_comm]

theorem filter_insert (a : α) (s : finset α) :
  filter p (insert a s) = if p a then insert a (filter p s) else filter p s :=
by { ext x, simp, split_ifs with h; by_cases h' : x = a; simp [h, h'] }

theorem filter_erase (a : α) (s : finset α) : filter p (erase s a) = erase (filter p s) a :=
by { ext x, simp only [and_assoc, mem_filter, iff_self, mem_erase] }

theorem filter_or [decidable_pred (λ a, p a ∨ q a)] (s : finset α) :
  s.filter (λ a, p a ∨ q a) = s.filter p ∪ s.filter q :=
ext $ λ _, by simp only [mem_filter, mem_union, and_or_distrib_left]

theorem filter_and [decidable_pred (λ a, p a ∧ q a)] (s : finset α) :
  s.filter (λ a, p a ∧ q a) = s.filter p ∩ s.filter q :=
ext $ λ _, by simp only [mem_filter, mem_inter, and_comm, and.left_comm, and_self]

theorem filter_not [decidable_pred (λ a, ¬ p a)] (s : finset α) :
  s.filter (λ a, ¬ p a) = s \ s.filter p :=
ext $ by simpa only [mem_filter, mem_sdiff, and_comm, not_and] using λ a, and_congr_right $
  λ h : a ∈ s, (imp_iff_right h).symm.trans imp_not_comm

theorem sdiff_eq_filter (s₁ s₂ : finset α) :
  s₁ \ s₂ = filter (∉ s₂) s₁ := ext $ λ _, by simp only [mem_sdiff, mem_filter]

lemma sdiff_eq_self (s₁ s₂ : finset α) : s₁ \ s₂ = s₁ ↔ s₁ ∩ s₂ ⊆ ∅ :=
by { simp [subset.antisymm_iff],
     split; intro h,
     { transitivity' ((s₁ \ s₂) ∩ s₂), mono, simp },
     { calc  s₁ \ s₂
           ⊇ s₁ \ (s₁ ∩ s₂) : by simp [(⊇)]
       ... ⊇ s₁ \ ∅         : by mono using [(⊇)]
       ... ⊇ s₁             : by simp [(⊇)] } }

theorem filter_union_filter_neg_eq [decidable_pred (λ a, ¬ p a)]
  (s : finset α) : s.filter p ∪ s.filter (λa, ¬ p a) = s :=
by simp only [filter_not, union_sdiff_of_subset (filter_subset p s)]

theorem filter_inter_filter_neg_eq [decidable_pred (λ a, ¬ p a)]
  (s : finset α) : s.filter p ∩ s.filter (λa, ¬ p a) = ∅ :=
by simp only [filter_not, inter_sdiff_self]

lemma subset_union_elim {s : finset α} {t₁ t₂ : set α} (h : ↑s ⊆ t₁ ∪ t₂) :
  ∃ s₁ s₂ : finset α, s₁ ∪ s₂ = s ∧ ↑s₁ ⊆ t₁ ∧ ↑s₂ ⊆ t₂ \ t₁ :=
begin
  classical,
  refine ⟨s.filter (∈ t₁), s.filter (∉ t₁), _, _ , _⟩,
  { simp [filter_union_right, em] },
  { intro x, simp },
  { intro x, simp, intros hx hx₂, refine ⟨or.resolve_left (h hx) hx₂, hx₂⟩ }
end

/- We can simplify an application of filter where the decidability is inferred in "the wrong way" -/
@[simp] lemma filter_congr_decidable {α} (s : finset α) (p : α → Prop) (h : decidable_pred p)
  [decidable_pred p] : @filter α p h s = s.filter p :=
by congr

section classical
open_locale classical
/-- The following instance allows us to write `{x ∈ s | p x}` for `finset.filter p s`.
  Since the former notation requires us to define this for all propositions `p`, and `finset.filter`
  only works for decidable propositions, the notation `{x ∈ s | p x}` is only compatible with
  classical logic because it uses `classical.prop_decidable`.
  We don't want to redo all lemmas of `finset.filter` for `has_sep.sep`, so we make sure that `simp`
  unfolds the notation `{x ∈ s | p x}` to `finset.filter p s`. If `p` happens to be decidable, the
  simp-lemma `finset.filter_congr_decidable` will make sure that `finset.filter` uses the right
  instance for decidability.
-/
noncomputable instance {α : Type*} : has_sep α (finset α) := ⟨λ p x, x.filter p⟩

@[simp] lemma sep_def {α : Type*} (s : finset α) (p : α → Prop) : {x ∈ s | p x} = s.filter p := rfl

end classical

/--
  After filtering out everything that does not equal a given value, at most that value remains.

  This is equivalent to `filter_eq'` with the equality the other way.
-/
-- This is not a good simp lemma, as it would prevent `finset.mem_filter` from firing
-- on, e.g. `x ∈ s.filter(eq b)`.
lemma filter_eq [decidable_eq β] (s : finset β) (b : β) : s.filter (eq b) = ite (b ∈ s) {b} ∅ :=
begin
  split_ifs,
  { ext,
    simp only [mem_filter, mem_singleton],
    exact ⟨λ h, h.2.symm, by { rintro ⟨h⟩, exact ⟨h, rfl⟩ }⟩ },
  { ext,
    simp only [mem_filter, not_and, iff_false, not_mem_empty],
    rintro m ⟨e⟩, exact h m }
end

/--
  After filtering out everything that does not equal a given value, at most that value remains.

  This is equivalent to `filter_eq` with the equality the other way.
-/
lemma filter_eq' [decidable_eq β] (s : finset β) (b : β) :
  s.filter (λ a, a = b) = ite (b ∈ s) {b} ∅ :=
trans (filter_congr (λ _ _, ⟨eq.symm, eq.symm⟩)) (filter_eq s b)

lemma filter_ne [decidable_eq β] (s : finset β) (b : β) : s.filter (λ a, b ≠ a) = s.erase b :=
by { ext, simp only [mem_filter, mem_erase, ne.def], tauto }

lemma filter_ne' [decidable_eq β] (s : finset β) (b : β) : s.filter (λ a, a ≠ b) = s.erase b :=
trans (filter_congr (λ _ _, ⟨ne.symm, ne.symm⟩)) (filter_ne s b)

end filter

/-! ### range -/

section range
variables {n m l : ℕ}

/-- `range n` is the set of natural numbers less than `n`. -/
def range (n : ℕ) : finset ℕ := ⟨_, nodup_range n⟩

@[simp] theorem range_coe (n : ℕ) : (range n).1 = multiset.range n := rfl

@[simp] theorem mem_range : m ∈ range n ↔ m < n := mem_range

@[simp] theorem range_zero : range 0 = ∅ := rfl

@[simp] theorem range_one : range 1 = {0} := rfl

theorem range_succ : range (succ n) = insert n (range n) :=
eq_of_veq $ (range_succ n).trans $ (ndinsert_of_not_mem not_mem_range_self).symm

lemma range_add_one : range (n + 1) = insert n (range n) := range_succ

@[simp] theorem not_mem_range_self : n ∉ range n := not_mem_range_self

@[simp] theorem self_mem_range_succ (n : ℕ) : n ∈ range (n + 1) := multiset.self_mem_range_succ n

@[simp] theorem range_subset {n m} : range n ⊆ range m ↔ n ≤ m := range_subset

theorem range_mono : monotone range := λ _ _, range_subset.2

lemma mem_range_succ_iff {a b : ℕ} : a ∈ finset.range b.succ ↔ a ≤ b :=
finset.mem_range.trans nat.lt_succ_iff

lemma mem_range_le {n x : ℕ} (hx : x ∈ range n) : x ≤ n := (mem_range.1 hx).le

lemma mem_range_sub_ne_zero {n x : ℕ} (hx : x ∈ range n) : n - x ≠ 0 :=
ne_of_gt $ tsub_pos_of_lt $ mem_range.1 hx

@[simp] lemma nonempty_range_iff : (range n).nonempty ↔ n ≠ 0 :=
⟨λ ⟨k, hk⟩, ((zero_le k).trans_lt $ mem_range.1 hk).ne',
  λ h, ⟨0, mem_range.2 $ pos_iff_ne_zero.2 h⟩⟩

@[simp] lemma range_eq_empty_iff : range n = ∅ ↔ n = 0 :=
by rw [← not_nonempty_iff_eq_empty, nonempty_range_iff, not_not]

lemma nonempty_range_succ : (range $ n + 1).nonempty :=
nonempty_range_iff.2 n.succ_ne_zero

end range

/- useful rules for calculations with quantifiers -/
theorem exists_mem_empty_iff (p : α → Prop) : (∃ x, x ∈ (∅ : finset α) ∧ p x) ↔ false :=
by simp only [not_mem_empty, false_and, exists_false]

lemma exists_mem_insert [decidable_eq α] (a : α) (s : finset α) (p : α → Prop) :
  (∃ x, x ∈ insert a s ∧ p x) ↔ p a ∨ ∃ x, x ∈ s ∧ p x :=
by simp only [mem_insert, or_and_distrib_right, exists_or_distrib, exists_eq_left]

theorem forall_mem_empty_iff (p : α → Prop) : (∀ x, x ∈ (∅ : finset α) → p x) ↔ true :=
iff_true_intro $ λ _, false.elim

lemma forall_mem_insert [decidable_eq α] (a : α) (s : finset α) (p : α → Prop) :
  (∀ x, x ∈ insert a s → p x) ↔ p a ∧ ∀ x, x ∈ s → p x :=
by simp only [mem_insert, or_imp_distrib, forall_and_distrib, forall_eq]

end finset

/-- Equivalence between the set of natural numbers which are `≥ k` and `ℕ`, given by `n → n - k`. -/
def not_mem_range_equiv (k : ℕ) : {n // n ∉ range k} ≃ ℕ :=
{ to_fun := λ i, i.1 - k,
  inv_fun := λ j, ⟨j + k, by simp⟩,
  left_inv := λ j,
  begin
    rw subtype.ext_iff_val,
    apply tsub_add_cancel_of_le,
    simpa using j.2
  end,
  right_inv := λ j, add_tsub_cancel_right _ _ }

@[simp] lemma coe_not_mem_range_equiv (k : ℕ) :
  (not_mem_range_equiv k : {n // n ∉ range k} → ℕ) = (λ i, i - k) := rfl

@[simp] lemma coe_not_mem_range_equiv_symm (k : ℕ) :
  ((not_mem_range_equiv k).symm : ℕ → {n // n ∉ range k}) = λ j, ⟨j + k, by simp⟩ := rfl

/-! ### erase_dup on list and multiset -/

namespace multiset
variable [decidable_eq α]

/-- `to_finset s` removes duplicates from the multiset `s` to produce a finset. -/
def to_finset (s : multiset α) : finset α := ⟨_, nodup_erase_dup s⟩

@[simp] theorem to_finset_val (s : multiset α) : s.to_finset.1 = s.erase_dup := rfl

theorem to_finset_eq {s : multiset α} (n : nodup s) : finset.mk s n = s.to_finset :=
finset.val_inj.1 n.erase_dup.symm

lemma nodup.to_finset_inj {l l' : multiset α} (hl : nodup l) (hl' : nodup l')
  (h : l.to_finset = l'.to_finset) : l = l' :=
by simpa [←to_finset_eq hl, ←to_finset_eq hl'] using h

@[simp] lemma mem_to_finset {a : α} {s : multiset α} : a ∈ s.to_finset ↔ a ∈ s := mem_erase_dup

@[simp] lemma to_finset_zero : to_finset (0 : multiset α) = ∅ := rfl

@[simp] lemma to_finset_cons (a : α) (s : multiset α) :
  to_finset (a ::ₘ s) = insert a (to_finset s) :=
finset.eq_of_veq erase_dup_cons

@[simp] lemma to_finset_singleton (a : α) : to_finset ({a} : multiset α) = {a} :=
by rw [singleton_eq_cons, to_finset_cons, to_finset_zero, is_lawful_singleton.insert_emptyc_eq]

@[simp] lemma to_finset_add (s t : multiset α) : to_finset (s + t) = to_finset s ∪ to_finset t :=
finset.ext $ by simp

@[simp] lemma to_finset_nsmul (s : multiset α) :
  ∀ (n : ℕ) (hn : n ≠ 0), (n • s).to_finset = s.to_finset
| 0     h := by contradiction
| (n+1) h :=
  begin
    by_cases n = 0,
    { rw [h, zero_add, one_nsmul] },
    { rw [add_nsmul, to_finset_add, one_nsmul, to_finset_nsmul n h, finset.union_idempotent] }
  end

@[simp] lemma to_finset_inter (s t : multiset α) : to_finset (s ∩ t) = to_finset s ∩ to_finset t :=
finset.ext $ by simp

@[simp] lemma to_finset_union (s t : multiset α) : (s ∪ t).to_finset = s.to_finset ∪ t.to_finset :=
by ext; simp

theorem to_finset_eq_empty {m : multiset α} : m.to_finset = ∅ ↔ m = 0 :=
finset.val_inj.symm.trans multiset.erase_dup_eq_zero

@[simp] lemma to_finset_subset (s t : multiset α) : s.to_finset ⊆ t.to_finset ↔ s ⊆ t :=
by simp only [finset.subset_iff, multiset.subset_iff, multiset.mem_to_finset]

end multiset

namespace finset

@[simp] lemma val_to_finset [decidable_eq α] (s : finset α) : s.val.to_finset = s :=
by { ext, rw [multiset.mem_to_finset, ←mem_def] }

lemma val_le_iff_val_subset {a : finset α} {b : multiset α} : a.val ≤ b ↔ a.val ⊆ b :=
multiset.le_iff_subset a.nodup

end finset

namespace list
variables [decidable_eq α] {l l' : list α} {a : α}

/-- `to_finset l` removes duplicates from the list `l` to produce a finset. -/
def to_finset (l : list α) : finset α := multiset.to_finset l

@[simp] theorem to_finset_val (l : list α) : l.to_finset.1 = (l.erase_dup : multiset α) := rfl

lemma to_finset_eq (n : nodup l) : @finset.mk α l n = l.to_finset := multiset.to_finset_eq n

@[simp] lemma mem_to_finset : a ∈ l.to_finset ↔ a ∈ l := mem_erase_dup
@[simp] lemma to_finset_nil : to_finset (@nil α) = ∅ := rfl

@[simp] lemma to_finset_cons : to_finset (a :: l) = insert a (to_finset l) :=
finset.eq_of_veq $ by by_cases h : a ∈ l; simp [finset.insert_val', multiset.erase_dup_cons, h]

lemma to_finset_surj_on : set.surj_on to_finset {l : list α | l.nodup} set.univ :=
by { rintro ⟨⟨l⟩, hl⟩ _, exact ⟨l, hl, (to_finset_eq hl).symm⟩ }

theorem to_finset_surjective : surjective (to_finset : list α → finset α) :=
λ s, let ⟨l, _, hls⟩ := to_finset_surj_on (set.mem_univ s) in ⟨l, hls⟩

lemma to_finset_eq_iff_perm_erase_dup : l.to_finset = l'.to_finset ↔ l.erase_dup ~ l'.erase_dup :=
by simp [finset.ext_iff, perm_ext (nodup_erase_dup _) (nodup_erase_dup _)]

lemma to_finset.ext_iff {a b : list α} : a.to_finset = b.to_finset ↔ ∀ x, x ∈ a ↔ x ∈ b :=
by simp only [finset.ext_iff, mem_to_finset]

<<<<<<< HEAD
lemma to_finset.ext {a b : list α} : (∀ x, x ∈ a ↔ x ∈ b) → a.to_finset = b.to_finset :=
to_finset.ext_iff.mpr

lemma to_finset_eq_of_perm (l l' : list α) (h : l ~ l') :
  l.to_finset = l'.to_finset :=
=======
lemma to_finset.ext : (∀ x, x ∈ l ↔ x ∈ l') → l.to_finset = l'.to_finset := to_finset.ext_iff.mpr

lemma to_finset_eq_of_perm (l l' : list α) (h : l ~ l') : l.to_finset = l'.to_finset :=
>>>>>>> 5b0996f8
to_finset_eq_iff_perm_erase_dup.mpr h.erase_dup

lemma perm_of_nodup_nodup_to_finset_eq (hl : nodup l) (hl' : nodup l')
  (h : l.to_finset = l'.to_finset) : l ~ l' :=
by { rw ←multiset.coe_eq_coe, exact multiset.nodup.to_finset_inj hl hl' h }

@[simp] lemma to_finset_append : to_finset (l ++ l') = l.to_finset ∪ l'.to_finset :=
begin
  induction l with hd tl hl,
  { simp },
  { simp [hl] }
end

@[simp] lemma to_finset_reverse {l : list α} : to_finset l.reverse = l.to_finset :=
to_finset_eq_of_perm _ _ (reverse_perm l)

lemma to_finset_repeat_of_ne_zero {n : ℕ} (hn : n ≠ 0) : (list.repeat a n).to_finset = {a} :=
by { ext x, simp [hn, list.mem_repeat] }

@[simp] lemma to_finset_union (l l' : list α) : (l ∪ l').to_finset = l.to_finset ∪ l'.to_finset :=
by { ext, simp }

@[simp] lemma to_finset_inter (l l' : list α) : (l ∩ l').to_finset = l.to_finset ∩ l'.to_finset :=
by { ext, simp }

@[simp] lemma to_finset_eq_empty_iff (l : list α) : l.to_finset = ∅ ↔ l = nil := by cases l; simp

end list

namespace finset

/-! ### map -/
section map
open function

/-- When `f` is an embedding of `α` in `β` and `s` is a finset in `α`, then `s.map f` is the image
finset in `β`. The embedding condition guarantees that there are no duplicates in the image. -/
def map (f : α ↪ β) (s : finset α) : finset β :=
⟨s.1.map f, nodup_map f.2 s.2⟩

@[simp] theorem map_val (f : α ↪ β) (s : finset α) : (map f s).1 = s.1.map f := rfl

@[simp] theorem map_empty (f : α ↪ β) : (∅ : finset α).map f = ∅ := rfl

variables {f : α ↪ β} {s : finset α}

@[simp] theorem mem_map {b : β} : b ∈ s.map f ↔ ∃ a ∈ s, f a = b :=
mem_map.trans $ by simp only [exists_prop]; refl

@[simp] lemma mem_map_equiv {f : α ≃ β} {b : β} : b ∈ s.map f.to_embedding ↔ f.symm b ∈ s :=
by { rw mem_map, exact ⟨by { rintro ⟨a, H, rfl⟩, simpa }, λ h, ⟨_, h, by simp⟩⟩ }

/-- If the only elements outside `s` are those left fixed by `σ`, then mapping by `σ` has no effect.
-/
lemma map_perm {σ : equiv.perm α} (hs : {a | σ a ≠ a} ⊆ s) : s.map (σ : α ↪ α) = s :=
begin
  ext i,
  rw mem_map,
  obtain hi | hi := eq_or_ne (σ i) i,
  { refine ⟨_, λ h, ⟨i, h, hi⟩⟩,
    rintro ⟨j, hj, h⟩,
    rwa σ.injective (hi.trans h.symm) },
  { refine iff_of_true ⟨σ.symm i, hs $ λ h, hi _, σ.apply_symm_apply _⟩ (hs hi),
    convert congr_arg σ h; exact (σ.apply_symm_apply _).symm }
end

lemma mem_map' (f : α ↪ β) {a} {s : finset α} : f a ∈ s.map f ↔ a ∈ s := mem_map_of_injective f.2

lemma mem_map_of_mem (f : α ↪ β) {a} {s : finset α} : a ∈ s → f a ∈ s.map f := (mem_map' _).2

lemma apply_coe_mem_map (f : α ↪ β) (s : finset α) (x : s) : f x ∈ s.map f :=
mem_map_of_mem f x.prop

@[simp, norm_cast] theorem coe_map (f : α ↪ β) (s : finset α) : (s.map f : set β) = f '' s :=
set.ext $ λ x, mem_map.trans set.mem_image_iff_bex.symm

theorem coe_map_subset_range (f : α ↪ β) (s : finset α) : (s.map f : set β) ⊆ set.range f :=
calc ↑(s.map f) = f '' s      : coe_map f s
            ... ⊆ set.range f : set.image_subset_range f ↑s

theorem map_to_finset [decidable_eq α] [decidable_eq β] {s : multiset α} :
  s.to_finset.map f = (s.map f).to_finset :=
ext $ λ _, by simp only [mem_map, multiset.mem_map, exists_prop, multiset.mem_to_finset]

@[simp] theorem map_refl : s.map (embedding.refl _) = s :=
ext $ λ _, by simpa only [mem_map, exists_prop] using exists_eq_right

@[simp] theorem map_cast_heq {α β} (h : α = β) (s : finset α) :
  s.map (equiv.cast h).to_embedding == s :=
by { subst h, simp }

theorem map_map {g : β ↪ γ} : (s.map f).map g = s.map (f.trans g) :=
eq_of_veq $ by simp only [map_val, multiset.map_map]; refl

@[simp] theorem map_subset_map {s₁ s₂ : finset α} : s₁.map f ⊆ s₂.map f ↔ s₁ ⊆ s₂ :=
⟨λ h x xs, (mem_map' _).1 $ h $ (mem_map' f).2 xs,
 λ h, by simp [subset_def, map_subset_map h]⟩

/-- Associate to an embedding `f` from `α` to `β` the order embedding that maps a finset to its
image under `f`. -/
def map_embedding (f : α ↪ β) : finset α ↪o finset β :=
order_embedding.of_map_le_iff (map f) (λ _ _, map_subset_map)

@[simp] theorem map_inj {s₁ s₂ : finset α} : s₁.map f = s₂.map f ↔ s₁ = s₂ :=
(map_embedding f).injective.eq_iff

@[simp] theorem map_embedding_apply : map_embedding f s = map f s := rfl

theorem map_filter {p : β → Prop} [decidable_pred p] :
  (s.map f).filter p = (s.filter (p ∘ f)).map f :=
eq_of_veq (map_filter _ _ _)

theorem map_union [decidable_eq α] [decidable_eq β]
  {f : α ↪ β} (s₁ s₂ : finset α) : (s₁ ∪ s₂).map f = s₁.map f ∪ s₂.map f :=
coe_injective $ by simp only [coe_map, coe_union, set.image_union]

theorem map_inter [decidable_eq α] [decidable_eq β]
  {f : α ↪ β} (s₁ s₂ : finset α) : (s₁ ∩ s₂).map f = s₁.map f ∩ s₂.map f :=
coe_injective $ by simp only [coe_map, coe_inter, set.image_inter f.injective]

@[simp] theorem map_singleton (f : α ↪ β) (a : α) : map f {a} = {f a} :=
coe_injective $ by simp only [coe_map, coe_singleton, set.image_singleton]

@[simp] lemma map_insert [decidable_eq α] [decidable_eq β] (f : α ↪ β) (a : α) (s : finset α) :
  (insert a s).map f = insert (f a) (s.map f) :=
by simp only [insert_eq, map_union, map_singleton]

@[simp] theorem map_eq_empty : s.map f = ∅ ↔ s = ∅ :=
⟨λ h, eq_empty_of_forall_not_mem $
 λ a m, ne_empty_of_mem (mem_map_of_mem _ m) h, λ e, e.symm ▸ rfl⟩

@[simp] lemma map_nonempty : (s.map f).nonempty ↔ s.nonempty :=
by rw [nonempty_iff_ne_empty, nonempty_iff_ne_empty, ne.def, map_eq_empty]

alias map_nonempty ↔ _ finset.nonempty.map

lemma attach_map_val {s : finset α} : s.attach.map (embedding.subtype _) = s :=
eq_of_veq $ by rw [map_val, attach_val]; exact attach_map_val _

end map

lemma range_add_one' (n : ℕ) :
  range (n + 1) = insert 0 ((range n).map ⟨λi, i + 1, assume i j, nat.succ.inj⟩) :=
by ext (⟨⟩ | ⟨n⟩); simp [nat.succ_eq_add_one, nat.zero_lt_succ n]

/-! ### image -/

section image
variables [decidable_eq β]

/-- `image f s` is the forward image of `s` under `f`. -/
def image (f : α → β) (s : finset α) : finset β := (s.1.map f).to_finset

@[simp] theorem image_val (f : α → β) (s : finset α) : (image f s).1 = (s.1.map f).erase_dup := rfl

@[simp] theorem image_empty (f : α → β) : (∅ : finset α).image f = ∅ := rfl

variables {f g : α → β} {s : finset α} {t : finset β} {a : α} {b c : β}

@[simp] lemma mem_image : b ∈ s.image f ↔ ∃ a ∈ s, f a = b :=
by simp only [mem_def, image_val, mem_erase_dup, multiset.mem_map, exists_prop]

lemma mem_image_of_mem (f : α → β) {a} (h : a ∈ s) : f a ∈ s.image f := mem_image.2 ⟨_, h, rfl⟩

@[simp] lemma mem_image_const : c ∈ s.image (const α b) ↔ s.nonempty ∧ b = c :=
by { rw mem_image, simp only [exists_prop, const_apply, exists_and_distrib_right], refl }

lemma mem_image_const_self : b ∈ s.image (const α b) ↔ s.nonempty :=
mem_image_const.trans $ and_iff_left rfl

instance [can_lift β α] : can_lift (finset β) (finset α) :=
{ cond := λ s, ∀ x ∈ s, can_lift.cond α x,
  coe := image can_lift.coe,
  prf :=
    begin
      rintro ⟨⟨l⟩, hd : l.nodup⟩ hl,
      lift l to list α using hl,
      refine ⟨⟨l, list.nodup_of_nodup_map _ hd⟩, ext $ λ a, _⟩,
      simp
    end }

lemma image_congr (h : (s : set α).eq_on f g) : finset.image f s = finset.image g s :=
by { ext, simp_rw mem_image, exact bex_congr (λ x hx, by rw h hx) }

lemma _root_.function.injective.mem_finset_image (hf : injective f) : f a ∈ s.image f ↔ a ∈ s :=
begin
  refine ⟨λ h, _, finset.mem_image_of_mem f⟩,
  obtain ⟨y, hy, heq⟩ := mem_image.1 h,
  exact hf heq ▸ hy,
end

lemma filter_mem_image_eq_image (f : α → β) (s : finset α) (t : finset β) (h : ∀ x ∈ s, f x ∈ t) :
  t.filter (λ y, y ∈ s.image f) = s.image f :=
by { ext, rw [mem_filter, mem_image],
     simp only [and_imp, exists_prop, and_iff_right_iff_imp, exists_imp_distrib],
     rintros x xel rfl, exact h _ xel }

lemma fiber_nonempty_iff_mem_image (f : α → β) (s : finset α) (y : β) :
  (s.filter (λ x, f x = y)).nonempty ↔ y ∈ s.image f :=
by simp [finset.nonempty]

@[simp, norm_cast] lemma coe_image {f : α → β} : ↑(s.image f) = f '' ↑s :=
set.ext $ λ _, mem_image.trans set.mem_image_iff_bex.symm

protected lemma nonempty.image (h : s.nonempty) (f : α → β) : (s.image f).nonempty :=
let ⟨a, ha⟩ := h in ⟨f a, mem_image_of_mem f ha⟩

@[simp] lemma nonempty.image_iff (f : α → β) : (s.image f).nonempty ↔ s.nonempty :=
⟨λ ⟨y, hy⟩, let ⟨x, hx, _⟩ := mem_image.mp hy in ⟨x, hx⟩, λ h, h.image f⟩

theorem image_to_finset [decidable_eq α] {s : multiset α} :
  s.to_finset.image f = (s.map f).to_finset :=
ext $ λ _, by simp only [mem_image, multiset.mem_to_finset, exists_prop, multiset.mem_map]

theorem image_val_of_inj_on (H : set.inj_on f s) : (image f s).1 = s.1.map f :=
(nodup_map_on H s.2).erase_dup

@[simp] lemma image_id [decidable_eq α] : s.image id = s :=
ext $ λ _, by simp only [mem_image, exists_prop, id, exists_eq_right]

@[simp] theorem image_id' [decidable_eq α] : s.image (λ x, x) = s := image_id

theorem image_image [decidable_eq γ] {g : β → γ} : (s.image f).image g = s.image (g ∘ f) :=
eq_of_veq $ by simp only [image_val, erase_dup_map_erase_dup_eq, multiset.map_map]

theorem image_subset_image {s₁ s₂ : finset α} (h : s₁ ⊆ s₂) : s₁.image f ⊆ s₂.image f :=
by simp only [subset_def, image_val, subset_erase_dup', erase_dup_subset',
  multiset.map_subset_map h]

lemma image_subset_iff : s.image f ⊆ t ↔ ∀ x ∈ s, f x ∈ t :=
calc s.image f ⊆ t ↔ f '' ↑s ⊆ ↑t : by norm_cast
               ... ↔ _ : set.image_subset_iff

theorem image_mono (f : α → β) : monotone (finset.image f) := λ _ _, image_subset_image

theorem coe_image_subset_range : ↑(s.image f) ⊆ set.range f :=
calc ↑(s.image f) = f '' ↑s     : coe_image
              ... ⊆ set.range f : set.image_subset_range f ↑s

theorem image_filter {p : β → Prop} [decidable_pred p] :
  (s.image f).filter p = (s.filter (p ∘ f)).image f :=
ext $ λ b, by simp only [mem_filter, mem_image, exists_prop]; exact
⟨by rintro ⟨⟨x, h1, rfl⟩, h2⟩; exact ⟨x, ⟨h1, h2⟩, rfl⟩,
 by rintro ⟨x, ⟨h1, h2⟩, rfl⟩; exact ⟨⟨x, h1, rfl⟩, h2⟩⟩

theorem image_union [decidable_eq α] {f : α → β} (s₁ s₂ : finset α) :
  (s₁ ∪ s₂).image f = s₁.image f ∪ s₂.image f :=
ext $ λ _, by simp only [mem_image, mem_union, exists_prop, or_and_distrib_right,
  exists_or_distrib]

lemma image_inter [decidable_eq α] (s₁ s₂ : finset α) (hf : ∀ x y, f x = f y → x = y) :
  (s₁ ∩ s₂).image f = s₁.image f ∩ s₂.image f :=
ext $ by simp only [mem_image, exists_prop, mem_inter]; exact λ b,
⟨λ ⟨a, ⟨m₁, m₂⟩, e⟩, ⟨⟨a, m₁, e⟩, ⟨a, m₂, e⟩⟩,
 λ ⟨⟨a, m₁, e₁⟩, ⟨a', m₂, e₂⟩⟩, ⟨a, ⟨m₁, hf _ _ (e₂.trans e₁.symm) ▸ m₂⟩, e₁⟩⟩.

@[simp] theorem image_singleton (f : α → β) (a : α) : image f {a} = {f a} :=
ext $ λ x, by simpa only [mem_image, exists_prop, mem_singleton, exists_eq_left] using eq_comm

@[simp] theorem image_insert [decidable_eq α] (f : α → β) (a : α) (s : finset α) :
  (insert a s).image f = insert (f a) (s.image f) :=
by simp only [insert_eq, image_singleton, image_union]

@[simp] lemma image_erase [decidable_eq α] {f : α → β} (hf : injective f) (s : finset α) (a : α) :
  (s.erase a).image f = (s.image f).erase (f a) :=
begin
  ext b,
  simp only [mem_image, exists_prop, mem_erase],
  split,
  { rintro ⟨a', ⟨haa', ha'⟩, rfl⟩,
    exact ⟨hf.ne haa', a', ha', rfl⟩ },
  { rintro ⟨h, a', ha', rfl⟩,
    exact ⟨a', ⟨ne_of_apply_ne _ h, ha'⟩, rfl⟩ }
end

@[simp] theorem image_eq_empty : s.image f = ∅ ↔ s = ∅ :=
⟨λ h, eq_empty_of_forall_not_mem $
 λ a m, ne_empty_of_mem (mem_image_of_mem _ m) h, λ e, e.symm ▸ rfl⟩

lemma mem_range_iff_mem_finset_range_of_mod_eq' [decidable_eq α] {f : ℕ → α} {a : α} {n : ℕ}
  (hn : 0 < n) (h : ∀ i, f (i % n) = f i) :
  a ∈ set.range f ↔ a ∈ (finset.range n).image (λi, f i) :=
begin
  split,
  { rintros ⟨i, hi⟩,
    simp only [mem_image, exists_prop, mem_range],
    exact ⟨i % n, nat.mod_lt i hn, (rfl.congr hi).mp (h i)⟩ },
  { rintro h,
    simp only [mem_image, exists_prop, set.mem_range, mem_range] at *,
    rcases h with ⟨i, hi, ha⟩,
    exact ⟨i, ha⟩ }
end

lemma mem_range_iff_mem_finset_range_of_mod_eq [decidable_eq α] {f : ℤ → α} {a : α} {n : ℕ}
  (hn : 0 < n) (h : ∀ i, f (i % n) = f i) :
  a ∈ set.range f ↔ a ∈ (finset.range n).image (λi, f i) :=
suffices (∃ i, f (i % n) = a) ↔ ∃ i, i < n ∧ f ↑i = a, by simpa [h],
have hn' : 0 < (n : ℤ), from int.coe_nat_lt.mpr hn,
iff.intro
  (assume ⟨i, hi⟩,
    have 0 ≤ i % ↑n, from int.mod_nonneg _ (ne_of_gt hn'),
    ⟨int.to_nat (i % n),
      by rw [←int.coe_nat_lt, int.to_nat_of_nonneg this]; exact ⟨int.mod_lt_of_pos i hn', hi⟩⟩)
  (assume ⟨i, hi, ha⟩,
    ⟨i, by rw [int.mod_eq_of_lt (int.coe_zero_le _) (int.coe_nat_lt_coe_nat_of_lt hi), ha]⟩)

lemma range_add (a b : ℕ) : range (a + b) = range a ∪ (range b).map (add_left_embedding a) :=
by { rw [←val_inj, union_val], exact multiset.range_add_eq_union a b }

@[simp] lemma attach_image_val [decidable_eq α] {s : finset α} : s.attach.image subtype.val = s :=
eq_of_veq $ by rw [image_val, attach_val, multiset.attach_map_val, erase_dup_eq_self]

@[simp] lemma attach_image_coe [decidable_eq α] {s : finset α} : s.attach.image coe = s :=
finset.attach_image_val

@[simp] lemma attach_insert [decidable_eq α] {a : α} {s : finset α} :
  attach (insert a s) = insert (⟨a, mem_insert_self a s⟩ : {x // x ∈ insert a s})
    ((attach s).image (λx, ⟨x.1, mem_insert_of_mem x.2⟩)) :=
ext $ λ ⟨x, hx⟩, ⟨or.cases_on (mem_insert.1 hx)
  (λ h : x = a, λ _, mem_insert.2 $ or.inl $ subtype.eq h)
  (λ h : x ∈ s, λ _, mem_insert_of_mem $ mem_image.2 $ ⟨⟨x, h⟩, mem_attach _ _, subtype.eq rfl⟩),
λ _, finset.mem_attach _ _⟩

theorem map_eq_image (f : α ↪ β) (s : finset α) : s.map f = s.image f :=
eq_of_veq (s.map f).2.erase_dup.symm

lemma image_const {s : finset α} (h : s.nonempty) (b : β) : s.image (λa, b) = singleton b :=
ext $ assume b', by simp only [mem_image, exists_prop, exists_and_distrib_right,
  h.bex, true_and, mem_singleton, eq_comm]

@[simp] lemma map_erase [decidable_eq α] (f : α ↪ β) (s : finset α) (a : α) :
  (s.erase a).map f = (s.map f).erase (f a) :=
by { simp_rw map_eq_image, exact s.image_erase f.2 a }

/-! ### Subtype -/

/-- Given a finset `s` and a predicate `p`, `s.subtype p` is the finset of `subtype p` whose
elements belong to `s`. -/
protected def subtype {α} (p : α → Prop) [decidable_pred p] (s : finset α) : finset (subtype p) :=
(s.filter p).attach.map ⟨λ x, ⟨x.1, (finset.mem_filter.1 x.2).2⟩,
λ x y H, subtype.eq $ subtype.mk.inj H⟩

@[simp] lemma mem_subtype {p : α → Prop} [decidable_pred p] {s : finset α} :
  ∀ {a : subtype p}, a ∈ s.subtype p ↔ (a : α) ∈ s
| ⟨a, ha⟩ := by simp [finset.subtype, ha]

lemma subtype_eq_empty {p : α → Prop} [decidable_pred p] {s : finset α} :
  s.subtype p = ∅ ↔ ∀ x, p x → x ∉ s :=
by simp [ext_iff, subtype.forall, subtype.coe_mk]; refl

@[mono] lemma subtype_mono {p : α → Prop} [decidable_pred p] : monotone (finset.subtype p) :=
λ s t h x hx, mem_subtype.2 $ h $ mem_subtype.1 hx

/-- `s.subtype p` converts back to `s.filter p` with
`embedding.subtype`. -/
@[simp] lemma subtype_map (p : α → Prop) [decidable_pred p] :
  (s.subtype p).map (embedding.subtype _) = s.filter p :=
begin
  ext x,
  simp [and_comm _ (_ = _), @and.left_comm _ (_ = _), and_comm (p x) (x ∈ s)]
end

/-- If all elements of a `finset` satisfy the predicate `p`,
`s.subtype p` converts back to `s` with `embedding.subtype`. -/
lemma subtype_map_of_mem {p : α → Prop} [decidable_pred p] (h : ∀ x ∈ s, p x) :
  (s.subtype p).map (embedding.subtype _) = s :=
by rw [subtype_map, filter_true_of_mem h]

/-- If a `finset` of a subtype is converted to the main type with
`embedding.subtype`, all elements of the result have the property of
the subtype. -/
lemma property_of_mem_map_subtype {p : α → Prop} (s : finset {x // p x}) {a : α}
  (h : a ∈ s.map (embedding.subtype _)) : p a :=
begin
  rcases mem_map.1 h with ⟨x, hx, rfl⟩,
  exact x.2
end

/-- If a `finset` of a subtype is converted to the main type with
`embedding.subtype`, the result does not contain any value that does
not satisfy the property of the subtype. -/
lemma not_mem_map_subtype_of_not_property {p : α → Prop} (s : finset {x // p x})
  {a : α} (h : ¬ p a) : a ∉ (s.map (embedding.subtype _)) :=
mt s.property_of_mem_map_subtype h

/-- If a `finset` of a subtype is converted to the main type with
`embedding.subtype`, the result is a subset of the set giving the
subtype. -/
lemma map_subtype_subset {t : set α} (s : finset t) : ↑(s.map (embedding.subtype _)) ⊆ t :=
begin
  intros a ha,
  rw mem_coe at ha,
  convert property_of_mem_map_subtype s ha
end

lemma subset_image_iff {s : set α} : ↑t ⊆ f '' s ↔ ∃ s' : finset α, ↑s' ⊆ s ∧ s'.image f = t :=
begin
  split, swap,
  { rintro ⟨t, ht, rfl⟩, rw [coe_image], exact set.image_subset f ht },
  intro h,
  letI : can_lift β s := ⟨f ∘ coe, λ y, y ∈ f '' s, λ y ⟨x, hxt, hy⟩, ⟨⟨x, hxt⟩, hy⟩⟩,
  lift t to finset s using h,
  refine ⟨t.map (embedding.subtype _), map_subtype_subset _, _⟩,
  ext y, simp
end

lemma range_sdiff_zero {n : ℕ} : range (n + 1) \ {0} = (range n).image nat.succ :=
begin
  induction n with k hk,
  { simp },
  nth_rewrite 1 range_succ,
  rw [range_succ, image_insert, ←hk, insert_sdiff_of_not_mem],
  simp
end

end image

lemma _root_.multiset.to_finset_map [decidable_eq α] [decidable_eq β] (f : α → β) (m : multiset α) :
  (m.map f).to_finset = m.to_finset.image f :=
finset.val_inj.1 (multiset.erase_dup_map_erase_dup_eq _ _).symm

section to_list

/-- Produce a list of the elements in the finite set using choice. -/
@[reducible] noncomputable def to_list (s : finset α) : list α := s.1.to_list

lemma nodup_to_list (s : finset α) : s.to_list.nodup :=
by { rw [to_list, ←multiset.coe_nodup, multiset.coe_to_list], exact s.nodup }

@[simp] lemma mem_to_list {a : α} (s : finset α) : a ∈ s.to_list ↔ a ∈ s :=
by { rw [to_list, ←multiset.mem_coe, multiset.coe_to_list], exact iff.rfl }

@[simp] lemma to_list_empty : (∅ : finset α).to_list = [] := by simp [to_list]

@[simp, norm_cast]
lemma coe_to_list (s : finset α) : (s.to_list : multiset α) = s.val := by { classical, ext, simp }

@[simp] lemma to_list_to_finset [decidable_eq α] (s : finset α) : s.to_list.to_finset = s :=
by { ext, simp }

lemma exists_list_nodup_eq [decidable_eq α] (s : finset α) :
  ∃ (l : list α), l.nodup ∧ l.to_finset = s :=
⟨s.to_list, s.nodup_to_list, s.to_list_to_finset⟩

lemma to_list_cons {a : α} {s : finset α} (h : a ∉ s) : (cons a s h).to_list ~ a :: s.to_list :=
(list.perm_ext (nodup_to_list _) (by simp [h, nodup_to_list s])).2 $
  λ x, by simp only [list.mem_cons_iff, finset.mem_to_list, finset.mem_cons]

lemma to_list_insert [decidable_eq α] {a : α} {s : finset α} (h : a ∉ s) :
  (insert a s).to_list ~ a :: s.to_list :=
cons_eq_insert _ _ h ▸ to_list_cons _

end to_list

section bUnion
/-!
### bUnion

This section is about the bounded union of an indexed family `t : α → finset β` of finite sets
over a finite set `s : finset α`.
-/

variables [decidable_eq β] {s s₁ s₂ : finset α} {t t₁ t₂ : α → finset β}

/-- `bUnion s t` is the union of `t x` over `x ∈ s`.
(This was formerly `bind` due to the monad structure on types with `decidable_eq`.) -/
protected def bUnion (s : finset α) (t : α → finset β) : finset β :=
(s.1.bind (λ a, (t a).1)).to_finset

@[simp] theorem bUnion_val (s : finset α) (t : α → finset β) :
  (s.bUnion t).1 = (s.1.bind (λ a, (t a).1)).erase_dup := rfl

@[simp] theorem bUnion_empty : finset.bUnion ∅ t = ∅ := rfl

@[simp] lemma mem_bUnion {b : β} : b ∈ s.bUnion t ↔ ∃ a ∈ s, b ∈ t a :=
by simp only [mem_def, bUnion_val, mem_erase_dup, mem_bind, exists_prop]

@[simp] lemma coe_bUnion : (s.bUnion t : set β) = ⋃ x ∈ (s : set α), t x :=
by simp only [set.ext_iff, mem_bUnion, set.mem_Union, iff_self, mem_coe, implies_true_iff]

@[simp] theorem bUnion_insert [decidable_eq α] {a : α} : (insert a s).bUnion t = t a ∪ s.bUnion t :=
ext $ λ x, by simp only [mem_bUnion, exists_prop, mem_union, mem_insert,
  or_and_distrib_right, exists_or_distrib, exists_eq_left]
-- ext $ λ x, by simp [or_and_distrib_right, exists_or_distrib]

lemma bUnion_congr (hs : s₁ = s₂) (ht : ∀ a ∈ s₁, t₁ a = t₂ a) : s₁.bUnion t₁ = s₂.bUnion t₂ :=
ext $ λ x, by simp [hs, ht] { contextual := tt }

theorem bUnion_subset {s' : finset β} : s.bUnion t ⊆ s' ↔ ∀ x ∈ s, t x ⊆ s' :=
by simp only [subset_iff, mem_bUnion]; exact
⟨λ H a ha b hb, H ⟨a, ha, hb⟩, λ H b ⟨a, ha, hb⟩, H a ha hb⟩

@[simp] lemma singleton_bUnion {a : α} : finset.bUnion {a} t = t a :=
by { classical, rw [← insert_emptyc_eq, bUnion_insert, bUnion_empty, union_empty] }

theorem bUnion_inter (s : finset α) (f : α → finset β) (t : finset β) :
  s.bUnion f ∩ t = s.bUnion (λ x, f x ∩ t) :=
begin
  ext x,
  simp only [mem_bUnion, mem_inter],
  tauto
end

theorem inter_bUnion (t : finset β) (s : finset α) (f : α → finset β) :
  t ∩ s.bUnion f = s.bUnion (λ x, t ∩ f x) :=
by rw [inter_comm, bUnion_inter]; simp [inter_comm]

theorem image_bUnion [decidable_eq γ] {f : α → β} {s : finset α} {t : β → finset γ} :
  (s.image f).bUnion t = s.bUnion (λa, t (f a)) :=
by haveI := classical.dec_eq α; exact
finset.induction_on s rfl (λ a s has ih,
  by simp only [image_insert, bUnion_insert, ih])

theorem bUnion_image [decidable_eq γ] {s : finset α} {t : α → finset β} {f : β → γ} :
  (s.bUnion t).image f = s.bUnion (λa, (t a).image f) :=
by haveI := classical.dec_eq α; exact
finset.induction_on s rfl (λ a s has ih,
  by simp only [bUnion_insert, image_union, ih])

lemma bUnion_bUnion [decidable_eq γ] (s : finset α) (f : α → finset β) (g : β → finset γ) :
  (s.bUnion f).bUnion g = s.bUnion (λ a, (f a).bUnion g) :=
begin
  ext,
  simp only [finset.mem_bUnion, exists_prop],
  simp_rw [←exists_and_distrib_right, ←exists_and_distrib_left, and_assoc],
  rw exists_comm,
end

theorem bind_to_finset [decidable_eq α] (s : multiset α) (t : α → multiset β) :
  (s.bind t).to_finset = s.to_finset.bUnion (λa, (t a).to_finset) :=
ext $ λ x, by simp only [multiset.mem_to_finset, mem_bUnion, multiset.mem_bind, exists_prop]

lemma bUnion_mono (h : ∀ a ∈ s, t₁ a ⊆ t₂ a) : s.bUnion t₁ ⊆ s.bUnion t₂ :=
have ∀ b a, a ∈ s → b ∈ t₁ a → (∃ (a : α), a ∈ s ∧ b ∈ t₂ a),
  from assume b a ha hb, ⟨a, ha, finset.mem_of_subset (h a ha) hb⟩,
by simpa only [subset_iff, mem_bUnion, exists_imp_distrib, and_imp, exists_prop]

lemma bUnion_subset_bUnion_of_subset_left (t : α → finset β) (h : s₁ ⊆ s₂) :
  s₁.bUnion t ⊆ s₂.bUnion t :=
begin
  intro x,
  simp only [and_imp, mem_bUnion, exists_prop],
  exact Exists.imp (λ a ha, ⟨h ha.1, ha.2⟩)
end

lemma subset_bUnion_of_mem (u : α → finset β) {x : α} (xs : x ∈ s) : u x ⊆ s.bUnion u :=
singleton_bUnion.superset.trans $ bUnion_subset_bUnion_of_subset_left u $ singleton_subset_iff.2 xs

@[simp] lemma bUnion_subset_iff_forall_subset {α β : Type*} [decidable_eq β]
  {s : finset α} {t : finset β} {f : α → finset β} : s.bUnion f ⊆ t ↔ ∀ x ∈ s, f x ⊆ t :=
⟨λ h x hx, (subset_bUnion_of_mem f hx).trans h,
 λ h x hx, let ⟨a, ha₁, ha₂⟩ := mem_bUnion.mp hx in h _ ha₁ ha₂⟩

lemma bUnion_singleton {f : α → β} : s.bUnion (λa, {f a}) = s.image f :=
ext $ λ x, by simp only [mem_bUnion, mem_image, mem_singleton, eq_comm]

@[simp] lemma bUnion_singleton_eq_self [decidable_eq α] : s.bUnion (singleton : α → finset α) = s :=
by { rw bUnion_singleton, exact image_id }

lemma filter_bUnion (s : finset α) (f : α → finset β) (p : β → Prop) [decidable_pred p] :
  (s.bUnion f).filter p = s.bUnion (λ a, (f a).filter p) :=
begin
  ext b,
  simp only [mem_bUnion, exists_prop, mem_filter],
  split,
  { rintro ⟨⟨a, ha, hba⟩, hb⟩,
    exact ⟨a, ha, hba, hb⟩ },
  { rintro ⟨a, ha, hba, hb⟩,
    exact ⟨⟨a, ha, hba⟩, hb⟩ }
end

lemma bUnion_filter_eq_of_maps_to [decidable_eq α] {s : finset α} {t : finset β} {f : α → β}
  (h : ∀ x ∈ s, f x ∈ t) :
  t.bUnion (λa, s.filter $ (λc, f c = a)) = s :=
ext $ λ b, by simpa using h b

lemma image_bUnion_filter_eq [decidable_eq α] (s : finset β) (g : β → α) :
  (s.image g).bUnion (λa, s.filter $ (λc, g c = a)) = s :=
bUnion_filter_eq_of_maps_to (λ x, mem_image_of_mem g)

lemma erase_bUnion (f : α → finset β) (s : finset α) (b : β) :
  (s.bUnion f).erase b = s.bUnion (λ x, (f x).erase b) :=
by { ext, simp only [finset.mem_bUnion, iff_self, exists_and_distrib_left, finset.mem_erase] }

@[simp] lemma bUnion_nonempty : (s.bUnion t).nonempty ↔ ∃ x ∈ s, (t x).nonempty :=
by simp [finset.nonempty, ← exists_and_distrib_left, @exists_swap α]

lemma nonempty.bUnion (hs : s.nonempty) (ht : ∀ x ∈ s, (t x).nonempty) : (s.bUnion t).nonempty :=
bUnion_nonempty.2 $ hs.imp $ λ x hx, ⟨hx, ht x hx⟩

end bUnion

/-! ### disjoint -/
--TODO@Yaël: Kill lemmas duplicate with `boolean_algebra`
section disjoint
variables [decidable_eq α] [decidable_eq β] {f : α → β} {s t u : finset α} {a b : α}

lemma disjoint_left : disjoint s t ↔ ∀ {a}, a ∈ s → a ∉ t :=
by simp only [_root_.disjoint, inf_eq_inter, le_iff_subset, subset_iff, mem_inter, not_and,
  and_imp]; refl

lemma disjoint_val : disjoint s t ↔ s.1.disjoint t.1 := disjoint_left
lemma disjoint_iff_inter_eq_empty : disjoint s t ↔ s ∩ t = ∅ := disjoint_iff

instance decidable_disjoint (U V : finset α) : decidable (disjoint U V) :=
decidable_of_decidable_of_iff (by apply_instance) eq_bot_iff

lemma disjoint_right : disjoint s t ↔ ∀ {a}, a ∈ t → a ∉ s := by rw [disjoint.comm, disjoint_left]
lemma disjoint_iff_ne : disjoint s t ↔ ∀ a ∈ s, ∀ b ∈ t, a ≠ b :=
by simp only [disjoint_left, imp_not_comm, forall_eq']

lemma _root_.disjoint.forall_ne_finset (h : disjoint s t) (ha : a ∈ s) (hb : b ∈ t) : a ≠ b :=
disjoint_iff_ne.1 h _ ha _ hb

lemma not_disjoint_iff : ¬ disjoint s t ↔ ∃ a, a ∈ s ∧ a ∈ t :=
not_forall.trans $ exists_congr $ λ a, not_not.trans mem_inter

lemma disjoint_of_subset_left (h : s ⊆ u) (d : disjoint u t) : disjoint s t :=
disjoint_left.2 (λ x m₁, (disjoint_left.1 d) (h m₁))

lemma disjoint_of_subset_right (h : t ⊆ u) (d : disjoint s u) : disjoint s t :=
disjoint_right.2 (λ x m₁, (disjoint_right.1 d) (h m₁))

@[simp] theorem disjoint_empty_left (s : finset α) : disjoint ∅ s := disjoint_bot_left
@[simp] theorem disjoint_empty_right (s : finset α) : disjoint s ∅ := disjoint_bot_right

@[simp] lemma disjoint_singleton_left : disjoint (singleton a) s ↔ a ∉ s :=
by simp only [disjoint_left, mem_singleton, forall_eq]

@[simp] lemma disjoint_singleton_right : disjoint s (singleton a) ↔ a ∉ s :=
disjoint.comm.trans disjoint_singleton_left

@[simp] lemma disjoint_singleton : disjoint ({a} : finset α) {b} ↔ a ≠ b :=
by rw [disjoint_singleton_left, mem_singleton]

@[simp] lemma disjoint_insert_left : disjoint (insert a s) t ↔ a ∉ t ∧ disjoint s t :=
by simp only [disjoint_left, mem_insert, or_imp_distrib, forall_and_distrib, forall_eq]

@[simp] lemma disjoint_insert_right : disjoint s (insert a t) ↔ a ∉ s ∧ disjoint s t :=
disjoint.comm.trans $ by rw [disjoint_insert_left, disjoint.comm]

@[simp] lemma disjoint_union_left : disjoint (s ∪ t) u ↔ disjoint s u ∧ disjoint t u :=
by simp only [disjoint_left, mem_union, or_imp_distrib, forall_and_distrib]

@[simp] lemma disjoint_union_right : disjoint s (t ∪ u) ↔ disjoint s t ∧ disjoint s u :=
by simp only [disjoint_right, mem_union, or_imp_distrib, forall_and_distrib]

lemma sdiff_disjoint : disjoint (t \ s) s := disjoint_left.2 $ assume a ha, (mem_sdiff.1 ha).2
lemma disjoint_sdiff : disjoint s (t \ s) := sdiff_disjoint.symm

lemma disjoint_sdiff_inter (s t : finset α) : disjoint (s \ t) (s ∩ t) :=
disjoint_of_subset_right (inter_subset_right _ _) sdiff_disjoint

lemma sdiff_eq_self_iff_disjoint : s \ t = s ↔ disjoint s t := sdiff_eq_self_iff_disjoint'
lemma sdiff_eq_self_of_disjoint (h : disjoint s t) : s \ t = s := sdiff_eq_self_iff_disjoint.2 h
lemma disjoint_self_iff_empty (s : finset α) : disjoint s s ↔ s = ∅ := disjoint_self

lemma disjoint_bUnion_left {ι : Type*} (s : finset ι) (f : ι → finset α) (t : finset α) :
  disjoint (s.bUnion f) t ↔ (∀ i ∈ s, disjoint (f i) t) :=
begin
  classical,
  refine s.induction _ _,
  { simp only [forall_mem_empty_iff, bUnion_empty, disjoint_empty_left] },
  { assume i s his ih,
    simp only [disjoint_union_left, bUnion_insert, his, forall_mem_insert, ih] }
end

lemma disjoint_bUnion_right {ι : Type*} (s : finset α) (t : finset ι) (f : ι → finset α) :
  disjoint s (t.bUnion f) ↔ ∀ i ∈ t, disjoint s (f i) :=
by simpa only [disjoint.comm] using disjoint_bUnion_left t f s

lemma disjoint_filter {p q : α → Prop} [decidable_pred p] [decidable_pred q] :
  disjoint (s.filter p) (s.filter q) ↔ ∀ x ∈ s, p x → ¬ q x :=
by split; simp [disjoint_left] {contextual := tt}

lemma disjoint_filter_filter {p q : α → Prop} [decidable_pred p] [decidable_pred q] :
  (disjoint s t) → disjoint (s.filter p) (t.filter q) :=
disjoint.mono (filter_subset _ _) (filter_subset _ _)

lemma disjoint_filter_filter_neg (s : finset α) (p : α → Prop) [decidable_pred p] :
  disjoint (s.filter p) (s.filter $ λ a, ¬ p a) :=
(disjoint_filter.2 $ λ a _, id).symm

lemma disjoint_iff_disjoint_coe : disjoint s t ↔ disjoint (s : set α) (t : set α) :=
by { rw [finset.disjoint_left, set.disjoint_left], refl }

@[simp] lemma _root_.disjoint.of_image_finset (h : disjoint (s.image f) (t.image f)) :
  disjoint s t :=
disjoint_iff_ne.2 $ λ a ha b hb, ne_of_apply_ne f $ h.forall_ne_finset
  (mem_image_of_mem _ ha) (mem_image_of_mem _ hb)

@[simp] lemma disjoint_image {f : α → β} (hf : injective f) :
  disjoint (s.image f) (t.image f) ↔ disjoint s t :=
begin
  simp only [disjoint_iff_ne, mem_image, exists_prop, exists_imp_distrib, and_imp],
  refine ⟨λ h a ha b hb hab, h _ _ ha rfl _ _ hb rfl $ congr_arg _ hab, _⟩,
  rintro h _ a ha rfl _ b hb rfl,
  exact hf.ne (h _ ha _ hb),
end

@[simp] lemma disjoint_map {f : α ↪ β} : disjoint (s.map f) (t.map f) ↔ disjoint s t :=
by { simp_rw map_eq_image, exact disjoint_image f.injective }

end disjoint

/-! ### choose -/
section choose
variables (p : α → Prop) [decidable_pred p] (l : finset α)

/-- Given a finset `l` and a predicate `p`, associate to a proof that there is a unique element of
`l` satisfying `p` this unique element, as an element of the corresponding subtype. -/
def choose_x (hp : (∃! a, a ∈ l ∧ p a)) : { a // a ∈ l ∧ p a } :=
multiset.choose_x p l.val hp

/-- Given a finset `l` and a predicate `p`, associate to a proof that there is a unique element of
`l` satisfying `p` this unique element, as an element of the ambient type. -/
def choose (hp : ∃! a, a ∈ l ∧ p a) : α := choose_x p l hp

lemma choose_spec (hp : ∃! a, a ∈ l ∧ p a) : choose p l hp ∈ l ∧ p (choose p l hp) :=
(choose_x p l hp).property

lemma choose_mem (hp : ∃! a, a ∈ l ∧ p a) : choose p l hp ∈ l := (choose_spec _ _ _).1

lemma choose_property (hp : ∃! a, a ∈ l ∧ p a) : p (choose p l hp) := (choose_spec _ _ _).2

end choose
end finset

namespace equiv

/-- Given an equivalence `α` to `β`, produce an equivalence between `finset α` and `finset β`. -/
protected def finset_congr (e : α ≃ β) : finset α ≃ finset β :=
{ to_fun := λ s, s.map e.to_embedding,
  inv_fun := λ s, s.map e.symm.to_embedding,
  left_inv := λ s, by simp [finset.map_map],
  right_inv := λ s, by simp [finset.map_map] }

@[simp] lemma finset_congr_apply (e : α ≃ β) (s : finset α) :
  e.finset_congr s = s.map e.to_embedding :=
rfl

@[simp] lemma finset_congr_refl : (equiv.refl α).finset_congr = equiv.refl _ := by { ext, simp }
@[simp] lemma finset_congr_symm (e : α ≃ β) : e.finset_congr.symm = e.symm.finset_congr := rfl

@[simp] lemma finset_congr_trans (e : α ≃ β) (e' : β ≃ γ) :
  e.finset_congr.trans (e'.finset_congr) = (e.trans e').finset_congr :=
by { ext, simp [-finset.mem_map, -equiv.trans_to_embedding] }

end equiv

namespace multiset
variable [decidable_eq α]

lemma disjoint_to_finset {m1 m2 : multiset α} :
  _root_.disjoint m1.to_finset m2.to_finset ↔ m1.disjoint m2 :=
begin
  rw finset.disjoint_iff_ne,
  refine ⟨λ h a ha1 ha2, _, _⟩,
  { rw ← multiset.mem_to_finset at ha1 ha2,
    exact h _ ha1 _ ha2 rfl },
  { rintros h a ha b hb rfl,
    rw multiset.mem_to_finset at ha hb,
    exact h ha hb }
end

end multiset

namespace list
variables [decidable_eq α] {l l' : list α}

lemma disjoint_to_finset_iff_disjoint : _root_.disjoint l.to_finset l'.to_finset ↔ l.disjoint l' :=
multiset.disjoint_to_finset

end list<|MERGE_RESOLUTION|>--- conflicted
+++ resolved
@@ -1751,17 +1751,9 @@
 lemma to_finset.ext_iff {a b : list α} : a.to_finset = b.to_finset ↔ ∀ x, x ∈ a ↔ x ∈ b :=
 by simp only [finset.ext_iff, mem_to_finset]
 
-<<<<<<< HEAD
-lemma to_finset.ext {a b : list α} : (∀ x, x ∈ a ↔ x ∈ b) → a.to_finset = b.to_finset :=
-to_finset.ext_iff.mpr
-
-lemma to_finset_eq_of_perm (l l' : list α) (h : l ~ l') :
-  l.to_finset = l'.to_finset :=
-=======
 lemma to_finset.ext : (∀ x, x ∈ l ↔ x ∈ l') → l.to_finset = l'.to_finset := to_finset.ext_iff.mpr
 
 lemma to_finset_eq_of_perm (l l' : list α) (h : l ~ l') : l.to_finset = l'.to_finset :=
->>>>>>> 5b0996f8
 to_finset_eq_iff_perm_erase_dup.mpr h.erase_dup
 
 lemma perm_of_nodup_nodup_to_finset_eq (hl : nodup l) (hl' : nodup l')
