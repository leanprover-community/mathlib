/-
Copyright (c) 2015 Microsoft Corporation. All rights reserved.
Released under Apache 2.0 license as described in the file LICENSE.
Authors: Leonardo de Moura, Jeremy Avigad, Minchao Wu, Mario Carneiro
-/
import data.int.basic
import data.multiset.finset_ops
import algebra.hom.embedding
import tactic.apply
import tactic.monotonicity
import tactic.nth_rewrite

/-!
# Finite sets

Terms of type `finset α` are one way of talking about finite subsets of `α` in mathlib.
Below, `finset α` is defined as a structure with 2 fields:

  1. `val` is a `multiset α` of elements;
  2. `nodup` is a proof that `val` has no duplicates.

Finsets in Lean are constructive in that they have an underlying `list` that enumerates their
elements. In particular, any function that uses the data of the underlying list cannot depend on its
ordering. This is handled on the `multiset` level by multiset API, so in most cases one needn't
worry about it explicitly.

Finsets give a basic foundation for defining finite sums and products over types:

  1. `∑ i in (s : finset α), f i`;
  2. `∏ i in (s : finset α), f i`.

Lean refers to these operations as `big_operator`s.
More information can be found in `algebra.big_operators.basic`.

Finsets are directly used to define fintypes in Lean.
A `fintype α` instance for a type `α` consists of
a universal `finset α` containing every term of `α`, called `univ`. See `data.fintype.basic`.
There is also `univ'`, the noncomputable partner to `univ`,
which is defined to be `α` as a finset if `α` is finite,
and the empty finset otherwise. See `data.fintype.basic`.

`finset.card`, the size of a finset is defined in `data.finset.card`. This is then used to define
`fintype.card`, the size of a type.

## Main declarations

### Main definitions

* `finset`: Defines a type for the finite subsets of `α`.
  Constructing a `finset` requires two pieces of data: `val`, a `multiset α` of elements,
  and `nodup`, a proof that `val` has no duplicates.
* `finset.has_mem`: Defines membership `a ∈ (s : finset α)`.
* `finset.has_coe`: Provides a coercion `s : finset α` to `s : set α`.
* `finset.has_coe_to_sort`: Coerce `s : finset α` to the type of all `x ∈ s`.
* `finset.induction_on`: Induction on finsets. To prove a proposition about an arbitrary `finset α`,
  it suffices to prove it for the empty finset, and to show that if it holds for some `finset α`,
  then it holds for the finset obtained by inserting a new element.
* `finset.choose`: Given a proof `h` of existence and uniqueness of a certain element
  satisfying a predicate, `choose s h` returns the element of `s` satisfying that predicate.

### Finset constructions

* `singleton`: Denoted by `{a}`; the finset consisting of one element.
* `finset.empty`: Denoted by `∅`. The finset associated to any type consisting of no elements.
* `finset.range`: For any `n : ℕ`, `range n` is equal to `{0, 1, ... , n - 1} ⊆ ℕ`.
  This convention is consistent with other languages and normalizes `card (range n) = n`.
  Beware, `n` is not in `range n`.
* `finset.attach`: Given `s : finset α`, `attach s` forms a finset of elements of the subtype
  `{a // a ∈ s}`; in other words, it attaches elements to a proof of membership in the set.

### Finsets from functions

* `finset.image`: Given a function `f : α → β`, `s.image f` is the image finset in `β`.
* `finset.map`: Given an embedding `f : α ↪ β`, `s.map f` is the image finset in `β`.
* `finset.filter`: Given a predicate `p : α → Prop`, `s.filter p` is
  the finset consisting of those elements in `s` satisfying the predicate `p`.

### The lattice structure on subsets of finsets

There is a natural lattice structure on the subsets of a set.
In Lean, we use lattice notation to talk about things involving unions and intersections. See
`order.lattice`. For the lattice structure on finsets, `⊥` is called `bot` with `⊥ = ∅` and `⊤` is
called `top` with `⊤ = univ`.

* `finset.has_subset`: Lots of API about lattices, otherwise behaves exactly as one would expect.
* `finset.has_union`: Defines `s ∪ t` (or `s ⊔ t`) as the union of `s` and `t`.
  See `finset.sup`/`finset.bUnion` for finite unions.
* `finset.has_inter`: Defines `s ∩ t` (or `s ⊓ t`) as the intersection of `s` and `t`.
  See `finset.inf` for finite intersections.
* `finset.disj_union`: Given a hypothesis `h` which states that finsets `s` and `t` are disjoint,
  `s.disj_union t h` is the set such that `a ∈ disj_union s t h` iff `a ∈ s` or `a ∈ t`; this does
  not require decidable equality on the type `α`.

### Operations on two or more finsets

* `insert` and `finset.cons`: For any `a : α`, `insert s a` returns `s ∪ {a}`. `cons s a h`
  returns the same except that it requires a hypothesis stating that `a` is not already in `s`.
  This does not require decidable equality on the type `α`.
* `finset.has_union`: see "The lattice structure on subsets of finsets"
* `finset.has_inter`: see "The lattice structure on subsets of finsets"
* `finset.erase`: For any `a : α`, `erase s a` returns `s` with the element `a` removed.
* `finset.has_sdiff`: Defines the set difference `s \ t` for finsets `s` and `t`.
* `finset.product`: Given finsets of `α` and `β`, defines finsets of `α × β`.
  For arbitrary dependent products, see `data.finset.pi`.
* `finset.bUnion`: Finite unions of finsets; given an indexing function `f : α → finset β` and a
  `s : finset α`, `s.bUnion f` is the union of all finsets of the form `f a` for `a ∈ s`.
* `finset.bInter`: TODO: Implemement finite intersections.

### Maps constructed using finsets

* `finset.piecewise`: Given two functions `f`, `g`, `s.piecewise f g` is a function which is equal
  to `f` on `s` and `g` on the complement.

### Predicates on finsets

* `disjoint`: defined via the lattice structure on finsets; two sets are disjoint if their
  intersection is empty.
* `finset.nonempty`: A finset is nonempty if it has elements.
  This is equivalent to saying `s ≠ ∅`. TODO: Decide on the simp normal form.

### Equivalences between finsets

* The `data.equiv` files describe a general type of equivalence, so look in there for any lemmas.
  There is some API for rewriting sums and products from `s` to `t` given that `s ≃ t`.
  TODO: examples

## Tags

finite sets, finset

-/

open multiset subtype nat function

universes u

variables {α : Type*} {β : Type*} {γ : Type*}

/-- `finset α` is the type of finite sets of elements of `α`. It is implemented
  as a multiset (a list up to permutation) which has no duplicate elements. -/
structure finset (α : Type*) :=
(val : multiset α)
(nodup : nodup val)

namespace finset

theorem eq_of_veq : ∀ {s t : finset α}, s.1 = t.1 → s = t
| ⟨s, _⟩ ⟨t, _⟩ rfl := rfl

theorem val_injective : injective (val : finset α → multiset α) := λ _ _, eq_of_veq

@[simp] theorem val_inj {s t : finset α} : s.1 = t.1 ↔ s = t := val_injective.eq_iff

@[simp] theorem dedup_eq_self [decidable_eq α] (s : finset α) : dedup s.1 = s.1 :=
s.2.dedup

instance has_decidable_eq [decidable_eq α] : decidable_eq (finset α)
| s₁ s₂ := decidable_of_iff _ val_inj

/-! ### membership -/

instance : has_mem α (finset α) := ⟨λ a s, a ∈ s.1⟩

theorem mem_def {a : α} {s : finset α} : a ∈ s ↔ a ∈ s.1 := iff.rfl

@[simp] theorem mem_mk {a : α} {s nd} : a ∈ @finset.mk α s nd ↔ a ∈ s := iff.rfl

instance decidable_mem [h : decidable_eq α] (a : α) (s : finset α) : decidable (a ∈ s) :=
multiset.decidable_mem _ _

/-! ### set coercion -/

/-- Convert a finset to a set in the natural way. -/
instance : has_coe_t (finset α) (set α) := ⟨λ s, {x | x ∈ s}⟩

@[simp, norm_cast] lemma mem_coe {a : α} {s : finset α} : a ∈ (s : set α) ↔ a ∈ s := iff.rfl

@[simp] lemma set_of_mem {α} {s : finset α} : {a | a ∈ s} = s := rfl

@[simp] lemma coe_mem {s : finset α} (x : (s : set α)) : ↑x ∈ s := x.2

@[simp] lemma mk_coe {s : finset α} (x : (s : set α)) {h} :
  (⟨x, h⟩ : (s : set α)) = x :=
subtype.coe_eta _ _

instance decidable_mem' [decidable_eq α] (a : α) (s : finset α) :
  decidable (a ∈ (s : set α)) := s.decidable_mem _

/-! ### extensionality -/
theorem ext_iff {s₁ s₂ : finset α} : s₁ = s₂ ↔ ∀ a, a ∈ s₁ ↔ a ∈ s₂ :=
val_inj.symm.trans $ s₁.nodup.ext s₂.nodup

@[ext]
theorem ext {s₁ s₂ : finset α} : (∀ a, a ∈ s₁ ↔ a ∈ s₂) → s₁ = s₂ :=
ext_iff.2

@[simp, norm_cast] theorem coe_inj {s₁ s₂ : finset α} : (s₁ : set α) = s₂ ↔ s₁ = s₂ :=
set.ext_iff.trans ext_iff.symm

lemma coe_injective {α} : injective (coe : finset α → set α) :=
λ s t, coe_inj.1

/-! ### type coercion -/

/-- Coercion from a finset to the corresponding subtype. -/
instance {α : Type u} : has_coe_to_sort (finset α) (Type u) := ⟨λ s, {x // x ∈ s}⟩

@[simp] protected lemma forall_coe {α : Type*} (s : finset α) (p : s → Prop) :
  (∀ (x : s), p x) ↔ ∀ (x : α) (h : x ∈ s), p ⟨x, h⟩ := subtype.forall

@[simp] protected lemma exists_coe {α : Type*} (s : finset α) (p : s → Prop) :
  (∃ (x : s), p x) ↔ ∃ (x : α) (h : x ∈ s), p ⟨x, h⟩ := subtype.exists

instance pi_finset_coe.can_lift (ι : Type*) (α : Π i : ι, Type*) [ne : Π i, nonempty (α i)]
  (s : finset ι) :
  can_lift (Π i : s, α i) (Π i, α i) (λ f i, f i) (λ _, true) :=
pi_subtype.can_lift ι α (∈ s)

instance pi_finset_coe.can_lift' (ι α : Type*) [ne : nonempty α] (s : finset ι) :
  can_lift (s → α) (ι → α) (λ f i, f i) (λ _, true) :=
pi_finset_coe.can_lift ι (λ _, α) s

instance finset_coe.can_lift (s : finset α) : can_lift α s coe (λ a, a ∈ s) :=
{ prf := λ a ha, ⟨⟨a, ha⟩, rfl⟩ }

@[simp, norm_cast] lemma coe_sort_coe (s : finset α) :
  ((s : set α) : Sort*) = s := rfl

/-! ### Subset and strict subset relations -/

section subset
variables {s t : finset α}

instance : has_subset (finset α) := ⟨λ s t, ∀ ⦃a⦄, a ∈ s → a ∈ t⟩
instance : has_ssubset (finset α) := ⟨λ s t, s ⊆ t ∧ ¬ t ⊆ s⟩

instance : partial_order (finset α) :=
{ le := (⊆),
  lt := (⊂),
  le_refl := λ s a, id,
  le_trans := λ s t u hst htu a ha, htu $ hst ha,
  le_antisymm := λ s t hst hts, ext $ λ a, ⟨@hst _, @hts _⟩ }

instance : is_refl (finset α) (⊆) := has_le.le.is_refl
instance : is_trans (finset α) (⊆) := has_le.le.is_trans
instance : is_antisymm (finset α) (⊆) := has_le.le.is_antisymm
instance : is_irrefl (finset α) (⊂) := has_lt.lt.is_irrefl
instance : is_trans (finset α) (⊂) := has_lt.lt.is_trans
instance : is_asymm (finset α) (⊂) := has_lt.lt.is_asymm
instance : is_nonstrict_strict_order (finset α) (⊆) (⊂) := ⟨λ _ _, iff.rfl⟩

lemma subset_def : s ⊆ t ↔ s.1 ⊆ t.1 := iff.rfl
lemma ssubset_def : s ⊂ t ↔ s ⊆ t ∧ ¬ t ⊆ s := iff.rfl

@[simp] theorem subset.refl (s : finset α) : s ⊆ s := subset.refl _
protected lemma subset.rfl {s :finset α} : s ⊆ s := subset.refl _

protected theorem subset_of_eq {s t : finset α} (h : s = t) : s ⊆ t := h ▸ subset.refl _

theorem subset.trans {s₁ s₂ s₃ : finset α} : s₁ ⊆ s₂ → s₂ ⊆ s₃ → s₁ ⊆ s₃ := subset.trans

theorem superset.trans {s₁ s₂ s₃ : finset α} : s₁ ⊇ s₂ → s₂ ⊇ s₃ → s₁ ⊇ s₃ :=
λ h' h, subset.trans h h'

theorem mem_of_subset {s₁ s₂ : finset α} {a : α} : s₁ ⊆ s₂ → a ∈ s₁ → a ∈ s₂ := mem_of_subset

lemma not_mem_mono {s t : finset α} (h : s ⊆ t) {a : α} : a ∉ t → a ∉ s := mt $ @h _

theorem subset.antisymm {s₁ s₂ : finset α} (H₁ : s₁ ⊆ s₂) (H₂ : s₂ ⊆ s₁) : s₁ = s₂ :=
ext $ λ a, ⟨@H₁ a, @H₂ a⟩

theorem subset_iff {s₁ s₂ : finset α} : s₁ ⊆ s₂ ↔ ∀ ⦃x⦄, x ∈ s₁ → x ∈ s₂ := iff.rfl

@[simp, norm_cast] theorem coe_subset {s₁ s₂ : finset α} :
  (s₁ : set α) ⊆ s₂ ↔ s₁ ⊆ s₂ := iff.rfl

@[simp] theorem val_le_iff {s₁ s₂ : finset α} : s₁.1 ≤ s₂.1 ↔ s₁ ⊆ s₂ := le_iff_subset s₁.2

theorem subset.antisymm_iff {s₁ s₂ : finset α} : s₁ = s₂ ↔ s₁ ⊆ s₂ ∧ s₂ ⊆ s₁ :=
le_antisymm_iff

theorem not_subset (s t : finset α) : ¬(s ⊆ t) ↔ ∃ x ∈ s, ¬(x ∈ t) :=
by simp only [←finset.coe_subset, set.not_subset, exists_prop, finset.mem_coe]

@[simp] theorem le_eq_subset : ((≤) : finset α → finset α → Prop) = (⊆) := rfl
@[simp] theorem lt_eq_subset : ((<) : finset α → finset α → Prop) = (⊂) := rfl

theorem le_iff_subset {s₁ s₂ : finset α} : s₁ ≤ s₂ ↔ s₁ ⊆ s₂ := iff.rfl
theorem lt_iff_ssubset {s₁ s₂ : finset α} : s₁ < s₂ ↔ s₁ ⊂ s₂ := iff.rfl

@[simp, norm_cast] lemma coe_ssubset {s₁ s₂ : finset α} : (s₁ : set α) ⊂ s₂ ↔ s₁ ⊂ s₂ :=
show (s₁ : set α) ⊂ s₂ ↔ s₁ ⊆ s₂ ∧ ¬s₂ ⊆ s₁,
  by simp only [set.ssubset_def, finset.coe_subset]

@[simp] theorem val_lt_iff {s₁ s₂ : finset α} : s₁.1 < s₂.1 ↔ s₁ ⊂ s₂ :=
and_congr val_le_iff $ not_congr val_le_iff

lemma ssubset_iff_subset_ne {s t : finset α} : s ⊂ t ↔ s ⊆ t ∧ s ≠ t :=
@lt_iff_le_and_ne _ _ s t

theorem ssubset_iff_of_subset {s₁ s₂ : finset α} (h : s₁ ⊆ s₂) : s₁ ⊂ s₂ ↔ ∃ x ∈ s₂, x ∉ s₁ :=
set.ssubset_iff_of_subset h

lemma ssubset_of_ssubset_of_subset {s₁ s₂ s₃ : finset α} (hs₁s₂ : s₁ ⊂ s₂) (hs₂s₃ : s₂ ⊆ s₃) :
  s₁ ⊂ s₃ :=
set.ssubset_of_ssubset_of_subset hs₁s₂ hs₂s₃

lemma ssubset_of_subset_of_ssubset {s₁ s₂ s₃ : finset α} (hs₁s₂ : s₁ ⊆ s₂) (hs₂s₃ : s₂ ⊂ s₃) :
  s₁ ⊂ s₃ :=
set.ssubset_of_subset_of_ssubset hs₁s₂ hs₂s₃

lemma exists_of_ssubset {s₁ s₂ : finset α} (h : s₁ ⊂ s₂) :
  ∃ x ∈ s₂, x ∉ s₁ :=
set.exists_of_ssubset h

end subset

-- TODO: these should be global attributes, but this will require fixing other files
local attribute [trans] subset.trans superset.trans

/-! ### Order embedding from `finset α` to `set α` -/

/-- Coercion to `set α` as an `order_embedding`. -/
def coe_emb : finset α ↪o set α := ⟨⟨coe, coe_injective⟩, λ s t, coe_subset⟩

@[simp] lemma coe_coe_emb : ⇑(coe_emb : finset α ↪o set α) = coe := rfl

/-! ### Nonempty -/

/-- The property `s.nonempty` expresses the fact that the finset `s` is not empty. It should be used
in theorem assumptions instead of `∃ x, x ∈ s` or `s ≠ ∅` as it gives access to a nice API thanks
to the dot notation. -/
protected def nonempty (s : finset α) : Prop := ∃ x : α, x ∈ s

instance decidable_nonempty {s : finset α} : decidable s.nonempty :=
decidable_of_iff (∃ a ∈ s, true) $ by simp_rw [exists_prop, and_true, finset.nonempty]

@[simp, norm_cast] lemma coe_nonempty {s : finset α} : (s : set α).nonempty ↔ s.nonempty := iff.rfl

@[simp] lemma nonempty_coe_sort {s : finset α} : nonempty ↥s ↔ s.nonempty := nonempty_subtype

alias coe_nonempty ↔ _ nonempty.to_set
alias nonempty_coe_sort ↔ _ nonempty.coe_sort

lemma nonempty.bex {s : finset α} (h : s.nonempty) : ∃ x : α, x ∈ s := h

lemma nonempty.mono {s t : finset α} (hst : s ⊆ t) (hs : s.nonempty) : t.nonempty :=
set.nonempty.mono hst hs

lemma nonempty.forall_const {s : finset α} (h : s.nonempty) {p : Prop} : (∀ x ∈ s, p) ↔ p :=
let ⟨x, hx⟩ := h in ⟨λ h, h x hx, λ h x hx, h⟩

/-! ### empty -/

/-- The empty finset -/
protected def empty : finset α := ⟨0, nodup_zero⟩

instance : has_emptyc (finset α) := ⟨finset.empty⟩

instance inhabited_finset : inhabited (finset α) := ⟨∅⟩

@[simp] theorem empty_val : (∅ : finset α).1 = 0 := rfl

@[simp] theorem not_mem_empty (a : α) : a ∉ (∅ : finset α) := id

@[simp] theorem not_nonempty_empty : ¬(∅ : finset α).nonempty :=
λ ⟨x, hx⟩, not_mem_empty x hx

@[simp] theorem mk_zero : (⟨0, nodup_zero⟩ : finset α) = ∅ := rfl

theorem ne_empty_of_mem {a : α} {s : finset α} (h : a ∈ s) : s ≠ ∅ :=
λ e, not_mem_empty a $ e ▸ h

theorem nonempty.ne_empty {s : finset α} (h : s.nonempty) : s ≠ ∅ :=
exists.elim h $ λ a, ne_empty_of_mem

@[simp] theorem empty_subset (s : finset α) : ∅ ⊆ s := zero_subset _

lemma eq_empty_of_forall_not_mem {s : finset α} (H : ∀ x, x ∉ s) : s = ∅ :=
eq_of_veq (eq_zero_of_forall_not_mem H)

lemma eq_empty_iff_forall_not_mem {s : finset α} : s = ∅ ↔ ∀ x, x ∉ s :=
⟨by rintro rfl x; exact id, λ h, eq_empty_of_forall_not_mem h⟩

@[simp] theorem val_eq_zero {s : finset α} : s.1 = 0 ↔ s = ∅ := @val_inj _ s ∅

theorem subset_empty {s : finset α} : s ⊆ ∅ ↔ s = ∅ := subset_zero.trans val_eq_zero

@[simp] lemma not_ssubset_empty (s : finset α) : ¬s ⊂ ∅ :=
λ h, let ⟨x, he, hs⟩ := exists_of_ssubset h in he

theorem nonempty_of_ne_empty {s : finset α} (h : s ≠ ∅) : s.nonempty :=
exists_mem_of_ne_zero (mt val_eq_zero.1 h)

theorem nonempty_iff_ne_empty {s : finset α} : s.nonempty ↔ s ≠ ∅ :=
⟨nonempty.ne_empty, nonempty_of_ne_empty⟩

@[simp] theorem not_nonempty_iff_eq_empty {s : finset α} : ¬s.nonempty ↔ s = ∅ :=
nonempty_iff_ne_empty.not.trans not_not

theorem eq_empty_or_nonempty (s : finset α) : s = ∅ ∨ s.nonempty :=
classical.by_cases or.inl (λ h, or.inr (nonempty_of_ne_empty h))

@[simp, norm_cast] lemma coe_empty : ((∅ : finset α) : set α) = ∅ := rfl

@[simp, norm_cast] lemma coe_eq_empty {s : finset α} : (s : set α) = ∅ ↔ s = ∅ :=
by rw [← coe_empty, coe_inj]

@[simp] lemma is_empty_coe_sort {s : finset α} : is_empty ↥s ↔ s = ∅ :=
by simpa using @set.is_empty_coe_sort α s

instance : is_empty (∅ : finset α) := is_empty_coe_sort.2 rfl

/-- A `finset` for an empty type is empty. -/
lemma eq_empty_of_is_empty [is_empty α] (s : finset α) : s = ∅ :=
finset.eq_empty_of_forall_not_mem is_empty_elim

instance : order_bot (finset α) :=
{ bot := ∅, bot_le := empty_subset }

@[simp] lemma bot_eq_empty : (⊥ : finset α) = ∅ := rfl

/-! ### singleton -/

/--
`{a} : finset a` is the set `{a}` containing `a` and nothing else.

This differs from `insert a ∅` in that it does not require a `decidable_eq` instance for `α`.
-/
instance : has_singleton α (finset α) := ⟨λ a, ⟨{a}, nodup_singleton a⟩⟩

@[simp] theorem singleton_val (a : α) : ({a} : finset α).1 = {a} := rfl

@[simp] theorem mem_singleton {a b : α} : b ∈ ({a} : finset α) ↔ b = a := mem_singleton

lemma eq_of_mem_singleton {x y : α} (h : x ∈ ({y} : finset α)) : x = y := mem_singleton.1 h

theorem not_mem_singleton {a b : α} : a ∉ ({b} : finset α) ↔ a ≠ b := not_congr mem_singleton

theorem mem_singleton_self (a : α) : a ∈ ({a} : finset α) := or.inl rfl

lemma singleton_injective : injective (singleton : α → finset α) :=
λ a b h, mem_singleton.1 (h ▸ mem_singleton_self _)

theorem singleton_inj {a b : α} : ({a} : finset α) = {b} ↔ a = b :=
singleton_injective.eq_iff

@[simp] theorem singleton_nonempty (a : α) : ({a} : finset α).nonempty := ⟨a, mem_singleton_self a⟩

@[simp] theorem singleton_ne_empty (a : α) : ({a} : finset α) ≠ ∅ := (singleton_nonempty a).ne_empty

@[simp, norm_cast] lemma coe_singleton (a : α) : (({a} : finset α) : set α) = {a} :=
by { ext, simp }

@[simp, norm_cast] lemma coe_eq_singleton {s : finset α} {a : α} : (s : set α) = {a} ↔ s = {a} :=
by rw [←coe_singleton, coe_inj]

lemma eq_singleton_iff_unique_mem {s : finset α} {a : α} :
  s = {a} ↔ a ∈ s ∧ ∀ x ∈ s, x = a :=
begin
  split; intro t,
    rw t,
    refine ⟨finset.mem_singleton_self _, λ _, finset.mem_singleton.1⟩,
  ext, rw finset.mem_singleton,
  refine ⟨t.right _, λ r, r.symm ▸ t.left⟩
end

lemma eq_singleton_iff_nonempty_unique_mem {s : finset α} {a : α} :
  s = {a} ↔ s.nonempty ∧ ∀ x ∈ s, x = a :=
begin
  split,
  { rintro rfl, simp },
  { rintros ⟨hne, h_uniq⟩, rw eq_singleton_iff_unique_mem, refine ⟨_, h_uniq⟩,
    rw ← h_uniq hne.some hne.some_spec, exact hne.some_spec }
end

lemma nonempty_iff_eq_singleton_default [unique α] {s : finset α} :
  s.nonempty ↔ s = {default} :=
by simp [eq_singleton_iff_nonempty_unique_mem]

alias nonempty_iff_eq_singleton_default ↔ nonempty.eq_singleton_default _

lemma singleton_iff_unique_mem (s : finset α) : (∃ a, s = {a}) ↔ ∃! a, a ∈ s :=
by simp only [eq_singleton_iff_unique_mem, exists_unique]

lemma singleton_subset_set_iff {s : set α} {a : α} : ↑({a} : finset α) ⊆ s ↔ a ∈ s :=
by rw [coe_singleton, set.singleton_subset_iff]

@[simp] lemma singleton_subset_iff {s : finset α} {a : α} : {a} ⊆ s ↔ a ∈ s :=
singleton_subset_set_iff

@[simp] lemma subset_singleton_iff {s : finset α} {a : α} : s ⊆ {a} ↔ s = ∅ ∨ s = {a} :=
by rw [←coe_subset, coe_singleton, set.subset_singleton_iff_eq, coe_eq_empty, coe_eq_singleton]

protected lemma nonempty.subset_singleton_iff {s : finset α} {a : α} (h : s.nonempty) :
  s ⊆ {a} ↔ s = {a} :=
subset_singleton_iff.trans $ or_iff_right h.ne_empty

lemma subset_singleton_iff' {s : finset α} {a : α} : s ⊆ {a} ↔ ∀ b ∈ s, b = a :=
forall₂_congr $ λ _ _, mem_singleton

@[simp] lemma ssubset_singleton_iff {s : finset α} {a : α} :
  s ⊂ {a} ↔ s = ∅ :=
by rw [←coe_ssubset, coe_singleton, set.ssubset_singleton_iff, coe_eq_empty]

lemma eq_empty_of_ssubset_singleton {s : finset α} {x : α} (hs : s ⊂ {x}) : s = ∅ :=
ssubset_singleton_iff.1 hs

instance [nonempty α] : nontrivial (finset α) :=
‹nonempty α›.elim $ λ a, ⟨⟨{a}, ∅, singleton_ne_empty _⟩⟩

instance [is_empty α] : unique (finset α) :=
{ default := ∅,
  uniq := λ s, eq_empty_of_forall_not_mem is_empty_elim }

/-! ### cons -/

section cons
variables {s t : finset α} {a b : α}

/-- `cons a s h` is the set `{a} ∪ s` containing `a` and the elements of `s`. It is the same as
`insert a s` when it is defined, but unlike `insert a s` it does not require `decidable_eq α`,
and the union is guaranteed to be disjoint. -/
def cons (a : α) (s : finset α) (h : a ∉ s) : finset α := ⟨a ::ₘ s.1, nodup_cons.2 ⟨h, s.2⟩⟩

@[simp] lemma mem_cons {h} : b ∈ s.cons a h ↔ b = a ∨ b ∈ s := mem_cons
@[simp] lemma mem_cons_self (a : α) (s : finset α) {h} : a ∈ cons a s h := mem_cons_self _ _
@[simp] lemma cons_val (h : a ∉ s) : (cons a s h).1 = a ::ₘ s.1 := rfl

lemma forall_mem_cons (h : a ∉ s) (p : α → Prop) :
  (∀ x, x ∈ cons a s h → p x) ↔ p a ∧ ∀ x, x ∈ s → p x :=
by simp only [mem_cons, or_imp_distrib, forall_and_distrib, forall_eq]

@[simp] lemma mk_cons {s : multiset α} (h : (a ::ₘ s).nodup) :
  (⟨a ::ₘ s, h⟩ : finset α) = cons a ⟨s, (nodup_cons.1 h).2⟩ (nodup_cons.1 h).1 := rfl

@[simp] lemma nonempty_cons (h : a ∉ s) : (cons a s h).nonempty := ⟨a, mem_cons.2 $ or.inl rfl⟩

@[simp] lemma nonempty_mk {m : multiset α} {hm} : (⟨m, hm⟩ : finset α).nonempty ↔ m ≠ 0 :=
by induction m using multiset.induction_on; simp

@[simp] lemma coe_cons {a s h} : (@cons α a s h : set α) = insert a s := by { ext, simp }

lemma subset_cons (h : a ∉ s) : s ⊆ s.cons a h := subset_cons _ _
lemma ssubset_cons (h : a ∉ s) : s ⊂ s.cons a h := ssubset_cons h
lemma cons_subset {h : a ∉ s} : s.cons a h ⊆ t ↔ a ∈ t ∧ s ⊆ t := cons_subset

@[simp] lemma cons_subset_cons {hs ht} : s.cons a hs ⊆ t.cons a ht ↔ s ⊆ t :=
by rwa [← coe_subset, coe_cons, coe_cons, set.insert_subset_insert_iff, coe_subset]

lemma ssubset_iff_exists_cons_subset : s ⊂ t ↔ ∃ a (h : a ∉ s), s.cons a h ⊆ t :=
begin
  refine ⟨λ h, _, λ ⟨a, ha, h⟩, ssubset_of_ssubset_of_subset (ssubset_cons _) h⟩,
  obtain ⟨a, hs, ht⟩ := (not_subset _ _).1 h.2,
  exact ⟨a, ht, cons_subset.2 ⟨hs, h.subset⟩⟩,
end

end cons

/-! ### disjoint -/

section disjoint
variables {f : α → β} {s t u : finset α} {a b : α}

lemma disjoint_left : disjoint s t ↔ ∀ ⦃a⦄, a ∈ s → a ∉ t :=
⟨λ h a hs ht,
  singleton_subset_iff.mp (h (singleton_subset_iff.mpr hs) (singleton_subset_iff.mpr ht)),
  λ h x hs ht a ha, h (hs ha) (ht ha)⟩

lemma disjoint_val : disjoint s t ↔ s.1.disjoint t.1 := disjoint_left

lemma disjoint_right : disjoint s t ↔ ∀ ⦃a⦄, a ∈ t → a ∉ s := by rw [disjoint.comm, disjoint_left]
lemma disjoint_iff_ne : disjoint s t ↔ ∀ a ∈ s, ∀ b ∈ t, a ≠ b :=
by simp only [disjoint_left, imp_not_comm, forall_eq']

lemma _root_.disjoint.forall_ne_finset (h : disjoint s t) (ha : a ∈ s) (hb : b ∈ t) : a ≠ b :=
disjoint_iff_ne.1 h _ ha _ hb

lemma not_disjoint_iff : ¬ disjoint s t ↔ ∃ a, a ∈ s ∧ a ∈ t :=
disjoint_left.not.trans $ not_forall.trans $ exists_congr $ λ _, by rw [not_imp, not_not]

lemma disjoint_of_subset_left (h : s ⊆ u) (d : disjoint u t) : disjoint s t :=
disjoint_left.2 (λ x m₁, (disjoint_left.1 d) (h m₁))

lemma disjoint_of_subset_right (h : t ⊆ u) (d : disjoint s u) : disjoint s t :=
disjoint_right.2 (λ x m₁, (disjoint_right.1 d) (h m₁))

@[simp] theorem disjoint_empty_left (s : finset α) : disjoint ∅ s := disjoint_bot_left
@[simp] theorem disjoint_empty_right (s : finset α) : disjoint s ∅ := disjoint_bot_right

@[simp] lemma disjoint_singleton_left : disjoint (singleton a) s ↔ a ∉ s :=
by simp only [disjoint_left, mem_singleton, forall_eq]

@[simp] lemma disjoint_singleton_right : disjoint s (singleton a) ↔ a ∉ s :=
disjoint.comm.trans disjoint_singleton_left

@[simp] lemma disjoint_singleton : disjoint ({a} : finset α) {b} ↔ a ≠ b :=
by rw [disjoint_singleton_left, mem_singleton]

lemma disjoint_self_iff_empty (s : finset α) : disjoint s s ↔ s = ∅ := disjoint_self

@[simp, norm_cast] lemma disjoint_coe : disjoint (s : set α) t ↔ disjoint s t :=
by { rw [finset.disjoint_left, set.disjoint_left], refl }

@[simp, norm_cast] lemma pairwise_disjoint_coe {ι : Type*} {s : set ι} {f : ι → finset α} :
  s.pairwise_disjoint (λ i, f i : ι → set α) ↔ s.pairwise_disjoint f :=
forall₅_congr $ λ _ _ _ _ _, disjoint_coe

end disjoint

/-! ### disjoint union -/

/-- `disj_union s t h` is the set such that `a ∈ disj_union s t h` iff `a ∈ s` or `a ∈ t`.
It is the same as `s ∪ t`, but it does not require decidable equality on the type. The hypothesis
ensures that the sets are disjoint. -/
def disj_union (s t : finset α) (h : disjoint s t) : finset α :=
⟨s.1 + t.1, multiset.nodup_add.2 ⟨s.2, t.2, disjoint_val.1 h⟩⟩

@[simp] theorem mem_disj_union {α s t h a} :
  a ∈ @disj_union α s t h ↔ a ∈ s ∨ a ∈ t :=
by rcases s with ⟨⟨s⟩⟩; rcases t with ⟨⟨t⟩⟩; apply list.mem_append

lemma disj_union_comm (s t : finset α) (h : disjoint s t) :
  disj_union s t h = disj_union t s h.symm :=
eq_of_veq $ add_comm _ _

@[simp] lemma empty_disj_union (t : finset α) (h : disjoint ∅ t := disjoint_bot_left) :
  disj_union ∅ t h = t :=
eq_of_veq $ zero_add _

@[simp] lemma disj_union_empty (s : finset α) (h : disjoint s ∅ := disjoint_bot_right) :
  disj_union s ∅ h = s :=
eq_of_veq $ add_zero _

lemma singleton_disj_union (a : α) (t : finset α) (h : disjoint {a} t) :
  disj_union {a} t h = cons a t (disjoint_singleton_left.mp h) :=
eq_of_veq $ multiset.singleton_add _ _

lemma disj_union_singleton (s : finset α) (a : α) (h : disjoint s {a}) :
  disj_union s {a} h = cons a s (disjoint_singleton_right.mp h) :=
by rw [disj_union_comm, singleton_disj_union]

/-! ### insert -/

section insert
variables [decidable_eq α] {s t u v : finset α} {a b : α}

/-- `insert a s` is the set `{a} ∪ s` containing `a` and the elements of `s`. -/
instance : has_insert α (finset α) := ⟨λ a s, ⟨_, s.2.ndinsert a⟩⟩

lemma insert_def (a : α) (s : finset α) : insert a s = ⟨_, s.2.ndinsert a⟩ := rfl

@[simp] theorem insert_val (a : α) (s : finset α) : (insert a s).1 = ndinsert a s.1 := rfl

theorem insert_val' (a : α) (s : finset α) : (insert a s).1 = dedup (a ::ₘ s.1) :=
by rw [dedup_cons, dedup_eq_self]; refl

theorem insert_val_of_not_mem {a : α} {s : finset α} (h : a ∉ s) : (insert a s).1 = a ::ₘ s.1 :=
by rw [insert_val, ndinsert_of_not_mem h]

@[simp] lemma mem_insert : a ∈ insert b s ↔ a = b ∨ a ∈ s := mem_ndinsert

theorem mem_insert_self (a : α) (s : finset α) : a ∈ insert a s := mem_ndinsert_self a s.1
lemma mem_insert_of_mem (h : a ∈ s) : a ∈ insert b s := mem_ndinsert_of_mem h
lemma mem_of_mem_insert_of_ne (h : b ∈ insert a s) : b ≠ a → b ∈ s := (mem_insert.1 h).resolve_left
lemma eq_of_not_mem_of_mem_insert (ha : b ∈ insert a s) (hb : b ∉ s) : b = a :=
(mem_insert.1 ha).resolve_right hb

@[simp] theorem cons_eq_insert (a s h) : @cons α a s h = insert a s := ext $ λ a, by simp

@[simp, norm_cast] lemma coe_insert (a : α) (s : finset α) :
  ↑(insert a s) = (insert a s : set α) :=
set.ext $ λ x, by simp only [mem_coe, mem_insert, set.mem_insert_iff]

lemma mem_insert_coe {s : finset α} {x y : α} : x ∈ insert y s ↔ x ∈ insert y (s : set α) :=
by simp

instance : is_lawful_singleton α (finset α) := ⟨λ a, by { ext, simp }⟩

@[simp] lemma insert_eq_of_mem (h : a ∈ s) : insert a s = s := eq_of_veq $ ndinsert_of_mem h

@[simp] lemma insert_eq_self : insert a s = s ↔ a ∈ s :=
⟨λ h, h ▸ mem_insert_self _ _, insert_eq_of_mem⟩

lemma insert_ne_self : insert a s ≠ s ↔ a ∉ s := insert_eq_self.not

@[simp] theorem pair_eq_singleton (a : α) : ({a, a} : finset α) = {a} :=
insert_eq_of_mem $ mem_singleton_self _

theorem insert.comm (a b : α) (s : finset α) : insert a (insert b s) = insert b (insert a s) :=
ext $ λ x, by simp only [mem_insert, or.left_comm]

@[simp, norm_cast] lemma coe_pair {a b : α} :
  (({a, b} : finset α) : set α) = {a, b} := by { ext, simp }

@[simp, norm_cast] lemma coe_eq_pair {s : finset α} {a b : α} :
  (s : set α) = {a, b} ↔ s = {a, b} := by rw [←coe_pair, coe_inj]

theorem pair_comm (a b : α) : ({a, b} : finset α) = {b, a} := insert.comm a b ∅

@[simp] theorem insert_idem (a : α) (s : finset α) : insert a (insert a s) = insert a s :=
ext $ λ x, by simp only [mem_insert, or.assoc.symm, or_self]

@[simp] theorem insert_nonempty (a : α) (s : finset α) : (insert a s).nonempty :=
⟨a, mem_insert_self a s⟩

@[simp] theorem insert_ne_empty (a : α) (s : finset α) : insert a s ≠ ∅ :=
(insert_nonempty a s).ne_empty

/-!
The universe annotation is required for the following instance, possibly this is a bug in Lean. See
leanprover.zulipchat.com/#narrow/stream/113488-general/topic/strange.20error.20(universe.20issue.3F)
-/

instance {α : Type u} [decidable_eq α] (i : α) (s : finset α) :
  nonempty.{u + 1} ((insert i s : finset α) : set α) :=
(finset.coe_nonempty.mpr (s.insert_nonempty i)).to_subtype

lemma ne_insert_of_not_mem (s t : finset α) {a : α} (h : a ∉ s) : s ≠ insert a t :=
by { contrapose! h, simp [h] }

lemma insert_subset : insert a s ⊆ t ↔ a ∈ t ∧ s ⊆ t :=
by simp only [subset_iff, mem_insert, forall_eq, or_imp_distrib, forall_and_distrib]

lemma subset_insert (a : α) (s : finset α) : s ⊆ insert a s := λ b, mem_insert_of_mem

theorem insert_subset_insert (a : α) {s t : finset α} (h : s ⊆ t) : insert a s ⊆ insert a t :=
insert_subset.2 ⟨mem_insert_self _ _, subset.trans h (subset_insert _ _)⟩

lemma insert_inj (ha : a ∉ s) : insert a s = insert b s ↔ a = b :=
⟨λ h, eq_of_not_mem_of_mem_insert (h.subst $ mem_insert_self _ _) ha, congr_arg _⟩

lemma insert_inj_on (s : finset α) : set.inj_on (λ a, insert a s) sᶜ := λ a h b _, (insert_inj h).1

lemma ssubset_iff : s ⊂ t ↔ ∃ a ∉ s, insert a s ⊆ t :=
by exact_mod_cast @set.ssubset_iff_insert α s t

lemma ssubset_insert (h : a ∉ s) : s ⊂ insert a s := ssubset_iff.mpr ⟨a, h, subset.rfl⟩

@[elab_as_eliminator]
lemma cons_induction {α : Type*} {p : finset α → Prop}
  (h₁ : p ∅) (h₂ : ∀ ⦃a : α⦄ {s : finset α} (h : a ∉ s), p s → p (cons a s h)) : ∀ s, p s
| ⟨s, nd⟩ := multiset.induction_on s (λ _, h₁) (λ a s IH nd, begin
    cases nodup_cons.1 nd with m nd',
    rw [← (eq_of_veq _ : cons a (finset.mk s _) m = ⟨a ::ₘ s, nd⟩)],
    { exact h₂ (by exact m) (IH nd') },
    { rw [cons_val] }
  end) nd

@[elab_as_eliminator]
lemma cons_induction_on {α : Type*} {p : finset α → Prop} (s : finset α)
  (h₁ : p ∅) (h₂ : ∀ ⦃a : α⦄ {s : finset α} (h : a ∉ s), p s → p (cons a s h)) : p s :=
cons_induction h₁ h₂ s

@[elab_as_eliminator]
protected theorem induction {α : Type*} {p : finset α → Prop} [decidable_eq α]
  (h₁ : p ∅) (h₂ : ∀ ⦃a : α⦄ {s : finset α}, a ∉ s → p s → p (insert a s)) : ∀ s, p s :=
cons_induction h₁ $ λ a s ha, (s.cons_eq_insert a ha).symm ▸ h₂ ha

/--
To prove a proposition about an arbitrary `finset α`,
it suffices to prove it for the empty `finset`,
and to show that if it holds for some `finset α`,
then it holds for the `finset` obtained by inserting a new element.
-/
@[elab_as_eliminator]
protected theorem induction_on {α : Type*} {p : finset α → Prop} [decidable_eq α]
  (s : finset α) (h₁ : p ∅) (h₂ : ∀ ⦃a : α⦄ {s : finset α}, a ∉ s → p s → p (insert a s)) : p s :=
finset.induction h₁ h₂ s

/--
To prove a proposition about `S : finset α`,
it suffices to prove it for the empty `finset`,
and to show that if it holds for some `finset α ⊆ S`,
then it holds for the `finset` obtained by inserting a new element of `S`.
-/
@[elab_as_eliminator]
theorem induction_on' {α : Type*} {p : finset α → Prop} [decidable_eq α]
  (S : finset α) (h₁ : p ∅) (h₂ : ∀ {a s}, a ∈ S → s ⊆ S → a ∉ s → p s → p (insert a s)) : p S :=
@finset.induction_on α (λ T, T ⊆ S → p T) _ S (λ _, h₁) (λ a s has hqs hs,
  let ⟨hS, sS⟩ := finset.insert_subset.1 hs in h₂ hS sS has (hqs sS)) (finset.subset.refl S)

/-- To prove a proposition about a nonempty `s : finset α`, it suffices to show it holds for all
singletons and that if it holds for nonempty `t : finset α`, then it also holds for the `finset`
obtained by inserting an element in `t`. -/
@[elab_as_eliminator]
lemma nonempty.cons_induction {α : Type*} {p : Π s : finset α, s.nonempty → Prop}
  (h₀ : ∀ a, p {a} (singleton_nonempty _))
  (h₁ : ∀ ⦃a⦄ s (h : a ∉ s) hs, p s hs → p (finset.cons a s h) (nonempty_cons h))
  {s : finset α} (hs : s.nonempty) : p s hs :=
begin
  induction s using finset.cons_induction with a t ha h,
  { exact (not_nonempty_empty hs).elim },
  obtain rfl | ht := t.eq_empty_or_nonempty,
  { exact h₀ a },
  { exact h₁ t ha ht (h ht) }
end

/-- Inserting an element to a finite set is equivalent to the option type. -/
def subtype_insert_equiv_option {t : finset α} {x : α} (h : x ∉ t) :
  {i // i ∈ insert x t} ≃ option {i // i ∈ t} :=
begin
  refine
  { to_fun := λ y, if h : ↑y = x then none else some ⟨y, (mem_insert.mp y.2).resolve_left h⟩,
    inv_fun := λ y, y.elim ⟨x, mem_insert_self _ _⟩ $ λ z, ⟨z, mem_insert_of_mem z.2⟩,
    .. },
  { intro y, by_cases h : ↑y = x,
    simp only [subtype.ext_iff, h, option.elim, dif_pos, subtype.coe_mk],
    simp only [h, option.elim, dif_neg, not_false_iff, subtype.coe_eta, subtype.coe_mk] },
  { rintro (_|y), simp only [option.elim, dif_pos, subtype.coe_mk],
    have : ↑y ≠ x, { rintro ⟨⟩, exact h y.2 },
    simp only [this, option.elim, subtype.eta, dif_neg, not_false_iff, subtype.coe_eta,
      subtype.coe_mk] },
end

@[simp] lemma disjoint_insert_left : disjoint (insert a s) t ↔ a ∉ t ∧ disjoint s t :=
by simp only [disjoint_left, mem_insert, or_imp_distrib, forall_and_distrib, forall_eq]

@[simp] lemma disjoint_insert_right : disjoint s (insert a t) ↔ a ∉ s ∧ disjoint s t :=
disjoint.comm.trans $ by rw [disjoint_insert_left, disjoint.comm]

end insert

/-! ### Lattice structure -/

section lattice
variables [decidable_eq α] {s t u v : finset α} {a b : α}

/-- `s ∪ t` is the set such that `a ∈ s ∪ t` iff `a ∈ s` or `a ∈ t`. -/
instance : has_union (finset α) := ⟨λ s t, ⟨_, t.2.ndunion s.1⟩⟩

/-- `s ∩ t` is the set such that `a ∈ s ∩ t` iff `a ∈ s` and `a ∈ t`. -/
instance : has_inter (finset α) := ⟨λ s t, ⟨_, s.2.ndinter t.1⟩⟩

instance : lattice (finset α) :=
{ sup          := (∪),
  sup_le       := λ s t u hs ht a ha, (mem_ndunion.1 ha).elim (λ h, hs h) (λ h, ht h),
  le_sup_left  := λ s t a h, mem_ndunion.2 $ or.inl h,
  le_sup_right := λ s t a h, mem_ndunion.2 $ or.inr h,
  inf          := (∩),
  le_inf       := λ s t u ht hu a h, mem_ndinter.2 ⟨ht h, hu h⟩,
  inf_le_left  := λ s t a h, (mem_ndinter.1 h).1,
  inf_le_right := λ s t a h, (mem_ndinter.1 h).2,
  ..finset.partial_order }

@[simp] lemma sup_eq_union : ((⊔) : finset α → finset α → finset α) = (∪) := rfl
@[simp] lemma inf_eq_inter : ((⊓) : finset α → finset α → finset α) = (∩) := rfl

lemma disjoint_iff_inter_eq_empty : disjoint s t ↔ s ∩ t = ∅ := disjoint_iff

instance decidable_disjoint (U V : finset α) : decidable (disjoint U V) :=
decidable_of_iff _ disjoint_iff_inter_eq_empty.symm

/-! #### union -/

lemma union_val_nd (s t : finset α) : (s ∪ t).1 = ndunion s.1 t.1 := rfl

@[simp] lemma union_val (s t : finset α) : (s ∪ t).1 = s.1 ∪ t.1 := ndunion_eq_union s.2
@[simp] lemma mem_union : a ∈ s ∪ t ↔ a ∈ s ∨ a ∈ t := mem_ndunion
@[simp] lemma disj_union_eq_union (s t h) : @disj_union α s t h = s ∪ t := ext $ λ a, by simp

lemma mem_union_left (t : finset α) (h : a ∈ s) : a ∈ s ∪ t := mem_union.2 $ or.inl h
lemma mem_union_right (s : finset α) (h : a ∈ t) : a ∈ s ∪ t := mem_union.2 $ or.inr h

lemma forall_mem_union {p : α → Prop} : (∀ a ∈ s ∪ t, p a) ↔ (∀ a ∈ s, p a) ∧ ∀ a ∈ t, p a :=
⟨λ h, ⟨λ a, h a ∘ mem_union_left _, λ b, h b ∘ mem_union_right _⟩,
 λ h ab hab, (mem_union.mp hab).elim (h.1 _) (h.2 _)⟩

lemma not_mem_union : a ∉ s ∪ t ↔ a ∉ s ∧ a ∉ t := by rw [mem_union, not_or_distrib]

@[simp, norm_cast]
lemma coe_union (s₁ s₂ : finset α) : ↑(s₁ ∪ s₂) = (s₁ ∪ s₂ : set α) := set.ext $ λ x, mem_union

lemma union_subset (hs : s ⊆ u) : t ⊆ u → s ∪ t ⊆ u := sup_le $ le_iff_subset.2 hs

theorem subset_union_left (s₁ s₂ : finset α) : s₁ ⊆ s₁ ∪ s₂ := λ x, mem_union_left _
theorem subset_union_right (s₁ s₂ : finset α) : s₂ ⊆ s₁ ∪ s₂ := λ x, mem_union_right _

lemma union_subset_union (hsu : s ⊆ u) (htv : t ⊆ v) : s ∪ t ⊆ u ∪ v :=
sup_le_sup (le_iff_subset.2 hsu) htv

lemma union_comm (s₁ s₂ : finset α) : s₁ ∪ s₂ = s₂ ∪ s₁ := sup_comm

instance : is_commutative (finset α) (∪) := ⟨union_comm⟩

@[simp] lemma union_assoc (s₁ s₂ s₃ : finset α) : (s₁ ∪ s₂) ∪ s₃ = s₁ ∪ (s₂ ∪ s₃) := sup_assoc

instance : is_associative (finset α) (∪) := ⟨union_assoc⟩

@[simp] lemma union_idempotent (s : finset α) : s ∪ s = s := sup_idem

instance : is_idempotent (finset α) (∪) := ⟨union_idempotent⟩

lemma union_subset_left (h : s ∪ t ⊆ u) : s ⊆ u := (subset_union_left _ _).trans  h

lemma union_subset_right {s t u : finset α} (h : s ∪ t ⊆ u) : t ⊆ u :=
subset.trans (subset_union_right _ _) h

lemma union_left_comm (s t u : finset α) : s ∪ (t ∪ u) = t ∪ (s ∪ u) :=
ext $ λ _, by simp only [mem_union, or.left_comm]

lemma union_right_comm (s t u : finset α) : (s ∪ t) ∪ u = (s ∪ u) ∪ t :=
ext $ λ x, by simp only [mem_union, or_assoc, or_comm (x ∈ t)]

theorem union_self (s : finset α) : s ∪ s = s := union_idempotent s

@[simp] theorem union_empty (s : finset α) : s ∪ ∅ = s :=
ext $ λ x, mem_union.trans $ or_false _

@[simp] theorem empty_union (s : finset α) : ∅ ∪ s = s :=
ext $ λ x, mem_union.trans $ false_or _

theorem insert_eq (a : α) (s : finset α) : insert a s = {a} ∪ s := rfl

@[simp] theorem insert_union (a : α) (s t : finset α) : insert a s ∪ t = insert a (s ∪ t) :=
by simp only [insert_eq, union_assoc]

@[simp] theorem union_insert (a : α) (s t : finset α) : s ∪ insert a t = insert a (s ∪ t) :=
by simp only [insert_eq, union_left_comm]

lemma insert_union_distrib (a : α) (s t : finset α) : insert a (s ∪ t) = insert a s ∪ insert a t :=
by simp only [insert_union, union_insert, insert_idem]

@[simp] lemma union_eq_left_iff_subset {s t : finset α} : s ∪ t = s ↔ t ⊆ s := sup_eq_left
@[simp] lemma left_eq_union_iff_subset {s t : finset α} : s = s ∪ t ↔ t ⊆ s :=
by rw [← union_eq_left_iff_subset, eq_comm]

@[simp] lemma union_eq_right_iff_subset {s t : finset α} : s ∪ t = t ↔ s ⊆ t := sup_eq_right
@[simp] lemma right_eq_union_iff_subset {s t : finset α} : s = t ∪ s ↔ t ⊆ s :=
by rw [← union_eq_right_iff_subset, eq_comm]

lemma union_congr_left (ht : t ⊆ s ∪ u) (hu : u ⊆ s ∪ t) : s ∪ t = s ⊔ u := sup_congr_left ht hu
lemma union_congr_right (hs : s ⊆ t ∪ u) (ht : t ⊆ s ∪ u) : s ∪ u = t ∪ u := sup_congr_right hs ht

lemma union_eq_union_iff_left : s ∪ t = s ∪ u ↔ t ⊆ s ∪ u ∧ u ⊆ s ∪ t := sup_eq_sup_iff_left
lemma union_eq_union_iff_right : s ∪ u = t ∪ u ↔ s ⊆ t ∪ u ∧ t ⊆ s ∪ u := sup_eq_sup_iff_right

@[simp] lemma disjoint_union_left : disjoint (s ∪ t) u ↔ disjoint s u ∧ disjoint t u :=
by simp only [disjoint_left, mem_union, or_imp_distrib, forall_and_distrib]

@[simp] lemma disjoint_union_right : disjoint s (t ∪ u) ↔ disjoint s t ∧ disjoint s u :=
by simp only [disjoint_right, mem_union, or_imp_distrib, forall_and_distrib]

/--
To prove a relation on pairs of `finset X`, it suffices to show that it is
  * symmetric,
  * it holds when one of the `finset`s is empty,
  * it holds for pairs of singletons,
  * if it holds for `[a, c]` and for `[b, c]`, then it holds for `[a ∪ b, c]`.
-/
lemma induction_on_union (P : finset α → finset α → Prop)
  (symm : ∀ {a b}, P a b → P b a)
  (empty_right : ∀ {a}, P a ∅)
  (singletons : ∀ {a b}, P {a} {b})
  (union_of : ∀ {a b c}, P a c → P b c → P (a ∪ b) c) :
  ∀ a b, P a b :=
begin
  intros a b,
  refine finset.induction_on b empty_right (λ x s xs hi, symm _),
  rw finset.insert_eq,
  apply union_of _ (symm hi),
  refine finset.induction_on a empty_right (λ a t ta hi, symm _),
  rw finset.insert_eq,
  exact union_of singletons (symm hi),
end

lemma _root_.directed.exists_mem_subset_of_finset_subset_bUnion {α ι : Type*} [hn : nonempty ι]
  {f : ι → set α} (h : directed (⊆) f)
  {s : finset α} (hs : (s : set α) ⊆ ⋃ i, f i) : ∃ i, (s : set α) ⊆ f i :=
begin
  classical,
  revert hs,
  apply s.induction_on,
  { refine λ _, ⟨hn.some, _⟩,
    simp only [coe_empty, set.empty_subset], },
  { intros b t hbt htc hbtc,
    obtain ⟨i : ι , hti : (t : set α) ⊆ f i⟩ :=
      htc (set.subset.trans (t.subset_insert b) hbtc),
    obtain ⟨j, hbj⟩ : ∃ j, b ∈ f j,
      by simpa [set.mem_Union₂] using hbtc (t.mem_insert_self b),
    rcases h j i with ⟨k, hk, hk'⟩,
    use k,
    rw [coe_insert, set.insert_subset],
    exact ⟨hk hbj, trans hti hk'⟩ }
end

lemma _root_.directed_on.exists_mem_subset_of_finset_subset_bUnion {α ι : Type*}
  {f : ι → set α}  {c : set ι} (hn : c.nonempty) (hc : directed_on (λ i j, f i ⊆ f j) c)
  {s : finset α} (hs : (s : set α) ⊆ ⋃ i ∈ c, f i) : ∃ i ∈ c, (s : set α) ⊆ f i :=
begin
  rw set.bUnion_eq_Union at hs,
  haveI := hn.coe_sort,
  obtain ⟨⟨i, hic⟩, hi⟩ :=
    (directed_comp.2 hc.directed_coe).exists_mem_subset_of_finset_subset_bUnion hs,
  exact ⟨i, hic, hi⟩
end

/-! #### inter -/

theorem inter_val_nd (s₁ s₂ : finset α) : (s₁ ∩ s₂).1 = ndinter s₁.1 s₂.1 := rfl

@[simp] lemma inter_val (s₁ s₂ : finset α) : (s₁ ∩ s₂).1 = s₁.1 ∩ s₂.1 := ndinter_eq_inter s₁.2

@[simp] theorem mem_inter {a : α} {s₁ s₂ : finset α} : a ∈ s₁ ∩ s₂ ↔ a ∈ s₁ ∧ a ∈ s₂ := mem_ndinter

theorem mem_of_mem_inter_left {a : α} {s₁ s₂ : finset α} (h : a ∈ s₁ ∩ s₂) :
  a ∈ s₁ := (mem_inter.1 h).1

theorem mem_of_mem_inter_right {a : α} {s₁ s₂ : finset α} (h : a ∈ s₁ ∩ s₂) :
  a ∈ s₂ := (mem_inter.1 h).2

theorem mem_inter_of_mem {a : α} {s₁ s₂ : finset α} : a ∈ s₁ → a ∈ s₂ → a ∈ s₁ ∩ s₂ :=
and_imp.1 mem_inter.2

theorem inter_subset_left (s₁ s₂ : finset α) : s₁ ∩ s₂ ⊆ s₁ := λ a, mem_of_mem_inter_left

theorem inter_subset_right (s₁ s₂ : finset α) : s₁ ∩ s₂ ⊆ s₂ := λ a, mem_of_mem_inter_right

lemma subset_inter {s₁ s₂ u : finset α} : s₁ ⊆ s₂ → s₁ ⊆ u → s₁ ⊆ s₂ ∩ u :=
by simp only [subset_iff, mem_inter] {contextual:=tt}; intros; split; trivial

@[simp, norm_cast]
lemma coe_inter (s₁ s₂ : finset α) : ↑(s₁ ∩ s₂) = (s₁ ∩ s₂ : set α) := set.ext $ λ _, mem_inter

@[simp] theorem union_inter_cancel_left {s t : finset α} : (s ∪ t) ∩ s = s :=
by rw [← coe_inj, coe_inter, coe_union, set.union_inter_cancel_left]

@[simp] theorem union_inter_cancel_right {s t : finset α} : (s ∪ t) ∩ t = t :=
by rw [← coe_inj, coe_inter, coe_union, set.union_inter_cancel_right]

theorem inter_comm (s₁ s₂ : finset α) : s₁ ∩ s₂ = s₂ ∩ s₁ :=
ext $ λ _, by simp only [mem_inter, and_comm]

@[simp] theorem inter_assoc (s₁ s₂ s₃ : finset α) : (s₁ ∩ s₂) ∩ s₃ = s₁ ∩ (s₂ ∩ s₃) :=
ext $ λ _, by simp only [mem_inter, and_assoc]

theorem inter_left_comm (s₁ s₂ s₃ : finset α) : s₁ ∩ (s₂ ∩ s₃) = s₂ ∩ (s₁ ∩ s₃) :=
ext $ λ _, by simp only [mem_inter, and.left_comm]

theorem inter_right_comm (s₁ s₂ s₃ : finset α) : (s₁ ∩ s₂) ∩ s₃ = (s₁ ∩ s₃) ∩ s₂ :=
ext $ λ _, by simp only [mem_inter, and.right_comm]

@[simp] lemma inter_self (s : finset α) : s ∩ s = s := ext $ λ _, mem_inter.trans $ and_self _
@[simp] lemma inter_empty (s : finset α) : s ∩ ∅ = ∅ := ext $ λ _, mem_inter.trans $ and_false _
@[simp] lemma empty_inter (s : finset α) : ∅ ∩ s = ∅ := ext $ λ _, mem_inter.trans $ false_and _

@[simp] lemma inter_union_self (s t : finset α) : s ∩ (t ∪ s) = s :=
by rw [inter_comm, union_inter_cancel_right]

@[simp] theorem insert_inter_of_mem {s₁ s₂ : finset α} {a : α} (h : a ∈ s₂) :
  insert a s₁ ∩ s₂ = insert a (s₁ ∩ s₂) :=
ext $ λ x, have x = a ∨ x ∈ s₂ ↔ x ∈ s₂, from or_iff_right_of_imp $ by rintro rfl; exact h,
by simp only [mem_inter, mem_insert, or_and_distrib_left, this]

@[simp] theorem inter_insert_of_mem {s₁ s₂ : finset α} {a : α} (h : a ∈ s₁) :
  s₁ ∩ insert a s₂ = insert a (s₁ ∩ s₂) :=
by rw [inter_comm, insert_inter_of_mem h, inter_comm]

@[simp] theorem insert_inter_of_not_mem {s₁ s₂ : finset α} {a : α} (h : a ∉ s₂) :
  insert a s₁ ∩ s₂ = s₁ ∩ s₂ :=
ext $ λ x, have ¬ (x = a ∧ x ∈ s₂), by rintro ⟨rfl, H⟩; exact h H,
by simp only [mem_inter, mem_insert, or_and_distrib_right, this, false_or]

@[simp] theorem inter_insert_of_not_mem {s₁ s₂ : finset α} {a : α} (h : a ∉ s₁) :
  s₁ ∩ insert a s₂ = s₁ ∩ s₂ :=
by rw [inter_comm, insert_inter_of_not_mem h, inter_comm]

@[simp] theorem singleton_inter_of_mem {a : α} {s : finset α} (H : a ∈ s) : {a} ∩ s = {a} :=
show insert a ∅ ∩ s = insert a ∅, by rw [insert_inter_of_mem H, empty_inter]

@[simp] theorem singleton_inter_of_not_mem {a : α} {s : finset α} (H : a ∉ s) : {a} ∩ s = ∅ :=
eq_empty_of_forall_not_mem $ by simp only [mem_inter, mem_singleton]; rintro x ⟨rfl, h⟩; exact H h

@[simp] theorem inter_singleton_of_mem {a : α} {s : finset α} (h : a ∈ s) : s ∩ {a} = {a} :=
by rw [inter_comm, singleton_inter_of_mem h]

@[simp] theorem inter_singleton_of_not_mem {a : α} {s : finset α} (h : a ∉ s) : s ∩ {a} = ∅ :=
by rw [inter_comm, singleton_inter_of_not_mem h]

@[mono]
lemma inter_subset_inter {x y s t : finset α} (h : x ⊆ y) (h' : s ⊆ t) : x ∩ s ⊆ y ∩ t :=
begin
  intros a a_in,
  rw finset.mem_inter at a_in ⊢,
  exact ⟨h a_in.1, h' a_in.2⟩
end

lemma inter_subset_inter_left (h : t ⊆ u) : s ∩ t ⊆ s ∩ u := inter_subset_inter subset.rfl h
lemma inter_subset_inter_right (h : s ⊆ t) : s ∩ u ⊆ t ∩ u := inter_subset_inter h subset.rfl

instance : distrib_lattice (finset α) :=
{ le_sup_inf := assume a b c, show (a ∪ b) ∩ (a ∪ c) ⊆ a ∪ b ∩ c,
    by simp only [subset_iff, mem_inter, mem_union, and_imp, or_imp_distrib] {contextual:=tt};
    simp only [true_or, imp_true_iff, true_and, or_true],
  ..finset.lattice }

@[simp] theorem union_left_idem (s t : finset α) : s ∪ (s ∪ t) = s ∪ t := sup_left_idem

@[simp] theorem union_right_idem (s t : finset α) : s ∪ t ∪ t = s ∪ t := sup_right_idem
@[simp] theorem inter_left_idem (s t : finset α) : s ∩ (s ∩ t) = s ∩ t := inf_left_idem

@[simp] theorem inter_right_idem (s t : finset α) : s ∩ t ∩ t = s ∩ t := inf_right_idem

theorem inter_distrib_left (s t u : finset α) : s ∩ (t ∪ u) = (s ∩ t) ∪ (s ∩ u) := inf_sup_left

theorem inter_distrib_right (s t u : finset α) : (s ∪ t) ∩ u = (s ∩ u) ∪ (t ∩ u) := inf_sup_right

theorem union_distrib_left (s t u : finset α) : s ∪ (t ∩ u) = (s ∪ t) ∩ (s ∪ u) := sup_inf_left

theorem union_distrib_right (s t u : finset α) : (s ∩ t) ∪ u = (s ∪ u) ∩ (t ∪ u) := sup_inf_right

lemma union_union_distrib_left (s t u : finset α) : s ∪ (t ∪ u) = (s ∪ t) ∪ (s ∪ u) :=
sup_sup_distrib_left _ _ _

lemma union_union_distrib_right (s t u : finset α) : (s ∪ t) ∪ u = (s ∪ u) ∪ (t ∪ u) :=
sup_sup_distrib_right _ _ _

lemma inter_inter_distrib_left (s t u : finset α) : s ∩ (t ∩ u) = (s ∩ t) ∩ (s ∩ u) :=
inf_inf_distrib_left _ _ _

lemma inter_inter_distrib_right (s t u : finset α) : (s ∩ t) ∩ u = (s ∩ u) ∩ (t ∩ u) :=
inf_inf_distrib_right _ _ _

lemma union_union_union_comm (s t u v : finset α) : (s ∪ t) ∪ (u ∪ v) = (s ∪ u) ∪ (t ∪ v) :=
sup_sup_sup_comm _ _ _ _

lemma inter_inter_inter_comm (s t u v : finset α) : (s ∩ t) ∩ (u ∩ v) = (s ∩ u) ∩ (t ∩ v) :=
inf_inf_inf_comm _ _ _ _

lemma union_eq_empty_iff (A B : finset α) : A ∪ B = ∅ ↔ A = ∅ ∧ B = ∅ := sup_eq_bot_iff

lemma union_subset_iff : s ∪ t ⊆ u ↔ s ⊆ u ∧ t ⊆ u := (sup_le_iff : s ⊔ t ≤ u ↔ s ≤ u ∧ t ≤ u)
lemma subset_inter_iff : s ⊆ t ∩ u ↔ s ⊆ t ∧ s ⊆ u := (le_inf_iff : s ≤ t ⊓ u ↔ s ≤ t ∧ s ≤ u)

lemma inter_eq_left_iff_subset (s t : finset α) : s ∩ t = s ↔ s ⊆ t := inf_eq_left
lemma inter_eq_right_iff_subset (s t : finset α) : t ∩ s = s ↔ s ⊆ t := inf_eq_right

lemma inter_congr_left (ht : s ∩ u ⊆ t) (hu : s ∩ t ⊆ u) : s ∩ t = s ∩ u := inf_congr_left ht hu
lemma inter_congr_right (hs : t ∩ u ⊆ s) (ht : s ∩ u ⊆ t) : s ∩ u = t ∩ u := inf_congr_right hs ht

lemma inter_eq_inter_iff_left : s ∩ t = s ∩ u ↔ s ∩ u ⊆ t ∧ s ∩ t ⊆ u := inf_eq_inf_iff_left
lemma inter_eq_inter_iff_right : s ∩ u = t ∩ u ↔ t ∩ u ⊆ s ∧ s ∩ u ⊆ t := inf_eq_inf_iff_right

lemma ite_subset_union (s s' : finset α) (P : Prop) [decidable P] :
  ite P s s' ⊆ s ∪ s' := ite_le_sup s s' P

lemma inter_subset_ite (s s' : finset α) (P : Prop) [decidable P] :
  s ∩ s' ⊆ ite P s s' := inf_le_ite s s' P

end lattice

/-! ### erase -/
section erase
variables [decidable_eq α] {s t u v : finset α} {a b : α}

/-- `erase s a` is the set `s - {a}`, that is, the elements of `s` which are
  not equal to `a`. -/
def erase (s : finset α) (a : α) : finset α := ⟨_, s.2.erase a⟩

@[simp] theorem erase_val (s : finset α) (a : α) : (erase s a).1 = s.1.erase a := rfl

@[simp] theorem mem_erase {a b : α} {s : finset α} : a ∈ erase s b ↔ a ≠ b ∧ a ∈ s :=
s.2.mem_erase_iff

lemma not_mem_erase (a : α) (s : finset α) : a ∉ erase s a := s.2.not_mem_erase

-- While this can be solved by `simp`, this lemma is eligible for `dsimp`
@[nolint simp_nf, simp] theorem erase_empty (a : α) : erase ∅ a = ∅ := rfl

@[simp] lemma erase_singleton (a : α) : ({a} : finset α).erase a = ∅ :=
begin
  ext x,
  rw [mem_erase, mem_singleton, not_and_self],
  refl,
end

lemma ne_of_mem_erase : b ∈ erase s a → b ≠ a := λ h, (mem_erase.1 h).1
lemma mem_of_mem_erase : b ∈ erase s a → b ∈ s := mem_of_mem_erase

lemma mem_erase_of_ne_of_mem : a ≠ b → a ∈ s → a ∈ erase s b :=
by simp only [mem_erase]; exact and.intro

/-- An element of `s` that is not an element of `erase s a` must be
`a`. -/
lemma eq_of_mem_of_not_mem_erase (hs : b ∈ s) (hsa : b ∉ s.erase a) : b = a :=
begin
  rw [mem_erase, not_and] at hsa,
  exact not_imp_not.mp hsa hs
end

theorem erase_insert {a : α} {s : finset α} (h : a ∉ s) : erase (insert a s) a = s :=
ext $ assume x, by simp only [mem_erase, mem_insert, and_or_distrib_left, not_and_self, false_or];
apply and_iff_right_of_imp; rintro H rfl; exact h H

theorem insert_erase {a : α} {s : finset α} (h : a ∈ s) : insert a (erase s a) = s :=
ext $ assume x, by simp only [mem_insert, mem_erase, or_and_distrib_left, dec_em, true_and];
apply or_iff_right_of_imp; rintro rfl; exact h

theorem erase_subset_erase (a : α) {s t : finset α} (h : s ⊆ t) : erase s a ⊆ erase t a :=
val_le_iff.1 $ erase_le_erase _ $ val_le_iff.2 h

theorem erase_subset (a : α) (s : finset α) : erase s a ⊆ s := erase_subset _ _

lemma subset_erase {a : α} {s t : finset α} : s ⊆ t.erase a ↔ s ⊆ t ∧ a ∉ s :=
⟨λ h, ⟨h.trans (erase_subset _ _), λ ha, not_mem_erase _ _ (h ha)⟩,
  λ h b hb, mem_erase.2 ⟨ne_of_mem_of_not_mem hb h.2, h.1 hb⟩⟩

@[simp, norm_cast] lemma coe_erase (a : α) (s : finset α) : ↑(erase s a) = (s \ {a} : set α) :=
set.ext $ λ _, mem_erase.trans $ by rw [and_comm, set.mem_diff, set.mem_singleton_iff]; refl

lemma erase_ssubset {a : α} {s : finset α} (h : a ∈ s) : s.erase a ⊂ s :=
calc s.erase a ⊂ insert a (s.erase a) : ssubset_insert $ not_mem_erase _ _
  ... = _ : insert_erase h

lemma ssubset_iff_exists_subset_erase {s t : finset α} : s ⊂ t ↔ ∃ a ∈ t, s ⊆ t.erase a :=
begin
  refine ⟨λ h, _, λ ⟨a, ha, h⟩, ssubset_of_subset_of_ssubset h $ erase_ssubset ha⟩,
  obtain ⟨a, ht, hs⟩ := (not_subset _ _).1 h.2,
  exact ⟨a, ht, subset_erase.2 ⟨h.1, hs⟩⟩,
end

lemma erase_ssubset_insert (s : finset α) (a : α) : s.erase a ⊂ insert a s :=
ssubset_iff_exists_subset_erase.2 ⟨a, mem_insert_self _ _, erase_subset_erase _ $ subset_insert _ _⟩

@[simp]
theorem erase_eq_of_not_mem {a : α} {s : finset α} (h : a ∉ s) : erase s a = s :=
eq_of_veq $ erase_of_not_mem h

@[simp] lemma erase_eq_self : s.erase a = s ↔ a ∉ s :=
⟨λ h, h ▸ not_mem_erase _ _, erase_eq_of_not_mem⟩

lemma erase_ne_self : s.erase a ≠ s ↔ a ∈ s := erase_eq_self.not_left

@[simp] lemma erase_insert_eq_erase (s : finset α) (a : α) :
  (insert a s).erase a = s.erase a :=
by by_cases ha : a ∈ s; { simp [ha, erase_insert] }

lemma erase_cons {s : finset α} {a : α} (h : a ∉ s) : (s.cons a h).erase a = s :=
by rw [cons_eq_insert, erase_insert_eq_erase, erase_eq_of_not_mem h]

lemma erase_idem {a : α} {s : finset α} : erase (erase s a) a = erase s a :=
by simp

lemma erase_right_comm {a b : α} {s : finset α} : erase (erase s a) b = erase (erase s b) a :=
by { ext x, simp only [mem_erase, ←and_assoc], rw and_comm (x ≠ a) }

theorem subset_insert_iff {a : α} {s t : finset α} : s ⊆ insert a t ↔ erase s a ⊆ t :=
by simp only [subset_iff, or_iff_not_imp_left, mem_erase, mem_insert, and_imp];
exact forall_congr (λ x, forall_swap)

theorem erase_insert_subset (a : α) (s : finset α) : erase (insert a s) a ⊆ s :=
subset_insert_iff.1 $ subset.rfl

theorem insert_erase_subset (a : α) (s : finset α) : s ⊆ insert a (erase s a) :=
subset_insert_iff.2 $ subset.rfl

lemma subset_insert_iff_of_not_mem (h : a ∉ s) : s ⊆ insert a t ↔ s ⊆ t :=
by rw [subset_insert_iff, erase_eq_of_not_mem h]

lemma erase_subset_iff_of_mem (h : a ∈ t) : s.erase a ⊆ t ↔ s ⊆ t :=
by rw [←subset_insert_iff, insert_eq_of_mem h]

lemma erase_inj {x y : α} (s : finset α) (hx : x ∈ s) : s.erase x = s.erase y ↔ x = y :=
begin
  refine ⟨λ h, _, congr_arg _⟩,
  rw eq_of_mem_of_not_mem_erase hx,
  rw ←h,
  simp,
end

lemma erase_inj_on (s : finset α) : set.inj_on s.erase s := λ _ _ _ _, (erase_inj s ‹_›).mp

lemma erase_inj_on' (a : α) : {s : finset α | a ∈ s}.inj_on (λ s, erase s a) :=
λ s hs t ht (h : s.erase a =  _), by rw [←insert_erase hs, ←insert_erase ht, h]

end erase

/-! ### sdiff -/

section sdiff
variables [decidable_eq α] {s t u v : finset α} {a b : α}

/-- `s \ t` is the set consisting of the elements of `s` that are not in `t`. -/
instance : has_sdiff (finset α) := ⟨λs₁ s₂, ⟨s₁.1 - s₂.1, nodup_of_le tsub_le_self s₁.2⟩⟩

@[simp] lemma sdiff_val (s₁ s₂ : finset α) : (s₁ \ s₂).val = s₁.val - s₂.val := rfl

@[simp] theorem mem_sdiff : a ∈ s \ t ↔ a ∈ s ∧ a ∉ t := mem_sub_of_nodup s.2

@[simp] theorem inter_sdiff_self (s₁ s₂ : finset α) : s₁ ∩ (s₂ \ s₁) = ∅ :=
eq_empty_of_forall_not_mem $
by simp only [mem_inter, mem_sdiff]; rintro x ⟨h, _, hn⟩; exact hn h

instance : generalized_boolean_algebra (finset α) :=
{ sup_inf_sdiff := λ x y, by { simp only [ext_iff, mem_union, mem_sdiff, inf_eq_inter, sup_eq_union,
      mem_inter], tauto },
  inf_inf_sdiff := λ x y, by { simp only [ext_iff, inter_sdiff_self, inter_empty, inter_assoc,
      false_iff, inf_eq_inter, not_mem_empty], tauto },
  ..finset.has_sdiff,
  ..finset.distrib_lattice,
  ..finset.order_bot }

lemma not_mem_sdiff_of_mem_right (h : a ∈ t) : a ∉ s \ t :=
by simp only [mem_sdiff, h, not_true, not_false_iff, and_false]

lemma not_mem_sdiff_of_not_mem_left (h : a ∉ s) : a ∉ s \ t := by simpa

lemma union_sdiff_of_subset (h : s ⊆ t) : s ∪ (t \ s) = t := sup_sdiff_cancel_right h

theorem sdiff_union_of_subset {s₁ s₂ : finset α} (h : s₁ ⊆ s₂) : (s₂ \ s₁) ∪ s₁ = s₂ :=
(union_comm _ _).trans (union_sdiff_of_subset h)

lemma inter_sdiff (s t u : finset α) : s ∩ (t \ u) = s ∩ t \ u := by { ext x, simp [and_assoc] }

@[simp] lemma sdiff_inter_self (s₁ s₂ : finset α) : (s₂ \ s₁) ∩ s₁ = ∅ := inf_sdiff_self_left

@[simp] lemma sdiff_self (s₁ : finset α) : s₁ \ s₁ = ∅ := sdiff_self

lemma sdiff_inter_distrib_right (s t u : finset α) : s \ (t ∩ u) = (s \ t) ∪ (s \ u) := sdiff_inf

@[simp] lemma sdiff_inter_self_left (s t : finset α) : s \ (s ∩ t) = s \ t :=
sdiff_inf_self_left _ _

@[simp] lemma sdiff_inter_self_right (s t : finset α) : s \ (t ∩ s) = s \ t :=
sdiff_inf_self_right _ _

@[simp] lemma sdiff_empty : s \ ∅ = s := sdiff_bot

@[mono] lemma sdiff_subset_sdiff (hst : s ⊆ t) (hvu : v ⊆ u) : s \ u ⊆ t \ v :=
sdiff_le_sdiff ‹s ≤ t› ‹v ≤ u›

@[simp, norm_cast] lemma coe_sdiff (s₁ s₂ : finset α) : ↑(s₁ \ s₂) = (s₁ \ s₂ : set α) :=
set.ext $ λ _, mem_sdiff

@[simp] lemma union_sdiff_self_eq_union : s ∪ t \ s = s ∪ t := sup_sdiff_self_right _ _
@[simp] lemma sdiff_union_self_eq_union : s \ t ∪ t = s ∪ t := sup_sdiff_self_left _ _

lemma union_sdiff_left (s t : finset α) : (s ∪ t) \ s = t \ s := sup_sdiff_left_self
lemma union_sdiff_right (s t : finset α) : (s ∪ t) \ t = s \ t := sup_sdiff_right_self

lemma union_sdiff_symm : s ∪ (t \ s) = t ∪ (s \ t) := by simp [union_comm]

lemma sdiff_union_inter (s t : finset α) : (s \ t) ∪ (s ∩ t) = s := sup_sdiff_inf _ _

@[simp] lemma sdiff_idem (s t : finset α) : s \ t \ t = s \ t := sdiff_idem

lemma sdiff_eq_empty_iff_subset : s \ t = ∅ ↔ s ⊆ t := sdiff_eq_bot_iff

lemma sdiff_nonempty : (s \ t).nonempty ↔ ¬ s ⊆ t :=
nonempty_iff_ne_empty.trans sdiff_eq_empty_iff_subset.not

@[simp] lemma empty_sdiff (s : finset α) : ∅ \ s = ∅ := bot_sdiff

lemma insert_sdiff_of_not_mem (s : finset α) {t : finset α} {x : α} (h : x ∉ t) :
  (insert x s) \ t = insert x (s \ t) :=
begin
  rw [← coe_inj, coe_insert, coe_sdiff, coe_sdiff, coe_insert],
  exact set.insert_diff_of_not_mem s h
end

lemma insert_sdiff_of_mem (s : finset α) {x : α} (h : x ∈ t) : (insert x s) \ t = s \ t :=
begin
  rw [← coe_inj, coe_sdiff, coe_sdiff, coe_insert],
  exact set.insert_diff_of_mem s h
end

@[simp] lemma insert_sdiff_insert (s t : finset α) (x : α) :
  (insert x s) \ (insert x t) = s \ insert x t :=
insert_sdiff_of_mem _ (mem_insert_self _ _)

lemma sdiff_insert_of_not_mem {x : α} (h : x ∉ s) (t : finset α) : s \ (insert x t) = s \ t :=
begin
  refine subset.antisymm (sdiff_subset_sdiff (subset.refl _) (subset_insert _ _)) (λ y hy, _),
  simp only [mem_sdiff, mem_insert, not_or_distrib] at hy ⊢,
  exact ⟨hy.1, λ hxy, h $ hxy ▸ hy.1, hy.2⟩
end

@[simp] lemma sdiff_subset (s t : finset α) : s \ t ⊆ s := show s \ t ≤ s, from sdiff_le

lemma sdiff_ssubset (h : t ⊆ s) (ht : t.nonempty) : s \ t ⊂ s := sdiff_lt ‹t ≤ s› ht.ne_empty

lemma union_sdiff_distrib (s₁ s₂ t : finset α) : (s₁ ∪ s₂) \ t = s₁ \ t ∪ s₂ \ t := sup_sdiff
lemma sdiff_union_distrib (s t₁ t₂ : finset α) : s \ (t₁ ∪ t₂) = (s \ t₁) ∩ (s \ t₂) := sdiff_sup

lemma union_sdiff_self (s t : finset α) : (s ∪ t) \ t = s \ t := sup_sdiff_right_self

lemma sdiff_singleton_eq_erase (a : α) (s : finset α) : s \ singleton a = erase s a :=
by { ext, rw [mem_erase, mem_sdiff, mem_singleton], tauto }

@[simp] lemma sdiff_singleton_not_mem_eq_self (s : finset α) {a : α} (ha : a ∉ s) : s \ {a} = s :=
by simp only [sdiff_singleton_eq_erase, ha, erase_eq_of_not_mem, not_false_iff]

lemma sdiff_sdiff_left' (s t u : finset α) :
  (s \ t) \ u = (s \ t) ∩ (s \ u) := sdiff_sdiff_left'

lemma sdiff_insert (s t : finset α) (x : α) :
  s \ insert x t = (s \ t).erase x :=
by simp_rw [← sdiff_singleton_eq_erase, insert_eq,
            sdiff_sdiff_left', sdiff_union_distrib, inter_comm]

lemma sdiff_insert_insert_of_mem_of_not_mem {s t : finset α} {x : α} (hxs : x ∈ s) (hxt : x ∉ t) :
  insert x (s \ insert x t) = s \ t :=
by rw [sdiff_insert, insert_erase (mem_sdiff.mpr ⟨hxs, hxt⟩)]

lemma sdiff_erase {x : α} (hx : x ∈ s) : s \ s.erase x = {x} :=
begin
  rw [← sdiff_singleton_eq_erase, sdiff_sdiff_right_self],
  exact inf_eq_right.2 (singleton_subset_iff.2 hx),
end

lemma sdiff_sdiff_self_left (s t : finset α) : s \ (s \ t) = s ∩ t := sdiff_sdiff_right_self

lemma sdiff_sdiff_eq_self (h : t ⊆ s) : s \ (s \ t) = t := sdiff_sdiff_eq_self h

lemma sdiff_eq_sdiff_iff_inter_eq_inter {s t₁ t₂ : finset α} : s \ t₁ = s \ t₂ ↔ s ∩ t₁ = s ∩ t₂ :=
sdiff_eq_sdiff_iff_inf_eq_inf

lemma union_eq_sdiff_union_sdiff_union_inter (s t : finset α) :
  s ∪ t = (s \ t) ∪ (t \ s) ∪ (s ∩ t) :=
sup_eq_sdiff_sup_sdiff_sup_inf

lemma erase_eq_empty_iff (s : finset α) (a : α) : s.erase a = ∅ ↔ s = ∅ ∨ s = {a} :=
by rw [←sdiff_singleton_eq_erase, sdiff_eq_empty_iff_subset, subset_singleton_iff]

--TODO@Yaël: Kill lemmas duplicate with `boolean_algebra`
lemma sdiff_disjoint : disjoint (t \ s) s := disjoint_left.2 $ assume a ha, (mem_sdiff.1 ha).2
lemma disjoint_sdiff : disjoint s (t \ s) := sdiff_disjoint.symm

lemma disjoint_sdiff_inter (s t : finset α) : disjoint (s \ t) (s ∩ t) :=
disjoint_of_subset_right (inter_subset_right _ _) sdiff_disjoint

lemma sdiff_eq_self_iff_disjoint : s \ t = s ↔ disjoint s t := sdiff_eq_self_iff_disjoint'
lemma sdiff_eq_self_of_disjoint (h : disjoint s t) : s \ t = s := sdiff_eq_self_iff_disjoint.2 h

end sdiff

/-! ### Symmetric difference -/

section symm_diff
variables [decidable_eq α] {s t : finset α} {a b : α}

lemma mem_symm_diff : a ∈ s ∆ t ↔ a ∈ s ∧ a ∉ t ∨ a ∈ t ∧ a ∉ s :=
by simp_rw [symm_diff, sup_eq_union, mem_union, mem_sdiff]

@[simp, norm_cast] lemma coe_symm_diff : (↑(s ∆ t) : set α) = s ∆ t := set.ext $ λ _, mem_symm_diff

end symm_diff

/-! ### attach -/

/-- `attach s` takes the elements of `s` and forms a new set of elements of the subtype
`{x // x ∈ s}`. -/
def attach (s : finset α) : finset {x // x ∈ s} := ⟨attach s.1, nodup_attach.2 s.2⟩

theorem sizeof_lt_sizeof_of_mem [has_sizeof α] {x : α} {s : finset α} (hx : x ∈ s) :
  sizeof x < sizeof s := by
{ cases s, dsimp [sizeof, has_sizeof.sizeof, finset.sizeof],
  apply lt_add_left, exact multiset.sizeof_lt_sizeof_of_mem hx }

@[simp] theorem attach_val (s : finset α) : s.attach.1 = s.1.attach := rfl

@[simp] theorem mem_attach (s : finset α) : ∀ x, x ∈ s.attach := mem_attach _

@[simp] theorem attach_empty : attach (∅ : finset α) = ∅ := rfl

@[simp] lemma attach_nonempty_iff (s : finset α) : s.attach.nonempty ↔ s.nonempty :=
by simp [finset.nonempty]

@[simp] lemma attach_eq_empty_iff (s : finset α) : s.attach = ∅ ↔ s = ∅ :=
by simpa [eq_empty_iff_forall_not_mem]

/-! ### piecewise -/

section piecewise

/-- `s.piecewise f g` is the function equal to `f` on the finset `s`, and to `g` on its
complement. -/
def piecewise {α : Type*} {δ : α → Sort*} (s : finset α) (f g : Π i, δ i) [Π j, decidable (j ∈ s)] :
  Π i, δ i :=
λi, if i ∈ s then f i else g i

variables {δ : α → Sort*} (s : finset α) (f g : Π i, δ i)

@[simp] lemma piecewise_insert_self [decidable_eq α] {j : α} [∀ i, decidable (i ∈ insert j s)] :
  (insert j s).piecewise f g j = f j :=
by simp [piecewise]

@[simp] lemma piecewise_empty [Π i : α, decidable (i ∈ (∅ : finset α))] : piecewise ∅ f g = g :=
by { ext i, simp [piecewise] }

variable [Π j, decidable (j ∈ s)]

-- TODO: fix this in norm_cast
@[norm_cast move] lemma piecewise_coe [∀ j, decidable (j ∈ (s : set α))] :
  (s : set α).piecewise f g = s.piecewise f g :=
by { ext, congr }

@[simp, priority 980]
lemma piecewise_eq_of_mem {i : α} (hi : i ∈ s) : s.piecewise f g i = f i := by simp [piecewise, hi]

@[simp, priority 980]
lemma piecewise_eq_of_not_mem {i : α} (hi : i ∉ s) : s.piecewise f g i = g i :=
by simp [piecewise, hi]

lemma piecewise_congr {f f' g g' : Π i, δ i} (hf : ∀ i ∈ s, f i = f' i) (hg : ∀ i ∉ s, g i = g' i) :
  s.piecewise f g = s.piecewise f' g' :=
funext $ λ i, if_ctx_congr iff.rfl (hf i) (hg i)

@[simp, priority 990]
lemma piecewise_insert_of_ne [decidable_eq α] {i j : α} [∀ i, decidable (i ∈ insert j s)]
  (h : i ≠ j) : (insert j s).piecewise f g i = s.piecewise f g i :=
by simp [piecewise, h]

lemma piecewise_insert [decidable_eq α] (j : α) [∀ i, decidable (i ∈ insert j s)] :
  (insert j s).piecewise f g = update (s.piecewise f g) j (f j) :=
by { classical, simp only [← piecewise_coe, coe_insert, ← set.piecewise_insert] }

lemma piecewise_cases {i} (p : δ i → Prop) (hf : p (f i)) (hg : p (g i)) : p (s.piecewise f g i) :=
by by_cases hi : i ∈ s; simpa [hi]

lemma piecewise_mem_set_pi {δ : α → Type*} {t : set α} {t' : Π i, set (δ i)}
  {f g} (hf : f ∈ set.pi t t') (hg : g ∈ set.pi t t') : s.piecewise f g ∈ set.pi t t' :=
by { classical, rw ← piecewise_coe, exact set.piecewise_mem_pi ↑s hf hg }

lemma piecewise_singleton [decidable_eq α] (i : α) :
  piecewise {i} f g = update g i (f i) :=
by rw [← insert_emptyc_eq, piecewise_insert, piecewise_empty]

lemma piecewise_piecewise_of_subset_left {s t : finset α} [Π i, decidable (i ∈ s)]
  [Π i, decidable (i ∈ t)] (h : s ⊆ t) (f₁ f₂ g : Π a, δ a) :
  s.piecewise (t.piecewise f₁ f₂) g = s.piecewise f₁ g :=
s.piecewise_congr (λ i hi, piecewise_eq_of_mem _ _ _ (h hi)) (λ _ _, rfl)

@[simp] lemma piecewise_idem_left (f₁ f₂ g : Π a, δ a) :
  s.piecewise (s.piecewise f₁ f₂) g = s.piecewise f₁ g :=
piecewise_piecewise_of_subset_left (subset.refl _) _ _ _

lemma piecewise_piecewise_of_subset_right {s t : finset α} [Π i, decidable (i ∈ s)]
  [Π i, decidable (i ∈ t)] (h : t ⊆ s) (f g₁ g₂ : Π a, δ a) :
  s.piecewise f (t.piecewise g₁ g₂) = s.piecewise f g₂ :=
s.piecewise_congr (λ _ _, rfl) (λ i hi, t.piecewise_eq_of_not_mem _ _ (mt (@h _) hi))

@[simp] lemma piecewise_idem_right (f g₁ g₂ : Π a, δ a) :
  s.piecewise f (s.piecewise g₁ g₂) = s.piecewise f g₂ :=
piecewise_piecewise_of_subset_right (subset.refl _) f g₁ g₂

lemma update_eq_piecewise {β : Type*} [decidable_eq α] (f : α → β) (i : α) (v : β) :
  update f i v = piecewise (singleton i) (λj, v) f :=
(piecewise_singleton _ _ _).symm

lemma update_piecewise [decidable_eq α] (i : α) (v : δ i) :
  update (s.piecewise f g) i v = s.piecewise (update f i v) (update g i v) :=
begin
  ext j,
  rcases em (j = i) with (rfl|hj); by_cases hs : j ∈ s; simp *
end

lemma update_piecewise_of_mem [decidable_eq α] {i : α} (hi : i ∈ s) (v : δ i) :
  update (s.piecewise f g) i v = s.piecewise (update f i v) g :=
begin
  rw update_piecewise,
  refine s.piecewise_congr (λ _ _, rfl) (λ j hj, update_noteq _ _ _),
  exact λ h, hj (h.symm ▸ hi)
end

lemma update_piecewise_of_not_mem [decidable_eq α] {i : α} (hi : i ∉ s) (v : δ i) :
  update (s.piecewise f g) i v = s.piecewise f (update g i v) :=
begin
  rw update_piecewise,
  refine s.piecewise_congr (λ j hj, update_noteq _ _ _) (λ _ _, rfl),
  exact λ h, hi (h ▸ hj)
end

lemma piecewise_le_of_le_of_le {δ : α → Type*} [Π i, preorder (δ i)] {f g h : Π i, δ i}
  (Hf : f ≤ h) (Hg : g ≤ h) : s.piecewise f g ≤ h :=
λ x, piecewise_cases s f g (≤ h x) (Hf x) (Hg x)

lemma le_piecewise_of_le_of_le {δ : α → Type*} [Π i, preorder (δ i)] {f g h : Π i, δ i}
  (Hf : h ≤ f) (Hg : h ≤ g) : h ≤ s.piecewise f g :=
λ x, piecewise_cases s f g (λ y, h x ≤ y) (Hf x) (Hg x)

lemma piecewise_le_piecewise' {δ : α → Type*} [Π i, preorder (δ i)] {f g f' g' : Π i, δ i}
  (Hf : ∀ x ∈ s, f x ≤ f' x) (Hg : ∀ x ∉ s, g x ≤ g' x) : s.piecewise f g ≤ s.piecewise f' g' :=
λ x, by { by_cases hx : x ∈ s; simp [hx, *] }

lemma piecewise_le_piecewise {δ : α → Type*} [Π i, preorder (δ i)] {f g f' g' : Π i, δ i}
  (Hf : f ≤ f') (Hg : g ≤ g') : s.piecewise f g ≤ s.piecewise f' g' :=
s.piecewise_le_piecewise' (λ x _, Hf x) (λ x _, Hg x)

lemma piecewise_mem_Icc_of_mem_of_mem {δ : α → Type*} [Π i, preorder (δ i)] {f f₁ g g₁ : Π i, δ i}
  (hf : f ∈ set.Icc f₁ g₁) (hg : g ∈ set.Icc f₁ g₁) :
  s.piecewise f g ∈ set.Icc f₁ g₁ :=
⟨le_piecewise_of_le_of_le _ hf.1 hg.1, piecewise_le_of_le_of_le _ hf.2 hg.2⟩

lemma piecewise_mem_Icc {δ : α → Type*} [Π i, preorder (δ i)] {f g : Π i, δ i} (h : f ≤ g) :
  s.piecewise f g ∈ set.Icc f g :=
piecewise_mem_Icc_of_mem_of_mem _ (set.left_mem_Icc.2 h) (set.right_mem_Icc.2 h)

lemma piecewise_mem_Icc' {δ : α → Type*} [Π i, preorder (δ i)] {f g : Π i, δ i} (h : g ≤ f) :
  s.piecewise f g ∈ set.Icc g f :=
piecewise_mem_Icc_of_mem_of_mem _ (set.right_mem_Icc.2 h) (set.left_mem_Icc.2 h)

end piecewise

section decidable_pi_exists
variables {s : finset α}

instance decidable_dforall_finset {p : Π a ∈ s, Prop} [hp : ∀ a (h : a ∈ s), decidable (p a h)] :
  decidable (∀ a (h : a ∈ s), p a h) :=
multiset.decidable_dforall_multiset

/-- decidable equality for functions whose domain is bounded by finsets -/
instance decidable_eq_pi_finset {β : α → Type*} [h : ∀ a, decidable_eq (β a)] :
  decidable_eq (Π a ∈ s, β a) :=
multiset.decidable_eq_pi_multiset

instance decidable_dexists_finset {p : Π a ∈ s, Prop} [hp : ∀ a (h : a ∈ s), decidable (p a h)] :
  decidable (∃ a (h : a ∈ s), p a h) :=
multiset.decidable_dexists_multiset

end decidable_pi_exists

/-! ### filter -/
section filter
variables (p q : α → Prop) [decidable_pred p] [decidable_pred q]

/-- `filter p s` is the set of elements of `s` that satisfy `p`. -/
def filter (s : finset α) : finset α := ⟨_, s.2.filter p⟩

@[simp] theorem filter_val (s : finset α) : (filter p s).1 = s.1.filter p := rfl

@[simp] theorem filter_subset (s : finset α) : s.filter p ⊆ s := filter_subset _ _

variable {p}

@[simp] theorem mem_filter {s : finset α} {a : α} : a ∈ s.filter p ↔ a ∈ s ∧ p a := mem_filter

lemma mem_of_mem_filter {s : finset α} (x : α) (h : x ∈ s.filter p) : x ∈ s :=
mem_of_mem_filter h

theorem filter_ssubset {s : finset α} : s.filter p ⊂ s ↔ ∃ x ∈ s, ¬ p x :=
⟨λ h, let ⟨x, hs, hp⟩ := set.exists_of_ssubset h in ⟨x, hs, mt (λ hp, mem_filter.2 ⟨hs, hp⟩) hp⟩,
  λ ⟨x, hs, hp⟩, ⟨s.filter_subset _, λ h, hp (mem_filter.1 (h hs)).2⟩⟩

variable (p)

theorem filter_filter (s : finset α) : (s.filter p).filter q = s.filter (λa, p a ∧ q a) :=
ext $ assume a, by simp only [mem_filter, and_comm, and.left_comm]

lemma filter_true {s : finset α} [h : decidable_pred (λ _, true)] :
  @finset.filter α (λ _, true) h s = s :=
by ext; simp

@[simp] theorem filter_false {h} (s : finset α) : @filter α (λa, false) h s = ∅ :=
ext $ assume a, by simp only [mem_filter, and_false]; refl

variables {p q}

lemma filter_eq_self (s : finset α) :
  s.filter p = s ↔ ∀ x ∈ s, p x :=
by simp [finset.ext_iff]

/-- If all elements of a `finset` satisfy the predicate `p`, `s.filter p` is `s`. -/
@[simp] lemma filter_true_of_mem {s : finset α} (h : ∀ x ∈ s, p x) : s.filter p = s :=
(filter_eq_self s).mpr h

/-- If all elements of a `finset` fail to satisfy the predicate `p`, `s.filter p` is `∅`. -/
lemma filter_false_of_mem {s : finset α} (h : ∀ x ∈ s, ¬ p x) : s.filter p = ∅ :=
eq_empty_of_forall_not_mem (by simpa)

lemma filter_eq_empty_iff (s : finset α) :
  (s.filter p = ∅) ↔ ∀ x ∈ s, ¬ p x :=
begin
  refine ⟨_, filter_false_of_mem⟩,
  intros hs,
  injection hs with hs',
  rwa filter_eq_nil at hs'
end

lemma filter_nonempty_iff {s : finset α} : (s.filter p).nonempty ↔ ∃ a ∈ s, p a :=
by simp only [nonempty_iff_ne_empty, ne.def, filter_eq_empty_iff, not_not, not_forall]

lemma filter_congr {s : finset α} (H : ∀ x ∈ s, p x ↔ q x) : filter p s = filter q s :=
eq_of_veq $ filter_congr H

variables (p q)

lemma filter_empty : filter p ∅ = ∅ := subset_empty.1 $ filter_subset _ _

lemma filter_subset_filter {s t : finset α} (h : s ⊆ t) : s.filter p ⊆ t.filter p :=
assume a ha, mem_filter.2 ⟨h (mem_filter.1 ha).1, (mem_filter.1 ha).2⟩

lemma monotone_filter_left : monotone (filter p) :=
λ _ _, filter_subset_filter p

lemma monotone_filter_right (s : finset α) ⦃p q : α → Prop⦄
  [decidable_pred p] [decidable_pred q] (h : p ≤ q) :
  s.filter p ≤ s.filter q :=
multiset.subset_of_le (multiset.monotone_filter_right s.val h)

@[simp, norm_cast] lemma coe_filter (s : finset α) : ↑(s.filter p) = ({x ∈ ↑s | p x} : set α) :=
set.ext $ λ _, mem_filter

lemma subset_coe_filter_of_subset_forall (s : finset α) {t : set α}
  (h₁ : t ⊆ s) (h₂ : ∀ x ∈ t, p x) : t ⊆ s.filter p :=
λ x hx, (s.coe_filter p).symm ▸ ⟨h₁ hx, h₂ x hx⟩

theorem filter_singleton (a : α) : filter p (singleton a) = if p a then singleton a else ∅ :=
by { classical, ext x, simp, split_ifs with h; by_cases h' : x = a; simp [h, h'] }

theorem filter_cons_of_pos (a : α) (s : finset α) (ha : a ∉ s) (hp : p a):
  filter p (cons a s ha) = cons a (filter p s) (mem_filter.not.mpr $ mt and.left ha) :=
eq_of_veq $ multiset.filter_cons_of_pos s.val hp

theorem filter_cons_of_neg (a : α) (s : finset α) (ha : a ∉ s) (hp : ¬p a):
  filter p (cons a s ha) = filter p s :=
eq_of_veq $ multiset.filter_cons_of_neg s.val hp

lemma disjoint_filter {s : finset α} {p q : α → Prop} [decidable_pred p] [decidable_pred q] :
  disjoint (s.filter p) (s.filter q) ↔ ∀ x ∈ s, p x → ¬ q x :=
by split; simp [disjoint_left] {contextual := tt}

lemma disjoint_filter_filter {s t : finset α} {p q : α → Prop}
  [decidable_pred p] [decidable_pred q] :
  disjoint s t → disjoint (s.filter p) (t.filter q) :=
disjoint.mono (filter_subset _ _) (filter_subset _ _)

lemma disjoint_filter_filter' (s t : finset α) {p q : α → Prop}
  [decidable_pred p] [decidable_pred q] (h : disjoint p q) :
  disjoint (s.filter p) (t.filter q) :=
begin
  simp_rw [disjoint_left, mem_filter],
  rintros a ⟨hs, hp⟩ ⟨ht, hq⟩,
  exact h.le_bot _ ⟨hp, hq⟩,
end

lemma disjoint_filter_filter_neg (s t : finset α) (p : α → Prop)
  [decidable_pred p] [decidable_pred (λ a, ¬ p a)] :
  disjoint (s.filter p) (t.filter $ λ a, ¬ p a) :=
disjoint_filter_filter' s t disjoint_compl_right

theorem filter_disj_union (s : finset α) (t : finset α) (h : disjoint s t) :
  filter p (disj_union s t h) = (filter p s).disj_union (filter p t)
    (disjoint_filter_filter h) :=
eq_of_veq $ multiset.filter_add _ _ _

theorem filter_cons {a : α} (s : finset α) (ha : a ∉ s) :
  filter p (cons a s ha) = (if p a then {a} else ∅ : finset α).disj_union (filter p s) (by
    { split_ifs,
      { rw disjoint_singleton_left,
        exact (mem_filter.not.mpr $ mt and.left ha) },
      { exact disjoint_empty_left _ } }) :=
begin
  split_ifs with h,
  { rw [filter_cons_of_pos _ _ _ ha h, singleton_disj_union] },
  { rw [filter_cons_of_neg _ _ _ ha h, empty_disj_union] },
end

variable [decidable_eq α]

theorem filter_union (s₁ s₂ : finset α) : (s₁ ∪ s₂).filter p = s₁.filter p ∪ s₂.filter p :=
ext $ λ _, by simp only [mem_filter, mem_union, or_and_distrib_right]

theorem filter_union_right (s : finset α) : s.filter p ∪ s.filter q = s.filter (λx, p x ∨ q x) :=
ext $ λ x, by simp only [mem_filter, mem_union, and_or_distrib_left.symm]

lemma filter_mem_eq_inter {s t : finset α} [Π i, decidable (i ∈ t)] :
  s.filter (λ i, i ∈ t) = s ∩ t :=
ext $ λ i, by rw [mem_filter, mem_inter]

lemma filter_inter_distrib (s t : finset α) : (s ∩ t).filter p = s.filter p ∩ t.filter p :=
by { ext, simp only [mem_filter, mem_inter], exact and_and_distrib_right _ _ _ }

theorem filter_inter (s t : finset α) : filter p s ∩ t = filter p (s ∩ t) :=
by { ext, simp only [mem_inter, mem_filter, and.right_comm] }

theorem inter_filter (s t : finset α) : s ∩ filter p t = filter p (s ∩ t) :=
by rw [inter_comm, filter_inter, inter_comm]

theorem filter_insert (a : α) (s : finset α) :
  filter p (insert a s) = if p a then insert a (filter p s) else filter p s :=
by { ext x, simp, split_ifs with h; by_cases h' : x = a; simp [h, h'] }

theorem filter_erase (a : α) (s : finset α) : filter p (erase s a) = erase (filter p s) a :=
by { ext x, simp only [and_assoc, mem_filter, iff_self, mem_erase] }

theorem filter_or [decidable_pred (λ a, p a ∨ q a)] (s : finset α) :
  s.filter (λ a, p a ∨ q a) = s.filter p ∪ s.filter q :=
ext $ λ _, by simp only [mem_filter, mem_union, and_or_distrib_left]

theorem filter_and [decidable_pred (λ a, p a ∧ q a)] (s : finset α) :
  s.filter (λ a, p a ∧ q a) = s.filter p ∩ s.filter q :=
ext $ λ _, by simp only [mem_filter, mem_inter, and_comm, and.left_comm, and_self]

theorem filter_not [decidable_pred (λ a, ¬ p a)] (s : finset α) :
  s.filter (λ a, ¬ p a) = s \ s.filter p :=
ext $ by simpa only [mem_filter, mem_sdiff, and_comm, not_and] using λ a, and_congr_right $
  λ h : a ∈ s, (imp_iff_right h).symm.trans imp_not_comm

theorem sdiff_eq_filter (s₁ s₂ : finset α) :
  s₁ \ s₂ = filter (∉ s₂) s₁ := ext $ λ _, by simp only [mem_sdiff, mem_filter]

lemma sdiff_eq_self (s₁ s₂ : finset α) : s₁ \ s₂ = s₁ ↔ s₁ ∩ s₂ ⊆ ∅ :=
by { simp [subset.antisymm_iff],
     split; intro h,
     { transitivity' ((s₁ \ s₂) ∩ s₂), mono, simp },
     { calc  s₁ \ s₂
           ⊇ s₁ \ (s₁ ∩ s₂) : by simp [(⊇)]
       ... ⊇ s₁ \ ∅         : by mono using [(⊇)]
       ... ⊇ s₁             : by simp [(⊇)] } }

lemma subset_union_elim {s : finset α} {t₁ t₂ : set α} (h : ↑s ⊆ t₁ ∪ t₂) :
  ∃ s₁ s₂ : finset α, s₁ ∪ s₂ = s ∧ ↑s₁ ⊆ t₁ ∧ ↑s₂ ⊆ t₂ \ t₁ :=
begin
  classical,
  refine ⟨s.filter (∈ t₁), s.filter (∉ t₁), _, _ , _⟩,
  { simp [filter_union_right, em] },
  { intro x, simp },
  { intro x, simp, intros hx hx₂, refine ⟨or.resolve_left (h hx) hx₂, hx₂⟩ }
end

/- We can simplify an application of filter where the decidability is inferred in "the wrong way" -/
@[simp] lemma filter_congr_decidable {α} (s : finset α) (p : α → Prop) (h : decidable_pred p)
  [decidable_pred p] : @filter α p h s = s.filter p :=
by congr

section classical
open_locale classical
/-- The following instance allows us to write `{x ∈ s | p x}` for `finset.filter p s`.
  Since the former notation requires us to define this for all propositions `p`, and `finset.filter`
  only works for decidable propositions, the notation `{x ∈ s | p x}` is only compatible with
  classical logic because it uses `classical.prop_decidable`.
  We don't want to redo all lemmas of `finset.filter` for `has_sep.sep`, so we make sure that `simp`
  unfolds the notation `{x ∈ s | p x}` to `finset.filter p s`. If `p` happens to be decidable, the
  simp-lemma `finset.filter_congr_decidable` will make sure that `finset.filter` uses the right
  instance for decidability.
-/
noncomputable instance {α : Type*} : has_sep α (finset α) := ⟨λ p x, x.filter p⟩

@[simp] lemma sep_def {α : Type*} (s : finset α) (p : α → Prop) : {x ∈ s | p x} = s.filter p := rfl

end classical

/--
  After filtering out everything that does not equal a given value, at most that value remains.

  This is equivalent to `filter_eq'` with the equality the other way.
-/
-- This is not a good simp lemma, as it would prevent `finset.mem_filter` from firing
-- on, e.g. `x ∈ s.filter(eq b)`.
lemma filter_eq [decidable_eq β] (s : finset β) (b : β) : s.filter (eq b) = ite (b ∈ s) {b} ∅ :=
begin
  split_ifs,
  { ext,
    simp only [mem_filter, mem_singleton],
    exact ⟨λ h, h.2.symm, by { rintro ⟨h⟩, exact ⟨h, rfl⟩ }⟩ },
  { ext,
    simp only [mem_filter, not_and, iff_false, not_mem_empty],
    rintro m ⟨e⟩, exact h m }
end

/--
  After filtering out everything that does not equal a given value, at most that value remains.

  This is equivalent to `filter_eq` with the equality the other way.
-/
lemma filter_eq' [decidable_eq β] (s : finset β) (b : β) :
  s.filter (λ a, a = b) = ite (b ∈ s) {b} ∅ :=
trans (filter_congr (λ _ _, ⟨eq.symm, eq.symm⟩)) (filter_eq s b)

lemma filter_ne [decidable_eq β] (s : finset β) (b : β) : s.filter (λ a, b ≠ a) = s.erase b :=
by { ext, simp only [mem_filter, mem_erase, ne.def], tauto }

lemma filter_ne' [decidable_eq β] (s : finset β) (b : β) : s.filter (λ a, a ≠ b) = s.erase b :=
trans (filter_congr (λ _ _, ⟨ne.symm, ne.symm⟩)) (filter_ne s b)


theorem filter_inter_filter_neg_eq [decidable_pred (λ a, ¬ p a)] (s t : finset α) :
  s.filter p ∩ t.filter (λ a, ¬ p a) = ∅ :=
(disjoint_filter_filter_neg s t p).eq_bot

<<<<<<< HEAD
theorem filter_union_filter_of_codisjoint (s : finset α) (h : codisjoint p q) :
  s.filter p ∪ s.filter q = s :=
(filter_or _ _ _).symm.trans $ filter_true_of_mem $ λ x hx, h.top_le x trivial
=======
lemma disjoint_filter_filter' (s t : finset α) {p q : α → Prop}
  [decidable_pred p] [decidable_pred q] (h : disjoint p q) :
  disjoint (s.filter p) (t.filter q) :=
begin
  simp_rw [disjoint_left, mem_filter],
  rintros a ⟨hs, hp⟩ ⟨ht, hq⟩,
  exact h _ ⟨hp, hq⟩,
end

lemma disjoint_filter_filter_neg (s t : finset α) (p : α → Prop)
  [decidable_pred p] [decidable_pred (λ a, ¬ p a)] :
  disjoint (s.filter p) (t.filter $ λ a, ¬ p a) :=
disjoint_filter_filter' s t disjoint_compl_right

theorem filter_inter_filter_neg_eq [decidable_pred (λ a, ¬ p a)] (s t : finset α) :
  s.filter p ∩ t.filter (λ a, ¬ p a) = ∅ :=
(disjoint_filter_filter_neg s t p).eq_bot

theorem filter_union_filter_of_codisjoint (s : finset α) (h : codisjoint p q) :
  s.filter p ∪ s.filter q = s :=
(filter_or _ _ _).symm.trans $ filter_true_of_mem $ λ x hx, h x trivial
>>>>>>> 7951ed37

theorem filter_union_filter_neg_eq [decidable_pred (λ a, ¬ p a)] (s : finset α) :
  s.filter p ∪ s.filter (λ a, ¬ p a) = s :=
filter_union_filter_of_codisjoint _ _ _ codisjoint_hnot_right

end filter

/-! ### range -/

section range
variables {n m l : ℕ}

/-- `range n` is the set of natural numbers less than `n`. -/
def range (n : ℕ) : finset ℕ := ⟨_, nodup_range n⟩

@[simp] theorem range_coe (n : ℕ) : (range n).1 = multiset.range n := rfl

@[simp] theorem mem_range : m ∈ range n ↔ m < n := mem_range

@[simp] theorem range_zero : range 0 = ∅ := rfl

@[simp] theorem range_one : range 1 = {0} := rfl

theorem range_succ : range (succ n) = insert n (range n) :=
eq_of_veq $ (range_succ n).trans $ (ndinsert_of_not_mem not_mem_range_self).symm

lemma range_add_one : range (n + 1) = insert n (range n) := range_succ

@[simp] theorem not_mem_range_self : n ∉ range n := not_mem_range_self

@[simp] theorem self_mem_range_succ (n : ℕ) : n ∈ range (n + 1) := multiset.self_mem_range_succ n

@[simp] theorem range_subset {n m} : range n ⊆ range m ↔ n ≤ m := range_subset

theorem range_mono : monotone range := λ _ _, range_subset.2

lemma mem_range_succ_iff {a b : ℕ} : a ∈ finset.range b.succ ↔ a ≤ b :=
finset.mem_range.trans nat.lt_succ_iff

lemma mem_range_le {n x : ℕ} (hx : x ∈ range n) : x ≤ n := (mem_range.1 hx).le

lemma mem_range_sub_ne_zero {n x : ℕ} (hx : x ∈ range n) : n - x ≠ 0 :=
ne_of_gt $ tsub_pos_of_lt $ mem_range.1 hx

@[simp] lemma nonempty_range_iff : (range n).nonempty ↔ n ≠ 0 :=
⟨λ ⟨k, hk⟩, ((zero_le k).trans_lt $ mem_range.1 hk).ne',
  λ h, ⟨0, mem_range.2 $ pos_iff_ne_zero.2 h⟩⟩

@[simp] lemma range_eq_empty_iff : range n = ∅ ↔ n = 0 :=
by rw [← not_nonempty_iff_eq_empty, nonempty_range_iff, not_not]

lemma nonempty_range_succ : (range $ n + 1).nonempty :=
nonempty_range_iff.2 n.succ_ne_zero

end range

/- useful rules for calculations with quantifiers -/
theorem exists_mem_empty_iff (p : α → Prop) : (∃ x, x ∈ (∅ : finset α) ∧ p x) ↔ false :=
by simp only [not_mem_empty, false_and, exists_false]

lemma exists_mem_insert [decidable_eq α] (a : α) (s : finset α) (p : α → Prop) :
  (∃ x, x ∈ insert a s ∧ p x) ↔ p a ∨ ∃ x, x ∈ s ∧ p x :=
by simp only [mem_insert, or_and_distrib_right, exists_or_distrib, exists_eq_left]

theorem forall_mem_empty_iff (p : α → Prop) : (∀ x, x ∈ (∅ : finset α) → p x) ↔ true :=
iff_true_intro $ λ _, false.elim

lemma forall_mem_insert [decidable_eq α] (a : α) (s : finset α) (p : α → Prop) :
  (∀ x, x ∈ insert a s → p x) ↔ p a ∧ ∀ x, x ∈ s → p x :=
by simp only [mem_insert, or_imp_distrib, forall_and_distrib, forall_eq]

end finset

/-- Equivalence between the set of natural numbers which are `≥ k` and `ℕ`, given by `n → n - k`. -/
def not_mem_range_equiv (k : ℕ) : {n // n ∉ range k} ≃ ℕ :=
{ to_fun := λ i, i.1 - k,
  inv_fun := λ j, ⟨j + k, by simp⟩,
  left_inv := λ j,
  begin
    rw subtype.ext_iff_val,
    apply tsub_add_cancel_of_le,
    simpa using j.2
  end,
  right_inv := λ j, add_tsub_cancel_right _ _ }

@[simp] lemma coe_not_mem_range_equiv (k : ℕ) :
  (not_mem_range_equiv k : {n // n ∉ range k} → ℕ) = (λ i, i - k) := rfl

@[simp] lemma coe_not_mem_range_equiv_symm (k : ℕ) :
  ((not_mem_range_equiv k).symm : ℕ → {n // n ∉ range k}) = λ j, ⟨j + k, by simp⟩ := rfl

/-! ### dedup on list and multiset -/

namespace multiset
variable [decidable_eq α]

/-- `to_finset s` removes duplicates from the multiset `s` to produce a finset. -/
def to_finset (s : multiset α) : finset α := ⟨_, nodup_dedup s⟩

@[simp] theorem to_finset_val (s : multiset α) : s.to_finset.1 = s.dedup := rfl

theorem to_finset_eq {s : multiset α} (n : nodup s) : finset.mk s n = s.to_finset :=
finset.val_inj.1 n.dedup.symm

lemma nodup.to_finset_inj {l l' : multiset α} (hl : nodup l) (hl' : nodup l')
  (h : l.to_finset = l'.to_finset) : l = l' :=
by simpa [←to_finset_eq hl, ←to_finset_eq hl'] using h

@[simp] lemma mem_to_finset {a : α} {s : multiset α} : a ∈ s.to_finset ↔ a ∈ s := mem_dedup

@[simp] lemma to_finset_zero : to_finset (0 : multiset α) = ∅ := rfl

@[simp] lemma to_finset_cons (a : α) (s : multiset α) :
  to_finset (a ::ₘ s) = insert a (to_finset s) :=
finset.eq_of_veq dedup_cons

@[simp] lemma to_finset_singleton (a : α) : to_finset ({a} : multiset α) = {a} :=
by rw [←cons_zero, to_finset_cons, to_finset_zero, is_lawful_singleton.insert_emptyc_eq]

@[simp] lemma to_finset_add (s t : multiset α) : to_finset (s + t) = to_finset s ∪ to_finset t :=
finset.ext $ by simp

@[simp] lemma to_finset_nsmul (s : multiset α) :
  ∀ (n : ℕ) (hn : n ≠ 0), (n • s).to_finset = s.to_finset
| 0     h := by contradiction
| (n+1) h :=
  begin
    by_cases n = 0,
    { rw [h, zero_add, one_nsmul] },
    { rw [add_nsmul, to_finset_add, one_nsmul, to_finset_nsmul n h, finset.union_idempotent] }
  end

@[simp] lemma to_finset_inter (s t : multiset α) : to_finset (s ∩ t) = to_finset s ∩ to_finset t :=
finset.ext $ by simp

@[simp] lemma to_finset_union (s t : multiset α) : (s ∪ t).to_finset = s.to_finset ∪ t.to_finset :=
by ext; simp

@[simp] theorem to_finset_eq_empty {m : multiset α} : m.to_finset = ∅ ↔ m = 0 :=
finset.val_inj.symm.trans multiset.dedup_eq_zero

@[simp] lemma to_finset_subset (s t : multiset α) : s.to_finset ⊆ t.to_finset ↔ s ⊆ t :=
by simp only [finset.subset_iff, multiset.subset_iff, multiset.mem_to_finset]

end multiset

namespace finset

@[simp] lemma val_to_finset [decidable_eq α] (s : finset α) : s.val.to_finset = s :=
by { ext, rw [multiset.mem_to_finset, ←mem_def] }

lemma val_le_iff_val_subset {a : finset α} {b : multiset α} : a.val ≤ b ↔ a.val ⊆ b :=
multiset.le_iff_subset a.nodup

end finset

namespace list
variables [decidable_eq α] {l l' : list α} {a : α}

/-- `to_finset l` removes duplicates from the list `l` to produce a finset. -/
def to_finset (l : list α) : finset α := multiset.to_finset l

@[simp] theorem to_finset_val (l : list α) : l.to_finset.1 = (l.dedup : multiset α) := rfl
@[simp] theorem to_finset_coe (l : list α) : (l : multiset α).to_finset = l.to_finset := rfl

lemma to_finset_eq (n : nodup l) : @finset.mk α l n = l.to_finset := multiset.to_finset_eq n

@[simp] lemma mem_to_finset : a ∈ l.to_finset ↔ a ∈ l := mem_dedup
@[simp, norm_cast] lemma coe_to_finset (l : list α) : (l.to_finset : set α) = {a | a ∈ l} :=
set.ext $ λ _, list.mem_to_finset

@[simp] lemma to_finset_nil : to_finset (@nil α) = ∅ := rfl

@[simp] lemma to_finset_cons : to_finset (a :: l) = insert a (to_finset l) :=
finset.eq_of_veq $ by by_cases h : a ∈ l; simp [finset.insert_val', multiset.dedup_cons, h]

lemma to_finset_surj_on : set.surj_on to_finset {l : list α | l.nodup} set.univ :=
by { rintro ⟨⟨l⟩, hl⟩ _, exact ⟨l, hl, (to_finset_eq hl).symm⟩ }

theorem to_finset_surjective : surjective (to_finset : list α → finset α) :=
λ s, let ⟨l, _, hls⟩ := to_finset_surj_on (set.mem_univ s) in ⟨l, hls⟩

lemma to_finset_eq_iff_perm_dedup : l.to_finset = l'.to_finset ↔ l.dedup ~ l'.dedup :=
by simp [finset.ext_iff, perm_ext (nodup_dedup _) (nodup_dedup _)]

lemma to_finset.ext_iff {a b : list α} : a.to_finset = b.to_finset ↔ ∀ x, x ∈ a ↔ x ∈ b :=
by simp only [finset.ext_iff, mem_to_finset]

lemma to_finset.ext : (∀ x, x ∈ l ↔ x ∈ l') → l.to_finset = l'.to_finset := to_finset.ext_iff.mpr

lemma to_finset_eq_of_perm (l l' : list α) (h : l ~ l') : l.to_finset = l'.to_finset :=
to_finset_eq_iff_perm_dedup.mpr h.dedup

lemma perm_of_nodup_nodup_to_finset_eq (hl : nodup l) (hl' : nodup l')
  (h : l.to_finset = l'.to_finset) : l ~ l' :=
by { rw ←multiset.coe_eq_coe, exact multiset.nodup.to_finset_inj hl hl' h }

@[simp] lemma to_finset_append : to_finset (l ++ l') = l.to_finset ∪ l'.to_finset :=
begin
  induction l with hd tl hl,
  { simp },
  { simp [hl] }
end

@[simp] lemma to_finset_reverse {l : list α} : to_finset l.reverse = l.to_finset :=
to_finset_eq_of_perm _ _ (reverse_perm l)

lemma to_finset_repeat_of_ne_zero {n : ℕ} (hn : n ≠ 0) : (list.repeat a n).to_finset = {a} :=
by { ext x, simp [hn, list.mem_repeat] }

@[simp] lemma to_finset_union (l l' : list α) : (l ∪ l').to_finset = l.to_finset ∪ l'.to_finset :=
by { ext, simp }

@[simp] lemma to_finset_inter (l l' : list α) : (l ∩ l').to_finset = l.to_finset ∩ l'.to_finset :=
by { ext, simp }

@[simp] lemma to_finset_eq_empty_iff (l : list α) : l.to_finset = ∅ ↔ l = nil := by cases l; simp

end list

namespace finset

/-! ### map -/
section map
open function

/-- When `f` is an embedding of `α` in `β` and `s` is a finset in `α`, then `s.map f` is the image
finset in `β`. The embedding condition guarantees that there are no duplicates in the image. -/
def map (f : α ↪ β) (s : finset α) : finset β := ⟨s.1.map f, s.2.map f.2⟩

@[simp] theorem map_val (f : α ↪ β) (s : finset α) : (map f s).1 = s.1.map f := rfl

@[simp] theorem map_empty (f : α ↪ β) : (∅ : finset α).map f = ∅ := rfl

variables {f : α ↪ β} {s : finset α}

@[simp] theorem mem_map {b : β} : b ∈ s.map f ↔ ∃ a ∈ s, f a = b :=
mem_map.trans $ by simp only [exists_prop]; refl

@[simp] lemma mem_map_equiv {f : α ≃ β} {b : β} : b ∈ s.map f.to_embedding ↔ f.symm b ∈ s :=
by { rw mem_map, exact ⟨by { rintro ⟨a, H, rfl⟩, simpa }, λ h, ⟨_, h, by simp⟩⟩ }

lemma mem_map' (f : α ↪ β) {a} {s : finset α} : f a ∈ s.map f ↔ a ∈ s := mem_map_of_injective f.2

lemma mem_map_of_mem (f : α ↪ β) {a} {s : finset α} : a ∈ s → f a ∈ s.map f := (mem_map' _).2

lemma forall_mem_map {f : α ↪ β} {s : finset α} {p : Π a, a ∈ s.map f → Prop} :
  (∀ y ∈ s.map f, p y H) ↔ ∀ x ∈ s, p (f x) (mem_map_of_mem _ H) :=
⟨λ h y hy, h (f y) (mem_map_of_mem _ hy), λ h x hx,
  by { obtain ⟨y, hy, rfl⟩ := mem_map.1 hx, exact h _ hy }⟩

lemma apply_coe_mem_map (f : α ↪ β) (s : finset α) (x : s) : f x ∈ s.map f :=
mem_map_of_mem f x.prop

@[simp, norm_cast] theorem coe_map (f : α ↪ β) (s : finset α) : (s.map f : set β) = f '' s :=
set.ext $ λ x, mem_map.trans set.mem_image_iff_bex.symm

theorem coe_map_subset_range (f : α ↪ β) (s : finset α) : (s.map f : set β) ⊆ set.range f :=
calc ↑(s.map f) = f '' s      : coe_map f s
            ... ⊆ set.range f : set.image_subset_range f ↑s

/-- If the only elements outside `s` are those left fixed by `σ`, then mapping by `σ` has no effect.
-/
lemma map_perm {σ : equiv.perm α} (hs : {a | σ a ≠ a} ⊆ s) : s.map (σ : α ↪ α) = s :=
coe_injective $ (coe_map _ _).trans $ set.image_perm hs

theorem map_to_finset [decidable_eq α] [decidable_eq β] {s : multiset α} :
  s.to_finset.map f = (s.map f).to_finset :=
ext $ λ _, by simp only [mem_map, multiset.mem_map, exists_prop, multiset.mem_to_finset]

@[simp] theorem map_refl : s.map (embedding.refl _) = s :=
ext $ λ _, by simpa only [mem_map, exists_prop] using exists_eq_right

@[simp] theorem map_cast_heq {α β} (h : α = β) (s : finset α) :
  s.map (equiv.cast h).to_embedding == s :=
by { subst h, simp }

theorem map_map {g : β ↪ γ} : (s.map f).map g = s.map (f.trans g) :=
eq_of_veq $ by simp only [map_val, multiset.map_map]; refl

lemma map_comm {β'} {f : β ↪ γ} {g : α ↪ β} {f' : α ↪ β'} {g' : β' ↪ γ}
  (h_comm : ∀ a, f (g a) = g' (f' a)) :
  (s.map g).map f = (s.map f').map g' :=
by simp_rw [map_map, embedding.trans, function.comp, h_comm]

lemma _root_.function.semiconj.finset_map {f : α ↪ β} {ga : α ↪ α} {gb : β ↪ β}
  (h : function.semiconj f ga gb) :
  function.semiconj (map f) (map ga) (map gb) :=
λ s, map_comm h

lemma _root_.function.commute.finset_map {f g : α ↪ α} (h : function.commute f g) :
  function.commute (map f) (map g) :=
h.finset_map

@[simp] theorem map_subset_map {s₁ s₂ : finset α} : s₁.map f ⊆ s₂.map f ↔ s₁ ⊆ s₂ :=
⟨λ h x xs, (mem_map' _).1 $ h $ (mem_map' f).2 xs,
 λ h, by simp [subset_def, map_subset_map h]⟩

/-- Associate to an embedding `f` from `α` to `β` the order embedding that maps a finset to its
image under `f`. -/
def map_embedding (f : α ↪ β) : finset α ↪o finset β :=
order_embedding.of_map_le_iff (map f) (λ _ _, map_subset_map)

@[simp] theorem map_inj {s₁ s₂ : finset α} : s₁.map f = s₂.map f ↔ s₁ = s₂ :=
(map_embedding f).injective.eq_iff

lemma map_injective (f : α ↪ β) : injective (map f) := (map_embedding f).injective

@[simp] theorem map_embedding_apply : map_embedding f s = map f s := rfl

theorem map_filter {p : β → Prop} [decidable_pred p] :
  (s.map f).filter p = (s.filter (p ∘ f)).map f :=
eq_of_veq (map_filter _ _ _)

@[simp] lemma disjoint_map {s t : finset α} (f : α ↪ β) :
  disjoint (s.map f) (t.map f) ↔ disjoint s t :=
begin
  simp only [disjoint_iff_ne, mem_map, exists_prop, exists_imp_distrib, and_imp],
  refine ⟨λ h a ha b hb hab, h _ _ ha rfl _ _ hb rfl $ congr_arg _ hab, _⟩,
  rintro h _ a ha rfl _ b hb rfl,
  exact f.injective.ne (h _ ha _ hb),
end

theorem map_disj_union {f : α ↪ β} (s₁ s₂ : finset α) (h) (h' := (disjoint_map _).mpr h) :
  (s₁.disj_union s₂ h).map f = (s₁.map f).disj_union (s₂.map f) h' :=
eq_of_veq $ multiset.map_add _ _ _

/-- A version of `finset.map_disj_union` for writing in the other direction. -/
theorem map_disj_union' {f : α ↪ β} (s₁ s₂ : finset α) (h') (h := (disjoint_map _).mp h') :
  (s₁.disj_union s₂ h).map f = (s₁.map f).disj_union (s₂.map f) h' :=
map_disj_union _ _ _

theorem map_union [decidable_eq α] [decidable_eq β]
  {f : α ↪ β} (s₁ s₂ : finset α) : (s₁ ∪ s₂).map f = s₁.map f ∪ s₂.map f :=
coe_injective $ by simp only [coe_map, coe_union, set.image_union]

theorem map_inter [decidable_eq α] [decidable_eq β]
  {f : α ↪ β} (s₁ s₂ : finset α) : (s₁ ∩ s₂).map f = s₁.map f ∩ s₂.map f :=
coe_injective $ by simp only [coe_map, coe_inter, set.image_inter f.injective]

@[simp] theorem map_singleton (f : α ↪ β) (a : α) : map f {a} = {f a} :=
coe_injective $ by simp only [coe_map, coe_singleton, set.image_singleton]

@[simp] lemma map_insert [decidable_eq α] [decidable_eq β] (f : α ↪ β) (a : α) (s : finset α) :
  (insert a s).map f = insert (f a) (s.map f) :=
by simp only [insert_eq, map_union, map_singleton]

@[simp] lemma map_cons (f : α ↪ β) (a : α) (s : finset α) (ha : a ∉ s) :
  (cons a s ha).map f = cons (f a) (s.map f) (by simpa using ha) :=
eq_of_veq $ multiset.map_cons f a s.val

@[simp] theorem map_eq_empty : s.map f = ∅ ↔ s = ∅ :=
⟨λ h, eq_empty_of_forall_not_mem $
 λ a m, ne_empty_of_mem (mem_map_of_mem _ m) h, λ e, e.symm ▸ rfl⟩

@[simp] lemma map_nonempty : (s.map f).nonempty ↔ s.nonempty :=
by rw [nonempty_iff_ne_empty, nonempty_iff_ne_empty, ne.def, map_eq_empty]

alias map_nonempty ↔ _ nonempty.map

lemma attach_map_val {s : finset α} : s.attach.map (embedding.subtype _) = s :=
eq_of_veq $ by rw [map_val, attach_val]; exact attach_map_val _

lemma disjoint_range_add_left_embedding (a b : ℕ) :
  disjoint (range a) (map (add_left_embedding a) (range b)) :=
begin
  refine disjoint_iff_inf_le.mpr _,
  intros k hk,
  simp only [exists_prop, mem_range, inf_eq_inter, mem_map, add_left_embedding_apply,
    mem_inter] at hk,
  obtain ⟨a, haQ, ha⟩ := hk.2,
  simpa [← ha] using hk.1,
end

lemma disjoint_range_add_right_embedding (a b : ℕ) :
  disjoint (range a) (map (add_right_embedding a) (range b)) :=
begin
  refine disjoint_iff_inf_le.mpr _,
  intros k hk,
  simp only [exists_prop, mem_range, inf_eq_inter, mem_map, add_left_embedding_apply,
    mem_inter] at hk,
  obtain ⟨a, haQ, ha⟩ := hk.2,
  simpa [← ha] using hk.1,
end

end map

lemma range_add_one' (n : ℕ) :
  range (n + 1) = insert 0 ((range n).map ⟨λi, i + 1, assume i j, nat.succ.inj⟩) :=
by ext (⟨⟩ | ⟨n⟩); simp [nat.succ_eq_add_one, nat.zero_lt_succ n]

/-! ### image -/

section image
variables [decidable_eq β]

/-- `image f s` is the forward image of `s` under `f`. -/
def image (f : α → β) (s : finset α) : finset β := (s.1.map f).to_finset

@[simp] theorem image_val (f : α → β) (s : finset α) : (image f s).1 = (s.1.map f).dedup := rfl

@[simp] theorem image_empty (f : α → β) : (∅ : finset α).image f = ∅ := rfl

variables {f g : α → β} {s : finset α} {t : finset β} {a : α} {b c : β}

@[simp] lemma mem_image : b ∈ s.image f ↔ ∃ a ∈ s, f a = b :=
by simp only [mem_def, image_val, mem_dedup, multiset.mem_map, exists_prop]

lemma mem_image_of_mem (f : α → β) {a} (h : a ∈ s) : f a ∈ s.image f := mem_image.2 ⟨_, h, rfl⟩

@[simp] lemma mem_image_const : c ∈ s.image (const α b) ↔ s.nonempty ∧ b = c :=
by { rw mem_image, simp only [exists_prop, const_apply, exists_and_distrib_right], refl }

lemma mem_image_const_self : b ∈ s.image (const α b) ↔ s.nonempty :=
mem_image_const.trans $ and_iff_left rfl

instance can_lift (c) (p) [can_lift β α c p] :
  can_lift (finset β) (finset α) (image c) (λ s, ∀ x ∈ s, p x) :=
{ prf :=
    begin
      rintro ⟨⟨l⟩, hd : l.nodup⟩ hl,
      lift l to list α using hl,
      exact ⟨⟨l, hd.of_map _⟩, ext $ λ a, by simp⟩,
    end }

lemma image_congr (h : (s : set α).eq_on f g) : finset.image f s = finset.image g s :=
by { ext, simp_rw mem_image, exact bex_congr (λ x hx, by rw h hx) }

lemma _root_.function.injective.mem_finset_image (hf : injective f) : f a ∈ s.image f ↔ a ∈ s :=
begin
  refine ⟨λ h, _, finset.mem_image_of_mem f⟩,
  obtain ⟨y, hy, heq⟩ := mem_image.1 h,
  exact hf heq ▸ hy,
end

lemma filter_mem_image_eq_image (f : α → β) (s : finset α) (t : finset β) (h : ∀ x ∈ s, f x ∈ t) :
  t.filter (λ y, y ∈ s.image f) = s.image f :=
by { ext, rw [mem_filter, mem_image],
     simp only [and_imp, exists_prop, and_iff_right_iff_imp, exists_imp_distrib],
     rintros x xel rfl, exact h _ xel }

lemma fiber_nonempty_iff_mem_image (f : α → β) (s : finset α) (y : β) :
  (s.filter (λ x, f x = y)).nonempty ↔ y ∈ s.image f :=
by simp [finset.nonempty]

@[simp, norm_cast] lemma coe_image {f : α → β} : ↑(s.image f) = f '' ↑s :=
set.ext $ λ _, mem_image.trans set.mem_image_iff_bex.symm

protected lemma nonempty.image (h : s.nonempty) (f : α → β) : (s.image f).nonempty :=
let ⟨a, ha⟩ := h in ⟨f a, mem_image_of_mem f ha⟩

@[simp] lemma nonempty.image_iff (f : α → β) : (s.image f).nonempty ↔ s.nonempty :=
⟨λ ⟨y, hy⟩, let ⟨x, hx, _⟩ := mem_image.mp hy in ⟨x, hx⟩, λ h, h.image f⟩

theorem image_to_finset [decidable_eq α] {s : multiset α} :
  s.to_finset.image f = (s.map f).to_finset :=
ext $ λ _, by simp only [mem_image, multiset.mem_to_finset, exists_prop, multiset.mem_map]

lemma image_val_of_inj_on (H : set.inj_on f s) : (image f s).1 = s.1.map f := (s.2.map_on H).dedup

@[simp] lemma image_id [decidable_eq α] : s.image id = s :=
ext $ λ _, by simp only [mem_image, exists_prop, id, exists_eq_right]

@[simp] theorem image_id' [decidable_eq α] : s.image (λ x, x) = s := image_id

theorem image_image [decidable_eq γ] {g : β → γ} : (s.image f).image g = s.image (g ∘ f) :=
eq_of_veq $ by simp only [image_val, dedup_map_dedup_eq, multiset.map_map]

lemma image_comm {β'} [decidable_eq β'] [decidable_eq γ] {f : β → γ} {g : α → β}
  {f' : α → β'} {g' : β' → γ} (h_comm : ∀ a, f (g a) = g' (f' a)) :
  (s.image g).image f = (s.image f').image g' :=
by simp_rw [image_image, comp, h_comm]

lemma _root_.function.semiconj.finset_image [decidable_eq α] {f : α → β} {ga : α → α} {gb : β → β}
  (h : function.semiconj f ga gb) :
  function.semiconj (image f) (image ga) (image gb) :=
λ s, image_comm h

lemma _root_.function.commute.finset_image [decidable_eq α] {f g : α → α}
  (h : function.commute f g) :
  function.commute (image f) (image g) :=
h.finset_image

theorem image_subset_image {s₁ s₂ : finset α} (h : s₁ ⊆ s₂) : s₁.image f ⊆ s₂.image f :=
by simp only [subset_def, image_val, subset_dedup', dedup_subset',
  multiset.map_subset_map h]

lemma image_subset_iff : s.image f ⊆ t ↔ ∀ x ∈ s, f x ∈ t :=
calc s.image f ⊆ t ↔ f '' ↑s ⊆ ↑t : by norm_cast
               ... ↔ _ : set.image_subset_iff

theorem image_mono (f : α → β) : monotone (finset.image f) := λ _ _, image_subset_image

lemma image_subset_image_iff {t : finset α} (hf : injective f) : s.image f ⊆ t.image f ↔ s ⊆ t :=
by { simp_rw ←coe_subset, push_cast, exact set.image_subset_image_iff hf }

theorem coe_image_subset_range : ↑(s.image f) ⊆ set.range f :=
calc ↑(s.image f) = f '' ↑s     : coe_image
              ... ⊆ set.range f : set.image_subset_range f ↑s

theorem image_filter {p : β → Prop} [decidable_pred p] :
  (s.image f).filter p = (s.filter (p ∘ f)).image f :=
ext $ λ b, by simp only [mem_filter, mem_image, exists_prop]; exact
⟨by rintro ⟨⟨x, h1, rfl⟩, h2⟩; exact ⟨x, ⟨h1, h2⟩, rfl⟩,
 by rintro ⟨x, ⟨h1, h2⟩, rfl⟩; exact ⟨⟨x, h1, rfl⟩, h2⟩⟩

theorem image_union [decidable_eq α] {f : α → β} (s₁ s₂ : finset α) :
  (s₁ ∪ s₂).image f = s₁.image f ∪ s₂.image f :=
ext $ λ _, by simp only [mem_image, mem_union, exists_prop, or_and_distrib_right,
  exists_or_distrib]

lemma image_inter_subset [decidable_eq α] (f : α → β) (s t : finset α) :
  (s ∩ t).image f ⊆ s.image f ∩ t.image f :=
subset_inter (image_subset_image $ inter_subset_left _ _) $
  image_subset_image $ inter_subset_right _ _

lemma image_inter_of_inj_on [decidable_eq α] {f : α → β} (s t : finset α)
  (hf : set.inj_on f (s ∪ t)) :
  (s ∩ t).image f = s.image f ∩ t.image f :=
(image_inter_subset _ _ _).antisymm $ λ x, begin
  simp only [mem_inter, mem_image],
  rintro ⟨⟨a, ha, rfl⟩, b, hb, h⟩,
  exact ⟨a, ⟨ha, by rwa ←hf (or.inr hb) (or.inl ha) h⟩, rfl⟩,
end

lemma image_inter [decidable_eq α] (s₁ s₂ : finset α) (hf : injective f) :
  (s₁ ∩ s₂).image f = s₁.image f ∩ s₂.image f :=
image_inter_of_inj_on _ _ $ hf.inj_on _

@[simp] theorem image_singleton (f : α → β) (a : α) : image f {a} = {f a} :=
ext $ λ x, by simpa only [mem_image, exists_prop, mem_singleton, exists_eq_left] using eq_comm

@[simp] theorem image_insert [decidable_eq α] (f : α → β) (a : α) (s : finset α) :
  (insert a s).image f = insert (f a) (s.image f) :=
by simp only [insert_eq, image_singleton, image_union]

lemma erase_image_subset_image_erase [decidable_eq α] (f : α → β) (s : finset α) (a : α) :
  (s.image f).erase (f a) ⊆ (s.erase a).image f :=
begin
  simp only [subset_iff, and_imp, exists_prop, mem_image, exists_imp_distrib, mem_erase],
  rintro b hb x hx rfl,
  exact ⟨_, ⟨ne_of_apply_ne f hb, hx⟩, rfl⟩,
end

@[simp] lemma image_erase [decidable_eq α] {f : α → β} (hf : injective f) (s : finset α) (a : α) :
  (s.erase a).image f = (s.image f).erase (f a) :=
begin
  refine (erase_image_subset_image_erase _ _ _).antisymm' (λ b, _),
  simp only [mem_image, exists_prop, mem_erase],
  rintro ⟨a', ⟨haa', ha'⟩, rfl⟩,
  exact ⟨hf.ne haa', a', ha', rfl⟩,
end

@[simp] theorem image_eq_empty : s.image f = ∅ ↔ s = ∅ :=
⟨λ h, eq_empty_of_forall_not_mem $
 λ a m, ne_empty_of_mem (mem_image_of_mem _ m) h, λ e, e.symm ▸ rfl⟩

@[simp] lemma _root_.disjoint.of_image_finset
  {s t : finset α} {f : α → β} (h : disjoint (s.image f) (t.image f)) :
  disjoint s t :=
disjoint_iff_ne.2 $ λ a ha b hb, ne_of_apply_ne f $ h.forall_ne_finset
  (mem_image_of_mem _ ha) (mem_image_of_mem _ hb)

lemma mem_range_iff_mem_finset_range_of_mod_eq' [decidable_eq α] {f : ℕ → α} {a : α} {n : ℕ}
  (hn : 0 < n) (h : ∀ i, f (i % n) = f i) :
  a ∈ set.range f ↔ a ∈ (finset.range n).image (λi, f i) :=
begin
  split,
  { rintros ⟨i, hi⟩,
    simp only [mem_image, exists_prop, mem_range],
    exact ⟨i % n, nat.mod_lt i hn, (rfl.congr hi).mp (h i)⟩ },
  { rintro h,
    simp only [mem_image, exists_prop, set.mem_range, mem_range] at *,
    rcases h with ⟨i, hi, ha⟩,
    exact ⟨i, ha⟩ }
end

lemma mem_range_iff_mem_finset_range_of_mod_eq [decidable_eq α] {f : ℤ → α} {a : α} {n : ℕ}
  (hn : 0 < n) (h : ∀ i, f (i % n) = f i) :
  a ∈ set.range f ↔ a ∈ (finset.range n).image (λi, f i) :=
suffices (∃ i, f (i % n) = a) ↔ ∃ i, i < n ∧ f ↑i = a, by simpa [h],
have hn' : 0 < (n : ℤ), from int.coe_nat_lt.mpr hn,
iff.intro
  (assume ⟨i, hi⟩,
    have 0 ≤ i % ↑n, from int.mod_nonneg _ (ne_of_gt hn'),
    ⟨int.to_nat (i % n),
      by rw [←int.coe_nat_lt, int.to_nat_of_nonneg this]; exact ⟨int.mod_lt_of_pos i hn', hi⟩⟩)
  (assume ⟨i, hi, ha⟩,
    ⟨i, by rw [int.mod_eq_of_lt (int.coe_zero_le _) (int.coe_nat_lt_coe_nat_of_lt hi), ha]⟩)

lemma range_add (a b : ℕ) : range (a + b) = range a ∪ (range b).map (add_left_embedding a) :=
by { rw [←val_inj, union_val], exact multiset.range_add_eq_union a b }

@[simp] lemma attach_image_val [decidable_eq α] {s : finset α} : s.attach.image subtype.val = s :=
eq_of_veq $ by rw [image_val, attach_val, multiset.attach_map_val, dedup_eq_self]

@[simp] lemma attach_image_coe [decidable_eq α] {s : finset α} : s.attach.image coe = s :=
finset.attach_image_val

@[simp] lemma attach_insert [decidable_eq α] {a : α} {s : finset α} :
  attach (insert a s) = insert (⟨a, mem_insert_self a s⟩ : {x // x ∈ insert a s})
    ((attach s).image (λx, ⟨x.1, mem_insert_of_mem x.2⟩)) :=
ext $ λ ⟨x, hx⟩, ⟨or.cases_on (mem_insert.1 hx)
  (λ h : x = a, λ _, mem_insert.2 $ or.inl $ subtype.eq h)
  (λ h : x ∈ s, λ _, mem_insert_of_mem $ mem_image.2 $ ⟨⟨x, h⟩, mem_attach _ _, subtype.eq rfl⟩),
λ _, finset.mem_attach _ _⟩

theorem map_eq_image (f : α ↪ β) (s : finset α) : s.map f = s.image f :=
eq_of_veq (s.map f).2.dedup.symm

@[simp] lemma disjoint_image
  {s t : finset α} {f : α → β} (hf : injective f) :
  disjoint (s.image f) (t.image f) ↔ disjoint s t :=
by convert disjoint_map ⟨_, hf⟩; simp [map_eq_image]

lemma image_const {s : finset α} (h : s.nonempty) (b : β) : s.image (λa, b) = singleton b :=
ext $ assume b', by simp only [mem_image, exists_prop, exists_and_distrib_right,
  h.bex, true_and, mem_singleton, eq_comm]

@[simp] lemma map_erase [decidable_eq α] (f : α ↪ β) (s : finset α) (a : α) :
  (s.erase a).map f = (s.map f).erase (f a) :=
by { simp_rw map_eq_image, exact s.image_erase f.2 a }

/-! ### Subtype -/

/-- Given a finset `s` and a predicate `p`, `s.subtype p` is the finset of `subtype p` whose
elements belong to `s`. -/
protected def subtype {α} (p : α → Prop) [decidable_pred p] (s : finset α) : finset (subtype p) :=
(s.filter p).attach.map ⟨λ x, ⟨x.1, (finset.mem_filter.1 x.2).2⟩,
λ x y H, subtype.eq $ subtype.mk.inj H⟩

@[simp] lemma mem_subtype {p : α → Prop} [decidable_pred p] {s : finset α} :
  ∀ {a : subtype p}, a ∈ s.subtype p ↔ (a : α) ∈ s
| ⟨a, ha⟩ := by simp [finset.subtype, ha]

lemma subtype_eq_empty {p : α → Prop} [decidable_pred p] {s : finset α} :
  s.subtype p = ∅ ↔ ∀ x, p x → x ∉ s :=
by simp [ext_iff, subtype.forall, subtype.coe_mk]; refl

@[mono] lemma subtype_mono {p : α → Prop} [decidable_pred p] : monotone (finset.subtype p) :=
λ s t h x hx, mem_subtype.2 $ h $ mem_subtype.1 hx

/-- `s.subtype p` converts back to `s.filter p` with
`embedding.subtype`. -/
@[simp] lemma subtype_map (p : α → Prop) [decidable_pred p] :
  (s.subtype p).map (embedding.subtype _) = s.filter p :=
begin
  ext x,
  simp [and_comm _ (_ = _), @and.left_comm _ (_ = _), and_comm (p x) (x ∈ s)]
end

/-- If all elements of a `finset` satisfy the predicate `p`,
`s.subtype p` converts back to `s` with `embedding.subtype`. -/
lemma subtype_map_of_mem {p : α → Prop} [decidable_pred p] (h : ∀ x ∈ s, p x) :
  (s.subtype p).map (embedding.subtype _) = s :=
by rw [subtype_map, filter_true_of_mem h]

/-- If a `finset` of a subtype is converted to the main type with
`embedding.subtype`, all elements of the result have the property of
the subtype. -/
lemma property_of_mem_map_subtype {p : α → Prop} (s : finset {x // p x}) {a : α}
  (h : a ∈ s.map (embedding.subtype _)) : p a :=
begin
  rcases mem_map.1 h with ⟨x, hx, rfl⟩,
  exact x.2
end

/-- If a `finset` of a subtype is converted to the main type with
`embedding.subtype`, the result does not contain any value that does
not satisfy the property of the subtype. -/
lemma not_mem_map_subtype_of_not_property {p : α → Prop} (s : finset {x // p x})
  {a : α} (h : ¬ p a) : a ∉ (s.map (embedding.subtype _)) :=
mt s.property_of_mem_map_subtype h

/-- If a `finset` of a subtype is converted to the main type with
`embedding.subtype`, the result is a subset of the set giving the
subtype. -/
lemma map_subtype_subset {t : set α} (s : finset t) : ↑(s.map (embedding.subtype _)) ⊆ t :=
begin
  intros a ha,
  rw mem_coe at ha,
  convert property_of_mem_map_subtype s ha
end

/-! ### Fin -/

/--
Given a finset `s` of natural numbers and a bound `n`,
`s.fin n` is the finset of all elements of `s` less than `n`.
-/
protected def fin (n : ℕ) (s : finset ℕ) : finset (fin n) :=
(s.subtype _).map fin.equiv_subtype.symm.to_embedding

@[simp] lemma mem_fin {n} {s : finset ℕ} :
  ∀ a : fin n, a ∈ s.fin n ↔ (a : ℕ) ∈ s
| ⟨a, ha⟩ := by simp [finset.fin]

@[mono] lemma fin_mono {n} : monotone (finset.fin n) :=
λ s t h x, by simpa using @h x

@[simp] lemma fin_map {n} {s : finset ℕ} : (s.fin n).map fin.coe_embedding = s.filter (< n) :=
by simp [finset.fin, finset.map_map]

lemma subset_image_iff {s : set α} : ↑t ⊆ f '' s ↔ ∃ s' : finset α, ↑s' ⊆ s ∧ s'.image f = t :=
begin
  split, swap,
  { rintro ⟨t, ht, rfl⟩, rw [coe_image], exact set.image_subset f ht },
  intro h,
  letI : can_lift β s (f ∘ coe) (λ y, y ∈ f '' s) := ⟨λ y ⟨x, hxt, hy⟩, ⟨⟨x, hxt⟩, hy⟩⟩,
  lift t to finset s using h,
  refine ⟨t.map (embedding.subtype _), map_subtype_subset _, _⟩,
  ext y, simp
end

lemma range_sdiff_zero {n : ℕ} : range (n + 1) \ {0} = (range n).image nat.succ :=
begin
  induction n with k hk,
  { simp },
  nth_rewrite 1 range_succ,
  rw [range_succ, image_insert, ←hk, insert_sdiff_of_not_mem],
  simp
end

end image

lemma _root_.multiset.to_finset_map [decidable_eq α] [decidable_eq β] (f : α → β) (m : multiset α) :
  (m.map f).to_finset = m.to_finset.image f :=
finset.val_inj.1 (multiset.dedup_map_dedup_eq _ _).symm

section to_list

/-- Produce a list of the elements in the finite set using choice. -/
noncomputable def to_list (s : finset α) : list α := s.1.to_list

lemma nodup_to_list (s : finset α) : s.to_list.nodup :=
by { rw [to_list, ←multiset.coe_nodup, multiset.coe_to_list], exact s.nodup }

@[simp] lemma mem_to_list {a : α} {s : finset α} : a ∈ s.to_list ↔ a ∈ s := mem_to_list

@[simp] lemma to_list_eq_nil {s : finset α} : s.to_list = [] ↔ s = ∅ :=
to_list_eq_nil.trans val_eq_zero

@[simp] lemma empty_to_list {s : finset α} : s.to_list.empty ↔ s = ∅ :=
list.empty_iff_eq_nil.trans to_list_eq_nil

@[simp] lemma to_list_empty : (∅ : finset α).to_list = [] := to_list_eq_nil.mpr rfl

lemma nonempty.to_list_ne_nil {s : finset α} (hs : s.nonempty) : s.to_list ≠ [] :=
mt to_list_eq_nil.mp hs.ne_empty

lemma nonempty.not_empty_to_list {s : finset α} (hs : s.nonempty) : ¬s.to_list.empty :=
mt empty_to_list.mp hs.ne_empty

@[simp, norm_cast]
lemma coe_to_list (s : finset α) : (s.to_list : multiset α) = s.val := s.val.coe_to_list

@[simp] lemma to_list_to_finset [decidable_eq α] (s : finset α) : s.to_list.to_finset = s :=
by { ext, simp }

lemma exists_list_nodup_eq [decidable_eq α] (s : finset α) :
  ∃ (l : list α), l.nodup ∧ l.to_finset = s :=
⟨s.to_list, s.nodup_to_list, s.to_list_to_finset⟩

lemma to_list_cons {a : α} {s : finset α} (h : a ∉ s) : (cons a s h).to_list ~ a :: s.to_list :=
(list.perm_ext (nodup_to_list _) (by simp [h, nodup_to_list s])).2 $
  λ x, by simp only [list.mem_cons_iff, finset.mem_to_list, finset.mem_cons]

lemma to_list_insert [decidable_eq α] {a : α} {s : finset α} (h : a ∉ s) :
  (insert a s).to_list ~ a :: s.to_list :=
cons_eq_insert _ _ h ▸ to_list_cons _

end to_list

/-!
### disj_Union

This section is about the bounded union of a disjoint indexed family `t : α → finset β` of finite
sets over a finite set `s : finset α`. In most cases `finset.bUnion` should be preferred.
-/
section disj_Union

variables {s s₁ s₂ : finset α} {t t₁ t₂ : α → finset β}

/-- `disj_Union s f h` is the set such that `a ∈ disj_Union s f` iff `a ∈ f i` for some `i ∈ s`.
It is the same as `s.bUnion f`, but it does not require decidable equality on the type. The
hypothesis ensures that the sets are disjoint. -/
def disj_Union (s : finset α) (t : α → finset β)
  (hf : (s : set α).pairwise_disjoint t) : finset β :=
⟨(s.val.bind (finset.val ∘ t)), multiset.nodup_bind.mpr
  ⟨λ a ha, (t a).nodup, s.nodup.pairwise $ λ a ha b hb hab, finset.disjoint_val.1 $ hf ha hb hab⟩⟩

@[simp] theorem disj_Union_val (s : finset α) (t : α → finset β) (h) :
  (s.disj_Union t h).1 = (s.1.bind (λ a, (t a).1)) := rfl

@[simp] theorem disj_Union_empty (t : α → finset β) : disj_Union ∅ t (by simp) = ∅ := rfl

@[simp] lemma mem_disj_Union {b : β} {h} :
  b ∈ s.disj_Union t h ↔ ∃ a ∈ s, b ∈ t a :=
by simp only [mem_def, disj_Union_val, mem_bind, exists_prop]

@[simp, norm_cast] lemma coe_disj_Union {h} : (s.disj_Union t h : set β) = ⋃ x ∈ (s : set α), t x :=
by simp only [set.ext_iff, mem_disj_Union, set.mem_Union, iff_self, mem_coe, implies_true_iff]

@[simp] theorem disj_Union_cons (a : α) (s : finset α) (ha : a ∉ s) (f : α → finset β) (H) :
  disj_Union (cons a s ha) f H = (f a).disj_union
    (s.disj_Union f $
      λ b hb c hc, H (mem_cons_of_mem hb) (mem_cons_of_mem hc))
    (disjoint_left.mpr $ λ b hb h, let ⟨c, hc, h⟩ := mem_disj_Union.mp h in
      disjoint_left.mp
        (H (mem_cons_self a s) (mem_cons_of_mem hc) (ne_of_mem_of_not_mem hc ha).symm) hb h)
      :=
eq_of_veq $ multiset.cons_bind _ _ _

@[simp] lemma singleton_disj_Union (a : α) {h} : finset.disj_Union {a} t h = t a :=
eq_of_veq $ multiset.singleton_bind _ _

theorem map_disj_Union {f : α ↪ β} {s : finset α} {t : β → finset γ} {h} :
  (s.map f).disj_Union t h = s.disj_Union (λa, t (f a))
    (λ a ha b hb hab, h (mem_map_of_mem _ ha) (mem_map_of_mem _ hb) (f.injective.ne hab)) :=
eq_of_veq $ multiset.bind_map _ _ _

theorem disj_Union_map {s : finset α} {t : α → finset β} {f : β ↪ γ} {h} :
  (s.disj_Union t h).map f = s.disj_Union (λa, (t a).map f)
    (λ a ha b hb hab, disjoint_left.mpr $ λ x hxa hxb, begin
      obtain ⟨xa, hfa, rfl⟩ := mem_map.mp hxa,
      obtain ⟨xb, hfb, hfab⟩ := mem_map.mp hxb,
      obtain rfl := f.injective hfab,
      exact disjoint_left.mp (h ha hb hab) hfa hfb,
    end) :=
eq_of_veq $ multiset.map_bind _ _ _

lemma disj_Union_disj_Union (s : finset α) (f : α → finset β) (g : β → finset γ) (h1 h2) :
  (s.disj_Union f h1).disj_Union g h2 =
    s.attach.disj_Union (λ a, (f a).disj_Union g $
      λ b hb c hc, h2 (mem_disj_Union.mpr ⟨_, a.prop, hb⟩) (mem_disj_Union.mpr ⟨_, a.prop, hc⟩))
      (λ a ha b hb hab, disjoint_left.mpr $ λ x hxa hxb, begin
        obtain ⟨xa, hfa, hga⟩ := mem_disj_Union.mp hxa,
        obtain ⟨xb, hfb, hgb⟩ := mem_disj_Union.mp hxb,
        refine disjoint_left.mp (h2
          (mem_disj_Union.mpr ⟨_, a.prop, hfa⟩) (mem_disj_Union.mpr ⟨_, b.prop, hfb⟩) _) hga hgb,
        rintro rfl,
        exact disjoint_left.mp (h1 a.prop b.prop $ subtype.coe_injective.ne hab) hfa hfb,
      end) :=
eq_of_veq $ multiset.bind_assoc.trans (multiset.attach_bind_coe _ _).symm

end disj_Union

section bUnion
/-!
### bUnion

This section is about the bounded union of an indexed family `t : α → finset β` of finite sets
over a finite set `s : finset α`.
-/

variables [decidable_eq β] {s s₁ s₂ : finset α} {t t₁ t₂ : α → finset β}

/-- `bUnion s t` is the union of `t x` over `x ∈ s`.
(This was formerly `bind` due to the monad structure on types with `decidable_eq`.) -/
protected def bUnion (s : finset α) (t : α → finset β) : finset β :=
(s.1.bind (λ a, (t a).1)).to_finset

@[simp] theorem bUnion_val (s : finset α) (t : α → finset β) :
  (s.bUnion t).1 = (s.1.bind (λ a, (t a).1)).dedup := rfl

@[simp] theorem bUnion_empty : finset.bUnion ∅ t = ∅ := rfl

@[simp] lemma mem_bUnion {b : β} : b ∈ s.bUnion t ↔ ∃ a ∈ s, b ∈ t a :=
by simp only [mem_def, bUnion_val, mem_dedup, mem_bind, exists_prop]

@[simp, norm_cast] lemma coe_bUnion : (s.bUnion t : set β) = ⋃ x ∈ (s : set α), t x :=
by simp only [set.ext_iff, mem_bUnion, set.mem_Union, iff_self, mem_coe, implies_true_iff]

@[simp] theorem bUnion_insert [decidable_eq α] {a : α} : (insert a s).bUnion t = t a ∪ s.bUnion t :=
ext $ λ x, by simp only [mem_bUnion, exists_prop, mem_union, mem_insert,
  or_and_distrib_right, exists_or_distrib, exists_eq_left]
-- ext $ λ x, by simp [or_and_distrib_right, exists_or_distrib]

lemma bUnion_congr (hs : s₁ = s₂) (ht : ∀ a ∈ s₁, t₁ a = t₂ a) : s₁.bUnion t₁ = s₂.bUnion t₂ :=
ext $ λ x, by simp [hs, ht] { contextual := tt }

@[simp] lemma disj_Union_eq_bUnion (s : finset α) (f : α → finset β) (hf) :
  s.disj_Union f hf = s.bUnion f :=
begin
  dsimp [disj_Union, finset.bUnion, function.comp],
  generalize_proofs h,
  exact eq_of_veq h.dedup.symm,
end

theorem bUnion_subset {s' : finset β} : s.bUnion t ⊆ s' ↔ ∀ x ∈ s, t x ⊆ s' :=
by simp only [subset_iff, mem_bUnion]; exact
⟨λ H a ha b hb, H ⟨a, ha, hb⟩, λ H b ⟨a, ha, hb⟩, H a ha hb⟩

@[simp] lemma singleton_bUnion {a : α} : finset.bUnion {a} t = t a :=
by { classical, rw [← insert_emptyc_eq, bUnion_insert, bUnion_empty, union_empty] }

theorem bUnion_inter (s : finset α) (f : α → finset β) (t : finset β) :
  s.bUnion f ∩ t = s.bUnion (λ x, f x ∩ t) :=
begin
  ext x,
  simp only [mem_bUnion, mem_inter],
  tauto
end

theorem inter_bUnion (t : finset β) (s : finset α) (f : α → finset β) :
  t ∩ s.bUnion f = s.bUnion (λ x, t ∩ f x) :=
by rw [inter_comm, bUnion_inter]; simp [inter_comm]

theorem image_bUnion [decidable_eq γ] {f : α → β} {s : finset α} {t : β → finset γ} :
  (s.image f).bUnion t = s.bUnion (λa, t (f a)) :=
by haveI := classical.dec_eq α; exact
finset.induction_on s rfl (λ a s has ih,
  by simp only [image_insert, bUnion_insert, ih])

theorem bUnion_image [decidable_eq γ] {s : finset α} {t : α → finset β} {f : β → γ} :
  (s.bUnion t).image f = s.bUnion (λa, (t a).image f) :=
by haveI := classical.dec_eq α; exact
finset.induction_on s rfl (λ a s has ih,
  by simp only [bUnion_insert, image_union, ih])

lemma bUnion_bUnion [decidable_eq γ] (s : finset α) (f : α → finset β) (g : β → finset γ) :
  (s.bUnion f).bUnion g = s.bUnion (λ a, (f a).bUnion g) :=
begin
  ext,
  simp only [finset.mem_bUnion, exists_prop],
  simp_rw [←exists_and_distrib_right, ←exists_and_distrib_left, and_assoc],
  rw exists_comm,
end

theorem bind_to_finset [decidable_eq α] (s : multiset α) (t : α → multiset β) :
  (s.bind t).to_finset = s.to_finset.bUnion (λa, (t a).to_finset) :=
ext $ λ x, by simp only [multiset.mem_to_finset, mem_bUnion, multiset.mem_bind, exists_prop]

lemma bUnion_mono (h : ∀ a ∈ s, t₁ a ⊆ t₂ a) : s.bUnion t₁ ⊆ s.bUnion t₂ :=
have ∀ b a, a ∈ s → b ∈ t₁ a → (∃ (a : α), a ∈ s ∧ b ∈ t₂ a),
  from assume b a ha hb, ⟨a, ha, finset.mem_of_subset (h a ha) hb⟩,
by simpa only [subset_iff, mem_bUnion, exists_imp_distrib, and_imp, exists_prop]

lemma bUnion_subset_bUnion_of_subset_left (t : α → finset β) (h : s₁ ⊆ s₂) :
  s₁.bUnion t ⊆ s₂.bUnion t :=
begin
  intro x,
  simp only [and_imp, mem_bUnion, exists_prop],
  exact Exists.imp (λ a ha, ⟨h ha.1, ha.2⟩)
end

lemma subset_bUnion_of_mem (u : α → finset β) {x : α} (xs : x ∈ s) : u x ⊆ s.bUnion u :=
singleton_bUnion.superset.trans $ bUnion_subset_bUnion_of_subset_left u $ singleton_subset_iff.2 xs

@[simp] lemma bUnion_subset_iff_forall_subset {α β : Type*} [decidable_eq β]
  {s : finset α} {t : finset β} {f : α → finset β} : s.bUnion f ⊆ t ↔ ∀ x ∈ s, f x ⊆ t :=
⟨λ h x hx, (subset_bUnion_of_mem f hx).trans h,
 λ h x hx, let ⟨a, ha₁, ha₂⟩ := mem_bUnion.mp hx in h _ ha₁ ha₂⟩

lemma bUnion_singleton {f : α → β} : s.bUnion (λa, {f a}) = s.image f :=
ext $ λ x, by simp only [mem_bUnion, mem_image, mem_singleton, eq_comm]

@[simp] lemma bUnion_singleton_eq_self [decidable_eq α] : s.bUnion (singleton : α → finset α) = s :=
by { rw bUnion_singleton, exact image_id }

lemma filter_bUnion (s : finset α) (f : α → finset β) (p : β → Prop) [decidable_pred p] :
  (s.bUnion f).filter p = s.bUnion (λ a, (f a).filter p) :=
begin
  ext b,
  simp only [mem_bUnion, exists_prop, mem_filter],
  split,
  { rintro ⟨⟨a, ha, hba⟩, hb⟩,
    exact ⟨a, ha, hba, hb⟩ },
  { rintro ⟨a, ha, hba, hb⟩,
    exact ⟨⟨a, ha, hba⟩, hb⟩ }
end

lemma bUnion_filter_eq_of_maps_to [decidable_eq α] {s : finset α} {t : finset β} {f : α → β}
  (h : ∀ x ∈ s, f x ∈ t) :
  t.bUnion (λa, s.filter $ (λc, f c = a)) = s :=
ext $ λ b, by simpa using h b

lemma image_bUnion_filter_eq [decidable_eq α] (s : finset β) (g : β → α) :
  (s.image g).bUnion (λa, s.filter $ (λc, g c = a)) = s :=
bUnion_filter_eq_of_maps_to (λ x, mem_image_of_mem g)

lemma erase_bUnion (f : α → finset β) (s : finset α) (b : β) :
  (s.bUnion f).erase b = s.bUnion (λ x, (f x).erase b) :=
by { ext, simp only [finset.mem_bUnion, iff_self, exists_and_distrib_left, finset.mem_erase] }

@[simp] lemma bUnion_nonempty : (s.bUnion t).nonempty ↔ ∃ x ∈ s, (t x).nonempty :=
by simp [finset.nonempty, ← exists_and_distrib_left, @exists_swap α]

lemma nonempty.bUnion (hs : s.nonempty) (ht : ∀ x ∈ s, (t x).nonempty) : (s.bUnion t).nonempty :=
bUnion_nonempty.2 $ hs.imp $ λ x hx, ⟨hx, ht x hx⟩

lemma disjoint_bUnion_left (s : finset α) (f : α → finset β) (t : finset β) :
  disjoint (s.bUnion f) t ↔ (∀ i ∈ s, disjoint (f i) t) :=
begin
  classical,
  refine s.induction _ _,
  { simp only [forall_mem_empty_iff, bUnion_empty, disjoint_empty_left] },
  { assume i s his ih,
    simp only [disjoint_union_left, bUnion_insert, his, forall_mem_insert, ih] }
end

lemma disjoint_bUnion_right (s : finset β) (t : finset α) (f : α → finset β) :
  disjoint s (t.bUnion f) ↔ ∀ i ∈ t, disjoint s (f i) :=
by simpa only [disjoint.comm] using disjoint_bUnion_left t f s

end bUnion

/-! ### choose -/
section choose
variables (p : α → Prop) [decidable_pred p] (l : finset α)

/-- Given a finset `l` and a predicate `p`, associate to a proof that there is a unique element of
`l` satisfying `p` this unique element, as an element of the corresponding subtype. -/
def choose_x (hp : (∃! a, a ∈ l ∧ p a)) : { a // a ∈ l ∧ p a } :=
multiset.choose_x p l.val hp

/-- Given a finset `l` and a predicate `p`, associate to a proof that there is a unique element of
`l` satisfying `p` this unique element, as an element of the ambient type. -/
def choose (hp : ∃! a, a ∈ l ∧ p a) : α := choose_x p l hp

lemma choose_spec (hp : ∃! a, a ∈ l ∧ p a) : choose p l hp ∈ l ∧ p (choose p l hp) :=
(choose_x p l hp).property

lemma choose_mem (hp : ∃! a, a ∈ l ∧ p a) : choose p l hp ∈ l := (choose_spec _ _ _).1

lemma choose_property (hp : ∃! a, a ∈ l ∧ p a) : p (choose p l hp) := (choose_spec _ _ _).2

end choose

section pairwise
variables {s : finset α}

lemma pairwise_subtype_iff_pairwise_finset' (r : β → β → Prop) (f : α → β) :
  pairwise (r on λ x : s, f x) ↔ (s : set α).pairwise (r on f) :=
begin
  refine ⟨λ h x hx y hy hxy, h ⟨x, hx⟩ ⟨y, hy⟩ (by simpa only [subtype.mk_eq_mk, ne.def]), _⟩,
  rintros h ⟨x, hx⟩ ⟨y, hy⟩ hxy,
  exact h hx hy (subtype.mk_eq_mk.not.mp hxy)
end

lemma pairwise_subtype_iff_pairwise_finset (r : α → α → Prop) :
  pairwise (r on λ x : s, x) ↔ (s : set α).pairwise r :=
pairwise_subtype_iff_pairwise_finset' r id

lemma pairwise_cons' {a : α} (ha : a ∉ s) (r : β → β → Prop) (f : α → β) :
  pairwise (r on λ a : s.cons a ha, f a) ↔
  pairwise (r on λ a : s, f a) ∧ ∀ b ∈ s, r (f a) (f b) ∧ r (f b) (f a) :=
begin
  simp only [pairwise_subtype_iff_pairwise_finset', finset.coe_cons, set.pairwise_insert,
             finset.mem_coe, and.congr_right_iff],
  exact λ hsr, ⟨λ h b hb, h b hb $ by { rintro rfl, contradiction }, λ h b hb _, h b hb⟩,
end

lemma pairwise_cons {a : α} (ha : a ∉ s) (r : α → α → Prop) :
  pairwise (r on λ a : s.cons a ha, a) ↔ pairwise (r on λ a : s, a) ∧ ∀ b ∈ s, r a b ∧ r b a :=
pairwise_cons' ha r id

end pairwise
end finset

namespace equiv

/-- Given an equivalence `α` to `β`, produce an equivalence between `finset α` and `finset β`. -/
protected def finset_congr (e : α ≃ β) : finset α ≃ finset β :=
{ to_fun := λ s, s.map e.to_embedding,
  inv_fun := λ s, s.map e.symm.to_embedding,
  left_inv := λ s, by simp [finset.map_map],
  right_inv := λ s, by simp [finset.map_map] }

@[simp] lemma finset_congr_apply (e : α ≃ β) (s : finset α) :
  e.finset_congr s = s.map e.to_embedding :=
rfl

@[simp] lemma finset_congr_refl : (equiv.refl α).finset_congr = equiv.refl _ := by { ext, simp }
@[simp] lemma finset_congr_symm (e : α ≃ β) : e.finset_congr.symm = e.symm.finset_congr := rfl

@[simp] lemma finset_congr_trans (e : α ≃ β) (e' : β ≃ γ) :
  e.finset_congr.trans (e'.finset_congr) = (e.trans e').finset_congr :=
by { ext, simp [-finset.mem_map, -equiv.trans_to_embedding] }

lemma finset_congr_to_embedding (e : α ≃ β) :
  e.finset_congr.to_embedding = (finset.map_embedding e.to_embedding).to_embedding := rfl

/--
Inhabited types are equivalent to `option β` for some `β` by identifying `default α` with `none`.
-/
def sigma_equiv_option_of_inhabited (α : Type u) [inhabited α] [decidable_eq α] :
  Σ (β : Type u), α ≃ option β :=
⟨{x : α // x ≠ default},
{ to_fun := λ (x : α), if h : x = default then none else some ⟨x, h⟩,
  inv_fun := option.elim default coe,
  left_inv := λ x, by { dsimp only, split_ifs; simp [*] },
  right_inv := begin
    rintro (_|⟨x,h⟩),
    { simp },
    { dsimp only,
      split_ifs with hi,
      { simpa [h] using hi },
      { simp } }
  end }⟩

end equiv

namespace multiset
variable [decidable_eq α]

lemma disjoint_to_finset {m1 m2 : multiset α} :
  _root_.disjoint m1.to_finset m2.to_finset ↔ m1.disjoint m2 :=
begin
  rw finset.disjoint_iff_ne,
  refine ⟨λ h a ha1 ha2, _, _⟩,
  { rw ← multiset.mem_to_finset at ha1 ha2,
    exact h _ ha1 _ ha2 rfl },
  { rintros h a ha b hb rfl,
    rw multiset.mem_to_finset at ha hb,
    exact h ha hb }
end

end multiset

namespace list
variables [decidable_eq α] {l l' : list α}

lemma disjoint_to_finset_iff_disjoint : _root_.disjoint l.to_finset l'.to_finset ↔ l.disjoint l' :=
multiset.disjoint_to_finset

end list<|MERGE_RESOLUTION|>--- conflicted
+++ resolved
@@ -1809,6 +1809,14 @@
        ... ⊇ s₁ \ ∅         : by mono using [(⊇)]
        ... ⊇ s₁             : by simp [(⊇)] } }
 
+theorem filter_union_filter_neg_eq [decidable_pred (λ a, ¬ p a)]
+  (s : finset α) : s.filter p ∪ s.filter (λa, ¬ p a) = s :=
+by simp only [filter_not, union_sdiff_of_subset (filter_subset p s)]
+
+theorem filter_inter_filter_neg_eq [decidable_pred (λ a, ¬ p a)]
+  (s : finset α) : s.filter p ∩ s.filter (λa, ¬ p a) = ∅ :=
+by simp only [filter_not, inter_sdiff_self]
+
 lemma subset_union_elim {s : finset α} {t₁ t₂ : set α} (h : ↑s ⊆ t₁ ∪ t₂) :
   ∃ s₁ s₂ : finset α, s₁ ∪ s₂ = s ∧ ↑s₁ ⊆ t₁ ∧ ↑s₂ ⊆ t₂ \ t₁ :=
 begin
@@ -1879,37 +1887,9 @@
   s.filter p ∩ t.filter (λ a, ¬ p a) = ∅ :=
 (disjoint_filter_filter_neg s t p).eq_bot
 
-<<<<<<< HEAD
-theorem filter_union_filter_of_codisjoint (s : finset α) (h : codisjoint p q) :
-  s.filter p ∪ s.filter q = s :=
-(filter_or _ _ _).symm.trans $ filter_true_of_mem $ λ x hx, h.top_le x trivial
-=======
-lemma disjoint_filter_filter' (s t : finset α) {p q : α → Prop}
-  [decidable_pred p] [decidable_pred q] (h : disjoint p q) :
-  disjoint (s.filter p) (t.filter q) :=
-begin
-  simp_rw [disjoint_left, mem_filter],
-  rintros a ⟨hs, hp⟩ ⟨ht, hq⟩,
-  exact h _ ⟨hp, hq⟩,
-end
-
-lemma disjoint_filter_filter_neg (s t : finset α) (p : α → Prop)
-  [decidable_pred p] [decidable_pred (λ a, ¬ p a)] :
-  disjoint (s.filter p) (t.filter $ λ a, ¬ p a) :=
-disjoint_filter_filter' s t disjoint_compl_right
-
-theorem filter_inter_filter_neg_eq [decidable_pred (λ a, ¬ p a)] (s t : finset α) :
-  s.filter p ∩ t.filter (λ a, ¬ p a) = ∅ :=
-(disjoint_filter_filter_neg s t p).eq_bot
-
-theorem filter_union_filter_of_codisjoint (s : finset α) (h : codisjoint p q) :
-  s.filter p ∪ s.filter q = s :=
-(filter_or _ _ _).symm.trans $ filter_true_of_mem $ λ x hx, h x trivial
->>>>>>> 7951ed37
-
-theorem filter_union_filter_neg_eq [decidable_pred (λ a, ¬ p a)] (s : finset α) :
-  s.filter p ∪ s.filter (λ a, ¬ p a) = s :=
-filter_union_filter_of_codisjoint _ _ _ codisjoint_hnot_right
+lemma disjoint_filter_filter_neg (s : finset α) (p : α → Prop) [decidable_pred p] :
+  disjoint (s.filter p) (s.filter $ λ a, ¬ p a) :=
+(disjoint_filter.2 $ λ a _, id).symm
 
 end filter
 
