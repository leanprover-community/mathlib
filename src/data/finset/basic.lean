--- conflicted
+++ resolved
@@ -499,13 +499,10 @@
 @[simp] lemma mem_cons_self (a : α) (s : finset α) {h} : a ∈ cons a s h := mem_cons_self _ _
 @[simp] lemma cons_val (h : a ∉ s) : (cons a s h).1 = a ::ₘ s.1 := rfl
 
-<<<<<<< HEAD
-=======
 lemma forall_mem_cons (h : a ∉ s) (p : α → Prop) :
   (∀ x, x ∈ cons a s h → p x) ↔ p a ∧ ∀ x, x ∈ s → p x :=
 by simp only [mem_cons, or_imp_distrib, forall_and_distrib, forall_eq]
 
->>>>>>> 53578832
 @[simp] lemma mk_cons {s : multiset α} (h : (a ::ₘ s).nodup) :
   (⟨a ::ₘ s, h⟩ : finset α) = cons a ⟨s, (nodup_cons.1 h).2⟩ (nodup_cons.1 h).1 := rfl
 
@@ -635,12 +632,9 @@
 by exact_mod_cast @set.ssubset_iff_insert α s t
 
 lemma ssubset_insert (h : a ∉ s) : s ⊂ insert a s := ssubset_iff.mpr ⟨a, h, subset.rfl⟩
-<<<<<<< HEAD
-=======
 
 lemma ssubset_iff_exists_insert_subset {s t : finset α} : s ⊂ t ↔ ∃ a ∉ s, insert a s ⊆ t :=
 by simp_rw [ssubset_iff_exists_cons_subset, cons_eq_insert]
->>>>>>> 53578832
 
 @[elab_as_eliminator]
 lemma cons_induction {α : Type*} {p : finset α → Prop}
@@ -1118,11 +1112,8 @@
 lemma not_mem_sdiff_of_mem_right (h : a ∈ t) : a ∉ s \ t :=
 by simp only [mem_sdiff, h, not_true, not_false_iff, and_false]
 
-<<<<<<< HEAD
-=======
 lemma not_mem_sdiff_of_not_mem_left (h : a ∉ s) : a ∉ s \ t := by simpa
 
->>>>>>> 53578832
 lemma union_sdiff_of_subset (h : s ⊆ t) : s ∪ (t \ s) = t := sup_sdiff_cancel_right h
 
 theorem sdiff_union_of_subset {s₁ s₂ : finset α} (h : s₁ ⊆ s₂) : (s₂ \ s₁) ∪ s₁ = s₂ :=
@@ -1706,11 +1697,7 @@
   (h : l.to_finset = l'.to_finset) : l = l' :=
 by simpa [←to_finset_eq hl, ←to_finset_eq hl'] using h
 
-<<<<<<< HEAD
-@[simp] lemma mem_to_finset {a : α} {s : multiset α} : a ∈ s.to_finset ↔ a ∈ s := mem_erase_dup
-=======
 @[simp] lemma mem_to_finset {a : α} {s : multiset α} : a ∈ s.to_finset ↔ a ∈ s := mem_dedup
->>>>>>> 53578832
 
 @[simp] lemma to_finset_zero : to_finset (0 : multiset α) = ∅ := rfl
 
@@ -1764,17 +1751,6 @@
 /-- `to_finset l` removes duplicates from the list `l` to produce a finset. -/
 def to_finset (l : list α) : finset α := multiset.to_finset l
 
-<<<<<<< HEAD
-@[simp] theorem to_finset_val (l : list α) : l.to_finset.1 = (l.erase_dup : multiset α) := rfl
-
-lemma to_finset_eq (n : nodup l) : @finset.mk α l n = l.to_finset := multiset.to_finset_eq n
-
-@[simp] lemma mem_to_finset : a ∈ l.to_finset ↔ a ∈ l := mem_erase_dup
-@[simp] lemma to_finset_nil : to_finset (@nil α) = ∅ := rfl
-
-@[simp] lemma to_finset_cons : to_finset (a :: l) = insert a (to_finset l) :=
-finset.eq_of_veq $ by by_cases h : a ∈ l; simp [finset.insert_val', multiset.erase_dup_cons, h]
-=======
 @[simp] theorem to_finset_val (l : list α) : l.to_finset.1 = (l.dedup : multiset α) := rfl
 
 lemma to_finset_eq (n : nodup l) : @finset.mk α l n = l.to_finset := multiset.to_finset_eq n
@@ -1784,7 +1760,6 @@
 
 @[simp] lemma to_finset_cons : to_finset (a :: l) = insert a (to_finset l) :=
 finset.eq_of_veq $ by by_cases h : a ∈ l; simp [finset.insert_val', multiset.dedup_cons, h]
->>>>>>> 53578832
 
 lemma to_finset_surj_on : set.surj_on to_finset {l : list α | l.nodup} set.univ :=
 by { rintro ⟨⟨l⟩, hl⟩ _, exact ⟨l, hl, (to_finset_eq hl).symm⟩ }
@@ -1792,13 +1767,8 @@
 theorem to_finset_surjective : surjective (to_finset : list α → finset α) :=
 λ s, let ⟨l, _, hls⟩ := to_finset_surj_on (set.mem_univ s) in ⟨l, hls⟩
 
-<<<<<<< HEAD
-lemma to_finset_eq_iff_perm_erase_dup : l.to_finset = l'.to_finset ↔ l.erase_dup ~ l'.erase_dup :=
-by simp [finset.ext_iff, perm_ext (nodup_erase_dup _) (nodup_erase_dup _)]
-=======
 lemma to_finset_eq_iff_perm_dedup : l.to_finset = l'.to_finset ↔ l.dedup ~ l'.dedup :=
 by simp [finset.ext_iff, perm_ext (nodup_dedup _) (nodup_dedup _)]
->>>>>>> 53578832
 
 lemma to_finset.ext_iff {a b : list α} : a.to_finset = b.to_finset ↔ ∀ x, x ∈ a ↔ x ∈ b :=
 by simp only [finset.ext_iff, mem_to_finset]
@@ -1806,11 +1776,7 @@
 lemma to_finset.ext : (∀ x, x ∈ l ↔ x ∈ l') → l.to_finset = l'.to_finset := to_finset.ext_iff.mpr
 
 lemma to_finset_eq_of_perm (l l' : list α) (h : l ~ l') : l.to_finset = l'.to_finset :=
-<<<<<<< HEAD
-to_finset_eq_iff_perm_erase_dup.mpr h.erase_dup
-=======
 to_finset_eq_iff_perm_dedup.mpr h.dedup
->>>>>>> 53578832
 
 lemma perm_of_nodup_nodup_to_finset_eq (hl : nodup l) (hl' : nodup l')
   (h : l.to_finset = l'.to_finset) : l ~ l' :=
@@ -2305,11 +2271,7 @@
 @[simp] theorem bUnion_empty : finset.bUnion ∅ t = ∅ := rfl
 
 @[simp] lemma mem_bUnion {b : β} : b ∈ s.bUnion t ↔ ∃ a ∈ s, b ∈ t a :=
-<<<<<<< HEAD
-by simp only [mem_def, bUnion_val, mem_erase_dup, mem_bind, exists_prop]
-=======
 by simp only [mem_def, bUnion_val, mem_dedup, mem_bind, exists_prop]
->>>>>>> 53578832
 
 @[simp] lemma coe_bUnion : (s.bUnion t : set β) = ⋃ x ∈ (s : set α), t x :=
 by simp only [set.ext_iff, mem_bUnion, set.mem_Union, iff_self, mem_coe, implies_true_iff]
