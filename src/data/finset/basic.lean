/-
Copyright (c) 2015 Microsoft Corporation. All rights reserved.
Released under Apache 2.0 license as described in the file LICENSE.
Authors: Leonardo de Moura, Jeremy Avigad, Minchao Wu, Mario Carneiro
-/
import data.multiset.finset_ops
import tactic.monotonicity
import tactic.apply
import tactic.nth_rewrite

/-!
# Finite sets

mathlib has several different models for finite sets,
and it can be confusing when you're first getting used to them!

This file builds the basic theory of `finset α`,
modelled as a `multiset α` without duplicates.

It's "constructive" in the since that there is an underlying list of elements,
although this is wrapped in a quotient by permutations,
so anytime you actually use this list you're obligated to show you didn't depend on the ordering.

There's also the typeclass `fintype α`
(which asserts that there is some `finset α` containing every term of type `α`)
as well as the predicate `finite` on `s : set α` (which asserts `nonempty (fintype s)`).
-/

open multiset subtype nat function

variables {α : Type*} {β : Type*} {γ : Type*}

/-- `finset α` is the type of finite sets of elements of `α`. It is implemented
  as a multiset (a list up to permutation) which has no duplicate elements. -/
structure finset (α : Type*) :=
(val : multiset α)
(nodup : nodup val)

namespace finset

theorem eq_of_veq : ∀ {s t : finset α}, s.1 = t.1 → s = t
| ⟨s, _⟩ ⟨t, _⟩ rfl := rfl

@[simp] theorem val_inj {s t : finset α} : s.1 = t.1 ↔ s = t :=
⟨eq_of_veq, congr_arg _⟩

@[simp] theorem erase_dup_eq_self [decidable_eq α] (s : finset α) : erase_dup s.1 = s.1 :=
erase_dup_eq_self.2 s.2

instance has_decidable_eq [decidable_eq α] : decidable_eq (finset α)
| s₁ s₂ := decidable_of_iff _ val_inj

/-! ### membership -/

instance : has_mem α (finset α) := ⟨λ a s, a ∈ s.1⟩

theorem mem_def {a : α} {s : finset α} : a ∈ s ↔ a ∈ s.1 := iff.rfl

@[simp] theorem mem_mk {a : α} {s nd} : a ∈ @finset.mk α s nd ↔ a ∈ s := iff.rfl

instance decidable_mem [h : decidable_eq α] (a : α) (s : finset α) : decidable (a ∈ s) :=
multiset.decidable_mem _ _

/-! ### set coercion -/

/-- Convert a finset to a set in the natural way. -/
instance : has_coe_t (finset α) (set α) := ⟨λ s, {x | x ∈ s}⟩

@[simp, norm_cast] lemma mem_coe {a : α} {s : finset α} : a ∈ (s : set α) ↔ a ∈ s := iff.rfl

@[simp] lemma set_of_mem {α} {s : finset α} : {a | a ∈ s} = s := rfl

@[simp] lemma coe_mem {s : finset α} (x : (s : set α)) : ↑x ∈ s := x.2

@[simp] lemma mk_coe {s : finset α} (x : (s : set α)) {h} :
  (⟨x, h⟩ : (s : set α)) = x :=
subtype.coe_eta _ _

instance decidable_mem' [decidable_eq α] (a : α) (s : finset α) :
  decidable (a ∈ (s : set α)) := s.decidable_mem _

/-! ### extensionality -/
theorem ext_iff {s₁ s₂ : finset α} : s₁ = s₂ ↔ ∀ a, a ∈ s₁ ↔ a ∈ s₂ :=
val_inj.symm.trans $ nodup_ext s₁.2 s₂.2

@[ext]
theorem ext {s₁ s₂ : finset α} : (∀ a, a ∈ s₁ ↔ a ∈ s₂) → s₁ = s₂ :=
ext_iff.2

@[simp, norm_cast] theorem coe_inj {s₁ s₂ : finset α} : (s₁ : set α) = s₂ ↔ s₁ = s₂ :=
set.ext_iff.trans ext_iff.symm

lemma coe_injective {α} : injective (coe : finset α → set α) :=
λ s t, coe_inj.1

/-! ### subset -/

instance : has_subset (finset α) := ⟨λ s₁ s₂, ∀ ⦃a⦄, a ∈ s₁ → a ∈ s₂⟩

theorem subset_def {s₁ s₂ : finset α} : s₁ ⊆ s₂ ↔ s₁.1 ⊆ s₂.1 := iff.rfl

@[simp] theorem subset.refl (s : finset α) : s ⊆ s := subset.refl _

theorem subset_of_eq {s t : finset α} (h : s = t) : s ⊆ t := h ▸ subset.refl _

theorem subset.trans {s₁ s₂ s₃ : finset α} : s₁ ⊆ s₂ → s₂ ⊆ s₃ → s₁ ⊆ s₃ := subset.trans

theorem superset.trans {s₁ s₂ s₃ : finset α} : s₁ ⊇ s₂ → s₂ ⊇ s₃ → s₁ ⊇ s₃ :=
λ h' h, subset.trans h h'

-- TODO: these should be global attributes, but this will require fixing other files
local attribute [trans] subset.trans superset.trans

theorem mem_of_subset {s₁ s₂ : finset α} {a : α} : s₁ ⊆ s₂ → a ∈ s₁ → a ∈ s₂ := mem_of_subset

theorem subset.antisymm {s₁ s₂ : finset α} (H₁ : s₁ ⊆ s₂) (H₂ : s₂ ⊆ s₁) : s₁ = s₂ :=
ext $ λ a, ⟨@H₁ a, @H₂ a⟩

theorem subset_iff {s₁ s₂ : finset α} : s₁ ⊆ s₂ ↔ ∀ ⦃x⦄, x ∈ s₁ → x ∈ s₂ := iff.rfl

@[simp, norm_cast] theorem coe_subset {s₁ s₂ : finset α} :
  (s₁ : set α) ⊆ s₂ ↔ s₁ ⊆ s₂ := iff.rfl

@[simp] theorem val_le_iff {s₁ s₂ : finset α} : s₁.1 ≤ s₂.1 ↔ s₁ ⊆ s₂ := le_iff_subset s₁.2

instance : has_ssubset (finset α) := ⟨λa b, a ⊆ b ∧ ¬ b ⊆ a⟩

instance : partial_order (finset α) :=
{ le := (⊆),
  lt := (⊂),
  le_refl := subset.refl,
  le_trans := @subset.trans _,
  le_antisymm := @subset.antisymm _ }

theorem subset.antisymm_iff {s₁ s₂ : finset α} : s₁ = s₂ ↔ s₁ ⊆ s₂ ∧ s₂ ⊆ s₁ :=
le_antisymm_iff

@[simp] theorem le_iff_subset {s₁ s₂ : finset α} : s₁ ≤ s₂ ↔ s₁ ⊆ s₂ := iff.rfl
@[simp] theorem lt_iff_ssubset {s₁ s₂ : finset α} : s₁ < s₂ ↔ s₁ ⊂ s₂ := iff.rfl

@[simp, norm_cast] lemma coe_ssubset {s₁ s₂ : finset α} : (s₁ : set α) ⊂ s₂ ↔ s₁ ⊂ s₂ :=
show (s₁ : set α) ⊂ s₂ ↔ s₁ ⊆ s₂ ∧ ¬s₂ ⊆ s₁,
  by simp only [set.ssubset_def, finset.coe_subset]

@[simp] theorem val_lt_iff {s₁ s₂ : finset α} : s₁.1 < s₂.1 ↔ s₁ ⊂ s₂ :=
and_congr val_le_iff $ not_congr val_le_iff

theorem ssubset_iff_of_subset {s₁ s₂ : finset α} (h : s₁ ⊆ s₂) : s₁ ⊂ s₂ ↔ ∃ x ∈ s₂, x ∉ s₁ :=
set.ssubset_iff_of_subset h

/-! ### Nonempty -/

/-- The property `s.nonempty` expresses the fact that the finset `s` is not empty. It should be used
in theorem assumptions instead of `∃ x, x ∈ s` or `s ≠ ∅` as it gives access to a nice API thanks
to the dot notation. -/
protected def nonempty (s : finset α) : Prop := ∃ x:α, x ∈ s

@[simp, norm_cast] lemma coe_nonempty {s : finset α} : (s:set α).nonempty ↔ s.nonempty := iff.rfl

lemma nonempty.bex {s : finset α} (h : s.nonempty) : ∃ x:α, x ∈ s := h

lemma nonempty.mono {s t : finset α} (hst : s ⊆ t) (hs : s.nonempty) : t.nonempty :=
set.nonempty.mono hst hs

lemma nonempty.forall_const {s : finset α} (h : s.nonempty) {p : Prop} : (∀ x ∈ s, p) ↔ p :=
let ⟨x, hx⟩ := h in ⟨λ h, h x hx, λ h x hx, h⟩

/-! ### empty -/

/-- The empty finset -/
protected def empty : finset α := ⟨0, nodup_zero⟩

instance : has_emptyc (finset α) := ⟨finset.empty⟩

instance : inhabited (finset α) := ⟨∅⟩

@[simp] theorem empty_val : (∅ : finset α).1 = 0 := rfl

@[simp] theorem not_mem_empty (a : α) : a ∉ (∅ : finset α) := id

@[simp] theorem not_nonempty_empty : ¬(∅ : finset α).nonempty :=
λ ⟨x, hx⟩, not_mem_empty x hx

@[simp] theorem mk_zero : (⟨0, nodup_zero⟩ : finset α) = ∅ := rfl

theorem ne_empty_of_mem {a : α} {s : finset α} (h : a ∈ s) : s ≠ ∅ :=
λ e, not_mem_empty a $ e ▸ h

theorem nonempty.ne_empty {s : finset α} (h : s.nonempty) : s ≠ ∅ :=
exists.elim h $ λ a, ne_empty_of_mem

@[simp] theorem empty_subset (s : finset α) : ∅ ⊆ s := zero_subset _

theorem eq_empty_of_forall_not_mem {s : finset α} (H : ∀x, x ∉ s) : s = ∅ :=
eq_of_veq (eq_zero_of_forall_not_mem H)

lemma eq_empty_iff_forall_not_mem {s : finset α} : s = ∅ ↔ ∀ x, x ∉ s :=
⟨by rintro rfl x; exact id, λ h, eq_empty_of_forall_not_mem h⟩

@[simp] theorem val_eq_zero {s : finset α} : s.1 = 0 ↔ s = ∅ := @val_inj _ s ∅

theorem subset_empty {s : finset α} : s ⊆ ∅ ↔ s = ∅ := subset_zero.trans val_eq_zero

theorem nonempty_of_ne_empty {s : finset α} (h : s ≠ ∅) : s.nonempty :=
exists_mem_of_ne_zero (mt val_eq_zero.1 h)

theorem nonempty_iff_ne_empty {s : finset α} : s.nonempty ↔ s ≠ ∅ :=
⟨nonempty.ne_empty, nonempty_of_ne_empty⟩

@[simp] theorem not_nonempty_iff_eq_empty {s : finset α} : ¬s.nonempty ↔ s = ∅ :=
by { rw nonempty_iff_ne_empty, exact not_not, }

theorem eq_empty_or_nonempty (s : finset α) : s = ∅ ∨ s.nonempty :=
classical.by_cases or.inl (λ h, or.inr (nonempty_of_ne_empty h))

@[simp] lemma coe_empty : ((∅ : finset α) : set α) = ∅ := rfl

/-- A `finset` for an empty type is empty. -/
lemma eq_empty_of_not_nonempty (h : ¬ nonempty α) (s : finset α) : s = ∅ :=
finset.eq_empty_of_forall_not_mem $ λ x, false.elim $ not_nonempty_iff_imp_false.1 h x

/-! ### singleton -/
/--
`{a} : finset a` is the set `{a}` containing `a` and nothing else.

This differs from `insert a ∅` in that it does not require a `decidable_eq` instance for `α`.
-/
instance : has_singleton α (finset α) := ⟨λ a, ⟨{a}, nodup_singleton a⟩⟩

@[simp] theorem singleton_val (a : α) : ({a} : finset α).1 = a ::ₘ 0 := rfl

@[simp] theorem mem_singleton {a b : α} : b ∈ ({a} : finset α) ↔ b = a := mem_singleton

theorem not_mem_singleton {a b : α} : a ∉ ({b} : finset α) ↔ a ≠ b := not_congr mem_singleton

theorem mem_singleton_self (a : α) : a ∈ ({a} : finset α) := or.inl rfl

theorem singleton_inj {a b : α} : ({a} : finset α) = {b} ↔ a = b :=
⟨λ h, mem_singleton.1 (h ▸ mem_singleton_self _), congr_arg _⟩

@[simp] theorem singleton_nonempty (a : α) : ({a} : finset α).nonempty := ⟨a, mem_singleton_self a⟩

@[simp] theorem singleton_ne_empty (a : α) : ({a} : finset α) ≠ ∅ := (singleton_nonempty a).ne_empty

@[simp, norm_cast] lemma coe_singleton (a : α) : (({a} : finset α) : set α) = {a} :=
by { ext, simp }

lemma eq_singleton_iff_unique_mem {s : finset α} {a : α} :
  s = {a} ↔ a ∈ s ∧ ∀ x ∈ s, x = a :=
begin
  split; intro t,
    rw t,
    refine ⟨finset.mem_singleton_self _, λ _, finset.mem_singleton.1⟩,
  ext, rw finset.mem_singleton,
  refine ⟨t.right _, λ r, r.symm ▸ t.left⟩
end

lemma eq_singleton_iff_nonempty_unique_mem {s : finset α} {a : α} :
  s = {a} ↔ s.nonempty ∧ ∀ x ∈ s, x = a :=
begin
  split,
  { intros h, subst h, simp, },
  { rintros ⟨hne, h_uniq⟩, rw eq_singleton_iff_unique_mem, refine ⟨_, h_uniq⟩,
    rw ← h_uniq hne.some hne.some_spec, apply hne.some_spec, },
end

lemma singleton_iff_unique_mem (s : finset α) : (∃ a, s = {a}) ↔ ∃! a, a ∈ s :=
by simp only [eq_singleton_iff_unique_mem, exists_unique]

lemma singleton_subset_set_iff {s : set α} {a : α} :
  ↑({a} : finset α) ⊆ s ↔ a ∈ s :=
by rw [coe_singleton, set.singleton_subset_iff]

@[simp] lemma singleton_subset_iff {s : finset α} {a : α} :
  {a} ⊆ s ↔ a ∈ s :=
singleton_subset_set_iff

/-! ### cons -/

/-- `cons a s h` is the set `{a} ∪ s` containing `a` and the elements of `s`. It is the same as
`insert a s` when it is defined, but unlike `insert a s` it does not require `decidable_eq α`,
and the union is guaranteed to be disjoint.  -/
def cons {α} (a : α) (s : finset α) (h : a ∉ s) : finset α :=
⟨a ::ₘ s.1, multiset.nodup_cons.2 ⟨h, s.2⟩⟩

@[simp] theorem mem_cons {α a s h b} : b ∈ @cons α a s h ↔ b = a ∨ b ∈ s :=
by rcases s with ⟨⟨s⟩⟩; apply list.mem_cons_iff

@[simp] theorem cons_val {a : α} {s : finset α} (h : a ∉ s) : (cons a s h).1 = a ::ₘ s.1 := rfl

@[simp] theorem mk_cons {a : α} {s : multiset α} (h : (a ::ₘ s).nodup) :
  (⟨a ::ₘ s, h⟩ : finset α) = cons a ⟨s, (multiset.nodup_cons.1 h).2⟩ (multiset.nodup_cons.1 h).1 :=
rfl

@[simp] theorem nonempty_cons {a : α} {s : finset α} (h : a ∉ s) : (cons a s h).nonempty :=
⟨a, mem_cons.2 (or.inl rfl)⟩

@[simp] lemma nonempty_mk_coe : ∀ {l : list α} {hl}, (⟨↑l, hl⟩ : finset α).nonempty ↔ l ≠ []
| [] hl := by simp
| (a::l) hl := by simp [← multiset.cons_coe]

/-! ### disjoint union -/

/-- `disj_union s t h` is the set such that `a ∈ disj_union s t h` iff `a ∈ s` or `a ∈ t`.
It is the same as `s ∪ t`, but it does not require decidable equality on the type. The hypothesis
ensures that the sets are disjoint. -/
def disj_union {α} (s t : finset α) (h : ∀ a ∈ s, a ∉ t) : finset α :=
⟨s.1 + t.1, multiset.nodup_add.2 ⟨s.2, t.2, h⟩⟩

@[simp] theorem mem_disj_union {α s t h a} :
  a ∈ @disj_union α s t h ↔ a ∈ s ∨ a ∈ t :=
by rcases s with ⟨⟨s⟩⟩; rcases t with ⟨⟨t⟩⟩; apply list.mem_append

/-! ### insert -/
section decidable_eq
variables [decidable_eq α]

/-- `insert a s` is the set `{a} ∪ s` containing `a` and the elements of `s`. -/
instance : has_insert α (finset α) := ⟨λ a s, ⟨_, nodup_ndinsert a s.2⟩⟩

theorem insert_def (a : α) (s : finset α) : insert a s = ⟨_, nodup_ndinsert a s.2⟩ := rfl

@[simp] theorem insert_val (a : α) (s : finset α) : (insert a s).1 = ndinsert a s.1 := rfl

theorem insert_val' (a : α) (s : finset α) : (insert a s).1 = erase_dup (a ::ₘ s.1) :=
by rw [erase_dup_cons, erase_dup_eq_self]; refl

theorem insert_val_of_not_mem {a : α} {s : finset α} (h : a ∉ s) : (insert a s).1 = a ::ₘ s.1 :=
by rw [insert_val, ndinsert_of_not_mem h]

@[simp] theorem mem_insert {a b : α} {s : finset α} : a ∈ insert b s ↔ a = b ∨ a ∈ s := mem_ndinsert

theorem mem_insert_self (a : α) (s : finset α) : a ∈ insert a s := mem_ndinsert_self a s.1
theorem mem_insert_of_mem {a b : α} {s : finset α} (h : a ∈ s) : a ∈ insert b s :=
mem_ndinsert_of_mem h
theorem mem_of_mem_insert_of_ne {a b : α} {s : finset α} (h : b ∈ insert a s) : b ≠ a → b ∈ s :=
(mem_insert.1 h).resolve_left

@[simp] theorem cons_eq_insert {α} [decidable_eq α] (a s h) : @cons α a s h = insert a s :=
ext $ λ a, by simp

@[simp, norm_cast] lemma coe_insert (a : α) (s : finset α) :
  ↑(insert a s) = (insert a s : set α) :=
set.ext $ λ x, by simp only [mem_coe, mem_insert, set.mem_insert_iff]

lemma mem_insert_coe {s : finset α} {x y : α} : x ∈ insert y s ↔ x ∈ insert y (s : set α) :=
by simp

instance : is_lawful_singleton α (finset α) := ⟨λ a, by { ext, simp }⟩

@[simp] theorem insert_eq_of_mem {a : α} {s : finset α} (h : a ∈ s) : insert a s = s :=
eq_of_veq $ ndinsert_of_mem h

@[simp] theorem insert_singleton_self_eq (a : α) : ({a, a} : finset α) = {a} :=
insert_eq_of_mem $ mem_singleton_self _

theorem insert.comm (a b : α) (s : finset α) : insert a (insert b s) = insert b (insert a s) :=
ext $ λ x, by simp only [mem_insert, or.left_comm]

theorem insert_singleton_comm (a b : α) : ({a, b} : finset α) = {b, a} :=
begin
  ext,
  simp [or.comm]
end

@[simp] theorem insert_idem (a : α) (s : finset α) : insert a (insert a s) = insert a s :=
ext $ λ x, by simp only [mem_insert, or.assoc.symm, or_self]

@[simp] theorem insert_nonempty (a : α) (s : finset α) : (insert a s).nonempty :=
⟨a, mem_insert_self a s⟩

@[simp] theorem insert_ne_empty (a : α) (s : finset α) : insert a s ≠ ∅ :=
(insert_nonempty a s).ne_empty

section
universe u
/-!
The universe annotation is required for the following instance, possibly this is a bug in Lean. See
leanprover.zulipchat.com/#narrow/stream/113488-general/topic/strange.20error.20(universe.20issue.3F)
-/

instance {α : Type u} [decidable_eq α] (i : α) (s : finset α) :
  nonempty.{u + 1} ((insert i s : finset α) : set α) :=
(finset.coe_nonempty.mpr (s.insert_nonempty i)).to_subtype

end

lemma ne_insert_of_not_mem (s t : finset α) {a : α} (h : a ∉ s) :
  s ≠ insert a t :=
by { contrapose! h, simp [h] }

theorem insert_subset {a : α} {s t : finset α} : insert a s ⊆ t ↔ a ∈ t ∧ s ⊆ t :=
by simp only [subset_iff, mem_insert, forall_eq, or_imp_distrib, forall_and_distrib]

theorem subset_insert (a : α) (s : finset α) : s ⊆ insert a s :=
λ b, mem_insert_of_mem

theorem insert_subset_insert (a : α) {s t : finset α} (h : s ⊆ t) : insert a s ⊆ insert a t :=
insert_subset.2 ⟨mem_insert_self _ _, subset.trans h (subset_insert _ _)⟩

lemma ssubset_iff {s t : finset α} : s ⊂ t ↔ (∃a ∉ s, insert a s ⊆ t) :=
by exact_mod_cast @set.ssubset_iff_insert α s t

lemma ssubset_insert {s : finset α} {a : α} (h : a ∉ s) : s ⊂ insert a s :=
ssubset_iff.mpr ⟨a, h, subset.refl _⟩

@[elab_as_eliminator]
protected theorem induction {α : Type*} {p : finset α → Prop} [decidable_eq α]
  (h₁ : p ∅) (h₂ : ∀ ⦃a : α⦄ {s : finset α}, a ∉ s → p s → p (insert a s)) : ∀ s, p s
| ⟨s, nd⟩ := multiset.induction_on s (λ _, h₁) (λ a s IH nd, begin
    cases nodup_cons.1 nd with m nd',
    rw [← (eq_of_veq _ : insert a (finset.mk s _) = ⟨a ::ₘ s, nd⟩)],
    { exact h₂ (by exact m) (IH nd') },
    { rw [insert_val, ndinsert_of_not_mem m] }
  end) nd

/--
To prove a proposition about an arbitrary `finset α`,
it suffices to prove it for the empty `finset`,
and to show that if it holds for some `finset α`,
then it holds for the `finset` obtained by inserting a new element.
-/
@[elab_as_eliminator]
protected theorem induction_on {α : Type*} {p : finset α → Prop} [decidable_eq α]
  (s : finset α) (h₁ : p ∅) (h₂ : ∀ ⦃a : α⦄ {s : finset α}, a ∉ s → p s → p (insert a s)) : p s :=
finset.induction h₁ h₂ s

/--
To prove a proposition about `S : finset α`,
it suffices to prove it for the empty `finset`,
and to show that if it holds for some `finset α ⊆ S`,
then it holds for the `finset` obtained by inserting a new element of `S`.
-/
@[elab_as_eliminator]
theorem induction_on' {α : Type*} {p : finset α → Prop} [decidable_eq α]
  (S : finset α) (h₁ : p ∅) (h₂ : ∀ {a s}, a ∈ S → s ⊆ S → a ∉ s → p s → p (insert a s)) : p S :=
@finset.induction_on α (λ T, T ⊆ S → p T) _ S (λ _, h₁) (λ a s has hqs hs,
  let ⟨hS, sS⟩ := finset.insert_subset.1 hs in h₂ hS sS has (hqs sS)) (finset.subset.refl S)

/-- Inserting an element to a finite set is equivalent to the option type. -/
def subtype_insert_equiv_option {t : finset α} {x : α} (h : x ∉ t) :
  {i // i ∈ insert x t} ≃ option {i // i ∈ t} :=
begin
  refine
  { to_fun := λ y, if h : ↑y = x then none else some ⟨y, (mem_insert.mp y.2).resolve_left h⟩,
    inv_fun := λ y, y.elim ⟨x, mem_insert_self _ _⟩ $ λ z, ⟨z, mem_insert_of_mem z.2⟩,
    .. },
  { intro y, by_cases h : ↑y = x,
    simp only [subtype.ext_iff, h, option.elim, dif_pos, subtype.coe_mk],
    simp only [h, option.elim, dif_neg, not_false_iff, subtype.coe_eta, subtype.coe_mk] },
  { rintro (_|y), simp only [option.elim, dif_pos, subtype.coe_mk],
    have : ↑y ≠ x, { rintro ⟨⟩, exact h y.2 },
    simp only [this, option.elim, subtype.eta, dif_neg, not_false_iff, subtype.coe_eta,
      subtype.coe_mk] },
end

/-! ### union -/

/-- `s ∪ t` is the set such that `a ∈ s ∪ t` iff `a ∈ s` or `a ∈ t`. -/
instance : has_union (finset α) := ⟨λ s₁ s₂, ⟨_, nodup_ndunion s₁.1 s₂.2⟩⟩

theorem union_val_nd (s₁ s₂ : finset α) : (s₁ ∪ s₂).1 = ndunion s₁.1 s₂.1 := rfl

@[simp] theorem union_val (s₁ s₂ : finset α) : (s₁ ∪ s₂).1 = s₁.1 ∪ s₂.1 :=
ndunion_eq_union s₁.2

@[simp] theorem mem_union {a : α} {s₁ s₂ : finset α} : a ∈ s₁ ∪ s₂ ↔ a ∈ s₁ ∨ a ∈ s₂ := mem_ndunion

@[simp] theorem disj_union_eq_union {α} [decidable_eq α] (s t h) : @disj_union α s t h = s ∪ t :=
ext $ λ a, by simp

theorem mem_union_left {a : α} {s₁ : finset α} (s₂ : finset α) (h : a ∈ s₁) : a ∈ s₁ ∪ s₂ :=
mem_union.2 $ or.inl h

theorem mem_union_right {a : α} {s₂ : finset α} (s₁ : finset α) (h : a ∈ s₂) : a ∈ s₁ ∪ s₂ :=
mem_union.2 $ or.inr h

theorem forall_mem_union {s₁ s₂ : finset α} {p : α → Prop} :
  (∀ ab ∈ (s₁ ∪ s₂), p ab) ↔ (∀ a ∈ s₁, p a) ∧ (∀ b ∈ s₂, p b) :=
⟨λ h, ⟨λ a, h a ∘ mem_union_left _, λ b, h b ∘ mem_union_right _⟩,
 λ h ab hab, (mem_union.mp hab).elim (h.1 _) (h.2 _)⟩

theorem not_mem_union {a : α} {s₁ s₂ : finset α} : a ∉ s₁ ∪ s₂ ↔ a ∉ s₁ ∧ a ∉ s₂ :=
by rw [mem_union, not_or_distrib]

@[simp, norm_cast]
lemma coe_union (s₁ s₂ : finset α) : ↑(s₁ ∪ s₂) = (s₁ ∪ s₂ : set α) := set.ext $ λ x, mem_union

theorem union_subset {s₁ s₂ s₃ : finset α} (h₁ : s₁ ⊆ s₃) (h₂ : s₂ ⊆ s₃) : s₁ ∪ s₂ ⊆ s₃ :=
val_le_iff.1 (ndunion_le.2 ⟨h₁, val_le_iff.2 h₂⟩)

theorem subset_union_left (s₁ s₂ : finset α) : s₁ ⊆ s₁ ∪ s₂ := λ x, mem_union_left _

theorem subset_union_right (s₁ s₂ : finset α) : s₂ ⊆ s₁ ∪ s₂ := λ x, mem_union_right _

lemma union_subset_union {s1 t1 s2 t2 : finset α} (h1 : s1 ⊆ t1) (h2 : s2 ⊆ t2) :
  s1 ∪ s2 ⊆ t1 ∪ t2 :=
by { intros x hx, rw finset.mem_union at hx ⊢, tauto }

theorem union_comm (s₁ s₂ : finset α) : s₁ ∪ s₂ = s₂ ∪ s₁ :=
ext $ λ x, by simp only [mem_union, or_comm]

instance : is_commutative (finset α) (∪) := ⟨union_comm⟩

@[simp] theorem union_assoc (s₁ s₂ s₃ : finset α) : (s₁ ∪ s₂) ∪ s₃ = s₁ ∪ (s₂ ∪ s₃) :=
ext $ λ x, by simp only [mem_union, or_assoc]

instance : is_associative (finset α) (∪) := ⟨union_assoc⟩

@[simp] theorem union_idempotent (s : finset α) : s ∪ s = s :=
ext $ λ _, mem_union.trans $ or_self _

instance : is_idempotent (finset α) (∪) := ⟨union_idempotent⟩

theorem union_left_comm (s₁ s₂ s₃ : finset α) : s₁ ∪ (s₂ ∪ s₃) = s₂ ∪ (s₁ ∪ s₃) :=
ext $ λ _, by simp only [mem_union, or.left_comm]

theorem union_right_comm (s₁ s₂ s₃ : finset α) : (s₁ ∪ s₂) ∪ s₃ = (s₁ ∪ s₃) ∪ s₂ :=
ext $ λ x, by simp only [mem_union, or_assoc, or_comm (x ∈ s₂)]

theorem union_self (s : finset α) : s ∪ s = s := union_idempotent s

@[simp] theorem union_empty (s : finset α) : s ∪ ∅ = s :=
ext $ λ x, mem_union.trans $ or_false _

@[simp] theorem empty_union (s : finset α) : ∅ ∪ s = s :=
ext $ λ x, mem_union.trans $ false_or _

theorem insert_eq (a : α) (s : finset α) : insert a s = {a} ∪ s := rfl

@[simp] theorem insert_union (a : α) (s t : finset α) : insert a s ∪ t = insert a (s ∪ t) :=
by simp only [insert_eq, union_assoc]

@[simp] theorem union_insert (a : α) (s t : finset α) : s ∪ insert a t = insert a (s ∪ t) :=
by simp only [insert_eq, union_left_comm]

theorem insert_union_distrib (a : α) (s t : finset α) :
  insert a (s ∪ t) = insert a s ∪ insert a t :=
by simp only [insert_union, union_insert, insert_idem]

@[simp] lemma union_eq_left_iff_subset {s t : finset α} :
  s ∪ t = s ↔ t ⊆ s :=
begin
  split,
  { assume h,
    have : t ⊆ s ∪ t := subset_union_right _ _,
    rwa h at this },
  { assume h,
    exact subset.antisymm (union_subset (subset.refl _) h) (subset_union_left _ _) }
end

@[simp] lemma left_eq_union_iff_subset {s t : finset α} :
  s = s ∪ t ↔ t ⊆ s :=
by rw [← union_eq_left_iff_subset, eq_comm]

@[simp] lemma union_eq_right_iff_subset {s t : finset α} :
  t ∪ s = s ↔ t ⊆ s :=
by rw [union_comm, union_eq_left_iff_subset]

@[simp] lemma right_eq_union_iff_subset {s t : finset α} :
  s = t ∪ s ↔ t ⊆ s :=
by rw [← union_eq_right_iff_subset, eq_comm]

/--
To prove a relation on pairs of `finset X`, it suffices to show that it is
  * symmetric,
  * it holds when one of the `finset`s is empty,
  * it holds for pairs of singletons,
  * if it holds for `[a, c]` and for `[b, c]`, then it holds for `[a ∪ b, c]`.
-/
lemma induction_on_union (P : finset α → finset α → Prop)
  (symm : ∀ {a b}, P a b → P b a)
  (empty_right : ∀ {a}, P a ∅)
  (singletons : ∀ {a b}, P {a} {b})
  (union_of : ∀ {a b c}, P a c → P b c → P (a ∪ b) c) :
  ∀ a b, P a b :=
begin
  intros a b,
  refine finset.induction_on b empty_right (λ x s xs hi, symm _),
  rw finset.insert_eq,
  apply union_of _ (symm hi),
  refine finset.induction_on a empty_right (λ a t ta hi, symm _),
  rw finset.insert_eq,
  exact union_of singletons (symm hi),
end

/-! ### inter -/

/-- `s ∩ t` is the set such that `a ∈ s ∩ t` iff `a ∈ s` and `a ∈ t`. -/
instance : has_inter (finset α) := ⟨λ s₁ s₂, ⟨_, nodup_ndinter s₂.1 s₁.2⟩⟩

theorem inter_val_nd (s₁ s₂ : finset α) : (s₁ ∩ s₂).1 = ndinter s₁.1 s₂.1 := rfl

@[simp] theorem inter_val (s₁ s₂ : finset α) : (s₁ ∩ s₂).1 = s₁.1 ∩ s₂.1 :=
ndinter_eq_inter s₁.2

@[simp] theorem mem_inter {a : α} {s₁ s₂ : finset α} : a ∈ s₁ ∩ s₂ ↔ a ∈ s₁ ∧ a ∈ s₂ := mem_ndinter

theorem mem_of_mem_inter_left {a : α} {s₁ s₂ : finset α} (h : a ∈ s₁ ∩ s₂) :
  a ∈ s₁ := (mem_inter.1 h).1

theorem mem_of_mem_inter_right {a : α} {s₁ s₂ : finset α} (h : a ∈ s₁ ∩ s₂) :
  a ∈ s₂ := (mem_inter.1 h).2

theorem mem_inter_of_mem {a : α} {s₁ s₂ : finset α} : a ∈ s₁ → a ∈ s₂ → a ∈ s₁ ∩ s₂ :=
and_imp.1 mem_inter.2

theorem inter_subset_left (s₁ s₂ : finset α) : s₁ ∩ s₂ ⊆ s₁ := λ a, mem_of_mem_inter_left

theorem inter_subset_right (s₁ s₂ : finset α) : s₁ ∩ s₂ ⊆ s₂ := λ a, mem_of_mem_inter_right

theorem subset_inter {s₁ s₂ s₃ : finset α} : s₁ ⊆ s₂ → s₁ ⊆ s₃ → s₁ ⊆ s₂ ∩ s₃ :=
by simp only [subset_iff, mem_inter] {contextual:=tt}; intros; split; trivial

@[simp, norm_cast]
lemma coe_inter (s₁ s₂ : finset α) : ↑(s₁ ∩ s₂) = (s₁ ∩ s₂ : set α) := set.ext $ λ _, mem_inter

@[simp] theorem union_inter_cancel_left {s t : finset α} : (s ∪ t) ∩ s = s :=
by rw [← coe_inj, coe_inter, coe_union, set.union_inter_cancel_left]

@[simp] theorem union_inter_cancel_right {s t : finset α} : (s ∪ t) ∩ t = t :=
by rw [← coe_inj, coe_inter, coe_union, set.union_inter_cancel_right]

theorem inter_comm (s₁ s₂ : finset α) : s₁ ∩ s₂ = s₂ ∩ s₁ :=
ext $ λ _, by simp only [mem_inter, and_comm]

@[simp] theorem inter_assoc (s₁ s₂ s₃ : finset α) : (s₁ ∩ s₂) ∩ s₃ = s₁ ∩ (s₂ ∩ s₃) :=
ext $ λ _, by simp only [mem_inter, and_assoc]

theorem inter_left_comm (s₁ s₂ s₃ : finset α) : s₁ ∩ (s₂ ∩ s₃) = s₂ ∩ (s₁ ∩ s₃) :=
ext $ λ _, by simp only [mem_inter, and.left_comm]

theorem inter_right_comm (s₁ s₂ s₃ : finset α) : (s₁ ∩ s₂) ∩ s₃ = (s₁ ∩ s₃) ∩ s₂ :=
ext $ λ _, by simp only [mem_inter, and.right_comm]

@[simp] theorem inter_self (s : finset α) : s ∩ s = s :=
ext $ λ _, mem_inter.trans $ and_self _

@[simp] theorem inter_empty (s : finset α) : s ∩ ∅ = ∅ :=
ext $ λ _, mem_inter.trans $ and_false _

@[simp] theorem empty_inter (s : finset α) : ∅ ∩ s = ∅ :=
ext $ λ _, mem_inter.trans $ false_and _

@[simp] lemma inter_union_self (s t : finset α) : s ∩ (t ∪ s) = s :=
by rw [inter_comm, union_inter_cancel_right]

@[simp] theorem insert_inter_of_mem {s₁ s₂ : finset α} {a : α} (h : a ∈ s₂) :
  insert a s₁ ∩ s₂ = insert a (s₁ ∩ s₂) :=
ext $ λ x, have x = a ∨ x ∈ s₂ ↔ x ∈ s₂, from or_iff_right_of_imp $ by rintro rfl; exact h,
by simp only [mem_inter, mem_insert, or_and_distrib_left, this]

@[simp] theorem inter_insert_of_mem {s₁ s₂ : finset α} {a : α} (h : a ∈ s₁) :
  s₁ ∩ insert a s₂ = insert a (s₁ ∩ s₂) :=
by rw [inter_comm, insert_inter_of_mem h, inter_comm]

@[simp] theorem insert_inter_of_not_mem {s₁ s₂ : finset α} {a : α} (h : a ∉ s₂) :
  insert a s₁ ∩ s₂ = s₁ ∩ s₂ :=
ext $ λ x, have ¬ (x = a ∧ x ∈ s₂), by rintro ⟨rfl, H⟩; exact h H,
by simp only [mem_inter, mem_insert, or_and_distrib_right, this, false_or]

@[simp] theorem inter_insert_of_not_mem {s₁ s₂ : finset α} {a : α} (h : a ∉ s₁) :
  s₁ ∩ insert a s₂ = s₁ ∩ s₂ :=
by rw [inter_comm, insert_inter_of_not_mem h, inter_comm]

@[simp] theorem singleton_inter_of_mem {a : α} {s : finset α} (H : a ∈ s) : {a} ∩ s = {a} :=
show insert a ∅ ∩ s = insert a ∅, by rw [insert_inter_of_mem H, empty_inter]

@[simp] theorem singleton_inter_of_not_mem {a : α} {s : finset α} (H : a ∉ s) : {a} ∩ s = ∅ :=
eq_empty_of_forall_not_mem $ by simp only [mem_inter, mem_singleton]; rintro x ⟨rfl, h⟩; exact H h

@[simp] theorem inter_singleton_of_mem {a : α} {s : finset α} (h : a ∈ s) : s ∩ {a} = {a} :=
by rw [inter_comm, singleton_inter_of_mem h]

@[simp] theorem inter_singleton_of_not_mem {a : α} {s : finset α} (h : a ∉ s) : s ∩ {a} = ∅ :=
by rw [inter_comm, singleton_inter_of_not_mem h]

@[mono]
lemma inter_subset_inter {x y s t : finset α} (h : x ⊆ y) (h' : s ⊆ t) : x ∩ s ⊆ y ∩ t :=
begin
  intros a a_in,
  rw finset.mem_inter at a_in ⊢,
  exact ⟨h a_in.1, h' a_in.2⟩
end

lemma inter_subset_inter_right {x y s : finset α} (h : x ⊆ y) : x ∩ s ⊆ y ∩ s :=
finset.inter_subset_inter h (finset.subset.refl _)

lemma inter_subset_inter_left {x y s : finset α} (h : x ⊆ y) : s ∩ x ⊆ s ∩ y :=
finset.inter_subset_inter (finset.subset.refl _) h

/-! ### lattice laws -/

instance : lattice (finset α) :=
{ sup          := (∪),
  sup_le       := assume a b c, union_subset,
  le_sup_left  := subset_union_left,
  le_sup_right := subset_union_right,
  inf          := (∩),
  le_inf       := assume a b c, subset_inter,
  inf_le_left  := inter_subset_left,
  inf_le_right := inter_subset_right,
  ..finset.partial_order }

@[simp] theorem sup_eq_union (s t : finset α) : s ⊔ t = s ∪ t := rfl
@[simp] theorem inf_eq_inter (s t : finset α) : s ⊓ t = s ∩ t := rfl

instance : semilattice_inf_bot (finset α) :=
{ bot := ∅, bot_le := empty_subset, ..finset.lattice }

instance {α : Type*} [decidable_eq α] : semilattice_sup_bot (finset α) :=
{ ..finset.semilattice_inf_bot, ..finset.lattice }

instance : distrib_lattice (finset α) :=
{ le_sup_inf := assume a b c, show (a ∪ b) ∩ (a ∪ c) ⊆ a ∪ b ∩ c,
    by simp only [subset_iff, mem_inter, mem_union, and_imp, or_imp_distrib] {contextual:=tt};
    simp only [true_or, imp_true_iff, true_and, or_true],
  ..finset.lattice }

theorem inter_distrib_left (s t u : finset α) : s ∩ (t ∪ u) = (s ∩ t) ∪ (s ∩ u) := inf_sup_left

theorem inter_distrib_right (s t u : finset α) : (s ∪ t) ∩ u = (s ∩ u) ∪ (t ∩ u) := inf_sup_right

theorem union_distrib_left (s t u : finset α) : s ∪ (t ∩ u) = (s ∪ t) ∩ (s ∪ u) := sup_inf_left

theorem union_distrib_right (s t u : finset α) : (s ∩ t) ∪ u = (s ∪ u) ∩ (t ∪ u) := sup_inf_right

lemma union_eq_empty_iff (A B : finset α) : A ∪ B = ∅ ↔ A = ∅ ∧ B = ∅ := sup_eq_bot_iff

/-! ### erase -/

/-- `erase s a` is the set `s - {a}`, that is, the elements of `s` which are
  not equal to `a`. -/
def erase (s : finset α) (a : α) : finset α := ⟨_, nodup_erase_of_nodup a s.2⟩

@[simp] theorem erase_val (s : finset α) (a : α) : (erase s a).1 = s.1.erase a := rfl

@[simp] theorem mem_erase {a b : α} {s : finset α} : a ∈ erase s b ↔ a ≠ b ∧ a ∈ s :=
mem_erase_iff_of_nodup s.2

theorem not_mem_erase (a : α) (s : finset α) : a ∉ erase s a := mem_erase_of_nodup s.2

@[simp] theorem erase_empty (a : α) : erase ∅ a = ∅ := rfl

theorem ne_of_mem_erase {a b : α} {s : finset α} : b ∈ erase s a → b ≠ a :=
by simp only [mem_erase]; exact and.left

theorem mem_of_mem_erase {a b : α} {s : finset α} : b ∈ erase s a → b ∈ s := mem_of_mem_erase

theorem mem_erase_of_ne_of_mem {a b : α} {s : finset α} : a ≠ b → a ∈ s → a ∈ erase s b :=
by simp only [mem_erase]; exact and.intro

/-- An element of `s` that is not an element of `erase s a` must be
`a`. -/
lemma eq_of_mem_of_not_mem_erase {a b : α} {s : finset α} (hs : b ∈ s)
    (hsa : b ∉ s.erase a) : b = a :=
begin
  rw [mem_erase, not_and] at hsa,
  exact not_imp_not.mp hsa hs
end

theorem erase_insert {a : α} {s : finset α} (h : a ∉ s) : erase (insert a s) a = s :=
ext $ assume x, by simp only [mem_erase, mem_insert, and_or_distrib_left, not_and_self, false_or];
apply and_iff_right_of_imp; rintro H rfl; exact h H

theorem insert_erase {a : α} {s : finset α} (h : a ∈ s) : insert a (erase s a) = s :=
ext $ assume x, by simp only [mem_insert, mem_erase, or_and_distrib_left, dec_em, true_and];
apply or_iff_right_of_imp; rintro rfl; exact h

theorem erase_subset_erase (a : α) {s t : finset α} (h : s ⊆ t) : erase s a ⊆ erase t a :=
val_le_iff.1 $ erase_le_erase _ $ val_le_iff.2 h

theorem erase_subset (a : α) (s : finset α) : erase s a ⊆ s := erase_subset _ _

@[simp, norm_cast] lemma coe_erase (a : α) (s : finset α) : ↑(erase s a) = (s \ {a} : set α) :=
set.ext $ λ _, mem_erase.trans $ by rw [and_comm, set.mem_diff, set.mem_singleton_iff]; refl

lemma erase_ssubset {a : α} {s : finset α} (h : a ∈ s) : s.erase a ⊂ s :=
calc s.erase a ⊂ insert a (s.erase a) : ssubset_insert $ not_mem_erase _ _
  ... = _ : insert_erase h

theorem erase_eq_of_not_mem {a : α} {s : finset α} (h : a ∉ s) : erase s a = s :=
eq_of_veq $ erase_of_not_mem h

theorem subset_insert_iff {a : α} {s t : finset α} : s ⊆ insert a t ↔ erase s a ⊆ t :=
by simp only [subset_iff, or_iff_not_imp_left, mem_erase, mem_insert, and_imp];
exact forall_congr (λ x, forall_swap)

theorem erase_insert_subset (a : α) (s : finset α) : erase (insert a s) a ⊆ s :=
subset_insert_iff.1 $ subset.refl _

theorem insert_erase_subset (a : α) (s : finset α) : s ⊆ insert a (erase s a) :=
subset_insert_iff.2 $ subset.refl _

/-! ### sdiff -/

/-- `s \ t` is the set consisting of the elements of `s` that are not in `t`. -/
instance : has_sdiff (finset α) := ⟨λs₁ s₂, ⟨s₁.1 - s₂.1, nodup_of_le (sub_le_self _ _) s₁.2⟩⟩

@[simp] theorem mem_sdiff {a : α} {s₁ s₂ : finset α} :
  a ∈ s₁ \ s₂ ↔ a ∈ s₁ ∧ a ∉ s₂ := mem_sub_of_nodup s₁.2

lemma not_mem_sdiff_of_mem_right {a : α} {s t : finset α} (h : a ∈ t) : a ∉ s \ t :=
by simp only [mem_sdiff, h, not_true, not_false_iff, and_false]

theorem sdiff_union_of_subset {s₁ s₂ : finset α} (h : s₁ ⊆ s₂) : (s₂ \ s₁) ∪ s₁ = s₂ :=
ext $ λ a, by simpa only [mem_sdiff, mem_union, or_comm,
  or_and_distrib_left, dec_em, and_true] using or_iff_right_of_imp (@h a)

theorem union_sdiff_of_subset {s₁ s₂ : finset α} (h : s₁ ⊆ s₂) : s₁ ∪ (s₂ \ s₁) = s₂ :=
(union_comm _ _).trans (sdiff_union_of_subset h)

theorem inter_sdiff (s t u : finset α) : s ∩ (t \ u) = s ∩ t \ u :=
by { ext x, simp [and_assoc] }

@[simp] theorem inter_sdiff_self (s₁ s₂ : finset α) : s₁ ∩ (s₂ \ s₁) = ∅ :=
eq_empty_of_forall_not_mem $
by simp only [mem_inter, mem_sdiff]; rintro x ⟨h, _, hn⟩; exact hn h

@[simp] theorem sdiff_inter_self (s₁ s₂ : finset α) : (s₂ \ s₁) ∩ s₁ = ∅ :=
(inter_comm _ _).trans (inter_sdiff_self _ _)

@[simp] theorem sdiff_self (s₁ : finset α) : s₁ \ s₁ = ∅ :=
by ext; simp

theorem sdiff_inter_distrib_right (s₁ s₂ s₃ : finset α) : s₁ \ (s₂ ∩ s₃) = (s₁ \ s₂) ∪ (s₁ \ s₃) :=
by ext; simp only [and_or_distrib_left, mem_union, not_and_distrib, mem_sdiff, mem_inter]

@[simp] theorem sdiff_inter_self_left (s₁ s₂ : finset α) : s₁ \ (s₁ ∩ s₂) = s₁ \ s₂ :=
by simp only [sdiff_inter_distrib_right, sdiff_self, empty_union]

@[simp] theorem sdiff_inter_self_right (s₁ s₂ : finset α) : s₁ \ (s₂ ∩ s₁) = s₁ \ s₂ :=
by simp only [sdiff_inter_distrib_right, sdiff_self, union_empty]

@[simp] theorem sdiff_empty {s₁ : finset α} : s₁ \ ∅ = s₁ :=
ext (by simp)

@[mono]
theorem sdiff_subset_sdiff {s₁ s₂ t₁ t₂ : finset α} (h₁ : t₁ ⊆ t₂) (h₂ : s₂ ⊆ s₁) :
  t₁ \ s₁ ⊆ t₂ \ s₂ :=
by simpa only [subset_iff, mem_sdiff, and_imp] using λ a m₁ m₂, and.intro (h₁ m₁) (mt (@h₂ _) m₂)

theorem sdiff_subset_self {s₁ s₂ : finset α} : s₁ \ s₂ ⊆ s₁ :=
suffices s₁ \ s₂ ⊆ s₁ \ ∅, by simpa [sdiff_empty] using this,
sdiff_subset_sdiff (subset.refl _) (empty_subset _)

@[simp, norm_cast] lemma coe_sdiff (s₁ s₂ : finset α) : ↑(s₁ \ s₂) = (s₁ \ s₂ : set α) :=
set.ext $ λ _, mem_sdiff

@[simp] theorem union_sdiff_self_eq_union {s t : finset α} : s ∪ (t \ s) = s ∪ t :=
ext $ λ a, by simp only [mem_union, mem_sdiff, or_iff_not_imp_left,
  imp_and_distrib, and_iff_left id]

@[simp] theorem sdiff_union_self_eq_union {s t : finset α} : (s \ t) ∪ t = s ∪ t :=
by rw [union_comm, union_sdiff_self_eq_union, union_comm]

lemma union_sdiff_symm {s t : finset α} : s ∪ (t \ s) = t ∪ (s \ t) :=
by rw [union_sdiff_self_eq_union, union_sdiff_self_eq_union, union_comm]

lemma sdiff_union_inter (s t : finset α) : (s \ t) ∪ (s ∩ t) = s :=
by { simp only [ext_iff, mem_union, mem_sdiff, mem_inter], tauto }

@[simp] lemma sdiff_idem (s t : finset α) : s \ t \ t = s \ t :=
by { simp only [ext_iff, mem_sdiff], tauto }

lemma sdiff_eq_empty_iff_subset {s t : finset α} : s \ t = ∅ ↔ s ⊆ t :=
by { rw [subset_iff, ext_iff], simp }

@[simp] lemma empty_sdiff (s : finset α) : ∅ \ s = ∅ :=
by { rw sdiff_eq_empty_iff_subset, exact empty_subset _ }

lemma insert_sdiff_of_not_mem (s : finset α) {t : finset α} {x : α} (h : x ∉ t) :
  (insert x s) \ t = insert x (s \ t) :=
begin
  rw [← coe_inj, coe_insert, coe_sdiff, coe_sdiff, coe_insert],
  exact set.insert_diff_of_not_mem s h
end

lemma insert_sdiff_of_mem (s : finset α) {t : finset α} {x : α} (h : x ∈ t) :
  (insert x s) \ t = s \ t :=
begin
  rw [← coe_inj, coe_sdiff, coe_sdiff, coe_insert],
  exact set.insert_diff_of_mem s h
end

@[simp] lemma insert_sdiff_insert (s t : finset α) (x : α) :
  (insert x s) \ (insert x t) = s \ insert x t :=
insert_sdiff_of_mem _ (mem_insert_self _ _)

lemma sdiff_insert_of_not_mem {s : finset α} {x : α} (h : x ∉ s) (t : finset α) :
  s \ (insert x t) = s \ t :=
begin
  refine subset.antisymm (sdiff_subset_sdiff (subset.refl _) (subset_insert _ _)) (λ y hy, _),
  simp only [mem_sdiff, mem_insert, not_or_distrib] at hy ⊢,
  exact ⟨hy.1, λ hxy, h $ hxy ▸ hy.1, hy.2⟩
end

@[simp] lemma sdiff_subset (s t : finset α) : s \ t ⊆ s :=
by simp [subset_iff, mem_sdiff] {contextual := tt}

lemma union_sdiff_distrib (s₁ s₂ t : finset α) : (s₁ ∪ s₂) \ t = s₁ \ t ∪ s₂ \ t :=
by { simp only [ext_iff, mem_sdiff, mem_union], tauto }

lemma sdiff_union_distrib (s t₁ t₂ : finset α) : s \ (t₁ ∪ t₂) = (s \ t₁) ∩ (s \ t₂) :=
by { simp only [ext_iff, mem_union, mem_sdiff, mem_inter], tauto }

lemma union_sdiff_self (s t : finset α) : (s ∪ t) \ t = s \ t :=
by rw [union_sdiff_distrib, sdiff_self, union_empty]

lemma sdiff_singleton_eq_erase (a : α) (s : finset α) : s \ singleton a = erase s a :=
by { ext, rw [mem_erase, mem_sdiff, mem_singleton], tauto }

lemma sdiff_sdiff_self_left (s t : finset α) : s \ (s \ t) = s ∩ t :=
by { simp only [ext_iff, mem_sdiff, mem_inter], tauto }

lemma inter_eq_inter_of_sdiff_eq_sdiff {s t₁ t₂ : finset α} : s \ t₁ = s \ t₂ → s ∩ t₁ = s ∩ t₂ :=
by { simp only [ext_iff, mem_sdiff, mem_inter], intros b c, replace b := b c, split; tauto }

end decidable_eq

/-! ### attach -/

/-- `attach s` takes the elements of `s` and forms a new set of elements of the
  subtype `{x // x ∈ s}`. -/
def attach (s : finset α) : finset {x // x ∈ s} := ⟨attach s.1, nodup_attach.2 s.2⟩

theorem sizeof_lt_sizeof_of_mem [has_sizeof α] {x : α} {s : finset α} (hx : x ∈ s) :
  sizeof x < sizeof s := by
{ cases s, dsimp [sizeof, has_sizeof.sizeof, finset.sizeof],
  apply lt_add_left, exact multiset.sizeof_lt_sizeof_of_mem hx }

@[simp] theorem attach_val (s : finset α) : s.attach.1 = s.1.attach := rfl

@[simp] theorem mem_attach (s : finset α) : ∀ x, x ∈ s.attach := mem_attach _

@[simp] theorem attach_empty : attach (∅ : finset α) = ∅ := rfl

/-! ### piecewise -/
section piecewise

/-- `s.piecewise f g` is the function equal to `f` on the finset `s`, and to `g` on its
complement. -/
def piecewise {α : Type*} {δ : α → Sort*} (s : finset α) (f g : Πi, δ i) [∀j, decidable (j ∈ s)] :
  Πi, δ i :=
λi, if i ∈ s then f i else g i

variables {δ : α → Sort*} (s : finset α) (f g : Πi, δ i)

@[simp] lemma piecewise_insert_self [decidable_eq α] {j : α} [∀i, decidable (i ∈ insert j s)] :
  (insert j s).piecewise f g j = f j :=
by simp [piecewise]

@[simp] lemma piecewise_empty [∀i : α, decidable (i ∈ (∅ : finset α))] : piecewise ∅ f g = g :=
by { ext i, simp [piecewise] }

variable [∀j, decidable (j ∈ s)]

@[norm_cast] lemma piecewise_coe [∀j, decidable (j ∈ (s : set α))] :
  (s : set α).piecewise f g = s.piecewise f g :=
by { ext, congr }

@[simp, priority 980]
lemma piecewise_eq_of_mem {i : α} (hi : i ∈ s) : s.piecewise f g i = f i :=
by simp [piecewise, hi]

@[simp, priority 980]
lemma piecewise_eq_of_not_mem {i : α} (hi : i ∉ s) : s.piecewise f g i = g i :=
by simp [piecewise, hi]

lemma piecewise_congr {f f' g g' : Π i, δ i} (hf : ∀ i ∈ s, f i = f' i) (hg : ∀ i ∉ s, g i = g' i) :
  s.piecewise f g = s.piecewise f' g' :=
funext $ λ i, if_ctx_congr iff.rfl (hf i) (hg i)

@[simp, priority 990]
lemma piecewise_insert_of_ne [decidable_eq α] {i j : α} [∀i, decidable (i ∈ insert j s)]
  (h : i ≠ j) : (insert j s).piecewise f g i = s.piecewise f g i :=
by simp [piecewise, h]

lemma piecewise_insert [decidable_eq α] (j : α) [∀i, decidable (i ∈ insert j s)] :
  (insert j s).piecewise f g = update (s.piecewise f g) j (f j) :=
begin
  classical,
  rw [← piecewise_coe, ← piecewise_coe, ← set.piecewise_insert, ← coe_insert j s],
  congr
end

lemma piecewise_cases {i} (p : δ i → Prop) (hf : p (f i)) (hg : p (g i)) : p (s.piecewise f g i) :=
by by_cases hi : i ∈ s; simpa [hi]

lemma piecewise_mem_set_pi {δ : α → Type*} {t : set α} {t' : Π i, set (δ i)}
  {f g} (hf : f ∈ set.pi t t') (hg : g ∈ set.pi t t') : s.piecewise f g ∈ set.pi t t' :=
by { classical, rw ← piecewise_coe, exact set.piecewise_mem_pi ↑s hf hg }

lemma piecewise_singleton [decidable_eq α] (i : α) :
  piecewise {i} f g = update g i (f i) :=
by rw [← insert_emptyc_eq, piecewise_insert, piecewise_empty]

lemma piecewise_piecewise_of_subset_left {s t : finset α} [Π i, decidable (i ∈ s)]
  [Π i, decidable (i ∈ t)] (h : s ⊆ t) (f₁ f₂ g : Π a, δ a) :
  s.piecewise (t.piecewise f₁ f₂) g = s.piecewise f₁ g :=
s.piecewise_congr (λ i hi, piecewise_eq_of_mem _ _ _ (h hi)) (λ _ _, rfl)

@[simp] lemma piecewise_idem_left (f₁ f₂ g : Π a, δ a) :
  s.piecewise (s.piecewise f₁ f₂) g = s.piecewise f₁ g :=
piecewise_piecewise_of_subset_left (subset.refl _) _ _ _

lemma piecewise_piecewise_of_subset_right {s t : finset α} [Π i, decidable (i ∈ s)]
  [Π i, decidable (i ∈ t)] (h : t ⊆ s) (f g₁ g₂ : Π a, δ a) :
  s.piecewise f (t.piecewise g₁ g₂) = s.piecewise f g₂ :=
s.piecewise_congr (λ _ _, rfl) (λ i hi, t.piecewise_eq_of_not_mem _ _ (mt (@h _) hi))

@[simp] lemma piecewise_idem_right (f g₁ g₂ : Π a, δ a) :
  s.piecewise f (s.piecewise g₁ g₂) = s.piecewise f g₂ :=
piecewise_piecewise_of_subset_right (subset.refl _) f g₁ g₂

lemma update_eq_piecewise {β : Type*} [decidable_eq α] (f : α → β) (i : α) (v : β) :
  update f i v = piecewise (singleton i) (λj, v) f :=
(piecewise_singleton _ _ _).symm

lemma update_piecewise [decidable_eq α] (i : α) (v : δ i) :
  update (s.piecewise f g) i v = s.piecewise (update f i v) (update g i v) :=
begin
  ext j,
  rcases em (j = i) with (rfl|hj); by_cases hs : j ∈ s; simp *
end

lemma update_piecewise_of_mem [decidable_eq α] {i : α} (hi : i ∈ s) (v : δ i) :
  update (s.piecewise f g) i v = s.piecewise (update f i v) g :=
begin
  rw update_piecewise,
  refine s.piecewise_congr (λ _ _, rfl) (λ j hj, update_noteq _ _ _),
  exact λ h, hj (h.symm ▸ hi)
end

lemma update_piecewise_of_not_mem [decidable_eq α] {i : α} (hi : i ∉ s) (v : δ i) :
  update (s.piecewise f g) i v = s.piecewise f (update g i v) :=
begin
  rw update_piecewise,
  refine s.piecewise_congr (λ j hj, update_noteq _ _ _)  (λ _ _, rfl),
  exact λ h, hi (h ▸ hj)
end

lemma piecewise_le_of_le_of_le {δ : α → Type*} [Π i, preorder (δ i)] {f g h : Π i, δ i}
  (Hf : f ≤ h) (Hg : g ≤ h) : s.piecewise f g ≤ h :=
λ x, piecewise_cases s f g (≤ h x) (Hf x) (Hg x)

lemma le_piecewise_of_le_of_le {δ : α → Type*} [Π i, preorder (δ i)] {f g h : Π i, δ i}
  (Hf : h ≤ f) (Hg : h ≤ g) : h ≤ s.piecewise f g :=
λ x, piecewise_cases s f g (λ y, h x ≤ y) (Hf x) (Hg x)

lemma piecewise_le_piecewise' {δ : α → Type*} [Π i, preorder (δ i)] {f g f' g' : Π i, δ i}
  (Hf : ∀ x ∈ s, f x ≤ f' x) (Hg : ∀ x ∉ s, g x ≤ g' x) : s.piecewise f g ≤ s.piecewise f' g' :=
λ x, by { by_cases hx : x ∈ s; simp [hx, *] }

lemma piecewise_le_piecewise {δ : α → Type*} [Π i, preorder (δ i)] {f g f' g' : Π i, δ i}
  (Hf : f ≤ f') (Hg : g ≤ g') : s.piecewise f g ≤ s.piecewise f' g' :=
s.piecewise_le_piecewise' (λ x _, Hf x) (λ x _, Hg x)

lemma piecewise_mem_Icc_of_mem_of_mem {δ : α → Type*} [Π i, preorder (δ i)] {f f₁ g g₁ : Π i, δ i}
  (hf : f ∈ set.Icc f₁ g₁) (hg : g ∈ set.Icc f₁ g₁) :
  s.piecewise f g ∈ set.Icc f₁ g₁ :=
⟨le_piecewise_of_le_of_le _ hf.1 hg.1, piecewise_le_of_le_of_le _ hf.2 hg.2⟩

lemma piecewise_mem_Icc {δ : α → Type*} [Π i, preorder (δ i)] {f g : Π i, δ i} (h : f ≤ g) :
  s.piecewise f g ∈ set.Icc f g :=
piecewise_mem_Icc_of_mem_of_mem _ (set.left_mem_Icc.2 h) (set.right_mem_Icc.2 h)

lemma piecewise_mem_Icc' {δ : α → Type*} [Π i, preorder (δ i)] {f g : Π i, δ i} (h : g ≤ f) :
  s.piecewise f g ∈ set.Icc g f :=
piecewise_mem_Icc_of_mem_of_mem _ (set.right_mem_Icc.2 h) (set.left_mem_Icc.2 h)

end piecewise

section decidable_pi_exists
variables {s : finset α}

instance decidable_dforall_finset {p : Πa∈s, Prop} [hp : ∀a (h : a ∈ s), decidable (p a h)] :
  decidable (∀a (h : a ∈ s), p a h) :=
multiset.decidable_dforall_multiset

/-- decidable equality for functions whose domain is bounded by finsets -/
instance decidable_eq_pi_finset {β : α → Type*} [h : ∀a, decidable_eq (β a)] :
  decidable_eq (Πa∈s, β a) :=
multiset.decidable_eq_pi_multiset

instance decidable_dexists_finset {p : Πa∈s, Prop} [hp : ∀a (h : a ∈ s), decidable (p a h)] :
  decidable (∃a (h : a ∈ s), p a h) :=
multiset.decidable_dexists_multiset

end decidable_pi_exists

/-! ### filter -/
section filter
variables (p q : α → Prop) [decidable_pred p] [decidable_pred q]

/-- `filter p s` is the set of elements of `s` that satisfy `p`. -/
def filter (s : finset α) : finset α :=
⟨_, nodup_filter p s.2⟩

@[simp] theorem filter_val (s : finset α) : (filter p s).1 = s.1.filter p := rfl

@[simp] theorem filter_subset (s : finset α) : s.filter p ⊆ s := filter_subset _ _

variable {p}

@[simp] theorem mem_filter {s : finset α} {a : α} : a ∈ s.filter p ↔ a ∈ s ∧ p a := mem_filter

theorem filter_ssubset {s : finset α} : s.filter p ⊂ s ↔ ∃ x ∈ s, ¬ p x :=
⟨λ h, let ⟨x, hs, hp⟩ := set.exists_of_ssubset h in ⟨x, hs, mt (λ hp, mem_filter.2 ⟨hs, hp⟩) hp⟩,
  λ ⟨x, hs, hp⟩, ⟨s.filter_subset _, λ h, hp (mem_filter.1 (h hs)).2⟩⟩

variable (p)

theorem filter_filter (s : finset α) : (s.filter p).filter q = s.filter (λa, p a ∧ q a) :=
ext $ assume a, by simp only [mem_filter, and_comm, and.left_comm]

lemma filter_true {s : finset α} [h : decidable_pred (λ _, true)] :
  @finset.filter α (λ _, true) h s = s :=
by ext; simp

@[simp] theorem filter_false {h} (s : finset α) : @filter α (λa, false) h s = ∅ :=
ext $ assume a, by simp only [mem_filter, and_false]; refl

variables {p q}

/-- If all elements of a `finset` satisfy the predicate `p`, `s.filter p` is `s`. -/
@[simp] lemma filter_true_of_mem {s : finset α} (h : ∀ x ∈ s, p x) : s.filter p = s :=
ext $ λ x, ⟨λ h, (mem_filter.1 h).1, λ hx, mem_filter.2 ⟨hx, h x hx⟩⟩

/-- If all elements of a `finset` fail to satisfy the predicate `p`, `s.filter p` is `∅`. -/
lemma filter_false_of_mem {s : finset α} (h : ∀ x ∈ s, ¬ p x) : s.filter p = ∅ :=
eq_empty_of_forall_not_mem (by simpa)

lemma filter_congr {s : finset α} (H : ∀ x ∈ s, p x ↔ q x) : filter p s = filter q s :=
eq_of_veq $ filter_congr H

variables (p q)

lemma filter_empty : filter p ∅ = ∅ := subset_empty.1 $ filter_subset _ _

lemma filter_subset_filter {s t : finset α} (h : s ⊆ t) : s.filter p ⊆ t.filter p :=
assume a ha, mem_filter.2 ⟨h (mem_filter.1 ha).1, (mem_filter.1 ha).2⟩

@[simp, norm_cast] lemma coe_filter (s : finset α) : ↑(s.filter p) = ({x ∈ ↑s | p x} : set α) :=
set.ext $ λ _, mem_filter

theorem filter_singleton (a : α) : filter p (singleton a) = if p a then singleton a else ∅ :=
by { classical, ext x, simp, split_ifs with h; by_cases h' : x = a; simp [h, h'] }

variable [decidable_eq α]

theorem filter_union (s₁ s₂ : finset α) : (s₁ ∪ s₂).filter p = s₁.filter p ∪ s₂.filter p :=
ext $ λ _, by simp only [mem_filter, mem_union, or_and_distrib_right]

theorem filter_union_right (s : finset α) : s.filter p ∪ s.filter q = s.filter (λx, p x ∨ q x) :=
ext $ λ x, by simp only [mem_filter, mem_union, and_or_distrib_left.symm]

lemma filter_mem_eq_inter {s t : finset α} [Π i, decidable (i ∈ t)] :
  s.filter (λ i, i ∈ t) = s ∩ t :=
ext $ λ i, by rw [mem_filter, mem_inter]

theorem filter_inter (s t : finset α) : filter p s ∩ t = filter p (s ∩ t) :=
by { ext, simp only [mem_inter, mem_filter, and.right_comm] }

theorem inter_filter (s t : finset α) : s ∩ filter p t = filter p (s ∩ t) :=
by rw [inter_comm, filter_inter, inter_comm]

theorem filter_insert (a : α) (s : finset α) :
  filter p (insert a s) = if p a then insert a (filter p s) else filter p s :=
by { ext x, simp, split_ifs with h; by_cases h' : x = a; simp [h, h'] }

theorem filter_or [decidable_pred (λ a, p a ∨ q a)] (s : finset α) :
  s.filter (λ a, p a ∨ q a) = s.filter p ∪ s.filter q :=
ext $ λ _, by simp only [mem_filter, mem_union, and_or_distrib_left]

theorem filter_and [decidable_pred (λ a, p a ∧ q a)] (s : finset α) :
  s.filter (λ a, p a ∧ q a) = s.filter p ∩ s.filter q :=
ext $ λ _, by simp only [mem_filter, mem_inter, and_comm, and.left_comm, and_self]

theorem filter_not [decidable_pred (λ a, ¬ p a)] (s : finset α) :
  s.filter (λ a, ¬ p a) = s \ s.filter p :=
ext $ by simpa only [mem_filter, mem_sdiff, and_comm, not_and] using λ a, and_congr_right $
  λ h : a ∈ s, (imp_iff_right h).symm.trans imp_not_comm

theorem sdiff_eq_filter (s₁ s₂ : finset α) :
  s₁ \ s₂ = filter (∉ s₂) s₁ := ext $ λ _, by simp only [mem_sdiff, mem_filter]

theorem sdiff_eq_self (s₁ s₂ : finset α) :
  s₁ \ s₂ = s₁ ↔ s₁ ∩ s₂ ⊆ ∅ :=
by { simp [subset.antisymm_iff,sdiff_subset_self],
     split; intro h,
     { transitivity' ((s₁ \ s₂) ∩ s₂), mono, simp },
     { calc  s₁ \ s₂
           ⊇ s₁ \ (s₁ ∩ s₂) : by simp [(⊇)]
       ... ⊇ s₁ \ ∅         : by mono using [(⊇)]
       ... ⊇ s₁             : by simp [(⊇)] } }

theorem filter_union_filter_neg_eq [decidable_pred (λ a, ¬ p a)]
  (s : finset α) : s.filter p ∪ s.filter (λa, ¬ p a) = s :=
by simp only [filter_not, union_sdiff_of_subset (filter_subset p s)]

theorem filter_inter_filter_neg_eq (s : finset α) : s.filter p ∩ s.filter (λa, ¬ p a) = ∅ :=
by simp only [filter_not, inter_sdiff_self]

lemma subset_union_elim {s : finset α} {t₁ t₂ : set α} (h : ↑s ⊆ t₁ ∪ t₂) :
  ∃s₁ s₂ : finset α, s₁ ∪ s₂ = s ∧ ↑s₁ ⊆ t₁ ∧ ↑s₂ ⊆ t₂ \ t₁ :=
begin
  classical,
  refine ⟨s.filter (∈ t₁), s.filter (∉ t₁), _, _ , _⟩,
  { simp [filter_union_right, em] },
  { intro x, simp },
  { intro x, simp, intros hx hx₂, refine ⟨or.resolve_left (h hx) hx₂, hx₂⟩ }
end

/- We can simplify an application of filter where the decidability is inferred in "the wrong way" -/
@[simp] lemma filter_congr_decidable {α} (s : finset α) (p : α → Prop) (h : decidable_pred p)
  [decidable_pred p] : @filter α p h s = s.filter p :=
by congr

section classical
open_locale classical
/-- The following instance allows us to write `{ x ∈ s | p x }` for `finset.filter s p`.
  Since the former notation requires us to define this for all propositions `p`, and `finset.filter`
  only works for decidable propositions, the notation `{ x ∈ s | p x }` is only compatible with
  classical logic because it uses `classical.prop_decidable`.
  We don't want to redo all lemmas of `finset.filter` for `has_sep.sep`, so we make sure that `simp`
  unfolds the notation `{ x ∈ s | p x }` to `finset.filter s p`. If `p` happens to be decidable, the
  simp-lemma `filter_congr_decidable` will make sure that `finset.filter` uses the right instance
  for decidability.
-/
noncomputable instance {α : Type*} : has_sep α (finset α) := ⟨λ p x, x.filter p⟩

@[simp] lemma sep_def {α : Type*} (s : finset α) (p : α → Prop) : {x ∈ s | p x} = s.filter p := rfl

end classical

/--
  After filtering out everything that does not equal a given value, at most that value remains.

  This is equivalent to `filter_eq'` with the equality the other way.
-/
-- This is not a good simp lemma, as it would prevent `finset.mem_filter` from firing
-- on, e.g. `x ∈ s.filter(eq b)`.
lemma filter_eq [decidable_eq β] (s : finset β) (b : β) :
  s.filter (eq b) = ite (b ∈ s) {b} ∅ :=
begin
  split_ifs,
  { ext,
    simp only [mem_filter, mem_singleton],
    exact ⟨λ h, h.2.symm, by { rintro ⟨h⟩, exact ⟨h, rfl⟩, }⟩ },
  { ext,
    simp only [mem_filter, not_and, iff_false, not_mem_empty],
    rintros m ⟨e⟩, exact h m, }
end

/--
  After filtering out everything that does not equal a given value, at most that value remains.

  This is equivalent to `filter_eq` with the equality the other way.
-/
lemma filter_eq' [decidable_eq β] (s : finset β) (b : β) :
  s.filter (λ a, a = b) = ite (b ∈ s) {b} ∅ :=
trans (filter_congr (λ _ _, ⟨eq.symm, eq.symm⟩)) (filter_eq s b)

lemma filter_ne [decidable_eq β] (s : finset β) (b : β) :
  s.filter (λ a, b ≠ a) = s.erase b :=
by { ext, simp only [mem_filter, mem_erase, ne.def], cc, }

lemma filter_ne' [decidable_eq β] (s : finset β) (b : β) :
  s.filter (λ a, a ≠ b) = s.erase b :=
trans (filter_congr (λ _ _, ⟨ne.symm, ne.symm⟩)) (filter_ne s b)

end filter

/-! ### range -/
section range
variables {n m l : ℕ}

/-- `range n` is the set of natural numbers less than `n`. -/
def range (n : ℕ) : finset ℕ := ⟨_, nodup_range n⟩

@[simp] theorem range_coe (n : ℕ) : (range n).1 = multiset.range n := rfl

@[simp] theorem mem_range : m ∈ range n ↔ m < n := mem_range

@[simp] theorem range_zero : range 0 = ∅ := rfl

@[simp] theorem range_one : range 1 = {0} := rfl

theorem range_succ : range (succ n) = insert n (range n) :=
eq_of_veq $ (range_succ n).trans $ (ndinsert_of_not_mem not_mem_range_self).symm

theorem range_add_one : range (n + 1) = insert n (range n) :=
range_succ

@[simp] theorem not_mem_range_self : n ∉ range n := not_mem_range_self

@[simp] theorem self_mem_range_succ (n : ℕ) : n ∈ range (n + 1) := multiset.self_mem_range_succ n

@[simp] theorem range_subset {n m} : range n ⊆ range m ↔ n ≤ m := range_subset

theorem range_mono : monotone range := λ _ _, range_subset.2

lemma mem_range_succ_iff {a b : ℕ} : a ∈ finset.range b.succ ↔ a ≤ b :=
finset.mem_range.trans nat.lt_succ_iff

end range

/- useful rules for calculations with quantifiers -/
theorem exists_mem_empty_iff (p : α → Prop) : (∃ x, x ∈ (∅ : finset α) ∧ p x) ↔ false :=
by simp only [not_mem_empty, false_and, exists_false]

theorem exists_mem_insert [d : decidable_eq α]
    (a : α) (s : finset α) (p : α → Prop) :
  (∃ x, x ∈ insert a s ∧ p x) ↔ p a ∨ (∃ x, x ∈ s ∧ p x) :=
by simp only [mem_insert, or_and_distrib_right, exists_or_distrib, exists_eq_left]

theorem forall_mem_empty_iff (p : α → Prop) : (∀ x, x ∈ (∅ : finset α) → p x) ↔ true :=
iff_true_intro $ λ _, false.elim

theorem forall_mem_insert [d : decidable_eq α]
    (a : α) (s : finset α) (p : α → Prop) :
  (∀ x, x ∈ insert a s → p x) ↔ p a ∧ (∀ x, x ∈ s → p x) :=
by simp only [mem_insert, or_imp_distrib, forall_and_distrib, forall_eq]

end finset

/-- Equivalence between the set of natural numbers which are `≥ k` and `ℕ`, given by `n → n - k`. -/
def not_mem_range_equiv (k : ℕ) : {n // n ∉ range k} ≃ ℕ :=
{ to_fun := λ i, i.1 - k,
  inv_fun := λ j, ⟨j + k, by simp⟩,
  left_inv :=
  begin
    assume j,
    rw subtype.ext_iff_val,
    apply nat.sub_add_cancel,
    simpa using j.2
  end,
  right_inv := λ j, nat.add_sub_cancel _ _ }

@[simp] lemma coe_not_mem_range_equiv (k : ℕ) :
  (not_mem_range_equiv k : {n // n ∉ range k} → ℕ) = (λ i, i - k) := rfl

@[simp] lemma coe_not_mem_range_equiv_symm (k : ℕ) :
  ((not_mem_range_equiv k).symm : ℕ → {n // n ∉ range k}) = λ j, ⟨j + k, by simp⟩ := rfl

namespace option

/-- Construct an empty or singleton finset from an `option` -/
def to_finset (o : option α) : finset α :=
match o with
| none   := ∅
| some a := {a}
end

@[simp] theorem to_finset_none : none.to_finset = (∅ : finset α) := rfl

@[simp] theorem to_finset_some {a : α} : (some a).to_finset = {a} := rfl

@[simp] theorem mem_to_finset {a : α} {o : option α} : a ∈ o.to_finset ↔ a ∈ o :=
by cases o; simp only [to_finset, finset.mem_singleton, option.mem_def, eq_comm]; refl

end option

/-! ### erase_dup on list and multiset -/

namespace multiset
variable [decidable_eq α]

/-- `to_finset s` removes duplicates from the multiset `s` to produce a finset. -/
def to_finset (s : multiset α) : finset α := ⟨_, nodup_erase_dup s⟩

@[simp] theorem to_finset_val (s : multiset α) : s.to_finset.1 = s.erase_dup := rfl

theorem to_finset_eq {s : multiset α} (n : nodup s) : finset.mk s n = s.to_finset :=
finset.val_inj.1 (erase_dup_eq_self.2 n).symm

@[simp] theorem mem_to_finset {a : α} {s : multiset α} : a ∈ s.to_finset ↔ a ∈ s :=
mem_erase_dup

@[simp] lemma to_finset_zero :
  to_finset (0 : multiset α) = ∅ :=
rfl

@[simp] lemma to_finset_cons (a : α) (s : multiset α) :
  to_finset (a ::ₘ s) = insert a (to_finset s) :=
finset.eq_of_veq erase_dup_cons

@[simp] lemma to_finset_add (s t : multiset α) :
  to_finset (s + t) = to_finset s ∪ to_finset t :=
finset.ext $ by simp

@[simp] lemma to_finset_nsmul (s : multiset α) :
  ∀(n : ℕ) (hn : n ≠ 0), (n •ℕ s).to_finset = s.to_finset
| 0     h := by contradiction
| (n+1) h :=
  begin
    by_cases n = 0,
    { rw [h, zero_add, one_nsmul] },
    { rw [add_nsmul, to_finset_add, one_nsmul, to_finset_nsmul n h, finset.union_idempotent] }
  end

@[simp] lemma to_finset_inter (s t : multiset α) :
  to_finset (s ∩ t) = to_finset s ∩ to_finset t :=
finset.ext $ by simp

@[simp] lemma to_finset_union (s t : multiset α) :
  (s ∪ t).to_finset = s.to_finset ∪ t.to_finset :=
by ext; simp

theorem to_finset_eq_empty {m : multiset α} : m.to_finset = ∅ ↔ m = 0 :=
finset.val_inj.symm.trans multiset.erase_dup_eq_zero

@[simp] lemma to_finset_subset (m1 m2 : multiset α) :
  m1.to_finset ⊆ m2.to_finset ↔ m1 ⊆ m2 :=
by simp only [finset.subset_iff, multiset.subset_iff, multiset.mem_to_finset]

end multiset

namespace finset

@[simp] lemma val_to_finset [decidable_eq α] (s : finset α) : s.val.to_finset = s :=
by { ext, rw [multiset.mem_to_finset, ←mem_def] }

end finset

namespace list
variable [decidable_eq α]

/-- `to_finset l` removes duplicates from the list `l` to produce a finset. -/
def to_finset (l : list α) : finset α := multiset.to_finset l

@[simp] theorem to_finset_val (l : list α) : l.to_finset.1 = (l.erase_dup : multiset α) := rfl

theorem to_finset_eq {l : list α} (n : nodup l) : @finset.mk α l n = l.to_finset :=
multiset.to_finset_eq n

@[simp] theorem mem_to_finset {a : α} {l : list α} : a ∈ l.to_finset ↔ a ∈ l :=
mem_erase_dup

@[simp] theorem to_finset_nil : to_finset (@nil α) = ∅ :=
rfl

@[simp] theorem to_finset_cons {a : α} {l : list α} : to_finset (a :: l) = insert a (to_finset l) :=
finset.eq_of_veq $ by by_cases h : a ∈ l; simp [finset.insert_val', multiset.erase_dup_cons, h]

lemma to_finset_surj_on : set.surj_on to_finset {l : list α | l.nodup} set.univ :=
begin
  rintro s -,
  cases s with t hl, induction t using quot.ind with l,
  refine ⟨l, hl, (to_finset_eq hl).symm⟩
end

theorem to_finset_surjective : surjective (to_finset : list α → finset α) :=
by { intro s, rcases to_finset_surj_on (set.mem_univ s) with ⟨l, -, hls⟩, exact ⟨l, hls⟩ }

end list

namespace finset

/-! ### map -/
section map
open function

/-- When `f` is an embedding of `α` in `β` and `s` is a finset in `α`, then `s.map f` is the image
finset in `β`. The embedding condition guarantees that there are no duplicates in the image. -/
def map (f : α ↪ β) (s : finset α) : finset β :=
⟨s.1.map f, nodup_map f.2 s.2⟩

@[simp] theorem map_val (f : α ↪ β) (s : finset α) : (map f s).1 = s.1.map f := rfl

@[simp] theorem map_empty (f : α ↪ β) : (∅ : finset α).map f = ∅ := rfl

variables {f : α ↪ β} {s : finset α}

@[simp] theorem mem_map {b : β} : b ∈ s.map f ↔ ∃ a ∈ s, f a = b :=
mem_map.trans $ by simp only [exists_prop]; refl

theorem mem_map' (f : α ↪ β) {a} {s : finset α} : f a ∈ s.map f ↔ a ∈ s :=
mem_map_of_injective f.2

theorem mem_map_of_mem (f : α ↪ β) {a} {s : finset α} : a ∈ s → f a ∈ s.map f :=
(mem_map' _).2

@[simp, norm_cast] theorem coe_map (f : α ↪ β) (s : finset α) : (↑(s.map f) : set β) = f '' ↑s :=
set.ext $ λ x, mem_map.trans set.mem_image_iff_bex.symm

theorem coe_map_subset_range (f : α ↪ β) (s : finset α) : (↑(s.map f) : set β) ⊆ set.range f :=
calc ↑(s.map f) = f '' ↑s     : coe_map f s
            ... ⊆ set.range f : set.image_subset_range f ↑s

theorem map_to_finset [decidable_eq α] [decidable_eq β] {s : multiset α} :
  s.to_finset.map f = (s.map f).to_finset :=
ext $ λ _, by simp only [mem_map, multiset.mem_map, exists_prop, multiset.mem_to_finset]

@[simp] theorem map_refl : s.map (embedding.refl _) = s :=
ext $ λ _, by simpa only [mem_map, exists_prop] using exists_eq_right

theorem map_map {g : β ↪ γ} : (s.map f).map g = s.map (f.trans g) :=
eq_of_veq $ by simp only [map_val, multiset.map_map]; refl

theorem map_subset_map {s₁ s₂ : finset α} : s₁.map f ⊆ s₂.map f ↔ s₁ ⊆ s₂ :=
⟨λ h x xs, (mem_map' _).1 $ h $ (mem_map' f).2 xs,
 λ h, by simp [subset_def, map_subset_map h]⟩

theorem map_inj {s₁ s₂ : finset α} : s₁.map f = s₂.map f ↔ s₁ = s₂ :=
by simp only [subset.antisymm_iff, map_subset_map]

/-- Associate to an embedding `f` from `α` to `β` the embedding that maps a finset to its image
under `f`. -/
def map_embedding (f : α ↪ β) : finset α ↪ finset β := ⟨map f, λ s₁ s₂, map_inj.1⟩

@[simp] theorem map_embedding_apply : map_embedding f s = map f s := rfl

theorem map_filter {p : β → Prop} [decidable_pred p] :
  (s.map f).filter p = (s.filter (p ∘ f)).map f :=
ext $ λ b, by simp only [mem_filter, mem_map, exists_prop, and_assoc]; exact
⟨by rintro ⟨⟨x, h1, rfl⟩, h2⟩; exact ⟨x, h1, h2, rfl⟩,
by rintro ⟨x, h1, h2, rfl⟩; exact ⟨⟨x, h1, rfl⟩, h2⟩⟩

theorem map_union [decidable_eq α] [decidable_eq β]
  {f : α ↪ β} (s₁ s₂ : finset α) : (s₁ ∪ s₂).map f = s₁.map f ∪ s₂.map f :=
ext $ λ _, by simp only [mem_map, mem_union, exists_prop, or_and_distrib_right, exists_or_distrib]

theorem map_inter [decidable_eq α] [decidable_eq β]
  {f : α ↪ β} (s₁ s₂ : finset α) : (s₁ ∩ s₂).map f = s₁.map f ∩ s₂.map f :=
ext $ λ b, by simp only [mem_map, mem_inter, exists_prop]; exact
⟨by rintro ⟨a, ⟨m₁, m₂⟩, rfl⟩; exact ⟨⟨a, m₁, rfl⟩, ⟨a, m₂, rfl⟩⟩,
by rintro ⟨⟨a, m₁, e⟩, ⟨a', m₂, rfl⟩⟩; cases f.2 e; exact ⟨_, ⟨m₁, m₂⟩, rfl⟩⟩

@[simp] theorem map_singleton (f : α ↪ β) (a : α) : map f {a} = {f a} :=
ext $ λ _, by simp only [mem_map, mem_singleton, exists_prop, exists_eq_left]; exact eq_comm

@[simp] theorem map_insert [decidable_eq α] [decidable_eq β]
  (f : α ↪ β) (a : α) (s : finset α) :
  (insert a s).map f = insert (f a) (s.map f) :=
by simp only [insert_eq, map_union, map_singleton]

@[simp] theorem map_eq_empty : s.map f = ∅ ↔ s = ∅ :=
⟨λ h, eq_empty_of_forall_not_mem $
 λ a m, ne_empty_of_mem (mem_map_of_mem _ m) h, λ e, e.symm ▸ rfl⟩

lemma attach_map_val {s : finset α} : s.attach.map (embedding.subtype _) = s :=
eq_of_veq $ by rw [map_val, attach_val]; exact attach_map_val _

lemma nonempty.map (h : s.nonempty) (f : α ↪ β) : (s.map f).nonempty :=
let ⟨a, ha⟩ := h in ⟨f a, (mem_map' f).mpr ha⟩

end map

lemma range_add_one' (n : ℕ) :
  range (n + 1) = insert 0 ((range n).map ⟨λi, i + 1, assume i j, nat.succ.inj⟩) :=
by ext (⟨⟩ | ⟨n⟩); simp [nat.succ_eq_add_one, nat.zero_lt_succ n]

/-! ### image -/
section image
variables [decidable_eq β]

/-- `image f s` is the forward image of `s` under `f`. -/
def image (f : α → β) (s : finset α) : finset β := (s.1.map f).to_finset

@[simp] theorem image_val (f : α → β) (s : finset α) : (image f s).1 = (s.1.map f).erase_dup := rfl

@[simp] theorem image_empty (f : α → β) : (∅ : finset α).image f = ∅ := rfl

variables {f : α → β} {s : finset α}

@[simp] theorem mem_image {b : β} : b ∈ s.image f ↔ ∃ a ∈ s, f a = b :=
by simp only [mem_def, image_val, mem_erase_dup, multiset.mem_map, exists_prop]

theorem mem_image_of_mem (f : α → β) {a} {s : finset α} (h : a ∈ s) : f a ∈ s.image f :=
mem_image.2 ⟨_, h, rfl⟩

lemma filter_mem_image_eq_image (f : α → β) (s : finset α) (t : finset β) (h : ∀ x ∈ s, f x ∈ t) :
  t.filter (λ y, y ∈ s.image f) = s.image f :=
by { ext, rw [mem_filter, mem_image],
     simp only [and_imp, exists_prop, and_iff_right_iff_imp, exists_imp_distrib],
     rintros x xel rfl, exact h _ xel }

lemma fiber_nonempty_iff_mem_image (f : α → β) (s : finset α) (y : β) :
  (s.filter (λ x, f x = y)).nonempty ↔ y ∈ s.image f :=
by simp [finset.nonempty]

@[simp, norm_cast] lemma coe_image {f : α → β} : ↑(s.image f) = f '' ↑s :=
set.ext $ λ _, mem_image.trans set.mem_image_iff_bex.symm

lemma nonempty.image (h : s.nonempty) (f : α → β) : (s.image f).nonempty :=
let ⟨a, ha⟩ := h in ⟨f a, mem_image_of_mem f ha⟩

@[simp]
lemma nonempty.image_iff (f : α → β) : (s.image f).nonempty ↔ s.nonempty :=
⟨λ ⟨y, hy⟩, let ⟨x, hx, _⟩ := mem_image.mp hy in ⟨x, hx⟩, λ h, h.image f⟩

theorem image_to_finset [decidable_eq α] {s : multiset α} :
  s.to_finset.image f = (s.map f).to_finset :=
ext $ λ _, by simp only [mem_image, multiset.mem_to_finset, exists_prop, multiset.mem_map]

theorem image_val_of_inj_on (H : ∀x∈s, ∀y∈s, f x = f y → x = y) : (image f s).1 = s.1.map f :=
multiset.erase_dup_eq_self.2 (nodup_map_on H s.2)

@[simp]
theorem image_id [decidable_eq α] : s.image id = s :=
ext $ λ _, by simp only [mem_image, exists_prop, id, exists_eq_right]

theorem image_image [decidable_eq γ] {g : β → γ} : (s.image f).image g = s.image (g ∘ f) :=
eq_of_veq $ by simp only [image_val, erase_dup_map_erase_dup_eq, multiset.map_map]

theorem image_subset_image {s₁ s₂ : finset α} (h : s₁ ⊆ s₂) : s₁.image f ⊆ s₂.image f :=
by simp only [subset_def, image_val, subset_erase_dup', erase_dup_subset',
  multiset.map_subset_map h]

theorem image_subset_iff {s : finset α} {t : finset β} {f : α → β} :
  s.image f ⊆ t ↔ ∀ x ∈ s, f x ∈ t :=
calc s.image f ⊆ t ↔ f '' ↑s ⊆ ↑t : by norm_cast
               ... ↔ _ : set.image_subset_iff

theorem image_mono (f : α → β) : monotone (finset.image f) := λ _ _, image_subset_image

theorem coe_image_subset_range : ↑(s.image f) ⊆ set.range f :=
calc ↑(s.image f) = f '' ↑s     : coe_image
              ... ⊆ set.range f : set.image_subset_range f ↑s

theorem image_filter {p : β → Prop} [decidable_pred p] :
  (s.image f).filter p = (s.filter (p ∘ f)).image f :=
ext $ λ b, by simp only [mem_filter, mem_image, exists_prop]; exact
⟨by rintro ⟨⟨x, h1, rfl⟩, h2⟩; exact ⟨x, ⟨h1, h2⟩, rfl⟩,
 by rintro ⟨x, ⟨h1, h2⟩, rfl⟩; exact ⟨⟨x, h1, rfl⟩, h2⟩⟩

theorem image_union [decidable_eq α] {f : α → β} (s₁ s₂ : finset α) :
  (s₁ ∪ s₂).image f = s₁.image f ∪ s₂.image f :=
ext $ λ _, by simp only [mem_image, mem_union, exists_prop, or_and_distrib_right,
  exists_or_distrib]

theorem image_inter [decidable_eq α] (s₁ s₂ : finset α) (hf : ∀x y, f x = f y → x = y) :
  (s₁ ∩ s₂).image f = s₁.image f ∩ s₂.image f :=
ext $ by simp only [mem_image, exists_prop, mem_inter]; exact λ b,
⟨λ ⟨a, ⟨m₁, m₂⟩, e⟩, ⟨⟨a, m₁, e⟩, ⟨a, m₂, e⟩⟩,
 λ ⟨⟨a, m₁, e₁⟩, ⟨a', m₂, e₂⟩⟩, ⟨a, ⟨m₁, hf _ _ (e₂.trans e₁.symm) ▸ m₂⟩, e₁⟩⟩.

@[simp] theorem image_singleton (f : α → β) (a : α) : image f {a} = {f a} :=
ext $ λ x, by simpa only [mem_image, exists_prop, mem_singleton, exists_eq_left] using eq_comm

@[simp] theorem image_insert [decidable_eq α] (f : α → β) (a : α) (s : finset α) :
  (insert a s).image f = insert (f a) (s.image f) :=
by simp only [insert_eq, image_singleton, image_union]

@[simp] theorem image_eq_empty : s.image f = ∅ ↔ s = ∅ :=
⟨λ h, eq_empty_of_forall_not_mem $
 λ a m, ne_empty_of_mem (mem_image_of_mem _ m) h, λ e, e.symm ▸ rfl⟩

lemma attach_image_val [decidable_eq α] {s : finset α} : s.attach.image subtype.val = s :=
eq_of_veq $ by rw [image_val, attach_val, multiset.attach_map_val, erase_dup_eq_self]

@[simp] lemma attach_insert [decidable_eq α] {a : α} {s : finset α} :
  attach (insert a s) = insert (⟨a, mem_insert_self a s⟩ : {x // x ∈ insert a s})
    ((attach s).image (λx, ⟨x.1, mem_insert_of_mem x.2⟩)) :=
ext $ λ ⟨x, hx⟩, ⟨or.cases_on (mem_insert.1 hx)
  (λ h : x = a, λ _, mem_insert.2 $ or.inl $ subtype.eq h)
  (λ h : x ∈ s, λ _, mem_insert_of_mem $ mem_image.2 $ ⟨⟨x, h⟩, mem_attach _ _, subtype.eq rfl⟩),
λ _, finset.mem_attach _ _⟩

theorem map_eq_image (f : α ↪ β) (s : finset α) : s.map f = s.image f :=
eq_of_veq $ (multiset.erase_dup_eq_self.2 (s.map f).2).symm

lemma image_const {s : finset α} (h : s.nonempty) (b : β) : s.image (λa, b) = singleton b :=
ext $ assume b', by simp only [mem_image, exists_prop, exists_and_distrib_right,
  h.bex, true_and, mem_singleton, eq_comm]

/--
Because `finset.image` requires a `decidable_eq` instances for the target type,
we can only construct a `functor finset` when working classically.
-/
instance [Π P, decidable P] : functor finset :=
{ map := λ α β f s, s.image f, }

instance [Π P, decidable P] : is_lawful_functor finset :=
{ id_map := λ α x, image_id,
  comp_map := λ α β γ f g s, image_image.symm, }


/-- Given a finset `s` and a predicate `p`, `s.subtype p` is the finset of `subtype p` whose
elements belong to `s`.  -/
protected def subtype {α} (p : α → Prop) [decidable_pred p] (s : finset α) : finset (subtype p) :=
(s.filter p).attach.map ⟨λ x, ⟨x.1, (finset.mem_filter.1 x.2).2⟩,
λ x y H, subtype.eq $ subtype.mk.inj H⟩

@[simp] lemma mem_subtype {p : α → Prop} [decidable_pred p] {s : finset α} :
  ∀{a : subtype p}, a ∈ s.subtype p ↔ (a : α) ∈ s
| ⟨a, ha⟩ := by simp [finset.subtype, ha]

lemma subtype_eq_empty {p : α → Prop} [decidable_pred p] {s : finset α} :
  s.subtype p = ∅ ↔ ∀ x, p x → x ∉ s :=
by simp [ext_iff, subtype.forall, subtype.coe_mk]; refl

/-- `s.subtype p` converts back to `s.filter p` with
`embedding.subtype`. -/
@[simp] lemma subtype_map (p : α → Prop) [decidable_pred p] :
  (s.subtype p).map (embedding.subtype _) = s.filter p :=
begin
  ext x,
  rw mem_map,
  change (∃ a : {x // p x}, ∃ H, (a : α) = x) ↔ _,
  split,
  { rintros ⟨y, hy, hyval⟩,
    rw [mem_subtype, hyval] at hy,
    rw mem_filter,
    use hy,
    rw ← hyval,
    use y.property },
  { intro hx,
    rw mem_filter at hx,
    use ⟨⟨x, hx.2⟩, mem_subtype.2 hx.1, rfl⟩ }
end

/-- If all elements of a `finset` satisfy the predicate `p`,
`s.subtype p` converts back to `s` with `embedding.subtype`. -/
lemma subtype_map_of_mem {p : α → Prop} [decidable_pred p] (h : ∀ x ∈ s, p x) :
  (s.subtype p).map (embedding.subtype _) = s :=
by rw [subtype_map, filter_true_of_mem h]

/-- If a `finset` of a subtype is converted to the main type with
`embedding.subtype`, all elements of the result have the property of
the subtype. -/
lemma property_of_mem_map_subtype {p : α → Prop} (s : finset {x // p x}) {a : α}
  (h : a ∈ s.map (embedding.subtype _)) : p a :=
begin
  rcases mem_map.1 h with ⟨x, hx, rfl⟩,
  exact x.2
end

/-- If a `finset` of a subtype is converted to the main type with
`embedding.subtype`, the result does not contain any value that does
not satisfy the property of the subtype. -/
lemma not_mem_map_subtype_of_not_property {p : α → Prop} (s : finset {x // p x})
  {a : α} (h : ¬ p a) : a ∉ (s.map (embedding.subtype _)) :=
mt s.property_of_mem_map_subtype h

/-- If a `finset` of a subtype is converted to the main type with
`embedding.subtype`, the result is a subset of the set giving the
subtype. -/
lemma map_subtype_subset {t : set α} (s : finset t) :
  ↑(s.map (embedding.subtype _)) ⊆ t :=
begin
  intros a ha,
  rw mem_coe at ha,
  convert property_of_mem_map_subtype s ha
end

lemma subset_image_iff {f : α → β}
  {s : finset β} {t : set α} : ↑s ⊆ f '' t ↔ ∃s' : finset α, ↑s' ⊆ t ∧ s'.image f = s :=
begin
  classical,
  split, swap,
  { rintro ⟨s, hs, rfl⟩, rw [coe_image], exact set.image_subset f hs },
  intro h, induction s using finset.induction with a s has ih h,
  { refine ⟨∅, set.empty_subset _, _⟩,
    convert finset.image_empty _ },
  rw [finset.coe_insert, set.insert_subset] at h,
  rcases ih h.2 with ⟨s', hst, hsi⟩,
  rcases h.1 with ⟨x, hxt, rfl⟩,
  refine ⟨insert x s', _, _⟩,
  { rw [finset.coe_insert, set.insert_subset], exact ⟨hxt, hst⟩ },
  rw [finset.image_insert, hsi],
  congr
end

end image
end finset

theorem multiset.to_finset_map [decidable_eq α] [decidable_eq β] (f : α → β) (m : multiset α) :
  (m.map f).to_finset = m.to_finset.image f :=
finset.val_inj.1 (multiset.erase_dup_map_erase_dup_eq _ _).symm

namespace finset

/-! ### card -/
section card

/-- `card s` is the cardinality (number of elements) of `s`. -/
def card (s : finset α) : nat := s.1.card

theorem card_def (s : finset α) : s.card = s.1.card := rfl

@[simp] lemma card_mk {m nodup} : (⟨m, nodup⟩ : finset α).card = m.card := rfl

@[simp] theorem card_empty : card (∅ : finset α) = 0 := rfl

@[simp] theorem card_eq_zero {s : finset α} : card s = 0 ↔ s = ∅ :=
card_eq_zero.trans val_eq_zero

theorem card_pos {s : finset α} : 0 < card s ↔ s.nonempty :=
pos_iff_ne_zero.trans $ (not_congr card_eq_zero).trans nonempty_iff_ne_empty.symm

theorem card_ne_zero_of_mem {s : finset α} {a : α} (h : a ∈ s) : card s ≠ 0 :=
(not_congr card_eq_zero).2 (ne_empty_of_mem h)

theorem card_eq_one {s : finset α} : s.card = 1 ↔ ∃ a, s = {a} :=
by cases s; simp only [multiset.card_eq_one, finset.card, ← val_inj, singleton_val]

theorem card_le_one {s : finset α} : s.card ≤ 1 ↔ ∀ (a ∈ s) (b ∈ s), a = b :=
begin
  rcases s.eq_empty_or_nonempty with rfl|⟨x, hx⟩, { simp },
  refine (nat.succ_le_of_lt (card_pos.2 ⟨x, hx⟩)).le_iff_eq.trans (card_eq_one.trans ⟨_, _⟩),
  { rintro ⟨y, rfl⟩, simp },
  { exact λ h, ⟨x, eq_singleton_iff_unique_mem.2 ⟨hx, λ y hy, h _ hy _ hx⟩⟩ }
end

theorem one_lt_card {s : finset α} : 1 < s.card ↔ ∃ (a ∈ s) (b ∈ s), a ≠ b :=
by { rw ← not_iff_not, push_neg, exact card_le_one }

@[simp] theorem card_insert_of_not_mem [decidable_eq α]
  {a : α} {s : finset α} (h : a ∉ s) : card (insert a s) = card s + 1 :=
by simpa only [card_cons, card, insert_val] using
congr_arg multiset.card (ndinsert_of_not_mem h)

theorem card_insert_of_mem [decidable_eq α] {a : α} {s : finset α}
  (h : a ∈ s) : card (insert a s) = card s := by rw insert_eq_of_mem h

theorem card_insert_le [decidable_eq α] (a : α) (s : finset α) : card (insert a s) ≤ card s + 1 :=
by by_cases a ∈ s; [{rw [insert_eq_of_mem h], apply nat.le_add_right},
rw [card_insert_of_not_mem h]]

@[simp] theorem card_singleton (a : α) : card ({a} : finset α) = 1 := card_singleton _

lemma card_singleton_inter [decidable_eq α] {x : α} {s : finset α} : ({x} ∩ s).card ≤ 1 :=
begin
  cases (finset.decidable_mem x s),
  { simp [finset.singleton_inter_of_not_mem h] },
  { simp [finset.singleton_inter_of_mem h] },
end

theorem card_erase_of_mem [decidable_eq α] {a : α} {s : finset α} :
  a ∈ s → card (erase s a) = pred (card s) := card_erase_of_mem

theorem card_erase_lt_of_mem [decidable_eq α] {a : α} {s : finset α} :
  a ∈ s → card (erase s a) < card s := card_erase_lt_of_mem

theorem card_erase_le [decidable_eq α] {a : α} {s : finset α} :
  card (erase s a) ≤ card s := card_erase_le

theorem pred_card_le_card_erase [decidable_eq α] {a : α} {s : finset α} :
  card s - 1 ≤ card (erase s a) :=
begin
  by_cases h : a ∈ s,
  { rw [card_erase_of_mem h], refl },
  { rw [erase_eq_of_not_mem h], apply nat.sub_le }
end

@[simp] theorem card_range (n : ℕ) : card (range n) = n := card_range n

@[simp] theorem card_attach {s : finset α} : card (attach s) = card s := multiset.card_attach

end card
end finset

theorem multiset.to_finset_card_le [decidable_eq α] (m : multiset α) : m.to_finset.card ≤ m.card :=
card_le_of_le (erase_dup_le _)

theorem list.to_finset_card_le [decidable_eq α] (l : list α) : l.to_finset.card ≤ l.length :=
multiset.to_finset_card_le ⟦l⟧

namespace finset
section card

theorem card_image_le [decidable_eq β] {f : α → β} {s : finset α} : card (image f s) ≤ card s :=
by simpa only [card_map] using (s.1.map f).to_finset_card_le

theorem card_image_of_inj_on [decidable_eq β] {f : α → β} {s : finset α}
  (H : ∀x∈s, ∀y∈s, f x = f y → x = y) : card (image f s) = card s :=
by simp only [card, image_val_of_inj_on H, card_map]

theorem card_image_of_injective [decidable_eq β] {f : α → β} (s : finset α)
  (H : injective f) : card (image f s) = card s :=
card_image_of_inj_on $ λ x _ y _ h, H h

lemma fiber_card_ne_zero_iff_mem_image (s : finset α) (f : α → β) [decidable_eq β] (y : β) :
  (s.filter (λ x, f x = y)).card ≠ 0 ↔ y ∈ s.image f :=
by { rw [←pos_iff_ne_zero, card_pos, fiber_nonempty_iff_mem_image] }

@[simp] lemma card_map {α β} (f : α ↪ β) {s : finset α} : (s.map f).card = s.card :=
multiset.card_map _ _

@[simp] lemma card_subtype (p : α → Prop) [decidable_pred p] (s : finset α) :
  (s.subtype p).card = (s.filter p).card :=
by simp [finset.subtype]

lemma card_eq_of_bijective {s : finset α} {n : ℕ}
  (f : ∀i, i < n → α)
  (hf : ∀a∈s, ∃i, ∃h:i<n, f i h = a) (hf' : ∀i (h : i < n), f i h ∈ s)
  (f_inj : ∀i j (hi : i < n) (hj : j < n), f i hi = f j hj → i = j) :
  card s = n :=
begin
  classical,
  have : ∀ (a : α), a ∈ s ↔ ∃i (hi : i ∈ range n), f i (mem_range.1 hi) = a,
    from assume a, ⟨assume ha, let ⟨i, hi, eq⟩ := hf a ha in ⟨i, mem_range.2 hi, eq⟩,
      assume ⟨i, hi, eq⟩, eq ▸ hf' i (mem_range.1 hi)⟩,
  have : s = ((range n).attach.image $ λi, f i.1 (mem_range.1 i.2)),
    by simpa only [ext_iff, mem_image, exists_prop, subtype.exists, mem_attach, true_and],
  calc card s = card ((range n).attach.image $ λi, f i.1 (mem_range.1 i.2)) :
      by rw [this]
    ... = card ((range n).attach) :
      card_image_of_injective _ $ assume ⟨i, hi⟩ ⟨j, hj⟩ eq,
        subtype.eq $ f_inj i j (mem_range.1 hi) (mem_range.1 hj) eq
    ... = card (range n) : card_attach
    ... = n : card_range n
end

lemma card_eq_succ [decidable_eq α] {s : finset α} {n : ℕ} :
  s.card = n + 1 ↔ (∃a t, a ∉ t ∧ insert a t = s ∧ card t = n) :=
iff.intro
  (assume eq,
    have 0 < card s, from eq.symm ▸ nat.zero_lt_succ _,
    let ⟨a, has⟩ := card_pos.mp this in
    ⟨a, s.erase a, s.not_mem_erase a, insert_erase has,
      by simp only [eq, card_erase_of_mem has, pred_succ]⟩)
  (assume ⟨a, t, hat, s_eq, n_eq⟩, s_eq ▸ n_eq ▸ card_insert_of_not_mem hat)

theorem card_le_of_subset {s t : finset α} : s ⊆ t → card s ≤ card t :=
multiset.card_le_of_le ∘ val_le_iff.mpr

theorem card_filter_le (s : finset α) (p : α → Prop) [decidable_pred p] :
  card (s.filter p) ≤ card s :=
card_le_of_subset $ filter_subset _ _

theorem eq_of_subset_of_card_le {s t : finset α} (h : s ⊆ t) (h₂ : card t ≤ card s) : s = t :=
eq_of_veq $ multiset.eq_of_le_of_card_le (val_le_iff.mpr h) h₂

lemma card_lt_card {s t : finset α} (h : s ⊂ t) : s.card < t.card :=
card_lt_of_lt (val_lt_iff.2 h)

lemma card_le_card_of_inj_on {s : finset α} {t : finset β}
  (f : α → β) (hf : ∀a∈s, f a ∈ t) (f_inj : ∀a₁∈s, ∀a₂∈s, f a₁ = f a₂ → a₁ = a₂) :
  card s ≤ card t :=
begin
  classical,
  calc card s = card (s.image f) : by rw [card_image_of_inj_on f_inj]
    ... ≤ card t : card_le_of_subset $ image_subset_iff.2 hf
end

/--
If there are more pigeons than pigeonholes, then there are two pigeons
in the same pigeonhole.
-/
lemma exists_ne_map_eq_of_card_lt_of_maps_to {s : finset α} {t : finset β} (hc : t.card < s.card)
  {f : α → β} (hf : ∀ a ∈ s, f a ∈ t) :
  ∃ (x ∈ s) (y ∈ s), x ≠ y ∧ f x = f y :=
begin
  classical, by_contra hz, push_neg at hz,
  refine hc.not_le (card_le_card_of_inj_on f hf _),
  intros x hx y hy, contrapose, exact hz x hx y hy,
end

lemma le_card_of_inj_on_range {n} {s : finset α}
  (f : ℕ → α) (hf : ∀i<n, f i ∈ s) (f_inj : ∀ (i<n) (j<n), f i = f j → i = j) : n ≤ card s :=
calc n = card (range n) : (card_range n).symm
  ... ≤ card s : card_le_card_of_inj_on f (by simpa only [mem_range]) (by simpa only [mem_range])

/-- Suppose that, given objects defined on all strict subsets of any finset `s`, one knows how to
define an object on `s`. Then one can inductively define an object on all finsets, starting from
the empty set and iterating. This can be used either to define data, or to prove properties. -/
@[elab_as_eliminator] def strong_induction_on {p : finset α → Sort*} :
  ∀ (s : finset α), (∀s, (∀t ⊂ s, p t) → p s) → p s
| ⟨s, nd⟩ ih := multiset.strong_induction_on s
  (λ s IH nd, ih ⟨s, nd⟩ (λ ⟨t, nd'⟩ ss, IH t (val_lt_iff.2 ss) nd')) nd

@[elab_as_eliminator] lemma case_strong_induction_on [decidable_eq α] {p : finset α → Prop}
  (s : finset α) (h₀ : p ∅) (h₁ : ∀ a s, a ∉ s → (∀t ⊆ s, p t) → p (insert a s)) : p s :=
finset.strong_induction_on s $ λ s,
finset.induction_on s (λ _, h₀) $ λ a s n _ ih, h₁ a s n $
λ t ss, ih _ (lt_of_le_of_lt ss (ssubset_insert n) : t < _)

lemma card_congr {s : finset α} {t : finset β} (f : Π a ∈ s, β)
  (h₁ : ∀ a ha, f a ha ∈ t) (h₂ : ∀ a b ha hb, f a ha = f b hb → a = b)
  (h₃ : ∀ b ∈ t, ∃ a ha, f a ha = b) : s.card = t.card :=
by haveI := classical.prop_decidable; exact
calc s.card = s.attach.card : card_attach.symm
... = (s.attach.image (λ (a : {a // a ∈ s}), f a.1 a.2)).card :
  eq.symm (card_image_of_injective _ (λ a b h, subtype.eq (h₂ _ _ _ _ h)))
... = t.card : congr_arg card (finset.ext $ λ b,
    ⟨λ h, let ⟨a, ha₁, ha₂⟩ := mem_image.1 h in ha₂ ▸ h₁ _ _,
      λ h, let ⟨a, ha₁, ha₂⟩ := h₃ b h in mem_image.2 ⟨⟨a, ha₁⟩, by simp [ha₂]⟩⟩)

lemma card_union_add_card_inter [decidable_eq α] (s t : finset α) :
  (s ∪ t).card + (s ∩ t).card = s.card + t.card :=
finset.induction_on t (by simp) $ λ a r har, by by_cases a ∈ s; simp *; cc

lemma card_union_le [decidable_eq α] (s t : finset α) :
  (s ∪ t).card ≤ s.card + t.card :=
card_union_add_card_inter s t ▸ le_add_right _ _

lemma card_union_eq [decidable_eq α] {s t : finset α} (h : disjoint s t) :
  (s ∪ t).card = s.card + t.card :=
begin
  rw [← card_union_add_card_inter],
  convert (add_zero _).symm, rw [card_eq_zero], rwa [disjoint_iff] at h
end

lemma surj_on_of_inj_on_of_card_le {s : finset α} {t : finset β}
  (f : Π a ∈ s, β) (hf : ∀ a ha, f a ha ∈ t)
  (hinj : ∀ a₁ a₂ ha₁ ha₂, f a₁ ha₁ = f a₂ ha₂ → a₁ = a₂)
  (hst : card t ≤ card s) :
  (∀ b ∈ t, ∃ a ha, b = f a ha) :=
by haveI := classical.dec_eq β; exact
λ b hb,
  have h : card (image (λ (a : {a // a ∈ s}), f a a.prop) (attach s)) = card s,
    from @card_attach _ s ▸ card_image_of_injective _
      (λ ⟨a₁, ha₁⟩ ⟨a₂, ha₂⟩ h, subtype.eq $ hinj _ _ _ _ h),
  have h₁ : image (λ a : {a // a ∈ s}, f a a.prop) s.attach = t :=
  eq_of_subset_of_card_le (λ b h, let ⟨a, ha₁, ha₂⟩ := mem_image.1 h in
    ha₂ ▸ hf _ _) (by simp [hst, h]),
begin
  rw ← h₁ at hb,
  rcases mem_image.1 hb with ⟨a, ha₁, ha₂⟩,
  exact ⟨a, a.2, ha₂.symm⟩,
end

open function

lemma inj_on_of_surj_on_of_card_le {s : finset α} {t : finset β}
  (f : Π a ∈ s, β) (hf : ∀ a ha, f a ha ∈ t)
  (hsurj : ∀ b ∈ t, ∃ a ha, b = f a ha)
  (hst : card s ≤ card t)
  ⦃a₁ a₂⦄ (ha₁ : a₁ ∈ s) (ha₂ : a₂ ∈ s)
  (ha₁a₂: f a₁ ha₁ = f a₂ ha₂) : a₁ = a₂ :=
by haveI : inhabited {x // x ∈ s} := ⟨⟨a₁, ha₁⟩⟩; exact
let f' : {x // x ∈ s} → {x // x ∈ t} := λ x, ⟨f x.1 x.2, hf x.1 x.2⟩ in
let g : {x // x ∈ t} → {x // x ∈ s} :=
  @surj_inv _ _ f'
    (λ x, let ⟨y, hy₁, hy₂⟩ := hsurj x.1 x.2 in ⟨⟨y, hy₁⟩, subtype.eq hy₂.symm⟩) in
have hg : injective g, from injective_surj_inv _,
have hsg : surjective g, from λ x,
  let ⟨y, hy⟩ := surj_on_of_inj_on_of_card_le (λ (x : {x // x ∈ t}) (hx : x ∈ t.attach), g x)
    (λ x _, show (g x) ∈ s.attach, from mem_attach _ _)
    (λ x y _ _ hxy, hg hxy) (by simpa) x (mem_attach _ _) in
  ⟨y, hy.snd.symm⟩,
have hif : injective f',
  from (left_inverse_of_surjective_of_right_inverse hsg
      (right_inverse_surj_inv _)).injective,
subtype.ext_iff_val.1 (@hif ⟨a₁, ha₁⟩ ⟨a₂, ha₂⟩ (subtype.eq ha₁a₂))

end card

section bUnion
/-!
### bUnion

This section is about the bounded union of an indexed family `t : α → finset β` of finite sets
over a finite set `s : finset α`.
-/

variables [decidable_eq β] {s : finset α} {t : α → finset β}

/-- `bUnion s t` is the union of `t x` over `x ∈ s`.
(This was formerly `bind` due to the monad structure on types with `decidable_eq`.) -/
protected def bUnion (s : finset α) (t : α → finset β) : finset β :=
(s.1.bind (λ a, (t a).1)).to_finset

@[simp] theorem bUnion_val (s : finset α) (t : α → finset β) :
  (s.bUnion t).1 = (s.1.bind (λ a, (t a).1)).erase_dup := rfl

@[simp] theorem bUnion_empty : finset.bUnion ∅ t = ∅ := rfl

@[simp] theorem mem_bUnion {b : β} : b ∈ s.bUnion t ↔ ∃a∈s, b ∈ t a :=
by simp only [mem_def, bUnion_val, mem_erase_dup, mem_bind, exists_prop]

@[simp] theorem bUnion_insert [decidable_eq α] {a : α} : (insert a s).bUnion t = t a ∪ s.bUnion t :=
ext $ λ x, by simp only [mem_bUnion, exists_prop, mem_union, mem_insert,
  or_and_distrib_right, exists_or_distrib, exists_eq_left]
-- ext $ λ x, by simp [or_and_distrib_right, exists_or_distrib]

@[simp] lemma singleton_bUnion {a : α} : finset.bUnion {a} t = t a :=
begin
  classical,
  rw [← insert_emptyc_eq, bUnion_insert, bUnion_empty, union_empty]
end

theorem bUnion_inter (s : finset α) (f : α → finset β) (t : finset β) :
  s.bUnion f ∩ t = s.bUnion (λ x, f x ∩ t) :=
begin
  ext x,
  simp only [mem_bUnion, mem_inter],
  tauto
end

theorem inter_bUnion (t : finset β) (s : finset α) (f : α → finset β) :
  t ∩ s.bUnion f = s.bUnion (λ x, t ∩ f x) :=
by rw [inter_comm, bUnion_inter]; simp [inter_comm]

theorem image_bUnion [decidable_eq γ] {f : α → β} {s : finset α} {t : β → finset γ} :
  (s.image f).bUnion t = s.bUnion (λa, t (f a)) :=
by haveI := classical.dec_eq α; exact
finset.induction_on s rfl (λ a s has ih,
  by simp only [image_insert, bUnion_insert, ih])

theorem bUnion_image [decidable_eq γ] {s : finset α} {t : α → finset β} {f : β → γ} :
  (s.bUnion t).image f = s.bUnion (λa, (t a).image f) :=
by haveI := classical.dec_eq α; exact
finset.induction_on s rfl (λ a s has ih,
  by simp only [bUnion_insert, image_union, ih])

theorem bind_to_finset [decidable_eq α] (s : multiset α) (t : α → multiset β) :
  (s.bind t).to_finset = s.to_finset.bUnion (λa, (t a).to_finset) :=
ext $ λ x, by simp only [multiset.mem_to_finset, mem_bUnion, multiset.mem_bind, exists_prop]

lemma bUnion_mono {t₁ t₂ : α → finset β} (h : ∀a∈s, t₁ a ⊆ t₂ a) : s.bUnion t₁ ⊆ s.bUnion t₂ :=
have ∀b a, a ∈ s → b ∈ t₁ a → (∃ (a : α), a ∈ s ∧ b ∈ t₂ a),
  from assume b a ha hb, ⟨a, ha, finset.mem_of_subset (h a ha) hb⟩,
by simpa only [subset_iff, mem_bUnion, exists_imp_distrib, and_imp, exists_prop]

lemma bUnion_subset_bUnion_of_subset_left {α : Type*} {s₁ s₂ : finset α}
  (t : α → finset β) (h : s₁ ⊆ s₂) : s₁.bUnion t ⊆ s₂.bUnion t :=
begin
  intro x,
  simp only [and_imp, mem_bUnion, exists_prop],
  exact Exists.imp (λ a ha, ⟨h ha.1, ha.2⟩)
end

lemma bUnion_singleton {f : α → β} : s.bUnion (λa, {f a}) = s.image f :=
ext $ λ x, by simp only [mem_bUnion, mem_image, mem_singleton, eq_comm]

@[simp] lemma bUnion_singleton_eq_self [decidable_eq α] :
  s.bUnion (singleton : α → finset α) = s :=
by { rw bUnion_singleton, exact image_id }

lemma bUnion_filter_eq_of_maps_to [decidable_eq α] {s : finset α} {t : finset β} {f : α → β}
  (h : ∀ x ∈ s, f x ∈ t) :
  t.bUnion (λa, s.filter $ (λc, f c = a)) = s :=
begin
  ext b,
  suffices : (∃ a ∈ t, b ∈ s ∧ f b = a) ↔ b ∈ s, by simpa,
  exact ⟨λ ⟨a, ha, hb, hab⟩, hb, λ hb, ⟨f b, h b hb, hb, rfl⟩⟩
end

lemma image_bUnion_filter_eq [decidable_eq α] (s : finset β) (g : β → α) :
  (s.image g).bUnion (λa, s.filter $ (λc, g c = a)) = s :=
bUnion_filter_eq_of_maps_to (λ x, mem_image_of_mem g)

<<<<<<< HEAD
lemma erase_bUnion [decidable_eq β] (f : α → finset β) (s : finset α) (b : β) :
  (s.bUnion f).erase b = s.bUnion (λ x, (f x).erase b) :=
begin
  ext y,
  simp only [exists_prop, finset.mem_bUnion, ne.def, finset.mem_erase],
  tauto,
end
=======
lemma erase_bUnion (f : α → finset β) (s : finset α) (b : β) :
  (s.bUnion f).erase b = s.bUnion (λ x, (f x).erase b) :=
by { ext, simp only [finset.mem_bUnion, iff_self, exists_and_distrib_left, finset.mem_erase] }
>>>>>>> f0413daf

end bUnion

/-! ### prod -/
section prod
variables {s : finset α} {t : finset β}

/-- `product s t` is the set of pairs `(a, b)` such that `a ∈ s` and `b ∈ t`. -/
protected def product (s : finset α) (t : finset β) : finset (α × β) := ⟨_, nodup_product s.2 t.2⟩

@[simp] theorem product_val : (s.product t).1 = s.1.product t.1 := rfl

@[simp] theorem mem_product {p : α × β} : p ∈ s.product t ↔ p.1 ∈ s ∧ p.2 ∈ t := mem_product

theorem subset_product [decidable_eq α] [decidable_eq β] {s : finset (α × β)} :
  s ⊆ (s.image prod.fst).product (s.image prod.snd) :=
λ p hp, mem_product.2 ⟨mem_image_of_mem _ hp, mem_image_of_mem _ hp⟩

theorem product_eq_bUnion [decidable_eq α] [decidable_eq β] (s : finset α) (t : finset β) :
 s.product t = s.bUnion (λa, t.image $ λb, (a, b)) :=
ext $ λ ⟨x, y⟩, by simp only [mem_product, mem_bUnion, mem_image, exists_prop, prod.mk.inj_iff,
  and.left_comm, exists_and_distrib_left, exists_eq_right, exists_eq_left]

@[simp] theorem card_product (s : finset α) (t : finset β) : card (s.product t) = card s * card t :=
multiset.card_product _ _

theorem filter_product (p : α → Prop) (q : β → Prop) [decidable_pred p] [decidable_pred q] :
  (s.product t).filter (λ (x : α × β), p x.1 ∧ q x.2) = (s.filter p).product (t.filter q) :=
by { ext ⟨a, b⟩, simp only [mem_filter, mem_product], finish, }

lemma filter_product_card (s : finset α) (t : finset β)
  (p : α → Prop) (q : β → Prop) [decidable_pred p] [decidable_pred q] :
  ((s.product t).filter (λ (x : α × β), p x.1 ↔ q x.2)).card =
  (s.filter p).card * (t.filter q).card + (s.filter (not ∘ p)).card * (t.filter (not ∘ q)).card :=
begin
  classical,
  rw [← card_product, ← card_product, ← filter_product, ← filter_product, ← card_union_eq],
  { apply congr_arg, ext ⟨a, b⟩, simp only [filter_union_right, mem_filter, mem_product],
    split; intros; finish, },
  { rw disjoint_iff, change _ ∩ _ = ∅, ext ⟨a, b⟩, rw mem_inter, finish, },
end

end prod

/-! ### sigma -/
section sigma
variables {σ : α → Type*} {s : finset α} {t : Πa, finset (σ a)}

/-- `sigma s t` is the set of dependent pairs `⟨a, b⟩` such that `a ∈ s` and `b ∈ t a`. -/
protected def sigma (s : finset α) (t : Πa, finset (σ a)) : finset (Σa, σ a) :=
⟨_, nodup_sigma s.2 (λ a, (t a).2)⟩

@[simp] theorem mem_sigma {p : sigma σ} : p ∈ s.sigma t ↔ p.1 ∈ s ∧ p.2 ∈ t (p.1) := mem_sigma

theorem sigma_mono {s₁ s₂ : finset α} {t₁ t₂ : Πa, finset (σ a)}
  (H1 : s₁ ⊆ s₂) (H2 : ∀a, t₁ a ⊆ t₂ a) : s₁.sigma t₁ ⊆ s₂.sigma t₂ :=
λ ⟨x, sx⟩ H, let ⟨H3, H4⟩ := mem_sigma.1 H in mem_sigma.2 ⟨H1 H3, H2 x H4⟩

theorem sigma_eq_bUnion [decidable_eq (Σ a, σ a)] (s : finset α)
  (t : Πa, finset (σ a)) :
  s.sigma t = s.bUnion (λa, (t a).map $ embedding.sigma_mk a) :=
by { ext ⟨x, y⟩, simp [and.left_comm] }

end sigma

/-! ### disjoint -/
section disjoint
variable [decidable_eq α]

theorem disjoint_left {s t : finset α} : disjoint s t ↔ ∀ {a}, a ∈ s → a ∉ t :=
by simp only [_root_.disjoint, inf_eq_inter, le_iff_subset, subset_iff, mem_inter, not_and,
  and_imp]; refl

theorem disjoint_val {s t : finset α} : disjoint s t ↔ s.1.disjoint t.1 :=
disjoint_left

theorem disjoint_iff_inter_eq_empty {s t : finset α} : disjoint s t ↔ s ∩ t = ∅ :=
disjoint_iff

instance decidable_disjoint (U V : finset α) : decidable (disjoint U V) :=
decidable_of_decidable_of_iff (by apply_instance) eq_bot_iff

theorem disjoint_right {s t : finset α} : disjoint s t ↔ ∀ {a}, a ∈ t → a ∉ s :=
by rw [disjoint.comm, disjoint_left]

theorem disjoint_iff_ne {s t : finset α} : disjoint s t ↔ ∀ a ∈ s, ∀ b ∈ t, a ≠ b :=
by simp only [disjoint_left, imp_not_comm, forall_eq']

theorem disjoint_of_subset_left {s t u : finset α} (h : s ⊆ u) (d : disjoint u t) : disjoint s t :=
disjoint_left.2 (λ x m₁, (disjoint_left.1 d) (h m₁))

theorem disjoint_of_subset_right {s t u : finset α} (h : t ⊆ u) (d : disjoint s u) : disjoint s t :=
disjoint_right.2 (λ x m₁, (disjoint_right.1 d) (h m₁))

@[simp] theorem disjoint_empty_left (s : finset α) : disjoint ∅ s := disjoint_bot_left

@[simp] theorem disjoint_empty_right (s : finset α) : disjoint s ∅ := disjoint_bot_right

@[simp] theorem singleton_disjoint {s : finset α} {a : α} : disjoint (singleton a) s ↔ a ∉ s :=
by simp only [disjoint_left, mem_singleton, forall_eq]

@[simp] theorem disjoint_singleton {s : finset α} {a : α} : disjoint s (singleton a) ↔ a ∉ s :=
disjoint.comm.trans singleton_disjoint

@[simp] theorem disjoint_insert_left {a : α} {s t : finset α} :
  disjoint (insert a s) t ↔ a ∉ t ∧ disjoint s t :=
by simp only [disjoint_left, mem_insert, or_imp_distrib, forall_and_distrib, forall_eq]

@[simp] theorem disjoint_insert_right {a : α} {s t : finset α} :
  disjoint s (insert a t) ↔ a ∉ s ∧ disjoint s t :=
disjoint.comm.trans $ by rw [disjoint_insert_left, disjoint.comm]

@[simp] theorem disjoint_union_left {s t u : finset α} :
  disjoint (s ∪ t) u ↔ disjoint s u ∧ disjoint t u :=
by simp only [disjoint_left, mem_union, or_imp_distrib, forall_and_distrib]

@[simp] theorem disjoint_union_right {s t u : finset α} :
  disjoint s (t ∪ u) ↔ disjoint s t ∧ disjoint s u :=
by simp only [disjoint_right, mem_union, or_imp_distrib, forall_and_distrib]

lemma sdiff_disjoint {s t : finset α} : disjoint (t \ s) s :=
disjoint_left.2 $ assume a ha, (mem_sdiff.1 ha).2

lemma disjoint_sdiff {s t : finset α} : disjoint s (t \ s) :=
sdiff_disjoint.symm

lemma disjoint_sdiff_inter (s t : finset α) : disjoint (s \ t) (s ∩ t) :=
disjoint_of_subset_right (inter_subset_right _ _) sdiff_disjoint

lemma sdiff_eq_self_iff_disjoint {s t : finset α} : s \ t = s ↔ disjoint s t :=
by rw [sdiff_eq_self, subset_empty, disjoint_iff_inter_eq_empty]

lemma sdiff_eq_self_of_disjoint {s t : finset α} (h : disjoint s t) : s \ t = s :=
sdiff_eq_self_iff_disjoint.2 h

lemma disjoint_self_iff_empty (s : finset α) : disjoint s s ↔ s = ∅ :=
disjoint_self

lemma disjoint_bUnion_left {ι : Type*}
  (s : finset ι) (f : ι → finset α) (t : finset α) :
  disjoint (s.bUnion f) t ↔ (∀i∈s, disjoint (f i) t) :=
begin
  classical,
  refine s.induction _ _,
  { simp only [forall_mem_empty_iff, bUnion_empty, disjoint_empty_left] },
  { assume i s his ih,
    simp only [disjoint_union_left, bUnion_insert, his, forall_mem_insert, ih] }
end

lemma disjoint_bUnion_right {ι : Type*}
  (s : finset α) (t : finset ι) (f : ι → finset α) :
  disjoint s (t.bUnion f) ↔ (∀i∈t, disjoint s (f i)) :=
by simpa only [disjoint.comm] using disjoint_bUnion_left t f s

@[simp] theorem card_disjoint_union {s t : finset α} (h : disjoint s t) :
  card (s ∪ t) = card s + card t :=
by rw [← card_union_add_card_inter, disjoint_iff_inter_eq_empty.1 h, card_empty, add_zero]

theorem card_sdiff {s t : finset α} (h : s ⊆ t) : card (t \ s) = card t - card s :=
suffices card (t \ s) = card ((t \ s) ∪ s) - card s, by rwa sdiff_union_of_subset h at this,
by rw [card_disjoint_union sdiff_disjoint, nat.add_sub_cancel]

lemma disjoint_filter {s : finset α} {p q : α → Prop} [decidable_pred p] [decidable_pred q] :
    disjoint (s.filter p) (s.filter q) ↔ (∀ x ∈ s, p x → ¬ q x) :=
by split; simp [disjoint_left] {contextual := tt}

lemma disjoint_filter_filter {s t : finset α} {p q : α → Prop} [decidable_pred p]
  [decidable_pred q] :
  (disjoint s t) → disjoint (s.filter p) (t.filter q) :=
disjoint.mono (filter_subset _ _) (filter_subset _ _)

lemma disjoint_iff_disjoint_coe {α : Type*} {a b : finset α} [decidable_eq α] :
  disjoint a b ↔ disjoint (↑a : set α) (↑b : set α) :=
by { rw [finset.disjoint_left, set.disjoint_left], refl }

lemma filter_card_add_filter_neg_card_eq_card {α : Type*} {s : finset α} (p : α → Prop)
  [decidable_pred p] :
  (s.filter p).card + (s.filter (not ∘ p)).card = s.card :=
by { classical, simp [← card_union_eq, filter_union_filter_neg_eq, disjoint_filter], }

end disjoint

section self_prod
variables (s : finset α) [decidable_eq α]

/-- Given a finite set `s`, the diagonal, `s.diag` is the set of pairs of the form `(a, a)` for
`a ∈ s`. -/
def diag := (s.product s).filter (λ (a : α × α), a.fst = a.snd)

/-- Given a finite set `s`, the off-diagonal, `s.off_diag` is the set of pairs `(a, b)` with `a ≠ b`
for `a, b ∈ s`. -/
def off_diag := (s.product s).filter (λ (a : α × α), a.fst ≠ a.snd)

@[simp] lemma mem_diag (x : α × α) : x ∈ s.diag ↔ x.1 ∈ s ∧ x.1 = x.2 :=
by { simp only [diag, mem_filter, mem_product], split; intros; finish, }

@[simp] lemma mem_off_diag (x : α × α) : x ∈ s.off_diag ↔ x.1 ∈ s ∧ x.2 ∈ s ∧ x.1 ≠ x.2 :=
by { simp only [off_diag, mem_filter, mem_product], split; intros; finish, }

@[simp] lemma diag_card : (diag s).card = s.card :=
begin
  suffices : diag s = s.image (λ a, (a, a)), { rw this, apply card_image_of_inj_on, finish, },
  ext ⟨a₁, a₂⟩, rw mem_diag, split; intros; finish,
end

@[simp] lemma off_diag_card : (off_diag s).card = s.card * s.card - s.card :=
begin
  suffices : (diag s).card + (off_diag s).card = s.card * s.card,
  { nth_rewrite 2 ← s.diag_card, finish, },
  rw ← card_product,
  apply filter_card_add_filter_neg_card_eq_card,
end

end self_prod

/--
Given a set A and a set B inside it, we can shrink A to any appropriate size, and keep B
inside it.
-/
lemma exists_intermediate_set {A B : finset α} (i : ℕ)
  (h₁ : i + card B ≤ card A) (h₂ : B ⊆ A) :
  ∃ (C : finset α), B ⊆ C ∧ C ⊆ A ∧ card C = i + card B :=
begin
  classical,
  rcases nat.le.dest h₁ with ⟨k, _⟩,
  clear h₁,
  induction k with k ih generalizing A,
  { exact ⟨A, h₂, subset.refl _, h.symm⟩ },
  { have : (A \ B).nonempty,
    { rw [← card_pos, card_sdiff h₂, ← h, nat.add_right_comm,
          nat.add_sub_cancel, nat.add_succ],
      apply nat.succ_pos },
    rcases this with ⟨a, ha⟩,
    have z : i + card B + k = card (erase A a),
    { rw [card_erase_of_mem, ← h, nat.add_succ, nat.pred_succ],
      rw mem_sdiff at ha,
      exact ha.1 },
    rcases ih _ z with ⟨B', hB', B'subA', cards⟩,
    { exact ⟨B', hB', trans B'subA' (erase_subset _ _), cards⟩ },
    { rintros t th,
      apply mem_erase_of_ne_of_mem _ (h₂ th),
      rintro rfl,
      exact not_mem_sdiff_of_mem_right th ha } }
end

/-- We can shrink A to any smaller size. -/
lemma exists_smaller_set (A : finset α) (i : ℕ) (h₁ : i ≤ card A) :
  ∃ (B : finset α), B ⊆ A ∧ card B = i :=
let ⟨B, _, x₁, x₂⟩ := exists_intermediate_set i (by simpa) (empty_subset A) in ⟨B, x₁, x₂⟩

/-- `finset.fin_range k` is the finset `{0, 1, ..., k-1}`, as a `finset (fin k)`. -/
def fin_range (k : ℕ) : finset (fin k) :=
⟨list.fin_range k, list.nodup_fin_range k⟩

@[simp]
lemma fin_range_card {k : ℕ} : (fin_range k).card = k :=
by simp [fin_range]

@[simp]
lemma mem_fin_range {k : ℕ} (m : fin k) : m ∈ fin_range k :=
list.mem_fin_range m

@[simp] lemma coe_fin_range (k : ℕ) : (fin_range k : set (fin k)) = set.univ :=
set.eq_univ_of_forall mem_fin_range

/-- Given a finset `s` of `ℕ` contained in `{0,..., n-1}`, the corresponding finset in `fin n`
is `s.attach_fin h` where `h` is a proof that all elements of `s` are less than `n`. -/
def attach_fin (s : finset ℕ) {n : ℕ} (h : ∀ m ∈ s, m < n) : finset (fin n) :=
⟨s.1.pmap (λ a ha, ⟨a, ha⟩) h, multiset.nodup_pmap (λ _ _ _ _, fin.veq_of_eq) s.2⟩

@[simp] lemma mem_attach_fin {n : ℕ} {s : finset ℕ} (h : ∀ m ∈ s, m < n) {a : fin n} :
  a ∈ s.attach_fin h ↔ (a : ℕ) ∈ s :=
⟨λ h, let ⟨b, hb₁, hb₂⟩ := multiset.mem_pmap.1 h in hb₂ ▸ hb₁,
λ h, multiset.mem_pmap.2 ⟨a, h, fin.eta _ _⟩⟩

@[simp] lemma card_attach_fin {n : ℕ} (s : finset ℕ) (h : ∀ m ∈ s, m < n) :
  (s.attach_fin h).card = s.card := multiset.card_pmap _ _ _

/-! ### choose -/
section choose
variables (p : α → Prop) [decidable_pred p] (l : finset α)

/-- Given a finset `l` and a predicate `p`, associate to a proof that there is a unique element of
`l` satisfying `p` this unique element, as an element of the corresponding subtype. -/
def choose_x (hp : (∃! a, a ∈ l ∧ p a)) : { a // a ∈ l ∧ p a } :=
multiset.choose_x p l.val hp

/-- Given a finset `l` and a predicate `p`, associate to a proof that there is a unique element of
`l` satisfying `p` this unique element, as an element of the ambient type. -/
def choose (hp : ∃! a, a ∈ l ∧ p a) : α := choose_x p l hp

lemma choose_spec (hp : ∃! a, a ∈ l ∧ p a) : choose p l hp ∈ l ∧ p (choose p l hp) :=
(choose_x p l hp).property

lemma choose_mem (hp : ∃! a, a ∈ l ∧ p a) : choose p l hp ∈ l := (choose_spec _ _ _).1

lemma choose_property (hp : ∃! a, a ∈ l ∧ p a) : p (choose p l hp) := (choose_spec _ _ _).2

end choose

theorem lt_wf {α} : well_founded (@has_lt.lt (finset α) _) :=
have H : subrelation (@has_lt.lt (finset α) _)
    (inv_image (<) card),
  from λ x y hxy, card_lt_card hxy,
subrelation.wf H $ inv_image.wf _ $ nat.lt_wf

end finset

namespace equiv

/-- Given an equivalence `α` to `β`, produce an equivalence between `finset α` and `finset β`. -/
protected def finset_congr (e : α ≃ β) : finset α ≃ finset β :=
{ to_fun := λ s, s.map e.to_embedding,
  inv_fun := λ s, s.map e.symm.to_embedding,
  left_inv := λ s, by simp [finset.map_map],
  right_inv := λ s, by simp [finset.map_map] }

@[simp] lemma finset_congr_apply (e : α ≃ β) (s : finset α) :
  e.finset_congr s = s.map e.to_embedding :=
rfl
@[simp] lemma finset_congr_symm_apply (e : α ≃ β) (s : finset β) :
  e.finset_congr.symm s = s.map e.symm.to_embedding :=
rfl

end equiv

namespace list
variable [decidable_eq α]

theorem to_finset_card_of_nodup {l : list α} (h : l.nodup) : l.to_finset.card = l.length :=
congr_arg card $ (@multiset.erase_dup_eq_self α _ l).2 h

end list

namespace multiset
variable [decidable_eq α]

theorem to_finset_card_of_nodup {l : multiset α} (h : l.nodup) : l.to_finset.card = l.card :=
congr_arg card $ (@multiset.erase_dup_eq_self α _ l).2 h

lemma disjoint_to_finset (m1 m2 : multiset α) :
  _root_.disjoint m1.to_finset m2.to_finset ↔ m1.disjoint m2 :=
begin
  rw finset.disjoint_iff_ne,
  split,
  { intro h,
    intros a ha1 ha2,
    rw ← multiset.mem_to_finset at ha1 ha2,
    exact h _ ha1 _ ha2 rfl },
  { rintros h a ha b hb rfl,
    rw multiset.mem_to_finset at ha hb,
    exact h ha hb }
end

end multiset<|MERGE_RESOLUTION|>--- conflicted
+++ resolved
@@ -2135,19 +2135,9 @@
   (s.image g).bUnion (λa, s.filter $ (λc, g c = a)) = s :=
 bUnion_filter_eq_of_maps_to (λ x, mem_image_of_mem g)
 
-<<<<<<< HEAD
-lemma erase_bUnion [decidable_eq β] (f : α → finset β) (s : finset α) (b : β) :
-  (s.bUnion f).erase b = s.bUnion (λ x, (f x).erase b) :=
-begin
-  ext y,
-  simp only [exists_prop, finset.mem_bUnion, ne.def, finset.mem_erase],
-  tauto,
-end
-=======
 lemma erase_bUnion (f : α → finset β) (s : finset α) (b : β) :
   (s.bUnion f).erase b = s.bUnion (λ x, (f x).erase b) :=
 by { ext, simp only [finset.mem_bUnion, iff_self, exists_and_distrib_left, finset.mem_erase] }
->>>>>>> f0413daf
 
 end bUnion
 
