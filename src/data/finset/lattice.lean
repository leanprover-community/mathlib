--- conflicted
+++ resolved
@@ -808,11 +808,8 @@
 `s.max'`. -/
 protected def max (s : finset α) : with_bot α :=
 sup s coe
-<<<<<<< HEAD
-=======
 
 lemma max_eq_sup_coe {s : finset α} : s.max = s.sup coe := rfl
->>>>>>> 0a3e8d38
 
 theorem max_eq_sup_with_bot (s : finset α) :
   s.max = sup s coe := rfl
