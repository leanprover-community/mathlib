/-
Copyright (c) 2018 Mario Carneiro. All rights reserved.
Released under Apache 2.0 license as described in the file LICENSE.
Authors: Mario Carneiro
-/
import data.finset.fold
import data.finset.option
import data.finset.prod
import data.multiset.lattice
import order.complete_lattice
import order.lexicographic
/-!
# Lattice operations on finsets
-/

variables {α β γ ι : Type*}

namespace finset
open multiset order_dual

/-! ### sup -/
section sup
-- TODO: define with just `[has_bot α]` where some lemmas hold without requiring `[order_bot α]`
variables [semilattice_sup α] [order_bot α]

/-- Supremum of a finite set: `sup {a, b, c} f = f a ⊔ f b ⊔ f c` -/
def sup (s : finset β) (f : β → α) : α := s.fold (⊔) ⊥ f

variables {s s₁ s₂ : finset β} {f g : β → α}

lemma sup_def : s.sup f = (s.1.map f).sup := rfl

@[simp] lemma sup_empty : (∅ : finset β).sup f = ⊥ :=
fold_empty

@[simp] lemma sup_cons {b : β} (h : b ∉ s) : (cons b s h).sup f = f b ⊔ s.sup f :=
fold_cons h

@[simp] lemma sup_insert [decidable_eq β] {b : β} : (insert b s : finset β).sup f = f b ⊔ s.sup f :=
fold_insert_idem

lemma sup_image [decidable_eq β] (s : finset γ) (f : γ → β) (g : β → α) :
  (s.image f).sup g = s.sup (g ∘ f) :=
fold_image_idem

@[simp] lemma sup_map (s : finset γ) (f : γ ↪ β) (g : β → α) :
  (s.map f).sup g = s.sup (g ∘ f) :=
fold_map

@[simp] lemma sup_singleton {b : β} : ({b} : finset β).sup f = f b :=
sup_singleton

lemma sup_union [decidable_eq β] : (s₁ ∪ s₂).sup f = s₁.sup f ⊔ s₂.sup f :=
finset.induction_on s₁ (by rw [empty_union, sup_empty, bot_sup_eq]) $ λ a s has ih,
by rw [insert_union, sup_insert, sup_insert, ih, sup_assoc]

lemma sup_sup : s.sup (f ⊔ g) = s.sup f ⊔ s.sup g :=
begin
  refine finset.cons_induction_on s _ (λ b t _ h, _),
  { rw [sup_empty, sup_empty, sup_empty, bot_sup_eq] },
  { rw [sup_cons, sup_cons, sup_cons, h],
    exact sup_sup_sup_comm _ _ _ _ }
end

theorem sup_congr {f g : β → α} (hs : s₁ = s₂) (hfg : ∀a∈s₂, f a = g a) : s₁.sup f = s₂.sup g :=
by subst hs; exact finset.fold_congr hfg

@[simp] lemma sup_le_iff {a : α} : s.sup f ≤ a ↔ (∀b ∈ s, f b ≤ a) :=
begin
  apply iff.trans multiset.sup_le,
  simp only [multiset.mem_map, and_imp, exists_imp_distrib],
  exact ⟨λ k b hb, k _ _ hb rfl, λ k a' b hb h, h ▸ k _ hb⟩,
end

@[simp] lemma sup_bUnion [decidable_eq β] (s : finset γ) (t : γ → finset β) :
  (s.bUnion t).sup f = s.sup (λ x, (t x).sup f) :=
eq_of_forall_ge_iff $ λ c, by simp [@forall_swap _ β]

lemma sup_const {s : finset β} (h : s.nonempty) (c : α) : s.sup (λ _, c) = c :=
eq_of_forall_ge_iff $ λ b, sup_le_iff.trans h.forall_const

@[simp] lemma sup_bot (s : finset β) : s.sup (λ _, ⊥) = (⊥ : α) :=
begin
  obtain rfl | hs := s.eq_empty_or_nonempty,
  { exact sup_empty },
  { exact sup_const hs _ }
end

lemma sup_ite (p : β → Prop) [decidable_pred p] :
  s.sup (λ i, ite (p i) (f i) (g i)) =
    (s.filter p).sup f ⊔ (s.filter (λ i, ¬ p i)).sup g :=
fold_ite _

lemma sup_le {a : α} : (∀b ∈ s, f b ≤ a) → s.sup f ≤ a :=
sup_le_iff.2

lemma le_sup {b : β} (hb : b ∈ s) : f b ≤ s.sup f :=
sup_le_iff.1 le_rfl _ hb

lemma sup_mono_fun {g : β → α} (h : ∀b∈s, f b ≤ g b) : s.sup f ≤ s.sup g :=
sup_le (λ b hb, le_trans (h b hb) (le_sup hb))

lemma sup_mono (h : s₁ ⊆ s₂) : s₁.sup f ≤ s₂.sup f :=
sup_le $ assume b hb, le_sup (h hb)

lemma sup_comm (s : finset β) (t : finset γ) (f : β → γ → α) :
  s.sup (λ b, t.sup (f b)) = t.sup (λ c, s.sup (λ b, f b c)) :=
begin
  refine eq_of_forall_ge_iff (λ a, _),
  simp_rw sup_le_iff,
  exact ⟨λ h c hc b hb, h b hb c hc, λ h b hb c hc, h c hc b hb⟩,
end

@[simp] lemma sup_attach (s : finset β) (f : β → α) : s.attach.sup (λ x, f x) = s.sup f :=
(s.attach.sup_map (function.embedding.subtype _) f).symm.trans $ congr_arg _ attach_map_val

/-- See also `finset.product_bUnion`. -/
lemma sup_product_left (s : finset β) (t : finset γ) (f : β × γ → α) :
  (s.product t).sup f = s.sup (λ i, t.sup $ λ i', f ⟨i, i'⟩) :=
begin
  refine le_antisymm _ (sup_le (λ i hi, sup_le $ λ i' hi', le_sup $ mem_product.2 ⟨hi, hi'⟩)),
  refine sup_le _,
  rintro ⟨i, i'⟩ hi,
  rw mem_product at hi,
  refine le_trans _ (le_sup hi.1),
  convert le_sup hi.2,
end

lemma sup_product_right (s : finset β) (t : finset γ) (f : β × γ → α) :
  (s.product t).sup f = t.sup (λ i', s.sup $ λ i, f ⟨i, i'⟩) :=
by rw [sup_product_left, sup_comm]

@[simp] lemma sup_erase_bot [decidable_eq α] (s : finset α) : (s.erase ⊥).sup id = s.sup id :=
begin
  refine (sup_mono (s.erase_subset _)).antisymm (finset.sup_le_iff.2 $ λ a ha, _),
  obtain rfl | ha' := eq_or_ne a ⊥,
  { exact bot_le },
  { exact le_sup (mem_erase.2 ⟨ha', ha⟩) }
end

lemma sup_sdiff_right {α β : Type*} [generalized_boolean_algebra α] (s : finset β) (f : β → α)
  (a : α) :
  s.sup (λ b, f b \ a) = s.sup f \ a :=
begin
  refine finset.cons_induction_on s _ (λ b t _ h, _),
  { rw [sup_empty, sup_empty, bot_sdiff] },
  { rw [sup_cons, sup_cons, h, sup_sdiff] }
end

lemma comp_sup_eq_sup_comp [semilattice_sup γ] [order_bot γ] {s : finset β}
  {f : β → α} (g : α → γ) (g_sup : ∀ x y, g (x ⊔ y) = g x ⊔ g y) (bot : g ⊥ = ⊥) :
  g (s.sup f) = s.sup (g ∘ f) :=
finset.cons_induction_on s bot (λ c t hc ih, by rw [sup_cons, sup_cons, g_sup, ih])

/-- Computing `sup` in a subtype (closed under `sup`) is the same as computing it in `α`. -/
lemma sup_coe {P : α → Prop}
  {Pbot : P ⊥} {Psup : ∀{{x y}}, P x → P y → P (x ⊔ y)}
  (t : finset β) (f : β → {x : α // P x}) :
  (@sup _ _ (subtype.semilattice_sup Psup) (subtype.order_bot Pbot) t f : α) = t.sup (λ x, f x) :=
by { rw [comp_sup_eq_sup_comp coe]; intros; refl }

@[simp] lemma sup_to_finset {α β} [decidable_eq β]
  (s : finset α) (f : α → multiset β) :
  (s.sup f).to_finset = s.sup (λ x, (f x).to_finset) :=
comp_sup_eq_sup_comp multiset.to_finset to_finset_union rfl

theorem subset_range_sup_succ (s : finset ℕ) : s ⊆ range (s.sup id).succ :=
λ n hn, mem_range.2 $ nat.lt_succ_of_le $ le_sup hn

theorem exists_nat_subset_range (s : finset ℕ) : ∃n : ℕ, s ⊆ range n :=
⟨_, s.subset_range_sup_succ⟩

lemma sup_induction {p : α → Prop} (hb : p ⊥) (hp : ∀ a₁, p a₁ → ∀ a₂, p a₂ → p (a₁ ⊔ a₂))
  (hs : ∀ b ∈ s, p (f b)) : p (s.sup f) :=
begin
  induction s using finset.cons_induction with c s hc ih,
  { exact hb, },
  { rw sup_cons,
    apply hp,
    { exact hs c (mem_cons.2 (or.inl rfl)), },
    { exact ih (λ b h, hs b (mem_cons.2 (or.inr h))), }, },
end

lemma sup_le_of_le_directed {α : Type*} [semilattice_sup α] [order_bot α] (s : set α)
  (hs : s.nonempty) (hdir : directed_on (≤) s) (t : finset α) :
  (∀ x ∈ t, ∃ y ∈ s, x ≤ y) → ∃ x, x ∈ s ∧ t.sup id ≤ x :=
begin
  classical,
  apply finset.induction_on t,
  { simpa only [forall_prop_of_true, and_true, forall_prop_of_false, bot_le, not_false_iff,
      sup_empty, forall_true_iff, not_mem_empty], },
  { intros a r har ih h,
    have incs : ↑r ⊆ ↑(insert a r), by { rw finset.coe_subset, apply finset.subset_insert, },
    -- x ∈ s is above the sup of r
    obtain ⟨x, ⟨hxs, hsx_sup⟩⟩ := ih (λ x hx, h x $ incs hx),
    -- y ∈ s is above a
    obtain ⟨y, hys, hay⟩ := h a (finset.mem_insert_self a r),
    -- z ∈ s is above x and y
    obtain ⟨z, hzs, ⟨hxz, hyz⟩⟩ := hdir x hxs y hys,
    use [z, hzs],
    rw [sup_insert, id.def, _root_.sup_le_iff],
    exact ⟨le_trans hay hyz, le_trans hsx_sup hxz⟩, },
end

-- If we acquire sublattices
-- the hypotheses should be reformulated as `s : subsemilattice_sup_bot`
lemma sup_mem
  (s : set α) (w₁ : ⊥ ∈ s) (w₂ : ∀ x y ∈ s, x ⊔ y ∈ s)
  {ι : Type*} (t : finset ι) (p : ι → α) (h : ∀ i ∈ t, p i ∈ s) :
  t.sup p ∈ s :=
@sup_induction _ _ _ _ _ _ (∈ s) w₁ w₂ h

@[simp]
lemma sup_eq_bot_iff (f : β → α)
  (S : finset β) : S.sup f = ⊥ ↔ ∀ s ∈ S, f s = ⊥ :=
begin
  classical,
  induction S using finset.induction with a S haS hi;
  simp [*],
end

end sup

lemma sup_eq_supr [complete_lattice β] (s : finset α) (f : α → β) : s.sup f = (⨆a∈s, f a) :=
le_antisymm
  (finset.sup_le $ assume a ha, le_supr_of_le a $ le_supr _ ha)
  (supr_le $ assume a, supr_le $ assume ha, le_sup ha)

lemma sup_id_eq_Sup [complete_lattice α] (s : finset α) : s.sup id = Sup s :=
by simp [Sup_eq_supr, sup_eq_supr]

lemma sup_id_set_eq_sUnion (s : finset (set α)) : s.sup id = ⋃₀(↑s) :=
sup_id_eq_Sup _

@[simp] lemma sup_set_eq_bUnion (s : finset α) (f : α → set β) : s.sup f = ⋃ x ∈ s, f x :=
sup_eq_supr _ _

lemma sup_eq_Sup_image [complete_lattice β] (s : finset α) (f : α → β) : s.sup f = Sup (f '' s) :=
begin
  classical,
  rw [←finset.coe_image, ←sup_id_eq_Sup, sup_image, function.comp.left_id],
end

/-! ### inf -/
section inf
-- TODO: define with just `[has_top α]` where some lemmas hold without requiring `[order_top α]`
variables [semilattice_inf α] [order_top α]

/-- Infimum of a finite set: `inf {a, b, c} f = f a ⊓ f b ⊓ f c` -/
def inf (s : finset β) (f : β → α) : α := s.fold (⊓) ⊤ f

variables {s s₁ s₂ : finset β} {f g : β → α}

lemma inf_def : s.inf f = (s.1.map f).inf := rfl

@[simp] lemma inf_empty : (∅ : finset β).inf f = ⊤ :=
fold_empty

@[simp] lemma inf_cons {b : β} (h : b ∉ s) : (cons b s h).inf f = f b ⊓ s.inf f :=
@sup_cons αᵒᵈ _ _ _ _ _ _ h

@[simp] lemma inf_insert [decidable_eq β] {b : β} : (insert b s : finset β).inf f = f b ⊓ s.inf f :=
fold_insert_idem

lemma inf_image [decidable_eq β] (s : finset γ) (f : γ → β) (g : β → α) :
  (s.image f).inf g = s.inf (g ∘ f) :=
fold_image_idem

@[simp] lemma inf_map (s : finset γ) (f : γ ↪ β) (g : β → α) :
  (s.map f).inf g = s.inf (g ∘ f) :=
fold_map

@[simp] lemma inf_singleton {b : β} : ({b} : finset β).inf f = f b :=
inf_singleton

lemma inf_union [decidable_eq β] : (s₁ ∪ s₂).inf f = s₁.inf f ⊓ s₂.inf f :=
@sup_union αᵒᵈ _ _ _ _ _ _ _

lemma inf_inf : s.inf (f ⊓ g) = s.inf f ⊓ s.inf g :=
@sup_sup αᵒᵈ _ _ _ _ _ _

theorem inf_congr {f g : β → α} (hs : s₁ = s₂) (hfg : ∀a∈s₂, f a = g a) : s₁.inf f = s₂.inf g :=
by subst hs; exact finset.fold_congr hfg

@[simp] lemma inf_bUnion [decidable_eq β] (s : finset γ) (t : γ → finset β) :
  (s.bUnion t).inf f = s.inf (λ x, (t x).inf f) :=
@sup_bUnion αᵒᵈ _ _ _ _ _ _ _ _

lemma inf_const {s : finset β} (h : s.nonempty) (c : α) : s.inf (λ _, c) = c :=
@sup_const αᵒᵈ _ _ _ _ h _

@[simp] lemma inf_top (s : finset β) : s.inf (λ _, ⊤) = (⊤ : α) := @sup_bot αᵒᵈ _ _ _ _

lemma le_inf_iff {a : α} : a ≤ s.inf f ↔ ∀ b ∈ s, a ≤ f b :=
@sup_le_iff αᵒᵈ _ _ _ _ _ _

lemma inf_le {b : β} (hb : b ∈ s) : s.inf f ≤ f b :=
le_inf_iff.1 le_rfl _ hb

lemma le_inf {a : α} : (∀b ∈ s, a ≤ f b) → a ≤ s.inf f :=
le_inf_iff.2

lemma inf_mono_fun {g : β → α} (h : ∀b∈s, f b ≤ g b) : s.inf f ≤ s.inf g :=
le_inf (λ b hb, le_trans (inf_le hb) (h b hb))

lemma inf_mono (h : s₁ ⊆ s₂) : s₂.inf f ≤ s₁.inf f :=
le_inf $ assume b hb, inf_le (h hb)

lemma inf_attach (s : finset β) (f : β → α) : s.attach.inf (λ x, f x) = s.inf f :=
@sup_attach αᵒᵈ _ _ _ _ _

lemma inf_comm (s : finset β) (t : finset γ) (f : β → γ → α) :
  s.inf (λ b, t.inf (f b)) = t.inf (λ c, s.inf (λ b, f b c)) :=
@sup_comm αᵒᵈ _ _ _ _ _ _ _

lemma inf_product_left (s : finset β) (t : finset γ) (f : β × γ → α) :
  (s.product t).inf f = s.inf (λ i, t.inf $ λ i', f ⟨i, i'⟩) :=
@sup_product_left αᵒᵈ _ _ _ _ _ _ _

lemma inf_product_right (s : finset β) (t : finset γ) (f : β × γ → α) :
  (s.product t).inf f = t.inf (λ i', s.inf $ λ i, f ⟨i, i'⟩) :=
@sup_product_right αᵒᵈ _ _ _ _ _ _ _

@[simp] lemma inf_erase_top [decidable_eq α] (s : finset α) : (s.erase ⊤).inf id = s.inf id :=
@sup_erase_bot αᵒᵈ _ _ _ _

lemma sup_sdiff_left {α β : Type*} [boolean_algebra α] (s : finset β) (f : β → α) (a : α) :
  s.sup (λ b, a \ f b) = a \ s.inf f :=
begin
  refine finset.cons_induction_on s _ (λ b t _ h, _),
  { rw [sup_empty, inf_empty, sdiff_top] },
  { rw [sup_cons, inf_cons, h, sdiff_inf] }
end

lemma inf_sdiff_left {α β : Type*} [boolean_algebra α] {s : finset β} (hs : s.nonempty) (f : β → α)
  (a : α) :
  s.inf (λ b, a \ f b) = a \ s.sup f :=
begin
  induction hs using finset.nonempty.cons_induction with b b t _ _ h,
  { rw [sup_singleton, inf_singleton] },
  { rw [sup_cons, inf_cons, h, sdiff_sup] }
end

lemma inf_sdiff_right {α β : Type*} [boolean_algebra α] {s : finset β} (hs : s.nonempty) (f : β → α)
  (a : α) :
  s.inf (λ b, f b \ a) = s.inf f \ a :=
begin
  induction hs using finset.nonempty.cons_induction with b b t _ _ h,
  { rw [inf_singleton, inf_singleton] },
  { rw [inf_cons, inf_cons, h, inf_sdiff] }
end

lemma comp_inf_eq_inf_comp [semilattice_inf γ] [order_top γ] {s : finset β}
  {f : β → α} (g : α → γ) (g_inf : ∀ x y, g (x ⊓ y) = g x ⊓ g y) (top : g ⊤ = ⊤) :
  g (s.inf f) = s.inf (g ∘ f) :=
@comp_sup_eq_sup_comp αᵒᵈ _ γᵒᵈ _ _ _ _ _ _ _ g_inf top

/-- Computing `inf` in a subtype (closed under `inf`) is the same as computing it in `α`. -/
lemma inf_coe {P : α → Prop}
  {Ptop : P ⊤} {Pinf : ∀{{x y}}, P x → P y → P (x ⊓ y)}
  (t : finset β) (f : β → {x : α // P x}) :
  (@inf _ _ (subtype.semilattice_inf Pinf) (subtype.order_top Ptop) t f : α) = t.inf (λ x, f x) :=
@sup_coe αᵒᵈ _ _ _ _ Ptop Pinf t f

lemma inf_induction {p : α → Prop} (ht : p ⊤) (hp : ∀ a₁, p a₁ → ∀ a₂, p a₂ → p (a₁ ⊓ a₂))
  (hs : ∀ b ∈ s, p (f b)) : p (s.inf f) :=
@sup_induction αᵒᵈ _ _ _ _ _ _ ht hp hs

lemma inf_mem
  (s : set α) (w₁ : ⊤ ∈ s) (w₂ : ∀ x y ∈ s, x ⊓ y ∈ s)
  {ι : Type*} (t : finset ι) (p : ι → α) (h : ∀ i ∈ t, p i ∈ s) :
  t.inf p ∈ s :=
@inf_induction _ _ _ _ _ _ (∈ s) w₁ w₂ h

@[simp]
lemma inf_eq_top_iff (f : β → α)
  (S : finset β) : S.inf f = ⊤ ↔ ∀ s ∈ S, f s = ⊤ :=
@finset.sup_eq_bot_iff αᵒᵈ _ _ _ _ _

end inf

section distrib_lattice
variables [distrib_lattice α]

section order_bot
variables [order_bot α] {s : finset β} {f : β → α} {a : α}

lemma sup_inf_distrib_left (s : finset ι) (f : ι → α) (a : α) :
  a ⊓ s.sup f = s.sup (λ i, a ⊓ f i) :=
begin
  induction s using finset.cons_induction with i s hi h,
  { simp_rw [finset.sup_empty, inf_bot_eq] },
  { rw [sup_cons, sup_cons, inf_sup_left, h] }
end

lemma sup_inf_distrib_right (s : finset ι) (f : ι → α) (a : α) :
  s.sup f ⊓ a = s.sup (λ i, f i ⊓ a) :=
by { rw [_root_.inf_comm, s.sup_inf_distrib_left], simp_rw _root_.inf_comm }

lemma disjoint_sup_right : disjoint a (s.sup f) ↔ ∀ i ∈ s, disjoint a (f i) :=
by simp only [disjoint_iff, sup_inf_distrib_left, sup_eq_bot_iff]

lemma disjoint_sup_left : disjoint (s.sup f) a ↔ ∀ i ∈ s, disjoint (f i) a :=
by simp only [disjoint_iff, sup_inf_distrib_right, sup_eq_bot_iff]

end order_bot

section order_top
variables [order_top α]

lemma inf_sup_distrib_left (s : finset ι) (f : ι → α) (a : α) :
  a ⊔ s.inf f = s.inf (λ i, a ⊔ f i) :=
@sup_inf_distrib_left αᵒᵈ _ _ _ _ _ _

lemma inf_sup_distrib_right (s : finset ι) (f : ι → α) (a : α) :
  s.inf f ⊔ a = s.inf (λ i, f i ⊔ a) :=
@sup_inf_distrib_right αᵒᵈ _ _ _ _ _ _

end order_top
end distrib_lattice

<<<<<<< HEAD
lemma inf_eq_infi [complete_lattice β] (s : finset α) (f : α → β) : s.inf f = ⨅ a ∈ s, f a :=
@sup_eq_supr _ βᵒᵈ _ _ _
=======
section linear_order
variables [linear_order α]

section order_bot
variables [order_bot α] {s : finset ι} {f : ι → α} {a : α}

lemma comp_sup_eq_sup_comp_of_is_total [semilattice_sup β] [order_bot β] (g : α → β)
  (mono_g : monotone g) (bot : g ⊥ = ⊥) : g (s.sup f) = s.sup (g ∘ f) :=
comp_sup_eq_sup_comp g mono_g.map_sup bot

@[simp] protected lemma le_sup_iff (ha : ⊥ < a) : a ≤ s.sup f ↔ ∃ b ∈ s, a ≤ f b :=
⟨finset.cons_induction_on s (λ h, absurd h (not_le_of_lt ha))
  (λ c t hc ih, by simpa using @or.rec _ _ (∃ b, (b = c ∨ b ∈ t) ∧ a ≤ f b)
    (λ h, ⟨c, or.inl rfl, h⟩) (λ h, let ⟨b, hb, hle⟩ := ih h in ⟨b, or.inr hb, hle⟩)),
(λ ⟨b, hb, hle⟩, trans hle (le_sup hb))⟩

@[simp] protected lemma lt_sup_iff : a < s.sup f ↔ ∃ b ∈ s, a < f b :=
⟨finset.cons_induction_on s (λ h, absurd h not_lt_bot)
  (λ c t hc ih, by simpa using @or.rec _ _ (∃ b, (b = c ∨ b ∈ t) ∧ a < f b)
    (λ h, ⟨c, or.inl rfl, h⟩) (λ h, let ⟨b, hb, hlt⟩ := ih h in ⟨b, or.inr hb, hlt⟩)),
(λ ⟨b, hb, hlt⟩, lt_of_lt_of_le hlt (le_sup hb))⟩

@[simp] protected lemma sup_lt_iff (ha : ⊥ < a) : s.sup f < a ↔ ∀ b ∈ s, f b < a :=
⟨(λ hs b hb, lt_of_le_of_lt (le_sup hb) hs), finset.cons_induction_on s (λ _, ha)
  (λ c t hc, by simpa only [sup_cons, sup_lt_iff, mem_cons, forall_eq_or_imp] using and.imp_right)⟩

end order_bot

section order_top
variables [order_top α] {s : finset ι} {f : ι → α} {a : α}

lemma comp_inf_eq_inf_comp_of_is_total [semilattice_inf β] [order_top β] (g : α → β)
  (mono_g : monotone g) (top : g ⊤ = ⊤) : g (s.inf f) = s.inf (g ∘ f) :=
comp_inf_eq_inf_comp g mono_g.map_inf top

@[simp] protected lemma inf_le_iff (ha : a < ⊤) : s.inf f ≤ a ↔ ∃ b ∈ s, f b ≤ a :=
@finset.le_sup_iff (order_dual α) _ _ _ _ _ _ ha

@[simp] protected lemma inf_lt_iff : s.inf f < a ↔ (∃ b ∈ s, f b < a) :=
@finset.lt_sup_iff (order_dual α) _ _ _ _ _ _

@[simp] protected lemma lt_inf_iff (ha : a < ⊤) : a < s.inf f ↔ ∀ b ∈ s, a < f b :=
@finset.sup_lt_iff (order_dual α) _ _ _ _ _ _ ha

end order_top
end linear_order

lemma inf_eq_infi [complete_lattice β] (s : finset α) (f : α → β) : s.inf f = (⨅a∈s, f a) :=
@sup_eq_supr _ (order_dual β) _ _ _
>>>>>>> 40b59523

lemma inf_id_eq_Inf [complete_lattice α] (s : finset α) : s.inf id = Inf s := @sup_id_eq_Sup αᵒᵈ _ _

lemma inf_id_set_eq_sInter (s : finset (set α)) : s.inf id = ⋂₀(↑s) :=
inf_id_eq_Inf _

@[simp] lemma inf_set_eq_bInter (s : finset α) (f : α → set β) : s.inf f = ⋂ x ∈ s, f x :=
inf_eq_infi _ _

lemma inf_eq_Inf_image [complete_lattice β] (s : finset α) (f : α → β) : s.inf f = Inf (f '' s) :=
@sup_eq_Sup_image _ βᵒᵈ _ _ _

section sup'
variables [semilattice_sup α]

lemma sup_of_mem {s : finset β} (f : β → α) {b : β} (h : b ∈ s) :
  ∃ (a : α), s.sup (coe ∘ f : β → with_bot α) = ↑a :=
Exists.imp (λ a, Exists.fst) (@le_sup (with_bot α) _ _ _ _ _ _ h (f b) rfl)

/-- Given nonempty finset `s` then `s.sup' H f` is the supremum of its image under `f` in (possibly
unbounded) join-semilattice `α`, where `H` is a proof of nonemptiness. If `α` has a bottom element
you may instead use `finset.sup` which does not require `s` nonempty. -/
def sup' (s : finset β) (H : s.nonempty) (f : β → α) : α :=
option.get $ let ⟨b, hb⟩ := H in option.is_some_iff_exists.2 (sup_of_mem f hb)

variables {s : finset β} (H : s.nonempty) (f : β → α)

@[simp] lemma coe_sup' : ((s.sup' H f : α) : with_bot α) = s.sup (coe ∘ f) :=
by rw [sup', ←with_bot.some_eq_coe, option.some_get]

@[simp] lemma sup'_cons {b : β} {hb : b ∉ s} {h : (cons b s hb).nonempty} :
  (cons b s hb).sup' h f = f b ⊔ s.sup' H f :=
by { rw ←with_bot.coe_eq_coe, simp only [coe_sup', sup_cons, with_bot.coe_sup], }

@[simp] lemma sup'_insert [decidable_eq β] {b : β} {h : (insert b s).nonempty} :
  (insert b s).sup' h f = f b ⊔ s.sup' H f :=
by { rw ←with_bot.coe_eq_coe, simp only [coe_sup', sup_insert, with_bot.coe_sup], }

@[simp] lemma sup'_singleton {b : β} {h : ({b} : finset β).nonempty} :
  ({b} : finset β).sup' h f = f b := rfl

lemma sup'_le {a : α} (hs : ∀ b ∈ s, f b ≤ a) : s.sup' H f ≤ a :=
by { rw [←with_bot.coe_le_coe, coe_sup'], exact sup_le (λ b h, with_bot.coe_le_coe.2 $ hs b h), }

lemma le_sup' {b : β} (h : b ∈ s) : f b ≤ s.sup' ⟨b, h⟩ f :=
by { rw [←with_bot.coe_le_coe, coe_sup'], exact le_sup h, }

@[simp] lemma sup'_const (a : α) : s.sup' H (λ b, a) = a :=
begin
  apply le_antisymm,
  { apply sup'_le, intros, exact le_rfl, },
  { apply le_sup' (λ b, a) H.some_spec, }
end

@[simp] lemma sup'_le_iff {a : α} : s.sup' H f ≤ a ↔ ∀ b ∈ s, f b ≤ a :=
iff.intro (λ h b hb, trans (le_sup' f hb) h) (sup'_le H f)

lemma sup'_bUnion [decidable_eq β] {s : finset γ} (Hs : s.nonempty) {t : γ → finset β}
  (Ht : ∀ b, (t b).nonempty) :
  (s.bUnion t).sup' (Hs.bUnion (λ b _, Ht b)) f = s.sup' Hs (λ b, (t b).sup' (Ht b) f) :=
eq_of_forall_ge_iff $ λ c, by simp [@forall_swap _ β]

lemma comp_sup'_eq_sup'_comp [semilattice_sup γ] {s : finset β} (H : s.nonempty)
  {f : β → α} (g : α → γ) (g_sup : ∀ x y, g (x ⊔ y) = g x ⊔ g y) :
  g (s.sup' H f) = s.sup' H (g ∘ f) :=
begin
  rw [←with_bot.coe_eq_coe, coe_sup'],
  let g' : with_bot α → with_bot γ := with_bot.rec_bot_coe ⊥ (λ x, ↑(g x)),
  show g' ↑(s.sup' H f) = s.sup (λ a, g' ↑(f a)),
  rw coe_sup',
  refine comp_sup_eq_sup_comp g' _ rfl,
  intros f₁ f₂,
  cases f₁,
  { rw [with_bot.none_eq_bot, bot_sup_eq], exact bot_sup_eq.symm, },
  { cases f₂, refl,
    exact congr_arg coe (g_sup f₁ f₂), },
end

lemma sup'_induction {p : α → Prop} (hp : ∀ a₁, p a₁ → ∀ a₂, p a₂ → p (a₁ ⊔ a₂))
  (hs : ∀ b ∈ s, p (f b)) : p (s.sup' H f) :=
begin
  show @with_bot.rec_bot_coe α (λ _, Prop) true p ↑(s.sup' H f),
  rw coe_sup',
  refine sup_induction trivial _ hs,
  rintro (_|a₁) h₁ a₂ h₂,
  { rw [with_bot.none_eq_bot, bot_sup_eq], exact h₂ },
  cases a₂,
  exacts [h₁, hp a₁ h₁ a₂ h₂]
end

lemma sup'_mem
  (s : set α) (w : ∀ x y ∈ s, x ⊔ y ∈ s)
  {ι : Type*} (t : finset ι) (H : t.nonempty) (p : ι → α) (h : ∀ i ∈ t, p i ∈ s) :
  t.sup' H p ∈ s := sup'_induction H p w h

@[congr] lemma sup'_congr {t : finset β} {f g : β → α} (h₁ : s = t) (h₂ : ∀ x ∈ s, f x = g x) :
  s.sup' H f = t.sup' (h₁ ▸ H) g :=
begin
  subst s,
  refine eq_of_forall_ge_iff (λ c, _),
  simp only [sup'_le_iff, h₂] { contextual := tt }
end

end sup'

section inf'
variables [semilattice_inf α]

lemma inf_of_mem {s : finset β} (f : β → α) {b : β} (h : b ∈ s) :
  ∃ (a : α), s.inf (coe ∘ f : β → with_top α) = ↑a :=
@sup_of_mem αᵒᵈ _ _ _ f _ h

/-- Given nonempty finset `s` then `s.inf' H f` is the infimum of its image under `f` in (possibly
unbounded) meet-semilattice `α`, where `H` is a proof of nonemptiness. If `α` has a top element you
may instead use `finset.inf` which does not require `s` nonempty. -/
def inf' (s : finset β) (H : s.nonempty) (f : β → α) : α :=
@sup' αᵒᵈ _ _ s H f

variables {s : finset β} (H : s.nonempty) (f : β → α) {a : α} {b : β}

@[simp] lemma coe_inf' : ((s.inf' H f : α) : with_top α) = s.inf (coe ∘ f) :=
@coe_sup' αᵒᵈ _ _ _ H f

@[simp] lemma inf'_cons {b : β} {hb : b ∉ s} {h : (cons b s hb).nonempty} :
  (cons b s hb).inf' h f = f b ⊓ s.inf' H f :=
@sup'_cons αᵒᵈ _ _ _ H f _ _ _

@[simp] lemma inf'_insert [decidable_eq β] {b : β} {h : (insert b s).nonempty} :
  (insert b s).inf' h f = f b ⊓ s.inf' H f :=
@sup'_insert αᵒᵈ _ _ _ H f _ _ _

@[simp] lemma inf'_singleton {b : β} {h : ({b} : finset β).nonempty} :
  ({b} : finset β).inf' h f = f b := rfl

lemma le_inf' (hs : ∀ b ∈ s, a ≤ f b) : a ≤ s.inf' H f := @sup'_le αᵒᵈ _ _ _ H f _ hs
lemma inf'_le (h : b ∈ s) : s.inf' ⟨b, h⟩ f ≤ f b := @le_sup' αᵒᵈ _ _ _ f _ h

@[simp] lemma inf'_const (a : α) : s.inf' H (λ b, a) = a := @sup'_const αᵒᵈ _ _ _ _ _

<<<<<<< HEAD
@[simp] lemma le_inf'_iff {a : α} : a ≤ s.inf' H f ↔ ∀ b ∈ s, a ≤ f b :=
@sup'_le_iff αᵒᵈ _ _ _ H f _

@[simp] lemma lt_inf'_iff [is_total α (≤)] {a : α} : a < s.inf' H f ↔ (∀ b ∈ s, a < f b) :=
@sup'_lt_iff (order_dual α) _ _ _ H f _ _

@[simp] lemma inf'_le_iff [is_total α (≤)] {a : α} : s.inf' H f ≤ a ↔ (∃ b ∈ s, f b ≤ a) :=
@le_sup'_iff (order_dual α) _ _ _ H f _ _

@[simp] lemma inf'_lt_iff [is_total α (≤)] {a : α} : s.inf' H f < a ↔ (∃ b ∈ s, f b < a) :=
@lt_sup'_iff (order_dual α) _ _ _ H f _ _

=======
>>>>>>> 40b59523
lemma inf'_bUnion [decidable_eq β] {s : finset γ} (Hs : s.nonempty) {t : γ → finset β}
  (Ht : ∀ b, (t b).nonempty) :
  (s.bUnion t).inf' (Hs.bUnion (λ b _, Ht b)) f = s.inf' Hs (λ b, (t b).inf' (Ht b) f) :=
@sup'_bUnion αᵒᵈ _ _ _ _ _ _ Hs _ Ht

lemma comp_inf'_eq_inf'_comp [semilattice_inf γ] {s : finset β} (H : s.nonempty)
  {f : β → α} (g : α → γ) (g_inf : ∀ x y, g (x ⊓ y) = g x ⊓ g y) :
  g (s.inf' H f) = s.inf' H (g ∘ f) :=
@comp_sup'_eq_sup'_comp αᵒᵈ _ γᵒᵈ _ _ _ H f g g_inf

lemma inf'_induction {p : α → Prop} (hp : ∀ a₁, p a₁ → ∀ a₂, p a₂ → p (a₁ ⊓ a₂))
  (hs : ∀ b ∈ s, p (f b)) : p (s.inf' H f) :=
@sup'_induction αᵒᵈ _ _ _ H f _ hp hs

<<<<<<< HEAD
lemma exists_mem_eq_inf' [is_total α (≤)] : ∃ b, b ∈ s ∧ s.inf' H f = f b :=
@exists_mem_eq_sup' αᵒᵈ _ _ _ H f _

=======
>>>>>>> 40b59523
lemma inf'_mem (s : set α) (w : ∀ x y ∈ s, x ⊓ y ∈ s)
  {ι : Type*} (t : finset ι) (H : t.nonempty) (p : ι → α) (h : ∀ i ∈ t, p i ∈ s) :
  t.inf' H p ∈ s := inf'_induction H p w h

@[congr] lemma inf'_congr {t : finset β} {f g : β → α} (h₁ : s = t) (h₂ : ∀ x ∈ s, f x = g x) :
  s.inf' H f = t.inf' (h₁ ▸ H) g :=
@sup'_congr αᵒᵈ _ _ _ H _ _ _ h₁ h₂

end inf'

section sup
variables [semilattice_sup α] [order_bot α]

lemma sup'_eq_sup {s : finset β} (H : s.nonempty) (f : β → α) : s.sup' H f = s.sup f :=
le_antisymm (sup'_le H f (λ b, le_sup)) (sup_le (λ b, le_sup' f))

lemma sup_closed_of_sup_closed {s : set α} (t : finset α) (htne : t.nonempty) (h_subset : ↑t ⊆ s)
  (h : ∀ a b ∈ s, a ⊔ b ∈ s) : t.sup id ∈ s :=
sup'_eq_sup htne id ▸ sup'_induction _ _ h h_subset

lemma coe_sup_of_nonempty {s : finset β} (h : s.nonempty) (f : β → α) :
  (↑(s.sup f) : with_bot α) = s.sup (coe ∘ f) :=
by simp only [←sup'_eq_sup h, coe_sup' h]

end sup

section inf
variables [semilattice_inf α] [order_top α]

lemma inf'_eq_inf {s : finset β} (H : s.nonempty) (f : β → α) : s.inf' H f = s.inf f :=
@sup'_eq_sup αᵒᵈ _ _ _ _ H f

lemma inf_closed_of_inf_closed {s : set α} (t : finset α) (htne : t.nonempty) (h_subset : ↑t ⊆ s)
  (h : ∀ a b ∈ s, a ⊓ b ∈ s) : t.inf id ∈ s :=
@sup_closed_of_sup_closed αᵒᵈ _ _ _ t htne h_subset h

lemma coe_inf_of_nonempty {s : finset β} (h : s.nonempty) (f : β → α):
  (↑(s.inf f) : with_top α) = s.inf (λ i, f i) :=
@coe_sup_of_nonempty αᵒᵈ _ _ _ _ h f

end inf

section sup
variables {C : β → Type*} [Π (b : β), semilattice_sup (C b)] [Π (b : β), order_bot (C b)]

@[simp]
protected lemma sup_apply (s : finset α) (f : α → Π (b : β), C b) (b : β) :
  s.sup f b = s.sup (λ a, f a b) :=
comp_sup_eq_sup_comp (λ x : Π b : β, C b, x b) (λ i j, rfl) rfl

end sup

section inf
variables {C : β → Type*} [Π (b : β), semilattice_inf (C b)] [Π (b : β), order_top (C b)]

@[simp]
protected lemma inf_apply (s : finset α) (f : α → Π (b : β), C b) (b : β) :
  s.inf f b = s.inf (λ a, f a b) :=
@finset.sup_apply _ _ (λ b, (C b)ᵒᵈ) _ _ s f b

end inf

section sup'
variables {C : β → Type*} [Π (b : β), semilattice_sup (C b)]

@[simp]
protected lemma sup'_apply {s : finset α} (H : s.nonempty) (f : α → Π (b : β), C b) (b : β) :
  s.sup' H f b = s.sup' H (λ a, f a b) :=
comp_sup'_eq_sup'_comp H (λ x : Π b : β, C b, x b) (λ i j, rfl)

end sup'

section inf'
variables {C : β → Type*} [Π (b : β), semilattice_inf (C b)]

@[simp]
protected lemma inf'_apply {s : finset α} (H : s.nonempty) (f : α → Π (b : β), C b) (b : β) :
  s.inf' H f b = s.inf' H (λ a, f a b) :=
@finset.sup'_apply _ _ (λ b, (C b)ᵒᵈ) _ _ H f b

end inf'

section linear_order
variables [linear_order α] {s : finset ι} (H : s.nonempty) {f : ι → α} {a : α}

@[simp] lemma le_sup'_iff : a ≤ s.sup' H f ↔ ∃ b ∈ s, a ≤ f b :=
begin
  rw [←with_bot.coe_le_coe, coe_sup', finset.le_sup_iff (with_bot.bot_lt_coe a)],
  exact bex_congr (λ b hb, with_bot.coe_le_coe),
end

@[simp] lemma lt_sup'_iff : a < s.sup' H f ↔ ∃ b ∈ s, a < f b :=
begin
  rw [←with_bot.coe_lt_coe, coe_sup', finset.lt_sup_iff],
  exact bex_congr (λ b hb, with_bot.coe_lt_coe),
end

@[simp] lemma sup'_lt_iff : s.sup' H f < a ↔ ∀ i ∈ s, f i < a :=
begin
  rw [←with_bot.coe_lt_coe, coe_sup', finset.sup_lt_iff (with_bot.bot_lt_coe a)],
  exact ball_congr (λ b hb, with_bot.coe_lt_coe),
end

@[simp] lemma inf'_le_iff : s.inf' H f ≤ a ↔ ∃ i ∈ s, f i ≤ a :=
@le_sup'_iff (order_dual α) _ _ _ H f _

@[simp] lemma inf'_lt_iff : s.inf' H f < a ↔ ∃ i ∈ s, f i < a :=
@lt_sup'_iff (order_dual α) _ _ _ H f _

@[simp] lemma lt_inf'_iff : a < s.inf' H f ↔ ∀ i ∈ s, a < f i :=
@sup'_lt_iff (order_dual α) _ _ _ H f _

lemma exists_mem_eq_sup' (f : ι → α) : ∃ i, i ∈ s ∧ s.sup' H f = f i :=
begin
  refine H.cons_induction (λ c, _) (λ c s hc hs ih, _),
  { exact ⟨c, mem_singleton_self c, rfl⟩, },
  { rcases ih with ⟨b, hb, h'⟩,
    rw [sup'_cons hs, h'],
    cases total_of (≤) (f b) (f c) with h h,
    { exact ⟨c, mem_cons.2 (or.inl rfl), sup_eq_left.2 h⟩, },
    { exact ⟨b, mem_cons.2 (or.inr hb), sup_eq_right.2 h⟩, }, },
end

lemma exists_mem_eq_inf' (f : ι → α) : ∃ i, i ∈ s ∧ s.inf' H f = f i :=
@exists_mem_eq_sup' (order_dual α) _ _ _ H f

lemma exists_mem_eq_sup [order_bot α] (s : finset ι) (h : s.nonempty) (f : ι → α) :
  ∃ i, i ∈ s ∧ s.sup f = f i :=
sup'_eq_sup h f ▸ exists_mem_eq_sup' h f

lemma exists_mem_eq_inf [order_top α] (s : finset ι) (h : s.nonempty) (f : ι → α) :
  ∃ i, i ∈ s ∧ s.inf f = f i :=
@exists_mem_eq_sup (order_dual α) _ _ _ _ h f

end linear_order

/-! ### max and min of finite sets -/
section max_min
variables [linear_order α]

/-- Let `s` be a finset in a linear order. Then `s.max` is the maximum of `s` if `s` is not empty,
and `none` otherwise. It belongs to `option α`. If you want to get an element of `α`, see
`s.max'`. -/
protected def max : finset α → option α :=
fold (option.lift_or_get max) none some

theorem max_eq_sup_with_bot (s : finset α) :
  s.max = @sup (with_bot α) α _ _ s some := rfl

@[simp] theorem max_empty : (∅ : finset α).max = none := rfl

@[simp] theorem max_insert {a : α} {s : finset α} :
  (insert a s).max = option.lift_or_get max (some a) s.max := fold_insert_idem

@[simp] theorem max_singleton {a : α} : finset.max {a} = some a :=
by { rw [← insert_emptyc_eq], exact max_insert }

theorem max_of_mem {s : finset α} {a : α} (h : a ∈ s) : ∃ b, b ∈ s.max :=
(@le_sup (with_bot α) _ _ _ _ _ _ h _ rfl).imp $ λ b, Exists.fst

theorem max_of_nonempty {s : finset α} (h : s.nonempty) : ∃ a, a ∈ s.max :=
let ⟨a, ha⟩ := h in max_of_mem ha

theorem max_eq_none {s : finset α} : s.max = none ↔ s = ∅ :=
⟨λ h, s.eq_empty_or_nonempty.elim id
  (λ H, let ⟨a, ha⟩ := max_of_nonempty H in by rw h at ha; cases ha),
  λ h, h.symm ▸ max_empty⟩

theorem mem_of_max {s : finset α} : ∀ {a : α}, a ∈ s.max → a ∈ s :=
finset.induction_on s (λ _ H, by cases H)
  (λ b s _ (ih : ∀ {a}, a ∈ s.max → a ∈ s) a (h : a ∈ (insert b s).max),
  begin
    by_cases p : b = a,
    { induction p, exact mem_insert_self b s },
    { cases option.lift_or_get_choice max_choice (some b) s.max with q q;
      rw [max_insert, q] at h,
      { cases h, cases p rfl },
      { exact mem_insert_of_mem (ih h) } }
  end)

theorem le_max_of_mem {s : finset α} {a b : α} (h₁ : a ∈ s) (h₂ : b ∈ s.max) : a ≤ b :=
by rcases @le_sup (with_bot α) _ _ _ _ _ _ h₁ _ rfl with ⟨b', hb, ab⟩;
   cases h₂.symm.trans hb; assumption

/-- Let `s` be a finset in a linear order. Then `s.min` is the minimum of `s` if `s` is not empty,
and `none` otherwise. It belongs to `option α`. If you want to get an element of `α`, see
`s.min'`. -/
protected def min : finset α → option α :=
fold (option.lift_or_get min) none some

theorem min_eq_inf_with_top (s : finset α) :
  s.min = @inf (with_top α) α _ _ s some := rfl

@[simp] theorem min_empty : (∅ : finset α).min = none := rfl

@[simp] theorem min_insert {a : α} {s : finset α} :
  (insert a s).min = option.lift_or_get min (some a) s.min :=
fold_insert_idem

@[simp] theorem min_singleton {a : α} : finset.min {a} = some a :=
by { rw ← insert_emptyc_eq, exact min_insert }

theorem min_of_mem {s : finset α} {a : α} (h : a ∈ s) : ∃ b, b ∈ s.min :=
(@inf_le (with_top α) _ _ _ _ _ _ h _ rfl).imp $ λ b, Exists.fst

theorem min_of_nonempty {s : finset α} (h : s.nonempty) : ∃ a, a ∈ s.min :=
let ⟨a, ha⟩ := h in min_of_mem ha

theorem min_eq_none {s : finset α} : s.min = none ↔ s = ∅ :=
⟨λ h, s.eq_empty_or_nonempty.elim id
  (λ H, let ⟨a, ha⟩ := min_of_nonempty H in by rw h at ha; cases ha),
  λ h, h.symm ▸ min_empty⟩

theorem mem_of_min {s : finset α} : ∀ {a : α}, a ∈ s.min → a ∈ s := @mem_of_max αᵒᵈ _ s

theorem min_le_of_mem {s : finset α} {a b : α} (h₁ : b ∈ s) (h₂ : a ∈ s.min) : a ≤ b :=
by rcases @inf_le (with_top α) _ _ _ _ _ _ h₁ _ rfl with ⟨b', hb, ab⟩;
   cases h₂.symm.trans hb; assumption

/-- Given a nonempty finset `s` in a linear order `α `, then `s.min' h` is its minimum, as an
element of `α`, where `h` is a proof of nonemptiness. Without this assumption, use instead `s.min`,
taking values in `option α`. -/
def min' (s : finset α) (H : s.nonempty) : α :=
@option.get _ s.min $
  let ⟨k, hk⟩ := H in
  let ⟨b, hb⟩ := min_of_mem hk in by simp at hb; simp [hb]

/-- Given a nonempty finset `s` in a linear order `α `, then `s.max' h` is its maximum, as an
element of `α`, where `h` is a proof of nonemptiness. Without this assumption, use instead `s.max`,
taking values in `option α`. -/
def max' (s : finset α) (H : s.nonempty) : α :=
@option.get _ s.max $
  let ⟨k, hk⟩ := H in
  let ⟨b, hb⟩ := max_of_mem hk in by simp at hb; simp [hb]

variables (s : finset α) (H : s.nonempty) {x : α}

theorem min'_mem : s.min' H ∈ s := mem_of_min $ by simp [min']

theorem min'_le (x) (H2 : x ∈ s) : s.min' ⟨x, H2⟩ ≤ x := min_le_of_mem H2 $ option.get_mem _

theorem le_min' (x) (H2 : ∀ y ∈ s, x ≤ y) : x ≤ s.min' H := H2 _ $ min'_mem _ _

theorem is_least_min' : is_least ↑s (s.min' H) := ⟨min'_mem _ _, min'_le _⟩

@[simp] lemma le_min'_iff {x} : x ≤ s.min' H ↔ ∀ y ∈ s, x ≤ y :=
le_is_glb_iff (is_least_min' s H).is_glb

/-- `{a}.min' _` is `a`. -/
@[simp] lemma min'_singleton (a : α) :
  ({a} : finset α).min' (singleton_nonempty _) = a :=
by simp [min']

theorem max'_mem : s.max' H ∈ s := mem_of_max $ by simp [max']

theorem le_max' (x) (H2 : x ∈ s) : x ≤ s.max' ⟨x, H2⟩ := le_max_of_mem H2 $ option.get_mem _

theorem max'_le (x) (H2 : ∀ y ∈ s, y ≤ x) : s.max' H ≤ x := H2 _ $ max'_mem _ _

theorem is_greatest_max' : is_greatest ↑s (s.max' H) := ⟨max'_mem _ _, le_max' _⟩

@[simp] lemma max'_le_iff {x} : s.max' H ≤ x ↔ ∀ y ∈ s, y ≤ x :=
is_lub_le_iff (is_greatest_max' s H).is_lub

@[simp] lemma max'_lt_iff {x} : s.max' H < x ↔ ∀ y ∈ s, y < x :=
⟨λ Hlt y hy, (s.le_max' y hy).trans_lt Hlt, λ H, H _ $ s.max'_mem _⟩

@[simp] lemma lt_min'_iff : x < s.min' H ↔ ∀ y ∈ s, x < y := @max'_lt_iff αᵒᵈ _ _ H _

lemma max'_eq_sup' : s.max' H = s.sup' H id :=
eq_of_forall_ge_iff $ λ a, (max'_le_iff _ _).trans (sup'_le_iff _ _).symm

lemma min'_eq_inf' : s.min' H = s.inf' H id := @max'_eq_sup' αᵒᵈ _ s H

/-- `{a}.max' _` is `a`. -/
@[simp] lemma max'_singleton (a : α) :
  ({a} : finset α).max' (singleton_nonempty _) = a :=
by simp [max']

theorem min'_lt_max' {i j} (H1 : i ∈ s) (H2 : j ∈ s) (H3 : i ≠ j) :
  s.min' ⟨i, H1⟩ < s.max' ⟨i, H1⟩ :=
is_glb_lt_is_lub_of_ne (s.is_least_min' _).is_glb (s.is_greatest_max' _).is_lub H1 H2 H3

/--
If there's more than 1 element, the min' is less than the max'. An alternate version of
`min'_lt_max'` which is sometimes more convenient.
-/
lemma min'_lt_max'_of_card (h₂ : 1 < card s) :
  s.min' (finset.card_pos.mp $ lt_trans zero_lt_one h₂) <
  s.max' (finset.card_pos.mp $ lt_trans zero_lt_one h₂) :=
begin
  rcases one_lt_card.1 h₂ with ⟨a, ha, b, hb, hab⟩,
  exact s.min'_lt_max' ha hb hab
end

lemma max'_eq_of_dual_min' {s : finset α} (hs : s.nonempty) :
  max' s hs = of_dual (min' (image to_dual s) (nonempty.image hs to_dual)) :=
begin
  rw [of_dual, to_dual, equiv.coe_fn_mk, equiv.coe_fn_symm_mk, id.def],
  simp_rw (@image_id (order_dual α) (s : finset (order_dual α))),
  refl,
end

lemma min'_eq_of_dual_max' {s : finset α} (hs : s.nonempty) :
  min' s hs = of_dual (max' (image to_dual s) (nonempty.image hs to_dual)) :=
begin
  rw [of_dual, to_dual, equiv.coe_fn_mk, equiv.coe_fn_symm_mk, id.def],
  simp_rw (@image_id (order_dual α) (s : finset (order_dual α))),
  refl,
end

@[simp] lemma of_dual_max_eq_min_of_dual {a b : α} :
  of_dual (max a b) = min (of_dual a) (of_dual b) := rfl

@[simp] lemma of_dual_min_eq_max_of_dual {a b : α} :
  of_dual (min a b) = max (of_dual a) (of_dual b) := rfl

lemma max'_subset {s t : finset α} (H : s.nonempty) (hst : s ⊆ t) :
  s.max' H ≤ t.max' (H.mono hst) :=
le_max' _ _ (hst (s.max'_mem H))

lemma min'_subset {s t : finset α} (H : s.nonempty) (hst : s ⊆ t) :
  t.min' (H.mono hst) ≤ s.min' H :=
min'_le _ _ (hst (s.min'_mem H))

lemma max'_insert (a : α) (s : finset α) (H : s.nonempty) :
  (insert a s).max' (s.insert_nonempty a) = max (s.max' H) a :=
(is_greatest_max' _ _).unique $
  by { rw [coe_insert, max_comm], exact (is_greatest_max' _ _).insert _ }

lemma min'_insert (a : α) (s : finset α) (H : s.nonempty) :
  (insert a s).min' (s.insert_nonempty a) = min (s.min' H) a :=
(is_least_min' _ _).unique $
  by { rw [coe_insert, min_comm], exact (is_least_min' _ _).insert _ }

lemma lt_max'_of_mem_erase_max' [decidable_eq α] {a : α} (ha : a ∈ s.erase (s.max' H)) :
  a < s.max' H :=
lt_of_le_of_ne (le_max' _ _ (mem_of_mem_erase ha)) $ ne_of_mem_of_not_mem ha $ not_mem_erase _ _

lemma min'_lt_of_mem_erase_min' [decidable_eq α] {a : α} (ha : a ∈ s.erase (s.min' H)) :
  s.min' H < a :=
@lt_max'_of_mem_erase_max' αᵒᵈ _ s H _ a ha

@[simp] lemma max'_image [linear_order β]
  {f : α → β} (hf : monotone f) (s : finset α) (h : (s.image f).nonempty) :
  (s.image f).max' h = f (s.max' ((nonempty.image_iff f).mp h)) :=
begin
  refine le_antisymm (max'_le _ _ _ (λ y hy, _))
    (le_max' _ _ (mem_image.mpr ⟨_, max'_mem _ _, rfl⟩)),
  obtain ⟨x, hx, rfl⟩ := mem_image.mp hy,
  exact hf (le_max' _ _ hx)
end

@[simp] lemma min'_image [linear_order β]
  {f : α → β} (hf : monotone f) (s : finset α) (h : (s.image f).nonempty) :
  (s.image f).min' h = f (s.min' ((nonempty.image_iff f).mp h)) :=
begin
  refine le_antisymm (min'_le _ _ (mem_image.mpr ⟨_, min'_mem _ _, rfl⟩))
    (le_min' _ _ _ (λ y hy, _)),
  obtain ⟨x, hx, rfl⟩ := mem_image.mp hy,
  exact hf (min'_le _ _ hx)
end

/-- Induction principle for `finset`s in a linearly ordered type: a predicate is true on all
`s : finset α` provided that:

* it is true on the empty `finset`,
* for every `s : finset α` and an element `a` strictly greater than all elements of `s`, `p s`
  implies `p (insert a s)`. -/
@[elab_as_eliminator]
lemma induction_on_max [decidable_eq α] {p : finset α → Prop} (s : finset α) (h0 : p ∅)
  (step : ∀ a s, (∀ x ∈ s, x < a) → p s → p (insert a s)) : p s :=
begin
  induction s using finset.strong_induction_on with s ihs,
  rcases s.eq_empty_or_nonempty with rfl|hne,
  { exact h0 },
  { have H : s.max' hne ∈ s, from max'_mem s hne,
    rw ← insert_erase H,
    exact step _ _ (λ x, s.lt_max'_of_mem_erase_max' hne) (ihs _ $ erase_ssubset H) }
end

/-- Induction principle for `finset`s in a linearly ordered type: a predicate is true on all
`s : finset α` provided that:

* it is true on the empty `finset`,
* for every `s : finset α` and an element `a` strictly less than all elements of `s`, `p s`
  implies `p (insert a s)`. -/
@[elab_as_eliminator]
lemma induction_on_min [decidable_eq α] {p : finset α → Prop} (s : finset α) (h0 : p ∅)
  (step : ∀ a s, (∀ x ∈ s, a < x) → p s → p (insert a s)) : p s :=
@induction_on_max αᵒᵈ _ _ _ s h0 step

end max_min

section max_min_induction_value

variables [linear_order α] [linear_order β]

/-- Induction principle for `finset`s in any type from which a given function `f` maps to a linearly
ordered type : a predicate is true on all `s : finset α` provided that:

* it is true on the empty `finset`,
* for every `s : finset α` and an element `a` such that for elements of `s` denoted by `x` we have
  `f x ≤ f a`, `p s` implies `p (insert a s)`. -/
@[elab_as_eliminator]
lemma induction_on_max_value [decidable_eq ι] (f : ι → α)
  {p : finset ι → Prop} (s : finset ι) (h0 : p ∅)
  (step : ∀ a s, a ∉ s → (∀ x ∈ s, f x ≤ f a) → p s → p (insert a s)) : p s :=
begin
  induction s using finset.strong_induction_on with s ihs,
  rcases (s.image f).eq_empty_or_nonempty with hne|hne,
  { simp only [image_eq_empty] at hne,
    simp only [hne, h0] },
  { have H : (s.image f).max' hne ∈ (s.image f), from max'_mem (s.image f) hne,
    simp only [mem_image, exists_prop] at H,
    rcases H with ⟨a, has, hfa⟩,
    rw ← insert_erase has,
    refine step _ _ (not_mem_erase a s) (λ x hx, _) (ihs _ $ erase_ssubset has),
    rw hfa,
    exact le_max' _ _ (mem_image_of_mem _ $ mem_of_mem_erase hx) }
end

/-- Induction principle for `finset`s in any type from which a given function `f` maps to a linearly
ordered type : a predicate is true on all `s : finset α` provided that:

* it is true on the empty `finset`,
* for every `s : finset α` and an element `a` such that for elements of `s` denoted by `x` we have
  `f a ≤ f x`, `p s` implies `p (insert a s)`. -/
@[elab_as_eliminator]
lemma induction_on_min_value [decidable_eq ι] (f : ι → α)
  {p : finset ι → Prop} (s : finset ι) (h0 : p ∅)
  (step : ∀ a s, a ∉ s → (∀ x ∈ s, f a ≤ f x) → p s → p (insert a s)) : p s :=
@induction_on_max_value αᵒᵈ ι _ _ _ _ s h0 step

end max_min_induction_value

section exists_max_min

variables [linear_order α]
lemma exists_max_image (s : finset β) (f : β → α) (h : s.nonempty) :
  ∃ x ∈ s, ∀ x' ∈ s, f x' ≤ f x :=
begin
  cases max_of_nonempty (h.image f) with y hy,
  rcases mem_image.mp (mem_of_max hy) with ⟨x, hx, rfl⟩,
  exact ⟨x, hx, λ x' hx', le_max_of_mem (mem_image_of_mem f hx') hy⟩,
end

lemma exists_min_image (s : finset β) (f : β → α) (h : s.nonempty) :
  ∃ x ∈ s, ∀ x' ∈ s, f x ≤ f x' :=
@exists_max_image αᵒᵈ β _ s f h

end exists_max_min
end finset

namespace multiset

lemma map_finset_sup [decidable_eq α] [decidable_eq β]
  (s : finset γ) (f : γ → multiset β) (g : β → α) (hg : function.injective g) :
  map g (s.sup f) = s.sup (map g ∘ f) :=
finset.comp_sup_eq_sup_comp _ (λ _ _, map_union hg) (map_zero _)

lemma count_finset_sup [decidable_eq β] (s : finset α) (f : α → multiset β) (b : β) :
  count b (s.sup f) = s.sup (λa, count b (f a)) :=
begin
  letI := classical.dec_eq α,
  refine s.induction _ _,
  { exact count_zero _ },
  { assume i s his ih,
    rw [finset.sup_insert, sup_eq_union, count_union, finset.sup_insert, ih],
    refl }
end

lemma mem_sup {α β} [decidable_eq β] {s : finset α} {f : α → multiset β}
  {x : β} : x ∈ s.sup f ↔ ∃ v ∈ s, x ∈ f v :=
begin
  classical,
  apply s.induction_on,
  { simp },
  { intros a s has hxs,
    rw [finset.sup_insert, multiset.sup_eq_union, multiset.mem_union],
    split,
    { intro hxi,
      cases hxi with hf hf,
      { refine ⟨a, _, hf⟩,
        simp only [true_or, eq_self_iff_true, finset.mem_insert] },
      { rcases hxs.mp hf with ⟨v, hv, hfv⟩,
        refine ⟨v, _, hfv⟩,
        simp only [hv, or_true, finset.mem_insert] } },
    { rintros ⟨v, hv, hfv⟩,
      rw [finset.mem_insert] at hv,
      rcases hv with rfl | hv,
      { exact or.inl hfv },
      { refine or.inr (hxs.mpr ⟨v, hv, hfv⟩) } } },
end

end multiset

namespace finset

lemma mem_sup {α β} [decidable_eq β] {s : finset α} {f : α → finset β}
  {x : β} : x ∈ s.sup f ↔ ∃ v ∈ s, x ∈ f v :=
begin
  change _ ↔ ∃ v ∈ s, x ∈ (f v).val,
  rw [←multiset.mem_sup, ←multiset.mem_to_finset, sup_to_finset],
  simp_rw [val_to_finset],
end

lemma sup_eq_bUnion {α β} [decidable_eq β] (s : finset α) (t : α → finset β) :
  s.sup t = s.bUnion t :=
by { ext, rw [mem_sup, mem_bUnion], }

@[simp] lemma sup_singleton'' [decidable_eq α] (s : finset β) (f : β → α) :
  s.sup (λ b, {f b}) = s.image f :=
by { ext a, rw [mem_sup, mem_image], simp only [mem_singleton, eq_comm] }

@[simp] lemma sup_singleton' [decidable_eq α] (s : finset α) : s.sup singleton = s :=
(s.sup_singleton'' _).trans image_id

end finset

section lattice
variables {ι' : Sort*} [complete_lattice α]

/-- Supremum of `s i`, `i : ι`, is equal to the supremum over `t : finset ι` of suprema
`⨆ i ∈ t, s i`. This version assumes `ι` is a `Type*`. See `supr_eq_supr_finset'` for a version
that works for `ι : Sort*`. -/
lemma supr_eq_supr_finset (s : ι → α) :
  (⨆i, s i) = (⨆t:finset ι, ⨆i∈t, s i) :=
begin
  classical,
  exact le_antisymm
    (supr_le $ assume b, le_supr_of_le {b} $ le_supr_of_le b $ le_supr_of_le
      (by simp) $ le_rfl)
    (supr_le $ assume t, supr_le $ assume b, supr_le $ assume hb, le_supr _ _)
end

/-- Supremum of `s i`, `i : ι`, is equal to the supremum over `t : finset ι` of suprema
`⨆ i ∈ t, s i`. This version works for `ι : Sort*`. See `supr_eq_supr_finset` for a version
that assumes `ι : Type*` but has no `plift`s. -/
lemma supr_eq_supr_finset' (s : ι' → α) :
  (⨆i, s i) = (⨆t:finset (plift ι'), ⨆i∈t, s (plift.down i)) :=
by rw [← supr_eq_supr_finset, ← equiv.plift.surjective.supr_comp]; refl

/-- Infimum of `s i`, `i : ι`, is equal to the infimum over `t : finset ι` of infima
`⨅ i ∈ t, s i`. This version assumes `ι` is a `Type*`. See `infi_eq_infi_finset'` for a version
that works for `ι : Sort*`. -/
lemma infi_eq_infi_finset (s : ι → α) : (⨅ i, s i) = ⨅ (t : finset ι) (i ∈ t), s i :=
@supr_eq_supr_finset αᵒᵈ _ _ _

/-- Infimum of `s i`, `i : ι`, is equal to the infimum over `t : finset ι` of infima
`⨅ i ∈ t, s i`. This version works for `ι : Sort*`. See `infi_eq_infi_finset` for a version
that assumes `ι : Type*` but has no `plift`s. -/
lemma infi_eq_infi_finset' (s : ι' → α) :
  (⨅i, s i) = (⨅t:finset (plift ι'), ⨅i∈t, s (plift.down i)) :=
@supr_eq_supr_finset' αᵒᵈ _ _ _

end lattice

namespace set
variables {ι' : Sort*}

/-- Union of an indexed family of sets `s : ι → set α` is equal to the union of the unions
of finite subfamilies. This version assumes `ι : Type*`. See also `Union_eq_Union_finset'` for
a version that works for `ι : Sort*`. -/
lemma Union_eq_Union_finset (s : ι → set α) :
  (⋃i, s i) = (⋃t:finset ι, ⋃i∈t, s i) :=
supr_eq_supr_finset s

/-- Union of an indexed family of sets `s : ι → set α` is equal to the union of the unions
of finite subfamilies. This version works for `ι : Sort*`. See also `Union_eq_Union_finset` for
a version that assumes `ι : Type*` but avoids `plift`s in the right hand side. -/
lemma Union_eq_Union_finset' (s : ι' → set α) :
  (⋃i, s i) = (⋃t:finset (plift ι'), ⋃i∈t, s (plift.down i)) :=
supr_eq_supr_finset' s

/-- Intersection of an indexed family of sets `s : ι → set α` is equal to the intersection of the
intersections of finite subfamilies. This version assumes `ι : Type*`. See also
`Inter_eq_Inter_finset'` for a version that works for `ι : Sort*`. -/
lemma Inter_eq_Inter_finset (s : ι → set α) :
  (⋂i, s i) = (⋂t:finset ι, ⋂i∈t, s i) :=
infi_eq_infi_finset s

/-- Intersection of an indexed family of sets `s : ι → set α` is equal to the intersection of the
intersections of finite subfamilies. This version works for `ι : Sort*`. See also
`Inter_eq_Inter_finset` for a version that assumes `ι : Type*` but avoids `plift`s in the right
hand side. -/
lemma Inter_eq_Inter_finset' (s : ι' → set α) :
  (⋂i, s i) = (⋂t:finset (plift ι'), ⋂i∈t, s (plift.down i)) :=
infi_eq_infi_finset' s

end set

namespace finset

/-! ### Interaction with ordered algebra structures -/

lemma sup_mul_le_mul_sup_of_nonneg [linear_ordered_semiring α] [order_bot α]
  {a b : ι → α} (s : finset ι) (ha : ∀ i ∈ s, 0 ≤ a i) (hb : ∀ i ∈ s, 0 ≤ b i)  :
  s.sup (a * b) ≤ s.sup a * s.sup b :=
finset.sup_le $ λ i hi, mul_le_mul (le_sup hi) (le_sup hi) (hb _ hi) ((ha _ hi).trans $ le_sup hi)

lemma mul_inf_le_inf_mul_of_nonneg [linear_ordered_semiring α] [order_top α]
  {a b : ι → α} (s : finset ι) (ha : ∀ i ∈ s, 0 ≤ a i) (hb : ∀ i ∈ s, 0 ≤ b i) :
  s.inf a * s.inf b ≤ s.inf (a * b) :=
finset.le_inf $ λ i hi, mul_le_mul (inf_le hi) (inf_le hi) (finset.le_inf hb) (ha i hi)

lemma sup'_mul_le_mul_sup'_of_nonneg [linear_ordered_semiring α]
  {a b : ι → α} (s : finset ι) (H : s.nonempty) (ha : ∀ i ∈ s, 0 ≤ a i) (hb : ∀ i ∈ s, 0 ≤ b i)  :
  s.sup' H (a * b) ≤ s.sup' H a * s.sup' H b :=
sup'_le _ _ $ λ i hi,
  mul_le_mul (le_sup' _ hi) (le_sup' _ hi) (hb _ hi) ((ha _ hi).trans $ le_sup' _ hi)

lemma inf'_mul_le_mul_inf'_of_nonneg [linear_ordered_semiring α]
  {a b : ι → α} (s : finset ι) (H : s.nonempty) (ha : ∀ i ∈ s, 0 ≤ a i) (hb : ∀ i ∈ s, 0 ≤ b i)  :
  s.inf' H a * s.inf' H b ≤ s.inf' H (a * b) :=
le_inf' _ _ $ λ i hi, mul_le_mul (inf'_le _ hi) (inf'_le _ hi) (le_inf' _ _ hb) (ha _ hi)

open function

/-! ### Interaction with big lattice/set operations -/

section lattice

lemma supr_coe [has_Sup β] (f : α → β) (s : finset α) :
  (⨆ x ∈ (↑s : set α), f x) = ⨆ x ∈ s, f x :=
rfl

lemma infi_coe [has_Inf β] (f : α → β) (s : finset α) :
  (⨅ x ∈ (↑s : set α), f x) = ⨅ x ∈ s, f x :=
rfl

variables [complete_lattice β]

theorem supr_singleton (a : α) (s : α → β) : (⨆ x ∈ ({a} : finset α), s x) = s a :=
by simp

theorem infi_singleton (a : α) (s : α → β) : (⨅ x ∈ ({a} : finset α), s x) = s a :=
by simp

lemma supr_option_to_finset (o : option α) (f : α → β) :
  (⨆ x ∈ o.to_finset, f x) = ⨆ x ∈ o, f x :=
by simp

lemma infi_option_to_finset (o : option α) (f : α → β) : (⨅ x ∈ o.to_finset, f x) = ⨅ x ∈ o, f x :=
@supr_option_to_finset _ βᵒᵈ _ _ _

variables [decidable_eq α]

theorem supr_union {f : α → β} {s t : finset α} :
  (⨆ x ∈ s ∪ t, f x) = (⨆x∈s, f x) ⊔ (⨆x∈t, f x) :=
by simp [supr_or, supr_sup_eq]

theorem infi_union {f : α → β} {s t : finset α} :
  (⨅ x ∈ s ∪ t, f x) = (⨅ x ∈ s, f x) ⊓ (⨅ x ∈ t, f x) :=
@supr_union α βᵒᵈ _ _ _ _ _

lemma supr_insert (a : α) (s : finset α) (t : α → β) :
  (⨆ x ∈ insert a s, t x) = t a ⊔ (⨆ x ∈ s, t x) :=
by { rw insert_eq, simp only [supr_union, finset.supr_singleton] }

lemma infi_insert (a : α) (s : finset α) (t : α → β) :
  (⨅ x ∈ insert a s, t x) = t a ⊓ (⨅ x ∈ s, t x) :=
@supr_insert α βᵒᵈ  _ _ _ _ _

lemma supr_finset_image {f : γ → α} {g : α → β} {s : finset γ} :
  (⨆ x ∈ s.image f, g x) = (⨆ y ∈ s, g (f y)) :=
by rw [← supr_coe, coe_image, supr_image, supr_coe]

lemma sup_finset_image {β γ : Type*} [semilattice_sup β] [order_bot β]
  (f : γ → α) (g : α → β) (s : finset γ) :
  (s.image f).sup g = s.sup (g ∘ f) :=
begin
  classical,
  induction s using finset.induction_on with a s' ha ih; simp *
end

lemma infi_finset_image {f : γ → α} {g : α → β} {s : finset γ} :
  (⨅ x ∈ s.image f, g x) = (⨅ y ∈ s, g (f y)) :=
by rw [← infi_coe, coe_image, infi_image, infi_coe]

lemma supr_insert_update {x : α} {t : finset α} (f : α → β) {s : β} (hx : x ∉ t) :
  (⨆ (i ∈ insert x t), function.update f x s i) = (s ⊔ ⨆ (i ∈ t), f i) :=
begin
  simp only [finset.supr_insert, update_same],
  rcongr i hi, apply update_noteq, rintro rfl, exact hx hi
end

lemma infi_insert_update {x : α} {t : finset α} (f : α → β) {s : β} (hx : x ∉ t) :
  (⨅ (i ∈ insert x t), update f x s i) = (s ⊓ ⨅ (i ∈ t), f i) :=
@supr_insert_update α βᵒᵈ _ _ _ _ f _ hx

lemma supr_bUnion (s : finset γ) (t : γ → finset α) (f : α → β) :
  (⨆ y ∈ s.bUnion t, f y) = ⨆ (x ∈ s) (y ∈ t x), f y :=
by simp [@supr_comm _ α, supr_and]

lemma infi_bUnion (s : finset γ) (t : γ → finset α) (f : α → β) :
  (⨅ y ∈ s.bUnion t, f y) = ⨅ (x ∈ s) (y ∈ t x), f y :=
@supr_bUnion _ βᵒᵈ _ _ _ _ _ _

end lattice

theorem set_bUnion_coe (s : finset α) (t : α → set β) :
  (⋃ x ∈ (↑s : set α), t x) = ⋃ x ∈ s, t x :=
rfl

theorem set_bInter_coe (s : finset α) (t : α → set β) :
  (⋂ x ∈ (↑s : set α), t x) = ⋂ x ∈ s, t x :=
rfl

theorem set_bUnion_singleton (a : α) (s : α → set β) :
  (⋃ x ∈ ({a} : finset α), s x) = s a :=
supr_singleton a s

theorem set_bInter_singleton (a : α) (s : α → set β) :
  (⋂ x ∈ ({a} : finset α), s x) = s a :=
infi_singleton a s

@[simp] lemma set_bUnion_preimage_singleton (f : α → β) (s : finset β) :
  (⋃ y ∈ s, f ⁻¹' {y}) = f ⁻¹' s :=
set.bUnion_preimage_singleton f s

lemma set_bUnion_option_to_finset (o : option α) (f : α → set β) :
  (⋃ x ∈ o.to_finset, f x) = ⋃ x ∈ o, f x :=
supr_option_to_finset o f

lemma set_bInter_option_to_finset (o : option α) (f : α → set β) :
  (⋂ x ∈ o.to_finset, f x) = ⋂ x ∈ o, f x :=
infi_option_to_finset o f

lemma subset_set_bUnion_of_mem {s : finset α} {f : α → set β} {x : α} (h : x ∈ s) :
  f x ⊆ ⋃ (y ∈ s), f y :=
show f x ≤ (⨆ y ∈ s, f y), from le_supr_of_le x $ le_supr _ h

variables [decidable_eq α]

lemma set_bUnion_union (s t : finset α) (u : α → set β) :
  (⋃ x ∈ s ∪ t, u x) = (⋃ x ∈ s, u x) ∪ (⋃ x ∈ t, u x) :=
supr_union

lemma set_bInter_inter (s t : finset α) (u : α → set β) :
  (⋂ x ∈ s ∪ t, u x) = (⋂ x ∈ s, u x) ∩ (⋂ x ∈ t, u x) :=
infi_union

lemma set_bUnion_insert (a : α) (s : finset α) (t : α → set β) :
  (⋃ x ∈ insert a s, t x) = t a ∪ (⋃ x ∈ s, t x) :=
supr_insert a s t

lemma set_bInter_insert (a : α) (s : finset α) (t : α → set β) :
  (⋂ x ∈ insert a s, t x) = t a ∩ (⋂ x ∈ s, t x) :=
infi_insert a s t

lemma set_bUnion_finset_image {f : γ → α} {g : α → set β} {s : finset γ} :
  (⋃x ∈ s.image f, g x) = (⋃y ∈ s, g (f y)) :=
supr_finset_image

lemma set_bInter_finset_image {f : γ → α} {g : α → set β} {s : finset γ} :
  (⋂ x ∈ s.image f, g x) = (⋂ y ∈ s, g (f y)) :=
infi_finset_image

lemma set_bUnion_insert_update {x : α} {t : finset α} (f : α → set β) {s : set β} (hx : x ∉ t) :
  (⋃ (i ∈ insert x t), @update _ _ _ f x s i) = (s ∪ ⋃ (i ∈ t), f i) :=
supr_insert_update f hx

lemma set_bInter_insert_update {x : α} {t : finset α} (f : α → set β) {s : set β} (hx : x ∉ t) :
  (⋂ (i ∈ insert x t), @update _ _ _ f x s i) = (s ∩ ⋂ (i ∈ t), f i) :=
infi_insert_update f hx

lemma set_bUnion_bUnion (s : finset γ) (t : γ → finset α) (f : α → set β) :
  (⋃ y ∈ s.bUnion t, f y) = ⋃ (x ∈ s) (y ∈ t x), f y :=
supr_bUnion s t f

lemma set_bInter_bUnion (s : finset γ) (t : γ → finset α) (f : α → set β) :
  (⋂ y ∈ s.bUnion t, f y) = ⋂ (x ∈ s) (y ∈ t x), f y :=
infi_bUnion s t f

end finset<|MERGE_RESOLUTION|>--- conflicted
+++ resolved
@@ -419,10 +419,6 @@
 end order_top
 end distrib_lattice
 
-<<<<<<< HEAD
-lemma inf_eq_infi [complete_lattice β] (s : finset α) (f : α → β) : s.inf f = ⨅ a ∈ s, f a :=
-@sup_eq_supr _ βᵒᵈ _ _ _
-=======
 section linear_order
 variables [linear_order α]
 
@@ -472,7 +468,6 @@
 
 lemma inf_eq_infi [complete_lattice β] (s : finset α) (f : α → β) : s.inf f = (⨅a∈s, f a) :=
 @sup_eq_supr _ (order_dual β) _ _ _
->>>>>>> 40b59523
 
 lemma inf_id_eq_Inf [complete_lattice α] (s : finset α) : s.inf id = Inf s := @sup_id_eq_Sup αᵒᵈ _ _
 
@@ -612,21 +607,6 @@
 
 @[simp] lemma inf'_const (a : α) : s.inf' H (λ b, a) = a := @sup'_const αᵒᵈ _ _ _ _ _
 
-<<<<<<< HEAD
-@[simp] lemma le_inf'_iff {a : α} : a ≤ s.inf' H f ↔ ∀ b ∈ s, a ≤ f b :=
-@sup'_le_iff αᵒᵈ _ _ _ H f _
-
-@[simp] lemma lt_inf'_iff [is_total α (≤)] {a : α} : a < s.inf' H f ↔ (∀ b ∈ s, a < f b) :=
-@sup'_lt_iff (order_dual α) _ _ _ H f _ _
-
-@[simp] lemma inf'_le_iff [is_total α (≤)] {a : α} : s.inf' H f ≤ a ↔ (∃ b ∈ s, f b ≤ a) :=
-@le_sup'_iff (order_dual α) _ _ _ H f _ _
-
-@[simp] lemma inf'_lt_iff [is_total α (≤)] {a : α} : s.inf' H f < a ↔ (∃ b ∈ s, f b < a) :=
-@lt_sup'_iff (order_dual α) _ _ _ H f _ _
-
-=======
->>>>>>> 40b59523
 lemma inf'_bUnion [decidable_eq β] {s : finset γ} (Hs : s.nonempty) {t : γ → finset β}
   (Ht : ∀ b, (t b).nonempty) :
   (s.bUnion t).inf' (Hs.bUnion (λ b _, Ht b)) f = s.inf' Hs (λ b, (t b).inf' (Ht b) f) :=
@@ -641,12 +621,6 @@
   (hs : ∀ b ∈ s, p (f b)) : p (s.inf' H f) :=
 @sup'_induction αᵒᵈ _ _ _ H f _ hp hs
 
-<<<<<<< HEAD
-lemma exists_mem_eq_inf' [is_total α (≤)] : ∃ b, b ∈ s ∧ s.inf' H f = f b :=
-@exists_mem_eq_sup' αᵒᵈ _ _ _ H f _
-
-=======
->>>>>>> 40b59523
 lemma inf'_mem (s : set α) (w : ∀ x y ∈ s, x ⊓ y ∈ s)
   {ι : Type*} (t : finset ι) (H : t.nonempty) (p : ι → α) (h : ∀ i ∈ t, p i ∈ s) :
   t.inf' H p ∈ s := inf'_induction H p w h
