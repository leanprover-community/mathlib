--- conflicted
+++ resolved
@@ -686,15 +686,7 @@
 
 @[simp] lemma _root_.map_finset_sup' [semilattice_sup β] [sup_hom_class F α β] (f : F)
   {s : finset ι} (hs) (g : ι → α) : f (s.sup' hs g) = s.sup' hs (f ∘ g) :=
-<<<<<<< HEAD
-begin
-  induction s using finset.cons_induction with i s hi ih,
-  { cases not_nonempty_empty hs },
-  { obtain rfl | hs := s.eq_empty_or_nonempty; simp [*] }
-end
-=======
 by refine hs.cons_induction _ _; intros; simp [*]
->>>>>>> 442a83d7
 
 @[simp] lemma sup'_image [decidable_eq β] {s : finset γ} {f : γ → β} (hs : (s.image f).nonempty)
   (g : β → α) (hs': s.nonempty := (nonempty.image_iff _).1 hs) :
@@ -786,15 +778,7 @@
 
 @[simp] lemma _root_.map_finset_inf' [semilattice_inf β] [inf_hom_class F α β] (f : F)
   {s : finset ι} (hs) (g : ι → α) : f (s.inf' hs g) = s.inf' hs (f ∘ g) :=
-<<<<<<< HEAD
-begin
-  induction s using finset.cons_induction with i s hi ih,
-  { cases not_nonempty_empty hs },
-  { obtain rfl | hs := s.eq_empty_or_nonempty; simp [*] }
-end
-=======
 by refine hs.cons_induction _ _; intros; simp [*]
->>>>>>> 442a83d7
 
 @[simp] lemma inf'_image [decidable_eq β] {s : finset γ} {f : γ → β} (hs : (s.image f).nonempty)
   (g : β → α) (hs': s.nonempty := (nonempty.image_iff _).1 hs) :
