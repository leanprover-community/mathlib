--- conflicted
+++ resolved
@@ -148,11 +148,7 @@
 by { rcases s, rcases t, simp }
 
 @[protected, to_additive]
-<<<<<<< HEAD
-lemma nocomm_prod_map_aux [monoid_hom_class F α β] (s : multiset α)
-=======
 lemma noncomm_prod_map_aux [monoid_hom_class F α β] (s : multiset α)
->>>>>>> 5d7ab6e9
   (comm : {x | x ∈ s}.pairwise commute) (f : F) :
   {x | x ∈ s.map f}.pairwise commute :=
 begin
@@ -162,13 +158,8 @@
 end
 
 @[to_additive]
-<<<<<<< HEAD
-lemma noncomm_prod_map (s : multiset α) (comm) {F : Type*} [monoid_hom_class F α β] (f : F) :
-  f (s.noncomm_prod comm) = (s.map f).noncomm_prod (nocomm_prod_map_aux s comm f) :=
-=======
 lemma noncomm_prod_map [monoid_hom_class F α β] (s : multiset α) (comm) (f : F) :
   f (s.noncomm_prod comm) = (s.map f).noncomm_prod (noncomm_prod_map_aux s comm f) :=
->>>>>>> 5d7ab6e9
 begin
   induction s using quotient.induction_on,
   simpa using map_list_prod f _,
@@ -284,16 +275,9 @@
 /-- The non-commutative version of `finset.prod_union` -/
 @[to_additive "The non-commutative version of `finset.sum_union`"]
 lemma noncomm_prod_union_of_disjoint [decidable_eq α] {s t : finset α}
-<<<<<<< HEAD
-  (h : disjoint s t) (f : α → β) (comm : {x | x ∈ s ∪ t}.pairwise $ λ a b, commute (f a) (f b))
-  (scomm := comm.mono $ coe_subset.2 $ subset_union_left _ _)
-  (tcomm := comm.mono $ coe_subset.2 $ subset_union_right _ _) :
-  noncomm_prod (s ∪ t) f comm = noncomm_prod s f scomm * noncomm_prod t f tcomm :=
-=======
   (h : disjoint s t) (f : α → β) (comm : {x | x ∈ s ∪ t}.pairwise $ λ a b, commute (f a) (f b)) :
   noncomm_prod (s ∪ t) f comm = noncomm_prod s f (comm.mono $ coe_subset.2 $ subset_union_left _ _)
     * noncomm_prod t f (comm.mono $ coe_subset.2 $ subset_union_right _ _) :=
->>>>>>> 5d7ab6e9
 begin
   obtain ⟨sl, sl', rfl⟩ := exists_list_nodup_eq s,
   obtain ⟨tl, tl', rfl⟩ := exists_list_nodup_eq t,
