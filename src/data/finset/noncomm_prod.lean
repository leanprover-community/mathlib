/-
Copyright (c) 2021 Yakov Pechersky. All rights reserved.
Released under Apache 2.0 license as described in the file LICENSE.
Authors: Yakov Pechersky
-/

import algebra.big_operators.basic

/-!
# Products (respectively, sums) over a finset or a multiset.

The regular `finset.prod` and `multiset.prod` require `[comm_monoid α]`.
Often, there are collections `s : finset α` where `[monoid α]` and we know,
in a dependent fashion, that for all the terms `∀ (x ∈ s) (y ∈ s), commute x y`.
This allows to still have a well-defined product over `s`.

## Main definitions

- `finset.noncomm_prod`, requiring a proof of commutativity of held terms
- `multiset.noncomm_prod`, requiring a proof of commutativity of held terms

## Implementation details

While `list.prod` is defined via `list.foldl`, `noncomm_prod` is defined via
`multiset.foldr` for neater proofs and definitions. By the commutativity assumption,
the two must be equal.

-/

variables {α β : Type*} (f : α → β → β) (op : α → α → α)

namespace multiset

/-- Fold of a `s : multiset α` with `f : α → β → β`, given a proof that `left_commutative f`
on all elements `x ∈ s`. -/
def noncomm_foldr (s : multiset α) (comm : ∀ (x ∈ s) (y ∈ s) b, f x (f y b) = f y (f x b)) (b : β) :
  β :=
s.attach.foldr (f ∘ subtype.val) (λ ⟨x, hx⟩ ⟨y, hy⟩, comm x hx y hy) b

@[simp] lemma noncomm_foldr_coe (l : list α)
  (comm : ∀ (x ∈ (l : multiset α)) (y ∈ (l : multiset α)) b, f x (f y b) = f y (f x b)) (b : β) :
  noncomm_foldr f (l : multiset α) comm b = l.foldr f b :=
begin
  simp only [noncomm_foldr, coe_foldr, coe_attach, list.attach],
  rw ←list.foldr_map,
  simp [list.map_pmap, list.pmap_eq_map]
end

@[simp] lemma noncomm_foldr_empty
  (h : ∀ (x ∈ (0 : multiset α)) (y ∈ (0 : multiset α)) b, f x (f y b) = f y (f x b)) (b : β) :
  noncomm_foldr f (0 : multiset α) h b = b := rfl

lemma noncomm_foldr_cons (s : multiset α) (a : α)
  (h : ∀ (x ∈ (a ::ₘ s)) (y ∈ (a ::ₘ s)) b, f x (f y b) = f y (f x b))
  (h' : ∀ (x ∈ s) (y ∈ s) b, f x (f y b) = f y (f x b))
  (b : β) :
  noncomm_foldr f (a ::ₘ s) h b = f a (noncomm_foldr f s h' b) :=
begin
  induction s using quotient.induction_on,
  simp
end

lemma noncomm_foldr_eq_foldr (s : multiset α) (h : left_commutative f) (b : β) :
  noncomm_foldr f s (λ x _ y _, h x y) b = foldr f h b s :=
begin
  induction s using quotient.induction_on,
  simp
end

variables [assoc : is_associative α op]
include assoc

/-- Fold of a `s : multiset α` with an associative `op : α → α → α`, given a proofs that `op`
is commutative on all elements `x ∈ s`. -/
def noncomm_fold (s : multiset α)
  (comm : ∀ (x ∈ s) (y ∈ s), op x y = op y x)
  (a : α) : α :=
noncomm_foldr op s (λ x hx y hy b, by rw [←assoc.assoc, comm _ hx _ hy, assoc.assoc]) a

@[simp] lemma noncomm_fold_coe (l : list α)
  (comm : ∀ (x ∈ (l : multiset α)) (y ∈ (l : multiset α)), op x y = op y x)
  (a : α) :
  noncomm_fold op (l : multiset α) comm a = l.foldr op a :=
by simp [noncomm_fold]

@[simp] lemma noncomm_fold_empty
  (h : ∀ (x ∈ (0 : multiset α)) (y ∈ (0 : multiset α)), op x y = op y x) (a : α) :
  noncomm_fold op (0 : multiset α) h a = a := rfl

lemma noncomm_fold_cons (s : multiset α) (a : α)
  (h : ∀ (x ∈ a ::ₘ s) (y ∈ a ::ₘ s), op x y = op y x)
  (h' : ∀ (x ∈ s) (y ∈ s), op x y = op y x)
  (x : α) :
  noncomm_fold op (a ::ₘ s) h x = op a (noncomm_fold op s h' x) :=
begin
  induction s using quotient.induction_on,
  simp
end

lemma noncomm_fold_eq_fold (s : multiset α) [is_commutative α op]
  (a : α) :
  noncomm_fold op s (λ x _ y _, is_commutative.comm x y) a = fold op a s :=
begin
  induction s using quotient.induction_on,
  simp
end

omit assoc
variables [monoid α]

/-- Product of a `s : multiset α` with `[monoid α]`, given a proof that `*` commutes
on all elements `x ∈ s`. -/
@[to_additive "Sum of a `s : multiset α` with `[add_monoid α]`, given a proof that `+` commutes
on all elements `x ∈ s`." ]
def noncomm_prod (s : multiset α) (comm : ∀ (x ∈ s) (y ∈ s), commute x y) : α :=
s.noncomm_fold (*) comm 1

@[simp, to_additive] lemma noncomm_prod_coe (l : list α)
  (comm : ∀ (x ∈ (l : multiset α)) (y ∈ (l : multiset α)), commute x y) :
  noncomm_prod (l : multiset α) comm = l.prod :=
begin
  rw [noncomm_prod],
  simp only [noncomm_fold_coe],
  induction l with hd tl hl,
  { simp },
  { rw [list.prod_cons, list.foldr, hl],
    intros x hx y hy,
    exact comm x (list.mem_cons_of_mem _ hx) y (list.mem_cons_of_mem _ hy) }
end

@[simp, to_additive] lemma noncomm_prod_empty
  (h : ∀ (x ∈ (0 : multiset α)) (y ∈ (0 : multiset α)), commute x y) :
  noncomm_prod (0 : multiset α) h = 1 := rfl

@[simp, to_additive] lemma noncomm_prod_cons (s : multiset α) (a : α)
  (comm : ∀ (x ∈ a ::ₘ s) (y ∈ a ::ₘ s), commute x y) :
  noncomm_prod (a ::ₘ s) comm = a * noncomm_prod s
    (λ x hx y hy, comm _ (mem_cons_of_mem hx) _ (mem_cons_of_mem hy)) :=
begin
  induction s using quotient.induction_on,
  simp
end

@[to_additive] lemma noncomm_prod_cons' (s : multiset α) (a : α)
  (comm : ∀ (x ∈ a ::ₘ s) (y ∈ a ::ₘ s), commute x y) :
  noncomm_prod (a ::ₘ s) comm = noncomm_prod s
    (λ x hx y hy, comm _ (mem_cons_of_mem hx) _ (mem_cons_of_mem hy)) * a :=
begin
  induction s using quotient.induction_on with s,
  simp only [quot_mk_to_coe, cons_coe, noncomm_prod_coe, list.prod_cons],
  induction s with hd tl IH,
  { simp },
  { rw [list.prod_cons, mul_assoc, ←IH, ←mul_assoc, ←mul_assoc],
    { congr' 1,
      apply comm;
      simp },
    { intros x hx y hy,
      simp only [quot_mk_to_coe, list.mem_cons_iff, mem_coe, cons_coe] at hx hy,
      apply comm,
      { cases hx;
        simp [hx] },
      { cases hy;
        simp [hy] } } }
end

@[to_additive] lemma noncomm_prod_eq_prod {α : Type*} [comm_monoid α] (s : multiset α) :
  noncomm_prod s (λ _ _ _ _, commute.all _ _) = prod s :=
begin
  induction s using quotient.induction_on,
  simp
end

@[to_additive]
lemma noncomm_prod_commute (s : multiset α)
  (comm : ∀ (x : α), x ∈ s → ∀ (y : α), y ∈ s → commute x y)
  (y : α) (h : ∀ (x : α), x ∈ s → commute y x) : commute y (s.noncomm_prod comm) :=
begin
  induction s using quotient.induction_on,
  simp only [quot_mk_to_coe, noncomm_prod_coe],
  exact list.prod_commute _ _ h,
end

end multiset

namespace finset

variables [monoid β]

/-- Product of a `s : finset α` mapped with `f : α → β` with `[monoid β]`,
given a proof that `*` commutes on all elements `f x` for `x ∈ s`. -/
@[to_additive "Sum of a `s : finset α` mapped with `f : α → β` with `[add_monoid β]`,
given a proof that `+` commutes on all elements `f x` for `x ∈ s`."]
def noncomm_prod (s : finset α) (f : α → β) (comm : ∀ (x ∈ s) (y ∈ s), commute (f x) (f y)) : β :=
(s.1.map f).noncomm_prod (by simpa [multiset.mem_map, ←finset.mem_def] using comm)

@[congr, to_additive]
lemma noncomm_prod_congr
  {s₁ s₂ : finset α} {f g : α → β} (h₁ : s₁ = s₂) (h₂ : ∀ (x ∈ s₂), f x = g x)
  (comm : ∀ (x ∈ s₁) (y ∈ s₁), commute (f x) (f y)) :
  noncomm_prod s₁ f comm = noncomm_prod s₂ g
    (λ x hx y hy, h₂ x hx ▸ h₂ y hy ▸ comm x (h₁.symm ▸ hx) y (h₁.symm ▸ hy)) :=
by simp_rw [noncomm_prod, multiset.map_congr (congr_arg _ h₁) h₂]

@[simp, to_additive] lemma noncomm_prod_to_finset [decidable_eq α] (l : list α) (f : α → β)
  (comm : ∀ (x ∈ l.to_finset) (y ∈ l.to_finset), commute (f x) (f y))
  (hl : l.nodup) :
  noncomm_prod l.to_finset f comm = (l.map f).prod :=
begin
  rw ←list.dedup_eq_self at hl,
  simp [noncomm_prod, hl]
end

@[simp, to_additive] lemma noncomm_prod_empty (f : α → β)
  (h : ∀ (x ∈ (∅ : finset α)) (y ∈ (∅ : finset α)), commute (f x) (f y)) :
  noncomm_prod (∅ : finset α) f h = 1 := rfl

@[simp, to_additive] lemma noncomm_prod_insert_of_not_mem [decidable_eq α] (s : finset α) (a : α)
  (f : α → β)
  (comm : ∀ (x ∈ insert a s) (y ∈ insert a s), commute (f x) (f y))
  (ha : a ∉ s) :
  noncomm_prod (insert a s) f comm = f a * noncomm_prod s f
    (λ x hx y hy, comm _ (mem_insert_of_mem hx) _ (mem_insert_of_mem hy)) :=
by simp [insert_val_of_not_mem ha, noncomm_prod]

@[to_additive] lemma noncomm_prod_insert_of_not_mem' [decidable_eq α] (s : finset α) (a : α)
  (f : α → β)
  (comm : ∀ (x ∈ insert a s) (y ∈ insert a s), commute (f x) (f y))
  (ha : a ∉ s) :
  noncomm_prod (insert a s) f comm = noncomm_prod s f
    (λ x hx y hy, comm _ (mem_insert_of_mem hx) _ (mem_insert_of_mem hy)) * f a :=
by simp [noncomm_prod, insert_val_of_not_mem ha, multiset.noncomm_prod_cons']

@[simp, to_additive] lemma noncomm_prod_singleton (a : α) (f : α → β) :
  noncomm_prod ({a} : finset α) f
    (λ x hx y hy, by rw [mem_singleton.mp hx, mem_singleton.mp hy]) = f a :=
by simp [noncomm_prod, multiset.singleton_eq_cons]

@[to_additive]
lemma noncomm_prod_commute (s : finset α) (f : α → β)
  (comm : ∀ (x : α), x ∈ s → ∀ (y : α), y ∈ s → commute (f x) (f y))
  (y : β) (h : ∀ (x : α), x ∈ s → commute y (f x)) : commute y (s.noncomm_prod f comm) :=
begin
  apply multiset.noncomm_prod_commute,
  intro y,
  rw multiset.mem_map,
  rintros ⟨x, ⟨hx, rfl⟩⟩,
  exact h x hx,
end

@[to_additive] lemma noncomm_prod_eq_prod {β : Type*} [comm_monoid β] (s : finset α) (f : α → β) :
  noncomm_prod s f (λ _ _ _ _, commute.all _ _) = s.prod f :=
begin
  classical,
  induction s using finset.induction_on with a s ha IH,
  { simp },
  { simp [ha, IH] }
end

/- The non-commutative version of `finset.prod_union` -/
@[to_additive "The non-commutative version of `finset.sum_union`"]
lemma noncomm_prod_union_of_disjoint [decidable_eq α] {s t : finset α}
  (h : disjoint s t) (f : α → β)
  (comm : ∀ (x ∈ s ∪ t) (y ∈ s ∪ t), commute (f x) (f y))
  (scomm : ∀ (x ∈ s) (y ∈ s), commute (f x) (f y) :=
    λ _ hx _ hy, comm _ (mem_union_left _ hx) _ (mem_union_left _ hy))
  (tcomm : ∀ (x ∈ t) (y ∈ t), commute (f x) (f y) :=
    λ _ hx _ hy, comm _ (mem_union_right _ hx) _ (mem_union_right _ hy)) :
  noncomm_prod (s ∪ t) f comm = noncomm_prod s f scomm * noncomm_prod t f tcomm :=
begin
  obtain ⟨sl, sl', rfl⟩ := exists_list_nodup_eq s,
  obtain ⟨tl, tl', rfl⟩ := exists_list_nodup_eq t,
  rw list.disjoint_to_finset_iff_disjoint at h,
  simp [sl', tl', noncomm_prod_to_finset, ←list.prod_append, ←list.to_finset_append,
        list.nodup_append_of_nodup sl' tl' h]
end

<<<<<<< HEAD
/-- `finset.noncomm_prod` is “injective” in `f` if `f` maps into independent subgroups.  It
generalizes (one direction of) `subgroup.disjoint_iff_mul_eq_one`. -/
@[to_additive "`finset.noncomm_sum` is “injective” in `f` if `f` maps into independent subgroups.
It generalizes (one direction of) `add_subgroup.disjoint_iff_add_eq_zero`. "]
lemma eq_one_of_noncomm_prod_eq_one_of_independent {β : Type*} [group β]
  (s : finset α) (f : α → β) (comm : ∀ (x : α), x ∈ s → ∀ (y : α), y ∈ s → commute (f x) (f y))
  (γ : α → subgroup β) (hind : complete_lattice.independent γ) (hmem : ∀ (x ∈ s), f x ∈ γ x)
  (heq1 : s.noncomm_prod f comm = 1) : ∀ (i ∈ s), f i = 1 :=
begin
  classical,
  revert heq1,
  induction s using finset.induction_on with i s hnmem ih,
  { simp, },
  { simp only [finset.forall_mem_insert] at comm hmem,
    specialize ih (λ x hx, (comm.2 x hx).2) hmem.2,
    have hmem_bsupr: s.noncomm_prod f (λ x hx, (comm.2 x hx).2) ∈ ⨆ (i ∈ (s : set α)), γ i,
    { refine subgroup.finset_noncomm_prod_mem _ s f _ _,
      intros x hx,
      have : γ x ≤ ⨆ (i ∈ (s : set α)), γ i := le_bsupr x hx,
      exact this (hmem.2 x hx), },
    intro heq1,
    rw finset.noncomm_prod_insert_of_not_mem _ _ _ _ hnmem at heq1,
    have hnmem' : i ∉ (s : set α), by simpa,
    obtain ⟨heq1i : f i = 1, heq1S : s.noncomm_prod f _ = 1⟩ :=
      subgroup.disjoint_iff_mul_eq_one.mp (hind.disjoint_bsupr hnmem') hmem.1 hmem_bsupr heq1,
    specialize ih heq1S,
    intros i h,
    simp only [finset.mem_insert] at h,
    rcases h with ⟨rfl | _⟩,
    { exact heq1i },
    { exact (ih _ h), } }
=======
@[protected, to_additive]
lemma noncomm_prod_mul_distrib_aux {s : finset α} {f : α → β} {g : α → β}
  (comm_ff : ∀ (x ∈ s) (y ∈ s), commute (f x) (f y))
  (comm_gg : ∀ (x ∈ s) (y ∈ s), commute (g x) (g y))
  (comm_gf : ∀ (x ∈ s) (y ∈ s), x ≠ y → commute (g x) (f y)) :
  (∀ (x ∈ s) (y ∈ s), commute ((f * g) x) ((f * g) y)) :=
begin
  intros x hx y hy,
  by_cases h : x = y, { subst h },
  apply commute.mul_left; apply commute.mul_right,
  { exact comm_ff x hx y hy },
  { exact (comm_gf y hy x hx (ne.symm h)).symm },
  { exact comm_gf x hx y hy h },
  { exact comm_gg x hx y hy },
end

/-- The non-commutative version of `finset.prod_mul_distrib` -/
@[to_additive "The non-commutative version of `finset.sum_add_distrib`"]
lemma noncomm_prod_mul_distrib {s : finset α} (f : α → β) (g : α → β)
  (comm_ff : ∀ (x ∈ s) (y ∈ s), commute (f x) (f y))
  (comm_gg : ∀ (x ∈ s) (y ∈ s), commute (g x) (g y))
  (comm_gf : ∀ (x ∈ s) (y ∈ s), x ≠ y → commute (g x) (f y)) :
  noncomm_prod s (f * g) (noncomm_prod_mul_distrib_aux comm_ff comm_gg comm_gf)
    = noncomm_prod s f comm_ff * noncomm_prod s g comm_gg :=
begin
  classical,
  induction s using finset.induction_on with x s hnmem ih,
  { simp, },
  { simp only [finset.noncomm_prod_insert_of_not_mem _ _ _ _ hnmem],
    specialize ih
      (λ x hx y hy, comm_ff x (mem_insert_of_mem hx) y (mem_insert_of_mem hy))
      (λ x hx y hy, comm_gg x (mem_insert_of_mem hx) y (mem_insert_of_mem hy))
      (λ x hx y hy hne, comm_gf x (mem_insert_of_mem hx) y (mem_insert_of_mem hy) hne),
    rw [ih, pi.mul_apply],
    simp only [mul_assoc],
    congr' 1,
    simp only [← mul_assoc],
    congr' 1,
    apply noncomm_prod_commute,
    intros y hy,
    have : x ≠ y, by {rintro rfl, contradiction},
    exact comm_gf x (mem_insert_self x s) y (mem_insert_of_mem hy) this, }
>>>>>>> ca18a15e
end

end finset<|MERGE_RESOLUTION|>--- conflicted
+++ resolved
@@ -274,7 +274,50 @@
         list.nodup_append_of_nodup sl' tl' h]
 end
 
-<<<<<<< HEAD
+@[protected, to_additive]
+lemma noncomm_prod_mul_distrib_aux {s : finset α} {f : α → β} {g : α → β}
+  (comm_ff : ∀ (x ∈ s) (y ∈ s), commute (f x) (f y))
+  (comm_gg : ∀ (x ∈ s) (y ∈ s), commute (g x) (g y))
+  (comm_gf : ∀ (x ∈ s) (y ∈ s), x ≠ y → commute (g x) (f y)) :
+  (∀ (x ∈ s) (y ∈ s), commute ((f * g) x) ((f * g) y)) :=
+begin
+  intros x hx y hy,
+  by_cases h : x = y, { subst h },
+  apply commute.mul_left; apply commute.mul_right,
+  { exact comm_ff x hx y hy },
+  { exact (comm_gf y hy x hx (ne.symm h)).symm },
+  { exact comm_gf x hx y hy h },
+  { exact comm_gg x hx y hy },
+end
+
+/-- The non-commutative version of `finset.prod_mul_distrib` -/
+@[to_additive "The non-commutative version of `finset.sum_add_distrib`"]
+lemma noncomm_prod_mul_distrib {s : finset α} (f : α → β) (g : α → β)
+  (comm_ff : ∀ (x ∈ s) (y ∈ s), commute (f x) (f y))
+  (comm_gg : ∀ (x ∈ s) (y ∈ s), commute (g x) (g y))
+  (comm_gf : ∀ (x ∈ s) (y ∈ s), x ≠ y → commute (g x) (f y)) :
+  noncomm_prod s (f * g) (noncomm_prod_mul_distrib_aux comm_ff comm_gg comm_gf)
+    = noncomm_prod s f comm_ff * noncomm_prod s g comm_gg :=
+begin
+  classical,
+  induction s using finset.induction_on with x s hnmem ih,
+  { simp, },
+  { simp only [finset.noncomm_prod_insert_of_not_mem _ _ _ _ hnmem],
+    specialize ih
+      (λ x hx y hy, comm_ff x (mem_insert_of_mem hx) y (mem_insert_of_mem hy))
+      (λ x hx y hy, comm_gg x (mem_insert_of_mem hx) y (mem_insert_of_mem hy))
+      (λ x hx y hy hne, comm_gf x (mem_insert_of_mem hx) y (mem_insert_of_mem hy) hne),
+    rw [ih, pi.mul_apply],
+    simp only [mul_assoc],
+    congr' 1,
+    simp only [← mul_assoc],
+    congr' 1,
+    apply noncomm_prod_commute,
+    intros y hy,
+    have : x ≠ y, by {rintro rfl, contradiction},
+    exact comm_gf x (mem_insert_self x s) y (mem_insert_of_mem hy) this, }
+end
+
 /-- `finset.noncomm_prod` is “injective” in `f` if `f` maps into independent subgroups.  It
 generalizes (one direction of) `subgroup.disjoint_iff_mul_eq_one`. -/
 @[to_additive "`finset.noncomm_sum` is “injective” in `f` if `f` maps into independent subgroups.
@@ -306,50 +349,6 @@
     rcases h with ⟨rfl | _⟩,
     { exact heq1i },
     { exact (ih _ h), } }
-=======
-@[protected, to_additive]
-lemma noncomm_prod_mul_distrib_aux {s : finset α} {f : α → β} {g : α → β}
-  (comm_ff : ∀ (x ∈ s) (y ∈ s), commute (f x) (f y))
-  (comm_gg : ∀ (x ∈ s) (y ∈ s), commute (g x) (g y))
-  (comm_gf : ∀ (x ∈ s) (y ∈ s), x ≠ y → commute (g x) (f y)) :
-  (∀ (x ∈ s) (y ∈ s), commute ((f * g) x) ((f * g) y)) :=
-begin
-  intros x hx y hy,
-  by_cases h : x = y, { subst h },
-  apply commute.mul_left; apply commute.mul_right,
-  { exact comm_ff x hx y hy },
-  { exact (comm_gf y hy x hx (ne.symm h)).symm },
-  { exact comm_gf x hx y hy h },
-  { exact comm_gg x hx y hy },
-end
-
-/-- The non-commutative version of `finset.prod_mul_distrib` -/
-@[to_additive "The non-commutative version of `finset.sum_add_distrib`"]
-lemma noncomm_prod_mul_distrib {s : finset α} (f : α → β) (g : α → β)
-  (comm_ff : ∀ (x ∈ s) (y ∈ s), commute (f x) (f y))
-  (comm_gg : ∀ (x ∈ s) (y ∈ s), commute (g x) (g y))
-  (comm_gf : ∀ (x ∈ s) (y ∈ s), x ≠ y → commute (g x) (f y)) :
-  noncomm_prod s (f * g) (noncomm_prod_mul_distrib_aux comm_ff comm_gg comm_gf)
-    = noncomm_prod s f comm_ff * noncomm_prod s g comm_gg :=
-begin
-  classical,
-  induction s using finset.induction_on with x s hnmem ih,
-  { simp, },
-  { simp only [finset.noncomm_prod_insert_of_not_mem _ _ _ _ hnmem],
-    specialize ih
-      (λ x hx y hy, comm_ff x (mem_insert_of_mem hx) y (mem_insert_of_mem hy))
-      (λ x hx y hy, comm_gg x (mem_insert_of_mem hx) y (mem_insert_of_mem hy))
-      (λ x hx y hy hne, comm_gf x (mem_insert_of_mem hx) y (mem_insert_of_mem hy) hne),
-    rw [ih, pi.mul_apply],
-    simp only [mul_assoc],
-    congr' 1,
-    simp only [← mul_assoc],
-    congr' 1,
-    apply noncomm_prod_commute,
-    intros y hy,
-    have : x ≠ y, by {rintro rfl, contradiction},
-    exact comm_gf x (mem_insert_self x s) y (mem_insert_of_mem hy) this, }
->>>>>>> ca18a15e
 end
 
 end finset