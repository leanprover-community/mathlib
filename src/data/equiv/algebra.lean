--- conflicted
+++ resolved
@@ -358,15 +358,12 @@
 
 variables [ring α] [ring β] [ring γ]
 
-<<<<<<< HEAD
 instance : has_coe_to_fun (α ≃r β) := ⟨_, ring_equiv.to_fun⟩
 
-instance ring_equiv.is_ring_hom (h : α ≃r β) : is_ring_hom h := h.hom
-instance ring_equiv.is_ring_hom' (h : α ≃r β) : is_ring_hom h.to_equiv := h.hom
-=======
-instance (h : α ≃r β) : is_ring_hom h.to_equiv := h.hom
-instance is_ring_hom' (h : α ≃r β) : is_ring_hom h.to_fun := h.hom
->>>>>>> df0fe2c7
+-- FIXME are these all necessary?
+instance is_ring_hom_coe (h : α ≃r β) : is_ring_hom h := h.hom
+instance is_ring_hom_to_equiv (h : α ≃r β) : is_ring_hom h.to_equiv := h.hom
+instance is_ring_hom_to_fun (h : α ≃r β) : is_ring_hom h.to_fun := h.hom
 
 /-- Convert a `ring_equiv` to a `mul_equiv`. -/
 def to_mul_equiv (e : α ≃r β) : α ≃* β :=
