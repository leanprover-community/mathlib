/-
Copyright (c) 2018 Mario Carneiro. All rights reserved.
Released under Apache 2.0 license as described in the file LICENSE.
Authors: Mario Carneiro
-/
import data.equiv.denumerable
import data.finset.sort

/-!
# Equivalences involving `list`-like types

This file defines some additional constructive equivalences using `encodable` and the pairing
function on `ℕ`.
-/

open nat list

namespace encodable
variables {α : Type*}

section list
variable [encodable α]

/-- Explicit encoding function for `list α` -/
def encode_list : list α → ℕ
| []     := 0
| (a::l) := succ (mkpair (encode a) (encode_list l))

/-- Explicit decoding function for `list α` -/
def decode_list : ℕ → option (list α)
| 0        := some []
| (succ v) := match unpair v, unpair_right_le v with
  | (v₁, v₂), h :=
    have v₂ < succ v, from lt_succ_of_le h,
    (::) <$> decode α v₁ <*> decode_list v₂
  end

/-- If `α` is encodable, then so is `list α`. This uses the `mkpair` and `unpair` functions from
`data.nat.pairing`. -/
instance list : encodable (list α) :=
⟨encode_list, decode_list, λ l,
  by induction l with a l IH; simp [encode_list, decode_list, unpair_mkpair, encodek, *]⟩

@[simp] theorem encode_list_nil : encode (@nil α) = 0 := rfl
@[simp] theorem encode_list_cons (a : α) (l : list α) :
  encode (a :: l) = succ (mkpair (encode a) (encode l)) := rfl

@[simp] theorem decode_list_zero : decode (list α) 0 = some [] :=
show decode_list 0 = some [], by rw decode_list

@[simp] theorem decode_list_succ (v : ℕ) :
  decode (list α) (succ v) =
  (::) <$> decode α v.unpair.1 <*> decode (list α) v.unpair.2 :=
show decode_list (succ v) = _, begin
  cases e : unpair v with v₁ v₂,
  simp [decode_list, e], refl
end

theorem length_le_encode : ∀ (l : list α), length l ≤ encode l
| [] := _root_.zero_le _
| (a :: l) := succ_le_succ $ (length_le_encode l).trans (right_le_mkpair _ _)

end list

section finset
variables [encodable α]

private def enle : α → α → Prop := encode ⁻¹'o (≤)

private lemma enle.is_linear_order : is_linear_order α enle :=
(rel_embedding.preimage ⟨encode, encode_injective⟩ (≤)).is_linear_order

private def decidable_enle (a b : α) : decidable (enle a b) :=
by unfold enle order.preimage; apply_instance

local attribute [instance] enle.is_linear_order decidable_enle

/-- Explicit encoding function for `multiset α` -/
def encode_multiset (s : multiset α) : ℕ :=
encode (s.sort enle)

/-- Explicit decoding function for `multiset α` -/
def decode_multiset (n : ℕ) : option (multiset α) :=
coe <$> decode (list α) n

/-- If `α` is encodable, then so is `multiset α`. -/
instance multiset : encodable (multiset α) :=
⟨encode_multiset, decode_multiset,
 λ s, by simp [encode_multiset, decode_multiset, encodek]⟩

end finset

/-- A listable type with decidable equality is encodable. -/
def encodable_of_list [decidable_eq α] (l : list α) (H : ∀ x, x ∈ l) : encodable α :=
⟨λ a, index_of a l, l.nth, λ a, index_of_nth (H _)⟩

def trunc_encodable_of_fintype (α : Type*) [decidable_eq α] [fintype α] : trunc (encodable α) :=
@@quot.rec_on_subsingleton _
  (λ s : multiset α, (∀ x:α, x ∈ s) → trunc (encodable α)) _
  finset.univ.1
  (λ l H, trunc.mk $ encodable_of_list l H)
  finset.mem_univ

/-- A noncomputable way to arbitrarily choose an ordering on a finite type.
  It is not made into a global instance, since it involves an arbitrary choice.
  This can be locally made into an instance with `local attribute [instance] fintype.encodable`. -/
noncomputable def _root_.fintype.encodable (α : Type*) [fintype α] : encodable α :=
by { classical, exact (encodable.trunc_encodable_of_fintype α).out }

/-- If `α` is encodable, then so is `vector α n`. -/
instance vector [encodable α] {n} : encodable (vector α n) :=
encodable.subtype

/-- If `α` is encodable, then so is `fin n → α`. -/
instance fin_arrow [encodable α] {n} : encodable (fin n → α) :=
of_equiv _ (equiv.vector_equiv_fin _ _).symm

instance fin_pi (n) (π : fin n → Type*) [∀ i, encodable (π i)] : encodable (Π i, π i) :=
of_equiv _ (equiv.pi_equiv_subtype_sigma (fin n) π)

/-- If `α` is encodable, then so is `array n α`. -/
instance array [encodable α] {n} : encodable (array n α) :=
of_equiv _ (equiv.array_equiv_fin _ _)

/-- If `α` is encodable, then so is `finset α`. -/
instance finset [encodable α] : encodable (finset α) :=
by haveI := decidable_eq_of_encodable α; exact
 of_equiv {s : multiset α // s.nodup}
  ⟨λ ⟨a, b⟩, ⟨a, b⟩, λ ⟨a, b⟩, ⟨a, b⟩, λ ⟨a, b⟩, rfl, λ ⟨a, b⟩, rfl⟩

def fintype_arrow (α : Type*) (β : Type*) [decidable_eq α] [fintype α] [encodable β] :
  trunc (encodable (α → β)) :=
(fintype.trunc_equiv_fin α).map $
  λ f, encodable.of_equiv (fin (fintype.card α) → β) $
  equiv.arrow_congr f (equiv.refl _)

def fintype_pi (α : Type*) (π : α → Type*) [decidable_eq α] [fintype α] [∀ a, encodable (π a)] :
  trunc (encodable (Π a, π a)) :=
(encodable.trunc_encodable_of_fintype α).bind $ λ a,
  (@fintype_arrow α (Σa, π a) _ _ (@encodable.sigma _ _ a _)).bind $ λ f,
  trunc.mk $ @encodable.of_equiv _ _ (@encodable.subtype _ _ f _) (equiv.pi_equiv_subtype_sigma α π)

/-- The elements of a `fintype` as a sorted list. -/
def sorted_univ (α) [fintype α] [encodable α] : list α :=
finset.univ.sort (encodable.encode' α ⁻¹'o (≤))

@[simp] theorem mem_sorted_univ {α} [fintype α] [encodable α] (x : α) : x ∈ sorted_univ α :=
(finset.mem_sort _).2 (finset.mem_univ _)

@[simp] theorem length_sorted_univ (α) [fintype α] [encodable α] :
  (sorted_univ α).length = fintype.card α :=
finset.length_sort _

@[simp] theorem sorted_univ_nodup (α) [fintype α] [encodable α] : (sorted_univ α).nodup :=
finset.sort_nodup _ _

@[simp] theorem sorted_univ_to_finset (α) [fintype α] [encodable α] [decidable_eq α] :
  (sorted_univ α).to_finset = finset.univ :=
finset.sort_to_finset _ _

/-- An encodable `fintype` is equivalent to the same size `fin`. -/
def fintype_equiv_fin {α} [fintype α] [encodable α] :
  α ≃ fin (fintype.card α) :=
begin
  haveI : decidable_eq α := encodable.decidable_eq_of_encodable _,
  transitivity,
<<<<<<< HEAD
  { exact ((@sorted_univ_nodup α _ _).nth_le_equiv_of_forall_mem_list _ mem_sorted_univ).symm },
  exact equiv.cast (congr_arg _ (@length_sorted_univ α _ _))
=======
  { exact fintype.equiv_fin_of_forall_mem_list mem_sorted_univ (sorted_univ_nodup α) },
  exact equiv.cast (congr_arg _ (length_sorted_univ α))
>>>>>>> cd5cb441
end

/-- If `α` and `β` are encodable and `α` is a fintype, then `α → β` is encodable as well. -/
instance fintype_arrow_of_encodable {α β : Type*} [encodable α] [fintype α] [encodable β] :
  encodable (α → β) :=
of_equiv (fin (fintype.card α) → β) $ equiv.arrow_congr fintype_equiv_fin (equiv.refl _)

end encodable

namespace denumerable
variables {α : Type*} {β : Type*} [denumerable α] [denumerable β]
open encodable

section list

theorem denumerable_list_aux : ∀ n : ℕ,
  ∃ a ∈ @decode_list α _ n, encode_list a = n
| 0        := by rw decode_list; exact ⟨_, rfl, rfl⟩
| (succ v) := begin
  cases e : unpair v with v₁ v₂,
  have h := unpair_right_le v,
  rw e at h,
  rcases have v₂ < succ v, from lt_succ_of_le h,
    denumerable_list_aux v₂ with ⟨a, h₁, h₂⟩,
  rw option.mem_def at h₁,
  use of_nat α v₁ :: a,
  simp [decode_list, e, h₂, h₁, encode_list, mkpair_unpair' e],
end

/-- If `α` is denumerable, then so is `list α`. -/
instance denumerable_list : denumerable (list α) := ⟨denumerable_list_aux⟩

@[simp] theorem list_of_nat_zero : of_nat (list α) 0 = [] :=
by rw [← @encode_list_nil α, of_nat_encode]

@[simp] theorem list_of_nat_succ (v : ℕ) :
  of_nat (list α) (succ v) =
  of_nat α v.unpair.1 :: of_nat (list α) v.unpair.2 :=
of_nat_of_decode $ show decode_list (succ v) = _,
begin
  cases e : unpair v with v₁ v₂,
  simp [decode_list, e],
  rw [show decode_list v₂ = decode (list α) v₂,
      from rfl, decode_eq_of_nat]; refl
end

end list

section multiset

/-- Outputs the list of differences of the input list, that is
`lower [a₁, a₂, ...] n = [a₁ - n, a₂ - a₁, ...]` -/
def lower : list ℕ → ℕ → list ℕ
| []       n := []
| (m :: l) n := (m - n) :: lower l m

/-- Outputs the list of partial sums of the input list, that is
`raise [a₁, a₂, ...] n = [n + a₁, n + a₁ + a₂, ...]` -/
def raise : list ℕ → ℕ → list ℕ
| []       n := []
| (m :: l) n := (m + n) :: raise l (m + n)

lemma lower_raise : ∀ l n, lower (raise l n) n = l
| []       n := rfl
| (m :: l) n := by rw [raise, lower, add_tsub_cancel_right, lower_raise]

lemma raise_lower : ∀ {l n}, list.sorted (≤) (n :: l) → raise (lower l n) n = l
| []       n h := rfl
| (m :: l) n h :=
  have n ≤ m, from list.rel_of_sorted_cons h _ (l.mem_cons_self _),
  by simp [raise, lower, tsub_add_cancel_of_le this,
           raise_lower (list.sorted_of_sorted_cons h)]

lemma raise_chain : ∀ l n, list.chain (≤) n (raise l n)
| []       n := list.chain.nil
| (m :: l) n := list.chain.cons (nat.le_add_left _ _) (raise_chain _ _)

/-- `raise l n` is an non-decreasing sequence. -/
lemma raise_sorted : ∀ l n, list.sorted (≤) (raise l n)
| []       n := list.sorted_nil
| (m :: l) n := (list.chain_iff_pairwise (@le_trans _ _)).1 (raise_chain _ _)

/-- If `α` is denumerable, then so is `multiset α`. Warning: this is *not* the same encoding as used
in `encodable.multiset`. -/
instance multiset : denumerable (multiset α) := mk' ⟨
  λ s : multiset α, encode $ lower ((s.map encode).sort (≤)) 0,
  λ n, multiset.map (of_nat α) (raise (of_nat (list ℕ) n) 0),
  λ s, by have := raise_lower
      (list.sorted_cons.2 ⟨λ n _, zero_le n, (s.map encode).sort_sorted _⟩);
    simp [-multiset.coe_map, this],
  λ n, by simp [-multiset.coe_map, list.merge_sort_eq_self _ (raise_sorted _ _), lower_raise]⟩

end multiset

section finset

/-- Outputs the list of differences minus one of the input list, that is
`lower' [a₁, a₂, a₃, ...] n = [a₁ - n, a₂ - a₁ - 1, a₃ - a₂ - 1, ...]`. -/
def lower' : list ℕ → ℕ → list ℕ
| []       n := []
| (m :: l) n := (m - n) :: lower' l (m + 1)

/-- Outputs the list of partial sums plus one of the input list, that is
`raise [a₁, a₂, a₃, ...] n = [n + a₁, n + a₁ + a₂ + 1, n + a₁ + a₂ + a₃ + 2, ...]`. Adding one each
time ensures the elements are distinct. -/
def raise' : list ℕ → ℕ → list ℕ
| []       n := []
| (m :: l) n := (m + n) :: raise' l (m + n + 1)

lemma lower_raise' : ∀ l n, lower' (raise' l n) n = l
| []       n := rfl
| (m :: l) n := by simp [raise', lower', add_tsub_cancel_right, lower_raise']

lemma raise_lower' : ∀ {l n}, (∀ m ∈ l, n ≤ m) → list.sorted (<) l → raise' (lower' l n) n = l
| []       n h₁ h₂ := rfl
| (m :: l) n h₁ h₂ :=
  have n ≤ m, from h₁ _ (l.mem_cons_self _),
  by simp [raise', lower', tsub_add_cancel_of_le this, raise_lower'
    (list.rel_of_sorted_cons h₂ : ∀ a ∈ l, m < a) (list.sorted_of_sorted_cons h₂)]

lemma raise'_chain : ∀ l {m n}, m < n → list.chain (<) m (raise' l n)
| []       m n h := list.chain.nil
| (a :: l) m n h := list.chain.cons
  (lt_of_lt_of_le h (nat.le_add_left _ _)) (raise'_chain _ (lt_succ_self _))

/-- `raise' l n` is a strictly increasing sequence. -/
lemma raise'_sorted : ∀ l n, list.sorted (<) (raise' l n)
| []       n := list.sorted_nil
| (m :: l) n := (list.chain_iff_pairwise (@lt_trans _ _)).1
  (raise'_chain _ (lt_succ_self _))

/-- Makes `raise' l n` into a finset. Elements are distinct thanks to `raise'_sorted`. -/
def raise'_finset (l : list ℕ) (n : ℕ) : finset ℕ :=
⟨raise' l n, (raise'_sorted _ _).imp (@ne_of_lt _ _)⟩

/-- If `α` is denumerable, then so is `finset α`. Warning: this is *not* the same encoding as used
in `encodable.finset`. -/
instance finset : denumerable (finset α) := mk' ⟨
  λ s : finset α, encode $ lower' ((s.map (eqv α).to_embedding).sort (≤)) 0,
  λ n, finset.map (eqv α).symm.to_embedding (raise'_finset (of_nat (list ℕ) n) 0),
  λ s, finset.eq_of_veq $ by simp [-multiset.coe_map, raise'_finset,
    raise_lower' (λ n _, zero_le n) (finset.sort_sorted_lt _)],
  λ n, by simp [-multiset.coe_map, finset.map, raise'_finset, finset.sort,
    list.merge_sort_eq_self (≤) ((raise'_sorted _ _).imp (@le_of_lt _ _)),
    lower_raise']⟩

end finset

end denumerable

namespace equiv

/-- The type lists on unit is canonically equivalent to the natural numbers. -/
def list_unit_equiv : list unit ≃ ℕ :=
{ to_fun := list.length,
  inv_fun := list.repeat (),
  left_inv := λ u, list.length_injective (by simp),
  right_inv := λ n, list.length_repeat () n }

/-- `list ℕ` is equivalent to `ℕ`. -/
def list_nat_equiv_nat : list ℕ ≃ ℕ := denumerable.eqv _

/-- If `α` is equivalent to `ℕ`, then `list α` is equivalent to `α`. -/
def list_equiv_self_of_equiv_nat {α : Type} (e : α ≃ ℕ) : list α ≃ α :=
calc list α ≃ list ℕ : list_equiv_of_equiv e
        ... ≃ ℕ      : list_nat_equiv_nat
        ... ≃ α      : e.symm

end equiv<|MERGE_RESOLUTION|>--- conflicted
+++ resolved
@@ -164,13 +164,8 @@
 begin
   haveI : decidable_eq α := encodable.decidable_eq_of_encodable _,
   transitivity,
-<<<<<<< HEAD
-  { exact ((@sorted_univ_nodup α _ _).nth_le_equiv_of_forall_mem_list _ mem_sorted_univ).symm },
-  exact equiv.cast (congr_arg _ (@length_sorted_univ α _ _))
-=======
-  { exact fintype.equiv_fin_of_forall_mem_list mem_sorted_univ (sorted_univ_nodup α) },
+  { exact ((sorted_univ_nodup α).nth_le_equiv_of_forall_mem_list _ mem_sorted_univ).symm },
   exact equiv.cast (congr_arg _ (length_sorted_univ α))
->>>>>>> cd5cb441
 end
 
 /-- If `α` and `β` are encodable and `α` is a fintype, then `α → β` is encodable as well. -/
