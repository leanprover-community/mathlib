--- conflicted
+++ resolved
@@ -418,19 +418,6 @@
   (es : ∀ j, Ms j ≃* Ns j) (fs : ∀ j, Ns j ≃* Ps j) :
   (Pi_congr_right es).trans (Pi_congr_right fs) = (Pi_congr_right $ λ i, (es i).trans (fs i)) := rfl
 
-<<<<<<< HEAD
-
-/-- A family indexed by a singleton type is equivalent to the element at the default value -/
-@[to_additive add_equiv.Pi_singleton]
-def Pi_singleton
-  {η : Type*} (M : η → Type*) [Π (j : η), mul_one_class (M j)] [unique η] :
-  (Π (j : η), M j) ≃* M default :=
-{ to_fun := λ f, f default,
-  inv_fun := λ x, λ j, begin rw unique.eq_default j, exact x end,
-  left_inv := λ f, begin ext j, rw unique.eq_default j, reflexivity, end,
-  right_inv := λ x, rfl,
-  map_mul' := λ f1 f2, pi.mul_apply _ _ _, }
-=======
 /-- A family indexed by a nonempty subsingleton type is equivalent to the element at the single
 index. -/
 @[to_additive add_equiv.Pi_subsingleton "A family indexed by a nonempty subsingleton type is
@@ -439,7 +426,6 @@
   {ι : Type*} (M : ι → Type*) [Π j, has_mul (M j)] [subsingleton ι] (i : ι) :
   (Π j, M j) ≃* M i :=
 { map_mul' := λ f1 f2, pi.mul_apply _ _ _, ..equiv.Pi_subsingleton M i }
->>>>>>> 3d6b4b80
 
 /-!
 # Groups
