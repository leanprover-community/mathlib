--- conflicted
+++ resolved
@@ -563,11 +563,7 @@
 def set_congr {α : Type*} {s t : set α} (h : s = t) : s ≃ t :=
 subtype_congr_prop h
 
-<<<<<<< HEAD
-def subtype_subtype_equiv_subtype_ex {α : Type u} (p : α → Prop) (q : subtype p → Prop) :
-=======
 def subtype_subtype_equiv_subtype_exists {α : Type u} (p : α → Prop) (q : subtype p → Prop) :
->>>>>>> 309846f0
   subtype q ≃ {a : α // ∃h:p a, q ⟨a, h⟩ } :=
 ⟨λ⟨⟨a, ha⟩, ha'⟩, ⟨a, ha, ha'⟩,
   λ⟨a, ha⟩, ⟨⟨a, ha.cases_on $ assume h _, h⟩, by { cases ha, exact ha_h }⟩,
@@ -575,11 +571,7 @@
 
 def subtype_subtype_equiv_subtype_inter {α : Type u} (p q : α → Prop) :
   {x : subtype p // q x.1} ≃ subtype (λ x, p x ∧ q x) :=
-<<<<<<< HEAD
-(subtype_subtype_equiv_subtype_ex p _).trans $
-=======
 (subtype_subtype_equiv_subtype_exists p _).trans $
->>>>>>> 309846f0
 subtype_congr_right $ λ x, exists_prop
 
 /-- If the outer subtype has more restrictive predicate than the inner one,
@@ -606,11 +598,7 @@
  λ ⟨⟨x, y⟩, h⟩, rfl⟩
 
 /-- A sigma type over a subtype is equivalent to the sigma set over the original type,
-<<<<<<< HEAD
-if the fiber if empty outside of the subset -/
-=======
 if the fiber is empty outside of the subset -/
->>>>>>> 309846f0
 def sigma_subtype_equiv_of_subset {α : Type u} (p : α → Type v) (q : α → Prop)
   (h : ∀ x (y : p x), q x) :
   (Σ x : subtype q, p x) ≃ Σ x : α, p x :=
@@ -628,21 +616,12 @@
 calc (Σ y : subtype q, {x : α // f x = y}) ≃
   Σ y : subtype q, {x : subtype p // subtype.mk (f x) ((h x).1 x.2) = y} :
   begin
-<<<<<<< HEAD
-  apply sigma_congr_right,
-  assume y,
-  symmetry,
-  refine (subtype_subtype_equiv_subtype_ex _ _).trans (subtype_congr_right _),
-  assume x,
-  exact ⟨λ ⟨hp, h'⟩, congr_arg subtype.val h', λ h', ⟨(h x).2 (h'.symm ▸ y.2), subtype.eq h'⟩⟩
-=======
     apply sigma_congr_right,
     assume y,
     symmetry,
     refine (subtype_subtype_equiv_subtype_exists _ _).trans (subtype_congr_right _),
     assume x,
     exact ⟨λ ⟨hp, h'⟩, congr_arg subtype.val h', λ h', ⟨(h x).2 (h'.symm ▸ y.2), subtype.eq h'⟩⟩
->>>>>>> 309846f0
   end
 
    ... ≃ subtype p : sigma_preimage_equiv (λ x : subtype p, (⟨f x, (h x).1 x.property⟩ : subtype q))
