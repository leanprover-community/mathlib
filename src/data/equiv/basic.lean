--- conflicted
+++ resolved
@@ -155,16 +155,6 @@
 protected theorem subsingleton (e : α ≃ β) [subsingleton β] : subsingleton α :=
 e.injective.subsingleton
 
-<<<<<<< HEAD
-instance equiv_subsingleton {α β : Type*} [subsingleton β] :
-  subsingleton (α ≃ β) :=
-⟨λ f g, equiv.ext $ λ x, by simp⟩
-
-instance perm_subsingleton {α : Type*} [subsingleton α] : subsingleton (perm α) :=
-equiv.equiv_subsingleton
-
-lemma perm.subsingleton_eq_refl {α : Type*} [subsingleton α] (e : perm α) :
-=======
 protected theorem subsingleton.symm (e : α ≃ β) [subsingleton α] : subsingleton β :=
 e.symm.injective.subsingleton
 
@@ -180,7 +170,6 @@
 equiv.equiv_subsingleton_cod
 
 lemma perm.subsingleton_eq_refl [subsingleton α] (e : perm α) :
->>>>>>> 2c4a5161
   e = equiv.refl α := subsingleton.elim _ _
 
 /-- Transfer `decidable_eq` across an equivalence. -/
@@ -287,13 +276,8 @@
   (ab.equiv_congr de).trans (bc.equiv_congr ef) = (ab.trans bc).equiv_congr (de.trans ef) :=
 by { ext, refl }
 
-<<<<<<< HEAD
-@[simp] lemma equiv_congr_refl_left {α β γ} (ab : β ≃ γ) (e : α ≃ β) :
-  (equiv.refl α).equiv_congr ab e = e.trans ab := rfl
-=======
 @[simp] lemma equiv_congr_refl_left {α β γ} (bg : β ≃ γ) (e : α ≃ β) :
   (equiv.refl α).equiv_congr bg e = e.trans bg := rfl
->>>>>>> 2c4a5161
 
 @[simp] lemma equiv_congr_refl_right {α β} (ab e : α ≃ β) :
   ab.equiv_congr (equiv.refl β) e = ab.symm.trans e := rfl
