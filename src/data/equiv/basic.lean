/-
Copyright (c) 2015 Microsoft Corporation. All rights reserved.
Released under Apache 2.0 license as described in the file LICENSE.
Authors: Leonardo de Moura, Mario Carneiro
-/
import data.set.function
import data.sigma.basic

/-!
# Equivalence between types

In this file we define two types:

* `equiv α β` a.k.a. `α ≃ β`: a bijective map `α → β` bundled with its inverse map; we use this (and
  not equality!) to express that various `Type`s or `Sort`s are equivalent.

* `equiv.perm α`: the group of permutations `α ≃ α`. More lemmas about `equiv.perm` can be found in
  `group_theory/perm`.

Then we define

* canonical isomorphisms between various types: e.g.,

  - `equiv.refl α` is the identity map interpreted as `α ≃ α`;

  - `equiv.sum_equiv_sigma_bool` is the canonical equivalence between the sum of two types `α ⊕ β`
    and the sigma-type `Σ b : bool, cond b α β`;

  - `equiv.prod_sum_distrib : α × (β ⊕ γ) ≃ (α × β) ⊕ (α × γ)` shows that type product and type sum
    satisfy the distributive law up to a canonical equivalence;

* operations on equivalences: e.g.,

  - `equiv.symm e : β ≃ α` is the inverse of `e : α ≃ β`;

  - `equiv.trans e₁ e₂ : α ≃ γ` is the composition of `e₁ : α ≃ β` and `e₂ : β ≃ γ` (note the order
    of the arguments!);

  - `equiv.prod_congr ea eb : α₁ × β₁ ≃ α₂ × β₂`: combine two equivalences `ea : α₁ ≃ α₂` and
    `eb : β₁ ≃ β₂` using `prod.map`.

* definitions that transfer some instances along an equivalence. By convention, we transfer
  instances from right to left.

  - `equiv.inhabited` takes `e : α ≃ β` and `[inhabited β]` and returns `inhabited α`;
  - `equiv.unique` takes `e : α ≃ β` and `[unique β]` and returns `unique α`;
  - `equiv.decidable_eq` takes `e : α ≃ β` and `[decidable_eq β]` and returns `decidable_eq α`.

  More definitions of this kind can be found in other files. E.g., `data/equiv/transfer_instance`
  does it for many algebraic type classes like `group`, `module`, etc.

## Tags

equivalence, congruence, bijective map
-/

open function

universes u v w z
variables {α : Sort u} {β : Sort v} {γ : Sort w}

/-- `α ≃ β` is the type of functions from `α → β` with a two-sided inverse. -/
@[nolint has_inhabited_instance]
structure equiv (α : Sort*) (β : Sort*) :=
(to_fun    : α → β)
(inv_fun   : β → α)
(left_inv  : left_inverse inv_fun to_fun)
(right_inv : right_inverse inv_fun to_fun)

infix ` ≃ `:25 := equiv

/-- Convert an involutive function `f` to an equivalence with `to_fun = inv_fun = f`. -/
def function.involutive.to_equiv (f : α → α) (h : involutive f) : α ≃ α :=
⟨f, f, h.left_inverse, h.right_inverse⟩

namespace equiv

/-- `perm α` is the type of bijections from `α` to itself. -/
@[reducible] def perm (α : Sort*) := equiv α α

instance : has_coe_to_fun (α ≃ β) :=
⟨_, to_fun⟩

@[simp] theorem coe_fn_mk (f : α → β) (g l r) : (equiv.mk f g l r : α → β) = f :=
rfl

/-- The map `coe_fn : (r ≃ s) → (r → s)` is injective. -/
theorem coe_fn_injective : @function.injective (α ≃ β) (α → β) coe_fn
| ⟨f₁, g₁, l₁, r₁⟩ ⟨f₂, g₂, l₂, r₂⟩ h :=
  have f₁ = f₂, from h,
  have g₁ = g₂, from l₁.eq_right_inverse (this.symm ▸ r₂),
  by simp *

@[simp, norm_cast] protected lemma coe_inj {e₁ e₂ : α ≃ β} : ⇑e₁ = e₂ ↔ e₁ = e₂ :=
coe_fn_injective.eq_iff

@[ext] lemma ext {f g : equiv α β} (H : ∀ x, f x = g x) : f = g :=
coe_fn_injective (funext H)

protected lemma congr_arg {f : equiv α β} : Π {x x' : α}, x = x' → f x = f x'
| _ _ rfl := rfl

protected lemma congr_fun {f g : equiv α β} (h : f = g) (x : α) : f x = g x := h ▸ rfl

lemma ext_iff {f g : equiv α β} : f = g ↔ ∀ x, f x = g x :=
⟨λ h x, h ▸ rfl, ext⟩

@[ext] lemma perm.ext {σ τ : equiv.perm α} (H : ∀ x, σ x = τ x) : σ = τ :=
equiv.ext H

protected lemma perm.congr_arg {f : equiv.perm α} {x x' : α} : x = x' → f x = f x' :=
equiv.congr_arg

protected lemma perm.congr_fun {f g : equiv.perm α} (h : f = g) (x : α) : f x = g x :=
equiv.congr_fun h x

lemma perm.ext_iff {σ τ : equiv.perm α} : σ = τ ↔ ∀ x, σ x = τ x :=
ext_iff

/-- Any type is equivalent to itself. -/
@[refl] protected def refl (α : Sort*) : α ≃ α := ⟨id, id, λ x, rfl, λ x, rfl⟩

instance inhabited' : inhabited (α ≃ α) := ⟨equiv.refl α⟩

/-- Inverse of an equivalence `e : α ≃ β`. -/
@[symm] protected def symm (e : α ≃ β) : β ≃ α := ⟨e.inv_fun, e.to_fun, e.right_inv, e.left_inv⟩

/-- See Note [custom simps projection] -/
def simps.symm_apply (e : α ≃ β) : β → α := e.symm

initialize_simps_projections equiv (to_fun → apply, inv_fun → symm_apply)

-- Generate the `simps` projections for previously defined equivs.
attribute [simps] function.involutive.to_equiv

/-- Composition of equivalences `e₁ : α ≃ β` and `e₂ : β ≃ γ`. -/
@[trans] protected def trans (e₁ : α ≃ β) (e₂ : β ≃ γ) : α ≃ γ :=
⟨e₂ ∘ e₁, e₁.symm ∘ e₂.symm,
  e₂.left_inv.comp e₁.left_inv, e₂.right_inv.comp e₁.right_inv⟩

@[simp]
lemma to_fun_as_coe (e : α ≃ β) : e.to_fun = e := rfl

@[simp]
lemma inv_fun_as_coe (e : α ≃ β) : e.inv_fun = e.symm := rfl

protected theorem injective (e : α ≃ β) : injective e :=
e.left_inv.injective

protected theorem surjective (e : α ≃ β) : surjective e :=
e.right_inv.surjective

protected theorem bijective (f : α ≃ β) : bijective f :=
⟨f.injective, f.surjective⟩

@[simp] lemma range_eq_univ {α : Type*} {β : Type*} (e : α ≃ β) : set.range e = set.univ :=
set.eq_univ_of_forall e.surjective

protected theorem subsingleton (e : α ≃ β) [subsingleton β] : subsingleton α :=
e.injective.subsingleton

protected theorem subsingleton.symm (e : α ≃ β) [subsingleton α] : subsingleton β :=
e.symm.injective.subsingleton

lemma subsingleton_congr (e : α ≃ β) : subsingleton α ↔ subsingleton β :=
⟨λ h, by exactI e.symm.subsingleton, λ h, by exactI e.subsingleton⟩

instance equiv_subsingleton_cod [subsingleton β] :
  subsingleton (α ≃ β) :=
⟨λ f g, equiv.ext $ λ x, subsingleton.elim _ _⟩

instance equiv_subsingleton_dom [subsingleton α] :
  subsingleton (α ≃ β) :=
⟨λ f g, equiv.ext $ λ x, @subsingleton.elim _ (equiv.subsingleton.symm f) _ _⟩

instance perm_unique [subsingleton α] : unique (perm α) :=
unique_of_subsingleton (equiv.refl α)

lemma perm.subsingleton_eq_refl [subsingleton α] (e : perm α) :
  e = equiv.refl α := subsingleton.elim _ _

/-- Transfer `decidable_eq` across an equivalence. -/
protected def decidable_eq (e : α ≃ β) [decidable_eq β] : decidable_eq α :=
e.injective.decidable_eq

lemma nonempty_congr (e : α ≃ β) : nonempty α ↔ nonempty β :=
nonempty.congr e e.symm

protected lemma nonempty (e : α ≃ β) [nonempty β] : nonempty α :=
e.nonempty_congr.mpr ‹_›

/-- If `α ≃ β` and `β` is inhabited, then so is `α`. -/
protected def inhabited [inhabited β] (e : α ≃ β) : inhabited α :=
⟨e.symm (default _)⟩

/-- If `α ≃ β` and `β` is a singleton type, then so is `α`. -/
protected def unique [unique β] (e : α ≃ β) : unique α :=
e.symm.surjective.unique

/-- Equivalence between equal types. -/
protected def cast {α β : Sort*} (h : α = β) : α ≃ β :=
⟨cast h, cast h.symm, λ x, by { cases h, refl }, λ x, by { cases h, refl }⟩

@[simp] theorem coe_fn_symm_mk (f : α → β) (g l r) : ((equiv.mk f g l r).symm : β → α) = g :=
rfl

@[simp] theorem coe_refl : ⇑(equiv.refl α) = id := rfl

@[simp] theorem perm.coe_subsingleton {α : Type*} [subsingleton α] (e : perm α) : ⇑(e) = id :=
by rw [perm.subsingleton_eq_refl e, coe_refl]

theorem refl_apply (x : α) : equiv.refl α x = x := rfl

@[simp] theorem coe_trans (f : α ≃ β) (g : β ≃ γ) : ⇑(f.trans g) = g ∘ f := rfl

theorem trans_apply (f : α ≃ β) (g : β ≃ γ) (a : α) : (f.trans g) a = g (f a) := rfl

@[simp] theorem apply_symm_apply  (e : α ≃ β) (x : β) : e (e.symm x) = x :=
e.right_inv x

@[simp] theorem symm_apply_apply (e : α ≃ β) (x : α) : e.symm (e x) = x :=
e.left_inv x

@[simp] theorem symm_comp_self (e : α ≃ β) : e.symm ∘ e = id := funext e.symm_apply_apply

@[simp] theorem self_comp_symm (e : α ≃ β) : e ∘ e.symm = id := funext e.apply_symm_apply

@[simp] lemma symm_trans_apply (f : α ≃ β) (g : β ≃ γ) (a : γ) :
  (f.trans g).symm a = f.symm (g.symm a) := rfl

-- The `simp` attribute is needed to make this a `dsimp` lemma.
-- `simp` will always rewrite with `equiv.symm_symm` before this has a chance to fire.
@[simp, nolint simp_nf] theorem symm_symm_apply (f : α ≃ β) (b : α) : f.symm.symm b = f b := rfl

@[simp] theorem apply_eq_iff_eq (f : α ≃ β) {x y : α} : f x = f y ↔ x = y :=
f.injective.eq_iff

theorem apply_eq_iff_eq_symm_apply {α β : Sort*} (f : α ≃ β) {x : α} {y : β} :
  f x = y ↔ x = f.symm y :=
begin
  conv_lhs { rw ←apply_symm_apply f y, },
  rw apply_eq_iff_eq,
end

@[simp] theorem cast_apply {α β} (h : α = β) (x : α) : equiv.cast h x = cast h x := rfl

@[simp] theorem cast_symm {α β} (h : α = β) : (equiv.cast h).symm = equiv.cast h.symm := rfl

@[simp] theorem cast_refl {α} (h : α = α := rfl) : equiv.cast h = equiv.refl α := rfl

@[simp] theorem cast_trans {α β γ} (h : α = β) (h2 : β = γ) :
  (equiv.cast h).trans (equiv.cast h2) = equiv.cast (h.trans h2) :=
ext $ λ x, by { substs h h2, refl }

lemma cast_eq_iff_heq {α β} (h : α = β) {a : α} {b : β} : equiv.cast h a = b ↔ a == b :=
by { subst h, simp }

lemma symm_apply_eq {α β} (e : α ≃ β) {x y} : e.symm x = y ↔ x = e y :=
⟨λ H, by simp [H.symm], λ H, by simp [H]⟩

lemma eq_symm_apply {α β} (e : α ≃ β) {x y} : y = e.symm x ↔ e y = x :=
(eq_comm.trans e.symm_apply_eq).trans eq_comm

@[simp] theorem symm_symm (e : α ≃ β) : e.symm.symm = e := by { cases e, refl }

@[simp] theorem trans_refl (e : α ≃ β) : e.trans (equiv.refl β) = e := by { cases e, refl }

@[simp] theorem refl_symm : (equiv.refl α).symm = equiv.refl α := rfl

@[simp] theorem refl_trans (e : α ≃ β) : (equiv.refl α).trans e = e := by { cases e, refl }

@[simp] theorem symm_trans (e : α ≃ β) : e.symm.trans e = equiv.refl β := ext (by simp)

@[simp] theorem trans_symm (e : α ≃ β) : e.trans e.symm = equiv.refl α := ext (by simp)

lemma trans_assoc {δ} (ab : α ≃ β) (bc : β ≃ γ) (cd : γ ≃ δ) :
  (ab.trans bc).trans cd = ab.trans (bc.trans cd) :=
equiv.ext $ assume a, rfl

theorem left_inverse_symm (f : equiv α β) : left_inverse f.symm f := f.left_inv

theorem right_inverse_symm (f : equiv α β) : function.right_inverse f.symm f := f.right_inv

@[simp] lemma injective_comp (e : α ≃ β) (f : β → γ) : injective (f ∘ e) ↔ injective f :=
injective.of_comp_iff' f e.bijective

@[simp] lemma comp_injective (f : α → β) (e : β ≃ γ) : injective (e ∘ f) ↔ injective f :=
e.injective.of_comp_iff f

@[simp] lemma surjective_comp (e : α ≃ β) (f : β → γ) : surjective (f ∘ e) ↔ surjective f :=
e.surjective.of_comp_iff f

@[simp] lemma comp_surjective (f : α → β) (e : β ≃ γ) : surjective (e ∘ f) ↔ surjective f :=
surjective.of_comp_iff' e.bijective f

@[simp] lemma bijective_comp (e : α ≃ β) (f : β → γ) : bijective (f ∘ e) ↔ bijective f :=
e.bijective.of_comp_iff f

@[simp] lemma comp_bijective (f : α → β) (e : β ≃ γ) : bijective (e ∘ f) ↔ bijective f :=
bijective.of_comp_iff' e.bijective f

/-- If `α` is equivalent to `β` and `γ` is equivalent to `δ`, then the type of equivalences `α ≃ γ`
is equivalent to the type of equivalences `β ≃ δ`. -/
def equiv_congr {δ} (ab : α ≃ β) (cd : γ ≃ δ) : (α ≃ γ) ≃ (β ≃ δ) :=
⟨ λac, (ab.symm.trans ac).trans cd, λbd, ab.trans $ bd.trans $ cd.symm,
  assume ac, by { ext x, simp }, assume ac, by { ext x, simp } ⟩

@[simp] lemma equiv_congr_refl {α β} :
  (equiv.refl α).equiv_congr (equiv.refl β) = equiv.refl (α ≃ β) := by { ext, refl }

@[simp] lemma equiv_congr_symm {δ} (ab : α ≃ β) (cd : γ ≃ δ) :
  (ab.equiv_congr cd).symm = ab.symm.equiv_congr cd.symm := by { ext, refl }

@[simp] lemma equiv_congr_trans {δ ε ζ} (ab : α ≃ β) (de : δ ≃ ε) (bc : β ≃ γ) (ef : ε ≃ ζ) :
  (ab.equiv_congr de).trans (bc.equiv_congr ef) = (ab.trans bc).equiv_congr (de.trans ef) :=
by { ext, refl }

@[simp] lemma equiv_congr_refl_left {α β γ} (bg : β ≃ γ) (e : α ≃ β) :
  (equiv.refl α).equiv_congr bg e = e.trans bg := rfl

@[simp] lemma equiv_congr_refl_right {α β} (ab e : α ≃ β) :
  ab.equiv_congr (equiv.refl β) e = ab.symm.trans e := rfl

@[simp] lemma equiv_congr_apply_apply {δ} (ab : α ≃ β) (cd : γ ≃ δ) (e : α ≃ γ) (x) :
  ab.equiv_congr cd e x = cd (e (ab.symm x)) := rfl

section perm_congr

variables {α' β' : Type*} (e : α' ≃ β')

/-- If `α` is equivalent to `β`, then `perm α` is equivalent to `perm β`. -/
def perm_congr : perm α' ≃ perm β' :=
equiv_congr e e

lemma perm_congr_def (p : equiv.perm α') :
  e.perm_congr p = (e.symm.trans p).trans e := rfl

@[simp] lemma perm_congr_refl :
  e.perm_congr (equiv.refl _) = equiv.refl _ :=
by simp [perm_congr_def]

@[simp] lemma perm_congr_symm :
  e.perm_congr.symm = e.symm.perm_congr := rfl

@[simp] lemma perm_congr_apply (p : equiv.perm α') (x) :
  e.perm_congr p x = e (p (e.symm x)) := rfl

lemma perm_congr_symm_apply (p : equiv.perm β') (x) :
  e.perm_congr.symm p x = e.symm (p (e x)) := rfl

lemma perm_congr_trans (p p' : equiv.perm α') :
  (e.perm_congr p).trans (e.perm_congr p') = e.perm_congr (p.trans p') :=
by { ext, simp }

end perm_congr

protected lemma image_eq_preimage {α β} (e : α ≃ β) (s : set α) : e '' s = e.symm ⁻¹' s :=
set.ext $ assume x, set.mem_image_iff_of_inverse e.left_inv e.right_inv

lemma _root_.set.mem_image_equiv {α β} {S : set α} {f : α ≃ β} {x : β} :
  x ∈ f '' S ↔ f.symm x ∈ S :=
set.ext_iff.mp (f.image_eq_preimage S) x

/-- Alias for `equiv.image_eq_preimage` -/
lemma _root_.set.image_equiv_eq_preimage_symm {α β} (S : set α) (f : α ≃ β) :
  f '' S = f.symm ⁻¹' S :=
f.image_eq_preimage S

/-- Alias for `equiv.image_eq_preimage` -/
lemma _root_.set.preimage_equiv_eq_image_symm {α β} (S : set α) (f : β ≃ α) :
  f ⁻¹' S = f.symm '' S :=
(f.symm.image_eq_preimage S).symm

protected lemma subset_image {α β} (e : α ≃ β) (s : set α) (t : set β) :
  t ⊆ e '' s ↔ e.symm '' t ⊆ s :=
by rw [set.image_subset_iff, e.image_eq_preimage]

@[simp] lemma symm_image_image {α β} (e : α ≃ β) (s : set α) : e.symm '' (e '' s) = s :=
e.left_inverse_symm.image_image s

lemma eq_image_iff_symm_image_eq {α β} (e : α ≃ β) (s : set α) (t : set β) :
  t = e '' s ↔ e.symm '' t = s :=
(e.symm.injective.image_injective.eq_iff' (e.symm_image_image s)).symm

@[simp] lemma image_symm_image {α β} (e : α ≃ β) (s : set β) : e '' (e.symm '' s) = s :=
e.symm.symm_image_image s

@[simp] lemma image_preimage {α β} (e : α ≃ β) (s : set β) : e '' (e ⁻¹' s) = s :=
e.surjective.image_preimage s

@[simp] lemma preimage_image {α β} (e : α ≃ β) (s : set α) : e ⁻¹' (e '' s) = s :=
e.injective.preimage_image s

protected lemma image_compl {α β} (f : equiv α β) (s : set α) :
  f '' sᶜ = (f '' s)ᶜ :=
set.image_compl_eq f.bijective

@[simp] lemma symm_preimage_preimage {α β} (e : α ≃ β) (s : set β) :
  e.symm ⁻¹' (e ⁻¹' s) = s :=
e.right_inverse_symm.preimage_preimage s

@[simp] lemma preimage_symm_preimage {α β} (e : α ≃ β) (s : set α) :
  e ⁻¹' (e.symm ⁻¹' s) = s :=
e.left_inverse_symm.preimage_preimage s

@[simp] lemma preimage_subset {α β} (e : α ≃ β) (s t : set β) : e ⁻¹' s ⊆ e ⁻¹' t ↔ s ⊆ t :=
e.surjective.preimage_subset_preimage_iff

@[simp] lemma image_subset {α β} (e : α ≃ β) (s t : set α) : e '' s ⊆ e '' t ↔ s ⊆ t :=
set.image_subset_image_iff e.injective

@[simp] lemma image_eq_iff_eq {α β} (e : α ≃ β) (s t : set α) : e '' s = e '' t ↔ s = t :=
set.image_eq_image e.injective

lemma preimage_eq_iff_eq_image {α β} (e : α ≃ β) (s t) : e ⁻¹' s = t ↔ s = e '' t :=
set.preimage_eq_iff_eq_image e.bijective

lemma eq_preimage_iff_image_eq {α β} (e : α ≃ β) (s t) : s = e ⁻¹' t ↔ e '' s = t :=
set.eq_preimage_iff_image_eq e.bijective

/-- If `α` is an empty type, then it is equivalent to the `empty` type. -/
def equiv_empty (α : Sort u) [is_empty α] : α ≃ empty :=
⟨is_empty_elim, λ e, e.rec _, is_empty_elim, λ e, e.rec _⟩

/-- `α` is equivalent to an empty type iff `α` is empty. -/
def equiv_empty_equiv (α : Sort u) : (α ≃ empty) ≃ is_empty α :=
⟨λ e, function.is_empty e, @equiv_empty α, λ e, ext $ λ x, (e x).elim, λ p, rfl⟩

/-- `false` is equivalent to `empty`. -/
def false_equiv_empty : false ≃ empty :=
equiv_empty _

/-- If `α` is an empty type, then it is equivalent to the `pempty` type in any universe. -/
def {u' v'} equiv_pempty (α : Sort v') [is_empty α] : α ≃ pempty.{u'} :=
⟨is_empty_elim, λ e, e.rec _, is_empty_elim, λ e, e.rec _⟩

/-- `false` is equivalent to `pempty`. -/
def false_equiv_pempty : false ≃ pempty :=
equiv_pempty _

/-- `empty` is equivalent to `pempty`. -/
def empty_equiv_pempty : empty ≃ pempty :=
equiv_pempty _

/-- `pempty` types from any two universes are equivalent. -/
def pempty_equiv_pempty : pempty.{v} ≃ pempty.{w} :=
equiv_pempty _

/-- The `Sort` of proofs of a true proposition is equivalent to `punit`. -/
def prop_equiv_punit {p : Prop} (h : p) : p ≃ punit :=
⟨λ x, (), λ x, h, λ _, rfl, λ ⟨⟩, rfl⟩

/-- `true` is equivalent to `punit`. -/
def true_equiv_punit : true ≃ punit := prop_equiv_punit trivial

/-- `ulift α` is equivalent to `α`. -/
@[simps apply symm_apply {fully_applied := ff}]
protected def ulift {α : Type v} : ulift.{u} α ≃ α :=
⟨ulift.down, ulift.up, ulift.up_down, λ a, rfl⟩

/-- `plift α` is equivalent to `α`. -/
@[simps apply symm_apply {fully_applied := ff}]
protected def plift : plift α ≃ α :=
⟨plift.down, plift.up, plift.up_down, plift.down_up⟩

/-- equivalence of propositions is the same as iff -/
def of_iff {P Q : Prop} (h : P ↔ Q) : P ≃ Q :=
{ to_fun := h.mp,
  inv_fun := h.mpr,
  left_inv := λ x, rfl,
  right_inv := λ y, rfl }

/-- If `α₁` is equivalent to `α₂` and `β₁` is equivalent to `β₂`, then the type of maps `α₁ → β₁`
is equivalent to the type of maps `α₂ → β₂`. -/
@[congr, simps apply] def arrow_congr {α₁ β₁ α₂ β₂ : Sort*} (e₁ : α₁ ≃ α₂) (e₂ : β₁ ≃ β₂) :
  (α₁ → β₁) ≃ (α₂ → β₂) :=
{ to_fun := λ f, e₂ ∘ f ∘ e₁.symm,
  inv_fun := λ f, e₂.symm ∘ f ∘ e₁,
  left_inv := λ f, funext $ λ x, by simp,
  right_inv := λ f, funext $ λ x, by simp }

lemma arrow_congr_comp {α₁ β₁ γ₁ α₂ β₂ γ₂ : Sort*}
  (ea : α₁ ≃ α₂) (eb : β₁ ≃ β₂) (ec : γ₁ ≃ γ₂) (f : α₁ → β₁) (g : β₁ → γ₁) :
  arrow_congr ea ec (g ∘ f) = (arrow_congr eb ec g) ∘ (arrow_congr ea eb f) :=
by { ext, simp only [comp, arrow_congr_apply, eb.symm_apply_apply] }

@[simp] lemma arrow_congr_refl {α β : Sort*} :
  arrow_congr (equiv.refl α) (equiv.refl β) = equiv.refl (α → β) := rfl

@[simp] lemma arrow_congr_trans {α₁ β₁ α₂ β₂ α₃ β₃ : Sort*}
  (e₁ : α₁ ≃ α₂) (e₁' : β₁ ≃ β₂) (e₂ : α₂ ≃ α₃) (e₂' : β₂ ≃ β₃) :
  arrow_congr (e₁.trans e₂) (e₁'.trans e₂') = (arrow_congr e₁ e₁').trans (arrow_congr e₂ e₂') :=
rfl

@[simp] lemma arrow_congr_symm {α₁ β₁ α₂ β₂ : Sort*} (e₁ : α₁ ≃ α₂) (e₂ : β₁ ≃ β₂) :
  (arrow_congr e₁ e₂).symm = arrow_congr e₁.symm e₂.symm :=
rfl

/--
A version of `equiv.arrow_congr` in `Type`, rather than `Sort`.

The `equiv_rw` tactic is not able to use the default `Sort` level `equiv.arrow_congr`,
because Lean's universe rules will not unify `?l_1` with `imax (1 ?m_1)`.
-/
@[congr, simps apply]
def arrow_congr' {α₁ β₁ α₂ β₂ : Type*} (hα : α₁ ≃ α₂) (hβ : β₁ ≃ β₂) : (α₁ → β₁) ≃ (α₂ → β₂) :=
equiv.arrow_congr hα hβ

@[simp] lemma arrow_congr'_refl {α β : Type*} :
  arrow_congr' (equiv.refl α) (equiv.refl β) = equiv.refl (α → β) := rfl

@[simp] lemma arrow_congr'_trans {α₁ β₁ α₂ β₂ α₃ β₃ : Type*}
  (e₁ : α₁ ≃ α₂) (e₁' : β₁ ≃ β₂) (e₂ : α₂ ≃ α₃) (e₂' : β₂ ≃ β₃) :
  arrow_congr' (e₁.trans e₂) (e₁'.trans e₂') = (arrow_congr' e₁ e₁').trans (arrow_congr' e₂ e₂') :=
rfl

@[simp] lemma arrow_congr'_symm {α₁ β₁ α₂ β₂ : Type*} (e₁ : α₁ ≃ α₂) (e₂ : β₁ ≃ β₂) :
  (arrow_congr' e₁ e₂).symm = arrow_congr' e₁.symm e₂.symm :=
rfl

/-- Conjugate a map `f : α → α` by an equivalence `α ≃ β`. -/
@[simps apply]
def conj (e : α ≃ β) : (α → α) ≃ (β → β) := arrow_congr e e

@[simp] lemma conj_refl : conj (equiv.refl α) = equiv.refl (α → α) := rfl

@[simp] lemma conj_symm (e : α ≃ β) : e.conj.symm = e.symm.conj := rfl

@[simp] lemma conj_trans (e₁ : α ≃ β) (e₂ : β ≃ γ) :
  (e₁.trans e₂).conj = e₁.conj.trans e₂.conj :=
rfl

-- This should not be a simp lemma as long as `(∘)` is reducible:
-- when `(∘)` is reducible, Lean can unify `f₁ ∘ f₂` with any `g` using
-- `f₁ := g` and `f₂ := λ x, x`.  This causes nontermination.
lemma conj_comp (e : α ≃ β) (f₁ f₂ : α → α) :
  e.conj (f₁ ∘ f₂) = (e.conj f₁) ∘ (e.conj f₂) :=
by apply arrow_congr_comp

section binary_op

variables {α₁ β₁ : Type*} (e : α₁ ≃ β₁) (f : α₁ → α₁ → α₁)

lemma semiconj_conj (f : α₁ → α₁) : semiconj e f (e.conj f) := λ x, by simp

lemma semiconj₂_conj : semiconj₂ e f (e.arrow_congr e.conj f) := λ x y, by simp

instance [is_associative α₁ f] :
  is_associative β₁ (e.arrow_congr (e.arrow_congr e) f) :=
(e.semiconj₂_conj f).is_associative_right e.surjective

instance [is_idempotent α₁ f] :
  is_idempotent β₁ (e.arrow_congr (e.arrow_congr e) f) :=
(e.semiconj₂_conj f).is_idempotent_right e.surjective

instance [is_left_cancel α₁ f] :
  is_left_cancel β₁ (e.arrow_congr (e.arrow_congr e) f) :=
⟨e.surjective.forall₃.2 $ λ x y z, by simpa using @is_left_cancel.left_cancel _ f _ x y z⟩

instance [is_right_cancel α₁ f] :
  is_right_cancel β₁ (e.arrow_congr (e.arrow_congr e) f) :=
⟨e.surjective.forall₃.2 $ λ x y z, by simpa using @is_right_cancel.right_cancel _ f _ x y z⟩

end binary_op

/-- `punit` sorts in any two universes are equivalent. -/
def punit_equiv_punit : punit.{v} ≃ punit.{w} :=
⟨λ _, punit.star, λ _, punit.star, λ u, by { cases u, refl }, λ u, by { cases u, reflexivity }⟩

section
/-- The sort of maps to `punit.{v}` is equivalent to `punit.{w}`. -/
def arrow_punit_equiv_punit (α : Sort*) : (α → punit.{v}) ≃ punit.{w} :=
⟨λ f, punit.star, λ u f, punit.star,
  λ f, by { funext x, cases f x, refl }, λ u, by { cases u, reflexivity }⟩


/-- If `α` has a unique term, then the type of function `α → β` is equivalent to `β`. -/
@[simps] def fun_unique (α β) [unique α] : (α → β) ≃ β :=
{ to_fun := λ f, f (default α),
  inv_fun := λ b a, b,
  left_inv := λ f, funext $ λ a, congr_arg f $ subsingleton.elim _ _,
  right_inv := λ b, rfl }

/-- The sort of maps from `punit` is equivalent to the codomain. -/
def punit_arrow_equiv (α : Sort*) : (punit.{u} → α) ≃ α :=
fun_unique _ _

/-- The sort of maps from `true` is equivalent to the codomain. -/
def true_arrow_equiv (α : Sort*) : (true → α) ≃ α :=
fun_unique _ _

/-- The sort of maps from a type that `is_empty` is equivalent to `punit`. -/
def arrow_punit_of_is_empty (α β : Sort*) [is_empty α] : (α → β) ≃ punit.{u} :=
⟨λ f, punit.star, λ u, is_empty_elim, λ f, funext is_empty_elim, λ u, by { cases u, refl }⟩

/-- The sort of maps from `empty` is equivalent to `punit`. -/
def empty_arrow_equiv_punit (α : Sort*) : (empty → α) ≃ punit.{u} :=
arrow_punit_of_is_empty _ _

/-- The sort of maps from `pempty` is equivalent to `punit`. -/
def pempty_arrow_equiv_punit (α : Sort*) : (pempty → α) ≃ punit.{u} :=
arrow_punit_of_is_empty _ _

/-- The sort of maps from `false` is equivalent to `punit`. -/
def false_arrow_equiv_punit (α : Sort*) : (false → α) ≃ punit.{u} :=
arrow_punit_of_is_empty _ _

end

/-- Product of two equivalences. If `α₁ ≃ α₂` and `β₁ ≃ β₂`, then `α₁ × β₁ ≃ α₂ × β₂`. -/
@[congr, simps apply]
def prod_congr {α₁ β₁ α₂ β₂ : Type*} (e₁ : α₁ ≃ α₂) (e₂ : β₁ ≃ β₂) : α₁ × β₁ ≃ α₂ × β₂ :=
⟨prod.map e₁ e₂, prod.map e₁.symm e₂.symm, λ ⟨a, b⟩, by simp, λ ⟨a, b⟩, by simp⟩

@[simp] theorem prod_congr_symm {α₁ β₁ α₂ β₂ : Type*} (e₁ : α₁ ≃ α₂) (e₂ : β₁ ≃ β₂) :
  (prod_congr e₁ e₂).symm = prod_congr e₁.symm e₂.symm :=
rfl

/-- Type product is commutative up to an equivalence: `α × β ≃ β × α`. -/
@[simps apply] def prod_comm (α β : Type*) : α × β ≃ β × α :=
⟨prod.swap, prod.swap, λ⟨a, b⟩, rfl, λ⟨a, b⟩, rfl⟩

@[simp] lemma prod_comm_symm (α β) : (prod_comm α β).symm = prod_comm β α := rfl

/-- Type product is associative up to an equivalence. -/
@[simps] def prod_assoc (α β γ : Sort*) : (α × β) × γ ≃ α × (β × γ) :=
⟨λ p, (p.1.1, p.1.2, p.2), λp, ((p.1, p.2.1), p.2.2), λ ⟨⟨a, b⟩, c⟩, rfl, λ ⟨a, ⟨b, c⟩⟩, rfl⟩

lemma prod_assoc_preimage {α β γ} {s : set α} {t : set β} {u : set γ} :
  equiv.prod_assoc α β γ ⁻¹' s.prod (t.prod u) = (s.prod t).prod u :=
by { ext, simp [and_assoc] }

/-- Functions on `α × β` are equivalent to functions `α → β → γ`. -/
@[simps {fully_applied := ff}] def curry (α β γ : Type*) :
  (α × β → γ) ≃ (α → β → γ) :=
{ to_fun := curry,
  inv_fun := uncurry,
  left_inv := uncurry_curry,
  right_inv := curry_uncurry }

section
/-- `punit` is a right identity for type product up to an equivalence. -/
@[simps] def prod_punit (α : Type*) : α × punit.{u+1} ≃ α :=
⟨λ p, p.1, λ a, (a, punit.star), λ ⟨_, punit.star⟩, rfl, λ a, rfl⟩

/-- `punit` is a left identity for type product up to an equivalence. -/
@[simps] def punit_prod (α : Type*) : punit.{u+1} × α ≃ α :=
calc punit × α ≃ α × punit : prod_comm _ _
           ... ≃ α         : prod_punit _

/-- `empty` type is a right absorbing element for type product up to an equivalence. -/
def prod_empty (α : Type*) : α × empty ≃ empty :=
equiv_empty _

/-- `empty` type is a left absorbing element for type product up to an equivalence. -/
def empty_prod (α : Type*) : empty × α ≃ empty :=
equiv_empty _

/-- `pempty` type is a right absorbing element for type product up to an equivalence. -/
def prod_pempty (α : Type*) : α × pempty ≃ pempty :=
equiv_pempty _

/-- `pempty` type is a left absorbing element for type product up to an equivalence. -/
def pempty_prod (α : Type*) : pempty × α ≃ pempty :=
equiv_pempty _
end

section
open sum
/-- `psum` is equivalent to `sum`. -/
def psum_equiv_sum (α β : Type*) : psum α β ≃ α ⊕ β :=
⟨λ s, psum.cases_on s inl inr,
 λ s, sum.cases_on s psum.inl psum.inr,
 λ s, by cases s; refl,
 λ s, by cases s; refl⟩

/-- If `α ≃ α'` and `β ≃ β'`, then `α ⊕ β ≃ α' ⊕ β'`. -/
@[simps apply]
def sum_congr {α₁ β₁ α₂ β₂ : Type*} (ea : α₁ ≃ α₂) (eb : β₁ ≃ β₂) : α₁ ⊕ β₁ ≃ α₂ ⊕ β₂ :=
⟨sum.map ea eb, sum.map ea.symm eb.symm, λ x, by simp, λ x, by simp⟩

@[simp] lemma sum_congr_trans {α₁ α₂ β₁ β₂ γ₁ γ₂ : Sort*}
  (e : α₁ ≃ β₁) (f : α₂ ≃ β₂) (g : β₁ ≃ γ₁) (h : β₂ ≃ γ₂) :
  (equiv.sum_congr e f).trans (equiv.sum_congr g h) = (equiv.sum_congr (e.trans g) (f.trans h)) :=
by { ext i, cases i; refl }

@[simp] lemma sum_congr_symm {α β γ δ : Sort*} (e : α ≃ β) (f : γ ≃ δ) :
  (equiv.sum_congr e f).symm = (equiv.sum_congr (e.symm) (f.symm)) :=
rfl

@[simp] lemma sum_congr_refl {α β : Sort*} :
  equiv.sum_congr (equiv.refl α) (equiv.refl β) = equiv.refl (α ⊕ β) :=
by { ext i, cases i; refl }

namespace perm

/-- Combine a permutation of `α` and of `β` into a permutation of `α ⊕ β`. -/
@[reducible]
def sum_congr {α β : Type*} (ea : equiv.perm α) (eb : equiv.perm β) : equiv.perm (α ⊕ β) :=
equiv.sum_congr ea eb

@[simp] lemma sum_congr_apply {α β : Type*} (ea : equiv.perm α) (eb : equiv.perm β) (x : α ⊕ β) :
  sum_congr ea eb x = sum.map ⇑ea ⇑eb x := equiv.sum_congr_apply ea eb x

@[simp] lemma sum_congr_trans {α β : Sort*}
  (e : equiv.perm α) (f : equiv.perm β) (g : equiv.perm α) (h : equiv.perm β) :
  (sum_congr e f).trans (sum_congr g h) = sum_congr (e.trans g) (f.trans h) :=
equiv.sum_congr_trans e f g h

@[simp] lemma sum_congr_symm {α β : Sort*} (e : equiv.perm α) (f : equiv.perm β) :
  (sum_congr e f).symm = sum_congr (e.symm) (f.symm) :=
equiv.sum_congr_symm e f

@[simp] lemma sum_congr_refl {α β : Sort*} :
  sum_congr (equiv.refl α) (equiv.refl β) = equiv.refl (α ⊕ β) :=
equiv.sum_congr_refl

end perm

/-- `bool` is equivalent the sum of two `punit`s. -/
def bool_equiv_punit_sum_punit : bool ≃ punit.{u+1} ⊕ punit.{v+1} :=
⟨λ b, cond b (inr punit.star) (inl punit.star),
 λ s, sum.rec_on s (λ_, ff) (λ_, tt),
 λ b, by cases b; refl,
 λ s, by rcases s with ⟨⟨⟩⟩ | ⟨⟨⟩⟩; refl⟩

/-- `Prop` is noncomputably equivalent to `bool`. -/
noncomputable def Prop_equiv_bool : Prop ≃ bool :=
⟨λ p, @to_bool p (classical.prop_decidable _),
 λ b, b, λ p, by simp, λ b, by simp⟩

/-- Sum of types is commutative up to an equivalence. -/
@[simps apply]
def sum_comm (α β : Sort*) : α ⊕ β ≃ β ⊕ α :=
⟨sum.swap, sum.swap, sum.swap_swap, sum.swap_swap⟩

@[simp] lemma sum_comm_symm (α β) : (sum_comm α β).symm = sum_comm β α := rfl

/-- Sum of types is associative up to an equivalence. -/
def sum_assoc (α β γ : Sort*) : (α ⊕ β) ⊕ γ ≃ α ⊕ (β ⊕ γ) :=
⟨sum.elim (sum.elim sum.inl (sum.inr ∘ sum.inl)) (sum.inr ∘ sum.inr),
  sum.elim (sum.inl ∘ sum.inl) $ sum.elim (sum.inl ∘ sum.inr) sum.inr,
  by rintros (⟨_ | _⟩ | _); refl,
  by rintros (_ | ⟨_ | _⟩); refl⟩

@[simp] theorem sum_assoc_apply_in1 {α β γ} (a) : sum_assoc α β γ (inl (inl a)) = inl a := rfl
@[simp] theorem sum_assoc_apply_in2 {α β γ} (b) : sum_assoc α β γ (inl (inr b)) = inr (inl b) := rfl
@[simp] theorem sum_assoc_apply_in3 {α β γ} (c) : sum_assoc α β γ (inr c) = inr (inr c) := rfl

/-- Sum with `empty` is equivalent to the original type. -/
@[simps symm_apply] def sum_empty (α β : Type*) [is_empty β] : α ⊕ β ≃ α :=
⟨sum.elim id is_empty_elim,
 inl,
 λ s, by { rcases s with _ | x, refl, exact is_empty_elim x },
 λ a, rfl⟩

@[simp] lemma sum_empty_apply_inl {α β : Type*} [is_empty β] (a : α) :
  sum_empty α β (sum.inl a) = a := rfl

/-- The sum of `empty` with any `Sort*` is equivalent to the right summand. -/
@[simps symm_apply] def empty_sum (α β : Type*) [is_empty α] : α ⊕ β ≃ β :=
(sum_comm _ _).trans $ sum_empty _ _

@[simp] lemma empty_sum_apply_inr {α β : Type*} [is_empty α] (b : β) :
  empty_sum α β (sum.inr b) = b := rfl

/-- `option α` is equivalent to `α ⊕ punit` -/
def option_equiv_sum_punit (α : Type*) : option α ≃ α ⊕ punit.{u+1} :=
⟨λ o, match o with none := inr punit.star | some a := inl a end,
 λ s, match s with inr _ := none | inl a := some a end,
 λ o, by cases o; refl,
 λ s, by rcases s with _ | ⟨⟨⟩⟩; refl⟩

@[simp] lemma option_equiv_sum_punit_none {α} :
  option_equiv_sum_punit α none = sum.inr punit.star := rfl
@[simp] lemma option_equiv_sum_punit_some {α} (a) :
  option_equiv_sum_punit α (some a) = sum.inl a := rfl

@[simp] lemma option_equiv_sum_punit_coe {α} (a : α) :
  option_equiv_sum_punit α a = sum.inl a := rfl

@[simp] lemma option_equiv_sum_punit_symm_inl {α} (a) :
  (option_equiv_sum_punit α).symm (sum.inl a) = a :=
rfl

@[simp] lemma option_equiv_sum_punit_symm_inr {α} (a) :
  (option_equiv_sum_punit α).symm (sum.inr a) = none :=
rfl

/-- The set of `x : option α` such that `is_some x` is equivalent to `α`. -/
def option_is_some_equiv (α : Type*) : {x : option α // x.is_some} ≃ α :=
{ to_fun := λ o, option.get o.2,
  inv_fun := λ x, ⟨some x, dec_trivial⟩,
  left_inv := λ o, subtype.eq $ option.some_get _,
  right_inv := λ x, option.get_some _ _ }

/-- The product over `option α` of `β a` is the binary product of the
product over `α` of `β (some α)` and `β none` -/
@[simps] def pi_option_equiv_prod {α : Type*} {β : option α → Type*} :
  (Π a : option α, β a) ≃ (β none × Π a : α, β (some a)) :=
{ to_fun := λ f, (f none, λ a, f (some a)),
  inv_fun := λ x a, option.cases_on a x.fst x.snd,
  left_inv := λ f, funext $ λ a, by cases a; refl,
  right_inv := λ x, by simp }

/-- `α ⊕ β` is equivalent to a `sigma`-type over `bool`. Note that this definition assumes `α` and
`β` to be types from the same universe, so it cannot by used directly to transfer theorems about
sigma types to theorems about sum types. In many cases one can use `ulift` to work around this
difficulty. -/
def sum_equiv_sigma_bool (α β : Type u) : α ⊕ β ≃ (Σ b: bool, cond b α β) :=
⟨λ s, s.elim (λ x, ⟨tt, x⟩) (λ x, ⟨ff, x⟩),
 λ s, match s with ⟨tt, a⟩ := inl a | ⟨ff, b⟩ := inr b end,
 λ s, by cases s; refl,
 λ s, by rcases s with ⟨_|_, _⟩; refl⟩

/-- `sigma_preimage_equiv f` for `f : α → β` is the natural equivalence between
the type of all fibres of `f` and the total space `α`. -/
@[simps]
def sigma_preimage_equiv {α β : Type*} (f : α → β) :
  (Σ y : β, {x // f x = y}) ≃ α :=
⟨λ x, ↑x.2, λ x, ⟨f x, x, rfl⟩, λ ⟨y, x, rfl⟩, rfl, λ x, rfl⟩

/-- A set `s` in `α × β` is equivalent to the sigma-type `Σ x, {y | (x, y) ∈ s}`. -/
def set_prod_equiv_sigma {α β : Type*} (s : set (α × β)) :
  s ≃ Σ x : α, {y | (x, y) ∈ s} :=
{ to_fun := λ x, ⟨x.1.1, x.1.2, by simp⟩,
  inv_fun := λ x, ⟨(x.1, x.2.1), x.2.2⟩,
  left_inv := λ ⟨⟨x, y⟩, h⟩, rfl,
  right_inv := λ ⟨x, y, h⟩, rfl }

end

section sum_compl

/-- For any predicate `p` on `α`,
the sum of the two subtypes `{a // p a}` and its complement `{a // ¬ p a}`
is naturally equivalent to `α`.

See `subtype_or_equiv` for sum types over subtypes `{x // p x}` and `{x // q x}`
that are not necessarily `is_compl p q`.  -/
def sum_compl {α : Type*} (p : α → Prop) [decidable_pred p] :
  {a // p a} ⊕ {a // ¬ p a} ≃ α :=
{ to_fun := sum.elim coe coe,
  inv_fun := λ a, if h : p a then sum.inl ⟨a, h⟩ else sum.inr ⟨a, h⟩,
  left_inv := by { rintros (⟨x,hx⟩|⟨x,hx⟩); dsimp; [rw dif_pos, rw dif_neg], },
  right_inv := λ a, by { dsimp, split_ifs; refl } }

@[simp] lemma sum_compl_apply_inl {α : Type*} (p : α → Prop) [decidable_pred p]
  (x : {a // p a}) :
  sum_compl p (sum.inl x) = x := rfl

@[simp] lemma sum_compl_apply_inr {α : Type*} (p : α → Prop) [decidable_pred p]
  (x : {a // ¬ p a}) :
  sum_compl p (sum.inr x) = x := rfl

@[simp] lemma sum_compl_apply_symm_of_pos {α : Type*} (p : α → Prop) [decidable_pred p]
  (a : α) (h : p a) :
  (sum_compl p).symm a = sum.inl ⟨a, h⟩ := dif_pos h

@[simp] lemma sum_compl_apply_symm_of_neg {α : Type*} (p : α → Prop) [decidable_pred p]
  (a : α) (h : ¬ p a) :
  (sum_compl p).symm a = sum.inr ⟨a, h⟩ := dif_neg h

/-- Combines an `equiv` between two subtypes with an `equiv` between their complements to form a
  permutation. -/
def subtype_congr {α : Type*} {p q : α → Prop} [decidable_pred p] [decidable_pred q]
  (e : {x // p x} ≃ {x // q x}) (f : {x // ¬p x} ≃ {x // ¬q x}) : perm α :=
(sum_compl p).symm.trans ((sum_congr e f).trans
  (sum_compl q))

open equiv

variables {ε : Type*} {p : ε → Prop} [decidable_pred p]
variables (ep ep' : perm {a // p a}) (en en' : perm {a // ¬ p a})

/-- Combining permutations on `ε` that permute only inside or outside the subtype
split induced by `p : ε → Prop` constructs a permutation on `ε`. -/
def perm.subtype_congr : equiv.perm ε :=
perm_congr (sum_compl p) (sum_congr ep en)

lemma perm.subtype_congr.apply (a : ε) :
  ep.subtype_congr en a = if h : p a then ep ⟨a, h⟩ else en ⟨a, h⟩ :=
by { by_cases h : p a; simp [perm.subtype_congr, h] }

@[simp] lemma perm.subtype_congr.left_apply {a : ε} (h : p a) :
  ep.subtype_congr en a = ep ⟨a, h⟩ :=
by simp [perm.subtype_congr.apply, h]

@[simp] lemma perm.subtype_congr.left_apply_subtype (a : {a // p a}) :
  ep.subtype_congr en a = ep a :=
by { convert perm.subtype_congr.left_apply _ _ a.property, simp }

@[simp] lemma perm.subtype_congr.right_apply {a : ε} (h : ¬ p a) :
  ep.subtype_congr en a = en ⟨a, h⟩ :=
by simp [perm.subtype_congr.apply, h]

@[simp] lemma perm.subtype_congr.right_apply_subtype (a : {a // ¬ p a}) :
  ep.subtype_congr en a = en a :=
by { convert perm.subtype_congr.right_apply _ _ a.property, simp }

@[simp] lemma perm.subtype_congr.refl :
  perm.subtype_congr (equiv.refl {a // p a}) (equiv.refl {a // ¬ p a}) = equiv.refl ε :=
by { ext x, by_cases h : p x; simp [h] }

@[simp] lemma perm.subtype_congr.symm :
  (ep.subtype_congr en).symm = perm.subtype_congr ep.symm en.symm :=
begin
  ext x,
  by_cases h : p x,
  { have : p (ep.symm ⟨x, h⟩) := subtype.property _,
    simp [perm.subtype_congr.apply, h, symm_apply_eq, this] },
  { have : ¬ p (en.symm ⟨x, h⟩) := subtype.property (en.symm _),
    simp [perm.subtype_congr.apply, h, symm_apply_eq, this] }
end

@[simp] lemma perm.subtype_congr.trans :
  (ep.subtype_congr en).trans (ep'.subtype_congr en') =
    perm.subtype_congr (ep.trans ep') (en.trans en') :=
begin
  ext x,
  by_cases h : p x,
  { have : p (ep ⟨x, h⟩) := subtype.property _,
    simp [perm.subtype_congr.apply, h, this] },
  { have : ¬ p (en ⟨x, h⟩) := subtype.property (en _),
    simp [perm.subtype_congr.apply, h, symm_apply_eq, this] }
end

end sum_compl

section subtype_preimage

variables (p : α → Prop) [decidable_pred p] (x₀ : {a // p a} → β)

/-- For a fixed function `x₀ : {a // p a} → β` defined on a subtype of `α`,
the subtype of functions `x : α → β` that agree with `x₀` on the subtype `{a // p a}`
is naturally equivalent to the type of functions `{a // ¬ p a} → β`. -/
@[simps]
def subtype_preimage :
  {x : α → β // x ∘ coe = x₀} ≃ ({a // ¬ p a} → β) :=
{ to_fun := λ (x : {x : α → β // x ∘ coe = x₀}) a, (x : α → β) a,
  inv_fun := λ x, ⟨λ a, if h : p a then x₀ ⟨a, h⟩ else x ⟨a, h⟩,
    funext $ λ ⟨a, h⟩, dif_pos h⟩,
  left_inv := λ ⟨x, hx⟩, subtype.val_injective $ funext $ λ a,
    (by { dsimp, split_ifs; [ rw ← hx, skip ]; refl }),
  right_inv := λ x, funext $ λ ⟨a, h⟩,
    show dite (p a) _ _ = _, by { dsimp, rw [dif_neg h] } }

lemma subtype_preimage_symm_apply_coe_pos (x : {a // ¬ p a} → β) (a : α) (h : p a) :
  ((subtype_preimage p x₀).symm x : α → β) a = x₀ ⟨a, h⟩ :=
dif_pos h

lemma subtype_preimage_symm_apply_coe_neg (x : {a // ¬ p a} → β) (a : α) (h : ¬ p a) :
  ((subtype_preimage p x₀).symm x : α → β) a = x ⟨a, h⟩ :=
dif_neg h

end subtype_preimage

section

/-- A family of equivalences `Π a, β₁ a ≃ β₂ a` generates an equivalence between `Π a, β₁ a` and
`Π a, β₂ a`. -/
def Pi_congr_right {α} {β₁ β₂ : α → Sort*} (F : Π a, β₁ a ≃ β₂ a) : (Π a, β₁ a) ≃ (Π a, β₂ a) :=
⟨λ H a, F a (H a), λ H a, (F a).symm (H a),
 λ H, funext $ by simp, λ H, funext $ by simp⟩

/-- Dependent `curry` equivalence: the type of dependent functions on `Σ i, β i` is equivalent
to the type of dependent functions of two arguments (i.e., functions to the space of functions).

This is `sigma.curry` and `sigma.uncurry` together as an equiv. -/
def Pi_curry {α} {β : α → Sort*} (γ : Π a, β a → Sort*) :
  (Π x : Σ i, β i, γ x.1 x.2) ≃ (Π a b, γ a b) :=
{ to_fun := sigma.curry,
  inv_fun := sigma.uncurry,
  left_inv := sigma.uncurry_curry,
  right_inv := sigma.curry_uncurry }

end

section
/-- A `psigma`-type is equivalent to the corresponding `sigma`-type. -/
@[simps apply symm_apply] def psigma_equiv_sigma {α} (β : α → Sort*) : (Σ' i, β i) ≃ Σ i, β i :=
⟨λ a, ⟨a.1, a.2⟩, λ a, ⟨a.1, a.2⟩, λ ⟨a, b⟩, rfl, λ ⟨a, b⟩, rfl⟩

/-- A family of equivalences `Π a, β₁ a ≃ β₂ a` generates an equivalence between `Σ a, β₁ a` and
`Σ a, β₂ a`. -/
@[simps apply]
def sigma_congr_right {α} {β₁ β₂ : α → Sort*} (F : Π a, β₁ a ≃ β₂ a) : (Σ a, β₁ a) ≃ Σ a, β₂ a :=
⟨λ a, ⟨a.1, F a.1 a.2⟩, λ a, ⟨a.1, (F a.1).symm a.2⟩,
 λ ⟨a, b⟩, congr_arg (sigma.mk a) $ symm_apply_apply (F a) b,
 λ ⟨a, b⟩, congr_arg (sigma.mk a) $ apply_symm_apply (F a) b⟩

@[simp] lemma sigma_congr_right_trans {α} {β₁ β₂ β₃ : α → Sort*}
  (F : Π a, β₁ a ≃ β₂ a) (G : Π a, β₂ a ≃ β₃ a) :
  (sigma_congr_right F).trans (sigma_congr_right G) = sigma_congr_right (λ a, (F a).trans (G a)) :=
by { ext1 x, cases x, refl }

@[simp] lemma sigma_congr_right_symm {α} {β₁ β₂ : α → Sort*} (F : Π a, β₁ a ≃ β₂ a) :
  (sigma_congr_right F).symm = sigma_congr_right (λ a, (F a).symm) :=
by { ext1 x, cases x, refl }

@[simp] lemma sigma_congr_right_refl {α} {β : α → Sort*} :
  (sigma_congr_right (λ a, equiv.refl (β a))) = equiv.refl (Σ a, β a) :=
by { ext1 x, cases x, refl }

namespace perm

/-- A family of permutations `Π a, perm (β a)` generates a permuation `perm (Σ a, β₁ a)`. -/
@[reducible]
def sigma_congr_right {α} {β : α → Sort*} (F : Π a, perm (β a)) : perm (Σ a, β a) :=
equiv.sigma_congr_right F

@[simp] lemma sigma_congr_right_trans {α} {β : α → Sort*}
  (F : Π a, perm (β a)) (G : Π a, perm (β a)) :
  (sigma_congr_right F).trans (sigma_congr_right G) = sigma_congr_right (λ a, (F a).trans (G a)) :=
equiv.sigma_congr_right_trans F G

@[simp] lemma sigma_congr_right_symm {α} {β : α → Sort*} (F : Π a, perm (β a)) :
  (sigma_congr_right F).symm = sigma_congr_right (λ a, (F a).symm) :=
equiv.sigma_congr_right_symm F

@[simp] lemma sigma_congr_right_refl {α} {β : α → Sort*} :
  (sigma_congr_right (λ a, equiv.refl (β a))) = equiv.refl (Σ a, β a) :=
equiv.sigma_congr_right_refl

end perm

/-- An equivalence `f : α₁ ≃ α₂` generates an equivalence between `Σ a, β (f a)` and `Σ a, β a`. -/
@[simps apply]
def sigma_congr_left {α₁ α₂} {β : α₂ → Sort*} (e : α₁ ≃ α₂) : (Σ a:α₁, β (e a)) ≃ (Σ a:α₂, β a) :=
⟨λ a, ⟨e a.1, a.2⟩, λ a, ⟨e.symm a.1, @@eq.rec β a.2 (e.right_inv a.1).symm⟩,
 λ ⟨a, b⟩, match e.symm (e a), e.left_inv a : ∀ a' (h : a' = a),
     @sigma.mk _ (β ∘ e) _ (@@eq.rec β b (congr_arg e h.symm)) = ⟨a, b⟩ with
   | _, rfl := rfl end,
 λ ⟨a, b⟩, match e (e.symm a), _ : ∀ a' (h : a' = a),
     sigma.mk a' (@@eq.rec β b h.symm) = ⟨a, b⟩ with
   | _, rfl := rfl end⟩

/-- Transporting a sigma type through an equivalence of the base -/
def sigma_congr_left' {α₁ α₂} {β : α₁ → Sort*} (f : α₁ ≃ α₂) :
  (Σ a:α₁, β a) ≃ (Σ a:α₂, β (f.symm a)) :=
(sigma_congr_left f.symm).symm

/-- Transporting a sigma type through an equivalence of the base and a family of equivalences
of matching fibers -/
def sigma_congr {α₁ α₂} {β₁ : α₁ → Sort*} {β₂ : α₂ → Sort*} (f : α₁ ≃ α₂)
  (F : ∀ a, β₁ a ≃ β₂ (f a)) :
  sigma β₁ ≃ sigma β₂ :=
(sigma_congr_right F).trans (sigma_congr_left f)

/-- `sigma` type with a constant fiber is equivalent to the product. -/
@[simps apply symm_apply] def sigma_equiv_prod (α β : Type*) : (Σ_:α, β) ≃ α × β :=
⟨λ a, ⟨a.1, a.2⟩, λ a, ⟨a.1, a.2⟩, λ ⟨a, b⟩, rfl, λ ⟨a, b⟩, rfl⟩

/-- If each fiber of a `sigma` type is equivalent to a fixed type, then the sigma type
is equivalent to the product. -/
def sigma_equiv_prod_of_equiv {α β} {β₁ : α → Sort*} (F : Π a, β₁ a ≃ β) : sigma β₁ ≃ α × β :=
(sigma_congr_right F).trans (sigma_equiv_prod α β)

/-- Dependent product of types is associative up to an equivalence. -/
def sigma_assoc {α : Type*} {β : α → Type*} (γ : Π (a : α), β a → Type*) :
  (Σ (ab : Σ (a : α), β a), γ ab.1 ab.2) ≃ Σ (a : α), (Σ (b : β a), γ a b) :=
{ to_fun := λ x, ⟨x.1.1, ⟨x.1.2, x.2⟩⟩,
  inv_fun := λ x, ⟨⟨x.1, x.2.1⟩, x.2.2⟩,
  left_inv := λ ⟨⟨a, b⟩, c⟩, rfl,
  right_inv := λ ⟨a, ⟨b, c⟩⟩, rfl }

end

section prod_congr

variables {α₁ β₁ β₂ : Type*} (e : α₁ → β₁ ≃ β₂)

/-- A family of equivalences `Π (a : α₁), β₁ ≃ β₂` generates an equivalence
between `β₁ × α₁` and `β₂ × α₁`. -/
def prod_congr_left : β₁ × α₁ ≃ β₂ × α₁ :=
{ to_fun := λ ab, ⟨e ab.2 ab.1, ab.2⟩,
  inv_fun := λ ab, ⟨(e ab.2).symm ab.1, ab.2⟩,
  left_inv := by { rintros ⟨a, b⟩, simp },
  right_inv := by { rintros ⟨a, b⟩, simp } }

@[simp] lemma prod_congr_left_apply (b : β₁) (a : α₁) :
prod_congr_left e (b, a) = (e a b, a) := rfl

lemma prod_congr_refl_right (e : β₁ ≃ β₂) :
  prod_congr e (equiv.refl α₁) = prod_congr_left (λ _, e) :=
by { ext ⟨a, b⟩ : 1, simp }

/-- A family of equivalences `Π (a : α₁), β₁ ≃ β₂` generates an equivalence
between `α₁ × β₁` and `α₁ × β₂`. -/
def prod_congr_right : α₁ × β₁ ≃ α₁ × β₂ :=
{ to_fun := λ ab, ⟨ab.1, e ab.1 ab.2⟩,
  inv_fun := λ ab, ⟨ab.1, (e ab.1).symm ab.2⟩,
  left_inv := by { rintros ⟨a, b⟩, simp },
  right_inv := by { rintros ⟨a, b⟩, simp } }

@[simp] lemma prod_congr_right_apply (a : α₁) (b : β₁) :
  prod_congr_right e (a, b) = (a, e a b) := rfl

lemma prod_congr_refl_left (e : β₁ ≃ β₂) :
  prod_congr (equiv.refl α₁) e = prod_congr_right (λ _, e) :=
by { ext ⟨a, b⟩ : 1, simp }

@[simp] lemma prod_congr_left_trans_prod_comm :
  (prod_congr_left e).trans (prod_comm _ _) = (prod_comm _ _).trans (prod_congr_right e) :=
by { ext ⟨a, b⟩ : 1, simp }

@[simp] lemma prod_congr_right_trans_prod_comm :
  (prod_congr_right e).trans (prod_comm _ _) = (prod_comm _ _).trans (prod_congr_left e) :=
by { ext ⟨a, b⟩ : 1, simp }

lemma sigma_congr_right_sigma_equiv_prod :
  (sigma_congr_right e).trans (sigma_equiv_prod α₁ β₂) =
    (sigma_equiv_prod α₁ β₁).trans (prod_congr_right e) :=
by { ext ⟨a, b⟩ : 1, simp }

lemma sigma_equiv_prod_sigma_congr_right :
  (sigma_equiv_prod α₁ β₁).symm.trans (sigma_congr_right e) =
    (prod_congr_right e).trans (sigma_equiv_prod α₁ β₂).symm :=
by { ext ⟨a, b⟩ : 1, simp }

/-- A variation on `equiv.prod_congr` where the equivalence in the second component can depend
  on the first component. A typical example is a shear mapping, explaining the name of this
  declaration. -/
@[simps {fully_applied := ff}]
def prod_shear {α₁ β₁ α₂ β₂ : Type*} (e₁ : α₁ ≃ α₂) (e₂ : α₁ → β₁ ≃ β₂) : α₁ × β₁ ≃ α₂ × β₂ :=
{ to_fun := λ x : α₁ × β₁, (e₁ x.1, e₂ x.1 x.2),
  inv_fun := λ y : α₂ × β₂, (e₁.symm y.1, (e₂ $ e₁.symm y.1).symm y.2),
  left_inv := by { rintro ⟨x₁, y₁⟩, simp only [symm_apply_apply] },
  right_inv := by { rintro ⟨x₁, y₁⟩, simp only [apply_symm_apply] } }

end prod_congr

namespace perm

variables {α₁ β₁ β₂ : Type*} [decidable_eq α₁] (a : α₁) (e : perm β₁)

/-- `prod_extend_right a e` extends `e : perm β` to `perm (α × β)` by sending `(a, b)` to
`(a, e b)` and keeping the other `(a', b)` fixed. -/
def prod_extend_right : perm (α₁ × β₁) :=
{ to_fun := λ ab, if ab.fst = a then (a, e ab.snd) else ab,
  inv_fun := λ ab, if ab.fst = a then (a, e.symm ab.snd) else ab,
  left_inv := by { rintros ⟨k', x⟩, simp only, split_ifs with h; simp [h] },
  right_inv := by { rintros ⟨k', x⟩, simp only, split_ifs with h; simp [h] } }

@[simp] lemma prod_extend_right_apply_eq (b : β₁) :
  prod_extend_right a e (a, b) = (a, e b) := if_pos rfl

lemma prod_extend_right_apply_ne {a a' : α₁} (h : a' ≠ a) (b : β₁) :
  prod_extend_right a e (a', b) = (a', b) := if_neg h

lemma eq_of_prod_extend_right_ne {e : perm β₁} {a a' : α₁} {b : β₁}
  (h : prod_extend_right a e (a', b) ≠ (a', b)) : a' = a :=
by { contrapose! h, exact prod_extend_right_apply_ne _ h _ }

@[simp] lemma fst_prod_extend_right (ab : α₁ × β₁) :
  (prod_extend_right a e ab).fst = ab.fst :=
begin
  rw [prod_extend_right, coe_fn_mk],
  split_ifs with h,
  { rw h },
  { refl }
end

end perm

section
/-- The type of functions to a product `α × β` is equivalent to the type of pairs of functions
`γ → α` and `γ → β`. -/
def arrow_prod_equiv_prod_arrow (α β γ : Type*) : (γ → α × β) ≃ (γ → α) × (γ → β) :=
⟨λ f, (λ c, (f c).1, λ c, (f c).2),
 λ p c, (p.1 c, p.2 c),
 λ f, funext $ λ c, prod.mk.eta,
 λ p, by { cases p, refl }⟩

open sum
/-- The type of functions on a sum type `α ⊕ β` is equivalent to the type of pairs of functions
on `α` and on `β`. -/
def sum_arrow_equiv_prod_arrow (α β γ : Type*) : ((α ⊕ β) → γ) ≃ (α → γ) × (β → γ) :=
⟨λ f, (f ∘ inl, f ∘ inr),
 λ p, sum.elim p.1 p.2,
 λ f, by { ext ⟨⟩; refl },
 λ p, by { cases p, refl }⟩

@[simp] lemma sum_arrow_equiv_prod_arrow_apply_fst {α β γ} (f : (α ⊕ β) → γ) (a : α) :
  (sum_arrow_equiv_prod_arrow α β γ f).1 a = f (inl a) := rfl
@[simp] lemma sum_arrow_equiv_prod_arrow_apply_snd {α β γ} (f : (α ⊕ β) → γ) (b : β) :
  (sum_arrow_equiv_prod_arrow α β γ f).2 b = f (inr b) := rfl
@[simp] lemma sum_arrow_equiv_prod_arrow_symm_apply_inl {α β γ} (f : α → γ) (g : β → γ) (a : α) :
  ((sum_arrow_equiv_prod_arrow α β γ).symm (f, g)) (inl a) = f a := rfl
@[simp] lemma sum_arrow_equiv_prod_arrow_symm_apply_inr {α β γ} (f : α → γ) (g : β → γ) (b : β) :
  ((sum_arrow_equiv_prod_arrow α β γ).symm (f, g)) (inr b) = g b := rfl

/-- Type product is right distributive with respect to type sum up to an equivalence. -/
def sum_prod_distrib (α β γ : Sort*) : (α ⊕ β) × γ ≃ (α × γ) ⊕ (β × γ) :=
⟨λ p, match p with (inl a, c) := inl (a, c) | (inr b, c) := inr (b, c) end,
 λ s, match s with inl q := (inl q.1, q.2) | inr q := (inr q.1, q.2) end,
 λ p, by rcases p with ⟨_ | _, _⟩; refl,
 λ s, by rcases s with ⟨_, _⟩ | ⟨_, _⟩; refl⟩

@[simp] theorem sum_prod_distrib_apply_left {α β γ} (a : α) (c : γ) :
   sum_prod_distrib α β γ (sum.inl a, c) = sum.inl (a, c) := rfl
@[simp] theorem sum_prod_distrib_apply_right {α β γ} (b : β) (c : γ) :
   sum_prod_distrib α β γ (sum.inr b, c) = sum.inr (b, c) := rfl

/-- Type product is left distributive with respect to type sum up to an equivalence. -/
def prod_sum_distrib (α β γ : Sort*) : α × (β ⊕ γ) ≃ (α × β) ⊕ (α × γ) :=
calc α × (β ⊕ γ) ≃ (β ⊕ γ) × α       : prod_comm _ _
            ...   ≃ (β × α) ⊕ (γ × α) : sum_prod_distrib _ _ _
            ...   ≃ (α × β) ⊕ (α × γ) : sum_congr (prod_comm _ _) (prod_comm _ _)

@[simp] theorem prod_sum_distrib_apply_left {α β γ} (a : α) (b : β) :
   prod_sum_distrib α β γ (a, sum.inl b) = sum.inl (a, b) := rfl
@[simp] theorem prod_sum_distrib_apply_right {α β γ} (a : α) (c : γ) :
   prod_sum_distrib α β γ (a, sum.inr c) = sum.inr (a, c) := rfl

/-- The product of an indexed sum of types (formally, a `sigma`-type `Σ i, α i`) by a type `β` is
equivalent to the sum of products `Σ i, (α i × β)`. -/
def sigma_prod_distrib {ι : Type*} (α : ι → Type*) (β : Type*) :
  ((Σ i, α i) × β) ≃ (Σ i, (α i × β)) :=
⟨λ p, ⟨p.1.1, (p.1.2, p.2)⟩,
 λ p, (⟨p.1, p.2.1⟩, p.2.2),
 λ p, by { rcases p with ⟨⟨_, _⟩, _⟩, refl },
 λ p, by { rcases p with ⟨_, ⟨_, _⟩⟩, refl }⟩

/-- The product `bool × α` is equivalent to `α ⊕ α`. -/
def bool_prod_equiv_sum (α : Type u) : bool × α ≃ α ⊕ α :=
calc bool × α ≃ (unit ⊕ unit) × α       : prod_congr bool_equiv_punit_sum_punit (equiv.refl _)
      ...     ≃ (unit × α) ⊕ (unit × α) : sum_prod_distrib _ _ _
      ...     ≃ α ⊕ α                   : sum_congr (punit_prod _) (punit_prod _)

/-- The function type `bool → α` is equivalent to `α × α`. -/
def bool_to_equiv_prod (α : Type u) : (bool → α) ≃ α × α :=
calc (bool → α) ≃ ((unit ⊕ unit) → α) : (arrow_congr bool_equiv_punit_sum_punit (equiv.refl α))
     ...        ≃ (unit → α) × (unit → α) : sum_arrow_equiv_prod_arrow _ _ _
     ...        ≃ α × α : prod_congr (punit_arrow_equiv _) (punit_arrow_equiv _)

@[simp] lemma bool_to_equiv_prod_apply {α : Type u} (f : bool → α) :
  bool_to_equiv_prod α f = (f ff, f tt) := rfl
@[simp] lemma bool_to_equiv_prod_symm_apply_ff {α : Type u} (p : α × α) :
  (bool_to_equiv_prod α).symm p ff = p.1 := rfl
@[simp] lemma bool_to_equiv_prod_symm_apply_tt {α : Type u} (p : α × α) :
  (bool_to_equiv_prod α).symm p tt = p.2 := rfl

end

section
open sum nat
/-- The set of natural numbers is equivalent to `ℕ ⊕ punit`. -/
def nat_equiv_nat_sum_punit : ℕ ≃ ℕ ⊕ punit.{u+1} :=
⟨λ n, match n with zero := inr punit.star | succ a := inl a end,
 λ s, match s with inl n := succ n | inr punit.star := zero end,
 λ n, begin cases n, repeat { refl } end,
 λ s, begin cases s with a u, { refl }, {cases u, { refl }} end⟩

/-- `ℕ ⊕ punit` is equivalent to `ℕ`. -/
def nat_sum_punit_equiv_nat : ℕ ⊕ punit.{u+1} ≃ ℕ :=
nat_equiv_nat_sum_punit.symm

/-- The type of integer numbers is equivalent to `ℕ ⊕ ℕ`. -/
def int_equiv_nat_sum_nat : ℤ ≃ ℕ ⊕ ℕ :=
by refine ⟨_, _, _, _⟩; intro z; {cases z; [left, right]; assumption} <|> {cases z; refl}

end

/-- An equivalence between `α` and `β` generates an equivalence between `list α` and `list β`. -/
def list_equiv_of_equiv {α β : Type*} (e : α ≃ β) : list α ≃ list β :=
{ to_fun := list.map e,
  inv_fun := list.map e.symm,
  left_inv := λ l, by rw [list.map_map, e.symm_comp_self, list.map_id],
  right_inv := λ l, by rw [list.map_map, e.self_comp_symm, list.map_id] }

/-- `fin n` is equivalent to `{m // m < n}`. -/
def fin_equiv_subtype (n : ℕ) : fin n ≃ {m // m < n} :=
⟨λ x, ⟨x.1, x.2⟩, λ x, ⟨x.1, x.2⟩, λ ⟨a, b⟩, rfl,λ ⟨a, b⟩, rfl⟩

/-- If `α` is equivalent to `β`, then `unique α` is equivalent to `unique β`. -/
def unique_congr (e : α ≃ β) : unique α ≃ unique β :=
{ to_fun := λ h, @equiv.unique _ _ h e.symm,
  inv_fun := λ h, @equiv.unique _ _ h e,
  left_inv := λ _, subsingleton.elim _ _,
  right_inv := λ _, subsingleton.elim _ _ }

/-- If `α` is equivalent to `β`, then `is_empty α` is equivalent to `is_empty β`. -/
lemma is_empty_congr (e : α ≃ β) : is_empty α ↔ is_empty β :=
⟨λ h, @function.is_empty _ _ h e.symm, λ h, @function.is_empty _ _ h e⟩

protected lemma is_empty (e : α ≃ β) [is_empty β] : is_empty α :=
e.is_empty_congr.mpr ‹_›

section
open subtype

/-- If `α` is equivalent to `β` and the predicates `p : α → Prop` and `q : β → Prop` are equivalent
at corresponding points, then `{a // p a}` is equivalent to `{b // q b}`.
For the statement where `α = β`, that is, `e : perm α`, see `perm.subtype_perm`. -/
def subtype_equiv {p : α → Prop} {q : β → Prop}
  (e : α ≃ β) (h : ∀ a, p a ↔ q (e a)) : {a : α // p a} ≃ {b : β // q b} :=
⟨λ x, ⟨e x, (h _).1 x.2⟩,
 λ y, ⟨e.symm y, (h _).2 (by { simp, exact y.2 })⟩,
 λ ⟨x, h⟩, subtype.ext_val $ by simp,
 λ ⟨y, h⟩, subtype.ext_val $ by simp⟩

@[simp] lemma subtype_equiv_refl {p : α → Prop}
  (h : ∀ a, p a ↔ p (equiv.refl _ a) := λ a, iff.rfl) :
  (equiv.refl α).subtype_equiv h = equiv.refl {a : α // p a} :=
by { ext, refl }

@[simp] lemma subtype_equiv_symm {p : α → Prop} {q : β → Prop} (e : α ≃ β)
  (h : ∀ (a : α), p a ↔ q (e a)) :
  (e.subtype_equiv h).symm = e.symm.subtype_equiv (λ a, by {
    convert (h $ e.symm a).symm,
    exact (e.apply_symm_apply a).symm }) :=
rfl

@[simp] lemma subtype_equiv_trans {p : α → Prop} {q : β → Prop} {r : γ → Prop}
  (e : α ≃ β) (f : β ≃ γ)
  (h : ∀ (a : α), p a ↔ q (e a)) (h' : ∀ (b : β), q b ↔ r (f b)):
  (e.subtype_equiv h).trans (f.subtype_equiv h') =
    (e.trans f).subtype_equiv (λ a, (h a).trans (h' $ e a)) :=
rfl

@[simp] lemma subtype_equiv_apply {p : α → Prop} {q : β → Prop} (e : α ≃ β)
  (h : ∀ (a : α), p a ↔ q (e a)) (x : {x // p x}) :
  e.subtype_equiv h x = ⟨e x, (h _).1 x.2⟩ :=
rfl

/-- If two predicates `p` and `q` are pointwise equivalent, then `{x // p x}` is equivalent to
`{x // q x}`. -/
@[simps]
def subtype_equiv_right {p q : α → Prop} (e : ∀x, p x ↔ q x) : {x // p x} ≃ {x // q x} :=
subtype_equiv (equiv.refl _) e

/-- If `α ≃ β`, then for any predicate `p : β → Prop` the subtype `{a // p (e a)}` is equivalent
to the subtype `{b // p b}`. -/
def subtype_equiv_of_subtype {p : β → Prop} (e : α ≃ β) :
  {a : α // p (e a)} ≃ {b : β // p b} :=
subtype_equiv e $ by simp

/-- If `α ≃ β`, then for any predicate `p : α → Prop` the subtype `{a // p a}` is equivalent
to the subtype `{b // p (e.symm b)}`. This version is used by `equiv_rw`. -/
def subtype_equiv_of_subtype' {p : α → Prop} (e : α ≃ β) :
  {a : α // p a} ≃ {b : β // p (e.symm b)} :=
e.symm.subtype_equiv_of_subtype.symm

/-- If two predicates are equal, then the corresponding subtypes are equivalent. -/
def subtype_equiv_prop {α : Type*} {p q : α → Prop} (h : p = q) : subtype p ≃ subtype q :=
subtype_equiv (equiv.refl α) (assume a, h ▸ iff.rfl)

/-- The subtypes corresponding to equal sets are equivalent. -/
@[simps apply]
def set_congr {α : Type*} {s t : set α} (h : s = t) : s ≃ t :=
subtype_equiv_prop h

/-- A subtype of a subtype is equivalent to the subtype of elements satisfying both predicates. This
version allows the “inner” predicate to depend on `h : p a`. -/
def subtype_subtype_equiv_subtype_exists {α : Type u} (p : α → Prop) (q : subtype p → Prop) :
  subtype q ≃ {a : α // ∃h:p a, q ⟨a, h⟩ } :=
⟨λ⟨⟨a, ha⟩, ha'⟩, ⟨a, ha, ha'⟩,
  λ⟨a, ha⟩, ⟨⟨a, ha.cases_on $ assume h _, h⟩, by { cases ha, exact ha_h }⟩,
  assume ⟨⟨a, ha⟩, h⟩, rfl, assume ⟨a, h₁, h₂⟩, rfl⟩

@[simp] lemma subtype_subtype_equiv_subtype_exists_apply {α : Type u} (p : α → Prop)
  (q : subtype p → Prop) (a) : (subtype_subtype_equiv_subtype_exists p q a : α) = a :=
by { cases a, cases a_val, refl }

/-- A subtype of a subtype is equivalent to the subtype of elements satisfying both predicates. -/
def subtype_subtype_equiv_subtype_inter {α : Type u} (p q : α → Prop) :
  {x : subtype p // q x.1} ≃ subtype (λ x, p x ∧ q x) :=
(subtype_subtype_equiv_subtype_exists p _).trans $
subtype_equiv_right $ λ x, exists_prop

@[simp] lemma subtype_subtype_equiv_subtype_inter_apply {α : Type u} (p q : α → Prop) (a) :
  (subtype_subtype_equiv_subtype_inter p q a : α) = a :=
by { cases a, cases a_val, refl }

/-- If the outer subtype has more restrictive predicate than the inner one,
then we can drop the latter. -/
def subtype_subtype_equiv_subtype {α : Type u} {p q : α → Prop} (h : ∀ {x}, q x → p x) :
  {x : subtype p // q x.1} ≃ subtype q :=
(subtype_subtype_equiv_subtype_inter p _).trans $
subtype_equiv_right $
assume x,
⟨and.right, λ h₁, ⟨h h₁, h₁⟩⟩

@[simp] lemma subtype_subtype_equiv_subtype_apply {α : Type u} {p q : α → Prop} (h : ∀ x, q x → p x)
  (a : {x : subtype p // q x.1}) :
  (subtype_subtype_equiv_subtype h a : α) = a :=
by { cases a, cases a_val, refl }

/-- If a proposition holds for all elements, then the subtype is
equivalent to the original type. -/
@[simps apply symm_apply]
def subtype_univ_equiv {α : Type u} {p : α → Prop} (h : ∀ x, p x) :
  subtype p ≃ α :=
⟨λ x, x, λ x, ⟨x, h x⟩, λ x, subtype.eq rfl, λ x, rfl⟩

/-- A subtype of a sigma-type is a sigma-type over a subtype. -/
def subtype_sigma_equiv {α : Type u} (p : α → Type v) (q : α → Prop) :
  { y : sigma p // q y.1 } ≃ Σ(x : subtype q), p x.1 :=
⟨λ x, ⟨⟨x.1.1, x.2⟩, x.1.2⟩,
 λ x, ⟨⟨x.1.1, x.2⟩, x.1.2⟩,
 λ ⟨⟨x, h⟩, y⟩, rfl,
 λ ⟨⟨x, y⟩, h⟩, rfl⟩

/-- A sigma type over a subtype is equivalent to the sigma set over the original type,
if the fiber is empty outside of the subset -/
def sigma_subtype_equiv_of_subset {α : Type u} (p : α → Type v) (q : α → Prop)
  (h : ∀ x, p x → q x) :
  (Σ x : subtype q, p x) ≃ Σ x : α, p x :=
(subtype_sigma_equiv p q).symm.trans $ subtype_univ_equiv $ λ x, h x.1 x.2

/-- If a predicate `p : β → Prop` is true on the range of a map `f : α → β`, then
`Σ y : {y // p y}, {x // f x = y}` is equivalent to `α`. -/
def sigma_subtype_preimage_equiv {α : Type u} {β : Type v} (f : α → β) (p : β → Prop)
  (h : ∀ x, p (f x)) :
  (Σ y : subtype p, {x : α // f x = y}) ≃ α :=
calc _ ≃ Σ y : β, {x : α // f x = y} : sigma_subtype_equiv_of_subset _ p (λ y ⟨x, h'⟩, h' ▸ h x)
   ... ≃ α                           : sigma_preimage_equiv f

/-- If for each `x` we have `p x ↔ q (f x)`, then `Σ y : {y // q y}, f ⁻¹' {y}` is equivalent
to `{x // p x}`. -/
def sigma_subtype_preimage_equiv_subtype {α : Type u} {β : Type v} (f : α → β)
  {p : α → Prop} {q : β → Prop} (h : ∀ x, p x ↔ q (f x)) :
  (Σ y : subtype q, {x : α // f x = y}) ≃ subtype p :=
calc (Σ y : subtype q, {x : α // f x = y}) ≃
  Σ y : subtype q, {x : subtype p // subtype.mk (f x) ((h x).1 x.2) = y} :
  begin
    apply sigma_congr_right,
    assume y,
    symmetry,
    refine (subtype_subtype_equiv_subtype_exists _ _).trans (subtype_equiv_right _),
    assume x,
    exact ⟨λ ⟨hp, h'⟩, congr_arg subtype.val h', λ h', ⟨(h x).2 (h'.symm ▸ y.2), subtype.eq h'⟩⟩
  end

   ... ≃ subtype p : sigma_preimage_equiv (λ x : subtype p, (⟨f x, (h x).1 x.property⟩ : subtype q))

/-- A sigma type over an `option` is equivalent to the sigma set over the original type,
if the fiber is empty at none. -/
def sigma_option_equiv_of_some {α : Type u} (p : option α → Type v) (h : p none → false) :
  (Σ x : option α, p x) ≃ (Σ x : α, p (some x)) :=
begin
  have h' : ∀ x, p x → x.is_some,
  { intro x,
    cases x,
    { intro n, exfalso, exact h n },
    { intro s, exact rfl } },
  exact (sigma_subtype_equiv_of_subset _ _ h').symm.trans
    (sigma_congr_left' (option_is_some_equiv α)),
end

/-- The `pi`-type `Π i, π i` is equivalent to the type of sections `f : ι → Σ i, π i` of the
`sigma` type such that for all `i` we have `(f i).fst = i`. -/
def pi_equiv_subtype_sigma (ι : Type*) (π : ι → Type*) :
  (Πi, π i) ≃ {f : ι → Σi, π i | ∀i, (f i).1 = i } :=
⟨ λf, ⟨λi, ⟨i, f i⟩, assume i, rfl⟩, λf i, begin rw ← f.2 i, exact (f.1 i).2 end,
  assume f, funext $ assume i, rfl,
  assume ⟨f, hf⟩, subtype.eq $ funext $ assume i, sigma.eq (hf i).symm $
    eq_of_heq $ rec_heq_of_heq _ $ rec_heq_of_heq _ $ heq.refl _⟩

/-- The set of functions `f : Π a, β a` such that for all `a` we have `p a (f a)` is equivalent
to the set of functions `Π a, {b : β a // p a b}`. -/
def subtype_pi_equiv_pi {α : Sort u} {β : α → Sort v} {p : Πa, β a → Prop} :
  {f : Πa, β a // ∀a, p a (f a) } ≃ Πa, { b : β a // p a b } :=
⟨λf a, ⟨f.1 a, f.2 a⟩, λf, ⟨λa, (f a).1, λa, (f a).2⟩,
  by { rintro ⟨f, h⟩, refl },
  by { rintro f, funext a, exact subtype.ext_val rfl }⟩

/-- A subtype of a product defined by componentwise conditions
is equivalent to a product of subtypes. -/
def subtype_prod_equiv_prod {α : Type u} {β : Type v} {p : α → Prop} {q : β → Prop} :
  {c : α × β // p c.1 ∧ q c.2} ≃ ({a // p a} × {b // q b}) :=
⟨λ x, ⟨⟨x.1.1, x.2.1⟩, ⟨x.1.2, x.2.2⟩⟩,
 λ x, ⟨⟨x.1.1, x.2.1⟩, ⟨x.1.2, x.2.2⟩⟩,
 λ ⟨⟨_, _⟩, ⟨_, _⟩⟩, rfl,
 λ ⟨⟨_, _⟩, ⟨_, _⟩⟩, rfl⟩

/-- A subtype of a `prod` is equivalent to a sigma type whose fibers are subtypes. -/
def subtype_prod_equiv_sigma_subtype {α β : Type*} (p : α → β → Prop) :
  {x : α × β // p x.1 x.2} ≃ Σ a, {b : β // p a b} :=
{ to_fun := λ x, ⟨x.1.1, x.1.2, x.prop⟩,
  inv_fun := λ x, ⟨⟨x.1, x.2⟩, x.2.prop⟩,
  left_inv := λ x, by ext; refl,
  right_inv := λ ⟨a, b, pab⟩, rfl }

<<<<<<< HEAD
/-- The type `Π (i : α), β i` can be split as a product by separating the coordinates in `α`
=======
/-- The type `Π (i : α), β i` can be split as a product by separating the indices in `α`
>>>>>>> 6b45a4c3
depending on whether they satisfy a predicate `p` or not. -/
@[simps] def pi_equiv_pi_subtype_prod
  {α : Type*} (p : α → Prop) (β : α → Type*) [decidable_pred p] :
  (Π (i : α), β i) ≃ (Π (i : {x // p x}), β i) × (Π (i : {x // ¬ p x}), β i) :=
{ to_fun := λ f, (λ x, f x, λ x, f x),
  inv_fun := λ f x, if h : p x then f.1 ⟨x, h⟩ else f.2 ⟨x, h⟩,
  right_inv := begin
    rintros ⟨f, g⟩,
    ext1;
    { ext y,
      rcases y,
      simp only [y_property, dif_pos, dif_neg, not_false_iff, subtype.coe_mk],
      refl },
  end,
  left_inv := λ f, begin
    ext x,
    by_cases h : p x;
    { simp only [h, dif_neg, dif_pos, not_false_iff],
      refl },
  end }

end

section subtype_equiv_codomain
variables {X : Type*} {Y : Type*} [decidable_eq X] {x : X}

/-- The type of all functions `X → Y` with prescribed values for all `x' ≠ x`
is equivalent to the codomain `Y`. -/
def subtype_equiv_codomain (f : {x' // x' ≠ x} → Y) : {g : X → Y // g ∘ coe = f} ≃ Y :=
(subtype_preimage _ f).trans $
@fun_unique {x' // ¬ x' ≠ x} _ $
show unique {x' // ¬ x' ≠ x}, from @equiv.unique _ _
  (show unique {x' // x' = x}, from
    { default := ⟨x, rfl⟩, uniq := λ ⟨x', h⟩, subtype.val_injective h })
  (subtype_equiv_right $ λ a, not_not)

@[simp] lemma coe_subtype_equiv_codomain (f : {x' // x' ≠ x} → Y) :
  (subtype_equiv_codomain f : {g : X → Y // g ∘ coe = f} → Y) = λ g, (g : X → Y) x := rfl

@[simp] lemma subtype_equiv_codomain_apply (f : {x' // x' ≠ x} → Y)
  (g : {g : X → Y // g ∘ coe = f}) :
  subtype_equiv_codomain f g = (g : X → Y) x := rfl

lemma coe_subtype_equiv_codomain_symm (f : {x' // x' ≠ x} → Y) :
  ((subtype_equiv_codomain f).symm : Y → {g : X → Y // g ∘ coe = f}) =
  λ y, ⟨λ x', if h : x' ≠ x then f ⟨x', h⟩ else y,
    by { funext x', dsimp, erw [dif_pos x'.2, subtype.coe_eta] }⟩ := rfl

@[simp] lemma subtype_equiv_codomain_symm_apply (f : {x' // x' ≠ x} → Y) (y : Y) (x' : X) :
  ((subtype_equiv_codomain f).symm y : X → Y) x' = if h : x' ≠ x then f ⟨x', h⟩ else y :=
rfl

@[simp] lemma subtype_equiv_codomain_symm_apply_eq (f : {x' // x' ≠ x} → Y) (y : Y) :
  ((subtype_equiv_codomain f).symm y : X → Y) x = y :=
dif_neg (not_not.mpr rfl)

lemma subtype_equiv_codomain_symm_apply_ne (f : {x' // x' ≠ x} → Y) (y : Y) (x' : X) (h : x' ≠ x) :
  ((subtype_equiv_codomain f).symm y : X → Y) x' = f ⟨x', h⟩ :=
dif_pos h

end subtype_equiv_codomain

/--
A set is equivalent to its image under an equivalence.
-/
-- We could construct this using `equiv.set.image e s e.injective`,
-- but this definition provides an explicit inverse.
@[simps]
def image {α β : Type*} (e : α ≃ β) (s : set α) : s ≃ e '' s :=
{ to_fun := λ x, ⟨e x.1, by simp⟩,
  inv_fun := λ y, ⟨e.symm y.1, by { rcases y with ⟨-, ⟨a, ⟨m, rfl⟩⟩⟩, simpa using m, }⟩,
  left_inv := λ x, by simp,
  right_inv := λ y, by simp, }.

namespace set
open set

/-- `univ α` is equivalent to `α`. -/
@[simps apply symm_apply]
protected def univ (α) : @univ α ≃ α :=
⟨coe, λ a, ⟨a, trivial⟩, λ ⟨a, _⟩, rfl, λ a, rfl⟩

/-- An empty set is equivalent to the `empty` type. -/
protected def empty (α) : (∅ : set α) ≃ empty :=
equiv_empty _

/-- An empty set is equivalent to a `pempty` type. -/
protected def pempty (α) : (∅ : set α) ≃ pempty :=
equiv_pempty _

/-- If sets `s` and `t` are separated by a decidable predicate, then `s ∪ t` is equivalent to
`s ⊕ t`. -/
protected def union' {α} {s t : set α}
  (p : α → Prop) [decidable_pred p]
  (hs : ∀ x ∈ s, p x)
  (ht : ∀ x ∈ t, ¬ p x) : (s ∪ t : set α) ≃ s ⊕ t :=
{ to_fun := λ x, if hp : p x
    then sum.inl ⟨_, x.2.resolve_right (λ xt, ht _ xt hp)⟩
    else sum.inr ⟨_, x.2.resolve_left (λ xs, hp (hs _ xs))⟩,
  inv_fun := λ o, match o with
    | (sum.inl x) := ⟨x, or.inl x.2⟩
    | (sum.inr x) := ⟨x, or.inr x.2⟩
  end,
  left_inv := λ ⟨x, h'⟩, by by_cases p x; simp [union'._match_1, h]; congr,
  right_inv := λ o, begin
    rcases o with ⟨x, h⟩ | ⟨x, h⟩;
    dsimp [union'._match_1];
    [simp [hs _ h], simp [ht _ h]]
  end }

/-- If sets `s` and `t` are disjoint, then `s ∪ t` is equivalent to `s ⊕ t`. -/
protected def union {α} {s t : set α} [decidable_pred (λ x, x ∈ s)] (H : s ∩ t ⊆ ∅) :
  (s ∪ t : set α) ≃ s ⊕ t :=
set.union' (λ x, x ∈ s) (λ _, id) (λ x xt xs, H ⟨xs, xt⟩)

lemma union_apply_left {α} {s t : set α} [decidable_pred (λ x, x ∈ s)] (H : s ∩ t ⊆ ∅)
  {a : (s ∪ t : set α)} (ha : ↑a ∈ s) : equiv.set.union H a = sum.inl ⟨a, ha⟩ :=
dif_pos ha

lemma union_apply_right {α} {s t : set α} [decidable_pred (λ x, x ∈ s)] (H : s ∩ t ⊆ ∅)
  {a : (s ∪ t : set α)} (ha : ↑a ∈ t) : equiv.set.union H a = sum.inr ⟨a, ha⟩ :=
dif_neg $ λ h, H ⟨h, ha⟩

@[simp] lemma union_symm_apply_left {α} {s t : set α} [decidable_pred (λ x, x ∈ s)] (H : s ∩ t ⊆ ∅)
  (a : s) : (equiv.set.union H).symm (sum.inl a) = ⟨a, subset_union_left _ _ a.2⟩ :=
rfl

@[simp] lemma union_symm_apply_right {α} {s t : set α} [decidable_pred (λ x, x ∈ s)] (H : s ∩ t ⊆ ∅)
  (a : t) : (equiv.set.union H).symm (sum.inr a) = ⟨a, subset_union_right _ _ a.2⟩ :=
rfl

/-- A singleton set is equivalent to a `punit` type. -/
protected def singleton {α} (a : α) : ({a} : set α) ≃ punit.{u} :=
⟨λ _, punit.star, λ _, ⟨a, mem_singleton _⟩,
 λ ⟨x, h⟩, by { simp at h, subst x },
 λ ⟨⟩, rfl⟩

/-- Equal sets are equivalent. -/
@[simps apply symm_apply]
protected def of_eq {α : Type u} {s t : set α} (h : s = t) : s ≃ t :=
{ to_fun := λ x, ⟨x, h ▸ x.2⟩,
  inv_fun := λ x, ⟨x, h.symm ▸ x.2⟩,
  left_inv := λ _, subtype.eq rfl,
  right_inv := λ _, subtype.eq rfl }

/-- If `a ∉ s`, then `insert a s` is equivalent to `s ⊕ punit`. -/
protected def insert {α} {s : set.{u} α} [decidable_pred (∈ s)] {a : α} (H : a ∉ s) :
  (insert a s : set α) ≃ s ⊕ punit.{u+1} :=
calc (insert a s : set α) ≃ ↥(s ∪ {a}) : equiv.set.of_eq (by simp)
... ≃ s ⊕ ({a} : set α) : equiv.set.union (by finish [set.subset_def])
... ≃ s ⊕ punit.{u+1} : sum_congr (equiv.refl _) (equiv.set.singleton _)

@[simp] lemma insert_symm_apply_inl {α} {s : set.{u} α} [decidable_pred (∈ s)] {a : α} (H : a ∉ s)
  (b : s) : (equiv.set.insert H).symm (sum.inl b) = ⟨b, or.inr b.2⟩ :=
rfl

@[simp] lemma insert_symm_apply_inr {α} {s : set.{u} α} [decidable_pred (∈ s)] {a : α} (H : a ∉ s)
  (b : punit.{u+1}) : (equiv.set.insert H).symm (sum.inr b) = ⟨a, or.inl rfl⟩ :=
rfl

@[simp] lemma insert_apply_left {α} {s : set.{u} α} [decidable_pred (∈ s)] {a : α} (H : a ∉ s) :
  equiv.set.insert H ⟨a, or.inl rfl⟩ = sum.inr punit.star :=
(equiv.set.insert H).apply_eq_iff_eq_symm_apply.2 rfl

@[simp] lemma insert_apply_right {α} {s : set.{u} α} [decidable_pred (∈ s)] {a : α} (H : a ∉ s)
  (b : s) : equiv.set.insert H ⟨b, or.inr b.2⟩ = sum.inl b :=
(equiv.set.insert H).apply_eq_iff_eq_symm_apply.2 rfl

/-- If `s : set α` is a set with decidable membership, then `s ⊕ sᶜ` is equivalent to `α`. -/
protected def sum_compl {α} (s : set α) [decidable_pred (∈ s)] : s ⊕ (sᶜ : set α) ≃ α :=
calc s ⊕ (sᶜ : set α) ≃ ↥(s ∪ sᶜ) : (equiv.set.union (by simp [set.ext_iff])).symm
... ≃ @univ α : equiv.set.of_eq (by simp)
... ≃ α : equiv.set.univ _

@[simp] lemma sum_compl_apply_inl {α : Type u} (s : set α) [decidable_pred (∈ s)] (x : s) :
  equiv.set.sum_compl s (sum.inl x) = x := rfl

@[simp] lemma sum_compl_apply_inr {α : Type u} (s : set α) [decidable_pred (∈ s)] (x : sᶜ) :
  equiv.set.sum_compl s (sum.inr x) = x := rfl

lemma sum_compl_symm_apply_of_mem {α : Type u} {s : set α} [decidable_pred (∈ s)] {x : α}
  (hx : x ∈ s) : (equiv.set.sum_compl s).symm x = sum.inl ⟨x, hx⟩ :=
have ↑(⟨x, or.inl hx⟩ : (s ∪ sᶜ : set α)) ∈ s, from hx,
by { rw [equiv.set.sum_compl], simpa using set.union_apply_left _ this }

lemma sum_compl_symm_apply_of_not_mem {α : Type u} {s : set α} [decidable_pred (∈ s)] {x : α}
  (hx : x ∉ s) : (equiv.set.sum_compl s).symm x = sum.inr ⟨x, hx⟩ :=
have ↑(⟨x, or.inr hx⟩ : (s ∪ sᶜ : set α)) ∈ sᶜ, from hx,
by { rw [equiv.set.sum_compl], simpa using set.union_apply_right _ this }

@[simp] lemma sum_compl_symm_apply {α : Type*} {s : set α} [decidable_pred (∈ s)] {x : s} :
  (equiv.set.sum_compl s).symm x = sum.inl x :=
by cases x with x hx; exact set.sum_compl_symm_apply_of_mem hx

@[simp] lemma sum_compl_symm_apply_compl {α : Type*} {s : set α}
  [decidable_pred (∈ s)] {x : sᶜ} : (equiv.set.sum_compl s).symm x = sum.inr x :=
by cases x with x hx; exact set.sum_compl_symm_apply_of_not_mem hx

/-- `sum_diff_subset s t` is the natural equivalence between
`s ⊕ (t \ s)` and `t`, where `s` and `t` are two sets. -/
protected def sum_diff_subset {α} {s t : set α} (h : s ⊆ t) [decidable_pred (∈ s)] :
  s ⊕ (t \ s : set α) ≃ t :=
calc s ⊕ (t \ s : set α) ≃ (s ∪ (t \ s) : set α) :
  (equiv.set.union (by simp [inter_diff_self])).symm
... ≃ t : equiv.set.of_eq (by { simp [union_diff_self, union_eq_self_of_subset_left h] })

@[simp] lemma sum_diff_subset_apply_inl
  {α} {s t : set α} (h : s ⊆ t) [decidable_pred (∈ s)] (x : s) :
  equiv.set.sum_diff_subset h (sum.inl x) = inclusion h x := rfl

@[simp] lemma sum_diff_subset_apply_inr
  {α} {s t : set α} (h : s ⊆ t) [decidable_pred (∈ s)] (x : t \ s) :
  equiv.set.sum_diff_subset h (sum.inr x) = inclusion (diff_subset t s) x := rfl

lemma sum_diff_subset_symm_apply_of_mem
  {α} {s t : set α} (h : s ⊆ t) [decidable_pred (∈ s)] {x : t} (hx : x.1 ∈ s) :
  (equiv.set.sum_diff_subset h).symm x = sum.inl ⟨x, hx⟩ :=
begin
  apply (equiv.set.sum_diff_subset h).injective,
  simp only [apply_symm_apply, sum_diff_subset_apply_inl],
  exact subtype.eq rfl,
end

lemma sum_diff_subset_symm_apply_of_not_mem
  {α} {s t : set α} (h : s ⊆ t) [decidable_pred (∈ s)] {x : t} (hx : x.1 ∉ s) :
  (equiv.set.sum_diff_subset h).symm x = sum.inr ⟨x, ⟨x.2, hx⟩⟩  :=
begin
  apply (equiv.set.sum_diff_subset h).injective,
  simp only [apply_symm_apply, sum_diff_subset_apply_inr],
  exact subtype.eq rfl,
end

/-- If `s` is a set with decidable membership, then the sum of `s ∪ t` and `s ∩ t` is equivalent
to `s ⊕ t`. -/
protected def union_sum_inter {α : Type u} (s t : set α) [decidable_pred (∈ s)] :
  (s ∪ t : set α) ⊕ (s ∩ t : set α) ≃ s ⊕ t :=
calc  (s ∪ t : set α) ⊕ (s ∩ t : set α)
    ≃ (s ∪ t \ s : set α) ⊕ (s ∩ t : set α) : by rw [union_diff_self]
... ≃ (s ⊕ (t \ s : set α)) ⊕ (s ∩ t : set α) :
  sum_congr (set.union $ subset_empty_iff.2 (inter_diff_self _ _)) (equiv.refl _)
... ≃ s ⊕ (t \ s : set α) ⊕ (s ∩ t : set α) : sum_assoc _ _ _
... ≃ s ⊕ (t \ s ∪ s ∩ t : set α) : sum_congr (equiv.refl _) begin
    refine (set.union' (∉ s) _ _).symm,
    exacts [λ x hx, hx.2, λ x hx, not_not_intro hx.1]
  end
... ≃ s ⊕ t : by { rw (_ : t \ s ∪ s ∩ t = t), rw [union_comm, inter_comm, inter_union_diff] }

/-- Given an equivalence `e₀` between sets `s : set α` and `t : set β`, the set of equivalences
`e : α ≃ β` such that `e ↑x = ↑(e₀ x)` for each `x : s` is equivalent to the set of equivalences
between `sᶜ` and `tᶜ`. -/
protected def compl {α : Type u} {β : Type v} {s : set α} {t : set β} [decidable_pred (∈ s)]
  [decidable_pred (∈ t)] (e₀ : s ≃ t) :
  {e : α ≃ β // ∀ x : s, e x = e₀ x} ≃ ((sᶜ : set α) ≃ (tᶜ : set β)) :=
{ to_fun := λ e, subtype_equiv e
    (λ a, not_congr $ iff.symm $ maps_to.mem_iff
      (maps_to_iff_exists_map_subtype.2 ⟨e₀, e.2⟩)
      (surj_on.maps_to_compl (surj_on_iff_exists_map_subtype.2
        ⟨t, e₀, subset.refl t, e₀.surjective, e.2⟩) e.1.injective)),
  inv_fun := λ e₁,
    subtype.mk
      (calc α ≃ s ⊕ (sᶜ : set α) : (set.sum_compl s).symm
          ... ≃ t ⊕ (tᶜ : set β) : e₀.sum_congr e₁
          ... ≃ β : set.sum_compl t)
      (λ x, by simp only [sum.map_inl, trans_apply, sum_congr_apply,
        set.sum_compl_apply_inl, set.sum_compl_symm_apply]),
  left_inv := λ e,
    begin
      ext x,
      by_cases hx : x ∈ s,
      { simp only [set.sum_compl_symm_apply_of_mem hx, ←e.prop ⟨x, hx⟩,
          sum.map_inl, sum_congr_apply, trans_apply,
          subtype.coe_mk, set.sum_compl_apply_inl] },
      { simp only [set.sum_compl_symm_apply_of_not_mem hx, sum.map_inr,
          subtype_equiv_apply, set.sum_compl_apply_inr, trans_apply,
          sum_congr_apply, subtype.coe_mk] },
    end,
  right_inv := λ e, equiv.ext $ λ x, by simp only [sum.map_inr, subtype_equiv_apply,
    set.sum_compl_apply_inr, function.comp_app, sum_congr_apply, equiv.coe_trans,
    subtype.coe_eta, subtype.coe_mk, set.sum_compl_symm_apply_compl] }

/-- The set product of two sets is equivalent to the type product of their coercions to types. -/
protected def prod {α β} (s : set α) (t : set β) :
  s.prod t ≃ s × t :=
@subtype_prod_equiv_prod α β s t

/-- If a function `f` is injective on a set `s`, then `s` is equivalent to `f '' s`. -/
protected noncomputable def image_of_inj_on {α β} (f : α → β) (s : set α) (H : inj_on f s) :
  s ≃ (f '' s) :=
⟨λ p, ⟨f p, mem_image_of_mem f p.2⟩,
 λ p, ⟨classical.some p.2, (classical.some_spec p.2).1⟩,
 λ ⟨x, h⟩, subtype.eq (H (classical.some_spec (mem_image_of_mem f h)).1 h
   (classical.some_spec (mem_image_of_mem f h)).2),
 λ ⟨y, h⟩, subtype.eq (classical.some_spec h).2⟩

/-- If `f` is an injective function, then `s` is equivalent to `f '' s`. -/
@[simps apply]
protected noncomputable def image {α β} (f : α → β) (s : set α) (H : injective f) : s ≃ (f '' s) :=
equiv.set.image_of_inj_on f s (H.inj_on s)

@[simp] protected lemma image_symm_apply {α β} (f : α → β) (s : set α) (H : injective f)
  (x : α) (h : x ∈ s) :
  (set.image f s H).symm ⟨f x, ⟨x, ⟨h, rfl⟩⟩⟩ = ⟨x, h⟩ :=
begin
  apply (set.image f s H).injective,
  simp [(set.image f s H).apply_symm_apply],
end

lemma image_symm_preimage {α β} {f : α → β} (hf : injective f) (u s : set α) :
  (λ x, (set.image f s hf).symm x : f '' s → α) ⁻¹' u = coe ⁻¹' (f '' u) :=
begin
  ext ⟨b, a, has, rfl⟩,
  have : ∀(h : ∃a', a' ∈ s ∧ a' = a), classical.some h = a := λ h, (classical.some_spec h).2,
  simp [equiv.set.image, equiv.set.image_of_inj_on, hf.eq_iff, this],
end

/-- If `α` is equivalent to `β`, then `set α` is equivalent to `set β`. -/
@[simps]
protected def congr {α β : Type*} (e : α ≃ β) : set α ≃ set β :=
⟨λ s, e '' s, λ t, e.symm '' t, symm_image_image e, symm_image_image e.symm⟩

/-- The set `{x ∈ s | t x}` is equivalent to the set of `x : s` such that `t x`. -/
protected def sep {α : Type u} (s : set α) (t : α → Prop) :
  ({ x ∈ s | t x } : set α) ≃ { x : s | t x } :=
(equiv.subtype_subtype_equiv_subtype_inter s t).symm

/-- The set `𝒫 S := {x | x ⊆ S}` is equivalent to the type `set S`. -/
protected def powerset {α} (S : set α) : 𝒫 S ≃ set S :=
{ to_fun := λ x : 𝒫 S, coe ⁻¹' (x : set α),
  inv_fun := λ x : set S, ⟨coe '' x, by rintro _ ⟨a : S, _, rfl⟩; exact a.2⟩,
  left_inv := λ x, by ext y; exact ⟨λ ⟨⟨_, _⟩, h, rfl⟩, h, λ h, ⟨⟨_, x.2 h⟩, h, rfl⟩⟩,
  right_inv := λ x, by ext; simp }

/--
If `s` is a set in `range f`,
then its image under `range_splitting f` is in bijection (via `f`) with `s`.
-/
@[simps]
noncomputable def range_splitting_image_equiv {α β : Type*} (f : α → β) (s : set (range f)) :
  range_splitting f '' s ≃ s :=
{ to_fun := λ x, ⟨⟨f x, by simp⟩,
    (by { rcases x with ⟨x, ⟨y, ⟨m, rfl⟩⟩⟩, simpa [apply_range_splitting f] using m, })⟩,
  inv_fun := λ x, ⟨range_splitting f x, ⟨x, ⟨x.2, rfl⟩⟩⟩,
  left_inv := λ x, by { rcases x with ⟨x, ⟨y, ⟨m, rfl⟩⟩⟩, simp [apply_range_splitting f] },
  right_inv := λ x, by simp [apply_range_splitting f], }

end set

/-- If `f : α → β` has a left-inverse when `α` is nonempty, then `α` is computably equivalent to the
range of `f`.

While awkward, the `nonempty α` hypothesis on `f_inv` and `hf` allows this to be used when `α` is
empty too. This hypothesis is absent on analogous definitions on stronger `equiv`s like
`linear_equiv.of_left_inverse` and `ring_equiv.of_left_inverse` as their typeclass assumptions
are already sufficient to ensure non-emptiness. -/
@[simps]
def of_left_inverse {α β : Sort*}
  (f : α → β) (f_inv : nonempty α → β → α) (hf : Π h : nonempty α, left_inverse (f_inv h) f) :
  α ≃ set.range f :=
{ to_fun := λ a, ⟨f a, a, rfl⟩,
  inv_fun := λ b, f_inv (nonempty_of_exists b.2) b,
  left_inv := λ a, hf ⟨a⟩ a,
  right_inv := λ ⟨b, a, ha⟩, subtype.eq $ show f (f_inv ⟨a⟩ b) = b,
    from eq.trans (congr_arg f $ by exact ha ▸ (hf _ a)) ha }

/-- If `f : α → β` has a left-inverse, then `α` is computably equivalent to the range of `f`.

Note that if `α` is empty, no such `f_inv` exists and so this definition can't be used, unlike
the stronger but less convenient `of_left_inverse`. -/
abbreviation of_left_inverse' {α β : Sort*}
  (f : α → β) (f_inv : β → α) (hf : left_inverse f_inv f) :
  α ≃ set.range f :=
of_left_inverse f (λ _, f_inv) (λ _, hf)

/-- If `f : α → β` is an injective function, then domain `α` is equivalent to the range of `f`. -/
@[simps apply]
noncomputable def of_injective {α β} (f : α → β) (hf : injective f) : α ≃ set.range f :=
equiv.of_left_inverse f
  (λ h, by exactI function.inv_fun f) (λ h, by exactI function.left_inverse_inv_fun hf)

theorem apply_of_injective_symm {α β} (f : α → β) (hf : injective f) (b : set.range f) :
  f ((of_injective f hf).symm b) = b :=
subtype.ext_iff.1 $ (of_injective f hf).apply_symm_apply b

@[simp] theorem of_injective_symm_apply {α β} (f : α → β) (hf : injective f) (a : α) :
  (of_injective f hf).symm ⟨f a, ⟨a, rfl⟩⟩ = a :=
begin
  apply (of_injective f hf).injective,
  simp [apply_of_injective_symm f hf],
end

@[simp] lemma self_comp_of_injective_symm {α β} (f : α → β) (hf : injective f) :
  f ∘ ((of_injective f hf).symm) = coe :=
funext (λ x, apply_of_injective_symm f hf x)

lemma of_left_inverse_eq_of_injective {α β : Type*}
  (f : α → β) (f_inv : nonempty α → β → α) (hf : Π h : nonempty α, left_inverse (f_inv h) f) :
  of_left_inverse f f_inv hf = of_injective f
    ((em (nonempty α)).elim (λ h, (hf h).injective) (λ h _ _ _, by {
      haveI : subsingleton α := subsingleton_of_not_nonempty h, simp })) :=
by { ext, simp }

lemma of_left_inverse'_eq_of_injective {α β : Type*}
  (f : α → β) (f_inv : β → α) (hf : left_inverse f_inv f) :
  of_left_inverse' f f_inv hf = of_injective f hf.injective :=
by { ext, simp }

/-- If `f` is a bijective function, then its domain is equivalent to its codomain. -/
@[simps apply]
noncomputable def of_bijective {α β} (f : α → β) (hf : bijective f) : α ≃ β :=
(of_injective f hf.1).trans $ (set_congr hf.2.range_eq).trans $ equiv.set.univ β

lemma of_bijective_apply_symm_apply {α β} (f : α → β) (hf : bijective f) (x : β) :
  f ((of_bijective f hf).symm x) = x :=
(of_bijective f hf).apply_symm_apply x

@[simp] lemma of_bijective_symm_apply_apply {α β} (f : α → β) (hf : bijective f) (x : α) :
  (of_bijective f hf).symm (f x) = x :=
(of_bijective f hf).symm_apply_apply x

section

variables {α' β' : Type*} (e : perm α') {p : β' → Prop} [decidable_pred p]
  (f : α' ≃ subtype p)

/--
Extend the domain of `e : equiv.perm α` to one that is over `β` via `f : α → subtype p`,
where `p : β → Prop`, permuting only the `b : β` that satisfy `p b`.
This can be used to extend the domain across a function `f : α → β`,
keeping everything outside of `set.range f` fixed. For this use-case `equiv` given by `f` can
be constructed by `equiv.of_left_inverse'` or `equiv.of_left_inverse` when there is a known
inverse, or `equiv.of_injective` in the general case.`.
-/
def perm.extend_domain : perm β' :=
(perm_congr f e).subtype_congr (equiv.refl _)

@[simp] lemma perm.extend_domain_apply_image (a : α') :
  e.extend_domain f (f a) = f (e a) :=
by simp [perm.extend_domain]

lemma perm.extend_domain_apply_subtype {b : β'} (h : p b) :
  e.extend_domain f b = f (e (f.symm ⟨b, h⟩)) :=
by simp [perm.extend_domain, h]

lemma perm.extend_domain_apply_not_subtype {b : β'} (h : ¬ p b) :
  e.extend_domain f b = b :=
by simp [perm.extend_domain, h]

@[simp] lemma perm.extend_domain_refl : perm.extend_domain (equiv.refl _) f = equiv.refl _ :=
by simp [perm.extend_domain]

@[simp] lemma perm.extend_domain_symm :
  (e.extend_domain f).symm = perm.extend_domain e.symm f := rfl

lemma perm.extend_domain_trans (e e' : perm α') :
  (e.extend_domain f).trans (e'.extend_domain f) = perm.extend_domain (e.trans e') f :=
by simp [perm.extend_domain, perm_congr_trans]

end

/-- Subtype of the quotient is equivalent to the quotient of the subtype. Let `α` be a setoid with
equivalence relation `~`. Let `p₂` be a predicate on the quotient type `α/~`, and `p₁` be the lift
of this predicate to `α`: `p₁ a ↔ p₂ ⟦a⟧`. Let `~₂` be the restriction of `~` to `{x // p₁ x}`.
Then `{x // p₂ x}` is equivalent to the quotient of `{x // p₁ x}` by `~₂`. -/
def subtype_quotient_equiv_quotient_subtype (p₁ : α → Prop) [s₁ : setoid α]
  [s₂ : setoid (subtype p₁)] (p₂ : quotient s₁ → Prop) (hp₂ :  ∀ a, p₁ a ↔ p₂ ⟦a⟧)
  (h : ∀ x y : subtype p₁, @setoid.r _ s₂ x y ↔ (x : α) ≈ y) :
  {x // p₂ x} ≃ quotient s₂ :=
{ to_fun := λ a, quotient.hrec_on a.1 (λ a h, ⟦⟨a, (hp₂ _).2 h⟩⟧)
    (λ a b hab, hfunext (by rw quotient.sound hab)
    (λ h₁ h₂ _, heq_of_eq (quotient.sound ((h _ _).2 hab)))) a.2,
  inv_fun := λ a, quotient.lift_on a (λ a, (⟨⟦a.1⟧, (hp₂ _).1 a.2⟩ : {x // p₂ x}))
    (λ a b hab, subtype.ext_val (quotient.sound ((h _ _).1 hab))),
  left_inv := λ ⟨a, ha⟩, quotient.induction_on a (λ a ha, rfl) ha,
  right_inv := λ a, quotient.induction_on a (λ ⟨a, ha⟩, rfl) }

section swap
variable [decidable_eq α]

/-- A helper function for `equiv.swap`. -/
def swap_core (a b r : α) : α :=
if r = a then b
else if r = b then a
else r

theorem swap_core_self (r a : α) : swap_core a a r = r :=
by { unfold swap_core, split_ifs; cc }

theorem swap_core_swap_core (r a b : α) : swap_core a b (swap_core a b r) = r :=
by { unfold swap_core, split_ifs; cc }

theorem swap_core_comm (r a b : α) : swap_core a b r = swap_core b a r :=
by { unfold swap_core, split_ifs; cc }

/-- `swap a b` is the permutation that swaps `a` and `b` and
  leaves other values as is. -/
def swap (a b : α) : perm α :=
⟨swap_core a b, swap_core a b, λr, swap_core_swap_core r a b, λr, swap_core_swap_core r a b⟩

@[simp] theorem swap_self (a : α) : swap a a = equiv.refl _ :=
ext $ λ r, swap_core_self r a

theorem swap_comm (a b : α) : swap a b = swap b a :=
ext $ λ r, swap_core_comm r _ _

theorem swap_apply_def (a b x : α) : swap a b x = if x = a then b else if x = b then a else x :=
rfl

@[simp] theorem swap_apply_left (a b : α) : swap a b a = b :=
if_pos rfl

@[simp] theorem swap_apply_right (a b : α) : swap a b b = a :=
by { by_cases h : b = a; simp [swap_apply_def, h], }

theorem swap_apply_of_ne_of_ne {a b x : α} : x ≠ a → x ≠ b → swap a b x = x :=
by simp [swap_apply_def] {contextual := tt}

@[simp] theorem swap_swap (a b : α) : (swap a b).trans (swap a b) = equiv.refl _ :=
ext $ λ x, swap_core_swap_core _ _ _

@[simp] lemma symm_swap (a b : α) : (swap a b).symm = swap a b := rfl

@[simp] lemma swap_eq_refl_iff {x y : α} : swap x y = equiv.refl _ ↔ x = y :=
begin
  refine ⟨λ h, (equiv.refl _).injective _, λ h, h ▸ (swap_self _)⟩,
  rw [←h, swap_apply_left, h, refl_apply]
end

theorem swap_comp_apply {a b x : α} (π : perm α) :
  π.trans (swap a b) x = if π x = a then b else if π x = b then a else π x :=
by { cases π, refl }

lemma swap_eq_update (i j : α) :
  ⇑(equiv.swap i j) = update (update id j i) i j :=
funext $ λ x, by rw [update_apply _ i j, update_apply _ j i, equiv.swap_apply_def, id.def]

lemma comp_swap_eq_update (i j : α) (f : α → β) :
  f ∘ equiv.swap i j = update (update f j (f i)) i (f j) :=
by rw [swap_eq_update, comp_update, comp_update, comp.right_id]

@[simp] lemma symm_trans_swap_trans [decidable_eq β] (a b : α) (e : α ≃ β) :
  (e.symm.trans (swap a b)).trans e = swap (e a) (e b) :=
equiv.ext (λ x, begin
  have : ∀ a, e.symm x = a ↔ x = e a :=
    λ a, by { rw @eq_comm _ (e.symm x), split; intros; simp * at * },
  simp [swap_apply_def, this],
  split_ifs; simp
end)

@[simp] lemma trans_swap_trans_symm [decidable_eq β] (a b : β)
  (e : α ≃ β) : (e.trans (swap a b)).trans e.symm = swap (e.symm a) (e.symm b) :=
symm_trans_swap_trans a b e.symm

@[simp] lemma swap_apply_self (i j a : α) :
  swap i j (swap i j a) = a :=
by rw [← equiv.trans_apply, equiv.swap_swap, equiv.refl_apply]

/-- A function is invariant to a swap if it is equal at both elements -/
lemma apply_swap_eq_self {v : α → β} {i j : α} (hv : v i = v j) (k : α) : v (swap i j k) = v k :=
begin
  by_cases hi : k = i, { rw [hi, swap_apply_left, hv] },
  by_cases hj : k = j, { rw [hj, swap_apply_right, hv] },
  rw swap_apply_of_ne_of_ne hi hj,
end

lemma swap_apply_eq_iff {x y z w : α} :
  swap x y z = w ↔ z = swap x y w :=
by rw [apply_eq_iff_eq_symm_apply, symm_swap]

lemma swap_apply_ne_self_iff {a b x : α} : swap a b x ≠ x ↔ a ≠ b ∧ (x = a ∨ x = b) :=
begin
  by_cases hab : a = b,
  { simp [hab] },
  by_cases hax : x = a,
  { simp [hax, eq_comm] },
  by_cases hbx : x = b,
  { simp [hbx] },
  simp [hab, hax, hbx, swap_apply_of_ne_of_ne]
end

namespace perm

@[simp] lemma sum_congr_swap_refl {α β : Sort*} [decidable_eq α] [decidable_eq β] (i j : α) :
  equiv.perm.sum_congr (equiv.swap i j) (equiv.refl β) = equiv.swap (sum.inl i) (sum.inl j) :=
begin
  ext x,
  cases x,
  { simp [sum.map, swap_apply_def],
    split_ifs; refl},
  { simp [sum.map, swap_apply_of_ne_of_ne] },
end

@[simp] lemma sum_congr_refl_swap {α β : Sort*} [decidable_eq α] [decidable_eq β] (i j : β) :
  equiv.perm.sum_congr (equiv.refl α) (equiv.swap i j) = equiv.swap (sum.inr i) (sum.inr j) :=
begin
  ext x,
  cases x,
  { simp [sum.map, swap_apply_of_ne_of_ne] },
  { simp [sum.map, swap_apply_def],
    split_ifs; refl},
end

end perm

/-- Augment an equivalence with a prescribed mapping `f a = b` -/
def set_value (f : α ≃ β) (a : α) (b : β) : α ≃ β :=
(swap a (f.symm b)).trans f

@[simp] theorem set_value_eq (f : α ≃ β) (a : α) (b : β) : set_value f a b a = b :=
by { dsimp [set_value], simp [swap_apply_left] }

end swap

end equiv

lemma plift.eq_up_iff_down_eq {x : plift α} {y : α} : x = plift.up y ↔ x.down = y :=
equiv.plift.eq_symm_apply

lemma function.injective.map_swap {α β : Type*} [decidable_eq α] [decidable_eq β]
  {f : α → β} (hf : function.injective f) (x y z : α) :
  f (equiv.swap x y z) = equiv.swap (f x) (f y) (f z) :=
begin
  conv_rhs { rw equiv.swap_apply_def },
  split_ifs with h₁ h₂,
  { rw [hf h₁, equiv.swap_apply_left] },
  { rw [hf h₂, equiv.swap_apply_right] },
  { rw [equiv.swap_apply_of_ne_of_ne (mt (congr_arg f) h₁) (mt (congr_arg f) h₂)] }
end

namespace equiv

protected lemma exists_unique_congr {p : α → Prop} {q : β → Prop} (f : α ≃ β)
  (h : ∀{x}, p x ↔ q (f x)) : (∃! x, p x) ↔ ∃! y, q y :=
begin
  split,
  { rintro ⟨a, ha₁, ha₂⟩,
    exact ⟨f a, h.1 ha₁, λ b hb, f.symm_apply_eq.1 (ha₂ (f.symm b) (h.2 (by simpa using hb)))⟩ },
  { rintro ⟨b, hb₁, hb₂⟩,
    exact ⟨f.symm b, h.2 (by simpa using hb₁), λ y hy, (eq_symm_apply f).2 (hb₂ _ (h.1 hy))⟩ }
end

protected lemma exists_unique_congr_left' {p : α → Prop} (f : α ≃ β) :
  (∃! x, p x) ↔ (∃! y, p (f.symm y)) :=
equiv.exists_unique_congr f (λx, by simp)

protected lemma exists_unique_congr_left {p : β → Prop} (f : α ≃ β) :
  (∃! x, p (f x)) ↔ (∃! y, p y) :=
(equiv.exists_unique_congr_left' f.symm).symm

protected lemma forall_congr {p : α → Prop} {q : β → Prop} (f : α ≃ β)
  (h : ∀{x}, p x ↔ q (f x)) : (∀x, p x) ↔ (∀y, q y) :=
begin
  split; intros h₂ x,
  { rw [←f.right_inv x], apply h.mp, apply h₂ },
  apply h.mpr, apply h₂
end
protected lemma forall_congr' {p : α → Prop} {q : β → Prop} (f : α ≃ β)
  (h : ∀{x}, p (f.symm x) ↔ q x) : (∀x, p x) ↔ (∀y, q y) :=
(equiv.forall_congr f.symm (λ x, h.symm)).symm

-- We next build some higher arity versions of `equiv.forall_congr`.
-- Although they appear to just be repeated applications of `equiv.forall_congr`,
-- unification of metavariables works better with these versions.
-- In particular, they are necessary in `equiv_rw`.
-- (Stopping at ternary functions seems reasonable: at least in 1-categorical mathematics,
-- it's rare to have axioms involving more than 3 elements at once.)
universes ua1 ua2 ub1 ub2 ug1 ug2
variables {α₁ : Sort ua1} {α₂ : Sort ua2}
          {β₁ : Sort ub1} {β₂ : Sort ub2}
          {γ₁ : Sort ug1} {γ₂ : Sort ug2}

protected lemma forall₂_congr {p : α₁ → β₁ → Prop} {q : α₂ → β₂ → Prop} (eα : α₁ ≃ α₂)
  (eβ : β₁ ≃ β₂) (h : ∀{x y}, p x y ↔ q (eα x) (eβ y)) :
  (∀x y, p x y) ↔ (∀x y, q x y) :=
begin
  apply equiv.forall_congr,
  intros,
  apply equiv.forall_congr,
  intros,
  apply h,
end
protected lemma forall₂_congr' {p : α₁ → β₁ → Prop} {q : α₂ → β₂ → Prop} (eα : α₁ ≃ α₂)
  (eβ : β₁ ≃ β₂) (h : ∀{x y}, p (eα.symm x) (eβ.symm y) ↔ q x y) :
  (∀x y, p x y) ↔ (∀x y, q x y) :=
(equiv.forall₂_congr eα.symm eβ.symm (λ x y, h.symm)).symm

protected lemma forall₃_congr {p : α₁ → β₁ → γ₁ → Prop} {q : α₂ → β₂ → γ₂ → Prop}
  (eα : α₁ ≃ α₂) (eβ : β₁ ≃ β₂) (eγ : γ₁ ≃ γ₂)
  (h : ∀{x y z}, p x y z ↔ q (eα x) (eβ y) (eγ z)) : (∀x y z, p x y z) ↔ (∀x y z, q x y z) :=
begin
  apply equiv.forall₂_congr,
  intros,
  apply equiv.forall_congr,
  intros,
  apply h,
end
protected lemma forall₃_congr' {p : α₁ → β₁ → γ₁ → Prop} {q : α₂ → β₂ → γ₂ → Prop}
  (eα : α₁ ≃ α₂) (eβ : β₁ ≃ β₂) (eγ : γ₁ ≃ γ₂)
  (h : ∀{x y z}, p (eα.symm x) (eβ.symm y) (eγ.symm z) ↔ q x y z) :
    (∀x y z, p x y z) ↔ (∀x y z, q x y z) :=
(equiv.forall₃_congr eα.symm eβ.symm eγ.symm (λ x y z, h.symm)).symm

protected lemma forall_congr_left' {p : α → Prop} (f : α ≃ β) :
  (∀x, p x) ↔ (∀y, p (f.symm y)) :=
equiv.forall_congr f (λx, by simp)

protected lemma forall_congr_left {p : β → Prop} (f : α ≃ β) :
  (∀x, p (f x)) ↔ (∀y, p y) :=
(equiv.forall_congr_left' f.symm).symm

protected lemma exists_congr_left {α β} (f : α ≃ β) {p : α → Prop} :
  (∃ a, p a) ↔ (∃ b, p (f.symm b)) :=
⟨λ ⟨a, h⟩, ⟨f a, by simpa using h⟩, λ ⟨b, h⟩, ⟨_, h⟩⟩

protected lemma set_forall_iff {α β} (e : α ≃ β) {p : set α → Prop} :
  (∀ a, p a) ↔ (∀ a, p (e ⁻¹' a)) :=
by simpa [equiv.image_eq_preimage] using (equiv.set.congr e).forall_congr_left'

protected lemma preimage_sUnion {α β} (f : α ≃ β) {s : set (set β)} :
  f ⁻¹' (⋃₀ s) = ⋃₀ (_root_.set.image f ⁻¹' s) :=
by { ext x, simp [(equiv.set.congr f).symm.exists_congr_left] }

section
variables (P : α → Sort w) (e : α ≃ β)

/--
Transport dependent functions through an equivalence of the base space.
-/
@[simps] def Pi_congr_left' : (Π a, P a) ≃ (Π b, P (e.symm b)) :=
{ to_fun := λ f x, f (e.symm x),
  inv_fun := λ f x, begin rw [← e.symm_apply_apply x], exact f (e x)  end,
  left_inv := λ f, funext $ λ x, eq_of_heq ((eq_rec_heq _ _).trans
    (by { dsimp, rw e.symm_apply_apply })),
  right_inv := λ f, funext $ λ x, eq_of_heq ((eq_rec_heq _ _).trans
    (by { rw e.apply_symm_apply })) }

end

section
variables (P : β → Sort w) (e : α ≃ β)

/--
Transporting dependent functions through an equivalence of the base,
expressed as a "simplification".
-/
def Pi_congr_left : (Π a, P (e a)) ≃ (Π b, P b) :=
(Pi_congr_left' P e.symm).symm
end

section
variables
  {W : α → Sort w} {Z : β → Sort z} (h₁ : α ≃ β) (h₂ : Π a : α, (W a ≃ Z (h₁ a)))

/--
Transport dependent functions through
an equivalence of the base spaces and a family
of equivalences of the matching fibers.
-/
def Pi_congr : (Π a, W a) ≃ (Π b, Z b) :=
(equiv.Pi_congr_right h₂).trans (equiv.Pi_congr_left _ h₁)
end

section
variables
  {W : α → Sort w} {Z : β → Sort z} (h₁ : α ≃ β) (h₂ : Π b : β, (W (h₁.symm b) ≃ Z b))

/--
Transport dependent functions through
an equivalence of the base spaces and a family
of equivalences of the matching fibres.
-/
def Pi_congr' : (Π a, W a) ≃ (Π b, Z b) :=
(Pi_congr h₁.symm (λ b, (h₂ b).symm)).symm
end

end equiv

lemma function.injective.swap_apply [decidable_eq α] [decidable_eq β] {f : α → β}
  (hf : function.injective f) (x y z : α) :
  equiv.swap (f x) (f y) (f z) = f (equiv.swap x y z) :=
begin
  by_cases hx : z = x, by simp [hx],
  by_cases hy : z = y, by simp [hy],
  rw [equiv.swap_apply_of_ne_of_ne hx hy, equiv.swap_apply_of_ne_of_ne (hf.ne hx) (hf.ne hy)]
end

lemma function.injective.swap_comp [decidable_eq α] [decidable_eq β] {f : α → β}
  (hf : function.injective f) (x y : α) :
  equiv.swap (f x) (f y) ∘ f = f ∘ equiv.swap x y :=
funext $ λ z, hf.swap_apply _ _ _

/-- If both `α` and `β` are singletons, then `α ≃ β`. -/
def equiv_of_unique_of_unique [unique α] [unique β] : α ≃ β :=
{ to_fun := λ _, default β,
  inv_fun := λ _, default α,
  left_inv := λ _, subsingleton.elim _ _,
  right_inv := λ _, subsingleton.elim _ _ }

/-- If `α` is a singleton, then it is equivalent to any `punit`. -/
def equiv_punit_of_unique [unique α] : α ≃ punit.{v} :=
equiv_of_unique_of_unique

/-- If `α` is a subsingleton, then it is equivalent to `α × α`. -/
def subsingleton_prod_self_equiv {α : Type*} [subsingleton α] : α × α ≃ α :=
{ to_fun := λ p, p.1,
  inv_fun := λ a, (a, a),
  left_inv := λ p, subsingleton.elim _ _,
  right_inv := λ p, subsingleton.elim _ _, }

/-- To give an equivalence between two subsingleton types, it is sufficient to give any two
    functions between them. -/
def equiv_of_subsingleton_of_subsingleton [subsingleton α] [subsingleton β]
  (f : α → β) (g : β → α) : α ≃ β :=
{ to_fun := f,
  inv_fun := g,
  left_inv := λ _, subsingleton.elim _ _,
  right_inv := λ _, subsingleton.elim _ _ }

/-- A nonempty subsingleton type is (noncomputably) equivalent to `punit`. -/
noncomputable
def equiv.punit_of_nonempty_of_subsingleton {α : Sort*} [h : nonempty α] [subsingleton α] :
  α ≃ punit.{v} :=
equiv_of_subsingleton_of_subsingleton
 (λ _, punit.star) (λ _, h.some)

/-- `unique (unique α)` is equivalent to `unique α`. -/
def unique_unique_equiv : unique (unique α) ≃ unique α :=
equiv_of_subsingleton_of_subsingleton (λ h, h.default)
  (λ h, { default := h, uniq := λ _, subsingleton.elim _ _ })

namespace quot

/-- An equivalence `e : α ≃ β` generates an equivalence between quotient spaces,
if `ra a₁ a₂ ↔ rb (e a₁) (e a₂). -/
protected def congr {ra : α → α → Prop} {rb : β → β → Prop} (e : α ≃ β)
  (eq : ∀a₁ a₂, ra a₁ a₂ ↔ rb (e a₁) (e a₂)) :
  quot ra ≃ quot rb :=
{ to_fun := quot.map e (assume a₁ a₂, (eq a₁ a₂).1),
  inv_fun := quot.map e.symm
    (assume b₁ b₂ h,
     (eq (e.symm b₁) (e.symm b₂)).2
       ((e.apply_symm_apply b₁).symm ▸ (e.apply_symm_apply b₂).symm ▸ h)),
  left_inv := by { rintros ⟨a⟩, dunfold quot.map, simp only [equiv.symm_apply_apply] },
  right_inv := by { rintros ⟨a⟩, dunfold quot.map, simp only [equiv.apply_symm_apply] } }

@[simp]
lemma congr_mk {ra : α → α → Prop} {rb : β → β → Prop} (e : α ≃ β)
  (eq : ∀ (a₁ a₂ : α), ra a₁ a₂ ↔ rb (e a₁) (e a₂)) (a : α) :
  quot.congr e eq (quot.mk ra a) = quot.mk rb (e a) := rfl

/-- Quotients are congruent on equivalences under equality of their relation.
An alternative is just to use rewriting with `eq`, but then computational proofs get stuck. -/
protected def congr_right {r r' : α → α → Prop} (eq : ∀a₁ a₂, r a₁ a₂ ↔ r' a₁ a₂) :
  quot r ≃ quot r' :=
quot.congr (equiv.refl α) eq

/-- An equivalence `e : α ≃ β` generates an equivalence between the quotient space of `α`
by a relation `ra` and the quotient space of `β` by the image of this relation under `e`. -/
protected def congr_left {r : α → α → Prop} (e : α ≃ β) :
  quot r ≃ quot (λ b b', r (e.symm b) (e.symm b')) :=
@quot.congr α β r (λ b b', r (e.symm b) (e.symm b')) e (λ a₁ a₂, by simp only [e.symm_apply_apply])

end quot

namespace quotient
/-- An equivalence `e : α ≃ β` generates an equivalence between quotient spaces,
if `ra a₁ a₂ ↔ rb (e a₁) (e a₂). -/
protected def congr {ra : setoid α} {rb : setoid β} (e : α ≃ β)
  (eq : ∀a₁ a₂, @setoid.r α ra a₁ a₂ ↔ @setoid.r β rb (e a₁) (e a₂)) :
  quotient ra ≃ quotient rb :=
quot.congr e eq

@[simp]
lemma congr_mk {ra : setoid α} {rb : setoid β} (e : α ≃ β)
  (eq : ∀ (a₁ a₂ : α), setoid.r a₁ a₂ ↔ setoid.r (e a₁) (e a₂)) (a : α):
  quotient.congr e eq (quotient.mk a) = quotient.mk (e a) :=
rfl

/-- Quotients are congruent on equivalences under equality of their relation.
An alternative is just to use rewriting with `eq`, but then computational proofs get stuck. -/
protected def congr_right {r r' : setoid α}
  (eq : ∀a₁ a₂, @setoid.r α r a₁ a₂ ↔ @setoid.r α r' a₁ a₂) : quotient r ≃ quotient r' :=
quot.congr_right eq
end quotient

/-- If a function is a bijection between two sets `s` and `t`, then it induces an
equivalence between the the types `↥s` and ``↥t`. -/
noncomputable def set.bij_on.equiv {α : Type*} {β : Type*} {s : set α} {t : set β} (f : α → β)
  (h : set.bij_on f s t) : s ≃ t :=
equiv.of_bijective _ h.bijective

namespace function

lemma update_comp_equiv {α β α' : Sort*} [decidable_eq α'] [decidable_eq α] (f : α → β) (g : α' ≃ α)
  (a : α) (v : β) :
  update f a v ∘ g = update (f ∘ g) (g.symm a) v :=
by rw [← update_comp_eq_of_injective _ g.injective, g.apply_symm_apply]

lemma update_apply_equiv_apply {α β α' : Sort*} [decidable_eq α'] [decidable_eq α]
  (f : α → β) (g : α' ≃ α) (a : α) (v : β) (a' : α') :
  update f a v (g a') = update (f ∘ g) (g.symm a) v a' :=
congr_fun (update_comp_equiv f g a v) a'

end function

/-- The composition of an updated function with an equiv on a subset can be expressed as an
updated function. -/
lemma dite_comp_equiv_update {α : Type*} {β : Sort*} {γ : Sort*} {s : set α} (e : β ≃ s)
  (v : β → γ) (w : α → γ) (j : β) (x : γ) [decidable_eq β] [decidable_eq α]
  [∀ j, decidable (j ∈ s)] :
  (λ (i : α), if h : i ∈ s then (function.update v j x) (e.symm ⟨i, h⟩) else w i) =
  function.update (λ (i : α), if h : i ∈ s then v (e.symm ⟨i, h⟩) else w i) (e j) x :=
begin
  ext i,
  by_cases h : i ∈ s,
  { rw [dif_pos h,
        function.update_apply_equiv_apply, equiv.symm_symm, function.comp,
        function.update_apply, function.update_apply,
        dif_pos h],
    have h_coe : (⟨i, h⟩ : s) = e j ↔ i = e j := subtype.ext_iff.trans (by rw subtype.coe_mk),
    simp_rw h_coe,
    congr, },
  { have : i ≠ e j,
      by { contrapose! h, have : (e j : α) ∈ s := (e j).2, rwa ← h at this },
    simp [h, this] }
end<|MERGE_RESOLUTION|>--- conflicted
+++ resolved
@@ -1483,11 +1483,7 @@
   left_inv := λ x, by ext; refl,
   right_inv := λ ⟨a, b, pab⟩, rfl }
 
-<<<<<<< HEAD
-/-- The type `Π (i : α), β i` can be split as a product by separating the coordinates in `α`
-=======
 /-- The type `Π (i : α), β i` can be split as a product by separating the indices in `α`
->>>>>>> 6b45a4c3
 depending on whether they satisfy a predicate `p` or not. -/
 @[simps] def pi_equiv_pi_subtype_prod
   {α : Type*} (p : α → Prop) (β : α → Type*) [decidable_pred p] :
