--- conflicted
+++ resolved
@@ -651,15 +651,10 @@
   (Σ a:α₁, β a) ≃ (Σ a:α₂, β (f.symm a)) :=
 (sigma_congr_left f.symm).symm
 
-<<<<<<< HEAD
-/-- transporting a sigma type through an equivalence of the base and a family of equivalences of matching fibers -/
-def sigma_congr {α₁ α₂} {β₁ : α₁ → Sort*} {β₂ : α₂ → Sort*} (f : α₁ ≃ α₂) (F : ∀ a, β₁ a ≃ β₂ (f a)) :
-=======
 /-- Transporting a sigma type through an equivalence of the base and a family of equivalences
-of matching fibres -/
+of matching fibers -/
 def sigma_congr {α₁ α₂} {β₁ : α₁ → Sort*} {β₂ : α₂ → Sort*} (f : α₁ ≃ α₂)
   (F : ∀ a, β₁ a ≃ β₂ (f a)) :
->>>>>>> 42813431
   sigma β₁ ≃ sigma β₂ :=
 (sigma_congr_right F).trans (sigma_congr_left f)
 
