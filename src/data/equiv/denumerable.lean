/-
Copyright (c) 2018 Mario Carneiro. All rights reserved.
Released under Apache 2.0 license as described in the file LICENSE.
Authors: Mario Carneiro
-/
import data.equiv.encodable.basic
import data.sigma
import data.fintype.basic
import data.list.min_max

/-!
# Denumerable types

This file defines denumerable (countably infinite) types as a typeclass extending `encodable`. This
is used to provide explicit encode/decode functions from and to `ℕ`, with the information that those
functions are inverses of each other.

## Implementation notes

This property already has a name, namely `α ≃ ℕ`, but here we are interested in using it as a
typeclass.
-/

/-- A denumerable type is (constructively) bijective with `ℕ`. Typeclass equivalent of `α ≃ ℕ`. -/
class denumerable (α : Type*) extends encodable α :=
(decode_inv : ∀ n, ∃ a ∈ decode n, encode a = n)

open nat

namespace denumerable

section
variables {α : Type*} {β : Type*} [denumerable α] [denumerable β]
open encodable

theorem decode_is_some (α) [denumerable α] (n : ℕ) :
  (decode α n).is_some :=
option.is_some_iff_exists.2 $
(decode_inv n).imp $ λ a, Exists.fst

/-- Returns the `n`-th element of `α` indexed by the decoding. -/
def of_nat (α) [f : denumerable α] (n : ℕ) : α :=
option.get (decode_is_some α n)

@[simp, priority 900]
theorem decode_eq_of_nat (α) [denumerable α] (n : ℕ) :
  decode α n = some (of_nat α n) :=
option.eq_some_of_is_some _

@[simp] theorem of_nat_of_decode {n b}
  (h : decode α n = some b) : of_nat α n = b :=
option.some.inj $ (decode_eq_of_nat _ _).symm.trans h

@[simp] theorem encode_of_nat (n) : encode (of_nat α n) = n :=
let ⟨a, h, e⟩ := decode_inv n in
by rwa [of_nat_of_decode h]

@[simp] theorem of_nat_encode (a) : of_nat α (encode a) = a :=
of_nat_of_decode (encodek _)

/-- A denumerable type is equivalent to `ℕ`. -/
def eqv (α) [denumerable α] : α ≃ ℕ :=
⟨encode, of_nat α, of_nat_encode, encode_of_nat⟩

@[priority 100] -- See Note [lower instance priority]
instance : infinite α := infinite.of_surjective _ (eqv α).surjective

/-- A type equivalent to `ℕ` is denumerable. -/
def mk' {α} (e : α ≃ ℕ) : denumerable α :=
{ encode := e,
  decode := some ∘ e.symm,
  encodek := λ a, congr_arg some (e.symm_apply_apply _),
  decode_inv := λ n, ⟨_, rfl, e.apply_symm_apply _⟩ }

/-- Denumerability is conserved by equivalences. This is transitivity of equivalence the denumerable
way. -/
def of_equiv (α) {β} [denumerable α] (e : β ≃ α) : denumerable β :=
{ decode_inv := λ n, by simp,
  ..encodable.of_equiv _ e }

@[simp] theorem of_equiv_of_nat (α) {β} [denumerable α] (e : β ≃ α)
  (n) : @of_nat β (of_equiv _ e) n = e.symm (of_nat α n) :=
by apply of_nat_of_decode; show option.map _ _ = _; simp

/-- All denumerable types are equivalent. -/
def equiv₂ (α β) [denumerable α] [denumerable β] : α ≃ β := (eqv α).trans (eqv β).symm

instance nat : denumerable ℕ := ⟨λ n, ⟨_, rfl, rfl⟩⟩

@[simp] theorem of_nat_nat (n) : of_nat ℕ n = n := rfl

/-- If `α` is denumerable, then so is `option α`. -/
instance option : denumerable (option α) := ⟨λ n, begin
  cases n,
  { refine ⟨none, _, encode_none⟩,
    rw [decode_option_zero, option.mem_def] },
  refine ⟨some (of_nat α n), _, _⟩,
  { rw [decode_option_succ, decode_eq_of_nat, option.map_some', option.mem_def] },
  rw [encode_some, encode_of_nat],
end⟩

/-- If `α` and `β` are denumerable, then so is their sum. -/
instance sum : denumerable (α ⊕ β) :=
⟨λ n, begin
  suffices : ∃ a ∈ @decode_sum α β _ _ n,
    encode_sum a = bit (bodd n) (div2 n), {simpa [bit_decomp]},
  simp [decode_sum]; cases bodd n; simp [decode_sum, bit, encode_sum]
end⟩

section sigma
variables {γ : α → Type*} [∀ a, denumerable (γ a)]

/-- A denumerable collection of denumerable types is denumerable. -/
instance sigma : denumerable (sigma γ) :=
⟨λ n, by simp [decode_sigma]; exact ⟨_, _, ⟨rfl, heq.rfl⟩, by simp⟩⟩

@[simp] theorem sigma_of_nat_val (n : ℕ) :
  of_nat (sigma γ) n = ⟨of_nat α (unpair n).1, of_nat (γ _) (unpair n).2⟩ :=
option.some.inj $
by rw [← decode_eq_of_nat, decode_sigma_val]; simp; refl

end sigma

/-- If `α` and `β` are denumerable, then so is their product. -/
instance prod : denumerable (α × β) :=
of_equiv _ (equiv.sigma_equiv_prod α β).symm

@[simp] theorem prod_of_nat_val (n : ℕ) :
  of_nat (α × β) n = (of_nat α (unpair n).1, of_nat β (unpair n).2) :=
by simp; refl

@[simp] theorem prod_nat_of_nat : of_nat (ℕ × ℕ) = unpair :=
by funext; simp

instance int : denumerable ℤ := denumerable.mk' equiv.int_equiv_nat

instance pnat : denumerable ℕ+ := denumerable.mk' equiv.pnat_equiv_nat

/-- The lift of a denumerable type is denumerable. -/
instance ulift : denumerable (ulift α) := of_equiv _ equiv.ulift

/-- The lift of a denumerable type is denumerable. -/
instance plift : denumerable (plift α) := of_equiv _ equiv.plift

/-- If `α` is denumerable, then `α × α` and `α` are equivalent. -/
def pair : α × α ≃ α := equiv₂ _ _

end
end denumerable

namespace nat.subtype
open function encodable

/-! ### Subsets of `ℕ` -/

variables {s : set ℕ} [infinite s]

section classical
open_locale classical

lemma exists_succ (x : s) : ∃ n, ↑x + n + 1 ∈ s :=
classical.by_contradiction $ λ h,
have ∀ (a : ℕ) (ha : a ∈ s), a < succ x,
  from λ a ha, lt_of_not_ge (λ hax, h ⟨a - (x + 1),
    by rwa [add_right_comm, add_tsub_cancel_of_le hax]⟩),
fintype.false
  ⟨(((multiset.range (succ x)).filter (∈ s)).pmap
      (λ (y : ℕ) (hy : y ∈ s), subtype.mk y hy)
      (by simp [-multiset.range_succ])).to_finset,
    by simpa [subtype.ext_iff_val, multiset.mem_filter, -multiset.range_succ]⟩

end classical

variable [decidable_pred (∈ s)]

/-- Returns the next natural in a set, according to the usual ordering of `ℕ`. -/
def succ (x : s) : s :=
have h : ∃ m, ↑x + m + 1 ∈ s, from exists_succ x,
⟨↑x + nat.find h + 1, nat.find_spec h⟩

lemma succ_le_of_lt {x y : s} (h : y < x) : succ y ≤ x :=
have hx : ∃ m, ↑y + m + 1 ∈ s, from exists_succ _,
let ⟨k, hk⟩ := nat.exists_eq_add_of_lt h in
have nat.find hx ≤ k, from nat.find_min' _ (hk ▸ x.2),
show (y : ℕ) + nat.find hx + 1 ≤ x,
by rw hk; exact add_le_add_right (add_le_add_left this _) _

lemma le_succ_of_forall_lt_le {x y : s} (h : ∀ z < x, z ≤ y) : x ≤ succ y :=
have hx : ∃ m, ↑y + m + 1 ∈ s, from exists_succ _,
show ↑x ≤ ↑y + nat.find hx + 1,
from le_of_not_gt $ λ hxy,
(h ⟨_, nat.find_spec hx⟩ hxy).not_lt $
  calc ↑y ≤ ↑y + nat.find hx : le_add_of_nonneg_right (nat.zero_le _)
  ... < ↑y + nat.find hx + 1 : nat.lt_succ_self _

lemma lt_succ_self (x : s) : x < succ x :=
calc (x : ℕ) ≤ x + _ : le_self_add
... < succ x : nat.lt_succ_self (x + _)

lemma lt_succ_iff_le {x y : s} : x < succ y ↔ x ≤ y :=
⟨λ h, le_of_not_gt (λ h', not_le_of_gt h (succ_le_of_lt h')),
  λ h, lt_of_le_of_lt h (lt_succ_self _)⟩

/-- Returns the `n`-th element of a set, according to the usual ordering of `ℕ`. -/
def of_nat (s : set ℕ) [decidable_pred (∈ s)] [infinite s] : ℕ → s
| 0     := ⊥
| (n+1) := succ (of_nat n)

lemma of_nat_surjective_aux : ∀ {x : ℕ} (hx : x ∈ s), ∃ n, of_nat s n = ⟨x, hx⟩
| x := λ hx, let t : list s := ((list.range x).filter (λ y, y ∈ s)).pmap
  (λ (y : ℕ) (hy : y ∈ s), ⟨y, hy⟩) (by simp) in
have hmt : ∀ {y : s}, y ∈ t ↔ y < ⟨x, hx⟩,
  by simp [list.mem_filter, subtype.ext_iff_val, t]; intros; refl,
have wf : ∀ m : s, list.maximum t = m → ↑m < x,
  from λ m hmax, by simpa [hmt] using list.maximum_mem hmax,
begin
  cases hmax : list.maximum t with m,
<<<<<<< HEAD
  { exact ⟨0, le_antisymm (@bot_le s _ _ _)
=======
  { exact ⟨0, le_antisymm bot_le
>>>>>>> e5a79a7a
      (le_of_not_gt (λ h, list.not_mem_nil (⊥ : s) $
        by rw [← list.maximum_eq_none.1 hmax, hmt]; exact h))⟩ },
  cases of_nat_surjective_aux m.2 with a ha,
  exact ⟨a + 1, le_antisymm
    (by rw of_nat; exact succ_le_of_lt (by rw ha; exact wf _ hmax)) $
    by rw of_nat; exact le_succ_of_forall_lt_le
      (λ z hz, by rw ha; cases m; exact list.le_maximum_of_mem (hmt.2 hz) hmax)⟩
end
using_well_founded {dec_tac := `[tauto]}

lemma of_nat_surjective : surjective (of_nat s) :=
λ ⟨x, hx⟩, of_nat_surjective_aux hx

private def to_fun_aux (x : s) : ℕ :=
(list.range x).countp (∈ s)

private lemma to_fun_aux_eq (x : s) :
  to_fun_aux x = ((finset.range x).filter (∈ s)).card :=
by rw [to_fun_aux, list.countp_eq_length_filter]; refl

open finset

private lemma right_inverse_aux : ∀ n, to_fun_aux (of_nat s n) = n
| 0 := begin
  rw [to_fun_aux_eq, card_eq_zero, eq_empty_iff_forall_not_mem],
  rintro n hn,
  rw [mem_filter, of_nat, mem_range] at hn,
  exact bot_le.not_lt (show (⟨n, hn.2⟩ : s) < ⊥, from hn.1),
end
| (n+1) := have ih : to_fun_aux (of_nat s n) = n, from right_inverse_aux n,
have h₁ : (of_nat s n : ℕ) ∉ (range (of_nat s n)).filter (∈ s), by simp,
have h₂ : (range (succ (of_nat s n))).filter (∈ s) =
  insert (of_nat s n) ((range (of_nat s n)).filter (∈ s)),
  begin
    simp only [finset.ext_iff, mem_insert, mem_range, mem_filter],
    exact λ m, ⟨λ h, by simp only [h.2, and_true]; exact or.symm
        (lt_or_eq_of_le ((@lt_succ_iff_le _ _ _ ⟨m, h.2⟩ _).1 h.1)),
      λ h, h.elim (λ h, h.symm ▸ ⟨lt_succ_self _, (of_nat s n).prop⟩)
        (λ h, ⟨h.1.trans (lt_succ_self _), h.2⟩)⟩,
  end,
begin
  simp only [to_fun_aux_eq, of_nat, range_succ] at ⊢ ih,
  conv {to_rhs, rw [← ih, ← card_insert_of_not_mem h₁, ← h₂] },
end

/-- Any infinite set of naturals is denumerable. -/
def denumerable (s : set ℕ) [decidable_pred (∈ s)] [infinite s] : denumerable s :=
denumerable.of_equiv ℕ
{ to_fun := to_fun_aux,
  inv_fun := of_nat s,
  left_inv := left_inverse_of_surjective_of_right_inverse of_nat_surjective right_inverse_aux,
  right_inv := right_inverse_aux }

end nat.subtype

namespace denumerable
open encodable

/-- An infinite encodable type is denumerable. -/
def of_encodable_of_infinite (α : Type*) [encodable α] [infinite α] : denumerable α :=
begin
  letI := @decidable_range_encode α _;
  letI : infinite (set.range (@encode α _)) :=
    infinite.of_injective _ (equiv.of_injective _ encode_injective).injective,
  letI := nat.subtype.denumerable (set.range (@encode α _)),
  exact denumerable.of_equiv (set.range (@encode α _)) (equiv_range_encode α),
end

end denumerable<|MERGE_RESOLUTION|>--- conflicted
+++ resolved
@@ -215,11 +215,7 @@
   from λ m hmax, by simpa [hmt] using list.maximum_mem hmax,
 begin
   cases hmax : list.maximum t with m,
-<<<<<<< HEAD
-  { exact ⟨0, le_antisymm (@bot_le s _ _ _)
-=======
   { exact ⟨0, le_antisymm bot_le
->>>>>>> e5a79a7a
       (le_of_not_gt (λ h, list.not_mem_nil (⊥ : s) $
         by rw [← list.maximum_eq_none.1 hmax, hmt]; exact h))⟩ },
   cases of_nat_surjective_aux m.2 with a ha,
