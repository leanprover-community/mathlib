--- conflicted
+++ resolved
@@ -160,15 +160,9 @@
 
 lemma exists_succ (x : s) : ∃ n, ↑x + n + 1 ∈ s :=
 classical.by_contradiction $ λ h,
-<<<<<<< HEAD
 have ∀ (a : ℕ) (ha : a ∈ s), a < succ x,
   from λ a ha, lt_of_not_ge (λ hax, h ⟨a - (x + 1),
-    by rwa [add_right_comm, add_sub_cancel_of_le hax]⟩),
-=======
-have ∀ (a : ℕ) (ha : a ∈ s), a < x.val.succ,
-  from λ a ha, lt_of_not_ge (λ hax, h ⟨a - (x.1 + 1),
     by rwa [add_right_comm, add_tsub_cancel_of_le hax]⟩),
->>>>>>> 3c11bd77
 fintype.false
   ⟨(((multiset.range (succ x)).filter (∈ s)).pmap
       (λ (y : ℕ) (hy : y ∈ s), subtype.mk y hy)
