/-
Copyright (c) 2018 Johannes Hölzl. All rights reserved.
Released under Apache 2.0 license as described in the file LICENSE.
Authors: Johannes Hölzl, Callum Sutton, Yury Kudryashov
-/
import data.equiv.mul_add
import algebra.field
import algebra.opposites

/-!
# (Semi)ring equivs

In this file we define extension of `equiv` called `ring_equiv`, which is a datatype representing an
isomorphism of `semiring`s, `ring`s, `division_ring`s, or `field`s. We also introduce the
corresponding group of automorphisms `ring_aut`.

## Notations

The extended equiv have coercions to functions, and the coercion is the canonical notation when
treating the isomorphism as maps.

## Implementation notes

The fields for `ring_equiv` now avoid the unbundled `is_mul_hom` and `is_add_hom`, as these are
deprecated.

Definition of multiplication in the groups of automorphisms agrees with function composition,
multiplication in `equiv.perm`, and multiplication in `category_theory.End`, not with
`category_theory.comp`.

## Tags

equiv, mul_equiv, add_equiv, ring_equiv, mul_aut, add_aut, ring_aut
-/

variables {R : Type*} {S : Type*} {S' : Type*}

set_option old_structure_cmd true

/- (semi)ring equivalence. -/
structure ring_equiv (R S : Type*) [has_mul R] [has_add R] [has_mul S] [has_add S]
  extends R ≃ S, R ≃* S, R ≃+ S

infix ` ≃+* `:25 := ring_equiv

namespace ring_equiv

section basic

variables [has_mul R] [has_add R] [has_mul S] [has_add S] [has_mul S'] [has_add S']

instance : has_coe_to_fun (R ≃+* S) := ⟨_, ring_equiv.to_fun⟩

@[simp] lemma to_fun_eq_coe_fun (f : R ≃+* S) : f.to_fun = f := rfl

instance has_coe_to_mul_equiv : has_coe (R ≃+* S) (R ≃* S) := ⟨ring_equiv.to_mul_equiv⟩

instance has_coe_to_add_equiv : has_coe (R ≃+* S) (R ≃+ S) := ⟨ring_equiv.to_add_equiv⟩

@[norm_cast] lemma coe_mul_equiv (f : R ≃+* S) (a : R) :
  (f : R ≃* S) a = f a := rfl

@[norm_cast] lemma coe_add_equiv (f : R ≃+* S) (a : R) :
  (f : R ≃+ S) a = f a := rfl

variable (R)

/-- The identity map is a ring isomorphism. -/
@[refl] protected def refl : R ≃+* R := { .. mul_equiv.refl R, .. add_equiv.refl R }

@[simp] lemma refl_apply (x : R) : ring_equiv.refl R x = x := rfl

@[simp] lemma coe_add_equiv_refl : (ring_equiv.refl R : R ≃+ R) = add_equiv.refl R := rfl

@[simp] lemma coe_mul_equiv_refl : (ring_equiv.refl R : R ≃* R) = mul_equiv.refl R := rfl

variables {R}

/-- The inverse of a ring isomorphism is a ring isomorphism. -/
@[symm] protected def symm (e : R ≃+* S) : S ≃+* R :=
{ .. e.to_mul_equiv.symm, .. e.to_add_equiv.symm }

/-- Transitivity of `ring_equiv`. -/
@[trans] protected def trans (e₁ : R ≃+* S) (e₂ : S ≃+* S') : R ≃+* S' :=
{ .. (e₁.to_mul_equiv.trans e₂.to_mul_equiv), .. (e₁.to_add_equiv.trans e₂.to_add_equiv) }

protected lemma bijective (e : R ≃+* S) : function.bijective e := e.to_equiv.bijective
protected lemma injective (e : R ≃+* S) : function.injective e := e.to_equiv.injective
protected lemma surjective (e : R ≃+* S) : function.surjective e := e.to_equiv.surjective

@[simp] lemma apply_symm_apply (e : R ≃+* S) : ∀ x, e (e.symm x) = x := e.to_equiv.apply_symm_apply
@[simp] lemma symm_apply_apply (e : R ≃+* S) : ∀ x, e.symm (e x) = x := e.to_equiv.symm_apply_apply

lemma image_eq_preimage (e : R ≃+* S) (s : set R) : e '' s = e.symm ⁻¹' s :=
e.to_equiv.image_eq_preimage s

end basic

section comm_semiring
open opposite

variables (R) [comm_semiring R]

/-- A commutative ring is isomorphic to its opposite. -/
def to_opposite : R ≃+* Rᵒᵖ :=
{ map_add' := λ x y, rfl,
  map_mul' := λ x y, mul_comm (op y) (op x),
  ..equiv_to_opposite }

@[simp]
lemma to_opposite_apply (r : R) : to_opposite R r = op r := rfl

@[simp]
lemma to_opposite_symm_apply (r : Rᵒᵖ) : (to_opposite R).symm r = unop r := rfl

end comm_semiring

section semiring

variables [semiring R] [semiring S] (f : R ≃+* S) (x y : R)

/-- A ring isomorphism preserves multiplication. -/
@[simp] lemma map_mul : f (x * y) = f x * f y := f.map_mul' x y

/-- A ring isomorphism sends one to one. -/
@[simp] lemma map_one : f 1 = 1 := (f : R ≃* S).map_one

/-- A ring isomorphism preserves addition. -/
@[simp] lemma map_add : f (x + y) = f x + f y := f.map_add' x y

/-- A ring isomorphism sends zero to zero. -/
@[simp] lemma map_zero : f 0 = 0 := (f : R ≃+ S).map_zero

variable {x}

@[simp] lemma map_eq_one_iff : f x = 1 ↔ x = 1 := (f : R ≃* S).map_eq_one_iff
@[simp] lemma map_eq_zero_iff : f x = 0 ↔ x = 0 := (f : R ≃+ S).map_eq_zero_iff

lemma map_ne_one_iff : f x ≠ 1 ↔ x ≠ 1 := (f : R ≃* S).map_ne_one_iff
lemma map_ne_zero_iff : f x ≠ 0 ↔ x ≠ 0 := (f : R ≃+ S).map_ne_zero_iff

/-- Produce a ring isomorphism from a bijective ring homomorphism. -/
noncomputable def of_bijective (f : R →+* S) (hf : function.bijective f) : R ≃+* S :=
{ .. equiv.of_bijective f hf, .. f }

end semiring

section

variables [ring R] [ring S] (f : R ≃+* S) (x y : R)

@[simp] lemma map_neg : f (-x) = -f x := (f : R ≃+ S).map_neg x

@[simp] lemma map_sub : f (x - y) = f x - f y := (f : R ≃+ S).map_sub x y

@[simp] lemma map_neg_one : f (-1) = -1 := f.map_one ▸ f.map_neg 1

end

section semiring_hom

variables [semiring R] [semiring S] [semiring S']

/-- Reinterpret a ring equivalence as a ring homomorphism. -/
def to_ring_hom (e : R ≃+* S) : R →+* S :=
{ .. e.to_mul_equiv.to_monoid_hom, .. e.to_add_equiv.to_add_monoid_hom }

instance has_coe_to_ring_hom : has_coe (R ≃+* S) (R →+* S) := ⟨ring_equiv.to_ring_hom⟩

@[norm_cast] lemma coe_ring_hom (f : R ≃+* S) (a : R) :
  (f : R →+* S) a = f a := rfl

/-- Reinterpret a ring equivalence as a monoid homomorphism. -/
abbreviation to_monoid_hom (e : R ≃+* S) : R →* S := e.to_ring_hom.to_monoid_hom

/-- Reinterpret a ring equivalence as an `add_monoid` homomorphism. -/
abbreviation to_add_monoid_hom (e : R ≃+* S) : R →+ S := e.to_ring_hom.to_add_monoid_hom

@[simp]
lemma to_ring_hom_refl : (ring_equiv.refl R).to_ring_hom = ring_hom.id R := rfl

@[simp]
lemma to_monoid_hom_refl : (ring_equiv.refl R).to_monoid_hom = monoid_hom.id R := rfl

@[simp]
lemma to_add_monoid_hom_refl : (ring_equiv.refl R).to_add_monoid_hom = add_monoid_hom.id R := rfl

@[simp]
lemma to_ring_hom_apply_symm_to_ring_hom_apply (e : R ≃+* S) :
  ∀ (y : S), e.to_ring_hom (e.symm.to_ring_hom y) = y :=
e.to_equiv.apply_symm_apply

@[simp]
lemma symm_to_ring_hom_apply_to_ring_hom_apply (e : R ≃+* S) :
  ∀ (x : R), e.symm.to_ring_hom (e.to_ring_hom x) = x :=
equiv.symm_apply_apply (e.to_equiv)

@[simp]
lemma to_ring_hom_trans (e₁ : R ≃+* S) (e₂ : S ≃+* S') :
  (e₁.trans e₂).to_ring_hom = e₂.to_ring_hom.comp e₁.to_ring_hom := rfl

end semiring_hom

end ring_equiv

namespace mul_equiv

/-- Gives a `ring_equiv` from a `mul_equiv` preserving addition.-/
def to_ring_equiv {R : Type*} {S : Type*} [has_add R] [has_add S] [has_mul R] [has_mul S]
  (h : R ≃* S) (H : ∀ x y : R, h (x + y) = h x + h y) : R ≃+* S :=
{..h.to_equiv, ..h, ..add_equiv.mk' h.to_equiv H }

end mul_equiv

namespace ring_equiv

<<<<<<< HEAD
section ring_hom

variables [ring R] [ring S]

/-- Interpret an equivalence `f : R ≃ S` as a ring equivalence `R ≃+* S`. -/
def of' (e : R ≃ S) [is_ring_hom e] : R ≃+* S :=
{ .. e, .. monoid_hom.of e, .. add_monoid_hom.of e }

instance (e : R ≃+* S) : is_ring_hom e := e.to_ring_hom.is_ring_hom

end ring_hom

section

variables [has_mul R] [has_add R] [has_mul S] [has_add S]

=======
>>>>>>> f78a012d
/-- Two ring isomorphisms agree if they are defined by the
    same underlying function. -/
@[ext] lemma ext {f g : R ≃+* S} (h : ∀ x, f x = g x) : f = g :=
begin
  have h₁ : f.to_equiv = g.to_equiv := equiv.ext h,
  cases f, cases g, congr,
  { exact (funext h) },
  { exact congr_arg equiv.inv_fun h₁ }
end

@[simp] theorem trans_symm (e : R ≃+* S) : e.trans e.symm = ring_equiv.refl R := ext e.3
@[simp] theorem symm_trans (e : R ≃+* S) : e.symm.trans e = ring_equiv.refl S := ext e.4

end

/-- If two rings are isomorphic, and the second is an integral domain, then so is the first. -/
protected lemma is_integral_domain {A : Type*} (B : Type*) [ring A] [ring B]
  (hB : is_integral_domain B) (e : A ≃+* B) : is_integral_domain A :=
{ mul_comm := λ x y, have e.symm (e x * e y) = e.symm (e y * e x), by rw hB.mul_comm, by simpa,
  eq_zero_or_eq_zero_of_mul_eq_zero := λ x y hxy,
    have e x * e y = 0, by rw [← e.map_mul, hxy, e.map_zero],
    (hB.eq_zero_or_eq_zero_of_mul_eq_zero _ _ this).imp (λ hx, by simpa using congr_arg e.symm hx)
      (λ hy, by simpa using congr_arg e.symm hy),
  exists_pair_ne := ⟨e.symm 0, e.symm 1,
    by { haveI : nontrivial B := hB.to_nontrivial, exact e.symm.injective.ne zero_ne_one }⟩ }

/-- If two rings are isomorphic, and the second is an integral domain, then so is the first. -/
protected def integral_domain {A : Type*} (B : Type*) [ring A] [integral_domain B]
  (e : A ≃+* B) : integral_domain A :=
{ .. (‹_› : ring A), .. e.is_integral_domain B (integral_domain.to_is_integral_domain B) }

end ring_equiv

/-- The group of ring automorphisms. -/
@[reducible] def ring_aut (R : Type*) [has_mul R] [has_add R] := ring_equiv R R

namespace ring_aut

variables (R) [has_mul R] [has_add R]

/--
The group operation on automorphisms of a ring is defined by
λ g h, ring_equiv.trans h g.
This means that multiplication agrees with composition, (g*h)(x) = g (h x) .
-/
instance : group (ring_aut R) :=
by refine_struct
{ mul := λ g h, ring_equiv.trans h g,
  one := ring_equiv.refl R,
  inv := ring_equiv.symm };
intros; ext; try { refl }; apply equiv.left_inv

instance : inhabited (ring_aut R) := ⟨1⟩

/-- Monoid homomorphism from ring automorphisms to additive automorphisms. -/
def to_add_aut : ring_aut R →* add_aut R :=
by refine_struct { to_fun := ring_equiv.to_add_equiv }; intros; refl

/-- Monoid homomorphism from ring automorphisms to multiplicative automorphisms. -/
def to_mul_aut : ring_aut R →* mul_aut R :=
by refine_struct { to_fun := ring_equiv.to_mul_equiv }; intros; refl

/-- Monoid homomorphism from ring automorphisms to permutations. -/
def to_perm : ring_aut R →* equiv.perm R :=
by refine_struct { to_fun := ring_equiv.to_equiv }; intros; refl

end ring_aut

namespace equiv

variables (K : Type*) [division_ring K]

def units_equiv_ne_zero : units K ≃ {a : K | a ≠ 0} :=
⟨λ a, ⟨a.1, a.coe_ne_zero⟩, λ a, units.mk0 _ a.2, λ ⟨_, _, _, _⟩, units.ext rfl, λ ⟨_, _⟩, rfl⟩

variable {K}

@[simp]
lemma coe_units_equiv_ne_zero (a : units K) :
  ((units_equiv_ne_zero K a) : K) = a := rfl

end equiv<|MERGE_RESOLUTION|>--- conflicted
+++ resolved
@@ -214,25 +214,8 @@
 
 namespace ring_equiv
 
-<<<<<<< HEAD
-section ring_hom
-
-variables [ring R] [ring S]
-
-/-- Interpret an equivalence `f : R ≃ S` as a ring equivalence `R ≃+* S`. -/
-def of' (e : R ≃ S) [is_ring_hom e] : R ≃+* S :=
-{ .. e, .. monoid_hom.of e, .. add_monoid_hom.of e }
-
-instance (e : R ≃+* S) : is_ring_hom e := e.to_ring_hom.is_ring_hom
-
-end ring_hom
-
-section
-
-variables [has_mul R] [has_add R] [has_mul S] [has_add S]
-
-=======
->>>>>>> f78a012d
+variables [has_add R] [has_add S] [has_mul R] [has_mul S]
+
 /-- Two ring isomorphisms agree if they are defined by the
     same underlying function. -/
 @[ext] lemma ext {f g : R ≃+* S} (h : ∀ x, f x = g x) : f = g :=
@@ -245,8 +228,6 @@
 
 @[simp] theorem trans_symm (e : R ≃+* S) : e.trans e.symm = ring_equiv.refl R := ext e.3
 @[simp] theorem symm_trans (e : R ≃+* S) : e.symm.trans e = ring_equiv.refl S := ext e.4
-
-end
 
 /-- If two rings are isomorphic, and the second is an integral domain, then so is the first. -/
 protected lemma is_integral_domain {A : Type*} (B : Type*) [ring A] [ring B]
