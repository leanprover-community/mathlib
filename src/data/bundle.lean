/-
Copyright © 2021 Nicolò Cavalleri. All rights reserved.
Released under Apache 2.0 license as described in the file LICENSE.
Authors: Nicolò Cavalleri
-/

import tactic.basic
import algebra.module.basic

/-!
# Bundle
Basic data structure to implement fiber bundles, vector bundles (maybe fibrations?), etc. This file
should contain all possible results that do not involve any topology.
We provide a type synonym of `Σ x, E x` as `bundle.total_space E`, to be able to endow it with
a topology which is not the disjoint union topology `sigma.topological_space`. In general, the
constructions of fiber bundles we will make will be of this form.

## References
- https://en.wikipedia.org/wiki/Bundle_(mathematics)
-/

namespace bundle

variables {B : Type*} (E : B → Type*)

/--
`total_space E` is the total space of the bundle `Σ x, E x`. This type synonym is used to avoid
conflicts with general sigma types.
-/
def total_space := Σ x, E x

instance [inhabited B] [inhabited (E default)] :
  inhabited (total_space E) := ⟨⟨default, default⟩⟩

variables {E}

/-- `bundle.proj` is the canonical projection `total_space E → B` on the base space. -/
@[simp, reducible] def proj : total_space E → B := sigma.fst

/-- Constructor for the total space of a `topological_fiber_bundle_core`. -/
@[simp, reducible] def total_space_mk (b : B) (a : E b) :
  bundle.total_space E := ⟨b, a⟩

lemma total_space.proj_mk {x : B} {y : E x} : proj (total_space_mk x y) = x :=
rfl

lemma sigma_mk_eq_total_space_mk {x : B} {y : E x} : sigma.mk x y = total_space_mk x y :=
rfl

lemma total_space.mk_cast {x x' : B} (h : x = x') (b : E x) :
  total_space_mk x' (cast (congr_arg E h) b) = total_space_mk x b :=
by { subst h, refl }

lemma total_space.eta (z : total_space E) :
  total_space_mk (proj z) z.2 = z :=
sigma.eta z

instance {x : B} : has_coe_t (E x) (total_space E) := ⟨total_space_mk x⟩

@[simp] lemma coe_fst (x : B) (v : E x) : (v : total_space E).fst = x := rfl
@[simp] lemma coe_snd {x : B} {y : E x} : (y : total_space E).snd = y := rfl

lemma to_total_space_coe {x : B} (v : E x) : (v : total_space E) = total_space_mk x v := rfl

-- notation for the direct sum of two bundles over the same base
notation E₁ `×ᵇ`:100 E₂ := λ x, E₁ x × E₂ x

/-- `bundle.trivial B F` is the trivial bundle over `B` of fiber `F`. -/
def trivial (B : Type*) (F : Type*) : B → Type* := function.const B F

instance {F : Type*} [inhabited F] {b : B} : inhabited (bundle.trivial B F b) := ⟨(default : F)⟩

/-- The trivial bundle, unlike other bundles, has a canonical projection on the fiber. -/
def trivial.proj_snd (B : Type*) (F : Type*) : total_space (bundle.trivial B F) → F := sigma.snd
<<<<<<< HEAD
=======

section pullback

variable {B' : Type*}

/-- The pullback of a bundle `E` over a base `B` under a map `f : B' → B`, denoted by `pullback f E`
or `f *ᵖ E`,  is the bundle over `B'` whose fiber over `b'` is `E (f b')`. -/
@[nolint has_inhabited_instance] def pullback (f : B' → B) (E : B → Type*) := λ x, E (f x)

notation f ` *ᵖ ` E := pullback f E

/-- Natural embedding of the total space of `f *ᵖ E` into `B' × total_space E`. -/
@[simp] def pullback_total_space_embedding (f : B' → B) :
  total_space (f *ᵖ E) → B' × total_space E :=
λ z, (proj (f *ᵖ E) z, total_space_mk E (f (proj (f *ᵖ E) z)) z.2)

/-- The base map `f : B' → B` lifts to a canonical map on the total spaces. -/
def pullback.lift (f : B' → B) : total_space (f *ᵖ E) → total_space E :=
λ z, total_space_mk E (f (proj (f *ᵖ E) z)) z.2

@[simp] lemma pullback.proj_lift (f : B' → B) (x : total_space (f *ᵖ E)) :
  proj E (pullback.lift E f x) = f x.1 :=
rfl

@[simp] lemma pullback.lift_mk (f : B' → B) (x : B') (y : E (f x)) :
  pullback.lift E f (total_space_mk (f *ᵖ E) x y) = total_space_mk E (f x) y :=
rfl

lemma pullback_total_space_embedding_snd (f : B' → B) (x : total_space (f *ᵖ E)) :
  (pullback_total_space_embedding E f x).2 = pullback.lift E f x :=
rfl

end pullback
>>>>>>> 475f18b6

section fiber_structures

variable [∀ x, add_comm_monoid (E x)]

@[simp] lemma coe_snd_map_apply (x : B) (v w : E x) :
  (↑(v + w) : total_space E).snd = (v : total_space E).snd + (w : total_space E).snd := rfl

variables (R : Type*) [semiring R] [∀ x, module R (E x)]

@[simp] lemma coe_snd_map_smul (x : B) (r : R) (v : E x) :
  (↑(r • v) : total_space E).snd = r • (v : total_space E).snd := rfl

end fiber_structures

section trivial_instances

variables {F : Type*} {R : Type*} [semiring R] (b : B)

instance [add_comm_monoid F] : add_comm_monoid (bundle.trivial B F b) := ‹add_comm_monoid F›
instance [add_comm_group F] : add_comm_group (bundle.trivial B F b) := ‹add_comm_group F›
instance [add_comm_monoid F] [module R F] : module R (bundle.trivial B F b) := ‹module R F›

end trivial_instances

end bundle<|MERGE_RESOLUTION|>--- conflicted
+++ resolved
@@ -72,8 +72,6 @@
 
 /-- The trivial bundle, unlike other bundles, has a canonical projection on the fiber. -/
 def trivial.proj_snd (B : Type*) (F : Type*) : total_space (bundle.trivial B F) → F := sigma.snd
-<<<<<<< HEAD
-=======
 
 section pullback
 
@@ -107,7 +105,6 @@
 rfl
 
 end pullback
->>>>>>> 475f18b6
 
 section fiber_structures
 
