--- conflicted
+++ resolved
@@ -250,10 +250,7 @@
 ⟨λ h, quotient.out_equiv_out.1 $ h ▸ setoid.refl _, λ h, h ▸ rfl⟩
 
 section pi
-<<<<<<< HEAD
-=======
-
->>>>>>> 742ec88c
+
 instance pi_setoid {ι : Sort*} {α : ι → Sort*} [∀ i, setoid (α i)] : setoid (Π i, α i) :=
 { r := λ a b, ∀ i, a i ≈ b i,
   iseqv := ⟨
@@ -271,10 +268,6 @@
   (f : Π i, α i) : quotient.choice (λ i, ⟦f i⟧) = ⟦f⟧ :=
 quotient.sound $ λ i, quotient.mk_out _
 
-<<<<<<< HEAD
-
-=======
->>>>>>> 742ec88c
 @[elab_as_eliminator] lemma quotient.induction_on_pi
    {ι : Type*} {α : ι → Sort*} [s : ∀ i, setoid (α i)]
    {p : (Π i, quotient (s i)) → Prop} (f : Π i, quotient (s i))
@@ -283,10 +276,7 @@
   rw ← (funext (λ i, quotient.out_eq (f i)) : (λ i,  ⟦(f i).out⟧) = f),
   apply h,
 end
-<<<<<<< HEAD
-=======
-
->>>>>>> 742ec88c
+
 end pi
 
 lemma nonempty_quotient_iff (s : setoid α) : nonempty (quotient s) ↔ nonempty α :=
