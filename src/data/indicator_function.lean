--- conflicted
+++ resolved
@@ -103,12 +103,8 @@
   mul_indicator (range f) g ∘ f = g ∘ f :=
 piecewise_range_comp _ _ _
 
-<<<<<<< HEAD
-@[to_additive] lemma mul_indicator_congr (h : eq_on f g s) : mul_indicator s f = mul_indicator s g :=
-=======
 @[to_additive] lemma mul_indicator_congr (h : eq_on f g s) :
   mul_indicator s f = mul_indicator s g :=
->>>>>>> d6706d5b
 funext $ λx, by { simp only [mul_indicator], split_ifs, { exact h h_1 }, refl }
 
 @[simp, to_additive] lemma mul_indicator_univ (f : α → M) : mul_indicator (univ : set α) f = f :=
@@ -406,22 +402,14 @@
   mul_indicator s f a ≤ 1 :=
 mul_indicator_apply_le_one (h a)
 
-<<<<<<< HEAD
-@[to_additive] lemma mul_indicator_le_mul_indicator (h : f a ≤ g a) : mul_indicator s f a ≤ mul_indicator s g a :=
-=======
 @[to_additive] lemma mul_indicator_le_mul_indicator (h : f a ≤ g a) :
   mul_indicator s f a ≤ mul_indicator s g a :=
->>>>>>> d6706d5b
 mul_indicator_rel_mul_indicator (le_refl _) (λ _, h)
 
 attribute [mono] mul_indicator_le_mul_indicator indicator_le_indicator
 
-<<<<<<< HEAD
-@[to_additive] lemma mul_indicator_le_mul_indicator_of_subset (h : s ⊆ t) (hf : ∀ a, 1 ≤ f a) (a : α) :
-=======
 @[to_additive] lemma mul_indicator_le_mul_indicator_of_subset (h : s ⊆ t) (hf : ∀ a, 1 ≤ f a)
   (a : α) :
->>>>>>> d6706d5b
   mul_indicator s f a ≤ mul_indicator t f a :=
 mul_indicator_apply_le' (λ ha, le_mul_indicator_apply (λ _, le_rfl) (λ hat, (hat $ h ha).elim))
   (λ ha, one_le_mul_indicator_apply (λ _, hf _))
