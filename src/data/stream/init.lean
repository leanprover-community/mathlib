--- conflicted
+++ resolved
@@ -53,13 +53,6 @@
 @[ext] protected theorem ext {s₁ s₂ : stream α} : (∀ n, nth s₁ n = nth s₂ n) → s₁ = s₂ :=
 assume h, funext h
 
-<<<<<<< HEAD
-lemma cons_injective (x : α) : function.injective (cons x) :=
-λ s t h, stream.ext (λ n, by rw [←nth_succ_cons n _ x, h, nth_succ_cons])
-
-lemma cons_injective_right (s : stream α) : function.injective (λ x, cons x s) :=
-λ x y h, by { dsimp only at h, rw [←nth_zero_cons x s, h, nth_zero_cons] }
-=======
 lemma cons_injective2 : function.injective2 (cons : α → stream α → stream α) :=
 λ x y s t h, ⟨by rw [←nth_zero_cons x s, h, nth_zero_cons],
   stream.ext (λ n, by rw [←nth_succ_cons n _ x, h, nth_succ_cons])⟩
@@ -69,7 +62,6 @@
 
 lemma cons_injective_right (x : α) : function.injective (cons x) :=
 cons_injective2.right _
->>>>>>> 96e43cce
 
 theorem all_def (p : α → Prop) (s : stream α) : all p s = ∀ n, p (nth s n) := rfl
 
