--- conflicted
+++ resolved
@@ -949,13 +949,10 @@
   cast_add p (nat_add m i) = cast (add_assoc _ _ _).symm (nat_add m (cast_add p i)) :=
 ext rfl
 
-<<<<<<< HEAD
-=======
 lemma nat_add_cast_add (p m : ℕ) {n : ℕ} (i : fin n) :
   nat_add m (cast_add p i) = cast (add_assoc _ _ _) (cast_add p (nat_add m i)) :=
 ext rfl
 
->>>>>>> 198161d8
 lemma nat_add_nat_add (m n : ℕ) {p : ℕ} (i : fin p) :
   nat_add m (nat_add n i) = cast (add_assoc _ _ _) (nat_add (m + n) i) :=
 ext $ (add_assoc _ _ _).symm
