--- conflicted
+++ resolved
@@ -363,24 +363,10 @@
 instance {n : ℕ} : nontrivial (fin (n + 2)) := ⟨⟨0, 1, dec_trivial⟩⟩
 
 lemma nontrivial_iff_two_le : nontrivial (fin n) ↔ 2 ≤ n :=
-<<<<<<< HEAD
-begin
-  refine ⟨λ H, _, λ H, _⟩,
-  { rcases @exists_lt_of_directed_le (fin n) _ _ H with ⟨x, y, hlt⟩,
-    refine nat.succ_le_iff.2 (lt_of_le_of_lt _ y.is_lt),
-    exact nat.succ_le_iff.2 (bot_le.trans_lt hlt) },
-  { rcases le_iff_exists_add'.1 H with ⟨k, rfl⟩,
-    exact fin.nontrivial }
-end
-
-lemma subsingleton_iff_le_one : subsingleton (fin n) ↔ n ≤ 1 :=
-by rw [← not_nontrivial_iff_subsingleton, nontrivial_iff_two_le, not_le, ← nat.lt_succ_iff]
-=======
 by rcases n with _|_|n; simp [fin.nontrivial, not_nontrivial, nat.succ_le_iff]
 
 lemma subsingleton_iff_le_one : subsingleton (fin n) ↔ n ≤ 1 :=
 by rcases n with _|_|n; simp [is_empty.subsingleton, unique.subsingleton, not_subsingleton]
->>>>>>> 87fbbd1f
 
 section monoid
 
