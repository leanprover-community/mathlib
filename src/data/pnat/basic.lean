--- conflicted
+++ resolved
@@ -15,12 +15,8 @@
 /-- `ℕ+` is the type of positive natural numbers. It is defined as a subtype,
   and the VM representation of `ℕ+` is the same as `ℕ` because the proof
   is not stored. -/
-<<<<<<< HEAD
 @[derive [decidable_eq, add_left_cancel_semigroup, add_right_cancel_semigroup, add_comm_semigroup,
   linear_ordered_cancel_comm_monoid, linear_order, has_add, has_mul, has_one, distrib]]
-=======
-@[derive linear_order]
->>>>>>> 5ef64261
 def pnat := {n : ℕ // 0 < n}
 notation `ℕ+` := pnat
 
@@ -106,11 +102,6 @@
  subtraction, division and powers.
 -/
 
-<<<<<<< HEAD
-=======
-instance : decidable_eq ℕ+ := λ (a b : ℕ+), by apply_instance
-
->>>>>>> 5ef64261
 @[simp] lemma mk_le_mk (n k : ℕ) (hn : 0 < n) (hk : 0 < k) :
   (⟨n, hn⟩ : ℕ+) ≤ ⟨k, hk⟩ ↔ n ≤ k := iff.rfl
 
@@ -141,17 +132,10 @@
 { to_fun := coe,
   map_add' := add_coe }
 
-<<<<<<< HEAD
 instance : covariant_class ℕ+ ℕ+ (+) (≤) := positive.covariant_class_add_le
 instance : covariant_class ℕ+ ℕ+ (+) (<) := positive.covariant_class_add_lt
 instance : contravariant_class ℕ+ ℕ+ (+) (≤) := positive.contravariant_class_add_le
 instance : contravariant_class ℕ+ ℕ+ (+) (<) := positive.contravariant_class_add_lt
-=======
-instance : add_left_cancel_semigroup ℕ+ :=
-coe_injective.add_left_cancel_semigroup coe (λ _ _, rfl)
-
-instance : add_right_cancel_semigroup ℕ+ :=
-coe_injective.add_right_cancel_semigroup coe (λ _ _, rfl)
 
 /-- An equivalence between `ℕ+` and `ℕ` given by `pnat.nat_pred` and `nat.succ_pnat`. -/
 @[simps { fully_applied := ff }] def _root_.equiv.pnat_equiv_nat : ℕ+ ≃ ℕ :=
@@ -167,11 +151,6 @@
 
 @[simp] lemma _root_.order_iso.pnat_iso_nat_symm_apply :
   ⇑order_iso.pnat_iso_nat.symm = nat.succ_pnat := rfl
-
-@[priority 10]
-instance : covariant_class ℕ+ ℕ+ ((+)) (≤) :=
-⟨by { rintro ⟨a, ha⟩ ⟨b, hb⟩ ⟨c, hc⟩, simp [←pnat.coe_le_coe] }⟩
->>>>>>> 5ef64261
 
 @[simp] theorem ne_zero (n : ℕ+) : (n : ℕ) ≠ 0 := n.2.ne'
 
@@ -229,12 +208,7 @@
 
 @[simp] lemma coe_coe_monoid_hom : (coe_monoid_hom : ℕ+ → ℕ) = coe := rfl
 
-<<<<<<< HEAD
 @[simp] lemma coe_eq_one_iff {m : ℕ+} : (m : ℕ) = 1 ↔ m = 1 := subtype.coe_injective.eq_iff' one_coe
-=======
-@[simp]
-lemma coe_eq_one_iff {m : ℕ+} : (m : ℕ) = 1 ↔ m = 1 := by rw [← one_coe, coe_inj]
->>>>>>> 5ef64261
 
 @[simp] lemma le_one_iff {n : ℕ+} : n ≤ 1 ↔ n = 1 := le_bot_iff
 
