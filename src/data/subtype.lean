--- conflicted
+++ resolved
@@ -97,11 +97,7 @@
 theorem val_injective : injective (@val _ p) :=
 coe_injective
 
-<<<<<<< HEAD
-@[simp] lemma exists_subtype_mk_eq_iff {p : α → Prop} {a : subtype p} {b : α} :
-=======
 @[simp] lemma _root_.exists_subtype_mk_eq_iff {p : α → Prop} {a : subtype p} {b : α} :
->>>>>>> 1077eb3c
   (∃ h : p b, subtype.mk b h = a) ↔ b = a :=
 begin
   refine ⟨λ ⟨h, ha⟩, congr_arg subtype.val ha, λ h, _⟩,
@@ -109,11 +105,7 @@
   exact ⟨a.2, subtype.coe_eta _ _⟩,
 end
 
-<<<<<<< HEAD
-@[simp] lemma exists_eq_subtype_mk_iff {p : α → Prop} {a : subtype p} {b : α} :
-=======
 @[simp] lemma _root_.exists_eq_subtype_mk_iff {p : α → Prop} {a : subtype p} {b : α} :
->>>>>>> 1077eb3c
   (∃ h : p b, a = subtype.mk b h) ↔ ↑a = b :=
 by simp only [@eq_comm _ a, exists_subtype_mk_eq_iff, @eq_comm _ _ b]
 
