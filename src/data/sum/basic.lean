/-
Copyright (c) 2017 Mario Carneiro. All rights reserved.
Released under Apache 2.0 license as described in the file LICENSE.
Authors: Mario Carneiro, Yury G. Kudryashov
-/
import data.option.basic

/-!
# Disjoint union of types

This file proves basic results about the sum type `α ⊕ β`.

`α ⊕ β` is the type made of a copy of `α` and a copy of `β`. It is also called *disjoint union*.

## Main declarations

* `sum.get_left`: Retrieves the left content of `x : α ⊕ β` or returns `none` if it's coming from
  the right.
* `sum.get_right`: Retrieves the right content of `x : α ⊕ β` or returns `none` if it's coming from
  the left.
* `sum.is_left`: Returns whether `x : α ⊕ β` comes from the left component or not.
* `sum.is_right`: Returns whether `x : α ⊕ β` comes from the right component or not.
* `sum.map`: Maps `α ⊕ β` to `γ ⊕ δ` component-wise.
* `sum.elim`: Nondependent eliminator/induction principle for `α ⊕ β`.
* `sum.swap`: Maps `α ⊕ β` to `β ⊕ α` by swapping components.
* `sum.lex`: Lexicographic order on `α ⊕ β` induced by a relation on `α` and a relation on `β`.

## Notes

The definition of `sum` takes values in `Type*`. This effectively forbids `Prop`- valued sum types.
To this effect, we have `psum`, which takes value in `Sort*` and carries a more complicated
universe signature in consequence. The `Prop` version is `or`.
-/

universes u v w x
variables {α : Type u} {α' : Type w} {β : Type v} {β' : Type x} {γ δ : Type*}

namespace sum

attribute [derive decidable_eq] sum

@[simp] lemma «forall» {p : α ⊕ β → Prop} : (∀ x, p x) ↔ (∀ a, p (inl a)) ∧ ∀ b, p (inr b) :=
⟨λ h, ⟨λ a, h _, λ b, h _⟩, λ ⟨h₁, h₂⟩, sum.rec h₁ h₂⟩

@[simp] lemma «exists» {p : α ⊕ β → Prop} : (∃ x, p x) ↔ (∃ a, p (inl a)) ∨ ∃ b, p (inr b) :=
⟨λ h, match h with
| ⟨inl a, h⟩ := or.inl ⟨a, h⟩
| ⟨inr b, h⟩ := or.inr ⟨b, h⟩
end, λ h, match h with
| or.inl ⟨a, h⟩ := ⟨inl a, h⟩
| or.inr ⟨b, h⟩ := ⟨inr b, h⟩
end⟩

lemma inl_injective : function.injective (inl : α → α ⊕ β) := λ x y, inl.inj
lemma inr_injective : function.injective (inr : β → α ⊕ β) := λ x y, inr.inj

section get

/-- Check if a sum is `inl` and if so, retrieve its contents. -/
@[simp] def get_left : α ⊕ β → option α
| (inl a) := some a
| (inr _) := none

/-- Check if a sum is `inr` and if so, retrieve its contents. -/
@[simp] def get_right : α ⊕ β → option β
| (inr b) := some b
| (inl _) := none

/-- Check if a sum is `inl`. -/
@[simp] def is_left : α ⊕ β → bool
| (inl _) := tt
| (inr _) := ff

/-- Check if a sum is `inr`. -/
@[simp] def is_right : α ⊕ β → bool
| (inl _) := ff
| (inr _) := tt

variables {x y : α ⊕ β}

lemma get_left_eq_none_iff : x.get_left = none ↔ x.is_right :=
by cases x; simp only [get_left, is_right, coe_sort_tt, coe_sort_ff, eq_self_iff_true]

lemma get_right_eq_none_iff : x.get_right = none ↔ x.is_left :=
by cases x; simp only [get_right, is_left, coe_sort_tt, coe_sort_ff, eq_self_iff_true]

@[simp] lemma bnot_is_left (x : α ⊕ β) : bnot x.is_left = x.is_right := by cases x; refl
<<<<<<< HEAD
@[simp] lemma not_is_left : ¬x.is_left ↔ x.is_right := by cases x; simp
@[simp] lemma bnot_is_right (x : α ⊕ β) : bnot x.is_right = x.is_left := by cases x; refl
@[simp] lemma not_is_right : ¬x.is_right ↔ x.is_left := by cases x; simp
=======
@[simp] lemma is_left_eq_ff : x.is_left = ff ↔ x.is_right := by cases x; simp
lemma not_is_left : ¬x.is_left ↔ x.is_right := by simp
@[simp] lemma bnot_is_right (x : α ⊕ β) : bnot x.is_right = x.is_left := by cases x; refl
@[simp] lemma is_right_eq_ff : x.is_right = ff ↔ x.is_left := by cases x; simp
lemma not_is_right : ¬x.is_right ↔ x.is_left := by simp
>>>>>>> 290549ef

lemma is_left_iff : x.is_left ↔ ∃ y, x = sum.inl y := by cases x; simp
lemma is_right_iff : x.is_right ↔ ∃ y, x = sum.inr y := by cases x; simp

end get

theorem inl.inj_iff {a b} : (inl a : α ⊕ β) = inl b ↔ a = b :=
⟨inl.inj, congr_arg _⟩

theorem inr.inj_iff {a b} : (inr a : α ⊕ β) = inr b ↔ a = b :=
⟨inr.inj, congr_arg _⟩

theorem inl_ne_inr {a : α} {b : β} : inl a ≠ inr b.

theorem inr_ne_inl {a : α} {b : β} : inr b ≠ inl a.

/-- Define a function on `α ⊕ β` by giving separate definitions on `α` and `β`. -/
protected def elim {α β γ : Sort*} (f : α → γ) (g : β → γ) : α ⊕ β → γ := λ x, sum.rec_on x f g

@[simp] lemma elim_inl {α β γ : Sort*} (f : α → γ) (g : β → γ) (x : α) :
  sum.elim f g (inl x) = f x := rfl

@[simp] lemma elim_inr {α β γ : Sort*} (f : α → γ) (g : β → γ) (x : β) :
  sum.elim f g (inr x) = g x := rfl

@[simp] lemma elim_comp_inl {α β γ : Sort*} (f : α → γ) (g : β → γ) :
  sum.elim f g ∘ inl = f := rfl

@[simp] lemma elim_comp_inr {α β γ : Sort*} (f : α → γ) (g : β → γ) :
  sum.elim f g ∘ inr = g := rfl

@[simp] lemma elim_inl_inr {α β : Sort*} :
  @sum.elim α β _ inl inr = id :=
funext $ λ x, sum.cases_on x (λ _, rfl) (λ _, rfl)

lemma comp_elim {α β γ δ : Sort*} (f : γ → δ) (g : α → γ) (h : β → γ):
  f ∘ sum.elim g h = sum.elim (f ∘ g) (f ∘ h) :=
funext $ λ x, sum.cases_on x (λ _, rfl) (λ _, rfl)

@[simp] lemma elim_comp_inl_inr {α β γ : Sort*} (f : α ⊕ β → γ) :
  sum.elim (f ∘ inl) (f ∘ inr) = f :=
funext $ λ x, sum.cases_on x (λ _, rfl) (λ _, rfl)

/-- Map `α ⊕ β` to `α' ⊕ β'` sending `α` to `α'` and `β` to `β'`. -/
protected def map (f : α → α') (g : β → β') : α ⊕ β → α' ⊕ β' :=
sum.elim (inl ∘ f) (inr ∘ g)

@[simp] lemma map_inl (f : α → α') (g : β → β') (x : α) : (inl x).map f g = inl (f x) := rfl
@[simp] lemma map_inr (f : α → α') (g : β → β') (x : β) : (inr x).map f g = inr (g x) := rfl

@[simp] lemma map_map {α'' β''} (f' : α' → α'') (g' : β' → β'') (f : α → α') (g : β → β') :
  ∀ x : α ⊕ β, (x.map f g).map f' g' = x.map (f' ∘ f) (g' ∘ g)
| (inl a) := rfl
| (inr b) := rfl

@[simp] lemma map_comp_map {α'' β''} (f' : α' → α'') (g' : β' → β'') (f : α → α') (g : β → β') :
  (sum.map f' g') ∘ (sum.map f g) = sum.map (f' ∘ f) (g' ∘ g) :=
funext $ map_map f' g' f g

@[simp] lemma map_id_id (α β) : sum.map (@id α) (@id β) = id :=
funext $ λ x, sum.rec_on x (λ _, rfl) (λ _, rfl)

lemma elim_comp_map {α β γ δ ε : Sort*} {f₁ : α → β} {f₂ : β → ε} {g₁ : γ → δ} {g₂ : δ → ε} :
  sum.elim f₂ g₂ ∘ sum.map f₁ g₁ = sum.elim (f₂ ∘ f₁) (g₂ ∘ g₁) :=
by ext (_|_); refl

@[simp] lemma is_left_map (f : α → β) (g : γ → δ) (x : α ⊕ γ) :
  is_left (x.map f g) = is_left x :=
by cases x; refl

@[simp] lemma is_right_map (f : α → β) (g : γ → δ) (x : α ⊕ γ) :
  is_right (x.map f g) = is_right x :=
by cases x; refl

@[simp] lemma get_left_map (f : α → β) (g : γ → δ) (x : α ⊕ γ) :
  (x.map f g).get_left = x.get_left.map f :=
by cases x; refl

@[simp] lemma get_right_map (f : α → β) (g : γ → δ) (x : α ⊕ γ) :
  (x.map f g).get_right = x.get_right.map g :=
by cases x; refl

open function (update update_eq_iff update_comp_eq_of_injective update_comp_eq_of_forall_ne)

@[simp] lemma update_elim_inl [decidable_eq α] [decidable_eq (α ⊕ β)] {f : α → γ} {g : β → γ}
  {i : α} {x : γ} :
  update (sum.elim f g) (inl i) x = sum.elim (update f i x) g :=
update_eq_iff.2 ⟨by simp, by simp { contextual := tt }⟩

@[simp] lemma update_elim_inr [decidable_eq β] [decidable_eq (α ⊕ β)] {f : α → γ} {g : β → γ}
  {i : β} {x : γ} :
  update (sum.elim f g) (inr i) x = sum.elim f (update g i x) :=
update_eq_iff.2 ⟨by simp, by simp { contextual := tt }⟩

@[simp] lemma update_inl_comp_inl [decidable_eq α] [decidable_eq (α ⊕ β)] {f : α ⊕ β → γ} {i : α}
  {x : γ} :
  update f (inl i) x ∘ inl = update (f ∘ inl) i x :=
update_comp_eq_of_injective _ inl_injective _ _

@[simp] lemma update_inl_apply_inl [decidable_eq α] [decidable_eq (α ⊕ β)] {f : α ⊕ β → γ}
  {i j : α} {x : γ} :
  update f (inl i) x (inl j) = update (f ∘ inl) i x j :=
by rw ← update_inl_comp_inl

@[simp] lemma update_inl_comp_inr [decidable_eq (α ⊕ β)] {f : α ⊕ β → γ} {i : α} {x : γ} :
  update f (inl i) x ∘ inr = f ∘ inr :=
update_comp_eq_of_forall_ne _ _ $ λ _, inr_ne_inl

@[simp] lemma update_inl_apply_inr [decidable_eq (α ⊕ β)] {f : α ⊕ β → γ} {i : α} {j : β} {x : γ} :
  update f (inl i) x (inr j) = f (inr j) :=
function.update_noteq inr_ne_inl _ _

@[simp] lemma update_inr_comp_inl [decidable_eq (α ⊕ β)] {f : α ⊕ β → γ} {i : β} {x : γ} :
  update f (inr i) x ∘ inl = f ∘ inl :=
update_comp_eq_of_forall_ne _ _ $ λ _, inl_ne_inr

@[simp] lemma update_inr_apply_inl [decidable_eq (α ⊕ β)] {f : α ⊕ β → γ} {i : α} {j : β} {x : γ} :
  update f (inr j) x (inl i) = f (inl i) :=
function.update_noteq inl_ne_inr _ _

@[simp] lemma update_inr_comp_inr [decidable_eq β] [decidable_eq (α ⊕ β)] {f : α ⊕ β → γ} {i : β}
  {x : γ} :
  update f (inr i) x ∘ inr = update (f ∘ inr) i x :=
update_comp_eq_of_injective _ inr_injective _ _

@[simp] lemma update_inr_apply_inr [decidable_eq β] [decidable_eq (α ⊕ β)] {f : α ⊕ β → γ}
  {i j : β} {x : γ} :
  update f (inr i) x (inr j) = update (f ∘ inr) i x j :=
by rw ← update_inr_comp_inr

/-- Swap the factors of a sum type -/
def swap : α ⊕ β → β ⊕ α := sum.elim inr inl

@[simp] lemma swap_inl (x : α) : swap (inl x : α ⊕ β) = inr x := rfl
@[simp] lemma swap_inr (x : β) : swap (inr x : α ⊕ β) = inl x := rfl
@[simp] lemma swap_swap (x : α ⊕ β) : swap (swap x) = x := by cases x; refl
@[simp] lemma swap_swap_eq : swap ∘ swap = @id (α ⊕ β) := funext $ swap_swap
@[simp] lemma swap_left_inverse : function.left_inverse (@swap α β) swap := swap_swap
@[simp] lemma swap_right_inverse : function.right_inverse (@swap α β) swap := swap_swap
@[simp] lemma is_left_swap (x : α ⊕ β) : x.swap.is_left = x.is_right := by cases x; refl
@[simp] lemma is_right_swap (x : α ⊕ β) : x.swap.is_right = x.is_left := by cases x; refl
@[simp] lemma get_left_swap (x : α ⊕ β) : x.swap.get_left = x.get_right := by cases x; refl
@[simp] lemma get_right_swap (x : α ⊕ β) : x.swap.get_right = x.get_left := by cases x; refl

section lift_rel

/-- Lifts pointwise two relations between `α` and `γ` and between `β` and `δ` to a relation between
`α ⊕ β` and `γ ⊕ δ`. -/
inductive lift_rel (r : α → γ → Prop) (s : β → δ → Prop) : α ⊕ β → γ ⊕ δ → Prop
| inl {a c} : r a c → lift_rel (inl a) (inl c)
| inr {b d} : s b d → lift_rel (inr b) (inr d)

attribute [protected] lift_rel.inl lift_rel.inr

variables {r r₁ r₂ : α → γ → Prop} {s s₁ s₂ : β → δ → Prop} {a : α} {b : β} {c : γ} {d : δ}
  {x : α ⊕ β} {y : γ ⊕ δ}

@[simp] lemma lift_rel_inl_inl : lift_rel r s (inl a) (inl c) ↔ r a c :=
⟨λ h, by { cases h, assumption }, lift_rel.inl⟩

@[simp] lemma not_lift_rel_inl_inr : ¬ lift_rel r s (inl a) (inr d) .
@[simp] lemma not_lift_rel_inr_inl : ¬ lift_rel r s (inr b) (inl c) .

@[simp] lemma lift_rel_inr_inr : lift_rel r s (inr b) (inr d) ↔ s b d :=
⟨λ h, by { cases h, assumption }, lift_rel.inr⟩

instance [Π a c, decidable (r a c)] [Π b d, decidable (s b d)] :
  Π (ab : α ⊕ β) (cd : γ ⊕ δ), decidable (lift_rel r s ab cd)
| (inl a) (inl c) := decidable_of_iff' _ lift_rel_inl_inl
| (inl a) (inr d) := decidable.is_false not_lift_rel_inl_inr
| (inr b) (inl c) := decidable.is_false not_lift_rel_inr_inl
| (inr b) (inr d) := decidable_of_iff' _ lift_rel_inr_inr

lemma lift_rel.mono (hr : ∀ a b, r₁ a b → r₂ a b) (hs : ∀ a b, s₁ a b → s₂ a b)
  (h : lift_rel r₁ s₁ x y) :
  lift_rel r₂ s₂ x y :=
by { cases h, exacts [lift_rel.inl (hr _ _ ‹_›), lift_rel.inr (hs _ _ ‹_›)] }

lemma lift_rel.mono_left (hr : ∀ a b, r₁ a b → r₂ a b) (h : lift_rel r₁ s x y) :
  lift_rel r₂ s x y :=
h.mono hr $ λ _ _, id

lemma lift_rel.mono_right (hs : ∀ a b, s₁ a b → s₂ a b)  (h : lift_rel r s₁ x y) :
  lift_rel r s₂ x y :=
h.mono (λ _ _, id) hs

protected lemma lift_rel.swap (h : lift_rel r s x y) : lift_rel s r x.swap y.swap :=
by { cases h, exacts [lift_rel.inr ‹_›, lift_rel.inl ‹_›] }

@[simp] lemma lift_rel_swap_iff : lift_rel s r x.swap y.swap ↔ lift_rel r s x y :=
⟨λ h, by { rw [←swap_swap x, ←swap_swap y], exact h.swap }, lift_rel.swap⟩

end lift_rel

section lex

/-- Lexicographic order for sum. Sort all the `inl a` before the `inr b`, otherwise use the
respective order on `α` or `β`. -/
inductive lex (r : α → α → Prop) (s : β → β → Prop) : α ⊕ β → α ⊕ β → Prop
| inl {a₁ a₂} (h : r a₁ a₂) : lex (inl a₁) (inl a₂)
| inr {b₁ b₂} (h : s b₁ b₂) : lex (inr b₁) (inr b₂)
| sep (a b) : lex (inl a) (inr b)

attribute [protected] sum.lex.inl sum.lex.inr
attribute [simp] lex.sep

variables {r r₁ r₂ : α → α → Prop} {s s₁ s₂ : β → β → Prop} {a a₁ a₂ : α} {b b₁ b₂ : β}
  {x y : α ⊕ β}

@[simp] lemma lex_inl_inl : lex r s (inl a₁) (inl a₂) ↔ r a₁ a₂ :=
⟨λ h, by { cases h, assumption }, lex.inl⟩

@[simp] lemma lex_inr_inr : lex r s (inr b₁) (inr b₂) ↔ s b₁ b₂ :=
⟨λ h, by { cases h, assumption }, lex.inr⟩

@[simp] lemma lex_inr_inl : ¬ lex r s (inr b) (inl a) .

instance [decidable_rel r] [decidable_rel s] : decidable_rel (lex r s)
| (inl a) (inl c) := decidable_of_iff' _ lex_inl_inl
| (inl a) (inr d) := decidable.is_true (lex.sep _ _)
| (inr b) (inl c) := decidable.is_false lex_inr_inl
| (inr b) (inr d) := decidable_of_iff' _ lex_inr_inr

protected lemma lift_rel.lex {a b : α ⊕ β} (h : lift_rel r s a b) : lex r s a b :=
by { cases h, exacts [lex.inl ‹_›, lex.inr ‹_›] }

lemma lift_rel_subrelation_lex : subrelation (lift_rel r s) (lex r s) := λ a b, lift_rel.lex

lemma lex.mono (hr : ∀ a b, r₁ a b → r₂ a b) (hs : ∀ a b, s₁ a b → s₂ a b) (h : lex r₁ s₁ x y) :
  lex r₂ s₂ x y :=
by { cases h, exacts [lex.inl (hr _ _ ‹_›), lex.inr (hs _ _ ‹_›), lex.sep _ _] }

lemma lex.mono_left (hr : ∀ a b, r₁ a b → r₂ a b) (h : lex r₁ s x y) : lex r₂ s x y :=
h.mono hr $ λ _ _, id

lemma lex.mono_right (hs : ∀ a b, s₁ a b → s₂ a b) (h : lex r s₁ x y) : lex r s₂ x y :=
h.mono (λ _ _, id) hs

lemma lex_acc_inl {a} (aca : acc r a) : acc (lex r s) (inl a) :=
begin
  induction aca with a H IH,
  constructor, intros y h,
  cases h with a' _ h',
  exact IH _ h'
end

lemma lex_acc_inr (aca : ∀ a, acc (lex r s) (inl a)) {b} (acb : acc s b) : acc (lex r s) (inr b) :=
begin
  induction acb with b H IH,
  constructor, intros y h,
  cases h with _ _ _ b' _ h' a,
  { exact IH _ h' },
  { exact aca _ }
end

lemma lex_wf (ha : well_founded r) (hb : well_founded s) : well_founded (lex r s) :=
have aca : ∀ a, acc (lex r s) (inl a), from λ a, lex_acc_inl (ha.apply a),
⟨λ x, sum.rec_on x aca (λ b, lex_acc_inr aca (hb.apply b))⟩

end lex
end sum

open sum

namespace function

lemma injective.sum_elim {f : α → γ} {g : β → γ}
  (hf : injective f) (hg : injective g) (hfg : ∀ a b, f a ≠ g b) :
  injective (sum.elim f g)
| (inl x) (inl y) h := congr_arg inl $ hf h
| (inl x) (inr y) h := (hfg x y h).elim
| (inr x) (inl y) h := (hfg y x h.symm).elim
| (inr x) (inr y) h := congr_arg inr $ hg h

lemma injective.sum_map {f : α → β} {g : α' → β'} (hf : injective f) (hg : injective g) :
  injective (sum.map f g)
| (inl x) (inl y) h := congr_arg inl $ hf $ inl.inj h
| (inr x) (inr y) h := congr_arg inr $ hg $ inr.inj h

lemma surjective.sum_map {f : α → β} {g : α' → β'} (hf : surjective f) (hg : surjective g) :
  surjective (sum.map f g)
| (inl y) := let ⟨x, hx⟩ := hf y in ⟨inl x, congr_arg inl hx⟩
| (inr y) := let ⟨x, hx⟩ := hg y in ⟨inr x, congr_arg inr hx⟩

end function

namespace sum
open function

lemma elim_const_const (c : γ) :
  sum.elim (const _ c : α → γ) (const _ c : β → γ) = const _ c :=
by { ext x, cases x; refl }

@[simp]
lemma elim_lam_const_lam_const (c : γ) :
  sum.elim (λ (_ : α), c) (λ (_ : β), c) = λ _, c :=
sum.elim_const_const c

lemma elim_update_left [decidable_eq α] [decidable_eq β]
    (f : α → γ) (g : β → γ) (i : α) (c : γ) :
  sum.elim (function.update f i c) g = function.update (sum.elim f g) (inl i) c :=
begin
  ext x, cases x,
  { by_cases h : x = i,
    { subst h, simp },
    { simp [h] } },
  { simp }
end

lemma elim_update_right [decidable_eq α] [decidable_eq β]
    (f : α → γ) (g : β → γ) (i : β) (c : γ) :
  sum.elim f (function.update g i c) = function.update (sum.elim f g) (inr i) c :=
begin
  ext x, cases x,
  { simp },
  { by_cases h : x = i,
    { subst h, simp },
    { simp [h] } }
end

end sum

/-!
### Ternary sum

Abbreviations for the maps from the summands to `α ⊕ β ⊕ γ`. This is useful for pattern-matching.
-/

namespace sum3

/-- The map from the first summand into a ternary sum. -/
@[pattern, simp, reducible] def in₀ (a) : α ⊕ β ⊕ γ := inl a
/-- The map from the second summand into a ternary sum. -/
@[pattern, simp, reducible] def in₁ (b) : α ⊕ β ⊕ γ := inr $ inl b
/-- The map from the third summand into a ternary sum. -/
@[pattern, simp, reducible] def in₂ (c) : α ⊕ β ⊕ γ := inr $ inr c

end sum3<|MERGE_RESOLUTION|>--- conflicted
+++ resolved
@@ -85,17 +85,11 @@
 by cases x; simp only [get_right, is_left, coe_sort_tt, coe_sort_ff, eq_self_iff_true]
 
 @[simp] lemma bnot_is_left (x : α ⊕ β) : bnot x.is_left = x.is_right := by cases x; refl
-<<<<<<< HEAD
-@[simp] lemma not_is_left : ¬x.is_left ↔ x.is_right := by cases x; simp
-@[simp] lemma bnot_is_right (x : α ⊕ β) : bnot x.is_right = x.is_left := by cases x; refl
-@[simp] lemma not_is_right : ¬x.is_right ↔ x.is_left := by cases x; simp
-=======
 @[simp] lemma is_left_eq_ff : x.is_left = ff ↔ x.is_right := by cases x; simp
 lemma not_is_left : ¬x.is_left ↔ x.is_right := by simp
 @[simp] lemma bnot_is_right (x : α ⊕ β) : bnot x.is_right = x.is_left := by cases x; refl
 @[simp] lemma is_right_eq_ff : x.is_right = ff ↔ x.is_left := by cases x; simp
 lemma not_is_right : ¬x.is_right ↔ x.is_left := by simp
->>>>>>> 290549ef
 
 lemma is_left_iff : x.is_left ↔ ∃ y, x = sum.inl y := by cases x; simp
 lemma is_right_iff : x.is_right ↔ ∃ y, x = sum.inr y := by cases x; simp
