/-
Copyright (c) 2017 Johannes Hölzl. All rights reserved.
Released under Apache 2.0 license as described in the file LICENSE.
Authors: Johannes Hölzl, Scott Morrison
-/
<<<<<<< HEAD
import algebra.big_operators.finsupp
=======
import algebra.hom.group_action
import algebra.indicator_function
import data.finset.preimage
import data.list.alist
>>>>>>> 22dce611

/-!
# Type of functions with finite support

For any type `α` and a type `M` with zero, we define the type `finsupp α M` (notation: `α →₀ M`)
of finitely supported functions from `α` to `M`, i.e. the functions which are zero everywhere
on `α` except on a finite set.

Functions with finite support are used (at least) in the following parts of the library:

* `monoid_algebra R M` and `add_monoid_algebra R M` are defined as `M →₀ R`;

* polynomials and multivariate polynomials are defined as `add_monoid_algebra`s, hence they use
  `finsupp` under the hood;

* the linear combination of a family of vectors `v i` with coefficients `f i` (as used, e.g., to
  define linearly independent family `linear_independent`) is defined as a map
  `finsupp.total : (ι → M) → (ι →₀ R) →ₗ[R] M`.

Some other constructions are naturally equivalent to `α →₀ M` with some `α` and `M` but are defined
in a different way in the library:

* `multiset α ≃+ α →₀ ℕ`;
* `free_abelian_group α ≃+ α →₀ ℤ`.

Most of the theory assumes that the range is a commutative additive monoid. This gives us the big
sum operator as a powerful way to construct `finsupp` elements.

Many constructions based on `α →₀ M` use `semireducible` type tags to avoid reusing unwanted type
instances. E.g., `monoid_algebra`, `add_monoid_algebra`, and types based on these two have
non-pointwise multiplication.

## Main declarations

* `finsupp`: The type of finitely supported functions from `α` to `β`.
* `finsupp.single`: The `finsupp` which is nonzero in exactly one point.
* `finsupp.update`: Changes one value of a `finsupp`.
* `finsupp.erase`: Replaces one value of a `finsupp` by `0`.
* `finsupp.on_finset`: The restriction of a function to a `finset` as a `finsupp`.
* `finsupp.map_range`: Composition of a `zero_hom` with a `finsupp`.
* `finsupp.emb_domain`: Maps the domain of a `finsupp` by an embedding.
* `finsupp.map_domain`: Maps the domain of a `finsupp` by a function and by summing.
* `finsupp.comap_domain`: Postcomposition of a `finsupp` with a function injective on the preimage
  of its support.
* `finsupp.zip_with`: Postcomposition of two `finsupp`s with a function `f` such that `f 0 0 = 0`.
* `finsupp.sum`: Sum of the values of a `finsupp`.
* `finsupp.prod`: Product of the nonzero values of a `finsupp`.

## Notations

This file adds `α →₀ M` as a global notation for `finsupp α M`.

We also use the following convention for `Type*` variables in this file

* `α`, `β`, `γ`: types with no additional structure that appear as the first argument to `finsupp`
  somewhere in the statement;

* `ι` : an auxiliary index type;

* `M`, `M'`, `N`, `P`: types with `has_zero` or `(add_)(comm_)monoid` structure; `M` is also used
  for a (semi)module over a (semi)ring.

* `G`, `H`: groups (commutative or not, multiplicative or additive);

* `R`, `S`: (semi)rings.

## Implementation notes

This file is a `noncomputable theory` and uses classical logic throughout.

## TODO

* This file is currently ~2.7K lines long, so it should be splitted into smaller chunks.
  One option would be to move all the sum and product stuff to `algebra.big_operators.finsupp` and
  move the definitions that depend on it to new files under `data.finsupp.`.

* Expand the list of definitions and important lemmas to the module docstring.

-/

noncomputable theory

open finset function
open_locale classical big_operators

variables {α β γ ι M M' N P G H R S : Type*}

namespace finsupp


/-! ### Declarations about `graph` -/

section graph

variable [has_zero M]

/-- The graph of a finitely supported function over its support, i.e. the finset of input and output
pairs with non-zero outputs. -/
def graph (f : α →₀ M) : finset (α × M) :=
f.support.map ⟨λ a, prod.mk a (f a), λ x y h, (prod.mk.inj h).1⟩

lemma mk_mem_graph_iff {a : α} {m : M} {f : α →₀ M} : (a, m) ∈ f.graph ↔ f a = m ∧ m ≠ 0 :=
begin
  simp_rw [graph, mem_map, mem_support_iff],
  split,
  { rintro ⟨b, ha, rfl, -⟩,
    exact ⟨rfl, ha⟩ },
  { rintro ⟨rfl, ha⟩,
    exact ⟨a, ha, rfl⟩ }
end

@[simp] lemma mem_graph_iff {c : α × M} {f : α →₀ M} : c ∈ f.graph ↔ f c.1 = c.2 ∧ c.2 ≠ 0 :=
by { cases c, exact mk_mem_graph_iff }

lemma mk_mem_graph (f : α →₀ M) {a : α} (ha : a ∈ f.support) : (a, f a) ∈ f.graph :=
mk_mem_graph_iff.2 ⟨rfl, mem_support_iff.1 ha⟩

lemma apply_eq_of_mem_graph {a : α} {m : M} {f : α →₀ M} (h : (a, m) ∈ f.graph) : f a = m :=
(mem_graph_iff.1 h).1

@[simp] lemma not_mem_graph_snd_zero (a : α) (f : α →₀ M) : (a, (0 : M)) ∉ f.graph :=
λ h, (mem_graph_iff.1 h).2.irrefl

@[simp] lemma image_fst_graph (f : α →₀ M) : f.graph.image prod.fst = f.support :=
by simp only [graph, map_eq_image, image_image, embedding.coe_fn_mk, (∘), image_id']
<<<<<<< HEAD
=======

lemma graph_injective (α M) [has_zero M] : injective (@graph α M _) :=
begin
  intros f g h,
  have hsup : f.support = g.support, by rw [← image_fst_graph, h, image_fst_graph],
  refine ext_iff'.2 ⟨hsup, λ x hx, apply_eq_of_mem_graph $ h.symm ▸ _⟩,
  exact mk_mem_graph _ (hsup ▸ hx)
end

@[simp] lemma graph_inj {f g : α →₀ M} : f.graph = g.graph ↔ f = g :=
(graph_injective α M).eq_iff

@[simp] lemma graph_zero : graph (0 : α →₀ M) = ∅ := by simp [graph]

@[simp] lemma graph_eq_empty {f : α →₀ M} : f.graph = ∅ ↔ f = 0 :=
(graph_injective α M).eq_iff' graph_zero

/-- Produce an association list for the finsupp over its support using choice. -/
@[simps] def to_alist (f : α →₀ M) : alist (λ x : α, M) :=
⟨f.graph.to_list.map prod.to_sigma, begin
  rw [list.nodupkeys, list.keys, list.map_map, prod.fst_comp_to_sigma, list.nodup_map_iff_inj_on],
  { rintros ⟨b, m⟩ hb ⟨c, n⟩ hc (rfl : b = c),
    rw [mem_to_list, finsupp.mem_graph_iff] at hb hc,
    dsimp at hb hc,
    rw [←hc.1, hb.1] },
  { apply nodup_to_list }
end⟩

@[simp] lemma to_alist_keys_to_finset (f : α →₀ M) : f.to_alist.keys.to_finset = f.support :=
by { ext, simp [to_alist, alist.mem_keys, alist.keys, list.keys] }

@[simp] lemma mem_to_alist {f : α →₀ M} {x : α} : x ∈ f.to_alist ↔ f x ≠ 0 :=
by rw [alist.mem_keys, ←list.mem_to_finset, to_alist_keys_to_finset, mem_support_iff]

end graph

end finsupp

/-! ### Declarations about `alist.lookup_finsupp` -/

section lookup_finsupp

variable [has_zero M]

namespace alist
open list

/-- Converts an association list into a finitely supported function via `alist.lookup`, sending
absent keys to zero. -/
@[simps] def lookup_finsupp (l : alist (λ x : α, M)) : α →₀ M :=
{ support := (l.1.filter $ λ x, sigma.snd x ≠ 0).keys.to_finset,
  to_fun := λ a, (l.lookup a).get_or_else 0,
  mem_support_to_fun := λ a, begin
    simp_rw [mem_to_finset, list.mem_keys, list.mem_filter, ←mem_lookup_iff],
    cases lookup a l;
    simp
  end }

alias lookup_finsupp_to_fun ← lookup_finsupp_apply

@[simp] lemma to_alist_lookup_finsupp (f : α →₀ M) : f.to_alist.lookup_finsupp = f :=
begin
  ext,
  by_cases h : f a = 0,
  { suffices : f.to_alist.lookup a = none,
    { simp [h, this] },
    { simp [lookup_eq_none, h] } },
  { suffices : f.to_alist.lookup a = some (f a),
    { simp [h, this] },
    { apply mem_lookup_iff.2,
      simpa using h } }
end

lemma lookup_finsupp_surjective : surjective (@lookup_finsupp α M _) :=
λ f, ⟨_, to_alist_lookup_finsupp f⟩

end alist

end lookup_finsupp

namespace finsupp

/-!
### Declarations about `sum` and `prod`

In most of this section, the domain `β` is assumed to be an `add_monoid`.
-/

section sum_prod

/-- `prod f g` is the product of `g a (f a)` over the support of `f`. -/
@[to_additive "`sum f g` is the sum of `g a (f a)` over the support of `f`. "]
def prod [has_zero M] [comm_monoid N] (f : α →₀ M) (g : α → M → N) : N :=
∏ a in f.support, g a (f a)

variables [has_zero M] [has_zero M'] [comm_monoid N]

@[to_additive]
lemma prod_of_support_subset (f : α →₀ M) {s : finset α}
  (hs : f.support ⊆ s) (g : α → M → N) (h : ∀ i ∈ s, g i 0 = 1) :
  f.prod g = ∏ x in s, g x (f x) :=
finset.prod_subset hs $ λ x hxs hx, h x hxs ▸ congr_arg (g x) $ not_mem_support_iff.1 hx

@[to_additive]
lemma prod_fintype [fintype α] (f : α →₀ M) (g : α → M → N) (h : ∀ i, g i 0 = 1) :
  f.prod g = ∏ i, g i (f i) :=
f.prod_of_support_subset (subset_univ _) g (λ x _, h x)

@[simp, to_additive]
lemma prod_single_index {a : α} {b : M} {h : α → M → N} (h_zero : h a 0 = 1) :
  (single a b).prod h = h a b :=
calc (single a b).prod h = ∏ x in {a}, h x (single a b x) :
  prod_of_support_subset _ support_single_subset h $
    λ x hx, (mem_singleton.1 hx).symm ▸ h_zero
... = h a b : by simp

@[to_additive]
lemma prod_map_range_index {f : M → M'} {hf : f 0 = 0} {g : α →₀ M} {h : α → M' → N}
  (h0 : ∀a, h a 0 = 1) : (map_range f hf g).prod h = g.prod (λa b, h a (f b)) :=
finset.prod_subset support_map_range $ λ _ _ H,
  by rw [not_mem_support_iff.1 H, h0]

@[simp, to_additive]
lemma prod_zero_index {h : α → M → N} : (0 : α →₀ M).prod h = 1 := rfl

@[to_additive]
lemma prod_comm (f : α →₀ M) (g : β →₀ M') (h : α → M → β → M' → N) :
  f.prod (λ x v, g.prod (λ x' v', h x v x' v')) = g.prod (λ x' v', f.prod (λ x v, h x v x' v')) :=
finset.prod_comm

@[simp, to_additive]
lemma prod_ite_eq [decidable_eq α] (f : α →₀ M) (a : α) (b : α → M → N) :
  f.prod (λ x v, ite (a = x) (b x v) 1) = ite (a ∈ f.support) (b a (f a)) 1 :=
by { dsimp [finsupp.prod], rw f.support.prod_ite_eq, }

@[simp] lemma sum_ite_self_eq
  [decidable_eq α] {N : Type*} [add_comm_monoid N] (f : α →₀ N) (a : α) :
  f.sum (λ x v, ite (a = x) v 0) = f a :=
by { convert f.sum_ite_eq a (λ x, id), simp [ite_eq_right_iff.2 eq.symm] }

/-- A restatement of `prod_ite_eq` with the equality test reversed. -/
@[simp, to_additive "A restatement of `sum_ite_eq` with the equality test reversed."]
lemma prod_ite_eq' [decidable_eq α] (f : α →₀ M) (a : α) (b : α → M → N) :
  f.prod (λ x v, ite (x = a) (b x v) 1) = ite (a ∈ f.support) (b a (f a)) 1 :=
by { dsimp [finsupp.prod], rw f.support.prod_ite_eq', }

@[simp] lemma sum_ite_self_eq'
  [decidable_eq α] {N : Type*} [add_comm_monoid N] (f : α →₀ N) (a : α) :
  f.sum (λ x v, ite (x = a) v 0) = f a :=
by { convert f.sum_ite_eq' a (λ x, id), simp [ite_eq_right_iff.2 eq.symm] }

@[simp] lemma prod_pow [fintype α] (f : α →₀ ℕ) (g : α → N) :
  f.prod (λ a b, g a ^ b) = ∏ a, g a ^ (f a) :=
f.prod_fintype _ $ λ a, pow_zero _

/-- If `g` maps a second argument of 0 to 1, then multiplying it over the
result of `on_finset` is the same as multiplying it over the original
`finset`. -/
@[to_additive "If `g` maps a second argument of 0 to 0, summing it over the
result of `on_finset` is the same as summing it over the original
`finset`."]
lemma on_finset_prod {s : finset α} {f : α → M} {g : α → M → N}
    (hf : ∀a, f a ≠ 0 → a ∈ s) (hg : ∀ a, g a 0 = 1) :
  (on_finset s f hf).prod g = ∏ a in s, g a (f a) :=
finset.prod_subset support_on_finset_subset $ by simp [*] { contextual := tt }

/-- Taking a product over `f : α →₀ M` is the same as multiplying the value on a single element
`y ∈ f.support` by the product over `erase y f`. -/
@[to_additive /-" Taking a sum over over `f : α →₀ M` is the same as adding the value on a
single element `y ∈ f.support` to the sum over `erase y f`. "-/]
lemma mul_prod_erase (f : α →₀ M) (y : α) (g : α → M → N) (hyf : y ∈ f.support) :
  g y (f y) * (erase y f).prod g = f.prod g :=
begin
  rw [finsupp.prod, finsupp.prod, ←finset.mul_prod_erase _ _ hyf, finsupp.support_erase,
    finset.prod_congr rfl],
  intros h hx,
  rw finsupp.erase_ne (ne_of_mem_erase hx),
end

/-- Generalization of `finsupp.mul_prod_erase`: if `g` maps a second argument of 0 to 1,
then its product over `f : α →₀ M` is the same as multiplying the value on any element
`y : α` by the product over `erase y f`. -/
@[to_additive /-" Generalization of `finsupp.add_sum_erase`: if `g` maps a second argument of 0
to 0, then its sum over `f : α →₀ M` is the same as adding the value on any element
`y : α` to the sum over `erase y f`. "-/]
lemma mul_prod_erase' (f : α →₀ M) (y : α) (g : α → M → N) (hg : ∀ (i : α), g i 0 = 1) :
  g y (f y) * (erase y f).prod g = f.prod g :=
begin
  classical,
  by_cases hyf : y ∈ f.support,
  { exact finsupp.mul_prod_erase f y g hyf },
  { rw [not_mem_support_iff.mp hyf, hg y, erase_of_not_mem_support hyf, one_mul] },
end

@[to_additive]
lemma _root_.submonoid_class.finsupp_prod_mem {S : Type*} [set_like S N] [submonoid_class S N]
  (s : S) (f : α →₀ M) (g : α → M → N) (h : ∀ c, f c ≠ 0 → g c (f c) ∈ s) : f.prod g ∈ s :=
prod_mem $ λ i hi, h _ (finsupp.mem_support_iff.mp hi)

@[to_additive]
lemma prod_congr {f : α →₀ M} {g1 g2 : α → M → N}
  (h : ∀ x ∈ f.support, g1 x (f x) = g2 x (f x)) : f.prod g1 = f.prod g2 :=
finset.prod_congr rfl h

end sum_prod

/-!
### Additive monoid structure on `α →₀ M`
-/

section add_zero_class

variables [add_zero_class M]

instance : has_add (α →₀ M) := ⟨zip_with (+) (add_zero 0)⟩

@[simp] lemma coe_add (f g : α →₀ M) : ⇑(f + g) = f + g := rfl
lemma add_apply (g₁ g₂ : α →₀ M) (a : α) : (g₁ + g₂) a = g₁ a + g₂ a := rfl

lemma support_add [decidable_eq α] {g₁ g₂ : α →₀ M} :
  (g₁ + g₂).support ⊆ g₁.support ∪ g₂.support :=
support_zip_with

lemma support_add_eq [decidable_eq α] {g₁ g₂ : α →₀ M} (h : disjoint g₁.support g₂.support) :
  (g₁ + g₂).support = g₁.support ∪ g₂.support :=
le_antisymm support_zip_with $ assume a ha,
(finset.mem_union.1 ha).elim
  (assume ha, have a ∉ g₂.support, from disjoint_left.1 h ha,
    by simp only [mem_support_iff, not_not] at *;
    simpa only [add_apply, this, add_zero])
  (assume ha, have a ∉ g₁.support, from disjoint_right.1 h ha,
    by simp only [mem_support_iff, not_not] at *;
    simpa only [add_apply, this, zero_add])

@[simp] lemma single_add (a : α) (b₁ b₂ : M) : single a (b₁ + b₂) = single a b₁ + single a b₂ :=
ext $ assume a',
begin
  by_cases h : a = a',
  { rw [h, add_apply, single_eq_same, single_eq_same, single_eq_same] },
  { rw [add_apply, single_eq_of_ne h, single_eq_of_ne h, single_eq_of_ne h, zero_add] }
end

instance : add_zero_class (α →₀ M) :=
fun_like.coe_injective.add_zero_class _ coe_zero coe_add

/-- `finsupp.single` as an `add_monoid_hom`.

See `finsupp.lsingle` for the stronger version as a linear map.
-/
@[simps] def single_add_hom (a : α) : M →+ α →₀ M :=
⟨single a, single_zero a, single_add a⟩

/-- Evaluation of a function `f : α →₀ M` at a point as an additive monoid homomorphism.

See `finsupp.lapply` for the stronger version as a linear map. -/
@[simps apply]
def apply_add_hom (a : α) : (α →₀ M) →+ M := ⟨λ g, g a, zero_apply, λ _ _, add_apply _ _ _⟩

/-- Coercion from a `finsupp` to a function type is an `add_monoid_hom`. -/
@[simps]
noncomputable def coe_fn_add_hom : (α →₀ M) →+ (α → M) :=
{ to_fun := coe_fn,
  map_zero' := coe_zero,
  map_add' := coe_add }

lemma update_eq_single_add_erase (f : α →₀ M) (a : α) (b : M) :
  f.update a b = single a b + f.erase a :=
begin
  ext j,
  rcases eq_or_ne a j with rfl|h,
  { simp },
  { simp [function.update_noteq h.symm, single_apply, h, erase_ne, h.symm] }
end

lemma update_eq_erase_add_single (f : α →₀ M) (a : α) (b : M) :
  f.update a b = f.erase a + single a b :=
begin
  ext j,
  rcases eq_or_ne a j with rfl|h,
  { simp },
  { simp [function.update_noteq h.symm, single_apply, h, erase_ne, h.symm] }
end

lemma single_add_erase (a : α) (f : α →₀ M) : single a (f a) + f.erase a = f :=
by rw [←update_eq_single_add_erase, update_self]

lemma erase_add_single (a : α) (f : α →₀ M) : f.erase a + single a (f a) = f :=
by rw [←update_eq_erase_add_single, update_self]

@[simp] lemma erase_add (a : α) (f f' : α →₀ M) : erase a (f + f') = erase a f + erase a f' :=
begin
  ext s, by_cases hs : s = a,
  { rw [hs, add_apply, erase_same, erase_same, erase_same, add_zero] },
  rw [add_apply, erase_ne hs, erase_ne hs, erase_ne hs, add_apply],
end

/-- `finsupp.erase` as an `add_monoid_hom`. -/
@[simps]
def erase_add_hom (a : α) : (α →₀ M) →+ (α →₀ M) :=
{ to_fun := erase a, map_zero' := erase_zero a, map_add' := erase_add a }

@[elab_as_eliminator]
protected theorem induction {p : (α →₀ M) → Prop} (f : α →₀ M)
  (h0 : p 0) (ha : ∀a b (f : α →₀ M), a ∉ f.support → b ≠ 0 → p f → p (single a b + f)) :
  p f :=
suffices ∀s (f : α →₀ M), f.support = s → p f, from this _ _ rfl,
assume s, finset.induction_on s (λ f hf, by rwa [support_eq_empty.1 hf]) $
assume a s has ih f hf,
suffices p (single a (f a) + f.erase a), by rwa [single_add_erase] at this,
begin
  apply ha,
  { rw [support_erase, mem_erase], exact λ H, H.1 rfl },
  { rw [← mem_support_iff, hf], exact mem_insert_self _ _ },
  { apply ih _ _,
    rw [support_erase, hf, finset.erase_insert has] }
end

lemma induction₂ {p : (α →₀ M) → Prop} (f : α →₀ M)
  (h0 : p 0) (ha : ∀a b (f : α →₀ M), a ∉ f.support → b ≠ 0 → p f → p (f + single a b)) :
  p f :=
suffices ∀s (f : α →₀ M), f.support = s → p f, from this _ _ rfl,
assume s, finset.induction_on s (λ f hf, by rwa [support_eq_empty.1 hf]) $
assume a s has ih f hf,
suffices p (f.erase a + single a (f a)), by rwa [erase_add_single] at this,
begin
  apply ha,
  { rw [support_erase, mem_erase], exact λ H, H.1 rfl },
  { rw [← mem_support_iff, hf], exact mem_insert_self _ _ },
  { apply ih _ _,
    rw [support_erase, hf, finset.erase_insert has] }
end

lemma induction_linear {p : (α →₀ M) → Prop} (f : α →₀ M)
  (h0 : p 0) (hadd : ∀ f g : α →₀ M, p f → p g → p (f + g)) (hsingle : ∀ a b, p (single a b)) :
  p f :=
induction₂ f h0 (λ a b f _ _ w, hadd _ _ w (hsingle _ _))

@[simp] lemma add_closure_set_of_eq_single :
  add_submonoid.closure {f : α →₀ M | ∃ a b, f = single a b} = ⊤ :=
top_unique $ λ x hx, finsupp.induction x (add_submonoid.zero_mem _) $
  λ a b f ha hb hf, add_submonoid.add_mem _
    (add_submonoid.subset_closure $ ⟨a, b, rfl⟩) hf

/-- If two additive homomorphisms from `α →₀ M` are equal on each `single a b`, then
they are equal. -/
lemma add_hom_ext [add_zero_class N] ⦃f g : (α →₀ M) →+ N⦄
  (H : ∀ x y, f (single x y) = g (single x y)) :
  f = g :=
begin
  refine add_monoid_hom.eq_of_eq_on_mdense add_closure_set_of_eq_single _,
  rintro _ ⟨x, y, rfl⟩,
  apply H
end

/-- If two additive homomorphisms from `α →₀ M` are equal on each `single a b`, then
they are equal.

We formulate this using equality of `add_monoid_hom`s so that `ext` tactic can apply a type-specific
extensionality lemma after this one.  E.g., if the fiber `M` is `ℕ` or `ℤ`, then it suffices to
verify `f (single a 1) = g (single a 1)`. -/
@[ext] lemma add_hom_ext' [add_zero_class N] ⦃f g : (α →₀ M) →+ N⦄
  (H : ∀ x, f.comp (single_add_hom x) = g.comp (single_add_hom x)) :
  f = g :=
add_hom_ext $ λ x, add_monoid_hom.congr_fun (H x)

lemma mul_hom_ext [mul_one_class N] ⦃f g : multiplicative (α →₀ M) →* N⦄
  (H : ∀ x y, f (multiplicative.of_add $ single x y) = g (multiplicative.of_add $ single x y)) :
  f = g :=
monoid_hom.ext $ add_monoid_hom.congr_fun $
  @add_hom_ext α M (additive N) _ _ f.to_additive'' g.to_additive'' H

@[ext] lemma mul_hom_ext' [mul_one_class N] {f g : multiplicative (α →₀ M) →* N}
  (H : ∀ x, f.comp (single_add_hom x).to_multiplicative =
    g.comp (single_add_hom x).to_multiplicative) :
  f = g :=
mul_hom_ext $ λ x, monoid_hom.congr_fun (H x)

lemma map_range_add [add_zero_class N]
  {f : M → N} {hf : f 0 = 0} (hf' : ∀ x y, f (x + y) = f x + f y) (v₁ v₂ : α →₀ M) :
  map_range f hf (v₁ + v₂) = map_range f hf v₁ + map_range f hf v₂ :=
ext $ λ a, by simp only [hf', add_apply, map_range_apply]

/-- Bundle `emb_domain f` as an additive map from `α →₀ M` to `β →₀ M`. -/
@[simps] def emb_domain.add_monoid_hom (f : α ↪ β) : (α →₀ M) →+ β →₀ M :=
{ to_fun := λ v, emb_domain f v,
  map_zero' := by simp,
  map_add' := λ v w,
  begin
    ext b,
    by_cases h : b ∈ set.range f,
    { rcases h with ⟨a, rfl⟩,
      simp, },
    { simp [emb_domain_notin_range, h], },
  end, }

@[simp] lemma emb_domain_add (f : α ↪ β) (v w : α →₀ M) :
  emb_domain f (v + w) = emb_domain f v + emb_domain f w :=
(emb_domain.add_monoid_hom f).map_add v w

end add_zero_class

section add_monoid

variables [add_monoid M]

/-- Note the general `finsupp.has_smul` instance doesn't apply as `ℕ` is not distributive
unless `β i`'s addition is commutative. -/
instance has_nat_scalar : has_smul ℕ (α →₀ M) :=
⟨λ n v, v.map_range ((•) n) (nsmul_zero _)⟩

instance : add_monoid (α →₀ M) :=
fun_like.coe_injective.add_monoid _ coe_zero coe_add (λ _ _, rfl)

end add_monoid

end finsupp

@[to_additive]
lemma map_finsupp_prod [has_zero M] [comm_monoid N] [comm_monoid P] {H : Type*}
  [monoid_hom_class H N P] (h : H) (f : α →₀ M) (g : α → M → N) :
  h (f.prod g) = f.prod (λ a b, h (g a b)) :=
map_prod h _ _

/-- Deprecated, use `_root_.map_finsupp_prod` instead. -/
@[to_additive "Deprecated, use `_root_.map_finsupp_sum` instead."]
protected lemma mul_equiv.map_finsupp_prod [has_zero M] [comm_monoid N] [comm_monoid P]
  (h : N ≃* P) (f : α →₀ M) (g : α → M → N) : h (f.prod g) = f.prod (λ a b, h (g a b)) :=
map_finsupp_prod h f g

/-- Deprecated, use `_root_.map_finsupp_prod` instead. -/
@[to_additive "Deprecated, use `_root_.map_finsupp_sum` instead."]
protected lemma monoid_hom.map_finsupp_prod [has_zero M] [comm_monoid N] [comm_monoid P]
  (h : N →* P) (f : α →₀ M) (g : α → M → N) : h (f.prod g) = f.prod (λ a b, h (g a b)) :=
map_finsupp_prod h f g

/-- Deprecated, use `_root_.map_finsupp_sum` instead. -/
protected lemma ring_hom.map_finsupp_sum [has_zero M] [semiring R] [semiring S]
  (h : R →+* S) (f : α →₀ M) (g : α → M → R) : h (f.sum g) = f.sum (λ a b, h (g a b)) :=
map_finsupp_sum h f g

/-- Deprecated, use `_root_.map_finsupp_prod` instead. -/
protected lemma ring_hom.map_finsupp_prod [has_zero M] [comm_semiring R] [comm_semiring S]
  (h : R →+* S) (f : α →₀ M) (g : α → M → R) : h (f.prod g) = f.prod (λ a b, h (g a b)) :=
map_finsupp_prod h f g

@[to_additive]
lemma monoid_hom.coe_finsupp_prod [has_zero β] [monoid N] [comm_monoid P]
  (f : α →₀ β) (g : α → β → N →* P) :
  ⇑(f.prod g) = f.prod (λ i fi, g i fi) :=
monoid_hom.coe_finset_prod _ _

@[simp, to_additive]
lemma monoid_hom.finsupp_prod_apply [has_zero β] [monoid N] [comm_monoid P]
  (f : α →₀ β) (g : α → β → N →* P) (x : N) :
  f.prod g x = f.prod (λ i fi, g i fi x) :=
monoid_hom.finset_prod_apply _ _ _

namespace finsupp

instance [add_comm_monoid M] : add_comm_monoid (α →₀ M) :=
fun_like.coe_injective.add_comm_monoid _ coe_zero coe_add (λ _ _, rfl)

instance [add_group G] : has_neg (α →₀ G) := ⟨map_range (has_neg.neg) neg_zero⟩

@[simp] lemma coe_neg [add_group G] (g : α →₀ G) : ⇑(-g) = -g := rfl
lemma neg_apply [add_group G] (g : α →₀ G) (a : α) : (- g) a = - g a := rfl

instance [add_group G] : has_sub (α →₀ G) := ⟨zip_with has_sub.sub (sub_zero _)⟩

@[simp] lemma coe_sub [add_group G] (g₁ g₂ : α →₀ G) : ⇑(g₁ - g₂) = g₁ - g₂ := rfl
lemma sub_apply [add_group G] (g₁ g₂ : α →₀ G) (a : α) : (g₁ - g₂) a = g₁ a - g₂ a := rfl

/-- Note the general `finsupp.has_smul` instance doesn't apply as `ℤ` is not distributive
unless `β i`'s addition is commutative. -/
instance has_int_scalar [add_group G] : has_smul ℤ (α →₀ G) :=
⟨λ n v, v.map_range ((•) n) (zsmul_zero _)⟩

instance [add_group G] : add_group (α →₀ G) :=
fun_like.coe_injective.add_group _ coe_zero coe_add coe_neg coe_sub (λ _ _, rfl) (λ _ _, rfl)

instance [add_comm_group G] : add_comm_group (α →₀ G) :=
fun_like.coe_injective.add_comm_group _ coe_zero coe_add coe_neg coe_sub (λ _ _, rfl) (λ _ _, rfl)

lemma single_add_single_eq_single_add_single [add_comm_monoid M]
  {k l m n : α} {u v : M} (hu : u ≠ 0) (hv : v ≠ 0) :
  single k u + single l v = single m u + single n v ↔
  (k = m ∧ l = n) ∨ (u = v ∧ k = n ∧ l = m) ∨ (u + v = 0 ∧ k = l ∧ m = n) :=
begin
  simp_rw [fun_like.ext_iff, coe_add, single_eq_pi_single, ←funext_iff],
  exact pi.single_add_single_eq_single_add_single hu hv,
end

lemma single_multiset_sum [add_comm_monoid M] (s : multiset M) (a : α) :
  single a s.sum = (s.map (single a)).sum :=
multiset.induction_on s (single_zero _) $ λ a s ih,
by rw [multiset.sum_cons, single_add, ih, multiset.map_cons, multiset.sum_cons]

lemma single_finset_sum [add_comm_monoid M] (s : finset ι) (f : ι → M) (a : α) :
  single a (∑ b in s, f b) = ∑ b in s, single a (f b) :=
begin
  transitivity,
  apply single_multiset_sum,
  rw [multiset.map_map],
  refl
end

lemma single_sum [has_zero M] [add_comm_monoid N] (s : ι →₀ M) (f : ι → M → N) (a : α) :
  single a (s.sum f) = s.sum (λd c, single a (f d c)) :=
single_finset_sum _ _ _

@[to_additive]
lemma prod_neg_index [add_group G] [comm_monoid M] {g : α →₀ G} {h : α → G → M}
  (h0 : ∀a, h a 0 = 1) :
  (-g).prod h = g.prod (λa b, h a (- b)) :=
prod_map_range_index h0

@[simp] lemma support_neg [add_group G] (f : α →₀ G) : support (-f) = support f :=
finset.subset.antisymm
  support_map_range
  (calc support f = support (- (- f)) : congr_arg support (neg_neg _).symm
     ... ⊆ support (- f) : support_map_range)

lemma support_sub [decidable_eq α] [add_group G] {f g : α →₀ G} :
  support (f - g) ⊆ support f ∪ support g :=
begin
  rw [sub_eq_add_neg, ←support_neg g],
  exact support_add,
end

lemma erase_eq_sub_single [add_group G] (f : α →₀ G) (a : α) :
  f.erase a = f - single a (f a) :=
begin
  ext a',
  rcases eq_or_ne a a' with rfl|h,
  { simp },
  { simp [erase_ne h.symm, single_eq_of_ne h] }
end

lemma update_eq_sub_add_single [add_group G] (f : α →₀ G) (a : α) (b : G) :
  f.update a b = f - single a (f a) + single a b :=
by rw [update_eq_erase_add_single, erase_eq_sub_single]

lemma finset_sum_apply [add_comm_monoid N] (S : finset ι) (f : ι → α →₀ N) (a : α) :
  (∑ i in S, f i) a = ∑ i in S, f i a :=
(apply_add_hom a : (α →₀ N) →+ _).map_sum _ _

@[simp] lemma sum_apply [has_zero M] [add_comm_monoid N]
  {f : α →₀ M} {g : α → M → β →₀ N} {a₂ : β} :
  (f.sum g) a₂ = f.sum (λa₁ b, g a₁ b a₂) :=
finset_sum_apply _ _ _

lemma coe_finset_sum [add_comm_monoid N] (S : finset ι) (f : ι → α →₀ N) :
  ⇑(∑ i in S, f i) = ∑ i in S, f i :=
(coe_fn_add_hom : (α →₀ N) →+ _).map_sum _ _

lemma coe_sum [has_zero M] [add_comm_monoid N] (f : α →₀ M) (g : α → M → β →₀ N) :
  ⇑(f.sum g) = f.sum (λ a₁ b, g a₁ b) :=
coe_finset_sum _ _

lemma support_sum [decidable_eq β] [has_zero M] [add_comm_monoid N]
  {f : α →₀ M} {g : α → M → (β →₀ N)} :
  (f.sum g).support ⊆ f.support.bUnion (λa, (g a (f a)).support) :=
have ∀ c, f.sum (λ a b, g a b c) ≠ 0 → (∃ a, f a ≠ 0 ∧ ¬ (g a (f a)) c = 0),
  from assume a₁ h,
  let ⟨a, ha, ne⟩ := finset.exists_ne_zero_of_sum_ne_zero h in
  ⟨a, mem_support_iff.mp ha, ne⟩,
by simpa only [finset.subset_iff, mem_support_iff, finset.mem_bUnion, sum_apply, exists_prop]

lemma support_finset_sum [decidable_eq β] [add_comm_monoid M] {s : finset α} {f : α → (β →₀ M)} :
  (finset.sum s f).support ⊆ s.bUnion (λ x, (f x).support) :=
begin
  rw ←finset.sup_eq_bUnion,
  induction s using finset.cons_induction_on with a s ha ih,
  { refl },
  { rw [finset.sum_cons, finset.sup_cons],
    exact support_add.trans (finset.union_subset_union (finset.subset.refl _) ih), },
end

@[simp] lemma sum_zero [has_zero M] [add_comm_monoid N] {f : α →₀ M} :
  f.sum (λa b, (0 : N)) = 0 :=
finset.sum_const_zero

@[simp, to_additive]
lemma prod_mul  [has_zero M] [comm_monoid N] {f : α →₀ M} {h₁ h₂ : α → M → N} :
  f.prod (λa b, h₁ a b * h₂ a b) = f.prod h₁ * f.prod h₂ :=
finset.prod_mul_distrib

@[simp, to_additive]
lemma prod_inv [has_zero M] [comm_group G] {f : α →₀ M}
  {h : α → M → G} : f.prod (λa b, (h a b)⁻¹) = (f.prod h)⁻¹ :=
(map_prod ((monoid_hom.id G)⁻¹) _ _).symm

@[simp] lemma sum_sub [has_zero M] [add_comm_group G] {f : α →₀ M}
  {h₁ h₂ : α → M → G} :
  f.sum (λa b, h₁ a b - h₂ a b) = f.sum h₁ - f.sum h₂ :=
finset.sum_sub_distrib

/-- Taking the product under `h` is an additive-to-multiplicative homomorphism of finsupps,
if `h` is an additive-to-multiplicative homomorphism on the support.
This is a more general version of `finsupp.prod_add_index'`; the latter has simpler hypotheses. -/
@[to_additive "Taking the product under `h` is an additive homomorphism of finsupps,
if `h` is an additive homomorphism on the support.
This is a more general version of `finsupp.sum_add_index'`; the latter has simpler hypotheses."]
lemma prod_add_index [add_zero_class M] [comm_monoid N] {f g : α →₀ M}
  {h : α → M → N} (h_zero : ∀ a ∈ f.support ∪ g.support, h a 0 = 1)
  (h_add : ∀ (a ∈ f.support ∪ g.support) b₁ b₂, h a (b₁ + b₂) = h a b₁ * h a b₂) :
  (f + g).prod h = f.prod h * g.prod h :=
begin
  rw [finsupp.prod_of_support_subset f (subset_union_left _ g.support) h h_zero,
      finsupp.prod_of_support_subset g (subset_union_right f.support _) h h_zero,
      ←finset.prod_mul_distrib,
      finsupp.prod_of_support_subset (f + g) finsupp.support_add h h_zero],
  exact finset.prod_congr rfl (λ x hx, (by apply h_add x hx)),
end

/-- Taking the product under `h` is an additive-to-multiplicative homomorphism of finsupps,
if `h` is an additive-to-multiplicative homomorphism.
This is a more specialized version of `finsupp.prod_add_index` with simpler hypotheses. -/
@[to_additive "Taking the sum under `h` is an additive homomorphism of finsupps,
if `h` is an additive homomorphism.
This is a more specific version of `finsupp.sum_add_index` with simpler hypotheses."]
lemma prod_add_index' [add_zero_class M] [comm_monoid N] {f g : α →₀ M}
  {h : α → M → N} (h_zero : ∀a, h a 0 = 1) (h_add : ∀a b₁ b₂, h a (b₁ + b₂) = h a b₁ * h a b₂) :
  (f + g).prod h = f.prod h * g.prod h :=
prod_add_index (λ a ha, h_zero a) (λ a ha, h_add a)

@[simp]
lemma sum_hom_add_index [add_zero_class M] [add_comm_monoid N] {f g : α →₀ M} (h : α → M →+ N) :
  (f + g).sum (λ x, h x) = f.sum (λ x, h x) + g.sum (λ x, h x) :=
sum_add_index' (λ a, (h a).map_zero) (λ a, (h a).map_add)

@[simp]
lemma prod_hom_add_index [add_zero_class M] [comm_monoid N] {f g : α →₀ M}
  (h : α → multiplicative M →* N) :
  (f + g).prod (λ a b, h a (multiplicative.of_add b)) =
    f.prod (λ a b, h a (multiplicative.of_add b)) * g.prod (λ a b, h a (multiplicative.of_add b)) :=
prod_add_index' (λ a, (h a).map_one) (λ a, (h a).map_mul)


/-- The canonical isomorphism between families of additive monoid homomorphisms `α → (M →+ N)`
and monoid homomorphisms `(α →₀ M) →+ N`. -/
def lift_add_hom [add_zero_class M] [add_comm_monoid N] : (α → M →+ N) ≃+ ((α →₀ M) →+ N) :=
{ to_fun := λ F,
  { to_fun := λ f, f.sum (λ x, F x),
    map_zero' := finset.sum_empty,
    map_add' := λ _ _, sum_add_index' (λ x, (F x).map_zero) (λ x, (F x).map_add) },
  inv_fun := λ F x, F.comp $ single_add_hom x,
  left_inv := λ F, by { ext, simp },
  right_inv := λ F, by { ext, simp },
  map_add' := λ F G, by { ext, simp } }

@[simp] lemma lift_add_hom_apply [add_comm_monoid M] [add_comm_monoid N]
  (F : α → M →+ N) (f : α →₀ M) :
  lift_add_hom F f = f.sum (λ x, F x) :=
rfl

@[simp] lemma lift_add_hom_symm_apply [add_comm_monoid M] [add_comm_monoid N]
  (F : (α →₀ M) →+ N) (x : α) :
  lift_add_hom.symm F x = F.comp (single_add_hom x) :=
rfl

lemma lift_add_hom_symm_apply_apply [add_comm_monoid M] [add_comm_monoid N]
  (F : (α →₀ M) →+ N) (x : α) (y : M) :
  lift_add_hom.symm F x y = F (single x y) :=
rfl

@[simp] lemma lift_add_hom_single_add_hom [add_comm_monoid M] :
  lift_add_hom (single_add_hom : α → M →+ α →₀ M) = add_monoid_hom.id _ :=
lift_add_hom.to_equiv.apply_eq_iff_eq_symm_apply.2 rfl

@[simp] lemma sum_single [add_comm_monoid M] (f : α →₀ M) :
  f.sum single = f :=
add_monoid_hom.congr_fun lift_add_hom_single_add_hom f

@[simp] lemma sum_univ_single [add_comm_monoid M] [fintype α] (i : α) (m : M) :
  ∑ (j : α), (single i m) j = m :=
by simp [single]

@[simp] lemma sum_univ_single' [add_comm_monoid M] [fintype α] (i : α) (m : M) :
  ∑ (j : α), (single j m) i = m :=
by simp [single]

@[simp] lemma lift_add_hom_apply_single [add_comm_monoid M] [add_comm_monoid N]
  (f : α → M →+ N) (a : α) (b : M) :
  lift_add_hom f (single a b) = f a b :=
sum_single_index (f a).map_zero

@[simp] lemma lift_add_hom_comp_single [add_comm_monoid M] [add_comm_monoid N] (f : α → M →+ N)
  (a : α) :
  (lift_add_hom f).comp (single_add_hom a) = f a :=
add_monoid_hom.ext $ λ b, lift_add_hom_apply_single f a b

lemma comp_lift_add_hom [add_comm_monoid M] [add_comm_monoid N] [add_comm_monoid P]
  (g : N →+ P) (f : α → M →+ N) :
  g.comp (lift_add_hom f) = lift_add_hom (λ a, g.comp (f a)) :=
lift_add_hom.symm_apply_eq.1 $ funext $ λ a,
  by rw [lift_add_hom_symm_apply, add_monoid_hom.comp_assoc, lift_add_hom_comp_single]

lemma sum_sub_index [add_comm_group β] [add_comm_group γ] {f g : α →₀ β}
  {h : α → β → γ} (h_sub : ∀a b₁ b₂, h a (b₁ - b₂) = h a b₁ - h a b₂) :
  (f - g).sum h = f.sum h - g.sum h :=
(lift_add_hom (λ a, add_monoid_hom.of_map_sub (h a) (h_sub a))).map_sub f g
>>>>>>> 22dce611

lemma graph_injective (α M) [has_zero M] : injective (@graph α M _) :=
begin
  intros f g h,
  have hsup : f.support = g.support, by rw [← image_fst_graph, h, image_fst_graph],
  refine ext_iff'.2 ⟨hsup, λ x hx, apply_eq_of_mem_graph $ h.symm ▸ _⟩,
  exact mk_mem_graph _ (hsup ▸ hx)
end

@[simp] lemma graph_inj {f g : α →₀ M} : f.graph = g.graph ↔ f = g :=
(graph_injective α M).eq_iff

@[simp] lemma graph_zero : graph (0 : α →₀ M) = ∅ := by simp [graph]

@[simp] lemma graph_eq_empty {f : α →₀ M} : f.graph = ∅ ↔ f = 0 :=
(graph_injective α M).eq_iff' graph_zero

end graph


--------------------------------------------------------------------------------
--------------------------------------------------------------------------------
-- section map_range    vvvvv
--------------------------------------------------------------------------------
--------------------------------------------------------------------------------

lemma prod_dvd_prod_of_subset_of_dvd [add_comm_monoid M] [comm_monoid N]
  {f1 f2 : α →₀ M} {g1 g2 : α → M → N} (h1 : f1.support ⊆ f2.support)
  (h2 : ∀ (a : α), a ∈ f1.support → g1 a (f1 a) ∣ g2 a (f2 a)) :
  f1.prod g1 ∣ f2.prod g2 :=
begin
  simp only [finsupp.prod, finsupp.prod_mul],
  rw [←sdiff_union_of_subset h1, prod_union sdiff_disjoint],
  apply dvd_mul_of_dvd_right,
  apply prod_dvd_prod_of_dvd,
  exact h2,
end

section map_range

section equiv
variables [has_zero M] [has_zero N] [has_zero P]

/-- `finsupp.map_range` as an equiv. -/
@[simps apply]
def map_range.equiv (f : M ≃ N) (hf : f 0 = 0) (hf' : f.symm 0 = 0) : (α →₀ M) ≃ (α →₀ N) :=
{ to_fun := (map_range f hf : (α →₀ M) → (α →₀ N)),
  inv_fun := (map_range f.symm hf' : (α →₀ N) → (α →₀ M)),
  left_inv := λ x, begin
    rw ←map_range_comp _ _ _ _; simp_rw equiv.symm_comp_self,
    { exact map_range_id _ },
    { refl },
  end,
  right_inv := λ x, begin
    rw ←map_range_comp _ _ _ _; simp_rw equiv.self_comp_symm,
    { exact map_range_id _ },
    { refl },
  end }

@[simp]
lemma map_range.equiv_refl :
  map_range.equiv (equiv.refl M) rfl rfl = equiv.refl (α →₀ M) :=
equiv.ext map_range_id

lemma map_range.equiv_trans
  (f : M ≃ N) (hf : f 0 = 0) (hf') (f₂ : N ≃ P) (hf₂ : f₂ 0 = 0) (hf₂') :
  (map_range.equiv (f.trans f₂) (by rw [equiv.trans_apply, hf, hf₂])
    (by rw [equiv.symm_trans_apply, hf₂', hf']) : (α →₀ _) ≃ _) =
    (map_range.equiv f hf hf').trans (map_range.equiv f₂ hf₂ hf₂') :=
equiv.ext $ map_range_comp _ _ _ _ _

@[simp] lemma map_range.equiv_symm (f : M ≃ N) (hf hf') :
  ((map_range.equiv f hf hf').symm : (α →₀ _) ≃ _) = map_range.equiv f.symm hf' hf :=
equiv.ext $ λ x, rfl

end equiv

section zero_hom
variables [has_zero M] [has_zero N] [has_zero P]

/-- Composition with a fixed zero-preserving homomorphism is itself an zero-preserving homomorphism
on functions. -/
@[simps]
def map_range.zero_hom (f : zero_hom M N) : zero_hom (α →₀ M) (α →₀ N) :=
{ to_fun := (map_range f f.map_zero : (α →₀ M) → (α →₀ N)),
  map_zero' := map_range_zero }

@[simp]
lemma map_range.zero_hom_id :
  map_range.zero_hom (zero_hom.id M) = zero_hom.id (α →₀ M) := zero_hom.ext map_range_id

lemma map_range.zero_hom_comp (f : zero_hom N P) (f₂ : zero_hom M N) :
  (map_range.zero_hom (f.comp f₂) : zero_hom (α →₀ _) _) =
    (map_range.zero_hom f).comp (map_range.zero_hom f₂) :=
zero_hom.ext $ map_range_comp _ _ _ _ _

end zero_hom

section add_monoid_hom
variables [add_comm_monoid M] [add_comm_monoid N] [add_comm_monoid P]

/--
Composition with a fixed additive homomorphism is itself an additive homomorphism on functions.
-/
@[simps]
def map_range.add_monoid_hom (f : M →+ N) : (α →₀ M) →+ (α →₀ N) :=
{ to_fun := (map_range f f.map_zero : (α →₀ M) → (α →₀ N)),
  map_zero' := map_range_zero,
  map_add' := λ a b, map_range_add f.map_add _ _ }

@[simp]
lemma map_range.add_monoid_hom_id :
  map_range.add_monoid_hom (add_monoid_hom.id M) = add_monoid_hom.id (α →₀ M) :=
add_monoid_hom.ext map_range_id

lemma map_range.add_monoid_hom_comp (f : N →+ P) (f₂ : M →+ N) :
  (map_range.add_monoid_hom (f.comp f₂) : (α →₀ _) →+ _) =
    (map_range.add_monoid_hom f).comp (map_range.add_monoid_hom f₂) :=
add_monoid_hom.ext $ map_range_comp _ _ _ _ _

@[simp]
lemma map_range.add_monoid_hom_to_zero_hom (f : M →+ N) :
  (map_range.add_monoid_hom f).to_zero_hom =
    (map_range.zero_hom f.to_zero_hom : zero_hom (α →₀ _) _) :=
zero_hom.ext $ λ _, rfl

lemma map_range_multiset_sum (f : M →+ N) (m : multiset (α →₀ M)) :
  map_range f f.map_zero m.sum = (m.map $ λx, map_range f f.map_zero x).sum :=
(map_range.add_monoid_hom f : (α →₀ _) →+ _).map_multiset_sum _

lemma map_range_finset_sum (f : M →+ N) (s : finset ι) (g : ι → (α →₀ M))  :
  map_range f f.map_zero (∑ x in s, g x) = ∑ x in s, map_range f f.map_zero (g x) :=
(map_range.add_monoid_hom f : (α →₀ _) →+ _).map_sum _ _


/-- `finsupp.map_range.add_monoid_hom` as an equiv. -/
@[simps apply]
def map_range.add_equiv (f : M ≃+ N) : (α →₀ M) ≃+ (α →₀ N) :=
{ to_fun := (map_range f f.map_zero : (α →₀ M) → (α →₀ N)),
  inv_fun := (map_range f.symm f.symm.map_zero : (α →₀ N) → (α →₀ M)),
  left_inv := λ x, begin
    rw ←map_range_comp _ _ _ _; simp_rw add_equiv.symm_comp_self,
    { exact map_range_id _ },
    { refl },
  end,
  right_inv := λ x, begin
    rw ←map_range_comp _ _ _ _; simp_rw add_equiv.self_comp_symm,
    { exact map_range_id _ },
    { refl },
  end,
  ..(map_range.add_monoid_hom f.to_add_monoid_hom) }

@[simp]
lemma map_range.add_equiv_refl :
  map_range.add_equiv (add_equiv.refl M) = add_equiv.refl (α →₀ M) :=
add_equiv.ext map_range_id

lemma map_range.add_equiv_trans (f : M ≃+ N) (f₂ : N ≃+ P) :
  (map_range.add_equiv (f.trans f₂) : (α →₀ _) ≃+ _) =
    (map_range.add_equiv f).trans (map_range.add_equiv f₂) :=
add_equiv.ext $ map_range_comp _ _ _ _ _

@[simp] lemma map_range.add_equiv_symm (f : M ≃+ N) :
  ((map_range.add_equiv f).symm : (α →₀ _) ≃+ _) = map_range.add_equiv f.symm :=
add_equiv.ext $ λ x, rfl

@[simp]
lemma map_range.add_equiv_to_add_monoid_hom (f : M ≃+ N) :
  (map_range.add_equiv f : (α →₀ _) ≃+ _).to_add_monoid_hom =
    (map_range.add_monoid_hom f.to_add_monoid_hom : (α →₀ _) →+ _) :=
add_monoid_hom.ext $ λ _, rfl

@[simp]
lemma map_range.add_equiv_to_equiv (f : M ≃+ N) :
  (map_range.add_equiv f).to_equiv =
    (map_range.equiv f.to_equiv f.map_zero f.symm.map_zero : (α →₀ _) ≃ _) :=
equiv.ext $ λ _, rfl

end add_monoid_hom

end map_range

--------------------------------------------------------------------------------
--------------------------------------------------------------------------------
-- section map_range    ^^^^^
--------------------------------------------------------------------------------
--------------------------------------------------------------------------------



--------------------------------------------------------------------------------
--------------------------------------------------------------------------------
-- section equiv_congr_left    vvvvv
--------------------------------------------------------------------------------
--------------------------------------------------------------------------------


/-! ### Declarations about `equiv_congr_left` -/

section equiv_congr_left

variable [has_zero M]

/-- Given `f : α ≃ β`, we can map `l : α →₀ M` to  `equiv_map_domain f l : β →₀ M` (computably)
by mapping the support forwards and the function backwards. -/
def equiv_map_domain (f : α ≃ β) (l : α →₀ M) : β →₀ M :=
{ support := l.support.map f.to_embedding,
  to_fun := λ a, l (f.symm a),
  mem_support_to_fun := λ a, by simp only [finset.mem_map_equiv, mem_support_to_fun]; refl }

@[simp] lemma equiv_map_domain_apply (f : α ≃ β) (l : α →₀ M) (b : β) :
  equiv_map_domain f l b = l (f.symm b) := rfl

lemma equiv_map_domain_symm_apply (f : α ≃ β) (l : β →₀ M) (a : α) :
  equiv_map_domain f.symm l a = l (f a) := rfl

@[simp] lemma equiv_map_domain_refl (l : α →₀ M) : equiv_map_domain (equiv.refl _) l = l :=
by ext x; refl

lemma equiv_map_domain_refl' : equiv_map_domain (equiv.refl _) = @id (α →₀ M) :=
by ext x; refl

lemma equiv_map_domain_trans (f : α ≃ β) (g : β ≃ γ) (l : α →₀ M) :
  equiv_map_domain (f.trans g) l = equiv_map_domain g (equiv_map_domain f l) := by ext x; refl

lemma equiv_map_domain_trans' (f : α ≃ β) (g : β ≃ γ) :
  @equiv_map_domain _ _ M _ (f.trans g) = equiv_map_domain g ∘ equiv_map_domain f := by ext x; refl

@[simp] lemma equiv_map_domain_single (f : α ≃ β) (a : α) (b : M) :
  equiv_map_domain f (single a b) = single (f a) b :=
by ext x; simp only [single_apply, equiv.apply_eq_iff_eq_symm_apply, equiv_map_domain_apply]; congr

@[simp] lemma equiv_map_domain_zero {f : α ≃ β} : equiv_map_domain f (0 : α →₀ M) = (0 : β →₀ M) :=
by ext x; simp only [equiv_map_domain_apply, coe_zero, pi.zero_apply]

/-- Given `f : α ≃ β`, the finitely supported function spaces are also in bijection:
`(α →₀ M) ≃ (β →₀ M)`.

This is the finitely-supported version of `equiv.Pi_congr_left`. -/
def equiv_congr_left (f : α ≃ β) : (α →₀ M) ≃ (β →₀ M) :=
by refine ⟨equiv_map_domain f, equiv_map_domain f.symm, λ f, _, λ f, _⟩;
  ext x; simp only [equiv_map_domain_apply, equiv.symm_symm,
    equiv.symm_apply_apply, equiv.apply_symm_apply]

@[simp] lemma equiv_congr_left_apply (f : α ≃ β) (l : α →₀ M) :
  equiv_congr_left f l = equiv_map_domain f l := rfl

@[simp] lemma equiv_congr_left_symm (f : α ≃ β) :
  (@equiv_congr_left _ _ M _ f).symm = equiv_congr_left f.symm := rfl

end equiv_congr_left

--------------------------------------------------------------------------------
--------------------------------------------------------------------------------
-- section equiv_congr_left    ^^^^^
--------------------------------------------------------------------------------
--------------------------------------------------------------------------------
end finsupp


section cast_finsupp
variables [has_zero M] (f : α →₀ M)

namespace nat

@[simp, norm_cast] lemma cast_finsupp_prod [comm_semiring R] (g : α → M → ℕ) :
  (↑(f.prod g) : R) = f.prod (λ a b, ↑(g a b)) :=
nat.cast_prod _ _

@[simp, norm_cast] lemma cast_finsupp_sum [comm_semiring R] (g : α → M → ℕ) :
  (↑(f.sum g) : R) = f.sum (λ a b, ↑(g a b)) :=
nat.cast_sum _ _

end nat

namespace int

@[simp, norm_cast] lemma cast_finsupp_prod [comm_ring R] (g : α → M → ℤ) :
  (↑(f.prod g) : R) = f.prod (λ a b, ↑(g a b)) :=
int.cast_prod _ _

@[simp, norm_cast] lemma cast_finsupp_sum [comm_ring R] (g : α → M → ℤ) :
  (↑(f.sum g) : R) = f.sum (λ a b, ↑(g a b)) :=
int.cast_sum _ _

end int

namespace rat

@[simp, norm_cast] lemma cast_finsupp_sum [division_ring R] [char_zero R] (g : α → M → ℚ) :
  (↑(f.sum g) : R) = f.sum (λ a b, g a b) :=
cast_sum _ _

@[simp, norm_cast] lemma cast_finsupp_prod [field R] [char_zero R] (g : α → M → ℚ) :
  (↑(f.prod g) : R) = f.prod (λ a b, g a b) :=
cast_prod _ _

end rat
end cast_finsupp



namespace finsupp


--------------------------------------------------------------------------------
--------------------------------------------------------------------------------
-- section map_domain    vvvvv
--------------------------------------------------------------------------------
--------------------------------------------------------------------------------


/-! ### Declarations about `map_domain` -/

section map_domain
variables [add_comm_monoid M] {v v₁ v₂ : α →₀ M}

/-- Given `f : α → β` and `v : α →₀ M`, `map_domain f v : β →₀ M`
  is the finitely supported function whose value at `a : β` is the sum
  of `v x` over all `x` such that `f x = a`. -/
def map_domain (f : α → β) (v : α →₀ M) : β →₀ M :=
v.sum $ λa, single (f a)

lemma map_domain_apply {f : α → β} (hf : function.injective f) (x : α →₀ M) (a : α) :
  map_domain f x (f a) = x a :=
begin
  rw [map_domain, sum_apply, sum, finset.sum_eq_single a, single_eq_same],
  { assume b _ hba, exact single_eq_of_ne (hf.ne hba) },
  { assume h, rw [not_mem_support_iff.1 h, single_zero, zero_apply] }
end

lemma map_domain_notin_range {f : α → β} (x : α →₀ M) (a : β) (h : a ∉ set.range f) :
  map_domain f x a = 0 :=
begin
  rw [map_domain, sum_apply, sum],
  exact finset.sum_eq_zero
    (assume a' h', single_eq_of_ne $ assume eq, h $ eq ▸ set.mem_range_self _)
end

@[simp]
lemma map_domain_id : map_domain id v = v :=
sum_single _

lemma map_domain_comp {f : α → β} {g : β → γ} :
  map_domain (g ∘ f) v = map_domain g (map_domain f v) :=
begin
  refine ((sum_sum_index _ _).trans _).symm,
  { intro, exact single_zero _ },
  { intro, exact single_add _ },
  refine sum_congr (λ _ _, sum_single_index _),
  { exact single_zero _ }
end

@[simp]
lemma map_domain_single {f : α → β} {a : α} {b : M} : map_domain f (single a b) = single (f a) b :=
sum_single_index $ single_zero _

@[simp] lemma map_domain_zero {f : α → β} : map_domain f (0 : α →₀ M) = (0 : β →₀ M) :=
sum_zero_index

lemma map_domain_congr {f g : α → β} (h : ∀x∈v.support, f x = g x) :
  v.map_domain f = v.map_domain g :=
finset.sum_congr rfl $ λ _ H, by simp only [h _ H]

lemma map_domain_add {f : α → β} : map_domain f (v₁ + v₂) = map_domain f v₁ + map_domain f v₂ :=
sum_add_index' (λ _, single_zero _) (λ _, single_add _)

@[simp] lemma map_domain_equiv_apply {f : α ≃ β} (x : α →₀ M) (a : β) :
  map_domain f x a = x (f.symm a) :=
begin
  conv_lhs { rw ←f.apply_symm_apply a },
  exact map_domain_apply f.injective _ _,
end

/-- `finsupp.map_domain` is an `add_monoid_hom`. -/
@[simps]
def map_domain.add_monoid_hom (f : α → β) : (α →₀ M) →+ (β →₀ M) :=
{ to_fun := map_domain f,
  map_zero' := map_domain_zero,
  map_add' := λ _ _, map_domain_add}

@[simp]
lemma map_domain.add_monoid_hom_id : map_domain.add_monoid_hom id = add_monoid_hom.id (α →₀ M) :=
add_monoid_hom.ext $ λ _, map_domain_id

lemma map_domain.add_monoid_hom_comp (f : β → γ) (g : α → β) :
  (map_domain.add_monoid_hom (f ∘ g) : (α →₀ M) →+ (γ →₀ M)) =
    (map_domain.add_monoid_hom f).comp (map_domain.add_monoid_hom g) :=
add_monoid_hom.ext $ λ _, map_domain_comp

lemma map_domain_finset_sum {f : α → β} {s : finset ι} {v : ι → α →₀ M} :
  map_domain f (∑ i in s, v i) = ∑ i in s, map_domain f (v i) :=
(map_domain.add_monoid_hom f : (α →₀ M) →+ β →₀ M).map_sum _ _

lemma map_domain_sum [has_zero N] {f : α → β} {s : α →₀ N} {v : α → N → α →₀ M} :
  map_domain f (s.sum v) = s.sum (λa b, map_domain f (v a b)) :=
(map_domain.add_monoid_hom f : (α →₀ M) →+ β →₀ M).map_finsupp_sum _ _

lemma map_domain_support [decidable_eq β] {f : α → β} {s : α →₀ M} :
  (s.map_domain f).support ⊆ s.support.image f :=
finset.subset.trans support_sum $
  finset.subset.trans (finset.bUnion_mono $ assume a ha, support_single_subset) $
  by rw [finset.bUnion_singleton]; exact subset.refl _

lemma map_domain_apply' (S : set α) {f : α → β} (x : α →₀ M)
  (hS : (x.support : set α) ⊆ S) (hf : set.inj_on f S) {a : α} (ha : a ∈ S) :
  map_domain f x (f a) = x a :=
begin
  rw [map_domain, sum_apply, sum],
  simp_rw single_apply,
  have : ∀ (b : α) (ha1 : b ∈ x.support),
    (if f b = f a then x b else 0) = if f b = f a then x a else 0,
  { intros b hb,
    refine if_ctx_congr iff.rfl (λ hh, _) (λ _, rfl),
    rw hf (hS hb) ha hh, },
  conv in (ite _ _ _)
  { rw [this _ H], },
  by_cases ha : a ∈ x.support,
  { rw [← finset.add_sum_erase _ _ ha, if_pos rfl],
    convert add_zero _,
    have : ∀ i ∈ x.support.erase a, f i ≠ f a,
    { intros i hi,
      exact (finset.ne_of_mem_erase hi) ∘ (hf (hS $ finset.mem_of_mem_erase hi) (hS ha)), },
    conv in (ite _ _ _)
    { rw if_neg (this x H), },
    exact finset.sum_const_zero, },
  { rw [mem_support_iff, not_not] at ha,
    simp [ha], }
end

lemma map_domain_support_of_inj_on [decidable_eq β] {f : α → β} (s : α →₀ M)
  (hf : set.inj_on f s.support) : (map_domain f s).support = finset.image f s.support :=
finset.subset.antisymm map_domain_support $ begin
  intros x hx,
  simp only [mem_image, exists_prop, mem_support_iff, ne.def] at hx,
  rcases hx with ⟨hx_w, hx_h_left, rfl⟩,
  simp only [mem_support_iff, ne.def],
  rw map_domain_apply' (↑s.support : set _) _ _ hf,
  { exact hx_h_left, },
  { simp only [mem_coe, mem_support_iff, ne.def],
    exact hx_h_left, },
  { exact subset.refl _, },
end

lemma map_domain_support_of_injective [decidable_eq β] {f : α → β} (hf : function.injective f)
  (s : α →₀ M) : (map_domain f s).support = finset.image f s.support :=
map_domain_support_of_inj_on s (hf.inj_on _)

@[to_additive]
lemma prod_map_domain_index [comm_monoid N] {f : α → β} {s : α →₀ M}
  {h : β → M → N} (h_zero : ∀b, h b 0 = 1) (h_add : ∀b m₁ m₂, h b (m₁ + m₂) = h b m₁ * h b m₂) :
  (map_domain f s).prod h = s.prod (λa m, h (f a) m) :=
(prod_sum_index h_zero h_add).trans $ prod_congr $ λ _ _, prod_single_index (h_zero _)

/--
A version of `sum_map_domain_index` that takes a bundled `add_monoid_hom`,
rather than separate linearity hypotheses.
-/
-- Note that in `prod_map_domain_index`, `M` is still an additive monoid,
-- so there is no analogous version in terms of `monoid_hom`.
@[simp]
lemma sum_map_domain_index_add_monoid_hom [add_comm_monoid N] {f : α → β}
  {s : α →₀ M} (h : β → M →+ N) :
  (map_domain f s).sum (λ b m, h b m) = s.sum (λ a m, h (f a) m) :=
@sum_map_domain_index _ _ _ _ _ _ _ _
  (λ b m, h b m)
  (λ b, (h b).map_zero)
  (λ b m₁ m₂, (h b).map_add _ _)

lemma emb_domain_eq_map_domain (f : α ↪ β) (v : α →₀ M) :
  emb_domain f v = map_domain f v :=
begin
  ext a,
  by_cases a ∈ set.range f,
  { rcases h with ⟨a, rfl⟩,
    rw [map_domain_apply f.injective, emb_domain_apply] },
  { rw [map_domain_notin_range, emb_domain_notin_range]; assumption }
end

@[to_additive]
lemma prod_map_domain_index_inj [comm_monoid N] {f : α → β} {s : α →₀ M}
  {h : β → M → N} (hf : function.injective f) :
  (s.map_domain f).prod h = s.prod (λa b, h (f a) b) :=
by rw [←function.embedding.coe_fn_mk f hf, ←emb_domain_eq_map_domain, prod_emb_domain]

lemma map_domain_injective {f : α → β} (hf : function.injective f) :
  function.injective (map_domain f : (α →₀ M) → (β →₀ M)) :=
begin
  assume v₁ v₂ eq, ext a,
  have : map_domain f v₁ (f a) = map_domain f v₂ (f a), { rw eq },
  rwa [map_domain_apply hf, map_domain_apply hf] at this,
end

/-- When `f` is an embedding we have an embedding `(α →₀ ℕ)  ↪ (β →₀ ℕ)` given by `map_domain`. -/
@[simps] def map_domain_embedding {α β : Type*} (f : α ↪ β) : (α →₀ ℕ) ↪ β →₀ ℕ :=
⟨finsupp.map_domain f, finsupp.map_domain_injective f.injective⟩

lemma map_domain.add_monoid_hom_comp_map_range [add_comm_monoid N] (f : α → β) (g : M →+ N) :
  (map_domain.add_monoid_hom f).comp (map_range.add_monoid_hom g) =
    (map_range.add_monoid_hom g).comp (map_domain.add_monoid_hom f) :=
by { ext, simp }

/-- When `g` preserves addition, `map_range` and `map_domain` commute. -/
lemma map_domain_map_range [add_comm_monoid N] (f : α → β) (v : α →₀ M) (g : M → N)
  (h0 : g 0 = 0) (hadd : ∀ x y, g (x + y) = g x + g y) :
  map_domain f (map_range g h0 v) = map_range g h0 (map_domain f v) :=
let g' : M →+ N := { to_fun := g, map_zero' := h0, map_add' := hadd} in
add_monoid_hom.congr_fun (map_domain.add_monoid_hom_comp_map_range f g') v

lemma sum_update_add [add_comm_monoid α] [add_comm_monoid β]
  (f : ι →₀ α) (i : ι) (a : α) (g : ι → α → β) (hg : ∀ i, g i 0 = 0)
  (hgg : ∀ (j : ι) (a₁ a₂ : α), g j (a₁ + a₂) = g j a₁ + g j a₂) :
  (f.update i a).sum g + g i (f i) = f.sum g + g i a :=
begin
  rw [update_eq_erase_add_single, sum_add_index' hg hgg],
  conv_rhs { rw ← finsupp.update_self f i },
  rw [update_eq_erase_add_single, sum_add_index' hg hgg, add_assoc, add_assoc],
  congr' 1,
  rw [add_comm, sum_single_index (hg _), sum_single_index (hg _)],
end

lemma map_domain_inj_on (S : set α) {f : α → β}
  (hf : set.inj_on f S) :
  set.inj_on (map_domain f : (α →₀ M) → (β →₀ M)) {w | (w.support : set α) ⊆ S} :=
begin
  intros v₁ hv₁ v₂ hv₂ eq,
  ext a,
  by_cases h : a ∈ v₁.support ∪ v₂.support,
  { rw [← map_domain_apply' S _ hv₁ hf _, ← map_domain_apply' S _ hv₂ hf _, eq];
    { apply set.union_subset hv₁ hv₂,
      exact_mod_cast h, }, },
  { simp only [decidable.not_or_iff_and_not, mem_union, not_not, mem_support_iff] at h,
    simp [h], },
end

lemma equiv_map_domain_eq_map_domain {M} [add_comm_monoid M] (f : α ≃ β) (l : α →₀ M) :
  equiv_map_domain f l = map_domain f l := by ext x; simp [map_domain_equiv_apply]

end map_domain

--------------------------------------------------------------------------------
--------------------------------------------------------------------------------
-- section map_domain    ^^^^^
--------------------------------------------------------------------------------
--------------------------------------------------------------------------------




--------------------------------------------------------------------------------
--------------------------------------------------------------------------------
-- section comap_domain    ^^^^^
--------------------------------------------------------------------------------
--------------------------------------------------------------------------------


/-! ### Declarations about `comap_domain` -/

section comap_domain

/-- Given `f : α → β`, `l : β →₀ M` and a proof `hf` that `f` is injective on
the preimage of `l.support`, `comap_domain f l hf` is the finitely supported function
from `α` to `M` given by composing `l` with `f`. -/
@[simps support]
def comap_domain [has_zero M] (f : α → β) (l : β →₀ M) (hf : set.inj_on f (f ⁻¹' ↑l.support)) :
  α →₀ M :=
{ support := l.support.preimage f hf,
  to_fun := (λ a, l (f a)),
  mem_support_to_fun :=
    begin
      intros a,
      simp only [finset.mem_def.symm, finset.mem_preimage],
      exact l.mem_support_to_fun (f a),
    end }

@[simp]
lemma comap_domain_apply [has_zero M] (f : α → β) (l : β →₀ M)
  (hf : set.inj_on f (f ⁻¹' ↑l.support)) (a : α) :
  comap_domain f l hf a = l (f a) :=
rfl

lemma sum_comap_domain [has_zero M] [add_comm_monoid N]
  (f : α → β) (l : β →₀ M) (g : β → M → N)
  (hf : set.bij_on f (f ⁻¹' ↑l.support) ↑l.support) :
  (comap_domain f l hf.inj_on).sum (g ∘ f) = l.sum g :=
begin
  simp only [sum, comap_domain_apply, (∘)],
  simp [comap_domain, finset.sum_preimage_of_bij f _ _ (λ x, g x (l x))],
end

lemma eq_zero_of_comap_domain_eq_zero [add_comm_monoid M]
  (f : α → β) (l : β →₀ M) (hf : set.bij_on f (f ⁻¹' ↑l.support) ↑l.support) :
   comap_domain f l hf.inj_on = 0 → l = 0 :=
begin
  rw [← support_eq_empty, ← support_eq_empty, comap_domain],
  simp only [finset.ext_iff, finset.not_mem_empty, iff_false, mem_preimage],
  assume h a ha,
  cases hf.2.2 ha with b hb,
  exact h b (hb.2.symm ▸ ha)
end

section f_injective

section has_zero
variables [has_zero M]

/-- Note the `hif` argument is needed for this to work in `rw`. -/
@[simp] lemma comap_domain_zero (f : α → β)
  (hif : set.inj_on f (f ⁻¹' ↑((0 : β →₀ M).support)) := set.inj_on_empty _) :
  comap_domain f (0 : β →₀ M) hif = (0 : α →₀ M) :=
by { ext, refl }

@[simp] lemma comap_domain_single (f : α → β) (a : α) (m : M)
  (hif : set.inj_on f (f ⁻¹' (single (f a) m).support)) :
  comap_domain f (finsupp.single (f a) m) hif = finsupp.single a m :=
begin
  rcases eq_or_ne m 0 with rfl | hm,
  { simp only [single_zero, comap_domain_zero] },
  { rw [eq_single_iff, comap_domain_apply, comap_domain_support, ← finset.coe_subset, coe_preimage,
      support_single_ne_zero _ hm, coe_singleton, coe_singleton, single_eq_same],
    rw [support_single_ne_zero _ hm, coe_singleton] at hif,
    exact ⟨λ x hx, hif hx rfl hx, rfl⟩ }
end

end has_zero

section add_zero_class
variables [add_zero_class M] {f : α → β}

lemma comap_domain_add (v₁ v₂ : β →₀ M)
  (hv₁ : set.inj_on f (f ⁻¹' ↑(v₁.support))) (hv₂ : set.inj_on f (f ⁻¹' ↑(v₂.support)))
  (hv₁₂ : set.inj_on f (f ⁻¹' ↑((v₁ + v₂).support))) :
  comap_domain f (v₁ + v₂) hv₁₂ = comap_domain f v₁ hv₁ + comap_domain f v₂ hv₂ :=
by { ext, simp only [comap_domain_apply, coe_add, pi.add_apply] }

/-- A version of `finsupp.comap_domain_add` that's easier to use. -/
lemma comap_domain_add_of_injective (hf : function.injective f) (v₁ v₂ : β →₀ M) :
  comap_domain f (v₁ + v₂) (hf.inj_on _)
    = comap_domain f v₁ (hf.inj_on _) + comap_domain f v₂ (hf.inj_on _) :=
comap_domain_add _ _ _ _ _

/-- `finsupp.comap_domain` is an `add_monoid_hom`. -/
@[simps]
def comap_domain.add_monoid_hom (hf : function.injective f) : (β →₀ M) →+ (α →₀ M) :=
{ to_fun := λ x, comap_domain f x (hf.inj_on _),
  map_zero' := comap_domain_zero f,
  map_add' := comap_domain_add_of_injective hf }

end add_zero_class

variables [add_comm_monoid M] (f : α → β)

lemma map_domain_comap_domain
  (hf : function.injective f) (l : β →₀ M) (hl : ↑l.support ⊆ set.range f) :
  map_domain f (comap_domain f l (hf.inj_on _)) = l :=
begin
  ext a,
  by_cases h_cases: a ∈ set.range f,
  { rcases set.mem_range.1 h_cases with ⟨b, hb⟩,
    rw [hb.symm, map_domain_apply hf, comap_domain_apply] },
  { rw map_domain_notin_range _ _ h_cases,
    by_contra h_contr,
    apply h_cases (hl $ finset.mem_coe.2 $ mem_support_iff.2 $ λ h, h_contr h.symm) }
end

end f_injective

end comap_domain

--------------------------------------------------------------------------------
--------------------------------------------------------------------------------
-- section comap_domain    ^^^^^
--------------------------------------------------------------------------------
--------------------------------------------------------------------------------




--------------------------------------------------------------------------------
--------------------------------------------------------------------------------
-- section option    vvvvv
--------------------------------------------------------------------------------
--------------------------------------------------------------------------------


section option

/-- Restrict a finitely supported function on `option α` to a finitely supported function on `α`. -/
def some [has_zero M] (f : option α →₀ M) : α →₀ M :=
f.comap_domain option.some (λ _, by simp)

@[simp] lemma some_apply [has_zero M] (f : option α →₀ M) (a : α) :
  f.some a = f (option.some a) := rfl

@[simp] lemma some_zero [has_zero M] : (0 : option α →₀ M).some = 0 :=
by { ext, simp, }

@[simp] lemma some_add [add_comm_monoid M] (f g : option α →₀ M) : (f + g).some = f.some + g.some :=
by { ext, simp, }

@[simp] lemma some_single_none [has_zero M] (m : M) : (single none m : option α →₀ M).some = 0 :=
by { ext, simp, }

@[simp] lemma some_single_some [has_zero M] (a : α) (m : M) :
  (single (option.some a) m : option α →₀ M).some = single a m :=
by { ext b, simp [single_apply], }

@[to_additive]
lemma prod_option_index [add_comm_monoid M] [comm_monoid N]
  (f : option α →₀ M) (b : option α → M → N) (h_zero : ∀ o, b o 0 = 1)
  (h_add : ∀ o m₁ m₂, b o (m₁ + m₂) = b o m₁ * b o m₂) :
  f.prod b = b none (f none) * f.some.prod (λ a, b (option.some a)) :=
begin
  apply induction_linear f,
  { simp [h_zero], },
  { intros f₁ f₂ h₁ h₂,
    rw [finsupp.prod_add_index, h₁, h₂, some_add, finsupp.prod_add_index],
    simp only [h_add, pi.add_apply, finsupp.coe_add],
    rw mul_mul_mul_comm,
    all_goals { simp [h_zero, h_add], }, },
  { rintros (_|a) m; simp [h_zero, h_add], }
end

lemma sum_option_index_smul [semiring R] [add_comm_monoid M] [module R M]
  (f : option α →₀ R) (b : option α → M) :
  f.sum (λ o r, r • b o) =
    f none • b none + f.some.sum (λ a r, r • b (option.some a)) :=
f.sum_option_index _ (λ _, zero_smul _ _) (λ _ _ _, add_smul _ _ _)

end option

--------------------------------------------------------------------------------
--------------------------------------------------------------------------------
-- section option    ^^^^^
--------------------------------------------------------------------------------
--------------------------------------------------------------------------------


--------------------------------------------------------------------------------
--------------------------------------------------------------------------------
-- section filter    vvvvv
--------------------------------------------------------------------------------
--------------------------------------------------------------------------------


/-! ### Declarations about `filter` -/

section filter
section has_zero
variables [has_zero M] (p : α → Prop) (f : α →₀ M)

/-- `filter p f` is the function which is `f a` if `p a` is true and 0 otherwise. -/
def filter (p : α → Prop) (f : α →₀ M) : α →₀ M :=
{ to_fun := λ a, if p a then f a else 0,
  support := f.support.filter (λ a, p a),
  mem_support_to_fun := λ a, by split_ifs; { simp only [h, mem_filter, mem_support_iff], tauto } }

lemma filter_apply (a : α) [D : decidable (p a)] : f.filter p a = if p a then f a else 0 :=
by rw subsingleton.elim D; refl

lemma filter_eq_indicator : ⇑(f.filter p) = set.indicator {x | p x} f := rfl

lemma filter_eq_zero_iff : f.filter p = 0 ↔ ∀ x, p x → f x = 0 :=
by simp only [fun_like.ext_iff, filter_eq_indicator, zero_apply, set.indicator_apply_eq_zero,
  set.mem_set_of_eq]

lemma filter_eq_self_iff : f.filter p = f ↔ ∀ x, f x ≠ 0 → p x :=
by simp only [fun_like.ext_iff, filter_eq_indicator, set.indicator_apply_eq_self, set.mem_set_of_eq,
  not_imp_comm]

@[simp] lemma filter_apply_pos {a : α} (h : p a) : f.filter p a = f a :=
if_pos h

@[simp] lemma filter_apply_neg {a : α} (h : ¬ p a) : f.filter p a = 0 :=
if_neg h

@[simp] lemma support_filter [D : decidable_pred p] : (f.filter p).support = f.support.filter p :=
by rw subsingleton.elim D; refl

lemma filter_zero : (0 : α →₀ M).filter p = 0 :=
by rw [← support_eq_empty, support_filter, support_zero, finset.filter_empty]

@[simp] lemma filter_single_of_pos {a : α} {b : M} (h : p a) :
  (single a b).filter p = single a b :=
(filter_eq_self_iff _ _).2 $ λ x hx, (single_apply_ne_zero.1 hx).1.symm ▸ h

@[simp] lemma filter_single_of_neg {a : α} {b : M} (h : ¬ p a) : (single a b).filter p = 0 :=
(filter_eq_zero_iff _ _).2 $ λ x hpx, single_apply_eq_zero.2 $ λ hxa, absurd hpx (hxa.symm ▸ h)

@[to_additive] lemma prod_filter_index [comm_monoid N] (g : α → M → N) :
  (f.filter p).prod g = ∏ x in (f.filter p).support, g x (f x) :=
begin
  refine finset.prod_congr rfl (λ x hx, _),
  rw [support_filter, finset.mem_filter] at hx,
  rw [filter_apply_pos _ _ hx.2]
end

@[simp, to_additive] lemma prod_filter_mul_prod_filter_not [comm_monoid N] (g : α → M → N) :
  (f.filter p).prod g * (f.filter (λ a, ¬ p a)).prod g = f.prod g :=
by simp_rw [prod_filter_index, support_filter, prod_filter_mul_prod_filter_not, finsupp.prod]

@[simp, to_additive] lemma prod_div_prod_filter [comm_group G] (g : α → M → G) :
  f.prod g / (f.filter p).prod g = (f.filter (λ a, ¬p a)).prod g :=
div_eq_of_eq_mul' (prod_filter_mul_prod_filter_not _ _ _).symm

end has_zero

lemma filter_pos_add_filter_neg [add_zero_class M] (f : α →₀ M) (p : α → Prop) :
  f.filter p + f.filter (λa, ¬ p a) = f :=
coe_fn_injective $ set.indicator_self_add_compl {x | p x} f

end filter

--------------------------------------------------------------------------------
--------------------------------------------------------------------------------
-- section filter    ^^^^^
--------------------------------------------------------------------------------
--------------------------------------------------------------------------------


--------------------------------------------------------------------------------
--------------------------------------------------------------------------------
-- section frange    vvvvv
--------------------------------------------------------------------------------
--------------------------------------------------------------------------------

/-! ### Declarations about `frange` -/

section frange
variables [has_zero M]

/-- `frange f` is the image of `f` on the support of `f`. -/
def frange (f : α →₀ M) : finset M := finset.image f f.support

theorem mem_frange {f : α →₀ M} {y : M} :
  y ∈ f.frange ↔ y ≠ 0 ∧ ∃ x, f x = y :=
finset.mem_image.trans
⟨λ ⟨x, hx1, hx2⟩, ⟨hx2 ▸ mem_support_iff.1 hx1, x, hx2⟩,
λ ⟨hy, x, hx⟩, ⟨x, mem_support_iff.2 (hx.symm ▸ hy), hx⟩⟩

theorem zero_not_mem_frange {f : α →₀ M} : (0:M) ∉ f.frange :=
λ H, (mem_frange.1 H).1 rfl

theorem frange_single {x : α} {y : M} : frange (single x y) ⊆ {y} :=
λ r hr, let ⟨t, ht1, ht2⟩ := mem_frange.1 hr in ht2 ▸
  (by rw single_apply at ht2 ⊢; split_ifs at ht2 ⊢; [exact finset.mem_singleton_self _, cc])

end frange

--------------------------------------------------------------------------------
--------------------------------------------------------------------------------
-- section frange    ^^^^^
--------------------------------------------------------------------------------
--------------------------------------------------------------------------------


--------------------------------------------------------------------------------
--------------------------------------------------------------------------------
-- section subtype_domain    vvvvv
--------------------------------------------------------------------------------
--------------------------------------------------------------------------------

/-! ### Declarations about `subtype_domain` -/

section subtype_domain


section zero

variables [has_zero M] {p : α → Prop}

/-- `subtype_domain p f` is the restriction of the finitely supported function
  `f` to the subtype `p`. -/
def subtype_domain (p : α → Prop) (f : α →₀ M) : (subtype p →₀ M) :=
⟨f.support.subtype p, f ∘ coe, λ a, by simp only [mem_subtype, mem_support_iff]⟩

@[simp] lemma support_subtype_domain [D : decidable_pred p] {f : α →₀ M} :
  (subtype_domain p f).support = f.support.subtype p :=
by rw subsingleton.elim D; refl

@[simp] lemma subtype_domain_apply {a : subtype p} {v : α →₀ M} :
  (subtype_domain p v) a = v (a.val) :=
rfl

@[simp] lemma subtype_domain_zero : subtype_domain p (0 : α →₀ M) = 0 :=
rfl

lemma subtype_domain_eq_zero_iff' {f : α →₀ M} :
  f.subtype_domain p = 0 ↔ ∀ x, p x → f x = 0 :=
by simp_rw [← support_eq_empty, support_subtype_domain, subtype_eq_empty, not_mem_support_iff]

lemma subtype_domain_eq_zero_iff {f : α →₀ M} (hf : ∀ x ∈ f.support , p x) :
  f.subtype_domain p = 0 ↔ f = 0 :=
subtype_domain_eq_zero_iff'.trans ⟨λ H, ext $ λ x,
  if hx : p x then H x hx else not_mem_support_iff.1 $ mt (hf x) hx, λ H x _, by simp [H]⟩

@[to_additive]
lemma prod_subtype_domain_index [comm_monoid N] {v : α →₀ M}
  {h : α → M → N} (hp : ∀x∈v.support, p x) :
  (v.subtype_domain p).prod (λa b, h a b) = v.prod h :=
prod_bij (λp _, p.val)
  (λ _, mem_subtype.1)
  (λ _ _, rfl)
  (λ _ _ _ _, subtype.eq)
  (λ b hb, ⟨⟨b, hp b hb⟩, mem_subtype.2 hb, rfl⟩)

end zero

section add_zero_class
variables [add_zero_class M] {p : α → Prop} {v v' : α →₀ M}

@[simp] lemma subtype_domain_add {v v' : α →₀ M} :
  (v + v').subtype_domain p = v.subtype_domain p + v'.subtype_domain p :=
ext $ λ _, rfl

/-- `subtype_domain` but as an `add_monoid_hom`. -/
def subtype_domain_add_monoid_hom : (α →₀ M) →+ subtype p →₀ M :=
{ to_fun := subtype_domain p,
  map_zero' := subtype_domain_zero,
  map_add' := λ _ _, subtype_domain_add }

/-- `finsupp.filter` as an `add_monoid_hom`. -/
def filter_add_hom (p : α → Prop) : (α →₀ M) →+ (α →₀ M) :=
{ to_fun := filter p,
  map_zero' := filter_zero p,
  map_add' := λ f g, coe_fn_injective $ set.indicator_add {x | p x} f g }

@[simp] lemma filter_add {v v' : α →₀ M} : (v + v').filter p = v.filter p + v'.filter p :=
(filter_add_hom p).map_add v v'

end add_zero_class

section comm_monoid
variables [add_comm_monoid M] {p : α → Prop}

lemma subtype_domain_sum {s : finset ι} {h : ι → α →₀ M} :
  (∑ c in s, h c).subtype_domain p = ∑ c in s, (h c).subtype_domain p :=
(subtype_domain_add_monoid_hom : _ →+ subtype p →₀ M).map_sum _ s

lemma subtype_domain_finsupp_sum [has_zero N] {s : β →₀ N} {h : β → N → α →₀ M} :
  (s.sum h).subtype_domain p = s.sum (λc d, (h c d).subtype_domain p) :=
subtype_domain_sum

lemma filter_sum (s : finset ι) (f : ι → α →₀ M) :
  (∑ a in s, f a).filter p = ∑ a in s, filter p (f a) :=
(filter_add_hom p : (α →₀ M) →+ _).map_sum f s

lemma filter_eq_sum (p : α → Prop) [D : decidable_pred p] (f : α →₀ M) :
  f.filter p = ∑ i in f.support.filter p, single i (f i) :=
(f.filter p).sum_single.symm.trans $ finset.sum_congr (by rw subsingleton.elim D; refl) $
  λ x hx, by rw [filter_apply_pos _ _ (mem_filter.1 hx).2]

end comm_monoid

section group
variables [add_group G] {p : α → Prop} {v v' : α →₀ G}

@[simp] lemma subtype_domain_neg : (- v).subtype_domain p = - v.subtype_domain p :=
ext $ λ _, rfl

@[simp] lemma subtype_domain_sub :
  (v - v').subtype_domain p = v.subtype_domain p - v'.subtype_domain p :=
ext $ λ _, rfl

@[simp] lemma single_neg (a : α) (b : G) : single a (-b) = -single a b :=
(single_add_hom a : G →+ _).map_neg b

@[simp] lemma single_sub (a : α) (b₁ b₂ : G) : single a (b₁ - b₂) = single a b₁ - single a b₂ :=
(single_add_hom a : G →+ _).map_sub b₁ b₂

@[simp] lemma erase_neg (a : α) (f : α →₀ G) : erase a (-f) = -erase a f :=
(erase_add_hom a : (_ →₀ G) →+ _).map_neg f

@[simp] lemma erase_sub (a : α) (f₁ f₂ : α →₀ G) : erase a (f₁ - f₂) = erase a f₁ - erase a f₂ :=
(erase_add_hom a : (_ →₀ G) →+ _).map_sub f₁ f₂

@[simp] lemma filter_neg (p : α → Prop) (f : α →₀ G) : filter p (-f) = -filter p f :=
(filter_add_hom p : (_ →₀ G) →+ _).map_neg f

@[simp] lemma filter_sub (p : α → Prop) (f₁ f₂ : α →₀ G) :
  filter p (f₁ - f₂) = filter p f₁ - filter p f₂ :=
(filter_add_hom p : (_ →₀ G) →+ _).map_sub f₁ f₂

end group

end subtype_domain

--------------------------------------------------------------------------------
--------------------------------------------------------------------------------
-- section subtype_domain    ^^^^^
--------------------------------------------------------------------------------
--------------------------------------------------------------------------------



lemma mem_support_multiset_sum [add_comm_monoid M]
  {s : multiset (α →₀ M)} (a : α) :
  a ∈ s.sum.support → ∃f∈s, a ∈ (f : α →₀ M).support :=
multiset.induction_on s false.elim
  begin
    assume f s ih ha,
    by_cases a ∈ f.support,
    { exact ⟨f, multiset.mem_cons_self _ _, h⟩ },
    { simp only [multiset.sum_cons, mem_support_iff, add_apply,
        not_mem_support_iff.1 h, zero_add] at ha,
      rcases ih (mem_support_iff.2 ha) with ⟨f', h₀, h₁⟩,
      exact ⟨f', multiset.mem_cons_of_mem h₀, h₁⟩ }
  end

lemma mem_support_finset_sum [add_comm_monoid M]
  {s : finset ι} {h : ι → α →₀ M} (a : α) (ha : a ∈ (∑ c in s, h c).support) :
  ∃ c ∈ s, a ∈ (h c).support :=
let ⟨f, hf, hfa⟩ := mem_support_multiset_sum a ha in
let ⟨c, hc, eq⟩ := multiset.mem_map.1 hf in
⟨c, hc, eq.symm ▸ hfa⟩


--------------------------------------------------------------------------------
--------------------------------------------------------------------------------
-- section curry_uncurry    vvvvv
--------------------------------------------------------------------------------
--------------------------------------------------------------------------------


/-! ### Declarations about `curry` and `uncurry` -/

section curry_uncurry

variables [add_comm_monoid M] [add_comm_monoid N]

/-- Given a finitely supported function `f` from a product type `α × β` to `γ`,
`curry f` is the "curried" finitely supported function from `α` to the type of
finitely supported functions from `β` to `γ`. -/
protected def curry (f : (α × β) →₀ M) : α →₀ (β →₀ M) :=
f.sum $ λp c, single p.1 (single p.2 c)

@[simp] lemma curry_apply (f : (α × β) →₀ M) (x : α) (y : β) :
  f.curry x y = f (x, y) :=
begin
  have : ∀ (b : α × β), single b.fst (single b.snd (f b)) x y = if b = (x, y) then f b else 0,
  { rintros ⟨b₁, b₂⟩,
    simp [single_apply, ite_apply, prod.ext_iff, ite_and],
    split_ifs; simp [single_apply, *] },
  rw [finsupp.curry, sum_apply, sum_apply, finsupp.sum, finset.sum_eq_single, this, if_pos rfl],
  { intros b hb b_ne, rw [this b, if_neg b_ne] },
  { intros hxy, rw [this (x, y), if_pos rfl, not_mem_support_iff.mp hxy] }
end

lemma sum_curry_index (f : (α × β) →₀ M) (g : α → β → M → N)
  (hg₀ : ∀ a b, g a b 0 = 0) (hg₁ : ∀a b c₀ c₁, g a b (c₀ + c₁) = g a b c₀ + g a b c₁) :
  f.curry.sum (λa f, f.sum (g a)) = f.sum (λp c, g p.1 p.2 c) :=
begin
  rw [finsupp.curry],
  transitivity,
  { exact sum_sum_index (assume a, sum_zero_index)
      (assume a b₀ b₁, sum_add_index' (assume a, hg₀ _ _) (assume c d₀ d₁, hg₁ _ _ _ _)) },
  congr, funext p c,
  transitivity,
  { exact sum_single_index sum_zero_index },
  exact sum_single_index (hg₀ _ _)
end

/-- Given a finitely supported function `f` from `α` to the type of
finitely supported functions from `β` to `M`,
`uncurry f` is the "uncurried" finitely supported function from `α × β` to `M`. -/
protected def uncurry (f : α →₀ (β →₀ M)) : (α × β) →₀ M :=
f.sum $ λa g, g.sum $ λb c, single (a, b) c

/-- `finsupp_prod_equiv` defines the `equiv` between `((α × β) →₀ M)` and `(α →₀ (β →₀ M))` given by
currying and uncurrying. -/
def finsupp_prod_equiv : ((α × β) →₀ M) ≃ (α →₀ (β →₀ M)) :=
by refine ⟨finsupp.curry, finsupp.uncurry, λ f, _, λ f, _⟩; simp only [
  finsupp.curry, finsupp.uncurry, sum_sum_index, sum_zero_index, sum_add_index,
  sum_single_index, single_zero, single_add, eq_self_iff_true, forall_true_iff,
  forall_3_true_iff, prod.mk.eta, (single_sum _ _ _).symm, sum_single]

lemma filter_curry (f : α × β →₀ M) (p : α → Prop) :
  (f.filter (λa:α×β, p a.1)).curry = f.curry.filter p :=
begin
  rw [finsupp.curry, finsupp.curry, finsupp.sum, finsupp.sum, filter_sum, support_filter,
    sum_filter],
  refine finset.sum_congr rfl _,
  rintros ⟨a₁, a₂⟩ ha,
  dsimp only,
  split_ifs,
  { rw [filter_apply_pos, filter_single_of_pos]; exact h },
  { rwa [filter_single_of_neg] }
end

lemma support_curry [decidable_eq α] (f : α × β →₀ M) :
  f.curry.support ⊆ f.support.image prod.fst :=
begin
  rw ← finset.bUnion_singleton,
  refine finset.subset.trans support_sum _,
  refine finset.bUnion_mono (assume a _, support_single_subset)
end

end curry_uncurry

--------------------------------------------------------------------------------
--------------------------------------------------------------------------------
-- section curry_uncurry    ^^^^^
--------------------------------------------------------------------------------
--------------------------------------------------------------------------------


--------------------------------------------------------------------------------
--------------------------------------------------------------------------------
-- section sum    vvvvv  (in the sense of `⊕`!)
--------------------------------------------------------------------------------
--------------------------------------------------------------------------------


section sum

/-- `finsupp.sum_elim f g` maps `inl x` to `f x` and `inr y` to `g y`. -/
def sum_elim {α β γ : Type*} [has_zero γ]
  (f : α →₀ γ) (g : β →₀ γ) : α ⊕ β →₀ γ :=
on_finset
  ((f.support.map ⟨_, sum.inl_injective⟩) ∪ g.support.map ⟨_, sum.inr_injective⟩)
  (sum.elim f g)
  (λ ab h, by { cases ab with a b; simp only [sum.elim_inl, sum.elim_inr] at h; simpa })

@[simp] lemma coe_sum_elim {α β γ : Type*} [has_zero γ]
  (f : α →₀ γ) (g : β →₀ γ) : ⇑(sum_elim f g) = sum.elim f g := rfl

lemma sum_elim_apply {α β γ : Type*} [has_zero γ]
  (f : α →₀ γ) (g : β →₀ γ) (x : α ⊕ β) : sum_elim f g x = sum.elim f g x := rfl

lemma sum_elim_inl {α β γ : Type*} [has_zero γ]
  (f : α →₀ γ) (g : β →₀ γ) (x : α) : sum_elim f g (sum.inl x) = f x := rfl

lemma sum_elim_inr {α β γ : Type*} [has_zero γ]
  (f : α →₀ γ) (g : β →₀ γ) (x : β) : sum_elim f g (sum.inr x) = g x := rfl

/-- The equivalence between `(α ⊕ β) →₀ γ` and `(α →₀ γ) × (β →₀ γ)`.

This is the `finsupp` version of `equiv.sum_arrow_equiv_prod_arrow`. -/
@[simps apply symm_apply]
def sum_finsupp_equiv_prod_finsupp {α β γ : Type*} [has_zero γ] :
  ((α ⊕ β) →₀ γ) ≃ (α →₀ γ) × (β →₀ γ) :=
{ to_fun := λ f,
    ⟨f.comap_domain sum.inl (sum.inl_injective.inj_on _),
     f.comap_domain sum.inr (sum.inr_injective.inj_on _)⟩,
  inv_fun := λ fg, sum_elim fg.1 fg.2,
  left_inv := λ f, by { ext ab, cases ab with a b; simp },
  right_inv := λ fg, by { ext; simp } }

lemma fst_sum_finsupp_equiv_prod_finsupp {α β γ : Type*} [has_zero γ]
  (f : (α ⊕ β) →₀ γ) (x : α) :
  (sum_finsupp_equiv_prod_finsupp f).1 x = f (sum.inl x) :=
rfl

lemma snd_sum_finsupp_equiv_prod_finsupp {α β γ : Type*} [has_zero γ]
  (f : (α ⊕ β) →₀ γ) (y : β) :
  (sum_finsupp_equiv_prod_finsupp f).2 y = f (sum.inr y) :=
rfl

lemma sum_finsupp_equiv_prod_finsupp_symm_inl {α β γ : Type*} [has_zero γ]
  (fg : (α →₀ γ) × (β →₀ γ)) (x : α) :
  (sum_finsupp_equiv_prod_finsupp.symm fg) (sum.inl x) = fg.1 x :=
rfl

lemma sum_finsupp_equiv_prod_finsupp_symm_inr {α β γ : Type*} [has_zero γ]
  (fg : (α →₀ γ) × (β →₀ γ)) (y : β) :
  (sum_finsupp_equiv_prod_finsupp.symm fg) (sum.inr y) = fg.2 y :=
rfl

variables [add_monoid M]

/-- The additive equivalence between `(α ⊕ β) →₀ M` and `(α →₀ M) × (β →₀ M)`.

This is the `finsupp` version of `equiv.sum_arrow_equiv_prod_arrow`. -/
@[simps apply symm_apply] def sum_finsupp_add_equiv_prod_finsupp {α β : Type*} :
  ((α ⊕ β) →₀ M) ≃+ (α →₀ M) × (β →₀ M) :=
{ map_add' :=
    by { intros, ext;
          simp only [equiv.to_fun_as_coe, prod.fst_add, prod.snd_add, add_apply,
              snd_sum_finsupp_equiv_prod_finsupp, fst_sum_finsupp_equiv_prod_finsupp] },
  .. sum_finsupp_equiv_prod_finsupp }

lemma fst_sum_finsupp_add_equiv_prod_finsupp {α β : Type*}
  (f : (α ⊕ β) →₀ M) (x : α) :
  (sum_finsupp_add_equiv_prod_finsupp f).1 x = f (sum.inl x) :=
rfl

lemma snd_sum_finsupp_add_equiv_prod_finsupp {α β : Type*}
  (f : (α ⊕ β) →₀ M) (y : β) :
  (sum_finsupp_add_equiv_prod_finsupp f).2 y = f (sum.inr y) :=
rfl

lemma sum_finsupp_add_equiv_prod_finsupp_symm_inl {α β : Type*}
  (fg : (α →₀ M) × (β →₀ M)) (x : α) :
  (sum_finsupp_add_equiv_prod_finsupp.symm fg) (sum.inl x) = fg.1 x :=
rfl

lemma sum_finsupp_add_equiv_prod_finsupp_symm_inr {α β : Type*}
  (fg : (α →₀ M) × (β →₀ M)) (y : β) :
  (sum_finsupp_add_equiv_prod_finsupp.symm fg) (sum.inr y) = fg.2 y :=
rfl

end sum

--------------------------------------------------------------------------------
--------------------------------------------------------------------------------
-- section sum    ^^^^^   (in the sense of `⊕`!)
--------------------------------------------------------------------------------
--------------------------------------------------------------------------------


section
variables [has_zero M] [monoid_with_zero R] [mul_action_with_zero R M]

@[simp] lemma single_smul (a b : α) (f : α → M) (r : R) :
  (single a r b) • (f a) = single a (r • f b) b :=
by by_cases a = b; simp [h]

end

section
variables [monoid G] [mul_action G α] [add_comm_monoid M]

/-- Scalar multiplication acting on the domain.

This is not an instance as it would conflict with the action on the range.
See the `instance_diamonds` test for examples of such conflicts. -/
def comap_has_smul : has_smul G (α →₀ M) :=
{ smul := λ g, map_domain ((•) g) }

local attribute [instance] comap_has_smul

lemma comap_smul_def (g : G) (f : α →₀ M) : g • f = map_domain ((•) g) f := rfl

@[simp] lemma comap_smul_single (g : G) (a : α) (b : M) :
  g • single a b = single (g • a) b :=
map_domain_single

/-- `finsupp.comap_has_smul` is multiplicative -/
def comap_mul_action : mul_action G (α →₀ M) :=
{ one_smul := λ f, by  rw [comap_smul_def, one_smul_eq_id, map_domain_id],
  mul_smul := λ g g' f, by rw [comap_smul_def, comap_smul_def, comap_smul_def, ←comp_smul_left,
    map_domain_comp], }

local attribute [instance] comap_mul_action

/-- `finsupp.comap_has_smul` is distributive -/
def comap_distrib_mul_action :
  distrib_mul_action G (α →₀ M) :=
{ smul_zero := λ g, by { ext, dsimp [(•)], simp, },
  smul_add := λ g f f', by { ext, dsimp [(•)], simp [map_domain_add], }, }

end

section
variables [group G] [mul_action G α] [add_comm_monoid M]

local attribute [instance] comap_has_smul comap_mul_action comap_distrib_mul_action

/-- When `G` is a group, `finsupp.comap_has_smul` acts by precomposition with the action of `g⁻¹`.
-/
@[simp] lemma comap_smul_apply (g : G) (f : α →₀ M) (a : α) :
  (g • f) a = f (g⁻¹ • a) :=
begin
  conv_lhs { rw ←smul_inv_smul g a },
  exact map_domain_apply (mul_action.injective g) _ (g⁻¹ • a),
end

end

section
instance [monoid R] [add_monoid M] [distrib_mul_action R M] : has_smul R (α →₀ M) :=
⟨λa v, v.map_range ((•) a) (smul_zero _)⟩

/-!
Throughout this section, some `monoid` and `semiring` arguments are specified with `{}` instead of
`[]`. See note [implicit instance arguments].
-/

@[simp] lemma coe_smul {_ : monoid R} [add_monoid M] [distrib_mul_action R M]
  (b : R) (v : α →₀ M) : ⇑(b • v) = b • v := rfl
lemma smul_apply {_ : monoid R} [add_monoid M] [distrib_mul_action R M]
  (b : R) (v : α →₀ M) (a : α) : (b • v) a = b • (v a) := rfl

lemma _root_.is_smul_regular.finsupp {_ : monoid R} [add_monoid M] [distrib_mul_action R M] {k : R}
  (hk : is_smul_regular M k) : is_smul_regular (α →₀ M) k :=
λ _ _ h, ext $ λ i, hk (congr_fun h i)

instance [monoid R] [nonempty α] [add_monoid M] [distrib_mul_action R M] [has_faithful_smul R M] :
  has_faithful_smul R (α →₀ M) :=
{ eq_of_smul_eq_smul := λ r₁ r₂ h, let ⟨a⟩ := ‹nonempty α› in eq_of_smul_eq_smul $ λ m : M,
    by simpa using congr_fun (h (single a m)) a }

variables (α M)

instance [monoid R] [add_monoid M] [distrib_mul_action R M] : distrib_mul_action R (α →₀ M) :=
{ smul      := (•),
  smul_add  := λ a x y, ext $ λ _, smul_add _ _ _,
  one_smul  := λ x, ext $ λ _, one_smul _ _,
  mul_smul  := λ r s x, ext $ λ _, mul_smul _ _ _,
  smul_zero := λ x, ext $ λ _, smul_zero _ }

instance [monoid R] [monoid S] [add_monoid M] [distrib_mul_action R M] [distrib_mul_action S M]
  [has_smul R S] [is_scalar_tower R S M] :
  is_scalar_tower R S (α →₀ M) :=
{ smul_assoc := λ r s a, ext $ λ _, smul_assoc _ _ _ }

instance [monoid R] [monoid S] [add_monoid M] [distrib_mul_action R M] [distrib_mul_action S M]
  [smul_comm_class R S M] :
  smul_comm_class R S (α →₀ M) :=
{ smul_comm := λ r s a, ext $ λ _, smul_comm _ _ _ }

instance [monoid R] [add_monoid M] [distrib_mul_action R M] [distrib_mul_action Rᵐᵒᵖ M]
  [is_central_scalar R M] : is_central_scalar R (α →₀ M) :=
{ op_smul_eq_smul := λ r a, ext $ λ _, op_smul_eq_smul _ _ }

instance [semiring R] [add_comm_monoid M] [module R M] : module R (α →₀ M) :=
{ smul      := (•),
  zero_smul := λ x, ext $ λ _, zero_smul _ _,
  add_smul  := λ a x y, ext $ λ _, add_smul _ _ _,
  .. finsupp.distrib_mul_action α M }

variables {α M} {R}

lemma support_smul {_ : monoid R} [add_monoid M] [distrib_mul_action R M] {b : R} {g : α →₀ M} :
  (b • g).support ⊆ g.support :=
λ a, by { simp only [smul_apply, mem_support_iff, ne.def], exact mt (λ h, h.symm ▸ smul_zero _) }

@[simp]
lemma support_smul_eq [semiring R] [add_comm_monoid M] [module R M]
  [no_zero_smul_divisors R M] {b : R} (hb : b ≠ 0) {g : α →₀ M} :
  (b • g).support = g.support :=
finset.ext (λ a, by simp [finsupp.smul_apply, hb])

section

variables {p : α → Prop}

@[simp] lemma filter_smul {_ : monoid R} [add_monoid M] [distrib_mul_action R M]
  {b : R} {v : α →₀ M} : (b • v).filter p = b • v.filter p :=
coe_fn_injective $ set.indicator_const_smul {x | p x} b v

end

lemma map_domain_smul {_ : monoid R} [add_comm_monoid M] [distrib_mul_action R M]
   {f : α → β} (b : R) (v : α →₀ M) : map_domain f (b • v) = b • map_domain f v :=
map_domain_map_range _ _ _ _ (smul_add b)

@[simp] lemma smul_single {_ : monoid R} [add_monoid M] [distrib_mul_action R M]
  (c : R) (a : α) (b : M) : c • finsupp.single a b = finsupp.single a (c • b) :=
map_range_single

@[simp] lemma smul_single' {_ : semiring R}
  (c : R) (a : α) (b : R) : c • finsupp.single a b = finsupp.single a (c * b) :=
smul_single _ _ _

lemma map_range_smul {_ : monoid R} [add_monoid M] [distrib_mul_action R M]
  [add_monoid N] [distrib_mul_action R N]
  {f : M → N} {hf : f 0 = 0} (c : R) (v : α →₀ M) (hsmul : ∀ x, f (c • x) = c • f x) :
  map_range f hf (c • v) = c • map_range f hf v :=
begin
  erw ←map_range_comp,
  have : (f ∘ (•) c) = ((•) c ∘ f) := funext hsmul,
  simp_rw this,
  apply map_range_comp,
  rw [function.comp_apply, smul_zero, hf],
end

lemma smul_single_one [semiring R] (a : α) (b : R) : b • single a 1 = single a b :=
by rw [smul_single, smul_eq_mul, mul_one]

lemma comap_domain_smul [add_monoid M] [monoid R] [distrib_mul_action R M]
  {f : α → β} (r : R) (v : β →₀ M)
  (hfv : set.inj_on f (f ⁻¹' ↑(v.support)))
  (hfrv : set.inj_on f (f ⁻¹' ↑((r • v).support)) :=
    hfv.mono $ set.preimage_mono $ finset.coe_subset.mpr support_smul):
  comap_domain f (r • v) hfrv = r • comap_domain f v hfv :=
by { ext, refl }

/-- A version of `finsupp.comap_domain_smul` that's easier to use. -/
lemma comap_domain_smul_of_injective [add_monoid M] [monoid R] [distrib_mul_action R M]
  {f : α → β} (hf : function.injective f) (r : R) (v : β →₀ M) :
  comap_domain f (r • v) (hf.inj_on _) = r • comap_domain f v (hf.inj_on _) :=
comap_domain_smul _ _ _ _

end

lemma sum_smul_index [semiring R] [add_comm_monoid M] {g : α →₀ R} {b : R} {h : α → R → M}
  (h0 : ∀i, h i 0 = 0) : (b • g).sum h = g.sum (λi a, h i (b * a)) :=
finsupp.sum_map_range_index h0

lemma sum_smul_index' [monoid R] [add_monoid M] [distrib_mul_action R M] [add_comm_monoid N]
  {g : α →₀ M} {b : R} {h : α → M → N} (h0 : ∀i, h i 0 = 0) :
  (b • g).sum h = g.sum (λi c, h i (b • c)) :=
finsupp.sum_map_range_index h0

/-- A version of `finsupp.sum_smul_index'` for bundled additive maps. -/
lemma sum_smul_index_add_monoid_hom
  [monoid R] [add_monoid M] [add_comm_monoid N] [distrib_mul_action R M]
  {g : α →₀ M} {b : R} {h : α → M →+ N} :
  (b • g).sum (λ a, h a) = g.sum (λ i c, h i (b • c)) :=
sum_map_range_index (λ i, (h i).map_zero)

instance [semiring R] [add_comm_monoid M] [module R M] {ι : Type*}
  [no_zero_smul_divisors R M] : no_zero_smul_divisors R (ι →₀ M) :=
⟨λ c f h, or_iff_not_imp_left.mpr (λ hc, finsupp.ext
  (λ i, (smul_eq_zero.mp (finsupp.ext_iff.mp h i)).resolve_left hc))⟩

section distrib_mul_action_hom

variables [semiring R]
variables [add_comm_monoid M] [add_comm_monoid N] [distrib_mul_action R M] [distrib_mul_action R N]

/-- `finsupp.single` as a `distrib_mul_action_hom`.

See also `finsupp.lsingle` for the version as a linear map. -/
def distrib_mul_action_hom.single (a : α) : M →+[R] (α →₀ M) :=
{ map_smul' :=
    λ k m, by simp only [add_monoid_hom.to_fun_eq_coe, single_add_hom_apply, smul_single],
  .. single_add_hom a }

lemma distrib_mul_action_hom_ext {f g : (α →₀ M) →+[R] N}
  (h : ∀ (a : α) (m : M), f (single a m) = g (single a m)) :
  f = g :=
distrib_mul_action_hom.to_add_monoid_hom_injective $ add_hom_ext h

/-- See note [partially-applied ext lemmas]. -/
@[ext] lemma distrib_mul_action_hom_ext' {f g : (α →₀ M) →+[R] N}
  (h : ∀ (a : α), f.comp (distrib_mul_action_hom.single a) =
                  g.comp (distrib_mul_action_hom.single a)) :
  f = g :=
distrib_mul_action_hom_ext $ λ a, distrib_mul_action_hom.congr_fun (h a)

end distrib_mul_action_hom

section
variables [has_zero R]

/-- The `finsupp` version of `pi.unique`. -/
instance unique_of_right [subsingleton R] : unique (α →₀ R) := fun_like.coe_injective.unique

/-- The `finsupp` version of `pi.unique_of_is_empty`. -/
instance unique_of_left [is_empty α] : unique (α →₀ R) := fun_like.coe_injective.unique

end

/-- Given an `add_comm_monoid M` and `s : set α`, `restrict_support_equiv s M` is the `equiv`
between the subtype of finitely supported functions with support contained in `s` and
the type of finitely supported functions from `s`. -/
def restrict_support_equiv (s : set α) (M : Type*) [add_comm_monoid M] :
  {f : α →₀ M // ↑f.support ⊆ s } ≃ (s →₀ M) :=
begin
  refine ⟨λf, subtype_domain (λx, x ∈ s) f.1, λ f, ⟨f.map_domain subtype.val, _⟩, _, _⟩,
  { refine set.subset.trans (finset.coe_subset.2 map_domain_support) _,
    rw [finset.coe_image, set.image_subset_iff],
    exact assume x hx, x.2 },
  { rintros ⟨f, hf⟩,
    apply subtype.eq,
    ext a,
    dsimp only,
    refine classical.by_cases (assume h : a ∈ set.range (subtype.val : s → α), _) (assume h, _),
    { rcases h with ⟨x, rfl⟩,
      rw [map_domain_apply subtype.val_injective, subtype_domain_apply] },
    { convert map_domain_notin_range _ _ h,
      rw [← not_mem_support_iff],
      refine mt _ h,
      exact assume ha, ⟨⟨a, hf ha⟩, rfl⟩ } },
  { assume f,
    ext ⟨a, ha⟩,
    dsimp only,
    rw [subtype_domain_apply, map_domain_apply subtype.val_injective] }
end

/-- Given `add_comm_monoid M` and `e : α ≃ β`, `dom_congr e` is the corresponding `equiv` between
`α →₀ M` and `β →₀ M`.

This is `finsupp.equiv_congr_left` as an `add_equiv`. -/
@[simps apply]
protected def dom_congr [add_comm_monoid M] (e : α ≃ β) : (α →₀ M) ≃+ (β →₀ M) :=
{ to_fun := equiv_map_domain e,
  inv_fun := equiv_map_domain e.symm,
  left_inv := λ v, begin
    simp only [← equiv_map_domain_trans, equiv.self_trans_symm],
    exact equiv_map_domain_refl _
  end,
  right_inv := begin
    assume v,
    simp only [← equiv_map_domain_trans, equiv.symm_trans_self],
    exact equiv_map_domain_refl _
  end,
  map_add' := λ a b, by simp only [equiv_map_domain_eq_map_domain]; exact map_domain_add }

@[simp] lemma dom_congr_refl [add_comm_monoid M] :
  finsupp.dom_congr (equiv.refl α) = add_equiv.refl (α →₀ M) :=
add_equiv.ext $ λ _, equiv_map_domain_refl _

@[simp] lemma dom_congr_symm [add_comm_monoid M] (e : α ≃ β) :
  (finsupp.dom_congr e).symm = (finsupp.dom_congr e.symm : (β →₀ M) ≃+ (α →₀ M)):=
add_equiv.ext $ λ _, rfl

@[simp] lemma dom_congr_trans [add_comm_monoid M] (e : α ≃ β) (f : β ≃ γ) :
  (finsupp.dom_congr e).trans (finsupp.dom_congr f) =
    (finsupp.dom_congr (e.trans f) : (α →₀ M) ≃+ _) :=
add_equiv.ext $ λ _, (equiv_map_domain_trans _ _ _).symm

end finsupp

namespace finsupp

/-! ### Declarations about sigma types -/

section sigma

variables {αs : ι → Type*} [has_zero M] (l : (Σ i, αs i) →₀ M)

/-- Given `l`, a finitely supported function from the sigma type `Σ (i : ι), αs i` to `M` and
an index element `i : ι`, `split l i` is the `i`th component of `l`,
a finitely supported function from `as i` to `M`.

This is the `finsupp` version of `sigma.curry`.
-/
def split (i : ι) : αs i →₀ M :=
l.comap_domain (sigma.mk i) (λ x1 x2 _ _ hx, heq_iff_eq.1 (sigma.mk.inj hx).2)

lemma split_apply (i : ι) (x : αs i) : split l i x = l ⟨i, x⟩ :=
begin
  dunfold split,
  rw comap_domain_apply
end

/-- Given `l`, a finitely supported function from the sigma type `Σ (i : ι), αs i` to `β`,
`split_support l` is the finset of indices in `ι` that appear in the support of `l`. -/
def split_support : finset ι := l.support.image sigma.fst

lemma mem_split_support_iff_nonzero (i : ι) :
  i ∈ split_support l ↔ split l i ≠ 0 :=
begin
  rw [split_support, mem_image, ne.def, ← support_eq_empty, ← ne.def,
    ← finset.nonempty_iff_ne_empty, split, comap_domain, finset.nonempty],
  simp only [exists_prop, finset.mem_preimage, exists_and_distrib_right, exists_eq_right,
    mem_support_iff, sigma.exists, ne.def]
end

/-- Given `l`, a finitely supported function from the sigma type `Σ i, αs i` to `β` and
an `ι`-indexed family `g` of functions from `(αs i →₀ β)` to `γ`, `split_comp` defines a
finitely supported function from the index type `ι` to `γ` given by composing `g i` with
`split l i`. -/
def split_comp [has_zero N] (g : Π i, (αs i →₀ M) → N)
  (hg : ∀ i x, x = 0 ↔ g i x = 0) : ι →₀ N :=
{ support := split_support l,
  to_fun := λ i, g i (split l i),
  mem_support_to_fun :=
  begin
    intros i,
    rw [mem_split_support_iff_nonzero, not_iff_not, hg],
  end }

lemma sigma_support : l.support = l.split_support.sigma (λ i, (l.split i).support) :=
by simp only [finset.ext_iff, split_support, split, comap_domain, mem_image,
  mem_preimage, sigma.forall, mem_sigma]; tauto

lemma sigma_sum [add_comm_monoid N] (f : (Σ (i : ι), αs i) → M → N) :
  l.sum f = ∑ i in split_support l, (split l i).sum (λ (a : αs i) b, f ⟨i, a⟩ b) :=
by simp only [sum, sigma_support, sum_sigma, split_apply]

variables {η : Type*} [fintype η] {ιs : η → Type*} [has_zero α]

/-- On a `fintype η`, `finsupp.split` is an equivalence between `(Σ (j : η), ιs j) →₀ α`
and `Π j, (ιs j →₀ α)`.

This is the `finsupp` version of `equiv.Pi_curry`. -/
noncomputable def sigma_finsupp_equiv_pi_finsupp :
  ((Σ j, ιs j) →₀ α) ≃ Π j, (ιs j →₀ α) :=
{ to_fun := split,
  inv_fun := λ f, on_finset
    (finset.univ.sigma (λ j, (f j).support))
    (λ ji, f ji.1 ji.2)
    (λ g hg, finset.mem_sigma.mpr ⟨finset.mem_univ _, mem_support_iff.mpr hg⟩),
  left_inv := λ f, by { ext, simp [split] },
  right_inv := λ f, by { ext, simp [split] } }

@[simp] lemma sigma_finsupp_equiv_pi_finsupp_apply
  (f : (Σ j, ιs j) →₀ α) (j i) :
sigma_finsupp_equiv_pi_finsupp f j i = f ⟨j, i⟩ := rfl

/-- On a `fintype η`, `finsupp.split` is an additive equivalence between
`(Σ (j : η), ιs j) →₀ α` and `Π j, (ιs j →₀ α)`.

This is the `add_equiv` version of `finsupp.sigma_finsupp_equiv_pi_finsupp`.
-/
noncomputable def sigma_finsupp_add_equiv_pi_finsupp
  {α : Type*} {ιs : η → Type*} [add_monoid α] :
  ((Σ j, ιs j) →₀ α) ≃+ Π j, (ιs j →₀ α) :=
{ map_add' := λ f g, by { ext, simp },
  .. sigma_finsupp_equiv_pi_finsupp }

@[simp] lemma sigma_finsupp_add_equiv_pi_finsupp_apply
  {α : Type*} {ιs : η → Type*} [add_monoid α] (f : (Σ j, ιs j) →₀ α) (j i) :
sigma_finsupp_add_equiv_pi_finsupp f j i = f ⟨j, i⟩ := rfl

end sigma

end finsupp<|MERGE_RESOLUTION|>--- conflicted
+++ resolved
@@ -3,14 +3,11 @@
 Released under Apache 2.0 license as described in the file LICENSE.
 Authors: Johannes Hölzl, Scott Morrison
 -/
-<<<<<<< HEAD
 import algebra.big_operators.finsupp
-=======
 import algebra.hom.group_action
 import algebra.indicator_function
 import data.finset.preimage
 import data.list.alist
->>>>>>> 22dce611
 
 /-!
 # Type of functions with finite support
@@ -136,8 +133,6 @@
 
 @[simp] lemma image_fst_graph (f : α →₀ M) : f.graph.image prod.fst = f.support :=
 by simp only [graph, map_eq_image, image_image, embedding.coe_fn_mk, (∘), image_id']
-<<<<<<< HEAD
-=======
 
 lemma graph_injective (α M) [has_zero M] : injective (@graph α M _) :=
 begin
@@ -829,26 +824,6 @@
   (a : α) :
   (lift_add_hom f).comp (single_add_hom a) = f a :=
 add_monoid_hom.ext $ λ b, lift_add_hom_apply_single f a b
-
-lemma comp_lift_add_hom [add_comm_monoid M] [add_comm_monoid N] [add_comm_monoid P]
-  (g : N →+ P) (f : α → M →+ N) :
-  g.comp (lift_add_hom f) = lift_add_hom (λ a, g.comp (f a)) :=
-lift_add_hom.symm_apply_eq.1 $ funext $ λ a,
-  by rw [lift_add_hom_symm_apply, add_monoid_hom.comp_assoc, lift_add_hom_comp_single]
-
-lemma sum_sub_index [add_comm_group β] [add_comm_group γ] {f g : α →₀ β}
-  {h : α → β → γ} (h_sub : ∀a b₁ b₂, h a (b₁ - b₂) = h a b₁ - h a b₂) :
-  (f - g).sum h = f.sum h - g.sum h :=
-(lift_add_hom (λ a, add_monoid_hom.of_map_sub (h a) (h_sub a))).map_sub f g
->>>>>>> 22dce611
-
-lemma graph_injective (α M) [has_zero M] : injective (@graph α M _) :=
-begin
-  intros f g h,
-  have hsup : f.support = g.support, by rw [← image_fst_graph, h, image_fst_graph],
-  refine ext_iff'.2 ⟨hsup, λ x hx, apply_eq_of_mem_graph $ h.symm ▸ _⟩,
-  exact mk_mem_graph _ (hsup ▸ hx)
-end
 
 @[simp] lemma graph_inj {f g : α →₀ M} : f.graph = g.graph ↔ f = g :=
 (graph_injective α M).eq_iff
