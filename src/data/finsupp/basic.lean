/-
Copyright (c) 2017 Johannes Hölzl. All rights reserved.
Released under Apache 2.0 license as described in the file LICENSE.
Authors: Johannes Hölzl, Scott Morrison
-/
import algebra.hom.group_action
import algebra.indicator_function
import data.finset.preimage
import data.list.alist

/-!
# Type of functions with finite support

For any type `α` and a type `M` with zero, we define the type `finsupp α M` (notation: `α →₀ M`)
of finitely supported functions from `α` to `M`, i.e. the functions which are zero everywhere
on `α` except on a finite set.

Functions with finite support are used (at least) in the following parts of the library:

* `monoid_algebra R M` and `add_monoid_algebra R M` are defined as `M →₀ R`;

* polynomials and multivariate polynomials are defined as `add_monoid_algebra`s, hence they use
  `finsupp` under the hood;

* the linear combination of a family of vectors `v i` with coefficients `f i` (as used, e.g., to
  define linearly independent family `linear_independent`) is defined as a map
  `finsupp.total : (ι → M) → (ι →₀ R) →ₗ[R] M`.

Some other constructions are naturally equivalent to `α →₀ M` with some `α` and `M` but are defined
in a different way in the library:

* `multiset α ≃+ α →₀ ℕ`;
* `free_abelian_group α ≃+ α →₀ ℤ`.

Most of the theory assumes that the range is a commutative additive monoid. This gives us the big
sum operator as a powerful way to construct `finsupp` elements.

Many constructions based on `α →₀ M` use `semireducible` type tags to avoid reusing unwanted type
instances. E.g., `monoid_algebra`, `add_monoid_algebra`, and types based on these two have
non-pointwise multiplication.

## Main declarations

* `finsupp`: The type of finitely supported functions from `α` to `β`.
* `finsupp.single`: The `finsupp` which is nonzero in exactly one point.
* `finsupp.update`: Changes one value of a `finsupp`.
* `finsupp.erase`: Replaces one value of a `finsupp` by `0`.
* `finsupp.on_finset`: The restriction of a function to a `finset` as a `finsupp`.
* `finsupp.map_range`: Composition of a `zero_hom` with a `finsupp`.
* `finsupp.emb_domain`: Maps the domain of a `finsupp` by an embedding.
* `finsupp.map_domain`: Maps the domain of a `finsupp` by a function and by summing.
* `finsupp.comap_domain`: Postcomposition of a `finsupp` with a function injective on the preimage
  of its support.
* `finsupp.zip_with`: Postcomposition of two `finsupp`s with a function `f` such that `f 0 0 = 0`.
* `finsupp.sum`: Sum of the values of a `finsupp`.
* `finsupp.prod`: Product of the nonzero values of a `finsupp`.

## Notations

This file adds `α →₀ M` as a global notation for `finsupp α M`.

We also use the following convention for `Type*` variables in this file

* `α`, `β`, `γ`: types with no additional structure that appear as the first argument to `finsupp`
  somewhere in the statement;

* `ι` : an auxiliary index type;

* `M`, `M'`, `N`, `P`: types with `has_zero` or `(add_)(comm_)monoid` structure; `M` is also used
  for a (semi)module over a (semi)ring.

* `G`, `H`: groups (commutative or not, multiplicative or additive);

* `R`, `S`: (semi)rings.

## Implementation notes

This file is a `noncomputable theory` and uses classical logic throughout.

## TODO

* This file is currently ~2.7K lines long, so it should be splitted into smaller chunks.
  One option would be to move all the sum and product stuff to `algebra.big_operators.finsupp` and
  move the definitions that depend on it to new files under `data.finsupp.`.

* Expand the list of definitions and important lemmas to the module docstring.

-/

noncomputable theory

open finset function
open_locale classical big_operators

variables {α β γ ι M M' N P G H R S : Type*}

/-- `finsupp α M`, denoted `α →₀ M`, is the type of functions `f : α → M` such that
  `f x = 0` for all but finitely many `x`. -/
structure finsupp (α : Type*) (M : Type*) [has_zero M] :=
(support            : finset α)
(to_fun             : α → M)
(mem_support_to_fun : ∀a, a ∈ support ↔ to_fun a ≠ 0)

infixr ` →₀ `:25 := finsupp

namespace finsupp

/-! ### Basic declarations about `finsupp` -/

section basic
variable [has_zero M]

instance fun_like : fun_like (α →₀ M) α (λ _, M) := ⟨to_fun, begin
  rintro ⟨s, f, hf⟩ ⟨t, g, hg⟩ (rfl : f = g),
  congr',
  ext a,
  exact (hf _).trans (hg _).symm,
end⟩

/-- Helper instance for when there are too many metavariables to apply `fun_like.has_coe_to_fun`
directly. -/
instance : has_coe_to_fun (α →₀ M) (λ _, α → M) := fun_like.has_coe_to_fun

@[ext] lemma ext {f g : α →₀ M} (h : ∀ a, f a = g a) : f = g := fun_like.ext _ _ h
/-- Deprecated. Use `fun_like.ext_iff` instead. -/
lemma ext_iff {f g : α →₀ M} : f = g ↔ ∀ a, f a = g a := fun_like.ext_iff
/-- Deprecated. Use `fun_like.coe_fn_eq` instead. -/
lemma coe_fn_inj {f g : α →₀ M} : (f : α → M) = g ↔ f = g := fun_like.coe_fn_eq
/-- Deprecated. Use `fun_like.coe_injective` instead. -/
lemma coe_fn_injective : @function.injective (α →₀ M) (α → M) coe_fn := fun_like.coe_injective
/-- Deprecated. Use `fun_like.congr_fun` instead. -/
lemma congr_fun {f g : α →₀ M} (h : f = g) (a : α) : f a = g a := fun_like.congr_fun h _

@[simp] lemma coe_mk (f : α → M) (s : finset α) (h : ∀ a, a ∈ s ↔ f a ≠ 0) :
  ⇑(⟨s, f, h⟩ : α →₀ M) = f := rfl

instance : has_zero (α →₀ M) := ⟨⟨∅, 0, λ _, ⟨false.elim, λ H, H rfl⟩⟩⟩

@[simp] lemma coe_zero : ⇑(0 : α →₀ M) = 0 := rfl
lemma zero_apply {a : α} : (0 : α →₀ M) a = 0 := rfl
@[simp] lemma support_zero : (0 : α →₀ M).support = ∅ := rfl

instance : inhabited (α →₀ M) := ⟨0⟩

@[simp] lemma mem_support_iff {f : α →₀ M} : ∀{a:α}, a ∈ f.support ↔ f a ≠ 0 :=
f.mem_support_to_fun

@[simp, norm_cast] lemma fun_support_eq (f : α →₀ M) : function.support f = f.support :=
set.ext $ λ x, mem_support_iff.symm

lemma not_mem_support_iff {f : α →₀ M} {a} : a ∉ f.support ↔ f a = 0 :=
not_iff_comm.1 mem_support_iff.symm

@[simp, norm_cast] lemma coe_eq_zero {f : α →₀ M} : (f : α → M) = 0 ↔ f = 0 :=
by rw [← coe_zero, coe_fn_inj]

lemma ext_iff' {f g : α →₀ M} : f = g ↔ f.support = g.support ∧ ∀ x ∈ f.support, f x = g x :=
⟨λ h, h ▸ ⟨rfl, λ _ _, rfl⟩, λ ⟨h₁, h₂⟩, ext $ λ a,
  if h : a ∈ f.support then h₂ a h else
    have hf : f a = 0, from not_mem_support_iff.1 h,
    have hg : g a = 0, by rwa [h₁, not_mem_support_iff] at h,
    by rw [hf, hg]⟩

@[simp] lemma support_eq_empty {f : α →₀ M} : f.support = ∅ ↔ f = 0 :=
by exact_mod_cast @function.support_eq_empty_iff _ _ _ f

lemma support_nonempty_iff {f : α →₀ M} : f.support.nonempty ↔ f ≠ 0 :=
by simp only [finsupp.support_eq_empty, finset.nonempty_iff_ne_empty, ne.def]

lemma nonzero_iff_exists {f : α →₀ M} : f ≠ 0 ↔ ∃ a : α, f a ≠ 0 :=
by simp [← finsupp.support_eq_empty, finset.eq_empty_iff_forall_not_mem]

lemma card_support_eq_zero {f : α →₀ M} : card f.support = 0 ↔ f = 0 :=
by simp

instance [decidable_eq α] [decidable_eq M] : decidable_eq (α →₀ M) :=
assume f g, decidable_of_iff (f.support = g.support ∧ (∀a∈f.support, f a = g a)) ext_iff'.symm

lemma finite_support (f : α →₀ M) : set.finite (function.support f) :=
f.fun_support_eq.symm ▸ f.support.finite_to_set

lemma support_subset_iff {s : set α} {f : α →₀ M} :
  ↑f.support ⊆ s ↔ (∀a∉s, f a = 0) :=
by simp only [set.subset_def, mem_coe, mem_support_iff];
   exact forall_congr (assume a, not_imp_comm)

/-- Given `fintype α`, `equiv_fun_on_fintype` is the `equiv` between `α →₀ β` and `α → β`.
  (All functions on a finite type are finitely supported.) -/
@[simps] def equiv_fun_on_fintype [fintype α] : (α →₀ M) ≃ (α → M) :=
⟨λf a, f a, λf, mk (finset.univ.filter $ λa, f a ≠ 0) f (by simp only [true_and, finset.mem_univ,
  iff_self, finset.mem_filter, finset.filter_congr_decidable, forall_true_iff]),
  begin intro f, ext a, refl end,
  begin intro f, ext a, refl end⟩

@[simp] lemma equiv_fun_on_fintype_symm_coe {α} [fintype α] (f : α →₀ M) :
  equiv_fun_on_fintype.symm f = f :=
by { ext, simp [equiv_fun_on_fintype], }

/-- If `α` has a unique term,
then the type of finitely supported functions `α →₀ β` is equivalent to `β`. -/
@[simps] noncomputable
def _root_.equiv.finsupp_unique {ι : Type*} [unique ι] : (ι →₀ M) ≃ M :=
finsupp.equiv_fun_on_fintype.trans (equiv.fun_unique ι M)

end basic

/-! ### Declarations about `single` -/

section single
variables [has_zero M] {a a' : α} {b : M}

/-- `single a b` is the finitely supported function which has
  value `b` at `a` and zero otherwise. -/
def single (a : α) (b : M) : α →₀ M :=
⟨if b = 0 then ∅ else {a}, λ a', if a = a' then b else 0, λ a', begin
  by_cases hb : b = 0; by_cases a = a';
    simp only [hb, h, if_pos, if_false, mem_singleton],
  { exact ⟨false.elim, λ H, H rfl⟩ },
  { exact ⟨false.elim, λ H, H rfl⟩ },
  { exact ⟨λ _, hb, λ _, rfl⟩ },
  { exact ⟨λ H _, h H.symm, λ H, (H rfl).elim⟩ }
end⟩

lemma single_apply [decidable (a = a')] : single a b a' = if a = a' then b else 0 :=
by convert rfl

lemma single_eq_indicator : ⇑(single a b) = set.indicator {a} (λ _, b) :=
by { ext, simp [single_apply, set.indicator, @eq_comm _ a] }

@[simp] lemma single_eq_same : (single a b : α →₀ M) a = b :=
if_pos rfl

@[simp] lemma single_eq_of_ne (h : a ≠ a') : (single a b : α →₀ M) a' = 0 :=
if_neg h

lemma single_eq_update [decidable_eq α] (a : α) (b : M) : ⇑(single a b) = function.update 0 a b :=
by rw [single_eq_indicator, ← set.piecewise_eq_indicator, set.piecewise_singleton]

lemma single_eq_pi_single [decidable_eq α] (a : α) (b : M) : ⇑(single a b) = pi.single a b :=
single_eq_update a b

@[simp] lemma single_zero (a : α) : (single a 0 : α →₀ M) = 0 :=
coe_fn_injective $ by simpa only [single_eq_update, coe_zero]
  using function.update_eq_self a (0 : α → M)

lemma single_of_single_apply (a a' : α) (b : M) :
  single a ((single a' b) a) = single a' (single a' b) a :=
begin
  rw [single_apply, single_apply],
  ext,
  split_ifs,
  { rw h, },
  { rw [zero_apply, single_apply, if_t_t], },
end

lemma support_single_ne_zero (a : α) (hb : b ≠ 0) : (single a b).support = {a} :=
if_neg hb

lemma support_single_subset : (single a b).support ⊆ {a} :=
show ite _ _ _ ⊆ _, by split_ifs; [exact empty_subset _, exact subset.refl _]

lemma single_apply_mem (x) : single a b x ∈ ({0, b} : set M) :=
by rcases em (a = x) with (rfl|hx); [simp, simp [single_eq_of_ne hx]]

lemma range_single_subset : set.range (single a b) ⊆ {0, b} :=
set.range_subset_iff.2 single_apply_mem

/-- `finsupp.single a b` is injective in `b`. For the statement that it is injective in `a`, see
`finsupp.single_left_injective` -/
lemma single_injective (a : α) : function.injective (single a : M → α →₀ M) :=
assume b₁ b₂ eq,
have (single a b₁ : α →₀ M) a = (single a b₂ : α →₀ M) a, by rw eq,
by rwa [single_eq_same, single_eq_same] at this

lemma single_apply_eq_zero {a x : α} {b : M} : single a b x = 0 ↔ (x = a → b = 0) :=
by simp [single_eq_indicator]

lemma single_apply_ne_zero {a x : α} {b : M} : single a b x ≠ 0 ↔ (x = a ∧ b ≠ 0) :=
by simp [single_apply_eq_zero]

lemma mem_support_single (a a' : α) (b : M) :
  a ∈ (single a' b).support ↔ a = a' ∧ b ≠ 0 :=
by simp [single_apply_eq_zero, not_or_distrib]

lemma eq_single_iff {f : α →₀ M} {a b} : f = single a b ↔ f.support ⊆ {a} ∧ f a = b :=
begin
  refine ⟨λ h, h.symm ▸ ⟨support_single_subset, single_eq_same⟩, _⟩,
  rintro ⟨h, rfl⟩,
  ext x,
  by_cases hx : a = x; simp only [hx, single_eq_same, single_eq_of_ne, ne.def, not_false_iff],
  exact not_mem_support_iff.1 (mt (λ hx, (mem_singleton.1 (h hx)).symm) hx)
end

lemma single_eq_single_iff (a₁ a₂ : α) (b₁ b₂ : M) :
  single a₁ b₁ = single a₂ b₂ ↔ ((a₁ = a₂ ∧ b₁ = b₂) ∨ (b₁ = 0 ∧ b₂ = 0)) :=
begin
  split,
  { assume eq,
    by_cases a₁ = a₂,
    { refine or.inl ⟨h, _⟩,
      rwa [h, (single_injective a₂).eq_iff] at eq },
    { rw [ext_iff] at eq,
      have h₁ := eq a₁,
      have h₂ := eq a₂,
      simp only [single_eq_same, single_eq_of_ne h, single_eq_of_ne (ne.symm h)] at h₁ h₂,
      exact or.inr ⟨h₁, h₂.symm⟩ } },
  { rintros (⟨rfl, rfl⟩ | ⟨rfl, rfl⟩),
    { refl },
    { rw [single_zero, single_zero] } }
end

/-- `finsupp.single a b` is injective in `a`. For the statement that it is injective in `b`, see
`finsupp.single_injective` -/
lemma single_left_injective (h : b ≠ 0) : function.injective (λ a : α, single a b) :=
λ a a' H, (((single_eq_single_iff _ _ _ _).mp H).resolve_right $ λ hb, h hb.1).left

lemma single_left_inj (h : b ≠ 0) : single a b = single a' b ↔ a = a' :=
(single_left_injective h).eq_iff

lemma support_single_ne_bot (i : α) (h : b ≠ 0) :
  (single i b).support ≠ ⊥ :=
by simpa only [support_single_ne_zero _ h] using singleton_ne_empty _

lemma support_single_disjoint [decidable_eq α] {b' : M} (hb : b ≠ 0) (hb' : b' ≠ 0) {i j : α} :
  disjoint (single i b).support (single j b').support ↔ i ≠ j :=
by rw [support_single_ne_zero _ hb, support_single_ne_zero _ hb', disjoint_singleton]

@[simp] lemma single_eq_zero : single a b = 0 ↔ b = 0 :=
by simp [ext_iff, single_eq_indicator]

lemma single_swap (a₁ a₂ : α) (b : M) : single a₁ b a₂ = single a₂ b a₁ :=
by simp only [single_apply]; ac_refl

instance [nonempty α] [nontrivial M] : nontrivial (α →₀ M) :=
begin
  inhabit α,
  rcases exists_ne (0 : M) with ⟨x, hx⟩,
  exact nontrivial_of_ne (single default x) 0 (mt single_eq_zero.1 hx)
end

lemma unique_single [unique α] (x : α →₀ M) : x = single default (x default) :=
ext $ unique.forall_iff.2 single_eq_same.symm

@[ext]
lemma unique_ext [unique α] {f g : α →₀ M} (h : f default = g default) : f = g :=
ext $ λ a, by rwa [unique.eq_default a]

lemma unique_ext_iff [unique α] {f g : α →₀ M} : f = g ↔ f default = g default :=
⟨λ h, h ▸ rfl, unique_ext⟩

@[simp] lemma unique_single_eq_iff [unique α] {b' : M} :
  single a b = single a' b' ↔ b = b' :=
by rw [unique_ext_iff, unique.eq_default a, unique.eq_default a', single_eq_same, single_eq_same]

lemma support_eq_singleton {f : α →₀ M} {a : α} :
  f.support = {a} ↔ f a ≠ 0 ∧ f = single a (f a) :=
⟨λ h, ⟨mem_support_iff.1 $ h.symm ▸ finset.mem_singleton_self a,
  eq_single_iff.2 ⟨subset_of_eq h, rfl⟩⟩, λ h, h.2.symm ▸ support_single_ne_zero _ h.1⟩

lemma support_eq_singleton' {f : α →₀ M} {a : α} :
  f.support = {a} ↔ ∃ b ≠ 0, f = single a b :=
⟨λ h, let h := support_eq_singleton.1 h in ⟨_, h.1, h.2⟩,
  λ ⟨b, hb, hf⟩, hf.symm ▸ support_single_ne_zero _ hb⟩

lemma card_support_eq_one {f : α →₀ M} : card f.support = 1 ↔ ∃ a, f a ≠ 0 ∧ f = single a (f a) :=
by simp only [card_eq_one, support_eq_singleton]

lemma card_support_eq_one' {f : α →₀ M} : card f.support = 1 ↔ ∃ a (b ≠ 0), f = single a b :=
by simp only [card_eq_one, support_eq_singleton']

lemma support_subset_singleton {f : α →₀ M} {a : α} :
  f.support ⊆ {a} ↔ f = single a (f a) :=
⟨λ h, eq_single_iff.mpr ⟨h, rfl⟩, λ h, (eq_single_iff.mp h).left⟩

lemma support_subset_singleton' {f : α →₀ M} {a : α} :
  f.support ⊆ {a} ↔ ∃ b, f = single a b :=
⟨λ h, ⟨f a, support_subset_singleton.mp h⟩,
  λ ⟨b, hb⟩, by rw [hb, support_subset_singleton, single_eq_same]⟩

lemma card_support_le_one [nonempty α] {f : α →₀ M} :
  card f.support ≤ 1 ↔ ∃ a, f = single a (f a) :=
by simp only [card_le_one_iff_subset_singleton, support_subset_singleton]

lemma card_support_le_one' [nonempty α] {f : α →₀ M} :
  card f.support ≤ 1 ↔ ∃ a b, f = single a b :=
by simp only [card_le_one_iff_subset_singleton, support_subset_singleton']

@[simp] lemma equiv_fun_on_fintype_single [decidable_eq α] [fintype α] (x : α) (m : M) :
  (@finsupp.equiv_fun_on_fintype α M _ _) (finsupp.single x m) = pi.single x m :=
by { ext, simp [finsupp.single_eq_pi_single, finsupp.equiv_fun_on_fintype], }

@[simp] lemma equiv_fun_on_fintype_symm_single [decidable_eq α] [fintype α] (x : α) (m : M) :
  (@finsupp.equiv_fun_on_fintype α M _ _).symm (pi.single x m) = finsupp.single x m :=
by { ext, simp [finsupp.single_eq_pi_single, finsupp.equiv_fun_on_fintype], }

end single

/-! ### Declarations about `update` -/

section update

variables [has_zero M] (f : α →₀ M) (a : α) (b : M) (i : α)

/-- Replace the value of a `α →₀ M` at a given point `a : α` by a given value `b : M`.
If `b = 0`, this amounts to removing `a` from the `finsupp.support`.
Otherwise, if `a` was not in the `finsupp.support`, it is added to it.

This is the finitely-supported version of `function.update`. -/
def update : α →₀ M :=
⟨if b = 0 then f.support.erase a else insert a f.support,
  function.update f a b,
  λ i, begin
    simp only [function.update_apply, ne.def],
    split_ifs with hb ha ha hb;
    simp [ha, hb]
  end⟩

@[simp] lemma coe_update [decidable_eq α] : (f.update a b : α → M) = function.update f a b :=
by convert rfl
@[simp] lemma update_self : f.update a (f a) = f :=
by { ext, simp }

lemma support_update [decidable_eq α] : support (f.update a b) =
  if b = 0 then f.support.erase a else insert a f.support := by convert rfl

@[simp] lemma support_update_zero [decidable_eq α] :
  support (f.update a 0) = f.support.erase a := by convert if_pos rfl

variables {b}

lemma support_update_ne_zero [decidable_eq α] (h : b ≠ 0) :
  support (f.update a b) = insert a f.support := by convert if_neg h

end update

/-! ### Declarations about `on_finset` -/

section on_finset
variables [has_zero M]

/-- `on_finset s f hf` is the finsupp function representing `f` restricted to the finset `s`.
  The function needs to be `0` outside of `s`. Use this when the set needs to be filtered anyways,
  otherwise a better set representation is often available. -/
def on_finset (s : finset α) (f : α → M) (hf : ∀a, f a ≠ 0 → a ∈ s) : α →₀ M :=
⟨s.filter (λa, f a ≠ 0), f, by simpa⟩

@[simp] lemma on_finset_apply {s : finset α} {f : α → M} {hf a} :
  (on_finset s f hf : α →₀ M) a = f a :=
rfl

@[simp] lemma support_on_finset_subset {s : finset α} {f : α → M} {hf} :
  (on_finset s f hf).support ⊆ s :=
filter_subset _ _

@[simp] lemma mem_support_on_finset
  {s : finset α} {f : α → M} (hf : ∀ (a : α), f a ≠ 0 → a ∈ s) {a : α} :
  a ∈ (finsupp.on_finset s f hf).support ↔ f a ≠ 0 :=
by rw [finsupp.mem_support_iff, finsupp.on_finset_apply]

lemma support_on_finset
  {s : finset α} {f : α → M} (hf : ∀ (a : α), f a ≠ 0 → a ∈ s) :
  (finsupp.on_finset s f hf).support = s.filter (λ a, f a ≠ 0) :=
rfl

end on_finset

section of_support_finite

variables [has_zero M]

/-- The natural `finsupp` induced by the function `f` given that it has finite support. -/
noncomputable def of_support_finite
  (f : α → M) (hf : (function.support f).finite) : α →₀ M :=
{ support := hf.to_finset,
  to_fun := f,
  mem_support_to_fun := λ _, hf.mem_to_finset }

lemma of_support_finite_coe {f : α → M} {hf : (function.support f).finite} :
  (of_support_finite f hf : α → M) = f := rfl

instance : can_lift (α → M) (α →₀ M) :=
{ coe := coe_fn,
  cond := λ f, (function.support f).finite,
  prf := λ f hf, ⟨of_support_finite f hf, rfl⟩ }

end of_support_finite

/-! ### Declarations about `map_range` -/

section map_range
variables [has_zero M] [has_zero N] [has_zero P]

/-- The composition of `f : M → N` and `g : α →₀ M` is
`map_range f hf g : α →₀ N`, well-defined when `f 0 = 0`.

This preserves the structure on `f`, and exists in various bundled forms for when `f` is itself
bundled:

* `finsupp.map_range.equiv`
* `finsupp.map_range.zero_hom`
* `finsupp.map_range.add_monoid_hom`
* `finsupp.map_range.add_equiv`
* `finsupp.map_range.linear_map`
* `finsupp.map_range.linear_equiv`
-/
def map_range (f : M → N) (hf : f 0 = 0) (g : α →₀ M) : α →₀ N :=
on_finset g.support (f ∘ g) $
  assume a, by rw [mem_support_iff, not_imp_not]; exact λ H, (congr_arg f H).trans hf

@[simp] lemma map_range_apply {f : M → N} {hf : f 0 = 0} {g : α →₀ M} {a : α} :
  map_range f hf g a = f (g a) :=
rfl

@[simp] lemma map_range_zero {f : M → N} {hf : f 0 = 0} : map_range f hf (0 : α →₀ M) = 0 :=
ext $ λ a, by simp only [hf, zero_apply, map_range_apply]

@[simp] lemma map_range_id (g : α →₀ M) : map_range id rfl g = g :=
ext $ λ _, rfl

lemma map_range_comp
  (f : N → P) (hf : f 0 = 0) (f₂ : M → N) (hf₂ : f₂ 0 = 0) (h : (f ∘ f₂) 0 = 0) (g : α →₀ M) :
  map_range (f ∘ f₂) h g = map_range f hf (map_range f₂ hf₂ g) :=
ext $ λ _, rfl

lemma support_map_range {f : M → N} {hf : f 0 = 0} {g : α →₀ M} :
  (map_range f hf g).support ⊆ g.support :=
support_on_finset_subset

@[simp] lemma map_range_single {f : M → N} {hf : f 0 = 0} {a : α} {b : M} :
  map_range f hf (single a b) = single a (f b) :=
ext $ λ a', show f (ite _ _ _) = ite _ _ _, by split_ifs; [refl, exact hf]

lemma support_map_range_of_injective
  {e : M → N} (he0 : e 0 = 0) (f : ι →₀ M) (he : function.injective e) :
  (finsupp.map_range e he0 f).support = f.support :=
begin
  ext,
  simp only [finsupp.mem_support_iff, ne.def, finsupp.map_range_apply],
  exact he.ne_iff' he0,
end

end map_range

/-! ### Declarations about `emb_domain` -/

section emb_domain
variables [has_zero M] [has_zero N]

/-- Given `f : α ↪ β` and `v : α →₀ M`, `emb_domain f v : β →₀ M`
is the finitely supported function whose value at `f a : β` is `v a`.
For a `b : β` outside the range of `f`, it is zero. -/
def emb_domain (f : α ↪ β) (v : α →₀ M) : β →₀ M :=
begin
  refine ⟨v.support.map f, λa₂,
    if h : a₂ ∈ v.support.map f then v (v.support.choose (λa₁, f a₁ = a₂) _) else 0, _⟩,
  { rcases finset.mem_map.1 h with ⟨a, ha, rfl⟩,
    exact exists_unique.intro a ⟨ha, rfl⟩ (assume b ⟨_, hb⟩, f.injective hb) },
  { assume a₂,
    split_ifs,
    { simp only [h, true_iff, ne.def],
      rw [← not_mem_support_iff, not_not],
      apply finset.choose_mem },
    { simp only [h, ne.def, ne_self_iff_false] } }
end

@[simp] lemma support_emb_domain (f : α ↪ β) (v : α →₀ M) :
  (emb_domain f v).support = v.support.map f :=
rfl

@[simp] lemma emb_domain_zero (f : α ↪ β) : (emb_domain f 0 : β →₀ M) = 0 :=
rfl

@[simp] lemma emb_domain_apply (f : α ↪ β) (v : α →₀ M) (a : α) :
  emb_domain f v (f a) = v a :=
begin
  change dite _ _ _ = _,
  split_ifs; rw [finset.mem_map' f] at h,
  { refine congr_arg (v : α → M) (f.inj' _),
    exact finset.choose_property (λa₁, f a₁ = f a) _ _ },
  { exact (not_mem_support_iff.1 h).symm }
end

lemma emb_domain_notin_range (f : α ↪ β) (v : α →₀ M) (a : β) (h : a ∉ set.range f) :
  emb_domain f v a = 0 :=
begin
  refine dif_neg (mt (assume h, _) h),
  rcases finset.mem_map.1 h with ⟨a, h, rfl⟩,
  exact set.mem_range_self a
end

lemma emb_domain_injective (f : α ↪ β) :
  function.injective (emb_domain f : (α →₀ M) → (β →₀ M)) :=
λ l₁ l₂ h, ext $ λ a, by simpa only [emb_domain_apply] using ext_iff.1 h (f a)

@[simp] lemma emb_domain_inj {f : α ↪ β} {l₁ l₂ : α →₀ M} :
  emb_domain f l₁ = emb_domain f l₂ ↔ l₁ = l₂ :=
(emb_domain_injective f).eq_iff

@[simp] lemma emb_domain_eq_zero {f : α ↪ β} {l : α →₀ M} :
  emb_domain f l = 0 ↔ l = 0 :=
(emb_domain_injective f).eq_iff' $ emb_domain_zero f

lemma emb_domain_map_range
  (f : α ↪ β) (g : M → N) (p : α →₀ M) (hg : g 0 = 0) :
  emb_domain f (map_range g hg p) = map_range g hg (emb_domain f p) :=
begin
  ext a,
  by_cases a ∈ set.range f,
  { rcases h with ⟨a', rfl⟩,
    rw [map_range_apply, emb_domain_apply, emb_domain_apply, map_range_apply] },
  { rw [map_range_apply, emb_domain_notin_range, emb_domain_notin_range, ← hg]; assumption }
end

lemma single_of_emb_domain_single
  (l : α →₀ M) (f : α ↪ β) (a : β) (b : M) (hb : b ≠ 0)
  (h : l.emb_domain f = single a b) :
  ∃ x, l = single x b ∧ f x = a :=
begin
  have h_map_support : finset.map f (l.support) = {a},
    by rw [←support_emb_domain, h, support_single_ne_zero _ hb]; refl,
  have ha : a ∈ finset.map f (l.support),
    by simp only [h_map_support, finset.mem_singleton],
  rcases finset.mem_map.1 ha with ⟨c, hc₁, hc₂⟩,
  use c,
  split,
  { ext d,
    rw [← emb_domain_apply f l, h],
    by_cases h_cases : c = d,
    { simp only [eq.symm h_cases, hc₂, single_eq_same] },
    { rw [single_apply, single_apply, if_neg, if_neg h_cases],
      by_contra hfd,
      exact h_cases (f.injective (hc₂.trans hfd)) } },
  { exact hc₂ }
end

@[simp] lemma emb_domain_single (f : α ↪ β) (a : α) (m : M) :
  emb_domain f (single a m) = single (f a) m :=
begin
  ext b,
  by_cases h : b ∈ set.range f,
  { rcases h with ⟨a', rfl⟩,
    simp [single_apply], },
  { simp only [emb_domain_notin_range, h, single_apply, not_false_iff],
    rw if_neg,
    rintro rfl,
    simpa using h, },
end

end emb_domain

/-! ### Declarations about `zip_with` -/

section zip_with
variables [has_zero M] [has_zero N] [has_zero P]

/-- `zip_with f hf g₁ g₂` is the finitely supported function satisfying
  `zip_with f hf g₁ g₂ a = f (g₁ a) (g₂ a)`, and it is well-defined when `f 0 0 = 0`. -/
def zip_with (f : M → N → P) (hf : f 0 0 = 0) (g₁ : α →₀ M) (g₂ : α →₀ N) : α →₀ P :=
on_finset (g₁.support ∪ g₂.support) (λa, f (g₁ a) (g₂ a)) $ λ a H,
begin
  simp only [mem_union, mem_support_iff, ne], rw [← not_and_distrib],
  rintro ⟨h₁, h₂⟩, rw [h₁, h₂] at H, exact H hf
end

@[simp] lemma zip_with_apply
  {f : M → N → P} {hf : f 0 0 = 0} {g₁ : α →₀ M} {g₂ : α →₀ N} {a : α} :
  zip_with f hf g₁ g₂ a = f (g₁ a) (g₂ a) :=
rfl

lemma support_zip_with [D : decidable_eq α] {f : M → N → P} {hf : f 0 0 = 0}
  {g₁ : α →₀ M} {g₂ : α →₀ N} : (zip_with f hf g₁ g₂).support ⊆ g₁.support ∪ g₂.support :=
by rw subsingleton.elim D; exact support_on_finset_subset

end zip_with

/-! ### Declarations about `erase` -/

section erase

variables [has_zero M]

/-- `erase a f` is the finitely supported function equal to `f` except at `a` where it is equal to
  `0`. -/
def erase (a : α) (f : α →₀ M) : α →₀ M :=
⟨f.support.erase a, (λa', if a' = a then 0 else f a'),
  assume a', by rw [mem_erase, mem_support_iff]; split_ifs;
    [exact ⟨λ H _, H.1 h, λ H, (H rfl).elim⟩,
    exact and_iff_right h]⟩

@[simp] lemma support_erase [decidable_eq α] {a : α} {f : α →₀ M} :
  (f.erase a).support = f.support.erase a :=
by convert rfl

@[simp] lemma erase_same {a : α} {f : α →₀ M} : (f.erase a) a = 0 :=
if_pos rfl

@[simp] lemma erase_ne {a a' : α} {f : α →₀ M} (h : a' ≠ a) : (f.erase a) a' = f a' :=
if_neg h

@[simp] lemma erase_single {a : α} {b : M} : (erase a (single a b)) = 0 :=
begin
  ext s, by_cases hs : s = a,
  { rw [hs, erase_same], refl },
  { rw [erase_ne hs], exact single_eq_of_ne (ne.symm hs) }
end

lemma erase_single_ne {a a' : α} {b : M} (h : a ≠ a') : (erase a (single a' b)) = single a' b :=
begin
  ext s, by_cases hs : s = a,
  { rw [hs, erase_same, single_eq_of_ne (h.symm)] },
  { rw [erase_ne hs] }
end

@[simp] lemma erase_of_not_mem_support {f : α →₀ M} {a} (haf : a ∉ f.support) : erase a f = f :=
begin
  ext b, by_cases hab : b = a,
  { rwa [hab, erase_same, eq_comm, ←not_mem_support_iff] },
  { rw erase_ne hab }
end

@[simp] lemma erase_zero (a : α) : erase a (0 : α →₀ M) = 0 :=
by rw [← support_eq_empty, support_erase, support_zero, erase_empty]

end erase

/-! ### Declarations about `graph` -/

section graph

variable [has_zero M]

/-- The graph of a finitely supported function over its support, i.e. the finset of input and output
pairs with non-zero outputs. -/
def graph (f : α →₀ M) : finset (α × M) :=
f.support.map ⟨λ a, prod.mk a (f a), λ x y h, (prod.mk.inj h).1⟩

lemma mk_mem_graph_iff {a : α} {m : M} {f : α →₀ M} : (a, m) ∈ f.graph ↔ f a = m ∧ m ≠ 0 :=
begin
  simp_rw [graph, mem_map, mem_support_iff],
  split,
  { rintro ⟨b, ha, rfl, -⟩,
    exact ⟨rfl, ha⟩ },
  { rintro ⟨rfl, ha⟩,
    exact ⟨a, ha, rfl⟩ }
end

@[simp] lemma mem_graph_iff {c : α × M} {f : α →₀ M} : c ∈ f.graph ↔ f c.1 = c.2 ∧ c.2 ≠ 0 :=
by { cases c, exact mk_mem_graph_iff }

lemma mk_mem_graph (f : α →₀ M) {a : α} (ha : a ∈ f.support) : (a, f a) ∈ f.graph :=
mk_mem_graph_iff.2 ⟨rfl, mem_support_iff.1 ha⟩

lemma apply_eq_of_mem_graph {a : α} {m : M} {f : α →₀ M} (h : (a, m) ∈ f.graph) : f a = m :=
(mem_graph_iff.1 h).1

@[simp] lemma not_mem_graph_snd_zero (a : α) (f : α →₀ M) : (a, (0 : M)) ∉ f.graph :=
λ h, (mem_graph_iff.1 h).2.irrefl

@[simp] lemma image_fst_graph (f : α →₀ M) : f.graph.image prod.fst = f.support :=
by simp only [graph, map_eq_image, image_image, embedding.coe_fn_mk, (∘), image_id']

lemma graph_injective (α M) [has_zero M] : injective (@graph α M _) :=
begin
  intros f g h,
  have hsup : f.support = g.support, by rw [← image_fst_graph, h, image_fst_graph],
  refine ext_iff'.2 ⟨hsup, λ x hx, apply_eq_of_mem_graph $ h.symm ▸ _⟩,
  exact mk_mem_graph _ (hsup ▸ hx)
end

@[simp] lemma graph_inj {f g : α →₀ M} : f.graph = g.graph ↔ f = g :=
(graph_injective α M).eq_iff

@[simp] lemma graph_zero : graph (0 : α →₀ M) = ∅ := by simp [graph]

@[simp] lemma graph_eq_empty {f : α →₀ M} : f.graph = ∅ ↔ f = 0 :=
(graph_injective α M).eq_iff' graph_zero

<<<<<<< HEAD
end graph

=======
/-- Produce an association list for the finsupp over its support using choice. -/
@[simps] def to_alist (f : α →₀ M) : alist (λ x : α, M) :=
⟨f.graph.to_list.map prod.to_sigma, begin
  rw [list.nodupkeys, list.keys, list.map_map, prod.fst_comp_to_sigma, list.nodup_map_iff_inj_on],
  { rintros ⟨b, m⟩ hb ⟨c, n⟩ hc (rfl : b = c),
    rw [mem_to_list, finsupp.mem_graph_iff] at hb hc,
    dsimp at hb hc,
    rw [←hc.1, hb.1] },
  { apply nodup_to_list }
end⟩

@[simp] lemma to_alist_keys_to_finset (f : α →₀ M) : f.to_alist.keys.to_finset = f.support :=
by { ext, simp [to_alist, alist.mem_keys, alist.keys, list.keys] }

@[simp] lemma mem_to_alist {f : α →₀ M} {x : α} : x ∈ f.to_alist ↔ f x ≠ 0 :=
by rw [alist.mem_keys, ←list.mem_to_finset, to_alist_keys_to_finset, mem_support_iff]

end graph

end finsupp

/-! ### Declarations about `alist.lookup_finsupp` -/

section lookup_finsupp

variable [has_zero M]

namespace alist
open list

/-- Converts an association list into a finitely supported function via `alist.lookup`, sending
absent keys to zero. -/
@[simps] def lookup_finsupp (l : alist (λ x : α, M)) : α →₀ M :=
{ support := (l.1.filter $ λ x, sigma.snd x ≠ 0).keys.to_finset,
  to_fun := λ a, (l.lookup a).get_or_else 0,
  mem_support_to_fun := λ a, begin
    simp_rw [mem_to_finset, list.mem_keys, list.mem_filter, ←mem_lookup_iff],
    cases lookup a l;
    simp
  end }

alias lookup_finsupp_to_fun ← lookup_finsupp_apply

@[simp] lemma to_alist_lookup_finsupp (f : α →₀ M) : f.to_alist.lookup_finsupp = f :=
begin
  ext,
  by_cases h : f a = 0,
  { suffices : f.to_alist.lookup a = none,
    { simp [h, this] },
    { simp [lookup_eq_none, h] } },
  { suffices : f.to_alist.lookup a = some (f a),
    { simp [h, this] },
    { apply mem_lookup_iff.2,
      simpa using h } }
end

lemma lookup_finsupp_surjective : surjective (@lookup_finsupp α M _) :=
λ f, ⟨_, to_alist_lookup_finsupp f⟩

end alist

end lookup_finsupp

namespace finsupp

>>>>>>> 0a3e8d38
/-!
### Declarations about `sum` and `prod`

In most of this section, the domain `β` is assumed to be an `add_monoid`.
-/

section sum_prod

/-- `prod f g` is the product of `g a (f a)` over the support of `f`. -/
@[to_additive "`sum f g` is the sum of `g a (f a)` over the support of `f`. "]
def prod [has_zero M] [comm_monoid N] (f : α →₀ M) (g : α → M → N) : N :=
∏ a in f.support, g a (f a)

variables [has_zero M] [has_zero M'] [comm_monoid N]

@[to_additive]
lemma prod_of_support_subset (f : α →₀ M) {s : finset α}
  (hs : f.support ⊆ s) (g : α → M → N) (h : ∀ i ∈ s, g i 0 = 1) :
  f.prod g = ∏ x in s, g x (f x) :=
finset.prod_subset hs $ λ x hxs hx, h x hxs ▸ congr_arg (g x) $ not_mem_support_iff.1 hx

@[to_additive]
lemma prod_fintype [fintype α] (f : α →₀ M) (g : α → M → N) (h : ∀ i, g i 0 = 1) :
  f.prod g = ∏ i, g i (f i) :=
f.prod_of_support_subset (subset_univ _) g (λ x _, h x)

@[simp, to_additive]
lemma prod_single_index {a : α} {b : M} {h : α → M → N} (h_zero : h a 0 = 1) :
  (single a b).prod h = h a b :=
calc (single a b).prod h = ∏ x in {a}, h x (single a b x) :
  prod_of_support_subset _ support_single_subset h $
    λ x hx, (mem_singleton.1 hx).symm ▸ h_zero
... = h a b : by simp

@[to_additive]
lemma prod_map_range_index {f : M → M'} {hf : f 0 = 0} {g : α →₀ M} {h : α → M' → N}
  (h0 : ∀a, h a 0 = 1) : (map_range f hf g).prod h = g.prod (λa b, h a (f b)) :=
finset.prod_subset support_map_range $ λ _ _ H,
  by rw [not_mem_support_iff.1 H, h0]

@[simp, to_additive]
lemma prod_zero_index {h : α → M → N} : (0 : α →₀ M).prod h = 1 := rfl

@[to_additive]
lemma prod_comm (f : α →₀ M) (g : β →₀ M') (h : α → M → β → M' → N) :
  f.prod (λ x v, g.prod (λ x' v', h x v x' v')) = g.prod (λ x' v', f.prod (λ x v, h x v x' v')) :=
finset.prod_comm

@[simp, to_additive]
lemma prod_ite_eq [decidable_eq α] (f : α →₀ M) (a : α) (b : α → M → N) :
  f.prod (λ x v, ite (a = x) (b x v) 1) = ite (a ∈ f.support) (b a (f a)) 1 :=
by { dsimp [finsupp.prod], rw f.support.prod_ite_eq, }

@[simp] lemma sum_ite_self_eq
  [decidable_eq α] {N : Type*} [add_comm_monoid N] (f : α →₀ N) (a : α) :
  f.sum (λ x v, ite (a = x) v 0) = f a :=
by { convert f.sum_ite_eq a (λ x, id), simp [ite_eq_right_iff.2 eq.symm] }

/-- A restatement of `prod_ite_eq` with the equality test reversed. -/
@[simp, to_additive "A restatement of `sum_ite_eq` with the equality test reversed."]
lemma prod_ite_eq' [decidable_eq α] (f : α →₀ M) (a : α) (b : α → M → N) :
  f.prod (λ x v, ite (x = a) (b x v) 1) = ite (a ∈ f.support) (b a (f a)) 1 :=
by { dsimp [finsupp.prod], rw f.support.prod_ite_eq', }

@[simp] lemma sum_ite_self_eq'
  [decidable_eq α] {N : Type*} [add_comm_monoid N] (f : α →₀ N) (a : α) :
  f.sum (λ x v, ite (x = a) v 0) = f a :=
by { convert f.sum_ite_eq' a (λ x, id), simp [ite_eq_right_iff.2 eq.symm] }

@[simp] lemma prod_pow [fintype α] (f : α →₀ ℕ) (g : α → N) :
  f.prod (λ a b, g a ^ b) = ∏ a, g a ^ (f a) :=
f.prod_fintype _ $ λ a, pow_zero _

/-- If `g` maps a second argument of 0 to 1, then multiplying it over the
result of `on_finset` is the same as multiplying it over the original
`finset`. -/
@[to_additive "If `g` maps a second argument of 0 to 0, summing it over the
result of `on_finset` is the same as summing it over the original
`finset`."]
lemma on_finset_prod {s : finset α} {f : α → M} {g : α → M → N}
    (hf : ∀a, f a ≠ 0 → a ∈ s) (hg : ∀ a, g a 0 = 1) :
  (on_finset s f hf).prod g = ∏ a in s, g a (f a) :=
finset.prod_subset support_on_finset_subset $ by simp [*] { contextual := tt }

/-- Taking a product over `f : α →₀ M` is the same as multiplying the value on a single element
`y ∈ f.support` by the product over `erase y f`. -/
@[to_additive /-" Taking a sum over over `f : α →₀ M` is the same as adding the value on a
single element `y ∈ f.support` to the sum over `erase y f`. "-/]
lemma mul_prod_erase (f : α →₀ M) (y : α) (g : α → M → N) (hyf : y ∈ f.support) :
  g y (f y) * (erase y f).prod g = f.prod g :=
begin
  rw [finsupp.prod, finsupp.prod, ←finset.mul_prod_erase _ _ hyf, finsupp.support_erase,
    finset.prod_congr rfl],
  intros h hx,
  rw finsupp.erase_ne (ne_of_mem_erase hx),
end

/-- Generalization of `finsupp.mul_prod_erase`: if `g` maps a second argument of 0 to 1,
then its product over `f : α →₀ M` is the same as multiplying the value on any element
`y : α` by the product over `erase y f`. -/
@[to_additive /-" Generalization of `finsupp.add_sum_erase`: if `g` maps a second argument of 0
to 0, then its sum over `f : α →₀ M` is the same as adding the value on any element
`y : α` to the sum over `erase y f`. "-/]
lemma mul_prod_erase' (f : α →₀ M) (y : α) (g : α → M → N) (hg : ∀ (i : α), g i 0 = 1) :
  g y (f y) * (erase y f).prod g = f.prod g :=
begin
  classical,
  by_cases hyf : y ∈ f.support,
  { exact finsupp.mul_prod_erase f y g hyf },
  { rw [not_mem_support_iff.mp hyf, hg y, erase_of_not_mem_support hyf, one_mul] },
end

@[to_additive]
lemma _root_.submonoid_class.finsupp_prod_mem {S : Type*} [set_like S N] [submonoid_class S N]
  (s : S) (f : α →₀ M) (g : α → M → N) (h : ∀ c, f c ≠ 0 → g c (f c) ∈ s) : f.prod g ∈ s :=
prod_mem $ λ i hi, h _ (finsupp.mem_support_iff.mp hi)

@[to_additive]
lemma prod_congr {f : α →₀ M} {g1 g2 : α → M → N}
  (h : ∀ x ∈ f.support, g1 x (f x) = g2 x (f x)) : f.prod g1 = f.prod g2 :=
finset.prod_congr rfl h

end sum_prod

/-!
### Additive monoid structure on `α →₀ M`
-/

section add_zero_class

variables [add_zero_class M]

instance : has_add (α →₀ M) := ⟨zip_with (+) (add_zero 0)⟩

@[simp] lemma coe_add (f g : α →₀ M) : ⇑(f + g) = f + g := rfl
lemma add_apply (g₁ g₂ : α →₀ M) (a : α) : (g₁ + g₂) a = g₁ a + g₂ a := rfl

lemma support_add [decidable_eq α] {g₁ g₂ : α →₀ M} :
  (g₁ + g₂).support ⊆ g₁.support ∪ g₂.support :=
support_zip_with

lemma support_add_eq [decidable_eq α] {g₁ g₂ : α →₀ M} (h : disjoint g₁.support g₂.support) :
  (g₁ + g₂).support = g₁.support ∪ g₂.support :=
le_antisymm support_zip_with $ assume a ha,
(finset.mem_union.1 ha).elim
  (assume ha, have a ∉ g₂.support, from disjoint_left.1 h ha,
    by simp only [mem_support_iff, not_not] at *;
    simpa only [add_apply, this, add_zero])
  (assume ha, have a ∉ g₁.support, from disjoint_right.1 h ha,
    by simp only [mem_support_iff, not_not] at *;
    simpa only [add_apply, this, zero_add])

@[simp] lemma single_add (a : α) (b₁ b₂ : M) : single a (b₁ + b₂) = single a b₁ + single a b₂ :=
ext $ assume a',
begin
  by_cases h : a = a',
  { rw [h, add_apply, single_eq_same, single_eq_same, single_eq_same] },
  { rw [add_apply, single_eq_of_ne h, single_eq_of_ne h, single_eq_of_ne h, zero_add] }
end

instance : add_zero_class (α →₀ M) :=
fun_like.coe_injective.add_zero_class _ coe_zero coe_add

/-- `finsupp.single` as an `add_monoid_hom`.

See `finsupp.lsingle` for the stronger version as a linear map.
-/
@[simps] def single_add_hom (a : α) : M →+ α →₀ M :=
⟨single a, single_zero a, single_add a⟩

/-- Evaluation of a function `f : α →₀ M` at a point as an additive monoid homomorphism.

See `finsupp.lapply` for the stronger version as a linear map. -/
@[simps apply]
def apply_add_hom (a : α) : (α →₀ M) →+ M := ⟨λ g, g a, zero_apply, λ _ _, add_apply _ _ _⟩

/-- Coercion from a `finsupp` to a function type is an `add_monoid_hom`. -/
@[simps]
noncomputable def coe_fn_add_hom : (α →₀ M) →+ (α → M) :=
{ to_fun := coe_fn,
  map_zero' := coe_zero,
  map_add' := coe_add }

lemma update_eq_single_add_erase (f : α →₀ M) (a : α) (b : M) :
  f.update a b = single a b + f.erase a :=
begin
  ext j,
  rcases eq_or_ne a j with rfl|h,
  { simp },
  { simp [function.update_noteq h.symm, single_apply, h, erase_ne, h.symm] }
end

lemma update_eq_erase_add_single (f : α →₀ M) (a : α) (b : M) :
  f.update a b = f.erase a + single a b :=
begin
  ext j,
  rcases eq_or_ne a j with rfl|h,
  { simp },
  { simp [function.update_noteq h.symm, single_apply, h, erase_ne, h.symm] }
end

lemma single_add_erase (a : α) (f : α →₀ M) : single a (f a) + f.erase a = f :=
by rw [←update_eq_single_add_erase, update_self]

lemma erase_add_single (a : α) (f : α →₀ M) : f.erase a + single a (f a) = f :=
by rw [←update_eq_erase_add_single, update_self]

@[simp] lemma erase_add (a : α) (f f' : α →₀ M) : erase a (f + f') = erase a f + erase a f' :=
begin
  ext s, by_cases hs : s = a,
  { rw [hs, add_apply, erase_same, erase_same, erase_same, add_zero] },
  rw [add_apply, erase_ne hs, erase_ne hs, erase_ne hs, add_apply],
end

/-- `finsupp.erase` as an `add_monoid_hom`. -/
@[simps]
def erase_add_hom (a : α) : (α →₀ M) →+ (α →₀ M) :=
{ to_fun := erase a, map_zero' := erase_zero a, map_add' := erase_add a }

@[elab_as_eliminator]
protected theorem induction {p : (α →₀ M) → Prop} (f : α →₀ M)
  (h0 : p 0) (ha : ∀a b (f : α →₀ M), a ∉ f.support → b ≠ 0 → p f → p (single a b + f)) :
  p f :=
suffices ∀s (f : α →₀ M), f.support = s → p f, from this _ _ rfl,
assume s, finset.induction_on s (λ f hf, by rwa [support_eq_empty.1 hf]) $
assume a s has ih f hf,
suffices p (single a (f a) + f.erase a), by rwa [single_add_erase] at this,
begin
  apply ha,
  { rw [support_erase, mem_erase], exact λ H, H.1 rfl },
  { rw [← mem_support_iff, hf], exact mem_insert_self _ _ },
  { apply ih _ _,
    rw [support_erase, hf, finset.erase_insert has] }
end

lemma induction₂ {p : (α →₀ M) → Prop} (f : α →₀ M)
  (h0 : p 0) (ha : ∀a b (f : α →₀ M), a ∉ f.support → b ≠ 0 → p f → p (f + single a b)) :
  p f :=
suffices ∀s (f : α →₀ M), f.support = s → p f, from this _ _ rfl,
assume s, finset.induction_on s (λ f hf, by rwa [support_eq_empty.1 hf]) $
assume a s has ih f hf,
suffices p (f.erase a + single a (f a)), by rwa [erase_add_single] at this,
begin
  apply ha,
  { rw [support_erase, mem_erase], exact λ H, H.1 rfl },
  { rw [← mem_support_iff, hf], exact mem_insert_self _ _ },
  { apply ih _ _,
    rw [support_erase, hf, finset.erase_insert has] }
end

lemma induction_linear {p : (α →₀ M) → Prop} (f : α →₀ M)
  (h0 : p 0) (hadd : ∀ f g : α →₀ M, p f → p g → p (f + g)) (hsingle : ∀ a b, p (single a b)) :
  p f :=
induction₂ f h0 (λ a b f _ _ w, hadd _ _ w (hsingle _ _))

@[simp] lemma add_closure_set_of_eq_single :
  add_submonoid.closure {f : α →₀ M | ∃ a b, f = single a b} = ⊤ :=
top_unique $ λ x hx, finsupp.induction x (add_submonoid.zero_mem _) $
  λ a b f ha hb hf, add_submonoid.add_mem _
    (add_submonoid.subset_closure $ ⟨a, b, rfl⟩) hf

/-- If two additive homomorphisms from `α →₀ M` are equal on each `single a b`, then
they are equal. -/
lemma add_hom_ext [add_zero_class N] ⦃f g : (α →₀ M) →+ N⦄
  (H : ∀ x y, f (single x y) = g (single x y)) :
  f = g :=
begin
  refine add_monoid_hom.eq_of_eq_on_mdense add_closure_set_of_eq_single _,
  rintro _ ⟨x, y, rfl⟩,
  apply H
end

/-- If two additive homomorphisms from `α →₀ M` are equal on each `single a b`, then
they are equal.

We formulate this using equality of `add_monoid_hom`s so that `ext` tactic can apply a type-specific
extensionality lemma after this one.  E.g., if the fiber `M` is `ℕ` or `ℤ`, then it suffices to
verify `f (single a 1) = g (single a 1)`. -/
@[ext] lemma add_hom_ext' [add_zero_class N] ⦃f g : (α →₀ M) →+ N⦄
  (H : ∀ x, f.comp (single_add_hom x) = g.comp (single_add_hom x)) :
  f = g :=
add_hom_ext $ λ x, add_monoid_hom.congr_fun (H x)

lemma mul_hom_ext [mul_one_class N] ⦃f g : multiplicative (α →₀ M) →* N⦄
  (H : ∀ x y, f (multiplicative.of_add $ single x y) = g (multiplicative.of_add $ single x y)) :
  f = g :=
monoid_hom.ext $ add_monoid_hom.congr_fun $
  @add_hom_ext α M (additive N) _ _ f.to_additive'' g.to_additive'' H

@[ext] lemma mul_hom_ext' [mul_one_class N] {f g : multiplicative (α →₀ M) →* N}
  (H : ∀ x, f.comp (single_add_hom x).to_multiplicative =
    g.comp (single_add_hom x).to_multiplicative) :
  f = g :=
mul_hom_ext $ λ x, monoid_hom.congr_fun (H x)

lemma map_range_add [add_zero_class N]
  {f : M → N} {hf : f 0 = 0} (hf' : ∀ x y, f (x + y) = f x + f y) (v₁ v₂ : α →₀ M) :
  map_range f hf (v₁ + v₂) = map_range f hf v₁ + map_range f hf v₂ :=
ext $ λ a, by simp only [hf', add_apply, map_range_apply]

/-- Bundle `emb_domain f` as an additive map from `α →₀ M` to `β →₀ M`. -/
@[simps] def emb_domain.add_monoid_hom (f : α ↪ β) : (α →₀ M) →+ β →₀ M :=
{ to_fun := λ v, emb_domain f v,
  map_zero' := by simp,
  map_add' := λ v w,
  begin
    ext b,
    by_cases h : b ∈ set.range f,
    { rcases h with ⟨a, rfl⟩,
      simp, },
    { simp [emb_domain_notin_range, h], },
  end, }

@[simp] lemma emb_domain_add (f : α ↪ β) (v w : α →₀ M) :
  emb_domain f (v + w) = emb_domain f v + emb_domain f w :=
(emb_domain.add_monoid_hom f).map_add v w

end add_zero_class

section add_monoid

variables [add_monoid M]

/-- Note the general `finsupp.has_smul` instance doesn't apply as `ℕ` is not distributive
unless `β i`'s addition is commutative. -/
instance has_nat_scalar : has_smul ℕ (α →₀ M) :=
⟨λ n v, v.map_range ((•) n) (nsmul_zero _)⟩

instance : add_monoid (α →₀ M) :=
fun_like.coe_injective.add_monoid _ coe_zero coe_add (λ _ _, rfl)

end add_monoid

end finsupp

@[to_additive]
lemma map_finsupp_prod [has_zero M] [comm_monoid N] [comm_monoid P] {H : Type*}
  [monoid_hom_class H N P] (h : H) (f : α →₀ M) (g : α → M → N) :
  h (f.prod g) = f.prod (λ a b, h (g a b)) :=
map_prod h _ _

/-- Deprecated, use `_root_.map_finsupp_prod` instead. -/
@[to_additive "Deprecated, use `_root_.map_finsupp_sum` instead."]
protected lemma mul_equiv.map_finsupp_prod [has_zero M] [comm_monoid N] [comm_monoid P]
  (h : N ≃* P) (f : α →₀ M) (g : α → M → N) : h (f.prod g) = f.prod (λ a b, h (g a b)) :=
map_finsupp_prod h f g

/-- Deprecated, use `_root_.map_finsupp_prod` instead. -/
@[to_additive "Deprecated, use `_root_.map_finsupp_sum` instead."]
protected lemma monoid_hom.map_finsupp_prod [has_zero M] [comm_monoid N] [comm_monoid P]
  (h : N →* P) (f : α →₀ M) (g : α → M → N) : h (f.prod g) = f.prod (λ a b, h (g a b)) :=
map_finsupp_prod h f g

/-- Deprecated, use `_root_.map_finsupp_sum` instead. -/
protected lemma ring_hom.map_finsupp_sum [has_zero M] [semiring R] [semiring S]
  (h : R →+* S) (f : α →₀ M) (g : α → M → R) : h (f.sum g) = f.sum (λ a b, h (g a b)) :=
map_finsupp_sum h f g

/-- Deprecated, use `_root_.map_finsupp_prod` instead. -/
protected lemma ring_hom.map_finsupp_prod [has_zero M] [comm_semiring R] [comm_semiring S]
  (h : R →+* S) (f : α →₀ M) (g : α → M → R) : h (f.prod g) = f.prod (λ a b, h (g a b)) :=
map_finsupp_prod h f g

@[to_additive]
lemma monoid_hom.coe_finsupp_prod [has_zero β] [monoid N] [comm_monoid P]
  (f : α →₀ β) (g : α → β → N →* P) :
  ⇑(f.prod g) = f.prod (λ i fi, g i fi) :=
monoid_hom.coe_finset_prod _ _

@[simp, to_additive]
lemma monoid_hom.finsupp_prod_apply [has_zero β] [monoid N] [comm_monoid P]
  (f : α →₀ β) (g : α → β → N →* P) (x : N) :
  f.prod g x = f.prod (λ i fi, g i fi x) :=
monoid_hom.finset_prod_apply _ _ _

namespace finsupp

instance [add_comm_monoid M] : add_comm_monoid (α →₀ M) :=
fun_like.coe_injective.add_comm_monoid _ coe_zero coe_add (λ _ _, rfl)

instance [add_group G] : has_neg (α →₀ G) := ⟨map_range (has_neg.neg) neg_zero⟩

@[simp] lemma coe_neg [add_group G] (g : α →₀ G) : ⇑(-g) = -g := rfl
lemma neg_apply [add_group G] (g : α →₀ G) (a : α) : (- g) a = - g a := rfl

instance [add_group G] : has_sub (α →₀ G) := ⟨zip_with has_sub.sub (sub_zero _)⟩

@[simp] lemma coe_sub [add_group G] (g₁ g₂ : α →₀ G) : ⇑(g₁ - g₂) = g₁ - g₂ := rfl
lemma sub_apply [add_group G] (g₁ g₂ : α →₀ G) (a : α) : (g₁ - g₂) a = g₁ a - g₂ a := rfl

/-- Note the general `finsupp.has_smul` instance doesn't apply as `ℤ` is not distributive
unless `β i`'s addition is commutative. -/
instance has_int_scalar [add_group G] : has_smul ℤ (α →₀ G) :=
⟨λ n v, v.map_range ((•) n) (zsmul_zero _)⟩

instance [add_group G] : add_group (α →₀ G) :=
fun_like.coe_injective.add_group _ coe_zero coe_add coe_neg coe_sub (λ _ _, rfl) (λ _ _, rfl)

instance [add_comm_group G] : add_comm_group (α →₀ G) :=
fun_like.coe_injective.add_comm_group _ coe_zero coe_add coe_neg coe_sub (λ _ _, rfl) (λ _ _, rfl)

lemma single_add_single_eq_single_add_single [add_comm_monoid M]
  {k l m n : α} {u v : M} (hu : u ≠ 0) (hv : v ≠ 0) :
  single k u + single l v = single m u + single n v ↔
  (k = m ∧ l = n) ∨ (u = v ∧ k = n ∧ l = m) ∨ (u + v = 0 ∧ k = l ∧ m = n) :=
begin
  simp_rw [fun_like.ext_iff, coe_add, single_eq_pi_single, ←funext_iff],
  exact pi.single_add_single_eq_single_add_single hu hv,
end

lemma single_multiset_sum [add_comm_monoid M] (s : multiset M) (a : α) :
  single a s.sum = (s.map (single a)).sum :=
multiset.induction_on s (single_zero _) $ λ a s ih,
by rw [multiset.sum_cons, single_add, ih, multiset.map_cons, multiset.sum_cons]

lemma single_finset_sum [add_comm_monoid M] (s : finset ι) (f : ι → M) (a : α) :
  single a (∑ b in s, f b) = ∑ b in s, single a (f b) :=
begin
  transitivity,
  apply single_multiset_sum,
  rw [multiset.map_map],
  refl
end

lemma single_sum [has_zero M] [add_comm_monoid N] (s : ι →₀ M) (f : ι → M → N) (a : α) :
  single a (s.sum f) = s.sum (λd c, single a (f d c)) :=
single_finset_sum _ _ _

@[to_additive]
lemma prod_neg_index [add_group G] [comm_monoid M] {g : α →₀ G} {h : α → G → M}
  (h0 : ∀a, h a 0 = 1) :
  (-g).prod h = g.prod (λa b, h a (- b)) :=
prod_map_range_index h0

@[simp] lemma support_neg [add_group G] (f : α →₀ G) : support (-f) = support f :=
finset.subset.antisymm
  support_map_range
  (calc support f = support (- (- f)) : congr_arg support (neg_neg _).symm
     ... ⊆ support (- f) : support_map_range)

lemma support_sub [decidable_eq α] [add_group G] {f g : α →₀ G} :
  support (f - g) ⊆ support f ∪ support g :=
begin
  rw [sub_eq_add_neg, ←support_neg g],
  exact support_add,
end

lemma erase_eq_sub_single [add_group G] (f : α →₀ G) (a : α) :
  f.erase a = f - single a (f a) :=
begin
  ext a',
  rcases eq_or_ne a a' with rfl|h,
  { simp },
  { simp [erase_ne h.symm, single_eq_of_ne h] }
end

lemma update_eq_sub_add_single [add_group G] (f : α →₀ G) (a : α) (b : G) :
  f.update a b = f - single a (f a) + single a b :=
by rw [update_eq_erase_add_single, erase_eq_sub_single]

lemma finset_sum_apply [add_comm_monoid N] (S : finset ι) (f : ι → α →₀ N) (a : α) :
  (∑ i in S, f i) a = ∑ i in S, f i a :=
(apply_add_hom a : (α →₀ N) →+ _).map_sum _ _

@[simp] lemma sum_apply [has_zero M] [add_comm_monoid N]
  {f : α →₀ M} {g : α → M → β →₀ N} {a₂ : β} :
  (f.sum g) a₂ = f.sum (λa₁ b, g a₁ b a₂) :=
finset_sum_apply _ _ _

lemma coe_finset_sum [add_comm_monoid N] (S : finset ι) (f : ι → α →₀ N) :
  ⇑(∑ i in S, f i) = ∑ i in S, f i :=
(coe_fn_add_hom : (α →₀ N) →+ _).map_sum _ _

lemma coe_sum [has_zero M] [add_comm_monoid N] (f : α →₀ M) (g : α → M → β →₀ N) :
  ⇑(f.sum g) = f.sum (λ a₁ b, g a₁ b) :=
coe_finset_sum _ _

lemma support_sum [decidable_eq β] [has_zero M] [add_comm_monoid N]
  {f : α →₀ M} {g : α → M → (β →₀ N)} :
  (f.sum g).support ⊆ f.support.bUnion (λa, (g a (f a)).support) :=
have ∀ c, f.sum (λ a b, g a b c) ≠ 0 → (∃ a, f a ≠ 0 ∧ ¬ (g a (f a)) c = 0),
  from assume a₁ h,
  let ⟨a, ha, ne⟩ := finset.exists_ne_zero_of_sum_ne_zero h in
  ⟨a, mem_support_iff.mp ha, ne⟩,
by simpa only [finset.subset_iff, mem_support_iff, finset.mem_bUnion, sum_apply, exists_prop]

lemma support_finset_sum [decidable_eq β] [add_comm_monoid M] {s : finset α} {f : α → (β →₀ M)} :
  (finset.sum s f).support ⊆ s.bUnion (λ x, (f x).support) :=
begin
  rw ←finset.sup_eq_bUnion,
  induction s using finset.cons_induction_on with a s ha ih,
  { refl },
  { rw [finset.sum_cons, finset.sup_cons],
    exact support_add.trans (finset.union_subset_union (finset.subset.refl _) ih), },
end

@[simp] lemma sum_zero [has_zero M] [add_comm_monoid N] {f : α →₀ M} :
  f.sum (λa b, (0 : N)) = 0 :=
finset.sum_const_zero

@[simp, to_additive]
lemma prod_mul  [has_zero M] [comm_monoid N] {f : α →₀ M} {h₁ h₂ : α → M → N} :
  f.prod (λa b, h₁ a b * h₂ a b) = f.prod h₁ * f.prod h₂ :=
finset.prod_mul_distrib

@[simp, to_additive]
lemma prod_inv [has_zero M] [comm_group G] {f : α →₀ M}
  {h : α → M → G} : f.prod (λa b, (h a b)⁻¹) = (f.prod h)⁻¹ :=
(map_prod ((monoid_hom.id G)⁻¹) _ _).symm

@[simp] lemma sum_sub [has_zero M] [add_comm_group G] {f : α →₀ M}
  {h₁ h₂ : α → M → G} :
  f.sum (λa b, h₁ a b - h₂ a b) = f.sum h₁ - f.sum h₂ :=
finset.sum_sub_distrib

/-- Taking the product under `h` is an additive-to-multiplicative homomorphism of finsupps,
if `h` is an additive-to-multiplicative homomorphism on the support.
This is a more general version of `finsupp.prod_add_index'`; the latter has simpler hypotheses. -/
@[to_additive "Taking the product under `h` is an additive homomorphism of finsupps,
if `h` is an additive homomorphism on the support.
This is a more general version of `finsupp.sum_add_index'`; the latter has simpler hypotheses."]
lemma prod_add_index [add_zero_class M] [comm_monoid N] {f g : α →₀ M}
  {h : α → M → N} (h_zero : ∀ a ∈ f.support ∪ g.support, h a 0 = 1)
  (h_add : ∀ (a ∈ f.support ∪ g.support) b₁ b₂, h a (b₁ + b₂) = h a b₁ * h a b₂) :
  (f + g).prod h = f.prod h * g.prod h :=
begin
  rw [finsupp.prod_of_support_subset f (subset_union_left _ g.support) h h_zero,
      finsupp.prod_of_support_subset g (subset_union_right f.support _) h h_zero,
      ←finset.prod_mul_distrib,
      finsupp.prod_of_support_subset (f + g) finsupp.support_add h h_zero],
  exact finset.prod_congr rfl (λ x hx, (by apply h_add x hx)),
end

/-- Taking the product under `h` is an additive-to-multiplicative homomorphism of finsupps,
if `h` is an additive-to-multiplicative homomorphism.
This is a more specialized version of `finsupp.prod_add_index` with simpler hypotheses. -/
@[to_additive "Taking the sum under `h` is an additive homomorphism of finsupps,
if `h` is an additive homomorphism.
This is a more specific version of `finsupp.sum_add_index` with simpler hypotheses."]
lemma prod_add_index' [add_zero_class M] [comm_monoid N] {f g : α →₀ M}
  {h : α → M → N} (h_zero : ∀a, h a 0 = 1) (h_add : ∀a b₁ b₂, h a (b₁ + b₂) = h a b₁ * h a b₂) :
  (f + g).prod h = f.prod h * g.prod h :=
prod_add_index (λ a ha, h_zero a) (λ a ha, h_add a)

@[simp]
lemma sum_hom_add_index [add_zero_class M] [add_comm_monoid N] {f g : α →₀ M} (h : α → M →+ N) :
  (f + g).sum (λ x, h x) = f.sum (λ x, h x) + g.sum (λ x, h x) :=
sum_add_index' (λ a, (h a).map_zero) (λ a, (h a).map_add)

@[simp]
lemma prod_hom_add_index [add_zero_class M] [comm_monoid N] {f g : α →₀ M}
  (h : α → multiplicative M →* N) :
  (f + g).prod (λ a b, h a (multiplicative.of_add b)) =
    f.prod (λ a b, h a (multiplicative.of_add b)) * g.prod (λ a b, h a (multiplicative.of_add b)) :=
prod_add_index' (λ a, (h a).map_one) (λ a, (h a).map_mul)


/-- The canonical isomorphism between families of additive monoid homomorphisms `α → (M →+ N)`
and monoid homomorphisms `(α →₀ M) →+ N`. -/
def lift_add_hom [add_zero_class M] [add_comm_monoid N] : (α → M →+ N) ≃+ ((α →₀ M) →+ N) :=
{ to_fun := λ F,
  { to_fun := λ f, f.sum (λ x, F x),
    map_zero' := finset.sum_empty,
    map_add' := λ _ _, sum_add_index' (λ x, (F x).map_zero) (λ x, (F x).map_add) },
  inv_fun := λ F x, F.comp $ single_add_hom x,
  left_inv := λ F, by { ext, simp },
  right_inv := λ F, by { ext, simp },
  map_add' := λ F G, by { ext, simp } }

@[simp] lemma lift_add_hom_apply [add_comm_monoid M] [add_comm_monoid N]
  (F : α → M →+ N) (f : α →₀ M) :
  lift_add_hom F f = f.sum (λ x, F x) :=
rfl

@[simp] lemma lift_add_hom_symm_apply [add_comm_monoid M] [add_comm_monoid N]
  (F : (α →₀ M) →+ N) (x : α) :
  lift_add_hom.symm F x = F.comp (single_add_hom x) :=
rfl

lemma lift_add_hom_symm_apply_apply [add_comm_monoid M] [add_comm_monoid N]
  (F : (α →₀ M) →+ N) (x : α) (y : M) :
  lift_add_hom.symm F x y = F (single x y) :=
rfl

@[simp] lemma lift_add_hom_single_add_hom [add_comm_monoid M] :
  lift_add_hom (single_add_hom : α → M →+ α →₀ M) = add_monoid_hom.id _ :=
lift_add_hom.to_equiv.apply_eq_iff_eq_symm_apply.2 rfl

@[simp] lemma sum_single [add_comm_monoid M] (f : α →₀ M) :
  f.sum single = f :=
add_monoid_hom.congr_fun lift_add_hom_single_add_hom f

@[simp] lemma sum_univ_single [add_comm_monoid M] [fintype α] (i : α) (m : M) :
  ∑ (j : α), (single i m) j = m :=
by simp [single]

@[simp] lemma sum_univ_single' [add_comm_monoid M] [fintype α] (i : α) (m : M) :
  ∑ (j : α), (single j m) i = m :=
by simp [single]

@[simp] lemma lift_add_hom_apply_single [add_comm_monoid M] [add_comm_monoid N]
  (f : α → M →+ N) (a : α) (b : M) :
  lift_add_hom f (single a b) = f a b :=
sum_single_index (f a).map_zero

@[simp] lemma lift_add_hom_comp_single [add_comm_monoid M] [add_comm_monoid N] (f : α → M →+ N)
  (a : α) :
  (lift_add_hom f).comp (single_add_hom a) = f a :=
add_monoid_hom.ext $ λ b, lift_add_hom_apply_single f a b

lemma comp_lift_add_hom [add_comm_monoid M] [add_comm_monoid N] [add_comm_monoid P]
  (g : N →+ P) (f : α → M →+ N) :
  g.comp (lift_add_hom f) = lift_add_hom (λ a, g.comp (f a)) :=
lift_add_hom.symm_apply_eq.1 $ funext $ λ a,
  by rw [lift_add_hom_symm_apply, add_monoid_hom.comp_assoc, lift_add_hom_comp_single]

lemma sum_sub_index [add_comm_group β] [add_comm_group γ] {f g : α →₀ β}
  {h : α → β → γ} (h_sub : ∀a b₁ b₂, h a (b₁ - b₂) = h a b₁ - h a b₂) :
  (f - g).sum h = f.sum h - g.sum h :=
(lift_add_hom (λ a, add_monoid_hom.of_map_sub (h a) (h_sub a))).map_sub f g

@[to_additive]
lemma prod_emb_domain [has_zero M] [comm_monoid N] {v : α →₀ M} {f : α ↪ β} {g : β → M → N} :
  (v.emb_domain f).prod g = v.prod (λ a b, g (f a) b) :=
begin
  rw [prod, prod, support_emb_domain, finset.prod_map],
  simp_rw emb_domain_apply,
end

@[to_additive]
lemma prod_finset_sum_index [add_comm_monoid M] [comm_monoid N]
  {s : finset ι} {g : ι → α →₀ M}
  {h : α → M → N} (h_zero : ∀a, h a 0 = 1) (h_add : ∀a b₁ b₂, h a (b₁ + b₂) = h a b₁ * h a b₂) :
  ∏ i in s, (g i).prod h = (∑ i in s, g i).prod h :=
finset.induction_on s rfl $ λ a s has ih,
by rw [prod_insert has, ih, sum_insert has, prod_add_index' h_zero h_add]

@[to_additive]
lemma prod_sum_index
  [add_comm_monoid M] [add_comm_monoid N] [comm_monoid P]
  {f : α →₀ M} {g : α → M → β →₀ N}
  {h : β → N → P} (h_zero : ∀a, h a 0 = 1) (h_add : ∀a b₁ b₂, h a (b₁ + b₂) = h a b₁ * h a b₂) :
  (f.sum g).prod h = f.prod (λa b, (g a b).prod h) :=
(prod_finset_sum_index h_zero h_add).symm

lemma multiset_sum_sum_index
  [add_comm_monoid M] [add_comm_monoid N]
  (f : multiset (α →₀ M)) (h : α → M → N)
  (h₀ : ∀a, h a 0 = 0) (h₁ : ∀ (a : α) (b₁ b₂ : M), h a (b₁ + b₂) = h a b₁ + h a b₂) :
  (f.sum.sum h) = (f.map $ λg:α →₀ M, g.sum h).sum :=
multiset.induction_on f rfl $ assume a s ih,
by rw [multiset.sum_cons, multiset.map_cons, multiset.sum_cons, sum_add_index' h₀ h₁, ih]

lemma support_sum_eq_bUnion {α : Type*} {ι : Type*} {M : Type*} [add_comm_monoid M]
  {g : ι → α →₀ M} (s : finset ι) (h : ∀ i₁ i₂, i₁ ≠ i₂ → disjoint (g i₁).support (g i₂).support) :
  (∑ i in s, g i).support = s.bUnion (λ i, (g i).support) :=
begin
  apply finset.induction_on s,
  { simp },
  { intros i s hi,
    simp only [hi, sum_insert, not_false_iff, bUnion_insert],
    intro hs,
    rw [finsupp.support_add_eq, hs],
    rw [hs],
    intros x hx,
    simp only [mem_bUnion, exists_prop, inf_eq_inter, ne.def, mem_inter] at hx,
    obtain ⟨hxi, j, hj, hxj⟩ := hx,
    have hn : i ≠ j := λ H, hi (H.symm ▸ hj),
    apply h _ _ hn,
    simp [hxi, hxj] }
end

lemma multiset_map_sum [has_zero M] {f : α →₀ M} {m : β → γ} {h : α → M → multiset β} :
  multiset.map m (f.sum h) = f.sum (λa b, (h a b).map m) :=
(multiset.map_add_monoid_hom m).map_sum _ f.support

lemma multiset_sum_sum [has_zero M] [add_comm_monoid N] {f : α →₀ M} {h : α → M → multiset N} :
  multiset.sum (f.sum h) = f.sum (λa b, multiset.sum (h a b)) :=
(multiset.sum_add_monoid_hom : multiset N →+ N).map_sum _ f.support


/-- For disjoint `f1` and `f2`, and function `g`, the product of the products of `g`
over `f1` and `f2` equals the product of `g` over `f1 + f2` -/
@[to_additive "For disjoint `f1` and `f2`, and function `g`, the sum of the sums of `g`
over `f1` and `f2` equals the sum of `g` over `f1 + f2`"]
lemma prod_add_index_of_disjoint [add_comm_monoid M] {f1 f2 : α →₀ M}
  (hd : disjoint f1.support f2.support) {β : Type*} [comm_monoid β] (g : α → M → β) :
  (f1 + f2).prod g = f1.prod g * f2.prod g :=
have ∀ {f1 f2 : α →₀ M}, disjoint f1.support f2.support →
  ∏ x in f1.support, g x (f1 x + f2 x) = f1.prod g :=
  λ f1 f2 hd, finset.prod_congr rfl (λ x hx,
    by simp only [not_mem_support_iff.mp (disjoint_left.mp hd hx), add_zero]),
by simp_rw [← this hd, ← this hd.symm,
  add_comm (f2 _), finsupp.prod, support_add_eq hd, prod_union hd, add_apply]

lemma prod_dvd_prod_of_subset_of_dvd [add_comm_monoid M] [comm_monoid N]
  {f1 f2 : α →₀ M} {g1 g2 : α → M → N} (h1 : f1.support ⊆ f2.support)
  (h2 : ∀ (a : α), a ∈ f1.support → g1 a (f1 a) ∣ g2 a (f2 a)) :
  f1.prod g1 ∣ f2.prod g2 :=
begin
  simp only [finsupp.prod, finsupp.prod_mul],
  rw [←sdiff_union_of_subset h1, prod_union sdiff_disjoint],
  apply dvd_mul_of_dvd_right,
  apply prod_dvd_prod_of_dvd,
  exact h2,
end

section map_range

section equiv
variables [has_zero M] [has_zero N] [has_zero P]

/-- `finsupp.map_range` as an equiv. -/
@[simps apply]
def map_range.equiv (f : M ≃ N) (hf : f 0 = 0) (hf' : f.symm 0 = 0) : (α →₀ M) ≃ (α →₀ N) :=
{ to_fun := (map_range f hf : (α →₀ M) → (α →₀ N)),
  inv_fun := (map_range f.symm hf' : (α →₀ N) → (α →₀ M)),
  left_inv := λ x, begin
    rw ←map_range_comp _ _ _ _; simp_rw equiv.symm_comp_self,
    { exact map_range_id _ },
    { refl },
  end,
  right_inv := λ x, begin
    rw ←map_range_comp _ _ _ _; simp_rw equiv.self_comp_symm,
    { exact map_range_id _ },
    { refl },
  end }

@[simp]
lemma map_range.equiv_refl :
  map_range.equiv (equiv.refl M) rfl rfl = equiv.refl (α →₀ M) :=
equiv.ext map_range_id

lemma map_range.equiv_trans
  (f : M ≃ N) (hf : f 0 = 0) (hf') (f₂ : N ≃ P) (hf₂ : f₂ 0 = 0) (hf₂') :
  (map_range.equiv (f.trans f₂) (by rw [equiv.trans_apply, hf, hf₂])
    (by rw [equiv.symm_trans_apply, hf₂', hf']) : (α →₀ _) ≃ _) =
    (map_range.equiv f hf hf').trans (map_range.equiv f₂ hf₂ hf₂') :=
equiv.ext $ map_range_comp _ _ _ _ _

@[simp] lemma map_range.equiv_symm (f : M ≃ N) (hf hf') :
  ((map_range.equiv f hf hf').symm : (α →₀ _) ≃ _) = map_range.equiv f.symm hf' hf :=
equiv.ext $ λ x, rfl

end equiv

section zero_hom
variables [has_zero M] [has_zero N] [has_zero P]

/-- Composition with a fixed zero-preserving homomorphism is itself an zero-preserving homomorphism
on functions. -/
@[simps]
def map_range.zero_hom (f : zero_hom M N) : zero_hom (α →₀ M) (α →₀ N) :=
{ to_fun := (map_range f f.map_zero : (α →₀ M) → (α →₀ N)),
  map_zero' := map_range_zero }

@[simp]
lemma map_range.zero_hom_id :
  map_range.zero_hom (zero_hom.id M) = zero_hom.id (α →₀ M) := zero_hom.ext map_range_id

lemma map_range.zero_hom_comp (f : zero_hom N P) (f₂ : zero_hom M N) :
  (map_range.zero_hom (f.comp f₂) : zero_hom (α →₀ _) _) =
    (map_range.zero_hom f).comp (map_range.zero_hom f₂) :=
zero_hom.ext $ map_range_comp _ _ _ _ _

end zero_hom

section add_monoid_hom
variables [add_comm_monoid M] [add_comm_monoid N] [add_comm_monoid P]

/--
Composition with a fixed additive homomorphism is itself an additive homomorphism on functions.
-/
@[simps]
def map_range.add_monoid_hom (f : M →+ N) : (α →₀ M) →+ (α →₀ N) :=
{ to_fun := (map_range f f.map_zero : (α →₀ M) → (α →₀ N)),
  map_zero' := map_range_zero,
  map_add' := λ a b, map_range_add f.map_add _ _ }

@[simp]
lemma map_range.add_monoid_hom_id :
  map_range.add_monoid_hom (add_monoid_hom.id M) = add_monoid_hom.id (α →₀ M) :=
add_monoid_hom.ext map_range_id

lemma map_range.add_monoid_hom_comp (f : N →+ P) (f₂ : M →+ N) :
  (map_range.add_monoid_hom (f.comp f₂) : (α →₀ _) →+ _) =
    (map_range.add_monoid_hom f).comp (map_range.add_monoid_hom f₂) :=
add_monoid_hom.ext $ map_range_comp _ _ _ _ _

@[simp]
lemma map_range.add_monoid_hom_to_zero_hom (f : M →+ N) :
  (map_range.add_monoid_hom f).to_zero_hom =
    (map_range.zero_hom f.to_zero_hom : zero_hom (α →₀ _) _) :=
zero_hom.ext $ λ _, rfl

lemma map_range_multiset_sum (f : M →+ N) (m : multiset (α →₀ M)) :
  map_range f f.map_zero m.sum = (m.map $ λx, map_range f f.map_zero x).sum :=
(map_range.add_monoid_hom f : (α →₀ _) →+ _).map_multiset_sum _

lemma map_range_finset_sum (f : M →+ N) (s : finset ι) (g : ι → (α →₀ M))  :
  map_range f f.map_zero (∑ x in s, g x) = ∑ x in s, map_range f f.map_zero (g x) :=
(map_range.add_monoid_hom f : (α →₀ _) →+ _).map_sum _ _


/-- `finsupp.map_range.add_monoid_hom` as an equiv. -/
@[simps apply]
def map_range.add_equiv (f : M ≃+ N) : (α →₀ M) ≃+ (α →₀ N) :=
{ to_fun := (map_range f f.map_zero : (α →₀ M) → (α →₀ N)),
  inv_fun := (map_range f.symm f.symm.map_zero : (α →₀ N) → (α →₀ M)),
  left_inv := λ x, begin
    rw ←map_range_comp _ _ _ _; simp_rw add_equiv.symm_comp_self,
    { exact map_range_id _ },
    { refl },
  end,
  right_inv := λ x, begin
    rw ←map_range_comp _ _ _ _; simp_rw add_equiv.self_comp_symm,
    { exact map_range_id _ },
    { refl },
  end,
  ..(map_range.add_monoid_hom f.to_add_monoid_hom) }

@[simp]
lemma map_range.add_equiv_refl :
  map_range.add_equiv (add_equiv.refl M) = add_equiv.refl (α →₀ M) :=
add_equiv.ext map_range_id

lemma map_range.add_equiv_trans (f : M ≃+ N) (f₂ : N ≃+ P) :
  (map_range.add_equiv (f.trans f₂) : (α →₀ _) ≃+ _) =
    (map_range.add_equiv f).trans (map_range.add_equiv f₂) :=
add_equiv.ext $ map_range_comp _ _ _ _ _

@[simp] lemma map_range.add_equiv_symm (f : M ≃+ N) :
  ((map_range.add_equiv f).symm : (α →₀ _) ≃+ _) = map_range.add_equiv f.symm :=
add_equiv.ext $ λ x, rfl

@[simp]
lemma map_range.add_equiv_to_add_monoid_hom (f : M ≃+ N) :
  (map_range.add_equiv f : (α →₀ _) ≃+ _).to_add_monoid_hom =
    (map_range.add_monoid_hom f.to_add_monoid_hom : (α →₀ _) →+ _) :=
add_monoid_hom.ext $ λ _, rfl

@[simp]
lemma map_range.add_equiv_to_equiv (f : M ≃+ N) :
  (map_range.add_equiv f).to_equiv =
    (map_range.equiv f.to_equiv f.map_zero f.symm.map_zero : (α →₀ _) ≃ _) :=
equiv.ext $ λ _, rfl

end add_monoid_hom

end map_range

/-! ### Declarations about `map_domain` -/

section map_domain
variables [add_comm_monoid M] {v v₁ v₂ : α →₀ M}

/-- Given `f : α → β` and `v : α →₀ M`, `map_domain f v : β →₀ M`
  is the finitely supported function whose value at `a : β` is the sum
  of `v x` over all `x` such that `f x = a`. -/
def map_domain (f : α → β) (v : α →₀ M) : β →₀ M :=
v.sum $ λa, single (f a)

lemma map_domain_apply {f : α → β} (hf : function.injective f) (x : α →₀ M) (a : α) :
  map_domain f x (f a) = x a :=
begin
  rw [map_domain, sum_apply, sum, finset.sum_eq_single a, single_eq_same],
  { assume b _ hba, exact single_eq_of_ne (hf.ne hba) },
  { assume h, rw [not_mem_support_iff.1 h, single_zero, zero_apply] }
end

lemma map_domain_notin_range {f : α → β} (x : α →₀ M) (a : β) (h : a ∉ set.range f) :
  map_domain f x a = 0 :=
begin
  rw [map_domain, sum_apply, sum],
  exact finset.sum_eq_zero
    (assume a' h', single_eq_of_ne $ assume eq, h $ eq ▸ set.mem_range_self _)
end

@[simp]
lemma map_domain_id : map_domain id v = v :=
sum_single _

lemma map_domain_comp {f : α → β} {g : β → γ} :
  map_domain (g ∘ f) v = map_domain g (map_domain f v) :=
begin
  refine ((sum_sum_index _ _).trans _).symm,
  { intro, exact single_zero _ },
  { intro, exact single_add _ },
  refine sum_congr (λ _ _, sum_single_index _),
  { exact single_zero _ }
end

@[simp]
lemma map_domain_single {f : α → β} {a : α} {b : M} : map_domain f (single a b) = single (f a) b :=
sum_single_index $ single_zero _

@[simp] lemma map_domain_zero {f : α → β} : map_domain f (0 : α →₀ M) = (0 : β →₀ M) :=
sum_zero_index

lemma map_domain_congr {f g : α → β} (h : ∀x∈v.support, f x = g x) :
  v.map_domain f = v.map_domain g :=
finset.sum_congr rfl $ λ _ H, by simp only [h _ H]

lemma map_domain_add {f : α → β} : map_domain f (v₁ + v₂) = map_domain f v₁ + map_domain f v₂ :=
sum_add_index' (λ _, single_zero _) (λ _, single_add _)

@[simp] lemma map_domain_equiv_apply {f : α ≃ β} (x : α →₀ M) (a : β) :
  map_domain f x a = x (f.symm a) :=
begin
  conv_lhs { rw ←f.apply_symm_apply a },
  exact map_domain_apply f.injective _ _,
end

/-- `finsupp.map_domain` is an `add_monoid_hom`. -/
@[simps]
def map_domain.add_monoid_hom (f : α → β) : (α →₀ M) →+ (β →₀ M) :=
{ to_fun := map_domain f,
  map_zero' := map_domain_zero,
  map_add' := λ _ _, map_domain_add}

@[simp]
lemma map_domain.add_monoid_hom_id : map_domain.add_monoid_hom id = add_monoid_hom.id (α →₀ M) :=
add_monoid_hom.ext $ λ _, map_domain_id

lemma map_domain.add_monoid_hom_comp (f : β → γ) (g : α → β) :
  (map_domain.add_monoid_hom (f ∘ g) : (α →₀ M) →+ (γ →₀ M)) =
    (map_domain.add_monoid_hom f).comp (map_domain.add_monoid_hom g) :=
add_monoid_hom.ext $ λ _, map_domain_comp

lemma map_domain_finset_sum {f : α → β} {s : finset ι} {v : ι → α →₀ M} :
  map_domain f (∑ i in s, v i) = ∑ i in s, map_domain f (v i) :=
(map_domain.add_monoid_hom f : (α →₀ M) →+ β →₀ M).map_sum _ _

lemma map_domain_sum [has_zero N] {f : α → β} {s : α →₀ N} {v : α → N → α →₀ M} :
  map_domain f (s.sum v) = s.sum (λa b, map_domain f (v a b)) :=
(map_domain.add_monoid_hom f : (α →₀ M) →+ β →₀ M).map_finsupp_sum _ _

lemma map_domain_support [decidable_eq β] {f : α → β} {s : α →₀ M} :
  (s.map_domain f).support ⊆ s.support.image f :=
finset.subset.trans support_sum $
  finset.subset.trans (finset.bUnion_mono $ assume a ha, support_single_subset) $
  by rw [finset.bUnion_singleton]; exact subset.refl _

lemma map_domain_apply' (S : set α) {f : α → β} (x : α →₀ M)
  (hS : (x.support : set α) ⊆ S) (hf : set.inj_on f S) {a : α} (ha : a ∈ S) :
  map_domain f x (f a) = x a :=
begin
  rw [map_domain, sum_apply, sum],
  simp_rw single_apply,
  have : ∀ (b : α) (ha1 : b ∈ x.support),
    (if f b = f a then x b else 0) = if f b = f a then x a else 0,
  { intros b hb,
    refine if_ctx_congr iff.rfl (λ hh, _) (λ _, rfl),
    rw hf (hS hb) ha hh, },
  conv in (ite _ _ _)
  { rw [this _ H], },
  by_cases ha : a ∈ x.support,
  { rw [← finset.add_sum_erase _ _ ha, if_pos rfl],
    convert add_zero _,
    have : ∀ i ∈ x.support.erase a, f i ≠ f a,
    { intros i hi,
      exact (finset.ne_of_mem_erase hi) ∘ (hf (hS $ finset.mem_of_mem_erase hi) (hS ha)), },
    conv in (ite _ _ _)
    { rw if_neg (this x H), },
    exact finset.sum_const_zero, },
  { rw [mem_support_iff, not_not] at ha,
    simp [ha], }
end

lemma map_domain_support_of_inj_on [decidable_eq β] {f : α → β} (s : α →₀ M)
  (hf : set.inj_on f s.support) : (map_domain f s).support = finset.image f s.support :=
finset.subset.antisymm map_domain_support $ begin
  intros x hx,
  simp only [mem_image, exists_prop, mem_support_iff, ne.def] at hx,
  rcases hx with ⟨hx_w, hx_h_left, rfl⟩,
  simp only [mem_support_iff, ne.def],
  rw map_domain_apply' (↑s.support : set _) _ _ hf,
  { exact hx_h_left, },
  { simp only [mem_coe, mem_support_iff, ne.def],
    exact hx_h_left, },
  { exact subset.refl _, },
end

lemma map_domain_support_of_injective [decidable_eq β] {f : α → β} (hf : function.injective f)
  (s : α →₀ M) : (map_domain f s).support = finset.image f s.support :=
map_domain_support_of_inj_on s (hf.inj_on _)

@[to_additive]
lemma prod_map_domain_index [comm_monoid N] {f : α → β} {s : α →₀ M}
  {h : β → M → N} (h_zero : ∀b, h b 0 = 1) (h_add : ∀b m₁ m₂, h b (m₁ + m₂) = h b m₁ * h b m₂) :
  (map_domain f s).prod h = s.prod (λa m, h (f a) m) :=
(prod_sum_index h_zero h_add).trans $ prod_congr $ λ _ _, prod_single_index (h_zero _)

/--
A version of `sum_map_domain_index` that takes a bundled `add_monoid_hom`,
rather than separate linearity hypotheses.
-/
-- Note that in `prod_map_domain_index`, `M` is still an additive monoid,
-- so there is no analogous version in terms of `monoid_hom`.
@[simp]
lemma sum_map_domain_index_add_monoid_hom [add_comm_monoid N] {f : α → β}
  {s : α →₀ M} (h : β → M →+ N) :
  (map_domain f s).sum (λ b m, h b m) = s.sum (λ a m, h (f a) m) :=
@sum_map_domain_index _ _ _ _ _ _ _ _
  (λ b m, h b m)
  (λ b, (h b).map_zero)
  (λ b m₁ m₂, (h b).map_add _ _)

lemma emb_domain_eq_map_domain (f : α ↪ β) (v : α →₀ M) :
  emb_domain f v = map_domain f v :=
begin
  ext a,
  by_cases a ∈ set.range f,
  { rcases h with ⟨a, rfl⟩,
    rw [map_domain_apply f.injective, emb_domain_apply] },
  { rw [map_domain_notin_range, emb_domain_notin_range]; assumption }
end

@[to_additive]
lemma prod_map_domain_index_inj [comm_monoid N] {f : α → β} {s : α →₀ M}
  {h : β → M → N} (hf : function.injective f) :
  (s.map_domain f).prod h = s.prod (λa b, h (f a) b) :=
by rw [←function.embedding.coe_fn_mk f hf, ←emb_domain_eq_map_domain, prod_emb_domain]

lemma map_domain_injective {f : α → β} (hf : function.injective f) :
  function.injective (map_domain f : (α →₀ M) → (β →₀ M)) :=
begin
  assume v₁ v₂ eq, ext a,
  have : map_domain f v₁ (f a) = map_domain f v₂ (f a), { rw eq },
  rwa [map_domain_apply hf, map_domain_apply hf] at this,
end

/-- When `f` is an embedding we have an embedding `(α →₀ ℕ)  ↪ (β →₀ ℕ)` given by `map_domain`. -/
@[simps] def map_domain_embedding {α β : Type*} (f : α ↪ β) : (α →₀ ℕ) ↪ β →₀ ℕ :=
⟨finsupp.map_domain f, finsupp.map_domain_injective f.injective⟩

lemma map_domain.add_monoid_hom_comp_map_range [add_comm_monoid N] (f : α → β) (g : M →+ N) :
  (map_domain.add_monoid_hom f).comp (map_range.add_monoid_hom g) =
    (map_range.add_monoid_hom g).comp (map_domain.add_monoid_hom f) :=
by { ext, simp }

/-- When `g` preserves addition, `map_range` and `map_domain` commute. -/
lemma map_domain_map_range [add_comm_monoid N] (f : α → β) (v : α →₀ M) (g : M → N)
  (h0 : g 0 = 0) (hadd : ∀ x y, g (x + y) = g x + g y) :
  map_domain f (map_range g h0 v) = map_range g h0 (map_domain f v) :=
let g' : M →+ N := { to_fun := g, map_zero' := h0, map_add' := hadd} in
add_monoid_hom.congr_fun (map_domain.add_monoid_hom_comp_map_range f g') v

lemma sum_update_add [add_comm_monoid α] [add_comm_monoid β]
  (f : ι →₀ α) (i : ι) (a : α) (g : ι → α → β) (hg : ∀ i, g i 0 = 0)
  (hgg : ∀ (j : ι) (a₁ a₂ : α), g j (a₁ + a₂) = g j a₁ + g j a₂) :
  (f.update i a).sum g + g i (f i) = f.sum g + g i a :=
begin
  rw [update_eq_erase_add_single, sum_add_index' hg hgg],
  conv_rhs { rw ← finsupp.update_self f i },
  rw [update_eq_erase_add_single, sum_add_index' hg hgg, add_assoc, add_assoc],
  congr' 1,
  rw [add_comm, sum_single_index (hg _), sum_single_index (hg _)],
end

lemma map_domain_inj_on (S : set α) {f : α → β}
  (hf : set.inj_on f S) :
  set.inj_on (map_domain f : (α →₀ M) → (β →₀ M)) {w | (w.support : set α) ⊆ S} :=
begin
  intros v₁ hv₁ v₂ hv₂ eq,
  ext a,
  by_cases h : a ∈ v₁.support ∪ v₂.support,
  { rw [← map_domain_apply' S _ hv₁ hf _, ← map_domain_apply' S _ hv₂ hf _, eq];
    { apply set.union_subset hv₁ hv₂,
      exact_mod_cast h, }, },
  { simp only [decidable.not_or_iff_and_not, mem_union, not_not, mem_support_iff] at h,
    simp [h], },
end


end map_domain

/-! ### Declarations about `comap_domain` -/

section comap_domain

/-- Given `f : α → β`, `l : β →₀ M` and a proof `hf` that `f` is injective on
the preimage of `l.support`, `comap_domain f l hf` is the finitely supported function
from `α` to `M` given by composing `l` with `f`. -/
@[simps support]
def comap_domain [has_zero M] (f : α → β) (l : β →₀ M) (hf : set.inj_on f (f ⁻¹' ↑l.support)) :
  α →₀ M :=
{ support := l.support.preimage f hf,
  to_fun := (λ a, l (f a)),
  mem_support_to_fun :=
    begin
      intros a,
      simp only [finset.mem_def.symm, finset.mem_preimage],
      exact l.mem_support_to_fun (f a),
    end }

@[simp]
lemma comap_domain_apply [has_zero M] (f : α → β) (l : β →₀ M)
  (hf : set.inj_on f (f ⁻¹' ↑l.support)) (a : α) :
  comap_domain f l hf a = l (f a) :=
rfl

lemma sum_comap_domain [has_zero M] [add_comm_monoid N]
  (f : α → β) (l : β →₀ M) (g : β → M → N)
  (hf : set.bij_on f (f ⁻¹' ↑l.support) ↑l.support) :
  (comap_domain f l hf.inj_on).sum (g ∘ f) = l.sum g :=
begin
  simp only [sum, comap_domain_apply, (∘)],
  simp [comap_domain, finset.sum_preimage_of_bij f _ _ (λ x, g x (l x))],
end

lemma eq_zero_of_comap_domain_eq_zero [add_comm_monoid M]
  (f : α → β) (l : β →₀ M) (hf : set.bij_on f (f ⁻¹' ↑l.support) ↑l.support) :
   comap_domain f l hf.inj_on = 0 → l = 0 :=
begin
  rw [← support_eq_empty, ← support_eq_empty, comap_domain],
  simp only [finset.ext_iff, finset.not_mem_empty, iff_false, mem_preimage],
  assume h a ha,
  cases hf.2.2 ha with b hb,
  exact h b (hb.2.symm ▸ ha)
end

section f_injective

section has_zero
variables [has_zero M]

/-- Note the `hif` argument is needed for this to work in `rw`. -/
@[simp] lemma comap_domain_zero (f : α → β)
  (hif : set.inj_on f (f ⁻¹' ↑((0 : β →₀ M).support)) := set.inj_on_empty _) :
  comap_domain f (0 : β →₀ M) hif = (0 : α →₀ M) :=
by { ext, refl }

@[simp] lemma comap_domain_single (f : α → β) (a : α) (m : M)
  (hif : set.inj_on f (f ⁻¹' (single (f a) m).support)) :
  comap_domain f (finsupp.single (f a) m) hif = finsupp.single a m :=
begin
  rcases eq_or_ne m 0 with rfl | hm,
  { simp only [single_zero, comap_domain_zero] },
  { rw [eq_single_iff, comap_domain_apply, comap_domain_support, ← finset.coe_subset, coe_preimage,
      support_single_ne_zero _ hm, coe_singleton, coe_singleton, single_eq_same],
    rw [support_single_ne_zero _ hm, coe_singleton] at hif,
    exact ⟨λ x hx, hif hx rfl hx, rfl⟩ }
end

end has_zero

section add_zero_class
variables [add_zero_class M] {f : α → β}

lemma comap_domain_add (v₁ v₂ : β →₀ M)
  (hv₁ : set.inj_on f (f ⁻¹' ↑(v₁.support))) (hv₂ : set.inj_on f (f ⁻¹' ↑(v₂.support)))
  (hv₁₂ : set.inj_on f (f ⁻¹' ↑((v₁ + v₂).support))) :
  comap_domain f (v₁ + v₂) hv₁₂ = comap_domain f v₁ hv₁ + comap_domain f v₂ hv₂ :=
by { ext, simp only [comap_domain_apply, coe_add, pi.add_apply] }

/-- A version of `finsupp.comap_domain_add` that's easier to use. -/
lemma comap_domain_add_of_injective (hf : function.injective f) (v₁ v₂ : β →₀ M) :
  comap_domain f (v₁ + v₂) (hf.inj_on _)
    = comap_domain f v₁ (hf.inj_on _) + comap_domain f v₂ (hf.inj_on _) :=
comap_domain_add _ _ _ _ _

/-- `finsupp.comap_domain` is an `add_monoid_hom`. -/
@[simps]
def comap_domain.add_monoid_hom (hf : function.injective f) : (β →₀ M) →+ (α →₀ M) :=
{ to_fun := λ x, comap_domain f x (hf.inj_on _),
  map_zero' := comap_domain_zero f,
  map_add' := comap_domain_add_of_injective hf }

end add_zero_class

variables [add_comm_monoid M] (f : α → β)

lemma map_domain_comap_domain
  (hf : function.injective f) (l : β →₀ M) (hl : ↑l.support ⊆ set.range f) :
  map_domain f (comap_domain f l (hf.inj_on _)) = l :=
begin
  ext a,
  by_cases h_cases: a ∈ set.range f,
  { rcases set.mem_range.1 h_cases with ⟨b, hb⟩,
    rw [hb.symm, map_domain_apply hf, comap_domain_apply] },
  { rw map_domain_notin_range _ _ h_cases,
    by_contra h_contr,
    apply h_cases (hl $ finset.mem_coe.2 $ mem_support_iff.2 $ λ h, h_contr h.symm) }
end

end f_injective

end comap_domain

section option

/-- Restrict a finitely supported function on `option α` to a finitely supported function on `α`. -/
def some [has_zero M] (f : option α →₀ M) : α →₀ M :=
f.comap_domain option.some (λ _, by simp)

@[simp] lemma some_apply [has_zero M] (f : option α →₀ M) (a : α) :
  f.some a = f (option.some a) := rfl

@[simp] lemma some_zero [has_zero M] : (0 : option α →₀ M).some = 0 :=
by { ext, simp, }

@[simp] lemma some_add [add_comm_monoid M] (f g : option α →₀ M) : (f + g).some = f.some + g.some :=
by { ext, simp, }

@[simp] lemma some_single_none [has_zero M] (m : M) : (single none m : option α →₀ M).some = 0 :=
by { ext, simp, }

@[simp] lemma some_single_some [has_zero M] (a : α) (m : M) :
  (single (option.some a) m : option α →₀ M).some = single a m :=
by { ext b, simp [single_apply], }

@[to_additive]
lemma prod_option_index [add_comm_monoid M] [comm_monoid N]
  (f : option α →₀ M) (b : option α → M → N) (h_zero : ∀ o, b o 0 = 1)
  (h_add : ∀ o m₁ m₂, b o (m₁ + m₂) = b o m₁ * b o m₂) :
  f.prod b = b none (f none) * f.some.prod (λ a, b (option.some a)) :=
begin
  apply induction_linear f,
  { simp [h_zero], },
  { intros f₁ f₂ h₁ h₂,
    rw [finsupp.prod_add_index, h₁, h₂, some_add, finsupp.prod_add_index],
    simp only [h_add, pi.add_apply, finsupp.coe_add],
    rw mul_mul_mul_comm,
    all_goals { simp [h_zero, h_add], }, },
  { rintros (_|a) m; simp [h_zero, h_add], }
end

lemma sum_option_index_smul [semiring R] [add_comm_monoid M] [module R M]
  (f : option α →₀ R) (b : option α → M) :
  f.sum (λ o r, r • b o) =
    f none • b none + f.some.sum (λ a r, r • b (option.some a)) :=
f.sum_option_index _ (λ _, zero_smul _ _) (λ _ _ _, add_smul _ _ _)

end option

/-! ### Declarations about `equiv_congr_left` -/

section equiv_congr_left

variable [has_zero M]

/-- Given `f : α ≃ β`, we can map `l : α →₀ M` to  `equiv_map_domain f l : β →₀ M` (computably)
by mapping the support forwards and the function backwards. -/
def equiv_map_domain (f : α ≃ β) (l : α →₀ M) : β →₀ M :=
{ support := l.support.map f.to_embedding,
  to_fun := λ a, l (f.symm a),
  mem_support_to_fun := λ a, by simp only [finset.mem_map_equiv, mem_support_to_fun]; refl }

@[simp] lemma equiv_map_domain_apply (f : α ≃ β) (l : α →₀ M) (b : β) :
  equiv_map_domain f l b = l (f.symm b) := rfl

lemma equiv_map_domain_symm_apply (f : α ≃ β) (l : β →₀ M) (a : α) :
  equiv_map_domain f.symm l a = l (f a) := rfl

@[simp] lemma equiv_map_domain_refl (l : α →₀ M) : equiv_map_domain (equiv.refl _) l = l :=
by ext x; refl

lemma equiv_map_domain_refl' : equiv_map_domain (equiv.refl _) = @id (α →₀ M) :=
by ext x; refl

lemma equiv_map_domain_trans (f : α ≃ β) (g : β ≃ γ) (l : α →₀ M) :
  equiv_map_domain (f.trans g) l = equiv_map_domain g (equiv_map_domain f l) := by ext x; refl

lemma equiv_map_domain_trans' (f : α ≃ β) (g : β ≃ γ) :
  @equiv_map_domain _ _ M _ (f.trans g) = equiv_map_domain g ∘ equiv_map_domain f := by ext x; refl

@[simp] lemma equiv_map_domain_single (f : α ≃ β) (a : α) (b : M) :
  equiv_map_domain f (single a b) = single (f a) b :=
by ext x; simp only [single_apply, equiv.apply_eq_iff_eq_symm_apply, equiv_map_domain_apply]; congr

@[simp] lemma equiv_map_domain_zero {f : α ≃ β} : equiv_map_domain f (0 : α →₀ M) = (0 : β →₀ M) :=
by ext x; simp only [equiv_map_domain_apply, coe_zero, pi.zero_apply]

lemma equiv_map_domain_eq_map_domain {M} [add_comm_monoid M] (f : α ≃ β) (l : α →₀ M) :
  equiv_map_domain f l = map_domain f l := by ext x; simp [map_domain_equiv_apply]

/-- Given `f : α ≃ β`, the finitely supported function spaces are also in bijection:
`(α →₀ M) ≃ (β →₀ M)`.

This is the finitely-supported version of `equiv.Pi_congr_left`. -/
def equiv_congr_left (f : α ≃ β) : (α →₀ M) ≃ (β →₀ M) :=
by refine ⟨equiv_map_domain f, equiv_map_domain f.symm, λ f, _, λ f, _⟩;
  ext x; simp only [equiv_map_domain_apply, equiv.symm_symm,
    equiv.symm_apply_apply, equiv.apply_symm_apply]

@[simp] lemma equiv_congr_left_apply (f : α ≃ β) (l : α →₀ M) :
  equiv_congr_left f l = equiv_map_domain f l := rfl

@[simp] lemma equiv_congr_left_symm (f : α ≃ β) :
  (@equiv_congr_left _ _ M _ f).symm = equiv_congr_left f.symm := rfl

end equiv_congr_left

/-! ### Declarations about `filter` -/

section filter
section has_zero
variables [has_zero M] (p : α → Prop) (f : α →₀ M)

/-- `filter p f` is the function which is `f a` if `p a` is true and 0 otherwise. -/
def filter (p : α → Prop) (f : α →₀ M) : α →₀ M :=
{ to_fun := λ a, if p a then f a else 0,
  support := f.support.filter (λ a, p a),
  mem_support_to_fun := λ a, by split_ifs; { simp only [h, mem_filter, mem_support_iff], tauto } }

lemma filter_apply (a : α) [D : decidable (p a)] : f.filter p a = if p a then f a else 0 :=
by rw subsingleton.elim D; refl

lemma filter_eq_indicator : ⇑(f.filter p) = set.indicator {x | p x} f := rfl

lemma filter_eq_zero_iff : f.filter p = 0 ↔ ∀ x, p x → f x = 0 :=
by simp only [fun_like.ext_iff, filter_eq_indicator, zero_apply, set.indicator_apply_eq_zero,
  set.mem_set_of_eq]

lemma filter_eq_self_iff : f.filter p = f ↔ ∀ x, f x ≠ 0 → p x :=
by simp only [fun_like.ext_iff, filter_eq_indicator, set.indicator_apply_eq_self, set.mem_set_of_eq,
  not_imp_comm]

@[simp] lemma filter_apply_pos {a : α} (h : p a) : f.filter p a = f a :=
if_pos h

@[simp] lemma filter_apply_neg {a : α} (h : ¬ p a) : f.filter p a = 0 :=
if_neg h

@[simp] lemma support_filter [D : decidable_pred p] : (f.filter p).support = f.support.filter p :=
by rw subsingleton.elim D; refl

lemma filter_zero : (0 : α →₀ M).filter p = 0 :=
by rw [← support_eq_empty, support_filter, support_zero, finset.filter_empty]

@[simp] lemma filter_single_of_pos {a : α} {b : M} (h : p a) :
  (single a b).filter p = single a b :=
(filter_eq_self_iff _ _).2 $ λ x hx, (single_apply_ne_zero.1 hx).1.symm ▸ h

@[simp] lemma filter_single_of_neg {a : α} {b : M} (h : ¬ p a) : (single a b).filter p = 0 :=
(filter_eq_zero_iff _ _).2 $ λ x hpx, single_apply_eq_zero.2 $ λ hxa, absurd hpx (hxa.symm ▸ h)

@[to_additive] lemma prod_filter_index [comm_monoid N] (g : α → M → N) :
  (f.filter p).prod g = ∏ x in (f.filter p).support, g x (f x) :=
begin
  refine finset.prod_congr rfl (λ x hx, _),
  rw [support_filter, finset.mem_filter] at hx,
  rw [filter_apply_pos _ _ hx.2]
end

@[simp, to_additive] lemma prod_filter_mul_prod_filter_not [comm_monoid N] (g : α → M → N) :
  (f.filter p).prod g * (f.filter (λ a, ¬ p a)).prod g = f.prod g :=
by simp_rw [prod_filter_index, support_filter, prod_filter_mul_prod_filter_not, finsupp.prod]

@[simp, to_additive] lemma prod_div_prod_filter [comm_group G] (g : α → M → G) :
  f.prod g / (f.filter p).prod g = (f.filter (λ a, ¬p a)).prod g :=
div_eq_of_eq_mul' (prod_filter_mul_prod_filter_not _ _ _).symm

end has_zero

lemma filter_pos_add_filter_neg [add_zero_class M] (f : α →₀ M) (p : α → Prop) :
  f.filter p + f.filter (λa, ¬ p a) = f :=
coe_fn_injective $ set.indicator_self_add_compl {x | p x} f

end filter

/-! ### Declarations about `frange` -/

section frange
variables [has_zero M]

/-- `frange f` is the image of `f` on the support of `f`. -/
def frange (f : α →₀ M) : finset M := finset.image f f.support

theorem mem_frange {f : α →₀ M} {y : M} :
  y ∈ f.frange ↔ y ≠ 0 ∧ ∃ x, f x = y :=
finset.mem_image.trans
⟨λ ⟨x, hx1, hx2⟩, ⟨hx2 ▸ mem_support_iff.1 hx1, x, hx2⟩,
λ ⟨hy, x, hx⟩, ⟨x, mem_support_iff.2 (hx.symm ▸ hy), hx⟩⟩

theorem zero_not_mem_frange {f : α →₀ M} : (0:M) ∉ f.frange :=
λ H, (mem_frange.1 H).1 rfl

theorem frange_single {x : α} {y : M} : frange (single x y) ⊆ {y} :=
λ r hr, let ⟨t, ht1, ht2⟩ := mem_frange.1 hr in ht2 ▸
  (by rw single_apply at ht2 ⊢; split_ifs at ht2 ⊢; [exact finset.mem_singleton_self _, cc])

end frange

/-! ### Declarations about `subtype_domain` -/

section subtype_domain


section zero

variables [has_zero M] {p : α → Prop}

/-- `subtype_domain p f` is the restriction of the finitely supported function
  `f` to the subtype `p`. -/
def subtype_domain (p : α → Prop) (f : α →₀ M) : (subtype p →₀ M) :=
⟨f.support.subtype p, f ∘ coe, λ a, by simp only [mem_subtype, mem_support_iff]⟩

@[simp] lemma support_subtype_domain [D : decidable_pred p] {f : α →₀ M} :
  (subtype_domain p f).support = f.support.subtype p :=
by rw subsingleton.elim D; refl

@[simp] lemma subtype_domain_apply {a : subtype p} {v : α →₀ M} :
  (subtype_domain p v) a = v (a.val) :=
rfl

@[simp] lemma subtype_domain_zero : subtype_domain p (0 : α →₀ M) = 0 :=
rfl

lemma subtype_domain_eq_zero_iff' {f : α →₀ M} :
  f.subtype_domain p = 0 ↔ ∀ x, p x → f x = 0 :=
by simp_rw [← support_eq_empty, support_subtype_domain, subtype_eq_empty, not_mem_support_iff]

lemma subtype_domain_eq_zero_iff {f : α →₀ M} (hf : ∀ x ∈ f.support , p x) :
  f.subtype_domain p = 0 ↔ f = 0 :=
subtype_domain_eq_zero_iff'.trans ⟨λ H, ext $ λ x,
  if hx : p x then H x hx else not_mem_support_iff.1 $ mt (hf x) hx, λ H x _, by simp [H]⟩

@[to_additive]
lemma prod_subtype_domain_index [comm_monoid N] {v : α →₀ M}
  {h : α → M → N} (hp : ∀x∈v.support, p x) :
  (v.subtype_domain p).prod (λa b, h a b) = v.prod h :=
prod_bij (λp _, p.val)
  (λ _, mem_subtype.1)
  (λ _ _, rfl)
  (λ _ _ _ _, subtype.eq)
  (λ b hb, ⟨⟨b, hp b hb⟩, mem_subtype.2 hb, rfl⟩)

end zero

section add_zero_class
variables [add_zero_class M] {p : α → Prop} {v v' : α →₀ M}

@[simp] lemma subtype_domain_add {v v' : α →₀ M} :
  (v + v').subtype_domain p = v.subtype_domain p + v'.subtype_domain p :=
ext $ λ _, rfl

/-- `subtype_domain` but as an `add_monoid_hom`. -/
def subtype_domain_add_monoid_hom : (α →₀ M) →+ subtype p →₀ M :=
{ to_fun := subtype_domain p,
  map_zero' := subtype_domain_zero,
  map_add' := λ _ _, subtype_domain_add }

/-- `finsupp.filter` as an `add_monoid_hom`. -/
def filter_add_hom (p : α → Prop) : (α →₀ M) →+ (α →₀ M) :=
{ to_fun := filter p,
  map_zero' := filter_zero p,
  map_add' := λ f g, coe_fn_injective $ set.indicator_add {x | p x} f g }

@[simp] lemma filter_add {v v' : α →₀ M} : (v + v').filter p = v.filter p + v'.filter p :=
(filter_add_hom p).map_add v v'

end add_zero_class

section comm_monoid
variables [add_comm_monoid M] {p : α → Prop}

lemma subtype_domain_sum {s : finset ι} {h : ι → α →₀ M} :
  (∑ c in s, h c).subtype_domain p = ∑ c in s, (h c).subtype_domain p :=
(subtype_domain_add_monoid_hom : _ →+ subtype p →₀ M).map_sum _ s

lemma subtype_domain_finsupp_sum [has_zero N] {s : β →₀ N} {h : β → N → α →₀ M} :
  (s.sum h).subtype_domain p = s.sum (λc d, (h c d).subtype_domain p) :=
subtype_domain_sum

lemma filter_sum (s : finset ι) (f : ι → α →₀ M) :
  (∑ a in s, f a).filter p = ∑ a in s, filter p (f a) :=
(filter_add_hom p : (α →₀ M) →+ _).map_sum f s

lemma filter_eq_sum (p : α → Prop) [D : decidable_pred p] (f : α →₀ M) :
  f.filter p = ∑ i in f.support.filter p, single i (f i) :=
(f.filter p).sum_single.symm.trans $ finset.sum_congr (by rw subsingleton.elim D; refl) $
  λ x hx, by rw [filter_apply_pos _ _ (mem_filter.1 hx).2]

end comm_monoid

section group
variables [add_group G] {p : α → Prop} {v v' : α →₀ G}

@[simp] lemma subtype_domain_neg : (- v).subtype_domain p = - v.subtype_domain p :=
ext $ λ _, rfl

@[simp] lemma subtype_domain_sub :
  (v - v').subtype_domain p = v.subtype_domain p - v'.subtype_domain p :=
ext $ λ _, rfl

@[simp] lemma single_neg (a : α) (b : G) : single a (-b) = -single a b :=
(single_add_hom a : G →+ _).map_neg b

@[simp] lemma single_sub (a : α) (b₁ b₂ : G) : single a (b₁ - b₂) = single a b₁ - single a b₂ :=
(single_add_hom a : G →+ _).map_sub b₁ b₂

@[simp] lemma erase_neg (a : α) (f : α →₀ G) : erase a (-f) = -erase a f :=
(erase_add_hom a : (_ →₀ G) →+ _).map_neg f

@[simp] lemma erase_sub (a : α) (f₁ f₂ : α →₀ G) : erase a (f₁ - f₂) = erase a f₁ - erase a f₂ :=
(erase_add_hom a : (_ →₀ G) →+ _).map_sub f₁ f₂

@[simp] lemma filter_neg (p : α → Prop) (f : α →₀ G) : filter p (-f) = -filter p f :=
(filter_add_hom p : (_ →₀ G) →+ _).map_neg f

@[simp] lemma filter_sub (p : α → Prop) (f₁ f₂ : α →₀ G) :
  filter p (f₁ - f₂) = filter p f₁ - filter p f₂ :=
(filter_add_hom p : (_ →₀ G) →+ _).map_sub f₁ f₂

end group

end subtype_domain

lemma mem_support_multiset_sum [add_comm_monoid M]
  {s : multiset (α →₀ M)} (a : α) :
  a ∈ s.sum.support → ∃f∈s, a ∈ (f : α →₀ M).support :=
multiset.induction_on s false.elim
  begin
    assume f s ih ha,
    by_cases a ∈ f.support,
    { exact ⟨f, multiset.mem_cons_self _ _, h⟩ },
    { simp only [multiset.sum_cons, mem_support_iff, add_apply,
        not_mem_support_iff.1 h, zero_add] at ha,
      rcases ih (mem_support_iff.2 ha) with ⟨f', h₀, h₁⟩,
      exact ⟨f', multiset.mem_cons_of_mem h₀, h₁⟩ }
  end

lemma mem_support_finset_sum [add_comm_monoid M]
  {s : finset ι} {h : ι → α →₀ M} (a : α) (ha : a ∈ (∑ c in s, h c).support) :
  ∃ c ∈ s, a ∈ (h c).support :=
let ⟨f, hf, hfa⟩ := mem_support_multiset_sum a ha in
let ⟨c, hc, eq⟩ := multiset.mem_map.1 hf in
⟨c, hc, eq.symm ▸ hfa⟩

/-! ### Declarations about `curry` and `uncurry` -/

section curry_uncurry

variables [add_comm_monoid M] [add_comm_monoid N]

/-- Given a finitely supported function `f` from a product type `α × β` to `γ`,
`curry f` is the "curried" finitely supported function from `α` to the type of
finitely supported functions from `β` to `γ`. -/
protected def curry (f : (α × β) →₀ M) : α →₀ (β →₀ M) :=
f.sum $ λp c, single p.1 (single p.2 c)

@[simp] lemma curry_apply (f : (α × β) →₀ M) (x : α) (y : β) :
  f.curry x y = f (x, y) :=
begin
  have : ∀ (b : α × β), single b.fst (single b.snd (f b)) x y = if b = (x, y) then f b else 0,
  { rintros ⟨b₁, b₂⟩,
    simp [single_apply, ite_apply, prod.ext_iff, ite_and],
    split_ifs; simp [single_apply, *] },
  rw [finsupp.curry, sum_apply, sum_apply, finsupp.sum, finset.sum_eq_single, this, if_pos rfl],
  { intros b hb b_ne, rw [this b, if_neg b_ne] },
  { intros hxy, rw [this (x, y), if_pos rfl, not_mem_support_iff.mp hxy] }
end

lemma sum_curry_index (f : (α × β) →₀ M) (g : α → β → M → N)
  (hg₀ : ∀ a b, g a b 0 = 0) (hg₁ : ∀a b c₀ c₁, g a b (c₀ + c₁) = g a b c₀ + g a b c₁) :
  f.curry.sum (λa f, f.sum (g a)) = f.sum (λp c, g p.1 p.2 c) :=
begin
  rw [finsupp.curry],
  transitivity,
  { exact sum_sum_index (assume a, sum_zero_index)
      (assume a b₀ b₁, sum_add_index' (assume a, hg₀ _ _) (assume c d₀ d₁, hg₁ _ _ _ _)) },
  congr, funext p c,
  transitivity,
  { exact sum_single_index sum_zero_index },
  exact sum_single_index (hg₀ _ _)
end

/-- Given a finitely supported function `f` from `α` to the type of
finitely supported functions from `β` to `M`,
`uncurry f` is the "uncurried" finitely supported function from `α × β` to `M`. -/
protected def uncurry (f : α →₀ (β →₀ M)) : (α × β) →₀ M :=
f.sum $ λa g, g.sum $ λb c, single (a, b) c

/-- `finsupp_prod_equiv` defines the `equiv` between `((α × β) →₀ M)` and `(α →₀ (β →₀ M))` given by
currying and uncurrying. -/
def finsupp_prod_equiv : ((α × β) →₀ M) ≃ (α →₀ (β →₀ M)) :=
by refine ⟨finsupp.curry, finsupp.uncurry, λ f, _, λ f, _⟩; simp only [
  finsupp.curry, finsupp.uncurry, sum_sum_index, sum_zero_index, sum_add_index,
  sum_single_index, single_zero, single_add, eq_self_iff_true, forall_true_iff,
  forall_3_true_iff, prod.mk.eta, (single_sum _ _ _).symm, sum_single]

lemma filter_curry (f : α × β →₀ M) (p : α → Prop) :
  (f.filter (λa:α×β, p a.1)).curry = f.curry.filter p :=
begin
  rw [finsupp.curry, finsupp.curry, finsupp.sum, finsupp.sum, filter_sum, support_filter,
    sum_filter],
  refine finset.sum_congr rfl _,
  rintros ⟨a₁, a₂⟩ ha,
  dsimp only,
  split_ifs,
  { rw [filter_apply_pos, filter_single_of_pos]; exact h },
  { rwa [filter_single_of_neg] }
end

lemma support_curry [decidable_eq α] (f : α × β →₀ M) :
  f.curry.support ⊆ f.support.image prod.fst :=
begin
  rw ← finset.bUnion_singleton,
  refine finset.subset.trans support_sum _,
  refine finset.bUnion_mono (assume a _, support_single_subset)
end

end curry_uncurry

section sum

/-- `finsupp.sum_elim f g` maps `inl x` to `f x` and `inr y` to `g y`. -/
def sum_elim {α β γ : Type*} [has_zero γ]
  (f : α →₀ γ) (g : β →₀ γ) : α ⊕ β →₀ γ :=
on_finset
  ((f.support.map ⟨_, sum.inl_injective⟩) ∪ g.support.map ⟨_, sum.inr_injective⟩)
  (sum.elim f g)
  (λ ab h, by { cases ab with a b; simp only [sum.elim_inl, sum.elim_inr] at h; simpa })

@[simp] lemma coe_sum_elim {α β γ : Type*} [has_zero γ]
  (f : α →₀ γ) (g : β →₀ γ) : ⇑(sum_elim f g) = sum.elim f g := rfl

lemma sum_elim_apply {α β γ : Type*} [has_zero γ]
  (f : α →₀ γ) (g : β →₀ γ) (x : α ⊕ β) : sum_elim f g x = sum.elim f g x := rfl

lemma sum_elim_inl {α β γ : Type*} [has_zero γ]
  (f : α →₀ γ) (g : β →₀ γ) (x : α) : sum_elim f g (sum.inl x) = f x := rfl

lemma sum_elim_inr {α β γ : Type*} [has_zero γ]
  (f : α →₀ γ) (g : β →₀ γ) (x : β) : sum_elim f g (sum.inr x) = g x := rfl

/-- The equivalence between `(α ⊕ β) →₀ γ` and `(α →₀ γ) × (β →₀ γ)`.

This is the `finsupp` version of `equiv.sum_arrow_equiv_prod_arrow`. -/
@[simps apply symm_apply]
def sum_finsupp_equiv_prod_finsupp {α β γ : Type*} [has_zero γ] :
  ((α ⊕ β) →₀ γ) ≃ (α →₀ γ) × (β →₀ γ) :=
{ to_fun := λ f,
    ⟨f.comap_domain sum.inl (sum.inl_injective.inj_on _),
     f.comap_domain sum.inr (sum.inr_injective.inj_on _)⟩,
  inv_fun := λ fg, sum_elim fg.1 fg.2,
  left_inv := λ f, by { ext ab, cases ab with a b; simp },
  right_inv := λ fg, by { ext; simp } }

lemma fst_sum_finsupp_equiv_prod_finsupp {α β γ : Type*} [has_zero γ]
  (f : (α ⊕ β) →₀ γ) (x : α) :
  (sum_finsupp_equiv_prod_finsupp f).1 x = f (sum.inl x) :=
rfl

lemma snd_sum_finsupp_equiv_prod_finsupp {α β γ : Type*} [has_zero γ]
  (f : (α ⊕ β) →₀ γ) (y : β) :
  (sum_finsupp_equiv_prod_finsupp f).2 y = f (sum.inr y) :=
rfl

lemma sum_finsupp_equiv_prod_finsupp_symm_inl {α β γ : Type*} [has_zero γ]
  (fg : (α →₀ γ) × (β →₀ γ)) (x : α) :
  (sum_finsupp_equiv_prod_finsupp.symm fg) (sum.inl x) = fg.1 x :=
rfl

lemma sum_finsupp_equiv_prod_finsupp_symm_inr {α β γ : Type*} [has_zero γ]
  (fg : (α →₀ γ) × (β →₀ γ)) (y : β) :
  (sum_finsupp_equiv_prod_finsupp.symm fg) (sum.inr y) = fg.2 y :=
rfl

variables [add_monoid M]

/-- The additive equivalence between `(α ⊕ β) →₀ M` and `(α →₀ M) × (β →₀ M)`.

This is the `finsupp` version of `equiv.sum_arrow_equiv_prod_arrow`. -/
@[simps apply symm_apply] def sum_finsupp_add_equiv_prod_finsupp {α β : Type*} :
  ((α ⊕ β) →₀ M) ≃+ (α →₀ M) × (β →₀ M) :=
{ map_add' :=
    by { intros, ext;
          simp only [equiv.to_fun_as_coe, prod.fst_add, prod.snd_add, add_apply,
              snd_sum_finsupp_equiv_prod_finsupp, fst_sum_finsupp_equiv_prod_finsupp] },
  .. sum_finsupp_equiv_prod_finsupp }

lemma fst_sum_finsupp_add_equiv_prod_finsupp {α β : Type*}
  (f : (α ⊕ β) →₀ M) (x : α) :
  (sum_finsupp_add_equiv_prod_finsupp f).1 x = f (sum.inl x) :=
rfl

lemma snd_sum_finsupp_add_equiv_prod_finsupp {α β : Type*}
  (f : (α ⊕ β) →₀ M) (y : β) :
  (sum_finsupp_add_equiv_prod_finsupp f).2 y = f (sum.inr y) :=
rfl

lemma sum_finsupp_add_equiv_prod_finsupp_symm_inl {α β : Type*}
  (fg : (α →₀ M) × (β →₀ M)) (x : α) :
  (sum_finsupp_add_equiv_prod_finsupp.symm fg) (sum.inl x) = fg.1 x :=
rfl

lemma sum_finsupp_add_equiv_prod_finsupp_symm_inr {α β : Type*}
  (fg : (α →₀ M) × (β →₀ M)) (y : β) :
  (sum_finsupp_add_equiv_prod_finsupp.symm fg) (sum.inr y) = fg.2 y :=
rfl

end sum

section
variables [has_zero M] [monoid_with_zero R] [mul_action_with_zero R M]

@[simp] lemma single_smul (a b : α) (f : α → M) (r : R) :
  (single a r b) • (f a) = single a (r • f b) b :=
by by_cases a = b; simp [h]

end

section
variables [monoid G] [mul_action G α] [add_comm_monoid M]

/-- Scalar multiplication acting on the domain.

This is not an instance as it would conflict with the action on the range.
See the `instance_diamonds` test for examples of such conflicts. -/
def comap_has_smul : has_smul G (α →₀ M) :=
{ smul := λ g, map_domain ((•) g) }

local attribute [instance] comap_has_smul

lemma comap_smul_def (g : G) (f : α →₀ M) : g • f = map_domain ((•) g) f := rfl

@[simp] lemma comap_smul_single (g : G) (a : α) (b : M) :
  g • single a b = single (g • a) b :=
map_domain_single

/-- `finsupp.comap_has_smul` is multiplicative -/
def comap_mul_action : mul_action G (α →₀ M) :=
{ one_smul := λ f, by  rw [comap_smul_def, one_smul_eq_id, map_domain_id],
  mul_smul := λ g g' f, by rw [comap_smul_def, comap_smul_def, comap_smul_def, ←comp_smul_left,
    map_domain_comp], }

local attribute [instance] comap_mul_action

/-- `finsupp.comap_has_smul` is distributive -/
def comap_distrib_mul_action :
  distrib_mul_action G (α →₀ M) :=
{ smul_zero := λ g, by { ext, dsimp [(•)], simp, },
  smul_add := λ g f f', by { ext, dsimp [(•)], simp [map_domain_add], }, }

end

section
variables [group G] [mul_action G α] [add_comm_monoid M]

local attribute [instance] comap_has_smul comap_mul_action comap_distrib_mul_action

/-- When `G` is a group, `finsupp.comap_has_smul` acts by precomposition with the action of `g⁻¹`.
-/
@[simp] lemma comap_smul_apply (g : G) (f : α →₀ M) (a : α) :
  (g • f) a = f (g⁻¹ • a) :=
begin
  conv_lhs { rw ←smul_inv_smul g a },
  exact map_domain_apply (mul_action.injective g) _ (g⁻¹ • a),
end

end

section
instance [monoid R] [add_monoid M] [distrib_mul_action R M] : has_smul R (α →₀ M) :=
⟨λa v, v.map_range ((•) a) (smul_zero _)⟩

/-!
Throughout this section, some `monoid` and `semiring` arguments are specified with `{}` instead of
`[]`. See note [implicit instance arguments].
-/

@[simp] lemma coe_smul {_ : monoid R} [add_monoid M] [distrib_mul_action R M]
  (b : R) (v : α →₀ M) : ⇑(b • v) = b • v := rfl
lemma smul_apply {_ : monoid R} [add_monoid M] [distrib_mul_action R M]
  (b : R) (v : α →₀ M) (a : α) : (b • v) a = b • (v a) := rfl

lemma _root_.is_smul_regular.finsupp {_ : monoid R} [add_monoid M] [distrib_mul_action R M] {k : R}
  (hk : is_smul_regular M k) : is_smul_regular (α →₀ M) k :=
λ _ _ h, ext $ λ i, hk (congr_fun h i)

instance [monoid R] [nonempty α] [add_monoid M] [distrib_mul_action R M] [has_faithful_smul R M] :
  has_faithful_smul R (α →₀ M) :=
{ eq_of_smul_eq_smul := λ r₁ r₂ h, let ⟨a⟩ := ‹nonempty α› in eq_of_smul_eq_smul $ λ m : M,
    by simpa using congr_fun (h (single a m)) a }

variables (α M)

instance [monoid R] [add_monoid M] [distrib_mul_action R M] : distrib_mul_action R (α →₀ M) :=
{ smul      := (•),
  smul_add  := λ a x y, ext $ λ _, smul_add _ _ _,
  one_smul  := λ x, ext $ λ _, one_smul _ _,
  mul_smul  := λ r s x, ext $ λ _, mul_smul _ _ _,
  smul_zero := λ x, ext $ λ _, smul_zero _ }

instance [monoid R] [monoid S] [add_monoid M] [distrib_mul_action R M] [distrib_mul_action S M]
  [has_smul R S] [is_scalar_tower R S M] :
  is_scalar_tower R S (α →₀ M) :=
{ smul_assoc := λ r s a, ext $ λ _, smul_assoc _ _ _ }

instance [monoid R] [monoid S] [add_monoid M] [distrib_mul_action R M] [distrib_mul_action S M]
  [smul_comm_class R S M] :
  smul_comm_class R S (α →₀ M) :=
{ smul_comm := λ r s a, ext $ λ _, smul_comm _ _ _ }

instance [monoid R] [add_monoid M] [distrib_mul_action R M] [distrib_mul_action Rᵐᵒᵖ M]
  [is_central_scalar R M] : is_central_scalar R (α →₀ M) :=
{ op_smul_eq_smul := λ r a, ext $ λ _, op_smul_eq_smul _ _ }

instance [semiring R] [add_comm_monoid M] [module R M] : module R (α →₀ M) :=
{ smul      := (•),
  zero_smul := λ x, ext $ λ _, zero_smul _ _,
  add_smul  := λ a x y, ext $ λ _, add_smul _ _ _,
  .. finsupp.distrib_mul_action α M }

variables {α M} {R}

lemma support_smul {_ : monoid R} [add_monoid M] [distrib_mul_action R M] {b : R} {g : α →₀ M} :
  (b • g).support ⊆ g.support :=
λ a, by { simp only [smul_apply, mem_support_iff, ne.def], exact mt (λ h, h.symm ▸ smul_zero _) }

@[simp]
lemma support_smul_eq [semiring R] [add_comm_monoid M] [module R M]
  [no_zero_smul_divisors R M] {b : R} (hb : b ≠ 0) {g : α →₀ M} :
  (b • g).support = g.support :=
finset.ext (λ a, by simp [finsupp.smul_apply, hb])

section

variables {p : α → Prop}

@[simp] lemma filter_smul {_ : monoid R} [add_monoid M] [distrib_mul_action R M]
  {b : R} {v : α →₀ M} : (b • v).filter p = b • v.filter p :=
coe_fn_injective $ set.indicator_const_smul {x | p x} b v

end

lemma map_domain_smul {_ : monoid R} [add_comm_monoid M] [distrib_mul_action R M]
   {f : α → β} (b : R) (v : α →₀ M) : map_domain f (b • v) = b • map_domain f v :=
map_domain_map_range _ _ _ _ (smul_add b)

@[simp] lemma smul_single {_ : monoid R} [add_monoid M] [distrib_mul_action R M]
  (c : R) (a : α) (b : M) : c • finsupp.single a b = finsupp.single a (c • b) :=
map_range_single

@[simp] lemma smul_single' {_ : semiring R}
  (c : R) (a : α) (b : R) : c • finsupp.single a b = finsupp.single a (c * b) :=
smul_single _ _ _

lemma map_range_smul {_ : monoid R} [add_monoid M] [distrib_mul_action R M]
  [add_monoid N] [distrib_mul_action R N]
  {f : M → N} {hf : f 0 = 0} (c : R) (v : α →₀ M) (hsmul : ∀ x, f (c • x) = c • f x) :
  map_range f hf (c • v) = c • map_range f hf v :=
begin
  erw ←map_range_comp,
  have : (f ∘ (•) c) = ((•) c ∘ f) := funext hsmul,
  simp_rw this,
  apply map_range_comp,
  rw [function.comp_apply, smul_zero, hf],
end

lemma smul_single_one [semiring R] (a : α) (b : R) : b • single a 1 = single a b :=
by rw [smul_single, smul_eq_mul, mul_one]

lemma comap_domain_smul [add_monoid M] [monoid R] [distrib_mul_action R M]
  {f : α → β} (r : R) (v : β →₀ M)
  (hfv : set.inj_on f (f ⁻¹' ↑(v.support)))
  (hfrv : set.inj_on f (f ⁻¹' ↑((r • v).support)) :=
    hfv.mono $ set.preimage_mono $ finset.coe_subset.mpr support_smul):
  comap_domain f (r • v) hfrv = r • comap_domain f v hfv :=
by { ext, refl }

/-- A version of `finsupp.comap_domain_smul` that's easier to use. -/
lemma comap_domain_smul_of_injective [add_monoid M] [monoid R] [distrib_mul_action R M]
  {f : α → β} (hf : function.injective f) (r : R) (v : β →₀ M) :
  comap_domain f (r • v) (hf.inj_on _) = r • comap_domain f v (hf.inj_on _) :=
comap_domain_smul _ _ _ _

end

lemma sum_smul_index [semiring R] [add_comm_monoid M] {g : α →₀ R} {b : R} {h : α → R → M}
  (h0 : ∀i, h i 0 = 0) : (b • g).sum h = g.sum (λi a, h i (b * a)) :=
finsupp.sum_map_range_index h0

lemma sum_smul_index' [monoid R] [add_monoid M] [distrib_mul_action R M] [add_comm_monoid N]
  {g : α →₀ M} {b : R} {h : α → M → N} (h0 : ∀i, h i 0 = 0) :
  (b • g).sum h = g.sum (λi c, h i (b • c)) :=
finsupp.sum_map_range_index h0

/-- A version of `finsupp.sum_smul_index'` for bundled additive maps. -/
lemma sum_smul_index_add_monoid_hom
  [monoid R] [add_monoid M] [add_comm_monoid N] [distrib_mul_action R M]
  {g : α →₀ M} {b : R} {h : α → M →+ N} :
  (b • g).sum (λ a, h a) = g.sum (λ i c, h i (b • c)) :=
sum_map_range_index (λ i, (h i).map_zero)

instance [semiring R] [add_comm_monoid M] [module R M] {ι : Type*}
  [no_zero_smul_divisors R M] : no_zero_smul_divisors R (ι →₀ M) :=
⟨λ c f h, or_iff_not_imp_left.mpr (λ hc, finsupp.ext
  (λ i, (smul_eq_zero.mp (finsupp.ext_iff.mp h i)).resolve_left hc))⟩

section distrib_mul_action_hom

variables [semiring R]
variables [add_comm_monoid M] [add_comm_monoid N] [distrib_mul_action R M] [distrib_mul_action R N]

/-- `finsupp.single` as a `distrib_mul_action_hom`.

See also `finsupp.lsingle` for the version as a linear map. -/
def distrib_mul_action_hom.single (a : α) : M →+[R] (α →₀ M) :=
{ map_smul' :=
    λ k m, by simp only [add_monoid_hom.to_fun_eq_coe, single_add_hom_apply, smul_single],
  .. single_add_hom a }

lemma distrib_mul_action_hom_ext {f g : (α →₀ M) →+[R] N}
  (h : ∀ (a : α) (m : M), f (single a m) = g (single a m)) :
  f = g :=
distrib_mul_action_hom.to_add_monoid_hom_injective $ add_hom_ext h

/-- See note [partially-applied ext lemmas]. -/
@[ext] lemma distrib_mul_action_hom_ext' {f g : (α →₀ M) →+[R] N}
  (h : ∀ (a : α), f.comp (distrib_mul_action_hom.single a) =
                  g.comp (distrib_mul_action_hom.single a)) :
  f = g :=
distrib_mul_action_hom_ext $ λ a, distrib_mul_action_hom.congr_fun (h a)

end distrib_mul_action_hom

section
variables [has_zero R]

/-- The `finsupp` version of `pi.unique`. -/
instance unique_of_right [subsingleton R] : unique (α →₀ R) := fun_like.coe_injective.unique

/-- The `finsupp` version of `pi.unique_of_is_empty`. -/
instance unique_of_left [is_empty α] : unique (α →₀ R) := fun_like.coe_injective.unique

end

/-- Given an `add_comm_monoid M` and `s : set α`, `restrict_support_equiv s M` is the `equiv`
between the subtype of finitely supported functions with support contained in `s` and
the type of finitely supported functions from `s`. -/
def restrict_support_equiv (s : set α) (M : Type*) [add_comm_monoid M] :
  {f : α →₀ M // ↑f.support ⊆ s } ≃ (s →₀ M) :=
begin
  refine ⟨λf, subtype_domain (λx, x ∈ s) f.1, λ f, ⟨f.map_domain subtype.val, _⟩, _, _⟩,
  { refine set.subset.trans (finset.coe_subset.2 map_domain_support) _,
    rw [finset.coe_image, set.image_subset_iff],
    exact assume x hx, x.2 },
  { rintros ⟨f, hf⟩,
    apply subtype.eq,
    ext a,
    dsimp only,
    refine classical.by_cases (assume h : a ∈ set.range (subtype.val : s → α), _) (assume h, _),
    { rcases h with ⟨x, rfl⟩,
      rw [map_domain_apply subtype.val_injective, subtype_domain_apply] },
    { convert map_domain_notin_range _ _ h,
      rw [← not_mem_support_iff],
      refine mt _ h,
      exact assume ha, ⟨⟨a, hf ha⟩, rfl⟩ } },
  { assume f,
    ext ⟨a, ha⟩,
    dsimp only,
    rw [subtype_domain_apply, map_domain_apply subtype.val_injective] }
end

/-- Given `add_comm_monoid M` and `e : α ≃ β`, `dom_congr e` is the corresponding `equiv` between
`α →₀ M` and `β →₀ M`.

This is `finsupp.equiv_congr_left` as an `add_equiv`. -/
@[simps apply]
protected def dom_congr [add_comm_monoid M] (e : α ≃ β) : (α →₀ M) ≃+ (β →₀ M) :=
{ to_fun := equiv_map_domain e,
  inv_fun := equiv_map_domain e.symm,
  left_inv := λ v, begin
    simp only [← equiv_map_domain_trans, equiv.self_trans_symm],
    exact equiv_map_domain_refl _
  end,
  right_inv := begin
    assume v,
    simp only [← equiv_map_domain_trans, equiv.symm_trans_self],
    exact equiv_map_domain_refl _
  end,
  map_add' := λ a b, by simp only [equiv_map_domain_eq_map_domain]; exact map_domain_add }

@[simp] lemma dom_congr_refl [add_comm_monoid M] :
  finsupp.dom_congr (equiv.refl α) = add_equiv.refl (α →₀ M) :=
add_equiv.ext $ λ _, equiv_map_domain_refl _

@[simp] lemma dom_congr_symm [add_comm_monoid M] (e : α ≃ β) :
  (finsupp.dom_congr e).symm = (finsupp.dom_congr e.symm : (β →₀ M) ≃+ (α →₀ M)):=
add_equiv.ext $ λ _, rfl

@[simp] lemma dom_congr_trans [add_comm_monoid M] (e : α ≃ β) (f : β ≃ γ) :
  (finsupp.dom_congr e).trans (finsupp.dom_congr f) =
    (finsupp.dom_congr (e.trans f) : (α →₀ M) ≃+ _) :=
add_equiv.ext $ λ _, (equiv_map_domain_trans _ _ _).symm

end finsupp

namespace finsupp

/-! ### Declarations about sigma types -/

section sigma

variables {αs : ι → Type*} [has_zero M] (l : (Σ i, αs i) →₀ M)

/-- Given `l`, a finitely supported function from the sigma type `Σ (i : ι), αs i` to `M` and
an index element `i : ι`, `split l i` is the `i`th component of `l`,
a finitely supported function from `as i` to `M`.

This is the `finsupp` version of `sigma.curry`.
-/
def split (i : ι) : αs i →₀ M :=
l.comap_domain (sigma.mk i) (λ x1 x2 _ _ hx, heq_iff_eq.1 (sigma.mk.inj hx).2)

lemma split_apply (i : ι) (x : αs i) : split l i x = l ⟨i, x⟩ :=
begin
  dunfold split,
  rw comap_domain_apply
end

/-- Given `l`, a finitely supported function from the sigma type `Σ (i : ι), αs i` to `β`,
`split_support l` is the finset of indices in `ι` that appear in the support of `l`. -/
def split_support : finset ι := l.support.image sigma.fst

lemma mem_split_support_iff_nonzero (i : ι) :
  i ∈ split_support l ↔ split l i ≠ 0 :=
begin
  rw [split_support, mem_image, ne.def, ← support_eq_empty, ← ne.def,
    ← finset.nonempty_iff_ne_empty, split, comap_domain, finset.nonempty],
  simp only [exists_prop, finset.mem_preimage, exists_and_distrib_right, exists_eq_right,
    mem_support_iff, sigma.exists, ne.def]
end

/-- Given `l`, a finitely supported function from the sigma type `Σ i, αs i` to `β` and
an `ι`-indexed family `g` of functions from `(αs i →₀ β)` to `γ`, `split_comp` defines a
finitely supported function from the index type `ι` to `γ` given by composing `g i` with
`split l i`. -/
def split_comp [has_zero N] (g : Π i, (αs i →₀ M) → N)
  (hg : ∀ i x, x = 0 ↔ g i x = 0) : ι →₀ N :=
{ support := split_support l,
  to_fun := λ i, g i (split l i),
  mem_support_to_fun :=
  begin
    intros i,
    rw [mem_split_support_iff_nonzero, not_iff_not, hg],
  end }

lemma sigma_support : l.support = l.split_support.sigma (λ i, (l.split i).support) :=
by simp only [finset.ext_iff, split_support, split, comap_domain, mem_image,
  mem_preimage, sigma.forall, mem_sigma]; tauto

lemma sigma_sum [add_comm_monoid N] (f : (Σ (i : ι), αs i) → M → N) :
  l.sum f = ∑ i in split_support l, (split l i).sum (λ (a : αs i) b, f ⟨i, a⟩ b) :=
by simp only [sum, sigma_support, sum_sigma, split_apply]

variables {η : Type*} [fintype η] {ιs : η → Type*} [has_zero α]

/-- On a `fintype η`, `finsupp.split` is an equivalence between `(Σ (j : η), ιs j) →₀ α`
and `Π j, (ιs j →₀ α)`.

This is the `finsupp` version of `equiv.Pi_curry`. -/
noncomputable def sigma_finsupp_equiv_pi_finsupp :
  ((Σ j, ιs j) →₀ α) ≃ Π j, (ιs j →₀ α) :=
{ to_fun := split,
  inv_fun := λ f, on_finset
    (finset.univ.sigma (λ j, (f j).support))
    (λ ji, f ji.1 ji.2)
    (λ g hg, finset.mem_sigma.mpr ⟨finset.mem_univ _, mem_support_iff.mpr hg⟩),
  left_inv := λ f, by { ext, simp [split] },
  right_inv := λ f, by { ext, simp [split] } }

@[simp] lemma sigma_finsupp_equiv_pi_finsupp_apply
  (f : (Σ j, ιs j) →₀ α) (j i) :
sigma_finsupp_equiv_pi_finsupp f j i = f ⟨j, i⟩ := rfl

/-- On a `fintype η`, `finsupp.split` is an additive equivalence between
`(Σ (j : η), ιs j) →₀ α` and `Π j, (ιs j →₀ α)`.

This is the `add_equiv` version of `finsupp.sigma_finsupp_equiv_pi_finsupp`.
-/
noncomputable def sigma_finsupp_add_equiv_pi_finsupp
  {α : Type*} {ιs : η → Type*} [add_monoid α] :
  ((Σ j, ιs j) →₀ α) ≃+ Π j, (ιs j →₀ α) :=
{ map_add' := λ f g, by { ext, simp },
  .. sigma_finsupp_equiv_pi_finsupp }

@[simp] lemma sigma_finsupp_add_equiv_pi_finsupp_apply
  {α : Type*} {ιs : η → Type*} [add_monoid α] (f : (Σ j, ιs j) →₀ α) (j i) :
sigma_finsupp_add_equiv_pi_finsupp f j i = f ⟨j, i⟩ := rfl

end sigma

end finsupp

section cast_finsupp
variables [has_zero M] (f : α →₀ M)

namespace nat

@[simp, norm_cast] lemma cast_finsupp_prod [comm_semiring R] (g : α → M → ℕ) :
  (↑(f.prod g) : R) = f.prod (λ a b, ↑(g a b)) :=
nat.cast_prod _ _

@[simp, norm_cast] lemma cast_finsupp_sum [comm_semiring R] (g : α → M → ℕ) :
  (↑(f.sum g) : R) = f.sum (λ a b, ↑(g a b)) :=
nat.cast_sum _ _

end nat

namespace int

@[simp, norm_cast] lemma cast_finsupp_prod [comm_ring R] (g : α → M → ℤ) :
  (↑(f.prod g) : R) = f.prod (λ a b, ↑(g a b)) :=
int.cast_prod _ _

@[simp, norm_cast] lemma cast_finsupp_sum [comm_ring R] (g : α → M → ℤ) :
  (↑(f.sum g) : R) = f.sum (λ a b, ↑(g a b)) :=
int.cast_sum _ _

end int

namespace rat

@[simp, norm_cast] lemma cast_finsupp_sum [division_ring R] [char_zero R] (g : α → M → ℚ) :
  (↑(f.sum g) : R) = f.sum (λ a b, g a b) :=
cast_sum _ _

@[simp, norm_cast] lemma cast_finsupp_prod [field R] [char_zero R] (g : α → M → ℚ) :
  (↑(f.prod g) : R) = f.prod (λ a b, g a b) :=
cast_prod _ _

end rat
end cast_finsupp<|MERGE_RESOLUTION|>--- conflicted
+++ resolved
@@ -775,10 +775,6 @@
 @[simp] lemma graph_eq_empty {f : α →₀ M} : f.graph = ∅ ↔ f = 0 :=
 (graph_injective α M).eq_iff' graph_zero
 
-<<<<<<< HEAD
-end graph
-
-=======
 /-- Produce an association list for the finsupp over its support using choice. -/
 @[simps] def to_alist (f : α →₀ M) : alist (λ x : α, M) :=
 ⟨f.graph.to_list.map prod.to_sigma, begin
@@ -844,7 +840,6 @@
 
 namespace finsupp
 
->>>>>>> 0a3e8d38
 /-!
 ### Declarations about `sum` and `prod`
 
