--- conflicted
+++ resolved
@@ -56,33 +56,19 @@
 instance [semigroup_with_zero β] : semigroup_with_zero (α →₀ β) :=
 finsupp.coe_fn_injective.semigroup_with_zero _ coe_zero coe_mul
 
--- note we cannot use `function.injective.non_unital_non_assoc_semiring` here as it creates
--- a conflicting `nsmul` field
 instance [non_unital_non_assoc_semiring β] : non_unital_non_assoc_semiring (α →₀ β) :=
-<<<<<<< HEAD
-{ ..(function.injective.distrib _ finsupp.coe_fn_injective coe_add coe_mul : distrib (α →₀ β)),
-  ..(finsupp.mul_zero_class : mul_zero_class (α →₀ β)),
-  ..(finsupp.add_comm_monoid : add_comm_monoid (α →₀ β)) }
-=======
 finsupp.coe_fn_injective.non_unital_non_assoc_semiring _ coe_zero coe_add coe_mul (λ _ _, rfl)
->>>>>>> 53578832
 
 instance [non_unital_semiring β] : non_unital_semiring (α →₀ β) :=
 finsupp.coe_fn_injective.non_unital_semiring _ coe_zero coe_add coe_mul (λ _ _, rfl)
 
 instance [non_unital_non_assoc_ring β] : non_unital_non_assoc_ring (α →₀ β) :=
-<<<<<<< HEAD
-{ ..(infer_instance : non_unital_non_assoc_semiring (α →₀ β)),
-  ..(infer_instance : add_comm_group (α →₀ β)) }
-=======
 finsupp.coe_fn_injective.non_unital_non_assoc_ring _
   coe_zero coe_add coe_mul coe_neg coe_sub (λ _ _, rfl) (λ _ _, rfl)
 
 instance [non_unital_ring β] : non_unital_ring (α →₀ β) :=
 finsupp.coe_fn_injective.non_unital_ring _
   coe_zero coe_add coe_mul coe_neg coe_sub (λ _ _, rfl) (λ _ _, rfl)
->>>>>>> 53578832
-
 
 -- TODO can this be generalized in the direction of `pi.has_scalar'`
 -- (i.e. dependent functions and finsupps)
