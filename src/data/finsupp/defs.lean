--- conflicted
+++ resolved
@@ -232,13 +232,8 @@
   single (f x) y (f z) = single x y z :=
 by { classical, simp only [single_apply, hf.eq_iff] }
 
-<<<<<<< HEAD
 lemma single_eq_set_indicator : ⇑(single a b) = set.indicator {a} (λ _, b) :=
-by { ext, simp [single_apply, set.indicator, @eq_comm _ a] }
-=======
-lemma single_eq_indicator : ⇑(single a b) = set.indicator {a} (λ _, b) :=
 by { classical, ext, simp [single_apply, set.indicator, @eq_comm _ a] }
->>>>>>> 6c5f73fd
 
 @[simp] lemma single_eq_same : (single a b : α →₀ M) a = b :=
 by { classical, exact pi.single_eq_same a b }
