--- conflicted
+++ resolved
@@ -895,14 +895,11 @@
   {f : M → N} {hf : f 0 = 0} (hf' : ∀ x y, f (x + y) = f x + f y) (v₁ v₂ : α →₀ M) :
   map_range f hf (v₁ + v₂) = map_range f hf v₁ + map_range f hf v₂ :=
 ext $ λ _, by simp only [hf', add_apply, map_range_apply]
-<<<<<<< HEAD
 
 lemma map_range_add' [add_zero_class N] [add_monoid_hom_class β M N]
   {f : β} (v₁ v₂ : α →₀ M) :
   map_range f (map_zero f) (v₁ + v₂) = map_range f (map_zero f) v₁ + map_range f (map_zero f) v₂ :=
 map_range_add (map_add f) v₁ v₂
-=======
->>>>>>> 0f601d09
 
 /-- Bundle `emb_domain f` as an additive map from `α →₀ M` to `β →₀ M`. -/
 @[simps] def emb_domain.add_monoid_hom (f : α ↪ β) : (α →₀ M) →+ β →₀ M :=
@@ -945,7 +942,6 @@
 @[simp] protected lemma coe_neg [neg_zero_class G] (g : α →₀ G) : ⇑(-g) = -g := rfl
 
 lemma neg_apply [neg_zero_class G] (g : α →₀ G) (a : α) : (- g) a = - g a := rfl
-<<<<<<< HEAD
 
 lemma map_range_neg [neg_zero_class G] [neg_zero_class H]
   {f : G → H} {hf : f 0 = 0} (hf' : ∀ x, f (-x) = -f x) (v : α →₀ G) :
@@ -973,25 +969,6 @@
   {f : β} (v₁ v₂ : α →₀ G) :
   map_range f (map_zero f) (v₁ - v₂) = map_range f (map_zero f) v₁ - map_range f (map_zero f) v₂ :=
 map_range_sub (map_sub f) v₁ v₂
-=======
-
-lemma map_range_neg [neg_zero_class G] [neg_zero_class H]
-  {f : G → H} {hf : f 0 = 0} (hf' : ∀ x, f (-x) = -f x) (v : α →₀ G) :
-  map_range f hf (-v) = -map_range f hf v :=
-ext $ λ _, by simp only [hf', neg_apply, map_range_apply]
-
-instance [sub_neg_zero_monoid G] : has_sub (α →₀ G) := ⟨zip_with has_sub.sub (sub_zero _)⟩
-
-@[simp] protected lemma coe_sub [sub_neg_zero_monoid G] (g₁ g₂ : α →₀ G) : ⇑(g₁ - g₂) = g₁ - g₂ :=
-rfl
-
-lemma sub_apply [sub_neg_zero_monoid G] (g₁ g₂ : α →₀ G) (a : α) : (g₁ - g₂) a = g₁ a - g₂ a := rfl
-
-lemma map_range_sub [sub_neg_zero_monoid G] [sub_neg_zero_monoid H]
-  {f : G → H} {hf : f 0 = 0} (hf' : ∀ x y, f (x - y) = f x - f y) (v₁ v₂ : α →₀ G) :
-  map_range f hf (v₁ - v₂) = map_range f hf v₁ - map_range f hf v₂ :=
-ext $ λ _, by simp only [hf', sub_apply, map_range_apply]
->>>>>>> 0f601d09
 
 /-- Note the general `finsupp.has_smul` instance doesn't apply as `ℤ` is not distributive
 unless `β i`'s addition is commutative. -/
