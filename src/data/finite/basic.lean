--- conflicted
+++ resolved
@@ -4,10 +4,6 @@
 Authors: Kyle Miller
 -/
 import data.fintype.basic
-<<<<<<< HEAD
-import data.finite.defs
-=======
->>>>>>> 0a3e8d38
 
 /-!
 # Finite types
@@ -46,28 +42,6 @@
 
 variables {α β γ : Type*}
 
-<<<<<<< HEAD
-protected lemma fintype.finite {α : Type*} (h : fintype α) : finite α := ⟨fintype.equiv_fin α⟩
-
-/-- For efficiency reasons, we want `finite` instances to have higher
-priority than ones coming from `fintype` instances. -/
-@[priority 900]
-instance finite.of_fintype (α : Type*) [fintype α] : finite α := fintype.finite ‹_›
-
-lemma finite_iff_nonempty_fintype (α : Type*) :
-  finite α ↔ nonempty (fintype α) :=
-⟨λ h, let ⟨k, ⟨e⟩⟩ := @finite.exists_equiv_fin α h in ⟨fintype.of_equiv _ e.symm⟩,
-  λ ⟨_⟩, by exactI infer_instance⟩
-
-lemma nonempty_fintype (α : Type*) [finite α] : nonempty (fintype α) :=
-(finite_iff_nonempty_fintype α).mp ‹_›
-
-/-- Noncomputably get a `fintype` instance from a `finite` instance. This is not an
-instance because we want `fintype` instances to be useful for computations. -/
-def fintype.of_finite (α : Type*) [finite α] : fintype α := (nonempty_fintype α).some
-
-=======
->>>>>>> 0a3e8d38
 lemma not_finite_iff_infinite {α : Type*} : ¬ finite α ↔ infinite α :=
 by rw [← is_empty_fintype, finite_iff_nonempty_fintype, not_nonempty_iff]
 
@@ -89,14 +63,6 @@
 
 lemma not_infinite_iff_finite {α : Type*} : ¬ infinite α ↔ finite α :=
 not_finite_iff_infinite.not_right.symm
-<<<<<<< HEAD
-
-lemma of_subsingleton {α : Sort*} [subsingleton α] : finite α := finite.of_equiv _ equiv.plift
-
-@[nolint instance_priority]
-instance finite.prop (p : Prop) : finite p := of_subsingleton
-=======
->>>>>>> 0a3e8d38
 
 namespace finite
 
@@ -108,28 +74,12 @@
   ∃ x₀ : α, ∀ x, f x₀ ≤ f x :=
 by { haveI := fintype.of_finite α, exact fintype.exists_min f }
 
-<<<<<<< HEAD
-lemma of_injective {α β : Sort*} [finite β] (f : α → β) (H : function.injective f) : finite α :=
-begin
-  haveI := fintype.of_finite (plift β),
-  rw [← equiv.injective_comp equiv.plift f, ← equiv.comp_injective _ equiv.plift.symm] at H,
-  haveI := fintype.of_injective _ H,
-  exact finite.of_equiv _ equiv.plift,
-end
-
-lemma of_surjective {α β : Sort*} [finite α] (f : α → β) (H : function.surjective f) : finite β :=
-of_injective _ $ function.injective_surj_inv H
-
-@[priority 100] -- see Note [lower instance priority]
-instance of_is_empty {α : Sort*} [is_empty α] : finite α := finite.of_equiv _ equiv.plift
-=======
 @[priority 100] -- see Note [lower instance priority]
 instance of_subsingleton {α : Sort*} [subsingleton α] : finite α :=
 of_injective (function.const α ()) $ function.injective_of_subsingleton _
 
 @[nolint instance_priority] -- Higher priority for `Prop`s
 instance prop (p : Prop) : finite p := finite.of_subsingleton
->>>>>>> 0a3e8d38
 
 instance [finite α] [finite β] : finite (α × β) :=
 by { haveI := fintype.of_finite α, haveI := fintype.of_finite β, apply_instance }
