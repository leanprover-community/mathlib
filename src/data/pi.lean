/-
Copyright (c) 2020 Eric Wieser. All rights reserved.
Released under Apache 2.0 license as described in the file LICENSE.
Authors: Simon Hudon, Patrick Massot, Eric Wieser
-/
import tactic.split_ifs
import tactic.simpa
import tactic.congr
import algebra.group.to_additive
import data.prod
/-!
# Instances and theorems on pi types

This file provides basic definitions and notation instances for Pi types.

Instances of more sophisticated classes are defined in `pi.lean` files elsewhere.
-/

open function

universes u v₁ v₂ v₃
variable {I : Type u}     -- The indexing type
variables {α β γ : Type*}
-- The families of types already equipped with instances
variables {f : I → Type v₁} {g : I → Type v₂} {h : I → Type v₃}
variables (x y : Π i, f i) (i : I)

namespace pi

/-! `1`, `0`, `+`, `*`, `-`, `⁻¹`, and `/` are defined pointwise. -/

@[to_additive] instance has_one [∀ i, has_one $ f i] :
  has_one (Π i : I, f i) :=
⟨λ _, 1⟩
@[simp, to_additive] lemma one_apply [∀ i, has_one $ f i] : (1 : Π i, f i) i = 1 := rfl

@[to_additive] lemma one_def [Π i, has_one $ f i] : (1 : Π i, f i) = λ i, 1 := rfl

@[simp, to_additive] lemma const_one [has_one β] : const α (1 : β) = 1 := rfl

@[simp, to_additive] lemma one_comp [has_one γ] (x : α → β) : (1 : β → γ) ∘ x = 1 := rfl

@[simp, to_additive] lemma comp_one [has_one β] (x : β → γ) : x ∘ 1 = const α (x 1) := rfl

@[to_additive]
instance has_mul [∀ i, has_mul $ f i] :
  has_mul (Π i : I, f i) :=
⟨λ f g i, f i * g i⟩
@[simp, to_additive] lemma mul_apply [∀ i, has_mul $ f i] : (x * y) i = x i * y i := rfl

@[to_additive] lemma mul_def [Π i, has_mul $ f i] : x * y = λ i, x i * y i := rfl

@[simp, to_additive] lemma const_mul [has_mul β] (a b : β) :
  const α a * const α b = const α (a * b) := rfl

@[to_additive] lemma mul_comp [has_mul γ] (x y : β → γ) (z : α → β) :
  (x * y) ∘ z = x ∘ z * y ∘ z := rfl

@[simp] lemma bit0_apply [Π i, has_add $ f i] : (bit0 x) i = bit0 (x i) := rfl

@[simp] lemma bit1_apply [Π i, has_add $ f i] [Π i, has_one $ f i] : (bit1 x) i = bit1 (x i) := rfl

@[to_additive] instance has_inv [∀ i, has_inv $ f i] :
  has_inv (Π i : I, f i) :=
  ⟨λ f i, (f i)⁻¹⟩
@[simp, to_additive] lemma inv_apply [∀ i, has_inv $ f i] : x⁻¹ i = (x i)⁻¹ := rfl
@[to_additive] lemma inv_def [Π i, has_inv $ f i] : x⁻¹ = λ i, (x i)⁻¹ := rfl

@[to_additive] lemma const_inv [has_inv β] (a : β) : (const α a)⁻¹ = const α a⁻¹ := rfl

@[to_additive] lemma inv_comp [has_inv γ] (x : β → γ) (y : α → β) : x⁻¹ ∘ y = (x ∘ y)⁻¹ := rfl

@[to_additive] instance has_div [Π i, has_div $ f i] :
  has_div (Π i : I, f i) :=
⟨λ f g i, f i / g i⟩
@[simp, to_additive] lemma div_apply [Π i, has_div $ f i] : (x / y) i = x i / y i := rfl
@[to_additive] lemma div_def [Π i, has_div $ f i] : x / y = λ i, x i / y i := rfl

@[to_additive] lemma div_comp [has_div γ] (x y : β → γ) (z : α → β) :
  (x / y) ∘ z = x ∘ z / y ∘ z := rfl

@[simp, to_additive] lemma const_div [has_div β] (a b : β) :
  const α a / const α b = const α (a / b) := rfl

section

variables [decidable_eq I]
variables [Π i, has_one (f i)] [Π i, has_one (g i)] [Π i, has_one (h i)]

/-- The function supported at `i`, with value `x` there, and `1` elsewhere. -/
@[to_additive pi.single "The function supported at `i`, with value `x` there, and `0` elsewhere." ]
def mul_single (i : I) (x : f i) : Π i, f i :=
function.update 1 i x

@[simp, to_additive]
lemma mul_single_eq_same (i : I) (x : f i) : mul_single i x i = x :=
function.update_same i x _

@[simp, to_additive]
lemma mul_single_eq_of_ne {i i' : I} (h : i' ≠ i) (x : f i) : mul_single i x i' = 1 :=
function.update_noteq h x _

/-- Abbreviation for `mul_single_eq_of_ne h.symm`, for ease of use by `simp`. -/
@[simp, to_additive "Abbreviation for `single_eq_of_ne h.symm`, for ease of
use by `simp`."]
lemma mul_single_eq_of_ne' {i i' : I} (h : i ≠ i') (x : f i) : mul_single i x i' = 1 :=
mul_single_eq_of_ne h.symm x

@[simp, to_additive]
lemma mul_single_one (i : I) : mul_single i (1 : f i) = 1 :=
function.update_eq_self _ _

/-- On non-dependent functions, `pi.mul_single` can be expressed as an `ite` -/
@[to_additive "On non-dependent functions, `pi.single` can be expressed as an `ite`"]
lemma mul_single_apply {β : Sort*} [has_one β] (i : I) (x : β) (i' : I) :
  mul_single i x i' = if i' = i then x else 1 :=
function.update_apply 1 i x i'

/-- On non-dependent functions, `pi.mul_single` is symmetric in the two indices. -/
@[to_additive "On non-dependent functions, `pi.single` is symmetric in the two
indices."]
lemma mul_single_comm {β : Sort*} [has_one β] (i : I) (x : β) (i' : I) :
  mul_single i x i' = mul_single i' x i :=
by simp [mul_single_apply, eq_comm]

@[to_additive]
lemma apply_mul_single (f' : Π i, f i → g i) (hf' : ∀ i, f' i 1 = 1) (i : I) (x : f i) (j : I):
  f' j (mul_single i x j) = mul_single i (f' i x) j :=
by simpa only [pi.one_apply, hf', mul_single] using function.apply_update f' 1 i x j

@[to_additive apply_single₂]
lemma apply_mul_single₂ (f' : Π i, f i → g i → h i) (hf' : ∀ i, f' i 1 1 = 1)
  (i : I) (x : f i) (y : g i) (j : I):
  f' j (mul_single i x j) (mul_single i y j) = mul_single i (f' i x y) j :=
begin
  by_cases h : j = i,
  { subst h, simp only [mul_single_eq_same] },
  { simp only [mul_single_eq_of_ne h, hf'] },
end

@[to_additive]
lemma mul_single_op {g : I → Type*} [Π i, has_one (g i)] (op : Π i, f i → g i) (h : ∀ i, op i 1 = 1)
  (i : I) (x : f i) :
  mul_single i (op i x) = λ j, op j (mul_single i x j) :=
eq.symm $ funext $ apply_mul_single op h i x

@[to_additive]
lemma mul_single_op₂ {g₁ g₂ : I → Type*} [Π i, has_one (g₁ i)] [Π i, has_one (g₂ i)]
  (op : Π i, g₁ i → g₂ i → f i) (h : ∀ i, op i 1 1 = 1) (i : I) (x₁ : g₁ i) (x₂ : g₂ i) :
  mul_single i (op i x₁ x₂) = λ j, op j (mul_single i x₁ j) (mul_single i x₂ j) :=
eq.symm $ funext $ apply_mul_single₂ op h i x₁ x₂

variables (f)

@[to_additive]
lemma mul_single_injective (i : I) : function.injective (mul_single i : f i → Π i, f i) :=
function.update_injective _ i

@[simp, to_additive]
lemma mul_single_inj (i : I) {x y : f i} : mul_single i x = mul_single i y ↔ x = y :=
(pi.mul_single_injective _ _).eq_iff

end

/-- The mapping into a product type built from maps into each component. -/
@[simp] protected def prod (f' : Π i, f i) (g' : Π i, g i) (i : I) : f i × g i := (f' i, g' i)

@[simp] lemma prod_fst_snd : pi.prod (prod.fst : α × β → α) (prod.snd : α × β → β) = id :=
funext $ λ _, prod.mk.eta

@[simp] lemma prod_snd_fst : pi.prod (prod.snd : α × β → β) (prod.fst : α × β → α) = prod.swap :=
rfl

end pi

namespace function

section extend
@[to_additive]
lemma extend_one [has_one γ] (f : α → β) :
  function.extend f (1 : α → γ) (1 : β → γ) = 1 :=
funext $ λ _, by apply if_t_t _ _

@[to_additive]
lemma extend_mul [has_mul γ] (f : α → β) (g₁ g₂ : α → γ) (e₁ e₂ : β → γ) :
  function.extend f (g₁ * g₂) (e₁ * e₂) = function.extend f g₁ e₁ * function.extend f g₂ e₂ :=
funext $ λ _, by convert (apply_dite2 (*) _ _ _ _ _).symm

@[to_additive]
lemma extend_inv [has_inv γ] (f : α → β) (g : α → γ) (e : β → γ) :
  function.extend f (g⁻¹) (e⁻¹) = (function.extend f g e)⁻¹ :=
funext $ λ _, by convert (apply_dite has_inv.inv _ _ _).symm

@[to_additive]
lemma extend_div [has_div γ] (f : α → β) (g₁ g₂ : α → γ) (e₁ e₂ : β → γ) :
  function.extend f (g₁ / g₂) (e₁ / e₂) = function.extend f g₁ e₁ / function.extend f g₂ e₂ :=
funext $ λ _, by convert (apply_dite2 (/) _ _ _ _ _).symm

end extend

lemma surjective_pi_map {F : Π i, f i → g i} (hF : ∀ i, surjective (F i)) :
  surjective (λ x : Π i, f i, λ i, F i (x i)) :=
λ y, ⟨λ i, (hF i (y i)).some, funext $ λ i, (hF i (y i)).some_spec⟩

lemma injective_pi_map {F : Π i, f i → g i} (hF : ∀ i, injective (F i)) :
  injective (λ x : Π i, f i, λ i, F i (x i)) :=
λ x y h, funext $ λ i, hF i $ (congr_fun h i : _)

lemma bijective_pi_map {F : Π i, f i → g i} (hF : ∀ i, bijective (F i)) :
  bijective (λ x : Π i, f i, λ i, F i (x i)) :=
⟨injective_pi_map (λ i, (hF i).injective), surjective_pi_map (λ i, (hF i).surjective)⟩

end function

<<<<<<< HEAD
lemma subsingleton_of_surjective_one (α : Type*) {β : Type*} [has_one β]
  (h : function.surjective (1 : α → β)) : subsingleton β :=
function.subsingleton_of_surjective_const α (1 : β) h

lemma subsingleton.pi_single_eq {α : Type*} [decidable_eq I] [subsingleton I] [has_zero α]
=======
@[to_additive subsingleton.pi_single_eq]
lemma subsingleton.pi_mul_single_eq {α : Type*} [decidable_eq I] [subsingleton I] [has_one α]
>>>>>>> c5578f91
  (i : I) (x : α) :
  pi.mul_single i x = λ _, x :=
funext $ λ j, by rw [subsingleton.elim j i, pi.mul_single_eq_same]<|MERGE_RESOLUTION|>--- conflicted
+++ resolved
@@ -212,16 +212,13 @@
 
 end function
 
-<<<<<<< HEAD
+@[to_additive]
 lemma subsingleton_of_surjective_one (α : Type*) {β : Type*} [has_one β]
   (h : function.surjective (1 : α → β)) : subsingleton β :=
 function.subsingleton_of_surjective_const α (1 : β) h
 
-lemma subsingleton.pi_single_eq {α : Type*} [decidable_eq I] [subsingleton I] [has_zero α]
-=======
 @[to_additive subsingleton.pi_single_eq]
 lemma subsingleton.pi_mul_single_eq {α : Type*} [decidable_eq I] [subsingleton I] [has_one α]
->>>>>>> c5578f91
   (i : I) (x : α) :
   pi.mul_single i x = λ _, x :=
 funext $ λ j, by rw [subsingleton.elim j i, pi.mul_single_eq_same]