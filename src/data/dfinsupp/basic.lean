/-
Copyright (c) 2018 Kenny Lau. All rights reserved.
Released under Apache 2.0 license as described in the file LICENSE.
Authors: Johannes Hölzl, Kenny Lau
-/
import algebra.module.pi
import algebra.module.linear_map
import algebra.big_operators.basic
import data.set.finite
import group_theory.submonoid.membership

/-!
# Dependent functions with finite support

For a non-dependent version see `data/finsupp.lean`.
-/

universes u u₁ u₂ v v₁ v₂ v₃ w x y l

open_locale big_operators

variables (ι : Type u) {γ : Type w} (β : ι → Type v) {β₁ : ι → Type v₁} {β₂ : ι → Type v₂}

namespace dfinsupp

variable [Π i, has_zero (β i)]

/-- An auxiliary structure used in the definition of of `dfinsupp`,
the type used to make infinite direct sum of modules over a ring. -/
structure pre : Type (max u v) :=
(to_fun : Π i, β i)
(pre_support : multiset ι)
(zero : ∀ i, i ∈ pre_support ∨ to_fun i = 0)

instance inhabited_pre : inhabited (pre ι β) :=
⟨⟨λ i, 0, ∅, λ i, or.inr rfl⟩⟩

instance : setoid (pre ι β) :=
{ r := λ x y, ∀ i, x.to_fun i = y.to_fun i,
  iseqv := ⟨λ f i, rfl, λ f g H i, (H i).symm,
    λ f g h H1 H2 i, (H1 i).trans (H2 i)⟩ }

end dfinsupp

variable {ι}
/-- A dependent function `Π i, β i` with finite support. -/
@[reducible]
def dfinsupp [Π i, has_zero (β i)] : Type* :=
quotient (dfinsupp.pre.setoid ι β)
variable {β}

notation `Π₀` binders `, ` r:(scoped f, dfinsupp f) := r
infix ` →ₚ `:25 := dfinsupp

namespace dfinsupp

section basic
variables [Π i, has_zero (β i)] [Π i, has_zero (β₁ i)] [Π i, has_zero (β₂ i)]

instance fun_like : fun_like (Π₀ i, β i) ι β :=
⟨λ f, quotient.lift_on f pre.to_fun $ λ _ _, funext,
  λ f g H, quotient.induction_on₂ f g (λ _ _ H, quotient.sound H) (congr_fun H)⟩

/-- Helper instance for when there are too many metavariables to apply `fun_like.has_coe_to_fun`
directly. -/
instance : has_coe_to_fun (Π₀ i, β i) (λ _, Π i, β i) := fun_like.has_coe_to_fun

@[ext] lemma ext {f g : Π₀ i, β i} (h : ∀ i, f i = g i) : f = g := fun_like.ext _ _ h
/-- Deprecated. Use `fun_like.ext_iff` instead. -/
lemma ext_iff {f g : Π₀ i, β i} : f = g ↔ ∀ i, f i = g i := fun_like.ext_iff
/-- Deprecated. Use `fun_like.coe_injective` instead. -/
lemma coe_fn_injective : @function.injective (Π₀ i, β i) (Π i, β i) coe_fn := fun_like.coe_injective

instance : has_zero (Π₀ i, β i) := ⟨⟦⟨0, ∅, λ i, or.inr rfl⟩⟧⟩
instance : inhabited (Π₀ i, β i) := ⟨0⟩

@[simp]
lemma coe_pre_mk (f : Π i, β i) (s : multiset ι) (hf) :
  ⇑(⟦⟨f, s, hf⟩⟧ : Π₀ i, β i) = f := rfl

@[simp] lemma coe_zero : ⇑(0 : Π₀ i, β i) = 0 := rfl
lemma zero_apply (i : ι) : (0 : Π₀ i, β i) i = 0 := rfl

/-- The composition of `f : β₁ → β₂` and `g : Π₀ i, β₁ i` is
  `map_range f hf g : Π₀ i, β₂ i`, well defined when `f 0 = 0`.

This preserves the structure on `f`, and exists in various bundled forms for when `f` is itself
bundled:

* `dfinsupp.map_range.add_monoid_hom`
* `dfinsupp.map_range.add_equiv`
* `dfinsupp.map_range.linear_map`
* `dfinsupp.map_range.linear_equiv`
-/
def map_range (f : Π i, β₁ i → β₂ i) (hf : ∀ i, f i 0 = 0) : (Π₀ i, β₁ i) → Π₀ i, β₂ i :=
quotient.map
  (λ x, ⟨λ i, f i (x.1 i), x.2, λ i, (x.3 i).imp_right $ λ H, by rw [H, hf]⟩)
  (λ x y H i, by simp only [H i])

@[simp] lemma map_range_apply
  (f : Π i, β₁ i → β₂ i) (hf : ∀ i, f i 0 = 0) (g : Π₀ i, β₁ i) (i : ι) :
  map_range f hf g i = f i (g i) :=
quotient.induction_on g $ λ x, rfl

@[simp] lemma map_range_id (h : ∀ i, id (0 : β₁ i) = 0 := λ i, rfl) (g : Π₀ (i : ι), β₁ i) :
  map_range (λ i, (id : β₁ i → β₁ i)) h g = g :=
by { ext, simp only [map_range_apply, id.def] }

lemma map_range_comp (f : Π i, β₁ i → β₂ i) (f₂ : Π i, β i → β₁ i)
  (hf : ∀ i, f i 0 = 0) (hf₂ : ∀ i, f₂ i 0 = 0) (h : ∀ i, (f i ∘ f₂ i) 0 = 0)
  (g : Π₀ (i : ι), β i) :
  map_range (λ i, f i ∘ f₂ i) h g = map_range f hf (map_range f₂ hf₂ g) :=
by { ext, simp only [map_range_apply] }

@[simp] lemma map_range_zero (f : Π i, β₁ i → β₂ i) (hf : ∀ i, f i 0 = 0) :
  map_range f hf (0 : Π₀ i, β₁ i) = 0 :=
by { ext, simp only [map_range_apply, coe_zero, pi.zero_apply, hf] }

/-- Let `f i` be a binary operation `β₁ i → β₂ i → β i` such that `f i 0 0 = 0`.
Then `zip_with f hf` is a binary operation `Π₀ i, β₁ i → Π₀ i, β₂ i → Π₀ i, β i`. -/
def zip_with (f : Π i, β₁ i → β₂ i → β i) (hf : ∀ i, f i 0 0 = 0) :
  (Π₀ i, β₁ i) → (Π₀ i, β₂ i) → (Π₀ i, β i) :=
begin
  refine quotient.map₂
    (λ x y, ⟨λ i, f i (x.1 i) (y.1 i), x.2 + y.2, λ i, _⟩) _,
  { cases x.3 i with h1 h1,
    { left, rw multiset.mem_add, left, exact h1 },
    cases y.3 i with h2 h2,
    { left, rw multiset.mem_add, right, exact h2 },
    right, rw [h1, h2, hf] },
  exact λ x₁ x₂ H1 y₁ y₂ H2 i, by simp only [H1 i, H2 i]
end

@[simp] lemma zip_with_apply
  (f : Π i, β₁ i → β₂ i → β i) (hf : ∀ i, f i 0 0 = 0) (g₁ : Π₀ i, β₁ i) (g₂ : Π₀ i, β₂ i) (i : ι) :
  zip_with f hf g₁ g₂ i = f i (g₁ i) (g₂ i) :=
quotient.induction_on₂ g₁ g₂ $ λ _ _, rfl

end basic

section algebra

instance [Π i, add_zero_class (β i)] : has_add (Π₀ i, β i) :=
⟨zip_with (λ _, (+)) (λ _, add_zero 0)⟩

lemma add_apply [Π i, add_zero_class (β i)] (g₁ g₂ : Π₀ i, β i) (i : ι) :
  (g₁ + g₂) i = g₁ i + g₂ i :=
zip_with_apply _ _ g₁ g₂ i

@[simp] lemma coe_add [Π i, add_zero_class (β i)] (g₁ g₂ : Π₀ i, β i) :
  ⇑(g₁ + g₂) = g₁ + g₂ :=
funext $ add_apply g₁ g₂

instance [Π i, add_zero_class (β i)] : add_zero_class (Π₀ i, β i) :=
fun_like.coe_injective.add_zero_class _ coe_zero coe_add

/-- Note the general `dfinsupp.has_scalar` instance doesn't apply as `ℕ` is not distributive
unless `β i`'s addition is commutative. -/
instance has_nat_scalar [Π i, add_monoid (β i)] : has_scalar ℕ (Π₀ i, β i) :=
⟨λc v, v.map_range (λ _, (•) c) (λ _, nsmul_zero _)⟩

lemma nsmul_apply [Π i, add_monoid (β i)] (b : ℕ) (v : Π₀ i, β i) (i : ι) :
  (b • v) i = b • (v i) :=
map_range_apply _ _ v i

@[simp] lemma coe_nsmul [Π i, add_monoid (β i)] (b : ℕ) (v : Π₀ i, β i) : ⇑(b • v) = b • v :=
funext $ nsmul_apply b v

instance [Π i, add_monoid (β i)] : add_monoid (Π₀ i, β i) :=
fun_like.coe_injective.add_monoid _ coe_zero coe_add (λ _ _, coe_nsmul _ _)

/-- Coercion from a `dfinsupp` to a pi type is an `add_monoid_hom`. -/
def coe_fn_add_monoid_hom [Π i, add_zero_class (β i)] : (Π₀ i, β i) →+ (Π i, β i) :=
{ to_fun := coe_fn, map_zero' := coe_zero, map_add' := coe_add }

/-- Evaluation at a point is an `add_monoid_hom`. This is the finitely-supported version of
`pi.eval_add_monoid_hom`. -/
def eval_add_monoid_hom [Π i, add_zero_class (β i)] (i : ι) : (Π₀ i, β i) →+ β i :=
(pi.eval_add_monoid_hom β i).comp coe_fn_add_monoid_hom

instance [Π i, add_comm_monoid (β i)] : add_comm_monoid (Π₀ i, β i) :=
fun_like.coe_injective.add_comm_monoid _ coe_zero coe_add (λ _ _, coe_nsmul _ _)

@[simp] lemma coe_finset_sum {α} [Π i, add_comm_monoid (β i)] (s : finset α) (g : α → Π₀ i, β i) :
  ⇑(∑ a in s, g a) = ∑ a in s, g a :=
s.map_sum (coe_fn_add_monoid_hom : (Π₀ i, β i) →+ (Π i, β i)) g

@[simp] lemma finset_sum_apply {α} [Π i, add_comm_monoid (β i)] (s : finset α) (g : α → Π₀ i, β i)
  (i : ι) :
  (∑ a in s, g a) i = ∑ a in s, g a i :=
s.map_sum (eval_add_monoid_hom i : _ →+ β i) g

instance [Π i, add_group (β i)] : has_neg (Π₀ i, β i) :=
⟨λ f, f.map_range (λ _, has_neg.neg) (λ _, neg_zero)⟩

lemma neg_apply [Π i, add_group (β i)] (g : Π₀ i, β i) (i : ι) : (- g) i = - g i :=
map_range_apply _ _ g i

@[simp] lemma coe_neg [Π i, add_group (β i)] (g : Π₀ i, β i) : ⇑(- g) = - g :=
funext $ neg_apply g

instance [Π i, add_group (β i)] : has_sub (Π₀ i, β i) :=
⟨zip_with (λ _, has_sub.sub) (λ _, sub_zero 0)⟩

lemma sub_apply [Π i, add_group (β i)] (g₁ g₂ : Π₀ i, β i) (i : ι) :
  (g₁ - g₂) i = g₁ i - g₂ i :=
zip_with_apply _ _ g₁ g₂ i

@[simp] lemma coe_sub [Π i, add_group (β i)] (g₁ g₂ : Π₀ i, β i) :
  ⇑(g₁ - g₂) = g₁ - g₂ :=
funext $ sub_apply g₁ g₂

/-- Note the general `dfinsupp.has_scalar` instance doesn't apply as `ℤ` is not distributive
unless `β i`'s addition is commutative. -/
instance has_int_scalar [Π i, add_group (β i)] : has_scalar ℤ (Π₀ i, β i) :=
⟨λc v, v.map_range (λ _, (•) c) (λ _, zsmul_zero _)⟩

lemma zsmul_apply [Π i, add_group (β i)] (b : ℤ) (v : Π₀ i, β i) (i : ι) : (b • v) i = b • (v i) :=
map_range_apply _ _ v i

@[simp] lemma coe_zsmul [Π i, add_group (β i)] (b : ℤ) (v : Π₀ i, β i) : ⇑(b • v) = b • v :=
funext $ zsmul_apply b v

instance [Π i, add_group (β i)] : add_group (Π₀ i, β i) :=
fun_like.coe_injective.add_group _
  coe_zero coe_add coe_neg coe_sub (λ _ _, coe_nsmul _ _) (λ _ _, coe_zsmul _ _)

instance [Π i, add_comm_group (β i)] : add_comm_group (Π₀ i, β i) :=
fun_like.coe_injective.add_comm_group _
  coe_zero coe_add coe_neg coe_sub (λ _ _, coe_nsmul _ _) (λ _ _, coe_zsmul _ _)

/-- Dependent functions with finite support inherit a semiring action from an action on each
coordinate. -/
instance [monoid γ] [Π i, add_monoid (β i)] [Π i, distrib_mul_action γ (β i)] :
  has_scalar γ (Π₀ i, β i) :=
⟨λc v, v.map_range (λ _, (•) c) (λ _, smul_zero _)⟩

lemma smul_apply [monoid γ] [Π i, add_monoid (β i)]
  [Π i, distrib_mul_action γ (β i)] (b : γ) (v : Π₀ i, β i) (i : ι) :
  (b • v) i = b • (v i) :=
map_range_apply _ _ v i

@[simp] lemma coe_smul [monoid γ] [Π i, add_monoid (β i)]
  [Π i, distrib_mul_action γ (β i)] (b : γ) (v : Π₀ i, β i) :
  ⇑(b • v) = b • v :=
funext $ smul_apply b v

instance {δ : Type*} [monoid γ] [monoid δ]
  [Π i, add_monoid (β i)] [Π i, distrib_mul_action γ (β i)] [Π i, distrib_mul_action δ (β i)]
  [Π i, smul_comm_class γ δ (β i)] :
  smul_comm_class γ δ (Π₀ i, β i) :=
{ smul_comm := λ r s m, ext $ λ i, by simp only [smul_apply, smul_comm r s (m i)] }

instance {δ : Type*} [monoid γ] [monoid δ]
  [Π i, add_monoid (β i)] [Π i, distrib_mul_action γ (β i)] [Π i, distrib_mul_action δ (β i)]
  [has_scalar γ δ] [Π i, is_scalar_tower γ δ (β i)] :
  is_scalar_tower γ δ (Π₀ i, β i) :=
{ smul_assoc := λ r s m, ext $ λ i, by simp only [smul_apply, smul_assoc r s (m i)] }

instance [monoid γ] [Π i, add_monoid (β i)] [Π i, distrib_mul_action γ (β i)]
  [Π i, distrib_mul_action γᵐᵒᵖ (β i)] [∀ i, is_central_scalar γ (β i)] :
  is_central_scalar γ (Π₀ i, β i) :=
{ op_smul_eq_smul := λ r m, ext $ λ i, by simp only [smul_apply, op_smul_eq_smul r (m i)] }

/-- Dependent functions with finite support inherit a `distrib_mul_action` structure from such a
structure on each coordinate. -/
instance [monoid γ] [Π i, add_monoid (β i)] [Π i, distrib_mul_action γ (β i)] :
  distrib_mul_action γ (Π₀ i, β i) :=
function.injective.distrib_mul_action coe_fn_add_monoid_hom fun_like.coe_injective coe_smul

/-- Dependent functions with finite support inherit a module structure from such a structure on
each coordinate. -/
instance [semiring γ] [Π i, add_comm_monoid (β i)] [Π i, module γ (β i)] :
  module γ (Π₀ i, β i) :=
{ zero_smul := λ c, ext $ λ i, by simp only [smul_apply, zero_smul, zero_apply],
  add_smul := λ c x y, ext $ λ i, by simp only [add_apply, smul_apply, add_smul],
  ..dfinsupp.distrib_mul_action }

end algebra

section filter_and_subtype_domain

/-- `filter p f` is the function which is `f i` if `p i` is true and 0 otherwise. -/
def filter [Π i, has_zero (β i)] (p : ι → Prop) [decidable_pred p] : (Π₀ i, β i) → Π₀ i, β i :=
quotient.map
  (λ x, ⟨λ i, if p i then x.1 i else 0, x.2, λ i, (x.3 i).imp_right $ λ H, by rw [H, if_t_t]⟩)
  (λ x y H i, by simp only [H i])

@[simp] lemma filter_apply [Π i, has_zero (β i)]
  (p : ι → Prop) [decidable_pred p] (i : ι) (f : Π₀ i, β i) :
  f.filter p i = if p i then f i else 0 :=
quotient.induction_on f $ λ x, rfl

lemma filter_apply_pos [Π i, has_zero (β i)]
  {p : ι → Prop} [decidable_pred p] (f : Π₀ i, β i) {i : ι} (h : p i) :
  f.filter p i = f i :=
by simp only [filter_apply, if_pos h]

lemma filter_apply_neg [Π i, has_zero (β i)]
  {p : ι → Prop} [decidable_pred p] (f : Π₀ i, β i) {i : ι} (h : ¬ p i) :
  f.filter p i = 0 :=
by simp only [filter_apply, if_neg h]

lemma filter_pos_add_filter_neg [Π i, add_zero_class (β i)] (f : Π₀ i, β i)
  (p : ι → Prop) [decidable_pred p] :
  f.filter p + f.filter (λi, ¬ p i) = f :=
ext $ λ i, by simp only [add_apply, filter_apply]; split_ifs; simp only [add_zero, zero_add]

@[simp] lemma filter_zero [Π i, has_zero (β i)] (p : ι → Prop) [decidable_pred p] :
  (0 : Π₀ i, β i).filter p = 0 :=
by { ext, simp }

@[simp] lemma filter_add [Π i, add_zero_class (β i)] (p : ι → Prop) [decidable_pred p]
  (f g : Π₀ i, β i) :
  (f + g).filter p = f.filter p + g.filter p :=
by { ext, simp [ite_add_zero] }

@[simp] lemma filter_smul [monoid γ] [Π i, add_monoid (β i)] [Π i, distrib_mul_action γ (β i)]
  (p : ι → Prop) [decidable_pred p] (r : γ) (f : Π₀ i, β i) :
  (r • f).filter p = r • f.filter p :=
by { ext, simp [smul_ite] }

variables (γ β)

/-- `dfinsupp.filter` as an `add_monoid_hom`. -/
@[simps]
def filter_add_monoid_hom [Π i, add_zero_class (β i)] (p : ι → Prop) [decidable_pred p] :
  (Π₀ i, β i) →+ (Π₀ i, β i) :=
{ to_fun := filter p,
  map_zero' := filter_zero p,
  map_add' := filter_add p }

/-- `dfinsupp.filter` as a `linear_map`. -/
@[simps]
def filter_linear_map [semiring γ] [Π i, add_comm_monoid (β i)] [Π i, module γ (β i)]
  (p : ι → Prop) [decidable_pred p] :
  (Π₀ i, β i) →ₗ[γ] (Π₀ i, β i) :=
{ to_fun := filter p,
  map_add' := filter_add p,
  map_smul' := filter_smul p }

variables {γ β}

@[simp] lemma filter_neg [Π i, add_group (β i)] (p : ι → Prop) [decidable_pred p]
  (f : Π₀ i, β i) :
  (-f).filter p = -f.filter p :=
(filter_add_monoid_hom β p).map_neg f

@[simp] lemma filter_sub [Π i, add_group (β i)] (p : ι → Prop) [decidable_pred p]
  (f g : Π₀ i, β i) :
  (f - g).filter p = f.filter p - g.filter p :=
(filter_add_monoid_hom β p).map_sub f g

/-- `subtype_domain p f` is the restriction of the finitely supported function
  `f` to the subtype `p`. -/
def subtype_domain [Π i, has_zero (β i)] (p : ι → Prop) [decidable_pred p] :
  (Π₀ i, β i) → Π₀ i : subtype p, β i :=
quotient.map
  (λ x, ⟨λ i, x.1 (i : ι), (x.2.filter p).attach.map $ λ j, ⟨j, (multiset.mem_filter.1 j.2).2⟩,
      λ i, (x.3 i).imp_left $ λ H, multiset.mem_map.2
        ⟨⟨i, multiset.mem_filter.2 ⟨H, i.2⟩⟩, multiset.mem_attach _ _, subtype.eta _ _⟩⟩)
  (λ x y H i, H i)

@[simp] lemma subtype_domain_zero [Π i, has_zero (β i)] {p : ι → Prop} [decidable_pred p] :
  subtype_domain p (0 : Π₀ i, β i) = 0 :=
rfl

@[simp] lemma subtype_domain_apply [Π i, has_zero (β i)] {p : ι → Prop} [decidable_pred p]
  {i : subtype p} {v : Π₀ i, β i} :
  (subtype_domain p v) i = v i :=
quotient.induction_on v $ λ x, rfl

@[simp] lemma subtype_domain_add [Π i, add_zero_class (β i)] {p : ι → Prop} [decidable_pred p]
  (v v' : Π₀ i, β i) :
  (v + v').subtype_domain p = v.subtype_domain p + v'.subtype_domain p :=
ext $ λ i, by simp only [add_apply, subtype_domain_apply]

@[simp] lemma subtype_domain_smul [monoid γ] [Π i, add_monoid (β i)]
  [Π i, distrib_mul_action γ (β i)] {p : ι → Prop} [decidable_pred p] (r : γ) (f : Π₀ i, β i) :
  (r • f).subtype_domain p = r • f.subtype_domain p :=
quotient.induction_on f $ λ x, rfl

variables (γ β)

/-- `subtype_domain` but as an `add_monoid_hom`. -/
@[simps] def subtype_domain_add_monoid_hom [Π i, add_zero_class (β i)]
  (p : ι → Prop) [decidable_pred p] : (Π₀ i : ι, β i) →+ Π₀ i : subtype p, β i :=
{ to_fun := subtype_domain p,
  map_zero' := subtype_domain_zero,
  map_add' := subtype_domain_add }

/-- `dfinsupp.subtype_domain` as a `linear_map`. -/
@[simps]
def subtype_domain_linear_map [semiring γ] [Π i, add_comm_monoid (β i)] [Π i, module γ (β i)]
  (p : ι → Prop) [decidable_pred p] :
  (Π₀ i, β i) →ₗ[γ] (Π₀ i : subtype p, β i) :=
{ to_fun := subtype_domain p,
  map_add' := subtype_domain_add,
  map_smul' := subtype_domain_smul }

variables {γ β}

@[simp]
lemma subtype_domain_neg [Π i, add_group (β i)] {p : ι → Prop} [decidable_pred p] {v : Π₀ i, β i} :
  (- v).subtype_domain p = - v.subtype_domain p :=
ext $ λ i, by simp only [neg_apply, subtype_domain_apply]

@[simp] lemma subtype_domain_sub [Π i, add_group (β i)] {p : ι → Prop} [decidable_pred p]
  {v v' : Π₀ i, β i} :
  (v - v').subtype_domain p = v.subtype_domain p - v'.subtype_domain p :=
ext $ λ i, by simp only [sub_apply, subtype_domain_apply]

end filter_and_subtype_domain


variable [dec : decidable_eq ι]
include dec

section basic
variable [Π i, has_zero (β i)]

omit dec
lemma finite_support (f : Π₀ i, β i) : set.finite {i | f i ≠ 0} :=
begin
  classical,
  exact quotient.induction_on f (λ x, x.2.to_finset.finite_to_set.subset (λ i H,
    multiset.mem_to_finset.2 ((x.3 i).resolve_right H)))
end
include dec

/-- Create an element of `Π₀ i, β i` from a finset `s` and a function `x`
defined on this `finset`. -/
def mk (s : finset ι) (x : Π i : (↑s : set ι), β (i : ι)) : Π₀ i, β i :=
⟦⟨λ i, if H : i ∈ s then x ⟨i, H⟩ else 0, s.1,
λ i, if H : i ∈ s then or.inl H else or.inr $ dif_neg H⟩⟧

variables {s : finset ι} {x : Π i : (↑s : set ι), β i} {i : ι}

@[simp] lemma mk_apply : (mk s x : Π i, β i) i = if H : i ∈ s then x ⟨i, H⟩ else 0 := rfl
lemma mk_of_mem (hi : i ∈ s) : (mk s x : Π i, β i) i = x ⟨i, hi⟩ := dif_pos hi
lemma mk_of_not_mem (hi : i ∉ s) : (mk s x : Π i, β i) i = 0 := dif_neg hi

theorem mk_injective (s : finset ι) : function.injective (@mk ι β _ _ s) :=
begin
  intros x y H,
  ext i,
  have h1 : (mk s x : Π i, β i) i = (mk s y : Π i, β i) i, {rw H},
  cases i with i hi,
  change i ∈ s at hi,
  dsimp only [mk_apply, subtype.coe_mk] at h1,
  simpa only [dif_pos hi] using h1
end

omit dec
/-- Given `fintype ι`, `equiv_fun_on_fintype` is the `equiv` between `Π₀ i, β i` and `Π i, β i`.
  (All dependent functions on a finite type are finitely supported.) -/
@[simps apply] def equiv_fun_on_fintype [fintype ι] : (Π₀ i, β i) ≃ (Π i, β i) :=
{ to_fun := coe_fn,
  inv_fun := λ f, ⟦⟨f, finset.univ.1, λ i, or.inl $ finset.mem_univ_val _⟩⟧,
  left_inv := λ x, coe_fn_injective rfl,
  right_inv := λ x, rfl }

@[simp] lemma equiv_fun_on_fintype_symm_coe [fintype ι] (f : Π₀ i, β i) :
  equiv_fun_on_fintype.symm f = f :=
equiv.symm_apply_apply _ _
include dec

/-- The function `single i b : Π₀ i, β i` sends `i` to `b`
and all other points to `0`. -/
def single (i : ι) (b : β i) : Π₀ i, β i :=
mk {i} $ λ j, eq.rec_on (finset.mem_singleton.1 j.prop).symm b

@[simp] lemma single_apply {i i' b} :
  (single i b : Π₀ i, β i) i' = (if h : i = i' then eq.rec_on h b else 0) :=
begin
  dsimp only [single],
  by_cases h : i = i',
  { have h1 : i' ∈ ({i} : finset ι) := finset.mem_singleton.2 h.symm,
    simp only [mk_apply, dif_pos h, dif_pos h1], refl },
  { have h1 : i' ∉ ({i} : finset ι) := finset.not_mem_singleton.2 (ne.symm h),
    simp only [mk_apply, dif_neg h, dif_neg h1] }
end

lemma single_eq_pi_single {i b} : ⇑(single i b : Π₀ i, β i) = pi.single i b :=
begin
  ext i',
  simp only [pi.single, function.update],
  split_ifs,
  { simp [h] },
  { simp [ne.symm h] }
end

@[simp] lemma single_zero (i) : (single i 0 : Π₀ i, β i) = 0 :=
quotient.sound $ λ j, if H : j ∈ ({i} : finset _)
then by dsimp only; rw [dif_pos H]; cases finset.mem_singleton.1 H; refl
else dif_neg H

@[simp] lemma single_eq_same {i b} : (single i b : Π₀ i, β i) i = b :=
by simp only [single_apply, dif_pos rfl]

lemma single_eq_of_ne {i i' b} (h : i ≠ i') : (single i b : Π₀ i, β i) i' = 0 :=
by simp only [single_apply, dif_neg h]

lemma single_injective {i} : function.injective (single i : β i → Π₀ i, β i) :=
λ x y H, congr_fun (mk_injective _ H) ⟨i, by simp⟩

/-- Like `finsupp.single_eq_single_iff`, but with a `heq` due to dependent types -/
lemma single_eq_single_iff (i j : ι) (xi : β i) (xj : β j) :
  dfinsupp.single i xi = dfinsupp.single j xj ↔ i = j ∧ xi == xj ∨ xi = 0 ∧ xj = 0 :=
begin
  split,
  { intro h,
    by_cases hij : i = j,
    { subst hij,
      exact or.inl ⟨rfl, heq_of_eq (dfinsupp.single_injective h)⟩, },
    { have h_coe : ⇑(dfinsupp.single i xi) = dfinsupp.single j xj := congr_arg coe_fn h,
      have hci := congr_fun h_coe i,
      have hcj := congr_fun h_coe j,
      rw dfinsupp.single_eq_same at hci hcj,
      rw dfinsupp.single_eq_of_ne (ne.symm hij) at hci,
      rw dfinsupp.single_eq_of_ne (hij) at hcj,
      exact or.inr ⟨hci, hcj.symm⟩, }, },
  { rintros (⟨hi, hxi⟩ | ⟨hi, hj⟩),
    { subst hi,
      rw eq_of_heq hxi, },
    { rw [hi, hj, dfinsupp.single_zero, dfinsupp.single_zero], }, },
end

@[simp] lemma single_eq_zero {i : ι} {xi : β i} : single i xi = 0 ↔ xi = 0 :=
begin
  rw [←single_zero i, single_eq_single_iff],
  simp,
end

lemma filter_single (p : ι → Prop) [decidable_pred p] (i : ι) (x : β i) :
  (single i x).filter p = if p i then single i x else 0 :=
begin
  ext j,
  have := apply_ite (λ x : Π₀ i, β i, x j) (p i) (single i x) 0,
  dsimp at this,
  rw [filter_apply, this],
  obtain rfl | hij := decidable.eq_or_ne i j,
  { refl, },
  { rw [single_eq_of_ne hij, if_t_t, if_t_t], },
end

@[simp] lemma filter_single_pos {p : ι → Prop} [decidable_pred p] (i : ι) (x : β i) (h : p i) :
  (single i x).filter p = single i x :=
by rw [filter_single, if_pos h]

@[simp] lemma filter_single_neg {p : ι → Prop} [decidable_pred p] (i : ι) (x : β i) (h : ¬p i) :
  (single i x).filter p = 0 :=
by rw [filter_single, if_neg h]

/-- Equality of sigma types is sufficient (but not necessary) to show equality of `dfinsupp`s. -/
lemma single_eq_of_sigma_eq
  {i j} {xi : β i} {xj : β j} (h : (⟨i, xi⟩ : sigma β) = ⟨j, xj⟩) :
  dfinsupp.single i xi = dfinsupp.single j xj :=
by { cases h, refl }

@[simp] lemma equiv_fun_on_fintype_single [fintype ι] (i : ι) (m : β i) :
  (@dfinsupp.equiv_fun_on_fintype ι β _ _) (dfinsupp.single i m) = pi.single i m :=
by { ext, simp [dfinsupp.single_eq_pi_single], }

@[simp] lemma equiv_fun_on_fintype_symm_single [fintype ι] (i : ι) (m : β i) :
  (@dfinsupp.equiv_fun_on_fintype ι β _ _).symm (pi.single i m) = dfinsupp.single i m :=
by { ext i', simp only [← single_eq_pi_single, equiv_fun_on_fintype_symm_coe] }

/-- Redefine `f i` to be `0`. -/
def erase (i : ι) : (Π₀ i, β i) → Π₀ i, β i :=
quotient.map
  (λ x, ⟨λ j, if j = i then 0 else x.1 j, x.2,
          λ j, (x.3 j).imp_right $ λ H, by simp only [H, if_t_t]⟩)
  (λ x y H j, if h : j = i then by simp only [if_pos h] else by simp only [if_neg h, H j])

@[simp] lemma erase_apply {i j : ι} {f : Π₀ i, β i} :
  (f.erase i) j = if j = i then 0 else f j :=
quotient.induction_on f $ λ x, rfl

@[simp] lemma erase_same {i : ι} {f : Π₀ i, β i} : (f.erase i) i = 0 :=
by simp

lemma erase_ne {i i' : ι} {f : Π₀ i, β i} (h : i' ≠ i) : (f.erase i) i' = f i' :=
by simp [h]

lemma erase_eq_sub_single {β : ι → Type*} [Π i, add_group (β i)] (f : Π₀ i, β i) (i : ι) :
  f.erase i = f - single i (f i) :=
begin
  ext j,
  rcases eq_or_ne i j with rfl|h,
  { simp },
  { simp [erase_ne h.symm, single_eq_of_ne h] }
end

@[simp] lemma erase_zero (i : ι) : erase i (0 : Π₀ i, β i) = 0 :=
ext $ λ _, if_t_t _ _

@[simp] lemma filter_ne_eq_erase (f : Π₀ i, β i) (i : ι) : f.filter (≠ i) = f.erase i :=
begin
  ext1 j,
  simp only [dfinsupp.filter_apply, dfinsupp.erase_apply, ite_not],
end

@[simp] lemma filter_ne_eq_erase' (f : Π₀ i, β i) (i : ι) : f.filter ((≠) i) = f.erase i :=
begin
  rw ←filter_ne_eq_erase f i,
  congr' with j,
  exact ne_comm,
end

lemma erase_single (j : ι) (i : ι) (x : β i) :
  (single i x).erase j = if i = j then 0 else single i x :=
by rw [←filter_ne_eq_erase, filter_single, ite_not]

@[simp] lemma erase_single_same (i : ι) (x : β i) : (single i x).erase i = 0 :=
by rw [erase_single, if_pos rfl]

@[simp] lemma erase_single_ne {i j : ι} (x : β i) (h : i ≠ j) : (single i x).erase j = single i x :=
by rw [erase_single, if_neg h]

section update

variables (f : Π₀ i, β i) (i) (b : β i) [decidable (b = 0)]

/-- Replace the value of a `Π₀ i, β i` at a given point `i : ι` by a given value `b : β i`.
If `b = 0`, this amounts to removing `i` from the support.
Otherwise, `i` is added to it.

This is the (dependent) finitely-supported version of `function.update`. -/
def update : Π₀ i, β i :=
quotient.map (λ (x : pre _ _), ⟨function.update x.to_fun i b,
  if b = 0 then x.pre_support.erase i else i ::ₘ x.pre_support,
  begin
    intro j,
    rcases eq_or_ne i j with rfl|hi,
    { split_ifs with hb,
      { simp [hb] },
      { simp } },
    { cases x.zero j with hj hj,
      { split_ifs;
        simp [multiset.mem_erase_of_ne hi.symm, hj] },
      { simp [function.update_noteq hi.symm, hj] } }
  end⟩)
  (λ x y h j,
    show function.update x.to_fun i b j = function.update y.to_fun i b j,
    by rw (funext h : x.to_fun = y.to_fun)) f

variables (j : ι)

@[simp] lemma coe_update : (f.update i b : Π (i : ι), β i) = function.update f i b :=
quotient.induction_on f (λ _, rfl)
@[simp] lemma update_self [decidable (f i = 0)] : f.update i (f i) = f :=
by { ext, simp }

@[simp] lemma update_eq_erase [decidable ((0 : β i) = 0)] : f.update i 0 = f.erase i :=
begin
  ext j,
  rcases eq_or_ne i j with rfl|hi,
  { simp },
  { simp [hi.symm] }
end

lemma update_eq_single_add_erase {β : ι → Type*} [Π i, add_zero_class (β i)] (f : Π₀ i, β i) (i : ι)
  (b : β i) [decidable (b = 0)] :
  f.update i b = single i b + f.erase i :=
begin
  ext j,
  rcases eq_or_ne i j with rfl|h,
  { simp },
  { simp [function.update_noteq h.symm, h, erase_ne, h.symm] }
end

lemma update_eq_erase_add_single {β : ι → Type*} [Π i, add_zero_class (β i)] (f : Π₀ i, β i) (i : ι)
  (b : β i) [decidable (b = 0)] :
  f.update i b = f.erase i + single i b :=
begin
  ext j,
  rcases eq_or_ne i j with rfl|h,
  { simp },
  { simp [function.update_noteq h.symm, h, erase_ne, h.symm] }
end

lemma update_eq_sub_add_single {β : ι → Type*} [Π i, add_group (β i)] (f : Π₀ i, β i) (i : ι)
  (b : β i) [decidable (b = 0)] :
  f.update i b = f - single i (f i) + single i b :=
by rw [update_eq_erase_add_single f i b, erase_eq_sub_single f i]

end update

end basic

section add_monoid

variable [Π i, add_zero_class (β i)]

@[simp] lemma single_add (i : ι) (b₁ b₂ : β i) : single i (b₁ + b₂) = single i b₁ + single i b₂ :=
ext $ assume i',
begin
  by_cases h : i = i',
  { subst h, simp only [add_apply, single_eq_same] },
  { simp only [add_apply, single_eq_of_ne h, zero_add] }
end

@[simp] lemma erase_add (i : ι) (f₁ f₂ : Π₀ i, β i) : erase i (f₁ + f₂) = erase i f₁ + erase i f₂ :=
ext $ λ _, by simp [ite_zero_add]

variables (β)

/-- `dfinsupp.single` as an `add_monoid_hom`. -/
@[simps] def single_add_hom (i : ι) : β i →+ Π₀ i, β i :=
{ to_fun := single i, map_zero' := single_zero i, map_add' := single_add i }

/-- `dfinsupp.erase` as an `add_monoid_hom`. -/
@[simps] def erase_add_hom (i : ι) : (Π₀ i, β i) →+ Π₀ i, β i :=
{ to_fun := erase i, map_zero' := erase_zero i, map_add' := erase_add i }

variables {β}

@[simp] lemma single_neg {β : ι → Type v} [Π i, add_group (β i)] (i : ι) (x : β i) :
  single i (-x) = -single i x :=
(single_add_hom β i).map_neg x

@[simp] lemma single_sub {β : ι → Type v} [Π i, add_group (β i)] (i : ι) (x y : β i) :
  single i (x - y) = single i x - single i y :=
(single_add_hom β i).map_sub x y

@[simp] lemma erase_neg {β : ι → Type v} [Π i, add_group (β i)] (i : ι) (f : Π₀ i, β i) :
  (-f).erase i = -f.erase i :=
(erase_add_hom β i).map_neg f

@[simp] lemma erase_sub {β : ι → Type v} [Π i, add_group (β i)] (i : ι) (f g : Π₀ i, β i) :
  (f - g).erase i = f.erase i - g.erase i :=
(erase_add_hom β i).map_sub f g

lemma single_add_erase (i : ι) (f : Π₀ i, β i) : single i (f i) + f.erase i = f :=
ext $ λ i',
if h : i = i'
then by subst h; simp only [add_apply, single_apply, erase_apply, dif_pos rfl, if_pos, add_zero]
else by simp only [add_apply, single_apply, erase_apply, dif_neg h, if_neg (ne.symm h), zero_add]

lemma erase_add_single (i : ι) (f : Π₀ i, β i) : f.erase i + single i (f i) = f :=
ext $ λ i',
if h : i = i'
then by subst h; simp only [add_apply, single_apply, erase_apply, dif_pos rfl, if_pos, zero_add]
else by simp only [add_apply, single_apply, erase_apply, dif_neg h, if_neg (ne.symm h), add_zero]

protected theorem induction {p : (Π₀ i, β i) → Prop} (f : Π₀ i, β i)
  (h0 : p 0) (ha : ∀i b (f : Π₀ i, β i), f i = 0 → b ≠ 0 → p f → p (single i b + f)) :
  p f :=
begin
  refine quotient.induction_on f (λ x, _),
  cases x with f s H, revert f H,
  apply multiset.induction_on s,
  { intros f H, convert h0, ext i, exact (H i).resolve_left id },
  intros i s ih f H,
  have H2 : p (erase i ⟦{to_fun := f, pre_support := i ::ₘ s, zero := H}⟧),
  { dsimp only [erase, quotient.map_mk],
    have H2 : ∀ j, j ∈ s ∨ ite (j = i) 0 (f j) = 0,
    { intro j, cases H j with H2 H2,
      { cases multiset.mem_cons.1 H2 with H3 H3,
        { right, exact if_pos H3 },
        { left, exact H3 } },
      right, split_ifs; [refl, exact H2] },
    have H3 : (⟦{to_fun := λ (j : ι), ite (j = i) 0 (f j),
         pre_support := i ::ₘ s, zero := _}⟧ : Π₀ i, β i)
      = ⟦{to_fun := λ (j : ι), ite (j = i) 0 (f j), pre_support := s, zero := H2}⟧ :=
      quotient.sound (λ i, rfl),
    rw H3, apply ih },
  have H3 : single i _ + _ = (⟦{to_fun := f, pre_support := i ::ₘ s, zero := H}⟧ : Π₀ i, β i) :=
    single_add_erase _ _,
  rw ← H3,
  change p (single i (f i) + _),
  cases classical.em (f i = 0) with h h,
  { rw [h, single_zero, zero_add], exact H2 },
  refine ha _ _ _ _ h H2,
  rw erase_same
end

lemma induction₂ {p : (Π₀ i, β i) → Prop} (f : Π₀ i, β i)
  (h0 : p 0) (ha : ∀i b (f : Π₀ i, β i), f i = 0 → b ≠ 0 → p f → p (f + single i b)) :
  p f :=
dfinsupp.induction f h0 $ λ i b f h1 h2 h3,
have h4 : f + single i b = single i b + f,
{ ext j, by_cases H : i = j,
  { subst H, simp [h1] },
  { simp [H] } },
eq.rec_on h4 $ ha i b f h1 h2 h3

@[simp] lemma add_closure_Union_range_single :
  add_submonoid.closure (⋃ i : ι, set.range (single i : β i → (Π₀ i, β i))) = ⊤ :=
top_unique $ λ x hx, (begin
  apply dfinsupp.induction x,
  exact add_submonoid.zero_mem _,
  exact λ a b f ha hb hf, add_submonoid.add_mem _
    (add_submonoid.subset_closure $ set.mem_Union.2 ⟨a, set.mem_range_self _⟩) hf
end)

/-- If two additive homomorphisms from `Π₀ i, β i` are equal on each `single a b`, then
they are equal. -/
lemma add_hom_ext {γ : Type w} [add_zero_class γ] ⦃f g : (Π₀ i, β i) →+ γ⦄
  (H : ∀ (i : ι) (y : β i), f (single i y) = g (single i y)) :
  f = g :=
begin
  refine add_monoid_hom.eq_of_eq_on_mdense add_closure_Union_range_single (λ f hf, _),
  simp only [set.mem_Union, set.mem_range] at hf,
  rcases hf with ⟨x, y, rfl⟩,
  apply H
end

/-- If two additive homomorphisms from `Π₀ i, β i` are equal on each `single a b`, then
they are equal.

See note [partially-applied ext lemmas]. -/
@[ext] lemma add_hom_ext' {γ : Type w} [add_zero_class γ] ⦃f g : (Π₀ i, β i) →+ γ⦄
  (H : ∀ x, f.comp (single_add_hom β x) = g.comp (single_add_hom β x)) :
  f = g :=
add_hom_ext $ λ x, add_monoid_hom.congr_fun (H x)

end add_monoid

@[simp] lemma mk_add [Π i, add_zero_class (β i)] {s : finset ι} {x y : Π i : (↑s : set ι), β i} :
  mk s (x + y) = mk s x + mk s y :=
ext $ λ i, by simp only [add_apply, mk_apply]; split_ifs; [refl, rw zero_add]

@[simp] lemma mk_zero [Π i, has_zero (β i)] {s : finset ι} :
  mk s (0 : Π i : (↑s : set ι), β i.1) = 0 :=
ext $ λ i, by simp only [mk_apply]; split_ifs; refl

@[simp] lemma mk_neg [Π i, add_group (β i)] {s : finset ι} {x : Π i : (↑s : set ι), β i.1} :
  mk s (-x) = -mk s x :=
ext $ λ i, by simp only [neg_apply, mk_apply]; split_ifs; [refl, rw neg_zero]

@[simp] lemma mk_sub [Π i, add_group (β i)] {s : finset ι} {x y : Π i : (↑s : set ι), β i.1} :
  mk s (x - y) = mk s x - mk s y :=
ext $ λ i, by simp only [sub_apply, mk_apply]; split_ifs; [refl, rw sub_zero]

/-- If `s` is a subset of `ι` then `mk_add_group_hom s` is the canonical additive
group homomorphism from $\prod_{i\in s}\beta_i$ to $\prod_{\mathtt{i : \iota}}\beta_i.$-/
def mk_add_group_hom [Π i, add_group (β i)] (s : finset ι) :
  (Π (i : (s : set ι)), β ↑i) →+ (Π₀ (i : ι), β i) :=
{ to_fun := mk s,
  map_zero' := mk_zero,
  map_add' := λ _ _, mk_add }

section
variables [monoid γ] [Π i, add_monoid (β i)] [Π i, distrib_mul_action γ (β i)]

@[simp] lemma mk_smul {s : finset ι} (c : γ) (x : Π i : (↑s : set ι), β (i : ι)) :
  mk s (c • x) = c • mk s x :=
ext $ λ i, by simp only [smul_apply, mk_apply]; split_ifs; [refl, rw smul_zero]

@[simp] lemma single_smul {i : ι} (c : γ) (x : β i) :
  single i (c • x) = c • single i x :=
ext $ λ i, by simp only [smul_apply, single_apply]; split_ifs; [cases h, rw smul_zero]; refl

end

section support_basic

variables [Π i, has_zero (β i)] [Π i (x : β i), decidable (x ≠ 0)]

/-- Set `{i | f x ≠ 0}` as a `finset`. -/
def support (f : Π₀ i, β i) : finset ι :=
quotient.lift_on f (λ x, x.2.to_finset.filter $ λ i, x.1 i ≠ 0) $
begin
  intros x y Hxy,
  ext i, split,
  { intro H,
    rcases finset.mem_filter.1 H with ⟨h1, h2⟩,
    rw Hxy i at h2,
    exact finset.mem_filter.2 ⟨multiset.mem_to_finset.2 $ (y.3 i).resolve_right h2, h2⟩ },
  { intro H,
    rcases finset.mem_filter.1 H with ⟨h1, h2⟩,
    rw ← Hxy i at h2,
    exact finset.mem_filter.2 ⟨multiset.mem_to_finset.2 $ (x.3 i).resolve_right h2, h2⟩ },
end

@[simp] theorem support_mk_subset {s : finset ι} {x : Π i : (↑s : set ι), β i.1} :
  (mk s x).support ⊆ s :=
λ i H, multiset.mem_to_finset.1 (finset.mem_filter.1 H).1

@[simp] theorem mem_support_to_fun (f : Π₀ i, β i) (i) : i ∈ f.support ↔ f i ≠ 0 :=
begin
  refine quotient.induction_on f (λ x, _),
  dsimp only [support, quotient.lift_on_mk],
  rw [finset.mem_filter, multiset.mem_to_finset],
  exact and_iff_right_of_imp (x.3 i).resolve_right
end

theorem eq_mk_support (f : Π₀ i, β i) : f = mk f.support (λ i, f i) :=
begin
  change f = mk f.support (λ i, f i.1),
  ext i,
  by_cases h : f i ≠ 0; [skip, rw [not_not] at h];
    simp [h]
end

@[simp] lemma support_zero : (0 : Π₀ i, β i).support = ∅ := rfl

lemma mem_support_iff {f : Π₀ i, β i} {i : ι} : i ∈ f.support ↔ f i ≠ 0 := f.mem_support_to_fun _

lemma not_mem_support_iff {f : Π₀ i, β i} {i : ι} : i ∉ f.support ↔ f i = 0 :=
not_iff_comm.1 mem_support_iff.symm

@[simp] lemma support_eq_empty {f : Π₀ i, β i} : f.support = ∅ ↔ f = 0 :=
⟨λ H, ext $ by simpa [finset.ext_iff] using H, by simp {contextual:=tt}⟩

instance decidable_zero : decidable_pred (eq (0 : Π₀ i, β i)) :=
λ f, decidable_of_iff _ $ support_eq_empty.trans eq_comm

lemma support_subset_iff {s : set ι} {f : Π₀ i, β i} :
  ↑f.support ⊆ s ↔ (∀i∉s, f i = 0) :=
by simp [set.subset_def];
   exact forall_congr (assume i, not_imp_comm)

lemma support_single_ne_zero {i : ι} {b : β i} (hb : b ≠ 0) : (single i b).support = {i} :=
begin
  ext j, by_cases h : i = j,
  { subst h, simp [hb] },
  simp [ne.symm h, h]
end

lemma support_single_subset {i : ι} {b : β i} : (single i b).support ⊆ {i} :=
support_mk_subset

section map_range_and_zip_with

variables [Π i, has_zero (β₁ i)] [Π i, has_zero (β₂ i)]

lemma map_range_def [Π i (x : β₁ i), decidable (x ≠ 0)]
  {f : Π i, β₁ i → β₂ i} {hf : ∀ i, f i 0 = 0} {g : Π₀ i, β₁ i} :
  map_range f hf g = mk g.support (λ i, f i.1 (g i.1)) :=
begin
  ext i,
  by_cases h : g i ≠ 0; simp at h; simp [h, hf]
end

@[simp] lemma map_range_single {f : Π i, β₁ i → β₂ i} {hf : ∀ i, f i 0 = 0} {i : ι} {b : β₁ i} :
  map_range f hf (single i b) = single i (f i b) :=
dfinsupp.ext $ λ i', by by_cases i = i'; [{subst i', simp}, simp [h, hf]]

variables [Π i (x : β₁ i), decidable (x ≠ 0)] [Π i (x : β₂ i), decidable (x ≠ 0)]

lemma support_map_range {f : Π i, β₁ i → β₂ i} {hf : ∀ i, f i 0 = 0} {g : Π₀ i, β₁ i} :
  (map_range f hf g).support ⊆ g.support :=
by simp [map_range_def]

lemma zip_with_def {ι : Type u} {β : ι → Type v} {β₁ : ι → Type v₁} {β₂ : ι → Type v₂}
  [dec : decidable_eq ι] [Π (i : ι), has_zero (β i)] [Π (i : ι), has_zero (β₁ i)]
  [Π (i : ι), has_zero (β₂ i)] [Π (i : ι) (x : β₁ i), decidable (x ≠ 0)]
  [Π (i : ι) (x : β₂ i), decidable (x ≠ 0)]
  {f : Π i, β₁ i → β₂ i → β i} {hf : ∀ i, f i 0 0 = 0}
  {g₁ : Π₀ i, β₁ i} {g₂ : Π₀ i, β₂ i} :
  zip_with f hf g₁ g₂ = mk (g₁.support ∪ g₂.support) (λ i, f i.1 (g₁ i.1) (g₂ i.1)) :=
begin
  ext i,
  by_cases h1 : g₁ i ≠ 0; by_cases h2 : g₂ i ≠ 0;
    simp only [not_not, ne.def] at h1 h2; simp [h1, h2, hf]
end

lemma support_zip_with {f : Π i, β₁ i → β₂ i → β i} {hf : ∀ i, f i 0 0 = 0}
  {g₁ : Π₀ i, β₁ i} {g₂ : Π₀ i, β₂ i} :
  (zip_with f hf g₁ g₂).support ⊆ g₁.support ∪ g₂.support :=
by simp [zip_with_def]

end map_range_and_zip_with

lemma erase_def (i : ι) (f : Π₀ i, β i) :
  f.erase i = mk (f.support.erase i) (λ j, f j.1) :=
by { ext j, by_cases h1 : j = i; by_cases h2 : f j ≠ 0; simp at h2; simp [h1, h2] }

@[simp] lemma support_erase (i : ι) (f : Π₀ i, β i) :
  (f.erase i).support = f.support.erase i :=
by { ext j, by_cases h1 : j = i, simp [h1], by_cases h2 : f j ≠ 0; simp at h2; simp [h1, h2] }

lemma support_update_ne_zero (f : Π₀ i, β i) (i : ι) {b : β i} [decidable (b = 0)] (h : b ≠ 0) :
  support (f.update i b) = insert i f.support :=
begin
  ext j,
  rcases eq_or_ne i j with rfl|hi,
  { simp [h] },
  { simp [hi.symm] }
end

lemma support_update (f : Π₀ i, β i) (i : ι) (b : β i) [decidable (b = 0)] :
  support (f.update i b) = if b = 0 then support (f.erase i) else insert i f.support :=
begin
  ext j,
  split_ifs with hb,
  { substI hb, simp [update_eq_erase, support_erase] },
  { rw [support_update_ne_zero f _ hb] }
end

section filter_and_subtype_domain

variables {p : ι → Prop} [decidable_pred p]

lemma filter_def (f : Π₀ i, β i) :
  f.filter p = mk (f.support.filter p) (λ i, f i.1) :=
by ext i; by_cases h1 : p i; by_cases h2 : f i ≠ 0;
 simp at h2; simp [h1, h2]

@[simp] lemma support_filter (f : Π₀ i, β i) :
  (f.filter p).support = f.support.filter p :=
by ext i; by_cases h : p i; simp [h]

lemma subtype_domain_def (f : Π₀ i, β i) :
  f.subtype_domain p = mk (f.support.subtype p) (λ i, f i) :=
by ext i; by_cases h2 : f i ≠ 0; try {simp at h2}; dsimp; simp [h2]

@[simp] lemma support_subtype_domain {f : Π₀ i, β i} :
  (subtype_domain p f).support = f.support.subtype p :=
by { ext i, simp, }

end filter_and_subtype_domain

end support_basic

lemma support_add [Π i, add_zero_class (β i)] [Π i (x : β i), decidable (x ≠ 0)]
  {g₁ g₂ : Π₀ i, β i} :
  (g₁ + g₂).support ⊆ g₁.support ∪ g₂.support :=
support_zip_with

@[simp] lemma support_neg [Π i, add_group (β i)] [Π i (x : β i), decidable (x ≠ 0)]
  {f : Π₀ i, β i} :
  support (-f) = support f :=
by ext i; simp

lemma support_smul {γ : Type w} [semiring γ] [Π i, add_comm_monoid (β i)] [Π i, module γ (β i)]
  [Π ( i : ι) (x : β i), decidable (x ≠ 0)]
  (b : γ) (v : Π₀ i, β i) : (b • v).support ⊆ v.support :=
support_map_range

instance [Π i, has_zero (β i)] [Π i, decidable_eq (β i)] : decidable_eq (Π₀ i, β i) :=
assume f g, decidable_of_iff (f.support = g.support ∧ (∀i∈f.support, f i = g i))
  ⟨assume ⟨h₁, h₂⟩, ext $ assume i,
      if h : i ∈ f.support then h₂ i h else
        have hf : f i = 0, by rwa [mem_support_iff, not_not] at h,
        have hg : g i = 0, by rwa [h₁, mem_support_iff, not_not] at h,
        by rw [hf, hg],
    by intro h; subst h; simp⟩

section prod_and_sum

/-- `prod f g` is the product of `g i (f i)` over the support of `f`. -/
@[to_additive "`sum f g` is the sum of `g i (f i)` over the support of `f`."]
def prod [Π i, has_zero (β i)] [Π i (x : β i), decidable (x ≠ 0)] [comm_monoid γ]
  (f : Π₀ i, β i) (g : Π i, β i → γ) : γ :=
∏ i in f.support, g i (f i)

@[to_additive]
lemma prod_map_range_index {β₁ : ι → Type v₁} {β₂ : ι → Type v₂}
  [Π i, has_zero (β₁ i)] [Π i, has_zero (β₂ i)]
  [Π i (x : β₁ i), decidable (x ≠ 0)] [Π i (x : β₂ i), decidable (x ≠ 0)] [comm_monoid γ]
  {f : Π i, β₁ i → β₂ i} {hf : ∀ i, f i 0 = 0} {g : Π₀ i, β₁ i} {h : Π i, β₂ i → γ}
  (h0 : ∀i, h i 0 = 1) :
  (map_range f hf g).prod h = g.prod (λi b, h i (f i b)) :=
begin
  rw [map_range_def],
  refine (finset.prod_subset support_mk_subset _).trans _,
  { intros i h1 h2,
    dsimp, simp [h1] at h2, dsimp at h2,
    simp [h1, h2, h0] },
  { refine finset.prod_congr rfl _,
    intros i h1,
    simp [h1] }
end

@[to_additive]
lemma prod_zero_index [Π i, add_comm_monoid (β i)] [Π i (x : β i), decidable (x ≠ 0)]
  [comm_monoid γ] {h : Π i, β i → γ} : (0 : Π₀ i, β i).prod h = 1 :=
rfl

@[to_additive]
lemma prod_single_index [Π i, has_zero (β i)] [Π i (x : β i), decidable (x ≠ 0)] [comm_monoid γ]
  {i : ι} {b : β i} {h : Π i, β i → γ} (h_zero : h i 0 = 1) :
  (single i b).prod h = h i b :=
begin
  by_cases h : b ≠ 0,
  { simp [dfinsupp.prod, support_single_ne_zero h] },
  { rw [not_not] at h, simp [h, prod_zero_index, h_zero], refl }
end

@[to_additive]
lemma prod_neg_index [Π i, add_group (β i)] [Π i (x : β i), decidable (x ≠ 0)] [comm_monoid γ]
  {g : Π₀ i, β i} {h : Π i, β i → γ} (h0 : ∀i, h i 0 = 1) :
  (-g).prod h = g.prod (λi b, h i (- b)) :=
prod_map_range_index h0

omit dec
@[to_additive]
lemma prod_comm {ι₁ ι₂ : Sort*} {β₁ : ι₁ → Type*} {β₂ : ι₂ → Type*}
  [decidable_eq ι₁] [decidable_eq ι₂] [Π i, has_zero (β₁ i)] [Π i, has_zero (β₂ i)]
  [Π i (x : β₁ i), decidable (x ≠ 0)] [Π i (x : β₂ i), decidable (x ≠ 0)] [comm_monoid γ]
  (f₁ : Π₀ i, β₁ i) (f₂ : Π₀ i, β₂ i) (h : Π i, β₁ i → Π i, β₂ i → γ) :
  f₁.prod (λ i₁ x₁, f₂.prod $ λ i₂ x₂, h i₁ x₁ i₂ x₂) =
  f₂.prod (λ i₂ x₂, f₁.prod $ λ i₁ x₁, h i₁ x₁ i₂ x₂) := finset.prod_comm

@[simp] lemma sum_apply {ι₁ : Type u₁} [decidable_eq ι₁] {β₁ : ι₁ → Type v₁}
  [Π i₁, has_zero (β₁ i₁)] [Π i (x : β₁ i), decidable (x ≠ 0)]
  [Π i, add_comm_monoid (β i)]
  {f : Π₀ i₁, β₁ i₁} {g : Π i₁, β₁ i₁ → Π₀ i, β i} {i₂ : ι} :
  (f.sum g) i₂ = f.sum (λi₁ b, g i₁ b i₂) :=
f.support.map_sum (eval_add_monoid_hom i₂ : (Π₀ i, β i) →+ β i₂) (λ i, g i (f i))

include dec

lemma support_sum {ι₁ : Type u₁} [decidable_eq ι₁] {β₁ : ι₁ → Type v₁}
  [Π i₁, has_zero (β₁ i₁)] [Π i (x : β₁ i), decidable (x ≠ 0)]
  [Π i, add_comm_monoid (β i)] [Π i (x : β i), decidable (x ≠ 0)]
  {f : Π₀ i₁, β₁ i₁} {g : Π i₁, β₁ i₁ → Π₀ i, β i} :
  (f.sum g).support ⊆ f.support.bUnion (λi, (g i (f i)).support) :=
have ∀i₁ : ι, f.sum (λ (i : ι₁) (b : β₁ i), (g i b) i₁) ≠ 0 →
    (∃ (i : ι₁), f i ≠ 0 ∧ ¬ (g i (f i)) i₁ = 0),
  from assume i₁ h,
  let ⟨i, hi, ne⟩ := finset.exists_ne_zero_of_sum_ne_zero h in
  ⟨i, mem_support_iff.1 hi, ne⟩,
by simpa [finset.subset_iff, mem_support_iff, finset.mem_bUnion, sum_apply] using this

@[simp, to_additive] lemma prod_one [Π i, add_comm_monoid (β i)] [Π i (x : β i), decidable (x ≠ 0)]
  [comm_monoid γ] {f : Π₀ i, β i} :
  f.prod (λi b, (1 : γ)) = 1 :=
finset.prod_const_one

@[simp, to_additive] lemma prod_mul [Π i, add_comm_monoid (β i)] [Π i (x : β i), decidable (x ≠ 0)]
  [comm_monoid γ] {f : Π₀ i, β i} {h₁ h₂ : Π i, β i → γ} :
  f.prod (λi b, h₁ i b * h₂ i b) = f.prod h₁ * f.prod h₂ :=
finset.prod_mul_distrib

@[simp, to_additive] lemma prod_inv [Π i, add_comm_monoid (β i)] [Π i (x : β i), decidable (x ≠ 0)]
  [comm_group γ] {f : Π₀ i, β i} {h : Π i, β i → γ} :
  f.prod (λi b, (h i b)⁻¹) = (f.prod h)⁻¹ :=
(f.support.map_prod (comm_group.inv_monoid_hom : γ →* γ) (λ i, h i (f i))).symm

@[to_additive] lemma prod_eq_one [Π i, has_zero (β i)] [Π i (x : β i), decidable (x ≠ 0)]
  [comm_monoid γ] {f : Π₀ i, β i} {h : Π i, β i → γ} (hyp : ∀ i, h i (f i) = 1) :
  f.prod h = 1 := finset.prod_eq_one $ λ i hi, hyp i

lemma smul_sum {α : Type*} [monoid α] [Π i, has_zero (β i)] [Π i (x : β i), decidable (x ≠ 0)]
  [add_comm_monoid γ] [distrib_mul_action α γ] {f : Π₀ i, β i} {h : Π i, β i → γ} {c : α} :
  c • f.sum h = f.sum (λ a b, c • h a b) := finset.smul_sum

@[to_additive]
lemma prod_add_index [Π i, add_comm_monoid (β i)] [Π i (x : β i), decidable (x ≠ 0)]
  [comm_monoid γ] {f g : Π₀ i, β i}
  {h : Π i, β i → γ} (h_zero : ∀i, h i 0 = 1) (h_add : ∀i b₁ b₂, h i (b₁ + b₂) = h i b₁ * h i b₂) :
  (f + g).prod h = f.prod h * g.prod h :=
have f_eq : ∏ i in f.support ∪ g.support, h i (f i) = f.prod h,
  from (finset.prod_subset (finset.subset_union_left _ _) $
    by simp [mem_support_iff, h_zero] {contextual := tt}).symm,
have g_eq : ∏ i in f.support ∪ g.support, h i (g i) = g.prod h,
  from (finset.prod_subset (finset.subset_union_right _ _) $
    by simp [mem_support_iff, h_zero] {contextual := tt}).symm,
calc ∏ i in (f + g).support, h i ((f + g) i) =
      ∏ i in f.support ∪ g.support, h i ((f + g) i) :
    finset.prod_subset support_add $
      by simp [mem_support_iff, h_zero] {contextual := tt}
  ... = (∏ i in f.support ∪ g.support, h i (f i)) *
      (∏ i in f.support ∪ g.support, h i (g i)) :
    by simp [h_add, finset.prod_mul_distrib]
  ... = _ : by rw [f_eq, g_eq]

@[to_additive]
lemma _root_.submonoid.dfinsupp_prod_mem [Π i, has_zero (β i)] [Π i (x : β i), decidable (x ≠ 0)]
  [comm_monoid γ] (S : submonoid γ)
  (f : Π₀ i, β i) (g : Π i, β i → γ) (h : ∀ c, f c ≠ 0 → g c (f c) ∈ S) : f.prod g ∈ S :=
S.prod_mem $ λ i hi, h _ $ mem_support_iff.1 hi

@[simp, to_additive] lemma prod_eq_prod_fintype [fintype ι] [Π i, has_zero (β i)]
  [Π (i : ι) (x : β i), decidable (x ≠ 0)] [comm_monoid γ] (v : Π₀ i, β i) {f : Π i, β i → γ}
  (hf : ∀ i, f i 0 = 1) :
  v.prod f = ∏ i, f i (dfinsupp.equiv_fun_on_fintype v i) :=
begin
  suffices : ∏ i in v.support, f i (v i) = ∏ i, f i (v i),
  { simp [dfinsupp.prod, this] },
  apply finset.prod_subset v.support.subset_univ,
  intros i hi' hi,
  rw [mem_support_iff, not_not] at hi,
  rw [hi, hf],
end

/--
When summing over an `add_monoid_hom`, the decidability assumption is not needed, and the result is
also an `add_monoid_hom`.
-/
def sum_add_hom [Π i, add_zero_class (β i)] [add_comm_monoid γ] (φ : Π i, β i →+ γ) :
  (Π₀ i, β i) →+ γ :=
{ to_fun := (λ f,
    quotient.lift_on f (λ x, ∑ i in x.2.to_finset, φ i (x.1 i)) $ λ x y H,
    begin
      have H1 : x.2.to_finset ∩ y.2.to_finset ⊆ x.2.to_finset, from finset.inter_subset_left _ _,
      have H2 : x.2.to_finset ∩ y.2.to_finset ⊆ y.2.to_finset, from finset.inter_subset_right _ _,
      refine (finset.sum_subset H1 _).symm.trans
          ((finset.sum_congr rfl _).trans (finset.sum_subset H2 _)),
      { intros i H1 H2, rw finset.mem_inter at H2, rw H i,
        simp only [multiset.mem_to_finset] at H1 H2,
        rw [(y.3 i).resolve_left (mt (and.intro H1) H2), add_monoid_hom.map_zero] },
      { intros i H1, rw H i },
      { intros i H1 H2, rw finset.mem_inter at H2, rw ← H i,
        simp only [multiset.mem_to_finset] at H1 H2,
        rw [(x.3 i).resolve_left (mt (λ H3, and.intro H3 H1) H2), add_monoid_hom.map_zero] }
    end),
  map_add' := assume f g,
  begin
    refine quotient.induction_on f (λ x, _),
    refine quotient.induction_on g (λ y, _),
    change ∑ i in _, _ = (∑ i in _, _) + (∑ i in _, _),
    simp only, conv { to_lhs, congr, skip, funext, rw add_monoid_hom.map_add },
    simp only [finset.sum_add_distrib],
    congr' 1,
    { refine (finset.sum_subset _ _).symm,
      { intro i, simp only [multiset.mem_to_finset, multiset.mem_add], exact or.inl },
      { intros i H1 H2, simp only [multiset.mem_to_finset, multiset.mem_add] at H2,
        rw [(x.3 i).resolve_left H2, add_monoid_hom.map_zero] } },
    { refine (finset.sum_subset _ _).symm,
      { intro i, simp only [multiset.mem_to_finset, multiset.mem_add], exact or.inr },
      { intros i H1 H2, simp only [multiset.mem_to_finset, multiset.mem_add] at H2,
        rw [(y.3 i).resolve_left H2, add_monoid_hom.map_zero] } }
  end,
  map_zero' := rfl }

@[simp] lemma sum_add_hom_single [Π i, add_zero_class (β i)] [add_comm_monoid γ]
  (φ : Π i, β i →+ γ) (i) (x : β i) : sum_add_hom φ (single i x) = φ i x :=
(add_zero _).trans $ congr_arg (φ i) $ show (if H : i ∈ ({i} : finset _) then x else 0) = x,
from dif_pos $ finset.mem_singleton_self i

@[simp] lemma sum_add_hom_comp_single [Π i, add_zero_class (β i)] [add_comm_monoid γ]
  (f : Π i, β i →+ γ) (i : ι) :
  (sum_add_hom f).comp (single_add_hom β i) = f i :=
add_monoid_hom.ext $ λ x, sum_add_hom_single f i x

/-- While we didn't need decidable instances to define it, we do to reduce it to a sum -/
lemma sum_add_hom_apply [Π i, add_zero_class (β i)] [Π i (x : β i), decidable (x ≠ 0)]
  [add_comm_monoid γ] (φ : Π i, β i →+ γ) (f : Π₀ i, β i) :
  sum_add_hom φ f = f.sum (λ x, φ x) :=
begin
  refine quotient.induction_on f (λ x, _),
  change ∑ i in _, _ = (∑ i in finset.filter _ _, _),
  rw [finset.sum_filter, finset.sum_congr rfl],
  intros i _,
  dsimp only,
  split_ifs,
  refl,
  rw [(not_not.mp h), add_monoid_hom.map_zero],
end

lemma _root_.add_submonoid.dfinsupp_sum_add_hom_mem [Π i, add_zero_class (β i)] [add_comm_monoid γ]
  (S : add_submonoid γ) (f : Π₀ i, β i) (g : Π i, β i →+ γ) (h : ∀ c, f c ≠ 0 → g c (f c) ∈ S) :
  dfinsupp.sum_add_hom g f ∈ S :=
begin
  classical,
  rw dfinsupp.sum_add_hom_apply,
  convert S.dfinsupp_sum_mem _ _ _,
  exact h
end

/-- The supremum of a family of commutative additive submonoids is equal to the range of
`dfinsupp.sum_add_hom`; that is, every element in the `supr` can be produced from taking a finite
number of non-zero elements of `S i`, coercing them to `γ`, and summing them. -/
lemma _root_.add_submonoid.supr_eq_mrange_dfinsupp_sum_add_hom [add_comm_monoid γ]
  (S : ι → add_submonoid γ) : supr S = (dfinsupp.sum_add_hom (λ i, (S i).subtype)).mrange :=
begin
  apply le_antisymm,
  { apply supr_le _,
    intros i y hy,
    exact ⟨dfinsupp.single i ⟨y, hy⟩, dfinsupp.sum_add_hom_single _ _ _⟩, },
  { rintros x ⟨v, rfl⟩,
    exact add_submonoid.dfinsupp_sum_add_hom_mem _ v _ (λ i _, (le_supr S i : S i ≤ _) (v i).prop) }
end

/-- The bounded supremum of a family of commutative additive submonoids is equal to the range of
`dfinsupp.sum_add_hom` composed with `dfinsupp.filter_add_monoid_hom`; that is, every element in the
bounded `supr` can be produced from taking a finite number of non-zero elements from the `S i` that
satisfy `p i`, coercing them to `γ`, and summing them. -/
lemma _root_.add_submonoid.bsupr_eq_mrange_dfinsupp_sum_add_hom (p : ι → Prop)
  [decidable_pred p] [add_comm_monoid γ] (S : ι → add_submonoid γ) :
  (⨆ i (h : p i), S i) =
    ((sum_add_hom (λ i, (S i).subtype)).comp (filter_add_monoid_hom _ p)).mrange :=
begin
  apply le_antisymm,
  { apply bsupr_le _,
    intros i hi y hy,
    refine ⟨dfinsupp.single i ⟨y, hy⟩, _⟩,
    rw [add_monoid_hom.comp_apply, filter_add_monoid_hom_apply, filter_single_pos _ _ hi],
    exact sum_add_hom_single _ _ _, },
  { rintros x ⟨v, rfl⟩,
    refine add_submonoid.dfinsupp_sum_add_hom_mem _ _ _ (λ i hi, _),
    refine add_submonoid.mem_supr_of_mem i _,
    by_cases hp : p i,
    { simp [hp], },
    { simp [hp] }, }
end

lemma _root_.add_submonoid.mem_supr_iff_exists_dfinsupp [add_comm_monoid γ]
  (S : ι → add_submonoid γ) (x : γ) :
  x ∈ supr S ↔ ∃ f : Π₀ i, S i, dfinsupp.sum_add_hom (λ i, (S i).subtype) f = x :=
set_like.ext_iff.mp (add_submonoid.supr_eq_mrange_dfinsupp_sum_add_hom S) x

/-- A variant of `add_submonoid.mem_supr_iff_exists_dfinsupp` with the RHS fully unfolded. -/
lemma _root_.add_submonoid.mem_supr_iff_exists_dfinsupp' [add_comm_monoid γ]
  (S : ι → add_submonoid γ) [Π i (x : S i), decidable (x ≠ 0)] (x : γ) :
  x ∈ supr S ↔ ∃ f : Π₀ i, S i, f.sum (λ i xi, ↑xi) = x :=
begin
  rw add_submonoid.mem_supr_iff_exists_dfinsupp,
  simp_rw sum_add_hom_apply,
  congr',
end

lemma _root_.add_submonoid.mem_bsupr_iff_exists_dfinsupp (p : ι → Prop)
  [decidable_pred p] [add_comm_monoid γ] (S : ι → add_submonoid γ) (x : γ) :
  x ∈ (⨆ i (h : p i), S i) ↔
    ∃ f : Π₀ i, S i, dfinsupp.sum_add_hom (λ i, (S i).subtype) (f.filter p) = x :=
set_like.ext_iff.mp (add_submonoid.bsupr_eq_mrange_dfinsupp_sum_add_hom p S) x

omit dec
lemma sum_add_hom_comm {ι₁ ι₂ : Sort*} {β₁ : ι₁ → Type*} {β₂ : ι₂ → Type*} {γ : Type*}
  [decidable_eq ι₁] [decidable_eq ι₂] [Π i, add_zero_class (β₁ i)] [Π i, add_zero_class (β₂ i)]
  [add_comm_monoid γ]
  (f₁ : Π₀ i, β₁ i) (f₂ : Π₀ i, β₂ i) (h : Π i j, β₁ i →+ β₂ j →+ γ) :
  sum_add_hom (λ i₂, sum_add_hom (λ i₁, h i₁ i₂) f₁) f₂ =
  sum_add_hom (λ i₁, sum_add_hom (λ i₂, (h i₁ i₂).flip) f₂) f₁ :=
begin
  refine quotient.induction_on₂ f₁ f₂ (λ x₁ x₂, _),
  simp only [sum_add_hom, add_monoid_hom.finset_sum_apply, quotient.lift_on_mk,
    add_monoid_hom.coe_mk, add_monoid_hom.flip_apply],
  exact finset.sum_comm,
end

include dec
/-- The `dfinsupp` version of `finsupp.lift_add_hom`,-/
@[simps apply symm_apply]
def lift_add_hom [Π i, add_zero_class (β i)] [add_comm_monoid γ] :
  (Π i, β i →+ γ) ≃+ ((Π₀ i, β i) →+ γ) :=
{ to_fun := sum_add_hom,
  inv_fun := λ F i, F.comp (single_add_hom β i),
  left_inv := λ x, by { ext, simp },
  right_inv := λ ψ, by { ext, simp },
  map_add' := λ F G, by { ext, simp } }

/-- The `dfinsupp` version of `finsupp.lift_add_hom_single_add_hom`,-/
@[simp] lemma lift_add_hom_single_add_hom [Π i, add_comm_monoid (β i)] :
  lift_add_hom (single_add_hom β) = add_monoid_hom.id (Π₀ i, β i) :=
lift_add_hom.to_equiv.apply_eq_iff_eq_symm_apply.2 rfl

/-- The `dfinsupp` version of `finsupp.lift_add_hom_apply_single`,-/
lemma lift_add_hom_apply_single [Π i, add_zero_class (β i)] [add_comm_monoid γ]
  (f : Π i, β i →+ γ) (i : ι) (x : β i) :
  lift_add_hom f (single i x) = f i x :=
by simp

/-- The `dfinsupp` version of `finsupp.lift_add_hom_comp_single`,-/
lemma lift_add_hom_comp_single [Π i, add_zero_class (β i)] [add_comm_monoid γ]
  (f : Π i, β i →+ γ) (i : ι) :
  (lift_add_hom f).comp (single_add_hom β i) = f i :=
by simp

/-- The `dfinsupp` version of `finsupp.comp_lift_add_hom`,-/
lemma comp_lift_add_hom {δ : Type*} [Π i, add_zero_class (β i)] [add_comm_monoid γ]
  [add_comm_monoid δ] (g : γ →+ δ) (f : Π i, β i →+ γ) :
  g.comp (lift_add_hom f) = lift_add_hom (λ a, g.comp (f a)) :=
lift_add_hom.symm_apply_eq.1 $ funext $ λ a,
  by rw [lift_add_hom_symm_apply, add_monoid_hom.comp_assoc, lift_add_hom_comp_single]

@[simp]
lemma sum_add_hom_zero [Π i, add_zero_class (β i)] [add_comm_monoid γ] :
  sum_add_hom (λ i, (0 : β i →+ γ)) = 0 :=
(lift_add_hom : (Π i, β i →+ γ) ≃+ _).map_zero

@[simp]
lemma sum_add_hom_add [Π i, add_zero_class (β i)] [add_comm_monoid γ]
  (g : Π i, β i →+ γ) (h : Π i, β i →+ γ) :
  sum_add_hom (λ i, g i + h i) = sum_add_hom g + sum_add_hom h :=
lift_add_hom.map_add _ _

@[simp]
lemma sum_add_hom_single_add_hom [Π i, add_comm_monoid (β i)] :
  sum_add_hom (single_add_hom β) = add_monoid_hom.id _ :=
lift_add_hom_single_add_hom

lemma comp_sum_add_hom {δ : Type*} [Π i, add_zero_class (β i)] [add_comm_monoid γ]
  [add_comm_monoid δ] (g : γ →+ δ) (f : Π i, β i →+ γ) :
  g.comp (sum_add_hom f) = sum_add_hom (λ a, g.comp (f a)) :=
comp_lift_add_hom _ _

lemma sum_sub_index [Π i, add_group (β i)] [Π i (x : β i), decidable (x ≠ 0)]
  [add_comm_group γ] {f g : Π₀ i, β i}
  {h : Π i, β i → γ} (h_sub : ∀i b₁ b₂, h i (b₁ - b₂) = h i b₁ - h i b₂) :
  (f - g).sum h = f.sum h - g.sum h :=
begin
  have := (lift_add_hom (λ a, add_monoid_hom.of_map_sub (h a) (h_sub a))).map_sub f g,
  rw [lift_add_hom_apply, sum_add_hom_apply, sum_add_hom_apply, sum_add_hom_apply] at this,
  exact this,
end

@[to_additive]
lemma prod_finset_sum_index {γ : Type w} {α : Type x}
  [Π i, add_comm_monoid (β i)] [Π i (x : β i), decidable (x ≠ 0)]
  [comm_monoid γ]
  {s : finset α} {g : α → Π₀ i, β i}
  {h : Π i, β i → γ} (h_zero : ∀i, h i 0 = 1) (h_add : ∀i b₁ b₂, h i (b₁ + b₂) = h i b₁ * h i b₂) :
  ∏ i in s, (g i).prod h = (∑ i in s, g i).prod h :=
begin
  classical,
  exact finset.induction_on s
  (by simp [prod_zero_index])
  (by simp [prod_add_index, h_zero, h_add] {contextual := tt})
end

@[to_additive]
lemma prod_sum_index {ι₁ : Type u₁} [decidable_eq ι₁] {β₁ : ι₁ → Type v₁}
  [Π i₁, has_zero (β₁ i₁)] [Π i (x : β₁ i), decidable (x ≠ 0)]
  [Π i, add_comm_monoid (β i)] [Π i (x : β i), decidable (x ≠ 0)]
  [comm_monoid γ]
  {f : Π₀ i₁, β₁ i₁} {g : Π i₁, β₁ i₁ → Π₀ i, β i}
  {h : Π i, β i → γ} (h_zero : ∀i, h i 0 = 1) (h_add : ∀i b₁ b₂, h i (b₁ + b₂) = h i b₁ * h i b₂) :
  (f.sum g).prod h = f.prod (λi b, (g i b).prod h) :=
(prod_finset_sum_index h_zero h_add).symm

@[simp] lemma sum_single [Π i, add_comm_monoid (β i)]
  [Π i (x : β i), decidable (x ≠ 0)] {f : Π₀ i, β i} :
  f.sum single = f :=
begin
  have := add_monoid_hom.congr_fun lift_add_hom_single_add_hom f,
  rw [lift_add_hom_apply, sum_add_hom_apply] at this,
  exact this,
end

@[to_additive]
lemma prod_subtype_domain_index [Π i, has_zero (β i)] [Π i (x : β i), decidable (x ≠ 0)]
  [comm_monoid γ] {v : Π₀ i, β i} {p : ι → Prop} [decidable_pred p]
  {h : Π i, β i → γ} (hp : ∀ x ∈ v.support, p x) :
  (v.subtype_domain p).prod (λi b, h i b) = v.prod h :=
finset.prod_bij (λp _, p)
  (by simp) (by simp)
  (assume ⟨a₀, ha₀⟩ ⟨a₁, ha₁⟩, by simp)
  (λ i hi, ⟨⟨i, hp i hi⟩, by simpa using hi, rfl⟩)

omit dec
lemma subtype_domain_sum [Π i, add_comm_monoid (β i)]
  {s : finset γ} {h : γ → Π₀ i, β i} {p : ι → Prop} [decidable_pred p] :
  (∑ c in s, h c).subtype_domain p = ∑ c in s, (h c).subtype_domain p :=
s.map_sum (subtype_domain_add_monoid_hom β p) h

lemma subtype_domain_finsupp_sum {δ : γ → Type x} [decidable_eq γ]
  [Π c, has_zero (δ c)] [Π c (x : δ c), decidable (x ≠ 0)]
  [Π i, add_comm_monoid (β i)]
  {p : ι → Prop} [decidable_pred p]
  {s : Π₀ c, δ c} {h : Π c, δ c → Π₀ i, β i} :
  (s.sum h).subtype_domain p = s.sum (λc d, (h c d).subtype_domain p) :=
subtype_domain_sum

end prod_and_sum

/-! ### Bundled versions of `dfinsupp.map_range`

The names should match the equivalent bundled `finsupp.map_range` definitions.
-/

section map_range
omit dec

variables [Π i, add_zero_class (β i)] [Π i, add_zero_class (β₁ i)] [Π i, add_zero_class (β₂ i)]

lemma map_range_add (f : Π i, β₁ i → β₂ i) (hf : ∀ i, f i 0 = 0)
  (hf' : ∀ i x y, f i (x + y) = f i x + f i y) (g₁ g₂ : Π₀ i, β₁ i):
  map_range f hf (g₁ + g₂) = map_range f hf g₁ + map_range f hf g₂ :=
begin
  ext,
  simp only [map_range_apply f, coe_add, pi.add_apply, hf']
end

/-- `dfinsupp.map_range` as an `add_monoid_hom`. -/
@[simps apply]
def map_range.add_monoid_hom (f : Π i, β₁ i →+ β₂ i) : (Π₀ i, β₁ i) →+ (Π₀ i, β₂ i) :=
{ to_fun := map_range (λ i x, f i x) (λ i, (f i).map_zero),
  map_zero' := map_range_zero _ _,
  map_add' := map_range_add _ _ (λ i, (f i).map_add) }

@[simp]
lemma map_range.add_monoid_hom_id :
  map_range.add_monoid_hom (λ i, add_monoid_hom.id (β₂ i)) = add_monoid_hom.id _ :=
add_monoid_hom.ext map_range_id

lemma map_range.add_monoid_hom_comp (f : Π i, β₁ i →+ β₂ i) (f₂ : Π i, β i →+ β₁ i):
  map_range.add_monoid_hom (λ i, (f i).comp (f₂ i)) =
    (map_range.add_monoid_hom f).comp (map_range.add_monoid_hom f₂) :=
add_monoid_hom.ext $ map_range_comp (λ i x, f i x) (λ i x, f₂ i x) _ _ _

/-- `dfinsupp.map_range.add_monoid_hom` as an `add_equiv`. -/
@[simps apply]
def map_range.add_equiv (e : Π i, β₁ i ≃+ β₂ i) : (Π₀ i, β₁ i) ≃+ (Π₀ i, β₂ i) :=
{ to_fun := map_range (λ i x, e i x) (λ i, (e i).map_zero),
  inv_fun := map_range (λ i x, (e i).symm x) (λ i, (e i).symm.map_zero),
  left_inv := λ x, by rw ←map_range_comp; { simp_rw add_equiv.symm_comp_self, simp },
  right_inv := λ x, by rw ←map_range_comp; { simp_rw add_equiv.self_comp_symm, simp },
  .. map_range.add_monoid_hom (λ i, (e i).to_add_monoid_hom) }

@[simp]
lemma map_range.add_equiv_refl :
  (map_range.add_equiv $ λ i, add_equiv.refl (β₁ i)) = add_equiv.refl _ :=
add_equiv.ext map_range_id

lemma map_range.add_equiv_trans (f : Π i, β i ≃+ β₁ i) (f₂ : Π i, β₁ i ≃+ β₂ i):
  map_range.add_equiv (λ i, (f i).trans (f₂ i)) =
    (map_range.add_equiv f).trans (map_range.add_equiv f₂) :=
add_equiv.ext $ map_range_comp (λ i x, f₂ i x) (λ i x, f i x) _ _ _

@[simp]
lemma map_range.add_equiv_symm (e : Π i, β₁ i ≃+ β₂ i) :
  (map_range.add_equiv e).symm = map_range.add_equiv (λ i, (e i).symm) := rfl

end map_range

end dfinsupp

/-! ### Product and sum lemmas for bundled morphisms.

<<<<<<< HEAD
In this section, we provide analogues of `finset.map_sum`, `add_monoid_hom.coe_sum`, and
`add_monoid_hom.sum_apply` for `dfinsupp.sum` and `dfinsupp.sum_add_hom` instead of `finset.sum`.
=======
In this section, we provide analogues of `add_monoid_hom.map_sum`, `add_monoid_hom.coe_finset_sum`,
and `add_monoid_hom.finset_sum_apply` for `dfinsupp.sum` and `dfinsupp.sum_add_hom` instead of
`finset.sum`.
>>>>>>> 2e9985e9

We provide these for `add_monoid_hom`, `monoid_hom`, `ring_hom`, `add_equiv`, and `mul_equiv`.

Lemmas for `linear_map` and `linear_equiv` are in another file.
-/
section

variables [decidable_eq ι]

namespace monoid_hom
variables {R S : Type*}
variables [Π i, has_zero (β i)] [Π i (x : β i), decidable (x ≠ 0)]

@[simp, to_additive]
lemma map_dfinsupp_prod [comm_monoid R] [comm_monoid S]
  (h : R →* S) (f : Π₀ i, β i) (g : Π i, β i → R) :
  h (f.prod g) = f.prod (λ a b, h (g a b)) :=
f.support.map_prod _ _

@[to_additive]
lemma coe_dfinsupp_prod [monoid R] [comm_monoid S]
  (f : Π₀ i, β i) (g : Π i, β i → R →* S) :
  ⇑(f.prod g) = f.prod (λ a b, (g a b)) := coe_finset_prod _ _

@[simp, to_additive]
lemma dfinsupp_prod_apply [monoid R] [comm_monoid S]
  (f : Π₀ i, β i) (g : Π i, β i → R →* S) (r : R) :
  (f.prod g) r = f.prod (λ a b, (g a b) r) := finset_prod_apply _ _ _

end monoid_hom

namespace ring_hom
variables {R S : Type*}
variables [Π i, has_zero (β i)] [Π i (x : β i), decidable (x ≠ 0)]

@[simp]
lemma map_dfinsupp_prod [comm_semiring R] [comm_semiring S]
  (h : R →+* S) (f : Π₀ i, β i) (g : Π i, β i → R) :
  h (f.prod g) = f.prod (λ a b, h (g a b)) :=
f.support.map_prod _ _

@[simp]
lemma map_dfinsupp_sum [non_assoc_semiring R] [non_assoc_semiring S]
  (h : R →+* S) (f : Π₀ i, β i) (g : Π i, β i → R) :
  h (f.sum g) = f.sum (λ a b, h (g a b)) :=
f.support.map_sum _ _

end ring_hom

namespace mul_equiv
variables {R S : Type*}
variables [Π i, has_zero (β i)] [Π i (x : β i), decidable (x ≠ 0)]

@[simp, to_additive]
lemma map_dfinsupp_prod [comm_monoid R] [comm_monoid S]
  (h : R ≃* S) (f : Π₀ i, β i) (g : Π i, β i → R) :
  h (f.prod g) = f.prod (λ a b, h (g a b)) := f.support.map_prod _ _

end mul_equiv

/-! The above lemmas, repeated for `dfinsupp.sum_add_hom`. -/

namespace add_monoid_hom
variables {R S : Type*}

open dfinsupp

@[simp]
lemma map_dfinsupp_sum_add_hom [add_comm_monoid R] [add_comm_monoid S] [Π i, add_zero_class (β i)]
  (h : R →+ S) (f : Π₀ i, β i) (g : Π i, β i →+ R) :
  h (sum_add_hom g f) = sum_add_hom (λ i, h.comp (g i)) f :=
congr_fun (comp_lift_add_hom h g) f

@[simp]
lemma dfinsupp_sum_add_hom_apply [add_zero_class R] [add_comm_monoid S] [Π i, add_zero_class (β i)]
  (f : Π₀ i, β i) (g : Π i, β i →+ R →+ S) (r : R) :
  (sum_add_hom g f) r = sum_add_hom (λ i, (eval r).comp (g i)) f :=
map_dfinsupp_sum_add_hom (eval r) f g

lemma coe_dfinsupp_sum_add_hom [add_zero_class R] [add_comm_monoid S] [Π i, add_zero_class (β i)]
  (f : Π₀ i, β i) (g : Π i, β i →+ R →+ S) :
  ⇑(sum_add_hom g f) = sum_add_hom (λ i, (coe_fn R S).comp (g i)) f :=
map_dfinsupp_sum_add_hom (coe_fn R S) f g

end add_monoid_hom

namespace ring_hom
variables {R S : Type*}

open dfinsupp

@[simp]
lemma map_dfinsupp_sum_add_hom [non_assoc_semiring R] [non_assoc_semiring S]
  [Π i, add_zero_class (β i)] (h : R →+* S) (f : Π₀ i, β i) (g : Π i, β i →+ R) :
  h (sum_add_hom g f) = sum_add_hom (λ i, h.to_add_monoid_hom.comp (g i)) f :=
add_monoid_hom.congr_fun (comp_lift_add_hom h.to_add_monoid_hom g) f

end ring_hom

namespace add_equiv
variables {R S : Type*}

open dfinsupp

@[simp]
lemma map_dfinsupp_sum_add_hom [add_comm_monoid R] [add_comm_monoid S] [Π i, add_zero_class (β i)]
  (h : R ≃+ S) (f : Π₀ i, β i) (g : Π i, β i →+ R) :
  h (sum_add_hom g f) = sum_add_hom (λ i, h.to_add_monoid_hom.comp (g i)) f :=
add_monoid_hom.congr_fun (comp_lift_add_hom h.to_add_monoid_hom g) f

end add_equiv

end<|MERGE_RESOLUTION|>--- conflicted
+++ resolved
@@ -1515,14 +1515,8 @@
 
 /-! ### Product and sum lemmas for bundled morphisms.
 
-<<<<<<< HEAD
 In this section, we provide analogues of `finset.map_sum`, `add_monoid_hom.coe_sum`, and
 `add_monoid_hom.sum_apply` for `dfinsupp.sum` and `dfinsupp.sum_add_hom` instead of `finset.sum`.
-=======
-In this section, we provide analogues of `add_monoid_hom.map_sum`, `add_monoid_hom.coe_finset_sum`,
-and `add_monoid_hom.finset_sum_apply` for `dfinsupp.sum` and `dfinsupp.sum_add_hom` instead of
-`finset.sum`.
->>>>>>> 2e9985e9
 
 We provide these for `add_monoid_hom`, `monoid_hom`, `ring_hom`, `add_equiv`, and `mul_equiv`.
 
