/-
Copyright (c) 2014 Jeremy Avigad. All rights reserved.
Released under Apache 2.0 license as described in the file LICENSE.
Authors: Jeremy Avigad, Leonardo de Moura
-/
import logic.unique
import order.boolean_algebra

/-!
# Basic properties of sets

Sets in Lean are homogeneous; all their elements have the same type. Sets whose elements
have type `X` are thus defined as `set X := X → Prop`. Note that this function need not
be decidable. The definition is in the core library.

This file provides some basic definitions related to sets and functions not present in the core
library, as well as extra lemmas for functions in the core library (empty set, univ, union,
intersection, insert, singleton, set-theoretic difference, complement, and powerset).

Note that a set is a term, not a type. There is a coercion from `set α` to `Type*` sending
`s` to the corresponding subtype `↥s`.

See also the file `set_theory/zfc.lean`, which contains an encoding of ZFC set theory in Lean.

## Main definitions

Notation used here:

-  `f : α → β` is a function,

-  `s : set α` and `s₁ s₂ : set α` are subsets of `α`

-  `t : set β` is a subset of `β`.

Definitions in the file:

* `strict_subset s₁ s₂ : Prop` : the predicate `s₁ ⊆ s₂` but `s₁ ≠ s₂`.

* `nonempty s : Prop` : the predicate `s ≠ ∅`. Note that this is the preferred way to express the
  fact that `s` has an element (see the Implementation Notes).

* `preimage f t : set α` : the preimage f⁻¹(t) (written `f ⁻¹' t` in Lean) of a subset of β.

* `subsingleton s : Prop` : the predicate saying that `s` has at most one element.

* `range f : set β` : the image of `univ` under `f`.
  Also works for `{p : Prop} (f : p → α)` (unlike `image`)

* `s.prod t : set (α × β)` : the subset `s × t`.

* `inclusion s₁ s₂ : ↥s₁ → ↥s₂` : the map `↥s₁ → ↥s₂` induced by an inclusion `s₁ ⊆ s₂`.

## Notation

* `f ⁻¹' t` for `preimage f t`

* `f '' s` for `image f s`

* `sᶜ` for the complement of `s`

## Implementation notes

* `s.nonempty` is to be preferred to `s ≠ ∅` or `∃ x, x ∈ s`. It has the advantage that
the `s.nonempty` dot notation can be used.

* For `s : set α`, do not use `subtype s`. Instead use `↥s` or `(s : Type*)` or `s`.

## Tags

set, sets, subset, subsets, image, preimage, pre-image, range, union, intersection, insert,
singleton, complement, powerset

-/

/-! ### Set coercion to a type -/

open function

universe variables u v w x

run_cmd do e ← tactic.get_env,
  tactic.set_env $ e.mk_protected `set.compl

lemma has_subset.subset.trans {α : Type*} [has_subset α] [is_trans α (⊆)]
  {a b c : α} (h : a ⊆ b) (h' : b ⊆ c) : a ⊆ c := trans h h'

lemma has_subset.subset.antisymm {α : Type*} [has_subset α] [is_antisymm α (⊆)]
  {a b : α} (h : a ⊆ b) (h' : b ⊆ a) : a = b := antisymm h h'

lemma has_ssubset.ssubset.trans {α : Type*} [has_ssubset α] [is_trans α (⊂)]
  {a b c : α} (h : a ⊂ b) (h' : b ⊂ c) : a ⊂ c := trans h h'

lemma has_ssubset.ssubset.asymm {α : Type*} [has_ssubset α] [is_asymm α (⊂)]
  {a b : α} (h : a ⊂ b) : ¬(b ⊂ a) := asymm h

namespace set

variable {α : Type*}

instance : has_le (set α) := ⟨(⊆)⟩
instance : has_lt (set α) := ⟨λ s t, s ≤ t ∧ ¬t ≤ s⟩  -- `⊂` is not defined until further down

instance {α : Type*} : boolean_algebra (set α) :=
{ sup := (∪),
  le  := (≤),
  lt  := (<),
  inf := (∩),
  bot := ∅,
  compl := set.compl,
  top := univ,
  sdiff := (\),
  .. (infer_instance : boolean_algebra (α → Prop)) }

@[simp] lemma top_eq_univ : (⊤ : set α) = univ := rfl
@[simp] lemma bot_eq_empty : (⊥ : set α) = ∅ := rfl
@[simp] lemma sup_eq_union : ((⊔) : set α → set α → set α) = (∪) := rfl
@[simp] lemma inf_eq_inter : ((⊓) : set α → set α → set α) = (∩) := rfl
@[simp] lemma le_eq_subset : ((≤) : set α → set α → Prop) = (⊆) := rfl
/-! `set.lt_eq_ssubset` is defined further down -/
@[simp] lemma compl_eq_compl : set.compl = (has_compl.compl : set α → set α) := rfl

/-- Coercion from a set to the corresponding subtype. -/
instance {α : Type*} : has_coe_to_sort (set α) := ⟨_, λ s, {x // x ∈ s}⟩

instance pi_set_coe.can_lift (ι : Type u) (α : Π i : ι, Type v) [ne : Π i, nonempty (α i)]
  (s : set ι) :
  can_lift (Π i : s, α i) (Π i, α i) :=
{ coe := λ f i, f i,
  .. pi_subtype.can_lift ι α s }

instance pi_set_coe.can_lift' (ι : Type u) (α : Type v) [ne : nonempty α] (s : set ι) :
  can_lift (s → α) (ι → α) :=
pi_set_coe.can_lift ι (λ _, α) s

instance set_coe.can_lift (s : set α) : can_lift α s :=
{ coe := coe,
  cond := λ a, a ∈ s,
  prf := λ a ha, ⟨⟨a, ha⟩, rfl⟩ }

end set

section set_coe

variables {α : Type u}

theorem set.set_coe_eq_subtype (s : set α) :
  coe_sort.{(u+1) (u+2)} s = {x // x ∈ s} := rfl

@[simp] theorem set_coe.forall {s : set α} {p : s → Prop} :
  (∀ x : s, p x) ↔ (∀ x (h : x ∈ s), p ⟨x, h⟩) :=
subtype.forall

@[simp] theorem set_coe.exists {s : set α} {p : s → Prop} :
  (∃ x : s, p x) ↔ (∃ x (h : x ∈ s), p ⟨x, h⟩) :=
subtype.exists

theorem set_coe.exists' {s : set α} {p : Π x, x ∈ s → Prop} :
  (∃ x (h : x ∈ s), p x h) ↔ (∃ x : s, p x x.2)  :=
(@set_coe.exists _ _ $ λ x, p x.1 x.2).symm

theorem set_coe.forall' {s : set α} {p : Π x, x ∈ s → Prop} :
  (∀ x (h : x ∈ s), p x h) ↔ (∀ x : s, p x x.2)  :=
(@set_coe.forall _ _ $ λ x, p x.1 x.2).symm

@[simp] theorem set_coe_cast : ∀ {s t : set α} (H' : s = t) (H : @eq (Type u) s t) (x : s),
  cast H x = ⟨x.1, H' ▸ x.2⟩
| s _ rfl _ ⟨x, h⟩ := rfl

theorem set_coe.ext {s : set α} {a b : s} : (↑a : α) = ↑b → a = b :=
subtype.eq

theorem set_coe.ext_iff {s : set α} {a b : s} : (↑a : α) = ↑b ↔ a = b :=
iff.intro set_coe.ext (assume h, h ▸ rfl)

end set_coe

/-- See also `subtype.prop` -/
lemma subtype.mem {α : Type*} {s : set α} (p : s) : (p : α) ∈ s := p.prop

lemma eq.subset {α} {s t : set α} : s = t → s ⊆ t :=
by { rintro rfl x hx, exact hx }

namespace set

variables {α : Type u} {β : Type v} {γ : Type w} {ι : Sort x} {a : α} {s t : set α}

instance : inhabited (set α) := ⟨∅⟩

@[ext]
theorem ext {a b : set α} (h : ∀ x, x ∈ a ↔ x ∈ b) : a = b :=
funext (assume x, propext (h x))

theorem ext_iff {s t : set α} : s = t ↔ ∀ x, x ∈ s ↔ x ∈ t :=
⟨λ h x, by rw h, ext⟩

@[trans] theorem mem_of_mem_of_subset {x : α} {s t : set α}
  (hx : x ∈ s) (h : s ⊆ t) : x ∈ t := h hx

/-! ### Lemmas about `mem` and `set_of` -/

@[simp] theorem mem_set_of_eq {a : α} {p : α → Prop} : a ∈ {a | p a} = p a := rfl

theorem nmem_set_of_eq {a : α} {P : α → Prop} : a ∉ {a : α | P a} = ¬ P a := rfl

@[simp] theorem set_of_mem_eq {s : set α} : {x | x ∈ s} = s := rfl

theorem set_of_set {s : set α} : set_of s = s := rfl

lemma set_of_app_iff {p : α → Prop} {x : α} : { x | p x } x ↔ p x := iff.rfl

theorem mem_def {a : α} {s : set α} : a ∈ s ↔ s a := iff.rfl

instance decidable_set_of (p : α → Prop) [H : decidable_pred p] : decidable_pred (∈ {a | p a}) := H

@[simp] theorem set_of_subset_set_of {p q : α → Prop} :
  {a | p a} ⊆ {a | q a} ↔ (∀a, p a → q a) := iff.rfl

@[simp] lemma sep_set_of {p q : α → Prop} : {a ∈ {a | p a } | q a} = {a | p a ∧ q a} := rfl

lemma set_of_and {p q : α → Prop} : {a | p a ∧ q a} = {a | p a} ∩ {a | q a} := rfl

lemma set_of_or {p q : α → Prop} : {a | p a ∨ q a} = {a | p a} ∪ {a | q a} := rfl

/-! ### Lemmas about subsets -/

-- TODO(Jeremy): write a tactic to unfold specific instances of generic notation?
theorem subset_def {s t : set α} : (s ⊆ t) = ∀ x, x ∈ s → x ∈ t := rfl

@[refl] theorem subset.refl (a : set α) : a ⊆ a := assume x, id
theorem subset.rfl {s : set α} : s ⊆ s := subset.refl s

@[trans] theorem subset.trans {a b c : set α} (ab : a ⊆ b) (bc : b ⊆ c) : a ⊆ c :=
assume x h, bc (ab h)

@[trans] theorem mem_of_eq_of_mem {x y : α} {s : set α} (hx : x = y) (h : y ∈ s) : x ∈ s :=
hx.symm ▸ h

theorem subset.antisymm {a b : set α} (h₁ : a ⊆ b) (h₂ : b ⊆ a) : a = b :=
set.ext $ λ x, ⟨@h₁ _, @h₂ _⟩

theorem subset.antisymm_iff {a b : set α} : a = b ↔ a ⊆ b ∧ b ⊆ a :=
⟨λ e, ⟨e.subset, e.symm.subset⟩, λ ⟨h₁, h₂⟩, subset.antisymm h₁ h₂⟩

-- an alternative name
theorem eq_of_subset_of_subset {a b : set α} : a ⊆ b → b ⊆ a → a = b := subset.antisymm

theorem mem_of_subset_of_mem {s₁ s₂ : set α} {a : α} (h : s₁ ⊆ s₂) : a ∈ s₁ → a ∈ s₂ := @h _

theorem not_mem_subset (h : s ⊆ t) : a ∉ t → a ∉ s :=
mt $ mem_of_subset_of_mem h

theorem not_subset : (¬ s ⊆ t) ↔ ∃a ∈ s, a ∉ t := by simp only [subset_def, not_forall]

/-! ### Definition of strict subsets `s ⊂ t` and basic properties. -/

instance : has_ssubset (set α) := ⟨(<)⟩

@[simp] lemma lt_eq_ssubset : ((<) : set α → set α → Prop) = (⊂) := rfl

theorem ssubset_def : (s ⊂ t) = (s ⊆ t ∧ ¬ (t ⊆ s)) := rfl

theorem eq_or_ssubset_of_subset (h : s ⊆ t) : s = t ∨ s ⊂ t :=
eq_or_lt_of_le h

lemma exists_of_ssubset {s t : set α} (h : s ⊂ t) : (∃x∈t, x ∉ s) :=
not_subset.1 h.2

lemma ssubset_iff_subset_ne {s t : set α} : s ⊂ t ↔ s ⊆ t ∧ s ≠ t :=
@lt_iff_le_and_ne (set α) _ s t

lemma ssubset_iff_of_subset {s t : set α} (h : s ⊆ t) : s ⊂ t ↔ ∃ x ∈ t, x ∉ s :=
⟨exists_of_ssubset, λ ⟨x, hxt, hxs⟩, ⟨h, λ h, hxs $ h hxt⟩⟩

lemma ssubset_of_ssubset_of_subset {s₁ s₂ s₃ : set α} (hs₁s₂ : s₁ ⊂ s₂) (hs₂s₃ : s₂ ⊆ s₃) :
  s₁ ⊂ s₃ :=
⟨subset.trans hs₁s₂.1 hs₂s₃, λ hs₃s₁, hs₁s₂.2 (subset.trans hs₂s₃ hs₃s₁)⟩

lemma ssubset_of_subset_of_ssubset {s₁ s₂ s₃ : set α} (hs₁s₂ : s₁ ⊆ s₂) (hs₂s₃ : s₂ ⊂ s₃) :
  s₁ ⊂ s₃ :=
⟨subset.trans hs₁s₂ hs₂s₃.1, λ hs₃s₁, hs₂s₃.2 (subset.trans hs₃s₁ hs₁s₂)⟩

theorem not_mem_empty (x : α) : ¬ (x ∈ (∅ : set α)) := id

@[simp] theorem not_not_mem : ¬ (a ∉ s) ↔ a ∈ s := not_not

/-! ### Non-empty sets -/

/-- The property `s.nonempty` expresses the fact that the set `s` is not empty. It should be used
in theorem assumptions instead of `∃ x, x ∈ s` or `s ≠ ∅` as it gives access to a nice API thanks
to the dot notation. -/
protected def nonempty (s : set α) : Prop := ∃ x, x ∈ s

lemma nonempty_def : s.nonempty ↔ ∃ x, x ∈ s := iff.rfl

lemma nonempty_of_mem {x} (h : x ∈ s) : s.nonempty := ⟨x, h⟩

theorem nonempty.not_subset_empty : s.nonempty → ¬(s ⊆ ∅)
| ⟨x, hx⟩ hs := hs hx

theorem nonempty.ne_empty : ∀ {s : set α}, s.nonempty → s ≠ ∅
| _ ⟨x, hx⟩ rfl := hx

@[simp] theorem not_nonempty_empty : ¬(∅ : set α).nonempty :=
λ h, h.ne_empty rfl

/-- Extract a witness from `s.nonempty`. This function might be used instead of case analysis
on the argument. Note that it makes a proof depend on the `classical.choice` axiom. -/
protected noncomputable def nonempty.some (h : s.nonempty) : α := classical.some h

protected lemma nonempty.some_mem (h : s.nonempty) : h.some ∈ s := classical.some_spec h

lemma nonempty.mono (ht : s ⊆ t) (hs : s.nonempty) : t.nonempty := hs.imp ht

lemma nonempty_of_not_subset (h : ¬s ⊆ t) : (s \ t).nonempty :=
let ⟨x, xs, xt⟩ := not_subset.1 h in ⟨x, xs, xt⟩

lemma nonempty_of_ssubset (ht : s ⊂ t) : (t \ s).nonempty :=
nonempty_of_not_subset ht.2

lemma nonempty.of_diff (h : (s \ t).nonempty) : s.nonempty := h.imp $ λ _, and.left

lemma nonempty_of_ssubset' (ht : s ⊂ t) : t.nonempty := (nonempty_of_ssubset ht).of_diff

lemma nonempty.inl (hs : s.nonempty) : (s ∪ t).nonempty := hs.imp $ λ _, or.inl

lemma nonempty.inr (ht : t.nonempty) : (s ∪ t).nonempty := ht.imp $ λ _, or.inr

@[simp] lemma union_nonempty : (s ∪ t).nonempty ↔ s.nonempty ∨ t.nonempty := exists_or_distrib

lemma nonempty.left (h : (s ∩ t).nonempty) : s.nonempty := h.imp $ λ _, and.left

lemma nonempty.right (h : (s ∩ t).nonempty) : t.nonempty := h.imp $ λ _, and.right

lemma nonempty_inter_iff_exists_right : (s ∩ t).nonempty ↔ ∃ x : t, ↑x ∈ s :=
⟨λ ⟨x, xs, xt⟩, ⟨⟨x, xt⟩, xs⟩, λ ⟨⟨x, xt⟩, xs⟩, ⟨x, xs, xt⟩⟩

lemma nonempty_inter_iff_exists_left : (s ∩ t).nonempty ↔ ∃ x : s, ↑x ∈ t :=
⟨λ ⟨x, xs, xt⟩, ⟨⟨x, xs⟩, xt⟩, λ ⟨⟨x, xt⟩, xs⟩, ⟨x, xt, xs⟩⟩

lemma nonempty_iff_univ_nonempty : nonempty α ↔ (univ : set α).nonempty :=
⟨λ ⟨x⟩, ⟨x, trivial⟩, λ ⟨x, _⟩, ⟨x⟩⟩

@[simp] lemma univ_nonempty : ∀ [h : nonempty α], (univ : set α).nonempty
| ⟨x⟩ := ⟨x, trivial⟩

lemma nonempty.to_subtype (h : s.nonempty) : nonempty s :=
nonempty_subtype.2 h

instance [nonempty α] : nonempty (set.univ : set α) := set.univ_nonempty.to_subtype

@[simp] lemma nonempty_insert (a : α) (s : set α) : (insert a s).nonempty := ⟨a, or.inl rfl⟩

lemma nonempty_of_nonempty_subtype [nonempty s] : s.nonempty :=
nonempty_subtype.mp ‹_›

/-! ### Lemmas about the empty set -/

theorem empty_def : (∅ : set α) = {x | false} := rfl

@[simp] theorem mem_empty_eq (x : α) : x ∈ (∅ : set α) = false := rfl

@[simp] theorem set_of_false : {a : α | false} = ∅ := rfl

@[simp] theorem empty_subset (s : set α) : ∅ ⊆ s.

theorem subset_empty_iff {s : set α} : s ⊆ ∅ ↔ s = ∅ :=
(subset.antisymm_iff.trans $ and_iff_left (empty_subset _)).symm

theorem eq_empty_iff_forall_not_mem {s : set α} : s = ∅ ↔ ∀ x, x ∉ s := subset_empty_iff.symm

theorem eq_empty_of_subset_empty {s : set α} : s ⊆ ∅ → s = ∅ := subset_empty_iff.1

theorem eq_empty_of_not_nonempty (h : ¬nonempty α) (s : set α) : s = ∅ :=
eq_empty_of_subset_empty $ λ x hx, h ⟨x⟩

theorem eq_empty_of_is_empty [is_empty α] (s : set α) : s = ∅ :=
eq_empty_of_subset_empty $ λ x hx, is_empty_elim x

/-- There is exactly one set of a type that is empty. -/
-- TODO[gh-6025]: make this an instance once safe to do so
def unique_empty [is_empty α] : unique (set α) :=
{ default := ∅, uniq := eq_empty_of_is_empty }

lemma not_nonempty_iff_eq_empty {s : set α} : ¬s.nonempty ↔ s = ∅ :=
by simp only [set.nonempty, eq_empty_iff_forall_not_mem, not_exists]

lemma empty_not_nonempty : ¬(∅ : set α).nonempty := λ h, h.ne_empty rfl

theorem ne_empty_iff_nonempty : s ≠ ∅ ↔ s.nonempty := not_iff_comm.1 not_nonempty_iff_eq_empty

lemma eq_empty_or_nonempty (s : set α) : s = ∅ ∨ s.nonempty :=
or_iff_not_imp_left.2 ne_empty_iff_nonempty.1

theorem subset_eq_empty {s t : set α} (h : t ⊆ s) (e : s = ∅) : t = ∅ :=
subset_empty_iff.1 $ e ▸ h

theorem ball_empty_iff {p : α → Prop} : (∀ x ∈ (∅ : set α), p x) ↔ true :=
iff_true_intro $ λ x, false.elim

instance (α : Type u) : is_empty.{u+1} (∅ : set α) :=
⟨λ x, x.2⟩

/-!

### Universal set.

In Lean `@univ α` (or `univ : set α`) is the set that contains all elements of type `α`.
Mathematically it is the same as `α` but it has a different type.

-/

@[simp] theorem set_of_true : {x : α | true} = univ := rfl

@[simp] theorem mem_univ (x : α) : x ∈ @univ α := trivial

@[simp] lemma univ_eq_empty_iff : (univ : set α) = ∅ ↔ ¬ nonempty α :=
eq_empty_iff_forall_not_mem.trans ⟨λ H ⟨x⟩, H x trivial, λ H x _, H ⟨x⟩⟩

theorem empty_ne_univ [h : nonempty α] : (∅ : set α) ≠ univ :=
λ e, univ_eq_empty_iff.1 e.symm h

@[simp] theorem subset_univ (s : set α) : s ⊆ univ := λ x H, trivial

theorem univ_subset_iff {s : set α} : univ ⊆ s ↔ s = univ :=
(subset.antisymm_iff.trans $ and_iff_right (subset_univ _)).symm

theorem eq_univ_of_univ_subset {s : set α} : univ ⊆ s → s = univ := univ_subset_iff.1

theorem eq_univ_iff_forall {s : set α} : s = univ ↔ ∀ x, x ∈ s :=
univ_subset_iff.symm.trans $ forall_congr $ λ x, imp_iff_right ⟨⟩

theorem eq_univ_of_forall {s : set α} : (∀ x, x ∈ s) → s = univ := eq_univ_iff_forall.2

lemma eq_univ_of_subset {s t : set α} (h : s ⊆ t) (hs : s = univ) : t = univ :=
eq_univ_of_univ_subset $ hs ▸ h

lemma exists_mem_of_nonempty (α) : ∀ [nonempty α], ∃x:α, x ∈ (univ : set α)
| ⟨x⟩ := ⟨x, trivial⟩

instance univ_decidable : decidable_pred (∈ @set.univ α) :=
λ x, is_true trivial

/-- `diagonal α` is the subset of `α × α` consisting of all pairs of the form `(a, a)`. -/
def diagonal (α : Type*) : set (α × α) := {p | p.1 = p.2}

@[simp]
lemma mem_diagonal {α : Type*} (x : α) : (x, x) ∈ diagonal α :=
by simp [diagonal]

/-! ### Lemmas about union -/

theorem union_def {s₁ s₂ : set α} : s₁ ∪ s₂ = {a | a ∈ s₁ ∨ a ∈ s₂} := rfl

theorem mem_union_left {x : α} {a : set α} (b : set α) : x ∈ a → x ∈ a ∪ b := or.inl

theorem mem_union_right {x : α} {b : set α} (a : set α) : x ∈ b → x ∈ a ∪ b := or.inr

theorem mem_or_mem_of_mem_union {x : α} {a b : set α} (H : x ∈ a ∪ b) : x ∈ a ∨ x ∈ b := H

theorem mem_union.elim {x : α} {a b : set α} {P : Prop}
    (H₁ : x ∈ a ∪ b) (H₂ : x ∈ a → P) (H₃ : x ∈ b → P) : P :=
or.elim H₁ H₂ H₃

theorem mem_union (x : α) (a b : set α) : x ∈ a ∪ b ↔ x ∈ a ∨ x ∈ b := iff.rfl

@[simp] theorem mem_union_eq (x : α) (a b : set α) : x ∈ a ∪ b = (x ∈ a ∨ x ∈ b) := rfl

@[simp] theorem union_self (a : set α) : a ∪ a = a := ext $ λ x, or_self _

@[simp] theorem union_empty (a : set α) : a ∪ ∅ = a := ext $ λ x, or_false _

@[simp] theorem empty_union (a : set α) : ∅ ∪ a = a := ext $ λ x, false_or _

theorem union_comm (a b : set α) : a ∪ b = b ∪ a := ext $ λ x, or.comm

theorem union_assoc (a b c : set α) : (a ∪ b) ∪ c = a ∪ (b ∪ c) := ext $ λ x, or.assoc

instance union_is_assoc : is_associative (set α) (∪) := ⟨union_assoc⟩

instance union_is_comm : is_commutative (set α) (∪) := ⟨union_comm⟩

theorem union_left_comm (s₁ s₂ s₃ : set α) : s₁ ∪ (s₂ ∪ s₃) = s₂ ∪ (s₁ ∪ s₃) :=
ext $ λ x, or.left_comm

theorem union_right_comm (s₁ s₂ s₃ : set α) : (s₁ ∪ s₂) ∪ s₃ = (s₁ ∪ s₃) ∪ s₂ :=
ext $ λ x, or.right_comm

theorem union_eq_self_of_subset_left {s t : set α} (h : s ⊆ t) : s ∪ t = t :=
ext $ λ x, or_iff_right_of_imp $ @h _

theorem union_eq_self_of_subset_right {s t : set α} (h : t ⊆ s) : s ∪ t = s :=
ext $ λ x, or_iff_left_of_imp $ @h _

@[simp] theorem subset_union_left (s t : set α) : s ⊆ s ∪ t := λ x, or.inl

@[simp] theorem subset_union_right (s t : set α) : t ⊆ s ∪ t := λ x, or.inr

theorem union_subset {s t r : set α} (sr : s ⊆ r) (tr : t ⊆ r) : s ∪ t ⊆ r :=
λ x, or.rec (@sr _) (@tr _)

@[simp] theorem union_subset_iff {s t u : set α} : s ∪ t ⊆ u ↔ s ⊆ u ∧ t ⊆ u :=
(forall_congr (by exact λ x, or_imp_distrib)).trans forall_and_distrib

theorem union_subset_union {s₁ s₂ t₁ t₂ : set α}
  (h₁ : s₁ ⊆ s₂) (h₂ : t₁ ⊆ t₂) : s₁ ∪ t₁ ⊆ s₂ ∪ t₂ := λ x, or.imp (@h₁ _) (@h₂ _)

theorem union_subset_union_left {s₁ s₂ : set α} (t) (h : s₁ ⊆ s₂) : s₁ ∪ t ⊆ s₂ ∪ t :=
union_subset_union h subset.rfl

theorem union_subset_union_right (s) {t₁ t₂ : set α} (h : t₁ ⊆ t₂) : s ∪ t₁ ⊆ s ∪ t₂ :=
union_subset_union subset.rfl h

lemma subset_union_of_subset_left {s t : set α} (h : s ⊆ t) (u : set α) : s ⊆ t ∪ u :=
subset.trans h (subset_union_left t u)

lemma subset_union_of_subset_right {s u : set α} (h : s ⊆ u) (t : set α) : s ⊆ t ∪ u :=
subset.trans h (subset_union_right t u)

@[simp] theorem union_empty_iff {s t : set α} : s ∪ t = ∅ ↔ s = ∅ ∧ t = ∅ :=
by simp only [← subset_empty_iff]; exact union_subset_iff

@[simp] lemma union_univ {s : set α} : s ∪ univ = univ := sup_top_eq

@[simp] lemma univ_union {s : set α} : univ ∪ s = univ := top_sup_eq

/-! ### Lemmas about intersection -/

theorem inter_def {s₁ s₂ : set α} : s₁ ∩ s₂ = {a | a ∈ s₁ ∧ a ∈ s₂} := rfl

theorem mem_inter_iff (x : α) (a b : set α) : x ∈ a ∩ b ↔ x ∈ a ∧ x ∈ b := iff.rfl

@[simp] theorem mem_inter_eq (x : α) (a b : set α) : x ∈ a ∩ b = (x ∈ a ∧ x ∈ b) := rfl

theorem mem_inter {x : α} {a b : set α} (ha : x ∈ a) (hb : x ∈ b) : x ∈ a ∩ b := ⟨ha, hb⟩

theorem mem_of_mem_inter_left {x : α} {a b : set α} (h : x ∈ a ∩ b) : x ∈ a := h.left

theorem mem_of_mem_inter_right {x : α} {a b : set α} (h : x ∈ a ∩ b) : x ∈ b := h.right

@[simp] theorem inter_self (a : set α) : a ∩ a = a := ext $ λ x, and_self _

@[simp] theorem inter_empty (a : set α) : a ∩ ∅ = ∅ := ext $ λ x, and_false _

@[simp] theorem empty_inter (a : set α) : ∅ ∩ a = ∅ := ext $ λ x, false_and _

theorem inter_comm (a b : set α) : a ∩ b = b ∩ a := ext $ λ x, and.comm

theorem inter_assoc (a b c : set α) : (a ∩ b) ∩ c = a ∩ (b ∩ c) := ext $ λ x, and.assoc

instance inter_is_assoc : is_associative (set α) (∩) := ⟨inter_assoc⟩

instance inter_is_comm : is_commutative (set α) (∩) := ⟨inter_comm⟩

theorem inter_left_comm (s₁ s₂ s₃ : set α) : s₁ ∩ (s₂ ∩ s₃) = s₂ ∩ (s₁ ∩ s₃) :=
ext $ λ x, and.left_comm

theorem inter_right_comm (s₁ s₂ s₃ : set α) : (s₁ ∩ s₂) ∩ s₃ = (s₁ ∩ s₃) ∩ s₂ :=
ext $ λ x, and.right_comm

@[simp] theorem inter_subset_left (s t : set α) : s ∩ t ⊆ s := λ x, and.left

@[simp] theorem inter_subset_right (s t : set α) : s ∩ t ⊆ t := λ x, and.right

theorem subset_inter {s t r : set α} (rs : r ⊆ s) (rt : r ⊆ t) : r ⊆ s ∩ t := λ x h, ⟨rs h, rt h⟩

@[simp] theorem subset_inter_iff {s t r : set α} : r ⊆ s ∩ t ↔ r ⊆ s ∧ r ⊆ t :=
(forall_congr (by exact λ x, imp_and_distrib)).trans forall_and_distrib

theorem inter_eq_left_iff_subset {s t : set α} : s ∩ t = s ↔ s ⊆ t :=
ext_iff.trans $ forall_congr $ λ x, and_iff_left_iff_imp

theorem inter_eq_right_iff_subset {s t : set α} : s ∩ t = t ↔ t ⊆ s :=
ext_iff.trans $ forall_congr $ λ x, and_iff_right_iff_imp

theorem inter_eq_self_of_subset_left {s t : set α} : s ⊆ t → s ∩ t = s :=
inter_eq_left_iff_subset.mpr

theorem inter_eq_self_of_subset_right {s t : set α} : t ⊆ s → s ∩ t = t :=
inter_eq_right_iff_subset.mpr

@[simp] theorem inter_univ (a : set α) : a ∩ univ = a :=
inter_eq_self_of_subset_left $ subset_univ _

@[simp] theorem univ_inter (a : set α) : univ ∩ a = a :=
inter_eq_self_of_subset_right $ subset_univ _

theorem inter_subset_inter {s₁ s₂ t₁ t₂ : set α}
  (h₁ : s₁ ⊆ t₁) (h₂ : s₂ ⊆ t₂) : s₁ ∩ s₂ ⊆ t₁ ∩ t₂ := λ x, and.imp (@h₁ _) (@h₂ _)

theorem inter_subset_inter_left {s t : set α} (u : set α) (H : s ⊆ t) : s ∩ u ⊆ t ∩ u :=
inter_subset_inter H subset.rfl

theorem inter_subset_inter_right {s t : set α} (u : set α) (H : s ⊆ t) : u ∩ s ⊆ u ∩ t :=
inter_subset_inter subset.rfl H

theorem union_inter_cancel_left {s t : set α} : (s ∪ t) ∩ s = s :=
inter_eq_self_of_subset_right $ subset_union_left _ _

theorem union_inter_cancel_right {s t : set α} : (s ∪ t) ∩ t = t :=
inter_eq_self_of_subset_right $ subset_union_right _ _

/-! ### Distributivity laws -/

theorem inter_distrib_left (s t u : set α) : s ∩ (t ∪ u) = (s ∩ t) ∪ (s ∩ u) :=
inf_sup_left
theorem inter_union_distrib_left {s t u : set α} : s ∩ (t ∪ u) = (s ∩ t) ∪ (s ∩ u) :=
inf_sup_left

theorem inter_distrib_right (s t u : set α) : (s ∪ t) ∩ u = (s ∩ u) ∪ (t ∩ u) :=
inf_sup_right
theorem union_inter_distrib_right {s t u : set α} : (s ∪ t) ∩ u = (s ∩ u) ∪ (t ∩ u) :=
inf_sup_right

theorem union_distrib_left (s t u : set α) : s ∪ (t ∩ u) = (s ∪ t) ∩ (s ∪ u) :=
sup_inf_left
theorem union_inter_distrib_left {s t u : set α} : s ∪ (t ∩ u) = (s ∪ t) ∩ (s ∪ u) :=
sup_inf_left

theorem union_distrib_right (s t u : set α) : (s ∩ t) ∪ u = (s ∪ u) ∩ (t ∪ u) :=
sup_inf_right
theorem inter_union_distrib_right {s t u : set α} : (s ∩ t) ∪ u = (s ∪ u) ∩ (t ∪ u) :=
sup_inf_right

/-!
### Lemmas about `insert`

`insert α s` is the set `{α} ∪ s`.
-/

theorem insert_def (x : α) (s : set α) : insert x s = { y | y = x ∨ y ∈ s } := rfl

@[simp] theorem subset_insert (x : α) (s : set α) : s ⊆ insert x s := λ y, or.inr

theorem mem_insert (x : α) (s : set α) : x ∈ insert x s := or.inl rfl

theorem mem_insert_of_mem {x : α} {s : set α} (y : α) : x ∈ s → x ∈ insert y s := or.inr

theorem eq_or_mem_of_mem_insert {x a : α} {s : set α} : x ∈ insert a s → x = a ∨ x ∈ s := id

theorem mem_of_mem_insert_of_ne {x a : α} {s : set α} : x ∈ insert a s → x ≠ a → x ∈ s :=
or.resolve_left

@[simp] theorem mem_insert_iff {x a : α} {s : set α} : x ∈ insert a s ↔ x = a ∨ x ∈ s := iff.rfl

@[simp] theorem insert_eq_of_mem {a : α} {s : set α} (h : a ∈ s) : insert a s = s :=
ext $ λ x, or_iff_right_of_imp $ λ e, e.symm ▸ h

lemma ne_insert_of_not_mem {s : set α} (t : set α) {a : α} : a ∉ s → s ≠ insert a t :=
mt $ λ e, e.symm ▸ mem_insert _ _

theorem insert_subset : insert a s ⊆ t ↔ (a ∈ t ∧ s ⊆ t) :=
by simp only [subset_def, or_imp_distrib, forall_and_distrib, forall_eq, mem_insert_iff]

theorem insert_subset_insert (h : s ⊆ t) : insert a s ⊆ insert a t := λ x, or.imp_right (@h _)

theorem ssubset_iff_insert {s t : set α} : s ⊂ t ↔ ∃ a ∉ s, insert a s ⊆ t :=
begin
  simp only [insert_subset, exists_and_distrib_right, ssubset_def, not_subset],
  simp only [exists_prop, and_comm]
end

theorem ssubset_insert {s : set α} {a : α} (h : a ∉ s) : s ⊂ insert a s :=
ssubset_iff_insert.2 ⟨a, h, subset.refl _⟩

theorem insert_comm (a b : α) (s : set α) : insert a (insert b s) = insert b (insert a s) :=
ext $ λ x, or.left_comm

theorem insert_union : insert a s ∪ t = insert a (s ∪ t) := ext $ λ x, or.assoc

@[simp] theorem union_insert : s ∪ insert a t = insert a (s ∪ t) := ext $ λ x, or.left_comm

theorem insert_nonempty (a : α) (s : set α) : (insert a s).nonempty := ⟨a, mem_insert a s⟩

instance (a : α) (s : set α) : nonempty (insert a s : set α) := (insert_nonempty a s).to_subtype

lemma insert_inter (x : α) (s t : set α) : insert x (s ∩ t) = insert x s ∩ insert x t :=
ext $ λ y, or_and_distrib_left

-- useful in proofs by induction
theorem forall_of_forall_insert {P : α → Prop} {a : α} {s : set α}
  (H : ∀ x, x ∈ insert a s → P x) (x) (h : x ∈ s) : P x := H _ (or.inr h)

theorem forall_insert_of_forall {P : α → Prop} {a : α} {s : set α}
  (H : ∀ x, x ∈ s → P x) (ha : P a) (x) (h : x ∈ insert a s) : P x :=
h.elim (λ e, e.symm ▸ ha) (H _)

theorem bex_insert_iff {P : α → Prop} {a : α} {s : set α} :
  (∃ x ∈ insert a s, P x) ↔ P a ∨ (∃ x ∈ s, P x) :=
bex_or_left_distrib.trans $ or_congr_left bex_eq_left

theorem ball_insert_iff {P : α → Prop} {a : α} {s : set α} :
  (∀ x ∈ insert a s, P x) ↔ P a ∧ (∀x ∈ s, P x) :=
ball_or_left_distrib.trans $ and_congr_left' forall_eq

/-! ### Lemmas about singletons -/

theorem singleton_def (a : α) : ({a} : set α) = insert a ∅ := (insert_emptyc_eq _).symm

@[simp] theorem mem_singleton_iff {a b : α} : a ∈ ({b} : set α) ↔ a = b := iff.rfl

@[simp]
lemma set_of_eq_eq_singleton {a : α} : {n | n = a} = {a} :=
ext $ λ n, (set.mem_singleton_iff).symm

-- TODO: again, annotation needed
@[simp] theorem mem_singleton (a : α) : a ∈ ({a} : set α) := @rfl _ _

theorem eq_of_mem_singleton {x y : α} (h : x ∈ ({y} : set α)) : x = y := h

@[simp] theorem singleton_eq_singleton_iff {x y : α} : {x} = ({y} : set α) ↔ x = y :=
ext_iff.trans eq_iff_eq_cancel_left

theorem mem_singleton_of_eq {x y : α} (H : x = y) : x ∈ ({y} : set α) := H

theorem insert_eq (x : α) (s : set α) : insert x s = ({x} : set α) ∪ s := rfl

@[simp] theorem pair_eq_singleton (a : α) : ({a, a} : set α) = {a} := union_self _

theorem pair_comm (a b : α) : ({a, b} : set α) = {b, a} := union_comm _ _

@[simp] theorem singleton_nonempty (a : α) : ({a} : set α).nonempty :=
⟨a, rfl⟩

@[simp] theorem singleton_subset_iff {a : α} {s : set α} : {a} ⊆ s ↔ a ∈ s := forall_eq

theorem set_compr_eq_eq_singleton {a : α} : {b | b = a} = {a} := rfl

@[simp] theorem singleton_union : {a} ∪ s = insert a s := rfl

@[simp] theorem union_singleton : s ∪ {a} = insert a s := union_comm _ _

@[simp] theorem singleton_inter_nonempty : ({a} ∩ s).nonempty ↔ a ∈ s :=
by simp only [set.nonempty, mem_inter_eq, mem_singleton_iff, exists_eq_left]

@[simp] theorem inter_singleton_nonempty : (s ∩ {a}).nonempty ↔ a ∈ s :=
by rw [inter_comm, singleton_inter_nonempty]

@[simp] theorem singleton_inter_eq_empty : {a} ∩ s = ∅ ↔ a ∉ s :=
not_nonempty_iff_eq_empty.symm.trans $ not_congr singleton_inter_nonempty

@[simp] theorem inter_singleton_eq_empty : s ∩ {a} = ∅ ↔ a ∉ s :=
by rw [inter_comm, singleton_inter_eq_empty]

lemma nmem_singleton_empty {s : set α} : s ∉ ({∅} : set (set α)) ↔ s.nonempty :=
ne_empty_iff_nonempty

instance unique_singleton (a : α) : unique ↥({a} : set α) :=
⟨⟨⟨a, mem_singleton a⟩⟩, λ ⟨x, h⟩, subtype.eq h⟩

lemma eq_singleton_iff_unique_mem {s : set α} {a : α} : s = {a} ↔ a ∈ s ∧ ∀ x ∈ s, x = a :=
subset.antisymm_iff.trans $ and.comm.trans $ and_congr_left' singleton_subset_iff

lemma eq_singleton_iff_nonempty_unique_mem {s : set α} {a : α} :
  s = {a} ↔ s.nonempty ∧ ∀ x ∈ s, x = a :=
eq_singleton_iff_unique_mem.trans $ and_congr_left $ λ H, ⟨λ h', ⟨_, h'⟩, λ ⟨x, h⟩, H x h ▸ h⟩

-- while `simp` is capable of proving this, it is not capable of turning the LHS into the RHS.
@[simp] lemma default_coe_singleton (x : α) :
  default ({x} : set α) = ⟨x, rfl⟩ := rfl

/-! ### Lemmas about sets defined as `{x ∈ s | p x}`. -/

theorem mem_sep {s : set α} {p : α → Prop} {x : α} (xs : x ∈ s) (px : p x) : x ∈ {x ∈ s | p x} :=
⟨xs, px⟩

@[simp] theorem sep_mem_eq {s t : set α} : {x ∈ s | x ∈ t} = s ∩ t := rfl

@[simp] theorem mem_sep_eq {s : set α} {p : α → Prop} {x : α} :
  x ∈ {x ∈ s | p x} = (x ∈ s ∧ p x) := rfl

theorem mem_sep_iff {s : set α} {p : α → Prop} {x : α} : x ∈ {x ∈ s | p x} ↔ x ∈ s ∧ p x :=
iff.rfl

theorem eq_sep_of_subset {s t : set α} (h : s ⊆ t) : s = {x ∈ t | x ∈ s} :=
(inter_eq_self_of_subset_right h).symm

theorem sep_subset (s : set α) (p : α → Prop) : {x ∈ s | p x} ⊆ s := λ x, and.left

theorem forall_not_of_sep_empty {s : set α} {p : α → Prop} (H : {x ∈ s | p x} = ∅)
  (x) : x ∈ s → ¬ p x := not_and.1 (eq_empty_iff_forall_not_mem.1 H x : _)

@[simp] lemma sep_univ {α} {p : α → Prop} : {a ∈ (univ : set α) | p a} = {a | p a} := univ_inter _

@[simp] lemma sep_true : {a ∈ s | true} = s :=
by { ext, simp }

@[simp] lemma sep_false : {a ∈ s | false} = ∅ :=
by { ext, simp }

@[simp] lemma subset_singleton_iff {α : Type*} {s : set α} {x : α} : s ⊆ {x} ↔ ∀ y ∈ s, y = x :=
iff.rfl

lemma subset_singleton_iff_eq {s : set α} {x : α} : s ⊆ {x} ↔ s = ∅ ∨ s = {x} :=
begin
  obtain (rfl | hs) := s.eq_empty_or_nonempty,
  use ⟨λ _, or.inl rfl, λ _, empty_subset _⟩,
  simp [eq_singleton_iff_nonempty_unique_mem, hs, ne_empty_iff_nonempty.2 hs],
end

lemma ssubset_singleton_iff {s : set α} {x : α} : s ⊂ {x} ↔ s = ∅ :=
begin
  rw [ssubset_iff_subset_ne, subset_singleton_iff_eq, or_and_distrib_right, and_not_self, or_false,
    and_iff_left_iff_imp],
  rintro rfl,
  refine ne_comm.1 (ne_empty_iff_nonempty.2 (singleton_nonempty _)),
end

lemma eq_empty_of_ssubset_singleton {s : set α} {x : α} (hs : s ⊂ {x}) : s = ∅ :=
ssubset_singleton_iff.1 hs

/-! ### Lemmas about complement -/

theorem mem_compl {s : set α} {x : α} (h : x ∉ s) : x ∈ sᶜ := h

lemma compl_set_of {α} (p : α → Prop) : {a | p a}ᶜ = { a | ¬ p a } := rfl

theorem not_mem_of_mem_compl {s : set α} {x : α} (h : x ∈ sᶜ) : x ∉ s := h

@[simp] theorem mem_compl_eq (s : set α) (x : α) : x ∈ sᶜ = (x ∉ s) := rfl

theorem mem_compl_iff (s : set α) (x : α) : x ∈ sᶜ ↔ x ∉ s := iff.rfl

@[simp] theorem inter_compl_self (s : set α) : s ∩ sᶜ = ∅ := inf_compl_eq_bot

@[simp] theorem compl_inter_self (s : set α) : sᶜ ∩ s = ∅ := compl_inf_eq_bot

@[simp] theorem compl_empty : (∅ : set α)ᶜ = univ := compl_bot

@[simp] theorem compl_union (s t : set α) : (s ∪ t)ᶜ = sᶜ ∩ tᶜ := compl_sup

theorem compl_inter (s t : set α) : (s ∩ t)ᶜ = sᶜ ∪ tᶜ := compl_inf

@[simp] theorem compl_univ : (univ : set α)ᶜ = ∅ := compl_top

@[simp] lemma compl_empty_iff {s : set α} : sᶜ = ∅ ↔ s = univ := compl_eq_bot

@[simp] lemma compl_univ_iff {s : set α} : sᶜ = univ ↔ s = ∅ := compl_eq_top

lemma nonempty_compl {s : set α} : sᶜ.nonempty ↔ s ≠ univ :=
ne_empty_iff_nonempty.symm.trans $ not_congr $ compl_empty_iff

lemma mem_compl_singleton_iff {a x : α} : x ∈ ({a} : set α)ᶜ ↔ x ≠ a :=
not_congr mem_singleton_iff

lemma compl_singleton_eq (a : α) : ({a} : set α)ᶜ = {x | x ≠ a} :=
ext $ λ x, mem_compl_singleton_iff

@[simp]
lemma compl_ne_eq_singleton (a : α) : ({x | x ≠ a} : set α)ᶜ = {a} :=
by { ext, simp, }

theorem union_eq_compl_compl_inter_compl (s t : set α) : s ∪ t = (sᶜ ∩ tᶜ)ᶜ :=
ext $ λ x, or_iff_not_and_not

theorem inter_eq_compl_compl_union_compl (s t : set α) : s ∩ t = (sᶜ ∪ tᶜ)ᶜ :=
ext $ λ x, and_iff_not_or_not

@[simp] theorem union_compl_self (s : set α) : s ∪ sᶜ = univ := eq_univ_iff_forall.2 $ λ x, em _

@[simp] theorem compl_union_self (s : set α) : sᶜ ∪ s = univ := by rw [union_comm, union_compl_self]

theorem compl_comp_compl : compl ∘ compl = @id (set α) := funext compl_compl

theorem compl_subset_comm {s t : set α} : sᶜ ⊆ t ↔ tᶜ ⊆ s := @compl_le_iff_compl_le _ s t _

@[simp] lemma compl_subset_compl {s t : set α} : sᶜ ⊆ tᶜ ↔ t ⊆ s := @compl_le_compl_iff_le _ t s _

theorem compl_subset_iff_union {s t : set α} : sᶜ ⊆ t ↔ s ∪ t = univ :=
iff.symm $ eq_univ_iff_forall.trans $ forall_congr $ λ a, or_iff_not_imp_left

theorem subset_compl_comm {s t : set α} : s ⊆ tᶜ ↔ t ⊆ sᶜ :=
forall_congr $ λ a, imp_not_comm

theorem subset_compl_iff_disjoint {s t : set α} : s ⊆ tᶜ ↔ s ∩ t = ∅ :=
iff.trans (forall_congr $ λ a, and_imp.symm) subset_empty_iff

lemma subset_compl_singleton_iff {a : α} {s : set α} : s ⊆ {a}ᶜ ↔ a ∉ s :=
subset_compl_comm.trans singleton_subset_iff

theorem inter_subset (a b c : set α) : a ∩ b ⊆ c ↔ a ⊆ bᶜ ∪ c :=
forall_congr $ λ x, and_imp.trans $ imp_congr_right $ λ _, imp_iff_not_or

lemma inter_compl_nonempty_iff {s t : set α} : (s ∩ tᶜ).nonempty ↔ ¬ s ⊆ t :=
(not_subset.trans $ exists_congr $ by exact λ x, by simp [mem_compl]).symm

/-! ### Lemmas about set difference -/

theorem diff_eq (s t : set α) : s \ t = s ∩ tᶜ := rfl

@[simp] theorem mem_diff {s t : set α} (x : α) : x ∈ s \ t ↔ x ∈ s ∧ x ∉ t := iff.rfl

theorem mem_diff_of_mem {s t : set α} {x : α} (h1 : x ∈ s) (h2 : x ∉ t) : x ∈ s \ t :=
⟨h1, h2⟩

theorem mem_of_mem_diff {s t : set α} {x : α} (h : x ∈ s \ t) : x ∈ s :=
h.left

theorem not_mem_of_mem_diff {s t : set α} {x : α} (h : x ∈ s \ t) : x ∉ t :=
h.right

theorem diff_eq_compl_inter {s t : set α} : s \ t = tᶜ ∩ s :=
by rw [diff_eq, inter_comm]

theorem nonempty_diff {s t : set α} : (s \ t).nonempty ↔ ¬ (s ⊆ t) := inter_compl_nonempty_iff

theorem diff_subset (s t : set α) : s \ t ⊆ s := show s \ t ≤ s, from sdiff_le

theorem union_diff_cancel' {s t u : set α} (h₁ : s ⊆ t) (h₂ : t ⊆ u) : t ∪ (u \ s) = u :=
sup_sdiff_cancel' h₁ h₂

theorem union_diff_cancel {s t : set α} (h : s ⊆ t) : s ∪ (t \ s) = t :=
sup_sdiff_of_le h

theorem union_diff_cancel_left {s t : set α} (h : s ∩ t ⊆ ∅) : (s ∪ t) \ s = t :=
disjoint.sup_sdiff_cancel_left h

theorem union_diff_cancel_right {s t : set α} (h : s ∩ t ⊆ ∅) : (s ∪ t) \ t = s :=
disjoint.sup_sdiff_cancel_right h

@[simp] theorem union_diff_left {s t : set α} : (s ∪ t) \ s = t \ s :=
sup_sdiff_left_self

@[simp] theorem union_diff_right {s t : set α} : (s ∪ t) \ t = s \ t :=
sup_sdiff_right_self

theorem union_diff_distrib {s t u : set α} : (s ∪ t) \ u = s \ u ∪ t \ u :=
sup_sdiff

theorem inter_diff_assoc (a b c : set α) : (a ∩ b) \ c = a ∩ (b \ c) :=
inf_sdiff_assoc

@[simp] theorem inter_diff_self (a b : set α) : a ∩ (b \ a) = ∅ :=
inf_sdiff_self_right

@[simp] theorem inter_union_diff (s t : set α) : (s ∩ t) ∪ (s \ t) = s :=
sup_inf_sdiff s t

@[simp] lemma diff_union_inter (s t : set α) : (s \ t) ∪ (s ∩ t) = s :=
by { rw union_comm, exact sup_inf_sdiff _ _ }

@[simp] theorem inter_union_compl (s t : set α) : (s ∩ t) ∪ (s ∩ tᶜ) = s := inter_union_diff _ _

theorem diff_subset_diff {s₁ s₂ t₁ t₂ : set α} : s₁ ⊆ s₂ → t₂ ⊆ t₁ → s₁ \ t₁ ⊆ s₂ \ t₂ :=
show s₁ ≤ s₂ → t₂ ≤ t₁ → s₁ \ t₁ ≤ s₂ \ t₂, from sdiff_le_sdiff

theorem diff_subset_diff_left {s₁ s₂ t : set α} (h : s₁ ⊆ s₂) : s₁ \ t ⊆ s₂ \ t :=
sdiff_le_self_sdiff ‹s₁ ≤ s₂›

theorem diff_subset_diff_right {s t u : set α} (h : t ⊆ u) : s \ u ⊆ s \ t :=
sdiff_le_sdiff_self ‹t ≤ u›

theorem compl_eq_univ_diff (s : set α) : sᶜ = univ \ s :=
top_sdiff.symm

@[simp] lemma empty_diff (s : set α) : (∅ \ s : set α) = ∅ :=
bot_sdiff

theorem diff_eq_empty {s t : set α} : s \ t = ∅ ↔ s ⊆ t :=
sdiff_eq_bot_iff

@[simp] theorem diff_empty {s : set α} : s \ ∅ = s :=
sdiff_bot

@[simp] lemma diff_univ (s : set α) : s \ univ = ∅ := diff_eq_empty.2 (subset_univ s)

theorem diff_diff {u : set α} : s \ t \ u = s \ (t ∪ u) :=
sdiff_sdiff_left

-- the following statement contains parentheses to help the reader
lemma diff_diff_comm {s t u : set α} : (s \ t) \ u = (s \ u) \ t :=
sdiff_sdiff_comm

lemma diff_subset_iff {s t u : set α} : s \ t ⊆ u ↔ s ⊆ t ∪ u :=
show s \ t ≤ u ↔ s ≤ t ∪ u, from sdiff_le_iff

lemma subset_diff_union (s t : set α) : s ⊆ (s \ t) ∪ t :=
show s ≤ (s \ t) ∪ t, from le_sdiff_sup

lemma diff_union_of_subset {s t : set α} (h : t ⊆ s) :
  (s \ t) ∪ t = s :=
subset.antisymm (union_subset (diff_subset _ _) h) (subset_diff_union _ _)

@[simp] lemma diff_singleton_subset_iff {x : α} {s t : set α} : s \ {x} ⊆ t ↔ s ⊆ insert x t :=
by { rw [←union_singleton, union_comm], apply diff_subset_iff }

lemma subset_diff_singleton {x : α} {s t : set α} (h : s ⊆ t) (hx : x ∉ s) : s ⊆ t \ {x} :=
subset_inter h $ subset_compl_comm.1 $ singleton_subset_iff.2 hx

lemma subset_insert_diff_singleton (x : α) (s : set α) : s ⊆ insert x (s \ {x}) :=
by rw [←diff_singleton_subset_iff]

lemma diff_subset_comm {s t u : set α} : s \ t ⊆ u ↔ s \ u ⊆ t :=
show s \ t ≤ u ↔ s \ u ≤ t, from sdiff_le_comm

lemma diff_inter {s t u : set α} : s \ (t ∩ u) = (s \ t) ∪ (s \ u) :=
sdiff_inf

lemma diff_inter_diff {s t u : set α} : s \ t ∩ (s \ u) = s \ (t ∪ u) :=
sdiff_sup.symm

lemma diff_compl : s \ tᶜ = s ∩ t := sdiff_compl

lemma diff_diff_right {s t u : set α} : s \ (t \ u) = (s \ t) ∪ (s ∩ u) :=
sdiff_sdiff_right'

@[simp] theorem insert_diff_of_mem (s) (h : a ∈ t) : insert a s \ t = s \ t :=
by { ext, split; simp [or_imp_distrib, h] {contextual := tt} }

theorem insert_diff_of_not_mem (s) (h : a ∉ t) : insert a s \ t = insert a (s \ t) :=
begin
  classical,
  ext x,
  by_cases h' : x ∈ t,
  { have : x ≠ a,
    { assume H,
      rw H at h',
      exact h h' },
    simp [h, h', this] },
  { simp [h, h'] }
end

lemma insert_diff_self_of_not_mem {a : α} {s : set α} (h : a ∉ s) :
  insert a s \ {a} = s :=
by { ext, simp [and_iff_left_of_imp (λ hx : x ∈ s, show x ≠ a, from λ hxa, h $ hxa ▸ hx)] }

lemma insert_inter_of_mem {s₁ s₂ : set α} {a : α} (h : a ∈ s₂) :
  insert a s₁ ∩ s₂ = insert a (s₁ ∩ s₂) :=
by simp [set.insert_inter, h]

lemma insert_inter_of_not_mem {s₁ s₂ : set α} {a : α} (h : a ∉ s₂) :
  insert a s₁ ∩ s₂ = s₁ ∩ s₂ :=
begin
  ext x,
  simp only [mem_inter_iff, mem_insert_iff, mem_inter_eq, and.congr_left_iff, or_iff_right_iff_imp],
  cc,
end

@[simp] theorem union_diff_self {s t : set α} : s ∪ (t \ s) = s ∪ t :=
sup_sdiff_self_right

@[simp] theorem diff_union_self {s t : set α} : (s \ t) ∪ t = s ∪ t :=
sup_sdiff_self_left

theorem diff_inter_self {a b : set α} : (b \ a) ∩ a = ∅ :=
inf_sdiff_self_left

theorem diff_inter_self_eq_diff {s t : set α} : s \ (t ∩ s) = s \ t :=
sdiff_inf_self_right

theorem diff_self_inter {s t : set α} : s \ (s ∩ t) = s \ t :=
sdiff_inf_self_left

theorem diff_eq_self {s t : set α} : s \ t = s ↔ t ∩ s ⊆ ∅ :=
show s \ t = s ↔ t ⊓ s ≤ ⊥, from sdiff_eq_self_iff_disjoint

@[simp] theorem diff_singleton_eq_self {a : α} {s : set α} (h : a ∉ s) : s \ {a} = s :=
diff_eq_self.2 $ by simp [singleton_inter_eq_empty.2 h]

@[simp] theorem insert_diff_singleton {a : α} {s : set α} :
  insert a (s \ {a}) = insert a s :=
by simp [insert_eq, union_diff_self, -union_singleton, -singleton_union]

@[simp] lemma diff_self {s : set α} : s \ s = ∅ := sdiff_self

lemma diff_diff_cancel_left {s t : set α} (h : s ⊆ t) : t \ (t \ s) = s :=
sdiff_sdiff_eq_self h

lemma mem_diff_singleton {x y : α} {s : set α} : x ∈ s \ {y} ↔ (x ∈ s ∧ x ≠ y) :=
iff.rfl

lemma mem_diff_singleton_empty {s : set α} {t : set (set α)} :
  s ∈ t \ {∅} ↔ (s ∈ t ∧ s.nonempty) :=
mem_diff_singleton.trans $ and_congr iff.rfl ne_empty_iff_nonempty

lemma union_eq_diff_union_diff_union_inter (s t : set α) :
  s ∪ t = (s \ t) ∪ (t \ s) ∪ (s ∩ t) :=
sup_eq_sdiff_sup_sdiff_sup_inf

/-! ### Powerset -/

theorem mem_powerset {x s : set α} (h : x ⊆ s) : x ∈ powerset s := h

theorem subset_of_mem_powerset {x s : set α} (h : x ∈ powerset s) : x ⊆ s := h

@[simp] theorem mem_powerset_iff (x s : set α) : x ∈ powerset s ↔ x ⊆ s := iff.rfl

theorem powerset_inter (s t : set α) : 𝒫 (s ∩ t) = 𝒫 s ∩ 𝒫 t :=
ext $ λ u, subset_inter_iff

@[simp] theorem powerset_mono : 𝒫 s ⊆ 𝒫 t ↔ s ⊆ t :=
⟨λ h, h (subset.refl s), λ h u hu, subset.trans hu h⟩

theorem monotone_powerset : monotone (powerset : set α → set (set α)) :=
λ s t, powerset_mono.2

@[simp] theorem powerset_nonempty : (𝒫 s).nonempty :=
⟨∅, empty_subset s⟩

@[simp] theorem powerset_empty : 𝒫 (∅ : set α) = {∅} :=
ext $ λ s, subset_empty_iff

@[simp] theorem powerset_univ : 𝒫 (univ : set α) = univ :=
eq_univ_of_forall subset_univ

/-! ### If-then-else for sets -/

/-- `ite` for sets: `set.ite t s s' ∩ t = s ∩ t`, `set.ite t s s' ∩ tᶜ = s' ∩ tᶜ`.
Defined as `s ∩ t ∪ s' \ t`. -/
protected def ite (t s s' : set α) : set α := s ∩ t ∪ s' \ t

@[simp] lemma ite_inter_self (t s s' : set α) : t.ite s s' ∩ t = s ∩ t :=
by rw [set.ite, union_inter_distrib_right, diff_inter_self, inter_assoc, inter_self, union_empty]

@[simp] lemma ite_compl (t s s' : set α) : tᶜ.ite s s' = t.ite s' s :=
by rw [set.ite, set.ite, diff_compl, union_comm, diff_eq]

@[simp] lemma ite_inter_compl_self (t s s' : set α) : t.ite s s' ∩ tᶜ = s' ∩ tᶜ :=
by rw [← ite_compl, ite_inter_self]

@[simp] lemma ite_diff_self (t s s' : set α) : t.ite s s' \ t = s' \ t :=
ite_inter_compl_self t s s'

@[simp] lemma ite_same (t s : set α) : t.ite s s = s := inter_union_diff _ _

@[simp] lemma ite_left (s t : set α) : s.ite s t = s ∪ t := by simp [set.ite]

@[simp] lemma ite_right (s t : set α) : s.ite t s = t ∩ s := by simp [set.ite]

@[simp] lemma ite_empty (s s' : set α) : set.ite ∅ s s' = s' :=
by simp [set.ite]

@[simp] lemma ite_univ (s s' : set α) : set.ite univ s s' = s :=
by simp [set.ite]

@[simp] lemma ite_empty_left (t s : set α) : t.ite ∅ s = s \ t :=
by simp [set.ite]

@[simp] lemma ite_empty_right (t s : set α) : t.ite s ∅ = s ∩ t :=
by simp [set.ite]

lemma ite_mono (t : set α) {s₁ s₁' s₂ s₂' : set α} (h : s₁ ⊆ s₂) (h' : s₁' ⊆ s₂') :
  t.ite s₁ s₁' ⊆ t.ite s₂ s₂' :=
union_subset_union (inter_subset_inter_left _ h) (inter_subset_inter_left _ h')

lemma ite_subset_union (t s s' : set α) : t.ite s s' ⊆ s ∪ s' :=
union_subset_union (inter_subset_left _ _) (diff_subset _ _)

lemma inter_subset_ite (t s s' : set α) : s ∩ s' ⊆ t.ite s s' :=
ite_same t (s ∩ s') ▸ ite_mono _ (inter_subset_left _ _) (inter_subset_right _ _)

lemma ite_inter_inter (t s₁ s₂ s₁' s₂' : set α) :
  t.ite (s₁ ∩ s₂) (s₁' ∩ s₂') = t.ite s₁ s₁' ∩ t.ite s₂ s₂' :=
by { ext x, finish [set.ite, iff_def] }

lemma ite_inter (t s₁ s₂ s : set α) :
  t.ite (s₁ ∩ s) (s₂ ∩ s) = t.ite s₁ s₂ ∩ s :=
by rw [ite_inter_inter, ite_same]

lemma ite_inter_of_inter_eq (t : set α) {s₁ s₂ s : set α} (h : s₁ ∩ s = s₂ ∩ s) :
  t.ite s₁ s₂ ∩ s = s₁ ∩ s :=
by rw [← ite_inter, ← h, ite_same]

lemma subset_ite {t s s' u : set α} : u ⊆ t.ite s s' ↔ u ∩ t ⊆ s ∧ u \ t ⊆ s' :=
begin
  simp only [subset_def, ← forall_and_distrib],
  refine forall_congr (λ x, _),
  by_cases hx : x ∈ t; simp [*, set.ite]
end

/-! ### Inverse image -/

/-- The preimage of `s : set β` by `f : α → β`, written `f ⁻¹' s`,
  is the set of `x : α` such that `f x ∈ s`. -/
def preimage {α : Type u} {β : Type v} (f : α → β) (s : set β) : set α := {x | f x ∈ s}

infix ` ⁻¹' `:80 := preimage

section preimage
variables {f : α → β} {g : β → γ}

@[simp] theorem preimage_empty : f ⁻¹' ∅ = ∅ := rfl

@[simp] theorem mem_preimage {s : set β} {a : α} : (a ∈ f ⁻¹' s) ↔ (f a ∈ s) := iff.rfl

lemma preimage_congr {f g : α → β} {s : set β} (h : ∀ (x : α), f x = g x) : f ⁻¹' s = g ⁻¹' s :=
by { congr' with x, apply_assumption }

theorem preimage_mono {s t : set β} (h : s ⊆ t) : f ⁻¹' s ⊆ f ⁻¹' t :=
assume x hx, h hx

@[simp] theorem preimage_univ : f ⁻¹' univ = univ := rfl

theorem subset_preimage_univ {s : set α} : s ⊆ f ⁻¹' univ := subset_univ _

@[simp] theorem preimage_inter {s t : set β} : f ⁻¹' (s ∩ t) = f ⁻¹' s ∩ f ⁻¹' t := rfl

@[simp] theorem preimage_union {s t : set β} : f ⁻¹' (s ∪ t) = f ⁻¹' s ∪ f ⁻¹' t := rfl

@[simp] theorem preimage_compl {s : set β} : f ⁻¹' sᶜ = (f ⁻¹' s)ᶜ := rfl

@[simp] theorem preimage_diff (f : α → β) (s t : set β) :
  f ⁻¹' (s \ t) = f ⁻¹' s \ f ⁻¹' t := rfl

@[simp] theorem preimage_ite (f : α → β) (s t₁ t₂ : set β) :
  f ⁻¹' (s.ite t₁ t₂) = (f ⁻¹' s).ite (f ⁻¹' t₁) (f ⁻¹' t₂) :=
rfl

@[simp] theorem preimage_set_of_eq {p : α → Prop} {f : β → α} : f ⁻¹' {a | p a} = {a | p (f a)} :=
rfl

@[simp] theorem preimage_id {s : set α} : id ⁻¹' s = s := rfl

@[simp] theorem preimage_id' {s : set α} : (λ x, x) ⁻¹' s = s := rfl

@[simp] theorem preimage_const_of_mem {b : β} {s : set β} (h : b ∈ s) :
  (λ (x : α), b) ⁻¹' s = univ :=
eq_univ_of_forall $ λ x, h

@[simp] theorem preimage_const_of_not_mem {b : β} {s : set β} (h : b ∉ s) :
  (λ (x : α), b) ⁻¹' s = ∅ :=
eq_empty_of_subset_empty $ λ x hx, h hx

theorem preimage_const (b : β) (s : set β) [decidable (b ∈ s)] :
  (λ (x : α), b) ⁻¹' s = if b ∈ s then univ else ∅ :=
by { split_ifs with hb hb, exacts [preimage_const_of_mem hb, preimage_const_of_not_mem hb] }

theorem preimage_comp {s : set γ} : (g ∘ f) ⁻¹' s = f ⁻¹' (g ⁻¹' s) := rfl

lemma preimage_preimage {g : β → γ} {f : α → β} {s : set γ} :
  f ⁻¹' (g ⁻¹' s) = (λ x, g (f x)) ⁻¹' s :=
preimage_comp.symm

theorem eq_preimage_subtype_val_iff {p : α → Prop} {s : set (subtype p)} {t : set α} :
  s = subtype.val ⁻¹' t ↔ (∀x (h : p x), (⟨x, h⟩ : subtype p) ∈ s ↔ x ∈ t) :=
⟨assume s_eq x h, by { rw [s_eq], simp },
 assume h, ext $ λ ⟨x, hx⟩, by simp [h]⟩

lemma preimage_coe_coe_diagonal {α : Type*} (s : set α) :
  (prod.map coe coe) ⁻¹' (diagonal α) = diagonal s :=
begin
  ext ⟨⟨x, x_in⟩, ⟨y, y_in⟩⟩,
  simp [set.diagonal],
end

end preimage

/-! ### Image of a set under a function -/

section image

infix ` '' `:80 := image

theorem mem_image_iff_bex {f : α → β} {s : set α} {y : β} :
  y ∈ f '' s ↔ ∃ x (_ : x ∈ s), f x = y := bex_def.symm

theorem mem_image_eq (f : α → β) (s : set α) (y: β) : y ∈ f '' s = ∃ x, x ∈ s ∧ f x = y := rfl

@[simp] theorem mem_image (f : α → β) (s : set α) (y : β) :
  y ∈ f '' s ↔ ∃ x, x ∈ s ∧ f x = y := iff.rfl

lemma image_eta (f : α → β) : f '' s = (λ x, f x) '' s := rfl

theorem mem_image_of_mem (f : α → β) {x : α} {a : set α} (h : x ∈ a) : f x ∈ f '' a :=
⟨_, h, rfl⟩

theorem mem_image_of_injective {f : α → β} {a : α} {s : set α} (hf : injective f) :
  f a ∈ f '' s ↔ a ∈ s :=
iff.intro
  (assume ⟨b, hb, eq⟩, (hf eq) ▸ hb)
  (assume h, mem_image_of_mem _ h)

theorem ball_image_iff {f : α → β} {s : set α} {p : β → Prop} :
  (∀ y ∈ f '' s, p y) ↔ (∀ x ∈ s, p (f x)) :=
by simp

theorem ball_image_of_ball {f : α → β} {s : set α} {p : β → Prop}
  (h : ∀ x ∈ s, p (f x)) : ∀ y ∈ f '' s, p y :=
ball_image_iff.2 h

theorem bex_image_iff {f : α → β} {s : set α} {p : β → Prop} :
  (∃ y ∈ f '' s, p y) ↔ (∃ x ∈ s, p (f x)) :=
by simp

theorem mem_image_elim {f : α → β} {s : set α} {C : β → Prop} (h : ∀ (x : α), x ∈ s → C (f x)) :
 ∀{y : β}, y ∈ f '' s → C y
| ._ ⟨a, a_in, rfl⟩ := h a a_in

theorem mem_image_elim_on {f : α → β} {s : set α} {C : β → Prop} {y : β} (h_y : y ∈ f '' s)
  (h : ∀ (x : α), x ∈ s → C (f x)) : C y :=
mem_image_elim h h_y

@[congr] lemma image_congr {f g : α → β} {s : set α}
  (h : ∀a∈s, f a = g a) : f '' s = g '' s :=
by safe [ext_iff, iff_def]

/-- A common special case of `image_congr` -/
lemma image_congr' {f g : α → β} {s : set α} (h : ∀ (x : α), f x = g x) : f '' s = g '' s :=
image_congr (λx _, h x)

theorem image_comp (f : β → γ) (g : α → β) (a : set α) : (f ∘ g) '' a = f '' (g '' a) :=
subset.antisymm
  (ball_image_of_ball $ assume a ha, mem_image_of_mem _ $ mem_image_of_mem _ ha)
  (ball_image_of_ball $ ball_image_of_ball $ assume a ha, mem_image_of_mem _ ha)

/-- A variant of `image_comp`, useful for rewriting -/
lemma image_image (g : β → γ) (f : α → β) (s : set α) : g '' (f '' s) = (λ x, g (f x)) '' s :=
(image_comp g f s).symm

/-- Image is monotone with respect to `⊆`. See `set.monotone_image` for the statement in
terms of `≤`. -/
theorem image_subset {a b : set α} (f : α → β) (h : a ⊆ b) : f '' a ⊆ f '' b :=
by finish [subset_def, mem_image_eq]

theorem image_union (f : α → β) (s t : set α) :
  f '' (s ∪ t) = f '' s ∪ f '' t :=
ext $ λ x, ⟨by rintro ⟨a, h|h, rfl⟩; [left, right]; exact ⟨_, h, rfl⟩,
  by rintro (⟨a, h, rfl⟩ | ⟨a, h, rfl⟩); refine ⟨_, _, rfl⟩; [left, right]; exact h⟩

@[simp] theorem image_empty (f : α → β) : f '' ∅ = ∅ := by { ext, simp }

lemma image_inter_subset (f : α → β) (s t : set α) :
  f '' (s ∩ t) ⊆ f '' s ∩ f '' t :=
subset_inter (image_subset _ $ inter_subset_left _ _) (image_subset _ $ inter_subset_right _ _)

theorem image_inter_on {f : α → β} {s t : set α} (h : ∀x∈t, ∀y∈s, f x = f y → x = y) :
  f '' s ∩ f '' t = f '' (s ∩ t) :=
subset.antisymm
  (assume b ⟨⟨a₁, ha₁, h₁⟩, ⟨a₂, ha₂, h₂⟩⟩,
    have a₂ = a₁, from h _ ha₂ _ ha₁ (by simp *),
    ⟨a₁, ⟨ha₁, this ▸ ha₂⟩, h₁⟩)
  (image_inter_subset _ _ _)

theorem image_inter {f : α → β} {s t : set α} (H : injective f) :
  f '' s ∩ f '' t = f '' (s ∩ t) :=
image_inter_on (assume x _ y _ h, H h)

theorem image_univ_of_surjective {ι : Type*} {f : ι → β} (H : surjective f) : f '' univ = univ :=
eq_univ_of_forall $ by { simpa [image] }

@[simp] theorem image_singleton {f : α → β} {a : α} : f '' {a} = {f a} :=
by { ext, simp [image, eq_comm] }

@[simp] theorem nonempty.image_const {s : set α} (hs : s.nonempty) (a : β) : (λ _, a) '' s = {a} :=
ext $ λ x, ⟨λ ⟨y, _, h⟩, h ▸ mem_singleton _,
  λ h, (eq_of_mem_singleton h).symm ▸ hs.imp (λ y hy, ⟨hy, rfl⟩)⟩

@[simp] lemma image_eq_empty {α β} {f : α → β} {s : set α} : f '' s = ∅ ↔ s = ∅ :=
by { simp only [eq_empty_iff_forall_not_mem],
     exact ⟨λ H a ha, H _ ⟨_, ha, rfl⟩, λ H b ⟨_, ha, _⟩, H _ ha⟩ }

-- TODO(Jeremy): there is an issue with - t unfolding to compl t
theorem mem_compl_image (t : set α) (S : set (set α)) :
  t ∈ compl '' S ↔ tᶜ ∈ S :=
begin
  suffices : ∀ x, xᶜ = t ↔ tᶜ = x, { simp [this] },
  intro x, split; { intro e, subst e, simp }
end

/-- A variant of `image_id` -/
@[simp] lemma image_id' (s : set α) : (λx, x) '' s = s := by { ext, simp }

theorem image_id (s : set α) : id '' s = s := by simp

theorem compl_compl_image (S : set (set α)) :
  compl '' (compl '' S) = S :=
by rw [← image_comp, compl_comp_compl, image_id]

theorem image_insert_eq {f : α → β} {a : α} {s : set α} :
  f '' (insert a s) = insert (f a) (f '' s) :=
by { ext, simp [and_or_distrib_left, exists_or_distrib, eq_comm, or_comm, and_comm] }

theorem image_pair (f : α → β) (a b : α) : f '' {a, b} = {f a, f b} :=
by simp only [image_insert_eq, image_singleton]

theorem image_subset_preimage_of_inverse {f : α → β} {g : β → α}
  (I : left_inverse g f) (s : set α) : f '' s ⊆ g ⁻¹' s :=
λ b ⟨a, h, e⟩, e ▸ ((I a).symm ▸ h : g (f a) ∈ s)

theorem preimage_subset_image_of_inverse {f : α → β} {g : β → α}
  (I : left_inverse g f) (s : set β) : f ⁻¹' s ⊆ g '' s :=
λ b h, ⟨f b, h, I b⟩

theorem image_eq_preimage_of_inverse {f : α → β} {g : β → α}
  (h₁ : left_inverse g f) (h₂ : right_inverse g f) :
  image f = preimage g :=
funext $ λ s, subset.antisymm
  (image_subset_preimage_of_inverse h₁ s)
  (preimage_subset_image_of_inverse h₂ s)

theorem mem_image_iff_of_inverse {f : α → β} {g : β → α} {b : β} {s : set α}
  (h₁ : left_inverse g f) (h₂ : right_inverse g f) :
  b ∈ f '' s ↔ g b ∈ s :=
by rw image_eq_preimage_of_inverse h₁ h₂; refl

theorem image_compl_subset {f : α → β} {s : set α} (H : injective f) : f '' sᶜ ⊆ (f '' s)ᶜ :=
subset_compl_iff_disjoint.2 $ by simp [image_inter H]

theorem subset_image_compl {f : α → β} {s : set α} (H : surjective f) : (f '' s)ᶜ ⊆ f '' sᶜ :=
compl_subset_iff_union.2 $
by { rw ← image_union, simp [image_univ_of_surjective H] }

theorem image_compl_eq {f : α → β} {s : set α} (H : bijective f) : f '' sᶜ = (f '' s)ᶜ :=
subset.antisymm (image_compl_subset H.1) (subset_image_compl H.2)

theorem subset_image_diff (f : α → β) (s t : set α) :
  f '' s \ f '' t ⊆ f '' (s \ t) :=
begin
  rw [diff_subset_iff, ← image_union, union_diff_self],
  exact image_subset f (subset_union_right t s)
end

theorem image_diff {f : α → β} (hf : injective f) (s t : set α) :
  f '' (s \ t) = f '' s \ f '' t :=
subset.antisymm
  (subset.trans (image_inter_subset _ _ _) $ inter_subset_inter_right _ $ image_compl_subset hf)
  (subset_image_diff f s t)

lemma nonempty.image (f : α → β) {s : set α} : s.nonempty → (f '' s).nonempty
| ⟨x, hx⟩ := ⟨f x, mem_image_of_mem f hx⟩

lemma nonempty.of_image {f : α → β} {s : set α} : (f '' s).nonempty → s.nonempty
| ⟨y, x, hx, _⟩ := ⟨x, hx⟩

@[simp] lemma nonempty_image_iff {f : α → β} {s : set α} :
  (f '' s).nonempty ↔ s.nonempty :=
⟨nonempty.of_image, λ h, h.image f⟩

lemma nonempty.preimage {s : set β} (hs : s.nonempty) {f : α → β} (hf : surjective f) :
  (f ⁻¹' s).nonempty :=
let ⟨y, hy⟩ := hs, ⟨x, hx⟩ := hf y in ⟨x, mem_preimage.2 $ hx.symm ▸ hy⟩

instance (f : α → β) (s : set α) [nonempty s] : nonempty (f '' s) :=
(set.nonempty.image f nonempty_of_nonempty_subtype).to_subtype

/-- image and preimage are a Galois connection -/
@[simp] theorem image_subset_iff {s : set α} {t : set β} {f : α → β} :
  f '' s ⊆ t ↔ s ⊆ f ⁻¹' t :=
ball_image_iff

theorem image_preimage_subset (f : α → β) (s : set β) :
  f '' (f ⁻¹' s) ⊆ s :=
image_subset_iff.2 (subset.refl _)

theorem subset_preimage_image (f : α → β) (s : set α) :
  s ⊆ f ⁻¹' (f '' s) :=
λ x, mem_image_of_mem f

theorem preimage_image_eq {f : α → β} (s : set α) (h : injective f) : f ⁻¹' (f '' s) = s :=
subset.antisymm
  (λ x ⟨y, hy, e⟩, h e ▸ hy)
  (subset_preimage_image f s)

theorem image_preimage_eq {f : α → β} (s : set β) (h : surjective f) : f '' (f ⁻¹' s) = s :=
subset.antisymm
  (image_preimage_subset f s)
  (λ x hx, let ⟨y, e⟩ := h x in ⟨y, (e.symm ▸ hx : f y ∈ s), e⟩)

lemma preimage_eq_preimage {f : β → α} (hf : surjective f) : f ⁻¹' s = f ⁻¹' t ↔ s = t :=
iff.intro
  (assume eq, by rw [← image_preimage_eq s hf, ← image_preimage_eq t hf, eq])
  (assume eq, eq ▸ rfl)

lemma image_inter_preimage (f : α → β) (s : set α) (t : set β) :
  f '' (s ∩ f ⁻¹' t) = f '' s ∩ t :=
begin
  apply subset.antisymm,
  { calc f '' (s ∩ f ⁻¹' t) ⊆ f '' s ∩ (f '' (f⁻¹' t)) : image_inter_subset _ _ _
  ... ⊆ f '' s ∩ t : inter_subset_inter_right _ (image_preimage_subset f t) },
  { rintros _ ⟨⟨x, h', rfl⟩, h⟩,
    exact ⟨x, ⟨h', h⟩, rfl⟩ }
end

lemma image_preimage_inter (f : α → β) (s : set α) (t : set β) :
  f '' (f ⁻¹' t ∩ s) = t ∩ f '' s :=
by simp only [inter_comm, image_inter_preimage]

@[simp] lemma image_inter_nonempty_iff {f : α → β} {s : set α} {t : set β} :
  (f '' s ∩ t).nonempty ↔ (s ∩ f ⁻¹' t).nonempty :=
by rw [←image_inter_preimage, nonempty_image_iff]

lemma image_diff_preimage {f : α → β} {s : set α} {t : set β} : f '' (s \ f ⁻¹' t) = f '' s \ t :=
by simp_rw [diff_eq, ← preimage_compl, image_inter_preimage]

theorem compl_image : image (compl : set α → set α) = preimage compl :=
image_eq_preimage_of_inverse compl_compl compl_compl

theorem compl_image_set_of {p : set α → Prop} :
  compl '' {s | p s} = {s | p sᶜ} :=
congr_fun compl_image p

theorem inter_preimage_subset (s : set α) (t : set β) (f : α → β) :
  s ∩ f ⁻¹' t ⊆ f ⁻¹' (f '' s ∩ t) :=
λ x h, ⟨mem_image_of_mem _ h.left, h.right⟩

theorem union_preimage_subset (s : set α) (t : set β) (f : α → β) :
  s ∪ f ⁻¹' t ⊆ f ⁻¹' (f '' s ∪ t) :=
λ x h, or.elim h (λ l, or.inl $ mem_image_of_mem _ l) (λ r, or.inr r)

theorem subset_image_union (f : α → β) (s : set α) (t : set β) :
  f '' (s ∪ f ⁻¹' t) ⊆ f '' s ∪ t :=
image_subset_iff.2 (union_preimage_subset _ _ _)

lemma preimage_subset_iff {A : set α} {B : set β} {f : α → β} :
  f⁻¹' B ⊆ A ↔ (∀ a : α, f a ∈ B → a ∈ A) := iff.rfl

lemma image_eq_image {f : α → β} (hf : injective f) : f '' s = f '' t ↔ s = t :=
iff.symm $ iff.intro (assume eq, eq ▸ rfl) $ assume eq,
  by rw [← preimage_image_eq s hf, ← preimage_image_eq t hf, eq]

lemma image_subset_image_iff {f : α → β} (hf : injective f) : f '' s ⊆ f '' t ↔ s ⊆ t :=
begin
  refine (iff.symm $ iff.intro (image_subset f) $ assume h, _),
  rw [← preimage_image_eq s hf, ← preimage_image_eq t hf],
  exact preimage_mono h
end

lemma prod_quotient_preimage_eq_image [s : setoid α] (g : quotient s → β) {h : α → β}
  (Hh : h = g ∘ quotient.mk) (r : set (β × β)) :
  {x : quotient s × quotient s | (g x.1, g x.2) ∈ r} =
  (λ a : α × α, (⟦a.1⟧, ⟦a.2⟧)) '' ((λ a : α × α, (h a.1, h a.2)) ⁻¹' r) :=
Hh.symm ▸ set.ext (λ ⟨a₁, a₂⟩, ⟨quotient.induction_on₂ a₁ a₂
  (λ a₁ a₂ h, ⟨(a₁, a₂), h, rfl⟩),
  λ ⟨⟨b₁, b₂⟩, h₁, h₂⟩, show (g a₁, g a₂) ∈ r, from
  have h₃ : ⟦b₁⟧ = a₁ ∧ ⟦b₂⟧ = a₂ := prod.ext_iff.1 h₂,
    h₃.1 ▸ h₃.2 ▸ h₁⟩)

/-- Restriction of `f` to `s` factors through `s.image_factorization f : s → f '' s`. -/
def image_factorization (f : α → β) (s : set α) : s → f '' s :=
λ p, ⟨f p.1, mem_image_of_mem f p.2⟩

lemma image_factorization_eq {f : α → β} {s : set α} :
  subtype.val ∘ image_factorization f s = f ∘ subtype.val :=
funext $ λ p, rfl

lemma surjective_onto_image {f : α → β} {s : set α} :
  surjective (image_factorization f s) :=
λ ⟨_, ⟨a, ha, rfl⟩⟩, ⟨⟨a, ha⟩, rfl⟩

end image

/-! ### Subsingleton -/

/-- A set `s` is a `subsingleton`, if it has at most one element. -/
protected def subsingleton (s : set α) : Prop :=
∀ ⦃x⦄ (hx : x ∈ s) ⦃y⦄ (hy : y ∈ s), x = y

lemma subsingleton.mono (ht : t.subsingleton) (hst : s ⊆ t) : s.subsingleton :=
λ x hx y hy, ht (hst hx) (hst hy)

lemma subsingleton.image (hs : s.subsingleton) (f : α → β) : (f '' s).subsingleton :=
λ _ ⟨x, hx, Hx⟩ _ ⟨y, hy, Hy⟩, Hx ▸ Hy ▸ congr_arg f (hs hx hy)

lemma subsingleton.eq_singleton_of_mem (hs : s.subsingleton) {x:α} (hx : x ∈ s) :
  s = {x} :=
ext $ λ y, ⟨λ hy, (hs hx hy) ▸ mem_singleton _, λ hy, (eq_of_mem_singleton hy).symm ▸ hx⟩

@[simp] lemma subsingleton_empty : (∅ : set α).subsingleton := λ x, false.elim

@[simp] lemma subsingleton_singleton {a} : ({a} : set α).subsingleton :=
λ x hx y hy, (eq_of_mem_singleton hx).symm ▸ (eq_of_mem_singleton hy).symm ▸ rfl

lemma subsingleton_iff_singleton {x} (hx : x ∈ s) : s.subsingleton ↔ s = {x} :=
⟨λ h, h.eq_singleton_of_mem hx, λ h,h.symm ▸ subsingleton_singleton⟩

lemma subsingleton.eq_empty_or_singleton (hs : s.subsingleton) :
  s = ∅ ∨ ∃ x, s = {x} :=
s.eq_empty_or_nonempty.elim or.inl (λ ⟨x, hx⟩, or.inr ⟨x, hs.eq_singleton_of_mem hx⟩)

lemma subsingleton.induction_on {p : set α → Prop} (hs : s.subsingleton) (he : p ∅)
  (h₁ : ∀ x, p {x}) : p s :=
by { rcases hs.eq_empty_or_singleton with rfl|⟨x, rfl⟩, exacts [he, h₁ _] }

lemma subsingleton_univ [subsingleton α] : (univ : set α).subsingleton :=
λ x hx y hy, subsingleton.elim x y

/-- `s`, coerced to a type, is a subsingleton type if and only if `s`
is a subsingleton set. -/
@[simp, norm_cast] lemma subsingleton_coe (s : set α) : subsingleton s ↔ s.subsingleton :=
begin
  split,
  { refine λ h, (λ a ha b hb, _),
    exact set_coe.ext_iff.2 (@subsingleton.elim s h ⟨a, ha⟩ ⟨b, hb⟩) },
  { exact λ h, subsingleton.intro (λ a b, set_coe.ext (h a.property b.property)) }
end

/-- The preimage of a subsingleton under an injective map is a subsingleton. -/
theorem subsingleton.preimage {s : set β} (hs : s.subsingleton) {f : α → β}
  (hf : function.injective f) :
  (f ⁻¹' s).subsingleton :=
λ a ha b hb, hf $ hs ha hb

/-- `s` is a subsingleton, if its image of an injective function is. -/
theorem subsingleton_of_image {α β : Type*} {f : α → β} (hf : function.injective f)
  (s : set α) (hs : (f '' s).subsingleton) : s.subsingleton :=
(hs.preimage hf).mono $ subset_preimage_image _ _

theorem univ_eq_true_false : univ = ({true, false} : set Prop) :=
eq.symm $ eq_univ_of_forall $ classical.cases (by simp) (by simp)

/-! ### Lemmas about range of a function. -/
section range
variables {f : ι → α}
open function

/-- Range of a function.

This function is more flexible than `f '' univ`, as the image requires that the domain is in Type
and not an arbitrary Sort. -/
def range (f : ι → α) : set α := {x | ∃y, f y = x}

@[simp] theorem mem_range {x : α} : x ∈ range f ↔ ∃ y, f y = x := iff.rfl

@[simp] theorem mem_range_self (i : ι) : f i ∈ range f := ⟨i, rfl⟩

theorem forall_range_iff {p : α → Prop} : (∀ a ∈ range f, p a) ↔ (∀ i, p (f i)) :=
by simp

theorem forall_subtype_range_iff {p : range f → Prop} :
  (∀ a : range f, p a) ↔ ∀ i, p ⟨f i, mem_range_self _⟩ :=
⟨λ H i, H _, λ H ⟨y, i, hi⟩, by { subst hi, apply H }⟩

theorem exists_range_iff {p : α → Prop} : (∃ a ∈ range f, p a) ↔ (∃ i, p (f i)) :=
by simp

lemma exists_range_iff' {p : α → Prop} :
  (∃ a, a ∈ range f ∧ p a) ↔ ∃ i, p (f i) :=
by simpa only [exists_prop] using exists_range_iff

lemma exists_subtype_range_iff {p : range f → Prop} :
  (∃ a : range f, p a) ↔ ∃ i, p ⟨f i, mem_range_self _⟩ :=
⟨λ ⟨⟨a, i, hi⟩, ha⟩, by { subst a, exact ⟨i, ha⟩}, λ ⟨i, hi⟩, ⟨_, hi⟩⟩

theorem range_iff_surjective : range f = univ ↔ surjective f :=
eq_univ_iff_forall

alias range_iff_surjective ↔ _ function.surjective.range_eq

@[simp] theorem range_id : range (@id α) = univ := range_iff_surjective.2 surjective_id

theorem is_compl_range_inl_range_inr : is_compl (range $ @sum.inl α β) (range sum.inr) :=
⟨by { rintro y ⟨⟨x₁, rfl⟩, ⟨x₂, _⟩⟩, cc },
  by { rintro (x|y) -; [left, right]; exact mem_range_self _ }⟩

@[simp] theorem range_inl_union_range_inr : range (sum.inl : α → α ⊕ β) ∪ range sum.inr = univ :=
is_compl_range_inl_range_inr.sup_eq_top

@[simp] theorem range_inl_inter_range_inr : range (sum.inl : α → α ⊕ β) ∩ range sum.inr = ∅ :=
is_compl_range_inl_range_inr.inf_eq_bot

@[simp] theorem range_inr_union_range_inl : range (sum.inr : β → α ⊕ β) ∪ range sum.inl = univ :=
is_compl_range_inl_range_inr.symm.sup_eq_top

@[simp] theorem range_inr_inter_range_inl : range (sum.inr : β → α ⊕ β) ∩ range sum.inl = ∅ :=
is_compl_range_inl_range_inr.symm.inf_eq_bot

@[simp] theorem preimage_inl_range_inr : sum.inl ⁻¹' range (sum.inr : β → α ⊕ β) = ∅ :=
by { ext, simp }

@[simp] theorem preimage_inr_range_inl : sum.inr ⁻¹' range (sum.inl : α → α ⊕ β) = ∅ :=
by { ext, simp }

@[simp] theorem range_quot_mk (r : α → α → Prop) : range (quot.mk r) = univ :=
(surjective_quot_mk r).range_eq

@[simp] theorem image_univ {f : α → β} : f '' univ = range f :=
by { ext, simp [image, range] }

theorem image_subset_range (f : α → β) (s) : f '' s ⊆ range f :=
by rw ← image_univ; exact image_subset _ (subset_univ _)

theorem mem_range_of_mem_image (f : α → β) (s) {x : β} (h : x ∈ f '' s) : x ∈ range f :=
mem_of_mem_of_subset h $ image_subset_range f s

theorem range_comp (g : α → β) (f : ι → α) : range (g ∘ f) = g '' range f :=
subset.antisymm
  (forall_range_iff.mpr $ assume i, mem_image_of_mem g (mem_range_self _))
  (ball_image_iff.mpr $ forall_range_iff.mpr mem_range_self)

theorem range_subset_iff : range f ⊆ s ↔ ∀ y, f y ∈ s :=
forall_range_iff

lemma range_comp_subset_range (f : α → β) (g : β → γ) : range (g ∘ f) ⊆ range g :=
by rw range_comp; apply image_subset_range

lemma range_nonempty_iff_nonempty : (range f).nonempty ↔ nonempty ι :=
⟨λ ⟨y, x, hxy⟩, ⟨x⟩, λ ⟨x⟩, ⟨f x, mem_range_self x⟩⟩

lemma range_nonempty [h : nonempty ι] (f : ι → α) : (range f).nonempty :=
range_nonempty_iff_nonempty.2 h

@[simp] lemma range_eq_empty {f : ι → α} : range f = ∅ ↔ ¬ nonempty ι :=
not_nonempty_iff_eq_empty.symm.trans $ not_congr range_nonempty_iff_nonempty

instance [nonempty ι] (f : ι → α) : nonempty (range f) := (range_nonempty f).to_subtype

@[simp] lemma image_union_image_compl_eq_range (f : α → β) :
  (f '' s) ∪ (f '' sᶜ) = range f :=
by rw [← image_union, ← image_univ, ← union_compl_self]

theorem image_preimage_eq_inter_range {f : α → β} {t : set β} :
  f '' (f ⁻¹' t) = t ∩ range f :=
ext $ assume x, ⟨assume ⟨x, hx, heq⟩, heq ▸ ⟨hx, mem_range_self _⟩,
  assume ⟨hx, ⟨y, h_eq⟩⟩, h_eq ▸ mem_image_of_mem f $
    show y ∈ f ⁻¹' t, by simp [preimage, h_eq, hx]⟩

lemma image_preimage_eq_of_subset {f : α → β} {s : set β} (hs : s ⊆ range f) :
  f '' (f ⁻¹' s) = s :=
by rw [image_preimage_eq_inter_range, inter_eq_self_of_subset_left hs]

lemma image_preimage_eq_iff {f : α → β} {s : set β} : f '' (f ⁻¹' s) = s ↔ s ⊆ range f :=
⟨by { intro h, rw [← h], apply image_subset_range }, image_preimage_eq_of_subset⟩

lemma preimage_subset_preimage_iff {s t : set α} {f : β → α} (hs : s ⊆ range f) :
  f ⁻¹' s ⊆ f ⁻¹' t ↔ s ⊆ t :=
begin
  split,
  { intros h x hx, rcases hs hx with ⟨y, rfl⟩, exact h hx },
  intros h x, apply h
end

lemma preimage_eq_preimage' {s t : set α} {f : β → α} (hs : s ⊆ range f) (ht : t ⊆ range f) :
  f ⁻¹' s = f ⁻¹' t ↔ s = t :=
begin
  split,
  { intro h, apply subset.antisymm, rw [←preimage_subset_preimage_iff hs, h],
    rw [←preimage_subset_preimage_iff ht, h] },
  rintro rfl, refl
end

@[simp] theorem preimage_inter_range {f : α → β} {s : set β} : f ⁻¹' (s ∩ range f) = f ⁻¹' s :=
set.ext $ λ x, and_iff_left ⟨x, rfl⟩

@[simp] theorem preimage_range_inter {f : α → β} {s : set β} : f ⁻¹' (range f ∩ s) = f ⁻¹' s :=
by rw [inter_comm, preimage_inter_range]

theorem preimage_image_preimage {f : α → β} {s : set β} :
  f ⁻¹' (f '' (f ⁻¹' s)) = f ⁻¹' s :=
by rw [image_preimage_eq_inter_range, preimage_inter_range]

@[simp] theorem quot_mk_range_eq [setoid α] : range (λx : α, ⟦x⟧) = univ :=
range_iff_surjective.2 quot.exists_rep

lemma range_const_subset {c : α} : range (λx:ι, c) ⊆ {c} :=
range_subset_iff.2 $ λ x, rfl

@[simp] lemma range_const : ∀ [nonempty ι] {c : α}, range (λx:ι, c) = {c}
| ⟨x⟩ c := subset.antisymm range_const_subset $
  assume y hy, (mem_singleton_iff.1 hy).symm ▸ mem_range_self x

lemma diagonal_eq_range {α  : Type*} : diagonal α = range (λ x, (x, x)) :=
by { ext ⟨x, y⟩, simp [diagonal, eq_comm] }

theorem preimage_singleton_nonempty {f : α → β} {y : β} :
  (f ⁻¹' {y}).nonempty ↔ y ∈ range f :=
iff.rfl

theorem preimage_singleton_eq_empty {f : α → β} {y : β} :
  f ⁻¹' {y} = ∅ ↔ y ∉ range f :=
not_nonempty_iff_eq_empty.symm.trans $ not_congr preimage_singleton_nonempty

lemma range_subset_singleton {f : ι → α} {x : α} : range f ⊆ {x} ↔ f = const ι x :=
by simp [range_subset_iff, funext_iff, mem_singleton]

lemma image_compl_preimage {f : α → β} {s : set β} : f '' ((f ⁻¹' s)ᶜ) = range f \ s :=
by rw [compl_eq_univ_diff, image_diff_preimage, image_univ]

@[simp] theorem range_sigma_mk {β : α → Type*} (a : α) :
  range (sigma.mk a : β a → Σ a, β a) = sigma.fst ⁻¹' {a} :=
begin
  apply subset.antisymm,
  { rintros _ ⟨b, rfl⟩, simp },
  { rintros ⟨x, y⟩ (rfl|_),
    exact mem_range_self y }
end

/-- Any map `f : ι → β` factors through a map `range_factorization f : ι → range f`. -/
def range_factorization (f : ι → β) : ι → range f :=
λ i, ⟨f i, mem_range_self i⟩

lemma range_factorization_eq {f : ι → β} :
  subtype.val ∘ range_factorization f = f :=
funext $ λ i, rfl

@[simp] lemma range_factorization_coe (f : ι → β) (a : ι) :
  (range_factorization f a : β) = f a := rfl

lemma surjective_onto_range : surjective (range_factorization f) :=
λ ⟨_, ⟨i, rfl⟩⟩, ⟨i, rfl⟩

lemma image_eq_range (f : α → β) (s : set α) : f '' s = range (λ(x : s), f x) :=
by { ext, split, rintro ⟨x, h1, h2⟩, exact ⟨⟨x, h1⟩, h2⟩, rintro ⟨⟨x, h1⟩, h2⟩, exact ⟨x, h1, h2⟩ }

@[simp] lemma sum.elim_range {α β γ : Type*} (f : α → γ) (g : β → γ) :
  range (sum.elim f g) = range f ∪ range g :=
by simp [set.ext_iff, mem_range]

lemma range_ite_subset' {p : Prop} [decidable p] {f g : α → β} :
  range (if p then f else g) ⊆ range f ∪ range g :=
begin
  by_cases h : p, {rw if_pos h, exact subset_union_left _ _},
  {rw if_neg h, exact subset_union_right _ _}
end

lemma range_ite_subset {p : α → Prop} [decidable_pred p] {f g : α → β} :
  range (λ x, if p x then f x else g x) ⊆ range f ∪ range g :=
begin
  rw range_subset_iff, intro x, by_cases h : p x,
  simp [if_pos h, mem_union, mem_range_self],
  simp [if_neg h, mem_union, mem_range_self]
end

@[simp] lemma preimage_range (f : α → β) : f ⁻¹' (range f) = univ :=
eq_univ_of_forall mem_range_self

/-- The range of a function from a `unique` type contains just the
function applied to its single value. -/
lemma range_unique [h : unique ι] : range f = {f $ default ι} :=
begin
  ext x,
  rw mem_range,
  split,
  { rintros ⟨i, hi⟩,
    rw h.uniq i at hi,
    exact hi ▸ mem_singleton _ },
  { exact λ h, ⟨default ι, h.symm⟩ }
end

lemma range_diff_image_subset (f : α → β) (s : set α) :
  range f \ f '' s ⊆ f '' sᶜ :=
λ y ⟨⟨x, h₁⟩, h₂⟩, ⟨x, λ h, h₂ ⟨x, h, h₁⟩, h₁⟩

lemma range_diff_image {f : α → β} (H : injective f) (s : set α) :
  range f \ f '' s = f '' sᶜ :=
subset.antisymm (range_diff_image_subset f s) $ λ y ⟨x, hx, hy⟩, hy ▸
  ⟨mem_range_self _, λ ⟨x', hx', eq⟩, hx $ H eq ▸ hx'⟩

/-- We can use the axiom of choice to pick a preimage for every element of `range f`. -/
noncomputable def range_splitting (f : α → β) : range f → α := λ x, x.2.some

<<<<<<< HEAD
=======
-- This can not be a `@[simp]` lemma because the head of the left hand side is a variable.
>>>>>>> 3b37614c
lemma apply_range_splitting (f : α → β) (x : range f) : f (range_splitting f x) = x :=
x.2.some_spec

attribute [irreducible] range_splitting

@[simp] lemma comp_range_splitting (f : α → β) : f ∘ range_splitting f = coe :=
by { ext, simp only [function.comp_app], apply apply_range_splitting, }

<<<<<<< HEAD
=======
-- When `f` is injective, see also `equiv.of_injective`.
>>>>>>> 3b37614c
lemma left_inverse_range_splitting (f : α → β) :
  left_inverse (range_factorization f) (range_splitting f) :=
λ x, by { ext, simp only [range_factorization_coe], apply apply_range_splitting, }

lemma range_splitting_injective (f : α → β) : injective (range_splitting f) :=
(left_inverse_range_splitting f).injective

end range

/-- The set `s` is pairwise `r` if `r x y` for all *distinct* `x y ∈ s`. -/
def pairwise_on (s : set α) (r : α → α → Prop) := ∀ x ∈ s, ∀ y ∈ s, x ≠ y → r x y

lemma pairwise_on_of_forall (s : set α) (p : α → α → Prop) (h : ∀ (a b : α), p a b) :
  pairwise_on s p :=
λ a _ b _ _, h a b

lemma pairwise_on.imp_on {s : set α} {p q : α → α → Prop}
  (h : pairwise_on s p) (hpq : pairwise_on s (λ ⦃a b : α⦄, p a b → q a b)) : pairwise_on s q :=
λ a ha b hb hab, hpq a ha b hb hab (h a ha b hb hab)

lemma pairwise_on.imp {s : set α} {p q : α → α → Prop}
  (h : pairwise_on s p) (hpq : ∀ ⦃a b : α⦄, p a b → q a b) : pairwise_on s q :=
h.imp_on (pairwise_on_of_forall s _ hpq)

theorem pairwise_on.mono {s t : set α} {r}
  (h : t ⊆ s) (hp : pairwise_on s r) : pairwise_on t r :=
λ x xt y yt, hp x (h xt) y (h yt)

theorem pairwise_on.mono' {s : set α} {r r' : α → α → Prop}
  (H : r ≤ r') (hp : pairwise_on s r) : pairwise_on s r' :=
hp.imp H
theorem pairwise_on_top (s : set α) :
  pairwise_on s ⊤ :=
pairwise_on_of_forall s _ (λ a b, trivial)

/-- If and only if `f` takes pairwise equal values on `s`, there is
some value it takes everywhere on `s`. -/
lemma pairwise_on_eq_iff_exists_eq [nonempty β] (s : set α) (f : α → β) :
  (pairwise_on s (λ x y, f x = f y)) ↔ ∃ z, ∀ x ∈ s, f x = z :=
begin
  split,
  { intro h,
    rcases eq_empty_or_nonempty s with rfl | ⟨x, hx⟩,
    { exact ⟨classical.arbitrary β, λ x hx, false.elim hx⟩ },
    { use f x,
      intros y hy,
      by_cases hyx : y = x,
      { rw hyx },
      { exact h y hy x hx hyx } } },
  { rintros ⟨z, hz⟩ x hx y hy hne,
    rw [hz x hx, hz y hy] }
end

protected lemma subsingleton.pairwise_on (h : s.subsingleton) (r : α → α → Prop) :
  pairwise_on s r :=
λ x hx y hy hne, (hne (h hx hy)).elim

@[simp] lemma pairwise_on_empty (r : α → α → Prop) :
  (∅ : set α).pairwise_on r :=
subsingleton_empty.pairwise_on r

@[simp] lemma pairwise_on_singleton (a : α) (r : α → α → Prop) :
  pairwise_on {a} r :=
subsingleton_singleton.pairwise_on r

lemma pairwise_on_insert_of_symmetric {α} {s : set α} {a : α} {r : α → α → Prop}
  (hr : symmetric r) :
  (insert a s).pairwise_on r ↔ s.pairwise_on r ∧ ∀ b ∈ s, a ≠ b → r a b :=
begin
  refine ⟨λ h, ⟨_, _⟩, λ h, _⟩,
  { exact h.mono (s.subset_insert a) },
  { intros b hb hn,
    exact h a (s.mem_insert _) b (set.mem_insert_of_mem _ hb) hn },
  { intros b hb c hc hn,
    rw [mem_insert_iff] at hb hc,
    rcases hb with (rfl | hb);
    rcases hc with (rfl | hc),
    { exact absurd rfl hn },
    { exact h.right _ hc hn },
    { exact hr (h.right _ hb hn.symm) },
    { exact h.left _ hb _ hc hn } }
end

end set

open set

namespace function

variables {ι : Sort*} {α : Type*} {β : Type*} {f : α → β}

lemma surjective.preimage_injective (hf : surjective f) : injective (preimage f) :=
assume s t, (preimage_eq_preimage hf).1

lemma injective.preimage_image (hf : injective f) (s : set α) : f ⁻¹' (f '' s) = s :=
preimage_image_eq s hf

lemma injective.preimage_surjective (hf : injective f) : surjective (preimage f) :=
by { intro s, use f '' s, rw hf.preimage_image }

lemma injective.subsingleton_image_iff (hf : injective f) {s : set α} :
  (f '' s).subsingleton ↔ s.subsingleton :=
⟨subsingleton_of_image hf s, λ h, h.image f⟩

lemma surjective.image_preimage (hf : surjective f) (s : set β) : f '' (f ⁻¹' s) = s :=
image_preimage_eq s hf

lemma surjective.image_surjective (hf : surjective f) : surjective (image f) :=
by { intro s, use f ⁻¹' s, rw hf.image_preimage }

lemma surjective.nonempty_preimage (hf : surjective f) {s : set β} :
  (f ⁻¹' s).nonempty ↔ s.nonempty :=
by rw [← nonempty_image_iff, hf.image_preimage]

lemma injective.image_injective (hf : injective f) : injective (image f) :=
by { intros s t h, rw [←preimage_image_eq s hf, ←preimage_image_eq t hf, h] }

lemma surjective.preimage_subset_preimage_iff {s t : set β} (hf : surjective f) :
  f ⁻¹' s ⊆ f ⁻¹' t ↔ s ⊆ t :=
by { apply preimage_subset_preimage_iff, rw [hf.range_eq], apply subset_univ }

lemma surjective.range_comp {ι' : Sort*} {f : ι → ι'} (hf : surjective f) (g : ι' → α) :
  range (g ∘ f) = range g :=
ext $ λ y, (@surjective.exists _ _ _ hf (λ x, g x = y)).symm

lemma injective.nonempty_apply_iff {f : set α → set β} (hf : injective f)
  (h2 : f ∅ = ∅) {s : set α} : (f s).nonempty ↔ s.nonempty :=
by rw [← ne_empty_iff_nonempty, ← h2, ← ne_empty_iff_nonempty, hf.ne_iff]

lemma injective.mem_range_iff_exists_unique (hf : injective f) {b : β} :
  b ∈ range f ↔ ∃! a, f a = b :=
⟨λ ⟨a, h⟩, ⟨a, h, λ a' ha, hf (ha.trans h.symm)⟩, exists_unique.exists⟩

lemma injective.exists_unique_of_mem_range (hf : injective f) {b : β} (hb : b ∈ range f) :
  ∃! a, f a = b :=
hf.mem_range_iff_exists_unique.mp hb

end function
open function

/-! ### Image and preimage on subtypes -/

namespace subtype

variable {α : Type*}

lemma coe_image {p : α → Prop} {s : set (subtype p)} :
  coe '' s = {x | ∃h : p x, (⟨x, h⟩ : subtype p) ∈ s} :=
set.ext $ assume a,
⟨assume ⟨⟨a', ha'⟩, in_s, h_eq⟩, h_eq ▸ ⟨ha', in_s⟩,
  assume ⟨ha, in_s⟩, ⟨⟨a, ha⟩, in_s, rfl⟩⟩

lemma range_coe {s : set α} :
  range (coe : s → α) = s :=
by { rw ← set.image_univ, simp [-set.image_univ, coe_image] }

/-- A variant of `range_coe`. Try to use `range_coe` if possible.
  This version is useful when defining a new type that is defined as the subtype of something.
  In that case, the coercion doesn't fire anymore. -/
lemma range_val {s : set α} :
  range (subtype.val : s → α) = s :=
range_coe

/-- We make this the simp lemma instead of `range_coe`. The reason is that if we write
  for `s : set α` the function `coe : s → α`, then the inferred implicit arguments of `coe` are
  `coe α (λ x, x ∈ s)`. -/
@[simp] lemma range_coe_subtype {p : α → Prop} :
  range (coe : subtype p → α) = {x | p x} :=
range_coe

@[simp] lemma coe_preimage_self (s : set α) : (coe : s → α) ⁻¹' s = univ :=
by rw [← preimage_range (coe : s → α), range_coe]

lemma range_val_subtype {p : α → Prop} :
  range (subtype.val : subtype p → α) = {x | p x} :=
range_coe

theorem coe_image_subset (s : set α) (t : set s) : coe '' t ⊆ s :=
λ x ⟨y, yt, yvaleq⟩, by rw ←yvaleq; exact y.property

theorem coe_image_univ (s : set α) : (coe : s → α) '' set.univ = s :=
image_univ.trans range_coe

@[simp] theorem image_preimage_coe (s t : set α) :
  (coe : s → α) '' (coe ⁻¹' t) = t ∩ s :=
image_preimage_eq_inter_range.trans $ congr_arg _ range_coe

theorem image_preimage_val (s t : set α) :
  (subtype.val : s → α) '' (subtype.val ⁻¹' t) = t ∩ s :=
image_preimage_coe s t

theorem preimage_coe_eq_preimage_coe_iff {s t u : set α} :
  ((coe : s → α) ⁻¹' t = coe ⁻¹' u) ↔ t ∩ s = u ∩ s :=
begin
  rw [←image_preimage_coe, ←image_preimage_coe],
  split, { intro h, rw h },
  intro h, exact coe_injective.image_injective h
end

theorem preimage_val_eq_preimage_val_iff (s t u : set α) :
  ((subtype.val : s → α) ⁻¹' t = subtype.val ⁻¹' u) ↔ (t ∩ s = u ∩ s) :=
preimage_coe_eq_preimage_coe_iff

lemma exists_set_subtype {t : set α} (p : set α → Prop) :
  (∃(s : set t), p (coe '' s)) ↔ ∃(s : set α), s ⊆ t ∧ p s :=
begin
  split,
  { rintro ⟨s, hs⟩, refine ⟨coe '' s, _, hs⟩,
    convert image_subset_range _ _, rw [range_coe] },
  rintro ⟨s, hs₁, hs₂⟩, refine ⟨coe ⁻¹' s, _⟩,
  rw [image_preimage_eq_of_subset], exact hs₂, rw [range_coe], exact hs₁
end

lemma preimage_coe_nonempty {s t : set α} : ((coe : s → α) ⁻¹' t).nonempty ↔ (s ∩ t).nonempty :=
by rw [inter_comm, ← image_preimage_coe, nonempty_image_iff]

lemma preimage_coe_eq_empty {s t : set α} : (coe : s → α) ⁻¹' t = ∅ ↔ s ∩ t = ∅ :=
by simp only [← not_nonempty_iff_eq_empty, preimage_coe_nonempty]

@[simp] lemma preimage_coe_compl (s : set α) : (coe : s → α) ⁻¹' sᶜ = ∅ :=
preimage_coe_eq_empty.2 (inter_compl_self s)

@[simp] lemma preimage_coe_compl' (s : set α) : (coe : sᶜ → α) ⁻¹' s = ∅ :=
preimage_coe_eq_empty.2 (compl_inter_self s)

end subtype

namespace set

/-! ### Lemmas about cartesian product of sets -/

section prod

variables {α : Type*} {β : Type*} {γ : Type*} {δ : Type*}
variables {s s₁ s₂ : set α} {t t₁ t₂ : set β}

/-- The cartesian product `prod s t` is the set of `(a, b)`
  such that `a ∈ s` and `b ∈ t`. -/
protected def prod (s : set α) (t : set β) : set (α × β) :=
{p | p.1 ∈ s ∧ p.2 ∈ t}

lemma prod_eq (s : set α) (t : set β) : s.prod t = prod.fst ⁻¹' s ∩ prod.snd ⁻¹' t := rfl

theorem mem_prod_eq {p : α × β} : p ∈ s.prod t = (p.1 ∈ s ∧ p.2 ∈ t) := rfl

@[simp] theorem mem_prod {p : α × β} : p ∈ s.prod t ↔ p.1 ∈ s ∧ p.2 ∈ t := iff.rfl

@[simp] theorem prod_mk_mem_set_prod_eq {a : α} {b : β} :
  (a, b) ∈ s.prod t = (a ∈ s ∧ b ∈ t) := rfl

lemma mk_mem_prod {a : α} {b : β} (a_in : a ∈ s) (b_in : b ∈ t) : (a, b) ∈ s.prod t :=
⟨a_in, b_in⟩

theorem prod_mono {s₁ s₂ : set α} {t₁ t₂ : set β} (hs : s₁ ⊆ s₂) (ht : t₁ ⊆ t₂) :
  s₁.prod t₁ ⊆ s₂.prod t₂ :=
assume x ⟨h₁, h₂⟩, ⟨hs h₁, ht h₂⟩

lemma prod_subset_iff {P : set (α × β)} :
  (s.prod t ⊆ P) ↔ ∀ (x ∈ s) (y ∈ t), (x, y) ∈ P :=
⟨λ h _ xin _ yin, h (mk_mem_prod xin yin), λ h ⟨_, _⟩ pin, h _ pin.1 _ pin.2⟩

lemma forall_prod_set {p : α × β → Prop} :
  (∀ x ∈ s.prod t, p x) ↔ ∀ (x ∈ s) (y ∈ t), p (x, y) :=
prod_subset_iff

lemma exists_prod_set {p : α × β → Prop} :
  (∃ x ∈ s.prod t, p x) ↔ ∃ (x ∈ s) (y ∈ t), p (x, y) :=
by simp [and_assoc]

@[simp] theorem prod_empty : s.prod ∅ = (∅ : set (α × β)) :=
by { ext, simp }

@[simp] theorem empty_prod : set.prod ∅ t = (∅ : set (α × β)) :=
by { ext, simp }

@[simp] theorem univ_prod_univ : (@univ α).prod (@univ β) = univ :=
by { ext ⟨x, y⟩, simp }

lemma univ_prod {t : set β} : set.prod (univ : set α) t = prod.snd ⁻¹' t :=
by simp [prod_eq]

lemma prod_univ {s : set α} : set.prod s (univ : set β) = prod.fst ⁻¹' s :=
by simp [prod_eq]

@[simp] theorem singleton_prod {a : α} : set.prod {a} t = prod.mk a '' t :=
by { ext ⟨x, y⟩, simp [and.left_comm, eq_comm] }

@[simp] theorem prod_singleton {b : β} : s.prod {b} = (λ a, (a, b)) '' s :=
by { ext ⟨x, y⟩, simp [and.left_comm, eq_comm] }

theorem singleton_prod_singleton {a : α} {b : β} : set.prod {a} {b} = ({(a, b)} : set (α × β)) :=
by simp

@[simp] theorem union_prod : (s₁ ∪ s₂).prod t = s₁.prod t ∪ s₂.prod t :=
by { ext ⟨x, y⟩, simp [or_and_distrib_right] }

@[simp] theorem prod_union : s.prod (t₁ ∪ t₂) = s.prod t₁ ∪ s.prod t₂ :=
by { ext ⟨x, y⟩, simp [and_or_distrib_left] }

theorem prod_inter_prod : s₁.prod t₁ ∩ s₂.prod t₂ = (s₁ ∩ s₂).prod (t₁ ∩ t₂) :=
by { ext ⟨x, y⟩, simp [and_assoc, and.left_comm] }

theorem insert_prod {a : α} : (insert a s).prod t = (prod.mk a '' t) ∪ s.prod t :=
by { ext ⟨x, y⟩, simp [image, iff_def, or_imp_distrib, imp.swap] {contextual := tt} }

theorem prod_insert {b : β} : s.prod (insert b t) = ((λa, (a, b)) '' s) ∪ s.prod t :=
by { ext ⟨x, y⟩, simp [image, iff_def, or_imp_distrib, imp.swap] {contextual := tt} }

theorem prod_preimage_eq {f : γ → α} {g : δ → β} :
  (f ⁻¹' s).prod (g ⁻¹' t) = (λ p, (f p.1, g p.2)) ⁻¹' s.prod t := rfl

lemma prod_preimage_left {f : γ → α} : (f ⁻¹' s).prod t = (λp, (f p.1, p.2)) ⁻¹' (s.prod t) := rfl

lemma prod_preimage_right {g : δ → β} : s.prod (g ⁻¹' t) = (λp, (p.1, g p.2)) ⁻¹' (s.prod t) := rfl

lemma preimage_prod_map_prod (f : α → β) (g : γ → δ) (s : set β) (t : set δ) :
  prod.map f g ⁻¹' (s.prod t) = (f ⁻¹' s).prod (g ⁻¹' t) :=
rfl

lemma mk_preimage_prod (f : γ → α) (g : γ → β) :
  (λ x, (f x, g x)) ⁻¹' s.prod t = f ⁻¹' s ∩ g ⁻¹' t := rfl

@[simp] lemma mk_preimage_prod_left {y : β} (h : y ∈ t) : (λ x, (x, y)) ⁻¹' s.prod t = s :=
by { ext x, simp [h] }

@[simp] lemma mk_preimage_prod_right {x : α} (h : x ∈ s) : prod.mk x ⁻¹' s.prod t = t :=
by { ext y, simp [h] }

@[simp] lemma mk_preimage_prod_left_eq_empty {y : β} (hy : y ∉ t) :
  (λ x, (x, y)) ⁻¹' s.prod t = ∅ :=
by { ext z, simp [hy] }

@[simp] lemma mk_preimage_prod_right_eq_empty {x : α} (hx : x ∉ s) :
  prod.mk x ⁻¹' s.prod t = ∅ :=
by { ext z, simp [hx] }

lemma mk_preimage_prod_left_eq_if {y : β} [decidable_pred (∈ t)] :
  (λ x, (x, y)) ⁻¹' s.prod t = if y ∈ t then s else ∅ :=
by { split_ifs; simp [h] }

lemma mk_preimage_prod_right_eq_if {x : α} [decidable_pred (∈ s)] :
  prod.mk x ⁻¹' s.prod t = if x ∈ s then t else ∅ :=
by { split_ifs; simp [h] }

lemma mk_preimage_prod_left_fn_eq_if {y : β} [decidable_pred (∈ t)] (f : γ → α) :
  (λ x, (f x, y)) ⁻¹' s.prod t = if y ∈ t then f ⁻¹' s else ∅ :=
by rw [← mk_preimage_prod_left_eq_if, prod_preimage_left, preimage_preimage]

lemma mk_preimage_prod_right_fn_eq_if {x : α} [decidable_pred (∈ s)] (g : δ → β) :
  (λ y, (x, g y)) ⁻¹' s.prod t = if x ∈ s then g ⁻¹' t else ∅ :=
by rw [← mk_preimage_prod_right_eq_if, prod_preimage_right, preimage_preimage]

theorem image_swap_eq_preimage_swap : image (@prod.swap α β) = preimage prod.swap :=
image_eq_preimage_of_inverse prod.swap_left_inverse prod.swap_right_inverse

theorem preimage_swap_prod {s : set α} {t : set β} : prod.swap ⁻¹' t.prod s = s.prod t :=
by { ext ⟨x, y⟩, simp [and_comm] }

theorem image_swap_prod : prod.swap '' t.prod s = s.prod t :=
by rw [image_swap_eq_preimage_swap, preimage_swap_prod]

theorem prod_image_image_eq {m₁ : α → γ} {m₂ : β → δ} :
  (m₁ '' s).prod (m₂ '' t) = image (λp:α×β, (m₁ p.1, m₂ p.2)) (s.prod t) :=
ext $ by simp [-exists_and_distrib_right, exists_and_distrib_right.symm, and.left_comm,
  and.assoc, and.comm]

theorem prod_range_range_eq {α β γ δ} {m₁ : α → γ} {m₂ : β → δ} :
  (range m₁).prod (range m₂) = range (λp:α×β, (m₁ p.1, m₂ p.2)) :=
ext $ by simp [range]

@[simp] theorem range_prod_map {α β γ δ} {m₁ : α → γ} {m₂ : β → δ} :
  range (prod.map m₁ m₂) = (range m₁).prod (range m₂) :=
prod_range_range_eq.symm

theorem prod_range_univ_eq {α β γ} {m₁ : α → γ} :
  (range m₁).prod (univ : set β) = range (λp:α×β, (m₁ p.1, p.2)) :=
ext $ by simp [range]

theorem prod_univ_range_eq {α β δ} {m₂ : β → δ} :
  (univ : set α).prod (range m₂) = range (λp:α×β, (p.1, m₂ p.2)) :=
ext $ by simp [range]

lemma range_pair_subset {α β γ : Type*} (f : α → β) (g : α → γ) :
  range (λ x, (f x, g x)) ⊆ (range f).prod (range g) :=
have (λ x, (f x, g x)) = prod.map f g ∘ (λ x, (x, x)), from funext (λ x, rfl),
by { rw [this, ← range_prod_map], apply range_comp_subset_range }

theorem nonempty.prod : s.nonempty → t.nonempty → (s.prod t).nonempty
| ⟨x, hx⟩ ⟨y, hy⟩ := ⟨(x, y), ⟨hx, hy⟩⟩

theorem nonempty.fst : (s.prod t).nonempty → s.nonempty
| ⟨p, hp⟩ := ⟨p.1, hp.1⟩

theorem nonempty.snd : (s.prod t).nonempty → t.nonempty
| ⟨p, hp⟩ := ⟨p.2, hp.2⟩

theorem prod_nonempty_iff : (s.prod t).nonempty ↔ s.nonempty ∧ t.nonempty :=
⟨λ h, ⟨h.fst, h.snd⟩, λ h, nonempty.prod h.1 h.2⟩

theorem prod_eq_empty_iff :
  s.prod t = ∅ ↔ (s = ∅ ∨ t = ∅) :=
by simp only [not_nonempty_iff_eq_empty.symm, prod_nonempty_iff, not_and_distrib]

lemma prod_sub_preimage_iff {W : set γ} {f : α × β → γ} :
  s.prod t ⊆ f ⁻¹' W ↔ ∀ a b, a ∈ s → b ∈ t → f (a, b) ∈ W :=
by simp [subset_def]

lemma fst_image_prod_subset (s : set α) (t : set β) :
  prod.fst '' (s.prod t) ⊆ s :=
λ _ h, let ⟨_, ⟨h₂, _⟩, h₁⟩ := (set.mem_image _ _ _).1 h in h₁ ▸ h₂

lemma prod_subset_preimage_fst (s : set α) (t : set β) :
  s.prod t ⊆ prod.fst ⁻¹' s :=
image_subset_iff.1 (fst_image_prod_subset s t)

lemma fst_image_prod (s : set β) {t : set α} (ht : t.nonempty) :
  prod.fst '' (s.prod t) = s :=
set.subset.antisymm (fst_image_prod_subset _ _)
  $ λ y y_in, let ⟨x, x_in⟩ := ht in
    ⟨(y, x), ⟨y_in, x_in⟩, rfl⟩

lemma snd_image_prod_subset (s : set α) (t : set β) :
  prod.snd '' (s.prod t) ⊆ t :=
λ _ h, let ⟨_, ⟨_, h₂⟩, h₁⟩ := (set.mem_image _ _ _).1 h in h₁ ▸ h₂

lemma prod_subset_preimage_snd (s : set α) (t : set β) :
  s.prod t ⊆ prod.snd ⁻¹' t :=
image_subset_iff.1 (snd_image_prod_subset s t)

lemma snd_image_prod {s : set α} (hs : s.nonempty) (t : set β) :
  prod.snd '' (s.prod t) = t :=
set.subset.antisymm (snd_image_prod_subset _ _)
  $ λ y y_in, let ⟨x, x_in⟩ := hs in
    ⟨(x, y), ⟨x_in, y_in⟩, rfl⟩

lemma prod_diff_prod : s.prod t \ s₁.prod t₁ = s.prod (t \ t₁) ∪ (s \ s₁).prod t :=
by { ext x, by_cases h₁ : x.1 ∈ s₁; by_cases h₂ : x.2 ∈ t₁; simp * }

/-- A product set is included in a product set if and only factors are included, or a factor of the
first set is empty. -/
lemma prod_subset_prod_iff :
  (s.prod t ⊆ s₁.prod t₁) ↔ (s ⊆ s₁ ∧ t ⊆ t₁) ∨ (s = ∅) ∨ (t = ∅) :=
begin
  classical,
  cases (s.prod t).eq_empty_or_nonempty with h h,
  { simp [h, prod_eq_empty_iff.1 h] },
  { have st : s.nonempty ∧ t.nonempty, by rwa [prod_nonempty_iff] at h,
    split,
    { assume H : s.prod t ⊆ s₁.prod t₁,
      have h' : s₁.nonempty ∧ t₁.nonempty := prod_nonempty_iff.1 (h.mono H),
      refine or.inl ⟨_, _⟩,
      show s ⊆ s₁,
      { have := image_subset (prod.fst : α × β → α) H,
        rwa [fst_image_prod _ st.2, fst_image_prod _ h'.2] at this },
      show t ⊆ t₁,
      { have := image_subset (prod.snd : α × β → β) H,
        rwa [snd_image_prod st.1, snd_image_prod h'.1] at this } },
    { assume H,
      simp only [st.1.ne_empty, st.2.ne_empty, or_false] at H,
      exact prod_mono H.1 H.2 } }
end

end prod

/-! ### Lemmas about set-indexed products of sets -/

section pi
variables {ι : Type*} {α : ι → Type*} {s s₁ : set ι} {t t₁ t₂ : Π i, set (α i)}

/-- Given an index set `ι` and a family of sets `t : Π i, set (α i)`, `pi s t`
is the set of dependent functions `f : Πa, π a` such that `f a` belongs to `t a`
whenever `a ∈ s`. -/
def pi (s : set ι) (t : Π i, set (α i)) : set (Π i, α i) := { f | ∀i ∈ s, f i ∈ t i }

@[simp] lemma mem_pi {f : Π i, α i} : f ∈ s.pi t ↔ ∀ i ∈ s, f i ∈ t i :=
by refl

@[simp] lemma mem_univ_pi {f : Π i, α i} : f ∈ pi univ t ↔ ∀ i, f i ∈ t i :=
by simp

@[simp] lemma empty_pi (s : Π i, set (α i)) : pi ∅ s = univ := by { ext, simp [pi] }

@[simp] lemma pi_univ (s : set ι) : pi s (λ i, (univ : set (α i))) = univ :=
eq_univ_of_forall $ λ f i hi, mem_univ _

lemma pi_mono (h : ∀ i ∈ s, t₁ i ⊆ t₂ i) : pi s t₁ ⊆ pi s t₂ :=
λ x hx i hi, (h i hi $ hx i hi)

lemma pi_inter_distrib : s.pi (λ i, t i ∩ t₁ i) = s.pi t ∩ s.pi t₁ :=
ext $ λ x, by simp only [forall_and_distrib, mem_pi, mem_inter_eq]

lemma pi_congr (h : s = s₁) (h' : ∀ i ∈ s, t i = t₁ i) : pi s t = pi s₁ t₁ :=
h ▸ (ext $ λ x, forall_congr $ λ i, forall_congr $ λ hi, h' i hi ▸ iff.rfl)

lemma pi_eq_empty {i : ι} (hs : i ∈ s) (ht : t i = ∅) : s.pi t = ∅ :=
by { ext f, simp only [mem_empty_eq, not_forall, iff_false, mem_pi, not_imp],
     exact ⟨i, hs, by simp [ht]⟩ }

lemma univ_pi_eq_empty {i : ι} (ht : t i = ∅) : pi univ t = ∅ :=
pi_eq_empty (mem_univ i) ht

lemma pi_nonempty_iff : (s.pi t).nonempty ↔ ∀ i, ∃ x, i ∈ s → x ∈ t i :=
by simp [classical.skolem, set.nonempty]

lemma univ_pi_nonempty_iff : (pi univ t).nonempty ↔ ∀ i, (t i).nonempty :=
by simp [classical.skolem, set.nonempty]

lemma pi_eq_empty_iff : s.pi t = ∅ ↔ ∃ i, (α i → false) ∨ (i ∈ s ∧ t i = ∅) :=
begin
  rw [← not_nonempty_iff_eq_empty, pi_nonempty_iff], push_neg, apply exists_congr, intro i,
  split,
  { intro h, by_cases hα : nonempty (α i),
    { cases hα with x, refine or.inr ⟨(h x).1, by simp [eq_empty_iff_forall_not_mem, h]⟩ },
    { exact or.inl (λ x, hα ⟨x⟩) }},
  { rintro (h|h) x, exfalso, exact h x, simp [h] }
end

lemma univ_pi_eq_empty_iff : pi univ t = ∅ ↔ ∃ i, t i = ∅ :=
by simp [← not_nonempty_iff_eq_empty, univ_pi_nonempty_iff]

@[simp] lemma range_dcomp {β : ι → Type*} (f : Π i, α i → β i) :
  range (λ (g : Π i, α i), (λ i, f i (g i))) = pi univ (λ i, range (f i)) :=
begin
  apply subset.antisymm,
  { rintro _ ⟨x, rfl⟩ i -,
    exact ⟨x i, rfl⟩ },
  { intros x hx,
    choose y hy using hx,
    exact ⟨λ i, y i trivial, funext $ λ i, hy i trivial⟩ }
end

@[simp] lemma insert_pi (i : ι) (s : set ι) (t : Π i, set (α i)) :
  pi (insert i s) t = (eval i ⁻¹' t i) ∩ pi s t :=
by { ext, simp [pi, or_imp_distrib, forall_and_distrib] }

@[simp] lemma singleton_pi (i : ι) (t : Π i, set (α i)) :
  pi {i} t = (eval i ⁻¹' t i) :=
by { ext, simp [pi] }

lemma singleton_pi' (i : ι) (t : Π i, set (α i)) : pi {i} t = {x | x i ∈ t i} :=
singleton_pi i t

lemma pi_if {p : ι → Prop} [h : decidable_pred p] (s : set ι) (t₁ t₂ : Π i, set (α i)) :
  pi s (λ i, if p i then t₁ i else t₂ i) = pi {i ∈ s | p i} t₁ ∩ pi {i ∈ s | ¬ p i} t₂ :=
begin
  ext f,
  split,
  { assume h, split; { rintros i ⟨his, hpi⟩, simpa [*] using h i } },
  { rintros ⟨ht₁, ht₂⟩ i his,
    by_cases p i; simp * at * }
end

lemma union_pi : (s ∪ s₁).pi t = s.pi t ∩ s₁.pi t :=
by simp [pi, or_imp_distrib, forall_and_distrib, set_of_and]

@[simp] lemma pi_inter_compl (s : set ι) : pi s t ∩ pi sᶜ t = pi univ t :=
by rw [← union_pi, union_compl_self]

lemma pi_update_of_not_mem [decidable_eq ι] {β : Π i, Type*} {i : ι} (hi : i ∉ s) (f : Π j, α j)
  (a : α i) (t : Π j, α j → set (β j)) :
  s.pi (λ j, t j (update f i a j)) = s.pi (λ j, t j (f j)) :=
pi_congr rfl $ λ j hj, by { rw update_noteq, exact λ h, hi (h ▸ hj) }

lemma pi_update_of_mem [decidable_eq ι] {β : Π i, Type*} {i : ι} (hi : i ∈ s) (f : Π j, α j)
  (a : α i) (t : Π j, α j → set (β j)) :
  s.pi (λ j, t j (update f i a j)) = {x | x i ∈ t i a} ∩ (s \ {i}).pi (λ j, t j (f j)) :=
calc s.pi (λ j, t j (update f i a j)) = ({i} ∪ s \ {i}).pi (λ j, t j (update f i a j)) :
  by rw [union_diff_self, union_eq_self_of_subset_left (singleton_subset_iff.2 hi)]
... = {x | x i ∈ t i a} ∩ (s \ {i}).pi (λ j, t j (f j)) :
  by { rw [union_pi, singleton_pi', update_same, pi_update_of_not_mem], simp }

lemma univ_pi_update [decidable_eq ι] {β : Π i, Type*} (i : ι) (f : Π j, α j)
  (a : α i) (t : Π j, α j → set (β j)) :
  pi univ (λ j, t j (update f i a j)) = {x | x i ∈ t i a} ∩ pi {i}ᶜ (λ j, t j (f j)) :=
by rw [compl_eq_univ_diff, ← pi_update_of_mem (mem_univ _)]

lemma univ_pi_update_univ [decidable_eq ι] (i : ι) (s : set (α i)) :
  pi univ (update (λ j : ι, (univ : set (α j))) i s) = eval i ⁻¹' s :=
by rw [univ_pi_update i (λ j, (univ : set (α j))) s (λ j t, t), pi_univ, inter_univ, preimage]

open_locale classical

lemma eval_image_pi {i : ι} (hs : i ∈ s) (ht : (s.pi t).nonempty) : eval i '' s.pi t = t i :=
begin
  ext x, rcases ht with ⟨f, hf⟩, split,
  { rintro ⟨g, hg, rfl⟩, exact hg i hs },
  { intro hg, refine ⟨update f i x, _, by simp⟩,
    intros j hj, by_cases hji : j = i,
    { subst hji, simp [hg] },
    { rw [mem_pi] at hf, simp [hji, hf, hj] }},
end

@[simp] lemma eval_image_univ_pi {i : ι} (ht : (pi univ t).nonempty) :
  (λ f : Π i, α i, f i) '' pi univ t = t i :=
eval_image_pi (mem_univ i) ht

lemma eval_preimage {ι} {α : ι → Type*} {i : ι} {s : set (α i)} :
  eval i ⁻¹' s = pi univ (update (λ i, univ) i s) :=
by { ext x, simp [@forall_update_iff _ (λ i, set (α i)) _ _ _ _ (λ i' y, x i' ∈ y)] }

lemma eval_preimage' {ι} {α : ι → Type*} {i : ι} {s : set (α i)} :
  eval i ⁻¹' s = pi {i} (update (λ i, univ) i s) :=
by { ext, simp }

lemma update_preimage_pi {i : ι} {f : Π i, α i} (hi : i ∈ s)
  (hf : ∀ j ∈ s, j ≠ i → f j ∈ t j) : (update f i) ⁻¹' s.pi t = t i :=
begin
  ext x, split,
  { intro h, convert h i hi, simp },
  { intros hx j hj, by_cases h : j = i,
    { cases h, simpa },
    { rw [update_noteq h], exact hf j hj h }}
end

lemma update_preimage_univ_pi {i : ι} {f : Π i, α i} (hf : ∀ j ≠ i, f j ∈ t j) :
  (update f i) ⁻¹' pi univ t = t i :=
update_preimage_pi (mem_univ i) (λ j _, hf j)

lemma subset_pi_eval_image (s : set ι) (u : set (Π i, α i)) : u ⊆ pi s (λ i, eval i '' u) :=
λ f hf i hi, ⟨f, hf, rfl⟩

lemma univ_pi_ite (s : set ι) (t : Π i, set (α i)) :
  pi univ (λ i, if i ∈ s then t i else univ) = s.pi t :=
by { ext, simp_rw [mem_univ_pi], apply forall_congr, intro i, split_ifs; simp [h] }

end pi

/-! ### Lemmas about `inclusion`, the injection of subtypes induced by `⊆` -/

section inclusion
variable {α : Type*}

/-- `inclusion` is the "identity" function between two subsets `s` and `t`, where `s ⊆ t` -/
def inclusion {s t : set α} (h : s ⊆ t) : s → t :=
λ x : s, (⟨x, h x.2⟩ : t)

@[simp] lemma inclusion_self {s : set α} (x : s) :
  inclusion (set.subset.refl _) x = x :=
by { cases x, refl }

@[simp] lemma inclusion_right {s t : set α} (h : s ⊆ t) (x : t) (m : (x : α) ∈ s) :
  inclusion h ⟨x, m⟩ = x :=
by { cases x, refl }

@[simp] lemma inclusion_inclusion {s t u : set α} (hst : s ⊆ t) (htu : t ⊆ u)
  (x : s) : inclusion htu (inclusion hst x) = inclusion (set.subset.trans hst htu) x :=
by { cases x, refl }

@[simp] lemma coe_inclusion {s t : set α} (h : s ⊆ t) (x : s) :
  (inclusion h x : α) = (x : α) := rfl

lemma inclusion_injective {s t : set α} (h : s ⊆ t) :
  function.injective (inclusion h)
| ⟨_, _⟩ ⟨_, _⟩ := subtype.ext_iff_val.2 ∘ subtype.ext_iff_val.1

@[simp] lemma range_inclusion {s t : set α} (h : s ⊆ t) :
  range (inclusion h) = {x : t | (x:α) ∈ s} :=
by { ext ⟨x, hx⟩, simp [inclusion] }

lemma eq_of_inclusion_surjective {s t : set α} {h : s ⊆ t}
  (h_surj : function.surjective (inclusion h)) : s = t :=
begin
  rw [← range_iff_surjective, range_inclusion, eq_univ_iff_forall] at h_surj,
  exact set.subset.antisymm h (λ x hx, h_surj ⟨x, hx⟩)
end

end inclusion

/-! ### Injectivity and surjectivity lemmas for image and preimage -/
section image_preimage
variables {α : Type u} {β : Type v} {f : α → β}
@[simp]
lemma preimage_injective : injective (preimage f) ↔ surjective f :=
begin
  refine ⟨λ h y, _, surjective.preimage_injective⟩,
  obtain ⟨x, hx⟩ : (f ⁻¹' {y}).nonempty,
  { rw [h.nonempty_apply_iff preimage_empty], apply singleton_nonempty },
  exact ⟨x, hx⟩
end

@[simp]
lemma preimage_surjective : surjective (preimage f) ↔ injective f :=
begin
  refine ⟨λ h x x' hx, _, injective.preimage_surjective⟩,
  cases h {x} with s hs, have := mem_singleton x,
  rwa [← hs, mem_preimage, hx, ← mem_preimage, hs, mem_singleton_iff, eq_comm] at this
end

@[simp] lemma image_surjective : surjective (image f) ↔ surjective f :=
begin
  refine ⟨λ h y, _, surjective.image_surjective⟩,
  cases h {y} with s hs,
  have := mem_singleton y, rw [← hs] at this, rcases this with ⟨x, h1x, h2x⟩,
  exact ⟨x, h2x⟩
end

@[simp] lemma image_injective : injective (image f) ↔ injective f :=
begin
  refine ⟨λ h x x' hx, _, injective.image_injective⟩,
  rw [← singleton_eq_singleton_iff], apply h,
  rw [image_singleton, image_singleton, hx]
end

lemma preimage_eq_iff_eq_image {f : α → β} (hf : bijective f) {s t} :
  f ⁻¹' s = t ↔ s = f '' t :=
by rw [← image_eq_image hf.1, hf.2.image_preimage]

lemma eq_preimage_iff_image_eq {f : α → β} (hf : bijective f) {s t} :
  s = f ⁻¹' t ↔ f '' s = t :=
by rw [← image_eq_image hf.1, hf.2.image_preimage]

end image_preimage

/-! ### Lemmas about images of binary and ternary functions -/

section n_ary_image

variables {α β γ δ ε : Type*} {f f' : α → β → γ} {g g' : α → β → γ → δ}
variables {s s' : set α} {t t' : set β} {u u' : set γ} {a a' : α} {b b' : β} {c c' : γ} {d d' : δ}


/-- The image of a binary function `f : α → β → γ` as a function `set α → set β → set γ`.
  Mathematically this should be thought of as the image of the corresponding function `α × β → γ`.
-/
def image2 (f : α → β → γ) (s : set α) (t : set β) : set γ :=
{c | ∃ a b, a ∈ s ∧ b ∈ t ∧ f a b = c }

lemma mem_image2_eq : c ∈ image2 f s t = ∃ a b, a ∈ s ∧ b ∈ t ∧ f a b = c := rfl

@[simp] lemma mem_image2 : c ∈ image2 f s t ↔ ∃ a b, a ∈ s ∧ b ∈ t ∧ f a b = c := iff.rfl

lemma mem_image2_of_mem (h1 : a ∈ s) (h2 : b ∈ t) : f a b ∈ image2 f s t :=
⟨a, b, h1, h2, rfl⟩

lemma mem_image2_iff (hf : injective2 f) : f a b ∈ image2 f s t ↔ a ∈ s ∧ b ∈ t :=
⟨ by { rintro ⟨a', b', ha', hb', h⟩, rcases hf h with ⟨rfl, rfl⟩, exact ⟨ha', hb'⟩ },
  λ ⟨ha, hb⟩, mem_image2_of_mem ha hb⟩

/-- image2 is monotone with respect to `⊆`. -/
lemma image2_subset (hs : s ⊆ s') (ht : t ⊆ t') : image2 f s t ⊆ image2 f s' t' :=
by { rintro _ ⟨a, b, ha, hb, rfl⟩, exact mem_image2_of_mem (hs ha) (ht hb) }

lemma forall_image2_iff {p : γ → Prop} :
  (∀ z ∈ image2 f s t, p z) ↔ ∀ (x ∈ s) (y ∈ t), p (f x y) :=
⟨λ h x hx y hy, h _ ⟨x, y, hx, hy, rfl⟩, λ h z ⟨x, y, hx, hy, hz⟩, hz ▸ h x hx y hy⟩

@[simp] lemma image2_subset_iff {u : set γ} :
  image2 f s t ⊆ u ↔ ∀ (x ∈ s) (y ∈ t), f x y ∈ u :=
forall_image2_iff

lemma image2_union_left : image2 f (s ∪ s') t = image2 f s t ∪ image2 f s' t :=
begin
  ext c, split,
  { rintros ⟨a, b, h1a|h2a, hb, rfl⟩;[left, right]; exact ⟨_, _, ‹_›, ‹_›, rfl⟩ },
  { rintro (⟨_, _, _, _, rfl⟩|⟨_, _, _, _, rfl⟩); refine ⟨_, _, _, ‹_›, rfl⟩; simp [mem_union, *] }
end

lemma image2_union_right : image2 f s (t ∪ t') = image2 f s t ∪ image2 f s t' :=
begin
  ext c, split,
  { rintros ⟨a, b, ha, h1b|h2b, rfl⟩;[left, right]; exact ⟨_, _, ‹_›, ‹_›, rfl⟩ },
  { rintro (⟨_, _, _, _, rfl⟩|⟨_, _, _, _, rfl⟩); refine ⟨_, _, ‹_›, _, rfl⟩; simp [mem_union, *] }
end

@[simp] lemma image2_empty_left : image2 f ∅ t = ∅ := ext $ by simp
@[simp] lemma image2_empty_right : image2 f s ∅ = ∅ := ext $ by simp

lemma image2_inter_subset_left : image2 f (s ∩ s') t ⊆ image2 f s t ∩ image2 f s' t :=
by { rintro _ ⟨a, b, ⟨h1a, h2a⟩, hb, rfl⟩, split; exact ⟨_, _, ‹_›, ‹_›, rfl⟩ }

lemma image2_inter_subset_right : image2 f s (t ∩ t') ⊆ image2 f s t ∩ image2 f s t' :=
by { rintro _ ⟨a, b, ha, ⟨h1b, h2b⟩, rfl⟩, split; exact ⟨_, _, ‹_›, ‹_›, rfl⟩ }

@[simp] lemma image2_singleton_left : image2 f {a} t = f a '' t :=
ext $ λ x, by simp

@[simp] lemma image2_singleton_right : image2 f s {b} = (λ a, f a b) '' s :=
ext $ λ x, by simp

lemma image2_singleton : image2 f {a} {b} = {f a b} := by simp

@[congr] lemma image2_congr (h : ∀ (a ∈ s) (b ∈ t), f a b = f' a b) :
  image2 f s t = image2 f' s t :=
by { ext, split; rintro ⟨a, b, ha, hb, rfl⟩; refine ⟨a, b, ha, hb, by rw h a ha b hb⟩ }

/-- A common special case of `image2_congr` -/
lemma image2_congr' (h : ∀ a b, f a b = f' a b) : image2 f s t = image2 f' s t :=
image2_congr (λ a _ b _, h a b)

/-- The image of a ternary function `f : α → β → γ → δ` as a function
  `set α → set β → set γ → set δ`. Mathematically this should be thought of as the image of the
  corresponding function `α × β × γ → δ`.
-/
def image3 (g : α → β → γ → δ) (s : set α) (t : set β) (u : set γ) : set δ :=
{d | ∃ a b c, a ∈ s ∧ b ∈ t ∧ c ∈ u ∧ g a b c = d }

@[simp] lemma mem_image3 : d ∈ image3 g s t u ↔ ∃ a b c, a ∈ s ∧ b ∈ t ∧ c ∈ u ∧ g a b c = d :=
iff.rfl

@[congr] lemma image3_congr (h : ∀ (a ∈ s) (b ∈ t) (c ∈ u), g a b c = g' a b c) :
  image3 g s t u = image3 g' s t u :=
by { ext x,
     split; rintro ⟨a, b, c, ha, hb, hc, rfl⟩; exact ⟨a, b, c, ha, hb, hc, by rw h a ha b hb c hc⟩ }

/-- A common special case of `image3_congr` -/
lemma image3_congr' (h : ∀ a b c, g a b c = g' a b c) : image3 g s t u = image3 g' s t u :=
image3_congr (λ a _ b _ c _, h a b c)

lemma image2_image2_left (f : δ → γ → ε) (g : α → β → δ) :
  image2 f (image2 g s t) u = image3 (λ a b c, f (g a b) c) s t u :=
begin
  ext, split,
  { rintro ⟨_, c, ⟨a, b, ha, hb, rfl⟩, hc, rfl⟩, refine ⟨a, b, c, ha, hb, hc, rfl⟩ },
  { rintro ⟨a, b, c, ha, hb, hc, rfl⟩, refine ⟨_, c, ⟨a, b, ha, hb, rfl⟩, hc, rfl⟩ }
end

lemma image2_image2_right (f : α → δ → ε) (g : β → γ → δ) :
  image2 f s (image2 g t u) = image3 (λ a b c, f a (g b c)) s t u :=
begin
  ext, split,
  { rintro ⟨a, _, ha, ⟨b, c, hb, hc, rfl⟩, rfl⟩, refine ⟨a, b, c, ha, hb, hc, rfl⟩ },
  { rintro ⟨a, b, c, ha, hb, hc, rfl⟩, refine ⟨a, _, ha, ⟨b, c, hb, hc, rfl⟩, rfl⟩ }
end

lemma image2_assoc {ε'} {f : δ → γ → ε} {g : α → β → δ} {f' : α → ε' → ε} {g' : β → γ → ε'}
  (h_assoc : ∀ a b c, f (g a b) c = f' a (g' b c)) :
  image2 f (image2 g s t) u = image2 f' s (image2 g' t u) :=
by simp only [image2_image2_left, image2_image2_right, h_assoc]

lemma image_image2 (f : α → β → γ) (g : γ → δ) :
  g '' image2 f s t = image2 (λ a b, g (f a b)) s t :=
begin
  ext, split,
  { rintro ⟨_, ⟨a, b, ha, hb, rfl⟩, rfl⟩, refine ⟨a, b, ha, hb, rfl⟩ },
  { rintro ⟨a, b, ha, hb, rfl⟩, refine ⟨_, ⟨a, b, ha, hb, rfl⟩, rfl⟩ }
end

lemma image2_image_left (f : γ → β → δ) (g : α → γ) :
  image2 f (g '' s) t = image2 (λ a b, f (g a) b) s t :=
begin
  ext, split,
  { rintro ⟨_, b, ⟨a, ha, rfl⟩, hb, rfl⟩, refine ⟨a, b, ha, hb, rfl⟩ },
  { rintro ⟨a, b, ha, hb, rfl⟩, refine ⟨_, b, ⟨a, ha, rfl⟩, hb, rfl⟩ }
end

lemma image2_image_right (f : α → γ → δ) (g : β → γ) :
  image2 f s (g '' t) = image2 (λ a b, f a (g b)) s t :=
begin
  ext, split,
  { rintro ⟨a, _, ha, ⟨b, hb, rfl⟩, rfl⟩, refine ⟨a, b, ha, hb, rfl⟩ },
  { rintro ⟨a, b, ha, hb, rfl⟩, refine ⟨a, _, ha, ⟨b, hb, rfl⟩, rfl⟩ }
end

lemma image2_swap (f : α → β → γ) (s : set α) (t : set β) :
  image2 f s t = image2 (λ a b, f b a) t s :=
by { ext, split; rintro ⟨a, b, ha, hb, rfl⟩; refine ⟨b, a, hb, ha, rfl⟩ }

@[simp] lemma image2_left (h : t.nonempty) : image2 (λ x y, x) s t = s :=
by simp [nonempty_def.mp h, ext_iff]

@[simp] lemma image2_right (h : s.nonempty) : image2 (λ x y, y) s t = t :=
by simp [nonempty_def.mp h, ext_iff]

@[simp] lemma image_prod (f : α → β → γ) : (λ x : α × β, f x.1 x.2) '' s.prod t = image2 f s t :=
set.ext $ λ a,
⟨ by { rintros ⟨_, _, rfl⟩, exact ⟨_, _, (mem_prod.mp ‹_›).1, (mem_prod.mp ‹_›).2, rfl⟩ },
  by { rintros ⟨_, _, _, _, rfl⟩, exact ⟨(_, _), mem_prod.mpr ⟨‹_›, ‹_›⟩, rfl⟩ }⟩

lemma nonempty.image2 (hs : s.nonempty) (ht : t.nonempty) : (image2 f s t).nonempty :=
by { cases hs with a ha, cases ht with b hb, exact ⟨f a b, ⟨a, b, ha, hb, rfl⟩⟩ }

end n_ary_image

end set

namespace subsingleton

variables {α : Type*} [subsingleton α]

lemma eq_univ_of_nonempty {s : set α} : s.nonempty → s = univ :=
λ ⟨x, hx⟩, eq_univ_of_forall $ λ y, subsingleton.elim x y ▸ hx

@[elab_as_eliminator]
lemma set_cases {p : set α → Prop} (h0 : p ∅) (h1 : p univ) (s) : p s :=
s.eq_empty_or_nonempty.elim (λ h, h.symm ▸ h0) $ λ h, (eq_univ_of_nonempty h).symm ▸ h1

end subsingleton<|MERGE_RESOLUTION|>--- conflicted
+++ resolved
@@ -1837,10 +1837,7 @@
 /-- We can use the axiom of choice to pick a preimage for every element of `range f`. -/
 noncomputable def range_splitting (f : α → β) : range f → α := λ x, x.2.some
 
-<<<<<<< HEAD
-=======
 -- This can not be a `@[simp]` lemma because the head of the left hand side is a variable.
->>>>>>> 3b37614c
 lemma apply_range_splitting (f : α → β) (x : range f) : f (range_splitting f x) = x :=
 x.2.some_spec
 
@@ -1849,10 +1846,7 @@
 @[simp] lemma comp_range_splitting (f : α → β) : f ∘ range_splitting f = coe :=
 by { ext, simp only [function.comp_app], apply apply_range_splitting, }
 
-<<<<<<< HEAD
-=======
 -- When `f` is injective, see also `equiv.of_injective`.
->>>>>>> 3b37614c
 lemma left_inverse_range_splitting (f : α → β) :
   left_inverse (range_factorization f) (range_splitting f) :=
 λ x, by { ext, simp only [range_factorization_coe], apply apply_range_splitting, }
