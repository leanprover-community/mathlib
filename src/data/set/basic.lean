--- conflicted
+++ resolved
@@ -1179,28 +1179,6 @@
 
 @[simp] lemma sum.elim_range {α β γ : Type*} (f : α → γ) (g : β → γ) :
   range (sum.elim f g) = range f ∪ range g :=
-<<<<<<< HEAD
-begin
-  apply subset.antisymm,
-  { intros x hx,
-    rcases set.mem_range.1 hx with ⟨a, ha⟩,
-    cases a,
-    { apply mem_union_left,
-      rw ←ha,
-      exact mem_range_self _ },
-    { apply mem_union_right,
-      rw ←ha,
-      exact mem_range_self _ } },
-  { intros x hx,
-    cases hx,
-    { rcases set.mem_range.1 hx with ⟨a, ha⟩,
-      use a,
-      simpa },
-    { rcases set.mem_range.1 hx with ⟨a, ha⟩,
-      apply set.mem_range.2,
-      existsi (sum.inr a),
-      simpa } }
-=======
 by simp [set.ext_iff, mem_range]
 
 lemma range_ite_subset' {p : Prop} [decidable p] {f g : α → β} :
@@ -1216,7 +1194,6 @@
   rw range_subset_iff, intro x, by_cases h : p x,
   simp [if_pos h, mem_union, mem_range_self],
   simp [if_neg h, mem_union, mem_range_self]
->>>>>>> a8c29236
 end
 
 end range
