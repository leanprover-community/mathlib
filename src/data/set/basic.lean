--- conflicted
+++ resolved
@@ -542,14 +542,8 @@
 
 theorem inter_def {s₁ s₂ : set α} : s₁ ∩ s₂ = {a | a ∈ s₁ ∧ a ∈ s₂} := rfl
 
-<<<<<<< HEAD
-@[simp, mfld_simps] theorem mem_inter_iff (x : α) (a b : set α) :
-  x ∈ a ∩ b ↔ (x ∈ a ∧ x ∈ b) :=
-iff.rfl
-=======
 @[simp, mfld_simps]
 theorem mem_inter_iff (x : α) (a b : set α) : x ∈ a ∩ b ↔ (x ∈ a ∧ x ∈ b) := iff.rfl
->>>>>>> e7ac51a1
 
 theorem mem_inter {x : α} {a b : set α} (ha : x ∈ a) (hb : x ∈ b) : x ∈ a ∩ b := ⟨ha, hb⟩
 
