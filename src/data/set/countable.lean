--- conflicted
+++ resolved
@@ -28,12 +28,6 @@
 -/
 protected def countable (s : set α) : Prop := nonempty (encodable s)
 
-<<<<<<< HEAD
-protected lemma countable_iff_exists_injective {s : set α} :
-  s.countable ↔ ∃f:s → ℕ, injective f :=
-⟨λ ⟨h⟩, by exactI ⟨encode, encode_injective⟩,
- λ ⟨f, h⟩, ⟨⟨f, partial_inv f, partial_inv_left h⟩⟩⟩
-=======
 @[simp] lemma countable_coe_iff {s : set α} : countable s ↔ s.countable := nonempty_encodable.symm
 
 /-- Prove `set.countable` from a `countable` instance on the subtype. -/
@@ -45,31 +39,11 @@
 protected lemma countable_iff_exists_injective {s : set α} :
   s.countable ↔ ∃ f : s → ℕ, injective f :=
 countable_coe_iff.symm.trans (countable_iff_exists_injective s)
->>>>>>> 0a3e8d38
 
 /-- A set `s : set α` is countable if and only if there exists a function `α → ℕ` injective
 on `s`. -/
 lemma countable_iff_exists_inj_on {s : set α} :
   s.countable ↔ ∃ f : α → ℕ, inj_on f s :=
-<<<<<<< HEAD
-set.countable_iff_exists_injective.trans
-⟨λ ⟨f, hf⟩, ⟨λ a, if h : a ∈ s then f ⟨a, h⟩ else 0,
-   λ a as b bs h, congr_arg subtype.val $
-     hf $ by simpa [as, bs] using h⟩,
- λ ⟨f, hf⟩, ⟨_, inj_on_iff_injective.1 hf⟩⟩
-
-lemma countable_iff_exists_subset_range [ne : nonempty α] {s : set α} :
-  s.countable ↔ ∃f:ℕ → α, s ⊆ range f :=
-⟨λ ⟨h⟩, by inhabit α; exactI ⟨λ n, ((decode s n).map subtype.val).iget,
-  λ a as, ⟨encode (⟨a, as⟩ : s), by simp [encodek]⟩⟩,
- λ ⟨f, hf⟩, ⟨⟨
-  λ x, inv_fun f x.1,
-  λ n, if h : f n ∈ s then some ⟨f n, h⟩ else none,
-  λ ⟨x, hx⟩, begin
-    have := inv_fun_eq (hf hx), dsimp at this ⊢,
-    simp [this, hx]
-  end⟩⟩⟩
-=======
 set.countable_iff_exists_injective.trans exists_inj_on_iff_injective.symm
 
 /-- Convert `set.countable s` to `encodable s` (noncomputable). -/
@@ -105,7 +79,6 @@
   s.countable ↔ ∃ f : ℕ → α, s ⊆ range f :=
 ⟨λ h, by { inhabit α, exact ⟨enumerate_countable h default, subset_range_enumerate _ _⟩ },
   λ ⟨f, hsf⟩, (countable_range f).mono hsf⟩
->>>>>>> 0a3e8d38
 
 /--
 A non-empty set is countable iff there exists a surjection from the
@@ -113,75 +86,29 @@
 -/
 protected lemma countable_iff_exists_surjective {s : set α} (hs : s.nonempty) :
   s.countable ↔ ∃ f : ℕ → s, surjective f :=
-<<<<<<< HEAD
-have inhabited s, from ⟨classical.choice hs.to_subtype⟩,
-have s.countable → ∃ f : ℕ → s, surjective f, from assume ⟨h⟩,
-  by exactI ⟨λ n, (decode s n).iget, λ a, ⟨encode a, by simp [encodek]⟩⟩,
-have (∃ f : ℕ → s, surjective f) → s.countable, from assume ⟨f, fsurj⟩,
-  ⟨⟨inv_fun f, option.some ∘ f,
-    by intro h; simp [(inv_fun_eq (fsurj h) : f (inv_fun f h) = h)]⟩⟩,
-by split; assumption
-
-/-- Convert `set.countable s` to `encodable s` (noncomputable). -/
-protected def countable.to_encodable {s : set α} : s.countable → encodable s :=
-classical.choice
-
-lemma countable_encodable' (s : set α) [H : encodable s] : s.countable :=
-⟨H⟩
-
-lemma countable_encodable [encodable α] (s : set α) : s.countable :=
-⟨by apply_instance⟩
-=======
 countable_coe_iff.symm.trans $ @countable_iff_exists_surjective s hs.to_subtype
 
 alias set.countable_iff_exists_surjective ↔ countable.exists_surjective _
 
 lemma countable_univ [countable α] : (univ : set α).countable := to_countable univ
->>>>>>> 0a3e8d38
 
 /-- If `s : set α` is a nonempty countable set, then there exists a map
 `f : ℕ → α` such that `s = range f`. -/
 lemma countable.exists_eq_range {s : set α} (hc : s.countable) (hs : s.nonempty) :
   ∃ f : ℕ → α, s = range f :=
 begin
-<<<<<<< HEAD
-  letI : encodable s := countable.to_encodable hc,
-  letI : nonempty s := hs.to_subtype,
-  have : (univ : set s).countable := countable_encodable _,
-  rcases set.countable_iff_exists_subset_range.1 this with ⟨g, hg⟩,
-  have : range g = univ := univ_subset_iff.1 hg,
-  use coe ∘ g,
-  simp only [range_comp, this, image_univ, subtype.range_coe]
-end
-
-@[simp] lemma countable_empty : (∅ : set α).countable :=
-⟨⟨λ x, x.2.elim, λ n, none, λ x, x.2.elim⟩⟩
-=======
   rcases hc.exists_surjective hs with ⟨f, hf⟩,
   refine ⟨coe ∘ f, _⟩,
   rw [hf.range_comp, subtype.range_coe]
 end
 
 @[simp] lemma countable_empty : (∅ : set α).countable := to_countable _
->>>>>>> 0a3e8d38
 
 @[simp] lemma countable_singleton (a : α) : ({a} : set α).countable :=
 ⟨of_equiv _ (equiv.set.singleton a)⟩
 
-<<<<<<< HEAD
-lemma countable.mono {s₁ s₂ : set α} (h : s₁ ⊆ s₂) : s₂.countable → s₁.countable
-| ⟨H⟩ := ⟨@of_inj _ _ H _ (embedding_of_subset _ _ h).2⟩
-
-lemma countable.image {s : set α} (hs : s.countable) (f : α → β) : (f '' s).countable :=
-have surjective ((maps_to_image f s).restrict _ _ _), from surjective_maps_to_image_restrict f s,
-⟨@encodable.of_inj _ _ hs.to_encodable (surj_inv this) (injective_surj_inv this)⟩
-
-lemma countable_range [encodable α] (f : α → β) : (range f).countable :=
-by rw ← image_univ; exact (countable_encodable _).image _
-=======
 lemma countable.image {s : set α} (hs : s.countable) (f : α → β) : (f '' s).countable :=
 by { rw [image_eq_range], haveI := hs.to_subtype, apply countable_range }
->>>>>>> 0a3e8d38
 
 lemma maps_to.countable_of_inj_on {s : set α} {t : set β} {f : α → β}
   (hf : maps_to f s t) (hf' : inj_on f s) (ht : t.countable) :
@@ -223,38 +150,6 @@
 let ⟨g, hg⟩ := countable_iff_exists_inj_on.1 hs in
 countable_iff_exists_inj_on.2 ⟨g ∘ f, hg.comp hf (maps_to_image _ _)⟩
 
-<<<<<<< HEAD
-lemma countable_Union {t : α → set β} [encodable α] (ht : ∀a, (t a).countable) :
-  (⋃a, t a).countable :=
-by haveI := (λ a, (ht a).to_encodable);
-   rw Union_eq_range_sigma; apply countable_range
-
-lemma countable.bUnion
-  {s : set α} {t : Π x ∈ s, set β} (hs : s.countable) (ht : ∀a∈s, (t a ‹_›).countable) :
-  (⋃a∈s, t a ‹_›).countable :=
-begin
-  rw bUnion_eq_Union,
-  haveI := hs.to_encodable,
-  exact countable_Union (by simpa using ht)
-end
-
-lemma countable.sUnion {s : set (set α)} (hs : s.countable) (h : ∀a∈s, (a : _).countable) :
-  (⋃₀ s).countable :=
-by rw sUnion_eq_bUnion; exact hs.bUnion h
-
-lemma countable_Union_Prop {p : Prop} {t : p → set β} (ht : ∀h:p, (t h).countable) :
-  (⋃h:p, t h).countable :=
-by by_cases p; simp [h, ht]
-
-lemma countable.union
-  {s₁ s₂ : set α} (h₁ : s₁.countable) (h₂ : s₂.countable) : (s₁ ∪ s₂).countable :=
-by rw union_eq_Union; exact
-countable_Union (bool.forall_bool.2 ⟨h₂, h₁⟩)
-
-@[simp] lemma countable_union {s t : set α} : (s ∪ t).countable ↔ s.countable ∧ t.countable :=
-⟨λ h, ⟨h.mono (subset_union_left s t), h.mono (subset_union_right _ _)⟩, λ h, h.1.union h.2⟩
-
-=======
 lemma countable_Union {t : ι → set α} [countable ι] (ht : ∀ i, (t i).countable) :
   (⋃ i, t i).countable :=
 by { haveI := λ a, (ht a).to_subtype, rw Union_eq_range_psigma, apply countable_range }
@@ -281,7 +176,6 @@
   (s ∪ t).countable :=
 countable_union.2 ⟨hs, ht⟩
 
->>>>>>> 0a3e8d38
 @[simp] lemma countable_insert {s : set α} {a : α} : (insert a s).countable ↔ s.countable :=
 by simp only [insert_eq, countable_union, countable_singleton, true_and]
 
@@ -316,65 +210,29 @@
   simpa using @ts a
 end
 
-<<<<<<< HEAD
-lemma countable_pi {π : α → Type*} [fintype α] {s : Πa, set (π a)} (hs : ∀a, (s a).countable) :
+lemma countable_univ_pi {π : α → Type*} [finite α] {s : Π a, set (π a)}
+  (hs : ∀ a, (s a).countable) : (pi univ s).countable :=
+begin
+  haveI := λ a, (hs a).to_subtype,
+  exact (countable.of_equiv _ (equiv.set.univ_pi s).symm).to_set
+end
+
+lemma countable_pi {π : α → Type*} [finite α] {s : Πa, set (π a)} (hs : ∀a, (s a).countable) :
   {f : Πa, π a | ∀a, f a ∈ s a}.countable :=
-countable.mono
-  (show {f : Πa, π a | ∀a, f a ∈ s a} ⊆ range (λf : Πa, s a, λa, (f a).1), from
-    assume f hf, ⟨λa, ⟨f a, hf a⟩, funext $ assume a, rfl⟩) $
-have trunc (encodable (Π (a : α), s a)), from
-  @encodable.fintype_pi α _ _ _ (assume a, (hs a).to_encodable),
-trunc.induction_on this $ assume h,
-@countable_range _ _ h _
+by simpa only [← mem_univ_pi] using countable_univ_pi hs
 
 protected lemma countable.prod {s : set α} {t : set β} (hs : s.countable) (ht : t.countable) :
   set.countable (s ×ˢ t) :=
-=======
-lemma countable_univ_pi {π : α → Type*} [finite α] {s : Π a, set (π a)}
-  (hs : ∀ a, (s a).countable) : (pi univ s).countable :=
->>>>>>> 0a3e8d38
-begin
-  haveI := λ a, (hs a).to_subtype,
-  exact (countable.of_equiv _ (equiv.set.univ_pi s).symm).to_set
-end
-
-<<<<<<< HEAD
+begin
+  haveI : countable s := hs.to_subtype,
+  haveI : countable t := ht.to_subtype,
+  exact (countable.of_equiv _ $ (equiv.set.prod _ _).symm).to_set
+end
+
 lemma countable.image2 {s : set α} {t : set β} (hs : s.countable) (ht : t.countable)
   (f : α → β → γ) : (image2 f s t).countable :=
 by { rw ← image_prod, exact (hs.prod ht).image _ }
 
-section enumerate
-
-/-- Enumerate elements in a countable set.-/
-def enumerate_countable {s : set α} (h : s.countable) (default : α) : ℕ → α :=
-assume n, match @encodable.decode s h.to_encodable n with
-        | (some y) := y
-        | (none)   := default
-        end
-
-lemma subset_range_enumerate {s : set α} (h : s.countable) (default : α) :
-   s ⊆ range (enumerate_countable h default) :=
-assume x hx,
-⟨@encodable.encode s h.to_encodable ⟨x, hx⟩,
-by simp [enumerate_countable, encodable.encodek]⟩
-=======
-lemma countable_pi {π : α → Type*} [finite α] {s : Πa, set (π a)} (hs : ∀a, (s a).countable) :
-  {f : Πa, π a | ∀a, f a ∈ s a}.countable :=
-by simpa only [← mem_univ_pi] using countable_univ_pi hs
-
-protected lemma countable.prod {s : set α} {t : set β} (hs : s.countable) (ht : t.countable) :
-  set.countable (s ×ˢ t) :=
-begin
-  haveI : countable s := hs.to_subtype,
-  haveI : countable t := ht.to_subtype,
-  exact (countable.of_equiv _ $ (equiv.set.prod _ _).symm).to_set
-end
->>>>>>> 0a3e8d38
-
-lemma countable.image2 {s : set α} {t : set β} (hs : s.countable) (ht : t.countable)
-  (f : α → β → γ) : (image2 f s t).countable :=
-by { rw ← image_prod, exact (hs.prod ht).image _ }
-
 end set
 
 lemma finset.countable_to_set (s : finset α) : set.countable (↑s : set α) :=
