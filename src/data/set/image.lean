--- conflicted
+++ resolved
@@ -253,12 +253,8 @@
 ext $ λ x, ⟨λ ⟨y, _, h⟩, h ▸ mem_singleton _,
   λ h, (eq_of_mem_singleton h).symm ▸ hs.imp (λ y hy, ⟨hy, rfl⟩)⟩
 
-<<<<<<< HEAD
-@[simp, mfld_simps] lemma image_eq_empty {α β} {f : α → β} {s : set α} : f '' s = ∅ ↔ s = ∅ :=
-=======
 @[simp, mfld_simps]
 lemma image_eq_empty {α β} {f : α → β} {s : set α} : f '' s = ∅ ↔ s = ∅ :=
->>>>>>> e7ac51a1
 by { simp only [eq_empty_iff_forall_not_mem],
      exact ⟨λ H a ha, H _ ⟨_, ha, rfl⟩, λ H b ⟨_, ha, _⟩, H _ ha⟩ }
 
