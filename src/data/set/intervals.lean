/-
Copyright (c) 2017 Johannes Hölzl. All rights reserved.
Released under Apache 2.0 license as described in the file LICENSE.
Authors: Johannes Hölzl, Mario Carneiro, Patrick Massot

Intervals

Naming conventions:
  `i`: infinite
  `o`: open
  `c`: closed

Each interval has the name `I` + letter for left side + letter for right side

TODO: This is just the beginning; a lot of rules are missing
-/
<<<<<<< HEAD
import data.set.lattice algebra.order algebra.order_functions
=======
import algebra.order algebra.order_functions
import tactic.tauto
>>>>>>> 23270e71

namespace set

open set

section intervals
variables {α : Type*} [preorder α] {a a₁ a₂ b b₁ b₂ x : α}

/-- Left-open right-open interval -/
def Ioo (a b : α) := {x | a < x ∧ x < b}

/-- Left-closed right-open interval -/
def Ico (a b : α) := {x | a ≤ x ∧ x < b}

/-- Left-infinite right-open interval -/
def Iio (a : α) := {x | x < a}

/-- Left-closed right-closed interval -/
def Icc (a b : α) := {x | a ≤ x ∧ x ≤ b}

/-- Left-infinite right-closed interval -/
def Iic (b : α) := {x | x ≤ b}

/-- Left-open right-closed interval -/
def Ioc (a b : α) := {x | a < x ∧ x ≤ b}

/-- Left-closed right-infinite interval -/
def Ici (a : α) := {x | a ≤ x}

/-- Left-open right-infinite interval -/
def Ioi (a : α) := {x | a < x}

@[simp] lemma mem_Ioo : x ∈ Ioo a b ↔ a < x ∧ x < b := iff.rfl
@[simp] lemma mem_Ico : x ∈ Ico a b ↔ a ≤ x ∧ x < b := iff.rfl
@[simp] lemma mem_Iio : x ∈ Iio b ↔ x < b := iff.rfl
@[simp] lemma mem_Icc : x ∈ Icc a b ↔ a ≤ x ∧ x ≤ b := iff.rfl
@[simp] lemma mem_Iic : x ∈ Iic b ↔ x ≤ b := iff.rfl
@[simp] lemma mem_Ioc : x ∈ Ioc a b ↔ a < x ∧ x ≤ b := iff.rfl
@[simp] lemma mem_Ici : x ∈ Ici a ↔ a ≤ x := iff.rfl
@[simp] lemma mem_Ioi : x ∈ Ioi a ↔ a < x := iff.rfl

@[simp] lemma left_mem_Ioo : a ∈ Ioo a b ↔ false := ⟨λ h, lt_irrefl a h.1, λ h, false.elim h⟩
@[simp] lemma left_mem_Ico : a ∈ Ico a b ↔ a < b := ⟨λ h, h.2, λ h, ⟨le_refl _, h⟩⟩
@[simp] lemma left_mem_Icc : a ∈ Icc a b ↔ a ≤ b := ⟨λ h, h.2, λ h, ⟨le_refl _, h⟩⟩
@[simp] lemma left_mem_Ioc : a ∈ Ioc a b ↔ false := ⟨λ h, lt_irrefl a h.1, λ h, false.elim h⟩
@[simp] lemma right_mem_Ioo : b ∈ Ioo a b ↔ false := ⟨λ h, lt_irrefl b h.2, λ h, false.elim h⟩
@[simp] lemma right_mem_Ico : b ∈ Ico a b ↔ false := ⟨λ h, lt_irrefl b h.2, λ h, false.elim h⟩
@[simp] lemma right_mem_Icc : b ∈ Icc a b ↔ a ≤ b := ⟨λ h, h.1, λ h, ⟨h, le_refl _⟩⟩
@[simp] lemma right_mem_Ioc : b ∈ Ioc a b ↔ a < b := ⟨λ h, h.1, λ h, ⟨h, le_refl _⟩⟩

@[simp] lemma Ioo_eq_empty (h : b ≤ a) : Ioo a b = ∅ :=
eq_empty_iff_forall_not_mem.2 $ λ x ⟨h₁, h₂⟩, not_le_of_lt (lt_trans h₁ h₂) h

@[simp] lemma Ico_eq_empty (h : b ≤ a) : Ico a b = ∅ :=
eq_empty_iff_forall_not_mem.2 $ λ x ⟨h₁, h₂⟩, not_le_of_lt (lt_of_le_of_lt h₁ h₂) h

@[simp] lemma Icc_eq_empty (h : b < a) : Icc a b = ∅ :=
eq_empty_iff_forall_not_mem.2 $ λ x ⟨h₁, h₂⟩, not_lt_of_le (le_trans h₁ h₂) h

@[simp] lemma Ioc_eq_empty (h : b ≤ a) : Ioc a b = ∅ :=
eq_empty_iff_forall_not_mem.2 $ λ x ⟨h₁, h₂⟩, not_lt_of_le (le_trans h₂ h) h₁

@[simp] lemma Ioo_self (a : α) : Ioo a a = ∅ := Ioo_eq_empty $ le_refl _
@[simp] lemma Ico_self (a : α) : Ico a a = ∅ := Ico_eq_empty $ le_refl _
@[simp] lemma Ioc_self (a : α) : Ioc a a = ∅ := Ioc_eq_empty $ le_refl _

lemma Iio_ne_empty [no_bot_order α] (a : α) : Iio a ≠ ∅ :=
ne_empty_iff_exists_mem.2 (no_bot a)

lemma Ioi_ne_empty [no_top_order α] (a : α) : Ioi a ≠ ∅ :=
ne_empty_iff_exists_mem.2 (no_top a)

lemma Iic_ne_empty (b : α) : Iic b ≠ ∅ :=
ne_empty_iff_exists_mem.2 ⟨b, le_refl b⟩

lemma Ici_ne_empty (a : α) : Ici a ≠ ∅ :=
ne_empty_iff_exists_mem.2 ⟨a, le_refl a⟩

lemma Ioo_subset_Ioo (h₁ : a₂ ≤ a₁) (h₂ : b₁ ≤ b₂) :
  Ioo a₁ b₁ ⊆ Ioo a₂ b₂ :=
λ x ⟨hx₁, hx₂⟩, ⟨lt_of_le_of_lt h₁ hx₁, lt_of_lt_of_le hx₂ h₂⟩

lemma Ioo_subset_Ioo_left (h : a₁ ≤ a₂) : Ioo a₂ b ⊆ Ioo a₁ b :=
Ioo_subset_Ioo h (le_refl _)

lemma Ioo_subset_Ioo_right (h : b₁ ≤ b₂) : Ioo a b₁ ⊆ Ioo a b₂ :=
Ioo_subset_Ioo (le_refl _) h

lemma Ico_subset_Ico (h₁ : a₂ ≤ a₁) (h₂ : b₁ ≤ b₂) :
  Ico a₁ b₁ ⊆ Ico a₂ b₂ :=
λ x ⟨hx₁, hx₂⟩, ⟨le_trans h₁ hx₁, lt_of_lt_of_le hx₂ h₂⟩

lemma Ico_subset_Ico_left (h : a₁ ≤ a₂) : Ico a₂ b ⊆ Ico a₁ b :=
Ico_subset_Ico h (le_refl _)

lemma Ico_subset_Ico_right (h : b₁ ≤ b₂) : Ico a b₁ ⊆ Ico a b₂ :=
Ico_subset_Ico (le_refl _) h

lemma Icc_subset_Icc (h₁ : a₂ ≤ a₁) (h₂ : b₁ ≤ b₂) :
  Icc a₁ b₁ ⊆ Icc a₂ b₂ :=
λ x ⟨hx₁, hx₂⟩, ⟨le_trans h₁ hx₁, le_trans hx₂ h₂⟩

lemma Icc_subset_Icc_left (h : a₁ ≤ a₂) : Icc a₂ b ⊆ Icc a₁ b :=
Icc_subset_Icc h (le_refl _)

lemma Icc_subset_Icc_right (h : b₁ ≤ b₂) : Icc a b₁ ⊆ Icc a b₂ :=
Icc_subset_Icc (le_refl _) h

lemma Ioc_subset_Ioc (h₁ : a₂ ≤ a₁) (h₂ : b₁ ≤ b₂) :
  Ioc a₁ b₁ ⊆ Ioc a₂ b₂ :=
λ x ⟨hx₁, hx₂⟩, ⟨lt_of_le_of_lt h₁ hx₁, le_trans hx₂ h₂⟩

lemma Ioc_subset_Ioc_left (h : a₁ ≤ a₂) : Ioc a₂ b ⊆ Ioc a₁ b :=
Ioc_subset_Ioc h (le_refl _)

lemma Ioc_subset_Ioc_right (h : b₁ ≤ b₂) : Ioc a b₁ ⊆ Ioc a b₂ :=
Ioc_subset_Ioc (le_refl _) h

lemma Ico_subset_Ioo_left (h₁ : a₁ < a₂) : Ico a₂ b ⊆ Ioo a₁ b :=
λ x, and.imp_left $ lt_of_lt_of_le h₁

lemma Icc_subset_Ico_right (h₁ : b₁ < b₂) : Icc a b₁ ⊆ Ico a b₂ :=
λ x, and.imp_right $ λ h₂, lt_of_le_of_lt h₂ h₁

lemma Ioo_subset_Ico_self : Ioo a b ⊆ Ico a b := λ x, and.imp_left le_of_lt

lemma Ico_subset_Icc_self : Ico a b ⊆ Icc a b := λ x, and.imp_right le_of_lt

lemma Ioo_subset_Icc_self : Ioo a b ⊆ Icc a b :=
subset.trans Ioo_subset_Ico_self Ico_subset_Icc_self

lemma Ico_subset_Iio_self : Ioo a b ⊆ Iio b := λ x, and.right

lemma Icc_subset_Icc_iff (h₁ : a₁ ≤ b₁) :
  Icc a₁ b₁ ⊆ Icc a₂ b₂ ↔ a₂ ≤ a₁ ∧ b₁ ≤ b₂ :=
⟨λ h, ⟨(h ⟨le_refl _, h₁⟩).1, (h ⟨h₁, le_refl _⟩).2⟩,
 λ ⟨h, h'⟩ x ⟨hx, hx'⟩, ⟨le_trans h hx, le_trans hx' h'⟩⟩

lemma Icc_subset_Ioo_iff (h₁ : a₁ ≤ b₁) :
  Icc a₁ b₁ ⊆ Ioo a₂ b₂ ↔ a₂ < a₁ ∧ b₁ < b₂ :=
⟨λ h, ⟨(h ⟨le_refl _, h₁⟩).1, (h ⟨h₁, le_refl _⟩).2⟩,
 λ ⟨h, h'⟩ x ⟨hx, hx'⟩, ⟨lt_of_lt_of_le h hx, lt_of_le_of_lt hx' h'⟩⟩

lemma Icc_subset_Ico_iff (h₁ : a₁ ≤ b₁) :
  Icc a₁ b₁ ⊆ Ico a₂ b₂ ↔ a₂ ≤ a₁ ∧ b₁ < b₂ :=
⟨λ h, ⟨(h ⟨le_refl _, h₁⟩).1, (h ⟨h₁, le_refl _⟩).2⟩,
 λ ⟨h, h'⟩ x ⟨hx, hx'⟩, ⟨le_trans h hx, lt_of_le_of_lt hx' h'⟩⟩

lemma Icc_subset_Ioc_iff (h₁ : a₁ ≤ b₁) :
  Icc a₁ b₁ ⊆ Ioc a₂ b₂ ↔ a₂ < a₁ ∧ b₁ ≤ b₂ :=
⟨λ h, ⟨(h ⟨le_refl _, h₁⟩).1, (h ⟨h₁, le_refl _⟩).2⟩,
 λ ⟨h, h'⟩ x ⟨hx, hx'⟩, ⟨lt_of_lt_of_le h hx, le_trans hx' h'⟩⟩

lemma Icc_subset_Iio_iff (h₁ : a₁ ≤ b₁) :
  Icc a₁ b₁ ⊆ Iio b₂ ↔ b₁ < b₂ :=
⟨λ h, h ⟨h₁, le_refl _⟩, λ h x ⟨hx, hx'⟩, lt_of_le_of_lt hx' h⟩

lemma Icc_subset_Ioi_iff (h₁ : a₁ ≤ b₁) :
  Icc a₁ b₁ ⊆ Ioi a₂ ↔ a₂ < a₁ :=
⟨λ h, h ⟨le_refl _, h₁⟩, λ h x ⟨hx, hx'⟩, lt_of_lt_of_le h hx⟩

lemma Icc_subset_Iic_iff (h₁ : a₁ ≤ b₁) :
  Icc a₁ b₁ ⊆ Iic b₂ ↔ b₁ ≤ b₂ :=
⟨λ h, h ⟨h₁, le_refl _⟩, λ h x ⟨hx, hx'⟩, le_trans hx' h⟩

lemma Icc_subset_Ici_iff (h₁ : a₁ ≤ b₁) :
  Icc a₁ b₁ ⊆ Ici a₂ ↔ a₂ ≤ a₁ :=
⟨λ h, h ⟨le_refl _, h₁⟩, λ h x ⟨hx, hx'⟩, le_trans h hx⟩
end intervals

section partial_order
variables {α : Type*} [partial_order α] {a b : α}

@[simp] lemma Icc_self (a : α) : Icc a a = {a} :=
set.ext $ by simp [Icc, le_antisymm_iff, and_comm]

lemma Ico_diff_Ioo_eq_singleton (h : a < b) : Ico a b \ Ioo a b = {a} :=
set.ext $ λ x, begin
  simp, split,
  { rintro ⟨⟨ax, xb⟩, h⟩,
    exact eq.symm (classical.by_contradiction
      (λ ne, h (lt_of_le_of_ne ax ne) xb)) },
  { rintro rfl, exact ⟨⟨le_refl _, h⟩, (lt_irrefl x).elim⟩ }
end

lemma Icc_diff_Ico_eq_singleton (h : a ≤ b) : Icc a b \ Ico a b = {b} :=
set.ext $ λ x, begin
  simp, split,
  { rintro ⟨⟨ax, xb⟩, h⟩,
    exact classical.by_contradiction
      (λ ne, h ax (lt_of_le_of_ne xb ne)) },
  { rintro rfl, exact ⟨⟨h, le_refl _⟩, λ _, lt_irrefl x⟩ }
end

end partial_order

section linear_order
variables {α : Type*} [linear_order α] {a a₁ a₂ b b₁ b₂ : α}

lemma Ioo_eq_empty_iff [densely_ordered α] : Ioo a b = ∅ ↔ b ≤ a :=
⟨λ eq, le_of_not_lt $ λ h,
  let ⟨x, h₁, h₂⟩ := dense h in
  eq_empty_iff_forall_not_mem.1 eq x ⟨h₁, h₂⟩,
Ioo_eq_empty⟩

lemma Ico_eq_empty_iff : Ico a b = ∅ ↔ b ≤ a :=
⟨λ eq, le_of_not_lt $ λ h, eq_empty_iff_forall_not_mem.1 eq a ⟨le_refl _, h⟩,
 Ico_eq_empty⟩

lemma Icc_eq_empty_iff : Icc a b = ∅ ↔ b < a :=
⟨λ eq, lt_of_not_ge $ λ h, eq_empty_iff_forall_not_mem.1 eq a ⟨le_refl _, h⟩,
 Icc_eq_empty⟩

lemma Ico_subset_Ico_iff (h₁ : a₁ < b₁) :
  Ico a₁ b₁ ⊆ Ico a₂ b₂ ↔ a₂ ≤ a₁ ∧ b₁ ≤ b₂ :=
⟨λ h, have a₂ ≤ a₁ ∧ a₁ < b₂ := h ⟨le_refl _, h₁⟩,
  ⟨this.1, le_of_not_lt $ λ h', lt_irrefl b₂ (h ⟨le_of_lt this.2, h'⟩).2⟩,
 λ ⟨h₁, h₂⟩, Ico_subset_Ico h₁ h₂⟩

lemma Ioo_subset_Ioo_iff [densely_ordered α] (h₁ : a₁ < b₁) :
  Ioo a₁ b₁ ⊆ Ioo a₂ b₂ ↔ a₂ ≤ a₁ ∧ b₁ ≤ b₂ :=
⟨λ h, begin
  rcases dense h₁ with ⟨x, xa, xb⟩,
  split; refine le_of_not_lt (λ h', _),
  { have ab := lt_trans (h ⟨xa, xb⟩).1 xb,
    exact lt_irrefl _ (h ⟨h', ab⟩).1 },
  { have ab := lt_trans xa (h ⟨xa, xb⟩).2,
    exact lt_irrefl _ (h ⟨ab, h'⟩).2 }
end, λ ⟨h₁, h₂⟩, Ioo_subset_Ioo h₁ h₂⟩

lemma Ico_eq_Ico_iff (h : a₁ < b₁ ∨ a₂ < b₂) : Ico a₁ b₁ = Ico a₂ b₂ ↔ a₁ = a₂ ∧ b₁ = b₂ :=
⟨λ e, begin
  simp [subset.antisymm_iff] at e, simp [le_antisymm_iff],
  cases h; simp [Ico_subset_Ico_iff h] at e;
    [ rcases e with ⟨⟨h₁, h₂⟩, e'⟩, rcases e with ⟨e', ⟨h₁, h₂⟩⟩ ];
    have := (Ico_subset_Ico_iff (lt_of_le_of_lt h₁ $ lt_of_lt_of_le h h₂)).1 e';
    tauto
end, λ ⟨h₁, h₂⟩, by rw [h₁, h₂]⟩

end linear_order

section decidable_linear_order
variables {α : Type*} [decidable_linear_order α] {a a₁ a₂ b b₁ b₂ : α}

@[simp] lemma Ico_diff_Iio {a b c : α} : Ico a b \ Iio c = Ico (max a c) b :=
set.ext $ by simp [Ico, Iio, iff_def, max_le_iff] {contextual:=tt}

@[simp] lemma Ico_inter_Iio {a b c : α} : Ico a b ∩ Iio c = Ico a (min b c) :=
set.ext $ by simp [Ico, Iio, iff_def, lt_min_iff] {contextual:=tt}

lemma Ioo_inter_Ioo {a b c d : α} : Ioo a b ∩ Ioo c d = Ioo (max a c) (min b d) :=
set.ext $ by simp [iff_def, Ioo, lt_min_iff, max_lt_iff] {contextual := tt}

end decidable_linear_order

section ordered_comm_group

variables {α : Type*} [ordered_comm_group α]

lemma image_neg_Iio (r : α) : image (λz, -z) (Iio r) = Ioi (-r) :=
begin
  apply set.ext,
  intros z,
  apply iff.intro,
  { intros hz,
    apply exists.elim hz,
    intros z' hz',
    rw [←hz'.2],
    simp at *,
    exact hz'.1 },
  { intros hz,
    simp at *,
    use -z,
    simp [hz],
    exact neg_lt.1 hz }
end

lemma image_neg_Iic (r : α)  : image (λz, -z) (Iic r) = Ici (-r) :=
begin
  apply set.ext,
  intros z,
  apply iff.intro,
  { intros hz,
    apply exists.elim hz,
    intros z' hz',
    rw [←hz'.2],
    simp at *,
    exact hz'.1 },
  { intros hz,
    simp at *,
    use -z,
    simp [hz],
    exact neg_le.1 hz }
end

end ordered_comm_group

end set<|MERGE_RESOLUTION|>--- conflicted
+++ resolved
@@ -14,12 +14,7 @@
 
 TODO: This is just the beginning; a lot of rules are missing
 -/
-<<<<<<< HEAD
-import data.set.lattice algebra.order algebra.order_functions
-=======
 import algebra.order algebra.order_functions
-import tactic.tauto
->>>>>>> 23270e71
 
 namespace set
 
