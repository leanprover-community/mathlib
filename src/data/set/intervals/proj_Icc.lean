--- conflicted
+++ resolved
@@ -48,15 +48,9 @@
 
 variables {a b : α} (h : a ≤ b) {x : α}
 
-<<<<<<< HEAD
-@[simp, norm_cast] lemma coe_proj_Ici (a x : α) : (proj_Ici a x : α) = max a x := rfl
-@[simp, norm_cast] lemma coe_proj_Iic (b x : α) : (proj_Iic b x : α) = min b x := rfl
-@[simp, norm_cast] lemma coe_proj_Icc (a b : α) (h : a ≤ b) (x : α) :
-=======
 @[norm_cast] lemma coe_proj_Ici (a x : α) : (proj_Ici a x : α) = max a x := rfl
 @[norm_cast] lemma coe_proj_Iic (b x : α) : (proj_Iic b x : α) = min b x := rfl
 @[norm_cast] lemma coe_proj_Icc (a b : α) (h : a ≤ b) (x : α) :
->>>>>>> 4e24c4bf
   (proj_Icc a b h x : α) = max a (min b x) := rfl
 
 lemma proj_Ici_of_le (hx : x ≤ a) : proj_Ici a x = ⟨a, le_rfl⟩ := subtype.ext $ max_eq_left hx
@@ -77,16 +71,6 @@
 @[simp] lemma proj_Icc_right : proj_Icc a b h b = ⟨b, right_mem_Icc.2 h⟩ :=
 proj_Icc_of_right_le h le_rfl
 
-<<<<<<< HEAD
-lemma proj_Ici_eq_self : proj_Ici a x = ⟨a, le_rfl⟩ ↔ x ≤ a := by simp [subtype.ext_iff]
-lemma proj_Iic_eq_self : proj_Iic b x = ⟨b, le_rfl⟩ ↔ b ≤ x := by simp [subtype.ext_iff]
-
-lemma proj_Icc_eq_left (h : a < b) : proj_Icc a b h.le x = ⟨a, left_mem_Icc.mpr h.le⟩ ↔ x ≤ a :=
-by simp [subtype.ext_iff, h.not_le]
-
-lemma proj_Icc_eq_right (h : a < b) : proj_Icc a b h.le x = ⟨b, right_mem_Icc.mpr h.le⟩ ↔ b ≤ x :=
-by simp [subtype.ext_iff, max_min_distrib_left, h.le, h.not_le]
-=======
 lemma proj_Ici_eq_self : proj_Ici a x = ⟨a, le_rfl⟩ ↔ x ≤ a := by simp [proj_Ici, subtype.ext_iff]
 lemma proj_Iic_eq_self : proj_Iic b x = ⟨b, le_rfl⟩ ↔ b ≤ x := by simp [proj_Iic, subtype.ext_iff]
 
@@ -95,7 +79,6 @@
 
 lemma proj_Icc_eq_right (h : a < b) : proj_Icc a b h.le x = ⟨b, right_mem_Icc.mpr h.le⟩ ↔ b ≤ x :=
 by simp [proj_Icc, subtype.ext_iff, max_min_distrib_left, h.le, h.not_le]
->>>>>>> 4e24c4bf
 
 lemma proj_Ici_of_mem (hx : x ∈ Ici a) : proj_Ici a x = ⟨x, hx⟩ := by simpa [proj_Ici]
 lemma proj_Iic_of_mem (hx : x ∈ Iic b) : proj_Iic b x = ⟨x, hx⟩ := by simpa [proj_Iic]
