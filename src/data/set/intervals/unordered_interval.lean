/-
Copyright (c) 2020 Zhouhang Zhou. All rights reserved.
Released under Apache 2.0 license as described in the file LICENSE.
Authors: Zhouhang Zhou
-/
import order.bounds.basic
import data.set.intervals.basic

/-!
# Intervals without endpoints ordering

In any decidable linear order `α`, we define the set of elements lying between two elements `a` and
`b` as `Icc (min a b) (max a b)`.

`Icc a b` requires the assumption `a ≤ b` to be meaningful, which is sometimes inconvenient. The
interval as defined in this file is always the set of things lying between `a` and `b`, regardless
of the relative order of `a` and `b`.

For real numbers, `Icc (min a b) (max a b)` is the same as `segment ℝ a b`.

## Notation

We use the localized notation `[a, b]` for `interval a b`. One can open the locale `interval` to
make the notation available.

-/

open function order_dual (to_dual of_dual)

<<<<<<< HEAD
universe u
variables {α : Type u}

namespace set
section lattice
variables [lattice α] {a a₁ a₂ b b₁ b₂ c x : α}
=======
namespace set

section linear_order
variables {α β : Type*} [linear_order α] [linear_order β] {f : α → β} {s : set α}
  {a a₁ a₂ b b₁ b₂ c x : α}
>>>>>>> ed5ef408

/-- `interval a b` is the set of elements lying between `a` and `b`, with `a` and `b` included.
Note that we define it more generally in a lattice as `set.Icc (a ⊓ b) (a ⊔ b)`. -/
def interval (a b : α) : set α := Icc (a ⊓ b) (a ⊔ b)

localized "notation (name := set.interval) `[`a `, ` b `]` := set.interval a b" in interval

@[simp] lemma dual_interval (a b : α) : [to_dual a, to_dual b] = of_dual ⁻¹' [a, b] := dual_Icc

@[simp] lemma interval_of_le (h : a ≤ b) : [a, b] = Icc a b :=
by rw [interval, inf_eq_left.2 h, sup_eq_right.2 h]

@[simp] lemma interval_of_ge (h : b ≤ a) : [a, b] = Icc b a :=
by { rw [interval, inf_eq_right.2 h, sup_eq_left.2 h] }

lemma interval_swap (a b : α) : [a, b] = [b, a] := by rw [interval, interval, inf_comm, sup_comm]

lemma interval_of_lt (h : a < b) : [a, b] = Icc a b :=
interval_of_le (le_of_lt h)

lemma interval_of_gt (h : b < a) : [a, b] = Icc b a :=
interval_of_ge (le_of_lt h)

@[simp] lemma interval_self : [a, a] = {a} := by simp [interval]

@[simp] lemma nonempty_interval : set.nonempty [a, b] := nonempty_Icc.2 inf_le_sup

lemma Icc_subset_interval : Icc a b ⊆ [a, b] := Icc_subset_Icc inf_le_left le_sup_right
lemma Icc_subset_interval' : Icc b a ⊆ [a, b] := Icc_subset_Icc inf_le_right le_sup_left

@[simp] lemma left_mem_interval : a ∈ [a, b] := ⟨inf_le_left, le_sup_left⟩
@[simp] lemma right_mem_interval : b ∈ [a, b] := ⟨inf_le_right, le_sup_right⟩

lemma mem_interval_of_le (ha : a ≤ x) (hb : x ≤ b) : x ∈ [a, b] := Icc_subset_interval ⟨ha, hb⟩
lemma mem_interval_of_ge (hb : b ≤ x) (ha : x ≤ a) : x ∈ [a, b] := Icc_subset_interval' ⟨hb, ha⟩

lemma interval_subset_interval (h₁ : a₁ ∈ [a₂, b₂]) (h₂ : b₁ ∈ [a₂, b₂]) : [a₁, b₁] ⊆ [a₂, b₂] :=
Icc_subset_Icc (le_inf h₁.1 h₂.1) (sup_le h₁.2 h₂.2)

lemma interval_subset_Icc (ha : a₁ ∈ Icc a₂ b₂) (hb : b₁ ∈ Icc a₂ b₂) : [a₁, b₁] ⊆ Icc a₂ b₂ :=
Icc_subset_Icc (le_inf ha.1 hb.1) (sup_le ha.2 hb.2)

lemma interval_subset_interval_iff_mem : [a₁, b₁] ⊆ [a₂, b₂] ↔ a₁ ∈ [a₂, b₂] ∧ b₁ ∈ [a₂, b₂] :=
iff.intro (λh, ⟨h left_mem_interval, h right_mem_interval⟩) (λ h, interval_subset_interval h.1 h.2)

lemma interval_subset_interval_iff_le' :
  [a₁, b₁] ⊆ [a₂, b₂] ↔ a₂ ⊓ b₂ ≤ a₁ ⊓ b₁ ∧ a₁ ⊔ b₁ ≤ a₂ ⊔ b₂ :=
Icc_subset_Icc_iff inf_le_sup

lemma interval_subset_interval_right (h : x ∈ [a, b]) : [x, b] ⊆ [a, b] :=
interval_subset_interval h right_mem_interval

lemma interval_subset_interval_left (h : x ∈ [a, b]) : [a, x] ⊆ [a, b] :=
interval_subset_interval left_mem_interval h

lemma bdd_below_bdd_above_iff_subset_interval (s : set α) :
  bdd_below s ∧ bdd_above s ↔ ∃ a b, s ⊆ [a, b] :=
bdd_below_bdd_above_iff_subset_Icc.trans
  ⟨λ ⟨a, b, h⟩, ⟨a, b, λ x hx, Icc_subset_interval (h hx)⟩, λ ⟨a, b, h⟩, ⟨_, _, h⟩⟩

end lattice

open_locale interval

section distrib_lattice
variables [distrib_lattice α] {a a₁ a₂ b b₁ b₂ c x : α}

lemma eq_of_mem_interval_of_mem_interval (ha : a ∈ [b, c]) (hb : b ∈ [a, c]) : a = b :=
eq_of_inf_eq_sup_eq (inf_congr_right ha.1 hb.1) $ sup_congr_right ha.2 hb.2

lemma eq_of_mem_interval_of_mem_interval' : b ∈ [a, c] → c ∈ [a, b] → b = c :=
by simpa only [interval_swap a] using eq_of_mem_interval_of_mem_interval

lemma interval_injective_right (a : α) : injective (λ b, interval b a) :=
λ b c h, by { rw ext_iff at h,
  exact eq_of_mem_interval_of_mem_interval ((h _).1 left_mem_interval) ((h _).2 left_mem_interval) }

lemma interval_injective_left (a : α) : injective (interval a) :=
by simpa only [interval_swap] using interval_injective_right a

end distrib_lattice

section linear_order
variables [linear_order α] {a a₁ a₂ b b₁ b₂ c x : α}

lemma Icc_min_max : Icc (min a b) (max a b) = [a, b] := rfl

lemma interval_of_not_le (h : ¬ a ≤ b) : [a, b] = Icc b a := interval_of_gt $ lt_of_not_ge h
lemma interval_of_not_ge (h : ¬ b ≤ a) : [a, b] = Icc a b := interval_of_lt $ lt_of_not_ge h

lemma interval_eq_union : [a, b] = Icc a b ∪ Icc b a := by rw [Icc_union_Icc', max_comm]; refl

lemma mem_interval : a ∈ [b, c] ↔ b ≤ a ∧ a ≤ c ∨ c ≤ a ∧ a ≤ b := by simp [interval_eq_union]

lemma not_mem_interval_of_lt (ha : c < a) (hb : c < b) : c ∉ [a, b] :=
not_mem_Icc_of_lt $ lt_min_iff.mpr ⟨ha, hb⟩

lemma not_mem_interval_of_gt (ha : a < c) (hb : b < c) : c ∉ [a, b] :=
not_mem_Icc_of_gt $ max_lt_iff.mpr ⟨ha, hb⟩

lemma interval_subset_interval_iff_le :
  [a₁, b₁] ⊆ [a₂, b₂] ↔ min a₂ b₂ ≤ min a₁ b₁ ∧ max a₁ b₁ ≤ max a₂ b₂ :=
interval_subset_interval_iff_le'

/-- A sort of triangle inequality. -/
lemma interval_subset_interval_union_interval : [a, c] ⊆ [a, b] ∪ [b, c] :=
λ x, by simp only [mem_interval, mem_union]; cases le_total a c; cases le_total x b; tauto

lemma monotone_or_antitone_iff_interval :
  monotone f ∨ antitone f ↔ ∀ a b c, c ∈ [a, b] → f c ∈ [f a, f b] :=
begin
  split,
  { rintro (hf | hf) a b c; simp_rw [interval, ←hf.map_min, ←hf.map_max],
    exacts [λ hc, ⟨hf hc.1, hf hc.2⟩, λ hc, ⟨hf hc.2, hf hc.1⟩] },
  contrapose!,
  rw not_monotone_not_antitone_iff_exists_le_le,
  rintro ⟨a, b, c, hab, hbc, ⟨hfab, hfcb⟩ | ⟨hfba, hfbc⟩⟩,
  { exact ⟨a, c, b, Icc_subset_interval ⟨hab, hbc⟩, λ h, h.2.not_lt $ max_lt hfab hfcb⟩ },
  { exact ⟨a, c, b, Icc_subset_interval ⟨hab, hbc⟩, λ h, h.1.not_lt $ lt_min hfba hfbc⟩ }
end

lemma monotone_on_or_antitone_on_iff_interval :
  monotone_on f s ∨ antitone_on f s ↔ ∀ a b c ∈ s, c ∈ [a, b] → f c ∈ [f a, f b] :=
by simp [monotone_on_iff_monotone, antitone_on_iff_antitone, monotone_or_antitone_iff_interval,
  mem_interval]

/-- The open-closed interval with unordered bounds. -/
def interval_oc : α → α → set α := λ a b, Ioc (min a b) (max a b)

-- Below is a capital iota
localized "notation `Ι` := set.interval_oc" in interval

@[simp] lemma interval_oc_of_le (h : a ≤ b) : Ι a b = Ioc a b :=
by simp [interval_oc, h]

@[simp] lemma interval_oc_of_lt (h : b < a) : Ι a b = Ioc b a :=
by simp [interval_oc, le_of_lt h]

lemma interval_oc_eq_union : Ι a b = Ioc a b ∪ Ioc b a :=
by cases le_total a b; simp [interval_oc, *]

lemma mem_interval_oc : a ∈ Ι b c ↔ b < a ∧ a ≤ c ∨ c < a ∧ a ≤ b :=
by simp only [interval_oc_eq_union, mem_union, mem_Ioc]

lemma not_mem_interval_oc : a ∉ Ι b c ↔ a ≤ b ∧ a ≤ c ∨ c < a ∧ b < a :=
by { simp only [interval_oc_eq_union, mem_union, mem_Ioc, not_lt, ←not_le], tauto }

@[simp] lemma left_mem_interval_oc : a ∈ Ι a b ↔ b < a := by simp [mem_interval_oc]
@[simp] lemma right_mem_interval_oc : b ∈ Ι a b ↔ a < b := by simp [mem_interval_oc]

lemma forall_interval_oc_iff  {P : α → Prop} :
  (∀ x ∈ Ι a b, P x) ↔ (∀ x ∈ Ioc a b, P x) ∧ (∀ x ∈ Ioc b a, P x) :=
by simp only [interval_oc_eq_union, mem_union, or_imp_distrib, forall_and_distrib]

lemma interval_oc_subset_interval_oc_of_interval_subset_interval {a b c d : α}
  (h : [a, b] ⊆ [c, d]) : Ι a b ⊆ Ι c d :=
Ioc_subset_Ioc (interval_subset_interval_iff_le.1 h).1 (interval_subset_interval_iff_le.1 h).2

lemma interval_oc_swap (a b : α) : Ι a b = Ι b a :=
by simp only [interval_oc, min_comm a b, max_comm a b]

lemma Ioc_subset_interval_oc : Ioc a b ⊆ Ι a b :=
Ioc_subset_Ioc (min_le_left _ _) (le_max_right _ _)

lemma Ioc_subset_interval_oc' : Ioc a b ⊆ Ι b a :=
Ioc_subset_Ioc (min_le_right _ _) (le_max_left _ _)

lemma eq_of_mem_interval_oc_of_mem_interval_oc : a ∈ Ι b c → b ∈ Ι a c → a = b :=
by simp_rw mem_interval_oc; rintro (⟨_, _⟩ | ⟨_, _⟩) (⟨_, _⟩ | ⟨_, _⟩); apply le_antisymm;
  assumption <|> exact le_of_lt ‹_› <|> exact le_trans ‹_› (le_of_lt ‹_›)

lemma eq_of_mem_interval_oc_of_mem_interval_oc' : b ∈ Ι a c → c ∈ Ι a b → b = c :=
by simpa only [interval_oc_swap a] using eq_of_mem_interval_oc_of_mem_interval_oc

lemma eq_of_not_mem_interval_oc_of_not_mem_interval_oc (ha : a ≤ c) (hb : b ≤ c) :
  a ∉ Ι b c → b ∉ Ι a c → a = b :=
by simp_rw not_mem_interval_oc; rintro (⟨_, _⟩ | ⟨_, _⟩) (⟨_, _⟩ | ⟨_, _⟩); apply le_antisymm;
    assumption <|> exact le_of_lt ‹_› <|> cases not_le_of_lt ‹_› ‹_›

lemma interval_oc_injective_right (a : α) : injective (λ b, Ι b a) :=
begin
  rintro b c h,
  rw ext_iff at h,
  obtain ha | ha := le_or_lt b a,
  { have hb := (h b).not,
    simp only [ha, left_mem_interval_oc, not_lt, true_iff, not_mem_interval_oc, ←not_le, and_true,
      not_true, false_and, not_false_iff, true_iff, or_false] at hb,
    refine hb.eq_of_not_lt (λ hc, _),
    simpa [ha, and_iff_right hc, ←@not_le _ _ _ a, -not_le] using h c },
  { refine eq_of_mem_interval_oc_of_mem_interval_oc ((h _).1 $ left_mem_interval_oc.2 ha)
      ((h _).2 $ left_mem_interval_oc.2 $ ha.trans_le _),
    simpa [ha, ha.not_le, mem_interval_oc] using h b }
end

lemma interval_oc_injective_left (a : α) : injective (Ι a) :=
by simpa only [interval_oc_swap] using interval_oc_injective_right a

end linear_order
end set<|MERGE_RESOLUTION|>--- conflicted
+++ resolved
@@ -27,20 +27,12 @@
 
 open function order_dual (to_dual of_dual)
 
-<<<<<<< HEAD
 universe u
 variables {α : Type u}
 
 namespace set
 section lattice
 variables [lattice α] {a a₁ a₂ b b₁ b₂ c x : α}
-=======
-namespace set
-
-section linear_order
-variables {α β : Type*} [linear_order α] [linear_order β] {f : α → β} {s : set α}
-  {a a₁ a₂ b b₁ b₂ c x : α}
->>>>>>> ed5ef408
 
 /-- `interval a b` is the set of elements lying between `a` and `b`, with `a` and `b` included.
 Note that we define it more generally in a lattice as `set.Icc (a ⊓ b) (a ⊔ b)`. -/
