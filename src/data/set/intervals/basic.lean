--- conflicted
+++ resolved
@@ -722,14 +722,6 @@
 @[simp] lemma Ico_inter_Iio : Ico a b ∩ Iio c = Ico a (min b c) :=
 ext $ by simp [Ico, Iio, iff_def, lt_min_iff] {contextual:=tt}
 
-<<<<<<< HEAD
-lemma Ioc_union_Ioc' (h₁ : c ≤ b) (h₂ : a ≤ d) : Ioc a b ∪ Ioc c d = Ioc (min a c) (max b d) :=
-ext $ λ x, by simp only [mem_union, mem_Ioc, min_lt_iff, le_max_iff, iff_def, or_imp_distrib,
-  and_imp, true_or, or_true, true_and, and_true, forall_true_iff, (h₁.lt_or_le x).symm,
-  h₂.lt_or_le] { contextual := tt }
-
-=======
->>>>>>> 4d51d728
 lemma Ioc_union_Ioc (h₁ : min a b ≤ max c d) (h₂ : min c d ≤ max a b) :
   Ioc a b ∪ Ioc c d = Ioc (min a c) (max b d) :=
 begin
@@ -747,11 +739,7 @@
 by rw [Ioc_union_Ioc, max_self]; exact (min_le_right _ _).trans (le_max_right _ _)
 
 lemma Ioc_union_Ioc_symm : Ioc a b ∪ Ioc b a = Ioc (min a b) (max a b) :=
-<<<<<<< HEAD
-by simpa only [max_comm] using Ioc_union_Ioc' (le_refl b) (le_refl a)
-=======
 by { rw max_comm, apply Ioc_union_Ioc; rw max_comm; exact min_le_max }
->>>>>>> 4d51d728
 
 lemma Ioc_union_Ioc_union_Ioc_cycle :
   Ioc a b ∪ Ioc b c ∪ Ioc c a = Ioc (min a (min b c)) (max a (max b c)) :=
