/-
Copyright (c) 2017 Johannes Hölzl. All rights reserved.
Released under Apache 2.0 license as described in the file LICENSE.
Authors: Johannes Hölzl, Mario Carneiro, Patrick Massot, Yury Kudryashov, Rémy Degenne
-/
import algebra.order.group
import data.set.basic
import order.rel_iso
import order.order_dual

/-!
# Intervals

In any preorder `α`, we define intervals (which on each side can be either infinite, open, or
closed) using the following naming conventions:
- `i`: infinite
- `o`: open
- `c`: closed

Each interval has the name `I` + letter for left side + letter for right side. For instance,
`Ioc a b` denotes the inverval `(a, b]`.

This file contains these definitions, and basic facts on inclusion, intersection, difference of
intervals (where the precise statements may depend on the properties of the order, in particular
for some statements it should be `linear_order` or `densely_ordered`).

TODO: This is just the beginning; a lot of rules are missing
-/

universe u

namespace set

open set
open order_dual (to_dual of_dual)

section intervals
variables {α : Type u} [preorder α] {a a₁ a₂ b b₁ b₂ x : α}

/-- Left-open right-open interval -/
def Ioo (a b : α) := {x | a < x ∧ x < b}

/-- Left-closed right-open interval -/
def Ico (a b : α) := {x | a ≤ x ∧ x < b}

/-- Left-infinite right-open interval -/
def Iio (a : α) := {x | x < a}

/-- Left-closed right-closed interval -/
def Icc (a b : α) := {x | a ≤ x ∧ x ≤ b}

/-- Left-infinite right-closed interval -/
def Iic (b : α) := {x | x ≤ b}

/-- Left-open right-closed interval -/
def Ioc (a b : α) := {x | a < x ∧ x ≤ b}

/-- Left-closed right-infinite interval -/
def Ici (a : α) := {x | a ≤ x}

/-- Left-open right-infinite interval -/
def Ioi (a : α) := {x | a < x}

lemma Ioo_def (a b : α) : {x | a < x ∧ x < b} = Ioo a b := rfl

lemma Ico_def (a b : α) : {x | a ≤ x ∧ x < b} = Ico a b := rfl

lemma Iio_def (a : α) : {x | x < a} = Iio a := rfl

lemma Icc_def (a b : α) : {x | a ≤ x ∧ x ≤ b} = Icc a b := rfl

lemma Iic_def (b : α) : {x | x ≤ b} = Iic b := rfl

lemma Ioc_def (a b : α) : {x | a < x ∧ x ≤ b} = Ioc a b := rfl

lemma Ici_def (a : α) : {x | a ≤ x} = Ici a := rfl

lemma Ioi_def (a : α) : {x | a < x} = Ioi a := rfl

@[simp] lemma mem_Ioo : x ∈ Ioo a b ↔ a < x ∧ x < b := iff.rfl
@[simp] lemma mem_Ico : x ∈ Ico a b ↔ a ≤ x ∧ x < b := iff.rfl
@[simp] lemma mem_Iio : x ∈ Iio b ↔ x < b := iff.rfl
@[simp] lemma mem_Icc : x ∈ Icc a b ↔ a ≤ x ∧ x ≤ b := iff.rfl
@[simp] lemma mem_Iic : x ∈ Iic b ↔ x ≤ b := iff.rfl
@[simp] lemma mem_Ioc : x ∈ Ioc a b ↔ a < x ∧ x ≤ b := iff.rfl
@[simp] lemma mem_Ici : x ∈ Ici a ↔ a ≤ x := iff.rfl
@[simp] lemma mem_Ioi : x ∈ Ioi a ↔ a < x := iff.rfl

@[simp] lemma left_mem_Ioo : a ∈ Ioo a b ↔ false := by simp [lt_irrefl]
@[simp] lemma left_mem_Ico : a ∈ Ico a b ↔ a < b := by simp [le_refl]
@[simp] lemma left_mem_Icc : a ∈ Icc a b ↔ a ≤ b := by simp [le_refl]
@[simp] lemma left_mem_Ioc : a ∈ Ioc a b ↔ false := by simp [lt_irrefl]
lemma left_mem_Ici : a ∈ Ici a := by simp
@[simp] lemma right_mem_Ioo : b ∈ Ioo a b ↔ false := by simp [lt_irrefl]
@[simp] lemma right_mem_Ico : b ∈ Ico a b ↔ false := by simp [lt_irrefl]
@[simp] lemma right_mem_Icc : b ∈ Icc a b ↔ a ≤ b := by simp [le_refl]
@[simp] lemma right_mem_Ioc : b ∈ Ioc a b ↔ a < b := by simp [le_refl]
lemma right_mem_Iic : a ∈ Iic a := by simp

@[simp] lemma dual_Ici : Ici (to_dual a) = of_dual ⁻¹' Iic a := rfl
@[simp] lemma dual_Iic : Iic (to_dual a) = of_dual ⁻¹' Ici a := rfl
@[simp] lemma dual_Ioi : Ioi (to_dual a) = of_dual ⁻¹' Iio a := rfl
@[simp] lemma dual_Iio : Iio (to_dual a) = of_dual ⁻¹' Ioi a := rfl
@[simp] lemma dual_Icc : Icc (to_dual a) (to_dual b) = of_dual ⁻¹' Icc b a :=
set.ext $ λ x, and_comm _ _
@[simp] lemma dual_Ioc : Ioc (to_dual a) (to_dual b) = of_dual ⁻¹' Ico b a :=
set.ext $ λ x, and_comm _ _
@[simp] lemma dual_Ico : Ico (to_dual a) (to_dual b) = of_dual ⁻¹' Ioc b a :=
set.ext $ λ x, and_comm _ _
@[simp] lemma dual_Ioo : Ioo (to_dual a) (to_dual b) = of_dual ⁻¹' Ioo b a :=
set.ext $ λ x, and_comm _ _

@[simp] lemma nonempty_Icc : (Icc a b).nonempty ↔ a ≤ b :=
⟨λ ⟨x, hx⟩, hx.1.trans hx.2, λ h, ⟨a, left_mem_Icc.2 h⟩⟩

@[simp] lemma nonempty_Ico : (Ico a b).nonempty ↔ a < b :=
⟨λ ⟨x, hx⟩, hx.1.trans_lt hx.2, λ h, ⟨a, left_mem_Ico.2 h⟩⟩

@[simp] lemma nonempty_Ioc : (Ioc a b).nonempty ↔ a < b :=
⟨λ ⟨x, hx⟩, hx.1.trans_le hx.2, λ h, ⟨b, right_mem_Ioc.2 h⟩⟩

@[simp] lemma nonempty_Ici : (Ici a).nonempty := ⟨a, left_mem_Ici⟩

@[simp] lemma nonempty_Iic : (Iic a).nonempty := ⟨a, right_mem_Iic⟩

@[simp] lemma nonempty_Ioo [densely_ordered α] : (Ioo a b).nonempty ↔ a < b :=
⟨λ ⟨x, ha, hb⟩, ha.trans hb, exists_between⟩

@[simp] lemma nonempty_Ioi [no_top_order α] : (Ioi a).nonempty := no_top a

@[simp] lemma nonempty_Iio [no_bot_order α] : (Iio a).nonempty := no_bot a

lemma nonempty_Icc_subtype (h : a ≤ b) : nonempty (Icc a b) :=
nonempty.to_subtype (nonempty_Icc.mpr h)

lemma nonempty_Ico_subtype (h : a < b) : nonempty (Ico a b) :=
nonempty.to_subtype (nonempty_Ico.mpr h)

lemma nonempty_Ioc_subtype (h : a < b) : nonempty (Ioc a b) :=
nonempty.to_subtype (nonempty_Ioc.mpr h)

/-- An interval `Ici a` is nonempty. -/
instance nonempty_Ici_subtype : nonempty (Ici a) :=
nonempty.to_subtype nonempty_Ici

/-- An interval `Iic a` is nonempty. -/
instance nonempty_Iic_subtype : nonempty (Iic a) :=
nonempty.to_subtype nonempty_Iic

lemma nonempty_Ioo_subtype [densely_ordered α] (h : a < b) : nonempty (Ioo a b) :=
nonempty.to_subtype (nonempty_Ioo.mpr h)

/-- In a `no_top_order`, the intervals `Ioi` are nonempty. -/
instance nonempty_Ioi_subtype [no_top_order α] : nonempty (Ioi a) :=
nonempty.to_subtype nonempty_Ioi

/-- In a `no_bot_order`, the intervals `Iio` are nonempty. -/
instance nonempty_Iio_subtype [no_bot_order α] : nonempty (Iio a) :=
nonempty.to_subtype nonempty_Iio

@[simp] lemma Icc_eq_empty (h : ¬a ≤ b) : Icc a b = ∅ :=
eq_empty_iff_forall_not_mem.2 $ λ x ⟨ha, hb⟩, h (ha.trans hb)

@[simp] lemma Ico_eq_empty (h : ¬a < b) : Ico a b = ∅ :=
eq_empty_iff_forall_not_mem.2 $ λ x ⟨ha, hb⟩, h (ha.trans_lt hb)

@[simp] lemma Ioc_eq_empty (h : ¬a < b) : Ioc a b = ∅ :=
eq_empty_iff_forall_not_mem.2 $ λ x ⟨ha, hb⟩, h (ha.trans_le hb)

@[simp] lemma Ioo_eq_empty (h : ¬a < b) : Ioo a b = ∅ :=
eq_empty_iff_forall_not_mem.2 $ λ x ⟨ha, hb⟩,  h (ha.trans hb)

@[simp] lemma Icc_eq_empty_of_lt (h : b < a) : Icc a b = ∅ :=
Icc_eq_empty h.not_le

@[simp] lemma Ico_eq_empty_of_le (h : b ≤ a) : Ico a b = ∅ :=
Ico_eq_empty h.not_lt

@[simp] lemma Ioc_eq_empty_of_le (h : b ≤ a) : Ioc a b = ∅ :=
Ioc_eq_empty h.not_lt

@[simp] lemma Ioo_eq_empty_of_le (h : b ≤ a) : Ioo a b = ∅ :=
Ioo_eq_empty h.not_lt

@[simp] lemma Ico_self (a : α) : Ico a a = ∅ := Ico_eq_empty $ lt_irrefl _
@[simp] lemma Ioc_self (a : α) : Ioc a a = ∅ := Ioc_eq_empty $ lt_irrefl _
@[simp] lemma Ioo_self (a : α) : Ioo a a = ∅ := Ioo_eq_empty $ lt_irrefl _

lemma Ici_subset_Ici : Ici a ⊆ Ici b ↔ b ≤ a :=
⟨λ h, h $ left_mem_Ici, λ h x hx, h.trans hx⟩

lemma Iic_subset_Iic : Iic a ⊆ Iic b ↔ a ≤ b :=
@Ici_subset_Ici (order_dual α) _ _ _

lemma Ici_subset_Ioi : Ici a ⊆ Ioi b ↔ b < a :=
⟨λ h, h left_mem_Ici, λ h x hx, h.trans_le hx⟩

lemma Iic_subset_Iio : Iic a ⊆ Iio b ↔ a < b :=
⟨λ h, h right_mem_Iic, λ h x hx, lt_of_le_of_lt hx h⟩

lemma Ioo_subset_Ioo (h₁ : a₂ ≤ a₁) (h₂ : b₁ ≤ b₂) :
  Ioo a₁ b₁ ⊆ Ioo a₂ b₂ :=
λ x ⟨hx₁, hx₂⟩, ⟨h₁.trans_lt hx₁, hx₂.trans_le h₂⟩

lemma Ioo_subset_Ioo_left (h : a₁ ≤ a₂) : Ioo a₂ b ⊆ Ioo a₁ b :=
Ioo_subset_Ioo h le_rfl

lemma Ioo_subset_Ioo_right (h : b₁ ≤ b₂) : Ioo a b₁ ⊆ Ioo a b₂ :=
Ioo_subset_Ioo le_rfl h

lemma Ico_subset_Ico (h₁ : a₂ ≤ a₁) (h₂ : b₁ ≤ b₂) :
  Ico a₁ b₁ ⊆ Ico a₂ b₂ :=
λ x ⟨hx₁, hx₂⟩, ⟨h₁.trans hx₁, hx₂.trans_le h₂⟩

lemma Ico_subset_Ico_left (h : a₁ ≤ a₂) : Ico a₂ b ⊆ Ico a₁ b :=
Ico_subset_Ico h le_rfl

lemma Ico_subset_Ico_right (h : b₁ ≤ b₂) : Ico a b₁ ⊆ Ico a b₂ :=
Ico_subset_Ico le_rfl h

lemma Icc_subset_Icc (h₁ : a₂ ≤ a₁) (h₂ : b₁ ≤ b₂) :
  Icc a₁ b₁ ⊆ Icc a₂ b₂ :=
λ x ⟨hx₁, hx₂⟩, ⟨h₁.trans hx₁, le_trans hx₂ h₂⟩

lemma Icc_subset_Icc_left (h : a₁ ≤ a₂) : Icc a₂ b ⊆ Icc a₁ b :=
Icc_subset_Icc h le_rfl

lemma Icc_subset_Icc_right (h : b₁ ≤ b₂) : Icc a b₁ ⊆ Icc a b₂ :=
Icc_subset_Icc le_rfl h

lemma Icc_subset_Ioo (ha : a₂ < a₁) (hb : b₁ < b₂) :
  Icc a₁ b₁ ⊆ Ioo a₂ b₂ :=
λ x hx, ⟨ha.trans_le hx.1, hx.2.trans_lt hb⟩

lemma Icc_subset_Ici_self : Icc a b ⊆ Ici a := λ x, and.left

lemma Icc_subset_Iic_self : Icc a b ⊆ Iic b := λ x, and.right

lemma Ioc_subset_Iic_self : Ioc a b ⊆ Iic b := λ x, and.right

lemma Ioc_subset_Ioc (h₁ : a₂ ≤ a₁) (h₂ : b₁ ≤ b₂) :
  Ioc a₁ b₁ ⊆ Ioc a₂ b₂ :=
λ x ⟨hx₁, hx₂⟩, ⟨h₁.trans_lt hx₁, hx₂.trans h₂⟩

lemma Ioc_subset_Ioc_left (h : a₁ ≤ a₂) : Ioc a₂ b ⊆ Ioc a₁ b :=
Ioc_subset_Ioc h le_rfl

lemma Ioc_subset_Ioc_right (h : b₁ ≤ b₂) : Ioc a b₁ ⊆ Ioc a b₂ :=
Ioc_subset_Ioc le_rfl h

lemma Ico_subset_Ioo_left (h₁ : a₁ < a₂) : Ico a₂ b ⊆ Ioo a₁ b :=
λ x, and.imp_left h₁.trans_le

lemma Ioc_subset_Ioo_right (h : b₁ < b₂) : Ioc a b₁ ⊆ Ioo a b₂ :=
λ x, and.imp_right $ λ h', h'.trans_lt h

lemma Icc_subset_Ico_right (h₁ : b₁ < b₂) : Icc a b₁ ⊆ Ico a b₂ :=
λ x, and.imp_right $ λ h₂, h₂.trans_lt h₁

lemma Ioo_subset_Ico_self : Ioo a b ⊆ Ico a b := λ x, and.imp_left le_of_lt

lemma Ioo_subset_Ioc_self : Ioo a b ⊆ Ioc a b := λ x, and.imp_right le_of_lt

lemma Ico_subset_Icc_self : Ico a b ⊆ Icc a b := λ x, and.imp_right le_of_lt

lemma Ioc_subset_Icc_self : Ioc a b ⊆ Icc a b := λ x, and.imp_left le_of_lt

lemma Ioo_subset_Icc_self : Ioo a b ⊆ Icc a b :=
subset.trans Ioo_subset_Ico_self Ico_subset_Icc_self

lemma Ico_subset_Iio_self : Ico a b ⊆ Iio b := λ x, and.right

lemma Ioo_subset_Iio_self : Ioo a b ⊆ Iio b := λ x, and.right

lemma Ioc_subset_Ioi_self : Ioc a b ⊆ Ioi a := λ x, and.left

lemma Ioo_subset_Ioi_self : Ioo a b ⊆ Ioi a := λ x, and.left

lemma Ioi_subset_Ici_self : Ioi a ⊆ Ici a := λ x hx, le_of_lt hx

lemma Iio_subset_Iic_self : Iio a ⊆ Iic a := λ x hx, le_of_lt hx

lemma Ico_subset_Ici_self : Ico a b ⊆ Ici a := λ x, and.left

lemma Icc_subset_Icc_iff (h₁ : a₁ ≤ b₁) :
  Icc a₁ b₁ ⊆ Icc a₂ b₂ ↔ a₂ ≤ a₁ ∧ b₁ ≤ b₂ :=
⟨λ h, ⟨(h ⟨le_rfl, h₁⟩).1, (h ⟨h₁, le_rfl⟩).2⟩,
 λ ⟨h, h'⟩ x ⟨hx, hx'⟩, ⟨h.trans hx, hx'.trans h'⟩⟩

lemma Icc_subset_Ioo_iff (h₁ : a₁ ≤ b₁) :
  Icc a₁ b₁ ⊆ Ioo a₂ b₂ ↔ a₂ < a₁ ∧ b₁ < b₂ :=
⟨λ h, ⟨(h ⟨le_rfl, h₁⟩).1, (h ⟨h₁, le_rfl⟩).2⟩,
 λ ⟨h, h'⟩ x ⟨hx, hx'⟩, ⟨h.trans_le hx, hx'.trans_lt h'⟩⟩

lemma Icc_subset_Ico_iff (h₁ : a₁ ≤ b₁) :
  Icc a₁ b₁ ⊆ Ico a₂ b₂ ↔ a₂ ≤ a₁ ∧ b₁ < b₂ :=
⟨λ h, ⟨(h ⟨le_rfl, h₁⟩).1, (h ⟨h₁, le_rfl⟩).2⟩,
 λ ⟨h, h'⟩ x ⟨hx, hx'⟩, ⟨h.trans hx, hx'.trans_lt h'⟩⟩

lemma Icc_subset_Ioc_iff (h₁ : a₁ ≤ b₁) :
  Icc a₁ b₁ ⊆ Ioc a₂ b₂ ↔ a₂ < a₁ ∧ b₁ ≤ b₂ :=
⟨λ h, ⟨(h ⟨le_rfl, h₁⟩).1, (h ⟨h₁, le_rfl⟩).2⟩,
 λ ⟨h, h'⟩ x ⟨hx, hx'⟩, ⟨h.trans_le hx, hx'.trans h'⟩⟩

lemma Icc_subset_Iio_iff (h₁ : a₁ ≤ b₁) :
  Icc a₁ b₁ ⊆ Iio b₂ ↔ b₁ < b₂ :=
⟨λ h, h ⟨h₁, le_rfl⟩, λ h x ⟨hx, hx'⟩, hx'.trans_lt h⟩

lemma Icc_subset_Ioi_iff (h₁ : a₁ ≤ b₁) :
  Icc a₁ b₁ ⊆ Ioi a₂ ↔ a₂ < a₁ :=
⟨λ h, h ⟨le_rfl, h₁⟩, λ h x ⟨hx, hx'⟩, h.trans_le hx⟩

lemma Icc_subset_Iic_iff (h₁ : a₁ ≤ b₁) :
  Icc a₁ b₁ ⊆ Iic b₂ ↔ b₁ ≤ b₂ :=
⟨λ h, h ⟨h₁, le_rfl⟩, λ h x ⟨hx, hx'⟩, hx'.trans h⟩

lemma Icc_subset_Ici_iff (h₁ : a₁ ≤ b₁) :
  Icc a₁ b₁ ⊆ Ici a₂ ↔ a₂ ≤ a₁ :=
⟨λ h, h ⟨le_rfl, h₁⟩, λ h x ⟨hx, hx'⟩, h.trans hx⟩

lemma Icc_ssubset_Icc_left (hI : a₂ ≤ b₂) (ha : a₂ < a₁) (hb : b₁ ≤ b₂) :
  Icc a₁ b₁ ⊂ Icc a₂ b₂ :=
(ssubset_iff_of_subset (Icc_subset_Icc (le_of_lt ha) hb)).mpr
  ⟨a₂, left_mem_Icc.mpr hI, not_and.mpr (λ f g, lt_irrefl a₂ (ha.trans_le f))⟩

lemma Icc_ssubset_Icc_right (hI : a₂ ≤ b₂) (ha : a₂ ≤ a₁) (hb : b₁ < b₂) :
  Icc a₁ b₁ ⊂ Icc a₂ b₂ :=
(ssubset_iff_of_subset (Icc_subset_Icc ha (le_of_lt hb))).mpr
  ⟨b₂, right_mem_Icc.mpr hI, (λ f, lt_irrefl b₁ (hb.trans_le f.2))⟩

/-- If `a ≤ b`, then `(b, +∞) ⊆ (a, +∞)`. In preorders, this is just an implication. If you need
the equivalence in linear orders, use `Ioi_subset_Ioi_iff`. -/
lemma Ioi_subset_Ioi (h : a ≤ b) : Ioi b ⊆ Ioi a :=
λ x hx, h.trans_lt hx

/-- If `a ≤ b`, then `(b, +∞) ⊆ [a, +∞)`. In preorders, this is just an implication. If you need
the equivalence in dense linear orders, use `Ioi_subset_Ici_iff`. -/
lemma Ioi_subset_Ici (h : a ≤ b) : Ioi b ⊆ Ici a :=
subset.trans (Ioi_subset_Ioi h) Ioi_subset_Ici_self

/-- If `a ≤ b`, then `(-∞, a) ⊆ (-∞, b)`. In preorders, this is just an implication. If you need
the equivalence in linear orders, use `Iio_subset_Iio_iff`. -/
lemma Iio_subset_Iio (h : a ≤ b) : Iio a ⊆ Iio b :=
λ x hx, lt_of_lt_of_le hx h

/-- If `a ≤ b`, then `(-∞, a) ⊆ (-∞, b]`. In preorders, this is just an implication. If you need
the equivalence in dense linear orders, use `Iio_subset_Iic_iff`. -/
lemma Iio_subset_Iic (h : a ≤ b) : Iio a ⊆ Iic b :=
subset.trans (Iio_subset_Iio h) Iio_subset_Iic_self

lemma Ici_inter_Iic : Ici a ∩ Iic b = Icc a b := rfl
lemma Ici_inter_Iio : Ici a ∩ Iio b = Ico a b := rfl
lemma Ioi_inter_Iic : Ioi a ∩ Iic b = Ioc a b := rfl
lemma Ioi_inter_Iio : Ioi a ∩ Iio b = Ioo a b := rfl

lemma mem_Icc_of_Ioo (h : x ∈ Ioo a b) : x ∈ Icc a b := Ioo_subset_Icc_self h
lemma mem_Ico_of_Ioo (h : x ∈ Ioo a b) : x ∈ Ico a b := Ioo_subset_Ico_self h
lemma mem_Ioc_of_Ioo (h : x ∈ Ioo a b) : x ∈ Ioc a b := Ioo_subset_Ioc_self h
lemma mem_Icc_of_Ico (h : x ∈ Ico a b) : x ∈ Icc a b := Ico_subset_Icc_self h
lemma mem_Icc_of_Ioc (h : x ∈ Ioc a b) : x ∈ Icc a b := Ioc_subset_Icc_self h
lemma mem_Ici_of_Ioi (h : x ∈ Ioi a) : x ∈ Ici a := Ioi_subset_Ici_self h
lemma mem_Iic_of_Iio (h : x ∈ Iio a) : x ∈ Iic a := Iio_subset_Iic_self h

lemma Icc_eq_empty_iff : Icc a b = ∅ ↔ ¬a ≤ b :=
by rw [←not_nonempty_iff_eq_empty, not_iff_not, nonempty_Icc]

lemma Ico_eq_empty_iff : Ico a b = ∅ ↔ ¬a < b :=
by rw [←not_nonempty_iff_eq_empty, not_iff_not, nonempty_Ico]

lemma Ioc_eq_empty_iff : Ioc a b = ∅ ↔ ¬a < b :=
by rw [←not_nonempty_iff_eq_empty, not_iff_not, nonempty_Ioc]

lemma Ioo_eq_empty_iff [densely_ordered α] : Ioo a b = ∅ ↔ ¬a < b :=
by rw [←not_nonempty_iff_eq_empty, not_iff_not, nonempty_Ioo]

end intervals

section partial_order
variables {α : Type u} [partial_order α] {a b : α}

@[simp] lemma Icc_self (a : α) : Icc a a = {a} :=
set.ext $ by simp [Icc, le_antisymm_iff, and_comm]

@[simp] lemma Icc_diff_left : Icc a b \ {a} = Ioc a b :=
ext $ λ x, by simp [lt_iff_le_and_ne, eq_comm, and.right_comm]

@[simp] lemma Icc_diff_right : Icc a b \ {b} = Ico a b :=
ext $ λ x, by simp [lt_iff_le_and_ne, and_assoc]

@[simp] lemma Ico_diff_left : Ico a b \ {a} = Ioo a b :=
ext $ λ x, by simp [and.right_comm, ← lt_iff_le_and_ne, eq_comm]

@[simp] lemma Ioc_diff_right : Ioc a b \ {b} = Ioo a b :=
ext $ λ x, by simp [and_assoc, ← lt_iff_le_and_ne]

@[simp] lemma Icc_diff_both : Icc a b \ {a, b} = Ioo a b :=
by rw [insert_eq, ← diff_diff, Icc_diff_left, Ioc_diff_right]

@[simp] lemma Ici_diff_left : Ici a \ {a} = Ioi a :=
ext $ λ x, by simp [lt_iff_le_and_ne, eq_comm]

@[simp] lemma Iic_diff_right : Iic a \ {a} = Iio a :=
ext $ λ x, by simp [lt_iff_le_and_ne]

@[simp] lemma Ico_diff_Ioo_same (h : a < b) : Ico a b \ Ioo a b = {a} :=
by rw [← Ico_diff_left, diff_diff_cancel_left (singleton_subset_iff.2 $ left_mem_Ico.2 h)]

@[simp] lemma Ioc_diff_Ioo_same (h : a < b) : Ioc a b \ Ioo a b = {b} :=
by rw [← Ioc_diff_right, diff_diff_cancel_left (singleton_subset_iff.2 $ right_mem_Ioc.2 h)]

@[simp] lemma Icc_diff_Ico_same (h : a ≤ b) : Icc a b \ Ico a b = {b} :=
by rw [← Icc_diff_right, diff_diff_cancel_left (singleton_subset_iff.2 $ right_mem_Icc.2 h)]

@[simp] lemma Icc_diff_Ioc_same (h : a ≤ b) : Icc a b \ Ioc a b = {a} :=
by rw [← Icc_diff_left, diff_diff_cancel_left (singleton_subset_iff.2 $ left_mem_Icc.2 h)]

@[simp] lemma Icc_diff_Ioo_same (h : a ≤ b) : Icc a b \ Ioo a b = {a, b} :=
by { rw [← Icc_diff_both, diff_diff_cancel_left], simp [insert_subset, h] }

@[simp] lemma Ici_diff_Ioi_same : Ici a \ Ioi a = {a} :=
by rw [← Ici_diff_left, diff_diff_cancel_left (singleton_subset_iff.2 left_mem_Ici)]

@[simp] lemma Iic_diff_Iio_same : Iic a \ Iio a = {a} :=
by rw [← Iic_diff_right, diff_diff_cancel_left (singleton_subset_iff.2 right_mem_Iic)]

@[simp] lemma Ioi_union_left : Ioi a ∪ {a} = Ici a := ext $ λ x, by simp [eq_comm, le_iff_eq_or_lt]

@[simp] lemma Iio_union_right : Iio a ∪ {a} = Iic a := ext $ λ x, le_iff_lt_or_eq.symm

lemma Ioo_union_left (hab : a < b) : Ioo a b ∪ {a} = Ico a b :=
by rw [← Ico_diff_left, diff_union_self,
  union_eq_self_of_subset_right (singleton_subset_iff.2 $ left_mem_Ico.2 hab)]

lemma Ioo_union_right (hab : a < b) : Ioo a b ∪ {b} = Ioc a b :=
by simpa only [dual_Ioo, dual_Ico] using Ioo_union_left hab.dual

lemma Ioc_union_left (hab : a ≤ b) : Ioc a b ∪ {a} = Icc a b :=
by rw [← Icc_diff_left, diff_union_self,
  union_eq_self_of_subset_right (singleton_subset_iff.2 $ left_mem_Icc.2 hab)]

lemma Ico_union_right (hab : a ≤ b) : Ico a b ∪ {b} = Icc a b :=
by simpa only [dual_Ioc, dual_Icc] using Ioc_union_left hab.dual

lemma mem_Ici_Ioi_of_subset_of_subset {s : set α} (ho : Ioi a ⊆ s) (hc : s ⊆ Ici a) :
  s ∈ ({Ici a, Ioi a} : set (set α)) :=
classical.by_cases
  (λ h : a ∈ s, or.inl $ subset.antisymm hc $ by rw [← Ioi_union_left, union_subset_iff]; simp *)
  (λ h, or.inr $ subset.antisymm (λ x hx, lt_of_le_of_ne (hc hx) (λ heq, h $ heq.symm ▸ hx)) ho)

lemma mem_Iic_Iio_of_subset_of_subset {s : set α} (ho : Iio a ⊆ s) (hc : s ⊆ Iic a) :
  s ∈ ({Iic a, Iio a} : set (set α)) :=
@mem_Ici_Ioi_of_subset_of_subset (order_dual α) _ a s ho hc

lemma mem_Icc_Ico_Ioc_Ioo_of_subset_of_subset {s : set α} (ho : Ioo a b ⊆ s) (hc : s ⊆ Icc a b) :
  s ∈ ({Icc a b, Ico a b, Ioc a b, Ioo a b} : set (set α)) :=
begin
  classical,
  by_cases ha : a ∈ s; by_cases hb : b ∈ s,
  { refine or.inl (subset.antisymm hc _),
    rwa [← Ico_diff_left, diff_singleton_subset_iff, insert_eq_of_mem ha,
      ← Icc_diff_right, diff_singleton_subset_iff, insert_eq_of_mem hb] at ho },
  { refine (or.inr $ or.inl $ subset.antisymm _ _),
    { rw [← Icc_diff_right],
      exact subset_diff_singleton hc hb },
    { rwa [← Ico_diff_left, diff_singleton_subset_iff, insert_eq_of_mem ha] at ho } },
  { refine (or.inr $ or.inr $ or.inl $ subset.antisymm _ _),
    { rw [← Icc_diff_left],
      exact subset_diff_singleton hc ha },
    { rwa [← Ioc_diff_right, diff_singleton_subset_iff, insert_eq_of_mem hb] at ho } },
  { refine (or.inr $ or.inr $ or.inr $ subset.antisymm _ ho),
    rw [← Ico_diff_left, ← Icc_diff_right],
    apply_rules [subset_diff_singleton] }
end

lemma mem_Ioo_or_eq_endpoints_of_mem_Icc {x : α} (hmem : x ∈ Icc a b) :
  x = a ∨ x = b ∨ x ∈ Ioo a b :=
begin
  rw [mem_Icc, le_iff_lt_or_eq, le_iff_lt_or_eq] at hmem,
  rcases hmem with ⟨hxa | hxa, hxb | hxb⟩,
  { exact or.inr (or.inr ⟨hxa, hxb⟩) },
  { exact or.inr (or.inl hxb) },
  all_goals { exact or.inl hxa.symm }
end

lemma mem_Ioo_or_eq_left_of_mem_Ico {x : α} (hmem : x ∈ Ico a b) :
  x = a ∨ x ∈ Ioo a b :=
begin
  rw [mem_Ico, le_iff_lt_or_eq] at hmem,
  rcases hmem with ⟨hxa | hxa, hxb⟩,
  { exact or.inr ⟨hxa, hxb⟩ },
  { exact or.inl hxa.symm }
end

lemma mem_Ioo_or_eq_right_of_mem_Ioc {x : α} (hmem : x ∈ Ioc a b) :
  x = b ∨ x ∈ Ioo a b :=
begin
  have := @mem_Ioo_or_eq_left_of_mem_Ico _ _ (to_dual b) (to_dual a) (to_dual x),
  rw [dual_Ioo, dual_Ico] at this,
  exact this hmem
end

lemma Ici_singleton_of_top {a : α} (h_top : ∀ x, x ≤ a) : Ici a = {a} :=
begin
  ext,
  exact ⟨λ h, (h_top _).antisymm h, λ h, h.ge⟩,
end

lemma Iic_singleton_of_bot {a : α} (h_bot : ∀ x, a ≤ x) : Iic a = {a} :=
@Ici_singleton_of_top (order_dual α) _ a h_bot

lemma Iic_inter_Ioc_of_le {a b c : α} (h : a ≤ c) : Iic a ∩ Ioc b c = Ioc b a :=
ext $ λ x, ⟨λ H, ⟨H.2.1, H.1⟩, λ H, ⟨H.2, H.1, H.2.trans h⟩⟩

end partial_order

section order_top

variables {α : Type u} [preorder α] [order_top α] {a : α}

<<<<<<< HEAD
@[simp] lemma Ici_top {α : Type u} [partial_order α] [order_top α] : Ici (⊤ : α) = {⊤} :=
Ici_singleton_of_top (λ _, le_top)
=======
@[simp] lemma Ici_top {α : Type u} [partial_order α] [order_top α] :
  Ici (⊤ : α) = {⊤} := Ici_singleton_of_top (λ _, le_top)
>>>>>>> e5a79a7a
@[simp] lemma Iic_top : Iic (⊤ : α) = univ := eq_univ_of_forall $ λ x, le_top
@[simp] lemma Icc_top : Icc a ⊤ = Ici a := by simp [← Ici_inter_Iic]
@[simp] lemma Ioc_top : Ioc a ⊤ = Ioi a := by simp [← Ioi_inter_Iic]

end order_top

section order_bot

variables {α : Type u} [preorder α] [order_bot α] {a : α}

<<<<<<< HEAD
@[simp] lemma Iic_bot {α : Type u} [partial_order α] [order_bot α] : Iic (⊥ : α) = {⊥} :=
Iic_singleton_of_bot (λ _, bot_le)
=======
@[simp] lemma Iic_bot {α : Type u} [partial_order α] [order_bot α] :
  Iic (⊥ : α) = {⊥} := Iic_singleton_of_bot (λ _, bot_le)
>>>>>>> e5a79a7a
@[simp] lemma Ici_bot : Ici (⊥ : α) = univ := @Iic_top (order_dual α) _ _
@[simp] lemma Icc_bot : Icc ⊥ a = Iic a := by simp [← Ici_inter_Iic]
@[simp] lemma Ico_bot : Ico ⊥ a = Iio a := by simp [← Ici_inter_Iio]

end order_bot

section linear_order
variables {α : Type u} [linear_order α] {a a₁ a₂ b b₁ b₂ c d : α}

lemma not_mem_Ici : c ∉ Ici a ↔ c < a := not_le

lemma not_mem_Iic : c ∉ Iic b ↔ b < c := not_le

lemma not_mem_Icc_of_lt (ha : c < a) : c ∉ Icc a b :=
not_mem_subset Icc_subset_Ici_self $ not_mem_Ici.mpr ha

lemma not_mem_Icc_of_gt (hb : b < c) : c ∉ Icc a b :=
not_mem_subset Icc_subset_Iic_self $ not_mem_Iic.mpr hb

lemma not_mem_Ico_of_lt (ha : c < a) : c ∉ Ico a b :=
not_mem_subset Ico_subset_Ici_self $ not_mem_Ici.mpr ha

lemma not_mem_Ioc_of_gt (hb : b < c) : c ∉ Ioc a b :=
not_mem_subset Ioc_subset_Iic_self $ not_mem_Iic.mpr hb

lemma not_mem_Ioi : c ∉ Ioi a ↔ c ≤ a := not_lt

lemma not_mem_Iio : c ∉ Iio b ↔ b ≤ c := not_lt

lemma not_mem_Ioc_of_le (ha : c ≤ a) : c ∉ Ioc a b :=
not_mem_subset Ioc_subset_Ioi_self $ not_mem_Ioi.mpr ha

lemma not_mem_Ico_of_ge (hb : b ≤ c) : c ∉ Ico a b :=
not_mem_subset Ico_subset_Iio_self $ not_mem_Iio.mpr hb

lemma not_mem_Ioo_of_le (ha : c ≤ a) : c ∉ Ioo a b :=
not_mem_subset Ioo_subset_Ioi_self $ not_mem_Ioi.mpr ha

lemma not_mem_Ioo_of_ge (hb : b ≤ c) : c ∉ Ioo a b :=
not_mem_subset Ioo_subset_Iio_self $ not_mem_Iio.mpr hb

@[simp] lemma compl_Iic : (Iic a)ᶜ = Ioi a := ext $ λ _, not_le
@[simp] lemma compl_Ici : (Ici a)ᶜ = Iio a := ext $ λ _, not_le
@[simp] lemma compl_Iio : (Iio a)ᶜ = Ici a := ext $ λ _, not_lt
@[simp] lemma compl_Ioi : (Ioi a)ᶜ = Iic a := ext $ λ _, not_lt

@[simp] lemma Ici_diff_Ici : Ici a \ Ici b = Ico a b :=
by rw [diff_eq, compl_Ici, Ici_inter_Iio]

@[simp] lemma Ici_diff_Ioi : Ici a \ Ioi b = Icc a b :=
by rw [diff_eq, compl_Ioi, Ici_inter_Iic]

@[simp] lemma Ioi_diff_Ioi : Ioi a \ Ioi b = Ioc a b :=
by rw [diff_eq, compl_Ioi, Ioi_inter_Iic]

@[simp] lemma Ioi_diff_Ici : Ioi a \ Ici b = Ioo a b :=
by rw [diff_eq, compl_Ici, Ioi_inter_Iio]

@[simp] lemma Iic_diff_Iic : Iic b \ Iic a = Ioc a b :=
by rw [diff_eq, compl_Iic, inter_comm, Ioi_inter_Iic]

@[simp] lemma Iio_diff_Iic : Iio b \ Iic a = Ioo a b :=
by rw [diff_eq, compl_Iic, inter_comm, Ioi_inter_Iio]

@[simp] lemma Iic_diff_Iio : Iic b \ Iio a = Icc a b :=
by rw [diff_eq, compl_Iio, inter_comm, Ici_inter_Iic]

@[simp] lemma Iio_diff_Iio : Iio b \ Iio a = Ico a b :=
by rw [diff_eq, compl_Iio, inter_comm, Ici_inter_Iio]

lemma Ico_subset_Ico_iff (h₁ : a₁ < b₁) :
  Ico a₁ b₁ ⊆ Ico a₂ b₂ ↔ a₂ ≤ a₁ ∧ b₁ ≤ b₂ :=
⟨λ h, have a₂ ≤ a₁ ∧ a₁ < b₂ := h ⟨le_rfl, h₁⟩,
  ⟨this.1, le_of_not_lt $ λ h', lt_irrefl b₂ (h ⟨this.2.le, h'⟩).2⟩,
 λ ⟨h₁, h₂⟩, Ico_subset_Ico h₁ h₂⟩

lemma Ioc_subset_Ioc_iff (h₁ : a₁ < b₁) :
  Ioc a₁ b₁ ⊆ Ioc a₂ b₂ ↔ b₁ ≤ b₂ ∧ a₂ ≤ a₁ :=
by { convert @Ico_subset_Ico_iff (order_dual α) _ b₁ b₂ a₁ a₂ h₁; exact (@dual_Ico α _ _ _).symm }

lemma Ioo_subset_Ioo_iff [densely_ordered α] (h₁ : a₁ < b₁) :
  Ioo a₁ b₁ ⊆ Ioo a₂ b₂ ↔ a₂ ≤ a₁ ∧ b₁ ≤ b₂ :=
⟨λ h, begin
  rcases exists_between h₁ with ⟨x, xa, xb⟩,
  split; refine le_of_not_lt (λ h', _),
  { have ab := (h ⟨xa, xb⟩).1.trans xb,
    exact lt_irrefl _ (h ⟨h', ab⟩).1 },
  { have ab := xa.trans (h ⟨xa, xb⟩).2,
    exact lt_irrefl _ (h ⟨ab, h'⟩).2 }
end, λ ⟨h₁, h₂⟩, Ioo_subset_Ioo h₁ h₂⟩

lemma Ico_eq_Ico_iff (h : a₁ < b₁ ∨ a₂ < b₂) : Ico a₁ b₁ = Ico a₂ b₂ ↔ a₁ = a₂ ∧ b₁ = b₂ :=
⟨λ e, begin
  simp [subset.antisymm_iff] at e, simp [le_antisymm_iff],
  cases h; simp [Ico_subset_Ico_iff h] at e;
    [ rcases e with ⟨⟨h₁, h₂⟩, e'⟩, rcases e with ⟨e', ⟨h₁, h₂⟩⟩ ];
    have := (Ico_subset_Ico_iff $ h₁.trans_lt $ h.trans_le h₂).1 e';
    tauto
end, λ ⟨h₁, h₂⟩, by rw [h₁, h₂]⟩

open_locale classical

@[simp] lemma Ioi_subset_Ioi_iff : Ioi b ⊆ Ioi a ↔ a ≤ b :=
begin
  refine ⟨λ h, _, λ h, Ioi_subset_Ioi h⟩,
  by_contradiction ba,
  exact lt_irrefl _ (h (not_le.mp ba))
end

@[simp] lemma Ioi_subset_Ici_iff [densely_ordered α] : Ioi b ⊆ Ici a ↔ a ≤ b :=
begin
  refine ⟨λ h, _, λ h, Ioi_subset_Ici h⟩,
  by_contradiction ba,
  obtain ⟨c, bc, ca⟩ : ∃c, b < c ∧ c < a := exists_between (not_le.mp ba),
  exact lt_irrefl _ (ca.trans_le (h bc))
end

@[simp] lemma Iio_subset_Iio_iff : Iio a ⊆ Iio b ↔ a ≤ b :=
begin
  refine ⟨λ h, _, λ h, Iio_subset_Iio h⟩,
  by_contradiction ab,
  exact lt_irrefl _ (h (not_le.mp ab))
end

@[simp] lemma Iio_subset_Iic_iff [densely_ordered α] : Iio a ⊆ Iic b ↔ a ≤ b :=
by rw [←diff_eq_empty, Iio_diff_Iic, Ioo_eq_empty_iff, not_lt]

/-! ### Unions of adjacent intervals -/

/-! #### Two infinite intervals -/

@[simp] lemma Iic_union_Ici : Iic a ∪ Ici a = univ := eq_univ_of_forall (λ x, le_total x a)

@[simp] lemma Iio_union_Ici : Iio a ∪ Ici a = univ := eq_univ_of_forall (λ x, lt_or_le x a)

@[simp] lemma Iic_union_Ioi : Iic a ∪ Ioi a = univ := eq_univ_of_forall (λ x, le_or_lt x a)

/-! #### A finite and an infinite interval -/

lemma Ioo_union_Ioi' (h₁ : c < b) :
  Ioo a b ∪ Ioi c = Ioi (min a c) :=
begin
  ext1 x,
  simp_rw [mem_union, mem_Ioo, mem_Ioi, min_lt_iff],
  by_cases hc : c < x,
  { tauto },
  { have hxb : x < b := (le_of_not_gt hc).trans_lt h₁,
    tauto },
end

lemma Ioo_union_Ioi (h : c < max a b) :
  Ioo a b ∪ Ioi c = Ioi (min a c) :=
begin
  cases le_total a b with hab hab; simp [hab] at h,
  { exact Ioo_union_Ioi' h },
  { rw min_comm,
    simp [*, min_eq_left_of_lt] },
end

lemma Ioi_subset_Ioo_union_Ici : Ioi a ⊆ Ioo a b ∪ Ici b :=
λ x hx, (lt_or_le x b).elim (λ hxb, or.inl ⟨hx, hxb⟩) (λ hxb, or.inr hxb)

@[simp] lemma Ioo_union_Ici_eq_Ioi (h : a < b) : Ioo a b ∪ Ici b = Ioi a :=
subset.antisymm (λ x hx, hx.elim and.left h.trans_le) Ioi_subset_Ioo_union_Ici

lemma Ici_subset_Ico_union_Ici : Ici a ⊆ Ico a b ∪ Ici b :=
λ x hx, (lt_or_le x b).elim (λ hxb, or.inl ⟨hx, hxb⟩) (λ hxb, or.inr hxb)

@[simp] lemma Ico_union_Ici_eq_Ici (h : a ≤ b) : Ico a b ∪ Ici b = Ici a :=
subset.antisymm (λ x hx, hx.elim and.left h.trans) Ici_subset_Ico_union_Ici

lemma Ico_union_Ici' (h₁ : c ≤ b) :
  Ico a b ∪ Ici c = Ici (min a c) :=
begin
  ext1 x,
  simp_rw [mem_union, mem_Ico, mem_Ici, min_le_iff],
  by_cases hc : c ≤ x,
  { tauto },
  { have hxb : x < b := (lt_of_not_ge hc).trans_le h₁,
    tauto },
end

lemma Ico_union_Ici  (h : c ≤ max a b) :
  Ico a b ∪ Ici c = Ici (min a c) :=
begin
  cases le_total a b with hab hab; simp [hab] at h,
  { exact Ico_union_Ici' h },
  { simp [*] },
end

lemma Ioi_subset_Ioc_union_Ioi : Ioi a ⊆ Ioc a b ∪ Ioi b :=
λ x hx, (le_or_lt x b).elim (λ hxb, or.inl ⟨hx, hxb⟩) (λ hxb, or.inr hxb)

@[simp] lemma Ioc_union_Ioi_eq_Ioi (h : a ≤ b) : Ioc a b ∪ Ioi b = Ioi a :=
subset.antisymm (λ x hx, hx.elim and.left h.trans_lt) Ioi_subset_Ioc_union_Ioi

lemma Ioc_union_Ioi' (h₁ : c ≤ b) :
  Ioc a b ∪ Ioi c = Ioi (min a c) :=
begin
  ext1 x,
  simp_rw [mem_union, mem_Ioc, mem_Ioi, min_lt_iff],
  by_cases hc : c < x,
  { tauto },
  { have hxb : x ≤ b := (le_of_not_gt hc).trans h₁,
    tauto },
end

lemma Ioc_union_Ioi (h : c ≤ max a b) :
  Ioc a b ∪ Ioi c = Ioi (min a c) :=
begin
  cases le_total a b with hab hab; simp [hab] at h,
  { exact Ioc_union_Ioi' h },
  { simp [*] },
end

lemma Ici_subset_Icc_union_Ioi : Ici a ⊆ Icc a b ∪ Ioi b :=
λ x hx, (le_or_lt x b).elim (λ hxb, or.inl ⟨hx, hxb⟩) (λ hxb, or.inr hxb)

@[simp] lemma Icc_union_Ioi_eq_Ici (h : a ≤ b) : Icc a b ∪ Ioi b = Ici a :=
subset.antisymm (λ x hx, hx.elim and.left $ λ hx', h.trans $ le_of_lt hx') Ici_subset_Icc_union_Ioi

lemma Ioi_subset_Ioc_union_Ici : Ioi a ⊆ Ioc a b ∪ Ici b :=
subset.trans Ioi_subset_Ioo_union_Ici (union_subset_union_left _ Ioo_subset_Ioc_self)

@[simp] lemma Ioc_union_Ici_eq_Ioi (h : a < b) : Ioc a b ∪ Ici b = Ioi a :=
subset.antisymm (λ x hx, hx.elim and.left h.trans_le) Ioi_subset_Ioc_union_Ici

lemma Ici_subset_Icc_union_Ici : Ici a ⊆ Icc a b ∪ Ici b :=
subset.trans Ici_subset_Ico_union_Ici (union_subset_union_left _ Ico_subset_Icc_self)

@[simp] lemma Icc_union_Ici_eq_Ici (h : a ≤ b) : Icc a b ∪ Ici b = Ici a :=
subset.antisymm (λ x hx, hx.elim and.left h.trans) Ici_subset_Icc_union_Ici

lemma Icc_union_Ici' (h₁ : c ≤ b) :
  Icc a b ∪ Ici c = Ici (min a c) :=
begin
  ext1 x,
  simp_rw [mem_union, mem_Icc, mem_Ici, min_le_iff],
  by_cases hc : c ≤ x,
  { tauto },
  { have hxb : x ≤ b := (le_of_not_ge hc).trans h₁,
    tauto },
end

lemma Icc_union_Ici (h : c ≤ max a b) :
  Icc a b ∪ Ici c = Ici (min a c) :=
begin
  cases le_or_lt a b with hab hab; simp [hab] at h,
  { exact Icc_union_Ici' h },
  { cases h,
    { simp [*] },
    { have hca : c ≤ a := h.trans hab.le,
      simp [*] } },
end

/-! #### An infinite and a finite interval -/

lemma Iic_subset_Iio_union_Icc : Iic b ⊆ Iio a ∪ Icc a b :=
λ x hx, (lt_or_le x a).elim (λ hxa, or.inl hxa) (λ hxa, or.inr ⟨hxa, hx⟩)

@[simp] lemma Iio_union_Icc_eq_Iic (h : a ≤ b) : Iio a ∪ Icc a b = Iic b :=
subset.antisymm (λ x hx, hx.elim (λ hx, (le_of_lt hx).trans h) and.right)
  Iic_subset_Iio_union_Icc

lemma Iio_subset_Iio_union_Ico : Iio b ⊆ Iio a ∪ Ico a b :=
λ x hx, (lt_or_le x a).elim (λ hxa, or.inl hxa) (λ hxa, or.inr ⟨hxa, hx⟩)

@[simp] lemma Iio_union_Ico_eq_Iio (h : a ≤ b) : Iio a ∪ Ico a b = Iio b :=
subset.antisymm (λ x hx, hx.elim (λ hx', lt_of_lt_of_le hx' h) and.right) Iio_subset_Iio_union_Ico

lemma Iio_union_Ico' (h₁ : c ≤ b) :
  Iio b ∪ Ico c d = Iio (max b d) :=
begin
  ext1 x,
  simp_rw [mem_union, mem_Iio, mem_Ico, lt_max_iff],
  by_cases hc : c ≤ x,
  { tauto },
  { have hxb : x < b := (lt_of_not_ge hc).trans_le h₁,
    tauto },
end

lemma Iio_union_Ico (h : min c d ≤ b) :
  Iio b ∪ Ico c d = Iio (max b d) :=
begin
  cases le_total c d with hcd hcd; simp [hcd] at h,
  { exact Iio_union_Ico' h },
  { simp [*] },
end

lemma Iic_subset_Iic_union_Ioc : Iic b ⊆ Iic a ∪ Ioc a b :=
λ x hx, (le_or_lt x a).elim (λ hxa, or.inl hxa) (λ hxa, or.inr ⟨hxa, hx⟩)

@[simp] lemma Iic_union_Ioc_eq_Iic (h : a ≤ b) : Iic a ∪ Ioc a b = Iic b :=
subset.antisymm (λ x hx, hx.elim (λ hx', le_trans hx' h) and.right) Iic_subset_Iic_union_Ioc

lemma Iic_union_Ioc' (h₁ : c < b) :
  Iic b ∪ Ioc c d = Iic (max b d) :=
begin
  ext1 x,
  simp_rw [mem_union, mem_Iic, mem_Ioc, le_max_iff],
  by_cases hc : c < x,
  { tauto },
  { have hxb : x ≤ b := (le_of_not_gt hc).trans h₁.le,
    tauto },
end

lemma Iic_union_Ioc (h : min c d < b) :
  Iic b ∪ Ioc c d = Iic (max b d) :=
begin
  cases le_total c d with hcd hcd; simp [hcd] at h,
  { exact Iic_union_Ioc' h },
  { rw max_comm,
    simp [*, max_eq_right_of_lt h] },
end

lemma Iio_subset_Iic_union_Ioo : Iio b ⊆ Iic a ∪ Ioo a b :=
λ x hx, (le_or_lt x a).elim (λ hxa, or.inl hxa) (λ hxa, or.inr ⟨hxa, hx⟩)

@[simp] lemma Iic_union_Ioo_eq_Iio (h : a < b) : Iic a ∪ Ioo a b = Iio b :=
subset.antisymm (λ x hx, hx.elim (λ hx', lt_of_le_of_lt hx' h) and.right) Iio_subset_Iic_union_Ioo

lemma Iio_union_Ioo' (h₁ : c < b) :
  Iio b ∪ Ioo c d = Iio (max b d) :=
begin
  ext x,
  cases lt_or_le x b with hba hba,
  { simp [hba, h₁] },
  { simp only [mem_Iio, mem_union_eq, mem_Ioo, lt_max_iff],
    refine or_congr iff.rfl ⟨and.right, _⟩,
    exact λ h₂, ⟨h₁.trans_le hba, h₂⟩ },
end

lemma Iio_union_Ioo (h : min c d < b) :
  Iio b ∪ Ioo c d = Iio (max b d) :=
begin
  cases le_total c d with hcd hcd; simp [hcd] at h,
  { exact Iio_union_Ioo' h },
  { rw max_comm,
    simp [*, max_eq_right_of_lt h] },
end

lemma Iic_subset_Iic_union_Icc : Iic b ⊆ Iic a ∪ Icc a b :=
subset.trans Iic_subset_Iic_union_Ioc (union_subset_union_right _ Ioc_subset_Icc_self)

@[simp] lemma Iic_union_Icc_eq_Iic (h : a ≤ b) : Iic a ∪ Icc a b = Iic b :=
subset.antisymm (λ x hx, hx.elim (λ hx', le_trans hx' h) and.right) Iic_subset_Iic_union_Icc

lemma Iic_union_Icc' (h₁ : c ≤ b) :
  Iic b ∪ Icc c d = Iic (max b d) :=
begin
  ext1 x,
  simp_rw [mem_union, mem_Iic, mem_Icc, le_max_iff],
  by_cases hc : c ≤ x,
  { tauto },
  { have hxb : x ≤ b := (le_of_not_ge hc).trans h₁,
    tauto },
end

lemma Iic_union_Icc (h : min c d ≤ b) :
  Iic b ∪ Icc c d = Iic (max b d) :=
begin
  cases le_or_lt c d with hcd hcd; simp [hcd] at h,
  { exact Iic_union_Icc' h },
  { cases h,
    { have hdb : d ≤ b := hcd.le.trans h,
      simp [*] },
    { simp [*] } },
end

lemma Iio_subset_Iic_union_Ico : Iio b ⊆ Iic a ∪ Ico a b :=
subset.trans Iio_subset_Iic_union_Ioo (union_subset_union_right _ Ioo_subset_Ico_self)

@[simp] lemma Iic_union_Ico_eq_Iio (h : a < b) : Iic a ∪ Ico a b = Iio b :=
subset.antisymm (λ x hx, hx.elim (λ hx', lt_of_le_of_lt hx' h) and.right) Iio_subset_Iic_union_Ico

/-! #### Two finite intervals, `I?o` and `Ic?` -/

lemma Ioo_subset_Ioo_union_Ico : Ioo a c ⊆ Ioo a b ∪ Ico b c :=
λ x hx, (lt_or_le x b).elim (λ hxb, or.inl ⟨hx.1, hxb⟩) (λ hxb, or.inr ⟨hxb, hx.2⟩)

@[simp] lemma Ioo_union_Ico_eq_Ioo (h₁ : a < b) (h₂ : b ≤ c) : Ioo a b ∪ Ico b c = Ioo a c :=
subset.antisymm
  (λ x hx, hx.elim (λ hx, ⟨hx.1, hx.2.trans_le h₂⟩) (λ hx, ⟨h₁.trans_le hx.1, hx.2⟩))
  Ioo_subset_Ioo_union_Ico

lemma Ico_subset_Ico_union_Ico : Ico a c ⊆ Ico a b ∪ Ico b c :=
λ x hx, (lt_or_le x b).elim (λ hxb, or.inl ⟨hx.1, hxb⟩) (λ hxb, or.inr ⟨hxb, hx.2⟩)

@[simp] lemma Ico_union_Ico_eq_Ico (h₁ : a ≤ b) (h₂ : b ≤ c) : Ico a b ∪ Ico b c = Ico a c :=
subset.antisymm
  (λ x hx, hx.elim (λ hx, ⟨hx.1, hx.2.trans_le h₂⟩) (λ hx, ⟨h₁.trans hx.1, hx.2⟩))
  Ico_subset_Ico_union_Ico

lemma Ico_union_Ico' (h₁ : c ≤ b) (h₂ : a ≤ d) :
  Ico a b ∪ Ico c d = Ico (min a c) (max b d) :=
begin
  ext1 x,
  simp_rw [mem_union, mem_Ico, min_le_iff, lt_max_iff],
  by_cases hc : c ≤ x; by_cases hd : x < d,
  { tauto },
  { have hax : a ≤ x := h₂.trans (le_of_not_gt hd),
    tauto },
  { have hxb : x < b := (lt_of_not_ge hc).trans_le h₁,
    tauto },
  { tauto },
end

lemma Ico_union_Ico (h₁ : min a b ≤ max c d) (h₂ : min c d ≤ max a b) :
  Ico a b ∪ Ico c d = Ico (min a c) (max b d) :=
begin
  cases le_total a b with hab hab; cases le_total c d with hcd hcd; simp [hab, hcd] at h₁ h₂,
  { exact Ico_union_Ico' h₂ h₁ },
  all_goals { simp [*] },
end

lemma Icc_subset_Ico_union_Icc : Icc a c ⊆ Ico a b ∪ Icc b c :=
λ x hx, (lt_or_le x b).elim (λ hxb, or.inl ⟨hx.1, hxb⟩) (λ hxb, or.inr ⟨hxb, hx.2⟩)

@[simp] lemma Ico_union_Icc_eq_Icc (h₁ : a ≤ b) (h₂ : b ≤ c) : Ico a b ∪ Icc b c = Icc a c :=
subset.antisymm
  (λ x hx, hx.elim (λ hx, ⟨hx.1, hx.2.le.trans h₂⟩) (λ hx, ⟨h₁.trans hx.1, hx.2⟩))
  Icc_subset_Ico_union_Icc

lemma Ioc_subset_Ioo_union_Icc : Ioc a c ⊆ Ioo a b ∪ Icc b c :=
λ x hx, (lt_or_le x b).elim (λ hxb, or.inl ⟨hx.1, hxb⟩) (λ hxb, or.inr ⟨hxb, hx.2⟩)

@[simp] lemma Ioo_union_Icc_eq_Ioc (h₁ : a < b) (h₂ : b ≤ c) : Ioo a b ∪ Icc b c = Ioc a c :=
subset.antisymm
  (λ x hx, hx.elim (λ hx, ⟨hx.1, hx.2.le.trans h₂⟩)
    (λ hx, ⟨h₁.trans_le hx.1, hx.2⟩))
  Ioc_subset_Ioo_union_Icc

/-! #### Two finite intervals, `I?c` and `Io?` -/

lemma Ioo_subset_Ioc_union_Ioo : Ioo a c ⊆ Ioc a b ∪ Ioo b c :=
λ x hx, (le_or_lt x b).elim (λ hxb, or.inl ⟨hx.1, hxb⟩) (λ hxb, or.inr ⟨hxb, hx.2⟩)

@[simp] lemma Ioc_union_Ioo_eq_Ioo (h₁ : a ≤ b) (h₂ : b < c) : Ioc a b ∪ Ioo b c = Ioo a c :=
subset.antisymm
  (λ x hx, hx.elim (λ hx, ⟨hx.1, hx.2.trans_lt h₂⟩) (λ hx, ⟨h₁.trans_lt hx.1, hx.2⟩))
  Ioo_subset_Ioc_union_Ioo

lemma Ico_subset_Icc_union_Ioo : Ico a c ⊆ Icc a b ∪ Ioo b c :=
λ x hx, (le_or_lt x b).elim (λ hxb, or.inl ⟨hx.1, hxb⟩) (λ hxb, or.inr ⟨hxb, hx.2⟩)

@[simp] lemma Icc_union_Ioo_eq_Ico (h₁ : a ≤ b) (h₂ : b < c) : Icc a b ∪ Ioo b c = Ico a c :=
subset.antisymm
  (λ x hx, hx.elim (λ hx, ⟨hx.1, hx.2.trans_lt h₂⟩)
    (λ hx, ⟨h₁.trans hx.1.le, hx.2⟩))
  Ico_subset_Icc_union_Ioo

lemma Icc_subset_Icc_union_Ioc : Icc a c ⊆ Icc a b ∪ Ioc b c :=
λ x hx, (le_or_lt x b).elim (λ hxb, or.inl ⟨hx.1, hxb⟩) (λ hxb, or.inr ⟨hxb, hx.2⟩)

@[simp] lemma Icc_union_Ioc_eq_Icc (h₁ : a ≤ b) (h₂ : b ≤ c) : Icc a b ∪ Ioc b c = Icc a c :=
subset.antisymm
  (λ x hx, hx.elim (λ hx, ⟨hx.1, hx.2.trans h₂⟩) (λ hx, ⟨h₁.trans hx.1.le, hx.2⟩))
  Icc_subset_Icc_union_Ioc

lemma Ioc_subset_Ioc_union_Ioc : Ioc a c ⊆ Ioc a b ∪ Ioc b c :=
λ x hx, (le_or_lt x b).elim (λ hxb, or.inl ⟨hx.1, hxb⟩) (λ hxb, or.inr ⟨hxb, hx.2⟩)

@[simp] lemma Ioc_union_Ioc_eq_Ioc (h₁ : a ≤ b) (h₂ : b ≤ c) : Ioc a b ∪ Ioc b c = Ioc a c :=
subset.antisymm
  (λ x hx, hx.elim (λ hx, ⟨hx.1, hx.2.trans h₂⟩) (λ hx, ⟨h₁.trans_lt hx.1, hx.2⟩))
  Ioc_subset_Ioc_union_Ioc

lemma Ioc_union_Ioc' (h₁ : c ≤ b) (h₂ : a ≤ d) :
  Ioc a b ∪ Ioc c d = Ioc (min a c) (max b d) :=
begin
  ext1 x,
  simp_rw [mem_union, mem_Ioc, min_lt_iff, le_max_iff],
  by_cases hc : c < x; by_cases hd : x ≤ d,
  { tauto },
  { have hax : a < x := h₂.trans_lt (lt_of_not_ge hd),
    tauto },
  { have hxb : x ≤ b := (le_of_not_gt hc).trans h₁,
    tauto },
  { tauto },
end

lemma Ioc_union_Ioc (h₁ : min a b ≤ max c d) (h₂ : min c d ≤ max a b) :
  Ioc a b ∪ Ioc c d = Ioc (min a c) (max b d) :=
begin
  cases le_total a b with hab hab; cases le_total c d with hcd hcd; simp [hab, hcd] at h₁ h₂,
  { exact Ioc_union_Ioc' h₂ h₁ },
  all_goals { simp [*] },
end

/-! #### Two finite intervals with a common point -/

lemma Ioo_subset_Ioc_union_Ico : Ioo a c ⊆ Ioc a b ∪ Ico b c :=
subset.trans Ioo_subset_Ioc_union_Ioo (union_subset_union_right _ Ioo_subset_Ico_self)

@[simp] lemma Ioc_union_Ico_eq_Ioo (h₁ : a < b) (h₂ : b < c) : Ioc a b ∪ Ico b c = Ioo a c :=
subset.antisymm
  (λ x hx, hx.elim (λ hx', ⟨hx'.1, hx'.2.trans_lt h₂⟩) (λ hx', ⟨h₁.trans_le hx'.1, hx'.2⟩))
  Ioo_subset_Ioc_union_Ico

lemma Ico_subset_Icc_union_Ico : Ico a c ⊆ Icc a b ∪ Ico b c :=
subset.trans Ico_subset_Icc_union_Ioo (union_subset_union_right _ Ioo_subset_Ico_self)

@[simp] lemma Icc_union_Ico_eq_Ico (h₁ : a ≤ b) (h₂ : b < c) : Icc a b ∪ Ico b c = Ico a c :=
subset.antisymm
  (λ x hx, hx.elim (λ hx, ⟨hx.1, hx.2.trans_lt h₂⟩) (λ hx, ⟨h₁.trans hx.1, hx.2⟩))
  Ico_subset_Icc_union_Ico

lemma Icc_subset_Icc_union_Icc : Icc a c ⊆ Icc a b ∪ Icc b c :=
subset.trans Icc_subset_Icc_union_Ioc (union_subset_union_right _ Ioc_subset_Icc_self)

@[simp] lemma Icc_union_Icc_eq_Icc (h₁ : a ≤ b) (h₂ : b ≤ c) : Icc a b ∪ Icc b c = Icc a c :=
subset.antisymm
  (λ x hx, hx.elim (λ hx, ⟨hx.1, hx.2.trans h₂⟩) (λ hx, ⟨h₁.trans hx.1, hx.2⟩))
  Icc_subset_Icc_union_Icc

lemma Icc_union_Icc' (h₁ : c ≤ b) (h₂ : a ≤ d) :
  Icc a b ∪ Icc c d = Icc (min a c) (max b d) :=
begin
  ext1 x,
  simp_rw [mem_union, mem_Icc, min_le_iff, le_max_iff],
  by_cases hc : c ≤ x; by_cases hd : x ≤ d,
  { tauto },
  { have hax : a ≤ x := h₂.trans (le_of_not_ge hd),
    tauto },
  { have hxb : x ≤ b := (le_of_not_ge hc).trans h₁,
    tauto },
  { tauto }
end

/--
We cannot replace `<` by `≤` in the hypotheses.
Otherwise for `b < a = d < c` the l.h.s. is `∅` and the r.h.s. is `{a}`.
-/
lemma Icc_union_Icc (h₁ : min a b < max c d) (h₂ : min c d < max a b) :
  Icc a b ∪ Icc c d = Icc (min a c) (max b d) :=
begin
  cases le_or_lt a b with hab hab; cases le_or_lt c d with hcd hcd;
    simp only [min_eq_left, min_eq_right, max_eq_left, max_eq_right, min_eq_left_of_lt,
    min_eq_right_of_lt, max_eq_left_of_lt, max_eq_right_of_lt, hab, hcd] at h₁ h₂,
  { exact Icc_union_Icc' h₂.le h₁.le },
  all_goals { simp [*, min_eq_left_of_lt, max_eq_left_of_lt, min_eq_right_of_lt,
    max_eq_right_of_lt] },
end

lemma Ioc_subset_Ioc_union_Icc : Ioc a c ⊆ Ioc a b ∪ Icc b c :=
subset.trans Ioc_subset_Ioc_union_Ioc (union_subset_union_right _ Ioc_subset_Icc_self)

@[simp] lemma Ioc_union_Icc_eq_Ioc (h₁ : a < b) (h₂ : b ≤ c) : Ioc a b ∪ Icc b c = Ioc a c :=
subset.antisymm
  (λ x hx, hx.elim (λ hx, ⟨hx.1, hx.2.trans h₂⟩) (λ hx, ⟨h₁.trans_le hx.1, hx.2⟩))
  Ioc_subset_Ioc_union_Icc

lemma Ioo_union_Ioo' (h₁ : c < b) (h₂ : a < d) :
  Ioo a b ∪ Ioo c d = Ioo (min a c) (max b d) :=
begin
  ext1 x,
  simp_rw [mem_union, mem_Ioo, min_lt_iff, lt_max_iff],
  by_cases hc : c < x; by_cases hd : x < d,
  { tauto },
  { have hax : a < x := h₂.trans_le (le_of_not_lt hd),
    tauto },
  { have hxb : x < b := (le_of_not_lt hc).trans_lt h₁,
    tauto },
  { tauto }
end

lemma Ioo_union_Ioo (h₁ : min a b < max c d) (h₂ : min c d < max a b) :
  Ioo a b ∪ Ioo c d = Ioo (min a c) (max b d) :=
begin
  cases le_total a b with hab hab; cases le_total c d with hcd hcd;
    simp only [min_eq_left, min_eq_right, max_eq_left, max_eq_right, hab, hcd] at h₁ h₂,
  { exact Ioo_union_Ioo' h₂ h₁ },
  all_goals {
    simp [*, min_eq_left_of_lt, min_eq_right_of_lt, max_eq_left_of_lt, max_eq_right_of_lt,
      le_of_lt h₂, le_of_lt h₁] },
end

end linear_order

section lattice

section inf

variables {α : Type u} [semilattice_inf α]

@[simp] lemma Iic_inter_Iic {a b : α} : Iic a ∩ Iic b = Iic (a ⊓ b) :=
by { ext x, simp [Iic] }

@[simp] lemma Iio_inter_Iio [is_total α (≤)] {a b : α} : Iio a ∩ Iio b = Iio (a ⊓ b) :=
by { ext x, simp [Iio] }

@[simp] lemma Ioc_inter_Iic (a b c : α) : Ioc a b ∩ Iic c = Ioc a (b ⊓ c) :=
by rw [← Ioi_inter_Iic, ← Ioi_inter_Iic, inter_assoc, Iic_inter_Iic]

end inf

section sup

variables {α : Type u} [semilattice_sup α]

@[simp] lemma Ici_inter_Ici {a b : α} : Ici a ∩ Ici b = Ici (a ⊔ b) :=
by { ext x, simp [Ici] }

@[simp] lemma Ico_inter_Ici (a b c : α) : Ico a b ∩ Ici c = Ico (a ⊔ c) b :=
by rw [← Ici_inter_Iio, ← Ici_inter_Iio, ← Ici_inter_Ici, inter_right_comm]

@[simp] lemma Ioi_inter_Ioi [is_total α (≤)] {a b : α} : Ioi a ∩ Ioi b = Ioi (a ⊔ b) :=
by { ext x, simp [Ioi] }

@[simp] lemma Ioc_inter_Ioi [is_total α (≤)] {a b c : α} : Ioc a b ∩ Ioi c = Ioc (a ⊔ c) b :=
by rw [← Ioi_inter_Iic, inter_assoc, inter_comm, inter_assoc, Ioi_inter_Ioi, inter_comm,
  Ioi_inter_Iic, sup_comm]

end sup

section both

variables {α : Type u} [lattice α] [ht : is_total α (≤)] {a b c a₁ a₂ b₁ b₂ : α}

lemma Icc_inter_Icc : Icc a₁ b₁ ∩ Icc a₂ b₂ = Icc (a₁ ⊔ a₂) (b₁ ⊓ b₂) :=
by simp only [Ici_inter_Iic.symm, Ici_inter_Ici.symm, Iic_inter_Iic.symm]; ac_refl

@[simp] lemma Icc_inter_Icc_eq_singleton (hab : a ≤ b) (hbc : b ≤ c) :
  Icc a b ∩ Icc b c = {b} :=
by rw [Icc_inter_Icc, sup_of_le_right hab, inf_of_le_left hbc, Icc_self]

include ht

lemma Ico_inter_Ico : Ico a₁ b₁ ∩ Ico a₂ b₂ = Ico (a₁ ⊔ a₂) (b₁ ⊓ b₂) :=
by simp only [Ici_inter_Iio.symm, Ici_inter_Ici.symm, Iio_inter_Iio.symm]; ac_refl

lemma Ioc_inter_Ioc : Ioc a₁ b₁ ∩ Ioc a₂ b₂ = Ioc (a₁ ⊔ a₂) (b₁ ⊓ b₂) :=
by simp only [Ioi_inter_Iic.symm, Ioi_inter_Ioi.symm, Iic_inter_Iic.symm]; ac_refl

lemma Ioo_inter_Ioo : Ioo a₁ b₁ ∩ Ioo a₂ b₂ = Ioo (a₁ ⊔ a₂) (b₁ ⊓ b₂) :=
by simp only [Ioi_inter_Iio.symm, Ioi_inter_Ioi.symm, Iio_inter_Iio.symm]; ac_refl

end both

lemma Icc_bot_top {α} [partial_order α] [bounded_lattice α] : Icc (⊥ : α) ⊤ = univ := by simp

end lattice

section linear_order
variables {α : Type u} [linear_order α] {a a₁ a₂ b b₁ b₂ c d : α}

lemma Ioc_inter_Ioo_of_left_lt (h : b₁ < b₂) : Ioc a₁ b₁ ∩ Ioo a₂ b₂ = Ioc (max a₁ a₂) b₁ :=
ext $ λ x, by simp [and_assoc, @and.left_comm (x ≤ _),
  and_iff_left_iff_imp.2 (λ h', lt_of_le_of_lt h' h)]

lemma Ioc_inter_Ioo_of_right_le (h : b₂ ≤ b₁) : Ioc a₁ b₁ ∩ Ioo a₂ b₂ = Ioo (max a₁ a₂) b₂ :=
ext $ λ x, by simp [and_assoc, @and.left_comm (x ≤ _),
  and_iff_right_iff_imp.2 (λ h', ((le_of_lt h').trans h))]

lemma Ioo_inter_Ioc_of_left_le (h : b₁ ≤ b₂) : Ioo a₁ b₁ ∩ Ioc a₂ b₂ = Ioo (max a₁ a₂) b₁ :=
by rw [inter_comm, Ioc_inter_Ioo_of_right_le h, max_comm]

lemma Ioo_inter_Ioc_of_right_lt (h : b₂ < b₁) : Ioo a₁ b₁ ∩ Ioc a₂ b₂ = Ioc (max a₁ a₂) b₂ :=
by rw [inter_comm, Ioc_inter_Ioo_of_left_lt h, max_comm]

@[simp] lemma Ico_diff_Iio : Ico a b \ Iio c = Ico (max a c) b :=
by rw [diff_eq, compl_Iio, Ico_inter_Ici, sup_eq_max]

@[simp] lemma Ioc_diff_Ioi : Ioc a b \ Ioi c = Ioc a (min b c) :=
ext $ by simp [iff_def] {contextual:=tt}

@[simp] lemma Ico_inter_Iio : Ico a b ∩ Iio c = Ico a (min b c) :=
ext $ by simp [iff_def] {contextual:=tt}

@[simp] lemma Ioc_diff_Iic : Ioc a b \ Iic c = Ioc (max a c) b :=
by rw [diff_eq, compl_Iic, Ioc_inter_Ioi, sup_eq_max]

@[simp] lemma Ioc_union_Ioc_right : Ioc a b ∪ Ioc a c = Ioc a (max b c) :=
by rw [Ioc_union_Ioc, min_self]; exact (min_le_left _ _).trans (le_max_left _ _)

@[simp] lemma Ioc_union_Ioc_left : Ioc a c ∪ Ioc b c = Ioc (min a b) c :=
by rw [Ioc_union_Ioc, max_self]; exact (min_le_right _ _).trans (le_max_right _ _)

@[simp] lemma Ioc_union_Ioc_symm : Ioc a b ∪ Ioc b a = Ioc (min a b) (max a b) :=
by { rw max_comm, apply Ioc_union_Ioc; rw max_comm; exact min_le_max }

@[simp] lemma Ioc_union_Ioc_union_Ioc_cycle :
  Ioc a b ∪ Ioc b c ∪ Ioc c a = Ioc (min a (min b c)) (max a (max b c)) :=
begin
  rw [Ioc_union_Ioc, Ioc_union_Ioc],
  ac_refl,
  all_goals { solve_by_elim [min_le_of_left_le, min_le_of_right_le, le_max_of_le_left,
    le_max_of_le_right, le_refl] { max_depth := 5 }}
end

end linear_order

/-!
### Closed intervals in `α × β`
-/

section prod

variables {α β : Type*} [preorder α] [preorder β]

@[simp] lemma Iic_prod_Iic (a : α) (b : β) : (Iic a).prod (Iic b) = Iic (a, b) := rfl

@[simp] lemma Ici_prod_Ici (a : α) (b : β) : (Ici a).prod (Ici b) = Ici (a, b) := rfl

lemma Ici_prod_eq (a : α × β) : Ici a = (Ici a.1).prod (Ici a.2) := rfl

lemma Iic_prod_eq (a : α × β) : Iic a = (Iic a.1).prod (Iic a.2) := rfl

@[simp] lemma Icc_prod_Icc (a₁ a₂ : α) (b₁ b₂ : β) :
  (Icc a₁ a₂).prod (Icc b₁ b₂) = Icc (a₁, b₁) (a₂, b₂) :=
by { ext ⟨x, y⟩, simp [and.assoc, and_comm, and.left_comm] }

lemma Icc_prod_eq (a b : α × β) :
  Icc a b = (Icc a.1 b.1).prod (Icc a.2 b.2) :=
by simp

end prod

/-! ### Lemmas about membership of arithmetic operations -/

section ordered_comm_group

variables {α : Type*} [ordered_comm_group α] {a b c d : α}

/-! `inv_mem_Ixx_iff`, `sub_mem_Ixx_iff` -/
@[to_additive] lemma inv_mem_Icc_iff : a⁻¹ ∈ set.Icc c d ↔ a ∈ set.Icc (d⁻¹) (c⁻¹) :=
(and_comm _ _).trans $ and_congr inv_le' le_inv'
@[to_additive] lemma inv_mem_Ico_iff : a⁻¹ ∈ set.Ico c d ↔ a ∈ set.Ioc (d⁻¹) (c⁻¹) :=
(and_comm _ _).trans $ and_congr inv_lt' le_inv'
@[to_additive] lemma inv_mem_Ioc_iff : a⁻¹ ∈ set.Ioc c d ↔ a ∈ set.Ico (d⁻¹) (c⁻¹) :=
(and_comm _ _).trans $ and_congr inv_le' lt_inv'
@[to_additive] lemma inv_mem_Ioo_iff : a⁻¹ ∈ set.Ioo c d ↔ a ∈ set.Ioo (d⁻¹) (c⁻¹) :=
(and_comm _ _).trans $ and_congr inv_lt' lt_inv'

end ordered_comm_group

section ordered_add_comm_group

variables {α : Type*} [ordered_add_comm_group α] {a b c d : α}

/-! `add_mem_Ixx_iff_left` -/
lemma add_mem_Icc_iff_left : a + b ∈ set.Icc c d ↔ a ∈ set.Icc (c - b) (d - b) :=
(and_congr sub_le_iff_le_add le_sub_iff_add_le).symm
lemma add_mem_Ico_iff_left : a + b ∈ set.Ico c d ↔ a ∈ set.Ico (c - b) (d - b) :=
(and_congr sub_le_iff_le_add lt_sub_iff_add_lt).symm
lemma add_mem_Ioc_iff_left : a + b ∈ set.Ioc c d ↔ a ∈ set.Ioc (c - b) (d - b) :=
(and_congr sub_lt_iff_lt_add le_sub_iff_add_le).symm
lemma add_mem_Ioo_iff_left : a + b ∈ set.Ioo c d ↔ a ∈ set.Ioo (c - b) (d - b) :=
(and_congr sub_lt_iff_lt_add lt_sub_iff_add_lt).symm

/-! `add_mem_Ixx_iff_right` -/
lemma add_mem_Icc_iff_right : a + b ∈ set.Icc c d ↔ b ∈ set.Icc (c - a) (d - a) :=
(and_congr sub_le_iff_le_add' le_sub_iff_add_le').symm
lemma add_mem_Ico_iff_right : a + b ∈ set.Ico c d ↔ b ∈ set.Ico (c - a) (d - a) :=
(and_congr sub_le_iff_le_add' lt_sub_iff_add_lt').symm
lemma add_mem_Ioc_iff_right : a + b ∈ set.Ioc c d ↔ b ∈ set.Ioc (c - a) (d - a) :=
(and_congr sub_lt_iff_lt_add' le_sub_iff_add_le').symm
lemma add_mem_Ioo_iff_right : a + b ∈ set.Ioo c d ↔ b ∈ set.Ioo (c - a) (d - a) :=
(and_congr sub_lt_iff_lt_add' lt_sub_iff_add_lt').symm

/-! `sub_mem_Ixx_iff_left` -/
lemma sub_mem_Icc_iff_left : a - b ∈ set.Icc c d ↔ a ∈ set.Icc (c + b) (d + b) :=
and_congr le_sub_iff_add_le sub_le_iff_le_add
lemma sub_mem_Ico_iff_left : a - b ∈ set.Ico c d ↔ a ∈ set.Ico (c + b) (d + b) :=
and_congr le_sub_iff_add_le sub_lt_iff_lt_add
lemma sub_mem_Ioc_iff_left : a - b ∈ set.Ioc c d ↔ a ∈ set.Ioc (c + b) (d + b) :=
and_congr lt_sub_iff_add_lt sub_le_iff_le_add
lemma sub_mem_Ioo_iff_left : a - b ∈ set.Ioo c d ↔ a ∈ set.Ioo (c + b) (d + b) :=
and_congr lt_sub_iff_add_lt sub_lt_iff_lt_add

/-! `sub_mem_Ixx_iff_right` -/
lemma sub_mem_Icc_iff_right : a - b ∈ set.Icc c d ↔ b ∈ set.Icc (a - d) (a - c) :=
(and_comm _ _).trans $ and_congr sub_le le_sub
lemma sub_mem_Ico_iff_right : a - b ∈ set.Ico c d ↔ b ∈ set.Ioc (a - d) (a - c) :=
(and_comm _ _).trans $ and_congr sub_lt le_sub
lemma sub_mem_Ioc_iff_right : a - b ∈ set.Ioc c d ↔ b ∈ set.Ico (a - d) (a - c) :=
(and_comm _ _).trans $ and_congr sub_le lt_sub
lemma sub_mem_Ioo_iff_right : a - b ∈ set.Ioo c d ↔ b ∈ set.Ioo (a - d) (a - c) :=
(and_comm _ _).trans $ and_congr sub_lt lt_sub

-- I think that symmetric intervals deserve attention and API: they arise all the time,
-- for instance when considering metric balls in `ℝ`.
lemma mem_Icc_iff_abs_le {R : Type*} [linear_ordered_add_comm_group R] {x y z : R} :
  |x - y| ≤ z ↔ y ∈ Icc (x - z) (x + z) :=
abs_le.trans $ (and_comm _ _).trans $ and_congr sub_le neg_le_sub_iff_le_add

end ordered_add_comm_group

section linear_ordered_add_comm_group

variables {α : Type u} [linear_ordered_add_comm_group α]

/-- If we remove a smaller interval from a larger, the result is nonempty -/
lemma nonempty_Ico_sdiff {x dx y dy : α} (h : dy < dx) (hx : 0 < dx) :
  nonempty ↥(Ico x (x + dx) \ Ico y (y + dy)) :=
begin
  cases lt_or_le x y with h' h',
  { use x, simp [*, not_le.2 h'] },
  { use max x (x + dy), simp [*, le_refl] }
end

end linear_ordered_add_comm_group

end set

open set

namespace order_iso
variables {α β : Type*}

section preorder
variables [preorder α] [preorder β]

@[simp] lemma preimage_Iic (e : α ≃o β) (b : β) : e ⁻¹' (Iic b) = Iic (e.symm b) :=
by { ext x, simp [← e.le_iff_le] }

@[simp] lemma preimage_Ici (e : α ≃o β) (b : β) : e ⁻¹' (Ici b) = Ici (e.symm b) :=
by { ext x, simp [← e.le_iff_le] }

@[simp] lemma preimage_Iio (e : α ≃o β) (b : β) : e ⁻¹' (Iio b) = Iio (e.symm b) :=
by { ext x, simp [← e.lt_iff_lt] }

@[simp] lemma preimage_Ioi (e : α ≃o β) (b : β) : e ⁻¹' (Ioi b) = Ioi (e.symm b) :=
by { ext x, simp [← e.lt_iff_lt] }

@[simp] lemma preimage_Icc (e : α ≃o β) (a b : β) : e ⁻¹' (Icc a b) = Icc (e.symm a) (e.symm b) :=
by simp [← Ici_inter_Iic]

@[simp] lemma preimage_Ico (e : α ≃o β) (a b : β) : e ⁻¹' (Ico a b) = Ico (e.symm a) (e.symm b) :=
by simp [← Ici_inter_Iio]

@[simp] lemma preimage_Ioc (e : α ≃o β) (a b : β) : e ⁻¹' (Ioc a b) = Ioc (e.symm a) (e.symm b) :=
by simp [← Ioi_inter_Iic]

@[simp] lemma preimage_Ioo (e : α ≃o β) (a b : β) : e ⁻¹' (Ioo a b) = Ioo (e.symm a) (e.symm b) :=
by simp [← Ioi_inter_Iio]

@[simp] lemma image_Iic (e : α ≃o β) (a : α) : e '' (Iic a) = Iic (e a) :=
by rw [e.image_eq_preimage, e.symm.preimage_Iic, e.symm_symm]

@[simp] lemma image_Ici (e : α ≃o β) (a : α) : e '' (Ici a) = Ici (e a) :=
e.dual.image_Iic a

@[simp] lemma image_Iio (e : α ≃o β) (a : α) : e '' (Iio a) = Iio (e a) :=
by rw [e.image_eq_preimage, e.symm.preimage_Iio, e.symm_symm]

@[simp] lemma image_Ioi (e : α ≃o β) (a : α) : e '' (Ioi a) = Ioi (e a) :=
e.dual.image_Iio a

@[simp] lemma image_Ioo (e : α ≃o β) (a b : α) : e '' (Ioo a b) = Ioo (e a) (e b) :=
by rw [e.image_eq_preimage, e.symm.preimage_Ioo, e.symm_symm]

@[simp] lemma image_Ioc (e : α ≃o β) (a b : α) : e '' (Ioc a b) = Ioc (e a) (e b) :=
by rw [e.image_eq_preimage, e.symm.preimage_Ioc, e.symm_symm]

@[simp] lemma image_Ico (e : α ≃o β) (a b : α) : e '' (Ico a b) = Ico (e a) (e b) :=
by rw [e.image_eq_preimage, e.symm.preimage_Ico, e.symm_symm]

@[simp] lemma image_Icc (e : α ≃o β) (a b : α) : e '' (Icc a b) = Icc (e a) (e b) :=
by rw [e.image_eq_preimage, e.symm.preimage_Icc, e.symm_symm]

end preorder

/-- Order isomorphism between `Iic (⊤ : α)` and `α` when `α` has a top element -/
def Iic_top [preorder α] [order_top α] : set.Iic (⊤ : α) ≃o α :=
{ map_rel_iff' := λ x y, by refl,
  .. (@equiv.subtype_univ_equiv α (set.Iic (⊤ : α)) (λ x, le_top)), }

/-- Order isomorphism between `Ici (⊥ : α)` and `α` when `α` has a bottom element -/
def Ici_bot [preorder α] [order_bot α] : set.Ici (⊥ : α) ≃o α :=
{ map_rel_iff' := λ x y, by refl,
  .. (@equiv.subtype_univ_equiv α (set.Ici (⊥ : α)) (λ x, bot_le)) }

end order_iso<|MERGE_RESOLUTION|>--- conflicted
+++ resolved
@@ -517,13 +517,8 @@
 
 variables {α : Type u} [preorder α] [order_top α] {a : α}
 
-<<<<<<< HEAD
-@[simp] lemma Ici_top {α : Type u} [partial_order α] [order_top α] : Ici (⊤ : α) = {⊤} :=
-Ici_singleton_of_top (λ _, le_top)
-=======
 @[simp] lemma Ici_top {α : Type u} [partial_order α] [order_top α] :
   Ici (⊤ : α) = {⊤} := Ici_singleton_of_top (λ _, le_top)
->>>>>>> e5a79a7a
 @[simp] lemma Iic_top : Iic (⊤ : α) = univ := eq_univ_of_forall $ λ x, le_top
 @[simp] lemma Icc_top : Icc a ⊤ = Ici a := by simp [← Ici_inter_Iic]
 @[simp] lemma Ioc_top : Ioc a ⊤ = Ioi a := by simp [← Ioi_inter_Iic]
@@ -534,13 +529,8 @@
 
 variables {α : Type u} [preorder α] [order_bot α] {a : α}
 
-<<<<<<< HEAD
-@[simp] lemma Iic_bot {α : Type u} [partial_order α] [order_bot α] : Iic (⊥ : α) = {⊥} :=
-Iic_singleton_of_bot (λ _, bot_le)
-=======
 @[simp] lemma Iic_bot {α : Type u} [partial_order α] [order_bot α] :
   Iic (⊥ : α) = {⊥} := Iic_singleton_of_bot (λ _, bot_le)
->>>>>>> e5a79a7a
 @[simp] lemma Ici_bot : Ici (⊥ : α) = univ := @Iic_top (order_dual α) _ _
 @[simp] lemma Icc_bot : Icc ⊥ a = Iic a := by simp [← Ici_inter_Iic]
 @[simp] lemma Ico_bot : Ico ⊥ a = Iio a := by simp [← Ici_inter_Iio]
