/-
Copyright (c) 2017 Johannes Hölzl. All rights reserved.
Released under Apache 2.0 license as described in the file LICENSE.
Authors: Johannes Hölzl, Mario Carneiro, Patrick Massot
-/

import order.lattice algebra.order_functions algebra.ordered_field tactic.tauto

/-!
# Intervals

In any preorder `α`, we define intervals (which on each side can be either infinite, open, or
closed) using the following naming conventions:
- `i`: infinite
- `o`: open
- `c`: closed

Each interval has the name `I` + letter for left side + letter for right side. For instance,
`Ioc a b` denotes the inverval `(a, b]`.

This file contains these definitions, and basic facts on inclusion, intersection, difference of
intervals (where the precise statements may depend on the properties of the order, in particular
for some statements it should be `linear_order` or `densely_ordered`).

This file also contains statements on lower and upper bounds of intervals.

TODO: This is just the beginning; a lot of rules are missing
-/

universe u

namespace set

open set

section intervals
variables {α : Type u} [preorder α] {a a₁ a₂ b b₁ b₂ x : α}

/-- Left-open right-open interval -/
def Ioo (a b : α) := {x | a < x ∧ x < b}

/-- Left-closed right-open interval -/
def Ico (a b : α) := {x | a ≤ x ∧ x < b}

/-- Left-infinite right-open interval -/
def Iio (a : α) := {x | x < a}

/-- Left-closed right-closed interval -/
def Icc (a b : α) := {x | a ≤ x ∧ x ≤ b}

/-- Left-infinite right-closed interval -/
def Iic (b : α) := {x | x ≤ b}

/-- Left-open right-closed interval -/
def Ioc (a b : α) := {x | a < x ∧ x ≤ b}

/-- Left-closed right-infinite interval -/
def Ici (a : α) := {x | a ≤ x}

/-- Left-open right-infinite interval -/
def Ioi (a : α) := {x | a < x}

@[simp] lemma mem_Ioo : x ∈ Ioo a b ↔ a < x ∧ x < b := iff.rfl
@[simp] lemma mem_Ico : x ∈ Ico a b ↔ a ≤ x ∧ x < b := iff.rfl
@[simp] lemma mem_Iio : x ∈ Iio b ↔ x < b := iff.rfl
@[simp] lemma mem_Icc : x ∈ Icc a b ↔ a ≤ x ∧ x ≤ b := iff.rfl
@[simp] lemma mem_Iic : x ∈ Iic b ↔ x ≤ b := iff.rfl
@[simp] lemma mem_Ioc : x ∈ Ioc a b ↔ a < x ∧ x ≤ b := iff.rfl
@[simp] lemma mem_Ici : x ∈ Ici a ↔ a ≤ x := iff.rfl
@[simp] lemma mem_Ioi : x ∈ Ioi a ↔ a < x := iff.rfl

@[simp] lemma left_mem_Ioo : a ∈ Ioo a b ↔ false := by simp [lt_irrefl]
@[simp] lemma left_mem_Ico : a ∈ Ico a b ↔ a < b := by simp [le_refl]
@[simp] lemma left_mem_Icc : a ∈ Icc a b ↔ a ≤ b := by simp [le_refl]
@[simp] lemma left_mem_Ioc : a ∈ Ioc a b ↔ false := by simp [lt_irrefl]
lemma left_mem_Ici : a ∈ Ici a := by simp
@[simp] lemma right_mem_Ioo : b ∈ Ioo a b ↔ false := by simp [lt_irrefl]
@[simp] lemma right_mem_Ico : b ∈ Ico a b ↔ false := by simp [lt_irrefl]
@[simp] lemma right_mem_Icc : b ∈ Icc a b ↔ a ≤ b := by simp [le_refl]
@[simp] lemma right_mem_Ioc : b ∈ Ioc a b ↔ a < b := by simp [le_refl]
lemma right_mem_Iic : a ∈ Iic a := by simp

@[simp] lemma dual_Ici : @Ici (order_dual α) _ a = @Iic α _ a := rfl
@[simp] lemma dual_Iic : @Iic (order_dual α) _ a = @Ici α _ a := rfl
@[simp] lemma dual_Ioi : @Ioi (order_dual α) _ a = @Iio α _ a := rfl
@[simp] lemma dual_Iio : @Iio (order_dual α) _ a = @Ioi α _ a := rfl
@[simp] lemma dual_Icc : @Icc (order_dual α) _ a b = @Icc α _ b a :=
set.ext $ λ x, and_comm _ _
@[simp] lemma dual_Ioc : @Ioc (order_dual α) _ a b = @Ico α _ b a :=
set.ext $ λ x, and_comm _ _
@[simp] lemma dual_Ico : @Ico (order_dual α) _ a b = @Ioc α _ b a :=
set.ext $ λ x, and_comm _ _
@[simp] lemma dual_Ioo : @Ioo (order_dual α) _ a b = @Ioo α _ b a :=
set.ext $ λ x, and_comm _ _

@[simp] lemma nonempty_Icc : (Icc a b).nonempty ↔ a ≤ b :=
⟨λ ⟨x, hx⟩, le_trans hx.1 hx.2, λ h, ⟨a, left_mem_Icc.2 h⟩⟩

@[simp] lemma nonempty_Ico : (Ico a b).nonempty ↔ a < b :=
⟨λ ⟨x, hx⟩, lt_of_le_of_lt hx.1 hx.2, λ h, ⟨a, left_mem_Ico.2 h⟩⟩

@[simp] lemma nonempty_Ioc : (Ioc a b).nonempty ↔ a < b :=
⟨λ ⟨x, hx⟩, lt_of_lt_of_le hx.1 hx.2, λ h, ⟨b, right_mem_Ioc.2 h⟩⟩

@[simp] lemma nonempty_Ici : (Ici a).nonempty := ⟨a, left_mem_Ici⟩

@[simp] lemma nonempty_Iic : (Iic a).nonempty := ⟨a, right_mem_Iic⟩

@[simp] lemma nonempty_Ioo [densely_ordered α] : (Ioo a b).nonempty ↔ a < b :=
⟨λ ⟨x, ha, hb⟩, lt_trans ha hb, dense⟩

@[simp] lemma Ioo_eq_empty (h : b ≤ a) : Ioo a b = ∅ :=
eq_empty_iff_forall_not_mem.2 $ λ x ⟨h₁, h₂⟩, not_le_of_lt (lt_trans h₁ h₂) h

@[simp] lemma Ico_eq_empty (h : b ≤ a) : Ico a b = ∅ :=
eq_empty_iff_forall_not_mem.2 $ λ x ⟨h₁, h₂⟩, not_le_of_lt (lt_of_le_of_lt h₁ h₂) h

@[simp] lemma Icc_eq_empty (h : b < a) : Icc a b = ∅ :=
eq_empty_iff_forall_not_mem.2 $ λ x ⟨h₁, h₂⟩, not_lt_of_le (le_trans h₁ h₂) h

@[simp] lemma Ioc_eq_empty (h : b ≤ a) : Ioc a b = ∅ :=
eq_empty_iff_forall_not_mem.2 $ λ x ⟨h₁, h₂⟩, not_lt_of_le (le_trans h₂ h) h₁

@[simp] lemma Ioo_self (a : α) : Ioo a a = ∅ := Ioo_eq_empty $ le_refl _
@[simp] lemma Ico_self (a : α) : Ico a a = ∅ := Ico_eq_empty $ le_refl _
@[simp] lemma Ioc_self (a : α) : Ioc a a = ∅ := Ioc_eq_empty $ le_refl _

lemma Iio_ne_empty [no_bot_order α] (a : α) : Iio a ≠ ∅ :=
ne_empty_iff_exists_mem.2 (no_bot a)

lemma Ioi_ne_empty [no_top_order α] (a : α) : Ioi a ≠ ∅ :=
ne_empty_iff_exists_mem.2 (no_top a)

lemma Iic_ne_empty (b : α) : Iic b ≠ ∅ :=
ne_empty_iff_exists_mem.2 ⟨b, le_refl b⟩

lemma Ici_ne_empty (a : α) : Ici a ≠ ∅ :=
ne_empty_iff_exists_mem.2 ⟨a, le_refl a⟩

lemma Ici_subset_Ioi : Ici a ⊆ Ioi b ↔ b < a :=
⟨λ h, h left_mem_Ici, λ h x hx, lt_of_lt_of_le h hx⟩

lemma Iic_subset_Iio : Iic a ⊆ Iio b ↔ a < b :=
⟨λ h, h right_mem_Iic, λ h x hx, lt_of_le_of_lt hx h⟩

lemma Ioo_subset_Ioo (h₁ : a₂ ≤ a₁) (h₂ : b₁ ≤ b₂) :
  Ioo a₁ b₁ ⊆ Ioo a₂ b₂ :=
λ x ⟨hx₁, hx₂⟩, ⟨lt_of_le_of_lt h₁ hx₁, lt_of_lt_of_le hx₂ h₂⟩

lemma Ioo_subset_Ioo_left (h : a₁ ≤ a₂) : Ioo a₂ b ⊆ Ioo a₁ b :=
Ioo_subset_Ioo h (le_refl _)

lemma Ioo_subset_Ioo_right (h : b₁ ≤ b₂) : Ioo a b₁ ⊆ Ioo a b₂ :=
Ioo_subset_Ioo (le_refl _) h

lemma Ico_subset_Ico (h₁ : a₂ ≤ a₁) (h₂ : b₁ ≤ b₂) :
  Ico a₁ b₁ ⊆ Ico a₂ b₂ :=
λ x ⟨hx₁, hx₂⟩, ⟨le_trans h₁ hx₁, lt_of_lt_of_le hx₂ h₂⟩

lemma Ico_subset_Ico_left (h : a₁ ≤ a₂) : Ico a₂ b ⊆ Ico a₁ b :=
Ico_subset_Ico h (le_refl _)

lemma Ico_subset_Ico_right (h : b₁ ≤ b₂) : Ico a b₁ ⊆ Ico a b₂ :=
Ico_subset_Ico (le_refl _) h

lemma Icc_subset_Icc (h₁ : a₂ ≤ a₁) (h₂ : b₁ ≤ b₂) :
  Icc a₁ b₁ ⊆ Icc a₂ b₂ :=
λ x ⟨hx₁, hx₂⟩, ⟨le_trans h₁ hx₁, le_trans hx₂ h₂⟩

lemma Icc_subset_Icc_left (h : a₁ ≤ a₂) : Icc a₂ b ⊆ Icc a₁ b :=
Icc_subset_Icc h (le_refl _)

lemma Icc_subset_Icc_right (h : b₁ ≤ b₂) : Icc a b₁ ⊆ Icc a b₂ :=
Icc_subset_Icc (le_refl _) h

lemma Ioc_subset_Ioc (h₁ : a₂ ≤ a₁) (h₂ : b₁ ≤ b₂) :
  Ioc a₁ b₁ ⊆ Ioc a₂ b₂ :=
λ x ⟨hx₁, hx₂⟩, ⟨lt_of_le_of_lt h₁ hx₁, le_trans hx₂ h₂⟩

lemma Ioc_subset_Ioc_left (h : a₁ ≤ a₂) : Ioc a₂ b ⊆ Ioc a₁ b :=
Ioc_subset_Ioc h (le_refl _)

lemma Ioc_subset_Ioc_right (h : b₁ ≤ b₂) : Ioc a b₁ ⊆ Ioc a b₂ :=
Ioc_subset_Ioc (le_refl _) h

lemma Ico_subset_Ioo_left (h₁ : a₁ < a₂) : Ico a₂ b ⊆ Ioo a₁ b :=
λ x, and.imp_left $ lt_of_lt_of_le h₁

lemma Icc_subset_Ico_right (h₁ : b₁ < b₂) : Icc a b₁ ⊆ Ico a b₂ :=
λ x, and.imp_right $ λ h₂, lt_of_le_of_lt h₂ h₁

lemma Ioo_subset_Ico_self : Ioo a b ⊆ Ico a b := λ x, and.imp_left le_of_lt

lemma Ioo_subset_Ioc_self : Ioo a b ⊆ Ioc a b := λ x, and.imp_right le_of_lt

lemma Ico_subset_Icc_self : Ico a b ⊆ Icc a b := λ x, and.imp_right le_of_lt

lemma Ioc_subset_Icc_self : Ioc a b ⊆ Icc a b := λ x, and.imp_left le_of_lt

lemma Ioo_subset_Icc_self : Ioo a b ⊆ Icc a b :=
subset.trans Ioo_subset_Ico_self Ico_subset_Icc_self

lemma Ico_subset_Iio_self : Ico a b ⊆ Iio b := λ x, and.right

lemma Ioo_subset_Iio_self : Ioo a b ⊆ Iio b := λ x, and.right

lemma Ioc_subset_Ioi_self : Ioc a b ⊆ Ioi a := λ x, and.left

lemma Ioo_subset_Ioi_self : Ioo a b ⊆ Ioi a := λ x, and.left

lemma Ioi_subset_Ici_self : Ioi a ⊆ Ici a := λx hx, le_of_lt hx

lemma Iio_subset_Iic_self : Iio a ⊆ Iic a := λx hx, le_of_lt hx

lemma Icc_subset_Icc_iff (h₁ : a₁ ≤ b₁) :
  Icc a₁ b₁ ⊆ Icc a₂ b₂ ↔ a₂ ≤ a₁ ∧ b₁ ≤ b₂ :=
⟨λ h, ⟨(h ⟨le_refl _, h₁⟩).1, (h ⟨h₁, le_refl _⟩).2⟩,
 λ ⟨h, h'⟩ x ⟨hx, hx'⟩, ⟨le_trans h hx, le_trans hx' h'⟩⟩

lemma Icc_subset_Ioo_iff (h₁ : a₁ ≤ b₁) :
  Icc a₁ b₁ ⊆ Ioo a₂ b₂ ↔ a₂ < a₁ ∧ b₁ < b₂ :=
⟨λ h, ⟨(h ⟨le_refl _, h₁⟩).1, (h ⟨h₁, le_refl _⟩).2⟩,
 λ ⟨h, h'⟩ x ⟨hx, hx'⟩, ⟨lt_of_lt_of_le h hx, lt_of_le_of_lt hx' h'⟩⟩

lemma Icc_subset_Ico_iff (h₁ : a₁ ≤ b₁) :
  Icc a₁ b₁ ⊆ Ico a₂ b₂ ↔ a₂ ≤ a₁ ∧ b₁ < b₂ :=
⟨λ h, ⟨(h ⟨le_refl _, h₁⟩).1, (h ⟨h₁, le_refl _⟩).2⟩,
 λ ⟨h, h'⟩ x ⟨hx, hx'⟩, ⟨le_trans h hx, lt_of_le_of_lt hx' h'⟩⟩

lemma Icc_subset_Ioc_iff (h₁ : a₁ ≤ b₁) :
  Icc a₁ b₁ ⊆ Ioc a₂ b₂ ↔ a₂ < a₁ ∧ b₁ ≤ b₂ :=
⟨λ h, ⟨(h ⟨le_refl _, h₁⟩).1, (h ⟨h₁, le_refl _⟩).2⟩,
 λ ⟨h, h'⟩ x ⟨hx, hx'⟩, ⟨lt_of_lt_of_le h hx, le_trans hx' h'⟩⟩

lemma Icc_subset_Iio_iff (h₁ : a₁ ≤ b₁) :
  Icc a₁ b₁ ⊆ Iio b₂ ↔ b₁ < b₂ :=
⟨λ h, h ⟨h₁, le_refl _⟩, λ h x ⟨hx, hx'⟩, lt_of_le_of_lt hx' h⟩

lemma Icc_subset_Ioi_iff (h₁ : a₁ ≤ b₁) :
  Icc a₁ b₁ ⊆ Ioi a₂ ↔ a₂ < a₁ :=
⟨λ h, h ⟨le_refl _, h₁⟩, λ h x ⟨hx, hx'⟩, lt_of_lt_of_le h hx⟩

lemma Icc_subset_Iic_iff (h₁ : a₁ ≤ b₁) :
  Icc a₁ b₁ ⊆ Iic b₂ ↔ b₁ ≤ b₂ :=
⟨λ h, h ⟨h₁, le_refl _⟩, λ h x ⟨hx, hx'⟩, le_trans hx' h⟩

lemma Icc_subset_Ici_iff (h₁ : a₁ ≤ b₁) :
  Icc a₁ b₁ ⊆ Ici a₂ ↔ a₂ ≤ a₁ :=
⟨λ h, h ⟨le_refl _, h₁⟩, λ h x ⟨hx, hx'⟩, le_trans h hx⟩

/-- If `a ≤ b`, then `(b, +∞) ⊆ (a, +∞)`. In preorders, this is just an implication. If you need
the equivalence in linear orders, use `Ioi_subset_Ioi_iff`. -/
lemma Ioi_subset_Ioi (h : a ≤ b) : Ioi b ⊆ Ioi a :=
λx hx, lt_of_le_of_lt h hx

/-- If `a ≤ b`, then `(b, +∞) ⊆ [a, +∞)`. In preorders, this is just an implication. If you need
the equivalence in dense linear orders, use `Ioi_subset_Ici_iff`. -/
lemma Ioi_subset_Ici (h : a ≤ b) : Ioi b ⊆ Ici a :=
subset.trans (Ioi_subset_Ioi h) Ioi_subset_Ici_self

/-- If `a ≤ b`, then `(-∞, a) ⊆ (-∞, b)`. In preorders, this is just an implication. If you need
the equivalence in linear orders, use `Iio_subset_Iio_iff`. -/
lemma Iio_subset_Iio (h : a ≤ b) : Iio a ⊆ Iio b :=
λx hx, lt_of_lt_of_le hx h

/-- If `a ≤ b`, then `(-∞, a) ⊆ (-∞, b]`. In preorders, this is just an implication. If you need
the equivalence in dense linear orders, use `Iio_subset_Iic_iff`. -/
lemma Iio_subset_Iic (h : a ≤ b) : Iio a ⊆ Iic b :=
subset.trans (Iio_subset_Iio h) Iio_subset_Iic_self

lemma Ici_inter_Iic : Ici a ∩ Iic b = Icc a b := rfl
lemma Ici_inter_Iio : Ici a ∩ Iio b = Ico a b := rfl
lemma Ioi_inter_Iic : Ioi a ∩ Iic b = Ioc a b := rfl
lemma Ioi_inter_Iio : Ioi a ∩ Iio b = Ioo a b := rfl

end intervals

section partial_order
variables {α : Type u} [partial_order α] {a b : α}

@[simp] lemma Icc_self (a : α) : Icc a a = {a} :=
set.ext $ by simp [Icc, le_antisymm_iff, and_comm]

lemma Ico_diff_Ioo_eq_singleton (h : a < b) : Ico a b \ Ioo a b = {a} :=
set.ext $ λ x, begin
  simp [not_and'], split,
  { rintro ⟨⟨ax, xb⟩, hne⟩,
    exact (eq_or_lt_of_le ax).elim eq.symm (λ h', absurd h' (hne xb)) },
  { rintro rfl, exact ⟨⟨le_refl _, h⟩, λ _, lt_irrefl x⟩ }
end

lemma Ioc_diff_Ioo_eq_singleton (h : a < b) : Ioc a b \ Ioo a b = {b} :=
set.ext $ λ x, begin
  simp, split,
  { rintro ⟨⟨ax, xb⟩, hne⟩,
    exact (eq_or_lt_of_le xb).elim id (λ h', absurd h' (hne ax)) },
  { rintro rfl, exact ⟨⟨h, le_refl _⟩, λ _, lt_irrefl x⟩ }
end

lemma Icc_diff_Ico_eq_singleton (h : a ≤ b) : Icc a b \ Ico a b = {b} :=
set.ext $ λ x, begin
  simp, split,
  { rintro ⟨⟨ax, xb⟩, h⟩,
    exact classical.by_contradiction
      (λ ne, h ax (lt_of_le_of_ne xb ne)) },
  { rintro rfl, exact ⟨⟨h, le_refl _⟩, λ _, lt_irrefl x⟩ }
end

lemma Icc_diff_Ioc_eq_singleton (h : a ≤ b) : Icc a b \ Ioc a b = {a} :=
set.ext $ λ x, begin
  simp [not_and'], split,
  { rintro ⟨⟨ax, xb⟩, h⟩,
    exact classical.by_contradiction
      (λ hne, h xb (lt_of_le_of_ne ax (ne.symm hne))) },
  { rintro rfl, exact ⟨⟨le_refl _, h⟩, λ _, lt_irrefl x⟩ }
end

end partial_order

section linear_order
variables {α : Type u} [linear_order α] {a a₁ a₂ b b₁ b₂ : α}

lemma Ioo_eq_empty_iff [densely_ordered α] : Ioo a b = ∅ ↔ b ≤ a :=
⟨λ eq, le_of_not_lt $ λ h,
  let ⟨x, h₁, h₂⟩ := dense h in
  eq_empty_iff_forall_not_mem.1 eq x ⟨h₁, h₂⟩,
Ioo_eq_empty⟩

lemma Ico_eq_empty_iff : Ico a b = ∅ ↔ b ≤ a :=
⟨λ eq, le_of_not_lt $ λ h, eq_empty_iff_forall_not_mem.1 eq a ⟨le_refl _, h⟩,
 Ico_eq_empty⟩

lemma Icc_eq_empty_iff : Icc a b = ∅ ↔ b < a :=
⟨λ eq, lt_of_not_ge $ λ h, eq_empty_iff_forall_not_mem.1 eq a ⟨le_refl _, h⟩,
 Icc_eq_empty⟩

lemma Ico_subset_Ico_iff (h₁ : a₁ < b₁) :
  Ico a₁ b₁ ⊆ Ico a₂ b₂ ↔ a₂ ≤ a₁ ∧ b₁ ≤ b₂ :=
⟨λ h, have a₂ ≤ a₁ ∧ a₁ < b₂ := h ⟨le_refl _, h₁⟩,
  ⟨this.1, le_of_not_lt $ λ h', lt_irrefl b₂ (h ⟨le_of_lt this.2, h'⟩).2⟩,
 λ ⟨h₁, h₂⟩, Ico_subset_Ico h₁ h₂⟩

lemma Ioo_subset_Ioo_iff [densely_ordered α] (h₁ : a₁ < b₁) :
  Ioo a₁ b₁ ⊆ Ioo a₂ b₂ ↔ a₂ ≤ a₁ ∧ b₁ ≤ b₂ :=
⟨λ h, begin
  rcases dense h₁ with ⟨x, xa, xb⟩,
  split; refine le_of_not_lt (λ h', _),
  { have ab := lt_trans (h ⟨xa, xb⟩).1 xb,
    exact lt_irrefl _ (h ⟨h', ab⟩).1 },
  { have ab := lt_trans xa (h ⟨xa, xb⟩).2,
    exact lt_irrefl _ (h ⟨ab, h'⟩).2 }
end, λ ⟨h₁, h₂⟩, Ioo_subset_Ioo h₁ h₂⟩

lemma Ico_eq_Ico_iff (h : a₁ < b₁ ∨ a₂ < b₂) : Ico a₁ b₁ = Ico a₂ b₂ ↔ a₁ = a₂ ∧ b₁ = b₂ :=
⟨λ e, begin
  simp [subset.antisymm_iff] at e, simp [le_antisymm_iff],
  cases h; simp [Ico_subset_Ico_iff h] at e;
    [ rcases e with ⟨⟨h₁, h₂⟩, e'⟩, rcases e with ⟨e', ⟨h₁, h₂⟩⟩ ];
    have := (Ico_subset_Ico_iff (lt_of_le_of_lt h₁ $ lt_of_lt_of_le h h₂)).1 e';
    tauto
end, λ ⟨h₁, h₂⟩, by rw [h₁, h₂]⟩

open_locale classical

@[simp] lemma Ioi_subset_Ioi_iff : Ioi b ⊆ Ioi a ↔ a ≤ b :=
begin
  refine ⟨λh, _, λh, Ioi_subset_Ioi h⟩,
  by_contradiction ba,
  exact lt_irrefl _ (h (not_le.mp ba))
end

@[simp] lemma Ioi_subset_Ici_iff [densely_ordered α] : Ioi b ⊆ Ici a ↔ a ≤ b :=
begin
  refine ⟨λh, _, λh, Ioi_subset_Ici h⟩,
  by_contradiction ba,
  obtain ⟨c, bc, ca⟩ : ∃c, b < c ∧ c < a := dense (not_le.mp ba),
  exact lt_irrefl _ (lt_of_lt_of_le ca (h bc))
end

@[simp] lemma Iio_subset_Iio_iff : Iio a ⊆ Iio b ↔ a ≤ b :=
begin
  refine ⟨λh, _, λh, Iio_subset_Iio h⟩,
  by_contradiction ab,
  exact lt_irrefl _ (h (not_le.mp ab))
end

@[simp] lemma Iio_subset_Iic_iff [densely_ordered α] : Iio a ⊆ Iic b ↔ a ≤ b :=
begin
  refine ⟨λh, _, λh, Iio_subset_Iic h⟩,
  by_contradiction ba,
  obtain ⟨c, bc, ca⟩ : ∃c, b < c ∧ c < a := dense (not_le.mp ba),
  exact lt_irrefl _ (lt_of_lt_of_le bc (h ca))
end

<<<<<<< HEAD
/-! ### Unions of adjacent intervals -/

/-! #### Two infinite intervals -/

lemma Iic_union_Ici : Iic a ∪ Ici a = univ := eq_univ_of_forall (λ x, le_total x a)

lemma Iio_union_Ici : Iio a ∪ Ici a = univ := eq_univ_of_forall (λ x, lt_or_le x a)

lemma Iic_union_Ioi : Iic a ∪ Ioi a = univ := eq_univ_of_forall (λ x, le_or_lt x a)

/-! #### A finite and an infinite interval -/

lemma Ioc_union_Ici_eq_Ioi (h : a < b) : Ioc a b ∪ Ici b = Ioi a :=
ext $ λ x, ⟨λ hx, hx.elim and.left (lt_of_lt_of_le h),
  λ hx, (le_total x b).elim (λ hxb, or.inl ⟨hx, hxb⟩) (λ hxb, or.inr hxb)⟩

lemma Icc_union_Ici_eq_Ioi (h : a ≤ b) : Icc a b ∪ Ici b = Ici a :=
ext $ λ x, ⟨λ hx, hx.elim and.left (le_trans h),
  λ hx, (le_total x b).elim (λ hxb, or.inl ⟨hx, hxb⟩) (λ hxb, or.inr hxb)⟩

lemma Ioo_union_Ici_eq_Ioi (h : a < b) : Ioo a b ∪ Ici b = Ioi a :=
ext $ λ x, ⟨λ hx, hx.elim and.left (lt_of_lt_of_le h),
  λ hx, (lt_or_le x b).elim (λ hxb, or.inl ⟨hx, hxb⟩) (λ hxb, or.inr hxb)⟩

lemma Ico_union_Ici_eq_Ioi (h : a ≤ b) : Ico a b ∪ Ici b = Ici a :=
ext $ λ x, ⟨λ hx, hx.elim and.left (le_trans h),
  λ hx, (lt_or_le x b).elim (λ hxb, or.inl ⟨hx, hxb⟩) (λ hxb, or.inr hxb)⟩

lemma Ioc_union_Ioi_eq_Ioi (h : a ≤ b) : Ioc a b ∪ Ioi b = Ioi a :=
ext $ λ x, ⟨λ hx, hx.elim and.left (lt_of_le_of_lt h),
  λ hx, (le_or_lt x b).elim (λ hxb, or.inl ⟨hx, hxb⟩) (λ hxb, or.inr hxb)⟩

lemma Icc_union_Ioi_eq_Ioi (h : a ≤ b) : Icc a b ∪ Ioi b = Ici a :=
ext $ λ x, ⟨λ hx, hx.elim and.left (λ hx, le_trans h (le_of_lt hx)),
  λ hx, (le_or_lt x b).elim (λ hxb, or.inl ⟨hx, hxb⟩) (λ hxb, or.inr hxb)⟩

/-! #### An infinite and a finite interval -/

lemma Iic_union_Icc_eq_Iic (h : a ≤ b) : Iic a ∪ Icc a b = Iic b :=
ext $ λ x, ⟨λ hx, hx.elim (λ hx, le_trans hx h) and.right,
  λ hx, (le_total x a).elim (λ hxa, or.inl hxa) (λ hxa, or.inr ⟨hxa, hx⟩)⟩

lemma Iic_union_Ico_eq_Iio (h : a < b) : Iic a ∪ Ico a b = Iio b :=
ext $ λ x, ⟨λ hx, hx.elim (λ hx, lt_of_le_of_lt hx h) and.right,
  λ hx, (le_total x a).elim (λ hxa, or.inl hxa) (λ hxa, or.inr ⟨hxa, hx⟩)⟩

lemma Iio_union_Icc_eq_Iic (h : a ≤ b) : Iio a ∪ Icc a b = Iic b :=
ext $ λ x, ⟨λ hx, hx.elim (λ hx, le_trans (le_of_lt hx) h) and.right,
  λ hx, (lt_or_le x a).elim (λ hxa, or.inl hxa) (λ hxa, or.inr ⟨hxa, hx⟩)⟩

lemma Iio_union_Ico_eq_Iio (h : a ≤ b) : Iio a ∪ Ico a b = Iio b :=
ext $ λ x, ⟨λ hx, hx.elim (λ hx, lt_of_lt_of_le hx h) and.right,
  λ hx, (lt_or_le x a).elim (λ hxa, or.inl hxa) (λ hxa, or.inr ⟨hxa, hx⟩)⟩

lemma Iic_union_Ioc_eq_Iic (h : a ≤ b) : Iic a ∪ Ioc a b = Iic b :=
ext $ λ x, ⟨λ hx, hx.elim (λ hx, le_trans hx h) and.right,
  λ hx, (le_or_lt x a).elim (λ hxa, or.inl hxa) (λ hxa, or.inr ⟨hxa, hx⟩)⟩

lemma Iic_union_Ioo_eq_Iio (h : a < b) : Iic a ∪ Ioo a b = Iio b :=
ext $ λ x, ⟨λ hx, hx.elim (λ hx, lt_of_le_of_lt hx h) and.right,
  λ hx, (le_or_lt x a).elim (λ hxa, or.inl hxa) (λ hxa, or.inr ⟨hxa, hx⟩)⟩

/-! #### Two finite intervals with a common point -/

lemma Ioc_union_Ico_eq_Ioo {c} (h₁ : a < b) (h₂ : b < c) : Ioc a b ∪ Ico b c = Ioo a c :=
ext $ λ x,
  ⟨λ hx, hx.elim (λ hx, ⟨hx.1, lt_of_le_of_lt hx.2 h₂⟩) (λ hx, ⟨lt_of_lt_of_le h₁ hx.1, hx.2⟩),
   λ hx, (le_total x b).elim (λ hxb, or.inl ⟨hx.1, hxb⟩) (λ hxb, or.inr ⟨hxb, hx.2⟩)⟩

lemma Icc_union_Ico_eq_Ico {c} (h₁ : a ≤ b) (h₂ : b < c) : Icc a b ∪ Ico b c = Ico a c :=
ext $ λ x,
  ⟨λ hx, hx.elim (λ hx, ⟨hx.1, lt_of_le_of_lt hx.2 h₂⟩) (λ hx, ⟨le_trans h₁ hx.1, hx.2⟩),
   λ hx, (le_total x b).elim (λ hxb, or.inl ⟨hx.1, hxb⟩) (λ hxb, or.inr ⟨hxb, hx.2⟩)⟩

lemma Icc_union_Icc_eq_Icc {c} (h₁ : a ≤ b) (h₂ : b ≤ c) : Icc a b ∪ Icc b c = Icc a c :=
ext $ λ x,
  ⟨λ hx, hx.elim (λ hx, ⟨hx.1, le_trans hx.2 h₂⟩) (λ hx, ⟨le_trans h₁ hx.1, hx.2⟩),
   λ hx, (le_total x b).elim (λ hxb, or.inl ⟨hx.1, hxb⟩) (λ hxb, or.inr ⟨hxb, hx.2⟩)⟩

lemma Ioc_union_Icc_eq_Ioc {c} (h₁ : a < b) (h₂ : b ≤ c) : Ioc a b ∪ Icc b c = Ioc a c :=
ext $ λ x,
  ⟨λ hx, hx.elim (λ hx, ⟨hx.1, le_trans hx.2 h₂⟩) (λ hx, ⟨lt_of_lt_of_le h₁ hx.1, hx.2⟩),
   λ hx, (le_total x b).elim (λ hxb, or.inl ⟨hx.1, hxb⟩) (λ hxb, or.inr ⟨hxb, hx.2⟩)⟩

/-! #### Two finite intervals, `I?o` and `Ic?` -/

lemma Ioo_union_Ico_eq_Ioo {c} (h₁ : a < b) (h₂ : b ≤ c) : Ioo a b ∪ Ico b c = Ioo a c :=
ext $ λ x,
  ⟨λ hx, hx.elim (λ hx, ⟨hx.1, lt_of_lt_of_le hx.2 h₂⟩) (λ hx, ⟨lt_of_lt_of_le h₁ hx.1, hx.2⟩),
   λ hx, (lt_or_le x b).elim (λ hxb, or.inl ⟨hx.1, hxb⟩) (λ hxb, or.inr ⟨hxb, hx.2⟩)⟩

lemma Ico_union_Ico_eq_Ico {c} (h₁ : a ≤ b) (h₂ : b ≤ c) : Ico a b ∪ Ico b c = Ico a c :=
ext $ λ x,
  ⟨λ hx, hx.elim (λ hx, ⟨hx.1, lt_of_lt_of_le hx.2 h₂⟩) (λ hx, ⟨le_trans h₁ hx.1, hx.2⟩),
   λ hx, (lt_or_le x b).elim (λ hxb, or.inl ⟨hx.1, hxb⟩) (λ hxb, or.inr ⟨hxb, hx.2⟩)⟩

lemma Ico_union_Icc_eq_Icc {c} (h₁ : a ≤ b) (h₂ : b ≤ c) : Ico a b ∪ Icc b c = Icc a c :=
ext $ λ x,
  ⟨λ hx, hx.elim (λ hx, ⟨hx.1, le_trans (le_of_lt hx.2) h₂⟩) (λ hx, ⟨le_trans h₁ hx.1, hx.2⟩),
   λ hx, (lt_or_le x b).elim (λ hxb, or.inl ⟨hx.1, hxb⟩) (λ hxb, or.inr ⟨hxb, hx.2⟩)⟩

lemma Ioo_union_Icc_eq_Ioc {c} (h₁ : a < b) (h₂ : b ≤ c) : Ioo a b ∪ Icc b c = Ioc a c :=
ext $ λ x,
  ⟨λ hx, hx.elim (λ hx, ⟨hx.1, le_trans (le_of_lt hx.2) h₂⟩) (λ hx, ⟨lt_of_lt_of_le h₁ hx.1, hx.2⟩),
   λ hx, (lt_or_le x b).elim (λ hxb, or.inl ⟨hx.1, hxb⟩) (λ hxb, or.inr ⟨hxb, hx.2⟩)⟩

/-! #### Two finite intervals, `I?c` and `Io?` -/

lemma Ioc_union_Ioo_eq_Ioo {c} (h₁ : a ≤ b) (h₂ : b < c) : Ioc a b ∪ Ioo b c = Ioo a c :=
ext $ λ x,
  ⟨λ hx, hx.elim (λ hx, ⟨hx.1, lt_of_le_of_lt hx.2 h₂⟩) (λ hx, ⟨lt_of_le_of_lt h₁ hx.1, hx.2⟩),
   λ hx, (le_or_lt x b).elim (λ hxb, or.inl ⟨hx.1, hxb⟩) (λ hxb, or.inr ⟨hxb, hx.2⟩)⟩

lemma Icc_union_Ioo_eq_Ico {c} (h₁ : a ≤ b) (h₂ : b < c) : Icc a b ∪ Ioo b c = Ico a c :=
ext $ λ x,
  ⟨λ hx, hx.elim (λ hx, ⟨hx.1, lt_of_le_of_lt hx.2 h₂⟩) (λ hx, ⟨le_trans h₁ (le_of_lt hx.1), hx.2⟩),
   λ hx, (le_or_lt x b).elim (λ hxb, or.inl ⟨hx.1, hxb⟩) (λ hxb, or.inr ⟨hxb, hx.2⟩)⟩

lemma Icc_union_Ioc_eq_Icc {c} (h₁ : a ≤ b) (h₂ : b ≤ c) : Icc a b ∪ Ioc b c = Icc a c :=
ext $ λ x,
  ⟨λ hx, hx.elim (λ hx, ⟨hx.1, le_trans hx.2 h₂⟩) (λ hx, ⟨le_trans h₁ (le_of_lt hx.1), hx.2⟩),
   λ hx, (le_or_lt x b).elim (λ hxb, or.inl ⟨hx.1, hxb⟩) (λ hxb, or.inr ⟨hxb, hx.2⟩)⟩

lemma Ioc_union_Ioc_eq_Ioc {c} (h₁ : a ≤ b) (h₂ : b ≤ c) : Ioc a b ∪ Ioc b c = Ioc a c :=
ext $ λ x,
  ⟨λ hx, hx.elim (λ hx, ⟨hx.1, le_trans hx.2 h₂⟩) (λ hx, ⟨lt_of_le_of_lt h₁ hx.1, hx.2⟩),
   λ hx, (le_or_lt x b).elim (λ hxb, or.inl ⟨hx.1, hxb⟩) (λ hxb, or.inr ⟨hxb, hx.2⟩)⟩
=======
@[simp] lemma Iic_union_Ici : Iic a ∪ Ici a = set.univ :=
begin
  refine univ_subset_iff.1 (λx hx, _),
  by_cases h : x ≤ a,
  { exact or.inl h },
  { exact or.inr (le_of_lt (not_le.1 h)) }
end

@[simp] lemma Iio_union_Ici : Iio a ∪ Ici a = set.univ :=
begin
  refine univ_subset_iff.1 (λx hx, _),
  by_cases h : x < a,
  { exact or.inl h },
  { exact or.inr (not_lt.1 h) }
end

@[simp] lemma Iic_union_Ioi : Iic a ∪ Ioi a = set.univ :=
begin
  refine univ_subset_iff.1 (λx hx, _),
  by_cases h : x ≤ a,
  { exact or.inl h },
  { exact or.inr (not_le.1 h) }
end
>>>>>>> 7e2d4b85

end linear_order

section lattice

open lattice

section inf

variables {α : Type u} [semilattice_inf α]

@[simp] lemma Iic_inter_Iic {a b : α} : Iic a ∩ Iic b = Iic (a ⊓ b) :=
by { ext x, simp [Iic] }

@[simp] lemma Iio_inter_Iio [is_total α (≤)] {a b : α} : Iio a ∩ Iio b = Iio (a ⊓ b) :=
by { ext x, simp [Iio] }

end inf

section sup

variables {α : Type u} [semilattice_sup α]

@[simp] lemma Ici_inter_Ici {a b : α} : Ici a ∩ Ici b = Ici (a ⊔ b) :=
by { ext x, simp [Ici] }

@[simp] lemma Ioi_inter_Ioi [is_total α (≤)] {a b : α} : Ioi a ∩ Ioi b = Ioi (a ⊔ b) :=
by { ext x, simp [Ioi] }

end sup

section both

variables {α : Type u} [lattice α] [ht : is_total α (≤)] {a₁ a₂ b₁ b₂ : α}

lemma Icc_inter_Icc : Icc a₁ b₁ ∩ Icc a₂ b₂ = Icc (a₁ ⊔ a₂) (b₁ ⊓ b₂) :=
by simp only [Ici_inter_Iic.symm, Ici_inter_Ici.symm, Iic_inter_Iic.symm]; ac_refl

include ht

lemma Ico_inter_Ico : Ico a₁ b₁ ∩ Ico a₂ b₂ = Ico (a₁ ⊔ a₂) (b₁ ⊓ b₂) :=
by simp only [Ici_inter_Iio.symm, Ici_inter_Ici.symm, Iio_inter_Iio.symm]; ac_refl

lemma Ioc_inter_Ioc : Ioc a₁ b₁ ∩ Ioc a₂ b₂ = Ioc (a₁ ⊔ a₂) (b₁ ⊓ b₂) :=
by simp only [Ioi_inter_Iic.symm, Ioi_inter_Ioi.symm, Iic_inter_Iic.symm]; ac_refl

lemma Ioo_inter_Ioo : Ioo a₁ b₁ ∩ Ioo a₂ b₂ = Ioo (a₁ ⊔ a₂) (b₁ ⊓ b₂) :=
by simp only [Ioi_inter_Iio.symm, Ioi_inter_Ioi.symm, Iio_inter_Iio.symm]; ac_refl

end both

end lattice

section decidable_linear_order
variables {α : Type u} [decidable_linear_order α] {a a₁ a₂ b b₁ b₂ : α}

@[simp] lemma Ico_diff_Iio {a b c : α} : Ico a b \ Iio c = Ico (max a c) b :=
set.ext $ by simp [Ico, Iio, iff_def, max_le_iff] {contextual:=tt}

@[simp] lemma Ico_inter_Iio {a b c : α} : Ico a b ∩ Iio c = Ico a (min b c) :=
set.ext $ by simp [Ico, Iio, iff_def, lt_min_iff] {contextual:=tt}

end decidable_linear_order

section ordered_comm_group

variables {α : Type u} [ordered_comm_group α]

lemma image_add_left_Icc (a b c : α) : ((+) a) '' Icc b c = Icc (a + b) (a + c) :=
begin
  ext x,
  split,
  { rintros ⟨x, hx, rfl⟩,
    exact ⟨add_le_add_left hx.1 a, add_le_add_left hx.2 a⟩},
  { intro hx,
    refine ⟨-a + x, _, add_neg_cancel_left _ _⟩,
    exact ⟨le_neg_add_iff_add_le.2 hx.1, neg_add_le_iff_le_add.2 hx.2⟩ }
end

lemma image_add_right_Icc (a b c : α) : (λ x, x + c) '' Icc a b = Icc (a + c) (b + c) :=
by convert image_add_left_Icc c a b using 1; simp only [add_comm _ c]

lemma image_neg_Iio (r : α) : image (λz, -z) (Iio r) = Ioi (-r) :=
begin
  ext z,
  apply iff.intro,
  { intros hz,
    apply exists.elim hz,
    intros z' hz',
    rw [←hz'.2],
    simp only [mem_Ioi, neg_lt_neg_iff],
    exact hz'.1 },
  { intros hz,
    simp only [mem_image, mem_Iio],
    use -z,
    simp [hz],
    exact neg_lt.1 hz }
end

lemma image_neg_Iic (r : α)  : image (λz, -z) (Iic r) = Ici (-r) :=
begin
  apply set.ext,
  intros z,
  apply iff.intro,
  { intros hz,
    apply exists.elim hz,
    intros z' hz',
    rw [←hz'.2],
    simp only [neg_le_neg_iff, mem_Ici],
    exact hz'.1 },
  { intros hz,
    simp only [mem_image, mem_Iic],
    use -z,
    simp [hz],
    exact neg_le.1 hz }
end

end ordered_comm_group

section decidable_linear_ordered_comm_group

variables {α : Type u} [decidable_linear_ordered_comm_group α]

/-- If we remove a smaller interval from a larger, the result is nonempty -/
lemma nonempty_Ico_sdiff {x dx y dy : α} (h : dy < dx) (hx : 0 < dx) :
  nonempty ↥(Ico x (x + dx) \ Ico y (y + dy)) :=
begin
  cases lt_or_le x y with h' h',
  { use x, simp* },
  { use max x (x + dy), simp [*, le_refl] }
end

end decidable_linear_ordered_comm_group

section linear_ordered_field

variables {α : Type u} [linear_ordered_field α]

lemma image_mul_right_Icc' (a b : α) {c : α} (h : 0 < c) :
  (λ x, x * c) '' Icc a b = Icc (a * c) (b * c) :=
begin
  ext x,
  split,
  { rintros ⟨x, hx, rfl⟩,
    exact ⟨mul_le_mul_of_nonneg_right hx.1 (le_of_lt h),
      mul_le_mul_of_nonneg_right hx.2 (le_of_lt h)⟩ },
  { intro hx,
    refine ⟨x / c, _, div_mul_cancel x (ne_of_gt h)⟩,
    exact ⟨le_div_of_mul_le h hx.1, div_le_of_le_mul h (mul_comm b c ▸ hx.2)⟩ }
end

lemma image_mul_right_Icc {a b c : α} (hab : a ≤ b) (hc : 0 ≤ c) :
  (λ x, x * c) '' Icc a b = Icc (a * c) (b * c) :=
begin
  cases eq_or_lt_of_le hc,
  { subst c,
    simp [(nonempty_Icc.2 hab).image_const] },
  exact image_mul_right_Icc' a b ‹0 < c›
end

lemma image_mul_left_Icc' {a : α} (h : 0 < a) (b c : α) :
  ((*) a) '' Icc b c = Icc (a * b) (a * c) :=
by { convert image_mul_right_Icc' b c h using 1; simp only [mul_comm _ a] }

lemma image_mul_left_Icc {a b c : α} (ha : 0 ≤ a) (hbc : b ≤ c) :
  ((*) a) '' Icc b c = Icc (a * b) (a * c) :=
by { convert image_mul_right_Icc hbc ha using 1; simp only [mul_comm _ a] }

end linear_ordered_field

end set<|MERGE_RESOLUTION|>--- conflicted
+++ resolved
@@ -392,159 +392,133 @@
   exact lt_irrefl _ (lt_of_lt_of_le bc (h ca))
 end
 
-<<<<<<< HEAD
 /-! ### Unions of adjacent intervals -/
 
 /-! #### Two infinite intervals -/
 
-lemma Iic_union_Ici : Iic a ∪ Ici a = univ := eq_univ_of_forall (λ x, le_total x a)
-
-lemma Iio_union_Ici : Iio a ∪ Ici a = univ := eq_univ_of_forall (λ x, lt_or_le x a)
-
-lemma Iic_union_Ioi : Iic a ∪ Ioi a = univ := eq_univ_of_forall (λ x, le_or_lt x a)
+@[simp] lemma Iic_union_Ici : Iic a ∪ Ici a = univ := eq_univ_of_forall (λ x, le_total x a)
+
+@[simp] lemma Iio_union_Ici : Iio a ∪ Ici a = univ := eq_univ_of_forall (λ x, lt_or_le x a)
+
+@[simp] lemma Iic_union_Ioi : Iic a ∪ Ioi a = univ := eq_univ_of_forall (λ x, le_or_lt x a)
 
 /-! #### A finite and an infinite interval -/
 
-lemma Ioc_union_Ici_eq_Ioi (h : a < b) : Ioc a b ∪ Ici b = Ioi a :=
+@[simp] lemma Ioc_union_Ici_eq_Ioi (h : a < b) : Ioc a b ∪ Ici b = Ioi a :=
 ext $ λ x, ⟨λ hx, hx.elim and.left (lt_of_lt_of_le h),
   λ hx, (le_total x b).elim (λ hxb, or.inl ⟨hx, hxb⟩) (λ hxb, or.inr hxb)⟩
 
-lemma Icc_union_Ici_eq_Ioi (h : a ≤ b) : Icc a b ∪ Ici b = Ici a :=
+@[simp] lemma Icc_union_Ici_eq_Ioi (h : a ≤ b) : Icc a b ∪ Ici b = Ici a :=
 ext $ λ x, ⟨λ hx, hx.elim and.left (le_trans h),
   λ hx, (le_total x b).elim (λ hxb, or.inl ⟨hx, hxb⟩) (λ hxb, or.inr hxb)⟩
 
-lemma Ioo_union_Ici_eq_Ioi (h : a < b) : Ioo a b ∪ Ici b = Ioi a :=
+@[simp] lemma Ioo_union_Ici_eq_Ioi (h : a < b) : Ioo a b ∪ Ici b = Ioi a :=
 ext $ λ x, ⟨λ hx, hx.elim and.left (lt_of_lt_of_le h),
   λ hx, (lt_or_le x b).elim (λ hxb, or.inl ⟨hx, hxb⟩) (λ hxb, or.inr hxb)⟩
 
-lemma Ico_union_Ici_eq_Ioi (h : a ≤ b) : Ico a b ∪ Ici b = Ici a :=
+@[simp] lemma Ico_union_Ici_eq_Ioi (h : a ≤ b) : Ico a b ∪ Ici b = Ici a :=
 ext $ λ x, ⟨λ hx, hx.elim and.left (le_trans h),
   λ hx, (lt_or_le x b).elim (λ hxb, or.inl ⟨hx, hxb⟩) (λ hxb, or.inr hxb)⟩
 
-lemma Ioc_union_Ioi_eq_Ioi (h : a ≤ b) : Ioc a b ∪ Ioi b = Ioi a :=
+@[simp] lemma Ioc_union_Ioi_eq_Ioi (h : a ≤ b) : Ioc a b ∪ Ioi b = Ioi a :=
 ext $ λ x, ⟨λ hx, hx.elim and.left (lt_of_le_of_lt h),
   λ hx, (le_or_lt x b).elim (λ hxb, or.inl ⟨hx, hxb⟩) (λ hxb, or.inr hxb)⟩
 
-lemma Icc_union_Ioi_eq_Ioi (h : a ≤ b) : Icc a b ∪ Ioi b = Ici a :=
+@[simp] lemma Icc_union_Ioi_eq_Ioi (h : a ≤ b) : Icc a b ∪ Ioi b = Ici a :=
 ext $ λ x, ⟨λ hx, hx.elim and.left (λ hx, le_trans h (le_of_lt hx)),
   λ hx, (le_or_lt x b).elim (λ hxb, or.inl ⟨hx, hxb⟩) (λ hxb, or.inr hxb)⟩
 
 /-! #### An infinite and a finite interval -/
 
-lemma Iic_union_Icc_eq_Iic (h : a ≤ b) : Iic a ∪ Icc a b = Iic b :=
+@[simp] lemma Iic_union_Icc_eq_Iic (h : a ≤ b) : Iic a ∪ Icc a b = Iic b :=
 ext $ λ x, ⟨λ hx, hx.elim (λ hx, le_trans hx h) and.right,
   λ hx, (le_total x a).elim (λ hxa, or.inl hxa) (λ hxa, or.inr ⟨hxa, hx⟩)⟩
 
-lemma Iic_union_Ico_eq_Iio (h : a < b) : Iic a ∪ Ico a b = Iio b :=
+@[simp] lemma Iic_union_Ico_eq_Iio (h : a < b) : Iic a ∪ Ico a b = Iio b :=
 ext $ λ x, ⟨λ hx, hx.elim (λ hx, lt_of_le_of_lt hx h) and.right,
   λ hx, (le_total x a).elim (λ hxa, or.inl hxa) (λ hxa, or.inr ⟨hxa, hx⟩)⟩
 
-lemma Iio_union_Icc_eq_Iic (h : a ≤ b) : Iio a ∪ Icc a b = Iic b :=
+@[simp] lemma Iio_union_Icc_eq_Iic (h : a ≤ b) : Iio a ∪ Icc a b = Iic b :=
 ext $ λ x, ⟨λ hx, hx.elim (λ hx, le_trans (le_of_lt hx) h) and.right,
   λ hx, (lt_or_le x a).elim (λ hxa, or.inl hxa) (λ hxa, or.inr ⟨hxa, hx⟩)⟩
 
-lemma Iio_union_Ico_eq_Iio (h : a ≤ b) : Iio a ∪ Ico a b = Iio b :=
+@[simp] lemma Iio_union_Ico_eq_Iio (h : a ≤ b) : Iio a ∪ Ico a b = Iio b :=
 ext $ λ x, ⟨λ hx, hx.elim (λ hx, lt_of_lt_of_le hx h) and.right,
   λ hx, (lt_or_le x a).elim (λ hxa, or.inl hxa) (λ hxa, or.inr ⟨hxa, hx⟩)⟩
 
-lemma Iic_union_Ioc_eq_Iic (h : a ≤ b) : Iic a ∪ Ioc a b = Iic b :=
+@[simp] lemma Iic_union_Ioc_eq_Iic (h : a ≤ b) : Iic a ∪ Ioc a b = Iic b :=
 ext $ λ x, ⟨λ hx, hx.elim (λ hx, le_trans hx h) and.right,
   λ hx, (le_or_lt x a).elim (λ hxa, or.inl hxa) (λ hxa, or.inr ⟨hxa, hx⟩)⟩
 
-lemma Iic_union_Ioo_eq_Iio (h : a < b) : Iic a ∪ Ioo a b = Iio b :=
+@[simp] lemma Iic_union_Ioo_eq_Iio (h : a < b) : Iic a ∪ Ioo a b = Iio b :=
 ext $ λ x, ⟨λ hx, hx.elim (λ hx, lt_of_le_of_lt hx h) and.right,
   λ hx, (le_or_lt x a).elim (λ hxa, or.inl hxa) (λ hxa, or.inr ⟨hxa, hx⟩)⟩
 
 /-! #### Two finite intervals with a common point -/
 
-lemma Ioc_union_Ico_eq_Ioo {c} (h₁ : a < b) (h₂ : b < c) : Ioc a b ∪ Ico b c = Ioo a c :=
+@[simp] lemma Ioc_union_Ico_eq_Ioo {c} (h₁ : a < b) (h₂ : b < c) : Ioc a b ∪ Ico b c = Ioo a c :=
 ext $ λ x,
   ⟨λ hx, hx.elim (λ hx, ⟨hx.1, lt_of_le_of_lt hx.2 h₂⟩) (λ hx, ⟨lt_of_lt_of_le h₁ hx.1, hx.2⟩),
    λ hx, (le_total x b).elim (λ hxb, or.inl ⟨hx.1, hxb⟩) (λ hxb, or.inr ⟨hxb, hx.2⟩)⟩
 
-lemma Icc_union_Ico_eq_Ico {c} (h₁ : a ≤ b) (h₂ : b < c) : Icc a b ∪ Ico b c = Ico a c :=
+@[simp] lemma Icc_union_Ico_eq_Ico {c} (h₁ : a ≤ b) (h₂ : b < c) : Icc a b ∪ Ico b c = Ico a c :=
 ext $ λ x,
   ⟨λ hx, hx.elim (λ hx, ⟨hx.1, lt_of_le_of_lt hx.2 h₂⟩) (λ hx, ⟨le_trans h₁ hx.1, hx.2⟩),
    λ hx, (le_total x b).elim (λ hxb, or.inl ⟨hx.1, hxb⟩) (λ hxb, or.inr ⟨hxb, hx.2⟩)⟩
 
-lemma Icc_union_Icc_eq_Icc {c} (h₁ : a ≤ b) (h₂ : b ≤ c) : Icc a b ∪ Icc b c = Icc a c :=
+@[simp] lemma Icc_union_Icc_eq_Icc {c} (h₁ : a ≤ b) (h₂ : b ≤ c) : Icc a b ∪ Icc b c = Icc a c :=
 ext $ λ x,
   ⟨λ hx, hx.elim (λ hx, ⟨hx.1, le_trans hx.2 h₂⟩) (λ hx, ⟨le_trans h₁ hx.1, hx.2⟩),
    λ hx, (le_total x b).elim (λ hxb, or.inl ⟨hx.1, hxb⟩) (λ hxb, or.inr ⟨hxb, hx.2⟩)⟩
 
-lemma Ioc_union_Icc_eq_Ioc {c} (h₁ : a < b) (h₂ : b ≤ c) : Ioc a b ∪ Icc b c = Ioc a c :=
+@[simp] lemma Ioc_union_Icc_eq_Ioc {c} (h₁ : a < b) (h₂ : b ≤ c) : Ioc a b ∪ Icc b c = Ioc a c :=
 ext $ λ x,
   ⟨λ hx, hx.elim (λ hx, ⟨hx.1, le_trans hx.2 h₂⟩) (λ hx, ⟨lt_of_lt_of_le h₁ hx.1, hx.2⟩),
    λ hx, (le_total x b).elim (λ hxb, or.inl ⟨hx.1, hxb⟩) (λ hxb, or.inr ⟨hxb, hx.2⟩)⟩
 
 /-! #### Two finite intervals, `I?o` and `Ic?` -/
 
-lemma Ioo_union_Ico_eq_Ioo {c} (h₁ : a < b) (h₂ : b ≤ c) : Ioo a b ∪ Ico b c = Ioo a c :=
+@[simp] lemma Ioo_union_Ico_eq_Ioo {c} (h₁ : a < b) (h₂ : b ≤ c) : Ioo a b ∪ Ico b c = Ioo a c :=
 ext $ λ x,
   ⟨λ hx, hx.elim (λ hx, ⟨hx.1, lt_of_lt_of_le hx.2 h₂⟩) (λ hx, ⟨lt_of_lt_of_le h₁ hx.1, hx.2⟩),
    λ hx, (lt_or_le x b).elim (λ hxb, or.inl ⟨hx.1, hxb⟩) (λ hxb, or.inr ⟨hxb, hx.2⟩)⟩
 
-lemma Ico_union_Ico_eq_Ico {c} (h₁ : a ≤ b) (h₂ : b ≤ c) : Ico a b ∪ Ico b c = Ico a c :=
+@[simp] lemma Ico_union_Ico_eq_Ico {c} (h₁ : a ≤ b) (h₂ : b ≤ c) : Ico a b ∪ Ico b c = Ico a c :=
 ext $ λ x,
   ⟨λ hx, hx.elim (λ hx, ⟨hx.1, lt_of_lt_of_le hx.2 h₂⟩) (λ hx, ⟨le_trans h₁ hx.1, hx.2⟩),
    λ hx, (lt_or_le x b).elim (λ hxb, or.inl ⟨hx.1, hxb⟩) (λ hxb, or.inr ⟨hxb, hx.2⟩)⟩
 
-lemma Ico_union_Icc_eq_Icc {c} (h₁ : a ≤ b) (h₂ : b ≤ c) : Ico a b ∪ Icc b c = Icc a c :=
+@[simp] lemma Ico_union_Icc_eq_Icc {c} (h₁ : a ≤ b) (h₂ : b ≤ c) : Ico a b ∪ Icc b c = Icc a c :=
 ext $ λ x,
   ⟨λ hx, hx.elim (λ hx, ⟨hx.1, le_trans (le_of_lt hx.2) h₂⟩) (λ hx, ⟨le_trans h₁ hx.1, hx.2⟩),
    λ hx, (lt_or_le x b).elim (λ hxb, or.inl ⟨hx.1, hxb⟩) (λ hxb, or.inr ⟨hxb, hx.2⟩)⟩
 
-lemma Ioo_union_Icc_eq_Ioc {c} (h₁ : a < b) (h₂ : b ≤ c) : Ioo a b ∪ Icc b c = Ioc a c :=
+@[simp] lemma Ioo_union_Icc_eq_Ioc {c} (h₁ : a < b) (h₂ : b ≤ c) : Ioo a b ∪ Icc b c = Ioc a c :=
 ext $ λ x,
   ⟨λ hx, hx.elim (λ hx, ⟨hx.1, le_trans (le_of_lt hx.2) h₂⟩) (λ hx, ⟨lt_of_lt_of_le h₁ hx.1, hx.2⟩),
    λ hx, (lt_or_le x b).elim (λ hxb, or.inl ⟨hx.1, hxb⟩) (λ hxb, or.inr ⟨hxb, hx.2⟩)⟩
 
 /-! #### Two finite intervals, `I?c` and `Io?` -/
 
-lemma Ioc_union_Ioo_eq_Ioo {c} (h₁ : a ≤ b) (h₂ : b < c) : Ioc a b ∪ Ioo b c = Ioo a c :=
+@[simp] lemma Ioc_union_Ioo_eq_Ioo {c} (h₁ : a ≤ b) (h₂ : b < c) : Ioc a b ∪ Ioo b c = Ioo a c :=
 ext $ λ x,
   ⟨λ hx, hx.elim (λ hx, ⟨hx.1, lt_of_le_of_lt hx.2 h₂⟩) (λ hx, ⟨lt_of_le_of_lt h₁ hx.1, hx.2⟩),
    λ hx, (le_or_lt x b).elim (λ hxb, or.inl ⟨hx.1, hxb⟩) (λ hxb, or.inr ⟨hxb, hx.2⟩)⟩
 
-lemma Icc_union_Ioo_eq_Ico {c} (h₁ : a ≤ b) (h₂ : b < c) : Icc a b ∪ Ioo b c = Ico a c :=
+@[simp] lemma Icc_union_Ioo_eq_Ico {c} (h₁ : a ≤ b) (h₂ : b < c) : Icc a b ∪ Ioo b c = Ico a c :=
 ext $ λ x,
   ⟨λ hx, hx.elim (λ hx, ⟨hx.1, lt_of_le_of_lt hx.2 h₂⟩) (λ hx, ⟨le_trans h₁ (le_of_lt hx.1), hx.2⟩),
    λ hx, (le_or_lt x b).elim (λ hxb, or.inl ⟨hx.1, hxb⟩) (λ hxb, or.inr ⟨hxb, hx.2⟩)⟩
 
-lemma Icc_union_Ioc_eq_Icc {c} (h₁ : a ≤ b) (h₂ : b ≤ c) : Icc a b ∪ Ioc b c = Icc a c :=
+@[simp] lemma Icc_union_Ioc_eq_Icc {c} (h₁ : a ≤ b) (h₂ : b ≤ c) : Icc a b ∪ Ioc b c = Icc a c :=
 ext $ λ x,
   ⟨λ hx, hx.elim (λ hx, ⟨hx.1, le_trans hx.2 h₂⟩) (λ hx, ⟨le_trans h₁ (le_of_lt hx.1), hx.2⟩),
    λ hx, (le_or_lt x b).elim (λ hxb, or.inl ⟨hx.1, hxb⟩) (λ hxb, or.inr ⟨hxb, hx.2⟩)⟩
 
-lemma Ioc_union_Ioc_eq_Ioc {c} (h₁ : a ≤ b) (h₂ : b ≤ c) : Ioc a b ∪ Ioc b c = Ioc a c :=
+@[simp] lemma Ioc_union_Ioc_eq_Ioc {c} (h₁ : a ≤ b) (h₂ : b ≤ c) : Ioc a b ∪ Ioc b c = Ioc a c :=
 ext $ λ x,
   ⟨λ hx, hx.elim (λ hx, ⟨hx.1, le_trans hx.2 h₂⟩) (λ hx, ⟨lt_of_le_of_lt h₁ hx.1, hx.2⟩),
    λ hx, (le_or_lt x b).elim (λ hxb, or.inl ⟨hx.1, hxb⟩) (λ hxb, or.inr ⟨hxb, hx.2⟩)⟩
-=======
-@[simp] lemma Iic_union_Ici : Iic a ∪ Ici a = set.univ :=
-begin
-  refine univ_subset_iff.1 (λx hx, _),
-  by_cases h : x ≤ a,
-  { exact or.inl h },
-  { exact or.inr (le_of_lt (not_le.1 h)) }
-end
-
-@[simp] lemma Iio_union_Ici : Iio a ∪ Ici a = set.univ :=
-begin
-  refine univ_subset_iff.1 (λx hx, _),
-  by_cases h : x < a,
-  { exact or.inl h },
-  { exact or.inr (not_lt.1 h) }
-end
-
-@[simp] lemma Iic_union_Ioi : Iic a ∪ Ioi a = set.univ :=
-begin
-  refine univ_subset_iff.1 (λx hx, _),
-  by_cases h : x ≤ a,
-  { exact or.inl h },
-  { exact or.inr (not_le.1 h) }
-end
->>>>>>> 7e2d4b85
 
 end linear_order
 
