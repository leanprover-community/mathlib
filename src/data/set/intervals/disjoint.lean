--- conflicted
+++ resolved
@@ -31,11 +31,7 @@
 λ x hx, not_le.2 hx.1.2 hx.2.1
 
 lemma Ioc_disjoint_Ioc : disjoint (Ioc a₁ a₂) (Ioc b₁ b₂) ↔ min a₂ b₂ ≤ max a₁ b₁ :=
-<<<<<<< HEAD
-by simpa only [dual_Ico, dual_min, dual_max] using @Ico_disjoint_Ico (order_dual α) _ a₂ a₁ b₂ b₁
-=======
 by simpa only [dual_Ico] using @Ico_disjoint_Ico (order_dual α) _ a₂ a₁ b₂ b₁
->>>>>>> 13a290a7
 
 lemma Ioc_disjoint_Ioc_same {a b c : α} : disjoint (Ioc a b) (Ioc b c) :=
 λ x hx, not_le.2 hx.2.1 hx.1.2
