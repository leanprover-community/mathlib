--- conflicted
+++ resolved
@@ -312,11 +312,7 @@
   fintype (s ×ˢ t : set (α × β)) :=
 fintype.of_finset (s.to_finset ×ˢ t.to_finset) $ by simp
 
-<<<<<<< HEAD
-instance fintype_off_diag [decidable_eq α] (s : set α) [fintype s] : fintype (s.off_diag) :=
-=======
 instance fintype_off_diag [decidable_eq α] (s : set α) [fintype s] : fintype s.off_diag :=
->>>>>>> 080cbe2f
 fintype.of_finset s.to_finset.off_diag $ by simp
 
 /-- `image2 f s t` is `fintype` if `s` and `t` are. -/
@@ -679,11 +675,7 @@
 finite.to_finset_insert _
 
 lemma finite.to_finset_prod {s : set α} {t : set β} (hs : s.finite) (ht : t.finite) :
-<<<<<<< HEAD
-(hs.to_finset ×ˢ ht.to_finset) = (hs.prod ht).to_finset := finset.ext $ by simp
-=======
 hs.to_finset ×ˢ ht.to_finset = (hs.prod ht).to_finset := finset.ext $ by simp
->>>>>>> 080cbe2f
 
 lemma finite.to_finset_off_diag {s : set α} [decidable_eq α] (hs : s.finite) :
 hs.off_diag.to_finset = hs.to_finset.off_diag := finset.ext $ by simp
