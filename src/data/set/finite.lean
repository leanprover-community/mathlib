--- conflicted
+++ resolved
@@ -487,19 +487,8 @@
 theorem finite.inter_of_left {s : set α} (hs : s.finite) (t : set α) : (s ∩ t).finite :=
 by { casesI hs, apply to_finite }
 
-<<<<<<< HEAD
-lemma finite.exists_lt_map_eq_of_forall_mem [linear_order α] [_root_.infinite α] {t : set β}
-  {f : α → β} (hf : ∀ x, f x ∈ t) (ht : finite t) :
-  ∃ a b, a < b ∧ f a = f b :=
-begin
-  rw ← maps_univ_to at hf,
-  obtain ⟨a, -, b, -, h⟩ := (@infinite_univ α _).exists_lt_map_eq_of_maps_to hf ht,
-  exact ⟨a, b, h⟩,
-end
-=======
 theorem finite.inter_of_right {s : set α} (hs : s.finite) (t : set α) : (t ∩ s).finite :=
 by { casesI hs, apply to_finite }
->>>>>>> 0ac6ba04
 
 theorem finite.inf_of_left {s : set α} (h : s.finite) (t : set α) : (s ⊓ t).finite :=
 h.inter_of_left t
@@ -831,154 +820,9 @@
 (eq_or_ssubset_of_subset hsub).elim id
   (λ h, absurd hcard $ not_le_of_lt $ card_lt_card h)
 
-lemma card_range_of_injective [fintype α] {f : α → β} (hf : injective f)
-  [fintype (range f)] : fintype.card (range f) = fintype.card α :=
-eq.symm $ fintype.card_congr $ equiv.of_injective f hf
-
-lemma finite.card_to_finset {s : set α} [fintype s] (h : s.finite) :
-  h.to_finset.card = fintype.card s :=
-begin
-  rw [← finset.card_attach, finset.attach_eq_univ, ← fintype.card],
-  refine fintype.card_congr (equiv.set_congr _),
-  ext x,
-  show x ∈ h.to_finset ↔ x ∈ s,
-  simp,
-end
-
-lemma card_ne_eq [fintype α] (a : α) [fintype {x : α | x ≠ a}] :
-  fintype.card {x : α | x ≠ a} = fintype.card α - 1 :=
-begin
-  haveI := classical.dec_eq α,
-  rw [←to_finset_card, to_finset_ne_eq_erase, finset.card_erase_of_mem (finset.mem_univ _),
-      finset.card_univ],
-end
-
-
-/-! ### Infinite sets -/
-
-theorem infinite_univ_iff : (@univ α).infinite ↔ infinite α :=
-by rw [set.infinite, finite_univ_iff, not_finite_iff_infinite]
-
-theorem infinite_univ [h : infinite α] : (@univ α).infinite :=
-infinite_univ_iff.2 h
-
-theorem infinite_coe_iff {s : set α} : infinite s ↔ s.infinite :=
-⟨λ ⟨h₁⟩ h₂, h₁ h₂.fintype, λ h₁, ⟨λ h₂, h₁ ⟨h₂⟩⟩⟩
-
-theorem infinite.to_subtype {s : set α} (h : s.infinite) : infinite s :=
-infinite_coe_iff.2 h
-
-/-- Embedding of `ℕ` into an infinite set. -/
-noncomputable def infinite.nat_embedding (s : set α) (h : s.infinite) : ℕ ↪ s :=
-by { haveI := h.to_subtype, exact infinite.nat_embedding s }
-
-lemma infinite.exists_subset_card_eq {s : set α} (hs : s.infinite) (n : ℕ) :
-  ∃ t : finset α, ↑t ⊆ s ∧ t.card = n :=
-⟨((finset.range n).map (hs.nat_embedding _)).map (embedding.subtype _), by simp⟩
-
-lemma infinite.nonempty {s : set α} (h : s.infinite) : s.nonempty :=
-let a := infinite.nat_embedding s h 37 in ⟨a.1, a.2⟩
-
-lemma infinite_of_finite_compl [infinite α] {s : set α} (hs : sᶜ.finite) : s.infinite :=
-λ h, set.infinite_univ (by simpa using hs.union h)
-
-lemma finite.infinite_compl [infinite α] {s : set α} (hs : s.finite) : sᶜ.infinite :=
-λ h, set.infinite_univ (by simpa using hs.union h)
-
-protected theorem infinite.mono {s t : set α} (h : s ⊆ t) : s.infinite → t.infinite :=
-mt (λ ht, ht.subset h)
-
-lemma infinite.diff {s t : set α} (hs : s.infinite) (ht : t.finite) : (s \ t).infinite :=
-λ h, hs $ h.of_diff ht
-
-@[simp] lemma infinite_union {s t : set α} : (s ∪ t).infinite ↔ s.infinite ∨ t.infinite :=
-by simp only [set.infinite, finite_union, not_and_distrib]
-
-theorem infinite_of_infinite_image (f : α → β) {s : set α} (hs : (f '' s).infinite) :
-  s.infinite :=
-mt (finite.image f) hs
-
-theorem infinite_image_iff {s : set α} {f : α → β} (hi : inj_on f s) :
-  (f '' s).infinite ↔ s.infinite :=
-not_congr $ finite_image_iff hi
-
-theorem infinite_of_inj_on_maps_to {s : set α} {t : set β} {f : α → β}
-  (hi : inj_on f s) (hm : maps_to f s t) (hs : s.infinite) : t.infinite :=
-((infinite_image_iff hi).2 hs).mono (maps_to'.mp hm)
-
-theorem infinite.exists_ne_map_eq_of_maps_to {s : set α} {t : set β} {f : α → β}
-  (hs : s.infinite) (hf : maps_to f s t) (ht : t.finite) :
-  ∃ (x ∈ s) (y ∈ s), x ≠ y ∧ f x = f y :=
-begin
-  contrapose! ht,
-  exact infinite_of_inj_on_maps_to (λ x hx y hy, not_imp_not.1 (ht x hx y hy)) hf hs
-end
-
-theorem infinite_range_of_injective [infinite α] {f : α → β} (hi : injective f) :
-  (range f).infinite :=
-by { rw [←image_univ, infinite_image_iff (inj_on_of_injective hi _)], exact infinite_univ }
-
-theorem infinite_of_injective_forall_mem [infinite α] {s : set β} {f : α → β}
-  (hi : injective f) (hf : ∀ x : α, f x ∈ s) : s.infinite :=
-by { rw ←range_subset_iff at hf, exact (infinite_range_of_injective hi).mono hf }
-
-lemma infinite.exists_nat_lt {s : set ℕ} (hs : s.infinite) (n : ℕ) : ∃ m ∈ s, n < m :=
-let ⟨m, hm⟩ := (hs.diff $ set.finite_le_nat n).nonempty in ⟨m, by simpa using hm⟩
-
-lemma infinite.exists_not_mem_finset {s : set α} (hs : s.infinite) (f : finset α) :
-  ∃ a ∈ s, a ∉ f :=
-let ⟨a, has, haf⟩ := (hs.diff (to_finite f)).nonempty
-in ⟨a, has, λ h, haf $ finset.mem_coe.1 h⟩
-
-
-/-! ### Order properties -/
-
-lemma finite_is_top (α : Type*) [partial_order α] : {x : α | is_top x}.finite :=
-(subsingleton_is_top α).finite
-
-lemma finite_is_bot (α : Type*) [partial_order α] : {x : α | is_bot x}.finite :=
-(subsingleton_is_bot α).finite
-
-theorem infinite.exists_lt_map_eq_of_maps_to [linear_order α] {s : set α} {t : set β} {f : α → β}
-  (hs : s.infinite) (hf : maps_to f s t) (ht : t.finite) :
-  ∃ (x ∈ s) (y ∈ s), x < y ∧ f x = f y :=
-let ⟨x, hx, y, hy, hxy, hf⟩ := hs.exists_ne_map_eq_of_maps_to hf ht
-in hxy.lt_or_lt.elim (λ hxy, ⟨x, hx, y, hy, hxy, hf⟩) (λ hyx, ⟨y, hy, x, hx, hyx, hf.symm⟩)
-
-lemma finite.exists_lt_map_eq_of_range_subset [linear_order α] [infinite α] {t : set β}
-  {f : α → β} (hf : range f ⊆ t) (ht : t.finite) :
-  ∃ a b, a < b ∧ f a = f b :=
-begin
-  rw [range_subset_iff, ←maps_univ_to] at hf,
-  obtain ⟨a, -, b, -, h⟩ := (@infinite_univ α _).exists_lt_map_eq_of_maps_to hf ht,
-  exact ⟨a, b, h⟩,
-end
-
-lemma exists_min_image [linear_order β] (s : set α) (f : α → β) (h1 : s.finite) :
-  s.nonempty → ∃ a ∈ s, ∀ b ∈ s, f a ≤ f b
-| ⟨x, hx⟩ := by simpa only [exists_prop, finite.mem_to_finset]
-  using h1.to_finset.exists_min_image f ⟨x, h1.mem_to_finset.2 hx⟩
-
-lemma exists_max_image [linear_order β] (s : set α) (f : α → β) (h1 : s.finite) :
-  s.nonempty → ∃ a ∈ s, ∀ b ∈ s, f b ≤ f a
-| ⟨x, hx⟩ := by simpa only [exists_prop, finite.mem_to_finset]
-  using h1.to_finset.exists_max_image f ⟨x, h1.mem_to_finset.2 hx⟩
-
-theorem exists_lower_bound_image [hα : nonempty α] [linear_order β] (s : set α) (f : α → β)
-  (h : s.finite) : ∃ (a : α), ∀ b ∈ s, f a ≤ f b :=
-begin
-  by_cases hs : set.nonempty s,
-  { exact let ⟨x₀, H, hx₀⟩ := set.exists_min_image s f h hs in ⟨x₀, λ x hx, hx₀ x hx⟩ },
-  { exact nonempty.elim hα (λ a, ⟨a, λ x hx, absurd (set.nonempty_of_mem hx) hs⟩) }
-end
-
-theorem exists_upper_bound_image [hα : nonempty α] [linear_order β] (s : set α) (f : α → β)
-  (h : s.finite) : ∃ (a : α), ∀ b ∈ s, f b ≤ f a :=
-begin
-  by_cases hs : set.nonempty s,
-  { exact let ⟨x₀, H, hx₀⟩ := set.exists_max_image s f h hs in ⟨x₀, λ x hx, hx₀ x hx⟩ },
-  { exact nonempty.elim hα (λ a, ⟨a, λ x hx, absurd (set.nonempty_of_mem hx) hs⟩) }
-end
+lemma subset_iff_to_finset_subset (s t : set α) [fintype s] [fintype t] :
+  s ⊆ t ↔ s.to_finset ⊆ t.to_finset :=
+by simp
 
 lemma finite.supr_binfi_of_monotone {ι ι' α : Type*} [preorder ι'] [nonempty ι']
   [is_directed ι' (≤)] [order.frame α] {s : set ι} (hs : s.finite) {f : ι → ι' → α}
