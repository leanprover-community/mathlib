/-
Copyright (c) 2017 Mario Carneiro. All rights reserved.
Released under Apache 2.0 license as described in the file LICENSE.
Authors: Mario Carneiro, Johannes Hölzl, Patrick Massot
-/
import data.set.basic

/-!
# Sets in product and pi types

This file defines the product of sets in `α × β` and in `Π i, α i` along with the diagonal of a
type.

## Main declarations

* `set.prod`: Binary product of sets. For `s : set α`, `t : set β`, we have
  `s.prod t : set (α × β)`.
* `set.diagonal`: Diagonal of a type. `set.diagonal α = {(x, x) | x : α}`.
* `set.pi`: Arbitrary product of sets.
-/

open function

namespace set

/-! ### Cartesian binary product of sets -/

section prod
variables {α β γ δ : Type*} {s s₁ s₂ : set α} {t t₁ t₂ : set β} {a : α} {b : β}

/-- The cartesian product `prod s t` is the set of `(a, b)` such that `a ∈ s` and `b ∈ t`. -/
def prod (s : set α) (t : set β) : set (α × β) := {p | p.1 ∈ s ∧ p.2 ∈ t}

/- This notation binds more strongly than (pre)images, unions and intersections. -/
infixr ` ×ˢ `:82 := set.prod

lemma prod_eq (s : set α) (t : set β) : s ×ˢ t = prod.fst ⁻¹' s ∩ prod.snd ⁻¹' t := rfl

lemma mem_prod_eq {p : α × β} : p ∈ s ×ˢ t = (p.1 ∈ s ∧ p.2 ∈ t) := rfl

@[simp] lemma mem_prod {p : α × β} : p ∈ s ×ˢ t ↔ p.1 ∈ s ∧ p.2 ∈ t := iff.rfl

@[simp] lemma prod_mk_mem_set_prod_eq : (a, b) ∈ s ×ˢ t = (a ∈ s ∧ b ∈ t) := rfl

lemma mk_mem_prod (ha : a ∈ s) (hb : b ∈ t) : (a, b) ∈ s ×ˢ t := ⟨ha, hb⟩

lemma prod_mono (hs : s₁ ⊆ s₂) (ht : t₁ ⊆ t₂) : s₁ ×ˢ t₁ ⊆ s₂ ×ˢ t₂ :=
λ x ⟨h₁, h₂⟩, ⟨hs h₁, ht h₂⟩

@[simp] lemma prod_self_subset_prod_self : s₁ ×ˢ s₁ ⊆ s₂ ×ˢ s₂ ↔ s₁ ⊆ s₂ :=
⟨λ h x hx, (h (mk_mem_prod hx hx)).1, λ h x hx, ⟨h hx.1, h hx.2⟩⟩

@[simp] lemma prod_self_ssubset_prod_self : s₁ ×ˢ s₁ ⊂ s₂ ×ˢ s₂ ↔ s₁ ⊂ s₂ :=
and_congr prod_self_subset_prod_self $ not_congr prod_self_subset_prod_self

lemma prod_subset_iff {P : set (α × β)} : s ×ˢ t ⊆ P ↔ ∀ (x ∈ s) (y ∈ t), (x, y) ∈ P :=
⟨λ h _ hx _ hy, h (mk_mem_prod hx hy), λ h ⟨_, _⟩ hp, h _ hp.1 _ hp.2⟩

lemma forall_prod_set {p : α × β → Prop} : (∀ x ∈ s ×ˢ t, p x) ↔ ∀ (x ∈ s) (y ∈ t), p (x, y) :=
prod_subset_iff

lemma exists_prod_set {p : α × β → Prop} : (∃ x ∈ s ×ˢ t, p x) ↔ ∃ (x ∈ s) (y ∈ t), p (x, y) :=
by simp [and_assoc]

@[simp] lemma prod_empty : s ×ˢ (∅ : set β) = ∅ := by { ext, exact and_false _ }

@[simp] lemma empty_prod : (∅ : set α) ×ˢ t = ∅ := by { ext, exact false_and _ }

@[simp] lemma univ_prod_univ : @univ α ×ˢ @univ β = univ := by { ext, exact true_and _ }

lemma univ_prod {t : set β} : (univ : set α) ×ˢ t = prod.snd ⁻¹' t := by simp [prod_eq]

lemma prod_univ {s : set α} : s ×ˢ (univ : set β) = prod.fst ⁻¹' s := by simp [prod_eq]

@[simp] lemma singleton_prod : ({a} : set α) ×ˢ t = prod.mk a '' t :=
by { ext ⟨x, y⟩, simp [and.left_comm, eq_comm] }

@[simp] lemma prod_singleton : s ×ˢ ({b} : set β) = (λ a, (a, b)) '' s :=
by { ext ⟨x, y⟩, simp [and.left_comm, eq_comm] }

lemma singleton_prod_singleton : ({a} : set α) ×ˢ ({b} : set β) = {(a, b)} :=by simp

@[simp] lemma union_prod : (s₁ ∪ s₂) ×ˢ t = s₁ ×ˢ t ∪ s₂ ×ˢ t :=
by { ext ⟨x, y⟩, simp [or_and_distrib_right] }

@[simp] lemma prod_union : s ×ˢ (t₁ ∪ t₂) = s ×ˢ t₁ ∪ s ×ˢ t₂ :=
by { ext ⟨x, y⟩, simp [and_or_distrib_left] }

lemma prod_inter_prod : s₁ ×ˢ t₁ ∩ s₂ ×ˢ t₂ = (s₁ ∩ s₂) ×ˢ (t₁ ∩ t₂) :=
by { ext ⟨x, y⟩, simp [and_assoc, and.left_comm] }

lemma insert_prod : insert a s ×ˢ t = (prod.mk a '' t) ∪ s ×ˢ t :=
by { ext ⟨x, y⟩, simp [image, iff_def, or_imp_distrib, imp.swap] {contextual := tt} }

lemma prod_insert : s ×ˢ (insert b t) = ((λa, (a, b)) '' s) ∪ s ×ˢ t :=
by { ext ⟨x, y⟩, simp [image, iff_def, or_imp_distrib, imp.swap] {contextual := tt} }

lemma prod_preimage_eq {f : γ → α} {g : δ → β} :
  (f ⁻¹' s) ×ˢ (g ⁻¹' t) = (λ p : γ × δ, (f p.1, g p.2)) ⁻¹' s ×ˢ t := rfl

lemma prod_preimage_left {f : γ → α} :
  (f ⁻¹' s) ×ˢ t = (λ p : γ × β, (f p.1, p.2)) ⁻¹' s ×ˢ t := rfl

lemma prod_preimage_right {g : δ → β} :
  s ×ˢ (g ⁻¹' t) = (λ p : α × δ, (p.1, g p.2)) ⁻¹' s ×ˢ t := rfl

lemma preimage_prod_map_prod (f : α → β) (g : γ → δ) (s : set β) (t : set δ) :
  prod.map f g ⁻¹' s ×ˢ t = (f ⁻¹' s) ×ˢ (g ⁻¹' t) :=
rfl

lemma mk_preimage_prod (f : γ → α) (g : γ → β) :
  (λ x, (f x, g x)) ⁻¹' s ×ˢ t = f ⁻¹' s ∩ g ⁻¹' t := rfl

@[simp] lemma mk_preimage_prod_left (hb : b ∈ t) : (λ a, (a, b)) ⁻¹' s ×ˢ t = s :=
by { ext a, simp [hb] }

@[simp] lemma mk_preimage_prod_right (ha : a ∈ s) : prod.mk a ⁻¹' s ×ˢ t = t :=
by { ext b, simp [ha] }

@[simp] lemma mk_preimage_prod_left_eq_empty (hb : b ∉ t) : (λ a, (a, b)) ⁻¹' s ×ˢ t = ∅ :=
by { ext a, simp [hb] }

@[simp] lemma mk_preimage_prod_right_eq_empty (ha : a ∉ s) : prod.mk a ⁻¹' s ×ˢ t = ∅ :=
by { ext b, simp [ha] }

lemma mk_preimage_prod_left_eq_if [decidable_pred (∈ t)] :
  (λ a, (a, b)) ⁻¹' s ×ˢ t = if b ∈ t then s else ∅ :=
by split_ifs; simp [h]

lemma mk_preimage_prod_right_eq_if [decidable_pred (∈ s)] :
  prod.mk a ⁻¹' s ×ˢ t = if a ∈ s then t else ∅ :=
by split_ifs; simp [h]

lemma mk_preimage_prod_left_fn_eq_if [decidable_pred (∈ t)] (f : γ → α) :
  (λ a, (f a, b)) ⁻¹' s ×ˢ t = if b ∈ t then f ⁻¹' s else ∅ :=
by rw [← mk_preimage_prod_left_eq_if, prod_preimage_left, preimage_preimage]

lemma mk_preimage_prod_right_fn_eq_if [decidable_pred (∈ s)] (g : δ → β) :
  (λ b, (a, g b)) ⁻¹' s ×ˢ t = if a ∈ s then g ⁻¹' t else ∅ :=
by rw [← mk_preimage_prod_right_eq_if, prod_preimage_right, preimage_preimage]

lemma preimage_swap_prod {s : set α} {t : set β} : prod.swap ⁻¹' t ×ˢ s = s ×ˢ t :=
by { ext ⟨x, y⟩, simp [and_comm] }

lemma image_swap_prod : prod.swap '' t ×ˢ s = s ×ˢ t :=
by rw [image_swap_eq_preimage_swap, preimage_swap_prod]

lemma prod_image_image_eq {m₁ : α → γ} {m₂ : β → δ} :
  (m₁ '' s) ×ˢ (m₂ '' t) = (λ p : α × β, (m₁ p.1, m₂ p.2)) '' s ×ˢ t :=
ext $ by simp [-exists_and_distrib_right, exists_and_distrib_right.symm, and.left_comm,
  and.assoc, and.comm]

lemma prod_range_range_eq {m₁ : α → γ} {m₂ : β → δ} :
  (range m₁) ×ˢ (range m₂) = range (λ p : α × β, (m₁ p.1, m₂ p.2)) :=
ext $ by simp [range]

@[simp] lemma range_prod_map {m₁ : α → γ} {m₂ : β → δ} :
  range (prod.map m₁ m₂) = (range m₁) ×ˢ (range m₂) :=
prod_range_range_eq.symm

lemma prod_range_univ_eq {m₁ : α → γ} :
  (range m₁) ×ˢ (univ : set β) = range (λ p : α × β, (m₁ p.1, p.2)) :=
ext $ by simp [range]

lemma prod_univ_range_eq {m₂ : β → δ} :
  (univ : set α) ×ˢ (range m₂) = range (λ p : α × β, (p.1, m₂ p.2)) :=
ext $ by simp [range]

lemma range_pair_subset (f : α → β) (g : α → γ) :
  range (λ x, (f x, g x)) ⊆ (range f) ×ˢ (range g) :=
have (λ x, (f x, g x)) = prod.map f g ∘ (λ x, (x, x)), from funext (λ x, rfl),
by { rw [this, ← range_prod_map], apply range_comp_subset_range }

lemma nonempty.prod : s.nonempty → t.nonempty → (s ×ˢ t).nonempty :=
λ ⟨x, hx⟩ ⟨y, hy⟩, ⟨(x, y), ⟨hx, hy⟩⟩

lemma nonempty.fst : (s ×ˢ t).nonempty → s.nonempty := λ ⟨x, hx⟩, ⟨x.1, hx.1⟩
lemma nonempty.snd : (s ×ˢ t).nonempty → t.nonempty := λ ⟨x, hx⟩, ⟨x.2, hx.2⟩

lemma prod_nonempty_iff : (s ×ˢ t).nonempty ↔ s.nonempty ∧ t.nonempty :=
⟨λ h, ⟨h.fst, h.snd⟩, λ h, h.1.prod h.2⟩

lemma prod_eq_empty_iff : s ×ˢ t = ∅ ↔ s = ∅ ∨ t = ∅ :=
by simp only [not_nonempty_iff_eq_empty.symm, prod_nonempty_iff, not_and_distrib]

lemma prod_sub_preimage_iff {W : set γ} {f : α × β → γ} :
  s ×ˢ t ⊆ f ⁻¹' W ↔ ∀ a b, a ∈ s → b ∈ t → f (a, b) ∈ W :=
by simp [subset_def]

lemma image_prod_mk_subset_prod_left (hb : b ∈ t) : (λ a, (a, b)) '' s ⊆ s ×ˢ t :=
by { rintro _ ⟨a, ha, rfl⟩, exact ⟨ha, hb⟩ }

lemma image_prod_mk_subset_prod_right (ha : a ∈ s) : prod.mk a '' t ⊆ s ×ˢ t :=
by { rintro _ ⟨b, hb, rfl⟩, exact ⟨ha, hb⟩ }

lemma prod_subset_preimage_fst (s : set α) (t : set β) : s ×ˢ t ⊆ prod.fst ⁻¹' s :=
inter_subset_left _ _

lemma fst_image_prod_subset (s : set α) (t : set β) : prod.fst '' s ×ˢ t ⊆ s :=
image_subset_iff.2 $ prod_subset_preimage_fst s t

lemma fst_image_prod (s : set β) {t : set α} (ht : t.nonempty) : prod.fst '' s ×ˢ t = s :=
(fst_image_prod_subset _ _).antisymm $ λ y hy, let ⟨x, hx⟩ := ht in ⟨(y, x), ⟨hy, hx⟩, rfl⟩

lemma prod_subset_preimage_snd (s : set α) (t : set β) : s ×ˢ t ⊆ prod.snd ⁻¹' t :=
inter_subset_right _ _

lemma snd_image_prod_subset (s : set α) (t : set β) : prod.snd '' s ×ˢ t ⊆ t :=
image_subset_iff.2 $ prod_subset_preimage_snd s t

lemma snd_image_prod {s : set α} (hs : s.nonempty) (t : set β) : prod.snd '' s ×ˢ t = t :=
(snd_image_prod_subset _ _).antisymm $ λ y y_in, let ⟨x, x_in⟩ := hs in ⟨(x, y), ⟨x_in, y_in⟩, rfl⟩

lemma prod_diff_prod : s ×ˢ t \ s₁ ×ˢ t₁ = s ×ˢ (t \ t₁) ∪ (s \ s₁) ×ˢ t :=
by { ext x, by_cases h₁ : x.1 ∈ s₁; by_cases h₂ : x.2 ∈ t₁; simp * }

/-- A product set is included in a product set if and only factors are included, or a factor of the
first set is empty. -/
lemma prod_subset_prod_iff : s ×ˢ t ⊆ s₁ ×ˢ t₁ ↔ s ⊆ s₁ ∧ t ⊆ t₁ ∨ s = ∅ ∨ t = ∅ :=
begin
  cases (s ×ˢ t).eq_empty_or_nonempty with h h,
  { simp [h, prod_eq_empty_iff.1 h] },
  have st : s.nonempty ∧ t.nonempty, by rwa [prod_nonempty_iff] at h,
  refine ⟨λ H, or.inl ⟨_, _⟩, _⟩,
  { have := image_subset (prod.fst : α × β → α) H,
    rwa [fst_image_prod _ st.2, fst_image_prod _ (h.mono H).snd] at this },
  { have := image_subset (prod.snd : α × β → β) H,
    rwa [snd_image_prod st.1, snd_image_prod (h.mono H).fst] at this },
  { intro H,
    simp only [st.1.ne_empty, st.2.ne_empty, or_false] at H,
    exact prod_mono H.1 H.2 }
end

<<<<<<< HEAD
lemma prod_eq_prod_iff_of_nonempty (h : (s ×ˢ t : set _).nonempty) :
=======
lemma prod_eq_prod_iff_of_nonempty (h : (s ×ˢ t).nonempty) :
>>>>>>> 0a3e8d38
  s ×ˢ t = s₁ ×ˢ t₁ ↔ s = s₁ ∧ t = t₁ :=
begin
  split,
  { intro heq,
    have h₁ : (s₁ ×ˢ t₁ : set _).nonempty, { rwa [← heq] },
    rw [prod_nonempty_iff] at h h₁,
    rw [← fst_image_prod s h.2, ← fst_image_prod s₁ h₁.2, heq, eq_self_iff_true, true_and,
        ← snd_image_prod h.1 t, ← snd_image_prod h₁.1 t₁, heq] },
  { rintro ⟨rfl, rfl⟩, refl }
end

lemma prod_eq_prod_iff : s ×ˢ t = s₁ ×ˢ t₁ ↔ s = s₁ ∧ t = t₁ ∨ (s = ∅ ∨ t = ∅) ∧
  (s₁ = ∅ ∨ t₁ = ∅) :=
begin
  symmetry,
  cases eq_empty_or_nonempty (s ×ˢ t) with h h,
  { simp_rw [h, @eq_comm _ ∅, prod_eq_empty_iff, prod_eq_empty_iff.mp h, true_and,
      or_iff_right_iff_imp],
    rintro ⟨rfl, rfl⟩, exact prod_eq_empty_iff.mp h },
  rw [prod_eq_prod_iff_of_nonempty h],
  rw [← ne_empty_iff_nonempty, ne.def, prod_eq_empty_iff] at h,
  simp_rw [h, false_and, or_false],
end

@[simp] lemma prod_eq_iff_eq (ht : t.nonempty) : s ×ˢ t = s₁ ×ˢ t ↔ s = s₁ :=
begin
  simp_rw [prod_eq_prod_iff, ht.ne_empty, eq_self_iff_true, and_true, or_iff_left_iff_imp,
    or_false],
  rintro ⟨rfl, rfl⟩,
  refl,
end

@[simp] lemma image_prod (f : α → β → γ) : (λ x : α × β, f x.1 x.2) '' s ×ˢ t = image2 f s t :=
set.ext $ λ a,
⟨ by { rintro ⟨_, _, rfl⟩, exact ⟨_, _, (mem_prod.mp ‹_›).1, (mem_prod.mp ‹_›).2, rfl⟩ },
  by { rintro ⟨_, _, _, _, rfl⟩, exact ⟨(_, _), mem_prod.mpr ⟨‹_›, ‹_›⟩, rfl⟩ }⟩

@[simp] lemma image2_mk_eq_prod : image2 prod.mk s t = s ×ˢ t := ext $ by simp

section mono

variables [preorder α] {f : α → set β} {g : α → set γ}

theorem _root_.monotone.set_prod (hf : monotone f) (hg : monotone g) : monotone (λ x, f x ×ˢ g x) :=
λ a b h, prod_mono (hf h) (hg h)

theorem _root_.antitone.set_prod (hf : antitone f) (hg : antitone g) : antitone (λ x, f x ×ˢ g x) :=
λ a b h, prod_mono (hf h) (hg h)

theorem _root_.monotone_on.set_prod (hf : monotone_on f s) (hg : monotone_on g s) :
  monotone_on (λ x, f x ×ˢ g x) s :=
λ a ha b hb h, prod_mono (hf ha hb h) (hg ha hb h)

theorem _root_.antitone_on.set_prod (hf : antitone_on f s) (hg : antitone_on g s) :
  antitone_on (λ x, f x ×ˢ g x) s :=
λ a ha b hb h, prod_mono (hf ha hb h) (hg ha hb h)

end mono

end prod

/-! ### Diagonal

In this section we prove some lemmas about the diagonal set `{p | p.1 = p.2}` and the diagonal map
`λ x, (x, x)`.
-/

section diagonal
variables {α : Type*} {s t : set α}

/-- `diagonal α` is the set of `α × α` consisting of all pairs of the form `(a, a)`. -/
def diagonal (α : Type*) : set (α × α) := {p | p.1 = p.2}

lemma mem_diagonal (x : α) : (x, x) ∈ diagonal α := by simp [diagonal]

@[simp] lemma mem_diagonal_iff {x : α × α} : x ∈ diagonal α ↔ x.1 = x.2 := iff.rfl
<<<<<<< HEAD
=======

instance decidable_mem_diagonal [h : decidable_eq α] (x : α × α) : decidable (x ∈ diagonal α) :=
h x.1 x.2
>>>>>>> 0a3e8d38

lemma preimage_coe_coe_diagonal (s : set α) : (prod.map coe coe) ⁻¹' (diagonal α) = diagonal s :=
by { ext ⟨⟨x, hx⟩, ⟨y, hy⟩⟩, simp [set.diagonal] }

@[simp] lemma range_diag : range (λ x, (x, x)) = diagonal α :=
by { ext ⟨x, y⟩, simp [diagonal, eq_comm] }

@[simp] lemma prod_subset_compl_diagonal_iff_disjoint : s ×ˢ t ⊆ (diagonal α)ᶜ ↔ disjoint s t :=
<<<<<<< HEAD
subset_compl_comm.trans $ by simp_rw [diagonal_eq_range, range_subset_iff,
  disjoint_left, mem_compl_iff, prod_mk_mem_set_prod_eq, not_and]

=======
subset_compl_comm.trans $ by simp_rw [← range_diag, range_subset_iff,
  disjoint_left, mem_compl_iff, prod_mk_mem_set_prod_eq, not_and]

@[simp] lemma diag_preimage_prod (s t : set α) : (λ x, (x, x)) ⁻¹' (s ×ˢ t) = s ∩ t := rfl

lemma diag_preimage_prod_self (s : set α) : (λ x, (x, x)) ⁻¹' (s ×ˢ s) = s := inter_self s

>>>>>>> 0a3e8d38
end diagonal

/-! ### Cartesian set-indexed product of sets -/

section pi
variables {ι : Type*} {α β : ι → Type*} {s s₁ s₂ : set ι} {t t₁ t₂ : Π i, set (α i)} {i : ι}

/-- Given an index set `ι` and a family of sets `t : Π i, set (α i)`, `pi s t`
is the set of dependent functions `f : Πa, π a` such that `f a` belongs to `t a`
whenever `a ∈ s`. -/
def pi (s : set ι) (t : Π i, set (α i)) : set (Π i, α i) := {f | ∀ i ∈ s, f i ∈ t i}

@[simp] lemma mem_pi {f : Π i, α i} : f ∈ s.pi t ↔ ∀ i ∈ s, f i ∈ t i := iff.rfl

@[simp] lemma mem_univ_pi {f : Π i, α i} : f ∈ pi univ t ↔ ∀ i, f i ∈ t i := by simp

@[simp] lemma empty_pi (s : Π i, set (α i)) : pi ∅ s = univ := by { ext, simp [pi] }

@[simp] lemma pi_univ (s : set ι) : pi s (λ i, (univ : set (α i))) = univ :=
eq_univ_of_forall $ λ f i hi, mem_univ _

lemma pi_mono (h : ∀ i ∈ s, t₁ i ⊆ t₂ i) : pi s t₁ ⊆ pi s t₂ :=
λ x hx i hi, (h i hi $ hx i hi)

lemma pi_inter_distrib : s.pi (λ i, t i ∩ t₁ i) = s.pi t ∩ s.pi t₁ :=
ext $ λ x, by simp only [forall_and_distrib, mem_pi, mem_inter_eq]

lemma pi_congr (h : s₁ = s₂) (h' : ∀ i ∈ s₁, t₁ i = t₂ i) : s₁.pi t₁ = s₂.pi t₂ :=
h ▸ (ext $ λ x, forall₂_congr $ λ i hi, h' i hi ▸ iff.rfl)

lemma pi_eq_empty (hs : i ∈ s) (ht : t i = ∅) : s.pi t = ∅ :=
by { ext f, simp only [mem_empty_eq, not_forall, iff_false, mem_pi, not_imp],
     exact ⟨i, hs, by simp [ht]⟩ }

lemma univ_pi_eq_empty (ht : t i = ∅) : pi univ t = ∅ := pi_eq_empty (mem_univ i) ht

lemma pi_nonempty_iff : (s.pi t).nonempty ↔ ∀ i, ∃ x, i ∈ s → x ∈ t i :=
by simp [classical.skolem, set.nonempty]

lemma univ_pi_nonempty_iff : (pi univ t).nonempty ↔ ∀ i, (t i).nonempty :=
by simp [classical.skolem, set.nonempty]

lemma pi_eq_empty_iff : s.pi t = ∅ ↔ ∃ i, is_empty (α i) ∨ i ∈ s ∧ t i = ∅ :=
begin
  rw [← not_nonempty_iff_eq_empty, pi_nonempty_iff],
  push_neg,
  refine exists_congr (λ i, ⟨λ h, (is_empty_or_nonempty (α i)).imp_right _, _⟩),
  { rintro ⟨x⟩,
    exact ⟨(h x).1, by simp [eq_empty_iff_forall_not_mem, h]⟩ },
  { rintro (h | h) x,
    { exact h.elim' x },
    { simp [h] } }
end

lemma univ_pi_eq_empty_iff : pi univ t = ∅ ↔ ∃ i, t i = ∅ :=
by simp [← not_nonempty_iff_eq_empty, univ_pi_nonempty_iff]

@[simp] lemma univ_pi_empty [h : nonempty ι] : pi univ (λ i, ∅ : Π i, set (α i)) = ∅ :=
univ_pi_eq_empty_iff.2 $ h.elim $ λ x, ⟨x, rfl⟩

@[simp] lemma range_dcomp (f : Π i, α i → β i) :
  range (λ (g : Π i, α i), (λ i, f i (g i))) = pi univ (λ i, range (f i)) :=
begin
  apply subset.antisymm _ (λ x hx, _),
  { rintro _ ⟨x, rfl⟩ i -,
    exact ⟨x i, rfl⟩ },
  { choose y hy using hx,
    exact ⟨λ i, y i trivial, funext $ λ i, hy i trivial⟩ }
end

@[simp] lemma insert_pi (i : ι) (s : set ι) (t : Π i, set (α i)) :
  pi (insert i s) t = (eval i ⁻¹' t i) ∩ pi s t :=
by { ext, simp [pi, or_imp_distrib, forall_and_distrib] }

@[simp] lemma singleton_pi (i : ι) (t : Π i, set (α i)) : pi {i} t = (eval i ⁻¹' t i) :=
by { ext, simp [pi] }

lemma singleton_pi' (i : ι) (t : Π i, set (α i)) : pi {i} t = {x | x i ∈ t i} := singleton_pi i t

lemma univ_pi_singleton (f : Π i, α i) : pi univ (λ i, {f i}) = ({f} : set (Π i, α i)) :=
ext $ λ g, by simp [funext_iff]

lemma pi_if {p : ι → Prop} [h : decidable_pred p] (s : set ι) (t₁ t₂ : Π i, set (α i)) :
  pi s (λ i, if p i then t₁ i else t₂ i) = pi {i ∈ s | p i} t₁ ∩ pi {i ∈ s | ¬ p i} t₂ :=
begin
  ext f,
  refine ⟨λ h, _, _⟩,
  { split; { rintro i ⟨his, hpi⟩, simpa [*] using h i } },
  { rintro ⟨ht₁, ht₂⟩ i his,
    by_cases p i; simp * at * }
end

lemma union_pi : (s₁ ∪ s₂).pi t = s₁.pi t ∩ s₂.pi t :=
by simp [pi, or_imp_distrib, forall_and_distrib, set_of_and]

@[simp] lemma pi_inter_compl (s : set ι) : pi s t ∩ pi sᶜ t = pi univ t :=
by rw [← union_pi, union_compl_self]

lemma pi_update_of_not_mem [decidable_eq ι] (hi : i ∉ s) (f : Π j, α j) (a : α i)
  (t : Π j, α j → set (β j)) :
  s.pi (λ j, t j (update f i a j)) = s.pi (λ j, t j (f j)) :=
pi_congr rfl $ λ j hj, by { rw update_noteq, exact λ h, hi (h ▸ hj) }

lemma pi_update_of_mem [decidable_eq ι] (hi : i ∈ s) (f : Π j, α j) (a : α i)
  (t : Π j, α j → set (β j)) :
  s.pi (λ j, t j (update f i a j)) = {x | x i ∈ t i a} ∩ (s \ {i}).pi (λ j, t j (f j)) :=
calc s.pi (λ j, t j (update f i a j)) = ({i} ∪ s \ {i}).pi (λ j, t j (update f i a j)) :
  by rw [union_diff_self, union_eq_self_of_subset_left (singleton_subset_iff.2 hi)]
... = {x | x i ∈ t i a} ∩ (s \ {i}).pi (λ j, t j (f j)) :
  by { rw [union_pi, singleton_pi', update_same, pi_update_of_not_mem], simp }

lemma univ_pi_update [decidable_eq ι] {β : Π i, Type*} (i : ι) (f : Π j, α j) (a : α i)
  (t : Π j, α j → set (β j)) :
  pi univ (λ j, t j (update f i a j)) = {x | x i ∈ t i a} ∩ pi {i}ᶜ (λ j, t j (f j)) :=
by rw [compl_eq_univ_diff, ← pi_update_of_mem (mem_univ _)]

lemma univ_pi_update_univ [decidable_eq ι] (i : ι) (s : set (α i)) :
  pi univ (update (λ j : ι, (univ : set (α j))) i s) = eval i ⁻¹' s :=
by rw [univ_pi_update i (λ j, (univ : set (α j))) s (λ j t, t), pi_univ, inter_univ, preimage]

lemma eval_image_pi_subset (hs : i ∈ s) : eval i '' s.pi t ⊆ t i :=
image_subset_iff.2 $ λ f hf, hf i hs

lemma eval_image_univ_pi_subset : eval i '' pi univ t ⊆ t i :=
eval_image_pi_subset (mem_univ i)

lemma eval_image_pi (hs : i ∈ s) (ht : (s.pi t).nonempty) : eval i '' s.pi t = t i :=
begin
  refine (eval_image_pi_subset hs).antisymm _,
  classical,
  obtain ⟨f, hf⟩ := ht,
  refine λ y hy, ⟨update f i y, λ j hj, _, update_same _ _ _⟩,
  obtain rfl | hji := eq_or_ne j i; simp [*, hf _ hj]
end

@[simp] lemma eval_image_univ_pi (ht : (pi univ t).nonempty) :
  (λ f : Π i, α i, f i) '' pi univ t = t i :=
eval_image_pi (mem_univ i) ht

lemma eval_preimage [decidable_eq ι] {s : set (α i)} :
  eval i ⁻¹' s = pi univ (update (λ i, univ) i s) :=
by { ext x, simp [@forall_update_iff _ (λ i, set (α i)) _ _ _ _ (λ i' y, x i' ∈ y)] }

lemma eval_preimage' [decidable_eq ι] {s : set (α i)} :
  eval i ⁻¹' s = pi {i} (update (λ i, univ) i s) :=
by { ext, simp }

lemma update_preimage_pi [decidable_eq ι] {f : Π i, α i} (hi : i ∈ s)
  (hf : ∀ j ∈ s, j ≠ i → f j ∈ t j) :
  (update f i) ⁻¹' s.pi t = t i :=
begin
  ext x,
  refine ⟨λ h, _, λ hx j hj, _⟩,
  { convert h i hi,
    simp },
  { obtain rfl | h := eq_or_ne j i,
    { simpa },
    { rw update_noteq h,
      exact hf j hj h } }
end

lemma update_preimage_univ_pi [decidable_eq ι] {f : Π i, α i} (hf : ∀ j ≠ i, f j ∈ t j) :
  (update f i) ⁻¹' pi univ t = t i :=
update_preimage_pi (mem_univ i) (λ j _, hf j)

lemma subset_pi_eval_image (s : set ι) (u : set (Π i, α i)) : u ⊆ pi s (λ i, eval i '' u) :=
λ f hf i hi, ⟨f, hf, rfl⟩

lemma univ_pi_ite (s : set ι) [decidable_pred (∈ s)] (t : Π i, set (α i)) :
  pi univ (λ i, if i ∈ s then t i else univ) = s.pi t :=
by { ext, simp_rw [mem_univ_pi], refine forall_congr (λ i, _), split_ifs; simp [h] }

end pi
end set<|MERGE_RESOLUTION|>--- conflicted
+++ resolved
@@ -231,11 +231,7 @@
     exact prod_mono H.1 H.2 }
 end
 
-<<<<<<< HEAD
-lemma prod_eq_prod_iff_of_nonempty (h : (s ×ˢ t : set _).nonempty) :
-=======
 lemma prod_eq_prod_iff_of_nonempty (h : (s ×ˢ t).nonempty) :
->>>>>>> 0a3e8d38
   s ×ˢ t = s₁ ×ˢ t₁ ↔ s = s₁ ∧ t = t₁ :=
 begin
   split,
@@ -312,12 +308,9 @@
 lemma mem_diagonal (x : α) : (x, x) ∈ diagonal α := by simp [diagonal]
 
 @[simp] lemma mem_diagonal_iff {x : α × α} : x ∈ diagonal α ↔ x.1 = x.2 := iff.rfl
-<<<<<<< HEAD
-=======
 
 instance decidable_mem_diagonal [h : decidable_eq α] (x : α × α) : decidable (x ∈ diagonal α) :=
 h x.1 x.2
->>>>>>> 0a3e8d38
 
 lemma preimage_coe_coe_diagonal (s : set α) : (prod.map coe coe) ⁻¹' (diagonal α) = diagonal s :=
 by { ext ⟨⟨x, hx⟩, ⟨y, hy⟩⟩, simp [set.diagonal] }
@@ -326,11 +319,6 @@
 by { ext ⟨x, y⟩, simp [diagonal, eq_comm] }
 
 @[simp] lemma prod_subset_compl_diagonal_iff_disjoint : s ×ˢ t ⊆ (diagonal α)ᶜ ↔ disjoint s t :=
-<<<<<<< HEAD
-subset_compl_comm.trans $ by simp_rw [diagonal_eq_range, range_subset_iff,
-  disjoint_left, mem_compl_iff, prod_mk_mem_set_prod_eq, not_and]
-
-=======
 subset_compl_comm.trans $ by simp_rw [← range_diag, range_subset_iff,
   disjoint_left, mem_compl_iff, prod_mk_mem_set_prod_eq, not_and]
 
@@ -338,7 +326,6 @@
 
 lemma diag_preimage_prod_self (s : set α) : (λ x, (x, x)) ⁻¹' (s ×ˢ s) = s := inter_self s
 
->>>>>>> 0a3e8d38
 end diagonal
 
 /-! ### Cartesian set-indexed product of sets -/
