/-
Copyright (c) 2019 Johan Commelin. All rights reserved.
Released under Apache 2.0 license as described in the file LICENSE.
Authors: Johan Commelin, Floris van Doorn
-/
import algebra.module.basic
import data.set.finite
import group_theory.submonoid.basic

/-!
# Pointwise operations of sets

This file defines pointwise algebraic operations on sets.

## Main declarations

For sets `s` and `t` and scalar `a`:
* `s * t`: Multiplication, set of all `x * y` where `x ∈ s` and `y ∈ t`.
* `s + t`: Addition, set of all `x + y` where `x ∈ s` and `y ∈ t`.
* `s⁻¹`: Inversion, set of all `x⁻¹` where `x ∈ s`.
* `-s`: Negation, set of all `-x` where `x ∈ s`.
* `s / t`: Division, set of all `x / y` where `x ∈ s` and `y ∈ t`.
* `s - t`: Subtraction, set of all `x - y` where `x ∈ s` and `y ∈ t`.
* `s • t`: Scalar multiplication, set of all `x • y` where `x ∈ s` and `y ∈ t`.
* `s +ᵥ t`: Scalar addition, set of all `x +ᵥ y` where `x ∈ s` and `y ∈ t`.
* `s -ᵥ t`: Scalar subtraction, set of all `x -ᵥ y` where `x ∈ s` and `y ∈ t`.
* `a • s`: Scaling, set of all `a • x` where `x ∈ s`.
* `a +ᵥ s`: Translation, set of all `a +ᵥ x` where `x ∈ s`.

For `α` a semigroup/monoid, `set α` is a semigroup/monoid.
As an unfortunate side effect, this means that `n • s`, where `n : ℕ`, is ambiguous between
pointwise scaling and repeated pointwise addition; the former has `(2 : ℕ) • {1, 2} = {2, 4}`, while
the latter has `(2 : ℕ) • {1, 2} = {2, 3, 4}`. See note [pointwise nat action].

Appropriate definitions and results are also transported to the additive theory via `to_additive`.

## Implementation notes

* The following expressions are considered in simp-normal form in a group:
  `(λ h, h * g) ⁻¹' s`, `(λ h, g * h) ⁻¹' s`, `(λ h, h * g⁻¹) ⁻¹' s`, `(λ h, g⁻¹ * h) ⁻¹' s`,
  `s * t`, `s⁻¹`, `(1 : set _)` (and similarly for additive variants).
  Expressions equal to one of these will be simplified.
* We put all instances in the locale `pointwise`, so that these instances are not available by
  default. Note that we do not mark them as reducible (as argued by note [reducible non-instances])
  since we expect the locale to be open whenever the instances are actually used (and making the
  instances reducible changes the behavior of `simp`.

## Tags

set multiplication, set addition, pointwise addition, pointwise multiplication,
pointwise subtraction
-/

/--
Pointwise monoids (`set`, `finset`, `filter`) have derived pointwise actions of the form
`has_scalar α β → has_scalar α (set β)`. When `α` is `ℕ` or `ℤ`, this action conflicts with the
nat or int action coming from `set β` being a `monoid` or `div_inv_monoid`. For example,
`2 • {a, b}` can both be `{2 • a, 2 • b}` (pointwise action, pointwise repeated addition,
`set.has_scalar_set`) and `{a + a, a + b, b + a, b + b}` (nat or int action, repeated pointwise
addition, `set.has_nsmul`).

Because the pointwise action can easily be spelled out in such cases, we give higher priority to the
nat and int actions.
-/
library_note "pointwise nat action"

open function

variables {F α β γ : Type*}

namespace set

/-! ### `0`/`1` as sets -/

section one
variables [has_one α] {s : set α} {a : α}

/-- The set `1 : set α` is defined as `{1}` in locale `pointwise`. -/
@[to_additive "The set `0 : set α` is defined as `{0}` in locale `pointwise`."]
protected def has_one : has_one (set α) := ⟨{1}⟩

localized "attribute [instance] set.has_one set.has_zero" in pointwise

@[to_additive] lemma singleton_one : ({1} : set α) = 1 := rfl
@[simp, to_additive] lemma mem_one : a ∈ (1 : set α) ↔ a = 1 := iff.rfl
@[to_additive] lemma one_mem_one : (1 : α) ∈ (1 : set α) := eq.refl _
@[simp, to_additive] lemma one_subset : 1 ⊆ s ↔ (1 : α) ∈ s := singleton_subset_iff
@[to_additive] lemma one_nonempty : (1 : set α).nonempty := ⟨1, rfl⟩
@[simp, to_additive] lemma image_one {f : α → β} : f '' 1 = {f 1} := image_singleton
@[to_additive] lemma subset_one_iff_eq : s ⊆ 1 ↔ s = ∅ ∨ s = 1 := subset_singleton_iff_eq
@[to_additive] lemma nonempty.subset_one_iff (h : s.nonempty) : s ⊆ 1 ↔ s = 1 :=
h.subset_singleton_iff

/-- The singleton operation as a `one_hom`. -/
@[to_additive "The singleton operation as a `zero_hom`."]
def singleton_one_hom : one_hom α (set α) := ⟨singleton, singleton_one⟩

@[simp, to_additive] lemma coe_singleton_one_hom : (singleton_one_hom : α → set α) = singleton :=
rfl

end one

/-! ### Set negation/inversion -/

section inv

/-- The pointwise inversion of set `s⁻¹` is defined as `{x | x⁻¹ ∈ s}` in locale `pointwise`. It i
equal to `{x⁻¹ | x ∈ s}`, see `set.image_inv`. -/
@[to_additive "The pointwise negation of set `-s` is defined as `{x | -x ∈ s}` in locale
`pointwise`. It is equal to `{-x | x ∈ s}`, see `set.image_neg`."]
protected def has_inv [has_inv α] : has_inv (set α) := ⟨preimage has_inv.inv⟩

localized "attribute [instance] set.has_inv set.has_neg" in pointwise

section has_inv
variables {ι : Sort*} [has_inv α] {s t : set α} {a : α}

@[simp, to_additive] lemma mem_inv : a ∈ s⁻¹ ↔ a⁻¹ ∈ s := iff.rfl
@[simp, to_additive] lemma inv_preimage : has_inv.inv ⁻¹' s = s⁻¹ := rfl
@[simp, to_additive] lemma inv_empty : (∅ : set α)⁻¹ = ∅ := rfl
@[simp, to_additive] lemma inv_univ : (univ : set α)⁻¹ = univ := rfl
@[simp, to_additive] lemma inter_inv : (s ∩ t)⁻¹ = s⁻¹ ∩ t⁻¹ := preimage_inter
@[simp, to_additive] lemma union_inv : (s ∪ t)⁻¹ = s⁻¹ ∪ t⁻¹ := preimage_union
@[simp, to_additive] lemma Inter_inv (s : ι → set α) : (⋂ i, s i)⁻¹ = ⋂ i, (s i)⁻¹ := preimage_Inter
@[simp, to_additive] lemma Union_inv (s : ι → set α) : (⋃ i, s i)⁻¹ = ⋃ i, (s i)⁻¹ := preimage_Union
@[simp, to_additive] lemma compl_inv : (sᶜ)⁻¹ = (s⁻¹)ᶜ := preimage_compl

end has_inv

section has_involutive_inv
variables [has_involutive_inv α] {s t : set α} {a : α}

@[to_additive] lemma inv_mem_inv : a⁻¹ ∈ s⁻¹ ↔ a ∈ s := by simp only [mem_inv, inv_inv]

@[simp, to_additive] lemma nonempty_inv : s⁻¹.nonempty ↔ s.nonempty :=
inv_involutive.surjective.nonempty_preimage

@[to_additive] lemma nonempty.inv (h : s.nonempty) : s⁻¹.nonempty := nonempty_inv.2 h

@[to_additive] lemma finite.inv (hs : finite s) : finite s⁻¹ :=
hs.preimage $ inv_injective.inj_on _

@[simp, to_additive]
lemma image_inv : has_inv.inv '' s = s⁻¹ :=
congr_fun (image_eq_preimage_of_inverse inv_involutive.left_inverse inv_involutive.right_inverse) _

@[simp, to_additive]
instance : has_involutive_inv (set α) :=
{ inv := has_inv.inv,
  inv_inv := λ s, by { simp only [← inv_preimage, preimage_preimage, inv_inv, preimage_id'] } }

@[simp, to_additive]
lemma inv_subset_inv : s⁻¹ ⊆ t⁻¹ ↔ s ⊆ t :=
(equiv.inv α).surjective.preimage_subset_preimage_iff

@[to_additive] lemma inv_subset : s⁻¹ ⊆ t ↔ s ⊆ t⁻¹ := by { rw [← inv_subset_inv, inv_inv] }

@[simp, to_additive] lemma inv_singleton (a : α) : ({a} : set α)⁻¹ = {a⁻¹} :=
by rw [←image_inv, image_singleton]

@[to_additive] lemma inv_range {ι : Sort*} {f : ι → α} : (range f)⁻¹ = range (λ i, (f i)⁻¹) :=
by { rw ←image_inv, exact (range_comp _ _).symm }

open mul_opposite

@[to_additive]
lemma image_op_inv : op '' s⁻¹ = (op '' s)⁻¹ := by simp_rw [←image_inv, image_comm op_inv]

end has_involutive_inv
end inv

open_locale pointwise

/-! ### Set addition/multiplication -/

section has_mul
variables {ι : Sort*} {κ : ι → Sort*} [has_mul α] {s s₁ s₂ t t₁ t₂ u : set α} {a b : α}

/-- The pointwise multiplication of sets `s * t` and `t` is defined as `{x * y | x ∈ s, y ∈ t}` in
locale `pointwise`. -/
@[to_additive "The pointwise addition of sets `s + t` is defined as `{x + y | x ∈ s, y ∈ t}` in
locale `pointwise`."]
protected def has_mul : has_mul (set α) := ⟨image2 (*)⟩

localized "attribute [instance] set.has_mul set.has_add" in pointwise

@[simp, to_additive]
lemma image2_mul : image2 has_mul.mul s t = s * t := rfl

@[to_additive]
lemma mem_mul : a ∈ s * t ↔ ∃ x y, x ∈ s ∧ y ∈ t ∧ x * y = a := iff.rfl

@[to_additive] lemma mul_mem_mul : a ∈ s → b ∈ t → a * b ∈ s * t := mem_image2_of_mem

@[to_additive add_image_prod]
lemma image_mul_prod : (λ x : α × α, x.fst * x.snd) '' s ×ˢ t = s * t := image_prod _

@[simp, to_additive] lemma empty_mul : ∅ * s = ∅ := image2_empty_left
@[simp, to_additive] lemma mul_empty : s * ∅ = ∅ := image2_empty_right
@[simp, to_additive] lemma mul_eq_empty : s * t = ∅ ↔ s = ∅ ∨ t = ∅ := image2_eq_empty_iff
@[simp, to_additive] lemma mul_nonempty : (s * t).nonempty ↔ s.nonempty ∧ t.nonempty :=
image2_nonempty_iff
@[to_additive] lemma nonempty.mul : s.nonempty → t.nonempty → (s * t).nonempty := nonempty.image2
@[to_additive] lemma nonempty.of_mul_left : (s * t).nonempty → s.nonempty := nonempty.of_image2_left
@[to_additive] lemma nonempty.of_mul_right : (s * t).nonempty → t.nonempty :=
nonempty.of_image2_right
@[simp, to_additive] lemma mul_singleton : s * {b} = (* b) '' s := image2_singleton_right
@[simp, to_additive] lemma singleton_mul : {a} * t = ((*) a) '' t := image2_singleton_left
@[simp, to_additive] lemma singleton_mul_singleton : ({a} : set α) * {b} = {a * b} :=
image2_singleton

@[to_additive, mono] lemma mul_subset_mul : s₁ ⊆ t₁ → s₂ ⊆ t₂ → s₁ * s₂ ⊆ t₁ * t₂ := image2_subset
@[to_additive] lemma mul_subset_mul_left : t₁ ⊆ t₂ → s * t₁ ⊆ s * t₂ := image2_subset_left
@[to_additive] lemma mul_subset_mul_right : s₁ ⊆ s₂ → s₁ * t ⊆ s₂ * t := image2_subset_right
@[to_additive] lemma mul_subset_iff : s * t ⊆ u ↔ ∀ (x ∈ s) (y ∈ t), x * y ∈ u := image2_subset_iff

attribute [mono] add_subset_add

@[to_additive] lemma union_mul : (s₁ ∪ s₂) * t = s₁ * t ∪ s₂ * t := image2_union_left
@[to_additive] lemma mul_union : s * (t₁ ∪ t₂) = s * t₁ ∪ s * t₂ := image2_union_right
@[to_additive] lemma inter_mul_subset : (s₁ ∩ s₂) * t ⊆ s₁ * t ∩ (s₂ * t) :=
image2_inter_subset_left
@[to_additive] lemma mul_inter_subset : s * (t₁ ∩ t₂) ⊆ s * t₁ ∩ (s * t₂) :=
image2_inter_subset_right

@[to_additive] lemma Union_mul_left_image : (⋃ a ∈ s, ((*) a) '' t) = s * t := Union_image_left _
@[to_additive] lemma Union_mul_right_image : (⋃ a ∈ t, (* a) '' s) = s * t := Union_image_right _

@[to_additive] lemma Union_mul (s : ι → set α) (t : set α) : (⋃ i, s i) * t = ⋃ i, s i * t :=
image2_Union_left _ _ _
@[to_additive] lemma mul_Union (s : set α) (t : ι → set α) : s * (⋃ i, t i) = ⋃ i, s * t i :=
image2_Union_right _ _ _

@[to_additive]
lemma Union₂_mul (s : Π i, κ i → set α) (t : set α) : (⋃ i j, s i j) * t = ⋃ i j, s i j * t :=
image2_Union₂_left _ _ _

@[to_additive]
lemma mul_Union₂ (s : set α) (t : Π i, κ i → set α) : s * (⋃ i j, t i j) = ⋃ i j, s * t i j :=
image2_Union₂_right _ _ _

@[to_additive]
lemma Inter_mul_subset (s : ι → set α) (t : set α) : (⋂ i, s i) * t ⊆ ⋂ i, s i * t :=
image2_Inter_subset_left _ _ _

@[to_additive]
lemma mul_Inter_subset (s : set α) (t : ι → set α) : s * (⋂ i, t i) ⊆ ⋂ i, s * t i :=
image2_Inter_subset_right _ _ _

@[to_additive]
lemma Inter₂_mul_subset (s : Π i, κ i → set α) (t : set α) :
  (⋂ i j, s i j) * t ⊆ ⋂ i j, s i j * t :=
image2_Inter₂_subset_left _ _ _

@[to_additive]
lemma mul_Inter₂_subset (s : set α) (t : Π i, κ i → set α) :
  s * (⋂ i j, t i j) ⊆ ⋂ i j, s * t i j :=
image2_Inter₂_subset_right _ _ _

@[to_additive] lemma finite.mul : finite s → finite t → finite (s * t) := finite.image2 _

/-- Multiplication preserves finiteness. -/
@[to_additive "Addition preserves finiteness."]
def fintype_mul [decidable_eq α] (s t : set α) [fintype s] [fintype t] : fintype (s * t : set α) :=
set.fintype_image2 _ _ _

/-- The singleton operation as a `mul_hom`. -/
@[to_additive "The singleton operation as an `add_hom`."]
def singleton_mul_hom : α →ₙ* set α := ⟨singleton, λ a b, singleton_mul_singleton.symm⟩

@[simp, to_additive] lemma coe_singleton_mul_hom : (singleton_mul_hom : α → set α) = singleton :=
rfl
@[simp, to_additive] lemma singleton_mul_hom_apply (a : α) : singleton_mul_hom a = {a} := rfl

open mul_opposite

@[simp, to_additive]
lemma image_op_mul : op '' (s * t) = op '' t * op '' s := image_image2_antidistrib op_mul

end has_mul

/-! ### Set subtraction/division -/

section has_div
variables {ι : Sort*} {κ : ι → Sort*} [has_div α] {s s₁ s₂ t t₁ t₂ u : set α} {a b : α}

/-- The pointwise division of sets `s / t` is defined as `{x / y | x ∈ s, y ∈ t}` in locale
`pointwise`. -/
@[to_additive "The pointwise subtraction of sets `s - t` is defined as `{x - y | x ∈ s, y ∈ t}` in
locale `pointwise`."]
protected def has_div : has_div (set α) := ⟨image2 (/)⟩

localized "attribute [instance] set.has_div set.has_sub" in pointwise

@[simp, to_additive]
lemma image2_div : image2 has_div.div s t = s / t := rfl

@[to_additive]
lemma mem_div : a ∈ s / t ↔ ∃ x y, x ∈ s ∧ y ∈ t ∧ x / y = a := iff.rfl

@[to_additive] lemma div_mem_div : a ∈ s → b ∈ t → a / b ∈ s / t := mem_image2_of_mem

@[to_additive add_image_prod]
lemma image_div_prod : (λ x : α × α, x.fst / x.snd) '' s ×ˢ t = s / t := image_prod _

@[simp, to_additive] lemma empty_div : ∅ / s = ∅ := image2_empty_left
@[simp, to_additive] lemma div_empty : s / ∅ = ∅ := image2_empty_right
@[simp, to_additive] lemma div_eq_empty : s / t = ∅ ↔ s = ∅ ∨ t = ∅ := image2_eq_empty_iff
@[simp, to_additive] lemma div_nonempty : (s / t).nonempty ↔ s.nonempty ∧ t.nonempty :=
image2_nonempty_iff
@[to_additive] lemma nonempty.div : s.nonempty → t.nonempty → (s / t).nonempty := nonempty.image2
@[to_additive] lemma nonempty.of_div_left : (s / t).nonempty → s.nonempty := nonempty.of_image2_left
@[to_additive] lemma nonempty.of_div_right : (s / t).nonempty → t.nonempty :=
nonempty.of_image2_right
@[simp, to_additive] lemma div_singleton : s / {b} = (/ b) '' s := image2_singleton_right
@[simp, to_additive] lemma singleton_div : {a} / t = ((/) a) '' t := image2_singleton_left
@[simp, to_additive] lemma singleton_div_singleton : ({a} : set α) / {b} = {a / b} :=
image2_singleton

@[to_additive, mono] lemma div_subset_div : s₁ ⊆ t₁ → s₂ ⊆ t₂ → s₁ / s₂ ⊆ t₁ / t₂ := image2_subset
@[to_additive] lemma div_subset_div_left : t₁ ⊆ t₂ → s / t₁ ⊆ s / t₂ := image2_subset_left
@[to_additive] lemma div_subset_div_right : s₁ ⊆ s₂ → s₁ / t ⊆ s₂ / t := image2_subset_right
@[to_additive] lemma div_subset_iff : s / t ⊆ u ↔ ∀ (x ∈ s) (y ∈ t), x / y ∈ u := image2_subset_iff

attribute [mono] sub_subset_sub

@[to_additive] lemma union_div : (s₁ ∪ s₂) / t = s₁ / t ∪ s₂ / t := image2_union_left
@[to_additive] lemma div_union : s / (t₁ ∪ t₂) = s / t₁ ∪ s / t₂ := image2_union_right
@[to_additive] lemma inter_div_subset : (s₁ ∩ s₂) / t ⊆ s₁ / t ∩ (s₂ / t) :=
image2_inter_subset_left
@[to_additive] lemma div_inter_subset : s / (t₁ ∩ t₂) ⊆ s / t₁ ∩ (s / t₂) :=
image2_inter_subset_right

@[to_additive] lemma Union_div_left_image : (⋃ a ∈ s, ((/) a) '' t) = s / t := Union_image_left _
@[to_additive] lemma Union_div_right_image : (⋃ a ∈ t, (/ a) '' s) = s / t := Union_image_right _

@[to_additive] lemma Union_div (s : ι → set α) (t : set α) : (⋃ i, s i) / t = ⋃ i, s i / t :=
image2_Union_left _ _ _
@[to_additive] lemma div_Union (s : set α) (t : ι → set α) : s / (⋃ i, t i) = ⋃ i, s / t i :=
image2_Union_right _ _ _

@[to_additive]
lemma Union₂_div (s : Π i, κ i → set α) (t : set α) : (⋃ i j, s i j) / t = ⋃ i j, s i j / t :=
image2_Union₂_left _ _ _

@[to_additive]
lemma div_Union₂ (s : set α) (t : Π i, κ i → set α) : s / (⋃ i j, t i j) = ⋃ i j, s / t i j :=
image2_Union₂_right _ _ _

@[to_additive]
lemma Inter_div_subset (s : ι → set α) (t : set α) : (⋂ i, s i) / t ⊆ ⋂ i, s i / t :=
image2_Inter_subset_left _ _ _

@[to_additive]
lemma div_Inter_subset (s : set α) (t : ι → set α) : s / (⋂ i, t i) ⊆ ⋂ i, s / t i :=
image2_Inter_subset_right _ _ _

@[to_additive]
lemma Inter₂_div_subset (s : Π i, κ i → set α) (t : set α) :
  (⋂ i j, s i j) / t ⊆ ⋂ i j, s i j / t :=
image2_Inter₂_subset_left _ _ _

@[to_additive]
lemma div_Inter₂_subset (s : set α) (t : Π i, κ i → set α) :
  s / (⋂ i j, t i j) ⊆ ⋂ i j, s / t i j :=
image2_Inter₂_subset_right _ _ _

end has_div

open_locale pointwise

/-- Repeated pointwise addition (not the same as pointwise repeated addition!) of a `finset`. See
note [pointwise nat action].-/
protected def has_nsmul [has_zero α] [has_add α] : has_scalar ℕ (set α) := ⟨nsmul_rec⟩

/-- Repeated pointwise multiplication (not the same as pointwise repeated multiplication!) of a
`set`. See note [pointwise nat action]. -/
@[to_additive]
protected def has_npow [has_one α] [has_mul α] : has_pow (set α) ℕ := ⟨λ s n, npow_rec n s⟩

/-- Repeated pointwise addition/subtraction (not the same as pointwise repeated
addition/subtraction!) of a `set`. See note [pointwise nat action]. -/
protected def has_zsmul [has_zero α] [has_add α] [has_neg α] : has_scalar ℤ (set α) := ⟨zsmul_rec⟩

/-- Repeated pointwise multiplication/division (not the same as pointwise repeated
multiplication/division!) of a `set`. See note [pointwise nat action]. -/
@[to_additive] protected def has_zpow [has_one α] [has_mul α] [has_inv α] : has_pow (set α) ℤ :=
⟨λ s n, zpow_rec n s⟩

localized "attribute [instance] set.has_nsmul set.has_npow set.has_zsmul set.has_zpow" in pointwise

/-- `set α` is a `semigroup` under pointwise operations if `α` is. -/
@[to_additive "`set α` is an `add_semigroup` under pointwise operations if `α` is."]
protected def semigroup [semigroup α] : semigroup (set α) :=
{ mul_assoc := λ _ _ _, image2_assoc mul_assoc,
  ..set.has_mul }

/-- `set α` is a `comm_semigroup` under pointwise operations if `α` is. -/
@[to_additive "`set α` is an `add_comm_semigroup` under pointwise operations if `α` is."]
protected def comm_semigroup [comm_semigroup α] : comm_semigroup (set α) :=
{ mul_comm := λ s t, image2_comm mul_comm
  ..set.semigroup }

section mul_one_class
variables [mul_one_class α]

/-- `set α` is a `mul_one_class` under pointwise operations if `α` is. -/
@[to_additive "`set α` is an `add_zero_class` under pointwise operations if `α` is."]
protected def mul_one_class : mul_one_class (set α) :=
{ mul_one := λ s, by { simp only [← singleton_one, mul_singleton, mul_one, image_id'] },
  one_mul := λ s, by { simp only [← singleton_one, singleton_mul, one_mul, image_id'] },
  ..set.has_one, ..set.has_mul }

localized "attribute [instance] set.mul_one_class set.add_zero_class set.semigroup set.add_semigroup
  set.comm_semigroup set.add_comm_semigroup" in pointwise

@[to_additive] lemma subset_mul_left (s : set α) {t : set α} (ht : (1 : α) ∈ t) : s ⊆ s * t :=
λ x hx, ⟨x, 1, hx, ht, mul_one _⟩

@[to_additive] lemma subset_mul_right {s : set α} (t : set α) (hs : (1 : α) ∈ s) : t ⊆ s * t :=
λ x hx, ⟨1, x, hs, hx, one_mul _⟩

/-- The singleton operation as a `monoid_hom`. -/
@[to_additive "The singleton operation as an `add_monoid_hom`."]
def singleton_monoid_hom : α →* set α := { ..singleton_mul_hom, ..singleton_one_hom }

@[simp, to_additive] lemma coe_singleton_monoid_hom :
  (singleton_monoid_hom : α → set α) = singleton := rfl
@[simp, to_additive] lemma singleton_monoid_hom_apply (a : α) : singleton_monoid_hom a = {a} := rfl

end mul_one_class

section monoid
variables [monoid α] {s t : set α} {a : α} {m n : ℕ}

/-- `set α` is a `monoid` under pointwise operations if `α` is. -/
@[to_additive "`set α` is an `add_monoid` under pointwise operations if `α` is."]
protected def monoid : monoid (set α) := { ..set.semigroup, ..set.mul_one_class, ..set.has_npow }

localized "attribute [instance] set.monoid set.add_monoid" in pointwise

<<<<<<< HEAD
-- can be generalized to `[fintype s] [fintype t]`
=======
>>>>>>> 2ce8482e
@[to_additive]
instance decidable_mem_mul [fintype α] [decidable_eq α] [decidable_pred (∈ s)]
  [decidable_pred (∈ t)] :
  decidable_pred (∈ s * t) :=
λ _, decidable_of_iff _ mem_mul.symm

@[to_additive]
instance decidable_mem_pow [fintype α] [decidable_eq α] [decidable_pred (∈ s)] (n : ℕ) :
  decidable_pred (∈ (s ^ n)) :=
begin
  induction n with n ih,
  { simp_rw [pow_zero, mem_one], apply_instance },
  { letI := ih, rw pow_succ, apply_instance }
end

@[to_additive] lemma pow_mem_pow (ha : a ∈ s) : ∀ n : ℕ, a ^ n ∈ s ^ n
| 0 := by { rw pow_zero, exact one_mem_one }
| (n + 1) := by { rw pow_succ, exact mul_mem_mul ha (pow_mem_pow _) }

@[to_additive] lemma pow_subset_pow (hst : s ⊆ t) : ∀ n : ℕ, s ^ n ⊆ t ^ n
| 0 := by { rw pow_zero, exact subset.rfl }
| (n + 1) := by { rw pow_succ, exact mul_subset_mul hst (pow_subset_pow _) }

<<<<<<< HEAD
@[simp, to_additive] lemma empty_pow {n : ℕ} (hn : n ≠ 0) : (∅ : set α) ^ n = ∅ :=
by rw [← tsub_add_cancel_of_le (nat.succ_le_of_lt $ nat.pos_of_ne_zero hn), pow_succ, empty_mul]

@[simp, to_additive] lemma univ_mul_univ : (univ : set α) * univ = univ :=
=======
@[to_additive] lemma pow_subset_pow_of_one_mem (hs : (1 : α) ∈ s) : m ≤ n → s ^ m ⊆ s ^ n :=
>>>>>>> 2ce8482e
begin
  refine nat.le_induction _ (λ n h ih, _) _,
  { exact subset.rfl },
  { rw pow_succ,
    exact ih.trans (subset_mul_right _ hs) }
end

<<<<<<< HEAD
=======
@[simp, to_additive] lemma empty_pow {n : ℕ} (hn : n ≠ 0) : (∅ : set α) ^ n = ∅ :=
by rw [← tsub_add_cancel_of_le (nat.succ_le_of_lt $ nat.pos_of_ne_zero hn), pow_succ, empty_mul]

@[to_additive] lemma mul_univ_of_one_mem (hs : (1 : α) ∈ s) : s * univ = univ :=
eq_univ_iff_forall.2 $ λ a, mem_mul.2 ⟨_, _, hs, mem_univ _, one_mul _⟩

@[to_additive] lemma univ_mul_of_one_mem (ht : (1 : α) ∈ t) : univ * t = univ :=
eq_univ_iff_forall.2 $ λ a, mem_mul.2 ⟨_, _, mem_univ _, ht, mul_one _⟩

@[simp, to_additive] lemma univ_mul_univ : (univ : set α) * univ = univ :=
mul_univ_of_one_mem $ mem_univ _

>>>>>>> 2ce8482e
--TODO: `to_additive` trips up on the `1 : ℕ` used in the pattern-matching.
@[simp] lemma nsmul_univ {α : Type*} [add_monoid α] : ∀ {n : ℕ}, n ≠ 0 → n • (univ : set α) = univ
| 0 := λ h, (h rfl).elim
| 1 := λ _, one_nsmul _
| (n + 2) := λ _, by { rw [succ_nsmul, nsmul_univ n.succ_ne_zero, univ_add_univ] }

@[simp, to_additive nsmul_univ] lemma univ_pow : ∀ {n : ℕ}, n ≠ 0 → (univ : set α) ^ n = univ
| 0 := λ h, (h rfl).elim
| 1 := λ _, pow_one _
| (n + 2) := λ _, by { rw [pow_succ, univ_pow n.succ_ne_zero, univ_mul_univ] }

@[to_additive] protected lemma _root_.is_unit.set : is_unit a → is_unit ({a} : set α) :=
is_unit.map (singleton_monoid_hom : α →* set α)

end monoid

/-- `set α` is a `comm_monoid` under pointwise operations if `α` is. -/
@[to_additive "`set α` is an `add_comm_monoid` under pointwise operations if `α` is."]
protected def comm_monoid [comm_monoid α] : comm_monoid (set α) :=
{ ..set.monoid, ..set.comm_semigroup }

localized "attribute [instance] set.comm_monoid set.add_comm_monoid" in pointwise

open_locale pointwise

section division_monoid
variables [division_monoid α] {s t : set α}

@[to_additive] protected lemma mul_eq_one_iff : s * t = 1 ↔ ∃ a b, s = {a} ∧ t = {b} ∧ a * b = 1 :=
begin
  refine ⟨λ h, _, _⟩,
  { have hst : (s * t).nonempty := h.symm.subst one_nonempty,
    obtain ⟨a, ha⟩ := hst.of_image2_left,
    obtain ⟨b, hb⟩ := hst.of_image2_right,
    have H : ∀ {a b}, a ∈ s → b ∈ t → a * b = (1 : α) :=
      λ a b ha hb, (h.subset $ mem_image2_of_mem ha hb),
    refine ⟨a, b, _, _, H ha hb⟩; refine eq_singleton_iff_unique_mem.2 ⟨‹_›, λ x hx, _⟩,
    { exact (eq_inv_of_mul_eq_one_left $ H hx hb).trans (inv_eq_of_mul_eq_one_left $ H ha hb) },
    { exact (eq_inv_of_mul_eq_one_right $ H ha hx).trans (inv_eq_of_mul_eq_one_right $ H ha hb) } },
  { rintro ⟨b, c, rfl, rfl, h⟩,
    rw [singleton_mul_singleton, h, singleton_one] }
end

/-- `set α` is a division monoid under pointwise operations if `α` is. -/
@[to_additive subtraction_monoid "`set α` is a subtraction monoid under pointwise operations if `α`
is."]
protected def division_monoid : division_monoid (set α) :=
{ mul_inv_rev := λ s t, by { simp_rw ←image_inv, exact image_image2_antidistrib mul_inv_rev },
  inv_eq_of_mul := λ s t h, begin
    obtain ⟨a, b, rfl, rfl, hab⟩ := set.mul_eq_one_iff.1 h,
    rw [inv_singleton, inv_eq_of_mul_eq_one_right hab],
  end,
  div_eq_mul_inv := λ s t,
    by { rw [←image_id (s / t), ←image_inv], exact image_image2_distrib_right div_eq_mul_inv },
  ..set.monoid, ..set.has_involutive_inv, ..set.has_div, ..set.has_zpow }

@[simp, to_additive] lemma is_unit_iff : is_unit s ↔ ∃ a, s = {a} ∧ is_unit a :=
begin
  split,
  { rintro ⟨u, rfl⟩,
    obtain ⟨a, b, ha, hb, h⟩ := set.mul_eq_one_iff.1 u.mul_inv,
    refine ⟨a, ha, ⟨a, b, h, singleton_injective _⟩, rfl⟩,
    rw [←singleton_mul_singleton, ←ha, ←hb],
    exact u.inv_mul },
  { rintro ⟨a, rfl, ha⟩,
    exact ha.set }
end

end division_monoid

/-- `set α` is a commutative division monoid under pointwise operations if `α` is. -/
@[to_additive subtraction_comm_monoid "`set α` is a commutative subtraction monoid under pointwise
operations if `α` is."]
protected def division_comm_monoid [division_comm_monoid α] : division_comm_monoid (set α) :=
{ ..set.division_monoid, ..set.comm_semigroup }

/-- `set α` has distributive negation if `α` has. -/
protected def has_distrib_neg [has_mul α] [has_distrib_neg α] : has_distrib_neg (set α) :=
{ neg_mul := λ _ _, by { simp_rw ←image_neg, exact image2_image_left_comm neg_mul },
  mul_neg := λ _ _, by { simp_rw ←image_neg, exact image_image2_right_comm mul_neg },
  ..set.has_involutive_neg }

localized "attribute [instance] set.division_monoid set.subtraction_monoid set.division_comm_monoid
  set.subtraction_comm_monoid set.has_distrib_neg" in pointwise

section distrib
variables [distrib α] (s t u : set α)

/-!
Note that `set α` is not a `distrib` because `s * t + s * u` has cross terms that `s * (t + u)`
lacks.
-/

lemma mul_add_subset : s * (t + u) ⊆ s * t + s * u := image2_distrib_subset_left mul_add
lemma add_mul_subset : (s + t) * u ⊆ s * u + t * u := image2_distrib_subset_right add_mul

end distrib

section mul_zero_class
variables [mul_zero_class α] {s t : set α}

/-! Note that `set` is not a `mul_zero_class` because `0 * ∅ ≠ 0`. -/

lemma mul_zero_subset (s : set α) : s * 0 ⊆ 0 := by simp [subset_def, mem_mul]
lemma zero_mul_subset (s : set α) : 0 * s ⊆ 0 := by simp [subset_def, mem_mul]

lemma nonempty.mul_zero (hs : s.nonempty) : s * 0 = 0 :=
s.mul_zero_subset.antisymm $ by simpa [mem_mul] using hs

lemma nonempty.zero_mul (hs : s.nonempty) : 0 * s = 0 :=
s.zero_mul_subset.antisymm $ by simpa [mem_mul] using hs

end mul_zero_class

section group
variables [group α] {s t : set α} {a b : α}

/-! Note that `set` is not a `group` because `s / s ≠ 1` in general. -/

@[simp, to_additive] lemma one_mem_div_iff : (1 : α) ∈ s / t ↔ ¬ disjoint s t :=
by simp [not_disjoint_iff_nonempty_inter, mem_div, div_eq_one, set.nonempty]

@[to_additive] lemma not_one_mem_div_iff : (1 : α) ∉ s / t ↔ disjoint s t :=
one_mem_div_iff.not_left

@[to_additive] lemma nonempty.one_mem_div (h : s.nonempty) : (1 : α) ∈ s / s :=
let ⟨a, ha⟩ := h in mem_div.2 ⟨a, a, ha, ha, div_self' _⟩

@[to_additive] lemma is_unit_singleton (a : α) : is_unit ({a} : set α) := (group.is_unit a).set

@[simp, to_additive] lemma is_unit_iff_singleton : is_unit s ↔ ∃ a, s = {a} :=
by simp only [is_unit_iff, group.is_unit, and_true]

@[simp, to_additive] lemma image_mul_left : ((*) a) '' t = ((*) a⁻¹) ⁻¹' t :=
by { rw image_eq_preimage_of_inverse; intro c; simp }

@[simp, to_additive] lemma image_mul_right : (* b) '' t = (* b⁻¹) ⁻¹' t :=
by { rw image_eq_preimage_of_inverse; intro c; simp }

@[to_additive] lemma image_mul_left' : (λ b, a⁻¹ * b) '' t = (λ b, a * b) ⁻¹' t := by simp
@[to_additive] lemma image_mul_right' : (* b⁻¹) '' t = (* b) ⁻¹' t := by simp

@[simp, to_additive] lemma preimage_mul_left_singleton : ((*) a) ⁻¹' {b} = {a⁻¹ * b} :=
by rw [← image_mul_left', image_singleton]

@[simp, to_additive] lemma preimage_mul_right_singleton : (* a) ⁻¹' {b} = {b * a⁻¹} :=
by rw [← image_mul_right', image_singleton]

@[simp, to_additive] lemma preimage_mul_left_one : ((*) a) ⁻¹' 1 = {a⁻¹} :=
by rw [← image_mul_left', image_one, mul_one]

@[simp, to_additive] lemma preimage_mul_right_one : (* b) ⁻¹' 1 = {b⁻¹} :=
by rw [← image_mul_right', image_one, one_mul]

@[to_additive] lemma preimage_mul_left_one' : (λ b, a⁻¹ * b) ⁻¹' 1 = {a} := by simp
@[to_additive] lemma preimage_mul_right_one' : (* b⁻¹) ⁻¹' 1 = {b} := by simp

@[simp, to_additive] lemma mul_univ (hs : s.nonempty) : s * (univ : set α) = univ :=
let ⟨a, ha⟩ := hs in eq_univ_of_forall $ λ b, ⟨a, a⁻¹ * b, ha, trivial, mul_inv_cancel_left _ _⟩

@[simp, to_additive] lemma univ_mul (ht : t.nonempty) : (univ : set α) * t = univ :=
let ⟨a, ha⟩ := ht in eq_univ_of_forall $ λ b, ⟨b * a⁻¹, a, trivial, ha, inv_mul_cancel_right _ _⟩

end group

section group_with_zero
variables [group_with_zero α] {s t : set α}

lemma div_zero_subset (s : set α) : s / 0 ⊆ 0 := by simp [subset_def, mem_div]
lemma zero_div_subset (s : set α) : 0 / s ⊆ 0 := by simp [subset_def, mem_div]

lemma nonempty.div_zero (hs : s.nonempty) : s / 0 = 0 :=
s.div_zero_subset.antisymm $ by simpa [mem_div] using hs

lemma nonempty.zero_div (hs : s.nonempty) : 0 / s = 0 :=
s.zero_div_subset.antisymm $ by simpa [mem_div] using hs

end group_with_zero

section has_mul
variables [has_mul α] [has_mul β] [mul_hom_class F α β] (m : F) {s t : set α}
include α β

@[to_additive] lemma image_mul : m '' (s * t) = m '' s * m '' t := image_image2_distrib $ map_mul m

@[to_additive]
lemma preimage_mul_preimage_subset {s t : set β} : m ⁻¹' s * m ⁻¹' t ⊆ m ⁻¹' (s * t) :=
by { rintro _ ⟨_, _, _, _, rfl⟩, exact ⟨_, _, ‹_›, ‹_›, (map_mul m _ _).symm ⟩ }

end has_mul

section group
variables [group α] [division_monoid β] [monoid_hom_class F α β] (m : F) {s t : set α}
include α β

@[to_additive] lemma image_div : m '' (s / t) = m '' s / m '' t := image_image2_distrib $ map_div m

@[to_additive]
lemma preimage_div_preimage_subset {s t : set β} : m ⁻¹' s / m ⁻¹' t ⊆ m ⁻¹' (s / t) :=
by { rintro _ ⟨_, _, _, _, rfl⟩, exact ⟨_, _, ‹_›, ‹_›, (map_div m _ _).symm ⟩ }

end group

@[to_additive]
lemma bdd_above_mul [ordered_comm_monoid α] {A B : set α} :
  bdd_above A → bdd_above B → bdd_above (A * B) :=
begin
  rintro ⟨bA, hbA⟩ ⟨bB, hbB⟩,
  use bA * bB,
  rintro x ⟨xa, xb, hxa, hxb, rfl⟩,
  exact mul_le_mul' (hbA hxa) (hbB hxb),
end

open_locale pointwise

section big_operators
open_locale big_operators

variables {ι : Type*} [comm_monoid α]

/-- The n-ary version of `set.mem_mul`. -/
@[to_additive /-" The n-ary version of `set.mem_add`. "-/]
lemma mem_finset_prod (t : finset ι) (f : ι → set α) (a : α) :
  a ∈ ∏ i in t, f i ↔ ∃ (g : ι → α) (hg : ∀ {i}, i ∈ t → g i ∈ f i), ∏ i in t, g i = a :=
begin
  classical,
  induction t using finset.induction_on with i is hi ih generalizing a,
  { simp_rw [finset.prod_empty, set.mem_one],
    exact ⟨λ h, ⟨λ i, a, λ i, false.elim, h.symm⟩, λ ⟨f, _, hf⟩, hf.symm⟩ },
  rw [finset.prod_insert hi, set.mem_mul],
  simp_rw [finset.prod_insert hi],
  simp_rw ih,
  split,
  { rintro ⟨x, y, hx, ⟨g, hg, rfl⟩, rfl⟩,
    refine ⟨function.update g i x, λ j hj, _, _⟩,
    obtain rfl | hj := finset.mem_insert.mp hj,
    { rw function.update_same, exact hx },
    { rw update_noteq (ne_of_mem_of_not_mem hj hi), exact hg hj, },
    rw [finset.prod_update_of_not_mem hi, function.update_same], },
  { rintro ⟨g, hg, rfl⟩,
    exact ⟨g i, is.prod g, hg (is.mem_insert_self _),
      ⟨g, λ i hi, hg (finset.mem_insert_of_mem hi), rfl⟩, rfl⟩ },
end

/-- A version of `set.mem_finset_prod` with a simpler RHS for products over a fintype. -/
@[to_additive /-" A version of `set.mem_finset_sum` with a simpler RHS for sums over a fintype. "-/]
lemma mem_fintype_prod [fintype ι] (f : ι → set α) (a : α) :
  a ∈ ∏ i, f i ↔ ∃ (g : ι → α) (hg : ∀ i, g i ∈ f i), ∏ i, g i = a :=
by { rw mem_finset_prod, simp }

/-- The n-ary version of `set.mul_mem_mul`. -/
@[to_additive /-" The n-ary version of `set.add_mem_add`. "-/]
lemma finset_prod_mem_finset_prod (t : finset ι) (f : ι → set α)
  (g : ι → α) (hg : ∀ i ∈ t, g i ∈ f i) :
  ∏ i in t, g i ∈ ∏ i in t, f i :=
by { rw mem_finset_prod, exact ⟨g, hg, rfl⟩ }

/-- The n-ary version of `set.mul_subset_mul`. -/
@[to_additive /-" The n-ary version of `set.add_subset_add`. "-/]
lemma finset_prod_subset_finset_prod (t : finset ι) (f₁ f₂ : ι → set α)
  (hf : ∀ {i}, i ∈ t → f₁ i ⊆ f₂ i) :
  ∏ i in t, f₁ i ⊆ ∏ i in t, f₂ i :=
begin
  intro a,
  rw [mem_finset_prod, mem_finset_prod],
  rintro ⟨g, hg, rfl⟩,
  exact ⟨g, λ i hi, hf hi $ hg hi, rfl⟩
end

@[to_additive]
lemma finset_prod_singleton {M ι : Type*} [comm_monoid M] (s : finset ι) (I : ι → M) :
  ∏ (i : ι) in s, ({I i} : set M) = {∏ (i : ι) in s, I i} :=
(map_prod (singleton_monoid_hom : M →* set M) _ _).symm

/-! TODO: define `decidable_mem_finset_prod` and `decidable_mem_finset_sum`. -/

end big_operators

/-! ### Translation/scaling of sets -/

section smul

/-- The dilation of set `x • s` is defined as `{x • y | y ∈ s}` in locale `pointwise`. -/
@[to_additive has_vadd_set "The translation of set `x +ᵥ s` is defined as `{x +ᵥ y | y ∈ s}` in
locale `pointwise`."]
protected def has_scalar_set [has_scalar α β] : has_scalar α (set β) :=
⟨λ a, image (has_scalar.smul a)⟩

/-- The pointwise scalar multiplication of sets `s • t` is defined as `{x • y | x ∈ s, y ∈ t}` in
locale `pointwise`. -/
@[to_additive has_vadd "The pointwise scalar addition of sets `s +ᵥ t` is defined as
`{x +ᵥ y | x ∈ s, y ∈ t}` in locale `pointwise`."]
protected def has_scalar [has_scalar α β] : has_scalar (set α) (set β) :=
⟨image2 has_scalar.smul⟩

localized "attribute [instance] set.has_scalar_set set.has_scalar" in pointwise
localized "attribute [instance] set.has_vadd_set set.has_vadd" in pointwise

section has_scalar
variables {ι : Sort*} {κ : ι → Sort*} [has_scalar α β] {s s₁ s₂ : set α} {t t₁ t₂ u : set β} {a : α}
  {b : β}

@[simp, to_additive]
lemma image2_smul : image2 has_scalar.smul s t = s • t := rfl

@[to_additive add_image_prod]
lemma image_smul_prod : (λ x : α × β, x.fst • x.snd) '' s ×ˢ t = s • t := image_prod _

@[to_additive]
lemma mem_smul : b ∈ s • t ↔ ∃ x y, x ∈ s ∧ y ∈ t ∧ x • y = b := iff.rfl

@[to_additive] lemma smul_mem_smul : a ∈ s → b ∈ t → a • b ∈ s • t := mem_image2_of_mem

@[simp, to_additive] lemma empty_smul : (∅ : set α) • t = ∅ := image2_empty_left
@[simp, to_additive] lemma smul_empty : s • (∅ : set β) = ∅ := image2_empty_right
@[simp, to_additive] lemma smul_eq_empty : s • t = ∅ ↔ s = ∅ ∨ t = ∅ := image2_eq_empty_iff
@[simp, to_additive] lemma smul_nonempty : (s • t).nonempty ↔ s.nonempty ∧ t.nonempty :=
image2_nonempty_iff
@[to_additive] lemma nonempty.smul : s.nonempty → t.nonempty → (s • t).nonempty := nonempty.image2
@[to_additive] lemma nonempty.of_smul_left : (s • t).nonempty → s.nonempty :=
nonempty.of_image2_left
@[to_additive] lemma nonempty.of_smul_right : (s • t).nonempty → t.nonempty :=
nonempty.of_image2_right
@[simp, to_additive] lemma smul_singleton : s • {b} = (• b) '' s := image2_singleton_right
@[simp, to_additive] lemma singleton_smul : ({a} : set α) • t = a • t := image2_singleton_left
@[simp, to_additive] lemma singleton_smul_singleton : ({a} : set α) • ({b} : set β) = {a • b} :=
image2_singleton

@[to_additive, mono] lemma smul_subset_smul : s₁ ⊆ s₂ → t₁ ⊆ t₂ → s₁ • t₁ ⊆ s₂ • t₂ := image2_subset
@[to_additive] lemma smul_subset_smul_left : t₁ ⊆ t₂ → s • t₁ ⊆ s • t₂ := image2_subset_left
@[to_additive] lemma smul_subset_smul_right : s₁ ⊆ s₂ → s₁ • t ⊆ s₂ • t := image2_subset_right
@[to_additive] lemma smul_subset_iff : s • t ⊆ u ↔ ∀ (a ∈ s) (b ∈ t), a • b ∈ u := image2_subset_iff

attribute [mono] vadd_subset_vadd

@[to_additive] lemma union_smul : (s₁ ∪ s₂) • t = s₁ • t ∪ s₂ • t := image2_union_left
@[to_additive] lemma smul_union : s • (t₁ ∪ t₂) = s • t₁ ∪ s • t₂ := image2_union_right
@[to_additive] lemma inter_smul_subset : (s₁ ∩ s₂) • t ⊆ s₁ • t ∩ s₂ • t := image2_inter_subset_left
@[to_additive] lemma smul_inter_subset : s • (t₁ ∩ t₂) ⊆ s • t₁ ∩ s • t₂ :=
image2_inter_subset_right

@[to_additive] lemma Union_smul_left_image : (⋃ a ∈ s, a • t) = s • t := Union_image_left _
@[to_additive] lemma Union_smul_right_image : (⋃ a ∈ t, (• a) '' s) = s • t := Union_image_right _

@[to_additive] lemma Union_smul (s : ι → set α) (t : set β) : (⋃ i, s i) • t = ⋃ i, s i • t :=
image2_Union_left _ _ _
@[to_additive] lemma smul_Union (s : set α) (t : ι → set β) : s • (⋃ i, t i) = ⋃ i, s • t i :=
image2_Union_right _ _ _

@[to_additive]
lemma Union₂_smul (s : Π i, κ i → set α) (t : set β) : (⋃ i j, s i j) • t = ⋃ i j, s i j • t :=
image2_Union₂_left _ _ _

@[to_additive]
lemma smul_Union₂ (s : set α) (t : Π i, κ i → set β) : s • (⋃ i j, t i j) = ⋃ i j, s • t i j :=
image2_Union₂_right _ _ _

@[to_additive]
lemma Inter_smul_subset (s : ι → set α) (t : set β) : (⋂ i, s i) • t ⊆ ⋂ i, s i • t :=
image2_Inter_subset_left _ _ _

@[to_additive]
lemma smul_Inter_subset (s : set α) (t : ι → set β) : s • (⋂ i, t i) ⊆ ⋂ i, s • t i :=
image2_Inter_subset_right _ _ _

@[to_additive]
lemma Inter₂_smul_subset (s : Π i, κ i → set α) (t : set β) :
  (⋂ i j, s i j) • t ⊆ ⋂ i j, s i j • t :=
image2_Inter₂_subset_left _ _ _

@[to_additive]
lemma smul_Inter₂_subset (s : set α) (t : Π i, κ i → set β) :
  s • (⋂ i j, t i j) ⊆ ⋂ i j, s • t i j :=
image2_Inter₂_subset_right _ _ _

@[to_additive] lemma finite.smul : finite s → finite t → finite (s • t) := finite.image2 _

end has_scalar

section has_scalar_set
variables {ι : Sort*} {κ : ι → Sort*} [has_scalar α β] {s t t₁ t₂ : set β} {a : α} {b : β} {x y : β}

@[simp, to_additive] lemma image_smul : (λ x, a • x) '' t = a • t := rfl

@[to_additive] lemma mem_smul_set : x ∈ a • t ↔ ∃ y, y ∈ t ∧ a • y = x := iff.rfl

@[to_additive] lemma smul_mem_smul_set : b ∈ s → a • b ∈ a • s := mem_image_of_mem _

@[simp, to_additive] lemma smul_set_empty : a • (∅ : set β) = ∅ := image_empty _
@[simp, to_additive] lemma smul_set_eq_empty : a • s = ∅ ↔ s = ∅ := image_eq_empty
@[simp, to_additive] lemma smul_set_nonempty : (a • s).nonempty ↔ s.nonempty := nonempty_image_iff

@[simp, to_additive] lemma smul_set_singleton : a • ({b} : set β) = {a • b} := image_singleton

@[to_additive] lemma smul_set_mono (h : s ⊆ t) : a • s ⊆ a • t := image_subset _ h

@[to_additive] lemma smul_set_union : a • (t₁ ∪ t₂) = a • t₁ ∪ a • t₂ := image_union _ _ _

@[to_additive]
lemma smul_set_inter_subset : a • (t₁ ∩ t₂) ⊆ a • t₁ ∩ (a • t₂) := image_inter_subset _ _ _

@[to_additive]
lemma smul_set_Union (a : α) (s : ι → set β) : a • (⋃ i, s i) = ⋃ i, a • s i := image_Union

@[to_additive]
lemma smul_set_Union₂ (a : α) (s : Π i, κ i → set β) : a • (⋃ i j, s i j) = ⋃ i j, a • s i j :=
image_Union₂ _ _

@[to_additive]
lemma smul_set_Inter_subset (a : α) (t : ι → set β) : a • (⋂ i, t i) ⊆ ⋂ i, a • t i :=
image_Inter_subset _ _

@[to_additive]
lemma smul_set_Inter₂_subset (a : α) (t : Π i, κ i → set β) :
  a • (⋂ i j, t i j) ⊆ ⋂ i j, a • t i j :=
image_Inter₂_subset _ _

@[to_additive] lemma nonempty.smul_set : s.nonempty → (a • s).nonempty := nonempty.image _
@[to_additive] lemma finite.smul_set : finite s → finite (a • s) := finite.image _

end has_scalar_set

variables {s s₁ s₂ : set α} {t t₁ t₂ : set β} {a : α} {b : β}

@[to_additive]
lemma smul_set_inter [group α] [mul_action α β] {s t : set β} :
  a • (s ∩ t) = a • s ∩ a • t :=
(image_inter $ mul_action.injective a).symm

lemma smul_set_inter₀ [group_with_zero α] [mul_action α β] {s t : set β} (ha : a ≠ 0) :
  a • (s ∩ t) = a • s ∩ a • t :=
show units.mk0 a ha • _ = _, from smul_set_inter

@[simp, to_additive]
lemma smul_set_univ [group α] [mul_action α β] {a : α} : a • (univ : set β) = univ :=
eq_univ_of_forall $ λ b, ⟨a⁻¹ • b, trivial, smul_inv_smul _ _⟩

@[simp, to_additive]
lemma smul_univ [group α] [mul_action α β] {s : set α} (hs : s.nonempty) :
  s • (univ : set β) = univ :=
let ⟨a, ha⟩ := hs in eq_univ_of_forall $ λ b, ⟨a, a⁻¹ • b, ha, trivial, smul_inv_smul _ _⟩

@[to_additive]
theorem range_smul_range {ι κ : Type*} [has_scalar α β] (b : ι → α) (c : κ → β) :
  range b • range c = range (λ p : ι × κ, b p.1 • c p.2) :=
ext $ λ x, ⟨λ hx, let ⟨p, q, ⟨i, hi⟩, ⟨j, hj⟩, hpq⟩ := set.mem_smul.1 hx in
  ⟨(i, j), hpq ▸ hi ▸ hj ▸ rfl⟩,
λ ⟨⟨i, j⟩, h⟩, set.mem_smul.2 ⟨b i, c j, ⟨i, rfl⟩, ⟨j, rfl⟩, h⟩⟩

@[to_additive] lemma smul_set_range [has_scalar α β] {ι : Sort*} {f : ι → β} :
  a • range f = range (λ i, a • f i) := (range_comp _ _).symm

@[to_additive]
instance smul_comm_class_set [has_scalar α γ] [has_scalar β γ] [smul_comm_class α β γ] :
  smul_comm_class α (set β) (set γ) :=
⟨λ _ _ _, image_image2_distrib_right $ smul_comm _⟩

@[to_additive]
instance smul_comm_class_set' [has_scalar α γ] [has_scalar β γ] [smul_comm_class α β γ] :
  smul_comm_class (set α) β (set γ) :=
by haveI := smul_comm_class.symm α β γ; exact smul_comm_class.symm _ _ _

@[to_additive]
instance smul_comm_class [has_scalar α γ] [has_scalar β γ] [smul_comm_class α β γ] :
  smul_comm_class (set α) (set β) (set γ) :=
⟨λ _ _ _, image2_left_comm smul_comm⟩

instance is_scalar_tower [has_scalar α β] [has_scalar α γ] [has_scalar β γ]
  [is_scalar_tower α β γ] :
  is_scalar_tower α β (set γ) :=
{ smul_assoc := λ a b T, by simp only [←image_smul, image_image, smul_assoc] }

instance is_scalar_tower' [has_scalar α β] [has_scalar α γ] [has_scalar β γ]
  [is_scalar_tower α β γ] :
  is_scalar_tower α (set β) (set γ) :=
⟨λ _ _ _, image2_image_left_comm $ smul_assoc _⟩

instance is_scalar_tower'' [has_scalar α β] [has_scalar α γ] [has_scalar β γ]
  [is_scalar_tower α β γ] :
  is_scalar_tower (set α) (set β) (set γ) :=
{ smul_assoc := λ T T' T'', image2_assoc smul_assoc }

instance is_central_scalar [has_scalar α β] [has_scalar αᵐᵒᵖ β] [is_central_scalar α β] :
  is_central_scalar α (set β) :=
⟨λ a S, congr_arg (λ f, f '' S) $ by exact funext (λ _, op_smul_eq_smul _ _)⟩

/-- A multiplicative action of a monoid `α` on a type `β` gives a multiplicative action of `set α`
on `set β`. -/
@[to_additive "An additive action of an additive monoid `α` on a type `β` gives an additive action
of `set α` on `set β`"]
protected def mul_action [monoid α] [mul_action α β] : mul_action (set α) (set β) :=
{ mul_smul := λ _ _ _, image2_assoc mul_smul,
  one_smul := λ s, image2_singleton_left.trans $ by simp_rw [one_smul, image_id'] }

/-- A multiplicative action of a monoid on a type `β` gives a multiplicative action on `set β`. -/
@[to_additive "An additive action of an additive monoid on a type `β` gives an additive action
on `set β`."]
protected def mul_action_set [monoid α] [mul_action α β] : mul_action α (set β) :=
{ mul_smul := by { intros, simp only [← image_smul, image_image, ← mul_smul] },
  one_smul := by { intros, simp only [← image_smul, one_smul, image_id'] } }

localized "attribute [instance] set.mul_action_set set.add_action_set
  set.mul_action set.add_action" in pointwise

/-- A distributive multiplicative action of a monoid on an additive monoid `β` gives a distributive
multiplicative action on `set β`. -/
protected def distrib_mul_action_set [monoid α] [add_monoid β] [distrib_mul_action α β] :
  distrib_mul_action α (set β) :=
{ smul_add := λ _ _ _, image_image2_distrib $ smul_add _,
  smul_zero := λ _, image_singleton.trans $ by rw [smul_zero, singleton_zero] }

/-- A multiplicative action of a monoid on a monoid `β` gives a multiplicative action on `set β`. -/
protected def mul_distrib_mul_action_set [monoid α] [monoid β] [mul_distrib_mul_action α β] :
  mul_distrib_mul_action α (set β) :=
{ smul_mul := λ _ _ _, image_image2_distrib $ smul_mul' _,
  smul_one := λ _, image_singleton.trans $ by rw [smul_one, singleton_one] }

localized "attribute [instance] set.distrib_mul_action_set set.mul_distrib_mul_action_set"
  in pointwise

end smul

section vsub
variables {ι : Sort*} {κ : ι → Sort*} [has_vsub α β] {s s₁ s₂ t t₁ t₂ : set β} {u : set α} {a : α}
  {b c : β}
include α

instance has_vsub : has_vsub (set α) (set β) := ⟨image2 (-ᵥ)⟩

@[simp] lemma image2_vsub : (image2 has_vsub.vsub s t : set α) = s -ᵥ t := rfl

lemma image_vsub_prod : (λ x : β × β, x.fst -ᵥ x.snd) '' s ×ˢ t = s -ᵥ t := image_prod _

lemma mem_vsub : a ∈ s -ᵥ t ↔ ∃ x y, x ∈ s ∧ y ∈ t ∧ x -ᵥ y = a := iff.rfl

lemma vsub_mem_vsub (hb : b ∈ s) (hc : c ∈ t) : b -ᵥ c ∈ s -ᵥ t := mem_image2_of_mem hb hc

@[simp] lemma empty_vsub (t : set β) : ∅ -ᵥ t = ∅ := image2_empty_left
@[simp] lemma vsub_empty (s : set β) : s -ᵥ ∅ = ∅ := image2_empty_right
@[simp] lemma vsub_eq_empty : s -ᵥ t = ∅ ↔ s = ∅ ∨ t = ∅ := image2_eq_empty_iff
@[simp] lemma vsub_nonempty : (s -ᵥ t : set α).nonempty ↔ s.nonempty ∧ t.nonempty :=
image2_nonempty_iff
lemma nonempty.vsub : s.nonempty → t.nonempty → (s -ᵥ t : set α).nonempty := nonempty.image2
lemma nonempty.of_vsub_left : (s -ᵥ t :set α).nonempty → s.nonempty := nonempty.of_image2_left
lemma nonempty.of_vsub_right : (s -ᵥ t : set α).nonempty → t.nonempty := nonempty.of_image2_right
@[simp] lemma vsub_singleton (s : set β) (b : β) : s -ᵥ {b} = (-ᵥ b) '' s := image2_singleton_right
@[simp] lemma singleton_vsub (t : set β) (b : β) : {b} -ᵥ t = ((-ᵥ) b) '' t := image2_singleton_left
@[simp] lemma singleton_vsub_singleton : ({b} : set β) -ᵥ {c} = {b -ᵥ c} := image2_singleton

@[mono] lemma vsub_subset_vsub : s₁ ⊆ s₂ → t₁ ⊆ t₂ → s₁ -ᵥ t₁ ⊆ s₂ -ᵥ t₂ := image2_subset
lemma vsub_subset_vsub_left : t₁ ⊆ t₂ → s -ᵥ t₁ ⊆ s -ᵥ t₂ := image2_subset_left
lemma vsub_subset_vsub_right : s₁ ⊆ s₂ → s₁ -ᵥ t ⊆ s₂ -ᵥ t := image2_subset_right
lemma vsub_subset_iff : s -ᵥ t ⊆ u ↔ ∀ (x ∈ s) (y ∈ t), x -ᵥ y ∈ u := image2_subset_iff
lemma vsub_self_mono (h : s ⊆ t) : s -ᵥ s ⊆ t -ᵥ t := vsub_subset_vsub h h

lemma union_vsub : (s₁ ∪ s₂) -ᵥ t = s₁ -ᵥ t ∪ (s₂ -ᵥ t) := image2_union_left
lemma vsub_union : s -ᵥ (t₁ ∪ t₂) = s -ᵥ t₁ ∪ (s -ᵥ t₂) := image2_union_right
lemma inter_vsub_subset : s₁ ∩ s₂ -ᵥ t ⊆ (s₁ -ᵥ t) ∩ (s₂ -ᵥ t) := image2_inter_subset_left
lemma vsub_inter_subset : s -ᵥ t₁ ∩ t₂ ⊆ (s -ᵥ t₁) ∩ (s -ᵥ t₂) := image2_inter_subset_right

lemma Union_vsub_left_image : (⋃ a ∈ s, ((-ᵥ) a) '' t) = s -ᵥ t := Union_image_left _
lemma Union_vsub_right_image : (⋃ a ∈ t, (-ᵥ a) '' s) = s -ᵥ t := Union_image_right _

lemma Union_vsub (s : ι → set β) (t : set β) : (⋃ i, s i) -ᵥ t = ⋃ i, s i -ᵥ t :=
image2_Union_left _ _ _
lemma vsub_Union (s : set β) (t : ι → set β) : s -ᵥ (⋃ i, t i) = ⋃ i, s -ᵥ t i :=
image2_Union_right _ _ _

lemma Union₂_vsub (s : Π i, κ i → set β) (t : set β) : (⋃ i j, s i j) -ᵥ t = ⋃ i j, s i j -ᵥ t :=
image2_Union₂_left _ _ _

lemma vsub_Union₂ (s : set β) (t : Π i, κ i → set β) : s -ᵥ (⋃ i j, t i j) = ⋃ i j, s -ᵥ t i j :=
image2_Union₂_right _ _ _

lemma Inter_vsub_subset (s : ι → set β) (t : set β) : (⋂ i, s i) -ᵥ t ⊆ ⋂ i, s i -ᵥ t :=
image2_Inter_subset_left _ _ _

lemma vsub_Inter_subset (s : set β) (t : ι → set β) : s -ᵥ (⋂ i, t i) ⊆ ⋂ i, s -ᵥ t i :=
image2_Inter_subset_right _ _ _

lemma Inter₂_vsub_subset (s : Π i, κ i → set β) (t : set β) :
  (⋂ i j, s i j) -ᵥ t ⊆ ⋂ i j, s i j -ᵥ t :=
image2_Inter₂_subset_left _ _ _

lemma vsub_Inter₂_subset (s : set β) (t : Π i, κ i → set β) :
  s -ᵥ (⋂ i j, t i j) ⊆ ⋂ i j, s -ᵥ t i j :=
image2_Inter₂_subset_right _ _ _

lemma finite.vsub (hs : finite s) (ht : finite t) : finite (s -ᵥ t) := hs.image2 _ ht

end vsub

open_locale pointwise

section ring
variables [ring α] [add_comm_group β] [module α β] {s : set α} {t : set β} {a : α}

@[simp] lemma neg_smul_set : -a • t = -(a • t) :=
by simp_rw [←image_smul, ←image_neg, image_image, neg_smul]

@[simp] lemma smul_set_neg : a • -t = -(a • t) :=
by simp_rw [←image_smul, ←image_neg, image_image, smul_neg]

@[simp] protected lemma neg_smul : -s • t = -(s • t) :=
by { simp_rw ←image_neg, exact image2_image_left_comm neg_smul }

@[simp] protected lemma smul_neg : s • -t = -(s • t) :=
by { simp_rw ←image_neg, exact image_image2_right_comm smul_neg }

end ring

section smul_with_zero
variables [has_zero α] [has_zero β] [smul_with_zero α β] {s : set α} {t : set β}

/-!
Note that we have neither `smul_with_zero α (set β)` nor `smul_with_zero (set α) (set β)`
because `0 * ∅ ≠ 0`.
-/

lemma smul_zero_subset (s : set α) : s • (0 : set β) ⊆ 0 := by simp [subset_def, mem_smul]
lemma zero_smul_subset (t : set β) : (0 : set α) • t ⊆ 0 := by simp [subset_def, mem_smul]

lemma nonempty.smul_zero (hs : s.nonempty) : s • (0 : set β) = 0 :=
s.smul_zero_subset.antisymm $ by simpa [mem_smul] using hs

lemma nonempty.zero_smul (ht : t.nonempty) : (0 : set α) • t = 0 :=
t.zero_smul_subset.antisymm $ by simpa [mem_smul] using ht

/-- A nonempty set is scaled by zero to the singleton set containing 0. -/
lemma zero_smul_set {s : set β} (h : s.nonempty) : (0 : α) • s = (0 : set β) :=
by simp only [← image_smul, image_eta, zero_smul, h.image_const, singleton_zero]

lemma zero_smul_set_subset (s : set β) : (0 : α) • s ⊆ 0 :=
image_subset_iff.2 $ λ x _, zero_smul α x

lemma subsingleton_zero_smul_set (s : set β) : ((0 : α) • s).subsingleton :=
subsingleton_singleton.mono $ zero_smul_set_subset s

lemma zero_mem_smul_set {t : set β} {a : α} (h : (0 : β) ∈ t) : (0 : β) ∈ a • t :=
⟨0, h, smul_zero' _ _⟩

variables [no_zero_smul_divisors α β] {a : α}

lemma zero_mem_smul_iff : (0 : β) ∈ s • t ↔ (0 : α) ∈ s ∧ t.nonempty ∨ (0 : β) ∈ t ∧ s.nonempty :=
begin
  split,
  { rintro ⟨a, b, ha, hb, h⟩,
    obtain rfl | rfl := eq_zero_or_eq_zero_of_smul_eq_zero h,
    { exact or.inl ⟨ha, b, hb⟩ },
    { exact or.inr ⟨hb, a, ha⟩ } },
  { rintro (⟨hs, b, hb⟩ | ⟨ht, a, ha⟩),
    { exact ⟨0, b, hs, hb, zero_smul _ _⟩ },
    { exact ⟨a, 0, ha, ht, smul_zero' _ _⟩ } }
end

lemma zero_mem_smul_set_iff (ha : a ≠ 0) : (0 : β) ∈ a • t ↔ (0 : β) ∈ t :=
begin
  refine ⟨_, zero_mem_smul_set⟩,
  rintro ⟨b, hb, h⟩,
  rwa (eq_zero_or_eq_zero_of_smul_eq_zero h).resolve_left ha at hb,
end

end smul_with_zero

section group
variables [group α] [mul_action α β] {s t A B : set β} {a : α} {x : β}

@[simp, to_additive]
lemma smul_mem_smul_set_iff : a • x ∈ a • s ↔ x ∈ s := (mul_action.injective _).mem_set_image

@[to_additive]
lemma mem_smul_set_iff_inv_smul_mem : x ∈ a • A ↔ a⁻¹ • x ∈ A :=
show x ∈ mul_action.to_perm a '' A ↔ _, from mem_image_equiv

@[to_additive]
lemma mem_inv_smul_set_iff : x ∈ a⁻¹ • A ↔ a • x ∈ A :=
by simp only [← image_smul, mem_image, inv_smul_eq_iff, exists_eq_right]

@[to_additive]
lemma preimage_smul (a : α) (t : set β) : (λ x, a • x) ⁻¹' t = a⁻¹ • t :=
((mul_action.to_perm a).symm.image_eq_preimage _).symm

@[to_additive]
lemma preimage_smul_inv (a : α) (t : set β) : (λ x, a⁻¹ • x) ⁻¹' t = a • t :=
preimage_smul (to_units a)⁻¹ t

@[simp, to_additive]
lemma set_smul_subset_set_smul_iff : a • A ⊆ a • B ↔ A ⊆ B :=
image_subset_image_iff $ mul_action.injective _

@[to_additive]
lemma set_smul_subset_iff : a • A ⊆ B ↔ A ⊆ a⁻¹ • B :=
(image_subset_iff).trans $ iff_of_eq $ congr_arg _ $
  preimage_equiv_eq_image_symm _ $ mul_action.to_perm _

@[to_additive]
lemma subset_set_smul_iff : A ⊆ a • B ↔ a⁻¹ • A ⊆ B :=
iff.symm $ (image_subset_iff).trans $ iff.symm $ iff_of_eq $ congr_arg _ $
  image_equiv_eq_preimage_symm _ $ mul_action.to_perm _

end group

section group_with_zero
variables [group_with_zero α] [mul_action α β] {s : set α} {a : α}

@[simp] lemma smul_mem_smul_set_iff₀ (ha : a ≠ 0) (A : set β)
  (x : β) : a • x ∈ a • A ↔ x ∈ A :=
show units.mk0 a ha • _ ∈ _ ↔ _, from smul_mem_smul_set_iff

lemma mem_smul_set_iff_inv_smul_mem₀ (ha : a ≠ 0) (A : set β) (x : β) :
  x ∈ a • A ↔ a⁻¹ • x ∈ A :=
show _ ∈ units.mk0 a ha • _ ↔ _, from mem_smul_set_iff_inv_smul_mem

lemma mem_inv_smul_set_iff₀ (ha : a ≠ 0) (A : set β) (x : β) : x ∈ a⁻¹ • A ↔ a • x ∈ A :=
show _ ∈ (units.mk0 a ha)⁻¹ • _ ↔ _, from mem_inv_smul_set_iff

lemma preimage_smul₀ (ha : a ≠ 0) (t : set β) : (λ x, a • x) ⁻¹' t = a⁻¹ • t :=
preimage_smul (units.mk0 a ha) t

lemma preimage_smul_inv₀ (ha : a ≠ 0) (t : set β) :
  (λ x, a⁻¹ • x) ⁻¹' t = a • t :=
preimage_smul ((units.mk0 a ha)⁻¹) t

@[simp] lemma set_smul_subset_set_smul_iff₀ (ha : a ≠ 0) {A B : set β} :
  a • A ⊆ a • B ↔ A ⊆ B :=
show units.mk0 a ha • _ ⊆ _ ↔ _, from set_smul_subset_set_smul_iff

lemma set_smul_subset_iff₀ (ha : a ≠ 0) {A B : set β} : a • A ⊆ B ↔ A ⊆ a⁻¹ • B :=
show units.mk0 a ha • _ ⊆ _ ↔ _, from set_smul_subset_iff

lemma subset_set_smul_iff₀ (ha : a ≠ 0) {A B : set β} : A ⊆ a • B ↔ a⁻¹ • A ⊆ B :=
show _ ⊆ units.mk0 a ha • _ ↔ _, from subset_set_smul_iff

lemma smul_univ₀ (hs : ¬ s ⊆ 0) : s • (univ : set β) = univ :=
let ⟨a, ha, ha₀⟩ := not_subset.1 hs in eq_univ_of_forall $ λ b,
  ⟨a, a⁻¹ • b, ha, trivial, smul_inv_smul₀ ha₀ _⟩

lemma smul_set_univ₀ (ha : a ≠ 0) : a • (univ : set β) = univ :=
eq_univ_of_forall $ λ b, ⟨a⁻¹ • b, trivial, smul_inv_smul₀ ha _⟩

end group_with_zero

end set

/-! ### Miscellaneous -/

open set
open_locale pointwise

/-! Some lemmas about pointwise multiplication and submonoids. Ideally we put these in
  `group_theory.submonoid.basic`, but currently we cannot because that file is imported by this. -/
namespace submonoid

variables {M : Type*} [monoid M] {s t u : set M}

@[to_additive]
lemma mul_subset {S : submonoid M} (hs : s ⊆ S) (ht : t ⊆ S) : s * t ⊆ S :=
by { rintro _ ⟨p, q, hp, hq, rfl⟩, exact submonoid.mul_mem _ (hs hp) (ht hq) }

@[to_additive]
lemma mul_subset_closure (hs : s ⊆ u) (ht : t ⊆ u) : s * t ⊆ submonoid.closure u :=
mul_subset (subset.trans hs submonoid.subset_closure) (subset.trans ht submonoid.subset_closure)

@[to_additive]
lemma coe_mul_self_eq (s : submonoid M) : (s : set M) * s = s :=
begin
  ext x,
  refine ⟨_, λ h, ⟨x, 1, h, s.one_mem, mul_one x⟩⟩,
  rintro ⟨a, b, ha, hb, rfl⟩,
  exact s.mul_mem ha hb
end

@[to_additive]
lemma closure_mul_le (S T : set M) : closure (S * T) ≤ closure S ⊔ closure T :=
Inf_le $ λ x ⟨s, t, hs, ht, hx⟩, hx ▸ (closure S ⊔ closure T).mul_mem
    (set_like.le_def.mp le_sup_left $ subset_closure hs)
    (set_like.le_def.mp le_sup_right $ subset_closure ht)

@[to_additive]
lemma sup_eq_closure (H K : submonoid M) : H ⊔ K = closure (H * K) :=
le_antisymm
  (sup_le
    (λ h hh, subset_closure ⟨h, 1, hh, K.one_mem, mul_one h⟩)
    (λ k hk, subset_closure ⟨1, k, H.one_mem, hk, one_mul k⟩))
  (by conv_rhs { rw [← closure_eq H, ← closure_eq K] }; apply closure_mul_le)

lemma pow_smul_mem_closure_smul {N : Type*} [comm_monoid N] [mul_action M N]
  [is_scalar_tower M N N] (r : M) (s : set N) {x : N} (hx : x ∈ closure s) :
  ∃ n : ℕ, r ^ n • x ∈ closure (r • s) :=
begin
  apply @closure_induction N _ s
    (λ (x : N), ∃ n : ℕ, r ^ n • x ∈ closure (r • s)) _ hx,
  { intros x hx,
    exact ⟨1, subset_closure ⟨_, hx, by rw pow_one⟩⟩ },
  { exact ⟨0, by simpa using one_mem _⟩ },
  { rintro x y ⟨nx, hx⟩ ⟨ny, hy⟩,
    use nx + ny,
    convert mul_mem hx hy,
    rw [pow_add, smul_mul_assoc, mul_smul, mul_comm, ← smul_mul_assoc, mul_comm] }
end

end submonoid

namespace group

lemma card_pow_eq_card_pow_card_univ_aux {f : ℕ → ℕ} (h1 : monotone f)
  {B : ℕ} (h2 : ∀ n, f n ≤ B) (h3 : ∀ n, f n = f (n + 1) → f (n + 1) = f (n + 2)) :
  ∀ k, B ≤ k → f k = f B :=
begin
  have key : ∃ n : ℕ, n ≤ B ∧ f n = f (n + 1),
  { contrapose! h2,
    suffices : ∀ n : ℕ, n ≤ B + 1 → n ≤ f n,
    { exact ⟨B + 1, this (B + 1) (le_refl (B + 1))⟩ },
    exact λ n, nat.rec (λ h, nat.zero_le (f 0)) (λ n ih h, lt_of_le_of_lt (ih (n.le_succ.trans h))
      (lt_of_le_of_ne (h1 n.le_succ) (h2 n (nat.succ_le_succ_iff.mp h)))) n },
  { obtain ⟨n, hn1, hn2⟩ := key,
    replace key : ∀ k : ℕ, f (n + k) = f (n + k + 1) ∧ f (n + k) = f n :=
    λ k, nat.rec ⟨hn2, rfl⟩ (λ k ih, ⟨h3 _ ih.1, ih.1.symm.trans ih.2⟩) k,
    replace key : ∀ k : ℕ, n ≤ k → f k = f n :=
    λ k hk, (congr_arg f (add_tsub_cancel_of_le hk)).symm.trans (key (k - n)).2,
    exact λ k hk, (key k (hn1.trans hk)).trans (key B hn1).symm },
end

variables {G : Type*} [group G] [fintype G] (S : set G)

@[to_additive]
lemma card_pow_eq_card_pow_card_univ [∀ (k : ℕ), decidable_pred (∈ (S ^ k))] :
  ∀ k, fintype.card G ≤ k → fintype.card ↥(S ^ k) = fintype.card ↥(S ^ (fintype.card G)) :=
begin
  have hG : 0 < fintype.card G := fintype.card_pos_iff.mpr ⟨1⟩,
  by_cases hS : S = ∅,
  { refine λ k hk, fintype.card_congr _,
    rw [hS, empty_pow (ne_of_gt (lt_of_lt_of_le hG hk)), empty_pow (ne_of_gt hG)] },
  obtain ⟨a, ha⟩ := set.ne_empty_iff_nonempty.mp hS,
  classical!,
  have key : ∀ a (s t : set G), (∀ b : G, b ∈ s → a * b ∈ t) → fintype.card s ≤ fintype.card t,
  { refine λ a s t h, fintype.card_le_of_injective (λ ⟨b, hb⟩, ⟨a * b, h b hb⟩) _,
    rintro ⟨b, hb⟩ ⟨c, hc⟩ hbc,
    exact subtype.ext (mul_left_cancel (subtype.ext_iff.mp hbc)) },
  have mono : monotone (λ n, fintype.card ↥(S ^ n) : ℕ → ℕ) :=
  monotone_nat_of_le_succ (λ n, key a _ _ (λ b hb, set.mul_mem_mul ha hb)),
  convert card_pow_eq_card_pow_card_univ_aux mono (λ n, set_fintype_card_le_univ (S ^ n))
    (λ n h, le_antisymm (mono (n + 1).le_succ) (key a⁻¹ _ _ _)),
  { simp only [finset.filter_congr_decidable, fintype.card_of_finset] },
  replace h : {a} * S ^ n = S ^ (n + 1),
  { refine set.eq_of_subset_of_card_le _ (le_trans (ge_of_eq h) _),
    { exact mul_subset_mul (set.singleton_subset_iff.mpr ha) set.subset.rfl },
    { convert key a (S ^ n) ({a} * S ^ n) (λ b hb, set.mul_mem_mul (set.mem_singleton a) hb) } },
  rw [pow_succ', ←h, mul_assoc, ←pow_succ', h],
  rintro _ ⟨b, c, hb, hc, rfl⟩,
  rwa [set.mem_singleton_iff.mp hb, inv_mul_cancel_left],
end

end group<|MERGE_RESOLUTION|>--- conflicted
+++ resolved
@@ -439,10 +439,6 @@
 
 localized "attribute [instance] set.monoid set.add_monoid" in pointwise
 
-<<<<<<< HEAD
--- can be generalized to `[fintype s] [fintype t]`
-=======
->>>>>>> 2ce8482e
 @[to_additive]
 instance decidable_mem_mul [fintype α] [decidable_eq α] [decidable_pred (∈ s)]
   [decidable_pred (∈ t)] :
@@ -466,14 +462,7 @@
 | 0 := by { rw pow_zero, exact subset.rfl }
 | (n + 1) := by { rw pow_succ, exact mul_subset_mul hst (pow_subset_pow _) }
 
-<<<<<<< HEAD
-@[simp, to_additive] lemma empty_pow {n : ℕ} (hn : n ≠ 0) : (∅ : set α) ^ n = ∅ :=
-by rw [← tsub_add_cancel_of_le (nat.succ_le_of_lt $ nat.pos_of_ne_zero hn), pow_succ, empty_mul]
-
-@[simp, to_additive] lemma univ_mul_univ : (univ : set α) * univ = univ :=
-=======
 @[to_additive] lemma pow_subset_pow_of_one_mem (hs : (1 : α) ∈ s) : m ≤ n → s ^ m ⊆ s ^ n :=
->>>>>>> 2ce8482e
 begin
   refine nat.le_induction _ (λ n h ih, _) _,
   { exact subset.rfl },
@@ -481,8 +470,6 @@
     exact ih.trans (subset_mul_right _ hs) }
 end
 
-<<<<<<< HEAD
-=======
 @[simp, to_additive] lemma empty_pow {n : ℕ} (hn : n ≠ 0) : (∅ : set α) ^ n = ∅ :=
 by rw [← tsub_add_cancel_of_le (nat.succ_le_of_lt $ nat.pos_of_ne_zero hn), pow_succ, empty_mul]
 
@@ -495,7 +482,6 @@
 @[simp, to_additive] lemma univ_mul_univ : (univ : set α) * univ = univ :=
 mul_univ_of_one_mem $ mem_univ _
 
->>>>>>> 2ce8482e
 --TODO: `to_additive` trips up on the `1 : ℕ` used in the pattern-matching.
 @[simp] lemma nsmul_univ {α : Type*} [add_monoid α] : ∀ {n : ℕ}, n ≠ 0 → n • (univ : set α) = univ
 | 0 := λ h, (h rfl).elim
