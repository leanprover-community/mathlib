--- conflicted
+++ resolved
@@ -551,102 +551,6 @@
 
 end big_operators
 
-<<<<<<< HEAD
-/-! ### Set negation/inversion -/
-
-section inv
-
-/-- The set `(s⁻¹ : set α)` is defined as `{x | x⁻¹ ∈ s}` in locale `pointwise`.
-It is equal to `{x⁻¹ | x ∈ s}`, see `set.image_inv`. -/
-@[to_additive
-/-" The set `(-s : set α)` is defined as `{x | -x ∈ s}` in locale `pointwise`.
-It is equal to `{-x | x ∈ s}`, see `set.image_neg`. "-/]
-protected def has_inv [has_inv α] : has_inv (set α) :=
-⟨preimage has_inv.inv⟩
-
-localized "attribute [instance] set.has_inv set.has_neg" in pointwise
-
-section has_inv
-variables [has_inv α] {s t : set α} {a : α}
-
-@[simp, to_additive] lemma inv_empty : (∅ : set α)⁻¹ = ∅ := rfl
-@[simp, to_additive] lemma inv_univ : (univ : set α)⁻¹ = univ := rfl
-
-@[simp, to_additive]
-lemma mem_inv : a ∈ s⁻¹ ↔ a⁻¹ ∈ s := iff.rfl
-
-@[simp, to_additive]
-lemma inv_preimage : has_inv.inv ⁻¹' s = s⁻¹ := rfl
-
-@[simp, to_additive]
-lemma inter_inv : (s ∩ t)⁻¹ = s⁻¹ ∩ t⁻¹ := preimage_inter
-
-@[simp, to_additive]
-lemma union_inv : (s ∪ t)⁻¹ = s⁻¹ ∪ t⁻¹ := preimage_union
-
-@[simp, to_additive]
-lemma Inter_inv {ι : Sort*} (s : ι → set α) : (⋂ i, s i)⁻¹ = ⋂ i, (s i)⁻¹ :=
-preimage_Inter
-
-@[simp, to_additive]
-lemma Union_inv {ι : Sort*} (s : ι → set α) : (⋃ i, s i)⁻¹ = ⋃ i, (s i)⁻¹ :=
-preimage_Union
-
-@[simp, to_additive]
-lemma compl_inv : (sᶜ)⁻¹ = (s⁻¹)ᶜ := preimage_compl
-
-end has_inv
-
-section has_involutive_inv
-variables [has_involutive_inv α] {s t : set α} {a : α}
-
-@[to_additive] lemma inv_mem_inv : a⁻¹ ∈ s⁻¹ ↔ a ∈ s := by simp only [mem_inv, inv_inv]
-
-@[simp, to_additive] lemma nonempty_inv : s⁻¹.nonempty ↔ s.nonempty :=
-inv_involutive.surjective.nonempty_preimage
-
-@[to_additive] lemma nonempty.inv (h : s.nonempty) : s⁻¹.nonempty := nonempty_inv.2 h
-
-@[to_additive] lemma finite.inv (hs : finite s) : finite s⁻¹ :=
-hs.preimage $ inv_injective.inj_on _
-
-@[simp, to_additive]
-lemma image_inv : has_inv.inv '' s = s⁻¹ :=
-congr_fun (image_eq_preimage_of_inverse inv_involutive.left_inverse inv_involutive.right_inverse) _
-
-@[simp, to_additive]
-instance : has_involutive_inv (set α) :=
-{ inv := has_inv.inv,
-  inv_inv := λ s, by { simp only [← inv_preimage, preimage_preimage, inv_inv, preimage_id'] } }
-
-@[simp, to_additive]
-lemma inv_subset_inv : s⁻¹ ⊆ t⁻¹ ↔ s ⊆ t :=
-(equiv.inv α).surjective.preimage_subset_preimage_iff
-
-@[to_additive] lemma inv_subset : s⁻¹ ⊆ t ↔ s ⊆ t⁻¹ := by { rw [← inv_subset_inv, inv_inv] }
-
-@[simp, to_additive] lemma inv_singleton (a : α) : ({a} : set α)⁻¹ = {a⁻¹} :=
-by rw [←image_inv, image_singleton]
-
-open mul_opposite
-
-@[to_additive]
-lemma image_op_inv : op '' s⁻¹ = (op '' s)⁻¹ := by simp_rw [←image_inv, image_comm op_inv]
-
-end has_involutive_inv
-
-@[to_additive] protected lemma mul_inv_rev [group α] (s t : set α) : (s * t)⁻¹ = t⁻¹ * s⁻¹ :=
-by { simp_rw ←image_inv, exact image_image2_antidistrib mul_inv_rev }
-
-protected lemma mul_inv_rev₀ [group_with_zero α] (s t : set α) : (s * t)⁻¹ = t⁻¹ * s⁻¹ :=
-by { simp_rw ←image_inv, exact image_image2_antidistrib mul_inv_rev }
-
-end inv
-
-=======
->>>>>>> e6896117
-open_locale pointwise
-
 open_locale pointwise
 
 /-- Repeated pointwise addition (not the same as pointwise repeated addition!) of a `finset`. -/
@@ -672,7 +576,7 @@
 by { simp_rw ←image_inv, exact image_image2_antidistrib mul_inv_rev }
 
 protected lemma mul_inv_rev₀ [group_with_zero α] (s t : set α) : (s * t)⁻¹ = t⁻¹ * s⁻¹ :=
-by { simp_rw ←image_inv, exact image_image2_antidistrib mul_inv_rev₀ }
+by { simp_rw ←image_inv, exact image_image2_antidistrib mul_inv_rev }
 
 /-- `s / t = s * t⁻¹` for all `s t : set α` if `a / b = a * b⁻¹` for all `a b : α`. -/
 @[to_additive "`s - t = s + -t` for all `s t : set α` if `a - b = a + -b` for all `a b : α`."]
