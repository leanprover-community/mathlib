--- conflicted
+++ resolved
@@ -12,29 +12,19 @@
 
 ## Main declarations
 
-<<<<<<< HEAD
-* `pairwise p`: States that `p i j` for all `i ≠ j`.
+* `pairwise`: `pairwise r` states that `r i j` for all `i ≠ j`.
+* `set.pairwise_on`: `s.pairwise_on r` states that `r i j` for all `i ≠ j` with `i, j ∈ s`.
 * `set.pairwise_disjoint`: `s.pairwise_disjoint f` states that images under `f` of distinct elements
   of `s` are either equal or `disjoint`.
-=======
-* `pairwise`: `pairwise r` states that `r i j` for all `i ≠ j`.
-* `set.pairwise_on`: `s.pairwise_on p` states that `p i j` for all `i ≠ j` with `i, j ∈ s`.
-* `set.pairwise_disjoint`: `pairwise_disjoint s` states that all elements in `s` are either equal or
-  `disjoint`.
->>>>>>> 415da222
 -/
 
 open set
 
 universes u v
-<<<<<<< HEAD
-variables {α : Type u} {β : Type v} {ι : Type*}
+variables {α : Type u} {ι : Type v} {r p q : α → α → Prop}
 
 section pairwise
-variables {s t u : set α}
-=======
-variables {α : Type u} {ι : Type v} {r p q : α → α → Prop} {f : ι → α} {s t u : set α} {a b : α}
->>>>>>> 415da222
+variables {f : ι → α} {s t u : set α} {a b : α}
 
 /-- A relation `r` holds pairwise if `r i j` for all `i ≠ j`. -/
 def pairwise (r : α → α → Prop) := ∀ i j, i ≠ j → r i j
@@ -211,15 +201,9 @@
 section semilattice_inf_bot
 variables [semilattice_inf_bot α] {s t : set ι} {f g : ι → α}
 
-<<<<<<< HEAD
-/-- A set are `pairwise_disjoint` under `f`, if the images of any distinct two elements under `f`
+/-- A set is `pairwise_disjoint` under `f`, if the images of any distinct two elements under `f`
 are disjoint. -/
 def pairwise_disjoint (s : set ι) (f : ι → α) : Prop := s.pairwise_on (disjoint on f)
-=======
-/-- Elements of a set is `pairwise_disjoint`, if any distinct two are disjoint. -/
-def pairwise_disjoint (s : set α) : Prop :=
-s.pairwise_on disjoint
->>>>>>> 415da222
 
 lemma pairwise_disjoint.subset (ht : t.pairwise_disjoint f) (h : s ⊆ t) : s.pairwise_disjoint f :=
 pairwise_on.mono h ht
