--- conflicted
+++ resolved
@@ -1368,8 +1368,6 @@
 
 lemma insert_inj_on (s : set α) : sᶜ.inj_on (λ a, insert a s) := λ a ha b _, (insert_inj ha).1
 
-<<<<<<< HEAD
-=======
 lemma monotone_on_of_right_inv_on_of_maps_to
   [partial_order α] [linear_order β] {φ : β → α} {ψ : α → β} {t : set β} {s : set α}
   (hφ : monotone_on φ t) (φψs : set.right_inv_on ψ φ s) (ψts : set.maps_to ψ s t) :
@@ -1387,7 +1385,6 @@
   antitone_on ψ s :=
 (monotone_on_of_right_inv_on_of_maps_to hφ.dual_left φψs ψts).dual_right
 
->>>>>>> 5a3e8195
 end function
 
 /-! ### Equivalences, permutations -/
@@ -1411,7 +1408,6 @@
   bij_on (g.extend_domain f) (coe ∘ f '' s) (coe ∘ f '' t) :=
 ⟨h.maps_to.extend_domain, (g.extend_domain f).injective.inj_on _, h.surj_on.extend_domain⟩
 
-<<<<<<< HEAD
 end set
 
 namespace equiv
@@ -1435,7 +1431,4 @@
 (swap a b).bij_on $ λ x, by obtain rfl | hxa := eq_or_ne x a; obtain rfl | hxb := eq_or_ne x b;
   simp [*, swap_apply_of_ne_of_ne]
 
-end equiv
-=======
-end set
->>>>>>> 5a3e8195
+end equiv