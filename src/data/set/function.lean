/-
Copyright (c) 2014 Jeremy Avigad. All rights reserved.
Released under Apache 2.0 license as described in the file LICENSE.
Authors: Jeremy Avigad, Andrew Zipperer, Haitao Zhang, Minchao Wu, Yury Kudryashov
-/
import data.set.prod
import logic.function.conjugate

/-!
# Functions over sets

> THIS FILE IS SYNCHRONIZED WITH MATHLIB4.
> Any changes to this file require a corresponding PR to mathlib4.

## Main definitions

### Predicate

* `set.eq_on f₁ f₂ s` : functions `f₁` and `f₂` are equal at every point of `s`;
* `set.maps_to f s t` : `f` sends every point of `s` to a point of `t`;
* `set.inj_on f s` : restriction of `f` to `s` is injective;
* `set.surj_on f s t` : every point in `s` has a preimage in `s`;
* `set.bij_on f s t` : `f` is a bijection between `s` and `t`;
* `set.left_inv_on f' f s` : for every `x ∈ s` we have `f' (f x) = x`;
* `set.right_inv_on f' f t` : for every `y ∈ t` we have `f (f' y) = y`;
* `set.inv_on f' f s t` : `f'` is a two-side inverse of `f` on `s` and `t`, i.e.
  we have `set.left_inv_on f' f s` and `set.right_inv_on f' f t`.

### Functions

* `set.restrict f s` : restrict the domain of `f` to the set `s`;
* `set.cod_restrict f s h` : given `h : ∀ x, f x ∈ s`, restrict the codomain of `f` to the set `s`;
* `set.maps_to.restrict f s t h`: given `h : maps_to f s t`, restrict the domain of `f` to `s`
  and the codomain to `t`.
-/
universes u v w x y

variables {α : Type u} {β : Type v} {π : α → Type v} {γ : Type w} {ι : Sort x}

open equiv equiv.perm function

namespace set

/-! ### Restrict -/

/-- Restrict domain of a function `f` to a set `s`. Same as `subtype.restrict` but this version
takes an argument `↥s` instead of `subtype s`. -/
def restrict (s : set α) (f : Π a : α, π a) : Π a : s, π a := λ x, f x

lemma restrict_eq (f : α → β) (s : set α) : s.restrict f = f ∘ coe := rfl

@[simp] lemma restrict_apply (f : α → β) (s : set α) (x : s) : s.restrict f x = f x := rfl

lemma restrict_eq_iff {f : Π a, π a} {s : set α} {g : Π a : s, π a} :
  restrict s f = g ↔ ∀ a (ha : a ∈ s), f a = g ⟨a, ha⟩ :=
funext_iff.trans subtype.forall

lemma eq_restrict_iff {s : set α} {f : Π a : s, π a} {g : Π a, π a} :
  f = restrict s g ↔ ∀ a (ha : a ∈ s), f ⟨a, ha⟩ = g a :=
funext_iff.trans subtype.forall

@[simp] lemma range_restrict (f : α → β) (s : set α) : set.range (s.restrict f) = f '' s :=
(range_comp _ _).trans $ congr_arg (('') f) subtype.range_coe

lemma image_restrict (f : α → β) (s t : set α) : s.restrict f '' (coe ⁻¹' t) = f '' (t ∩ s) :=
by rw [restrict, image_comp, image_preimage_eq_inter_range, subtype.range_coe]

@[simp] lemma restrict_dite {s : set α} [∀ x, decidable (x ∈ s)] (f : Π a ∈ s, β) (g : Π a ∉ s, β) :
  s.restrict (λ a, if h : a ∈ s then f a h else g a h) = λ a, f a a.2 :=
funext $ λ a, dif_pos a.2

@[simp] lemma restrict_dite_compl {s : set α} [∀ x, decidable (x ∈ s)] (f : Π a ∈ s, β)
  (g : Π a ∉ s, β) :
  sᶜ.restrict (λ a, if h : a ∈ s then f a h else g a h) = λ a, g a a.2 :=
funext $ λ a, dif_neg a.2

@[simp] lemma restrict_ite (f g : α → β) (s : set α) [∀ x, decidable (x ∈ s)] :
  s.restrict (λ a, if a ∈ s then f a else g a) = s.restrict f :=
restrict_dite _ _

@[simp] lemma restrict_ite_compl (f g : α → β) (s : set α) [∀ x, decidable (x ∈ s)] :
  sᶜ.restrict (λ a, if a ∈ s then f a else g a) = sᶜ.restrict g :=
restrict_dite_compl _ _

@[simp] lemma restrict_piecewise (f g : α → β) (s : set α) [∀ x, decidable (x ∈ s)] :
  s.restrict (piecewise s f g) = s.restrict f :=
restrict_ite _ _ _

@[simp] lemma restrict_piecewise_compl (f g : α → β) (s : set α) [∀ x, decidable (x ∈ s)] :
  sᶜ.restrict (piecewise s f g) = sᶜ.restrict g :=
restrict_ite_compl _ _ _

lemma restrict_extend_range (f : α → β) (g : α → γ) (g' : β → γ) :
  (range f).restrict (extend f g g') = λ x, g x.coe_prop.some :=
by convert restrict_dite _ _

@[simp] lemma restrict_extend_compl_range (f : α → β) (g : α → γ) (g' : β → γ) :
  (range f)ᶜ.restrict (extend f g g') = g' ∘ coe :=
by convert restrict_dite_compl _ _

lemma range_extend_subset (f : α → β) (g : α → γ) (g' : β → γ) :
  range (extend f g g') ⊆ range g ∪ g' '' (range f)ᶜ :=
begin
  classical,
  rintro _ ⟨y, rfl⟩,
  rw extend_def, split_ifs,
  exacts [or.inl (mem_range_self _), or.inr (mem_image_of_mem _ h)]
end

lemma range_extend {f : α → β} (hf : injective f) (g : α → γ) (g' : β → γ) :
  range (extend f g g') = range g ∪ g' '' (range f)ᶜ :=
begin
  refine (range_extend_subset _ _ _).antisymm _,
  rintro z (⟨x, rfl⟩|⟨y, hy, rfl⟩),
  exacts [⟨f x, hf.extend_apply _ _ _⟩, ⟨y, extend_apply' _ _ _ hy⟩]
end

/-- Restrict codomain of a function `f` to a set `s`. Same as `subtype.coind` but this version
has codomain `↥s` instead of `subtype s`. -/
def cod_restrict (f : ι → α) (s : set α) (h : ∀ x, f x ∈ s) : ι → s :=
λ x, ⟨f x, h x⟩

@[simp] lemma coe_cod_restrict_apply (f : ι → α) (s : set α) (h : ∀ x, f x ∈ s) (x : ι) :
  (cod_restrict f s h x : α) = f x :=
rfl

@[simp] lemma restrict_comp_cod_restrict {f : ι → α} {g : α → β} {b : set α}
  (h : ∀ x, f x ∈ b) : (b.restrict g) ∘ (b.cod_restrict f h) = g ∘ f := rfl

@[simp] lemma injective_cod_restrict {f : ι → α} {s : set α} (h : ∀ x, f x ∈ s) :
  injective (cod_restrict f s h) ↔ injective f :=
by simp only [injective, subtype.ext_iff, coe_cod_restrict_apply]

alias injective_cod_restrict ↔ _ _root_.function.injective.cod_restrict

variables {s s₁ s₂ : set α} {t t₁ t₂ : set β} {p : set γ} {f f₁ f₂ f₃ : α → β} {g g₁ g₂ : β → γ}
  {f' f₁' f₂' : β → α} {g' : γ → β} {a : α} {b : β}

/-! ### Equality on a set -/

/-- Two functions `f₁ f₂ : α → β` are equal on `s`
  if `f₁ x = f₂ x` for all `x ∈ a`. -/
def eq_on (f₁ f₂ : α → β) (s : set α) : Prop :=
∀ ⦃x⦄, x ∈ s → f₁ x = f₂ x

@[simp] lemma eq_on_empty (f₁ f₂ : α → β) : eq_on f₁ f₂ ∅ := λ x, false.elim
@[simp] lemma eq_on_singleton : eq_on f₁ f₂ {a} ↔ f₁ a = f₂ a := by simp [set.eq_on]

@[simp] lemma restrict_eq_restrict_iff : restrict s f₁ = restrict s f₂ ↔ eq_on f₁ f₂ s :=
restrict_eq_iff

@[symm] lemma eq_on.symm (h : eq_on f₁ f₂ s) : eq_on f₂ f₁ s :=
λ x hx, (h hx).symm

lemma eq_on_comm : eq_on f₁ f₂ s ↔ eq_on f₂ f₁ s :=
⟨eq_on.symm, eq_on.symm⟩

@[refl] lemma eq_on_refl (f : α → β) (s : set α) : eq_on f f s :=
λ _ _, rfl

@[trans] lemma eq_on.trans (h₁ : eq_on f₁ f₂ s) (h₂ : eq_on f₂ f₃ s) : eq_on f₁ f₃ s :=
λ x hx, (h₁ hx).trans (h₂ hx)

theorem eq_on.image_eq (heq : eq_on f₁ f₂ s) : f₁ '' s = f₂ '' s :=
image_congr heq

theorem eq_on.inter_preimage_eq (heq : eq_on f₁ f₂ s) (t : set β) : s ∩ f₁ ⁻¹' t = s ∩ f₂ ⁻¹' t :=
ext $ λ x, and.congr_right_iff.2 $ λ hx, by rw [mem_preimage, mem_preimage, heq hx]

lemma eq_on.mono (hs : s₁ ⊆ s₂) (hf : eq_on f₁ f₂ s₂) : eq_on f₁ f₂ s₁ :=
λ x hx, hf (hs hx)

@[simp] lemma eq_on_union : eq_on f₁ f₂ (s₁ ∪ s₂) ↔ eq_on f₁ f₂ s₁ ∧ eq_on f₁ f₂ s₂ :=
ball_or_left_distrib

lemma eq_on.union (h₁ : eq_on f₁ f₂ s₁) (h₂ : eq_on f₁ f₂ s₂) : eq_on f₁ f₂ (s₁ ∪ s₂) :=
eq_on_union.2 ⟨h₁, h₂⟩

lemma eq_on.comp_left (h : s.eq_on f₁ f₂) : s.eq_on (g ∘ f₁) (g ∘ f₂) := λ a ha, congr_arg _ $ h ha

@[simp] lemma eq_on_range {ι : Sort*} {f : ι → α} {g₁ g₂ : α → β} :
  eq_on g₁ g₂ (range f) ↔ g₁ ∘ f = g₂ ∘ f :=
forall_range_iff.trans $ funext_iff.symm

alias eq_on_range ↔ eq_on.comp_eq _

/-! ### Congruence lemmas -/

section order
variables [preorder α] [preorder β]

lemma _root_.monotone_on.congr (h₁ : monotone_on f₁ s) (h : s.eq_on f₁ f₂) : monotone_on f₂ s :=
begin
  intros a ha b hb hab,
  rw [←h ha, ←h hb],
  exact h₁ ha hb hab,
end

lemma _root_.antitone_on.congr (h₁ : antitone_on f₁ s) (h : s.eq_on f₁ f₂) : antitone_on f₂ s :=
h₁.dual_right.congr h

lemma _root_.strict_mono_on.congr (h₁ : strict_mono_on f₁ s) (h : s.eq_on f₁ f₂) :
  strict_mono_on f₂ s :=
begin
  intros a ha b hb hab,
  rw [←h ha, ←h hb],
  exact h₁ ha hb hab,
end

lemma _root_.strict_anti_on.congr (h₁ : strict_anti_on f₁ s) (h : s.eq_on f₁ f₂) :
  strict_anti_on f₂ s :=
h₁.dual_right.congr h

lemma eq_on.congr_monotone_on (h : s.eq_on f₁ f₂) : monotone_on f₁ s ↔ monotone_on f₂ s :=
⟨λ h₁, h₁.congr h, λ h₂, h₂.congr h.symm⟩

lemma eq_on.congr_antitone_on (h : s.eq_on f₁ f₂) : antitone_on f₁ s ↔ antitone_on f₂ s :=
⟨λ h₁, h₁.congr h, λ h₂, h₂.congr h.symm⟩

lemma eq_on.congr_strict_mono_on (h : s.eq_on f₁ f₂) : strict_mono_on f₁ s ↔ strict_mono_on f₂ s :=
⟨λ h₁, h₁.congr h, λ h₂, h₂.congr h.symm⟩

lemma eq_on.congr_strict_anti_on (h : s.eq_on f₁ f₂) : strict_anti_on f₁ s ↔ strict_anti_on f₂ s :=
⟨λ h₁, h₁.congr h, λ h₂, h₂.congr h.symm⟩

end order

/-! ### Mono lemmas-/

section mono

variables [preorder α] [preorder β]

lemma _root_.monotone_on.mono (h : monotone_on f s) (h' : s₂ ⊆ s) : monotone_on f s₂ :=
λ x hx y hy, h (h' hx) (h' hy)

lemma _root_.antitone_on.mono (h : antitone_on f s) (h' : s₂ ⊆ s) : antitone_on f s₂ :=
λ x hx y hy, h (h' hx) (h' hy)

lemma _root_.strict_mono_on.mono (h : strict_mono_on f s) (h' : s₂ ⊆ s) : strict_mono_on f s₂ :=
λ x hx y hy, h (h' hx) (h' hy)

lemma _root_.strict_anti_on.mono (h : strict_anti_on f s) (h' : s₂ ⊆ s) : strict_anti_on f s₂ :=
λ x hx y hy, h (h' hx) (h' hy)

protected lemma _root_.monotone_on.monotone (h : monotone_on f s) : monotone (f ∘ coe : s → β) :=
λ x y hle, h x.coe_prop y.coe_prop hle

protected lemma _root_.antitone_on.monotone (h : antitone_on f s) : antitone (f ∘ coe : s → β) :=
λ x y hle, h x.coe_prop y.coe_prop hle

protected lemma _root_.strict_mono_on.strict_mono (h : strict_mono_on f s) :
  strict_mono (f ∘ coe : s → β) :=
λ x y hlt, h x.coe_prop y.coe_prop hlt

protected lemma _root_.strict_anti_on.strict_anti (h : strict_anti_on f s) :
  strict_anti (f ∘ coe : s → β) :=
λ x y hlt, h x.coe_prop y.coe_prop hlt

end mono

/-! ### maps to -/

/-- `maps_to f a b` means that the image of `a` is contained in `b`. -/
def maps_to (f : α → β) (s : set α) (t : set β) : Prop := ∀ ⦃x⦄, x ∈ s → f x ∈ t

/-- Given a map `f` sending `s : set α` into `t : set β`, restrict domain of `f` to `s`
and the codomain to `t`. Same as `subtype.map`. -/
def maps_to.restrict (f : α → β) (s : set α) (t : set β) (h : maps_to f s t) :
  s → t :=
subtype.map f h

@[simp] lemma maps_to.coe_restrict_apply (h : maps_to f s t) (x : s) :
  (h.restrict f s t x : β) = f x := rfl

/-- Restricting the domain and then the codomain is the same as `maps_to.restrict`. -/
@[simp] lemma cod_restrict_restrict (h : ∀ x : s, f x ∈ t) :
  cod_restrict (s.restrict f) t h = maps_to.restrict f s t (λ x hx, h ⟨x, hx⟩) := rfl

/-- Reverse of `set.cod_restrict_restrict`. -/
lemma maps_to.restrict_eq_cod_restrict (h : maps_to f s t) :
  h.restrict f s t = cod_restrict (s.restrict f) t (λ x, h x.2) := rfl

lemma maps_to.coe_restrict (h : set.maps_to f s t) :
  coe ∘ h.restrict f s t = s.restrict f := rfl

lemma maps_to.range_restrict (f : α → β) (s : set α) (t : set β) (h : maps_to f s t) :
  range (h.restrict f s t) = coe ⁻¹' (f '' s) :=
set.range_subtype_map f h

lemma maps_to_iff_exists_map_subtype : maps_to f s t ↔ ∃ g : s → t, ∀ x : s, f x = g x :=
⟨λ h, ⟨h.restrict f s t, λ _, rfl⟩,
  λ ⟨g, hg⟩ x hx, by { erw [hg ⟨x, hx⟩], apply subtype.coe_prop }⟩

theorem maps_to' : maps_to f s t ↔ f '' s ⊆ t :=
image_subset_iff.symm

lemma maps_to.subset_preimage {f : α → β} {s : set α} {t : set β} (hf : maps_to f s t) :
  s ⊆ f ⁻¹' t := hf

theorem maps_to_empty (f : α → β) (t : set β) : maps_to f ∅ t := empty_subset _
@[simp] lemma maps_to_singleton : maps_to f {a} t ↔ f a ∈ t := singleton_subset_iff

theorem maps_to.image_subset (h : maps_to f s t) : f '' s ⊆ t :=
maps_to'.1 h

theorem maps_to.congr (h₁ : maps_to f₁ s t) (h : eq_on f₁ f₂ s) :
  maps_to f₂ s t :=
λ x hx, h hx ▸ h₁ hx

lemma eq_on.comp_right (hg : t.eq_on g₁ g₂) (hf : s.maps_to f t) : s.eq_on (g₁ ∘ f) (g₂ ∘ f) :=
λ a ha, hg $ hf ha

theorem eq_on.maps_to_iff (H : eq_on f₁ f₂ s) : maps_to f₁ s t ↔ maps_to f₂ s t :=
⟨λ h, h.congr H, λ h, h.congr H.symm⟩

theorem maps_to.comp (h₁ : maps_to g t p) (h₂ : maps_to f s t) : maps_to (g ∘ f) s p :=
λ x h, h₁ (h₂ h)

theorem maps_to_id (s : set α) : maps_to id s s := λ x, id

theorem maps_to.iterate {f : α → α} {s : set α} (h : maps_to f s s) :
  ∀ n, maps_to (f^[n]) s s
| 0 := λ _, id
| (n+1) := (maps_to.iterate n).comp h

theorem maps_to.iterate_restrict {f : α → α} {s : set α} (h : maps_to f s s) (n : ℕ) :
  (h.restrict f s s^[n]) = (h.iterate n).restrict _ _ _ :=
begin
  funext x,
  rw [subtype.ext_iff, maps_to.coe_restrict_apply],
  induction n with n ihn generalizing x,
  { refl },
  { simp [nat.iterate, ihn] }
end

lemma maps_to_of_subsingleton' [subsingleton β] (f : α → β) (h : s.nonempty → t.nonempty) :
  maps_to f s t :=
λ a ha, subsingleton.mem_iff_nonempty.2 $ h ⟨a, ha⟩

lemma maps_to_of_subsingleton [subsingleton α] (f : α → α) (s : set α) : maps_to f s s :=
maps_to_of_subsingleton' _ id

theorem maps_to.mono (hf : maps_to f s₁ t₁) (hs : s₂ ⊆ s₁) (ht : t₁ ⊆ t₂) :
  maps_to f s₂ t₂ :=
λ x hx, ht (hf $ hs hx)

theorem maps_to.mono_left (hf : maps_to f s₁ t) (hs : s₂ ⊆ s₁) : maps_to f s₂ t :=
λ x hx, hf (hs hx)

theorem maps_to.mono_right (hf : maps_to f s t₁) (ht : t₁ ⊆ t₂) : maps_to f s t₂ :=
λ x hx, ht (hf hx)

theorem maps_to.union_union (h₁ : maps_to f s₁ t₁) (h₂ : maps_to f s₂ t₂) :
  maps_to f (s₁ ∪ s₂) (t₁ ∪ t₂) :=
λ x hx, hx.elim (λ hx, or.inl $ h₁ hx) (λ hx, or.inr $ h₂ hx)

theorem maps_to.union (h₁ : maps_to f s₁ t) (h₂ : maps_to f s₂ t) :
  maps_to f (s₁ ∪ s₂) t :=
union_self t ▸ h₁.union_union h₂

@[simp] theorem maps_to_union : maps_to f (s₁ ∪ s₂) t ↔ maps_to f s₁ t ∧ maps_to f s₂ t :=
⟨λ h, ⟨h.mono (subset_union_left s₁ s₂) (subset.refl t),
  h.mono (subset_union_right s₁ s₂) (subset.refl t)⟩, λ h, h.1.union h.2⟩

theorem maps_to.inter (h₁ : maps_to f s t₁) (h₂ : maps_to f s t₂) :
  maps_to f s (t₁ ∩ t₂) :=
λ x hx, ⟨h₁ hx, h₂ hx⟩

theorem maps_to.inter_inter (h₁ : maps_to f s₁ t₁) (h₂ : maps_to f s₂ t₂) :
  maps_to f (s₁ ∩ s₂) (t₁ ∩ t₂) :=
λ x hx, ⟨h₁ hx.1, h₂ hx.2⟩

@[simp] theorem maps_to_inter : maps_to f s (t₁ ∩ t₂) ↔ maps_to f s t₁ ∧ maps_to f s t₂ :=
⟨λ h, ⟨h.mono (subset.refl s) (inter_subset_left t₁ t₂),
  h.mono (subset.refl s) (inter_subset_right t₁ t₂)⟩, λ h, h.1.inter h.2⟩

theorem maps_to_univ (f : α → β) (s : set α) : maps_to f s univ := λ x h, trivial

theorem maps_to_image (f : α → β) (s : set α) : maps_to f s (f '' s) := by rw maps_to'

theorem maps_to_preimage (f : α → β) (t : set β) : maps_to f (f ⁻¹' t) t := subset.refl _

theorem maps_to_range (f : α → β) (s : set α) : maps_to f s (range f) :=
(maps_to_image f s).mono (subset.refl s) (image_subset_range _ _)

@[simp] lemma maps_image_to (f : α → β) (g : γ → α) (s : set γ) (t : set β) :
  maps_to f (g '' s) t ↔ maps_to (f ∘ g) s t :=
⟨λ h c hc, h ⟨c, hc, rfl⟩, λ h d ⟨c, hc⟩, hc.2 ▸ h hc.1⟩

lemma maps_to.comp_left (g : β → γ) (hf : maps_to f s t) : maps_to (g ∘ f) s (g '' t) :=
λ x hx, ⟨f x, hf hx, rfl⟩

lemma maps_to.comp_right {s : set β} {t : set γ} (hg : maps_to g s t) (f : α → β) :
  maps_to (g ∘ f) (f ⁻¹' s) t := λ x hx, hg hx

@[simp] lemma maps_univ_to (f : α → β) (s : set β) :
  maps_to f univ s ↔ ∀ a, f a ∈ s :=
⟨λ h a, h (mem_univ _), λ h x _, h x⟩

@[simp] lemma maps_range_to (f : α → β) (g : γ → α) (s : set β) :
  maps_to f (range g) s ↔ maps_to (f ∘ g) univ s :=
by rw [←image_univ, maps_image_to]

theorem surjective_maps_to_image_restrict (f : α → β) (s : set α) :
  surjective ((maps_to_image f s).restrict f s (f '' s)) :=
λ ⟨y, x, hs, hxy⟩, ⟨⟨x, hs⟩, subtype.ext hxy⟩

theorem maps_to.mem_iff (h : maps_to f s t) (hc : maps_to f sᶜ tᶜ) {x} : f x ∈ t ↔ x ∈ s :=
⟨λ ht, by_contra $ λ hs, hc hs ht, λ hx, h hx⟩

/-! ### Restriction onto preimage -/

section

variables (t f)

/-- The restriction of a function onto the preimage of a set. -/
@[simps] def restrict_preimage : f ⁻¹' t → t :=
(set.maps_to_preimage f t).restrict _ _ _

lemma range_restrict_preimage :
  range (t.restrict_preimage f) = coe ⁻¹' (range f) :=
begin
  delta set.restrict_preimage,
  rw [maps_to.range_restrict, set.image_preimage_eq_inter_range,
    set.preimage_inter, subtype.coe_preimage_self, set.univ_inter],
end

variables {f} {U : ι → set β}

lemma restrict_preimage_injective (hf : injective f) : injective (t.restrict_preimage f) :=
λ x y e, subtype.mk.inj_arrow e (λ e, subtype.coe_injective (hf e))

lemma restrict_preimage_surjective (hf : surjective f) : surjective (t.restrict_preimage f) :=
λ x, ⟨⟨_, (show f (hf x).some ∈ t, from (hf x).some_spec.symm ▸ x.2)⟩, subtype.ext (hf x).some_spec⟩

lemma restrict_preimage_bijective (hf : bijective f) : bijective (t.restrict_preimage f) :=
⟨t.restrict_preimage_injective hf.1, t.restrict_preimage_surjective hf.2⟩

alias set.restrict_preimage_injective  ← _root_.function.injective.restrict_preimage
alias set.restrict_preimage_surjective ← _root_.function.surjective.restrict_preimage
alias set.restrict_preimage_bijective  ← _root_.function.bijective.restrict_preimage

end

/-! ### Injectivity on a set -/

/-- `f` is injective on `a` if the restriction of `f` to `a` is injective. -/
def inj_on (f : α → β) (s : set α) : Prop :=
∀ ⦃x₁ : α⦄, x₁ ∈ s → ∀ ⦃x₂ : α⦄, x₂ ∈ s → f x₁ = f x₂ → x₁ = x₂

theorem subsingleton.inj_on (hs : s.subsingleton) (f : α → β) : inj_on f s :=
λ x hx y hy h, hs hx hy

@[simp] theorem inj_on_empty (f : α → β) : inj_on f ∅ :=
subsingleton_empty.inj_on f

@[simp] theorem inj_on_singleton (f : α → β) (a : α) : inj_on f {a} :=
subsingleton_singleton.inj_on f

theorem inj_on.eq_iff {x y} (h : inj_on f s) (hx : x ∈ s) (hy : y ∈ s) :
  f x = f y ↔ x = y :=
⟨h hx hy, λ h, h ▸ rfl⟩

lemma inj_on.ne_iff {x y} (h : inj_on f s) (hx : x ∈ s) (hy : y ∈ s) : f x ≠ f y ↔ x ≠ y :=
(h.eq_iff hx hy).not

alias inj_on.ne_iff ↔ _ inj_on.ne

theorem inj_on.congr (h₁ : inj_on f₁ s) (h : eq_on f₁ f₂ s) :
  inj_on f₂ s :=
λ x hx y hy, h hx ▸ h hy ▸ h₁ hx hy

theorem eq_on.inj_on_iff (H : eq_on f₁ f₂ s) : inj_on f₁ s ↔ inj_on f₂ s :=
⟨λ h, h.congr H, λ h, h.congr H.symm⟩

theorem inj_on.mono (h : s₁ ⊆ s₂) (ht : inj_on f s₂) : inj_on f s₁ :=
λ x hx y hy H, ht (h hx) (h hy) H

theorem inj_on_union (h : disjoint s₁ s₂) :
  inj_on f (s₁ ∪ s₂) ↔ inj_on f s₁ ∧ inj_on f s₂ ∧ ∀ (x ∈ s₁) (y ∈ s₂), f x ≠ f y :=
begin
  refine ⟨λ H, ⟨H.mono $ subset_union_left _ _, H.mono $ subset_union_right _ _, _⟩, _⟩,
  { intros x hx y hy hxy,
    obtain rfl : x = y, from H (or.inl hx) (or.inr hy) hxy,
    exact h.le_bot ⟨hx, hy⟩ },
  { rintro ⟨h₁, h₂, h₁₂⟩,
    rintro x (hx|hx) y (hy|hy) hxy,
    exacts [h₁ hx hy hxy, (h₁₂ _ hx _ hy hxy).elim, (h₁₂ _ hy _ hx hxy.symm).elim, h₂ hx hy hxy] }
end

theorem inj_on_insert {f : α → β} {s : set α} {a : α} (has : a ∉ s) :
  set.inj_on f (insert a s) ↔ set.inj_on f s ∧ f a ∉ f '' s :=
have disjoint s {a}, from disjoint_iff_inf_le.mpr $ λ x ⟨hxs, (hxa : x = a)⟩, has (hxa ▸ hxs),
by { rw [← union_singleton, inj_on_union this], simp }

lemma injective_iff_inj_on_univ : injective f ↔ inj_on f univ :=
⟨λ h x hx y hy hxy, h hxy, λ h _ _ heq, h trivial trivial heq⟩

lemma inj_on_of_injective (h : injective f) (s : set α) : inj_on f s :=
λ x hx y hy hxy, h hxy

alias inj_on_of_injective ← _root_.function.injective.inj_on

lemma inj_on_id (s : set α) : inj_on id s := injective_id.inj_on _

theorem inj_on.comp (hg : inj_on g t) (hf: inj_on f s) (h : maps_to f s t) :
  inj_on (g ∘ f) s :=
λ x hx y hy heq, hf hx hy $ hg (h hx) (h hy) heq

lemma inj_on.iterate {f : α → α} {s : set α} (h : inj_on f s) (hf : maps_to f s s) :
  ∀ n, inj_on (f^[n]) s
| 0 := inj_on_id _
| (n + 1) := (inj_on.iterate n).comp h hf

lemma inj_on_of_subsingleton [subsingleton α] (f : α → β) (s : set α) : inj_on f s :=
(injective_of_subsingleton _).inj_on _

lemma _root_.function.injective.inj_on_range (h : injective (g ∘ f)) : inj_on g (range f) :=
by { rintros _ ⟨x, rfl⟩ _ ⟨y, rfl⟩ H, exact congr_arg f (h H) }

lemma inj_on_iff_injective : inj_on f s ↔ injective (s.restrict f) :=
⟨λ H a b h, subtype.eq $ H a.2 b.2 h,
 λ H a as b bs h, congr_arg subtype.val $ @H ⟨a, as⟩ ⟨b, bs⟩ h⟩

alias inj_on_iff_injective ↔ inj_on.injective _

lemma maps_to.restrict_inj (h : maps_to f s t) : injective (h.restrict f s t) ↔ inj_on f s :=
by rw [h.restrict_eq_cod_restrict, injective_cod_restrict, inj_on_iff_injective]

lemma exists_inj_on_iff_injective [nonempty β] :
  (∃ f : α → β, inj_on f s) ↔ ∃ f : s → β, injective f :=
⟨λ ⟨f, hf⟩, ⟨_, hf.injective⟩,
  λ ⟨f, hf⟩, by { lift f to α → β using trivial, exact ⟨f, inj_on_iff_injective.2 hf⟩ }⟩

lemma inj_on_preimage {B : set (set β)} (hB : B ⊆ 𝒫 (range f)) :
  inj_on (preimage f) B :=
λ s hs t ht hst, (preimage_eq_preimage' (hB hs) (hB ht)).1 hst

lemma inj_on.mem_of_mem_image {x} (hf : inj_on f s) (hs : s₁ ⊆ s) (h : x ∈ s) (h₁ : f x ∈ f '' s₁) :
  x ∈ s₁ :=
let ⟨x', h', eq⟩ := h₁ in hf (hs h') h eq ▸ h'

lemma inj_on.mem_image_iff {x} (hf : inj_on f s) (hs : s₁ ⊆ s) (hx : x ∈ s) :
  f x ∈ f '' s₁ ↔ x ∈ s₁ :=
⟨hf.mem_of_mem_image hs hx, mem_image_of_mem f⟩

lemma inj_on.preimage_image_inter (hf : inj_on f s) (hs : s₁ ⊆ s) :
  f ⁻¹' (f '' s₁) ∩ s = s₁ :=
ext $ λ x, ⟨λ ⟨h₁, h₂⟩, hf.mem_of_mem_image hs h₂ h₁, λ h, ⟨mem_image_of_mem _ h, hs h⟩⟩

lemma eq_on.cancel_left (h : s.eq_on (g ∘ f₁) (g ∘ f₂)) (hg : t.inj_on g) (hf₁ : s.maps_to f₁ t)
  (hf₂ : s.maps_to f₂ t) :
  s.eq_on f₁ f₂ :=
λ a ha, hg (hf₁ ha) (hf₂ ha) (h ha)

lemma inj_on.cancel_left (hg : t.inj_on g) (hf₁ : s.maps_to f₁ t) (hf₂ : s.maps_to f₂ t) :
  s.eq_on (g ∘ f₁) (g ∘ f₂) ↔ s.eq_on f₁ f₂ :=
⟨λ h, h.cancel_left hg hf₁ hf₂, eq_on.comp_left⟩

lemma inj_on.image_inter {s t u : set α} (hf : u.inj_on f) (hs : s ⊆ u) (ht : t ⊆ u) :
  f '' (s ∩ t) = f '' s ∩ f '' t :=
begin
  apply subset.antisymm (image_inter_subset _ _ _),
  rintros x ⟨⟨y, ys, hy⟩, ⟨z, zt, hz⟩⟩,
  have : y = z,
  { apply hf (hs ys) (ht zt),
    rwa ← hz at hy },
  rw ← this at zt,
  exact ⟨y, ⟨ys, zt⟩, hy⟩,
end

lemma _root_.disjoint.image {s t u : set α} {f : α → β} (h : disjoint s t) (hf : inj_on f u)
  (hs : s ⊆ u) (ht : t ⊆ u) : disjoint (f '' s) (f '' t) :=
begin
  rw disjoint_iff_inter_eq_empty at h ⊢,
  rw [← hf.image_inter hs ht, h, image_empty],
end

/-! ### Surjectivity on a set -/

/-- `f` is surjective from `a` to `b` if `b` is contained in the image of `a`. -/
def surj_on (f : α → β) (s : set α) (t : set β) : Prop := t ⊆ f '' s

theorem surj_on.subset_range (h : surj_on f s t) : t ⊆ range f :=
subset.trans h $ image_subset_range f s

lemma surj_on_iff_exists_map_subtype :
  surj_on f s t ↔ ∃ (t' : set β) (g : s → t'), t ⊆ t' ∧ surjective g ∧ ∀ x : s, f x = g x :=
⟨λ h, ⟨_, (maps_to_image f s).restrict f s _, h, surjective_maps_to_image_restrict _ _, λ _, rfl⟩,
  λ ⟨t', g, htt', hg, hfg⟩ y hy, let ⟨x, hx⟩ := hg ⟨y, htt' hy⟩ in
    ⟨x, x.2, by rw [hfg, hx, subtype.coe_mk]⟩⟩

theorem surj_on_empty (f : α → β) (s : set α) : surj_on f s ∅ := empty_subset _

@[simp] lemma surj_on_singleton : surj_on f s {b} ↔ b ∈ f '' s := singleton_subset_iff

theorem surj_on_image (f : α → β) (s : set α) : surj_on f s (f '' s) := subset.rfl

theorem surj_on.comap_nonempty (h : surj_on f s t) (ht : t.nonempty) : s.nonempty :=
(ht.mono h).of_image

theorem surj_on.congr (h : surj_on f₁ s t) (H : eq_on f₁ f₂ s) : surj_on f₂ s t :=
by rwa [surj_on, ← H.image_eq]

theorem eq_on.surj_on_iff (h : eq_on f₁ f₂ s) : surj_on f₁ s t ↔ surj_on f₂ s t :=
⟨λ H, H.congr h, λ H, H.congr h.symm⟩

theorem surj_on.mono (hs : s₁ ⊆ s₂) (ht : t₁ ⊆ t₂) (hf : surj_on f s₁ t₂) : surj_on f s₂ t₁ :=
subset.trans ht $ subset.trans hf $ image_subset _ hs

theorem surj_on.union (h₁ : surj_on f s t₁) (h₂ : surj_on f s t₂) : surj_on f s (t₁ ∪ t₂) :=
λ x hx, hx.elim (λ hx, h₁ hx) (λ hx, h₂ hx)

theorem surj_on.union_union (h₁ : surj_on f s₁ t₁) (h₂ : surj_on f s₂ t₂) :
  surj_on f (s₁ ∪ s₂) (t₁ ∪ t₂) :=
(h₁.mono (subset_union_left _ _) (subset.refl _)).union
  (h₂.mono (subset_union_right _ _) (subset.refl _))

theorem surj_on.inter_inter (h₁ : surj_on f s₁ t₁) (h₂ : surj_on f s₂ t₂) (h : inj_on f (s₁ ∪ s₂)) :
  surj_on f (s₁ ∩ s₂) (t₁ ∩ t₂) :=
begin
  intros y hy,
  rcases h₁ hy.1 with ⟨x₁, hx₁, rfl⟩,
  rcases h₂ hy.2 with ⟨x₂, hx₂, heq⟩,
  obtain rfl : x₁ = x₂ := h (or.inl hx₁) (or.inr hx₂) heq.symm,
  exact mem_image_of_mem f ⟨hx₁, hx₂⟩
end

theorem surj_on.inter (h₁ : surj_on f s₁ t) (h₂ : surj_on f s₂ t) (h : inj_on f (s₁ ∪ s₂)) :
  surj_on f (s₁ ∩ s₂) t :=
inter_self t ▸ h₁.inter_inter h₂ h

lemma surj_on_id (s : set α) : surj_on id s s := by simp [surj_on]

theorem surj_on.comp (hg : surj_on g t p) (hf : surj_on f s t) : surj_on (g ∘ f) s p :=
subset.trans hg $ subset.trans (image_subset g hf) $ (image_comp g f s) ▸ subset.refl _

lemma surj_on.iterate {f : α → α} {s : set α} (h : surj_on f s s) : ∀ n, surj_on (f^[n]) s s
| 0 := surj_on_id _
| (n + 1) := (surj_on.iterate n).comp h

lemma surj_on.comp_left (hf : surj_on f s t) (g : β → γ) : surj_on (g ∘ f) s (g '' t) :=
by { rw [surj_on, image_comp g f], exact image_subset _ hf }

lemma surj_on.comp_right {s : set β} {t : set γ} (hf : surjective f) (hg : surj_on g s t) :
  surj_on (g ∘ f) (f ⁻¹' s) t :=
by rwa [surj_on, image_comp g f, image_preimage_eq _ hf]

lemma surj_on_of_subsingleton' [subsingleton β] (f : α → β) (h : t.nonempty → s.nonempty) :
  surj_on f s t :=
λ a ha, subsingleton.mem_iff_nonempty.2 $ (h ⟨a, ha⟩).image _

lemma surj_on_of_subsingleton [subsingleton α] (f : α → α) (s : set α) : surj_on f s s :=
surj_on_of_subsingleton' _ id

lemma surjective_iff_surj_on_univ : surjective f ↔ surj_on f univ univ :=
by simp [surjective, surj_on, subset_def]

lemma surj_on_iff_surjective : surj_on f s univ ↔ surjective (s.restrict f) :=
⟨λ H b, let ⟨a, as, e⟩ := @H b trivial in ⟨⟨a, as⟩, e⟩,
 λ H b _, let ⟨⟨a, as⟩, e⟩ := H b in ⟨a, as, e⟩⟩

lemma surj_on.image_eq_of_maps_to (h₁ : surj_on f s t) (h₂ : maps_to f s t) :
  f '' s = t :=
eq_of_subset_of_subset h₂.image_subset h₁

lemma image_eq_iff_surj_on_maps_to : f '' s = t ↔ s.surj_on f t ∧ s.maps_to f t :=
begin
  refine ⟨_, λ h, h.1.image_eq_of_maps_to h.2⟩,
  rintro rfl,
  exact ⟨s.surj_on_image f, s.maps_to_image f⟩,
end

lemma surj_on.maps_to_compl (h : surj_on f s t) (h' : injective f) : maps_to f sᶜ tᶜ :=
λ x hs ht, let ⟨x', hx', heq⟩ := h ht in hs $ h' heq ▸ hx'

lemma maps_to.surj_on_compl (h : maps_to f s t) (h' : surjective f) : surj_on f sᶜ tᶜ :=
h'.forall.2 $ λ x ht, mem_image_of_mem _ $ λ hs, ht (h hs)

lemma eq_on.cancel_right (hf : s.eq_on (g₁ ∘ f) (g₂ ∘ f)) (hf' : s.surj_on f t) : t.eq_on g₁ g₂ :=
begin
  intros b hb,
  obtain ⟨a, ha, rfl⟩ := hf' hb,
  exact hf ha,
end

lemma surj_on.cancel_right (hf : s.surj_on f t) (hf' : s.maps_to f t) :
  s.eq_on (g₁ ∘ f) (g₂ ∘ f) ↔ t.eq_on g₁ g₂ :=
⟨λ h, h.cancel_right hf, λ h, h.comp_right hf'⟩

lemma eq_on_comp_right_iff : s.eq_on (g₁ ∘ f) (g₂ ∘ f) ↔ (f '' s).eq_on g₁ g₂ :=
(s.surj_on_image f).cancel_right $ s.maps_to_image f

/-! ### Bijectivity -/

/-- `f` is bijective from `s` to `t` if `f` is injective on `s` and `f '' s = t`. -/
def bij_on (f : α → β) (s : set α) (t : set β) : Prop :=
maps_to f s t ∧ inj_on f s ∧ surj_on f s t

lemma bij_on.maps_to (h : bij_on f s t) : maps_to f s t := h.left

lemma bij_on.inj_on (h : bij_on f s t) : inj_on f s := h.right.left

lemma bij_on.surj_on (h : bij_on f s t) : surj_on f s t := h.right.right

lemma bij_on.mk (h₁ : maps_to f s t) (h₂ : inj_on f s) (h₃ : surj_on f s t) :
      bij_on f s t :=
⟨h₁, h₂, h₃⟩

@[simp] lemma bij_on_empty (f : α → β) : bij_on f ∅ ∅ :=
⟨maps_to_empty f ∅, inj_on_empty f, surj_on_empty f ∅⟩

@[simp] lemma bij_on_singleton : bij_on f {a} {b} ↔ f a = b := by simp [bij_on, eq_comm]

lemma bij_on.inter_maps_to (h₁ : bij_on f s₁ t₁) (h₂ : maps_to f s₂ t₂) (h₃ : s₁ ∩ f ⁻¹' t₂ ⊆ s₂) :
  bij_on f (s₁ ∩ s₂) (t₁ ∩ t₂) :=
⟨h₁.maps_to.inter_inter h₂, h₁.inj_on.mono $ inter_subset_left _ _,
  λ y hy, let ⟨x, hx, hxy⟩ := h₁.surj_on hy.1 in ⟨x, ⟨hx, h₃ ⟨hx, hxy.symm.rec_on hy.2⟩⟩, hxy⟩⟩

lemma maps_to.inter_bij_on (h₁ : maps_to f s₁ t₁) (h₂ : bij_on f s₂ t₂)
  (h₃ : s₂ ∩ f ⁻¹' t₁ ⊆ s₁) :
  bij_on f (s₁ ∩ s₂) (t₁ ∩ t₂) :=
inter_comm s₂ s₁ ▸ inter_comm t₂ t₁ ▸ h₂.inter_maps_to h₁ h₃

lemma bij_on.inter (h₁ : bij_on f s₁ t₁) (h₂ : bij_on f s₂ t₂) (h : inj_on f (s₁ ∪ s₂)) :
  bij_on f (s₁ ∩ s₂) (t₁ ∩ t₂) :=
⟨h₁.maps_to.inter_inter h₂.maps_to, h₁.inj_on.mono $ inter_subset_left _ _,
  h₁.surj_on.inter_inter h₂.surj_on h⟩

lemma bij_on.union (h₁ : bij_on f s₁ t₁) (h₂ : bij_on f s₂ t₂) (h : inj_on f (s₁ ∪ s₂)) :
  bij_on f (s₁ ∪ s₂) (t₁ ∪ t₂) :=
⟨h₁.maps_to.union_union h₂.maps_to, h, h₁.surj_on.union_union h₂.surj_on⟩

theorem bij_on.subset_range (h : bij_on f s t) : t ⊆ range f :=
h.surj_on.subset_range

lemma inj_on.bij_on_image (h : inj_on f s) : bij_on f s (f '' s) :=
bij_on.mk (maps_to_image f s) h (subset.refl _)

theorem bij_on.congr (h₁ : bij_on f₁ s t) (h : eq_on f₁ f₂ s) :
  bij_on f₂ s t :=
bij_on.mk (h₁.maps_to.congr h) (h₁.inj_on.congr h) (h₁.surj_on.congr h)

theorem eq_on.bij_on_iff (H : eq_on f₁ f₂ s) : bij_on f₁ s t ↔ bij_on f₂ s t :=
⟨λ h, h.congr H, λ h, h.congr H.symm⟩

lemma bij_on.image_eq (h : bij_on f s t) :
  f '' s = t :=
h.surj_on.image_eq_of_maps_to h.maps_to

lemma bij_on_id (s : set α) : bij_on id s s := ⟨s.maps_to_id, s.inj_on_id, s.surj_on_id⟩

theorem bij_on.comp (hg : bij_on g t p) (hf : bij_on f s t) : bij_on (g ∘ f) s p :=
bij_on.mk (hg.maps_to.comp hf.maps_to) (hg.inj_on.comp hf.inj_on hf.maps_to)
  (hg.surj_on.comp hf.surj_on)

lemma bij_on.iterate {f : α → α} {s : set α} (h : bij_on f s s) : ∀ n, bij_on (f^[n]) s s
| 0 := s.bij_on_id
| (n + 1) := (bij_on.iterate n).comp h

lemma bij_on_of_subsingleton' [subsingleton α] [subsingleton β] (f : α → β)
  (h : s.nonempty ↔ t.nonempty) : bij_on f s t :=
⟨maps_to_of_subsingleton' _ h.1, inj_on_of_subsingleton _ _, surj_on_of_subsingleton' _ h.2⟩

lemma bij_on_of_subsingleton [subsingleton α] (f : α → α) (s : set α) : bij_on f s s :=
bij_on_of_subsingleton' _ iff.rfl

theorem bij_on.bijective (h : bij_on f s t) : bijective (h.maps_to.restrict f s t) :=
⟨λ x y h', subtype.ext $ h.inj_on x.2 y.2 $ subtype.ext_iff.1 h',
  λ ⟨y, hy⟩, let ⟨x, hx, hxy⟩ := h.surj_on hy in ⟨⟨x, hx⟩, subtype.eq hxy⟩⟩

lemma bijective_iff_bij_on_univ : bijective f ↔ bij_on f univ univ :=
iff.intro
(λ h, let ⟨inj, surj⟩ := h in
⟨maps_to_univ f _, inj.inj_on _, iff.mp surjective_iff_surj_on_univ surj⟩)
(λ h, let ⟨map, inj, surj⟩ := h in
⟨iff.mpr injective_iff_inj_on_univ inj, iff.mpr surjective_iff_surj_on_univ surj⟩)

alias bijective_iff_bij_on_univ ↔ _root_.function.bijective.bij_on_univ _

lemma bij_on.compl (hst : bij_on f s t) (hf : bijective f) : bij_on f sᶜ tᶜ :=
⟨hst.surj_on.maps_to_compl hf.1, hf.1.inj_on _, hst.maps_to.surj_on_compl hf.2⟩

/-! ### left inverse -/

/-- `g` is a left inverse to `f` on `a` means that `g (f x) = x` for all `x ∈ a`. -/
def left_inv_on (f' : β → α) (f : α → β) (s : set α) : Prop :=
∀ ⦃x⦄, x ∈ s → f' (f x) = x

@[simp] lemma left_inv_on_empty (f' : β → α) (f : α → β) : left_inv_on f' f ∅ := empty_subset _
@[simp] lemma left_inv_on_singleton : left_inv_on f' f {a} ↔ f' (f a) = a := singleton_subset_iff

lemma left_inv_on.eq_on (h : left_inv_on f' f s) : eq_on (f' ∘ f) id s := h

lemma left_inv_on.eq (h : left_inv_on f' f s) {x} (hx : x ∈ s) : f' (f x) = x := h hx

lemma left_inv_on.congr_left (h₁ : left_inv_on f₁' f s)
  {t : set β} (h₁' : maps_to f s t) (heq : eq_on f₁' f₂' t) : left_inv_on f₂' f s :=
λ x hx, heq (h₁' hx) ▸ h₁ hx

theorem left_inv_on.congr_right (h₁ : left_inv_on f₁' f₁ s) (heq : eq_on f₁ f₂ s) :
  left_inv_on f₁' f₂ s :=
λ x hx, heq hx ▸ h₁ hx

theorem left_inv_on.inj_on (h : left_inv_on f₁' f s) : inj_on f s :=
λ x₁ h₁ x₂ h₂ heq,
calc
  x₁    = f₁' (f x₁) : eq.symm $ h h₁
  ...   = f₁' (f x₂) : congr_arg f₁' heq
  ...   = x₂         : h h₂

theorem left_inv_on.surj_on (h : left_inv_on f' f s) (hf : maps_to f s t) : surj_on f' t s :=
λ x hx, ⟨f x, hf hx, h hx⟩

theorem left_inv_on.maps_to (h : left_inv_on f' f s) (hf : surj_on f s t) : maps_to f' t s :=
λ y hy, let ⟨x, hs, hx⟩ := hf hy in by rwa [← hx, h hs]

lemma left_inv_on_id (s : set α) : left_inv_on id id s := λ a _, rfl

theorem left_inv_on.comp
  (hf' : left_inv_on f' f s) (hg' : left_inv_on g' g t) (hf : maps_to f s t) :
  left_inv_on (f' ∘ g') (g ∘ f) s :=
λ x h,
calc
  (f' ∘ g') ((g ∘ f) x) = f' (f x) : congr_arg f' (hg' (hf h))
  ...                   = x        : hf' h

theorem left_inv_on.mono (hf : left_inv_on f' f s) (ht : s₁ ⊆ s) : left_inv_on f' f s₁ :=
λ x hx, hf (ht hx)

theorem left_inv_on.image_inter' (hf : left_inv_on f' f s) :
  f '' (s₁ ∩ s) = f' ⁻¹' s₁ ∩ f '' s :=
begin
  apply subset.antisymm,
  { rintro _ ⟨x, ⟨h₁, h⟩, rfl⟩, exact ⟨by rwa [mem_preimage, hf h], mem_image_of_mem _ h⟩ },
  { rintro _ ⟨h₁, ⟨x, h, rfl⟩⟩, exact mem_image_of_mem _ ⟨by rwa ← hf h, h⟩ }
end

theorem left_inv_on.image_inter (hf : left_inv_on f' f s) :
  f '' (s₁ ∩ s) = f' ⁻¹' (s₁ ∩ s) ∩ f '' s :=
begin
  rw hf.image_inter',
  refine subset.antisymm _ (inter_subset_inter_left _ (preimage_mono $ inter_subset_left _ _)),
  rintro _ ⟨h₁, x, hx, rfl⟩, exact ⟨⟨h₁, by rwa hf hx⟩, mem_image_of_mem _ hx⟩
end

theorem left_inv_on.image_image (hf : left_inv_on f' f s) :
  f' '' (f '' s) = s :=
by rw [image_image, image_congr hf, image_id']

theorem left_inv_on.image_image' (hf : left_inv_on f' f s) (hs : s₁ ⊆ s) :
  f' '' (f '' s₁) = s₁ :=
(hf.mono hs).image_image

/-! ### Right inverse -/

/-- `g` is a right inverse to `f` on `b` if `f (g x) = x` for all `x ∈ b`. -/
@[reducible] def right_inv_on (f' : β → α) (f : α → β) (t : set β) : Prop :=
left_inv_on f f' t

@[simp] lemma right_inv_on_empty (f' : β → α) (f : α → β) : right_inv_on f' f ∅ := empty_subset _
@[simp] lemma right_inv_on_singleton : right_inv_on f' f {b} ↔ f (f' b) = b := singleton_subset_iff

lemma right_inv_on.eq_on (h : right_inv_on f' f t) : eq_on (f ∘ f') id t := h

lemma right_inv_on.eq (h : right_inv_on f' f t) {y} (hy : y ∈ t) : f (f' y) = y := h hy

lemma left_inv_on.right_inv_on_image (h : left_inv_on f' f s) : right_inv_on f' f (f '' s) :=
λ y ⟨x, hx, eq⟩, eq ▸ congr_arg f $ h.eq hx

theorem right_inv_on.congr_left (h₁ : right_inv_on f₁' f t) (heq : eq_on f₁' f₂' t) :
  right_inv_on f₂' f t :=
h₁.congr_right heq

theorem right_inv_on.congr_right (h₁ : right_inv_on f' f₁ t) (hg : maps_to f' t s)
  (heq : eq_on f₁ f₂ s) : right_inv_on f' f₂ t :=
left_inv_on.congr_left h₁ hg heq

theorem right_inv_on.surj_on (hf : right_inv_on f' f t) (hf' : maps_to f' t s) :
  surj_on f s t :=
hf.surj_on hf'

theorem right_inv_on.maps_to (h : right_inv_on f' f t) (hf : surj_on f' t s) : maps_to f s t :=
h.maps_to hf

lemma right_inv_on_id (s : set α) : right_inv_on id id s := λ a _, rfl

theorem right_inv_on.comp (hf : right_inv_on f' f t) (hg : right_inv_on g' g p)
  (g'pt : maps_to g' p t) : right_inv_on (f' ∘ g') (g ∘ f) p :=
hg.comp hf g'pt

theorem right_inv_on.mono (hf : right_inv_on f' f t) (ht : t₁ ⊆ t) : right_inv_on f' f t₁ :=
hf.mono ht

theorem inj_on.right_inv_on_of_left_inv_on (hf : inj_on f s) (hf' : left_inv_on f f' t)
    (h₁ : maps_to f s t) (h₂ : maps_to f' t s) :
  right_inv_on f f' s :=
λ x h, hf (h₂ $ h₁ h) h (hf' (h₁ h))

theorem eq_on_of_left_inv_on_of_right_inv_on (h₁ : left_inv_on f₁' f s) (h₂ : right_inv_on f₂' f t)
  (h : maps_to f₂' t s) : eq_on f₁' f₂' t :=
λ y hy,
calc f₁' y = (f₁' ∘ f ∘ f₂') y : congr_arg f₁' (h₂ hy).symm
      ...  = f₂' y              : h₁ (h hy)

theorem surj_on.left_inv_on_of_right_inv_on (hf : surj_on f s t) (hf' : right_inv_on f f' s) :
  left_inv_on f f' t :=
λ y hy, let ⟨x, hx, heq⟩ := hf hy in by rw [← heq, hf' hx]

/-! ### Two-side inverses -/

/-- `g` is an inverse to `f` viewed as a map from `a` to `b` -/
def inv_on (g : β → α) (f : α → β) (s : set α) (t : set β) : Prop :=
left_inv_on g f s ∧ right_inv_on g f t

@[simp] lemma inv_on_empty (f' : β → α) (f : α → β) : inv_on f' f ∅ ∅ := by simp [inv_on]
@[simp] lemma inv_on_singleton : inv_on f' f {a} {b} ↔ f' (f a) = a ∧ f (f' b) = b :=
by simp [inv_on]

lemma inv_on.symm (h : inv_on f' f s t) : inv_on f f' t s := ⟨h.right, h.left⟩

lemma inv_on_id (s : set α) : inv_on id id s s := ⟨s.left_inv_on_id, s.right_inv_on_id⟩

lemma inv_on.comp (hf : inv_on f' f s t) (hg : inv_on g' g t p) (fst : maps_to f s t)
  (g'pt : maps_to g' p t) :
  inv_on (f' ∘ g') (g ∘ f) s p :=
⟨hf.1.comp hg.1 fst, hf.2.comp hg.2 g'pt⟩

lemma inv_on.mono (h : inv_on f' f s t) (hs : s₁ ⊆ s) (ht : t₁ ⊆ t) : inv_on f' f s₁ t₁ :=
⟨h.1.mono hs, h.2.mono ht⟩

/-- If functions `f'` and `f` are inverse on `s` and `t`, `f` maps `s` into `t`, and `f'` maps `t`
into `s`, then `f` is a bijection between `s` and `t`. The `maps_to` arguments can be deduced from
`surj_on` statements using `left_inv_on.maps_to` and `right_inv_on.maps_to`. -/
theorem inv_on.bij_on (h : inv_on f' f s t) (hf : maps_to f s t) (hf' : maps_to f' t s) :
  bij_on f s t :=
⟨hf, h.left.inj_on, h.right.surj_on hf'⟩

lemma bij_on.symm {g : β → α} (h : inv_on f g t s) (hf : bij_on f s t) : bij_on g t s :=
⟨h.2.maps_to hf.surj_on, h.1.inj_on, h.2.surj_on hf.maps_to⟩

lemma bij_on_comm {g : β → α} (h : inv_on f g t s) : bij_on f s t ↔ bij_on g t s :=
⟨bij_on.symm h, bij_on.symm h.symm⟩

end set

/-! ### `inv_fun_on` is a left/right inverse -/

namespace function

variables [nonempty α] {s : set α} {f : α → β} {a : α} {b : β}
local attribute [instance, priority 10] classical.prop_decidable

/-- Construct the inverse for a function `f` on domain `s`. This function is a right inverse of `f`
on `f '' s`. For a computable version, see `function.injective.inv_of_mem_range`. -/
noncomputable def inv_fun_on (f : α → β) (s : set α) (b : β) : α :=
if h : ∃a, a ∈ s ∧ f a = b then classical.some h else classical.choice ‹nonempty α›

theorem inv_fun_on_pos (h : ∃a∈s, f a = b) : inv_fun_on f s b ∈ s ∧ f (inv_fun_on f s b) = b :=
by rw [bex_def] at h; rw [inv_fun_on, dif_pos h]; exact classical.some_spec h

theorem inv_fun_on_mem (h : ∃a∈s, f a = b) : inv_fun_on f s b ∈ s := (inv_fun_on_pos h).left

theorem inv_fun_on_eq (h : ∃a∈s, f a = b) : f (inv_fun_on f s b) = b := (inv_fun_on_pos h).right

theorem inv_fun_on_neg (h : ¬ ∃a∈s, f a = b) : inv_fun_on f s b = classical.choice ‹nonempty α› :=
by rw [bex_def] at h; rw [inv_fun_on, dif_neg h]

@[simp] theorem inv_fun_on_apply_mem (h : a ∈ s) : inv_fun_on f s (f a) ∈ s :=
inv_fun_on_mem ⟨a, h, rfl⟩

theorem inv_fun_on_apply_eq (h : a ∈ s) : f (inv_fun_on f s (f a)) = f a :=
inv_fun_on_eq ⟨a, h, rfl⟩

end function
open function

namespace set
variables {s s₁ s₂ : set α} {t : set β} {f : α → β}

theorem inj_on.left_inv_on_inv_fun_on [nonempty α] (h : inj_on f s) :
  left_inv_on (inv_fun_on f s) f s :=
λ a ha, h (inv_fun_on_apply_mem ha) ha (inv_fun_on_apply_eq ha)

lemma inj_on.inv_fun_on_image [nonempty α] (h : inj_on f s₂) (ht : s₁ ⊆ s₂) :
  (inv_fun_on f s₂) '' (f '' s₁) = s₁ :=
h.left_inv_on_inv_fun_on.image_image' ht

theorem surj_on.right_inv_on_inv_fun_on [nonempty α] (h : surj_on f s t) :
  right_inv_on (inv_fun_on f s) f t :=
λ y hy, inv_fun_on_eq $ mem_image_iff_bex.1 $ h hy

theorem bij_on.inv_on_inv_fun_on [nonempty α] (h : bij_on f s t) :
  inv_on (inv_fun_on f s) f s t :=
⟨h.inj_on.left_inv_on_inv_fun_on, h.surj_on.right_inv_on_inv_fun_on⟩

theorem surj_on.inv_on_inv_fun_on [nonempty α] (h : surj_on f s t) :
  inv_on (inv_fun_on f s) f (inv_fun_on f s '' t) t :=
begin
  refine ⟨_, h.right_inv_on_inv_fun_on⟩,
  rintros _ ⟨y, hy, rfl⟩,
  rw [h.right_inv_on_inv_fun_on hy]
end

theorem surj_on.maps_to_inv_fun_on [nonempty α] (h : surj_on f s t) :
  maps_to (inv_fun_on f s) t s :=
λ y hy, mem_preimage.2 $ inv_fun_on_mem $ mem_image_iff_bex.1 $ h hy

theorem surj_on.bij_on_subset [nonempty α] (h : surj_on f s t) :
  bij_on f (inv_fun_on f s '' t) t :=
begin
  refine h.inv_on_inv_fun_on.bij_on _ (maps_to_image _ _),
  rintros _ ⟨y, hy, rfl⟩,
  rwa [h.right_inv_on_inv_fun_on hy]
end

theorem surj_on_iff_exists_bij_on_subset :
  surj_on f s t ↔ ∃ s' ⊆ s, bij_on f s' t :=
begin
  split,
  { rcases eq_empty_or_nonempty t with rfl|ht,
    { exact λ _, ⟨∅, empty_subset _, bij_on_empty f⟩ },
    { assume h,
      haveI : nonempty α := ⟨classical.some (h.comap_nonempty ht)⟩,
      exact ⟨_, h.maps_to_inv_fun_on.image_subset, h.bij_on_subset⟩ }},
  { rintros ⟨s', hs', hfs'⟩,
    exact hfs'.surj_on.mono hs' (subset.refl _) }
end

lemma preimage_inv_fun_of_mem [n : nonempty α] {f : α → β} (hf : injective f) {s : set α}
  (h : classical.choice n ∈ s) : inv_fun f ⁻¹' s = f '' s ∪ (range f)ᶜ :=
begin
  ext x,
  rcases em (x ∈ range f) with ⟨a, rfl⟩|hx,
  { simp [left_inverse_inv_fun hf _, hf.mem_set_image] },
  { simp [mem_preimage, inv_fun_neg hx, h, hx] }
end

lemma preimage_inv_fun_of_not_mem [n : nonempty α] {f : α → β} (hf : injective f)
  {s : set α} (h : classical.choice n ∉ s) : inv_fun f ⁻¹' s = f '' s :=
begin
  ext x,
  rcases em (x ∈ range f) with ⟨a, rfl⟩|hx,
  { rw [mem_preimage, left_inverse_inv_fun hf, hf.mem_set_image] },
  { have : x ∉ f '' s, from λ h', hx (image_subset_range _ _ h'),
    simp only [mem_preimage, inv_fun_neg hx, h, this] },
end

end set

/-! ### Monotone -/

namespace monotone

variables [preorder α] [preorder β] {f : α → β}

protected lemma restrict (h : monotone f) (s : set α) : monotone (s.restrict f) :=
λ x y hxy, h hxy

protected lemma cod_restrict (h : monotone f) {s : set β} (hs : ∀ x, f x ∈ s) :
  monotone (s.cod_restrict f hs) := h

protected lemma range_factorization (h : monotone f) : monotone (set.range_factorization f) := h

end monotone

/-! ### Piecewise defined function -/

namespace set

variables {δ : α → Sort y} (s : set α) (f g : Πi, δ i)

@[simp] lemma piecewise_empty [∀i : α, decidable (i ∈ (∅ : set α))] : piecewise ∅ f g = g :=
by { ext i, simp [piecewise] }

@[simp] lemma piecewise_univ [∀i : α, decidable (i ∈ (set.univ : set α))] :
  piecewise set.univ f g = f :=
by { ext i, simp [piecewise] }

@[simp] lemma piecewise_insert_self {j : α} [∀i, decidable (i ∈ insert j s)] :
  (insert j s).piecewise f g j = f j :=
by simp [piecewise]

variable [∀j, decidable (j ∈ s)]

instance compl.decidable_mem (j : α) : decidable (j ∈ sᶜ) := not.decidable

lemma piecewise_insert [decidable_eq α] (j : α) [∀i, decidable (i ∈ insert j s)] :
  (insert j s).piecewise f g = function.update (s.piecewise f g) j (f j) :=
begin
  simp [piecewise],
  ext i,
  by_cases h : i = j,
  { rw h, simp },
  { by_cases h' : i ∈ s; simp [h, h'] }
end

@[simp, priority 990]
lemma piecewise_eq_of_mem {i : α} (hi : i ∈ s) : s.piecewise f g i = f i := if_pos hi

@[simp, priority 990]
lemma piecewise_eq_of_not_mem {i : α} (hi : i ∉ s) : s.piecewise f g i = g i := if_neg hi

lemma piecewise_singleton (x : α) [Π y, decidable (y ∈ ({x} : set α))] [decidable_eq α]
  (f g : α → β) : piecewise {x} f g = function.update g x (f x) :=
by { ext y, by_cases hy : y = x, { subst y, simp }, { simp [hy] } }

lemma piecewise_eq_on (f g : α → β) : eq_on (s.piecewise f g) f s :=
λ _, piecewise_eq_of_mem _ _ _

lemma piecewise_eq_on_compl (f g : α → β) : eq_on (s.piecewise f g) g sᶜ :=
λ _, piecewise_eq_of_not_mem _ _ _

lemma piecewise_le {δ : α → Type*} [Π i, preorder (δ i)] {s : set α} [Π j, decidable (j ∈ s)]
  {f₁ f₂ g : Π i, δ i} (h₁ : ∀ i ∈ s, f₁ i ≤ g i) (h₂ : ∀ i ∉ s, f₂ i ≤ g i) :
  s.piecewise f₁ f₂ ≤ g :=
λ i, if h : i ∈ s then by simp * else by simp *

lemma le_piecewise {δ : α → Type*} [Π i, preorder (δ i)] {s : set α} [Π j, decidable (j ∈ s)]
  {f₁ f₂ g : Π i, δ i} (h₁ : ∀ i ∈ s, g i ≤ f₁ i) (h₂ : ∀ i ∉ s, g i ≤ f₂ i) :
  g ≤ s.piecewise f₁ f₂ :=
@piecewise_le α (λ i, (δ i)ᵒᵈ) _ s _ _ _ _ h₁ h₂

lemma piecewise_le_piecewise {δ : α → Type*} [Π i, preorder (δ i)] {s : set α}
  [Π j, decidable (j ∈ s)] {f₁ f₂ g₁ g₂ : Π i, δ i} (h₁ : ∀ i ∈ s, f₁ i ≤ g₁ i)
  (h₂ : ∀ i ∉ s, f₂ i ≤ g₂ i) :
  s.piecewise f₁ f₂ ≤ s.piecewise g₁ g₂ :=
by apply piecewise_le; intros; simp *

@[simp, priority 990]
lemma piecewise_insert_of_ne {i j : α} (h : i ≠ j) [∀i, decidable (i ∈ insert j s)] :
  (insert j s).piecewise f g i = s.piecewise f g i :=
by simp [piecewise, h]

@[simp] lemma piecewise_compl [∀ i, decidable (i ∈ sᶜ)] : sᶜ.piecewise f g = s.piecewise g f :=
funext $ λ x, if hx : x ∈ s then by simp [hx] else by simp [hx]

@[simp] lemma piecewise_range_comp {ι : Sort*} (f : ι → α) [Π j, decidable (j ∈ range f)]
  (g₁ g₂ : α → β) :
  (range f).piecewise g₁ g₂ ∘ f = g₁ ∘ f :=
eq_on.comp_eq $ piecewise_eq_on _ _ _

theorem maps_to.piecewise_ite {s s₁ s₂ : set α} {t t₁ t₂ : set β} {f₁ f₂ : α → β}
  [∀ i, decidable (i ∈ s)]
  (h₁ : maps_to f₁ (s₁ ∩ s) (t₁ ∩ t)) (h₂ : maps_to f₂ (s₂ ∩ sᶜ) (t₂ ∩ tᶜ)) :
  maps_to (s.piecewise f₁ f₂) (s.ite s₁ s₂) (t.ite t₁ t₂) :=
begin
  refine (h₁.congr _).union_union (h₂.congr _),
  exacts [(piecewise_eq_on s f₁ f₂).symm.mono (inter_subset_right _ _),
    (piecewise_eq_on_compl s f₁ f₂).symm.mono (inter_subset_right _ _)]
end

theorem eq_on_piecewise {f f' g : α → β} {t} :
  eq_on (s.piecewise f f') g t ↔ eq_on f g (t ∩ s) ∧ eq_on f' g (t ∩ sᶜ) :=
begin
  simp only [eq_on, ← forall_and_distrib],
  refine forall_congr (λ a, _), by_cases a ∈ s; simp *
end

theorem eq_on.piecewise_ite' {f f' g : α → β} {t t'} (h : eq_on f g (t ∩ s))
  (h' : eq_on f' g (t' ∩ sᶜ)) :
  eq_on (s.piecewise f f') g (s.ite t t') :=
by simp [eq_on_piecewise, *]

theorem eq_on.piecewise_ite {f f' g : α → β} {t t'} (h : eq_on f g t)
  (h' : eq_on f' g t') :
  eq_on (s.piecewise f f') g (s.ite t t') :=
(h.mono (inter_subset_left _ _)).piecewise_ite' s (h'.mono (inter_subset_left _ _))

lemma piecewise_preimage (f g : α → β) (t) :
  s.piecewise f g ⁻¹' t = s.ite (f ⁻¹' t) (g ⁻¹' t) :=
ext $ λ x, by by_cases x ∈ s; simp [*, set.ite]

lemma apply_piecewise {δ' : α → Sort*} (h : Π i, δ i → δ' i) {x : α} :
  h x (s.piecewise f g x) = s.piecewise (λ x, h x (f x)) (λ x, h x (g x)) x :=
by by_cases hx : x ∈ s; simp [hx]

lemma apply_piecewise₂ {δ' δ'' : α → Sort*} (f' g' : Π i, δ' i) (h : Π i, δ i → δ' i → δ'' i)
  {x : α} :
  h x (s.piecewise f g x) (s.piecewise f' g' x) =
    s.piecewise (λ x, h x (f x) (f' x)) (λ x, h x (g x) (g' x)) x :=
by by_cases hx : x ∈ s; simp [hx]

lemma piecewise_op {δ' : α → Sort*} (h : Π i, δ i → δ' i) :
  s.piecewise (λ x, h x (f x)) (λ x, h x (g x)) = λ x, h x (s.piecewise f g x) :=
funext $ λ x, (apply_piecewise _ _ _ _).symm

lemma piecewise_op₂ {δ' δ'' : α → Sort*} (f' g' : Π i, δ' i) (h : Π i, δ i → δ' i → δ'' i) :
  s.piecewise (λ x, h x (f x) (f' x)) (λ x, h x (g x) (g' x)) =
    λ x, h x (s.piecewise f g x) (s.piecewise f' g' x) :=
funext $ λ x, (apply_piecewise₂ _ _ _ _ _ _).symm

@[simp] lemma piecewise_same : s.piecewise f f = f :=
by { ext x, by_cases hx : x ∈ s; simp [hx] }

lemma range_piecewise (f g : α → β) : range (s.piecewise f g) = f '' s ∪ g '' sᶜ :=
begin
  ext y, split,
  { rintro ⟨x, rfl⟩, by_cases h : x ∈ s;[left, right]; use x; simp [h] },
  { rintro (⟨x, hx, rfl⟩|⟨x, hx, rfl⟩); use x; simp * at * }
end

lemma injective_piecewise_iff {f g : α → β} :
  injective (s.piecewise f g) ↔ inj_on f s ∧ inj_on g sᶜ ∧ (∀ (x ∈ s) (y ∉ s), f x ≠ g y) :=
begin
  rw [injective_iff_inj_on_univ, ← union_compl_self s, inj_on_union (@disjoint_compl_right _ _ s),
    (piecewise_eq_on s f g).inj_on_iff, (piecewise_eq_on_compl s f g).inj_on_iff],
  refine and_congr iff.rfl (and_congr iff.rfl $ forall₄_congr $ λ x hx y hy, _),
  rw [piecewise_eq_of_mem s f g hx, piecewise_eq_of_not_mem s f g hy]
end

lemma piecewise_mem_pi {δ : α → Type*} {t : set α} {t' : Π i, set (δ i)}
  {f g} (hf : f ∈ pi t t') (hg : g ∈ pi t t') :
  s.piecewise f g ∈ pi t t' :=
by { intros i ht, by_cases hs : i ∈ s; simp [hf i ht, hg i ht, hs] }

@[simp] lemma pi_piecewise {ι : Type*} {α : ι → Type*} (s s' : set ι)
  (t t' : Π i, set (α i)) [Π x, decidable (x ∈ s')] :
  pi s (s'.piecewise t t') = pi (s ∩ s') t ∩ pi (s \ s') t' :=
begin
  ext x,
  simp only [mem_pi, mem_inter_iff, ← forall_and_distrib],
  refine forall_congr (λ i, _),
  by_cases hi : i ∈ s'; simp *
end

lemma univ_pi_piecewise {ι : Type*} {α : ι → Type*} (s : set ι)
  (t : Π i, set (α i)) [Π x, decidable (x ∈ s)] :
  pi univ (s.piecewise t (λ _, univ)) = pi s t :=
by simp

end set

open set

lemma strict_mono_on.inj_on [linear_order α] [preorder β] {f : α → β} {s : set α}
  (H : strict_mono_on f s) :
  s.inj_on f :=
λ x hx y hy hxy, show ordering.eq.compares x y, from (H.compares hx hy).1 hxy

lemma strict_anti_on.inj_on [linear_order α] [preorder β] {f : α → β} {s : set α}
  (H : strict_anti_on f s) :
  s.inj_on f :=
@strict_mono_on.inj_on α βᵒᵈ _ _ f s H

lemma strict_mono_on.comp [preorder α] [preorder β] [preorder γ]
  {g : β → γ} {f : α → β} {s : set α} {t : set β} (hg : strict_mono_on g t)
  (hf : strict_mono_on f s) (hs : set.maps_to f s t) :
  strict_mono_on (g ∘ f) s :=
λ x hx y hy hxy, hg (hs hx) (hs hy) $ hf hx hy hxy

lemma strict_mono_on.comp_strict_anti_on [preorder α] [preorder β] [preorder γ]
  {g : β → γ} {f : α → β} {s : set α} {t : set β} (hg : strict_mono_on g t)
  (hf : strict_anti_on f s) (hs : set.maps_to f s t) :
  strict_anti_on (g ∘ f) s :=
λ x hx y hy hxy, hg (hs hy) (hs hx) $ hf hx hy hxy

lemma strict_anti_on.comp [preorder α] [preorder β] [preorder γ]
  {g : β → γ} {f : α → β} {s : set α} {t : set β} (hg : strict_anti_on g t)
  (hf : strict_anti_on f s) (hs : set.maps_to f s t) :
  strict_mono_on (g ∘ f) s :=
λ x hx y hy hxy, hg (hs hy) (hs hx) $ hf hx hy hxy

lemma strict_anti_on.comp_strict_mono_on [preorder α] [preorder β] [preorder γ]
  {g : β → γ} {f : α → β} {s : set α} {t : set β} (hg : strict_anti_on g t)
  (hf : strict_mono_on f s) (hs : set.maps_to f s t) :
  strict_anti_on (g ∘ f) s :=
λ x hx y hy hxy, hg (hs hx) (hs hy) $ hf hx hy hxy

@[simp] lemma strict_mono_restrict [preorder α] [preorder β] {f : α → β} {s : set α} :
  strict_mono (s.restrict f) ↔ strict_mono_on f s :=
by simp [set.restrict, strict_mono, strict_mono_on]

alias strict_mono_restrict ↔ _root_.strict_mono.of_restrict _root_.strict_mono_on.restrict

lemma strict_mono.cod_restrict [preorder α] [preorder β] {f : α → β} (hf : strict_mono f)
  {s : set β} (hs : ∀ x, f x ∈ s) :
  strict_mono (set.cod_restrict f s hs) :=
hf

namespace function

open set

variables {fa : α → α} {fb : β → β} {f : α → β} {g : β → γ} {s t : set α}

lemma injective.comp_inj_on (hg : injective g) (hf : s.inj_on f) : s.inj_on (g ∘ f) :=
(hg.inj_on univ).comp hf (maps_to_univ _ _)

lemma surjective.surj_on (hf : surjective f) (s : set β) :
  surj_on f univ s :=
(surjective_iff_surj_on_univ.1 hf).mono (subset.refl _) (subset_univ _)

lemma left_inverse.left_inv_on {g : β → α} (h : left_inverse f g) (s : set β) :
  left_inv_on f g s :=
λ x hx, h x

lemma right_inverse.right_inv_on {g : β → α} (h : right_inverse f g) (s : set α) :
  right_inv_on f g s :=
λ x hx, h x

lemma left_inverse.right_inv_on_range {g : β → α} (h : left_inverse f g) :
  right_inv_on f g (range g) :=
forall_range_iff.2 $ λ i, congr_arg g (h i)

namespace semiconj

lemma maps_to_image (h : semiconj f fa fb) (ha : maps_to fa s t) :
  maps_to fb (f '' s) (f '' t) :=
λ y ⟨x, hx, hy⟩, hy ▸ ⟨fa x, ha hx, h x⟩

lemma maps_to_range (h : semiconj f fa fb) : maps_to fb (range f) (range f) :=
λ y ⟨x, hy⟩, hy ▸ ⟨fa x, h x⟩

lemma surj_on_image (h : semiconj f fa fb) (ha : surj_on fa s t) :
  surj_on fb (f '' s) (f '' t) :=
begin
  rintros y ⟨x, hxt, rfl⟩,
  rcases ha hxt with ⟨x, hxs, rfl⟩,
  rw [h x],
  exact mem_image_of_mem _ (mem_image_of_mem _ hxs)
end

lemma surj_on_range (h : semiconj f fa fb) (ha : surjective fa) :
  surj_on fb (range f) (range f) :=
by { rw ← image_univ, exact h.surj_on_image (ha.surj_on univ) }

lemma inj_on_image (h : semiconj f fa fb) (ha : inj_on fa s) (hf : inj_on f (fa '' s)) :
  inj_on fb (f '' s) :=
begin
  rintros _ ⟨x, hx, rfl⟩ _ ⟨y, hy, rfl⟩ H,
  simp only [← h.eq] at H,
  exact congr_arg f (ha hx hy $ hf (mem_image_of_mem fa hx) (mem_image_of_mem fa hy) H)
end

lemma inj_on_range (h : semiconj f fa fb) (ha : injective fa) (hf : inj_on f (range fa)) :
  inj_on fb (range f) :=
by { rw ← image_univ at *, exact h.inj_on_image (ha.inj_on univ) hf }

lemma bij_on_image (h : semiconj f fa fb) (ha : bij_on fa s t) (hf : inj_on f t) :
  bij_on fb (f '' s) (f '' t) :=
⟨h.maps_to_image ha.maps_to, h.inj_on_image ha.inj_on (ha.image_eq.symm ▸ hf),
  h.surj_on_image ha.surj_on⟩

lemma bij_on_range (h : semiconj f fa fb) (ha : bijective fa) (hf : injective f) :
  bij_on fb (range f) (range f) :=
begin
  rw [← image_univ],
  exact h.bij_on_image (bijective_iff_bij_on_univ.1 ha) (hf.inj_on univ)
end

lemma maps_to_preimage (h : semiconj f fa fb) {s t : set β} (hb : maps_to fb s t) :
  maps_to fa (f ⁻¹' s) (f ⁻¹' t) :=
λ x hx, by simp only [mem_preimage, h x, hb hx]

lemma inj_on_preimage (h : semiconj f fa fb) {s : set β} (hb : inj_on fb s)
  (hf : inj_on f (f ⁻¹' s)) :
  inj_on fa (f ⁻¹' s) :=
begin
  intros x hx y hy H,
  have := congr_arg f H,
  rw [h.eq, h.eq] at this,
  exact hf hx hy (hb hx hy this)
end

end semiconj

lemma update_comp_eq_of_not_mem_range' {α β : Sort*} {γ : β → Sort*} [decidable_eq β]
  (g : Π b, γ b) {f : α → β} {i : β} (a : γ i) (h : i ∉ set.range f) :
  (λ j, (function.update g i a) (f j)) = (λ j, g (f j)) :=
update_comp_eq_of_forall_ne' _ _ $ λ x hx, h ⟨x, hx⟩

/-- Non-dependent version of `function.update_comp_eq_of_not_mem_range'` -/
lemma update_comp_eq_of_not_mem_range {α β γ : Sort*} [decidable_eq β]
  (g : β → γ) {f : α → β} {i : β} (a : γ) (h : i ∉ set.range f) :
  (function.update g i a) ∘ f = g ∘ f :=
update_comp_eq_of_not_mem_range' g a h

lemma insert_inj_on (s : set α) : sᶜ.inj_on (λ a, insert a s) := λ a ha b _, (insert_inj ha).1

lemma monotone_on_of_right_inv_on_of_maps_to
  [partial_order α] [linear_order β] {φ : β → α} {ψ : α → β} {t : set β} {s : set α}
  (hφ : monotone_on φ t) (φψs : set.right_inv_on ψ φ s) (ψts : set.maps_to ψ s t) :
  monotone_on ψ s :=
begin
  rintro x xs y ys l,
  rcases le_total (ψ x) (ψ y) with (ψxy|ψyx),
  { exact ψxy, },
  { cases le_antisymm l (φψs.eq ys ▸ φψs.eq xs ▸ hφ (ψts ys) (ψts xs) ψyx), refl, },
end

lemma antitone_on_of_right_inv_on_of_maps_to
  [partial_order α] [linear_order β] {φ : β → α} {ψ : α → β} {t : set β} {s : set α}
  (hφ : antitone_on φ t) (φψs : set.right_inv_on ψ φ s) (ψts : set.maps_to ψ s t) :
  antitone_on ψ s :=
(monotone_on_of_right_inv_on_of_maps_to hφ.dual_left φψs ψts).dual_right

<<<<<<< HEAD
end function
=======
end function

/-! ### Equivalences, permutations -/

namespace set
variables {p : β → Prop} [decidable_pred p] {f : α ≃ subtype p} {g g₁ g₂ : perm α} {s t : set α}

protected lemma maps_to.extend_domain (h : maps_to g s t) :
  maps_to (g.extend_domain f) (coe ∘ f '' s) (coe ∘ f '' t) :=
by { rintro _ ⟨a, ha, rfl⟩, exact ⟨_, h ha, by rw extend_domain_apply_image⟩ }

protected lemma surj_on.extend_domain (h : surj_on g s t) :
  surj_on (g.extend_domain f) (coe ∘ f '' s) (coe ∘ f '' t) :=
begin
  rintro _ ⟨a, ha, rfl⟩,
  obtain ⟨b, hb, rfl⟩ := h ha,
  exact ⟨_, ⟨_, hb, rfl⟩, by rw extend_domain_apply_image⟩,
end

protected lemma bij_on.extend_domain (h : set.bij_on g s t) :
  bij_on (g.extend_domain f) (coe ∘ f '' s) (coe ∘ f '' t) :=
⟨h.maps_to.extend_domain, (g.extend_domain f).injective.inj_on _, h.surj_on.extend_domain⟩

protected lemma left_inv_on.extend_domain (h : left_inv_on g₁ g₂ s) :
  left_inv_on (g₁.extend_domain f) (g₂.extend_domain f) (coe ∘ f '' s) :=
by { rintro _ ⟨a, ha, rfl⟩, simp_rw [extend_domain_apply_image, h ha] }

protected lemma right_inv_on.extend_domain (h : right_inv_on g₁ g₂ t) :
  right_inv_on (g₁.extend_domain f) (g₂.extend_domain f) (coe ∘ f '' t) :=
by { rintro _ ⟨a, ha, rfl⟩, simp_rw [extend_domain_apply_image, h ha] }

protected lemma inv_on.extend_domain (h : inv_on g₁ g₂ s t) :
  inv_on (g₁.extend_domain f) (g₂.extend_domain f) (coe ∘ f '' s) (coe ∘ f '' t) :=
⟨h.1.extend_domain, h.2.extend_domain⟩

end set

namespace equiv
variables (e : α ≃ β) {s : set α} {t : set β}

lemma bij_on' (h₁ : maps_to e s t) (h₂ : maps_to e.symm t s) : bij_on e s t :=
⟨h₁, e.injective.inj_on _, λ b hb, ⟨e.symm b, h₂ hb, apply_symm_apply _ _⟩⟩

protected lemma bij_on (h : ∀ a, e a ∈ t ↔ a ∈ s) : bij_on e s t :=
e.bij_on' (λ a, (h _).2) $ λ b hb, (h _).1 $ by rwa apply_symm_apply

lemma inv_on : inv_on e e.symm t s :=
⟨e.right_inverse_symm.left_inv_on _, e.left_inverse_symm.left_inv_on _⟩

lemma bij_on_image : bij_on e s (e '' s) := (e.injective.inj_on _).bij_on_image
lemma bij_on_symm_image : bij_on e.symm (e '' s) s := e.bij_on_image.symm e.inv_on

variables {e}

@[simp] lemma bij_on_symm : bij_on e.symm t s ↔ bij_on e s t := bij_on_comm e.symm.inv_on

alias bij_on_symm ↔ _root_.set.bij_on.of_equiv_symm _root_.set.bij_on.equiv_symm

variables [decidable_eq α] {a b : α}

lemma bij_on_swap (ha : a ∈ s) (hb : b ∈ s) : bij_on (swap a b) s s :=
(swap a b).bij_on $ λ x, by obtain rfl | hxa := eq_or_ne x a; obtain rfl | hxb := eq_or_ne x b;
  simp [*, swap_apply_of_ne_of_ne]

end equiv
>>>>>>> 888ffcd3
<|MERGE_RESOLUTION|>--- conflicted
+++ resolved
@@ -1397,9 +1397,6 @@
   antitone_on ψ s :=
 (monotone_on_of_right_inv_on_of_maps_to hφ.dual_left φψs ψts).dual_right
 
-<<<<<<< HEAD
-end function
-=======
 end function
 
 /-! ### Equivalences, permutations -/
@@ -1464,5 +1461,4 @@
 (swap a b).bij_on $ λ x, by obtain rfl | hxa := eq_or_ne x a; obtain rfl | hxb := eq_or_ne x b;
   simp [*, swap_apply_of_ne_of_ne]
 
-end equiv
->>>>>>> 888ffcd3
+end equiv