/-
Copyright (c) 2014 Jeremy Avigad. All rights reserved.
Released under Apache 2.0 license as described in the file LICENSE.
Authors: Jeremy Avigad, Andrew Zipperer, Haitao Zhang, Minchao Wu, Yury Kudryashov
-/
import data.set.basic
import logic.function.conjugate

/-!
# Functions over sets

## Main definitions

### Predicate

* `set.eq_on f₁ f₂ s` : functions `f₁` and `f₂` are equal at every point of `s`;
* `set.maps_to f s t` : `f` sends every point of `s` to a point of `t`;
* `set.inj_on f s` : restriction of `f` to `s` is injective;
* `set.surj_on f s t` : every point in `s` has a preimage in `s`;
* `set.bij_on f s t` : `f` is a bijection between `s` and `t`;
* `set.left_inv_on f' f s` : for every `x ∈ s` we have `f' (f x) = x`;
* `set.right_inv_on f' f t` : for every `y ∈ t` we have `f (f' y) = y`;
* `set.inv_on f' f s t` : `f'` is a two-side inverse of `f` on `s` and `t`, i.e.
  we have `set.left_inv_on f' f s` and `set.right_inv_on f' f t`.

### Functions

* `set.restrict f s` : restrict the domain of `f` to the set `s`;
* `set.cod_restrict f s h` : given `h : ∀ x, f x ∈ s`, restrict the codomain of `f` to the set `s`;
* `set.maps_to.restrict f s t h`: given `h : maps_to f s t`, restrict the domain of `f` to `s`
  and the codomain to `t`.
-/
universes u v w x y

variables {α : Type u} {β : Type v} {γ : Type w} {ι : Sort x}

open function

namespace set

/-! ### Restrict -/

/-- Restrict domain of a function `f` to a set `s`. Same as `subtype.restrict` but this version
takes an argument `↥s` instead of `subtype s`. -/
def restrict (f : α → β) (s : set α) : s → β := λ x, f x

lemma restrict_eq (f : α → β) (s : set α) : s.restrict f = f ∘ coe := rfl

@[simp] lemma restrict_apply (f : α → β) (s : set α) (x : s) : restrict f s x = f x := rfl

@[simp] lemma range_restrict (f : α → β) (s : set α) : set.range (restrict f s) = f '' s :=
(range_comp _ _).trans $ congr_arg (('') f) subtype.range_coe

lemma image_restrict (f : α → β) (s t : set α) : s.restrict f '' (coe ⁻¹' t) = f '' (t ∩ s) :=
by rw [restrict, image_comp, image_preimage_eq_inter_range, subtype.range_coe]

/-- Restrict codomain of a function `f` to a set `s`. Same as `subtype.coind` but this version
has codomain `↥s` instead of `subtype s`. -/
def cod_restrict (f : α → β) (s : set β) (h : ∀ x, f x ∈ s) : α → s :=
λ x, ⟨f x, h x⟩

@[simp] lemma coe_cod_restrict_apply (f : α → β) (s : set β) (h : ∀ x, f x ∈ s) (x : α) :
  (cod_restrict f s h x : β) = f x :=
rfl

variables {s s₁ s₂ : set α} {t t₁ t₂ : set β} {p : set γ} {f f₁ f₂ f₃ : α → β} {g : β → γ}
  {f' f₁' f₂' : β → α} {g' : γ → β}

@[simp] lemma injective_cod_restrict (h : ∀ x, f x ∈ t) :
  injective (cod_restrict f t h) ↔ injective f :=
by simp only [injective, subtype.ext_iff, coe_cod_restrict_apply]

alias injective_cod_restrict ↔ _ function.injective.cod_restrict

/-! ### Equality on a set -/

/-- Two functions `f₁ f₂ : α → β` are equal on `s`
  if `f₁ x = f₂ x` for all `x ∈ a`. -/
def eq_on (f₁ f₂ : α → β) (s : set α) : Prop :=
∀ ⦃x⦄, x ∈ s → f₁ x = f₂ x

@[simp] lemma eq_on_empty (f₁ f₂ : α → β) : eq_on f₁ f₂ ∅ := λ x, false.elim

@[symm] lemma eq_on.symm (h : eq_on f₁ f₂ s) : eq_on f₂ f₁ s :=
λ x hx, (h hx).symm

lemma eq_on_comm : eq_on f₁ f₂ s ↔ eq_on f₂ f₁ s :=
⟨eq_on.symm, eq_on.symm⟩

@[refl] lemma eq_on_refl (f : α → β) (s : set α) : eq_on f f s :=
λ _ _, rfl

@[trans] lemma eq_on.trans (h₁ : eq_on f₁ f₂ s) (h₂ : eq_on f₂ f₃ s) : eq_on f₁ f₃ s :=
λ x hx, (h₁ hx).trans (h₂ hx)

theorem eq_on.image_eq (heq : eq_on f₁ f₂ s) : f₁ '' s = f₂ '' s :=
image_congr heq

theorem eq_on.inter_preimage_eq (heq : eq_on f₁ f₂ s) (t : set β) : s ∩ f₁ ⁻¹' t = s ∩ f₂ ⁻¹' t :=
ext $ λ x, and.congr_right_iff.2 $ λ hx, by rw [mem_preimage, mem_preimage, heq hx]

lemma eq_on.mono (hs : s₁ ⊆ s₂) (hf : eq_on f₁ f₂ s₂) : eq_on f₁ f₂ s₁ :=
λ x hx, hf (hs hx)

lemma comp_eq_of_eq_on_range {ι : Sort*} {f : ι → α} {g₁ g₂ : α → β} (h : eq_on g₁ g₂ (range f)) :
  g₁ ∘ f = g₂ ∘ f :=
funext $ λ x, h $ mem_range_self _

/-! ### maps to -/

/-- `maps_to f a b` means that the image of `a` is contained in `b`. -/
@[reducible] def maps_to (f : α → β) (s : set α) (t : set β) : Prop := ∀ ⦃x⦄, x ∈ s → f x ∈ t

/-- Given a map `f` sending `s : set α` into `t : set β`, restrict domain of `f` to `s`
and the codomain to `t`. Same as `subtype.map`. -/
def maps_to.restrict (f : α → β) (s : set α) (t : set β) (h : maps_to f s t) :
  s → t :=
subtype.map f h

@[simp] lemma maps_to.coe_restrict_apply (h : maps_to f s t) (x : s) :
  (h.restrict f s t x : β) = f x := rfl

lemma maps_to_iff_exists_map_subtype : maps_to f s t ↔ ∃ g : s → t, ∀ x : s, f x = g x :=
⟨λ h, ⟨h.restrict f s t, λ _, rfl⟩,
  λ ⟨g, hg⟩ x hx, by { erw [hg ⟨x, hx⟩], apply subtype.coe_prop }⟩

theorem maps_to' : maps_to f s t ↔ f '' s ⊆ t :=
image_subset_iff.symm

@[simp] theorem maps_to_singleton {x : α} : maps_to f {x} t ↔ f x ∈ t := singleton_subset_iff

theorem maps_to_empty (f : α → β) (t : set β) : maps_to f ∅ t := empty_subset _

theorem maps_to.image_subset (h : maps_to f s t) : f '' s ⊆ t :=
maps_to'.1 h

theorem maps_to.congr (h₁ : maps_to f₁ s t) (h : eq_on f₁ f₂ s) :
  maps_to f₂ s t :=
λ x hx, h hx ▸ h₁ hx

theorem eq_on.maps_to_iff (H : eq_on f₁ f₂ s) : maps_to f₁ s t ↔ maps_to f₂ s t :=
⟨λ h, h.congr H, λ h, h.congr H.symm⟩

theorem maps_to.comp (h₁ : maps_to g t p) (h₂ : maps_to f s t) : maps_to (g ∘ f) s p :=
λ x h, h₁ (h₂ h)

theorem maps_to_id (s : set α) : maps_to id s s := λ x, id

theorem maps_to.iterate {f : α → α} {s : set α} (h : maps_to f s s) :
  ∀ n, maps_to (f^[n]) s s
| 0 := λ _, id
| (n+1) := (maps_to.iterate n).comp h

theorem maps_to.iterate_restrict {f : α → α} {s : set α} (h : maps_to f s s) (n : ℕ) :
  (h.restrict f s s^[n]) = (h.iterate n).restrict _ _ _ :=
begin
  funext x,
  rw [subtype.ext_iff, maps_to.coe_restrict_apply],
  induction n with n ihn generalizing x,
  { refl },
  { simp [nat.iterate, ihn] }
end

theorem maps_to.mono (hs : s₂ ⊆ s₁) (ht : t₁ ⊆ t₂) (hf : maps_to f s₁ t₁) :
  maps_to f s₂ t₂ :=
λ x hx, ht (hf $ hs hx)

theorem maps_to.union_union (h₁ : maps_to f s₁ t₁) (h₂ : maps_to f s₂ t₂) :
  maps_to f (s₁ ∪ s₂) (t₁ ∪ t₂) :=
λ x hx, hx.elim (λ hx, or.inl $ h₁ hx) (λ hx, or.inr $ h₂ hx)

theorem maps_to.union (h₁ : maps_to f s₁ t) (h₂ : maps_to f s₂ t) :
  maps_to f (s₁ ∪ s₂) t :=
union_self t ▸ h₁.union_union h₂

@[simp] theorem maps_to_union : maps_to f (s₁ ∪ s₂) t ↔ maps_to f s₁ t ∧ maps_to f s₂ t :=
⟨λ h, ⟨h.mono (subset_union_left s₁ s₂) (subset.refl t),
  h.mono (subset_union_right s₁ s₂) (subset.refl t)⟩, λ h, h.1.union h.2⟩

theorem maps_to.inter (h₁ : maps_to f s t₁) (h₂ : maps_to f s t₂) :
  maps_to f s (t₁ ∩ t₂) :=
λ x hx, ⟨h₁ hx, h₂ hx⟩

theorem maps_to.inter_inter (h₁ : maps_to f s₁ t₁) (h₂ : maps_to f s₂ t₂) :
  maps_to f (s₁ ∩ s₂) (t₁ ∩ t₂) :=
λ x hx, ⟨h₁ hx.1, h₂ hx.2⟩

@[simp] theorem maps_to_inter : maps_to f s (t₁ ∩ t₂) ↔ maps_to f s t₁ ∧ maps_to f s t₂ :=
⟨λ h, ⟨h.mono (subset.refl s) (inter_subset_left t₁ t₂),
  h.mono (subset.refl s) (inter_subset_right t₁ t₂)⟩, λ h, h.1.inter h.2⟩

theorem maps_to_univ (f : α → β) (s : set α) : maps_to f s univ := λ x h, trivial

theorem maps_to_image (f : α → β) (s : set α) : maps_to f s (f '' s) := by rw maps_to'

theorem maps_to_preimage (f : α → β) (t : set β) : maps_to f (f ⁻¹' t) t := subset.refl _

theorem maps_to_range (f : α → β) (s : set α) : maps_to f s (range f) :=
(maps_to_image f s).mono (subset.refl s) (image_subset_range _ _)

@[simp] lemma maps_image_to (f : α → β) (g : γ → α) (s : set γ) (t : set β) :
  maps_to f (g '' s) t ↔ maps_to (f ∘ g) s t :=
⟨λ h c hc, h ⟨c, hc, rfl⟩, λ h d ⟨c, hc⟩, hc.2 ▸ h hc.1⟩

@[simp] lemma maps_univ_to (f : α → β) (s : set β) :
  maps_to f univ s ↔ ∀ a, f a ∈ s :=
⟨λ h a, h (mem_univ _), λ h x _, h x⟩

@[simp] lemma maps_range_to (f : α → β) (g : γ → α) (s : set β) :
  maps_to f (range g) s ↔ maps_to (f ∘ g) univ s :=
by rw [←image_univ, maps_image_to]

theorem surjective_maps_to_image_restrict (f : α → β) (s : set α) :
  surjective ((maps_to_image f s).restrict f s (f '' s)) :=
λ ⟨y, x, hs, hxy⟩, ⟨⟨x, hs⟩, subtype.ext hxy⟩

theorem maps_to.mem_iff (h : maps_to f s t) (hc : maps_to f sᶜ tᶜ) {x} : f x ∈ t ↔ x ∈ s :=
⟨λ ht, by_contra $ λ hs, hc hs ht, λ hx, h hx⟩

/-! ### Injectivity on a set -/

/-- `f` is injective on `a` if the restriction of `f` to `a` is injective. -/
@[reducible] def inj_on (f : α → β) (s : set α) : Prop :=
∀ ⦃x₁ : α⦄, x₁ ∈ s → ∀ ⦃x₂ : α⦄, x₂ ∈ s → f x₁ = f x₂ → x₁ = x₂

theorem inj_on_empty (f : α → β) : inj_on f ∅ :=
λ _ h₁, false.elim h₁

theorem inj_on.eq_iff {x y} (h : inj_on f s) (hx : x ∈ s) (hy : y ∈ s) :
  f x = f y ↔ x = y :=
⟨h hx hy, λ h, h ▸ rfl⟩

theorem inj_on.congr (h₁ : inj_on f₁ s) (h : eq_on f₁ f₂ s) :
  inj_on f₂ s :=
λ x hx y hy, h hx ▸ h hy ▸ h₁ hx hy

theorem eq_on.inj_on_iff (H : eq_on f₁ f₂ s) : inj_on f₁ s ↔ inj_on f₂ s :=
⟨λ h, h.congr H, λ h, h.congr H.symm⟩

theorem inj_on.mono (h : s₁ ⊆ s₂) (ht : inj_on f s₂) : inj_on f s₁ :=
λ x hx y hy H, ht (h hx) (h hy) H

theorem inj_on_insert {f : α → β} {s : set α} {a : α} (has : a ∉ s) :
  set.inj_on f (insert a s) ↔ set.inj_on f s ∧ f a ∉ f '' s :=
⟨λ hf, ⟨hf.mono $ subset_insert a s,
  λ ⟨x, hxs, hx⟩, has $ mem_of_eq_of_mem (hf (or.inl rfl) (or.inr hxs) hx.symm) hxs⟩,
λ ⟨h1, h2⟩ x hx y hy hfxy, or.cases_on hx
  (λ hxa : x = a, or.cases_on hy
    (λ hya : y = a, hxa.trans hya.symm)
    (λ hys : y ∈ s, h2.elim ⟨y, hys, hxa ▸ hfxy.symm⟩))
  (λ hxs : x ∈ s, or.cases_on hy
    (λ hya : y = a, h2.elim ⟨x, hxs, hya ▸ hfxy⟩)
    (λ hys : y ∈ s, h1 hxs hys hfxy))⟩

lemma injective_iff_inj_on_univ : injective f ↔ inj_on f univ :=
⟨λ h x hx y hy hxy, h hxy, λ h _ _ heq, h trivial trivial heq⟩

lemma inj_on_of_injective (h : injective f) (s : set α) : inj_on f s :=
λ x hx y hy hxy, h hxy

alias inj_on_of_injective ← function.injective.inj_on

theorem inj_on.comp (hg : inj_on g t) (hf: inj_on f s) (h : maps_to f s t) :
  inj_on (g ∘ f) s :=
λ x hx y hy heq, hf hx hy $ hg (h hx) (h hy) heq

lemma inj_on_iff_injective : inj_on f s ↔ injective (restrict f s) :=
⟨λ H a b h, subtype.eq $ H a.2 b.2 h,
 λ H a as b bs h, congr_arg subtype.val $ @H ⟨a, as⟩ ⟨b, bs⟩ h⟩

lemma inj_on_preimage {B : set (set β)} (hB : B ⊆ 𝒫 (range f)) :
  inj_on (preimage f) B :=
λ s hs t ht hst, (preimage_eq_preimage' (hB hs) (hB ht)).1 hst

lemma inj_on.mem_of_mem_image {x} (hf : inj_on f s) (hs : s₁ ⊆ s) (h : x ∈ s) (h₁ : f x ∈ f '' s₁) :
  x ∈ s₁ :=
let ⟨x', h', eq⟩ := h₁ in hf (hs h') h eq ▸ h'

lemma inj_on.mem_image_iff {x} (hf : inj_on f s) (hs : s₁ ⊆ s) (hx : x ∈ s) :
  f x ∈ f '' s₁ ↔ x ∈ s₁ :=
⟨hf.mem_of_mem_image hs hx, mem_image_of_mem f⟩

lemma inj_on.preimage_image_inter (hf : inj_on f s) (hs : s₁ ⊆ s) :
  f ⁻¹' (f '' s₁) ∩ s = s₁ :=
ext $ λ x, ⟨λ ⟨h₁, h₂⟩, hf.mem_of_mem_image hs h₂ h₁, λ h, ⟨mem_image_of_mem _ h, hs h⟩⟩

/-! ### Surjectivity on a set -/

/-- `f` is surjective from `a` to `b` if `b` is contained in the image of `a`. -/
@[reducible] def surj_on (f : α → β) (s : set α) (t : set β) : Prop := t ⊆ f '' s

theorem surj_on.subset_range (h : surj_on f s t) : t ⊆ range f :=
subset.trans h $ image_subset_range f s

lemma surj_on_iff_exists_map_subtype :
  surj_on f s t ↔ ∃ (t' : set β) (g : s → t'), t ⊆ t' ∧ surjective g ∧ ∀ x : s, f x = g x :=
⟨λ h, ⟨_, (maps_to_image f s).restrict f s _, h, surjective_maps_to_image_restrict _ _, λ _, rfl⟩,
  λ ⟨t', g, htt', hg, hfg⟩ y hy, let ⟨x, hx⟩ := hg ⟨y, htt' hy⟩ in
    ⟨x, x.2, by rw [hfg, hx, subtype.coe_mk]⟩⟩

theorem surj_on_empty (f : α → β) (s : set α) : surj_on f s ∅ := empty_subset _

theorem surj_on_image (f : α → β) (s : set α) : surj_on f s (f '' s) := subset.rfl

theorem surj_on.comap_nonempty (h : surj_on f s t) (ht : t.nonempty) : s.nonempty :=
(ht.mono h).of_image

theorem surj_on.congr (h : surj_on f₁ s t) (H : eq_on f₁ f₂ s) : surj_on f₂ s t :=
by rwa [surj_on, ← H.image_eq]

theorem eq_on.surj_on_iff (h : eq_on f₁ f₂ s) : surj_on f₁ s t ↔ surj_on f₂ s t :=
⟨λ H, H.congr h, λ H, H.congr h.symm⟩

theorem surj_on.mono (hs : s₁ ⊆ s₂) (ht : t₁ ⊆ t₂) (hf : surj_on f s₁ t₂) : surj_on f s₂ t₁ :=
subset.trans ht $ subset.trans hf $ image_subset _ hs

theorem surj_on.union (h₁ : surj_on f s t₁) (h₂ : surj_on f s t₂) : surj_on f s (t₁ ∪ t₂) :=
λ x hx, hx.elim (λ hx, h₁ hx) (λ hx, h₂ hx)

theorem surj_on.union_union (h₁ : surj_on f s₁ t₁) (h₂ : surj_on f s₂ t₂) :
  surj_on f (s₁ ∪ s₂) (t₁ ∪ t₂) :=
(h₁.mono (subset_union_left _ _) (subset.refl _)).union
  (h₂.mono (subset_union_right _ _) (subset.refl _))

theorem surj_on.inter_inter (h₁ : surj_on f s₁ t₁) (h₂ : surj_on f s₂ t₂) (h : inj_on f (s₁ ∪ s₂)) :
  surj_on f (s₁ ∩ s₂) (t₁ ∩ t₂) :=
begin
  intros y hy,
  rcases h₁ hy.1 with ⟨x₁, hx₁, rfl⟩,
  rcases h₂ hy.2 with ⟨x₂, hx₂, heq⟩,
  have : x₁ = x₂, from h (or.inl hx₁) (or.inr hx₂) heq.symm,
  subst x₂,
  exact mem_image_of_mem f ⟨hx₁, hx₂⟩
end

theorem surj_on.inter (h₁ : surj_on f s₁ t) (h₂ : surj_on f s₂ t) (h : inj_on f (s₁ ∪ s₂)) :
  surj_on f (s₁ ∩ s₂) t :=
inter_self t ▸ h₁.inter_inter h₂ h

theorem surj_on.comp (hg : surj_on g t p) (hf : surj_on f s t) : surj_on (g ∘ f) s p :=
subset.trans hg $ subset.trans (image_subset g hf) $ (image_comp g f s) ▸ subset.refl _

lemma surjective_iff_surj_on_univ : surjective f ↔ surj_on f univ univ :=
by simp [surjective, surj_on, subset_def]

lemma surj_on_iff_surjective : surj_on f s univ ↔ surjective (restrict f s) :=
⟨λ H b, let ⟨a, as, e⟩ := @H b trivial in ⟨⟨a, as⟩, e⟩,
 λ H b _, let ⟨⟨a, as⟩, e⟩ := H b in ⟨a, as, e⟩⟩

lemma surj_on.image_eq_of_maps_to (h₁ : surj_on f s t) (h₂ : maps_to f s t) :
  f '' s = t :=
eq_of_subset_of_subset h₂.image_subset h₁

lemma surj_on.maps_to_compl (h : surj_on f s t) (h' : injective f) : maps_to f sᶜ tᶜ :=
λ x hs ht, let ⟨x', hx', heq⟩ := h ht in hs $ h' heq ▸ hx'

lemma maps_to.surj_on_compl (h : maps_to f s t) (h' : surjective f) : surj_on f sᶜ tᶜ :=
h'.forall.2 $ λ x ht, mem_image_of_mem _ $ λ hs, ht (h hs)

/-! ### Bijectivity -/

/-- `f` is bijective from `s` to `t` if `f` is injective on `s` and `f '' s = t`. -/
@[reducible] def bij_on (f : α → β) (s : set α) (t : set β) : Prop :=
maps_to f s t ∧ inj_on f s ∧ surj_on f s t

lemma bij_on.maps_to (h : bij_on f s t) : maps_to f s t := h.left

lemma bij_on.inj_on (h : bij_on f s t) : inj_on f s := h.right.left

lemma bij_on.surj_on (h : bij_on f s t) : surj_on f s t := h.right.right

lemma bij_on.mk (h₁ : maps_to f s t) (h₂ : inj_on f s) (h₃ : surj_on f s t) :
      bij_on f s t :=
⟨h₁, h₂, h₃⟩

lemma bij_on_empty (f : α → β) : bij_on f ∅ ∅ :=
⟨maps_to_empty f ∅, inj_on_empty f, surj_on_empty f ∅⟩

lemma bij_on.inter (h₁ : bij_on f s₁ t₁) (h₂ : bij_on f s₂ t₂) (h : inj_on f (s₁ ∪ s₂)) :
  bij_on f (s₁ ∩ s₂) (t₁ ∩ t₂) :=
⟨h₁.maps_to.inter_inter h₂.maps_to, h₁.inj_on.mono $ inter_subset_left _ _,
  h₁.surj_on.inter_inter h₂.surj_on h⟩

lemma bij_on.union (h₁ : bij_on f s₁ t₁) (h₂ : bij_on f s₂ t₂) (h : inj_on f (s₁ ∪ s₂)) :
  bij_on f (s₁ ∪ s₂) (t₁ ∪ t₂) :=
⟨h₁.maps_to.union_union h₂.maps_to, h, h₁.surj_on.union_union h₂.surj_on⟩

theorem bij_on.subset_range (h : bij_on f s t) : t ⊆ range f :=
h.surj_on.subset_range

lemma inj_on.bij_on_image (h : inj_on f s) : bij_on f s (f '' s) :=
bij_on.mk (maps_to_image f s) h (subset.refl _)

theorem bij_on.congr (h₁ : bij_on f₁ s t) (h : eq_on f₁ f₂ s) :
  bij_on f₂ s t :=
bij_on.mk (h₁.maps_to.congr h) (h₁.inj_on.congr h) (h₁.surj_on.congr h)

theorem eq_on.bij_on_iff (H : eq_on f₁ f₂ s) : bij_on f₁ s t ↔ bij_on f₂ s t :=
⟨λ h, h.congr H, λ h, h.congr H.symm⟩

lemma bij_on.image_eq (h : bij_on f s t) :
  f '' s = t :=
h.surj_on.image_eq_of_maps_to h.maps_to

theorem bij_on.comp (hg : bij_on g t p) (hf : bij_on f s t) : bij_on (g ∘ f) s p :=
bij_on.mk (hg.maps_to.comp hf.maps_to) (hg.inj_on.comp hf.inj_on hf.maps_to)
  (hg.surj_on.comp hf.surj_on)

theorem bij_on.bijective (h : bij_on f s t) :
  bijective (t.cod_restrict (s.restrict f) $ λ x, h.maps_to x.val_prop) :=
⟨λ x y h', subtype.ext $ h.inj_on x.2 y.2 $ subtype.ext_iff.1 h',
  λ ⟨y, hy⟩, let ⟨x, hx, hxy⟩ := h.surj_on hy in ⟨⟨x, hx⟩, subtype.eq hxy⟩⟩

lemma bijective_iff_bij_on_univ : bijective f ↔ bij_on f univ univ :=
iff.intro
(λ h, let ⟨inj, surj⟩ := h in
⟨maps_to_univ f _, inj.inj_on _, iff.mp surjective_iff_surj_on_univ surj⟩)
(λ h, let ⟨map, inj, surj⟩ := h in
⟨iff.mpr injective_iff_inj_on_univ inj, iff.mpr surjective_iff_surj_on_univ surj⟩)

lemma bij_on.compl (hst : bij_on f s t) (hf : bijective f) : bij_on f sᶜ tᶜ :=
⟨hst.surj_on.maps_to_compl hf.1, hf.1.inj_on _, hst.maps_to.surj_on_compl hf.2⟩

/-! ### left inverse -/

/-- `g` is a left inverse to `f` on `a` means that `g (f x) = x` for all `x ∈ a`. -/
@[reducible] def left_inv_on (f' : β → α) (f : α → β) (s : set α) : Prop :=
∀ ⦃x⦄, x ∈ s → f' (f x) = x

lemma left_inv_on.eq_on (h : left_inv_on f' f s) : eq_on (f' ∘ f) id s := h

lemma left_inv_on.eq (h : left_inv_on f' f s) {x} (hx : x ∈ s) : f' (f x) = x := h hx

lemma left_inv_on.congr_left (h₁ : left_inv_on f₁' f s)
  {t : set β} (h₁' : maps_to f s t) (heq : eq_on f₁' f₂' t) : left_inv_on f₂' f s :=
λ x hx, heq (h₁' hx) ▸ h₁ hx

theorem left_inv_on.congr_right (h₁ : left_inv_on f₁' f₁ s) (heq : eq_on f₁ f₂ s) :
  left_inv_on f₁' f₂ s :=
λ x hx, heq hx ▸ h₁ hx

theorem left_inv_on.inj_on (h : left_inv_on f₁' f s) : inj_on f s :=
λ x₁ h₁ x₂ h₂ heq,
calc
  x₁    = f₁' (f x₁) : eq.symm $ h h₁
  ...   = f₁' (f x₂) : congr_arg f₁' heq
  ...   = x₂         : h h₂

theorem left_inv_on.surj_on (h : left_inv_on f' f s) (hf : maps_to f s t) : surj_on f' t s :=
λ x hx, ⟨f x, hf hx, h hx⟩

theorem left_inv_on.maps_to (h : left_inv_on f' f s) (hf : surj_on f s t) : maps_to f' t s :=
λ y hy, let ⟨x, hs, hx⟩ := hf hy in by rwa [← hx, h hs]

theorem left_inv_on.comp
  (hf' : left_inv_on f' f s) (hg' : left_inv_on g' g t) (hf : maps_to f s t) :
  left_inv_on (f' ∘ g') (g ∘ f) s :=
λ x h,
calc
  (f' ∘ g') ((g ∘ f) x) = f' (f x) : congr_arg f' (hg' (hf h))
  ...                   = x        : hf' h

theorem left_inv_on.mono (hf : left_inv_on f' f s) (ht : s₁ ⊆ s) : left_inv_on f' f s₁ :=
λ x hx, hf (ht hx)

theorem left_inv_on.image_inter' (hf : left_inv_on f' f s) :
  f '' (s₁ ∩ s) = f' ⁻¹' s₁ ∩ f '' s :=
begin
  apply subset.antisymm,
  { rintro _ ⟨x, ⟨h₁, h⟩, rfl⟩, exact ⟨by rwa [mem_preimage, hf h], mem_image_of_mem _ h⟩ },
  { rintro _ ⟨h₁, ⟨x, h, rfl⟩⟩, exact mem_image_of_mem _ ⟨by rwa ← hf h, h⟩ }
end

theorem left_inv_on.image_inter (hf : left_inv_on f' f s) :
  f '' (s₁ ∩ s) = f' ⁻¹' (s₁ ∩ s) ∩ f '' s :=
begin
  rw hf.image_inter',
  refine subset.antisymm _ (inter_subset_inter_left _ (preimage_mono $ inter_subset_left _ _)),
  rintro _ ⟨h₁, x, hx, rfl⟩, exact ⟨⟨h₁, by rwa hf hx⟩, mem_image_of_mem _ hx⟩
end

theorem left_inv_on.image_image (hf : left_inv_on f' f s) :
  f' '' (f '' s) = s :=
by rw [image_image, image_congr hf, image_id']

theorem left_inv_on.image_image' (hf : left_inv_on f' f s) (hs : s₁ ⊆ s) :
  f' '' (f '' s₁) = s₁ :=
(hf.mono hs).image_image

/-! ### Right inverse -/

/-- `g` is a right inverse to `f` on `b` if `f (g x) = x` for all `x ∈ b`. -/
@[reducible] def right_inv_on (f' : β → α) (f : α → β) (t : set β) : Prop :=
left_inv_on f f' t

lemma right_inv_on.eq_on (h : right_inv_on f' f t) : eq_on (f ∘ f') id t := h

lemma right_inv_on.eq (h : right_inv_on f' f t) {y} (hy : y ∈ t) : f (f' y) = y := h hy

lemma left_inv_on.right_inv_on_image (h : left_inv_on f' f s) : right_inv_on f' f (f '' s) :=
λ y ⟨x, hx, eq⟩, eq ▸ congr_arg f $ h.eq hx

theorem right_inv_on.congr_left (h₁ : right_inv_on f₁' f t) (heq : eq_on f₁' f₂' t) :
  right_inv_on f₂' f t :=
h₁.congr_right heq

theorem right_inv_on.congr_right (h₁ : right_inv_on f' f₁ t) (hg : maps_to f' t s)
  (heq : eq_on f₁ f₂ s) : right_inv_on f' f₂ t :=
left_inv_on.congr_left h₁ hg heq

theorem right_inv_on.surj_on (hf : right_inv_on f' f t) (hf' : maps_to f' t s) :
  surj_on f s t :=
hf.surj_on hf'

theorem right_inv_on.maps_to (h : right_inv_on f' f t) (hf : surj_on f' t s) : maps_to f s t :=
h.maps_to hf

theorem right_inv_on.comp (hf : right_inv_on f' f t) (hg : right_inv_on g' g p)
  (g'pt : maps_to g' p t) : right_inv_on (f' ∘ g') (g ∘ f) p :=
hg.comp hf g'pt

theorem right_inv_on.mono (hf : right_inv_on f' f t) (ht : t₁ ⊆ t) : right_inv_on f' f t₁ :=
hf.mono ht

theorem inj_on.right_inv_on_of_left_inv_on (hf : inj_on f s) (hf' : left_inv_on f f' t)
    (h₁ : maps_to f s t) (h₂ : maps_to f' t s) :
  right_inv_on f f' s :=
λ x h, hf (h₂ $ h₁ h) h (hf' (h₁ h))

theorem eq_on_of_left_inv_on_of_right_inv_on (h₁ : left_inv_on f₁' f s) (h₂ : right_inv_on f₂' f t)
  (h : maps_to f₂' t s) : eq_on f₁' f₂' t :=
λ y hy,
calc f₁' y = (f₁' ∘ f ∘ f₂') y : congr_arg f₁' (h₂ hy).symm
      ...  = f₂' y              : h₁ (h hy)

theorem surj_on.left_inv_on_of_right_inv_on (hf : surj_on f s t) (hf' : right_inv_on f f' s) :
  left_inv_on f f' t :=
λ y hy, let ⟨x, hx, heq⟩ := hf hy in by rw [← heq, hf' hx]

/-! ### Two-side inverses -/

/-- `g` is an inverse to `f` viewed as a map from `a` to `b` -/
@[reducible] def inv_on (g : β → α) (f : α → β) (s : set α) (t : set β) : Prop :=
left_inv_on g f s ∧ right_inv_on g f t

lemma inv_on.symm (h : inv_on f' f s t) : inv_on f f' t s := ⟨h.right, h.left⟩

lemma inv_on.mono (h : inv_on f' f s t) (hs : s₁ ⊆ s) (ht : t₁ ⊆ t) : inv_on f' f s₁ t₁ :=
⟨h.1.mono hs, h.2.mono ht⟩

/-- If functions `f'` and `f` are inverse on `s` and `t`, `f` maps `s` into `t`, and `f'` maps `t`
into `s`, then `f` is a bijection between `s` and `t`. The `maps_to` arguments can be deduced from
`surj_on` statements using `left_inv_on.maps_to` and `right_inv_on.maps_to`. -/
theorem inv_on.bij_on (h : inv_on f' f s t) (hf : maps_to f s t) (hf' : maps_to f' t s) :
  bij_on f s t :=
⟨hf, h.left.inj_on, h.right.surj_on hf'⟩

/-! ### `inv_fun_on` is a left/right inverse -/

theorem inj_on.left_inv_on_inv_fun_on [nonempty α] (h : inj_on f s) :
  left_inv_on (inv_fun_on f s) f s :=
λ x hx, inv_fun_on_eq' h hx

lemma inj_on.inv_fun_on_image [nonempty α] (h : inj_on f s₂) (ht : s₁ ⊆ s₂) :
  (inv_fun_on f s₂) '' (f '' s₁) = s₁ :=
h.left_inv_on_inv_fun_on.image_image' ht

theorem surj_on.right_inv_on_inv_fun_on [nonempty α] (h : surj_on f s t) :
  right_inv_on (inv_fun_on f s) f t :=
λ y hy, inv_fun_on_eq $ mem_image_iff_bex.1 $ h hy

theorem bij_on.inv_on_inv_fun_on [nonempty α] (h : bij_on f s t) :
  inv_on (inv_fun_on f s) f s t :=
⟨h.inj_on.left_inv_on_inv_fun_on, h.surj_on.right_inv_on_inv_fun_on⟩

theorem surj_on.inv_on_inv_fun_on [nonempty α] (h : surj_on f s t) :
  inv_on (inv_fun_on f s) f (inv_fun_on f s '' t) t :=
begin
  refine ⟨_, h.right_inv_on_inv_fun_on⟩,
  rintros _ ⟨y, hy, rfl⟩,
  rw [h.right_inv_on_inv_fun_on hy]
end

theorem surj_on.maps_to_inv_fun_on [nonempty α] (h : surj_on f s t) :
  maps_to (inv_fun_on f s) t s :=
λ y hy, mem_preimage.2 $ inv_fun_on_mem $ mem_image_iff_bex.1 $ h hy

theorem surj_on.bij_on_subset [nonempty α] (h : surj_on f s t) :
  bij_on f (inv_fun_on f s '' t) t :=
begin
  refine h.inv_on_inv_fun_on.bij_on _ (maps_to_image _ _),
  rintros _ ⟨y, hy, rfl⟩,
  rwa [h.right_inv_on_inv_fun_on hy]
end

theorem surj_on_iff_exists_bij_on_subset :
  surj_on f s t ↔ ∃ s' ⊆ s, bij_on f s' t :=
begin
  split,
  { rcases eq_empty_or_nonempty t with rfl|ht,
    { exact λ _, ⟨∅, empty_subset _, bij_on_empty f⟩ },
    { assume h,
      haveI : nonempty α := ⟨classical.some (h.comap_nonempty ht)⟩,
      exact ⟨_, h.maps_to_inv_fun_on.image_subset, h.bij_on_subset⟩ }},
  { rintros ⟨s', hs', hfs'⟩,
    exact hfs'.surj_on.mono hs' (subset.refl _) }
end

lemma preimage_inv_fun_of_mem [n : nonempty α] {f : α → β} (hf : injective f) {s : set α}
  (h : classical.choice n ∈ s) : inv_fun f ⁻¹' s = f '' s ∪ (range f)ᶜ :=
begin
  ext x,
  rcases em (x ∈ range f) with ⟨a, rfl⟩|hx,
  { simp [left_inverse_inv_fun hf _, hf.mem_set_image] },
  { simp [mem_preimage, inv_fun_neg hx, h, hx] }
end

lemma preimage_inv_fun_of_not_mem [n : nonempty α] {f : α → β} (hf : injective f)
  {s : set α} (h : classical.choice n ∉ s) : inv_fun f ⁻¹' s = f '' s :=
begin
  ext x,
  rcases em (x ∈ range f) with ⟨a, rfl⟩|hx,
  { rw [mem_preimage, left_inverse_inv_fun hf, hf.mem_set_image] },
  { have : x ∉ f '' s, from λ h', hx (image_subset_range _ _ h'),
    simp only [mem_preimage, inv_fun_neg hx, h, this] },
end

end set

/-! ### Monotone -/

namespace monotone

variables [preorder α] [preorder β] {f : α → β}

protected lemma restrict (h : monotone f) (s : set α) : monotone (s.restrict f) :=
λ x y hxy, h hxy

protected lemma cod_restrict (h : monotone f) {s : set β} (hs : ∀ x, f x ∈ s) :
  monotone (s.cod_restrict f hs) := h

protected lemma range_factorization (h : monotone f) : monotone (set.range_factorization f) := h

end monotone

/-! ### Piecewise defined function -/

namespace set

variables {δ : α → Sort y} (s : set α) (f g : Πi, δ i)

@[simp] lemma piecewise_empty [∀i : α, decidable (i ∈ (∅ : set α))] : piecewise ∅ f g = g :=
by { ext i, simp [piecewise] }

@[simp] lemma piecewise_univ [∀i : α, decidable (i ∈ (set.univ : set α))] :
  piecewise set.univ f g = f :=
by { ext i, simp [piecewise] }

@[simp] lemma piecewise_insert_self {j : α} [∀i, decidable (i ∈ insert j s)] :
  (insert j s).piecewise f g j = f j :=
by simp [piecewise]

variable [∀j, decidable (j ∈ s)]

instance compl.decidable_mem (j : α) : decidable (j ∈ sᶜ) := not.decidable

lemma piecewise_insert [decidable_eq α] (j : α) [∀i, decidable (i ∈ insert j s)] :
  (insert j s).piecewise f g = function.update (s.piecewise f g) j (f j) :=
begin
  simp [piecewise],
  ext i,
  by_cases h : i = j,
  { rw h, simp },
  { by_cases h' : i ∈ s; simp [h, h'] }
end

@[simp, priority 990]
lemma piecewise_eq_of_mem {i : α} (hi : i ∈ s) : s.piecewise f g i = f i := if_pos hi

@[simp, priority 990]
lemma piecewise_eq_of_not_mem {i : α} (hi : i ∉ s) : s.piecewise f g i = g i := if_neg hi

lemma piecewise_singleton (x : α) [Π y, decidable (y ∈ ({x} : set α))] [decidable_eq α]
  (f g : α → β) : piecewise {x} f g = function.update g x (f x) :=
by { ext y, by_cases hy : y = x, { subst y, simp }, { simp [hy] } }

lemma piecewise_eq_on (f g : α → β) : eq_on (s.piecewise f g) f s :=
λ _, piecewise_eq_of_mem _ _ _

lemma piecewise_eq_on_compl (f g : α → β) : eq_on (s.piecewise f g) g sᶜ :=
λ _, piecewise_eq_of_not_mem _ _ _

lemma piecewise_le {δ : α → Type*} [Π i, preorder (δ i)] {s : set α} [Π j, decidable (j ∈ s)]
  {f₁ f₂ g : Π i, δ i} (h₁ : ∀ i ∈ s, f₁ i ≤ g i) (h₂ : ∀ i ∉ s, f₂ i ≤ g i) :
  s.piecewise f₁ f₂ ≤ g :=
λ i, if h : i ∈ s then by simp * else by simp *

lemma le_piecewise {δ : α → Type*} [Π i, preorder (δ i)] {s : set α} [Π j, decidable (j ∈ s)]
  {f₁ f₂ g : Π i, δ i} (h₁ : ∀ i ∈ s, g i ≤ f₁ i) (h₂ : ∀ i ∉ s, g i ≤ f₂ i) :
  g ≤ s.piecewise f₁ f₂ :=
@piecewise_le α (λ i, order_dual (δ i)) _ s _ _ _ _ h₁ h₂

lemma piecewise_le_piecewise {δ : α → Type*} [Π i, preorder (δ i)] {s : set α}
  [Π j, decidable (j ∈ s)] {f₁ f₂ g₁ g₂ : Π i, δ i} (h₁ : ∀ i ∈ s, f₁ i ≤ g₁ i)
  (h₂ : ∀ i ∉ s, f₂ i ≤ g₂ i) :
  s.piecewise f₁ f₂ ≤ s.piecewise g₁ g₂ :=
by apply piecewise_le; intros; simp *

@[simp, priority 990]
lemma piecewise_insert_of_ne {i j : α} (h : i ≠ j) [∀i, decidable (i ∈ insert j s)] :
  (insert j s).piecewise f g i = s.piecewise f g i :=
by simp [piecewise, h]

@[simp] lemma piecewise_compl [∀ i, decidable (i ∈ sᶜ)] : sᶜ.piecewise f g = s.piecewise g f :=
funext $ λ x, if hx : x ∈ s then by simp [hx] else by simp [hx]

@[simp] lemma piecewise_range_comp {ι : Sort*} (f : ι → α) [Π j, decidable (j ∈ range f)]
  (g₁ g₂ : α → β) :
  (range f).piecewise g₁ g₂ ∘ f = g₁ ∘ f :=
comp_eq_of_eq_on_range $ piecewise_eq_on _ _ _

theorem maps_to.piecewise_ite {s s₁ s₂ : set α} {t t₁ t₂ : set β} {f₁ f₂ : α → β}
  [∀ i, decidable (i ∈ s)]
  (h₁ : maps_to f₁ (s₁ ∩ s) (t₁ ∩ t)) (h₂ : maps_to f₂ (s₂ ∩ sᶜ) (t₂ ∩ tᶜ)) :
  maps_to (s.piecewise f₁ f₂) (s.ite s₁ s₂) (t.ite t₁ t₂) :=
begin
  refine (h₁.congr _).union_union (h₂.congr _),
  exacts [(piecewise_eq_on s f₁ f₂).symm.mono (inter_subset_right _ _),
    (piecewise_eq_on_compl s f₁ f₂).symm.mono (inter_subset_right _ _)]
end

theorem eq_on_piecewise {f f' g : α → β} {t} :
  eq_on (s.piecewise f f') g t ↔ eq_on f g (t ∩ s) ∧ eq_on f' g (t ∩ sᶜ) :=
begin
  simp only [eq_on, ← forall_and_distrib],
  refine forall_congr (λ a, _), by_cases a ∈ s; simp *
end

theorem eq_on.piecewise_ite' {f f' g : α → β} {t t'} (h : eq_on f g (t ∩ s))
  (h' : eq_on f' g (t' ∩ sᶜ)) :
  eq_on (s.piecewise f f') g (s.ite t t') :=
by simp [eq_on_piecewise, *]

theorem eq_on.piecewise_ite {f f' g : α → β} {t t'} (h : eq_on f g t)
  (h' : eq_on f' g t') :
  eq_on (s.piecewise f f') g (s.ite t t') :=
(h.mono (inter_subset_left _ _)).piecewise_ite' s (h'.mono (inter_subset_left _ _))

lemma piecewise_preimage (f g : α → β) (t) :
  s.piecewise f g ⁻¹' t = s.ite (f ⁻¹' t) (g ⁻¹' t) :=
ext $ λ x, by by_cases x ∈ s; simp [*, set.ite]

lemma apply_piecewise {δ' : α → Sort*} (h : Π i, δ i → δ' i) {x : α} :
  h x (s.piecewise f g x) = s.piecewise (λ x, h x (f x)) (λ x, h x (g x)) x :=
by by_cases hx : x ∈ s; simp [hx]

lemma apply_piecewise₂ {δ' δ'' : α → Sort*} (f' g' : Π i, δ' i) (h : Π i, δ i → δ' i → δ'' i)
  {x : α} :
  h x (s.piecewise f g x) (s.piecewise f' g' x) =
    s.piecewise (λ x, h x (f x) (f' x)) (λ x, h x (g x) (g' x)) x :=
by by_cases hx : x ∈ s; simp [hx]

lemma piecewise_op {δ' : α → Sort*} (h : Π i, δ i → δ' i) :
  s.piecewise (λ x, h x (f x)) (λ x, h x (g x)) = λ x, h x (s.piecewise f g x) :=
funext $ λ x, (apply_piecewise _ _ _ _).symm

lemma piecewise_op₂ {δ' δ'' : α → Sort*} (f' g' : Π i, δ' i) (h : Π i, δ i → δ' i → δ'' i) :
  s.piecewise (λ x, h x (f x) (f' x)) (λ x, h x (g x) (g' x)) =
    λ x, h x (s.piecewise f g x) (s.piecewise f' g' x) :=
funext $ λ x, (apply_piecewise₂ _ _ _ _ _ _).symm

@[simp] lemma piecewise_same : s.piecewise f f = f :=
by { ext x, by_cases hx : x ∈ s; simp [hx] }

lemma range_piecewise (f g : α → β) : range (s.piecewise f g) = f '' s ∪ g '' sᶜ :=
begin
  ext y, split,
  { rintro ⟨x, rfl⟩, by_cases h : x ∈ s;[left, right]; use x; simp [h] },
  { rintro (⟨x, hx, rfl⟩|⟨x, hx, rfl⟩); use x; simp * at * }
end

lemma piecewise_mem_pi {δ : α → Type*} {t : set α} {t' : Π i, set (δ i)}
  {f g} (hf : f ∈ pi t t') (hg : g ∈ pi t t') :
  s.piecewise f g ∈ pi t t' :=
by { intros i ht, by_cases hs : i ∈ s; simp [hf i ht, hg i ht, hs] }

@[simp] lemma pi_piecewise {ι : Type*} {α : ι → Type*} (s s' : set ι)
  (t t' : Π i, set (α i)) [Π x, decidable (x ∈ s')] :
  pi s (s'.piecewise t t') = pi (s ∩ s') t ∩ pi (s \ s') t' :=
begin
  ext x,
  simp only [mem_pi, mem_inter_eq, ← forall_and_distrib],
  refine forall_congr (λ i, _),
  by_cases hi : i ∈ s'; simp *
end

lemma univ_pi_piecewise {ι : Type*} {α : ι → Type*} (s : set ι)
  (t : Π i, set (α i)) [Π x, decidable (x ∈ s)] :
  pi univ (s.piecewise t (λ _, univ)) = pi s t :=
by simp

end set

lemma strict_mono_on.inj_on [linear_order α] [preorder β] {f : α → β} {s : set α}
  (H : strict_mono_on f s) :
  s.inj_on f :=
λ x hx y hy hxy, show ordering.eq.compares x y, from (H.compares hx hy).1 hxy

lemma strict_anti_on.inj_on [linear_order α] [preorder β] {f : α → β} {s : set α}
  (H : strict_anti_on f s) :
  s.inj_on f :=
@strict_mono_on.inj_on α (order_dual β) _ _ f s H

lemma strict_mono_on.comp [preorder α] [preorder β] [preorder γ]
  {g : β → γ} {f : α → β} {s : set α} {t : set β} (hg : strict_mono_on g t)
  (hf : strict_mono_on f s) (hs : set.maps_to f s t) :
  strict_mono_on (g ∘ f) s :=
λ x hx y hy hxy, hg (hs hx) (hs hy) $ hf hx hy hxy

<<<<<<< HEAD
lemma strict_mono_on.comp_strict_anti_on [preorder α] [preorder β] [preorder γ]
  {g : β → γ} {f : α → β} {s : set α} {t : set β} (hg : strict_mono_on g t)
  (hf : strict_anti_on f s) (hs : set.maps_to f s t) :
  strict_anti_on (g ∘ f) s :=
λ x hx y hy hxy, hg (hs hy) (hs hx) $ hf hx hy hxy

lemma strict_anti_on.comp [preorder α] [preorder β] [preorder γ]
  {g : β → γ} {f : α → β} {s : set α} {t : set β} (hg : strict_anti_on g t)
  (hf : strict_anti_on f s) (hs : set.maps_to f s t) :
  strict_mono_on (g ∘ f) s :=
λ x hx y hy hxy, hg (hs hy) (hs hx) $ hf hx hy hxy

lemma strict_anti_on.comp_strict_mono_on [preorder α] [preorder β] [preorder γ]
  {g : β → γ} {f : α → β} {s : set α} {t : set β} (hg : strict_anti_on g t)
  (hf : strict_mono_on f s) (hs : set.maps_to f s t) :
  strict_anti_on (g ∘ f) s :=
λ x hx y hy hxy, hg (hs hx) (hs hy) $ hf hx hy hxy
=======
lemma strict_mono.comp_strict_mono_on [preorder α] [preorder β] [preorder γ]
  {g : β → γ} {f : α → β} {s : set α} (hg : strict_mono g)
  (hf : strict_mono_on f s) :
  strict_mono_on (g ∘ f) s :=
λ x hx y hy hxy, hg $ hf hx hy hxy
>>>>>>> 01adfd65

lemma strict_mono.cod_restrict [preorder α] [preorder β] {f : α → β} (hf : strict_mono f)
  {s : set β} (hs : ∀ x, f x ∈ s) :
  strict_mono (set.cod_restrict f s hs) :=
hf

namespace function

open set

variables {fa : α → α} {fb : β → β} {f : α → β} {g : β → γ} {s t : set α}

lemma injective.comp_inj_on (hg : injective g) (hf : s.inj_on f) : s.inj_on (g ∘ f) :=
(hg.inj_on univ).comp hf (maps_to_univ _ _)

lemma surjective.surj_on (hf : surjective f) (s : set β) :
  surj_on f univ s :=
(surjective_iff_surj_on_univ.1 hf).mono (subset.refl _) (subset_univ _)

lemma left_inverse.left_inv_on {g : β → α} (h : left_inverse f g) (s : set β) :
  left_inv_on f g s :=
λ x hx, h x

lemma right_inverse.right_inv_on {g : β → α} (h : right_inverse f g) (s : set α) :
  right_inv_on f g s :=
λ x hx, h x

lemma left_inverse.right_inv_on_range {g : β → α} (h : left_inverse f g) :
  right_inv_on f g (range g) :=
forall_range_iff.2 $ λ i, congr_arg g (h i)

namespace semiconj

lemma maps_to_image (h : semiconj f fa fb) (ha : maps_to fa s t) :
  maps_to fb (f '' s) (f '' t) :=
λ y ⟨x, hx, hy⟩, hy ▸ ⟨fa x, ha hx, h x⟩

lemma maps_to_range (h : semiconj f fa fb) : maps_to fb (range f) (range f) :=
λ y ⟨x, hy⟩, hy ▸ ⟨fa x, h x⟩

lemma surj_on_image (h : semiconj f fa fb) (ha : surj_on fa s t) :
  surj_on fb (f '' s) (f '' t) :=
begin
  rintros y ⟨x, hxt, rfl⟩,
  rcases ha hxt with ⟨x, hxs, rfl⟩,
  rw [h x],
  exact mem_image_of_mem _ (mem_image_of_mem _ hxs)
end

lemma surj_on_range (h : semiconj f fa fb) (ha : surjective fa) :
  surj_on fb (range f) (range f) :=
by { rw ← image_univ, exact h.surj_on_image (ha.surj_on univ) }

lemma inj_on_image (h : semiconj f fa fb) (ha : inj_on fa s) (hf : inj_on f (fa '' s)) :
  inj_on fb (f '' s) :=
begin
  rintros _ ⟨x, hx, rfl⟩ _ ⟨y, hy, rfl⟩ H,
  simp only [← h.eq] at H,
  exact congr_arg f (ha hx hy $ hf (mem_image_of_mem fa hx) (mem_image_of_mem fa hy) H)
end

lemma inj_on_range (h : semiconj f fa fb) (ha : injective fa) (hf : inj_on f (range fa)) :
  inj_on fb (range f) :=
by { rw ← image_univ at *, exact h.inj_on_image (ha.inj_on univ) hf }

lemma bij_on_image (h : semiconj f fa fb) (ha : bij_on fa s t) (hf : inj_on f t) :
  bij_on fb (f '' s) (f '' t) :=
⟨h.maps_to_image ha.maps_to, h.inj_on_image ha.inj_on (ha.image_eq.symm ▸ hf),
  h.surj_on_image ha.surj_on⟩

lemma bij_on_range (h : semiconj f fa fb) (ha : bijective fa) (hf : injective f) :
  bij_on fb (range f) (range f) :=
begin
  rw [← image_univ],
  exact h.bij_on_image (bijective_iff_bij_on_univ.1 ha) (hf.inj_on univ)
end

lemma maps_to_preimage (h : semiconj f fa fb) {s t : set β} (hb : maps_to fb s t) :
  maps_to fa (f ⁻¹' s) (f ⁻¹' t) :=
λ x hx, by simp only [mem_preimage, h x, hb hx]

lemma inj_on_preimage (h : semiconj f fa fb) {s : set β} (hb : inj_on fb s)
  (hf : inj_on f (f ⁻¹' s)) :
  inj_on fa (f ⁻¹' s) :=
begin
  intros x hx y hy H,
  have := congr_arg f H,
  rw [h.eq, h.eq] at this,
  exact hf hx hy (hb hx hy this)
end

end semiconj

lemma update_comp_eq_of_not_mem_range' {α β : Sort*} {γ : β → Sort*} [decidable_eq β]
  (g : Π b, γ b) {f : α → β} {i : β} (a : γ i) (h : i ∉ set.range f) :
  (λ j, (function.update g i a) (f j)) = (λ j, g (f j)) :=
update_comp_eq_of_forall_ne' _ _ $ λ x hx, h ⟨x, hx⟩

/-- Non-dependent version of `function.update_comp_eq_of_not_mem_range'` -/
lemma update_comp_eq_of_not_mem_range {α β γ : Sort*} [decidable_eq β]
  (g : β → γ) {f : α → β} {i : β} (a : γ) (h : i ∉ set.range f) :
  (function.update g i a) ∘ f = g ∘ f :=
update_comp_eq_of_not_mem_range' g a h

end function<|MERGE_RESOLUTION|>--- conflicted
+++ resolved
@@ -817,7 +817,6 @@
   strict_mono_on (g ∘ f) s :=
 λ x hx y hy hxy, hg (hs hx) (hs hy) $ hf hx hy hxy
 
-<<<<<<< HEAD
 lemma strict_mono_on.comp_strict_anti_on [preorder α] [preorder β] [preorder γ]
   {g : β → γ} {f : α → β} {s : set α} {t : set β} (hg : strict_mono_on g t)
   (hf : strict_anti_on f s) (hs : set.maps_to f s t) :
@@ -835,13 +834,6 @@
   (hf : strict_mono_on f s) (hs : set.maps_to f s t) :
   strict_anti_on (g ∘ f) s :=
 λ x hx y hy hxy, hg (hs hx) (hs hy) $ hf hx hy hxy
-=======
-lemma strict_mono.comp_strict_mono_on [preorder α] [preorder β] [preorder γ]
-  {g : β → γ} {f : α → β} {s : set α} (hg : strict_mono g)
-  (hf : strict_mono_on f s) :
-  strict_mono_on (g ∘ f) s :=
-λ x hx y hy hxy, hg $ hf hx hy hxy
->>>>>>> 01adfd65
 
 lemma strict_mono.cod_restrict [preorder α] [preorder β] {f : α → β} (hf : strict_mono f)
   {s : set β} (hs : ∀ x, f x ∈ s) :
