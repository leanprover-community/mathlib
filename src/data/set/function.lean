--- conflicted
+++ resolved
@@ -1380,8 +1380,6 @@
 
 lemma insert_inj_on (s : set α) : sᶜ.inj_on (λ a, insert a s) := λ a ha b _, (insert_inj ha).1
 
-<<<<<<< HEAD
-=======
 lemma monotone_on_of_right_inv_on_of_maps_to
   [partial_order α] [linear_order β] {φ : β → α} {ψ : α → β} {t : set β} {s : set α}
   (hφ : monotone_on φ t) (φψs : set.right_inv_on ψ φ s) (ψts : set.maps_to ψ s t) :
@@ -1399,17 +1397,12 @@
   antitone_on ψ s :=
 (monotone_on_of_right_inv_on_of_maps_to hφ.dual_left φψs ψts).dual_right
 
->>>>>>> 65902a4a
 end function
 
 /-! ### Equivalences, permutations -/
 
 namespace set
-<<<<<<< HEAD
-variables {p : β → Prop} [decidable_pred p] {f : α ≃ subtype p} {g : perm α} {s t : set α}
-=======
 variables {p : β → Prop} [decidable_pred p] {f : α ≃ subtype p} {g g₁ g₂ : perm α} {s t : set α}
->>>>>>> 65902a4a
 
 protected lemma maps_to.extend_domain (h : maps_to g s t) :
   maps_to (g.extend_domain f) (coe ∘ f '' s) (coe ∘ f '' t) :=
@@ -1427,9 +1420,6 @@
   bij_on (g.extend_domain f) (coe ∘ f '' s) (coe ∘ f '' t) :=
 ⟨h.maps_to.extend_domain, (g.extend_domain f).injective.inj_on _, h.surj_on.extend_domain⟩
 
-<<<<<<< HEAD
-end set
-=======
 protected lemma left_inv_on.extend_domain (h : left_inv_on g₁ g₂ s) :
   left_inv_on (g₁.extend_domain f) (g₂.extend_domain f) (coe ∘ f '' s) :=
 by { rintro _ ⟨a, ha, rfl⟩, simp_rw [extend_domain_apply_image, h ha] }
@@ -1471,5 +1461,4 @@
 (swap a b).bij_on $ λ x, by obtain rfl | hxa := eq_or_ne x a; obtain rfl | hxb := eq_or_ne x b;
   simp [*, swap_apply_of_ne_of_ne]
 
-end equiv
->>>>>>> 65902a4a
+end equiv