/-
Copyright (c) 2014 Jeremy Avigad. All rights reserved.
Released under Apache 2.0 license as described in the file LICENSE.
Authors: Jeremy Avigad, Andrew Zipperer, Haitao Zhang, Minchao Wu, Yury Kudryashov
-/
import data.set.prod
import logic.function.conjugate

/-!
# Functions over sets

## Main definitions

### Predicate

* `set.eq_on f₁ f₂ s` : functions `f₁` and `f₂` are equal at every point of `s`;
* `set.maps_to f s t` : `f` sends every point of `s` to a point of `t`;
* `set.inj_on f s` : restriction of `f` to `s` is injective;
* `set.surj_on f s t` : every point in `s` has a preimage in `s`;
* `set.bij_on f s t` : `f` is a bijection between `s` and `t`;
* `set.left_inv_on f' f s` : for every `x ∈ s` we have `f' (f x) = x`;
* `set.right_inv_on f' f t` : for every `y ∈ t` we have `f (f' y) = y`;
* `set.inv_on f' f s t` : `f'` is a two-side inverse of `f` on `s` and `t`, i.e.
  we have `set.left_inv_on f' f s` and `set.right_inv_on f' f t`.

### Functions

* `set.restrict f s` : restrict the domain of `f` to the set `s`;
* `set.cod_restrict f s h` : given `h : ∀ x, f x ∈ s`, restrict the codomain of `f` to the set `s`;
* `set.maps_to.restrict f s t h`: given `h : maps_to f s t`, restrict the domain of `f` to `s`
  and the codomain to `t`.
-/
universes u v w x y

variables {α : Type u} {β : Type v} {π : α → Type v} {γ : Type w} {ι : Sort x}

open function

namespace set

/-! ### Restrict -/

/-- Restrict domain of a function `f` to a set `s`. Same as `subtype.restrict` but this version
takes an argument `↥s` instead of `subtype s`. -/
def restrict (s : set α) (f : Π a : α, π a) : Π a : s, π a := λ x, f x

lemma restrict_eq (f : α → β) (s : set α) : s.restrict f = f ∘ coe := rfl

@[simp] lemma restrict_apply (f : α → β) (s : set α) (x : s) : s.restrict f x = f x := rfl

lemma restrict_eq_iff {f : Π a, π a} {s : set α} {g : Π a : s, π a} :
  restrict s f = g ↔ ∀ a (ha : a ∈ s), f a = g ⟨a, ha⟩ :=
funext_iff.trans subtype.forall

lemma eq_restrict_iff {s : set α} {f : Π a : s, π a} {g : Π a, π a} :
  f = restrict s g ↔ ∀ a (ha : a ∈ s), f ⟨a, ha⟩ = g a :=
funext_iff.trans subtype.forall

@[simp] lemma range_restrict (f : α → β) (s : set α) : set.range (s.restrict f) = f '' s :=
(range_comp _ _).trans $ congr_arg (('') f) subtype.range_coe

lemma image_restrict (f : α → β) (s t : set α) : s.restrict f '' (coe ⁻¹' t) = f '' (t ∩ s) :=
by rw [restrict, image_comp, image_preimage_eq_inter_range, subtype.range_coe]

@[simp] lemma restrict_dite {s : set α} [∀ x, decidable (x ∈ s)] (f : Π a ∈ s, β) (g : Π a ∉ s, β) :
  s.restrict (λ a, if h : a ∈ s then f a h else g a h) = λ a, f a a.2 :=
funext $ λ a, dif_pos a.2

@[simp] lemma restrict_dite_compl {s : set α} [∀ x, decidable (x ∈ s)] (f : Π a ∈ s, β)
  (g : Π a ∉ s, β) :
  sᶜ.restrict (λ a, if h : a ∈ s then f a h else g a h) = λ a, g a a.2 :=
funext $ λ a, dif_neg a.2

@[simp] lemma restrict_ite (f g : α → β) (s : set α) [∀ x, decidable (x ∈ s)] :
  s.restrict (λ a, if a ∈ s then f a else g a) = s.restrict f :=
restrict_dite _ _

@[simp] lemma restrict_ite_compl (f g : α → β) (s : set α) [∀ x, decidable (x ∈ s)] :
  sᶜ.restrict (λ a, if a ∈ s then f a else g a) = sᶜ.restrict g :=
restrict_dite_compl _ _

@[simp] lemma restrict_piecewise (f g : α → β) (s : set α) [∀ x, decidable (x ∈ s)] :
  s.restrict (piecewise s f g) = s.restrict f :=
restrict_ite _ _ _

@[simp] lemma restrict_piecewise_compl (f g : α → β) (s : set α) [∀ x, decidable (x ∈ s)] :
  sᶜ.restrict (piecewise s f g) = sᶜ.restrict g :=
restrict_ite_compl _ _ _

lemma restrict_extend_range (f : α → β) (g : α → γ) (g' : β → γ) :
  (range f).restrict (extend f g g') = λ x, g x.coe_prop.some :=
by convert restrict_dite _ _

@[simp] lemma restrict_extend_compl_range (f : α → β) (g : α → γ) (g' : β → γ) :
  (range f)ᶜ.restrict (extend f g g')  = g' ∘ coe :=
by convert restrict_dite_compl _ _

lemma range_extend_subset (f : α → β) (g : α → γ) (g' : β → γ) :
  range (extend f g g') ⊆ range g ∪ g' '' (range f)ᶜ :=
begin
  classical,
  rintro _ ⟨y, rfl⟩,
  rw extend_def, split_ifs,
  exacts [or.inl (mem_range_self _), or.inr (mem_image_of_mem _ h)]
end

lemma range_extend {f : α → β} (hf : injective f) (g : α → γ) (g' : β → γ) :
  range (extend f g g') = range g ∪ g' '' (range f)ᶜ :=
begin
  refine (range_extend_subset _ _ _).antisymm _,
  rintro z (⟨x, rfl⟩|⟨y, hy, rfl⟩),
  exacts [⟨f x, hf.extend_apply _ _ _⟩, ⟨y, extend_apply' _ _ _ hy⟩]
end

/-- Restrict codomain of a function `f` to a set `s`. Same as `subtype.coind` but this version
has codomain `↥s` instead of `subtype s`. -/
def cod_restrict (f : ι → α) (s : set α) (h : ∀ x, f x ∈ s) : ι → s :=
λ x, ⟨f x, h x⟩

@[simp] lemma coe_cod_restrict_apply (f : ι → α) (s : set α) (h : ∀ x, f x ∈ s) (x : ι) :
  (cod_restrict f s h x : α) = f x :=
rfl

@[simp] lemma restrict_comp_cod_restrict {f : ι → α} {g : α → β} {b : set α}
  (h : ∀ x, f x ∈ b) : (b.restrict g) ∘ (b.cod_restrict f h) = g ∘ f := rfl

@[simp] lemma injective_cod_restrict {f : ι → α} {s : set α} (h : ∀ x, f x ∈ s) :
  injective (cod_restrict f s h) ↔ injective f :=
by simp only [injective, subtype.ext_iff, coe_cod_restrict_apply]

alias injective_cod_restrict ↔ _ _root_.function.injective.cod_restrict

variables {s s₁ s₂ : set α} {t t₁ t₂ : set β} {p : set γ} {f f₁ f₂ f₃ : α → β} {g g₁ g₂ : β → γ}
  {f' f₁' f₂' : β → α} {g' : γ → β} {a : α} {b : β}

/-! ### Equality on a set -/

/-- Two functions `f₁ f₂ : α → β` are equal on `s`
  if `f₁ x = f₂ x` for all `x ∈ a`. -/
def eq_on (f₁ f₂ : α → β) (s : set α) : Prop :=
∀ ⦃x⦄, x ∈ s → f₁ x = f₂ x

@[simp] lemma eq_on_empty (f₁ f₂ : α → β) : eq_on f₁ f₂ ∅ := λ x, false.elim

@[simp] lemma restrict_eq_restrict_iff : restrict s f₁ = restrict s f₂ ↔ eq_on f₁ f₂ s :=
restrict_eq_iff

@[symm] lemma eq_on.symm (h : eq_on f₁ f₂ s) : eq_on f₂ f₁ s :=
λ x hx, (h hx).symm

lemma eq_on_comm : eq_on f₁ f₂ s ↔ eq_on f₂ f₁ s :=
⟨eq_on.symm, eq_on.symm⟩

@[refl] lemma eq_on_refl (f : α → β) (s : set α) : eq_on f f s :=
λ _ _, rfl

@[trans] lemma eq_on.trans (h₁ : eq_on f₁ f₂ s) (h₂ : eq_on f₂ f₃ s) : eq_on f₁ f₃ s :=
λ x hx, (h₁ hx).trans (h₂ hx)

theorem eq_on.image_eq (heq : eq_on f₁ f₂ s) : f₁ '' s = f₂ '' s :=
image_congr heq

theorem eq_on.inter_preimage_eq (heq : eq_on f₁ f₂ s) (t : set β) : s ∩ f₁ ⁻¹' t = s ∩ f₂ ⁻¹' t :=
ext $ λ x, and.congr_right_iff.2 $ λ hx, by rw [mem_preimage, mem_preimage, heq hx]

lemma eq_on.mono (hs : s₁ ⊆ s₂) (hf : eq_on f₁ f₂ s₂) : eq_on f₁ f₂ s₁ :=
λ x hx, hf (hs hx)

@[simp] lemma eq_on_union : eq_on f₁ f₂ (s₁ ∪ s₂) ↔ eq_on f₁ f₂ s₁ ∧ eq_on f₁ f₂ s₂ :=
ball_or_left_distrib

lemma eq_on.union (h₁ : eq_on f₁ f₂ s₁) (h₂ : eq_on f₁ f₂ s₂) : eq_on f₁ f₂ (s₁ ∪ s₂) :=
eq_on_union.2 ⟨h₁, h₂⟩

lemma eq_on.comp_left (h : s.eq_on f₁ f₂) : s.eq_on (g ∘ f₁) (g ∘ f₂) := λ a ha, congr_arg _ $ h ha

@[simp] lemma eq_on_range {ι : Sort*} {f : ι → α} {g₁ g₂ : α → β} :
  eq_on g₁ g₂ (range f) ↔ g₁ ∘ f = g₂ ∘ f :=
forall_range_iff.trans $ funext_iff.symm

alias eq_on_range ↔ eq_on.comp_eq _

/-! ### Congruence lemmas -/

section order
variables [preorder α] [preorder β]

lemma _root_.monotone_on.congr (h₁ : monotone_on f₁ s) (h : s.eq_on f₁ f₂) : monotone_on f₂ s :=
begin
  intros a ha b hb hab,
  rw [←h ha, ←h hb],
  exact h₁ ha hb hab,
end

lemma _root_.antitone_on.congr (h₁ : antitone_on f₁ s) (h : s.eq_on f₁ f₂) : antitone_on f₂ s :=
h₁.dual_right.congr h

lemma _root_.strict_mono_on.congr (h₁ : strict_mono_on f₁ s) (h : s.eq_on f₁ f₂) :
  strict_mono_on f₂ s :=
begin
  intros a ha b hb hab,
  rw [←h ha, ←h hb],
  exact h₁ ha hb hab,
end

lemma _root_.strict_anti_on.congr (h₁ : strict_anti_on f₁ s) (h : s.eq_on f₁ f₂) :
  strict_anti_on f₂ s :=
h₁.dual_right.congr h

lemma eq_on.congr_monotone_on (h : s.eq_on f₁ f₂) : monotone_on f₁ s ↔ monotone_on f₂ s :=
⟨λ h₁, h₁.congr h, λ h₂, h₂.congr h.symm⟩

lemma eq_on.congr_antitone_on (h : s.eq_on f₁ f₂) : antitone_on f₁ s ↔ antitone_on f₂ s :=
⟨λ h₁, h₁.congr h, λ h₂, h₂.congr h.symm⟩

lemma eq_on.congr_strict_mono_on (h : s.eq_on f₁ f₂) : strict_mono_on f₁ s ↔ strict_mono_on f₂ s :=
⟨λ h₁, h₁.congr h, λ h₂, h₂.congr h.symm⟩

lemma eq_on.congr_strict_anti_on (h : s.eq_on f₁ f₂) : strict_anti_on f₁ s ↔ strict_anti_on f₂ s :=
⟨λ h₁, h₁.congr h, λ h₂, h₂.congr h.symm⟩

end order

/-! ### Mono lemmas-/

section mono

variables [preorder α] [preorder β]

lemma _root_.monotone_on.mono (h : monotone_on f s) (h' : s₂ ⊆ s) : monotone_on f s₂ :=
λ x hx y hy, h (h' hx) (h' hy)

lemma _root_.antitone_on.mono (h : antitone_on f s) (h' : s₂ ⊆ s) : antitone_on f s₂ :=
λ x hx y hy, h (h' hx) (h' hy)

lemma _root_.strict_mono_on.mono (h : strict_mono_on f s) (h' : s₂ ⊆ s) : strict_mono_on f s₂ :=
λ x hx y hy, h (h' hx) (h' hy)

lemma _root_.strict_anti_on.mono (h : strict_anti_on f s) (h' : s₂ ⊆ s) : strict_anti_on f s₂ :=
λ x hx y hy, h (h' hx) (h' hy)

protected lemma _root_.monotone_on.monotone (h : monotone_on f s) : monotone (f ∘ coe : s → β) :=
λ x y hle, h x.coe_prop y.coe_prop hle

protected lemma _root_.antitone_on.monotone (h : antitone_on f s) : antitone (f ∘ coe : s → β) :=
λ x y hle, h x.coe_prop y.coe_prop hle

protected lemma _root_.strict_mono_on.strict_mono (h : strict_mono_on f s) :
  strict_mono (f ∘ coe : s → β) :=
λ x y hlt, h x.coe_prop y.coe_prop hlt

protected lemma _root_.strict_anti_on.strict_anti (h : strict_anti_on f s) :
  strict_anti (f ∘ coe : s → β) :=
λ x y hlt, h x.coe_prop y.coe_prop hlt

end mono

/-! ### maps to -/

/-- `maps_to f a b` means that the image of `a` is contained in `b`. -/
def maps_to (f : α → β) (s : set α) (t : set β) : Prop := ∀ ⦃x⦄, x ∈ s → f x ∈ t

/-- Given a map `f` sending `s : set α` into `t : set β`, restrict domain of `f` to `s`
and the codomain to `t`. Same as `subtype.map`. -/
def maps_to.restrict (f : α → β) (s : set α) (t : set β) (h : maps_to f s t) :
  s → t :=
subtype.map f h

@[simp] lemma maps_to.coe_restrict_apply (h : maps_to f s t) (x : s) :
  (h.restrict f s t x : β) = f x := rfl

/-- Restricting the domain and then the codomain is the same as `maps_to.restrict`. -/
@[simp] lemma cod_restrict_restrict (h : ∀ x : s, f x ∈ t) :
  cod_restrict (s.restrict f) t h = maps_to.restrict f s t (λ x hx, h ⟨x, hx⟩) := rfl

/-- Reverse of `set.cod_restrict_restrict`. -/
lemma maps_to.restrict_eq_cod_restrict (h : maps_to f s t) :
  h.restrict f s t = cod_restrict (s.restrict f) t (λ x, h x.2) := rfl

lemma maps_to.coe_restrict (h : set.maps_to f s t) :
  coe ∘ h.restrict f s t = s.restrict f := rfl

lemma maps_to.range_restrict (f : α → β) (s : set α) (t : set β) (h : maps_to f s t) :
  range (h.restrict f s t) = coe ⁻¹' (f '' s) :=
set.range_subtype_map f h

lemma maps_to_iff_exists_map_subtype : maps_to f s t ↔ ∃ g : s → t, ∀ x : s, f x = g x :=
⟨λ h, ⟨h.restrict f s t, λ _, rfl⟩,
  λ ⟨g, hg⟩ x hx, by { erw [hg ⟨x, hx⟩], apply subtype.coe_prop }⟩

theorem maps_to' : maps_to f s t ↔ f '' s ⊆ t :=
image_subset_iff.symm

lemma maps_to.subset_preimage {f : α → β} {s : set α} {t : set β} (hf : maps_to f s t) :
  s ⊆ f ⁻¹' t := hf

@[simp] theorem maps_to_singleton {x : α} : maps_to f {x} t ↔ f x ∈ t := singleton_subset_iff

theorem maps_to_empty (f : α → β) (t : set β) : maps_to f ∅ t := empty_subset _

theorem maps_to.image_subset (h : maps_to f s t) : f '' s ⊆ t :=
maps_to'.1 h

theorem maps_to.congr (h₁ : maps_to f₁ s t) (h : eq_on f₁ f₂ s) :
  maps_to f₂ s t :=
λ x hx, h hx ▸ h₁ hx

lemma eq_on.comp_right (hg : t.eq_on g₁ g₂) (hf : s.maps_to f t) : s.eq_on (g₁ ∘ f) (g₂ ∘ f) :=
λ a ha, hg $ hf ha

theorem eq_on.maps_to_iff (H : eq_on f₁ f₂ s) : maps_to f₁ s t ↔ maps_to f₂ s t :=
⟨λ h, h.congr H, λ h, h.congr H.symm⟩

theorem maps_to.comp (h₁ : maps_to g t p) (h₂ : maps_to f s t) : maps_to (g ∘ f) s p :=
λ x h, h₁ (h₂ h)

theorem maps_to_id (s : set α) : maps_to id s s := λ x, id

theorem maps_to.iterate {f : α → α} {s : set α} (h : maps_to f s s) :
  ∀ n, maps_to (f^[n]) s s
| 0 := λ _, id
| (n+1) := (maps_to.iterate n).comp h

theorem maps_to.iterate_restrict {f : α → α} {s : set α} (h : maps_to f s s) (n : ℕ) :
  (h.restrict f s s^[n]) = (h.iterate n).restrict _ _ _ :=
begin
  funext x,
  rw [subtype.ext_iff, maps_to.coe_restrict_apply],
  induction n with n ihn generalizing x,
  { refl },
  { simp [nat.iterate, ihn] }
end

theorem maps_to.mono (hf : maps_to f s₁ t₁) (hs : s₂ ⊆ s₁) (ht : t₁ ⊆ t₂) :
  maps_to f s₂ t₂ :=
λ x hx, ht (hf $ hs hx)

theorem maps_to.mono_left (hf : maps_to f s₁ t) (hs : s₂ ⊆ s₁) : maps_to f s₂ t :=
λ x hx, hf (hs hx)

theorem maps_to.mono_right (hf : maps_to f s t₁) (ht : t₁ ⊆ t₂) : maps_to f s t₂ :=
λ x hx, ht (hf hx)

theorem maps_to.union_union (h₁ : maps_to f s₁ t₁) (h₂ : maps_to f s₂ t₂) :
  maps_to f (s₁ ∪ s₂) (t₁ ∪ t₂) :=
λ x hx, hx.elim (λ hx, or.inl $ h₁ hx) (λ hx, or.inr $ h₂ hx)

theorem maps_to.union (h₁ : maps_to f s₁ t) (h₂ : maps_to f s₂ t) :
  maps_to f (s₁ ∪ s₂) t :=
union_self t ▸ h₁.union_union h₂

@[simp] theorem maps_to_union : maps_to f (s₁ ∪ s₂) t ↔ maps_to f s₁ t ∧ maps_to f s₂ t :=
⟨λ h, ⟨h.mono (subset_union_left s₁ s₂) (subset.refl t),
  h.mono (subset_union_right s₁ s₂) (subset.refl t)⟩, λ h, h.1.union h.2⟩

theorem maps_to.inter (h₁ : maps_to f s t₁) (h₂ : maps_to f s t₂) :
  maps_to f s (t₁ ∩ t₂) :=
λ x hx, ⟨h₁ hx, h₂ hx⟩

theorem maps_to.inter_inter (h₁ : maps_to f s₁ t₁) (h₂ : maps_to f s₂ t₂) :
  maps_to f (s₁ ∩ s₂) (t₁ ∩ t₂) :=
λ x hx, ⟨h₁ hx.1, h₂ hx.2⟩

@[simp] theorem maps_to_inter : maps_to f s (t₁ ∩ t₂) ↔ maps_to f s t₁ ∧ maps_to f s t₂ :=
⟨λ h, ⟨h.mono (subset.refl s) (inter_subset_left t₁ t₂),
  h.mono (subset.refl s) (inter_subset_right t₁ t₂)⟩, λ h, h.1.inter h.2⟩

theorem maps_to_univ (f : α → β) (s : set α) : maps_to f s univ := λ x h, trivial

theorem maps_to_image (f : α → β) (s : set α) : maps_to f s (f '' s) := by rw maps_to'

theorem maps_to_preimage (f : α → β) (t : set β) : maps_to f (f ⁻¹' t) t := subset.refl _

theorem maps_to_range (f : α → β) (s : set α) : maps_to f s (range f) :=
(maps_to_image f s).mono (subset.refl s) (image_subset_range _ _)

@[simp] lemma maps_image_to (f : α → β) (g : γ → α) (s : set γ) (t : set β) :
  maps_to f (g '' s) t ↔ maps_to (f ∘ g) s t :=
⟨λ h c hc, h ⟨c, hc, rfl⟩, λ h d ⟨c, hc⟩, hc.2 ▸ h hc.1⟩

lemma maps_to.comp_left (hf : maps_to f s t) : maps_to (g ∘ f) s (g '' t) :=
λ x hx, ⟨f x, hf hx, rfl⟩

lemma maps_to.comp_right {s : set β} {t : set γ} (hf : maps_to g s t) :
  maps_to (g ∘ f) (f ⁻¹' s) t := λ x hx, hf hx

@[simp] lemma maps_univ_to (f : α → β) (s : set β) :
  maps_to f univ s ↔ ∀ a, f a ∈ s :=
⟨λ h a, h (mem_univ _), λ h x _, h x⟩

@[simp] lemma maps_range_to (f : α → β) (g : γ → α) (s : set β) :
  maps_to f (range g) s ↔ maps_to (f ∘ g) univ s :=
by rw [←image_univ, maps_image_to]

theorem surjective_maps_to_image_restrict (f : α → β) (s : set α) :
  surjective ((maps_to_image f s).restrict f s (f '' s)) :=
λ ⟨y, x, hs, hxy⟩, ⟨⟨x, hs⟩, subtype.ext hxy⟩

theorem maps_to.mem_iff (h : maps_to f s t) (hc : maps_to f sᶜ tᶜ) {x} : f x ∈ t ↔ x ∈ s :=
⟨λ ht, by_contra $ λ hs, hc hs ht, λ hx, h hx⟩

/-! ### Restriction onto preimage -/

section

variables (t f)

/-- The restriction of a function onto the preimage of a set. -/
@[simps] def restrict_preimage : f ⁻¹' t → t :=
(set.maps_to_preimage f t).restrict _ _ _

lemma range_restrict_preimage :
  range (t.restrict_preimage f) = coe ⁻¹' (range f) :=
begin
  delta set.restrict_preimage,
  rw [maps_to.range_restrict, set.image_preimage_eq_inter_range,
    set.preimage_inter, subtype.coe_preimage_self, set.univ_inter],
end

end

/-! ### Injectivity on a set -/

/-- `f` is injective on `a` if the restriction of `f` to `a` is injective. -/
def inj_on (f : α → β) (s : set α) : Prop :=
∀ ⦃x₁ : α⦄, x₁ ∈ s → ∀ ⦃x₂ : α⦄, x₂ ∈ s → f x₁ = f x₂ → x₁ = x₂

theorem subsingleton.inj_on (hs : s.subsingleton) (f : α → β) : inj_on f s :=
λ x hx y hy h, hs hx hy

@[simp] theorem inj_on_empty (f : α → β) : inj_on f ∅ :=
subsingleton_empty.inj_on f

@[simp] theorem inj_on_singleton (f : α → β) (a : α) : inj_on f {a} :=
subsingleton_singleton.inj_on f

theorem inj_on.eq_iff {x y} (h : inj_on f s) (hx : x ∈ s) (hy : y ∈ s) :
  f x = f y ↔ x = y :=
⟨h hx hy, λ h, h ▸ rfl⟩

lemma inj_on.ne_iff {x y} (h : inj_on f s) (hx : x ∈ s) (hy : y ∈ s) : f x ≠ f y ↔ x ≠ y :=
(h.eq_iff hx hy).not

alias inj_on.ne_iff ↔ _ inj_on.ne

theorem inj_on.congr (h₁ : inj_on f₁ s) (h : eq_on f₁ f₂ s) :
  inj_on f₂ s :=
λ x hx y hy, h hx ▸ h hy ▸ h₁ hx hy

theorem eq_on.inj_on_iff (H : eq_on f₁ f₂ s) : inj_on f₁ s ↔ inj_on f₂ s :=
⟨λ h, h.congr H, λ h, h.congr H.symm⟩

theorem inj_on.mono (h : s₁ ⊆ s₂) (ht : inj_on f s₂) : inj_on f s₁ :=
λ x hx y hy H, ht (h hx) (h hy) H

theorem inj_on_union (h : disjoint s₁ s₂) :
  inj_on f (s₁ ∪ s₂) ↔ inj_on f s₁ ∧ inj_on f s₂ ∧ ∀ (x ∈ s₁) (y ∈ s₂), f x ≠ f y :=
begin
  refine ⟨λ H, ⟨H.mono $ subset_union_left _ _, H.mono $ subset_union_right _ _, _⟩, _⟩,
  { intros x hx y hy hxy,
    obtain rfl : x = y, from H (or.inl hx) (or.inr hy) hxy,
    exact h.le_bot ⟨hx, hy⟩ },
  { rintro ⟨h₁, h₂, h₁₂⟩,
    rintro x (hx|hx) y (hy|hy) hxy,
    exacts [h₁ hx hy hxy, (h₁₂ _ hx _ hy hxy).elim, (h₁₂ _ hy _ hx hxy.symm).elim, h₂ hx hy hxy] }
end

theorem inj_on_insert {f : α → β} {s : set α} {a : α} (has : a ∉ s) :
  set.inj_on f (insert a s) ↔ set.inj_on f s ∧ f a ∉ f '' s :=
have disjoint s {a}, from disjoint_iff_inf_le.mpr $ λ x ⟨hxs, (hxa : x = a)⟩, has (hxa ▸ hxs),
by { rw [← union_singleton, inj_on_union this], simp }

lemma injective_iff_inj_on_univ : injective f ↔ inj_on f univ :=
⟨λ h x hx y hy hxy, h hxy, λ h _ _ heq, h trivial trivial heq⟩

lemma inj_on_of_injective (h : injective f) (s : set α) : inj_on f s :=
λ x hx y hy hxy, h hxy

alias inj_on_of_injective ← _root_.function.injective.inj_on

theorem inj_on.comp (hg : inj_on g t) (hf: inj_on f s) (h : maps_to f s t) :
  inj_on (g ∘ f) s :=
λ x hx y hy heq, hf hx hy $ hg (h hx) (h hy) heq

lemma _root_.function.injective.inj_on_range (h : injective (g ∘ f)) : inj_on g (range f) :=
by { rintros _ ⟨x, rfl⟩ _ ⟨y, rfl⟩ H, exact congr_arg f (h H) }

lemma inj_on_iff_injective : inj_on f s ↔ injective (s.restrict f) :=
⟨λ H a b h, subtype.eq $ H a.2 b.2 h,
 λ H a as b bs h, congr_arg subtype.val $ @H ⟨a, as⟩ ⟨b, bs⟩ h⟩

alias inj_on_iff_injective ↔ inj_on.injective _

lemma maps_to.restrict_inj (h : maps_to f s t) : injective (h.restrict f s t) ↔ inj_on f s :=
by rw [h.restrict_eq_cod_restrict, injective_cod_restrict, inj_on_iff_injective]

lemma exists_inj_on_iff_injective [nonempty β] :
  (∃ f : α → β, inj_on f s) ↔ ∃ f : s → β, injective f :=
⟨λ ⟨f, hf⟩, ⟨_, hf.injective⟩,
  λ ⟨f, hf⟩, by { lift f to α → β using trivial, exact ⟨f, inj_on_iff_injective.2 hf⟩ }⟩

lemma inj_on_preimage {B : set (set β)} (hB : B ⊆ 𝒫 (range f)) :
  inj_on (preimage f) B :=
λ s hs t ht hst, (preimage_eq_preimage' (hB hs) (hB ht)).1 hst

lemma inj_on.mem_of_mem_image {x} (hf : inj_on f s) (hs : s₁ ⊆ s) (h : x ∈ s) (h₁ : f x ∈ f '' s₁) :
  x ∈ s₁ :=
let ⟨x', h', eq⟩ := h₁ in hf (hs h') h eq ▸ h'

lemma inj_on.mem_image_iff {x} (hf : inj_on f s) (hs : s₁ ⊆ s) (hx : x ∈ s) :
  f x ∈ f '' s₁ ↔ x ∈ s₁ :=
⟨hf.mem_of_mem_image hs hx, mem_image_of_mem f⟩

lemma inj_on.preimage_image_inter (hf : inj_on f s) (hs : s₁ ⊆ s) :
  f ⁻¹' (f '' s₁) ∩ s = s₁ :=
ext $ λ x, ⟨λ ⟨h₁, h₂⟩, hf.mem_of_mem_image hs h₂ h₁, λ h, ⟨mem_image_of_mem _ h, hs h⟩⟩

lemma eq_on.cancel_left (h : s.eq_on (g ∘ f₁) (g ∘ f₂)) (hg : t.inj_on g) (hf₁ : s.maps_to f₁ t)
  (hf₂ : s.maps_to f₂ t) :
  s.eq_on f₁ f₂ :=
λ a ha, hg (hf₁ ha) (hf₂ ha) (h ha)

lemma inj_on.cancel_left (hg : t.inj_on g) (hf₁ : s.maps_to f₁ t) (hf₂ : s.maps_to f₂ t) :
  s.eq_on (g ∘ f₁) (g ∘ f₂) ↔ s.eq_on f₁ f₂ :=
⟨λ h, h.cancel_left hg hf₁ hf₂, eq_on.comp_left⟩

/-! ### Surjectivity on a set -/

/-- `f` is surjective from `a` to `b` if `b` is contained in the image of `a`. -/
def surj_on (f : α → β) (s : set α) (t : set β) : Prop := t ⊆ f '' s

theorem surj_on.subset_range (h : surj_on f s t) : t ⊆ range f :=
subset.trans h $ image_subset_range f s

lemma surj_on_iff_exists_map_subtype :
  surj_on f s t ↔ ∃ (t' : set β) (g : s → t'), t ⊆ t' ∧ surjective g ∧ ∀ x : s, f x = g x :=
⟨λ h, ⟨_, (maps_to_image f s).restrict f s _, h, surjective_maps_to_image_restrict _ _, λ _, rfl⟩,
  λ ⟨t', g, htt', hg, hfg⟩ y hy, let ⟨x, hx⟩ := hg ⟨y, htt' hy⟩ in
    ⟨x, x.2, by rw [hfg, hx, subtype.coe_mk]⟩⟩

theorem surj_on_empty (f : α → β) (s : set α) : surj_on f s ∅ := empty_subset _

@[simp] lemma surj_on_singleton : surj_on f s {b} ↔ b ∈ f '' s := singleton_subset_iff

theorem surj_on_image (f : α → β) (s : set α) : surj_on f s (f '' s) := subset.rfl

theorem surj_on.comap_nonempty (h : surj_on f s t) (ht : t.nonempty) : s.nonempty :=
(ht.mono h).of_image

theorem surj_on.congr (h : surj_on f₁ s t) (H : eq_on f₁ f₂ s) : surj_on f₂ s t :=
by rwa [surj_on, ← H.image_eq]

theorem eq_on.surj_on_iff (h : eq_on f₁ f₂ s) : surj_on f₁ s t ↔ surj_on f₂ s t :=
⟨λ H, H.congr h, λ H, H.congr h.symm⟩

theorem surj_on.mono (hs : s₁ ⊆ s₂) (ht : t₁ ⊆ t₂) (hf : surj_on f s₁ t₂) : surj_on f s₂ t₁ :=
subset.trans ht $ subset.trans hf $ image_subset _ hs

theorem surj_on.union (h₁ : surj_on f s t₁) (h₂ : surj_on f s t₂) : surj_on f s (t₁ ∪ t₂) :=
λ x hx, hx.elim (λ hx, h₁ hx) (λ hx, h₂ hx)

theorem surj_on.union_union (h₁ : surj_on f s₁ t₁) (h₂ : surj_on f s₂ t₂) :
  surj_on f (s₁ ∪ s₂) (t₁ ∪ t₂) :=
(h₁.mono (subset_union_left _ _) (subset.refl _)).union
  (h₂.mono (subset_union_right _ _) (subset.refl _))

theorem surj_on.inter_inter (h₁ : surj_on f s₁ t₁) (h₂ : surj_on f s₂ t₂) (h : inj_on f (s₁ ∪ s₂)) :
  surj_on f (s₁ ∩ s₂) (t₁ ∩ t₂) :=
begin
  intros y hy,
  rcases h₁ hy.1 with ⟨x₁, hx₁, rfl⟩,
  rcases h₂ hy.2 with ⟨x₂, hx₂, heq⟩,
  obtain rfl : x₁ = x₂ := h (or.inl hx₁) (or.inr hx₂) heq.symm,
  exact mem_image_of_mem f ⟨hx₁, hx₂⟩
end

theorem surj_on.inter (h₁ : surj_on f s₁ t) (h₂ : surj_on f s₂ t) (h : inj_on f (s₁ ∪ s₂)) :
  surj_on f (s₁ ∩ s₂) t :=
inter_self t ▸ h₁.inter_inter h₂ h

theorem surj_on.comp (hg : surj_on g t p) (hf : surj_on f s t) : surj_on (g ∘ f) s p :=
subset.trans hg $ subset.trans (image_subset g hf) $ (image_comp g f s) ▸ subset.refl _

lemma surj_on.comp_left (hf : surj_on f s t) : surj_on (g ∘ f) s (g '' t) :=
by { rw [surj_on, image_comp g f], exact image_subset _ hf }

lemma surj_on.comp_right {s : set β} {t : set γ} (hf : surjective f) (hg : surj_on g s t) :
  surj_on (g ∘ f) (f ⁻¹' s) t :=
by rwa [surj_on, image_comp g f, image_preimage_eq _ hf]


lemma surjective_iff_surj_on_univ : surjective f ↔ surj_on f univ univ :=
by simp [surjective, surj_on, subset_def]

lemma surj_on_iff_surjective : surj_on f s univ ↔ surjective (s.restrict f) :=
⟨λ H b, let ⟨a, as, e⟩ := @H b trivial in ⟨⟨a, as⟩, e⟩,
 λ H b _, let ⟨⟨a, as⟩, e⟩ := H b in ⟨a, as, e⟩⟩

lemma surj_on.image_eq_of_maps_to (h₁ : surj_on f s t) (h₂ : maps_to f s t) :
  f '' s = t :=
eq_of_subset_of_subset h₂.image_subset h₁

lemma image_eq_iff_surj_on_maps_to : f '' s = t ↔ s.surj_on f t ∧ s.maps_to f t :=
begin
  refine ⟨_, λ h, h.1.image_eq_of_maps_to h.2⟩,
  rintro rfl,
  exact ⟨s.surj_on_image f, s.maps_to_image f⟩,
end

lemma surj_on.maps_to_compl (h : surj_on f s t) (h' : injective f) : maps_to f sᶜ tᶜ :=
λ x hs ht, let ⟨x', hx', heq⟩ := h ht in hs $ h' heq ▸ hx'

lemma maps_to.surj_on_compl (h : maps_to f s t) (h' : surjective f) : surj_on f sᶜ tᶜ :=
h'.forall.2 $ λ x ht, mem_image_of_mem _ $ λ hs, ht (h hs)

lemma eq_on.cancel_right (hf : s.eq_on (g₁ ∘ f) (g₂ ∘ f)) (hf' : s.surj_on f t) : t.eq_on g₁ g₂ :=
begin
  intros b hb,
  obtain ⟨a, ha, rfl⟩ := hf' hb,
  exact hf ha,
end

lemma surj_on.cancel_right (hf : s.surj_on f t) (hf' : s.maps_to f t) :
  s.eq_on (g₁ ∘ f) (g₂ ∘ f) ↔ t.eq_on g₁ g₂ :=
⟨λ h, h.cancel_right hf, λ h, h.comp_right hf'⟩

lemma eq_on_comp_right_iff : s.eq_on (g₁ ∘ f) (g₂ ∘ f) ↔ (f '' s).eq_on g₁ g₂ :=
(s.surj_on_image f).cancel_right $ s.maps_to_image f

/-! ### Bijectivity -/

/-- `f` is bijective from `s` to `t` if `f` is injective on `s` and `f '' s = t`. -/
def bij_on (f : α → β) (s : set α) (t : set β) : Prop :=
maps_to f s t ∧ inj_on f s ∧ surj_on f s t

lemma bij_on.maps_to (h : bij_on f s t) : maps_to f s t := h.left

lemma bij_on.inj_on (h : bij_on f s t) : inj_on f s := h.right.left

lemma bij_on.surj_on (h : bij_on f s t) : surj_on f s t := h.right.right

lemma bij_on.mk (h₁ : maps_to f s t) (h₂ : inj_on f s) (h₃ : surj_on f s t) :
      bij_on f s t :=
⟨h₁, h₂, h₃⟩

lemma bij_on_empty (f : α → β) : bij_on f ∅ ∅ :=
⟨maps_to_empty f ∅, inj_on_empty f, surj_on_empty f ∅⟩

<<<<<<< HEAD
@[simp] lemma bij_on_singleton : bij_on f {a} {b} ↔ f a = b := by simp [bij_on, eq_comm]
=======
lemma bij_on.inter_maps_to (h₁ : bij_on f s₁ t₁) (h₂ : maps_to f s₂ t₂) (h₃ : s₁ ∩ f ⁻¹' t₂ ⊆ s₂) :
  bij_on f (s₁ ∩ s₂) (t₁ ∩ t₂) :=
⟨h₁.maps_to.inter_inter h₂, h₁.inj_on.mono $ inter_subset_left _ _,
  λ y hy, let ⟨x, hx, hxy⟩ := h₁.surj_on hy.1 in ⟨x, ⟨hx, h₃ ⟨hx, hxy.symm.rec_on hy.2⟩⟩, hxy⟩⟩

lemma maps_to.inter_bij_on (h₁ : maps_to f s₁ t₁) (h₂ : bij_on f s₂ t₂)
  (h₃ : s₂ ∩ f ⁻¹' t₁ ⊆ s₁) :
  bij_on f (s₁ ∩ s₂) (t₁ ∩ t₂) :=
inter_comm s₂ s₁ ▸ inter_comm t₂ t₁ ▸ h₂.inter_maps_to h₁ h₃
>>>>>>> 68d09c58

lemma bij_on.inter (h₁ : bij_on f s₁ t₁) (h₂ : bij_on f s₂ t₂) (h : inj_on f (s₁ ∪ s₂)) :
  bij_on f (s₁ ∩ s₂) (t₁ ∩ t₂) :=
⟨h₁.maps_to.inter_inter h₂.maps_to, h₁.inj_on.mono $ inter_subset_left _ _,
  h₁.surj_on.inter_inter h₂.surj_on h⟩

lemma bij_on.union (h₁ : bij_on f s₁ t₁) (h₂ : bij_on f s₂ t₂) (h : inj_on f (s₁ ∪ s₂)) :
  bij_on f (s₁ ∪ s₂) (t₁ ∪ t₂) :=
⟨h₁.maps_to.union_union h₂.maps_to, h, h₁.surj_on.union_union h₂.surj_on⟩

theorem bij_on.subset_range (h : bij_on f s t) : t ⊆ range f :=
h.surj_on.subset_range

lemma inj_on.bij_on_image (h : inj_on f s) : bij_on f s (f '' s) :=
bij_on.mk (maps_to_image f s) h (subset.refl _)

theorem bij_on.congr (h₁ : bij_on f₁ s t) (h : eq_on f₁ f₂ s) :
  bij_on f₂ s t :=
bij_on.mk (h₁.maps_to.congr h) (h₁.inj_on.congr h) (h₁.surj_on.congr h)

theorem eq_on.bij_on_iff (H : eq_on f₁ f₂ s) : bij_on f₁ s t ↔ bij_on f₂ s t :=
⟨λ h, h.congr H, λ h, h.congr H.symm⟩

lemma bij_on.image_eq (h : bij_on f s t) :
  f '' s = t :=
h.surj_on.image_eq_of_maps_to h.maps_to

theorem bij_on.comp (hg : bij_on g t p) (hf : bij_on f s t) : bij_on (g ∘ f) s p :=
bij_on.mk (hg.maps_to.comp hf.maps_to) (hg.inj_on.comp hf.inj_on hf.maps_to)
  (hg.surj_on.comp hf.surj_on)

theorem bij_on.bijective (h : bij_on f s t) : bijective (h.maps_to.restrict f s t) :=
⟨λ x y h', subtype.ext $ h.inj_on x.2 y.2 $ subtype.ext_iff.1 h',
  λ ⟨y, hy⟩, let ⟨x, hx, hxy⟩ := h.surj_on hy in ⟨⟨x, hx⟩, subtype.eq hxy⟩⟩

lemma bijective_iff_bij_on_univ : bijective f ↔ bij_on f univ univ :=
iff.intro
(λ h, let ⟨inj, surj⟩ := h in
⟨maps_to_univ f _, inj.inj_on _, iff.mp surjective_iff_surj_on_univ surj⟩)
(λ h, let ⟨map, inj, surj⟩ := h in
⟨iff.mpr injective_iff_inj_on_univ inj, iff.mpr surjective_iff_surj_on_univ surj⟩)

lemma bij_on.compl (hst : bij_on f s t) (hf : bijective f) : bij_on f sᶜ tᶜ :=
⟨hst.surj_on.maps_to_compl hf.1, hf.1.inj_on _, hst.maps_to.surj_on_compl hf.2⟩

/-! ### left inverse -/

/-- `g` is a left inverse to `f` on `a` means that `g (f x) = x` for all `x ∈ a`. -/
def left_inv_on (f' : β → α) (f : α → β) (s : set α) : Prop :=
∀ ⦃x⦄, x ∈ s → f' (f x) = x

lemma left_inv_on.eq_on (h : left_inv_on f' f s) : eq_on (f' ∘ f) id s := h

lemma left_inv_on.eq (h : left_inv_on f' f s) {x} (hx : x ∈ s) : f' (f x) = x := h hx

lemma left_inv_on.congr_left (h₁ : left_inv_on f₁' f s)
  {t : set β} (h₁' : maps_to f s t) (heq : eq_on f₁' f₂' t) : left_inv_on f₂' f s :=
λ x hx, heq (h₁' hx) ▸ h₁ hx

theorem left_inv_on.congr_right (h₁ : left_inv_on f₁' f₁ s) (heq : eq_on f₁ f₂ s) :
  left_inv_on f₁' f₂ s :=
λ x hx, heq hx ▸ h₁ hx

theorem left_inv_on.inj_on (h : left_inv_on f₁' f s) : inj_on f s :=
λ x₁ h₁ x₂ h₂ heq,
calc
  x₁    = f₁' (f x₁) : eq.symm $ h h₁
  ...   = f₁' (f x₂) : congr_arg f₁' heq
  ...   = x₂         : h h₂

theorem left_inv_on.surj_on (h : left_inv_on f' f s) (hf : maps_to f s t) : surj_on f' t s :=
λ x hx, ⟨f x, hf hx, h hx⟩

theorem left_inv_on.maps_to (h : left_inv_on f' f s) (hf : surj_on f s t) : maps_to f' t s :=
λ y hy, let ⟨x, hs, hx⟩ := hf hy in by rwa [← hx, h hs]

theorem left_inv_on.comp
  (hf' : left_inv_on f' f s) (hg' : left_inv_on g' g t) (hf : maps_to f s t) :
  left_inv_on (f' ∘ g') (g ∘ f) s :=
λ x h,
calc
  (f' ∘ g') ((g ∘ f) x) = f' (f x) : congr_arg f' (hg' (hf h))
  ...                   = x        : hf' h

theorem left_inv_on.mono (hf : left_inv_on f' f s) (ht : s₁ ⊆ s) : left_inv_on f' f s₁ :=
λ x hx, hf (ht hx)

theorem left_inv_on.image_inter' (hf : left_inv_on f' f s) :
  f '' (s₁ ∩ s) = f' ⁻¹' s₁ ∩ f '' s :=
begin
  apply subset.antisymm,
  { rintro _ ⟨x, ⟨h₁, h⟩, rfl⟩, exact ⟨by rwa [mem_preimage, hf h], mem_image_of_mem _ h⟩ },
  { rintro _ ⟨h₁, ⟨x, h, rfl⟩⟩, exact mem_image_of_mem _ ⟨by rwa ← hf h, h⟩ }
end

theorem left_inv_on.image_inter (hf : left_inv_on f' f s) :
  f '' (s₁ ∩ s) = f' ⁻¹' (s₁ ∩ s) ∩ f '' s :=
begin
  rw hf.image_inter',
  refine subset.antisymm _ (inter_subset_inter_left _ (preimage_mono $ inter_subset_left _ _)),
  rintro _ ⟨h₁, x, hx, rfl⟩, exact ⟨⟨h₁, by rwa hf hx⟩, mem_image_of_mem _ hx⟩
end

theorem left_inv_on.image_image (hf : left_inv_on f' f s) :
  f' '' (f '' s) = s :=
by rw [image_image, image_congr hf, image_id']

theorem left_inv_on.image_image' (hf : left_inv_on f' f s) (hs : s₁ ⊆ s) :
  f' '' (f '' s₁) = s₁ :=
(hf.mono hs).image_image

/-! ### Right inverse -/

/-- `g` is a right inverse to `f` on `b` if `f (g x) = x` for all `x ∈ b`. -/
@[reducible] def right_inv_on (f' : β → α) (f : α → β) (t : set β) : Prop :=
left_inv_on f f' t

lemma right_inv_on.eq_on (h : right_inv_on f' f t) : eq_on (f ∘ f') id t := h

lemma right_inv_on.eq (h : right_inv_on f' f t) {y} (hy : y ∈ t) : f (f' y) = y := h hy

lemma left_inv_on.right_inv_on_image (h : left_inv_on f' f s) : right_inv_on f' f (f '' s) :=
λ y ⟨x, hx, eq⟩, eq ▸ congr_arg f $ h.eq hx

theorem right_inv_on.congr_left (h₁ : right_inv_on f₁' f t) (heq : eq_on f₁' f₂' t) :
  right_inv_on f₂' f t :=
h₁.congr_right heq

theorem right_inv_on.congr_right (h₁ : right_inv_on f' f₁ t) (hg : maps_to f' t s)
  (heq : eq_on f₁ f₂ s) : right_inv_on f' f₂ t :=
left_inv_on.congr_left h₁ hg heq

theorem right_inv_on.surj_on (hf : right_inv_on f' f t) (hf' : maps_to f' t s) :
  surj_on f s t :=
hf.surj_on hf'

theorem right_inv_on.maps_to (h : right_inv_on f' f t) (hf : surj_on f' t s) : maps_to f s t :=
h.maps_to hf

theorem right_inv_on.comp (hf : right_inv_on f' f t) (hg : right_inv_on g' g p)
  (g'pt : maps_to g' p t) : right_inv_on (f' ∘ g') (g ∘ f) p :=
hg.comp hf g'pt

theorem right_inv_on.mono (hf : right_inv_on f' f t) (ht : t₁ ⊆ t) : right_inv_on f' f t₁ :=
hf.mono ht

theorem inj_on.right_inv_on_of_left_inv_on (hf : inj_on f s) (hf' : left_inv_on f f' t)
    (h₁ : maps_to f s t) (h₂ : maps_to f' t s) :
  right_inv_on f f' s :=
λ x h, hf (h₂ $ h₁ h) h (hf' (h₁ h))

theorem eq_on_of_left_inv_on_of_right_inv_on (h₁ : left_inv_on f₁' f s) (h₂ : right_inv_on f₂' f t)
  (h : maps_to f₂' t s) : eq_on f₁' f₂' t :=
λ y hy,
calc f₁' y = (f₁' ∘ f ∘ f₂') y : congr_arg f₁' (h₂ hy).symm
      ...  = f₂' y              : h₁ (h hy)

theorem surj_on.left_inv_on_of_right_inv_on (hf : surj_on f s t) (hf' : right_inv_on f f' s) :
  left_inv_on f f' t :=
λ y hy, let ⟨x, hx, heq⟩ := hf hy in by rw [← heq, hf' hx]

/-! ### Two-side inverses -/

/-- `g` is an inverse to `f` viewed as a map from `a` to `b` -/
def inv_on (g : β → α) (f : α → β) (s : set α) (t : set β) : Prop :=
left_inv_on g f s ∧ right_inv_on g f t

lemma inv_on.symm (h : inv_on f' f s t) : inv_on f f' t s := ⟨h.right, h.left⟩

lemma inv_on.mono (h : inv_on f' f s t) (hs : s₁ ⊆ s) (ht : t₁ ⊆ t) : inv_on f' f s₁ t₁ :=
⟨h.1.mono hs, h.2.mono ht⟩

/-- If functions `f'` and `f` are inverse on `s` and `t`, `f` maps `s` into `t`, and `f'` maps `t`
into `s`, then `f` is a bijection between `s` and `t`. The `maps_to` arguments can be deduced from
`surj_on` statements using `left_inv_on.maps_to` and `right_inv_on.maps_to`. -/
theorem inv_on.bij_on (h : inv_on f' f s t) (hf : maps_to f s t) (hf' : maps_to f' t s) :
  bij_on f s t :=
⟨hf, h.left.inj_on, h.right.surj_on hf'⟩

lemma bij_on.symm {g : β → α} (h : inv_on f g t s) (hf : bij_on f s t) : bij_on g t s :=
⟨h.2.maps_to hf.surj_on, h.1.inj_on, h.2.surj_on hf.maps_to⟩

end set

/-! ### `inv_fun_on` is a left/right inverse -/

namespace function

variables [nonempty α] {s : set α} {f : α → β} {a : α} {b : β}
local attribute [instance, priority 10] classical.prop_decidable

/-- Construct the inverse for a function `f` on domain `s`. This function is a right inverse of `f`
on `f '' s`. For a computable version, see `function.injective.inv_of_mem_range`. -/
noncomputable def inv_fun_on (f : α → β) (s : set α) (b : β) : α :=
if h : ∃a, a ∈ s ∧ f a = b then classical.some h else classical.choice ‹nonempty α›

theorem inv_fun_on_pos (h : ∃a∈s, f a = b) : inv_fun_on f s b ∈ s ∧ f (inv_fun_on f s b) = b :=
by rw [bex_def] at h; rw [inv_fun_on, dif_pos h]; exact classical.some_spec h

theorem inv_fun_on_mem (h : ∃a∈s, f a = b) : inv_fun_on f s b ∈ s := (inv_fun_on_pos h).left

theorem inv_fun_on_eq (h : ∃a∈s, f a = b) : f (inv_fun_on f s b) = b := (inv_fun_on_pos h).right

theorem inv_fun_on_neg (h : ¬ ∃a∈s, f a = b) : inv_fun_on f s b = classical.choice ‹nonempty α› :=
by rw [bex_def] at h; rw [inv_fun_on, dif_neg h]

@[simp] theorem inv_fun_on_apply_mem (h : a ∈ s) : inv_fun_on f s (f a) ∈ s :=
inv_fun_on_mem ⟨a, h, rfl⟩

theorem inv_fun_on_apply_eq (h : a ∈ s) : f (inv_fun_on f s (f a)) = f a :=
inv_fun_on_eq ⟨a, h, rfl⟩

end function
open function

namespace set
variables {s s₁ s₂ : set α} {t : set β} {f : α → β}

theorem inj_on.left_inv_on_inv_fun_on [nonempty α] (h : inj_on f s) :
  left_inv_on (inv_fun_on f s) f s :=
λ a ha, h (inv_fun_on_apply_mem ha) ha (inv_fun_on_apply_eq ha)

lemma inj_on.inv_fun_on_image [nonempty α] (h : inj_on f s₂) (ht : s₁ ⊆ s₂) :
  (inv_fun_on f s₂) '' (f '' s₁) = s₁ :=
h.left_inv_on_inv_fun_on.image_image' ht

theorem surj_on.right_inv_on_inv_fun_on [nonempty α] (h : surj_on f s t) :
  right_inv_on (inv_fun_on f s) f t :=
λ y hy, inv_fun_on_eq $ mem_image_iff_bex.1 $ h hy

theorem bij_on.inv_on_inv_fun_on [nonempty α] (h : bij_on f s t) :
  inv_on (inv_fun_on f s) f s t :=
⟨h.inj_on.left_inv_on_inv_fun_on, h.surj_on.right_inv_on_inv_fun_on⟩

theorem surj_on.inv_on_inv_fun_on [nonempty α] (h : surj_on f s t) :
  inv_on (inv_fun_on f s) f (inv_fun_on f s '' t) t :=
begin
  refine ⟨_, h.right_inv_on_inv_fun_on⟩,
  rintros _ ⟨y, hy, rfl⟩,
  rw [h.right_inv_on_inv_fun_on hy]
end

theorem surj_on.maps_to_inv_fun_on [nonempty α] (h : surj_on f s t) :
  maps_to (inv_fun_on f s) t s :=
λ y hy, mem_preimage.2 $ inv_fun_on_mem $ mem_image_iff_bex.1 $ h hy

theorem surj_on.bij_on_subset [nonempty α] (h : surj_on f s t) :
  bij_on f (inv_fun_on f s '' t) t :=
begin
  refine h.inv_on_inv_fun_on.bij_on _ (maps_to_image _ _),
  rintros _ ⟨y, hy, rfl⟩,
  rwa [h.right_inv_on_inv_fun_on hy]
end

theorem surj_on_iff_exists_bij_on_subset :
  surj_on f s t ↔ ∃ s' ⊆ s, bij_on f s' t :=
begin
  split,
  { rcases eq_empty_or_nonempty t with rfl|ht,
    { exact λ _, ⟨∅, empty_subset _, bij_on_empty f⟩ },
    { assume h,
      haveI : nonempty α := ⟨classical.some (h.comap_nonempty ht)⟩,
      exact ⟨_, h.maps_to_inv_fun_on.image_subset, h.bij_on_subset⟩ }},
  { rintros ⟨s', hs', hfs'⟩,
    exact hfs'.surj_on.mono hs' (subset.refl _) }
end

lemma preimage_inv_fun_of_mem [n : nonempty α] {f : α → β} (hf : injective f) {s : set α}
  (h : classical.choice n ∈ s) : inv_fun f ⁻¹' s = f '' s ∪ (range f)ᶜ :=
begin
  ext x,
  rcases em (x ∈ range f) with ⟨a, rfl⟩|hx,
  { simp [left_inverse_inv_fun hf _, hf.mem_set_image] },
  { simp [mem_preimage, inv_fun_neg hx, h, hx] }
end

lemma preimage_inv_fun_of_not_mem [n : nonempty α] {f : α → β} (hf : injective f)
  {s : set α} (h : classical.choice n ∉ s) : inv_fun f ⁻¹' s = f '' s :=
begin
  ext x,
  rcases em (x ∈ range f) with ⟨a, rfl⟩|hx,
  { rw [mem_preimage, left_inverse_inv_fun hf, hf.mem_set_image] },
  { have : x ∉ f '' s, from λ h', hx (image_subset_range _ _ h'),
    simp only [mem_preimage, inv_fun_neg hx, h, this] },
end

end set

/-! ### Monotone -/

namespace monotone

variables [preorder α] [preorder β] {f : α → β}

protected lemma restrict (h : monotone f) (s : set α) : monotone (s.restrict f) :=
λ x y hxy, h hxy

protected lemma cod_restrict (h : monotone f) {s : set β} (hs : ∀ x, f x ∈ s) :
  monotone (s.cod_restrict f hs) := h

protected lemma range_factorization (h : monotone f) : monotone (set.range_factorization f) := h

end monotone

/-! ### Piecewise defined function -/

namespace set

variables {δ : α → Sort y} (s : set α) (f g : Πi, δ i)

@[simp] lemma piecewise_empty [∀i : α, decidable (i ∈ (∅ : set α))] : piecewise ∅ f g = g :=
by { ext i, simp [piecewise] }

@[simp] lemma piecewise_univ [∀i : α, decidable (i ∈ (set.univ : set α))] :
  piecewise set.univ f g = f :=
by { ext i, simp [piecewise] }

@[simp] lemma piecewise_insert_self {j : α} [∀i, decidable (i ∈ insert j s)] :
  (insert j s).piecewise f g j = f j :=
by simp [piecewise]

variable [∀j, decidable (j ∈ s)]

instance compl.decidable_mem (j : α) : decidable (j ∈ sᶜ) := not.decidable

lemma piecewise_insert [decidable_eq α] (j : α) [∀i, decidable (i ∈ insert j s)] :
  (insert j s).piecewise f g = function.update (s.piecewise f g) j (f j) :=
begin
  simp [piecewise],
  ext i,
  by_cases h : i = j,
  { rw h, simp },
  { by_cases h' : i ∈ s; simp [h, h'] }
end

@[simp, priority 990]
lemma piecewise_eq_of_mem {i : α} (hi : i ∈ s) : s.piecewise f g i = f i := if_pos hi

@[simp, priority 990]
lemma piecewise_eq_of_not_mem {i : α} (hi : i ∉ s) : s.piecewise f g i = g i := if_neg hi

lemma piecewise_singleton (x : α) [Π y, decidable (y ∈ ({x} : set α))] [decidable_eq α]
  (f g : α → β) : piecewise {x} f g = function.update g x (f x) :=
by { ext y, by_cases hy : y = x, { subst y, simp }, { simp [hy] } }

lemma piecewise_eq_on (f g : α → β) : eq_on (s.piecewise f g) f s :=
λ _, piecewise_eq_of_mem _ _ _

lemma piecewise_eq_on_compl (f g : α → β) : eq_on (s.piecewise f g) g sᶜ :=
λ _, piecewise_eq_of_not_mem _ _ _

lemma piecewise_le {δ : α → Type*} [Π i, preorder (δ i)] {s : set α} [Π j, decidable (j ∈ s)]
  {f₁ f₂ g : Π i, δ i} (h₁ : ∀ i ∈ s, f₁ i ≤ g i) (h₂ : ∀ i ∉ s, f₂ i ≤ g i) :
  s.piecewise f₁ f₂ ≤ g :=
λ i, if h : i ∈ s then by simp * else by simp *

lemma le_piecewise {δ : α → Type*} [Π i, preorder (δ i)] {s : set α} [Π j, decidable (j ∈ s)]
  {f₁ f₂ g : Π i, δ i} (h₁ : ∀ i ∈ s, g i ≤ f₁ i) (h₂ : ∀ i ∉ s, g i ≤ f₂ i) :
  g ≤ s.piecewise f₁ f₂ :=
@piecewise_le α (λ i, (δ i)ᵒᵈ) _ s _ _ _ _ h₁ h₂

lemma piecewise_le_piecewise {δ : α → Type*} [Π i, preorder (δ i)] {s : set α}
  [Π j, decidable (j ∈ s)] {f₁ f₂ g₁ g₂ : Π i, δ i} (h₁ : ∀ i ∈ s, f₁ i ≤ g₁ i)
  (h₂ : ∀ i ∉ s, f₂ i ≤ g₂ i) :
  s.piecewise f₁ f₂ ≤ s.piecewise g₁ g₂ :=
by apply piecewise_le; intros; simp *

@[simp, priority 990]
lemma piecewise_insert_of_ne {i j : α} (h : i ≠ j) [∀i, decidable (i ∈ insert j s)] :
  (insert j s).piecewise f g i = s.piecewise f g i :=
by simp [piecewise, h]

@[simp] lemma piecewise_compl [∀ i, decidable (i ∈ sᶜ)] : sᶜ.piecewise f g = s.piecewise g f :=
funext $ λ x, if hx : x ∈ s then by simp [hx] else by simp [hx]

@[simp] lemma piecewise_range_comp {ι : Sort*} (f : ι → α) [Π j, decidable (j ∈ range f)]
  (g₁ g₂ : α → β) :
  (range f).piecewise g₁ g₂ ∘ f = g₁ ∘ f :=
eq_on.comp_eq $ piecewise_eq_on _ _ _

theorem maps_to.piecewise_ite {s s₁ s₂ : set α} {t t₁ t₂ : set β} {f₁ f₂ : α → β}
  [∀ i, decidable (i ∈ s)]
  (h₁ : maps_to f₁ (s₁ ∩ s) (t₁ ∩ t)) (h₂ : maps_to f₂ (s₂ ∩ sᶜ) (t₂ ∩ tᶜ)) :
  maps_to (s.piecewise f₁ f₂) (s.ite s₁ s₂) (t.ite t₁ t₂) :=
begin
  refine (h₁.congr _).union_union (h₂.congr _),
  exacts [(piecewise_eq_on s f₁ f₂).symm.mono (inter_subset_right _ _),
    (piecewise_eq_on_compl s f₁ f₂).symm.mono (inter_subset_right _ _)]
end

theorem eq_on_piecewise {f f' g : α → β} {t} :
  eq_on (s.piecewise f f') g t ↔ eq_on f g (t ∩ s) ∧ eq_on f' g (t ∩ sᶜ) :=
begin
  simp only [eq_on, ← forall_and_distrib],
  refine forall_congr (λ a, _), by_cases a ∈ s; simp *
end

theorem eq_on.piecewise_ite' {f f' g : α → β} {t t'} (h : eq_on f g (t ∩ s))
  (h' : eq_on f' g (t' ∩ sᶜ)) :
  eq_on (s.piecewise f f') g (s.ite t t') :=
by simp [eq_on_piecewise, *]

theorem eq_on.piecewise_ite {f f' g : α → β} {t t'} (h : eq_on f g t)
  (h' : eq_on f' g t') :
  eq_on (s.piecewise f f') g (s.ite t t') :=
(h.mono (inter_subset_left _ _)).piecewise_ite' s (h'.mono (inter_subset_left _ _))

lemma piecewise_preimage (f g : α → β) (t) :
  s.piecewise f g ⁻¹' t = s.ite (f ⁻¹' t) (g ⁻¹' t) :=
ext $ λ x, by by_cases x ∈ s; simp [*, set.ite]

lemma apply_piecewise {δ' : α → Sort*} (h : Π i, δ i → δ' i) {x : α} :
  h x (s.piecewise f g x) = s.piecewise (λ x, h x (f x)) (λ x, h x (g x)) x :=
by by_cases hx : x ∈ s; simp [hx]

lemma apply_piecewise₂ {δ' δ'' : α → Sort*} (f' g' : Π i, δ' i) (h : Π i, δ i → δ' i → δ'' i)
  {x : α} :
  h x (s.piecewise f g x) (s.piecewise f' g' x) =
    s.piecewise (λ x, h x (f x) (f' x)) (λ x, h x (g x) (g' x)) x :=
by by_cases hx : x ∈ s; simp [hx]

lemma piecewise_op {δ' : α → Sort*} (h : Π i, δ i → δ' i) :
  s.piecewise (λ x, h x (f x)) (λ x, h x (g x)) = λ x, h x (s.piecewise f g x) :=
funext $ λ x, (apply_piecewise _ _ _ _).symm

lemma piecewise_op₂ {δ' δ'' : α → Sort*} (f' g' : Π i, δ' i) (h : Π i, δ i → δ' i → δ'' i) :
  s.piecewise (λ x, h x (f x) (f' x)) (λ x, h x (g x) (g' x)) =
    λ x, h x (s.piecewise f g x) (s.piecewise f' g' x) :=
funext $ λ x, (apply_piecewise₂ _ _ _ _ _ _).symm

@[simp] lemma piecewise_same : s.piecewise f f = f :=
by { ext x, by_cases hx : x ∈ s; simp [hx] }

lemma range_piecewise (f g : α → β) : range (s.piecewise f g) = f '' s ∪ g '' sᶜ :=
begin
  ext y, split,
  { rintro ⟨x, rfl⟩, by_cases h : x ∈ s;[left, right]; use x; simp [h] },
  { rintro (⟨x, hx, rfl⟩|⟨x, hx, rfl⟩); use x; simp * at * }
end

lemma injective_piecewise_iff {f g : α → β} :
  injective (s.piecewise f g) ↔ inj_on f s ∧ inj_on g sᶜ ∧ (∀ (x ∈ s) (y ∉ s), f x ≠ g y) :=
begin
  rw [injective_iff_inj_on_univ, ← union_compl_self s, inj_on_union (@disjoint_compl_right _ _ s),
    (piecewise_eq_on s f g).inj_on_iff, (piecewise_eq_on_compl s f g).inj_on_iff],
  refine and_congr iff.rfl (and_congr iff.rfl $ forall₄_congr $ λ x hx y hy, _),
  rw [piecewise_eq_of_mem s f g hx, piecewise_eq_of_not_mem s f g hy]
end

lemma piecewise_mem_pi {δ : α → Type*} {t : set α} {t' : Π i, set (δ i)}
  {f g} (hf : f ∈ pi t t') (hg : g ∈ pi t t') :
  s.piecewise f g ∈ pi t t' :=
by { intros i ht, by_cases hs : i ∈ s; simp [hf i ht, hg i ht, hs] }

@[simp] lemma pi_piecewise {ι : Type*} {α : ι → Type*} (s s' : set ι)
  (t t' : Π i, set (α i)) [Π x, decidable (x ∈ s')] :
  pi s (s'.piecewise t t') = pi (s ∩ s') t ∩ pi (s \ s') t' :=
begin
  ext x,
  simp only [mem_pi, mem_inter_iff, ← forall_and_distrib],
  refine forall_congr (λ i, _),
  by_cases hi : i ∈ s'; simp *
end

lemma univ_pi_piecewise {ι : Type*} {α : ι → Type*} (s : set ι)
  (t : Π i, set (α i)) [Π x, decidable (x ∈ s)] :
  pi univ (s.piecewise t (λ _, univ)) = pi s t :=
by simp

end set

open set

lemma strict_mono_on.inj_on [linear_order α] [preorder β] {f : α → β} {s : set α}
  (H : strict_mono_on f s) :
  s.inj_on f :=
λ x hx y hy hxy, show ordering.eq.compares x y, from (H.compares hx hy).1 hxy

lemma strict_anti_on.inj_on [linear_order α] [preorder β] {f : α → β} {s : set α}
  (H : strict_anti_on f s) :
  s.inj_on f :=
@strict_mono_on.inj_on α βᵒᵈ _ _ f s H

lemma strict_mono_on.comp [preorder α] [preorder β] [preorder γ]
  {g : β → γ} {f : α → β} {s : set α} {t : set β} (hg : strict_mono_on g t)
  (hf : strict_mono_on f s) (hs : set.maps_to f s t) :
  strict_mono_on (g ∘ f) s :=
λ x hx y hy hxy, hg (hs hx) (hs hy) $ hf hx hy hxy

lemma strict_mono_on.comp_strict_anti_on [preorder α] [preorder β] [preorder γ]
  {g : β → γ} {f : α → β} {s : set α} {t : set β} (hg : strict_mono_on g t)
  (hf : strict_anti_on f s) (hs : set.maps_to f s t) :
  strict_anti_on (g ∘ f) s :=
λ x hx y hy hxy, hg (hs hy) (hs hx) $ hf hx hy hxy

lemma strict_anti_on.comp [preorder α] [preorder β] [preorder γ]
  {g : β → γ} {f : α → β} {s : set α} {t : set β} (hg : strict_anti_on g t)
  (hf : strict_anti_on f s) (hs : set.maps_to f s t) :
  strict_mono_on (g ∘ f) s :=
λ x hx y hy hxy, hg (hs hy) (hs hx) $ hf hx hy hxy

lemma strict_anti_on.comp_strict_mono_on [preorder α] [preorder β] [preorder γ]
  {g : β → γ} {f : α → β} {s : set α} {t : set β} (hg : strict_anti_on g t)
  (hf : strict_mono_on f s) (hs : set.maps_to f s t) :
  strict_anti_on (g ∘ f) s :=
λ x hx y hy hxy, hg (hs hx) (hs hy) $ hf hx hy hxy

@[simp] lemma strict_mono_restrict [preorder α] [preorder β] {f : α → β} {s : set α} :
  strict_mono (s.restrict f) ↔ strict_mono_on f s :=
by simp [set.restrict, strict_mono, strict_mono_on]

alias strict_mono_restrict ↔ _root_.strict_mono.of_restrict _root_.strict_mono_on.restrict

lemma strict_mono.cod_restrict [preorder α] [preorder β] {f : α → β} (hf : strict_mono f)
  {s : set β} (hs : ∀ x, f x ∈ s) :
  strict_mono (set.cod_restrict f s hs) :=
hf

namespace function

open set

variables {fa : α → α} {fb : β → β} {f : α → β} {g : β → γ} {s t : set α}

lemma injective.comp_inj_on (hg : injective g) (hf : s.inj_on f) : s.inj_on (g ∘ f) :=
(hg.inj_on univ).comp hf (maps_to_univ _ _)

lemma surjective.surj_on (hf : surjective f) (s : set β) :
  surj_on f univ s :=
(surjective_iff_surj_on_univ.1 hf).mono (subset.refl _) (subset_univ _)

lemma left_inverse.left_inv_on {g : β → α} (h : left_inverse f g) (s : set β) :
  left_inv_on f g s :=
λ x hx, h x

lemma right_inverse.right_inv_on {g : β → α} (h : right_inverse f g) (s : set α) :
  right_inv_on f g s :=
λ x hx, h x

lemma left_inverse.right_inv_on_range {g : β → α} (h : left_inverse f g) :
  right_inv_on f g (range g) :=
forall_range_iff.2 $ λ i, congr_arg g (h i)

namespace semiconj

lemma maps_to_image (h : semiconj f fa fb) (ha : maps_to fa s t) :
  maps_to fb (f '' s) (f '' t) :=
λ y ⟨x, hx, hy⟩, hy ▸ ⟨fa x, ha hx, h x⟩

lemma maps_to_range (h : semiconj f fa fb) : maps_to fb (range f) (range f) :=
λ y ⟨x, hy⟩, hy ▸ ⟨fa x, h x⟩

lemma surj_on_image (h : semiconj f fa fb) (ha : surj_on fa s t) :
  surj_on fb (f '' s) (f '' t) :=
begin
  rintros y ⟨x, hxt, rfl⟩,
  rcases ha hxt with ⟨x, hxs, rfl⟩,
  rw [h x],
  exact mem_image_of_mem _ (mem_image_of_mem _ hxs)
end

lemma surj_on_range (h : semiconj f fa fb) (ha : surjective fa) :
  surj_on fb (range f) (range f) :=
by { rw ← image_univ, exact h.surj_on_image (ha.surj_on univ) }

lemma inj_on_image (h : semiconj f fa fb) (ha : inj_on fa s) (hf : inj_on f (fa '' s)) :
  inj_on fb (f '' s) :=
begin
  rintros _ ⟨x, hx, rfl⟩ _ ⟨y, hy, rfl⟩ H,
  simp only [← h.eq] at H,
  exact congr_arg f (ha hx hy $ hf (mem_image_of_mem fa hx) (mem_image_of_mem fa hy) H)
end

lemma inj_on_range (h : semiconj f fa fb) (ha : injective fa) (hf : inj_on f (range fa)) :
  inj_on fb (range f) :=
by { rw ← image_univ at *, exact h.inj_on_image (ha.inj_on univ) hf }

lemma bij_on_image (h : semiconj f fa fb) (ha : bij_on fa s t) (hf : inj_on f t) :
  bij_on fb (f '' s) (f '' t) :=
⟨h.maps_to_image ha.maps_to, h.inj_on_image ha.inj_on (ha.image_eq.symm ▸ hf),
  h.surj_on_image ha.surj_on⟩

lemma bij_on_range (h : semiconj f fa fb) (ha : bijective fa) (hf : injective f) :
  bij_on fb (range f) (range f) :=
begin
  rw [← image_univ],
  exact h.bij_on_image (bijective_iff_bij_on_univ.1 ha) (hf.inj_on univ)
end

lemma maps_to_preimage (h : semiconj f fa fb) {s t : set β} (hb : maps_to fb s t) :
  maps_to fa (f ⁻¹' s) (f ⁻¹' t) :=
λ x hx, by simp only [mem_preimage, h x, hb hx]

lemma inj_on_preimage (h : semiconj f fa fb) {s : set β} (hb : inj_on fb s)
  (hf : inj_on f (f ⁻¹' s)) :
  inj_on fa (f ⁻¹' s) :=
begin
  intros x hx y hy H,
  have := congr_arg f H,
  rw [h.eq, h.eq] at this,
  exact hf hx hy (hb hx hy this)
end

end semiconj

lemma update_comp_eq_of_not_mem_range' {α β : Sort*} {γ : β → Sort*} [decidable_eq β]
  (g : Π b, γ b) {f : α → β} {i : β} (a : γ i) (h : i ∉ set.range f) :
  (λ j, (function.update g i a) (f j)) = (λ j, g (f j)) :=
update_comp_eq_of_forall_ne' _ _ $ λ x hx, h ⟨x, hx⟩

/-- Non-dependent version of `function.update_comp_eq_of_not_mem_range'` -/
lemma update_comp_eq_of_not_mem_range {α β γ : Sort*} [decidable_eq β]
  (g : β → γ) {f : α → β} {i : β} (a : γ) (h : i ∉ set.range f) :
  (function.update g i a) ∘ f = g ∘ f :=
update_comp_eq_of_not_mem_range' g a h

lemma insert_inj_on (s : set α) : sᶜ.inj_on (λ a, insert a s) := λ a ha b _, (insert_inj ha).1

end function

namespace equiv

lemma inv_on (e : α ≃ β) (s : set α) : set.inv_on e e.symm (e '' s) s :=
⟨e.right_inverse_symm.left_inv_on _, e.left_inverse_symm.left_inv_on _⟩

variables [decidable_eq α]

lemma bij_on_swap (a b : α) : set.bij_on (swap a b) {a, b} {a, b} :=
begin
  refine ⟨_, (swap a b).injective.inj_on _, _⟩,
  { simp only [set.maps_to, set.mem_insert_iff, set.mem_singleton_iff],
    rintro x (rfl | rfl),
    { exact or.inr (swap_apply_left _ _) },
    { exact or.inl (swap_apply_right _ _) } },
  { rw [set.surj_on, set.image_insert_eq, set.image_singleton, swap_apply_left, swap_apply_right,
      set.pair_comm] }
end

end equiv<|MERGE_RESOLUTION|>--- conflicted
+++ resolved
@@ -646,9 +646,8 @@
 lemma bij_on_empty (f : α → β) : bij_on f ∅ ∅ :=
 ⟨maps_to_empty f ∅, inj_on_empty f, surj_on_empty f ∅⟩
 
-<<<<<<< HEAD
 @[simp] lemma bij_on_singleton : bij_on f {a} {b} ↔ f a = b := by simp [bij_on, eq_comm]
-=======
+
 lemma bij_on.inter_maps_to (h₁ : bij_on f s₁ t₁) (h₂ : maps_to f s₂ t₂) (h₃ : s₁ ∩ f ⁻¹' t₂ ⊆ s₂) :
   bij_on f (s₁ ∩ s₂) (t₁ ∩ t₂) :=
 ⟨h₁.maps_to.inter_inter h₂, h₁.inj_on.mono $ inter_subset_left _ _,
@@ -658,7 +657,6 @@
   (h₃ : s₂ ∩ f ⁻¹' t₁ ⊆ s₁) :
   bij_on f (s₁ ∩ s₂) (t₁ ∩ t₂) :=
 inter_comm s₂ s₁ ▸ inter_comm t₂ t₁ ▸ h₂.inter_maps_to h₁ h₃
->>>>>>> 68d09c58
 
 lemma bij_on.inter (h₁ : bij_on f s₁ t₁) (h₂ : bij_on f s₂ t₂) (h : inj_on f (s₁ ∪ s₂)) :
   bij_on f (s₁ ∩ s₂) (t₁ ∩ t₂) :=
