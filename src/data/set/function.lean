--- conflicted
+++ resolved
@@ -457,14 +457,11 @@
  λ H a as b bs h, congr_arg subtype.val $ @H ⟨a, as⟩ ⟨b, bs⟩ h⟩
 
 alias inj_on_iff_injective ↔ inj_on.injective _
-<<<<<<< HEAD
-=======
 
 lemma exists_inj_on_iff_injective [nonempty β] :
   (∃ f : α → β, inj_on f s) ↔ ∃ f : s → β, injective f :=
 ⟨λ ⟨f, hf⟩, ⟨_, hf.injective⟩,
   λ ⟨f, hf⟩, by { lift f to α → β using trivial, exact ⟨f, inj_on_iff_injective.2 hf⟩ }⟩
->>>>>>> 0a3e8d38
 
 lemma inj_on_preimage {B : set (set β)} (hB : B ⊆ 𝒫 (range f)) :
   inj_on (preimage f) B :=
