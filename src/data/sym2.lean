--- conflicted
+++ resolved
@@ -170,8 +170,6 @@
 @[simp] lemma mem_iff {a b c : α} : a ∈ ⟦(b, c)⟧ ↔ a = b ∨ a = c :=
 { mp  := by { rintro ⟨_, h⟩, rw eq_iff at h, tidy },
   mpr := by { rintro ⟨_⟩; subst a, { apply mk_has_mem }, apply mk_has_mem_right } }
-<<<<<<< HEAD
-=======
 
 lemma elems_iff_eq {x y : α} {z : sym2 α} (hne : x ≠ y) :
   x ∈ z ∧ y ∈ z ↔ z = ⟦(x, y)⟧ :=
@@ -184,7 +182,6 @@
     refl },
   { rintro rfl, simp },
 end
->>>>>>> b03ce616
 
 end membership
 
@@ -307,11 +304,7 @@
 
 end sym_equiv
 
-<<<<<<< HEAD
-section finite
-=======
 section fintype
->>>>>>> b03ce616
 
 /--
 An algorithm for computing `sym2.rel`.
@@ -338,10 +331,6 @@
 instance (α : Type*) [decidable_eq α] : decidable_rel (sym2.rel α) :=
 λ x y, decidable_of_bool (rel_bool x y) (rel_bool_spec x y)
 
-<<<<<<< HEAD
-end finite
-=======
 end fintype
->>>>>>> b03ce616
 
 end sym2