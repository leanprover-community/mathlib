--- conflicted
+++ resolved
@@ -91,11 +91,7 @@
 noncomputable theory
 local attribute [instance, priority 100] classical.prop_decidable
 
-<<<<<<< HEAD
-open set function finsupp lattice add_monoid_algebra
-=======
-open set function finsupp
->>>>>>> 344a41e8
+open set function finsupp add_monoid_algebra
 
 universes u v w x
 variables {α : Type u} {β : Type v} {γ : Type w} {δ : Type x}
