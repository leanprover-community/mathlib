/-
Copyright (c) 2017 Johannes Hölzl. All rights reserved.
Released under Apache 2.0 license as described in the file LICENSE.
Authors: Johannes Hölzl, Johan Commelin, Mario Carneiro

Multivariate Polynomial
-/
import algebra.ring
import data.finsupp data.polynomial data.equiv.algebra

open set function finsupp lattice

universes u v w x
variables {α : Type u} {β : Type v} {γ : Type w} {δ : Type x}

/-- Multivariate polynomial, where `σ` is the index set of the variables and
  `α` is the coefficient ring -/
def mv_polynomial (σ : Type*) (α : Type*) [comm_semiring α] := (σ →₀ ℕ) →₀ α

namespace mv_polynomial
variables {σ : Type*} {a a' a₁ a₂ : α} {e : ℕ} {n m : σ} {s : σ →₀ ℕ}

variables [decidable_eq σ] [decidable_eq α]

section comm_semiring
variables [comm_semiring α] {p q : mv_polynomial σ α}

instance : decidable_eq (mv_polynomial σ α) := finsupp.decidable_eq
instance : has_zero (mv_polynomial σ α) := finsupp.has_zero
instance : has_one (mv_polynomial σ α) := finsupp.has_one
instance : has_add (mv_polynomial σ α) := finsupp.has_add
instance : has_mul (mv_polynomial σ α) := finsupp.has_mul
instance : comm_semiring (mv_polynomial σ α) := finsupp.comm_semiring

/-- `monomial s a` is the monomial `a * X^s` -/
def monomial (s : σ →₀ ℕ) (a : α) : mv_polynomial σ α := single s a

/-- `C a` is the constant polynomial with value `a` -/
def C (a : α) : mv_polynomial σ α := monomial 0 a

/-- `X n` is the polynomial with value X_n -/
def X (n : σ) : mv_polynomial σ α := monomial (single n 1) 1

@[simp] lemma C_0 : C 0 = (0 : mv_polynomial σ α) := by simp [C, monomial]; refl

@[simp] lemma C_1 : C 1 = (1 : mv_polynomial σ α) := rfl

lemma C_mul_monomial : C a * monomial s a' = monomial s (a * a') :=
by simp [C, monomial, single_mul_single]

@[simp] lemma C_add : (C (a + a') : mv_polynomial σ α) = C a + C a' := single_add

@[simp] lemma C_mul : (C (a * a') : mv_polynomial σ α) = C a * C a' := C_mul_monomial.symm

@[simp] lemma C_pow (a : α) (n : ℕ) : (C (a^n) : mv_polynomial σ α) = (C a)^n :=
by induction n; simp [pow_succ, *]

instance : is_semiring_hom (C : α → mv_polynomial σ α) :=
{ map_zero := C_0,
  map_one := C_1,
  map_add := λ a a', C_add,
  map_mul := λ a a', C_mul }

lemma C_eq_coe_nat (n : ℕ) : (C ↑n : mv_polynomial σ α) = n :=
by induction n; simp [nat.succ_eq_add_one, *]

lemma X_pow_eq_single : X n ^ e = monomial (single n e) (1 : α) :=
begin
  induction e,
  { simp [X], refl },
  { simp [pow_succ, e_ih],
    simp [X, monomial, single_mul_single, nat.succ_eq_add_one] }
end

lemma monomial_add_single : monomial (s + single n e) a = (monomial s a * X n ^ e) :=
by rw [X_pow_eq_single, monomial, monomial, monomial, single_mul_single]; simp

lemma monomial_single_add : monomial (single n e + s) a = (X n ^ e * monomial s a) :=
by rw [X_pow_eq_single, monomial, monomial, monomial, single_mul_single]; simp

lemma monomial_eq : monomial s a = C a * (s.prod $ λn e, X n ^ e : mv_polynomial σ α) :=
begin
  apply @finsupp.induction σ ℕ _ _ _ _ s,
  { simp [C, prod_zero_index]; exact (mul_one _).symm },
  { assume n e s hns he ih,
    simp [prod_add_index, prod_single_index, pow_zero, pow_add, (mul_assoc _ _ _).symm, ih.symm,
      monomial_add_single] }
end

@[recursor 7]
lemma induction_on {M : mv_polynomial σ α → Prop} (p : mv_polynomial σ α)
  (h_C : ∀a, M (C a)) (h_add : ∀p q, M p → M q → M (p + q)) (h_X : ∀p n, M p → M (p * X n)) :
  M p :=
have ∀s a, M (monomial s a),
begin
  assume s a,
  apply @finsupp.induction σ ℕ _ _ _ _ s,
  { show M (monomial 0 a), from h_C a, },
  { assume n e p hpn he ih,
    have : ∀e:ℕ, M (monomial p a * X n ^ e),
    { intro e,
      induction e,
      { simp [ih] },
      { simp [ih, pow_succ', (mul_assoc _ _ _).symm, h_X, e_ih] } },
    simp [monomial_add_single, this] }
end,
finsupp.induction p
  (by have : M (C 0) := h_C 0; rwa [C_0] at this)
  (assume s a p hsp ha hp, h_add _ _ (this s a) hp)

lemma hom_eq_hom [semiring γ]
  (f g : mv_polynomial σ α → γ) (hf : is_semiring_hom f) (hg : is_semiring_hom g)
  (hC : ∀a:α, f (C a) = g (C a)) (hX : ∀n:σ, f (X n) = g (X n)) (p : mv_polynomial σ α) :
  f p = g p :=
mv_polynomial.induction_on p hC
  begin assume p q hp hq, rw [is_semiring_hom.map_add f, is_semiring_hom.map_add g, hp, hq] end
  begin assume p n hp, rw [is_semiring_hom.map_mul f, is_semiring_hom.map_mul g, hp, hX] end

lemma is_id (f : mv_polynomial σ α → mv_polynomial σ α) (hf : is_semiring_hom f)
  (hC : ∀a:α, f (C a) = (C a)) (hX : ∀n:σ, f (X n) = (X n)) (p : mv_polynomial σ α) :
  f p = p :=
hom_eq_hom f id hf is_semiring_hom.id hC hX p

section coeff

def tmp.coe : has_coe_to_fun (mv_polynomial σ α) := by delta mv_polynomial; apply_instance

local attribute [instance] tmp.coe

def coeff (m : σ →₀ ℕ) (p : mv_polynomial σ α) : α := p m

lemma ext (p q : mv_polynomial σ α) :
  (∀ m, coeff m p = coeff m q) → p = q := ext

lemma ext_iff (p q : mv_polynomial σ α) :
  (∀ m, coeff m p = coeff m q) ↔ p = q :=
⟨ext p q, λ h m, by rw h⟩

@[simp] lemma coeff_add (m : σ →₀ ℕ) (p q : mv_polynomial σ α) :
  coeff m (p + q) = coeff m p + coeff m q := add_apply

@[simp] lemma coeff_zero (m : σ →₀ ℕ) :
  coeff m (0 : mv_polynomial σ α) = 0 := rfl

@[simp] lemma coeff_zero_X (i : σ) : coeff 0 (X i : mv_polynomial σ α) = 0 := rfl

instance coeff.is_add_monoid_hom (m : σ →₀ ℕ) :
  is_add_monoid_hom (coeff m : mv_polynomial σ α → α) :=
{ map_add := coeff_add m,
  map_zero := coeff_zero m }

lemma coeff_sum {X : Type*} (s : finset X) (f : X → mv_polynomial σ α) (m : σ →₀ ℕ) :
  coeff m (s.sum f) = s.sum (λ x, coeff m (f x)) :=
(finset.sum_hom _).symm

lemma monic_monomial_eq (m) : monomial m (1:α) = (m.prod $ λn e, X n ^ e : mv_polynomial σ α) :=
by simp [monomial_eq]

@[simp] lemma coeff_monomial (m n) (a) :
  coeff m (monomial n a : mv_polynomial σ α) = if n = m then a else 0 :=
single_apply

@[simp] lemma coeff_C (m) (a) :
  coeff m (C a : mv_polynomial σ α) = if 0 = m then a else 0 :=
single_apply

lemma coeff_X_pow (i : σ) (m) (k : ℕ) :
  coeff m (X i ^ k : mv_polynomial σ α) = if single i k = m then 1 else 0 :=
begin
  have := coeff_monomial m (finsupp.single i k) (1:α),
  rwa [@monomial_eq _ _ (1:α) (finsupp.single i k) _ _ _,
    C_1, one_mul, finsupp.prod_single_index] at this,
  exact pow_zero _
end

lemma coeff_X' (i : σ) (m) :
  coeff m (X i : mv_polynomial σ α) = if single i 1 = m then 1 else 0 :=
by rw [← coeff_X_pow, pow_one]

@[simp] lemma coeff_X (i : σ) :
  coeff (single i 1) (X i : mv_polynomial σ α) = 1 :=
by rw [coeff_X', if_pos rfl]

@[simp] lemma coeff_C_mul (m) (a : α) (p : mv_polynomial σ α) : coeff m (C a * p) = a * coeff m p :=
begin
  rw [mul_def, C, monomial],
  simp only [sum_single_index, zero_mul, single_zero, zero_add, sum_zero],
  convert sum_apply,
  simp only [single_apply, finsupp.sum],
  rw finset.sum_eq_single m,
  { rw if_pos rfl, refl },
  { intros m' hm' H, apply if_neg, exact H },
  { intros hm, rw if_pos rfl, rw not_mem_support_iff at hm, simp [hm] }
end

lemma coeff_mul (p q : mv_polynomial σ α) (n : σ →₀ ℕ) :
  coeff n (p * q) = finset.sum (antidiagonal n).support (λ x, coeff x.1 p * coeff x.2 q) :=
begin
  rw mul_def,
  have := @finset.sum_sigma (σ →₀ ℕ) α _ _ p.support (λ _, q.support)
    (λ x, if (x.1 + x.2 = n) then coeff x.1 p * coeff x.2 q else 0),
  convert this.symm using 1; clear this,
  { rw [coeff],
    repeat {rw sum_apply, apply finset.sum_congr rfl, intros, dsimp only},
    exact single_apply },
  { have : (antidiagonal n).support.filter (λ x, x.1 ∈ p.support ∧ x.2 ∈ q.support) ⊆
           (antidiagonal n).support := finset.filter_subset _,
    rw [← finset.sum_sdiff this, finset.sum_eq_zero, zero_add], swap,
    { intros x hx,
      rw [finset.mem_sdiff, not_iff_not_of_iff (finset.mem_filter),
          not_and, not_and, not_mem_support_iff] at hx,
      by_cases H : x.1 ∈ p.support,
      { rw [coeff, coeff, hx.2 hx.1 H, mul_zero] },
      { rw not_mem_support_iff at H, rw [coeff, H, zero_mul] } },
    symmetry,
    rw [← finset.sum_sdiff (finset.filter_subset _), finset.sum_eq_zero, zero_add], swap,
    { intros x hx,
      rw [finset.mem_sdiff, not_iff_not_of_iff (finset.mem_filter), not_and] at hx,
      rw if_neg,
      exact hx.2 hx.1 },
    { apply finset.sum_bij, swap 5,
      { intros x hx, exact (x.1, x.2) },
      { intros x hx, rw [finset.mem_filter, finset.mem_sigma] at hx,
        simpa [finset.mem_filter, mem_antidiagonal_support] using hx.symm },
      { intros x hx, rw finset.mem_filter at hx, rw if_pos hx.2 },
      { rintros ⟨i,j⟩ ⟨k,l⟩ hij hkl, simpa using and.intro },
      { rintros ⟨i,j⟩ hij, refine ⟨⟨i,j⟩, _, _⟩, { apply_instance },
        { rw [finset.mem_filter, mem_antidiagonal_support] at hij,
          simpa [finset.mem_filter, finset.mem_sigma] using hij.symm },
        { refl } } },
    all_goals { apply_instance } }
end

@[simp] lemma coeff_mul_X (m) (s : σ) (p : mv_polynomial σ α) :
  coeff (m + single s 1) (p * X s) = coeff m p :=
begin
  have : (m, single s 1) ∈ (m + single s 1).antidiagonal.support := mem_antidiagonal_support.2 rfl,
  rw [coeff_mul, ← finset.insert_erase this, finset.sum_insert (finset.not_mem_erase _ _),
      finset.sum_eq_zero, add_zero, coeff_X, mul_one],
  rintros ⟨i,j⟩ hij,
  rw [finset.mem_erase, mem_antidiagonal_support] at hij,
  by_cases H : single s 1 = j,
  { subst j, simpa using hij },
  { rw [coeff_X', if_neg H, mul_zero] },
end

lemma coeff_mul_X' (m) (s : σ) (p : mv_polynomial σ α) :
  coeff m (p * X s) = if s ∈ m.support then coeff (m - single s 1) p else 0 :=
begin
  split_ifs with h h,
  { conv_rhs {rw ← coeff_mul_X _ s},
    congr' 1, ext t,
    by_cases hj : s = t,
    { subst t, simp only [nat_sub_apply, add_apply, single_eq_same],
      refine (nat.sub_add_cancel $ nat.pos_of_ne_zero _).symm, rwa mem_support_iff at h },
    { simp [single_eq_of_ne hj] } },
  { delta coeff, rw ← not_mem_support_iff, intro hm, apply h,
    have H := support_mul _ _ hm, simp only [finset.mem_bind] at H,
    rcases H with ⟨j, hj, i', hi', H⟩,
    delta X monomial at hi', rw mem_support_single at hi', cases hi', subst i',
    erw finset.mem_singleton at H, subst m,
    rw [mem_support_iff, add_apply, single_apply, if_pos rfl],
    intro H, rw [add_eq_zero_iff] at H, exact one_ne_zero H.2 }
end

end coeff

section eval₂
variables [comm_semiring β]
variables (f : α → β) (g : σ → β)

/-- Evaluate a polynomial `p` given a valuation `g` of all the variables
  and a ring hom `f` from the scalar ring to the target -/
def eval₂ (p : mv_polynomial σ α) : β :=
p.sum (λs a, f a * s.prod (λn e, g n ^ e))

@[simp] lemma eval₂_zero : (0 : mv_polynomial σ α).eval₂ f g = 0 :=
finsupp.sum_zero_index

variables [is_semiring_hom f]

@[simp] lemma eval₂_add : (p + q).eval₂ f g = p.eval₂ f g + q.eval₂ f g :=
finsupp.sum_add_index
  (by simp [is_semiring_hom.map_zero f])
  (by simp [add_mul, is_semiring_hom.map_add f])

@[simp] lemma eval₂_monomial : (monomial s a).eval₂ f g = f a * s.prod (λn e, g n ^ e) :=
finsupp.sum_single_index (by simp [is_semiring_hom.map_zero f])

@[simp] lemma eval₂_C (a) : (C a).eval₂ f g = f a :=
by simp [eval₂_monomial, C, prod_zero_index]

@[simp] lemma eval₂_one : (1 : mv_polynomial σ α).eval₂ f g = 1 :=
(eval₂_C _ _ _).trans (is_semiring_hom.map_one f)

@[simp] lemma eval₂_X (n) : (X n).eval₂ f g = g n :=
by simp [eval₂_monomial,
  is_semiring_hom.map_one f, X, prod_single_index, pow_one]

lemma eval₂_mul_monomial :
  ∀{s a}, (p * monomial s a).eval₂ f g = p.eval₂ f g * f a * s.prod (λn e, g n ^ e) :=
begin
  apply mv_polynomial.induction_on p,
  { assume a' s a,
    simp [C_mul_monomial, eval₂_monomial, is_semiring_hom.map_mul f] },
  { assume p q ih_p ih_q, simp [add_mul, eval₂_add, ih_p, ih_q] },
  { assume p n ih s a,
    from calc (p * X n * monomial s a).eval₂ f g = (p * monomial (single n 1 + s) a).eval₂ f g :
        by simp [monomial_single_add, -add_comm, pow_one, mul_assoc]
      ... = (p * monomial (single n 1) 1).eval₂ f g * f a * s.prod (λn e, g n ^ e) :
        by simp [ih, prod_single_index, prod_add_index, pow_one, pow_add, mul_assoc, mul_left_comm,
          is_semiring_hom.map_one f, -add_comm] }
end

@[simp] lemma eval₂_mul : ∀{p}, (p * q).eval₂ f g = p.eval₂ f g * q.eval₂ f g :=
begin
  apply mv_polynomial.induction_on q,
  { simp [C, eval₂_monomial, eval₂_mul_monomial, prod_zero_index] },
  { simp [mul_add, eval₂_add] {contextual := tt} },
  { simp [X, eval₂_monomial, eval₂_mul_monomial, (mul_assoc _ _ _).symm] { contextual := tt} }
end

@[simp] lemma eval₂_pow {p:mv_polynomial σ α} : ∀{n:ℕ}, (p ^ n).eval₂ f g = (p.eval₂ f g)^n
| 0       := eval₂_one _ _
| (n + 1) := by rw [pow_add, pow_one, pow_add, pow_one, eval₂_mul, eval₂_pow]

instance eval₂.is_semiring_hom : is_semiring_hom (eval₂ f g) :=
{ map_zero := eval₂_zero _ _,
  map_one := eval₂_one _ _,
  map_add := λ p q, eval₂_add _ _,
  map_mul := λ p q, eval₂_mul _ _ }

lemma eval₂_comp_left {γ} [comm_semiring γ]
  (k : β → γ) [is_semiring_hom k]
  (f : α → β) [is_semiring_hom f] (g : σ → β)
  (p) : k (eval₂ f g p) = eval₂ (k ∘ f) (k ∘ g) p :=
by apply mv_polynomial.induction_on p; simp [
  eval₂_add, is_semiring_hom.map_add k,
  eval₂_mul, is_semiring_hom.map_mul k] {contextual := tt}

@[simp] lemma eval₂_eta (p : mv_polynomial σ α) : eval₂ C X p = p :=
by apply mv_polynomial.induction_on p;
   simp [eval₂_add, eval₂_mul] {contextual := tt}

lemma eval₂_congr (g₁ g₂ : σ → β)
  (h : ∀ {i : σ} {c : σ →₀ ℕ}, i ∈ c.support → coeff c p ≠ 0 → g₁ i = g₂ i) :
  p.eval₂ f g₁ = p.eval₂ f g₂ :=
begin
  apply finset.sum_congr rfl,
  intros c hc, dsimp, congr' 1,
  apply finset.prod_congr rfl,
  intros i hi, dsimp, congr' 1,
  apply h hi,
  rwa finsupp.mem_support_iff at hc
end

@[simp] lemma eval₂_prod [decidable_eq γ] (s : finset γ) (p : γ → mv_polynomial σ α) :
  eval₂ f g (s.prod p) = s.prod (λ x, eval₂ f g $ p x) :=
(finset.prod_hom _).symm

<<<<<<< HEAD
@[simp] lemma coeff_mul_X (m) (i : σ) (p : mv_polynomial σ α) :
  coeff (m + single i 1) (p * X i) = coeff m p :=
begin
  rw [mul_def, X, monomial],
  simp only [sum_single_index, mul_one, single_zero, mul_zero],
  convert sum_apply,
  simp only [single_apply, finsupp.sum],
  rw finset.sum_eq_single m,
  { rw if_pos rfl, refl },
  { intros m' hm' H, apply if_neg, intro h, apply H, ext j,
    let c : (σ →₀ ℕ) → (σ → ℕ) := λ f, f, replace h := congr_arg c h, simpa [c] using congr_fun h j },
  { intros hm, rw if_pos rfl, rw not_mem_support_iff at hm, simp [hm] }
end
=======
@[simp] lemma eval₂_sum [decidable_eq γ] (s : finset γ) (p : γ → mv_polynomial σ α) :
  eval₂ f g (s.sum p) = s.sum (λ x, eval₂ f g $ p x) :=
(finset.sum_hom _).symm
>>>>>>> a8c29236

attribute [to_additive mv_polynomial.eval₂_sum] eval₂_prod

lemma eval₂_assoc [decidable_eq γ] (q : γ → mv_polynomial σ α) (p : mv_polynomial γ α) :
  eval₂ f (λ t, eval₂ f g (q t)) p = eval₂ f g (eval₂ C q p) :=
by { rw eval₂_comp_left (eval₂ f g), congr, funext, simp }

end eval₂

section eval
variables {f : σ → α}

/-- Evaluate a polynomial `p` given a valuation `f` of all the variables -/
def eval (f : σ → α) : mv_polynomial σ α → α := eval₂ id f

@[simp] lemma eval_zero : (0 : mv_polynomial σ α).eval f = 0 := eval₂_zero _ _

@[simp] lemma eval_add : (p + q).eval f = p.eval f + q.eval f := eval₂_add _ _

lemma eval_monomial : (monomial s a).eval f = a * s.prod (λn e, f n ^ e) :=
eval₂_monomial _ _

@[simp] lemma eval_C : ∀ a, (C a).eval f = a := eval₂_C _ _

@[simp] lemma eval_X : ∀ n, (X n).eval f = f n := eval₂_X _ _

@[simp] lemma eval_mul : (p * q).eval f = p.eval f * q.eval f := eval₂_mul _ _

instance eval.is_semiring_hom : is_semiring_hom (eval f) :=
eval₂.is_semiring_hom _ _

theorem eval_assoc {τ} [decidable_eq τ]
  (f : σ → mv_polynomial τ α) (g : τ → α)
  (p : mv_polynomial σ α) :
  p.eval (eval g ∘ f) = (eval₂ C f p).eval g :=
begin
  rw eval₂_comp_left (eval g),
  unfold eval, congr; funext a; simp
end

end eval

section map
variables [comm_semiring β] [decidable_eq β]
variables (f : α → β) [is_semiring_hom f]

/-- `map f p` maps a polynomial `p` across a ring hom `f` -/
def map : mv_polynomial σ α → mv_polynomial σ β := eval₂ (C ∘ f) X

@[simp] theorem map_monomial (s : σ →₀ ℕ) (a : α) : map f (monomial s a) = monomial s (f a) :=
(eval₂_monomial _ _).trans monomial_eq.symm

@[simp] theorem map_C : ∀ (a : α), map f (C a : mv_polynomial σ α) = C (f a) := map_monomial _ _

@[simp] theorem map_X : ∀ (n : σ), map f (X n : mv_polynomial σ α) = X n := eval₂_X _ _

@[simp] theorem map_one : map f (1 : mv_polynomial σ α) = 1 := eval₂_one _ _

@[simp] theorem map_add (p q : mv_polynomial σ α) :
  map f (p + q) = map f p + map f q := eval₂_add _ _

@[simp] theorem map_mul (p q : mv_polynomial σ α) :
  map f (p * q) = map f p * map f q := eval₂_mul _ _

@[simp] lemma map_pow (p : mv_polynomial σ α) (n : ℕ) :
  map f (p^n) = (map f p)^n := eval₂_pow _ _

instance map.is_semiring_hom :
  is_semiring_hom (map f : mv_polynomial σ α → mv_polynomial σ β) :=
eval₂.is_semiring_hom _ _

theorem map_id : ∀ (p : mv_polynomial σ α), map id p = p := eval₂_eta

theorem map_map [comm_semiring γ] [decidable_eq γ]
  (g : β → γ) [is_semiring_hom g]
  (p : mv_polynomial σ α) :
  map g (map f p) = map (g ∘ f) p :=
(eval₂_comp_left (map g) (C ∘ f) X p).trans $
by congr; funext a; simp

theorem eval₂_eq_eval_map (g : σ → β) (p : mv_polynomial σ α) :
  p.eval₂ f g = (map f p).eval g :=
begin
  unfold map eval,
  rw eval₂_comp_left (eval₂ id g),
  congr; funext a; simp
end

lemma eval₂_comp_right {γ} [comm_semiring γ]
  (k : β → γ) [is_semiring_hom k]
  (f : α → β) [is_semiring_hom f] (g : σ → β)
  (p) : k (eval₂ f g p) = eval₂ k (k ∘ g) (map f p) :=
begin
  apply mv_polynomial.induction_on p,
  { intro r, rw [eval₂_C, map_C, eval₂_C] },
  { intros p q hp hq, rw [eval₂_add, is_semiring_hom.map_add k, map_add, eval₂_add, hp, hq] },
  { intros p s hp,
    rw [eval₂_mul, is_semiring_hom.map_mul k, map_mul, eval₂_mul, map_X, hp, eval₂_X, eval₂_X] }
end

lemma map_eval₂ [decidable_eq γ] [decidable_eq δ]
  (f : α → β) [is_semiring_hom f] (g : γ → mv_polynomial δ α) (p : mv_polynomial γ α) :
  map f (eval₂ C g p) = eval₂ C (map f ∘ g) (map f p) :=
begin
  apply mv_polynomial.induction_on p,
  { intro r, rw [eval₂_C, map_C, map_C, eval₂_C] },
  { intros p q hp hq, rw [eval₂_add, map_add, hp, hq, map_add, eval₂_add] },
  { intros p s hp,
    rw [eval₂_mul, map_mul, hp, map_mul, map_X, eval₂_mul, eval₂_X, eval₂_X] }
end

lemma coeff_map (p : mv_polynomial σ α) : ∀ (m : σ →₀ ℕ), coeff m (p.map f) = f (coeff m p) :=
begin
  apply mv_polynomial.induction_on p; clear p,
  { intros r m, rw [map_C], simp only [coeff_C], split_ifs, {refl}, rw is_semiring_hom.map_zero f },
  { intros p q hp hq m, simp only [hp, hq, map_add, coeff_add], rw is_semiring_hom.map_add f },
  { intros p i hp m, simp only [hp, map_mul, map_X],
    simp only [hp, mem_support_iff, coeff_mul_X'],
    split_ifs, {refl},
    rw is_semiring_hom.map_zero f }
end

lemma map_injective (hf : function.injective f) :
  function.injective (map f : mv_polynomial σ α → mv_polynomial σ β) :=
λ p q h, ext _ _ $ λ m, hf $
begin
  rw ← ext_iff at h,
  specialize h m,
  rw [coeff_map, coeff_map] at h,
  exact h
end

end map

section degrees

section comm_semiring

def degrees (p : mv_polynomial σ α) : multiset σ :=
p.support.sup (λs:σ →₀ ℕ, s.to_multiset)

lemma degrees_monomial (s : σ →₀ ℕ) (a : α) : degrees (monomial s a) ≤ s.to_multiset :=
finset.sup_le $ assume t h,
begin
  have := finsupp.support_single_subset h,
  rw [finset.singleton_eq_singleton, finset.mem_singleton] at this,
  rw this
end

lemma degrees_monomial_eq (s : σ →₀ ℕ) (a : α) (ha : a ≠ 0) :
  degrees (monomial s a) = s.to_multiset :=
le_antisymm (degrees_monomial s a) $ finset.le_sup $
  by rw [monomial, finsupp.support_single_ne_zero ha,
    finset.singleton_eq_singleton, finset.mem_singleton]

lemma degrees_C (a : α) : degrees (C a : mv_polynomial σ α) = 0 :=
multiset.le_zero.1 $ degrees_monomial _ _

lemma degrees_X (n : σ) : degrees (X n : mv_polynomial σ α) ≤ {n} :=
le_trans (degrees_monomial _ _) $ le_of_eq $ to_multiset_single _ _

lemma degrees_zero : degrees (0 : mv_polynomial σ α) = 0 := degrees_C 0

lemma degrees_one : degrees (1 : mv_polynomial σ α) = 0 := degrees_C 1

lemma degrees_add (p q : mv_polynomial σ α) : (p + q).degrees ≤ p.degrees ⊔ q.degrees :=
begin
  refine finset.sup_le (assume b hb, _),
  cases finset.mem_union.1 (finsupp.support_add hb),
  { exact le_sup_left_of_le (finset.le_sup h) },
  { exact le_sup_right_of_le (finset.le_sup h) },
end

lemma degrees_sum {ι : Type*} [decidable_eq ι] (s : finset ι) (f : ι → mv_polynomial σ α) :
  (s.sum f).degrees ≤ s.sup (λi, (f i).degrees) :=
begin
  refine s.induction _ _,
  { simp only [finset.sum_empty, finset.sup_empty, degrees_zero], exact le_refl _ },
  { assume i s his ih,
    rw [finset.sup_insert, finset.sum_insert his],
    exact le_trans (degrees_add _ _) (sup_le_sup_left ih _) }
end

lemma degrees_mul (p q : mv_polynomial σ α) : (p * q).degrees ≤ p.degrees + q.degrees :=
begin
  refine finset.sup_le (assume b hb, _),
  have := support_mul p q hb,
  simp only [finset.mem_bind, finset.singleton_eq_singleton, finset.mem_singleton] at this,
  rcases this with ⟨a₁, h₁, a₂, h₂, rfl⟩,
  rw [finsupp.to_multiset_add],
  exact add_le_add (finset.le_sup h₁) (finset.le_sup h₂)
end

lemma degrees_prod {ι : Type*} [decidable_eq ι] (s : finset ι) (f : ι → mv_polynomial σ α) :
  (s.prod f).degrees ≤ s.sum (λi, (f i).degrees) :=
begin
  refine s.induction _ _,
  { simp only [finset.prod_empty, finset.sum_empty, degrees_one] },
  { assume i s his ih,
    rw [finset.prod_insert his, finset.sum_insert his],
    exact le_trans (degrees_mul _ _) (add_le_add_left ih _) }
end

lemma degrees_pow (p : mv_polynomial σ α) :
  ∀(n : ℕ), (p^n).degrees ≤ add_monoid.smul n p.degrees
| 0       := begin rw [pow_zero, degrees_one], exact multiset.zero_le _ end
| (n + 1) := le_trans (degrees_mul _ _) (add_le_add_left (degrees_pow n) _)

end comm_semiring

end degrees

section vars

/-- `vars p` is the set of variables appearing in the polynomial `p` -/
def vars (p : mv_polynomial σ α) : finset σ := p.degrees.to_finset

@[simp] lemma vars_0 : (0 : mv_polynomial σ α).vars = ∅ :=
by rw [vars, degrees_zero, multiset.to_finset_zero]

@[simp] lemma vars_monomial (h : a ≠ 0) : (monomial s a).vars = s.support :=
by rw [vars, degrees_monomial_eq _ _ h, finsupp.to_finset_to_multiset]

@[simp] lemma vars_C : (C a : mv_polynomial σ α).vars = ∅ :=
by rw [vars, degrees_C, multiset.to_finset_zero]

@[simp] lemma vars_X (h : 0 ≠ (1 : α)) : (X n : mv_polynomial σ α).vars = {n} :=
by rw [X, vars_monomial h.symm, finsupp.support_single_ne_zero zero_ne_one.symm]

end vars

section degree_of

/-- `degree_of n p` gives the highest power of X_n that appears in `p` -/
def degree_of (n : σ) (p : mv_polynomial σ α) : ℕ := p.degrees.count n

end degree_of

section total_degree
/-- `total_degree p` gives the maximum |s| over the monomials X^s in `p` -/
def total_degree (p : mv_polynomial σ α) : ℕ := p.support.sup (λs, s.sum $ λn e, e)

lemma total_degree_eq (p : mv_polynomial σ α) :
  p.total_degree = p.support.sup (λm, m.to_multiset.card) :=
begin
  rw [total_degree],
  congr, funext m,
  exact (finsupp.card_to_multiset _).symm
end

lemma total_degree_le_degrees_card (p : mv_polynomial σ α) :
  p.total_degree ≤ p.degrees.card :=
begin
  rw [total_degree_eq],
  exact finset.sup_le (assume s hs, multiset.card_le_of_le $ finset.le_sup hs)
end

lemma total_degree_C (a : α) : (C a : mv_polynomial σ α).total_degree = 0 :=
nat.eq_zero_of_le_zero $ finset.sup_le $ assume n hn,
  have _ := finsupp.support_single_subset hn,
  begin
    rw [finset.singleton_eq_singleton, finset.mem_singleton] at this,
    subst this,
    exact le_refl _
  end

lemma total_degree_zero : (0 : mv_polynomial σ α).total_degree = 0 :=
by rw [← C_0]; exact total_degree_C (0 : α)

lemma total_degree_one : (1 : mv_polynomial σ α).total_degree = 0 :=
total_degree_C (1 : α)

lemma total_degree_add (a b : mv_polynomial σ α) :
  (a + b).total_degree ≤ max a.total_degree b.total_degree :=
finset.sup_le $ assume n hn,
  have _ := finsupp.support_add hn,
  begin
    rcases finset.mem_union.1 this,
    { exact le_max_left_of_le (finset.le_sup h) },
    { exact le_max_right_of_le (finset.le_sup h) }
  end

lemma total_degree_mul (a b : mv_polynomial σ α) :
  (a * b).total_degree ≤ a.total_degree + b.total_degree :=
finset.sup_le $ assume n hn,
  have _ := finsupp.support_mul a b hn,
  begin
    simp only [finset.mem_bind, finset.mem_singleton, finset.singleton_eq_singleton] at this,
    rcases this with ⟨a₁, h₁, a₂, h₂, rfl⟩,
    rw [finsupp.sum_add_index],
    { exact add_le_add (finset.le_sup h₁) (finset.le_sup h₂) },
    { assume a, refl },
    { assume a b₁ b₂, refl }
  end

lemma total_degree_list_prod :
  ∀(s : list (mv_polynomial σ α)), s.prod.total_degree ≤ (s.map mv_polynomial.total_degree).sum
| []        := by rw [@list.prod_nil (mv_polynomial σ α) _, total_degree_one]; refl
| (p :: ps) :=
  begin
    rw [@list.prod_cons (mv_polynomial σ α) _, list.map, list.sum_cons],
    exact le_trans (total_degree_mul _ _) (add_le_add_left (total_degree_list_prod ps) _)
  end

lemma total_degree_multiset_prod (s : multiset (mv_polynomial σ α)) :
  s.prod.total_degree ≤ (s.map mv_polynomial.total_degree).sum :=
begin
  refine quotient.induction_on s (assume l, _),
  rw [multiset.quot_mk_to_coe, multiset.coe_prod, multiset.coe_map, multiset.coe_sum],
  exact total_degree_list_prod l
end

lemma total_degree_finset_prod {ι : Type*}
  (s : finset ι) (f : ι → mv_polynomial σ α) :
  (s.prod f).total_degree ≤ s.sum (λi, (f i).total_degree) :=
begin
  refine le_trans (total_degree_multiset_prod _) _,
  rw [multiset.map_map],
  refl
end

end total_degree

end comm_semiring

section comm_ring
variable [comm_ring α]
variables {p q : mv_polynomial σ α}

instance : ring (mv_polynomial σ α) := finsupp.ring
instance : comm_ring (mv_polynomial σ α) := finsupp.comm_ring
instance : has_scalar α (mv_polynomial σ α) := finsupp.has_scalar
instance : module α (mv_polynomial σ α) := finsupp.module _ α

instance C.is_ring_hom : is_ring_hom (C : α → mv_polynomial σ α) :=
by apply is_ring_hom.of_semiring

variables (σ a a')
lemma C_sub : (C (a - a') : mv_polynomial σ α) = C a - C a' := is_ring_hom.map_sub _

@[simp] lemma C_neg : (C (-a) : mv_polynomial σ α) = -C a := is_ring_hom.map_neg _

@[simp] lemma coeff_sub (m : σ →₀ ℕ) (p q : mv_polynomial σ α) :
  coeff m (p - q) = coeff m p - coeff m q := finsupp.sub_apply

instance coeff.is_add_group_hom (m : σ →₀ ℕ) :
  is_add_group_hom (coeff m : mv_polynomial σ α → α) :=
{ map_add := coeff_add m }

variables {σ} (p)
theorem C_mul' : mv_polynomial.C a * p = a • p :=
begin
  apply finsupp.induction p,
  { exact (mul_zero $ mv_polynomial.C a).trans (@smul_zero α (mv_polynomial σ α) _ _ _ a).symm },
  intros p b f haf hb0 ih,
  rw [mul_add, ih, @smul_add α (mv_polynomial σ α) _ _ _ a], congr' 1,
  rw [finsupp.mul_def, finsupp.smul_single, mv_polynomial.C, mv_polynomial.monomial],
  rw [finsupp.sum_single_index, finsupp.sum_single_index, zero_add, smul_eq_mul],
  { rw [mul_zero, finsupp.single_zero] },
  { rw finsupp.sum_single_index,
    all_goals { rw [zero_mul, finsupp.single_zero] } }
end

lemma smul_eq_C_mul (p : mv_polynomial σ α) (a : α) : a • p = C a * p :=
begin
  rw [← finsupp.sum_single p, @finsupp.smul_sum (σ →₀ ℕ) α α, finsupp.mul_sum],
  refine finset.sum_congr rfl (assume n _, _),
  simp only [finsupp.smul_single],
  exact C_mul_monomial.symm
end

@[simp] lemma smul_eval (x) (p : mv_polynomial σ α) (s) : (s • p).eval x = s * p.eval x :=
by rw [smul_eq_C_mul, eval_mul, eval_C]

section degrees

lemma degrees_neg [comm_ring α] (p : mv_polynomial σ α) : (- p).degrees = p.degrees :=
by rw [degrees, finsupp.support_neg]; refl

lemma degrees_sub [comm_ring α] (p q : mv_polynomial σ α) :
  (p - q).degrees ≤ p.degrees ⊔ q.degrees :=
le_trans (degrees_add p (-q)) $ by rw [degrees_neg]

end degrees

section eval₂

variables [comm_ring β]
variables (f : α → β) [is_ring_hom f] (g : σ → β)

instance eval₂.is_ring_hom : is_ring_hom (eval₂ f g) :=
by apply is_ring_hom.of_semiring

lemma eval₂_sub : (p - q).eval₂ f g = p.eval₂ f g - q.eval₂ f g := is_ring_hom.map_sub _

@[simp] lemma eval₂_neg : (-p).eval₂ f g = -(p.eval₂ f g) := is_ring_hom.map_neg _

lemma hom_C (f : mv_polynomial σ ℤ → β) [is_ring_hom f] (n : ℤ) : f (C n) = (n : β) :=
congr_fun (int.eq_cast' (f ∘ C)) n

/-- A ring homomorphism f : Z[X_1, X_2, ...] -> R
is determined by the evaluations f(X_1), f(X_2), ... -/
@[simp] lemma eval₂_hom_X {α : Type u} [decidable_eq α] (c : ℤ → β) [is_ring_hom c]
  (f : mv_polynomial α ℤ → β) [is_ring_hom f] (x : mv_polynomial α ℤ) :
  eval₂ c (f ∘ X) x = f x :=
mv_polynomial.induction_on x
(λ n, by { rw [hom_C f, eval₂_C, int.eq_cast' c], refl })
(λ p q hp hq, by { rw [eval₂_add, hp, hq], exact (is_ring_hom.map_add f).symm })
(λ p n hp, by { rw [eval₂_mul, eval₂_X, hp], exact (is_ring_hom.map_mul f).symm })

end eval₂

section eval

variables (f : σ → α)

instance eval.is_ring_hom : is_ring_hom (eval f) := eval₂.is_ring_hom _ _

lemma eval_sub : (p - q).eval f = p.eval f - q.eval f := is_ring_hom.map_sub _

@[simp] lemma eval_neg : (-p).eval f = -(p.eval f) := is_ring_hom.map_neg _

end eval

section map

variables [decidable_eq β] [comm_ring β]
variables (f : α → β) [is_ring_hom f]

instance map.is_ring_hom : is_ring_hom (map f : mv_polynomial σ α → mv_polynomial σ β) :=
eval₂.is_ring_hom _ _

lemma map_sub : (p - q).map f = p.map f - q.map f := is_ring_hom.map_sub _

@[simp] lemma map_neg : (-p).map f = -(p.map f) := is_ring_hom.map_neg _

end map

end comm_ring

section rename
variables {α} [comm_semiring α] [decidable_eq α] [decidable_eq β] [decidable_eq γ] [decidable_eq δ]

def rename (f : β → γ) : mv_polynomial β α → mv_polynomial γ α :=
eval₂ C (X ∘ f)

instance rename.is_semiring_hom (f : β → γ) :
  is_semiring_hom (rename f : mv_polynomial β α → mv_polynomial γ α) :=
by unfold rename; apply_instance

@[simp] lemma rename_C (f : β → γ) (a : α) : rename f (C a) = C a :=
eval₂_C _ _ _

@[simp] lemma rename_X (f : β → γ) (b : β) : rename f (X b : mv_polynomial β α) = X (f b) :=
eval₂_X _ _ _

@[simp] lemma rename_zero (f : β → γ) :
  rename f (0 : mv_polynomial β α) = 0 :=
eval₂_zero _ _

@[simp] lemma rename_one (f : β → γ) :
  rename f (1 : mv_polynomial β α) = 1 :=
eval₂_one _ _

@[simp] lemma rename_add (f : β → γ) (p q : mv_polynomial β α) :
  rename f (p + q) = rename f p + rename f q :=
eval₂_add _ _

@[simp] lemma rename_sub {α} [comm_ring α] [decidable_eq α]
  (f : β → γ) (p q : mv_polynomial β α) :
  rename f (p - q) = rename f p - rename f q :=
eval₂_sub _ _ _

@[simp] lemma rename_mul (f : β → γ) (p q : mv_polynomial β α) :
  rename f (p * q) = rename f p * rename f q :=
eval₂_mul _ _

@[simp] lemma rename_pow (f : β → γ) (p : mv_polynomial β α) (n : ℕ) :
  rename f (p^n) = (rename f p)^n :=
eval₂_pow _ _

lemma map_rename [comm_semiring β] (f : α → β) [is_semiring_hom f]
  (g : γ → δ) (p : mv_polynomial γ α) :
  map f (rename g p) = rename g (map f p) :=
mv_polynomial.induction_on p
  (λ a, by simp)
  (λ p q hp hq, by simp [hp, hq])
  (λ p n hp, by simp [hp])

@[simp] lemma rename_rename (f : β → γ) (g : γ → δ) (p : mv_polynomial β α) :
  rename g (rename f p) = rename (g ∘ f) p :=
show rename g (eval₂ C (X ∘ f) p) = _,
  by simp only [eval₂_comp_left (rename g) C (X ∘ f) p, (∘), rename_C, rename_X]; refl

@[simp] lemma rename_id (p : mv_polynomial β α) : rename id p = p :=
eval₂_eta p

lemma rename_monomial (f : β → γ) (p : β →₀ ℕ) (a : α) :
  rename f (monomial p a) = monomial (p.map_domain f) a :=
begin
  rw [rename, eval₂_monomial, monomial_eq, finsupp.prod_map_domain_index],
  { exact assume n, pow_zero _ },
  { exact assume n i₁ i₂, pow_add _ _ _ }
end

lemma rename_eq (f : β → γ) (p : mv_polynomial β α) :
  rename f p = finsupp.map_domain (finsupp.map_domain f) p :=
begin
  simp only [rename, eval₂, finsupp.map_domain],
  congr, ext s a : 2,
  rw [← monomial, monomial_eq, finsupp.prod_sum_index],
  congr, ext n i : 2,
  rw [finsupp.prod_single_index],
  exact pow_zero _,
  exact assume a, pow_zero _,
  exact assume a b c, pow_add _ _ _
end

lemma injective_rename (f : β → γ) (hf : function.injective f) :
  function.injective (rename f : mv_polynomial β α → mv_polynomial γ α) :=
have (rename f : mv_polynomial β α → mv_polynomial γ α) =
  finsupp.map_domain (finsupp.map_domain f) := funext (rename_eq f),
begin
  rw this,
  exact finsupp.injective_map_domain (finsupp.injective_map_domain hf)
end

lemma total_degree_rename_le (f : β → γ) (p : mv_polynomial β α) :
  (p.rename f).total_degree ≤ p.total_degree :=
finset.sup_le $ assume b,
  begin
    assume h,
    rw rename_eq at h,
    have h' := finsupp.map_domain_support h,
    rcases finset.mem_image.1 h' with ⟨s, hs, rfl⟩,
    rw finsupp.sum_map_domain_index,
    exact le_trans (le_refl _) (finset.le_sup hs),
    exact assume _, rfl,
    exact assume _ _ _, rfl
  end

section
variables [comm_semiring β] (f : α → β) [is_semiring_hom f]
variables (k : γ → δ) (g : δ → β) (p : mv_polynomial γ α)

lemma eval₂_rename : (p.rename k).eval₂ f g = p.eval₂ f (g ∘ k) :=
by apply mv_polynomial.induction_on p; { intros, simp [*] }

lemma rename_eval₂ (g : δ → mv_polynomial γ α) :
  (p.eval₂ C (g ∘ k)).rename k = (p.rename k).eval₂ C (rename k ∘ g) :=
by apply mv_polynomial.induction_on p; { intros, simp [*] }

lemma rename_prodmk_eval₂ (d : δ) (g : γ → mv_polynomial γ α) :
  (p.eval₂ C g).rename (prod.mk d) = p.eval₂ C (λ x, (g x).rename (prod.mk d)) :=
by apply mv_polynomial.induction_on p; { intros, simp [*] }

lemma eval₂_rename_prodmk (g : δ × γ → β) (d : δ) :
  (rename (prod.mk d) p).eval₂ f g = eval₂ f (λ i, g (d, i)) p :=
by apply mv_polynomial.induction_on p; { intros, simp [*] }

lemma eval_rename_prodmk (g : δ × γ → α) (d : δ) :
  (rename (prod.mk d) p).eval g = eval (λ i, g (d, i)) p :=
eval₂_rename_prodmk id _ _ _

end

end rename

lemma eval₂_cast_comp {β : Type u} {γ : Type v} [decidable_eq β] [decidable_eq γ] (f : γ → β)
  {α : Type w} [comm_ring α] (c : ℤ → α) [is_ring_hom c] (g : β → α) (x : mv_polynomial γ ℤ) :
  eval₂ c (g ∘ f) x = eval₂ c g (rename f x) :=
mv_polynomial.induction_on x
(λ n, by simp only [eval₂_C, rename_C])
(λ p q hp hq, by simp only [hp, hq, rename, eval₂_add])
(λ p n hp, by simp only [hp, rename, eval₂_X, eval₂_mul])

instance rename.is_ring_hom
  {α} [comm_ring α] [decidable_eq α] [decidable_eq β] [decidable_eq γ] (f : β → γ) :
  is_ring_hom (rename f : mv_polynomial β α → mv_polynomial γ α) :=
@is_ring_hom.of_semiring (mv_polynomial β α) (mv_polynomial γ α) _ _ (rename f)
  (rename.is_semiring_hom f)

section equiv

variables (α) [comm_ring α]
variables [decidable_eq β] [decidable_eq γ] [decidable_eq δ]

set_option class.instance_max_depth 40

def pempty_ring_equiv : mv_polynomial pempty α ≃r α :=
{ to_fun    := mv_polynomial.eval₂ id $ pempty.elim,
  inv_fun   := C,
  left_inv  := is_id _ (by apply_instance) (assume a, by rw [eval₂_C]; refl) (assume a, a.elim),
  right_inv := λ r, eval₂_C _ _ _,
  hom       := eval₂.is_ring_hom _ _ }

def punit_ring_equiv : mv_polynomial punit α ≃r polynomial α :=
{ to_fun    := eval₂ polynomial.C (λu:punit, polynomial.X),
  inv_fun   := polynomial.eval₂ mv_polynomial.C (X punit.star),
  left_inv  :=
    begin
      refine is_id _ _ _ _,
      apply is_semiring_hom.comp (eval₂ polynomial.C (λu:punit, polynomial.X)) _; apply_instance,
      { assume a, rw [eval₂_C, polynomial.eval₂_C] },
      { rintros ⟨⟩, rw [eval₂_X, polynomial.eval₂_X] }
    end,
  right_inv := assume p, polynomial.induction_on p
    (assume a, by rw [polynomial.eval₂_C, mv_polynomial.eval₂_C])
    (assume p q hp hq, by rw [polynomial.eval₂_add, mv_polynomial.eval₂_add, hp, hq])
    (assume p n hp,
      by rw [polynomial.eval₂_mul, polynomial.eval₂_pow, polynomial.eval₂_X, polynomial.eval₂_C,
        eval₂_mul, eval₂_C, eval₂_pow, eval₂_X]),
  hom       := eval₂.is_ring_hom _ _ }

def ring_equiv_of_equiv (e : β ≃ γ) : mv_polynomial β α ≃r mv_polynomial γ α :=
{ to_fun    := rename e,
  inv_fun   := rename e.symm,
  left_inv  := λ p, by simp only [rename_rename, (∘), e.symm_apply_apply]; exact rename_id p,
  right_inv := λ p, by simp only [rename_rename, (∘), e.apply_symm_apply]; exact rename_id p,
  hom       := rename.is_ring_hom e }

def ring_equiv_congr [comm_ring γ] (e : α ≃r γ) : mv_polynomial β α ≃r mv_polynomial β γ :=
{ to_fun    := map e.to_fun,
  inv_fun   := map e.symm.to_fun,
  left_inv  := assume p,
    have (e.symm.to_equiv.to_fun ∘ e.to_equiv.to_fun) = id,
    { ext a, exact e.to_equiv.symm_apply_apply a },
    by simp only [map_map, this, map_id],
  right_inv := assume p,
    have (e.to_equiv.to_fun ∘ e.symm.to_equiv.to_fun) = id,
    { ext a, exact e.to_equiv.apply_symm_apply a },
    by simp only [map_map, this, map_id],
  hom       := map.is_ring_hom e.to_fun }

section
variables (β γ δ)

instance ring_on_sum : ring (mv_polynomial (β ⊕ γ) α) := by apply_instance
instance ring_on_iter : ring (mv_polynomial β (mv_polynomial γ α)) := by apply_instance

def sum_to_iter : mv_polynomial (β ⊕ γ) α → mv_polynomial β (mv_polynomial γ α) :=
eval₂ (C ∘ C) (λbc, sum.rec_on bc X (C ∘ X))

instance is_semiring_hom_C_C :
  is_semiring_hom (C ∘ C : α → mv_polynomial β (mv_polynomial γ α)) :=
@is_semiring_hom.comp _ _ _ _ C mv_polynomial.is_semiring_hom _ _ C mv_polynomial.is_semiring_hom

instance is_semiring_hom_sum_to_iter : is_semiring_hom (sum_to_iter α β γ) :=
eval₂.is_semiring_hom _ _

lemma sum_to_iter_C (a : α) : sum_to_iter α β γ (C a) = C (C a) :=
eval₂_C _ _ a

lemma sum_to_iter_Xl (b : β) : sum_to_iter α β γ (X (sum.inl b)) = X b :=
eval₂_X _ _ (sum.inl b)

lemma sum_to_iter_Xr (c : γ) : sum_to_iter α β γ (X (sum.inr c)) = C (X c) :=
eval₂_X _ _ (sum.inr c)

def iter_to_sum : mv_polynomial β (mv_polynomial γ α) → mv_polynomial (β ⊕ γ) α :=
eval₂ (eval₂ C (X ∘ sum.inr)) (X ∘ sum.inl)

section

instance is_semiring_hom_iter_to_sum : is_semiring_hom (iter_to_sum α β γ) :=
eval₂.is_semiring_hom _ _

end

lemma iter_to_sum_C_C (a : α) : iter_to_sum α β γ (C (C a)) = C a :=
eq.trans (eval₂_C _ _ (C a)) (eval₂_C _ _ _)

lemma iter_to_sum_X (b : β) : iter_to_sum α β γ (X b) = X (sum.inl b) :=
eval₂_X _ _ _

lemma iter_to_sum_C_X (c : γ) : iter_to_sum α β γ (C (X c)) = X (sum.inr c) :=
eq.trans (eval₂_C _ _ (X c)) (eval₂_X _ _ _)

def mv_polynomial_equiv_mv_polynomial [comm_ring δ]
  (f : mv_polynomial β α → mv_polynomial γ δ) (hf : is_semiring_hom f)
  (g : mv_polynomial γ δ → mv_polynomial β α) (hg : is_semiring_hom g)
  (hfgC : ∀a, f (g (C a)) = C a)
  (hfgX : ∀n, f (g (X n)) = X n)
  (hgfC : ∀a, g (f (C a)) = C a)
  (hgfX : ∀n, g (f (X n)) = X n) :
  mv_polynomial β α ≃r mv_polynomial γ δ :=
{ to_fun    := f, inv_fun := g,
  left_inv  := is_id _ (is_semiring_hom.comp _ _) hgfC hgfX,
  right_inv := is_id _ (is_semiring_hom.comp _ _) hfgC hfgX,
  hom       := is_ring_hom.of_semiring f }

def sum_ring_equiv : mv_polynomial (β ⊕ γ) α ≃r mv_polynomial β (mv_polynomial γ α) :=
begin
  apply @mv_polynomial_equiv_mv_polynomial α (β ⊕ γ) _ _ _ _ _ _ _ _
    (sum_to_iter α β γ) _ (iter_to_sum α β γ) _,
  { assume p,
    apply @hom_eq_hom _ _ _ _ _ _ _ _ _ _ _ _ _ p,
    apply_instance,
    { apply @is_semiring_hom.comp _ _ _ _ _ _ _ _ _ _,
      apply_instance,
      apply @is_semiring_hom.comp _ _ _ _ _ _ _ _ _ _,
      apply_instance,
      { apply @mv_polynomial.is_semiring_hom },
      { apply mv_polynomial.is_semiring_hom_iter_to_sum α β γ },
      { apply mv_polynomial.is_semiring_hom_sum_to_iter α β γ } },
    { apply mv_polynomial.is_semiring_hom },
    { assume a, rw [iter_to_sum_C_C α β γ, sum_to_iter_C α β γ] },
    { assume c, rw [iter_to_sum_C_X α β γ, sum_to_iter_Xr α β γ] } },
  { assume b, rw [iter_to_sum_X α β γ, sum_to_iter_Xl α β γ] },
  { assume a, rw [sum_to_iter_C α β γ, iter_to_sum_C_C α β γ] },
  { assume n, cases n with b c,
    { rw [sum_to_iter_Xl, iter_to_sum_X] },
    { rw [sum_to_iter_Xr, iter_to_sum_C_X] } },
  { apply mv_polynomial.is_semiring_hom_sum_to_iter α β γ },
  { apply mv_polynomial.is_semiring_hom_iter_to_sum α β γ }
end

instance option_ring : ring (mv_polynomial (option β) α) :=
mv_polynomial.ring

instance polynomial_ring : ring (polynomial (mv_polynomial β α)) :=
@comm_ring.to_ring _ polynomial.comm_ring

instance polynomial_ring2 : ring (mv_polynomial β (polynomial α)) :=
by apply_instance

def option_equiv_left : mv_polynomial (option β) α ≃r polynomial (mv_polynomial β α) :=
(ring_equiv_of_equiv α $ (equiv.option_equiv_sum_punit β).trans (equiv.sum_comm _ _)).trans $
(sum_ring_equiv α _ _).trans $
punit_ring_equiv _

def option_equiv_right : mv_polynomial (option β) α ≃r mv_polynomial β (polynomial α) :=
(ring_equiv_of_equiv α $ equiv.option_equiv_sum_punit.{0} β).trans $
(sum_ring_equiv α β unit).trans $
ring_equiv_congr (mv_polynomial unit α) (punit_ring_equiv α)

end

end equiv

end mv_polynomial<|MERGE_RESOLUTION|>--- conflicted
+++ resolved
@@ -358,25 +358,9 @@
   eval₂ f g (s.prod p) = s.prod (λ x, eval₂ f g $ p x) :=
 (finset.prod_hom _).symm
 
-<<<<<<< HEAD
-@[simp] lemma coeff_mul_X (m) (i : σ) (p : mv_polynomial σ α) :
-  coeff (m + single i 1) (p * X i) = coeff m p :=
-begin
-  rw [mul_def, X, monomial],
-  simp only [sum_single_index, mul_one, single_zero, mul_zero],
-  convert sum_apply,
-  simp only [single_apply, finsupp.sum],
-  rw finset.sum_eq_single m,
-  { rw if_pos rfl, refl },
-  { intros m' hm' H, apply if_neg, intro h, apply H, ext j,
-    let c : (σ →₀ ℕ) → (σ → ℕ) := λ f, f, replace h := congr_arg c h, simpa [c] using congr_fun h j },
-  { intros hm, rw if_pos rfl, rw not_mem_support_iff at hm, simp [hm] }
-end
-=======
 @[simp] lemma eval₂_sum [decidable_eq γ] (s : finset γ) (p : γ → mv_polynomial σ α) :
   eval₂ f g (s.sum p) = s.sum (λ x, eval₂ f g $ p x) :=
 (finset.sum_hom _).symm
->>>>>>> a8c29236
 
 attribute [to_additive mv_polynomial.eval₂_sum] eval₂_prod
 
