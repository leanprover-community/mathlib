/-
Copyright (c) 2017 Johannes Hölzl. All rights reserved.
Released under Apache 2.0 license as described in the file LICENSE.
Authors: Johannes Hölzl, Johan Commelin, Mario Carneiro, Shing Tak Lam
-/
import algebra.invertible
import data.polynomial.eval
import data.equiv.ring
import data.equiv.fin
import tactic.omega

/-!
# Multivariate polynomials

This file defines polynomial rings over a base ring (or even semiring),
with variables from a general type `σ` (which could be infinite).

## Important definitions

Let `R` be a commutative ring (or a semiring) and let `σ` be an arbitrary
type. This file creates the type `mv_polynomial σ R`, which mathematicians
might denote `R[X_i : i ∈ σ]`. It is the type of multivariate
(a.k.a. multivariable) polynomials, with variables
corresponding to the terms in `σ`, and coefficients in `R`.

### Notation

In the definitions below, we use the following notation:

+ `σ : Type*` (indexing the variables)

+ `R : Type*` `[comm_semiring R]` (the coefficients)

+ `s : σ →₀ ℕ`, a function from `σ` to `ℕ` which is zero away from a finite set.
This will give rise to a monomial in `mv_polynomial σ R` which mathematicians might call `X^s`

+ `a : R`

+ `i : σ`, with corresponding monomial `X i`, often denoted `X_i` by mathematicians

+ `p : mv_polynomial σ R`

### Definitions

* `mv_polynomial σ R` : the type of polynomials with variables of type `σ` and coefficients
  in the commutative semiring `R`

* `monomial s a` : the monomial which mathematically would be denoted `a * X^s`

* `C a` : the constant polynomial with value `a`

* `X i` : the degree one monomial corresponding to i; mathematically this might be denoted `Xᵢ`.

* `coeff s p` : the coefficient of `s` in `p`.

* `eval₂ (f : R → S) (g : σ → S) p` : given a semiring homomorphism from `R` to another
  semiring `S`, and a map `σ → S`, evaluates `p` at this valuation, returning a term of type `S`.
  Note that `eval₂` can be made using `eval` and `map` (see below), and it has been suggested
  that sticking to `eval` and `map` might make the code less brittle.

* `eval (g : σ → R) p` : given a map `σ → R`, evaluates `p` at this valuation,
  returning a term of type `R`

* `map (f : R → S) p` : returns the multivariate polynomial obtained from `p` by the change of
  coefficient semiring corresponding to `f`

* `degrees p` : the multiset of variables representing the union of the multisets corresponding
  to each non-zero monomial in `p`. For example if `7 ≠ 0` in `R` and `p = x²y+7y³` then
  `degrees p = {x, x, y, y, y}`

* `vars p` : the finset of variables occurring in `p`. For example if `p = x⁴y+yz` then
  `vars p = {x, y, z}`

* `degree_of n p : ℕ` -- the total degree of `p` with respect to the variable `n`. For example
  if `p = x⁴y+yz` then `degree_of y p = 1`.

* `total_degree p : ℕ` -- the max of the sizes of the multisets `s` whose monomials `X^s` occur
  in `p`. For example if `p = x⁴y+yz` then `total_degree p = 5`.

* `pderivative i p` : the partial derivative of `p` with respect to `i`.

## Implementation notes

Recall that if `Y` has a zero, then `X →₀ Y` is the type of functions from `X` to `Y` with finite
support, i.e. such that only finitely many elements of `X` get sent to non-zero terms in `Y`.
The definition of `mv_polynomial σ α` is `(σ →₀ ℕ) →₀ α` ; here `σ →₀ ℕ` denotes the space of all
monomials in the variables, and the function to `α` sends a monomial to its coefficient in
the polynomial being represented.

## Tags

polynomial, multivariate polynomial, multivariable polynomial
-/

noncomputable theory

open_locale classical big_operators

open set function finsupp add_monoid_algebra
open_locale big_operators

universes u v w x
variables {α : Type u} {β : Type v} {γ : Type w} {δ : Type x}

/-- Multivariate polynomial, where `σ` is the index set of the variables and
  `α` is the coefficient ring -/
def mv_polynomial (σ : Type*) (α : Type*) [comm_semiring α] := add_monoid_algebra α (σ →₀ ℕ)

namespace mv_polynomial
variables {σ : Type*} {a a' a₁ a₂ : α} {e : ℕ} {n m : σ} {s : σ →₀ ℕ}

section comm_semiring
variables [comm_semiring α] {p q : mv_polynomial σ α}

instance decidable_eq_mv_polynomial [decidable_eq σ] [decidable_eq α] :
  decidable_eq (mv_polynomial σ α) := finsupp.decidable_eq
instance : comm_semiring (mv_polynomial σ α) := add_monoid_algebra.comm_semiring
instance : inhabited (mv_polynomial σ α) := ⟨0⟩
instance : has_scalar α (mv_polynomial σ α) := add_monoid_algebra.has_scalar
instance : semimodule α (mv_polynomial σ α) := add_monoid_algebra.semimodule
instance : algebra α (mv_polynomial σ α) := add_monoid_algebra.algebra

/-- the coercion turning an `mv_polynomial` into the function which reports the coefficient of a given monomial -/
def coeff_coe_to_fun : has_coe_to_fun (mv_polynomial σ α) :=
finsupp.has_coe_to_fun

local attribute [instance] coeff_coe_to_fun

/-- `monomial s a` is the monomial `a * X^s` -/
def monomial (s : σ →₀ ℕ) (a : α) : mv_polynomial σ α := single s a

/-- `C a` is the constant polynomial with value `a` -/
def C : α →+* mv_polynomial σ α :=
{ to_fun := monomial 0,
  map_zero' := by simp [monomial],
  map_one' := rfl,
  map_add' := λ a a', single_add,
  map_mul' := λ a a', by simp [monomial, single_mul_single] }

variables (α σ)
theorem algebra_map_eq : algebra_map α (mv_polynomial σ α) = C := rfl
variables {α σ}

/-- `X n` is the degree `1` monomial `1*n` -/
def X (n : σ) : mv_polynomial σ α := monomial (single n 1) 1

@[simp] lemma C_0 : C 0 = (0 : mv_polynomial σ α) := by simp [C, monomial]; refl

@[simp] lemma C_1 : C 1 = (1 : mv_polynomial σ α) := rfl

lemma C_mul_monomial : C a * monomial s a' = monomial s (a * a') :=
by simp [C, monomial, single_mul_single]

@[simp] lemma C_add : (C (a + a') : mv_polynomial σ α) = C a + C a' := single_add

@[simp] lemma C_mul : (C (a * a') : mv_polynomial σ α) = C a * C a' := C_mul_monomial.symm

@[simp] lemma C_pow (a : α) (n : ℕ) : (C (a^n) : mv_polynomial σ α) = (C a)^n :=
by induction n; simp [pow_succ, *]

lemma C_injective (σ : Type*) (R : Type*) [comm_ring R] :
  function.injective (C : R → mv_polynomial σ R) :=
finsupp.single_injective _

@[simp] lemma C_inj {σ : Type*} (R : Type*) [comm_ring R] (r s : R) :
  (C r : mv_polynomial σ R) = C s ↔ r = s :=
(C_injective σ R).eq_iff

lemma C_eq_coe_nat (n : ℕ) : (C ↑n : mv_polynomial σ α) = n :=
by induction n; simp [nat.succ_eq_add_one, *]

lemma X_pow_eq_single : X n ^ e = monomial (single n e) (1 : α) :=
begin
  induction e,
  { simp [X], refl },
  { simp [pow_succ, e_ih],
    simp [X, monomial, single_mul_single, nat.succ_eq_add_one, add_comm] }
end

lemma monomial_add_single : monomial (s + single n e) a = (monomial s a * X n ^ e) :=
by rw [X_pow_eq_single, monomial, monomial, monomial, single_mul_single]; simp

lemma monomial_single_add : monomial (single n e + s) a = (X n ^ e * monomial s a) :=
by rw [X_pow_eq_single, monomial, monomial, monomial, single_mul_single]; simp

lemma single_eq_C_mul_X {s : σ} {a : α} {n : ℕ} :
  monomial (single s n) a = C a * (X s)^n :=
by { rw [← zero_add (single s n), monomial_add_single, C], refl }

@[simp] lemma monomial_add {s : σ →₀ ℕ} {a b : α} :
  monomial s a + monomial s b = monomial s (a + b) :=
by simp [monomial]

@[simp] lemma monomial_mul {s s' : σ →₀ ℕ} {a b : α} :
  monomial s a * monomial s' b = monomial (s + s') (a * b) :=
by rw [monomial, monomial, monomial, add_monoid_algebra.single_mul_single]

@[simp] lemma monomial_zero {s : σ →₀ ℕ}: monomial s (0 : α) = 0 :=
by rw [monomial, single_zero]; refl

@[simp] lemma sum_monomial  {A : Type*} [add_comm_monoid A]
  {u : σ →₀ ℕ} {r : α} {b : (σ →₀ ℕ) → α → A} (w : b u 0 = 0) :
  sum (monomial u r) b = b u r :=
sum_single_index w

lemma monomial_eq : monomial s a = C a * (s.prod $ λn e, X n ^ e : mv_polynomial σ α) :=
begin
  apply @finsupp.induction σ ℕ _ _ s,
  { simp only [C, prod_zero_index]; exact (mul_one _).symm },
  { assume n e s hns he ih,
    rw [monomial_single_add, ih, prod_add_index, prod_single_index, mul_left_comm],
    { simp only [pow_zero], },
    { intro a, simp only [pow_zero], },
    { intros, rw pow_add, }, }
end

@[recursor 5]
lemma induction_on {M : mv_polynomial σ α → Prop} (p : mv_polynomial σ α)
  (h_C : ∀a, M (C a)) (h_add : ∀p q, M p → M q → M (p + q)) (h_X : ∀p n, M p → M (p * X n)) :
  M p :=
have ∀s a, M (monomial s a),
begin
  assume s a,
  apply @finsupp.induction σ ℕ _ _ s,
  { show M (monomial 0 a), from h_C a, },
  { assume n e p hpn he ih,
    have : ∀e:ℕ, M (monomial p a * X n ^ e),
    { intro e,
      induction e,
      { simp [ih] },
      { simp [ih, pow_succ', (mul_assoc _ _ _).symm, h_X, e_ih] } },
    simp [add_comm, monomial_add_single, this] }
end,
finsupp.induction p
  (by have : M (C 0) := h_C 0; rwa [C_0] at this)
  (assume s a p hsp ha hp, h_add _ _ (this s a) hp)

theorem induction_on' {P : mv_polynomial σ α → Prop} (p : mv_polynomial σ α)
    (h1 : ∀ (u : σ →₀ ℕ) (a : α), P (monomial u a))
    (h2 : ∀ (p q : mv_polynomial σ α), P p → P q → P (p + q)) : P p :=
finsupp.induction p (suffices P (monomial 0 0), by rwa monomial_zero at this,
                     show P (monomial 0 0), from h1 0 0)
                    (λ a b f ha hb hPf, h2 _ _ (h1 _ _) hPf)


lemma hom_eq_hom [semiring γ]
  (f g : mv_polynomial σ α →+* γ)
  (hC : ∀a:α, f (C a) = g (C a)) (hX : ∀n:σ, f (X n) = g (X n)) (p : mv_polynomial σ α) :
  f p = g p :=
mv_polynomial.induction_on p hC
  begin assume p q hp hq, rw [is_semiring_hom.map_add f, is_semiring_hom.map_add g, hp, hq] end
  begin assume p n hp, rw [is_semiring_hom.map_mul f, is_semiring_hom.map_mul g, hp, hX] end

lemma is_id (f : mv_polynomial σ α →+* mv_polynomial σ α)
  (hC : ∀a:α, f (C a) = (C a)) (hX : ∀n:σ, f (X n) = (X n)) (p : mv_polynomial σ α) :
  f p = p :=
hom_eq_hom f (ring_hom.id _) hC hX p

lemma ring_hom_ext {A : Type*} [comm_semiring A] (f g : mv_polynomial σ α →+* A)
  (hC : ∀ r, f (C r) = g (C r)) (hX : ∀ i, f (X i) = g (X i)) :
  f = g :=
begin
  ext p : 1,
  apply mv_polynomial.induction_on' p,
  { intros m r, rw [monomial_eq, finsupp.prod],
    simp only [monomial_eq, ring_hom.map_mul, ring_hom.map_prod, ring_hom.map_pow, hC, hX], },
  { intros p q hp hq, simp only [ring_hom.map_add, hp, hq] }
end

lemma alg_hom_ext {A : Type*} [comm_semiring A] [algebra α A]
  (f g : mv_polynomial σ α →ₐ[α] A) (hf : ∀ i : σ, f (X i) = g (X i)) :
  f = g :=
begin
  apply alg_hom.coe_ring_hom_injective,
  apply ring_hom_ext,
  { intro r,
    calc f (C r) = algebra_map α A r : f.commutes r
             ... = g (C r)           : (g.commutes r).symm },
  { simpa only [hf] },
end

@[simp] lemma alg_hom_C (f : mv_polynomial σ α →ₐ[α] mv_polynomial σ α) (r : α) :
  f (C r) = C r :=
f.commutes r

section coeff

section
-- While setting up `coeff`, we make `mv_polynomial` reducible so we can treat it as a function.
local attribute [reducible] mv_polynomial

/-- The coefficient of the monomial `m` in the multi-variable polynomial `p`. -/
def coeff (m : σ →₀ ℕ) (p : mv_polynomial σ α) : α := p m
end

lemma ext (p q : mv_polynomial σ α) :
  (∀ m, coeff m p = coeff m q) → p = q := ext

lemma ext_iff (p q : mv_polynomial σ α) :
  p = q ↔ (∀ m, coeff m p = coeff m q) :=
⟨ λ h m, by rw h, ext p q⟩

@[simp] lemma coeff_add (m : σ →₀ ℕ) (p q : mv_polynomial σ α) :
  coeff m (p + q) = coeff m p + coeff m q := add_apply

@[simp] lemma coeff_zero (m : σ →₀ ℕ) :
  coeff m (0 : mv_polynomial σ α) = 0 := rfl

@[simp] lemma coeff_zero_X (i : σ) : coeff 0 (X i : mv_polynomial σ α) = 0 :=
single_eq_of_ne (λ h, by cases single_eq_zero.1 h)

instance coeff.is_add_monoid_hom (m : σ →₀ ℕ) :
  is_add_monoid_hom (coeff m : mv_polynomial σ α → α) :=
{ map_add := coeff_add m,
  map_zero := coeff_zero m }

lemma coeff_sum {X : Type*} (s : finset X) (f : X → mv_polynomial σ α) (m : σ →₀ ℕ) :
  coeff m (∑ x in s, f x) = ∑ x in s, coeff m (f x) :=
(s.sum_hom _).symm

lemma monic_monomial_eq (m) : monomial m (1:α) = (m.prod $ λn e, X n ^ e : mv_polynomial σ α) :=
by simp [monomial_eq]

@[simp] lemma coeff_monomial (m n) (a) :
  coeff m (monomial n a : mv_polynomial σ α) = if n = m then a else 0 :=
by convert single_apply

@[simp] lemma coeff_C (m) (a) :
  coeff m (C a : mv_polynomial σ α) = if 0 = m then a else 0 :=
by convert single_apply

lemma coeff_X_pow (i : σ) (m) (k : ℕ) :
  coeff m (X i ^ k : mv_polynomial σ α) = if single i k = m then 1 else 0 :=
begin
  have := coeff_monomial m (finsupp.single i k) (1:α),
  rwa [@monomial_eq _ _ (1:α) (finsupp.single i k) _,
    C_1, one_mul, finsupp.prod_single_index] at this,
  exact pow_zero _
end

lemma coeff_X' (i : σ) (m) :
  coeff m (X i : mv_polynomial σ α) = if single i 1 = m then 1 else 0 :=
by rw [← coeff_X_pow, pow_one]

@[simp] lemma coeff_X (i : σ) :
  coeff (single i 1) (X i : mv_polynomial σ α) = 1 :=
by rw [coeff_X', if_pos rfl]

@[simp] lemma coeff_C_mul (m) (a : α) (p : mv_polynomial σ α) : coeff m (C a * p) = a * coeff m p :=
begin
  rw [mul_def], simp only [C, monomial], dsimp, rw [monomial],
  rw sum_single_index,
  { simp only [zero_add],
    convert sum_apply,
    simp only [single_apply, finsupp.sum],
    rw finset.sum_eq_single m,
    { rw if_pos rfl, refl },
    { intros m' hm' H, apply if_neg, exact H },
    { intros hm, rw if_pos rfl, rw not_mem_support_iff at hm, simp [hm] } },
  simp only [zero_mul, single_zero, zero_add],
  exact sum_zero, -- TODO doesn't work if we put this inside the simp
end

lemma coeff_mul (p q : mv_polynomial σ α) (n : σ →₀ ℕ) :
  coeff n (p * q) = ∑ x in (antidiagonal n).support, coeff x.1 p * coeff x.2 q :=
begin
  rw mul_def,
  have := @finset.sum_sigma (σ →₀ ℕ) α _ _ p.support (λ _, q.support)
    (λ x, if (x.1 + x.2 = n) then coeff x.1 p * coeff x.2 q else 0),
  convert this.symm using 1; clear this,
  { rw [coeff],
    repeat {rw sum_apply, apply finset.sum_congr rfl, intros, dsimp only},
    convert single_apply },
  { have : (antidiagonal n).support.filter (λ x, x.1 ∈ p.support ∧ x.2 ∈ q.support) ⊆
           (antidiagonal n).support := finset.filter_subset _,
    rw [← finset.sum_sdiff this, finset.sum_eq_zero, zero_add], swap,
    { intros x hx,
      rw [finset.mem_sdiff, not_iff_not_of_iff (finset.mem_filter),
          not_and, not_and, not_mem_support_iff] at hx,
      by_cases H : x.1 ∈ p.support,
      { rw [coeff, coeff, hx.2 hx.1 H, mul_zero] },
      { rw not_mem_support_iff at H, rw [coeff, H, zero_mul] } },
    symmetry,
    rw [← finset.sum_sdiff (finset.filter_subset _), finset.sum_eq_zero, zero_add], swap,
    { intros x hx,
      rw [finset.mem_sdiff, not_iff_not_of_iff (finset.mem_filter), not_and] at hx,
      simp only [if_neg (hx.2 hx.1)] },
    { apply finset.sum_bij, swap 5,
      { intros x hx, exact (x.1, x.2) },
      { intros x hx, rw [finset.mem_filter, finset.mem_sigma] at hx,
        simpa [finset.mem_filter, mem_antidiagonal_support] using hx.symm },
      { intros x hx, rw finset.mem_filter at hx, simp only [if_pos hx.2], },
      { rintros ⟨i,j⟩ ⟨k,l⟩ hij hkl, simpa using and.intro },
      { rintros ⟨i,j⟩ hij, refine ⟨⟨i,j⟩, _, _⟩, { apply_instance },
        { rw [finset.mem_filter, mem_antidiagonal_support] at hij,
          simpa [finset.mem_filter, finset.mem_sigma] using hij.symm },
        { refl } } },
    all_goals { apply_instance } }
end

@[simp] lemma coeff_mul_X (m) (s : σ) (p : mv_polynomial σ α) :
  coeff (m + single s 1) (p * X s) = coeff m p :=
begin
  have : (m, single s 1) ∈ (m + single s 1).antidiagonal.support := mem_antidiagonal_support.2 rfl,
  rw [coeff_mul, ← finset.insert_erase this, finset.sum_insert (finset.not_mem_erase _ _),
      finset.sum_eq_zero, add_zero, coeff_X, mul_one],
  rintros ⟨i,j⟩ hij,
  rw [finset.mem_erase, mem_antidiagonal_support] at hij,
  by_cases H : single s 1 = j,
  { subst j, simpa using hij },
  { rw [coeff_X', if_neg H, mul_zero] },
end

lemma coeff_mul_X' (m) (s : σ) (p : mv_polynomial σ α) :
  coeff m (p * X s) = if s ∈ m.support then coeff (m - single s 1) p else 0 :=
begin
  split_ifs with h h,
  { conv_rhs {rw ← coeff_mul_X _ s},
    congr' with  t,
    by_cases hj : s = t,
    { subst t, simp only [nat_sub_apply, add_apply, single_eq_same],
      refine (nat.sub_add_cancel $ nat.pos_of_ne_zero _).symm, rwa mem_support_iff at h },
    { simp [single_eq_of_ne hj] } },
  { delta coeff, rw ← not_mem_support_iff, intro hm, apply h,
    have H := support_mul _ _ hm, simp only [finset.mem_bind] at H,
    rcases H with ⟨j, hj, i', hi', H⟩,
    delta X monomial at hi', rw mem_support_single at hi', cases hi', subst i',
    erw finset.mem_singleton at H, subst m,
    rw [mem_support_iff, add_apply, single_apply, if_pos rfl],
    intro H, rw [_root_.add_eq_zero_iff] at H, exact one_ne_zero H.2 }
end

lemma eq_zero_iff {p : mv_polynomial σ α} :
  p = 0 ↔ ∀ d, coeff d p = 0 :=
by { rw ext_iff, simp only [coeff_zero], }

lemma ne_zero_iff {p : mv_polynomial σ α} :
  p ≠ 0 ↔ ∃ d, coeff d p ≠ 0 :=
by { rw [ne.def, eq_zero_iff], push_neg, }

lemma exists_coeff_ne_zero {p : mv_polynomial σ α} (h : p ≠ 0) :
  ∃ d, coeff d p ≠ 0 :=
ne_zero_iff.mp h

end coeff

section constant_coeff

/--
`constant_coeff p` returns the constant term of the polynomial `p`, defined as `coeff 0 p`.
This is a ring homomorphism.
-/
def constant_coeff : mv_polynomial σ α →+* α :=
{ to_fun := coeff 0,
  map_one' := by simp [coeff, add_monoid_algebra.one_def],
  map_mul' := by simp [coeff_mul, finsupp.support_single_ne_zero],
  map_zero' := coeff_zero _,
  map_add' := coeff_add _ }

lemma constant_coeff_eq : (constant_coeff : mv_polynomial σ α → α) = coeff 0 := rfl

@[simp]
lemma constant_coeff_C (r : α) :
  constant_coeff (C r : mv_polynomial σ α) = r :=
by simp [constant_coeff_eq]

@[simp]
lemma constant_coeff_X (i : σ) :
  constant_coeff (X i : mv_polynomial σ α) = 0 :=
by simp [constant_coeff_eq]

lemma constant_coeff_monomial (d : σ →₀ ℕ) (r : α) :
  constant_coeff (monomial d r) = if d = 0 then r else 0 :=
by rw [constant_coeff_eq, coeff_monomial]

end constant_coeff

section as_sum

@[simp]
lemma support_sum_monomial_coeff (p : mv_polynomial σ α) : ∑ v in p.support, monomial v (coeff v p) = p :=
finsupp.sum_single p

lemma as_sum (p : mv_polynomial σ α) : p = ∑ v in p.support, monomial v (coeff v p) :=
(support_sum_monomial_coeff p).symm

end as_sum

section eval₂
variables [comm_semiring β]
variables (f : α →+* β) (g : σ → β)

/-- Evaluate a polynomial `p` given a valuation `g` of all the variables
  and a ring hom `f` from the scalar ring to the target -/
def eval₂ (p : mv_polynomial σ α) : β :=
p.sum (λs a, f a * s.prod (λn e, g n ^ e))

lemma eval₂_eq (g : α →+* β) (x : σ → β) (f : mv_polynomial σ α) :
  f.eval₂ g x = ∑ d in f.support, g (f.coeff d) * ∏ i in d.support, x i ^ d i :=
rfl

lemma eval₂_eq' [fintype σ] (g : α →+* β) (x : σ → β) (f : mv_polynomial σ α) :
  f.eval₂ g x = ∑ d in f.support, g (f.coeff d) * ∏ i, x i ^ d i :=
by { simp only [eval₂_eq, ← finsupp.prod_pow], refl }

@[simp] lemma eval₂_zero : (0 : mv_polynomial σ α).eval₂ f g = 0 :=
finsupp.sum_zero_index

section

@[simp] lemma eval₂_add : (p + q).eval₂ f g = p.eval₂ f g + q.eval₂ f g :=
finsupp.sum_add_index
  (by simp [is_semiring_hom.map_zero f])
  (by simp [add_mul, is_semiring_hom.map_add f])

@[simp] lemma eval₂_monomial : (monomial s a).eval₂ f g = f a * s.prod (λn e, g n ^ e) :=
finsupp.sum_single_index (by simp [is_semiring_hom.map_zero f])

@[simp] lemma eval₂_C (a) : (C a).eval₂ f g = f a :=
by simp [eval₂_monomial, C, prod_zero_index]

@[simp] lemma eval₂_one : (1 : mv_polynomial σ α).eval₂ f g = 1 :=
(eval₂_C _ _ _).trans (is_semiring_hom.map_one f)

@[simp] lemma eval₂_X (n) : (X n).eval₂ f g = g n :=
by simp [eval₂_monomial,
  is_semiring_hom.map_one f, X, prod_single_index, pow_one]

lemma eval₂_mul_monomial :
  ∀{s a}, (p * monomial s a).eval₂ f g = p.eval₂ f g * f a * s.prod (λn e, g n ^ e) :=
begin
  apply mv_polynomial.induction_on p,
  { assume a' s a,
    simp [C_mul_monomial, eval₂_monomial, is_semiring_hom.map_mul f] },
  { assume p q ih_p ih_q, simp [add_mul, eval₂_add, ih_p, ih_q] },
  { assume p n ih s a,
    from calc (p * X n * monomial s a).eval₂ f g = (p * monomial (single n 1 + s) a).eval₂ f g :
        by simp [monomial_single_add, -add_comm, pow_one, mul_assoc]
      ... = (p * monomial (single n 1) 1).eval₂ f g * f a * s.prod (λn e, g n ^ e) :
        by simp [ih, prod_single_index, prod_add_index, pow_one, pow_add, mul_assoc, mul_left_comm,
          is_semiring_hom.map_one f, -add_comm] }
end

@[simp] lemma eval₂_mul : ∀{p}, (p * q).eval₂ f g = p.eval₂ f g * q.eval₂ f g :=
begin
  apply mv_polynomial.induction_on q,
  { simp [C, eval₂_monomial, eval₂_mul_monomial, prod_zero_index] },
  { simp [mul_add, eval₂_add] {contextual := tt} },
  { simp [X, eval₂_monomial, eval₂_mul_monomial, (mul_assoc _ _ _).symm] { contextual := tt} }
end

@[simp] lemma eval₂_pow {p:mv_polynomial σ α} : ∀{n:ℕ}, (p ^ n).eval₂ f g = (p.eval₂ f g)^n
| 0       := eval₂_one _ _
| (n + 1) := by rw [pow_add, pow_one, pow_add, pow_one, eval₂_mul, eval₂_pow]

instance eval₂.is_semiring_hom : is_semiring_hom (eval₂ f g) :=
{ map_zero := eval₂_zero _ _,
  map_one := eval₂_one _ _,
  map_add := λ p q, eval₂_add _ _,
  map_mul := λ p q, eval₂_mul _ _ }

/-- `mv_polynomial.eval₂` as a `ring_hom`. -/
def eval₂_hom (f : α →+* β) (g : σ → β) : mv_polynomial σ α →+* β := ring_hom.of (eval₂ f g)

@[simp] lemma coe_eval₂_hom (f : α →+* β) (g : σ → β) : ⇑(eval₂_hom f g) = eval₂ f g := rfl

lemma eval₂_hom_congr  {f₁ f₂ : α →+* β} {g₁ g₂ : σ → β} {p₁ p₂ : mv_polynomial σ α} :
  f₁ = f₂ → g₁ = g₂ → p₁ = p₂ →  eval₂_hom f₁ g₁ p₁ = eval₂_hom f₂ g₂ p₂ :=
by rintros rfl rfl rfl; refl
end

@[simp] lemma eval₂_hom_C (f : α →+* β) (g : σ → β) (r : α) :
  eval₂_hom f g (C r) = f r := eval₂_C f g r

@[simp] lemma eval₂_hom_X' (f : α →+* β) (g : σ → β) (i : σ) :
  eval₂_hom f g (X i) = g i := eval₂_X f g i

@[simp] lemma comp_eval₂_hom [comm_semiring γ] (f : α →+* β) (g : σ → β) (φ : β →+* γ) :
  φ.comp (eval₂_hom f g) = (eval₂_hom (φ.comp f) (λ i, φ (g i))) :=
begin
  apply mv_polynomial.ring_hom_ext,
  { intro r, rw [ring_hom.comp_apply, eval₂_hom_C, eval₂_hom_C, ring_hom.comp_apply] },
  { intro i, rw [ring_hom.comp_apply, eval₂_hom_X', eval₂_hom_X'] }
end

<<<<<<< HEAD
@[simp] lemma map_eval₂_hom  [comm_semiring γ] (f : α →+* β) (g : σ → β) (φ : β →+* γ)
=======
lemma map_eval₂_hom  [comm_semiring γ] (f : α →+* β) (g : σ → β) (φ : β →+* γ)
>>>>>>> a97d71b5
  (p : mv_polynomial σ α) :
  φ (eval₂_hom f g p) = (eval₂_hom (φ.comp f) (λ i, φ (g i)) p) :=
by { rw ← comp_eval₂_hom, refl }

lemma eval₂_hom_monomial (f : α →+* β) (g : σ → β) (d : σ →₀ ℕ) (r : α) :
  eval₂_hom f g (monomial d r) = f r * d.prod (λ i k, g i ^ k) :=
by simp only [monomial_eq, ring_hom.map_mul, eval₂_hom_C, finsupp.prod,
  ring_hom.map_prod, ring_hom.map_pow, eval₂_hom_X']

section
local attribute [instance, priority 10] is_semiring_hom.comp
lemma eval₂_comp_left {γ} [comm_semiring γ]
  (k : β →+* γ) (f : α →+* β) (g : σ → β)
  (p) : k (eval₂ f g p) = eval₂ (k.comp f) (k ∘ g) p :=
by apply mv_polynomial.induction_on p; simp [
  eval₂_add, k.map_add,
  eval₂_mul, k.map_mul] {contextual := tt}
end

@[simp] lemma eval₂_eta (p : mv_polynomial σ α) : eval₂ C X p = p :=
by apply mv_polynomial.induction_on p;
   simp [eval₂_add, eval₂_mul] {contextual := tt}

lemma eval₂_congr (g₁ g₂ : σ → β)
  (h : ∀ {i : σ} {c : σ →₀ ℕ}, i ∈ c.support → coeff c p ≠ 0 → g₁ i = g₂ i) :
  p.eval₂ f g₁ = p.eval₂ f g₂ :=
begin
  apply finset.sum_congr rfl,
  intros c hc, dsimp, congr' 1,
  apply finset.prod_congr rfl,
  intros i hi, dsimp, congr' 1,
  apply h hi,
  rwa finsupp.mem_support_iff at hc
end

@[simp] lemma eval₂_prod (s : finset γ) (p : γ → mv_polynomial σ α) :
  eval₂ f g (∏ x in s, p x) = ∏ x in s, eval₂ f g (p x) :=
(s.prod_hom _).symm

@[simp] lemma eval₂_sum (s : finset γ) (p : γ → mv_polynomial σ α) :
  eval₂ f g (∑ x in s, p x) = ∑ x in s, eval₂ f g (p x) :=
(s.sum_hom _).symm

attribute [to_additive] eval₂_prod

lemma eval₂_assoc (q : γ → mv_polynomial σ α) (p : mv_polynomial γ α) :
  eval₂ f (λ t, eval₂ f g (q t)) p = eval₂ f g (eval₂ C q p) :=
begin
  show _ = eval₂_hom f g (eval₂ C q p),
  rw eval₂_comp_left (eval₂_hom f g), congr' with a, simp,
end

end eval₂

section eval
variables {f : σ → α}

/-- Evaluate a polynomial `p` given a valuation `f` of all the variables -/
def eval (f : σ → α) : mv_polynomial σ α →+* α := eval₂_hom (ring_hom.id _) f

lemma eval_eq (x : σ → α) (f : mv_polynomial σ α) :
  eval x f = ∑ d in f.support, f.coeff d * ∏ i in d.support, x i ^ d i :=
rfl

lemma eval_eq' [fintype σ] (x : σ → α) (f : mv_polynomial σ α) :
  eval x f = ∑ d in f.support, f.coeff d * ∏ i, x i ^ d i :=
eval₂_eq' (ring_hom.id α) x f

lemma eval_monomial : eval f (monomial s a) = a * s.prod (λn e, f n ^ e) :=
eval₂_monomial _ _

@[simp] lemma eval_C : ∀ a, eval f (C a) = a := eval₂_C _ _

@[simp] lemma eval_X : ∀ n, eval f (X n) = f n := eval₂_X _ _

lemma eval_sum {ι : Type*} (s : finset ι) (f : ι → mv_polynomial σ α) (g : σ → α) :
  eval g (∑ i in s, f i) = ∑ i in s, eval g (f i) :=
(eval g).map_sum _ _

@[to_additive]
lemma eval_prod {ι : Type*} (s : finset ι) (f : ι → mv_polynomial σ α) (g : σ → α) :
  eval g (∏ i in s, f i) = ∏ i in s, eval g (f i) :=
(eval g).map_prod _ _

theorem eval_assoc {τ}
  (f : σ → mv_polynomial τ α) (g : τ → α)
  (p : mv_polynomial σ α) :
  eval (eval g ∘ f) p = eval g (eval₂ C f p) :=
begin
  rw eval₂_comp_left (eval g),
  unfold eval, simp only [coe_eval₂_hom],
  congr' with a, simp
end

end eval

section map
variables [comm_semiring β]
variables (f : α →+* β)

/-- `map f p` maps a polynomial `p` across a ring hom `f` -/
def map : mv_polynomial σ α →+* mv_polynomial σ β := eval₂_hom (C.comp f) X

@[simp] theorem map_monomial (s : σ →₀ ℕ) (a : α) : map f (monomial s a) = monomial s (f a) :=
(eval₂_monomial _ _).trans monomial_eq.symm

@[simp] theorem map_C : ∀ (a : α), map f (C a : mv_polynomial σ α) = C (f a) := map_monomial _ _

@[simp] theorem map_X : ∀ (n : σ), map f (X n : mv_polynomial σ α) = X n := eval₂_X _ _

theorem map_id : ∀ (p : mv_polynomial σ α), map (ring_hom.id α) p = p := eval₂_eta

theorem map_map [comm_semiring γ]
  (g : β →+* γ)
  (p : mv_polynomial σ α) :
  map g (map f p) = map (g.comp f) p :=
(eval₂_comp_left (map g) (C.comp f) X p).trans $
begin
  congr,
  { ext1 a, simp only [map_C, comp_app, ring_hom.coe_comp], },
  { ext1 n, simp only [map_X, comp_app], }
end

theorem eval₂_eq_eval_map (g : σ → β) (p : mv_polynomial σ α) :
  p.eval₂ f g = eval g (map f p) :=
begin
  unfold map eval, simp only [coe_eval₂_hom],
  have h := eval₂_comp_left (eval₂_hom _ g),
  dsimp at h,
  rw h,
  congr,
  { ext1 a, simp only [coe_eval₂_hom, ring_hom.id_apply, comp_app, eval₂_C, ring_hom.coe_comp], },
  { ext1 n, simp only [comp_app, eval₂_X], },
end

lemma eval₂_comp_right {γ} [comm_semiring γ]
  (k : β →+* γ) (f : α →+* β) (g : σ → β)
  (p) : k (eval₂ f g p) = eval₂ k (k ∘ g) (map f p) :=
begin
  apply mv_polynomial.induction_on p,
  { intro r, rw [eval₂_C, map_C, eval₂_C] },
  { intros p q hp hq, rw [eval₂_add, k.map_add, (map f).map_add, eval₂_add, hp, hq] },
  { intros p s hp,
    rw [eval₂_mul, k.map_mul, (map f).map_mul, eval₂_mul, map_X, hp, eval₂_X, eval₂_X] }
end

lemma map_eval₂ (f : α →+* β) (g : γ → mv_polynomial δ α) (p : mv_polynomial γ α) :
  map f (eval₂ C g p) = eval₂ C (map f ∘ g) (map f p) :=
begin
  apply mv_polynomial.induction_on p,
  { intro r, rw [eval₂_C, map_C, map_C, eval₂_C] },
  { intros p q hp hq, rw [eval₂_add, (map f).map_add, hp, hq, (map f).map_add, eval₂_add] },
  { intros p s hp,
    rw [eval₂_mul, (map f).map_mul, hp, (map f).map_mul, map_X, eval₂_mul, eval₂_X, eval₂_X] }
end

lemma coeff_map (p : mv_polynomial σ α) : ∀ (m : σ →₀ ℕ), coeff m (map f p) = f (coeff m p) :=
begin
  apply mv_polynomial.induction_on p; clear p,
  { intros r m, rw [map_C], simp only [coeff_C], split_ifs, {refl}, rw f.map_zero },
  { intros p q hp hq m, simp only [hp, hq, (map f).map_add, coeff_add], rw f.map_add },
  { intros p i hp m, simp only [hp, (map f).map_mul, map_X],
    simp only [hp, mem_support_iff, coeff_mul_X'],
    split_ifs, {refl},
    rw is_semiring_hom.map_zero f }
end

lemma map_injective (hf : function.injective f) :
  function.injective (map f : mv_polynomial σ α → mv_polynomial σ β) :=
begin
  intros p q h,
  simp only [ext_iff, coeff_map] at h ⊢,
  intro m,
  exact hf (h m),
end

@[simp] lemma eval_map (f : α →+* β) (g : σ → β) (p : mv_polynomial σ α) :
  eval g (map f p) = eval₂ f g p :=
by { apply mv_polynomial.induction_on p; { simp { contextual := tt } } }

@[simp] lemma eval₂_map [comm_semiring γ] (f : α →+* β) (g : σ → γ) (φ : β →+* γ)
  (p : mv_polynomial σ α) :
  eval₂ φ g (map f p) = eval₂ (φ.comp f) g p :=
by { rw [← eval_map, ← eval_map, map_map], }

@[simp] lemma eval₂_hom_map_hom [comm_semiring γ] (f : α →+* β) (g : σ → γ) (φ : β →+* γ)
  (p : mv_polynomial σ α) :
  eval₂_hom φ g (map f p) = eval₂_hom (φ.comp f) g p :=
eval₂_map f g φ p

end map

section degrees

section comm_semiring

/--
The maximal degrees of each variable in a multi-variable polynomial, expressed as a multiset.

(For example, `degrees (x^2 * y + y^3)` would be `{x, x, y, y, y}`.)
-/
def degrees (p : mv_polynomial σ α) : multiset σ :=
p.support.sup (λs:σ →₀ ℕ, s.to_multiset)

lemma degrees_monomial (s : σ →₀ ℕ) (a : α) : degrees (monomial s a) ≤ s.to_multiset :=
finset.sup_le $ assume t h,
begin
  have := finsupp.support_single_subset h,
  rw [finset.mem_singleton] at this,
  rw this
end

lemma degrees_monomial_eq (s : σ →₀ ℕ) (a : α) (ha : a ≠ 0) :
  degrees (monomial s a) = s.to_multiset :=
le_antisymm (degrees_monomial s a) $ finset.le_sup $
  by rw [monomial, finsupp.support_single_ne_zero ha, finset.mem_singleton]

lemma degrees_C (a : α) : degrees (C a : mv_polynomial σ α) = 0 :=
multiset.le_zero.1 $ degrees_monomial _ _

lemma degrees_X (n : σ) : degrees (X n : mv_polynomial σ α) ≤ {n} :=
le_trans (degrees_monomial _ _) $ le_of_eq $ to_multiset_single _ _

lemma degrees_zero : degrees (0 : mv_polynomial σ α) = 0 :=
by { rw ← C_0, exact degrees_C 0 }

lemma degrees_one : degrees (1 : mv_polynomial σ α) = 0 := degrees_C 1

lemma degrees_add (p q : mv_polynomial σ α) : (p + q).degrees ≤ p.degrees ⊔ q.degrees :=
begin
  refine finset.sup_le (assume b hb, _),
  have := finsupp.support_add hb, rw finset.mem_union at this,
  cases this,
  { exact le_sup_left_of_le (finset.le_sup this) },
  { exact le_sup_right_of_le (finset.le_sup this) },
end

lemma degrees_sum {ι : Type*} (s : finset ι) (f : ι → mv_polynomial σ α) :
  (∑ i in s, f i).degrees ≤ s.sup (λi, (f i).degrees) :=
begin
  refine s.induction _ _,
  { simp only [finset.sum_empty, finset.sup_empty, degrees_zero], exact le_refl _ },
  { assume i s his ih,
    rw [finset.sup_insert, finset.sum_insert his],
    exact le_trans (degrees_add _ _) (sup_le_sup_left ih _) }
end

lemma degrees_mul (p q : mv_polynomial σ α) : (p * q).degrees ≤ p.degrees + q.degrees :=
begin
  refine finset.sup_le (assume b hb, _),
  have := support_mul p q hb,
  simp only [finset.mem_bind, finset.mem_singleton] at this,
  rcases this with ⟨a₁, h₁, a₂, h₂, rfl⟩,
  rw [finsupp.to_multiset_add],
  exact add_le_add (finset.le_sup h₁) (finset.le_sup h₂)
end

lemma degrees_prod {ι : Type*} (s : finset ι) (f : ι → mv_polynomial σ α) :
  (∏ i in s, f i).degrees ≤ ∑ i in s, (f i).degrees :=
begin
  refine s.induction _ _,
  { simp only [finset.prod_empty, finset.sum_empty, degrees_one] },
  { assume i s his ih,
    rw [finset.prod_insert his, finset.sum_insert his],
    exact le_trans (degrees_mul _ _) (add_le_add_left ih _) }
end

lemma degrees_pow (p : mv_polynomial σ α) :
  ∀(n : ℕ), (p^n).degrees ≤ n •ℕ p.degrees
| 0       := begin rw [pow_zero, degrees_one], exact multiset.zero_le _ end
| (n + 1) := le_trans (degrees_mul _ _) (add_le_add_left (degrees_pow n) _)

end comm_semiring

end degrees

section vars

/-- `vars p` is the set of variables appearing in the polynomial `p` -/
def vars (p : mv_polynomial σ α) : finset σ := p.degrees.to_finset

@[simp] lemma vars_0 : (0 : mv_polynomial σ α).vars = ∅ :=
by rw [vars, degrees_zero, multiset.to_finset_zero]

@[simp] lemma vars_monomial (h : a ≠ 0) : (monomial s a).vars = s.support :=
by rw [vars, degrees_monomial_eq _ _ h, finsupp.to_finset_to_multiset]

@[simp] lemma vars_C : (C a : mv_polynomial σ α).vars = ∅ :=
by rw [vars, degrees_C, multiset.to_finset_zero]

@[simp] lemma vars_X (h : 0 ≠ (1 : α)) : (X n : mv_polynomial σ α).vars = {n} :=
by rw [X, vars_monomial h.symm, finsupp.support_single_ne_zero (one_ne_zero : 1 ≠ 0)]

lemma mem_support_not_mem_vars_zero {f : mv_polynomial σ α} {x : σ →₀ ℕ} (H : x ∈ f.support) {v : σ} (h : v ∉ vars f) :
  x v = 0 :=
begin
  rw [vars, multiset.mem_to_finset] at h,
  rw ←not_mem_support_iff,
  contrapose! h,
  unfold degrees,
  rw (show f.support = insert x f.support, from eq.symm $ finset.insert_eq_of_mem H),
  rw finset.sup_insert,
  simp only [multiset.mem_union, multiset.sup_eq_union],
  left,
  rwa [←to_finset_to_multiset, multiset.mem_to_finset] at h,
end

end vars

section degree_of

/-- `degree_of n p` gives the highest power of X_n that appears in `p` -/
def degree_of (n : σ) (p : mv_polynomial σ α) : ℕ := p.degrees.count n

end degree_of

section total_degree
/-- `total_degree p` gives the maximum |s| over the monomials X^s in `p` -/
def total_degree (p : mv_polynomial σ α) : ℕ := p.support.sup (λs, s.sum $ λn e, e)

lemma total_degree_eq (p : mv_polynomial σ α) :
  p.total_degree = p.support.sup (λm, m.to_multiset.card) :=
begin
  rw [total_degree],
  congr, funext m,
  exact (finsupp.card_to_multiset _).symm
end

lemma total_degree_le_degrees_card (p : mv_polynomial σ α) :
  p.total_degree ≤ p.degrees.card :=
begin
  rw [total_degree_eq],
  exact finset.sup_le (assume s hs, multiset.card_le_of_le $ finset.le_sup hs)
end

@[simp] lemma total_degree_C (a : α) : (C a : mv_polynomial σ α).total_degree = 0 :=
nat.eq_zero_of_le_zero $ finset.sup_le $ assume n hn,
  have _ := finsupp.support_single_subset hn,
  begin
    rw [finset.mem_singleton] at this,
    subst this,
    exact le_refl _
  end

@[simp] lemma total_degree_zero : (0 : mv_polynomial σ α).total_degree = 0 :=
by rw [← C_0]; exact total_degree_C (0 : α)

@[simp] lemma total_degree_one : (1 : mv_polynomial σ α).total_degree = 0 :=
total_degree_C (1 : α)

@[simp] lemma total_degree_X {α} [comm_semiring α] [nontrivial α] (s : σ) :
  (X s : mv_polynomial σ α).total_degree = 1 :=
begin
  rw [total_degree, X, monomial, finsupp.support_single_ne_zero (one_ne_zero : (1 : α) ≠ 0)],
  simp only [finset.sup, sum_single_index, finset.fold_singleton, sup_bot_eq],
end

lemma total_degree_add (a b : mv_polynomial σ α) :
  (a + b).total_degree ≤ max a.total_degree b.total_degree :=
finset.sup_le $ assume n hn,
  have _ := finsupp.support_add hn,
  begin
    rw finset.mem_union at this,
    cases this,
    { exact le_max_left_of_le (finset.le_sup this) },
    { exact le_max_right_of_le (finset.le_sup this) }
  end

lemma total_degree_mul (a b : mv_polynomial σ α) :
  (a * b).total_degree ≤ a.total_degree + b.total_degree :=
finset.sup_le $ assume n hn,
  have _ := add_monoid_algebra.support_mul a b hn,
  begin
    simp only [finset.mem_bind, finset.mem_singleton] at this,
    rcases this with ⟨a₁, h₁, a₂, h₂, rfl⟩,
    rw [finsupp.sum_add_index],
    { exact add_le_add (finset.le_sup h₁) (finset.le_sup h₂) },
    { assume a, refl },
    { assume a b₁ b₂, refl }
  end

lemma total_degree_pow (a : mv_polynomial σ α) (n : ℕ) :
  (a ^ n).total_degree ≤ n * a.total_degree :=
begin
  induction n with n ih,
  { simp only [nat.nat_zero_eq_zero, zero_mul, pow_zero, total_degree_one] },
  rw pow_succ,
  calc total_degree (a * a ^ n) ≤ a.total_degree + (a^n).total_degree : total_degree_mul _ _
    ... ≤ a.total_degree + n * a.total_degree : add_le_add_left ih _
    ... = (n+1) * a.total_degree : by rw [add_mul, one_mul, add_comm]
end

lemma total_degree_list_prod :
  ∀(s : list (mv_polynomial σ α)), s.prod.total_degree ≤ (s.map mv_polynomial.total_degree).sum
| []        := by rw [@list.prod_nil (mv_polynomial σ α) _, total_degree_one]; refl
| (p :: ps) :=
  begin
    rw [@list.prod_cons (mv_polynomial σ α) _, list.map, list.sum_cons],
    exact le_trans (total_degree_mul _ _) (add_le_add_left (total_degree_list_prod ps) _)
  end

lemma total_degree_multiset_prod (s : multiset (mv_polynomial σ α)) :
  s.prod.total_degree ≤ (s.map mv_polynomial.total_degree).sum :=
begin
  refine quotient.induction_on s (assume l, _),
  rw [multiset.quot_mk_to_coe, multiset.coe_prod, multiset.coe_map, multiset.coe_sum],
  exact total_degree_list_prod l
end

lemma total_degree_finset_prod {ι : Type*}
  (s : finset ι) (f : ι → mv_polynomial σ α) :
  (s.prod f).total_degree ≤ ∑ i in s, (f i).total_degree :=
begin
  refine le_trans (total_degree_multiset_prod _) _,
  rw [multiset.map_map],
  refl
end

lemma exists_degree_lt [fintype σ] (f : mv_polynomial σ α) (n : ℕ)
  (h : f.total_degree < n * fintype.card σ) {d : σ →₀ ℕ} (hd : d ∈ f.support) :
  ∃ i, d i < n :=
begin
  contrapose! h,
  calc n * fintype.card σ
        = ∑ s:σ, n         : by rw [finset.sum_const, nat.nsmul_eq_mul, mul_comm, finset.card_univ]
    ... ≤ ∑ s, d s         : finset.sum_le_sum (λ s _, h s)
    ... ≤ d.sum (λ i e, e) : by { rw [finsupp.sum_fintype], intros, refl }
    ... ≤ f.total_degree   : finset.le_sup hd,
end

lemma coeff_eq_zero_of_total_degree_lt {f : mv_polynomial σ α} {d : σ →₀ ℕ}
  (h : f.total_degree < ∑ i in d.support, d i) :
  coeff d f = 0 :=
begin
  classical,
  rw [total_degree, finset.sup_lt_iff] at h,
  { specialize h d, rw mem_support_iff at h,
    refine not_not.mp (mt h _), exact lt_irrefl _, },
  { exact lt_of_le_of_lt (nat.zero_le _) h, }
end

end total_degree

section aeval

/-! ### The algebra of multivariate polynomials -/

variables {R : Type u} {A : Type v} (f : σ → A)
variables [comm_semiring R] [comm_semiring A] [algebra R A]

/-- A map `σ → A` where `A` is an algebra over `R` generates an `R`-algebra homomorphism
from multivariate polynomials over `σ` to `A`. -/
def aeval : mv_polynomial σ R →ₐ[R] A :=
{ commutes' := λ r, eval₂_C _ _ _
  .. eval₂_hom (algebra_map R A) f }

theorem aeval_def (p : mv_polynomial σ R) : aeval f p = eval₂ (algebra_map R A) f p := rfl

lemma aeval_eq_eval₂_hom (p : mv_polynomial σ R) :
  aeval f p = eval₂_hom (algebra_map R A) f p := rfl

@[simp] lemma aeval_X (s : σ) : aeval f (X s : mv_polynomial _ R) = f s := eval₂_X _ _ _

@[simp] lemma aeval_C (r : R) : aeval f (C r) = algebra_map R A r := eval₂_C _ _ _

theorem eval_unique (φ : mv_polynomial σ R →ₐ[R] A) :
  φ = aeval (φ ∘ X) :=
begin
  ext p,
  apply mv_polynomial.induction_on p,
  { intro r, rw aeval_C, exact φ.commutes r },
  { intros f g ih1 ih2,
    rw [φ.map_add, ih1, ih2, alg_hom.map_add] },
  { intros p j ih,
    rw [φ.map_mul, alg_hom.map_mul, aeval_X, ih] }
end

lemma comp_aeval {B : Type*} [comm_semiring B] [algebra R B]
  (φ : A →ₐ[R] B) :
  φ.comp (aeval f) = (aeval (λ i, φ (f i))) :=
begin
  apply mv_polynomial.alg_hom_ext,
  intros i,
  rw [alg_hom.comp_apply, aeval_X, aeval_X],
end

@[simp] lemma map_aeval {B : Type*} [comm_semiring B]
  (g : σ → A) (φ : A →+* B) (p : mv_polynomial σ R) :
  φ (aeval g p) = (eval₂_hom (φ.comp (algebra_map R A)) (λ i, φ (g i)) p) :=
by { rw ← comp_eval₂_hom, refl }

<<<<<<< HEAD
@[simp] lemma aeval_zero [algebra R A] (p : mv_polynomial σ R) :
=======
@[simp] lemma aeval_zero (p : mv_polynomial σ R) :
>>>>>>> a97d71b5
  aeval (0 : σ → A) p = algebra_map _ _ (constant_coeff p) :=
begin
  apply mv_polynomial.induction_on p,
  { simp only [aeval_C, forall_const, if_true, constant_coeff_C, eq_self_iff_true] },
  { intros, simp only [*, alg_hom.map_add, ring_hom.map_add, coeff_add] },
  { intros,
    simp only [ring_hom.map_mul, constant_coeff_X, pi.zero_apply, ring_hom.map_zero, eq_self_iff_true,
      mem_support_iff, not_true, aeval_X, if_false, ne.def, mul_zero, alg_hom.map_mul, zero_apply] }
end

<<<<<<< HEAD
@[simp] lemma aeval_zero' [algebra R A] (p : mv_polynomial σ R) :
  aeval (λ _, 0 : σ → A) p = algebra_map _ _ (constant_coeff p) :=
aeval_zero p

lemma aeval_monomial [algebra R A] (g : σ → A) (d : σ →₀ ℕ) (r : R) :
=======
@[simp] lemma aeval_zero' (p : mv_polynomial σ R) :
  aeval (λ _, 0 : σ → A) p = algebra_map _ _ (constant_coeff p) :=
aeval_zero p

lemma aeval_monomial (g : σ → A) (d : σ →₀ ℕ) (r : R) :
>>>>>>> a97d71b5
  aeval g (monomial d r) = algebra_map _ _ r * d.prod (λ i k, g i ^ k) :=
eval₂_hom_monomial _ _ _ _


end aeval

end comm_semiring

section comm_ring
variable [comm_ring α]
variables {p q : mv_polynomial σ α}

instance : comm_ring (mv_polynomial σ α) := add_monoid_algebra.comm_ring

instance C.is_ring_hom : is_ring_hom (C : α → mv_polynomial σ α) :=
by apply is_ring_hom.of_semiring

variables (σ a a')
@[simp] lemma C_sub : (C (a - a') : mv_polynomial σ α) = C a - C a' := is_ring_hom.map_sub _

@[simp] lemma C_neg : (C (-a) : mv_polynomial σ α) = -C a := is_ring_hom.map_neg _

@[simp] lemma coeff_neg (m : σ →₀ ℕ) (p : mv_polynomial σ α) :
  coeff m (-p) = -coeff m p := finsupp.neg_apply

@[simp] lemma coeff_sub (m : σ →₀ ℕ) (p q : mv_polynomial σ α) :
  coeff m (p - q) = coeff m p - coeff m q := finsupp.sub_apply

instance coeff.is_add_group_hom (m : σ →₀ ℕ) :
  is_add_group_hom (coeff m : mv_polynomial σ α → α) :=
{ map_add := coeff_add m }

variables {σ} (p)
theorem C_mul' : mv_polynomial.C a * p = a • p :=
begin
  apply finsupp.induction p,
  { exact (mul_zero $ mv_polynomial.C a).trans (@smul_zero α (mv_polynomial σ α) _ _ _ a).symm },
  intros p b f haf hb0 ih,
  rw [mul_add, ih, @smul_add α (mv_polynomial σ α) _ _ _ a], congr' 1,
  rw [add_monoid_algebra.mul_def, finsupp.smul_single],
  simp only [mv_polynomial.C],
  dsimp [mv_polynomial.monomial],
  rw [finsupp.sum_single_index, finsupp.sum_single_index, zero_add],
  { rw [mul_zero, finsupp.single_zero] },
  { rw finsupp.sum_single_index,
    all_goals { rw [zero_mul, finsupp.single_zero] }, }
end

lemma smul_eq_C_mul (p : mv_polynomial σ α) (a : α) : a • p = C a * p :=
begin
  rw [← finsupp.sum_single p, @finsupp.smul_sum (σ →₀ ℕ) α α, finsupp.mul_sum],
  refine finset.sum_congr rfl (assume n _, _),
  simp only [finsupp.smul_single],
  exact C_mul_monomial.symm
end

@[simp] lemma smul_eval (x) (p : mv_polynomial σ α) (s) : eval x (s • p) = s * eval x p :=
by rw [smul_eq_C_mul, (eval x).map_mul, eval_C]

section degrees

lemma degrees_neg (p : mv_polynomial σ α) : (- p).degrees = p.degrees :=
by rw [degrees, finsupp.support_neg]; refl

lemma degrees_sub (p q : mv_polynomial σ α) :
  (p - q).degrees ≤ p.degrees ⊔ q.degrees :=
le_trans (degrees_add p (-q)) $ by rw [degrees_neg]

end degrees

section eval₂

variables [comm_ring β]
variables (f : α →+* β) (g : σ → β)

@[simp] lemma eval₂_sub : (p - q).eval₂ f g = p.eval₂ f g - q.eval₂ f g := (eval₂_hom f g).map_sub _ _

@[simp] lemma eval₂_neg : (-p).eval₂ f g = -(p.eval₂ f g) := (eval₂_hom f g).map_neg _

lemma hom_C (f : mv_polynomial σ ℤ → β) [is_ring_hom f] (n : ℤ) : f (C n) = (n : β) :=
((ring_hom.of f).comp (ring_hom.of C)).eq_int_cast n

/-- A ring homomorphism f : Z[X_1, X_2, ...] → R
is determined by the evaluations f(X_1), f(X_2), ... -/
@[simp] lemma eval₂_hom_X {α : Type u} (c : ℤ →+* β)
  (f : mv_polynomial α ℤ →+* β) (x : mv_polynomial α ℤ) :
  eval₂ c (f ∘ X) x = f x :=
mv_polynomial.induction_on x
(λ n, by { rw [hom_C f, eval₂_C], exact (ring_hom.of c).eq_int_cast n })
(λ p q hp hq, by { rw [eval₂_add, hp, hq], exact (is_ring_hom.map_add f).symm })
(λ p n hp, by { rw [eval₂_mul, eval₂_X, hp], exact (is_ring_hom.map_mul f).symm })

/-- Ring homomorphisms out of integer polynomials on a type `σ` are the same as
functions out of the type `σ`, -/
def hom_equiv : (mv_polynomial σ ℤ →+* β) ≃ (σ → β) :=
{ to_fun := λ f, ⇑f ∘ X,
  inv_fun := λ f, eval₂_hom (int.cast_ring_hom β) f,
  left_inv := λ f, ring_hom.ext  $ eval₂_hom_X _ _,
  right_inv := λ f, funext $ λ x, by simp only [coe_eval₂_hom, function.comp_app, eval₂_X] }

end eval₂

section total_degree

@[simp] lemma total_degree_neg (a : mv_polynomial σ α) :
  (-a).total_degree = a.total_degree :=
by simp only [total_degree, finsupp.support_neg]

lemma total_degree_sub (a b : mv_polynomial σ α) :
  (a - b).total_degree ≤ max a.total_degree b.total_degree :=
calc (a - b).total_degree = (a + -b).total_degree                : by rw sub_eq_add_neg
                      ... ≤ max a.total_degree (-b).total_degree : total_degree_add a (-b)
                      ... = max a.total_degree b.total_degree    : by rw total_degree_neg

end total_degree

end comm_ring

section rename
variables {α} [comm_semiring α]

/-- Rename all the variables in a multivariable polynomial. -/
def rename (f : β → γ) : mv_polynomial β α →+* mv_polynomial γ α :=
eval₂_hom C (X ∘ f)

@[simp] lemma rename_C (f : β → γ) (a : α) : rename f (C a) = C a :=
eval₂_C _ _ _

@[simp] lemma rename_X (f : β → γ) (b : β) : rename f (X b : mv_polynomial β α) = X (f b) :=
eval₂_X _ _ _

lemma map_rename [comm_semiring β] (f : α →+* β)
  (g : γ → δ) (p : mv_polynomial γ α) :
  map f (rename g p) = rename g (map f p) :=
mv_polynomial.induction_on p
  (λ a, by simp)
  (λ p q hp hq, by simp [hp, hq])
  (λ p n hp, by simp [hp])

@[simp] lemma rename_rename (f : β → γ) (g : γ → δ) (p : mv_polynomial β α) :
  rename g (rename f p) = rename (g ∘ f) p :=
show rename g (eval₂ C (X ∘ f) p) = _,
begin
  simp only [eval₂_comp_left (rename g) C (X ∘ f) p, (∘), rename_C, rename_X],
  apply eval₂_hom_congr _ rfl rfl,
  ext1, simp only [comp_app, ring_hom.coe_comp, rename_C]
end

@[simp] lemma rename_id (p : mv_polynomial β α) : rename id p = p :=
eval₂_eta p

lemma rename_monomial (f : β → γ) (p : β →₀ ℕ) (a : α) :
  rename f (monomial p a) = monomial (p.map_domain f) a :=
begin
  rw [rename, eval₂_hom, ring_hom.coe_of, eval₂_monomial,
    monomial_eq, finsupp.prod_map_domain_index],
  { exact assume n, pow_zero _ },
  { exact assume n i₁ i₂, pow_add _ _ _ }
end

lemma rename_eq (f : β → γ) (p : mv_polynomial β α) :
  rename f p = finsupp.map_domain (finsupp.map_domain f) p :=
begin
  simp only [rename, eval₂_hom, eval₂, finsupp.map_domain, ring_hom.coe_of],
  congr' with s a : 2,
  rw [← monomial, monomial_eq, finsupp.prod_sum_index],
  congr' with n i : 2,
  rw [finsupp.prod_single_index],
  exact pow_zero _,
  exact assume a, pow_zero _,
  exact assume a b c, pow_add _ _ _
end

lemma rename_injective (f : β → γ) (hf : function.injective f) :
  function.injective (rename f : mv_polynomial β α → mv_polynomial γ α) :=
have (rename f : mv_polynomial β α → mv_polynomial γ α) =
  finsupp.map_domain (finsupp.map_domain f) := funext (rename_eq f),
begin
  rw this,
  exact finsupp.map_domain_injective (finsupp.map_domain_injective hf)
end

lemma total_degree_rename_le (f : β → γ) (p : mv_polynomial β α) :
  (rename f p).total_degree ≤ p.total_degree :=
finset.sup_le $ assume b,
  begin
    assume h,
    rw rename_eq at h,
    have h' := finsupp.map_domain_support h,
    rw finset.mem_image at h',
    rcases h' with ⟨s, hs, rfl⟩,
    rw finsupp.sum_map_domain_index,
    exact le_trans (le_refl _) (finset.le_sup hs),
    exact assume _, rfl,
    exact assume _ _ _, rfl
  end

section
variables [comm_semiring β] (f : α →+* β)
variables (k : γ → δ) (g : δ → β) (p : mv_polynomial γ α)

lemma eval₂_rename : (rename k p).eval₂ f g = p.eval₂ f (g ∘ k) :=
by apply mv_polynomial.induction_on p; { intros, simp [*] }

lemma eval₂_hom_rename : eval₂_hom f g (rename k p) = eval₂_hom f (g ∘ k) p :=
eval₂_rename _ _ _ _

lemma rename_eval₂ (g : δ → mv_polynomial γ α) :
  rename k (p.eval₂ C (g ∘ k)) = (rename k p).eval₂ C (rename k ∘ g) :=
by apply mv_polynomial.induction_on p; { intros, simp [*] }

lemma rename_prodmk_eval₂ (d : δ) (g : γ → mv_polynomial γ α) :
  rename (prod.mk d) (p.eval₂ C g) = p.eval₂ C (λ x, rename (prod.mk d) (g x)) :=
by apply mv_polynomial.induction_on p; { intros, simp [*] }

lemma eval₂_rename_prodmk (g : δ × γ → β) (d : δ) :
  (rename (prod.mk d) p).eval₂ f g = eval₂ f (λ i, g (d, i)) p :=
by apply mv_polynomial.induction_on p; { intros, simp [*] }

lemma eval_rename_prodmk (g : δ × γ → α) (d : δ) :
  eval g (rename (prod.mk d) p) = eval (λ i, g (d, i)) p :=
eval₂_rename_prodmk (ring_hom.id _) _ _ _

end

/-- Every polynomial is a polynomial in finitely many variables. -/
theorem exists_finset_rename (p : mv_polynomial γ α) :
  ∃ (s : finset γ) (q : mv_polynomial {x // x ∈ s} α), p = rename coe q :=
begin
  apply induction_on p,
  { intro r, exact ⟨∅, C r, by rw rename_C⟩ },
  { rintro p q ⟨s, p, rfl⟩ ⟨t, q, rfl⟩,
    refine ⟨s ∪ t, ⟨_, _⟩⟩,
    { refine rename (subtype.map id _) p + rename (subtype.map id _) q;
      simp only [id.def, true_or, or_true, finset.mem_union, forall_true_iff] {contextual := tt}, },
    { simp only [rename_rename, ring_hom.map_add], refl, }, },
  { rintro p n ⟨s, p, rfl⟩,
    refine ⟨insert n s, ⟨_, _⟩⟩,
  { refine rename (subtype.map id _) p * X ⟨n, s.mem_insert_self n⟩,
    simp only [id.def, or_true, finset.mem_insert, forall_true_iff] {contextual := tt}, },
    { simp only [rename_rename, rename_X, subtype.coe_mk, ring_hom.map_mul], refl, }, },
end

/-- Every polynomial is a polynomial in finitely many variables. -/
theorem exists_fin_rename (p : mv_polynomial γ α) :
  ∃ (n : ℕ) (f : fin n → γ) (hf : injective f) (q : mv_polynomial (fin n) α), p = rename f q :=
begin
  obtain ⟨s, q, rfl⟩ := exists_finset_rename p,
  obtain ⟨n, ⟨e⟩⟩ := fintype.exists_equiv_fin {x // x ∈ s},
  refine ⟨n, coe ∘ e.symm, subtype.val_injective.comp e.symm.injective, rename e q, _⟩,
  rw [← rename_rename, rename_rename e],
  simp only [function.comp, equiv.symm_apply_apply, rename_rename]
end

end rename

lemma eval₂_cast_comp {β : Type u} {γ : Type v} (f : γ → β)
  {α : Type w} [comm_ring α] (c : ℤ →+* α) (g : β → α) (x : mv_polynomial γ ℤ) :
  eval₂ c (g ∘ f) x = eval₂ c g (rename f x) :=
mv_polynomial.induction_on x
(λ n, by simp only [eval₂_C, rename_C])
(λ p q hp hq, by simp only [hp, hq, rename, eval₂_add, ring_hom.map_add])
(λ p n hp, by simp only [hp, rename, eval₂_hom, ring_hom.coe_of, eval₂_X, eval₂_mul])

section equiv

variables (α) [comm_semiring α]

/-- The ring isomorphism between multivariable polynomials in no variables and the ground ring. -/
def pempty_ring_equiv : mv_polynomial pempty α ≃+* α :=
{ to_fun    := mv_polynomial.eval₂ (ring_hom.id _) $ pempty.elim,
  inv_fun   := C,
  left_inv  := is_id (C.comp (eval₂_hom (ring_hom.id _) pempty.elim))
    (assume a : α, by { dsimp, rw [eval₂_C], refl }) (assume a, a.elim),
  right_inv := λ r, eval₂_C _ _ _,
  map_mul'  := λ _ _, eval₂_mul _ _,
  map_add'  := λ _ _, eval₂_add _ _ }

/--
The ring isomorphism between multivariable polynomials in a single variable and
polynomials over the ground ring.
-/
def punit_ring_equiv : mv_polynomial punit α ≃+* polynomial α :=
{ to_fun    := eval₂ polynomial.C (λu:punit, polynomial.X),
  inv_fun   := polynomial.eval₂ mv_polynomial.C (X punit.star),
  left_inv  :=
    begin
      let f : polynomial α →+* mv_polynomial punit α :=
      ring_hom.of (polynomial.eval₂ mv_polynomial.C (X punit.star)),
      let g : mv_polynomial punit α →+* polynomial α :=
      ring_hom.of (eval₂ polynomial.C (λu:punit, polynomial.X)),
      show ∀ p, f.comp g p = p,
      apply is_id,
      { assume a, dsimp, rw [eval₂_C, polynomial.eval₂_C] },
      { rintros ⟨⟩, dsimp, rw [eval₂_X, polynomial.eval₂_X] }
    end,
  right_inv := assume p, polynomial.induction_on p
    (assume a, by rw [polynomial.eval₂_C, mv_polynomial.eval₂_C])
    (assume p q hp hq, by rw [polynomial.eval₂_add, mv_polynomial.eval₂_add, hp, hq])
    (assume p n hp,
      by rw [polynomial.eval₂_mul, polynomial.eval₂_pow, polynomial.eval₂_X, polynomial.eval₂_C,
        eval₂_mul, eval₂_C, eval₂_pow, eval₂_X]),
  map_mul'  := λ _ _, eval₂_mul _ _,
  map_add'  := λ _ _, eval₂_add _ _ }

/-- The ring isomorphism between multivariable polynomials induced by an equivalence of the variables.  -/
def ring_equiv_of_equiv (e : β ≃ γ) : mv_polynomial β α ≃+* mv_polynomial γ α :=
{ to_fun    := rename e,
  inv_fun   := rename e.symm,
  left_inv  := λ p, by simp only [rename_rename, (∘), e.symm_apply_apply]; exact rename_id p,
  right_inv := λ p, by simp only [rename_rename, (∘), e.apply_symm_apply]; exact rename_id p,
  map_mul'  := (rename e).map_mul,
  map_add'  := (rename e).map_add }

/-- The ring isomorphism between multivariable polynomials induced by a ring isomorphism of the ground ring. -/
def ring_equiv_congr [comm_semiring γ] (e : α ≃+* γ) : mv_polynomial β α ≃+* mv_polynomial β γ :=
{ to_fun    := map (e : α →+* γ),
  inv_fun   := map (e.symm : γ →+* α),
  left_inv  := assume p,
    have (e.symm : γ →+* α).comp (e : α →+* γ) = ring_hom.id _,
    { ext a, exact e.symm_apply_apply a },
    by simp only [map_map, this, map_id],
  right_inv := assume p,
    have (e : α →+* γ).comp (e.symm : γ →+* α) = ring_hom.id _,
    { ext a, exact e.apply_symm_apply a },
    by simp only [map_map, this, map_id],
  map_mul'  := ring_hom.map_mul _,
  map_add'  := ring_hom.map_add _ }

section
variables (β γ δ)

/--
The function from multivariable polynomials in a sum of two types,
to multivariable polynomials in one of the types,
with coefficents in multivariable polynomials in the other type.

See `sum_ring_equiv` for the ring isomorphism.
-/
def sum_to_iter : mv_polynomial (β ⊕ γ) α →+* mv_polynomial β (mv_polynomial γ α) :=
eval₂_hom (C.comp C) (λbc, sum.rec_on bc X (C ∘ X))

instance is_semiring_hom_sum_to_iter : is_semiring_hom (sum_to_iter α β γ) :=
eval₂.is_semiring_hom _ _

lemma sum_to_iter_C (a : α) : sum_to_iter α β γ (C a) = C (C a) :=
eval₂_C _ _ a

lemma sum_to_iter_Xl (b : β) : sum_to_iter α β γ (X (sum.inl b)) = X b :=
eval₂_X _ _ (sum.inl b)

lemma sum_to_iter_Xr (c : γ) : sum_to_iter α β γ (X (sum.inr c)) = C (X c) :=
eval₂_X _ _ (sum.inr c)

/--
The function from multivariable polynomials in one type,
with coefficents in multivariable polynomials in another type,
to multivariable polynomials in the sum of the two types.

See `sum_ring_equiv` for the ring isomorphism.
-/
def iter_to_sum : mv_polynomial β (mv_polynomial γ α) →+* mv_polynomial (β ⊕ γ) α :=
eval₂_hom (ring_hom.of (eval₂ C (X ∘ sum.inr))) (X ∘ sum.inl)

lemma iter_to_sum_C_C (a : α) : iter_to_sum α β γ (C (C a)) = C a :=
eq.trans (eval₂_C _ _ (C a)) (eval₂_C _ _ _)

lemma iter_to_sum_X (b : β) : iter_to_sum α β γ (X b) = X (sum.inl b) :=
eval₂_X _ _ _

lemma iter_to_sum_C_X (c : γ) : iter_to_sum α β γ (C (X c)) = X (sum.inr c) :=
eq.trans (eval₂_C _ _ (X c)) (eval₂_X _ _ _)

/-- A helper function for `sum_ring_equiv`. -/
def mv_polynomial_equiv_mv_polynomial [comm_semiring δ]
  (f : mv_polynomial β α →+* mv_polynomial γ δ)
  (g : mv_polynomial γ δ →+* mv_polynomial β α)
  (hfgC : ∀a, f (g (C a)) = C a)
  (hfgX : ∀n, f (g (X n)) = X n)
  (hgfC : ∀a, g (f (C a)) = C a)
  (hgfX : ∀n, g (f (X n)) = X n) :
  mv_polynomial β α ≃+* mv_polynomial γ δ :=
{ to_fun    := f, inv_fun := g,
  left_inv  := is_id (ring_hom.comp _ _) hgfC hgfX,
  right_inv := is_id (ring_hom.comp _ _) hfgC hfgX,
  map_mul'  := f.map_mul,
  map_add'  := f.map_add }

/--
The ring isomorphism between multivariable polynomials in a sum of two types,
and multivariable polynomials in one of the types,
with coefficents in multivariable polynomials in the other type.
-/
def sum_ring_equiv : mv_polynomial (β ⊕ γ) α ≃+* mv_polynomial β (mv_polynomial γ α) :=
begin
  apply @mv_polynomial_equiv_mv_polynomial α (β ⊕ γ) _ _ _ _
    (sum_to_iter α β γ) (iter_to_sum α β γ),
  { assume p,
    convert hom_eq_hom ((sum_to_iter α β γ).comp ((iter_to_sum α β γ).comp C)) C _ _ p,
    { assume a, dsimp, rw [iter_to_sum_C_C α β γ, sum_to_iter_C α β γ] },
    { assume c, dsimp, rw [iter_to_sum_C_X α β γ, sum_to_iter_Xr α β γ] } },
  { assume b, rw [iter_to_sum_X α β γ, sum_to_iter_Xl α β γ] },
  { assume a, rw [sum_to_iter_C α β γ, iter_to_sum_C_C α β γ] },
  { assume n, cases n with b c,
    { rw [sum_to_iter_Xl, iter_to_sum_X] },
    { rw [sum_to_iter_Xr, iter_to_sum_C_X] } },
end

/--
The ring isomorphism between multivariable polynomials in `option β` and
polynomials with coefficients in `mv_polynomial β α`.
-/
def option_equiv_left : mv_polynomial (option β) α ≃+* polynomial (mv_polynomial β α) :=
(ring_equiv_of_equiv α $ (equiv.option_equiv_sum_punit β).trans (equiv.sum_comm _ _)).trans $
(sum_ring_equiv α _ _).trans $
punit_ring_equiv _

/--
The ring isomorphism between multivariable polynomials in `option β` and
multivariable polynomials with coefficients in polynomials.
-/
def option_equiv_right : mv_polynomial (option β) α ≃+* mv_polynomial β (polynomial α) :=
(ring_equiv_of_equiv α $ equiv.option_equiv_sum_punit.{0} β).trans $
(sum_ring_equiv α β unit).trans $
ring_equiv_congr (mv_polynomial unit α) (punit_ring_equiv α)

/--
The ring isomorphism between multivariable polynomials in `fin (n + 1)` and
polynomials over multivariable polynomials in `fin n`.
-/
def fin_succ_equiv (n : ℕ) :
  mv_polynomial (fin (n + 1)) α ≃+* polynomial (mv_polynomial (fin n) α) :=
(ring_equiv_of_equiv α (fin_succ_equiv n)).trans
  (option_equiv_left α (fin n))

end

end equiv

/-!
## Partial derivatives
-/
section pderivative

variables {R : Type} [comm_ring R]
variable {S : Type}

/-- `pderivative v p` is the partial derivative of `p` with respect to `v` -/
def pderivative (v : S) (p : mv_polynomial S R) : mv_polynomial S R :=
p.sum (λ A B, monomial (A - single v 1) (B * (A v)))

@[simp]
lemma pderivative_add {v : S} {f g : mv_polynomial S R} :
  pderivative v (f + g) = pderivative v f + pderivative v g :=
begin
  refine sum_add_index _ _,
  { simp },
  simp [add_mul],
end

@[simp]
lemma pderivative_monomial {v : S} {u : S →₀ ℕ} {a : R} :
  pderivative v (monomial u a) = monomial (u - single v 1) (a * (u v)) :=
by simp [pderivative]

@[simp]
lemma pderivative_C {v : S} {a : R} : pderivative v (C a) = 0 :=
suffices pderivative v (monomial 0 a) = 0, by simpa,
by simp

@[simp]
lemma pderivative_zero {v : S} : pderivative v (0 : mv_polynomial S R) = 0 :=
suffices pderivative v (C 0 : mv_polynomial S R) = 0, by simpa,
show pderivative v (C 0 : mv_polynomial S R) = 0, from pderivative_C

section
variables (R)

/-- `pderivative : S → mv_polynomial S R → mv_polynomial S R` as an `add_monoid_hom`  -/
def pderivative.add_monoid_hom (v : S) : mv_polynomial S R →+ mv_polynomial S R :=
{ to_fun := pderivative v,
  map_zero' := pderivative_zero,
  map_add' := λ x y, pderivative_add, }

@[simp]
lemma pderivative.add_monoid_hom_apply (v : S) (p : mv_polynomial S R) :
  (pderivative.add_monoid_hom R v) p = pderivative v p :=
rfl
end

lemma pderivative_eq_zero_of_not_mem_vars {v : S} {f : mv_polynomial S R} (h : v ∉ f.vars) :
  pderivative v f = 0 :=
begin
  change (pderivative.add_monoid_hom R v) f = 0,
  rw [f.as_sum, add_monoid_hom.map_sum],
  apply finset.sum_eq_zero,
  intros,
  simp [mem_support_not_mem_vars_zero H h],
end

lemma pderivative_monomial_single {a : R} {v : S} {n : ℕ} :
  pderivative v (monomial (single v n) a) = monomial (single v (n-1)) (a * n) :=
by simp

private lemma monomial_sub_single_one_add {v : S} {u u' : S →₀ ℕ} {r r' : R} :
  monomial (u - single v 1 + u') (r * (u v) * r') =
    monomial (u + u' - single v 1) (r * (u v) * r') :=
by by_cases h : u v = 0; simp [h, sub_single_one_add]

private lemma monomial_add_sub_single_one {v : S} {u u' : S →₀ ℕ} {r r' : R} :
  monomial (u + (u' - single v 1)) (r * (r' * (u' v))) =
    monomial (u + u' - single v 1) (r * (r' * (u' v))) :=
by by_cases h : u' v = 0; simp [h, add_sub_single_one]

lemma pderivative_monomial_mul {v : S} {u u' : S →₀ ℕ} {r r' : R} :
  pderivative v (monomial u r * monomial u' r') =
    pderivative v (monomial u r) * monomial u' r' + monomial u r * pderivative v (monomial u' r') :=
begin
  simp [monomial_sub_single_one_add, monomial_add_sub_single_one],
  congr,
  ring,
end

@[simp]
lemma pderivative_mul {v : S} {f g : mv_polynomial S R} :
  pderivative v (f * g) = pderivative v f * g + f * pderivative v g :=
begin
  apply induction_on' f,
  { apply induction_on' g,
    { intros u r u' r', exact pderivative_monomial_mul },
    { intros p q hp hq u r,
      rw [mul_add, pderivative_add, hp, hq, mul_add, pderivative_add],
      ring } },
  { intros p q hp hq,
    simp [add_mul, hp, hq],
    ring, }
end

@[simp]
lemma pderivative_C_mul {a : R} {f : mv_polynomial S R} {v : S} :
  pderivative v (C a * f) = C a * pderivative v f :=
by rw [pderivative_mul, pderivative_C, zero_mul, zero_add]

end pderivative

section invertible

noncomputable instance invertible_C
  (σ : Type*) {R : Type*} [comm_semiring R] (r : R) [invertible r] :
  invertible (C r : mv_polynomial σ R) :=
invertible.map ⟨C, C_1, λ x y, C_mul⟩ _

-- name??
noncomputable def invertible_rat_coe_nat (σ : Type*) (p : ℕ) [invertible (p : ℚ)] :
  invertible (p : mv_polynomial σ ℚ) :=
(mv_polynomial.invertible_C σ (p:ℚ)).copy p $ (C_eq_coe_nat p).symm

end invertible

section counit

variables [comm_semiring α] [comm_semiring β] [algebra α β]
variables (α β)

noncomputable def counit : mv_polynomial β α →ₐ β :=
aeval id

lemma counit_surjective : function.surjective (mv_polynomial.counit α β) :=
λ r, ⟨X r, eval₂_hom_X' _ _ _⟩

end counit

end mv_polynomial<|MERGE_RESOLUTION|>--- conflicted
+++ resolved
@@ -583,11 +583,7 @@
   { intro i, rw [ring_hom.comp_apply, eval₂_hom_X', eval₂_hom_X'] }
 end
 
-<<<<<<< HEAD
-@[simp] lemma map_eval₂_hom  [comm_semiring γ] (f : α →+* β) (g : σ → β) (φ : β →+* γ)
-=======
 lemma map_eval₂_hom  [comm_semiring γ] (f : α →+* β) (g : σ → β) (φ : β →+* γ)
->>>>>>> a97d71b5
   (p : mv_polynomial σ α) :
   φ (eval₂_hom f g p) = (eval₂_hom (φ.comp f) (λ i, φ (g i)) p) :=
 by { rw ← comp_eval₂_hom, refl }
@@ -1079,11 +1075,7 @@
   φ (aeval g p) = (eval₂_hom (φ.comp (algebra_map R A)) (λ i, φ (g i)) p) :=
 by { rw ← comp_eval₂_hom, refl }
 
-<<<<<<< HEAD
-@[simp] lemma aeval_zero [algebra R A] (p : mv_polynomial σ R) :
-=======
 @[simp] lemma aeval_zero (p : mv_polynomial σ R) :
->>>>>>> a97d71b5
   aeval (0 : σ → A) p = algebra_map _ _ (constant_coeff p) :=
 begin
   apply mv_polynomial.induction_on p,
@@ -1094,19 +1086,11 @@
       mem_support_iff, not_true, aeval_X, if_false, ne.def, mul_zero, alg_hom.map_mul, zero_apply] }
 end
 
-<<<<<<< HEAD
-@[simp] lemma aeval_zero' [algebra R A] (p : mv_polynomial σ R) :
-  aeval (λ _, 0 : σ → A) p = algebra_map _ _ (constant_coeff p) :=
-aeval_zero p
-
-lemma aeval_monomial [algebra R A] (g : σ → A) (d : σ →₀ ℕ) (r : R) :
-=======
 @[simp] lemma aeval_zero' (p : mv_polynomial σ R) :
   aeval (λ _, 0 : σ → A) p = algebra_map _ _ (constant_coeff p) :=
 aeval_zero p
 
 lemma aeval_monomial (g : σ → A) (d : σ →₀ ℕ) (r : R) :
->>>>>>> a97d71b5
   aeval g (monomial d r) = algebra_map _ _ r * d.prod (λ i k, g i ^ k) :=
 eval₂_hom_monomial _ _ _ _
 
