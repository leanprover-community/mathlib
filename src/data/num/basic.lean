--- conflicted
+++ resolved
@@ -46,8 +46,6 @@
 instance : has_one znum := ⟨znum.pos 1⟩
 instance : inhabited znum := ⟨0⟩
 
-<<<<<<< HEAD
-=======
 /-- See `snum`. -/
 @[derive has_reflect, derive decidable_eq]
 inductive nzsnum : Type
@@ -78,7 +76,6 @@
 instance : inhabited nzsnum := ⟨1⟩
 instance : inhabited snum := ⟨0⟩
 
->>>>>>> c5febb52
 namespace pos_num
 
   def bit (b : bool) : pos_num → pos_num := cond b bit1 bit0
