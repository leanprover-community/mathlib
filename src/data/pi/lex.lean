/-
Copyright (c) 2019 Chris Hughes. All rights reserved.
Released under Apache 2.0 license as described in the file LICENSE.
Authors: Chris Hughes
-/
import order.well_founded
import algebra.group.pi
import order.min_max

/-!
# Lexicographic order on Pi types

This file defines the lexicographic order for Pi types. `a` is less than `b` if `a i = b i` for all
`i` up to some point `k`, and `a k < b k`.

## Notation

* `Πₗ i, α i`: Pi type equipped with the lexicographic order. Type synonym of `Π i, α i`.

## See also

Related files are:
* `data.finset.colex`: Colexicographic order on finite sets.
* `data.list.lex`: Lexicographic order on lists.
* `data.sigma.order`: Lexicographic order on `Σₗ i, α i`.
* `data.psigma.order`: Lexicographic order on `Σₗ' i, α i`.
* `data.prod.lex`: Lexicographic order on `α × β`.
-/

variables {ι : Type*} {β : ι → Type*} (r : ι → ι → Prop)
  (s : Π {i}, β i → β i → Prop)

namespace pi

instance {α : Type*} : Π [inhabited α], inhabited (lex α) := id

/-- The lexicographic relation on `Π i : ι, β i`, where `ι` is ordered by `r`,
  and each `β i` is ordered by `s`. -/
protected def lex (x y : Π i, β i) : Prop :=
∃ i, (∀ j, r j i → x j = y j) ∧ s (x i) (y i)

/- This unfortunately results in a type that isn't delta-reduced, so we keep the notation out of the
basic API, just in case -/
notation `Πₗ` binders `, ` r:(scoped p, lex (Π i, p i)) := r

@[simp] lemma to_lex_apply (x : Π i, β i) (i : ι) : to_lex x i = x i := rfl
@[simp] lemma of_lex_apply (x : lex (Π i, β i)) (i : ι) : of_lex x i = x i := rfl

lemma is_trichotomous_lex [∀ i, is_trichotomous (β i) s] (wf : well_founded r) :
  is_trichotomous (Π i, β i) (pi.lex r @s) :=
{ trichotomous := λ a b,
    begin
      cases eq_or_ne a b with hab hab,
      { exact or.inr (or.inl hab) },
      { rw function.ne_iff at hab,
        let i := wf.min _ hab,
        have hri : ∀ j, r j i → a j = b j,
        { intro j, rw ← not_imp_not,
          exact λ h', wf.not_lt_min _ _ h' },
        have hne : a i ≠ b i, from wf.min_mem _ hab,
        cases trichotomous_of s (a i) (b i) with hi hi,
        exacts [or.inl ⟨i, hri, hi⟩,
          or.inr $ or.inr $ ⟨i, λ j hj, (hri j hj).symm, hi.resolve_left hne⟩] },
    end }

instance [has_lt ι] [Π a, has_lt (β a)] : has_lt (lex (Π i, β i)) := ⟨pi.lex (<) (λ _, (<))⟩

instance lex.is_strict_order [linear_order ι] [∀ a, partial_order (β a)] :
  is_strict_order (lex (Π i, β i)) (<) :=
{ irrefl := λ a ⟨k, hk₁, hk₂⟩, lt_irrefl (a k) hk₂,
  trans :=
    begin
      rintro a b c ⟨N₁, lt_N₁, a_lt_b⟩ ⟨N₂, lt_N₂, b_lt_c⟩,
      rcases lt_trichotomy N₁ N₂ with (H|rfl|H),
      exacts [⟨N₁, λ j hj, (lt_N₁ _ hj).trans (lt_N₂ _ $ hj.trans H), lt_N₂ _ H ▸ a_lt_b⟩,
        ⟨N₁, λ j hj, (lt_N₁ _ hj).trans (lt_N₂ _ hj), a_lt_b.trans b_lt_c⟩,
        ⟨N₂, λ j hj, (lt_N₁ _ (hj.trans H)).trans (lt_N₂ _ hj), (lt_N₁ _ H).symm ▸ b_lt_c⟩]
    end }

instance [linear_order ι] [Π a, partial_order (β a)] : partial_order (lex (Π i, β i)) :=
partial_order_of_SO (<)

/-- `Πₗ i, α i` is a linear order if the original order is well-founded. -/
noncomputable instance [linear_order ι] [is_well_order ι (<)] [∀ a, linear_order (β a)] :
  linear_order (lex (Π i, β i)) :=
<<<<<<< HEAD
@linear_order_of_STO (Πₗ i, β i) (<)
  { to_is_trichotomous := is_trichotomous_lex _ _ is_well_order.wf } (classical.dec_rel _)
=======
@linear_order_of_STO' (Πₗ i, β i) (<)
  { to_is_trichotomous := is_trichotomous_lex _ _ is_well_founded.wf } (classical.dec_rel _)
>>>>>>> 3f772d42

lemma lex.le_of_forall_le [linear_order ι] [is_well_order ι (<)] [Π a, linear_order (β a)]
  {a b : lex (Π i, β i)} (h : ∀ i, a i ≤ b i) : a ≤ b :=
le_of_not_lt (λ ⟨i, hi⟩, (h i).not_lt hi.2)

lemma lex.le_of_of_lex_le [linear_order ι] [is_well_order ι (<)] [Π a, linear_order (β a)]
  {a b : lex (Π i, β i)} (h : of_lex a ≤ of_lex b) : a ≤ b :=
lex.le_of_forall_le h

lemma to_lex_monotone [linear_order ι] [is_well_order ι (<)] [Π a, linear_order (β a)] :
  monotone (@to_lex (Π i, β i)) :=
λ _ _, lex.le_of_forall_le

instance [linear_order ι] [is_well_order ι (<)] [Π a, linear_order (β a)]
  [Π a, order_bot (β a)] : order_bot (lex (Π a, β a)) :=
{ bot := to_lex ⊥,
  bot_le := λ f, lex.le_of_of_lex_le bot_le }

instance [linear_order ι] [is_well_order ι (<)] [Π a, linear_order (β a)]
  [Π a, order_top (β a)] : order_top (lex (Π a, β a)) :=
{ top := to_lex ⊤,
  le_top := λ f, lex.le_of_of_lex_le le_top }

instance [linear_order ι] [is_well_order ι (<)] [Π a, linear_order (β a)]
  [Π a, bounded_order (β a)] : bounded_order (lex (Π a, β a)) :=
{ .. pi.lex.order_bot, .. pi.lex.order_top }

--we might want the analog of `pi.ordered_cancel_comm_monoid` as well in the future
@[to_additive]
instance lex.ordered_comm_group [linear_order ι] [∀ a, ordered_comm_group (β a)] :
  ordered_comm_group (lex (Π i, β i)) :=
{ mul_le_mul_left := λ x y hxy z,
    hxy.elim
      (λ hxyz, hxyz ▸ le_rfl)
      (λ ⟨i, hi⟩,
        or.inr ⟨i, λ j hji, show z j * x j = z j * y j, by rw hi.1 j hji,
          mul_lt_mul_left' hi.2 _⟩),
  ..pi.lex.partial_order,
  ..pi.comm_group }

end pi<|MERGE_RESOLUTION|>--- conflicted
+++ resolved
@@ -83,13 +83,8 @@
 /-- `Πₗ i, α i` is a linear order if the original order is well-founded. -/
 noncomputable instance [linear_order ι] [is_well_order ι (<)] [∀ a, linear_order (β a)] :
   linear_order (lex (Π i, β i)) :=
-<<<<<<< HEAD
 @linear_order_of_STO (Πₗ i, β i) (<)
-  { to_is_trichotomous := is_trichotomous_lex _ _ is_well_order.wf } (classical.dec_rel _)
-=======
-@linear_order_of_STO' (Πₗ i, β i) (<)
   { to_is_trichotomous := is_trichotomous_lex _ _ is_well_founded.wf } (classical.dec_rel _)
->>>>>>> 3f772d42
 
 lemma lex.le_of_forall_le [linear_order ι] [is_well_order ι (<)] [Π a, linear_order (β a)]
   {a b : lex (Π i, β i)} (h : ∀ i, a i ≤ b i) : a ≤ b :=
