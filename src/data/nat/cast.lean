/-
Copyright (c) 2014 Mario Carneiro. All rights reserved.
Released under Apache 2.0 license as described in the file LICENSE.
Authors: Mario Carneiro
-/
import data.nat.basic
import data.nat.cast.defs
import algebra.group.pi
import tactic.pi_instances
<<<<<<< HEAD
=======
import data.sum.basic
>>>>>>> 0a3e8d38

/-!
# Cast of natural numbers (additional theorems)

This file proves additional properties about the *canonical* homomorphism from
the natural numbers into an additive monoid with a one (`nat.cast`).

## Main declarations

* `cast_add_monoid_hom`: `cast` bundled as an `add_monoid_hom`.
* `cast_ring_hom`: `cast` bundled as a `ring_hom`.
-/

namespace nat
variables {α : Type*}

/-- `coe : ℕ → α` as an `add_monoid_hom`. -/
def cast_add_monoid_hom (α : Type*) [add_monoid_with_one α] : ℕ →+ α :=
{ to_fun := coe,
  map_add' := cast_add,
  map_zero' := cast_zero }

@[simp] lemma coe_cast_add_monoid_hom [add_monoid_with_one α] :
  (cast_add_monoid_hom α : ℕ → α) = coe := rfl

@[simp, norm_cast] theorem cast_mul [non_assoc_semiring α] (m n : ℕ) :
  ((m * n : ℕ) : α) = m * n :=
by induction n; simp [mul_succ, mul_add, *]

/-- `coe : ℕ → α` as a `ring_hom` -/
def cast_ring_hom (α : Type*) [non_assoc_semiring α] : ℕ →+* α :=
{ to_fun := coe,
  map_one' := cast_one,
  map_mul' := cast_mul,
  .. cast_add_monoid_hom α }

@[simp] lemma coe_cast_ring_hom [non_assoc_semiring α] : (cast_ring_hom α : ℕ → α) = coe := rfl

lemma cast_commute [non_assoc_semiring α] (n : ℕ) (x : α) : commute ↑n x :=
nat.rec_on n (by rw [cast_zero]; exact commute.zero_left x) $
λ n ihn, by rw [cast_succ]; exact ihn.add_left (commute.one_left x)

lemma cast_comm [non_assoc_semiring α] (n : ℕ) (x : α) : (n : α) * x = x * n :=
(cast_commute n x).eq

lemma commute_cast [non_assoc_semiring α] (x : α) (n : ℕ) : commute x n :=
(n.cast_commute x).symm

section

variables [ordered_semiring α]

@[mono] theorem mono_cast : monotone (coe : ℕ → α) :=
monotone_nat_of_le_succ $ λ n, by rw [nat.cast_succ]; exact le_add_of_nonneg_right zero_le_one

@[simp] theorem cast_nonneg (n : ℕ) : 0 ≤ (n : α) :=
@nat.cast_zero α _ ▸ mono_cast (nat.zero_le n)

variable [nontrivial α]

@[simp, norm_cast] theorem cast_le {m n : ℕ} :
  (m : α) ≤ n ↔ m ≤ n :=
strict_mono_cast.le_iff_le

@[simp, norm_cast, mono] theorem cast_lt {m n : ℕ} : (m : α) < n ↔ m < n :=
strict_mono_cast.lt_iff_lt

@[simp] theorem cast_pos {n : ℕ} : (0 : α) < n ↔ 0 < n :=
by rw [← cast_zero, cast_lt]

lemma cast_add_one_pos (n : ℕ) : 0 < (n : α) + 1 :=
  add_pos_of_nonneg_of_pos n.cast_nonneg zero_lt_one

@[simp, norm_cast] theorem one_lt_cast {n : ℕ} : 1 < (n : α) ↔ 1 < n :=
by rw [← cast_one, cast_lt]

@[simp, norm_cast] theorem one_le_cast {n : ℕ} : 1 ≤ (n : α) ↔ 1 ≤ n :=
by rw [← cast_one, cast_le]

@[simp, norm_cast] theorem cast_lt_one {n : ℕ} : (n : α) < 1 ↔ n = 0 :=
by rw [← cast_one, cast_lt, lt_succ_iff, le_zero_iff]

@[simp, norm_cast] theorem cast_le_one {n : ℕ} : (n : α) ≤ 1 ↔ n ≤ 1 :=
by rw [← cast_one, cast_le]

end

@[simp, norm_cast] theorem cast_min [linear_ordered_semiring α] {a b : ℕ} :
  (↑(min a b) : α) = min a b :=
(@mono_cast α _).map_min

@[simp, norm_cast] theorem cast_max [linear_ordered_semiring α] {a b : ℕ} :
  (↑(max a b) : α) = max a b :=
(@mono_cast α _).map_max

@[simp, norm_cast] theorem abs_cast [linear_ordered_ring α] (a : ℕ) :
  |(a : α)| = a :=
abs_of_nonneg (cast_nonneg a)

lemma coe_nat_dvd [semiring α] {m n : ℕ} (h : m ∣ n) : (m : α) ∣ (n : α) :=
map_dvd (nat.cast_ring_hom α) h

alias coe_nat_dvd ← _root_.has_dvd.dvd.nat_cast

end nat

namespace prod

variables {α : Type*} {β : Type*} [add_monoid_with_one α] [add_monoid_with_one β]

instance : add_monoid_with_one (α × β) :=
{ nat_cast := λ n, (n, n),
  nat_cast_zero := congr_arg2 prod.mk nat.cast_zero nat.cast_zero,
  nat_cast_succ := λ n, congr_arg2 prod.mk (nat.cast_succ _) (nat.cast_succ _),
  .. prod.add_monoid, .. prod.has_one }

@[simp] lemma fst_nat_cast (n : ℕ) : (n : α × β).fst = n :=
by induction n; simp *

@[simp] lemma snd_nat_cast (n : ℕ) : (n : α × β).snd = n :=
by induction n; simp *

end prod

section add_monoid_hom_class

variables {A B F : Type*} [add_monoid_with_one B]

lemma ext_nat' [add_monoid A] [add_monoid_hom_class F ℕ A] (f g : F) (h : f 1 = g 1) : f = g :=
fun_like.ext f g $ begin
  apply nat.rec,
  { simp only [nat.nat_zero_eq_zero, map_zero] },
  simp [nat.succ_eq_add_one, h] {contextual := tt}
end

@[ext] lemma add_monoid_hom.ext_nat [add_monoid A] : ∀ {f g : ℕ →+ A}, ∀ h : f 1 = g 1, f = g :=
ext_nat'

variable [add_monoid_with_one A]

-- these versions are primed so that the `ring_hom_class` versions aren't
lemma eq_nat_cast' [add_monoid_hom_class F ℕ A] (f : F) (h1 : f 1 = 1) :
  ∀ n : ℕ, f n = n
| 0     := by simp
| (n+1) := by rw [map_add, h1, eq_nat_cast' n, nat.cast_add_one]

lemma map_nat_cast' {A} [add_monoid_with_one A] [add_monoid_hom_class F A B]
                    (f : F) (h : f 1 = 1) : ∀ (n : ℕ), f n = n
| 0     := by simp
| (n+1) := by rw [nat.cast_add, map_add, nat.cast_add, map_nat_cast', nat.cast_one, h, nat.cast_one]

end add_monoid_hom_class

section monoid_with_zero_hom_class

variables {A F : Type*} [mul_zero_one_class A]

/-- If two `monoid_with_zero_hom`s agree on the positive naturals they are equal. -/
theorem ext_nat'' [monoid_with_zero_hom_class F ℕ A] (f g : F)
  (h_pos : ∀ {n : ℕ}, 0 < n → f n = g n) : f = g :=
begin
  apply fun_like.ext,
  rintro (_|n),
  { simp },
  exact h_pos n.succ_pos
end

@[ext] theorem monoid_with_zero_hom.ext_nat :
  ∀ {f g : ℕ →*₀ A}, (∀ {n : ℕ}, 0 < n → f n = g n) → f = g := ext_nat''

end monoid_with_zero_hom_class

section ring_hom_class

variables {R S F : Type*} [non_assoc_semiring R] [non_assoc_semiring S]

@[simp] lemma eq_nat_cast [ring_hom_class F ℕ R] (f : F) : ∀ n, f n = n :=
eq_nat_cast' f $ map_one f

@[simp] lemma map_nat_cast [ring_hom_class F R S] (f : F) : ∀ n : ℕ, f (n : R) = n :=
map_nat_cast' f $ map_one f

lemma ext_nat [ring_hom_class F ℕ R] (f g : F) : f = g :=
ext_nat' f g $ by simp only [map_one]

end ring_hom_class

namespace ring_hom

/-- This is primed to match `ring_hom.eq_int_cast'`. -/
lemma eq_nat_cast' {R} [non_assoc_semiring R] (f : ℕ →+* R) : f = nat.cast_ring_hom R :=
ring_hom.ext $ eq_nat_cast f

end ring_hom

@[simp, norm_cast] theorem nat.cast_id (n : ℕ) : ↑n = n :=
rfl

@[simp] lemma nat.cast_ring_hom_nat : nat.cast_ring_hom ℕ = ring_hom.id ℕ := rfl

@[simp] theorem nat.cast_with_bot (n : ℕ) :
  @coe ℕ (with_bot ℕ) (@coe_to_lift _ _ nat.cast_coe) n = n := rfl

-- I don't think `ring_hom_class` is good here, because of the `subsingleton` TC slowness
instance nat.unique_ring_hom {R : Type*} [non_assoc_semiring R] : unique (ℕ →+* R) :=
{ default := nat.cast_ring_hom R, uniq := ring_hom.eq_nat_cast' }

namespace mul_opposite

variables {α : Type*} [add_monoid_with_one α]

@[simp, norm_cast] lemma op_nat_cast (n : ℕ) : op (n : α) = n := rfl

@[simp, norm_cast] lemma unop_nat_cast (n : ℕ) : unop (n : αᵐᵒᵖ) = n := rfl

end mul_opposite

namespace with_top
variables {α : Type*}

variables [add_monoid_with_one α]

@[simp, norm_cast] lemma coe_nat : ∀ (n : ℕ), ((n : α) : with_top α) = n
| 0     := rfl
| (n+1) := by { push_cast, rw [coe_nat n] }

@[simp] lemma nat_ne_top (n : nat) : (n : with_top α) ≠ ⊤ :=
by { rw [←coe_nat n], apply coe_ne_top }

@[simp] lemma top_ne_nat (n : nat) : (⊤ : with_top α) ≠ n :=
by { rw [←coe_nat n], apply top_ne_coe }

lemma add_one_le_of_lt {i n : with_top ℕ} (h : i < n) : i + 1 ≤ n :=
begin
  cases n, { exact le_top },
  cases i, { exact (not_le_of_lt h le_top).elim },
  exact with_top.coe_le_coe.2 (with_top.coe_lt_coe.1 h)
end

lemma one_le_iff_pos {n : with_top ℕ} : 1 ≤ n ↔ 0 < n :=
⟨lt_of_lt_of_le (coe_lt_coe.mpr zero_lt_one),
  λ h, by simpa only [zero_add] using add_one_le_of_lt h⟩

@[elab_as_eliminator]
lemma nat_induction {P : with_top ℕ → Prop} (a : with_top ℕ)
  (h0 : P 0) (hsuc : ∀n:ℕ, P n → P n.succ) (htop : (∀n : ℕ, P n) → P ⊤) : P a :=
begin
  have A : ∀n:ℕ, P n := λ n, nat.rec_on n h0 hsuc,
  cases a,
  { exact htop A },
  { exact A a }
end

end with_top

namespace pi
variables {α : Type*} {β : α → Type*} [∀ a, has_nat_cast (β a)]
<<<<<<< HEAD

instance : has_nat_cast (∀ a, β a) :=
by refine_struct { .. }; tactic.pi_instance_derive_field

lemma nat_apply (n : ℕ) (a : α) : (n : ∀ a, β a) a = n := rfl

@[simp] lemma coe_nat (n : ℕ) : (n : ∀ a, β a) = λ _, n := rfl

end pi

=======

instance : has_nat_cast (∀ a, β a) :=
by refine_struct { .. }; tactic.pi_instance_derive_field

lemma nat_apply (n : ℕ) (a : α) : (n : ∀ a, β a) a = n := rfl

@[simp] lemma coe_nat (n : ℕ) : (n : ∀ a, β a) = λ _, n := rfl

end pi

lemma sum.elim_nat_cast_nat_cast {α β γ : Type*} [has_nat_cast γ] (n : ℕ) :
  sum.elim (n : α → γ) (n : β → γ) = n :=
@sum.elim_lam_const_lam_const α β γ n

>>>>>>> 0a3e8d38
namespace pi
variables {α : Type*} {β : α → Type*} [∀ a, add_monoid_with_one (β a)]

instance : add_monoid_with_one (∀ a, β a) :=
by refine_struct { .. }; tactic.pi_instance_derive_field

end pi<|MERGE_RESOLUTION|>--- conflicted
+++ resolved
@@ -7,10 +7,7 @@
 import data.nat.cast.defs
 import algebra.group.pi
 import tactic.pi_instances
-<<<<<<< HEAD
-=======
 import data.sum.basic
->>>>>>> 0a3e8d38
 
 /-!
 # Cast of natural numbers (additional theorems)
@@ -268,18 +265,6 @@
 
 namespace pi
 variables {α : Type*} {β : α → Type*} [∀ a, has_nat_cast (β a)]
-<<<<<<< HEAD
-
-instance : has_nat_cast (∀ a, β a) :=
-by refine_struct { .. }; tactic.pi_instance_derive_field
-
-lemma nat_apply (n : ℕ) (a : α) : (n : ∀ a, β a) a = n := rfl
-
-@[simp] lemma coe_nat (n : ℕ) : (n : ∀ a, β a) = λ _, n := rfl
-
-end pi
-
-=======
 
 instance : has_nat_cast (∀ a, β a) :=
 by refine_struct { .. }; tactic.pi_instance_derive_field
@@ -294,7 +279,6 @@
   sum.elim (n : α → γ) (n : β → γ) = n :=
 @sum.elim_lam_const_lam_const α β γ n
 
->>>>>>> 0a3e8d38
 namespace pi
 variables {α : Type*} {β : α → Type*} [∀ a, add_monoid_with_one (β a)]
 
