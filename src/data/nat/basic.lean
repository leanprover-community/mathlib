/-
Copyright (c) 2014 Floris van Doorn (c) 2016 Microsoft Corporation. All rights reserved.
Released under Apache 2.0 license as described in the file LICENSE.
Authors: Floris van Doorn, Leonardo de Moura, Jeremy Avigad, Mario Carneiro
-/
import algebra.order.ring
import algebra.order.with_zero

/-!
# Basic operations on the natural numbers

This file contains:
- instances on the natural numbers
- some basic lemmas about natural numbers
- extra recursors:
  * `le_rec_on`, `le_induction`: recursion and induction principles starting at non-zero numbers
  * `decreasing_induction`: recursion growing downwards
  * `le_rec_on'`, `decreasing_induction'`: versions with slightly weaker assumptions
  * `strong_rec'`: recursion based on strong inequalities
- decidability instances on predicates about the natural numbers

-/

universes u v

/-! ### instances -/

instance : nontrivial ℕ :=
⟨⟨0, 1, nat.zero_ne_one⟩⟩

instance : comm_semiring ℕ :=
{ add            := nat.add,
  add_assoc      := nat.add_assoc,
  zero           := nat.zero,
  zero_add       := nat.zero_add,
  add_zero       := nat.add_zero,
  add_comm       := nat.add_comm,
  mul            := nat.mul,
  mul_assoc      := nat.mul_assoc,
  one            := nat.succ nat.zero,
  one_mul        := nat.one_mul,
  mul_one        := nat.mul_one,
  left_distrib   := nat.left_distrib,
  right_distrib  := nat.right_distrib,
  zero_mul       := nat.zero_mul,
  mul_zero       := nat.mul_zero,
  mul_comm       := nat.mul_comm,
  nat_cast       := λ n, n,
  nat_cast_zero  := rfl,
  nat_cast_succ  := λ n, rfl,
  nsmul          := λ m n, m * n,
  nsmul_zero'    := nat.zero_mul,
  nsmul_succ'    := λ n x,
    by rw [nat.succ_eq_add_one, nat.add_comm, nat.right_distrib, nat.one_mul] }

<<<<<<< HEAD
instance : linear_ordered_comm_semiring nat :=
{ add_left_cancel            := @nat.add_left_cancel,
  lt                         := nat.lt,
=======
instance : linear_ordered_semiring nat :=
{ lt                         := nat.lt,
>>>>>>> ba584a4c
  add_le_add_left            := @nat.add_le_add_left,
  le_of_add_le_add_left      := @nat.le_of_add_le_add_left,
  zero_le_one                := nat.le_of_lt (nat.zero_lt_succ 0),
  mul_lt_mul_of_pos_left     := @nat.mul_lt_mul_of_pos_left,
  mul_lt_mul_of_pos_right    := @nat.mul_lt_mul_of_pos_right,
  decidable_eq               := nat.decidable_eq,
  exists_pair_ne             := ⟨0, 1, ne_of_lt nat.zero_lt_one⟩,
  ..nat.comm_semiring, ..nat.linear_order }

<<<<<<< HEAD
-- all the fields are already included in the `linear_ordered_comm_semiring` instance
instance : linear_ordered_cancel_add_comm_monoid ℕ :=
{ add_left_cancel := @nat.add_left_cancel,
  ..nat.linear_ordered_comm_semiring }
=======
-- all the fields are already included in the linear_ordered_semiring instance
instance : linear_ordered_cancel_add_comm_monoid ℕ := { ..nat.linear_ordered_semiring }
>>>>>>> ba584a4c

instance : linear_ordered_comm_monoid_with_zero ℕ :=
{ mul_le_mul_left := λ a b h c, nat.mul_le_mul_left c h,
  ..nat.linear_ordered_comm_semiring,
  ..(infer_instance : comm_monoid_with_zero ℕ)}

/-! Extra instances to short-circuit type class resolution -/
instance : add_comm_monoid ℕ       := infer_instance
instance : add_monoid ℕ            := infer_instance
instance : monoid ℕ                := infer_instance
instance : comm_monoid ℕ           := infer_instance
instance : comm_semigroup ℕ        := infer_instance
instance : semigroup ℕ             := infer_instance
instance : add_comm_semigroup ℕ    := infer_instance
instance : add_semigroup ℕ         := infer_instance
instance : distrib ℕ               := infer_instance
instance : semiring ℕ              := infer_instance
instance : ordered_semiring ℕ      := infer_instance
instance : ordered_comm_semiring ℕ := infer_instance

instance nat.order_bot : order_bot ℕ :=
{ bot := 0, bot_le := nat.zero_le }

instance : canonically_ordered_comm_semiring ℕ :=
{ exists_add_of_le := λ a b h, (nat.le.dest h).imp $ λ _, eq.symm,
  le_self_add := nat.le_add_right,
  eq_zero_or_eq_zero_of_mul_eq_zero   := λ a b, nat.eq_zero_of_mul_eq_zero,
  .. nat.nontrivial,
  .. nat.order_bot,
  .. (infer_instance : ordered_add_comm_monoid ℕ),
  .. (infer_instance : linear_ordered_semiring ℕ),
  .. (infer_instance : comm_semiring ℕ) }

instance : canonically_linear_ordered_add_monoid ℕ :=
{ .. (infer_instance : canonically_ordered_add_monoid ℕ),
  .. nat.linear_order }

instance nat.subtype.order_bot (s : set ℕ) [decidable_pred (∈ s)] [h : nonempty s] :
  order_bot s :=
{ bot := ⟨nat.find (nonempty_subtype.1 h), nat.find_spec (nonempty_subtype.1 h)⟩,
  bot_le := λ x, nat.find_min' _ x.2 }

instance nat.subtype.semilattice_sup (s : set ℕ) :
  semilattice_sup s :=
{ ..subtype.linear_order s,
  ..linear_order.to_lattice }

lemma nat.subtype.coe_bot {s : set ℕ} [decidable_pred (∈ s)]
  [h : nonempty s] : ((⊥ : s) : ℕ) = nat.find (nonempty_subtype.1 h) := rfl

protected lemma nat.nsmul_eq_mul (m n : ℕ) : m • n = m * n := rfl

theorem nat.eq_of_mul_eq_mul_right {n m k : ℕ} (Hm : 0 < m) (H : n * m = k * m) : n = k :=
by rw [mul_comm n m, mul_comm k m] at H; exact nat.eq_of_mul_eq_mul_left Hm H

instance nat.cancel_comm_monoid_with_zero : cancel_comm_monoid_with_zero ℕ :=
{ mul_left_cancel_of_ne_zero :=
    λ _ _ _ h1 h2, nat.eq_of_mul_eq_mul_left (nat.pos_of_ne_zero h1) h2,
  mul_right_cancel_of_ne_zero :=
    λ _ _ _ h1 h2, nat.eq_of_mul_eq_mul_right (nat.pos_of_ne_zero h1) h2,
  .. (infer_instance : comm_monoid_with_zero ℕ) }

attribute [simp] nat.not_lt_zero nat.succ_ne_zero nat.succ_ne_self
  nat.zero_ne_one nat.one_ne_zero
  nat.zero_ne_bit1 nat.bit1_ne_zero
  nat.bit0_ne_one nat.one_ne_bit0
  nat.bit0_ne_bit1 nat.bit1_ne_bit0

variables {m n k : ℕ}
namespace nat

/-!
### Recursion and `set.range`
-/

section set

open set

theorem zero_union_range_succ : {0} ∪ range succ = univ :=
by { ext n, cases n; simp }

variables {α : Type*}

theorem range_of_succ (f : ℕ → α) : {f 0} ∪ range (f ∘ succ) = range f :=
by rw [← image_singleton, range_comp, ← image_union, zero_union_range_succ, image_univ]

theorem range_rec {α : Type*} (x : α) (f : ℕ → α → α) :
  (set.range (λ n, nat.rec x f n) : set α) =
    {x} ∪ set.range (λ n, nat.rec (f 0 x) (f ∘ succ) n) :=
begin
  convert (range_of_succ _).symm,
  ext n,
  induction n with n ihn,
  { refl },
  { dsimp at ihn ⊢,
    rw ihn }
end

theorem range_cases_on {α : Type*} (x : α) (f : ℕ → α) :
  (set.range (λ n, nat.cases_on n x f) : set α) = {x} ∪ set.range f :=
(range_of_succ _).symm

end set

/-! ### The units of the natural numbers as a `monoid` and `add_monoid` -/

theorem units_eq_one (u : ℕˣ) : u = 1 :=
units.ext $ nat.eq_one_of_dvd_one ⟨u.inv, u.val_inv.symm⟩

theorem add_units_eq_zero (u : add_units ℕ) : u = 0 :=
add_units.ext $ (nat.eq_zero_of_add_eq_zero u.val_neg).1

@[simp] protected theorem is_unit_iff {n : ℕ} : is_unit n ↔ n = 1 :=
iff.intro
  (λ ⟨u, hu⟩, match n, u, hu, nat.units_eq_one u with _, _, rfl, rfl := rfl end)
  (λ h, h.symm ▸ ⟨1, rfl⟩)

instance unique_units : unique ℕˣ :=
{ default := 1, uniq := nat.units_eq_one }

instance unique_add_units : unique (add_units ℕ) :=
{ default := 0, uniq := nat.add_units_eq_zero }

/-! ### Equalities and inequalities involving zero and one -/

lemma one_le_iff_ne_zero {n : ℕ} : 1 ≤ n ↔ n ≠ 0 :=
(show 1 ≤ n ↔ 0 < n, from iff.rfl).trans pos_iff_ne_zero

lemma one_lt_iff_ne_zero_and_ne_one : ∀ {n : ℕ}, 1 < n ↔ n ≠ 0 ∧ n ≠ 1
| 0     := dec_trivial
| 1     := dec_trivial
| (n+2) := dec_trivial

protected theorem mul_ne_zero {n m : ℕ} (n0 : n ≠ 0) (m0 : m ≠ 0) : n * m ≠ 0
| nm := (eq_zero_of_mul_eq_zero nm).elim n0 m0

@[simp] protected theorem mul_eq_zero {a b : ℕ} : a * b = 0 ↔ a = 0 ∨ b = 0 :=
iff.intro eq_zero_of_mul_eq_zero (by simp [or_imp_distrib] {contextual := tt})

@[simp] protected theorem zero_eq_mul {a b : ℕ} : 0 = a * b ↔ a = 0 ∨ b = 0 :=
by rw [eq_comm, nat.mul_eq_zero]

lemma eq_zero_of_double_le {a : ℕ} (h : 2 * a ≤ a) : a = 0 :=
add_right_eq_self.mp $ le_antisymm ((two_mul a).symm.trans_le h) le_add_self

lemma eq_zero_of_mul_le {a b : ℕ} (hb : 2 ≤ b) (h : b * a ≤ a) : a = 0 :=
eq_zero_of_double_le $ le_trans (nat.mul_le_mul_right _ hb) h

lemma zero_max {m : ℕ} : max 0 m = m :=
max_eq_right (zero_le _)

@[simp] lemma min_eq_zero_iff {m n : ℕ} : min m n = 0 ↔ m = 0 ∨ n = 0 :=
begin
  split,
  { intro h,
    cases le_total n m with H H,
    { simpa [H] using or.inr h },
    { simpa [H] using or.inl h } },
  { rintro (rfl|rfl);
    simp }
end

@[simp] lemma max_eq_zero_iff {m n : ℕ} : max m n = 0 ↔ m = 0 ∧ n = 0 :=
begin
  split,
  { intro h,
    cases le_total n m with H H,
    { simp only [H, max_eq_left] at h,
      exact ⟨h, le_antisymm (H.trans h.le) (zero_le _)⟩ },
    { simp only [H, max_eq_right] at h,
      exact ⟨le_antisymm (H.trans h.le) (zero_le _), h⟩ } },
  { rintro ⟨rfl, rfl⟩,
    simp }
end

lemma add_eq_max_iff {n m : ℕ} :
  n + m = max n m ↔ n = 0 ∨ m = 0 :=
begin
  rw ←min_eq_zero_iff,
  cases le_total n m with H H;
  simp [H]
end

lemma add_eq_min_iff {n m : ℕ} :
  n + m = min n m ↔ n = 0 ∧ m = 0 :=
begin
  rw ←max_eq_zero_iff,
  cases le_total n m with H H;
  simp [H]
end

lemma one_le_of_lt {n m : ℕ} (h : n < m) : 1 ≤ m :=
lt_of_le_of_lt (nat.zero_le _) h

theorem eq_one_of_mul_eq_one_right {m n : ℕ} (H : m * n = 1) : m = 1 :=
eq_one_of_dvd_one ⟨n, H.symm⟩

theorem eq_one_of_mul_eq_one_left {m n : ℕ} (H : m * n = 1) : n = 1 :=
eq_one_of_mul_eq_one_right (by rwa mul_comm)

/-! ### `succ` -/

lemma _root_.has_lt.lt.nat_succ_le {n m : ℕ} (h : n < m) : succ n ≤ m := succ_le_of_lt h

lemma succ_eq_one_add (n : ℕ) : n.succ = 1 + n :=
by rw [nat.succ_eq_add_one, nat.add_comm]

theorem eq_of_lt_succ_of_not_lt {a b : ℕ} (h1 : a < b + 1) (h2 : ¬ a < b) : a = b :=
have h3 : a ≤ b, from le_of_lt_succ h1,
or.elim (eq_or_lt_of_not_lt h2) (λ h, h) (λ h, absurd h (not_lt_of_ge h3))

lemma eq_of_le_of_lt_succ {n m : ℕ} (h₁ : n ≤ m) (h₂ : m < n + 1) : m = n :=
nat.le_antisymm (le_of_succ_le_succ h₂) h₁

theorem one_add (n : ℕ) : 1 + n = succ n := by simp [add_comm]

@[simp] lemma succ_pos' {n : ℕ} : 0 < succ n := succ_pos n

theorem succ_inj' {n m : ℕ} : succ n = succ m ↔ n = m :=
⟨succ.inj, congr_arg _⟩

theorem succ_injective : function.injective nat.succ := λ x y, succ.inj

lemma succ_ne_succ {n m : ℕ} : succ n ≠ succ m ↔ n ≠ m :=
succ_injective.ne_iff

@[simp] lemma succ_succ_ne_one (n : ℕ) : n.succ.succ ≠ 1 :=
succ_ne_succ.mpr n.succ_ne_zero

@[simp] lemma one_lt_succ_succ (n : ℕ) : 1 < n.succ.succ :=
succ_lt_succ $ succ_pos n

lemma two_le_iff : ∀ n, 2 ≤ n ↔ n ≠ 0 ∧ n ≠ 1
| 0 := by simp
| 1 := by simp
| (n+2) := by simp

theorem succ_le_succ_iff {m n : ℕ} : succ m ≤ succ n ↔ m ≤ n :=
⟨le_of_succ_le_succ, succ_le_succ⟩

theorem max_succ_succ {m n : ℕ} :
  max (succ m) (succ n) = succ (max m n) :=
begin
  by_cases h1 : m ≤ n,
  rw [max_eq_right h1, max_eq_right (succ_le_succ h1)],
  { rw not_le at h1, have h2 := le_of_lt h1,
    rw [max_eq_left h2, max_eq_left (succ_le_succ h2)] }
end

lemma not_succ_lt_self {n : ℕ} : ¬succ n < n :=
not_lt_of_ge (nat.le_succ _)

theorem lt_succ_iff {m n : ℕ} : m < succ n ↔ m ≤ n :=
⟨le_of_lt_succ, lt_succ_of_le⟩

lemma succ_le_iff {m n : ℕ} : succ m ≤ n ↔ m < n :=
⟨lt_of_succ_le, succ_le_of_lt⟩

lemma lt_iff_add_one_le {m n : ℕ} : m < n ↔ m + 1 ≤ n :=
by rw succ_le_iff

-- Just a restatement of `nat.lt_succ_iff` using `+1`.
lemma lt_add_one_iff {a b : ℕ} : a < b + 1 ↔ a ≤ b :=
lt_succ_iff

-- A flipped version of `lt_add_one_iff`.
lemma lt_one_add_iff {a b : ℕ} : a < 1 + b ↔ a ≤ b :=
by simp only [add_comm, lt_succ_iff]

-- This is true reflexively, by the definition of `≤` on ℕ,
-- but it's still useful to have, to convince Lean to change the syntactic type.
lemma add_one_le_iff {a b : ℕ} : a + 1 ≤ b ↔ a < b :=
iff.refl _

lemma one_add_le_iff {a b : ℕ} : 1 + a ≤ b ↔ a < b :=
by simp only [add_comm, add_one_le_iff]

theorem of_le_succ {n m : ℕ} (H : n ≤ m.succ) : n ≤ m ∨ n = m.succ :=
H.lt_or_eq_dec.imp le_of_lt_succ id

lemma succ_lt_succ_iff {m n : ℕ} : succ m < succ n ↔ m < n :=
⟨lt_of_succ_lt_succ, succ_lt_succ⟩

@[simp] lemma lt_one_iff {n : ℕ} : n < 1 ↔ n = 0 :=
lt_succ_iff.trans le_zero_iff

lemma div_le_iff_le_mul_add_pred {m n k : ℕ} (n0 : 0 < n) : m / n ≤ k ↔ m ≤ n * k + (n - 1) :=
begin
  rw [← lt_succ_iff, div_lt_iff_lt_mul n0, succ_mul, mul_comm],
  cases n, {cases n0},
  exact lt_succ_iff,
end

lemma two_lt_of_ne : ∀ {n}, n ≠ 0 → n ≠ 1 → n ≠ 2 → 2 < n
| 0 h _ _ := (h rfl).elim
| 1 _ h _ := (h rfl).elim
| 2 _ _ h := (h rfl).elim
| (n+3) _ _ _ := dec_trivial

theorem forall_lt_succ {P : ℕ → Prop} {n : ℕ} : (∀ m < n.succ, P m) ↔ (∀ m < n, P m) ∧ P n :=
⟨λ H, ⟨λ m hm, H m (lt_succ_iff.2 hm.le), H n (lt_succ_self n)⟩, begin
  rintro ⟨H, hn⟩ m hm,
  rcases eq_or_lt_of_le (lt_succ_iff.1 hm) with rfl | hmn,
  { exact hn },
  { exact H m hmn }
end⟩

theorem exists_lt_succ {P : ℕ → Prop} {n : ℕ} : (∃ m < n.succ, P m) ↔ (∃ m < n, P m) ∨ P n :=
by { rw ←not_iff_not, push_neg, exact forall_lt_succ }

/-! ### `add` -/

-- Sometimes a bare `nat.add` or similar appears as a consequence of unfolding
-- during pattern matching. These lemmas package them back up as typeclass
-- mediated operations.
@[simp] theorem add_def {a b : ℕ} : nat.add a b = a + b := rfl
@[simp] theorem mul_def {a b : ℕ} : nat.mul a b = a * b := rfl

lemma exists_eq_add_of_le : ∀ {m n : ℕ}, m ≤ n → ∃ k : ℕ, n = m + k
| 0 0 h := ⟨0, by simp⟩
| 0 (n+1) h := ⟨n+1, by simp⟩
| (m+1) (n+1) h :=
  let ⟨k, hk⟩ := exists_eq_add_of_le (nat.le_of_succ_le_succ h) in
  ⟨k, by simp [hk, add_comm, add_left_comm]⟩

lemma exists_eq_add_of_lt : ∀ {m n : ℕ}, m < n → ∃ k : ℕ, n = m + k + 1
| 0 0 h := false.elim $ lt_irrefl _ h
| 0 (n+1) h := ⟨n, by simp⟩
| (m+1) (n+1) h := let ⟨k, hk⟩ := exists_eq_add_of_le (nat.le_of_succ_le_succ h) in
  ⟨k, by simp [hk]⟩

theorem add_pos_left {m : ℕ} (h : 0 < m) (n : ℕ) : 0 < m + n :=
calc
  m + n > 0 + n : nat.add_lt_add_right h n
    ... = n     : nat.zero_add n
    ... ≥ 0     : zero_le n

theorem add_pos_right (m : ℕ) {n : ℕ} (h : 0 < n) : 0 < m + n :=
begin rw add_comm, exact add_pos_left h m end

theorem add_pos_iff_pos_or_pos (m n : ℕ) : 0 < m + n ↔ 0 < m ∨ 0 < n :=
iff.intro
  begin
    intro h,
    cases m with m,
    {simp [zero_add] at h, exact or.inr h},
    exact or.inl (succ_pos _)
  end
  begin
    intro h, cases h with mpos npos,
    { apply add_pos_left mpos },
    apply add_pos_right _ npos
  end

lemma add_eq_one_iff : ∀ {a b : ℕ}, a + b = 1 ↔ (a = 0 ∧ b = 1) ∨ (a = 1 ∧ b = 0)
| 0     0     := dec_trivial
| 1     0     := dec_trivial
| (a+2) _     := by rw add_right_comm; exact dec_trivial
| _     (b+1) := by rw [← add_assoc]; simp only [nat.succ_inj', nat.succ_ne_zero]; simp

theorem le_add_one_iff {i j : ℕ} : i ≤ j + 1 ↔ (i ≤ j ∨ i = j + 1) :=
⟨λ h,
  match nat.eq_or_lt_of_le h with
  | or.inl h := or.inr h
  | or.inr h := or.inl $ nat.le_of_succ_le_succ h
  end,
  or.rec (λ h, le_trans h $ nat.le_add_right _ _) le_of_eq⟩

lemma le_and_le_add_one_iff {x a : ℕ} :
  a ≤ x ∧ x ≤ a + 1 ↔ x = a ∨ x = a + 1 :=
begin
  rw [le_add_one_iff, and_or_distrib_left, ←le_antisymm_iff, eq_comm, and_iff_right_of_imp],
  rintro rfl,
  exact a.le_succ,
end

lemma add_succ_lt_add {a b c d : ℕ} (hab : a < b) (hcd : c < d) : a + c + 1 < b + d :=
begin
  rw add_assoc,
  exact add_lt_add_of_lt_of_le hab (nat.succ_le_iff.2 hcd)
end

/-! ### `pred` -/

@[simp]
lemma add_succ_sub_one (n m : ℕ) : (n + succ m) - 1 = n + m :=
by rw [add_succ, succ_sub_one]

@[simp]
lemma succ_add_sub_one (n m : ℕ) : (succ n + m) - 1 = n + m :=
by rw [succ_add, succ_sub_one]

lemma pred_eq_sub_one (n : ℕ) : pred n = n - 1 := rfl

theorem pred_eq_of_eq_succ {m n : ℕ} (H : m = n.succ) : m.pred = n := by simp [H]

@[simp] lemma pred_eq_succ_iff {n m : ℕ} : pred n = succ m ↔ n = m + 2 :=
by cases n; split; rintro ⟨⟩; refl

theorem pred_sub (n m : ℕ) : pred n - m = pred (n - m) :=
by rw [← nat.sub_one, nat.sub_sub, one_add, sub_succ]

lemma le_pred_of_lt {n m : ℕ} (h : m < n) : m ≤ n - 1 :=
nat.sub_le_sub_right h 1

lemma le_of_pred_lt {m n : ℕ} : pred m < n → m ≤ n :=
match m with
| 0 := le_of_lt
| m+1 := id
end

/-- This ensures that `simp` succeeds on `pred (n + 1) = n`. -/
@[simp] lemma pred_one_add (n : ℕ) : pred (1 + n) = n :=
by rw [add_comm, add_one, pred_succ]

lemma pred_le_iff {n m : ℕ} : pred n ≤ m ↔ n ≤ succ m :=
⟨le_succ_of_pred_le, by { cases n, { exact λ h, zero_le m }, exact le_of_succ_le_succ }⟩

/-! ### `sub`

Most lemmas come from the `has_ordered_sub` instance on `ℕ`. -/

instance : has_ordered_sub ℕ :=
begin
  constructor,
  intros m n k,
  induction n with n ih generalizing k,
  { simp },
  { simp only [sub_succ, add_succ, succ_add, ih, pred_le_iff] }
end

lemma lt_pred_iff {n m : ℕ} : n < pred m ↔ succ n < m :=
show n < m - 1 ↔ n + 1 < m, from lt_tsub_iff_right

lemma lt_of_lt_pred {a b : ℕ} (h : a < b - 1) : a < b :=
lt_of_succ_lt (lt_pred_iff.1 h)

lemma le_or_le_of_add_eq_add_pred {a b c d : ℕ} (h : c + d = a + b - 1) : a ≤ c ∨ b ≤ d :=
begin
  cases le_or_lt a c with h' h'; [left, right],
  { exact h', },
  { replace h' := add_lt_add_right h' d, rw h at h',
    cases b.eq_zero_or_pos with hb hb, { rw hb, exact zero_le d, },
    rw [a.add_sub_assoc hb, add_lt_add_iff_left] at h',
    exact nat.le_of_pred_lt h', },
end

/-- A version of `nat.sub_succ` in the form `_ - 1` instead of `nat.pred _`. -/
lemma sub_succ' (a b : ℕ) : a - b.succ = a - b - 1 := rfl

/-! ### `mul` -/

lemma succ_mul_pos (m : ℕ) (hn : 0 < n) : 0 < (succ m) * n :=
mul_pos (succ_pos m) hn

theorem mul_self_le_mul_self {n m : ℕ} (h : n ≤ m) : n * n ≤ m * m :=
decidable.mul_le_mul h h (zero_le _) (zero_le _)

theorem mul_self_lt_mul_self : Π {n m : ℕ}, n < m → n * n < m * m
| 0        m h := mul_pos h h
| (succ n) m h := decidable.mul_lt_mul h (le_of_lt h) (succ_pos _) (zero_le _)

theorem mul_self_le_mul_self_iff {n m : ℕ} : n ≤ m ↔ n * n ≤ m * m :=
⟨mul_self_le_mul_self, le_imp_le_of_lt_imp_lt mul_self_lt_mul_self⟩

theorem mul_self_lt_mul_self_iff {n m : ℕ} : n < m ↔ n * n < m * m :=
le_iff_le_iff_lt_iff_lt.1 mul_self_le_mul_self_iff

theorem le_mul_self : Π (n : ℕ), n ≤ n * n
| 0     := le_rfl
| (n+1) := by simp

lemma le_mul_of_pos_left {m n : ℕ} (h : 0 < n) : m ≤ n * m :=
begin
  conv {to_lhs, rw [← one_mul(m)]},
  exact decidable.mul_le_mul_of_nonneg_right h.nat_succ_le dec_trivial,
end

lemma le_mul_of_pos_right {m n : ℕ} (h : 0 < n) : m ≤ m * n :=
begin
  conv {to_lhs, rw [← mul_one(m)]},
  exact decidable.mul_le_mul_of_nonneg_left h.nat_succ_le dec_trivial,
end

theorem two_mul_ne_two_mul_add_one {n m} : 2 * n ≠ 2 * m + 1 :=
mt (congr_arg (%2)) (by { rw [add_comm, add_mul_mod_self_left, mul_mod_right, mod_eq_of_lt]; simp })

lemma mul_eq_one_iff : ∀ {a b : ℕ}, a * b = 1 ↔ a = 1 ∧ b = 1
| 0     0     := dec_trivial
| 0     1     := dec_trivial
| 1     0     := dec_trivial
| (a+2) 0     := by simp
| 0     (b+2) := by simp
| (a+1) (b+1) := ⟨
  λ h, by simp only [add_mul, mul_add, mul_add, one_mul, mul_one,
    (add_assoc _ _ _).symm, nat.succ_inj', add_eq_zero_iff] at h; simp [h.1.2, h.2],
  λ h, by simp only [h, mul_one]⟩

protected theorem mul_left_inj {a b c : ℕ} (ha : 0 < a) : b * a = c * a ↔ b = c :=
⟨nat.eq_of_mul_eq_mul_right ha, λ e, e ▸ rfl⟩

protected theorem mul_right_inj {a b c : ℕ} (ha : 0 < a) : a * b = a * c ↔ b = c :=
⟨nat.eq_of_mul_eq_mul_left ha, λ e, e ▸ rfl⟩

lemma mul_left_injective {a : ℕ} (ha : 0 < a) : function.injective (λ x, x * a) :=
λ _ _, eq_of_mul_eq_mul_right ha

lemma mul_right_injective {a : ℕ} (ha : 0 < a) : function.injective (λ x, a * x) :=
λ _ _, nat.eq_of_mul_eq_mul_left ha

lemma mul_ne_mul_left {a b c : ℕ} (ha : 0 < a) : b * a ≠ c * a ↔ b ≠ c :=
(mul_left_injective ha).ne_iff

lemma mul_ne_mul_right {a b c : ℕ} (ha : 0 < a) : a * b ≠ a * c ↔ b ≠ c :=
(mul_right_injective ha).ne_iff

lemma mul_right_eq_self_iff {a b : ℕ} (ha : 0 < a) : a * b = a ↔ b = 1 :=
suffices a * b = a * 1 ↔ b = 1, by rwa mul_one at this,
nat.mul_right_inj ha

lemma mul_left_eq_self_iff {a b : ℕ} (hb : 0 < b) : a * b = b ↔ a = 1 :=
by rw [mul_comm, nat.mul_right_eq_self_iff hb]

lemma lt_succ_iff_lt_or_eq {n i : ℕ} : n < i.succ ↔ (n < i ∨ n = i) :=
lt_succ_iff.trans decidable.le_iff_lt_or_eq

theorem mul_self_inj {n m : ℕ} : n * n = m * m ↔ n = m :=
le_antisymm_iff.trans (le_antisymm_iff.trans
  (and_congr mul_self_le_mul_self_iff mul_self_le_mul_self_iff)).symm

lemma le_add_pred_of_pos (n : ℕ) {i : ℕ} (hi : i ≠ 0) : n ≤ i + (n - 1) :=
begin
  refine le_trans _ (add_tsub_le_assoc),
  simp [add_comm, nat.add_sub_assoc, one_le_iff_ne_zero.2 hi]
end

/-!
### Recursion and induction principles

This section is here due to dependencies -- the lemmas here require some of the lemmas
proved above, and some of the results in later sections depend on the definitions in this section.
-/

@[simp] lemma rec_zero {C : ℕ → Sort u} (h0 : C 0) (h : ∀ n, C n → C (n + 1)) :
  (nat.rec h0 h : Π n, C n) 0 = h0 :=
rfl

@[simp] lemma rec_add_one {C : ℕ → Sort u} (h0 : C 0) (h : ∀ n, C n → C (n + 1)) (n : ℕ) :
  (nat.rec h0 h : Π n, C n) (n + 1) = h n ((nat.rec h0 h : Π n, C n) n) :=
rfl

/-- Recursion starting at a non-zero number: given a map `C k → C (k+1)` for each `k`,
there is a map from `C n` to each `C m`, `n ≤ m`. For a version where the assumption is only made
when `k ≥ n`, see `le_rec_on'`. -/
@[elab_as_eliminator]
def le_rec_on {C : ℕ → Sort u} {n : ℕ} : Π {m : ℕ}, n ≤ m → (Π {k}, C k → C (k+1)) → C n → C m
| 0     H next x := eq.rec_on (nat.eq_zero_of_le_zero H) x
| (m+1) H next x := or.by_cases (of_le_succ H) (λ h : n ≤ m, next $ le_rec_on h @next x)
  (λ h : n = m + 1, eq.rec_on h x)

theorem le_rec_on_self {C : ℕ → Sort u} {n} {h : n ≤ n} {next} (x : C n) :
  (le_rec_on h next x : C n) = x :=
by cases n; unfold le_rec_on or.by_cases; rw [dif_neg n.not_succ_le_self]

theorem le_rec_on_succ {C : ℕ → Sort u} {n m} (h1 : n ≤ m) {h2 : n ≤ m+1} {next} (x : C n) :
  (le_rec_on h2 @next x : C (m+1)) = next (le_rec_on h1 @next x : C m) :=
by conv { to_lhs, rw [le_rec_on, or.by_cases, dif_pos h1] }

theorem le_rec_on_succ' {C : ℕ → Sort u} {n} {h : n ≤ n+1} {next} (x : C n) :
  (le_rec_on h next x : C (n+1)) = next x :=
by rw [le_rec_on_succ (le_refl n), le_rec_on_self]

theorem le_rec_on_trans {C : ℕ → Sort u} {n m k} (hnm : n ≤ m) (hmk : m ≤ k) {next} (x : C n) :
  (le_rec_on (le_trans hnm hmk) @next x : C k) = le_rec_on hmk @next (le_rec_on hnm @next x) :=
begin
  induction hmk with k hmk ih, { rw le_rec_on_self },
  rw [le_rec_on_succ (le_trans hnm hmk), ih, le_rec_on_succ]
end

theorem le_rec_on_succ_left {C : ℕ → Sort u} {n m} (h1 : n ≤ m) (h2 : n+1 ≤ m)
  {next : Π{{k}}, C k → C (k+1)} (x : C n) :
  (le_rec_on h2 next (next x) : C m) = (le_rec_on h1 next x : C m) :=
begin
  rw [subsingleton.elim h1 (le_trans (le_succ n) h2),
      le_rec_on_trans (le_succ n) h2, le_rec_on_succ']
end

theorem le_rec_on_injective {C : ℕ → Sort u} {n m} (hnm : n ≤ m)
  (next : Π n, C n → C (n+1)) (Hnext : ∀ n, function.injective (next n)) :
  function.injective (le_rec_on hnm next) :=
begin
  induction hnm with m hnm ih, { intros x y H, rwa [le_rec_on_self, le_rec_on_self] at H },
  intros x y H, rw [le_rec_on_succ hnm, le_rec_on_succ hnm] at H, exact ih (Hnext _ H)
end

theorem le_rec_on_surjective {C : ℕ → Sort u} {n m} (hnm : n ≤ m)
  (next : Π n, C n → C (n+1)) (Hnext : ∀ n, function.surjective (next n)) :
  function.surjective (le_rec_on hnm next) :=
begin
  induction hnm with m hnm ih, { intros x, use x, rw le_rec_on_self },
  intros x, rcases Hnext _ x with ⟨w, rfl⟩, rcases ih w with ⟨x, rfl⟩, use x, rw le_rec_on_succ
end

/-- Recursion principle based on `<`. -/
@[elab_as_eliminator]
protected def strong_rec' {p : ℕ → Sort u} (H : ∀ n, (∀ m, m < n → p m) → p n) : ∀ (n : ℕ), p n
| n := H n (λ m hm, strong_rec' m)

/-- Recursion principle based on `<` applied to some natural number. -/
@[elab_as_eliminator]
def strong_rec_on' {P : ℕ → Sort*} (n : ℕ) (h : ∀ n, (∀ m, m < n → P m) → P n) : P n :=
nat.strong_rec' h n

theorem strong_rec_on_beta' {P : ℕ → Sort*} {h} {n : ℕ} :
  (strong_rec_on' n h : P n) = h n (λ m hmn, (strong_rec_on' m h : P m)) :=
by { simp only [strong_rec_on'], rw nat.strong_rec' }

/-- Induction principle starting at a non-zero number. For maps to a `Sort*` see `le_rec_on`. -/
@[elab_as_eliminator] lemma le_induction {P : nat → Prop} {m}
  (h0 : P m) (h1 : ∀ n, m ≤ n → P n → P (n + 1)) :
  ∀ n, m ≤ n → P n :=
by apply nat.less_than_or_equal.rec h0; exact h1

/-- Decreasing induction: if `P (k+1)` implies `P k`, then `P n` implies `P m` for all `m ≤ n`.
Also works for functions to `Sort*`. For a version assuming only the assumption for `k < n`, see
`decreasing_induction'`. -/
@[elab_as_eliminator]
def decreasing_induction {P : ℕ → Sort*} (h : ∀n, P (n+1) → P n) {m n : ℕ} (mn : m ≤ n)
  (hP : P n) : P m :=
le_rec_on mn (λ k ih hsk, ih $ h k hsk) (λ h, h) hP

@[simp] lemma decreasing_induction_self {P : ℕ → Sort*} (h : ∀n, P (n+1) → P n) {n : ℕ}
  (nn : n ≤ n) (hP : P n) : (decreasing_induction h nn hP : P n) = hP :=
by { dunfold decreasing_induction, rw [le_rec_on_self] }

lemma decreasing_induction_succ {P : ℕ → Sort*} (h : ∀n, P (n+1) → P n) {m n : ℕ} (mn : m ≤ n)
  (msn : m ≤ n + 1) (hP : P (n+1)) :
  (decreasing_induction h msn hP : P m) = decreasing_induction h mn (h n hP) :=
by { dunfold decreasing_induction, rw [le_rec_on_succ] }

@[simp] lemma decreasing_induction_succ' {P : ℕ → Sort*} (h : ∀n, P (n+1) → P n) {m : ℕ}
  (msm : m ≤ m + 1) (hP : P (m+1)) : (decreasing_induction h msm hP : P m) = h m hP :=
by { dunfold decreasing_induction, rw [le_rec_on_succ'] }

lemma decreasing_induction_trans {P : ℕ → Sort*} (h : ∀n, P (n+1) → P n) {m n k : ℕ}
  (mn : m ≤ n) (nk : n ≤ k) (hP : P k) :
  (decreasing_induction h (le_trans mn nk) hP : P m) =
  decreasing_induction h mn (decreasing_induction h nk hP) :=
by { induction nk with k nk ih, rw [decreasing_induction_self],
     rw [decreasing_induction_succ h (le_trans mn nk), ih, decreasing_induction_succ] }

lemma decreasing_induction_succ_left {P : ℕ → Sort*} (h : ∀n, P (n+1) → P n) {m n : ℕ}
  (smn : m + 1 ≤ n) (mn : m ≤ n) (hP : P n) :
  (decreasing_induction h mn hP : P m) = h m (decreasing_induction h smn hP) :=
by { rw [subsingleton.elim mn (le_trans (le_succ m) smn), decreasing_induction_trans,
         decreasing_induction_succ'] }

/-- Recursion principle on even and odd numbers: if we have `P 0`, and for all `i : ℕ` we can
extend from `P i` to both `P (2 * i)` and `P (2 * i + 1)`, then we have `P n` for all `n : ℕ`.
This is nothing more than a wrapper around `nat.binary_rec`, to avoid having to switch to
dealing with `bit0` and `bit1`. -/
@[elab_as_eliminator]
def even_odd_rec (n : ℕ) (P : ℕ → Sort*) (h0 : P 0)
  (h_even : ∀ i, P i → P (2 * i))
  (h_odd : ∀ i, P i → P (2 * i + 1)) : P n :=
begin
  refine @binary_rec P h0 (λ b i hi, _) n,
  cases b,
  { simpa [bit, bit0_val i] using h_even i hi },
  { simpa [bit, bit1_val i] using h_odd i hi },
end

@[simp] lemma even_odd_rec_zero (P : ℕ → Sort*) (h0 : P 0)
  (h_even : ∀ i, P i → P (2 * i)) (h_odd : ∀ i, P i → P (2 * i + 1)) :
  @even_odd_rec 0 P h0 h_even h_odd = h0 := binary_rec_zero _ _

@[simp] lemma even_odd_rec_even (n : ℕ) (P : ℕ → Sort*) (h0 : P 0)
  (h_even : ∀ i, P i → P (2 * i)) (h_odd : ∀ i, P i → P (2 * i + 1))
  (H : h_even 0 h0 = h0) :
  @even_odd_rec (2 * n) P h0 h_even h_odd = h_even n (even_odd_rec n P h0 h_even h_odd) :=
begin
  convert binary_rec_eq _ ff n,
  { exact (bit0_eq_two_mul _).symm },
  { exact (bit0_eq_two_mul _).symm },
  { apply heq_of_cast_eq, refl },
  { exact H }
end

@[simp] lemma even_odd_rec_odd (n : ℕ) (P : ℕ → Sort*) (h0 : P 0)
  (h_even : ∀ i, P i → P (2 * i)) (h_odd : ∀ i, P i → P (2 * i + 1))
  (H : h_even 0 h0 = h0) :
  @even_odd_rec (2 * n + 1) P h0 h_even h_odd = h_odd n (even_odd_rec n P h0 h_even h_odd) :=
begin
  convert binary_rec_eq _ tt n,
  { exact (bit0_eq_two_mul _).symm },
  { exact (bit0_eq_two_mul _).symm },
  { apply heq_of_cast_eq, refl },
  { exact H }
end

/-- Given a predicate on two naturals `P : ℕ → ℕ → Prop`, `P a b` is true for all `a < b` if
`P (a + 1) (a + 1)` is true for all `a`, `P 0 (b + 1)` is true for all `b` and for all
`a < b`, `P (a + 1) b` is true and `P a (b + 1)` is true implies `P (a + 1) (b + 1)` is true. -/
@[elab_as_eliminator]
lemma diag_induction (P : ℕ → ℕ → Prop) (ha : ∀ a, P (a + 1) (a + 1)) (hb : ∀ b, P 0 (b + 1))
  (hd : ∀ a b, a < b → P (a + 1) b → P a (b + 1) → P (a + 1) (b + 1)) :
  ∀ a b, a < b → P a b
| 0 (b + 1) h := hb _
| (a + 1) (b + 1) h :=
begin
  apply hd _ _ ((add_lt_add_iff_right _).1 h),
  { have : a + 1 = b ∨ a + 1 < b,
    { rwa [← le_iff_eq_or_lt, ← nat.lt_succ_iff] },
    rcases this with rfl | _,
    { exact ha _ },
    apply diag_induction (a + 1) b this },
  apply diag_induction a (b + 1),
  apply lt_of_le_of_lt (nat.le_succ _) h,
end
using_well_founded { rel_tac := λ _ _, `[exact ⟨_, measure_wf (λ p, p.1 + p.2.1)⟩] }

/-- Given `P : ℕ → ℕ → Sort*`, if for all `a b : ℕ` we can extend `P` from the rectangle
strictly below `(a,b)` to `P a b`, then we have `P n m` for all `n m : ℕ`.
Note that for non-`Prop` output it is preferable to use the equation compiler directly if possible,
since this produces equation lemmas. -/
@[elab_as_eliminator]
def strong_sub_recursion {P : ℕ → ℕ → Sort*}
  (H : ∀ a b, (∀ x y, x < a → y < b → P x y) → P a b) : Π (n m : ℕ), P n m
| n m := H n m (λ x y hx hy, strong_sub_recursion x y)

/-- Given `P : ℕ → ℕ → Sort*`, if we have `P i 0` and `P 0 i` for all `i : ℕ`,
and for any `x y : ℕ` we can extend `P` from `(x,y+1)` and `(x+1,y)` to `(x+1,y+1)`
then we have `P n m` for all `n m : ℕ`.
Note that for non-`Prop` output it is preferable to use the equation compiler directly if possible,
since this produces equation lemmas. -/
@[elab_as_eliminator]
def pincer_recursion {P : ℕ → ℕ → Sort*} (Ha0 : ∀ a : ℕ, P a 0) (H0b : ∀ b : ℕ, P 0 b)
  (H : ∀ x y : ℕ, P x y.succ → P x.succ y → P x.succ y.succ) : ∀ (n m : ℕ), P n m
| a 0 := Ha0 a
| 0 b := H0b b
| (nat.succ a) (nat.succ b) := H _ _ (pincer_recursion _ _) (pincer_recursion _ _)

/-- Recursion starting at a non-zero number: given a map `C k → C (k+1)` for each `k ≥ n`,
there is a map from `C n` to each `C m`, `n ≤ m`. -/
@[elab_as_eliminator]
def le_rec_on' {C : ℕ → Sort*} {n : ℕ} :
  Π {m : ℕ}, n ≤ m → (Π ⦃k⦄, n ≤ k → C k → C (k+1)) → C n → C m
| 0     H next x := eq.rec_on (nat.eq_zero_of_le_zero H) x
| (m+1) H next x := or.by_cases (of_le_succ H) (λ h : n ≤ m, next h $ le_rec_on' h next x)
  (λ h : n = m + 1, eq.rec_on h x)

/-- Decreasing induction: if `P (k+1)` implies `P k` for all `m ≤ k < n`, then `P n` implies `P m`.
Also works for functions to `Sort*`. Weakens the assumptions of `decreasing_induction`. -/
@[elab_as_eliminator]
def decreasing_induction' {P : ℕ → Sort*} {m n : ℕ} (h : ∀ k < n, m ≤ k → P (k+1) → P k)
  (mn : m ≤ n) (hP : P n) : P m :=
begin
  -- induction mn using nat.le_rec_on' generalizing h hP -- this doesn't work unfortunately
  refine le_rec_on' mn _ _ h hP; clear h hP mn n,
  { intros n mn ih h hP,
    apply ih,
    { exact λ k hk, h k hk.step },
    { exact h n (lt_succ_self n) mn hP } },
  { intros h hP, exact hP }
end

/-- A subset of `ℕ` containing `b : ℕ` and closed under `nat.succ` contains every `n ≥ b`. -/
lemma set_induction_bounded {b : ℕ} {S : set ℕ} (hb : b ∈ S) (h_ind: ∀ k : ℕ, k ∈ S → k + 1 ∈ S)
  {n : ℕ} (hbn : b ≤ n) : n ∈ S :=
@le_rec_on (λ n, n ∈ S) b n hbn h_ind hb

/-- A subset of `ℕ` containing zero and closed under `nat.succ` contains all of `ℕ`. -/
lemma set_induction {S : set ℕ} (hb : 0 ∈ S) (h_ind: ∀ k : ℕ, k ∈ S → k + 1 ∈ S) (n : ℕ) : n ∈ S :=
set_induction_bounded hb h_ind (zero_le n)

lemma set_eq_univ {S : set ℕ} : S = set.univ ↔ 0 ∈ S ∧ ∀ k : ℕ, k ∈ S → k + 1 ∈ S :=
⟨by rintro rfl; simp, λ ⟨h0, hs⟩, set.eq_univ_of_forall (set_induction h0 hs)⟩

/-! ### `div` -/

attribute [simp] nat.div_self

protected lemma div_le_of_le_mul' {m n : ℕ} {k} (h : m ≤ k * n) : m / k ≤ n :=
(nat.eq_zero_or_pos k).elim
  (λ k0, by rw [k0, nat.div_zero]; apply zero_le)
  (λ k0, (mul_le_mul_left k0).1 $
    calc k * (m / k)
        ≤ m % k + k * (m / k) : nat.le_add_left _ _
    ... = m                   : mod_add_div _ _
    ... ≤ k * n               : h)

protected lemma div_le_self' (m n : ℕ) : m / n ≤ m :=
(nat.eq_zero_or_pos n).elim
  (λ n0, by rw [n0, nat.div_zero]; apply zero_le)
  (λ n0, nat.div_le_of_le_mul' $ calc
      m = 1 * m : (one_mul _).symm
    ... ≤ n * m : nat.mul_le_mul_right _ n0)

/-- A version of `nat.div_lt_self` using successors, rather than additional hypotheses. -/
lemma div_lt_self' (n b : ℕ) : (n+1)/(b+2) < n+1 :=
nat.div_lt_self (nat.succ_pos n) (nat.succ_lt_succ (nat.succ_pos _))

theorem le_div_iff_mul_le' {x y : ℕ} {k : ℕ} (k0 : 0 < k) : x ≤ y / k ↔ x * k ≤ y :=
le_div_iff_mul_le k0

theorem div_lt_iff_lt_mul' {x y : ℕ} {k : ℕ} (k0 : 0 < k) : x / k < y ↔ x < y * k :=
lt_iff_lt_of_le_iff_le $ le_div_iff_mul_le' k0

lemma one_le_div_iff {a b : ℕ} (hb : 0 < b) : 1 ≤ a / b ↔ b ≤ a :=
by rw [le_div_iff_mul_le hb, one_mul]

lemma div_lt_one_iff {a b : ℕ} (hb : 0 < b) : a / b < 1 ↔ a < b :=
lt_iff_lt_of_le_iff_le $ one_le_div_iff hb

protected theorem div_le_div_right {n m : ℕ} (h : n ≤ m) {k : ℕ} : n / k ≤ m / k :=
(nat.eq_zero_or_pos k).elim (λ k0, by simp [k0]) $ λ hk,
(le_div_iff_mul_le' hk).2 $ le_trans (nat.div_mul_le_self _ _) h

lemma lt_of_div_lt_div {m n k : ℕ} : m / k < n / k → m < n :=
lt_imp_lt_of_le_imp_le $ λ h, nat.div_le_div_right h

protected lemma div_pos {a b : ℕ} (hba : b ≤ a) (hb : 0 < b) : 0 < a / b :=
nat.pos_of_ne_zero (λ h, lt_irrefl a
  (calc a = a % b : by simpa [h] using (mod_add_div a b).symm
      ... < b : nat.mod_lt a hb
      ... ≤ a : hba))

protected lemma div_lt_of_lt_mul {m n k : ℕ} (h : m < n * k) : m / n < k :=
lt_of_mul_lt_mul_left
  (calc n * (m / n) ≤ m % n + n * (m / n) : nat.le_add_left _ _
    ... = m : mod_add_div _ _
    ... < n * k : h)
  (nat.zero_le n)

lemma lt_mul_of_div_lt {a b c : ℕ} (h : a / c < b) (w : 0 < c) : a < b * c :=
lt_of_not_ge $ not_le_of_gt h ∘ (nat.le_div_iff_mul_le w).2

protected lemma div_eq_zero_iff {a b : ℕ} (hb : 0 < b) : a / b = 0 ↔ a < b :=
⟨λ h, by rw [← mod_add_div a b, h, mul_zero, add_zero]; exact mod_lt _ hb,
  λ h, by rw [← nat.mul_right_inj hb, ← @add_left_cancel_iff _ _ (a % b), mod_add_div,
    mod_eq_of_lt h, mul_zero, add_zero]⟩

protected lemma div_eq_zero {a b : ℕ} (hb : a < b) : a / b = 0 :=
(nat.div_eq_zero_iff $ (zero_le a).trans_lt hb).mpr hb

lemma eq_zero_of_le_div {a b : ℕ} (hb : 2 ≤ b) (h : a ≤ a / b) : a = 0 :=
eq_zero_of_mul_le hb $
  by rw mul_comm; exact (nat.le_div_iff_mul_le' (lt_of_lt_of_le dec_trivial hb)).1 h

lemma mul_div_le_mul_div_assoc (a b c : ℕ) : a * (b / c) ≤ (a * b) / c :=
if hc0 : c = 0 then by simp [hc0]
else (nat.le_div_iff_mul_le (nat.pos_of_ne_zero hc0)).2
  (by rw [mul_assoc]; exact nat.mul_le_mul_left _ (nat.div_mul_le_self _ _))

lemma div_mul_div_le_div (a b c : ℕ) : ((a / c) * b) / a ≤ b / c :=
if ha0 : a = 0 then by simp [ha0]
else calc a / c * b / a ≤ b * a / c / a :
    nat.div_le_div_right (by rw [mul_comm];
        exact mul_div_le_mul_div_assoc _ _ _)
  ... = b / c : by rw [nat.div_div_eq_div_mul, mul_comm b, mul_comm c,
      nat.mul_div_mul _ _ (nat.pos_of_ne_zero ha0)]

lemma eq_zero_of_le_half {a : ℕ} (h : a ≤ a / 2) : a = 0 :=
eq_zero_of_le_div le_rfl h

protected theorem eq_mul_of_div_eq_right {a b c : ℕ} (H1 : b ∣ a) (H2 : a / b = c) :
  a = b * c :=
by rw [← H2, nat.mul_div_cancel' H1]

protected theorem div_eq_iff_eq_mul_right {a b c : ℕ} (H : 0 < b) (H' : b ∣ a) :
  a / b = c ↔ a = b * c :=
⟨nat.eq_mul_of_div_eq_right H', nat.div_eq_of_eq_mul_right H⟩

protected theorem div_eq_iff_eq_mul_left {a b c : ℕ} (H : 0 < b) (H' : b ∣ a) :
  a / b = c ↔ a = c * b :=
by rw mul_comm; exact nat.div_eq_iff_eq_mul_right H H'

protected theorem eq_mul_of_div_eq_left {a b c : ℕ} (H1 : b ∣ a) (H2 : a / b = c) :
  a = c * b :=
by rw [mul_comm, nat.eq_mul_of_div_eq_right H1 H2]

protected lemma lt_div_iff_mul_lt {n d : ℕ} (hnd : d ∣ n) (a : ℕ) : a < n / d ↔ d * a < n :=
begin
  rcases d.eq_zero_or_pos with rfl | hd0, { simp [zero_dvd_iff.mp hnd] },
  rw [←mul_lt_mul_left hd0, ←nat.eq_mul_of_div_eq_right hnd rfl],
end

protected theorem mul_div_cancel_left' {a b : ℕ} (Hd :  a ∣ b) : a * (b / a) = b :=
by rw [mul_comm,nat.div_mul_cancel Hd]

/-- Alias of `nat.mul_div_mul` -/ --TODO: Update `nat.mul_div_mul` in the core?
protected lemma mul_div_mul_left (a b : ℕ) {c : ℕ} (hc : 0 < c) : c * a / (c * b) = a / b :=
nat.mul_div_mul a b hc
protected lemma mul_div_mul_right (a b : ℕ) {c : ℕ} (hc : 0 < c) : a * c / (b * c) = a / b :=
by rw [mul_comm, mul_comm b, a.mul_div_mul_left b hc]

lemma lt_div_mul_add {a b : ℕ} (hb : 0 < b) : a < a/b*b + b :=
begin
  rw [←nat.succ_mul, ←nat.div_lt_iff_lt_mul hb],
  exact nat.lt_succ_self _,
end

lemma div_eq_iff_eq_of_dvd_dvd {n x y : ℕ} (hn : n ≠ 0) (hx : x ∣ n) (hy : y ∣ n) :
  n / x = n / y ↔ x = y :=
begin
  split,
  { intros h,
    rw ←mul_right_inj' hn,
    apply nat.eq_mul_of_div_eq_left (dvd_mul_of_dvd_left hy x),
    rw [eq_comm, mul_comm, nat.mul_div_assoc _ hy],
    exact nat.eq_mul_of_div_eq_right hx h },
  { intros h, rw h },
end

lemma mul_div_mul_comm_of_dvd_dvd {a b c d : ℕ} (hac : c ∣ a) (hbd : d ∣ b) :
  a * b / (c * d) = a / c * (b / d) :=
begin
  rcases c.eq_zero_or_pos with rfl | hc0, { simp },
  rcases d.eq_zero_or_pos with rfl | hd0, { simp },
  obtain ⟨k1, rfl⟩ := hac,
  obtain ⟨k2, rfl⟩ := hbd,
  rw [mul_mul_mul_comm, nat.mul_div_cancel_left _ hc0, nat.mul_div_cancel_left _ hd0,
      nat.mul_div_cancel_left _ (mul_pos hc0 hd0)],
end

@[simp]
protected lemma div_left_inj {a b d : ℕ} (hda : d ∣ a) (hdb : d ∣ b) : a / d = b / d ↔ a = b :=
begin
  refine ⟨λ h, _, congr_arg _⟩,
  rw [←nat.mul_div_cancel' hda, ←nat.mul_div_cancel' hdb, h],
end

/-! ### `mod`, `dvd` -/

lemma mod_eq_iff_lt {a b : ℕ} (h : b ≠ 0) : a % b = a ↔ a < b :=
begin
  cases b, contradiction,
  exact ⟨λ h, h.ge.trans_lt (mod_lt _ (succ_pos _)), mod_eq_of_lt⟩,
end

@[simp] lemma mod_succ_eq_iff_lt {a b : ℕ} : a % b.succ = a ↔ a < b.succ :=
mod_eq_iff_lt (succ_ne_zero _)

lemma div_add_mod (m k : ℕ) : k * (m / k) + m % k = m :=
(nat.add_comm _ _).trans (mod_add_div _ _)

lemma mod_add_div' (m k : ℕ) : m % k + (m / k) * k = m :=
by { rw mul_comm, exact mod_add_div _ _ }

lemma div_add_mod' (m k : ℕ) : (m / k) * k + m % k = m :=
by { rw mul_comm, exact div_add_mod _ _ }

protected theorem div_mod_unique {n k m d : ℕ} (h : 0 < k) :
  n / k = d ∧ n % k = m ↔ m + k * d = n ∧ m < k :=
⟨λ ⟨e₁, e₂⟩, e₁ ▸ e₂ ▸ ⟨mod_add_div _ _, mod_lt _ h⟩,
 λ ⟨h₁, h₂⟩, h₁ ▸ by rw [add_mul_div_left _ _ h, add_mul_mod_self_left];
   simp [div_eq_of_lt, mod_eq_of_lt, h₂]⟩

lemma two_mul_odd_div_two {n : ℕ} (hn : n % 2 = 1) : 2 * (n / 2) = n - 1 :=
by conv {to_rhs, rw [← nat.mod_add_div n 2, hn, add_tsub_cancel_left]}

lemma div_dvd_of_dvd {a b : ℕ} (h : b ∣ a) : (a / b) ∣ a :=
⟨b, (nat.div_mul_cancel h).symm⟩

protected lemma div_div_self : ∀ {a b : ℕ}, b ∣ a → 0 < a → a / (a / b) = b
| a     0     h₁ h₂ := by rw [eq_zero_of_zero_dvd h₁, nat.div_zero, nat.div_zero]
| 0     b     h₁ h₂ := absurd h₂ dec_trivial
| (a+1) (b+1) h₁ h₂ :=
(nat.mul_left_inj (nat.div_pos (le_of_dvd (succ_pos a) h₁) (succ_pos b))).1 $
  by rw [nat.div_mul_cancel (div_dvd_of_dvd h₁), nat.mul_div_cancel' h₁]

lemma mod_mul_right_div_self (a b c : ℕ) : a % (b * c) / b = (a / b) % c :=
begin
  rcases nat.eq_zero_or_pos b with rfl|hb, { simp },
  rcases nat.eq_zero_or_pos c with rfl|hc, { simp },
  conv_rhs { rw ← mod_add_div a (b * c) },
  rw [mul_assoc, nat.add_mul_div_left _ _ hb, add_mul_mod_self_left,
    mod_eq_of_lt (nat.div_lt_of_lt_mul (mod_lt _ (mul_pos hb hc)))]
end

lemma mod_mul_left_div_self (a b c : ℕ) : a % (c * b) / b = (a / b) % c :=
by rw [mul_comm c, mod_mul_right_div_self]

@[simp] protected theorem dvd_one {n : ℕ} : n ∣ 1 ↔ n = 1 :=
⟨eq_one_of_dvd_one, λ e, e.symm ▸ dvd_rfl⟩

protected theorem dvd_add_left {k m n : ℕ} (h : k ∣ n) : k ∣ m + n ↔ k ∣ m :=
(nat.dvd_add_iff_left h).symm

protected theorem dvd_add_right {k m n : ℕ} (h : k ∣ m) : k ∣ m + n ↔ k ∣ n :=
(nat.dvd_add_iff_right h).symm

@[simp] protected theorem not_two_dvd_bit1 (n : ℕ) : ¬ 2 ∣ bit1 n :=
by { rw [bit1, nat.dvd_add_right two_dvd_bit0, nat.dvd_one], cc }

/-- A natural number `m` divides the sum `m + n` if and only if `m` divides `n`.-/
@[simp] protected lemma dvd_add_self_left {m n : ℕ} :
  m ∣ m + n ↔ m ∣ n :=
nat.dvd_add_right (dvd_refl m)

/-- A natural number `m` divides the sum `n + m` if and only if `m` divides `n`.-/
@[simp] protected lemma dvd_add_self_right {m n : ℕ} :
  m ∣ n + m ↔ m ∣ n :=
nat.dvd_add_left (dvd_refl m)

-- TODO: update `nat.dvd_sub` in core
lemma dvd_sub' {k m n : ℕ} (h₁ : k ∣ m) (h₂ : k ∣ n) : k ∣ m - n :=
begin
  cases le_total n m with H H,
  { exact dvd_sub H h₁ h₂ },
  { rw tsub_eq_zero_iff_le.mpr H,
    exact dvd_zero k },
end

lemma not_dvd_of_pos_of_lt {a b : ℕ} (h1 : 0 < b) (h2 : b < a) : ¬ a ∣ b :=
begin
  rintros ⟨c, rfl⟩,
  rcases nat.eq_zero_or_pos c with (rfl | hc),
  { exact lt_irrefl 0 h1 },
  { exact not_lt.2 (le_mul_of_pos_right hc) h2 },
end

protected theorem mul_dvd_mul_iff_left {a b c : ℕ} (ha : 0 < a) : a * b ∣ a * c ↔ b ∣ c :=
exists_congr $ λ d, by rw [mul_assoc, nat.mul_right_inj ha]

protected theorem mul_dvd_mul_iff_right {a b c : ℕ} (hc : 0 < c) : a * c ∣ b * c ↔ a ∣ b :=
exists_congr $ λ d, by rw [mul_right_comm, nat.mul_left_inj hc]

lemma succ_div : ∀ (a b : ℕ), (a + 1) / b =
  a / b + if b ∣ a + 1 then 1 else 0
| a     0     := by simp
| 0     1     := by simp
| 0     (b+2) := have hb2 : b + 2 > 1, from dec_trivial,
  by simp [ne_of_gt hb2, div_eq_of_lt hb2]
| (a+1) (b+1) := begin
  rw [nat.div_def], conv_rhs { rw nat.div_def },
  by_cases hb_eq_a : b = a + 1,
  { simp [hb_eq_a, le_refl] },
  by_cases hb_le_a1 : b ≤ a + 1,
  { have hb_le_a : b ≤ a, from le_of_lt_succ (lt_of_le_of_ne hb_le_a1 hb_eq_a),
    have h₁ : (0 < b + 1 ∧ b + 1 ≤ a + 1 + 1),
      from ⟨succ_pos _, (add_le_add_iff_right _).2 hb_le_a1⟩,
    have h₂ : (0 < b + 1 ∧ b + 1 ≤ a + 1),
      from ⟨succ_pos _, (add_le_add_iff_right _).2 hb_le_a⟩,
    have dvd_iff : b + 1 ∣ a - b + 1 ↔  b + 1 ∣ a + 1 + 1,
    { rw [nat.dvd_add_iff_left (dvd_refl (b + 1)),
        ← add_tsub_add_eq_tsub_right a 1 b, add_comm (_ - _), add_assoc,
        tsub_add_cancel_of_le (succ_le_succ hb_le_a), add_comm 1] },
    have wf : a - b < a + 1, from lt_succ_of_le tsub_le_self,
    rw [if_pos h₁, if_pos h₂, add_tsub_add_eq_tsub_right, ← tsub_add_eq_add_tsub hb_le_a,
      by exact have _ := wf, succ_div (a - b),
      add_tsub_add_eq_tsub_right],
    simp [dvd_iff, succ_eq_add_one, add_comm 1, add_assoc] },
  { have hba : ¬ b ≤ a,
      from not_le_of_gt (lt_trans (lt_succ_self a) (lt_of_not_ge hb_le_a1)),
    have hb_dvd_a : ¬ b + 1 ∣ a + 2,
      from λ h, hb_le_a1 (le_of_succ_le_succ (le_of_dvd (succ_pos _) h)),
    simp [hba, hb_le_a1, hb_dvd_a], }
end

lemma succ_div_of_dvd {a b : ℕ} (hba : b ∣ a + 1) :
  (a + 1) / b = a / b + 1 :=
by rw [succ_div, if_pos hba]

lemma succ_div_of_not_dvd {a b : ℕ} (hba : ¬ b ∣ a + 1) :
  (a + 1) / b = a / b :=
by rw [succ_div, if_neg hba, add_zero]

lemma dvd_iff_div_mul_eq (n d : ℕ) : d ∣ n ↔ n / d * d = n :=
⟨λ h, nat.div_mul_cancel h, λ h, dvd.intro_left (n / d) h⟩

lemma dvd_iff_le_div_mul (n d : ℕ) : d ∣ n ↔ n ≤ n / d * d :=
((dvd_iff_div_mul_eq _ _).trans le_antisymm_iff).trans (and_iff_right (div_mul_le_self n d))

lemma dvd_iff_dvd_dvd (n d : ℕ) : d ∣ n ↔ ∀ k : ℕ, k ∣ d → k ∣ n :=
⟨λ h k hkd, dvd_trans hkd h, λ h, h _ dvd_rfl⟩

@[simp] theorem mod_mod_of_dvd (n : nat) {m k : nat} (h : m ∣ k) : n % k % m = n % m :=
begin
  conv { to_rhs, rw ←mod_add_div n k },
  rcases h with ⟨t, rfl⟩, rw [mul_assoc, add_mul_mod_self_left]
end

@[simp] theorem mod_mod (a n : ℕ) : (a % n) % n = a % n :=
(nat.eq_zero_or_pos n).elim
  (λ n0, by simp [n0])
  (λ npos, mod_eq_of_lt (mod_lt _ npos))

/--  If `a` and `b` are equal mod `c`, `a - b` is zero mod `c`. -/
lemma sub_mod_eq_zero_of_mod_eq {a b c : ℕ} (h : a % c = b % c) : (a - b) % c = 0 :=
by rw [←nat.mod_add_div a c, ←nat.mod_add_div b c, ←h, tsub_add_eq_tsub_tsub, add_tsub_cancel_left,
       ←mul_tsub, nat.mul_mod_right]

@[simp] lemma one_mod (n : ℕ) : 1 % (n + 2) = 1 := nat.mod_eq_of_lt (add_lt_add_right n.succ_pos 1)

lemma dvd_sub_mod (k : ℕ) : n ∣ (k - (k % n)) :=
⟨k / n, tsub_eq_of_eq_add_rev (nat.mod_add_div k n).symm⟩

@[simp] theorem mod_add_mod (m n k : ℕ) : (m % n + k) % n = (m + k) % n :=
by have := (add_mul_mod_self_left (m % n + k) n (m / n)).symm;
   rwa [add_right_comm, mod_add_div] at this

@[simp] theorem add_mod_mod (m n k : ℕ) : (m + n % k) % k = (m + n) % k :=
by rw [add_comm, mod_add_mod, add_comm]

lemma add_mod (a b n : ℕ) : (a + b) % n = ((a % n) + (b % n)) % n :=
by rw [add_mod_mod, mod_add_mod]

theorem add_mod_eq_add_mod_right {m n k : ℕ} (i : ℕ) (H : m % n = k % n) :
  (m + i) % n = (k + i) % n :=
by rw [← mod_add_mod, ← mod_add_mod k, H]

theorem add_mod_eq_add_mod_left {m n k : ℕ} (i : ℕ) (H : m % n = k % n) :
  (i + m) % n = (i + k) % n :=
by rw [add_comm, add_mod_eq_add_mod_right _ H, add_comm]

lemma add_mod_eq_ite {a b n : ℕ} :
  (a + b) % n = if n ≤ a % n + b % n then a % n + b % n - n else a % n + b % n :=
begin
  cases n, { simp },
  rw nat.add_mod,
  split_ifs with h,
  { rw [nat.mod_eq_sub_mod h, nat.mod_eq_of_lt],
    exact (tsub_lt_iff_right h).mpr
        (nat.add_lt_add (a.mod_lt n.zero_lt_succ) (b.mod_lt n.zero_lt_succ)) },
  { exact nat.mod_eq_of_lt (lt_of_not_ge h) }
end

lemma mul_mod (a b n : ℕ) : (a * b) % n = ((a % n) * (b % n)) % n :=
begin
  conv_lhs
  { rw [←mod_add_div a n, ←mod_add_div' b n, right_distrib, left_distrib, left_distrib,
        mul_assoc, mul_assoc, ←left_distrib n _ _, add_mul_mod_self_left, ← mul_assoc,
        add_mul_mod_self_right] }
end

lemma dvd_div_of_mul_dvd {a b c : ℕ} (h : a * b ∣ c) : b ∣ c / a :=
if ha : a = 0 then
  by simp [ha]
else
  have ha : 0 < a, from nat.pos_of_ne_zero ha,
  have h1 : ∃ d, c = a * b * d, from h,
  let ⟨d, hd⟩ := h1 in
  have h2 : c / a = b * d, from nat.div_eq_of_eq_mul_right ha (by simpa [mul_assoc] using hd),
  show ∃ d, c / a = b * d, from ⟨d, h2⟩

lemma mul_dvd_of_dvd_div {a b c : ℕ} (hab : c ∣ b) (h : a ∣ b / c) : c * a ∣ b :=
have h1 : ∃ d, b / c = a * d, from h,
have h2 : ∃ e, b = c * e, from hab,
let ⟨d, hd⟩ := h1, ⟨e, he⟩ := h2 in
have h3 : b = a * d * c, from
  nat.eq_mul_of_div_eq_left hab hd,
show ∃ d, b = c * a * d, from ⟨d, by cc⟩

@[simp] lemma dvd_div_iff {a b c : ℕ} (hbc : c ∣ b) : a ∣ b / c ↔ c * a ∣ b :=
⟨λ h, mul_dvd_of_dvd_div hbc h, λ h, dvd_div_of_mul_dvd h⟩

lemma div_mul_div_comm {a b c d : ℕ} (hab : b ∣ a) (hcd : d ∣ c) :
      (a / b) * (c / d) = (a * c) / (b * d) :=
have exi1 : ∃ x, a = b * x, from hab,
have exi2 : ∃ y, c = d * y, from hcd,
if hb : b = 0 then by simp [hb]
else have 0 < b, from nat.pos_of_ne_zero hb,
if hd : d = 0 then by simp [hd]
else have 0 < d, from nat.pos_of_ne_zero hd,
begin
  cases exi1 with x hx, cases exi2 with y hy,
  rw [hx, hy, nat.mul_div_cancel_left, nat.mul_div_cancel_left],
  symmetry,
  apply nat.div_eq_of_eq_mul_left,
  apply mul_pos,
  repeat {assumption},
  cc
end

@[simp]
lemma div_div_div_eq_div : ∀ {a b c : ℕ} (dvd : b ∣ a) (dvd2 : a ∣ c), (c / (a / b)) / b = c / a
| 0 _ := by simp
| (a + 1) 0 := λ _ dvd _, by simpa using dvd
| (a + 1) (c + 1) :=
have a_split : a + 1 ≠ 0 := succ_ne_zero a,
have c_split : c + 1 ≠ 0 := succ_ne_zero c,
λ b dvd dvd2,
begin
  rcases dvd2 with ⟨k, rfl⟩,
  rcases dvd with ⟨k2, pr⟩,
  have k2_nonzero : k2 ≠ 0 := λ k2_zero, by simpa [k2_zero] using pr,
  rw [nat.mul_div_cancel_left k (nat.pos_of_ne_zero a_split), pr,
    nat.mul_div_cancel_left k2 (nat.pos_of_ne_zero c_split), nat.mul_comm ((c + 1) * k2) k,
    ←nat.mul_assoc k (c + 1) k2, nat.mul_div_cancel _ (nat.pos_of_ne_zero k2_nonzero),
    nat.mul_div_cancel _ (nat.pos_of_ne_zero c_split)],
end

lemma eq_of_dvd_of_div_eq_one {a b : ℕ} (w : a ∣ b) (h : b / a = 1) : a = b :=
by rw [←nat.div_mul_cancel w, h, one_mul]

lemma eq_zero_of_dvd_of_div_eq_zero {a b : ℕ} (w : a ∣ b) (h : b / a = 0) : b = 0 :=
by rw [←nat.div_mul_cancel w, h, zero_mul]

/-- If a small natural number is divisible by a larger natural number,
the small number is zero. -/
lemma eq_zero_of_dvd_of_lt {a b : ℕ} (w : a ∣ b) (h : b < a) : b = 0 :=
nat.eq_zero_of_dvd_of_div_eq_zero w
  ((nat.div_eq_zero_iff (lt_of_le_of_lt (zero_le b) h)).elim_right h)

lemma div_le_div_left {a b c : ℕ} (h₁ : c ≤ b) (h₂ : 0 < c) : a / b ≤ a / c :=
(nat.le_div_iff_mul_le h₂).2 $
  le_trans (nat.mul_le_mul_left _ h₁) (div_mul_le_self _ _)

lemma div_eq_self {a b : ℕ} : a / b = a ↔ a = 0 ∨ b = 1 :=
begin
  split,
  { intro,
    cases b,
    { simp * at * },
    { cases b,
      { right, refl },
      { left,
        have : a / (b + 2) ≤ a / 2 := div_le_div_left (by simp) dec_trivial,
        refine eq_zero_of_le_half _,
        simp * at * } } },
  { rintros (rfl|rfl); simp }
end

lemma lt_iff_le_pred : ∀ {m n : ℕ}, 0 < n → (m < n ↔ m ≤ n - 1)
| m (n+1) _ := lt_succ_iff

lemma div_eq_sub_mod_div {m n : ℕ} : m / n = (m - m % n) / n :=
begin
  by_cases n0 : n = 0,
  { rw [n0, nat.div_zero, nat.div_zero] },
  { rw [← mod_add_div m n] { occs := occurrences.pos [2] },
    rw [add_tsub_cancel_left, mul_div_right _ (nat.pos_of_ne_zero n0)] }
end

lemma mul_div_le (m n : ℕ) : n * (m / n) ≤ m :=
begin
  cases nat.eq_zero_or_pos n with n0 h,
  { rw [n0, zero_mul], exact m.zero_le },
  { rw [mul_comm, ← nat.le_div_iff_mul_le' h] },
end

lemma lt_mul_div_succ (m : ℕ) {n : ℕ} (n0 : 0 < n) : m < n * ((m / n) + 1) :=
begin
  rw [mul_comm, ← nat.div_lt_iff_lt_mul' n0],
  exact lt_succ_self _
end

@[simp] lemma mod_div_self (m n : ℕ) : m % n / n = 0 :=
begin
  cases n,
  { exact (m % 0).div_zero },
  { exact nat.div_eq_zero (m.mod_lt n.succ_pos) }
end

/-- `n` is not divisible by `a` if it is between `a * k` and `a * (k + 1)` for some `k`. -/
lemma not_dvd_of_between_consec_multiples {n a k : ℕ} (h1 : a * k < n) (h2 : n < a * (k + 1)) :
  ¬ a ∣ n :=
begin
  rintro ⟨d, rfl⟩,
  exact monotone.ne_of_lt_of_lt_nat (covariant.monotone_of_const a) k h1 h2 d rfl,
end

/-- `n` is not divisible by `a` iff it is between `a * k` and `a * (k + 1)` for some `k`. -/
lemma not_dvd_iff_between_consec_multiples (n : ℕ) {a : ℕ} (ha : 0 < a) :
  (∃ k : ℕ, a * k < n ∧ n < a * (k + 1)) ↔ ¬ a ∣ n :=
begin
  refine ⟨λ ⟨k, hk1, hk2⟩, not_dvd_of_between_consec_multiples hk1 hk2,
          λ han, ⟨n/a, ⟨lt_of_le_of_ne (mul_div_le n a) _, lt_mul_div_succ _ ha⟩⟩⟩,
  exact mt (dvd.intro (n/a)) han,
end

/-- Two natural numbers are equal if and only if they have the same multiples. -/
lemma dvd_right_iff_eq {m n : ℕ} : (∀ a : ℕ, m ∣ a ↔ n ∣ a) ↔ m = n :=
⟨λ h, dvd_antisymm ((h _).mpr dvd_rfl) ((h _).mp dvd_rfl), λ h n, by rw h⟩

/-- Two natural numbers are equal if and only if they have the same divisors. -/
lemma dvd_left_iff_eq {m n : ℕ} : (∀ a : ℕ, a ∣ m ↔ a ∣ n) ↔ m = n :=
⟨λ h, dvd_antisymm ((h _).mp dvd_rfl) ((h _).mpr dvd_rfl), λ h n, by rw h⟩

/-- `dvd` is injective in the left argument -/
lemma dvd_left_injective : function.injective ((∣) : ℕ → ℕ → Prop) :=
λ m n h, dvd_right_iff_eq.mp $ λ a, iff_of_eq (congr_fun h a)

lemma div_lt_div_of_lt_of_dvd {a b d : ℕ} (hdb : d ∣ b) (h : a < b) : a / d < b / d :=
by { rw nat.lt_div_iff_mul_lt hdb, exact lt_of_le_of_lt (mul_div_le a d) h }

lemma mul_add_mod (a b c : ℕ) : (a * b + c) % b = c % b :=
by simp [nat.add_mod]

lemma mul_add_mod_of_lt {a b c : ℕ} (h : c < b) : (a * b + c) % b = c :=
by rw [nat.mul_add_mod, nat.mod_eq_of_lt h]

lemma pred_eq_self_iff {n : ℕ} : n.pred = n ↔ n = 0 :=
by { cases n; simp [(nat.succ_ne_self _).symm] }

/-! ### `find` -/
section find

variables  {p q : ℕ → Prop} [decidable_pred p] [decidable_pred q]

lemma find_eq_iff (h : ∃ n : ℕ, p n) : nat.find h = m ↔ p m ∧ ∀ n < m, ¬ p n :=
begin
  split,
  { rintro rfl, exact ⟨nat.find_spec h, λ _, nat.find_min h⟩ },
  { rintro ⟨hm, hlt⟩,
    exact le_antisymm (nat.find_min' h hm) (not_lt.1 $ imp_not_comm.1 (hlt _) $ nat.find_spec h) }
end

@[simp] lemma find_lt_iff (h : ∃ n : ℕ, p n) (n : ℕ) : nat.find h < n ↔ ∃ m < n, p m :=
⟨λ h2, ⟨nat.find h, h2, nat.find_spec h⟩, λ ⟨m, hmn, hm⟩, (nat.find_min' h hm).trans_lt hmn⟩

@[simp] lemma find_le_iff (h : ∃ n : ℕ, p n) (n : ℕ) : nat.find h ≤ n ↔ ∃ m ≤ n, p m :=
by simp only [exists_prop, ← lt_succ_iff, find_lt_iff]

@[simp] lemma le_find_iff (h : ∃ (n : ℕ), p n) (n : ℕ) : n ≤ nat.find h ↔ ∀ m < n, ¬ p m :=
by simp_rw [← not_lt, find_lt_iff, not_exists]

@[simp] lemma lt_find_iff (h : ∃ n : ℕ, p n) (n : ℕ) : n < nat.find h ↔ ∀ m ≤ n, ¬ p m :=
by simp only [← succ_le_iff, le_find_iff, succ_le_succ_iff]

@[simp] lemma find_eq_zero (h : ∃ n : ℕ, p n) : nat.find h = 0 ↔ p 0 :=
by simp [find_eq_iff]

@[simp] lemma find_pos (h : ∃ n : ℕ, p n) : 0 < nat.find h ↔ ¬ p 0 :=
by rw [pos_iff_ne_zero, ne, nat.find_eq_zero]

theorem find_mono (h : ∀ n, q n → p n) {hp : ∃ n, p n} {hq : ∃ n, q n} :
  nat.find hp ≤ nat.find hq :=
nat.find_min' _ (h _ (nat.find_spec hq))

lemma find_le {h : ∃ n, p n} (hn : p n) : nat.find h ≤ n :=
(nat.find_le_iff _ _).2 ⟨n, le_rfl, hn⟩

lemma find_add {hₘ : ∃ m, p (m + n)} {hₙ : ∃ n, p n} (hn : n ≤ nat.find hₙ) :
  nat.find hₘ + n = nat.find hₙ :=
begin
  refine ((le_find_iff _ _).2 (λ m hm hpm, hm.not_le _)).antisymm _,
  { have hnm : n ≤ m := hn.trans (find_le hpm),
    refine add_le_of_le_tsub_right_of_le hnm (find_le _),
    rwa tsub_add_cancel_of_le hnm },
  { rw ←tsub_le_iff_right,
    refine (le_find_iff _ _).2 (λ m hm hpm, hm.not_le _),
    rw tsub_le_iff_right,
    exact find_le hpm }
end

lemma find_comp_succ (h₁ : ∃ n, p n) (h₂ : ∃ n, p (n + 1)) (h0 : ¬ p 0) :
  nat.find h₁ = nat.find h₂ + 1 :=
begin
  refine (find_eq_iff _).2 ⟨nat.find_spec h₂, λ n hn, _⟩,
  cases n with n,
  exacts [h0, @nat.find_min (λ n, p (n + 1)) _ h₂ _ (succ_lt_succ_iff.1 hn)]
end

end find

/-! ### `find_greatest` -/
section find_greatest

/-- `find_greatest P b` is the largest `i ≤ bound` such that `P i` holds, or `0` if no such `i`
exists -/
protected def find_greatest (P : ℕ → Prop) [decidable_pred P] : ℕ → ℕ
| 0       := 0
| (n + 1) := if P (n + 1) then n + 1 else find_greatest n

variables {P Q : ℕ → Prop} [decidable_pred P] {b : ℕ}

@[simp] lemma find_greatest_zero : nat.find_greatest P 0 = 0 := rfl

lemma find_greatest_succ (n : ℕ) :
  nat.find_greatest P (n + 1) = if P (n + 1) then n + 1 else nat.find_greatest P n := rfl

@[simp] lemma find_greatest_eq : ∀ {b}, P b → nat.find_greatest P b = b
| 0       h := rfl
| (n + 1) h := by simp [nat.find_greatest, h]

@[simp] lemma find_greatest_of_not (h : ¬ P (b + 1)) :
  nat.find_greatest P (b + 1) = nat.find_greatest P b :=
by simp [nat.find_greatest, h]

lemma find_greatest_eq_iff :
  nat.find_greatest P b = m ↔ m ≤ b ∧ (m ≠ 0 → P m) ∧ (∀ ⦃n⦄, m < n → n ≤ b → ¬P n) :=
begin
  induction b with b ihb generalizing m,
  { rw [eq_comm, iff.comm],
    simp only [nonpos_iff_eq_zero, ne.def, and_iff_left_iff_imp, find_greatest_zero],
    rintro rfl,
    exact ⟨λ h, (h rfl).elim, λ n hlt heq, (hlt.ne heq.symm).elim⟩ },
  { by_cases hb : P (b + 1),
    { rw [find_greatest_eq hb], split,
      { rintro rfl,
        exact ⟨le_rfl, λ _, hb, λ n hlt hle, (hlt.not_le hle).elim⟩ },
      { rintros ⟨hle, h0, hm⟩,
        rcases decidable.eq_or_lt_of_le hle with rfl|hlt,
        exacts [rfl, (hm hlt le_rfl hb).elim] } },
    { rw [find_greatest_of_not hb, ihb],
      split,
      { rintros ⟨hle, hP, hm⟩,
        refine ⟨hle.trans b.le_succ, hP, λ n hlt hle, _⟩,
        rcases decidable.eq_or_lt_of_le hle with rfl|hlt',
        exacts [hb, hm hlt $ lt_succ_iff.1 hlt'] },
      { rintros ⟨hle, hP, hm⟩,
        refine ⟨lt_succ_iff.1 (hle.lt_of_ne _), hP, λ n hlt hle, hm hlt (hle.trans b.le_succ)⟩,
        rintro rfl,
        exact hb (hP b.succ_ne_zero) } } }
end

lemma find_greatest_eq_zero_iff : nat.find_greatest P b = 0 ↔ ∀ ⦃n⦄, 0 < n → n ≤ b → ¬P n :=
by simp [find_greatest_eq_iff]

lemma find_greatest_spec (hmb : m ≤ b) (hm : P m) : P (nat.find_greatest P b) :=
begin
  by_cases h : nat.find_greatest P b = 0,
  { cases m, { rwa h },
    exact ((find_greatest_eq_zero_iff.1 h) m.zero_lt_succ hmb hm).elim },
  { exact (find_greatest_eq_iff.1 rfl).2.1 h }
end

lemma find_greatest_le (n : ℕ) : nat.find_greatest P n ≤ n := (find_greatest_eq_iff.1 rfl).1

lemma le_find_greatest (hmb : m ≤ b) (hm : P m) : m ≤ nat.find_greatest P b :=
le_of_not_lt $ λ hlt, (find_greatest_eq_iff.1 rfl).2.2 hlt hmb hm

lemma find_greatest_mono_right (P : ℕ → Prop) [decidable_pred P] : monotone (nat.find_greatest P) :=
begin
  refine monotone_nat_of_le_succ (λ n, _),
  rw [find_greatest_succ],
  split_ifs,
  { exact (find_greatest_le n).trans (le_succ _) },
  { refl }
end

lemma find_greatest_mono_left [decidable_pred Q] (hPQ : P ≤ Q) :
  nat.find_greatest P ≤ nat.find_greatest Q :=
begin
  intro n,
  induction n with n hn,
  { refl },
  by_cases P (n + 1),
  { rw [find_greatest_eq h, find_greatest_eq (hPQ _ h)] },
  { rw find_greatest_of_not h,
    exact hn.trans (nat.find_greatest_mono_right _ $ le_succ _) }
end

lemma find_greatest_mono {a b : ℕ} [decidable_pred Q] (hPQ : P ≤ Q) (hab : a ≤ b) :
  nat.find_greatest P a ≤ nat.find_greatest Q b :=
(nat.find_greatest_mono_right _ hab).trans $ find_greatest_mono_left hPQ _

lemma find_greatest_is_greatest (hk : nat.find_greatest P b < k) (hkb : k ≤ b) : ¬ P k :=
(find_greatest_eq_iff.1 rfl).2.2 hk hkb

lemma find_greatest_of_ne_zero (h : nat.find_greatest P b = m) (h0 : m ≠ 0) : P m :=
(find_greatest_eq_iff.1 h).2.1 h0

end find_greatest

/-! ### `bodd_div2` and `bodd` -/

@[simp] theorem bodd_div2_eq (n : ℕ) : bodd_div2 n = (bodd n, div2 n) :=
by unfold bodd div2; cases bodd_div2 n; refl

@[simp] lemma bodd_bit0 (n) : bodd (bit0 n) = ff := bodd_bit ff n
@[simp] lemma bodd_bit1 (n) : bodd (bit1 n) = tt := bodd_bit tt n

@[simp] lemma div2_bit0 (n) : div2 (bit0 n) = n := div2_bit ff n
@[simp] lemma div2_bit1 (n) : div2 (bit1 n) = n := div2_bit tt n

/-! ### `bit0` and `bit1` -/

-- There is no need to prove `bit0_eq_zero : bit0 n = 0 ↔ n = 0`
-- as this is true for any `[semiring R] [no_zero_divisors R] [char_zero R]`

-- However the lemmas `bit0_eq_bit0`, `bit1_eq_bit1`, `bit1_eq_one`, `one_eq_bit1`
-- need `[ring R] [no_zero_divisors R] [char_zero R]` in general,
-- so we prove `ℕ` specialized versions here.
@[simp] lemma bit0_eq_bit0 {m n : ℕ} : bit0 m = bit0 n ↔ m = n :=
⟨nat.bit0_inj, λ h, by subst h⟩

@[simp] lemma bit1_eq_bit1 {m n : ℕ} : bit1 m = bit1 n ↔ m = n :=
⟨nat.bit1_inj, λ h, by subst h⟩

@[simp] lemma bit1_eq_one {n : ℕ} : bit1 n = 1 ↔ n = 0 :=
⟨@nat.bit1_inj n 0, λ h, by subst h⟩
@[simp] lemma one_eq_bit1 {n : ℕ} : 1 = bit1 n ↔ n = 0 :=
⟨λ h, (@nat.bit1_inj 0 n h).symm, λ h, by subst h⟩

theorem bit_add : ∀ (b : bool) (n m : ℕ), bit b (n + m) = bit ff n + bit b m
| tt := bit1_add
| ff := bit0_add

theorem bit_add' : ∀ (b : bool) (n m : ℕ), bit b (n + m) = bit b n + bit ff m
| tt := bit1_add'
| ff := bit0_add

protected theorem bit0_le {n m : ℕ} (h : n ≤ m) : bit0 n ≤ bit0 m :=
add_le_add h h

protected theorem bit1_le {n m : ℕ} (h : n ≤ m) : bit1 n ≤ bit1 m :=
succ_le_succ (add_le_add h h)

theorem bit_le : ∀ (b : bool) {n m : ℕ}, n ≤ m → bit b n ≤ bit b m
| tt n m h := nat.bit1_le h
| ff n m h := nat.bit0_le h

theorem bit_ne_zero (b) {n} (h : n ≠ 0) : bit b n ≠ 0 :=
by cases b; [exact nat.bit0_ne_zero h, exact nat.bit1_ne_zero _]

theorem bit0_le_bit : ∀ (b) {m n : ℕ}, m ≤ n → bit0 m ≤ bit b n
| tt m n h := le_of_lt $ nat.bit0_lt_bit1 h
| ff m n h := nat.bit0_le h

theorem bit_le_bit1 : ∀ (b) {m n : ℕ}, m ≤ n → bit b m ≤ bit1 n
| ff m n h := le_of_lt $ nat.bit0_lt_bit1 h
| tt m n h := nat.bit1_le h

theorem bit_lt_bit0 : ∀ (b) {n m : ℕ}, n < m → bit b n < bit0 m
| tt n m h := nat.bit1_lt_bit0 h
| ff n m h := nat.bit0_lt h

theorem bit_lt_bit (a b) {n m : ℕ} (h : n < m) : bit a n < bit b m :=
lt_of_lt_of_le (bit_lt_bit0 _ h) (bit0_le_bit _ le_rfl)

@[simp] lemma bit0_le_bit1_iff : bit0 k ≤ bit1 n ↔ k ≤ n :=
⟨λ h, by rwa [← nat.lt_succ_iff, n.bit1_eq_succ_bit0, ← n.bit0_succ_eq,
  bit0_lt_bit0, nat.lt_succ_iff] at h, λ h, le_of_lt (nat.bit0_lt_bit1 h)⟩

@[simp] lemma bit0_lt_bit1_iff : bit0 k < bit1 n ↔ k ≤ n :=
⟨λ h, bit0_le_bit1_iff.1 (le_of_lt h), nat.bit0_lt_bit1⟩

@[simp] lemma bit1_le_bit0_iff : bit1 k ≤ bit0 n ↔ k < n :=
⟨λ h, by rwa [k.bit1_eq_succ_bit0, succ_le_iff, bit0_lt_bit0] at h,
  λ h, le_of_lt (nat.bit1_lt_bit0 h)⟩

@[simp] lemma bit1_lt_bit0_iff : bit1 k < bit0 n ↔ k < n :=
⟨λ h, bit1_le_bit0_iff.1 (le_of_lt h), nat.bit1_lt_bit0⟩

@[simp] lemma one_le_bit0_iff : 1 ≤ bit0 n ↔ 0 < n :=
by { convert bit1_le_bit0_iff, refl, }

@[simp] lemma one_lt_bit0_iff : 1 < bit0 n ↔ 1 ≤ n :=
by { convert bit1_lt_bit0_iff, refl, }

@[simp] lemma bit_le_bit_iff : ∀ {b : bool}, bit b k ≤ bit b n ↔ k ≤ n
| ff := bit0_le_bit0
| tt := bit1_le_bit1

@[simp] lemma bit_lt_bit_iff : ∀ {b : bool}, bit b k < bit b n ↔ k < n
| ff := bit0_lt_bit0
| tt := bit1_lt_bit1

@[simp] lemma bit_le_bit1_iff : ∀ {b : bool}, bit b k ≤ bit1 n ↔ k ≤ n
| ff := bit0_le_bit1_iff
| tt := bit1_le_bit1

lemma bit0_mod_two : bit0 n % 2 = 0 := by { rw nat.mod_two_of_bodd, simp }

lemma bit1_mod_two : bit1 n % 2 = 1 := by { rw nat.mod_two_of_bodd, simp }

lemma pos_of_bit0_pos {n : ℕ} (h : 0 < bit0 n) : 0 < n :=
by { cases n, cases h, apply succ_pos, }

@[simp] lemma bit_cases_on_bit {C : ℕ → Sort u} (H : Π b n, C (bit b n)) (b : bool) (n : ℕ) :
  bit_cases_on (bit b n) H = H b n :=
eq_of_heq $ (eq_rec_heq _ _).trans $ by rw [bodd_bit, div2_bit]

@[simp] lemma bit_cases_on_bit0 {C : ℕ → Sort u} (H : Π b n, C (bit b n)) (n : ℕ) :
  bit_cases_on (bit0 n) H = H ff n :=
bit_cases_on_bit H ff n

@[simp] lemma bit_cases_on_bit1 {C : ℕ → Sort u} (H : Π b n, C (bit b n)) (n : ℕ) :
  bit_cases_on (bit1 n) H = H tt n :=
bit_cases_on_bit H tt n

lemma bit_cases_on_injective {C : ℕ → Sort u} :
  function.injective (λ H : Π b n, C (bit b n), λ n, bit_cases_on n H) :=
begin
  intros H₁ H₂ h,
  ext b n,
  simpa only [bit_cases_on_bit] using congr_fun h (bit b n)
end

@[simp] lemma bit_cases_on_inj {C : ℕ → Sort u} (H₁ H₂ : Π b n, C (bit b n)) :
  (λ n, bit_cases_on n H₁) = (λ n, bit_cases_on n H₂) ↔ H₁ = H₂ :=
bit_cases_on_injective.eq_iff

/-! ### decidability of predicates -/

instance decidable_ball_lt (n : nat) (P : Π k < n, Prop) :
  ∀ [H : ∀ n h, decidable (P n h)], decidable (∀ n h, P n h) :=
begin
  induction n with n IH; intro; resetI,
  { exact is_true (λ n, dec_trivial) },
  cases IH (λ k h, P k (lt_succ_of_lt h)) with h,
  { refine is_false (mt _ h), intros hn k h, apply hn },
  by_cases p : P n (lt_succ_self n),
  { exact is_true (λ k h',
     (le_of_lt_succ h').lt_or_eq_dec.elim (h _)
       (λ e, match k, e, h' with _, rfl, h := p end)) },
  { exact is_false (mt (λ hn, hn _ _) p) }
end

instance decidable_forall_fin {n : ℕ} (P : fin n → Prop)
  [H : decidable_pred P] : decidable (∀ i, P i) :=
decidable_of_iff (∀ k h, P ⟨k, h⟩) ⟨λ a ⟨k, h⟩, a k h, λ a k h, a ⟨k, h⟩⟩

instance decidable_ball_le (n : ℕ) (P : Π k ≤ n, Prop)
  [H : ∀ n h, decidable (P n h)] : decidable (∀ n h, P n h) :=
decidable_of_iff (∀ k (h : k < succ n), P k (le_of_lt_succ h))
⟨λ a k h, a k (lt_succ_of_le h), λ a k h, a k _⟩

instance decidable_lo_hi (lo hi : ℕ) (P : ℕ → Prop) [H : decidable_pred P] :
  decidable (∀x, lo ≤ x → x < hi → P x) :=
decidable_of_iff (∀ x < hi - lo, P (lo + x))
⟨λal x hl hh, by { have := al (x - lo) ((tsub_lt_tsub_iff_right hl).mpr hh),
  rwa [add_tsub_cancel_of_le hl] at this, },
λal x h, al _ (nat.le_add_right _ _) (lt_tsub_iff_left.mp h)⟩

instance decidable_lo_hi_le (lo hi : ℕ) (P : ℕ → Prop) [H : decidable_pred P] :
  decidable (∀x, lo ≤ x → x ≤ hi → P x) :=
decidable_of_iff (∀x, lo ≤ x → x < hi + 1 → P x) $
ball_congr $ λ x hl, imp_congr lt_succ_iff iff.rfl

instance decidable_exists_lt {P : ℕ → Prop} [h : decidable_pred P] :
  decidable_pred (λ n, ∃ (m : ℕ), m < n ∧ P m)
| 0 := is_false (by simp)
| (n + 1) := decidable_of_decidable_of_iff (@or.decidable _ _ (decidable_exists_lt n) (h n))
  (by simp only [lt_succ_iff_lt_or_eq, or_and_distrib_right, exists_or_distrib, exists_eq_left])

instance decidable_exists_le {P : ℕ → Prop} [h : decidable_pred P] :
  decidable_pred (λ n, ∃ (m : ℕ), m ≤ n ∧ P m) :=
λ n, decidable_of_iff (∃ m, m < n + 1 ∧ P m) (exists_congr (λ x, and_congr_left' lt_succ_iff))

end nat<|MERGE_RESOLUTION|>--- conflicted
+++ resolved
@@ -53,14 +53,8 @@
   nsmul_succ'    := λ n x,
     by rw [nat.succ_eq_add_one, nat.add_comm, nat.right_distrib, nat.one_mul] }
 
-<<<<<<< HEAD
 instance : linear_ordered_comm_semiring nat :=
-{ add_left_cancel            := @nat.add_left_cancel,
-  lt                         := nat.lt,
-=======
-instance : linear_ordered_semiring nat :=
 { lt                         := nat.lt,
->>>>>>> ba584a4c
   add_le_add_left            := @nat.add_le_add_left,
   le_of_add_le_add_left      := @nat.le_of_add_le_add_left,
   zero_le_one                := nat.le_of_lt (nat.zero_lt_succ 0),
@@ -70,15 +64,8 @@
   exists_pair_ne             := ⟨0, 1, ne_of_lt nat.zero_lt_one⟩,
   ..nat.comm_semiring, ..nat.linear_order }
 
-<<<<<<< HEAD
 -- all the fields are already included in the `linear_ordered_comm_semiring` instance
-instance : linear_ordered_cancel_add_comm_monoid ℕ :=
-{ add_left_cancel := @nat.add_left_cancel,
-  ..nat.linear_ordered_comm_semiring }
-=======
--- all the fields are already included in the linear_ordered_semiring instance
-instance : linear_ordered_cancel_add_comm_monoid ℕ := { ..nat.linear_ordered_semiring }
->>>>>>> ba584a4c
+instance : linear_ordered_cancel_add_comm_monoid ℕ := { ..nat.linear_ordered_comm_semiring }
 
 instance : linear_ordered_comm_monoid_with_zero ℕ :=
 { mul_le_mul_left := λ a b h c, nat.mul_le_mul_left c h,
