/-
Copyright (c) 2014 Floris van Doorn (c) 2016 Microsoft Corporation. All rights reserved.
Released under Apache 2.0 license as described in the file LICENSE.
Authors: Floris van Doorn, Leonardo de Moura, Jeremy Avigad, Mario Carneiro
-/
import algebra.group_power.basic
import algebra.order_functions
import algebra.ordered_monoid

/-!
# Basic operations on the natural numbers

This file contains:
- instances on the natural numbers
- some basic lemmas about natural numbers
- extra recursors:
  * `le_rec_on`, `le_induction`: recursion and induction principles starting at non-zero numbers
  * `decreasing_induction`: recursion growing downwards
  * `strong_rec'`: recursion based on strong inequalities
- decidability instances on predicates about the natural numbers

-/

universes u v

/-! ### instances -/

instance : nontrivial ℕ :=
⟨⟨0, 1, nat.zero_ne_one⟩⟩

instance : comm_semiring nat :=
{ add            := nat.add,
  add_assoc      := nat.add_assoc,
  zero           := nat.zero,
  zero_add       := nat.zero_add,
  add_zero       := nat.add_zero,
  add_comm       := nat.add_comm,
  mul            := nat.mul,
  mul_assoc      := nat.mul_assoc,
  one            := nat.succ nat.zero,
  one_mul        := nat.one_mul,
  mul_one        := nat.mul_one,
  left_distrib   := nat.left_distrib,
  right_distrib  := nat.right_distrib,
  zero_mul       := nat.zero_mul,
  mul_zero       := nat.mul_zero,
  mul_comm       := nat.mul_comm }

instance : linear_ordered_semiring nat :=
{ add_left_cancel            := @nat.add_left_cancel,
  add_right_cancel           := @nat.add_right_cancel,
  lt                         := nat.lt,
  add_le_add_left            := @nat.add_le_add_left,
  le_of_add_le_add_left      := @nat.le_of_add_le_add_left,
  zero_le_one                := nat.le_of_lt (nat.zero_lt_succ 0),
  mul_lt_mul_of_pos_left     := @nat.mul_lt_mul_of_pos_left,
  mul_lt_mul_of_pos_right    := @nat.mul_lt_mul_of_pos_right,
  decidable_eq               := nat.decidable_eq,
  exists_pair_ne             := ⟨0, 1, ne_of_lt nat.zero_lt_one⟩,
  ..nat.comm_semiring, ..nat.linear_order }

-- all the fields are already included in the linear_ordered_semiring instance
instance : linear_ordered_cancel_add_comm_monoid ℕ :=
{ add_left_cancel := @nat.add_left_cancel,
  ..nat.linear_ordered_semiring }

instance : linear_ordered_comm_monoid_with_zero ℕ :=
{ mul_le_mul_left := λ a b h c, nat.mul_le_mul_left c h,
  ..nat.linear_ordered_semiring,
  ..(infer_instance : comm_monoid_with_zero ℕ)}

/-! Extra instances to short-circuit type class resolution -/
instance : add_comm_monoid nat    := by apply_instance
instance : add_monoid nat         := by apply_instance
instance : monoid nat             := by apply_instance
instance : comm_monoid nat        := by apply_instance
instance : comm_semigroup nat     := by apply_instance
instance : semigroup nat          := by apply_instance
instance : add_comm_semigroup nat := by apply_instance
instance : add_semigroup nat      := by apply_instance
instance : distrib nat            := by apply_instance
instance : semiring nat           := by apply_instance
instance : ordered_semiring nat   := by apply_instance

instance : canonically_ordered_comm_semiring ℕ :=
{ le_iff_exists_add := assume a b,
  ⟨assume h, let ⟨c, hc⟩ := nat.le.dest h in ⟨c, hc.symm⟩,
    assume ⟨c, hc⟩, hc.symm ▸ nat.le_add_right _ _⟩,
  eq_zero_or_eq_zero_of_mul_eq_zero   := assume a b, nat.eq_zero_of_mul_eq_zero,
  bot               := 0,
  bot_le            := nat.zero_le,
  .. nat.nontrivial,
  .. (infer_instance : ordered_add_comm_monoid ℕ),
  .. (infer_instance : linear_ordered_semiring ℕ),
  .. (infer_instance : comm_semiring ℕ) }

instance : canonically_linear_ordered_add_monoid ℕ :=
{ .. (infer_instance : canonically_ordered_add_monoid ℕ),
  .. nat.linear_order }

instance nat.subtype.semilattice_sup_bot (s : set ℕ) [decidable_pred s] [h : nonempty s] :
  semilattice_sup_bot s :=
{ bot := ⟨nat.find (nonempty_subtype.1 h), nat.find_spec (nonempty_subtype.1 h)⟩,
  bot_le := λ x, nat.find_min' _ x.2,
  ..subtype.linear_order s,
  ..lattice_of_linear_order }

theorem nat.eq_of_mul_eq_mul_right {n m k : ℕ} (Hm : 0 < m) (H : n * m = k * m) : n = k :=
by rw [mul_comm n m, mul_comm k m] at H; exact nat.eq_of_mul_eq_mul_left Hm H

instance nat.comm_cancel_monoid_with_zero : comm_cancel_monoid_with_zero ℕ :=
{ mul_left_cancel_of_ne_zero :=
    λ _ _ _ h1 h2, nat.eq_of_mul_eq_mul_left (nat.pos_of_ne_zero h1) h2,
  mul_right_cancel_of_ne_zero :=
    λ _ _ _ h1 h2, nat.eq_of_mul_eq_mul_right (nat.pos_of_ne_zero h1) h2,
  .. (infer_instance : comm_monoid_with_zero ℕ) }

attribute [simp] nat.not_lt_zero

/-!
Inject some simple facts into the type class system.
This `fact` should not be confused with the factorial function `nat.fact`!
-/
section facts

instance succ_pos'' (n : ℕ) : fact (0 < n.succ) := n.succ_pos

instance pos_of_one_lt (n : ℕ) [h : fact (1 < n)] : fact (0 < n) :=
lt_trans zero_lt_one h

end facts

variables {m n k : ℕ}
namespace nat

/-!
### Recursion and `set.range`
-/

section set

open set

theorem zero_union_range_succ : {0} ∪ range succ = univ :=
by { ext n, cases n; simp }

variables {α : Type*}

theorem range_of_succ (f : ℕ → α) : {f 0} ∪ range (f ∘ succ) = range f :=
by rw [← image_singleton, range_comp, ← image_union, zero_union_range_succ, image_univ]

theorem range_rec {α : Type*} (x : α) (f : ℕ → α → α) :
  (set.range (λ n, nat.rec x f n) : set α) =
    {x} ∪ set.range (λ n, nat.rec (f 0 x) (f ∘ succ) n) :=
begin
  convert (range_of_succ _).symm,
  ext n,
  induction n with n ihn,
  { refl },
  { dsimp at ihn ⊢,
    rw ihn }
end

theorem range_cases_on {α : Type*} (x : α) (f : ℕ → α) :
  (set.range (λ n, nat.cases_on n x f) : set α) = {x} ∪ set.range f :=
(range_of_succ _).symm

end set

/-! ### The units of the natural numbers as a `monoid` and `add_monoid` -/

theorem units_eq_one (u : units ℕ) : u = 1 :=
units.ext $ nat.eq_one_of_dvd_one ⟨u.inv, u.val_inv.symm⟩

theorem add_units_eq_zero (u : add_units ℕ) : u = 0 :=
add_units.ext $ (nat.eq_zero_of_add_eq_zero u.val_neg).1

@[simp] protected theorem is_unit_iff {n : ℕ} : is_unit n ↔ n = 1 :=
iff.intro
  (assume ⟨u, hu⟩, match n, u, hu, nat.units_eq_one u with _, _, rfl, rfl := rfl end)
  (assume h, h.symm ▸ ⟨1, rfl⟩)

/-! ### Equalities and inequalities involving zero and one -/

lemma one_lt_iff_ne_zero_and_ne_one : ∀ {n : ℕ}, 1 < n ↔ n ≠ 0 ∧ n ≠ 1
| 0     := dec_trivial
| 1     := dec_trivial
| (n+2) := dec_trivial

protected theorem mul_ne_zero {n m : ℕ} (n0 : n ≠ 0) (m0 : m ≠ 0) : n * m ≠ 0
| nm := (eq_zero_of_mul_eq_zero nm).elim n0 m0

@[simp] protected theorem mul_eq_zero {a b : ℕ} : a * b = 0 ↔ a = 0 ∨ b = 0 :=
iff.intro eq_zero_of_mul_eq_zero (by simp [or_imp_distrib] {contextual := tt})

@[simp] protected theorem zero_eq_mul {a b : ℕ} : 0 = a * b ↔ a = 0 ∨ b = 0 :=
by rw [eq_comm, nat.mul_eq_zero]

lemma eq_zero_of_double_le {a : ℕ} (h : 2 * a ≤ a) : a = 0 :=
nat.eq_zero_of_le_zero $
  by rwa [two_mul, nat.add_le_to_le_sub, nat.sub_self] at h; refl

lemma eq_zero_of_mul_le {a b : ℕ} (hb : 2 ≤ b) (h : b * a ≤ a) : a = 0 :=
eq_zero_of_double_le $ le_trans (nat.mul_le_mul_right _ hb) h

theorem le_zero_iff {i : ℕ} : i ≤ 0 ↔ i = 0 :=
⟨nat.eq_zero_of_le_zero, assume h, h ▸ le_refl i⟩

lemma zero_max {m : ℕ} : max 0 m = m :=
max_eq_right (zero_le _)

lemma one_le_of_lt {n m : ℕ} (h : n < m) : 1 ≤ m :=
lt_of_le_of_lt (nat.zero_le _) h

theorem eq_one_of_mul_eq_one_right {m n : ℕ} (H : m * n = 1) : m = 1 :=
eq_one_of_dvd_one ⟨n, H.symm⟩

theorem eq_one_of_mul_eq_one_left {m n : ℕ} (H : m * n = 1) : n = 1 :=
eq_one_of_mul_eq_one_right (by rwa mul_comm)

/-! ### `succ` -/

theorem eq_of_lt_succ_of_not_lt {a b : ℕ} (h1 : a < b + 1) (h2 : ¬ a < b) : a = b :=
have h3 : a ≤ b, from le_of_lt_succ h1,
or.elim (eq_or_lt_of_not_lt h2) (λ h, h) (λ h, absurd h (not_lt_of_ge h3))

lemma eq_of_le_of_lt_succ {n m : ℕ} (h₁ : n ≤ m) (h₂ : m < n + 1) : m = n :=
nat.le_antisymm (le_of_succ_le_succ h₂) h₁

theorem one_add (n : ℕ) : 1 + n = succ n := by simp [add_comm]

@[simp] lemma succ_pos' {n : ℕ} : 0 < succ n := succ_pos n

theorem succ_inj' {n m : ℕ} : succ n = succ m ↔ n = m :=
⟨succ.inj, congr_arg _⟩

theorem succ_injective : function.injective nat.succ := λ x y, succ.inj

lemma succ_ne_succ {n m : ℕ} : succ n ≠ succ m ↔ n ≠ m :=
succ_injective.ne_iff

@[simp] lemma succ_succ_ne_one (n : ℕ) : n.succ.succ ≠ 1 :=
succ_ne_succ.mpr n.succ_ne_zero

@[simp] lemma one_lt_succ_succ (n : ℕ) : 1 < n.succ.succ :=
succ_lt_succ $ succ_pos n

theorem succ_le_succ_iff {m n : ℕ} : succ m ≤ succ n ↔ m ≤ n :=
⟨le_of_succ_le_succ, succ_le_succ⟩

theorem max_succ_succ {m n : ℕ} :
  max (succ m) (succ n) = succ (max m n) :=
begin
  by_cases h1 : m ≤ n,
  rw [max_eq_right h1, max_eq_right (succ_le_succ h1)],
  { rw not_le at h1, have h2 := le_of_lt h1,
    rw [max_eq_left h2, max_eq_left (succ_le_succ h2)] }
end

lemma not_succ_lt_self {n : ℕ} : ¬succ n < n :=
not_lt_of_ge (nat.le_succ _)

theorem lt_succ_iff {m n : ℕ} : m < succ n ↔ m ≤ n :=
succ_le_succ_iff

lemma succ_le_iff {m n : ℕ} : succ m ≤ n ↔ m < n :=
⟨lt_of_succ_le, succ_le_of_lt⟩

lemma lt_iff_add_one_le {m n : ℕ} : m < n ↔ m + 1 ≤ n :=
by rw succ_le_iff

-- Just a restatement of `nat.lt_succ_iff` using `+1`.
lemma lt_add_one_iff {a b : ℕ} : a < b + 1 ↔ a ≤ b :=
lt_succ_iff

-- A flipped version of `lt_add_one_iff`.
lemma lt_one_add_iff {a b : ℕ} : a < 1 + b ↔ a ≤ b :=
by simp only [add_comm, lt_succ_iff]

-- This is true reflexively, by the definition of `≤` on ℕ,
-- but it's still useful to have, to convince Lean to change the syntactic type.
lemma add_one_le_iff {a b : ℕ} : a + 1 ≤ b ↔ a < b :=
iff.refl _

lemma one_add_le_iff {a b : ℕ} : 1 + a ≤ b ↔ a < b :=
by simp only [add_comm, add_one_le_iff]

theorem of_le_succ {n m : ℕ} (H : n ≤ m.succ) : n ≤ m ∨ n = m.succ :=
(lt_or_eq_of_le H).imp le_of_lt_succ id

lemma succ_lt_succ_iff {m n : ℕ} : succ m < succ n ↔ m < n :=
⟨lt_of_succ_lt_succ, succ_lt_succ⟩

/-! ### `add` -/

-- Sometimes a bare `nat.add` or similar appears as a consequence of unfolding
-- during pattern matching. These lemmas package them back up as typeclass
-- mediated operations.
@[simp] theorem add_def {a b : ℕ} : nat.add a b = a + b := rfl
@[simp] theorem mul_def {a b : ℕ} : nat.mul a b = a * b := rfl

attribute [simp] nat.add_sub_cancel nat.add_sub_cancel_left
attribute [simp] nat.sub_self

lemma exists_eq_add_of_le : ∀ {m n : ℕ}, m ≤ n → ∃ k : ℕ, n = m + k
| 0 0 h := ⟨0, by simp⟩
| 0 (n+1) h := ⟨n+1, by simp⟩
| (m+1) (n+1) h :=
  let ⟨k, hk⟩ := exists_eq_add_of_le (nat.le_of_succ_le_succ h) in
  ⟨k, by simp [hk, add_comm, add_left_comm]⟩

lemma exists_eq_add_of_lt : ∀ {m n : ℕ}, m < n → ∃ k : ℕ, n = m + k + 1
| 0 0 h := false.elim $ lt_irrefl _ h
| 0 (n+1) h := ⟨n, by simp⟩
| (m+1) (n+1) h := let ⟨k, hk⟩ := exists_eq_add_of_le (nat.le_of_succ_le_succ h) in
  ⟨k, by simp [hk]⟩

theorem add_pos_left {m : ℕ} (h : 0 < m) (n : ℕ) : 0 < m + n :=
calc
  m + n > 0 + n : nat.add_lt_add_right h n
    ... = n     : nat.zero_add n
    ... ≥ 0     : zero_le n

theorem add_pos_right (m : ℕ) {n : ℕ} (h : 0 < n) : 0 < m + n :=
begin rw add_comm, exact add_pos_left h m end

theorem add_pos_iff_pos_or_pos (m n : ℕ) : 0 < m + n ↔ 0 < m ∨ 0 < n :=
iff.intro
  begin
    intro h,
    cases m with m,
    {simp [zero_add] at h, exact or.inr h},
    exact or.inl (succ_pos _)
  end
  begin
    intro h, cases h with mpos npos,
    { apply add_pos_left mpos },
    apply add_pos_right _ npos
  end

lemma add_eq_one_iff : ∀ {a b : ℕ}, a + b = 1 ↔ (a = 0 ∧ b = 1) ∨ (a = 1 ∧ b = 0)
| 0     0     := dec_trivial
| 0     1     := dec_trivial
| 1     0     := dec_trivial
| 1     1     := dec_trivial
| (a+2) _     := by rw add_right_comm; exact dec_trivial
| _     (b+2) := by rw [← add_assoc]; simp only [nat.succ_inj', nat.succ_ne_zero]; simp

theorem le_add_one_iff {i j : ℕ} : i ≤ j + 1 ↔ (i ≤ j ∨ i = j + 1) :=
⟨assume h,
  match nat.eq_or_lt_of_le h with
  | or.inl h := or.inr h
  | or.inr h := or.inl $ nat.le_of_succ_le_succ h
  end,
  or.rec (assume h, le_trans h $ nat.le_add_right _ _) le_of_eq⟩

lemma add_succ_lt_add {a b c d : ℕ} (hab : a < b) (hcd : c < d) : a + c + 1 < b + d :=
begin
  rw add_assoc,
  exact add_lt_add_of_lt_of_le hab (nat.succ_le_iff.2 hcd)
end

-- TODO: generalize to some ordered add_monoids, based on #6145
lemma le_of_add_le_left {a b c : ℕ} (h : a + b ≤ c) : a ≤ c :=
by { refine le_trans _ h, simp }

lemma le_of_add_le_right {a b c : ℕ} (h : a + b ≤ c) : b ≤ c :=
by { refine le_trans _ h, simp }

/-! ### `pred` -/

@[simp]
lemma add_succ_sub_one (n m : ℕ) : (n + succ m) - 1 = n + m :=
by rw [add_succ, succ_sub_one]

@[simp]
lemma succ_add_sub_one (n m : ℕ) : (succ n + m) - 1 = n + m :=
by rw [succ_add, succ_sub_one]

lemma pred_eq_sub_one (n : ℕ) : pred n = n - 1 := rfl

theorem pred_eq_of_eq_succ {m n : ℕ} (H : m = n.succ) : m.pred = n := by simp [H]

@[simp] lemma pred_eq_succ_iff {n m : ℕ} : pred n = succ m ↔ n = m + 2 :=
by cases n; split; rintro ⟨⟩; refl

theorem pred_sub (n m : ℕ) : pred n - m = pred (n - m) :=
by rw [← sub_one, nat.sub_sub, one_add]; refl

lemma le_pred_of_lt {n m : ℕ} (h : m < n) : m ≤ n - 1 :=
nat.sub_le_sub_right h 1

lemma le_of_pred_lt {m n : ℕ} : pred m < n → m ≤ n :=
match m with
| 0 := le_of_lt
| m+1 := id
end

/-- This ensures that `simp` succeeds on `pred (n + 1) = n`. -/
@[simp] lemma pred_one_add (n : ℕ) : pred (1 + n) = n :=
by rw [add_comm, add_one, pred_succ]

/-! ### `sub` -/

protected theorem le_sub_add (n m : ℕ) : n ≤ n - m + m :=
or.elim (le_total n m)
  (assume : n ≤ m, begin rw [sub_eq_zero_of_le this, zero_add], exact this end)
  (assume : m ≤ n, begin rw (nat.sub_add_cancel this) end)

theorem sub_add_eq_max (n m : ℕ) : n - m + m = max n m :=
eq_max (nat.le_sub_add _ _) (le_add_left _ _) $ λ k h₁ h₂,
by rw ← nat.sub_add_cancel h₂; exact
add_le_add_right (nat.sub_le_sub_right h₁ _) _

theorem add_sub_eq_max (n m : ℕ) : n + (m - n) = max n m :=
by rw [add_comm, max_comm, sub_add_eq_max]

theorem sub_add_min (n m : ℕ) : n - m + min n m = n :=
(le_total n m).elim
  (λ h, by rw [min_eq_left h, sub_eq_zero_of_le h, zero_add])
  (λ h, by rw [min_eq_right h, nat.sub_add_cancel h])

protected theorem add_sub_cancel' {n m : ℕ} (h : m ≤ n) : m + (n - m) = n :=
by rw [add_comm, nat.sub_add_cancel h]

protected theorem sub_add_sub_cancel {a b c : ℕ} (hab : b ≤ a) (hbc : c ≤ b) :
  (a - b) + (b - c) = a - c :=
by rw [←nat.add_sub_assoc hbc, ←nat.sub_add_comm hab, nat.add_sub_cancel]

protected theorem sub_eq_of_eq_add (h : k = m + n) : k - m = n :=
begin rw [h, nat.add_sub_cancel_left] end

theorem sub_cancel {a b c : ℕ} (h₁ : a ≤ b) (h₂ : a ≤ c) (w : b - a = c - a) : b = c :=
by rw [←nat.sub_add_cancel h₁, ←nat.sub_add_cancel h₂, w]

lemma sub_sub_sub_cancel_right {a b c : ℕ} (h₂ : c ≤ b) : (a - c) - (b - c) = a - b :=
by rw [nat.sub_sub, ←nat.add_sub_assoc h₂, nat.add_sub_cancel_left]

lemma add_sub_cancel_right (n m k : ℕ) : n + (m + k) - k = n + m :=
by { rw [nat.add_sub_assoc, nat.add_sub_cancel], apply k.le_add_left }

protected lemma sub_add_eq_add_sub {a b c : ℕ} (h : b ≤ a) : (a - b) + c = (a + c) - b :=
by rw [add_comm a, nat.add_sub_assoc h, add_comm]

theorem sub_min (n m : ℕ) : n - min n m = n - m :=
nat.sub_eq_of_eq_add $ by rw [add_comm, sub_add_min]

theorem sub_sub_assoc {a b c : ℕ} (h₁ : b ≤ a) (h₂ : c ≤ b) : a - (b - c) = a - b + c :=
(nat.sub_eq_iff_eq_add (le_trans (nat.sub_le _ _) h₁)).2 $
by rw [add_right_comm, add_assoc, nat.sub_add_cancel h₂, nat.sub_add_cancel h₁]

protected theorem lt_of_sub_pos (h : 0 < n - m) : m < n :=
lt_of_not_ge
  (assume : n ≤ m,
    have n - m = 0, from sub_eq_zero_of_le this,
    begin rw this at h, exact lt_irrefl _ h end)

protected theorem lt_of_sub_lt_sub_right : m - k < n - k → m < n :=
lt_imp_lt_of_le_imp_le (λ h, nat.sub_le_sub_right h _)

protected theorem lt_of_sub_lt_sub_left : m - n < m - k → k < n :=
lt_imp_lt_of_le_imp_le (nat.sub_le_sub_left _)

protected theorem sub_lt_self (h₁ : 0 < m) (h₂ : 0 < n) : m - n < m :=
calc
  m - n = succ (pred m) - succ (pred n) : by rw [succ_pred_eq_of_pos h₁, succ_pred_eq_of_pos h₂]
    ... = pred m - pred n               : by rw succ_sub_succ
    ... ≤ pred m                        : sub_le _ _
    ... < succ (pred m)                 : lt_succ_self _
    ... = m                             : succ_pred_eq_of_pos h₁

protected theorem le_sub_right_of_add_le (h : m + k ≤ n) : m ≤ n - k :=
by rw ← nat.add_sub_cancel m k; exact nat.sub_le_sub_right h k

protected theorem le_sub_left_of_add_le (h : k + m ≤ n) : m ≤ n - k :=
nat.le_sub_right_of_add_le (by rwa add_comm at h)

protected theorem lt_sub_right_of_add_lt (h : m + k < n) : m < n - k :=
lt_of_succ_le $ nat.le_sub_right_of_add_le $
by rw succ_add; exact succ_le_of_lt h

protected theorem lt_sub_left_of_add_lt (h : k + m < n) : m < n - k :=
nat.lt_sub_right_of_add_lt (by rwa add_comm at h)

protected theorem add_lt_of_lt_sub_right (h : m < n - k) : m + k < n :=
@nat.lt_of_sub_lt_sub_right _ _ k (by rwa nat.add_sub_cancel)

protected theorem add_lt_of_lt_sub_left (h : m < n - k) : k + m < n :=
by rw add_comm; exact nat.add_lt_of_lt_sub_right h

protected theorem le_add_of_sub_le_right : n - k ≤ m → n ≤ m + k :=
le_imp_le_of_lt_imp_lt nat.lt_sub_right_of_add_lt

protected theorem le_add_of_sub_le_left : n - k ≤ m → n ≤ k + m :=
le_imp_le_of_lt_imp_lt nat.lt_sub_left_of_add_lt

protected theorem lt_add_of_sub_lt_right : n - k < m → n < m + k :=
lt_imp_lt_of_le_imp_le nat.le_sub_right_of_add_le

protected theorem lt_add_of_sub_lt_left : n - k < m → n < k + m :=
lt_imp_lt_of_le_imp_le nat.le_sub_left_of_add_le

protected theorem sub_le_left_of_le_add : n ≤ k + m → n - k ≤ m :=
le_imp_le_of_lt_imp_lt nat.add_lt_of_lt_sub_left

protected theorem sub_le_right_of_le_add : n ≤ m + k → n - k ≤ m :=
le_imp_le_of_lt_imp_lt nat.add_lt_of_lt_sub_right

protected theorem sub_lt_left_iff_lt_add (H : n ≤ k) : k - n < m ↔ k < n + m :=
⟨nat.lt_add_of_sub_lt_left,
 λ h₁,
  have succ k ≤ n + m,   from succ_le_of_lt h₁,
  have succ (k - n) ≤ m, from
    calc succ (k - n) = succ k - n : by rw (succ_sub H)
          ...     ≤ n + m - n      : nat.sub_le_sub_right this n
          ...     = m              : by rw nat.add_sub_cancel_left,
  lt_of_succ_le this⟩

protected theorem le_sub_left_iff_add_le (H : m ≤ k) : n ≤ k - m ↔ m + n ≤ k :=
le_iff_le_iff_lt_iff_lt.2 (nat.sub_lt_left_iff_lt_add H)

protected theorem le_sub_right_iff_add_le (H : n ≤ k) : m ≤ k - n ↔ m + n ≤ k :=
by rw [nat.le_sub_left_iff_add_le H, add_comm]

protected theorem lt_sub_left_iff_add_lt : n < k - m ↔ m + n < k :=
⟨nat.add_lt_of_lt_sub_left, nat.lt_sub_left_of_add_lt⟩

protected theorem lt_sub_right_iff_add_lt : m < k - n ↔ m + n < k :=
by rw [nat.lt_sub_left_iff_add_lt, add_comm]

theorem sub_le_left_iff_le_add : m - n ≤ k ↔ m ≤ n + k :=
le_iff_le_iff_lt_iff_lt.2 nat.lt_sub_left_iff_add_lt

theorem sub_le_right_iff_le_add : m - k ≤ n ↔ m ≤ n + k :=
by rw [nat.sub_le_left_iff_le_add, add_comm]

protected theorem sub_lt_right_iff_lt_add (H : k ≤ m) : m - k < n ↔ m < n + k :=
by rw [nat.sub_lt_left_iff_lt_add H, add_comm]

protected theorem sub_le_sub_left_iff (H : k ≤ m) : m - n ≤ m - k ↔ k ≤ n :=
⟨λ h,
  have k + (m - k) - n ≤ m - k, by rwa nat.add_sub_cancel' H,
  nat.le_of_add_le_add_right (nat.le_add_of_sub_le_left this),
nat.sub_le_sub_left _⟩

protected theorem sub_lt_sub_right_iff (H : k ≤ m) : m - k < n - k ↔ m < n :=
lt_iff_lt_of_le_iff_le (nat.sub_le_sub_right_iff _ _ _ H)

protected theorem sub_lt_sub_left_iff (H : n ≤ m) : m - n < m - k ↔ k < n :=
lt_iff_lt_of_le_iff_le (nat.sub_le_sub_left_iff H)

protected theorem sub_le_iff : m - n ≤ k ↔ m - k ≤ n :=
nat.sub_le_left_iff_le_add.trans nat.sub_le_right_iff_le_add.symm

protected lemma sub_le_self (n m : ℕ) : n - m ≤ n :=
nat.sub_le_left_of_le_add (nat.le_add_left _ _)

protected theorem sub_lt_iff (h₁ : n ≤ m) (h₂ : k ≤ m) : m - n < k ↔ m - k < n :=
(nat.sub_lt_left_iff_lt_add h₁).trans (nat.sub_lt_right_iff_lt_add h₂).symm

lemma pred_le_iff {n m : ℕ} : pred n ≤ m ↔ n ≤ succ m :=
@nat.sub_le_right_iff_le_add n m 1

lemma lt_pred_iff {n m : ℕ} : n < pred m ↔ succ n < m :=
@nat.lt_sub_right_iff_add_lt n 1 m

lemma lt_of_lt_pred {a b : ℕ} (h : a < b - 1) : a < b :=
lt_of_succ_lt (lt_pred_iff.1 h)

/-! ### `mul` -/

lemma succ_mul_pos (m : ℕ) (hn : 0 < n) : 0 < (succ m) * n :=
mul_pos (succ_pos m) hn

theorem mul_self_le_mul_self {n m : ℕ} (h : n ≤ m) : n * n ≤ m * m :=
mul_le_mul h h (zero_le _) (zero_le _)

theorem mul_self_lt_mul_self : Π {n m : ℕ}, n < m → n * n < m * m
| 0        m h := mul_pos h h
| (succ n) m h := mul_lt_mul h (le_of_lt h) (succ_pos _) (zero_le _)

theorem mul_self_le_mul_self_iff {n m : ℕ} : n ≤ m ↔ n * n ≤ m * m :=
⟨mul_self_le_mul_self, λh, decidable.by_contradiction $
  λhn, not_lt_of_ge h $ mul_self_lt_mul_self $ lt_of_not_ge hn⟩

theorem mul_self_lt_mul_self_iff {n m : ℕ} : n < m ↔ n * n < m * m :=
iff.trans (lt_iff_not_ge _ _) $ iff.trans (not_iff_not_of_iff mul_self_le_mul_self_iff) $
  iff.symm (lt_iff_not_ge _ _)

theorem le_mul_self : Π (n : ℕ), n ≤ n * n
| 0     := le_refl _
| (n+1) := let t := mul_le_mul_left (n+1) (succ_pos n) in by simp at t; exact t

lemma le_mul_of_pos_left {m n : ℕ} (h : 0 < n) : m ≤ n * m :=
begin
  conv {to_lhs, rw [← one_mul(m)]},
  exact mul_le_mul_of_nonneg_right (nat.succ_le_of_lt h) dec_trivial,
end

lemma le_mul_of_pos_right {m n : ℕ} (h : 0 < n) : m ≤ m * n :=
begin
  conv {to_lhs, rw [← mul_one(m)]},
  exact mul_le_mul_of_nonneg_left (nat.succ_le_of_lt h) dec_trivial,
end

theorem two_mul_ne_two_mul_add_one {n m} : 2 * n ≠ 2 * m + 1 :=
mt (congr_arg (%2)) (by rw [add_comm, add_mul_mod_self_left, mul_mod_right]; exact dec_trivial)

lemma mul_eq_one_iff : ∀ {a b : ℕ}, a * b = 1 ↔ a = 1 ∧ b = 1
| 0     0     := dec_trivial
| 0     1     := dec_trivial
| 1     0     := dec_trivial
| (a+2) 0     := by simp
| 0     (b+2) := by simp
| (a+1) (b+1) := ⟨λ h, by simp only [add_mul, mul_add, mul_add, one_mul, mul_one,
    (add_assoc _ _ _).symm, nat.succ_inj', add_eq_zero_iff] at h; simp [h.1.2, h.2],
  by clear_aux_decl; finish⟩

protected theorem mul_left_inj {a b c : ℕ} (ha : 0 < a) : b * a = c * a ↔ b = c :=
⟨nat.eq_of_mul_eq_mul_right ha, λ e, e ▸ rfl⟩

protected theorem mul_right_inj {a b c : ℕ} (ha : 0 < a) : a * b = a * c ↔ b = c :=
⟨nat.eq_of_mul_eq_mul_left ha, λ e, e ▸ rfl⟩

lemma mul_left_injective {a : ℕ} (ha : 0 < a) : function.injective (λ x, x * a) :=
λ _ _, eq_of_mul_eq_mul_right ha

lemma mul_right_injective {a : ℕ} (ha : 0 < a) : function.injective (λ x, a * x) :=
λ _ _, eq_of_mul_eq_mul_left ha

lemma mul_ne_mul_left {a b c : ℕ} (ha : 0 < a) : b * a ≠ c * a ↔ b ≠ c :=
(mul_left_injective ha).ne_iff

lemma mul_ne_mul_right {a b c : ℕ} (ha : 0 < a) : a * b ≠ a * c ↔ b ≠ c :=
(mul_right_injective ha).ne_iff

lemma mul_right_eq_self_iff {a b : ℕ} (ha : 0 < a) : a * b = a ↔ b = 1 :=
suffices a * b = a * 1 ↔ b = 1, by rwa mul_one at this,
nat.mul_right_inj ha

lemma mul_left_eq_self_iff {a b : ℕ} (hb : 0 < b) : a * b = b ↔ a = 1 :=
by rw [mul_comm, nat.mul_right_eq_self_iff hb]

lemma lt_succ_iff_lt_or_eq {n i : ℕ} : n < i.succ ↔ (n < i ∨ n = i) :=
lt_succ_iff.trans le_iff_lt_or_eq

theorem mul_self_inj {n m : ℕ} : n * n = m * m ↔ n = m :=
le_antisymm_iff.trans (le_antisymm_iff.trans
  (and_congr mul_self_le_mul_self_iff mul_self_le_mul_self_iff)).symm

/-!
### Recursion and induction principles

This section is here due to dependencies -- the lemmas here require some of the lemmas
proved above, and some of the results in later sections depend on the definitions in this section.
-/

@[simp] lemma rec_zero {C : ℕ → Sort u} (h0 : C 0) (h : ∀ n, C n → C (n + 1)) :
  (nat.rec h0 h : Π n, C n) 0 = h0 :=
rfl

@[simp] lemma rec_add_one {C : ℕ → Sort u} (h0 : C 0) (h : ∀ n, C n → C (n + 1)) (n : ℕ) :
  (nat.rec h0 h : Π n, C n) (n + 1) = h n ((nat.rec h0 h : Π n, C n) n) :=
rfl

/-- Recursion starting at a non-zero number: given a map `C k → C (k+1)` for each `k`,
there is a map from `C n` to each `C m`, `n ≤ m`. -/
@[elab_as_eliminator]
def le_rec_on {C : ℕ → Sort u} {n : ℕ} : Π {m : ℕ}, n ≤ m → (Π {k}, C k → C (k+1)) → C n → C m
| 0     H next x := eq.rec_on (eq_zero_of_le_zero H) x
| (m+1) H next x := or.by_cases (of_le_succ H) (λ h : n ≤ m, next $ le_rec_on h @next x)
  (λ h : n = m + 1, eq.rec_on h x)

theorem le_rec_on_self {C : ℕ → Sort u} {n} {h : n ≤ n} {next} (x : C n) :
  (le_rec_on h next x : C n) = x :=
by cases n; unfold le_rec_on or.by_cases; rw [dif_neg n.not_succ_le_self, dif_pos rfl]

theorem le_rec_on_succ {C : ℕ → Sort u} {n m} (h1 : n ≤ m) {h2 : n ≤ m+1} {next} (x : C n) :
  (le_rec_on h2 @next x : C (m+1)) = next (le_rec_on h1 @next x : C m) :=
by conv { to_lhs, rw [le_rec_on, or.by_cases, dif_pos h1] }

theorem le_rec_on_succ' {C : ℕ → Sort u} {n} {h : n ≤ n+1} {next} (x : C n) :
  (le_rec_on h next x : C (n+1)) = next x :=
by rw [le_rec_on_succ (le_refl n), le_rec_on_self]

theorem le_rec_on_trans {C : ℕ → Sort u} {n m k} (hnm : n ≤ m) (hmk : m ≤ k) {next} (x : C n) :
  (le_rec_on (le_trans hnm hmk) @next x : C k) = le_rec_on hmk @next (le_rec_on hnm @next x) :=
begin
  induction hmk with k hmk ih, { rw le_rec_on_self },
  rw [le_rec_on_succ (le_trans hnm hmk), ih, le_rec_on_succ]
end

theorem le_rec_on_succ_left {C : ℕ → Sort u} {n m} (h1 : n ≤ m) (h2 : n+1 ≤ m)
  {next : Π{{k}}, C k → C (k+1)} (x : C n) :
  (le_rec_on h2 next (next x) : C m) = (le_rec_on h1 next x : C m) :=
begin
  rw [subsingleton.elim h1 (le_trans (le_succ n) h2),
      le_rec_on_trans (le_succ n) h2, le_rec_on_succ']
end

theorem le_rec_on_injective {C : ℕ → Sort u} {n m} (hnm : n ≤ m)
  (next : Π n, C n → C (n+1)) (Hnext : ∀ n, function.injective (next n)) :
  function.injective (le_rec_on hnm next) :=
begin
  induction hnm with m hnm ih, { intros x y H, rwa [le_rec_on_self, le_rec_on_self] at H },
  intros x y H, rw [le_rec_on_succ hnm, le_rec_on_succ hnm] at H, exact ih (Hnext _ H)
end

theorem le_rec_on_surjective {C : ℕ → Sort u} {n m} (hnm : n ≤ m)
  (next : Π n, C n → C (n+1)) (Hnext : ∀ n, function.surjective (next n)) :
  function.surjective (le_rec_on hnm next) :=
begin
  induction hnm with m hnm ih, { intros x, use x, rw le_rec_on_self },
  intros x, rcases Hnext _ x with ⟨w, rfl⟩, rcases ih w with ⟨x, rfl⟩, use x, rw le_rec_on_succ
end

/-- Recursion principle based on `<`. -/
@[elab_as_eliminator]
protected def strong_rec' {p : ℕ → Sort u} (H : ∀ n, (∀ m, m < n → p m) → p n) : ∀ (n : ℕ), p n
| n := H n (λ m hm, strong_rec' m)

/-- Recursion principle based on `<` applied to some natural number. -/
@[elab_as_eliminator]
def strong_rec_on' {P : ℕ → Sort*} (n : ℕ) (h : ∀ n, (∀ m, m < n → P m) → P n) : P n :=
nat.strong_rec' h n

theorem strong_rec_on_beta' {P : ℕ → Sort*} {h} {n : ℕ} :
  (strong_rec_on' n h : P n) = h n (λ m hmn, (strong_rec_on' m h : P m)) :=
by { simp only [strong_rec_on'], rw nat.strong_rec' }

/-- Induction principle starting at a non-zero number. For maps to a `Sort*` see `le_rec_on`. -/
@[elab_as_eliminator] lemma le_induction {P : nat → Prop} {m}
  (h0 : P m) (h1 : ∀ n, m ≤ n → P n → P (n + 1)) :
  ∀ n, m ≤ n → P n :=
by apply nat.less_than_or_equal.rec h0; exact h1

/-- Decreasing induction: if `P (k+1)` implies `P k`, then `P n` implies `P m` for all `m ≤ n`.
Also works for functions to `Sort*`. -/
@[elab_as_eliminator]
def decreasing_induction {P : ℕ → Sort*} (h : ∀n, P (n+1) → P n) {m n : ℕ} (mn : m ≤ n)
  (hP : P n) : P m :=
le_rec_on mn (λ k ih hsk, ih $ h k hsk) (λ h, h) hP

@[simp] lemma decreasing_induction_self {P : ℕ → Sort*} (h : ∀n, P (n+1) → P n) {n : ℕ}
  (nn : n ≤ n) (hP : P n) : (decreasing_induction h nn hP : P n) = hP :=
by { dunfold decreasing_induction, rw [le_rec_on_self] }

lemma decreasing_induction_succ {P : ℕ → Sort*} (h : ∀n, P (n+1) → P n) {m n : ℕ} (mn : m ≤ n)
  (msn : m ≤ n + 1) (hP : P (n+1)) :
  (decreasing_induction h msn hP : P m) = decreasing_induction h mn (h n hP) :=
by { dunfold decreasing_induction, rw [le_rec_on_succ] }

@[simp] lemma decreasing_induction_succ' {P : ℕ → Sort*} (h : ∀n, P (n+1) → P n) {m : ℕ}
  (msm : m ≤ m + 1) (hP : P (m+1)) : (decreasing_induction h msm hP : P m) = h m hP :=
by { dunfold decreasing_induction, rw [le_rec_on_succ'] }

lemma decreasing_induction_trans {P : ℕ → Sort*} (h : ∀n, P (n+1) → P n) {m n k : ℕ}
  (mn : m ≤ n) (nk : n ≤ k) (hP : P k) :
  (decreasing_induction h (le_trans mn nk) hP : P m) =
  decreasing_induction h mn (decreasing_induction h nk hP) :=
by { induction nk with k nk ih, rw [decreasing_induction_self],
     rw [decreasing_induction_succ h (le_trans mn nk), ih, decreasing_induction_succ] }

lemma decreasing_induction_succ_left {P : ℕ → Sort*} (h : ∀n, P (n+1) → P n) {m n : ℕ}
  (smn : m + 1 ≤ n) (mn : m ≤ n) (hP : P n) :
  (decreasing_induction h mn hP : P m) = h m (decreasing_induction h smn hP) :=
by { rw [subsingleton.elim mn (le_trans (le_succ m) smn), decreasing_induction_trans,
         decreasing_induction_succ'] }

/-! ### `div` -/

attribute [simp] nat.div_self

protected lemma div_le_of_le_mul' {m n : ℕ} {k} (h : m ≤ k * n) : m / k ≤ n :=
(eq_zero_or_pos k).elim
  (λ k0, by rw [k0, nat.div_zero]; apply zero_le)
  (λ k0, (decidable.mul_le_mul_left k0).1 $
    calc k * (m / k)
        ≤ m % k + k * (m / k) : le_add_left _ _
    ... = m                   : mod_add_div _ _
    ... ≤ k * n               : h)

protected lemma div_le_self' (m n : ℕ) : m / n ≤ m :=
(eq_zero_or_pos n).elim
  (λ n0, by rw [n0, nat.div_zero]; apply zero_le)
  (λ n0, nat.div_le_of_le_mul' $ calc
      m = 1 * m : (one_mul _).symm
    ... ≤ n * m : mul_le_mul_right _ n0)

/-- A version of `nat.div_lt_self` using successors, rather than additional hypotheses. -/
lemma div_lt_self' (n b : ℕ) : (n+1)/(b+2) < n+1 :=
nat.div_lt_self (nat.succ_pos n) (nat.succ_lt_succ (nat.succ_pos _))

theorem le_div_iff_mul_le' {x y : ℕ} {k : ℕ} (k0 : 0 < k) : x ≤ y / k ↔ x * k ≤ y :=
le_div_iff_mul_le x y k0

theorem div_lt_iff_lt_mul' {x y : ℕ} {k : ℕ} (k0 : 0 < k) : x / k < y ↔ x < y * k :=
lt_iff_lt_of_le_iff_le $ le_div_iff_mul_le' k0

protected theorem div_le_div_right {n m : ℕ} (h : n ≤ m) {k : ℕ} : n / k ≤ m / k :=
(nat.eq_zero_or_pos k).elim (λ k0, by simp [k0]) $ λ hk,
(le_div_iff_mul_le' hk).2 $ le_trans (nat.div_mul_le_self _ _) h

lemma lt_of_div_lt_div {m n k : ℕ} (h : m / k < n / k) : m < n :=
by_contradiction $ λ h₁, absurd h (not_lt_of_ge (nat.div_le_div_right (not_lt.1 h₁)))

protected lemma div_pos {a b : ℕ} (hba : b ≤ a) (hb : 0 < b) : 0 < a / b :=
nat.pos_of_ne_zero (λ h, lt_irrefl a
  (calc a = a % b : by simpa [h] using (mod_add_div a b).symm
      ... < b : nat.mod_lt a hb
      ... ≤ a : hba))

protected lemma div_lt_of_lt_mul {m n k : ℕ} (h : m < n * k) : m / n < k :=
lt_of_mul_lt_mul_left
  (calc n * (m / n) ≤ m % n + n * (m / n) : nat.le_add_left _ _
    ... = m : mod_add_div _ _
    ... < n * k : h)
  (nat.zero_le n)

lemma lt_mul_of_div_lt {a b c : ℕ} (h : a / c < b) (w : 0 < c) : a < b * c :=
lt_of_not_ge $ not_le_of_gt h ∘ (nat.le_div_iff_mul_le _ _ w).2

protected lemma div_eq_zero_iff {a b : ℕ} (hb : 0 < b) : a / b = 0 ↔ a < b :=
⟨λ h, by rw [← mod_add_div a b, h, mul_zero, add_zero]; exact mod_lt _ hb,
  λ h, by rw [← nat.mul_right_inj hb, ← @add_left_cancel_iff _ _ (a % b), mod_add_div,
    mod_eq_of_lt h, mul_zero, add_zero]⟩

protected lemma div_eq_zero {a b : ℕ} (hb : a < b) : a / b = 0 :=
(nat.div_eq_zero_iff $ (zero_le a).trans_lt hb).mpr hb

lemma eq_zero_of_le_div {a b : ℕ} (hb : 2 ≤ b) (h : a ≤ a / b) : a = 0 :=
eq_zero_of_mul_le hb $
  by rw mul_comm; exact (nat.le_div_iff_mul_le' (lt_of_lt_of_le dec_trivial hb)).1 h

lemma mul_div_le_mul_div_assoc (a b c : ℕ) : a * (b / c) ≤ (a * b) / c :=
if hc0 : c = 0 then by simp [hc0]
else (nat.le_div_iff_mul_le _ _ (nat.pos_of_ne_zero hc0)).2
  (by rw [mul_assoc]; exact mul_le_mul_left _ (nat.div_mul_le_self _ _))

lemma div_mul_div_le_div (a b c : ℕ) : ((a / c) * b) / a ≤ b / c :=
if ha0 : a = 0 then by simp [ha0]
else calc a / c * b / a ≤ b * a / c / a :
    nat.div_le_div_right (by rw [mul_comm];
        exact mul_div_le_mul_div_assoc _ _ _)
  ... = b / c : by rw [nat.div_div_eq_div_mul, mul_comm b, mul_comm c,
      nat.mul_div_mul _ _ (nat.pos_of_ne_zero ha0)]

lemma eq_zero_of_le_half {a : ℕ} (h : a ≤ a / 2) : a = 0 :=
eq_zero_of_le_div (le_refl _) h

protected theorem eq_mul_of_div_eq_right {a b c : ℕ} (H1 : b ∣ a) (H2 : a / b = c) :
  a = b * c :=
by rw [← H2, nat.mul_div_cancel' H1]

protected theorem div_eq_iff_eq_mul_right {a b c : ℕ} (H : 0 < b) (H' : b ∣ a) :
  a / b = c ↔ a = b * c :=
⟨nat.eq_mul_of_div_eq_right H', nat.div_eq_of_eq_mul_right H⟩

protected theorem div_eq_iff_eq_mul_left {a b c : ℕ} (H : 0 < b) (H' : b ∣ a) :
  a / b = c ↔ a = c * b :=
by rw mul_comm; exact nat.div_eq_iff_eq_mul_right H H'

protected theorem eq_mul_of_div_eq_left {a b c : ℕ} (H1 : b ∣ a) (H2 : a / b = c) :
  a = c * b :=
by rw [mul_comm, nat.eq_mul_of_div_eq_right H1 H2]

protected theorem mul_div_cancel_left' {a b : ℕ} (Hd :  a ∣ b) : a * (b / a) = b :=
by rw [mul_comm,nat.div_mul_cancel Hd]

/-! ### `mod`, `dvd` -/

lemma div_add_mod (m k : ℕ) : k * (m / k) + m % k = m :=
(nat.add_comm _ _).trans (mod_add_div _ _)

lemma mod_add_div' (m k : ℕ) : m % k + (m / k) * k = m :=
by { rw mul_comm, exact mod_add_div _ _ }

lemma div_add_mod' (m k : ℕ) : (m / k) * k + m % k = m :=
by { rw mul_comm, exact div_add_mod _ _ }

protected theorem div_mod_unique {n k m d : ℕ} (h : 0 < k) :
  n / k = d ∧ n % k = m ↔ m + k * d = n ∧ m < k :=
⟨λ ⟨e₁, e₂⟩, e₁ ▸ e₂ ▸ ⟨mod_add_div _ _, mod_lt _ h⟩,
 λ ⟨h₁, h₂⟩, h₁ ▸ by rw [add_mul_div_left _ _ h, add_mul_mod_self_left];
   simp [div_eq_of_lt, mod_eq_of_lt, h₂]⟩

lemma two_mul_odd_div_two {n : ℕ} (hn : n % 2 = 1) : 2 * (n / 2) = n - 1 :=
by conv {to_rhs, rw [← nat.mod_add_div n 2, hn, nat.add_sub_cancel_left]}

lemma div_dvd_of_dvd {a b : ℕ} (h : b ∣ a) : (a / b) ∣ a :=
⟨b, (nat.div_mul_cancel h).symm⟩

protected lemma div_div_self : ∀ {a b : ℕ}, b ∣ a → 0 < a → a / (a / b) = b
| a     0     h₁ h₂ := by rw eq_zero_of_zero_dvd h₁; refl
| 0     b     h₁ h₂ := absurd h₂ dec_trivial
| (a+1) (b+1) h₁ h₂ :=
(nat.mul_left_inj (nat.div_pos (le_of_dvd (succ_pos a) h₁) (succ_pos b))).1 $
  by rw [nat.div_mul_cancel (div_dvd_of_dvd h₁), nat.mul_div_cancel' h₁]

lemma mod_mul_right_div_self (a b c : ℕ) : a % (b * c) / b = (a / b) % c :=
if hb : b = 0 then by simp [hb] else if hc : c = 0 then by simp [hc]
else by conv {to_rhs, rw ← mod_add_div a (b * c)};
rw [mul_assoc, nat.add_mul_div_left _ _ (nat.pos_of_ne_zero hb), add_mul_mod_self_left,
  mod_eq_of_lt (nat.div_lt_of_lt_mul (mod_lt _ (mul_pos (nat.pos_of_ne_zero hb) (nat.pos_of_ne_zero hc))))]

lemma mod_mul_left_div_self (a b c : ℕ) : a % (c * b) / b = (a / b) % c :=
by rw [mul_comm c, mod_mul_right_div_self]

@[simp] protected theorem dvd_one {n : ℕ} : n ∣ 1 ↔ n = 1 :=
⟨eq_one_of_dvd_one, λ e, e.symm ▸ dvd_refl _⟩

protected theorem dvd_add_left {k m n : ℕ} (h : k ∣ n) : k ∣ m + n ↔ k ∣ m :=
(nat.dvd_add_iff_left h).symm

protected theorem dvd_add_right {k m n : ℕ} (h : k ∣ m) : k ∣ m + n ↔ k ∣ n :=
(nat.dvd_add_iff_right h).symm

@[simp] protected theorem not_two_dvd_bit1 (n : ℕ) : ¬ 2 ∣ bit1 n :=
mt (nat.dvd_add_right two_dvd_bit0).1 dec_trivial

/-- A natural number `m` divides the sum `m + n` if and only if `m` divides `n`.-/
@[simp] protected lemma dvd_add_self_left {m n : ℕ} :
  m ∣ m + n ↔ m ∣ n :=
nat.dvd_add_right (dvd_refl m)

/-- A natural number `m` divides the sum `n + m` if and only if `m` divides `n`.-/
@[simp] protected lemma dvd_add_self_right {m n : ℕ} :
  m ∣ n + m ↔ m ∣ n :=
nat.dvd_add_left (dvd_refl m)

lemma not_dvd_of_pos_of_lt {a b : ℕ} (h1 : 0 < b) (h2 : b < a) : ¬ a ∣ b :=
begin
  rintros ⟨c, rfl⟩,
  rcases eq_zero_or_pos c with (rfl | hc),
  { exact lt_irrefl 0 h1 },
  { exact not_lt.2 (le_mul_of_pos_right hc) h2 },
end

protected theorem mul_dvd_mul_iff_left {a b c : ℕ} (ha : 0 < a) : a * b ∣ a * c ↔ b ∣ c :=
exists_congr $ λ d, by rw [mul_assoc, nat.mul_right_inj ha]

protected theorem mul_dvd_mul_iff_right {a b c : ℕ} (hc : 0 < c) : a * c ∣ b * c ↔ a ∣ b :=
exists_congr $ λ d, by rw [mul_right_comm, nat.mul_left_inj hc]

lemma succ_div : ∀ (a b : ℕ), (a + 1) / b =
  a / b + if b ∣ a + 1 then 1 else 0
| a     0     := by simp
| 0     1     := rfl
| 0     (b+2) := have hb2 : b + 2 > 1, from dec_trivial,
  by simp [ne_of_gt hb2, div_eq_of_lt hb2]
| (a+1) (b+1) := begin
  rw [nat.div_def], conv_rhs { rw nat.div_def },
  by_cases hb_eq_a : b = a + 1,
  { simp [hb_eq_a, le_refl] },
  by_cases hb_le_a1 : b ≤ a + 1,
  { have hb_le_a : b ≤ a, from le_of_lt_succ (lt_of_le_of_ne hb_le_a1 hb_eq_a),
    have h₁ : (0 < b + 1 ∧ b + 1 ≤ a + 1 + 1),
      from ⟨succ_pos _, (add_le_add_iff_right _).2 hb_le_a1⟩,
    have h₂ : (0 < b + 1 ∧ b + 1 ≤ a + 1),
      from ⟨succ_pos _, (add_le_add_iff_right _).2 hb_le_a⟩,
    have dvd_iff : b + 1 ∣ a - b + 1 ↔  b + 1 ∣ a + 1 + 1,
    { rw [nat.dvd_add_iff_left (dvd_refl (b + 1)),
        ← nat.add_sub_add_right a 1 b, add_comm (_ - _), add_assoc,
        nat.sub_add_cancel (succ_le_succ hb_le_a), add_comm 1] },
    have wf : a - b < a + 1, from lt_succ_of_le (nat.sub_le_self _ _),
    rw [if_pos h₁, if_pos h₂, nat.add_sub_add_right, nat.sub_add_comm hb_le_a,
      by exact have _ := wf, succ_div (a - b),
      nat.add_sub_add_right],
    simp [dvd_iff, succ_eq_add_one, add_comm 1, add_assoc] },
  { have hba : ¬ b ≤ a,
      from not_le_of_gt (lt_trans (lt_succ_self a) (lt_of_not_ge hb_le_a1)),
    have hb_dvd_a : ¬ b + 1 ∣ a + 2,
      from λ h, hb_le_a1 (le_of_succ_le_succ (le_of_dvd (succ_pos _) h)),
    simp [hba, hb_le_a1, hb_dvd_a], }
end

lemma succ_div_of_dvd {a b : ℕ} (hba : b ∣ a + 1) :
  (a + 1) / b = a / b + 1 :=
by rw [succ_div, if_pos hba]

lemma succ_div_of_not_dvd {a b : ℕ} (hba : ¬ b ∣ a + 1) :
  (a + 1) / b = a / b :=
by rw [succ_div, if_neg hba, add_zero]

@[simp] theorem mod_mod_of_dvd (n : nat) {m k : nat} (h : m ∣ k) : n % k % m = n % m :=
begin
  conv { to_rhs, rw ←mod_add_div n k },
  rcases h with ⟨t, rfl⟩, rw [mul_assoc, add_mul_mod_self_left]
end

@[simp] theorem mod_mod (a n : ℕ) : (a % n) % n = a % n :=
(eq_zero_or_pos n).elim
  (λ n0, by simp [n0])
  (λ npos, mod_eq_of_lt (mod_lt _ npos))

/--  If `a` and `b` are equal mod `c`, `a - b` is zero mod `c`. -/
lemma sub_mod_eq_zero_of_mod_eq {a b c : ℕ} (h : a % c = b % c) : (a - b) % c = 0 :=
by rw [←nat.mod_add_div a c, ←nat.mod_add_div b c, ←h, ←nat.sub_sub, nat.add_sub_cancel_left,
       ←nat.mul_sub_left_distrib, nat.mul_mod_right]

@[simp] lemma one_mod (n : ℕ) : 1 % (n + 2) = 1 := nat.mod_eq_of_lt (add_lt_add_right n.succ_pos 1)

lemma dvd_sub_mod (k : ℕ) : n ∣ (k - (k % n)) :=
⟨k / n, nat.sub_eq_of_eq_add (nat.mod_add_div k n).symm⟩

@[simp] theorem mod_add_mod (m n k : ℕ) : (m % n + k) % n = (m + k) % n :=
by have := (add_mul_mod_self_left (m % n + k) n (m / n)).symm;
   rwa [add_right_comm, mod_add_div] at this

@[simp] theorem add_mod_mod (m n k : ℕ) : (m + n % k) % k = (m + n) % k :=
by rw [add_comm, mod_add_mod, add_comm]

lemma add_mod (a b n : ℕ) : (a + b) % n = ((a % n) + (b % n)) % n :=
by rw [add_mod_mod, mod_add_mod]

theorem add_mod_eq_add_mod_right {m n k : ℕ} (i : ℕ) (H : m % n = k % n) :
  (m + i) % n = (k + i) % n :=
by rw [← mod_add_mod, ← mod_add_mod k, H]

theorem add_mod_eq_add_mod_left {m n k : ℕ} (i : ℕ) (H : m % n = k % n) :
  (i + m) % n = (i + k) % n :=
by rw [add_comm, add_mod_eq_add_mod_right _ H, add_comm]

lemma mul_mod (a b n : ℕ) : (a * b) % n = ((a % n) * (b % n)) % n :=
begin
  conv_lhs {
    rw [←mod_add_div a n, ←mod_add_div' b n, right_distrib, left_distrib, left_distrib,
        mul_assoc, mul_assoc, ←left_distrib n _ _, add_mul_mod_self_left, ← mul_assoc,
        add_mul_mod_self_right] }
end

lemma dvd_div_of_mul_dvd {a b c : ℕ} (h : a * b ∣ c) : b ∣ c / a :=
if ha : a = 0 then
  by simp [ha]
else
  have ha : 0 < a, from nat.pos_of_ne_zero ha,
  have h1 : ∃ d, c = a * b * d, from h,
  let ⟨d, hd⟩ := h1 in
  have h2 : c / a = b * d, from nat.div_eq_of_eq_mul_right ha (by simpa [mul_assoc] using hd),
  show ∃ d, c / a = b * d, from ⟨d, h2⟩

lemma mul_dvd_of_dvd_div {a b c : ℕ} (hab : c ∣ b) (h : a ∣ b / c) : c * a ∣ b :=
have h1 : ∃ d, b / c = a * d, from h,
have h2 : ∃ e, b = c * e, from hab,
let ⟨d, hd⟩ := h1, ⟨e, he⟩ := h2 in
have h3 : b = a * d * c, from
  nat.eq_mul_of_div_eq_left hab hd,
show ∃ d, b = c * a * d, from ⟨d, by cc⟩

lemma div_mul_div {a b c d : ℕ} (hab : b ∣ a) (hcd : d ∣ c) :
      (a / b) * (c / d) = (a * c) / (b * d) :=
have exi1 : ∃ x, a = b * x, from hab,
have exi2 : ∃ y, c = d * y, from hcd,
if hb : b = 0 then by simp [hb]
else have 0 < b, from nat.pos_of_ne_zero hb,
if hd : d = 0 then by simp [hd]
else have 0 < d, from nat.pos_of_ne_zero hd,
begin
  cases exi1 with x hx, cases exi2 with y hy,
  rw [hx, hy, nat.mul_div_cancel_left, nat.mul_div_cancel_left],
  symmetry,
  apply nat.div_eq_of_eq_mul_left,
  apply mul_pos,
  repeat {assumption},
  cc
end

@[simp]
lemma div_div_div_eq_div : ∀ {a b c : ℕ} (dvd : b ∣ a) (dvd2 : a ∣ c), (c / (a / b)) / b = c / a
| 0 _ := by simp
| (a + 1) 0 := λ _ dvd _, by simpa using dvd
| (a + 1) (c + 1) :=
have a_split : a + 1 ≠ 0 := succ_ne_zero a,
have c_split : c + 1 ≠ 0 := succ_ne_zero c,
λ b dvd dvd2,
begin
  rcases dvd2 with ⟨k, rfl⟩,
  rcases dvd with ⟨k2, pr⟩,
  have k2_nonzero : k2 ≠ 0 := λ k2_zero, by simpa [k2_zero] using pr,
  rw [nat.mul_div_cancel_left k (nat.pos_of_ne_zero a_split), pr,
    nat.mul_div_cancel_left k2 (nat.pos_of_ne_zero c_split), nat.mul_comm ((c + 1) * k2) k,
    ←nat.mul_assoc k (c + 1) k2, nat.mul_div_cancel _ (nat.pos_of_ne_zero k2_nonzero),
    nat.mul_div_cancel _ (nat.pos_of_ne_zero c_split)],
end

lemma eq_of_dvd_of_div_eq_one {a b : ℕ} (w : a ∣ b) (h : b / a = 1) : a = b :=
by rw [←nat.div_mul_cancel w, h, one_mul]

lemma eq_zero_of_dvd_of_div_eq_zero {a b : ℕ} (w : a ∣ b) (h : b / a = 0) : b = 0 :=
by rw [←nat.div_mul_cancel w, h, zero_mul]

/-- If a small natural number is divisible by a larger natural number,
the small number is zero. -/
lemma eq_zero_of_dvd_of_lt {a b : ℕ} (w : a ∣ b) (h : b < a) : b = 0 :=
nat.eq_zero_of_dvd_of_div_eq_zero w
  ((nat.div_eq_zero_iff (lt_of_le_of_lt (zero_le b) h)).elim_right h)

lemma div_le_div_left {a b c : ℕ} (h₁ : c ≤ b) (h₂ : 0 < c) : a / b ≤ a / c :=
(nat.le_div_iff_mul_le _ _ h₂).2 $
  le_trans (mul_le_mul_left _ h₁) (div_mul_le_self _ _)

lemma div_eq_self {a b : ℕ} : a / b = a ↔ a = 0 ∨ b = 1 :=
begin
  split,
  { intro,
    cases b,
    { simp * at * },
    { cases b,
      { right, refl },
      { left,
        have : a / (b + 2) ≤ a / 2 := div_le_div_left (by simp) dec_trivial,
        refine eq_zero_of_le_half _,
        simp * at * } } },
  { rintros (rfl|rfl); simp }
end

/-! ### `pow` -/

-- This is redundant with `canonically_ordered_semiring.pow_le_pow_of_le_left`,
-- but `canonically_ordered_semiring` is not such an obvious abstraction, and also quite long.
-- So, we leave a version in the `nat` namespace as well.
-- (The global `pow_le_pow_of_le_left` needs an extra hypothesis `0 ≤ x`.)
protected theorem pow_le_pow_of_le_left {x y : ℕ} (H : x ≤ y) : ∀ i : ℕ, x^i ≤ y^i :=
canonically_ordered_semiring.pow_le_pow_of_le_left H

theorem pow_le_pow_of_le_right {x : ℕ} (H : x > 0) {i : ℕ} : ∀ {j}, i ≤ j → x^i ≤ x^j
| 0        h := by rw eq_zero_of_le_zero h; apply le_refl
| (succ j) h := (lt_or_eq_of_le h).elim
  (λhl, by rw [pow_succ', ← nat.mul_one (x^i)]; exact
    nat.mul_le_mul (pow_le_pow_of_le_right $ le_of_lt_succ hl) H)
  (λe, by rw e; refl)

theorem pow_lt_pow_of_lt_left {x y : ℕ} (H : x < y) {i} (h : 0 < i) : x^i < y^i :=
begin
  cases i with i, { exact absurd h (not_lt_zero _) },
  rw [pow_succ', pow_succ'],
  exact nat.mul_lt_mul' (nat.pow_le_pow_of_le_left (le_of_lt H) _) H
    (pow_pos (lt_of_le_of_lt (zero_le _) H) _)
end

theorem pow_lt_pow_of_lt_right {x : ℕ} (H : x > 1) {i j : ℕ} (h : i < j) : x^i < x^j :=
begin
  have xpos := lt_of_succ_lt H,
  refine lt_of_lt_of_le _ (pow_le_pow_of_le_right xpos h),
  rw [← nat.mul_one (x^i), pow_succ'],
  exact nat.mul_lt_mul_of_pos_left H (pow_pos xpos _)
end

-- TODO: Generalize?
lemma pow_lt_pow_succ {p : ℕ} (h : 1 < p) (n : ℕ) : p^n < p^(n+1) :=
suffices 1*p^n < p*p^n, by simpa,
nat.mul_lt_mul_of_pos_right h (pow_pos (lt_of_succ_lt h) n)

lemma lt_pow_self {p : ℕ} (h : 1 < p) : ∀ n : ℕ, n < p ^ n
| 0 := by simp [zero_lt_one]
| (n+1) := calc
  n + 1 < p^n + 1 : nat.add_lt_add_right (lt_pow_self _) _
    ... ≤ p ^ (n+1) : pow_lt_pow_succ h _

lemma lt_two_pow (n : ℕ) : n < 2^n :=
lt_pow_self dec_trivial n

lemma one_le_pow (n m : ℕ) (h : 0 < m) : 1 ≤ m^n :=
by { rw ←one_pow n, exact nat.pow_le_pow_of_le_left h n }
lemma one_le_pow' (n m : ℕ) : 1 ≤ (m+1)^n := one_le_pow n (m+1) (succ_pos m)

lemma one_le_two_pow (n : ℕ) : 1 ≤ 2^n := one_le_pow n 2 dec_trivial

lemma one_lt_pow (n m : ℕ) (h₀ : 0 < n) (h₁ : 1 < m) : 1 < m^n :=
by { rw ←one_pow n, exact pow_lt_pow_of_lt_left h₁ h₀ }
lemma one_lt_pow' (n m : ℕ) : 1 < (m+2)^(n+1) :=
one_lt_pow (n+1) (m+2) (succ_pos n) (nat.lt_of_sub_eq_succ rfl)

lemma one_lt_two_pow (n : ℕ) (h₀ : 0 < n) : 1 < 2^n := one_lt_pow n 2 h₀ dec_trivial
lemma one_lt_two_pow' (n : ℕ) : 1 < 2^(n+1) := one_lt_pow (n+1) 2 (succ_pos n) dec_trivial

lemma pow_right_strict_mono {x : ℕ} (k : 2 ≤ x) : strict_mono (λ (n : ℕ), x^n) :=
λ _ _, pow_lt_pow_of_lt_right k

lemma pow_le_iff_le_right {x m n : ℕ} (k : 2 ≤ x) : x^m ≤ x^n ↔ m ≤ n :=
strict_mono.le_iff_le (pow_right_strict_mono k)

lemma pow_lt_iff_lt_right {x m n : ℕ} (k : 2 ≤ x) : x^m < x^n ↔ m < n :=
strict_mono.lt_iff_lt (pow_right_strict_mono k)

lemma pow_right_injective {x : ℕ} (k : 2 ≤ x) : function.injective (λ (n : ℕ), x^n) :=
strict_mono.injective (pow_right_strict_mono k)

lemma pow_left_strict_mono {m : ℕ} (k : 1 ≤ m) : strict_mono (λ (x : ℕ), x^m) :=
λ _ _ h, pow_lt_pow_of_lt_left h k

lemma mul_lt_mul_pow_succ {n a q : ℕ} (a0 : 0 < a) (q1 : 1 < q) :
  n * q < a * q ^ (n + 1) :=
begin
  rw [pow_succ', ← mul_assoc, mul_lt_mul_right (zero_lt_one.trans q1)],
  exact lt_mul_of_one_le_of_lt' (nat.succ_le_iff.mpr a0) (nat.lt_pow_self q1 n),
end

end nat

lemma strict_mono.nat_pow {n : ℕ} (hn : 1 ≤ n) {f : ℕ → ℕ} (hf : strict_mono f) :
  strict_mono (λ m, (f m) ^ n) :=
(nat.pow_left_strict_mono hn).comp hf

namespace nat

lemma pow_le_iff_le_left {m x y : ℕ} (k : 1 ≤ m) : x^m ≤ y^m ↔ x ≤ y :=
strict_mono.le_iff_le (pow_left_strict_mono k)

lemma pow_lt_iff_lt_left {m x y : ℕ} (k : 1 ≤ m) : x^m < y^m ↔ x < y :=
strict_mono.lt_iff_lt (pow_left_strict_mono k)

lemma pow_left_injective {m : ℕ} (k : 1 ≤ m) : function.injective (λ (x : ℕ), x^m) :=
strict_mono.injective (pow_left_strict_mono k)

/-! ### `pow` and `mod` / `dvd` -/

theorem mod_pow_succ {b : ℕ} (b_pos : 0 < b) (w m : ℕ)
: m % (b^succ w) = b * (m/b % b^w) + m % b :=
begin
  apply nat.strong_induction_on m,
  clear m,
  intros p IH,
  cases lt_or_ge p (b^succ w) with h₁ h₁,
  -- base case: p < b^succ w
  { have h₂ : p / b < b^w,
    { rw [div_lt_iff_lt_mul p _ b_pos],
      simpa [pow_succ'] using h₁ },
    rw [mod_eq_of_lt h₁, mod_eq_of_lt h₂],
    simp [div_add_mod] },
  -- step: p ≥ b^succ w
  { -- Generate condition for induction hypothesis
    have h₂ : p - b^succ w < p,
    { apply sub_lt_of_pos_le _ _ (pow_pos b_pos _) h₁ },

    -- Apply induction
    rw [mod_eq_sub_mod h₁, IH _ h₂],
    -- Normalize goal and h1
    simp only [pow_succ],
    simp only [ge, pow_succ] at h₁,
    -- Pull subtraction outside mod and div
    rw [sub_mul_mod _ _ _ h₁, sub_mul_div _ _ _ h₁],
    -- Cancel subtraction inside mod b^w
    have p_b_ge :  b^w ≤ p / b,
    { rw [le_div_iff_mul_le _ _ b_pos, mul_comm],
      exact h₁ },
    rw [eq.symm (mod_eq_sub_mod p_b_ge)] }
end

lemma pow_dvd_pow_iff_pow_le_pow {k l : ℕ} : Π {x : ℕ} (w : 0 < x), x^k ∣ x^l ↔ x^k ≤ x^l
| (x+1) w :=
begin
  split,
  { intro a, exact le_of_dvd (pow_pos (succ_pos x) l) a, },
  { intro a, cases x with x,
    { simp only [one_pow], },
    { have le := (pow_le_iff_le_right (le_add_left _ _)).mp a,
      use (x+2)^(l-k),
      rw [←pow_add, add_comm k, nat.sub_add_cancel le], } }
end

/-- If `1 < x`, then `x^k` divides `x^l` if and only if `k` is at most `l`. -/
lemma pow_dvd_pow_iff_le_right {x k l : ℕ} (w : 1 < x) : x^k ∣ x^l ↔ k ≤ l :=
by rw [pow_dvd_pow_iff_pow_le_pow (lt_of_succ_lt w), pow_le_iff_le_right w]

lemma pow_dvd_pow_iff_le_right' {b k l : ℕ} : (b+2)^k ∣ (b+2)^l ↔ k ≤ l :=
pow_dvd_pow_iff_le_right (nat.lt_of_sub_eq_succ rfl)

lemma not_pos_pow_dvd : ∀ {p k : ℕ} (hp : 1 < p) (hk : 1 < k), ¬ p^k ∣ p
| (succ p) (succ k) hp hk h :=
  have succ p * (succ p)^k ∣ succ p * 1, by simpa,
  have (succ p) ^ k ∣ 1, from dvd_of_mul_dvd_mul_left (succ_pos _) this,
  have he : (succ p) ^ k = 1, from eq_one_of_dvd_one this,
  have k < (succ p) ^ k, from lt_pow_self hp k,
  have k < 1, by rwa [he] at this,
  have k = 0, from eq_zero_of_le_zero $ le_of_lt_succ this,
  have 1 < 1, by rwa [this] at hk,
  absurd this dec_trivial

lemma pow_dvd_of_le_of_pow_dvd {p m n k : ℕ} (hmn : m ≤ n) (hdiv : p ^ n ∣ k) : p ^ m ∣ k :=
have p ^ m ∣ p ^ n, from pow_dvd_pow _ hmn,
dvd_trans this hdiv

lemma dvd_of_pow_dvd {p k m : ℕ} (hk : 1 ≤ k) (hpk : p^k ∣ m) : p ∣ m :=
by rw ←pow_one p; exact pow_dvd_of_le_of_pow_dvd hk hpk

lemma pow_div {x m n : ℕ} (h : n ≤ m) (hx : 0 < x) : x ^ m / x ^ n = x ^ (m - n) :=
by rw [nat.div_eq_iff_eq_mul_left (pow_pos hx n) (pow_dvd_pow _ h), pow_sub_mul_pow _ h]

/-- `m` is not divisible by `n` iff it is between `n * k` and `n * (k + 1)` for some `k`. -/
lemma exists_lt_and_lt_iff_not_dvd (m : ℕ) {n : ℕ} (hn : 0 < n) :
  (∃ k, n * k < m ∧ m < n * (k + 1)) ↔ ¬ n ∣ m :=
begin
  split,
  { rintro ⟨k, h1k, h2k⟩ ⟨l, rfl⟩, rw [mul_lt_mul_left hn] at h1k h2k,
    rw [lt_succ_iff, ← not_lt] at h2k, exact h2k h1k },
  { intro h, rw [dvd_iff_mod_eq_zero, ← ne.def, ← pos_iff_ne_zero] at h,
    simp only [← mod_add_div m n] {single_pass := tt},
    refine ⟨m / n, lt_add_of_pos_left _ h, _⟩,
    rw [add_comm _ 1, left_distrib, mul_one], exact add_lt_add_right (mod_lt _ hn) _ }
end

/-! ### `find` -/
section find

variables  {p q : ℕ → Prop} [decidable_pred p] [decidable_pred q]

lemma find_eq_iff (h : ∃ n : ℕ, p n) : nat.find h = m ↔ p m ∧ ∀ n < m, ¬ p n :=
begin
  split,
  { rintro rfl, exact ⟨nat.find_spec h, λ _, nat.find_min h⟩ },
  { rintro ⟨hm, hlt⟩,
    exact le_antisymm (nat.find_min' h hm) (not_lt.1 $ imp_not_comm.1 (hlt _) $ nat.find_spec h) }
end

@[simp] lemma find_lt_iff (h : ∃ n : ℕ, p n) (n : ℕ) : nat.find h < n ↔ ∃ m < n, p m :=
⟨λ h2, ⟨nat.find h, h2, nat.find_spec h⟩, λ ⟨m, hmn, hm⟩, (nat.find_min' h hm).trans_lt hmn⟩

@[simp] lemma find_le_iff (h : ∃ n : ℕ, p n) (n : ℕ) : nat.find h ≤ n ↔ ∃ m ≤ n, p m :=
by simp only [exists_prop, ← lt_succ_iff, find_lt_iff]

@[simp] lemma le_find_iff (h : ∃ (n : ℕ), p n) (n : ℕ) : n ≤ nat.find h ↔ ∀ m < n, ¬ p m :=
by simp_rw [← not_lt, not_iff_comm, not_forall, not_not, find_lt_iff]

@[simp] lemma lt_find_iff (h : ∃ n : ℕ, p n) (n : ℕ) : n < nat.find h ↔ ∀ m ≤ n, ¬ p m :=
by simp only [← succ_le_iff, le_find_iff, succ_le_succ_iff]

@[simp] lemma find_eq_zero (h : ∃ n : ℕ, p n) : nat.find h = 0 ↔ p 0 :=
by simp [find_eq_iff]

@[simp] lemma find_pos (h : ∃ n : ℕ, p n) : 0 < nat.find h ↔ ¬ p 0 :=
by rw [pos_iff_ne_zero, not_iff_not, nat.find_eq_zero]

theorem find_le (h : ∀ n, q n → p n) (hp : ∃ n, p n) (hq : ∃ n, q n) :
  nat.find hp ≤ nat.find hq :=
nat.find_min' _ (h _ (nat.find_spec hq))

lemma find_comp_succ (h₁ : ∃ n, p n) (h₂ : ∃ n, p (n + 1)) (h0 : ¬ p 0) :
  nat.find h₁ = nat.find h₂ + 1 :=
begin
  refine (find_eq_iff _).2 ⟨nat.find_spec h₂, λ n hn, _⟩,
  cases n with n,
  exacts [h0, @nat.find_min (λ n, p (n + 1)) _ h₂ _ (succ_lt_succ_iff.1 hn)]
end

end find

/-! ### `find_greatest` -/
section find_greatest

/-- `find_greatest P b` is the largest `i ≤ bound` such that `P i` holds, or `0` if no such `i`
exists -/
protected def find_greatest (P : ℕ → Prop) [decidable_pred P] : ℕ → ℕ
| 0       := 0
| (n + 1) := if P (n + 1) then n + 1 else find_greatest n

variables {P : ℕ → Prop} [decidable_pred P]

@[simp] lemma find_greatest_zero : nat.find_greatest P 0 = 0 := rfl

@[simp] lemma find_greatest_eq : ∀{b}, P b → nat.find_greatest P b = b
| 0       h := rfl
| (n + 1) h := by simp [nat.find_greatest, h]

@[simp] lemma find_greatest_of_not {b} (h : ¬ P (b + 1)) :
  nat.find_greatest P (b + 1) = nat.find_greatest P b :=
by simp [nat.find_greatest, h]

lemma find_greatest_eq_iff {b m} :
  nat.find_greatest P b = m ↔ m ≤ b ∧ (m ≠ 0 → P m) ∧ (∀ ⦃n⦄, m < n → n ≤ b → ¬P n) :=
begin
  induction b with b ihb generalizing m,
  { rw [eq_comm, iff.comm],
    simp only [nonpos_iff_eq_zero, ne.def, and_iff_left_iff_imp, find_greatest_zero],
    rintro rfl,
    exact ⟨λ h, (h rfl).elim, λ n hlt heq, (hlt.ne heq.symm).elim⟩ },
  { by_cases hb : P (b + 1),
    { rw [find_greatest_eq hb], split,
      { rintro rfl,
        exact ⟨le_refl _, λ _, hb, λ n hlt hle, (hlt.not_le hle).elim⟩ },
      { rintros ⟨hle, h0, hm⟩,
        rcases hle.eq_or_lt with rfl|hlt,
        exacts [rfl, (hm hlt (le_refl _) hb).elim] } },
    { rw [find_greatest_of_not hb, ihb],
      split,
      { rintros ⟨hle, hP, hm⟩,
        refine ⟨hle.trans b.le_succ, hP, λ n hlt hle, _⟩,
        rcases hle.eq_or_lt with rfl|hlt',
        exacts [hb, hm hlt $ lt_succ_iff.1 hlt'] },
      { rintros ⟨hle, hP, hm⟩,
        refine ⟨lt_succ_iff.1 (hle.lt_of_ne _), hP, λ n hlt hle, hm hlt (hle.trans b.le_succ)⟩,
        rintro rfl,
        exact hb (hP b.succ_ne_zero) } } }
end

lemma find_greatest_eq_zero_iff {b} :
  nat.find_greatest P b = 0 ↔ ∀ ⦃n⦄, 0 < n → n ≤ b → ¬P n :=
by simp [find_greatest_eq_iff]

lemma find_greatest_spec {b} (h : ∃m, m ≤ b ∧ P m) : P (nat.find_greatest P b) :=
begin
  rcases h with ⟨m, hmb, hm⟩,
  by_cases h : nat.find_greatest P b = 0,
  { cases m, { rwa h },
    exact ((find_greatest_eq_zero_iff.1 h) m.zero_lt_succ hmb hm).elim },
  { exact (find_greatest_eq_iff.1 rfl).2.1 h }
end

lemma find_greatest_le {b} : nat.find_greatest P b ≤ b :=
(find_greatest_eq_iff.1 rfl).1

lemma le_find_greatest {b m} (hmb : m ≤ b) (hm : P m) : m ≤ nat.find_greatest P b :=
le_of_not_lt $ λ hlt, (find_greatest_eq_iff.1 rfl).2.2 hlt hmb hm

lemma find_greatest_is_greatest {b k} (hk : nat.find_greatest P b < k) (hkb : k ≤ b) :
  ¬ P k :=
(find_greatest_eq_iff.1 rfl).2.2 hk hkb

lemma find_greatest_of_ne_zero {b m} (h : nat.find_greatest P b = m) (h0 : m ≠ 0) : P m :=
(find_greatest_eq_iff.1 h).2.1 h0

end find_greatest

/-! ### `bodd_div2` and `bodd` -/

@[simp] theorem bodd_div2_eq (n : ℕ) : bodd_div2 n = (bodd n, div2 n) :=
by unfold bodd div2; cases bodd_div2 n; refl

@[simp] lemma bodd_bit0 (n) : bodd (bit0 n) = ff := bodd_bit ff n
@[simp] lemma bodd_bit1 (n) : bodd (bit1 n) = tt := bodd_bit tt n

@[simp] lemma div2_bit0 (n) : div2 (bit0 n) = n := div2_bit ff n
@[simp] lemma div2_bit1 (n) : div2 (bit1 n) = n := div2_bit tt n

/-! ### `bit0` and `bit1` -/

protected theorem bit0_le {n m : ℕ} (h : n ≤ m) : bit0 n ≤ bit0 m :=
add_le_add h h

protected theorem bit1_le {n m : ℕ} (h : n ≤ m) : bit1 n ≤ bit1 m :=
succ_le_succ (add_le_add h h)

theorem bit_le : ∀ (b : bool) {n m : ℕ}, n ≤ m → bit b n ≤ bit b m
| tt n m h := nat.bit1_le h
| ff n m h := nat.bit0_le h

theorem bit_ne_zero (b) {n} (h : n ≠ 0) : bit b n ≠ 0 :=
by cases b; [exact nat.bit0_ne_zero h, exact nat.bit1_ne_zero _]

theorem bit0_le_bit : ∀ (b) {m n : ℕ}, m ≤ n → bit0 m ≤ bit b n
| tt m n h := le_of_lt $ nat.bit0_lt_bit1 h
| ff m n h := nat.bit0_le h

theorem bit_le_bit1 : ∀ (b) {m n : ℕ}, m ≤ n → bit b m ≤ bit1 n
| ff m n h := le_of_lt $ nat.bit0_lt_bit1 h
| tt m n h := nat.bit1_le h

theorem bit_lt_bit0 : ∀ (b) {n m : ℕ}, n < m → bit b n < bit0 m
| tt n m h := nat.bit1_lt_bit0 h
| ff n m h := nat.bit0_lt h

theorem bit_lt_bit (a b) {n m : ℕ} (h : n < m) : bit a n < bit b m :=
lt_of_lt_of_le (bit_lt_bit0 _ h) (bit0_le_bit _ (le_refl _))

@[simp] lemma bit0_le_bit1_iff : bit0 k ≤ bit1 n ↔ k ≤ n :=
⟨λ h, by rwa [← nat.lt_succ_iff, n.bit1_eq_succ_bit0, ← n.bit0_succ_eq,
  bit0_lt_bit0, nat.lt_succ_iff] at h, λ h, le_of_lt (nat.bit0_lt_bit1 h)⟩

@[simp] lemma bit0_lt_bit1_iff : bit0 k < bit1 n ↔ k ≤ n :=
⟨λ h, bit0_le_bit1_iff.1 (le_of_lt h), nat.bit0_lt_bit1⟩

@[simp] lemma bit1_le_bit0_iff : bit1 k ≤ bit0 n ↔ k < n :=
⟨λ h, by rwa [k.bit1_eq_succ_bit0, succ_le_iff, bit0_lt_bit0] at h,
  λ h, le_of_lt (nat.bit1_lt_bit0 h)⟩

@[simp] lemma bit1_lt_bit0_iff : bit1 k < bit0 n ↔ k < n :=
⟨λ h, bit1_le_bit0_iff.1 (le_of_lt h), nat.bit1_lt_bit0⟩

@[simp] lemma one_le_bit0_iff : 1 ≤ bit0 n ↔ 0 < n :=
by { convert bit1_le_bit0_iff, refl, }

@[simp] lemma one_lt_bit0_iff : 1 < bit0 n ↔ 1 ≤ n :=
by { convert bit1_lt_bit0_iff, refl, }

@[simp] lemma bit_le_bit_iff : ∀ {b : bool}, bit b k ≤ bit b n ↔ k ≤ n
| ff := bit0_le_bit0
| tt := bit1_le_bit1

@[simp] lemma bit_lt_bit_iff : ∀ {b : bool}, bit b k < bit b n ↔ k < n
| ff := bit0_lt_bit0
| tt := bit1_lt_bit1

@[simp] lemma bit_le_bit1_iff : ∀ {b : bool}, bit b k ≤ bit1 n ↔ k ≤ n
| ff := bit0_le_bit1_iff
| tt := bit1_le_bit1

@[simp] lemma bit0_mod_two : bit0 n % 2 = 0 := by { rw nat.mod_two_of_bodd, simp }

@[simp] lemma bit1_mod_two : bit1 n % 2 = 1 := by { rw nat.mod_two_of_bodd, simp }

lemma pos_of_bit0_pos {n : ℕ} (h : 0 < bit0 n) : 0 < n :=
by { cases n, cases h, apply succ_pos, }

/-- Define a function on `ℕ` depending on parity of the argument. -/
@[elab_as_eliminator]
def bit_cases {C : ℕ → Sort u} (H : Π b n, C (bit b n)) (n : ℕ) : C n :=
eq.rec_on n.bit_decomp (H (bodd n) (div2 n))

/-! ### `shiftl` and `shiftr` -/

lemma shiftl_eq_mul_pow (m) : ∀ n, shiftl m n = m * 2 ^ n
| 0     := (nat.mul_one _).symm
| (k+1) := show bit0 (shiftl m k) = m * (2 * 2 ^ k),
  by rw [bit0_val, shiftl_eq_mul_pow, mul_left_comm]

<<<<<<< HEAD
theorem iterate_surj {α : Type u} {op : α → α} (Hsurj : function.surjective op) (n : ℕ) :
  function.surjective (op^[n]) := λ x,
by induction n with n ih; simp [iterate_zero, iterate_succ]; cases ih; cases (Hsurj ih_w); exact ⟨w, h.symm ▸ ih_h⟩

theorem iterate_bij {α : Type u} {op : α → α} (Hbij : function.bijective op) (n : ℕ) :
  function.bijective (op^[n]) := ⟨iterate_inj Hbij.1 n, iterate_surj Hbij.2 n⟩

=======
lemma shiftl'_tt_eq_mul_pow (m) : ∀ n, shiftl' tt m n + 1 = (m + 1) * 2 ^ n
| 0     := by simp [shiftl, shiftl', pow_zero, nat.one_mul]
| (k+1) :=
begin
  change bit1 (shiftl' tt m k) + 1 = (m + 1) * (2 * 2 ^ k),
  rw bit1_val,
  change 2 * (shiftl' tt m k + 1) = _,
  rw [shiftl'_tt_eq_mul_pow, mul_left_comm]
>>>>>>> a22df998
end

lemma one_shiftl (n) : shiftl 1 n = 2 ^ n :=
(shiftl_eq_mul_pow _ _).trans (nat.one_mul _)

@[simp] lemma zero_shiftl (n) : shiftl 0 n = 0 :=
(shiftl_eq_mul_pow _ _).trans (nat.zero_mul _)

lemma shiftr_eq_div_pow (m) : ∀ n, shiftr m n = m / 2 ^ n
| 0     := (nat.div_one _).symm
| (k+1) := (congr_arg div2 (shiftr_eq_div_pow k)).trans $
           by rw [div2_val, nat.div_div_eq_div_mul, mul_comm]; refl

@[simp] lemma zero_shiftr (n) : shiftr 0 n = 0 :=
(shiftr_eq_div_pow _ _).trans (nat.zero_div _)

theorem shiftl'_ne_zero_left (b) {m} (h : m ≠ 0) (n) : shiftl' b m n ≠ 0 :=
by induction n; simp [shiftl', bit_ne_zero, *]

theorem shiftl'_tt_ne_zero (m) : ∀ {n} (h : n ≠ 0), shiftl' tt m n ≠ 0
| 0        h := absurd rfl h
| (succ n) _ := nat.bit1_ne_zero _

/-! ### `size` -/

@[simp] theorem size_zero : size 0 = 0 := rfl

@[simp] theorem size_bit {b n} (h : bit b n ≠ 0) : size (bit b n) = succ (size n) :=
begin
  rw size,
  conv { to_lhs, rw [binary_rec], simp [h] },
  rw div2_bit,
end

@[simp] theorem size_bit0 {n} (h : n ≠ 0) : size (bit0 n) = succ (size n) :=
@size_bit ff n (nat.bit0_ne_zero h)

@[simp] theorem size_bit1 (n) : size (bit1 n) = succ (size n) :=
@size_bit tt n (nat.bit1_ne_zero n)

@[simp] theorem size_one : size 1 = 1 := by apply size_bit1 0

@[simp] theorem size_shiftl' {b m n} (h : shiftl' b m n ≠ 0) :
  size (shiftl' b m n) = size m + n :=
begin
  induction n with n IH; simp [shiftl'] at h ⊢,
  rw [size_bit h, nat.add_succ],
  by_cases s0 : shiftl' b m n = 0; [skip, rw [IH s0]],
  rw s0 at h ⊢,
  cases b, {exact absurd rfl h},
  have : shiftl' tt m n + 1 = 1 := congr_arg (+1) s0,
  rw [shiftl'_tt_eq_mul_pow] at this,
  have m0 := succ.inj (eq_one_of_dvd_one ⟨_, this.symm⟩),
  subst m0,
  simp at this,
  have : n = 0 := eq_zero_of_le_zero (le_of_not_gt $ λ hn,
    ne_of_gt (pow_lt_pow_of_lt_right dec_trivial hn) this),
  subst n, refl
end

@[simp] theorem size_shiftl {m} (h : m ≠ 0) (n) :
  size (shiftl m n) = size m + n :=
size_shiftl' (shiftl'_ne_zero_left _ h _)

theorem lt_size_self (n : ℕ) : n < 2^size n :=
begin
  rw [← one_shiftl],
  have : ∀ {n}, n = 0 → n < shiftl 1 (size n) :=
    λ n e, by subst e; exact dec_trivial,
  apply binary_rec _ _ n, {apply this rfl},
  intros b n IH,
  by_cases bit b n = 0, {apply this h},
  rw [size_bit h, shiftl_succ],
  exact bit_lt_bit0 _ IH
end

theorem size_le {m n : ℕ} : size m ≤ n ↔ m < 2^n :=
⟨λ h, lt_of_lt_of_le (lt_size_self _) (pow_le_pow_of_le_right dec_trivial h),
begin
  rw [← one_shiftl], revert n,
  apply binary_rec _ _ m,
  { intros n h, apply zero_le },
  { intros b m IH n h,
    by_cases e : bit b m = 0, { rw e, apply zero_le },
    rw [size_bit e],
    cases n with n,
    { exact e.elim (eq_zero_of_le_zero (le_of_lt_succ h)) },
    { apply succ_le_succ (IH _),
      apply lt_imp_lt_of_le_imp_le (λ h', bit0_le_bit _ h') h } }
end⟩

theorem lt_size {m n : ℕ} : m < size n ↔ 2^m ≤ n :=
by rw [← not_lt, iff_not_comm, not_lt, size_le]

theorem size_pos {n : ℕ} : 0 < size n ↔ 0 < n :=
by rw lt_size; refl

theorem size_eq_zero {n : ℕ} : size n = 0 ↔ n = 0 :=
by have := @size_pos n; simp [pos_iff_ne_zero] at this;
   exact not_iff_not.1 this

theorem size_pow {n : ℕ} : size (2^n) = n+1 :=
le_antisymm
  (size_le.2 $ pow_lt_pow_of_lt_right dec_trivial (lt_succ_self _))
  (lt_size.2 $ le_refl _)

theorem size_le_size {m n : ℕ} (h : m ≤ n) : size m ≤ size n :=
size_le.2 $ lt_of_le_of_lt h (lt_size_self _)

/-! ### decidability of predicates -/

instance decidable_ball_lt (n : nat) (P : Π k < n, Prop) :
  ∀ [H : ∀ n h, decidable (P n h)], decidable (∀ n h, P n h) :=
begin
  induction n with n IH; intro; resetI,
  { exact is_true (λ n, dec_trivial) },
  cases IH (λ k h, P k (lt_succ_of_lt h)) with h,
  { refine is_false (mt _ h), intros hn k h, apply hn },
  by_cases p : P n (lt_succ_self n),
  { exact is_true (λ k h',
     (lt_or_eq_of_le $ le_of_lt_succ h').elim (h _)
       (λ e, match k, e, h' with _, rfl, h := p end)) },
  { exact is_false (mt (λ hn, hn _ _) p) }
end

instance decidable_forall_fin {n : ℕ} (P : fin n → Prop)
  [H : decidable_pred P] : decidable (∀ i, P i) :=
decidable_of_iff (∀ k h, P ⟨k, h⟩) ⟨λ a ⟨k, h⟩, a k h, λ a k h, a ⟨k, h⟩⟩

instance decidable_ball_le (n : ℕ) (P : Π k ≤ n, Prop)
  [H : ∀ n h, decidable (P n h)] : decidable (∀ n h, P n h) :=
decidable_of_iff (∀ k (h : k < succ n), P k (le_of_lt_succ h))
⟨λ a k h, a k (lt_succ_of_le h), λ a k h, a k _⟩

instance decidable_lo_hi (lo hi : ℕ) (P : ℕ → Prop) [H : decidable_pred P] :
  decidable (∀x, lo ≤ x → x < hi → P x) :=
decidable_of_iff (∀ x < hi - lo, P (lo + x))
⟨λal x hl hh, by have := al (x - lo) (lt_of_not_ge $
  (not_congr (nat.sub_le_sub_right_iff _ _ _ hl)).2 $ not_le_of_gt hh);
  rwa [nat.add_sub_of_le hl] at this,
λal x h, al _ (nat.le_add_right _ _) (nat.add_lt_of_lt_sub_left h)⟩

instance decidable_lo_hi_le (lo hi : ℕ) (P : ℕ → Prop) [H : decidable_pred P] :
  decidable (∀x, lo ≤ x → x ≤ hi → P x) :=
decidable_of_iff (∀x, lo ≤ x → x < hi + 1 → P x) $
ball_congr $ λ x hl, imp_congr lt_succ_iff iff.rfl

instance decidable_exists_lt {P : ℕ → Prop} [h : decidable_pred P] :
  decidable_pred (λ n, ∃ (m : ℕ), m < n ∧ P m)
| 0 := is_false (by simp)
| (n + 1) := decidable_of_decidable_of_iff (@or.decidable _ _ (decidable_exists_lt n) (h n))
  (by simp only [lt_succ_iff_lt_or_eq, or_and_distrib_right, exists_or_distrib, exists_eq_left])

end nat<|MERGE_RESOLUTION|>--- conflicted
+++ resolved
@@ -1513,15 +1513,6 @@
 | (k+1) := show bit0 (shiftl m k) = m * (2 * 2 ^ k),
   by rw [bit0_val, shiftl_eq_mul_pow, mul_left_comm]
 
-<<<<<<< HEAD
-theorem iterate_surj {α : Type u} {op : α → α} (Hsurj : function.surjective op) (n : ℕ) :
-  function.surjective (op^[n]) := λ x,
-by induction n with n ih; simp [iterate_zero, iterate_succ]; cases ih; cases (Hsurj ih_w); exact ⟨w, h.symm ▸ ih_h⟩
-
-theorem iterate_bij {α : Type u} {op : α → α} (Hbij : function.bijective op) (n : ℕ) :
-  function.bijective (op^[n]) := ⟨iterate_inj Hbij.1 n, iterate_surj Hbij.2 n⟩
-
-=======
 lemma shiftl'_tt_eq_mul_pow (m) : ∀ n, shiftl' tt m n + 1 = (m + 1) * 2 ^ n
 | 0     := by simp [shiftl, shiftl', pow_zero, nat.one_mul]
 | (k+1) :=
@@ -1530,7 +1521,6 @@
   rw bit1_val,
   change 2 * (shiftl' tt m k + 1) = _,
   rw [shiftl'_tt_eq_mul_pow, mul_left_comm]
->>>>>>> a22df998
 end
 
 lemma one_shiftl (n) : shiftl 1 n = 2 ^ n :=
