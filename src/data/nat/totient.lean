/-
Copyright (c) 2018 Chris Hughes. All rights reserved.
Released under Apache 2.0 license as described in the file LICENSE.
Authors: Chris Hughes
-/
import algebra.char_p.two
import data.nat.factorization.basic
import data.nat.periodic
import data.zmod.basic

/-!
# Euler's totient function

This file defines [Euler's totient function](https://en.wikipedia.org/wiki/Euler's_totient_function)
`nat.totient n` which counts the number of naturals less than `n` that are coprime with `n`.
We prove the divisor sum formula, namely that `n` equals `φ` summed over the divisors of `n`. See
`sum_totient`. We also prove two lemmas to help compute totients, namely `totient_mul` and
`totient_prime_pow`.
-/

open finset
open_locale big_operators

namespace nat

/-- Euler's totient function. This counts the number of naturals strictly less than `n` which are
coprime with `n`. -/
def totient (n : ℕ) : ℕ := ((range n).filter n.coprime).card

localized "notation `φ` := nat.totient" in nat

@[simp] theorem totient_zero : φ 0 = 0 := rfl

@[simp] theorem totient_one : φ 1 = 1 :=
by simp [totient]

lemma totient_eq_card_coprime (n : ℕ) : φ n = ((range n).filter n.coprime).card := rfl

lemma totient_le (n : ℕ) : φ n ≤ n :=
((range n).card_filter_le _).trans_eq (card_range n)

lemma totient_lt (n : ℕ) (hn : 1 < n) : φ n < n :=
(card_lt_card (filter_ssubset.2 ⟨0, by simp [hn.ne', pos_of_gt hn]⟩)).trans_eq (card_range n)

lemma totient_pos : ∀ {n : ℕ}, 0 < n → 0 < φ n
| 0 := dec_trivial
| 1 := by simp [totient]
| (n+2) := λ h, card_pos.2 ⟨1, mem_filter.2 ⟨mem_range.2 dec_trivial, coprime_one_right _⟩⟩

lemma filter_coprime_Ico_eq_totient (a n : ℕ) :
  ((Ico n (n+a)).filter (coprime a)).card = totient a :=
begin
  rw [totient, filter_Ico_card_eq_of_periodic, count_eq_card_filter_range],
  exact periodic_coprime a,
end

lemma Ico_filter_coprime_le {a : ℕ} (k n : ℕ) (a_pos : 0 < a) :
  ((Ico k (k + n)).filter (coprime a)).card ≤ totient a * (n / a + 1) :=
begin
  conv_lhs { rw ←nat.mod_add_div n a },
  induction n / a with i ih,
  { rw ←filter_coprime_Ico_eq_totient a k,
    simp only [add_zero, mul_one, mul_zero, le_of_lt (mod_lt n a_pos)],
    mono,
    refine monotone_filter_left a.coprime _,
    simp only [finset.le_eq_subset],
    exact Ico_subset_Ico rfl.le (add_le_add_left (le_of_lt (mod_lt n a_pos)) k), },
  simp only [mul_succ],
  simp_rw ←add_assoc at ih ⊢,
  calc (filter a.coprime (Ico k (k + n % a + a * i + a))).card
      = (filter a.coprime (Ico k (k + n % a + a * i)
                            ∪ Ico (k + n % a + a * i) (k + n % a + a * i + a))).card :
        begin
          congr,
          rw Ico_union_Ico_eq_Ico,
          rw add_assoc,
          exact le_self_add,
          exact le_self_add,
        end
  ... ≤ (filter a.coprime (Ico k (k + n % a + a * i))).card + a.totient :
        begin
          rw [filter_union, ←filter_coprime_Ico_eq_totient a (k + n % a + a * i)],
          apply card_union_le,
        end
  ... ≤ a.totient * i + a.totient + a.totient : add_le_add_right ih (totient a),
end

open zmod

/-- Note this takes an explicit `fintype ((zmod n)ˣ)` argument to avoid trouble with instance
diamonds. -/
@[simp] lemma _root_.zmod.card_units_eq_totient (n : ℕ) [h : fact (0 < n)] [fintype ((zmod n)ˣ)] :
  fintype.card ((zmod n)ˣ) = φ n :=
calc fintype.card ((zmod n)ˣ) = fintype.card {x : zmod n // x.val.coprime n} :
  fintype.card_congr zmod.units_equiv_coprime
... = φ n :
begin
  unfreezingI { obtain ⟨m, rfl⟩ : ∃ m, n = m + 1 := exists_eq_succ_of_ne_zero h.out.ne' },
  simp only [totient, finset.card_eq_sum_ones, fintype.card_subtype, finset.sum_filter,
    ← fin.sum_univ_eq_sum_range, @nat.coprime_comm (m + 1)],
  refl
end

lemma totient_even {n : ℕ} (hn : 2 < n) : even n.totient :=
begin
  haveI : fact (1 < n) := ⟨one_lt_two.trans hn⟩,
  suffices : 2 = order_of (-1 : (zmod n)ˣ),
  { rw [← zmod.card_units_eq_totient, even_iff_two_dvd, this], exact order_of_dvd_card_univ },
  rw [←order_of_units, units.coe_neg_one, order_of_neg_one, ring_char.eq (zmod n) n, if_neg hn.ne'],
end

lemma totient_mul {m n : ℕ} (h : m.coprime n) : φ (m * n) = φ m * φ n :=
if hmn0 : m * n = 0
  then by cases nat.mul_eq_zero.1 hmn0 with h h;
    simp only [totient_zero, mul_zero, zero_mul, h]
  else
  begin
    haveI : fact (0 < (m * n)) := ⟨nat.pos_of_ne_zero hmn0⟩,
    haveI : fact (0 < m) := ⟨nat.pos_of_ne_zero $ left_ne_zero_of_mul hmn0⟩,
    haveI : fact (0 < n) := ⟨nat.pos_of_ne_zero $ right_ne_zero_of_mul hmn0⟩,
    simp only [← zmod.card_units_eq_totient],
    rw [fintype.card_congr (units.map_equiv (zmod.chinese_remainder h).to_mul_equiv).to_equiv,
      fintype.card_congr (@mul_equiv.prod_units (zmod m) (zmod n) _ _).to_equiv,
      fintype.card_prod]
  end

/-- For `d ∣ n`, the totient of `n/d` equals the number of values `k < n` such that `gcd n k = d` -/
lemma totient_div_of_dvd {n d : ℕ} (hnd : d ∣ n) :
  φ (n/d) = (filter (λ (k : ℕ), n.gcd k = d) (range n)).card :=
begin
  rcases d.eq_zero_or_pos with rfl | hd0, { simp [eq_zero_of_zero_dvd hnd] },
  rcases hnd with ⟨x, rfl⟩,
  rw nat.mul_div_cancel_left x hd0,
  apply finset.card_congr (λ k _, d * k),
  { simp only [mem_filter, mem_range, and_imp, coprime],
    refine λ a ha1 ha2, ⟨(mul_lt_mul_left hd0).2 ha1, _⟩,
    rw [gcd_mul_left, ha2, mul_one] },
  { simp [hd0.ne'] },
  { simp only [mem_filter, mem_range, exists_prop, and_imp],
    refine λ b hb1 hb2, _,
    have : d ∣ b, { rw ←hb2, apply gcd_dvd_right },
    rcases this with ⟨q, rfl⟩,
    refine ⟨q, ⟨⟨(mul_lt_mul_left hd0).1 hb1, _⟩, rfl⟩⟩,
    rwa [gcd_mul_left, mul_right_eq_self_iff hd0] at hb2 },
end

lemma sum_totient (n : ℕ) : n.divisors.sum φ = n :=
begin
  rcases n.eq_zero_or_pos with rfl | hn, { simp },
  rw ←sum_div_divisors n φ,
  have : n = ∑ (d : ℕ) in n.divisors, (filter (λ (k : ℕ), n.gcd k = d) (range n)).card,
  { nth_rewrite_lhs 0 ←card_range n,
    refine card_eq_sum_card_fiberwise (λ x hx, mem_divisors.2 ⟨_, hn.ne'⟩),
    apply gcd_dvd_left },
  nth_rewrite_rhs 0 this,
  exact sum_congr rfl (λ x hx, totient_div_of_dvd (dvd_of_mem_divisors hx)),
end

lemma sum_totient' (n : ℕ) : ∑ m in (range n.succ).filter (∣ n), φ m = n :=
begin
  convert sum_totient _ using 1,
  simp only [nat.divisors, sum_filter, range_eq_Ico],
  rw sum_eq_sum_Ico_succ_bot; simp
end

/-- When `p` is prime, then the totient of `p ^ (n + 1)` is `p ^ n * (p - 1)` -/
lemma totient_prime_pow_succ {p : ℕ} (hp : p.prime) (n : ℕ) :
  φ (p ^ (n + 1)) = p ^ n * (p - 1) :=
calc φ (p ^ (n + 1))
    = ((range (p ^ (n + 1))).filter (coprime (p ^ (n + 1)))).card :
  totient_eq_card_coprime _
... = (range (p ^ (n + 1)) \ ((range (p ^ n)).image (* p))).card :
  congr_arg card begin
    rw [sdiff_eq_filter],
    apply filter_congr,
    simp only [mem_range, mem_filter, coprime_pow_left_iff n.succ_pos,
      mem_image, not_exists, hp.coprime_iff_not_dvd],
    intros a ha,
    split,
    { rintros hap b _ rfl,
      exact hap (dvd_mul_left _ _) },
    { rintros h ⟨b, rfl⟩,
      rw [pow_succ] at ha,
      exact h b (lt_of_mul_lt_mul_left ha (zero_le _)) (mul_comm _ _) }
  end
... = _ :
have h1 : set.inj_on (* p) (range (p ^ n)),
  from λ x _ y _, (nat.mul_left_inj hp.pos).1,
have h2 : (range (p ^ n)).image (* p) ⊆ range (p ^ (n + 1)),
  from λ a, begin
    simp only [mem_image, mem_range, exists_imp_distrib],
    rintros b h rfl,
    rw [pow_succ'],
    exact (mul_lt_mul_right hp.pos).2 h
  end,
begin
  rw [card_sdiff h2, card_image_of_inj_on h1, card_range,
    card_range, ← one_mul (p ^ n), pow_succ, ← tsub_mul,
    one_mul, mul_comm]
end

/-- When `p` is prime, then the totient of `p ^ n` is `p ^ (n - 1) * (p - 1)` -/
lemma totient_prime_pow {p : ℕ} (hp : p.prime) {n : ℕ} (hn : 0 < n) :
  φ (p ^ n) = p ^ (n - 1) * (p - 1) :=
by rcases exists_eq_succ_of_ne_zero (pos_iff_ne_zero.1 hn) with ⟨m, rfl⟩;
  exact totient_prime_pow_succ hp _

lemma totient_prime {p : ℕ} (hp : p.prime) : φ p = p - 1 :=
by rw [← pow_one p, totient_prime_pow hp]; simp

lemma totient_eq_iff_prime {p : ℕ} (hp : 0 < p) : p.totient = p - 1 ↔ p.prime :=
begin
  refine ⟨λ h, _, totient_prime⟩,
  replace hp : 1 < p,
  { apply lt_of_le_of_ne,
    { rwa succ_le_iff },
    { rintro rfl,
      rw [totient_one, tsub_self] at h,
      exact one_ne_zero h } },
  rw [totient_eq_card_coprime, range_eq_Ico, ←Ico_insert_succ_left hp.le, finset.filter_insert,
      if_neg (not_coprime_of_dvd_of_dvd hp (dvd_refl p) (dvd_zero p)), ←nat.card_Ico 1 p] at h,
  refine p.prime_of_coprime hp (λ n hn hnz, finset.filter_card_eq h n $ finset.mem_Ico.mpr ⟨_, hn⟩),
  rwa [succ_le_iff, pos_iff_ne_zero],
end

lemma card_units_zmod_lt_sub_one {p : ℕ} (hp : 1 < p) [fintype ((zmod p)ˣ)] :
  fintype.card ((zmod p)ˣ) ≤ p - 1 :=
begin
  haveI : fact (0 < p) := ⟨zero_lt_one.trans hp⟩,
  rw zmod.card_units_eq_totient p,
  exact nat.le_pred_of_lt (nat.totient_lt p hp),
end

lemma prime_iff_card_units (p : ℕ) [fintype ((zmod p)ˣ)] :
  p.prime ↔ fintype.card ((zmod p)ˣ) = p - 1 :=
begin
  by_cases hp : p = 0,
  { substI hp,
    simp only [zmod, not_prime_zero, false_iff, zero_tsub],
    -- the substI created an non-defeq but subsingleton instance diamond; resolve it
    suffices : fintype.card ℤˣ ≠ 0, { convert this },
    simp },
  haveI : fact (0 < p) := ⟨nat.pos_of_ne_zero hp⟩,
  rw [zmod.card_units_eq_totient, nat.totient_eq_iff_prime (fact.out (0 < p))],
end

@[simp] lemma totient_two : φ 2 = 1 :=
(totient_prime prime_two).trans rfl

lemma totient_eq_one_iff : ∀ {n : ℕ}, n.totient = 1 ↔ n = 1 ∨ n = 2
| 0 := by simp
| 1 := by simp
| 2 := by simp
| (n+3) :=
begin
  have : 3 ≤ n + 3 := le_add_self,
  simp only [succ_succ_ne_one, false_or],
  exact ⟨λ h, not_even_one.elim $ h ▸ totient_even this, by rintro ⟨⟩⟩,
end

/-! ### Euler's product formula for the totient function

We prove several different statements of this formula. -/

/-- Euler's product formula for the totient function. -/
theorem totient_eq_prod_factorization {n : ℕ} (hn : n ≠ 0) :
  φ n = n.factorization.prod (λ p k, p ^ (k - 1) * (p - 1)) :=
begin
  rw multiplicative_factorization φ @totient_mul totient_one hn,
  apply finsupp.prod_congr (λ p hp, _),
  have h := zero_lt_iff.mpr (finsupp.mem_support_iff.mp hp),
  rw [totient_prime_pow (prime_of_mem_factorization hp) h],
end

/-- Euler's product formula for the totient function. -/
theorem totient_mul_prod_factors (n : ℕ) :
  φ n * ∏ p in n.factors.to_finset, p = n * ∏ p in n.factors.to_finset, (p - 1) :=
begin
  by_cases hn : n = 0, { simp [hn] },
  rw totient_eq_prod_factorization hn,
  nth_rewrite 2 ←factorization_prod_pow_eq_self hn,
  simp only [←prod_factorization_eq_prod_factors, ←finsupp.prod_mul],
  refine finsupp.prod_congr (λ p hp, _),
  rw [finsupp.mem_support_iff, ← zero_lt_iff] at hp,
  rw [mul_comm, ←mul_assoc, ←pow_succ, nat.sub_add_cancel hp],
end

/-- Euler's product formula for the totient function. -/
theorem totient_eq_div_factors_mul (n : ℕ) :
  φ n = n / (∏ p in n.factors.to_finset, p) * (∏ p in n.factors.to_finset, (p - 1)) :=
begin
  rw [← mul_div_left n.totient, totient_mul_prod_factors, mul_comm,
      nat.mul_div_assoc _ (prod_prime_factors_dvd n), mul_comm],
  simpa [prod_factorization_eq_prod_factors] using prod_pos (λ p, pos_of_mem_factorization),
end

/-- Euler's product formula for the totient function. -/
theorem totient_eq_mul_prod_factors (n : ℕ) :
  (φ n : ℚ) = n * ∏ p in n.factors.to_finset, (1 - p⁻¹) :=
begin
  by_cases hn : n = 0, { simp [hn] },
  have hn' : (n : ℚ) ≠ 0, { simp [hn] },
  have hpQ : ∏ p in n.factors.to_finset, (p : ℚ) ≠ 0,
  { rw [←cast_prod, cast_ne_zero, ←zero_lt_iff, ←prod_factorization_eq_prod_factors],
    exact prod_pos (λ p hp, pos_of_mem_factorization hp) },
  simp only [totient_eq_div_factors_mul n, prod_prime_factors_dvd n, cast_mul, cast_prod,
      cast_div_char_zero, mul_comm_div, mul_right_inj' hn', div_eq_iff hpQ, ←prod_mul_distrib],
  refine prod_congr rfl (λ p hp, _),
  have hp := pos_of_mem_factors (list.mem_to_finset.mp hp),
  have hp' : (p : ℚ) ≠ 0 := cast_ne_zero.mpr hp.ne.symm,
  rw [sub_mul, one_mul, mul_comm, mul_inv_cancel hp', cast_pred hp],
end

lemma totient_gcd_mul_totient_mul (a b : ℕ) : φ (a.gcd b) * φ (a * b) = φ a * φ b * (a.gcd b) :=
begin
  have shuffle : ∀ a1 a2 b1 b2 c1 c2 : ℕ, b1 ∣ a1 → b2 ∣ a2 →
    (a1/b1 * c1) * (a2/b2 * c2) = (a1*a2)/(b1*b2) * (c1*c2),
  { intros a1 a2 b1 b2 c1 c2 h1 h2,
    calc
      (a1/b1 * c1) * (a2/b2 * c2) = ((a1/b1) * (a2/b2)) * (c1*c2) : by apply mul_mul_mul_comm
      ... = (a1*a2)/(b1*b2) * (c1*c2) : by { congr' 1, exact div_mul_div_comm h1 h2 } },
  simp only [totient_eq_div_factors_mul],
  rw [shuffle, shuffle],
  rotate, repeat { apply prod_prime_factors_dvd },
  { simp only [prod_factors_gcd_mul_prod_factors_mul],
    rw [eq_comm, mul_comm, ←mul_assoc, ←nat.mul_div_assoc],
    exact mul_dvd_mul (prod_prime_factors_dvd a) (prod_prime_factors_dvd b) }
end

lemma totient_super_multiplicative (a b : ℕ) : φ a * φ b ≤ φ (a * b) :=
begin
  let d := a.gcd b,
  rcases (zero_le a).eq_or_lt with rfl | ha0, { simp },
  have hd0 : 0 < d, from nat.gcd_pos_of_pos_left _ ha0,
  rw [←mul_le_mul_right hd0, ←totient_gcd_mul_totient_mul a b, mul_comm],
  apply mul_le_mul_left' (nat.totient_le d),
end

<<<<<<< HEAD
lemma totient_dvd_of_dvd (a b : ℕ) (h : a ∣ b) : φ a ∣ φ b :=
begin
  rcases eq_or_ne a 0 with rfl | ha0, { simp [zero_dvd_iff.1 h] },
  rcases eq_or_ne b 0 with rfl | hb0, { simp },
  have hab' : a.factorization.support ⊆ b.factorization.support,
  { intro p,
    simp only [support_factorization, list.mem_to_finset],
    apply factors_subset_of_dvd h hb0 },
  rw [totient_eq_prod_factorization ha0, totient_eq_prod_factorization hb0],
  refine finsupp.prod_dvd_prod_of_subset_of_dvd hab' (λ p hp, mul_dvd_mul _ dvd_rfl),
  exact pow_dvd_pow p (tsub_le_tsub_right ((factorization_le_iff_dvd ha0 hb0).2 h p) 1),
=======
lemma totient_mul_of_prime_of_dvd {p n : ℕ} (hp : p.prime) (h : p ∣ n) :
  (p * n).totient = p * n.totient :=
begin
  have h1 := totient_gcd_mul_totient_mul p n,
  rw [(gcd_eq_left h), mul_assoc] at h1,
  simpa [(totient_pos hp.pos).ne', mul_comm] using h1,
end

lemma totient_mul_of_prime_of_not_dvd {p n : ℕ} (hp : p.prime) (h : ¬ p ∣ n) :
  (p * n).totient = (p - 1) * n.totient :=
begin
  rw [totient_mul _, totient_prime hp],
  simpa [h] using coprime_or_dvd_of_prime hp n,
>>>>>>> 14b69e9f
end

end nat<|MERGE_RESOLUTION|>--- conflicted
+++ resolved
@@ -336,7 +336,6 @@
   apply mul_le_mul_left' (nat.totient_le d),
 end
 
-<<<<<<< HEAD
 lemma totient_dvd_of_dvd (a b : ℕ) (h : a ∣ b) : φ a ∣ φ b :=
 begin
   rcases eq_or_ne a 0 with rfl | ha0, { simp [zero_dvd_iff.1 h] },
@@ -348,7 +347,7 @@
   rw [totient_eq_prod_factorization ha0, totient_eq_prod_factorization hb0],
   refine finsupp.prod_dvd_prod_of_subset_of_dvd hab' (λ p hp, mul_dvd_mul _ dvd_rfl),
   exact pow_dvd_pow p (tsub_le_tsub_right ((factorization_le_iff_dvd ha0 hb0).2 h p) 1),
-=======
+
 lemma totient_mul_of_prime_of_dvd {p n : ℕ} (hp : p.prime) (h : p ∣ n) :
   (p * n).totient = p * n.totient :=
 begin
@@ -362,7 +361,7 @@
 begin
   rw [totient_mul _, totient_prime hp],
   simpa [h] using coprime_or_dvd_of_prime hp n,
->>>>>>> 14b69e9f
+
 end
 
 end nat