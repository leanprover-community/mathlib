--- conflicted
+++ resolved
@@ -336,8 +336,6 @@
   apply mul_le_mul_left' (nat.totient_le d),
 end
 
-<<<<<<< HEAD
-=======
 lemma totient_dvd_of_dvd {a b : ℕ} (h : a ∣ b) : φ a ∣ φ b :=
 begin
   rcases eq_or_ne a 0 with rfl | ha0, { simp [zero_dvd_iff.1 h] },
@@ -366,5 +364,4 @@
   simpa [h] using coprime_or_dvd_of_prime hp n,
 end
 
->>>>>>> 0a3e8d38
 end nat