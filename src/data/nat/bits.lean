--- conflicted
+++ resolved
@@ -3,13 +3,7 @@
 Released under Apache 2.0 license as described in the file LICENSE.
 Authors: Praneeth Kolichala
 -/
-<<<<<<< HEAD
-import tactic.generalize_proofs
-import tactic.norm_num
-import algebra.char_zero.lemmas
-=======
 import data.nat.basic
->>>>>>> e9d89fee
 
 /-!
 # Additional properties of binary recursion on `nat`
