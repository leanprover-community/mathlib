/-
Copyright (c) 2021 Vladimir Goryachev. All rights reserved.
Released under Apache 2.0 license as described in the file LICENSE.
Authors: Yaël Dillies, Vladimir Goryachev, Kyle Miller, Scott Morrison, Eric Rodriguez
-/
import data.nat.count
import data.set.intervals.monotone
import order.order_iso_nat

/-!
# The `n`th Number Satisfying a Predicate

This file defines a function for "what is the `n`th number that satisifies a given predicate `p`",
and provides lemmas that deal with this function and its connection to `nat.count`.

## Main definitions

* `nat.nth p n`: The `n`-th natural `k` (zero-indexed) such that `p k`. If there is no
  such natural (that is, `p` is true for at most `n` naturals), then `nat.nth p n = 0`.

## Main results

* `nat.nth_set_card`: For a fintely-often true `p`, gives the cardinality of the set of numbers
  satisfying `p` above particular values of `nth p`
* `nat.count_nth_gc`: Establishes a Galois connection between `nat.nth p` and `nat.count p`.
* `nat.nth_eq_order_iso_of_nat`: For an infinitely-ofter true predicate, `nth` agrees with the
  order-isomorphism of the subtype to the natural numbers.

There has been some discussion on the subject of whether both of `nth` and
`nat.subtype.order_iso_of_nat` should exist. See discussion
[here](https://github.com/leanprover-community/mathlib/pull/9457#pullrequestreview-767221180).
Future work should address how lemmas that use these should be written.

-/

open finset

namespace nat
variable (p : ℕ → Prop)

/-- Find the `n`-th natural number satisfying `p` (indexed from `0`, so `nth p 0` is the first
natural number satisfying `p`), or `0` if there is no such number. See also
`subtype.order_iso_of_nat` for the order isomorphism with ℕ when `p` is infinitely often true. -/
noncomputable def nth (p : ℕ → Prop) (n : ℕ) : ℕ :=
by classical; exact
  if h : set.finite (set_of p) then (h.to_finset.sort (≤)).nthd n 0
  else @nat.subtype.order_iso_of_nat (set_of p) (set.infinite.to_subtype h) n

variable {p}

/-!
### Lemmas about `nat.nth` on a finite set
-/

theorem nth_of_card_le (hf : (set_of p).finite) {n : ℕ} (hn : hf.to_finset.card ≤ n) :
  nth p n = 0 :=
by { rw [nth, dif_pos hf, list.nthd_eq_default], rwa [finset.length_sort] }

theorem nth_eq_nthd_sort (h : (set_of p).finite) (n : ℕ) :
  nth p n = (h.to_finset.sort (≤)).nthd n 0 :=
dif_pos h

theorem nth_eq_order_emb_of_fin (hf : (set_of p).finite) {n : ℕ} (hn : n < hf.to_finset.card) :
  nth p n = hf.to_finset.order_emb_of_fin rfl ⟨n, hn⟩ :=
by { rw [nth_eq_nthd_sort hf, finset.order_emb_of_fin_apply, list.nthd_eq_nth_le], refl }

theorem nth_strict_mono_on (hf : (set_of p).finite) :
  strict_mono_on (nth p) (set.Iio hf.to_finset.card) :=
begin
  rintro m (hm : m < _) n (hn : n < _) h,
  simp only [nth_eq_order_emb_of_fin, *],
  exact order_embedding.strict_mono _ h
end

theorem nth_lt_nth_of_lt_card (hf : (set_of p).finite) {m n : ℕ} (h : m < n)
  (hn : n < hf.to_finset.card) : nth p m < nth p n :=
nth_strict_mono_on hf (h.trans hn) hn h

theorem nth_le_nth_of_lt_card (hf : (set_of p).finite) {m n : ℕ} (h : m ≤ n)
  (hn : n < hf.to_finset.card) : nth p m ≤ nth p n :=
(nth_strict_mono_on hf).monotone_on (h.trans_lt hn) hn h

theorem lt_of_nth_lt_nth_of_lt_card (hf : (set_of p).finite) {m n : ℕ} (h : nth p m < nth p n)
  (hm : m < hf.to_finset.card) : m < n :=
not_le.1 $ λ hle, h.not_le $ nth_le_nth_of_lt_card hf hle hm

theorem le_of_nth_le_nth_of_lt_card (hf : (set_of p).finite) {m n : ℕ} (h : nth p m ≤ nth p n)
  (hm : m < hf.to_finset.card) : m ≤ n :=
not_lt.1 $ λ hlt, h.not_lt $ nth_lt_nth_of_lt_card hf hlt hm

theorem nth_inj_on (hf : (set_of p).finite) : (set.Iio hf.to_finset.card).inj_on (nth p) :=
(nth_strict_mono_on hf).inj_on

theorem range_nth_of_finite (hf : (set_of p).finite) : set.range (nth p) = insert 0 (set_of p) :=
by simpa only [← nth_eq_nthd_sort hf, mem_sort, set.finite.mem_to_finset]
  using set.range_list_nthd (hf.to_finset.sort (≤)) 0

@[simp] theorem image_nth_Iio_card (hf : (set_of p).finite) :
  nth p '' set.Iio hf.to_finset.card = set_of p :=
calc nth p '' set.Iio hf.to_finset.card = set.range (hf.to_finset.order_emb_of_fin rfl) :
  by ext x; simp only [set.mem_image, set.mem_range, fin.exists_iff,
    ← nth_eq_order_emb_of_fin hf, set.mem_Iio, exists_prop]
... = set_of p : by rw [range_order_emb_of_fin, set.finite.coe_to_finset]

lemma nth_mem_of_lt_card {n : ℕ} (hf : (set_of p).finite) (hlt : n < hf.to_finset.card) :
  p (nth p n) :=
(image_nth_Iio_card hf).subset $ set.mem_image_of_mem _ hlt

theorem exists_lt_card_finite_nth_eq (hf : (set_of p).finite) {x} (h : p x) :
  ∃ n, n < hf.to_finset.card ∧ nth p n = x :=
by rwa [← @set.mem_set_of_eq _ _ p, ← image_nth_Iio_card hf] at h

/-!
### Lemmas about `nat.nth` on an infinite set
-/

/-- When `s` is an infinite set, `nth` agrees with `nat.subtype.order_iso_of_nat`. -/
theorem nth_apply_eq_order_iso_of_nat (hf : (set_of p).infinite) (n : ℕ) :
  nth p n = @nat.subtype.order_iso_of_nat (set_of p) hf.to_subtype n :=
by rw [nth, dif_neg hf]

/-- When `s` is an infinite set, `nth` agrees with `nat.subtype.order_iso_of_nat`. -/
theorem nth_eq_order_iso_of_nat (hf : (set_of p).infinite) :
  nth p = coe ∘ @nat.subtype.order_iso_of_nat (set_of p) hf.to_subtype :=
funext $ nth_apply_eq_order_iso_of_nat hf

lemma nth_strict_mono (hf : (set_of p).infinite) : strict_mono (nth p) :=
begin
  rw [nth_eq_order_iso_of_nat hf],
  exact (subtype.strict_mono_coe _).comp (order_iso.strict_mono _)
end

lemma nth_injective (hf : (set_of p).infinite) : function.injective (nth p) :=
(nth_strict_mono hf).injective

lemma nth_monotone (hf : (set_of p).infinite) : monotone (nth p) :=
(nth_strict_mono hf).monotone

lemma nth_lt_nth (hf : (set_of p).infinite) {k n} : nth p k < nth p n ↔ k < n :=
(nth_strict_mono hf).lt_iff_lt

lemma nth_le_nth (hf : (set_of p).infinite) {k n} : nth p k ≤ nth p n ↔ k ≤ n :=
(nth_strict_mono hf).le_iff_le

lemma range_nth_of_infinite (hf : (set_of p).infinite) : set.range (nth p) = set_of p :=
begin
  rw [nth_eq_order_iso_of_nat hf],
  haveI := hf.to_subtype,
  exact nat.subtype.coe_comp_of_nat_range
end

theorem nth_mem_of_infinite (hf : (set_of p).infinite) (n : ℕ) : p (nth p n) :=
set.range_subset_iff.1 (range_nth_of_infinite hf).le n

/-!
### Lemmas that work for finite and infinite sets
-/

theorem exists_lt_card_nth_eq {x} (h : p x) :
  ∃ n, (∀ hf : (set_of p).finite, n < hf.to_finset.card) ∧ nth p n = x :=
begin
  refine (set_of p).finite_or_infinite.elim (λ hf, _) (λ hf, _),
  { rcases exists_lt_card_finite_nth_eq hf h with ⟨n, hn, hx⟩,
    exact ⟨n, λ hf', hn, hx⟩ },
  { rw [← @set.mem_set_of_eq _ _ p, ← range_nth_of_infinite hf] at h,
    rcases h with ⟨n, hx⟩,
    exact ⟨n, λ hf', absurd hf' hf, hx⟩ }
end

theorem subset_range_nth : set_of p ⊆ set.range (nth p) :=
λ x (hx : p x), let ⟨n, _, hn⟩ := exists_lt_card_nth_eq hx in ⟨n, hn⟩

theorem range_nth_subset : set.range (nth p) ⊆ insert 0 (set_of p) :=
(set_of p).finite_or_infinite.elim (λ h, (range_nth_of_finite h).subset)
  (λ h, (range_nth_of_infinite h).trans_subset (set.subset_insert _ _))

theorem nth_mem (n : ℕ) (h : ∀ hf : (set_of p).finite, n < hf.to_finset.card) : p (nth p n) :=
(set_of p).finite_or_infinite.elim (λ hf, nth_mem_of_lt_card hf (h hf))
  (λ h, nth_mem_of_infinite h n)

theorem nth_lt_nth' {m n : ℕ} (hlt : m < n) (h : ∀ hf : (set_of p).finite, n < hf.to_finset.card) :
  nth p m < nth p n :=
(set_of p).finite_or_infinite.elim (λ hf, nth_lt_nth_of_lt_card hf hlt (h _))
  (λ hf, (nth_lt_nth hf).2 hlt)

theorem nth_le_nth' {m n : ℕ} (hle : m ≤ n) (h : ∀ hf : (set_of p).finite, n < hf.to_finset.card) :
  nth p m ≤ nth p n :=
(set_of p).finite_or_infinite.elim (λ hf, nth_le_nth_of_lt_card hf hle (h _))
  (λ hf, (nth_le_nth hf).2 hle)

theorem le_nth {n : ℕ} (h : ∀ hf : (set_of p).finite, n < hf.to_finset.card) : n ≤ nth p n :=
(set_of p).finite_or_infinite.elim
  (λ hf, ((nth_strict_mono_on hf).mono $ set.Iic_subset_Iio.2 (h _)).Iic_id_le _ le_rfl)
  (λ hf, (nth_strict_mono hf).id_le _)

theorem is_least_nth {n} (h : ∀ hf : (set_of p).finite, n < hf.to_finset.card) :
  is_least { i | p i ∧ ∀ k < n, nth p k < i } (nth p n) :=
⟨⟨nth_mem n h, λ k hk, nth_lt_nth' hk h⟩, λ x hx, let ⟨k, hk, hkx⟩ := exists_lt_card_nth_eq hx.1
  in (lt_or_le k n).elim (λ hlt, absurd hkx (hx.2 _ hlt).ne) (λ hle, hkx ▸ nth_le_nth' hle hk)⟩

theorem is_least_nth_of_lt_card {n : ℕ} (hf : (set_of p).finite) (hn : n < hf.to_finset.card) :
  is_least { i | p i ∧ ∀ k < n, nth p k < i } (nth p n) :=
is_least_nth $ λ _, hn

theorem is_least_nth_of_infinite (hf : (set_of p).infinite) (n : ℕ) :
  is_least { i | p i ∧ ∀ k < n, nth p k < i } (nth p n) :=
is_least_nth $ λ h, absurd h hf

/-- An alternative recursive definition of `nat.nth`: `nat.nth s n` is the infimum of `x ∈ s` such
that `nat.nth s k < x` for all `k < n`, if this set is nonempty. We do not assume that the set is
nonempty because we use the same "garbage value" `0` both for `Inf` on `ℕ` and for `nat.nth s n` for
`n ≥ card s`. -/
lemma nth_eq_Inf (p : ℕ → Prop) (n : ℕ) : nth p n = Inf {x | p x ∧ ∀ k < n, nth p k < x} :=
begin
  by_cases hn : ∀ hf : (set_of p).finite, n < hf.to_finset.card,
  { exact (is_least_nth hn).cInf_eq.symm },
  { push_neg at hn,
    rcases hn with ⟨hf, hn⟩,
    rw [nth_of_card_le _ hn],
    refine ((congr_arg Inf $ set.eq_empty_of_forall_not_mem $ λ k hk, _).trans Inf_empty).symm,
    rcases exists_lt_card_nth_eq hk.1 with ⟨k, hlt, rfl⟩,
    exact (hk.2 _ ((hlt hf).trans_le hn)).false }
end

lemma nth_zero : nth p 0 = Inf (set_of p) := by { rw nth_eq_Inf, simp }

@[simp] lemma nth_zero_of_zero (h : p 0) : nth p 0 = 0 := by simp [nth_zero, h]

lemma nth_zero_of_exists [decidable_pred p] (h : ∃ n, p n) : nth p 0 = nat.find h :=
by { rw [nth_zero], convert nat.Inf_def h }

lemma nth_eq_zero {n} :
  nth p n = 0 ↔ p 0 ∧ n = 0 ∨ ∃ hf : (set_of p).finite, hf.to_finset.card ≤ n :=
begin
  refine ⟨λ h, _, _⟩,
  { simp only [or_iff_not_imp_right, not_exists, not_le],
    exact λ hn, ⟨h ▸ nth_mem _ hn, nonpos_iff_eq_zero.1 $ h ▸ le_nth hn⟩ },
  { rintro (⟨h₀, rfl⟩ | ⟨hf, hle⟩),
    exacts [nth_zero_of_zero h₀, nth_of_card_le hf hle] }
end

lemma nth_eq_zero_mono (h₀ : ¬p 0) {a b : ℕ} (hab : a ≤ b) (ha : nth p a = 0) :
  nth p b = 0 :=
begin
  simp only [nth_eq_zero, h₀, false_and, false_or] at ha ⊢,
  exact ha.imp (λ hf hle, hle.trans hab)
end

lemma le_nth_of_lt_nth_succ {k a : ℕ} (h : a < nth p (k + 1)) (ha : p a) :
  a ≤ nth p k :=
begin
  cases (set_of p).finite_or_infinite with hf hf,
  { rcases exists_lt_card_finite_nth_eq hf ha with ⟨n, hn, rfl⟩,
    cases lt_or_le (k + 1) hf.to_finset.card with hk hk,
    { rwa [(nth_strict_mono_on hf).lt_iff_lt hn hk, lt_succ_iff,
        ← (nth_strict_mono_on hf).le_iff_le hn (k.lt_succ_self.trans hk)] at h },
    { rw [nth_of_card_le _ hk] at h,
      exact absurd h (zero_le _).not_lt } },
  { rcases subset_range_nth ha with ⟨n, rfl⟩,
    rwa [nth_lt_nth hf, lt_succ_iff, ← nth_le_nth hf] at h }
end

section count
variables (p) [decidable_pred p]

@[simp] lemma count_nth_zero : count p (nth p 0) = 0 :=
begin
  rw [count_eq_card_filter_range, card_eq_zero, filter_eq_empty_iff, nth_zero],
  exact λ n h₁ h₂, (mem_range.1 h₁).not_le (nat.Inf_le h₂)
end

lemma filter_range_nth_subset_insert (k : ℕ) :
  (range (nth p (k + 1))).filter p ⊆ insert (nth p k) ((range (nth p k)).filter p) :=
begin
  intros a ha,
  simp only [mem_insert, mem_filter, mem_range] at ha ⊢,
  exact (le_nth_of_lt_nth_succ ha.1 ha.2).eq_or_lt.imp_right (λ h, ⟨h, ha.2⟩)
end

variable {p}

lemma filter_range_nth_eq_insert {k : ℕ}
  (hlt : ∀ hf : (set_of p).finite, k + 1 < hf.to_finset.card) :
  (range (nth p (k + 1))).filter p = insert (nth p k) ((range (nth p k)).filter p) :=
begin
  refine (filter_range_nth_subset_insert p k).antisymm (λ a ha, _),
  simp only [mem_insert, mem_filter, mem_range] at ha ⊢,
  have : nth p k < nth p (k + 1) := nth_lt_nth' k.lt_succ_self hlt,
  rcases ha with (rfl | ⟨hlt, hpa⟩),
  { exact ⟨this, nth_mem _ (λ hf, k.lt_succ_self.trans (hlt hf))⟩ },
  { exact ⟨hlt.trans this, hpa⟩ },
end

lemma filter_range_nth_eq_insert_of_finite (hf : (set_of p).finite) {k : ℕ}
  (hlt : k + 1 < hf.to_finset.card) :
  (range (nth p (k + 1))).filter p = insert (nth p k) ((range (nth p k)).filter p) :=
filter_range_nth_eq_insert $ λ _, hlt

lemma filter_range_nth_eq_insert_of_infinite (hp : (set_of p).infinite) (k : ℕ) :
  (range (nth p (k + 1))).filter p = insert (nth p k) ((range (nth p k)).filter p) :=
filter_range_nth_eq_insert $ λ hf, absurd hf hp

lemma count_nth {n : ℕ} (hn : ∀ hf : (set_of p).finite, n < hf.to_finset.card) :
  count p (nth p n) = n :=
begin
  induction n with k ihk,
  { exact count_nth_zero _ },
  { rw [count_eq_card_filter_range, filter_range_nth_eq_insert hn, card_insert_of_not_mem,
      ←count_eq_card_filter_range, ihk (λ hf, lt_of_succ_lt (hn hf))],
    simp }
end

lemma count_nth_of_lt_card_finite {n : ℕ} (hp : (set_of p).finite)
  (hlt : n < hp.to_finset.card) : count p (nth p n) = n :=
count_nth $ λ _, hlt

lemma count_nth_of_infinite (hp : (set_of p).infinite) (n : ℕ) : count p (nth p n) = n :=
count_nth $ λ hf, absurd hf hp

lemma count_nth_succ {n : ℕ} (hn : ∀ hf : (set_of p).finite, n < hf.to_finset.card) :
  count p (nth p n + 1) = n + 1 :=
by rw [count_succ, count_nth hn, if_pos (nth_mem _ hn)]

@[simp] lemma nth_count {n : ℕ} (hpn : p n) : nth p (count p n) = n :=
have ∀ hf : (set_of p).finite, count p n < hf.to_finset.card,
  from λ hf, count_lt_card hf hpn,
count_injective (nth_mem _ this) hpn (count_nth this)

lemma nth_lt_of_lt_count {n k : ℕ} (h : k < count p n) : nth p k < n :=
begin
  refine (count_monotone p).reflect_lt _,
  rwa [count_nth],
  exact λ hf, h.trans_le (count_le_card hf n)
end

<<<<<<< HEAD
lemma le_nth_of_count_le {n k : ℕ} (h : n ≤ nth p k) : count p n ≤ k :=
not_lt.1 $ λ hlt, h.not_lt $ nth_lt_of_lt_count hlt
=======
lemma nth_count_le (hp : (set_of p).infinite) (n : ℕ) : n ≤ nth p (count p n) :=
begin
  rw nth_count_eq_Inf,
  suffices h : Inf {i : ℕ | p i ∧ n ≤ i} ∈ {i : ℕ | p i ∧ n ≤ i},
  { exact h.2 },
  apply Inf_mem,
  obtain ⟨m, hp, hn⟩ := hp.exists_gt n,
  exact ⟨m, hp, hn.le⟩
end
>>>>>>> b17e2720

variable (p)

lemma nth_count_eq_Inf (n : ℕ) : nth p (count p n) = Inf {i : ℕ | p i ∧ n ≤ i} :=
begin
  refine (nth_eq_Inf _ _).trans (congr_arg Inf _),
  refine set.ext (λ a, and_congr_right $ λ hpa, _),
  refine ⟨λ h, not_lt.1 (λ ha, _), λ hn k hk, lt_of_lt_of_le (nth_lt_of_lt_count hk) hn⟩,
  have hn : nth p (count p a) < a := h _ (count_strict_mono hpa ha),
  rwa [nth_count hpa, lt_self_iff_false] at hn
end

variable {p}

lemma le_nth_count' {n : ℕ} (hpn : ∃ k, p k ∧ n ≤ k) : n ≤ nth p (count p n) :=
(le_cInf hpn $ λ k, and.right).trans (nth_count_eq_Inf p n).ge

lemma le_nth_count (hp : (set_of p).infinite) (n : ℕ) : n ≤ nth p (count p n) :=
let ⟨m, hp, hn⟩ := hp.exists_nat_lt n in le_nth_count' ⟨m, hp, hn.le⟩

/-- If a predicate `p : ℕ → Prop` is true for infinitely many numbers, then `nat.count p` and
`nat.nth p` form a Galois insertion. -/
noncomputable def gi_count_nth (hp : (set_of p).infinite) : galois_insertion (count p) (nth p) :=
galois_insertion.monotone_intro (nth_monotone hp) (count_monotone p)
  (le_nth_count hp) (count_nth_of_infinite hp)

lemma gc_count_nth (hp : (set_of p).infinite) : galois_connection (count p) (nth p) :=
(gi_count_nth hp).gc

lemma count_le_iff_le_nth (hp : (set_of p).infinite) {a b : ℕ} :
  count p a ≤ b ↔ a ≤ nth p b := gc_count_nth hp _ _

lemma lt_nth_iff_count_lt (hp : (set_of p).infinite) {a b : ℕ} :
  a < count p b ↔ nth p a < b := (gc_count_nth hp).lt_iff_lt

end count

end nat<|MERGE_RESOLUTION|>--- conflicted
+++ resolved
@@ -333,20 +333,8 @@
   exact λ hf, h.trans_le (count_le_card hf n)
 end
 
-<<<<<<< HEAD
 lemma le_nth_of_count_le {n k : ℕ} (h : n ≤ nth p k) : count p n ≤ k :=
 not_lt.1 $ λ hlt, h.not_lt $ nth_lt_of_lt_count hlt
-=======
-lemma nth_count_le (hp : (set_of p).infinite) (n : ℕ) : n ≤ nth p (count p n) :=
-begin
-  rw nth_count_eq_Inf,
-  suffices h : Inf {i : ℕ | p i ∧ n ≤ i} ∈ {i : ℕ | p i ∧ n ≤ i},
-  { exact h.2 },
-  apply Inf_mem,
-  obtain ⟨m, hp, hn⟩ := hp.exists_gt n,
-  exact ⟨m, hp, hn.le⟩
-end
->>>>>>> b17e2720
 
 variable (p)
 
@@ -365,7 +353,7 @@
 (le_cInf hpn $ λ k, and.right).trans (nth_count_eq_Inf p n).ge
 
 lemma le_nth_count (hp : (set_of p).infinite) (n : ℕ) : n ≤ nth p (count p n) :=
-let ⟨m, hp, hn⟩ := hp.exists_nat_lt n in le_nth_count' ⟨m, hp, hn.le⟩
+let ⟨m, hp, hn⟩ := hp.exists_gt n in le_nth_count' ⟨m, hp, hn.le⟩
 
 /-- If a predicate `p : ℕ → Prop` is true for infinitely many numbers, then `nat.count p` and
 `nat.nth p` form a Galois insertion. -/
