--- conflicted
+++ resolved
@@ -10,10 +10,6 @@
 # Cast of natural numbers
 
 > THIS FILE IS SYNCHRONIZED WITH MATHLIB4.
-<<<<<<< HEAD
-> https://github.com/leanprover-community/mathlib4/pull/641
-=======
->>>>>>> dbde88c8
 > Any changes to this file require a corresponding PR to mathlib4.
 
 This file defines the *canonical* homomorphism from the natural numbers into an
