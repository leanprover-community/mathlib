/-
Copyright (c) 2018 Chris Hughes. All rights reserved.
Released under Apache 2.0 license as described in the file LICENSE.
Authors: Chris Hughes, Bhavik Mehta
-/
import data.nat.factorial.basic

/-!
# Binomial coefficients

This file defines binomial coefficients and proves simple lemmas (i.e. those not
requiring more imports).

## Main definition and results

* `nat.choose`: binomial coefficients, defined inductively
* `nat.choose_eq_factorial_div_factorial`: a proof that `choose n k = n! / (k! * (n - k)!)`
* `nat.choose_symm`: symmetry of binomial coefficients
* `nat.choose_le_succ_of_lt_half_left`: `choose n k` is increasing for small values of `k`
* `nat.choose_le_middle`: `choose n r` is maximised when `r` is `n/2`
* `nat.desc_factorial_eq_factorial_mul_choose`: Relates binomial coefficients to the descending
  factorial. This is used to prove `nat.choose_le_pow` and variants. We provide similar statements
  for the ascending factorial.
* `nat.multichoose`: whereas `choose` counts combinations, `multichoose` counts multicombinations.
<<<<<<< HEAD
The fact that this is indeed the correct counting function for multisets is proved in
`sym.card_sym_eq_multichoose` in `data/sym/card`.
* `nat.multichoose_eq` : a proof that `multichoose n k = (n + k - 1).choose k`.
This is central to the "stars and bars" technique in informal mathematics, where we switch between
counting multisets of size `k` over an alphabet of size `n` to counting strings of `k` elements
("stars") separated by `n-1` dividers ("bars").  See `data/sym/card` for more detail.

## Tags

binomial coefficient, combination, multicombination, stars and bars
=======
* `nat.multichoose_eq` : a proof that `multichoose n k = (n + k - 1).choose k`

## Tags

binomial coefficient, combination, multicombination
>>>>>>> e1c8bded
-/

open_locale nat

namespace nat

/-- `choose n k` is the number of `k`-element subsets in an `n`-element set. Also known as binomial
coefficients. -/
def choose : ℕ → ℕ → ℕ
| _             0 := 1
| 0       (k + 1) := 0
| (n + 1) (k + 1) := choose n k + choose n (k + 1)

@[simp] lemma choose_zero_right (n : ℕ) : choose n 0 = 1 := by cases n; refl

@[simp] lemma choose_zero_succ (k : ℕ) : choose 0 (succ k) = 0 := rfl

lemma choose_succ_succ (n k : ℕ) : choose (succ n) (succ k) = choose n k + choose n (succ k) := rfl

lemma choose_eq_zero_of_lt : ∀ {n k}, n < k → choose n k = 0
| _             0 hk := absurd hk dec_trivial
| 0       (k + 1) hk := choose_zero_succ _
| (n + 1) (k + 1) hk :=
  have hnk : n < k, from lt_of_succ_lt_succ hk,
  have hnk1 : n < k + 1, from lt_of_succ_lt hk,
  by rw [choose_succ_succ, choose_eq_zero_of_lt hnk, choose_eq_zero_of_lt hnk1]

@[simp] lemma choose_self (n : ℕ) : choose n n = 1 :=
by induction n; simp [*, choose, choose_eq_zero_of_lt (lt_succ_self _)]

@[simp] lemma choose_succ_self (n : ℕ) : choose n (succ n) = 0 :=
choose_eq_zero_of_lt (lt_succ_self _)

@[simp] lemma choose_one_right (n : ℕ) : choose n 1 = n :=
by induction n; simp [*, choose, add_comm]

/- The `n+1`-st triangle number is `n` more than the `n`-th triangle number -/
lemma triangle_succ (n : ℕ) : (n + 1) * ((n + 1) - 1) / 2 = n * (n - 1) / 2 + n :=
begin
  rw [← add_mul_div_left, mul_comm 2 n, ← mul_add, add_tsub_cancel_right, mul_comm],
  cases n; refl, apply zero_lt_succ
end

/-- `choose n 2` is the `n`-th triangle number. -/
lemma choose_two_right (n : ℕ) : choose n 2 = n * (n - 1) / 2 :=
begin
  induction n with n ih,
  simp,
  {rw triangle_succ n, simp [choose, ih], rw add_comm},
end

lemma choose_pos : ∀ {n k}, k ≤ n → 0 < choose n k
| 0             _ hk := by rw [nat.eq_zero_of_le_zero hk]; exact dec_trivial
| (n + 1)       0 hk := by simp; exact dec_trivial
| (n + 1) (k + 1) hk := by rw choose_succ_succ;
    exact add_pos_of_pos_of_nonneg (choose_pos (le_of_succ_le_succ hk)) (nat.zero_le _)

lemma choose_eq_zero_iff {n k : ℕ} : n.choose k = 0 ↔ n < k :=
⟨λ h, lt_of_not_ge (mt nat.choose_pos h.symm.not_lt), nat.choose_eq_zero_of_lt⟩

lemma succ_mul_choose_eq : ∀ n k, succ n * choose n k = choose (succ n) (succ k) * succ k
| 0             0 := dec_trivial
| 0       (k + 1) := by simp [choose]
| (n + 1)       0 := by simp
| (n + 1) (k + 1) :=
  by rw [choose_succ_succ (succ n) (succ k), add_mul, ←succ_mul_choose_eq, mul_succ,
  ←succ_mul_choose_eq, add_right_comm, ←mul_add, ←choose_succ_succ, ←succ_mul]

lemma choose_mul_factorial_mul_factorial : ∀ {n k}, k ≤ n → choose n k * k! * (n - k)! = n!
| 0              _ hk := by simp [nat.eq_zero_of_le_zero hk]
| (n + 1)        0 hk := by simp
| (n + 1) (succ k) hk :=
begin
  cases lt_or_eq_of_le hk with hk₁ hk₁,
  { have h : choose n k * k.succ! * (n-k)! = (k + 1) * n! :=
      by rw ← choose_mul_factorial_mul_factorial (le_of_succ_le_succ hk);
      simp [factorial_succ, mul_comm, mul_left_comm],
    have h₁ : (n - k)! = (n - k) * (n - k.succ)! :=
      by rw [← succ_sub_succ, succ_sub (le_of_lt_succ hk₁), factorial_succ],
    have h₂ : choose n (succ k) * k.succ! * ((n - k) * (n - k.succ)!) = (n - k) * n! :=
      by rw ← choose_mul_factorial_mul_factorial (le_of_lt_succ hk₁);
      simp [factorial_succ, mul_comm, mul_left_comm, mul_assoc],
    have h₃ : k * n! ≤ n * n! := nat.mul_le_mul_right _ (le_of_succ_le_succ hk),
    rw [choose_succ_succ, add_mul, add_mul, succ_sub_succ, h, h₁, h₂, add_mul,
      tsub_mul, factorial_succ, ← add_tsub_assoc_of_le h₃, add_assoc, ← add_mul,
      add_tsub_cancel_left, add_comm] },
  { simp [hk₁, mul_comm, choose, tsub_self] }
end

lemma choose_mul {n k s : ℕ} (hkn : k ≤ n) (hsk : s ≤ k) :
  n.choose k * k.choose s = n.choose s * (n - s).choose (k - s) :=
begin
  have h : 0 < (n - k)! * (k - s)! * s! :=
    mul_pos (mul_pos (factorial_pos _) (factorial_pos _)) (factorial_pos _),
  refine eq_of_mul_eq_mul_right h _,
  calc
    n.choose k * k.choose s * ((n - k)! * (k - s)! * s!)
        = n.choose k * (k.choose s * s! * (k - s)!) * (n - k)!
        : by rw [mul_assoc, mul_assoc, mul_assoc, mul_assoc _ s!, mul_assoc, mul_comm (n - k)!,
              mul_comm s!]
    ... = n!
        : by rw [choose_mul_factorial_mul_factorial hsk, choose_mul_factorial_mul_factorial hkn]
    ... = n.choose s * s! * ((n - s).choose (k - s) * (k - s)! * (n - s - (k - s))!)
        : by rw [choose_mul_factorial_mul_factorial (tsub_le_tsub_right hkn _),
              choose_mul_factorial_mul_factorial (hsk.trans hkn)]
    ... = n.choose s * (n - s).choose (k - s) * ((n - k)! * (k - s)! * s!)
        : by rw [tsub_tsub_tsub_cancel_right hsk, mul_assoc, mul_left_comm s!, mul_assoc,
              mul_comm (k - s)!, mul_comm s!, mul_right_comm, ←mul_assoc]
end

theorem choose_eq_factorial_div_factorial {n k : ℕ} (hk : k ≤ n) :
  choose n k = n! / (k! * (n - k)!) :=
begin
  rw [← choose_mul_factorial_mul_factorial hk, mul_assoc],
  exact (mul_div_left _ (mul_pos (factorial_pos _) (factorial_pos _))).symm
end

lemma add_choose (i j : ℕ) : (i + j).choose j = (i + j)! / (i! * j!) :=
by rw [choose_eq_factorial_div_factorial (nat.le_add_left j i), add_tsub_cancel_right, mul_comm]

lemma add_choose_mul_factorial_mul_factorial (i j : ℕ) : (i + j).choose j * i! * j! = (i + j)! :=
by rw [← choose_mul_factorial_mul_factorial (nat.le_add_left _ _),
  add_tsub_cancel_right, mul_right_comm]

theorem factorial_mul_factorial_dvd_factorial {n k : ℕ} (hk : k ≤ n) : k! * (n - k)! ∣ n! :=
by rw [←choose_mul_factorial_mul_factorial hk, mul_assoc]; exact dvd_mul_left _ _

lemma factorial_mul_factorial_dvd_factorial_add (i j : ℕ) :
  i! * j! ∣ (i + j)! :=
begin
  convert factorial_mul_factorial_dvd_factorial (le.intro rfl),
  rw add_tsub_cancel_left
end

@[simp] lemma choose_symm {n k : ℕ} (hk : k ≤ n) : choose n (n-k) = choose n k :=
by rw [choose_eq_factorial_div_factorial hk, choose_eq_factorial_div_factorial (nat.sub_le _ _),
  tsub_tsub_cancel_of_le hk, mul_comm]

lemma choose_symm_of_eq_add {n a b : ℕ} (h : n = a + b) : nat.choose n a = nat.choose n b :=
by { convert nat.choose_symm (nat.le_add_left _ _), rw add_tsub_cancel_right}

lemma choose_symm_add {a b : ℕ} : choose (a+b) a = choose (a+b) b :=
choose_symm_of_eq_add rfl

lemma choose_symm_half (m : ℕ) : choose (2 * m + 1) (m + 1) = choose (2 * m + 1) m :=
by { apply choose_symm_of_eq_add,
  rw [add_comm m 1, add_assoc 1 m m, add_comm (2 * m) 1, two_mul m] }

lemma choose_succ_right_eq (n k : ℕ) : choose n (k + 1) * (k + 1) = choose n k * (n - k) :=
begin
  have e : (n+1) * choose n k = choose n k * (k+1) + choose n (k+1) * (k+1),
    rw [← right_distrib, ← choose_succ_succ, succ_mul_choose_eq],
  rw [← tsub_eq_of_eq_add_rev e, mul_comm, ← mul_tsub, add_tsub_add_eq_tsub_right]
end

@[simp] lemma choose_succ_self_right : ∀ (n:ℕ), (n+1).choose n = n+1
| 0     := rfl
| (n+1) := by rw [choose_succ_succ, choose_succ_self_right, choose_self]

lemma choose_mul_succ_eq (n k : ℕ) :
  (n.choose k) * (n + 1) = ((n+1).choose k) * (n + 1 - k) :=
begin
  induction k with k ih, { simp },
  obtain hk | hk := le_or_lt (k + 1) (n + 1),
  { rw [choose_succ_succ, add_mul, succ_sub_succ, ←choose_succ_right_eq, ←succ_sub_succ,
      mul_tsub, add_tsub_cancel_of_le (nat.mul_le_mul_left _ hk)] },
  rw [choose_eq_zero_of_lt hk, choose_eq_zero_of_lt (n.lt_succ_self.trans hk), zero_mul, zero_mul],
end

lemma asc_factorial_eq_factorial_mul_choose (n k : ℕ) :
  n.asc_factorial k = k! * (n + k).choose k :=
begin
  rw mul_comm,
  apply mul_right_cancel₀ (factorial_ne_zero (n + k - k)),
  rw [choose_mul_factorial_mul_factorial, add_tsub_cancel_right, ←factorial_mul_asc_factorial,
    mul_comm],
  exact nat.le_add_left k n,
end

lemma factorial_dvd_asc_factorial (n k : ℕ) : k! ∣ n.asc_factorial k :=
⟨(n+k).choose k, asc_factorial_eq_factorial_mul_choose _ _⟩

lemma choose_eq_asc_factorial_div_factorial (n k : ℕ) :
  (n + k).choose k = n.asc_factorial k / k! :=
begin
  apply mul_left_cancel₀ (factorial_ne_zero k),
  rw ←asc_factorial_eq_factorial_mul_choose,
  exact (nat.mul_div_cancel' $ factorial_dvd_asc_factorial _ _).symm,
end

lemma desc_factorial_eq_factorial_mul_choose (n k : ℕ) : n.desc_factorial k = k! * n.choose k :=
begin
  obtain h | h := nat.lt_or_ge n k,
  { rw [desc_factorial_eq_zero_iff_lt.2 h, choose_eq_zero_of_lt h, mul_zero] },
  rw mul_comm,
  apply mul_right_cancel₀ (factorial_ne_zero (n - k)),
  rw [choose_mul_factorial_mul_factorial h, ←factorial_mul_desc_factorial h, mul_comm],
end

lemma factorial_dvd_desc_factorial (n k : ℕ) : k! ∣ n.desc_factorial k :=
⟨n.choose k, desc_factorial_eq_factorial_mul_choose _ _⟩

lemma choose_eq_desc_factorial_div_factorial (n k : ℕ) : n.choose k = n.desc_factorial k / k! :=
begin
  apply mul_left_cancel₀ (factorial_ne_zero k),
  rw ←desc_factorial_eq_factorial_mul_choose,
  exact (nat.mul_div_cancel' $ factorial_dvd_desc_factorial _ _).symm,
end

/-! ### Inequalities -/

/-- Show that `nat.choose` is increasing for small values of the right argument. -/
lemma choose_le_succ_of_lt_half_left {r n : ℕ} (h : r < n/2) :
  choose n r ≤ choose n (r+1) :=
begin
  refine le_of_mul_le_mul_right _ (lt_tsub_iff_left.mpr (lt_of_lt_of_le h (n.div_le_self 2))),
  rw ← choose_succ_right_eq,
  apply nat.mul_le_mul_left,
  rw [← nat.lt_iff_add_one_le, lt_tsub_iff_left, ← mul_two],
  exact lt_of_lt_of_le (mul_lt_mul_of_pos_right h zero_lt_two) (n.div_mul_le_self 2),
end

/-- Show that for small values of the right argument, the middle value is largest. -/
private lemma choose_le_middle_of_le_half_left {n r : ℕ} (hr : r ≤ n/2) :
  choose n r ≤ choose n (n/2) :=
decreasing_induction
  (λ _ k a,
      (eq_or_lt_of_le a).elim
        (λ t, t.symm ▸ le_rfl)
        (λ h, (choose_le_succ_of_lt_half_left h).trans (k h)))
  hr (λ _, le_rfl) hr

/-- `choose n r` is maximised when `r` is `n/2`. -/
lemma choose_le_middle (r n : ℕ) : choose n r ≤ choose n (n/2) :=
begin
  cases le_or_gt r n with b b,
  { cases le_or_lt r (n/2) with a h,
    { apply choose_le_middle_of_le_half_left a },
    { rw ← choose_symm b,
      apply choose_le_middle_of_le_half_left,
      rw [div_lt_iff_lt_mul' zero_lt_two] at h,
      rw [le_div_iff_mul_le' zero_lt_two, tsub_mul, tsub_le_iff_tsub_le,
          mul_two, add_tsub_cancel_right],
      exact le_of_lt h } },
  { rw choose_eq_zero_of_lt b,
    apply zero_le }
end

/-! #### Inequalities about increasing the first argument -/

lemma choose_le_succ (a c : ℕ) : choose a c ≤ choose a.succ c :=
by cases c; simp [nat.choose_succ_succ]

lemma choose_le_add (a b c : ℕ) : choose a c ≤ choose (a + b) c :=
begin
  induction b with b_n b_ih,
  { simp, },
  exact le_trans b_ih (choose_le_succ (a + b_n) c),
end

lemma choose_le_choose {a b : ℕ} (c : ℕ) (h : a ≤ b) : choose a c ≤ choose b c :=
(add_tsub_cancel_of_le h) ▸ choose_le_add a (b - a) c

lemma choose_mono (b : ℕ) : monotone (λ a, choose a b) := λ _ _, choose_le_choose b

/-! #### Multichoose

Whereas `choose n k` is the number of subsets of cardinality `k` from a type of cardinality `n`,
`multichoose n k` is the number of multisets of cardinality `k` from a type of cardinality `n`.

Alternatively, whereas `choose n k` counts the number of combinations,
i.e. ways to select `k` items (up to permutation) from `n` items without replacement,
`multichoose n k` counts the number of multicombinations,
i.e. ways to select `k` items (up to permutation) from `n` items with replacement.

Note that `multichoose` is *not* the multinomial coefficient, although it can be computed
in terms of multinomial coefficients. For details see https://mathworld.wolfram.com/Multichoose.html

TODO: Prove that `choose (-n) k = (-1)^k * multichoose n k`,
where `choose` is the generalized binomial coefficient.
<https://github.com/leanprover-community/mathlib/pull/15072#issuecomment-1171415738>

-/

/--
`multichoose n k` is the number of multisets of cardinality `k` from a type of cardinality `n`. -/
def multichoose : ℕ → ℕ → ℕ
| _             0 := 1
| 0       (k + 1) := 0
| (n + 1) (k + 1) := multichoose n (k + 1) + multichoose (n + 1) k

@[simp] lemma multichoose_zero_right (n : ℕ) : multichoose n 0 = 1 :=
by { cases n; simp [multichoose] }

@[simp] lemma multichoose_zero_succ (k : ℕ) : multichoose 0 (k + 1) = 0 := by simp [multichoose]

lemma multichoose_succ_succ (n k : ℕ) :
  multichoose (n + 1) (k + 1) = multichoose n (k + 1) + multichoose (n + 1) k :=
by simp [multichoose]

@[simp] lemma multichoose_one (k : ℕ) : multichoose 1 k = 1 :=
begin
  induction k with k IH, { simp },
  simp [multichoose_succ_succ 0 k, IH],
end

@[simp] lemma multichoose_two (k : ℕ) : multichoose 2 k = k + 1 :=
begin
  induction k with k IH, { simp },
  simp [multichoose_succ_succ 1 k, IH],
  rw add_comm,
end

@[simp] lemma multichoose_one_right (n : ℕ) : multichoose n 1 = n :=
begin
  induction n with n IH, { simp },
  simp [multichoose_succ_succ n 0, IH],
end

lemma multichoose_eq : ∀ (n k : ℕ), multichoose n k = (n + k - 1).choose k
| _      0    := by simp
| 0     (k+1) := by simp
| (n+1) (k+1) := by
  { rw [multichoose_succ_succ, add_comm, nat.succ_add_sub_one, ←add_assoc, nat.choose_succ_succ],
    simp [multichoose_eq] }

end nat<|MERGE_RESOLUTION|>--- conflicted
+++ resolved
@@ -22,7 +22,7 @@
   factorial. This is used to prove `nat.choose_le_pow` and variants. We provide similar statements
   for the ascending factorial.
 * `nat.multichoose`: whereas `choose` counts combinations, `multichoose` counts multicombinations.
-<<<<<<< HEAD
+
 The fact that this is indeed the correct counting function for multisets is proved in
 `sym.card_sym_eq_multichoose` in `data/sym/card`.
 * `nat.multichoose_eq` : a proof that `multichoose n k = (n + k - 1).choose k`.
@@ -33,13 +33,7 @@
 ## Tags
 
 binomial coefficient, combination, multicombination, stars and bars
-=======
-* `nat.multichoose_eq` : a proof that `multichoose n k = (n + k - 1).choose k`
-
-## Tags
-
-binomial coefficient, combination, multicombination
->>>>>>> e1c8bded
+
 -/
 
 open_locale nat
