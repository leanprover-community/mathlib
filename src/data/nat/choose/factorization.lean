--- conflicted
+++ resolved
@@ -38,13 +38,8 @@
   by_cases h : (choose n k).factorization p = 0, { simp [h] },
   have hp : p.prime := not.imp_symm (choose n k).factorization_eq_zero_of_non_prime h,
   have hkn : k ≤ n, { refine le_of_not_lt (λ hnk, h _), simp [choose_eq_zero_of_lt hnk] },
-<<<<<<< HEAD
-  rw [←@padic_val_nat_eq_factorization _ ⟨hp⟩, @padic_val_nat_def _ ⟨hp⟩ _ (choose_pos hkn)],
-  simp only [hp.multiplicity_choose hkn (lt_add_one _), enat.get_coe],
-=======
   rw [factorization_def _ hp, @padic_val_nat_def _ ⟨hp⟩ _ (choose_pos hkn)],
   simp only [hp.multiplicity_choose hkn (lt_add_one _), part_enat.get_coe],
->>>>>>> cffa0311
   refine (finset.card_filter_le _ _).trans (le_of_eq (nat.card_Ico _ _)),
 end
 
@@ -78,13 +73,8 @@
   { exact factorization_eq_zero_of_non_prime (choose n k) hp },
   cases lt_or_le n k with hnk hkn,
   { simp [choose_eq_zero_of_lt hnk] },
-<<<<<<< HEAD
-  rw [←@padic_val_nat_eq_factorization _ ⟨hp⟩, @padic_val_nat_def _ ⟨hp⟩ _ (choose_pos hkn)],
-  simp only [hp.multiplicity_choose hkn (lt_add_one _), enat.get_coe,
-=======
   rw [factorization_def _ hp, @padic_val_nat_def _ ⟨hp⟩ _ (choose_pos hkn)],
   simp only [hp.multiplicity_choose hkn (lt_add_one _), part_enat.get_coe,
->>>>>>> cffa0311
     finset.card_eq_zero, finset.filter_eq_empty_iff, not_le],
   intros i hi,
   rcases eq_or_lt_of_le (finset.mem_Ico.mp hi).1 with rfl | hi,
