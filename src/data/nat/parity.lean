--- conflicted
+++ resolved
@@ -88,11 +88,7 @@
 @[simp] theorem mod_two_add_succ_mod_two (m : ℕ) : m % 2 + (m + 1) % 2 = 1 :=
 mod_two_add_add_odd_mod_two m odd_one
 
-<<<<<<< HEAD
-@[simp] theorem succ_mod_tow_add_mod_two (m : ℕ) : (m + 1) % 2 + m % 2 = 1 :=
-=======
 @[simp] theorem succ_mod_two_add_mod_two (m : ℕ) : (m + 1) % 2 + m % 2 = 1 :=
->>>>>>> 38d38e09
 by rw [add_comm, mod_two_add_succ_mod_two]
 
 mk_simp_attribute parity_simps "Simp attribute for lemmas about `even`"
