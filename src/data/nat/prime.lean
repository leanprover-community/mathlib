/-
Copyright (c) 2015 Microsoft Corporation. All rights reserved.
Released under Apache 2.0 license as described in the file LICENSE.
Authors: Leonardo de Moura, Jeremy Avigad, Mario Carneiro
-/
import data.list.prime
import data.list.sort
import data.nat.gcd
import data.nat.sqrt
import data.set.finite
import tactic.norm_num
import tactic.wlog

/-!
# Prime numbers

This file deals with prime numbers: natural numbers `p ≥ 2` whose only divisors are `p` and `1`.

## Important declarations

- `nat.prime`: the predicate that expresses that a natural number `p` is prime
- `nat.primes`: the subtype of natural numbers that are prime
- `nat.min_fac n`: the minimal prime factor of a natural number `n ≠ 1`
- `nat.exists_infinite_primes`: Euclid's theorem that there exist infinitely many prime numbers.
  This also appears as `nat.not_bdd_above_set_of_prime` and `nat.infinite_set_of_prime`.
- `nat.factors n`: the prime factorization of `n`
- `nat.factors_unique`: uniqueness of the prime factorisation
* `nat.prime_iff`: `nat.prime` coincides with the general definition of `prime`
* `nat.irreducible_iff_prime`: a non-unit natural number is only divisible by `1` iff it is prime

-/

open bool subtype
open_locale nat

namespace nat

/-- `prime p` means that `p` is a prime number, that is, a natural number
  at least 2 whose only divisors are `p` and `1`. -/
@[pp_nodot]
def prime (p : ℕ) := _root_.irreducible p

theorem _root_.irreducible_iff_nat_prime (a : ℕ) : irreducible a ↔ nat.prime a := iff.rfl

theorem not_prime_zero : ¬ prime 0
| h := h.ne_zero rfl

theorem not_prime_one : ¬ prime 1
| h := h.ne_one rfl

theorem prime.ne_zero {n : ℕ} (h : prime n) : n ≠ 0 := irreducible.ne_zero h

theorem prime.pos {p : ℕ} (pp : prime p) : 0 < p := nat.pos_of_ne_zero pp.ne_zero

theorem prime.two_le : ∀ {p : ℕ}, prime p → 2 ≤ p
| 0 h := (not_prime_zero h).elim
| 1 h := (not_prime_one h).elim
| (n+2) _ := le_add_self

theorem prime.one_lt {p : ℕ} : prime p → 1 < p := prime.two_le

instance prime.one_lt' (p : ℕ) [hp : _root_.fact p.prime] : _root_.fact (1 < p) := ⟨hp.1.one_lt⟩

lemma prime.ne_one {p : ℕ} (hp : p.prime) : p ≠ 1 :=
hp.one_lt.ne'

lemma two_le_iff (n : ℕ) : 2 ≤ n ↔ n ≠ 0 ∧ ¬is_unit n :=
begin
  rw nat.is_unit_iff,
  rcases n with _|_|m; norm_num [one_lt_succ_succ, succ_le_iff]
end

lemma prime.eq_one_or_self_of_dvd {p : ℕ} (pp : p.prime) (m : ℕ) (hm : m ∣ p) : m = 1 ∨ m = p :=
begin
  obtain ⟨n, hn⟩ := hm,
  have := pp.is_unit_or_is_unit hn,
  rw [nat.is_unit_iff, nat.is_unit_iff] at this,
  apply or.imp_right _ this,
  rintro rfl,
  rw [hn, mul_one]
end

theorem prime_def_lt'' {p : ℕ} : prime p ↔ 2 ≤ p ∧ ∀ m ∣ p, m = 1 ∨ m = p :=
begin
  refine ⟨λ h, ⟨h.two_le, h.eq_one_or_self_of_dvd⟩, λ h, _⟩,
  have h1 := one_lt_two.trans_le h.1,
  refine ⟨mt nat.is_unit_iff.mp h1.ne', λ a b hab, _⟩,
  simp only [nat.is_unit_iff],
  apply or.imp_right _ (h.2 a _),
  { rintro rfl,
    rw [←nat.mul_right_inj (pos_of_gt h1), ←hab, mul_one] },
  { rw hab,
    exact dvd_mul_right _ _ }
end

theorem prime_def_lt {p : ℕ} : prime p ↔ 2 ≤ p ∧ ∀ m < p, m ∣ p → m = 1 :=
prime_def_lt''.trans $
and_congr_right $ λ p2, forall_congr $ λ m,
⟨λ h l d, (h d).resolve_right (ne_of_lt l),
 λ h d, (le_of_dvd (le_of_succ_le p2) d).lt_or_eq_dec.imp_left (λ l, h l d)⟩

theorem prime_def_lt' {p : ℕ} : prime p ↔ 2 ≤ p ∧ ∀ m, 2 ≤ m → m < p → ¬ m ∣ p :=
prime_def_lt.trans $ and_congr_right $ λ p2, forall_congr $ λ m,
⟨λ h m2 l d, not_lt_of_ge m2 ((h l d).symm ▸ dec_trivial),
λ h l d, begin
  rcases m with _|_|m,
  { rw eq_zero_of_zero_dvd d at p2, revert p2, exact dec_trivial },
  { refl },
  { exact (h dec_trivial l).elim d }
end⟩

theorem prime_def_le_sqrt {p : ℕ} : prime p ↔ 2 ≤ p ∧
  ∀ m, 2 ≤ m → m ≤ sqrt p → ¬ m ∣ p :=
prime_def_lt'.trans $ and_congr_right $ λ p2,
⟨λ a m m2 l, a m m2 $ lt_of_le_of_lt l $ sqrt_lt_self p2,
 λ a, have ∀ {m k}, m ≤ k → 1 < m → p ≠ m * k, from
  λ m k mk m1 e, a m m1
    (le_sqrt.2 (e.symm ▸ nat.mul_le_mul_left m mk)) ⟨k, e⟩,
  λ m m2 l ⟨k, e⟩, begin
    cases (le_total m k) with mk km,
    { exact this mk m2 e },
    { rw [mul_comm] at e,
      refine this km (lt_of_mul_lt_mul_right _ (zero_le m)) e,
      rwa [one_mul, ← e] }
  end⟩

theorem prime_of_coprime (n : ℕ) (h1 : 1 < n) (h : ∀ m < n, m ≠ 0 → n.coprime m) : prime n :=
begin
  refine prime_def_lt.mpr ⟨h1, λ m mlt mdvd, _⟩,
  have hm : m ≠ 0,
  { rintro rfl,
    rw zero_dvd_iff at mdvd,
    exact mlt.ne' mdvd },
  exact (h m mlt hm).symm.eq_one_of_dvd mdvd,
end

section

/--
  This instance is slower than the instance `decidable_prime` defined below,
  but has the advantage that it works in the kernel for small values.

  If you need to prove that a particular number is prime, in any case
  you should not use `dec_trivial`, but rather `by norm_num`, which is
  much faster.
  -/
local attribute [instance]
def decidable_prime_1 (p : ℕ) : decidable (prime p) :=
decidable_of_iff' _ prime_def_lt'

theorem prime_two : prime 2 := dec_trivial

end

theorem prime.pred_pos {p : ℕ} (pp : prime p) : 0 < pred p :=
lt_pred_iff.2 pp.one_lt

theorem succ_pred_prime {p : ℕ} (pp : prime p) : succ (pred p) = p :=
succ_pred_eq_of_pos pp.pos

theorem dvd_prime {p m : ℕ} (pp : prime p) : m ∣ p ↔ m = 1 ∨ m = p :=
⟨λ d, pp.eq_one_or_self_of_dvd m d, λ h, h.elim (λ e, e.symm ▸ one_dvd _) (λ e, e.symm ▸ dvd_rfl)⟩

theorem dvd_prime_two_le {p m : ℕ} (pp : prime p) (H : 2 ≤ m) : m ∣ p ↔ m = p :=
(dvd_prime pp).trans $ or_iff_right_of_imp $ not.elim $ ne_of_gt H

theorem prime_dvd_prime_iff_eq {p q : ℕ} (pp : p.prime) (qp : q.prime) : p ∣ q ↔ p = q :=
dvd_prime_two_le qp (prime.two_le pp)

theorem prime.not_dvd_one {p : ℕ} (pp : prime p) : ¬ p ∣ 1
| d := (not_le_of_gt pp.one_lt) $ le_of_dvd dec_trivial d

theorem not_prime_mul {a b : ℕ} (a1 : 1 < a) (b1 : 1 < b) : ¬ prime (a * b) :=
λ h, ne_of_lt (nat.mul_lt_mul_of_pos_left b1 (lt_of_succ_lt a1)) $
by simpa using (dvd_prime_two_le h a1).1 (dvd_mul_right _ _)

lemma not_prime_mul' {a b n : ℕ} (h : a * b = n) (h₁ : 1 < a) (h₂ : 1 < b) : ¬ prime n :=
by { rw ← h, exact not_prime_mul h₁ h₂ }

section min_fac

lemma min_fac_lemma (n k : ℕ) (h : ¬ n < k * k) :
  sqrt n - k < sqrt n + 2 - k :=
(tsub_lt_tsub_iff_right $ le_sqrt.2 $ le_of_not_gt h).2 $
nat.lt_add_of_pos_right dec_trivial

/-- If `n < k * k`, then `min_fac_aux n k = n`, if `k | n`, then `min_fac_aux n k = k`.
  Otherwise, `min_fac_aux n k = min_fac_aux n (k+2)` using well-founded recursion.
  If `n` is odd and `1 < n`, then then `min_fac_aux n 3` is the smallest prime factor of `n`. -/
def min_fac_aux (n : ℕ) : ℕ → ℕ
| k :=
  if h : n < k * k then n else
  if k ∣ n then k else
  have _, from min_fac_lemma n k h,
  min_fac_aux (k + 2)
using_well_founded {rel_tac :=
  λ _ _, `[exact ⟨_, measure_wf (λ k, sqrt n + 2 - k)⟩]}

/-- Returns the smallest prime factor of `n ≠ 1`. -/
def min_fac : ℕ → ℕ
| 0 := 2
| 1 := 1
| (n+2) := if 2 ∣ n then 2 else min_fac_aux (n + 2) 3

@[simp] theorem min_fac_zero : min_fac 0 = 2 := rfl
@[simp] theorem min_fac_one : min_fac 1 = 1 := rfl

theorem min_fac_eq : ∀ n, min_fac n = if 2 ∣ n then 2 else min_fac_aux n 3
| 0     := by simp
| 1     := by simp [show 2≠1, from dec_trivial]; rw min_fac_aux; refl
| (n+2) :=
  have 2 ∣ n + 2 ↔ 2 ∣ n, from
    (nat.dvd_add_iff_left (by refl)).symm,
  by simp [min_fac, this]; congr

private def min_fac_prop (n k : ℕ) :=
  2 ≤ k ∧ k ∣ n ∧ ∀ m, 2 ≤ m → m ∣ n → k ≤ m

theorem min_fac_aux_has_prop {n : ℕ} (n2 : 2 ≤ n) :
  ∀ k i, k = 2*i+3 → (∀ m, 2 ≤ m → m ∣ n → k ≤ m) → min_fac_prop n (min_fac_aux n k)
| k := λ i e a, begin
  rw min_fac_aux,
  by_cases h : n < k*k; simp [h],
  { have pp : prime n :=
      prime_def_le_sqrt.2 ⟨n2, λ m m2 l d,
        not_lt_of_ge l $ lt_of_lt_of_le (sqrt_lt.2 h) (a m m2 d)⟩,
    from ⟨n2, dvd_rfl, λ m m2 d, le_of_eq
      ((dvd_prime_two_le pp m2).1 d).symm⟩ },
  have k2 : 2 ≤ k, { subst e, exact dec_trivial },
  by_cases dk : k ∣ n; simp [dk],
  { exact ⟨k2, dk, a⟩ },
  { refine have _, from min_fac_lemma n k h,
      min_fac_aux_has_prop (k+2) (i+1)
        (by simp [e, left_distrib]) (λ m m2 d, _),
    cases nat.eq_or_lt_of_le (a m m2 d) with me ml,
    { subst me, contradiction },
    apply (nat.eq_or_lt_of_le ml).resolve_left, intro me,
    rw [← me, e] at d, change 2 * (i + 2) ∣ n at d,
    have := a _ le_rfl (dvd_of_mul_right_dvd d),
    rw e at this, exact absurd this dec_trivial }
end
using_well_founded {rel_tac :=
  λ _ _, `[exact ⟨_, measure_wf (λ k, sqrt n + 2 - k)⟩]}

theorem min_fac_has_prop {n : ℕ} (n1 : n ≠ 1) :
  min_fac_prop n (min_fac n) :=
begin
  by_cases n0 : n = 0, {simp [n0, min_fac_prop, ge]},
  have n2 : 2 ≤ n, { revert n0 n1, rcases n with _|_|_; exact dec_trivial },
  simp [min_fac_eq],
  by_cases d2 : 2 ∣ n; simp [d2],
  { exact ⟨le_rfl, d2, λ k k2 d, k2⟩ },
  { refine min_fac_aux_has_prop n2 3 0 rfl
      (λ m m2 d, (nat.eq_or_lt_of_le m2).resolve_left (mt _ d2)),
    exact λ e, e.symm ▸ d }
end

theorem min_fac_dvd (n : ℕ) : min_fac n ∣ n :=
if n1 : n = 1 then by simp [n1] else (min_fac_has_prop n1).2.1

theorem min_fac_prime {n : ℕ} (n1 : n ≠ 1) : prime (min_fac n) :=
let ⟨f2, fd, a⟩ := min_fac_has_prop n1 in
prime_def_lt'.2 ⟨f2, λ m m2 l d, not_le_of_gt l (a m m2 (d.trans fd))⟩

theorem min_fac_le_of_dvd {n : ℕ} : ∀ {m : ℕ}, 2 ≤ m → m ∣ n → min_fac n ≤ m :=
by by_cases n1 : n = 1;
  [exact λ m m2 d, n1.symm ▸ le_trans dec_trivial m2,
    exact (min_fac_has_prop n1).2.2]

theorem min_fac_pos (n : ℕ) : 0 < min_fac n :=
by by_cases n1 : n = 1;
    [exact n1.symm ▸ dec_trivial, exact (min_fac_prime n1).pos]

theorem min_fac_le {n : ℕ} (H : 0 < n) : min_fac n ≤ n :=
le_of_dvd H (min_fac_dvd n)

theorem le_min_fac {m n : ℕ} : n = 1 ∨ m ≤ min_fac n ↔ ∀ p, prime p → p ∣ n → m ≤ p :=
⟨λ h p pp d, h.elim
  (by rintro rfl; cases pp.not_dvd_one d)
  (λ h, le_trans h $ min_fac_le_of_dvd pp.two_le d),
  λ H, or_iff_not_imp_left.2 $ λ n1, H _ (min_fac_prime n1) (min_fac_dvd _)⟩

theorem le_min_fac' {m n : ℕ} : n = 1 ∨ m ≤ min_fac n ↔ ∀ p, 2 ≤ p → p ∣ n → m ≤ p :=
⟨λ h p (pp:1<p) d, h.elim
  (by rintro rfl; cases not_le_of_lt pp (le_of_dvd dec_trivial d))
  (λ h, le_trans h $ min_fac_le_of_dvd pp d),
  λ H, le_min_fac.2 (λ p pp d, H p pp.two_le d)⟩

theorem prime_def_min_fac {p : ℕ} : prime p ↔ 2 ≤ p ∧ min_fac p = p :=
⟨λ pp, ⟨pp.two_le,
  let ⟨f2, fd, a⟩ := min_fac_has_prop $ ne_of_gt pp.one_lt in
  ((dvd_prime pp).1 fd).resolve_left (ne_of_gt f2)⟩,
  λ ⟨p2, e⟩, e ▸ min_fac_prime (ne_of_gt p2)⟩

@[simp] lemma prime.min_fac_eq {p : ℕ} (hp : prime p) : min_fac p = p :=
(prime_def_min_fac.1 hp).2

/--
This instance is faster in the virtual machine than `decidable_prime_1`,
but slower in the kernel.

If you need to prove that a particular number is prime, in any case
you should not use `dec_trivial`, but rather `by norm_num`, which is
much faster.
-/
instance decidable_prime (p : ℕ) : decidable (prime p) :=
decidable_of_iff' _ prime_def_min_fac

theorem not_prime_iff_min_fac_lt {n : ℕ} (n2 : 2 ≤ n) : ¬ prime n ↔ min_fac n < n :=
(not_congr $ prime_def_min_fac.trans $ and_iff_right n2).trans $
  (lt_iff_le_and_ne.trans $ and_iff_right $ min_fac_le $ le_of_succ_le n2).symm

lemma min_fac_le_div {n : ℕ} (pos : 0 < n) (np : ¬ prime n) : min_fac n ≤ n / min_fac n :=
match min_fac_dvd n with
| ⟨0, h0⟩     := absurd pos $ by rw [h0, mul_zero]; exact dec_trivial
| ⟨1, h1⟩     :=
  begin
    rw mul_one at h1,
    rw [prime_def_min_fac, not_and_distrib, ← h1, eq_self_iff_true, not_true, or_false,
      not_le] at np,
    rw [le_antisymm (le_of_lt_succ np) (succ_le_of_lt pos), min_fac_one, nat.div_one]
  end
| ⟨(x+2), hx⟩ :=
  begin
    conv_rhs { congr, rw hx },
    rw [nat.mul_div_cancel_left _ (min_fac_pos _)],
    exact min_fac_le_of_dvd dec_trivial ⟨min_fac n, by rwa mul_comm⟩
  end
end

/--
The square of the smallest prime factor of a composite number `n` is at most `n`.
-/
lemma min_fac_sq_le_self {n : ℕ} (w : 0 < n) (h : ¬ prime n) : (min_fac n)^2 ≤ n :=
have t : (min_fac n) ≤ (n/min_fac n) := min_fac_le_div w h,
calc
(min_fac n)^2 = (min_fac n) * (min_fac n)   : sq (min_fac n)
          ... ≤ (n/min_fac n) * (min_fac n) : nat.mul_le_mul_right (min_fac n) t
          ... ≤ n                           : div_mul_le_self n (min_fac n)

@[simp]
lemma min_fac_eq_one_iff {n : ℕ} : min_fac n = 1 ↔ n = 1 :=
begin
  split,
  { intro h,
    by_contradiction hn,
    have := min_fac_prime hn,
    rw h at this,
    exact not_prime_one this, },
  { rintro rfl, refl, }
end

@[simp]
lemma min_fac_eq_two_iff (n : ℕ) : min_fac n = 2 ↔ 2 ∣ n :=
begin
  split,
  { intro h,
    convert min_fac_dvd _,
    rw h, },
  { intro h,
    have ub := min_fac_le_of_dvd (le_refl 2) h,
    have lb := min_fac_pos n,
    apply ub.eq_or_lt.resolve_right (λ h', _),
    have := le_antisymm (nat.succ_le_of_lt lb) (lt_succ_iff.mp h'),
    rw [eq_comm, nat.min_fac_eq_one_iff] at this,
    subst this,
    exact not_lt_of_le (le_of_dvd zero_lt_one h) one_lt_two }
end

end min_fac

theorem exists_dvd_of_not_prime {n : ℕ} (n2 : 2 ≤ n) (np : ¬ prime n) :
  ∃ m, m ∣ n ∧ m ≠ 1 ∧ m ≠ n :=
⟨min_fac n, min_fac_dvd _, ne_of_gt (min_fac_prime (ne_of_gt n2)).one_lt,
  ne_of_lt $ (not_prime_iff_min_fac_lt n2).1 np⟩

theorem exists_dvd_of_not_prime2 {n : ℕ} (n2 : 2 ≤ n) (np : ¬ prime n) :
  ∃ m, m ∣ n ∧ 2 ≤ m ∧ m < n :=
⟨min_fac n, min_fac_dvd _, (min_fac_prime (ne_of_gt n2)).two_le,
  (not_prime_iff_min_fac_lt n2).1 np⟩

theorem exists_prime_and_dvd {n : ℕ} (hn : n ≠ 1) : ∃ p, prime p ∧ p ∣ n :=
⟨min_fac n, min_fac_prime hn, min_fac_dvd _⟩

/-- Euclid's theorem on the **infinitude of primes**.
Here given in the form: for every `n`, there exists a prime number `p ≥ n`. -/
theorem exists_infinite_primes (n : ℕ) : ∃ p, n ≤ p ∧ prime p :=
let p := min_fac (n! + 1) in
have f1 : n! + 1 ≠ 1, from ne_of_gt $ succ_lt_succ $ factorial_pos _,
have pp : prime p, from min_fac_prime f1,
have np : n ≤ p, from le_of_not_ge $ λ h,
  have h₁ : p ∣ n!, from dvd_factorial (min_fac_pos _) h,
  have h₂ : p ∣ 1, from (nat.dvd_add_iff_right h₁).2 (min_fac_dvd _),
  pp.not_dvd_one h₂,
⟨p, np, pp⟩

/-- A version of `nat.exists_infinite_primes` using the `bdd_above` predicate. -/
lemma not_bdd_above_set_of_prime : ¬ bdd_above {p | prime p} :=
begin
  rw not_bdd_above_iff,
  intro n,
  obtain ⟨p, hi, hp⟩ := exists_infinite_primes n.succ,
  exact ⟨p, hp, hi⟩,
end

/-- A version of `nat.exists_infinite_primes` using the `set.infinite` predicate. -/
lemma infinite_set_of_prime : {p | prime p}.infinite :=
set.infinite_of_not_bdd_above not_bdd_above_set_of_prime

lemma prime.eq_two_or_odd {p : ℕ} (hp : prime p) : p = 2 ∨ p % 2 = 1 :=
p.mod_two_eq_zero_or_one.imp_left
  (λ h, ((hp.eq_one_or_self_of_dvd 2 (dvd_of_mod_eq_zero h)).resolve_left dec_trivial).symm)

lemma prime.eq_two_or_odd' {p : ℕ} (hp : prime p) : p = 2 ∨ odd p :=
or.imp_right (λ h, ⟨p / 2, (div_add_mod p 2).symm.trans (congr_arg _ h)⟩) hp.eq_two_or_odd

theorem coprime_of_dvd {m n : ℕ} (H : ∀ k, prime k → k ∣ m → ¬ k ∣ n) : coprime m n :=
begin
  rw [coprime_iff_gcd_eq_one],
  by_contra g2,
  obtain ⟨p, hp, hpdvd⟩ := exists_prime_and_dvd g2,
  apply H p hp; apply dvd_trans hpdvd,
  { exact gcd_dvd_left _ _ },
  { exact gcd_dvd_right _ _ }
end

theorem coprime_of_dvd' {m n : ℕ} (H : ∀ k, prime k → k ∣ m → k ∣ n → k ∣ 1) : coprime m n :=
coprime_of_dvd $ λk kp km kn, not_le_of_gt kp.one_lt $ le_of_dvd zero_lt_one $ H k kp km kn

theorem factors_lemma {k} : (k+2) / min_fac (k+2) < k+2 :=
div_lt_self dec_trivial (min_fac_prime dec_trivial).one_lt

/-- `factors n` is the prime factorization of `n`, listed in increasing order. -/
def factors : ℕ → list ℕ
| 0 := []
| 1 := []
| n@(k+2) :=
  let m := min_fac n in have n / m < n := factors_lemma,
  m :: factors (n / m)

@[simp] lemma factors_zero : factors 0 = [] := by rw factors
@[simp] lemma factors_one : factors 1 = [] := by rw factors

lemma prime_of_mem_factors : ∀ {n p}, p ∈ factors n → prime p
| 0       := by simp
| 1       := by simp
| n@(k+2) := λ p h,
  let m := min_fac n in have n / m < n := factors_lemma,
  have h₁ : p = m ∨ p ∈ (factors (n / m)) :=
    (list.mem_cons_iff _ _ _).1 (by rwa [factors] at h),
  or.cases_on h₁ (λ h₂, h₂.symm ▸ min_fac_prime dec_trivial)
    prime_of_mem_factors

lemma pos_of_mem_factors {n p : ℕ} (h : p ∈ factors n) : 0 < p :=
prime.pos (prime_of_mem_factors h)

lemma prod_factors : ∀ {n}, n ≠ 0 → list.prod (factors n) = n
| 0       := by simp
| 1       := by simp
| n@(k+2) := λ h,
  let m := min_fac n in have n / m < n := factors_lemma,
  show (factors n).prod = n, from
  have h₁ : n / m ≠ 0 := λ h,
    have n = 0 * m := (nat.div_eq_iff_eq_mul_left (min_fac_pos _) (min_fac_dvd _)).1 h,
    by rw zero_mul at this; exact (show k + 2 ≠ 0, from dec_trivial) this,
  by rw [factors, list.prod_cons, prod_factors h₁, nat.mul_div_cancel' (min_fac_dvd _)]

lemma factors_prime {p : ℕ} (hp : nat.prime p) : p.factors = [p] :=
begin
  have : p = (p - 2) + 2 := (tsub_eq_iff_eq_add_of_le hp.two_le).mp rfl,
  rw [this, nat.factors],
  simp only [eq.symm this],
  have : nat.min_fac p = p := (nat.prime_def_min_fac.mp hp).2,
  split,
  { exact this, },
  { simp only [this, nat.factors, nat.div_self (nat.prime.pos hp)], },
end

lemma factors_chain : ∀ {n a}, (∀ p, prime p → p ∣ n → a ≤ p) → list.chain (≤) a (factors n)
| 0       := λ a h, by simp
| 1       := λ a h, by simp
| n@(k+2) := λ a h,
  let m := min_fac n in have n / m < n := factors_lemma,
  begin
    rw factors,
    refine list.chain.cons ((le_min_fac.2 h).resolve_left dec_trivial) (factors_chain _),
    exact λ p pp d, min_fac_le_of_dvd pp.two_le (d.trans $ div_dvd_of_dvd $ min_fac_dvd _),
  end

lemma factors_chain_2 (n) : list.chain (≤) 2 (factors n) := factors_chain $ λ p pp _, pp.two_le

lemma factors_chain' (n) : list.chain' (≤) (factors n) :=
@list.chain'.tail _ _ (_::_) (factors_chain_2 _)

lemma factors_sorted (n : ℕ) : list.sorted (≤) (factors n) :=
(list.chain'_iff_pairwise (@le_trans _ _)).1 (factors_chain' _)

/-- `factors` can be constructed inductively by extracting `min_fac`, for sufficiently large `n`. -/
lemma factors_add_two (n : ℕ) :
  factors (n+2) = min_fac (n+2) :: factors ((n+2) / min_fac (n+2)) :=
by rw factors

@[simp]
lemma factors_eq_nil (n : ℕ) : n.factors = [] ↔ n = 0 ∨ n = 1 :=
begin
  split; intro h,
  { rcases n with (_ | _ | n),
    { exact or.inl rfl },
    { exact or.inr rfl },
    { rw factors at h, injection h }, },
  { rcases h with (rfl | rfl),
    { exact factors_zero },
    { exact factors_one }, }
end

lemma eq_of_perm_factors {a b : ℕ} (ha : a ≠ 0) (hb : b ≠ 0) (h : a.factors ~ b.factors) : a = b :=
by simpa [prod_factors ha, prod_factors hb] using list.perm.prod_eq h

theorem prime.coprime_iff_not_dvd {p n : ℕ} (pp : prime p) : coprime p n ↔ ¬ p ∣ n :=
⟨λ co d, pp.not_dvd_one $ co.dvd_of_dvd_mul_left (by simp [d]),
 λ nd, coprime_of_dvd $ λ m m2 mp, ((prime_dvd_prime_iff_eq m2 pp).1 mp).symm ▸ nd⟩

theorem prime.dvd_iff_not_coprime {p n : ℕ} (pp : prime p) : p ∣ n ↔ ¬ coprime p n :=
iff_not_comm.2 pp.coprime_iff_not_dvd

theorem prime.not_coprime_iff_dvd {m n : ℕ} :
  ¬ coprime m n ↔ ∃p, prime p ∧ p ∣ m ∧ p ∣ n :=
begin
  apply iff.intro,
  { intro h,
    exact ⟨min_fac (gcd m n), min_fac_prime h,
      ((min_fac_dvd (gcd m n)).trans (gcd_dvd_left m n)),
      ((min_fac_dvd (gcd m n)).trans (gcd_dvd_right m n))⟩ },
  { intro h,
    cases h with p hp,
    apply nat.not_coprime_of_dvd_of_dvd (prime.one_lt hp.1) hp.2.1 hp.2.2 }
end

theorem prime.dvd_mul {p m n : ℕ} (pp : prime p) : p ∣ m * n ↔ p ∣ m ∨ p ∣ n :=
⟨λ H, or_iff_not_imp_left.2 $ λ h,
  (pp.coprime_iff_not_dvd.2 h).dvd_of_dvd_mul_left H,
 or.rec (λ h : p ∣ m, h.mul_right _) (λ h : p ∣ n, h.mul_left _)⟩

theorem prime.not_dvd_mul {p m n : ℕ} (pp : prime p)
  (Hm : ¬ p ∣ m) (Hn : ¬ p ∣ n) : ¬ p ∣ m * n :=
mt pp.dvd_mul.1 $ by simp [Hm, Hn]

theorem prime_iff {p : ℕ} : p.prime ↔ _root_.prime p :=
⟨λ h, ⟨h.ne_zero, h.not_unit, λ a b, h.dvd_mul.mp⟩, prime.irreducible⟩

theorem irreducible_iff_prime {p : ℕ} : irreducible p ↔ _root_.prime p :=
by rw [←prime_iff, prime]

theorem prime.dvd_of_dvd_pow {p m n : ℕ} (pp : prime p) (h : p ∣ m^n) : p ∣ m :=
begin
  induction n with n IH,
  { exact pp.not_dvd_one.elim h },
  { rw pow_succ at h, exact (pp.dvd_mul.1 h).elim id IH }
end

lemma prime.pow_not_prime {x n : ℕ} (hn : 2 ≤ n) : ¬ (x ^ n).prime :=
λ hp, (hp.eq_one_or_self_of_dvd x $ dvd_trans ⟨x, sq _⟩ (pow_dvd_pow _ hn)).elim
  (λ hx1, hp.ne_one $ hx1.symm ▸ one_pow _)
  (λ hxn, lt_irrefl x $ calc x = x ^ 1 : (pow_one _).symm
     ... < x ^ n : nat.pow_right_strict_mono (hxn.symm ▸ hp.two_le) hn
     ... = x : hxn.symm)

lemma prime.pow_not_prime' {x : ℕ} : ∀ {n : ℕ}, n ≠ 1 → ¬ (x ^ n).prime
| 0     := λ _, not_prime_one
| 1     := λ h, (h rfl).elim
| (n+2) := λ _, prime.pow_not_prime le_add_self

lemma prime.eq_one_of_pow {x n : ℕ} (h : (x ^ n).prime) : n = 1 :=
not_imp_not.mp prime.pow_not_prime' h

lemma prime.pow_eq_iff {p a k : ℕ} (hp : p.prime) : a ^ k = p ↔ a = p ∧ k = 1 :=
begin
  refine ⟨λ h, _, λ h, by rw [h.1, h.2, pow_one]⟩,
  rw ←h at hp,
  rw [←h, hp.eq_one_of_pow, eq_self_iff_true, and_true, pow_one],
end

lemma pow_min_fac {n k : ℕ} (hk : k ≠ 0) : (n^k).min_fac = n.min_fac :=
begin
  rcases eq_or_ne n 1 with rfl | hn,
  { simp },
  have hnk : n ^ k ≠ 1 := λ hk', hn ((pow_eq_one_iff hk).1 hk'),
  apply (min_fac_le_of_dvd (min_fac_prime hn).two_le ((min_fac_dvd n).pow hk)).antisymm,
  apply min_fac_le_of_dvd (min_fac_prime hnk).two_le
    ((min_fac_prime hnk).dvd_of_dvd_pow (min_fac_dvd _)),
end

lemma prime.pow_min_fac {p k : ℕ} (hp : p.prime) (hk : k ≠ 0) : (p^k).min_fac = p :=
by rw [pow_min_fac hk, hp.min_fac_eq]

lemma prime.mul_eq_prime_sq_iff {x y p : ℕ} (hp : p.prime) (hx : x ≠ 1) (hy : y ≠ 1) :
  x * y = p ^ 2 ↔ x = p ∧ y = p :=
⟨λ h, have pdvdxy : p ∣ x * y, by rw h; simp [sq],
begin
  wlog := hp.dvd_mul.1 pdvdxy using x y,
  cases case with a ha,
  have hap : a ∣ p, from ⟨y, by rwa [ha, sq,
        mul_assoc, nat.mul_right_inj hp.pos, eq_comm] at h⟩,
  exact ((nat.dvd_prime hp).1 hap).elim
    (λ _, by clear_aux_decl; simp [*, sq, nat.mul_right_inj hp.pos] at *
      {contextual := tt})
    (λ _, by clear_aux_decl; simp [*, sq, mul_comm, mul_assoc,
      nat.mul_right_inj hp.pos, nat.mul_right_eq_self_iff hp.pos] at *
      {contextual := tt})
end,
λ ⟨h₁, h₂⟩, h₁.symm ▸ h₂.symm ▸ (sq _).symm⟩

lemma prime.dvd_factorial : ∀ {n p : ℕ} (hp : prime p), p ∣ n! ↔ p ≤ n
| 0 p hp := iff_of_false hp.not_dvd_one (not_le_of_lt hp.pos)
| (n+1) p hp := begin
  rw [factorial_succ, hp.dvd_mul, prime.dvd_factorial hp],
  exact ⟨λ h, h.elim (le_of_dvd (succ_pos _)) le_succ_of_le,
    λ h, (_root_.lt_or_eq_of_le h).elim (or.inr ∘ le_of_lt_succ)
      (λ h, or.inl $ by rw h)⟩
end

theorem prime.coprime_pow_of_not_dvd {p m a : ℕ} (pp : prime p) (h : ¬ p ∣ a) : coprime a (p^m) :=
(pp.coprime_iff_not_dvd.2 h).symm.pow_right _

theorem coprime_primes {p q : ℕ} (pp : prime p) (pq : prime q) : coprime p q ↔ p ≠ q :=
pp.coprime_iff_not_dvd.trans $ not_congr $ dvd_prime_two_le pq pp.two_le

theorem coprime_pow_primes {p q : ℕ} (n m : ℕ) (pp : prime p) (pq : prime q) (h : p ≠ q) :
  coprime (p^n) (q^m) :=
((coprime_primes pp pq).2 h).pow _ _

theorem coprime_or_dvd_of_prime {p} (pp : prime p) (i : ℕ) : coprime p i ∨ p ∣ i :=
by rw [pp.dvd_iff_not_coprime]; apply em

lemma coprime_of_lt_prime {n p} (n_pos : 0 < n) (hlt : n < p) (pp : prime p) :
  coprime p n :=
(coprime_or_dvd_of_prime pp n).resolve_right $ λ h, lt_le_antisymm hlt (le_of_dvd n_pos h)

lemma eq_or_coprime_of_le_prime {n p} (n_pos : 0 < n) (hle : n ≤ p) (pp : prime p) :
  p = n ∨ coprime p n :=
hle.eq_or_lt.imp eq.symm (λ h, coprime_of_lt_prime n_pos h pp)

theorem dvd_prime_pow {p : ℕ} (pp : prime p) {m i : ℕ} : i ∣ (p^m) ↔ ∃ k ≤ m, i = p^k :=
begin
  induction m with m IH generalizing i, { simp },
  by_cases p ∣ i,
  { cases h with a e, subst e,
    rw [pow_succ, nat.mul_dvd_mul_iff_left pp.pos, IH],
    split; intro h; rcases h with ⟨k, h, e⟩,
    { exact ⟨succ k, succ_le_succ h, by rw [e, pow_succ]; refl⟩ },
    cases k with k,
    { apply pp.not_dvd_one.elim,
      rw [← pow_zero, ← e], apply dvd_mul_right },
    { refine ⟨k, le_of_succ_le_succ h, _⟩,
      rwa [mul_comm, pow_succ', nat.mul_left_inj pp.pos] at e } },
  { split; intro d,
    { rw (pp.coprime_pow_of_not_dvd h).eq_one_of_dvd d,
      exact ⟨0, zero_le _, (pow_zero p).symm⟩ },
    { rcases d with ⟨k, l, rfl⟩,
      exact pow_dvd_pow _ l } }
end

lemma prime.dvd_mul_of_dvd_ne {p1 p2 n : ℕ} (h_neq : p1 ≠ p2) (pp1 : prime p1) (pp2 : prime p2)
  (h1 : p1 ∣ n) (h2 : p2 ∣ n) : (p1 * p2 ∣ n) :=
coprime.mul_dvd_of_dvd_of_dvd ((coprime_primes pp1 pp2).mpr h_neq) h1 h2

/--
If `p` is prime,
and `a` doesn't divide `p^k`, but `a` does divide `p^(k+1)`
then `a = p^(k+1)`.
-/
lemma eq_prime_pow_of_dvd_least_prime_pow
  {a p k : ℕ} (pp : prime p) (h₁ : ¬(a ∣ p^k)) (h₂ : a ∣ p^(k+1)) :
  a = p^(k+1) :=
begin
  obtain ⟨l, ⟨h, rfl⟩⟩ := (dvd_prime_pow pp).1 h₂,
  congr,
  exact le_antisymm h (not_le.1 ((not_congr (pow_dvd_pow_iff_le_right (prime.one_lt pp))).1 h₁)),
end

lemma ne_one_iff_exists_prime_dvd : ∀ {n}, n ≠ 1 ↔ ∃ p : ℕ, p.prime ∧ p ∣ n
| 0 := by simpa using (Exists.intro 2 nat.prime_two)
| 1 := by simp [nat.not_prime_one]
| (n+2) :=
let a := n+2 in
let ha : a ≠ 1 := nat.succ_succ_ne_one n in
begin
  simp only [true_iff, ne.def, not_false_iff, ha],
  exact ⟨a.min_fac, nat.min_fac_prime ha, a.min_fac_dvd⟩,
end

lemma eq_one_iff_not_exists_prime_dvd {n : ℕ} : n = 1 ↔ ∀ p : ℕ, p.prime → ¬p ∣ n :=
by simpa using not_iff_not.mpr ne_one_iff_exists_prime_dvd

section
open list

lemma mem_factors_iff_dvd {n p : ℕ} (hn : n ≠ 0) (hp : prime p) : p ∈ factors n ↔ p ∣ n :=
⟨λ h, prod_factors hn ▸ list.dvd_prod h,
  λ h, mem_list_primes_of_dvd_prod
    (prime_iff.mp hp)
    (λ p h, prime_iff.mp (prime_of_mem_factors h))
    ((prod_factors hn).symm ▸ h)⟩

lemma dvd_of_mem_factors {n p : ℕ} (h : p ∈ n.factors) : p ∣ n :=
begin
  rcases n.eq_zero_or_pos with rfl | hn,
  { exact dvd_zero p },
  { rwa ←mem_factors_iff_dvd hn.ne' (prime_of_mem_factors h) }
end

lemma mem_factors {n p} (hn : n ≠ 0) : p ∈ factors n ↔ prime p ∧ p ∣ n :=
⟨λ h, ⟨prime_of_mem_factors h, dvd_of_mem_factors h⟩,
 λ ⟨hprime, hdvd⟩, (mem_factors_iff_dvd hn hprime).mpr hdvd⟩

lemma le_of_mem_factors {n p : ℕ} (h : p ∈ n.factors) : p ≤ n :=
begin
  rcases n.eq_zero_or_pos with rfl | hn,
  { rw factors_zero at h, cases h },
  { exact le_of_dvd hn (dvd_of_mem_factors h) },
end

/-- **Fundamental theorem of arithmetic**-/
lemma factors_unique {n : ℕ} {l : list ℕ} (h₁ : prod l = n) (h₂ : ∀ p ∈ l, prime p) :
  l ~ factors n :=
begin
  refine perm_of_prod_eq_prod _ _ _,
  { rw h₁,
    refine (prod_factors _).symm,
    rintro rfl,
    rw prod_eq_zero_iff at h₁,
    exact prime.ne_zero (h₂ 0 h₁) rfl },
  { simp_rw ←prime_iff, exact h₂ },
  { simp_rw ←prime_iff, exact (λ p, prime_of_mem_factors) },
end

lemma prime.factors_pow {p : ℕ} (hp : p.prime) (n : ℕ) :
  (p ^ n).factors = list.repeat p n :=
begin
  symmetry,
  rw ← list.repeat_perm,
  apply nat.factors_unique (list.prod_repeat p n),
  intros q hq,
  rwa eq_of_mem_repeat hq,
end

lemma eq_prime_pow_of_unique_prime_dvd {n p : ℕ} (hpos : n ≠ 0)
  (h : ∀ {d}, nat.prime d → d ∣ n → d = p) :
  n = p ^ n.factors.length :=
begin
  set k := n.factors.length,
  rw [←prod_factors hpos, ←prod_repeat p k,
    eq_repeat_of_mem (λ d hd, h (prime_of_mem_factors hd) (dvd_of_mem_factors hd))],
end

/-- For positive `a` and `b`, the prime factors of `a * b` are the union of those of `a` and `b` -/
lemma perm_factors_mul {a b : ℕ} (ha : a ≠ 0) (hb : b ≠ 0) :
  (a * b).factors ~ a.factors ++ b.factors :=
begin
  refine (factors_unique _ _).symm,
  { rw [list.prod_append, prod_factors ha, prod_factors hb] },
  { intros p hp,
    rw list.mem_append at hp,
    cases hp;
    exact prime_of_mem_factors hp },
end

/-- For coprime `a` and `b`, the prime factors of `a * b` are the union of those of `a` and `b` -/
lemma perm_factors_mul_of_coprime {a b : ℕ} (hab : coprime a b) :
  (a * b).factors ~ a.factors ++ b.factors :=
begin
  rcases a.eq_zero_or_pos with rfl | ha,
  { simp [(coprime_zero_left _).mp hab] },
  rcases b.eq_zero_or_pos with rfl | hb,
  { simp [(coprime_zero_right _).mp hab] },
  exact perm_factors_mul ha.ne' hb.ne',
end

lemma factors_sublist_right {n k : ℕ} (h : k ≠ 0) : n.factors <+ (n * k).factors :=
begin
  cases n,
  { rw zero_mul },
  apply sublist_of_subperm_of_sorted _ (factors_sorted _) (factors_sorted _),
  rw (perm_factors_mul n.succ_ne_zero h).subperm_left,
  exact (sublist_append_left _ _).subperm,
end

lemma factors_sublist_of_dvd {n k : ℕ} (h : n ∣ k) (h' : k ≠ 0) : n.factors <+ k.factors :=
begin
  obtain ⟨a, rfl⟩ := h,
  exact factors_sublist_right (right_ne_zero_of_mul h'),
end

lemma factors_subset_right {n k : ℕ} (h : k ≠ 0) : n.factors ⊆ (n * k).factors :=
(factors_sublist_right h).subset

lemma factors_subset_of_dvd {n k : ℕ} (h : n ∣ k) (h' : k ≠ 0) : n.factors ⊆ k.factors :=
(factors_sublist_of_dvd h h').subset

lemma dvd_of_factors_subperm {a b : ℕ} (ha : a ≠ 0) (h : a.factors <+~ b.factors) : a ∣ b :=
begin
  rcases b.eq_zero_or_pos with rfl | hb,
  { exact dvd_zero _ },
  rcases a with (_|_|a),
  { exact (ha rfl).elim },
  { exact one_dvd _ },
  use (b.factors.diff a.succ.succ.factors).prod,
  nth_rewrite 0 ←nat.prod_factors ha,
  rw [←list.prod_append,
      list.perm.prod_eq $ list.subperm_append_diff_self_of_count_le $ list.subperm_ext_iff.mp h,
      nat.prod_factors hb.ne']
end

end

lemma succ_dvd_or_succ_dvd_of_succ_sum_dvd_mul {p : ℕ} (p_prime : prime p) {m n k l : ℕ}
      (hpm : p ^ k ∣ m) (hpn : p ^ l ∣ n) (hpmn : p ^ (k+l+1) ∣ m*n) :
      p ^ (k+1) ∣ m ∨ p ^ (l+1) ∣ n :=
have hpd : p^(k+l)*p ∣ m*n, by rwa pow_succ' at hpmn,
have hpd2 : p ∣ (m*n) / p ^ (k+l), from dvd_div_of_mul_dvd hpd,
have hpd3 : p ∣ (m*n) / (p^k * p^l), by simpa [pow_add] using hpd2,
have hpd4 : p ∣ (m / p^k) * (n / p^l), by simpa [nat.div_mul_div_comm hpm hpn] using hpd3,
have hpd5 : p ∣ (m / p^k) ∨ p ∣ (n / p^l), from (prime.dvd_mul p_prime).1 hpd4,
suffices p^k*p ∣ m ∨ p^l*p ∣ n, by rwa [pow_succ', pow_succ'],
  hpd5.elim
    (assume : p ∣ m / p ^ k, or.inl $ mul_dvd_of_dvd_div hpm this)
    (assume : p ∣ n / p ^ l, or.inr $ mul_dvd_of_dvd_div hpn this)

lemma prime_iff_prime_int {p : ℕ} : p.prime ↔ _root_.prime (p : ℤ) :=
⟨λ hp, ⟨int.coe_nat_ne_zero_iff_pos.2 hp.pos, mt int.is_unit_iff_nat_abs_eq.1 hp.ne_one,
  λ a b h, by rw [← int.dvd_nat_abs, int.coe_nat_dvd, int.nat_abs_mul, hp.dvd_mul] at h;
    rwa [← int.dvd_nat_abs, int.coe_nat_dvd, ← int.dvd_nat_abs, int.coe_nat_dvd]⟩,
  λ hp, nat.prime_iff.2 ⟨int.coe_nat_ne_zero.1 hp.1,
      mt nat.is_unit_iff.1 $ λ h, by simpa [h, not_prime_one] using hp,
    λ a b, by simpa only [int.coe_nat_dvd, (int.coe_nat_mul _ _).symm] using hp.2.2 a b⟩⟩

/-- The type of prime numbers -/
def primes := {p : ℕ // p.prime}

namespace primes

instance : has_repr nat.primes := ⟨λ p, repr p.val⟩
instance inhabited_primes : inhabited primes := ⟨⟨2, prime_two⟩⟩

instance coe_nat : has_coe nat.primes ℕ := ⟨subtype.val⟩

theorem coe_nat_inj (p q : nat.primes) : (p : ℕ) = (q : ℕ) → p = q :=
λ h, subtype.eq h

end primes

instance monoid.prime_pow {α : Type*} [monoid α] : has_pow α primes := ⟨λ x p, x^p.val⟩

end nat

/-! ### Primality prover -/

open norm_num

namespace tactic
namespace norm_num

lemma is_prime_helper (n : ℕ)
  (h₁ : 1 < n) (h₂ : nat.min_fac n = n) : nat.prime n :=
nat.prime_def_min_fac.2 ⟨h₁, h₂⟩

lemma min_fac_bit0 (n : ℕ) : nat.min_fac (bit0 n) = 2 :=
by simp [nat.min_fac_eq, show 2 ∣ bit0 n, by simp [bit0_eq_two_mul n]]

/-- A predicate representing partial progress in a proof of `min_fac`. -/
def min_fac_helper (n k : ℕ) : Prop :=
0 < k ∧ bit1 k ≤ nat.min_fac (bit1 n)

theorem min_fac_helper.n_pos {n k : ℕ} (h : min_fac_helper n k) : 0 < n :=
pos_iff_ne_zero.2 $ λ e,
by rw e at h; exact not_le_of_lt (nat.bit1_lt h.1) h.2

lemma min_fac_ne_bit0 {n k : ℕ} : nat.min_fac (bit1 n) ≠ bit0 k :=
begin
  rw bit0_eq_two_mul,
  refine (λ e, absurd ((nat.dvd_add_iff_right _).2
    (dvd_trans ⟨_, e⟩ (nat.min_fac_dvd _))) _); simp
end

lemma min_fac_helper_0 (n : ℕ) (h : 0 < n) : min_fac_helper n 1 :=
begin
  refine ⟨zero_lt_one, lt_of_le_of_ne _ min_fac_ne_bit0.symm⟩,
  rw nat.succ_le_iff,
  refine lt_of_le_of_ne (nat.min_fac_pos _) (λ e, nat.not_prime_one _),
  rw e,
  exact nat.min_fac_prime (nat.bit1_lt h).ne',
end

lemma min_fac_helper_1 {n k k' : ℕ} (e : k + 1 = k')
  (np : nat.min_fac (bit1 n) ≠ bit1 k)
  (h : min_fac_helper n k) : min_fac_helper n k' :=
begin
  rw ← e,
  refine ⟨nat.succ_pos _,
    (lt_of_le_of_ne (lt_of_le_of_ne _ _ : k+1+k < _)
      min_fac_ne_bit0.symm : bit0 (k+1) < _)⟩,
  { rw add_right_comm, exact h.2 },
  { rw add_right_comm, exact np.symm }
end

lemma min_fac_helper_2 (n k k' : ℕ) (e : k + 1 = k')
  (np : ¬ nat.prime (bit1 k)) (h : min_fac_helper n k) : min_fac_helper n k' :=
begin
  refine min_fac_helper_1 e _ h,
  intro e₁, rw ← e₁ at np,
  exact np (nat.min_fac_prime $ ne_of_gt $ nat.bit1_lt h.n_pos)
end

lemma min_fac_helper_3 (n k k' c : ℕ) (e : k + 1 = k')
  (nc : bit1 n % bit1 k = c) (c0 : 0 < c)
  (h : min_fac_helper n k) : min_fac_helper n k' :=
begin
  refine min_fac_helper_1 e _ h,
  refine mt _ (ne_of_gt c0), intro e₁,
  rw [← nc, ← nat.dvd_iff_mod_eq_zero, ← e₁],
  apply nat.min_fac_dvd
end

lemma min_fac_helper_4 (n k : ℕ) (hd : bit1 n % bit1 k = 0)
  (h : min_fac_helper n k) : nat.min_fac (bit1 n) = bit1 k :=
by { rw ← nat.dvd_iff_mod_eq_zero at hd,
  exact le_antisymm (nat.min_fac_le_of_dvd (nat.bit1_lt h.1) hd) h.2 }

lemma min_fac_helper_5 (n k k' : ℕ) (e : bit1 k * bit1 k = k')
  (hd : bit1 n < k') (h : min_fac_helper n k) : nat.min_fac (bit1 n) = bit1 n :=
begin
  refine (nat.prime_def_min_fac.1 (nat.prime_def_le_sqrt.2
    ⟨nat.bit1_lt h.n_pos, _⟩)).2,
  rw ← e at hd,
  intros m m2 hm md,
  have := le_trans h.2 (le_trans (nat.min_fac_le_of_dvd m2 md) hm),
  rw nat.le_sqrt at this,
  exact not_le_of_lt hd this
end

/-- Given `e` a natural numeral and `d : nat` a factor of it, return `⊢ ¬ prime e`. -/
meta def prove_non_prime (e : expr) (n d₁ : ℕ) : tactic expr :=
do let e₁ := reflect d₁,
  c ← mk_instance_cache `(nat),
  (c, p₁) ← prove_lt_nat c `(1) e₁,
  let d₂ := n / d₁, let e₂ := reflect d₂,
  (c, e', p) ← prove_mul_nat c e₁ e₂,
  guard (e' =ₐ e),
  (c, p₂) ← prove_lt_nat c `(1) e₂,
  return $ `(@nat.not_prime_mul').mk_app [e₁, e₂, e, p, p₁, p₂]

/-- Given `a`,`a1 := bit1 a`, `n1` the value of `a1`, `b` and `p : min_fac_helper a b`,
  returns `(c, ⊢ min_fac a1 = c)`. -/
meta def prove_min_fac_aux (a a1 : expr) (n1 : ℕ) :
  instance_cache → expr → expr → tactic (instance_cache × expr × expr)
| ic b p := do
  k ← b.to_nat,
  let k1 := bit1 k,
  let b1 := `(bit1:ℕ→ℕ).mk_app [b],
  if n1 < k1*k1 then do
    (ic, e', p₁) ← prove_mul_nat ic b1 b1,
    (ic, p₂) ← prove_lt_nat ic a1 e',
    return (ic, a1, `(min_fac_helper_5).mk_app [a, b, e', p₁, p₂, p])
  else let d := k1.min_fac in
  if to_bool (d < k1) then do
    let k' := k+1, let e' := reflect k',
    (ic, p₁) ← prove_succ ic b e',
    p₂ ← prove_non_prime b1 k1 d,
    prove_min_fac_aux ic e' $ `(min_fac_helper_2).mk_app [a, b, e', p₁, p₂, p]
  else do
    let nc := n1 % k1,
    (ic, c, pc) ← prove_div_mod ic a1 b1 tt,
    if nc = 0 then
      return (ic, b1, `(min_fac_helper_4).mk_app [a, b, pc, p])
    else do
      (ic, p₀) ← prove_pos ic c,
      let k' := k+1, let e' := reflect k',
      (ic, p₁) ← prove_succ ic b e',
      prove_min_fac_aux ic e' $ `(min_fac_helper_3).mk_app [a, b, e', c, p₁, pc, p₀, p]

/-- Given `a` a natural numeral, returns `(b, ⊢ min_fac a = b)`. -/
meta def prove_min_fac (ic : instance_cache) (e : expr) : tactic (instance_cache × expr × expr) :=
match match_numeral e with
| match_numeral_result.zero := return (ic, `(2:ℕ), `(nat.min_fac_zero))
| match_numeral_result.one := return (ic, `(1:ℕ), `(nat.min_fac_one))
| match_numeral_result.bit0 e := return (ic, `(2), `(min_fac_bit0).mk_app [e])
| match_numeral_result.bit1 e := do
  n ← e.to_nat,
  c ← mk_instance_cache `(nat),
  (c, p) ← prove_pos c e,
  let a1 := `(bit1:ℕ→ℕ).mk_app [e],
  prove_min_fac_aux e a1 (bit1 n) c `(1) (`(min_fac_helper_0).mk_app [e, p])
| _ := failed
end

/-- A partial proof of `factors`. Asserts that `l` is a sorted list of primes, lower bounded by a
prime `p`, which multiplies to `n`. -/
def factors_helper (n p : ℕ) (l : list ℕ) : Prop :=
p.prime → list.chain (≤) p l ∧ (∀ a ∈ l, nat.prime a) ∧ list.prod l = n

lemma factors_helper_nil (a : ℕ) : factors_helper 1 a [] :=
λ pa, ⟨list.chain.nil, by rintro _ ⟨⟩, list.prod_nil⟩

lemma factors_helper_cons' (n m a b : ℕ) (l : list ℕ)
  (h₁ : b * m = n) (h₂ : a ≤ b) (h₃ : nat.min_fac b = b)
  (H : factors_helper m b l) : factors_helper n a (b :: l) :=
λ pa,
  have pb : b.prime, from nat.prime_def_min_fac.2 ⟨le_trans pa.two_le h₂, h₃⟩,
  let ⟨f₁, f₂, f₃⟩ := H pb in
  ⟨list.chain.cons h₂ f₁, λ c h, h.elim (λ e, e.symm ▸ pb) (f₂ _),
   by rw [list.prod_cons, f₃, h₁]⟩

lemma factors_helper_cons (n m a b : ℕ) (l : list ℕ)
  (h₁ : b * m = n) (h₂ : a < b) (h₃ : nat.min_fac b = b)
  (H : factors_helper m b l) : factors_helper n a (b :: l) :=
factors_helper_cons' _ _ _ _ _ h₁ h₂.le h₃ H

lemma factors_helper_sn (n a : ℕ) (h₁ : a < n) (h₂ : nat.min_fac n = n) : factors_helper n a [n] :=
factors_helper_cons _ _ _ _ _ (mul_one _) h₁ h₂ (factors_helper_nil _)

lemma factors_helper_same (n m a : ℕ) (l : list ℕ) (h : a * m = n)
  (H : factors_helper m a l) : factors_helper n a (a :: l) :=
λ pa, factors_helper_cons' _ _ _ _ _ h le_rfl (nat.prime_def_min_fac.1 pa).2 H pa

lemma factors_helper_same_sn (a : ℕ) : factors_helper a a [a] :=
factors_helper_same _ _ _ _ (mul_one _) (factors_helper_nil _)

lemma factors_helper_end (n : ℕ) (l : list ℕ) (H : factors_helper n 2 l) : nat.factors n = l :=
let ⟨h₁, h₂, h₃⟩ := H nat.prime_two in
have _, from (list.chain'_iff_pairwise (@le_trans _ _)).1 (@list.chain'.tail _ _ (_::_) h₁),
(list.eq_of_perm_of_sorted (nat.factors_unique h₃ h₂) this (nat.factors_sorted _)).symm

/-- Given `n` and `a` natural numerals, returns `(l, ⊢ factors_helper n a l)`. -/
meta def prove_factors_aux :
  instance_cache → expr → expr → ℕ → ℕ → tactic (instance_cache × expr × expr)
| c en ea n a :=
  let b := n.min_fac in
  if b < n then do
    let m := n / b,
    (c, em) ← c.of_nat m,
    if b = a then do
      (c, _, p₁) ← prove_mul_nat c ea em,
      (c, l, p₂) ← prove_factors_aux c em ea m a,
      pure (c, `(%%ea::%%l:list ℕ), `(factors_helper_same).mk_app [en, em, ea, l, p₁, p₂])
    else do
      (c, eb) ← c.of_nat b,
      (c, _, p₁) ← prove_mul_nat c eb em,
      (c, p₂) ← prove_lt_nat c ea eb,
      (c, _, p₃) ← prove_min_fac c eb,
      (c, l, p₄) ← prove_factors_aux c em eb m b,
      pure (c, `(%%eb::%%l : list ℕ),
        `(factors_helper_cons).mk_app [en, em, ea, eb, l, p₁, p₂, p₃, p₄])
  else if b = a then
    pure (c, `([%%ea] : list ℕ), `(factors_helper_same_sn).mk_app [ea])
  else do
    (c, p₁) ← prove_lt_nat c ea en,
    (c, _, p₂) ← prove_min_fac c en,
    pure (c, `([%%en] : list ℕ), `(factors_helper_sn).mk_app [en, ea, p₁, p₂])

/-- Evaluates the `prime` and `min_fac` functions. -/
@[norm_num] meta def eval_prime : expr → tactic (expr × expr)
| `(nat.prime %%e) := do
  n ← e.to_nat,
  match n with
  | 0 := false_intro `(nat.not_prime_zero)
  | 1 := false_intro `(nat.not_prime_one)
  | _ := let d₁ := n.min_fac in
    if d₁ < n then prove_non_prime e n d₁ >>= false_intro
    else do
      let e₁ := reflect d₁,
      c ← mk_instance_cache `(ℕ),
      (c, p₁) ← prove_lt_nat c `(1) e₁,
      (c, e₁, p) ← prove_min_fac c e,
      true_intro $ `(is_prime_helper).mk_app [e, p₁, p]
  end
| `(nat.min_fac %%e) := do
  ic ← mk_instance_cache `(ℕ),
  prod.snd <$> prove_min_fac ic e
| `(nat.factors %%e) := do
  n ← e.to_nat,
  match n with
  | 0 := pure (`(@list.nil ℕ), `(nat.factors_zero))
  | 1 := pure (`(@list.nil ℕ), `(nat.factors_one))
  | _ := do
    c ← mk_instance_cache `(ℕ),
    (c, l, p) ← prove_factors_aux c e `(2) n 2,
    pure (l, `(factors_helper_end).mk_app [e, l, p])
  end
| _ := failed

end norm_num
end tactic

namespace nat

theorem prime_three : prime 3 := by norm_num

instance fact_prime_two : fact (prime 2) := ⟨prime_two⟩

instance fact_prime_three : fact (prime 3) := ⟨prime_three⟩

end nat


namespace nat

lemma mem_factors_mul {a b : ℕ} (ha : a ≠ 0) (hb : b ≠ 0) {p : ℕ} :
  p ∈ (a * b).factors ↔ p ∈ a.factors ∨ p ∈ b.factors :=
begin
  rw [mem_factors (mul_ne_zero ha hb), mem_factors ha, mem_factors hb, ←and_or_distrib_left],
  simpa only [and.congr_right_iff] using prime.dvd_mul
end

/-- If `a`, `b` are positive, the prime divisors of `a * b` are the union of those of `a` and `b` -/
lemma factors_mul_to_finset {a b : ℕ} (ha : a ≠ 0) (hb : b ≠ 0) :
  (a * b).factors.to_finset = a.factors.to_finset ∪ b.factors.to_finset :=
(list.to_finset.ext $ λ x, (mem_factors_mul ha hb).trans list.mem_union.symm).trans $
  list.to_finset_union _ _

lemma pow_succ_factors_to_finset (n k : ℕ) :
  (n^(k+1)).factors.to_finset = n.factors.to_finset :=
begin
  rcases eq_or_ne n 0 with rfl | hn,
  { simp },
  induction k with k ih,
  { simp },
  rw [pow_succ, factors_mul_to_finset hn (pow_ne_zero _ hn), ih, finset.union_idempotent]
end

lemma pow_factors_to_finset (n : ℕ) {k : ℕ} (hk : k ≠ 0) :
  (n^k).factors.to_finset = n.factors.to_finset :=
begin
  cases k,
  { simpa using hk },
  rw pow_succ_factors_to_finset
end

/-- The only prime divisor of positive prime power `p^k` is `p` itself -/
lemma prime_pow_prime_divisor {p k : ℕ} (hk : k ≠ 0) (hp : prime p) :
  (p^k).factors.to_finset = {p} :=
by simp [pow_factors_to_finset p hk, factors_prime hp]

/-- The sets of factors of coprime `a` and `b` are disjoint -/
lemma coprime_factors_disjoint {a b : ℕ} (hab : a.coprime b) : list.disjoint a.factors b.factors :=
begin
  intros q hqa hqb,
  apply not_prime_one,
  rw ←(eq_one_of_dvd_coprimes hab (dvd_of_mem_factors hqa) (dvd_of_mem_factors hqb)),
  exact prime_of_mem_factors hqa
end

lemma mem_factors_mul_of_coprime {a b : ℕ} (hab : coprime a b) (p : ℕ):
  p ∈ (a * b).factors ↔ p ∈ a.factors ∪ b.factors :=
begin
  rcases a.eq_zero_or_pos with rfl | ha,
  { simp [(coprime_zero_left _).mp hab] },
  rcases b.eq_zero_or_pos with rfl | hb,
  { simp [(coprime_zero_right _).mp hab] },
  rw [mem_factors_mul ha.ne' hb.ne', list.mem_union]
end

lemma factors_mul_to_finset_of_coprime {a b : ℕ} (hab : coprime a b) :
  (a * b).factors.to_finset = a.factors.to_finset ∪ b.factors.to_finset :=
(list.to_finset.ext $ mem_factors_mul_of_coprime hab).trans $ list.to_finset_union _ _

open list

/-- If `p` is a prime factor of `a` then `p` is also a prime factor of `a * b` for any `b > 0` -/
lemma mem_factors_mul_left {p a b : ℕ} (hpa : p ∈ a.factors) (hb : b ≠ 0) : p ∈ (a*b).factors :=
begin
  rcases eq_or_ne a 0 with rfl | ha,
  { simpa using hpa },
  apply (mem_factors_mul ha hb).2 (or.inl hpa),
end

/-- If `p` is a prime factor of `b` then `p` is also a prime factor of `a * b` for any `a > 0` -/
lemma mem_factors_mul_right {p a b : ℕ} (hpb : p ∈ b.factors) (ha : a ≠ 0) : p ∈ (a*b).factors :=
by { rw mul_comm, exact mem_factors_mul_left hpb ha }

lemma eq_two_pow_or_exists_odd_prime_and_dvd (n : ℕ) :
  (∃ k : ℕ, n = 2 ^ k) ∨ ∃ p, nat.prime p ∧ p ∣ n ∧ odd p :=
(eq_or_ne n 0).elim
  (λ hn, (or.inr ⟨3, prime_three, hn.symm ▸ dvd_zero 3, ⟨1, rfl⟩⟩))
  (λ hn, or_iff_not_imp_right.mpr
    (λ H, ⟨n.factors.length, eq_prime_pow_of_unique_prime_dvd hn
      (λ p hprime hdvd, hprime.eq_two_or_odd'.resolve_right
        (λ hodd, H ⟨p, hprime, hdvd, hodd⟩))⟩))

end nat

namespace int
lemma prime_two : prime (2 : ℤ) := nat.prime_iff_prime_int.mp nat.prime_two
lemma prime_three : prime (3 : ℤ) := nat.prime_iff_prime_int.mp nat.prime_three
end int

section
open finset
<<<<<<< HEAD
/--
Exactly `n / p` naturals in `[1, n]` are multiples of `p`.
-/
lemma card_multiples (n p : ℕ) : card {e ∈ range n | p ∣ e + 1} = n / p :=
begin
  obtain rfl|hp := p.eq_zero_or_pos,
  { rw [sep_def, filter_false_of_mem, card_empty, nat.div_zero],
    rintro x -,
    rw zero_dvd_iff,
    exact (nat.succ_pos _).ne' },
  refine card_eq_of_bijective (λ e he, (e + 1) * p - 1) _ _ _,
  { simp_intros a ha [sep_def, mem_filter, mem_range],
    use (a + 1) / p - 1,
    have := nat.one_le_iff_ne_zero.mpr (nat.div_pos (nat.le_of_dvd a.succ_pos ha.2) hp).ne',
    rw [←nat.add_one_le_iff, nat.sub_add_cancel this, nat.div_mul_cancel ha.2, nat.add_sub_cancel],
    exact ⟨nat.div_le_div_right $ nat.add_one_le_iff.mpr ha.1, rfl⟩ },
  { simp_intros a ha only [sep_def, mem_filter, mem_range],
    have := nat.one_le_iff_ne_zero.mpr (mul_ne_zero a.succ_ne_zero hp.ne'),
    split,
    { rwa [←nat.add_one_le_iff, nat.sub_add_cancel this, ←nat.le_div_iff_mul_le _ _ hp,
        nat.add_one_le_iff] },
    { rw nat.sub_add_cancel this,
      exact dvd_mul_left _ _ } },
  { simp_intros a b ha hb hab only,
    rw ←add_left_inj 1,
    refine nat.eq_of_mul_eq_mul_right hp _,
    rwa ←tsub_left_inj;
    { rw nat.add_one_le_iff,
      exact mul_pos (nat.succ_pos _) hp } },
=======
/-- Exactly `n / p` naturals in `[1, n]` are multiples of `p`. -/
lemma card_multiples (n p : ℕ) : card {e ∈ range n | p ∣ e + 1} = n / p :=
begin
  induction n with n hn,
  { rw [nat.zero_div, sep_def, range_zero, filter_empty, card_empty] },
  { rw [nat.succ_div, add_ite, add_zero, range_succ, sep_def, filter_insert, apply_ite card,
      card_insert_of_not_mem, ←sep_def, hn],
    { congr },
    { simp_rw [mem_filter, not_mem_range_self, false_and, not_false_iff] } },
>>>>>>> 3aaa5647
end
end<|MERGE_RESOLUTION|>--- conflicted
+++ resolved
@@ -1195,37 +1195,6 @@
 
 section
 open finset
-<<<<<<< HEAD
-/--
-Exactly `n / p` naturals in `[1, n]` are multiples of `p`.
--/
-lemma card_multiples (n p : ℕ) : card {e ∈ range n | p ∣ e + 1} = n / p :=
-begin
-  obtain rfl|hp := p.eq_zero_or_pos,
-  { rw [sep_def, filter_false_of_mem, card_empty, nat.div_zero],
-    rintro x -,
-    rw zero_dvd_iff,
-    exact (nat.succ_pos _).ne' },
-  refine card_eq_of_bijective (λ e he, (e + 1) * p - 1) _ _ _,
-  { simp_intros a ha [sep_def, mem_filter, mem_range],
-    use (a + 1) / p - 1,
-    have := nat.one_le_iff_ne_zero.mpr (nat.div_pos (nat.le_of_dvd a.succ_pos ha.2) hp).ne',
-    rw [←nat.add_one_le_iff, nat.sub_add_cancel this, nat.div_mul_cancel ha.2, nat.add_sub_cancel],
-    exact ⟨nat.div_le_div_right $ nat.add_one_le_iff.mpr ha.1, rfl⟩ },
-  { simp_intros a ha only [sep_def, mem_filter, mem_range],
-    have := nat.one_le_iff_ne_zero.mpr (mul_ne_zero a.succ_ne_zero hp.ne'),
-    split,
-    { rwa [←nat.add_one_le_iff, nat.sub_add_cancel this, ←nat.le_div_iff_mul_le _ _ hp,
-        nat.add_one_le_iff] },
-    { rw nat.sub_add_cancel this,
-      exact dvd_mul_left _ _ } },
-  { simp_intros a b ha hb hab only,
-    rw ←add_left_inj 1,
-    refine nat.eq_of_mul_eq_mul_right hp _,
-    rwa ←tsub_left_inj;
-    { rw nat.add_one_le_iff,
-      exact mul_pos (nat.succ_pos _) hp } },
-=======
 /-- Exactly `n / p` naturals in `[1, n]` are multiples of `p`. -/
 lemma card_multiples (n p : ℕ) : card {e ∈ range n | p ∣ e + 1} = n / p :=
 begin
@@ -1235,6 +1204,5 @@
       card_insert_of_not_mem, ←sep_def, hn],
     { congr },
     { simp_rw [mem_filter, not_mem_range_self, false_and, not_false_iff] } },
->>>>>>> 3aaa5647
 end
 end