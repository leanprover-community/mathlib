--- conflicted
+++ resolved
@@ -692,13 +692,8 @@
 end
 
 lemma mem_factors {n p} (hn : n ≠ 0) : p ∈ factors n ↔ prime p ∧ p ∣ n :=
-<<<<<<< HEAD
-⟨λ h, ⟨prime_of_mem_factors h, (mem_factors_iff_dvd hn.bot_lt $ prime_of_mem_factors h).mp h⟩,
- λ ⟨hprime, hdvd⟩, (mem_factors_iff_dvd hn.bot_lt hprime).mpr hdvd⟩
-=======
 ⟨λ h, ⟨prime_of_mem_factors h, dvd_of_mem_factors h⟩,
  λ ⟨hprime, hdvd⟩, (mem_factors_iff_dvd hn hprime).mpr hdvd⟩
->>>>>>> 5b0996f8
 
 lemma le_of_mem_factors {n p : ℕ} (h : p ∈ n.factors) : p ≤ n :=
 begin
@@ -1127,11 +1122,7 @@
   exact prime_of_mem_factors hqa
 end
 
-<<<<<<< HEAD
-lemma mem_factors_mul_of_coprime {a b : ℕ} (hab : coprime a b) (p : ℕ) :
-=======
 lemma mem_factors_mul_of_coprime {a b : ℕ} (hab : coprime a b) (p : ℕ):
->>>>>>> 5b0996f8
   p ∈ (a * b).factors ↔ p ∈ a.factors ∪ b.factors :=
 begin
   rcases a.eq_zero_or_pos with rfl | ha,
@@ -1147,14 +1138,8 @@
 
 open list
 
-<<<<<<< HEAD
-/-- For `0 < b`, the power of `p` in `a * b` is at least that in `a` -/
-lemma le_factors_count_mul_left {p a b : ℕ} (hb : 0 < b) :
-  list.count p a.factors ≤ list.count p (a * b).factors :=
-=======
 /-- If `p` is a prime factor of `a` then `p` is also a prime factor of `a * b` for any `b > 0` -/
 lemma mem_factors_mul_left {p a b : ℕ} (hpa : p ∈ a.factors) (hb : b ≠ 0) : p ∈ (a*b).factors :=
->>>>>>> 5b0996f8
 begin
   rcases eq_or_ne a 0 with rfl | ha,
   { simpa using hpa },
