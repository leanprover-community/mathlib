/-
Copyright (c) 2015 Microsoft Corporation. All rights reserved.
Released under Apache 2.0 license as described in the file LICENSE.
Authors: Leonardo de Moura, Jeremy Avigad, Mario Carneiro
-/
import data.list.sort
import data.nat.gcd
import data.nat.sqrt
import tactic.norm_num
import tactic.wlog

/-!
# Prime numbers

This file deals with prime numbers: natural numbers `p ≥ 2` whose only divisors are `p` and `1`.

## Important declarations

All the following declarations exist in the namespace `nat`.

- `prime`: the predicate that expresses that a natural number `p` is prime
- `primes`: the subtype of natural numbers that are prime
- `min_fac n`: the minimal prime factor of a natural number `n ≠ 1`
- `exists_infinite_primes`: Euclid's theorem that there exist infinitely many prime numbers
- `factors n`: the prime factorization of `n`
- `factors_unique`: uniqueness of the prime factorisation

-/

open bool subtype
open_locale nat

namespace nat

/-- `prime p` means that `p` is a prime number, that is, a natural number
  at least 2 whose only divisors are `p` and `1`. -/
@[pp_nodot]
def prime (p : ℕ) := 2 ≤ p ∧ ∀ m ∣ p, m = 1 ∨ m = p

theorem prime.two_le {p : ℕ} : prime p → 2 ≤ p := and.left

theorem prime.one_lt {p : ℕ} : prime p → 1 < p := prime.two_le

instance prime.one_lt' (p : ℕ) [hp : _root_.fact p.prime] : _root_.fact (1 < p) := ⟨hp.1.one_lt⟩

lemma prime.ne_one {p : ℕ} (hp : p.prime) : p ≠ 1 :=
ne.symm $ ne_of_lt hp.one_lt

theorem prime_def_lt {p : ℕ} : prime p ↔ 2 ≤ p ∧ ∀ m < p, m ∣ p → m = 1 :=
and_congr_right $ λ p2, forall_congr $ λ m,
⟨λ h l d, (h d).resolve_right (ne_of_lt l),
 λ h d, (le_of_dvd (le_of_succ_le p2) d).lt_or_eq_dec.imp_left (λ l, h l d)⟩

theorem prime_def_lt' {p : ℕ} : prime p ↔ 2 ≤ p ∧ ∀ m, 2 ≤ m → m < p → ¬ m ∣ p :=
prime_def_lt.trans $ and_congr_right $ λ p2, forall_congr $ λ m,
⟨λ h m2 l d, not_lt_of_ge m2 ((h l d).symm ▸ dec_trivial),
λ h l d, begin
  rcases m with _|_|m,
  { rw eq_zero_of_zero_dvd d at p2, revert p2, exact dec_trivial },
  { refl },
  { exact (h dec_trivial l).elim d }
end⟩

theorem prime_def_le_sqrt {p : ℕ} : prime p ↔ 2 ≤ p ∧
  ∀ m, 2 ≤ m → m ≤ sqrt p → ¬ m ∣ p :=
prime_def_lt'.trans $ and_congr_right $ λ p2,
⟨λ a m m2 l, a m m2 $ lt_of_le_of_lt l $ sqrt_lt_self p2,
 λ a, have ∀ {m k}, m ≤ k → 1 < m → p ≠ m * k, from
  λ m k mk m1 e, a m m1
    (le_sqrt.2 (e.symm ▸ nat.mul_le_mul_left m mk)) ⟨k, e⟩,
  λ m m2 l ⟨k, e⟩, begin
    cases (le_total m k) with mk km,
    { exact this mk m2 e },
    { rw [mul_comm] at e,
      refine this km (lt_of_mul_lt_mul_right _ (zero_le m)) e,
      rwa [one_mul, ← e] }
  end⟩

theorem prime_of_coprime (n : ℕ) (h1 : 1 < n) (h : ∀ m < n, m ≠ 0 → n.coprime m) : prime n :=
begin
  refine prime_def_lt.mpr ⟨h1, λ m mlt mdvd, _⟩,
  have hm : m ≠ 0,
  { rintro rfl,
    rw zero_dvd_iff at mdvd,
    exact mlt.ne' mdvd },
  exact (h m mlt hm).symm.eq_one_of_dvd mdvd,
end

section

/--
  This instance is slower than the instance `decidable_prime` defined below,
  but has the advantage that it works in the kernel for small values.

  If you need to prove that a particular number is prime, in any case
  you should not use `dec_trivial`, but rather `by norm_num`, which is
  much faster.
  -/
local attribute [instance]
def decidable_prime_1 (p : ℕ) : decidable (prime p) :=
decidable_of_iff' _ prime_def_lt'

lemma prime.ne_zero {n : ℕ} (h : prime n) : n ≠ 0 :=
by { rintro rfl, revert h, dec_trivial }

theorem prime.pos {p : ℕ} (pp : prime p) : 0 < p :=
lt_of_succ_lt pp.one_lt

theorem not_prime_zero : ¬ prime 0 := by simp [prime]

theorem not_prime_one : ¬ prime 1 := by simp [prime]

theorem prime_two : prime 2 := dec_trivial

end

theorem prime.pred_pos {p : ℕ} (pp : prime p) : 0 < pred p :=
lt_pred_iff.2 pp.one_lt

theorem succ_pred_prime {p : ℕ} (pp : prime p) : succ (pred p) = p :=
succ_pred_eq_of_pos pp.pos

theorem dvd_prime {p m : ℕ} (pp : prime p) : m ∣ p ↔ m = 1 ∨ m = p :=
⟨λ d, pp.2 m d, λ h, h.elim (λ e, e.symm ▸ one_dvd _) (λ e, e.symm ▸ dvd_rfl)⟩

theorem dvd_prime_two_le {p m : ℕ} (pp : prime p) (H : 2 ≤ m) : m ∣ p ↔ m = p :=
(dvd_prime pp).trans $ or_iff_right_of_imp $ not.elim $ ne_of_gt H

theorem prime_dvd_prime_iff_eq {p q : ℕ} (pp : p.prime) (qp : q.prime) : p ∣ q ↔ p = q :=
dvd_prime_two_le qp (prime.two_le pp)

theorem prime.not_dvd_one {p : ℕ} (pp : prime p) : ¬ p ∣ 1
| d := (not_le_of_gt pp.one_lt) $ le_of_dvd dec_trivial d

theorem not_prime_mul {a b : ℕ} (a1 : 1 < a) (b1 : 1 < b) : ¬ prime (a * b) :=
λ h, ne_of_lt (nat.mul_lt_mul_of_pos_left b1 (lt_of_succ_lt a1)) $
by simpa using (dvd_prime_two_le h a1).1 (dvd_mul_right _ _)

lemma not_prime_mul' {a b n : ℕ} (h : a * b = n) (h₁ : 1 < a) (h₂ : 1 < b) : ¬ prime n :=
by { rw ← h, exact not_prime_mul h₁ h₂ }

section min_fac

private lemma min_fac_lemma (n k : ℕ) (h : ¬ n < k * k) :
  sqrt n - k < sqrt n + 2 - k :=
(tsub_lt_tsub_iff_right $ le_sqrt.2 $ le_of_not_gt h).2 $
nat.lt_add_of_pos_right dec_trivial

/-- If `n < k * k`, then `min_fac_aux n k = n`, if `k | n`, then `min_fac_aux n k = k`.
  Otherwise, `min_fac_aux n k = min_fac_aux n (k+2)` using well-founded recursion.
  If `n` is odd and `1 < n`, then then `min_fac_aux n 3` is the smallest prime factor of `n`. -/
def min_fac_aux (n : ℕ) : ℕ → ℕ | k :=
if h : n < k * k then n else
if k ∣ n then k else
have _, from min_fac_lemma n k h,
min_fac_aux (k + 2)
using_well_founded {rel_tac :=
  λ _ _, `[exact ⟨_, measure_wf (λ k, sqrt n + 2 - k)⟩]}

/-- Returns the smallest prime factor of `n ≠ 1`. -/
def min_fac : ℕ → ℕ
| 0 := 2
| 1 := 1
| (n+2) := if 2 ∣ n then 2 else min_fac_aux (n + 2) 3

@[simp] theorem min_fac_zero : min_fac 0 = 2 := rfl
@[simp] theorem min_fac_one : min_fac 1 = 1 := rfl

theorem min_fac_eq : ∀ n, min_fac n = if 2 ∣ n then 2 else min_fac_aux n 3
| 0     := by simp
| 1     := by simp [show 2≠1, from dec_trivial]; rw min_fac_aux; refl
| (n+2) :=
  have 2 ∣ n + 2 ↔ 2 ∣ n, from
    (nat.dvd_add_iff_left (by refl)).symm,
  by simp [min_fac, this]; congr

private def min_fac_prop (n k : ℕ) :=
  2 ≤ k ∧ k ∣ n ∧ ∀ m, 2 ≤ m → m ∣ n → k ≤ m

theorem min_fac_aux_has_prop {n : ℕ} (n2 : 2 ≤ n) (nd2 : ¬ 2 ∣ n) :
  ∀ k i, k = 2*i+3 → (∀ m, 2 ≤ m → m ∣ n → k ≤ m) → min_fac_prop n (min_fac_aux n k)
| k := λ i e a, begin
  rw min_fac_aux,
  by_cases h : n < k*k; simp [h],
  { have pp : prime n :=
      prime_def_le_sqrt.2 ⟨n2, λ m m2 l d,
        not_lt_of_ge l $ lt_of_lt_of_le (sqrt_lt.2 h) (a m m2 d)⟩,
    from ⟨n2, dvd_rfl, λ m m2 d, le_of_eq
      ((dvd_prime_two_le pp m2).1 d).symm⟩ },
  have k2 : 2 ≤ k, { subst e, exact dec_trivial },
  by_cases dk : k ∣ n; simp [dk],
  { exact ⟨k2, dk, a⟩ },
  { refine have _, from min_fac_lemma n k h,
      min_fac_aux_has_prop (k+2) (i+1)
        (by simp [e, left_distrib]) (λ m m2 d, _),
    cases nat.eq_or_lt_of_le (a m m2 d) with me ml,
    { subst me, contradiction },
    apply (nat.eq_or_lt_of_le ml).resolve_left, intro me,
    rw [← me, e] at d, change 2 * (i + 2) ∣ n at d,
    have := dvd_of_mul_right_dvd d, contradiction }
end
using_well_founded {rel_tac :=
  λ _ _, `[exact ⟨_, measure_wf (λ k, sqrt n + 2 - k)⟩]}

theorem min_fac_has_prop {n : ℕ} (n1 : n ≠ 1) :
  min_fac_prop n (min_fac n) :=
begin
  by_cases n0 : n = 0, {simp [n0, min_fac_prop, ge]},
  have n2 : 2 ≤ n, { revert n0 n1, rcases n with _|_|_; exact dec_trivial },
  simp [min_fac_eq],
  by_cases d2 : 2 ∣ n; simp [d2],
  { exact ⟨le_refl _, d2, λ k k2 d, k2⟩ },
  { refine min_fac_aux_has_prop n2 d2 3 0 rfl
      (λ m m2 d, (nat.eq_or_lt_of_le m2).resolve_left (mt _ d2)),
    exact λ e, e.symm ▸ d }
end

theorem min_fac_dvd (n : ℕ) : min_fac n ∣ n :=
if n1 : n = 1 then by simp [n1] else (min_fac_has_prop n1).2.1

theorem min_fac_prime {n : ℕ} (n1 : n ≠ 1) : prime (min_fac n) :=
let ⟨f2, fd, a⟩ := min_fac_has_prop n1 in
prime_def_lt'.2 ⟨f2, λ m m2 l d, not_le_of_gt l (a m m2 (d.trans fd))⟩

theorem min_fac_le_of_dvd {n : ℕ} : ∀ {m : ℕ}, 2 ≤ m → m ∣ n → min_fac n ≤ m :=
by by_cases n1 : n = 1;
  [exact λ m m2 d, n1.symm ▸ le_trans dec_trivial m2,
    exact (min_fac_has_prop n1).2.2]

theorem min_fac_pos (n : ℕ) : 0 < min_fac n :=
by by_cases n1 : n = 1;
    [exact n1.symm ▸ dec_trivial, exact (min_fac_prime n1).pos]

theorem min_fac_le {n : ℕ} (H : 0 < n) : min_fac n ≤ n :=
le_of_dvd H (min_fac_dvd n)

theorem le_min_fac {m n : ℕ} : n = 1 ∨ m ≤ min_fac n ↔ ∀ p, prime p → p ∣ n → m ≤ p :=
⟨λ h p pp d, h.elim
  (by rintro rfl; cases pp.not_dvd_one d)
  (λ h, le_trans h $ min_fac_le_of_dvd pp.two_le d),
  λ H, or_iff_not_imp_left.2 $ λ n1, H _ (min_fac_prime n1) (min_fac_dvd _)⟩

theorem le_min_fac' {m n : ℕ} : n = 1 ∨ m ≤ min_fac n ↔ ∀ p, 2 ≤ p → p ∣ n → m ≤ p :=
⟨λ h p (pp:1<p) d, h.elim
  (by rintro rfl; cases not_le_of_lt pp (le_of_dvd dec_trivial d))
  (λ h, le_trans h $ min_fac_le_of_dvd pp d),
  λ H, le_min_fac.2 (λ p pp d, H p pp.two_le d)⟩

theorem prime_def_min_fac {p : ℕ} : prime p ↔ 2 ≤ p ∧ min_fac p = p :=
⟨λ pp, ⟨pp.two_le,
  let ⟨f2, fd, a⟩ := min_fac_has_prop $ ne_of_gt pp.one_lt in
  ((dvd_prime pp).1 fd).resolve_left (ne_of_gt f2)⟩,
  λ ⟨p2, e⟩, e ▸ min_fac_prime (ne_of_gt p2)⟩

/--
This instance is faster in the virtual machine than `decidable_prime_1`,
but slower in the kernel.

If you need to prove that a particular number is prime, in any case
you should not use `dec_trivial`, but rather `by norm_num`, which is
much faster.
-/
instance decidable_prime (p : ℕ) : decidable (prime p) :=
decidable_of_iff' _ prime_def_min_fac

theorem not_prime_iff_min_fac_lt {n : ℕ} (n2 : 2 ≤ n) : ¬ prime n ↔ min_fac n < n :=
(not_congr $ prime_def_min_fac.trans $ and_iff_right n2).trans $
  (lt_iff_le_and_ne.trans $ and_iff_right $ min_fac_le $ le_of_succ_le n2).symm

lemma min_fac_le_div {n : ℕ} (pos : 0 < n) (np : ¬ prime n) : min_fac n ≤ n / min_fac n :=
match min_fac_dvd n with
| ⟨0, h0⟩     := absurd pos $ by rw [h0, mul_zero]; exact dec_trivial
| ⟨1, h1⟩     :=
  begin
    rw mul_one at h1,
    rw [prime_def_min_fac, not_and_distrib, ← h1, eq_self_iff_true, not_true, or_false,
      not_le] at np,
    rw [le_antisymm (le_of_lt_succ np) (succ_le_of_lt pos), min_fac_one, nat.div_one]
  end
| ⟨(x+2), hx⟩ :=
  begin
    conv_rhs { congr, rw hx },
    rw [nat.mul_div_cancel_left _ (min_fac_pos _)],
    exact min_fac_le_of_dvd dec_trivial ⟨min_fac n, by rwa mul_comm⟩
  end
end

/--
The square of the smallest prime factor of a composite number `n` is at most `n`.
-/
lemma min_fac_sq_le_self {n : ℕ} (w : 0 < n) (h : ¬ prime n) : (min_fac n)^2 ≤ n :=
have t : (min_fac n) ≤ (n/min_fac n) := min_fac_le_div w h,
calc
(min_fac n)^2 = (min_fac n) * (min_fac n)   : sq (min_fac n)
          ... ≤ (n/min_fac n) * (min_fac n) : nat.mul_le_mul_right (min_fac n) t
          ... ≤ n                           : div_mul_le_self n (min_fac n)

@[simp]
lemma min_fac_eq_one_iff {n : ℕ} : min_fac n = 1 ↔ n = 1 :=
begin
  split,
  { intro h,
    by_contradiction hn,
    have := min_fac_prime hn,
    rw h at this,
    exact not_prime_one this, },
  { rintro rfl, refl, }
end

@[simp]
lemma min_fac_eq_two_iff (n : ℕ) : min_fac n = 2 ↔ 2 ∣ n :=
begin
  split,
  { intro h,
    convert min_fac_dvd _,
    rw h, },
  { intro h,
    have ub := min_fac_le_of_dvd (le_refl 2) h,
    have lb := min_fac_pos n,
    -- If `interval_cases` and `norm_num` were already available here,
    -- this would be easy and pleasant.
    -- But they aren't, so it isn't.
    cases h : n.min_fac with m,
    { rw h at lb, cases lb, },
    { cases m with m,
      { simp at h, subst h, cases h with n h, cases n; cases h, },
      { cases m with m,
        { refl, },
        { rw h at ub,
          cases ub with _ ub, cases ub with _ ub, cases ub, } } } }
end

end min_fac

theorem exists_dvd_of_not_prime {n : ℕ} (n2 : 2 ≤ n) (np : ¬ prime n) :
  ∃ m, m ∣ n ∧ m ≠ 1 ∧ m ≠ n :=
⟨min_fac n, min_fac_dvd _, ne_of_gt (min_fac_prime (ne_of_gt n2)).one_lt,
  ne_of_lt $ (not_prime_iff_min_fac_lt n2).1 np⟩

theorem exists_dvd_of_not_prime2 {n : ℕ} (n2 : 2 ≤ n) (np : ¬ prime n) :
  ∃ m, m ∣ n ∧ 2 ≤ m ∧ m < n :=
⟨min_fac n, min_fac_dvd _, (min_fac_prime (ne_of_gt n2)).two_le,
  (not_prime_iff_min_fac_lt n2).1 np⟩

theorem exists_prime_and_dvd {n : ℕ} (n2 : 2 ≤ n) : ∃ p, prime p ∧ p ∣ n :=
⟨min_fac n, min_fac_prime (ne_of_gt n2), min_fac_dvd _⟩

/-- Euclid's theorem on the **infinitude of primes**.
Here given in the form: for every `n`, there exists a prime number `p ≥ n`. -/
theorem exists_infinite_primes (n : ℕ) : ∃ p, n ≤ p ∧ prime p :=
let p := min_fac (n! + 1) in
have f1 : n! + 1 ≠ 1, from ne_of_gt $ succ_lt_succ $ factorial_pos _,
have pp : prime p, from min_fac_prime f1,
have np : n ≤ p, from le_of_not_ge $ λ h,
  have h₁ : p ∣ n!, from dvd_factorial (min_fac_pos _) h,
  have h₂ : p ∣ 1, from (nat.dvd_add_iff_right h₁).2 (min_fac_dvd _),
  pp.not_dvd_one h₂,
⟨p, np, pp⟩

lemma prime.eq_two_or_odd {p : ℕ} (hp : prime p) : p = 2 ∨ p % 2 = 1 :=
(nat.mod_two_eq_zero_or_one p).elim
  (λ h, or.inl ((hp.2 2 (dvd_of_mod_eq_zero h)).resolve_left dec_trivial).symm)
  or.inr

theorem coprime_of_dvd {m n : ℕ} (H : ∀ k, prime k → k ∣ m → ¬ k ∣ n) : coprime m n :=
begin
  cases nat.eq_zero_or_pos (gcd m n) with g0 g1,
  { rw [eq_zero_of_gcd_eq_zero_left g0, eq_zero_of_gcd_eq_zero_right g0] at H,
    exfalso,
    exact H 2 prime_two (dvd_zero _) (dvd_zero _) },
  apply eq.symm,
  change 1 ≤ _ at g1,
  apply (lt_or_eq_of_le g1).resolve_left,
  intro g2,
  obtain ⟨p, hp, hpdvd⟩ := exists_prime_and_dvd g2,
  apply H p hp; apply dvd_trans hpdvd,
  { exact gcd_dvd_left _ _ },
  { exact gcd_dvd_right _ _ }
end

theorem coprime_of_dvd' {m n : ℕ} (H : ∀ k, prime k → k ∣ m → k ∣ n → k ∣ 1) : coprime m n :=
coprime_of_dvd $ λk kp km kn, not_le_of_gt kp.one_lt $ le_of_dvd zero_lt_one $ H k kp km kn

theorem factors_lemma {k} : (k+2) / min_fac (k+2) < k+2 :=
div_lt_self dec_trivial (min_fac_prime dec_trivial).one_lt

/-- `factors n` is the prime factorization of `n`, listed in increasing order. -/
def factors : ℕ → list ℕ
| 0 := []
| 1 := []
| n@(k+2) :=
  let m := min_fac n in have n / m < n := factors_lemma,
  m :: factors (n / m)

@[simp] lemma factors_zero : factors 0 = [] := by rw factors
@[simp] lemma factors_one : factors 1 = [] := by rw factors

lemma prime_of_mem_factors : ∀ {n p}, p ∈ factors n → prime p
| 0       := by simp
| 1       := by simp
| n@(k+2) := λ p h,
  let m := min_fac n in have n / m < n := factors_lemma,
  have h₁ : p = m ∨ p ∈ (factors (n / m)) :=
    (list.mem_cons_iff _ _ _).1 (by rwa [factors] at h),
  or.cases_on h₁ (λ h₂, h₂.symm ▸ min_fac_prime dec_trivial)
    prime_of_mem_factors

lemma prod_factors : ∀ {n}, 0 < n → list.prod (factors n) = n
| 0       := by simp
| 1       := by simp
| n@(k+2) := λ h,
  let m := min_fac n in have n / m < n := factors_lemma,
  show (factors n).prod = n, from
  have h₁ : 0 < n / m :=
    nat.pos_of_ne_zero $ λ h,
    have n = 0 * m := (nat.div_eq_iff_eq_mul_left (min_fac_pos _) (min_fac_dvd _)).1 h,
    by rw zero_mul at this; exact (show k + 2 ≠ 0, from dec_trivial) this,
  by rw [factors, list.prod_cons, prod_factors h₁, nat.mul_div_cancel' (min_fac_dvd _)]

lemma factors_prime {p : ℕ} (hp : nat.prime p) : p.factors = [p] :=
begin
  have : p = (p - 2) + 2 := (tsub_eq_iff_eq_add_of_le hp.1).mp rfl,
  rw [this, nat.factors],
  simp only [eq.symm this],
  have : nat.min_fac p = p := (nat.prime_def_min_fac.mp hp).2,
  split,
  { exact this, },
  { simp only [this, nat.factors, nat.div_self (nat.prime.pos hp)], },
end

lemma factors_chain : ∀ {n a}, (∀ p, prime p → p ∣ n → a ≤ p) → list.chain (≤) a (factors n)
| 0       := λ a h, by simp
| 1       := λ a h, by simp
| n@(k+2) := λ a h,
  let m := min_fac n in have n / m < n := factors_lemma,
  begin
    rw factors,
    refine list.chain.cons ((le_min_fac.2 h).resolve_left dec_trivial) (factors_chain _),
    exact λ p pp d, min_fac_le_of_dvd pp.two_le (d.trans $ div_dvd_of_dvd $ min_fac_dvd _),
  end

lemma factors_chain_2 (n) : list.chain (≤) 2 (factors n) := factors_chain $ λ p pp _, pp.two_le

lemma factors_chain' (n) : list.chain' (≤) (factors n) :=
@list.chain'.tail _ _ (_::_) (factors_chain_2 _)

lemma factors_sorted (n : ℕ) : list.sorted (≤) (factors n) :=
(list.chain'_iff_pairwise (@le_trans _ _)).1 (factors_chain' _)

/-- `factors` can be constructed inductively by extracting `min_fac`, for sufficiently large `n`. -/
lemma factors_add_two (n : ℕ) :
  factors (n+2) = min_fac (n+2) :: factors ((n+2) / min_fac (n+2)) :=
by rw factors

@[simp]
lemma factors_eq_nil (n : ℕ) : n.factors = [] ↔ n = 0 ∨ n = 1 :=
begin
  split; intro h,
  { rcases n with (_ | _ | n),
    { exact or.inl rfl },
    { exact or.inr rfl },
    { rw factors at h, injection h }, },
  { rcases h with (rfl | rfl),
    { exact factors_zero },
    { exact factors_one }, }
end

theorem prime.coprime_iff_not_dvd {p n : ℕ} (pp : prime p) : coprime p n ↔ ¬ p ∣ n :=
⟨λ co d, pp.not_dvd_one $ co.dvd_of_dvd_mul_left (by simp [d]),
 λ nd, coprime_of_dvd $ λ m m2 mp, ((prime_dvd_prime_iff_eq m2 pp).1 mp).symm ▸ nd⟩

theorem prime.dvd_iff_not_coprime {p n : ℕ} (pp : prime p) : p ∣ n ↔ ¬ coprime p n :=
iff_not_comm.2 pp.coprime_iff_not_dvd

theorem prime.not_coprime_iff_dvd {m n : ℕ} :
  ¬ coprime m n ↔ ∃p, prime p ∧ p ∣ m ∧ p ∣ n :=
begin
  apply iff.intro,
  { intro h,
    exact ⟨min_fac (gcd m n), min_fac_prime h,
      ((min_fac_dvd (gcd m n)).trans (gcd_dvd_left m n)),
      ((min_fac_dvd (gcd m n)).trans (gcd_dvd_right m n))⟩ },
  { intro h,
    cases h with p hp,
    apply nat.not_coprime_of_dvd_of_dvd (prime.one_lt hp.1) hp.2.1 hp.2.2 }
end

theorem prime.dvd_mul {p m n : ℕ} (pp : prime p) : p ∣ m * n ↔ p ∣ m ∨ p ∣ n :=
⟨λ H, or_iff_not_imp_left.2 $ λ h,
  (pp.coprime_iff_not_dvd.2 h).dvd_of_dvd_mul_left H,
 or.rec (λ h : p ∣ m, h.mul_right _) (λ h : p ∣ n, h.mul_left _)⟩

theorem prime.not_dvd_mul {p m n : ℕ} (pp : prime p)
  (Hm : ¬ p ∣ m) (Hn : ¬ p ∣ n) : ¬ p ∣ m * n :=
mt pp.dvd_mul.1 $ by simp [Hm, Hn]

theorem prime.dvd_of_dvd_pow {p m n : ℕ} (pp : prime p) (h : p ∣ m^n) : p ∣ m :=
by induction n with n IH;
   [exact pp.not_dvd_one.elim h,
    by { rw pow_succ at h, exact (pp.dvd_mul.1 h).elim id IH } ]

lemma prime.pow_dvd_of_dvd_mul_right {p n a b : ℕ} (hp : p.prime) (h : p ^ n ∣ a * b)
  (hpb : ¬ p ∣ b) : p ^ n ∣ a :=
begin
  induction n with n ih,
  { simp },
  { rw [pow_succ'] at *,
    rcases ih ((dvd_mul_right _ _).trans h) with ⟨c, rfl⟩,
    rw [mul_assoc] at h,
    rcases hp.dvd_mul.1 (nat.dvd_of_mul_dvd_mul_left (pow_pos hp.pos _) h)
      with ⟨d, rfl⟩|⟨d, rfl⟩,
    { rw [← mul_assoc],
      exact dvd_mul_right _ _ },
    { exact (hpb (dvd_mul_right _ _)).elim } }
end

lemma prime.pow_dvd_of_dvd_mul_left {p n a b : ℕ} (hp : p.prime) (h : p ^ n ∣ a * b)
  (hpb : ¬ p ∣ a) : p ^ n ∣ b :=
by rw [mul_comm] at h; exact hp.pow_dvd_of_dvd_mul_right h hpb

lemma prime.pow_not_prime {x n : ℕ} (hn : 2 ≤ n) : ¬ (x ^ n).prime :=
λ hp, (hp.2 x $ dvd_trans ⟨x, sq _⟩ (pow_dvd_pow _ hn)).elim
  (λ hx1, hp.ne_one $ hx1.symm ▸ one_pow _)
  (λ hxn, lt_irrefl x $ calc x = x ^ 1 : (pow_one _).symm
     ... < x ^ n : nat.pow_right_strict_mono (hxn.symm ▸ hp.two_le) hn
     ... = x : hxn.symm)

lemma prime.pow_not_prime' {x : ℕ} : ∀ {n : ℕ}, n ≠ 1 → ¬ (x ^ n).prime
| 0     := λ _, not_prime_one
| 1     := λ h, (h rfl).elim
| (n+2) := λ _, prime.pow_not_prime le_add_self

lemma prime.eq_one_of_pow {x n : ℕ} (h : (x ^ n).prime) : n = 1 :=
not_imp_not.mp prime.pow_not_prime' h

lemma prime.pow_eq_iff {p a k : ℕ} (hp : p.prime) : a ^ k = p ↔ a = p ∧ k = 1 :=
begin
  refine ⟨_, λ h, by rw [h.1, h.2, pow_one]⟩,
  rintro rfl,
  rw [hp.eq_one_of_pow, eq_self_iff_true, and_true, pow_one],
end

lemma prime.mul_eq_prime_sq_iff {x y p : ℕ} (hp : p.prime) (hx : x ≠ 1) (hy : y ≠ 1) :
  x * y = p ^ 2 ↔ x = p ∧ y = p :=
⟨λ h, have pdvdxy : p ∣ x * y, by rw h; simp [sq],
begin
  wlog := hp.dvd_mul.1 pdvdxy using x y,
  cases case with a ha,
  have hap : a ∣ p, from ⟨y, by rwa [ha, sq,
        mul_assoc, nat.mul_right_inj hp.pos, eq_comm] at h⟩,
  exact ((nat.dvd_prime hp).1 hap).elim
    (λ _, by clear_aux_decl; simp [*, sq, nat.mul_right_inj hp.pos] at *
      {contextual := tt})
    (λ _, by clear_aux_decl; simp [*, sq, mul_comm, mul_assoc,
      nat.mul_right_inj hp.pos, nat.mul_right_eq_self_iff hp.pos] at *
      {contextual := tt})
end,
λ ⟨h₁, h₂⟩, h₁.symm ▸ h₂.symm ▸ (sq _).symm⟩

lemma prime.dvd_factorial : ∀ {n p : ℕ} (hp : prime p), p ∣ n! ↔ p ≤ n
| 0 p hp := iff_of_false hp.not_dvd_one (not_le_of_lt hp.pos)
| (n+1) p hp := begin
  rw [factorial_succ, hp.dvd_mul, prime.dvd_factorial hp],
  exact ⟨λ h, h.elim (le_of_dvd (succ_pos _)) le_succ_of_le,
    λ h, (_root_.lt_or_eq_of_le h).elim (or.inr ∘ le_of_lt_succ)
      (λ h, or.inl $ by rw h)⟩
end

theorem prime.coprime_pow_of_not_dvd {p m a : ℕ} (pp : prime p) (h : ¬ p ∣ a) : coprime a (p^m) :=
(pp.coprime_iff_not_dvd.2 h).symm.pow_right _

theorem coprime_primes {p q : ℕ} (pp : prime p) (pq : prime q) : coprime p q ↔ p ≠ q :=
pp.coprime_iff_not_dvd.trans $ not_congr $ dvd_prime_two_le pq pp.two_le

theorem coprime_pow_primes {p q : ℕ} (n m : ℕ) (pp : prime p) (pq : prime q) (h : p ≠ q) :
  coprime (p^n) (q^m) :=
((coprime_primes pp pq).2 h).pow _ _

theorem coprime_or_dvd_of_prime {p} (pp : prime p) (i : ℕ) : coprime p i ∨ p ∣ i :=
by rw [pp.dvd_iff_not_coprime]; apply em

theorem dvd_prime_pow {p : ℕ} (pp : prime p) {m i : ℕ} : i ∣ (p^m) ↔ ∃ k ≤ m, i = p^k :=
begin
  induction m with m IH generalizing i, {simp [pow_succ, le_zero_iff] at *},
  by_cases p ∣ i,
  { cases h with a e, subst e,
    rw [pow_succ, nat.mul_dvd_mul_iff_left pp.pos, IH],
    split; intro h; rcases h with ⟨k, h, e⟩,
    { exact ⟨succ k, succ_le_succ h, by rw [e, pow_succ]; refl⟩ },
    cases k with k,
    { apply pp.not_dvd_one.elim,
      simp at e, rw ← e, apply dvd_mul_right },
    { refine ⟨k, le_of_succ_le_succ h, _⟩,
      rwa [mul_comm, pow_succ', nat.mul_left_inj pp.pos] at e } },
  { split; intro d,
    { rw (pp.coprime_pow_of_not_dvd h).eq_one_of_dvd d,
      exact ⟨0, zero_le _, rfl⟩ },
    { rcases d with ⟨k, l, e⟩,
      rw e, exact pow_dvd_pow _ l } }
end

/--
If `p` is prime,
and `a` doesn't divide `p^k`, but `a` does divide `p^(k+1)`
then `a = p^(k+1)`.
-/
lemma eq_prime_pow_of_dvd_least_prime_pow
  {a p k : ℕ} (pp : prime p) (h₁ : ¬(a ∣ p^k)) (h₂ : a ∣ p^(k+1)) :
  a = p^(k+1) :=
begin
  obtain ⟨l, ⟨h, rfl⟩⟩ := (dvd_prime_pow pp).1 h₂,
  congr,
  exact le_antisymm h (not_le.1 ((not_congr (pow_dvd_pow_iff_le_right (prime.one_lt pp))).1 h₁)),
end

section
open list

lemma mem_list_primes_of_dvd_prod {p : ℕ} (hp : prime p) :
  ∀ {l : list ℕ}, (∀ p ∈ l, prime p) → p ∣ prod l → p ∈ l
| []       := λ h₁ h₂, absurd h₂ (prime.not_dvd_one hp)
| (q :: l) := λ h₁ h₂,
  have h₃ : p ∣ q * prod l := @prod_cons _ _ l q ▸ h₂,
  have hq : prime q := h₁ q (mem_cons_self _ _),
  or.cases_on ((prime.dvd_mul hp).1 h₃)
    (λ h, by rw [prime.dvd_iff_not_coprime hp, coprime_primes hp hq, ne.def, not_not] at h;
      exact h ▸ mem_cons_self _ _)
    (λ h, have hl : ∀ p ∈ l, prime p := λ p hlp, h₁ p ((mem_cons_iff _ _ _).2 (or.inr hlp)),
    (mem_cons_iff _ _ _).2 (or.inr (mem_list_primes_of_dvd_prod hl h)))

lemma mem_factors_iff_dvd {n p : ℕ} (hn : 0 < n) (hp : prime p) : p ∈ factors n ↔ p ∣ n :=
⟨λ h, prod_factors hn ▸ list.dvd_prod h,
 λ h, mem_list_primes_of_dvd_prod hp (@prime_of_mem_factors n) ((prod_factors hn).symm ▸ h)⟩

lemma dvd_of_mem_factors {n p : ℕ} (h : p ∈ n.factors) : p ∣ n :=
begin
  rcases n.eq_zero_or_pos with rfl | hn,
  { exact dvd_zero p },
  { rwa ←mem_factors_iff_dvd hn (prime_of_mem_factors h) }
end

lemma mem_factors {n p} (hn : 0 < n) : p ∈ factors n ↔ prime p ∧ p ∣ n :=
⟨λ h, ⟨prime_of_mem_factors h, (mem_factors_iff_dvd hn $ prime_of_mem_factors h).mp h⟩,
 λ ⟨hprime, hdvd⟩, (mem_factors_iff_dvd hn hprime).mpr hdvd⟩

lemma factors_subset_right {n k : ℕ} (h : k ≠ 0) : n.factors ⊆ (n * k).factors :=
begin
  cases n,
  { rw zero_mul, refl },
  cases n,
  { rw factors_one, apply list.nil_subset },
  intros p hp,
  rw mem_factors succ_pos' at hp,
  rw mem_factors (nat.mul_pos succ_pos' (nat.pos_of_ne_zero h)),
  exact ⟨hp.1, hp.2.mul_right k⟩,
end

lemma factors_subset_of_dvd {n k : ℕ} (h : n ∣ k) (h' : k ≠ 0) : n.factors ⊆ k.factors :=
begin
  obtain ⟨a, rfl⟩ := h,
  exact factors_subset_right (right_ne_zero_of_mul h'),
end

lemma perm_of_prod_eq_prod : ∀ {l₁ l₂ : list ℕ}, prod l₁ = prod l₂ →
  (∀ p ∈ l₁, prime p) → (∀ p ∈ l₂, prime p) → l₁ ~ l₂
| []        []        _  _  _  := perm.nil
| []        (a :: l)  h₁ h₂ h₃ :=
  have ha : a ∣ 1 := @prod_nil ℕ _ ▸ h₁.symm ▸ (@prod_cons _ _ l a).symm ▸ dvd_mul_right _ _,
  absurd ha (prime.not_dvd_one (h₃ a (mem_cons_self _ _)))
| (a :: l)  []        h₁ h₂ h₃ :=
  have ha : a ∣ 1 := @prod_nil ℕ _ ▸ h₁ ▸ (@prod_cons _ _ l a).symm ▸ dvd_mul_right _ _,
  absurd ha (prime.not_dvd_one (h₂ a (mem_cons_self _ _)))
| (a :: l₁) (b :: l₂) h hl₁ hl₂ :=
  have hl₁' : ∀ p ∈ l₁, prime p := λ p hp, hl₁ p (mem_cons_of_mem _ hp),
  have hl₂' : ∀ p ∈ (b :: l₂).erase a, prime p := λ p hp, hl₂ p (mem_of_mem_erase hp),
  have ha : a ∈ (b :: l₂) := mem_list_primes_of_dvd_prod (hl₁ a (mem_cons_self _ _)) hl₂
    (h ▸ by rw prod_cons; exact dvd_mul_right _ _),
  have hb : b :: l₂ ~ a :: (b :: l₂).erase a := perm_cons_erase ha,
  have hl : prod l₁ = prod ((b :: l₂).erase a) :=
  (nat.mul_right_inj (prime.pos (hl₁ a (mem_cons_self _ _)))).1 $
    by rwa [← prod_cons, ← prod_cons, ← hb.prod_eq],
  perm.trans ((perm_of_prod_eq_prod hl hl₁' hl₂').cons _) hb.symm

/-- **Fundamental theorem of arithmetic**-/
lemma factors_unique {n : ℕ} {l : list ℕ} (h₁ : prod l = n) (h₂ : ∀ p ∈ l, prime p) :
  l ~ factors n :=
have hn : 0 < n := nat.pos_of_ne_zero $ λ h, begin
  rw h at *, clear h,
  induction l with a l hi,
  { exact absurd h₁ dec_trivial },
  { rw prod_cons at h₁,
    exact nat.mul_ne_zero (ne_of_lt (prime.pos (h₂ a (mem_cons_self _ _)))).symm
      (hi (λ p hp, h₂ p (mem_cons_of_mem _ hp))) h₁ }
end,
perm_of_prod_eq_prod (by rwa prod_factors hn) h₂ (@prime_of_mem_factors _)

lemma prime.factors_pow {p : ℕ} (hp : p.prime) (n : ℕ) :
  (p ^ n).factors = list.repeat p n :=
begin
  symmetry,
  rw ← list.repeat_perm,
  apply nat.factors_unique (list.prod_repeat p n),
  { intros q hq,
    rwa eq_of_mem_repeat hq },
end

/-- For positive `a` and `b`, the prime factors of `a * b` are the union of those of `a` and `b` -/
lemma perm_factors_mul_of_pos {a b : ℕ} (ha : 0 < a) (hb : 0 < b) :
  (a * b).factors ~ a.factors ++ b.factors :=
begin
  refine (factors_unique _ _).symm,
  { rw [list.prod_append, prod_factors ha, prod_factors hb] },
  { intros p hp,
    rw list.mem_append at hp,
    cases hp;
    exact prime_of_mem_factors hp },
end

/-- For coprime `a` and `b`, the prime factors of `a * b` are the union of those of `a` and `b` -/
lemma perm_factors_mul_of_coprime {a b : ℕ} (hab : coprime a b) :
  (a * b).factors ~ a.factors ++ b.factors :=
begin
  rcases a.eq_zero_or_pos with rfl | ha,
  { simp [(coprime_zero_left _).mp hab] },
  rcases b.eq_zero_or_pos with rfl | hb,
  { simp [(coprime_zero_right _).mp hab] },
  exact perm_factors_mul_of_pos ha hb,
end

end

lemma succ_dvd_or_succ_dvd_of_succ_sum_dvd_mul {p : ℕ} (p_prime : prime p) {m n k l : ℕ}
      (hpm : p ^ k ∣ m) (hpn : p ^ l ∣ n) (hpmn : p ^ (k+l+1) ∣ m*n) :
      p ^ (k+1) ∣ m ∨ p ^ (l+1) ∣ n :=
have hpd : p^(k+l)*p ∣ m*n, by rwa pow_succ' at hpmn,
have hpd2 : p ∣ (m*n) / p ^ (k+l), from dvd_div_of_mul_dvd hpd,
have hpd3 : p ∣ (m*n) / (p^k * p^l), by simpa [pow_add] using hpd2,
have hpd4 : p ∣ (m / p^k) * (n / p^l), by simpa [nat.div_mul_div hpm hpn] using hpd3,
have hpd5 : p ∣ (m / p^k) ∨ p ∣ (n / p^l), from (prime.dvd_mul p_prime).1 hpd4,
suffices p^k*p ∣ m ∨ p^l*p ∣ n, by rwa [pow_succ', pow_succ'],
  hpd5.elim
    (assume : p ∣ m / p ^ k, or.inl $ mul_dvd_of_dvd_div hpm this)
    (assume : p ∣ n / p ^ l, or.inr $ mul_dvd_of_dvd_div hpn this)

/-- The type of prime numbers -/
def primes := {p : ℕ // p.prime}

namespace primes

instance : has_repr nat.primes := ⟨λ p, repr p.val⟩
instance inhabited_primes : inhabited primes := ⟨⟨2, prime_two⟩⟩

instance coe_nat : has_coe nat.primes ℕ := ⟨subtype.val⟩

theorem coe_nat_inj (p q : nat.primes) : (p : ℕ) = (q : ℕ) → p = q :=
λ h, subtype.eq h

end primes

instance monoid.prime_pow {α : Type*} [monoid α] : has_pow α primes := ⟨λ x p, x^p.val⟩

end nat

/-! ### Primality prover -/

open norm_num

namespace tactic
namespace norm_num

lemma is_prime_helper (n : ℕ)
  (h₁ : 1 < n) (h₂ : nat.min_fac n = n) : nat.prime n :=
nat.prime_def_min_fac.2 ⟨h₁, h₂⟩

lemma min_fac_bit0 (n : ℕ) : nat.min_fac (bit0 n) = 2 :=
by simp [nat.min_fac_eq, show 2 ∣ bit0 n, by simp [bit0_eq_two_mul n]]

/-- A predicate representing partial progress in a proof of `min_fac`. -/
def min_fac_helper (n k : ℕ) : Prop :=
0 < k ∧ bit1 k ≤ nat.min_fac (bit1 n)

theorem min_fac_helper.n_pos {n k : ℕ} (h : min_fac_helper n k) : 0 < n :=
pos_iff_ne_zero.2 $ λ e,
by rw e at h; exact not_le_of_lt (nat.bit1_lt h.1) h.2

lemma min_fac_ne_bit0 {n k : ℕ} : nat.min_fac (bit1 n) ≠ bit0 k :=
begin
  rw bit0_eq_two_mul,
  refine (λ e, absurd ((nat.dvd_add_iff_right _).2
    (dvd_trans ⟨_, e⟩ (nat.min_fac_dvd _))) _); simp
end

lemma min_fac_helper_0 (n : ℕ) (h : 0 < n) : min_fac_helper n 1 :=
begin
  refine ⟨zero_lt_one, lt_of_le_of_ne _ min_fac_ne_bit0.symm⟩,
  refine @lt_of_le_of_ne ℕ _ _ _ (nat.min_fac_pos _) _,
  intro e,
  have := nat.min_fac_prime _,
  { rw ← e at this, exact nat.not_prime_one this },
  { exact ne_of_gt (nat.bit1_lt h) }
end

lemma min_fac_helper_1 {n k k' : ℕ} (e : k + 1 = k')
  (np : nat.min_fac (bit1 n) ≠ bit1 k)
  (h : min_fac_helper n k) : min_fac_helper n k' :=
begin
  rw ← e,
  refine ⟨nat.succ_pos _,
    (lt_of_le_of_ne (lt_of_le_of_ne _ _ : k+1+k < _)
      min_fac_ne_bit0.symm : bit0 (k+1) < _)⟩,
  { rw add_right_comm, exact h.2 },
  { rw add_right_comm, exact np.symm }
end

lemma min_fac_helper_2 (n k k' : ℕ) (e : k + 1 = k')
  (np : ¬ nat.prime (bit1 k)) (h : min_fac_helper n k) : min_fac_helper n k' :=
begin
  refine min_fac_helper_1 e _ h,
  intro e₁, rw ← e₁ at np,
  exact np (nat.min_fac_prime $ ne_of_gt $ nat.bit1_lt h.n_pos)
end

lemma min_fac_helper_3 (n k k' c : ℕ) (e : k + 1 = k')
  (nc : bit1 n % bit1 k = c) (c0 : 0 < c)
  (h : min_fac_helper n k) : min_fac_helper n k' :=
begin
  refine min_fac_helper_1 e _ h,
  refine mt _ (ne_of_gt c0), intro e₁,
  rw [← nc, ← nat.dvd_iff_mod_eq_zero, ← e₁],
  apply nat.min_fac_dvd
end

lemma min_fac_helper_4 (n k : ℕ) (hd : bit1 n % bit1 k = 0)
  (h : min_fac_helper n k) : nat.min_fac (bit1 n) = bit1 k :=
by rw ← nat.dvd_iff_mod_eq_zero at hd; exact
le_antisymm (nat.min_fac_le_of_dvd (nat.bit1_lt h.1) hd) h.2

lemma min_fac_helper_5 (n k k' : ℕ) (e : bit1 k * bit1 k = k')
  (hd : bit1 n < k') (h : min_fac_helper n k) : nat.min_fac (bit1 n) = bit1 n :=
begin
  refine (nat.prime_def_min_fac.1 (nat.prime_def_le_sqrt.2
    ⟨nat.bit1_lt h.n_pos, _⟩)).2,
  rw ← e at hd,
  intros m m2 hm md,
  have := le_trans h.2 (le_trans (nat.min_fac_le_of_dvd m2 md) hm),
  rw nat.le_sqrt at this,
  exact not_le_of_lt hd this
end

/-- Given `e` a natural numeral and `d : nat` a factor of it, return `⊢ ¬ prime e`. -/
meta def prove_non_prime (e : expr) (n d₁ : ℕ) : tactic expr :=
do let e₁ := reflect d₁,
  c ← mk_instance_cache `(nat),
  (c, p₁) ← prove_lt_nat c `(1) e₁,
  let d₂ := n / d₁, let e₂ := reflect d₂,
  (c, e', p) ← prove_mul_nat c e₁ e₂,
  guard (e' =ₐ e),
  (c, p₂) ← prove_lt_nat c `(1) e₂,
  return $ `(@nat.not_prime_mul').mk_app [e₁, e₂, e, p, p₁, p₂]

/-- Given `a`,`a1 := bit1 a`, `n1` the value of `a1`, `b` and `p : min_fac_helper a b`,
  returns `(c, ⊢ min_fac a1 = c)`. -/
meta def prove_min_fac_aux (a a1 : expr) (n1 : ℕ) :
  instance_cache → expr → expr → tactic (instance_cache × expr × expr)
| ic b p := do
  k ← b.to_nat,
  let k1 := bit1 k,
  let b1 := `(bit1:ℕ→ℕ).mk_app [b],
  if n1 < k1*k1 then do
    (ic, e', p₁) ← prove_mul_nat ic b1 b1,
    (ic, p₂) ← prove_lt_nat ic a1 e',
    return (ic, a1, `(min_fac_helper_5).mk_app [a, b, e', p₁, p₂, p])
  else let d := k1.min_fac in
  if to_bool (d < k1) then do
    let k' := k+1, let e' := reflect k',
    (ic, p₁) ← prove_succ ic b e',
    p₂ ← prove_non_prime b1 k1 d,
    prove_min_fac_aux ic e' $ `(min_fac_helper_2).mk_app [a, b, e', p₁, p₂, p]
  else do
    let nc := n1 % k1,
    (ic, c, pc) ← prove_div_mod ic a1 b1 tt,
    if nc = 0 then
      return (ic, b1, `(min_fac_helper_4).mk_app [a, b, pc, p])
    else do
      (ic, p₀) ← prove_pos ic c,
      let k' := k+1, let e' := reflect k',
      (ic, p₁) ← prove_succ ic b e',
      prove_min_fac_aux ic e' $ `(min_fac_helper_3).mk_app [a, b, e', c, p₁, pc, p₀, p]

/-- Given `a` a natural numeral, returns `(b, ⊢ min_fac a = b)`. -/
meta def prove_min_fac (ic : instance_cache) (e : expr) : tactic (instance_cache × expr × expr) :=
match match_numeral e with
| match_numeral_result.zero := return (ic, `(2:ℕ), `(nat.min_fac_zero))
| match_numeral_result.one := return (ic, `(1:ℕ), `(nat.min_fac_one))
| match_numeral_result.bit0 e := return (ic, `(2), `(min_fac_bit0).mk_app [e])
| match_numeral_result.bit1 e := do
  n ← e.to_nat,
  c ← mk_instance_cache `(nat),
  (c, p) ← prove_pos c e,
  let a1 := `(bit1:ℕ→ℕ).mk_app [e],
  prove_min_fac_aux e a1 (bit1 n) c `(1) (`(min_fac_helper_0).mk_app [e, p])
| _ := failed
end

/-- A partial proof of `factors`. Asserts that `l` is a sorted list of primes, lower bounded by a
prime `p`, which multiplies to `n`. -/
def factors_helper (n p : ℕ) (l : list ℕ) : Prop :=
p.prime → list.chain (≤) p l ∧ (∀ a ∈ l, nat.prime a) ∧ list.prod l = n

lemma factors_helper_nil (a : ℕ) : factors_helper 1 a [] :=
λ pa, ⟨list.chain.nil, by rintro _ ⟨⟩, list.prod_nil⟩

lemma factors_helper_cons' (n m a b : ℕ) (l : list ℕ)
  (h₁ : b * m = n) (h₂ : a ≤ b) (h₃ : nat.min_fac b = b)
  (H : factors_helper m b l) : factors_helper n a (b :: l) :=
λ pa,
  have pb : b.prime, from nat.prime_def_min_fac.2 ⟨le_trans pa.two_le h₂, h₃⟩,
  let ⟨f₁, f₂, f₃⟩ := H pb in
  ⟨list.chain.cons h₂ f₁, λ c h, h.elim (λ e, e.symm ▸ pb) (f₂ _),
   by rw [list.prod_cons, f₃, h₁]⟩

lemma factors_helper_cons (n m a b : ℕ) (l : list ℕ)
  (h₁ : b * m = n) (h₂ : a < b) (h₃ : nat.min_fac b = b)
  (H : factors_helper m b l) : factors_helper n a (b :: l) :=
factors_helper_cons' _ _ _ _ _ h₁ h₂.le h₃ H

lemma factors_helper_sn (n a : ℕ) (h₁ : a < n) (h₂ : nat.min_fac n = n) : factors_helper n a [n] :=
factors_helper_cons _ _ _ _ _ (mul_one _) h₁ h₂ (factors_helper_nil _)

lemma factors_helper_same (n m a : ℕ) (l : list ℕ) (h : a * m = n)
  (H : factors_helper m a l) : factors_helper n a (a :: l) :=
λ pa, factors_helper_cons' _ _ _ _ _ h (le_refl _) (nat.prime_def_min_fac.1 pa).2 H pa

lemma factors_helper_same_sn (a : ℕ) : factors_helper a a [a] :=
factors_helper_same _ _ _ _ (mul_one _) (factors_helper_nil _)

lemma factors_helper_end (n : ℕ) (l : list ℕ) (H : factors_helper n 2 l) : nat.factors n = l :=
let ⟨h₁, h₂, h₃⟩ := H nat.prime_two in
have _, from (list.chain'_iff_pairwise (@le_trans _ _)).1 (@list.chain'.tail _ _ (_::_) h₁),
(list.eq_of_perm_of_sorted (nat.factors_unique h₃ h₂) this (nat.factors_sorted _)).symm

/-- Given `n` and `a` natural numerals, returns `(l, ⊢ factors_helper n a l)`. -/
meta def prove_factors_aux :
  instance_cache → expr → expr → ℕ → ℕ → tactic (instance_cache × expr × expr)
| c en ea n a :=
  let b := n.min_fac in
  if b < n then do
    let m := n / b,
    (c, em) ← c.of_nat m,
    if b = a then do
      (c, _, p₁) ← prove_mul_nat c ea em,
      (c, l, p₂) ← prove_factors_aux c em ea m a,
      pure (c, `(%%ea::%%l:list ℕ), `(factors_helper_same).mk_app [en, em, ea, l, p₁, p₂])
    else do
      (c, eb) ← c.of_nat b,
      (c, _, p₁) ← prove_mul_nat c eb em,
      (c, p₂) ← prove_lt_nat c ea eb,
      (c, _, p₃) ← prove_min_fac c eb,
      (c, l, p₄) ← prove_factors_aux c em eb m b,
      pure (c, `(%%eb::%%l : list ℕ),
        `(factors_helper_cons).mk_app [en, em, ea, eb, l, p₁, p₂, p₃, p₄])
  else if b = a then
    pure (c, `([%%ea] : list ℕ), `(factors_helper_same_sn).mk_app [ea])
  else do
    (c, p₁) ← prove_lt_nat c ea en,
    (c, _, p₂) ← prove_min_fac c en,
    pure (c, `([%%en] : list ℕ), `(factors_helper_sn).mk_app [en, ea, p₁, p₂])

/-- Evaluates the `prime` and `min_fac` functions. -/
@[norm_num] meta def eval_prime : expr → tactic (expr × expr)
| `(nat.prime %%e) := do
  n ← e.to_nat,
  match n with
  | 0 := false_intro `(nat.not_prime_zero)
  | 1 := false_intro `(nat.not_prime_one)
  | _ := let d₁ := n.min_fac in
    if d₁ < n then prove_non_prime e n d₁ >>= false_intro
    else do
      let e₁ := reflect d₁,
      c ← mk_instance_cache `(ℕ),
      (c, p₁) ← prove_lt_nat c `(1) e₁,
      (c, e₁, p) ← prove_min_fac c e,
      true_intro $ `(is_prime_helper).mk_app [e, p₁, p]
  end
| `(nat.min_fac %%e) := do
  ic ← mk_instance_cache `(ℕ),
  prod.snd <$> prove_min_fac ic e
| `(nat.factors %%e) := do
  n ← e.to_nat,
  match n with
  | 0 := pure (`(@list.nil ℕ), `(nat.factors_zero))
  | 1 := pure (`(@list.nil ℕ), `(nat.factors_one))
  | _ := do
    c ← mk_instance_cache `(ℕ),
    (c, l, p) ← prove_factors_aux c e `(2) n 2,
    pure (l, `(factors_helper_end).mk_app [e, l, p])
  end
| _ := failed

end norm_num
end tactic

namespace nat

theorem prime_three : prime 3 := by norm_num

end nat


namespace nat

/-- The only prime divisor of positive prime power `p^k` is `p` itself -/
lemma prime_pow_prime_divisor {p k : ℕ} (hk : 0 < k) (hp: prime p) :
  (p^k).factors.to_finset = {p} :=
<<<<<<< HEAD
by rw [hp.factors_pow, list.to_finset_repeat_of_pos hk.ne']

lemma factors_mul_of_pos {a b : ℕ} (ha : 0 < a) (hb : 0 < b) (p : ℕ) :
=======
by rw [hp.factors_pow, list.to_finset_repeat_of_ne_zero hk.ne']

lemma mem_factors_mul_of_pos {a b : ℕ} (ha : 0 < a) (hb : 0 < b) (p : ℕ) :
>>>>>>> 2f5af98b
  p ∈ (a * b).factors ↔ p ∈ a.factors ∨ p ∈ b.factors :=
begin
  rw [mem_factors (mul_pos ha hb), mem_factors ha, mem_factors hb, ←and_or_distrib_left],
  simpa only [and.congr_right_iff] using prime.dvd_mul
end

/-- If `a`,`b` are positive the prime divisors of `(a * b)` are the union of those of `a` and `b` -/
<<<<<<< HEAD
lemma prime_divisors_mul_of_pos {a b : ℕ} (ha : 0 < a) (hb : 0 < b) :
  (a * b).factors.to_finset = a.factors.to_finset ∪ b.factors.to_finset :=
by { ext p, simp only [finset.mem_union, list.mem_to_finset, factors_mul_of_pos ha hb p] }
=======
lemma factors_mul_of_pos {a b : ℕ} (ha : 0 < a) (hb : 0 < b) :
  (a * b).factors.to_finset = a.factors.to_finset ∪ b.factors.to_finset :=
by { ext p, simp only [finset.mem_union, list.mem_to_finset, mem_factors_mul_of_pos ha hb p] }
>>>>>>> 2f5af98b

/-- The sets of factors of coprime `a` and `b` are disjoint -/
lemma coprime_factors_disjoint {a b : ℕ} (hab: a.coprime b) : list.disjoint a.factors b.factors :=
begin
  intros q hqa hqb,
  apply not_prime_one,
  rw ←(eq_one_of_dvd_coprimes hab (dvd_of_mem_factors hqa) (dvd_of_mem_factors hqb)),
  exact prime_of_mem_factors hqa
end

lemma factors_mul_of_coprime {a b : ℕ} (hab : coprime a b) (p:ℕ):
  p ∈ (a * b).factors ↔ p ∈ a.factors ∪ b.factors :=
begin
  rcases a.eq_zero_or_pos with rfl | ha,
  { simp [(coprime_zero_left _).mp hab] },
  rcases b.eq_zero_or_pos with rfl | hb,
  { simp [(coprime_zero_right _).mp hab] },
<<<<<<< HEAD
  rw [factors_mul_of_pos ha hb p, list.mem_union]
end

/-- If `x` is a prime factor of `a` then `x` is also a prime factor of `a * b` for any `b > 0` -/
lemma mem_factors_mul_left {x a b : ℕ} (hax : x ∈ a.factors) (hb : 0 < b) : x ∈ (a*b).factors :=
begin
  rcases a.eq_zero_or_pos with rfl | ha,
  { rw nat.factors_zero at hax, exact absurd hax (list.not_mem_nil x) },
  { rw mem_factors ha at hax,
    exact (mem_factors (mul_pos ha hb)).mpr ⟨hax.1, dvd_mul_of_dvd_left hax.2 b⟩ }
end

/-- If `x` is a prime factor of `b` then `x` is also a prime factor of `a * b` for any `a > 0` -/
lemma mem_factors_mul_right {x a b : ℕ} (hbx : x ∈ b.factors) (ha : 0 < a) : x ∈ (a*b).factors :=
by { rw mul_comm, exact mem_factors_mul_left hbx ha }

/-- If `x` is a prime factor of `a` then the power of `x` in `a` (i.e. the greatest `k` such that
`x^k` divides `a`) is the same as the power of `x` in `a * b`, for any `b` coprime to `a`. -/
lemma factor_count_eq_of_coprime_left {x a b : ℕ} (hab : coprime a b) (hxa : x ∈ a.factors) :
  list.count x a.factors = list.count x (a * b).factors :=
begin
  rw [list.perm.count_eq (perm_factors_mul_of_coprime hab) x, list.count_append],
  simpa only [list.count_eq_zero_of_not_mem (coprime_factors_disjoint hab hxa)],
end

/-- If `x` is a prime factor of `b` then the power of `x` in `b` (i.e. the greatest `k` such that
`x^k` divides `b`) is the same as the power of `x` in `a * b`, for any `a` coprime to `b`. -/
lemma factor_count_eq_of_coprime_right {x a b : ℕ} (hab : coprime a b) (hxb : x ∈ b.factors) :
  list.count x b.factors = list.count x (a * b).factors :=
by { rw mul_comm, exact factor_count_eq_of_coprime_left (coprime_comm.mp hab) hxb }

=======
  rw [mem_factors_mul_of_pos ha hb p, list.mem_union]
end

>>>>>>> 2f5af98b
end nat<|MERGE_RESOLUTION|>--- conflicted
+++ resolved
@@ -1012,15 +1012,9 @@
 /-- The only prime divisor of positive prime power `p^k` is `p` itself -/
 lemma prime_pow_prime_divisor {p k : ℕ} (hk : 0 < k) (hp: prime p) :
   (p^k).factors.to_finset = {p} :=
-<<<<<<< HEAD
-by rw [hp.factors_pow, list.to_finset_repeat_of_pos hk.ne']
-
-lemma factors_mul_of_pos {a b : ℕ} (ha : 0 < a) (hb : 0 < b) (p : ℕ) :
-=======
 by rw [hp.factors_pow, list.to_finset_repeat_of_ne_zero hk.ne']
 
 lemma mem_factors_mul_of_pos {a b : ℕ} (ha : 0 < a) (hb : 0 < b) (p : ℕ) :
->>>>>>> 2f5af98b
   p ∈ (a * b).factors ↔ p ∈ a.factors ∨ p ∈ b.factors :=
 begin
   rw [mem_factors (mul_pos ha hb), mem_factors ha, mem_factors hb, ←and_or_distrib_left],
@@ -1028,15 +1022,9 @@
 end
 
 /-- If `a`,`b` are positive the prime divisors of `(a * b)` are the union of those of `a` and `b` -/
-<<<<<<< HEAD
-lemma prime_divisors_mul_of_pos {a b : ℕ} (ha : 0 < a) (hb : 0 < b) :
-  (a * b).factors.to_finset = a.factors.to_finset ∪ b.factors.to_finset :=
-by { ext p, simp only [finset.mem_union, list.mem_to_finset, factors_mul_of_pos ha hb p] }
-=======
 lemma factors_mul_of_pos {a b : ℕ} (ha : 0 < a) (hb : 0 < b) :
   (a * b).factors.to_finset = a.factors.to_finset ∪ b.factors.to_finset :=
 by { ext p, simp only [finset.mem_union, list.mem_to_finset, mem_factors_mul_of_pos ha hb p] }
->>>>>>> 2f5af98b
 
 /-- The sets of factors of coprime `a` and `b` are disjoint -/
 lemma coprime_factors_disjoint {a b : ℕ} (hab: a.coprime b) : list.disjoint a.factors b.factors :=
@@ -1054,7 +1042,6 @@
   { simp [(coprime_zero_left _).mp hab] },
   rcases b.eq_zero_or_pos with rfl | hb,
   { simp [(coprime_zero_right _).mp hab] },
-<<<<<<< HEAD
   rw [factors_mul_of_pos ha hb p, list.mem_union]
 end
 
@@ -1086,9 +1073,4 @@
   list.count x b.factors = list.count x (a * b).factors :=
 by { rw mul_comm, exact factor_count_eq_of_coprime_left (coprime_comm.mp hab) hxb }
 
-=======
-  rw [mem_factors_mul_of_pos ha hb p, list.mem_union]
-end
-
->>>>>>> 2f5af98b
 end nat