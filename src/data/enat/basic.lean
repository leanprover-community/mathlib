/-
Copyright (c) 2022 Yury Kudryashov. All rights reserved.
Released under Apache 2.0 license as described in the file LICENSE.
Authors: Yury Kudryashov
-/
import algebra.char_zero
import algebra.order.sub.with_top
import data.nat.lattice
import data.nat.succ_pred
<<<<<<< HEAD
import algebra.order.sub.with_top
<<<<<<< HEAD
import algebra.char_zero
=======
import algebra.order.ring.with_top
>>>>>>> split_order_ring
=======
>>>>>>> 9a1db238

/-!
# Definition and basic properties of extended natural numbers

In this file we define `enat` (notation: `ℕ∞`) to be `with_top ℕ` and prove some basic lemmas
about this type.
-/

/-- Extended natural numbers `ℕ∞ = with_top ℕ`. -/
@[derive [has_zero, add_comm_monoid_with_one, canonically_ordered_comm_semiring, nontrivial,
  linear_order, order_bot, order_top, has_bot, has_top, canonically_linear_ordered_add_monoid,
  has_sub, has_ordered_sub, complete_linear_order, linear_ordered_add_comm_monoid_with_top,
  succ_order, well_founded_lt, has_well_founded, char_zero, has_coe_t ℕ]]
def enat : Type := with_top ℕ

notation `ℕ∞` := enat

namespace enat

instance : inhabited ℕ∞ := ⟨0⟩
instance : is_well_order ℕ∞ (<) := { }

variables {m n : ℕ∞}

@[simp, norm_cast] lemma coe_zero : ((0 : ℕ) : ℕ∞) = 0 := rfl
@[simp, norm_cast] lemma coe_one : ((1 : ℕ) : ℕ∞) = 1 := rfl
@[simp, norm_cast] lemma coe_add (m n : ℕ) : ↑(m + n) = (m + n : ℕ∞) := rfl
@[simp, norm_cast] lemma coe_sub (m n : ℕ) : ↑(m - n) = (m - n : ℕ∞) := rfl
@[simp, norm_cast] lemma coe_mul (m n : ℕ) : ↑(m * n) = (m * n : ℕ∞) := with_top.coe_mul

instance can_lift : can_lift ℕ∞ ℕ coe (λ n, n ≠ ⊤) := with_top.can_lift

/-- Conversion of `ℕ∞` to `ℕ` sending `∞` to `0`. -/
def to_nat : monoid_with_zero_hom ℕ∞ ℕ :=
{ to_fun := with_top.untop' 0,
  map_one' := rfl,
  map_zero' := rfl,
  map_mul' := with_top.untop'_zero_mul }

@[simp] lemma to_nat_coe (n : ℕ) : to_nat n = n := rfl
@[simp] lemma to_nat_top : to_nat ⊤ = 0 := rfl

@[simp] lemma coe_to_nat_eq_self : ↑n.to_nat = n ↔ n ≠ ⊤ :=
with_top.rec_top_coe (by simp) (by simp) n

alias coe_to_nat_eq_self ↔ _ coe_to_nat

lemma coe_to_nat_le_self (n : ℕ∞) : ↑(to_nat n) ≤ n := with_top.rec_top_coe le_top (λ k, le_rfl) n

lemma to_nat_add {m n : ℕ∞} (hm : m ≠ ⊤) (hn : n ≠ ⊤) : to_nat (m + n) = to_nat m + to_nat n :=
by { lift m to ℕ using hm, lift n to ℕ using hn, refl }

lemma to_nat_sub {n : ℕ∞} (hn : n ≠ ⊤) (m : ℕ∞) : to_nat (m - n) = to_nat m - to_nat n :=
begin
  lift n to ℕ using hn,
  induction m using with_top.rec_top_coe,
  { rw [with_top.top_sub_coe, to_nat_top, zero_tsub] },
  { rw [← coe_sub, to_nat_coe, to_nat_coe, to_nat_coe] }
end

lemma to_nat_eq_iff {m : ℕ∞} {n : ℕ} (hn : n ≠ 0) : m.to_nat = n ↔ m = n :=
by induction m using with_top.rec_top_coe; simp [hn.symm]

@[simp] lemma succ_def (m : ℕ∞) : order.succ m = m + 1 := by cases m; refl

lemma add_one_le_of_lt (h : m < n) : m + 1 ≤ n :=
m.succ_def ▸ order.succ_le_of_lt h

lemma add_one_le_iff (hm : m ≠ ⊤) : m + 1 ≤ n ↔ m < n :=
m.succ_def ▸ (order.succ_le_iff_of_not_is_max $ by rwa [is_max_iff_eq_top])

lemma one_le_iff_pos : 1 ≤ n ↔ 0 < n := add_one_le_iff with_top.zero_ne_top

lemma one_le_iff_ne_zero : 1 ≤ n ↔ n ≠ 0 := one_le_iff_pos.trans pos_iff_ne_zero

lemma le_of_lt_add_one (h : m < n + 1) : m ≤ n := order.le_of_lt_succ $ n.succ_def.symm ▸ h

@[elab_as_eliminator]
lemma nat_induction {P : ℕ∞ → Prop} (a : ℕ∞) (h0 : P 0) (hsuc : ∀ n : ℕ, P n → P n.succ)
  (htop : (∀ n : ℕ, P n) → P ⊤) : P a :=
begin
  have A : ∀ n : ℕ, P n := λ n, nat.rec_on n h0 hsuc,
  cases a,
  exacts [htop A, A a]
end

end enat<|MERGE_RESOLUTION|>--- conflicted
+++ resolved
@@ -7,15 +7,10 @@
 import algebra.order.sub.with_top
 import data.nat.lattice
 import data.nat.succ_pred
-<<<<<<< HEAD
+-- which of these are actually needed?
 import algebra.order.sub.with_top
-<<<<<<< HEAD
 import algebra.char_zero
-=======
 import algebra.order.ring.with_top
->>>>>>> split_order_ring
-=======
->>>>>>> 9a1db238
 
 /-!
 # Definition and basic properties of extended natural numbers
