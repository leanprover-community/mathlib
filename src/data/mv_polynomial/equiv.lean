/-
Copyright (c) 2017 Johannes Hölzl. All rights reserved.
Released under Apache 2.0 license as described in the file LICENSE.
Authors: Johannes Hölzl, Johan Commelin, Mario Carneiro
-/

import data.mv_polynomial.rename
import data.equiv.fin

/-!
# Equivalences between polynomial rings

This file establishes a number of equivalences between polynomial rings,
based on equivalences between the underlying types.

## Notation

As in other polynomial files, we typically use the notation:

+ `σ : Type*` (indexing the variables)

+ `R : Type*` `[comm_semiring R]` (the coefficients)

+ `s : σ →₀ ℕ`, a function from `σ` to `ℕ` which is zero away from a finite set.
This will give rise to a monomial in `mv_polynomial σ R` which mathematicians might call `X^s`

+ `a : R`

+ `i : σ`, with corresponding monomial `X i`, often denoted `X_i` by mathematicians

+ `p : mv_polynomial σ R`

## Tags

equivalence, isomorphism, morphism, ring hom, hom

-/

noncomputable theory

open_locale classical big_operators

open set function finsupp add_monoid_algebra

universes u v w x
variables {R : Type u} {S₁ : Type v} {S₂ : Type w} {S₃ : Type x}

namespace mv_polynomial
variables {σ : Type*} {a a' a₁ a₂ : R} {e : ℕ} {n m : σ} {s : σ →₀ ℕ}

section equiv

variables (R) [comm_semiring R]

/-- The ring isomorphism between multivariable polynomials in no variables and the ground ring. -/
@[simps]
def pempty_ring_equiv : mv_polynomial pempty R ≃+* R :=
{ to_fun    := mv_polynomial.eval₂ (ring_hom.id _) $ pempty.elim,
  inv_fun   := C,
  left_inv  := is_id (C.comp (eval₂_hom (ring_hom.id _) pempty.elim))
    (assume a : R, by { dsimp, rw [eval₂_C], refl }) (assume a, a.elim),
  right_inv := λ r, eval₂_C _ _ _,
  map_mul'  := λ _ _, eval₂_mul _ _,
  map_add'  := λ _ _, eval₂_add _ _ }

/-- The algebra isomorphism between multivariable polynomials in no variables
and the ground ring. -/
@[simps]
def pempty_alg_equiv : mv_polynomial pempty R ≃ₐ[R] R :=
{ to_fun    := mv_polynomial.eval₂ (ring_hom.id _) $ pempty.elim,
  inv_fun   := C,
  left_inv  := is_id (C.comp (eval₂_hom (ring_hom.id _) pempty.elim))
    (assume a : R, by { dsimp, rw [eval₂_C], refl }) (assume a, a.elim),
  right_inv := λ r, eval₂_C _ _ _,
  map_mul'  := λ _ _, eval₂_mul _ _,
  map_add'  := λ _ _, eval₂_add _ _,
  commutes' := λ _, by rw [mv_polynomial.algebra_map_eq]; simp }

/--
The ring isomorphism between multivariable polynomials in a single variable and
polynomials over the ground ring.
-/
@[simps]
def punit_ring_equiv : mv_polynomial punit R ≃+* polynomial R :=
{ to_fun    := eval₂ polynomial.C (λu:punit, polynomial.X),
  inv_fun   := polynomial.eval₂ mv_polynomial.C (X punit.star),
  left_inv  :=
    begin
      let f : polynomial R →+* mv_polynomial punit R :=
      ring_hom.of (polynomial.eval₂ mv_polynomial.C (X punit.star)),
      let g : mv_polynomial punit R →+* polynomial R :=
      ring_hom.of (eval₂ polynomial.C (λu:punit, polynomial.X)),
      show ∀ p, f.comp g p = p,
      apply is_id,
      { assume a, dsimp, rw [eval₂_C, polynomial.eval₂_C] },
      { rintros ⟨⟩, dsimp, rw [eval₂_X, polynomial.eval₂_X] }
    end,
  right_inv := assume p, polynomial.induction_on p
    (assume a, by rw [polynomial.eval₂_C, mv_polynomial.eval₂_C])
    (assume p q hp hq, by rw [polynomial.eval₂_add, mv_polynomial.eval₂_add, hp, hq])
    (assume p n hp,
      by rw [polynomial.eval₂_mul, polynomial.eval₂_pow, polynomial.eval₂_X, polynomial.eval₂_C,
        eval₂_mul, eval₂_C, eval₂_pow, eval₂_X]),
  map_mul'  := λ _ _, eval₂_mul _ _,
  map_add'  := λ _ _, eval₂_add _ _ }

/-- The ring isomorphism between multivariable polynomials induced by an equivalence
of the variables.  -/
@[simps]
def ring_equiv_of_equiv (e : S₁ ≃ S₂) : mv_polynomial S₁ R ≃+* mv_polynomial S₂ R :=
{ to_fun    := rename e,
  inv_fun   := rename e.symm,
  left_inv  := λ p, by simp only [rename_rename, (∘), e.symm_apply_apply]; exact rename_id p,
  right_inv := λ p, by simp only [rename_rename, (∘), e.apply_symm_apply]; exact rename_id p,
  map_mul'  := (rename e).map_mul,
  map_add'  := (rename e).map_add }

/-- The algebra isomorphism between multivariable polynomials induced by an equivalence
of the variables.  -/
@[simps]
def alg_equiv_of_equiv (e : S₁ ≃ S₂) : mv_polynomial S₁ R ≃ₐ[R] mv_polynomial S₂ R :=
{ to_fun    := rename e,
  inv_fun   := rename e.symm,
  left_inv  := λ p, by simp only [rename_rename, (∘), e.symm_apply_apply]; exact rename_id p,
  right_inv := λ p, by simp only [rename_rename, (∘), e.apply_symm_apply]; exact rename_id p,
  commutes' := λ p, by simp only [alg_hom.commutes],
  .. rename e }

/-- The ring isomorphism between multivariable polynomials induced by a ring isomorphism
of the ground ring. -/
@[simps]
def ring_equiv_congr [comm_semiring S₂] (e : R ≃+* S₂) :
  mv_polynomial S₁ R ≃+* mv_polynomial S₁ S₂ :=
{ to_fun    := map (e : R →+* S₂),
  inv_fun   := map (e.symm : S₂ →+* R),
  left_inv  := assume p,
    have (e.symm : S₂ →+* R).comp (e : R →+* S₂) = ring_hom.id _,
    { ext a, exact e.symm_apply_apply a },
    by simp only [map_map, this, map_id],
  right_inv := assume p,
    have (e : R →+* S₂).comp (e.symm : S₂ →+* R) = ring_hom.id _,
    { ext a, exact e.apply_symm_apply a },
    by simp only [map_map, this, map_id],
  map_mul'  := ring_hom.map_mul _,
  map_add'  := ring_hom.map_add _ }

section
variables (S₁ S₂ S₃)

/--
The function from multivariable polynomials in a sum of two types,
to multivariable polynomials in one of the types,
with coefficents in multivariable polynomials in the other type.

See `sum_ring_equiv` for the ring isomorphism.
-/
def sum_to_iter : mv_polynomial (S₁ ⊕ S₂) R →+* mv_polynomial S₁ (mv_polynomial S₂ R) :=
eval₂_hom (C.comp C) (λbc, sum.rec_on bc X (C ∘ X))

instance is_semiring_hom_sum_to_iter : is_semiring_hom (sum_to_iter R S₁ S₂) :=
eval₂.is_semiring_hom _ _

@[simp]
lemma sum_to_iter_C (a : R) : sum_to_iter R S₁ S₂ (C a) = C (C a) :=
eval₂_C _ _ a

@[simp]
lemma sum_to_iter_Xl (b : S₁) : sum_to_iter R S₁ S₂ (X (sum.inl b)) = X b :=
eval₂_X _ _ (sum.inl b)

@[simp]
lemma sum_to_iter_Xr (c : S₂) : sum_to_iter R S₁ S₂ (X (sum.inr c)) = C (X c) :=
eval₂_X _ _ (sum.inr c)

/--
The function from multivariable polynomials in one type,
with coefficents in multivariable polynomials in another type,
to multivariable polynomials in the sum of the two types.

See `sum_ring_equiv` for the ring isomorphism.
-/
def iter_to_sum : mv_polynomial S₁ (mv_polynomial S₂ R) →+* mv_polynomial (S₁ ⊕ S₂) R :=
eval₂_hom (ring_hom.of (eval₂ C (X ∘ sum.inr))) (X ∘ sum.inl)

lemma iter_to_sum_C_C (a : R) : iter_to_sum R S₁ S₂ (C (C a)) = C a :=
eq.trans (eval₂_C _ _ (C a)) (eval₂_C _ _ _)

lemma iter_to_sum_X (b : S₁) : iter_to_sum R S₁ S₂ (X b) = X (sum.inl b) :=
eval₂_X _ _ _

lemma iter_to_sum_C_X (c : S₂) : iter_to_sum R S₁ S₂ (C (X c)) = X (sum.inr c) :=
eq.trans (eval₂_C _ _ (X c)) (eval₂_X _ _ _)

/-- A helper function for `sum_ring_equiv`. -/
@[simps]
def mv_polynomial_equiv_mv_polynomial [comm_semiring S₃]
  (f : mv_polynomial S₁ R →+* mv_polynomial S₂ S₃)
  (g : mv_polynomial S₂ S₃ →+* mv_polynomial S₁ R)
  (hfgC : ∀a, f (g (C a)) = C a)
  (hfgX : ∀n, f (g (X n)) = X n)
  (hgfC : ∀a, g (f (C a)) = C a)
  (hgfX : ∀n, g (f (X n)) = X n) :
  mv_polynomial S₁ R ≃+* mv_polynomial S₂ S₃ :=
{ to_fun    := f, inv_fun := g,
  left_inv  := is_id (ring_hom.comp _ _) hgfC hgfX,
  right_inv := is_id (ring_hom.comp _ _) hfgC hfgX,
  map_mul'  := f.map_mul,
  map_add'  := f.map_add }

/--
The ring isomorphism between multivariable polynomials in a sum of two types,
and multivariable polynomials in one of the types,
with coefficents in multivariable polynomials in the other type.
-/
def sum_ring_equiv : mv_polynomial (S₁ ⊕ S₂) R ≃+* mv_polynomial S₁ (mv_polynomial S₂ R) :=
begin
  apply @mv_polynomial_equiv_mv_polynomial R (S₁ ⊕ S₂) _ _ _ _
    (sum_to_iter R S₁ S₂) (iter_to_sum R S₁ S₂),
  { assume p,
    convert hom_eq_hom ((sum_to_iter R S₁ S₂).comp ((iter_to_sum R S₁ S₂).comp C)) C _ _ p,
    { assume a, dsimp, rw [iter_to_sum_C_C R S₁ S₂, sum_to_iter_C R S₁ S₂] },
    { assume c, dsimp, rw [iter_to_sum_C_X R S₁ S₂, sum_to_iter_Xr R S₁ S₂] } },
  { assume b, rw [iter_to_sum_X R S₁ S₂, sum_to_iter_Xl R S₁ S₂] },
  { assume a, rw [sum_to_iter_C R S₁ S₂, iter_to_sum_C_C R S₁ S₂] },
  { assume n, cases n with b c,
    { rw [sum_to_iter_Xl, iter_to_sum_X] },
    { rw [sum_to_iter_Xr, iter_to_sum_C_X] } },
end

/--
The ring isomorphism between multivariable polynomials in `option S₁` and
polynomials with coefficients in `mv_polynomial S₁ R`.
-/
def option_equiv_left : mv_polynomial (option S₁) R ≃+* polynomial (mv_polynomial S₁ R) :=
(ring_equiv_of_equiv R $ (equiv.option_equiv_sum_punit.{0} S₁).trans (equiv.sum_comm _ _)).trans $
(sum_ring_equiv R _ _).trans $
punit_ring_equiv _

/--
The ring isomorphism between multivariable polynomials in `option S₁` and
multivariable polynomials with coefficients in polynomials.
-/
def option_equiv_right : mv_polynomial (option S₁) R ≃+* mv_polynomial S₁ (polynomial R) :=
(ring_equiv_of_equiv R $ equiv.option_equiv_sum_punit.{0} S₁).trans $
(sum_ring_equiv R S₁ unit).trans $
ring_equiv_congr (mv_polynomial unit R) (punit_ring_equiv R)

/--
The ring isomorphism between multivariable polynomials in `fin (n + 1)` and
polynomials over multivariable polynomials in `fin n`.
-/
def fin_succ_equiv (n : ℕ) :
  mv_polynomial (fin (n + 1)) R ≃+* polynomial (mv_polynomial (fin n) R) :=
(ring_equiv_of_equiv R (fin_succ_equiv n)).trans
  (option_equiv_left R (fin n))

lemma fin_succ_equiv_eq (n : ℕ) :
  (fin_succ_equiv R n : mv_polynomial (fin (n + 1)) R →+* polynomial (mv_polynomial (fin n) R)) =
  eval₂_hom (polynomial.C.comp (C : R →+* mv_polynomial (fin n) R))
    (λ i : fin (n+1), fin.cases polynomial.X (λ k, polynomial.C (X k)) i) :=
begin
  apply ring_hom_ext,
  { intro r,
    dsimp [ring_equiv.coe_ring_hom, fin_succ_equiv, option_equiv_left, sum_ring_equiv],
    simp only [sum_to_iter_C, eval₂_C, rename_C, ring_hom.coe_comp] },
  { intro i,
<<<<<<< HEAD
    dsimp [ring_equiv.coe_ring_hom, fin_succ_equiv, option_equiv_left, sum_ring_equiv],
    refine fin.cases _ (λ _, _) i,
    { simp only [fin.cases_zero, sum.swap, rename_X, equiv.option_equiv_sum_punit_none,
                 equiv.sum_comm_apply, comp_app, sum_to_iter_Xl, eval₂_X, fin_succ_equiv_zero] },
    { simp only [rename_X, equiv.sum_comm_apply, comp_app, eval₂_X,  eval₂_C, fin_succ_equiv_succ,
                 equiv.option_equiv_sum_punit_some, sum.swap, fin.cases_succ, sum_to_iter_Xr] } }
=======
    dsimp [ring_equiv.coe_ring_hom, fin_succ_equiv, option_equiv_left, sum_ring_equiv,
      _root_.fin_succ_equiv],
    by_cases hi : i = 0,
    { simp only [hi, fin.cases_zero, sum.swap, rename_X, equiv.option_equiv_sum_punit_none,
        equiv.sum_comm_apply, comp_app, sum_to_iter_Xl, eval₂_X] },
    { rw [← fin.succ_pred i hi],
      simp only [rename_X, equiv.sum_comm_apply, comp_app, eval₂_X,
        equiv.option_equiv_sum_punit_some, sum.swap, fin.cases_succ, sum_to_iter_Xr, eval₂_C] } }
>>>>>>> 362619eb
end

@[simp] lemma fin_succ_equiv_apply (n : ℕ) (p : mv_polynomial (fin (n + 1)) R) :
  fin_succ_equiv R n p =
  eval₂_hom (polynomial.C.comp (C : R →+* mv_polynomial (fin n) R))
    (λ i : fin (n+1), fin.cases polynomial.X (λ k, polynomial.C (X k)) i) p :=
by { rw ← fin_succ_equiv_eq, refl }

lemma fin_succ_equiv_comp_C_eq_C {R : Type u} [comm_semiring R] (n : ℕ) :
  ((mv_polynomial.fin_succ_equiv R n).symm.to_ring_hom).comp
    ((polynomial.C).comp (mv_polynomial.C))
    = (mv_polynomial.C : R →+* mv_polynomial (fin n.succ) R) :=
begin
  refine ring_hom.ext (λ x, _),
  rw ring_hom.comp_apply,
  refine (mv_polynomial.fin_succ_equiv R n).injective
    (trans ((mv_polynomial.fin_succ_equiv R n).apply_symm_apply _) _),
  simp only [mv_polynomial.fin_succ_equiv_apply, mv_polynomial.eval₂_hom_C],
end

end

end equiv

end mv_polynomial<|MERGE_RESOLUTION|>--- conflicted
+++ resolved
@@ -264,23 +264,12 @@
     dsimp [ring_equiv.coe_ring_hom, fin_succ_equiv, option_equiv_left, sum_ring_equiv],
     simp only [sum_to_iter_C, eval₂_C, rename_C, ring_hom.coe_comp] },
   { intro i,
-<<<<<<< HEAD
     dsimp [ring_equiv.coe_ring_hom, fin_succ_equiv, option_equiv_left, sum_ring_equiv],
     refine fin.cases _ (λ _, _) i,
     { simp only [fin.cases_zero, sum.swap, rename_X, equiv.option_equiv_sum_punit_none,
                  equiv.sum_comm_apply, comp_app, sum_to_iter_Xl, eval₂_X, fin_succ_equiv_zero] },
     { simp only [rename_X, equiv.sum_comm_apply, comp_app, eval₂_X,  eval₂_C, fin_succ_equiv_succ,
                  equiv.option_equiv_sum_punit_some, sum.swap, fin.cases_succ, sum_to_iter_Xr] } }
-=======
-    dsimp [ring_equiv.coe_ring_hom, fin_succ_equiv, option_equiv_left, sum_ring_equiv,
-      _root_.fin_succ_equiv],
-    by_cases hi : i = 0,
-    { simp only [hi, fin.cases_zero, sum.swap, rename_X, equiv.option_equiv_sum_punit_none,
-        equiv.sum_comm_apply, comp_app, sum_to_iter_Xl, eval₂_X] },
-    { rw [← fin.succ_pred i hi],
-      simp only [rename_X, equiv.sum_comm_apply, comp_app, eval₂_X,
-        equiv.option_equiv_sum_punit_some, sum.swap, fin.cases_succ, sum_to_iter_Xr, eval₂_C] } }
->>>>>>> 362619eb
 end
 
 @[simp] lemma fin_succ_equiv_apply (n : ℕ) (p : mv_polynomial (fin (n + 1)) R) :
