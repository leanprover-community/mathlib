--- conflicted
+++ resolved
@@ -220,13 +220,8 @@
 @[simp] lemma vars_C : (C a : mv_polynomial σ R).vars = ∅ :=
 by rw [vars, degrees_C, multiset.to_finset_zero]
 
-<<<<<<< HEAD
-@[simp] lemma vars_X [nontrivial α] : (X n : mv_polynomial σ α).vars = {n} :=
-by rw [X, vars_monomial (@one_ne_zero α _ _), finsupp.support_single_ne_zero (one_ne_zero : 1 ≠ 0)]
-=======
-@[simp] lemma vars_X (h : 0 ≠ (1 : R)) : (X n : mv_polynomial σ R).vars = {n} :=
-by rw [X, vars_monomial h.symm, finsupp.support_single_ne_zero (one_ne_zero : 1 ≠ 0)]
->>>>>>> 3484e8be
+@[simp] lemma vars_X [nontrivial R] : (X n : mv_polynomial σ R).vars = {n} :=
+by rw [X, vars_monomial (@one_ne_zero R _ _), finsupp.support_single_ne_zero (one_ne_zero : 1 ≠ 0)]
 
 lemma mem_vars (i : σ) :
   i ∈ p.vars ↔ ∃ (d : σ →₀ ℕ) (H : d ∈ p.support), i ∈ d.support :=
