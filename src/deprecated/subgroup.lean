/-
Copyright (c) 2018 Johannes Hölzl. All rights reserved.
Released under Apache 2.0 license as described in the file LICENSE.
Authors: Johannes Hölzl, Mitchell Rowett, Scott Morrison, Johan Commelin, Mario Carneiro,
  Michael Howes
-/
import group_theory.subgroup
import deprecated.submonoid
/-!
# Unbundled subgroups

This file defines unbundled multiplicative and additive subgroups `is_subgroup` and
`is_add_subgroup`. These are not the preferred way to talk about subgroups and should
not be used for any new projects. The preferred way in mathlib are the bundled
versions `subgroup G` and `add_subgroup G`.

## Main definitions

`is_add_subgroup (S : set G)` : the predicate that `S` is the underlying subset of an additive
subgroup of `G`. The bundled variant `add_subgroup G` should be used in preference to this.

`is_subgroup (S : set G)` : the predicate that `S` is the underlying subset of a subgroup
of `G`. The bundled variant `subgroup G` should be used in preference to this.

## Tags

subgroup, subgroups, is_subgroup
-/
open set function

variables {G : Type*} {H : Type*} {A : Type*} {a a₁ a₂ b c: G}

section group
variables [group G] [add_group A]

/-- `s` is an additive subgroup: a set containing 0 and closed under addition and negation. -/
structure is_add_subgroup (s : set A) extends is_add_submonoid s : Prop :=
(neg_mem {a} : a ∈ s → -a ∈ s)

/-- `s` is a subgroup: a set containing 1 and closed under multiplication and inverse. -/
@[to_additive]
structure is_subgroup (s : set G) extends is_submonoid s : Prop :=
(inv_mem {a} : a ∈ s → a⁻¹ ∈ s)

@[to_additive]
lemma is_subgroup.div_mem {s : set G} (hs : is_subgroup s) {x y : G} (hx : x ∈ s) (hy : y ∈ s) :
  x / y ∈ s :=
by simpa only [div_eq_mul_inv] using hs.mul_mem hx (hs.inv_mem hy)

lemma additive.is_add_subgroup
  {s : set G} (hs : is_subgroup s) : @is_add_subgroup (additive G) _ s :=
@is_add_subgroup.mk (additive G) _ _ (additive.is_add_submonoid hs.to_is_submonoid)
  hs.inv_mem

theorem additive.is_add_subgroup_iff
  {s : set G} : @is_add_subgroup (additive G) _ s ↔ is_subgroup s :=
⟨by rintro ⟨⟨h₁, h₂⟩, h₃⟩; exact @is_subgroup.mk G _ _ ⟨h₁, @h₂⟩ @h₃,
  λ h, by exactI additive.is_add_subgroup h⟩

lemma multiplicative.is_subgroup
  {s : set A} (hs : is_add_subgroup s) : @is_subgroup (multiplicative A) _ s :=
@is_subgroup.mk (multiplicative A) _ _ (multiplicative.is_submonoid hs.to_is_add_submonoid)
  hs.neg_mem

theorem multiplicative.is_subgroup_iff
  {s : set A} : @is_subgroup (multiplicative A) _ s ↔ is_add_subgroup s :=
⟨by rintro ⟨⟨h₁, h₂⟩, h₃⟩; exact @is_add_subgroup.mk A _ _ ⟨h₁, @h₂⟩ @h₃,
<<<<<<< HEAD
  λ h, by exactI multiplicative.is_subgroup _⟩

/-- The group structure on a subgroup coerced to a type. -/
@[to_additive "The additive group structure on an additive subgroup coerced to a type."]
def subtype.group {s : set G} [is_subgroup s] : group s :=
{ inv := λ x, ⟨(x:G)⁻¹, is_subgroup.inv_mem x.2⟩,
  mul_left_inv := λ x, subtype.eq $ mul_left_inv x.1,
  div := λ x y, ⟨(x / y : G), is_subgroup.div_mem x.2 y.2⟩,
  div_eq_mul_inv := λ x y, subtype.ext $ div_eq_mul_inv x.1 y.1,
  .. subtype.monoid }

/-- The commutative group structure on a commutative subgroup coerced to a type. -/
@[to_additive "The additive commutative group structure
 on a additive commutative subgroup coerced to a type."]
def subtype.comm_group {G : Type*} [comm_group G] {s : set G} [is_subgroup s] : comm_group s :=
{ .. subtype.group, .. subtype.comm_monoid }

section
local attribute [instance] subtype.group subtype.add_group

@[simp, norm_cast, to_additive]
lemma is_subgroup.coe_inv {s : set G} [is_subgroup s] (a : s) : ((a⁻¹ : s) : G) = a⁻¹ := rfl

@[simp, norm_cast] lemma is_subgroup.coe_gpow {s : set G} [is_subgroup s] (a : s) (n : ℤ) :
  ((a ^ n : s) : G) = a ^ n :=
by induction n; simp [is_submonoid.coe_pow a]

@[simp, norm_cast] lemma is_add_subgroup.gsmul_coe {s : set A} [is_add_subgroup s] (a : s) (n : ℤ) :
  ((n • a : s) : A) = n • a :=
by induction n; simp [is_add_submonoid.smul_coe a]
attribute [to_additive gsmul_coe] is_subgroup.coe_gpow

end
=======
  λ h, by exactI multiplicative.is_subgroup h⟩
>>>>>>> ab967d23

@[to_additive of_add_neg]
theorem is_subgroup.of_div (s : set G)
  (one_mem : (1:G) ∈ s) (div_mem : ∀{a b:G}, a ∈ s → b ∈ s → a * b⁻¹ ∈ s) :
  is_subgroup s :=
have inv_mem : ∀a, a ∈ s → a⁻¹ ∈ s, from
  assume a ha,
  have 1 * a⁻¹ ∈ s, from div_mem one_mem ha,
  by simpa,
{ inv_mem := inv_mem,
  mul_mem := assume a b ha hb,
    have a * b⁻¹⁻¹ ∈ s, from div_mem ha (inv_mem b hb),
    by simpa,
  one_mem := one_mem }

theorem is_add_subgroup.of_sub (s : set A)
  (zero_mem : (0:A) ∈ s) (sub_mem : ∀{a b:A}, a ∈ s → b ∈ s → a - b ∈ s) :
  is_add_subgroup s :=
is_add_subgroup.of_add_neg s zero_mem
  (λ x y hx hy, by simpa only [sub_eq_add_neg] using sub_mem hx hy)

@[to_additive]
lemma is_subgroup.inter {s₁ s₂ : set G} (hs₁ : is_subgroup s₁) (hs₂ : is_subgroup s₂) :
  is_subgroup (s₁ ∩ s₂) :=
{ inv_mem := λ x hx, ⟨hs₁.inv_mem hx.1, hs₂.inv_mem hx.2⟩,
  ..is_submonoid.inter hs₁.to_is_submonoid hs₂.to_is_submonoid}

@[to_additive]
lemma is_subgroup.Inter {ι : Sort*} {s : ι → set G} (hs : ∀ y : ι, is_subgroup (s y)) :
  is_subgroup (set.Inter s) :=
{ inv_mem := λ x h, set.mem_Inter.2 $ λ y, is_subgroup.inv_mem (hs _) (set.mem_Inter.1 h y),
  ..is_submonoid.Inter (λ y, (hs y).to_is_submonoid) }

@[to_additive]
lemma is_subgroup_Union_of_directed {ι : Type*} [hι : nonempty ι]
  {s : ι → set G} (hs : ∀ i, is_subgroup (s i))
  (directed : ∀ i j, ∃ k, s i ⊆ s k ∧ s j ⊆ s k) :
  is_subgroup (⋃i, s i) :=
{ inv_mem := λ a ha,
    let ⟨i, hi⟩ := set.mem_Union.1 ha in
    set.mem_Union.2 ⟨i, (hs i).inv_mem hi⟩,
  to_is_submonoid := is_submonoid_Union_of_directed (λ i, (hs i).to_is_submonoid) directed }

end group

namespace is_subgroup
open is_submonoid
variables [group G] {s : set G} (hs : is_subgroup s)

include hs

@[to_additive]
lemma inv_mem_iff : a⁻¹ ∈ s ↔ a ∈ s :=
⟨λ h, by simpa using hs.inv_mem h, inv_mem hs⟩

@[to_additive]
lemma mul_mem_cancel_right (h : a ∈ s) : b * a ∈ s ↔ b ∈ s :=
⟨λ hba, by simpa using hs.mul_mem hba (hs.inv_mem h), λ hb, hs.mul_mem hb h⟩

@[to_additive]
lemma mul_mem_cancel_left (h : a ∈ s) : a * b ∈ s ↔ b ∈ s :=
⟨λ hab, by simpa using hs.mul_mem (hs.inv_mem h) hab, hs.mul_mem h⟩

end is_subgroup

/-- `is_normal_add_subgroup (s : set A)` expresses the fact that `s` is a normal additive subgroup
of the additive group `A`. Important: the preferred way to say this in Lean is via bundled
subgroups `S : add_subgroup A` and `hs : S.normal`, and not via this structure. -/
structure is_normal_add_subgroup [add_group A] (s : set A) extends is_add_subgroup s : Prop :=
(normal : ∀ n ∈ s, ∀ g : A, g + n + -g ∈ s)

/-- `is_normal_subgroup (s : set G)` expresses the fact that `s` is a normal subgroup
of the group `G`. Important: the preferred way to say this in Lean is via bundled
subgroups `S : subgroup G` and not via this structure. -/
@[to_additive]
structure is_normal_subgroup [group G] (s : set G) extends is_subgroup s : Prop :=
(normal : ∀ n ∈ s, ∀ g : G, g * n * g⁻¹ ∈ s)

@[to_additive]
lemma is_normal_subgroup_of_comm_group [comm_group G] {s : set G} (hs : is_subgroup s) :
  is_normal_subgroup s :=
{ normal := λ n hn g, by rwa [mul_right_comm, mul_right_inv, one_mul],
  ..hs }

lemma additive.is_normal_add_subgroup [group G]
  {s : set G} (hs : is_normal_subgroup s) : @is_normal_add_subgroup (additive G) _ s :=
@is_normal_add_subgroup.mk (additive G) _ _
  (additive.is_add_subgroup hs.to_is_subgroup)
  (is_normal_subgroup.normal hs)

theorem additive.is_normal_add_subgroup_iff [group G]
  {s : set G} : @is_normal_add_subgroup (additive G) _ s ↔ is_normal_subgroup s :=
⟨by rintro ⟨h₁, h₂⟩; exact
    @is_normal_subgroup.mk G _ _ (additive.is_add_subgroup_iff.1 h₁) @h₂,
  λ h, by exactI additive.is_normal_add_subgroup h⟩

lemma multiplicative.is_normal_subgroup [add_group A]
  {s : set A} (hs : is_normal_add_subgroup s) : @is_normal_subgroup (multiplicative A) _ s :=
@is_normal_subgroup.mk (multiplicative A) _ _
  (multiplicative.is_subgroup hs.to_is_add_subgroup)
  (is_normal_add_subgroup.normal hs)

theorem multiplicative.is_normal_subgroup_iff [add_group A]
  {s : set A} : @is_normal_subgroup (multiplicative A) _ s ↔ is_normal_add_subgroup s :=
⟨by rintro ⟨h₁, h₂⟩; exact
    @is_normal_add_subgroup.mk A _ _ (multiplicative.is_subgroup_iff.1 h₁) @h₂,
  λ h, by exactI multiplicative.is_normal_subgroup h⟩

namespace is_subgroup
variable [group G]

-- Normal subgroup properties
@[to_additive]
lemma mem_norm_comm {s : set G} (hs : is_normal_subgroup s) {a b : G} (hab : a * b ∈ s) :
  b * a ∈ s :=
have h : a⁻¹ * (a * b) * a⁻¹⁻¹ ∈ s, from hs.normal (a * b) hab a⁻¹,
by simp at h; exact h

@[to_additive]
lemma mem_norm_comm_iff {s : set G} (hs : is_normal_subgroup s) {a b : G} : a * b ∈ s ↔ b * a ∈ s :=
⟨mem_norm_comm hs, mem_norm_comm hs⟩

/-- The trivial subgroup -/
@[to_additive "the trivial additive subgroup"]
def trivial (G : Type*) [group G] : set G := {1}

@[simp, to_additive]
lemma mem_trivial {g : G} : g ∈ trivial G ↔ g = 1 :=
mem_singleton_iff

@[to_additive]
lemma trivial_normal : is_normal_subgroup (trivial G) :=
by refine {..}; simp [trivial] {contextual := tt}

@[to_additive]
lemma eq_trivial_iff {s : set G} (hs : is_subgroup s) :
  s = trivial G ↔ (∀ x ∈ s, x = (1 : G)) :=
by simp only [set.ext_iff, is_subgroup.mem_trivial];
  exact ⟨λ h x, (h x).1, λ h x, ⟨h x, λ hx, hx.symm ▸ hs.to_is_submonoid.one_mem⟩⟩

@[to_additive]
lemma univ_subgroup : is_normal_subgroup (@univ G) :=
by refine {..}; simp

/-- The underlying set of the center of a group. -/
@[to_additive add_center "The underlying set of the center of an additive group."]
def center (G : Type*) [group G] : set G := {z | ∀ g, g * z = z * g}

@[to_additive mem_add_center]
lemma mem_center {a : G} : a ∈ center G ↔ ∀g, g * a = a * g := iff.rfl

@[to_additive add_center_normal]
lemma center_normal : is_normal_subgroup (center G) :=
{ one_mem := by simp [center],
  mul_mem := assume a b ha hb g,
    by rw [←mul_assoc, mem_center.2 ha g, mul_assoc, mem_center.2 hb g, ←mul_assoc],
  inv_mem := assume a ha g,
    calc
      g * a⁻¹ = a⁻¹ * (g * a) * a⁻¹ : by simp [ha g]
      ...     = a⁻¹ * g             : by rw [←mul_assoc, mul_assoc]; simp,
  normal := assume n ha g h,
    calc
      h * (g * n * g⁻¹) = h * n           : by simp [ha g, mul_assoc]
      ...               = g * g⁻¹ * n * h : by rw ha h; simp
      ...               = g * n * g⁻¹ * h : by rw [mul_assoc g, ha g⁻¹, ←mul_assoc] }

/-- The underlying set of the normalizer of a subset `S : set G` of a group `G`. That is,
  the elements `g : G` such that `g * S * g⁻¹ = S`. -/
@[to_additive add_normalizer "The underlying set of the normalizer of a subset `S : set A` of an
  additive group `A`. That is, the elements `a : A` such that `a + S - a = S`."]
def normalizer (s : set G) : set G :=
{g : G | ∀ n, n ∈ s ↔ g * n * g⁻¹ ∈ s}

@[to_additive]
lemma normalizer_is_subgroup (s : set G) : is_subgroup (normalizer s) :=
{ one_mem := by simp [normalizer],
  mul_mem := λ a b (ha : ∀ n, n ∈ s ↔ a * n * a⁻¹ ∈ s)
    (hb : ∀ n, n ∈ s ↔ b * n * b⁻¹ ∈ s) n,
    by rw [mul_inv_rev, ← mul_assoc, mul_assoc a, mul_assoc a, ← ha, ← hb],
  inv_mem := λ a (ha : ∀ n, n ∈ s ↔ a * n * a⁻¹ ∈ s) n,
    by rw [ha (a⁻¹ * n * a⁻¹⁻¹)];
    simp [mul_assoc] }

@[to_additive subset_add_normalizer]
lemma subset_normalizer {s : set G} (hs : is_subgroup s) : s ⊆ normalizer s :=
λ g hg n, by rw [is_subgroup.mul_mem_cancel_right hs ((is_subgroup.inv_mem_iff hs).2 hg),
  is_subgroup.mul_mem_cancel_left hs hg]

end is_subgroup

-- Homomorphism subgroups
namespace is_group_hom
open is_submonoid is_subgroup
open is_mul_hom (map_mul)

/-- `ker f : set G` is the underlying subset of the kernel of a map `G → H`. -/
@[to_additive "`ker f : set A` is the underlying subset of the kernel of a map `A → B`"]
def ker [group H] (f : G → H) : set G := preimage f (trivial H)

@[to_additive]
lemma mem_ker [group H] (f : G → H) {x : G} : x ∈ ker f ↔ f x = 1 :=
mem_trivial

variables [group G] [group H]

@[to_additive]
lemma one_ker_inv {f : G → H} (hf : is_group_hom f) {a b : G} (h : f (a * b⁻¹) = 1) : f a = f b :=
begin
  rw [hf.map_mul, hf.map_inv] at h,
  rw [←inv_inv (f b), eq_inv_of_mul_eq_one h]
end

@[to_additive]
lemma one_ker_inv' {f : G → H} (hf : is_group_hom f) {a b : G} (h : f (a⁻¹ * b) = 1) : f a = f b :=
begin
  rw [hf.map_mul, hf.map_inv] at h,
  apply inv_injective,
  rw eq_inv_of_mul_eq_one h
end

@[to_additive]
lemma inv_ker_one {f : G → H} (hf : is_group_hom f) {a b : G} (h : f a = f b) : f (a * b⁻¹) = 1 :=
have f a * (f b)⁻¹ = 1, by rw [h, mul_right_inv],
by rwa [←hf.map_inv, ←hf.map_mul] at this

@[to_additive]
lemma inv_ker_one' {f : G → H} (hf : is_group_hom f) {a b : G} (h : f a = f b) : f (a⁻¹ * b) = 1 :=
have (f a)⁻¹ * f b = 1, by rw [h, mul_left_inv],
by rwa [←hf.map_inv, ←hf.map_mul] at this

@[to_additive]
lemma one_iff_ker_inv {f : G → H} (hf : is_group_hom f) (a b : G) : f a = f b ↔ f (a * b⁻¹) = 1 :=
⟨hf.inv_ker_one, hf.one_ker_inv⟩

@[to_additive]
lemma one_iff_ker_inv' {f : G → H} (hf : is_group_hom f) (a b : G) : f a = f b ↔ f (a⁻¹ * b) = 1 :=
⟨hf.inv_ker_one', hf.one_ker_inv'⟩

@[to_additive]
lemma inv_iff_ker {f : G → H} (hf : is_group_hom f) (a b : G) : f a = f b ↔ a * b⁻¹ ∈ ker f :=
by rw [mem_ker]; exact one_iff_ker_inv hf _ _

@[to_additive]
lemma inv_iff_ker' {f : G → H} (hf : is_group_hom f) (a b : G) : f a = f b ↔ a⁻¹ * b ∈ ker f :=
by rw [mem_ker]; exact one_iff_ker_inv' hf _ _

@[to_additive]
lemma image_subgroup {f : G → H} (hf : is_group_hom f) {s : set G} (hs : is_subgroup s) :
  is_subgroup (f '' s) :=
{ mul_mem := assume a₁ a₂ ⟨b₁, hb₁, eq₁⟩ ⟨b₂, hb₂, eq₂⟩,
             ⟨b₁ * b₂, hs.mul_mem hb₁ hb₂, by simp [eq₁, eq₂, hf.map_mul]⟩,
  one_mem := ⟨1, hs.to_is_submonoid.one_mem, hf.map_one⟩,
  inv_mem := assume a ⟨b, hb, eq⟩, ⟨b⁻¹, hs.inv_mem hb, by { rw hf.map_inv, simp * }⟩ }

@[to_additive]
lemma range_subgroup {f : G → H} (hf : is_group_hom f) : is_subgroup (set.range f) :=
@set.image_univ _ _ f ▸ hf.image_subgroup univ_subgroup.to_is_subgroup

local attribute [simp] one_mem inv_mem mul_mem is_normal_subgroup.normal

@[to_additive]
lemma preimage {f : G → H} (hf : is_group_hom f) {s : set H} (hs : is_subgroup s) :
  is_subgroup (f ⁻¹' s) :=
by { refine {..};
     simp [hs.one_mem, hs.mul_mem, hs.inv_mem, hf.map_mul, hf.map_one, hf.map_inv, @inv_mem H _ s]
     {contextual := tt} }

@[to_additive]
lemma preimage_normal {f : G → H} (hf : is_group_hom f) {s : set H} (hs : is_normal_subgroup s) :
  is_normal_subgroup (f ⁻¹' s) :=
{ one_mem := by simp [hf.map_one, hs.to_is_subgroup.one_mem],
  mul_mem := by simp [hf.map_mul, hs.to_is_subgroup.mul_mem] {contextual := tt},
  inv_mem := by simp [hf.map_inv, hs.to_is_subgroup.inv_mem] {contextual := tt},
  normal := by simp [hs.normal, hf.map_mul, hf.map_inv] {contextual := tt}}

@[to_additive]
lemma is_normal_subgroup_ker {f : G → H} (hf : is_group_hom f) : is_normal_subgroup (ker f) :=
hf.preimage_normal (trivial_normal)

@[to_additive]
lemma injective_of_trivial_ker {f : G → H} (hf : is_group_hom f) (h : ker f = trivial G) :
  function.injective f :=
begin
  intros a₁ a₂ hfa,
  simp [ext_iff, ker, is_subgroup.trivial] at h,
  have ha : a₁ * a₂⁻¹ = 1, by rw ←h; exact hf.inv_ker_one hfa,
  rw [eq_inv_of_mul_eq_one ha, inv_inv a₂]
end

@[to_additive]
lemma trivial_ker_of_injective {f : G → H} (hf : is_group_hom f) (h : function.injective f) :
  ker f = trivial G :=
set.ext $ assume x, iff.intro
  (assume hx,
    suffices f x = f 1, by simpa using h this,
    by simp [hf.map_one]; rwa [mem_ker] at hx)
  (by simp [mem_ker, hf.map_one] {contextual := tt})

@[to_additive]
lemma injective_iff_trivial_ker {f : G → H} (hf : is_group_hom f) :
  function.injective f ↔ ker f = trivial G :=
⟨hf.trivial_ker_of_injective, hf.injective_of_trivial_ker⟩

@[to_additive]
lemma trivial_ker_iff_eq_one {f : G → H} (hf : is_group_hom f) :
  ker f = trivial G ↔ ∀ x, f x = 1 → x = 1 :=
by rw set.ext_iff; simp [ker]; exact
⟨λ h x hx, (h x).1 hx, λ h x, ⟨h x, λ hx, by rw [hx, hf.map_one]⟩⟩

end is_group_hom

namespace add_group

variables [add_group A]

/-- If `A` is an additive group and `s : set A`, then `in_closure s : set A` is the underlying
subset of the subgroup generated by `s`. -/
inductive in_closure (s : set A) : A → Prop
| basic {a : A} : a ∈ s → in_closure a
| zero : in_closure 0
| neg {a : A} : in_closure a → in_closure (-a)
| add {a b : A} : in_closure a → in_closure b → in_closure (a + b)

end add_group

namespace group
open is_submonoid is_subgroup

variables [group G] {s : set G}

/-- If `G` is a group and `s : set G`, then `in_closure s : set G` is the underlying
subset of the subgroup generated by `s`. -/
@[to_additive]
inductive in_closure (s : set G) : G → Prop
| basic {a : G} : a ∈ s → in_closure a
| one : in_closure 1
| inv {a : G} : in_closure a → in_closure a⁻¹
| mul {a b : G} : in_closure a → in_closure b → in_closure (a * b)

/-- `group.closure s` is the subgroup generated by `s`, i.e. the smallest subgroup containg `s`. -/
@[to_additive "`add_group.closure s` is the additive subgroup generated by `s`, i.e., the
  smallest additive subgroup containing `s`."]
def closure (s : set G) : set G := {a | in_closure s a }

@[to_additive]
lemma mem_closure {a : G} : a ∈ s → a ∈ closure s := in_closure.basic

@[to_additive]
lemma closure.is_subgroup (s : set G) : is_subgroup (closure s) :=
{ one_mem := in_closure.one,
  mul_mem := assume a b, in_closure.mul,
  inv_mem := assume a, in_closure.inv }

@[to_additive]
theorem subset_closure {s : set G} : s ⊆ closure s := λ a, mem_closure

@[to_additive]
theorem closure_subset {s t : set G} (ht : is_subgroup t) (h : s ⊆ t) : closure s ⊆ t :=
assume a ha, by induction ha; simp [h _, *, ht.one_mem, ht.mul_mem, inv_mem_iff]

@[to_additive]
lemma closure_subset_iff {s t : set G} (ht : is_subgroup t) : closure s ⊆ t ↔ s ⊆ t :=
⟨assume h b ha, h (mem_closure ha), assume h b ha, closure_subset ht h ha⟩

@[to_additive]
theorem closure_mono {s t : set G} (h : s ⊆ t) : closure s ⊆ closure t :=
closure_subset (closure.is_subgroup _) $ set.subset.trans h subset_closure

@[simp, to_additive]
lemma closure_subgroup {s : set G} (hs : is_subgroup s) : closure s = s :=
set.subset.antisymm (closure_subset hs $ set.subset.refl s) subset_closure

@[to_additive]
theorem exists_list_of_mem_closure {s : set G} {a : G} (h : a ∈ closure s) :
  (∃l:list G, (∀x∈l, x ∈ s ∨ x⁻¹ ∈ s) ∧ l.prod = a) :=
in_closure.rec_on h
  (λ x hxs, ⟨[x], list.forall_mem_singleton.2 $ or.inl hxs, one_mul _⟩)
  ⟨[], list.forall_mem_nil _, rfl⟩
  (λ x _ ⟨L, HL1, HL2⟩, ⟨L.reverse.map has_inv.inv,
    λ x hx, let ⟨y, hy1, hy2⟩ := list.exists_of_mem_map hx in
      hy2 ▸ or.imp id (by rw [inv_inv]; exact id) (HL1 _ $ list.mem_reverse.1 hy1).symm,
      HL2 ▸ list.rec_on L one_inv.symm (λ hd tl ih,
        by rw [list.reverse_cons, list.map_append, list.prod_append, ih, list.map_singleton,
            list.prod_cons, list.prod_nil, mul_one, list.prod_cons, mul_inv_rev])⟩)
  (λ x y hx hy ⟨L1, HL1, HL2⟩ ⟨L2, HL3, HL4⟩, ⟨L1 ++ L2, list.forall_mem_append.2 ⟨HL1, HL3⟩,
    by rw [list.prod_append, HL2, HL4]⟩)

@[to_additive]
lemma image_closure [group H] {f : G → H} (hf : is_group_hom f) (s : set G) :
  f '' closure s = closure (f '' s) :=
le_antisymm
  begin
    rintros _ ⟨x, hx, rfl⟩,
    apply in_closure.rec_on hx; intros,
    { solve_by_elim [subset_closure, set.mem_image_of_mem] },
    { rw [hf.to_is_monoid_hom.map_one],
      apply is_submonoid.one_mem (closure.is_subgroup _).to_is_submonoid, },
    { rw [hf.map_inv],
      apply is_subgroup.inv_mem (closure.is_subgroup _), assumption },
    { rw [hf.to_is_monoid_hom.map_mul],
      solve_by_elim [is_submonoid.mul_mem (closure.is_subgroup _).to_is_submonoid] }
  end
  (closure_subset (hf.image_subgroup $ closure.is_subgroup _) $ set.image_subset _ subset_closure)

@[to_additive]
theorem mclosure_subset {s : set G} : monoid.closure s ⊆ closure s :=
monoid.closure_subset (closure.is_subgroup _).to_is_submonoid $ subset_closure

@[to_additive]
theorem mclosure_inv_subset {s : set G} : monoid.closure (has_inv.inv ⁻¹' s) ⊆ closure s :=
monoid.closure_subset (closure.is_subgroup _).to_is_submonoid $ λ x hx,
  inv_inv x ▸ ((closure.is_subgroup _).inv_mem $ subset_closure hx)

@[to_additive]
theorem closure_eq_mclosure {s : set G} : closure s = monoid.closure (s ∪ has_inv.inv ⁻¹' s) :=
set.subset.antisymm
  (@closure_subset _ _ _ (monoid.closure (s ∪ has_inv.inv ⁻¹' s))
    { one_mem := (monoid.closure.is_submonoid _).one_mem,
      mul_mem := (monoid.closure.is_submonoid _).mul_mem,
      inv_mem := λ x hx, monoid.in_closure.rec_on hx
      (λ x hx, or.cases_on hx (λ hx, monoid.subset_closure $ or.inr $
        show x⁻¹⁻¹ ∈ s, from (inv_inv x).symm ▸ hx)
        (λ hx, monoid.subset_closure $ or.inl hx))
      ((@one_inv G _).symm ▸ is_submonoid.one_mem (monoid.closure.is_submonoid _))
      (λ x y hx hy ihx ihy,
        (mul_inv_rev x y).symm ▸ is_submonoid.mul_mem (monoid.closure.is_submonoid _) ihy ihx) }
    (set.subset.trans (set.subset_union_left _ _) monoid.subset_closure))
  (monoid.closure_subset (closure.is_subgroup _).to_is_submonoid $ set.union_subset subset_closure $
    λ x hx, inv_inv x ▸ (is_subgroup.inv_mem (closure.is_subgroup _) $ subset_closure hx))

@[to_additive]
theorem mem_closure_union_iff {G : Type*} [comm_group G] {s t : set G} {x : G} :
  x ∈ closure (s ∪ t) ↔ ∃ y ∈ closure s, ∃ z ∈ closure t, y * z = x :=
begin
  simp only [closure_eq_mclosure, monoid.mem_closure_union_iff, exists_prop, preimage_union], split,
  { rintro ⟨_, ⟨ys, hys, yt, hyt, rfl⟩, _, ⟨zs, hzs, zt, hzt, rfl⟩, rfl⟩,
    refine ⟨_, ⟨_, hys, _, hzs, rfl⟩, _, ⟨_, hyt, _, hzt, rfl⟩, _⟩,
    rw [mul_assoc, mul_assoc, mul_left_comm zs] },
  { rintro ⟨_, ⟨ys, hys, zs, hzs, rfl⟩, _, ⟨yt, hyt, zt, hzt, rfl⟩, rfl⟩,
    refine ⟨_, ⟨ys, hys, yt, hyt, rfl⟩, _, ⟨zs, hzs, zt, hzt, rfl⟩, _⟩,
    rw [mul_assoc, mul_assoc, mul_left_comm yt] }
end

end group

namespace is_subgroup
variable [group G]

@[to_additive]
lemma trivial_eq_closure : trivial G = group.closure ∅ :=
subset.antisymm
  (by simp [set.subset_def, (group.closure.is_subgroup _).one_mem])
  (group.closure_subset (trivial_normal).to_is_subgroup $ by simp)

end is_subgroup

/-The normal closure of a set s is the subgroup closure of all the conjugates of
elements of s. It is the smallest normal subgroup containing s. -/

namespace group
variables {s : set G} [group G]

lemma conjugates_of_subset {t : set G} (ht : is_normal_subgroup t) {a : G} (h : a ∈ t) :
  conjugates_of a ⊆ t :=
λ x hc,
begin
  obtain ⟨c, w⟩ := is_conj_iff.1 hc,
  have H := is_normal_subgroup.normal ht a h c,
  rwa ←w,
end

theorem conjugates_of_set_subset' {s t : set G} (ht : is_normal_subgroup t) (h : s ⊆ t) :
  conjugates_of_set s ⊆ t :=
set.bUnion_subset (λ x H, conjugates_of_subset ht (h H))

/-- The normal closure of a set s is the subgroup closure of all the conjugates of
elements of s. It is the smallest normal subgroup containing s. -/
def normal_closure (s : set G) : set G := closure (conjugates_of_set s)

theorem conjugates_of_set_subset_normal_closure : conjugates_of_set s ⊆ normal_closure s :=
subset_closure

theorem subset_normal_closure : s ⊆ normal_closure s :=
set.subset.trans subset_conjugates_of_set conjugates_of_set_subset_normal_closure

/-- The normal closure of a set is a subgroup. -/
lemma normal_closure.is_subgroup (s : set G) : is_subgroup (normal_closure s) :=
closure.is_subgroup (conjugates_of_set s)

/-- The normal closure of s is a normal subgroup. -/
lemma normal_closure.is_normal : is_normal_subgroup (normal_closure s) :=
{ normal := λ n h g,
begin
  induction h with x hx x hx ihx x y hx hy ihx ihy,
  {exact (conjugates_of_set_subset_normal_closure (conj_mem_conjugates_of_set hx))},
  {simpa using (normal_closure.is_subgroup s).one_mem},
  {rw ←conj_inv,
   exact ((normal_closure.is_subgroup _).inv_mem ihx)},
  {rw ←conj_mul,
   exact ((normal_closure.is_subgroup _).to_is_submonoid.mul_mem ihx ihy)},
end,
..normal_closure.is_subgroup _ }

/-- The normal closure of s is the smallest normal subgroup containing s. -/
theorem normal_closure_subset {s t : set G} (ht : is_normal_subgroup t) (h : s ⊆ t) :
  normal_closure s ⊆ t :=
λ a w,
begin
  induction w with x hx x hx ihx x y hx hy ihx ihy,
  {exact (conjugates_of_set_subset' ht h $ hx)},
  {exact ht.to_is_subgroup.to_is_submonoid.one_mem},
  {exact ht.to_is_subgroup.inv_mem ihx},
  {exact ht.to_is_subgroup.to_is_submonoid.mul_mem ihx ihy}
end

lemma normal_closure_subset_iff {s t : set G} (ht : is_normal_subgroup t) :
  s ⊆ t ↔ normal_closure s ⊆ t :=
⟨normal_closure_subset ht, set.subset.trans (subset_normal_closure)⟩

theorem normal_closure_mono {s t : set G} : s ⊆ t → normal_closure s ⊆ normal_closure t :=
λ h, normal_closure_subset normal_closure.is_normal (set.subset.trans h (subset_normal_closure))

end group

/-- Create a bundled subgroup from a set `s` and `[is_subgroup s]`. -/
@[to_additive "Create a bundled additive subgroup from a set `s` and `[is_add_subgroup s]`."]
def subgroup.of [group G] {s : set G} (h : is_subgroup s) : subgroup G :=
{ carrier := s,
  one_mem' := h.1.1,
  mul_mem' := h.1.2,
  inv_mem' := h.2 }

@[to_additive]
lemma subgroup.is_subgroup [group G] (K : subgroup G) : is_subgroup (K : set G) :=
{ one_mem := K.one_mem',
  mul_mem := K.mul_mem',
  inv_mem := K.inv_mem' }

-- this will never fire if it's an instance
@[to_additive]
lemma subgroup.of_normal [group G] (s : set G) (h : is_subgroup s) (n : is_normal_subgroup s) :
  subgroup.normal (subgroup.of h) :=
{ conj_mem := n.normal, }<|MERGE_RESOLUTION|>--- conflicted
+++ resolved
@@ -65,43 +65,7 @@
 theorem multiplicative.is_subgroup_iff
   {s : set A} : @is_subgroup (multiplicative A) _ s ↔ is_add_subgroup s :=
 ⟨by rintro ⟨⟨h₁, h₂⟩, h₃⟩; exact @is_add_subgroup.mk A _ _ ⟨h₁, @h₂⟩ @h₃,
-<<<<<<< HEAD
-  λ h, by exactI multiplicative.is_subgroup _⟩
-
-/-- The group structure on a subgroup coerced to a type. -/
-@[to_additive "The additive group structure on an additive subgroup coerced to a type."]
-def subtype.group {s : set G} [is_subgroup s] : group s :=
-{ inv := λ x, ⟨(x:G)⁻¹, is_subgroup.inv_mem x.2⟩,
-  mul_left_inv := λ x, subtype.eq $ mul_left_inv x.1,
-  div := λ x y, ⟨(x / y : G), is_subgroup.div_mem x.2 y.2⟩,
-  div_eq_mul_inv := λ x y, subtype.ext $ div_eq_mul_inv x.1 y.1,
-  .. subtype.monoid }
-
-/-- The commutative group structure on a commutative subgroup coerced to a type. -/
-@[to_additive "The additive commutative group structure
- on a additive commutative subgroup coerced to a type."]
-def subtype.comm_group {G : Type*} [comm_group G] {s : set G} [is_subgroup s] : comm_group s :=
-{ .. subtype.group, .. subtype.comm_monoid }
-
-section
-local attribute [instance] subtype.group subtype.add_group
-
-@[simp, norm_cast, to_additive]
-lemma is_subgroup.coe_inv {s : set G} [is_subgroup s] (a : s) : ((a⁻¹ : s) : G) = a⁻¹ := rfl
-
-@[simp, norm_cast] lemma is_subgroup.coe_gpow {s : set G} [is_subgroup s] (a : s) (n : ℤ) :
-  ((a ^ n : s) : G) = a ^ n :=
-by induction n; simp [is_submonoid.coe_pow a]
-
-@[simp, norm_cast] lemma is_add_subgroup.gsmul_coe {s : set A} [is_add_subgroup s] (a : s) (n : ℤ) :
-  ((n • a : s) : A) = n • a :=
-by induction n; simp [is_add_submonoid.smul_coe a]
-attribute [to_additive gsmul_coe] is_subgroup.coe_gpow
-
-end
-=======
   λ h, by exactI multiplicative.is_subgroup h⟩
->>>>>>> ab967d23
 
 @[to_additive of_add_neg]
 theorem is_subgroup.of_div (s : set G)
