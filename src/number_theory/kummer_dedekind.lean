/-
Copyright (c) 2021 Anne Baanen. All rights reserved.
Released under Apache 2.0 license as described in the file LICENSE.
Authors: Anne Baanen, Paul Lezeau
-/

import ring_theory.adjoin_root
import ring_theory.dedekind_domain.ideal
import ring_theory.algebra_tower

/-!
# Kummer-Dedekind theorem

This file proves the monogenic version of the Kummer-Dedekind theorem on the splitting of prime
ideals in an extension of the ring of integers. This states that if `I` is a prime ideal of
Dedekind domain `R` and `S = R[α]` for some `α` that is integral over `R` with minimal polynomial
`f`, then the prime factorisations of `I * S` and `f mod I` have the same shape, i.e. they have the
same number of prime factors, and each prime factors of `I * S` can be paired with a prime factor
of `f mod I` in a way that ensures multiplicities match (in fact, this pairing can be made explicit
with a formula).

## Main definitions

 * `normalized_factors_map_equiv_normalized_factors_min_poly_mk` : The bijection in the
    Kummer-Dedekind theorem. This is the pairing between the prime factors of `I * S` and the prime
    factors of `f mod I`.

## Main results

 * `normalized_factors_ideal_map_eq_normalized_factors_min_poly_mk_map` : The Kummer-Dedekind
    theorem.
 * `ideal.irreducible_map_of_irreducible_minpoly` : `I.map (algebra_map R S)` is irreducible if
    `(map I^.quotient.mk (minpoly R pb.gen))` is irreducible, where `pb` is a power basis of `S`
    over `R`.

## TODO

 * Prove the Kummer-Dedekind theorem in full generality.

 * Prove the converse of `ideal.irreducible_map_of_irreducible_minpoly`.

 * Prove that `normalized_factors_map_equiv_normalized_factors_min_poly_mk` can be expressed as
    `normalized_factors_map_equiv_normalized_factors_min_poly_mk g = ⟨I, G(α)⟩` for `g` a prime
    factor of `f mod I` and `G` a lift of `g` to `R[X]`.

## References

 * [J. Neukirch, *Algebraic Number Theory*][Neukirch1992]

## Tags

kummer, dedekind, kummer dedekind, dedekind-kummer, dedekind kummer
-/

variables (R : Type*) {S : Type*} [comm_ring R] [comm_ring S] [algebra R S]

open ideal polynomial double_quot unique_factorization_monoid algebra ring_hom

<<<<<<< HEAD
/-- Let `S / R` be a ring extension and `x : S`, then the conductor of R[x] is the
    biggest ideal of `S` contained in `R[x]`. -/
def conductor (x : S) : ideal S :=
{ carrier := {a | ∀ (b : S), a * b ∈ adjoin R ({x} : set S)},
=======
local notation R`<`:std.prec.max_plus x `>` := adjoin R ({x} : set S)

/-- Let `S / R` be a ring extension and `x : S`, then the conductor of `R<x>` is the
    biggest ideal of `S` contained in `R<x>`. -/
def conductor (x : S) : ideal S :=
{ carrier := {a | ∀ (b : S), a * b ∈ R<x> },
>>>>>>> 3a1f0172
  zero_mem' := λ b, by simpa only [zero_mul] using subalgebra.zero_mem _,
  add_mem' := λ a b ha hb c, by simpa only [add_mul] using subalgebra.add_mem _ (ha c) (hb c),
  smul_mem' := λ c a ha b, by simpa only [smul_eq_mul, mul_left_comm, mul_assoc] using ha (c * b) }

variables {R} {x : S}

<<<<<<< HEAD
lemma mem_adjoin_of_mem_conductor {y : S} (hy : y ∈ conductor R x) : y ∈ adjoin R ({x} : set S) :=
by simpa only [mul_one] using hy 1

lemma conductor_eq_of_eq {y : S} (h : (adjoin R ({x} : set S) : set S) = adjoin R ({y} : set S)):
  conductor R x = conductor R y :=
ideal.ext (λ a, ⟨λ H b,by {rw [← set_like.mem_coe, (set.ext_iff.mp h _).symm], exact H b}, λ H b,
  by {rw [← set_like.mem_coe, (set.ext_iff.mp h _)], exact H b }⟩)

lemma conductor_subset_adjoin : (conductor R x : set S) ⊆ adjoin R ({x} : set S) :=
λ y, mem_adjoin_of_mem_conductor

lemma mem_conductor_iff {y : S} : y ∈ conductor R x ↔ ∀ (b : S), y * b ∈ adjoin R ({x} : set S) :=
=======
lemma conductor_eq_of_eq {y : S} (h : (R<x> : set S) = R<y>):
  conductor R x = conductor R y :=
ideal.ext $ λ a, forall_congr $ λ b, set.ext_iff.mp h _

lemma conductor_subset_adjoin : (conductor R x : set S) ⊆ R<x> :=
λ y hy, by simpa only [mul_one] using hy 1

lemma mem_conductor_iff {y : S} : y ∈ conductor R x ↔ ∀ (b : S), y * b ∈ R<x> :=
>>>>>>> 3a1f0172
⟨λ h, h, λ h, h⟩

variables {I : ideal R}

<<<<<<< HEAD
/-- This technical lemma tell us that if `C` is the conductor of `R[x]` and `I` is an ideal of `R`
  then `p * (I * S) ⊆ I * R[x]` for any `p` in `C ∩ R` -/
lemma prod_mem_ideal_map_of_mem_conductor {p : R} {z : S}
  (hp : p ∈ ideal.comap (algebra_map R S) (conductor R x)) (hz' : z ∈ (I.map (algebra_map R S))) :
  (algebra_map R S p)*z ∈ algebra_map (adjoin R ({x} : set S)) S
    '' ↑(I.map (algebra_map R (adjoin R ({x} : set S)))) :=
=======
/-- This technical lemma tell us that if `C` is the conductor of `R<x>` and `I` is an ideal of `R`
  then `p * (I * S) ⊆ I * R<x>` for any `p` in `C ∩ R` -/
lemma prod_mem_ideal_map_of_mem_conductor {p : R} {z : S}
  (hp : p ∈ ideal.comap (algebra_map R S) (conductor R x)) (hz' : z ∈ (I.map (algebra_map R S))) :
  (algebra_map R S p) * z ∈
    algebra_map R<x> S '' ↑(I.map (algebra_map R R<x>)) :=
>>>>>>> 3a1f0172
begin
  rw [ideal.map, ideal.span, finsupp.mem_span_image_iff_total] at hz',
  obtain ⟨l, H, H'⟩ := hz',
  rw finsupp.total_apply at H',
  rw [← H', mul_comm, finsupp.sum_mul],
<<<<<<< HEAD
  have test2 : ∀ {a : R}, a ∈ I → (l a • (algebra_map R S a) * (algebra_map R S p)) ∈ (algebra_map
   (algebra.adjoin R ({x} : set S)) S) '' (I.map (algebra_map R (algebra.adjoin R ({x} : set S)))),
  { intros a ha,
    rw [algebra.id.smul_eq_mul, mul_assoc, mul_comm, mul_assoc, set.mem_image],
    refine exists.intro (algebra_map R (adjoin R ({x} : set S)) a * ⟨l a * algebra_map R S p,
      show l a * algebra_map R S p ∈ (adjoin R ({x} : set S)), from _ ⟩) _,
=======
  have lem : ∀ {a : R}, a ∈ I → (l a • (algebra_map R S a) * (algebra_map R S p)) ∈
    (algebra_map R<x> S) '' (I.map (algebra_map R R<x>)),
  { intros a ha,
    rw [algebra.id.smul_eq_mul, mul_assoc, mul_comm, mul_assoc, set.mem_image],
    refine exists.intro (algebra_map R R<x> a * ⟨l a * algebra_map R S p,
      show l a * algebra_map R S p ∈ R<x>, from _ ⟩) _,
>>>>>>> 3a1f0172
    { rw mul_comm,
      exact mem_conductor_iff.mp (ideal.mem_comap.mp hp) _ },
    refine ⟨_, by simpa only [ring_hom.map_mul, mul_comm (algebra_map R S p) (l a)]⟩,
    rw mul_comm,
<<<<<<< HEAD
    apply ideal.mul_mem_left (I.map (algebra_map R (adjoin R ({x} : set S)))) _
      (ideal.mem_map_of_mem _ ha) },
  refine finset.sum_induction _ (λ u, u ∈ (algebra_map (adjoin R ({x} : set S)) S) ''
    (I.map (algebra_map R (adjoin R ({x} : set S)))))
    (λ a b ha hb, _) _ _,
  obtain ⟨z, hz, rfl⟩ := (set.mem_image _ _ _).mp ha,
  obtain ⟨y, hy, rfl⟩ := (set.mem_image _ _ _).mp hb,
  rw [← ring_hom.map_add, set.mem_image],
  exact exists.intro (z + y)
    ⟨ideal.add_mem (I.map (algebra_map R (adjoin R ({x} : set S)))) hz hy, rfl⟩,
  { refine (set.mem_image _ _ _).mpr (exists.intro 0 ⟨ideal.zero_mem (I.map (algebra_map R
    (adjoin R ({x} : set S)))), (ring_hom.map_zero _)⟩) },
  { intros y hy,
    exact test2 ((finsupp.mem_supported _ l).mp H hy) },
end

/-- A technical result telling us that `(I * S) ∩ R[x] = I * R[x]` for any ideal `I` of `R`. -/
lemma comap_map_eq_map_adjoin_of_coprime_conductor
  (hx : (conductor R x).comap (algebra_map R S) ⊔ I = ⊤)
  (h_alg : function.injective (algebra_map (adjoin R ( {x} : set S)) S)):
  (I.map (algebra_map R S)).comap (algebra_map (adjoin R ( {x} : set S)) S)
    = I.map (algebra_map R (adjoin R ( {x} : set S))) :=
=======
    apply ideal.mul_mem_left (I.map (algebra_map R R<x>)) _
      (ideal.mem_map_of_mem _ ha) },
  refine finset.sum_induction _ (λ u, u ∈ (algebra_map R<x> S) ''
    (I.map (algebra_map R R<x>)))
    (λ a b, _) _ _,
  rintro ⟨z, hz, rfl⟩ ⟨y, hy, rfl⟩,
  rw [← ring_hom.map_add],
  exact ⟨z + y, ideal.add_mem _ (set_like.mem_coe.mp hz) hy, rfl⟩,
  { refine ⟨0, set_like.mem_coe.mpr $ ideal.zero_mem _, ring_hom.map_zero _⟩ },
  { intros y hy,
    exact lem ((finsupp.mem_supported _ l).mp H hy) },
end

/-- A technical result telling us that `(I * S) ∩ R<x> = I * R<x>` for any ideal `I` of `R`. -/
lemma comap_map_eq_map_adjoin_of_coprime_conductor
  (hx : (conductor R x).comap (algebra_map R S) ⊔ I = ⊤)
  (h_alg : function.injective (algebra_map R<x> S)):
  (I.map (algebra_map R S)).comap (algebra_map R<x> S) = I.map (algebra_map R R<x>) :=
>>>>>>> 3a1f0172
begin
  apply le_antisymm,
  { -- This is adapted from [Neukirch1992]. Let `C = (conductor R x)`. The idea of the proof
    -- is that since `I` and `C ∩ R` are coprime, we have
<<<<<<< HEAD
    -- `(I * S) ∩ R[x] ⊆ (I + C) * ((I * S) ∩ R[x]) ⊆ I * R[x] + I * C * S ⊆ I * R[x]`.
=======
    -- `(I * S) ∩ R<x> ⊆ (I + C) * ((I * S) ∩ R<x>) ⊆ I * R<x> + I * C * S ⊆ I * R<x>`.
>>>>>>> 3a1f0172
    intros y hy,
    obtain ⟨z, hz⟩ := y,
    obtain ⟨p, hp, q, hq, hpq⟩ := submodule.mem_sup.mp ((ideal.eq_top_iff_one _).mp hx),
    have temp : (algebra_map R S p)*z + (algebra_map R S q)*z = z,
    { simp only [←add_mul, ←ring_hom.map_add (algebra_map R S), hpq, map_one, one_mul] },
<<<<<<< HEAD
    suffices : z ∈ algebra_map (adjoin R ({x} : set S)) S '' (I.map (algebra_map R
      (algebra.adjoin R ({x} : set S)))) ↔ (⟨z, hz⟩ : (adjoin R ({x} : set S))) ∈ I.map
        (algebra_map R (adjoin R ({x} : set S))),
    { rw [← this, ← temp],
      obtain ⟨a, ha⟩ := (set.mem_image _ _ _).mp (prod_mem_ideal_map_of_mem_conductor hp
        (show z ∈ I.map (algebra_map R S), by rwa ideal.mem_comap at hy )),
      use a + (algebra_map R (adjoin R ({x} : set S)) q) * ⟨z, hz⟩,
      refine ⟨ ideal.add_mem (I.map (algebra_map R (adjoin R ({x} : set S)))) ha.left _,
        by simpa only [ha.right, map_add, alg_hom.map_mul, add_right_inj] ⟩,
      rw mul_comm,
        exact ideal.mul_mem_left (I.map (algebra_map R (adjoin R ({x} : set S)))) _
          (ideal.mem_map_of_mem _ hq) },
=======
    suffices : z ∈ algebra_map R<x> S '' (I.map (algebra_map R R<x>)) ↔ (⟨z, hz⟩ : R<x>) ∈
      I.map (algebra_map R R<x>),
    { rw [← this, ← temp],
      obtain ⟨a, ha⟩ := (set.mem_image _ _ _).mp (prod_mem_ideal_map_of_mem_conductor hp
        (show z ∈ I.map (algebra_map R S), by rwa ideal.mem_comap at hy )),
      use a + (algebra_map R R<x> q) * ⟨z, hz⟩,
      refine ⟨ ideal.add_mem (I.map (algebra_map R R<x>)) ha.left _,
        by simpa only [ha.right, map_add, alg_hom.map_mul, add_right_inj] ⟩,
      rw mul_comm,
        exact ideal.mul_mem_left (I.map (algebra_map R R<x>)) _ (ideal.mem_map_of_mem _ hq) },
>>>>>>> 3a1f0172
    refine ⟨ λ h, _, λ h, (set.mem_image _ _ _).mpr (exists.intro ⟨z, hz⟩ ⟨by simp [h], rfl⟩ ) ⟩,
    { obtain ⟨x₁, hx₁, hx₂⟩ := (set.mem_image _ _ _).mp h,
      have : x₁ = ⟨z, hz⟩,
      { apply h_alg,
        simpa [hx₂], },
      rwa ← this }  },

  { -- The converse inclusion is trivial
<<<<<<< HEAD
    have : algebra_map R S = (algebra_map (adjoin R ( {x} : set S)) S).comp
      (algebra_map R (adjoin R ( {x} : set S))) := by { ext, refl },
=======
    have : algebra_map R S = (algebra_map _ S).comp (algebra_map R R<x>) := by { ext, refl },
>>>>>>> 3a1f0172
    rw [this, ← ideal.map_map],
    apply ideal.le_comap_map }
end

<<<<<<< HEAD
/-- The canonical morphism of rings from `R[x] ⧸ (I*R[x])` to `S ⧸ (I*S)` is an isomorphism
    when `I` and `(conductor R x) ∩ R` are coprime. -/
noncomputable def quot_adjoin_equiv_quot_map (hx : (conductor R x).comap (algebra_map R S) ⊔ I = ⊤)
  (h_alg : function.injective (algebra_map (algebra.adjoin R ( {x} : set S)) S)) :
  (algebra.adjoin R ( {x} : set S)) ⧸ (I.map (algebra_map R (algebra.adjoin R ( {x} : set S))))
    ≃+* S ⧸ (I.map (algebra_map R S : R →+* S)) :=
ring_equiv.of_bijective (ideal.quotient.lift (I.map (algebra_map R
  (adjoin R ( {x} : set S)))) (((I.map (algebra_map R S : R →+* S))^.quotient.mk).comp
  (algebra_map (adjoin R ( {x} : set S)) S : (algebra.adjoin R ( {x} : set S)) →+* S)) (λ r hr,
    begin
      have : algebra_map R S = (algebra_map (adjoin R ( {x} : set S)) S).comp
        (algebra_map R (adjoin R ( {x} : set S))) := by {ext, refl},
=======
/-- The canonical morphism of rings from `R<x> ⧸ (I*R<x>)` to `S ⧸ (I*S)` is an isomorphism
    when `I` and `(conductor R x) ∩ R` are coprime. -/
noncomputable def quot_adjoin_equiv_quot_map (hx : (conductor R x).comap (algebra_map R S) ⊔ I = ⊤)
  (h_alg : function.injective (algebra_map R<x> S)) :
  R<x> ⧸ (I.map (algebra_map R R<x>)) ≃+* S ⧸ (I.map (algebra_map R S)) :=
ring_equiv.of_bijective (ideal.quotient.lift (I.map (algebra_map R R<x>))
  (((I.map (algebra_map R S))^.quotient.mk).comp (algebra_map R<x> S )) (λ r hr,
    begin
      have : algebra_map R S = (algebra_map R<x> S).comp
        (algebra_map R R<x>) := by { ext, refl },
>>>>>>> 3a1f0172
      rw [ring_hom.comp_apply, ideal.quotient.eq_zero_iff_mem, this, ← ideal.map_map],
      exact ideal.mem_map_of_mem _ hr
    end))
begin
  split,
<<<<<<< HEAD
  { --the kernel of the map is clearly `(I * S) ∩ R[α]`. To get injectivity, we need to show that
    --this is contained in `I * R[α]`, which is the content of the previous lemma.
    refine ring_hom.lift_injective_of_ker_le_ideal _ _ _ (λ u hu, _),
    rwa [ring_hom.mem_ker, ring_hom.comp_apply, ideal.quotient.eq_zero_iff_mem,
      ← ideal.mem_comap, comap_map_eq_map_adjoin_of_coprime_conductor hx h_alg] at hu },
  { -- Surjectivity follows from the surjectivity of the canonical map `R[x] → S ⧸ (I * S)`,
    -- which in turn follows from the fact that `I * S + (conductor R x) = S`.
    refine ideal.quotient.lift_surjective_of_surjective _ _ _ (λ y, _),
    obtain ⟨z, hz⟩ := ideal.quotient.mk_surjective y,
    have : z ∈ conductor R x ⊔ (I.map (algebra_map R S : R →+* S)),
    { suffices : conductor R x ⊔ (I.map (algebra_map R S : R →+* S)) = ⊤,
=======
  { --the kernel of the map is clearly `(I * S) ∩ R<x>`. To get injectivity, we need to show that
    --this is contained in `I * R<x>`, which is the content of the previous lemma.
    refine ring_hom.lift_injective_of_ker_le_ideal _ _ (λ u hu, _),
    rwa [ring_hom.mem_ker, ring_hom.comp_apply, ideal.quotient.eq_zero_iff_mem,
      ← ideal.mem_comap, comap_map_eq_map_adjoin_of_coprime_conductor hx h_alg] at hu },
  { -- Surjectivity follows from the surjectivity of the canonical map `R<x> → S ⧸ (I * S)`,
    -- which in turn follows from the fact that `I * S + (conductor R x) = S`.
    refine ideal.quotient.lift_surjective_of_surjective _ _ (λ y, _),
    obtain ⟨z, hz⟩ := ideal.quotient.mk_surjective y,
    have : z ∈ conductor R x ⊔ (I.map (algebra_map R S)),
    { suffices : conductor R x ⊔ (I.map (algebra_map R S)) = ⊤,
>>>>>>> 3a1f0172
      { simp only [this] },
      rw ideal.eq_top_iff_one at hx ⊢,
      replace hx := ideal.mem_map_of_mem (algebra_map R S) hx,
      rw [ideal.map_sup, ring_hom.map_one] at hx,
      exact (sup_le_sup (show  ((conductor R x).comap (algebra_map R S)).map (algebra_map R S) ≤
        conductor R x, from ideal.map_comap_le) (le_refl (I.map (algebra_map R S)))) hx },
    rw [← ideal.mem_quotient_iff_mem_sup, hz, ideal.mem_map_iff_of_surjective] at this,
    obtain ⟨u, hu, hu'⟩ := this,
    use ⟨u, conductor_subset_adjoin hu⟩,
    simpa only [← hu'],
    { exact ideal.quotient.mk_surjective } }
end

<<<<<<< HEAD
=======
@[simp]
lemma quot_adjoin_equiv_quot_map_apply_mk (hx : (conductor R x).comap (algebra_map R S) ⊔ I = ⊤)
  (h_alg : function.injective (algebra_map R<x> S)) (a : R<x>) :
   quot_adjoin_equiv_quot_map hx h_alg ((I.map (algebra_map R R<x>))^.quotient.mk a)
   = (I.map (algebra_map R S))^.quotient.mk ↑a :=
rfl

>>>>>>> 3a1f0172
namespace kummer_dedekind

open_locale big_operators polynomial classical

variables [is_domain R] [is_domain S] [is_dedekind_domain S]
<<<<<<< HEAD

#check add_subgroup.nsmul_index_mem
=======
variables (pb : power_basis R S)
>>>>>>> 3a1f0172

lemma coprime_of_not_mem (hI : is_maximal I) (hI' : I ≠ ⊥) (h :  
 ((((conductor R x).comap (algebra_map R S) : submodule R R).to_add_subgroup).index : R) ∉ I) :
  (conductor R x).comap (algebra_map R S) ⊔ I = ⊤ :=
begin
  rw is_maximal_def at hI,
  apply hI.right,
  rw lt_iff_le_and_ne,
  refine ⟨le_sup_right, _⟩,
  refine ne.symm (ne_of_not_le (set_like.not_le_iff_exists.mpr _)),
  refine exists.intro ((((conductor R x).comap (algebra_map R S) : submodule R R).to_add_subgroup).index : R) ⟨_,_⟩,
  sorry,
  exact h,
end

<<<<<<< HEAD
variables (pb : power_basis R S)

local attribute [instance] ideal.quotient.field

=======
>>>>>>> 3a1f0172
/-- The first half of the **Kummer-Dedekind Theorem** in the monogenic case, stating that the prime
    factors of `I*S` are in bijection with those of the minimal polynomial of the generator of `S`
    over `R`, taken `mod I`.-/
noncomputable def normalized_factors_map_equiv_normalized_factors_min_poly_mk (hI : is_maximal I)
  (hI' : I ≠ ⊥) (hx : (conductor R x).comap (algebra_map R S) ⊔ I = ⊤)
  (hx' : is_integral R x)
  (h_alg : function.injective (algebra_map (algebra.adjoin R ( {x} : set S)) S)) :
  {J : ideal S | J ∈ normalized_factors (I.map (algebra_map R S) )} ≃
    {d : (R ⧸ I)[X] | d ∈ normalized_factors (map I^.quotient.mk (minpoly R pb.gen)) } :=
((normalized_factors_equiv_of_quot_equiv
  ((↑((algebra.adjoin.power_basis' hx').quotient_equiv_quotient_minpoly_map I)).comp
  (quot_adjoin_equiv_quot_map hx h_alg))

  --show that `I * S` ≠ ⊥
  (show I.map (algebra_map R S) ≠ ⊥,
    by rwa [ne.def, map_eq_bot_iff_of_injective pb.basis.algebra_map_injective, ← ne.def])
  --show that the ideal spanned by `(minpoly R pb.gen) mod I` is non-zero
  (by {by_contra, exact (show (map I^.quotient.mk (minpoly R pb.gen) ≠ 0), from
    polynomial.map_monic_ne_zero (minpoly.monic pb.is_integral_gen))
    (span_singleton_eq_bot.mp h) } )).trans
  (normalized_factors_equiv_span_normalized_factors
    (show (map I^.quotient.mk (minpoly R pb.gen)) ≠ 0, from
      polynomial.map_monic_ne_zero (minpoly.monic pb.is_integral_gen))).symm)

/-- The second half of the **Kummer-Dedekind Theorem** in the monogenic case, stating that the
    bijection `factors_equiv'` defined in the first half preserves multiplicities. -/
theorem multiplicity_factors_map_eq_multiplicity (hI : is_maximal I) (hI' : I ≠ ⊥) {J : ideal S}
  (hJ : J ∈ normalized_factors (I.map (algebra_map R S))) :
  multiplicity J (I.map (algebra_map R S)) =
    multiplicity ↑(normalized_factors_map_equiv_normalized_factors_min_poly_mk pb hI hI' ⟨J, hJ⟩)
    (map I^.quotient.mk (minpoly R pb.gen)) :=
by rw [normalized_factors_map_equiv_normalized_factors_min_poly_mk, equiv.coe_trans,
       function.comp_app,
       multiplicity_normalized_factors_equiv_span_normalized_factors_symm_eq_multiplicity,
       normalized_factors_equiv_of_quot_equiv_multiplicity_eq_multiplicity]

/-- The **Kummer-Dedekind Theorem**. -/
theorem normalized_factors_ideal_map_eq_normalized_factors_min_poly_mk_map (hI : is_maximal I)
  (hI' : I ≠ ⊥) : normalized_factors (I.map (algebra_map R S)) = multiset.map
  (λ f, ((normalized_factors_map_equiv_normalized_factors_min_poly_mk pb hI hI').symm f : ideal S))
      (normalized_factors (polynomial.map I^.quotient.mk (minpoly R pb.gen))).attach :=
begin
  ext J,
  -- WLOG, assume J is a normalized factor
  by_cases hJ : J ∈ normalized_factors (I.map (algebra_map R S)), swap,
  { rw [multiset.count_eq_zero.mpr hJ, eq_comm, multiset.count_eq_zero, multiset.mem_map],
    simp only [multiset.mem_attach, true_and, not_exists],
    rintros J' rfl,
    exact hJ
      ((normalized_factors_map_equiv_normalized_factors_min_poly_mk pb hI hI').symm J').prop },

  -- Then we just have to compare the multiplicities, which we already proved are equal.
  have := multiplicity_factors_map_eq_multiplicity pb hI hI' hJ,
  rw [multiplicity_eq_count_normalized_factors, multiplicity_eq_count_normalized_factors,
      unique_factorization_monoid.normalize_normalized_factor _ hJ,
      unique_factorization_monoid.normalize_normalized_factor,
      part_enat.coe_inj]
    at this,
  refine this.trans _,
  -- Get rid of the `map` by applying the equiv to both sides.
  generalize hJ' : (normalized_factors_map_equiv_normalized_factors_min_poly_mk pb hI hI')
    ⟨J, hJ⟩ = J',
  have : ((normalized_factors_map_equiv_normalized_factors_min_poly_mk pb hI hI').symm
    J' : ideal S) = J,
  { rw [← hJ', equiv.symm_apply_apply _ _, subtype.coe_mk] },
  subst this,
  -- Get rid of the `attach` by applying the subtype `coe` to both sides.
  rw [multiset.count_map_eq_count' (λ f,
      ((normalized_factors_map_equiv_normalized_factors_min_poly_mk pb hI hI').symm f
        : ideal S)),
      multiset.attach_count_eq_count_coe],
  { exact subtype.coe_injective.comp (equiv.injective _) },
  { exact (normalized_factors_map_equiv_normalized_factors_min_poly_mk pb hI hI' _).prop },
  { exact irreducible_of_normalized_factor _
    (normalized_factors_map_equiv_normalized_factors_min_poly_mk pb hI hI' _).prop },
  { exact polynomial.map_monic_ne_zero (minpoly.monic pb.is_integral_gen) },
  { exact irreducible_of_normalized_factor _ hJ },
  { rwa [← bot_eq_zero, ne.def, map_eq_bot_iff_of_injective pb.basis.algebra_map_injective] },
end

theorem ideal.irreducible_map_of_irreducible_minpoly (hI : is_maximal I) (hI' : I ≠ ⊥)
  (hf : irreducible (map I^.quotient.mk (minpoly R pb.gen))) :
  irreducible (I.map (algebra_map R S)) :=
begin
  have mem_norm_factors : normalize (map I^.quotient.mk (minpoly R pb.gen)) ∈ normalized_factors
    (map I^.quotient.mk (minpoly R pb.gen)) := by simp [normalized_factors_irreducible hf],
  suffices : ∃ x, normalized_factors (I.map (algebra_map R S)) = {x},
  { obtain ⟨x, hx⟩ := this,
    have h := normalized_factors_prod (show I.map (algebra_map R S) ≠ 0, by
      rwa [← bot_eq_zero, ne.def, map_eq_bot_iff_of_injective pb.basis.algebra_map_injective]),
    rw [associated_iff_eq, hx, multiset.prod_singleton] at h,
    rw ← h,
    exact irreducible_of_normalized_factor x
      (show x ∈ normalized_factors (I.map (algebra_map R S)), by simp [hx]) },
  rw normalized_factors_ideal_map_eq_normalized_factors_min_poly_mk_map pb hI hI',
  use ((normalized_factors_map_equiv_normalized_factors_min_poly_mk pb hI hI').symm
    ⟨normalize (map I^.quotient.mk (minpoly R pb.gen)), mem_norm_factors⟩ : ideal S),
  rw multiset.map_eq_singleton,
  use ⟨normalize (map I^.quotient.mk (minpoly R pb.gen)), mem_norm_factors⟩,
  refine ⟨_, rfl⟩,
  apply multiset.map_injective subtype.coe_injective,
  rw [multiset.attach_map_coe, multiset.map_singleton, subtype.coe_mk],
  exact normalized_factors_irreducible hf
end

end kummer_dedekind<|MERGE_RESOLUTION|>--- conflicted
+++ resolved
@@ -56,39 +56,18 @@
 
 open ideal polynomial double_quot unique_factorization_monoid algebra ring_hom
 
-<<<<<<< HEAD
-/-- Let `S / R` be a ring extension and `x : S`, then the conductor of R[x] is the
-    biggest ideal of `S` contained in `R[x]`. -/
-def conductor (x : S) : ideal S :=
-{ carrier := {a | ∀ (b : S), a * b ∈ adjoin R ({x} : set S)},
-=======
 local notation R`<`:std.prec.max_plus x `>` := adjoin R ({x} : set S)
 
 /-- Let `S / R` be a ring extension and `x : S`, then the conductor of `R<x>` is the
     biggest ideal of `S` contained in `R<x>`. -/
 def conductor (x : S) : ideal S :=
 { carrier := {a | ∀ (b : S), a * b ∈ R<x> },
->>>>>>> 3a1f0172
   zero_mem' := λ b, by simpa only [zero_mul] using subalgebra.zero_mem _,
   add_mem' := λ a b ha hb c, by simpa only [add_mul] using subalgebra.add_mem _ (ha c) (hb c),
   smul_mem' := λ c a ha b, by simpa only [smul_eq_mul, mul_left_comm, mul_assoc] using ha (c * b) }
 
 variables {R} {x : S}
 
-<<<<<<< HEAD
-lemma mem_adjoin_of_mem_conductor {y : S} (hy : y ∈ conductor R x) : y ∈ adjoin R ({x} : set S) :=
-by simpa only [mul_one] using hy 1
-
-lemma conductor_eq_of_eq {y : S} (h : (adjoin R ({x} : set S) : set S) = adjoin R ({y} : set S)):
-  conductor R x = conductor R y :=
-ideal.ext (λ a, ⟨λ H b,by {rw [← set_like.mem_coe, (set.ext_iff.mp h _).symm], exact H b}, λ H b,
-  by {rw [← set_like.mem_coe, (set.ext_iff.mp h _)], exact H b }⟩)
-
-lemma conductor_subset_adjoin : (conductor R x : set S) ⊆ adjoin R ({x} : set S) :=
-λ y, mem_adjoin_of_mem_conductor
-
-lemma mem_conductor_iff {y : S} : y ∈ conductor R x ↔ ∀ (b : S), y * b ∈ adjoin R ({x} : set S) :=
-=======
 lemma conductor_eq_of_eq {y : S} (h : (R<x> : set S) = R<y>):
   conductor R x = conductor R y :=
 ideal.ext $ λ a, forall_congr $ λ b, set.ext_iff.mp h _
@@ -97,74 +76,31 @@
 λ y hy, by simpa only [mul_one] using hy 1
 
 lemma mem_conductor_iff {y : S} : y ∈ conductor R x ↔ ∀ (b : S), y * b ∈ R<x> :=
->>>>>>> 3a1f0172
 ⟨λ h, h, λ h, h⟩
 
 variables {I : ideal R}
 
-<<<<<<< HEAD
-/-- This technical lemma tell us that if `C` is the conductor of `R[x]` and `I` is an ideal of `R`
-  then `p * (I * S) ⊆ I * R[x]` for any `p` in `C ∩ R` -/
-lemma prod_mem_ideal_map_of_mem_conductor {p : R} {z : S}
-  (hp : p ∈ ideal.comap (algebra_map R S) (conductor R x)) (hz' : z ∈ (I.map (algebra_map R S))) :
-  (algebra_map R S p)*z ∈ algebra_map (adjoin R ({x} : set S)) S
-    '' ↑(I.map (algebra_map R (adjoin R ({x} : set S)))) :=
-=======
 /-- This technical lemma tell us that if `C` is the conductor of `R<x>` and `I` is an ideal of `R`
   then `p * (I * S) ⊆ I * R<x>` for any `p` in `C ∩ R` -/
 lemma prod_mem_ideal_map_of_mem_conductor {p : R} {z : S}
   (hp : p ∈ ideal.comap (algebra_map R S) (conductor R x)) (hz' : z ∈ (I.map (algebra_map R S))) :
   (algebra_map R S p) * z ∈
     algebra_map R<x> S '' ↑(I.map (algebra_map R R<x>)) :=
->>>>>>> 3a1f0172
 begin
   rw [ideal.map, ideal.span, finsupp.mem_span_image_iff_total] at hz',
   obtain ⟨l, H, H'⟩ := hz',
   rw finsupp.total_apply at H',
   rw [← H', mul_comm, finsupp.sum_mul],
-<<<<<<< HEAD
-  have test2 : ∀ {a : R}, a ∈ I → (l a • (algebra_map R S a) * (algebra_map R S p)) ∈ (algebra_map
-   (algebra.adjoin R ({x} : set S)) S) '' (I.map (algebra_map R (algebra.adjoin R ({x} : set S)))),
-  { intros a ha,
-    rw [algebra.id.smul_eq_mul, mul_assoc, mul_comm, mul_assoc, set.mem_image],
-    refine exists.intro (algebra_map R (adjoin R ({x} : set S)) a * ⟨l a * algebra_map R S p,
-      show l a * algebra_map R S p ∈ (adjoin R ({x} : set S)), from _ ⟩) _,
-=======
   have lem : ∀ {a : R}, a ∈ I → (l a • (algebra_map R S a) * (algebra_map R S p)) ∈
     (algebra_map R<x> S) '' (I.map (algebra_map R R<x>)),
   { intros a ha,
     rw [algebra.id.smul_eq_mul, mul_assoc, mul_comm, mul_assoc, set.mem_image],
     refine exists.intro (algebra_map R R<x> a * ⟨l a * algebra_map R S p,
       show l a * algebra_map R S p ∈ R<x>, from _ ⟩) _,
->>>>>>> 3a1f0172
     { rw mul_comm,
       exact mem_conductor_iff.mp (ideal.mem_comap.mp hp) _ },
     refine ⟨_, by simpa only [ring_hom.map_mul, mul_comm (algebra_map R S p) (l a)]⟩,
     rw mul_comm,
-<<<<<<< HEAD
-    apply ideal.mul_mem_left (I.map (algebra_map R (adjoin R ({x} : set S)))) _
-      (ideal.mem_map_of_mem _ ha) },
-  refine finset.sum_induction _ (λ u, u ∈ (algebra_map (adjoin R ({x} : set S)) S) ''
-    (I.map (algebra_map R (adjoin R ({x} : set S)))))
-    (λ a b ha hb, _) _ _,
-  obtain ⟨z, hz, rfl⟩ := (set.mem_image _ _ _).mp ha,
-  obtain ⟨y, hy, rfl⟩ := (set.mem_image _ _ _).mp hb,
-  rw [← ring_hom.map_add, set.mem_image],
-  exact exists.intro (z + y)
-    ⟨ideal.add_mem (I.map (algebra_map R (adjoin R ({x} : set S)))) hz hy, rfl⟩,
-  { refine (set.mem_image _ _ _).mpr (exists.intro 0 ⟨ideal.zero_mem (I.map (algebra_map R
-    (adjoin R ({x} : set S)))), (ring_hom.map_zero _)⟩) },
-  { intros y hy,
-    exact test2 ((finsupp.mem_supported _ l).mp H hy) },
-end
-
-/-- A technical result telling us that `(I * S) ∩ R[x] = I * R[x]` for any ideal `I` of `R`. -/
-lemma comap_map_eq_map_adjoin_of_coprime_conductor
-  (hx : (conductor R x).comap (algebra_map R S) ⊔ I = ⊤)
-  (h_alg : function.injective (algebra_map (adjoin R ( {x} : set S)) S)):
-  (I.map (algebra_map R S)).comap (algebra_map (adjoin R ( {x} : set S)) S)
-    = I.map (algebra_map R (adjoin R ( {x} : set S))) :=
-=======
     apply ideal.mul_mem_left (I.map (algebra_map R R<x>)) _
       (ideal.mem_map_of_mem _ ha) },
   refine finset.sum_induction _ (λ u, u ∈ (algebra_map R<x> S) ''
@@ -183,35 +119,16 @@
   (hx : (conductor R x).comap (algebra_map R S) ⊔ I = ⊤)
   (h_alg : function.injective (algebra_map R<x> S)):
   (I.map (algebra_map R S)).comap (algebra_map R<x> S) = I.map (algebra_map R R<x>) :=
->>>>>>> 3a1f0172
 begin
   apply le_antisymm,
   { -- This is adapted from [Neukirch1992]. Let `C = (conductor R x)`. The idea of the proof
     -- is that since `I` and `C ∩ R` are coprime, we have
-<<<<<<< HEAD
-    -- `(I * S) ∩ R[x] ⊆ (I + C) * ((I * S) ∩ R[x]) ⊆ I * R[x] + I * C * S ⊆ I * R[x]`.
-=======
     -- `(I * S) ∩ R<x> ⊆ (I + C) * ((I * S) ∩ R<x>) ⊆ I * R<x> + I * C * S ⊆ I * R<x>`.
->>>>>>> 3a1f0172
     intros y hy,
     obtain ⟨z, hz⟩ := y,
     obtain ⟨p, hp, q, hq, hpq⟩ := submodule.mem_sup.mp ((ideal.eq_top_iff_one _).mp hx),
     have temp : (algebra_map R S p)*z + (algebra_map R S q)*z = z,
     { simp only [←add_mul, ←ring_hom.map_add (algebra_map R S), hpq, map_one, one_mul] },
-<<<<<<< HEAD
-    suffices : z ∈ algebra_map (adjoin R ({x} : set S)) S '' (I.map (algebra_map R
-      (algebra.adjoin R ({x} : set S)))) ↔ (⟨z, hz⟩ : (adjoin R ({x} : set S))) ∈ I.map
-        (algebra_map R (adjoin R ({x} : set S))),
-    { rw [← this, ← temp],
-      obtain ⟨a, ha⟩ := (set.mem_image _ _ _).mp (prod_mem_ideal_map_of_mem_conductor hp
-        (show z ∈ I.map (algebra_map R S), by rwa ideal.mem_comap at hy )),
-      use a + (algebra_map R (adjoin R ({x} : set S)) q) * ⟨z, hz⟩,
-      refine ⟨ ideal.add_mem (I.map (algebra_map R (adjoin R ({x} : set S)))) ha.left _,
-        by simpa only [ha.right, map_add, alg_hom.map_mul, add_right_inj] ⟩,
-      rw mul_comm,
-        exact ideal.mul_mem_left (I.map (algebra_map R (adjoin R ({x} : set S)))) _
-          (ideal.mem_map_of_mem _ hq) },
-=======
     suffices : z ∈ algebra_map R<x> S '' (I.map (algebra_map R R<x>)) ↔ (⟨z, hz⟩ : R<x>) ∈
       I.map (algebra_map R R<x>),
     { rw [← this, ← temp],
@@ -222,7 +139,6 @@
         by simpa only [ha.right, map_add, alg_hom.map_mul, add_right_inj] ⟩,
       rw mul_comm,
         exact ideal.mul_mem_left (I.map (algebra_map R R<x>)) _ (ideal.mem_map_of_mem _ hq) },
->>>>>>> 3a1f0172
     refine ⟨ λ h, _, λ h, (set.mem_image _ _ _).mpr (exists.intro ⟨z, hz⟩ ⟨by simp [h], rfl⟩ ) ⟩,
     { obtain ⟨x₁, hx₁, hx₂⟩ := (set.mem_image _ _ _).mp h,
       have : x₁ = ⟨z, hz⟩,
@@ -231,30 +147,11 @@
       rwa ← this }  },
 
   { -- The converse inclusion is trivial
-<<<<<<< HEAD
-    have : algebra_map R S = (algebra_map (adjoin R ( {x} : set S)) S).comp
-      (algebra_map R (adjoin R ( {x} : set S))) := by { ext, refl },
-=======
     have : algebra_map R S = (algebra_map _ S).comp (algebra_map R R<x>) := by { ext, refl },
->>>>>>> 3a1f0172
     rw [this, ← ideal.map_map],
     apply ideal.le_comap_map }
 end
 
-<<<<<<< HEAD
-/-- The canonical morphism of rings from `R[x] ⧸ (I*R[x])` to `S ⧸ (I*S)` is an isomorphism
-    when `I` and `(conductor R x) ∩ R` are coprime. -/
-noncomputable def quot_adjoin_equiv_quot_map (hx : (conductor R x).comap (algebra_map R S) ⊔ I = ⊤)
-  (h_alg : function.injective (algebra_map (algebra.adjoin R ( {x} : set S)) S)) :
-  (algebra.adjoin R ( {x} : set S)) ⧸ (I.map (algebra_map R (algebra.adjoin R ( {x} : set S))))
-    ≃+* S ⧸ (I.map (algebra_map R S : R →+* S)) :=
-ring_equiv.of_bijective (ideal.quotient.lift (I.map (algebra_map R
-  (adjoin R ( {x} : set S)))) (((I.map (algebra_map R S : R →+* S))^.quotient.mk).comp
-  (algebra_map (adjoin R ( {x} : set S)) S : (algebra.adjoin R ( {x} : set S)) →+* S)) (λ r hr,
-    begin
-      have : algebra_map R S = (algebra_map (adjoin R ( {x} : set S)) S).comp
-        (algebra_map R (adjoin R ( {x} : set S))) := by {ext, refl},
-=======
 /-- The canonical morphism of rings from `R<x> ⧸ (I*R<x>)` to `S ⧸ (I*S)` is an isomorphism
     when `I` and `(conductor R x) ∩ R` are coprime. -/
 noncomputable def quot_adjoin_equiv_quot_map (hx : (conductor R x).comap (algebra_map R S) ⊔ I = ⊤)
@@ -265,25 +162,11 @@
     begin
       have : algebra_map R S = (algebra_map R<x> S).comp
         (algebra_map R R<x>) := by { ext, refl },
->>>>>>> 3a1f0172
       rw [ring_hom.comp_apply, ideal.quotient.eq_zero_iff_mem, this, ← ideal.map_map],
       exact ideal.mem_map_of_mem _ hr
     end))
 begin
   split,
-<<<<<<< HEAD
-  { --the kernel of the map is clearly `(I * S) ∩ R[α]`. To get injectivity, we need to show that
-    --this is contained in `I * R[α]`, which is the content of the previous lemma.
-    refine ring_hom.lift_injective_of_ker_le_ideal _ _ _ (λ u hu, _),
-    rwa [ring_hom.mem_ker, ring_hom.comp_apply, ideal.quotient.eq_zero_iff_mem,
-      ← ideal.mem_comap, comap_map_eq_map_adjoin_of_coprime_conductor hx h_alg] at hu },
-  { -- Surjectivity follows from the surjectivity of the canonical map `R[x] → S ⧸ (I * S)`,
-    -- which in turn follows from the fact that `I * S + (conductor R x) = S`.
-    refine ideal.quotient.lift_surjective_of_surjective _ _ _ (λ y, _),
-    obtain ⟨z, hz⟩ := ideal.quotient.mk_surjective y,
-    have : z ∈ conductor R x ⊔ (I.map (algebra_map R S : R →+* S)),
-    { suffices : conductor R x ⊔ (I.map (algebra_map R S : R →+* S)) = ⊤,
-=======
   { --the kernel of the map is clearly `(I * S) ∩ R<x>`. To get injectivity, we need to show that
     --this is contained in `I * R<x>`, which is the content of the previous lemma.
     refine ring_hom.lift_injective_of_ker_le_ideal _ _ (λ u hu, _),
@@ -295,7 +178,6 @@
     obtain ⟨z, hz⟩ := ideal.quotient.mk_surjective y,
     have : z ∈ conductor R x ⊔ (I.map (algebra_map R S)),
     { suffices : conductor R x ⊔ (I.map (algebra_map R S)) = ⊤,
->>>>>>> 3a1f0172
       { simp only [this] },
       rw ideal.eq_top_iff_one at hx ⊢,
       replace hx := ideal.mem_map_of_mem (algebra_map R S) hx,
@@ -309,8 +191,6 @@
     { exact ideal.quotient.mk_surjective } }
 end
 
-<<<<<<< HEAD
-=======
 @[simp]
 lemma quot_adjoin_equiv_quot_map_apply_mk (hx : (conductor R x).comap (algebra_map R S) ⊔ I = ⊤)
   (h_alg : function.injective (algebra_map R<x> S)) (a : R<x>) :
@@ -318,20 +198,15 @@
    = (I.map (algebra_map R S))^.quotient.mk ↑a :=
 rfl
 
->>>>>>> 3a1f0172
 namespace kummer_dedekind
 
 open_locale big_operators polynomial classical
 
 variables [is_domain R] [is_domain S] [is_dedekind_domain S]
-<<<<<<< HEAD
 
 #check add_subgroup.nsmul_index_mem
-=======
-variables (pb : power_basis R S)
->>>>>>> 3a1f0172
-
-lemma coprime_of_not_mem (hI : is_maximal I) (hI' : I ≠ ⊥) (h :  
+
+lemma coprime_of_not_mem (hI : is_maximal I) (hI' : I ≠ ⊥) (h :
  ((((conductor R x).comap (algebra_map R S) : submodule R R).to_add_subgroup).index : R) ∉ I) :
   (conductor R x).comap (algebra_map R S) ⊔ I = ⊤ :=
 begin
@@ -345,13 +220,10 @@
   exact h,
 end
 
-<<<<<<< HEAD
 variables (pb : power_basis R S)
 
 local attribute [instance] ideal.quotient.field
 
-=======
->>>>>>> 3a1f0172
 /-- The first half of the **Kummer-Dedekind Theorem** in the monogenic case, stating that the prime
     factors of `I*S` are in bijection with those of the minimal polynomial of the generator of `S`
     over `R`, taken `mod I`.-/
