/-
Copyright (c) 2020 Aaron Anderson. All rights reserved.
Released under Apache 2.0 license as described in the file LICENSE.
Authors: Aaron Anderson
-/
import algebra.big_operators.ring
import number_theory.divisors
import algebra.squarefree

/-!
# Arithmetic Functions and Dirichlet Convolution

This file defines arithmetic functions, which are functions from `ℕ` to a specified type that map 0
to 0. In the literature, they are often instead defined as functions from `ℕ+`. These arithmetic
functions are endowed with a multiplication, given by Dirichlet convolution, and pointwise addition,
to form the Dirichlet ring.

## Main Definitions
 * `arithmetic_function R` consists of functions `f : ℕ → R` such that `f 0 = 0`.
 * An arithmetic function `f` `is_multiplicative` when `x.coprime y → f (x * y) = f x * f y`.
 * The pointwise operations `pmul` and `ppow` differ from the multiplication
  and power instances on `arithmetic_function R`, which use Dirichlet multiplication.
 * `ζ` is the arithmetic function such that `ζ x = 1` for `0 < x`.
 * `σ k` is the arithmetic function such that `σ k x = ∑ y in divisors x, y ^ k` for `0 < x`.
 * `pow k` is the arithmetic function such that `pow k x = x ^ k` for `0 < x`.
 * `id` is the identity arithmetic function on `ℕ`.
 * `ω n` is the number of distinct prime factors of `n`.
 * `Ω n` is the number of prime factors of `n` counted with multiplicity.
 * `μ` is the Möbius function.

## Notation
The arithmetic functions `ζ` and `σ` have Greek letter names, which are localized notation in
the namespace `arithmetic_function`.

## Tags
arithmetic functions, dirichlet convolution, divisors

-/

open finset
open_locale big_operators

namespace nat
variable (R : Type*)

/-- An arithmetic function is a function from `ℕ` that maps 0 to 0. In the literature, they are
  often instead defined as functions from `ℕ+`. Multiplication on `arithmetic_functions` is by
  Dirichlet convolution. -/
@[derive [has_coe_to_fun, has_zero, inhabited]]
def arithmetic_function [has_zero R] := zero_hom ℕ R

variable {R}

namespace arithmetic_function

section has_zero
variable [has_zero R]

@[simp] lemma to_fun_eq (f : arithmetic_function R) : f.to_fun = f := rfl

@[simp]
lemma map_zero {f : arithmetic_function R} : f 0 = 0 :=
zero_hom.map_zero' f

theorem coe_inj {f g : arithmetic_function R} : (f : ℕ → R) = g ↔ f = g :=
⟨λ h, zero_hom.coe_inj h, λ h, h ▸ rfl⟩

@[simp]
lemma zero_apply {x : ℕ} : (0 : arithmetic_function R) x = 0 :=
zero_hom.zero_apply x

@[ext] theorem ext ⦃f g : arithmetic_function R⦄ (h : ∀ x, f x = g x) : f = g :=
zero_hom.ext h

theorem ext_iff {f g : arithmetic_function R} : f = g ↔ ∀ x, f x = g x :=
zero_hom.ext_iff

section has_one
variable [has_one R]

instance : has_one (arithmetic_function R) := ⟨⟨λ x, ite (x = 1) 1 0, rfl⟩⟩

@[simp]
lemma one_one : (1 : arithmetic_function R) 1 = 1 := rfl

@[simp]
lemma one_apply_ne {x : ℕ} (h : x ≠ 1) : (1 : arithmetic_function R) x = 0 := if_neg h

end has_one
end has_zero

instance nat_coe [semiring R] : has_coe (arithmetic_function ℕ) (arithmetic_function R) :=
⟨λ f, ⟨↑(f : ℕ → ℕ), by { transitivity ↑(f 0), refl, simp }⟩⟩

@[simp]
lemma nat_coe_apply [semiring R] {f : arithmetic_function ℕ} {x : ℕ} :
  (f : arithmetic_function R) x = f x := rfl

instance int_coe [ring R] : has_coe (arithmetic_function ℤ) (arithmetic_function R) :=
⟨λ f, ⟨↑(f : ℕ → ℤ), by { transitivity ↑(f 0), refl, simp }⟩⟩

@[simp]
lemma int_coe_apply [ring R] {f : arithmetic_function ℤ} {x : ℕ} :
  (f : arithmetic_function R) x = f x := rfl

@[simp]
lemma coe_coe [ring R] {f : arithmetic_function ℕ} :
  ((f : arithmetic_function ℤ) : arithmetic_function R) = f :=
by { ext, simp, }

section add_monoid

variable [add_monoid R]

instance : has_add (arithmetic_function R) := ⟨λ f g, ⟨λ n, f n + g n, by simp⟩⟩

@[simp]
lemma add_apply {f g : arithmetic_function R} {n : ℕ} : (f + g) n = f n + g n := rfl

instance : add_monoid (arithmetic_function R) :=
{ add_assoc := λ _ _ _, ext (λ _, add_assoc _ _ _),
  zero_add := λ _, ext (λ _, zero_add _),
  add_zero := λ _, ext (λ _, add_zero _),
  .. arithmetic_function.has_zero R,
  .. arithmetic_function.has_add }

end add_monoid

instance [add_comm_monoid R] : add_comm_monoid (arithmetic_function R) :=
{ add_comm := λ _ _, ext (λ _, add_comm _ _),
  .. arithmetic_function.add_monoid }

instance [add_group R] : add_group (arithmetic_function R) :=
{ neg := λ f, ⟨λ n, - f n, by simp⟩,
  add_left_neg := λ _, ext (λ _, add_left_neg _),
  .. arithmetic_function.add_monoid }

instance [add_comm_group R] : add_comm_group (arithmetic_function R) :=
{ .. arithmetic_function.add_comm_monoid,
  .. arithmetic_function.add_group }

section dirichlet_ring
variable [semiring R]

/-- The Dirichlet convolution of two arithmetic functions `f` and `g` is another arithmetic function
  such that `(f * g) n` is the sum of `f x * g y` over all `(x,y)` such that `x * y = n`. -/
instance : has_mul (arithmetic_function R) :=
⟨λ f g, ⟨λ n, ∑ x in divisors_antidiagonal n, f x.fst * g x.snd, by simp⟩⟩

@[simp]
lemma mul_apply {f g : arithmetic_function R} {n : ℕ} :
  (f * g) n = ∑ x in divisors_antidiagonal n, f x.fst * g x.snd := rfl

instance : monoid (arithmetic_function R) :=
{ one_mul := λ f,
  begin
    ext,
    rw mul_apply,
    by_cases x0 : x = 0, {simp [x0]},
    have h : {(1,x)} ⊆ divisors_antidiagonal x := by simp [x0],
    rw ← sum_subset h, {simp},
    intros y ymem ynmem,
    have y1ne : y.fst ≠ 1,
    { intro con,
      simp only [con, mem_divisors_antidiagonal, one_mul, ne.def] at ymem,
      simp only [mem_singleton, prod.ext_iff] at ynmem,
      tauto },
    simp [y1ne],
  end,
  mul_one := λ f,
  begin
    ext,
    rw mul_apply,
    by_cases x0 : x = 0, {simp [x0]},
    have h : {(x,1)} ⊆ divisors_antidiagonal x := by simp [x0],
    rw ← sum_subset h, {simp},
    intros y ymem ynmem,
    have y2ne : y.snd ≠ 1,
    { intro con,
      simp only [con, mem_divisors_antidiagonal, mul_one, ne.def] at ymem,
      simp only [mem_singleton, prod.ext_iff] at ynmem,
      tauto },
    simp [y2ne],
  end,
  mul_assoc := λ f g h,
  begin
    ext n,
    simp only [mul_apply],
    have := @finset.sum_sigma (ℕ × ℕ) R _ _ (divisors_antidiagonal n)
      (λ p, (divisors_antidiagonal p.1)) (λ x, f x.2.1 * g x.2.2 * h x.1.2),
    convert this.symm using 1; clear this,
    { apply finset.sum_congr rfl,
      intros p hp, exact finset.sum_mul },
    have := @finset.sum_sigma (ℕ × ℕ) R _ _ (divisors_antidiagonal n)
      (λ p, (divisors_antidiagonal p.2)) (λ x, f x.1.1 * (g x.2.1 * h x.2.2)),
    convert this.symm using 1; clear this,
    { apply finset.sum_congr rfl, intros p hp, rw finset.mul_sum },
    apply finset.sum_bij,
    swap 5,
    { rintros ⟨⟨i,j⟩, ⟨k,l⟩⟩ H, exact ⟨(k, l*j), (l, j)⟩ },
    { rintros ⟨⟨i,j⟩, ⟨k,l⟩⟩ H,
      simp only [finset.mem_sigma, mem_divisors_antidiagonal] at H ⊢, finish },
    { rintros ⟨⟨i,j⟩, ⟨k,l⟩⟩ H, simp only [mul_assoc] },
    { rintros ⟨⟨a,b⟩, ⟨c,d⟩⟩ ⟨⟨i,j⟩, ⟨k,l⟩⟩ H₁ H₂,
      simp only [finset.mem_sigma, mem_divisors_antidiagonal,
        and_imp, prod.mk.inj_iff, add_comm, heq_iff_eq] at H₁ H₂ ⊢,
      finish },
    { rintros ⟨⟨i,j⟩, ⟨k,l⟩⟩ H, refine ⟨⟨(i*k, l), (i, k)⟩, _, _⟩;
      { simp only [finset.mem_sigma, mem_divisors_antidiagonal] at H ⊢, finish } }
  end,
  .. arithmetic_function.has_one,
  .. arithmetic_function.has_mul }

instance : semiring (arithmetic_function R) :=
{ zero_mul := λ f, by { ext, simp, },
  mul_zero := λ f, by { ext, simp, },
  left_distrib := λ a b c, by { ext, simp [← sum_add_distrib, mul_add] },
  right_distrib := λ a b c, by { ext, simp [← sum_add_distrib, add_mul] },
  .. arithmetic_function.has_zero R,
  .. arithmetic_function.has_mul,
  .. arithmetic_function.has_add,
  .. arithmetic_function.add_comm_monoid,
  .. arithmetic_function.monoid }

end dirichlet_ring

instance [comm_semiring R] : comm_semiring (arithmetic_function R) :=
{ mul_comm := λ f g, by { ext,
    rw [mul_apply, ← map_swap_divisors_antidiagonal, sum_map],
    simp [mul_comm] },
  .. arithmetic_function.semiring }

instance [comm_ring R] : comm_ring (arithmetic_function R) :=
{ .. arithmetic_function.add_comm_group,
  .. arithmetic_function.comm_semiring }

section zeta

/-- `ζ 0 = 0`, otherwise `ζ x = 1`. The Dirichlet Series is the Riemann ζ.  -/
def zeta [has_zero R] [has_one R] : arithmetic_function R :=
⟨λ x, ite (x = 0) 0 1, rfl⟩

localized "notation `ζ` := zeta" in arithmetic_function

@[simp]
lemma zeta_apply [has_zero R] [has_one R] {x : ℕ} : (ζ x : R) = if (x = 0) then 0 else 1 := rfl

lemma zeta_apply_ne [has_zero R] [has_one R] {x : ℕ} (h : x ≠ 0) : ζ x = (1 : R) := if_neg h

theorem zeta_mul_apply [semiring R] {f : arithmetic_function R} {x : ℕ} :
  (ζ * f) x = ∑ i in divisors x, f i :=
begin
  rw mul_apply,
  transitivity ∑ i in divisors_antidiagonal x, f i.snd,
  { apply sum_congr rfl,
    intros i hi,
    rcases mem_divisors_antidiagonal.1 hi with ⟨rfl, h⟩,
    rw [zeta_apply_ne (left_ne_zero_of_mul h), one_mul] },
  { apply sum_bij (λ i h, prod.snd i),
    { rintros ⟨a, b⟩ h, simp [snd_mem_divisors_of_mem_antidiagonal h] },
    { rintros ⟨a, b⟩ h, refl },
    { rintros ⟨a1, b1⟩ ⟨a2, b2⟩ h1 h2 h,
      dsimp at h,
      rw h at *,
      rw mem_divisors_antidiagonal at *,
      ext, swap, {refl},
      simp only [prod.fst, prod.snd] at *,
      apply nat.eq_of_mul_eq_mul_right _ (eq.trans h1.1 h2.1.symm),
      rcases h1 with ⟨rfl, h⟩,
      apply nat.pos_of_ne_zero (right_ne_zero_of_mul h) },
    { intros a ha,
      rcases mem_divisors.1 ha with ⟨⟨b, rfl⟩, ne0⟩,
      use (b, a),
      simp [ne0, mul_comm] } }
end

theorem mul_zeta_apply [semiring R] {f : arithmetic_function R} {x : ℕ} :
  (f * ζ) x = ∑ i in divisors x, f i :=
begin
  apply opposite.op_injective,
  rw [op_sum],
  convert @zeta_mul_apply Rᵒᵖ _ { to_fun := opposite.op ∘ f, map_zero' := by simp} x,
  rw [mul_apply, mul_apply, op_sum],
  conv_lhs { rw ← map_swap_divisors_antidiagonal, },
  rw sum_map,
  apply sum_congr rfl,
  intros y hy,
  by_cases h1 : y.fst = 0,
  { simp [function.comp_apply, h1] },
  { simp only [h1, mul_one, one_mul, prod.fst_swap, function.embedding.coe_fn_mk, prod.snd_swap,
      if_false, zeta_apply, zero_hom.coe_mk] }
end

end zeta

open_locale arithmetic_function

section pmul

/-- This is the pointwise product of `arithmetic_function`s. -/
def pmul [mul_zero_class R] (f g : arithmetic_function R) :
  arithmetic_function R :=
⟨λ x, f x * g x, by simp⟩

@[simp]
lemma pmul_apply [mul_zero_class R] {f g : arithmetic_function R} {x : ℕ} :
  f.pmul g x = f x * g x := rfl

lemma pmul_comm [comm_monoid_with_zero R] (f g : arithmetic_function R) :
  f.pmul g = g.pmul f :=
by { ext, simp [mul_comm] }

variable [monoid_with_zero R]

@[simp]
lemma pmul_zeta (f : arithmetic_function R) : f.pmul ζ = f :=
begin
  ext x,
  cases x;
  simp [nat.succ_ne_zero],
end

@[simp]
lemma zeta_pmul (f : arithmetic_function R) : (ζ).pmul f = f :=
begin
  ext x,
  cases x;
  simp [nat.succ_ne_zero],
end

/-- This is the pointwise power of `arithmetic_function`s. -/
def ppow (f : arithmetic_function R) (k : ℕ) :
  arithmetic_function R :=
if h0 : k = 0 then ζ else ⟨λ x, (f x) ^ k,
  by { rw [map_zero], exact zero_pow (nat.pos_of_ne_zero h0) }⟩

@[simp]
lemma ppow_zero {f : arithmetic_function R} : f.ppow 0 = ζ :=
by rw [ppow, dif_pos rfl]

@[simp]
lemma ppow_apply {f : arithmetic_function R} {k x : ℕ} (kpos : 0 < k) :
  f.ppow k x = (f x) ^ k :=
by { rw [ppow, dif_neg (ne_of_gt kpos)], refl }

lemma ppow_succ {f : arithmetic_function R} {k : ℕ} :
  f.ppow (k + 1) = f.pmul (f.ppow k) :=
begin
  ext x,
  rw [ppow_apply (nat.succ_pos k), pow_succ],
  induction k; simp,
end

lemma ppow_succ' {f : arithmetic_function R} {k : ℕ} {kpos : 0 < k} :
  f.ppow (k + 1) = (f.ppow k).pmul f :=
begin
  ext x,
  rw [ppow_apply (nat.succ_pos k), pow_succ'],
  induction k; simp,
end

end pmul

/-- Multiplicative functions -/
def is_multiplicative [monoid_with_zero R] (f : arithmetic_function R) : Prop :=
f 1 = 1 ∧ (∀ {m n : ℕ}, m.coprime n → f (m * n) = f m * f n)

namespace is_multiplicative

section monoid_with_zero
variable [monoid_with_zero R]

@[simp]
lemma map_one {f : arithmetic_function R} (h : f.is_multiplicative) : f 1 = 1 :=
h.1

@[simp]
lemma map_mul_of_coprime {f : arithmetic_function R} (hf : f.is_multiplicative)
  {m n : ℕ} (h : m.coprime n) : f (m * n) = f m * f n :=
hf.2 h

end monoid_with_zero

lemma nat_cast {f : arithmetic_function ℕ} [semiring R] (h : f.is_multiplicative) :
  is_multiplicative (f : arithmetic_function R) :=
⟨by simp [h], λ m n cop, by simp [cop, h]⟩

lemma int_cast {f : arithmetic_function ℤ} [ring R] (h : f.is_multiplicative) :
  is_multiplicative (f : arithmetic_function R) :=
⟨by simp [h], λ m n cop, by simp [cop, h]⟩

lemma mul [comm_semiring R] {f g : arithmetic_function R}
  (hf : f.is_multiplicative) (hg : g.is_multiplicative) :
  is_multiplicative (f * g) :=
⟨by { simp [hf, hg], }, begin
  simp only [mul_apply],
  intros m n cop,
  rw sum_mul_sum,
  symmetry,
  apply sum_bij (λ (x : (ℕ × ℕ) × ℕ × ℕ) h, (x.1.1 * x.2.1, x.1.2 * x.2.2)),
  { rintros ⟨⟨a1, a2⟩, ⟨b1, b2⟩⟩ h,
    simp only [mem_divisors_antidiagonal, ne.def, mem_product] at h,
    rcases h with ⟨⟨rfl, ha⟩, ⟨rfl, hb⟩⟩,
    simp only [mem_divisors_antidiagonal, nat.mul_eq_zero, ne.def],
    split, {ring},
    rw nat.mul_eq_zero at *,
    apply not_or ha hb },
  { rintros ⟨⟨a1, a2⟩, ⟨b1, b2⟩⟩ h,
    simp only [mem_divisors_antidiagonal, ne.def, mem_product] at h,
    rcases h with ⟨⟨rfl, ha⟩, ⟨rfl, hb⟩⟩,
    dsimp only,
    rw [hf.map_mul_of_coprime cop.coprime_mul_right.coprime_mul_right_right,
        hg.map_mul_of_coprime cop.coprime_mul_left.coprime_mul_left_right],
    ring, },
  { rintros ⟨⟨a1, a2⟩, ⟨b1, b2⟩⟩ ⟨⟨c1, c2⟩, ⟨d1, d2⟩⟩ hab hcd h,
    simp only [mem_divisors_antidiagonal, ne.def, mem_product] at hab,
    rcases hab with ⟨⟨rfl, ha⟩, ⟨rfl, hb⟩⟩,
    simp only [mem_divisors_antidiagonal, ne.def, mem_product] at hcd,
    simp only [prod.mk.inj_iff] at h,
    ext; dsimp only,
    { transitivity nat.gcd (a1 * a2) (a1 * b1),
      { rw [nat.gcd_mul_left, cop.coprime_mul_left.coprime_mul_right_right.gcd_eq_one, mul_one] },
      { rw [← hcd.1.1, ← hcd.2.1] at cop,
        rw [← hcd.1.1, h.1, nat.gcd_mul_left,
            cop.coprime_mul_left.coprime_mul_right_right.gcd_eq_one, mul_one] } },
    { transitivity nat.gcd (a1 * a2) (a2 * b2),
      { rw [mul_comm, nat.gcd_mul_left, cop.coprime_mul_right.coprime_mul_left_right.gcd_eq_one,
            mul_one] },
      { rw [← hcd.1.1, ← hcd.2.1] at cop,
        rw [← hcd.1.1, h.2, mul_comm, nat.gcd_mul_left,
            cop.coprime_mul_right.coprime_mul_left_right.gcd_eq_one, mul_one] } },
    { transitivity nat.gcd (b1 * b2) (a1 * b1),
      { rw [mul_comm, nat.gcd_mul_right,
           cop.coprime_mul_right.coprime_mul_left_right.symm.gcd_eq_one, one_mul] },
      { rw [← hcd.1.1, ← hcd.2.1] at cop,
        rw [← hcd.2.1, h.1, mul_comm c1 d1, nat.gcd_mul_left,
            cop.coprime_mul_right.coprime_mul_left_right.symm.gcd_eq_one, mul_one] } },
    { transitivity nat.gcd (b1 * b2) (a2 * b2),
      { rw [nat.gcd_mul_right,
           cop.coprime_mul_left.coprime_mul_right_right.symm.gcd_eq_one, one_mul] },
      { rw [← hcd.1.1, ← hcd.2.1] at cop,
        rw [← hcd.2.1, h.2, nat.gcd_mul_right,
            cop.coprime_mul_left.coprime_mul_right_right.symm.gcd_eq_one, one_mul] } } },
  { rintros ⟨b1, b2⟩ h,
    simp only [mem_divisors_antidiagonal, ne.def, mem_product] at h,
    use ((b1.gcd m, b2.gcd m), (b1.gcd n, b2.gcd n)),
    simp only [exists_prop, prod.mk.inj_iff, ne.def, mem_product, mem_divisors_antidiagonal],
    rw [← cop.gcd_mul _, ← cop.gcd_mul _, ← h.1, nat.gcd_mul_gcd_of_coprime_of_mul_eq_mul cop h.1,
        nat.gcd_mul_gcd_of_coprime_of_mul_eq_mul cop.symm _],
    { rw [nat.mul_eq_zero, decidable.not_or_iff_and_not] at h, simp [h.2.1, h.2.2] },
    rw [mul_comm n m, h.1] }
end⟩

lemma pmul [comm_semiring R] {f g : arithmetic_function R}
  (hf : f.is_multiplicative) (hg : g.is_multiplicative) :
  is_multiplicative (f.pmul g) :=
⟨by { simp [hf, hg], }, λ m n cop, begin
  simp only [pmul_apply, hf.map_mul_of_coprime cop, hg.map_mul_of_coprime cop],
  ring,
end⟩

end is_multiplicative

section special_functions

/-- The identity on `ℕ` as an `arithmetic_function`.  -/
def id : arithmetic_function ℕ := ⟨id, rfl⟩

@[simp]
lemma id_apply {x : ℕ} : id x = x := rfl

/-- `pow k n = n ^ k`, except `pow 0 0 = 0`. -/
def pow (k : ℕ) : arithmetic_function ℕ := id.ppow k

@[simp]
lemma pow_apply {k n : ℕ} : pow k n = if (k = 0 ∧ n = 0) then 0 else n ^ k :=
begin
  cases k,
  { simp [pow] },
  simp [pow, (ne_of_lt (nat.succ_pos k)).symm],
end

/-- `σ k n` is the sum of the `k`th powers of the divisors of `n` -/
def sigma (k : ℕ) : arithmetic_function ℕ :=
⟨λ n, ∑ d in divisors n, d ^ k, by simp⟩

localized "notation `σ` := sigma" in arithmetic_function

@[simp]
lemma sigma_apply {k n : ℕ} : σ k n = ∑ d in divisors n, d ^ k := rfl

lemma sigma_one_apply {n : ℕ} : σ 1 n = ∑ d in divisors n, d := by simp

lemma zeta_mul_pow_eq_sigma {k : ℕ} : ζ * pow k = σ k :=
begin
  ext,
  rw [sigma, zeta_mul_apply],
  apply sum_congr rfl,
  intros x hx,
  rw [pow_apply, if_neg (not_and_of_not_right _ _)],
  contrapose! hx,
  simp [hx],
end

lemma is_multiplicative_zeta [semiring R] : is_multiplicative (ζ : arithmetic_function R) :=
⟨by simp, λ m n cop, begin
  cases m, {simp},
  cases n, {simp},
  rw [zeta_apply_ne (mul_ne_zero _ _), zeta_apply_ne,
      zeta_apply_ne, mul_one],
  repeat { apply nat.succ_ne_zero },
end⟩

lemma is_multiplicative_id : is_multiplicative arithmetic_function.id :=
⟨rfl, λ _ _ _, rfl⟩

lemma is_multiplicative.ppow [comm_semiring R] {f : arithmetic_function R}
  (hf : f.is_multiplicative) {k : ℕ} :
  is_multiplicative (f.ppow k) :=
begin
  induction k with k hi,
  { exact is_multiplicative_zeta },
  { rw ppow_succ,
    apply hf.pmul hi },
end

lemma is_multiplicative_pow {k : ℕ} : is_multiplicative (pow k) :=
is_multiplicative_id.ppow

lemma is_multiplicative_sigma {k : ℕ} :
  is_multiplicative (sigma k) :=
begin
  rw [← zeta_mul_pow_eq_sigma],
  apply ((is_multiplicative_zeta).mul is_multiplicative_pow)
end

/-- `Ω n` is the number of prime factors of `n`. -/
def card_factors : arithmetic_function ℕ :=
⟨λ n, n.factors.length, rfl⟩

localized "notation `Ω` := card_factors" in arithmetic_function

lemma card_factors_apply {n : ℕ} :
  Ω n = n.factors.length := rfl

lemma card_factors_eq_one_iff_prime {n : ℕ} :
  Ω n = 1 ↔ n.prime :=
begin
  refine ⟨λ h, _, λ h, list.length_eq_one.2 ⟨n, factors_prime h⟩⟩,
  cases n,
  { contrapose! h,
    simp },
  rcases list.length_eq_one.1 h with ⟨x, hx⟩,
  rw [← prod_factors n.succ_pos, hx, list.prod_singleton],
  apply mem_factors,
  rw [hx, list.mem_singleton]
end

lemma card_factors_mul {m n : ℕ} (m0 : m ≠ 0) (n0 : n ≠ 0) :
  Ω (m * n) = Ω m + Ω n :=
by rw [card_factors_apply, card_factors_apply, card_factors_apply, ← multiset.coe_card,
  ← factors_eq, unique_factorization_monoid.factors_mul m0 n0, factors_eq, factors_eq,
  multiset.card_add, multiset.coe_card, multiset.coe_card]

lemma card_factors_multiset_prod {s : multiset ℕ} (h0 : s.prod ≠ 0) :
  Ω s.prod = (multiset.map Ω s).sum :=
begin
  revert h0,
  apply s.induction_on, { intro h, refl },
  intros a t h h0,
  rw [multiset.prod_cons, mul_ne_zero_iff] at h0,
  simp [h0, card_factors_mul, h],
end

/-- `ω n` is the number of distinct prime factors of `n`. -/
def card_distinct_factors : arithmetic_function ℕ :=
⟨λ n, n.factors.erase_dup.length, rfl⟩

localized "notation `ω` := card_distinct_factors" in arithmetic_function

@[simp]
lemma card_distinct_factors_zero : ω 0 = 0 := rfl

lemma card_distinct_factors_apply {n : ℕ} :
<<<<<<< HEAD
  ω n = n.factors.erase_dup.length := rfl
=======
  ω n = (unique_factorization_monoid.factors n).to_finset.card :=
begin
  rw [nat.factors_eq, finset.card, multiset.to_finset_val],
  simp,
  refl,
end
>>>>>>> 2d8a898a

lemma card_distinct_factors_eq_card_factors_iff_squarefree {n : ℕ} (h0 : n ≠ 0) :
  ω n = Ω n ↔ squarefree n :=
begin
  rw [squarefree_iff_nodup_factors h0, card_distinct_factors_apply],
  split; intro h,
  { rw ← list.eq_of_sublist_of_length_eq n.factors.erase_dup_sublist h,
    apply list.nodup_erase_dup },
  { rw list.erase_dup_eq_self.2 h,
    refl }
end

/-- `μ` is the Möbius function. If `n` is squarefree with an even number of distinct prime factors,
  `μ n = 1`. If `n` is squarefree with an odd number of distinct prime factors, `μ n = -1`.
  If `n` is not squarefree, `μ n = 0`. -/
def moebius : arithmetic_function ℤ :=
⟨λ n, if squarefree n then (-1) ^ (card_factors n) else 0, by simp⟩

localized "notation `μ` := moebius" in arithmetic_function

@[simp]
lemma moebius_apply_of_squarefree {n : ℕ} (h : squarefree n): μ n = (-1) ^ (card_factors n) :=
if_pos h

@[simp]
lemma moebius_eq_zero_of_not_squarefree {n : ℕ} (h : ¬ squarefree n): μ n = 0 := if_neg h

lemma moebius_ne_zero_iff_squarefree {n : ℕ} : μ n ≠ 0 ↔ squarefree n :=
begin
  split; intro h,
  { contrapose! h,
    simp [h] },
  { simp [h, pow_ne_zero] }
end

end special_functions
end arithmetic_function
end nat<|MERGE_RESOLUTION|>--- conflicted
+++ resolved
@@ -582,16 +582,7 @@
 lemma card_distinct_factors_zero : ω 0 = 0 := rfl
 
 lemma card_distinct_factors_apply {n : ℕ} :
-<<<<<<< HEAD
   ω n = n.factors.erase_dup.length := rfl
-=======
-  ω n = (unique_factorization_monoid.factors n).to_finset.card :=
-begin
-  rw [nat.factors_eq, finset.card, multiset.to_finset_val],
-  simp,
-  refl,
-end
->>>>>>> 2d8a898a
 
 lemma card_distinct_factors_eq_card_factors_iff_squarefree {n : ℕ} (h0 : n ≠ 0) :
   ω n = Ω n ↔ squarefree n :=
