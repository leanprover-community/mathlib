--- conflicted
+++ resolved
@@ -46,7 +46,6 @@
       ... = k ^ 4 * c ^ 2 : by ring }}
 end
 
-<<<<<<< HEAD
 lemma ne_zero {a b c : ℤ} (h : fermat_42 a b c) : c ≠ 0 :=
 begin
   apply ne_zero_pow (dec_trivial : 2 ≠ 0), apply ne_of_gt,
@@ -55,14 +54,9 @@
       (pow_two_pos_of_ne_zero _ (pow_ne_zero 2 h.2.1))
 end
 
-/-- We say a solution to `a ^ 4 + b ^ 4 = c ^ 2` is minimal if there are no other solution with
-a smaller c (in absolute value). -/
-def minimal (a b c : ℤ) : Prop :=
-=======
 /-- We say a solution to `a ^ 4 + b ^ 4 = c ^ 2` is minimal if there is no other solution with
 a smaller `c` (in absolute value). -/
-def minimal_fermat_42 (a b c : ℤ) : Prop :=
->>>>>>> 7d030347
+def minimal (a b c : ℤ) : Prop :=
   (fermat_42 a b c) ∧ ∀ (a1 b1 c1 : ℤ), (fermat_42 a1 b1 c1) → int.nat_abs c ≤ int.nat_abs c1
 
 /-- if we have a solution to `a ^ 4 + b ^ 4 = c ^ 2` then there must be a minimal one. -/
