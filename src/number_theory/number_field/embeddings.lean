--- conflicted
+++ resolved
@@ -339,7 +339,6 @@
 by rw [is_complex_iff, is_real_iff]
 
 /-- For `w` a real infinite place, return the corresponding embedding as a morphism `K →+* ℝ`. -/
-<<<<<<< HEAD
 noncomputable def is_real.embedding {w : infinite_place K} (hw : is_real w) : K →+* ℝ :=
 (is_real_iff.mp hw).embedding
 
@@ -349,17 +348,6 @@
   rw [is_real.embedding, complex_embedding.is_real.place_embedding, ← coe_mk],
   exact congr_fun (congr_arg coe_fn (mk_embedding w)) x,
 end
-=======
- noncomputable def is_real.embedding {w : infinite_place K} (hw : is_real w) : K →+* ℝ :=
- (is_real_iff.mp hw).embedding
-
- lemma is_real.place_embedding {w : infinite_place K} (hw : is_real w) (x : K):
-   place (is_real.embedding hw) x = w x :=
- begin
-   rw [is_real.embedding, complex_embedding.is_real.place_embedding, ← coe_mk],
-   exact congr_fun (congr_arg coe_fn (mk_embedding w)) x,
- end
->>>>>>> 498e2d39
 
 variable [number_field K]
 variable (K)
