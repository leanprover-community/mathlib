--- conflicted
+++ resolved
@@ -6,10 +6,7 @@
 
 import number_theory.number_field.basic
 import analysis.complex.polynomial
-<<<<<<< HEAD
 import analysis.complex.polynomial
-=======
->>>>>>> ae42f4f0
 import topology.instances.complex
 
 /-!
@@ -152,29 +149,14 @@
 
 variables {K : Type*} [field K]
 
-<<<<<<< HEAD
-instance {R S : Type*} [non_assoc_semiring S] [comm_semiring R] [star_ring R] :
-  has_involutive_star (S →+* R) :=
-{ to_has_star := { star := λ f, ring_hom.comp (star_ring_end R) f },
-  star_involutive :=
-    by { intro _, ext, simp only [ring_hom.coe_comp, function.comp_app, star_ring_end_self_apply] }}
-
-/-- The conjugate of a complex embedding as a complex embedding. -/
-def conjugate (φ : K →+* ℂ) : K →+* ℂ := ring_hom.has_involutive_star.star φ
-=======
 /-- The conjugate of a complex embedding as a complex embedding. -/
 def conjugate (φ : K →+* ℂ) : K →+* ℂ := star φ
->>>>>>> ae42f4f0
 
 @[simp]
 lemma conjugate_coe_eq (φ : K →+* ℂ) (x : K) : (conjugate φ) x = conj (φ x) := rfl
 
 lemma conjugate_conjugate_eq (φ : K →+* ℂ) :
-<<<<<<< HEAD
-  conjugate (conjugate φ) = φ := has_involutive_star.star_involutive φ
-=======
   conjugate (conjugate φ) = φ := star_involutive φ
->>>>>>> ae42f4f0
 
 lemma place_conjugate_eq_place (φ : K →+* ℂ) (x : K) : place (conjugate φ) x = place φ x :=
 by { simp only [place, conjugate_coe_eq, absolute_value.coe_mk, mul_hom.coe_mk, function.comp_app,
@@ -312,26 +294,15 @@
 def is_complex (w : infinite_places K) : Prop :=
   ∃ φ : K →+* ℂ, ¬ complex_embeddings.is_real φ ∧ infinite_place φ = w
 
-<<<<<<< HEAD
 lemma embedding_or_conjugate_eq_embedding_place (φ : K →+* ℂ) :
   φ = embedding (infinite_place φ) ∨ complex_embeddings.conjugate φ = embedding (infinite_place φ)
   := by simp only [← eq_iff, infinite_place_embedding_eq_infinite_place]
-=======
-lemma embedding_or_conjugate_eq_embedding_infinite_place (φ : K →+* ℂ) :
-  φ = embedding (infinite_place φ) ∨ complex_embeddings.conjugate φ = embedding (infinite_place φ)
-  := by simp only [←eq_iff, infinite_place_embedding_eq_infinite_place]
->>>>>>> ae42f4f0
 
 lemma embedding_eq_embedding_infinite_place_real {φ : K →+* ℂ} (h : complex_embeddings.is_real φ) :
   φ = embedding (infinite_place φ) :=
 begin
-<<<<<<< HEAD
   convert embedding_or_conjugate_eq_embedding_place φ,
   simp [complex_embeddings.is_real_iff.mp h, or_self],
-=======
-  convert embedding_or_conjugate_eq_embedding_infinite_place φ,
-  simp only [complex_embeddings.is_real_iff.mp h, or_self],
->>>>>>> ae42f4f0
 end
 
 lemma infinite_place_is_real_iff {w : infinite_places K} :
@@ -343,7 +314,6 @@
   { exact λ h, ⟨embedding w, h, infinite_place_embedding_eq_infinite_place w⟩, },
 end
 
-<<<<<<< HEAD
 lemma infinite_place_is_complex_iff {w : infinite_places K} :
   is_complex w  ↔ ¬ complex_embeddings.is_real (embedding w) :=
 begin
@@ -405,8 +375,6 @@
       ← eq_iff, hφ2] using subtype.mk_eq_mk.mp hψ2.symm, },
 end
 
-=======
->>>>>>> ae42f4f0
 end number_field.infinite_place
 
 end infinite_places