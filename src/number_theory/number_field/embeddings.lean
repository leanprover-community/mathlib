--- conflicted
+++ resolved
@@ -6,10 +6,6 @@
 
 import number_theory.number_field.basic
 import analysis.complex.polynomial
-<<<<<<< HEAD
-=======
-import analysis.complex.polynomial
->>>>>>> 619d8377
 import topology.instances.complex
 
 /-!
@@ -135,19 +131,11 @@
 variables {K : Type*} [field K] {A : Type*} [normed_division_ring A] [nontrivial A] (φ : K →+* A)
 
 /-- An embedding into a normed division ring defines a place of `K` -/
-<<<<<<< HEAD
-def number_field.place :
-  absolute_value K ℝ := absolute_value.comp (is_absolute_value.to_absolute_value (norm : A → ℝ)) φ
-
-lemma number_field.place.apply (x : K) :
-  (number_field.place φ) x = norm(φ x) := by refl
-=======
 def number_field.place : absolute_value K ℝ :=
 (is_absolute_value.to_absolute_value (norm : A → ℝ)).comp φ.injective
 
 @[simp]
 lemma number_field.place_apply (x : K) : (number_field.place φ) x = norm (φ x) := rfl
->>>>>>> 619d8377
 
 end place
 
@@ -165,16 +153,8 @@
 @[simp]
 lemma conjugate_coe_eq (φ : K →+* ℂ) (x : K) : (conjugate φ) x = conj (φ x) := rfl
 
-<<<<<<< HEAD
-lemma conjugate_conjugate_eq (φ : K →+* ℂ) :
-  conjugate (conjugate φ) = φ := star_involutive φ
-
 lemma place_conjugate_eq_place (φ : K →+* ℂ) (x : K) : place (conjugate φ) x = place φ x :=
 by simp only [place.apply, norm_eq_abs, abs_conj, conjugate_coe_eq]
-=======
-lemma place_conjugate_eq_place (φ : K →+* ℂ) (x : K) : place (conjugate φ) x = place φ x :=
-by simp only [place_apply, norm_eq_abs, abs_conj, conjugate_coe_eq]
->>>>>>> 619d8377
 
 /-- A embedding into `ℂ` is real if it is fixed by complex conjugation. -/
 def is_real (φ : K →+* ℂ) : Prop := is_self_adjoint φ
@@ -202,11 +182,7 @@
 
 lemma place_real_embedding_eq_place {φ : K →+* ℂ} (hφ : is_real φ) :
   place hφ.embedding = place φ :=
-<<<<<<< HEAD
 by { ext x, simp only [place.apply, real.norm_eq_abs, ←abs_of_real, norm_eq_abs,
-=======
-by { ext x, simp only [place_apply, real.norm_eq_abs, ←abs_of_real, norm_eq_abs,
->>>>>>> 619d8377
   real_embedding_eq_embedding hφ x], }
 
 lemma is_real_conjugate_iff {φ : K →+* ℂ} :
@@ -357,7 +333,6 @@
   ¬ is_real w ↔ is_complex w :=
 by rw [infinite_place_is_complex_iff, infinite_place_is_real_iff]
 
-<<<<<<< HEAD
 /-- For `w` a real infinite place, return the corresponding embedding as a morphism `K →+* ℝ`. -/
 noncomputable def is_real.embedding {w : infinite_place K} (hw : is_real w) : K →+* ℝ :=
 (infinite_place_is_real_iff.mp hw).embedding
@@ -369,8 +344,6 @@
   exact place_embedding_eq_infinite_place _ _,
 end
 
-=======
->>>>>>> 619d8377
 variable [number_field K]
 variable (K)
 
