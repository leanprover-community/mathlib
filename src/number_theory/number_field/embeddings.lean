/-
Copyright (c) 2022 Xavier Roblot. All rights reserved.
Released under Apache 2.0 license as described in the file LICENSE.
Authors: Alex J. Best, Xavier Roblot
-/

import analysis.normed_space.basic
import number_theory.number_field.basic
import topology.algebra.polynomial

/-!
# Embeddings of number fields
This file defines the embeddings of a number field into an algebraic closed field.

## Main Results
* `number_field.embeddings.eq_roots`: let `x ∈ K` with `K` number field and let `A` be an algebraic
  closed field of char. 0, then the images of `x` by the embeddings of `K` in `A` are exactly the
  roots in `A` of the minimal polynomial of `x` over `ℚ`.
* `number_field.embeddings.pow_eq_one_of_norm_eq_one`: an algebraic integer whose conjugates are
  all of norm one is a root of unity.

## Tags
number field, embeddings
-/

namespace number_field.embeddings

section fintype

open finite_dimensional

variables (K : Type*) [field K] [number_field K]
variables (A : Type*) [field A] [char_zero A]

/-- There are finitely many embeddings of a number field. -/
noncomputable instance : fintype (K →+* A) := fintype.of_equiv (K →ₐ[ℚ] A)
ring_hom.equiv_rat_alg_hom.symm

variables [is_alg_closed A]

/-- The number of embeddings of a number field is equal to its finrank. -/
lemma card : fintype.card (K →+* A) = finrank ℚ K :=
by rw [fintype.of_equiv_card ring_hom.equiv_rat_alg_hom.symm, alg_hom.card]

end fintype

section roots

open set polynomial

variables (K A : Type*) [field K] [number_field K]
  [field A] [algebra ℚ A] [is_alg_closed A] (x : K)

/-- Let `A` be an algebraically closed field and let `x ∈ K`, with `K` a number field.
The images of `x` by the embeddings of `K` in `A` are exactly the roots in `A` of
the minimal polynomial of `x` over `ℚ`. -/
lemma range_eval_eq_root_set_minpoly : range (λ φ : K →+* A, φ x) = (minpoly ℚ x).root_set A :=
begin
  convert (number_field.is_algebraic K).range_eval_eq_root_set_minpoly A x using 1,
  ext a,
  exact ⟨λ ⟨φ, hφ⟩, ⟨φ.to_rat_alg_hom, hφ⟩, λ ⟨φ, hφ⟩, ⟨φ.to_ring_hom, hφ⟩⟩,
end

end roots

section bounded

open finite_dimensional polynomial set

variables {K : Type*} [field K] [number_field K]
variables {A : Type*} [normed_field A] [is_alg_closed A] [normed_algebra ℚ A]

lemma coeff_bdd_of_norm_le {B : ℝ} {x : K} (h : ∀ φ : K →+* A, ∥φ x∥ ≤ B) (i : ℕ) :
  ∥(minpoly ℚ x).coeff i∥ ≤ (max B 1) ^ (finrank ℚ K) * (finrank ℚ K).choose ((finrank ℚ K) / 2) :=
begin
  have hx := is_separable.is_integral ℚ x,
  rw [← norm_algebra_map' A, ← coeff_map (algebra_map ℚ A)],
  refine coeff_bdd_of_roots_le _ (minpoly.monic hx) (is_alg_closed.splits_codomain _)
    (minpoly.nat_degree_le hx) (λ z hz, _) i,
  classical, rw ← multiset.mem_to_finset at hz,
  obtain ⟨φ, rfl⟩ := (range_eval_eq_root_set_minpoly K A x).symm.subset hz,
  exact h φ,
end

variables (K A)

/-- Let `B` be a real number. The set of algebraic integers in `K` whose conjugates are all
smaller in norm than `B` is finite. -/
lemma finite_of_norm_le (B : ℝ) :
  {x : K | is_integral ℤ x ∧ ∀ φ : K →+* A, ∥φ x∥ ≤ B}.finite :=
begin
  let C := nat.ceil ((max B 1) ^ (finrank ℚ K) * (finrank ℚ K).choose ((finrank ℚ K) / 2)),
  have := bUnion_roots_finite (algebra_map ℤ K) (finrank ℚ K) (finite_Icc (-C : ℤ) C),
<<<<<<< HEAD
  refine this.subset (λ x hx, _),
  have h_map_rat_minpoly := minpoly.gcd_domain_eq_field_fractions' ℚ hx.1,
  rw mem_Union,
  use minpoly ℤ x,
  rw [mem_Union, exists_prop],
  refine ⟨⟨_, λ i, _⟩, _⟩,
  { rw [← nat_degree_map_eq_of_injective (algebra_map ℤ ℚ).injective_int _, ← h_map_rat_minpoly],
    refine minpoly.nat_degree_le (is_integral_of_is_scalar_tower hx.1), },
  { rw [mem_Icc, ← abs_le, ← @int.cast_le ℝ],
    apply le_trans _ (nat.le_ceil _),
    convert coeff_bdd_of_norm_le hx.2 i,
    simp only [h_map_rat_minpoly, coeff_map, eq_int_cast, int.norm_cast_rat, int.norm_eq_abs,
      int.cast_abs], },
  { rw [finset.mem_coe, multiset.mem_to_finset, mem_roots, is_root.def, ← eval₂_eq_eval_map,
      ← aeval_def],
    { exact minpoly.aeval ℤ x, },
    { exact monic.ne_zero (monic.map (algebra_map ℤ K) (minpoly.monic hx.1)), }},
=======
  refine this.subset (λ x hx, _), simp_rw mem_Union,
  have h_map_ℚ_minpoly := minpoly.gcd_domain_eq_field_fractions' ℚ hx.1,
  refine ⟨_, ⟨_, λ i, _⟩, (mem_root_set_iff (minpoly.ne_zero hx.1) x).2 (minpoly.aeval ℤ x)⟩,
  { rw [← (minpoly.monic hx.1).nat_degree_map (algebra_map ℤ ℚ), ← h_map_ℚ_minpoly],
    exact minpoly.nat_degree_le (is_integral_of_is_scalar_tower x hx.1), },
  rw [mem_Icc, ← abs_le, ← @int.cast_le ℝ],
  refine (eq.trans_le _ $ coeff_bdd_of_norm_le hx.2 i).trans (nat.le_ceil _),
  rw [h_map_ℚ_minpoly, coeff_map, eq_int_cast, int.norm_cast_rat, int.norm_eq_abs, int.cast_abs],
>>>>>>> b381419c
end

/-- An algebraic integer whose conjugates are all of norm one is a root of unity. -/
lemma pow_eq_one_of_norm_eq_one {x : K}
  (hxi : is_integral ℤ x) (hx : ∀ φ : K →+* A, ∥φ x∥ = 1) :
  ∃ (n : ℕ) (hn : 0 < n), x ^ n = 1 :=
begin
  obtain ⟨a, -, b, -, habne, h⟩ := @set.infinite.exists_ne_map_eq_of_maps_to _ _ _ _
    ((^) x : ℕ → K) set.infinite_univ _ (finite_of_norm_le K A (1:ℝ)),
  { replace habne := habne.lt_or_lt,
    have : _, swap, cases habne, swap,
    { revert a b, exact this },
    { exact this b a h.symm habne },
    refine λ a b h hlt, ⟨a - b, tsub_pos_of_lt hlt, _⟩,
    rw [← nat.sub_add_cancel hlt.le, pow_add, mul_left_eq_self₀] at h,
    refine h.resolve_right (λ hp, _),
    specialize hx (is_alg_closed.lift (number_field.is_algebraic K)).to_ring_hom,
    rw [pow_eq_zero hp, map_zero, norm_zero] at hx, norm_num at hx },
  { exact λ a _, ⟨hxi.pow a, λ φ, by simp only [hx φ, norm_pow, one_pow, map_pow]⟩ },
end

end bounded

end number_field.embeddings<|MERGE_RESOLUTION|>--- conflicted
+++ resolved
@@ -91,25 +91,6 @@
 begin
   let C := nat.ceil ((max B 1) ^ (finrank ℚ K) * (finrank ℚ K).choose ((finrank ℚ K) / 2)),
   have := bUnion_roots_finite (algebra_map ℤ K) (finrank ℚ K) (finite_Icc (-C : ℤ) C),
-<<<<<<< HEAD
-  refine this.subset (λ x hx, _),
-  have h_map_rat_minpoly := minpoly.gcd_domain_eq_field_fractions' ℚ hx.1,
-  rw mem_Union,
-  use minpoly ℤ x,
-  rw [mem_Union, exists_prop],
-  refine ⟨⟨_, λ i, _⟩, _⟩,
-  { rw [← nat_degree_map_eq_of_injective (algebra_map ℤ ℚ).injective_int _, ← h_map_rat_minpoly],
-    refine minpoly.nat_degree_le (is_integral_of_is_scalar_tower hx.1), },
-  { rw [mem_Icc, ← abs_le, ← @int.cast_le ℝ],
-    apply le_trans _ (nat.le_ceil _),
-    convert coeff_bdd_of_norm_le hx.2 i,
-    simp only [h_map_rat_minpoly, coeff_map, eq_int_cast, int.norm_cast_rat, int.norm_eq_abs,
-      int.cast_abs], },
-  { rw [finset.mem_coe, multiset.mem_to_finset, mem_roots, is_root.def, ← eval₂_eq_eval_map,
-      ← aeval_def],
-    { exact minpoly.aeval ℤ x, },
-    { exact monic.ne_zero (monic.map (algebra_map ℤ K) (minpoly.monic hx.1)), }},
-=======
   refine this.subset (λ x hx, _), simp_rw mem_Union,
   have h_map_ℚ_minpoly := minpoly.gcd_domain_eq_field_fractions' ℚ hx.1,
   refine ⟨_, ⟨_, λ i, _⟩, (mem_root_set_iff (minpoly.ne_zero hx.1) x).2 (minpoly.aeval ℤ x)⟩,
@@ -118,7 +99,6 @@
   rw [mem_Icc, ← abs_le, ← @int.cast_le ℝ],
   refine (eq.trans_le _ $ coeff_bdd_of_norm_le hx.2 i).trans (nat.le_ceil _),
   rw [h_map_ℚ_minpoly, coeff_map, eq_int_cast, int.norm_cast_rat, int.norm_eq_abs, int.cast_abs],
->>>>>>> b381419c
 end
 
 /-- An algebraic integer whose conjugates are all of norm one is a root of unity. -/
