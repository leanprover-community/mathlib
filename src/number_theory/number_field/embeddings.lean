--- conflicted
+++ resolved
@@ -249,13 +249,6 @@
   mk (embedding w) = w :=
 subtype.ext (w.2).some_spec
 
-<<<<<<< HEAD
-=======
-@[simp]
-lemma abs_embedding (w : infinite_place K) (x : K) :
-  complex.abs (embedding w x) = w x := congr_fun (congr_arg coe_fn w.2.some_spec) x
-
->>>>>>> 27c36697
 lemma eq_iff_eq (x : K) (r : ℝ) :
   (∀ w : infinite_place K, w x = r) ↔ (∀ φ : K →+* ℂ, ‖φ x‖ = r) :=
 ⟨λ hw φ, hw (mk φ), λ hφ ⟨w, ⟨φ, rfl⟩⟩, hφ φ⟩
@@ -264,17 +257,19 @@
   (∀ w : infinite_place K, w x ≤ r) ↔ (∀ φ : K →+* ℂ, ‖φ x‖ ≤ r) :=
 ⟨λ hw φ, hw (mk φ), λ hφ ⟨w, ⟨φ, rfl⟩⟩, hφ φ⟩
 
-<<<<<<< HEAD
-lemma pos_iff (w : infinite_place K) (x : K) : 0 < w x ↔ x ≠ 0 := absolute_value.pos_iff w.1
-=======
+@[simp]
+lemma abs_embedding (w : infinite_place K) (x : K) :
+  complex.abs (embedding w x) = w x := congr_fun (congr_arg coe_fn w.2.some_spec) x
+
+lemma eq_iff_eq (x : K) (r : ℝ) :
+  (∀ w : infinite_place K, w x = r) ↔ (∀ φ : K →+* ℂ, ‖φ x‖ = r) :=
+⟨λ hw φ, hw (mk φ), λ hφ ⟨w, ⟨φ, rfl⟩⟩, hφ φ⟩
+
+lemma le_iff_le (x : K) (r : ℝ) :
+  (∀ w : infinite_place K, w x ≤ r) ↔ (∀ φ : K →+* ℂ, ‖φ x‖ ≤ r) :=
+⟨λ hw φ, hw (mk φ), λ hφ ⟨w, ⟨φ, rfl⟩⟩, hφ φ⟩
+
 lemma pos_iff {w : infinite_place K} {x : K} : 0 < w x ↔ x ≠ 0 := absolute_value.pos_iff w.1
->>>>>>> 27c36697
-
-lemma nonneg (w : infinite_places K) (x : K) : 0 ≤ w x :=
-begin
-  rw [← infinite_place_embedding_eq_infinite_place w, infinite_place_eq_place],
-  exact places.nonneg _ x,
-end
 
 @[simp]
 lemma mk_conjugate_eq (φ : K →+* ℂ) :
