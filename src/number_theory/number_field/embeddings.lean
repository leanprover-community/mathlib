/-
Copyright (c) 2022 Xavier Roblot. All rights reserved.
Released under Apache 2.0 license as described in the file LICENSE.
Authors: Alex J. Best, Xavier Roblot
-/

import number_theory.number_field.basic
import analysis.complex.polynomial
<<<<<<< HEAD
import topology.instances.complex
=======
import data.complex.basic
>>>>>>> 7dda5554

/-!
# Embeddings of number fields
This file defines the embeddings of a number field into an algebraic closed field.

## Main Results
* `number_field.embeddings.range_eval_eq_root_set_minpoly`: let `x ∈ K` with `K` number field and
  let `A` be an algebraic closed field of char. 0, then the images of `x` by the embeddings of `K`
   in `A` are exactly the roots in `A` of the minimal polynomial of `x` over `ℚ`.
* `number_field.embeddings.pow_eq_one_of_norm_eq_one`: an algebraic integer whose conjugates are
  all of norm one is a root of unity.

## Tags
number field, embeddings, places, infinite places
-/

open_locale classical

namespace number_field.embeddings

section fintype

open finite_dimensional

variables (K : Type*) [field K] [number_field K]
variables (A : Type*) [field A] [char_zero A]

/-- There are finitely many embeddings of a number field. -/
noncomputable instance : fintype (K →+* A) := fintype.of_equiv (K →ₐ[ℚ] A)
ring_hom.equiv_rat_alg_hom.symm

variables [is_alg_closed A]

/-- The number of embeddings of a number field is equal to its finrank. -/
lemma card : fintype.card (K →+* A) = finrank ℚ K :=
by rw [fintype.of_equiv_card ring_hom.equiv_rat_alg_hom.symm, alg_hom.card]

end fintype

section roots

open set polynomial

variables (K A : Type*) [field K] [number_field K]
  [field A] [algebra ℚ A] [is_alg_closed A] (x : K)

/-- Let `A` be an algebraically closed field and let `x ∈ K`, with `K` a number field.
The images of `x` by the embeddings of `K` in `A` are exactly the roots in `A` of
the minimal polynomial of `x` over `ℚ`. -/
lemma range_eval_eq_root_set_minpoly : range (λ φ : K →+* A, φ x) = (minpoly ℚ x).root_set A :=
begin
  convert (number_field.is_algebraic K).range_eval_eq_root_set_minpoly A x using 1,
  ext a,
  exact ⟨λ ⟨φ, hφ⟩, ⟨φ.to_rat_alg_hom, hφ⟩, λ ⟨φ, hφ⟩, ⟨φ.to_ring_hom, hφ⟩⟩,
end

end roots

section bounded

open finite_dimensional polynomial set

variables {K : Type*} [field K] [number_field K]
variables {A : Type*} [normed_field A] [is_alg_closed A] [normed_algebra ℚ A]

lemma coeff_bdd_of_norm_le {B : ℝ} {x : K} (h : ∀ φ : K →+* A, ‖φ x‖ ≤ B) (i : ℕ) :
  ‖(minpoly ℚ x).coeff i‖ ≤ (max B 1) ^ (finrank ℚ K) * (finrank ℚ K).choose ((finrank ℚ K) / 2) :=
begin
  have hx := is_separable.is_integral ℚ x,
  rw [← norm_algebra_map' A, ← coeff_map (algebra_map ℚ A)],
  refine coeff_bdd_of_roots_le _ (minpoly.monic hx) (is_alg_closed.splits_codomain _)
    (minpoly.nat_degree_le hx) (λ z hz, _) i,
  classical, rw ← multiset.mem_to_finset at hz,
  obtain ⟨φ, rfl⟩ := (range_eval_eq_root_set_minpoly K A x).symm.subset hz,
  exact h φ,
end

variables (K A)

/-- Let `B` be a real number. The set of algebraic integers in `K` whose conjugates are all
smaller in norm than `B` is finite. -/
lemma finite_of_norm_le (B : ℝ) :
  {x : K | is_integral ℤ x ∧ ∀ φ : K →+* A, ‖φ x‖ ≤ B}.finite :=
begin
  let C := nat.ceil ((max B 1) ^ (finrank ℚ K) * (finrank ℚ K).choose ((finrank ℚ K) / 2)),
  have := bUnion_roots_finite (algebra_map ℤ K) (finrank ℚ K) (finite_Icc (-C : ℤ) C),
  refine this.subset (λ x hx, _), simp_rw mem_Union,
  have h_map_ℚ_minpoly := minpoly.gcd_domain_eq_field_fractions' ℚ hx.1,
  refine ⟨_, ⟨_, λ i, _⟩, mem_root_set.2 ⟨minpoly.ne_zero hx.1, minpoly.aeval ℤ x⟩⟩,
  { rw [← (minpoly.monic hx.1).nat_degree_map (algebra_map ℤ ℚ), ← h_map_ℚ_minpoly],
    exact minpoly.nat_degree_le (is_integral_of_is_scalar_tower hx.1) },
  rw [mem_Icc, ← abs_le, ← @int.cast_le ℝ],
  refine (eq.trans_le _ $ coeff_bdd_of_norm_le hx.2 i).trans (nat.le_ceil _),
  rw [h_map_ℚ_minpoly, coeff_map, eq_int_cast, int.norm_cast_rat, int.norm_eq_abs, int.cast_abs],
end

/-- An algebraic integer whose conjugates are all of norm one is a root of unity. -/
lemma pow_eq_one_of_norm_eq_one {x : K}
  (hxi : is_integral ℤ x) (hx : ∀ φ : K →+* A, ‖φ x‖ = 1) :
  ∃ (n : ℕ) (hn : 0 < n), x ^ n = 1 :=
begin
  obtain ⟨a, -, b, -, habne, h⟩ := @set.infinite.exists_ne_map_eq_of_maps_to _ _ _ _
    ((^) x : ℕ → K) set.infinite_univ _ (finite_of_norm_le K A (1:ℝ)),
  { replace habne := habne.lt_or_lt,
    have : _, swap, cases habne, swap,
    { revert a b, exact this },
    { exact this b a h.symm habne },
    refine λ a b h hlt, ⟨a - b, tsub_pos_of_lt hlt, _⟩,
    rw [← nat.sub_add_cancel hlt.le, pow_add, mul_left_eq_self₀] at h,
    refine h.resolve_right (λ hp, _),
    specialize hx (is_alg_closed.lift (number_field.is_algebraic K)).to_ring_hom,
    rw [pow_eq_zero hp, map_zero, norm_zero] at hx, norm_num at hx },
  { exact λ a _, ⟨hxi.pow a, λ φ, by simp only [hx φ, norm_pow, one_pow, map_pow]⟩ },
end

end bounded

end number_field.embeddings

section place

<<<<<<< HEAD
variables {A : Type*} [normed_division_ring A] {K : Type*} [field K] (φ : K →+* A)

/-- An embedding into a normed division ring defines a place of `K` -/
def number_field.place : absolute_value K ℝ :=
{ to_fun := norm ∘ φ,
  map_mul' := by simp only [function.comp_app, map_mul, norm_mul, eq_self_iff_true, forall_const],
  nonneg' := by simp only [norm_nonneg, forall_const],
  eq_zero' := by simp only [norm_eq_zero, map_eq_zero, forall_const, iff_self],
  add_le' := by simp only [function.comp_app, map_add, norm_add_le, forall_const], }
=======
variables {K : Type*} [field K] {A : Type*} [normed_division_ring A] [nontrivial A] (φ : K →+* A)

/-- An embedding into a normed division ring defines a place of `K` -/
def number_field.place :
  absolute_value K ℝ := absolute_value.comp (is_absolute_value.to_absolute_value (norm : A → ℝ)) φ

lemma number_field.place_apply (x : K) :
  (number_field.place φ) x = norm(φ x) := by refl
>>>>>>> 7dda5554

end place

namespace number_field.complex_embeddings

open complex number_field

open_locale complex_conjugate

variables {K : Type*} [field K]

/-- The conjugate of a complex embedding as a complex embedding. -/
def conjugate (φ : K →+* ℂ) : K →+* ℂ := star φ

@[simp]
lemma conjugate_coe_eq (φ : K →+* ℂ) (x : K) : (conjugate φ) x = conj (φ x) := rfl

lemma conjugate_conjugate_eq (φ : K →+* ℂ) :
  conjugate (conjugate φ) = φ := star_involutive φ

lemma place_conjugate_eq_place (φ : K →+* ℂ) (x : K) : place (conjugate φ) x = place φ x :=
<<<<<<< HEAD
by { simp only [place, conjugate_coe_eq, absolute_value.coe_mk, mul_hom.coe_mk, function.comp_app,
  norm_eq_abs, abs_conj] }
=======
by simp only [place_apply, norm_eq_abs, abs_conj, conjugate_coe_eq]
>>>>>>> 7dda5554

/-- A embedding into `ℂ` is real if it is fixed by complex conjugation. -/
def is_real (φ : K →+* ℂ) : Prop := is_self_adjoint φ

lemma is_real_iff {φ : K →+* ℂ} : is_real φ ↔ conjugate φ = φ := is_self_adjoint_iff

/-- A real embedding as a ring homomorphism from `K` to `ℝ` . -/
def is_real.embedding {φ : K →+* ℂ} (hφ : is_real φ) : K →+* ℝ :=
{ to_fun := λ x, (φ x).re,
  map_one' := by simp only [map_one, one_re],
  map_mul' := by simp only [complex.eq_conj_iff_im.mp (ring_hom.congr_fun hφ _), map_mul, mul_re,
  mul_zero, tsub_zero, eq_self_iff_true, forall_const],
  map_zero' := by simp only [map_zero, zero_re],
  map_add' := by simp only [map_add, add_re, eq_self_iff_true, forall_const], }

@[simp]
lemma real_embedding_eq_embedding {φ : K →+* ℂ} (hφ : is_real φ) (x : K) :
  (hφ.embedding x : ℂ) = φ x :=
begin
  ext, { refl, },
  { rw [of_real_im, eq_comm, ← complex.eq_conj_iff_im],
    rw is_real at hφ,
    exact ring_hom.congr_fun hφ x, },
end

lemma place_real_embedding_eq_place {φ : K →+* ℂ} (hφ : is_real φ) :
  place hφ.embedding = place φ :=
<<<<<<< HEAD
by { ext x, simp only [place, function.comp_apply, complex.norm_eq_abs, real.norm_eq_abs,
  ← real_embedding_eq_embedding hφ x, abs_of_real, absolute_value.coe_mk, mul_hom.coe_mk], }
=======
by { ext x, simp only [place_apply, real.norm_eq_abs, ←abs_of_real, norm_eq_abs,
  real_embedding_eq_embedding hφ x], }
>>>>>>> 7dda5554

lemma is_real_conjugate_iff {φ : K →+* ℂ} :
  is_real (conjugate φ) ↔ is_real φ := is_self_adjoint.star_iff

end number_field.complex_embeddings

<<<<<<< HEAD
section infinite_places
=======
section infinite_place
>>>>>>> 7dda5554

open number_field

variables (K : Type*) [field K]

/-- An infinite place of a number field `K` is a place associated to a complex embedding. -/
<<<<<<< HEAD
def number_field.infinite_places := { w : absolute_value K ℝ  // ∃ φ : K →+* ℂ, place φ = w}

instance [number_field K] : nonempty (number_field.infinite_places K) :=
=======
def number_field.infinite_place := { w : absolute_value K ℝ  // ∃ φ : K →+* ℂ, place φ = w}

instance [number_field K] : nonempty (number_field.infinite_place K) :=
>>>>>>> 7dda5554
begin
  rsuffices ⟨φ⟩ : nonempty (K →+* ℂ), { use ⟨place φ, ⟨φ, rfl⟩⟩, },
  rw [← fintype.card_pos_iff, embeddings.card K ℂ],
  exact finite_dimensional.finrank_pos,
end

variables {K}

/-- Return the infinite place defined by a complex embedding `φ`. -/
<<<<<<< HEAD
noncomputable def number_field.infinite_place (φ : K →+* ℂ) : number_field.infinite_places K :=
=======
noncomputable def number_field.infinite_place.mk (φ : K →+* ℂ) : number_field.infinite_place K :=
>>>>>>> 7dda5554
⟨place φ, ⟨φ, rfl⟩⟩

namespace number_field.infinite_place

open number_field

<<<<<<< HEAD
instance : has_coe_to_fun (infinite_places K) (λ _, K → ℝ) := { coe := λ w, w.1 }

lemma infinite_place_eq_place (φ : K →+* ℂ) (x : K) :
  (infinite_place φ) x = (place φ) x := by refl

/-- For an infinite place `w`, return an embedding `φ` such that `w = infinite_place φ` . -/
noncomputable def embedding (w : infinite_places K) : K →+* ℂ := (w.2).some

lemma infinite_place_embedding_eq_infinite_place (w : infinite_places K) :
  infinite_place (embedding w) = w :=
by { ext, exact congr_fun (congr_arg coe_fn (w.2).some_spec) x, }

lemma nonneg (w : infinite_places K) (x : K) : 0 ≤ w x := w.1.nonneg _

lemma eq_zero (w : infinite_places K) (x : K)  : w x = 0 ↔ x = 0 := w.1.eq_zero

@[simp]
lemma map_zero (w : infinite_places K) : w 0 = 0 := w.1.map_zero

@[simp]
lemma map_one (w : infinite_places K) : w 1 = 1 := w.1.map_one

@[simp]
lemma map_mul (w : infinite_places K) (x y : K) : w (x * y) = (w x) * (w y) := w.1.map_mul _ _

lemma infinite_place_conjugate_eq_infinite_place (φ : K →+* ℂ) :
  infinite_place (complex_embeddings.conjugate φ) = infinite_place φ :=
begin
  ext x,
  convert complex_embeddings.place_conjugate_eq_place φ x,
end

lemma eq_iff {φ ψ : K →+* ℂ} :
  infinite_place φ = infinite_place ψ ↔ φ = ψ ∨ complex_embeddings.conjugate φ = ψ :=
begin
  split,
  { -- The proof goes as follows: Prove that the map ψ ∘ φ⁻¹ between φ(K) and ℂ is uniform
    -- continuous, thus it is either the inclusion or the complex conjugation.
    intro h₀,
    obtain ⟨j, hiφ⟩ := φ.injective.has_left_inverse ,
    let ι := ring_equiv.of_left_inverse hiφ,
    have hlip : lipschitz_with 1 (ring_hom.comp ψ ι.symm.to_ring_hom),
    { change lipschitz_with 1 (ψ ∘ ι.symm),
      apply lipschitz_with.of_dist_le_mul,
      intros x y,
      rw [nonneg.coe_one, one_mul, normed_field.dist_eq, ← map_sub, ← map_sub],
      apply le_of_eq,
      suffices : ‖φ ((ι.symm) (x - y))‖ = ‖ψ ((ι.symm) (x - y))‖,
      { rw [← this, ← ring_equiv.of_left_inverse_apply hiφ _ , ring_equiv.apply_symm_apply ι _],
        refl, },
      exact congr_fun (congr_arg (λ  w : infinite_places K, (w : K → ℝ)) h₀) _, },
    cases (complex.uniform_continuous_ring_hom_eq_id_or_conj φ.field_range hlip.uniform_continuous),
    { left, ext1 x,
      convert (congr_fun h (ι x)).symm,
      exact (ring_equiv.apply_symm_apply ι.symm x).symm, },
    { right, ext1 x,
      convert (congr_fun h (ι x)).symm,
      exact (ring_equiv.apply_symm_apply ι.symm x).symm, }},
  { rintros (⟨h⟩ | ⟨h⟩),
    { exact congr_arg infinite_place h, },
    { rw ← infinite_place_conjugate_eq_infinite_place,
      exact congr_arg infinite_place h, }},
end

/-- An infinite place is real if it is defined by a real embedding. -/
def is_real (w : infinite_places K) : Prop :=
  ∃ φ : K →+* ℂ, complex_embeddings.is_real φ ∧ infinite_place φ = w

/-- An infinite place is complex if it is defined by a complex (ie. not real) embedding. -/
def is_complex (w : infinite_places K) : Prop :=
  ∃ φ : K →+* ℂ, ¬ complex_embeddings.is_real φ ∧ infinite_place φ = w

lemma embedding_or_conjugate_eq_embedding_infinite_place (φ : K →+* ℂ) :
  φ = embedding (infinite_place φ) ∨ complex_embeddings.conjugate φ = embedding (infinite_place φ)
  := by simp only [←eq_iff, infinite_place_embedding_eq_infinite_place]

lemma embedding_eq_embedding_infinite_place_real {φ : K →+* ℂ} (h : complex_embeddings.is_real φ) :
  φ = embedding (infinite_place φ) :=
begin
  convert embedding_or_conjugate_eq_embedding_infinite_place φ,
  simp only [complex_embeddings.is_real_iff.mp h, or_self],
end

lemma infinite_place_is_real_iff {w : infinite_places K} :
  is_real w ↔ complex_embeddings.is_real (embedding w) :=
begin
  split,
  { rintros ⟨φ, ⟨hφ, rfl⟩⟩,
    rwa ← embedding_eq_embedding_infinite_place_real hφ, },
  { exact λ h, ⟨embedding w, h, infinite_place_embedding_eq_infinite_place w⟩, },
end

end number_field.infinite_place

end infinite_places
=======
instance : has_coe_to_fun (infinite_place K) (λ _, K → ℝ) := { coe := λ w, w.1 }

lemma infinite_place_eq_place (φ : K →+* ℂ) (x : K) : (mk φ) x = (place φ) x := by refl

/-- For an infinite place `w`, return an embedding `φ` such that `w = infinite_place φ` . -/
noncomputable def embedding (w : infinite_place K) : K →+* ℂ := (w.2).some

lemma infinite_place_embedding_eq_infinite_place (w : infinite_place K) :
  mk (embedding w) = w :=
by { ext, exact congr_fun (congr_arg coe_fn (w.2).some_spec) x, }

lemma place_embedding_eq_infinite_place (w : infinite_place K) (x : K) :
    place (embedding w) x = w x :=
 begin
   rw ← infinite_place_eq_place,
   exact congr_fun (congr_arg coe_fn (infinite_place_embedding_eq_infinite_place w)) x,
 end

lemma nonneg (w : infinite_place K) (x : K) : 0 ≤ w x := w.1.nonneg _

lemma eq_zero (w : infinite_place K) (x : K)  : w x = 0 ↔ x = 0 := w.1.eq_zero

@[simp]
lemma map_zero (w : infinite_place K) : w 0 = 0 := w.1.map_zero

@[simp]
lemma map_one (w : infinite_place K) : w 1 = 1 := w.1.map_one

@[simp]
lemma map_mul (w : infinite_place K) (x y : K) : w (x * y) = (w x) * (w y) := w.1.map_mul _ _

end number_field.infinite_place

end infinite_place
>>>>>>> 7dda5554
<|MERGE_RESOLUTION|>--- conflicted
+++ resolved
@@ -6,11 +6,7 @@
 
 import number_theory.number_field.basic
 import analysis.complex.polynomial
-<<<<<<< HEAD
 import topology.instances.complex
-=======
-import data.complex.basic
->>>>>>> 7dda5554
 
 /-!
 # Embeddings of number fields
@@ -132,17 +128,6 @@
 
 section place
 
-<<<<<<< HEAD
-variables {A : Type*} [normed_division_ring A] {K : Type*} [field K] (φ : K →+* A)
-
-/-- An embedding into a normed division ring defines a place of `K` -/
-def number_field.place : absolute_value K ℝ :=
-{ to_fun := norm ∘ φ,
-  map_mul' := by simp only [function.comp_app, map_mul, norm_mul, eq_self_iff_true, forall_const],
-  nonneg' := by simp only [norm_nonneg, forall_const],
-  eq_zero' := by simp only [norm_eq_zero, map_eq_zero, forall_const, iff_self],
-  add_le' := by simp only [function.comp_app, map_add, norm_add_le, forall_const], }
-=======
 variables {K : Type*} [field K] {A : Type*} [normed_division_ring A] [nontrivial A] (φ : K →+* A)
 
 /-- An embedding into a normed division ring defines a place of `K` -/
@@ -151,7 +136,6 @@
 
 lemma number_field.place_apply (x : K) :
   (number_field.place φ) x = norm(φ x) := by refl
->>>>>>> 7dda5554
 
 end place
 
@@ -173,12 +157,7 @@
   conjugate (conjugate φ) = φ := star_involutive φ
 
 lemma place_conjugate_eq_place (φ : K →+* ℂ) (x : K) : place (conjugate φ) x = place φ x :=
-<<<<<<< HEAD
-by { simp only [place, conjugate_coe_eq, absolute_value.coe_mk, mul_hom.coe_mk, function.comp_app,
-  norm_eq_abs, abs_conj] }
-=======
 by simp only [place_apply, norm_eq_abs, abs_conj, conjugate_coe_eq]
->>>>>>> 7dda5554
 
 /-- A embedding into `ℂ` is real if it is fixed by complex conjugation. -/
 def is_real (φ : K →+* ℂ) : Prop := is_self_adjoint φ
@@ -206,39 +185,24 @@
 
 lemma place_real_embedding_eq_place {φ : K →+* ℂ} (hφ : is_real φ) :
   place hφ.embedding = place φ :=
-<<<<<<< HEAD
-by { ext x, simp only [place, function.comp_apply, complex.norm_eq_abs, real.norm_eq_abs,
-  ← real_embedding_eq_embedding hφ x, abs_of_real, absolute_value.coe_mk, mul_hom.coe_mk], }
-=======
 by { ext x, simp only [place_apply, real.norm_eq_abs, ←abs_of_real, norm_eq_abs,
   real_embedding_eq_embedding hφ x], }
->>>>>>> 7dda5554
 
 lemma is_real_conjugate_iff {φ : K →+* ℂ} :
   is_real (conjugate φ) ↔ is_real φ := is_self_adjoint.star_iff
 
 end number_field.complex_embeddings
 
-<<<<<<< HEAD
-section infinite_places
-=======
 section infinite_place
->>>>>>> 7dda5554
 
 open number_field
 
 variables (K : Type*) [field K]
 
 /-- An infinite place of a number field `K` is a place associated to a complex embedding. -/
-<<<<<<< HEAD
-def number_field.infinite_places := { w : absolute_value K ℝ  // ∃ φ : K →+* ℂ, place φ = w}
-
-instance [number_field K] : nonempty (number_field.infinite_places K) :=
-=======
 def number_field.infinite_place := { w : absolute_value K ℝ  // ∃ φ : K →+* ℂ, place φ = w}
 
 instance [number_field K] : nonempty (number_field.infinite_place K) :=
->>>>>>> 7dda5554
 begin
   rsuffices ⟨φ⟩ : nonempty (K →+* ℂ), { use ⟨place φ, ⟨φ, rfl⟩⟩, },
   rw [← fintype.card_pos_iff, embeddings.card K ℂ],
@@ -248,42 +212,43 @@
 variables {K}
 
 /-- Return the infinite place defined by a complex embedding `φ`. -/
-<<<<<<< HEAD
-noncomputable def number_field.infinite_place (φ : K →+* ℂ) : number_field.infinite_places K :=
-=======
 noncomputable def number_field.infinite_place.mk (φ : K →+* ℂ) : number_field.infinite_place K :=
->>>>>>> 7dda5554
 ⟨place φ, ⟨φ, rfl⟩⟩
 
 namespace number_field.infinite_place
 
 open number_field
 
-<<<<<<< HEAD
-instance : has_coe_to_fun (infinite_places K) (λ _, K → ℝ) := { coe := λ w, w.1 }
-
-lemma infinite_place_eq_place (φ : K →+* ℂ) (x : K) :
-  (infinite_place φ) x = (place φ) x := by refl
+instance : has_coe_to_fun (infinite_place K) (λ _, K → ℝ) := { coe := λ w, w.1 }
+
+lemma infinite_place_eq_place (φ : K →+* ℂ) (x : K) : (mk φ) x = (place φ) x := by refl
 
 /-- For an infinite place `w`, return an embedding `φ` such that `w = infinite_place φ` . -/
-noncomputable def embedding (w : infinite_places K) : K →+* ℂ := (w.2).some
-
-lemma infinite_place_embedding_eq_infinite_place (w : infinite_places K) :
-  infinite_place (embedding w) = w :=
+noncomputable def embedding (w : infinite_place K) : K →+* ℂ := (w.2).some
+
+lemma infinite_place_embedding_eq_infinite_place (w : infinite_place K) :
+  mk (embedding w) = w :=
 by { ext, exact congr_fun (congr_arg coe_fn (w.2).some_spec) x, }
 
-lemma nonneg (w : infinite_places K) (x : K) : 0 ≤ w x := w.1.nonneg _
-
-lemma eq_zero (w : infinite_places K) (x : K)  : w x = 0 ↔ x = 0 := w.1.eq_zero
-
-@[simp]
-lemma map_zero (w : infinite_places K) : w 0 = 0 := w.1.map_zero
-
-@[simp]
-lemma map_one (w : infinite_places K) : w 1 = 1 := w.1.map_one
-
-@[simp]
-lemma map_mul (w : infinite_places K) (x y : K) : w (x * y) = (w x) * (w y) := w.1.map_mul _ _
+lemma place_embedding_eq_infinite_place (w : infinite_place K) (x : K) :
+    place (embedding w) x = w x :=
+ begin
+   rw ← infinite_place_eq_place,
+   exact congr_fun (congr_arg coe_fn (infinite_place_embedding_eq_infinite_place w)) x,
+ end
+
+lemma nonneg (w : infinite_place K) (x : K) : 0 ≤ w x := w.1.nonneg _
+
+lemma eq_zero (w : infinite_place K) (x : K)  : w x = 0 ↔ x = 0 := w.1.eq_zero
+
+@[simp]
+lemma map_zero (w : infinite_place K) : w 0 = 0 := w.1.map_zero
+
+@[simp]
+lemma map_one (w : infinite_place K) : w 1 = 1 := w.1.map_one
+
+@[simp]
+lemma map_mul (w : infinite_place K) (x y : K) : w (x * y) = (w x) * (w y) := w.1.map_mul _ _
 
 lemma infinite_place_conjugate_eq_infinite_place (φ : K →+* ℂ) :
   infinite_place (complex_embeddings.conjugate φ) = infinite_place φ :=
@@ -354,40 +319,4 @@
 
 end number_field.infinite_place
 
-end infinite_places
-=======
-instance : has_coe_to_fun (infinite_place K) (λ _, K → ℝ) := { coe := λ w, w.1 }
-
-lemma infinite_place_eq_place (φ : K →+* ℂ) (x : K) : (mk φ) x = (place φ) x := by refl
-
-/-- For an infinite place `w`, return an embedding `φ` such that `w = infinite_place φ` . -/
-noncomputable def embedding (w : infinite_place K) : K →+* ℂ := (w.2).some
-
-lemma infinite_place_embedding_eq_infinite_place (w : infinite_place K) :
-  mk (embedding w) = w :=
-by { ext, exact congr_fun (congr_arg coe_fn (w.2).some_spec) x, }
-
-lemma place_embedding_eq_infinite_place (w : infinite_place K) (x : K) :
-    place (embedding w) x = w x :=
- begin
-   rw ← infinite_place_eq_place,
-   exact congr_fun (congr_arg coe_fn (infinite_place_embedding_eq_infinite_place w)) x,
- end
-
-lemma nonneg (w : infinite_place K) (x : K) : 0 ≤ w x := w.1.nonneg _
-
-lemma eq_zero (w : infinite_place K) (x : K)  : w x = 0 ↔ x = 0 := w.1.eq_zero
-
-@[simp]
-lemma map_zero (w : infinite_place K) : w 0 = 0 := w.1.map_zero
-
-@[simp]
-lemma map_one (w : infinite_place K) : w 1 = 1 := w.1.map_one
-
-@[simp]
-lemma map_mul (w : infinite_place K) (x y : K) : w (x * y) = (w x) * (w y) := w.1.map_mul _ _
-
-end number_field.infinite_place
-
-end infinite_place
->>>>>>> 7dda5554
+end infinite_place