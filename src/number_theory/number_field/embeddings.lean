--- conflicted
+++ resolved
@@ -5,13 +5,9 @@
 -/
 
 import analysis.complex.polynomial
-<<<<<<< HEAD
-import topology.instances.complex
-=======
 import data.complex.basic
 import field_theory.minpoly.gcd_monoid
 import number_theory.number_field.basic
->>>>>>> 670749ea
 
 /-!
 # Embeddings of number fields
@@ -271,11 +267,7 @@
   { -- We prove that the map ψ ∘ φ⁻¹ between φ(K) and ℂ is uniform continuous, thus it is either the
     -- inclusion or the complex conjugation using complex.uniform_continuous_ring_hom_eq_id_or_conj
     intro h₀,
-<<<<<<< HEAD
-    obtain ⟨j, hiφ⟩ := φ.injective.has_left_inverse ,
-=======
     obtain ⟨j, hiφ⟩ := φ.injective.has_left_inverse,
->>>>>>> 670749ea
     let ι := ring_equiv.of_left_inverse hiφ,
     have hlip : lipschitz_with 1 (ring_hom.comp ψ ι.symm.to_ring_hom),
     { change lipschitz_with 1 (ψ ∘ ι.symm),
@@ -342,7 +334,6 @@
   ¬ is_real w ↔ is_complex w :=
 by rw [is_complex_iff, is_real_iff]
 
-<<<<<<< HEAD
 /-- For `w` a real infinite place, return the corresponding embedding as a morphism `K →+* ℝ`. -/
 noncomputable def is_real.embedding {w : infinite_place K} (hw : is_real w) : K →+* ℝ :=
 (is_real_iff.mp hw).embedding
@@ -354,8 +345,6 @@
   exact congr_fun (congr_arg coe_fn (mk_embedding w)) x,
 end
 
-=======
->>>>>>> 670749ea
 variable [number_field K]
 variable (K)
 
