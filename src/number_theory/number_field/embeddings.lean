--- conflicted
+++ resolved
@@ -130,6 +130,10 @@
 
 namespace number_field
 
+end number_field.embeddings
+
+namespace number_field
+
 section place
 
 variables {A : Type*} [normed_division_ring A] {K : Type*} [field K] (φ : K →+* A)
@@ -162,8 +166,36 @@
 lemma places.add_le (x y : K) : place φ (x + y) ≤ (place φ x) + (place φ y) :=
 by simpa only [place, function.comp_app, map_add] using norm_add_le _ _
 
+lemma places.nonneg (x : K) : 0 ≤ place φ x := by simp only [place, norm_nonneg]
+
+@[simp]
+lemma places.eq_zero_iff (x : K) : place φ x = 0 ↔ x = 0 :=
+by simp only [place, norm_eq_zero, map_eq_zero]
+
+@[simp]
+lemma places.map_zero : place φ 0 = 0 :=
+by simp only [place, function.comp_app, map_zero, norm_zero]
+
+@[simp]
+lemma places.map_one : place φ 1 = 1 :=
+by simp only [place, function.comp_app, map_one, norm_one]
+
+@[simp]
+lemma places.map_inv (x : K) : place φ (x⁻¹) = (place φ x)⁻¹ :=
+by simp only [place, function.comp_app, norm_inv, map_inv₀]
+
+@[simp]
+lemma places.map_mul (x y : K) : place φ (x * y) = (place φ x) * (place φ y) :=
+by simp only [place, function.comp_app, map_mul, norm_mul]
+
+lemma places.add_le (x y : K) : place φ (x + y) ≤ (place φ x) + (place φ y) :=
+by simpa only [place, function.comp_app, map_add] using norm_add_le _ _
+
 end place
 
+end number_field
+
+namespace number_field.complex_embeddings
 end number_field
 
 namespace number_field.complex_embeddings
@@ -180,44 +212,8 @@
 @[simp]
 lemma conjugate_coe_eq (φ : K →+* ℂ) (x : K) : (conjugate φ : K → ℂ) x = conj (φ x) := rfl
 
-<<<<<<< HEAD
-lemma conjugate_place_eq (φ : K →+* ℂ) : place (conjugate φ) = place φ :=
-by { ext1, simp only [place, conjugate_coe_eq, function.comp_app, norm_eq_abs, abs_conj] }
-
--- TODO. state this one in terms of infinite_places
-
-/-- Two complex embeddings define the same place iff they are equal or complex conjugate. -/
-lemma infinite_place_eq_iff {φ ψ : K →+* ℂ} :
-  place φ = place ψ ↔ φ = ψ ∨ conjugate φ = ψ :=
-begin
-  split,
-  { intro h₀,
-    obtain ⟨_, hiφ⟩ := φ.injective.has_left_inverse ,
-    let ι := ring_equiv.of_left_inverse hiφ,
-    have hlip : lipschitz_with 1 (ring_hom.comp ψ ι.symm.to_ring_hom),
-    { change lipschitz_with 1 (ψ ∘ ι.symm),
-      apply lipschitz_with.of_dist_le_mul,
-      intros x y,
-      rw [nonneg.coe_one, one_mul, normed_field.dist_eq, ← map_sub, ← map_sub],
-      convert (le_of_eq (congr_fun h₀ (ι.symm (x - y))).symm) using 1,
-      rw [place, function.comp_app, ← ring_equiv.of_left_inverse_apply hiφ _,
-        ring_equiv.apply_symm_apply ι _],
-      refl, },
-    cases (complex.uniform_continuous_ring_hom_eq_id_or_conj φ.field_range hlip.uniform_continuous),
-    { left, ext1 x,
-      convert (congr_fun h (ι x)).symm,
-      exact (ring_equiv.apply_symm_apply ι.symm x).symm, },
-    { right, ext1 x,
-      convert (congr_fun h (ι x)).symm,
-      exact (ring_equiv.apply_symm_apply ι.symm x).symm, }},
-  { rintros (⟨h⟩ | ⟨h⟩),
-    { ext x, convert congr_arg complex.abs (ring_hom.congr_fun h x), },
-    { ext x, rw [← h, conjugate_place_eq], }},
-end
-=======
 lemma place_conjugate_eq_place (φ : K →+* ℂ) : place (conjugate φ) = place φ :=
 by { ext1, simp only [place, conjugate_coe_eq, function.comp_app, norm_eq_abs, abs_conj] }
->>>>>>> a30e7492
 
 /-- A embedding into `ℂ` is real if it is fixed by complex conjugation. -/
 def is_real (φ : K →+* ℂ): Prop := conjugate φ = φ
@@ -252,47 +248,22 @@
 lemma conjugate_is_real_iff {φ : K →+* ℂ} :
   is_real (conjugate φ) ↔ is_real φ := by simp only [is_real, conjugate_conjugate, eq_comm]
 
-<<<<<<< HEAD
-
-=======
->>>>>>> a30e7492
 end number_field.complex_embeddings
 
 section infinite_places
 
 open number_field
-
--- TODO. figure out naming and order of results and variables and which are useful...
 
 variables (K : Type*) [field K]
 
 /-- An infinite place of a number field `K` is a place associated to an embedding into 'ℂ'. -/
 def number_field.infinite_places := set.range (λ φ : K →+* ℂ, place φ)
 
-<<<<<<< HEAD
---- Golf
-lemma number_field.infinite_places.nonempty [number_field K] :
-  nonempty (number_field.infinite_places K) :=
-begin
-  have t1 := embeddings.card K ℂ,
-  have t2 : 0 < finite_dimensional.finrank ℚ K, { exact finite_dimensional.finrank_pos, },
-  rw ← t1 at t2,
-  rw fintype.card at t2,
-  rw finset.card_pos at t2,
-  obtain ⟨φ, _⟩ := t2,
-  use ⟨place φ, ⟨φ, rfl⟩⟩,
-end
+instance : has_coe_to_fun (number_field.infinite_places K) (λ _, K → ℝ) := { coe := λ w, w.1 }
 
 variables {K}
 
-/-- Return the infinite place defined by an embedding `φ`. -/
-=======
-instance : has_coe_to_fun (number_field.infinite_places K) (λ _, K → ℝ) := { coe := λ w, w.1 }
-
-variables {K}
-
 /-- Return the infinite place defined by a complex embedding `φ`. -/
->>>>>>> a30e7492
 noncomputable def number_field.infinite_place (φ : K →+* ℂ) : number_field.infinite_places K :=
 ⟨place φ, ⟨φ, rfl⟩⟩
 
@@ -300,9 +271,6 @@
 
 open number_field fintype
 
-<<<<<<< HEAD
-instance : has_coe_to_fun (infinite_places K) (λ _, K → ℝ) := { coe := λ w, w.1 }
-=======
 lemma infinite_place_conjugate_eq_infinite_place (φ : K →+* ℂ) :
   infinite_place (complex_embeddings.conjugate φ) = infinite_place φ :=
 by { ext1, exact complex_embeddings.place_conjugate_eq_place φ, }
@@ -342,7 +310,78 @@
     { rw ← infinite_place_conjugate_eq_infinite_place,
       exact congr_arg infinite_place h, }},
 end
->>>>>>> a30e7492
+
+/-- A embedding into `ℂ` is real if it is fixed by complex conjugation. -/
+def is_real (φ : K →+* ℂ): Prop := conjugate φ = φ
+
+/-- A real embedding as a ring hom `K →+* ℝ` . -/
+def real_embedding {φ : K →+* ℂ} (hφ : is_real φ) : K →+* ℝ :=
+{ to_fun := λ x, (φ x).re,
+  map_one' := by simp only [map_one, one_re],
+  map_mul' := by simp only [complex.eq_conj_iff_im.mp (ring_hom.congr_fun hφ _), map_mul, mul_re,
+  mul_zero, tsub_zero, eq_self_iff_true, forall_const],
+  map_zero' := by simp only [map_zero, zero_re],
+  map_add' := by simp only [map_add, add_re, eq_self_iff_true, forall_const], }
+
+lemma real_embedding_eq_embedding {φ : K →+* ℂ} (hφ : is_real φ) (x : K) :
+  (real_embedding hφ x : ℂ) = φ x :=
+begin
+  ext, { refl, },
+  { rw [of_real_im, eq_comm, ← complex.eq_conj_iff_im],
+    rw is_real at hφ,
+    exact ring_hom.congr_fun hφ x, },
+end
+
+lemma place_real_embedding_eq_place {φ : K →+* ℂ} (hφ : is_real φ) :
+  place (real_embedding hφ) = place φ :=
+by { ext x, simp only [place, function.comp_apply, complex.norm_eq_abs, real.norm_eq_abs,
+  ← real_embedding_eq_embedding hφ x, abs_of_real] }
+
+lemma conjugate_conjugate (φ : K →+* ℂ) :
+  conjugate (conjugate φ) = φ :=
+  by { ext1, simp only [conjugate_coe_eq, function.comp_app, star_ring_end_self_apply], }
+
+lemma conjugate_is_real_iff {φ : K →+* ℂ} :
+  is_real (conjugate φ) ↔ is_real φ := by simp only [is_real, conjugate_conjugate, eq_comm]
+
+
+end number_field.complex_embeddings
+
+section infinite_places
+
+open number_field
+
+-- TODO. figure out naming and order of results and variables and which are useful...
+
+variables (K : Type*) [field K]
+
+/-- An infinite place of a number field `K` is a place associated to an embedding into 'ℂ'. -/
+def number_field.infinite_places := set.range (λ φ : K →+* ℂ, place φ)
+
+--- Golf
+lemma number_field.infinite_places.nonempty [number_field K] :
+  nonempty (number_field.infinite_places K) :=
+begin
+  have t1 := embeddings.card K ℂ,
+  have t2 : 0 < finite_dimensional.finrank ℚ K, { exact finite_dimensional.finrank_pos, },
+  rw ← t1 at t2,
+  rw fintype.card at t2,
+  rw finset.card_pos at t2,
+  obtain ⟨φ, _⟩ := t2,
+  use ⟨place φ, ⟨φ, rfl⟩⟩,
+end
+
+variables {K}
+
+/-- Return the infinite place defined by an embedding `φ`. -/
+noncomputable def number_field.infinite_place (φ : K →+* ℂ) : number_field.infinite_places K :=
+⟨place φ, ⟨φ, rfl⟩⟩
+
+namespace number_field.infinite_places
+
+open number_field fintype
+
+instance : has_coe_to_fun (infinite_places K) (λ _, K → ℝ) := { coe := λ w, w.1 }
 
 @[simp]
 lemma coe_to_fun (w : infinite_places K) (x : K) : (w : K → ℝ) x = w.1 x := by refl
@@ -383,61 +422,9 @@
 def is_real (w : infinite_places K) : Prop :=
   ∃ φ : K →+* ℂ, complex_embeddings.is_real φ ∧ infinite_place φ = w
 
-<<<<<<< HEAD
-/-- An infinite place is complex if it is defined by a complex (not real) embedding. -/
-def is_complex (w : infinite_places K) : Prop :=
-  ∃ φ : K →+* ℂ, ¬ complex_embeddings.is_real φ ∧ infinite_place φ = w
-
-lemma embedding_or_conjugate_eq_embedding_place (φ : K →+* ℂ) :
-  φ = embedding (infinite_place φ) ∨ complex_embeddings.conjugate φ = embedding (infinite_place φ)
-  := by simpa only [← complex_embeddings.infinite_place_eq_iff, place_embedding_eq_place]
-
-lemma embedding_eq_embedding_place_real {φ : K →+* ℂ} (h : complex_embeddings.is_real φ) :
-  φ = embedding (infinite_place φ) :=
-begin
-  rw complex_embeddings.is_real at h,
-  convert embedding_or_conjugate_eq_embedding_place φ,
-  simp only [h, or_self],
-end
-
-lemma embedding_is_real_iff_place_is_real {w : infinite_places K} :
-  complex_embeddings.is_real (embedding w) ↔ is_real w :=
-begin
-  split,
-  { exact λ h, ⟨embedding w, h, infinite_place_embedding_eq_infinite_place w⟩, },
-  { rintro ⟨_, ⟨h1, h2⟩⟩,
---    have := infinite_place_eq_place,
-    -- rwa [←  infinite_place_eq_place.mp h2, ← embedding_eq_embedding_place_real h1],
-    sorry,
-    }
-end
-
-lemma embedding_is_complex_iff_place_is_complex {w : infinite_places K} :
-  ¬ complex_embeddings.is_real (embedding w) ↔ is_complex w :=
-begin
-  split,
-  { exact λ h, ⟨embedding w, h, infinite_place_embedding_eq_infinite_place w⟩, },
-  { rintro ⟨φ, ⟨hφ1, hφ2⟩⟩,
-    sorry,
-    --  rw [← iff_place.mpr hφ2],
-    -- cases embedding_or_conjugate_eq_embedding_place φ,
-    -- { rwa ← h, },
-    -- { rwa [← h, embeddings.conjugate_is_complex_iff], }
-    }
-end
-
-lemma not_is_real_iff_is_complex {w : infinite_places K} :
-  ¬ is_real w ↔ is_complex w :=
-begin
-  sorry,
---  rw [← embedding_is_real_iff_place_is_real, ← embedding_is_complex_iff_place_is_complex],
---  exact embeddings.not_is_real_iff_is_complex,
-end
-=======
 /-- An infinite place is complex if it is defined by a complex (ie. not real) embedding. -/
 def is_complex (w : infinite_places K) : Prop :=
   ∃ φ : K →+* ℂ, ¬ complex_embeddings.is_real φ ∧ infinite_place φ = w
->>>>>>> a30e7492
 
 variable [number_field K]
 variable (K)
@@ -448,16 +435,6 @@
   card {φ : K →+* ℂ // complex_embeddings.is_real φ} = card {w : infinite_places K // is_real w} :=
 begin
   rw fintype.card_of_bijective (_ : function.bijective _),
-<<<<<<< HEAD
-  exact λ φ, ⟨⟨place φ.val, ⟨φ, rfl⟩⟩, ⟨φ, ⟨φ.prop, rfl⟩⟩⟩,
-  split,
-  { rintros ⟨_, hφ⟩ _ h,
-    rw complex_embeddings.is_real at hφ,
-    rwa [subtype.mk_eq_mk, subtype.mk_eq_mk, complex_embeddings.infinite_place_eq_iff, hφ, or_self,
-      ← subtype.ext_iff_val] at h, },
-  { exact λ ⟨w, ⟨φ, ⟨hφ1, hφ2⟩⟩⟩, ⟨⟨φ, hφ1⟩,
-    by { simpa only [subtype.ext_iff, hφ2, ←infinite_place_eq_place], }⟩, }
-=======
   { exact λ φ, ⟨infinite_place φ, ⟨φ, ⟨φ.prop, rfl⟩⟩⟩, },
   split,
   { rintros ⟨φ, hφ⟩ ⟨ψ, hψ⟩ h,
@@ -466,7 +443,6 @@
     exact subtype.eq h, },
   { exact λ ⟨w, ⟨φ, ⟨hφ1, hφ2⟩⟩⟩, ⟨⟨φ, hφ1⟩,
     by { simp only [hφ2, subtype.coe_mk], }⟩, }
->>>>>>> a30e7492
 end
 
 lemma card_complex_embeddings_eq :
@@ -474,11 +450,7 @@
   2 * card {w : infinite_places K // is_complex w} :=
 begin
   let f : {φ : K →+* ℂ // ¬ complex_embeddings.is_real φ} → {w : infinite_places K // is_complex w},
-<<<<<<< HEAD
-  { exact λ φ, ⟨⟨place φ.val, ⟨φ, rfl⟩⟩, ⟨φ, ⟨φ.prop, rfl⟩⟩⟩, },
-=======
   { exact λ φ, ⟨infinite_place φ, ⟨φ, ⟨φ.prop, rfl⟩⟩⟩, },
->>>>>>> a30e7492
   suffices :  ∀ w : {w // is_complex w}, card {φ // f φ = w} = 2,
   { rw [fintype.card, fintype.card, mul_comm, ← algebra.id.smul_eq_mul, ← finset.sum_const],
     conv { to_rhs, congr, skip, funext, rw ← this x, rw fintype.card, },
@@ -489,23 +461,14 @@
     refine ⟨⟨⟨φ, hφ1⟩, _⟩, ⟨⟨complex_embeddings.conjugate φ, _⟩, _⟩, ⟨_, _⟩⟩,
     { simpa only [f, hφ2], },
     { rwa iff.not complex_embeddings.conjugate_is_real_iff, },
-<<<<<<< HEAD
-    { simpa only [f, hφ2, complex_embeddings.conjugate_place_eq], },
-=======
     { simp only [f, ←hφ2, infinite_place_conjugate_eq_infinite_place, subtype.coe_mk], },
->>>>>>> a30e7492
     { simp only [ne.def],
       intro h,
       rw eq_comm at h,
       exact hφ1 h, },
     ext ⟨⟨ψ, hψ1⟩, hψ2⟩,
     simpa only [finset.mem_univ, finset.mem_insert, finset.mem_singleton, true_iff, @eq_comm _ ψ _,
-<<<<<<< HEAD
-      ← complex_embeddings.infinite_place_eq_iff, hφ2, ← infinite_place_eq_place φ]
-      using subtype.mk_eq_mk.mp (subtype.mk_eq_mk.mp hψ2.symm), },
-=======
       ← eq_iff, hφ2] using subtype.mk_eq_mk.mp hψ2.symm, },
->>>>>>> a30e7492
 end
 
 end number_field.infinite_places
