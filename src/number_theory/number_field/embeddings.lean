/-
Copyright (c) 2022 Xavier Roblot. All rights reserved.
Released under Apache 2.0 license as described in the file LICENSE.
Authors: Alex J. Best, Xavier Roblot
-/

import number_theory.number_field.basic
import analysis.complex.polynomial
<<<<<<< HEAD
import topology.instances.complex
import topology.metric_space.basic
=======
import analysis.complex.polynomial
import topology.instances.complex
>>>>>>> ed0376a4

/-!
# Embeddings of number fields
This file defines the embeddings of a number field into an algebraic closed field.

## Main Results
* `number_field.embeddings.range_eval_eq_root_set_minpoly`: let `x ∈ K` with `K` number field and
  let `A` be an algebraic closed field of char. 0, then the images of `x` by the embeddings of `K`
   in `A` are exactly the roots in `A` of the minimal polynomial of `x` over `ℚ`.
* `number_field.embeddings.pow_eq_one_of_norm_eq_one`: an algebraic integer whose conjugates are
  all of norm one is a root of unity.

## Tags
number field, embeddings, places, infinite places
-/

open_locale classical

namespace number_field.embeddings

section fintype

open finite_dimensional

variables (K : Type*) [field K] [number_field K]
variables (A : Type*) [field A] [char_zero A]

/-- There are finitely many embeddings of a number field. -/
noncomputable instance : fintype (K →+* A) := fintype.of_equiv (K →ₐ[ℚ] A)
ring_hom.equiv_rat_alg_hom.symm

variables [is_alg_closed A]

/-- The number of embeddings of a number field is equal to its finrank. -/
lemma card : fintype.card (K →+* A) = finrank ℚ K :=
by rw [fintype.of_equiv_card ring_hom.equiv_rat_alg_hom.symm, alg_hom.card]

end fintype

section roots

open set polynomial

variables (K A : Type*) [field K] [number_field K]
  [field A] [algebra ℚ A] [is_alg_closed A] (x : K)

/-- Let `A` be an algebraically closed field and let `x ∈ K`, with `K` a number field.
The images of `x` by the embeddings of `K` in `A` are exactly the roots in `A` of
the minimal polynomial of `x` over `ℚ`. -/
lemma range_eval_eq_root_set_minpoly : range (λ φ : K →+* A, φ x) = (minpoly ℚ x).root_set A :=
begin
  convert (number_field.is_algebraic K).range_eval_eq_root_set_minpoly A x using 1,
  ext a,
  exact ⟨λ ⟨φ, hφ⟩, ⟨φ.to_rat_alg_hom, hφ⟩, λ ⟨φ, hφ⟩, ⟨φ.to_ring_hom, hφ⟩⟩,
end

end roots

section bounded

open finite_dimensional polynomial set

variables {K : Type*} [field K] [number_field K]
variables {A : Type*} [normed_field A] [is_alg_closed A] [normed_algebra ℚ A]

lemma coeff_bdd_of_norm_le {B : ℝ} {x : K} (h : ∀ φ : K →+* A, ‖φ x‖ ≤ B) (i : ℕ) :
  ‖(minpoly ℚ x).coeff i‖ ≤ (max B 1) ^ (finrank ℚ K) * (finrank ℚ K).choose ((finrank ℚ K) / 2) :=
begin
  have hx := is_separable.is_integral ℚ x,
  rw [← norm_algebra_map' A, ← coeff_map (algebra_map ℚ A)],
  refine coeff_bdd_of_roots_le _ (minpoly.monic hx) (is_alg_closed.splits_codomain _)
    (minpoly.nat_degree_le hx) (λ z hz, _) i,
  classical, rw ← multiset.mem_to_finset at hz,
  obtain ⟨φ, rfl⟩ := (range_eval_eq_root_set_minpoly K A x).symm.subset hz,
  exact h φ,
end

variables (K A)

/-- Let `B` be a real number. The set of algebraic integers in `K` whose conjugates are all
smaller in norm than `B` is finite. -/
lemma finite_of_norm_le (B : ℝ) :
  {x : K | is_integral ℤ x ∧ ∀ φ : K →+* A, ‖φ x‖ ≤ B}.finite :=
begin
  let C := nat.ceil ((max B 1) ^ (finrank ℚ K) * (finrank ℚ K).choose ((finrank ℚ K) / 2)),
  have := bUnion_roots_finite (algebra_map ℤ K) (finrank ℚ K) (finite_Icc (-C : ℤ) C),
  refine this.subset (λ x hx, _), simp_rw mem_Union,
  have h_map_ℚ_minpoly := minpoly.gcd_domain_eq_field_fractions' ℚ hx.1,
  refine ⟨_, ⟨_, λ i, _⟩, mem_root_set.2 ⟨minpoly.ne_zero hx.1, minpoly.aeval ℤ x⟩⟩,
  { rw [← (minpoly.monic hx.1).nat_degree_map (algebra_map ℤ ℚ), ← h_map_ℚ_minpoly],
    exact minpoly.nat_degree_le (is_integral_of_is_scalar_tower hx.1) },
  rw [mem_Icc, ← abs_le, ← @int.cast_le ℝ],
  refine (eq.trans_le _ $ coeff_bdd_of_norm_le hx.2 i).trans (nat.le_ceil _),
  rw [h_map_ℚ_minpoly, coeff_map, eq_int_cast, int.norm_cast_rat, int.norm_eq_abs, int.cast_abs],
end

/-- An algebraic integer whose conjugates are all of norm one is a root of unity. -/
lemma pow_eq_one_of_norm_eq_one {x : K}
  (hxi : is_integral ℤ x) (hx : ∀ φ : K →+* A, ‖φ x‖ = 1) :
  ∃ (n : ℕ) (hn : 0 < n), x ^ n = 1 :=
begin
  obtain ⟨a, -, b, -, habne, h⟩ := @set.infinite.exists_ne_map_eq_of_maps_to _ _ _ _
    ((^) x : ℕ → K) set.infinite_univ _ (finite_of_norm_le K A (1:ℝ)),
  { replace habne := habne.lt_or_lt,
    have : _, swap, cases habne, swap,
    { revert a b, exact this },
    { exact this b a h.symm habne },
    refine λ a b h hlt, ⟨a - b, tsub_pos_of_lt hlt, _⟩,
    rw [← nat.sub_add_cancel hlt.le, pow_add, mul_left_eq_self₀] at h,
    refine h.resolve_right (λ hp, _),
    specialize hx (is_alg_closed.lift (number_field.is_algebraic K)).to_ring_hom,
    rw [pow_eq_zero hp, map_zero, norm_zero] at hx, norm_num at hx },
  { exact λ a _, ⟨hxi.pow a, λ φ, by simp only [hx φ, norm_pow, one_pow, map_pow]⟩ },
end

end bounded

end number_field.embeddings

section place

variables {A : Type*} [normed_division_ring A] {K : Type*} [field K] (φ : K →+* A)

/-- An embedding into a normed division ring defines a place of `K` -/
def number_field.place : absolute_value K ℝ :=
{ to_fun := norm ∘ φ,
  map_mul' := by simp only [function.comp_app, map_mul, norm_mul, eq_self_iff_true, forall_const],
  nonneg' := by simp only [norm_nonneg, forall_const],
  eq_zero' := by simp only [norm_eq_zero, map_eq_zero, forall_const, iff_self],
  add_le' := by simp only [function.comp_app, map_add, norm_add_le, forall_const], }

end place

namespace number_field.complex_embeddings

open complex number_field

open_locale complex_conjugate

variables {K : Type*} [field K]

instance {R S : Type*} [non_assoc_semiring S] [comm_semiring R] [star_ring R] :
  has_involutive_star (S →+* R) :=
{ to_has_star := { star := λ f, ring_hom.comp (star_ring_end R) f },
  star_involutive :=
    by { intro _, ext, simp only [ring_hom.coe_comp, function.comp_app, star_ring_end_self_apply] }}

/-- The conjugate of a complex embedding as a complex embedding. -/
def conjugate (φ : K →+* ℂ) : K →+* ℂ := ring_hom.has_involutive_star.star φ

@[simp]
lemma conjugate_coe_eq (φ : K →+* ℂ) (x : K) : (conjugate φ) x = conj (φ x) := rfl

lemma conjugate_conjugate_eq (φ : K →+* ℂ) :
  conjugate (conjugate φ) = φ := has_involutive_star.star_involutive φ

lemma place_conjugate_eq_place (φ : K →+* ℂ) (x : K) : place (conjugate φ) x = place φ x :=
by { simp only [place, conjugate_coe_eq, absolute_value.coe_mk, mul_hom.coe_mk, function.comp_app,
  norm_eq_abs, abs_conj] }

/-- A embedding into `ℂ` is real if it is fixed by complex conjugation. -/
def is_real (φ : K →+* ℂ) : Prop := is_self_adjoint φ

lemma is_real_iff {φ : K →+* ℂ} : is_real φ ↔ conjugate φ = φ := is_self_adjoint_iff

/-- A real embedding as a ring homomorphism from `K` to `ℝ` . -/
def is_real.embedding {φ : K →+* ℂ} (hφ : is_real φ) : K →+* ℝ :=
{ to_fun := λ x, (φ x).re,
  map_one' := by simp only [map_one, one_re],
  map_mul' := by simp only [complex.eq_conj_iff_im.mp (ring_hom.congr_fun hφ _), map_mul, mul_re,
  mul_zero, tsub_zero, eq_self_iff_true, forall_const],
  map_zero' := by simp only [map_zero, zero_re],
  map_add' := by simp only [map_add, add_re, eq_self_iff_true, forall_const], }

@[simp]
lemma real_embedding_eq_embedding {φ : K →+* ℂ} (hφ : is_real φ) (x : K) :
  (hφ.embedding x : ℂ) = φ x :=
begin
  ext, { refl, },
  { rw [of_real_im, eq_comm, ← complex.eq_conj_iff_im],
    rw is_real at hφ,
    exact ring_hom.congr_fun hφ x, },
end

lemma place_real_embedding_eq_place {φ : K →+* ℂ} (hφ : is_real φ) :
  place hφ.embedding = place φ :=
by { ext x, simp only [place, function.comp_apply, complex.norm_eq_abs, real.norm_eq_abs,
  ← real_embedding_eq_embedding hφ x, abs_of_real, absolute_value.coe_mk, mul_hom.coe_mk], }

lemma is_real_conjugate_iff {φ : K →+* ℂ} :
  is_real (conjugate φ) ↔ is_real φ := is_self_adjoint.star_iff

end number_field.complex_embeddings

section infinite_places

open number_field

variables (K : Type*) [field K]

/-- An infinite place of a number field `K` is a place associated to a complex embedding. -/
def number_field.infinite_places := { w : absolute_value K ℝ  // ∃ φ : K →+* ℂ, place φ = w}

instance [number_field K] : nonempty (number_field.infinite_places K) :=
begin
  rsuffices ⟨φ⟩ : nonempty (K →+* ℂ), { use ⟨place φ, ⟨φ, rfl⟩⟩, },
  rw [← fintype.card_pos_iff, embeddings.card K ℂ],
  exact finite_dimensional.finrank_pos,
end

variables {K}

/-- Return the infinite place defined by a complex embedding `φ`. -/
noncomputable def number_field.infinite_place (φ : K →+* ℂ) : number_field.infinite_places K :=
⟨place φ, ⟨φ, rfl⟩⟩

namespace number_field.infinite_place

open number_field

instance : has_coe_to_fun (infinite_places K) (λ _, K → ℝ) := { coe := λ w, w.1 }

lemma infinite_place_eq_place (φ : K →+* ℂ) (x : K) :
  (infinite_place φ) x = (place φ) x := by refl

/-- For an infinite place `w`, return an embedding `φ` such that `w = infinite_place φ` . -/
noncomputable def embedding (w : infinite_places K) : K →+* ℂ := (w.2).some

lemma infinite_place_embedding_eq_infinite_place (w : infinite_places K) :
<<<<<<< HEAD
  infinite_place (embedding w) = w := by { ext x, exact congr_fun ((w.2).some_spec) x }

lemma infinite_place_conjugate_eq_infinite_place (φ : K →+* ℂ) :
  infinite_place (complex_embeddings.conjugate φ) = infinite_place φ :=
by { ext1, exact complex_embeddings.place_conjugate_eq_place φ, }
=======
  infinite_place (embedding w) = w :=
by { ext, exact congr_fun (congr_arg coe_fn (w.2).some_spec) x, }
>>>>>>> ed0376a4

lemma nonneg (w : infinite_places K) (x : K) : 0 ≤ w x := w.1.nonneg _

lemma eq_zero (w : infinite_places K) (x : K)  : w x = 0 ↔ x = 0 := w.1.eq_zero

@[simp]
lemma map_zero (w : infinite_places K) : w 0 = 0 := w.1.map_zero

@[simp]
lemma map_one (w : infinite_places K) : w 1 = 1 := w.1.map_one

@[simp]
<<<<<<< HEAD
lemma map_inv (w : infinite_places K) (x : K) : w (x⁻¹) = (w x)⁻¹ :=
by rw [← infinite_place_embedding_eq_infinite_place w, infinite_place_eq_place,
   places.map_inv, infinite_place_eq_place]

@[simp]
lemma map_mul (w : infinite_places K) (x y : K) : w (x * y) = (w x) * (w y) :=
by rw [← infinite_place_embedding_eq_infinite_place w, infinite_place_eq_place, places.map_mul,
  infinite_place_eq_place, infinite_place_eq_place]
=======
lemma map_mul (w : infinite_places K) (x y : K) : w (x * y) = (w x) * (w y) := w.1.map_mul _ _

lemma infinite_place_conjugate_eq_infinite_place (φ : K →+* ℂ) :
  infinite_place (complex_embeddings.conjugate φ) = infinite_place φ :=
begin
  ext x,
  convert complex_embeddings.place_conjugate_eq_place φ x,
end
>>>>>>> ed0376a4

lemma eq_iff {φ ψ : K →+* ℂ} :
  infinite_place φ = infinite_place ψ ↔ φ = ψ ∨ complex_embeddings.conjugate φ = ψ :=
begin
  split,
  { -- The proof goes as follows: Prove that the map ψ ∘ φ⁻¹ between φ(K) and ℂ is uniform
    -- continuous, thus it is either the inclusion or the complex conjugation.
    intro h₀,
    obtain ⟨j, hiφ⟩ := φ.injective.has_left_inverse ,
    let ι := ring_equiv.of_left_inverse hiφ,
    have hlip : lipschitz_with 1 (ring_hom.comp ψ ι.symm.to_ring_hom),
    { change lipschitz_with 1 (ψ ∘ ι.symm),
      apply lipschitz_with.of_dist_le_mul,
      intros x y,
      rw [nonneg.coe_one, one_mul, normed_field.dist_eq, ← map_sub, ← map_sub],
      apply le_of_eq,
<<<<<<< HEAD
      suffices : place φ ((ι.symm) (x - y)) = place ψ ((ι.symm) (x - y)),
      { simp_rw [place, function.comp_apply] at this,
        rw [← this, ← ring_equiv.of_left_inverse_apply hiφ _, ring_equiv.apply_symm_apply ι _],
        refl, },
      simp only [ ← infinite_place_eq_place, h₀], },
=======
      suffices : ‖φ ((ι.symm) (x - y))‖ = ‖ψ ((ι.symm) (x - y))‖,
      { rw [← this, ← ring_equiv.of_left_inverse_apply hiφ _ , ring_equiv.apply_symm_apply ι _],
        refl, },
      exact congr_fun (congr_arg (λ  w : infinite_places K, (w : K → ℝ)) h₀) _, },
>>>>>>> ed0376a4
    cases (complex.uniform_continuous_ring_hom_eq_id_or_conj φ.field_range hlip.uniform_continuous),
    { left, ext1 x,
      convert (congr_fun h (ι x)).symm,
      exact (ring_equiv.apply_symm_apply ι.symm x).symm, },
    { right, ext1 x,
      convert (congr_fun h (ι x)).symm,
      exact (ring_equiv.apply_symm_apply ι.symm x).symm, }},
  { rintros (⟨h⟩ | ⟨h⟩),
    { exact congr_arg infinite_place h, },
    { rw ← infinite_place_conjugate_eq_infinite_place,
      exact congr_arg infinite_place h, }},
end

/-- An infinite place is real if it is defined by a real embedding. -/
def is_real (w : infinite_places K) : Prop :=
  ∃ φ : K →+* ℂ, complex_embeddings.is_real φ ∧ infinite_place φ = w

/-- An infinite place is complex if it is defined by a complex (ie. not real) embedding. -/
def is_complex (w : infinite_places K) : Prop :=
  ∃ φ : K →+* ℂ, ¬ complex_embeddings.is_real φ ∧ infinite_place φ = w

lemma embedding_or_conjugate_eq_embedding_place (φ : K →+* ℂ) :
<<<<<<< HEAD
  φ = embedding (infinite_place φ) ∨
  complex_embeddings.conjugate φ = embedding (infinite_place φ) :=
eq_iff.mp (infinite_place_embedding_eq_infinite_place (infinite_place φ)).symm
=======
  φ = embedding (infinite_place φ) ∨ complex_embeddings.conjugate φ = embedding (infinite_place φ)
  := by simp only [← eq_iff, infinite_place_embedding_eq_infinite_place]
>>>>>>> ed0376a4

lemma embedding_eq_embedding_infinite_place_real {φ : K →+* ℂ} (h : complex_embeddings.is_real φ) :
  φ = embedding (infinite_place φ) :=
begin
<<<<<<< HEAD
  rw complex_embeddings.is_real at h,
  convert embedding_or_conjugate_eq_embedding_place φ,
  simp only [h, or_self],
=======
  convert embedding_or_conjugate_eq_embedding_place φ,
  simp [complex_embeddings.is_real_iff.mp h, or_self],
>>>>>>> ed0376a4
end

lemma infinite_place_is_real_iff {w : infinite_places K} :
  is_real w ↔ complex_embeddings.is_real (embedding w) :=
begin
  split,
  { rintros ⟨φ, ⟨hφ, rfl⟩⟩,
    rwa ← embedding_eq_embedding_infinite_place_real hφ, },
<<<<<<< HEAD
  { refine λ h, ⟨embedding w, h, infinite_place_embedding_eq_infinite_place w⟩, }
=======
  { exact λ h, ⟨embedding w, h, infinite_place_embedding_eq_infinite_place w⟩, },
>>>>>>> ed0376a4
end

lemma infinite_place_is_complex_iff {w : infinite_places K} :
  is_complex w  ↔ ¬ complex_embeddings.is_real (embedding w) :=
begin
  split,
    { rintros ⟨φ, ⟨hφ, rfl⟩⟩,
      contrapose! hφ,
      cases eq_iff.mp (infinite_place_embedding_eq_infinite_place (infinite_place φ)),
      { rwa ← h, },
<<<<<<< HEAD
      { rw ← complex_embeddings.conjugate_is_real_iff at hφ,
=======
      { rw ← complex_embeddings.is_real_conjugate_iff at hφ,
>>>>>>> ed0376a4
        rwa ← h, }},
  { exact λ h, ⟨embedding w, h, infinite_place_embedding_eq_infinite_place w⟩, },
end

lemma not_is_real_iff_is_complex {w : infinite_places K} :
  ¬ is_real w ↔ is_complex w :=
by rw [infinite_place_is_complex_iff, infinite_place_is_real_iff]

variable [number_field K]
variable (K)

open fintype

noncomputable instance : fintype (infinite_places K) := set.fintype_range _

lemma card_real_embeddings_eq :
  card {φ : K →+* ℂ // complex_embeddings.is_real φ} = card {w : infinite_places K // is_real w} :=
begin
  rw fintype.card_of_bijective (_ : function.bijective _),
  { exact λ φ, ⟨infinite_place φ, ⟨φ, ⟨φ.prop, rfl⟩⟩⟩, },
  split,
  { rintros ⟨φ, hφ⟩ ⟨ψ, hψ⟩ h,
<<<<<<< HEAD
    rw complex_embeddings.is_real at hφ,
    rw [subtype.mk_eq_mk, eq_iff, subtype.coe_mk, subtype.coe_mk, hφ, or_self] at h,
=======
    rw [subtype.mk_eq_mk, eq_iff, subtype.coe_mk, subtype.coe_mk,
      complex_embeddings.is_real_iff.mp hφ, or_self] at h,
>>>>>>> ed0376a4
    exact subtype.eq h, },
  { exact λ ⟨w, ⟨φ, ⟨hφ1, hφ2⟩⟩⟩, ⟨⟨φ, hφ1⟩,
    by { simp only [hφ2, subtype.coe_mk], }⟩, }
end

<<<<<<< HEAD
example {α : Type*} {p q : α} : ¬ (p = q) ↔  ¬ (q = p) := by refine ne_comm

=======
>>>>>>> ed0376a4
lemma card_complex_embeddings_eq :
  card {φ : K →+* ℂ // ¬ complex_embeddings.is_real φ} =
  2 * card {w : infinite_places K // is_complex w} :=
begin
  let f : {φ : K →+* ℂ // ¬ complex_embeddings.is_real φ} → {w : infinite_places K // is_complex w},
  { exact λ φ, ⟨infinite_place φ, ⟨φ, ⟨φ.prop, rfl⟩⟩⟩, },
  suffices :  ∀ w : {w // is_complex w}, card {φ // f φ = w} = 2,
  { rw [fintype.card, fintype.card, mul_comm, ← algebra.id.smul_eq_mul, ← finset.sum_const],
    conv { to_rhs, congr, skip, funext, rw ← this x, rw fintype.card, },
    simp_rw finset.card_eq_sum_ones,
    exact (fintype.sum_fiberwise f (function.const _ 1)).symm, },
  { rintros ⟨⟨w, hw⟩, ⟨φ, ⟨hφ1, hφ2⟩⟩⟩,
    rw [fintype.card, finset.card_eq_two],
    refine ⟨⟨⟨φ, hφ1⟩, _⟩, ⟨⟨complex_embeddings.conjugate φ, _⟩, _⟩, ⟨_, _⟩⟩,
    { simpa only [f, hφ2], },
<<<<<<< HEAD
    { rwa iff.not complex_embeddings.conjugate_is_real_iff, },
=======
    { rwa iff.not complex_embeddings.is_real_conjugate_iff, },
>>>>>>> ed0376a4
    { simp only [f, ←hφ2, infinite_place_conjugate_eq_infinite_place, subtype.coe_mk], },
    { rwa [ne.def, subtype.mk_eq_mk, subtype.mk_eq_mk, ← ne.def, ne_comm], },
    ext ⟨⟨ψ, hψ1⟩, hψ2⟩,
    simpa only [finset.mem_univ, finset.mem_insert, finset.mem_singleton, true_iff, @eq_comm _ ψ _,
      ← eq_iff, hφ2] using subtype.mk_eq_mk.mp hψ2.symm, },
end

<<<<<<< HEAD
end number_field.infinite_places
=======
end number_field.infinite_place
>>>>>>> ed0376a4

end infinite_places

section canonical_embedding

open number_field

variables (K : Type*) [field K]

-- TODO. see if you can remove that
localized "notation `E` :=
  ({w : infinite_places K // infinite_places.is_real w} → ℝ) ×
  ({w : infinite_places K // infinite_places.is_complex w} → ℂ)"
  in embeddings

noncomputable def number_field.canonical_embedding : K →+* E :=
ring_hom.prod
  (pi.ring_hom (λ ⟨_, hw⟩,
    complex_embeddings.real_embedding (infinite_places.infinite_place_is_real_iff.mp hw)))
  (pi.ring_hom (λ ⟨w, _⟩, infinite_places.embedding w))

namespace number_field.canonical_embedding

open number_field

variable [number_field K]

lemma injective :
  function.injective (number_field.canonical_embedding K) :=
begin
  convert ring_hom.injective _,
  obtain ⟨w⟩ := infinite_places.nonempty K,
  by_cases hw : infinite_places.is_real w,
  { convert nontrivial_prod_left,
    { convert @function.nontrivial _ _ _ real.nontrivial,
      use ⟨w, hw⟩, },
    exact nonempty_of_inhabited, },
  { convert nontrivial_prod_right,
    { exact nonempty_of_inhabited, },
    { convert @function.nontrivial _ _ _ complex.nontrivial,
      use ⟨w, infinite_places.not_is_real_iff_is_complex.mp hw⟩, }},
end

lemma norm_at_real_infinite_place
  {w : infinite_places K} (hw : infinite_places.is_real w) (x : K) :
  ‖((number_field.canonical_embedding K) x).1 ⟨w, hw⟩‖ = w x :=
begin
  rw infinite_places.infinite_place_is_real_iff at hw,
  simpa only [canonical_embedding, ring_hom.prod_apply, pi.ring_hom_apply, real.norm_eq_abs,
    ← complex.abs_of_real, complex_embeddings.real_embedding_eq_embedding hw x]
    using congr_fun (congr_arg (λ w, infinite_places.has_coe_to_fun.coe w)
      (infinite_places.infinite_place_embedding_eq_infinite_place w)) x,
end

lemma norm_at_complex_infinite_place
  {w : infinite_places K} (hw : infinite_places.is_complex w) (x : K) :
  ‖((canonical_embedding K) x).2 ⟨w, hw⟩‖ = w x :=
congr_fun (congr_arg (λ w, infinite_places.has_coe_to_fun.coe w)
  (infinite_places.infinite_place_embedding_eq_infinite_place w)) x

lemma canonical_embedding.le_of_le {B : ℝ} {x : K} :
  ‖(canonical_embedding K) x‖ ≤ B ↔ ∀ w : infinite_places K, w x ≤ B :=
begin
  obtain hB | hB := lt_or_le B 0,
  {  obtain ⟨w⟩ := infinite_places.nonempty K,
    split,
    { intro h,
      have : 0 ≤ ‖(canonical_embedding K) x‖ := norm_nonneg _,
      exfalso,
      linarith, },
    { intro h,
      have := infinite_places.nonneg w x,
      specialize h w,
      exfalso,
      linarith, }},
  { lift B to nnreal using hB,
    rw prod.norm_def,
    rw pi.norm_def,
    rw pi.norm_def,
    rw max_le_iff,
    simp_rw nnreal.coe_le_coe,
    simp_rw finset.sup_le_iff,
    simp only [finset.mem_univ, forall_true_left],
    split,
    { intros h w,
      by_cases hw : infinite_places.is_real w,
      { have t1 := norm_at_real_infinite_place K hw x,
        rw ← t1,
        exact h.1 ⟨w , hw⟩, },
      { rw infinite_places.not_is_real_iff_is_complex at hw,
        have t2 := norm_at_complex_infinite_place K hw x,
        rw ← t2,
        exact h.2 ⟨w , hw⟩, }},
    { intro h,
      split,
      { rintros ⟨w, hw⟩,
        specialize h w,
        have t1 := norm_at_real_infinite_place K hw x,
        rw ← t1 at h,
        simp_rw ← nnreal.coe_le_coe,
        exact h, },
      { rintros ⟨w, hw⟩,
        specialize h w,
        have t1 := norm_at_complex_infinite_place K hw x,
        rw ← t1 at h,
        simp_rw ← nnreal.coe_le_coe,
        exact h, }}},
end

example (B : set E) (hB0 : (0 : E) ∈ B) (hB : metric.bounded B) :
  (B ∩ ((canonical_embedding K) '' number_field.ring_of_integers K)).finite :=
begin
  obtain ⟨C, hC⟩ := hB,
  obtain hCpos | hCpos := lt_or_le C 0,
  { suffices : B = ∅,
    { exact set.finite.inf_of_left (by simp only [this, set.finite_empty]) _},
    refine set.ext _,
    simp only [set.mem_empty_iff_false, iff_false],
    intros x hx,
    specialize hC 0 hB0 x hx,
    have := le_trans dist_nonneg hC,
    linarith, },
  { specialize hC 0 hB0,
    rw ← set.finite_coe_iff,
    let A := { x : K | is_integral ℤ x ∧ ∀ (φ : K →+* ℂ), ‖φ x‖ ≤ C},
    refine finite.of_surjective _ _,
    use A,
    { have := embeddings.finite_of_norm_le K ℂ C,
      rw set.finite_coe_iff,
      convert this, },
    { rintros ⟨a, ⟨ha1, ha2⟩⟩,
      let x := canonical_embedding K a,
      by_cases h : x ∈ B,
      { use x,
        refine ⟨h, _⟩,
        use a,
        split,
        rw ← number_field.mem_ring_of_integers at ha1,
        exact ha1,
        simp only [x], },
      { use 0,
        refine ⟨_, _⟩,
        exact hB0,
        use 0,
        simp only [number_field.mem_ring_of_integers, is_integral_zero, set_like.mem_coe,
          eq_self_iff_true, and_self, map_zero], },
    },
    { rintros ⟨x, ⟨hx1, hx2⟩⟩,
      by_cases h : x = 0,
      { use 0,
        split,
        { simp only [number_field.mem_ring_of_integers, is_integral_zero], },
        { intro w,
          simp only [*, complex.norm_eq_abs, map_zero],
          },
        { dsimp,
          simp [*, map_zero, dif_pos], }},
      { obtain ⟨a, ⟨ha, rfl⟩⟩ := hx2,
        use a,
        split,
        { exact ha, },
        { specialize hC (canonical_embedding K a) hx1,
          have := dist_zero_right (canonical_embedding K a),
          rw dist_comm at hC,
          rw this at hC,
          rw canonical_embedding.le_of_le at hC,
          intro φ,
          specialize hC (infinite_place φ),
          exact hC,

           },
        { dsimp [*, dist_zero_right, set_like.mem_coe, map_zero, eq_self_iff_true, and_self],
          simp only [*, dif_pos], }}}},
end

end number_field.canonical_embedding

end canonical_embedding<|MERGE_RESOLUTION|>--- conflicted
+++ resolved
@@ -6,13 +6,8 @@
 
 import number_theory.number_field.basic
 import analysis.complex.polynomial
-<<<<<<< HEAD
 import topology.instances.complex
 import topology.metric_space.basic
-=======
-import analysis.complex.polynomial
-import topology.instances.complex
->>>>>>> ed0376a4
 
 /-!
 # Embeddings of number fields
@@ -242,47 +237,28 @@
 noncomputable def embedding (w : infinite_places K) : K →+* ℂ := (w.2).some
 
 lemma infinite_place_embedding_eq_infinite_place (w : infinite_places K) :
-<<<<<<< HEAD
-  infinite_place (embedding w) = w := by { ext x, exact congr_fun ((w.2).some_spec) x }
+  infinite_place (embedding w) = w :=
+by { ext, exact congr_fun (congr_arg coe_fn (w.2).some_spec) x, }
+
+lemma nonneg (w : infinite_places K) (x : K) : 0 ≤ w x := w.1.nonneg _
+
+lemma eq_zero (w : infinite_places K) (x : K)  : w x = 0 ↔ x = 0 := w.1.eq_zero
+
+@[simp]
+lemma map_zero (w : infinite_places K) : w 0 = 0 := w.1.map_zero
+
+@[simp]
+lemma map_one (w : infinite_places K) : w 1 = 1 := w.1.map_one
+
+@[simp]
+lemma map_mul (w : infinite_places K) (x y : K) : w (x * y) = (w x) * (w y) := w.1.map_mul _ _
 
 lemma infinite_place_conjugate_eq_infinite_place (φ : K →+* ℂ) :
   infinite_place (complex_embeddings.conjugate φ) = infinite_place φ :=
-by { ext1, exact complex_embeddings.place_conjugate_eq_place φ, }
-=======
-  infinite_place (embedding w) = w :=
-by { ext, exact congr_fun (congr_arg coe_fn (w.2).some_spec) x, }
->>>>>>> ed0376a4
-
-lemma nonneg (w : infinite_places K) (x : K) : 0 ≤ w x := w.1.nonneg _
-
-lemma eq_zero (w : infinite_places K) (x : K)  : w x = 0 ↔ x = 0 := w.1.eq_zero
-
-@[simp]
-lemma map_zero (w : infinite_places K) : w 0 = 0 := w.1.map_zero
-
-@[simp]
-lemma map_one (w : infinite_places K) : w 1 = 1 := w.1.map_one
-
-@[simp]
-<<<<<<< HEAD
-lemma map_inv (w : infinite_places K) (x : K) : w (x⁻¹) = (w x)⁻¹ :=
-by rw [← infinite_place_embedding_eq_infinite_place w, infinite_place_eq_place,
-   places.map_inv, infinite_place_eq_place]
-
-@[simp]
-lemma map_mul (w : infinite_places K) (x y : K) : w (x * y) = (w x) * (w y) :=
-by rw [← infinite_place_embedding_eq_infinite_place w, infinite_place_eq_place, places.map_mul,
-  infinite_place_eq_place, infinite_place_eq_place]
-=======
-lemma map_mul (w : infinite_places K) (x y : K) : w (x * y) = (w x) * (w y) := w.1.map_mul _ _
-
-lemma infinite_place_conjugate_eq_infinite_place (φ : K →+* ℂ) :
-  infinite_place (complex_embeddings.conjugate φ) = infinite_place φ :=
 begin
   ext x,
   convert complex_embeddings.place_conjugate_eq_place φ x,
 end
->>>>>>> ed0376a4
 
 lemma eq_iff {φ ψ : K →+* ℂ} :
   infinite_place φ = infinite_place ψ ↔ φ = ψ ∨ complex_embeddings.conjugate φ = ψ :=
@@ -299,18 +275,10 @@
       intros x y,
       rw [nonneg.coe_one, one_mul, normed_field.dist_eq, ← map_sub, ← map_sub],
       apply le_of_eq,
-<<<<<<< HEAD
-      suffices : place φ ((ι.symm) (x - y)) = place ψ ((ι.symm) (x - y)),
-      { simp_rw [place, function.comp_apply] at this,
-        rw [← this, ← ring_equiv.of_left_inverse_apply hiφ _, ring_equiv.apply_symm_apply ι _],
-        refl, },
-      simp only [ ← infinite_place_eq_place, h₀], },
-=======
       suffices : ‖φ ((ι.symm) (x - y))‖ = ‖ψ ((ι.symm) (x - y))‖,
       { rw [← this, ← ring_equiv.of_left_inverse_apply hiφ _ , ring_equiv.apply_symm_apply ι _],
         refl, },
       exact congr_fun (congr_arg (λ  w : infinite_places K, (w : K → ℝ)) h₀) _, },
->>>>>>> ed0376a4
     cases (complex.uniform_continuous_ring_hom_eq_id_or_conj φ.field_range hlip.uniform_continuous),
     { left, ext1 x,
       convert (congr_fun h (ι x)).symm,
@@ -333,26 +301,14 @@
   ∃ φ : K →+* ℂ, ¬ complex_embeddings.is_real φ ∧ infinite_place φ = w
 
 lemma embedding_or_conjugate_eq_embedding_place (φ : K →+* ℂ) :
-<<<<<<< HEAD
-  φ = embedding (infinite_place φ) ∨
-  complex_embeddings.conjugate φ = embedding (infinite_place φ) :=
-eq_iff.mp (infinite_place_embedding_eq_infinite_place (infinite_place φ)).symm
-=======
   φ = embedding (infinite_place φ) ∨ complex_embeddings.conjugate φ = embedding (infinite_place φ)
   := by simp only [← eq_iff, infinite_place_embedding_eq_infinite_place]
->>>>>>> ed0376a4
 
 lemma embedding_eq_embedding_infinite_place_real {φ : K →+* ℂ} (h : complex_embeddings.is_real φ) :
   φ = embedding (infinite_place φ) :=
 begin
-<<<<<<< HEAD
-  rw complex_embeddings.is_real at h,
-  convert embedding_or_conjugate_eq_embedding_place φ,
-  simp only [h, or_self],
-=======
   convert embedding_or_conjugate_eq_embedding_place φ,
   simp [complex_embeddings.is_real_iff.mp h, or_self],
->>>>>>> ed0376a4
 end
 
 lemma infinite_place_is_real_iff {w : infinite_places K} :
@@ -361,11 +317,7 @@
   split,
   { rintros ⟨φ, ⟨hφ, rfl⟩⟩,
     rwa ← embedding_eq_embedding_infinite_place_real hφ, },
-<<<<<<< HEAD
-  { refine λ h, ⟨embedding w, h, infinite_place_embedding_eq_infinite_place w⟩, }
-=======
   { exact λ h, ⟨embedding w, h, infinite_place_embedding_eq_infinite_place w⟩, },
->>>>>>> ed0376a4
 end
 
 lemma infinite_place_is_complex_iff {w : infinite_places K} :
@@ -376,11 +328,7 @@
       contrapose! hφ,
       cases eq_iff.mp (infinite_place_embedding_eq_infinite_place (infinite_place φ)),
       { rwa ← h, },
-<<<<<<< HEAD
-      { rw ← complex_embeddings.conjugate_is_real_iff at hφ,
-=======
       { rw ← complex_embeddings.is_real_conjugate_iff at hφ,
->>>>>>> ed0376a4
         rwa ← h, }},
   { exact λ h, ⟨embedding w, h, infinite_place_embedding_eq_infinite_place w⟩, },
 end
@@ -403,23 +351,13 @@
   { exact λ φ, ⟨infinite_place φ, ⟨φ, ⟨φ.prop, rfl⟩⟩⟩, },
   split,
   { rintros ⟨φ, hφ⟩ ⟨ψ, hψ⟩ h,
-<<<<<<< HEAD
-    rw complex_embeddings.is_real at hφ,
-    rw [subtype.mk_eq_mk, eq_iff, subtype.coe_mk, subtype.coe_mk, hφ, or_self] at h,
-=======
     rw [subtype.mk_eq_mk, eq_iff, subtype.coe_mk, subtype.coe_mk,
       complex_embeddings.is_real_iff.mp hφ, or_self] at h,
->>>>>>> ed0376a4
     exact subtype.eq h, },
   { exact λ ⟨w, ⟨φ, ⟨hφ1, hφ2⟩⟩⟩, ⟨⟨φ, hφ1⟩,
     by { simp only [hφ2, subtype.coe_mk], }⟩, }
 end
 
-<<<<<<< HEAD
-example {α : Type*} {p q : α} : ¬ (p = q) ↔  ¬ (q = p) := by refine ne_comm
-
-=======
->>>>>>> ed0376a4
 lemma card_complex_embeddings_eq :
   card {φ : K →+* ℂ // ¬ complex_embeddings.is_real φ} =
   2 * card {w : infinite_places K // is_complex w} :=
@@ -435,11 +373,7 @@
     rw [fintype.card, finset.card_eq_two],
     refine ⟨⟨⟨φ, hφ1⟩, _⟩, ⟨⟨complex_embeddings.conjugate φ, _⟩, _⟩, ⟨_, _⟩⟩,
     { simpa only [f, hφ2], },
-<<<<<<< HEAD
-    { rwa iff.not complex_embeddings.conjugate_is_real_iff, },
-=======
     { rwa iff.not complex_embeddings.is_real_conjugate_iff, },
->>>>>>> ed0376a4
     { simp only [f, ←hφ2, infinite_place_conjugate_eq_infinite_place, subtype.coe_mk], },
     { rwa [ne.def, subtype.mk_eq_mk, subtype.mk_eq_mk, ← ne.def, ne_comm], },
     ext ⟨⟨ψ, hψ1⟩, hψ2⟩,
@@ -447,13 +381,11 @@
       ← eq_iff, hφ2] using subtype.mk_eq_mk.mp hψ2.symm, },
 end
 
-<<<<<<< HEAD
-end number_field.infinite_places
-=======
 end number_field.infinite_place
->>>>>>> ed0376a4
 
 end infinite_places
+
+#exit
 
 section canonical_embedding
 
