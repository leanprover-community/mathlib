--- conflicted
+++ resolved
@@ -6,10 +6,6 @@
 
 import number_theory.number_field.basic
 import analysis.complex.polynomial
-<<<<<<< HEAD
-=======
-import analysis.complex.polynomial
->>>>>>> b749f4fa
 import topology.instances.complex
 
 /-!
@@ -132,19 +128,6 @@
 
 section place
 
-<<<<<<< HEAD
-variables {A : Type*} [normed_division_ring A] {K : Type*} [field K] (φ : K →+* A)
-
-/-- An embedding into a normed division ring defines a place of `K` -/
-def number_field.place : absolute_value K ℝ :=
-{ to_fun := norm ∘ φ,
-  map_mul' := by simp only [function.comp_app, map_mul, norm_mul, eq_self_iff_true, forall_const],
-  nonneg' := by simp only [norm_nonneg, forall_const],
-  eq_zero' := by simp only [norm_eq_zero, map_eq_zero, forall_const, iff_self],
-  add_le' := by simp only [function.comp_app, map_add, norm_add_le, forall_const], }
-
-lemma number_field.norm_eq_place (x : K) : ‖φ x‖ = number_field.place φ x := by refl
-=======
 variables {K : Type*} [field K] {A : Type*} [normed_division_ring A] [nontrivial A] (φ : K →+* A)
 
 /-- An embedding into a normed division ring defines a place of `K` -/
@@ -153,7 +136,6 @@
 
 lemma number_field.place_apply (x : K) :
   (number_field.place φ) x = norm(φ x) := by refl
->>>>>>> b749f4fa
 
 end place
 
@@ -166,28 +148,16 @@
 variables {K : Type*} [field K]
 
 /-- The conjugate of a complex embedding as a complex embedding. -/
-<<<<<<< HEAD
-def conjugate (φ : K →+* ℂ) : K →+* ℂ := ring_hom.has_involutive_star.star φ
-=======
 def conjugate (φ : K →+* ℂ) : K →+* ℂ := star φ
->>>>>>> b749f4fa
 
 @[simp]
 lemma conjugate_coe_eq (φ : K →+* ℂ) (x : K) : (conjugate φ) x = conj (φ x) := rfl
 
 lemma conjugate_conjugate_eq (φ : K →+* ℂ) :
-<<<<<<< HEAD
-  conjugate (conjugate φ) = φ := has_involutive_star.star_involutive φ
-
-lemma place_conjugate_eq_place (φ : K →+* ℂ) (x : K) : place (conjugate φ) x = place φ x :=
-by { simp only [place, conjugate_coe_eq, absolute_value.coe_mk, mul_hom.coe_mk, function.comp_app,
-  norm_eq_abs, abs_conj] }
-=======
   conjugate (conjugate φ) = φ := star_involutive φ
 
 lemma place_conjugate_eq_place (φ : K →+* ℂ) (x : K) : place (conjugate φ) x = place φ x :=
 by simp only [place_apply, norm_eq_abs, abs_conj, conjugate_coe_eq]
->>>>>>> b749f4fa
 
 /-- A embedding into `ℂ` is real if it is fixed by complex conjugation. -/
 def is_real (φ : K →+* ℂ) : Prop := is_self_adjoint φ
@@ -215,39 +185,24 @@
 
 lemma place_real_embedding_eq_place {φ : K →+* ℂ} (hφ : is_real φ) :
   place hφ.embedding = place φ :=
-<<<<<<< HEAD
-by { ext x, simp only [place, function.comp_apply, complex.norm_eq_abs, real.norm_eq_abs,
-  ← real_embedding_eq_embedding hφ x, abs_of_real, absolute_value.coe_mk, mul_hom.coe_mk], }
-=======
 by { ext x, simp only [place_apply, real.norm_eq_abs, ←abs_of_real, norm_eq_abs,
   real_embedding_eq_embedding hφ x], }
->>>>>>> b749f4fa
 
 lemma is_real_conjugate_iff {φ : K →+* ℂ} :
   is_real (conjugate φ) ↔ is_real φ := is_self_adjoint.star_iff
 
 end number_field.complex_embeddings
 
-<<<<<<< HEAD
-section infinite_places
-=======
 section infinite_place
->>>>>>> b749f4fa
 
 open number_field
 
 variables (K : Type*) [field K]
 
 /-- An infinite place of a number field `K` is a place associated to a complex embedding. -/
-<<<<<<< HEAD
-def number_field.infinite_places := { w : absolute_value K ℝ  // ∃ φ : K →+* ℂ, place φ = w}
-
-instance [number_field K] : nonempty (number_field.infinite_places K) :=
-=======
 def number_field.infinite_place := { w : absolute_value K ℝ  // ∃ φ : K →+* ℂ, place φ = w}
 
 instance [number_field K] : nonempty (number_field.infinite_place K) :=
->>>>>>> b749f4fa
 begin
   rsuffices ⟨φ⟩ : nonempty (K →+* ℂ), { use ⟨place φ, ⟨φ, rfl⟩⟩, },
   rw [← fintype.card_pos_iff, embeddings.card K ℂ],
@@ -257,53 +212,10 @@
 variables {K}
 
 /-- Return the infinite place defined by a complex embedding `φ`. -/
-<<<<<<< HEAD
-noncomputable def number_field.infinite_place (φ : K →+* ℂ) : number_field.infinite_places K :=
-⟨place φ, ⟨φ, rfl⟩⟩
-
-namespace number_field.infinite_places
-
-open number_field
-
-instance : has_coe_to_fun (infinite_places K) (λ _, K → ℝ) := { coe := λ w, w.1 }
-
-lemma infinite_place_eq_place (φ : K →+* ℂ) (x : K) :
-  (infinite_place φ) x = (place φ) x := by refl
-
-/-- For an infinite place `w`, return an embedding `φ` such that `w = infinite_place φ` . -/
-noncomputable def embedding (w : infinite_places K) : K →+* ℂ := (w.2).some
-
-lemma infinite_place_embedding_eq_infinite_place (w : infinite_places K) :
-  infinite_place (embedding w) = w :=
-by { ext, exact congr_fun (congr_arg coe_fn (w.2).some_spec) x, }
-
-lemma place_embedding_eq_infinite_place (w : infinite_places K) (x : K) :
-   place (embedding w) x = w x :=
-begin
-  rw ← infinite_place_eq_place,
-  exact congr_fun (congr_arg coe_fn (infinite_place_embedding_eq_infinite_place w)) x,
-end
-
-lemma nonneg (w : infinite_places K) (x : K) : 0 ≤ w x := w.1.nonneg _
-
-lemma eq_zero (w : infinite_places K) (x : K)  : w x = 0 ↔ x = 0 := w.1.eq_zero
-
-@[simp]
-lemma map_zero (w : infinite_places K) : w 0 = 0 := w.1.map_zero
-
-@[simp]
-lemma map_one (w : infinite_places K) : w 1 = 1 := w.1.map_one
-
-@[simp]
-lemma map_mul (w : infinite_places K) (x y : K) : w (x * y) = (w x) * (w y) := w.1.map_mul _ _
-
-lemma infinite_place_conjugate_eq_infinite_place (φ : K →+* ℂ) :
-  infinite_place (complex_embeddings.conjugate φ) = infinite_place φ :=
-=======
 noncomputable def number_field.infinite_place.mk (φ : K →+* ℂ) : number_field.infinite_place K :=
 ⟨place φ, ⟨φ, rfl⟩⟩
 
-namespace number_field.infinite_place
+namespace number_field.infinite_places
 
 open number_field
 
@@ -342,18 +254,13 @@
 
 lemma infinite_place_conjugate_eq_infinite_place (φ : K →+* ℂ) :
   mk (complex_embeddings.conjugate φ) = mk φ :=
->>>>>>> b749f4fa
 begin
   ext x,
   convert complex_embeddings.place_conjugate_eq_place φ x,
 end
 
 lemma eq_iff {φ ψ : K →+* ℂ} :
-<<<<<<< HEAD
-  infinite_place φ = infinite_place ψ ↔ φ = ψ ∨ complex_embeddings.conjugate φ = ψ :=
-=======
   mk φ = mk ψ ↔ φ = ψ ∨ complex_embeddings.conjugate φ = ψ :=
->>>>>>> b749f4fa
 begin
   split,
   { -- The proof goes as follows: Prove that the map ψ ∘ φ⁻¹ between φ(K) and ℂ is uniform
@@ -370,11 +277,7 @@
       suffices : ‖φ ((ι.symm) (x - y))‖ = ‖ψ ((ι.symm) (x - y))‖,
       { rw [← this, ← ring_equiv.of_left_inverse_apply hiφ _ , ring_equiv.apply_symm_apply ι _],
         refl, },
-<<<<<<< HEAD
-      exact congr_fun (congr_arg (λ  w : infinite_places K, (w : K → ℝ)) h₀) _, },
-=======
       exact congr_fun (congr_arg coe_fn h₀) _, },
->>>>>>> b749f4fa
     cases (complex.uniform_continuous_ring_hom_eq_id_or_conj φ.field_range hlip.uniform_continuous),
     { left, ext1 x,
       convert (congr_fun h (ι x)).symm,
@@ -383,33 +286,6 @@
       convert (congr_fun h (ι x)).symm,
       exact (ring_equiv.apply_symm_apply ι.symm x).symm, }},
   { rintros (⟨h⟩ | ⟨h⟩),
-<<<<<<< HEAD
-    { exact congr_arg infinite_place h, },
-    { rw ← infinite_place_conjugate_eq_infinite_place,
-      exact congr_arg infinite_place h, }},
-end
-
-/-- An infinite place is real if it is defined by a real embedding. -/
-def is_real (w : infinite_places K) : Prop :=
-  ∃ φ : K →+* ℂ, complex_embeddings.is_real φ ∧ infinite_place φ = w
-
-/-- An infinite place is complex if it is defined by a complex (ie. not real) embedding. -/
-def is_complex (w : infinite_places K) : Prop :=
-  ∃ φ : K →+* ℂ, ¬ complex_embeddings.is_real φ ∧ infinite_place φ = w
-
-lemma embedding_or_conjugate_eq_embedding_place (φ : K →+* ℂ) :
-  φ = embedding (infinite_place φ) ∨ complex_embeddings.conjugate φ = embedding (infinite_place φ)
-  := by simp only [← eq_iff, infinite_place_embedding_eq_infinite_place]
-
-lemma embedding_eq_embedding_infinite_place_real {φ : K →+* ℂ} (h : complex_embeddings.is_real φ) :
-  φ = embedding (infinite_place φ) :=
-begin
-  convert embedding_or_conjugate_eq_embedding_place φ,
-  simp [complex_embeddings.is_real_iff.mp h, or_self],
-end
-
-lemma infinite_place_is_real_iff {w : infinite_places K} :
-=======
     { exact congr_arg mk h, },
     { rw ← infinite_place_conjugate_eq_infinite_place,
       exact congr_arg mk h, }},
@@ -435,7 +311,6 @@
 end
 
 lemma infinite_place_is_real_iff {w : infinite_place K} :
->>>>>>> b749f4fa
   is_real w ↔ complex_embeddings.is_real (embedding w) :=
 begin
   split,
@@ -444,29 +319,20 @@
   { exact λ h, ⟨embedding w, h, infinite_place_embedding_eq_infinite_place w⟩, },
 end
 
-<<<<<<< HEAD
-lemma infinite_place_is_complex_iff {w : infinite_places K} :
-=======
 lemma infinite_place_is_complex_iff {w : infinite_place K} :
->>>>>>> b749f4fa
   is_complex w  ↔ ¬ complex_embeddings.is_real (embedding w) :=
 begin
   split,
     { rintros ⟨φ, ⟨hφ, rfl⟩⟩,
       contrapose! hφ,
-<<<<<<< HEAD
-      cases eq_iff.mp (infinite_place_embedding_eq_infinite_place (infinite_place φ)),
-=======
       cases eq_iff.mp (infinite_place_embedding_eq_infinite_place (mk φ)),
->>>>>>> b749f4fa
       { rwa ← h, },
       { rw ← complex_embeddings.is_real_conjugate_iff at hφ,
         rwa ← h, }},
   { exact λ h, ⟨embedding w, h, infinite_place_embedding_eq_infinite_place w⟩, },
 end
 
-<<<<<<< HEAD
-lemma not_is_real_iff_is_complex {w : infinite_places K} :
+lemma not_is_real_iff_is_complex {w : infinite_place K} :
   ¬ is_real w ↔ is_complex w :=
 by rw [infinite_place_is_complex_iff, infinite_place_is_real_iff]
 
@@ -481,26 +347,11 @@
   exact place_embedding_eq_infinite_place _ _,
 end
 
-=======
-lemma not_is_real_iff_is_complex {w : infinite_place K} :
-  ¬ is_real w ↔ is_complex w :=
-by rw [infinite_place_is_complex_iff, infinite_place_is_real_iff]
-
->>>>>>> b749f4fa
 variable [number_field K]
 variable (K)
 
 open fintype
 
-<<<<<<< HEAD
-noncomputable instance : fintype (infinite_places K) := set.fintype_range _
-
-lemma card_real_embeddings_eq :
-  card {φ : K →+* ℂ // complex_embeddings.is_real φ} = card {w : infinite_places K // is_real w} :=
-begin
-  rw fintype.card_of_bijective (_ : function.bijective _),
-  { exact λ φ, ⟨infinite_place φ, ⟨φ, ⟨φ.prop, rfl⟩⟩⟩, },
-=======
 noncomputable instance : fintype (infinite_place K) := set.fintype_range _
 
 lemma card_real_embeddings_eq :
@@ -508,7 +359,6 @@
 begin
   rw fintype.card_of_bijective (_ : function.bijective _),
   { exact λ φ, ⟨mk φ, ⟨φ, ⟨φ.prop, rfl⟩⟩⟩, },
->>>>>>> b749f4fa
   split,
   { rintros ⟨φ, hφ⟩ ⟨ψ, hψ⟩ h,
     rw [subtype.mk_eq_mk, eq_iff, subtype.coe_mk, subtype.coe_mk,
@@ -520,17 +370,10 @@
 
 lemma card_complex_embeddings_eq :
   card {φ : K →+* ℂ // ¬ complex_embeddings.is_real φ} =
-<<<<<<< HEAD
-  2 * card {w : infinite_places K // is_complex w} :=
-begin
-  let f : {φ : K →+* ℂ // ¬ complex_embeddings.is_real φ} → {w : infinite_places K // is_complex w},
-  { exact λ φ, ⟨infinite_place φ, ⟨φ, ⟨φ.prop, rfl⟩⟩⟩, },
-=======
   2 * card {w : infinite_place K // is_complex w} :=
 begin
   let f : {φ : K →+* ℂ // ¬ complex_embeddings.is_real φ} → {w : infinite_place K // is_complex w},
   { exact λ φ, ⟨mk φ, ⟨φ, ⟨φ.prop, rfl⟩⟩⟩, },
->>>>>>> b749f4fa
   suffices :  ∀ w : {w // is_complex w}, card {φ // f φ = w} = 2,
   { rw [fintype.card, fintype.card, mul_comm, ← algebra.id.smul_eq_mul, ← finset.sum_const],
     conv { to_rhs, congr, skip, funext, rw ← this x, rw fintype.card, },
@@ -548,7 +391,6 @@
       ← eq_iff, hφ2] using subtype.mk_eq_mk.mp hψ2.symm, },
 end
 
-<<<<<<< HEAD
 end number_field.infinite_places
 
 end infinite_places
@@ -744,9 +586,4 @@
 
 end number_field.canonical_embedding
 
-end canonical_embedding
-=======
-end number_field.infinite_place
-
-end infinite_place
->>>>>>> b749f4fa
+end canonical_embedding