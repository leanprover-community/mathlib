/-
Copyright (c) 2020 Johan Commelin. All rights reserved.
Released under Apache 2.0 license as described in the file LICENSE.
Authors: Johan Commelin, Kevin Buzzard
-/
import data.rat
import data.fintype.card
import algebra.big_operators.nat_antidiagonal
import ring_theory.power_series.well_known

/-!
# Bernoulli numbers

The Bernoulli numbers are a sequence of rational numbers that frequently show up in
number theory.

## Mathematical overview

The Bernoulli numbers $(B_0, B_1, B_2, \ldots)=(1, -1/2, 1/6, 0, -1/30, \ldots)$ are
a sequence of rational numbers. They show up in the formula for the sums of $k$th
powers. They are related to the Taylor series expansions of $x/\tan(x)$ and
of $\coth(x)$, and also show up in the values that the Riemann Zeta function
takes both at both negative and positive integers (and hence in the
theory of modular forms). For example, if $1 \leq n$ is even then

$$\zeta(2n)=\sum_{t\geq1}t^{-2n}=(-1)^{n+1}\frac{(2\pi)^{2n}B_{2n}}{2(2n)!}.$$

Note however that this result is not yet formalised in Lean.

The Bernoulli numbers can be formally defined using the power series

$$\sum B_n\frac{t^n}{n!}=\frac{t}{1-e^{-t}}$$

although that happens to not be the definition in mathlib (this is an *implementation
detail* though, and need not concern the mathematician).

Note that $B_1=-1/2$, meaning that we are using the $B_n^-$ of
[from Wikipedia](https://en.wikipedia.org/wiki/Bernoulli_number).

## Implementation detail

The Bernoulli numbers are defined using well-founded induction, by the formula
$$B_n=1-\sum_{k\lt n}\frac{\binom{n}{k}}{n-k+1}B_k.$$
This formula is true for all $n$ and in particular $B_0=1$. Note that this is the definition
for positive Bernoulli numbers, which we call `bernoulli'`. The negative Bernoulli numbers are
then defined as `bernoulli = (-1)^n * bernoulli'`.

## Main theorems

`sum_bernoulli : ∑ k in finset.range n, (n.choose k : ℚ) * bernoulli k = 0`

-/

open_locale big_operators
open nat
open finset

/-!

### Definitions

-/

/-- The Bernoulli numbers:
the $n$-th Bernoulli number $B_n$ is defined recursively via
$$B_n = 1 - \sum_{k < n} \binom{n}{k}\frac{B_k}{n+1-k}$$ -/
def bernoulli' : ℕ → ℚ :=
well_founded.fix nat.lt_wf
  (λ n bernoulli', 1 - ∑ k : fin n, n.choose k / (n - k + 1) * bernoulli' k k.2)

lemma bernoulli'_def' (n : ℕ) :
  bernoulli' n = 1 - ∑ k : fin n, (n.choose k) / (n - k + 1) * bernoulli' k :=
well_founded.fix_eq _ _ _

lemma bernoulli'_def (n : ℕ) :
  bernoulli' n = 1 - ∑ k in finset.range n, (n.choose k) / (n - k + 1) * bernoulli' k :=
by { rw [bernoulli'_def', ← fin.sum_univ_eq_sum_range], refl }

lemma bernoulli'_spec (n : ℕ) :
  ∑ k in finset.range n.succ, (n.choose (n - k) : ℚ) / (n - k + 1) * bernoulli' k = 1 :=
begin
  rw [finset.sum_range_succ, bernoulli'_def n, nat.sub_self],
  conv in (nat.choose _ (_ - _)) { rw choose_symm (le_of_lt (finset.mem_range.1 H)) },
  simp only [one_mul, cast_one, sub_self, sub_add_cancel, choose_zero_right, zero_add, div_one],
end

lemma bernoulli'_spec' (n : ℕ) :
  ∑ k in finset.nat.antidiagonal n,
  ((k.1 + k.2).choose k.2 : ℚ) / (k.2 + 1) * bernoulli' k.1 = 1 :=
begin
  refine ((nat.sum_antidiagonal_eq_sum_range_succ_mk _ n).trans _).trans (bernoulli'_spec n),
  refine sum_congr rfl (λ x hx, _),
  rw mem_range_succ_iff at hx,
  simp [nat.add_sub_cancel' hx, cast_sub hx],
end

/-!

### Examples

-/

section examples

open finset

@[simp] lemma bernoulli'_zero  : bernoulli' 0 = 1   := rfl

@[simp] lemma bernoulli'_one   : bernoulli' 1 = 1/2 :=
begin
    rw [bernoulli'_def, sum_range_one], norm_num
end

@[simp] lemma bernoulli'_two   : bernoulli' 2 = 1/6 :=
begin
  rw [bernoulli'_def, sum_range_succ, sum_range_one], norm_num
end

@[simp] lemma bernoulli'_three : bernoulli' 3 = 0   :=
begin
  rw [bernoulli'_def, sum_range_succ, sum_range_succ, sum_range_one], norm_num
end

@[simp] lemma bernoulli'_four  : bernoulli' 4 = -1/30 :=
begin
  rw [bernoulli'_def, sum_range_succ, sum_range_succ, sum_range_succ, sum_range_one],
  rw (show nat.choose 4 2 = 6, from dec_trivial), -- shrug
  norm_num,
end

end examples

open nat finset

@[simp] lemma sum_bernoulli' (n : ℕ) :
  ∑ k in finset.range n, (n.choose k : ℚ) * bernoulli' k = n :=
begin
  cases n with n, { simp },
  rw [sum_range_succ, bernoulli'_def],
  suffices : (n + 1 : ℚ) * ∑ k in range n, (n.choose k : ℚ) / (n - k + 1) * bernoulli' k =
    ∑ x in range n, (n.succ.choose x : ℚ) * bernoulli' x,
  { rw [← this, choose_succ_self_right], norm_cast, ring},
  simp_rw [mul_sum, ← mul_assoc],
  apply sum_congr rfl,
  intros k hk, replace hk := le_of_lt (mem_range.1 hk),
  rw ← cast_sub hk,
  congr',
  field_simp [show ((n - k : ℕ) : ℚ) + 1 ≠ 0, by {norm_cast, simp}],
  norm_cast,
  rw [mul_comm, nat.sub_add_eq_add_sub hk],
  exact choose_mul_succ_eq n k,
end

open power_series

theorem bernoulli'_power_series :
  power_series.mk (λ n, (bernoulli' n / nat.factorial n : ℚ)) * (exp ℚ - 1) = X * exp ℚ :=
begin
  ext n,
  -- constant coefficient is a special case
  cases n,
  { simp only [ring_hom.map_sub, constant_coeff_one, zero_mul, constant_coeff_exp, constant_coeff_X,
      coeff_zero_eq_constant_coeff, mul_zero, sub_self, ring_hom.map_mul] },
  rw [coeff_mul, mul_comm X, coeff_succ_mul_X],
  simp only [coeff_mk, coeff_one, coeff_exp, linear_map.map_sub, factorial,
    rat.algebra_map_rat_rat, nat.sum_antidiagonal_succ', if_pos],
  simp only [factorial, prod.snd, one_div, cast_succ, cast_one, cast_mul, ring_hom.id_apply,
    sub_zero, add_eq_zero_iff, if_false, zero_add, one_ne_zero,
    factorial, div_one, mul_zero, and_false, sub_self],
  apply eq_inv_of_mul_left_eq_one,
  rw sum_mul,
  convert bernoulli'_spec' n using 1,
  apply sum_congr rfl,
  rintro ⟨i, j⟩ hn,
  rw nat.mem_antidiagonal at hn,
  subst hn,
  dsimp only,
  have hj : (j : ℚ) + 1 ≠ 0, by { norm_cast, linarith },
  have hj' : j.succ ≠ 0, by { show j + 1 ≠ 0, by linarith },
  have hnz : (j + 1 : ℚ) * nat.factorial j * nat.factorial i ≠ 0,
  { norm_cast at *,
    exact mul_ne_zero (mul_ne_zero hj (factorial_ne_zero j)) (factorial_ne_zero _), },
  field_simp [hj, hnz],
  rw [mul_comm _ (bernoulli' i), mul_assoc],
  norm_cast,
  rw [mul_comm (j + 1) _, mul_div_assoc, ← mul_assoc, cast_mul, cast_mul, mul_div_mul_right _,
    add_choose, cast_dvd_char_zero],
  { apply factorial_mul_factorial_dvd_factorial_add, },
  { exact cast_ne_zero.mpr hj', },
end

open ring_hom

<<<<<<< HEAD
/-- Odd bernoulli numbers (greater than 1) are zero. -/
=======
/-- Odd Bernoulli numbers (greater than 1) are zero. -/
>>>>>>> 7abfbc92
theorem bernoulli'_odd_eq_zero {n : ℕ} (h_odd : odd n) (hlt : 1 < n) : bernoulli' n = 0 :=
begin
  have f := bernoulli'_power_series,
  have g : eval_neg_hom (mk (λ (n : ℕ), bernoulli' n / ↑(n.factorial)) * (exp ℚ - 1)) * (exp ℚ) =
    (eval_neg_hom (X * exp ℚ)) * (exp ℚ) := by congr',
  rw [map_mul, map_sub, map_one, map_mul, mul_assoc, sub_mul, mul_assoc (eval_neg_hom X) _ _,
    mul_comm (eval_neg_hom (exp ℚ)) (exp ℚ), exp_mul_exp_neg_eq_one, eval_neg_hom_X, mul_one,
    one_mul] at g,
  suffices h : (mk (λ (n : ℕ), bernoulli' n / ↑(n.factorial)) - eval_neg_hom (mk (λ (n : ℕ),
    bernoulli' n / ↑(n.factorial))) ) * (exp ℚ - 1) = X * (exp ℚ - 1),
  { rw [mul_eq_mul_right_iff] at h,
    cases h,
    { simp only [eval_neg_hom, rescale, coeff_mk, coe_mk, power_series.ext_iff,
        coeff_mk, linear_map.map_sub] at h,
      specialize h n,
      rw coeff_X n at h,
      split_ifs at h with h2,
      { rw h2 at hlt, exfalso, exact lt_irrefl _ hlt, },
      have hn : (n.factorial : ℚ) ≠ 0, { simp [factorial_ne_zero], },
      rw [←mul_div_assoc, sub_eq_zero_iff_eq, div_eq_iff hn, div_mul_cancel _ hn,
        neg_one_pow_of_odd h_odd, neg_mul_eq_neg_mul_symm, one_mul] at h,
      exact eq_zero_of_neg_eq h.symm, },
    { exfalso,
      rw [power_series.ext_iff] at h,
      specialize h 1,
      simpa using h, }, },
  { rw [sub_mul, f, mul_sub X, mul_one, sub_right_inj, ←neg_sub, ←neg_neg X, ←g,
      neg_mul_eq_mul_neg], },
end

<<<<<<< HEAD
/-- The (negative) Bernoulli numbers are defined to be the Bernoulli numbers with a parity sign. -/
=======
/-- The Bernoulli numbers are defined to be `bernoulli'` with a parity sign. -/
>>>>>>> 7abfbc92
def bernoulli (n : ℕ) : ℚ := (-1)^n * (bernoulli' n)

@[simp] lemma bernoulli_zero  : bernoulli 0 = 1 := rfl

@[simp] lemma bernoulli_one   : bernoulli 1 = -1/2 :=
by norm_num [bernoulli, bernoulli'_one]

theorem bernoulli_eq_bernoulli' {n : ℕ} (hn : n ≠ 1) : bernoulli n = bernoulli' n :=
begin
  by_cases n = 0,
  { rw [h, bernoulli'_zero, bernoulli_zero] },
  { rw [bernoulli, neg_one_pow_eq_pow_mod_two],
    by_cases k : n % 2 = 1,
    { have f : 1 < n := one_lt_iff_ne_zero_and_ne_one.2 ⟨h, hn⟩,
      simp [bernoulli'_odd_eq_zero (odd_iff.2 k) f] },
    rw mod_two_ne_one at k, simp [k] }
end

@[simp] theorem sum_bernoulli (n : ℕ) ( h : 2 ≤ n ) :
  ∑ k in range n, (n.choose k : ℚ) * bernoulli k = 0 :=
begin
  cases n, norm_num at h,
  cases n, norm_num at h,
  rw [sum_range_succ', bernoulli_zero, mul_one, choose_zero_right, cast_one,
    sum_range_succ', bernoulli_one, choose_one_right],
  suffices : ∑ (i : ℕ) in range n, ↑((n + 2).choose (i + 2)) * bernoulli (i + 2) = n/2,
  { rw [this, cast_succ, cast_succ], ring },
  have f := sum_bernoulli' n.succ.succ,
  simp only [sum_range_succ', one_div, bernoulli'_one, cast_succ, mul_one, cast_one, add_left_inj,
    choose_zero_right, bernoulli'_zero, zero_add, choose_one_right, ← eq_sub_iff_add_eq] at f,
  convert f,
  { ext x, rw bernoulli_eq_bernoulli' (succ_ne_zero x ∘ succ.inj) },
  { ring },
end<|MERGE_RESOLUTION|>--- conflicted
+++ resolved
@@ -191,11 +191,7 @@
 
 open ring_hom
 
-<<<<<<< HEAD
-/-- Odd bernoulli numbers (greater than 1) are zero. -/
-=======
 /-- Odd Bernoulli numbers (greater than 1) are zero. -/
->>>>>>> 7abfbc92
 theorem bernoulli'_odd_eq_zero {n : ℕ} (h_odd : odd n) (hlt : 1 < n) : bernoulli' n = 0 :=
 begin
   have f := bernoulli'_power_series,
@@ -226,11 +222,7 @@
       neg_mul_eq_mul_neg], },
 end
 
-<<<<<<< HEAD
-/-- The (negative) Bernoulli numbers are defined to be the Bernoulli numbers with a parity sign. -/
-=======
 /-- The Bernoulli numbers are defined to be `bernoulli'` with a parity sign. -/
->>>>>>> 7abfbc92
 def bernoulli (n : ℕ) : ℚ := (-1)^n * (bernoulli' n)
 
 @[simp] lemma bernoulli_zero  : bernoulli 0 = 1 := rfl
