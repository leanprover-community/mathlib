--- conflicted
+++ resolved
@@ -134,15 +134,7 @@
 lemma cyclotomic_ring_is_integral_closure_of_prime_pow :
   is_integral_closure (cyclotomic_ring (p ^ k) ℤ ℚ) ℤ (cyclotomic_field (p ^ k) ℚ) :=
 begin
-<<<<<<< HEAD
-  haveI : char_zero ℚ := ordered_semiring.to_char_zero,
-=======
   haveI : char_zero ℚ := strict_ordered_semiring.to_char_zero,
-  haveI : is_cyclotomic_extension {p ^ k} ℚ (cyclotomic_field (p ^ k) ℚ),
-  { convert cyclotomic_field.is_cyclotomic_extension (p ^ k) _,
-    { exact subsingleton.elim _ _ },
-    { exact ne_zero.char_zero } },
->>>>>>> 10ee9413
   have hζ := zeta_spec (p ^ k) ℚ (cyclotomic_field (p ^ k) ℚ),
   refine ⟨is_fraction_ring.injective _ _, λ x, ⟨λ h, ⟨⟨x, _⟩, rfl⟩, _⟩⟩,
   { have := (is_integral_closure_adjoin_singleton_of_prime_pow hζ).is_integral_iff,
