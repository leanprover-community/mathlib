--- conflicted
+++ resolved
@@ -31,11 +31,7 @@
   `zeta n A B` is a primitive `n`-th root of unity.
 * `is_cyclotomic_extension.finrank`: if `irreducible (cyclotomic n K)` (in particular for
   `K = ℚ`), then the `finrank` of a cyclotomic extension is `n.totient`.
-<<<<<<< HEAD
-* `is_primitive_root.norm_eq_one`: if `K` is linearly ordered (in particular for `K = ℚ`), the norm
-=======
 * `is_primitive_root.norm_eq_one`: If `K` is linearly ordered (in particular for `K = ℚ`), the norm
->>>>>>> ee3be904
   of a primitive root is `1` if `n` is odd.
 * `is_primitive_root.sub_one_norm_eq_eval_cyclotomic`: if `irreducible (cyclotomic n K)`
   (in particular for `K = ℚ`), then the norm of `ζ - 1` is `eval 1 (cyclotomic n ℤ)`, for a
