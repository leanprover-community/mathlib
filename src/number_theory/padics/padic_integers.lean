/-
Copyright (c) 2018 Robert Y. Lewis. All rights reserved.
Released under Apache 2.0 license as described in the file LICENSE.
Authors: Robert Y. Lewis, Mario Carneiro, Johan Commelin
-/
import data.int.modeq
import number_theory.padics.padic_numbers
import ring_theory.discrete_valuation_ring
import topology.metric_space.cau_seq_filter

/-!
# p-adic integers

This file defines the `p`-adic integers `ℤ_p` as the subtype of `ℚ_p` with norm `≤ 1`.
We show that `ℤ_p`
* is complete
* is nonarchimedean
* is a normed ring
* is a local ring
* is a discrete valuation ring

The relation between `ℤ_[p]` and `zmod p` is established in another file.

## Important definitions

* `padic_int` : the type of `p`-adic numbers

## Notation

We introduce the notation `ℤ_[p]` for the `p`-adic integers.

## Implementation notes

Much, but not all, of this file assumes that `p` is prime. This assumption is inferred automatically
by taking `[fact p.prime]` as a type class argument.

Coercions into `ℤ_p` are set up to work with the `norm_cast` tactic.

## References

* [F. Q. Gouvêa, *p-adic numbers*][gouvea1997]
* [R. Y. Lewis, *A formal proof of Hensel's lemma over the p-adic integers*][lewis2019]
* <https://en.wikipedia.org/wiki/P-adic_number>

## Tags

p-adic, p adic, padic, p-adic integer
-/

open padic metric local_ring
noncomputable theory
open_locale classical

/-- The `p`-adic integers `ℤ_p` are the `p`-adic numbers with norm `≤ 1`. -/
def padic_int (p : ℕ) [fact p.prime] := {x : ℚ_[p] // ∥x∥ ≤ 1}

notation `ℤ_[`p`]` := padic_int p

namespace padic_int

/-! ### Ring structure and coercion to `ℚ_[p]` -/

variables {p : ℕ} [fact p.prime]

instance : has_coe ℤ_[p] ℚ_[p] := ⟨subtype.val⟩

lemma ext {x y : ℤ_[p]} : (x : ℚ_[p]) = y → x = y := subtype.ext

variables (p)

/-- The `p`-adic integers as a subring of the `p`-adics. -/
def subring : subring (ℚ_[p]) :=
{ carrier := {x : ℚ_[p] | ∥x∥ ≤ 1},
  zero_mem' := by norm_num,
  one_mem' := by norm_num,
  add_mem' := λ x y hx hy, (padic_norm_e.nonarchimedean _ _).trans $ max_le_iff.2 ⟨hx, hy⟩,
  mul_mem' := λ x y hx hy, (padic_norm_e.mul _ _).trans_le $ mul_le_one hx (norm_nonneg _) hy,
  neg_mem' := λ x hx, (norm_neg _).trans_le hx }

@[simp] lemma mem_subring_iff {x : ℚ_[p]} : x ∈ subring p ↔ ∥x∥ ≤ 1 := iff.rfl

variables {p}

/-- Addition on `ℤ_p` is inherited from `ℚ_p`. -/
instance : has_add ℤ_[p] := (by apply_instance : has_add (subring p))

/-- Multiplication on `ℤ_p` is inherited from `ℚ_p`. -/
instance : has_mul ℤ_[p] := (by apply_instance : has_mul (subring p))

/-- Negation on `ℤ_p` is inherited from `ℚ_p`. -/
instance : has_neg ℤ_[p] := (by apply_instance : has_neg (subring p))

/-- Subtraction on `ℤ_p` is inherited from `ℚ_p`. -/
instance : has_sub ℤ_[p] := (by apply_instance : has_sub (subring p))

/-- Zero on `ℤ_p` is inherited from `ℚ_p`. -/
instance : has_zero ℤ_[p] := (by apply_instance : has_zero (subring p))

instance : inhabited ℤ_[p] := ⟨0⟩

/-- One on `ℤ_p` is inherited from `ℚ_p`. -/
instance : has_one ℤ_[p] := ⟨⟨1, by norm_num⟩⟩

@[simp] lemma mk_zero {h} : (⟨0, h⟩ : ℤ_[p]) = (0 : ℤ_[p]) := rfl

@[simp] lemma val_eq_coe (z : ℤ_[p]) : z.val = z := rfl

@[simp, norm_cast] lemma coe_add (z1 z2 : ℤ_[p]) : ((z1 + z2 : ℤ_[p]) : ℚ_[p]) = z1 + z2 := rfl
@[simp, norm_cast] lemma coe_mul (z1 z2 : ℤ_[p]) : ((z1 * z2 : ℤ_[p]) : ℚ_[p]) = z1 * z2 := rfl
@[simp, norm_cast] lemma coe_neg (z1 : ℤ_[p]) : ((-z1 : ℤ_[p]) : ℚ_[p]) = -z1 := rfl
@[simp, norm_cast] lemma coe_sub (z1 z2 : ℤ_[p]) : ((z1 - z2 : ℤ_[p]) : ℚ_[p]) = z1 - z2 := rfl
@[simp, norm_cast] lemma coe_one : ((1 : ℤ_[p]) : ℚ_[p]) = 1 := rfl
@[simp, norm_cast] lemma coe_zero : ((0 : ℤ_[p]) : ℚ_[p]) = 0 := rfl

instance : add_comm_group ℤ_[p] :=
(by apply_instance : add_comm_group (subring p))

instance : comm_ring ℤ_[p] :=
(by apply_instance : comm_ring (subring p))

@[simp, norm_cast] lemma coe_nat_cast (n : ℕ) : ((n : ℤ_[p]) : ℚ_[p]) = n := rfl
@[simp, norm_cast] lemma coe_int_cast (z : ℤ) : ((z : ℤ_[p]) : ℚ_[p]) = z := rfl

/-- The coercion from `ℤ[p]` to `ℚ[p]` as a ring homomorphism. -/
def coe.ring_hom : ℤ_[p] →+* ℚ_[p] := (subring p).subtype

@[simp, norm_cast] lemma coe_pow (x : ℤ_[p]) (n : ℕ) : (↑(x^n) : ℚ_[p]) = (↑x : ℚ_[p])^n := rfl

@[simp] lemma mk_coe (k : ℤ_[p]) : (⟨k, k.2⟩ : ℤ_[p]) = k := subtype.coe_eta _ _

/-- The inverse of a `p`-adic integer with norm equal to `1` is also a `p`-adic integer.
Otherwise, the inverse is defined to be `0`. -/
def inv : ℤ_[p] → ℤ_[p]
| ⟨k, _⟩ := if h : ∥k∥ = 1 then ⟨1 / k, by simp [h]⟩ else 0

instance : char_zero ℤ_[p] :=
{ cast_injective :=
  λ m n h, nat.cast_injective $
  show (m:ℚ_[p]) = n, by { rw subtype.ext_iff at h, norm_cast at h, exact h } }

@[simp, norm_cast] lemma coe_int_eq (z1 z2 : ℤ) : (z1 : ℤ_[p]) = z2 ↔ z1 = z2 :=
suffices (z1 : ℚ_[p]) = z2 ↔ z1 = z2, from iff.trans (by norm_cast) this,
by norm_cast

/-- A sequence of integers that is Cauchy with respect to the `p`-adic norm converges to a `p`-adic
integer. -/
def of_int_seq (seq : ℕ → ℤ) (h : is_cau_seq (padic_norm p) (λ n, seq n)) : ℤ_[p] :=
⟨⟦⟨_, h⟩⟧,
 show (padic_seq.norm _ : ℝ) ≤ (1 : ℝ), begin
   rw padic_seq.norm,
   split_ifs with hne; norm_cast,
   { exact zero_le_one },
   { apply padic_norm.of_int }
 end ⟩

end padic_int

namespace padic_int

/-! ### Instances

We now show that `ℤ_[p]` is a
* complete metric space
* normed ring
* integral domain
-/

variables (p : ℕ) [fact p.prime]

instance : metric_space ℤ_[p] := subtype.metric_space

instance complete_space : complete_space ℤ_[p] :=
have is_closed {x : ℚ_[p] | ∥x∥ ≤ 1}, from is_closed_le continuous_norm continuous_const,
this.complete_space_coe

instance : has_norm ℤ_[p] := ⟨λ z, ∥(z : ℚ_[p])∥⟩

variables {p}

lemma norm_def {z : ℤ_[p]} : ∥z∥ = ∥(z : ℚ_[p])∥ := rfl

variables (p)

instance : normed_comm_ring ℤ_[p] :=
{ dist_eq := λ ⟨_, _⟩ ⟨_, _⟩, rfl,
  norm_mul := by simp [norm_def],
  norm := norm, .. padic_int.comm_ring, .. padic_int.metric_space p }

instance : norm_one_class ℤ_[p] := ⟨norm_def.trans norm_one⟩

instance is_absolute_value : is_absolute_value (λ z : ℤ_[p], ∥z∥) :=
{ abv_nonneg := norm_nonneg,
  abv_eq_zero := λ ⟨_, _⟩, by simp [norm_eq_zero],
  abv_add := λ ⟨_,_⟩ ⟨_, _⟩, norm_add_le _ _,
  abv_mul := λ _ _, by simp only [norm_def, padic_norm_e.mul, padic_int.coe_mul] }

variables {p}

instance : is_domain ℤ_[p] := function.injective.is_domain (subring p).subtype subtype.coe_injective

end padic_int

namespace padic_int

/-! ### Norm -/

variables {p : ℕ} [fact p.prime]

lemma norm_le_one (z : ℤ_[p]) : ∥z∥ ≤ 1 := z.2

@[simp] lemma norm_mul (z1 z2 : ℤ_[p]) : ∥z1 * z2∥ = ∥z1∥ * ∥z2∥ := by simp [norm_def]

@[simp] lemma norm_pow (z : ℤ_[p]) : ∀ n : ℕ, ∥z ^ n∥ = ∥z∥ ^ n
| 0 := by simp
| (k + 1) := by { rw [pow_succ, pow_succ, norm_mul], congr, apply norm_pow }

theorem nonarchimedean (q r : ℤ_[p]) : ∥q + r∥ ≤ max (∥q∥) (∥r∥) := padic_norm_e.nonarchimedean _ _

theorem norm_add_eq_max_of_ne {q r : ℤ_[p]} : ∥q∥ ≠ ∥r∥ → ∥q+r∥ = max (∥q∥) (∥r∥) :=
padic_norm_e.add_eq_max_of_ne

lemma norm_eq_of_norm_add_lt_right {z1 z2 : ℤ_[p]} (h : ∥z1 + z2∥ < ∥z2∥) : ∥z1∥ = ∥z2∥ :=
by_contradiction $ λ hne, not_lt_of_ge (by rw norm_add_eq_max_of_ne hne; apply le_max_right) h

lemma norm_eq_of_norm_add_lt_left {z1 z2 : ℤ_[p]} (h : ∥z1 + z2∥ < ∥z1∥) : ∥z1∥ = ∥z2∥ :=
by_contradiction $ λ hne, not_lt_of_ge (by rw norm_add_eq_max_of_ne hne; apply le_max_left) h

@[simp] lemma padic_norm_e_of_padic_int (z : ℤ_[p]) : ∥(z : ℚ_[p])∥ = ∥z∥ := by simp [norm_def]

lemma norm_int_cast_eq_padic_norm (z : ℤ) : ∥(z : ℤ_[p])∥ = ∥(z : ℚ_[p])∥ := by simp [norm_def]

@[simp] lemma norm_eq_padic_norm {q : ℚ_[p]} (hq : ∥q∥ ≤ 1) : @norm ℤ_[p] _ ⟨q, hq⟩ = ∥q∥ := rfl

@[simp] lemma norm_p : ∥(p : ℤ_[p])∥ = p⁻¹ := padic_norm_e.norm_p

@[simp] lemma norm_p_pow (n : ℕ) : ∥(p : ℤ_[p])^n∥ = p^(-n:ℤ) := padic_norm_e.norm_p_pow n

private def cau_seq_to_rat_cau_seq (f : cau_seq ℤ_[p] norm) : cau_seq ℚ_[p] (λ a, ∥a∥) :=
⟨ λ n, f n, λ _ hε, by simpa [norm, norm_def] using f.cauchy hε ⟩

variables (p)

instance complete : cau_seq.is_complete ℤ_[p] norm :=
⟨ λ f,
  have hqn : ∥cau_seq.lim (cau_seq_to_rat_cau_seq f)∥ ≤ 1,
    from padic_norm_e_lim_le zero_lt_one (λ _, norm_le_one _),
  ⟨⟨_, hqn⟩, λ ε, by simpa [norm, norm_def] using cau_seq.equiv_lim (cau_seq_to_rat_cau_seq f) ε⟩⟩

end padic_int

namespace padic_int

variables (p : ℕ) [hp : fact p.prime]
<<<<<<< HEAD

=======
>>>>>>> 894c8c22
include hp

lemma exists_pow_neg_lt {ε : ℝ} (hε : 0 < ε) : ∃ k : ℕ, (p : ℝ) ^ -(k : ℤ) < ε :=
begin
  obtain ⟨k, hk⟩ := exists_nat_gt ε⁻¹,
  use k,
  rw ← inv_lt_inv hε (_root_.zpow_pos_of_pos _ _),
  { rw [zpow_neg, inv_inv, zpow_coe_nat],
    apply lt_of_lt_of_le hk,
    norm_cast,
    apply le_of_lt,
    convert nat.lt_pow_self _ _ using 1,
    exact hp.1.one_lt },
  { exact_mod_cast hp.1.pos }
end

lemma exists_pow_neg_lt_rat {ε : ℚ} (hε : 0 < ε) : ∃ k : ℕ, (p : ℚ) ^ -(k : ℤ) < ε :=
begin
  obtain ⟨k, hk⟩ := @exists_pow_neg_lt p _ ε (by exact_mod_cast hε),
  use k,
  rw (show (p : ℝ) = (p : ℚ), by simp) at hk,
  exact_mod_cast hk
end

variable {p}

lemma norm_int_lt_one_iff_dvd (k : ℤ) : ∥(k : ℤ_[p])∥ < 1 ↔ (p : ℤ) ∣ k :=
<<<<<<< HEAD
suffices ∥(k : ℚ_[p])∥ < 1 ↔ (p : ℤ) ∣ k, by rwa norm_int_cast_eq_padic_norm,
padic_norm_e.norm_int_lt_one_iff_dvd k

lemma norm_int_le_pow_iff_dvd {k : ℤ} {n : ℕ} :
  ∥(k : ℤ_[p])∥ ≤ p ^ (-n : ℤ) ↔ (p ^ n : ℤ) ∣ k :=
suffices ∥(k : ℚ_[p])∥ ≤ p ^ (-n : ℤ) ↔ ↑(p ^ n) ∣ k,
=======
suffices ∥(k : ℚ_[p])∥ < 1 ↔ ↑p ∣ k, by rwa norm_int_cast_eq_padic_norm,
padic_norm_e.norm_int_lt_one_iff_dvd k

lemma norm_int_le_pow_iff_dvd {k : ℤ} {n : ℕ} : ∥(k : ℤ_[p])∥ ≤ p ^ (-n : ℤ) ↔ (p^n : ℤ) ∣ k :=
suffices ∥(k : ℚ_[p])∥ ≤ ((↑p)^(-n : ℤ)) ↔ ↑(p^n) ∣ k,
>>>>>>> 894c8c22
by simpa [norm_int_cast_eq_padic_norm], padic_norm_e.norm_int_le_pow_iff_dvd _ _

/-! ### Valuation on `ℤ_[p]` -/

/-- `padic_int.valuation` lifts the `p`-adic valuation on `ℚ` to `ℤ_[p]`.  -/
def valuation (x : ℤ_[p]) := padic.valuation (x : ℚ_[p])

lemma norm_eq_pow_val {x : ℤ_[p]} (hx : x ≠ 0) : ∥x∥ = (p : ℝ) ^ -x.valuation :=
begin
  convert padic.norm_eq_pow_val _,
  contrapose! hx,
  exact subtype.val_injective hx
end

@[simp] lemma valuation_zero : valuation (0 : ℤ_[p]) = 0 := padic.valuation_zero

@[simp] lemma valuation_one : valuation (1 : ℤ_[p]) = 0 := padic.valuation_one

@[simp] lemma valuation_p : valuation (p : ℤ_[p]) = 1 := by simp [valuation]

lemma valuation_nonneg (x : ℤ_[p]) : 0 ≤ x.valuation :=
begin
  by_cases hx : x = 0,
  { simp [hx] },
  have h : (1 : ℝ) < p := by exact_mod_cast hp.1.one_lt,
  rw [← neg_nonpos, ← (zpow_strict_mono h).le_iff_le],
  show (p : ℝ) ^ -valuation x ≤ p ^ 0,
  rw [← norm_eq_pow_val hx],
  simpa using x.property
end

@[simp] lemma valuation_p_pow_mul (n : ℕ) (c : ℤ_[p]) (hc : c ≠ 0) :
  (p ^ n * c : ℤ_[p]).valuation = n + c.valuation :=
begin
<<<<<<< HEAD
  have : ∥(p ^ n * c : ℤ_[p])∥ = ∥(p ^ n : ℤ_[p])∥ * ∥c∥,
  { exact norm_mul _ _ },
  have aux : (p ^ n * c : ℤ_[p]) ≠ 0,
=======
  have : ∥(↑p ^ n * c)∥ = ∥(p ^ n : ℤ_[p])∥ * ∥c∥,
  { exact norm_mul _ _ },
  have aux : (↑p ^ n * c) ≠ 0,
>>>>>>> 894c8c22
  { contrapose! hc, rw mul_eq_zero at hc, cases hc,
    { refine (hp.1.ne_zero _).elim,
      exact_mod_cast (pow_eq_zero hc) },
    { exact hc } },
  rwa [norm_eq_pow_val aux, norm_p_pow, norm_eq_pow_val hc,
      ← zpow_add₀, ← neg_add, zpow_inj, neg_inj] at this,
  { exact_mod_cast hp.1.pos },
  { exact_mod_cast hp.1.ne_one },
  { exact_mod_cast hp.1.ne_zero }
end

section units

/-! ### Units of `ℤ_[p]` -/

local attribute [reducible] padic_int

lemma mul_inv : ∀ {z : ℤ_[p]}, ∥z∥ = 1 → z * z.inv = 1
| ⟨k, _⟩ h :=
  begin
    have hk : k ≠ 0, from λ h', @zero_ne_one ℚ_[p] _ _ (by simpa [h'] using h),
    unfold padic_int.inv,
    rw [norm_eq_padic_norm] at h,
    rw dif_pos h,
    apply subtype.ext_iff_val.2,
    simp [mul_inv_cancel hk]
  end

lemma inv_mul {z : ℤ_[p]} (hz : ∥z∥ = 1) : z.inv * z = 1 := by rw [mul_comm, mul_inv hz]

lemma is_unit_iff {z : ℤ_[p]} : is_unit z ↔ ∥z∥ = 1 :=
⟨λ h, begin
  rcases is_unit_iff_dvd_one.1 h with ⟨w, eq⟩,
  refine le_antisymm (norm_le_one _) _,
  have := mul_le_mul_of_nonneg_left (norm_le_one w) (norm_nonneg z),
  rwa [mul_one, ← norm_mul, ← eq, norm_one] at this
end, λ h, ⟨⟨z, z.inv, mul_inv h, inv_mul h⟩, rfl⟩⟩

lemma norm_lt_one_add {z1 z2 : ℤ_[p]} (hz1 : ∥z1∥ < 1) (hz2 : ∥z2∥ < 1) : ∥z1 + z2∥ < 1 :=
lt_of_le_of_lt (nonarchimedean _ _) (max_lt hz1 hz2)

lemma norm_lt_one_mul {z1 z2 : ℤ_[p]} (hz2 : ∥z2∥ < 1) : ∥z1 * z2∥ < 1 :=
calc ∥z1 * z2∥ = ∥z1∥ * ∥z2∥ : by simp
          ... < 1 : mul_lt_one_of_nonneg_of_lt_one_right (norm_le_one _) (norm_nonneg _) hz2

@[simp] lemma mem_nonunits {z : ℤ_[p]} : z ∈ nonunits ℤ_[p] ↔ ∥z∥ < 1 :=
by rw lt_iff_le_and_ne; simp [norm_le_one z, nonunits, is_unit_iff]

/-- A `p`-adic number `u` with `∥u∥ = 1` is a unit of `ℤ_[p]`. -/
def mk_units {u : ℚ_[p]} (h : ∥u∥ = 1) : ℤ_[p]ˣ :=
let z : ℤ_[p] := ⟨u, le_of_eq h⟩ in ⟨z, z.inv, mul_inv h, inv_mul h⟩

@[simp] lemma mk_units_eq {u : ℚ_[p]} (h : ∥u∥ = 1) : ((mk_units h : ℤ_[p]) : ℚ_[p]) = u := rfl

@[simp] lemma norm_units (u : ℤ_[p]ˣ) : ∥(u : ℤ_[p])∥ = 1 := is_unit_iff.mp $ by simp

/-- `unit_coeff hx` is the unit `u` in the unique representation `x = u * p ^ n`.
See `unit_coeff_spec`. -/
def unit_coeff {x : ℤ_[p]} (hx : x ≠ 0) : ℤ_[p]ˣ :=
let u : ℚ_[p] := x * p ^ -x.valuation in
have hu : ∥u∥ = 1,
by simp [hx, nat.zpow_ne_zero_of_pos (by exact_mod_cast hp.1.pos) x.valuation,
         norm_eq_pow_val, zpow_neg, inv_mul_cancel],
mk_units hu

@[simp] lemma unit_coeff_coe {x : ℤ_[p]} (hx : x ≠ 0) :
  (unit_coeff hx : ℚ_[p]) = x * p ^ -x.valuation := rfl

lemma unit_coeff_spec {x : ℤ_[p]} (hx : x ≠ 0) :
  x = (unit_coeff hx : ℤ_[p]) * p ^ int.nat_abs (valuation x) :=
begin
  apply subtype.coe_injective,
  push_cast,
  have repr : (x : ℚ_[p]) = (unit_coeff hx) * p ^ x.valuation,
  { rw [unit_coeff_coe, mul_assoc, ← zpow_add₀],
    { simp },
    { exact_mod_cast hp.1.ne_zero } },
  convert repr using 2,
  rw [← zpow_coe_nat, int.nat_abs_of_nonneg (valuation_nonneg x)]
end

end units

section norm_le_iff

/-! ### Various characterizations of open unit balls -/

lemma norm_le_pow_iff_le_valuation (x : ℤ_[p]) (hx : x ≠ 0) (n : ℕ) :
  ∥x∥ ≤ p ^ (-n : ℤ) ↔ (n : ℤ) ≤ x.valuation :=
begin
  rw norm_eq_pow_val hx,
  lift x.valuation to ℕ using x.valuation_nonneg with k hk,
  simp only [int.coe_nat_le, zpow_neg, zpow_coe_nat],
  have aux : ∀ n : ℕ, 0 < (p ^ n : ℝ),
  { apply pow_pos, exact_mod_cast hp.1.pos },
  rw [inv_le_inv (aux _) (aux _)],
  have : p ^ n ≤ p ^ k ↔ n ≤ k := (strict_mono_pow hp.1.one_lt).le_iff_le,
  rw [← this],
  norm_cast
end

lemma mem_span_pow_iff_le_valuation (x : ℤ_[p]) (hx : x ≠ 0) (n : ℕ) :
  x ∈ (ideal.span {p ^ n} : ideal ℤ_[p]) ↔ (n : ℤ) ≤ x.valuation :=
begin
  rw [ideal.mem_span_singleton],
  split,
  { rintro ⟨c, rfl⟩,
    suffices : c ≠ 0,
    { rw [valuation_p_pow_mul _ _ this, le_add_iff_nonneg_right], apply valuation_nonneg },
    contrapose! hx, rw [hx, mul_zero] },
  { rw [unit_coeff_spec hx] { occs := occurrences.pos [2] },
    lift x.valuation to ℕ using x.valuation_nonneg with k hk,
    simp only [int.nat_abs_of_nat, units.is_unit, is_unit.dvd_mul_left, int.coe_nat_le],
    intro H,
    obtain ⟨k, rfl⟩ := nat.exists_eq_add_of_le H,
    simp only [pow_add, dvd_mul_right] }
end

lemma norm_le_pow_iff_mem_span_pow (x : ℤ_[p]) (n : ℕ) :
  ∥x∥ ≤ p ^ (-n : ℤ) ↔ x ∈ (ideal.span {p ^ n} : ideal ℤ_[p]) :=
begin
  by_cases hx : x = 0,
  { subst hx,
    simp only [norm_zero, zpow_neg, zpow_coe_nat, inv_nonneg, iff_true, submodule.zero_mem],
    exact_mod_cast nat.zero_le _ },
  rw [norm_le_pow_iff_le_valuation x hx, mem_span_pow_iff_le_valuation x hx]
end

lemma norm_le_pow_iff_norm_lt_pow_add_one (x : ℤ_[p]) (n : ℤ) : ∥x∥ ≤ p ^ n ↔ ∥x∥ < p ^ (n + 1) :=
begin
  rw norm_def, exact padic.norm_le_pow_iff_norm_lt_pow_add_one _ _,
end

lemma norm_lt_pow_iff_norm_le_pow_sub_one (x : ℤ_[p]) (n : ℤ) : ∥x∥ < p ^ n ↔ ∥x∥ ≤ p ^ (n - 1) :=
by rw [norm_le_pow_iff_norm_lt_pow_add_one, sub_add_cancel]

lemma norm_lt_one_iff_dvd (x : ℤ_[p]) : ∥x∥ < 1 ↔ (p : ℤ_[p]) ∣ x :=
begin
  have := norm_le_pow_iff_mem_span_pow x 1,
  rw [ideal.mem_span_singleton, pow_one] at this,
  rw [← this, norm_le_pow_iff_norm_lt_pow_add_one],
  simp only [zpow_zero, int.coe_nat_zero, int.coe_nat_succ, add_left_neg, zero_add]
end

@[simp] lemma pow_p_dvd_int_iff (n : ℕ) (a : ℤ) : (p ^ n : ℤ_[p]) ∣ a ↔ (p : ℤ) ^ n ∣ a :=
by rw [← norm_int_le_pow_iff_dvd, norm_le_pow_iff_mem_span_pow, ideal.mem_span_singleton]

end norm_le_iff

section dvr

/-! ### Discrete valuation ring -/

instance : local_ring ℤ_[p] :=
local_ring.of_nonunits_add $ by simp only [mem_nonunits]; exact λ x y, norm_lt_one_add

lemma p_nonnunit : (p : ℤ_[p]) ∈ nonunits ℤ_[p] :=
have (p : ℝ)⁻¹ < 1, from inv_lt_one $ by exact_mod_cast hp.1.one_lt,
by simp [this]

lemma maximal_ideal_eq_span_p : maximal_ideal ℤ_[p] = ideal.span {p} :=
begin
  apply le_antisymm,
  { intros x hx,
    rw ideal.mem_span_singleton,
    simp only [local_ring.mem_maximal_ideal, mem_nonunits] at hx,
    rwa ← norm_lt_one_iff_dvd },
  { rw [ideal.span_le, set.singleton_subset_iff], exact p_nonnunit }
end

lemma prime_p : prime (p : ℤ_[p]) :=
begin
  rw [← ideal.span_singleton_prime, ← maximal_ideal_eq_span_p],
  { apply_instance },
  { exact_mod_cast hp.1.ne_zero }
end

lemma irreducible_p : irreducible (p : ℤ_[p]) := prime.irreducible prime_p

instance : discrete_valuation_ring ℤ_[p] :=
discrete_valuation_ring.of_has_unit_mul_pow_irreducible_factorization
⟨p, irreducible_p, λ x hx, ⟨x.valuation.nat_abs, unit_coeff hx,
  by rw [mul_comm, ← unit_coeff_spec hx]⟩⟩

lemma ideal_eq_span_pow_p {s : ideal ℤ_[p]} (hs : s ≠ ⊥) : ∃ n : ℕ, s = ideal.span {p ^ n} :=
discrete_valuation_ring.ideal_eq_span_pow_irreducible hs irreducible_p

open cau_seq

instance : is_adic_complete (maximal_ideal ℤ_[p]) ℤ_[p] :=
{ prec' := λ x hx,
  begin
    simp only [← ideal.one_eq_top, smul_eq_mul, mul_one, smodeq.sub_mem, maximal_ideal_eq_span_p,
      ideal.span_singleton_pow, ← norm_le_pow_iff_mem_span_pow] at hx ⊢,
    let x' : cau_seq ℤ_[p] norm := ⟨x, _⟩, swap,
    { intros ε hε, obtain ⟨m, hm⟩ := exists_pow_neg_lt p hε,
      refine ⟨m, λ n hn, lt_of_le_of_lt _ hm⟩, rw [← neg_sub, norm_neg], exact hx hn },
    { refine ⟨x'.lim, λ n, _⟩,
      have : (0:ℝ) < p ^ (-n : ℤ), { apply zpow_pos_of_pos, exact_mod_cast hp.1.pos },
      obtain ⟨i, hi⟩ := equiv_def₃ (equiv_lim x') this,
      by_cases hin : i ≤ n,
      { exact (hi i le_rfl n hin).le },
      { push_neg at hin, specialize hi i le_rfl i le_rfl, specialize hx hin.le,
        have := nonarchimedean (x n - x i) (x i - x'.lim),
        rw [sub_add_sub_cancel] at this,
        refine this.trans (max_le_iff.mpr ⟨hx, hi.le⟩) } }
  end }

end dvr

end padic_int<|MERGE_RESOLUTION|>--- conflicted
+++ resolved
@@ -251,10 +251,7 @@
 namespace padic_int
 
 variables (p : ℕ) [hp : fact p.prime]
-<<<<<<< HEAD
-
-=======
->>>>>>> 894c8c22
+
 include hp
 
 lemma exists_pow_neg_lt {ε : ℝ} (hε : 0 < ε) : ∃ k : ℕ, (p : ℝ) ^ -(k : ℤ) < ε :=
@@ -282,20 +279,11 @@
 variable {p}
 
 lemma norm_int_lt_one_iff_dvd (k : ℤ) : ∥(k : ℤ_[p])∥ < 1 ↔ (p : ℤ) ∣ k :=
-<<<<<<< HEAD
-suffices ∥(k : ℚ_[p])∥ < 1 ↔ (p : ℤ) ∣ k, by rwa norm_int_cast_eq_padic_norm,
-padic_norm_e.norm_int_lt_one_iff_dvd k
-
-lemma norm_int_le_pow_iff_dvd {k : ℤ} {n : ℕ} :
-  ∥(k : ℤ_[p])∥ ≤ p ^ (-n : ℤ) ↔ (p ^ n : ℤ) ∣ k :=
-suffices ∥(k : ℚ_[p])∥ ≤ p ^ (-n : ℤ) ↔ ↑(p ^ n) ∣ k,
-=======
 suffices ∥(k : ℚ_[p])∥ < 1 ↔ ↑p ∣ k, by rwa norm_int_cast_eq_padic_norm,
 padic_norm_e.norm_int_lt_one_iff_dvd k
 
-lemma norm_int_le_pow_iff_dvd {k : ℤ} {n : ℕ} : ∥(k : ℤ_[p])∥ ≤ p ^ (-n : ℤ) ↔ (p^n : ℤ) ∣ k :=
-suffices ∥(k : ℚ_[p])∥ ≤ ((↑p)^(-n : ℤ)) ↔ ↑(p^n) ∣ k,
->>>>>>> 894c8c22
+lemma norm_int_le_pow_iff_dvd {k : ℤ} {n : ℕ} : ∥(k : ℤ_[p])∥ ≤ p ^ (-n : ℤ) ↔ (p ^ n : ℤ) ∣ k :=
+suffices ∥(k : ℚ_[p])∥ ≤ p ^ (-n : ℤ) ↔ ↑(p ^ n) ∣ k,
 by simpa [norm_int_cast_eq_padic_norm], padic_norm_e.norm_int_le_pow_iff_dvd _ _
 
 /-! ### Valuation on `ℤ_[p]` -/
@@ -330,15 +318,9 @@
 @[simp] lemma valuation_p_pow_mul (n : ℕ) (c : ℤ_[p]) (hc : c ≠ 0) :
   (p ^ n * c : ℤ_[p]).valuation = n + c.valuation :=
 begin
-<<<<<<< HEAD
-  have : ∥(p ^ n * c : ℤ_[p])∥ = ∥(p ^ n : ℤ_[p])∥ * ∥c∥,
-  { exact norm_mul _ _ },
-  have aux : (p ^ n * c : ℤ_[p]) ≠ 0,
-=======
   have : ∥(↑p ^ n * c)∥ = ∥(p ^ n : ℤ_[p])∥ * ∥c∥,
   { exact norm_mul _ _ },
   have aux : (↑p ^ n * c) ≠ 0,
->>>>>>> 894c8c22
   { contrapose! hc, rw mul_eq_zero at hc, cases hc,
     { refine (hp.1.ne_zero _).elim,
       exact_mod_cast (pow_eq_zero hc) },
