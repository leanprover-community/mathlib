--- conflicted
+++ resolved
@@ -63,25 +63,15 @@
 /-- `padic_val_nat p 0` is `0` for any `p`. -/
 @[simp] protected lemma zero : padic_val_nat p 0 = 0 := by simp [padic_val_nat]
 
-<<<<<<< HEAD
 /-- `padic_val_nat p 1` is `0` for any `p`. -/
 @[simp] protected lemma one : padic_val_nat p 1 = 0 := by { unfold padic_val_nat, split_ifs, simp }
-=======
-/-- `padic_val_nat p 1` is 0 for any `p`. -/
-@[simp] protected lemma one : padic_val_nat p 1 = 0 :=
-by { unfold padic_val_nat, split_ifs, simp }
->>>>>>> 894c8c22
 
 /-- For `p ≠ 0`, `p ≠ 1`, `padic_val_rat p p` is `1`. -/
 @[simp] lemma self (hp : 1 < p) : padic_val_nat p p = 1 :=
 begin
   have neq_one : (¬ p = 1) ↔ true,
   { exact iff_of_true ((ne_of_lt hp).symm) trivial },
-<<<<<<< HEAD
   have eq_zero_false : p = 0 ↔ false,
-=======
-  have eq_zero_false : (p = 0) ↔ false,
->>>>>>> 894c8c22
   { exact iff_false_intro ((ne_of_lt (trans zero_lt_one hp)).symm) },
   simp [padic_val_nat, neq_one, eq_zero_false]
 end
@@ -143,7 +133,6 @@
 @[simp] protected lemma neg (q : ℚ) : padic_val_rat p (-q) = padic_val_rat p q :=
 by simp [padic_val_rat, padic_val_int]
 
-<<<<<<< HEAD
 /-- `padic_val_rat p 0` is `0` for any `p`. -/
 @[simp] protected lemma zero : padic_val_rat p 0 = 0 := by simp [padic_val_rat]
 
@@ -156,31 +145,11 @@
 /-- The `p`-adic value of an integer `z ≠ 0` is the multiplicity of `p` in `z`. -/
 lemma of_int_multiplicity {z : ℤ} (hp : p ≠ 1) (hz : z ≠ 0) :
   padic_val_rat p (z : ℚ) = (multiplicity (p : ℤ) z).get (finite_int_iff.2 ⟨hp, hz⟩) :=
-=======
-/-- `padic_val_rat p 0` is 0 for any `p`. -/
-@[simp] protected lemma zero : padic_val_rat p 0 = 0 := by simp [padic_val_rat]
-
-/-- `padic_val_rat p 1` is 0 for any `p`. -/
-@[simp] protected lemma one : padic_val_rat p 1 = 0 := by simp [padic_val_rat]
-
-/-- The p-adic value of an integer `z ≠ 0` is its p-adic_value as a rational -/
-@[simp] lemma of_int {z : ℤ} : padic_val_rat p z = padic_val_int p z := by simp [padic_val_rat]
-
-/-- The p-adic value of an integer `z ≠ 0` is the multiplicity of `p` in `z`. -/
-lemma of_int_multiplicity {z : ℤ} (hp : p ≠ 1) (hz : z ≠ 0) :
-  padic_val_rat p (z : ℚ) = (multiplicity (p : ℤ) z).get
-    (finite_int_iff.2 ⟨hp, hz⟩) :=
->>>>>>> 894c8c22
 by rw [of_int, padic_val_int.of_ne_one_ne_zero hp hz]
 
 lemma multiplicity_sub_multiplicity {q : ℚ} (hp : p ≠ 1) (hq : q ≠ 0) : padic_val_rat p q =
   (multiplicity (p : ℤ) q.num).get (finite_int_iff.2 ⟨hp, rat.num_ne_zero_of_ne_zero hq⟩) -
-<<<<<<< HEAD
   (multiplicity p q.denom).get (by { rw [← finite_iff_dom, finite_nat_iff], exact ⟨hp, q.pos⟩ }) :=
-=======
-  (multiplicity p q.denom).get
-    (by { rw [← finite_iff_dom, finite_nat_iff], exact ⟨hp, q.pos⟩ }) :=
->>>>>>> 894c8c22
 begin
   rw [padic_val_rat, padic_val_int.of_ne_one_ne_zero hp, padic_val_nat, dif_pos],
   { refl },
@@ -188,11 +157,7 @@
   { exact rat.num_ne_zero_of_ne_zero hq }
 end
 
-<<<<<<< HEAD
 /-- The `p`-adic value of an integer `z ≠ 0` is its `p`-adic value as a rational. -/
-=======
-/-- The p-adic value of an integer `z ≠ 0` is its p-adic_value as a rational -/
->>>>>>> 894c8c22
 @[simp] lemma of_nat {n : ℕ} : padic_val_rat p n = padic_val_nat p n := by simp [padic_val_rat]
 
 /-- For `p ≠ 0`, `p ≠ 1`, `padic_val_rat p p` is `1`. -/
@@ -203,12 +168,11 @@
 section padic_val_nat
 
 variables {p : ℕ}
-<<<<<<< HEAD
 
 lemma zero_le_padic_val_rat_of_nat (n : ℕ) : 0 ≤ padic_val_rat p n := by simp
 
 /-- `padic_val_rat` coincides with `padic_val_nat`. -/
-@[norm_cast] lemma padic_val_rat_of_nat (n : ℕ) : (padic_val_nat p n : ℤ) = padic_val_rat p n :=
+@[norm_cast] lemma padic_val_rat_of_nat (n : ℕ) : ↑(padic_val_nat p n) = padic_val_rat p n :=
 by simp
 
 /-- A simplification of `padic_val_nat` when one input is prime, by analogy with
@@ -216,23 +180,6 @@
 lemma padic_val_nat_def [hp : fact p.prime] {n : ℕ} (hn : 0 < n) :
   padic_val_nat p n
     = (multiplicity p n).get (multiplicity.finite_nat_iff.2 ⟨nat.prime.ne_one hp.1, hn⟩) :=
-=======
-
-lemma zero_le_padic_val_rat_of_nat (n : ℕ) : 0 ≤ padic_val_rat p n := by simp
-
-/-- `padic_val_rat` coincides with `padic_val_nat`. -/
-@[norm_cast] lemma padic_val_rat_of_nat (n : ℕ) :
-  ↑(padic_val_nat p n) = padic_val_rat p n :=
-by simp
-
-/--
-A simplification of `padic_val_nat` when one input is prime, by analogy with `padic_val_rat_def`.
--/
-lemma padic_val_nat_def [hp : fact p.prime] {n : ℕ} (hn : 0 < n) :
-  padic_val_nat p n =
-  (multiplicity p n).get
-    (multiplicity.finite_nat_iff.2 ⟨nat.prime.ne_one hp.1, hn⟩) :=
->>>>>>> 894c8c22
 begin
   simp [padic_val_nat],
   split_ifs,
@@ -298,11 +245,7 @@
 /-- A rewrite lemma for `padic_val_rat p (q * r)` with conditions `q ≠ 0`, `r ≠ 0`. -/
 protected lemma mul {q r : ℚ} (hq : q ≠ 0) (hr : r ≠ 0) :
   padic_val_rat p (q * r) = padic_val_rat p q + padic_val_rat p r :=
-<<<<<<< HEAD
 have q * r = (q.num * r.num) /. (q.denom * r.denom), by rw_mod_cast rat.mul_num_denom,
-=======
-have q*r = (q.num * r.num) /. (q.denom * r.denom), by rw_mod_cast rat.mul_num_denom,
->>>>>>> 894c8c22
 have hq' : q.num /. q.denom ≠ 0, by rw rat.num_denom; exact hq,
 have hr' : r.num /. r.denom ≠ 0, by rw rat.num_denom; exact hr,
 have hp' : _root_.prime (p : ℤ), from nat.prime_iff_prime_int.1 hp.1,
@@ -315,11 +258,7 @@
 
 /-- A rewrite lemma for `padic_val_rat p (q^k)` with condition `q ≠ 0`. -/
 protected lemma pow {q : ℚ} (hq : q ≠ 0) {k : ℕ} :
-<<<<<<< HEAD
   padic_val_rat p (q ^ k) = k * padic_val_rat p q :=
-=======
-    padic_val_rat p (q ^ k) = k * padic_val_rat p q :=
->>>>>>> 894c8c22
 by induction k; simp [*, padic_val_rat.mul hq (pow_ne_zero _ hq), pow_succ, add_mul, add_comm]
 
 /-- A rewrite lemma for `padic_val_rat p (q⁻¹)` with condition `q ≠ 0`. -/
@@ -327,13 +266,8 @@
 begin
   by_cases hq : q = 0,
   { simp [hq] },
-<<<<<<< HEAD
   { rw [eq_neg_iff_add_eq_zero, ← padic_val_rat.mul (inv_ne_zero hq) hq, inv_mul_cancel hq,
       padic_val_rat.one],
-=======
-  { rw [eq_neg_iff_add_eq_zero, ← padic_val_rat.mul (inv_ne_zero hq) hq,
-      inv_mul_cancel hq, padic_val_rat.one],
->>>>>>> 894c8c22
     exact hp },
 end
 
@@ -380,7 +314,6 @@
 have hqrd : q.num * r.denom + q.denom * r.num ≠ 0,
   from rat.mk_num_ne_zero_of_ne_zero hqr hqreq,
 begin
-<<<<<<< HEAD
   conv_lhs { rw ← @rat.num_denom q },
   rw [hqreq, padic_val_rat_le_padic_val_rat_iff hqn hqrd hqd (mul_ne_zero hqd hrd),
     ← multiplicity_le_multiplicity_iff, mul_left_comm,
@@ -389,16 +322,6 @@
     ← multiplicity_le_multiplicity_iff] at h,
   calc _ ≤ min (multiplicity (p : ℤ) (q.num * r.denom * q.denom))
     (multiplicity (p : ℤ) (q.denom * r.num * q.denom)) : (le_min
-=======
-  conv_lhs { rw ←(@rat.num_denom q) },
-  rw [hqreq, padic_val_rat_le_padic_val_rat_iff hqn hqrd hqd (mul_ne_zero hqd hrd),
-    ← multiplicity_le_multiplicity_iff, mul_left_comm,
-    multiplicity.mul (nat.prime_iff_prime_int.1 hp.1), add_mul],
-  rw [←(@rat.num_denom q), ←(@rat.num_denom r),
-    padic_val_rat_le_padic_val_rat_iff hqn hrn hqd hrd, ← multiplicity_le_multiplicity_iff] at h,
-  calc _ ≤ min (multiplicity ↑p (q.num * ↑(r.denom) * ↑(q.denom)))
-    (multiplicity ↑p (↑(q.denom) * r.num * ↑(q.denom))) : (le_min
->>>>>>> 894c8c22
     (by rw [@multiplicity.mul _ _ _ _ (_ * _) _ (nat.prime_iff_prime_int.1 hp.1), add_comm])
     (by rw [mul_assoc, @multiplicity.mul _ _ _ _ (q.denom : ℤ)
         (_ * _) (nat.prime_iff_prime_int.1 hp.1)]; exact add_le_add_left h _))
@@ -411,12 +334,7 @@
   min (padic_val_rat p q) (padic_val_rat p r) ≤ padic_val_rat p (q + r) :=
 (le_total (padic_val_rat p q) (padic_val_rat p r)).elim
   (λ h, by rw [min_eq_left h]; exact le_padic_val_rat_add_of_le hqr h)
-<<<<<<< HEAD
   (λ h, by rw [min_eq_right h, add_comm]; exact le_padic_val_rat_add_of_le (by rwa add_comm) h)
-=======
-  (λ h, by rw [min_eq_right h, add_comm]; exact le_padic_val_rat_add_of_le
-    (by rwa add_comm) h)
->>>>>>> 894c8c22
 
 open_locale big_operators
 
@@ -467,11 +385,7 @@
   exact hp
 end
 
-<<<<<<< HEAD
 /-- Dividing out by a prime factor reduces the `padic_val_nat` by `1`. -/
-=======
-/-- Dividing out by a prime factor reduces the padic_val_nat by 1. -/
->>>>>>> 894c8c22
 protected lemma div (dvd : p ∣ b) : padic_val_nat p (b / p) = (padic_val_nat p b) - 1 :=
 begin
   convert padic_val_nat.div_of_dvd dvd,
@@ -479,11 +393,7 @@
   exact hp
 end
 
-<<<<<<< HEAD
 /-- A version of `padic_val_rat.pow` for `padic_val_nat`. -/
-=======
-/-- A version of `padic_val_rat.pow` for `padic_val_nat` -/
->>>>>>> 894c8c22
 protected lemma pow (n : ℕ) (ha : a ≠ 0) :
   padic_val_nat p (a ^ n) = n * padic_val_nat p a :=
 by simpa only [← @nat.cast_inj ℤ] with push_cast using padic_val_rat.pow (cast_ne_zero.mpr ha)
@@ -502,14 +412,9 @@
 
 section padic_val_nat
 
-<<<<<<< HEAD
 variables {p : ℕ}
 
 lemma dvd_of_one_le_padic_val_nat {n : ℕ} (hp : 1 ≤ padic_val_nat p n) : p ∣ n :=
-=======
-lemma dvd_of_one_le_padic_val_nat {p n : ℕ} (hp : 1 ≤ padic_val_nat p n) :
-  p ∣ n :=
->>>>>>> 894c8c22
 begin
   by_contra h,
   rw padic_val_nat.eq_zero_of_not_dvd h at hp,
@@ -535,13 +440,8 @@
   { apply_instance }
 end
 
-<<<<<<< HEAD
 lemma padic_val_nat_dvd_iff (n : ℕ) [hp : fact p.prime] (a : ℕ) :
   p ^ n ∣ a ↔ a = 0 ∨ n ≤ padic_val_nat p a :=
-=======
-lemma padic_val_nat_dvd_iff {p : ℕ} (n : ℕ) [hp : fact p.prime] (a : ℕ) :
-  p^n ∣ a ↔ a = 0 ∨ n ≤ padic_val_nat p a :=
->>>>>>> 894c8c22
 begin
   split,
   { rw [pow_dvd_iff_le_multiplicity, padic_val_nat],
@@ -555,21 +455,12 @@
     { exact dvd_trans (pow_dvd_pow p h) pow_padic_val_nat_dvd } }
 end
 
-<<<<<<< HEAD
 lemma padic_val_nat_primes {q : ℕ} [hp : fact p.prime] [hq : fact q.prime] (neq : p ≠ q) :
   padic_val_nat p q = 0 :=
 @padic_val_nat.eq_zero_of_not_dvd p q $
   (not_congr (iff.symm (prime_dvd_prime_iff_eq hp.1 hq.1))).mp neq
 
 protected lemma padic_val_nat.div' [hp : fact p.prime] :
-=======
-lemma padic_val_nat_primes {p q : ℕ} [hp : fact p.prime] [hq : fact q.prime]
-  (neq : p ≠ q) : padic_val_nat p q = 0 :=
-@padic_val_nat.eq_zero_of_not_dvd p q $
-  (not_congr (iff.symm (prime_dvd_prime_iff_eq hp.1 hq.1))).mp neq
-
-protected lemma padic_val_nat.div' {p : ℕ} [hp : fact p.prime] :
->>>>>>> 894c8c22
   ∀ {m : ℕ} (cpm : coprime p m) {b : ℕ} (dvd : m ∣ b), padic_val_nat p (b / m) = padic_val_nat p b
 | 0 := λ cpm b dvd, by { rw zero_dvd_iff at dvd, rw [dvd, nat.zero_div] }
 | (n + 1) :=
@@ -599,13 +490,8 @@
   exact ⟨(pow_dvd_pow p $ by linarith).trans pow_padic_val_nat_dvd, hn⟩
 end
 
-<<<<<<< HEAD
 lemma range_pow_padic_val_nat_subset_divisors' {n : ℕ} [hp : fact p.prime] :
   (finset.range (padic_val_nat p n)).image (λ t, p ^ (t + 1)) ⊆ n.divisors \ {1} :=
-=======
-lemma range_pow_padic_val_nat_subset_divisors' {p n : ℕ} [hp : fact p.prime] :
-  (finset.range (padic_val_nat p n)).image (λ t, p ^ (t + 1)) ⊆ (n.divisors \ {1}) :=
->>>>>>> 894c8c22
 begin
   rcases eq_or_ne n 0 with rfl | hn,
   { simp },
@@ -640,11 +526,7 @@
 lemma padic_val_int_self : padic_val_int p p = 1 := padic_val_int.self hp.out.one_lt
 
 lemma padic_val_int.mul {a b : ℤ} (ha : a ≠ 0) (hb : b ≠ 0) :
-<<<<<<< HEAD
   padic_val_int p (a * b) = padic_val_int p a + padic_val_int p b :=
-=======
-  padic_val_int p (a*b) = padic_val_int p a + padic_val_int p b :=
->>>>>>> 894c8c22
 begin
   simp_rw padic_val_int,
   rw [int.nat_abs_mul, padic_val_nat.mul];
