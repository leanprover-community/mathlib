--- conflicted
+++ resolved
@@ -69,31 +69,17 @@
 
 /-- The `p`-adic norm of `p` is `1/p` if `p > 1`.
 
-<<<<<<< HEAD
 See also `padic_norm.padic_norm_p_of_prime` for a version assuming `p` is prime. -/
-=======
-See also `padic_norm.padic_norm_p_of_prime` for a version that assumes `p` is prime.
--/
->>>>>>> 894c8c22
 lemma padic_norm_p (hp : 1 < p) : padic_norm p p = 1 / p :=
 by simp [padic_norm, (pos_of_gt hp).ne', padic_val_nat.self hp]
 
 /-- The `p`-adic norm of `p` is `1/p` if `p` is prime.
 
-<<<<<<< HEAD
 See also `padic_norm.padic_norm_p` for a version assuming `1 < p`. -/
 @[simp] lemma padic_norm_p_of_prime [fact p.prime] : padic_norm p p = 1 / p :=
 padic_norm_p $ nat.prime.one_lt (fact.out _)
 
 /-- The `p`-adic norm of `q` is `1` if `q` is prime and not equal to `p`. -/
-=======
-See also `padic_norm.padic_norm_p` for a version that assumes `1 < p`.
--/
-@[simp] lemma padic_norm_p_of_prime [fact p.prime] : padic_norm p p = 1 / p :=
-padic_norm_p $ nat.prime.one_lt (fact.out _)
-
-/-- The p-adic norm of `q` is `1` if `q` is prime and not equal to `p`. -/
->>>>>>> 894c8c22
 lemma padic_norm_of_prime_of_ne {q : ℕ} [p_prime : fact p.prime] [q_prime : fact q.prime]
   (neq : p ≠ q) : padic_norm p q = 1 :=
 begin
@@ -104,12 +90,7 @@
 
 /-- The `p`-adic norm of `p` is less than `1` if `1 < p`.
 
-<<<<<<< HEAD
 See also `padic_norm.padic_norm_p_lt_one_of_prime` for a version assuming `p` is prime. -/
-=======
-See also `padic_norm.padic_norm_p_lt_one_of_prime` for a version assuming `prime p`.
--/
->>>>>>> 894c8c22
 lemma padic_norm_p_lt_one (hp : 1 < p) : padic_norm p p < 1 :=
 begin
   rw [padic_norm_p hp, div_lt_iff, one_mul],
@@ -119,12 +100,7 @@
 
 /-- The `p`-adic norm of `p` is less than `1` if `p` is prime.
 
-<<<<<<< HEAD
 See also `padic_norm.padic_norm_p_lt_one` for a version assuming `1 < p`. -/
-=======
-See also `padic_norm.padic_norm_p_lt_one` for a version assuming `1 < p`.
--/
->>>>>>> 894c8c22
 lemma padic_norm_p_lt_one_of_prime [fact p.prime] : padic_norm p p < 1 :=
 padic_norm_p_lt_one $ nat.prime.one_lt (fact.out _)
 
@@ -165,11 +141,7 @@
 else if hr : r = 0 then
   by simp [hr]
 else
-<<<<<<< HEAD
   have q * r ≠ 0, from mul_ne_zero hq hr,
-=======
-  have q*r ≠ 0, from mul_ne_zero hq hr,
->>>>>>> 894c8c22
   have (p : ℚ) ≠ 0, by simp [hp.1.ne_zero],
   by simp [padic_norm, *, padic_val_rat.mul, zpow_add₀ this, mul_comm]
 
@@ -283,9 +255,6 @@
     { exact_mod_cast hp.1.one_lt } }
 end
 
-<<<<<<< HEAD
-end padic_norm
-=======
 /-- The `p`-adic norm of an integer `m` is one iff `p` doesn't divide `m`. -/
 lemma int_eq_one_iff (m : ℤ) : padic_norm p m = 1 ↔ ¬ (p : ℤ) ∣ m :=
 begin
@@ -369,6 +338,5 @@
   { simp [ht], },
   { exact sum_le hs hF, },
 end
->>>>>>> 894c8c22
 
 end padic_norm