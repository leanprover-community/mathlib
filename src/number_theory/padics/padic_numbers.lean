/-
Copyright (c) 2018 Robert Y. Lewis. All rights reserved.
Released under Apache 2.0 license as described in the file LICENSE.
Authors: Robert Y. Lewis
-/
import analysis.normed_space.basic
import number_theory.padics.padic_norm

/-!
# p-adic numbers

This file defines the p-adic numbers (rationals) `ℚ_p` as
the completion of `ℚ` with respect to the p-adic norm.
We show that the p-adic norm on ℚ extends to `ℚ_p`, that `ℚ` is embedded in `ℚ_p`,
and that `ℚ_p` is Cauchy complete.

## Important definitions

* `padic` : the type of p-adic numbers
* `padic_norm_e` : the rational valued p-adic norm on `ℚ_p`
* `padic.add_valuation` : the additive `p`-adic valuation on `ℚ_p`, with values in `with_top ℤ`.

## Notation

We introduce the notation `ℚ_[p]` for the p-adic numbers.

## Implementation notes

Much, but not all, of this file assumes that `p` is prime. This assumption is inferred automatically
by taking `[fact (prime p)]` as a type class argument.

We use the same concrete Cauchy sequence construction that is used to construct ℝ.
`ℚ_p` inherits a field structure from this construction.
The extension of the norm on ℚ to `ℚ_p` is *not* analogous to extending the absolute value to ℝ,
and hence the proof that `ℚ_p` is complete is different from the proof that ℝ is complete.

A small special-purpose simplification tactic, `padic_index_simp`, is used to manipulate sequence
indices in the proof that the norm extends.

`padic_norm_e` is the rational-valued p-adic norm on `ℚ_p`.
To instantiate `ℚ_p` as a normed field, we must cast this into a ℝ-valued norm.
The `ℝ`-valued norm, using notation `∥ ∥` from normed spaces,
is the canonical representation of this norm.

`simp` prefers `padic_norm` to `padic_norm_e` when possible.
Since `padic_norm_e` and `∥ ∥` have different types, `simp` does not rewrite one to the other.

Coercions from `ℚ` to `ℚ_p` are set up to work with the `norm_cast` tactic.

## References

* [F. Q. Gouvêa, *p-adic numbers*][gouvea1997]
* [R. Y. Lewis, *A formal proof of Hensel's lemma over the p-adic integers*][lewis2019]
* <https://en.wikipedia.org/wiki/P-adic_number>

## Tags

p-adic, p adic, padic, norm, valuation, cauchy, completion, p-adic completion
-/

noncomputable theory
open_locale classical

open nat multiplicity padic_norm cau_seq cau_seq.completion metric

/-- The type of Cauchy sequences of rationals with respect to the p-adic norm. -/
@[reducible] def padic_seq (p : ℕ) := cau_seq _ (padic_norm p)

namespace padic_seq

section
variables {p : ℕ} [fact p.prime]

/-- The p-adic norm of the entries of a nonzero Cauchy sequence of rationals is eventually
constant. -/
lemma stationary {f : cau_seq ℚ (padic_norm p)} (hf : ¬ f ≈ 0) :
  ∃ N, ∀ m n, N ≤ m → N ≤ n → padic_norm p (f n) = padic_norm p (f m) :=
have ∃ ε > 0, ∃ N1, ∀ j ≥ N1, ε ≤ padic_norm p (f j),
  from cau_seq.abv_pos_of_not_lim_zero $ not_lim_zero_of_not_congr_zero hf,
let ⟨ε, hε, N1, hN1⟩ := this,
    ⟨N2, hN2⟩ := cau_seq.cauchy₂ f hε in
⟨ max N1 N2,
  λ n m hn hm,
  have padic_norm p (f n - f m) < ε, from hN2 _ (max_le_iff.1 hn).2 _ (max_le_iff.1 hm).2,
  have padic_norm p (f n - f m) < padic_norm p (f n),
    from lt_of_lt_of_le this $ hN1 _ (max_le_iff.1 hn).1,
  have  padic_norm p (f n - f m) < max (padic_norm p (f n)) (padic_norm p (f m)),
    from lt_max_iff.2 (or.inl this),
  begin
    by_contradiction hne,
    rw ← padic_norm.neg (f m) at hne,
    have hnam := add_eq_max_of_ne hne,
    rw [padic_norm.neg, max_comm] at hnam,
    rw [← hnam, sub_eq_add_neg, add_comm] at this,
    apply _root_.lt_irrefl _ this
  end ⟩

/-- For all n ≥ stationary_point f hf, the p-adic norm of f n is the same. -/
def stationary_point {f : padic_seq p} (hf : ¬ f ≈ 0) : ℕ :=
classical.some $ stationary hf

lemma stationary_point_spec {f : padic_seq p} (hf : ¬ f ≈ 0) :
  ∀ {m n}, stationary_point hf ≤ m → stationary_point hf ≤ n →
    padic_norm p (f n) = padic_norm p (f m) :=
classical.some_spec $ stationary hf

/-- Since the norm of the entries of a Cauchy sequence is eventually stationary,
we can lift the norm to sequences. -/
def norm (f : padic_seq p) : ℚ :=
if hf : f ≈ 0 then 0 else padic_norm p (f (stationary_point hf))

lemma norm_zero_iff (f : padic_seq p) : f.norm = 0 ↔ f ≈ 0 :=
begin
  constructor,
  { intro h,
    by_contradiction hf,
    unfold norm at h, split_ifs at h,
    apply hf,
    intros ε hε,
    existsi stationary_point hf,
    intros j hj,
    have heq := stationary_point_spec hf le_rfl hj,
    simpa [h, heq] },
  { intro h,
    simp [norm, h] }
end

end

section embedding
open cau_seq
variables {p : ℕ} [fact p.prime]

lemma equiv_zero_of_val_eq_of_equiv_zero {f g : padic_seq p}
  (h : ∀ k, padic_norm p (f k) = padic_norm p (g k)) (hf : f ≈ 0) : g ≈ 0 :=
λ ε hε, let ⟨i, hi⟩ := hf _ hε in
⟨i, λ j hj, by simpa [h] using hi _ hj⟩

lemma norm_nonzero_of_not_equiv_zero {f : padic_seq p} (hf : ¬ f ≈ 0) :
  f.norm ≠ 0 :=
hf ∘ f.norm_zero_iff.1

lemma norm_eq_norm_app_of_nonzero {f : padic_seq p} (hf : ¬ f ≈ 0) :
  ∃ k, f.norm = padic_norm p k ∧ k ≠ 0 :=
have heq : f.norm = padic_norm p (f $ stationary_point hf), by simp [norm, hf],
⟨f $ stationary_point hf, heq,
  λ h, norm_nonzero_of_not_equiv_zero hf (by simpa [h] using heq)⟩

lemma not_lim_zero_const_of_nonzero {q : ℚ} (hq : q ≠ 0) : ¬ lim_zero (const (padic_norm p) q) :=
λ h', hq $ const_lim_zero.1 h'

lemma not_equiv_zero_const_of_nonzero {q : ℚ} (hq : q ≠ 0) : ¬ (const (padic_norm p) q) ≈ 0 :=
λ h : lim_zero (const (padic_norm p) q - 0), not_lim_zero_const_of_nonzero hq $ by simpa using h

lemma norm_nonneg (f : padic_seq p) : 0 ≤ f.norm :=
if hf : f ≈ 0 then by simp [hf, norm]
else by simp [norm, hf, padic_norm.nonneg]

/-- An auxiliary lemma for manipulating sequence indices. -/
lemma lift_index_left_left {f : padic_seq p} (hf : ¬ f ≈ 0) (v2 v3 : ℕ) :
  padic_norm p (f (stationary_point hf)) =
    padic_norm p (f (max (stationary_point hf) (max v2 v3))) :=
begin
  apply stationary_point_spec hf,
  { apply le_max_left },
  { exact le_rfl }
end

/-- An auxiliary lemma for manipulating sequence indices. -/
lemma lift_index_left {f : padic_seq p} (hf : ¬ f ≈ 0) (v1 v3 : ℕ) :
  padic_norm p (f (stationary_point hf)) =
    padic_norm p (f (max v1 (max (stationary_point hf) v3))) :=
begin
  apply stationary_point_spec hf,
  { apply le_trans,
    { apply le_max_left _ v3 },
    { apply le_max_right } },
  { exact le_rfl }
end

/-- An auxiliary lemma for manipulating sequence indices. -/
lemma lift_index_right {f : padic_seq p} (hf : ¬ f ≈ 0) (v1 v2 : ℕ) :
  padic_norm p (f (stationary_point hf)) =
    padic_norm p (f (max v1 (max v2 (stationary_point hf)))) :=
begin
  apply stationary_point_spec hf,
  { apply le_trans,
    { apply le_max_right v2 },
    { apply le_max_right } },
  { exact le_rfl }
end

end embedding

section valuation
open cau_seq
variables {p : ℕ} [fact p.prime]

/-! ### Valuation on `padic_seq` -/

/--
The `p`-adic valuation on `ℚ` lifts to `padic_seq p`.
`valuation f` is defined to be the valuation of the (`ℚ`-valued) stationary point of `f`.
-/
def valuation (f : padic_seq p) : ℤ :=
if hf : f ≈ 0 then 0 else padic_val_rat p (f (stationary_point hf))

lemma norm_eq_pow_val {f : padic_seq p} (hf : ¬ f ≈ 0) :
  f.norm = p^(-f.valuation : ℤ) :=
begin
  rw [norm, valuation, dif_neg hf, dif_neg hf, padic_norm, if_neg],
  intro H,
  apply cau_seq.not_lim_zero_of_not_congr_zero hf,
  intros ε hε,
  use (stationary_point hf),
  intros n hn,
  rw stationary_point_spec hf le_rfl hn,
  simpa [H] using hε
end

lemma val_eq_iff_norm_eq {f g : padic_seq p} (hf : ¬ f ≈ 0) (hg : ¬ g ≈ 0) :
  f.valuation = g.valuation ↔ f.norm = g.norm :=
begin
  rw [norm_eq_pow_val hf, norm_eq_pow_val hg, ← neg_inj, zpow_inj],
  { exact_mod_cast (fact.out p.prime).pos },
  { exact_mod_cast (fact.out p.prime).ne_one }
end

end valuation

end padic_seq

section
open padic_seq

private meta def index_simp_core (hh hf hg : expr)
  (at_ : interactive.loc := interactive.loc.ns [none]) : tactic unit :=
do [v1, v2, v3] ← [hh, hf, hg].mmap
     (λ n, tactic.mk_app ``stationary_point [n] <|> return n),
   e1 ← tactic.mk_app ``lift_index_left_left [hh, v2, v3] <|> return `(true),
   e2 ← tactic.mk_app ``lift_index_left [hf, v1, v3] <|> return `(true),
   e3 ← tactic.mk_app ``lift_index_right [hg, v1, v2] <|> return `(true),
   sl ← [e1, e2, e3].mfoldl (λ s e, simp_lemmas.add s e) simp_lemmas.mk,
   when at_.include_goal (tactic.simp_target sl >> tactic.skip),
   hs ← at_.get_locals, hs.mmap' (tactic.simp_hyp sl [])

/--
  This is a special-purpose tactic that lifts padic_norm (f (stationary_point f)) to
  padic_norm (f (max _ _ _)).
-/
meta def tactic.interactive.padic_index_simp (l : interactive.parse interactive.types.pexpr_list)
  (at_ : interactive.parse interactive.types.location) : tactic unit :=
do [h, f, g] ← l.mmap tactic.i_to_expr,
   index_simp_core h f g at_
end

namespace padic_seq
section embedding

open cau_seq
variables {p : ℕ} [hp : fact p.prime]
include hp

lemma norm_mul (f g : padic_seq p) : (f * g).norm = f.norm * g.norm :=
if hf : f ≈ 0 then
  have hg : f * g ≈ 0, from mul_equiv_zero' _ hf,
  by simp only [hf, hg, norm, dif_pos, zero_mul]
else if hg : g ≈ 0 then
  have hf : f * g ≈ 0, from mul_equiv_zero _ hg,
  by simp only [hf, hg, norm, dif_pos, mul_zero]
else
  have hfg : ¬ f * g ≈ 0, by apply mul_not_equiv_zero; assumption,
  begin
    unfold norm,
    split_ifs,
    padic_index_simp [hfg, hf, hg],
    apply padic_norm.mul
  end

lemma eq_zero_iff_equiv_zero (f : padic_seq p) : mk f = 0 ↔ f ≈ 0 :=
mk_eq

lemma ne_zero_iff_nequiv_zero (f : padic_seq p) : mk f ≠ 0 ↔ ¬ f ≈ 0 :=
not_iff_not.2 (eq_zero_iff_equiv_zero _)

lemma norm_const (q : ℚ) : norm (const (padic_norm p) q) = padic_norm p q :=
if hq : q = 0 then
  have (const (padic_norm p) q) ≈ 0,
    by simp [hq]; apply setoid.refl (const (padic_norm p) 0),
  by subst hq; simp [norm, this]
else
  have ¬ (const (padic_norm p) q) ≈ 0, from not_equiv_zero_const_of_nonzero hq,
  by simp [norm, this]

lemma norm_values_discrete (a : padic_seq p) (ha : ¬ a ≈ 0) :
  (∃ (z : ℤ), a.norm = ↑p ^ (-z)) :=
let ⟨k, hk, hk'⟩ := norm_eq_norm_app_of_nonzero ha in
by simpa [hk] using padic_norm.values_discrete hk'

lemma norm_one : norm (1 : padic_seq p) = 1 :=
have h1 : ¬ (1 : padic_seq p) ≈ 0, from one_not_equiv_zero _,
by simp [h1, norm, hp.1.one_lt]

private lemma norm_eq_of_equiv_aux {f g : padic_seq p} (hf : ¬ f ≈ 0) (hg : ¬ g ≈ 0) (hfg : f ≈ g)
  (h : padic_norm p (f (stationary_point hf)) ≠ padic_norm p (g (stationary_point hg)))
  (hlt : padic_norm p (g (stationary_point hg)) < padic_norm p (f (stationary_point hf))) :
  false :=
begin
  have hpn : 0 < padic_norm p (f (stationary_point hf)) - padic_norm p (g (stationary_point hg)),
    from sub_pos_of_lt hlt,
  cases hfg _ hpn with N hN,
  let i := max N (max (stationary_point hf) (stationary_point hg)),
  have hi : N ≤ i, from le_max_left _ _,
  have hN' := hN _ hi,
  padic_index_simp [N, hf, hg] at hN' h hlt,
  have hpne : padic_norm p (f i) ≠ padic_norm p (-(g i)),
    by rwa [← padic_norm.neg (g i)] at h,
  let hpnem := add_eq_max_of_ne hpne,
  have hpeq : padic_norm p ((f - g) i) = max (padic_norm p (f i)) (padic_norm p (g i)),
  { rwa padic_norm.neg at hpnem },
  rw [hpeq, max_eq_left_of_lt hlt] at hN',
  have : padic_norm p (f i) < padic_norm p (f i),
  { apply lt_of_lt_of_le hN', apply sub_le_self, apply padic_norm.nonneg },
  exact lt_irrefl _ this
end

private lemma norm_eq_of_equiv {f g : padic_seq p} (hf : ¬ f ≈ 0) (hg : ¬ g ≈ 0) (hfg : f ≈ g) :
  padic_norm p (f (stationary_point hf)) = padic_norm p (g (stationary_point hg)) :=
begin
  by_contradiction h,
  cases (decidable.em (padic_norm p (g (stationary_point hg)) <
          padic_norm p (f (stationary_point hf))))
      with hlt hnlt,
  { exact norm_eq_of_equiv_aux hf hg hfg h hlt },
  { apply norm_eq_of_equiv_aux hg hf (setoid.symm hfg) (ne.symm h),
    apply lt_of_le_of_ne,
    apply le_of_not_gt hnlt,
    apply h }
end

theorem norm_equiv {f g : padic_seq p} (hfg : f ≈ g) : f.norm = g.norm :=
if hf : f ≈ 0 then
  have hg : g ≈ 0, from setoid.trans (setoid.symm hfg) hf,
  by simp [norm, hf, hg]
else have hg : ¬ g ≈ 0, from hf ∘ setoid.trans hfg,
by unfold norm; split_ifs; exact norm_eq_of_equiv hf hg hfg

private lemma norm_nonarchimedean_aux {f g : padic_seq p}
  (hfg : ¬ f + g ≈ 0) (hf : ¬ f ≈ 0) (hg : ¬ g ≈ 0) : (f + g).norm ≤ max (f.norm) (g.norm) :=
begin
  unfold norm, split_ifs,
  padic_index_simp [hfg, hf, hg],
  apply padic_norm.nonarchimedean
end

theorem norm_nonarchimedean (f g : padic_seq p) : (f + g).norm ≤ max (f.norm) (g.norm) :=
if hfg : f + g ≈ 0 then
  have 0 ≤ max (f.norm) (g.norm), from le_max_of_le_left (norm_nonneg _),
  by simpa only [hfg, norm, ne.def, le_max_iff, cau_seq.add_apply, not_true, dif_pos]
else if hf : f ≈ 0 then
  have hfg' : f + g ≈ g,
  { change lim_zero (f - 0) at hf,
    show lim_zero (f + g - g), by simpa only [sub_zero, add_sub_cancel] using hf },
  have hcfg : (f + g).norm = g.norm, from norm_equiv hfg',
  have hcl : f.norm = 0, from (norm_zero_iff f).2 hf,
  have max (f.norm) (g.norm) = g.norm,
    by rw hcl; exact max_eq_right (norm_nonneg _),
  by rw [this, hcfg]
else if hg : g ≈ 0 then
  have hfg' : f + g ≈ f,
  { change lim_zero (g - 0) at hg,
    show lim_zero (f + g - f), by simpa only [add_sub_cancel', sub_zero] using hg },
  have hcfg : (f + g).norm = f.norm, from norm_equiv hfg',
  have hcl : g.norm = 0, from (norm_zero_iff g).2 hg,
  have max (f.norm) (g.norm) = f.norm,
    by rw hcl; exact max_eq_left (norm_nonneg _),
  by rw [this, hcfg]
else norm_nonarchimedean_aux hfg hf hg

lemma norm_eq {f g : padic_seq p} (h : ∀ k, padic_norm p (f k) = padic_norm p (g k)) :
  f.norm = g.norm :=
if hf : f ≈ 0 then
  have hg : g ≈ 0, from equiv_zero_of_val_eq_of_equiv_zero h hf,
  by simp only [hf, hg, norm, dif_pos]
else
  have hg : ¬ g ≈ 0, from λ hg, hf $ equiv_zero_of_val_eq_of_equiv_zero
    (by simp only [h, forall_const, eq_self_iff_true]) hg,
  begin
    simp only [hg, hf, norm, dif_neg, not_false_iff],
    let i := max (stationary_point hf) (stationary_point hg),
    have hpf : padic_norm p (f (stationary_point hf)) = padic_norm p (f i),
    { apply stationary_point_spec, apply le_max_left, exact le_rfl },
    have hpg : padic_norm p (g (stationary_point hg)) = padic_norm p (g i),
    { apply stationary_point_spec, apply le_max_right, exact le_rfl },
    rw [hpf, hpg, h]
  end

lemma norm_neg (a : padic_seq p) : (-a).norm = a.norm :=
norm_eq $ by simp

lemma norm_eq_of_add_equiv_zero {f g : padic_seq p} (h : f + g ≈ 0) : f.norm = g.norm :=
have lim_zero (f + g - 0), from h,
have f ≈ -g, from show lim_zero (f - (-g)), by simpa only [sub_zero, sub_neg_eq_add],
have f.norm = (-g).norm, from norm_equiv this,
by simpa only [norm_neg] using this

lemma add_eq_max_of_ne {f g : padic_seq p} (hfgne : f.norm ≠ g.norm) :
  (f + g).norm = max f.norm g.norm :=
have hfg : ¬f + g ≈ 0, from mt norm_eq_of_add_equiv_zero hfgne,
if hf : f ≈ 0 then
  have lim_zero (f - 0), from hf,
  have f + g ≈ g, from show lim_zero ((f + g) - g), by simpa only [sub_zero, add_sub_cancel],
  have h1 : (f+g).norm = g.norm, from norm_equiv this,
  have h2 : f.norm = 0, from (norm_zero_iff _).2 hf,
  by rw [h1, h2]; rw max_eq_right (norm_nonneg _)
else if hg : g ≈ 0 then
  have lim_zero (g - 0), from hg,
  have f + g ≈ f, from show lim_zero ((f + g) - f), by rw [add_sub_cancel']; simpa only [sub_zero],
  have h1 : (f+g).norm = f.norm, from norm_equiv this,
  have h2 : g.norm = 0, from (norm_zero_iff _).2 hg,
  by rw [h1, h2]; rw max_eq_left (norm_nonneg _)
else
begin
  unfold norm at ⊢ hfgne, split_ifs at ⊢ hfgne,
  padic_index_simp [hfg, hf, hg] at ⊢ hfgne,
  exact padic_norm.add_eq_max_of_ne hfgne
end

end embedding
end padic_seq

/-- The p-adic numbers `Q_[p]` are the Cauchy completion of `ℚ` with respect to the p-adic norm. -/
def padic (p : ℕ) [fact p.prime] := @cau_seq.completion.Cauchy _ _ _ _ (padic_norm p) _
notation `ℚ_[` p `]` := padic p

namespace padic

section completion
variables {p : ℕ} [fact p.prime]

instance : field (ℚ_[p]) := Cauchy.field

instance : inhabited ℚ_[p] := ⟨0⟩

-- short circuits

instance : comm_ring (ℚ_[p]) := Cauchy.comm_ring
instance : ring (ℚ_[p]) := Cauchy.ring
instance : has_zero ℚ_[p] := by apply_instance
instance : has_one ℚ_[p] := by apply_instance
instance : has_add ℚ_[p] := by apply_instance
instance : has_mul ℚ_[p] := by apply_instance
instance : has_sub ℚ_[p] := by apply_instance
instance : has_neg ℚ_[p] := by apply_instance
instance : has_div ℚ_[p] := by apply_instance
instance : add_comm_group ℚ_[p] := by apply_instance

/-- Builds the equivalence class of a Cauchy sequence of rationals. -/
def mk : padic_seq p → ℚ_[p] := quotient.mk

variables (p)

lemma mk_eq {f g : padic_seq p} : mk f = mk g ↔ f ≈ g := quotient.eq

lemma const_equiv {q r : ℚ} : const (padic_norm p) q ≈ const (padic_norm p) r ↔ q = r :=
⟨ λ heq, eq_of_sub_eq_zero $ const_lim_zero.1 heq, λ heq, by rw heq; apply setoid.refl _ ⟩

@[norm_cast] lemma coe_inj {q r : ℚ} : (↑q : ℚ_[p]) = ↑r ↔ q = r :=
⟨(const_equiv p).1 ∘ quotient.eq.1, λ h, by rw h⟩

instance : char_zero ℚ_[p] :=
⟨λ m n, by { rw ← rat.cast_coe_nat, norm_cast, exact id }⟩

@[norm_cast] lemma coe_add : ∀ {x y : ℚ}, (↑(x + y) : ℚ_[p]) = ↑x + ↑y := rat.cast_add
@[norm_cast] lemma coe_neg : ∀ {x : ℚ}, (↑(-x) : ℚ_[p]) = -↑x := rat.cast_neg
@[norm_cast] lemma coe_mul : ∀ {x y : ℚ}, (↑(x * y) : ℚ_[p]) = ↑x * ↑y := rat.cast_mul
@[norm_cast] lemma coe_sub : ∀ {x y : ℚ}, (↑(x - y) : ℚ_[p]) = ↑x - ↑y := rat.cast_sub
@[norm_cast] lemma coe_div : ∀ {x y : ℚ}, (↑(x / y) : ℚ_[p]) = ↑x / ↑y := rat.cast_div
@[norm_cast] lemma coe_one : (↑1 : ℚ_[p]) = 1 := rfl
@[norm_cast] lemma coe_zero : (↑0 : ℚ_[p]) = 0 := rfl

end completion
end padic

/-- The rational-valued p-adic norm on `ℚ_p` is lifted from the norm on Cauchy sequences. The
canonical form of this function is the normed space instance, with notation `∥ ∥`. -/
def padic_norm_e {p : ℕ} [hp : fact p.prime] : ℚ_[p] → ℚ :=
quotient.lift padic_seq.norm $ @padic_seq.norm_equiv _ _

namespace padic_norm_e
section embedding
open padic_seq
variables {p : ℕ} [fact p.prime]

lemma defn (f : padic_seq p) {ε : ℚ} (hε : 0 < ε) : ∃ N, ∀ i ≥ N, padic_norm_e (⟦f⟧ - f i) < ε :=
begin
  change ∃ N, ∀ i ≥ N, (f - const _ (f i)).norm < ε,
  by_contra' h,
  cases cauchy₂ f hε with N hN,
  rcases h N with ⟨i, hi, hge⟩,
  have hne : ¬ (f - const (padic_norm p) (f i)) ≈ 0,
  { intro h, unfold padic_seq.norm at hge; split_ifs at hge, exact not_lt_of_ge hge hε },
  unfold padic_seq.norm at hge; split_ifs at hge,
  apply not_le_of_gt _ hge,
  cases em (N ≤ stationary_point hne) with hgen hngen,
  { apply hN _ hgen _ hi },
  { have := stationary_point_spec hne le_rfl (le_of_not_le hngen),
    rw ← this,
    exact hN _ le_rfl _ hi }
end

protected lemma nonneg (q : ℚ_[p]) : 0 ≤ padic_norm_e q :=
quotient.induction_on q $ norm_nonneg

lemma zero_def : (0 : ℚ_[p]) = ⟦0⟧ := rfl

lemma zero_iff (q : ℚ_[p]) : padic_norm_e q = 0 ↔ q = 0 :=
quotient.induction_on q $
  by simpa only [zero_def, quotient.eq] using norm_zero_iff

@[simp] protected lemma zero : padic_norm_e (0 : ℚ_[p]) = 0 :=
(zero_iff _).2 rfl

/-- Theorems about `padic_norm_e` are named with a `'` so the names do not conflict with the
equivalent theorems about `norm` (`∥ ∥`). -/
@[simp] protected lemma one' : padic_norm_e (1 : ℚ_[p]) = 1 :=
norm_one

@[simp] protected lemma neg (q : ℚ_[p]) : padic_norm_e (-q) = padic_norm_e q :=
quotient.induction_on q $ norm_neg

/-- Theorems about `padic_norm_e` are named with a `'` so the names do not conflict with the
equivalent theorems about `norm` (`∥ ∥`). -/
theorem nonarchimedean' (q r : ℚ_[p]) :
  padic_norm_e (q + r) ≤ max (padic_norm_e q) (padic_norm_e r) :=
quotient.induction_on₂ q r $ norm_nonarchimedean

/-- Theorems about `padic_norm_e` are named with a `'` so the names do not conflict with the
equivalent theorems about `norm` (`∥ ∥`). -/
theorem add_eq_max_of_ne' {q r : ℚ_[p]} :
  padic_norm_e q ≠ padic_norm_e r → padic_norm_e (q + r) = max (padic_norm_e q) (padic_norm_e r) :=
quotient.induction_on₂ q r $ λ _ _, padic_seq.add_eq_max_of_ne

lemma triangle_ineq (x y z : ℚ_[p]) :
  padic_norm_e (x - z) ≤ padic_norm_e (x - y) + padic_norm_e (y - z) :=
calc padic_norm_e (x - z) = padic_norm_e ((x - y) + (y - z)) : by rw sub_add_sub_cancel
  ... ≤ max (padic_norm_e (x - y)) (padic_norm_e (y - z)) : padic_norm_e.nonarchimedean' _ _
  ... ≤ padic_norm_e (x - y) + padic_norm_e (y - z) :
    max_le_add_of_nonneg (padic_norm_e.nonneg _) (padic_norm_e.nonneg _)

protected lemma add (q r : ℚ_[p]) : padic_norm_e (q + r) ≤ (padic_norm_e q) + (padic_norm_e r) :=
calc
  padic_norm_e (q + r) ≤ max (padic_norm_e q) (padic_norm_e r) : nonarchimedean' _ _
                      ... ≤ (padic_norm_e q) + (padic_norm_e r) :
                              max_le_add_of_nonneg (padic_norm_e.nonneg _) (padic_norm_e.nonneg _)

protected lemma mul' (q r : ℚ_[p]) : padic_norm_e (q * r) = (padic_norm_e q) * (padic_norm_e r) :=
quotient.induction_on₂ q r $ norm_mul

instance : is_absolute_value (@padic_norm_e p _) :=
{ abv_nonneg := padic_norm_e.nonneg,
  abv_eq_zero := zero_iff,
  abv_add := padic_norm_e.add,
  abv_mul := padic_norm_e.mul' }

@[simp] lemma eq_padic_norm' (q : ℚ) : padic_norm_e (q : ℚ_[p]) = padic_norm p q :=
norm_const _

protected theorem image' {q : ℚ_[p]} : q ≠ 0 → ∃ n : ℤ, padic_norm_e q = p ^ (-n) :=
quotient.induction_on q $ λ f hf,
  have ¬ f ≈ 0, from (ne_zero_iff_nequiv_zero f).1 hf,
  norm_values_discrete f this

lemma sub_rev (q r : ℚ_[p]) : padic_norm_e (q - r) = padic_norm_e (r - q) :=
by rw ←(padic_norm_e.neg); simp

end embedding
end padic_norm_e

namespace padic

section complete
open padic_seq padic

theorem rat_dense' {p : ℕ} [fact p.prime] (q : ℚ_[p]) {ε : ℚ} (hε : 0 < ε) :
  ∃ r : ℚ, padic_norm_e (q - r) < ε :=
quotient.induction_on q $ λ q',
  have ∃ N, ∀ m n ≥ N, padic_norm p (q' m - q' n) < ε, from cauchy₂ _ hε,
  let ⟨N, hN⟩ := this in
  ⟨q' N,
    begin
      change padic_seq.norm (q' - const _ (q' N)) < ε,
      cases decidable.em ((q' - const (padic_norm p) (q' N)) ≈ 0) with heq hne',
      { simpa only [heq, padic_seq.norm, dif_pos] },
      { simp only [padic_seq.norm, dif_neg hne'],
        change padic_norm p (q' _ - q' _) < ε,
        have := stationary_point_spec hne',
        cases decidable.em (stationary_point hne' ≤ N) with hle hle,
        { have := eq.symm (this le_rfl hle),
          simp only [const_apply, sub_apply, padic_norm.zero, sub_self] at this,
          simpa only [this] },
        { exact hN _ (lt_of_not_ge hle).le _ le_rfl } }
    end⟩

variables {p : ℕ} [fact p.prime] (f : cau_seq _ (@padic_norm_e p _))
open classical

private lemma div_nat_pos (n : ℕ) : 0 < (1 / ((n + 1): ℚ)) :=
div_pos zero_lt_one (by exact_mod_cast succ_pos _)

/-- `lim_seq f`, for `f` a Cauchy sequence of `p`-adic numbers,
is a sequence of rationals with the same limit point as `f`. -/
def lim_seq : ℕ → ℚ := λ n, classical.some (rat_dense' (f n) (div_nat_pos n))

lemma exi_rat_seq_conv {ε : ℚ} (hε : 0 < ε) :
  ∃ N, ∀ i ≥ N, padic_norm_e (f i - (lim_seq f i : ℚ_[p])) < ε :=
begin
  refine (exists_nat_gt (1/ε)).imp (λ N hN i hi, _),
  have h := classical.some_spec (rat_dense' (f i) (div_nat_pos i)),
  refine lt_of_lt_of_le h ((div_le_iff' $ by exact_mod_cast succ_pos _).mpr _),
  rw right_distrib,
  apply le_add_of_le_of_nonneg,
  { exact (div_le_iff hε).mp (le_trans (le_of_lt hN) (by exact_mod_cast hi)) },
  { apply le_of_lt, simpa }
end

lemma exi_rat_seq_conv_cauchy : is_cau_seq (padic_norm p) (lim_seq f) :=
assume ε hε,
have hε3 : 0 < ε / 3, from div_pos hε (by norm_num),
let ⟨N, hN⟩ := exi_rat_seq_conv f hε3,
    ⟨N2, hN2⟩ := f.cauchy₂ hε3 in
begin
  existsi max N N2,
  intros j hj,
  suffices :
    padic_norm_e ((lim_seq f j - f (max N N2)) + (f (max N N2) - lim_seq f (max N N2))) < ε,
  { ring_nf at this ⊢,
    rw [← padic_norm_e.eq_padic_norm'],
    exact_mod_cast this },
  { apply lt_of_le_of_lt,
    { apply padic_norm_e.add },
    { have : (3 : ℚ) ≠ 0, by norm_num,
      have : ε = ε / 3 + ε / 3 + ε / 3,
      { field_simp [this], simp only [bit0, bit1, mul_add, mul_one] },
      rw this,
      apply add_lt_add,
      { suffices : padic_norm_e ((↑(lim_seq f j) - f j) + (f j - f (max N N2))) < ε / 3 + ε / 3,
          by simpa only [sub_add_sub_cancel],
        apply lt_of_le_of_lt,
        { apply padic_norm_e.add },
        { apply add_lt_add,
          { rw [padic_norm_e.sub_rev],
            apply_mod_cast hN,
            exact le_of_max_le_left hj },
          { exact hN2 _ (le_of_max_le_right hj) _ (le_max_right _ _) } } },
      { apply_mod_cast hN,
        apply le_max_left }}}
end

private def lim' : padic_seq p := ⟨_, exi_rat_seq_conv_cauchy f⟩

private def lim : ℚ_[p] := ⟦lim' f⟧

theorem complete' : ∃ q : ℚ_[p], ∀ ε > 0, ∃ N, ∀ i ≥ N, padic_norm_e (q - f i) < ε :=
⟨ lim f,
  λ ε hε,
  let ⟨N, hN⟩ := exi_rat_seq_conv f (show 0 < ε / 2, from div_pos hε (by norm_num)),
      ⟨N2, hN2⟩ := padic_norm_e.defn (lim' f) (show 0 < ε / 2, from div_pos hε (by norm_num)) in
  begin
    existsi max N N2,
    intros i hi,
    suffices : padic_norm_e ((lim f - lim' f i) + (lim' f i - f i)) < ε,
    { ring_nf at this; exact this },
    { apply lt_of_le_of_lt,
      { apply padic_norm_e.add },
      { have : ε = ε / 2 + ε / 2, by rw ←(add_self_div_two ε); simp,
        rw this,
        apply add_lt_add,
        { apply hN2, exact le_of_max_le_right hi },
        { rw_mod_cast [padic_norm_e.sub_rev],
          apply hN,
          exact le_of_max_le_left hi }}}
  end ⟩

end complete

section normed_space
variables (p : ℕ) [fact p.prime]

instance : has_dist ℚ_[p] := ⟨λ x y, padic_norm_e (x - y)⟩

instance : metric_space ℚ_[p] :=
{ dist_self := by simp [dist],
  dist := dist,
  dist_comm := λ x y, by unfold dist; rw ← padic_norm_e.neg (x - y); simp,
  dist_triangle :=
    begin
      intros, unfold dist,
      exact_mod_cast padic_norm_e.triangle_ineq _ _ _,
    end,
  eq_of_dist_eq_zero :=
    begin
      unfold dist, intros _ _ h,
      apply eq_of_sub_eq_zero,
      apply (padic_norm_e.zero_iff _).1,
      exact_mod_cast h
    end }

instance : has_norm ℚ_[p] := ⟨λ x, padic_norm_e x⟩

instance : normed_field ℚ_[p] :=
{ dist_eq := λ _ _, rfl,
  norm_mul' := by simp [has_norm.norm, padic_norm_e.mul'],
  norm := norm, .. padic.field, .. padic.metric_space p }

instance is_absolute_value : is_absolute_value (λ a : ℚ_[p], ∥a∥) :=
{ abv_nonneg := norm_nonneg,
  abv_eq_zero := λ _, norm_eq_zero,
  abv_add := norm_add_le,
  abv_mul := by simp [has_norm.norm, padic_norm_e.mul'] }

theorem rat_dense {p : ℕ} {hp : fact p.prime} (q : ℚ_[p]) {ε : ℝ} (hε : 0 < ε) :
        ∃ r : ℚ, ∥q - r∥ < ε :=
let ⟨ε', hε'l, hε'r⟩ := exists_rat_btwn hε,
    ⟨r, hr⟩ := rat_dense' q (by simpa using hε'l)  in
⟨r, lt_trans (by simpa [has_norm.norm] using hr) hε'r⟩

end normed_space
end padic

namespace padic_norm_e
section normed_space
variables {p : ℕ} [hp : fact p.prime]
include hp

@[simp] protected lemma mul (q r : ℚ_[p]) : ∥q * r∥ = ∥q∥ * ∥r∥ :=
by simp [has_norm.norm, padic_norm_e.mul']

protected lemma is_norm (q : ℚ_[p]) : ↑(padic_norm_e q) = ∥q∥ := rfl

theorem nonarchimedean (q r : ℚ_[p]) : ∥q + r∥ ≤ max (∥q∥) (∥r∥) :=
begin
  unfold has_norm.norm,
  exact_mod_cast nonarchimedean' _ _
end

theorem add_eq_max_of_ne {q r : ℚ_[p]} (h : ∥q∥ ≠ ∥r∥) : ∥q+r∥ = max (∥q∥) (∥r∥) :=
begin
  unfold has_norm.norm,
  apply_mod_cast add_eq_max_of_ne',
  intro h',
  apply h,
  unfold has_norm.norm,
  exact_mod_cast h'
end

@[simp] lemma eq_padic_norm (q : ℚ) : ∥(↑q : ℚ_[p])∥ = padic_norm p q :=
begin
  unfold has_norm.norm,
  rw [← padic_norm_e.eq_padic_norm']
end

@[simp] lemma norm_p : ∥(p : ℚ_[p])∥ = p⁻¹ :=
begin
  have p₀ : p ≠ 0 := hp.1.ne_zero,
  have p₁ : p ≠ 1 := hp.1.ne_one,
  rw ← @rat.cast_coe_nat ℝ _ p,
  rw ← @rat.cast_coe_nat (ℚ_[p]) _ p,
  simp [p₀, p₁, norm, padic_norm, padic_val_rat, padic_val_int, zpow_neg, -rat.cast_coe_nat],
end

lemma norm_p_lt_one : ∥(p : ℚ_[p])∥ < 1 :=
begin
  rw norm_p,
  apply inv_lt_one,
  exact_mod_cast hp.1.one_lt
end

@[simp] lemma norm_p_pow (n : ℤ) : ∥(p^n : ℚ_[p])∥ = p^-n :=
by rw [norm_zpow, norm_p]; field_simp

instance : nontrivially_normed_field ℚ_[p] :=
{ non_trivial := ⟨p⁻¹, begin
    rw [norm_inv, norm_p, inv_inv],
    exact_mod_cast hp.1.one_lt
  end⟩,
  .. padic.normed_field p }

protected theorem image {q : ℚ_[p]} : q ≠ 0 → ∃ n : ℤ, ∥q∥ = ↑((↑p : ℚ) ^ (-n)) :=
quotient.induction_on q $ λ f hf,
  have ¬ f ≈ 0, from (padic_seq.ne_zero_iff_nequiv_zero f).1 hf,
  let ⟨n, hn⟩ := padic_seq.norm_values_discrete f this in
  ⟨n, congr_arg coe hn⟩

protected lemma is_rat (q : ℚ_[p]) : ∃ q' : ℚ, ∥q∥ = ↑q' :=
if h : q = 0 then ⟨0, by simp [h]⟩
else let ⟨n, hn⟩ := padic_norm_e.image h in ⟨_, hn⟩

/--`rat_norm q`, for a `p`-adic number `q` is the `p`-adic norm of `q`, as rational number.

The lemma `padic_norm_e.eq_rat_norm` asserts `∥q∥ = rat_norm q`. -/
def rat_norm (q : ℚ_[p]) : ℚ := classical.some (padic_norm_e.is_rat q)

lemma eq_rat_norm (q : ℚ_[p]) : ∥q∥ = rat_norm q := classical.some_spec (padic_norm_e.is_rat q)

theorem norm_rat_le_one : ∀ {q : ℚ} (hq : ¬ p ∣ q.denom), ∥(q : ℚ_[p])∥ ≤ 1
| ⟨n, d, hn, hd⟩ := λ hq : ¬ p ∣ d,
  if hnz : n = 0 then
    have (⟨n, d, hn, hd⟩ : ℚ) = 0,
    from rat.zero_iff_num_zero.mpr hnz,
    by norm_num [this]
  else
    begin
      have hnz' : { rat . num := n, denom := d, pos := hn, cop := hd } ≠ 0,
        from mt rat.zero_iff_num_zero.1 hnz,
      rw [padic_norm_e.eq_padic_norm],
      norm_cast,
      rw [padic_norm.eq_zpow_of_nonzero hnz', padic_val_rat, neg_sub,
        padic_val_nat.eq_zero_of_not_dvd hq],
      norm_cast,
      rw [zero_sub, zpow_neg, zpow_coe_nat],
      apply inv_le_one,
      { norm_cast,
        apply one_le_pow,
        exact hp.1.pos }
    end

theorem norm_int_le_one (z : ℤ) : ∥(z : ℚ_[p])∥ ≤ 1 :=
suffices ∥((z : ℚ) : ℚ_[p])∥ ≤ 1, by simpa,
norm_rat_le_one $ by simp [hp.1.ne_one]

lemma norm_int_lt_one_iff_dvd (k : ℤ) : ∥(k : ℚ_[p])∥ < 1 ↔ ↑p ∣ k :=
begin
  split,
  { intro h,
    contrapose! h,
    apply le_of_eq,
    rw eq_comm,
    calc ∥(k : ℚ_[p])∥ = ∥((k : ℚ) : ℚ_[p])∥ : by { norm_cast }
    ... = padic_norm p k : padic_norm_e.eq_padic_norm _
    ... = 1 : _,
    rw padic_norm,
    split_ifs with H,
    { exfalso,
      apply h,
      norm_cast at H,
      rw H,
      apply dvd_zero },
    { norm_cast at H ⊢,
      convert zpow_zero _,
      rw [neg_eq_zero, padic_val_rat.of_int],
      norm_cast,
      apply padic_val_int.eq_zero_of_not_dvd h } },
  { rintro ⟨x, rfl⟩,
    push_cast,
    rw padic_norm_e.mul,
    calc _ ≤ ∥(p : ℚ_[p])∥ * 1 : mul_le_mul le_rfl (by simpa using norm_int_le_one _)
                                            (norm_nonneg _) (norm_nonneg _)
    ... < 1 : _,
    { rw [mul_one, padic_norm_e.norm_p],
      apply inv_lt_one,
      exact_mod_cast hp.1.one_lt } }
end

lemma norm_int_le_pow_iff_dvd (k : ℤ) (n : ℕ) : ∥(k : ℚ_[p])∥ ≤ (↑p)^(-n : ℤ) ↔ ↑(p^n) ∣ k :=
begin
  have : (p : ℝ) ^ (-n : ℤ) = ↑((p ^ (-n : ℤ) : ℚ)), {simp},
  rw [show (k : ℚ_[p]) = ((k : ℚ) : ℚ_[p]), by norm_cast, eq_padic_norm, this],
  norm_cast,
  rw ← padic_norm.dvd_iff_norm_le
end

lemma eq_of_norm_add_lt_right {p : ℕ} {hp : fact p.prime} {z1 z2 : ℚ_[p]}
  (h : ∥z1 + z2∥ < ∥z2∥) : ∥z1∥ = ∥z2∥ :=
by_contradiction $ λ hne,
  not_lt_of_ge (by rw padic_norm_e.add_eq_max_of_ne hne; apply le_max_right) h

lemma eq_of_norm_add_lt_left {p : ℕ} {hp : fact p.prime} {z1 z2 : ℚ_[p]}
  (h : ∥z1 + z2∥ < ∥z1∥) : ∥z1∥ = ∥z2∥ :=
by_contradiction $ λ hne,
  not_lt_of_ge (by rw padic_norm_e.add_eq_max_of_ne hne; apply le_max_left) h

end normed_space
end padic_norm_e

namespace padic
variables {p : ℕ} [hp : fact p.prime]
include hp

set_option eqn_compiler.zeta true
instance complete : cau_seq.is_complete ℚ_[p] norm :=
begin
  split, intro f,
  have cau_seq_norm_e : is_cau_seq padic_norm_e f,
  { intros ε hε,
    let h := is_cau f ε (by exact_mod_cast hε),
    unfold norm at h,
    apply_mod_cast h },
  cases padic.complete' ⟨f, cau_seq_norm_e⟩ with q hq,
  existsi q,
  intros ε hε,
  cases exists_rat_btwn hε with ε' hε',
  norm_cast at hε',
  cases hq ε' hε'.1 with N hN, existsi N,
  intros i hi, let h := hN i hi,
  unfold norm,
  rw_mod_cast [cau_seq.sub_apply, padic_norm_e.sub_rev],
  refine lt_trans _ hε'.2,
  exact_mod_cast hN i hi
end

lemma padic_norm_e_lim_le {f : cau_seq ℚ_[p] norm} {a : ℝ} (ha : 0 < a)
      (hf : ∀ i, ∥f i∥ ≤ a) : ∥f.lim∥ ≤ a :=
let ⟨N, hN⟩ := setoid.symm (cau_seq.equiv_lim f) _ ha in
calc ∥f.lim∥ = ∥f.lim - f N + f N∥ : by simp
                ... ≤ max (∥f.lim - f N∥) (∥f N∥) : padic_norm_e.nonarchimedean _ _
                ... ≤ a : max_le (le_of_lt (hN _ le_rfl)) (hf _)

open filter set

instance : complete_space ℚ_[p] :=
begin
  apply complete_of_cauchy_seq_tendsto,
  intros u hu,
  let c : cau_seq ℚ_[p] norm := ⟨u, metric.cauchy_seq_iff'.mp hu⟩,
  refine ⟨c.lim, λ s h, _⟩,
  rcases metric.mem_nhds_iff.1 h with ⟨ε, ε0, hε⟩,
  have := c.equiv_lim ε ε0,
  simp only [mem_map, mem_at_top_sets, mem_set_of_eq],
  exact this.imp (λ N hN n hn, hε (hN n hn))
end

/-! ### Valuation on `ℚ_[p]` -/

/--
`padic.valuation` lifts the p-adic valuation on rationals to `ℚ_[p]`.
-/
def valuation : ℚ_[p] → ℤ :=
quotient.lift (@padic_seq.valuation p _) (λ f g h,
begin
  by_cases hf : f ≈ 0,
  { have hg : g ≈ 0, from setoid.trans (setoid.symm h) hf,
    simp [hf, hg, padic_seq.valuation] },
  { have hg : ¬ g ≈ 0, from (λ hg, hf (setoid.trans h hg)),
    rw padic_seq.val_eq_iff_norm_eq hf hg,
    exact padic_seq.norm_equiv h }
end)

@[simp] lemma valuation_zero : valuation (0 : ℚ_[p]) = 0 :=
dif_pos ((const_equiv p).2 rfl)

@[simp] lemma valuation_one : valuation (1 : ℚ_[p]) = 0 :=
begin
  change dite (cau_seq.const (padic_norm p) 1 ≈ _) _ _ = _,
  have h : ¬ cau_seq.const (padic_norm p) 1 ≈ 0,
  { assume H, erw const_equiv p at H, exact one_ne_zero H },
  rw dif_neg h,
  simp
end

lemma norm_eq_pow_val {x : ℚ_[p]} : x ≠ 0 → ∥x∥ = p^(-x.valuation) :=
begin
  apply quotient.induction_on' x, clear x,
  intros f hf,
  change (padic_seq.norm _ : ℝ) = (p : ℝ) ^ -padic_seq.valuation _,
  rw padic_seq.norm_eq_pow_val,
  change ↑((p : ℚ) ^ -padic_seq.valuation f) = (p : ℝ) ^ -padic_seq.valuation f,
  { rw [rat.cast_zpow, rat.cast_coe_nat] },
  { apply cau_seq.not_lim_zero_of_not_congr_zero,
    contrapose! hf,
    apply quotient.sound,
    simpa using hf }
end

@[simp] lemma valuation_p : valuation (p : ℚ_[p]) = 1 :=
begin
  have h : (1 : ℝ) < p := by exact_mod_cast (fact.out p.prime).one_lt,
  refine neg_injective ((zpow_strict_mono h).injective $ (norm_eq_pow_val _).symm.trans _),
  { exact_mod_cast (fact.out p.prime).ne_zero },
  { simp }
end

lemma valuation_map_add {x y : ℚ_[p]} (hxy : x + y ≠ 0) :
  min (valuation x) (valuation y) ≤ valuation (x + y) :=
begin
  by_cases hx : x = 0,
  { rw [hx, zero_add],
    exact min_le_right _ _ },
  { by_cases hy : y = 0,
    { rw [hy, add_zero],
      exact min_le_left _ _ },
    { have h_norm : ∥x + y∥ ≤ (max ∥x∥ ∥y∥) := padic_norm_e.nonarchimedean x y,
      have hp_one : (1 : ℝ) < p,
      { rw [← nat.cast_one, nat.cast_lt],
<<<<<<< HEAD
        exact nat.prime.one_lt hp_prime.elim, },
      rwa [norm_eq_pow_val hx, norm_eq_pow_val hy, norm_eq_pow_val hxy,
        zpow_le_max_iff_min_le hp_one] at h_norm } }
=======
        exact nat.prime.one_lt hp.elim },
      rw [norm_eq_pow_val hx, norm_eq_pow_val hy, norm_eq_pow_val hxy] at h_norm,
      exact min_le_of_zpow_le_max hp_one h_norm }}
>>>>>>> 7a9e6ca4
end

@[simp] lemma valuation_map_mul {x y : ℚ_[p]} (hx : x ≠ 0) (hy : y ≠ 0) :
  valuation (x * y) = valuation x + valuation y :=
begin
  have h_norm : ∥x * y∥ = ∥x∥ * ∥y∥ := norm_mul x y,
  have hp_ne_one : (p : ℝ) ≠ 1,
  { rw [← nat.cast_one, ne.def, nat.cast_inj],
    exact nat.prime.ne_one hp.elim },
  have hp_pos : (0 : ℝ) < p,
  { rw [← nat.cast_zero, nat.cast_lt],
    exact nat.prime.pos hp.elim },
  rw [norm_eq_pow_val hx, norm_eq_pow_val hy, norm_eq_pow_val (mul_ne_zero hx hy),
    ← zpow_add₀ (ne_of_gt hp_pos), zpow_inj hp_pos hp_ne_one, ← neg_add, neg_inj] at h_norm,
  exact h_norm
end

/-- The additive p-adic valuation on `ℚ_p`, with values in `with_top ℤ`. -/
def add_valuation_def : ℚ_[p] → (with_top ℤ) :=
λ x, if x = 0 then ⊤ else x.valuation

@[simp] lemma add_valuation.map_zero : add_valuation_def (0 : ℚ_[p]) = ⊤ :=
by simp only [add_valuation_def, if_pos (eq.refl _)]

@[simp] lemma add_valuation.map_one : add_valuation_def (1 : ℚ_[p]) = 0 :=
by simp only [add_valuation_def, if_neg one_ne_zero, valuation_one,
  with_top.coe_zero]

lemma add_valuation.map_mul (x y : ℚ_[p]) :
  add_valuation_def (x * y) = add_valuation_def x + add_valuation_def y :=
begin
  simp only [add_valuation_def],
  by_cases hx : x = 0,
  { rw [hx, if_pos (eq.refl _), zero_mul, if_pos (eq.refl _), with_top.top_add] },
  { by_cases hy : y = 0,
    { rw [hy, if_pos (eq.refl _), mul_zero, if_pos (eq.refl _), with_top.add_top] },
    { rw [if_neg hx, if_neg hy, if_neg (mul_ne_zero hx hy), ← with_top.coe_add,
        with_top.coe_eq_coe, valuation_map_mul hx hy] }}
end

lemma add_valuation.map_add (x y : ℚ_[p]) :
  min (add_valuation_def x) (add_valuation_def y) ≤ add_valuation_def (x + y) :=
begin
  simp only [add_valuation_def],
  by_cases hxy : x + y = 0,
  { rw [hxy, if_pos (eq.refl _)],
    exact le_top },
  { by_cases hx : x = 0,
    { simp only [hx, if_pos (eq.refl _), min_eq_right, le_top, zero_add, le_refl] },
    { by_cases hy : y = 0,
      { simp only [hy, if_pos (eq.refl _), min_eq_left, le_top, add_zero, le_refl] },
      { rw [if_neg hx, if_neg hy, if_neg hxy, ← with_top.coe_min, with_top.coe_le_coe],
        exact valuation_map_add hxy }}}
end

/-- The additive `p`-adic valuation on `ℚ_p`, as an `add_valuation`. -/
def add_valuation : add_valuation ℚ_[p] (with_top ℤ) :=
add_valuation.of add_valuation_def add_valuation.map_zero add_valuation.map_one
  add_valuation.map_add add_valuation.map_mul

@[simp] lemma add_valuation.apply {x : ℚ_[p]} (hx : x ≠ 0) :
  x.add_valuation = x.valuation :=
by simp only [add_valuation, add_valuation.of_apply, add_valuation_def, if_neg hx]

section norm_le_iff

/-! ### Various characterizations of open unit balls -/

lemma norm_le_pow_iff_norm_lt_pow_add_one (x : ℚ_[p]) (n : ℤ) :
  ∥x∥ ≤ p ^ n ↔ ∥x∥ < p ^ (n + 1) :=
begin
  have aux : ∀ n : ℤ, 0 < (p ^ n : ℝ),
  { apply nat.zpow_pos_of_pos, exact hp.1.pos },
  by_cases hx0 : x = 0, { simp [hx0, norm_zero, aux, le_of_lt (aux _)] },
  rw norm_eq_pow_val hx0,
  have h1p : 1 < (p : ℝ), { exact_mod_cast hp.1.one_lt },
  have H := zpow_strict_mono h1p,
  rw [H.le_iff_le, H.lt_iff_lt, int.lt_add_one_iff]
end

lemma norm_lt_pow_iff_norm_le_pow_sub_one (x : ℚ_[p]) (n : ℤ) :
  ∥x∥ < p ^ n ↔ ∥x∥ ≤ p ^ (n - 1) :=
by rw [norm_le_pow_iff_norm_lt_pow_add_one, sub_add_cancel]

end norm_le_iff
end padic<|MERGE_RESOLUTION|>--- conflicted
+++ resolved
@@ -992,15 +992,9 @@
     { have h_norm : ∥x + y∥ ≤ (max ∥x∥ ∥y∥) := padic_norm_e.nonarchimedean x y,
       have hp_one : (1 : ℝ) < p,
       { rw [← nat.cast_one, nat.cast_lt],
-<<<<<<< HEAD
-        exact nat.prime.one_lt hp_prime.elim, },
+        exact nat.prime.one_lt hp.elim },
       rwa [norm_eq_pow_val hx, norm_eq_pow_val hy, norm_eq_pow_val hxy,
         zpow_le_max_iff_min_le hp_one] at h_norm } }
-=======
-        exact nat.prime.one_lt hp.elim },
-      rw [norm_eq_pow_val hx, norm_eq_pow_val hy, norm_eq_pow_val hxy] at h_norm,
-      exact min_le_of_zpow_le_max hp_one h_norm }}
->>>>>>> 7a9e6ca4
 end
 
 @[simp] lemma valuation_map_mul {x y : ℚ_[p]} (hx : x ≠ 0) (hy : y ≠ 0) :
