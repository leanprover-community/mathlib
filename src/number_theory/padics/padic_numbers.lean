--- conflicted
+++ resolved
@@ -841,11 +841,7 @@
       exact_mod_cast hp.1.one_lt } }
 end
 
-<<<<<<< HEAD
-lemma norm_int_le_pow_iff_dvd (k : ℤ) (n : ℕ) : ∥(k : ℚ_[p])∥ ≤ p ^ (-n : ℤ) ↔ ↑(p ^ n) ∣ k :=
-=======
-lemma norm_int_le_pow_iff_dvd (k : ℤ) (n : ℕ) : ∥(k : ℚ_[p])∥ ≤ (↑p)^(-n : ℤ) ↔ ↑(p^n) ∣ k :=
->>>>>>> 894c8c22
+lemma norm_int_le_pow_iff_dvd (k : ℤ) (n : ℕ) : ∥(k : ℚ_[p])∥ ≤ ↑p ^ (-n : ℤ) ↔ ↑(p ^ n) ∣ k :=
 begin
   have : (p : ℝ) ^ (-n : ℤ) = ↑(p ^ (-n : ℤ) : ℚ), {simp},
   rw [show (k : ℚ_[p]) = ((k : ℚ) : ℚ_[p]), by norm_cast, eq_padic_norm, this],
@@ -996,12 +992,7 @@
 by simp only [add_valuation_def, if_pos (eq.refl _)]
 
 @[simp] lemma add_valuation.map_one : add_valuation_def (1 : ℚ_[p]) = 0 :=
-<<<<<<< HEAD
 by simp only [add_valuation_def, if_neg one_ne_zero, valuation_one, with_top.coe_zero]
-=======
-by simp only [add_valuation_def, if_neg one_ne_zero, valuation_one,
-  with_top.coe_zero]
->>>>>>> 894c8c22
 
 lemma add_valuation.map_mul (x y : ℚ_[p]) :
   add_valuation_def (x * y) = add_valuation_def x + add_valuation_def y :=
@@ -1042,12 +1033,7 @@
 
 /-! ### Various characterizations of open unit balls -/
 
-<<<<<<< HEAD
 lemma norm_le_pow_iff_norm_lt_pow_add_one (x : ℚ_[p]) (n : ℤ) : ∥x∥ ≤ p ^ n ↔ ∥x∥ < p ^ (n + 1) :=
-=======
-lemma norm_le_pow_iff_norm_lt_pow_add_one (x : ℚ_[p]) (n : ℤ) :
-  ∥x∥ ≤ p ^ n ↔ ∥x∥ < p ^ (n + 1) :=
->>>>>>> 894c8c22
 begin
   have aux : ∀ n : ℤ, 0 < (p ^ n : ℝ),
   { apply nat.zpow_pos_of_pos, exact hp.1.pos },
