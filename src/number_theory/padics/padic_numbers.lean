/-
Copyright (c) 2018 Robert Y. Lewis. All rights reserved.
Released under Apache 2.0 license as described in the file LICENSE.
Authors: Robert Y. Lewis
-/
import number_theory.padics.padic_norm
import analysis.normed.field.basic

/-!
# p-adic numbers

This file defines the `p`-adic numbers (rationals) `ℚ_[p]` as
the completion of `ℚ` with respect to the `p`-adic norm.
We show that the `p`-adic norm on `ℚ` extends to `ℚ_[p]`, that `ℚ` is embedded in `ℚ_[p]`,
and that `ℚ_[p]` is Cauchy complete.

## Important definitions

* `padic` : the type of `p`-adic numbers
* `padic_norm_e` : the rational valued `p`-adic norm on `ℚ_[p]`
* `padic.add_valuation` : the additive `p`-adic valuation on `ℚ_[p]`, with values in `with_top ℤ`

## Notation

We introduce the notation `ℚ_[p]` for the `p`-adic numbers.

## Implementation notes

Much, but not all, of this file assumes that `p` is prime. This assumption is inferred automatically
by taking `[fact p.prime]` as a type class argument.

We use the same concrete Cauchy sequence construction that is used to construct `ℝ`.
`ℚ_[p]` inherits a field structure from this construction.
The extension of the norm on `ℚ` to `ℚ_[p]` is *not* analogous to extending the absolute value to
`ℝ` and hence the proof that `ℚ_[p]` is complete is different from the proof that ℝ is complete.

A small special-purpose simplification tactic, `padic_index_simp`, is used to manipulate sequence
indices in the proof that the norm extends.

`padic_norm_e` is the rational-valued `p`-adic norm on `ℚ_[p]`.
To instantiate `ℚ_[p]` as a normed field, we must cast this into a `ℝ`-valued norm.
The `ℝ`-valued norm, using notation `‖ ‖` from normed spaces,
is the canonical representation of this norm.

`simp` prefers `padic_norm` to `padic_norm_e` when possible.
Since `padic_norm_e` and `‖ ‖` have different types, `simp` does not rewrite one to the other.

Coercions from `ℚ` to `ℚ_[p]` are set up to work with the `norm_cast` tactic.

## References

* [F. Q. Gouvêa, *p-adic numbers*][gouvea1997]
* [R. Y. Lewis, *A formal proof of Hensel's lemma over the p-adic integers*][lewis2019]
* <https://en.wikipedia.org/wiki/P-adic_number>

## Tags

p-adic, p adic, padic, norm, valuation, cauchy, completion, p-adic completion
-/

noncomputable theory
open_locale classical

open nat multiplicity padic_norm cau_seq cau_seq.completion metric

/-- The type of Cauchy sequences of rationals with respect to the `p`-adic norm. -/
@[reducible] def padic_seq (p : ℕ) := cau_seq _ (padic_norm p)

namespace padic_seq

section
variables {p : ℕ} [fact p.prime]

/-- The `p`-adic norm of the entries of a nonzero Cauchy sequence of rationals is eventually
constant. -/
lemma stationary {f : cau_seq ℚ (padic_norm p)} (hf : ¬ f ≈ 0) :
  ∃ N, ∀ m n, N ≤ m → N ≤ n → padic_norm p (f n) = padic_norm p (f m) :=
have ∃ ε > 0, ∃ N1, ∀ j ≥ N1, ε ≤ padic_norm p (f j),
  from cau_seq.abv_pos_of_not_lim_zero $ not_lim_zero_of_not_congr_zero hf,
let ⟨ε, hε, N1, hN1⟩ := this,
    ⟨N2, hN2⟩ := cau_seq.cauchy₂ f hε in
⟨ max N1 N2,
  λ n m hn hm,
  have padic_norm p (f n - f m) < ε, from hN2 _ (max_le_iff.1 hn).2 _ (max_le_iff.1 hm).2,
  have padic_norm p (f n - f m) < padic_norm p (f n),
    from lt_of_lt_of_le this $ hN1 _ (max_le_iff.1 hn).1,
  have  padic_norm p (f n - f m) < max (padic_norm p (f n)) (padic_norm p (f m)),
    from lt_max_iff.2 (or.inl this),
  begin
    by_contradiction hne,
    rw ← padic_norm.neg (f m) at hne,
    have hnam := add_eq_max_of_ne hne,
    rw [padic_norm.neg, max_comm] at hnam,
    rw [← hnam, sub_eq_add_neg, add_comm] at this,
    apply _root_.lt_irrefl _ this
  end ⟩

/-- For all `n ≥ stationary_point f hf`, the `p`-adic norm of `f n` is the same. -/
def stationary_point {f : padic_seq p} (hf : ¬ f ≈ 0) : ℕ := classical.some $ stationary hf

lemma stationary_point_spec {f : padic_seq p} (hf : ¬ f ≈ 0) :
  ∀ {m n}, stationary_point hf ≤ m → stationary_point hf ≤ n →
    padic_norm p (f n) = padic_norm p (f m) :=
classical.some_spec $ stationary hf

/-- Since the norm of the entries of a Cauchy sequence is eventually stationary,
we can lift the norm to sequences. -/
def norm (f : padic_seq p) : ℚ := if hf : f ≈ 0 then 0 else padic_norm p (f (stationary_point hf))

lemma norm_zero_iff (f : padic_seq p) : f.norm = 0 ↔ f ≈ 0 :=
begin
  constructor,
  { intro h,
    by_contradiction hf,
    unfold norm at h, split_ifs at h,
    apply hf,
    intros ε hε,
    existsi stationary_point hf,
    intros j hj,
    have heq := stationary_point_spec hf le_rfl hj,
    simpa [h, heq] },
  { intro h,
    simp [norm, h] }
end

end

section embedding
open cau_seq
variables {p : ℕ} [fact p.prime]

lemma equiv_zero_of_val_eq_of_equiv_zero {f g : padic_seq p}
  (h : ∀ k, padic_norm p (f k) = padic_norm p (g k)) (hf : f ≈ 0) : g ≈ 0 :=
λ ε hε, let ⟨i, hi⟩ := hf _ hε in ⟨i, λ j hj, by simpa [h] using hi _ hj⟩

lemma norm_nonzero_of_not_equiv_zero {f : padic_seq p} (hf : ¬ f ≈ 0) : f.norm ≠ 0 :=
hf ∘ f.norm_zero_iff.1

lemma norm_eq_norm_app_of_nonzero {f : padic_seq p} (hf : ¬ f ≈ 0) :
  ∃ k, f.norm = padic_norm p k ∧ k ≠ 0 :=
have heq : f.norm = padic_norm p (f $ stationary_point hf), by simp [norm, hf],
⟨f $ stationary_point hf, heq, λ h, norm_nonzero_of_not_equiv_zero hf (by simpa [h] using heq)⟩

lemma not_lim_zero_const_of_nonzero {q : ℚ} (hq : q ≠ 0) : ¬ lim_zero (const (padic_norm p) q) :=
λ h', hq $ const_lim_zero.1 h'

lemma not_equiv_zero_const_of_nonzero {q : ℚ} (hq : q ≠ 0) : ¬ const (padic_norm p) q ≈ 0 :=
λ h : lim_zero (const (padic_norm p) q - 0), not_lim_zero_const_of_nonzero hq $ by simpa using h

lemma norm_nonneg (f : padic_seq p) : 0 ≤ f.norm :=
if hf : f ≈ 0 then by simp [hf, norm] else by simp [norm, hf, padic_norm.nonneg]

/-- An auxiliary lemma for manipulating sequence indices. -/
lemma lift_index_left_left {f : padic_seq p} (hf : ¬ f ≈ 0) (v2 v3 : ℕ) :
  padic_norm p (f (stationary_point hf)) =
    padic_norm p (f (max (stationary_point hf) (max v2 v3))) :=
begin
  apply stationary_point_spec hf,
  { apply le_max_left },
  { exact le_rfl }
end

/-- An auxiliary lemma for manipulating sequence indices. -/
lemma lift_index_left {f : padic_seq p} (hf : ¬ f ≈ 0) (v1 v3 : ℕ) :
  padic_norm p (f (stationary_point hf)) =
    padic_norm p (f (max v1 (max (stationary_point hf) v3))) :=
begin
  apply stationary_point_spec hf,
  { apply le_trans,
    { apply le_max_left _ v3 },
    { apply le_max_right } },
  { exact le_rfl }
end

/-- An auxiliary lemma for manipulating sequence indices. -/
lemma lift_index_right {f : padic_seq p} (hf : ¬ f ≈ 0) (v1 v2 : ℕ) :
  padic_norm p (f (stationary_point hf)) =
    padic_norm p (f (max v1 (max v2 (stationary_point hf)))) :=
begin
  apply stationary_point_spec hf,
  { apply le_trans,
    { apply le_max_right v2 },
    { apply le_max_right } },
  { exact le_rfl }
end

end embedding

section valuation
open cau_seq
variables {p : ℕ} [fact p.prime]

/-! ### Valuation on `padic_seq` -/

/-- The `p`-adic valuation on `ℚ` lifts to `padic_seq p`.
`valuation f` is defined to be the valuation of the (`ℚ`-valued) stationary point of `f`. -/
def valuation (f : padic_seq p) : ℤ :=
if hf : f ≈ 0 then 0 else padic_val_rat p (f (stationary_point hf))

lemma norm_eq_pow_val {f : padic_seq p} (hf : ¬ f ≈ 0) : f.norm = p ^ (-f.valuation : ℤ) :=
begin
  rw [norm, valuation, dif_neg hf, dif_neg hf, padic_norm, if_neg],
  intro H,
  apply cau_seq.not_lim_zero_of_not_congr_zero hf,
  intros ε hε,
  use (stationary_point hf),
  intros n hn,
  rw stationary_point_spec hf le_rfl hn,
  simpa [H] using hε
end

lemma val_eq_iff_norm_eq {f g : padic_seq p} (hf : ¬ f ≈ 0) (hg : ¬ g ≈ 0) :
  f.valuation = g.valuation ↔ f.norm = g.norm :=
begin
  rw [norm_eq_pow_val hf, norm_eq_pow_val hg, ← neg_inj, zpow_inj],
  { exact_mod_cast (fact.out p.prime).pos },
  { exact_mod_cast (fact.out p.prime).ne_one }
end

end valuation

end padic_seq

section
open padic_seq

private meta def index_simp_core (hh hf hg : expr)
  (at_ : interactive.loc := interactive.loc.ns [none]) : tactic unit :=
do [v1, v2, v3] ← [hh, hf, hg].mmap
     (λ n, tactic.mk_app ``stationary_point [n] <|> return n),
   e1 ← tactic.mk_app ``lift_index_left_left [hh, v2, v3] <|> return `(true),
   e2 ← tactic.mk_app ``lift_index_left [hf, v1, v3] <|> return `(true),
   e3 ← tactic.mk_app ``lift_index_right [hg, v1, v2] <|> return `(true),
   sl ← [e1, e2, e3].mfoldl (λ s e, simp_lemmas.add s e) simp_lemmas.mk,
   when at_.include_goal (tactic.simp_target sl >> tactic.skip),
   hs ← at_.get_locals, hs.mmap' (tactic.simp_hyp sl [])

/-- This is a special-purpose tactic that lifts `padic_norm (f (stationary_point f))` to
`padic_norm (f (max _ _ _))`. -/
meta def tactic.interactive.padic_index_simp (l : interactive.parse interactive.types.pexpr_list)
  (at_ : interactive.parse interactive.types.location) : tactic unit :=
do [h, f, g] ← l.mmap tactic.i_to_expr,
   index_simp_core h f g at_
end

namespace padic_seq
section embedding

open cau_seq
variables {p : ℕ} [hp : fact p.prime]
include hp

lemma norm_mul (f g : padic_seq p) : (f * g).norm = f.norm * g.norm :=
if hf : f ≈ 0 then
  have hg : f * g ≈ 0, from mul_equiv_zero' _ hf,
  by simp only [hf, hg, norm, dif_pos, zero_mul]
else if hg : g ≈ 0 then
  have hf : f * g ≈ 0, from mul_equiv_zero _ hg,
  by simp only [hf, hg, norm, dif_pos, mul_zero]
else
  have hfg : ¬ f * g ≈ 0, by apply mul_not_equiv_zero; assumption,
  begin
    unfold norm,
    split_ifs,
    padic_index_simp [hfg, hf, hg],
    apply padic_norm.mul
  end

lemma eq_zero_iff_equiv_zero (f : padic_seq p) : mk f = 0 ↔ f ≈ 0 := mk_eq

lemma ne_zero_iff_nequiv_zero (f : padic_seq p) : mk f ≠ 0 ↔ ¬ f ≈ 0 :=
not_iff_not.2 (eq_zero_iff_equiv_zero _)

lemma norm_const (q : ℚ) : norm (const (padic_norm p) q) = padic_norm p q :=
if hq : q = 0 then
  have (const (padic_norm p) q) ≈ 0,
    by simp [hq]; apply setoid.refl (const (padic_norm p) 0),
  by subst hq; simp [norm, this]
else
  have ¬ (const (padic_norm p) q) ≈ 0, from not_equiv_zero_const_of_nonzero hq,
  by simp [norm, this]

lemma norm_values_discrete (a : padic_seq p) (ha : ¬ a ≈ 0) : ∃ z : ℤ, a.norm = p ^ -z :=
let ⟨k, hk, hk'⟩ := norm_eq_norm_app_of_nonzero ha in
by simpa [hk] using padic_norm.values_discrete hk'

lemma norm_one : norm (1 : padic_seq p) = 1 :=
have h1 : ¬ (1 : padic_seq p) ≈ 0, from one_not_equiv_zero _,
by simp [h1, norm, hp.1.one_lt]

private lemma norm_eq_of_equiv_aux {f g : padic_seq p} (hf : ¬ f ≈ 0) (hg : ¬ g ≈ 0) (hfg : f ≈ g)
  (h : padic_norm p (f (stationary_point hf)) ≠ padic_norm p (g (stationary_point hg)))
  (hlt : padic_norm p (g (stationary_point hg)) < padic_norm p (f (stationary_point hf))) : false :=
begin
  have hpn : 0 < padic_norm p (f (stationary_point hf)) - padic_norm p (g (stationary_point hg)),
    from sub_pos_of_lt hlt,
  cases hfg _ hpn with N hN,
  let i := max N (max (stationary_point hf) (stationary_point hg)),
  have hi : N ≤ i, from le_max_left _ _,
  have hN' := hN _ hi,
  padic_index_simp [N, hf, hg] at hN' h hlt,
  have hpne : padic_norm p (f i) ≠ padic_norm p (-(g i)),
    by rwa [← padic_norm.neg (g i)] at h,
  let hpnem := add_eq_max_of_ne hpne,
  have hpeq : padic_norm p ((f - g) i) = max (padic_norm p (f i)) (padic_norm p (g i)),
  { rwa padic_norm.neg at hpnem },
  rw [hpeq, max_eq_left_of_lt hlt] at hN',
  have : padic_norm p (f i) < padic_norm p (f i),
  { apply lt_of_lt_of_le hN', apply sub_le_self, apply padic_norm.nonneg },
  exact lt_irrefl _ this
end

private lemma norm_eq_of_equiv {f g : padic_seq p} (hf : ¬ f ≈ 0) (hg : ¬ g ≈ 0) (hfg : f ≈ g) :
  padic_norm p (f (stationary_point hf)) = padic_norm p (g (stationary_point hg)) :=
begin
  by_contradiction h,
  cases (decidable.em (padic_norm p (g (stationary_point hg)) <
          padic_norm p (f (stationary_point hf))))
      with hlt hnlt,
  { exact norm_eq_of_equiv_aux hf hg hfg h hlt },
  { apply norm_eq_of_equiv_aux hg hf (setoid.symm hfg) (ne.symm h),
    apply lt_of_le_of_ne,
    apply le_of_not_gt hnlt,
    apply h }
end

theorem norm_equiv {f g : padic_seq p} (hfg : f ≈ g) : f.norm = g.norm :=
if hf : f ≈ 0 then
  have hg : g ≈ 0, from setoid.trans (setoid.symm hfg) hf,
  by simp [norm, hf, hg]
else have hg : ¬ g ≈ 0, from hf ∘ setoid.trans hfg,
by unfold norm; split_ifs; exact norm_eq_of_equiv hf hg hfg

private lemma norm_nonarchimedean_aux {f g : padic_seq p}
  (hfg : ¬ f + g ≈ 0) (hf : ¬ f ≈ 0) (hg : ¬ g ≈ 0) : (f + g).norm ≤ max f.norm g.norm :=
begin
  unfold norm, split_ifs,
  padic_index_simp [hfg, hf, hg],
  apply padic_norm.nonarchimedean
end

theorem norm_nonarchimedean (f g : padic_seq p) : (f + g).norm ≤ max f.norm g.norm :=
if hfg : f + g ≈ 0 then
  have 0 ≤ max f.norm g.norm, from le_max_of_le_left (norm_nonneg _),
  by simpa only [hfg, norm, ne.def, le_max_iff, cau_seq.add_apply, not_true, dif_pos]
else if hf : f ≈ 0 then
  have hfg' : f + g ≈ g,
  { change lim_zero (f - 0) at hf,
    show lim_zero (f + g - g), by simpa only [sub_zero, add_sub_cancel] using hf },
  have hcfg : (f + g).norm = g.norm, from norm_equiv hfg',
  have hcl : f.norm = 0, from (norm_zero_iff f).2 hf,
  have max f.norm g.norm = g.norm,
    by rw hcl; exact max_eq_right (norm_nonneg _),
  by rw [this, hcfg]
else if hg : g ≈ 0 then
  have hfg' : f + g ≈ f,
  { change lim_zero (g - 0) at hg,
    show lim_zero (f + g - f), by simpa only [add_sub_cancel', sub_zero] using hg },
  have hcfg : (f + g).norm = f.norm, from norm_equiv hfg',
  have hcl : g.norm = 0, from (norm_zero_iff g).2 hg,
  have max f.norm g.norm = f.norm,
    by rw hcl; exact max_eq_left (norm_nonneg _),
  by rw [this, hcfg]
else norm_nonarchimedean_aux hfg hf hg

lemma norm_eq {f g : padic_seq p} (h : ∀ k, padic_norm p (f k) = padic_norm p (g k)) :
  f.norm = g.norm :=
if hf : f ≈ 0 then
  have hg : g ≈ 0, from equiv_zero_of_val_eq_of_equiv_zero h hf,
  by simp only [hf, hg, norm, dif_pos]
else
  have hg : ¬ g ≈ 0, from λ hg, hf $ equiv_zero_of_val_eq_of_equiv_zero
    (by simp only [h, forall_const, eq_self_iff_true]) hg,
  begin
    simp only [hg, hf, norm, dif_neg, not_false_iff],
    let i := max (stationary_point hf) (stationary_point hg),
    have hpf : padic_norm p (f (stationary_point hf)) = padic_norm p (f i),
    { apply stationary_point_spec, apply le_max_left, exact le_rfl },
    have hpg : padic_norm p (g (stationary_point hg)) = padic_norm p (g i),
    { apply stationary_point_spec, apply le_max_right, exact le_rfl },
    rw [hpf, hpg, h]
  end

lemma norm_neg (a : padic_seq p) : (-a).norm = a.norm := norm_eq $ by simp

lemma norm_eq_of_add_equiv_zero {f g : padic_seq p} (h : f + g ≈ 0) : f.norm = g.norm :=
have lim_zero (f + g - 0), from h,
have f ≈ -g, from show lim_zero (f - (-g)), by simpa only [sub_zero, sub_neg_eq_add],
have f.norm = (-g).norm, from norm_equiv this,
by simpa only [norm_neg] using this

lemma add_eq_max_of_ne {f g : padic_seq p} (hfgne : f.norm ≠ g.norm) :
  (f + g).norm = max f.norm g.norm :=
have hfg : ¬f + g ≈ 0, from mt norm_eq_of_add_equiv_zero hfgne,
if hf : f ≈ 0 then
  have lim_zero (f - 0), from hf,
  have f + g ≈ g, from show lim_zero ((f + g) - g), by simpa only [sub_zero, add_sub_cancel],
  have h1 : (f + g).norm = g.norm, from norm_equiv this,
  have h2 : f.norm = 0, from (norm_zero_iff _).2 hf,
  by rw [h1, h2]; rw max_eq_right (norm_nonneg _)
else if hg : g ≈ 0 then
  have lim_zero (g - 0), from hg,
  have f + g ≈ f, from show lim_zero ((f + g) - f), by rw [add_sub_cancel']; simpa only [sub_zero],
  have h1 : (f + g).norm = f.norm, from norm_equiv this,
  have h2 : g.norm = 0, from (norm_zero_iff _).2 hg,
  by rw [h1, h2]; rw max_eq_left (norm_nonneg _)
else
begin
  unfold norm at ⊢ hfgne, split_ifs at ⊢ hfgne,
  padic_index_simp [hfg, hf, hg] at ⊢ hfgne,
  exact padic_norm.add_eq_max_of_ne hfgne
end

end embedding
end padic_seq

/-- The `p`-adic numbers `ℚ_[p]` are the Cauchy completion of `ℚ` with respect to the `p`-adic norm.
-/
def padic (p : ℕ) [fact p.prime] := @cau_seq.completion.Cauchy _ _ _ _ (padic_norm p) _
notation `ℚ_[` p `]` := padic p

namespace padic

section completion
variables {p : ℕ} [fact p.prime]

instance : field (ℚ_[p]) := Cauchy.field

instance : inhabited ℚ_[p] := ⟨0⟩

-- short circuits

instance : comm_ring (ℚ_[p]) := Cauchy.comm_ring
instance : ring (ℚ_[p]) := Cauchy.ring
instance : has_zero ℚ_[p] := by apply_instance
instance : has_one ℚ_[p] := by apply_instance
instance : has_add ℚ_[p] := by apply_instance
instance : has_mul ℚ_[p] := by apply_instance
instance : has_sub ℚ_[p] := by apply_instance
instance : has_neg ℚ_[p] := by apply_instance
instance : has_div ℚ_[p] := by apply_instance
instance : add_comm_group ℚ_[p] := by apply_instance

/-- Builds the equivalence class of a Cauchy sequence of rationals. -/
def mk : padic_seq p → ℚ_[p] := quotient.mk

variables (p)

lemma zero_def : (0 : ℚ_[p]) = ⟦0⟧ := rfl

lemma mk_eq {f g : padic_seq p} : mk f = mk g ↔ f ≈ g := quotient.eq

lemma const_equiv {q r : ℚ} : const (padic_norm p) q ≈ const (padic_norm p) r ↔ q = r :=
⟨ λ heq, eq_of_sub_eq_zero $ const_lim_zero.1 heq, λ heq, by rw heq; apply setoid.refl _ ⟩

@[norm_cast] lemma coe_inj {q r : ℚ} : (↑q : ℚ_[p]) = ↑r ↔ q = r :=
⟨(const_equiv p).1 ∘ quotient.eq.1, λ h, by rw h⟩

instance : char_zero ℚ_[p] := ⟨λ m n, by { rw ← rat.cast_coe_nat, norm_cast, exact id }⟩

@[norm_cast] lemma coe_add : ∀ {x y : ℚ}, (↑(x + y) : ℚ_[p]) = ↑x + ↑y := rat.cast_add
@[norm_cast] lemma coe_neg : ∀ {x : ℚ}, (↑(-x) : ℚ_[p]) = -↑x := rat.cast_neg
@[norm_cast] lemma coe_mul : ∀ {x y : ℚ}, (↑(x * y) : ℚ_[p]) = ↑x * ↑y := rat.cast_mul
@[norm_cast] lemma coe_sub : ∀ {x y : ℚ}, (↑(x - y) : ℚ_[p]) = ↑x - ↑y := rat.cast_sub
@[norm_cast] lemma coe_div : ∀ {x y : ℚ}, (↑(x / y) : ℚ_[p]) = ↑x / ↑y := rat.cast_div
@[norm_cast] lemma coe_one : (↑1 : ℚ_[p]) = 1 := rfl
@[norm_cast] lemma coe_zero : (↑0 : ℚ_[p]) = 0 := rfl

end completion
end padic

/-- The rational-valued `p`-adic norm on `ℚ_[p]` is lifted from the norm on Cauchy sequences. The
canonical form of this function is the normed space instance, with notation `‖ ‖`. -/
def padic_norm_e {p : ℕ} [hp : fact p.prime] : absolute_value ℚ_[p] ℚ :=
{ to_fun := quotient.lift padic_seq.norm $ @padic_seq.norm_equiv _ _,
  map_mul' := λ q r, quotient.induction_on₂ q r $ padic_seq.norm_mul,
  nonneg' := λ q, quotient.induction_on q $ padic_seq.norm_nonneg,
  eq_zero' := λ q, quotient.induction_on q $
                    by simpa only [padic.zero_def, quotient.eq] using padic_seq.norm_zero_iff,
  add_le' := λ q r, begin
    transitivity max ((quotient.lift padic_seq.norm $ @padic_seq.norm_equiv _ _) q)
                     ((quotient.lift padic_seq.norm $ @padic_seq.norm_equiv _ _) r),
    exact (quotient.induction_on₂ q r $ padic_seq.norm_nonarchimedean),
    refine max_le_add_of_nonneg (quotient.induction_on q $ padic_seq.norm_nonneg) _,
    exact (quotient.induction_on r $ padic_seq.norm_nonneg)
  end }

namespace padic_norm_e
section embedding
open padic_seq
variables {p : ℕ} [fact p.prime]

lemma defn (f : padic_seq p) {ε : ℚ} (hε : 0 < ε) : ∃ N, ∀ i ≥ N, padic_norm_e (⟦f⟧ - f i) < ε :=
begin
  dsimp [padic_norm_e],
  change ∃ N, ∀ i ≥ N, (f - const _ (f i)).norm < ε,
  by_contra' h,
  cases cauchy₂ f hε with N hN,
  rcases h N with ⟨i, hi, hge⟩,
  have hne : ¬ (f - const (padic_norm p) (f i)) ≈ 0,
  { intro h, unfold padic_seq.norm at hge; split_ifs at hge, exact not_lt_of_ge hge hε },
  unfold padic_seq.norm at hge; split_ifs at hge,
  apply not_le_of_gt _ hge,
  cases em (N ≤ stationary_point hne) with hgen hngen,
  { apply hN _ hgen _ hi },
  { have := stationary_point_spec hne le_rfl (le_of_not_le hngen),
    rw ← this,
    exact hN _ le_rfl _ hi }
end

/-- Theorems about `padic_norm_e` are named with a `'` so the names do not conflict with the
equivalent theorems about `norm` (`‖ ‖`). -/
theorem nonarchimedean' (q r : ℚ_[p]) :
  padic_norm_e (q + r) ≤ max (padic_norm_e q) (padic_norm_e r) :=
quotient.induction_on₂ q r $ norm_nonarchimedean

/-- Theorems about `padic_norm_e` are named with a `'` so the names do not conflict with the
equivalent theorems about `norm` (`‖ ‖`). -/
theorem add_eq_max_of_ne' {q r : ℚ_[p]} :
  padic_norm_e q ≠ padic_norm_e r → padic_norm_e (q + r) = max (padic_norm_e q) (padic_norm_e r) :=
quotient.induction_on₂ q r $ λ _ _, padic_seq.add_eq_max_of_ne

@[simp] lemma eq_padic_norm' (q : ℚ) : padic_norm_e (q : ℚ_[p]) = padic_norm p q :=
norm_const _

protected theorem image' {q : ℚ_[p]} : q ≠ 0 → ∃ n : ℤ, padic_norm_e q = p ^ -n :=
quotient.induction_on q $ λ f hf,
  have ¬ f ≈ 0, from (ne_zero_iff_nequiv_zero f).1 hf,
  norm_values_discrete f this

end embedding
end padic_norm_e

namespace padic

section complete
open padic_seq padic

variables {p : ℕ} [fact p.prime] (f : cau_seq _ (@padic_norm_e p _))

theorem rat_dense' (q : ℚ_[p]) {ε : ℚ} (hε : 0 < ε) :
  ∃ r : ℚ, padic_norm_e (q - r) < ε :=
quotient.induction_on q $ λ q',
  have ∃ N, ∀ m n ≥ N, padic_norm p (q' m - q' n) < ε, from cauchy₂ _ hε,
  let ⟨N, hN⟩ := this in
  ⟨q' N,
    begin
      dsimp [padic_norm_e],
      change padic_seq.norm (q' - const _ (q' N)) < ε,
      cases decidable.em ((q' - const (padic_norm p) (q' N)) ≈ 0) with heq hne',
      { simpa only [heq, padic_seq.norm, dif_pos] },
      { simp only [padic_seq.norm, dif_neg hne'],
        change padic_norm p (q' _ - q' _) < ε,
        have := stationary_point_spec hne',
        cases decidable.em (stationary_point hne' ≤ N) with hle hle,
        { have := eq.symm (this le_rfl hle),
          simp only [const_apply, sub_apply, padic_norm.zero, sub_self] at this,
          simpa only [this] },
        { exact hN _ (lt_of_not_ge hle).le _ le_rfl } }
    end⟩

open classical

private lemma div_nat_pos (n : ℕ) : 0 < 1 / (n + 1 : ℚ) :=
div_pos zero_lt_one (by exact_mod_cast succ_pos _)

/-- `lim_seq f`, for `f` a Cauchy sequence of `p`-adic numbers, is a sequence of rationals with the
same limit point as `f`. -/
def lim_seq : ℕ → ℚ := λ n, classical.some (rat_dense' (f n) (div_nat_pos n))

lemma exi_rat_seq_conv {ε : ℚ} (hε : 0 < ε) :
  ∃ N, ∀ i ≥ N, padic_norm_e (f i - (lim_seq f i : ℚ_[p])) < ε :=
begin
  refine (exists_nat_gt (1 / ε)).imp (λ N hN i hi, _),
  have h := classical.some_spec (rat_dense' (f i) (div_nat_pos i)),
  refine lt_of_lt_of_le h ((div_le_iff' $ by exact_mod_cast succ_pos _).mpr _),
  rw right_distrib,
  apply le_add_of_le_of_nonneg,
  { exact (div_le_iff hε).mp (le_trans (le_of_lt hN) (by exact_mod_cast hi)) },
  { apply le_of_lt, simpa }
end

lemma exi_rat_seq_conv_cauchy : is_cau_seq (padic_norm p) (lim_seq f) :=
assume ε hε,
have hε3 : 0 < ε / 3, from div_pos hε (by norm_num),
let ⟨N, hN⟩ := exi_rat_seq_conv f hε3,
    ⟨N2, hN2⟩ := f.cauchy₂ hε3 in
begin
  existsi max N N2,
  intros j hj,
  suffices :
    padic_norm_e ((lim_seq f j - f (max N N2)) + (f (max N N2) - lim_seq f (max N N2))) < ε,
  { ring_nf at this ⊢,
    rw [← padic_norm_e.eq_padic_norm'],
    exact_mod_cast this },
  { apply lt_of_le_of_lt,
    { apply padic_norm_e.add_le },
    { have : (3 : ℚ) ≠ 0, by norm_num,
      have : ε = ε / 3 + ε / 3 + ε / 3,
      { field_simp [this], simp only [bit0, bit1, mul_add, mul_one] },
      rw this,
      apply add_lt_add,
      { suffices : padic_norm_e ((lim_seq f j - f j) + (f j - f (max N N2))) < ε / 3 + ε / 3,
          by simpa only [sub_add_sub_cancel],
        apply lt_of_le_of_lt,
        { apply padic_norm_e.add_le },
        { apply add_lt_add,
          { rw [padic_norm_e.map_sub],
            apply_mod_cast hN,
            exact le_of_max_le_left hj },
          { exact hN2 _ (le_of_max_le_right hj) _ (le_max_right _ _) } } },
      { apply_mod_cast hN,
        apply le_max_left }}}
end

private def lim' : padic_seq p := ⟨_, exi_rat_seq_conv_cauchy f⟩

private def lim : ℚ_[p] := ⟦lim' f⟧

theorem complete' : ∃ q : ℚ_[p], ∀ ε > 0, ∃ N, ∀ i ≥ N, padic_norm_e (q - f i) < ε :=
⟨ lim f,
  λ ε hε,
  begin
    obtain ⟨N, hN⟩ := exi_rat_seq_conv f (half_pos hε),
    obtain ⟨N2, hN2⟩ := padic_norm_e.defn (lim' f) (half_pos hε),
    refine ⟨max N N2, λ i hi, _⟩,
    rw ←sub_add_sub_cancel _ (lim' f i : ℚ_[p]) _,
    refine (padic_norm_e.add_le _ _).trans_lt _,
    rw ←add_halves ε,
    apply add_lt_add,
    { apply hN2 _ (le_of_max_le_right hi) },
    { rw [padic_norm_e.map_sub],
      exact hN _ (le_of_max_le_left hi) }
  end ⟩

end complete

section normed_space
variables (p : ℕ) [fact p.prime]

instance : has_dist ℚ_[p] := ⟨λ x y, padic_norm_e (x - y)⟩

instance : metric_space ℚ_[p] :=
{ dist_self := by simp [dist],
  dist := dist,
  dist_comm := λ x y, by simp [dist, ←padic_norm_e.map_neg (x - y)],
  dist_triangle := λ x y z,
  begin
    unfold dist,
    exact_mod_cast padic_norm_e.sub_le _ _ _,
  end,
  eq_of_dist_eq_zero :=
    begin
      unfold dist, intros _ _ h,
      apply eq_of_sub_eq_zero,
      apply padic_norm_e.eq_zero.1,
      exact_mod_cast h
    end }

instance : has_norm ℚ_[p] := ⟨λ x, padic_norm_e x⟩

instance : normed_field ℚ_[p] :=
{ dist_eq := λ _ _, rfl,
  norm_mul' := by simp [has_norm.norm, map_mul],
  norm := norm, .. padic.field, .. padic.metric_space p }

instance is_absolute_value : is_absolute_value (λ a : ℚ_[p], ‖a‖) :=
{ abv_nonneg := norm_nonneg,
  abv_eq_zero := λ _, norm_eq_zero,
  abv_add := norm_add_le,
  abv_mul := by simp [has_norm.norm, map_mul] }

theorem rat_dense (q : ℚ_[p]) {ε : ℝ} (hε : 0 < ε) : ∃ r : ℚ, ‖q - r‖ < ε :=
let ⟨ε', hε'l, hε'r⟩ := exists_rat_btwn hε,
    ⟨r, hr⟩ := rat_dense' q (by simpa using hε'l)  in
⟨r, lt_trans (by simpa [has_norm.norm] using hr) hε'r⟩

end normed_space
end padic

namespace padic_norm_e
section normed_space
variables {p : ℕ} [hp : fact p.prime]
include hp

@[simp] protected lemma mul (q r : ℚ_[p]) : ‖q * r‖ = ‖q‖ * ‖r‖ :=
by simp [has_norm.norm, map_mul]

protected lemma is_norm (q : ℚ_[p]) : ↑(padic_norm_e q) = ‖q‖ := rfl

theorem nonarchimedean (q r : ℚ_[p]) : ‖q + r‖ ≤ max (‖q‖) (‖r‖) :=
begin
  unfold has_norm.norm,
  exact_mod_cast nonarchimedean' _ _
end

theorem add_eq_max_of_ne {q r : ℚ_[p]} (h : ‖q‖ ≠ ‖r‖) : ‖q + r‖ = max (‖q‖) (‖r‖) :=
begin
  unfold has_norm.norm,
  apply_mod_cast add_eq_max_of_ne',
  intro h',
  apply h,
  unfold has_norm.norm,
  exact_mod_cast h'
end

@[simp] lemma eq_padic_norm (q : ℚ) : ‖(q : ℚ_[p])‖ = padic_norm p q :=
begin
  unfold has_norm.norm,
  rw [← padic_norm_e.eq_padic_norm']
end

@[simp] lemma norm_p : ‖(p : ℚ_[p])‖ = p⁻¹ :=
begin
  have p₀ : p ≠ 0 := hp.1.ne_zero,
  have p₁ : p ≠ 1 := hp.1.ne_one,
  rw ← @rat.cast_coe_nat ℝ _ p,
  rw ← @rat.cast_coe_nat (ℚ_[p]) _ p,
  simp [p₀, p₁, norm, padic_norm, padic_val_rat, padic_val_int, zpow_neg, -rat.cast_coe_nat],
end

lemma norm_p_lt_one : ‖(p : ℚ_[p])‖ < 1 :=
begin
  rw norm_p,
  apply inv_lt_one,
  exact_mod_cast hp.1.one_lt
end

<<<<<<< HEAD
@[simp] lemma norm_p_pow (n : ℕ) : ‖(p ^ n : ℚ_[p])‖ = p ^ (-n : ℤ) :=
by rw [norm_pow, norm_p]; field_simp

@[simp] lemma norm_p_zpow (n : ℤ) : ‖(p ^ n : ℚ_[p])‖ = p ^ -n :=
by rw [norm_zpow, norm_p]; field_simp
=======
@[simp] lemma norm_p_zpow (n : ℤ) : ‖(p ^ n : ℚ_[p])‖ = p ^ -n :=
by rw [norm_zpow, norm_p, zpow_neg, inv_zpow]

@[simp] lemma norm_p_pow (n : ℕ) : ‖(p ^ n : ℚ_[p])‖ = p ^ (-n : ℤ) :=
by rw [←norm_p_zpow, zpow_coe_nat]
>>>>>>> e753057a

instance : nontrivially_normed_field ℚ_[p] :=
{ non_trivial := ⟨p⁻¹, begin
    rw [norm_inv, norm_p, inv_inv],
    exact_mod_cast hp.1.one_lt
  end⟩,
  .. padic.normed_field p }

protected theorem image {q : ℚ_[p]} : q ≠ 0 → ∃ n : ℤ, ‖q‖ = ↑((p : ℚ) ^ -n) :=
quotient.induction_on q $ λ f hf,
  have ¬ f ≈ 0, from (padic_seq.ne_zero_iff_nequiv_zero f).1 hf,
  let ⟨n, hn⟩ := padic_seq.norm_values_discrete f this in
  ⟨n, congr_arg coe hn⟩

protected lemma is_rat (q : ℚ_[p]) : ∃ q' : ℚ, ‖q‖ = q' :=
if h : q = 0 then ⟨0, by simp [h]⟩ else let ⟨n, hn⟩ := padic_norm_e.image h in ⟨_, hn⟩

/--`rat_norm q`, for a `p`-adic number `q` is the `p`-adic norm of `q`, as rational number.

The lemma `padic_norm_e.eq_rat_norm` asserts `‖q‖ = rat_norm q`. -/
def rat_norm (q : ℚ_[p]) : ℚ := classical.some (padic_norm_e.is_rat q)

lemma eq_rat_norm (q : ℚ_[p]) : ‖q‖ = rat_norm q := classical.some_spec (padic_norm_e.is_rat q)

theorem norm_rat_le_one : ∀ {q : ℚ} (hq : ¬ p ∣ q.denom), ‖(q : ℚ_[p])‖ ≤ 1
| ⟨n, d, hn, hd⟩ := λ hq : ¬ p ∣ d,
  if hnz : n = 0 then
    have (⟨n, d, hn, hd⟩ : ℚ) = 0,
    from rat.zero_iff_num_zero.mpr hnz,
    by norm_num [this]
  else
    begin
      have hnz' : { rat . num := n, denom := d, pos := hn, cop := hd } ≠ 0,
        from mt rat.zero_iff_num_zero.1 hnz,
      rw [padic_norm_e.eq_padic_norm],
      norm_cast,
      rw [padic_norm.eq_zpow_of_nonzero hnz', padic_val_rat, neg_sub,
        padic_val_nat.eq_zero_of_not_dvd hq],
      norm_cast,
      rw [zero_sub, zpow_neg, zpow_coe_nat],
      apply inv_le_one,
      { norm_cast,
        apply one_le_pow,
        exact hp.1.pos }
    end

theorem norm_int_le_one (z : ℤ) : ‖(z : ℚ_[p])‖ ≤ 1 :=
suffices ‖((z : ℚ) : ℚ_[p])‖ ≤ 1, by simpa, norm_rat_le_one $ by simp [hp.1.ne_one]

lemma norm_int_lt_one_iff_dvd (k : ℤ) : ‖(k : ℚ_[p])‖ < 1 ↔ ↑p ∣ k :=
begin
  split,
  { intro h,
    contrapose! h,
    apply le_of_eq,
    rw eq_comm,
    calc ‖(k : ℚ_[p])‖ = ‖((k : ℚ) : ℚ_[p])‖ : by { norm_cast }
    ... = padic_norm p k : padic_norm_e.eq_padic_norm _
    ... = 1 : _,
    rw padic_norm,
    split_ifs with H,
    { exfalso,
      apply h,
      norm_cast at H,
      rw H,
      apply dvd_zero },
    { norm_cast at H ⊢,
      convert zpow_zero _,
      rw [neg_eq_zero, padic_val_rat.of_int],
      norm_cast,
      apply padic_val_int.eq_zero_of_not_dvd h } },
  { rintro ⟨x, rfl⟩,
    push_cast,
    rw padic_norm_e.mul,
    calc _ ≤ ‖(p : ℚ_[p])‖ * 1 : mul_le_mul le_rfl (by simpa using norm_int_le_one _)
                                            (norm_nonneg _) (norm_nonneg _)
    ... < 1 : _,
    { rw [mul_one, padic_norm_e.norm_p],
      apply inv_lt_one,
      exact_mod_cast hp.1.one_lt } }
end

lemma norm_int_le_pow_iff_dvd (k : ℤ) (n : ℕ) : ‖(k : ℚ_[p])‖ ≤ ↑p ^ (-n : ℤ) ↔ ↑(p ^ n) ∣ k :=
begin
  have : (p : ℝ) ^ (-n : ℤ) = ↑(p ^ (-n : ℤ) : ℚ), {simp},
  rw [show (k : ℚ_[p]) = ((k : ℚ) : ℚ_[p]), by norm_cast, eq_padic_norm, this],
  norm_cast,
  rw ← padic_norm.dvd_iff_norm_le
end

lemma eq_of_norm_add_lt_right {z1 z2 : ℚ_[p]} (h : ‖z1 + z2‖ < ‖z2‖) : ‖z1‖ = ‖z2‖ :=
by_contradiction $ λ hne,
  not_lt_of_ge (by rw padic_norm_e.add_eq_max_of_ne hne; apply le_max_right) h

lemma eq_of_norm_add_lt_left {z1 z2 : ℚ_[p]} (h : ‖z1 + z2‖ < ‖z1‖) : ‖z1‖ = ‖z2‖ :=
by_contradiction $ λ hne,
  not_lt_of_ge (by rw padic_norm_e.add_eq_max_of_ne hne; apply le_max_left) h

end normed_space
end padic_norm_e

namespace padic
variables {p : ℕ} [hp : fact p.prime]
include hp

set_option eqn_compiler.zeta true
instance complete : cau_seq.is_complete ℚ_[p] norm :=
begin
  split, intro f,
  have cau_seq_norm_e : is_cau_seq padic_norm_e f,
  { intros ε hε,
    let h := is_cau f ε (by exact_mod_cast hε),
    unfold norm at h,
    apply_mod_cast h },
  cases padic.complete' ⟨f, cau_seq_norm_e⟩ with q hq,
  existsi q,
  intros ε hε,
  cases exists_rat_btwn hε with ε' hε',
  norm_cast at hε',
  cases hq ε' hε'.1 with N hN, existsi N,
  intros i hi, let h := hN i hi,
  unfold norm,
  rw_mod_cast [padic_norm_e.map_sub],
  refine lt_trans _ hε'.2,
  exact_mod_cast hN i hi
end

lemma padic_norm_e_lim_le {f : cau_seq ℚ_[p] norm} {a : ℝ} (ha : 0 < a) (hf : ∀ i, ‖f i‖ ≤ a) :
  ‖f.lim‖ ≤ a :=
let ⟨N, hN⟩ := setoid.symm (cau_seq.equiv_lim f) _ ha in
calc ‖f.lim‖ = ‖f.lim - f N + f N‖ : by simp
                ... ≤ max (‖f.lim - f N‖) (‖f N‖) : padic_norm_e.nonarchimedean _ _
                ... ≤ a : max_le (le_of_lt (hN _ le_rfl)) (hf _)

open filter set

instance : complete_space ℚ_[p] :=
begin
  apply complete_of_cauchy_seq_tendsto,
  intros u hu,
  let c : cau_seq ℚ_[p] norm := ⟨u, metric.cauchy_seq_iff'.mp hu⟩,
  refine ⟨c.lim, λ s h, _⟩,
  rcases metric.mem_nhds_iff.1 h with ⟨ε, ε0, hε⟩,
  have := c.equiv_lim ε ε0,
  simp only [mem_map, mem_at_top_sets, mem_set_of_eq],
  exact this.imp (λ N hN n hn, hε (hN n hn))
end

/-! ### Valuation on `ℚ_[p]` -/

/-- `padic.valuation` lifts the `p`-adic valuation on rationals to `ℚ_[p]`. -/
def valuation : ℚ_[p] → ℤ := quotient.lift (@padic_seq.valuation p _) (λ f g h,
begin
  by_cases hf : f ≈ 0,
  { have hg : g ≈ 0, from setoid.trans (setoid.symm h) hf,
    simp [hf, hg, padic_seq.valuation] },
  { have hg : ¬ g ≈ 0, from (λ hg, hf (setoid.trans h hg)),
    rw padic_seq.val_eq_iff_norm_eq hf hg,
    exact padic_seq.norm_equiv h }
end)

@[simp] lemma valuation_zero : valuation (0 : ℚ_[p]) = 0 := dif_pos ((const_equiv p).2 rfl)

@[simp] lemma valuation_one : valuation (1 : ℚ_[p]) = 0 :=
begin
  change dite (cau_seq.const (padic_norm p) 1 ≈ _) _ _ = _,
  have h : ¬ cau_seq.const (padic_norm p) 1 ≈ 0,
  { assume H, erw const_equiv p at H, exact one_ne_zero H },
  rw dif_neg h,
  simp
end

lemma norm_eq_pow_val {x : ℚ_[p]} : x ≠ 0 → ‖x‖ = p ^ -x.valuation :=
begin
  apply quotient.induction_on' x, clear x,
  intros f hf,
  change (padic_seq.norm _ : ℝ) = (p : ℝ) ^ -padic_seq.valuation _,
  rw padic_seq.norm_eq_pow_val,
  change ↑((p : ℚ) ^ -padic_seq.valuation f) = (p : ℝ) ^ -padic_seq.valuation f,
  { rw [rat.cast_zpow, rat.cast_coe_nat] },
  { apply cau_seq.not_lim_zero_of_not_congr_zero,
    contrapose! hf,
    apply quotient.sound,
    simpa using hf }
end

@[simp] lemma valuation_p : valuation (p : ℚ_[p]) = 1 :=
begin
  have h : (1 : ℝ) < p := by exact_mod_cast (fact.out p.prime).one_lt,
  refine neg_injective ((zpow_strict_mono h).injective $ (norm_eq_pow_val _).symm.trans _),
  { exact_mod_cast (fact.out p.prime).ne_zero },
  { simp }
end

lemma valuation_map_add {x y : ℚ_[p]} (hxy : x + y ≠ 0) :
  min (valuation x) (valuation y) ≤ valuation (x + y) :=
begin
  by_cases hx : x = 0,
  { rw [hx, zero_add],
    exact min_le_right _ _ },
  { by_cases hy : y = 0,
    { rw [hy, add_zero],
      exact min_le_left _ _ },
    { have h_norm : ‖x + y‖ ≤ (max ‖x‖ ‖y‖) := padic_norm_e.nonarchimedean x y,
      have hp_one : (1 : ℝ) < p,
      { rw [← nat.cast_one, nat.cast_lt],
        exact nat.prime.one_lt hp.elim },
      rwa [norm_eq_pow_val hx, norm_eq_pow_val hy, norm_eq_pow_val hxy,
        zpow_le_max_iff_min_le hp_one] at h_norm } }
end

@[simp] lemma valuation_map_mul {x y : ℚ_[p]} (hx : x ≠ 0) (hy : y ≠ 0) :
  valuation (x * y) = valuation x + valuation y :=
begin
  have h_norm : ‖x * y‖ = ‖x‖ * ‖y‖ := norm_mul x y,
  have hp_ne_one : (p : ℝ) ≠ 1,
  { rw [← nat.cast_one, ne.def, nat.cast_inj],
    exact nat.prime.ne_one hp.elim },
  have hp_pos : (0 : ℝ) < p,
  { rw [← nat.cast_zero, nat.cast_lt],
    exact nat.prime.pos hp.elim },
  rw [norm_eq_pow_val hx, norm_eq_pow_val hy, norm_eq_pow_val (mul_ne_zero hx hy),
    ← zpow_add₀ (ne_of_gt hp_pos), zpow_inj hp_pos hp_ne_one, ← neg_add, neg_inj] at h_norm,
  exact h_norm
end

/-- The additive `p`-adic valuation on `ℚ_[p]`, with values in `with_top ℤ`. -/
def add_valuation_def : ℚ_[p] → with_top ℤ := λ x, if x = 0 then ⊤ else x.valuation

@[simp] lemma add_valuation.map_zero : add_valuation_def (0 : ℚ_[p]) = ⊤ :=
by simp only [add_valuation_def, if_pos (eq.refl _)]

@[simp] lemma add_valuation.map_one : add_valuation_def (1 : ℚ_[p]) = 0 :=
by simp only [add_valuation_def, if_neg one_ne_zero, valuation_one, with_top.coe_zero]

lemma add_valuation.map_mul (x y : ℚ_[p]) :
  add_valuation_def (x * y) = add_valuation_def x + add_valuation_def y :=
begin
  simp only [add_valuation_def],
  by_cases hx : x = 0,
  { rw [hx, if_pos (eq.refl _), zero_mul, if_pos (eq.refl _), with_top.top_add] },
  { by_cases hy : y = 0,
    { rw [hy, if_pos (eq.refl _), mul_zero, if_pos (eq.refl _), with_top.add_top] },
    { rw [if_neg hx, if_neg hy, if_neg (mul_ne_zero hx hy), ← with_top.coe_add,
        with_top.coe_eq_coe, valuation_map_mul hx hy] }}
end

lemma add_valuation.map_add (x y : ℚ_[p]) :
  min (add_valuation_def x) (add_valuation_def y) ≤ add_valuation_def (x + y) :=
begin
  simp only [add_valuation_def],
  by_cases hxy : x + y = 0,
  { rw [hxy, if_pos (eq.refl _)],
    exact le_top },
  { by_cases hx : x = 0,
    { simp only [hx, if_pos (eq.refl _), min_eq_right, le_top, zero_add, le_refl] },
    { by_cases hy : y = 0,
      { simp only [hy, if_pos (eq.refl _), min_eq_left, le_top, add_zero, le_refl] },
      { rw [if_neg hx, if_neg hy, if_neg hxy, ← with_top.coe_min, with_top.coe_le_coe],
        exact valuation_map_add hxy }}}
end

/-- The additive `p`-adic valuation on `ℚ_[p]`, as an `add_valuation`. -/
def add_valuation : add_valuation ℚ_[p] (with_top ℤ) :=
add_valuation.of add_valuation_def add_valuation.map_zero add_valuation.map_one
  add_valuation.map_add add_valuation.map_mul

@[simp] lemma add_valuation.apply {x : ℚ_[p]} (hx : x ≠ 0) : x.add_valuation = x.valuation :=
by simp only [add_valuation, add_valuation.of_apply, add_valuation_def, if_neg hx]

section norm_le_iff

/-! ### Various characterizations of open unit balls -/

lemma norm_le_pow_iff_norm_lt_pow_add_one (x : ℚ_[p]) (n : ℤ) : ‖x‖ ≤ p ^ n ↔ ‖x‖ < p ^ (n + 1) :=
begin
  have aux : ∀ n : ℤ, 0 < (p ^ n : ℝ),
  { apply nat.zpow_pos_of_pos, exact hp.1.pos },
  by_cases hx0 : x = 0, { simp [hx0, norm_zero, aux, le_of_lt (aux _)] },
  rw norm_eq_pow_val hx0,
  have h1p : 1 < (p : ℝ), { exact_mod_cast hp.1.one_lt },
  have H := zpow_strict_mono h1p,
  rw [H.le_iff_le, H.lt_iff_lt, int.lt_add_one_iff]
end

lemma norm_lt_pow_iff_norm_le_pow_sub_one (x : ℚ_[p]) (n : ℤ) : ‖x‖ < p ^ n ↔ ‖x‖ ≤ p ^ (n - 1) :=
by rw [norm_le_pow_iff_norm_lt_pow_add_one, sub_add_cancel]

lemma norm_le_one_iff_val_nonneg (x : ℚ_[p]) : ‖ x ‖ ≤ 1 ↔ 0 ≤ x.valuation :=
begin
  by_cases hx : x = 0,
  { simp only [hx, norm_zero, valuation_zero, zero_le_one, le_refl], },
  { rw [norm_eq_pow_val hx, ← zpow_zero (p : ℝ), zpow_le_iff_le, right.neg_nonpos_iff],
    exact nat.one_lt_cast.2 (nat.prime.one_lt' p).1 }
end

end norm_le_iff
end padic<|MERGE_RESOLUTION|>--- conflicted
+++ resolved
@@ -726,19 +726,11 @@
   exact_mod_cast hp.1.one_lt
 end
 
-<<<<<<< HEAD
-@[simp] lemma norm_p_pow (n : ℕ) : ‖(p ^ n : ℚ_[p])‖ = p ^ (-n : ℤ) :=
-by rw [norm_pow, norm_p]; field_simp
-
-@[simp] lemma norm_p_zpow (n : ℤ) : ‖(p ^ n : ℚ_[p])‖ = p ^ -n :=
-by rw [norm_zpow, norm_p]; field_simp
-=======
 @[simp] lemma norm_p_zpow (n : ℤ) : ‖(p ^ n : ℚ_[p])‖ = p ^ -n :=
 by rw [norm_zpow, norm_p, zpow_neg, inv_zpow]
 
 @[simp] lemma norm_p_pow (n : ℕ) : ‖(p ^ n : ℚ_[p])‖ = p ^ (-n : ℤ) :=
 by rw [←norm_p_zpow, zpow_coe_nat]
->>>>>>> e753057a
 
 instance : nontrivially_normed_field ℚ_[p] :=
 { non_trivial := ⟨p⁻¹, begin
