--- conflicted
+++ resolved
@@ -831,11 +831,7 @@
 
 instance : nondiscrete_normed_field ℚ_[p] :=
 { non_trivial := ⟨p⁻¹, begin
-<<<<<<< HEAD
-    rw [normed_field.norm_inv, norm_p, inv_inv],
-=======
     rw [norm_inv, norm_p, inv_inv],
->>>>>>> 53578832
     exact_mod_cast hp.1.one_lt
   end⟩ }
 
