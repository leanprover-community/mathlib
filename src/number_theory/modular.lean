--- conflicted
+++ resolved
@@ -201,40 +201,14 @@
     λ g, matrix.map (↑g : matrix _ _ ℤ) (coe : ℤ → ℝ),
   have cocompact_ℝ_to_cofinite_ℤ_matrix :
     tendsto (λ m : matrix (fin 2) (fin 2) ℤ, matrix.map m (coe : ℤ → ℝ)) cofinite (cocompact _),
-<<<<<<< HEAD
-  { convert tendsto.pi_map_Coprod (λ i, tendsto.pi_map_Coprod (λ j, int.tendsto_coe_cofinite)),
-    { simp [Coprod_cofinite] },
-    { simpa only [Coprod_cocompact] } },
-=======
   { simpa only [Coprod_cofinite, Coprod_cocompact]
       using tendsto.pi_map_Coprod (λ i : fin 2, tendsto.pi_map_Coprod
         (λ j : fin 2, int.tendsto_coe_cofinite)) },
->>>>>>> a196f9be
   have hf₁ : tendsto f₁ cofinite (cocompact _) :=
     cocompact_ℝ_to_cofinite_ℤ_matrix.comp subtype.coe_injective.tendsto_cofinite,
   have hf₂ : closed_embedding (lc_row0_extend hcd) :=
     (lc_row0_extend hcd).to_continuous_linear_equiv.to_homeomorph.closed_embedding,
   convert hf₂.tendsto_cocompact.comp (hf₁.comp subtype.coe_injective.tendsto_cofinite) using 1,
-<<<<<<< HEAD
-  funext g,
-  obtain ⟨g, hg⟩ := g,
-  funext j,
-  fin_cases j,
-  { ext i,
-    fin_cases i,
-    { simp [mB, f₁, matrix.mul_vec, matrix.dot_product, fin.sum_univ_succ] },
-    { convert congr_arg (λ n : ℤ, (-n:ℝ)) g.det_coe.symm using 1,
-      simp only [det_fin_two, linear_map.general_linear_group.coe_fn_general_linear_equiv,
-        lc_row0_extend_apply, general_linear_group.to_linear_apply, int.cast_mul,
-        coe_plane_conformal_matrix, function.comp_app, neg_sub, mul_vec_lin_apply, int.cast_sub,
-        cons_val_zero, subtype.val_eq_coe, general_linear_group.coe_fn_eq_coe, mul_vec,
-        cons_val_one, head_cons, neg_mul_eq_neg_mul_symm, ←hg, fin.mk_zero, nat.nat_zero_eq_zero,
-        dot_product, map_apply, special_linear_group.coe_fn_eq_coe, f₁, cons_val_fin_one,
-        fin.succ_zero_eq_one, cons_val_succ, fin.mk_eq_subtype_mk, fin.sum_univ_succ,
-        finset.sum_singleton, finset.sum_congr, cons_val_zero, fintype.univ_of_subsingleton],
-      ring } },
-  { exact congr_arg (λ p, (coe : ℤ → ℝ) ∘ p) hg.symm }
-=======
   ext ⟨g, rfl⟩ i j : 3,
   fin_cases i; [fin_cases j, skip],
   { simp [mB, f₁, mul_vec, dot_product, fin.sum_univ_two] },
@@ -242,7 +216,6 @@
     simp [f₁, mul_vec, dot_product, mB, fin.sum_univ_two, matrix.det_fin_two],
     ring },
   { refl }
->>>>>>> a196f9be
 end
 
 /-- This replaces `(g•z).re = a/c + *` in the standard theory with the following novel identity:
