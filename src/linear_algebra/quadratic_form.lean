--- conflicted
+++ resolved
@@ -428,7 +428,14 @@
       = ⅟2 * (Q x + Q x) : by simp [map_add_self, bit0, add_mul, add_assoc]
   ... = Q x : by rw [← two_mul (Q x), ←mul_assoc, inv_of_mul_self, one_mul]
 
-<<<<<<< HEAD
+lemma associated_eq_self_apply (x : M) : associated Q x x = Q x :=
+begin
+  rw [associated_apply, map_add_self],
+  suffices : 2 * Q x * ⅟ 2 = Q x,
+    { ring, assumption },
+  rw [mul_right_comm, mul_inv_of_self, one_mul],
+end
+
 -- Change to module over rings once #6585 is merged
 lemma exists_quadratic_form_neq_zero [htwo : invertible (2 : R₁)] [nontrivial M]
   {Q : quadratic_form R₁ M} (hB₁ : Q.associated.nondegenerate) :
@@ -440,14 +447,6 @@
   refine ⟨x, λ y, _, hx⟩,
   have : Q = 0 := quadratic_form.ext hB₁,
   simpa [this, quadratic_form.associated_apply],
-=======
-lemma associated_eq_self_apply (x : M) : associated Q x x = Q x :=
-begin
-  rw [associated_apply, map_add_self],
-  suffices : 2 * Q x * ⅟ 2 = Q x,
-    { ring, assumption },
-  rw [mul_right_comm, mul_inv_of_self, one_mul],
->>>>>>> 98c6bbc9
 end
 
 end associated
