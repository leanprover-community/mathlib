--- conflicted
+++ resolved
@@ -615,148 +615,6 @@
 
 end submatrix
 
-/-! ### 2×2 block matrices -/
-
-section block
-variables [fintype l]
-variables [decidable_eq l]
-variables [fintype m]
-variables [decidable_eq m]
-
-/-- LDU decomposition of a block matrix with an invertible top-left corner, using the
-Schur complement. -/
-lemma from_blocks_eq_of_invertible₁₁
-  (A : matrix m m α) (B : matrix m n α) (C : matrix l m α) (D : matrix l n α) [invertible A] :
-  from_blocks A B C D =
-    from_blocks 1 0 (C⬝⅟A) 1 ⬝ from_blocks A 0 0 (D - C⬝(⅟A)⬝B) ⬝ from_blocks 1 (⅟A⬝B) 0 1 :=
-by simp only [from_blocks_multiply, matrix.mul_zero, matrix.zero_mul, add_zero, zero_add,
-      matrix.one_mul, matrix.mul_one, matrix.inv_of_mul_self, matrix.mul_inv_of_self_assoc,
-        matrix.mul_inv_of_mul_self_cancel, matrix.mul_assoc, add_sub_cancel'_right]
-
-/-- LDU decomposition of a block matrix with an invertible bottom-right corner, using the
-Schur complement. -/
-lemma from_blocks_eq_of_invertible₂₂
-  (A : matrix l m α) (B : matrix l n α) (C : matrix n m α) (D : matrix n n α) [invertible D] :
-  from_blocks A B C D =
-    from_blocks 1 (B⬝⅟D) 0 1 ⬝ from_blocks (A - B⬝⅟D⬝C) 0 0 D ⬝ from_blocks 1 0 (⅟D ⬝ C) 1 :=
-(matrix.reindex (equiv.sum_comm _ _) (equiv.sum_comm _ _)).injective $ by
-  simpa [reindex_apply, sum_comm_symm,
-    ←submatrix_mul_equiv _ _ _ (equiv.sum_comm n m),
-    ←submatrix_mul_equiv _ _ _ (equiv.sum_comm n l),
-    sum_comm_apply, from_blocks_submatrix_sum_swap_sum_swap]
-    using from_blocks_eq_of_invertible₁₁ D C B A
-
-/-! #### Block triangular matrices -/
-
-/-- An upper-block-triangular matrix is invertible if its diagonal is. -/
-def from_blocks_zero₂₁_invertible (A : matrix m m α) (B : matrix m n α) (D : matrix n n α)
-  [invertible A] [invertible D] : invertible (from_blocks A B 0 D) :=
-invertible_of_left_inverse _ (from_blocks (⅟A) (-(⅟A⬝B⬝⅟D)) 0 (⅟D)) $
-  by simp_rw [from_blocks_multiply, matrix.mul_zero, matrix.zero_mul, zero_add, add_zero,
-    matrix.neg_mul, matrix.inv_of_mul_self, matrix.mul_inv_of_mul_self_cancel, add_right_neg,
-    from_blocks_one]
-
-/-- A lower-block-triangular matrix is invertible if its diagonal is. -/
-def from_blocks_zero₁₂_invertible (A : matrix m m α) (C : matrix n m α) (D : matrix n n α)
-  [invertible A] [invertible D] : invertible (from_blocks A 0 C D) :=
-invertible_of_left_inverse _ (from_blocks (⅟A) 0 (-(⅟D⬝C⬝⅟A)) (⅟D)) $
-  -- a symmetry argument is more work than just copying the proof
-  by simp_rw [from_blocks_multiply, matrix.mul_zero, matrix.zero_mul, zero_add, add_zero,
-    matrix.neg_mul, matrix.inv_of_mul_self, matrix.mul_inv_of_mul_self_cancel, add_left_neg,
-    from_blocks_one]
-
-lemma inv_of_from_blocks_zero₂₁_eq
-  (A : matrix m m α) (B : matrix m n α) (D : matrix n n α)
-  [invertible A] [invertible D] [invertible (from_blocks A B 0 D)] :
-  ⅟(from_blocks A B 0 D) = from_blocks (⅟A) (-(⅟A⬝B⬝⅟D)) 0 (⅟D) :=
-begin
-  letI := from_blocks_zero₂₁_invertible A B D,
-  haveI := invertible.subsingleton (from_blocks A B 0 D),
-  convert (rfl : ⅟(from_blocks A B 0 D) = _),
-end
-
-lemma inv_of_from_blocks_zero₁₂_eq
-  (A : matrix m m α) (C : matrix n m α) (D : matrix n n α)
-  [invertible A] [invertible D] [invertible (from_blocks A 0 C D)] :
-  ⅟(from_blocks A 0 C D) = from_blocks (⅟A) 0 (-(⅟D⬝C⬝⅟A)) (⅟D) :=
-begin
-  letI := from_blocks_zero₁₂_invertible A C D,
-  haveI := invertible.subsingleton (from_blocks A 0 C D),
-  convert (rfl : ⅟(from_blocks A 0 C D) = _),
-end
-
-/-- Both diagonal entries of an invertible upper-block-triangular matrix are invertible (by reading
-off the diagonal entries of the inverse). -/
-def invertible_of_from_blocks_zero₂₁_invertible
-  (A : matrix m m α) (B : matrix m n α) (D : matrix n n α)
-  [invertible (from_blocks A B 0 D)] : invertible A × invertible D :=
-{ fst := invertible_of_left_inverse _ (⅟(from_blocks A B 0 D)).to_blocks₁₁ $ begin
-    have := matrix.inv_of_mul_self (from_blocks A B 0 D),
-    rw [←from_blocks_to_blocks (⅟(from_blocks A B 0 D)), from_blocks_multiply] at this,
-    replace := congr_arg matrix.to_blocks₁₁ this,
-    simpa only [matrix.to_blocks_from_blocks₁₁, matrix.mul_zero, add_zero, ←from_blocks_one]
-      using this,
-  end,
-  snd := invertible_of_right_inverse _ (⅟(from_blocks A B 0 D)).to_blocks₂₂ $ begin
-    have := matrix.mul_inv_of_self (from_blocks A B 0 D),
-    rw [←from_blocks_to_blocks (⅟(from_blocks A B 0 D)), from_blocks_multiply] at this,
-    replace := congr_arg matrix.to_blocks₂₂ this,
-    simpa only [matrix.to_blocks_from_blocks₂₂, matrix.zero_mul, zero_add, ←from_blocks_one]
-      using this,
-  end }
-
-/-- Both diagonal entries of an invertible lower-block-triangular matrix are invertible (by reading
-off the diagonal entries of the inverse). -/
-def invertible_of_from_blocks_zero₁₂_invertible
-  (A : matrix m m α) (C : matrix n m α) (D : matrix n n α)
-  [invertible (from_blocks A 0 C D)] : invertible A × invertible D :=
-{ fst := invertible_of_right_inverse _ (⅟(from_blocks A 0 C D)).to_blocks₁₁ $ begin
-    have := matrix.mul_inv_of_self (from_blocks A 0 C  D),
-    rw [←from_blocks_to_blocks (⅟(from_blocks A 0 C  D)), from_blocks_multiply] at this,
-    replace := congr_arg matrix.to_blocks₁₁ this,
-    simpa only [matrix.to_blocks_from_blocks₁₁, matrix.zero_mul, add_zero, ←from_blocks_one]
-      using this,
-  end,
-  snd := invertible_of_left_inverse _ (⅟(from_blocks A 0 C D)).to_blocks₂₂ $ begin
-    have := matrix.inv_of_mul_self (from_blocks A 0 C  D),
-    rw [←from_blocks_to_blocks (⅟(from_blocks A 0 C D)), from_blocks_multiply] at this,
-    replace := congr_arg matrix.to_blocks₂₂ this,
-    simpa only [matrix.to_blocks_from_blocks₂₂, matrix.mul_zero, zero_add, ←from_blocks_one]
-      using this,
-  end }
-
-/-- `invertible_of_from_blocks_zero₂₁_invertible` and `from_blocks_zero₂₁_invertible` form
-an equivalence. -/
-def from_blocks_zero₂₁_invertible_equiv (A : matrix m m α) (B : matrix m n α) (D : matrix n n α) :
-  invertible (from_blocks A B 0 D) ≃ invertible A × invertible D :=
-{ to_fun := λ _, by exactI invertible_of_from_blocks_zero₂₁_invertible A B D,
-  inv_fun := λ i, by letI := i.1; letI := i.2; exact from_blocks_zero₂₁_invertible A B D,
-  left_inv := λ _, subsingleton.elim _ _,
-  right_inv := λ _, subsingleton.elim _ _ }
-
-/-- `invertible_of_from_blocks_zero₁₂_invertible` and `from_blocks_zero₁₂_invertible` form
-an equivalence. -/
-def from_blocks_zero₁₂_invertible_equiv (A : matrix m m α) (C : matrix n m α) (D : matrix n n α) :
-  invertible (from_blocks A 0 C D) ≃ invertible A × invertible D :=
-{ to_fun := λ _, by exactI invertible_of_from_blocks_zero₁₂_invertible A C D,
-  inv_fun := λ i, by letI := i.1; letI := i.2; exact from_blocks_zero₁₂_invertible A C D,
-  left_inv := λ _, subsingleton.elim _ _,
-  right_inv := λ _, subsingleton.elim _ _ }
-
-/-- When lowered to a prop, `matrix.from_blocks_zero₂₁_invertible_equiv` forms an `iff`. -/
-@[simp] lemma is_unit_from_blocks_zero₂₁ {A : matrix m m α} {B : matrix m n α} {D : matrix n n α} :
-  is_unit (from_blocks A B 0 D) ↔ is_unit A ∧ is_unit D :=
-by simp only [← nonempty_invertible_iff_is_unit, ←nonempty_prod,
-  (from_blocks_zero₂₁_invertible_equiv _ _ _).nonempty_congr]
-
-/-- When lowered to a prop, `matrix.from_blocks_zero₁₂_invertible_equiv` forms an `iff`. -/
-@[simp] lemma is_unit_from_blocks_zero₁₂ {A : matrix m m α} {C : matrix n m α} {D : matrix n n α} :
-  is_unit (from_blocks A 0 C D) ↔ is_unit A ∧ is_unit D :=
-by simp only [← nonempty_invertible_iff_is_unit, ←nonempty_prod,
-  (from_blocks_zero₁₂_invertible_equiv _ _ _).nonempty_congr]
-
-end block
-
 /-! ### More results about determinants -/
 
 section det
@@ -772,65 +630,6 @@
   det (M⁻¹ ⬝ N ⬝ M) = det N :=
 by rw [←h.unit_spec, ←coe_units_inv, det_units_conj']
 
-<<<<<<< HEAD
-/-- Determinant of a 2×2 block matrix, expanded around an invertible top left element in terms of
-the Schur complement. -/
-lemma det_from_blocks₁₁ (A : matrix m m α) (B : matrix m n α) (C : matrix n m α) (D : matrix n n α)
-  [invertible A] : (matrix.from_blocks A B C D).det = det A * det (D - C ⬝ (⅟A) ⬝ B) :=
-by rw [from_blocks_eq_of_invertible₁₁, det_mul, det_mul, det_from_blocks_zero₂₁,
-  det_from_blocks_zero₂₁, det_from_blocks_zero₁₂, det_one, det_one, one_mul, one_mul, mul_one]
-
-@[simp] lemma det_from_blocks_one₁₁ (B : matrix m n α) (C : matrix n m α) (D : matrix n n α) :
-  (matrix.from_blocks 1 B C D).det = det (D - C ⬝ B) :=
-begin
-  haveI : invertible (1 : matrix m m α) := invertible_one,
-  rw [det_from_blocks₁₁, inv_of_one, matrix.mul_one, det_one, one_mul],
-end
-
-/-- Determinant of a 2×2 block matrix, expanded around an invertible bottom right element in terms
-of the Schur complement. -/
-lemma det_from_blocks₂₂ (A : matrix m m α) (B : matrix m n α) (C : matrix n m α) (D : matrix n n α)
-  [invertible D] : (matrix.from_blocks A B C D).det = det D * det (A - B ⬝ (⅟D) ⬝ C) :=
-begin
-  have : from_blocks A B C D = (from_blocks D C B A).submatrix (sum_comm _ _) (sum_comm _ _),
-  { ext i j,
-    cases i; cases j; refl },
-  rw [this, det_submatrix_equiv_self, det_from_blocks₁₁],
-end
-
-@[simp] lemma det_from_blocks_one₂₂ (A : matrix m m α) (B : matrix m n α) (C : matrix n m α) :
-  (matrix.from_blocks A B C 1).det = det (A - B ⬝ C) :=
-begin
-  haveI : invertible (1 : matrix n n α) := invertible_one,
-  rw [det_from_blocks₂₂, inv_of_one, matrix.mul_one, det_one, one_mul],
-end
-
-/-- The **Weinstein–Aronszajn identity**. Note the `1` on the LHS is of shape m×m, while the `1` on
-the RHS is of shape n×n. -/
-lemma det_one_add_mul_comm (A : matrix m n α) (B : matrix n m α) :
-  det (1 + A ⬝ B) = det (1 + B ⬝ A) :=
-calc  det (1 + A ⬝ B)
-    = det (from_blocks 1 (-A) B 1) : by rw [det_from_blocks_one₂₂, matrix.neg_mul, sub_neg_eq_add]
-... = det (1 + B ⬝ A)              : by rw [det_from_blocks_one₁₁, matrix.mul_neg, sub_neg_eq_add]
-
-/-- Alternate statement of the **Weinstein–Aronszajn identity** -/
-lemma det_mul_add_one_comm (A : matrix m n α) (B : matrix n m α) :
-  det (A ⬝ B + 1) = det (B ⬝ A + 1) :=
-by rw [add_comm, det_one_add_mul_comm, add_comm]
-
-lemma det_one_sub_mul_comm (A : matrix m n α) (B : matrix n m α) :
-  det (1 - A ⬝ B) = det (1 - B ⬝ A) :=
-by rw [sub_eq_add_neg, ←matrix.neg_mul, det_one_add_mul_comm, matrix.mul_neg, ←sub_eq_add_neg]
-
-/-- A special case of the **Matrix determinant lemma** for when `A = I`.
-
-TODO: show this more generally. -/
-lemma det_one_add_col_mul_row (u v : m → α) : det (1 + col u ⬝ row v) = 1 + v ⬝ᵥ u :=
-by rw [det_one_add_mul_comm, det_unique, pi.add_apply, pi.add_apply, matrix.one_apply_eq,
-       matrix.row_mul_col_apply]
-
-=======
->>>>>>> a07a7ae9
 end det
 
 end matrix