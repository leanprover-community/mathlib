/-
Copyright (c) 2019 Tim Baanen. All rights reserved.
Released under Apache 2.0 license as described in the file LICENSE.
Authors: Tim Baanen, Lu-Ming Zhang
-/
import algebra.associated
import algebra.regular.smul
import linear_algebra.matrix.polynomial
import tactic.linarith
import tactic.ring_exp

/-!
# Nonsingular inverses

In this file, we define an inverse for square matrices of invertible
determinant. For matrices that are not square or not of full rank, there is a
more general notion of pseudoinverses which we do not consider here.

The definition of inverse used in this file is the adjugate divided by the determinant.
The adjugate is calculated with Cramer's rule, which we introduce first.
The vectors returned by Cramer's rule are given by the linear map `cramer`,
which sends a matrix `A` and vector `b` to the vector consisting of the
determinant of replacing the `i`th column of `A` with `b` at index `i`
(written as `(A.update_column i b).det`).
Using Cramer's rule, we can compute for each matrix `A` the matrix `adjugate A`.
The entries of the adjugate are the determinants of each minor of `A`.
Instead of defining a minor to be `A` with row `i` and column `j` deleted, we
replace the `i`th row of `A` with the `j`th basis vector; this has the same
determinant as the minor but more importantly equals Cramer's rule applied
to `A` and the `j`th basis vector, simplifying the subsequent proofs.
We prove the adjugate behaves like `det A • A⁻¹`. Finally, we show that dividing
the adjugate by `det A` (if possible), giving a matrix `nonsing_inv A`, will
result in a multiplicative inverse to `A`.

## References

  * https://en.wikipedia.org/wiki/Cramer's_rule#Finding_inverse_matrix

## Tags

matrix inverse, cramer, cramer's rule, adjugate
-/

namespace matrix
universes u v
variables {n : Type u} [decidable_eq n] [fintype n] {α : Type v} [comm_ring α]
open_locale matrix big_operators
open equiv equiv.perm finset

section cramer
/-!
  ### `cramer` section

  Introduce the linear map `cramer` with values defined by `cramer_map`.
  After defining `cramer_map` and showing it is linear,
  we will restrict our proofs to using `cramer`.
-/
variables (A : matrix n n α) (b : n → α)

/--
  `cramer_map A b i` is the determinant of the matrix `A` with column `i` replaced with `b`,
  and thus `cramer_map A b` is the vector output by Cramer's rule on `A` and `b`.

  If `A ⬝ x = b` has a unique solution in `x`, `cramer_map A` sends the vector `b` to `A.det • x`.
  Otherwise, the outcome of `cramer_map` is well-defined but not necessarily useful.
-/
def cramer_map (i : n) : α := (A.update_column i b).det

lemma cramer_map_is_linear (i : n) : is_linear_map α (λ b, cramer_map A b i) :=
{ map_add := det_update_column_add _ _,
  map_smul := det_update_column_smul _ _ }

lemma cramer_is_linear : is_linear_map α (cramer_map A) :=
begin
  split; intros; ext i,
  { apply (cramer_map_is_linear A i).1 },
  { apply (cramer_map_is_linear A i).2 }
end

/--
  `cramer A b i` is the determinant of the matrix `A` with column `i` replaced with `b`,
  and thus `cramer A b` is the vector output by Cramer's rule on `A` and `b`.

  If `A ⬝ x = b` has a unique solution in `x`, `cramer A` sends the vector `b` to `A.det • x`.
  Otherwise, the outcome of `cramer` is well-defined but not necessarily useful.
 -/
def cramer (A : matrix n n α) : (n → α) →ₗ[α] (n → α) :=
is_linear_map.mk' (cramer_map A) (cramer_is_linear A)

lemma cramer_apply (i : n) : cramer A b i = (A.update_column i b).det := rfl

lemma cramer_transpose_row_self (i : n) :
  Aᵀ.cramer (A i) = pi.single i A.det :=
begin
  ext j,
  rw [cramer_apply, pi.single_apply],
  split_ifs with h,
  { -- i = j: this entry should be `A.det`
    subst h,
    simp only [update_column_transpose, det_transpose, update_row, function.update_eq_self] },
  { -- i ≠ j: this entry should be 0
    rw [update_column_transpose, det_transpose],
    apply det_zero_of_row_eq h,
    rw [update_row_self, update_row_ne (ne.symm h)] }
end

lemma cramer_row_self (i : n) (h : ∀ j, b j = A j i) :
  A.cramer b = pi.single i A.det :=
begin
  rw [← transpose_transpose A, det_transpose],
  convert cramer_transpose_row_self Aᵀ i,
  exact funext h
end

@[simp] lemma cramer_one : cramer (1 : matrix n n α) = 1 :=
begin
  ext i j,
  convert congr_fun (cramer_row_self (1 : matrix n n α) (pi.single i 1) i _) j,
  { simp },
  { intros j, rw [matrix.one_eq_pi_single, pi.single_comm] }
end

@[simp] lemma cramer_subsingleton_apply [subsingleton n] (A : matrix n n α) (b : n → α) (i : n) :
  cramer A b i = b i :=
by rw [cramer_apply, det_eq_elem_of_subsingleton _ i, update_column_self]

lemma cramer_zero [nontrivial n] : cramer (0 : matrix n n α) = 0 :=
begin
  ext i j,
  obtain ⟨j', hj'⟩ : ∃ j', j' ≠ j := exists_ne j,
  apply det_eq_zero_of_column_eq_zero j',
  intro j'',
  simp [update_column_ne hj'],
end

/-- Use linearity of `cramer` to take it out of a summation. -/
lemma sum_cramer {β} (s : finset β) (f : β → n → α) :
  ∑ x in s, cramer A (f x) = cramer A (∑ x in s, f x) :=
(linear_map.map_sum (cramer A)).symm

/-- Use linearity of `cramer` and vector evaluation to take `cramer A _ i` out of a summation. -/
lemma sum_cramer_apply {β} (s : finset β) (f : n → β → α) (i : n) :
∑ x in s, cramer A (λ j, f j x) i = cramer A (λ (j : n), ∑ x in s, f j x) i :=
calc ∑ x in s, cramer A (λ j, f j x) i
    = (∑ x in s, cramer A (λ j, f j x)) i : (finset.sum_apply i s _).symm
... = cramer A (λ (j : n), ∑ x in s, f j x) i :
  by { rw [sum_cramer, cramer_apply], congr' with j, apply finset.sum_apply }

end cramer

section adjugate
/-!
### `adjugate` section

Define the `adjugate` matrix and a few equations.
These will hold for any matrix over a commutative ring,
while the `inv` section is specifically for invertible matrices.
-/

/-- The adjugate matrix is the transpose of the cofactor matrix.

  Typically, the cofactor matrix is defined by taking the determinant of minors,
  i.e. the matrix with a row and column removed.
  However, the proof of `mul_adjugate` becomes a lot easier if we define the
  minor as replacing a column with a basis vector, since it allows us to use
  facts about the `cramer` map.
-/
def adjugate (A : matrix n n α) : matrix n n α := λ i, cramer Aᵀ (λ j, if i = j then 1 else 0)

lemma adjugate_def (A : matrix n n α) :
  adjugate A = λ i, cramer Aᵀ (λ j, if i = j then 1 else 0) := rfl

lemma adjugate_apply (A : matrix n n α) (i j : n) :
  adjugate A i j = (A.update_row j (λ j, if i = j then 1 else 0)).det :=
by { rw adjugate_def, simp only, rw [cramer_apply, update_column_transpose, det_transpose], }

lemma adjugate_transpose (A : matrix n n α) : (adjugate A)ᵀ = adjugate (Aᵀ) :=
begin
  ext i j,
  rw [transpose_apply, adjugate_apply, adjugate_apply, update_row_transpose, det_transpose],
  rw [det_apply', det_apply'],
  apply finset.sum_congr rfl,
  intros σ _,
  congr' 1,

  by_cases i = σ j,
  { -- Everything except `(i , j)` (= `(σ j , j)`) is given by A, and the rest is a single `1`.
    congr; ext j',
    have := (@equiv.injective _ _ σ j j' : σ j = σ j' → j = j'),
    rw [update_row_apply, update_column_apply],
    finish },
  { -- Otherwise, we need to show that there is a `0` somewhere in the product.
    have : (∏ j' : n, update_column A j (λ (i' : n), ite (i = i') 1 0) (σ j') j') = 0,
    { apply prod_eq_zero (mem_univ j),
      rw [update_column_self],
      exact if_neg h },
    rw this,
    apply prod_eq_zero (mem_univ (σ⁻¹ i)),
    erw [apply_symm_apply σ i, update_row_self],
    apply if_neg,
    intro h',
    exact h ((symm_apply_eq σ).mp h'.symm) }
end

/-- Since the map `b ↦ cramer A b` is linear in `b`, it must be multiplication by some matrix. This
matrix is `A.adjugate`. -/
lemma cramer_eq_adjugate_mul_vec (A : matrix n n α) (b : n → α) :
  cramer A b = A.adjugate.mul_vec b :=
begin
  nth_rewrite 1 ← A.transpose_transpose,
  rw [← adjugate_transpose, adjugate_def],
  have : b = ∑ i, (b i) • (λ j, if i = j then 1 else 0), { ext i, simp, },
  rw this, ext k,
  simp [mul_vec, dot_product, mul_comm],
end

lemma mul_adjugate_apply (A : matrix n n α) (i j k) :
  A i k * adjugate A k j = cramer Aᵀ (λ j, if k = j then A i k else 0) j :=
begin
  erw [←smul_eq_mul, ←pi.smul_apply, ←linear_map.map_smul],
  congr' with l,
  rw [pi.smul_apply, smul_eq_mul, mul_boole],
end

lemma mul_adjugate (A : matrix n n α) : A ⬝ adjugate A = A.det • 1 :=
begin
  ext i j,
  rw [mul_apply, pi.smul_apply, pi.smul_apply, one_apply, smul_eq_mul, mul_boole],
  simp [mul_adjugate_apply, sum_cramer_apply, cramer_transpose_row_self, pi.single_apply, eq_comm]
end

lemma adjugate_mul (A : matrix n n α) : adjugate A ⬝ A = A.det • 1 :=
calc adjugate A ⬝ A = (Aᵀ ⬝ (adjugate Aᵀ))ᵀ :
  by rw [←adjugate_transpose, ←transpose_mul, transpose_transpose]
... = A.det • 1 : by rw [mul_adjugate (Aᵀ), det_transpose, transpose_smul, transpose_one]

/-- `det_adjugate_of_cancel` is an auxiliary lemma for computing `(adjugate A).det`,
  used in `det_adjugate_eq_one` and `det_adjugate_of_is_unit`.

  The formula for the determinant of the adjugate of an `n` by `n` matrix `A`
  is in general `(adjugate A).det = A.det ^ (n - 1)`, but the proof differs in several cases.
  This lemma `det_adjugate_of_cancel` covers the case that `det A` cancels
  on the left of the equation `A.det * b = A.det ^ n`.
-/
lemma det_adjugate_of_cancel {A : matrix n n α}
  (h : ∀ b, A.det * b = A.det ^ fintype.card n → b = A.det ^ (fintype.card n - 1)) :
  (adjugate A).det = A.det ^ (fintype.card n - 1) :=
h (adjugate A).det (calc A.det * (adjugate A).det = (A ⬝ adjugate A).det   : (det_mul _ _).symm
                                              ... = A.det ^ fintype.card n : by simp [mul_adjugate])

lemma adjugate_subsingleton [subsingleton n] (A : matrix n n α) : adjugate A = 1 :=
begin
  ext i j,
  simp [subsingleton.elim i j, adjugate_apply, det_eq_elem_of_subsingleton _ i]
end

lemma adjugate_eq_one_of_card_eq_one {A : matrix n n α} (h : fintype.card n = 1) : adjugate A = 1 :=
begin
  haveI : subsingleton n := fintype.card_le_one_iff_subsingleton.mp h.le,
  exact adjugate_subsingleton _
end

@[simp] lemma adjugate_zero (h : 1 < fintype.card n) : adjugate (0 : matrix n n α) = 0 :=
begin
  ext i j,
  obtain ⟨j', hj'⟩ : ∃ j', j' ≠ j := fintype.exists_ne_of_one_lt_card h j,
  apply det_eq_zero_of_column_eq_zero j',
  intro j'',
  simp [update_column_ne hj'],
end

@[simp] lemma adjugate_one : adjugate (1 : matrix n n α) = 1 :=
by { ext, simp [adjugate_def, matrix.one_apply] }

lemma det_adjugate_eq_one {A : matrix n n α} (h : A.det = 1) : (adjugate A).det = 1 :=
calc (adjugate A).det
    = A.det ^ (fintype.card n - 1) : det_adjugate_of_cancel (λ b hb, by simpa [h] using hb)
... = 1                            : by rw [h, one_pow]

/-- `det_adjugate_of_is_unit` gives the formula for `(adjugate A).det` if `A.det` has an inverse.

  The formula for the determinant of the adjugate of an `n` by `n` matrix `A`
  is in general `(adjugate A).det = A.det ^ (n - 1)`, but the proof differs in several cases.
  This lemma `det_adjugate_of_is_unit` covers the case that `det A` has an inverse.
-/
lemma det_adjugate_of_is_unit {A : matrix n n α} (h : is_unit A.det) :
  (adjugate A).det = A.det ^ (fintype.card n - 1) :=
begin
  rcases is_unit_iff_exists_inv'.mp h with ⟨a, ha⟩,
  by_cases card_lt_zero : fintype.card n ≤ 0,
  { have h : fintype.card n = 0 := by linarith,
    simp [det_eq_one_of_card_eq_zero h] },
  have zero_lt_card : 0 < fintype.card n := by linarith,
  have n_nonempty : nonempty n := fintype.card_pos_iff.mp zero_lt_card,

  by_cases card_lt_one : fintype.card n ≤ 1,
  { have h : fintype.card n = 1 := by linarith,
    simp [h, adjugate_eq_one_of_card_eq_one h] },
  have one_lt_card : 1 < fintype.card n := by linarith,
  have zero_lt_card_sub_one : 0 < fintype.card n - 1 :=
    (tsub_lt_tsub_iff_right (refl 1)).mpr one_lt_card,

  apply det_adjugate_of_cancel,
  intros b hb,
  calc b = a * (det A ^ (fintype.card n - 1 + 1)) :
       by rw [←one_mul b, ←ha, mul_assoc, hb, nat.sub_add_cancel zero_lt_card]
     ... = a * det A * det A ^ (fintype.card n - 1) : by ring_exp
     ... = det A ^ (fintype.card n - 1) : by rw [ha, one_mul]
end

end adjugate

section inv
/-!
### `inv` section

Defines the matrix `nonsing_inv A` and proves it is the inverse matrix
of a square matrix `A` as long as `det A` has a multiplicative inverse.
-/

variables (A : matrix n n α) (B : matrix n n α)

open_locale classical

lemma is_unit_det_transpose (h : is_unit A.det) : is_unit Aᵀ.det :=
by { rw det_transpose, exact h, }

/-- The inverse of a square matrix, when it is invertible (and zero otherwise).-/
noncomputable def nonsing_inv : matrix n n α :=
if h : is_unit A.det then h.unit⁻¹ • A.adjugate else 0

noncomputable instance : has_inv (matrix n n α) := ⟨matrix.nonsing_inv⟩

lemma inv_def (A : matrix n n α) : A⁻¹ = A.nonsing_inv := rfl

lemma nonsing_inv_apply_not_is_unit (h : ¬ is_unit A.det) :
  A⁻¹ = 0 :=
by rw [inv_def, nonsing_inv, dif_neg h]

lemma nonsing_inv_apply (h : is_unit A.det) :
  A⁻¹ = h.unit⁻¹ • A.adjugate :=
by rw [inv_def, nonsing_inv, dif_pos h]

lemma transpose_nonsing_inv (h : is_unit A.det) :
  (A⁻¹)ᵀ = (Aᵀ)⁻¹ :=
begin
  have h' := A.is_unit_det_transpose h,
  have dets_eq : h.unit = h'.unit := units.ext (by rw [h.unit_spec, h'.unit_spec, det_transpose]),
  rw [A.nonsing_inv_apply h, Aᵀ.nonsing_inv_apply h', dets_eq, A.adjugate_transpose.symm],
  refl,
end

/-- The `nonsing_inv` of `A` is a right inverse. -/
@[simp] lemma mul_nonsing_inv (h : is_unit A.det) : A ⬝ A⁻¹ = 1 :=
by rw [A.nonsing_inv_apply h, units.smul_def, mul_smul, mul_adjugate, smul_smul,
       units.inv_mul_of_eq h.unit_spec, one_smul]

/-- The `nonsing_inv` of `A` is a left inverse. -/
@[simp] lemma nonsing_inv_mul (h : is_unit A.det) : A⁻¹ ⬝ A = 1 :=
calc A⁻¹ ⬝ A = (Aᵀ ⬝ (Aᵀ)⁻¹)ᵀ : by { rw [transpose_mul,
                                    Aᵀ.transpose_nonsing_inv (A.is_unit_det_transpose h),
                                    transpose_transpose], }
         ... = 1ᵀ             : by { rw Aᵀ.mul_nonsing_inv, exact A.is_unit_det_transpose h, }
         ... = 1              : transpose_one

lemma nonsing_inv_cancel_or_zero :
  (A⁻¹ ⬝ A = 1 ∧ A ⬝ A⁻¹ = 1) ∨ A⁻¹ = 0 :=
begin
  by_cases h : is_unit A.det,
  { exact or.inl ⟨nonsing_inv_mul _ h, mul_nonsing_inv _ h⟩ },
  { exact or.inr (nonsing_inv_apply_not_is_unit _ h) }
end

@[simp] lemma nonsing_inv_det (h : is_unit A.det) : A⁻¹.det * A.det = 1 :=
by rw [←det_mul, A.nonsing_inv_mul h, det_one]

lemma is_unit_nonsing_inv_det (h : is_unit A.det) : is_unit A⁻¹.det :=
is_unit_of_mul_eq_one _ _ (A.nonsing_inv_det h)

@[simp] lemma nonsing_inv_nonsing_inv (h : is_unit A.det) : (A⁻¹)⁻¹ = A :=
calc (A⁻¹)⁻¹ = 1 ⬝ (A⁻¹)⁻¹        : by rw matrix.one_mul
         ... = A ⬝ A⁻¹ ⬝ (A⁻¹)⁻¹  : by rw A.mul_nonsing_inv h
         ... = A                  : by { rw [matrix.mul_assoc,
                                         (A⁻¹).mul_nonsing_inv (A.is_unit_nonsing_inv_det h),
                                         matrix.mul_one], }

@[simp] lemma is_unit_nonsing_inv_det_iff {A : matrix n n α} :
  is_unit A⁻¹.det ↔ is_unit A.det :=
begin
  refine ⟨λ h, _, is_unit_nonsing_inv_det _⟩,
  nontriviality α,
  casesI is_empty_or_nonempty n,
  { simp },
  contrapose! h,
  rw [nonsing_inv_apply_not_is_unit _ h, det_zero],
  { simp },
  { apply_instance }
end

/-- If `A.det` has a constructive inverse, produce one for `A`. -/
def invertible_of_det_invertible [invertible A.det] : invertible A :=
{ inv_of := ⅟A.det • A.adjugate,
  mul_inv_of_self :=
    by rw [mul_smul_comm, matrix.mul_eq_mul, mul_adjugate, smul_smul, inv_of_mul_self, one_smul],
  inv_of_mul_self :=
    by rw [smul_mul_assoc, matrix.mul_eq_mul, adjugate_mul, smul_smul, inv_of_mul_self, one_smul] }

/-- `A.det` is invertible if `A` has a left inverse. -/
def det_invertible_of_left_inverse (h : B ⬝ A = 1) : invertible A.det :=
{ inv_of := B.det,
  mul_inv_of_self := by rw [mul_comm, ← det_mul, h, det_one],
  inv_of_mul_self := by rw [← det_mul, h, det_one] }

/-- `A.det` is invertible if `A` has a right inverse. -/
def det_invertible_of_right_inverse (h : A ⬝ B = 1) : invertible A.det :=
{ inv_of := B.det,
  mul_inv_of_self := by rw [← det_mul, h, det_one],
  inv_of_mul_self := by rw [mul_comm, ← det_mul, h, det_one] }

/-- If `A` has a constructive inverse, produce one for `A.det`. -/
def det_invertible_of_invertible [invertible A] : invertible A.det :=
det_invertible_of_left_inverse A (⅟A) (inv_of_mul_self _)

/-- Given a proof that `A.det` has a constructive inverse, lift `A` to `units (matrix n n α)`-/
def unit_of_det_invertible [invertible A.det] : units (matrix n n α) :=
@unit_of_invertible _ _ A (invertible_of_det_invertible A)

/-- A matrix whose determinant is a unit is itself a unit. This is a noncomputable version of
`matrix.units_of_det_invertible`, with the inverse defeq to `matrix.nonsing_inv`. -/
noncomputable def nonsing_inv_unit (h : is_unit A.det) : units (matrix n n α) :=
{ val     := A,
  inv     := A⁻¹,
  val_inv := by { rw matrix.mul_eq_mul, apply A.mul_nonsing_inv h, },
  inv_val := by { rw matrix.mul_eq_mul, apply A.nonsing_inv_mul h, } }

lemma unit_of_det_invertible_eq_nonsing_inv_unit [invertible A.det] :
  unit_of_det_invertible A = nonsing_inv_unit A (is_unit_of_invertible _) :=
by { ext, refl }

/-- When lowered to a prop, `matrix.det_invertible_of_invertible` and
`matrix.invertible_of_det_invertible` form an `iff`. -/
lemma is_unit_iff_is_unit_det : is_unit A ↔ is_unit A.det :=
begin
  split; rintros ⟨x, hx⟩; refine @is_unit_of_invertible _ _ _ (id _),
  { haveI : invertible A := hx.rec x.invertible,
    apply det_invertible_of_invertible, },
  { haveI : invertible A.det := hx.rec x.invertible,
    apply invertible_of_det_invertible, },
end

/- `is_unit_of_invertible A`
   converts the "stronger" condition `invertible A` to proposition `is_unit A`. -/

/-- `matrix.is_unit_det_of_invertible` converts `invertible A` to `is_unit A.det`. -/
lemma is_unit_det_of_invertible [invertible A] : is_unit A.det :=
@is_unit_of_invertible _ _ _(det_invertible_of_invertible A)

@[simp]
lemma inv_eq_nonsing_inv_of_invertible [invertible A] : ⅟ A = A⁻¹ :=
begin
  suffices : is_unit A,
  { rw [←this.mul_left_inj, inv_of_mul_self, matrix.mul_eq_mul, nonsing_inv_mul],
    rwa ←is_unit_iff_is_unit_det },
  exact is_unit_of_invertible _
end

variables {A} {B}

/- `is_unit.invertible` lifts the proposition `is_unit A` to a constructive inverse of `A`. -/

/-- "Lift" the proposition `is_unit A.det` to a constructive inverse of `A`. -/
noncomputable def invertible_of_is_unit_det  (h : is_unit A.det) : invertible A :=
⟨A⁻¹, nonsing_inv_mul A h, mul_nonsing_inv A h⟩

lemma is_unit_det_of_left_inverse (h : B ⬝ A = 1) : is_unit A.det :=
@is_unit_of_invertible _ _ _ (det_invertible_of_left_inverse _ _ h)

lemma is_unit_det_of_right_inverse (h : A ⬝ B = 1) : is_unit A.det :=
@is_unit_of_invertible _ _ _ (det_invertible_of_right_inverse _ _ h)

lemma det_ne_zero_of_left_inverse [nontrivial α] (h : B ⬝ A = 1) : A.det ≠ 0 :=
is_unit.ne_zero (matrix.is_unit_det_of_left_inverse h)

lemma det_ne_zero_of_right_inverse [nontrivial α] (h : A ⬝ B = 1) : A.det ≠ 0 :=
is_unit.ne_zero (matrix.is_unit_det_of_right_inverse h)

lemma nonsing_inv_left_right (h : A ⬝ B = 1) : B ⬝ A = 1 :=
begin
  have h' : is_unit B.det := is_unit_det_of_left_inverse h,
  calc B ⬝ A = (B ⬝ A) ⬝ (B ⬝ B⁻¹) : by simp only [h', matrix.mul_one, mul_nonsing_inv]
        ... = B ⬝ ((A ⬝ B) ⬝ B⁻¹) : by simp only [matrix.mul_assoc]
        ... = B ⬝ B⁻¹ : by simp only [h, matrix.one_mul]
        ... = 1 : mul_nonsing_inv B h',
end

lemma nonsing_inv_right_left (h : B ⬝ A = 1) : A ⬝ B = 1 :=
nonsing_inv_left_right h

/-- If matrix A is left invertible, then its inverse equals its left inverse. -/
lemma inv_eq_left_inv (h : B ⬝ A = 1) : A⁻¹ = B :=
begin
  have h1 :=  (is_unit_det_of_left_inverse h),
  have h2 := matrix.invertible_of_is_unit_det h1,
  have := @inv_of_eq_left_inv (matrix n n α) (infer_instance) A B h2 h,
  simp* at *,
end

/-- If matrix A is right invertible, then its inverse equals its right inverse. -/
lemma inv_eq_right_inv (h : A ⬝ B = 1) : A⁻¹ = B :=
begin
  have h1 :=  (is_unit_det_of_right_inverse h),
  have h2 := matrix.invertible_of_is_unit_det h1,
  have := @inv_of_eq_right_inv (matrix n n α) (infer_instance) A B h2 h,
  simp* at *,
end

/-- We can construct an instance of invertible A if A has a left inverse. -/
def invertible_of_left_inverse (h: B ⬝ A = 1) : invertible A :=
⟨B, h, nonsing_inv_right_left h⟩

/-- We can construct an instance of invertible A if A has a right inverse. -/
def invertible_of_right_inverse (h: A ⬝ B = 1) : invertible A :=
⟨B, nonsing_inv_left_right h, h⟩

section inv_eq_inv

variables {C : matrix n n α}

/-- The left inverse of matrix A is unique when existing. -/
lemma left_inv_eq_left_inv (h: B ⬝ A = 1) (g: C ⬝ A = 1) : B = C :=
by rw [←(inv_eq_left_inv h), ←(inv_eq_left_inv g)]

/-- The right inverse of matrix A is unique when existing. -/
lemma right_inv_eq_right_inv (h: A ⬝ B = 1) (g: A ⬝ C = 1) : B = C :=
by rw [←(inv_eq_right_inv h), ←(inv_eq_right_inv g)]

/-- The right inverse of matrix A equals the left inverse of A when they exist. -/
lemma right_inv_eq_left_inv (h: A ⬝ B = 1) (g: C ⬝ A = 1) : B = C :=
by rw [←(inv_eq_right_inv h), ←(inv_eq_left_inv g)]

lemma inv_inj (h : A⁻¹ = B⁻¹) (h' : is_unit A.det) : A = B :=
begin
  refine left_inv_eq_left_inv (mul_nonsing_inv _ h') _,
  rw h,
  refine mul_nonsing_inv _ _,
  rwa [←is_unit_nonsing_inv_det_iff, ←h, is_unit_nonsing_inv_det_iff]
end

end inv_eq_inv

variable (A)

@[simp] lemma mul_inv_of_invertible [invertible A] : A ⬝ A⁻¹ = 1 :=
mul_nonsing_inv A (is_unit_det_of_invertible A)

@[simp] lemma inv_mul_of_invertible [invertible A] : A⁻¹ ⬝ A = 1 :=
nonsing_inv_mul A (is_unit_det_of_invertible A)

@[simp] lemma inv_zero : (0 : matrix n n α)⁻¹ = 0 :=
begin
  casesI (subsingleton_or_nontrivial α) with ht ht,
  { simp },
  cases (fintype.card n).zero_le.eq_or_lt with hc hc,
  { rw [eq_comm, fintype.card_eq_zero_iff] at hc,
    haveI := hc,
    ext i,
    exact (is_empty.false i).elim },
  { have hn : nonempty n := fintype.card_pos_iff.mp hc,
    refine nonsing_inv_apply_not_is_unit _ _,
    simp [hn] },
end

@[simp] lemma inv_one : (1 : matrix n n α)⁻¹ = 1 :=
inv_eq_left_inv (by simp)

lemma inv_smul (k : α) [invertible k] (h : is_unit A.det) : (k • A)⁻¹ = ⅟k • A⁻¹ :=
inv_eq_left_inv (by simp [h, smul_smul])

lemma inv_smul' (k : units α) (h : is_unit A.det) : (k • A)⁻¹ = k⁻¹ • A⁻¹ :=
inv_eq_left_inv (by simp [h, smul_smul])

lemma inv_adjugate (A : matrix n n α) (h : is_unit A.det) :
  (adjugate A)⁻¹ = h.unit⁻¹ • A :=
begin
  refine inv_eq_left_inv _,
  rw [smul_mul, mul_adjugate, units.smul_def, smul_smul, h.coe_inv_mul, one_smul]
end

@[simp] lemma inv_inv_inv (A : matrix n n α) : A⁻¹⁻¹⁻¹ = A⁻¹ :=
begin
  by_cases h : is_unit A.det,
  { rw [nonsing_inv_nonsing_inv _ h] },
  { simp [nonsing_inv_apply_not_is_unit _ h] }
end

lemma mul_inv_rev (A B : matrix n n α) : (A ⬝ B)⁻¹ = B⁻¹ ⬝ A⁻¹ :=
begin
  by_cases h : is_unit (A ⬝ B).det,
  { refine inv_eq_left_inv _,
    rw det_mul at h,
    rw [←matrix.mul_assoc, matrix.mul_assoc _ _ A,
        nonsing_inv_mul _ (is_unit_of_mul_is_unit_left h),
        matrix.mul_one, nonsing_inv_mul _ (is_unit_of_mul_is_unit_right h)] },
  { rw nonsing_inv_apply_not_is_unit _ h,
    rw det_mul at h,
    have : ¬ is_unit A.det ∨ ¬ is_unit B.det,
    { contrapose! h,
      exact h.left.mul h.right },
    cases this with h' h';
    simp [nonsing_inv_apply_not_is_unit _ h'] }
end

lemma ring_hom.map_adjugate {R S : Type*} [comm_ring R] [comm_ring S] (f : R →+* S)
  (M : matrix n n R) : f.map_matrix M.adjugate = matrix.adjugate (f.map_matrix M) :=
begin
  ext i k,
  have : (λ (j : n), ite (i = j) (1 : S) 0) = f ∘ (λ (j : n), ite (i = j) 1 0),
  { ext,
    simp [apply_ite f] },
  rw [adjugate_apply, ring_hom.map_matrix_apply, map_apply, ring_hom.map_matrix_apply,
      this, ←map_update_row, ←ring_hom.map_matrix_apply, ←ring_hom.map_det, ←adjugate_apply]
end

lemma is_regular_of_is_left_regular_det {A : matrix n n α} (hA : is_left_regular A.det) :
  is_regular A :=
begin
  split,
  { intros B C h,
    refine hA.matrix _,
    rw [←matrix.one_mul B, ←matrix.one_mul C, ←matrix.smul_mul, ←matrix.smul_mul, ←adjugate_mul,
        matrix.mul_assoc, matrix.mul_assoc, ←mul_eq_mul A, h, mul_eq_mul] },
  { intros B C h,
    simp only [mul_eq_mul] at h,
    refine hA.matrix _,
    rw [←matrix.mul_one B, ←matrix.mul_one C, ←matrix.mul_smul, ←matrix.mul_smul, ←mul_adjugate,
        ←matrix.mul_assoc, ←matrix.mul_assoc, h] }
end

lemma adjugate_mul_distrib_aux (A B : matrix n n α)
  (hA : is_left_regular A.det)
  (hB : is_left_regular B.det) :
  adjugate (A ⬝ B) = adjugate B ⬝ adjugate A :=
begin
  have hAB : is_left_regular (A ⬝ B).det,
  { rw [det_mul],
    exact hA.mul hB },
  refine (is_regular_of_is_left_regular_det hAB).left _,
  rw [mul_eq_mul, mul_adjugate, mul_eq_mul, matrix.mul_assoc, ←matrix.mul_assoc B, mul_adjugate,
      smul_mul, matrix.one_mul, mul_smul, mul_adjugate, smul_smul, mul_comm, ←det_mul]
end

/--
Proof follows from "The trace Cayley-Hamilton theorem" by Darij Grinberg, Section 5.3
-/
lemma adjugate_mul_distrib (A B : matrix n n α) : adjugate (A ⬝ B) = adjugate B ⬝ adjugate A :=
begin
  casesI subsingleton_or_nontrivial α,
  { simp },
  let g : matrix n n α → matrix n n (polynomial α) :=
    λ M, M.map polynomial.C + (polynomial.X : polynomial α) • 1,
  let f' : matrix n n (polynomial α) →+* matrix n n α := (polynomial.eval_ring_hom 0).map_matrix,
  have f'_inv : ∀ M, f' (g M) = M,
  { intro,
    ext,
    simp [f', g], },
  have f'_adj : ∀ (M : matrix n n α), f' (adjugate (g M)) = adjugate M,
  { intro,
    rw [ring_hom.map_adjugate, f'_inv] },
  have f'_g_mul : ∀ (M N : matrix n n α), f' (g M ⬝ g N) = M ⬝ N,
  { intros,
    rw [←mul_eq_mul, ring_hom.map_mul, f'_inv, f'_inv, mul_eq_mul] },
  have hu : ∀ (M : matrix n n α), is_regular (g M).det,
  { intros M,
    refine polynomial.monic.is_regular _,
    simp only [g, polynomial.monic.def, ←polynomial.leading_coeff_det_X_one_add_C M, add_comm] },
  rw [←f'_adj, ←f'_adj, ←f'_adj, ←mul_eq_mul (f' (adjugate (g B))), ←f'.map_mul, mul_eq_mul,
      ←adjugate_mul_distrib_aux _ _ (hu A).left (hu B).left, ring_hom.map_adjugate,
      ring_hom.map_adjugate, f'_inv, f'_g_mul]
end

@[simp] lemma adjugate_pow (A : matrix n n α) (k : ℕ) :
  adjugate (A ^ k) = (adjugate A) ^ k :=
begin
  induction k with k IH,
  { simp },
  { rw [pow_succ', mul_eq_mul, adjugate_mul_distrib, IH, ←mul_eq_mul, pow_succ] }
end

end inv

/-- One form of Cramer's rule -/
@[simp] lemma det_smul_inv_mul_vec_eq_cramer (A : matrix n n α) (b : n → α) (h : is_unit A.det) :
  A.det • A⁻¹.mul_vec b = cramer A b :=
begin
  rw [cramer_eq_adjugate_mul_vec, A.nonsing_inv_apply h, ← smul_mul_vec_assoc, units.smul_def,
      smul_smul, h.mul_coe_inv, one_smul]
end

/-- A stronger form of **Cramer's rule** that allows us to solve some instances of `A ⬝ x = b` even
if the determinant is not a unit. A sufficient (but still not necessary) condition is that `A.det`
divides `b`. -/
@[simp] lemma mul_vec_cramer (A : matrix n n α) (b : n → α) :
  A.mul_vec (cramer A b) = A.det • b :=
by rw [cramer_eq_adjugate_mul_vec, mul_vec_mul_vec, mul_adjugate, smul_mul_vec_assoc, one_mul_vec]

section nondegenerate

variables {m R A : Type*} [fintype m] [comm_ring R]

/-- A matrix `M` is nondegenerate if for all `v ≠ 0`, there is a `w ≠ 0` with `w ⬝ M ⬝ v ≠ 0`. -/
def nondegenerate (M : matrix m m R) :=
∀ v, (∀ w, matrix.dot_product v (mul_vec M w) = 0) → v = 0

/-- If `M` is nondegenerate and `w ⬝ M ⬝ v = 0` for all `w`, then `v = 0`. -/
lemma nondegenerate.eq_zero_of_ortho {M : matrix m m R} (hM : nondegenerate M)
  {v : m → R} (hv : ∀ w, matrix.dot_product v (mul_vec M w) = 0) : v = 0 :=
hM v hv

/-- If `M` is nondegenerate and `v ≠ 0`, then there is some `w` such that `w ⬝ M ⬝ v ≠ 0`. -/
lemma nondegenerate.exists_not_ortho_of_ne_zero {M : matrix m m R} (hM : nondegenerate M)
  {v : m → R} (hv : v ≠ 0) : ∃ w, matrix.dot_product v (mul_vec M w) ≠ 0 :=
not_forall.mp (mt hM.eq_zero_of_ortho hv)

<<<<<<< HEAD
variables [comm_ring A] [is_domain A]
=======
variables [comm_ring A] [integral_domain A]
>>>>>>> 8366f932

/-- If `M` has a nonzero determinant, then `M` as a bilinear form on `n → A` is nondegenerate.

See also `bilin_form.nondegenerate_of_det_ne_zero'` and `bilin_form.nondegenerate_of_det_ne_zero`.
-/
theorem nondegenerate_of_det_ne_zero {M : matrix n n A} (hM : M.det ≠ 0) :
  nondegenerate M :=
begin
  intros v hv,
  ext i,
  specialize hv (M.cramer (pi.single i 1)),
  refine (mul_eq_zero.mp _).resolve_right hM,
  convert hv,
  simp only [mul_vec_cramer M (pi.single i 1), dot_product, pi.smul_apply, smul_eq_mul],
  rw [finset.sum_eq_single i, pi.single_eq_same, mul_one],
  { intros j _ hj, simp [hj] },
  { intros, have := finset.mem_univ i, contradiction }
end

theorem eq_zero_of_vec_mul_eq_zero {M : matrix n n A} (hM : M.det ≠ 0) {v : n → A}
  (hv : M.vec_mul v = 0) : v = 0 :=
(nondegenerate_of_det_ne_zero hM).eq_zero_of_ortho
  (λ w, by rw [dot_product_mul_vec, hv, zero_dot_product])

theorem eq_zero_of_mul_vec_eq_zero {M : matrix n n A} (hM : M.det ≠ 0) {v : n → A}
  (hv : M.mul_vec v = 0) :
  v = 0 :=
eq_zero_of_vec_mul_eq_zero (by rwa det_transpose) ((vec_mul_transpose M v).trans hv)

end nondegenerate

end matrix<|MERGE_RESOLUTION|>--- conflicted
+++ resolved
@@ -721,11 +721,7 @@
   {v : m → R} (hv : v ≠ 0) : ∃ w, matrix.dot_product v (mul_vec M w) ≠ 0 :=
 not_forall.mp (mt hM.eq_zero_of_ortho hv)
 
-<<<<<<< HEAD
 variables [comm_ring A] [is_domain A]
-=======
-variables [comm_ring A] [integral_domain A]
->>>>>>> 8366f932
 
 /-- If `M` has a nonzero determinant, then `M` as a bilinear form on `n → A` is nondegenerate.
 
