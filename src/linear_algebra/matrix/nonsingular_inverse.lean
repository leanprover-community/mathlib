/-
Copyright (c) 2019 Tim Baanen. All rights reserved.
Released under Apache 2.0 license as described in the file LICENSE.
Authors: Tim Baanen, Lu-Ming Zhang
-/
import linear_algebra.matrix.adjugate

/-!
# Nonsingular inverses

In this file, we define an inverse for square matrices of invertible determinant.

For matrices that are not square or not of full rank, there is a more general notion of
pseudoinverses which we do not consider here.

The definition of inverse used in this file is the adjugate divided by the determinant.
We show that dividing the adjugate by `det A` (if possible), giving a matrix `A⁻¹` (`nonsing_inv`),
will result in a multiplicative inverse to `A`.

Note that there are at least three different inverses in mathlib:

* `A⁻¹` (`has_inv.inv`): alone, this satisfies no properties, although it is usually used in
  conjunction with `group` or `group_with_zero`. On matrices, this is defined to be zero when no
  inverse exists.
* `⅟A` (`inv_of`): this is only available in the presence of `[invertible A]`, which guarantees an
  inverse exists.
* `ring.inverse A`: this is defined on any `monoid_with_zero`, and just like `⁻¹` on matrices, is
  defined to be zero when no inverse exists.

We start by working with `invertible`, and show the main results:

* `matrix.invertible_of_det_invertible`
* `matrix.det_invertible_of_invertible`
* `matrix.is_unit_iff_is_unit_det`
* `matrix.mul_eq_one_comm`

After this we define `matrix.has_inv` and show it matches `⅟A` and `ring.inverse A`.
The rest of the results in the file are then about `A⁻¹`

## References

  * https://en.wikipedia.org/wiki/Cramer's_rule#Finding_inverse_matrix

## Tags

matrix inverse, cramer, cramer's rule, adjugate
-/

namespace matrix
universes u u' v
variables {l : Type*} {m : Type u} {n : Type u'} {α : Type v}
open_locale matrix big_operators
open equiv equiv.perm finset

/-! ### Matrices are `invertible` iff their determinants are -/

section invertible
variables [fintype n] [decidable_eq n] [comm_ring α]

/-- A copy of `inv_of_mul_self` using `⬝` not `*`. -/
protected lemma inv_of_mul_self (A : matrix n n α) [invertible A] : ⅟A ⬝ A = 1 := inv_of_mul_self A

/-- A copy of `mul_inv_of_self` using `⬝` not `*`. -/
protected lemma mul_inv_of_self (A : matrix n n α) [invertible A] : A ⬝ ⅟A = 1 := mul_inv_of_self A

/-- A copy of `inv_of_mul_self_assoc` using `⬝` not `*`. -/
protected lemma inv_of_mul_self_assoc (A : matrix n n α) (B : matrix n m α) [invertible A] :
  ⅟A ⬝ (A ⬝ B) = B :=
by rw [←matrix.mul_assoc, matrix.inv_of_mul_self, matrix.one_mul]

/-- A copy of `mul_inv_of_self_assoc` using `⬝` not `*`. -/
protected lemma mul_inv_of_self_assoc (A : matrix n n α) (B : matrix n m α) [invertible A] :
  A ⬝ (⅟A ⬝ B) = B :=
by rw [←matrix.mul_assoc, matrix.mul_inv_of_self, matrix.one_mul]

/-- A copy of `mul_inv_of_mul_self_cancel` using `⬝` not `*`. -/
protected lemma mul_inv_of_mul_self_cancel (A : matrix m n α) (B : matrix n n α)
  [invertible B] : A ⬝ ⅟B ⬝ B = A :=
by rw [matrix.mul_assoc, matrix.inv_of_mul_self, matrix.mul_one]

/-- A copy of `mul_mul_inv_of_self_cancel` using `⬝` not `*`. -/
protected lemma mul_mul_inv_of_self_cancel (A : matrix m n α) (B : matrix n n α)
  [invertible B] : A ⬝ B ⬝ ⅟B = A :=
by rw [matrix.mul_assoc, matrix.mul_inv_of_self, matrix.mul_one]

variables (A : matrix n n α) (B : matrix n n α)

/-- If `A.det` has a constructive inverse, produce one for `A`. -/
def invertible_of_det_invertible [invertible A.det] : invertible A :=
{ inv_of := ⅟A.det • A.adjugate,
  mul_inv_of_self :=
    by rw [mul_smul_comm, matrix.mul_eq_mul, mul_adjugate, smul_smul, inv_of_mul_self, one_smul],
  inv_of_mul_self :=
    by rw [smul_mul_assoc, matrix.mul_eq_mul, adjugate_mul, smul_smul, inv_of_mul_self, one_smul] }

lemma inv_of_eq [invertible A.det] [invertible A] : ⅟A = ⅟A.det • A.adjugate :=
by { letI := invertible_of_det_invertible A, convert (rfl : ⅟A = _) }

/-- `A.det` is invertible if `A` has a left inverse. -/
def det_invertible_of_left_inverse (h : B ⬝ A = 1) : invertible A.det :=
{ inv_of := B.det,
  mul_inv_of_self := by rw [mul_comm, ← det_mul, h, det_one],
  inv_of_mul_self := by rw [← det_mul, h, det_one] }

/-- `A.det` is invertible if `A` has a right inverse. -/
def det_invertible_of_right_inverse (h : A ⬝ B = 1) : invertible A.det :=
{ inv_of := B.det,
  mul_inv_of_self := by rw [← det_mul, h, det_one],
  inv_of_mul_self := by rw [mul_comm, ← det_mul, h, det_one] }

/-- If `A` has a constructive inverse, produce one for `A.det`. -/
def det_invertible_of_invertible [invertible A] : invertible A.det :=
det_invertible_of_left_inverse A (⅟A) (inv_of_mul_self _)

lemma det_inv_of [invertible A] [invertible A.det] : (⅟A).det = ⅟A.det :=
by { letI := det_invertible_of_invertible A, convert (rfl : _ = ⅟A.det) }

/-- Together `matrix.det_invertible_of_invertible` and `matrix.invertible_of_det_invertible` form an
equivalence, although both sides of the equiv are subsingleton anyway. -/
@[simps]
def invertible_equiv_det_invertible : invertible A ≃ invertible A.det :=
{ to_fun := @det_invertible_of_invertible _ _ _ _ _ A,
  inv_fun := @invertible_of_det_invertible _ _ _ _ _ A,
  left_inv := λ _, subsingleton.elim _ _,
  right_inv := λ _, subsingleton.elim _ _ }

variables {A B}

lemma mul_eq_one_comm : A ⬝ B = 1 ↔ B ⬝ A = 1 :=
suffices ∀ A B, A ⬝ B = 1 → B ⬝ A = 1, from ⟨this A B, this B A⟩, assume A B h,
begin
  letI : invertible B.det := det_invertible_of_left_inverse _ _ h,
  letI : invertible B := invertible_of_det_invertible B,
  calc B ⬝ A = (B ⬝ A) ⬝ (B ⬝ ⅟B) : by rw [matrix.mul_inv_of_self, matrix.mul_one]
        ... = B ⬝ ((A ⬝ B) ⬝ ⅟B) : by simp only [matrix.mul_assoc]
        ... = B ⬝ ⅟B : by rw [h, matrix.one_mul]
        ... = 1 : matrix.mul_inv_of_self B,
end

variables (A B)

/-- We can construct an instance of invertible A if A has a left inverse. -/
def invertible_of_left_inverse (h : B ⬝ A = 1) : invertible A :=
⟨B, h, mul_eq_one_comm.mp h⟩

/-- We can construct an instance of invertible A if A has a right inverse. -/
def invertible_of_right_inverse (h : A ⬝ B = 1) : invertible A :=
⟨B, mul_eq_one_comm.mp h, h⟩

/-- The transpose of an invertible matrix is invertible. -/
instance invertible_transpose [invertible A] : invertible Aᵀ :=
begin
  haveI : invertible Aᵀ.det,
    by simpa using det_invertible_of_invertible A,
  exact invertible_of_det_invertible Aᵀ
end

/-- A matrix is invertible if the transpose is invertible. -/
def invertible__of_invertible_transpose [invertible Aᵀ] : invertible A :=
begin
  rw ←transpose_transpose A,
  apply_instance
end

/-- A matrix is invertible if the conjugate transpose is invertible. -/
def invertible_of_invertible_conj_transpose [star_ring α] [invertible Aᴴ] :
  invertible A :=
begin
  rw ←conj_transpose_conj_transpose A,
  apply_instance
end

/-- Given a proof that `A.det` has a constructive inverse, lift `A` to `(matrix n n α)ˣ`-/
def unit_of_det_invertible [invertible A.det] : (matrix n n α)ˣ :=
@unit_of_invertible _ _ A (invertible_of_det_invertible A)

/-- When lowered to a prop, `matrix.invertible_equiv_det_invertible` forms an `iff`. -/
lemma is_unit_iff_is_unit_det : is_unit A ↔ is_unit A.det :=
by simp only [← nonempty_invertible_iff_is_unit, (invertible_equiv_det_invertible A).nonempty_congr]

/-! #### Variants of the statements above with `is_unit`-/

lemma is_unit_det_of_invertible [invertible A] : is_unit A.det :=
@is_unit_of_invertible _ _ _ (det_invertible_of_invertible A)

variables {A B}

lemma is_unit_of_left_inverse (h : B ⬝ A = 1) : is_unit A :=
⟨⟨A, B, mul_eq_one_comm.mp h, h⟩, rfl⟩

lemma is_unit_of_right_inverse (h : A ⬝ B = 1) : is_unit A :=
⟨⟨A, B, h, mul_eq_one_comm.mp h⟩, rfl⟩

lemma is_unit_det_of_left_inverse (h : B ⬝ A = 1) : is_unit A.det :=
@is_unit_of_invertible _ _ _ (det_invertible_of_left_inverse _ _ h)

lemma is_unit_det_of_right_inverse (h : A ⬝ B = 1) : is_unit A.det :=
@is_unit_of_invertible _ _ _ (det_invertible_of_right_inverse _ _ h)

lemma det_ne_zero_of_left_inverse [nontrivial α] (h : B ⬝ A = 1) : A.det ≠ 0 :=
(is_unit_det_of_left_inverse h).ne_zero

lemma det_ne_zero_of_right_inverse [nontrivial α] (h : A ⬝ B = 1) : A.det ≠ 0 :=
(is_unit_det_of_right_inverse h).ne_zero

end invertible

variables [fintype n] [decidable_eq n] [comm_ring α]
variables (A : matrix n n α) (B : matrix n n α)

lemma is_unit_det_transpose (h : is_unit A.det) : is_unit Aᵀ.det :=
by { rw det_transpose, exact h, }

/-! ### A noncomputable `has_inv` instance  -/

/-- The inverse of a square matrix, when it is invertible (and zero otherwise).-/
noncomputable instance : has_inv (matrix n n α) := ⟨λ A, ring.inverse A.det • A.adjugate⟩

lemma inv_def (A : matrix n n α) : A⁻¹ = ring.inverse A.det • A.adjugate := rfl

lemma nonsing_inv_apply_not_is_unit (h : ¬ is_unit A.det) :
  A⁻¹ = 0 :=
by rw [inv_def, ring.inverse_non_unit _ h, zero_smul]

lemma nonsing_inv_apply (h : is_unit A.det) :
  A⁻¹ = (↑h.unit⁻¹ : α) • A.adjugate :=
by rw [inv_def, ←ring.inverse_unit h.unit, is_unit.unit_spec]

/-- The nonsingular inverse is the same as `inv_of` when `A` is invertible. -/
@[simp] lemma inv_of_eq_nonsing_inv [invertible A] : ⅟A = A⁻¹ :=
begin
  letI := det_invertible_of_invertible A,
  rw [inv_def, ring.inverse_invertible, inv_of_eq],
end

/-- Coercing the result of `units.has_inv` is the same as coercing first and applying the
nonsingular inverse. -/
@[simp, norm_cast] lemma coe_units_inv (A : (matrix n n α)ˣ) :
  ↑(A⁻¹) = (A⁻¹ : matrix n n α) :=
begin
  letI := A.invertible,
  rw [←inv_of_eq_nonsing_inv, inv_of_units],
end

/-- The nonsingular inverse is the same as the general `ring.inverse`. -/
lemma nonsing_inv_eq_ring_inverse : A⁻¹ = ring.inverse A :=
begin
  by_cases h_det : is_unit A.det,
  { casesI (A.is_unit_iff_is_unit_det.mpr h_det).nonempty_invertible,
    rw [←inv_of_eq_nonsing_inv, ring.inverse_invertible], },
  { have h := mt A.is_unit_iff_is_unit_det.mp h_det,
    rw [ring.inverse_non_unit _ h, nonsing_inv_apply_not_is_unit A h_det], },
end

lemma transpose_nonsing_inv : (A⁻¹)ᵀ = (Aᵀ)⁻¹ :=
by rw [inv_def, inv_def, transpose_smul, det_transpose, adjugate_transpose]

lemma conj_transpose_nonsing_inv [star_ring α] : (A⁻¹)ᴴ = (Aᴴ)⁻¹ :=
by rw [inv_def, inv_def, conj_transpose_smul, det_conj_transpose, adjugate_conj_transpose,
       ring.inverse_star]

/-- The `nonsing_inv` of `A` is a right inverse. -/
@[simp] lemma mul_nonsing_inv (h : is_unit A.det) : A ⬝ A⁻¹ = 1 :=
begin
  casesI (A.is_unit_iff_is_unit_det.mpr h).nonempty_invertible,
  rw [←inv_of_eq_nonsing_inv, matrix.mul_inv_of_self],
end

/-- The `nonsing_inv` of `A` is a left inverse. -/
@[simp] lemma nonsing_inv_mul (h : is_unit A.det) : A⁻¹ ⬝ A = 1 :=
begin
  casesI (A.is_unit_iff_is_unit_det.mpr h).nonempty_invertible,
  rw [←inv_of_eq_nonsing_inv, matrix.inv_of_mul_self],
end

instance [invertible A] : invertible A⁻¹ :=
by { rw ← inv_of_eq_nonsing_inv, apply_instance }

@[simp] lemma inv_inv_of_invertible [invertible A] : A⁻¹⁻¹ = A :=
by simp only [← inv_of_eq_nonsing_inv, inv_of_inv_of]

@[simp] lemma mul_nonsing_inv_cancel_right (B : matrix m n α) (h : is_unit A.det) :
  B ⬝ A ⬝ A⁻¹ = B :=
by simp [matrix.mul_assoc, mul_nonsing_inv A h]

@[simp] lemma mul_nonsing_inv_cancel_left (B : matrix n m α) (h : is_unit A.det) :
  A ⬝ (A⁻¹ ⬝ B) = B :=
by simp [←matrix.mul_assoc, mul_nonsing_inv A h]

@[simp] lemma nonsing_inv_mul_cancel_right (B : matrix m n α) (h : is_unit A.det) :
  B ⬝ A⁻¹ ⬝ A = B :=
by simp [matrix.mul_assoc, nonsing_inv_mul A h]

@[simp] lemma nonsing_inv_mul_cancel_left (B : matrix n m α) (h : is_unit A.det) :
  A⁻¹ ⬝ (A ⬝ B) = B :=
by simp [←matrix.mul_assoc, nonsing_inv_mul A h]

@[simp] lemma mul_inv_of_invertible [invertible A] : A ⬝ A⁻¹ = 1 :=
mul_nonsing_inv A (is_unit_det_of_invertible A)

@[simp] lemma inv_mul_of_invertible [invertible A] : A⁻¹ ⬝ A = 1 :=
nonsing_inv_mul A (is_unit_det_of_invertible A)

@[simp] lemma mul_inv_cancel_right_of_invertible (B : matrix m n α) [invertible A] :
  B ⬝ A ⬝ A⁻¹ = B :=
mul_nonsing_inv_cancel_right A B (is_unit_det_of_invertible A)

@[simp] lemma mul_inv_cancel_left_of_invertible (B : matrix n m α) [invertible A] :
  A ⬝ (A⁻¹ ⬝ B) = B :=
mul_nonsing_inv_cancel_left A B (is_unit_det_of_invertible A)

@[simp] lemma inv_mul_cancel_right_of_invertible (B : matrix m n α) [invertible A] :
  B ⬝ A⁻¹ ⬝ A = B :=
nonsing_inv_mul_cancel_right A B (is_unit_det_of_invertible A)

@[simp] lemma inv_mul_cancel_left_of_invertible (B : matrix n m α) [invertible A] :
  A⁻¹ ⬝ (A ⬝ B) = B :=
nonsing_inv_mul_cancel_left A B (is_unit_det_of_invertible A)

lemma inv_mul_eq_iff_eq_mul_of_invertible (A B C : matrix n n α) [invertible A] :
  A⁻¹ ⬝ B = C ↔ B = A ⬝ C :=
⟨λ h, by rw [←h, mul_inv_cancel_left_of_invertible],
 λ h, by rw [h, inv_mul_cancel_left_of_invertible]⟩

lemma mul_inv_eq_iff_eq_mul_of_invertible (A B C : matrix n n α) [invertible A] :
  B ⬝ A⁻¹ = C ↔ B = C ⬝ A :=
⟨λ h, by rw [←h, inv_mul_cancel_right_of_invertible],
 λ h, by rw [h, mul_inv_cancel_right_of_invertible]⟩

lemma nonsing_inv_cancel_or_zero :
  (A⁻¹ ⬝ A = 1 ∧ A ⬝ A⁻¹ = 1) ∨ A⁻¹ = 0 :=
begin
  by_cases h : is_unit A.det,
  { exact or.inl ⟨nonsing_inv_mul _ h, mul_nonsing_inv _ h⟩ },
  { exact or.inr (nonsing_inv_apply_not_is_unit _ h) }
end

lemma det_nonsing_inv_mul_det (h : is_unit A.det) : A⁻¹.det * A.det = 1 :=
by rw [←det_mul, A.nonsing_inv_mul h, det_one]

@[simp] lemma det_nonsing_inv : A⁻¹.det = ring.inverse A.det :=
begin
  by_cases h : is_unit A.det,
  { casesI h.nonempty_invertible, letI := invertible_of_det_invertible A,
    rw [ring.inverse_invertible, ←inv_of_eq_nonsing_inv, det_inv_of] },
  casesI is_empty_or_nonempty n,
  { rw [det_is_empty, det_is_empty, ring.inverse_one] },
  { rw [ring.inverse_non_unit _ h, nonsing_inv_apply_not_is_unit _ h, det_zero ‹_›] },
end

lemma is_unit_nonsing_inv_det (h : is_unit A.det) : is_unit A⁻¹.det :=
is_unit_of_mul_eq_one _ _ (A.det_nonsing_inv_mul_det h)

@[simp] lemma nonsing_inv_nonsing_inv (h : is_unit A.det) : (A⁻¹)⁻¹ = A :=
calc (A⁻¹)⁻¹ = 1 ⬝ (A⁻¹)⁻¹        : by rw matrix.one_mul
         ... = A ⬝ A⁻¹ ⬝ (A⁻¹)⁻¹  : by rw A.mul_nonsing_inv h
         ... = A                  : by { rw [matrix.mul_assoc,
                                         (A⁻¹).mul_nonsing_inv (A.is_unit_nonsing_inv_det h),
                                         matrix.mul_one], }

lemma is_unit_nonsing_inv_det_iff {A : matrix n n α} :
  is_unit A⁻¹.det ↔ is_unit A.det :=
by rw [matrix.det_nonsing_inv, is_unit_ring_inverse]

/- `is_unit.invertible` lifts the proposition `is_unit A` to a constructive inverse of `A`. -/

/-- A version of `matrix.invertible_of_det_invertible` with the inverse defeq to `A⁻¹` that is
therefore noncomputable. -/
noncomputable def invertible_of_is_unit_det (h : is_unit A.det) : invertible A :=
⟨A⁻¹, nonsing_inv_mul A h, mul_nonsing_inv A h⟩

/-- A version of `matrix.units_of_det_invertible` with the inverse defeq to `A⁻¹` that is therefore
noncomputable. -/
noncomputable def nonsing_inv_unit (h : is_unit A.det) : (matrix n n α)ˣ :=
@unit_of_invertible _ _ _ (invertible_of_is_unit_det A h)

lemma unit_of_det_invertible_eq_nonsing_inv_unit [invertible A.det] :
  unit_of_det_invertible A = nonsing_inv_unit A (is_unit_of_invertible _) :=
by { ext, refl }

variables {A} {B}

/-- If matrix A is left invertible, then its inverse equals its left inverse. -/
lemma inv_eq_left_inv (h : B ⬝ A = 1) : A⁻¹ = B :=
begin
  letI := invertible_of_left_inverse _ _ h,
  exact inv_of_eq_nonsing_inv A ▸ inv_of_eq_left_inv h,
end

/-- If matrix A is right invertible, then its inverse equals its right inverse. -/
lemma inv_eq_right_inv (h : A ⬝ B = 1) : A⁻¹ = B :=
inv_eq_left_inv (mul_eq_one_comm.2 h)

section inv_eq_inv

variables {C : matrix n n α}

/-- The left inverse of matrix A is unique when existing. -/
lemma left_inv_eq_left_inv (h : B ⬝ A = 1) (g : C ⬝ A = 1) : B = C :=
by rw [←inv_eq_left_inv h, ←inv_eq_left_inv g]

/-- The right inverse of matrix A is unique when existing. -/
lemma right_inv_eq_right_inv (h : A ⬝ B = 1) (g : A ⬝ C = 1) : B = C :=
by rw [←inv_eq_right_inv h, ←inv_eq_right_inv g]

/-- The right inverse of matrix A equals the left inverse of A when they exist. -/
lemma right_inv_eq_left_inv (h : A ⬝ B = 1) (g : C ⬝ A = 1) : B = C :=
by rw [←inv_eq_right_inv h, ←inv_eq_left_inv g]

lemma inv_inj (h : A⁻¹ = B⁻¹) (h' : is_unit A.det) : A = B :=
begin
  refine left_inv_eq_left_inv (mul_nonsing_inv _ h') _,
  rw h,
  refine mul_nonsing_inv _ _,
  rwa [←is_unit_nonsing_inv_det_iff, ←h, is_unit_nonsing_inv_det_iff]
end

end inv_eq_inv

variable (A)

@[simp] lemma inv_zero : (0 : matrix n n α)⁻¹ = 0 :=
begin
  casesI (subsingleton_or_nontrivial α) with ht ht,
  { simp },
  cases (fintype.card n).zero_le.eq_or_lt with hc hc,
  { rw [eq_comm, fintype.card_eq_zero_iff] at hc,
    haveI := hc,
    ext i,
    exact (is_empty.false i).elim },
  { have hn : nonempty n := fintype.card_pos_iff.mp hc,
    refine nonsing_inv_apply_not_is_unit _ _,
    simp [hn] },
end

noncomputable instance : inv_one_class (matrix n n α) :=
{ inv_one := inv_eq_left_inv (by simp),
  ..matrix.has_one,
  ..matrix.has_inv }

lemma inv_smul (k : α) [invertible k] (h : is_unit A.det) : (k • A)⁻¹ = ⅟k • A⁻¹ :=
inv_eq_left_inv (by simp [h, smul_smul])

lemma inv_smul' (k : αˣ) (h : is_unit A.det) : (k • A)⁻¹ = k⁻¹ • A⁻¹ :=
inv_eq_left_inv (by simp [h, smul_smul])

lemma inv_adjugate (A : matrix n n α) (h : is_unit A.det) :
  (adjugate A)⁻¹ = h.unit⁻¹ • A :=
begin
  refine inv_eq_left_inv _,
  rw [smul_mul, mul_adjugate, units.smul_def, smul_smul, h.coe_inv_mul, one_smul]
end

section diagonal

/-- `diagonal v` is invertible if `v` is -/
def diagonal_invertible {α} [non_assoc_semiring α] (v : n → α) [invertible v] :
  invertible (diagonal v) :=
invertible.map (diagonal_ring_hom n α) v

lemma inv_of_diagonal_eq {α} [semiring α] (v : n → α) [invertible v] [invertible (diagonal v)] :
  ⅟(diagonal v) = diagonal (⅟v) :=
begin
  letI := diagonal_invertible v,
  haveI := invertible.subsingleton (diagonal v),
  convert (rfl : ⅟(diagonal v) = _),
end

/-- `v` is invertible if `diagonal v` is -/
def invertible_of_diagonal_invertible (v : n → α) [invertible (diagonal v)] : invertible v :=
{ inv_of := diag (⅟(diagonal v)),
  inv_of_mul_self := funext $ λ i, begin
    letI : invertible (diagonal v).det := det_invertible_of_invertible _,
    rw [inv_of_eq, diag_smul, adjugate_diagonal, diag_diagonal],
    dsimp,
    rw [mul_assoc, prod_erase_mul _ _ (finset.mem_univ _), ←det_diagonal],
    exact mul_inv_of_self _,
  end,
  mul_inv_of_self := funext $ λ i, begin
    letI : invertible (diagonal v).det := det_invertible_of_invertible _,
    rw [inv_of_eq, diag_smul, adjugate_diagonal, diag_diagonal],
    dsimp,
    rw [mul_left_comm, mul_prod_erase _ _ (finset.mem_univ _), ←det_diagonal],
    exact mul_inv_of_self _,
  end }

/-- Together `matrix.diagonal_invertible` and `matrix.invertible_of_diagonal_invertible` form an
equivalence, although both sides of the equiv are subsingleton anyway. -/
@[simps]
def diagonal_invertible_equiv_invertible (v : n → α) : invertible (diagonal v) ≃ invertible v :=
{ to_fun := @invertible_of_diagonal_invertible _ _ _ _ _ _,
  inv_fun := @diagonal_invertible _ _ _ _ _ _,
  left_inv := λ _, subsingleton.elim _ _,
  right_inv := λ _, subsingleton.elim _ _ }

/-- When lowered to a prop, `matrix.diagonal_invertible_equiv_invertible` forms an `iff`. -/
@[simp] lemma is_unit_diagonal {v : n → α} : is_unit (diagonal v) ↔ is_unit v :=
by simp only [← nonempty_invertible_iff_is_unit,
  (diagonal_invertible_equiv_invertible v).nonempty_congr]

lemma inv_diagonal (v : n → α) : (diagonal v)⁻¹ = diagonal (ring.inverse v) :=
begin
  rw nonsing_inv_eq_ring_inverse,
  by_cases h : is_unit v,
  { have := is_unit_diagonal.mpr h,
    casesI this.nonempty_invertible,
    casesI h.nonempty_invertible,
    rw [ring.inverse_invertible, ring.inverse_invertible, inv_of_diagonal_eq], },
  { have := is_unit_diagonal.not.mpr h,
    rw [ring.inverse_non_unit _ h, pi.zero_def, diagonal_zero, ring.inverse_non_unit _ this] }
end

end diagonal

@[simp] lemma inv_inv_inv (A : matrix n n α) : A⁻¹⁻¹⁻¹ = A⁻¹ :=
begin
  by_cases h : is_unit A.det,
  { rw [nonsing_inv_nonsing_inv _ h] },
  { simp [nonsing_inv_apply_not_is_unit _ h] }
end

lemma mul_inv_rev (A B : matrix n n α) : (A ⬝ B)⁻¹ = B⁻¹ ⬝ A⁻¹ :=
begin
  simp only [inv_def],
  rw [matrix.smul_mul, matrix.mul_smul, smul_smul, det_mul, adjugate_mul_distrib,
    ring.mul_inverse_rev],
end

/-- A version of `list.prod_inv_reverse` for `matrix.has_inv`. -/
lemma list_prod_inv_reverse : ∀ l : list (matrix n n α), l.prod⁻¹ = (l.reverse.map has_inv.inv).prod
| [] := by rw [list.reverse_nil, list.map_nil, list.prod_nil, inv_one]
| (A :: Xs) := by rw [list.reverse_cons', list.map_concat, list.prod_concat, list.prod_cons,
                      matrix.mul_eq_mul, matrix.mul_eq_mul, mul_inv_rev, list_prod_inv_reverse]

/-- One form of **Cramer's rule**. See `matrix.mul_vec_cramer` for a stronger form. -/
@[simp] lemma det_smul_inv_mul_vec_eq_cramer (A : matrix n n α) (b : n → α) (h : is_unit A.det) :
  A.det • A⁻¹.mul_vec b = cramer A b :=
begin
  rw [cramer_eq_adjugate_mul_vec, A.nonsing_inv_apply h, ← smul_mul_vec_assoc,
      smul_smul, h.mul_coe_inv, one_smul]
end

/-- One form of **Cramer's rule**. See `matrix.mul_vec_cramer` for a stronger form. -/
@[simp] lemma det_smul_inv_vec_mul_eq_cramer_transpose
  (A : matrix n n α) (b : n → α) (h : is_unit A.det) :
  A.det • A⁻¹.vec_mul b = cramer Aᵀ b :=
by rw [← (A⁻¹).transpose_transpose, vec_mul_transpose, transpose_nonsing_inv, ← det_transpose,
    Aᵀ.det_smul_inv_mul_vec_eq_cramer _ (is_unit_det_transpose A h)]

/-! ### Inverses of permutated matrices

Note that the simp-normal form of `matrix.reindex` is `matrix.submatrix`, so we prove most of these
results about only the latter.
-/

section submatrix
variables [fintype m]
variables [decidable_eq m]

/-- `A.submatrix e₁ e₂` is invertible if `A` is -/
def submatrix_equiv_invertible (A : matrix m m α) (e₁ e₂ : n ≃ m) [invertible A] :
  invertible (A.submatrix e₁ e₂) :=
invertible_of_right_inverse _ ((⅟A).submatrix e₂ e₁) $
  by rw [matrix.submatrix_mul_equiv, matrix.mul_inv_of_self, submatrix_one_equiv]

/-- `A` is invertible if `A.submatrix e₁ e₂` is -/
def invertible_of_submatrix_equiv_invertible (A : matrix m m α) (e₁ e₂ : n ≃ m)
  [invertible (A.submatrix e₁ e₂)] : invertible A :=
invertible_of_right_inverse _ ((⅟(A.submatrix e₁ e₂)).submatrix e₂.symm e₁.symm) $ begin
  have : A = (A.submatrix e₁ e₂).submatrix e₁.symm e₂.symm := by simp,
  conv in (_ ⬝ _) { congr, rw this },
  rw [matrix.submatrix_mul_equiv, matrix.mul_inv_of_self, submatrix_one_equiv]
end

lemma inv_of_submatrix_equiv_eq (A : matrix m m α) (e₁ e₂ : n ≃ m)
  [invertible A] [invertible (A.submatrix e₁ e₂)] :
  ⅟(A.submatrix e₁ e₂) = (⅟A).submatrix e₂ e₁ :=
begin
  letI := submatrix_equiv_invertible A e₁ e₂,
  haveI := invertible.subsingleton (A.submatrix e₁ e₂),
  convert (rfl : ⅟(A.submatrix e₁ e₂) = _),
end

/-- Together `matrix.submatrix_equiv_invertible` and
`matrix.invertible_of_submatrix_equiv_invertible` form an equivalence, although both sides of the
equiv are subsingleton anyway. -/
@[simps]
def submatrix_equiv_invertible_equiv_invertible (A : matrix m m α) (e₁ e₂ : n ≃ m) :
  invertible (A.submatrix e₁ e₂) ≃ invertible A :=
{ to_fun := λ _, by exactI invertible_of_submatrix_equiv_invertible A e₁ e₂,
  inv_fun := λ _, by exactI submatrix_equiv_invertible A e₁ e₂,
  left_inv := λ _, subsingleton.elim _ _,
  right_inv := λ _, subsingleton.elim _ _ }

/-- When lowered to a prop, `matrix.invertible_of_submatrix_equiv_invertible` forms an `iff`. -/
@[simp] lemma is_unit_submatrix_equiv {A : matrix m m α} (e₁ e₂ : n ≃ m) :
  is_unit (A.submatrix e₁ e₂) ↔ is_unit A :=
by simp only [← nonempty_invertible_iff_is_unit,
  (submatrix_equiv_invertible_equiv_invertible A _ _).nonempty_congr]

@[simp] lemma inv_submatrix_equiv (A : matrix m m α) (e₁ e₂ : n ≃ m) :
  (A.submatrix e₁ e₂)⁻¹ = (A⁻¹).submatrix e₂ e₁ :=
begin
  by_cases h : is_unit A,
  { casesI h.nonempty_invertible,
    letI := submatrix_equiv_invertible A e₁ e₂,
    rw [←inv_of_eq_nonsing_inv, ←inv_of_eq_nonsing_inv, inv_of_submatrix_equiv_eq] },
  { have := (is_unit_submatrix_equiv e₁ e₂).not.mpr h,
    simp_rw [nonsing_inv_eq_ring_inverse, ring.inverse_non_unit _ h, ring.inverse_non_unit _ this,
      submatrix_zero, pi.zero_apply] }
end

lemma inv_reindex (e₁ e₂ : n ≃ m) (A : matrix n n α) : (reindex e₁ e₂ A)⁻¹ = reindex e₂ e₁ (A⁻¹) :=
inv_submatrix_equiv A e₁.symm e₂.symm

end submatrix

/-! ### Invertibility of block matrices -/

section block
variables [fintype m] [decidable_eq m]

/-- A block matrix is invertible if the bottom right corner and the corresponding schur complement
is. -/
def from_blocks₂₂_invertible
  (A : matrix m m α) (B : matrix m n α) (C : matrix n m α) (D : matrix n n α)
  [invertible D] [invertible (A - B⬝⅟D⬝C)] :
  invertible (from_blocks A B C D) :=
by let A' := A - B⬝⅟D⬝C; have i1 : invertible A' := ‹_›; exactI
invertible_of_left_inverse _
  (from_blocks
      (⅟A')         (-(⅟A'⬝B⬝⅟D))
      (-(⅟D⬝C⬝⅟A')) (⅟D + ⅟D⬝C⬝⅟A'⬝B⬝⅟D))
  begin
    rw [from_blocks_multiply, ←from_blocks_one],
    congr,
    { rw [matrix.neg_mul, ← sub_eq_add_neg, matrix.mul_assoc (⅟A'), matrix.mul_assoc (⅟A'),
        ← matrix.mul_sub, matrix.inv_of_mul_self A'] },
    { rw [matrix.neg_mul, matrix.mul_inv_of_mul_self_cancel _ D, add_right_neg], },
    { rw [matrix.neg_mul, matrix.add_mul, ←sub_eq_neg_add, ←neg_sub, sub_add_eq_sub_sub_swap,
        matrix.mul_assoc (⅟D⬝C⬝⅟A'), matrix.mul_assoc (⅟D⬝C⬝⅟A'), ←matrix.mul_sub,
        matrix.mul_inv_of_mul_self_cancel _, sub_self, neg_zero] },
    { rw [matrix.neg_mul, matrix.add_mul, matrix.mul_inv_of_mul_self_cancel _ D,
        matrix.inv_of_mul_self, neg_add_cancel_comm_assoc] },
  end

lemma inv_of_from_blocks₂₂_eq
  (A : matrix m m α) (B : matrix m n α) (C : matrix n m α) (D : matrix n n α)
  [invertible D] [invertible (A - B⬝⅟D⬝C)] [invertible (from_blocks A B C D)] :
  ⅟(from_blocks A B C D) = from_blocks
      (⅟(A - B⬝⅟D⬝C))          (-(⅟(A - B⬝⅟D⬝C)⬝B⬝⅟D))
      (-(⅟D⬝C⬝⅟(A - B⬝⅟D⬝C))) (⅟D + ⅟D⬝C⬝⅟(A - B⬝⅟D⬝C)⬝B⬝⅟D):=
begin
  letI := from_blocks₂₂_invertible A B C D,
  haveI := invertible.subsingleton (from_blocks A B C D),
  convert (rfl : ⅟(from_blocks A B C D) = _),
end

/-- A block matrix is invertible if the bottom right corner and the corresponding schur complement
is. -/
def from_blocks₁₁_invertible
  (A : matrix m m α) (B : matrix m n α) (C : matrix n m α) (D : matrix n n α)
  [invertible A] [invertible (D - C⬝⅟A⬝B)] :
  invertible (from_blocks A B C D) :=
by let D' := D - C⬝⅟A⬝B; have i1 : invertible D' := ‹_›; exactI
invertible_of_left_inverse _
  (from_blocks
      (⅟A + ⅟A⬝B⬝⅟D'⬝C⬝⅟A) (-(⅟A⬝B⬝⅟D'))
      (-(⅟D'⬝C⬝⅟A))        (⅟D'))
  begin
    -- shortcut; flip the matrix and use the previous lemma
    haveI := from_blocks₂₂_invertible D C B A,
    rw [←from_blocks_submatrix_sum_swap_sum_swap, ←from_blocks_submatrix_sum_swap_sum_swap D,
      (show sum.swap = equiv.sum_comm m n, from rfl), submatrix_mul_equiv,
      ←inv_of_from_blocks₂₂_eq, matrix.inv_of_mul_self, submatrix_one_equiv],
  end

lemma inv_of_from_blocks₁₁_eq
  (A : matrix m m α) (B : matrix m n α) (C : matrix n m α) (D : matrix n n α)
  [invertible A] [invertible (D - C⬝⅟A⬝B)] [invertible (from_blocks A B C D)] :
  ⅟(from_blocks A B C D) = from_blocks
      (⅟A + ⅟A⬝B⬝⅟(D - C⬝⅟A⬝B)⬝C⬝⅟A) (-(⅟A⬝B⬝⅟(D - C⬝⅟A⬝B)))
      (-(⅟(D - C⬝⅟A⬝B)⬝C⬝⅟A)) (⅟(D - C⬝⅟A⬝B)) :=
begin
  letI := from_blocks₁₁_invertible A B C D,
  haveI := invertible.subsingleton (from_blocks A B C D),
  convert (rfl : ⅟(from_blocks A B C D) = _),
end

end block

/-! ### More results about determinants -/

section det
variables [fintype m] [decidable_eq m]

/-- A variant of `matrix.det_units_conj`. -/
lemma det_conj {M : matrix m m α} (h : is_unit M) (N : matrix m m α) :
  det (M ⬝ N ⬝ M⁻¹) = det N :=
by rw [←h.unit_spec, ←coe_units_inv, det_units_conj]

/-- A variant of `matrix.det_units_conj'`. -/
lemma det_conj' {M : matrix m m α} (h : is_unit M) (N : matrix m m α) :
  det (M⁻¹ ⬝ N ⬝ M) = det N :=
by rw [←h.unit_spec, ←coe_units_inv, det_units_conj']

<<<<<<< HEAD
/-- Determinant of a 2×2 block matrix, expanded around an invertible top left element in terms of
the Schur complement. -/
lemma det_from_blocks₁₁ (A : matrix m m α) (B : matrix m n α) (C : matrix n m α) (D : matrix n n α)
  [invertible A] : (matrix.from_blocks A B C D).det = det A * det (D - C ⬝ (⅟A) ⬝ B) :=
begin
  have : from_blocks A B C D =
    from_blocks 1 0 (C ⬝ ⅟A) 1 ⬝ from_blocks A 0 0 (D - C ⬝ (⅟A) ⬝ B) ⬝ from_blocks 1 (⅟A ⬝ B) 0 1,
  { simp only [from_blocks_multiply, matrix.mul_zero, matrix.zero_mul, add_zero, zero_add,
      matrix.one_mul, matrix.mul_one, matrix.inv_of_mul_self, matrix.mul_inv_of_self_assoc,
        matrix.mul_inv_of_mul_self_cancel, matrix.mul_assoc, add_sub_cancel'_right] },
  rw [this, det_mul, det_mul, det_from_blocks_zero₂₁, det_from_blocks_zero₂₁,
    det_from_blocks_zero₁₂, det_one, det_one, one_mul, one_mul, mul_one],
end

@[simp] lemma det_from_blocks_one₁₁ (B : matrix m n α) (C : matrix n m α) (D : matrix n n α) :
  (matrix.from_blocks 1 B C D).det = det (D - C ⬝ B) :=
begin
  haveI : invertible (1 : matrix m m α) := invertible_one,
  rw [det_from_blocks₁₁, inv_of_one, matrix.mul_one, det_one, one_mul],
end

/-- Determinant of a 2×2 block matrix, expanded around an invertible bottom right element in terms
of the Schur complement. -/
lemma det_from_blocks₂₂ (A : matrix m m α) (B : matrix m n α) (C : matrix n m α) (D : matrix n n α)
  [invertible D] : (matrix.from_blocks A B C D).det = det D * det (A - B ⬝ (⅟D) ⬝ C) :=
by rw [←from_blocks_submatrix_sum_swap_sum_swap,
  (show sum.swap = equiv.sum_comm m n, from rfl), det_submatrix_equiv_self, det_from_blocks₁₁]

@[simp] lemma det_from_blocks_one₂₂ (A : matrix m m α) (B : matrix m n α) (C : matrix n m α) :
  (matrix.from_blocks A B C 1).det = det (A - B ⬝ C) :=
begin
  haveI : invertible (1 : matrix n n α) := invertible_one,
  rw [det_from_blocks₂₂, inv_of_one, matrix.mul_one, det_one, one_mul],
end

/-- The **Weinstein–Aronszajn identity**. Note the `1` on the LHS is of shape m×m, while the `1` on
the RHS is of shape n×n. -/
lemma det_one_add_mul_comm (A : matrix m n α) (B : matrix n m α) :
  det (1 + A ⬝ B) = det (1 + B ⬝ A) :=
calc  det (1 + A ⬝ B)
    = det (from_blocks 1 (-A) B 1) : by rw [det_from_blocks_one₂₂, matrix.neg_mul, sub_neg_eq_add]
... = det (1 + B ⬝ A)              : by rw [det_from_blocks_one₁₁, matrix.mul_neg, sub_neg_eq_add]

/-- Alternate statement of the **Weinstein–Aronszajn identity** -/
lemma det_mul_add_one_comm (A : matrix m n α) (B : matrix n m α) :
  det (A ⬝ B + 1) = det (B ⬝ A + 1) :=
by rw [add_comm, det_one_add_mul_comm, add_comm]

lemma det_one_sub_mul_comm (A : matrix m n α) (B : matrix n m α) :
  det (1 - A ⬝ B) = det (1 - B ⬝ A) :=
by rw [sub_eq_add_neg, ←matrix.neg_mul, det_one_add_mul_comm, matrix.mul_neg, ←sub_eq_add_neg]

/-- A special case of the **Matrix determinant lemma** for when `A = I`.

TODO: show this more generally. -/
lemma det_one_add_col_mul_row (u v : m → α) : det (1 + col u ⬝ row v) = 1 + v ⬝ᵥ u :=
by rw [det_one_add_mul_comm, det_unique, pi.add_apply, pi.add_apply, matrix.one_apply_eq,
       matrix.row_mul_col_apply]

=======
>>>>>>> a07a7ae9
end det

end matrix<|MERGE_RESOLUTION|>--- conflicted
+++ resolved
@@ -615,80 +615,6 @@
 
 end submatrix
 
-/-! ### Invertibility of block matrices -/
-
-section block
-variables [fintype m] [decidable_eq m]
-
-/-- A block matrix is invertible if the bottom right corner and the corresponding schur complement
-is. -/
-def from_blocks₂₂_invertible
-  (A : matrix m m α) (B : matrix m n α) (C : matrix n m α) (D : matrix n n α)
-  [invertible D] [invertible (A - B⬝⅟D⬝C)] :
-  invertible (from_blocks A B C D) :=
-by let A' := A - B⬝⅟D⬝C; have i1 : invertible A' := ‹_›; exactI
-invertible_of_left_inverse _
-  (from_blocks
-      (⅟A')         (-(⅟A'⬝B⬝⅟D))
-      (-(⅟D⬝C⬝⅟A')) (⅟D + ⅟D⬝C⬝⅟A'⬝B⬝⅟D))
-  begin
-    rw [from_blocks_multiply, ←from_blocks_one],
-    congr,
-    { rw [matrix.neg_mul, ← sub_eq_add_neg, matrix.mul_assoc (⅟A'), matrix.mul_assoc (⅟A'),
-        ← matrix.mul_sub, matrix.inv_of_mul_self A'] },
-    { rw [matrix.neg_mul, matrix.mul_inv_of_mul_self_cancel _ D, add_right_neg], },
-    { rw [matrix.neg_mul, matrix.add_mul, ←sub_eq_neg_add, ←neg_sub, sub_add_eq_sub_sub_swap,
-        matrix.mul_assoc (⅟D⬝C⬝⅟A'), matrix.mul_assoc (⅟D⬝C⬝⅟A'), ←matrix.mul_sub,
-        matrix.mul_inv_of_mul_self_cancel _, sub_self, neg_zero] },
-    { rw [matrix.neg_mul, matrix.add_mul, matrix.mul_inv_of_mul_self_cancel _ D,
-        matrix.inv_of_mul_self, neg_add_cancel_comm_assoc] },
-  end
-
-lemma inv_of_from_blocks₂₂_eq
-  (A : matrix m m α) (B : matrix m n α) (C : matrix n m α) (D : matrix n n α)
-  [invertible D] [invertible (A - B⬝⅟D⬝C)] [invertible (from_blocks A B C D)] :
-  ⅟(from_blocks A B C D) = from_blocks
-      (⅟(A - B⬝⅟D⬝C))          (-(⅟(A - B⬝⅟D⬝C)⬝B⬝⅟D))
-      (-(⅟D⬝C⬝⅟(A - B⬝⅟D⬝C))) (⅟D + ⅟D⬝C⬝⅟(A - B⬝⅟D⬝C)⬝B⬝⅟D):=
-begin
-  letI := from_blocks₂₂_invertible A B C D,
-  haveI := invertible.subsingleton (from_blocks A B C D),
-  convert (rfl : ⅟(from_blocks A B C D) = _),
-end
-
-/-- A block matrix is invertible if the bottom right corner and the corresponding schur complement
-is. -/
-def from_blocks₁₁_invertible
-  (A : matrix m m α) (B : matrix m n α) (C : matrix n m α) (D : matrix n n α)
-  [invertible A] [invertible (D - C⬝⅟A⬝B)] :
-  invertible (from_blocks A B C D) :=
-by let D' := D - C⬝⅟A⬝B; have i1 : invertible D' := ‹_›; exactI
-invertible_of_left_inverse _
-  (from_blocks
-      (⅟A + ⅟A⬝B⬝⅟D'⬝C⬝⅟A) (-(⅟A⬝B⬝⅟D'))
-      (-(⅟D'⬝C⬝⅟A))        (⅟D'))
-  begin
-    -- shortcut; flip the matrix and use the previous lemma
-    haveI := from_blocks₂₂_invertible D C B A,
-    rw [←from_blocks_submatrix_sum_swap_sum_swap, ←from_blocks_submatrix_sum_swap_sum_swap D,
-      (show sum.swap = equiv.sum_comm m n, from rfl), submatrix_mul_equiv,
-      ←inv_of_from_blocks₂₂_eq, matrix.inv_of_mul_self, submatrix_one_equiv],
-  end
-
-lemma inv_of_from_blocks₁₁_eq
-  (A : matrix m m α) (B : matrix m n α) (C : matrix n m α) (D : matrix n n α)
-  [invertible A] [invertible (D - C⬝⅟A⬝B)] [invertible (from_blocks A B C D)] :
-  ⅟(from_blocks A B C D) = from_blocks
-      (⅟A + ⅟A⬝B⬝⅟(D - C⬝⅟A⬝B)⬝C⬝⅟A) (-(⅟A⬝B⬝⅟(D - C⬝⅟A⬝B)))
-      (-(⅟(D - C⬝⅟A⬝B)⬝C⬝⅟A)) (⅟(D - C⬝⅟A⬝B)) :=
-begin
-  letI := from_blocks₁₁_invertible A B C D,
-  haveI := invertible.subsingleton (from_blocks A B C D),
-  convert (rfl : ⅟(from_blocks A B C D) = _),
-end
-
-end block
-
 /-! ### More results about determinants -/
 
 section det
@@ -704,68 +630,6 @@
   det (M⁻¹ ⬝ N ⬝ M) = det N :=
 by rw [←h.unit_spec, ←coe_units_inv, det_units_conj']
 
-<<<<<<< HEAD
-/-- Determinant of a 2×2 block matrix, expanded around an invertible top left element in terms of
-the Schur complement. -/
-lemma det_from_blocks₁₁ (A : matrix m m α) (B : matrix m n α) (C : matrix n m α) (D : matrix n n α)
-  [invertible A] : (matrix.from_blocks A B C D).det = det A * det (D - C ⬝ (⅟A) ⬝ B) :=
-begin
-  have : from_blocks A B C D =
-    from_blocks 1 0 (C ⬝ ⅟A) 1 ⬝ from_blocks A 0 0 (D - C ⬝ (⅟A) ⬝ B) ⬝ from_blocks 1 (⅟A ⬝ B) 0 1,
-  { simp only [from_blocks_multiply, matrix.mul_zero, matrix.zero_mul, add_zero, zero_add,
-      matrix.one_mul, matrix.mul_one, matrix.inv_of_mul_self, matrix.mul_inv_of_self_assoc,
-        matrix.mul_inv_of_mul_self_cancel, matrix.mul_assoc, add_sub_cancel'_right] },
-  rw [this, det_mul, det_mul, det_from_blocks_zero₂₁, det_from_blocks_zero₂₁,
-    det_from_blocks_zero₁₂, det_one, det_one, one_mul, one_mul, mul_one],
-end
-
-@[simp] lemma det_from_blocks_one₁₁ (B : matrix m n α) (C : matrix n m α) (D : matrix n n α) :
-  (matrix.from_blocks 1 B C D).det = det (D - C ⬝ B) :=
-begin
-  haveI : invertible (1 : matrix m m α) := invertible_one,
-  rw [det_from_blocks₁₁, inv_of_one, matrix.mul_one, det_one, one_mul],
-end
-
-/-- Determinant of a 2×2 block matrix, expanded around an invertible bottom right element in terms
-of the Schur complement. -/
-lemma det_from_blocks₂₂ (A : matrix m m α) (B : matrix m n α) (C : matrix n m α) (D : matrix n n α)
-  [invertible D] : (matrix.from_blocks A B C D).det = det D * det (A - B ⬝ (⅟D) ⬝ C) :=
-by rw [←from_blocks_submatrix_sum_swap_sum_swap,
-  (show sum.swap = equiv.sum_comm m n, from rfl), det_submatrix_equiv_self, det_from_blocks₁₁]
-
-@[simp] lemma det_from_blocks_one₂₂ (A : matrix m m α) (B : matrix m n α) (C : matrix n m α) :
-  (matrix.from_blocks A B C 1).det = det (A - B ⬝ C) :=
-begin
-  haveI : invertible (1 : matrix n n α) := invertible_one,
-  rw [det_from_blocks₂₂, inv_of_one, matrix.mul_one, det_one, one_mul],
-end
-
-/-- The **Weinstein–Aronszajn identity**. Note the `1` on the LHS is of shape m×m, while the `1` on
-the RHS is of shape n×n. -/
-lemma det_one_add_mul_comm (A : matrix m n α) (B : matrix n m α) :
-  det (1 + A ⬝ B) = det (1 + B ⬝ A) :=
-calc  det (1 + A ⬝ B)
-    = det (from_blocks 1 (-A) B 1) : by rw [det_from_blocks_one₂₂, matrix.neg_mul, sub_neg_eq_add]
-... = det (1 + B ⬝ A)              : by rw [det_from_blocks_one₁₁, matrix.mul_neg, sub_neg_eq_add]
-
-/-- Alternate statement of the **Weinstein–Aronszajn identity** -/
-lemma det_mul_add_one_comm (A : matrix m n α) (B : matrix n m α) :
-  det (A ⬝ B + 1) = det (B ⬝ A + 1) :=
-by rw [add_comm, det_one_add_mul_comm, add_comm]
-
-lemma det_one_sub_mul_comm (A : matrix m n α) (B : matrix n m α) :
-  det (1 - A ⬝ B) = det (1 - B ⬝ A) :=
-by rw [sub_eq_add_neg, ←matrix.neg_mul, det_one_add_mul_comm, matrix.mul_neg, ←sub_eq_add_neg]
-
-/-- A special case of the **Matrix determinant lemma** for when `A = I`.
-
-TODO: show this more generally. -/
-lemma det_one_add_col_mul_row (u v : m → α) : det (1 + col u ⬝ row v) = 1 + v ⬝ᵥ u :=
-by rw [det_one_add_mul_comm, det_unique, pi.add_apply, pi.add_apply, matrix.one_apply_eq,
-       matrix.row_mul_col_apply]
-
-=======
->>>>>>> a07a7ae9
 end det
 
 end matrix