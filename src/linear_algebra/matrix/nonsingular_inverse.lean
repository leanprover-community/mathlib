/-
Copyright (c) 2019 Tim Baanen. All rights reserved.
Released under Apache 2.0 license as described in the file LICENSE.
Authors: Tim Baanen, Lu-Ming Zhang
-/
import linear_algebra.matrix.adjugate

/-!
# Nonsingular inverses

> THIS FILE IS SYNCHRONIZED WITH MATHLIB4.
> Any changes to this file require a corresponding PR to mathlib4.

In this file, we define an inverse for square matrices of invertible determinant.

For matrices that are not square or not of full rank, there is a more general notion of
pseudoinverses which we do not consider here.

The definition of inverse used in this file is the adjugate divided by the determinant.
We show that dividing the adjugate by `det A` (if possible), giving a matrix `A⁻¹` (`nonsing_inv`),
will result in a multiplicative inverse to `A`.

Note that there are at least three different inverses in mathlib:

* `A⁻¹` (`has_inv.inv`): alone, this satisfies no properties, although it is usually used in
  conjunction with `group` or `group_with_zero`. On matrices, this is defined to be zero when no
  inverse exists.
* `⅟A` (`inv_of`): this is only available in the presence of `[invertible A]`, which guarantees an
  inverse exists.
* `ring.inverse A`: this is defined on any `monoid_with_zero`, and just like `⁻¹` on matrices, is
  defined to be zero when no inverse exists.

We start by working with `invertible`, and show the main results:

* `matrix.invertible_of_det_invertible`
* `matrix.det_invertible_of_invertible`
* `matrix.is_unit_iff_is_unit_det`
* `matrix.mul_eq_one_comm`

After this we define `matrix.has_inv` and show it matches `⅟A` and `ring.inverse A`.
The rest of the results in the file are then about `A⁻¹`

## References

  * https://en.wikipedia.org/wiki/Cramer's_rule#Finding_inverse_matrix

## Tags

matrix inverse, cramer, cramer's rule, adjugate
-/

namespace matrix
universes u u' v
variables {l : Type*} {m : Type u} {n : Type u'} {α : Type v}
open_locale matrix big_operators
open equiv equiv.perm finset

/-! ### Matrices are `invertible` iff their determinants are -/

section invertible
variables [fintype n] [decidable_eq n] [comm_ring α]

/-- A copy of `inv_of_mul_self` using `⬝` not `*`. -/
protected lemma inv_of_mul_self (A : matrix n n α) [invertible A] : ⅟A ⬝ A = 1 := inv_of_mul_self A

/-- A copy of `mul_inv_of_self` using `⬝` not `*`. -/
protected lemma mul_inv_of_self (A : matrix n n α) [invertible A] : A ⬝ ⅟A = 1 := mul_inv_of_self A

/-- A copy of `inv_of_mul_self_assoc` using `⬝` not `*`. -/
protected lemma inv_of_mul_self_assoc (A : matrix n n α) (B : matrix n m α) [invertible A] :
  ⅟A ⬝ (A ⬝ B) = B :=
by rw [←matrix.mul_assoc, matrix.inv_of_mul_self, matrix.one_mul]

/-- A copy of `mul_inv_of_self_assoc` using `⬝` not `*`. -/
protected lemma mul_inv_of_self_assoc (A : matrix n n α) (B : matrix n m α) [invertible A] :
  A ⬝ (⅟A ⬝ B) = B :=
by rw [←matrix.mul_assoc, matrix.mul_inv_of_self, matrix.one_mul]

/-- A copy of `mul_inv_of_mul_self_cancel` using `⬝` not `*`. -/
protected lemma mul_inv_of_mul_self_cancel (A : matrix m n α) (B : matrix n n α)
  [invertible B] : A ⬝ ⅟B ⬝ B = A :=
by rw [matrix.mul_assoc, matrix.inv_of_mul_self, matrix.mul_one]

/-- A copy of `mul_mul_inv_of_self_cancel` using `⬝` not `*`. -/
protected lemma mul_mul_inv_of_self_cancel (A : matrix m n α) (B : matrix n n α)
  [invertible B] : A ⬝ B ⬝ ⅟B = A :=
by rw [matrix.mul_assoc, matrix.mul_inv_of_self, matrix.mul_one]

variables (A : matrix n n α) (B : matrix n n α)

/-- If `A.det` has a constructive inverse, produce one for `A`. -/
def invertible_of_det_invertible [invertible A.det] : invertible A :=
{ inv_of := ⅟A.det • A.adjugate,
  mul_inv_of_self :=
    by rw [mul_smul_comm, matrix.mul_eq_mul, mul_adjugate, smul_smul, inv_of_mul_self, one_smul],
  inv_of_mul_self :=
    by rw [smul_mul_assoc, matrix.mul_eq_mul, adjugate_mul, smul_smul, inv_of_mul_self, one_smul] }

lemma inv_of_eq [invertible A.det] [invertible A] : ⅟A = ⅟A.det • A.adjugate :=
by { letI := invertible_of_det_invertible A, convert (rfl : ⅟A = _) }

/-- `A.det` is invertible if `A` has a left inverse. -/
def det_invertible_of_left_inverse (h : B ⬝ A = 1) : invertible A.det :=
{ inv_of := B.det,
  mul_inv_of_self := by rw [mul_comm, ← det_mul, h, det_one],
  inv_of_mul_self := by rw [← det_mul, h, det_one] }

/-- `A.det` is invertible if `A` has a right inverse. -/
def det_invertible_of_right_inverse (h : A ⬝ B = 1) : invertible A.det :=
{ inv_of := B.det,
  mul_inv_of_self := by rw [← det_mul, h, det_one],
  inv_of_mul_self := by rw [mul_comm, ← det_mul, h, det_one] }

/-- If `A` has a constructive inverse, produce one for `A.det`. -/
def det_invertible_of_invertible [invertible A] : invertible A.det :=
det_invertible_of_left_inverse A (⅟A) (inv_of_mul_self _)

lemma det_inv_of [invertible A] [invertible A.det] : (⅟A).det = ⅟A.det :=
by { letI := det_invertible_of_invertible A, convert (rfl : _ = ⅟A.det) }

/-- Together `matrix.det_invertible_of_invertible` and `matrix.invertible_of_det_invertible` form an
equivalence, although both sides of the equiv are subsingleton anyway. -/
@[simps]
def invertible_equiv_det_invertible : invertible A ≃ invertible A.det :=
{ to_fun := @det_invertible_of_invertible _ _ _ _ _ A,
  inv_fun := @invertible_of_det_invertible _ _ _ _ _ A,
  left_inv := λ _, subsingleton.elim _ _,
  right_inv := λ _, subsingleton.elim _ _ }

variables {A B}

lemma mul_eq_one_comm : A ⬝ B = 1 ↔ B ⬝ A = 1 :=
suffices ∀ A B, A ⬝ B = 1 → B ⬝ A = 1, from ⟨this A B, this B A⟩, assume A B h,
begin
  letI : invertible B.det := det_invertible_of_left_inverse _ _ h,
  letI : invertible B := invertible_of_det_invertible B,
  calc B ⬝ A = (B ⬝ A) ⬝ (B ⬝ ⅟B) : by rw [matrix.mul_inv_of_self, matrix.mul_one]
        ... = B ⬝ ((A ⬝ B) ⬝ ⅟B) : by simp only [matrix.mul_assoc]
        ... = B ⬝ ⅟B : by rw [h, matrix.one_mul]
        ... = 1 : matrix.mul_inv_of_self B,
end

variables (A B)

/-- We can construct an instance of invertible A if A has a left inverse. -/
def invertible_of_left_inverse (h : B ⬝ A = 1) : invertible A :=
⟨B, h, mul_eq_one_comm.mp h⟩

/-- We can construct an instance of invertible A if A has a right inverse. -/
def invertible_of_right_inverse (h : A ⬝ B = 1) : invertible A :=
⟨B, mul_eq_one_comm.mp h, h⟩

/-- The transpose of an invertible matrix is invertible. -/
instance invertible_transpose [invertible A] : invertible Aᵀ :=
begin
  haveI : invertible Aᵀ.det,
    by simpa using det_invertible_of_invertible A,
  exact invertible_of_det_invertible Aᵀ
end

/-- A matrix is invertible if the transpose is invertible. -/
def invertible__of_invertible_transpose [invertible Aᵀ] : invertible A :=
begin
  rw ←transpose_transpose A,
  apply_instance
end

/-- A matrix is invertible if the conjugate transpose is invertible. -/
def invertible_of_invertible_conj_transpose [star_ring α] [invertible Aᴴ] :
  invertible A :=
begin
  rw ←conj_transpose_conj_transpose A,
  apply_instance
end

/-- Given a proof that `A.det` has a constructive inverse, lift `A` to `(matrix n n α)ˣ`-/
def unit_of_det_invertible [invertible A.det] : (matrix n n α)ˣ :=
@unit_of_invertible _ _ A (invertible_of_det_invertible A)

/-- When lowered to a prop, `matrix.invertible_equiv_det_invertible` forms an `iff`. -/
lemma is_unit_iff_is_unit_det : is_unit A ↔ is_unit A.det :=
by simp only [← nonempty_invertible_iff_is_unit, (invertible_equiv_det_invertible A).nonempty_congr]

/-! #### Variants of the statements above with `is_unit`-/

lemma is_unit_det_of_invertible [invertible A] : is_unit A.det :=
@is_unit_of_invertible _ _ _ (det_invertible_of_invertible A)

variables {A B}

lemma is_unit_of_left_inverse (h : B ⬝ A = 1) : is_unit A :=
⟨⟨A, B, mul_eq_one_comm.mp h, h⟩, rfl⟩

lemma is_unit_of_right_inverse (h : A ⬝ B = 1) : is_unit A :=
⟨⟨A, B, h, mul_eq_one_comm.mp h⟩, rfl⟩

lemma is_unit_det_of_left_inverse (h : B ⬝ A = 1) : is_unit A.det :=
@is_unit_of_invertible _ _ _ (det_invertible_of_left_inverse _ _ h)

lemma is_unit_det_of_right_inverse (h : A ⬝ B = 1) : is_unit A.det :=
@is_unit_of_invertible _ _ _ (det_invertible_of_right_inverse _ _ h)

lemma det_ne_zero_of_left_inverse [nontrivial α] (h : B ⬝ A = 1) : A.det ≠ 0 :=
(is_unit_det_of_left_inverse h).ne_zero

lemma det_ne_zero_of_right_inverse [nontrivial α] (h : A ⬝ B = 1) : A.det ≠ 0 :=
(is_unit_det_of_right_inverse h).ne_zero

end invertible

variables [fintype n] [decidable_eq n] [comm_ring α]
variables (A : matrix n n α) (B : matrix n n α)

lemma is_unit_det_transpose (h : is_unit A.det) : is_unit Aᵀ.det :=
by { rw det_transpose, exact h, }

/-! ### A noncomputable `has_inv` instance  -/

/-- The inverse of a square matrix, when it is invertible (and zero otherwise).-/
noncomputable instance : has_inv (matrix n n α) := ⟨λ A, ring.inverse A.det • A.adjugate⟩

lemma inv_def (A : matrix n n α) : A⁻¹ = ring.inverse A.det • A.adjugate := rfl

lemma nonsing_inv_apply_not_is_unit (h : ¬ is_unit A.det) :
  A⁻¹ = 0 :=
by rw [inv_def, ring.inverse_non_unit _ h, zero_smul]

lemma nonsing_inv_apply (h : is_unit A.det) :
  A⁻¹ = (↑h.unit⁻¹ : α) • A.adjugate :=
by rw [inv_def, ←ring.inverse_unit h.unit, is_unit.unit_spec]

/-- The nonsingular inverse is the same as `inv_of` when `A` is invertible. -/
@[simp] lemma inv_of_eq_nonsing_inv [invertible A] : ⅟A = A⁻¹ :=
begin
  letI := det_invertible_of_invertible A,
  rw [inv_def, ring.inverse_invertible, inv_of_eq],
end

/-- Coercing the result of `units.has_inv` is the same as coercing first and applying the
nonsingular inverse. -/
@[simp, norm_cast] lemma coe_units_inv (A : (matrix n n α)ˣ) :
  ↑(A⁻¹) = (A⁻¹ : matrix n n α) :=
begin
  letI := A.invertible,
  rw [←inv_of_eq_nonsing_inv, inv_of_units],
end

/-- The nonsingular inverse is the same as the general `ring.inverse`. -/
lemma nonsing_inv_eq_ring_inverse : A⁻¹ = ring.inverse A :=
begin
  by_cases h_det : is_unit A.det,
  { casesI (A.is_unit_iff_is_unit_det.mpr h_det).nonempty_invertible,
    rw [←inv_of_eq_nonsing_inv, ring.inverse_invertible], },
  { have h := mt A.is_unit_iff_is_unit_det.mp h_det,
    rw [ring.inverse_non_unit _ h, nonsing_inv_apply_not_is_unit A h_det], },
end

lemma transpose_nonsing_inv : (A⁻¹)ᵀ = (Aᵀ)⁻¹ :=
by rw [inv_def, inv_def, transpose_smul, det_transpose, adjugate_transpose]

lemma conj_transpose_nonsing_inv [star_ring α] : (A⁻¹)ᴴ = (Aᴴ)⁻¹ :=
by rw [inv_def, inv_def, conj_transpose_smul, det_conj_transpose, adjugate_conj_transpose,
       ring.inverse_star]

/-- The `nonsing_inv` of `A` is a right inverse. -/
@[simp] lemma mul_nonsing_inv (h : is_unit A.det) : A ⬝ A⁻¹ = 1 :=
begin
  casesI (A.is_unit_iff_is_unit_det.mpr h).nonempty_invertible,
  rw [←inv_of_eq_nonsing_inv, matrix.mul_inv_of_self],
end

/-- The `nonsing_inv` of `A` is a left inverse. -/
@[simp] lemma nonsing_inv_mul (h : is_unit A.det) : A⁻¹ ⬝ A = 1 :=
begin
  casesI (A.is_unit_iff_is_unit_det.mpr h).nonempty_invertible,
  rw [←inv_of_eq_nonsing_inv, matrix.inv_of_mul_self],
end

instance [invertible A] : invertible A⁻¹ :=
by { rw ← inv_of_eq_nonsing_inv, apply_instance }

@[simp] lemma inv_inv_of_invertible [invertible A] : A⁻¹⁻¹ = A :=
by simp only [← inv_of_eq_nonsing_inv, inv_of_inv_of]

@[simp] lemma mul_nonsing_inv_cancel_right (B : matrix m n α) (h : is_unit A.det) :
  B ⬝ A ⬝ A⁻¹ = B :=
by simp [matrix.mul_assoc, mul_nonsing_inv A h]

@[simp] lemma mul_nonsing_inv_cancel_left (B : matrix n m α) (h : is_unit A.det) :
  A ⬝ (A⁻¹ ⬝ B) = B :=
by simp [←matrix.mul_assoc, mul_nonsing_inv A h]

@[simp] lemma nonsing_inv_mul_cancel_right (B : matrix m n α) (h : is_unit A.det) :
  B ⬝ A⁻¹ ⬝ A = B :=
by simp [matrix.mul_assoc, nonsing_inv_mul A h]

@[simp] lemma nonsing_inv_mul_cancel_left (B : matrix n m α) (h : is_unit A.det) :
  A⁻¹ ⬝ (A ⬝ B) = B :=
by simp [←matrix.mul_assoc, nonsing_inv_mul A h]

@[simp] lemma mul_inv_of_invertible [invertible A] : A ⬝ A⁻¹ = 1 :=
mul_nonsing_inv A (is_unit_det_of_invertible A)

@[simp] lemma inv_mul_of_invertible [invertible A] : A⁻¹ ⬝ A = 1 :=
nonsing_inv_mul A (is_unit_det_of_invertible A)

@[simp] lemma mul_inv_cancel_right_of_invertible (B : matrix m n α) [invertible A] :
  B ⬝ A ⬝ A⁻¹ = B :=
mul_nonsing_inv_cancel_right A B (is_unit_det_of_invertible A)

@[simp] lemma mul_inv_cancel_left_of_invertible (B : matrix n m α) [invertible A] :
  A ⬝ (A⁻¹ ⬝ B) = B :=
mul_nonsing_inv_cancel_left A B (is_unit_det_of_invertible A)

@[simp] lemma inv_mul_cancel_right_of_invertible (B : matrix m n α) [invertible A] :
  B ⬝ A⁻¹ ⬝ A = B :=
nonsing_inv_mul_cancel_right A B (is_unit_det_of_invertible A)

@[simp] lemma inv_mul_cancel_left_of_invertible (B : matrix n m α) [invertible A] :
  A⁻¹ ⬝ (A ⬝ B) = B :=
nonsing_inv_mul_cancel_left A B (is_unit_det_of_invertible A)

lemma inv_mul_eq_iff_eq_mul_of_invertible (A B C : matrix n n α) [invertible A] :
  A⁻¹ ⬝ B = C ↔ B = A ⬝ C :=
⟨λ h, by rw [←h, mul_inv_cancel_left_of_invertible],
 λ h, by rw [h, inv_mul_cancel_left_of_invertible]⟩

lemma mul_inv_eq_iff_eq_mul_of_invertible (A B C : matrix n n α) [invertible A] :
  B ⬝ A⁻¹ = C ↔ B = C ⬝ A :=
⟨λ h, by rw [←h, inv_mul_cancel_right_of_invertible],
 λ h, by rw [h, mul_inv_cancel_right_of_invertible]⟩

lemma nonsing_inv_cancel_or_zero :
  (A⁻¹ ⬝ A = 1 ∧ A ⬝ A⁻¹ = 1) ∨ A⁻¹ = 0 :=
begin
  by_cases h : is_unit A.det,
  { exact or.inl ⟨nonsing_inv_mul _ h, mul_nonsing_inv _ h⟩ },
  { exact or.inr (nonsing_inv_apply_not_is_unit _ h) }
end

lemma det_nonsing_inv_mul_det (h : is_unit A.det) : A⁻¹.det * A.det = 1 :=
by rw [←det_mul, A.nonsing_inv_mul h, det_one]

@[simp] lemma det_nonsing_inv : A⁻¹.det = ring.inverse A.det :=
begin
  by_cases h : is_unit A.det,
  { casesI h.nonempty_invertible, letI := invertible_of_det_invertible A,
    rw [ring.inverse_invertible, ←inv_of_eq_nonsing_inv, det_inv_of] },
  casesI is_empty_or_nonempty n,
  { rw [det_is_empty, det_is_empty, ring.inverse_one] },
  { rw [ring.inverse_non_unit _ h, nonsing_inv_apply_not_is_unit _ h, det_zero ‹_›] },
end

lemma is_unit_nonsing_inv_det (h : is_unit A.det) : is_unit A⁻¹.det :=
is_unit_of_mul_eq_one _ _ (A.det_nonsing_inv_mul_det h)

@[simp] lemma nonsing_inv_nonsing_inv (h : is_unit A.det) : (A⁻¹)⁻¹ = A :=
calc (A⁻¹)⁻¹ = 1 ⬝ (A⁻¹)⁻¹        : by rw matrix.one_mul
         ... = A ⬝ A⁻¹ ⬝ (A⁻¹)⁻¹  : by rw A.mul_nonsing_inv h
         ... = A                  : by { rw [matrix.mul_assoc,
                                         (A⁻¹).mul_nonsing_inv (A.is_unit_nonsing_inv_det h),
                                         matrix.mul_one], }

lemma is_unit_nonsing_inv_det_iff {A : matrix n n α} :
  is_unit A⁻¹.det ↔ is_unit A.det :=
by rw [matrix.det_nonsing_inv, is_unit_ring_inverse]

/- `is_unit.invertible` lifts the proposition `is_unit A` to a constructive inverse of `A`. -/

/-- A version of `matrix.invertible_of_det_invertible` with the inverse defeq to `A⁻¹` that is
therefore noncomputable. -/
noncomputable def invertible_of_is_unit_det (h : is_unit A.det) : invertible A :=
⟨A⁻¹, nonsing_inv_mul A h, mul_nonsing_inv A h⟩

/-- A version of `matrix.units_of_det_invertible` with the inverse defeq to `A⁻¹` that is therefore
noncomputable. -/
noncomputable def nonsing_inv_unit (h : is_unit A.det) : (matrix n n α)ˣ :=
@unit_of_invertible _ _ _ (invertible_of_is_unit_det A h)

lemma unit_of_det_invertible_eq_nonsing_inv_unit [invertible A.det] :
  unit_of_det_invertible A = nonsing_inv_unit A (is_unit_of_invertible _) :=
by { ext, refl }

variables {A} {B}

/-- If matrix A is left invertible, then its inverse equals its left inverse. -/
lemma inv_eq_left_inv (h : B ⬝ A = 1) : A⁻¹ = B :=
begin
  letI := invertible_of_left_inverse _ _ h,
  exact inv_of_eq_nonsing_inv A ▸ inv_of_eq_left_inv h,
end

/-- If matrix A is right invertible, then its inverse equals its right inverse. -/
lemma inv_eq_right_inv (h : A ⬝ B = 1) : A⁻¹ = B :=
inv_eq_left_inv (mul_eq_one_comm.2 h)

section inv_eq_inv

variables {C : matrix n n α}

/-- The left inverse of matrix A is unique when existing. -/
lemma left_inv_eq_left_inv (h : B ⬝ A = 1) (g : C ⬝ A = 1) : B = C :=
by rw [←inv_eq_left_inv h, ←inv_eq_left_inv g]

/-- The right inverse of matrix A is unique when existing. -/
lemma right_inv_eq_right_inv (h : A ⬝ B = 1) (g : A ⬝ C = 1) : B = C :=
by rw [←inv_eq_right_inv h, ←inv_eq_right_inv g]

/-- The right inverse of matrix A equals the left inverse of A when they exist. -/
lemma right_inv_eq_left_inv (h : A ⬝ B = 1) (g : C ⬝ A = 1) : B = C :=
by rw [←inv_eq_right_inv h, ←inv_eq_left_inv g]

lemma inv_inj (h : A⁻¹ = B⁻¹) (h' : is_unit A.det) : A = B :=
begin
  refine left_inv_eq_left_inv (mul_nonsing_inv _ h') _,
  rw h,
  refine mul_nonsing_inv _ _,
  rwa [←is_unit_nonsing_inv_det_iff, ←h, is_unit_nonsing_inv_det_iff]
end

end inv_eq_inv

variable (A)

@[simp] lemma inv_zero : (0 : matrix n n α)⁻¹ = 0 :=
begin
  casesI (subsingleton_or_nontrivial α) with ht ht,
  { simp },
  cases (fintype.card n).zero_le.eq_or_lt with hc hc,
  { rw [eq_comm, fintype.card_eq_zero_iff] at hc,
    haveI := hc,
    ext i,
    exact (is_empty.false i).elim },
  { have hn : nonempty n := fintype.card_pos_iff.mp hc,
    refine nonsing_inv_apply_not_is_unit _ _,
    simp [hn] },
end

noncomputable instance : inv_one_class (matrix n n α) :=
{ inv_one := inv_eq_left_inv (by simp),
  ..matrix.has_one,
  ..matrix.has_inv }

lemma inv_smul (k : α) [invertible k] (h : is_unit A.det) : (k • A)⁻¹ = ⅟k • A⁻¹ :=
inv_eq_left_inv (by simp [h, smul_smul])

lemma inv_smul' (k : αˣ) (h : is_unit A.det) : (k • A)⁻¹ = k⁻¹ • A⁻¹ :=
inv_eq_left_inv (by simp [h, smul_smul])

lemma inv_adjugate (A : matrix n n α) (h : is_unit A.det) :
  (adjugate A)⁻¹ = h.unit⁻¹ • A :=
begin
  refine inv_eq_left_inv _,
  rw [smul_mul, mul_adjugate, units.smul_def, smul_smul, h.coe_inv_mul, one_smul]
end

section diagonal

/-- `diagonal v` is invertible if `v` is -/
def diagonal_invertible {α} [non_assoc_semiring α] (v : n → α) [invertible v] :
  invertible (diagonal v) :=
invertible.map (diagonal_ring_hom n α) v

lemma inv_of_diagonal_eq {α} [semiring α] (v : n → α) [invertible v] [invertible (diagonal v)] :
  ⅟(diagonal v) = diagonal (⅟v) :=
<<<<<<< HEAD
by { letI := diagonal_invertible v, convert (rfl : ⅟(diagonal v) = _) }
=======
begin
  letI := diagonal_invertible v,
  haveI := invertible.subsingleton (diagonal v),
  convert (rfl : ⅟(diagonal v) = _),
end
>>>>>>> dbde88c8

/-- `v` is invertible if `diagonal v` is -/
def invertible_of_diagonal_invertible (v : n → α) [invertible (diagonal v)] : invertible v :=
{ inv_of := diag (⅟(diagonal v)),
  inv_of_mul_self := funext $ λ i, begin
    letI : invertible (diagonal v).det := det_invertible_of_invertible _,
    rw [inv_of_eq, diag_smul, adjugate_diagonal, diag_diagonal],
    dsimp,
    rw [mul_assoc, prod_erase_mul _ _ (finset.mem_univ _), ←det_diagonal],
    exact mul_inv_of_self _,
  end,
  mul_inv_of_self := funext $ λ i, begin
    letI : invertible (diagonal v).det := det_invertible_of_invertible _,
    rw [inv_of_eq, diag_smul, adjugate_diagonal, diag_diagonal],
    dsimp,
    rw [mul_left_comm, mul_prod_erase _ _ (finset.mem_univ _), ←det_diagonal],
    exact mul_inv_of_self _,
  end }

/-- Together `matrix.diagonal_invertible` and `matrix.invertible_of_diagonal_invertible` form an
equivalence, although both sides of the equiv are subsingleton anyway. -/
@[simps]
def diagonal_invertible_equiv_invertible (v : n → α) : invertible (diagonal v) ≃ invertible v :=
{ to_fun := @invertible_of_diagonal_invertible _ _ _ _ _ _,
  inv_fun := @diagonal_invertible _ _ _ _ _ _,
  left_inv := λ _, subsingleton.elim _ _,
  right_inv := λ _, subsingleton.elim _ _ }

/-- When lowered to a prop, `matrix.diagonal_invertible_equiv_invertible` forms an `iff`. -/
@[simp] lemma is_unit_diagonal {v : n → α} : is_unit (diagonal v) ↔ is_unit v :=
by simp only [← nonempty_invertible_iff_is_unit,
  (diagonal_invertible_equiv_invertible v).nonempty_congr]

lemma inv_diagonal (v : n → α) : (diagonal v)⁻¹ = diagonal (ring.inverse v) :=
begin
  rw nonsing_inv_eq_ring_inverse,
  by_cases h : is_unit v,
  { have := is_unit_diagonal.mpr h,
    casesI this.nonempty_invertible,
    casesI h.nonempty_invertible,
    rw [ring.inverse_invertible, ring.inverse_invertible, inv_of_diagonal_eq], },
  { have := is_unit_diagonal.not.mpr h,
    rw [ring.inverse_non_unit _ h, pi.zero_def, diagonal_zero, ring.inverse_non_unit _ this] }
end

end diagonal

@[simp] lemma inv_inv_inv (A : matrix n n α) : A⁻¹⁻¹⁻¹ = A⁻¹ :=
begin
  by_cases h : is_unit A.det,
  { rw [nonsing_inv_nonsing_inv _ h] },
  { simp [nonsing_inv_apply_not_is_unit _ h] }
end

lemma mul_inv_rev (A B : matrix n n α) : (A ⬝ B)⁻¹ = B⁻¹ ⬝ A⁻¹ :=
begin
  simp only [inv_def],
  rw [matrix.smul_mul, matrix.mul_smul, smul_smul, det_mul, adjugate_mul_distrib,
    ring.mul_inverse_rev],
end

/-- A version of `list.prod_inv_reverse` for `matrix.has_inv`. -/
lemma list_prod_inv_reverse : ∀ l : list (matrix n n α), l.prod⁻¹ = (l.reverse.map has_inv.inv).prod
| [] := by rw [list.reverse_nil, list.map_nil, list.prod_nil, inv_one]
| (A :: Xs) := by rw [list.reverse_cons', list.map_concat, list.prod_concat, list.prod_cons,
                      matrix.mul_eq_mul, matrix.mul_eq_mul, mul_inv_rev, list_prod_inv_reverse]

/-- One form of **Cramer's rule**. See `matrix.mul_vec_cramer` for a stronger form. -/
@[simp] lemma det_smul_inv_mul_vec_eq_cramer (A : matrix n n α) (b : n → α) (h : is_unit A.det) :
  A.det • A⁻¹.mul_vec b = cramer A b :=
begin
  rw [cramer_eq_adjugate_mul_vec, A.nonsing_inv_apply h, ← smul_mul_vec_assoc,
      smul_smul, h.mul_coe_inv, one_smul]
end

/-- One form of **Cramer's rule**. See `matrix.mul_vec_cramer` for a stronger form. -/
@[simp] lemma det_smul_inv_vec_mul_eq_cramer_transpose
  (A : matrix n n α) (b : n → α) (h : is_unit A.det) :
  A.det • A⁻¹.vec_mul b = cramer Aᵀ b :=
by rw [← (A⁻¹).transpose_transpose, vec_mul_transpose, transpose_nonsing_inv, ← det_transpose,
    Aᵀ.det_smul_inv_mul_vec_eq_cramer _ (is_unit_det_transpose A h)]

/-! ### Inverses of permutated matrices

Note that the simp-normal form of `matrix.reindex` is `matrix.submatrix`, so we prove most of these
results about only the latter.
-/

section submatrix
variables [fintype m]
variables [decidable_eq m]

/-- `A.submatrix e₁ e₂` is invertible if `A` is -/
def submatrix_equiv_invertible (A : matrix m m α) (e₁ e₂ : n ≃ m) [invertible A] :
  invertible (A.submatrix e₁ e₂) :=
invertible_of_right_inverse _ ((⅟A).submatrix e₂ e₁) $
  by rw [matrix.submatrix_mul_equiv, matrix.mul_inv_of_self, submatrix_one_equiv]

/-- `A` is invertible if `A.submatrix e₁ e₂` is -/
def invertible_of_submatrix_equiv_invertible (A : matrix m m α) (e₁ e₂ : n ≃ m)
  [invertible (A.submatrix e₁ e₂)] : invertible A :=
invertible_of_right_inverse _ ((⅟(A.submatrix e₁ e₂)).submatrix e₂.symm e₁.symm) $ begin
  have : A = (A.submatrix e₁ e₂).submatrix e₁.symm e₂.symm := by simp,
  conv in (_ ⬝ _) { congr, rw this },
  rw [matrix.submatrix_mul_equiv, matrix.mul_inv_of_self, submatrix_one_equiv]
end

lemma inv_of_submatrix_equiv_eq (A : matrix m m α) (e₁ e₂ : n ≃ m)
  [invertible A] [invertible (A.submatrix e₁ e₂)] :
  ⅟(A.submatrix e₁ e₂) = (⅟A).submatrix e₂ e₁ :=
begin
  letI := submatrix_equiv_invertible A e₁ e₂,
  haveI := invertible.subsingleton (A.submatrix e₁ e₂),
  convert (rfl : ⅟(A.submatrix e₁ e₂) = _),
end

/-- Together `matrix.submatrix_equiv_invertible` and
`matrix.invertible_of_submatrix_equiv_invertible` form an equivalence, although both sides of the
equiv are subsingleton anyway. -/
@[simps]
def submatrix_equiv_invertible_equiv_invertible (A : matrix m m α) (e₁ e₂ : n ≃ m) :
  invertible (A.submatrix e₁ e₂) ≃ invertible A :=
{ to_fun := λ _, by exactI invertible_of_submatrix_equiv_invertible A e₁ e₂,
  inv_fun := λ _, by exactI submatrix_equiv_invertible A e₁ e₂,
  left_inv := λ _, subsingleton.elim _ _,
  right_inv := λ _, subsingleton.elim _ _ }

/-- When lowered to a prop, `matrix.invertible_of_submatrix_equiv_invertible` forms an `iff`. -/
@[simp] lemma is_unit_submatrix_equiv {A : matrix m m α} (e₁ e₂ : n ≃ m) :
  is_unit (A.submatrix e₁ e₂) ↔ is_unit A :=
by simp only [← nonempty_invertible_iff_is_unit,
  (submatrix_equiv_invertible_equiv_invertible A _ _).nonempty_congr]

@[simp] lemma inv_submatrix_equiv (A : matrix m m α) (e₁ e₂ : n ≃ m) :
  (A.submatrix e₁ e₂)⁻¹ = (A⁻¹).submatrix e₂ e₁ :=
begin
  by_cases h : is_unit A,
  { casesI h.nonempty_invertible,
    letI := submatrix_equiv_invertible A e₁ e₂,
    rw [←inv_of_eq_nonsing_inv, ←inv_of_eq_nonsing_inv, inv_of_submatrix_equiv_eq] },
  { have := (is_unit_submatrix_equiv e₁ e₂).not.mpr h,
    simp_rw [nonsing_inv_eq_ring_inverse, ring.inverse_non_unit _ h, ring.inverse_non_unit _ this,
      submatrix_zero, pi.zero_apply] }
end

lemma inv_reindex (e₁ e₂ : n ≃ m) (A : matrix n n α) : (reindex e₁ e₂ A)⁻¹ = reindex e₂ e₁ (A⁻¹) :=
inv_submatrix_equiv A e₁.symm e₂.symm

end submatrix

/-! ### More results about determinants -/

section det
variables [fintype m] [decidable_eq m]

/-- A variant of `matrix.det_units_conj`. -/
lemma det_conj {M : matrix m m α} (h : is_unit M) (N : matrix m m α) :
  det (M ⬝ N ⬝ M⁻¹) = det N :=
by rw [←h.unit_spec, ←coe_units_inv, det_units_conj]

/-- A variant of `matrix.det_units_conj'`. -/
lemma det_conj' {M : matrix m m α} (h : is_unit M) (N : matrix m m α) :
  det (M⁻¹ ⬝ N ⬝ M) = det N :=
by rw [←h.unit_spec, ←coe_units_inv, det_units_conj']

end det

end matrix<|MERGE_RESOLUTION|>--- conflicted
+++ resolved
@@ -463,15 +463,11 @@
 
 lemma inv_of_diagonal_eq {α} [semiring α] (v : n → α) [invertible v] [invertible (diagonal v)] :
   ⅟(diagonal v) = diagonal (⅟v) :=
-<<<<<<< HEAD
-by { letI := diagonal_invertible v, convert (rfl : ⅟(diagonal v) = _) }
-=======
 begin
   letI := diagonal_invertible v,
   haveI := invertible.subsingleton (diagonal v),
   convert (rfl : ⅟(diagonal v) = _),
 end
->>>>>>> dbde88c8
 
 /-- `v` is invertible if `diagonal v` is -/
 def invertible_of_diagonal_invertible (v : n → α) [invertible (diagonal v)] : invertible v :=
