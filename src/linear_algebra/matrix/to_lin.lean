/-
Copyright (c) 2019 Johannes Hölzl. All rights reserved.
Released under Apache 2.0 license as described in the file LICENSE.
Authors: Johannes Hölzl, Patrick Massot, Casper Putz, Anne Baanen
-/
import data.matrix.block
import linear_algebra.matrix.finite_dimensional
import linear_algebra.std_basis
import ring_theory.algebra_tower

/-!
# Linear maps and matrices

This file defines the maps to send matrices to a linear map,
and to send linear maps between modules with a finite bases
to matrices. This defines a linear equivalence between linear maps
between finite-dimensional vector spaces and matrices indexed by
the respective bases.

## Main definitions

In the list below, and in all this file, `R` is a commutative ring (semiring
is sometimes enough), `M` and its variations are `R`-modules, `ι`, `κ`, `n` and `m` are finite
types used for indexing.

 * `linear_map.to_matrix`: given bases `v₁ : ι → M₁` and `v₂ : κ → M₂`,
   the `R`-linear equivalence from `M₁ →ₗ[R] M₂` to `matrix κ ι R`
 * `matrix.to_lin`: the inverse of `linear_map.to_matrix`
 * `linear_map.to_matrix'`: the `R`-linear equivalence from `(n → R) →ₗ[R] (m → R)`
   to `matrix n m R` (with the standard basis on `n → R` and `m → R`)
 * `matrix.to_lin'`: the inverse of `linear_map.to_matrix'`
 * `alg_equiv_matrix`: given a basis indexed by `n`, the `R`-algebra equivalence between
   `R`-endomorphisms of `M` and `matrix n n R`

## Tags

linear_map, matrix, linear_equiv, diagonal, det, trace
-/

noncomputable theory

open linear_map matrix set submodule
open_locale big_operators
open_locale matrix

universes u v w

section to_matrix'

instance {n m} [fintype m] [decidable_eq m] [fintype n] [decidable_eq n] (R) [fintype R] :
  fintype (matrix m n R) := by unfold matrix; apply_instance

variables {R : Type*} [comm_ring R]
variables {l m n : Type*}

/-- `matrix.mul_vec M` is a linear map. -/
def matrix.mul_vec_lin [fintype n] (M : matrix m n R) : (n → R) →ₗ[R] (m → R) :=
{ to_fun := M.mul_vec,
  map_add' := λ v w, funext (λ i, dot_product_add _ _ _),
  map_smul' := λ c v, funext (λ i, dot_product_smul _ _ _) }

@[simp] lemma matrix.mul_vec_lin_apply [fintype n] (M : matrix m n R) (v : n → R) :
  matrix.mul_vec_lin M v = M.mul_vec v := rfl

variables [fintype n] [decidable_eq n]

@[simp] lemma matrix.mul_vec_std_basis (M : matrix m n R) (i j) :
  M.mul_vec (std_basis R (λ _, R) j 1) i = M i j :=
begin
  have : (∑ j', M i j' * if j = j' then 1 else 0) = M i j,
  { simp_rw [mul_boole, finset.sum_ite_eq, finset.mem_univ, if_true] },
  convert this,
  ext,
  split_ifs with h; simp only [std_basis_apply],
  { rw [h, function.update_same] },
  { rw [function.update_noteq (ne.symm h), pi.zero_apply] }
end

/-- Linear maps `(n → R) →ₗ[R] (m → R)` are linearly equivalent to `matrix m n R`. -/
def linear_map.to_matrix' : ((n → R) →ₗ[R] (m → R)) ≃ₗ[R] matrix m n R :=
{ to_fun := λ f i j, f (std_basis R (λ _, R) j 1) i,
  inv_fun := matrix.mul_vec_lin,
  right_inv := λ M, by { ext i j, simp only [matrix.mul_vec_std_basis, matrix.mul_vec_lin_apply] },
  left_inv := λ f, begin
    apply (pi.basis_fun R n).ext,
    intro j, ext i,
    simp only [pi.basis_fun_apply, matrix.mul_vec_std_basis, matrix.mul_vec_lin_apply]
  end,
  map_add' := λ f g, by { ext i j, simp only [pi.add_apply, linear_map.add_apply] },
  map_smul' := λ c f, by { ext i j, simp only [pi.smul_apply, linear_map.smul_apply] } }

/-- A `matrix m n R` is linearly equivalent to a linear map `(n → R) →ₗ[R] (m → R)`. -/
def matrix.to_lin' : matrix m n R ≃ₗ[R] ((n → R) →ₗ[R] (m → R)) :=
linear_map.to_matrix'.symm

@[simp] lemma linear_map.to_matrix'_symm :
  (linear_map.to_matrix'.symm : matrix m n R ≃ₗ[R] _) = matrix.to_lin' :=
rfl

@[simp] lemma matrix.to_lin'_symm :
  (matrix.to_lin'.symm : ((n → R) →ₗ[R] (m → R)) ≃ₗ[R] _) = linear_map.to_matrix' :=
rfl

@[simp] lemma linear_map.to_matrix'_to_lin' (M : matrix m n R) :
  linear_map.to_matrix' (matrix.to_lin' M) = M :=
linear_map.to_matrix'.apply_symm_apply M

@[simp] lemma matrix.to_lin'_to_matrix' (f : (n → R) →ₗ[R] (m → R)) :
  matrix.to_lin' (linear_map.to_matrix' f) = f :=
matrix.to_lin'.apply_symm_apply f

@[simp] lemma linear_map.to_matrix'_apply (f : (n → R) →ₗ[R] (m → R)) (i j) :
  linear_map.to_matrix' f i j = f (λ j', if j' = j then 1 else 0) i :=
begin
  simp only [linear_map.to_matrix', linear_equiv.coe_mk],
  congr,
  ext j',
  split_ifs with h,
  { rw [h, std_basis_same] },
  apply std_basis_ne _ _ _ _ h
end

@[simp] lemma matrix.to_lin'_apply (M : matrix m n R) (v : n → R) :
  matrix.to_lin' M v = M.mul_vec v := rfl

@[simp] lemma matrix.to_lin'_one :
  matrix.to_lin' (1 : matrix n n R) = id :=
by { ext, simp [linear_map.one_apply, std_basis_apply] }

@[simp] lemma linear_map.to_matrix'_id :
  (linear_map.to_matrix' (linear_map.id : (n → R) →ₗ[R] (n → R))) = 1 :=
by { ext, rw [matrix.one_apply, linear_map.to_matrix'_apply, id_apply] }

@[simp] lemma matrix.to_lin'_mul [fintype m] [decidable_eq m] (M : matrix l m R)
  (N : matrix m n R) : matrix.to_lin' (M ⬝ N) = (matrix.to_lin' M).comp (matrix.to_lin' N) :=
by { ext, simp }

/-- Shortcut lemma for `matrix.to_lin'_mul` and `linear_map.comp_apply` -/
lemma matrix.to_lin'_mul_apply [fintype m] [decidable_eq m] (M : matrix l m R)
  (N : matrix m n R) (x) : matrix.to_lin' (M ⬝ N) x = (matrix.to_lin' M (matrix.to_lin' N x)) :=
by rw [matrix.to_lin'_mul, linear_map.comp_apply]

lemma linear_map.to_matrix'_comp [fintype l] [decidable_eq l]
  (f : (n → R) →ₗ[R] (m → R)) (g : (l → R) →ₗ[R] (n → R)) :
  (f.comp g).to_matrix' = f.to_matrix' ⬝ g.to_matrix' :=
suffices (f.comp g) = (f.to_matrix' ⬝ g.to_matrix').to_lin',
  by rw [this, linear_map.to_matrix'_to_lin'],
by rw [matrix.to_lin'_mul, matrix.to_lin'_to_matrix', matrix.to_lin'_to_matrix']

lemma linear_map.to_matrix'_mul [fintype m] [decidable_eq m]
  (f g : (m → R) →ₗ[R] (m → R)) :
  (f * g).to_matrix' = f.to_matrix' ⬝ g.to_matrix' :=
linear_map.to_matrix'_comp f g

lemma matrix.ker_to_lin'_eq_bot_iff {M : matrix n n R} :
  M.to_lin'.ker = ⊥ ↔ ∀ v, M.mul_vec v = 0 → v = 0 :=
by simp only [submodule.eq_bot_iff, linear_map.mem_ker, matrix.to_lin'_apply]

/-- If `M` and `M'` are each other's inverse matrices, they provide an equivalence between `m → A`
and `n → A` corresponding to `M.mul_vec` and `M'.mul_vec`. -/
@[simps]
def matrix.to_lin'_of_inv [fintype m] [decidable_eq m]
  {M : matrix m n R} {M' : matrix n m R}
  (hMM' : M ⬝ M' = 1) (hM'M : M' ⬝ M = 1) :
  (m → R) ≃ₗ[R] (n → R) :=
{ to_fun := matrix.to_lin' M',
  inv_fun := M.to_lin',
  left_inv := λ x, by rw [← matrix.to_lin'_mul_apply, hMM', matrix.to_lin'_one, id_apply],
  right_inv := λ x, by rw [← matrix.to_lin'_mul_apply, hM'M, matrix.to_lin'_one, id_apply],
  .. matrix.to_lin' M' }

/-- Linear maps `(n → R) →ₗ[R] (n → R)` are algebra equivalent to `matrix n n R`. -/
def linear_map.to_matrix_alg_equiv' : ((n → R) →ₗ[R] (n → R)) ≃ₐ[R] matrix n n R :=
alg_equiv.of_linear_equiv linear_map.to_matrix' linear_map.to_matrix'_mul
  (by simp [module.algebra_map_End_eq_smul_id])

/-- A `matrix n n R` is algebra equivalent to a linear map `(n → R) →ₗ[R] (n → R)`. -/
def matrix.to_lin_alg_equiv' : matrix n n R ≃ₐ[R] ((n → R) →ₗ[R] (n → R)) :=
linear_map.to_matrix_alg_equiv'.symm

@[simp] lemma linear_map.to_matrix_alg_equiv'_symm :
  (linear_map.to_matrix_alg_equiv'.symm : matrix n n R ≃ₐ[R] _) = matrix.to_lin_alg_equiv' :=
rfl

@[simp] lemma matrix.to_lin_alg_equiv'_symm :
  (matrix.to_lin_alg_equiv'.symm : ((n → R) →ₗ[R] (n → R)) ≃ₐ[R] _) =
    linear_map.to_matrix_alg_equiv' :=
rfl

@[simp] lemma linear_map.to_matrix_alg_equiv'_to_lin_alg_equiv' (M : matrix n n R) :
  linear_map.to_matrix_alg_equiv' (matrix.to_lin_alg_equiv' M) = M :=
linear_map.to_matrix_alg_equiv'.apply_symm_apply M

@[simp] lemma matrix.to_lin_alg_equiv'_to_matrix_alg_equiv' (f : (n → R) →ₗ[R] (n → R)) :
  matrix.to_lin_alg_equiv' (linear_map.to_matrix_alg_equiv' f) = f :=
matrix.to_lin_alg_equiv'.apply_symm_apply f

@[simp] lemma linear_map.to_matrix_alg_equiv'_apply (f : (n → R) →ₗ[R] (n → R)) (i j) :
  linear_map.to_matrix_alg_equiv' f i j = f (λ j', if j' = j then 1 else 0) i :=
by simp [linear_map.to_matrix_alg_equiv']

@[simp] lemma matrix.to_lin_alg_equiv'_apply (M : matrix n n R) (v : n → R) :
  matrix.to_lin_alg_equiv' M v = M.mul_vec v := rfl

@[simp] lemma matrix.to_lin_alg_equiv'_one :
  matrix.to_lin_alg_equiv' (1 : matrix n n R) = id :=
by { ext, simp [matrix.one_apply, std_basis_apply] }

@[simp] lemma linear_map.to_matrix_alg_equiv'_id :
  (linear_map.to_matrix_alg_equiv' (linear_map.id : (n → R) →ₗ[R] (n → R))) = 1 :=
by { ext, rw [matrix.one_apply, linear_map.to_matrix_alg_equiv'_apply, id_apply] }

@[simp] lemma matrix.to_lin_alg_equiv'_mul (M N : matrix n n R) :
  matrix.to_lin_alg_equiv' (M ⬝ N) =
    (matrix.to_lin_alg_equiv' M).comp (matrix.to_lin_alg_equiv' N) :=
by { ext, simp }

lemma linear_map.to_matrix_alg_equiv'_comp (f g : (n → R) →ₗ[R] (n → R)) :
  (f.comp g).to_matrix_alg_equiv' = f.to_matrix_alg_equiv' ⬝ g.to_matrix_alg_equiv' :=
suffices (f.comp g) = (f.to_matrix_alg_equiv' ⬝ g.to_matrix_alg_equiv').to_lin_alg_equiv',
  by rw [this, linear_map.to_matrix_alg_equiv'_to_lin_alg_equiv'],
by rw [matrix.to_lin_alg_equiv'_mul, matrix.to_lin_alg_equiv'_to_matrix_alg_equiv',
       matrix.to_lin_alg_equiv'_to_matrix_alg_equiv']

lemma linear_map.to_matrix_alg_equiv'_mul
  (f g : (n → R) →ₗ[R] (n → R)) :
  (f * g).to_matrix_alg_equiv' = f.to_matrix_alg_equiv' ⬝ g.to_matrix_alg_equiv' :=
linear_map.to_matrix_alg_equiv'_comp f g

lemma matrix.rank_vec_mul_vec {K m n : Type u} [field K] [fintype n] [decidable_eq n]
  (w : m → K) (v : n → K) :
rank (vec_mul_vec w v).to_lin' ≤ 1 :=
begin
  rw [vec_mul_vec_eq, matrix.to_lin'_mul],
  refine le_trans (rank_comp_le1 _ _) _,
  refine le_trans (rank_le_domain _) _,
  rw [dim_fun', ← cardinal.lift_eq_nat_iff.mpr (cardinal.fintype_card unit), cardinal.mk_unit],
  exact le_of_eq (cardinal.lift_one)
end

end to_matrix'

section to_matrix

variables {R : Type*} [comm_ring R]
variables {l m n : Type*} [fintype n] [fintype m] [decidable_eq n]
variables {M₁ M₂ : Type*} [add_comm_group M₁] [add_comm_group M₂] [module R M₁] [module R M₂]
variables (v₁ : basis n R M₁) (v₂ : basis m R M₂)

/-- Given bases of two modules `M₁` and `M₂` over a commutative ring `R`, we get a linear
equivalence between linear maps `M₁ →ₗ M₂` and matrices over `R` indexed by the bases. -/
def linear_map.to_matrix : (M₁ →ₗ[R] M₂) ≃ₗ[R] matrix m n R :=
linear_equiv.trans (linear_equiv.arrow_congr v₁.equiv_fun v₂.equiv_fun) linear_map.to_matrix'

<<<<<<< HEAD
/-- `linear_map.to_lin'` is a particular case of `linear_map.to_lin`, for the standard basis
=======
/-- `linear_map.to_matrix'` is a particular case of `linear_map.to_matrix`, for the standard basis
>>>>>>> 513c67d3
`pi.basis_fun R n`. -/
lemma linear_map.to_matrix_eq_to_matrix' :
  linear_map.to_matrix (pi.basis_fun R n) (pi.basis_fun R n) = linear_map.to_matrix' :=
rfl

/-- Given bases of two modules `M₁` and `M₂` over a commutative ring `R`, we get a linear
equivalence between matrices over `R` indexed by the bases and linear maps `M₁ →ₗ M₂`. -/
def matrix.to_lin : matrix m n R ≃ₗ[R] (M₁ →ₗ[R] M₂) :=
(linear_map.to_matrix v₁ v₂).symm

/-- `matrix.to_lin'` is a particular case of `matrix.to_lin`, for the standard basis
`pi.basis_fun R n`. -/
lemma matrix.to_lin_eq_to_lin' :
  matrix.to_lin (pi.basis_fun R n) (pi.basis_fun R n) = matrix.to_lin' :=
rfl

@[simp] lemma linear_map.to_matrix_symm :
  (linear_map.to_matrix v₁ v₂).symm = matrix.to_lin v₁ v₂ :=
rfl

@[simp] lemma matrix.to_lin_symm :
  (matrix.to_lin v₁ v₂).symm = linear_map.to_matrix v₁ v₂ :=
rfl

@[simp] lemma matrix.to_lin_to_matrix (f : M₁ →ₗ[R] M₂) :
  matrix.to_lin v₁ v₂ (linear_map.to_matrix v₁ v₂ f) = f :=
by rw [← matrix.to_lin_symm, linear_equiv.apply_symm_apply]

@[simp] lemma linear_map.to_matrix_to_lin (M : matrix m n R) :
  linear_map.to_matrix v₁ v₂ (matrix.to_lin v₁ v₂ M) = M :=
by rw [← matrix.to_lin_symm, linear_equiv.symm_apply_apply]

lemma linear_map.to_matrix_apply (f : M₁ →ₗ[R] M₂) (i : m) (j : n) :
  linear_map.to_matrix v₁ v₂ f i j = v₂.repr (f (v₁ j)) i :=
begin
  rw [linear_map.to_matrix, linear_equiv.trans_apply, linear_map.to_matrix'_apply,
      linear_equiv.arrow_congr_apply, basis.equiv_fun_symm_apply, finset.sum_eq_single j,
      if_pos rfl, one_smul, basis.equiv_fun_apply],
  { intros j' _ hj',
    rw [if_neg hj', zero_smul] },
  { intro hj,
    have := finset.mem_univ j,
    contradiction }
end

lemma linear_map.to_matrix_transpose_apply (f : M₁ →ₗ[R] M₂) (j : n) :
  (linear_map.to_matrix v₁ v₂ f)ᵀ j = v₂.repr (f (v₁ j)) :=
funext $ λ i, f.to_matrix_apply _ _ i j

lemma linear_map.to_matrix_apply' (f : M₁ →ₗ[R] M₂) (i : m) (j : n) :
  linear_map.to_matrix v₁ v₂ f i j = v₂.repr (f (v₁ j)) i :=
linear_map.to_matrix_apply v₁ v₂ f i j

lemma linear_map.to_matrix_transpose_apply' (f : M₁ →ₗ[R] M₂) (j : n) :
  (linear_map.to_matrix v₁ v₂ f)ᵀ j = v₂.repr (f (v₁ j)) :=
linear_map.to_matrix_transpose_apply v₁ v₂ f j

lemma matrix.to_lin_apply (M : matrix m n R) (v : M₁) :
  matrix.to_lin v₁ v₂ M v = ∑ j, M.mul_vec (v₁.repr v) j • v₂ j :=
show v₂.equiv_fun.symm (matrix.to_lin' M (v₁.repr v)) = _,
by rw [matrix.to_lin'_apply, v₂.equiv_fun_symm_apply]

@[simp] lemma matrix.to_lin_self (M : matrix m n R) (i : n) :
  matrix.to_lin v₁ v₂ M (v₁ i) = ∑ j, M j i • v₂ j :=
begin
  rw [matrix.to_lin_apply, finset.sum_congr rfl (λ j hj, _)],
  rw [basis.repr_self, matrix.mul_vec, dot_product, finset.sum_eq_single i,
      finsupp.single_eq_same, mul_one],
  { intros i' _ i'_ne, rw [finsupp.single_eq_of_ne i'_ne.symm, mul_zero] },
  { intros,
    have := finset.mem_univ i,
    contradiction },
end

/-- This will be a special case of `linear_map.to_matrix_id_eq_basis_to_matrix`. -/
lemma linear_map.to_matrix_id : linear_map.to_matrix v₁ v₁ id = 1 :=
begin
  ext i j,
  simp [linear_map.to_matrix_apply, matrix.one_apply, finsupp.single, eq_comm]
end

lemma linear_map.to_matrix_one : linear_map.to_matrix v₁ v₁ 1 = 1 :=
linear_map.to_matrix_id v₁

@[simp]
lemma matrix.to_lin_one : matrix.to_lin v₁ v₁ 1 = id :=
by rw [← linear_map.to_matrix_id v₁, matrix.to_lin_to_matrix]

theorem linear_map.to_matrix_reindex_range [decidable_eq M₁] [decidable_eq M₂]
  (f : M₁ →ₗ[R] M₂) (k : m) (i : n) :
  linear_map.to_matrix v₁.reindex_range v₂.reindex_range f
      ⟨v₂ k, mem_range_self k⟩ ⟨v₁ i, mem_range_self i⟩ =
    linear_map.to_matrix v₁ v₂ f k i :=
by simp_rw [linear_map.to_matrix_apply, basis.reindex_range_self, basis.reindex_range_repr]

variables {M₃ : Type*} [add_comm_group M₃] [module R M₃] (v₃ : basis l R M₃)

lemma linear_map.to_matrix_comp [fintype l] [decidable_eq m] (f : M₂ →ₗ[R] M₃) (g : M₁ →ₗ[R] M₂) :
  linear_map.to_matrix v₁ v₃ (f.comp g) =
  linear_map.to_matrix v₂ v₃ f ⬝ linear_map.to_matrix v₁ v₂ g :=
by simp_rw [linear_map.to_matrix, linear_equiv.trans_apply,
            linear_equiv.arrow_congr_comp _ v₂.equiv_fun, linear_map.to_matrix'_comp]

lemma linear_map.to_matrix_mul (f g : M₁ →ₗ[R] M₁) :
  linear_map.to_matrix v₁ v₁ (f * g) =
    linear_map.to_matrix v₁ v₁ f ⬝ linear_map.to_matrix v₁ v₁ g :=
by { rw [show (@has_mul.mul (M₁ →ₗ[R] M₁) _) = linear_map.comp, from rfl,
         linear_map.to_matrix_comp v₁ v₁ v₁ f g] }

lemma linear_map.to_matrix_mul_vec_repr (f : M₁ →ₗ[R] M₂) (x : M₁) :
  (linear_map.to_matrix v₁ v₂ f).mul_vec (v₁.repr x) = v₂.repr (f x) :=
by { ext i,
     rw [← matrix.to_lin'_apply, linear_map.to_matrix, linear_equiv.trans_apply,
         matrix.to_lin'_to_matrix', linear_equiv.arrow_congr_apply, v₂.equiv_fun_apply],
     congr,
     exact v₁.equiv_fun.symm_apply_apply x }

lemma matrix.to_lin_mul [fintype l] [decidable_eq m] (A : matrix l m R) (B : matrix m n R) :
  matrix.to_lin v₁ v₃ (A ⬝ B) =
  (matrix.to_lin v₂ v₃ A).comp (matrix.to_lin v₁ v₂ B) :=
begin
  apply (linear_map.to_matrix v₁ v₃).injective,
  haveI : decidable_eq l := λ _ _, classical.prop_decidable _,
  rw linear_map.to_matrix_comp v₁ v₂ v₃,
  repeat { rw linear_map.to_matrix_to_lin },
end

/-- Shortcut lemma for `matrix.to_lin_mul` and `linear_map.comp_apply`. -/
lemma matrix.to_lin_mul_apply [fintype l] [decidable_eq m]
  (A : matrix l m R) (B : matrix m n R) (x) :
  matrix.to_lin v₁ v₃ (A ⬝ B) x =
    (matrix.to_lin v₂ v₃ A) (matrix.to_lin v₁ v₂ B x) :=
by rw [matrix.to_lin_mul v₁ v₂, linear_map.comp_apply]

/-- If `M` and `M` are each other's inverse matrices, `matrix.to_lin M` and `matrix.to_lin M'`
form a linear equivalence. -/
@[simps]
def matrix.to_lin_of_inv [decidable_eq m]
  {M : matrix m n R} {M' : matrix n m R}
  (hMM' : M ⬝ M' = 1) (hM'M : M' ⬝ M = 1) :
  M₁ ≃ₗ[R] M₂ :=
{ to_fun := matrix.to_lin v₁ v₂ M,
  inv_fun := matrix.to_lin v₂ v₁ M',
  left_inv := λ x, by rw [← matrix.to_lin_mul_apply, hM'M, matrix.to_lin_one, id_apply],
  right_inv := λ x, by rw [← matrix.to_lin_mul_apply, hMM', matrix.to_lin_one, id_apply],
  .. matrix.to_lin v₁ v₂ M }

/-- Given a basis of a module `M₁` over a commutative ring `R`, we get an algebra
equivalence between linear maps `M₁ →ₗ M₁` and square matrices over `R` indexed by the basis. -/
def linear_map.to_matrix_alg_equiv :
  (M₁ →ₗ[R] M₁) ≃ₐ[R] matrix n n R :=
alg_equiv.of_linear_equiv (linear_map.to_matrix v₁ v₁) (linear_map.to_matrix_mul v₁)
  (by simp [module.algebra_map_End_eq_smul_id, linear_map.to_matrix_id])

/-- Given a basis of a module `M₁` over a commutative ring `R`, we get an algebra
equivalence between square matrices over `R` indexed by the basis and linear maps `M₁ →ₗ M₁`. -/
def matrix.to_lin_alg_equiv : matrix n n R ≃ₐ[R] (M₁ →ₗ[R] M₁) :=
(linear_map.to_matrix_alg_equiv v₁).symm

@[simp] lemma linear_map.to_matrix_alg_equiv_symm :
  (linear_map.to_matrix_alg_equiv v₁).symm = matrix.to_lin_alg_equiv v₁ :=
rfl

@[simp] lemma matrix.to_lin_alg_equiv_symm :
  (matrix.to_lin_alg_equiv v₁).symm = linear_map.to_matrix_alg_equiv v₁ :=
rfl

@[simp] lemma matrix.to_lin_alg_equiv_to_matrix_alg_equiv (f : M₁ →ₗ[R] M₁) :
  matrix.to_lin_alg_equiv v₁ (linear_map.to_matrix_alg_equiv v₁ f) = f :=
by rw [← matrix.to_lin_alg_equiv_symm, alg_equiv.apply_symm_apply]

@[simp] lemma linear_map.to_matrix_alg_equiv_to_lin_alg_equiv (M : matrix n n R) :
  linear_map.to_matrix_alg_equiv v₁ (matrix.to_lin_alg_equiv v₁ M) = M :=
by rw [← matrix.to_lin_alg_equiv_symm, alg_equiv.symm_apply_apply]

lemma linear_map.to_matrix_alg_equiv_apply (f : M₁ →ₗ[R] M₁) (i j : n) :
  linear_map.to_matrix_alg_equiv v₁ f i j = v₁.repr (f (v₁ j)) i :=
by simp [linear_map.to_matrix_alg_equiv, linear_map.to_matrix_apply]

lemma linear_map.to_matrix_alg_equiv_transpose_apply (f : M₁ →ₗ[R] M₁) (j : n) :
  (linear_map.to_matrix_alg_equiv v₁ f)ᵀ j = v₁.repr (f (v₁ j)) :=
funext $ λ i, f.to_matrix_apply _ _ i j

lemma linear_map.to_matrix_alg_equiv_apply' (f : M₁ →ₗ[R] M₁) (i j : n) :
  linear_map.to_matrix_alg_equiv v₁ f i j = v₁.repr (f (v₁ j)) i :=
linear_map.to_matrix_alg_equiv_apply v₁ f i j

lemma linear_map.to_matrix_alg_equiv_transpose_apply' (f : M₁ →ₗ[R] M₁) (j : n) :
  (linear_map.to_matrix_alg_equiv v₁ f)ᵀ j = v₁.repr (f (v₁ j)) :=
linear_map.to_matrix_alg_equiv_transpose_apply v₁ f j

lemma matrix.to_lin_alg_equiv_apply (M : matrix n n R) (v : M₁) :
  matrix.to_lin_alg_equiv v₁ M v = ∑ j, M.mul_vec (v₁.repr v) j • v₁ j :=
show v₁.equiv_fun.symm (matrix.to_lin_alg_equiv' M (v₁.repr v)) = _,
by rw [matrix.to_lin_alg_equiv'_apply, v₁.equiv_fun_symm_apply]

@[simp] lemma matrix.to_lin_alg_equiv_self (M : matrix n n R) (i : n) :
  matrix.to_lin_alg_equiv v₁ M (v₁ i) = ∑ j, M j i • v₁ j :=
matrix.to_lin_self _ _ _ _

lemma linear_map.to_matrix_alg_equiv_id : linear_map.to_matrix_alg_equiv v₁ id = 1 :=
by simp_rw [linear_map.to_matrix_alg_equiv, alg_equiv.of_linear_equiv_apply,
            linear_map.to_matrix_id]

@[simp]
lemma matrix.to_lin_alg_equiv_one : matrix.to_lin_alg_equiv v₁ 1 = id :=
by rw [← linear_map.to_matrix_alg_equiv_id v₁, matrix.to_lin_alg_equiv_to_matrix_alg_equiv]

theorem linear_map.to_matrix_alg_equiv_reindex_range [decidable_eq M₁]
  (f : M₁ →ₗ[R] M₁) (k i : n) :
  linear_map.to_matrix_alg_equiv v₁.reindex_range f
      ⟨v₁ k, mem_range_self k⟩ ⟨v₁ i, mem_range_self i⟩ =
    linear_map.to_matrix_alg_equiv v₁ f k i :=
by simp_rw [linear_map.to_matrix_alg_equiv_apply,
            basis.reindex_range_self, basis.reindex_range_repr]

lemma linear_map.to_matrix_alg_equiv_comp (f g : M₁ →ₗ[R] M₁) :
  linear_map.to_matrix_alg_equiv v₁ (f.comp g) =
  linear_map.to_matrix_alg_equiv v₁ f ⬝ linear_map.to_matrix_alg_equiv v₁ g :=
by simp [linear_map.to_matrix_alg_equiv, linear_map.to_matrix_comp v₁ v₁ v₁ f g]

lemma linear_map.to_matrix_alg_equiv_mul (f g : M₁ →ₗ[R] M₁) :
  linear_map.to_matrix_alg_equiv v₁ (f * g) =
    linear_map.to_matrix_alg_equiv v₁ f ⬝ linear_map.to_matrix_alg_equiv v₁ g :=
by { rw [show (@has_mul.mul (M₁ →ₗ[R] M₁) _) = linear_map.comp, from rfl,
         linear_map.to_matrix_alg_equiv_comp v₁ f g] }

lemma matrix.to_lin_alg_equiv_mul (A B : matrix n n R) :
  matrix.to_lin_alg_equiv v₁ (A ⬝ B) =
  (matrix.to_lin_alg_equiv v₁ A).comp (matrix.to_lin_alg_equiv v₁ B) :=
by convert matrix.to_lin_mul v₁ v₁ v₁ A B

end to_matrix

namespace algebra

section lmul

variables {R S T : Type*} [comm_ring R] [comm_ring S] [comm_ring T]
variables [algebra R S] [algebra S T] [algebra R T] [is_scalar_tower R S T]
variables {m n : Type*} [fintype m] [decidable_eq m] [decidable_eq n]
variables (b : basis m R S) (c : basis n S T)

open algebra

lemma to_matrix_lmul' (x : S) (i j) :
  linear_map.to_matrix b b (lmul R S x) i j = b.repr (x * b j) i :=
by rw [linear_map.to_matrix_apply', lmul_apply]

@[simp] lemma to_matrix_lsmul (x : R) (i j) :
  linear_map.to_matrix b b (algebra.lsmul R S x) i j = if i = j then x else 0 :=
by { rw [linear_map.to_matrix_apply', algebra.lsmul_coe, linear_equiv.map_smul, finsupp.smul_apply,
         b.repr_self_apply, smul_eq_mul, mul_boole],
     congr' 1; simp only [eq_comm] }

/-- `left_mul_matrix b x` is the matrix corresponding to the linear map `λ y, x * y`.

`left_mul_matrix_eq_repr_mul` gives a formula for the entries of `left_mul_matrix`.

This definition is useful for doing (more) explicit computations with `algebra.lmul`,
such as the trace form or norm map for algebras.
-/
noncomputable def left_mul_matrix : S →ₐ[R] matrix m m R :=
{ to_fun := λ x, linear_map.to_matrix b b (algebra.lmul R S x),
  map_zero' := by rw [alg_hom.map_zero, linear_equiv.map_zero],
  map_one' := by rw [alg_hom.map_one, linear_map.to_matrix_one],
  map_add' := λ x y, by rw [alg_hom.map_add, linear_equiv.map_add],
  map_mul' := λ x y, by rw [alg_hom.map_mul, linear_map.to_matrix_mul, matrix.mul_eq_mul],
  commutes' := λ r, by { ext, rw [lmul_algebra_map, to_matrix_lsmul,
                                  algebra_map_matrix_apply, id.map_eq_self] } }

lemma left_mul_matrix_apply (x : S) :
  left_mul_matrix b x = linear_map.to_matrix b b (lmul R S x) := rfl

lemma left_mul_matrix_eq_repr_mul (x : S) (i j) :
  left_mul_matrix b x i j = b.repr (x * b j) i :=
-- This is defeq to just `to_matrix_lmul' b x i j`,
-- but the unfolding goes a lot faster with this explicit `rw`.
by rw [left_mul_matrix_apply, to_matrix_lmul' b x i j]

lemma left_mul_matrix_mul_vec_repr (x y : S) :
  (left_mul_matrix b x).mul_vec (b.repr y) = b.repr (x * y) :=
linear_map.to_matrix_mul_vec_repr b b (algebra.lmul R S x) y

@[simp] lemma to_matrix_lmul_eq (x : S) :
  linear_map.to_matrix b b (lmul R S x) = left_mul_matrix b x :=
rfl

lemma left_mul_matrix_injective : function.injective (left_mul_matrix b) :=
λ x x' h, calc x = algebra.lmul R S x 1 : (mul_one x).symm
             ... = algebra.lmul R S x' 1 : by rw (linear_map.to_matrix b b).injective h
             ... = x' : mul_one x'

variable [fintype n]

lemma smul_left_mul_matrix (x) (ik jk) :
  left_mul_matrix (b.smul c) x ik jk =
    left_mul_matrix b (left_mul_matrix c x ik.2 jk.2) ik.1 jk.1 :=
by simp only [left_mul_matrix_apply, linear_map.to_matrix_apply, mul_comm, basis.smul_apply,
              basis.smul_repr, finsupp.smul_apply, algebra.lmul_apply, id.smul_eq_mul,
              linear_equiv.map_smul, mul_smul_comm]

lemma smul_left_mul_matrix_algebra_map (x : S) :
  left_mul_matrix (b.smul c) (algebra_map _ _ x) = block_diagonal (λ k, left_mul_matrix b x) :=
begin
  ext ⟨i, k⟩ ⟨j, k'⟩,
  rw [smul_left_mul_matrix, alg_hom.commutes, block_diagonal_apply, algebra_map_matrix_apply],
  split_ifs with h; simp [h],
end

lemma smul_left_mul_matrix_algebra_map_eq (x : S) (i j k) :
  left_mul_matrix (b.smul c) (algebra_map _ _ x) (i, k) (j, k) = left_mul_matrix b x i j :=
by rw [smul_left_mul_matrix_algebra_map, block_diagonal_apply_eq]

lemma smul_left_mul_matrix_algebra_map_ne (x : S) (i j) {k k'}
  (h : k ≠ k') : left_mul_matrix (b.smul c) (algebra_map _ _ x) (i, k) (j, k') = 0 :=
by rw [smul_left_mul_matrix_algebra_map, block_diagonal_apply_ne _ _ _ h]

end lmul

end algebra

namespace linear_map

section finite_dimensional

open_locale classical

variables {K : Type*} [field K]
variables {V : Type*} [add_comm_group V] [module K V] [finite_dimensional K V]
variables {W : Type*} [add_comm_group W] [module K W] [finite_dimensional K W]

instance : finite_dimensional K (V →ₗ[K] W) :=
linear_equiv.finite_dimensional
  (linear_map.to_matrix (basis.of_vector_space K V) (basis.of_vector_space K W)).symm

/--
The dimension of the space of linear transformations is the product of the dimensions of the
domain and codomain.
-/
@[simp] lemma finrank_linear_map :
  finite_dimensional.finrank K (V →ₗ[K] W) =
  (finite_dimensional.finrank K V) * (finite_dimensional.finrank K W) :=
begin
  let hbV := basis.of_vector_space K V,
  let hbW := basis.of_vector_space K W,
  rw [linear_equiv.finrank_eq (linear_map.to_matrix hbV hbW), matrix.finrank_matrix,
    finite_dimensional.finrank_eq_card_basis hbV, finite_dimensional.finrank_eq_card_basis hbW,
    mul_comm],
end

end finite_dimensional
end linear_map

section

variables {R : Type v} [comm_ring R] {n : Type*} [decidable_eq n]
variables {M M₁ M₂ : Type*} [add_comm_group M] [module R M]
variables [add_comm_group M₁] [module R M₁] [add_comm_group M₂] [module R M₂]

/-- The natural equivalence between linear endomorphisms of finite free modules and square matrices
is compatible with the algebra structures. -/
def alg_equiv_matrix' [fintype n] : module.End R (n → R) ≃ₐ[R] matrix n n R :=
{ map_mul'  := linear_map.to_matrix'_comp,
  map_add'  := linear_map.to_matrix'.map_add,
  commutes' := λ r, by { change (r • (linear_map.id : module.End R _)).to_matrix' = r • 1,
                         rw ←linear_map.to_matrix'_id, refl, apply_instance },
  ..linear_map.to_matrix' }

/-- A linear equivalence of two modules induces an equivalence of algebras of their
endomorphisms. -/
def linear_equiv.alg_conj (e : M₁ ≃ₗ[R] M₂) :
  module.End R M₁ ≃ₐ[R] module.End R M₂ :=
{ map_mul'  := λ f g, by apply e.arrow_congr_comp,
  map_add'  := e.conj.map_add,
  commutes' := λ r, by { change e.conj (r • linear_map.id) = r • linear_map.id,
                         rw [linear_equiv.map_smul, linear_equiv.conj_id], },
  ..e.conj }

/-- A basis of a module induces an equivalence of algebras from the endomorphisms of the module to
square matrices. -/
def alg_equiv_matrix [fintype n] (h : basis n R M) : module.End R M ≃ₐ[R] matrix n n R :=
h.equiv_fun.alg_conj.trans alg_equiv_matrix'

end<|MERGE_RESOLUTION|>--- conflicted
+++ resolved
@@ -252,11 +252,7 @@
 def linear_map.to_matrix : (M₁ →ₗ[R] M₂) ≃ₗ[R] matrix m n R :=
 linear_equiv.trans (linear_equiv.arrow_congr v₁.equiv_fun v₂.equiv_fun) linear_map.to_matrix'
 
-<<<<<<< HEAD
-/-- `linear_map.to_lin'` is a particular case of `linear_map.to_lin`, for the standard basis
-=======
 /-- `linear_map.to_matrix'` is a particular case of `linear_map.to_matrix`, for the standard basis
->>>>>>> 513c67d3
 `pi.basis_fun R n`. -/
 lemma linear_map.to_matrix_eq_to_matrix' :
   linear_map.to_matrix (pi.basis_fun R n) (pi.basis_fun R n) = linear_map.to_matrix' :=
