/-
Copyright (c) 2022 Alexander Bentkamp. All rights reserved.
Released under Apache 2.0 license as described in the file LICENSE.
Authors: Alexander Bentkamp
-/
import linear_algebra.matrix.spectrum
import linear_algebra.quadratic_form.basic

/-! # Positive Definite Matrices
This file defines positive (semi)definite matrices and connects the notion to positive definiteness
of quadratic forms.
## Main definition
 * `matrix.pos_def` : a matrix `M : matrix n n R` is positive definite if it is hermitian and `xᴴMx`
   is greater than zero for all nonzero `x`.
 * `matrix.pos_semidef` : a matrix `M : matrix n n R` is positive semidefinite if it is hermitian
   and `xᴴMx` is nonnegative for all `x`.
-/

namespace matrix

<<<<<<< HEAD
variables {R : Type*} [ordered_semiring R] [star_ring R] {m n : Type*} [fintype m] [fintype n]
=======
variables {𝕜 : Type*} [is_R_or_C 𝕜] {n : Type*} [fintype n]
>>>>>>> 7edb6d5d

open_locale matrix

/-- A matrix `M : matrix n n R` is positive definite if it is hermitian
   and `xᴴMx` is greater than zero for all nonzero `x`. -/
def pos_def (M : matrix n n 𝕜) :=
M.is_hermitian ∧ ∀ x : n → 𝕜, x ≠ 0 → 0 < is_R_or_C.re (dot_product (star x) (M.mul_vec x))

lemma pos_def.is_hermitian {M : matrix n n 𝕜} (hM : M.pos_def) : M.is_hermitian := hM.1

/-- A matrix `M : matrix n n R` is positive semidefinite if it is hermitian
   and `xᴴMx` is nonnegative for all `x`. -/
def pos_semidef (M : matrix n n R) :=
M.is_hermitian ∧ ∀ x : n → R, 0 ≤ dot_product (star x) (M.mul_vec x)

lemma pos_def.pos_semidef {M : matrix n n R} (hM : M.pos_def) : M.pos_semidef :=
begin
  refine ⟨hM.1, _⟩,
  intros x,
  by_cases hx : x = 0,
  { simp only [hx, zero_dot_product, star_zero] },
  { exact le_of_lt (hM.2 x hx) }
end

lemma pos_semidef.minor {M : matrix n n R} (hM : M.pos_semidef) (e : m ≃ n):
  (M.minor e e).pos_semidef :=
begin
  refine ⟨hM.1.minor e, λ x, _⟩,
  have : (M.minor ⇑e ⇑e).mul_vec x = M.mul_vec (λ (i : n), x (e.symm i)) ∘ e,
  { ext i,
    dsimp only [(∘), mul_vec, dot_product],
    rw finset.sum_bij' (λ i _, e i) _ _ (λ i _, e.symm i);
    simp only [eq_self_iff_true, implies_true_iff, equiv.symm_apply_apply, finset.mem_univ,
      minor_apply, equiv.apply_symm_apply] },
  rw this,
  convert hM.2 (λ i, x (e.symm i)) using 3,
  unfold dot_product,
  rw [finset.sum_bij' (λ i _, e i) _ _ (λ i _, e.symm i)];
  simp only [eq_self_iff_true, implies_true_iff, equiv.symm_apply_apply, finset.mem_univ,
    minor_apply, equiv.apply_symm_apply, pi.star_apply],
end

@[simp] lemma pos_semidef_minor_equiv {M : matrix n n R} (e : m ≃ n) :
  (M.minor e e).pos_semidef ↔ M.pos_semidef :=
⟨λ h, by simpa using h.minor e.symm, λ h, h.minor _⟩

lemma pos_def_of_to_quadratic_form' [decidable_eq n] {M : matrix n n ℝ}
  (hM : M.is_symm) (hMq : M.to_quadratic_form'.pos_def) :
  M.pos_def :=
begin
  refine ⟨hM, λ x hx, _⟩,
  simp only [to_quadratic_form', quadratic_form.pos_def, bilin_form.to_quadratic_form_apply,
    matrix.to_bilin'_apply'] at hMq,
  apply hMq x hx,
end

lemma pos_def_to_quadratic_form' [decidable_eq n] {M : matrix n n ℝ} (hM : M.pos_def) :
  M.to_quadratic_form'.pos_def :=
begin
  intros x hx,
  simp only [to_quadratic_form', bilin_form.to_quadratic_form_apply, matrix.to_bilin'_apply'],
  apply hM.2 x hx,
end

end matrix

namespace quadratic_form

variables {n : Type*} [fintype n]

lemma pos_def_of_to_matrix'
  [decidable_eq n] {Q : quadratic_form ℝ (n → ℝ)} (hQ : Q.to_matrix'.pos_def) :
  Q.pos_def :=
begin
  rw [←to_quadratic_form_associated ℝ Q,
      ←bilin_form.to_matrix'.left_inv ((associated_hom _) Q)],
  apply matrix.pos_def_to_quadratic_form' hQ
end

lemma pos_def_to_matrix' [decidable_eq n] {Q : quadratic_form ℝ (n → ℝ)} (hQ : Q.pos_def) :
  Q.to_matrix'.pos_def :=
begin
  rw [←to_quadratic_form_associated ℝ Q,
    ←bilin_form.to_matrix'.left_inv ((associated_hom _) Q)] at hQ,
  apply matrix.pos_def_of_to_quadratic_form' (is_symm_to_matrix' Q) hQ,
end

end quadratic_form

namespace matrix

variables {𝕜 : Type*} [is_R_or_C 𝕜] {n : Type*} [fintype n]

/-- A positive definite matrix `M` induces an inner product `⟪x, y⟫ = xᴴMy`. -/
noncomputable def inner_product_space.of_matrix
  {M : matrix n n 𝕜} (hM : M.pos_def) : inner_product_space 𝕜 (n → 𝕜) :=
inner_product_space.of_core
{ inner := λ x y, dot_product (star x) (M.mul_vec y),
  conj_sym := λ x y, by
    rw [star_dot_product, star_ring_end_apply, star_star, star_mul_vec,
      dot_product_mul_vec, hM.is_hermitian.eq],
  nonneg_re := λ x,
    begin
      by_cases h : x = 0,
      { simp [h] },
      { exact le_of_lt (hM.2 x h) }
    end,
  definite := λ x hx,
    begin
      by_contra' h,
      simpa [hx, lt_self_iff_false] using hM.2 x h,
    end,
  add_left := by simp only [star_add, add_dot_product, eq_self_iff_true, forall_const],
  smul_left := λ x y r, by rw [← smul_eq_mul, ←smul_dot_product, star_ring_end_apply, ← star_smul] }

end matrix<|MERGE_RESOLUTION|>--- conflicted
+++ resolved
@@ -18,11 +18,7 @@
 
 namespace matrix
 
-<<<<<<< HEAD
-variables {R : Type*} [ordered_semiring R] [star_ring R] {m n : Type*} [fintype m] [fintype n]
-=======
-variables {𝕜 : Type*} [is_R_or_C 𝕜] {n : Type*} [fintype n]
->>>>>>> 7edb6d5d
+variables {𝕜 : Type*} [is_R_or_C 𝕜] {m n : Type*} [fintype m] [fintype n]
 
 open_locale matrix
 
