--- conflicted
+++ resolved
@@ -193,7 +193,6 @@
 
 section ideal
 
-<<<<<<< HEAD
 lemma coeff_prod_mem_ideal_pow_tsub {α : Type*} (s : finset α) (f : α → R[X])
   (I : ideal R) (n : α → ℕ) (h : ∀ i k, (f i).coeff k ∈ I ^ (n i - k)) (k : ℕ) :
   (s.prod f).coeff k ∈ I ^ (s.sum n - k) :=
@@ -211,8 +210,6 @@
     exact ideal.mul_mem_mul (h _ _) (hs j) }
 end
 
-=======
->>>>>>> b2e818bb
 lemma coeff_charpoly_mem_ideal_pow {I : ideal R} (h : ∀ i j, M i j ∈ I) (k : ℕ) :
   M.charpoly.coeff k ∈ I ^ (fintype.card n - k) :=
 begin
@@ -224,11 +221,7 @@
   have : ∑ (x : n), 1 = fintype.card n := by rw [finset.sum_const, card_univ, smul_eq_mul, mul_one],
   rw ← this,
   apply coeff_prod_mem_ideal_pow_tsub,
-<<<<<<< HEAD
-  rintro i (_|k),
-=======
   rintro i - (_|k),
->>>>>>> b2e818bb
   { rw [tsub_zero, pow_one, charmatrix_apply, coeff_sub, coeff_X_mul_zero, coeff_C_zero, zero_sub,
       neg_mem_iff],
     exact h (c i) i },
