--- conflicted
+++ resolved
@@ -175,49 +175,6 @@
       not_false_iff] }
 end
 
-<<<<<<< HEAD
-=======
-@[simp] lemma finite_field.matrix.charpoly_pow_card {K : Type*} [field K] [fintype K]
-  (M : matrix n n K) : (M ^ (fintype.card K)).charpoly = M.charpoly :=
-begin
-  casesI (is_empty_or_nonempty n).symm,
-  { cases char_p.exists K with p hp, letI := hp,
-    rcases finite_field.card K p with ⟨⟨k, kpos⟩, ⟨hp, hk⟩⟩,
-    haveI : fact p.prime := ⟨hp⟩,
-    dsimp at hk, rw hk at *,
-    apply (frobenius_inj K[X] p).iterate k,
-    repeat { rw iterate_frobenius, rw ← hk },
-    rw ← finite_field.expand_card,
-    unfold charpoly, rw [alg_hom.map_det, ← coe_det_monoid_hom,
-      ← (det_monoid_hom : matrix n n K[X] →* K[X]).map_pow],
-    apply congr_arg det,
-    refine mat_poly_equiv.injective _,
-    rw [alg_equiv.map_pow, mat_poly_equiv_charmatrix, hk, sub_pow_char_pow_of_commute, ← C_pow],
-    { exact (id (mat_poly_equiv_eq_X_pow_sub_C (p ^ k) M) : _) },
-    { exact (C M).commute_X } },
-  { -- TODO[gh-6025]: remove this `haveI` once `subsingleton_of_empty_right` is a global instance
-    haveI : subsingleton (matrix n n K) := subsingleton_of_empty_right,
-    exact congr_arg _ (subsingleton.elim _ _), },
-end
-
-@[simp] lemma zmod.charpoly_pow_card (M : matrix n n (zmod p)) :
-  (M ^ p).charpoly = M.charpoly :=
-by { have h := finite_field.matrix.charpoly_pow_card M, rwa zmod.card at h, }
-
-lemma finite_field.trace_pow_card {K : Type*} [field K] [fintype K]
-  (M : matrix n n K) : trace (M ^ (fintype.card K)) = trace M ^ (fintype.card K) :=
-begin
-  casesI is_empty_or_nonempty n,
-  { simp [zero_pow fintype.card_pos, matrix.trace], },
-  rw [matrix.trace_eq_neg_charpoly_coeff, matrix.trace_eq_neg_charpoly_coeff,
-       finite_field.matrix.charpoly_pow_card, finite_field.pow_card]
-end
-
-lemma zmod.trace_pow_card {p : ℕ} [fact p.prime] (M : matrix n n (zmod p)) :
-  trace (M ^ p) = (trace M)^p :=
-by { have h := finite_field.trace_pow_card M, rwa zmod.card at h, }
-
->>>>>>> ca1551c2
 namespace matrix
 
 /-- Any matrix polynomial `p` is equivalent under evaluation to `p %ₘ M.charpoly`; that is, `p`
