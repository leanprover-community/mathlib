/-
Copyright (c) 2019 Johannes Hölzl. All rights reserved.
Released under Apache 2.0 license as described in the file LICENSE.
Authors: Johannes Hölzl, Patrick Massot, Casper Putz, Anne Baanen
-/
import linear_algebra.matrix.determinant
<<<<<<< HEAD
=======
import linear_algebra.matrix.nonsingular_inverse
import tactic.fin_cases
>>>>>>> 11dcb6b5

/-!
# Block matrices and their determinant

This file defines a predicate `matrix.block_triangular` saying a matrix
is block triangular, and proves the value of the determinant for various
matrices built out of blocks.

## Main definitions

 * `matrix.block_triangular` expresses that a `o` by `o` matrix is block triangular,
   if the rows and columns are ordered according to some order `b : o → α`

## Main results
  * `matrix.det_of_block_triangular`: the determinant of a block triangular matrix
    is equal to the product of the determinants of all the blocks
  * `matrix.det_of_upper_triangular` and `matrix.det_of_lower_triangular`: the determinant of
    a triangular matrix is the product of the entries along the diagonal

## Tags

matrix, diagonal, det, block triangular

-/

open finset function order_dual
open_locale big_operators matrix

universes v

variables {α β m n o : Type*} {m' n' : α → Type*}
variables {R : Type v} [comm_ring R] {M N : matrix m m R} {b : m → α}

namespace matrix

section has_lt
variables [has_lt α]

/-- Let `b` map rows and columns of a square matrix `M` to blocks indexed by `α`s. Then
`block_triangular M n b` says the matrix is block triangular. -/
def block_triangular (M : matrix m m R) (b : m → α) : Prop := ∀ ⦃i j⦄, b j < b i → M i j = 0

@[simp] protected lemma block_triangular.submatrix {f : n → m} (h : M.block_triangular b) :
  (M.submatrix f f).block_triangular (b ∘ f) :=
λ i j hij, h hij

lemma block_triangular_reindex_iff {b : n → α} {e : m ≃ n} :
  (reindex e e M).block_triangular b ↔ M.block_triangular (b ∘ e) :=
begin
  refine ⟨λ h, _, λ h, _⟩,
  { convert h.submatrix,
    simp only [reindex_apply, submatrix_submatrix, submatrix_id_id, equiv.symm_comp_self] },
  { convert h.submatrix,
    simp only [comp.assoc b e e.symm, equiv.self_comp_symm, comp.right_id] }
end

protected lemma block_triangular.transpose :
  M.block_triangular b → Mᵀ.block_triangular (to_dual ∘ b) := swap

@[simp] protected lemma block_triangular_transpose_iff {b : m → αᵒᵈ} :
  Mᵀ.block_triangular b ↔ M.block_triangular (of_dual ∘ b) := forall_swap

@[simp] lemma block_triangular_zero : block_triangular (0 : matrix m m R) b := λ i j h, rfl

protected lemma block_triangular.neg (hM : block_triangular M b) : block_triangular (-M) b :=
λ i j h, neg_eq_zero.2 $ hM h

lemma block_triangular.add (hM : block_triangular M b) (hN : block_triangular N b) :
  block_triangular (M + N) b :=
λ i j h, by simp_rw [pi.add_apply, hM h, hN h, zero_add]

lemma block_triangular.sub (hM : block_triangular M b) (hN : block_triangular N b) :
  block_triangular (M - N) b :=
λ i j h, by simp_rw [pi.sub_apply, hM h, hN h, sub_zero]

end has_lt

section preorder
variables [preorder α]

lemma block_triangular_diagonal [decidable_eq m] (d : m → R) :
  block_triangular (diagonal d) b :=
λ i j h, diagonal_apply_ne' d (λ h', ne_of_lt h (congr_arg _ h'))

lemma block_triangular_block_diagonal' [decidable_eq α] (d : Π (i : α), matrix (m' i) (m' i) R) :
  block_triangular (block_diagonal' d) sigma.fst :=
begin
  rintros ⟨i, i'⟩ ⟨j, j'⟩ h,
  apply block_diagonal'_apply_ne d i' j' (λ h', ne_of_lt h h'.symm),
end

lemma block_triangular_block_diagonal [decidable_eq α] (d : α → matrix m m R) :
  block_triangular (block_diagonal d) prod.snd :=
begin
  rintros ⟨i, i'⟩ ⟨j, j'⟩ h,
  rw [block_diagonal'_eq_block_diagonal, block_triangular_block_diagonal'],
  exact h
end

end preorder

section linear_order
variables [linear_order α]

lemma block_triangular.mul [fintype m]
  {M N : matrix m m R} (hM : block_triangular M b) (hN : block_triangular N b):
  block_triangular (M * N) b :=
begin
  intros i j hij,
  apply finset.sum_eq_zero,
  intros k hk,
  by_cases hki : b k < b i,
  { simp_rw [hM hki, zero_mul] },
  { simp_rw [hN (lt_of_lt_of_le hij (le_of_not_lt hki)), mul_zero] },
end

end linear_order

lemma upper_two_block_triangular [preorder α]
  (A : matrix m m R) (B : matrix m n R) (D : matrix n n R) {a b : α} (hab : a < b) :
  block_triangular (from_blocks A B 0 D) (sum.elim (λ i, a) (λ j, b)) :=
by rintro (c | c) (d | d) hcd; simpa [hab.not_lt] using hcd <|> simp

/-! ### Determinant -/

variables [decidable_eq m] [fintype m] [decidable_eq n] [fintype n]

lemma equiv_block_det (M : matrix m m R) {p q : m → Prop} [decidable_pred p] [decidable_pred q]
  (e : ∀ x, q x ↔ p x) : (to_square_block_prop M p).det = (to_square_block_prop M q).det :=
by convert matrix.det_reindex_self (equiv.subtype_equiv_right e) (to_square_block_prop M q)

@[simp] lemma det_to_square_block_id (M : matrix m m R) (i : m) :
  (M.to_square_block id i).det = M i i :=
begin
  letI : unique {a // id a = i} := ⟨⟨⟨i, rfl⟩⟩, λ j, subtype.ext j.property⟩,
  exact (det_unique _).trans rfl,
end

lemma det_to_block (M : matrix m m R) (p : m → Prop) [decidable_pred p] :
  M.det = (from_blocks (to_block M p p) (to_block M p $ λ j, ¬p j)
    (to_block M (λ j, ¬p j) p) $ to_block M (λ j, ¬p j) $ λ j, ¬p j).det :=
begin
  rw ←matrix.det_reindex_self (equiv.sum_compl p).symm M,
  rw [det_apply', det_apply'],
  congr, ext σ, congr, ext,
  generalize hy : σ x = y,
  cases x; cases y;
  simp only [matrix.reindex_apply, to_block_apply, equiv.symm_symm,
    equiv.sum_compl_apply_inr, equiv.sum_compl_apply_inl,
    from_blocks_apply₁₁, from_blocks_apply₁₂, from_blocks_apply₂₁, from_blocks_apply₂₂,
    matrix.submatrix_apply],
end

lemma two_block_triangular_det (M : matrix m m R) (p : m → Prop) [decidable_pred p]
  (h : ∀ i, ¬ p i → ∀ j, p j → M i j = 0) :
  M.det = (to_square_block_prop M p).det * (to_square_block_prop M (λ i, ¬p i)).det :=
begin
  rw det_to_block M p,
  convert det_from_blocks_zero₂₁ (to_block M p p) (to_block M p (λ j, ¬p j))
    (to_block M (λ j, ¬p j) (λ j, ¬p j)),
  ext,
  exact h ↑i i.2 ↑j j.2
end

lemma two_block_triangular_det' (M : matrix m m R) (p : m → Prop) [decidable_pred p]
  (h : ∀ i, p i → ∀ j, ¬ p j → M i j = 0) :
  M.det = (to_square_block_prop M p).det * (to_square_block_prop M (λ i, ¬p i)).det :=
begin
  rw [M.two_block_triangular_det (λ i, ¬ p i), mul_comm],
  simp_rw not_not,
  congr' 1,
  exact equiv_block_det _ (λ _, not_not.symm),
  simpa only [not_not] using h,
end

protected lemma block_triangular.det [decidable_eq α] [linear_order α] (hM : block_triangular M b) :
  M.det = ∏ a in univ.image b, (M.to_square_block b a).det :=
begin
  unfreezingI { induction hs : univ.image b using finset.strong_induction
    with s ih generalizing m },
  subst hs,
  casesI is_empty_or_nonempty m,
  { simp },
  let k := (univ.image b).max' (univ_nonempty.image _),
  rw two_block_triangular_det' M (λ i, b i = k),
  { have : univ.image b = insert k ((univ.image b).erase k),
    { rw insert_erase, apply max'_mem },
    rw [this, prod_insert (not_mem_erase _ _)],
    refine congr_arg _ _,
    let b' := λ i : {a // b a ≠ k}, b ↑i,
    have h' :  block_triangular (M.to_square_block_prop (λ i, b i ≠ k)) b' := hM.submatrix,
    have hb' : image b' univ = (image b univ).erase k,
    { convert image_subtype_ne_univ_eq_image_erase k b },
    rw ih _ (erase_ssubset $ max'_mem _ _) h' hb',
    refine finset.prod_congr rfl (λ l hl, _),
    let he : {a // b' a = l} ≃ {a // b a = l},
    { have hc : ∀ i, b i = l → b i ≠ k := λ i hi, ne_of_eq_of_ne hi (ne_of_mem_erase hl),
      exact equiv.subtype_subtype_equiv_subtype hc },
    simp only [to_square_block_def],
    rw ← matrix.det_reindex_self he.symm (λ (i j : {a // b a = l}), M ↑i ↑j),
    refl },
  { intros i hi j hj,
    apply hM,
    rw hi,
    apply lt_of_le_of_ne _ hj,
    exact finset.le_max' (univ.image b) _ (mem_image_of_mem _ (mem_univ _)) }
end

lemma block_triangular.det_fintype [decidable_eq α] [fintype α] [linear_order α]
  (h : block_triangular M b) :
  M.det = ∏ k : α, (M.to_square_block b k).det :=
begin
  refine h.det.trans (prod_subset (subset_univ _) $ λ a _ ha, _),
  have : is_empty {i // b i = a} := ⟨λ i, ha $ mem_image.2 ⟨i, mem_univ _, i.2⟩⟩,
  exactI det_is_empty,
end

lemma det_of_upper_triangular [linear_order m] (h : M.block_triangular id) :
  M.det = ∏ i : m, M i i :=
begin
  haveI : decidable_eq R := classical.dec_eq _,
  simp_rw [h.det, image_id, det_to_square_block_id],
end

lemma det_of_lower_triangular [linear_order m] (M : matrix m m R) (h : M.block_triangular to_dual) :
  M.det = ∏ i : m, M i i :=
by { rw ←det_transpose, exact det_of_upper_triangular h.transpose }

/-! ### Invertible -/

lemma block_triangular.to_block_inverse_mul_to_block_eq_one [linear_order α] [invertible M]
  (hM : block_triangular M b) (k : α) :
  M⁻¹.to_block (λ i, b i < k) (λ i, b i < k) ⬝ M.to_block (λ i, b i < k) (λ i, b i < k) = 1 :=
begin
  let p := (λ i, b i < k),
  have h_sum : M⁻¹.to_block p p ⬝ M.to_block p p +
      M⁻¹.to_block p (λ i, ¬ p i) ⬝ M.to_block (λ i, ¬ p i) p = 1,
    by rw [←to_block_mul_eq_add, inv_mul_of_invertible M, to_block_one_self],
  have h_zero : M.to_block (λ i, ¬ p i) p = 0,
  { ext i j,
    simpa using hM (lt_of_lt_of_le j.2 (le_of_not_lt i.2)) },
  simpa [h_zero] using h_sum
end

/-- The inverse of an upper-left subblock of a block-triangular matrix `M` is the upper-left
subblock of `M⁻¹`. -/
lemma block_triangular.inv_to_block [linear_order α] [invertible M]
  (hM : block_triangular M b) (k : α) :
  (M.to_block (λ i, b i < k) (λ i, b i < k))⁻¹ = M⁻¹.to_block (λ i, b i < k) (λ i, b i < k) :=
inv_eq_left_inv $ hM.to_block_inverse_mul_to_block_eq_one k

/-- An upper-left subblock of an invertible block-triangular matrix is invertible. -/
def block_triangular.invertible_to_block [linear_order α] [invertible M]
 (hM : block_triangular M b) (k : α) :
  invertible (M.to_block (λ i, b i < k) (λ i, b i < k)) :=
invertible_of_left_inverse _ ((⅟M).to_block (λ i, b i < k) (λ i, b i < k)) $
  by simpa only [inv_of_eq_nonsing_inv] using hM.to_block_inverse_mul_to_block_eq_one k

/-- A lower-left subblock of the inverse of a block-triangular matrix is zero. This is a first step
towards `block_triangular.inv_to_block` below. -/
lemma to_block_inverse_eq_zero [linear_order α] [invertible M] (hM : block_triangular M b) (k : α) :
  M⁻¹.to_block (λ i, k ≤ b i) (λ i, b i < k) = 0 :=
begin
  let p := λ i, b i < k,
  let q := λ i, ¬ b i < k,
  have h_sum : M⁻¹.to_block q p ⬝ M.to_block p p + M⁻¹.to_block q q ⬝ M.to_block q p = 0,
  { rw [←to_block_mul_eq_add, inv_mul_of_invertible M, to_block_one_disjoint],
    exact λ i h, h.1 h.2 },
  have h_zero : M.to_block q p = 0,
  { ext i j,
    simpa using hM (lt_of_lt_of_le j.2 $ le_of_not_lt i.2) },
  have h_mul_eq_zero : M⁻¹.to_block q p ⬝ M.to_block p p = 0 := by simpa [h_zero] using h_sum,
  haveI : invertible (M.to_block p p) := hM.invertible_to_block k,
  have : (λ i, k ≤ b i) = q := by { ext, exact not_lt.symm },
  rw [this, ← matrix.zero_mul (M.to_block p p)⁻¹, ← h_mul_eq_zero,
    mul_inv_cancel_right_of_invertible],
end

/-- The inverse of a block-triangular matrix is block-triangular. -/
lemma block_triangular_inv_of_block_triangular [linear_order α] [invertible M]
  (hM : block_triangular M b) :
  block_triangular M⁻¹ b :=
begin
  unfreezingI { induction hs : univ.image b using finset.strong_induction
    with s ih generalizing m },
  subst hs,
  intros i j hij,
  haveI : inhabited m := ⟨i⟩,
  let k := (univ.image b).max' (univ_nonempty.image _),
  let b' := λ i : {a // b a < k}, b ↑i,
  let A := M.to_block (λ i, b i < k) (λ j, b j < k),
  obtain hbi | hi : b i = k ∨ _ := (le_max' _ (b i) $ mem_image_of_mem _ $ mem_univ _).eq_or_lt,
  { have : M⁻¹.to_block (λ i, k ≤ b i) (λ i, b i < k) ⟨i, hbi.ge⟩ ⟨j, hbi ▸ hij⟩ = 0,
    { simp only [to_block_inverse_eq_zero hM k, pi.zero_apply] },
    simp [this.symm] },
  haveI : invertible A := hM.invertible_to_block _,
  have hA : A.block_triangular b' := hM.submatrix,
  have hb' : image b' univ ⊂ image b univ,
  { convert image_subtype_univ_ssubset_image_univ k b _ (λ a, a < k) (lt_irrefl _),
    convert max'_mem _ _ },
  have hij' : b' ⟨j, hij.trans hi⟩ < b' ⟨i, hi⟩, by simp_rw [b', subtype.coe_mk, hij],
  simp [hM.inv_to_block k, (ih (image b' univ) hb' hA rfl hij').symm],
end

end matrix<|MERGE_RESOLUTION|>--- conflicted
+++ resolved
@@ -4,11 +4,8 @@
 Authors: Johannes Hölzl, Patrick Massot, Casper Putz, Anne Baanen
 -/
 import linear_algebra.matrix.determinant
-<<<<<<< HEAD
-=======
 import linear_algebra.matrix.nonsingular_inverse
 import tactic.fin_cases
->>>>>>> 11dcb6b5
 
 /-!
 # Block matrices and their determinant
