/-
Copyright (c) 2022 Alexander Bentkamp. All rights reserved.
Released under Apache 2.0 license as described in the file LICENSE.
Authors: Alexander Bentkamp
-/
import analysis.inner_product_space.gram_schmidt_ortho
import linear_algebra.matrix.pos_def

/-! # LDL decomposition

This file proves the LDL-decomposition of matricies: Any positive definite matrix `S` can be
decomposed as `S = LDLᴴ` where `L` is a lower-triangular matrix and `D` is a diagonal matrix.

## Main definitions

 * `LDL.lower` is the lower triangular matrix `L`.
 * `LDL.lower_inv` is the inverse of the lower triangular matrix `L`.
 * `LDL.diag` is the diagonal matrix `D`.

## Main result

* `ldl_decomposition` states that any positive definite matrix can be decomposed as `LDLᴴ`.

## TODO

* Prove that `LDL.lower` is lower triangular from `LDL.lower_inv_triangular`.

-/

variables {𝕜 : Type*} [is_R_or_C 𝕜]
variables {n : Type*} [linear_order n] [is_well_order n (<)] [locally_finite_order_bot n]

local notation `⟪`x`, `y`⟫ₑ` := @inner 𝕜 _ _ ((pi_Lp.equiv 2 _).symm x) ((pi_Lp.equiv _ _).symm y)

open matrix
open_locale matrix
variables {S : matrix n n 𝕜} [fintype n] (hS : S.pos_def)

/-- The inverse of the lower triangular matrix `L` of the LDL-decomposition. It is obtained by
applying Gram-Schmidt-Orthogonalization w.r.t. the inner product induced by `Sᵀ` on the standard
basis vectors `pi.basis_fun`. -/
noncomputable def LDL.lower_inv : matrix n n 𝕜 :=
@gram_schmidt
  𝕜 (n → 𝕜) _ (inner_product_space.of_matrix hS.transpose) n _ _ _ (pi.basis_fun 𝕜 n)

lemma LDL.lower_inv_eq_gram_schmidt_basis :
  LDL.lower_inv hS = ((pi.basis_fun 𝕜 n).to_matrix
    (@gram_schmidt_basis 𝕜 (n → 𝕜) _
    (inner_product_space.of_matrix hS.transpose) n _ _ _ (pi.basis_fun 𝕜 n)))ᵀ :=
begin
  ext i j,
  rw [LDL.lower_inv, basis.coe_pi_basis_fun.to_matrix_eq_transpose, coe_gram_schmidt_basis],
  refl
end

noncomputable instance LDL.invertible_lower_inv : invertible (LDL.lower_inv hS) :=
begin
  rw [LDL.lower_inv_eq_gram_schmidt_basis],
  haveI := basis.invertible_to_matrix (pi.basis_fun 𝕜 n)
    (@gram_schmidt_basis 𝕜 (n → 𝕜) _ (inner_product_space.of_matrix hS.transpose)
      n _ _ _ (pi.basis_fun 𝕜 n)),
  apply_instance
end

lemma LDL.lower_inv_orthogonal {i j : n} (h₀ : i ≠ j) :
  ⟪(LDL.lower_inv hS i), Sᵀ.mul_vec (LDL.lower_inv hS j)⟫ₑ = 0 :=
show @inner 𝕜 (n → 𝕜) (inner_product_space.of_matrix hS.transpose).to_has_inner
    (LDL.lower_inv hS i)
    (LDL.lower_inv hS j) = 0,
by apply gram_schmidt_orthogonal _ _ h₀

/-- The entries of the diagonal matrix `D` of the LDL decomposition. -/
noncomputable def LDL.diag_entries : n → 𝕜 :=
λ i, ⟪star (LDL.lower_inv hS i), S.mul_vec (star (LDL.lower_inv hS i))⟫ₑ

/-- The diagonal matrix `D` of the LDL decomposition. -/
noncomputable def LDL.diag : matrix n n 𝕜 := matrix.diagonal (LDL.diag_entries hS)

lemma LDL.lower_inv_triangular {i j : n} (hij : i < j) :
  LDL.lower_inv hS i j = 0 :=
by rw [← @gram_schmidt_triangular 𝕜 (n → 𝕜) _ (inner_product_space.of_matrix hS.transpose) n _ _ _
    i j hij (pi.basis_fun 𝕜 n), pi.basis_fun_repr, LDL.lower_inv]

/-- Inverse statement of **LDL decomposition**: we can conjugate a positive definite matrix
by some lower triangular matrix and get a diagonal matrix. -/
lemma LDL.diag_eq_lower_inv_conj : LDL.diag hS = LDL.lower_inv hS ⬝ S ⬝ (LDL.lower_inv hS)ᴴ :=
begin
  ext i j,
  by_cases hij : i = j,
  { simpa only [hij, LDL.diag, diagonal_apply_eq, LDL.diag_entries, matrix.mul_assoc,
      euclidean_space.inner_pi_Lp_equiv_symm, star_star] },
  { simp only [LDL.diag, hij, diagonal_apply_ne, ne.def, not_false_iff, mul_mul_apply],
    rw [conj_transpose, transpose_map, transpose_transpose, dot_product_mul_vec,
      (LDL.lower_inv_orthogonal hS (λ h : j = i, hij h.symm)).symm,
<<<<<<< HEAD
      ← inner_conj_sym, mul_vec_transpose, euclidean_space.inner_pi_Lp_equiv_symm,
=======
      ← inner_conj_symm, mul_vec_transpose, euclidean_space.inner_eq_star_dot_product,
>>>>>>> 3fc0b254
      ← is_R_or_C.star_def, ← star_dot_product_star, dot_product_comm, star_star],
    refl }
end

/-- The lower triangular matrix `L` of the LDL decomposition. -/
noncomputable def LDL.lower := (LDL.lower_inv hS)⁻¹

/-- **LDL decomposition**: any positive definite matrix `S` can be
decomposed as `S = LDLᴴ` where `L` is a lower-triangular matrix and `D` is a diagonal matrix.  -/
theorem LDL.lower_conj_diag :
  LDL.lower hS ⬝ LDL.diag hS ⬝ (LDL.lower hS)ᴴ = S :=
begin
  rw [LDL.lower, conj_transpose_nonsing_inv, matrix.mul_assoc,
    matrix.inv_mul_eq_iff_eq_mul_of_invertible (LDL.lower_inv hS),
    matrix.mul_inv_eq_iff_eq_mul_of_invertible],
  exact LDL.diag_eq_lower_inv_conj hS,
end<|MERGE_RESOLUTION|>--- conflicted
+++ resolved
@@ -92,11 +92,7 @@
   { simp only [LDL.diag, hij, diagonal_apply_ne, ne.def, not_false_iff, mul_mul_apply],
     rw [conj_transpose, transpose_map, transpose_transpose, dot_product_mul_vec,
       (LDL.lower_inv_orthogonal hS (λ h : j = i, hij h.symm)).symm,
-<<<<<<< HEAD
-      ← inner_conj_sym, mul_vec_transpose, euclidean_space.inner_pi_Lp_equiv_symm,
-=======
-      ← inner_conj_symm, mul_vec_transpose, euclidean_space.inner_eq_star_dot_product,
->>>>>>> 3fc0b254
+      ← inner_conj_symm, mul_vec_transpose, euclidean_space.inner_pi_Lp_equiv_symm,
       ← is_R_or_C.star_def, ← star_dot_product_star, dot_product_comm, star_star],
     refl }
 end
