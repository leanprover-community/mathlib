--- conflicted
+++ resolved
@@ -107,14 +107,7 @@
 lemma det_eq_elem_of_subsingleton [subsingleton n] (A : matrix n n R) (k : n) :
   det A = A k k :=
 begin
-<<<<<<< HEAD
-  rw det_apply,
-  suffices : ∏ (i : n), A i i = A k k,
-  { simpa },
-  convert fintype.prod_unique _,
-=======
   convert det_unique _,
->>>>>>> 17e62769
   exact unique_of_subsingleton k
 end
 
