--- conflicted
+++ resolved
@@ -90,12 +90,7 @@
   choice_eq := λ _ _, rfl }
 
 /-- The span of a subspace is the subspace. -/
-<<<<<<< HEAD
-@[simp] lemma span_coe (W : subspace K V) : span ↑W = W :=
-by { exact galois_insertion.l_u_eq gi W }
-=======
 @[simp] lemma span_coe (W : subspace K V) : span ↑W = W := galois_insertion.l_u_eq gi W
->>>>>>> 551079b0
 
 /-- The infimum of two subspaces exists. -/
 instance has_inf : has_inf (subspace K V) :=
@@ -125,8 +120,6 @@
 instance subspace_inhabited : inhabited (subspace K V) :=
 { default := ⊤ }
 
-<<<<<<< HEAD
-=======
 /-- The span of the empty set is the bottom of the lattice of subspaces. -/
 @[simp] lemma span_empty : span (∅ : set (ℙ K V)) = ⊥ := gi.gc.l_bot
 
@@ -134,7 +127,6 @@
 @[simp] lemma span_univ : span (set.univ : set (ℙ K V)) = ⊤ :=
 by { rw [eq_top_iff, set_like.le_def], intros x hx, exact subset_span _ (set.mem_univ x) }
 
->>>>>>> 551079b0
 /-- The span of a set of points is contained in a subspace if and only if the set of points is
 contained in the subspace. -/
 lemma span_le_subspace_iff {S : set (ℙ K V)} {W : subspace K V} : span S ≤ W ↔ S ⊆ W :=
@@ -142,19 +134,56 @@
 
 /-- If a set of points is a subset of another set of points, then its span will be contained in the
 span of that set. -/
-<<<<<<< HEAD
-lemma span_mono {S T : set (ℙ K V)} (h : S ⊆ T) : span S ≤ span T :=
-galois_connection.monotone_l gi.gc h
+@[mono] lemma monotone_span : monotone (span : set (ℙ K V) → subspace K V) := gi.gc.monotone_l
+
+lemma subset_span_trans {S T U : set (ℙ K V)} (hST : S ⊆ span T) (hTU : T ⊆ span U) :
+  S ⊆ span U :=
+gi.gc.le_u_l_trans hST hTU
 
 /-- The supremum of two subspaces is equal to the span of their union. -/
-lemma sup_eq_span_union (W S : subspace K V) : W ⊔ S = span (W ∪ S) :=
-by { apply symm, exact (galois_insertion.l_sup_u gi W S) }
+lemma span_union (S T : set (ℙ K V)) : span (S ∪ T) = span S ⊔ span T := (@gi K V _ _ _).gc.l_sup
 
 /-- The supremum of a collection of subspaces is equal to the span of the union of the
 collection. -/
-lemma Sup_eq_span_union (S : set (subspace K V)) :
-  Sup S = span ⋃ (W : subspace K V) (hW : W ∈ S), W :=
-by { apply symm, rw (Sup_eq_supr), exact galois_insertion.l_bsupr_u gi _ }
+lemma span_Union {ι} (s : ι → set (ℙ K V)) : span (⋃ i, s i) = ⨆ i, span (s i) :=
+(@gi K V _ _ _).gc.l_supr
+
+/-- The supremum of a subspace and the span of a set of points is equal to the span of the union of
+the subspace and the set of points. -/
+lemma sup_span {S : set (ℙ K V)} {W : subspace K V} : W ⊔ span S = span (W ∪ S) :=
+by rw [span_union, span_coe]
+
+lemma span_sup {S : set (ℙ K V)} {W : subspace K V}: span S ⊔ W = span (S ∪ W) :=
+by rw [span_union, span_coe]
+
+/-- A point in a projective space is contained in the span of a set of points if and only if the
+point is contained in all subspaces of the projective space which contain the set of points. -/
+lemma mem_span {S : set (ℙ K V)} (u : ℙ K V) : u ∈ span S ↔ ∀ (W : subspace K V), S ⊆ W → u ∈ W :=
+by { simp_rw ← span_le_subspace_iff, exact ⟨λ hu W hW, hW hu, λ W, W (span S) (le_refl _)⟩ }
+
+/-- The span of a set of points in a projective space is equal to the infimum of the collection of
+subspaces which contain the set. -/
+lemma span_eq_Inf {S : set (ℙ K V)} : span S = Inf {W | S ⊆ W} :=
+begin
+  ext,
+  simp_rw [mem_carrier_iff, mem_span x],
+  refine ⟨λ hx, _, λ hx W hW, _⟩,
+  { rintros W ⟨T, ⟨hT, rfl⟩⟩, exact (hx T hT) },
+  { exact (@Inf_le _ _ {W : subspace K V | S ⊆ ↑W} W hW) x hx },
+end
+
+/-- If a set of points in projective space is contained in a subspace, and that subspace is
+contained in the span of the set of points, then the span of the set of points is equal to
+the subspace. -/
+lemma span_eq_of_le {S : set (ℙ K V)} {W : subspace K V} (hS : S ⊆ W) (hW : W ≤ span S) :
+  span S = W :=
+le_antisymm (span_le_subspace_iff.mpr hS) hW
+
+/-- The spans of two sets of points in a projective space are equal if and only if each set of
+points is contained in the span of the other set. -/
+lemma span_eq_span_iff {S T : set (ℙ K V)} : span S = span T ↔ S ⊆ span T ∧ T ⊆ span S :=
+⟨λ h, ⟨h ▸ subset_span S, h.symm ▸ subset_span T⟩,
+  λ h, le_antisymm (span_le_subspace_iff.2 h.1) (span_le_subspace_iff.2 h.2)⟩
 
 open_locale big_operators
 
@@ -241,58 +270,6 @@
     { intros m n _, fin_cases m; fin_cases n; tidy } },
   { simp_rw [ulift.forall, function.comp_app], intro x, fin_cases x; assumption },
 end
-=======
-@[mono] lemma monotone_span : monotone (span : set (ℙ K V) → subspace K V) := gi.gc.monotone_l
-
-lemma subset_span_trans {S T U : set (ℙ K V)} (hST : S ⊆ span T) (hTU : T ⊆ span U) :
-  S ⊆ span U :=
-gi.gc.le_u_l_trans hST hTU
-
-/-- The supremum of two subspaces is equal to the span of their union. -/
-lemma span_union (S T : set (ℙ K V)) : span (S ∪ T) = span S ⊔ span T := (@gi K V _ _ _).gc.l_sup
-
-/-- The supremum of a collection of subspaces is equal to the span of the union of the
-collection. -/
-lemma span_Union {ι} (s : ι → set (ℙ K V)) : span (⋃ i, s i) = ⨆ i, span (s i) :=
-(@gi K V _ _ _).gc.l_supr
-
-/-- The supremum of a subspace and the span of a set of points is equal to the span of the union of
-the subspace and the set of points. -/
-lemma sup_span {S : set (ℙ K V)} {W : subspace K V} : W ⊔ span S = span (W ∪ S) :=
-by rw [span_union, span_coe]
-
-lemma span_sup {S : set (ℙ K V)} {W : subspace K V}: span S ⊔ W = span (S ∪ W) :=
-by rw [span_union, span_coe]
-
-/-- A point in a projective space is contained in the span of a set of points if and only if the
-point is contained in all subspaces of the projective space which contain the set of points. -/
-lemma mem_span {S : set (ℙ K V)} (u : ℙ K V) : u ∈ span S ↔ ∀ (W : subspace K V), S ⊆ W → u ∈ W :=
-by { simp_rw ← span_le_subspace_iff, exact ⟨λ hu W hW, hW hu, λ W, W (span S) (le_refl _)⟩ }
-
-/-- The span of a set of points in a projective space is equal to the infimum of the collection of
-subspaces which contain the set. -/
-lemma span_eq_Inf {S : set (ℙ K V)} : span S = Inf {W | S ⊆ W} :=
-begin
-  ext,
-  simp_rw [mem_carrier_iff, mem_span x],
-  refine ⟨λ hx, _, λ hx W hW, _⟩,
-  { rintros W ⟨T, ⟨hT, rfl⟩⟩, exact (hx T hT) },
-  { exact (@Inf_le _ _ {W : subspace K V | S ⊆ ↑W} W hW) x hx },
-end
-
-/-- If a set of points in projective space is contained in a subspace, and that subspace is
-contained in the span of the set of points, then the span of the set of points is equal to
-the subspace. -/
-lemma span_eq_of_le {S : set (ℙ K V)} {W : subspace K V} (hS : S ⊆ W) (hW : W ≤ span S) :
-  span S = W :=
-le_antisymm (span_le_subspace_iff.mpr hS) hW
-
-/-- The spans of two sets of points in a projective space are equal if and only if each set of
-points is contained in the span of the other set. -/
-lemma span_eq_span_iff {S T : set (ℙ K V)} : span S = span T ↔ S ⊆ span T ∧ T ⊆ span S :=
-⟨λ h, ⟨h ▸ subset_span S, h.symm ▸ subset_span T⟩,
-  λ h, le_antisymm (span_le_subspace_iff.2 h.1) (span_le_subspace_iff.2 h.2)⟩
->>>>>>> 551079b0
 
 end subspace
 
