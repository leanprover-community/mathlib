--- conflicted
+++ resolved
@@ -251,14 +251,8 @@
   [finite_dimensional K V] {ι : Type w} {b : ι → V} (h : linear_independent K b) :
   #ι ≤ finrank K V :=
 begin
-<<<<<<< HEAD
   rw ← lift_le,
   simpa [← finrank_eq_dim K V] using cardinal_lift_le_dim_of_linear_independent h
-=======
-  rw ← lift_le.{_ (max v w)},
-  simpa [← finrank_eq_dim, -module.free.finrank_eq_rank] using
-    cardinal_lift_le_dim_of_linear_independent.{_ _ _ (max v w)} h
->>>>>>> f7fc89d5
 end
 
 lemma fintype_card_le_finrank_of_linear_independent
