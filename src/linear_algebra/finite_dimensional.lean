/-
Copyright (c) 2019 Chris Hughes. All rights reserved.
Released under Apache 2.0 license as described in the file LICENSE.
Authors: Chris Hughes
-/
import algebra.algebra.subalgebra.basic
import field_theory.finiteness
import linear_algebra.free_module.finite.rank
import tactic.interval_cases

/-!
# Finite dimensional vector spaces

Definition and basic properties of finite dimensional vector spaces, of their dimensions, and
of linear maps on such spaces.

## Main definitions

Assume `V` is a vector space over a division ring `K`. There are (at least) three equivalent
definitions of finite-dimensionality of `V`:

- it admits a finite basis.
- it is finitely generated.
- it is noetherian, i.e., every subspace is finitely generated.

We introduce a typeclass `finite_dimensional K V` capturing this property. For ease of transfer of
proof, it is defined using the second point of view, i.e., as `finite`. However, we prove
that all these points of view are equivalent, with the following lemmas
(in the namespace `finite_dimensional`):

- `fintype_basis_index` states that a finite-dimensional
  vector space has a finite basis
- `finite_dimensional.fin_basis` and `finite_dimensional.fin_basis_of_finrank_eq`
  are bases for finite dimensional vector spaces, where the index type
  is `fin`
- `of_fintype_basis` states that the existence of a basis indexed by a
  finite type implies finite-dimensionality
- `of_finite_basis` states that the existence of a basis indexed by a
  finite set implies finite-dimensionality
- `is_noetherian.iff_fg` states that the space is finite-dimensional if and only if
  it is noetherian

We make use of `finrank`, the dimension of a finite dimensional space, returning a `nat`, as
opposed to `module.rank`, which returns a `cardinal`. When the space has infinite dimension, its
`finrank` is by convention set to `0`. `finrank` is not defined using `finite_dimensional`.
For basic results that do not need the `finite_dimensional` class, import `linear_algebra.finrank`.

Preservation of finite-dimensionality and formulas for the dimension are given for
- submodules
- quotients (for the dimension of a quotient, see `finrank_quotient_add_finrank`)
- linear equivs, in `linear_equiv.finite_dimensional`
- image under a linear map (the rank-nullity formula is in `finrank_range_add_finrank_ker`)

Basic properties of linear maps of a finite-dimensional vector space are given. Notably, the
equivalence of injectivity and surjectivity is proved in `linear_map.injective_iff_surjective`,
and the equivalence between left-inverse and right-inverse in `linear_map.mul_eq_one_comm`
and `linear_map.comp_eq_id_comm`.

## Implementation notes

Most results are deduced from the corresponding results for the general dimension (as a cardinal),
in `dimension.lean`. Not all results have been ported yet.

You should not assume that there has been any effort to state lemmas as generally as possible.

One of the characterizations of finite-dimensionality is in terms of finite generation. This
property is currently defined only for submodules, so we express it through the fact that the
maximal submodule (which, as a set, coincides with the whole space) is finitely generated. This is
not very convenient to use, although there are some helper functions. However, this becomes very
convenient when speaking of submodules which are finite-dimensional, as this notion coincides with
the fact that the submodule is finitely generated (as a submodule of the whole space). This
equivalence is proved in `submodule.fg_iff_finite_dimensional`.
-/

universes u v v' w
open_locale classical cardinal

open cardinal submodule module function

/-- `finite_dimensional` vector spaces are defined to be finite modules.
Use `finite_dimensional.of_fintype_basis` to prove finite dimension from another definition. -/
@[reducible] def finite_dimensional (K V : Type*) [division_ring K]
  [add_comm_group V] [module K V] := module.finite K V

variables {K : Type u} {V : Type v}

namespace finite_dimensional

open is_noetherian

section division_ring

variables [division_ring K] [add_comm_group V] [module K V]
{V₂ : Type v'} [add_comm_group V₂] [module K V₂]

/-- If the codomain of an injective linear map is finite dimensional, the domain must be as well. -/
lemma of_injective (f : V →ₗ[K] V₂) (w : function.injective f)
  [finite_dimensional K V₂] : finite_dimensional K V :=
have is_noetherian K V₂ := is_noetherian.iff_fg.mpr ‹_›, by exactI module.finite.of_injective f w

/-- If the domain of a surjective linear map is finite dimensional, the codomain must be as well. -/
lemma of_surjective (f : V →ₗ[K] V₂) (w : function.surjective f)
  [finite_dimensional K V] : finite_dimensional K V₂ :=
module.finite.of_surjective f w

variables (K V)

instance finite_dimensional_pi {ι : Type*} [_root_.finite ι] : finite_dimensional K (ι → K) :=
iff_fg.1 is_noetherian_pi

instance finite_dimensional_pi' {ι : Type*} [_root_.finite ι] (M : ι → Type*)
  [∀ i, add_comm_group (M i)] [∀ i, module K (M i)] [I : ∀ i, finite_dimensional K (M i)] :
  finite_dimensional K (Π i, M i) :=
begin
  haveI : ∀ i : ι, is_noetherian K (M i) := λ i, iff_fg.2 (I i),
  exact iff_fg.1 is_noetherian_pi
end

/-- A finite dimensional vector space over a finite field is finite -/
noncomputable def fintype_of_fintype [fintype K] [finite_dimensional K V] : fintype V :=
module.fintype_of_fintype (@finset_basis K V _ _ _ (iff_fg.2 infer_instance))

lemma finite_of_finite [_root_.finite K] [finite_dimensional K V] : _root_.finite V :=
by { casesI nonempty_fintype K, haveI := fintype_of_fintype K V, apply_instance }

variables {K V}

/-- If a vector space has a finite basis, then it is finite-dimensional. -/
lemma of_fintype_basis {ι : Type w} [_root_.finite ι] (h : basis ι K V) : finite_dimensional K V :=
by { casesI nonempty_fintype ι, exact ⟨⟨finset.univ.image h, by { convert h.span_eq, simp } ⟩⟩ }

/-- If a vector space is `finite_dimensional`, all bases are indexed by a finite type -/
noncomputable
def fintype_basis_index {ι : Type*} [finite_dimensional K V] (b : basis ι K V) : fintype ι :=
begin
  letI : is_noetherian K V := is_noetherian.iff_fg.2 infer_instance,
  exact is_noetherian.fintype_basis_index b,
end

/-- If a vector space is `finite_dimensional`, `basis.of_vector_space` is indexed by
  a finite type.-/
noncomputable instance [finite_dimensional K V] : fintype (basis.of_vector_space_index K V) :=
begin
  letI : is_noetherian K V := is_noetherian.iff_fg.2 infer_instance,
  apply_instance
end

/-- If a vector space has a basis indexed by elements of a finite set, then it is
finite-dimensional. -/
lemma of_finite_basis {ι : Type w} {s : set ι} (h : basis s K V) (hs : set.finite s) :
  finite_dimensional K V :=
by haveI := hs.fintype; exact of_fintype_basis h

/-- A subspace of a finite-dimensional space is also finite-dimensional. -/
instance finite_dimensional_submodule [finite_dimensional K V] (S : submodule K V) :
  finite_dimensional K S :=
begin
  letI : is_noetherian K V := iff_fg.2 _,
  exact iff_fg.1
    (is_noetherian.iff_dim_lt_aleph_0.2 (lt_of_le_of_lt (dim_submodule_le _) (dim_lt_aleph_0 K V))),
  apply_instance,
end

/-- A quotient of a finite-dimensional space is also finite-dimensional. -/
instance finite_dimensional_quotient [finite_dimensional K V] (S : submodule K V) :
  finite_dimensional K (V ⧸ S) :=
module.finite.of_surjective (submodule.mkq S) $ surjective_quot_mk _

<<<<<<< HEAD
/-- The rank of a module as a natural number.

Defined by convention to be `0` if the space has infinite rank.

For a vector space `V` over a field `K`, this is the same as the finite dimension
of `V` over `K`.
-/
noncomputable def finrank (R V : Type*) [semiring R]
  [add_comm_group V] [module R V] : ℕ :=
(module.rank R V).to_nat

variables (K V)
=======
>>>>>>> cf1f8bcb
/-- In a finite-dimensional space, its dimension (seen as a cardinal) coincides with its
`finrank`. -/
lemma finrank_eq_dim [finite_dimensional K V] :
  (finrank K V : cardinal.{v}) = module.rank K V :=
begin
  letI : is_noetherian K V := iff_fg.2 infer_instance,
  rw [finrank, cast_to_nat_of_lt_aleph_0 (dim_lt_aleph_0 K V)]
end
variables {K V}

<<<<<<< HEAD
lemma finrank_eq_of_dim_eq {n : ℕ} (h : module.rank K V = ↑ n) : finrank K V = n :=
begin
  apply_fun to_nat at h,
  rw to_nat_cast at h,
  exact_mod_cast h,
end

lemma finrank_of_infinite_dimensional (h : ¬finite_dimensional K V) : finrank K V = 0 :=
=======
lemma finrank_of_infinite_dimensional
  {K V : Type*} [division_ring K] [add_comm_group V] [module K V]
  (h : ¬finite_dimensional K V) : finrank K V = 0 :=
>>>>>>> cf1f8bcb
dif_neg $ mt is_noetherian.iff_dim_lt_aleph_0.2 $ (not_iff_not.2 iff_fg).2 h

lemma finite_dimensional_of_finrank (h : 0 < finrank K V) : finite_dimensional K V :=
by { contrapose h, simp [finrank_of_infinite_dimensional h] }

lemma finite_dimensional_of_finrank_eq_succ
  {n : ℕ} (hn : finrank K V = n.succ) : finite_dimensional K V :=
finite_dimensional_of_finrank $ by rw hn; exact n.succ_pos

/-- We can infer `finite_dimensional K V` in the presence of `[fact (finrank K V = n + 1)]`. Declare
this as a local instance where needed. -/
lemma fact_finite_dimensional_of_finrank_eq_succ
  (n : ℕ) [fact (finrank K V = n + 1)] : finite_dimensional K V :=
finite_dimensional_of_finrank $ by convert nat.succ_pos n; apply fact.out

lemma finite_dimensional_iff_of_rank_eq_nsmul {W} [add_comm_group W] [module K W]
  {n : ℕ} (hn : n ≠ 0) (hVW : module.rank K V = n • module.rank K W) :
  finite_dimensional K V ↔ finite_dimensional K W :=
by simp only [finite_dimensional, ← is_noetherian.iff_fg, is_noetherian.iff_dim_lt_aleph_0, hVW,
  cardinal.nsmul_lt_aleph_0_iff_of_ne_zero hn]

/-- If a vector space is finite-dimensional, then the cardinality of any basis is equal to its
`finrank`. -/
lemma finrank_eq_card_basis' [finite_dimensional K V] {ι : Type w} (h : basis ι K V) :
  (finrank K V : cardinal.{w}) = #ι :=
begin
  haveI : is_noetherian K V := iff_fg.2 infer_instance,
  haveI : fintype ι := fintype_basis_index h,
  rw [cardinal.mk_fintype, finrank_eq_card_basis h]
end

variables (K V)

/-- A finite dimensional vector space has a basis indexed by `fin (finrank K V)`. -/
noncomputable def fin_basis [finite_dimensional K V] : basis (fin (finrank K V)) K V :=
have h : fintype.card (@finset_basis_index K V _ _ _ (iff_fg.2 infer_instance)) = finrank K V,
from (finrank_eq_card_basis (@finset_basis K V _ _ _ (iff_fg.2 infer_instance))).symm,
(@finset_basis K V _ _ _ (iff_fg.2 infer_instance)).reindex (fintype.equiv_fin_of_card_eq h)

/-- An `n`-dimensional vector space has a basis indexed by `fin n`. -/
noncomputable def fin_basis_of_finrank_eq [finite_dimensional K V] {n : ℕ} (hn : finrank K V = n) :
  basis (fin n) K V :=
(fin_basis K V).reindex (fin.cast hn).to_equiv

variables {K V}

/-- A module with dimension 1 has a basis with one element. -/
noncomputable def basis_unique (ι : Type*) [unique ι] (h : finrank K V = 1) :
  basis ι K V :=
begin
  haveI := finite_dimensional_of_finrank (_root_.zero_lt_one.trans_le h.symm.le),
  exact (fin_basis_of_finrank_eq K V h).reindex (equiv.equiv_of_unique _ _)
end

@[simp]
lemma basis_unique.repr_eq_zero_iff {ι : Type*} [unique ι] {h : finrank K V = 1}
  {v : V} {i : ι} : (basis_unique ι h).repr v i = 0 ↔ v = 0 :=
⟨λ hv, (basis_unique ι h).repr.map_eq_zero_iff.mp (finsupp.ext $ λ j, subsingleton.elim i j ▸ hv),
 λ hv, by rw [hv, linear_equiv.map_zero, finsupp.zero_apply]⟩

lemma cardinal_mk_le_finrank_of_linear_independent
  [finite_dimensional K V] {ι : Type w} {b : ι → V} (h : linear_independent K b) :
  #ι ≤ finrank K V :=
begin
  rw ← lift_le.{_ (max v w)},
<<<<<<< HEAD
  simpa [← finrank_eq_dim] using cardinal_lift_le_dim_of_linear_independent.{_ _ _ (max v w)} h
=======
  simpa [← finrank_eq_dim K V, -module.free.finrank_eq_rank] using
    cardinal_lift_le_dim_of_linear_independent.{_ _ _ (max v w)} h
>>>>>>> cf1f8bcb
end

lemma fintype_card_le_finrank_of_linear_independent
  [finite_dimensional K V] {ι : Type*} [fintype ι] {b : ι → V} (h : linear_independent K b) :
  fintype.card ι ≤ finrank K V :=
by simpa using cardinal_mk_le_finrank_of_linear_independent h

lemma finset_card_le_finrank_of_linear_independent [finite_dimensional K V] {b : finset V}
  (h : linear_independent K (λ x, x : b → V)) :
  b.card ≤ finrank K V :=
begin
  rw ←fintype.card_coe,
  exact fintype_card_le_finrank_of_linear_independent h,
end

lemma lt_aleph_0_of_linear_independent {ι : Type w} [finite_dimensional K V]
  {v : ι → V} (h : linear_independent K v) :
  #ι < ℵ₀ :=
begin
  apply cardinal.lift_lt.1,
  apply lt_of_le_of_lt,
  apply cardinal_lift_le_dim_of_linear_independent h,
  rw [←finrank_eq_dim, cardinal.lift_aleph_0, cardinal.lift_nat_cast],
  apply cardinal.nat_lt_aleph_0,
end

lemma _root_.linear_independent.finite [finite_dimensional K V] {b : set V}
  (h : linear_independent K (λ (x:b), (x:V))) : b.finite :=
cardinal.lt_aleph_0_iff_set_finite.mp (finite_dimensional.lt_aleph_0_of_linear_independent h)

lemma not_linear_independent_of_infinite {ι : Type w} [inf : infinite ι] [finite_dimensional K V]
  (v : ι → V) : ¬ linear_independent K v :=
begin
  intro h_lin_indep,
  have : ¬ ℵ₀ ≤ #ι := not_le.mpr (lt_aleph_0_of_linear_independent h_lin_indep),
  have : ℵ₀ ≤ #ι := infinite_iff.mp inf,
  contradiction
end

/-- A finite dimensional space has positive `finrank` iff it has a nonzero element. -/
lemma finrank_pos_iff_exists_ne_zero [finite_dimensional K V] : 0 < finrank K V ↔ ∃ x : V, x ≠ 0 :=
iff.trans (by { rw ← finrank_eq_dim, norm_cast }) (@dim_pos_iff_exists_ne_zero K V _ _ _ _ _)

/-- A finite dimensional space has positive `finrank` iff it is nontrivial. -/
lemma finrank_pos_iff [finite_dimensional K V] : 0 < finrank K V ↔ nontrivial V :=
iff.trans (by { rw ← finrank_eq_dim, norm_cast }) (@dim_pos_iff_nontrivial K V _ _ _ _ _)

/-- A nontrivial finite dimensional space has positive `finrank`. -/
lemma finrank_pos [finite_dimensional K V] [h : nontrivial V] : 0 < finrank K V :=
finrank_pos_iff.mpr h

/-- A finite dimensional space has zero `finrank` iff it is a subsingleton.
This is the `finrank` version of `dim_zero_iff`. -/
lemma finrank_zero_iff [finite_dimensional K V] :
  finrank K V = 0 ↔ subsingleton V :=
iff.trans (by { rw ← finrank_eq_dim, norm_cast }) (@dim_zero_iff K V _ _ _ _ _)

/-- If a submodule has maximal dimension in a finite dimensional space, then it is equal to the
whole space. -/
lemma eq_top_of_finrank_eq [finite_dimensional K V] {S : submodule K V}
  (h : finrank K S = finrank K V) : S = ⊤ :=
begin
  haveI : is_noetherian K V := iff_fg.2 infer_instance,
  set bS := basis.of_vector_space K S with bS_eq,
  have : linear_independent K (coe : (coe '' basis.of_vector_space_index K S : set V) → V),
    from @linear_independent.image_subtype _ _ _ _ _ _ _ _ _
      (submodule.subtype S) (by simpa using bS.linear_independent) (by simp),
  set b := basis.extend this with b_eq,
  letI : fintype (this.extend _) :=
    (finite_of_linear_independent (by simpa using b.linear_independent)).fintype,
  letI : fintype (coe '' basis.of_vector_space_index K S) :=
    (finite_of_linear_independent this).fintype,
  letI : fintype (basis.of_vector_space_index K S) :=
    (finite_of_linear_independent (by simpa using bS.linear_independent)).fintype,
  have : coe '' (basis.of_vector_space_index K S) = this.extend (set.subset_univ _),
  from set.eq_of_subset_of_card_le (this.subset_extend _)
    (by rw [set.card_image_of_injective _ subtype.coe_injective, ← finrank_eq_card_basis bS,
         ← finrank_eq_card_basis b, h]; apply_instance),
  rw [← b.span_eq, b_eq, basis.coe_extend, subtype.range_coe, ← this, ← submodule.coe_subtype,
    span_image],
  have := bS.span_eq,
  rw [bS_eq, basis.coe_of_vector_space, subtype.range_coe] at this,
  rw [this, map_top (submodule.subtype S), range_subtype],
end

variable (K)

instance finite_dimensional_self : finite_dimensional K K :=
by apply_instance

/-- The submodule generated by a finite set is finite-dimensional. -/
theorem span_of_finite {A : set V} (hA : set.finite A) :
  finite_dimensional K (submodule.span K A) :=
iff_fg.1 $ is_noetherian_span_of_finite K hA

/-- The submodule generated by a single element is finite-dimensional. -/
instance span_singleton (x : V) : finite_dimensional K (K ∙ x) :=
span_of_finite K $ set.finite_singleton _

/-- The submodule generated by a finset is finite-dimensional. -/
instance span_finset (s : finset V) : finite_dimensional K (span K (s : set V)) :=
span_of_finite K $ s.finite_to_set

/-- Pushforwards of finite-dimensional submodules are finite-dimensional. -/
instance (f : V →ₗ[K] V₂) (p : submodule K V) [h : finite_dimensional K p] :
  finite_dimensional K (p.map f) :=
begin
  unfreezingI { rw [finite_dimensional, ← iff_fg, is_noetherian.iff_dim_lt_aleph_0] at h ⊢ },
  rw [← cardinal.lift_lt.{v' v}],
  rw [← cardinal.lift_lt.{v v'}] at h,
  rw [cardinal.lift_aleph_0] at h ⊢,
  exact (lift_dim_map_le f p).trans_lt h
end

/-- Pushforwards of finite-dimensional submodules have a smaller finrank. -/
lemma finrank_map_le (f : V →ₗ[K] V₂) (p : submodule K V) [finite_dimensional K p] :
  finrank K (p.map f) ≤ finrank K p :=
by simpa [← finrank_eq_dim, -module.free.finrank_eq_rank] using lift_dim_map_le f p

variable {K}

lemma _root_.complete_lattice.independent.subtype_ne_bot_le_finrank_aux [finite_dimensional K V]
  {ι : Type w} {p : ι → submodule K V} (hp : complete_lattice.independent p) :
  #{i // p i ≠ ⊥} ≤ (finrank K V : cardinal.{w}) :=
begin
  suffices : cardinal.lift.{v} (#{i // p i ≠ ⊥}) ≤ cardinal.lift.{v} (finrank K V : cardinal.{w}),
  { rwa cardinal.lift_le at this },
  calc cardinal.lift.{v} (# {i // p i ≠ ⊥})
      ≤ cardinal.lift.{w} (module.rank K V) : hp.subtype_ne_bot_le_rank
  ... = cardinal.lift.{w} (finrank K V : cardinal.{v}) : by rw finrank_eq_dim
  ... = cardinal.lift.{v} (finrank K V : cardinal.{w}) : by simp
end

/-- If `p` is an independent family of subspaces of a finite-dimensional space `V`, then the
number of nontrivial subspaces in the family `p` is finite. -/
noncomputable def _root_.complete_lattice.independent.fintype_ne_bot_of_finite_dimensional
  [finite_dimensional K V] {ι : Type w} {p : ι → submodule K V}
  (hp : complete_lattice.independent p) :
  fintype {i : ι // p i ≠ ⊥} :=
begin
  suffices : #{i // p i ≠ ⊥} < (ℵ₀ : cardinal.{w}),
  { rw cardinal.lt_aleph_0_iff_fintype at this,
    exact this.some },
  refine lt_of_le_of_lt hp.subtype_ne_bot_le_finrank_aux _,
  simp [cardinal.nat_lt_aleph_0],
end

/-- If `p` is an independent family of subspaces of a finite-dimensional space `V`, then the
number of nontrivial subspaces in the family `p` is bounded above by the dimension of `V`.

Note that the `fintype` hypothesis required here can be provided by
`complete_lattice.independent.fintype_ne_bot_of_finite_dimensional`. -/
lemma _root_.complete_lattice.independent.subtype_ne_bot_le_finrank
  [finite_dimensional K V] {ι : Type w} {p : ι → submodule K V}
  (hp : complete_lattice.independent p) [fintype {i // p i ≠ ⊥}] :
  fintype.card {i // p i ≠ ⊥} ≤ finrank K V :=
by simpa using hp.subtype_ne_bot_le_finrank_aux

section
open_locale big_operators
open finset

/--
If a finset has cardinality larger than the dimension of the space,
then there is a nontrivial linear relation amongst its elements.
-/
lemma exists_nontrivial_relation_of_dim_lt_card
  [finite_dimensional K V] {t : finset V} (h : finrank K V < t.card) :
  ∃ f : V → K, ∑ e in t, f e • e = 0 ∧ ∃ x ∈ t, f x ≠ 0 :=
begin
  have := mt finset_card_le_finrank_of_linear_independent (by { simpa using h }),
  rw not_linear_independent_iff at this,
  obtain ⟨s, g, sum, z, zm, nonzero⟩ := this,
  -- Now we have to extend `g` to all of `t`, then to all of `V`.
  let f : V → K :=
    λ x, if h : x ∈ t then if (⟨x, h⟩ : t) ∈ s then g ⟨x, h⟩ else 0 else 0,
  -- and finally clean up the mess caused by the extension.
  refine ⟨f, _, _⟩,
  { dsimp [f],
    rw ← sum,
    fapply sum_bij_ne_zero (λ v hvt _, (⟨v, hvt⟩ : {v // v ∈ t})),
    { intros v hvt H, dsimp,
      rw [dif_pos hvt] at H,
      contrapose! H,
      rw [if_neg H, zero_smul], },
    { intros _ _ _ _ _ _, exact subtype.mk.inj, },
    { intros b hbs hb,
      use b,
      simpa only [hbs, exists_prop, dif_pos, finset.mk_coe, and_true, if_true, finset.coe_mem,
        eq_self_iff_true, exists_prop_of_true, ne.def] using hb, },
    { intros a h₁, dsimp, rw [dif_pos h₁],
      intro h₂, rw [if_pos], contrapose! h₂,
      rw [if_neg h₂, zero_smul], }, },
  { refine ⟨z, z.2, _⟩, dsimp only [f], erw [dif_pos z.2, if_pos]; rwa [subtype.coe_eta] },
end

/--
If a finset has cardinality larger than `finrank + 1`,
then there is a nontrivial linear relation amongst its elements,
such that the coefficients of the relation sum to zero.
-/
lemma exists_nontrivial_relation_sum_zero_of_dim_succ_lt_card
  [finite_dimensional K V] {t : finset V} (h : finrank K V + 1 < t.card) :
  ∃ f : V → K, ∑ e in t, f e • e = 0 ∧ ∑ e in t, f e = 0 ∧ ∃ x ∈ t, f x ≠ 0 :=
begin
  -- Pick an element x₀ ∈ t,
  have card_pos : 0 < t.card := lt_trans (nat.succ_pos _) h,
  obtain ⟨x₀, m⟩ := (finset.card_pos.1 card_pos).bex,
  -- and apply the previous lemma to the {xᵢ - x₀}
  let shift : V ↪ V := ⟨λ x, x - x₀, sub_left_injective⟩,
  let t' := (t.erase x₀).map shift,
  have h' : finrank K V < t'.card,
  { simp only [t', card_map, finset.card_erase_of_mem m],
    exact nat.lt_pred_iff.mpr h, },
  -- to obtain a function `g`.
  obtain ⟨g, gsum, x₁, x₁_mem, nz⟩ := exists_nontrivial_relation_of_dim_lt_card h',
  -- Then obtain `f` by translating back by `x₀`,
  -- and setting the value of `f` at `x₀` to ensure `∑ e in t, f e = 0`.
  let f : V → K := λ z, if z = x₀ then - ∑ z in (t.erase x₀), g (z - x₀) else g (z - x₀),
  refine ⟨f, _ ,_ ,_⟩,
  -- After this, it's a matter of verifiying the properties,
  -- based on the corresponding properties for `g`.
  { show ∑ (e : V) in t, f e • e = 0,
    -- We prove this by splitting off the `x₀` term of the sum,
    -- which is itself a sum over `t.erase x₀`,
    -- combining the two sums, and
    -- observing that after reindexing we have exactly
    -- ∑ (x : V) in t', g x • x = 0.
    simp only [f],
    conv_lhs { apply_congr, skip, rw [ite_smul], },
    rw [finset.sum_ite],
    conv { congr, congr, apply_congr, simp [filter_eq', m], },
    conv { congr, congr, skip, apply_congr, simp [filter_ne'], },
    rw [sum_singleton, neg_smul, add_comm, ←sub_eq_add_neg, sum_smul, ←sum_sub_distrib],
    simp only [←smul_sub],
    -- At the end we have to reindex the sum, so we use `change` to
    -- express the summand using `shift`.
    change (∑ (x : V) in t.erase x₀, (λ e, g e • e) (shift x)) = 0,
    rw ←sum_map _ shift,
    exact gsum, },
  { show ∑ (e : V) in t, f e = 0,
    -- Again we split off the `x₀` term,
    -- observing that it exactly cancels the other terms.
    rw [← insert_erase m, sum_insert (not_mem_erase x₀ t)],
    dsimp [f],
    rw [if_pos rfl],
    conv_lhs { congr, skip, apply_congr, skip, rw if_neg (show x ≠ x₀, from (mem_erase.mp H).1), },
    exact neg_add_self _, },
  { show ∃ (x : V) (H : x ∈ t), f x ≠ 0,
    -- We can use x₁ + x₀.
    refine ⟨x₁ + x₀, _, _⟩,
    { rw finset.mem_map at x₁_mem,
      rcases x₁_mem with ⟨x₁, x₁_mem, rfl⟩,
      rw mem_erase at x₁_mem,
      simp only [x₁_mem, sub_add_cancel, function.embedding.coe_fn_mk], },
    { dsimp only [f],
      rwa [if_neg, add_sub_cancel],
      rw [add_left_eq_self], rintro rfl,
      simpa only [sub_eq_zero, exists_prop, finset.mem_map, embedding.coe_fn_mk, eq_self_iff_true,
        mem_erase, not_true, exists_eq_right, ne.def, false_and] using x₁_mem, } },
end

section
variables {L : Type*} [linear_ordered_field L]
variables {W : Type v} [add_comm_group W] [module L W]

/--
A slight strengthening of `exists_nontrivial_relation_sum_zero_of_dim_succ_lt_card`
available when working over an ordered field:
we can ensure a positive coefficient, not just a nonzero coefficient.
-/
lemma exists_relation_sum_zero_pos_coefficient_of_dim_succ_lt_card
  [finite_dimensional L W] {t : finset W} (h : finrank L W + 1 < t.card) :
  ∃ f : W → L, ∑ e in t, f e • e = 0 ∧ ∑ e in t, f e = 0 ∧ ∃ x ∈ t, 0 < f x :=
begin
  obtain ⟨f, sum, total, nonzero⟩ := exists_nontrivial_relation_sum_zero_of_dim_succ_lt_card h,
  exact ⟨f, sum, total, exists_pos_of_sum_zero_of_exists_nonzero f total nonzero⟩,
end

end

end

/-- In a vector space with dimension 1, each set {v} is a basis for `v ≠ 0`. -/
@[simps]
noncomputable def basis_singleton (ι : Type*) [unique ι]
  (h : finrank K V = 1) (v : V) (hv : v ≠ 0) :
  basis ι K V :=
let b := basis_unique ι h in
let h : b.repr v default ≠ 0 := mt basis_unique.repr_eq_zero_iff.mp hv in
basis.of_repr
{ to_fun := λ w, finsupp.single default (b.repr w default / b.repr v default),
  inv_fun := λ f, f default • v,
  map_add' := by simp [add_div],
  map_smul' := by simp [mul_div],
  left_inv := λ w, begin
    apply_fun b.repr using b.repr.to_equiv.injective,
    apply_fun equiv.finsupp_unique,
    simp only [linear_equiv.map_smulₛₗ, finsupp.coe_smul, finsupp.single_eq_same, ring_hom.id_apply,
      smul_eq_mul, pi.smul_apply, equiv.finsupp_unique_apply],
    exact div_mul_cancel _ h,
  end ,
  right_inv := λ f, begin
    ext,
    simp only [linear_equiv.map_smulₛₗ, finsupp.coe_smul, finsupp.single_eq_same, ring_hom.id_apply,
      smul_eq_mul, pi.smul_apply],
    exact mul_div_cancel _ h,
  end, }

@[simp] lemma basis_singleton_apply (ι : Type*) [unique ι]
  (h : finrank K V = 1) (v : V) (hv : v ≠ 0) (i : ι) :
  basis_singleton ι h v hv i = v :=
by { cases unique.uniq ‹unique ι› i, simp [basis_singleton], }

@[simp] lemma range_basis_singleton (ι : Type*) [unique ι]
  (h : finrank K V = 1) (v : V) (hv : v ≠ 0) :
  set.range (basis_singleton ι h v hv) = {v} :=
by rw [set.range_unique, basis_singleton_apply]

end division_ring

end finite_dimensional

variables {K V}

section zero_dim

variables [division_ring K] [add_comm_group V] [module K V]

open finite_dimensional

lemma finite_dimensional_of_dim_eq_nat {n : ℕ} (h : module.rank K V = n) : finite_dimensional K V :=
begin
  rw [finite_dimensional, ← is_noetherian.iff_fg, is_noetherian.iff_dim_lt_aleph_0, h],
  exact nat_lt_aleph_0 n,
end
/- TODO: generalize to free modules over general rings. -/

lemma finite_dimensional_of_dim_eq_zero (h : module.rank K V = 0) : finite_dimensional K V :=
finite_dimensional_of_dim_eq_nat $ h.trans nat.cast_zero.symm

lemma finite_dimensional_of_dim_eq_one (h : module.rank K V = 1) : finite_dimensional K V :=
finite_dimensional_of_dim_eq_nat $ h.trans nat.cast_one.symm

lemma finrank_eq_zero_of_dim_eq_zero [finite_dimensional K V] (h : module.rank K V = 0) :
  finrank K V = 0 :=
begin
  convert finrank_eq_dim K V,
  rw h, norm_cast
end

variables (K V)

instance finite_dimensional_bot : finite_dimensional K (⊥ : submodule K V) :=
finite_dimensional_of_dim_eq_zero $ by simp

variables {K V}

lemma bot_eq_top_of_dim_eq_zero (h : module.rank K V = 0) : (⊥ : submodule K V) = ⊤ :=
begin
  haveI := finite_dimensional_of_dim_eq_zero h,
  apply eq_top_of_finrank_eq,
  rw [finrank_bot, finrank_eq_zero_of_dim_eq_zero h]
end

@[simp] theorem dim_eq_zero {S : submodule K V} : module.rank K S = 0 ↔ S = ⊥ :=
⟨λ h, (submodule.eq_bot_iff _).2 $ λ x hx, congr_arg subtype.val $
  ((submodule.eq_bot_iff _).1 $ eq.symm $ bot_eq_top_of_dim_eq_zero h) ⟨x, hx⟩ submodule.mem_top,
λ h, by rw [h, dim_bot]⟩

@[simp] theorem finrank_eq_zero {S : submodule K V} [finite_dimensional K S] :
  finrank K S = 0 ↔ S = ⊥ :=
by rw [← dim_eq_zero, ← finrank_eq_dim, ← @nat.cast_zero cardinal, cardinal.nat_cast_inj]

end zero_dim

namespace submodule
open is_noetherian finite_dimensional

section division_ring
variables [division_ring K] [add_comm_group V] [module K V]

/-- A submodule is finitely generated if and only if it is finite-dimensional -/
theorem fg_iff_finite_dimensional (s : submodule K V) :
  s.fg ↔ finite_dimensional K s :=
⟨λ h, module.finite_def.2 $ (fg_top s).2 h, λ h, (fg_top s).1 $ module.finite_def.1 h⟩

/-- A submodule contained in a finite-dimensional submodule is
finite-dimensional. -/
lemma finite_dimensional_of_le {S₁ S₂ : submodule K V} [finite_dimensional K S₂] (h : S₁ ≤ S₂) :
  finite_dimensional K S₁ :=
begin
  haveI : is_noetherian K S₂ := iff_fg.2 infer_instance,
  exact iff_fg.1 (is_noetherian.iff_dim_lt_aleph_0.2
    (lt_of_le_of_lt (dim_le_of_submodule _ _ h) (dim_lt_aleph_0 K S₂))),
end

/-- The inf of two submodules, the first finite-dimensional, is
finite-dimensional. -/
instance finite_dimensional_inf_left (S₁ S₂ : submodule K V) [finite_dimensional K S₁] :
  finite_dimensional K (S₁ ⊓ S₂ : submodule K V) :=
finite_dimensional_of_le inf_le_left

/-- The inf of two submodules, the second finite-dimensional, is
finite-dimensional. -/
instance finite_dimensional_inf_right (S₁ S₂ : submodule K V) [finite_dimensional K S₂] :
  finite_dimensional K (S₁ ⊓ S₂ : submodule K V) :=
finite_dimensional_of_le inf_le_right

/-- The sup of two finite-dimensional submodules is
finite-dimensional. -/
instance finite_dimensional_sup (S₁ S₂ : submodule K V) [h₁ : finite_dimensional K S₁]
  [h₂ : finite_dimensional K S₂] : finite_dimensional K (S₁ ⊔ S₂ : submodule K V) :=
begin
  unfold finite_dimensional at *,
  rw [finite_def] at *,
  exact (fg_top _).2 (((fg_top S₁).1 h₁).sup ((fg_top S₂).1 h₂)),
end

/-- The submodule generated by a finite supremum of finite dimensional submodules is
finite-dimensional.

Note that strictly this only needs `∀ i ∈ s, finite_dimensional K (S i)`, but that doesn't
work well with typeclass search. -/
instance finite_dimensional_finset_sup {ι : Type*} (s : finset ι) (S : ι → submodule K V)
  [Π i, finite_dimensional K (S i)] : finite_dimensional K (s.sup S : submodule K V) :=
begin
  refine @finset.sup_induction _ _ _ _ s S (λ i, finite_dimensional K ↥i)
    (finite_dimensional_bot K V) _ (λ i hi, by apply_instance),
  { introsI S₁ hS₁ S₂ hS₂,
    exact submodule.finite_dimensional_sup S₁ S₂ },
end

/-- The submodule generated by a supremum of finite dimensional submodules, indexed by a finite
type is finite-dimensional. -/
instance finite_dimensional_supr {ι : Type*} [_root_.finite ι] (S : ι → submodule K V)
  [Π i, finite_dimensional K (S i)] : finite_dimensional K ↥(⨆ i, S i) :=
begin
  casesI nonempty_fintype ι,
  rw ←finset.sup_univ_eq_supr,
  exact submodule.finite_dimensional_finset_sup _ _,
end

/-- The submodule generated by a supremum indexed by a proposition is finite-dimensional if
the submodule is. -/
instance finite_dimensional_supr_prop {P : Prop} (S : P → submodule K V)
  [Π h, finite_dimensional K (S h)] : finite_dimensional K ↥(⨆ h, S h) :=
begin
  by_cases hp : P,
  { rw supr_pos hp,
    apply_instance },
  { rw supr_neg hp,
    apply_instance },
end

/-- The dimension of a submodule is bounded by the dimension of the ambient space. -/
lemma finrank_le [finite_dimensional K V] (s : submodule K V) : finrank K s ≤ finrank K V :=
by simpa only [cardinal.nat_cast_le, ←finrank_eq_dim] using
  s.subtype.dim_le_of_injective (injective_subtype s)

/-- The dimension of a quotient is bounded by the dimension of the ambient space. -/
lemma finrank_quotient_le [finite_dimensional K V] (s : submodule K V) :
  finrank K (V ⧸ s) ≤ finrank K V :=
by simpa only [cardinal.nat_cast_le, ←finrank_eq_dim] using
  (mkq s).dim_le_of_surjective (surjective_quot_mk _)

/-- In a finite-dimensional vector space, the dimensions of a submodule and of the corresponding
quotient add up to the dimension of the space. -/
theorem finrank_quotient_add_finrank [finite_dimensional K V] (s : submodule K V) :
  finrank K (V ⧸ s) + finrank K s = finrank K V :=
begin
  have := dim_quotient_add_dim s,
  rw [← finrank_eq_dim, ← finrank_eq_dim, ← finrank_eq_dim] at this,
  exact_mod_cast this
end

/-- The dimension of a strict submodule is strictly bounded by the dimension of the ambient
space. -/
lemma finrank_lt [finite_dimensional K V] {s : submodule K V} (h : s < ⊤) :
  finrank K s < finrank K V :=
begin
  rw [← s.finrank_quotient_add_finrank, add_comm],
  exact nat.lt_add_of_zero_lt_left _ _ (finrank_pos_iff.mpr (quotient.nontrivial_of_lt_top _ h))
end

/-- The sum of the dimensions of s + t and s ∩ t is the sum of the dimensions of s and t -/
theorem dim_sup_add_dim_inf_eq (s t : submodule K V)
  [finite_dimensional K s] [finite_dimensional K t] :
  finrank K ↥(s ⊔ t) + finrank K ↥(s ⊓ t) = finrank K ↥s + finrank K ↥t :=
begin
  have key : module.rank K ↥(s ⊔ t) + module.rank K ↥(s ⊓ t) =
    module.rank K s + module.rank K t := dim_sup_add_dim_inf_eq s t,
  repeat { rw ←finrank_eq_dim at key },
  norm_cast at key,
  exact key
end

lemma dim_add_le_dim_add_dim (s t : submodule K V)
  [finite_dimensional K s] [finite_dimensional K t] :
  finrank K (s ⊔ t : submodule K V) ≤ finrank K s + finrank K t :=
by { rw [← dim_sup_add_dim_inf_eq], exact self_le_add_right _ _ }

lemma eq_top_of_disjoint [finite_dimensional K V] (s t : submodule K V)
  (hdim : finrank K s + finrank K t = finrank K V)
  (hdisjoint : disjoint s t) : s ⊔ t = ⊤ :=
begin
  have h_finrank_inf : finrank K ↥(s ⊓ t) = 0,
  { rw [disjoint_iff_inf_le, le_bot_iff] at hdisjoint,
    rw [hdisjoint, finrank_bot] },
  apply eq_top_of_finrank_eq,
  rw ←hdim,
  convert s.dim_sup_add_dim_inf_eq t,
  rw h_finrank_inf,
  refl,
end

end division_ring

end submodule

namespace linear_equiv
open finite_dimensional

variables [division_ring K] [add_comm_group V] [module K V]
{V₂ : Type v'} [add_comm_group V₂] [module K V₂]

/-- Finite dimensionality is preserved under linear equivalence. -/
protected theorem finite_dimensional (f : V ≃ₗ[K] V₂) [finite_dimensional K V] :
  finite_dimensional K V₂ :=
module.finite.equiv f

variables {R M M₂ : Type*} [ring R] [add_comm_group M] [add_comm_group M₂]
variables [module R M] [module R M₂]

end linear_equiv

section
variables [division_ring K] [add_comm_group V] [module K V]

instance finite_dimensional_finsupp {ι : Type*} [_root_.finite ι] [h : finite_dimensional K V] :
  finite_dimensional K (ι →₀ V) :=
begin
  casesI nonempty_fintype ι,
  letI : is_noetherian K V := is_noetherian.iff_fg.2 infer_instance,
  exact (finsupp.linear_equiv_fun_on_fintype K V ι).symm.finite_dimensional
end

end

namespace finite_dimensional

section division_ring
variables [division_ring K] [add_comm_group V] [module K V]
{V₂ : Type v'} [add_comm_group V₂] [module K V₂]

/--
Two finite-dimensional vector spaces are isomorphic if they have the same (finite) dimension.
-/
theorem nonempty_linear_equiv_of_finrank_eq [finite_dimensional K V] [finite_dimensional K V₂]
  (cond : finrank K V = finrank K V₂) : nonempty (V ≃ₗ[K] V₂) :=
nonempty_linear_equiv_of_lift_dim_eq $ by simp only [← finrank_eq_dim, cond, lift_nat_cast]

/--
Two finite-dimensional vector spaces are isomorphic if and only if they have the same (finite)
dimension.
-/
theorem nonempty_linear_equiv_iff_finrank_eq [finite_dimensional K V] [finite_dimensional K V₂] :
  nonempty (V ≃ₗ[K] V₂) ↔ finrank K V = finrank K V₂ :=
⟨λ ⟨h⟩, h.finrank_eq, λ h, nonempty_linear_equiv_of_finrank_eq h⟩

variables (V V₂)

/--
Two finite-dimensional vector spaces are isomorphic if they have the same (finite) dimension.
-/
noncomputable def linear_equiv.of_finrank_eq [finite_dimensional K V] [finite_dimensional K V₂]
  (cond : finrank K V = finrank K V₂) : V ≃ₗ[K] V₂ :=
classical.choice $ nonempty_linear_equiv_of_finrank_eq cond

variables {V}

lemma eq_of_le_of_finrank_le {S₁ S₂ : submodule K V} [finite_dimensional K S₂] (hle : S₁ ≤ S₂)
  (hd : finrank K S₂ ≤ finrank K S₁) : S₁ = S₂ :=
begin
  rw ←linear_equiv.finrank_eq (submodule.comap_subtype_equiv_of_le hle) at hd,
  exact le_antisymm hle (submodule.comap_subtype_eq_top.1 (eq_top_of_finrank_eq
    (le_antisymm (comap (submodule.subtype S₂) S₁).finrank_le hd))),
end

/-- If a submodule is less than or equal to a finite-dimensional
submodule with the same dimension, they are equal. -/
lemma eq_of_le_of_finrank_eq {S₁ S₂ : submodule K V} [finite_dimensional K S₂] (hle : S₁ ≤ S₂)
  (hd : finrank K S₁ = finrank K S₂) : S₁ = S₂ :=
eq_of_le_of_finrank_le hle hd.ge

@[simp]
lemma finrank_map_subtype_eq (p : submodule K V) (q : submodule K p) :
  finite_dimensional.finrank K (q.map p.subtype) = finite_dimensional.finrank K q :=
(submodule.equiv_subtype_map p q).symm.finrank_eq

variables {V₂} [finite_dimensional K V] [finite_dimensional K V₂]

/-- Given isomorphic subspaces `p q` of vector spaces `V` and `V₁` respectively,
  `p.quotient` is isomorphic to `q.quotient`. -/
noncomputable def linear_equiv.quot_equiv_of_equiv
  {p : subspace K V} {q : subspace K V₂}
  (f₁ : p ≃ₗ[K] q) (f₂ : V ≃ₗ[K] V₂) : (V ⧸ p) ≃ₗ[K] (V₂ ⧸ q) :=
linear_equiv.of_finrank_eq _ _
begin
  rw [← @add_right_cancel_iff _ _ (finrank K p), submodule.finrank_quotient_add_finrank,
      linear_equiv.finrank_eq f₁, submodule.finrank_quotient_add_finrank,
      linear_equiv.finrank_eq f₂],
end
/- TODO: generalize to the case where one of `p` and `q` is finite-dimensional. -/

/-- Given the subspaces `p q`, if `p.quotient ≃ₗ[K] q`, then `q.quotient ≃ₗ[K] p` -/
noncomputable def linear_equiv.quot_equiv_of_quot_equiv
  {p q : subspace K V} (f : (V ⧸ p) ≃ₗ[K] q) : (V ⧸ q) ≃ₗ[K] p :=
linear_equiv.of_finrank_eq _ _
begin
  rw [← @add_right_cancel_iff _ _ (finrank K q), submodule.finrank_quotient_add_finrank,
      ← linear_equiv.finrank_eq f, add_comm, submodule.finrank_quotient_add_finrank]
end

end division_ring

end finite_dimensional

namespace linear_map
open finite_dimensional

section division_ring
variables [division_ring K] [add_comm_group V] [module K V]
{V₂ : Type v'} [add_comm_group V₂] [module K V₂]

/-- On a finite-dimensional space, an injective linear map is surjective. -/
lemma surjective_of_injective [finite_dimensional K V] {f : V →ₗ[K] V}
  (hinj : injective f) : surjective f :=
begin
  have h := dim_eq_of_injective _ hinj,
  rw [← finrank_eq_dim, ← finrank_eq_dim, nat_cast_inj] at h,
  exact range_eq_top.1 (eq_top_of_finrank_eq h.symm)
end

/-- The image under an onto linear map of a finite-dimensional space is also finite-dimensional. -/
lemma finite_dimensional_of_surjective [finite_dimensional K V]
  (f : V →ₗ[K] V₂) (hf : f.range = ⊤) : finite_dimensional K V₂ :=
module.finite.of_surjective f $ range_eq_top.1 hf

/-- The range of a linear map defined on a finite-dimensional space is also finite-dimensional. -/
instance finite_dimensional_range [finite_dimensional K V] (f : V →ₗ[K] V₂) :
  finite_dimensional K f.range :=
f.quot_ker_equiv_range.finite_dimensional

<<<<<<< HEAD
/-- The dimensions of the domain and range of an injective linear map are equal. -/
lemma finrank_range_of_inj {f : V →ₗ[K] V₂} (hf : function.injective f) :
  finrank K f.range = finrank K V :=
by rw (linear_equiv.of_injective f hf).finrank_eq
=======
end division_ring

section field
variables [field K] [add_comm_group V] [module K V]
{V₂ : Type v'} [add_comm_group V₂] [module K V₂]
>>>>>>> cf1f8bcb

/-- On a finite-dimensional space, a linear map is injective if and only if it is surjective. -/
lemma injective_iff_surjective [finite_dimensional K V] {f : V →ₗ[K] V} :
  injective f ↔ surjective f :=
⟨surjective_of_injective,
  λ hsurj, let ⟨g, hg⟩ := f.exists_right_inverse_of_surjective (range_eq_top.2 hsurj) in
  have function.right_inverse g f, from linear_map.ext_iff.1 hg,
  (left_inverse_of_surjective_of_right_inverse
    (surjective_of_injective this.injective) this).injective⟩

lemma ker_eq_bot_iff_range_eq_top [finite_dimensional K V] {f : V →ₗ[K] V} :
  f.ker = ⊥ ↔ f.range = ⊤ :=
by rw [range_eq_top, ker_eq_bot, injective_iff_surjective]

/-- In a finite-dimensional space, if linear maps are inverse to each other on one side then they
are also inverse to each other on the other side. -/
lemma mul_eq_one_of_mul_eq_one [finite_dimensional K V] {f g : V →ₗ[K] V} (hfg : f * g = 1) :
  g * f = 1 :=
have ginj : injective g, from has_left_inverse.injective
  ⟨f, (λ x, show (f * g) x = (1 : V →ₗ[K] V) x, by rw hfg; refl)⟩,
let ⟨i, hi⟩ := g.exists_right_inverse_of_surjective
  (range_eq_top.2 (injective_iff_surjective.1 ginj)) in
have f * (g * i) = f * 1, from congr_arg _ hi,
by rw [← mul_assoc, hfg, one_mul, mul_one] at this; rwa ← this

/-- In a finite-dimensional space, linear maps are inverse to each other on one side if and only if
they are inverse to each other on the other side. -/
lemma mul_eq_one_comm [finite_dimensional K V] {f g : V →ₗ[K] V} : f * g = 1 ↔ g * f = 1 :=
⟨mul_eq_one_of_mul_eq_one, mul_eq_one_of_mul_eq_one⟩

/-- In a finite-dimensional space, linear maps are inverse to each other on one side if and only if
they are inverse to each other on the other side. -/
lemma comp_eq_id_comm [finite_dimensional K V] {f g : V →ₗ[K] V} : f.comp g = id ↔ g.comp f = id :=
mul_eq_one_comm

/-- rank-nullity theorem : the dimensions of the kernel and the range of a linear map add up to
the dimension of the source space. -/
theorem finrank_range_add_finrank_ker [finite_dimensional K V] (f : V →ₗ[K] V₂) :
  finrank K f.range + finrank K f.ker = finrank K V :=
by { rw [← f.quot_ker_equiv_range.finrank_eq], exact submodule.finrank_quotient_add_finrank _ }

end division_ring
end linear_map

namespace linear_equiv
open finite_dimensional

variables [division_ring K] [add_comm_group V] [module K V]
variables [finite_dimensional K V]

/-- The linear equivalence corresponging to an injective endomorphism. -/
noncomputable def of_injective_endo (f : V →ₗ[K] V) (h_inj : injective f) : V ≃ₗ[K] V :=
linear_equiv.of_bijective f h_inj $ linear_map.injective_iff_surjective.mp h_inj

@[simp] lemma coe_of_injective_endo (f : V →ₗ[K] V) (h_inj : injective f) :
  ⇑(of_injective_endo f h_inj) = f := rfl

@[simp] lemma of_injective_endo_right_inv (f : V →ₗ[K] V) (h_inj : injective f) :
  f * (of_injective_endo f h_inj).symm = 1 :=
linear_map.ext $ (of_injective_endo f h_inj).apply_symm_apply

@[simp] lemma of_injective_endo_left_inv (f : V →ₗ[K] V) (h_inj : injective f) :
  ((of_injective_endo f h_inj).symm : V →ₗ[K] V) * f = 1 :=
linear_map.ext $ (of_injective_endo f h_inj).symm_apply_apply

end linear_equiv

namespace linear_map

variables [division_ring K] [add_comm_group V] [module K V]

lemma is_unit_iff_ker_eq_bot [finite_dimensional K V] (f : V →ₗ[K] V): is_unit f ↔ f.ker = ⊥ :=
begin
  split,
  { rintro ⟨u, rfl⟩,
    exact linear_map.ker_eq_bot_of_inverse u.inv_mul },
  { intro h_inj, rw ker_eq_bot at h_inj,
    exact ⟨⟨f, (linear_equiv.of_injective_endo f h_inj).symm.to_linear_map,
      linear_equiv.of_injective_endo_right_inv f h_inj,
      linear_equiv.of_injective_endo_left_inv f h_inj⟩, rfl⟩ }
end

lemma is_unit_iff_range_eq_top [finite_dimensional K V] (f : V →ₗ[K] V): is_unit f ↔ f.range = ⊤ :=
by rw [is_unit_iff_ker_eq_bot, ker_eq_bot_iff_range_eq_top]

end linear_map

open module finite_dimensional

section
variables [division_ring K] [add_comm_group V] [module K V]

lemma finrank_zero_iff_forall_zero [finite_dimensional K V] :
  finrank K V = 0 ↔ ∀ x : V, x = 0 :=
finrank_zero_iff.trans (subsingleton_iff_forall_eq 0)

/-- If `ι` is an empty type and `V` is zero-dimensional, there is a unique `ι`-indexed basis. -/
noncomputable def basis_of_finrank_zero [finite_dimensional K V]
  {ι : Type*} [is_empty ι] (hV : finrank K V = 0) :
  basis ι K V :=
begin
  haveI : subsingleton V := finrank_zero_iff.1 hV,
  exact basis.empty _
end

end

namespace linear_map

variables [division_ring K] [add_comm_group V] [module K V]
{V₂ : Type v'} [add_comm_group V₂] [module K V₂]

theorem injective_iff_surjective_of_finrank_eq_finrank [finite_dimensional K V]
  [finite_dimensional K V₂] (H : finrank K V = finrank K V₂) {f : V →ₗ[K] V₂} :
  function.injective f ↔ function.surjective f :=
begin
  have := finrank_range_add_finrank_ker f,
  rw [← ker_eq_bot, ← range_eq_top], refine ⟨λ h, _, λ h, _⟩,
  { rw [h, finrank_bot, add_zero, H] at this, exact eq_top_of_finrank_eq this },
  { rw [h, finrank_top, H] at this, exact finrank_eq_zero.1 (add_right_injective _ this) }
end

lemma ker_eq_bot_iff_range_eq_top_of_finrank_eq_finrank [finite_dimensional K V]
  [finite_dimensional K V₂] (H : finrank K V = finrank K V₂) {f : V →ₗ[K] V₂} :
  f.ker = ⊥ ↔ f.range = ⊤ :=
by rw [range_eq_top, ker_eq_bot, injective_iff_surjective_of_finrank_eq_finrank H]

theorem finrank_le_finrank_of_injective [finite_dimensional K V] [finite_dimensional K V₂]
  {f : V →ₗ[K] V₂} (hf : function.injective f) : finrank K V ≤ finrank K V₂ :=
calc  finrank K V
    = finrank K f.range + finrank K f.ker : (finrank_range_add_finrank_ker f).symm
... = finrank K f.range : by rw [ker_eq_bot.2 hf, finrank_bot, add_zero]
... ≤ finrank K V₂ : submodule.finrank_le _

/-- Given a linear map `f` between two vector spaces with the same dimension, if
`ker f = ⊥` then `linear_equiv_of_injective` is the induced isomorphism
between the two vector spaces. -/
noncomputable def linear_equiv_of_injective
  [finite_dimensional K V] [finite_dimensional K V₂]
  (f : V →ₗ[K] V₂) (hf : injective f) (hdim : finrank K V = finrank K V₂) : V ≃ₗ[K] V₂ :=
linear_equiv.of_bijective f hf $
  (linear_map.injective_iff_surjective_of_finrank_eq_finrank hdim).mp hf

@[simp] lemma linear_equiv_of_injective_apply
  [finite_dimensional K V] [finite_dimensional K V₂]
  {f : V →ₗ[K] V₂} (hf : injective f) (hdim : finrank K V = finrank K V₂) (x : V) :
  f.linear_equiv_of_injective hf hdim x = f x := rfl

end linear_map

section

/-- A domain that is module-finite as an algebra over a field is a division ring. -/
noncomputable def division_ring_of_finite_dimensional
  (F K : Type*) [field F] [ring K] [is_domain K]
  [algebra F K] [finite_dimensional F K] : division_ring K :=
{ inv := λ x, if H : x = 0 then 0 else classical.some $
    (show function.surjective (linear_map.mul_left F x), from
      linear_map.injective_iff_surjective.1 $ λ _ _, (mul_right_inj' H).1) 1,
  mul_inv_cancel := λ x hx, show x * dite _ _ _ = _, by { rw dif_neg hx,
    exact classical.some_spec ((show function.surjective (linear_map.mul_left F x), from
      linear_map.injective_iff_surjective.1 $ λ _ _, (mul_right_inj' hx).1) 1) },
  inv_zero := dif_pos rfl,
  .. ‹is_domain K›,
  .. ‹ring K› }

/-- An integral domain that is module-finite as an algebra over a field is a field. -/
noncomputable def field_of_finite_dimensional
  (F K : Type*) [field F] [comm_ring K] [is_domain K]
  [algebra F K] [finite_dimensional F K] : field K :=
{ .. division_ring_of_finite_dimensional F K,
  .. ‹comm_ring K› }

end

namespace submodule

section division_ring
variables [division_ring K] [add_comm_group V] [module K V]
{V₂ : Type v'} [add_comm_group V₂] [module K V₂]

lemma eq_top_of_finrank_eq [finite_dimensional K V] {S : submodule K V}
  (h : finrank K S = finrank K V) :
  S = ⊤ := finite_dimensional.eq_of_le_of_finrank_eq le_top (by simp [h, finrank_top])

lemma finrank_le_finrank_of_le {s t : submodule K V} [finite_dimensional K t]
  (hst : s ≤ t) : finrank K s ≤ finrank K t :=
calc  finrank K s = finrank K (comap t.subtype s) : (comap_subtype_equiv_of_le hst).finrank_eq.symm
... ≤ finrank K t : finrank_le _

lemma finrank_mono [finite_dimensional K V] :
  monotone (λ (s : submodule K V), finrank K s) :=
λ s t, finrank_le_finrank_of_le

lemma finrank_lt_finrank_of_lt {s t : submodule K V} [finite_dimensional K t]
  (hst : s < t) : finrank K s < finrank K t :=
(comap_subtype_equiv_of_le hst.le).finrank_eq.symm.trans_lt $
  finrank_lt (le_top.lt_of_ne $ hst.not_le ∘ comap_subtype_eq_top.1)

lemma finrank_strict_mono [finite_dimensional K V] :
  strict_mono (λ s : submodule K V, finrank K s) :=
λ s t, finrank_lt_finrank_of_lt

lemma finrank_add_eq_of_is_compl
  [finite_dimensional K V] {U W : submodule K V} (h : is_compl U W) :
  finrank K U + finrank K W = finrank K V :=
begin
<<<<<<< HEAD
  rw [← dim_sup_add_dim_inf_eq, top_le_iff.1 h.2, le_bot_iff.1 h.1, finrank_bot, add_zero],
=======
  rw [← submodule.dim_sup_add_dim_inf_eq, h.codisjoint.eq_top, h.disjoint.eq_bot,
      finrank_bot, add_zero],
>>>>>>> cf1f8bcb
  exact finrank_top
end

end division_ring

end submodule

section division_ring

variables [division_ring K] [add_comm_group V] [module K V]

<<<<<<< HEAD
section span
open submodule

variable (K)

/-- The rank of a set of vectors as a natural number. -/
protected noncomputable def set.finrank (s : set V) : ℕ := finrank K (span K s)

variable {K}

lemma finrank_span_le_card (s : set V) [fintype s] :
  finrank K (span K s) ≤ s.to_finset.card :=
begin
  haveI := span_of_finite K s.to_finite,
  have : module.rank K (span K s) ≤ #s := dim_span_le s,
  rw [←finrank_eq_dim, cardinal.mk_fintype, ←set.to_finset_card] at this,
  exact_mod_cast this,
end

lemma finrank_span_finset_le_card (s : finset V)  :
  (s : set V).finrank K ≤ s.card :=
calc (s : set V).finrank K ≤ (s : set V).to_finset.card : finrank_span_le_card s
                                ... = s.card : by simp

lemma finrank_range_le_card {ι : Type*} [fintype ι] {b : ι → V} :
  (set.range b).finrank K ≤ fintype.card ι :=
(finrank_span_le_card _).trans $ by { rw set.to_finset_range, exact finset.card_image_le }

lemma finrank_span_eq_card {ι : Type*} [fintype ι] {b : ι → V}
  (hb : linear_independent K b) :
  finrank K (span K (set.range b)) = fintype.card ι :=
begin
  haveI : finite_dimensional K (span K (set.range b)) := span_of_finite K (set.finite_range b),
  have : module.rank K (span K (set.range b)) = #(set.range b) := dim_span hb,
  rwa [←finrank_eq_dim, ←lift_inj, mk_range_eq_of_injective hb.injective,
    cardinal.mk_fintype, lift_nat_cast, lift_nat_cast, nat_cast_inj] at this,
end

lemma finrank_span_set_eq_card (s : set V) [fintype s]
  (hs : linear_independent K (coe : s → V)) :
  finrank K (span K s) = s.to_finset.card :=
begin
  haveI := span_of_finite K s.to_finite,
  have : module.rank K (span K s) = #s := dim_span_set hs,
  rw [←finrank_eq_dim, cardinal.mk_fintype, ←set.to_finset_card] at this,
  exact_mod_cast this,
end

lemma finrank_span_finset_eq_card (s : finset V)
  (hs : linear_independent K (coe : s → V)) :
  finrank K (span K (s : set V)) = s.card :=
begin
  convert finrank_span_set_eq_card ↑s hs,
  ext,
  simp,
end

lemma span_lt_of_subset_of_card_lt_finrank {s : set V} [fintype s] {t : submodule K V}
  (subset : s ⊆ t) (card_lt : s.to_finset.card < finrank K t) : span K s < t :=
lt_of_le_of_finrank_lt_finrank
  (span_le.mpr subset)
  (lt_of_le_of_lt (finrank_span_le_card _) card_lt)

lemma span_lt_top_of_card_lt_finrank {s : set V} [fintype s]
  (card_lt : s.to_finset.card < finrank K V) : span K s < ⊤ :=
lt_top_of_finrank_lt_finrank (lt_of_le_of_lt (finrank_span_le_card _) card_lt)

=======
>>>>>>> cf1f8bcb
lemma finrank_span_singleton {v : V} (hv : v ≠ 0) : finrank K (K ∙ v) = 1 :=
begin
  apply le_antisymm,
  { exact finrank_span_le_card ({v} : set V) },
  { rw [nat.succ_le_iff, finrank_pos_iff],
    use [⟨v, mem_span_singleton_self v⟩, 0],
    simp [hv] }
end

lemma set.finrank_mono [finite_dimensional K V] {s t : set V} (h : s ⊆ t) :
  s.finrank K ≤ t.finrank K := finrank_mono (span_mono h)

end span

section basis

<<<<<<< HEAD
lemma linear_independent_of_top_le_span_of_card_eq_finrank {ι : Type*} [fintype ι] {b : ι → V}
  (spans : ⊤ ≤ span K (set.range b)) (card_eq : fintype.card ι = finrank K V) :
  linear_independent K b :=
linear_independent_iff'.mpr $ λ s g dependent i i_mem_s,
begin
  by_contra gx_ne_zero,
  -- We'll derive a contradiction by showing `b '' (univ \ {i})` of cardinality `n - 1`
  -- spans a vector space of dimension `n`.
  refine not_le_of_gt (span_lt_top_of_card_lt_finrank
    (show (b '' (set.univ \ {i})).to_finset.card < finrank K V, from _)) _,
  { calc (b '' (set.univ \ {i})).to_finset.card = ((set.univ \ {i}).to_finset.image b).card
      : by rw [set.to_finset_card, fintype.card_of_finset]
    ... ≤ (set.univ \ {i}).to_finset.card : finset.card_image_le
    ... = (finset.univ.erase i).card : congr_arg finset.card (finset.ext (by simp [and_comm]))
    ... < finset.univ.card : finset.card_erase_lt_of_mem (finset.mem_univ i)
    ... = finrank K V : card_eq },

  -- We already have that `b '' univ` spans the whole space,
  -- so we only need to show that the span of `b '' (univ \ {i})` contains each `b j`.
  refine spans.trans (span_le.mpr _),
  rintros _ ⟨j, rfl, rfl⟩,
  -- The case that `j ≠ i` is easy because `b j ∈ b '' (univ \ {i})`.
  by_cases j_eq : j = i,
  swap,
  { refine subset_span ⟨j, (set.mem_diff _).mpr ⟨set.mem_univ _, _⟩, rfl⟩,
    exact mt set.mem_singleton_iff.mp j_eq },

  -- To show `b i ∈ span (b '' (univ \ {i}))`, we use that it's a weighted sum
  -- of the other `b j`s.
  rw [j_eq, set_like.mem_coe, show b i = -((g i)⁻¹ • (s.erase i).sum (λ j, g j • b j)), from _],
  { refine neg_mem (smul_mem _ _ (sum_mem (λ k hk, _))),
    obtain ⟨k_ne_i, k_mem⟩ := finset.mem_erase.mp hk,
    refine smul_mem _ _ (subset_span ⟨k, _, rfl⟩),
    simpa using k_mem },

  -- To show `b i` is a weighted sum of the other `b j`s, we'll rewrite this sum
  -- to have the form of the assumption `dependent`.
  apply eq_neg_of_add_eq_zero_left,
  calc b i + (g i)⁻¹ • (s.erase i).sum (λ j, g j • b j)
      = (g i)⁻¹ • (g i • b i + (s.erase i).sum (λ j, g j • b j))
    : by rw [smul_add, ←mul_smul, inv_mul_cancel gx_ne_zero, one_smul]
  ... = (g i)⁻¹ • 0 : congr_arg _ _
  ... = 0           : smul_zero _,
  -- And then it's just a bit of manipulation with finite sums.
  rwa [← finset.insert_erase i_mem_s, finset.sum_insert (finset.not_mem_erase _ _)] at dependent
end

/-- A finite family of vectors is linearly independent if and only if
its cardinality equals the dimension of its span. -/
lemma linear_independent_iff_card_eq_finrank_span {ι : Type*} [fintype ι] {b : ι → V} :
  linear_independent K b ↔ fintype.card ι = (set.range b).finrank K :=
begin
  split,
  { intro h,
    exact (finrank_span_eq_card h).symm },
  { intro hc,
    let f := (submodule.subtype (span K (set.range b))),
    let b' : ι → span K (set.range b) :=
      λ i, ⟨b i, mem_span.2 (λ p hp, hp (set.mem_range_self _))⟩,
    have hs : ⊤ ≤ span K (set.range b'),
    { intro x,
      have h : span K (f '' (set.range b')) = map f (span K (set.range b')) := span_image f,
      have hf : f '' (set.range b') = set.range b, { ext x, simp [set.mem_image, set.mem_range] },
      rw hf at h,
      have hx : (x : V) ∈ span K (set.range b) := x.property,
      conv at hx { congr, skip, rw h },
      simpa [mem_map] using hx },
    have hi : f.ker = ⊥ := ker_subtype _,
    convert (linear_independent_of_top_le_span_of_card_eq_finrank hs hc).map' _ hi }
end

lemma linear_independent_iff_card_le_finrank_span {ι : Type*} [fintype ι] {b : ι → V} :
  linear_independent K b ↔ fintype.card ι ≤ (set.range b).finrank K :=
by rw [linear_independent_iff_card_eq_finrank_span, finrank_range_le_card.le_iff_eq]

/-- A family of `finrank K V` vectors forms a basis if they span the whole space. -/
noncomputable def basis_of_top_le_span_of_card_eq_finrank {ι : Type*} [fintype ι] (b : ι → V)
  (le_span : ⊤ ≤ span K (set.range b)) (card_eq : fintype.card ι = finrank K V) :
  basis ι K V :=
basis.mk (linear_independent_of_top_le_span_of_card_eq_finrank le_span card_eq) le_span

@[simp] lemma coe_basis_of_top_le_span_of_card_eq_finrank {ι : Type*} [fintype ι] (b : ι → V)
  (le_span : ⊤ ≤ span K (set.range b)) (card_eq : fintype.card ι = finrank K V) :
   ⇑(basis_of_top_le_span_of_card_eq_finrank b le_span card_eq) = b :=
basis.coe_mk _ _

/-- A finset of `finrank K V` vectors forms a basis if they span the whole space. -/
@[simps]
noncomputable def finset_basis_of_top_le_span_of_card_eq_finrank {s : finset V}
  (le_span : ⊤ ≤ span K (s : set V)) (card_eq : s.card = finrank K V) :
  basis (s : set V) K V :=
basis_of_top_le_span_of_card_eq_finrank (coe : (s : set V) → V)
  ((@subtype.range_coe_subtype _ (λ x, x ∈ s)).symm ▸ le_span)
  (trans (fintype.card_coe _) card_eq)

/-- A set of `finrank K V` vectors forms a basis if they span the whole space. -/
@[simps]
noncomputable def set_basis_of_top_le_span_of_card_eq_finrank {s : set V} [fintype s]
  (le_span : ⊤ ≤ span K s) (card_eq : s.to_finset.card = finrank K V) :
  basis s K V :=
basis_of_top_le_span_of_card_eq_finrank (coe : s → V)
  ((@subtype.range_coe_subtype _ s).symm ▸ le_span)
  (trans s.to_finset_card.symm card_eq)
=======
section field
variables [field K] [add_comm_group V] [module K V]
>>>>>>> cf1f8bcb

lemma span_eq_top_of_linear_independent_of_card_eq_finrank
  {ι : Type*} [hι : nonempty ι] [fintype ι] {b : ι → V}
  (lin_ind : linear_independent K b) (card_eq : fintype.card ι = finrank K V) :
  span K (set.range b) = ⊤ :=
begin
  by_cases fin : (finite_dimensional K V),
  { haveI := fin,
    by_contra ne_top,
    have lt_top : span K (set.range b) < ⊤ := lt_of_le_of_ne le_top ne_top,
    exact ne_of_lt (submodule.finrank_lt lt_top) (trans (finrank_span_eq_card lin_ind) card_eq) },
  { exfalso,
    apply ne_of_lt (fintype.card_pos_iff.mpr hι),
    symmetry,
    replace fin := (not_iff_not.2 is_noetherian.iff_fg).2 fin,
    calc fintype.card ι = finrank K V : card_eq
                    ... = 0 : dif_neg (mt is_noetherian.iff_dim_lt_aleph_0.mpr fin) }
end

/-- A linear independent family of `finrank K V` vectors forms a basis. -/
@[simps]
noncomputable def basis_of_linear_independent_of_card_eq_finrank
  {ι : Type*} [nonempty ι] [fintype ι] {b : ι → V}
  (lin_ind : linear_independent K b) (card_eq : fintype.card ι = finrank K V) :
  basis ι K V :=
basis.mk lin_ind $
(span_eq_top_of_linear_independent_of_card_eq_finrank lin_ind card_eq).ge

@[simp] lemma coe_basis_of_linear_independent_of_card_eq_finrank
  {ι : Type*} [nonempty ι] [fintype ι] {b : ι → V}
  (lin_ind : linear_independent K b) (card_eq : fintype.card ι = finrank K V) :
  ⇑(basis_of_linear_independent_of_card_eq_finrank lin_ind card_eq) = b :=
basis.coe_mk _ _

/-- A linear independent finset of `finrank K V` vectors forms a basis. -/
@[simps]
noncomputable def finset_basis_of_linear_independent_of_card_eq_finrank
  {s : finset V} (hs : s.nonempty)
  (lin_ind : linear_independent K (coe : s → V)) (card_eq : s.card = finrank K V) :
  basis s K V :=
@basis_of_linear_independent_of_card_eq_finrank _ _ _ _ _ _
  ⟨(⟨hs.some, hs.some_spec⟩ : s)⟩ _ _
  lin_ind
  (trans (fintype.card_coe _) card_eq)

@[simp] lemma coe_finset_basis_of_linear_independent_of_card_eq_finrank
  {s : finset V} (hs : s.nonempty)
  (lin_ind : linear_independent K (coe : s → V)) (card_eq : s.card = finrank K V) :
  ⇑(finset_basis_of_linear_independent_of_card_eq_finrank hs lin_ind card_eq) = coe :=
basis.coe_mk _ _

/-- A linear independent set of `finrank K V` vectors forms a basis. -/
@[simps]
noncomputable def set_basis_of_linear_independent_of_card_eq_finrank
  {s : set V} [nonempty s] [fintype s]
  (lin_ind : linear_independent K (coe : s → V)) (card_eq : s.to_finset.card = finrank K V) :
  basis s K V :=
basis_of_linear_independent_of_card_eq_finrank lin_ind (trans s.to_finset_card.symm card_eq)

@[simp] lemma coe_set_basis_of_linear_independent_of_card_eq_finrank
  {s : set V} [nonempty s] [fintype s]
  (lin_ind : linear_independent K (coe : s → V)) (card_eq : s.to_finset.card = finrank K V) :
  ⇑(set_basis_of_linear_independent_of_card_eq_finrank lin_ind card_eq) = coe :=
basis.coe_mk _ _

end basis

/-!
We now give characterisations of `finrank K V = 1` and `finrank K V ≤ 1`.
-/
section finrank_eq_one

<<<<<<< HEAD
/-- If there is a nonzero vector and every other vector is a multiple of it,
then the module has dimension one. -/
lemma finrank_eq_one (v : V) (n : v ≠ 0) (h : ∀ w : V, ∃ c : K, c • v = w) :
  finrank K V = 1 :=
begin
  obtain ⟨b⟩ := (basis.basis_singleton_iff punit).mpr ⟨v, n, h⟩,
  rw [finrank_eq_card_basis b, fintype.card_punit]
end

/--
If every vector is a multiple of some `v : V`, then `V` has dimension at most one.
-/
lemma finrank_le_one (v : V) (h : ∀ w : V, ∃ c : K, c • v = w) :
  finrank K V ≤ 1 :=
begin
  rcases eq_or_ne v 0 with rfl | hn,
  { haveI := subsingleton_of_forall_eq (0 : V) (λ w, by { obtain ⟨c, rfl⟩ := h w, simp }),
    rw finrank_zero_of_subsingleton,
    exact zero_le_one },
  { exact (finrank_eq_one v hn h).le }
end
=======
variables [division_ring K] [add_comm_group V] [module K V]
>>>>>>> cf1f8bcb

/--
A vector space with a nonzero vector `v` has dimension 1 iff `v` spans.
-/
lemma finrank_eq_one_iff_of_nonzero (v : V) (nz : v ≠ 0) :
  finrank K V = 1 ↔ span K ({v} : set V) = ⊤ :=
⟨λ h, by simpa using (basis_singleton punit h v nz).span_eq,
  λ s, finrank_eq_card_basis (basis.mk (linear_independent_singleton nz) (by { convert s, simp }))⟩

/--
A module with a nonzero vector `v` has dimension 1 iff every vector is a multiple of `v`.
-/
lemma finrank_eq_one_iff_of_nonzero' (v : V) (nz : v ≠ 0) :
  finrank K V = 1 ↔ ∀ w : V, ∃ c : K, c • v = w :=
begin
  rw finrank_eq_one_iff_of_nonzero v nz,
  apply span_singleton_eq_top_iff,
end

/--
A module has dimension 1 iff there is some `v : V` so `{v}` is a basis.
-/
lemma finrank_eq_one_iff (ι : Type*) [unique ι] :
  finrank K V = 1 ↔ nonempty (basis ι K V) :=
begin
  fsplit,
  { intro h,
    haveI := finite_dimensional_of_finrank (_root_.zero_lt_one.trans_le h.symm.le),
    exact ⟨basis_unique ι h⟩ },
  { rintro ⟨b⟩,
    simpa using finrank_eq_card_basis b }
end

/--
A module has dimension 1 iff there is some nonzero `v : V` so every vector is a multiple of `v`.
-/
lemma finrank_eq_one_iff' :
  finrank K V = 1 ↔ ∃ (v : V) (n : v ≠ 0), ∀ w : V, ∃ c : K, c • v = w :=
begin
  convert finrank_eq_one_iff punit,
  simp only [exists_prop, eq_iff_iff, ne.def],
  convert (basis.basis_singleton_iff punit).symm,
  funext v,
  simp,
  apply_instance, apply_instance, -- Not sure why this aren't found automatically.
end

/--
A finite dimensional module has dimension at most 1 iff
there is some `v : V` so every vector is a multiple of `v`.
-/
lemma finrank_le_one_iff [finite_dimensional K V] :
  finrank K V ≤ 1 ↔ ∃ (v : V), ∀ w : V, ∃ c : K, c • v = w :=
begin
  fsplit,
  { intro h,
    by_cases h' : finrank K V = 0,
    { use 0, intro w, use 0, haveI := finrank_zero_iff.mp h', apply subsingleton.elim, },
    { replace h' := zero_lt_iff.mpr h', have : finrank K V = 1, { linarith },
      obtain ⟨v, -, p⟩ := finrank_eq_one_iff'.mp this,
      use ⟨v, p⟩, }, },
  { rintro ⟨v, p⟩,
    exact finrank_le_one v p, }
end

lemma submodule.finrank_le_one_iff_is_principal (W : submodule K V) [finite_dimensional K W] :
  finrank K W ≤ 1 ↔ W.is_principal :=
by rw [← W.rank_le_one_iff_is_principal, ← finrank_eq_dim, ← cardinal.nat_cast_le, nat.cast_one]

lemma module.finrank_le_one_iff_top_is_principal [finite_dimensional K V] :
  finrank K V ≤ 1 ↔ (⊤ : submodule K V).is_principal :=
by rw [← module.rank_le_one_iff_top_is_principal, ← finrank_eq_dim,
  ← cardinal.nat_cast_le, nat.cast_one]

-- We use the `linear_map.compatible_smul` typeclass here, to encompass two situations:
-- * `A = K`
-- * `[field K] [algebra K A] [is_scalar_tower K A V] [is_scalar_tower K A W]`
lemma surjective_of_nonzero_of_finrank_eq_one {W A : Type*} [semiring A]
  [module A V] [add_comm_group W] [module K W] [module A W] [linear_map.compatible_smul V W K A]
  (h : finrank K W = 1) {f : V →ₗ[A] W} (w : f ≠ 0) : surjective f :=
begin
  change surjective (f.restrict_scalars K),
  obtain ⟨v, n⟩ := fun_like.ne_iff.mp w,
  intro z,
  obtain ⟨c, rfl⟩ := (finrank_eq_one_iff_of_nonzero' (f v) n).mp h z,
  exact ⟨c • v, by simp⟩,
end

/-- Any `K`-algebra module that is 1-dimensional over `K` is simple. -/
lemma is_simple_module_of_finrank_eq_one {A} [semiring A] [module A V] [has_smul K A]
  [is_scalar_tower K A V] (h : finrank K V = 1) : is_simple_order (submodule A V) :=
begin
  haveI := nontrivial_of_finrank_eq_succ h,
  refine ⟨λ S, or_iff_not_imp_left.2 (λ hn, _)⟩,
  rw ← restrict_scalars_inj K at hn ⊢,
  haveI := finite_dimensional_of_finrank_eq_succ h,
  refine eq_top_of_finrank_eq ((submodule.finrank_le _).antisymm _),
  simpa only [h, finrank_bot] using submodule.finrank_strict_mono (ne.bot_lt hn),
end

end finrank_eq_one

end division_ring

section subalgebra_dim
open module
<<<<<<< HEAD
variables {F E : Type*} [field F] [ring E] [algebra F E]

@[simp]
lemma subalgebra.dim_bot [nontrivial E] : module.rank F (⊥ : subalgebra F E) = 1 :=
((subalgebra.to_submodule_equiv (⊥ : subalgebra F E)).symm.trans $
  linear_equiv.of_eq _ _ algebra.to_submodule_bot).dim_eq.trans $
  by { rw dim_span_set, exacts [mk_singleton _, linear_independent_singleton one_ne_zero] }

@[simp] lemma subalgebra.dim_to_submodule (S : subalgebra F E) :
  module.rank F S.to_submodule = module.rank F S := rfl

@[simp] lemma subalgebra.finrank_to_submodule (S : subalgebra F E) :
  finrank F S.to_submodule = finrank F S := rfl

/-- A `subalgebra` is `finite_dimensional` iff it is finite_dimensional as a submodule. -/
lemma subalgebra.finite_dimensional_to_submodule {S : subalgebra F E} :
  finite_dimensional F S.to_submodule ↔ finite_dimensional F S := iff.rfl

alias subalgebra.finite_dimensional_to_submodule ↔
  finite_dimensional.of_subalgebra_to_submodule finite_dimensional.subalgebra_to_submodule

instance finite_dimensional.finite_dimensional_subalgebra [finite_dimensional F E]
  (S : subalgebra F E) : finite_dimensional F S :=
finite_dimensional.of_subalgebra_to_submodule infer_instance

lemma subalgebra_top_dim_eq_submodule_top_dim :
  module.rank F (⊤ : subalgebra F E) = module.rank F (⊤ : submodule F E) :=
by { rw ← algebra.top_to_submodule, refl }

lemma subalgebra_top_finrank_eq_submodule_top_finrank :
  finrank F (⊤ : subalgebra F E) = finrank F (⊤ : submodule F E) :=
by { rw ← algebra.top_to_submodule, refl }

lemma subalgebra.dim_top : module.rank F (⊤ : subalgebra F E) = module.rank F E :=
by { rw subalgebra_top_dim_eq_submodule_top_dim, exact dim_top F E }
=======
variables {F E : Type*} [field F] [field E] [algebra F E]
>>>>>>> cf1f8bcb

instance subalgebra.finite_dimensional_bot : finite_dimensional F (⊥ : subalgebra F E) :=
by { nontriviality E, exact finite_dimensional_of_dim_eq_one subalgebra.dim_bot }

<<<<<<< HEAD
@[simp]
lemma subalgebra.finrank_bot [nontrivial E] : finrank F (⊥ : subalgebra F E) = 1 :=
begin
  have : module.rank F (⊥ : subalgebra F E) = 1 := subalgebra.dim_bot,
  rw ← finrank_eq_dim at this,
  norm_cast at *,
  simp *,
end

lemma subalgebra.eq_bot_of_dim_le_one {S : subalgebra F E} (h : module.rank F S ≤ 1) : S = ⊥ :=
=======
lemma subalgebra.eq_bot_of_finrank_one {S : subalgebra F E} (h : finrank F S = 1) : S = ⊥ :=
>>>>>>> cf1f8bcb
begin
  nontriviality E,
  obtain ⟨m, hm, he⟩ := cardinal.exists_nat_eq_of_le_nat (h.trans_eq nat.cast_one.symm),
  haveI := finite_dimensional_of_dim_eq_nat he,
  rw [← not_bot_lt_iff, ← subalgebra.to_submodule.lt_iff_lt],
  haveI := (S.to_submodule_equiv).symm.finite_dimensional,
  refine λ hl, (submodule.finrank_lt_finrank_of_lt hl).not_le (nat_cast_le.1 _),
  iterate 2 { rw [subalgebra.finrank_to_submodule, finrank_eq_dim] },
  exact h.trans_eq subalgebra.dim_bot.symm,
end

lemma subalgebra.eq_bot_of_finrank_one {S : subalgebra F E} (h : finrank F S = 1) : S = ⊥ :=
subalgebra.eq_bot_of_dim_le_one $
  by { haveI := finite_dimensional_of_finrank_eq_succ h, rw [← finrank_eq_dim, h, nat.cast_one] }

@[simp]
theorem subalgebra.dim_eq_one_iff [nontrivial E] {S : subalgebra F E} :
  module.rank F S = 1 ↔ S = ⊥ :=
⟨λ h, subalgebra.eq_bot_of_dim_le_one h.le, λ h, h.symm ▸ subalgebra.dim_bot⟩

@[simp]
theorem subalgebra.finrank_eq_one_iff [nontrivial E] {S : subalgebra F E} :
  finrank F S = 1 ↔ S = ⊥ :=
⟨subalgebra.eq_bot_of_finrank_one, λ h, h.symm ▸ subalgebra.finrank_bot⟩

lemma subalgebra.bot_eq_top_iff_dim_eq_one [nontrivial E] :
  (⊥ : subalgebra F E) = ⊤ ↔ module.rank F E = 1 :=
by rw [← dim_top, ← subalgebra_top_dim_eq_submodule_top_dim, subalgebra.dim_eq_one_iff, eq_comm]

lemma subalgebra.bot_eq_top_iff_finrank_eq_one [nontrivial E] :
  (⊥ : subalgebra F E) = ⊤ ↔ finrank F E = 1 :=
by rw [← finrank_top, ← subalgebra_top_finrank_eq_submodule_top_finrank,
       subalgebra.finrank_eq_one_iff, eq_comm]

alias subalgebra.bot_eq_top_iff_dim_eq_one ↔ _ subalgebra.bot_eq_top_of_dim_eq_one
alias subalgebra.bot_eq_top_iff_finrank_eq_one ↔ _ subalgebra.bot_eq_top_of_finrank_eq_one
attribute [simp] subalgebra.bot_eq_top_of_finrank_eq_one subalgebra.bot_eq_top_of_dim_eq_one

lemma subalgebra.is_simple_order_of_finrank (hr : finrank F E = 2) :
  is_simple_order (subalgebra F E) :=
let i := nontrivial_of_finrank_pos (zero_lt_two.trans_eq hr.symm) in by exactI
{ to_nontrivial :=
    ⟨⟨⊥, ⊤, λ h, by cases hr.symm.trans (subalgebra.bot_eq_top_iff_finrank_eq_one.1 h)⟩⟩,
  eq_bot_or_eq_top :=
  begin
    intro S,
    haveI : finite_dimensional F E := finite_dimensional_of_finrank_eq_succ hr,
    haveI : finite_dimensional F S :=
      finite_dimensional.finite_dimensional_submodule S.to_submodule,
    have : finrank F S ≤ 2 := hr ▸ S.to_submodule.finrank_le,
    have : 0 < finrank F S := finrank_pos_iff.mpr infer_instance,
    interval_cases (finrank F S),
    { left, exact subalgebra.eq_bot_of_finrank_one h, },
    { right, rw ← hr at h,
      rw ← algebra.to_submodule_eq_top,
      exact submodule.eq_top_of_finrank_eq h, },
  end }

end subalgebra_dim

namespace module
namespace End

variables [division_ring K] [add_comm_group V] [module K V]

lemma exists_ker_pow_eq_ker_pow_succ [finite_dimensional K V] (f : End K V) :
  ∃ (k : ℕ), k ≤ finrank K V ∧ (f ^ k).ker = (f ^ k.succ).ker :=
begin
  classical,
  by_contradiction h_contra,
  simp_rw [not_exists, not_and] at h_contra,
  have h_le_ker_pow : ∀ (n : ℕ), n ≤ (finrank K V).succ → n ≤ finrank K (f ^ n).ker,
  { intros n hn,
    induction n with n ih,
    { exact zero_le (finrank _ _) },
    { have h_ker_lt_ker : (f ^ n).ker < (f ^ n.succ).ker,
      { refine lt_of_le_of_ne _ (h_contra n (nat.le_of_succ_le_succ hn)),
        rw pow_succ,
        apply linear_map.ker_le_ker_comp },
      have h_finrank_lt_finrank : finrank K (f ^ n).ker < finrank K (f ^ n.succ).ker,
      { apply submodule.finrank_lt_finrank_of_lt h_ker_lt_ker },
      calc
        n.succ ≤ (finrank K ↥(linear_map.ker (f ^ n))).succ :
            nat.succ_le_succ (ih (nat.le_of_succ_le hn))
        ... ≤ finrank K ↥(linear_map.ker (f ^ n.succ)) :
            nat.succ_le_of_lt h_finrank_lt_finrank } },
  have h_le_finrank_V : ∀ n, finrank K (f ^ n).ker ≤ finrank K V :=
    λ n, submodule.finrank_le _,
  have h_any_n_lt: ∀ n, n ≤ (finrank K V).succ → n ≤ finrank K V :=
    λ n hn, (h_le_ker_pow n hn).trans (h_le_finrank_V n),
  show false,
    from nat.not_succ_le_self _ (h_any_n_lt (finrank K V).succ (finrank K V).succ.le_refl),
end

lemma ker_pow_constant {f : End K V} {k : ℕ} (h : (f ^ k).ker = (f ^ k.succ).ker) :
  ∀ m, (f ^ k).ker = (f ^ (k + m)).ker
| 0 := by simp
| (m + 1) :=
  begin
    apply le_antisymm,
    { rw [add_comm, pow_add],
      apply linear_map.ker_le_ker_comp },
    { rw [ker_pow_constant m, add_comm m 1, ←add_assoc, pow_add, pow_add f k m],
      change linear_map.ker ((f ^ (k + 1)).comp (f ^ m)) ≤ linear_map.ker ((f ^ k).comp (f ^ m)),
      rw [linear_map.ker_comp, linear_map.ker_comp, h, nat.add_one],
      exact le_rfl, }
  end

lemma ker_pow_eq_ker_pow_finrank_of_le [finite_dimensional K V]
  {f : End K V} {m : ℕ} (hm : finrank K V ≤ m) :
  (f ^ m).ker = (f ^ finrank K V).ker :=
begin
  obtain ⟨k, h_k_le, hk⟩ :
    ∃ k, k ≤ finrank K V ∧ linear_map.ker (f ^ k) = linear_map.ker (f ^ k.succ) :=
    exists_ker_pow_eq_ker_pow_succ f,
  calc (f ^ m).ker = (f ^ (k + (m - k))).ker :
      by rw add_tsub_cancel_of_le (h_k_le.trans hm)
    ...  = (f ^ k).ker : by rw ker_pow_constant hk _
    ...  = (f ^ (k + (finrank K V - k))).ker : ker_pow_constant hk (finrank K V - k)
    ...  = (f ^ finrank K V).ker : by rw add_tsub_cancel_of_le h_k_le
end

lemma ker_pow_le_ker_pow_finrank [finite_dimensional K V] (f : End K V) (m : ℕ) :
  (f ^ m).ker ≤ (f ^ finrank K V).ker :=
begin
  by_cases h_cases: m < finrank K V,
  { rw [←add_tsub_cancel_of_le (nat.le_of_lt h_cases), add_comm, pow_add],
    apply linear_map.ker_le_ker_comp },
  { rw [ker_pow_eq_ker_pow_finrank_of_le (le_of_not_lt h_cases)],
    exact le_rfl }
end

end End
end module

section module

open module

open_locale cardinal

lemma cardinal_mk_eq_cardinal_mk_field_pow_dim
  (K V : Type u) [field K] [add_comm_group V] [module K V] [finite_dimensional K V] :
  #V = #K ^ module.rank K V :=
begin
  let s := basis.of_vector_space_index K V,
  let hs := basis.of_vector_space K V,
  calc #V = #(s →₀ K) : quotient.sound ⟨hs.repr.to_equiv⟩
    ... = #(s → K) : quotient.sound ⟨finsupp.equiv_fun_on_fintype⟩
    ... = _ : by rw [← cardinal.lift_inj.1 hs.mk_eq_dim, cardinal.power_def]
end

lemma cardinal_lt_aleph_0_of_finite_dimensional
  (K V : Type u) [field K] [add_comm_group V] [module K V]
  [_root_.finite K] [finite_dimensional K V] :
  #V < ℵ₀ :=
begin
  letI : is_noetherian K V := is_noetherian.iff_fg.2 infer_instance,
  rw cardinal_mk_eq_cardinal_mk_field_pow_dim K V,
  exact cardinal.power_lt_aleph_0 (cardinal.lt_aleph_0_of_finite K)
    (is_noetherian.dim_lt_aleph_0 K V),
end

end module<|MERGE_RESOLUTION|>--- conflicted
+++ resolved
@@ -166,21 +166,7 @@
   finite_dimensional K (V ⧸ S) :=
 module.finite.of_surjective (submodule.mkq S) $ surjective_quot_mk _
 
-<<<<<<< HEAD
-/-- The rank of a module as a natural number.
-
-Defined by convention to be `0` if the space has infinite rank.
-
-For a vector space `V` over a field `K`, this is the same as the finite dimension
-of `V` over `K`.
--/
-noncomputable def finrank (R V : Type*) [semiring R]
-  [add_comm_group V] [module R V] : ℕ :=
-(module.rank R V).to_nat
-
 variables (K V)
-=======
->>>>>>> cf1f8bcb
 /-- In a finite-dimensional space, its dimension (seen as a cardinal) coincides with its
 `finrank`. -/
 lemma finrank_eq_dim [finite_dimensional K V] :
@@ -191,20 +177,7 @@
 end
 variables {K V}
 
-<<<<<<< HEAD
-lemma finrank_eq_of_dim_eq {n : ℕ} (h : module.rank K V = ↑ n) : finrank K V = n :=
-begin
-  apply_fun to_nat at h,
-  rw to_nat_cast at h,
-  exact_mod_cast h,
-end
-
 lemma finrank_of_infinite_dimensional (h : ¬finite_dimensional K V) : finrank K V = 0 :=
-=======
-lemma finrank_of_infinite_dimensional
-  {K V : Type*} [division_ring K] [add_comm_group V] [module K V]
-  (h : ¬finite_dimensional K V) : finrank K V = 0 :=
->>>>>>> cf1f8bcb
 dif_neg $ mt is_noetherian.iff_dim_lt_aleph_0.2 $ (not_iff_not.2 iff_fg).2 h
 
 lemma finite_dimensional_of_finrank (h : 0 < finrank K V) : finite_dimensional K V :=
@@ -270,12 +243,8 @@
   #ι ≤ finrank K V :=
 begin
   rw ← lift_le.{_ (max v w)},
-<<<<<<< HEAD
-  simpa [← finrank_eq_dim] using cardinal_lift_le_dim_of_linear_independent.{_ _ _ (max v w)} h
-=======
-  simpa [← finrank_eq_dim K V, -module.free.finrank_eq_rank] using
+  simpa [← finrank_eq_dim, -module.free.finrank_eq_rank] using
     cardinal_lift_le_dim_of_linear_independent.{_ _ _ (max v w)} h
->>>>>>> cf1f8bcb
 end
 
 lemma fintype_card_le_finrank_of_linear_independent
@@ -930,19 +899,6 @@
   finite_dimensional K f.range :=
 f.quot_ker_equiv_range.finite_dimensional
 
-<<<<<<< HEAD
-/-- The dimensions of the domain and range of an injective linear map are equal. -/
-lemma finrank_range_of_inj {f : V →ₗ[K] V₂} (hf : function.injective f) :
-  finrank K f.range = finrank K V :=
-by rw (linear_equiv.of_injective f hf).finrank_eq
-=======
-end division_ring
-
-section field
-variables [field K] [add_comm_group V] [module K V]
-{V₂ : Type v'} [add_comm_group V₂] [module K V₂]
->>>>>>> cf1f8bcb
-
 /-- On a finite-dimensional space, a linear map is injective if and only if it is surjective. -/
 lemma injective_iff_surjective [finite_dimensional K V] {f : V →ₗ[K] V} :
   injective f ↔ surjective f :=
@@ -1149,12 +1105,7 @@
   [finite_dimensional K V] {U W : submodule K V} (h : is_compl U W) :
   finrank K U + finrank K W = finrank K V :=
 begin
-<<<<<<< HEAD
   rw [← dim_sup_add_dim_inf_eq, top_le_iff.1 h.2, le_bot_iff.1 h.1, finrank_bot, add_zero],
-=======
-  rw [← submodule.dim_sup_add_dim_inf_eq, h.codisjoint.eq_top, h.disjoint.eq_bot,
-      finrank_bot, add_zero],
->>>>>>> cf1f8bcb
   exact finrank_top
 end
 
@@ -1166,76 +1117,9 @@
 
 variables [division_ring K] [add_comm_group V] [module K V]
 
-<<<<<<< HEAD
 section span
 open submodule
 
-variable (K)
-
-/-- The rank of a set of vectors as a natural number. -/
-protected noncomputable def set.finrank (s : set V) : ℕ := finrank K (span K s)
-
-variable {K}
-
-lemma finrank_span_le_card (s : set V) [fintype s] :
-  finrank K (span K s) ≤ s.to_finset.card :=
-begin
-  haveI := span_of_finite K s.to_finite,
-  have : module.rank K (span K s) ≤ #s := dim_span_le s,
-  rw [←finrank_eq_dim, cardinal.mk_fintype, ←set.to_finset_card] at this,
-  exact_mod_cast this,
-end
-
-lemma finrank_span_finset_le_card (s : finset V)  :
-  (s : set V).finrank K ≤ s.card :=
-calc (s : set V).finrank K ≤ (s : set V).to_finset.card : finrank_span_le_card s
-                                ... = s.card : by simp
-
-lemma finrank_range_le_card {ι : Type*} [fintype ι] {b : ι → V} :
-  (set.range b).finrank K ≤ fintype.card ι :=
-(finrank_span_le_card _).trans $ by { rw set.to_finset_range, exact finset.card_image_le }
-
-lemma finrank_span_eq_card {ι : Type*} [fintype ι] {b : ι → V}
-  (hb : linear_independent K b) :
-  finrank K (span K (set.range b)) = fintype.card ι :=
-begin
-  haveI : finite_dimensional K (span K (set.range b)) := span_of_finite K (set.finite_range b),
-  have : module.rank K (span K (set.range b)) = #(set.range b) := dim_span hb,
-  rwa [←finrank_eq_dim, ←lift_inj, mk_range_eq_of_injective hb.injective,
-    cardinal.mk_fintype, lift_nat_cast, lift_nat_cast, nat_cast_inj] at this,
-end
-
-lemma finrank_span_set_eq_card (s : set V) [fintype s]
-  (hs : linear_independent K (coe : s → V)) :
-  finrank K (span K s) = s.to_finset.card :=
-begin
-  haveI := span_of_finite K s.to_finite,
-  have : module.rank K (span K s) = #s := dim_span_set hs,
-  rw [←finrank_eq_dim, cardinal.mk_fintype, ←set.to_finset_card] at this,
-  exact_mod_cast this,
-end
-
-lemma finrank_span_finset_eq_card (s : finset V)
-  (hs : linear_independent K (coe : s → V)) :
-  finrank K (span K (s : set V)) = s.card :=
-begin
-  convert finrank_span_set_eq_card ↑s hs,
-  ext,
-  simp,
-end
-
-lemma span_lt_of_subset_of_card_lt_finrank {s : set V} [fintype s] {t : submodule K V}
-  (subset : s ⊆ t) (card_lt : s.to_finset.card < finrank K t) : span K s < t :=
-lt_of_le_of_finrank_lt_finrank
-  (span_le.mpr subset)
-  (lt_of_le_of_lt (finrank_span_le_card _) card_lt)
-
-lemma span_lt_top_of_card_lt_finrank {s : set V} [fintype s]
-  (card_lt : s.to_finset.card < finrank K V) : span K s < ⊤ :=
-lt_top_of_finrank_lt_finrank (lt_of_le_of_lt (finrank_span_le_card _) card_lt)
-
-=======
->>>>>>> cf1f8bcb
 lemma finrank_span_singleton {v : V} (hv : v ≠ 0) : finrank K (K ∙ v) = 1 :=
 begin
   apply le_antisymm,
@@ -1251,115 +1135,6 @@
 end span
 
 section basis
-
-<<<<<<< HEAD
-lemma linear_independent_of_top_le_span_of_card_eq_finrank {ι : Type*} [fintype ι] {b : ι → V}
-  (spans : ⊤ ≤ span K (set.range b)) (card_eq : fintype.card ι = finrank K V) :
-  linear_independent K b :=
-linear_independent_iff'.mpr $ λ s g dependent i i_mem_s,
-begin
-  by_contra gx_ne_zero,
-  -- We'll derive a contradiction by showing `b '' (univ \ {i})` of cardinality `n - 1`
-  -- spans a vector space of dimension `n`.
-  refine not_le_of_gt (span_lt_top_of_card_lt_finrank
-    (show (b '' (set.univ \ {i})).to_finset.card < finrank K V, from _)) _,
-  { calc (b '' (set.univ \ {i})).to_finset.card = ((set.univ \ {i}).to_finset.image b).card
-      : by rw [set.to_finset_card, fintype.card_of_finset]
-    ... ≤ (set.univ \ {i}).to_finset.card : finset.card_image_le
-    ... = (finset.univ.erase i).card : congr_arg finset.card (finset.ext (by simp [and_comm]))
-    ... < finset.univ.card : finset.card_erase_lt_of_mem (finset.mem_univ i)
-    ... = finrank K V : card_eq },
-
-  -- We already have that `b '' univ` spans the whole space,
-  -- so we only need to show that the span of `b '' (univ \ {i})` contains each `b j`.
-  refine spans.trans (span_le.mpr _),
-  rintros _ ⟨j, rfl, rfl⟩,
-  -- The case that `j ≠ i` is easy because `b j ∈ b '' (univ \ {i})`.
-  by_cases j_eq : j = i,
-  swap,
-  { refine subset_span ⟨j, (set.mem_diff _).mpr ⟨set.mem_univ _, _⟩, rfl⟩,
-    exact mt set.mem_singleton_iff.mp j_eq },
-
-  -- To show `b i ∈ span (b '' (univ \ {i}))`, we use that it's a weighted sum
-  -- of the other `b j`s.
-  rw [j_eq, set_like.mem_coe, show b i = -((g i)⁻¹ • (s.erase i).sum (λ j, g j • b j)), from _],
-  { refine neg_mem (smul_mem _ _ (sum_mem (λ k hk, _))),
-    obtain ⟨k_ne_i, k_mem⟩ := finset.mem_erase.mp hk,
-    refine smul_mem _ _ (subset_span ⟨k, _, rfl⟩),
-    simpa using k_mem },
-
-  -- To show `b i` is a weighted sum of the other `b j`s, we'll rewrite this sum
-  -- to have the form of the assumption `dependent`.
-  apply eq_neg_of_add_eq_zero_left,
-  calc b i + (g i)⁻¹ • (s.erase i).sum (λ j, g j • b j)
-      = (g i)⁻¹ • (g i • b i + (s.erase i).sum (λ j, g j • b j))
-    : by rw [smul_add, ←mul_smul, inv_mul_cancel gx_ne_zero, one_smul]
-  ... = (g i)⁻¹ • 0 : congr_arg _ _
-  ... = 0           : smul_zero _,
-  -- And then it's just a bit of manipulation with finite sums.
-  rwa [← finset.insert_erase i_mem_s, finset.sum_insert (finset.not_mem_erase _ _)] at dependent
-end
-
-/-- A finite family of vectors is linearly independent if and only if
-its cardinality equals the dimension of its span. -/
-lemma linear_independent_iff_card_eq_finrank_span {ι : Type*} [fintype ι] {b : ι → V} :
-  linear_independent K b ↔ fintype.card ι = (set.range b).finrank K :=
-begin
-  split,
-  { intro h,
-    exact (finrank_span_eq_card h).symm },
-  { intro hc,
-    let f := (submodule.subtype (span K (set.range b))),
-    let b' : ι → span K (set.range b) :=
-      λ i, ⟨b i, mem_span.2 (λ p hp, hp (set.mem_range_self _))⟩,
-    have hs : ⊤ ≤ span K (set.range b'),
-    { intro x,
-      have h : span K (f '' (set.range b')) = map f (span K (set.range b')) := span_image f,
-      have hf : f '' (set.range b') = set.range b, { ext x, simp [set.mem_image, set.mem_range] },
-      rw hf at h,
-      have hx : (x : V) ∈ span K (set.range b) := x.property,
-      conv at hx { congr, skip, rw h },
-      simpa [mem_map] using hx },
-    have hi : f.ker = ⊥ := ker_subtype _,
-    convert (linear_independent_of_top_le_span_of_card_eq_finrank hs hc).map' _ hi }
-end
-
-lemma linear_independent_iff_card_le_finrank_span {ι : Type*} [fintype ι] {b : ι → V} :
-  linear_independent K b ↔ fintype.card ι ≤ (set.range b).finrank K :=
-by rw [linear_independent_iff_card_eq_finrank_span, finrank_range_le_card.le_iff_eq]
-
-/-- A family of `finrank K V` vectors forms a basis if they span the whole space. -/
-noncomputable def basis_of_top_le_span_of_card_eq_finrank {ι : Type*} [fintype ι] (b : ι → V)
-  (le_span : ⊤ ≤ span K (set.range b)) (card_eq : fintype.card ι = finrank K V) :
-  basis ι K V :=
-basis.mk (linear_independent_of_top_le_span_of_card_eq_finrank le_span card_eq) le_span
-
-@[simp] lemma coe_basis_of_top_le_span_of_card_eq_finrank {ι : Type*} [fintype ι] (b : ι → V)
-  (le_span : ⊤ ≤ span K (set.range b)) (card_eq : fintype.card ι = finrank K V) :
-   ⇑(basis_of_top_le_span_of_card_eq_finrank b le_span card_eq) = b :=
-basis.coe_mk _ _
-
-/-- A finset of `finrank K V` vectors forms a basis if they span the whole space. -/
-@[simps]
-noncomputable def finset_basis_of_top_le_span_of_card_eq_finrank {s : finset V}
-  (le_span : ⊤ ≤ span K (s : set V)) (card_eq : s.card = finrank K V) :
-  basis (s : set V) K V :=
-basis_of_top_le_span_of_card_eq_finrank (coe : (s : set V) → V)
-  ((@subtype.range_coe_subtype _ (λ x, x ∈ s)).symm ▸ le_span)
-  (trans (fintype.card_coe _) card_eq)
-
-/-- A set of `finrank K V` vectors forms a basis if they span the whole space. -/
-@[simps]
-noncomputable def set_basis_of_top_le_span_of_card_eq_finrank {s : set V} [fintype s]
-  (le_span : ⊤ ≤ span K s) (card_eq : s.to_finset.card = finrank K V) :
-  basis s K V :=
-basis_of_top_le_span_of_card_eq_finrank (coe : s → V)
-  ((@subtype.range_coe_subtype _ s).symm ▸ le_span)
-  (trans s.to_finset_card.symm card_eq)
-=======
-section field
-variables [field K] [add_comm_group V] [module K V]
->>>>>>> cf1f8bcb
 
 lemma span_eq_top_of_linear_independent_of_card_eq_finrank
   {ι : Type*} [hι : nonempty ι] [fintype ι] {b : ι → V}
@@ -1432,32 +1207,6 @@
 -/
 section finrank_eq_one
 
-<<<<<<< HEAD
-/-- If there is a nonzero vector and every other vector is a multiple of it,
-then the module has dimension one. -/
-lemma finrank_eq_one (v : V) (n : v ≠ 0) (h : ∀ w : V, ∃ c : K, c • v = w) :
-  finrank K V = 1 :=
-begin
-  obtain ⟨b⟩ := (basis.basis_singleton_iff punit).mpr ⟨v, n, h⟩,
-  rw [finrank_eq_card_basis b, fintype.card_punit]
-end
-
-/--
-If every vector is a multiple of some `v : V`, then `V` has dimension at most one.
--/
-lemma finrank_le_one (v : V) (h : ∀ w : V, ∃ c : K, c • v = w) :
-  finrank K V ≤ 1 :=
-begin
-  rcases eq_or_ne v 0 with rfl | hn,
-  { haveI := subsingleton_of_forall_eq (0 : V) (λ w, by { obtain ⟨c, rfl⟩ := h w, simp }),
-    rw finrank_zero_of_subsingleton,
-    exact zero_le_one },
-  { exact (finrank_eq_one v hn h).le }
-end
-=======
-variables [division_ring K] [add_comm_group V] [module K V]
->>>>>>> cf1f8bcb
-
 /--
 A vector space with a nonzero vector `v` has dimension 1 iff `v` spans.
 -/
@@ -1563,20 +1312,7 @@
 
 section subalgebra_dim
 open module
-<<<<<<< HEAD
 variables {F E : Type*} [field F] [ring E] [algebra F E]
-
-@[simp]
-lemma subalgebra.dim_bot [nontrivial E] : module.rank F (⊥ : subalgebra F E) = 1 :=
-((subalgebra.to_submodule_equiv (⊥ : subalgebra F E)).symm.trans $
-  linear_equiv.of_eq _ _ algebra.to_submodule_bot).dim_eq.trans $
-  by { rw dim_span_set, exacts [mk_singleton _, linear_independent_singleton one_ne_zero] }
-
-@[simp] lemma subalgebra.dim_to_submodule (S : subalgebra F E) :
-  module.rank F S.to_submodule = module.rank F S := rfl
-
-@[simp] lemma subalgebra.finrank_to_submodule (S : subalgebra F E) :
-  finrank F S.to_submodule = finrank F S := rfl
 
 /-- A `subalgebra` is `finite_dimensional` iff it is finite_dimensional as a submodule. -/
 lemma subalgebra.finite_dimensional_to_submodule {S : subalgebra F E} :
@@ -1589,37 +1325,10 @@
   (S : subalgebra F E) : finite_dimensional F S :=
 finite_dimensional.of_subalgebra_to_submodule infer_instance
 
-lemma subalgebra_top_dim_eq_submodule_top_dim :
-  module.rank F (⊤ : subalgebra F E) = module.rank F (⊤ : submodule F E) :=
-by { rw ← algebra.top_to_submodule, refl }
-
-lemma subalgebra_top_finrank_eq_submodule_top_finrank :
-  finrank F (⊤ : subalgebra F E) = finrank F (⊤ : submodule F E) :=
-by { rw ← algebra.top_to_submodule, refl }
-
-lemma subalgebra.dim_top : module.rank F (⊤ : subalgebra F E) = module.rank F E :=
-by { rw subalgebra_top_dim_eq_submodule_top_dim, exact dim_top F E }
-=======
-variables {F E : Type*} [field F] [field E] [algebra F E]
->>>>>>> cf1f8bcb
-
 instance subalgebra.finite_dimensional_bot : finite_dimensional F (⊥ : subalgebra F E) :=
 by { nontriviality E, exact finite_dimensional_of_dim_eq_one subalgebra.dim_bot }
 
-<<<<<<< HEAD
-@[simp]
-lemma subalgebra.finrank_bot [nontrivial E] : finrank F (⊥ : subalgebra F E) = 1 :=
-begin
-  have : module.rank F (⊥ : subalgebra F E) = 1 := subalgebra.dim_bot,
-  rw ← finrank_eq_dim at this,
-  norm_cast at *,
-  simp *,
-end
-
 lemma subalgebra.eq_bot_of_dim_le_one {S : subalgebra F E} (h : module.rank F S ≤ 1) : S = ⊥ :=
-=======
-lemma subalgebra.eq_bot_of_finrank_one {S : subalgebra F E} (h : finrank F S = 1) : S = ⊥ :=
->>>>>>> cf1f8bcb
 begin
   nontriviality E,
   obtain ⟨m, hm, he⟩ := cardinal.exists_nat_eq_of_le_nat (h.trans_eq nat.cast_one.symm),
@@ -1762,7 +1471,7 @@
 open_locale cardinal
 
 lemma cardinal_mk_eq_cardinal_mk_field_pow_dim
-  (K V : Type u) [field K] [add_comm_group V] [module K V] [finite_dimensional K V] :
+  (K V : Type u) [division_ring K] [add_comm_group V] [module K V] [finite_dimensional K V] :
   #V = #K ^ module.rank K V :=
 begin
   let s := basis.of_vector_space_index K V,
@@ -1773,7 +1482,7 @@
 end
 
 lemma cardinal_lt_aleph_0_of_finite_dimensional
-  (K V : Type u) [field K] [add_comm_group V] [module K V]
+  (K V : Type u) [division_ring K] [add_comm_group V] [module K V]
   [_root_.finite K] [finite_dimensional K V] :
   #V < ℵ₀ :=
 begin
