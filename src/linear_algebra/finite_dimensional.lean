--- conflicted
+++ resolved
@@ -104,7 +104,7 @@
   rw [this, map_top (submodule.subtype S), range_subtype],
 end
 
-<<<<<<< HEAD
+/-- The vector space of functions on a fintype has finite dimension. -/
 instance finite_dimensional_fintype_fun {ι : Type*} [fintype ι] :
   finite_dimensional K (ι → K) :=
 begin
@@ -112,6 +112,7 @@
   exact nat_lt_omega _
 end
 
+/-- The vector space of functions on a fintype ι has findim equal to the cardinality of ι. -/
 @[simp] lemma findim_fintype_fun_eq_card {ι : Type v} [fintype ι] :
   findim K (ι → K) = fintype.card ι :=
 begin
@@ -119,9 +120,10 @@
   rwa [← findim_eq_dim, nat_cast_inj] at this,
 end
 
+/-- The vector space of functions on `fin n` has findim equal to `n`. -/
 @[simp] lemma findim_fin_fun {n : ℕ} : findim K (fin n → K) = n :=
 by simp
-=======
+
 section
 
 variables {ι : Type w} [fintype ι] [decidable_eq V]
@@ -139,7 +141,6 @@
        set.card_range_of_injective (h.injective zero_ne_one)]
 
 end
->>>>>>> 1b4d1eaa
 
 end finite_dimensional
 
