--- conflicted
+++ resolved
@@ -201,29 +201,15 @@
   [finite_dimensional K V] {ι : Type v} {b : ι → V} (h : linear_independent K b) :
   cardinal.mk ι ≤ findim K V :=
 begin
-<<<<<<< HEAD
-  have := cardinal_le_dim_of_linear_independent h,
-  rw ←findim_eq_dim K V at this,
-  exact this,
-=======
   convert cardinal_le_dim_of_linear_independent h,
   rw ←findim_eq_dim K V
->>>>>>> cc16d35b
 end
 
 -- Note here we've restrictied the universe levels of `ι` and `V` to be the same, for convenience.
 lemma fintype_card_le_findim_of_linear_independent
   [finite_dimensional K V] {ι : Type v} [fintype ι] {b : ι → V} (h : linear_independent K b) :
   fintype.card ι ≤ findim K V :=
-<<<<<<< HEAD
-begin
-  have t := cardinal_mk_le_findim_of_linear_independent h,
-  rw fintype_card at t,
-  simpa using t,
-end
-=======
 by simpa [fintype_card] using cardinal_mk_le_findim_of_linear_independent h
->>>>>>> cc16d35b
 
 lemma finset_card_le_findim_of_linear_independent [finite_dimensional K V] {b : finset V}
   (h : linear_independent K (λ x, x : (↑b : set V) → V)) :
@@ -302,21 +288,13 @@
     -- combining the two sums, and
     -- observing that after reindexing we have exactly
     -- ∑ (x : V) in t', g x • x = 0.
-<<<<<<< HEAD
-    simp [f],
-=======
     simp only [f],
->>>>>>> cc16d35b
     conv_lhs { apply_congr, skip, rw [ite_smul], },
     rw [finset.sum_ite],
     conv { congr, congr, apply_congr, simp [filter_eq', m], },
     conv { congr, congr, skip, apply_congr, simp [filter_ne'], },
     rw [sum_singleton, neg_smul, add_comm, ←sub_eq_add_neg, sum_smul, ←sum_sub_distrib],
-<<<<<<< HEAD
-    simp [←smul_sub],
-=======
     simp only [←smul_sub],
->>>>>>> cc16d35b
     -- At the end we have to reindex the sum, so we use `change` to
     -- express the summand using `shift`.
     change (∑ (x : V) in t.erase x₀, (λ e, g e • e) (shift x)) = 0,
