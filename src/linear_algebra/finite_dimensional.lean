/-
Copyright (c) 2019 Chris Hughes. All rights reserved.
Released under Apache 2.0 license as described in the file LICENSE.
Authors: Chris Hughes
-/
import algebra.algebra.subalgebra.basic
import field_theory.finiteness

/-!
# Finite dimensional vector spaces

Definition and basic properties of finite dimensional vector spaces, of their dimensions, and
of linear maps on such spaces.

## Main definitions

Assume `V` is a vector space over a field `K`. There are (at least) three equivalent definitions of
finite-dimensionality of `V`:

- it admits a finite basis.
- it is finitely generated.
- it is noetherian, i.e., every subspace is finitely generated.

We introduce a typeclass `finite_dimensional K V` capturing this property. For ease of transfer of
proof, it is defined using the second point of view, i.e., as `finite`. However, we prove
that all these points of view are equivalent, with the following lemmas
(in the namespace `finite_dimensional`):

- `fintype_basis_index` states that a finite-dimensional
  vector space has a finite basis
- `finite_dimensional.fin_basis` and `finite_dimensional.fin_basis_of_finrank_eq`
  are bases for finite dimensional vector spaces, where the index type
  is `fin`
- `of_fintype_basis` states that the existence of a basis indexed by a
  finite type implies finite-dimensionality
- `of_finset_basis` states that the existence of a basis indexed by a
  `finset` implies finite-dimensionality
- `of_finite_basis` states that the existence of a basis indexed by a
  finite set implies finite-dimensionality
- `is_noetherian.iff_fg` states that the space is finite-dimensional if and only if
  it is noetherian

Also defined is `finrank`, the dimension of a finite dimensional space, returning a `nat`,
as opposed to `module.rank`, which returns a `cardinal`. When the space has infinite dimension, its
`finrank` is by convention set to `0`.

Preservation of finite-dimensionality and formulas for the dimension are given for
- submodules
- quotients (for the dimension of a quotient, see `finrank_quotient_add_finrank`)
- linear equivs, in `linear_equiv.finite_dimensional` and `linear_equiv.finrank_eq`
- image under a linear map (the rank-nullity formula is in `finrank_range_add_finrank_ker`)

Basic properties of linear maps of a finite-dimensional vector space are given. Notably, the
equivalence of injectivity and surjectivity is proved in `linear_map.injective_iff_surjective`,
and the equivalence between left-inverse and right-inverse in `linear_map.mul_eq_one_comm`
and `linear_map.comp_eq_id_comm`.

## Implementation notes

Most results are deduced from the corresponding results for the general dimension (as a cardinal),
in `dimension.lean`. Not all results have been ported yet.

Much of this file could be generalised away from fields or division rings.
You should not assume that there has been any effort to state lemmas as generally as possible.

One of the characterizations of finite-dimensionality is in terms of finite generation. This
property is currently defined only for submodules, so we express it through the fact that the
maximal submodule (which, as a set, coincides with the whole space) is finitely generated. This is
not very convenient to use, although there are some helper functions. However, this becomes very
convenient when speaking of submodules which are finite-dimensional, as this notion coincides with
the fact that the submodule is finitely generated (as a submodule of the whole space). This
equivalence is proved in `submodule.fg_iff_finite_dimensional`.
-/

universes u v v' w
open_locale classical cardinal

open cardinal submodule module function

/-- `finite_dimensional` vector spaces are defined to be finite modules.
Use `finite_dimensional.of_fintype_basis` to prove finite dimension from another definition. -/
@[reducible] def finite_dimensional (K V : Type*) [division_ring K]
  [add_comm_group V] [module K V] := module.finite K V

namespace finite_dimensional

open is_noetherian

section division_ring

variables {K : Type u} {V : Type v} [division_ring K] [add_comm_group V] [module K V]
{V₂ : Type v'} [add_comm_group V₂] [module K V₂]

/-- If the codomain of an injective linear map is finite dimensional, the domain must be as well. -/
lemma of_injective (f : V →ₗ[K] V₂) (w : function.injective f)
  [finite_dimensional K V₂] : finite_dimensional K V :=
have is_noetherian K V₂ := is_noetherian.iff_fg.mpr ‹_›, by exactI module.finite.of_injective f w

/-- If the domain of a surjective linear map is finite dimensional, the codomain must be as well. -/
lemma of_surjective (f : V →ₗ[K] V₂) (w : function.surjective f)
  [finite_dimensional K V] : finite_dimensional K V₂ :=
module.finite.of_surjective f w

variables (K V)

instance finite_dimensional_pi {ι} [fintype ι] : finite_dimensional K (ι → K) :=
iff_fg.1 is_noetherian_pi

/-- A finite dimensional vector space over a finite field is finite -/
noncomputable def fintype_of_fintype [fintype K] [finite_dimensional K V] : fintype V :=
module.fintype_of_fintype (@finset_basis K V _ _ _ (iff_fg.2 infer_instance))

variables {K V}

/-- If a vector space has a finite basis, then it is finite-dimensional. -/
lemma of_fintype_basis {ι : Type w} [fintype ι] (h : basis ι K V) :
  finite_dimensional K V :=
⟨⟨finset.univ.image h, by { convert h.span_eq, simp } ⟩⟩

/-- If a vector space is `finite_dimensional`, all bases are indexed by a finite type -/
noncomputable
def fintype_basis_index {ι : Type*} [finite_dimensional K V] (b : basis ι K V) : fintype ι :=
begin
  letI : is_noetherian K V := is_noetherian.iff_fg.2 infer_instance,
  exact is_noetherian.fintype_basis_index b,
end

/-- If a vector space is `finite_dimensional`, `basis.of_vector_space` is indexed by
  a finite type.-/
noncomputable instance [finite_dimensional K V] : fintype (basis.of_vector_space_index K V) :=
begin
  letI : is_noetherian K V := is_noetherian.iff_fg.2 infer_instance,
  apply_instance
end

/-- If a vector space has a basis indexed by elements of a finite set, then it is
finite-dimensional. -/
lemma of_finite_basis {ι : Type w} {s : set ι} (h : basis s K V) (hs : set.finite s) :
  finite_dimensional K V :=
by haveI := hs.fintype; exact of_fintype_basis h

/-- If a vector space has a finite basis, then it is finite-dimensional, finset style. -/
lemma of_finset_basis {ι : Type w} {s : finset ι} (h : basis s K V) :
  finite_dimensional K V :=
of_finite_basis h s.finite_to_set

/-- A subspace of a finite-dimensional space is also finite-dimensional. -/
instance finite_dimensional_submodule [finite_dimensional K V] (S : submodule K V) :
  finite_dimensional K S :=
begin
  letI : is_noetherian K V := iff_fg.2 _,
  exact iff_fg.1
    (is_noetherian.iff_dim_lt_omega.2 (lt_of_le_of_lt (dim_submodule_le _) (dim_lt_omega K V))),
  apply_instance,
end

/-- A quotient of a finite-dimensional space is also finite-dimensional. -/
instance finite_dimensional_quotient [finite_dimensional K V] (S : submodule K V) :
  finite_dimensional K (V ⧸ S) :=
finite.of_surjective (submodule.mkq S) $ surjective_quot_mk _

/-- The rank of a module as a natural number.

Defined by convention to be `0` if the space has infinite rank.

For a vector space `V` over a field `K`, this is the same as the finite dimension
of `V` over `K`.
-/
noncomputable def finrank (R V : Type*) [semiring R]
  [add_comm_group V] [module R V] : ℕ :=
(module.rank R V).to_nat

/-- In a finite-dimensional space, its dimension (seen as a cardinal) coincides with its
`finrank`. -/
lemma finrank_eq_dim (K : Type u) (V : Type v) [division_ring K]
  [add_comm_group V] [module K V] [finite_dimensional K V] :
  (finrank K V : cardinal.{v}) = module.rank K V :=
begin
  letI : is_noetherian K V := iff_fg.2 infer_instance,
  rw [finrank, cast_to_nat_of_lt_omega (dim_lt_omega K V)]
end

lemma finrank_eq_of_dim_eq {n : ℕ} (h : module.rank K V = ↑ n) : finrank K V = n :=
begin
  apply_fun to_nat at h,
  rw to_nat_cast at h,
  exact_mod_cast h,
end

lemma finrank_of_infinite_dimensional
  {K V : Type*} [division_ring K] [add_comm_group V] [module K V]
  (h : ¬finite_dimensional K V) : finrank K V = 0 :=
dif_neg $ mt is_noetherian.iff_dim_lt_omega.2 $ (not_iff_not.2 iff_fg).2 h

lemma finite_dimensional_of_finrank {K V : Type*} [division_ring K] [add_comm_group V] [module K V]
  (h : 0 < finrank K V) : finite_dimensional K V :=
by { contrapose h, simp [finrank_of_infinite_dimensional h] }

lemma finite_dimensional_of_finrank_eq_succ {K V : Type*} [field K] [add_comm_group V] [module K V]
  {n : ℕ} (hn : finrank K V = n.succ) : finite_dimensional K V :=
finite_dimensional_of_finrank $ by rw hn; exact n.succ_pos

/-- We can infer `finite_dimensional K V` in the presence of `[fact (finrank K V = n + 1)]`. Declare
this as a local instance where needed. -/
lemma fact_finite_dimensional_of_finrank_eq_succ {K V : Type*} [field K] [add_comm_group V]
  [module K V] (n : ℕ) [fact (finrank K V = n + 1)] :
  finite_dimensional K V :=
finite_dimensional_of_finrank $ by convert nat.succ_pos n; apply fact.out

lemma finite_dimensional_iff_of_rank_eq_nsmul
  {K V W : Type*} [field K] [add_comm_group V] [add_comm_group W] [module K V] [module K W]
  {n : ℕ} (hn : n ≠ 0) (hVW : module.rank K V = n • module.rank K W) :
  finite_dimensional K V ↔ finite_dimensional K W :=
by simp only [finite_dimensional, ← is_noetherian.iff_fg, is_noetherian.iff_dim_lt_omega, hVW,
  cardinal.nsmul_lt_omega_iff_of_ne_zero hn]

/-- If a vector space has a finite basis, then its dimension is equal to the cardinality of the
basis. -/
lemma finrank_eq_card_basis {ι : Type w} [fintype ι] (h : basis ι K V) :
  finrank K V = fintype.card ι :=
begin
  haveI : finite_dimensional K V := of_fintype_basis h,
  have := dim_eq_card_basis h,
  rw ← finrank_eq_dim at this,
  exact_mod_cast this
end

/-- If a vector space is finite-dimensional, then the cardinality of any basis is equal to its
`finrank`. -/
lemma finrank_eq_card_basis' [finite_dimensional K V] {ι : Type w} (h : basis ι K V) :
  (finrank K V : cardinal.{w}) = #ι :=
begin
  haveI : is_noetherian K V := iff_fg.2 infer_instance,
  haveI : fintype ι := fintype_basis_index h,
  rw [cardinal.mk_fintype, finrank_eq_card_basis h]
end

/-- If a vector space has a finite basis, then its dimension is equal to the cardinality of the
basis. This lemma uses a `finset` instead of indexed types. -/
lemma finrank_eq_card_finset_basis {ι : Type w} {b : finset ι}
  (h : basis.{w} b K V) :
  finrank K V = finset.card b :=
by rw [finrank_eq_card_basis h, fintype.card_coe]

variables (K V)

/-- A finite dimensional vector space has a basis indexed by `fin (finrank K V)`. -/
noncomputable def fin_basis [finite_dimensional K V] : basis (fin (finrank K V)) K V :=
have h : fintype.card (@finset_basis_index K V _ _ _ (iff_fg.2 infer_instance)) = finrank K V,
from (finrank_eq_card_basis (@finset_basis K V _ _ _ (iff_fg.2 infer_instance))).symm,
(@finset_basis K V _ _ _ (iff_fg.2 infer_instance)).reindex (fintype.equiv_fin_of_card_eq h)

/-- An `n`-dimensional vector space has a basis indexed by `fin n`. -/
noncomputable def fin_basis_of_finrank_eq [finite_dimensional K V] {n : ℕ} (hn : finrank K V = n) :
  basis (fin n) K V :=
(fin_basis K V).reindex (fin.cast hn).to_equiv

variables {K V}

/-- A module with dimension 1 has a basis with one element. -/
noncomputable def basis_unique (ι : Type*) [unique ι] (h : finrank K V = 1) :
  basis ι K V :=
begin
  haveI := finite_dimensional_of_finrank (_root_.zero_lt_one.trans_le h.symm.le),
  exact (fin_basis_of_finrank_eq K V h).reindex equiv_of_unique_of_unique
end

@[simp]
lemma basis_unique.repr_eq_zero_iff {ι : Type*} [unique ι] {h : finrank K V = 1}
  {v : V} {i : ι} : (basis_unique ι h).repr v i = 0 ↔ v = 0 :=
⟨λ hv, (basis_unique ι h).repr.map_eq_zero_iff.mp (finsupp.ext $ λ j, subsingleton.elim i j ▸ hv),
 λ hv, by rw [hv, linear_equiv.map_zero, finsupp.zero_apply]⟩

lemma cardinal_mk_le_finrank_of_linear_independent
  [finite_dimensional K V] {ι : Type w} {b : ι → V} (h : linear_independent K b) :
  #ι ≤ finrank K V :=
begin
  rw ← lift_le.{_ (max v w)},
  simpa [← finrank_eq_dim K V] using
    cardinal_lift_le_dim_of_linear_independent.{_ _ _ (max v w)} h
end

lemma fintype_card_le_finrank_of_linear_independent
  [finite_dimensional K V] {ι : Type*} [fintype ι] {b : ι → V} (h : linear_independent K b) :
  fintype.card ι ≤ finrank K V :=
by simpa using cardinal_mk_le_finrank_of_linear_independent h

lemma finset_card_le_finrank_of_linear_independent [finite_dimensional K V] {b : finset V}
  (h : linear_independent K (λ x, x : b → V)) :
  b.card ≤ finrank K V :=
begin
  rw ←fintype.card_coe,
  exact fintype_card_le_finrank_of_linear_independent h,
end

lemma lt_omega_of_linear_independent {ι : Type w} [finite_dimensional K V]
  {v : ι → V} (h : linear_independent K v) :
  #ι < ω :=
begin
  apply cardinal.lift_lt.1,
  apply lt_of_le_of_lt,
  apply cardinal_lift_le_dim_of_linear_independent h,
  rw [←finrank_eq_dim, cardinal.lift_omega, cardinal.lift_nat_cast],
  apply cardinal.nat_lt_omega,
end

lemma not_linear_independent_of_infinite {ι : Type w} [inf : infinite ι] [finite_dimensional K V]
  (v : ι → V) : ¬ linear_independent K v :=
begin
  intro h_lin_indep,
  have : ¬ ω ≤ #ι := not_le.mpr (lt_omega_of_linear_independent h_lin_indep),
  have : ω ≤ #ι := infinite_iff.mp inf,
  contradiction
end

/-- A finite dimensional space has positive `finrank` iff it has a nonzero element. -/
lemma finrank_pos_iff_exists_ne_zero [finite_dimensional K V] : 0 < finrank K V ↔ ∃ x : V, x ≠ 0 :=
iff.trans (by { rw ← finrank_eq_dim, norm_cast }) (@dim_pos_iff_exists_ne_zero K V _ _ _ _ _)

/-- A finite dimensional space has positive `finrank` iff it is nontrivial. -/
lemma finrank_pos_iff [finite_dimensional K V] : 0 < finrank K V ↔ nontrivial V :=
iff.trans (by { rw ← finrank_eq_dim, norm_cast }) (@dim_pos_iff_nontrivial K V _ _ _ _ _)

/-- A finite dimensional space is nontrivial if it has positive `finrank`. -/
lemma nontrivial_of_finrank_pos (h : 0 < finrank K V) : nontrivial V :=
begin
  haveI : finite_dimensional K V := finite_dimensional_of_finrank h,
  rwa finrank_pos_iff at h
end

/-- A finite dimensional space is nontrivial if it has `finrank` equal to the successor of a
natural number. -/
lemma nontrivial_of_finrank_eq_succ {n : ℕ} (hn : finrank K V = n.succ) : nontrivial V :=
nontrivial_of_finrank_pos (by rw hn; exact n.succ_pos)

/-- A nontrivial finite dimensional space has positive `finrank`. -/
lemma finrank_pos [finite_dimensional K V] [h : nontrivial V] : 0 < finrank K V :=
finrank_pos_iff.mpr h

/-- A finite dimensional space has zero `finrank` iff it is a subsingleton.
This is the `finrank` version of `dim_zero_iff`. -/
lemma finrank_zero_iff [finite_dimensional K V] :
  finrank K V = 0 ↔ subsingleton V :=
iff.trans (by { rw ← finrank_eq_dim, norm_cast }) (@dim_zero_iff K V _ _ _ _ _)

/-- A finite dimensional space that is a subsingleton has zero `finrank`. -/
lemma finrank_zero_of_subsingleton [h : subsingleton V] :
  finrank K V = 0 :=
finrank_zero_iff.2 h

lemma basis.subset_extend {s : set V} (hs : linear_independent K (coe : s → V)) :
  s ⊆ hs.extend (set.subset_univ _) :=
hs.subset_extend _

/-- If a submodule has maximal dimension in a finite dimensional space, then it is equal to the
whole space. -/
lemma eq_top_of_finrank_eq [finite_dimensional K V] {S : submodule K V}
  (h : finrank K S = finrank K V) : S = ⊤ :=
begin
  haveI : is_noetherian K V := iff_fg.2 infer_instance,
  set bS := basis.of_vector_space K S with bS_eq,
  have : linear_independent K (coe : (coe '' basis.of_vector_space_index K S : set V) → V),
    from @linear_independent.image_subtype _ _ _ _ _ _ _ _ _
      (submodule.subtype S) (by simpa using bS.linear_independent) (by simp),
  set b := basis.extend this with b_eq,
  letI : fintype (this.extend _) :=
    (finite_of_linear_independent (by simpa using b.linear_independent)).fintype,
  letI : fintype (coe '' basis.of_vector_space_index K S) :=
    (finite_of_linear_independent this).fintype,
  letI : fintype (basis.of_vector_space_index K S) :=
    (finite_of_linear_independent (by simpa using bS.linear_independent)).fintype,
  have : coe '' (basis.of_vector_space_index K S) = this.extend (set.subset_univ _),
  from set.eq_of_subset_of_card_le (this.subset_extend _)
    (by rw [set.card_image_of_injective _ subtype.coe_injective, ← finrank_eq_card_basis bS,
         ← finrank_eq_card_basis b, h]; apply_instance),
  rw [← b.span_eq, b_eq, basis.coe_extend, subtype.range_coe, ← this, ← submodule.coe_subtype,
    span_image],
  have := bS.span_eq,
  rw [bS_eq, basis.coe_of_vector_space, subtype.range_coe] at this,
  rw [this, map_top (submodule.subtype S), range_subtype],
end

variable (K)
/-- A division_ring is one-dimensional as a vector space over itself. -/
@[simp] lemma finrank_self : finrank K K = 1 :=
begin
  have := dim_self K,
  rw [←finrank_eq_dim] at this,
  exact_mod_cast this
end

instance finite_dimensional_self : finite_dimensional K K :=
by apply_instance

/-- The vector space of functions on a fintype ι has finrank equal to the cardinality of ι. -/
@[simp] lemma finrank_fintype_fun_eq_card {ι : Type v} [fintype ι] :
  finrank K (ι → K) = fintype.card ι :=
begin
  have : module.rank K (ι → K) = fintype.card ι := dim_fun',
  rwa [← finrank_eq_dim, nat_cast_inj] at this,
end

/-- The vector space of functions on `fin n` has finrank equal to `n`. -/
@[simp] lemma finrank_fin_fun {n : ℕ} : finrank K (fin n → K) = n :=
by simp

/-- The submodule generated by a finite set is finite-dimensional. -/
theorem span_of_finite {A : set V} (hA : set.finite A) :
  finite_dimensional K (submodule.span K A) :=
iff_fg.1 $ is_noetherian_span_of_finite K hA

/-- The submodule generated by a single element is finite-dimensional. -/
instance span_singleton (x : V) : finite_dimensional K (K ∙ x) :=
span_of_finite K $ set.finite_singleton _

/-- The submodule generated by a finset is finite-dimensional. -/
instance span_finset (s : finset V) : finite_dimensional K (span K (s : set V)) :=
span_of_finite K $ s.finite_to_set

/-- Pushforwards of finite-dimensional submodules are finite-dimensional. -/
instance (f : V →ₗ[K] V₂) (p : submodule K V) [h : finite_dimensional K p] :
  finite_dimensional K (p.map f) :=
begin
  unfreezingI { rw [finite_dimensional, ← iff_fg, is_noetherian.iff_dim_lt_omega] at h ⊢ },
  rw [← cardinal.lift_lt.{v' v}],
  rw [← cardinal.lift_lt.{v v'}] at h,
  rw [cardinal.lift_omega] at h ⊢,
  exact (lift_dim_map_le f p).trans_lt h
end

/-- Pushforwards of finite-dimensional submodules have a smaller finrank. -/
lemma finrank_map_le (f : V →ₗ[K] V₂) (p : submodule K V) [finite_dimensional K p] :
  finrank K (p.map f) ≤ finrank K p :=
by simpa [← finrank_eq_dim] using lift_dim_map_le f p

variable {K}

lemma _root_.complete_lattice.independent.subtype_ne_bot_le_finrank_aux [finite_dimensional K V]
  {ι : Type w} {p : ι → submodule K V} (hp : complete_lattice.independent p) :
  #{i // p i ≠ ⊥} ≤ (finrank K V : cardinal.{w}) :=
begin
  suffices : cardinal.lift.{v} (#{i // p i ≠ ⊥}) ≤ cardinal.lift.{v} (finrank K V : cardinal.{w}),
  { rwa cardinal.lift_le at this },
  calc cardinal.lift.{v} (# {i // p i ≠ ⊥})
      ≤ cardinal.lift.{w} (module.rank K V) : hp.subtype_ne_bot_le_rank
  ... = cardinal.lift.{w} (finrank K V : cardinal.{v}) : by rw finrank_eq_dim
  ... = cardinal.lift.{v} (finrank K V : cardinal.{w}) : by simp
end

/-- If `p` is an independent family of subspaces of a finite-dimensional space `V`, then the
number of nontrivial subspaces in the family `p` is finite. -/
noncomputable def _root_.complete_lattice.independent.fintype_ne_bot_of_finite_dimensional
  [finite_dimensional K V] {ι : Type w} {p : ι → submodule K V}
  (hp : complete_lattice.independent p) :
  fintype {i : ι // p i ≠ ⊥} :=
begin
  suffices : #{i // p i ≠ ⊥} < (ω : cardinal.{w}),
  { rw cardinal.lt_omega_iff_fintype at this,
    exact this.some },
  refine lt_of_le_of_lt hp.subtype_ne_bot_le_finrank_aux _,
  simp [cardinal.nat_lt_omega],
end

/-- If `p` is an independent family of subspaces of a finite-dimensional space `V`, then the
number of nontrivial subspaces in the family `p` is bounded above by the dimension of `V`.

Note that the `fintype` hypothesis required here can be provided by
`complete_lattice.independent.fintype_ne_bot_of_finite_dimensional`. -/
lemma _root_.complete_lattice.independent.subtype_ne_bot_le_finrank
  [finite_dimensional K V] {ι : Type w} {p : ι → submodule K V}
  (hp : complete_lattice.independent p) [fintype {i // p i ≠ ⊥}] :
  fintype.card {i // p i ≠ ⊥} ≤ finrank K V :=
by simpa using hp.subtype_ne_bot_le_finrank_aux

section
open_locale big_operators
open finset

/--
If a finset has cardinality larger than the dimension of the space,
then there is a nontrivial linear relation amongst its elements.
-/
lemma exists_nontrivial_relation_of_dim_lt_card
  [finite_dimensional K V] {t : finset V} (h : finrank K V < t.card) :
  ∃ f : V → K, ∑ e in t, f e • e = 0 ∧ ∃ x ∈ t, f x ≠ 0 :=
begin
  have := mt finset_card_le_finrank_of_linear_independent (by { simpa using h }),
  rw not_linear_independent_iff at this,
  obtain ⟨s, g, sum, z, zm, nonzero⟩ := this,
  -- Now we have to extend `g` to all of `t`, then to all of `V`.
  let f : V → K :=
    λ x, if h : x ∈ t then if (⟨x, h⟩ : t) ∈ s then g ⟨x, h⟩ else 0 else 0,
  -- and finally clean up the mess caused by the extension.
  refine ⟨f, _, _⟩,
  { dsimp [f],
    rw ← sum,
    fapply sum_bij_ne_zero (λ v hvt _, (⟨v, hvt⟩ : {v // v ∈ t})),
    { intros v hvt H, dsimp,
      rw [dif_pos hvt] at H,
      contrapose! H,
      rw [if_neg H, zero_smul], },
    { intros _ _ _ _ _ _, exact subtype.mk.inj, },
    { intros b hbs hb,
      use b,
      simpa only [hbs, exists_prop, dif_pos, finset.mk_coe, and_true, if_true, finset.coe_mem,
        eq_self_iff_true, exists_prop_of_true, ne.def] using hb, },
    { intros a h₁, dsimp, rw [dif_pos h₁],
      intro h₂, rw [if_pos], contrapose! h₂,
      rw [if_neg h₂, zero_smul], }, },
  { refine ⟨z, z.2, _⟩, dsimp only [f], erw [dif_pos z.2, if_pos]; rwa [subtype.coe_eta] },
end

/--
If a finset has cardinality larger than `finrank + 1`,
then there is a nontrivial linear relation amongst its elements,
such that the coefficients of the relation sum to zero.
-/
lemma exists_nontrivial_relation_sum_zero_of_dim_succ_lt_card
  [finite_dimensional K V] {t : finset V} (h : finrank K V + 1 < t.card) :
  ∃ f : V → K, ∑ e in t, f e • e = 0 ∧ ∑ e in t, f e = 0 ∧ ∃ x ∈ t, f x ≠ 0 :=
begin
  -- Pick an element x₀ ∈ t,
  have card_pos : 0 < t.card := lt_trans (nat.succ_pos _) h,
  obtain ⟨x₀, m⟩ := (finset.card_pos.1 card_pos).bex,
  -- and apply the previous lemma to the {xᵢ - x₀}
  let shift : V ↪ V := ⟨λ x, x - x₀, sub_left_injective⟩,
  let t' := (t.erase x₀).map shift,
  have h' : finrank K V < t'.card,
  { simp only [t', card_map, finset.card_erase_of_mem m],
    exact nat.lt_pred_iff.mpr h, },
  -- to obtain a function `g`.
  obtain ⟨g, gsum, x₁, x₁_mem, nz⟩ := exists_nontrivial_relation_of_dim_lt_card h',
  -- Then obtain `f` by translating back by `x₀`,
  -- and setting the value of `f` at `x₀` to ensure `∑ e in t, f e = 0`.
  let f : V → K := λ z, if z = x₀ then - ∑ z in (t.erase x₀), g (z - x₀) else g (z - x₀),
  refine ⟨f, _ ,_ ,_⟩,
  -- After this, it's a matter of verifiying the properties,
  -- based on the corresponding properties for `g`.
  { show ∑ (e : V) in t, f e • e = 0,
    -- We prove this by splitting off the `x₀` term of the sum,
    -- which is itself a sum over `t.erase x₀`,
    -- combining the two sums, and
    -- observing that after reindexing we have exactly
    -- ∑ (x : V) in t', g x • x = 0.
    simp only [f],
    conv_lhs { apply_congr, skip, rw [ite_smul], },
    rw [finset.sum_ite],
    conv { congr, congr, apply_congr, simp [filter_eq', m], },
    conv { congr, congr, skip, apply_congr, simp [filter_ne'], },
    rw [sum_singleton, neg_smul, add_comm, ←sub_eq_add_neg, sum_smul, ←sum_sub_distrib],
    simp only [←smul_sub],
    -- At the end we have to reindex the sum, so we use `change` to
    -- express the summand using `shift`.
    change (∑ (x : V) in t.erase x₀, (λ e, g e • e) (shift x)) = 0,
    rw ←sum_map _ shift,
    exact gsum, },
  { show ∑ (e : V) in t, f e = 0,
    -- Again we split off the `x₀` term,
    -- observing that it exactly cancels the other terms.
    rw [← insert_erase m, sum_insert (not_mem_erase x₀ t)],
    dsimp [f],
    rw [if_pos rfl],
    conv_lhs { congr, skip, apply_congr, skip, rw if_neg (show x ≠ x₀, from (mem_erase.mp H).1), },
    exact neg_add_self _, },
  { show ∃ (x : V) (H : x ∈ t), f x ≠ 0,
    -- We can use x₁ + x₀.
    refine ⟨x₁ + x₀, _, _⟩,
    { rw finset.mem_map at x₁_mem,
      rcases x₁_mem with ⟨x₁, x₁_mem, rfl⟩,
      rw mem_erase at x₁_mem,
      simp only [x₁_mem, sub_add_cancel, function.embedding.coe_fn_mk], },
    { dsimp only [f],
      rwa [if_neg, add_sub_cancel],
      rw [add_left_eq_self], rintro rfl,
      simpa only [sub_eq_zero, exists_prop, finset.mem_map, embedding.coe_fn_mk, eq_self_iff_true,
        mem_erase, not_true, exists_eq_right, ne.def, false_and] using x₁_mem, } },
end

section
variables {L : Type*} [linear_ordered_field L]
variables {W : Type v} [add_comm_group W] [module L W]

/--
A slight strengthening of `exists_nontrivial_relation_sum_zero_of_dim_succ_lt_card`
available when working over an ordered field:
we can ensure a positive coefficient, not just a nonzero coefficient.
-/
lemma exists_relation_sum_zero_pos_coefficient_of_dim_succ_lt_card
  [finite_dimensional L W] {t : finset W} (h : finrank L W + 1 < t.card) :
  ∃ f : W → L, ∑ e in t, f e • e = 0 ∧ ∑ e in t, f e = 0 ∧ ∃ x ∈ t, 0 < f x :=
begin
  obtain ⟨f, sum, total, nonzero⟩ := exists_nontrivial_relation_sum_zero_of_dim_succ_lt_card h,
  exact ⟨f, sum, total, exists_pos_of_sum_zero_of_exists_nonzero f total nonzero⟩,
end

end

end

end division_ring

section field

variables {K : Type u} {V : Type v} [field K] [add_comm_group V] [module K V]
{V₂ : Type v'} [add_comm_group V₂] [module K V₂]

/-- In a vector space with dimension 1, each set {v} is a basis for `v ≠ 0`. -/
noncomputable def basis_singleton (ι : Type*) [unique ι]
  (h : finrank K V = 1) (v : V) (hv : v ≠ 0) :
  basis ι K V :=
let b := basis_unique ι h in
b.map (linear_equiv.smul_of_unit (units.mk0
  (b.repr v default)
  (mt basis_unique.repr_eq_zero_iff.mp hv)))

@[simp] lemma basis_singleton_apply (ι : Type*) [unique ι]
  (h : finrank K V = 1) (v : V) (hv : v ≠ 0) (i : ι) :
  basis_singleton ι h v hv i = v :=
calc basis_singleton ι h v hv i
    = (((basis_unique ι h).repr) v) default • (basis_unique ι h) default :
      by simp [subsingleton.elim i default, basis_singleton, linear_equiv.smul_of_unit,
               units.smul_def]
... = v : by rw [← finsupp.total_unique K (basis.repr _ v), basis.total_repr]

@[simp] lemma range_basis_singleton (ι : Type*) [unique ι]
  (h : finrank K V = 1) (v : V) (hv : v ≠ 0) :
  set.range (basis_singleton ι h v hv) = {v} :=
by rw [set.range_unique, basis_singleton_apply]

end field

end finite_dimensional

variables {K : Type u} {V : Type v} [field K] [add_comm_group V] [module K V]
{V₂ : Type v'} [add_comm_group V₂] [module K V₂]

section zero_dim

open finite_dimensional

lemma finite_dimensional_of_dim_eq_zero (h : module.rank K V = 0) : finite_dimensional K V :=
begin
  dsimp [finite_dimensional],
  rw [← is_noetherian.iff_fg, is_noetherian.iff_dim_lt_omega, h],
  exact cardinal.omega_pos
end

lemma finite_dimensional_of_dim_eq_one (h : module.rank K V = 1) : finite_dimensional K V :=
begin
  dsimp [finite_dimensional],
  rw [← is_noetherian.iff_fg, is_noetherian.iff_dim_lt_omega, h],
  exact one_lt_omega
end

lemma finrank_eq_zero_of_dim_eq_zero [finite_dimensional K V] (h : module.rank K V = 0) :
  finrank K V = 0 :=
begin
  convert finrank_eq_dim K V,
  rw h, norm_cast
end

lemma finrank_eq_zero_of_basis_imp_not_finite
  (h : ∀ s : set V, basis.{v} (s : set V) K V → ¬ s.finite) : finrank K V = 0 :=
dif_neg (λ dim_lt,
  h _ (basis.of_vector_space K V) ((basis.of_vector_space K V).finite_index_of_dim_lt_omega dim_lt))

lemma finrank_eq_zero_of_basis_imp_false
  (h : ∀ s : finset V, basis.{v} (s : set V) K V → false) : finrank K V = 0 :=
finrank_eq_zero_of_basis_imp_not_finite (λ s b hs, h hs.to_finset (by { convert b, simp }))

lemma finrank_eq_zero_of_not_exists_basis
  (h : ¬ (∃ s : finset V, nonempty (basis (s : set V) K V))) : finrank K V = 0 :=
finrank_eq_zero_of_basis_imp_false (λ s b, h ⟨s, ⟨b⟩⟩)

lemma finrank_eq_zero_of_not_exists_basis_finite
  (h : ¬ ∃ (s : set V) (b : basis.{v} (s : set V) K V), s.finite) : finrank K V = 0 :=
finrank_eq_zero_of_basis_imp_not_finite (λ s b hs, h ⟨s, b, hs⟩)

lemma finrank_eq_zero_of_not_exists_basis_finset
  (h : ¬ ∃ (s : finset V), nonempty (basis s K V)) : finrank K V = 0 :=
finrank_eq_zero_of_basis_imp_false (λ s b, h ⟨s, ⟨b⟩⟩)

variables (K V)

instance finite_dimensional_bot : finite_dimensional K (⊥ : submodule K V) :=
finite_dimensional_of_dim_eq_zero $ by simp

@[simp] lemma finrank_bot : finrank K (⊥ : submodule K V) = 0 :=
begin
  convert finrank_eq_dim K (⊥ : submodule K V),
  rw dim_bot, norm_cast
end

variables {K V}

lemma bot_eq_top_of_dim_eq_zero (h : module.rank K V = 0) : (⊥ : submodule K V) = ⊤ :=
begin
  haveI := finite_dimensional_of_dim_eq_zero h,
  apply eq_top_of_finrank_eq,
  rw [finrank_bot, finrank_eq_zero_of_dim_eq_zero h]
end

@[simp] theorem dim_eq_zero {S : submodule K V} : module.rank K S = 0 ↔ S = ⊥ :=
⟨λ h, (submodule.eq_bot_iff _).2 $ λ x hx, congr_arg subtype.val $
  ((submodule.eq_bot_iff _).1 $ eq.symm $ bot_eq_top_of_dim_eq_zero h) ⟨x, hx⟩ submodule.mem_top,
λ h, by rw [h, dim_bot]⟩

@[simp] theorem finrank_eq_zero {S : submodule K V} [finite_dimensional K S] :
  finrank K S = 0 ↔ S = ⊥ :=
by rw [← dim_eq_zero, ← finrank_eq_dim, ← @nat.cast_zero cardinal, cardinal.nat_cast_inj]

end zero_dim

namespace submodule
open is_noetherian finite_dimensional

/-- A submodule is finitely generated if and only if it is finite-dimensional -/
theorem fg_iff_finite_dimensional (s : submodule K V) :
  s.fg ↔ finite_dimensional K s :=
⟨λ h, module.finite_def.2 $ (fg_top s).2 h, λ h, (fg_top s).1 $ module.finite_def.1 h⟩

/-- A submodule contained in a finite-dimensional submodule is
finite-dimensional. -/
lemma finite_dimensional_of_le {S₁ S₂ : submodule K V} [finite_dimensional K S₂] (h : S₁ ≤ S₂) :
  finite_dimensional K S₁ :=
begin
  haveI : is_noetherian K S₂ := iff_fg.2 infer_instance,
  exact iff_fg.1 (is_noetherian.iff_dim_lt_omega.2
    (lt_of_le_of_lt (dim_le_of_submodule _ _ h) (dim_lt_omega K S₂))),
end

/-- The inf of two submodules, the first finite-dimensional, is
finite-dimensional. -/
instance finite_dimensional_inf_left (S₁ S₂ : submodule K V) [finite_dimensional K S₁] :
  finite_dimensional K (S₁ ⊓ S₂ : submodule K V) :=
finite_dimensional_of_le inf_le_left

/-- The inf of two submodules, the second finite-dimensional, is
finite-dimensional. -/
instance finite_dimensional_inf_right (S₁ S₂ : submodule K V) [finite_dimensional K S₂] :
  finite_dimensional K (S₁ ⊓ S₂ : submodule K V) :=
finite_dimensional_of_le inf_le_right

/-- The sup of two finite-dimensional submodules is
finite-dimensional. -/
instance finite_dimensional_sup (S₁ S₂ : submodule K V) [h₁ : finite_dimensional K S₁]
  [h₂ : finite_dimensional K S₂] : finite_dimensional K (S₁ ⊔ S₂ : submodule K V) :=
begin
  unfold finite_dimensional at *,
  rw [finite_def] at *,
  exact (fg_top _).2 (((fg_top S₁).1 h₁).sup ((fg_top S₂).1 h₂)),
end

/-- The submodule generated by a finite supremum of finite dimensional submodules is
finite-dimensional.

Note that strictly this only needs `∀ i ∈ s, finite_dimensional K (S i)`, but that doesn't
work well with typeclass search. -/
instance finite_dimensional_finset_sup {ι : Type*} (s : finset ι) (S : ι → submodule K V)
  [Π i, finite_dimensional K (S i)] : finite_dimensional K (s.sup S : submodule K V) :=
begin
  refine @finset.sup_induction _ _ _ _ s S (λ i, finite_dimensional K ↥i)
    (finite_dimensional_bot K V) _ (λ i hi, by apply_instance),
  { introsI S₁ hS₁ S₂ hS₂,
    exact submodule.finite_dimensional_sup S₁ S₂ },
end

/-- The submodule generated by a supremum of finite dimensional submodules, indexed by a finite
type is finite-dimensional. -/
instance finite_dimensional_supr {ι : Type*} [fintype ι] (S : ι → submodule K V)
  [Π i, finite_dimensional K (S i)] : finite_dimensional K ↥(⨆ i, S i) :=
begin
  rw ←finset.sup_univ_eq_supr,
  exact submodule.finite_dimensional_finset_sup _ _,
end

/-- The submodule generated by a supremum indexed by a proposition is finite-dimensional if
the submodule is. -/
instance finite_dimensional_supr_prop {P : Prop} (S : P → submodule K V)
  [Π h, finite_dimensional K (S h)] : finite_dimensional K ↥(⨆ h, S h) :=
begin
  by_cases hp : P,
  { rw supr_pos hp,
    apply_instance },
  { rw supr_neg hp,
    apply_instance },
end

/-- In a finite-dimensional vector space, the dimensions of a submodule and of the corresponding
quotient add up to the dimension of the space. -/
theorem finrank_quotient_add_finrank [finite_dimensional K V] (s : submodule K V) :
  finrank K (V ⧸ s) + finrank K s = finrank K V :=
begin
  have := dim_quotient_add_dim s,
  rw [← finrank_eq_dim, ← finrank_eq_dim, ← finrank_eq_dim] at this,
  exact_mod_cast this
end

/-- The dimension of a submodule is bounded by the dimension of the ambient space. -/
lemma finrank_le [finite_dimensional K V] (s : submodule K V) : finrank K s ≤ finrank K V :=
by { rw ← s.finrank_quotient_add_finrank, exact nat.le_add_left _ _ }

/-- The dimension of a strict submodule is strictly bounded by the dimension of the ambient
space. -/
lemma finrank_lt [finite_dimensional K V] {s : submodule K V} (h : s < ⊤) :
  finrank K s < finrank K V :=
begin
  rw [← s.finrank_quotient_add_finrank, add_comm],
  exact nat.lt_add_of_zero_lt_left _ _ (finrank_pos_iff.mpr (quotient.nontrivial_of_lt_top _ h))
end

/-- The dimension of a quotient is bounded by the dimension of the ambient space. -/
lemma finrank_quotient_le [finite_dimensional K V] (s : submodule K V) :
  finrank K (V ⧸ s) ≤ finrank K V :=
by { rw ← s.finrank_quotient_add_finrank, exact nat.le_add_right _ _ }

/-- The sum of the dimensions of s + t and s ∩ t is the sum of the dimensions of s and t -/
theorem dim_sup_add_dim_inf_eq (s t : submodule K V)
  [finite_dimensional K s] [finite_dimensional K t] :
  finrank K ↥(s ⊔ t) + finrank K ↥(s ⊓ t) = finrank K ↥s + finrank K ↥t :=
begin
  have key : module.rank K ↥(s ⊔ t) + module.rank K ↥(s ⊓ t) =
    module.rank K s + module.rank K t := dim_sup_add_dim_inf_eq s t,
  repeat { rw ←finrank_eq_dim at key },
  norm_cast at key,
  exact key
end

lemma eq_top_of_disjoint [finite_dimensional K V] (s t : submodule K V)
  (hdim : finrank K s + finrank K t = finrank K V)
  (hdisjoint : disjoint s t) : s ⊔ t = ⊤ :=
begin
  have h_finrank_inf : finrank K ↥(s ⊓ t) = 0,
  { rw [disjoint, le_bot_iff] at hdisjoint,
    rw [hdisjoint, finrank_bot] },
  apply eq_top_of_finrank_eq,
  rw ←hdim,
  convert s.dim_sup_add_dim_inf_eq t,
  rw h_finrank_inf,
  refl,
end

end submodule

namespace linear_equiv
open finite_dimensional

/-- Finite dimensionality is preserved under linear equivalence. -/
protected theorem finite_dimensional (f : V ≃ₗ[K] V₂) [finite_dimensional K V] :
  finite_dimensional K V₂ :=
module.finite.equiv f

variables {R M M₂ : Type*} [ring R] [add_comm_group M] [add_comm_group M₂]
variables [module R M] [module R M₂]

/-- The dimension of a finite dimensional space is preserved under linear equivalence. -/
theorem finrank_eq (f : M ≃ₗ[R] M₂) : finrank R M = finrank R M₂ :=
by { unfold finrank, rw [← cardinal.to_nat_lift, f.lift_dim_eq, cardinal.to_nat_lift] }

/-- Pushforwards of finite-dimensional submodules along a `linear_equiv` have the same finrank. -/
lemma finrank_map_eq (f : M ≃ₗ[R] M₂) (p : submodule R M) :
  finrank R (p.map (f : M →ₗ[R] M₂)) = finrank R p :=
(f.submodule_map p).finrank_eq.symm

end linear_equiv

instance finite_dimensional_finsupp {ι : Type*} [fintype ι] [h : finite_dimensional K V] :
  finite_dimensional K (ι →₀ V) :=
begin
  letI : is_noetherian K V := is_noetherian.iff_fg.2 infer_instance,
  exact (finsupp.linear_equiv_fun_on_fintype K V ι).symm.finite_dimensional
end

namespace finite_dimensional

/--
Two finite-dimensional vector spaces are isomorphic if they have the same (finite) dimension.
-/
theorem nonempty_linear_equiv_of_finrank_eq [finite_dimensional K V] [finite_dimensional K V₂]
  (cond : finrank K V = finrank K V₂) : nonempty (V ≃ₗ[K] V₂) :=
nonempty_linear_equiv_of_lift_dim_eq $ by simp only [← finrank_eq_dim, cond, lift_nat_cast]

/--
Two finite-dimensional vector spaces are isomorphic if and only if they have the same (finite)
dimension.
-/
theorem nonempty_linear_equiv_iff_finrank_eq [finite_dimensional K V] [finite_dimensional K V₂] :
   nonempty (V ≃ₗ[K] V₂) ↔ finrank K V = finrank K V₂ :=
⟨λ ⟨h⟩, h.finrank_eq, λ h, nonempty_linear_equiv_of_finrank_eq h⟩

section

variables (V V₂)

/--
Two finite-dimensional vector spaces are isomorphic if they have the same (finite) dimension.
-/
noncomputable def linear_equiv.of_finrank_eq [finite_dimensional K V] [finite_dimensional K V₂]
  (cond : finrank K V = finrank K V₂) : V ≃ₗ[K] V₂ :=
classical.choice $ nonempty_linear_equiv_of_finrank_eq cond

end

lemma eq_of_le_of_finrank_le {S₁ S₂ : submodule K V} [finite_dimensional K S₂] (hle : S₁ ≤ S₂)
  (hd : finrank K S₂ ≤ finrank K S₁) : S₁ = S₂ :=
begin
  rw ←linear_equiv.finrank_eq (submodule.comap_subtype_equiv_of_le hle) at hd,
  exact le_antisymm hle (submodule.comap_subtype_eq_top.1 (eq_top_of_finrank_eq
    (le_antisymm (comap (submodule.subtype S₂) S₁).finrank_le hd))),
end

/-- If a submodule is less than or equal to a finite-dimensional
submodule with the same dimension, they are equal. -/
lemma eq_of_le_of_finrank_eq {S₁ S₂ : submodule K V} [finite_dimensional K S₂] (hle : S₁ ≤ S₂)
  (hd : finrank K S₁ = finrank K S₂) : S₁ = S₂ :=
eq_of_le_of_finrank_le hle hd.ge

@[simp]
lemma finrank_map_subtype_eq (p : subspace K V) (q : subspace K p) :
  finite_dimensional.finrank K (q.map p.subtype) = finite_dimensional.finrank K q :=
(submodule.equiv_subtype_map p q).symm.finrank_eq

variables [finite_dimensional K V] [finite_dimensional K V₂]

/-- Given isomorphic subspaces `p q` of vector spaces `V` and `V₁` respectively,
  `p.quotient` is isomorphic to `q.quotient`. -/
noncomputable def linear_equiv.quot_equiv_of_equiv
  {p : subspace K V} {q : subspace K V₂}
  (f₁ : p ≃ₗ[K] q) (f₂ : V ≃ₗ[K] V₂) : (V ⧸ p) ≃ₗ[K] (V₂ ⧸ q) :=
linear_equiv.of_finrank_eq _ _
begin
  rw [← @add_right_cancel_iff _ _ (finrank K p), submodule.finrank_quotient_add_finrank,
      linear_equiv.finrank_eq f₁, submodule.finrank_quotient_add_finrank,
      linear_equiv.finrank_eq f₂],
end

/-- Given the subspaces `p q`, if `p.quotient ≃ₗ[K] q`, then `q.quotient ≃ₗ[K] p` -/
noncomputable def linear_equiv.quot_equiv_of_quot_equiv
  {p q : subspace K V} (f : (V ⧸ p) ≃ₗ[K] q) : (V ⧸ q) ≃ₗ[K] p :=
linear_equiv.of_finrank_eq _ _
begin
  rw [← @add_right_cancel_iff _ _ (finrank K q), submodule.finrank_quotient_add_finrank,
      ← linear_equiv.finrank_eq f, add_comm, submodule.finrank_quotient_add_finrank]
end

end finite_dimensional

namespace linear_map
open finite_dimensional

/-- On a finite-dimensional space, an injective linear map is surjective. -/
lemma surjective_of_injective [finite_dimensional K V] {f : V →ₗ[K] V}
  (hinj : injective f) : surjective f :=
begin
  have h := dim_eq_of_injective _ hinj,
  rw [← finrank_eq_dim, ← finrank_eq_dim, nat_cast_inj] at h,
  exact range_eq_top.1 (eq_top_of_finrank_eq h.symm)
end

/-- On a finite-dimensional space, a linear map is injective if and only if it is surjective. -/
lemma injective_iff_surjective [finite_dimensional K V] {f : V →ₗ[K] V} :
  injective f ↔ surjective f :=
⟨surjective_of_injective,
  λ hsurj, let ⟨g, hg⟩ := f.exists_right_inverse_of_surjective (range_eq_top.2 hsurj) in
  have function.right_inverse g f, from linear_map.ext_iff.1 hg,
  (left_inverse_of_surjective_of_right_inverse
    (surjective_of_injective this.injective) this).injective⟩

lemma ker_eq_bot_iff_range_eq_top [finite_dimensional K V] {f : V →ₗ[K] V} :
  f.ker = ⊥ ↔ f.range = ⊤ :=
by rw [range_eq_top, ker_eq_bot, injective_iff_surjective]

/-- In a finite-dimensional space, if linear maps are inverse to each other on one side then they
are also inverse to each other on the other side. -/
lemma mul_eq_one_of_mul_eq_one [finite_dimensional K V] {f g : V →ₗ[K] V} (hfg : f * g = 1) :
  g * f = 1 :=
have ginj : injective g, from has_left_inverse.injective
  ⟨f, (λ x, show (f * g) x = (1 : V →ₗ[K] V) x, by rw hfg; refl)⟩,
let ⟨i, hi⟩ := g.exists_right_inverse_of_surjective
  (range_eq_top.2 (injective_iff_surjective.1 ginj)) in
have f * (g * i) = f * 1, from congr_arg _ hi,
by rw [← mul_assoc, hfg, one_mul, mul_one] at this; rwa ← this

/-- In a finite-dimensional space, linear maps are inverse to each other on one side if and only if
they are inverse to each other on the other side. -/
lemma mul_eq_one_comm [finite_dimensional K V] {f g : V →ₗ[K] V} : f * g = 1 ↔ g * f = 1 :=
⟨mul_eq_one_of_mul_eq_one, mul_eq_one_of_mul_eq_one⟩

/-- In a finite-dimensional space, linear maps are inverse to each other on one side if and only if
they are inverse to each other on the other side. -/
lemma comp_eq_id_comm [finite_dimensional K V] {f g : V →ₗ[K] V} : f.comp g = id ↔ g.comp f = id :=
mul_eq_one_comm

/-- The image under an onto linear map of a finite-dimensional space is also finite-dimensional. -/
lemma finite_dimensional_of_surjective [h : finite_dimensional K V]
  (f : V →ₗ[K] V₂) (hf : f.range = ⊤) : finite_dimensional K V₂ :=
module.finite.of_surjective f $ range_eq_top.1 hf

/-- The range of a linear map defined on a finite-dimensional space is also finite-dimensional. -/
instance finite_dimensional_range [h : finite_dimensional K V] (f : V →ₗ[K] V₂) :
  finite_dimensional K f.range :=
f.quot_ker_equiv_range.finite_dimensional

/-- rank-nullity theorem : the dimensions of the kernel and the range of a linear map add up to
the dimension of the source space. -/
theorem finrank_range_add_finrank_ker [finite_dimensional K V] (f : V →ₗ[K] V₂) :
  finrank K f.range + finrank K f.ker = finrank K V :=
by { rw [← f.quot_ker_equiv_range.finrank_eq], exact submodule.finrank_quotient_add_finrank _ }

/-- The dimensions of the domain and range of an injective linear map are equal. -/
lemma finrank_range_of_inj {f : V →ₗ[K] V₂} (hf : function.injective f) :
  finrank K f.range = finrank K V :=
by rw (linear_equiv.of_injective f hf).finrank_eq

end linear_map

namespace linear_equiv
open finite_dimensional
variables [finite_dimensional K V]

/-- The linear equivalence corresponging to an injective endomorphism. -/
noncomputable def of_injective_endo (f : V →ₗ[K] V) (h_inj : injective f) : V ≃ₗ[K] V :=
linear_equiv.of_bijective f h_inj $ linear_map.injective_iff_surjective.mp h_inj

@[simp] lemma coe_of_injective_endo (f : V →ₗ[K] V) (h_inj : injective f) :
  ⇑(of_injective_endo f h_inj) = f := rfl

@[simp] lemma of_injective_endo_right_inv (f : V →ₗ[K] V) (h_inj : injective f) :
  f * (of_injective_endo f h_inj).symm = 1 :=
linear_map.ext $ (of_injective_endo f h_inj).apply_symm_apply

@[simp] lemma of_injective_endo_left_inv (f : V →ₗ[K] V) (h_inj : injective f) :
  ((of_injective_endo f h_inj).symm : V →ₗ[K] V) * f = 1 :=
linear_map.ext $ (of_injective_endo f h_inj).symm_apply_apply

end linear_equiv

namespace linear_map

lemma is_unit_iff_ker_eq_bot [finite_dimensional K V] (f : V →ₗ[K] V): is_unit f ↔ f.ker = ⊥ :=
begin
  split,
  { rintro ⟨u, rfl⟩,
    exact linear_map.ker_eq_bot_of_inverse u.inv_mul },
  { intro h_inj, rw ker_eq_bot at h_inj,
    exact ⟨⟨f, (linear_equiv.of_injective_endo f h_inj).symm.to_linear_map,
      linear_equiv.of_injective_endo_right_inv f h_inj,
      linear_equiv.of_injective_endo_left_inv f h_inj⟩, rfl⟩ }
end

lemma is_unit_iff_range_eq_top [finite_dimensional K V] (f : V →ₗ[K] V): is_unit f ↔ f.range = ⊤ :=
by rw [is_unit_iff_ker_eq_bot, ker_eq_bot_iff_range_eq_top]

end linear_map

open module finite_dimensional

section top

@[simp]
theorem finrank_top : finrank K (⊤ : submodule K V) = finrank K V :=
by { unfold finrank, simp [dim_top] }

end top

lemma finrank_zero_iff_forall_zero [finite_dimensional K V] :
  finrank K V = 0 ↔ ∀ x : V, x = 0 :=
finrank_zero_iff.trans (subsingleton_iff_forall_eq 0)

/-- If `ι` is an empty type and `V` is zero-dimensional, there is a unique `ι`-indexed basis. -/
noncomputable def basis_of_finrank_zero [finite_dimensional K V]
  {ι : Type*} [is_empty ι] (hV : finrank K V = 0) :
  basis ι K V :=
begin
  haveI : subsingleton V := finrank_zero_iff.1 hV,
  exact basis.empty _
end

namespace linear_map

theorem injective_iff_surjective_of_finrank_eq_finrank [finite_dimensional K V]
  [finite_dimensional K V₂] (H : finrank K V = finrank K V₂) {f : V →ₗ[K] V₂} :
  function.injective f ↔ function.surjective f :=
begin
  have := finrank_range_add_finrank_ker f,
  rw [← ker_eq_bot, ← range_eq_top], refine ⟨λ h, _, λ h, _⟩,
  { rw [h, finrank_bot, add_zero, H] at this, exact eq_top_of_finrank_eq this },
  { rw [h, finrank_top, H] at this, exact finrank_eq_zero.1 (add_right_injective _ this) }
end

lemma ker_eq_bot_iff_range_eq_top_of_finrank_eq_finrank [finite_dimensional K V]
  [finite_dimensional K V₂] (H : finrank K V = finrank K V₂) {f : V →ₗ[K] V₂} :
  f.ker = ⊥ ↔ f.range = ⊤ :=
by rw [range_eq_top, ker_eq_bot, injective_iff_surjective_of_finrank_eq_finrank H]

theorem finrank_le_finrank_of_injective [finite_dimensional K V] [finite_dimensional K V₂]
  {f : V →ₗ[K] V₂} (hf : function.injective f) : finrank K V ≤ finrank K V₂ :=
calc  finrank K V
    = finrank K f.range + finrank K f.ker : (finrank_range_add_finrank_ker f).symm
... = finrank K f.range : by rw [ker_eq_bot.2 hf, finrank_bot, add_zero]
... ≤ finrank K V₂ : submodule.finrank_le _

/-- Given a linear map `f` between two vector spaces with the same dimension, if
`ker f = ⊥` then `linear_equiv_of_injective` is the induced isomorphism
between the two vector spaces. -/
noncomputable def linear_equiv_of_injective
  [finite_dimensional K V] [finite_dimensional K V₂]
  (f : V →ₗ[K] V₂) (hf : injective f) (hdim : finrank K V = finrank K V₂) : V ≃ₗ[K] V₂ :=
linear_equiv.of_bijective f hf $
  (linear_map.injective_iff_surjective_of_finrank_eq_finrank hdim).mp hf

@[simp] lemma linear_equiv_of_injective_apply
  [finite_dimensional K V] [finite_dimensional K V₂]
  {f : V →ₗ[K] V₂} (hf : injective f) (hdim : finrank K V = finrank K V₂) (x : V) :
  f.linear_equiv_of_injective hf hdim x = f x := rfl

end linear_map

namespace alg_hom

lemma bijective {F : Type*} [field F] {E : Type*} [field E] [algebra F E]
  [finite_dimensional F E] (ϕ : E →ₐ[F] E) : function.bijective ϕ :=
have inj : function.injective ϕ.to_linear_map := ϕ.to_ring_hom.injective,
⟨inj, (linear_map.injective_iff_surjective_of_finrank_eq_finrank rfl).mp inj⟩

end alg_hom

/-- Bijection between algebra equivalences and algebra homomorphisms -/
noncomputable def alg_equiv_equiv_alg_hom (F : Type u) [field F] (E : Type v) [field E]
  [algebra F E] [finite_dimensional F E] : (E ≃ₐ[F] E) ≃ (E →ₐ[F] E) :=
{ to_fun := λ ϕ, ϕ.to_alg_hom,
  inv_fun := λ ϕ, alg_equiv.of_bijective ϕ ϕ.bijective,
  left_inv := λ _, by {ext, refl},
  right_inv := λ _, by {ext, refl} }

section

/-- A domain that is module-finite as an algebra over a field is a division ring. -/
noncomputable def division_ring_of_finite_dimensional
  (F K : Type*) [field F] [ring K] [is_domain K]
  [algebra F K] [finite_dimensional F K] : division_ring K :=
{ inv := λ x, if H : x = 0 then 0 else classical.some $
    (show function.surjective (algebra.lmul_left F x), from
      linear_map.injective_iff_surjective.1 $ λ _ _, (mul_right_inj' H).1) 1,
  mul_inv_cancel := λ x hx, show x * dite _ _ _ = _, by { rw dif_neg hx,
    exact classical.some_spec ((show function.surjective (algebra.lmul_left F x), from
      linear_map.injective_iff_surjective.1 $ λ _ _, (mul_right_inj' hx).1) 1) },
  inv_zero := dif_pos rfl,
  .. ‹is_domain K›,
  .. ‹ring K› }

/-- An integral domain that is module-finite as an algebra over a field is a field. -/
noncomputable def field_of_finite_dimensional
  (F K : Type*) [field F] [comm_ring K] [is_domain K]
  [algebra F K] [finite_dimensional F K] : field K :=
{ .. division_ring_of_finite_dimensional F K,
  .. ‹comm_ring K› }

end

namespace submodule

lemma finrank_mono [finite_dimensional K V] :
  monotone (λ (s : submodule K V), finrank K s) :=
λ s t hst,
calc finrank K s = finrank K (comap t.subtype s)
  : linear_equiv.finrank_eq (comap_subtype_equiv_of_le hst).symm
... ≤ finrank K t : submodule.finrank_le _

lemma lt_of_le_of_finrank_lt_finrank {s t : submodule K V}
  (le : s ≤ t) (lt : finrank K s < finrank K t) : s < t :=
lt_of_le_of_ne le (λ h, ne_of_lt lt (by rw h))

lemma lt_top_of_finrank_lt_finrank {s : submodule K V}
  (lt : finrank K s < finrank K V) : s < ⊤ :=
begin
  rw ← @finrank_top K V at lt,
  exact lt_of_le_of_finrank_lt_finrank le_top lt
end

lemma finrank_lt_finrank_of_lt [finite_dimensional K V] {s t : submodule K V} (hst : s < t) :
  finrank K s < finrank K t :=
begin
  rw linear_equiv.finrank_eq (comap_subtype_equiv_of_le (le_of_lt hst)).symm,
  refine finrank_lt (lt_of_le_of_ne le_top _),
  intro h_eq_top,
  rw comap_subtype_eq_top at h_eq_top,
  apply not_le_of_lt hst h_eq_top,
end

lemma finrank_add_eq_of_is_compl
  [finite_dimensional K V] {U W : submodule K V} (h : is_compl U W) :
  finrank K U + finrank K W = finrank K V :=
begin
  rw [← submodule.dim_sup_add_dim_inf_eq, top_le_iff.1 h.2, le_bot_iff.1 h.1,
      finrank_bot, add_zero],
  exact finrank_top
end

end submodule

section span

open submodule

variable (K)


/-- The rank of a set of vectors as a natural number. -/
protected noncomputable def set.finrank (s : set V) : ℕ := finrank K (span K s)

variable {K}

lemma set.finrank_mono [finite_dimensional K V] {s t : set V} (h : s ⊆ t) :
  s.finrank K ≤ t.finrank K := finrank_mono (span_mono h)

lemma finrank_span_le_card (s : set V) [fin : fintype s] :
  finrank K (span K s) ≤ s.to_finset.card :=
begin
  haveI := span_of_finite K ⟨fin⟩,
  have : module.rank K (span K s) ≤ #s := dim_span_le s,
  rw [←finrank_eq_dim, cardinal.mk_fintype, ←set.to_finset_card] at this,
  exact_mod_cast this,
end

lemma finrank_span_finset_le_card (s : finset V)  :
  (s : set V).finrank K ≤ s.card :=
calc (s : set V).finrank K ≤ (s : set V).to_finset.card : finrank_span_le_card s
                                ... = s.card : by simp

lemma finrank_span_eq_card {ι : Type*} [fintype ι] {b : ι → V}
  (hb : linear_independent K b) :
  finrank K (span K (set.range b)) = fintype.card ι :=
begin
  haveI : finite_dimensional K (span K (set.range b)) := span_of_finite K (set.finite_range b),
  have : module.rank K (span K (set.range b)) = #(set.range b) := dim_span hb,
  rwa [←finrank_eq_dim, ←lift_inj, mk_range_eq_of_injective hb.injective,
    cardinal.mk_fintype, lift_nat_cast, lift_nat_cast, nat_cast_inj] at this,
end

lemma finrank_span_set_eq_card (s : set V) [fin : fintype s]
  (hs : linear_independent K (coe : s → V)) :
  finrank K (span K s) = s.to_finset.card :=
begin
  haveI := span_of_finite K ⟨fin⟩,
  have : module.rank K (span K s) = #s := dim_span_set hs,
  rw [←finrank_eq_dim, cardinal.mk_fintype, ←set.to_finset_card] at this,
  exact_mod_cast this,
end

lemma finrank_span_finset_eq_card (s : finset V)
  (hs : linear_independent K (coe : s → V)) :
  finrank K (span K (s : set V)) = s.card :=
begin
  convert finrank_span_set_eq_card ↑s hs,
  ext,
  simp,
end

lemma span_lt_of_subset_of_card_lt_finrank {s : set V} [fintype s] {t : submodule K V}
  (subset : s ⊆ t) (card_lt : s.to_finset.card < finrank K t) : span K s < t :=
lt_of_le_of_finrank_lt_finrank
  (span_le.mpr subset)
  (lt_of_le_of_lt (finrank_span_le_card _) card_lt)

lemma span_lt_top_of_card_lt_finrank {s : set V} [fintype s]
  (card_lt : s.to_finset.card < finrank K V) : span K s < ⊤ :=
lt_top_of_finrank_lt_finrank (lt_of_le_of_lt (finrank_span_le_card _) card_lt)

lemma finrank_span_singleton {v : V} (hv : v ≠ 0) : finrank K (K ∙ v) = 1 :=
begin
  apply le_antisymm,
  { exact finrank_span_le_card ({v} : set V) },
  { rw [nat.succ_le_iff, finrank_pos_iff],
    use [⟨v, mem_span_singleton_self v⟩, 0],
    simp [hv] }
end

end span

section basis

lemma linear_independent_of_span_eq_top_of_card_eq_finrank {ι : Type*} [fintype ι] {b : ι → V}
  (span_eq : span K (set.range b) = ⊤) (card_eq : fintype.card ι = finrank K V) :
  linear_independent K b :=
linear_independent_iff'.mpr $ λ s g dependent i i_mem_s,
begin
  by_contra gx_ne_zero,
  -- We'll derive a contradiction by showing `b '' (univ \ {i})` of cardinality `n - 1`
  -- spans a vector space of dimension `n`.
  refine ne_of_lt (span_lt_top_of_card_lt_finrank
    (show (b '' (set.univ \ {i})).to_finset.card < finrank K V, from _)) _,
  { calc (b '' (set.univ \ {i})).to_finset.card = ((set.univ \ {i}).to_finset.image b).card
      : by rw [set.to_finset_card, fintype.card_of_finset]
    ... ≤ (set.univ \ {i}).to_finset.card : finset.card_image_le
    ... = (finset.univ.erase i).card : congr_arg finset.card (finset.ext (by simp [and_comm]))
    ... < finset.univ.card : finset.card_erase_lt_of_mem (finset.mem_univ i)
    ... = finrank K V : card_eq },

  -- We already have that `b '' univ` spans the whole space,
  -- so we only need to show that the span of `b '' (univ \ {i})` contains each `b j`.
  refine trans (le_antisymm (span_mono (set.image_subset_range _ _)) (span_le.mpr _)) span_eq,
  rintros _ ⟨j, rfl, rfl⟩,
  -- The case that `j ≠ i` is easy because `b j ∈ b '' (univ \ {i})`.
  by_cases j_eq : j = i,
  swap,
  { refine subset_span ⟨j, (set.mem_diff _).mpr ⟨set.mem_univ _, _⟩, rfl⟩,
    exact mt set.mem_singleton_iff.mp j_eq },

  -- To show `b i ∈ span (b '' (univ \ {i}))`, we use that it's a weighted sum
  -- of the other `b j`s.
  rw [j_eq, set_like.mem_coe, show b i = -((g i)⁻¹ • (s.erase i).sum (λ j, g j • b j)), from _],
  { refine neg_mem (smul_mem _ _ (sum_mem (λ k hk, _))),
    obtain ⟨k_ne_i, k_mem⟩ := finset.mem_erase.mp hk,
    refine smul_mem _ _ (subset_span ⟨k, _, rfl⟩),
    simpa using k_mem },

  -- To show `b i` is a weighted sum of the other `b j`s, we'll rewrite this sum
  -- to have the form of the assumption `dependent`.
  apply eq_neg_of_add_eq_zero,
  calc b i + (g i)⁻¹ • (s.erase i).sum (λ j, g j • b j)
      = (g i)⁻¹ • (g i • b i + (s.erase i).sum (λ j, g j • b j))
    : by rw [smul_add, ←mul_smul, inv_mul_cancel gx_ne_zero, one_smul]
  ... = (g i)⁻¹ • 0 : congr_arg _ _
  ... = 0           : smul_zero _,
  -- And then it's just a bit of manipulation with finite sums.
  rwa [← finset.insert_erase i_mem_s, finset.sum_insert (finset.not_mem_erase _ _)] at dependent
end

/-- A finite family of vectors is linearly independent if and only if
its cardinality equals the dimension of its span. -/
lemma linear_independent_iff_card_eq_finrank_span {ι : Type*} [fintype ι] {b : ι → V} :
  linear_independent K b ↔ fintype.card ι = (set.range b).finrank K :=
begin
  split,
  { intro h,
    exact (finrank_span_eq_card h).symm },
  { intro hc,
    let f := (submodule.subtype (span K (set.range b))),
    let b' : ι → span K (set.range b) :=
      λ i, ⟨b i, mem_span.2 (λ p hp, hp (set.mem_range_self _))⟩,
    have hs : span K (set.range b') = ⊤,
    { rw eq_top_iff',
      intro x,
      have h : span K (f '' (set.range b')) = map f (span K (set.range b')) := span_image f,
      have hf : f '' (set.range b') = set.range b, { ext x, simp [set.mem_image, set.mem_range] },
      rw hf at h,
      have hx : (x : V) ∈ span K (set.range b) := x.property,
      conv at hx { congr, skip, rw h },
      simpa [mem_map] using hx },
    have hi : f.ker = ⊥ := ker_subtype _,
    convert (linear_independent_of_span_eq_top_of_card_eq_finrank hs hc).map' _ hi }
end

/-- A family of `finrank K V` vectors forms a basis if they span the whole space. -/
noncomputable def basis_of_span_eq_top_of_card_eq_finrank {ι : Type*} [fintype ι] (b : ι → V)
  (span_eq : span K (set.range b) = ⊤) (card_eq : fintype.card ι = finrank K V) :
  basis ι K V :=
basis.mk (linear_independent_of_span_eq_top_of_card_eq_finrank span_eq card_eq) span_eq

@[simp] lemma coe_basis_of_span_eq_top_of_card_eq_finrank {ι : Type*} [fintype ι] (b : ι → V)
  (span_eq : span K (set.range b) = ⊤) (card_eq : fintype.card ι = finrank K V) :
   ⇑(basis_of_span_eq_top_of_card_eq_finrank b span_eq card_eq) = b :=
basis.coe_mk _ _

/-- A finset of `finrank K V` vectors forms a basis if they span the whole space. -/
@[simps]
noncomputable def finset_basis_of_span_eq_top_of_card_eq_finrank {s : finset V}
  (span_eq : span K (s : set V) = ⊤) (card_eq : s.card = finrank K V) :
  basis (s : set V) K V :=
basis_of_span_eq_top_of_card_eq_finrank (coe : (s : set V) → V)
  ((@subtype.range_coe_subtype _ (λ x, x ∈ s)).symm ▸ span_eq)
  (trans (fintype.card_coe _) card_eq)

/-- A set of `finrank K V` vectors forms a basis if they span the whole space. -/
@[simps]
noncomputable def set_basis_of_span_eq_top_of_card_eq_finrank {s : set V} [fintype s]
  (span_eq : span K s = ⊤) (card_eq : s.to_finset.card = finrank K V) :
  basis s K V :=
basis_of_span_eq_top_of_card_eq_finrank (coe : s → V)
  ((@subtype.range_coe_subtype _ s).symm ▸ span_eq)
  (trans s.to_finset_card.symm card_eq)

lemma span_eq_top_of_linear_independent_of_card_eq_finrank
  {ι : Type*} [hι : nonempty ι] [fintype ι] {b : ι → V}
  (lin_ind : linear_independent K b) (card_eq : fintype.card ι = finrank K V) :
  span K (set.range b) = ⊤ :=
begin
  by_cases fin : (finite_dimensional K V),
  { haveI := fin,
    by_contra ne_top,
    have lt_top : span K (set.range b) < ⊤ := lt_of_le_of_ne le_top ne_top,
    exact ne_of_lt (submodule.finrank_lt lt_top) (trans (finrank_span_eq_card lin_ind) card_eq) },
  { exfalso,
    apply ne_of_lt (fintype.card_pos_iff.mpr hι),
    symmetry,
    replace fin := (not_iff_not.2 is_noetherian.iff_fg).2 fin,
    calc fintype.card ι = finrank K V : card_eq
                    ... = 0 : dif_neg (mt is_noetherian.iff_dim_lt_omega.mpr fin) }
end

/-- A linear independent family of `finrank K V` vectors forms a basis. -/
@[simps]
noncomputable def basis_of_linear_independent_of_card_eq_finrank
  {ι : Type*} [nonempty ι] [fintype ι] {b : ι → V}
  (lin_ind : linear_independent K b) (card_eq : fintype.card ι = finrank K V) :
  basis ι K V :=
basis.mk lin_ind $
span_eq_top_of_linear_independent_of_card_eq_finrank lin_ind card_eq

@[simp] lemma coe_basis_of_linear_independent_of_card_eq_finrank
  {ι : Type*} [nonempty ι] [fintype ι] {b : ι → V}
  (lin_ind : linear_independent K b) (card_eq : fintype.card ι = finrank K V) :
  ⇑(basis_of_linear_independent_of_card_eq_finrank lin_ind card_eq) = b :=
basis.coe_mk _ _

/-- A linear independent finset of `finrank K V` vectors forms a basis. -/
@[simps]
noncomputable def finset_basis_of_linear_independent_of_card_eq_finrank
  {s : finset V} (hs : s.nonempty)
  (lin_ind : linear_independent K (coe : s → V)) (card_eq : s.card = finrank K V) :
  basis s K V :=
@basis_of_linear_independent_of_card_eq_finrank _ _ _ _ _ _
  ⟨(⟨hs.some, hs.some_spec⟩ : s)⟩ _ _
  lin_ind
  (trans (fintype.card_coe _) card_eq)

@[simp] lemma coe_finset_basis_of_linear_independent_of_card_eq_finrank
  {s : finset V} (hs : s.nonempty)
  (lin_ind : linear_independent K (coe : s → V)) (card_eq : s.card = finrank K V) :
  ⇑(finset_basis_of_linear_independent_of_card_eq_finrank hs lin_ind card_eq) = coe :=
basis.coe_mk _ _

/-- A linear independent set of `finrank K V` vectors forms a basis. -/
@[simps]
noncomputable def set_basis_of_linear_independent_of_card_eq_finrank
  {s : set V} [nonempty s] [fintype s]
  (lin_ind : linear_independent K (coe : s → V)) (card_eq : s.to_finset.card = finrank K V) :
  basis s K V :=
basis_of_linear_independent_of_card_eq_finrank lin_ind (trans s.to_finset_card.symm card_eq)

@[simp] lemma coe_set_basis_of_linear_independent_of_card_eq_finrank
  {s : set V} [nonempty s] [fintype s]
  (lin_ind : linear_independent K (coe : s → V)) (card_eq : s.to_finset.card = finrank K V) :
  ⇑(set_basis_of_linear_independent_of_card_eq_finrank lin_ind card_eq) = coe :=
basis.coe_mk _ _

end basis

/-!
We now give characterisations of `finrank K V = 1` and `finrank K V ≤ 1`.
-/
section finrank_eq_one

/-- If there is a nonzero vector and every other vector is a multiple of it,
then the module has dimension one. -/
lemma finrank_eq_one (v : V) (n : v ≠ 0) (h : ∀ w : V, ∃ c : K, c • v = w) :
  finrank K V = 1 :=
begin
  obtain ⟨b⟩ := (basis.basis_singleton_iff punit).mpr ⟨v, n, h⟩,
  rw [finrank_eq_card_basis b, fintype.card_punit]
end

/--
If every vector is a multiple of some `v : V`, then `V` has dimension at most one.
-/
lemma finrank_le_one (v : V) (h : ∀ w : V, ∃ c : K, c • v = w) :
  finrank K V ≤ 1 :=
begin
  by_cases n : v = 0,
  { subst n,
    convert zero_le_one,
    haveI := subsingleton_of_forall_eq (0 : V) (λ w, by { obtain ⟨c, rfl⟩ := h w, simp, }),
    exact finrank_zero_of_subsingleton, },
  { exact (finrank_eq_one v n h).le, }
end

/--
A vector space with a nonzero vector `v` has dimension 1 iff `v` spans.
-/
lemma finrank_eq_one_iff_of_nonzero (v : V) (nz : v ≠ 0) :
  finrank K V = 1 ↔ span K ({v} : set V) = ⊤ :=
⟨λ h, by simpa using (basis_singleton punit h v nz).span_eq,
  λ s, finrank_eq_card_basis (basis.mk (linear_independent_singleton nz) (by { convert s, simp }))⟩

/--
A module with a nonzero vector `v` has dimension 1 iff every vector is a multiple of `v`.
-/
lemma finrank_eq_one_iff_of_nonzero' (v : V) (nz : v ≠ 0) :
  finrank K V = 1 ↔ ∀ w : V, ∃ c : K, c • v = w :=
begin
  rw finrank_eq_one_iff_of_nonzero v nz,
  apply span_singleton_eq_top_iff,
end

/--
A module has dimension 1 iff there is some `v : V` so `{v}` is a basis.
-/
lemma finrank_eq_one_iff (ι : Type*) [unique ι] :
  finrank K V = 1 ↔ nonempty (basis ι K V) :=
begin
  fsplit,
  { intro h,
    haveI := finite_dimensional_of_finrank (_root_.zero_lt_one.trans_le h.symm.le),
    exact ⟨basis_unique ι h⟩ },
  { rintro ⟨b⟩,
    simpa using finrank_eq_card_basis b }
end

/--
A module has dimension 1 iff there is some nonzero `v : V` so every vector is a multiple of `v`.
-/
lemma finrank_eq_one_iff' :
  finrank K V = 1 ↔ ∃ (v : V) (n : v ≠ 0), ∀ w : V, ∃ c : K, c • v = w :=
begin
  convert finrank_eq_one_iff punit,
  simp only [exists_prop, eq_iff_iff, ne.def],
  convert (basis.basis_singleton_iff punit).symm,
  funext v,
  simp,
  apply_instance, apply_instance, -- Not sure why this aren't found automatically.
end

/--
A finite dimensional module has dimension at most 1 iff
there is some `v : V` so every vector is a multiple of `v`.
-/
lemma finrank_le_one_iff [finite_dimensional K V] :
  finrank K V ≤ 1 ↔ ∃ (v : V), ∀ w : V, ∃ c : K, c • v = w :=
begin
  fsplit,
  { intro h,
    by_cases h' : finrank K V = 0,
    { use 0, intro w, use 0, haveI := finrank_zero_iff.mp h', apply subsingleton.elim, },
    { replace h' := zero_lt_iff.mpr h', have : finrank K V = 1, { linarith },
      obtain ⟨v, -, p⟩ := finrank_eq_one_iff'.mp this,
      use ⟨v, p⟩, }, },
  { rintro ⟨v, p⟩,
    exact finrank_le_one v p, }
end

-- We use the `linear_map.compatible_smul` typeclass here, to encompass two situations:
-- * `A = K`
-- * `[field K] [algebra K A] [is_scalar_tower K A V] [is_scalar_tower K A W]`
lemma surjective_of_nonzero_of_finrank_eq_one
  {K : Type*} [division_ring K] {A : Type*} [semiring A]
  [module K V] [module A V]
  {W : Type*} [add_comm_group W] [module K W] [module A W] [linear_map.compatible_smul V W K A]
<<<<<<< HEAD
  [finite_dimensional K W] (h : finrank K W = 1)
  {f : V →ₗ[A] W} (w : f ≠ 0) : surjective f :=
=======
  (h : finrank K W = 1) {f : V →ₗ[A] W} (w : f ≠ 0) : surjective f :=
>>>>>>> dcd452de
begin
  change surjective (f.restrict_scalars K),
  obtain ⟨v, n⟩ := fun_like.ne_iff.mp w,
  intro z,
  obtain ⟨c, rfl⟩ := (finrank_eq_one_iff_of_nonzero' (f v) n).mp h z,
  exact ⟨c • v, by simp⟩,
end

end finrank_eq_one

section subalgebra_dim
open module
variables {F E : Type*} [field F] [field E] [algebra F E]

lemma subalgebra.dim_eq_one_of_eq_bot {S : subalgebra F E} (h : S = ⊥) : module.rank F S = 1 :=
begin
  rw [← S.to_submodule_equiv.dim_eq, h,
    (linear_equiv.of_eq (⊥ : subalgebra F E).to_submodule _ algebra.to_submodule_bot).dim_eq,
    dim_span_set],
  exacts [mk_singleton _, linear_independent_singleton one_ne_zero]
end

@[simp]
lemma subalgebra.dim_bot : module.rank F (⊥ : subalgebra F E) = 1 :=
subalgebra.dim_eq_one_of_eq_bot rfl

lemma subalgebra_top_dim_eq_submodule_top_dim :
  module.rank F (⊤ : subalgebra F E) = module.rank F (⊤ : submodule F E) :=
by { rw ← algebra.top_to_submodule, refl }

lemma subalgebra_top_finrank_eq_submodule_top_finrank :
  finrank F (⊤ : subalgebra F E) = finrank F (⊤ : submodule F E) :=
by { rw ← algebra.top_to_submodule, refl }

lemma subalgebra.dim_top : module.rank F (⊤ : subalgebra F E) = module.rank F E :=
by { rw subalgebra_top_dim_eq_submodule_top_dim, exact dim_top F E }

instance subalgebra.finite_dimensional_bot : finite_dimensional F (⊥ : subalgebra F E) :=
finite_dimensional_of_dim_eq_one subalgebra.dim_bot

@[simp]
lemma subalgebra.finrank_bot : finrank F (⊥ : subalgebra F E) = 1 :=
begin
  have : module.rank F (⊥ : subalgebra F E) = 1 := subalgebra.dim_bot,
  rw ← finrank_eq_dim at this,
  norm_cast at *,
  simp *,
end

lemma subalgebra.finrank_eq_one_of_eq_bot {S : subalgebra F E} (h : S = ⊥) : finrank F S = 1 :=
by { rw h, exact subalgebra.finrank_bot }

lemma subalgebra.eq_bot_of_finrank_one {S : subalgebra F E} (h : finrank F S = 1) : S = ⊥ :=
begin
  rw eq_bot_iff,
  let b : set S := {1},
  have : fintype b := unique.fintype,
  have b_lin_ind : linear_independent F (coe : b → S) := linear_independent_singleton one_ne_zero,
  have b_card : fintype.card b = 1 := fintype.card_of_subsingleton _,
  let hb := set_basis_of_linear_independent_of_card_eq_finrank
    b_lin_ind (by simp only [*, set.to_finset_card]),
  have b_spans := hb.span_eq,
  intros x hx,
  rw [algebra.mem_bot],
  have x_in_span_b : (⟨x, hx⟩ : S) ∈ submodule.span F b,
  { rw [coe_set_basis_of_linear_independent_of_card_eq_finrank, subtype.range_coe] at b_spans,
    rw b_spans,
    exact submodule.mem_top, },
  obtain ⟨a, ha⟩ := submodule.mem_span_singleton.mp x_in_span_b,
  replace ha : a • 1 = x := by injections with ha,
  exact ⟨a, by rw [← ha, algebra.smul_def, mul_one]⟩,
end

lemma subalgebra.eq_bot_of_dim_one {S : subalgebra F E} (h : module.rank F S = 1) : S = ⊥ :=
begin
  haveI : finite_dimensional F S := finite_dimensional_of_dim_eq_one h,
  rw ← finrank_eq_dim at h,
  norm_cast at h,
  exact subalgebra.eq_bot_of_finrank_one h,
end

@[simp]
lemma subalgebra.bot_eq_top_of_dim_eq_one (h : module.rank F E = 1) : (⊥ : subalgebra F E) = ⊤ :=
begin
  rw [← dim_top, ← subalgebra_top_dim_eq_submodule_top_dim] at h,
  exact eq.symm (subalgebra.eq_bot_of_dim_one h),
end

@[simp]
lemma subalgebra.bot_eq_top_of_finrank_eq_one (h : finrank F E = 1) : (⊥ : subalgebra F E) = ⊤ :=
begin
  rw [← finrank_top, ← subalgebra_top_finrank_eq_submodule_top_finrank] at h,
  exact eq.symm (subalgebra.eq_bot_of_finrank_one h),
end

@[simp]
theorem subalgebra.dim_eq_one_iff {S : subalgebra F E} : module.rank F S = 1 ↔ S = ⊥ :=
⟨subalgebra.eq_bot_of_dim_one, subalgebra.dim_eq_one_of_eq_bot⟩

@[simp]
theorem subalgebra.finrank_eq_one_iff {S : subalgebra F E} : finrank F S = 1 ↔ S = ⊥ :=
⟨subalgebra.eq_bot_of_finrank_one, subalgebra.finrank_eq_one_of_eq_bot⟩

end subalgebra_dim

namespace module
namespace End

lemma exists_ker_pow_eq_ker_pow_succ [finite_dimensional K V] (f : End K V) :
  ∃ (k : ℕ), k ≤ finrank K V ∧ (f ^ k).ker = (f ^ k.succ).ker :=
begin
  classical,
  by_contradiction h_contra,
  simp_rw [not_exists, not_and] at h_contra,
  have h_le_ker_pow : ∀ (n : ℕ), n ≤ (finrank K V).succ → n ≤ finrank K (f ^ n).ker,
  { intros n hn,
    induction n with n ih,
    { exact zero_le (finrank _ _) },
    { have h_ker_lt_ker : (f ^ n).ker < (f ^ n.succ).ker,
      { refine lt_of_le_of_ne _ (h_contra n (nat.le_of_succ_le_succ hn)),
        rw pow_succ,
        apply linear_map.ker_le_ker_comp },
      have h_finrank_lt_finrank : finrank K (f ^ n).ker < finrank K (f ^ n.succ).ker,
      { apply submodule.finrank_lt_finrank_of_lt h_ker_lt_ker },
      calc
        n.succ ≤ (finrank K ↥(linear_map.ker (f ^ n))).succ :
            nat.succ_le_succ (ih (nat.le_of_succ_le hn))
        ... ≤ finrank K ↥(linear_map.ker (f ^ n.succ)) :
            nat.succ_le_of_lt h_finrank_lt_finrank } },
  have h_le_finrank_V : ∀ n, finrank K (f ^ n).ker ≤ finrank K V :=
    λ n, submodule.finrank_le _,
  have h_any_n_lt: ∀ n, n ≤ (finrank K V).succ → n ≤ finrank K V :=
    λ n hn, (h_le_ker_pow n hn).trans (h_le_finrank_V n),
  show false,
    from nat.not_succ_le_self _ (h_any_n_lt (finrank K V).succ (finrank K V).succ.le_refl),
end

lemma ker_pow_constant {f : End K V} {k : ℕ} (h : (f ^ k).ker = (f ^ k.succ).ker) :
  ∀ m, (f ^ k).ker = (f ^ (k + m)).ker
| 0 := by simp
| (m + 1) :=
  begin
    apply le_antisymm,
    { rw [add_comm, pow_add],
      apply linear_map.ker_le_ker_comp },
    { rw [ker_pow_constant m, add_comm m 1, ←add_assoc, pow_add, pow_add f k m],
      change linear_map.ker ((f ^ (k + 1)).comp (f ^ m)) ≤ linear_map.ker ((f ^ k).comp (f ^ m)),
      rw [linear_map.ker_comp, linear_map.ker_comp, h, nat.add_one],
      exact le_rfl, }
  end

lemma ker_pow_eq_ker_pow_finrank_of_le [finite_dimensional K V]
  {f : End K V} {m : ℕ} (hm : finrank K V ≤ m) :
  (f ^ m).ker = (f ^ finrank K V).ker :=
begin
  obtain ⟨k, h_k_le, hk⟩ :
    ∃ k, k ≤ finrank K V ∧ linear_map.ker (f ^ k) = linear_map.ker (f ^ k.succ) :=
    exists_ker_pow_eq_ker_pow_succ f,
  calc (f ^ m).ker = (f ^ (k + (m - k))).ker :
      by rw add_tsub_cancel_of_le (h_k_le.trans hm)
    ...  = (f ^ k).ker : by rw ker_pow_constant hk _
    ...  = (f ^ (k + (finrank K V - k))).ker : ker_pow_constant hk (finrank K V - k)
    ...  = (f ^ finrank K V).ker : by rw add_tsub_cancel_of_le h_k_le
end

lemma ker_pow_le_ker_pow_finrank [finite_dimensional K V] (f : End K V) (m : ℕ) :
  (f ^ m).ker ≤ (f ^ finrank K V).ker :=
begin
  by_cases h_cases: m < finrank K V,
  { rw [←add_tsub_cancel_of_le (nat.le_of_lt h_cases), add_comm, pow_add],
    apply linear_map.ker_le_ker_comp },
  { rw [ker_pow_eq_ker_pow_finrank_of_le (le_of_not_lt h_cases)],
    exact le_rfl }
end

end End
end module<|MERGE_RESOLUTION|>--- conflicted
+++ resolved
@@ -1546,12 +1546,7 @@
   {K : Type*} [division_ring K] {A : Type*} [semiring A]
   [module K V] [module A V]
   {W : Type*} [add_comm_group W] [module K W] [module A W] [linear_map.compatible_smul V W K A]
-<<<<<<< HEAD
-  [finite_dimensional K W] (h : finrank K W = 1)
-  {f : V →ₗ[A] W} (w : f ≠ 0) : surjective f :=
-=======
   (h : finrank K W = 1) {f : V →ₗ[A] W} (w : f ≠ 0) : surjective f :=
->>>>>>> dcd452de
 begin
   change surjective (f.restrict_scalars K),
   obtain ⟨v, n⟩ := fun_like.ne_iff.mp w,
