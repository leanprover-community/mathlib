/-
Copyright (c) 2017 Johannes Hölzl. All rights reserved.
Released under Apache 2.0 license as described in the file LICENSE.
Authors: Johannes Hölzl, Mario Carneiro, Kevin Buzzard
-/
import algebra.pi_instances
import data.finsupp

/-!
# Linear algebra

This file defines the basics of linear algebra. It sets up the "categorical/lattice structure" of
modules over a ring, submodules, and linear maps. If `p` and `q` are submodules of a module, `p ≤ q`
means that `p ⊆ q`.

Many of the relevant definitions, including `module`, `submodule`, and `linear_map`, are found in
`src/algebra/module.lean`.

## Main definitions

* Many constructors for linear maps, including `prod` and `coprod`
* `submodule.span s` is defined to be the smallest submodule containing the set `s`.
* If `p` is a submodule of `M`, `submodule.quotient p` is the quotient of `M` with respect to `p`:
  that is, elements of `M` are identified if their difference is in `p`. This is itself a module.
* The kernel `ker` and range `range` of a linear map are submodules of the domain and codomain
  respectively.
* `linear_equiv M M₂`, the type of linear equivalences between `M` and `M₂`, is a structure that
  extends `linear_map` and `equiv`.
* The general linear group is defined to be the group of invertible linear maps from `M` to itself.

## Main statements

* The first and second isomorphism laws for modules are proved as `quot_ker_equiv_range` and
  `quotient_inf_equiv_sup_quotient`.

## Notations

* We continue to use the notation `M →ₗ[R] M₂` for the type of linear maps from `M` to `M₂` over the
  ring `R`.
* We introduce the notations `M ≃ₗ M₂` and `M ≃ₗ[R] M₂` for `linear_equiv M M₂`. In the first, the
  ring `R` is implicit.

## Implementation notes

We note that, when constructing linear maps, it is convenient to use operations defined on bundled
maps (`prod`, `coprod`, arithmetic operations like `+`) instead of defining a function and proving
it is linear.

## Tags
linear algebra, vector space, module

-/

open function

reserve infix ` ≃ₗ `:25

universes u v w x y z u' v' w' y'
variables {R : Type u} {K : Type u'} {M : Type v} {V : Type v'} {M₂ : Type w} {V₂ : Type w'}
variables {M₃ : Type y} {V₃ : Type y'} {M₄ : Type z} {ι : Type x}

namespace finsupp

lemma smul_sum {α : Type u} {β : Type v} {R : Type w} {M : Type y}
  [has_zero β] [ring R] [add_comm_group M] [module R M]
  {v : α →₀ β} {c : R} {h : α → β → M} :
  c • (v.sum h) = v.sum (λa b, c • h a b) :=
finset.smul_sum

end finsupp

section
open_locale classical

/-- decomposing `x : ι → R` as a sum along the canonical basis -/
lemma pi_eq_sum_univ {ι : Type u} [fintype ι] {R : Type v} [semiring R] (x : ι → R) :
  x = finset.sum finset.univ (λi:ι, x i • (λj, if i = j then 1 else 0)) :=
begin
  ext k,
  rw pi.finset_sum_apply,
  have : finset.sum finset.univ (λ (x_1 : ι), x x_1 * ite (k = x_1) 1 0) = x k,
    by { have := finset.sum_mul_boole finset.univ x k, rwa if_pos (finset.mem_univ _) at this },
  rw ← this,
  apply finset.sum_congr rfl (λl hl, _),
  simp only [smul_eq_mul, mul_ite, pi.smul_apply],
  conv_lhs { rw eq_comm }
end

end

namespace linear_map
section
variables [ring R] [add_comm_group M] [add_comm_group M₂] [add_comm_group M₃] [add_comm_group M₄]
variables [module R M] [module R M₂] [module R M₃] [module R M₄]
variables (f g : M →ₗ[R] M₂)
include R

@[simp] theorem comp_id : f.comp id = f :=
linear_map.ext $ λ x, rfl

@[simp] theorem id_comp : id.comp f = f :=
linear_map.ext $ λ x, rfl

theorem comp_assoc (g : M₂ →ₗ[R] M₃) (h : M₃ →ₗ[R] M₄) : (h.comp g).comp f = h.comp (g.comp f) :=
rfl

/-- A linear map `f : M₂ → M` whose values lie in a submodule `p ⊆ M` can be restricted to a
linear map M₂ → p. -/
def cod_restrict (p : submodule R M) (f : M₂ →ₗ[R] M) (h : ∀c, f c ∈ p) : M₂ →ₗ[R] p :=
by refine {to_fun := λc, ⟨f c, h c⟩, ..}; intros; apply set_coe.ext; simp

@[simp] theorem cod_restrict_apply (p : submodule R M) (f : M₂ →ₗ[R] M) {h} (x : M₂) :
  (cod_restrict p f h x : M) = f x := rfl

@[simp] lemma comp_cod_restrict (p : submodule R M₂) (h : ∀b, f b ∈ p) (g : M₃ →ₗ[R] M) :
  (cod_restrict p f h).comp g = cod_restrict p (f.comp g) (assume b, h _) :=
ext $ assume b, rfl

@[simp] lemma subtype_comp_cod_restrict (p : submodule R M₂) (h : ∀b, f b ∈ p) :
  p.subtype.comp (cod_restrict p f h) = f :=
ext $ assume b, rfl

/-- If a function `g` is a left and right inverse of a linear map `f`, then `g` is linear itself. -/
def inverse (g : M₂ → M) (h₁ : left_inverse g f) (h₂ : right_inverse g f) : M₂ →ₗ[R] M :=
by dsimp [left_inverse, function.right_inverse] at h₁ h₂; exact
⟨g, λ x y, by rw [← h₁ (g (x + y)), ← h₁ (g x + g y)]; simp [h₂],
    λ a b, by rw [← h₁ (g (a • b)), ← h₁ (a • g b)]; simp [h₂]⟩

/-- The constant 0 map is linear. -/
instance : has_zero (M →ₗ[R] M₂) := ⟨⟨λ _, 0, by simp, by simp⟩⟩

instance : inhabited (M →ₗ[R] M₂) := ⟨0⟩

@[simp] lemma zero_apply (x : M) : (0 : M →ₗ[R] M₂) x = 0 := rfl

/-- The negation of a linear map is linear. -/
instance : has_neg (M →ₗ[R] M₂) :=
⟨λ f, ⟨λ b, - f b, by simp [add_comm], by simp⟩⟩

@[simp] lemma neg_apply (x : M) : (- f) x = - f x := rfl

/-- The sum of two linear maps is linear. -/
instance : has_add (M →ₗ[R] M₂) :=
⟨λ f g, ⟨λ b, f b + g b, by simp [add_comm, add_left_comm], by simp [smul_add]⟩⟩

@[simp] lemma add_apply (x : M) : (f + g) x = f x + g x := rfl

/-- The type of linear maps is an additive group. -/
instance : add_comm_group (M →ₗ[R] M₂) :=
by refine {zero := 0, add := (+), neg := has_neg.neg, ..};
   intros; ext; simp [add_comm, add_left_comm]

instance linear_map.is_add_group_hom : is_add_group_hom f :=
{ map_add := f.add }

instance linear_map_apply_is_add_group_hom (a : M) :
  is_add_group_hom (λ f : M →ₗ[R] M₂, f a) :=
{ map_add := λ f g, linear_map.add_apply f g a }

lemma sum_apply (t : finset ι) (f : ι → M →ₗ[R] M₂) (b : M) :
  t.sum f b = t.sum (λd, f d b) :=
(t.sum_hom (λ g : M →ₗ[R] M₂, g b)).symm

@[simp] lemma sub_apply (x : M) : (f - g) x = f x - g x := rfl

/-- `λb, f b • x` is a linear map. -/
def smul_right (f : M₂ →ₗ[R] R) (x : M) : M₂ →ₗ[R] M :=
⟨λb, f b • x, by simp [add_smul], by simp [smul_smul]⟩.

@[simp] theorem smul_right_apply (f : M₂ →ₗ[R] R) (x : M) (c : M₂) :
  (smul_right f x : M₂ → M) c = f c • x := rfl

instance : has_one (M →ₗ[R] M) := ⟨linear_map.id⟩
instance : has_mul (M →ₗ[R] M) := ⟨linear_map.comp⟩

@[simp] lemma one_app (x : M) : (1 : M →ₗ[R] M) x = x := rfl
@[simp] lemma mul_app (A B : M →ₗ[R] M) (x : M) : (A * B) x = A (B x) := rfl

@[simp] theorem comp_zero : f.comp (0 : M₃ →ₗ[R] M) = 0 :=
ext $ assume c, by rw [comp_apply, zero_apply, zero_apply, f.map_zero]

@[simp] theorem zero_comp : (0 : M₂ →ₗ[R] M₃).comp f = 0 :=
rfl

@[norm_cast] lemma coe_fn_sum {ι : Type*} (t : finset ι) (f : ι → M →ₗ[R] M₂) :
  ⇑(t.sum f) = t.sum (λ i, (f i : M → M₂)) :=
add_monoid_hom.map_sum ⟨@to_fun R M M₂ _ _ _ _ _, rfl, λ x y, rfl⟩ _ _

section
variables (R M)
include M

instance endomorphism_ring : ring (M →ₗ[R] M) :=
by refine {mul := (*), one := 1, ..linear_map.add_comm_group, ..};
  { intros, apply linear_map.ext, simp {proj := ff} }

end

section
open_locale classical

/-- A linear map `f` applied to `x : ι → R` can be computed using the image under `f` of elements
of the canonical basis. -/
lemma pi_apply_eq_sum_univ [fintype ι] (f : (ι → R) →ₗ[R] M) (x : ι → R) :
  f x = finset.sum finset.univ (λi:ι, x i • (f (λj, if i = j then 1 else 0))) :=
begin
  conv_lhs { rw [pi_eq_sum_univ x, f.map_sum] },
  apply finset.sum_congr rfl (λl hl, _),
  rw f.map_smul
end

end

section
variables (R M M₂)

/-- The first projection of a product is a linear map. -/
def fst : M × M₂ →ₗ[R] M := ⟨prod.fst, λ x y, rfl, λ x y, rfl⟩

/-- The second projection of a product is a linear map. -/
def snd : M × M₂ →ₗ[R] M₂ := ⟨prod.snd, λ x y, rfl, λ x y, rfl⟩
end

@[simp] theorem fst_apply (x : M × M₂) : fst R M M₂ x = x.1 := rfl
@[simp] theorem snd_apply (x : M × M₂) : snd R M M₂ x = x.2 := rfl

/-- The prod of two linear maps is a linear map. -/
def prod (f : M →ₗ[R] M₂) (g : M →ₗ[R] M₃) : M →ₗ[R] M₂ × M₃ :=
{ to_fun := λ x, (f x, g x),
  add := λ x y, by simp only [prod.mk_add_mk, map_add],
  smul := λ c x, by simp only [prod.smul_mk, map_smul] }

@[simp] theorem prod_apply (f : M →ₗ[R] M₂) (g : M →ₗ[R] M₃) (x : M) :
  prod f g x = (f x, g x) := rfl

@[simp] theorem fst_prod (f : M →ₗ[R] M₂) (g : M →ₗ[R] M₃) :
  (fst R M₂ M₃).comp (prod f g) = f := by ext; refl

@[simp] theorem snd_prod (f : M →ₗ[R] M₂) (g : M →ₗ[R] M₃) :
  (snd R M₂ M₃).comp (prod f g) = g := by ext; refl

@[simp] theorem pair_fst_snd : prod (fst R M M₂) (snd R M M₂) = linear_map.id :=
by ext; refl

section
variables (R M M₂)

/-- The left injection into a product is a linear map. -/
def inl : M →ₗ[R] M × M₂ := by refine ⟨prod.inl, _, _⟩; intros; simp [prod.inl]

/-- The right injection into a product is a linear map. -/
def inr : M₂ →ₗ[R] M × M₂ := by refine ⟨prod.inr, _, _⟩; intros; simp [prod.inr]

end

@[simp] theorem inl_apply (x : M) : inl R M M₂ x = (x, 0) := rfl
@[simp] theorem inr_apply (x : M₂) : inr R M M₂ x = (0, x) := rfl

/-- The coprod function `λ x : M × M₂, f x.1 + g x.2` is a linear map. -/
def coprod (f : M →ₗ[R] M₃) (g : M₂ →ₗ[R] M₃) : M × M₂ →ₗ[R] M₃ :=
{ to_fun := λ x, f x.1 + g x.2,
  add := λ x y, by simp only [map_add, prod.snd_add, prod.fst_add]; cc,
  smul := λ x y, by simp only [smul_add, prod.smul_snd, prod.smul_fst, map_smul] }

@[simp] theorem coprod_apply (f : M →ₗ[R] M₃) (g : M₂ →ₗ[R] M₃) (x : M) (y : M₂) :
  coprod f g (x, y) = f x + g y := rfl

@[simp] theorem coprod_inl (f : M →ₗ[R] M₃) (g : M₂ →ₗ[R] M₃) :
  (coprod f g).comp (inl R M M₂) = f :=
by ext; simp only [map_zero, add_zero, coprod_apply, inl_apply, comp_apply]

@[simp] theorem coprod_inr (f : M →ₗ[R] M₃) (g : M₂ →ₗ[R] M₃) :
  (coprod f g).comp (inr R M M₂) = g :=
by ext; simp only [map_zero, coprod_apply, inr_apply, zero_add, comp_apply]

@[simp] theorem coprod_inl_inr : coprod (inl R M M₂) (inr R M M₂) = linear_map.id :=
by ext ⟨x, y⟩; simp only [prod.mk_add_mk, add_zero, id_apply, coprod_apply,
  inl_apply, inr_apply, zero_add]

theorem fst_eq_coprod : fst R M M₂ = coprod linear_map.id 0 := by ext ⟨x, y⟩; simp

theorem snd_eq_coprod : snd R M M₂ = coprod 0 linear_map.id := by ext ⟨x, y⟩; simp

theorem inl_eq_prod : inl R M M₂ = prod linear_map.id 0 := rfl

theorem inr_eq_prod : inr R M M₂ = prod 0 linear_map.id := rfl

/-- `prod.map` of two linear maps. -/
def prod_map (f : M →ₗ[R] M₃) (g : M₂ →ₗ[R] M₄) : (M × M₂) →ₗ[R] (M₃ × M₄) :=
(f.comp (fst R M M₂)).prod (g.comp (snd R M M₂))

@[simp] theorem prod_map_apply (f : M →ₗ[R] M₃) (g : M₂ →ₗ[R] M₄) (x) :
  f.prod_map g x = (f x.1, g x.2) := rfl

end

section comm_ring
variables [comm_ring R] [add_comm_group M] [add_comm_group M₂] [add_comm_group M₃]
variables [module R M] [module R M₂] [module R M₃]
variables (f g : M →ₗ[R] M₂)
include R

instance : has_scalar R (M →ₗ[R] M₂) := ⟨λ a f,
  ⟨λ b, a • f b, by simp [smul_add], by simp [smul_smul, mul_comm]⟩⟩

@[simp] lemma smul_apply (a : R) (x : M) : (a • f) x = a • f x := rfl

instance : module R (M →ₗ[R] M₂) :=
module.of_core $ by refine { smul := (•), ..};
  intros; ext; simp [smul_add, add_smul, smul_smul]

/-- Composition by `f : M₂ → M₃` is a linear map from the space of linear maps `M → M₂`
to the space of linear maps `M₂ → M₃`. -/
def comp_right (f : M₂ →ₗ[R] M₃) : (M →ₗ[R] M₂) →ₗ[R] (M →ₗ[R] M₃) :=
⟨linear_map.comp f,
λ _ _, linear_map.ext $ λ _, f.2 _ _,
λ _ _, linear_map.ext $ λ _, f.3 _ _⟩

theorem smul_comp (g : M₂ →ₗ[R] M₃) (a : R) : (a • g).comp f = a • (g.comp f) :=
rfl

theorem comp_smul (g : M₂ →ₗ[R] M₃) (a : R) : g.comp (a • f) = a • (g.comp f) :=
ext $ assume b, by rw [comp_apply, smul_apply, g.map_smul]; refl

/--
The family of linear maps `M₂ → M` parameterised by `f ∈ M₂ → R`, `x ∈ M`, is linear in `f`, `x`.
-/
def smul_rightₗ : (M₂ →ₗ[R] R) →ₗ[R] M →ₗ[R] M₂ →ₗ[R] M :=
{ to_fun := λ f, {
    to_fun := linear_map.smul_right f,
    add    := λ m m', by { ext, apply smul_add, },
    smul   := λ c m, by { ext, apply smul_comm, } },
  add    := λ f f', by { ext, apply add_smul, },
  smul   := λ c f, by { ext, apply mul_smul, } }

@[simp] lemma smul_rightₗ_apply (f : M₂ →ₗ[R] R) (x : M) (c : M₂) :
  (smul_rightₗ : (M₂ →ₗ R) →ₗ M →ₗ M₂ →ₗ M) f x c = (f c) • x := rfl

end comm_ring
end linear_map

namespace submodule
variables [ring R] [add_comm_group M] [add_comm_group M₂] [add_comm_group M₃]
variables [module R M] [module R M₂] [module R M₃]
variables (p p' : submodule R M) (q q' : submodule R M₂)
variables {r : R} {x y : M}
open set

instance : partial_order (submodule R M) :=
partial_order.lift (coe : submodule R M → set M) (λ a b, ext') (by apply_instance)

variables {p p'}

lemma le_def : p ≤ p' ↔ (p : set M) ⊆ p' := iff.rfl

lemma le_def' : p ≤ p' ↔ ∀ x ∈ p, x ∈ p' := iff.rfl

lemma lt_def : p < p' ↔ (p : set M) ⊂ p' := iff.rfl

lemma not_le_iff_exists : ¬ (p ≤ p') ↔ ∃ x ∈ p, x ∉ p' := not_subset

lemma exists_of_lt {p p' : submodule R M} : p < p' → ∃ x ∈ p', x ∉ p := exists_of_ssubset

lemma lt_iff_le_and_exists : p < p' ↔ p ≤ p' ∧ ∃ x ∈ p', x ∉ p :=
by rw [lt_iff_le_not_le, not_le_iff_exists]

/-- If two submodules p and p' satisfy p ⊆ p', then `of_le p p'` is the linear map version of this
inclusion. -/
def of_le (h : p ≤ p') : p →ₗ[R] p' :=
p.subtype.cod_restrict p' $ λ ⟨x, hx⟩, h hx

@[simp] theorem coe_of_le (h : p ≤ p') (x : p) :
  (of_le h x : M) = x := rfl

theorem of_le_apply (h : p ≤ p') (x : p) : of_le h x = ⟨x, h x.2⟩ := rfl

variables (p p')

lemma subtype_comp_of_le (p q : submodule R M) (h : p ≤ q) :
  q.subtype.comp (of_le h) = p.subtype :=
by { ext ⟨b, hb⟩, refl }

/-- The set `{0}` is the bottom element of the lattice of submodules. -/
instance : has_bot (submodule R M) :=
⟨by split; try {exact {0}}; simp {contextual := tt}⟩

instance inhabited' : inhabited (submodule R M) := ⟨⊥⟩

@[simp] lemma bot_coe : ((⊥ : submodule R M) : set M) = {0} := rfl

section
variables (R)
@[simp] lemma mem_bot : x ∈ (⊥ : submodule R M) ↔ x = 0 := mem_singleton_iff
end

instance : order_bot (submodule R M) :=
{ bot := ⊥,
  bot_le := λ p x, by simp {contextual := tt},
  ..submodule.partial_order }

/-- The universal set is the top element of the lattice of submodules. -/
instance : has_top (submodule R M) :=
⟨by split; try {exact set.univ}; simp⟩

@[simp] lemma top_coe : ((⊤ : submodule R M) : set M) = univ := rfl

@[simp] lemma mem_top : x ∈ (⊤ : submodule R M) := trivial

lemma eq_bot_of_zero_eq_one (zero_eq_one : (0 : R) = 1) : p = ⊥ :=
by ext x; simp [semimodule.eq_zero_of_zero_eq_one x zero_eq_one]

instance : order_top (submodule R M) :=
{ top := ⊤,
  le_top := λ p x _, trivial,
  ..submodule.partial_order }

instance : has_Inf (submodule R M) :=
⟨λ S, {
  carrier := ⋂ s ∈ S, ↑s,
  zero := by simp,
  add  := by simp [add_mem] {contextual := tt},
  smul := by simp [smul_mem] {contextual := tt} }⟩

private lemma Inf_le' {S : set (submodule R M)} {p} : p ∈ S → Inf S ≤ p :=
bInter_subset_of_mem

private lemma le_Inf' {S : set (submodule R M)} {p} : (∀p' ∈ S, p ≤ p') → p ≤ Inf S :=
subset_bInter

instance : has_inf (submodule R M) :=
⟨λ p p', {
  carrier := p ∩ p',
  zero := by simp,
  add  := by simp [add_mem] {contextual := tt},
  smul := by simp [smul_mem] {contextual := tt} }⟩

instance : complete_lattice (submodule R M) :=
{ sup          := λ a b, Inf {x | a ≤ x ∧ b ≤ x},
  le_sup_left  := λ a b, le_Inf' $ λ x ⟨ha, hb⟩, ha,
  le_sup_right := λ a b, le_Inf' $ λ x ⟨ha, hb⟩, hb,
  sup_le       := λ a b c h₁ h₂, Inf_le' ⟨h₁, h₂⟩,
  inf          := (⊓),
  le_inf       := λ a b c, subset_inter,
  inf_le_left  := λ a b, inter_subset_left _ _,
  inf_le_right := λ a b, inter_subset_right _ _,
  Sup          := λtt, Inf {t | ∀t'∈tt, t' ≤ t},
  le_Sup       := λ s p hs, le_Inf' $ λ p' hp', hp' _ hs,
  Sup_le       := λ s p hs, Inf_le' hs,
  Inf          := Inf,
  le_Inf       := λ s a, le_Inf',
  Inf_le       := λ s a, Inf_le',
  ..submodule.order_top,
  ..submodule.order_bot }

instance : add_comm_monoid (submodule R M) :=
{ add := (⊔),
  add_assoc := λ _ _ _, sup_assoc,
  zero := ⊥,
  zero_add := λ _, bot_sup_eq,
  add_zero := λ _, sup_bot_eq,
  add_comm := λ _ _, sup_comm }

@[simp] lemma add_eq_sup (p q : submodule R M) : p + q = p ⊔ q := rfl
@[simp] lemma zero_eq_bot : (0 : submodule R M) = ⊥ := rfl

lemma eq_top_iff' {p : submodule R M} : p = ⊤ ↔ ∀ x, x ∈ p :=
eq_top_iff.trans ⟨λ h x, @h x trivial, λ h x _, h x⟩

@[simp] theorem inf_coe : (p ⊓ p' : set M) = p ∩ p' := rfl

@[simp] theorem mem_inf {p p' : submodule R M} :
  x ∈ p ⊓ p' ↔ x ∈ p ∧ x ∈ p' := iff.rfl

@[simp] theorem Inf_coe (P : set (submodule R M)) : (↑(Inf P) : set M) = ⋂ p ∈ P, ↑p := rfl

@[simp] theorem infi_coe {ι} (p : ι → submodule R M) :
  (↑⨅ i, p i : set M) = ⋂ i, ↑(p i) :=
by rw [infi, Inf_coe]; ext a; simp; exact
⟨λ h i, h _ i rfl, λ h i x e, e ▸ h _⟩

@[simp] theorem mem_infi {ι} (p : ι → submodule R M) :
  x ∈ (⨅ i, p i) ↔ ∀ i, x ∈ p i :=
by rw [← mem_coe, infi_coe, mem_Inter]; refl

theorem disjoint_def {p p' : submodule R M} :
  disjoint p p' ↔ ∀ x ∈ p, x ∈ p' → x = (0:M) :=
show (∀ x, x ∈ p ∧ x ∈ p' → x ∈ ({0} : set M)) ↔ _, by simp

/-- The pushforward of a submodule `p ⊆ M` by `f : M → M₂` -/
def map (f : M →ₗ[R] M₂) (p : submodule R M) : submodule R M₂ :=
{ carrier := f '' p,
  zero  := ⟨0, p.zero_mem, f.map_zero⟩,
  add   := by rintro _ _ ⟨b₁, hb₁, rfl⟩ ⟨b₂, hb₂, rfl⟩;
              exact ⟨_, p.add_mem hb₁ hb₂, f.map_add _ _⟩,
  smul  := by rintro a _ ⟨b, hb, rfl⟩;
              exact ⟨_, p.smul_mem _ hb, f.map_smul _ _⟩ }

@[simp] lemma map_coe (f : M →ₗ[R] M₂) (p : submodule R M) :
  (map f p : set M₂) = f '' p := rfl

@[simp] lemma mem_map {f : M →ₗ[R] M₂} {p : submodule R M} {x : M₂} :
  x ∈ map f p ↔ ∃ y, y ∈ p ∧ f y = x := iff.rfl

theorem mem_map_of_mem {f : M →ₗ[R] M₂} {p : submodule R M} {r} (h : r ∈ p) : f r ∈ map f p :=
set.mem_image_of_mem _ h

lemma map_id : map linear_map.id p = p :=
submodule.ext $ λ a, by simp

lemma map_comp (f : M →ₗ[R] M₂) (g : M₂ →ₗ[R] M₃) (p : submodule R M) :
  map (g.comp f) p = map g (map f p) :=
submodule.ext' $ by simp [map_coe]; rw ← image_comp

lemma map_mono {f : M →ₗ[R] M₂} {p p' : submodule R M} : p ≤ p' → map f p ≤ map f p' :=
image_subset _

@[simp] lemma map_zero : map (0 : M →ₗ[R] M₂) p = ⊥ :=
have ∃ (x : M), x ∈ p := ⟨0, p.zero_mem⟩,
ext $ by simp [this, eq_comm]

/-- The pullback of a submodule `p ⊆ M₂` along `f : M → M₂` -/
def comap (f : M →ₗ[R] M₂) (p : submodule R M₂) : submodule R M :=
{ carrier := f ⁻¹' p,
  zero  := by simp,
  add   := λ x y h₁ h₂, by simp [p.add_mem h₁ h₂],
  smul  := λ a x h, by simp [p.smul_mem _ h] }

@[simp] lemma comap_coe (f : M →ₗ[R] M₂) (p : submodule R M₂) :
  (comap f p : set M) = f ⁻¹' p := rfl

@[simp] lemma mem_comap {f : M →ₗ[R] M₂} {p : submodule R M₂} :
  x ∈ comap f p ↔ f x ∈ p := iff.rfl

lemma comap_id : comap linear_map.id p = p :=
submodule.ext' rfl

lemma comap_comp (f : M →ₗ[R] M₂) (g : M₂ →ₗ[R] M₃) (p : submodule R M₃) :
  comap (g.comp f) p = comap f (comap g p) := rfl

lemma comap_mono {f : M →ₗ[R] M₂} {q q' : submodule R M₂} : q ≤ q' → comap f q ≤ comap f q' :=
preimage_mono

lemma map_le_iff_le_comap {f : M →ₗ[R] M₂} {p : submodule R M} {q : submodule R M₂} :
  map f p ≤ q ↔ p ≤ comap f q := image_subset_iff

lemma gc_map_comap (f : M →ₗ[R] M₂) : galois_connection (map f) (comap f)
| p q := map_le_iff_le_comap

@[simp] lemma map_bot (f : M →ₗ[R] M₂) : map f ⊥ = ⊥ :=
(gc_map_comap f).l_bot

@[simp] lemma map_sup (f : M →ₗ[R] M₂) : map f (p ⊔ p') = map f p ⊔ map f p' :=
(gc_map_comap f).l_sup

@[simp] lemma map_supr {ι : Sort*} (f : M →ₗ[R] M₂) (p : ι → submodule R M) :
  map f (⨆i, p i) = (⨆i, map f (p i)) :=
(gc_map_comap f).l_supr

@[simp] lemma comap_top (f : M →ₗ[R] M₂) : comap f ⊤ = ⊤ := rfl

@[simp] lemma comap_inf (f : M →ₗ[R] M₂) : comap f (q ⊓ q') = comap f q ⊓ comap f q' := rfl

@[simp] lemma comap_infi {ι : Sort*} (f : M →ₗ[R] M₂) (p : ι → submodule R M₂) :
  comap f (⨅i, p i) = (⨅i, comap f (p i)) :=
(gc_map_comap f).u_infi

@[simp] lemma comap_zero : comap (0 : M →ₗ[R] M₂) q = ⊤ :=
ext $ by simp

lemma map_comap_le (f : M →ₗ[R] M₂) (q : submodule R M₂) : map f (comap f q) ≤ q :=
(gc_map_comap f).l_u_le _

lemma le_comap_map (f : M →ₗ[R] M₂) (p : submodule R M) : p ≤ comap f (map f p) :=
(gc_map_comap f).le_u_l _

--TODO(Mario): is there a way to prove this from order properties?
lemma map_inf_eq_map_inf_comap {f : M →ₗ[R] M₂}
  {p : submodule R M} {p' : submodule R M₂} :
  map f p ⊓ p' = map f (p ⊓ comap f p') :=
le_antisymm
  (by rintro _ ⟨⟨x, h₁, rfl⟩, h₂⟩; exact ⟨_, ⟨h₁, h₂⟩, rfl⟩)
  (le_inf (map_mono inf_le_left) (map_le_iff_le_comap.2 inf_le_right))

lemma map_comap_subtype : map p.subtype (comap p.subtype p') = p ⊓ p' :=
ext $ λ x, ⟨by rintro ⟨⟨_, h₁⟩, h₂, rfl⟩; exact ⟨h₁, h₂⟩, λ ⟨h₁, h₂⟩, ⟨⟨_, h₁⟩, h₂, rfl⟩⟩

lemma eq_zero_of_bot_submodule : ∀(b : (⊥ : submodule R M)), b = 0
| ⟨b', hb⟩ := subtype.eq $ show b' = 0, from (mem_bot R).1 hb

section
variables (R)

/-- The span of a set `s ⊆ M` is the smallest submodule of M that contains `s`. -/
def span (s : set M) : submodule R M := Inf {p | s ⊆ p}
end

variables {s t : set M}
lemma mem_span : x ∈ span R s ↔ ∀ p : submodule R M, s ⊆ p → x ∈ p :=
mem_bInter_iff

lemma subset_span : s ⊆ span R s :=
λ x h, mem_span.2 $ λ p hp, hp h

lemma span_le {p} : span R s ≤ p ↔ s ⊆ p :=
⟨subset.trans subset_span, λ ss x h, mem_span.1 h _ ss⟩

lemma span_mono (h : s ⊆ t) : span R s ≤ span R t :=
span_le.2 $ subset.trans h subset_span

lemma span_eq_of_le (h₁ : s ⊆ p) (h₂ : p ≤ span R s) : span R s = p :=
le_antisymm (span_le.2 h₁) h₂

@[simp] lemma span_eq : span R (p : set M) = p :=
span_eq_of_le _ (subset.refl _) subset_span

/-- An induction principle for span membership. If `p` holds for 0 and all elements of `s`, and is
preserved under addition and scalar multiplication, then `p` holds for all elements of the span of
`s`. -/
@[elab_as_eliminator] lemma span_induction {p : M → Prop} (h : x ∈ span R s)
  (Hs : ∀ x ∈ s, p x) (H0 : p 0)
  (H1 : ∀ x y, p x → p y → p (x + y))
  (H2 : ∀ (a:R) x, p x → p (a • x)) : p x :=
(@span_le _ _ _ _ _ _ ⟨p, H0, H1, H2⟩).2 Hs h

section
variables (R M)

/-- `span` forms a Galois insertion with the coercion from submodule to set. -/
protected def gi : galois_insertion (@span R M _ _ _) coe :=
{ choice := λ s _, span R s,
  gc := λ s t, span_le,
  le_l_u := λ s, subset_span,
  choice_eq := λ s h, rfl }

end

@[simp] lemma span_empty : span R (∅ : set M) = ⊥ :=
(submodule.gi R M).gc.l_bot

@[simp] lemma span_univ : span R (univ : set M) = ⊤ :=
eq_top_iff.2 $ le_def.2 $ subset_span

lemma span_union (s t : set M) : span R (s ∪ t) = span R s ⊔ span R t :=
(submodule.gi R M).gc.l_sup

lemma span_Union {ι} (s : ι → set M) : span R (⋃ i, s i) = ⨆ i, span R (s i) :=
(submodule.gi R M).gc.l_supr

@[simp] theorem coe_supr_of_directed {ι} [hι : nonempty ι]
  (S : ι → submodule R M) (H : directed (≤) S) :
  ((supr S : submodule R M) : set M) = ⋃ i, S i :=
begin
  refine subset.antisymm _ (Union_subset $ le_supr S),
  suffices : (span R (⋃ i, (S i : set M)) : set M) ⊆ ⋃ (i : ι), ↑(S i),
    by simpa only [span_Union, span_eq] using this,
  refine (λ x hx, span_induction hx (λ _, id) _ _ _);
    simp only [mem_Union, exists_imp_distrib],
  { exact hι.elim (λ i, ⟨i, (S i).zero_mem⟩) },
  { intros x y i hi j hj,
    rcases H i j with ⟨k, ik, jk⟩,
    exact ⟨k, add_mem _ (ik hi) (jk hj)⟩ },
  { exact λ a x i hi, ⟨i, smul_mem _ a hi⟩ },
end

lemma mem_supr_of_mem {ι : Sort*} {b : M} (p : ι → submodule R M) (i : ι) (h : b ∈ p i) :
  b ∈ (⨆i, p i) :=
have p i ≤ (⨆i, p i) := le_supr p i,
@this b h

@[simp] theorem mem_supr_of_directed {ι} [nonempty ι]
  (S : ι → submodule R M) (H : directed (≤) S) {x} :
  x ∈ supr S ↔ ∃ i, x ∈ S i :=
by { rw [← mem_coe, coe_supr_of_directed S H, mem_Union], refl }

theorem mem_Sup_of_directed {s : set (submodule R M)}
  {z} (hs : s.nonempty) (hdir : directed_on (≤) s) :
  z ∈ Sup s ↔ ∃ y ∈ s, z ∈ y :=
begin
  haveI : nonempty s := hs.to_subtype,
  rw [Sup_eq_supr, supr_subtype', mem_supr_of_directed, subtype.exists],
  exact (directed_on_iff_directed _).1 hdir
end

section

variables {p p'}

lemma mem_sup : x ∈ p ⊔ p' ↔ ∃ (y ∈ p) (z ∈ p'), y + z = x :=
⟨λ h, begin
  rw [← span_eq p, ← span_eq p', ← span_union] at h,
  apply span_induction h,
  { rintro y (h | h),
    { exact ⟨y, h, 0, by simp, by simp⟩ },
    { exact ⟨0, by simp, y, h, by simp⟩ } },
  { exact ⟨0, by simp, 0, by simp⟩ },
  { rintro _ _ ⟨y₁, hy₁, z₁, hz₁, rfl⟩ ⟨y₂, hy₂, z₂, hz₂, rfl⟩,
    exact ⟨_, add_mem _ hy₁ hy₂, _, add_mem _ hz₁ hz₂, by simp; cc⟩ },
  { rintro a _ ⟨y, hy, z, hz, rfl⟩,
    exact ⟨_, smul_mem _ a hy, _, smul_mem _ a hz, by simp [smul_add]⟩ }
end,
by rintro ⟨y, hy, z, hz, rfl⟩; exact add_mem _
  ((le_sup_left : p ≤ p ⊔ p') hy)
  ((le_sup_right : p' ≤ p ⊔ p') hz)⟩

lemma mem_sup' : x ∈ p ⊔ p' ↔ ∃ (y : p) (z : p'), (y:M) + z = x :=
mem_sup.trans $ by simp only [submodule.exists, coe_mk]

end

lemma mem_span_singleton {y : M} : x ∈ span R ({y} : set M) ↔ ∃ a:R, a • y = x :=
⟨λ h, begin
  apply span_induction h,
  { rintro y (rfl|⟨⟨⟩⟩), exact ⟨1, by simp⟩ },
  { exact ⟨0, by simp⟩ },
  { rintro _ _ ⟨a, rfl⟩ ⟨b, rfl⟩,
    exact ⟨a + b, by simp [add_smul]⟩ },
  { rintro a _ ⟨b, rfl⟩,
    exact ⟨a * b, by simp [smul_smul]⟩ }
end,
by rintro ⟨a, y, rfl⟩; exact
  smul_mem _ _ (subset_span $ by simp)⟩

lemma span_singleton_eq_range (y : M) : (span R ({y} : set M) : set M) = range ((• y) : R → M) :=
set.ext $ λ x, mem_span_singleton

lemma disjoint_span_singleton {K E : Type*} [division_ring K] [add_comm_group E] [module K E]
  {s : submodule K E} {x : E} :
  disjoint s (span K {x}) ↔ (x ∈ s → x = 0) :=
begin
  refine disjoint_def.trans ⟨λ H hx, H x hx $ subset_span $ mem_singleton x, _⟩,
  assume H y hy hyx,
  obtain ⟨c, hc⟩ := mem_span_singleton.1 hyx,
  subst y,
  classical, by_cases hc : c = 0, by simp only [hc, zero_smul],
  rw [s.smul_mem_iff hc] at hy,
  rw [H hy, smul_zero]
end

lemma mem_span_insert {y} : x ∈ span R (insert y s) ↔ ∃ (a:R) (z ∈ span R s), x = a • y + z :=
begin
  simp only [← union_singleton, span_union, mem_sup, mem_span_singleton, exists_prop,
    exists_exists_eq_and],
  rw [exists_comm],
  simp only [eq_comm, add_comm, exists_and_distrib_left]
end

lemma mem_span_insert' {y} : x ∈ span R (insert y s) ↔ ∃(a:R), x + a • y ∈ span R s :=
begin
  rw mem_span_insert, split,
  { rintro ⟨a, z, hz, rfl⟩, exact ⟨-a, by simp [hz]⟩ },
  { rintro ⟨a, h⟩, exact ⟨-a, _, h, by simp [add_comm, add_left_comm]⟩ }
end

lemma span_insert_eq_span (h : x ∈ span R s) : span R (insert x s) = span R s :=
span_eq_of_le _ (set.insert_subset.mpr ⟨h, subset_span⟩) (span_mono $ subset_insert _ _)

lemma span_span : span R (span R s : set M) = span R s := span_eq _

lemma span_eq_bot : span R (s : set M) = ⊥ ↔ ∀ x ∈ s, (x:M) = 0 :=
eq_bot_iff.trans ⟨
  λ H x h, (mem_bot R).1 $ H $ subset_span h,
  λ H, span_le.2 (λ x h, (mem_bot R).2 $ H x h)⟩

lemma span_singleton_eq_bot : span R ({x} : set M) = ⊥ ↔ x = 0 :=
span_eq_bot.trans $ by simp

@[simp] lemma span_image (f : M →ₗ[R] M₂) : span R (f '' s) = map f (span R s) :=
span_eq_of_le _ (image_subset _ subset_span) $ map_le_iff_le_comap.2 $
span_le.2 $ image_subset_iff.1 subset_span

lemma linear_eq_on (s : set M) {f g : M →ₗ[R] M₂} (H : ∀x∈s, f x = g x) {x} (h : x ∈ span R s) :
  f x = g x :=
by apply span_induction h H; simp {contextual := tt}

lemma supr_eq_span {ι : Sort w} (p : ι → submodule R M) :
  (⨆ (i : ι), p i) = submodule.span R (⋃ (i : ι), ↑(p i)) :=
le_antisymm
  (supr_le $ assume i, subset.trans (assume m hm, set.mem_Union.mpr ⟨i, hm⟩) subset_span)
  (span_le.mpr $ Union_subset_iff.mpr $ assume i m hm, mem_supr_of_mem _ i hm)

lemma span_singleton_le_iff_mem (m : M) (p : submodule R M) :
  span R {m} ≤ p ↔ m ∈ p :=
by rw [span_le, singleton_subset_iff, mem_coe]

lemma mem_supr {ι : Sort w} (p : ι → submodule R M) {m : M} :
  (m ∈ ⨆ i, p i) ↔ (∀ N, (∀ i, p i ≤ N) → m ∈ N) :=
begin
  rw [← span_singleton_le_iff_mem, le_supr_iff],
  simp only [span_singleton_le_iff_mem],
end

/-- The product of two submodules is a submodule. -/
def prod : submodule R (M × M₂) :=
{ carrier := set.prod p q,
  zero := ⟨zero_mem _, zero_mem _⟩,
  add  := by rintro ⟨x₁, y₁⟩ ⟨x₂, y₂⟩ ⟨hx₁, hy₁⟩ ⟨hx₂, hy₂⟩;
             exact ⟨add_mem _ hx₁ hx₂, add_mem _ hy₁ hy₂⟩,
  smul := by rintro a ⟨x, y⟩ ⟨hx, hy⟩;
             exact ⟨smul_mem _ a hx, smul_mem _ a hy⟩ }

@[simp] lemma prod_coe :
  (prod p q : set (M × M₂)) = set.prod p q := rfl

@[simp] lemma mem_prod {p : submodule R M} {q : submodule R M₂} {x : M × M₂} :
  x ∈ prod p q ↔ x.1 ∈ p ∧ x.2 ∈ q := set.mem_prod

lemma span_prod_le (s : set M) (t : set M₂) :
  span R (set.prod s t) ≤ prod (span R s) (span R t) :=
span_le.2 $ set.prod_mono subset_span subset_span

@[simp] lemma prod_top : (prod ⊤ ⊤ : submodule R (M × M₂)) = ⊤ :=
by ext; simp

@[simp] lemma prod_bot : (prod ⊥ ⊥ : submodule R (M × M₂)) = ⊥ :=
by ext ⟨x, y⟩; simp [prod.zero_eq_mk]

lemma prod_mono {p p' : submodule R M} {q q' : submodule R M₂} :
  p ≤ p' → q ≤ q' → prod p q ≤ prod p' q' := prod_mono

@[simp] lemma prod_inf_prod : prod p q ⊓ prod p' q' = prod (p ⊓ p') (q ⊓ q') :=
ext' set.prod_inter_prod

@[simp] lemma prod_sup_prod : prod p q ⊔ prod p' q' = prod (p ⊔ p') (q ⊔ q') :=
begin
  refine le_antisymm (sup_le
    (prod_mono le_sup_left le_sup_left)
    (prod_mono le_sup_right le_sup_right)) _,
  simp [le_def'], intros xx yy hxx hyy,
  rcases mem_sup.1 hxx with ⟨x, hx, x', hx', rfl⟩,
  rcases mem_sup.1 hyy with ⟨y, hy, y', hy', rfl⟩,
  refine mem_sup.2 ⟨(x, y), ⟨hx, hy⟩, (x', y'), ⟨hx', hy'⟩, rfl⟩
end

-- TODO(Mario): Factor through add_subgroup
/-- The equivalence relation associated to a submodule `p`, defined by `x ≈ y` iff `y - x ∈ p`. -/
def quotient_rel : setoid M :=
⟨λ x y, x - y ∈ p, λ x, by simp,
 λ x y h, by simpa using neg_mem _ h,
 λ x y z h₁ h₂, by simpa [sub_eq_add_neg, add_left_comm] using add_mem _ h₁ h₂⟩

/-- The quotient of a module `M` by a submodule `p ⊆ M`. -/
def quotient : Type* := quotient (quotient_rel p)

namespace quotient

/-- Map associating to an element of `M` the corresponding element of `M/p`,
when `p` is a submodule of `M`. -/
def mk {p : submodule R M} : M → quotient p := quotient.mk'

@[simp] theorem mk_eq_mk {p : submodule R M} (x : M) : (quotient.mk x : quotient p) = mk x := rfl
@[simp] theorem mk'_eq_mk {p : submodule R M} (x : M) : (quotient.mk' x : quotient p) = mk x := rfl
@[simp] theorem quot_mk_eq_mk {p : submodule R M} (x : M) : (quot.mk _ x : quotient p) = mk x := rfl

protected theorem eq {x y : M} : (mk x : quotient p) = mk y ↔ x - y ∈ p := quotient.eq'

instance : has_zero (quotient p) := ⟨mk 0⟩
instance : inhabited (quotient p) := ⟨0⟩

@[simp] theorem mk_zero : mk 0 = (0 : quotient p) := rfl

@[simp] theorem mk_eq_zero : (mk x : quotient p) = 0 ↔ x ∈ p :=
by simpa using (quotient.eq p : mk x = 0 ↔ _)

instance : has_add (quotient p) :=
⟨λ a b, quotient.lift_on₂' a b (λ a b, mk (a + b)) $
  λ a₁ a₂ b₁ b₂ h₁ h₂, (quotient.eq p).2 $
    by simpa [sub_eq_add_neg, add_left_comm, add_comm] using add_mem p h₁ h₂⟩

@[simp] theorem mk_add : (mk (x + y) : quotient p) = mk x + mk y := rfl

instance : has_neg (quotient p) :=
⟨λ a, quotient.lift_on' a (λ a, mk (-a)) $
 λ a b h, (quotient.eq p).2 $ by simpa using neg_mem p h⟩

@[simp] theorem mk_neg : (mk (-x) : quotient p) = -mk x := rfl

instance : add_comm_group (quotient p) :=
by refine {zero := 0, add := (+), neg := has_neg.neg, ..};
   repeat {rintro ⟨⟩};
   simp [-mk_zero, (mk_zero p).symm, -mk_add, (mk_add p).symm, -mk_neg, (mk_neg p).symm]; cc

instance : has_scalar R (quotient p) :=
⟨λ a x, quotient.lift_on' x (λ x, mk (a • x)) $
 λ x y h, (quotient.eq p).2 $ by simpa [smul_sub] using smul_mem p a h⟩

@[simp] theorem mk_smul : (mk (r • x) : quotient p) = r • mk x := rfl

instance : module R (quotient p) :=
module.of_core $ by refine {smul := (•), ..};
  repeat {rintro ⟨⟩ <|> intro}; simp [smul_add, add_smul, smul_smul,
    -mk_add, (mk_add p).symm, -mk_smul, (mk_smul p).symm]

end quotient

lemma quot_hom_ext ⦃f g : quotient p →ₗ[R] M₂⦄ (h : ∀ x, f (quotient.mk x) = g (quotient.mk x)) :
  f = g :=
linear_map.ext $ λ x, quotient.induction_on' x h

end submodule

namespace submodule
variables [field K]
variables [add_comm_group V] [vector_space K V]
variables [add_comm_group V₂] [vector_space K V₂]

lemma comap_smul (f : V →ₗ[K] V₂) (p : submodule K V₂) (a : K) (h : a ≠ 0) :
  p.comap (a • f) = p.comap f :=
by ext b; simp only [submodule.mem_comap, p.smul_mem_iff h, linear_map.smul_apply]

lemma map_smul (f : V →ₗ[K] V₂) (p : submodule K V) (a : K) (h : a ≠ 0) :
  p.map (a • f) = p.map f :=
le_antisymm
  begin rw [map_le_iff_le_comap, comap_smul f _ a h, ← map_le_iff_le_comap], exact le_refl _ end
  begin rw [map_le_iff_le_comap, ← comap_smul f _ a h, ← map_le_iff_le_comap], exact le_refl _ end


lemma comap_smul' (f : V →ₗ[K] V₂) (p : submodule K V₂) (a : K) :
  p.comap (a • f) = (⨅ h : a ≠ 0, p.comap f) :=
by classical; by_cases a = 0; simp [h, comap_smul]

lemma map_smul' (f : V →ₗ[K] V₂) (p : submodule K V) (a : K) :
  p.map (a • f) = (⨆ h : a ≠ 0, p.map f) :=
by classical; by_cases a = 0; simp [h, map_smul]

end submodule

namespace linear_map
variables [ring R] [add_comm_group M] [add_comm_group M₂] [add_comm_group M₃]
variables [module R M] [module R M₂] [module R M₃]
include R
open submodule

@[simp] lemma finsupp_sum {R M M₂ γ} [ring R] [add_comm_group M] [module R M]
   [add_comm_group M₂] [module R M₂] [has_zero γ]
  (f : M →ₗ[R] M₂) {t : ι →₀ γ} {g : ι → γ → M} :
  f (t.sum g) = t.sum (λi d, f (g i d)) := f.map_sum

theorem map_cod_restrict (p : submodule R M) (f : M₂ →ₗ[R] M) (h p') :
  submodule.map (cod_restrict p f h) p' = comap p.subtype (p'.map f) :=
submodule.ext $ λ ⟨x, hx⟩, by simp [subtype.coe_ext]

theorem comap_cod_restrict (p : submodule R M) (f : M₂ →ₗ[R] M) (hf p') :
  submodule.comap (cod_restrict p f hf) p' = submodule.comap f (map p.subtype p') :=
submodule.ext $ λ x, ⟨λ h, ⟨⟨_, hf x⟩, h, rfl⟩, by rintro ⟨⟨_, _⟩, h, ⟨⟩⟩; exact h⟩

/-- The range of a linear map `f : M → M₂` is a submodule of `M₂`. -/
def range (f : M →ₗ[R] M₂) : submodule R M₂ := map f ⊤

theorem range_coe (f : M →ₗ[R] M₂) : (range f : set M₂) = set.range f := set.image_univ

@[simp] theorem mem_range {f : M →ₗ[R] M₂} : ∀ {x}, x ∈ range f ↔ ∃ y, f y = x :=
set.ext_iff.1 (range_coe f)

theorem mem_range_self (f : M →ₗ[R] M₂) (x : M) : f x ∈ f.range := mem_range.2 ⟨x, rfl⟩

@[simp] theorem range_id : range (linear_map.id : M →ₗ[R] M) = ⊤ := map_id _

theorem range_comp (f : M →ₗ[R] M₂) (g : M₂ →ₗ[R] M₃) : range (g.comp f) = map g (range f) :=
map_comp _ _ _

theorem range_comp_le_range (f : M →ₗ[R] M₂) (g : M₂ →ₗ[R] M₃) : range (g.comp f) ≤ range g :=
by rw range_comp; exact map_mono le_top

theorem range_eq_top {f : M →ₗ[R] M₂} : range f = ⊤ ↔ surjective f :=
by rw [← submodule.ext'_iff, range_coe, top_coe, set.range_iff_surjective]

lemma range_le_iff_comap {f : M →ₗ[R] M₂} {p : submodule R M₂} : range f ≤ p ↔ comap f p = ⊤ :=
by rw [range, map_le_iff_le_comap, eq_top_iff]

lemma map_le_range {f : M →ₗ[R] M₂} {p : submodule R M} : map f p ≤ range f :=
map_mono le_top

lemma range_coprod (f : M →ₗ[R] M₃) (g : M₂ →ₗ[R] M₃) :
  (f.coprod g).range = f.range ⊔ g.range :=
submodule.ext $ λ x, by simp [mem_sup]

lemma sup_range_inl_inr :
  (inl R M M₂).range ⊔ (inr R M M₂).range = ⊤ :=
begin
  refine eq_top_iff'.2 (λ x, mem_sup.2 _),
  rcases x with ⟨x₁, x₂⟩ ,
  have h₁ : prod.mk x₁ (0 : M₂) ∈ (inl R M M₂).range,
    by simp,
  have h₂ : prod.mk (0 : M) x₂ ∈ (inr R M M₂).range,
    by simp,
  use [⟨x₁, 0⟩, h₁, ⟨0, x₂⟩, h₂],
  simp
end

/-- Restrict the codomain of a linear map `f` to `f.range`. -/
@[reducible] def range_restrict (f : M →ₗ[R] M₂) : M →ₗ[R] f.range :=
f.cod_restrict f.range f.mem_range_self

/-- The kernel of a linear map `f : M → M₂` is defined to be `comap f ⊥`. This is equivalent to the
set of `x : M` such that `f x = 0`. The kernel is a submodule of `M`. -/
def ker (f : M →ₗ[R] M₂) : submodule R M := comap f ⊥

@[simp] theorem mem_ker {f : M →ₗ[R] M₂} {y} : y ∈ ker f ↔ f y = 0 := mem_bot R

@[simp] theorem ker_id : ker (linear_map.id : M →ₗ[R] M) = ⊥ := rfl

@[simp] theorem map_coe_ker (f : M →ₗ[R] M₂) (x : ker f) : f x = 0 := mem_ker.1 x.2

theorem ker_comp (f : M →ₗ[R] M₂) (g : M₂ →ₗ[R] M₃) : ker (g.comp f) = comap f (ker g) := rfl

theorem ker_le_ker_comp (f : M →ₗ[R] M₂) (g : M₂ →ₗ[R] M₃) : ker f ≤ ker (g.comp f) :=
by rw ker_comp; exact comap_mono bot_le

theorem sub_mem_ker_iff {f : M →ₗ[R] M₂} {x y} : x - y ∈ f.ker ↔ f x = f y :=
by rw [mem_ker, map_sub, sub_eq_zero]

theorem disjoint_ker {f : M →ₗ[R] M₂} {p : submodule R M} :
  disjoint p (ker f) ↔ ∀ x ∈ p, f x = 0 → x = 0 :=
by simp [disjoint_def]

theorem disjoint_ker' {f : M →ₗ[R] M₂} {p : submodule R M} :
  disjoint p (ker f) ↔ ∀ x y ∈ p, f x = f y → x = y :=
disjoint_ker.trans
⟨λ H x y hx hy h, eq_of_sub_eq_zero $ H _ (sub_mem _ hx hy) (by simp [h]),
 λ H x h₁ h₂, H x 0 h₁ (zero_mem _) (by simpa using h₂)⟩

theorem inj_of_disjoint_ker {f : M →ₗ[R] M₂} {p : submodule R M}
  {s : set M} (h : s ⊆ p) (hd : disjoint p (ker f)) :
  ∀ x y ∈ s, f x = f y → x = y :=
λ x y hx hy, disjoint_ker'.1 hd _ _ (h hx) (h hy)

lemma disjoint_inl_inr : disjoint (inl R M M₂).range (inr R M M₂).range :=
by simp [disjoint_def, @eq_comm M 0, @eq_comm M₂ 0] {contextual := tt}; intros; refl

theorem ker_eq_bot {f : M →ₗ[R] M₂} : ker f = ⊥ ↔ injective f :=
by simpa [disjoint] using @disjoint_ker' _ _ _ _ _ _ _ _ f ⊤

theorem ker_eq_bot' {f : M →ₗ[R] M₂} :
  ker f = ⊥ ↔ (∀ m, f m = 0 → m = 0) :=
have h : (∀ m ∈ (⊤ : submodule R M), f m = 0 → m = 0) ↔ (∀ m, f m = 0 → m = 0),
  from ⟨λ h m, h m mem_top, λ h m _, h m⟩,
by simpa [h, disjoint] using @disjoint_ker _ _ _ _ _ _ _ _ f ⊤

lemma le_ker_iff_map {f : M →ₗ[R] M₂} {p : submodule R M} : p ≤ ker f ↔ map f p = ⊥ :=
by rw [ker, eq_bot_iff, map_le_iff_le_comap]

lemma ker_cod_restrict (p : submodule R M) (f : M₂ →ₗ[R] M) (hf) :
  ker (cod_restrict p f hf) = ker f :=
by rw [ker, comap_cod_restrict, map_bot]; refl

lemma range_cod_restrict (p : submodule R M) (f : M₂ →ₗ[R] M) (hf) :
  range (cod_restrict p f hf) = comap p.subtype f.range :=
map_cod_restrict _ _ _ _

lemma map_comap_eq (f : M →ₗ[R] M₂) (q : submodule R M₂) :
  map f (comap f q) = range f ⊓ q :=
le_antisymm (le_inf (map_mono le_top) (map_comap_le _ _)) $
by rintro _ ⟨⟨x, _, rfl⟩, hx⟩; exact ⟨x, hx, rfl⟩

lemma map_comap_eq_self {f : M →ₗ[R] M₂} {q : submodule R M₂} (h : q ≤ range f) :
  map f (comap f q) = q :=
by rwa [map_comap_eq, inf_eq_right]

lemma comap_map_eq (f : M →ₗ[R] M₂) (p : submodule R M) :
  comap f (map f p) = p ⊔ ker f :=
begin
  refine le_antisymm _ (sup_le (le_comap_map _ _) (comap_mono bot_le)),
  rintro x ⟨y, hy, e⟩,
  exact mem_sup.2 ⟨y, hy, x - y, by simpa using sub_eq_zero.2 e.symm, by simp⟩
end

lemma comap_map_eq_self {f : M →ₗ[R] M₂} {p : submodule R M} (h : ker f ≤ p) :
  comap f (map f p) = p :=
by rwa [comap_map_eq, sup_eq_left]

@[simp] theorem ker_zero : ker (0 : M →ₗ[R] M₂) = ⊤ :=
eq_top_iff'.2 $ λ x, by simp

@[simp] theorem range_zero : range (0 : M →ₗ[R] M₂) = ⊥ :=
submodule.map_zero _

theorem ker_eq_top {f : M →ₗ[R] M₂} : ker f = ⊤ ↔ f = 0 :=
⟨λ h, ext $ λ x, mem_ker.1 $ h.symm ▸ trivial, λ h, h.symm ▸ ker_zero⟩

lemma range_le_bot_iff (f : M →ₗ[R] M₂) : range f ≤ ⊥ ↔ f = 0 :=
by rw [range_le_iff_comap]; exact ker_eq_top

lemma range_le_ker_iff {f : M →ₗ[R] M₂} {g : M₂ →ₗ[R] M₃} : range f ≤ ker g ↔ g.comp f = 0 :=
⟨λ h, ker_eq_top.1 $ eq_top_iff'.2 $ λ x, h $ mem_map_of_mem trivial,
 λ h x hx, mem_ker.2 $ exists.elim hx $ λ y ⟨_, hy⟩, by rw [←hy, ←comp_apply, h, zero_apply]⟩

theorem map_le_map_iff {f : M →ₗ[R] M₂} (hf : ker f = ⊥) {p p'} : map f p ≤ map f p' ↔ p ≤ p' :=
⟨λ H x hx, let ⟨y, hy, e⟩ := H ⟨x, hx, rfl⟩ in ker_eq_bot.1 hf e ▸ hy, map_mono⟩

theorem map_injective {f : M →ₗ[R] M₂} (hf : ker f = ⊥) : injective (map f) :=
λ p p' h, le_antisymm ((map_le_map_iff hf).1 (le_of_eq h)) ((map_le_map_iff hf).1 (ge_of_eq h))

theorem comap_le_comap_iff {f : M →ₗ[R] M₂} (hf : range f = ⊤) {p p'} :
  comap f p ≤ comap f p' ↔ p ≤ p' :=
⟨λ H x hx, by rcases range_eq_top.1 hf x with ⟨y, hy, rfl⟩; exact H hx, comap_mono⟩

theorem comap_injective {f : M →ₗ[R] M₂} (hf : range f = ⊤) : injective (comap f) :=
λ p p' h, le_antisymm ((comap_le_comap_iff hf).1 (le_of_eq h))
  ((comap_le_comap_iff hf).1 (ge_of_eq h))

theorem map_coprod_prod (f : M →ₗ[R] M₃) (g : M₂ →ₗ[R] M₃)
  (p : submodule R M) (q : submodule R M₂) :
  map (coprod f g) (p.prod q) = map f p ⊔ map g q :=
begin
  refine le_antisymm _ (sup_le (map_le_iff_le_comap.2 _) (map_le_iff_le_comap.2 _)),
  { rw le_def', rintro _ ⟨x, ⟨h₁, h₂⟩, rfl⟩,
    exact mem_sup.2 ⟨_, ⟨_, h₁, rfl⟩, _, ⟨_, h₂, rfl⟩, rfl⟩ },
  { exact λ x hx, ⟨(x, 0), by simp [hx]⟩ },
  { exact λ x hx, ⟨(0, x), by simp [hx]⟩ }
end

theorem comap_prod_prod (f : M →ₗ[R] M₂) (g : M →ₗ[R] M₃)
  (p : submodule R M₂) (q : submodule R M₃) :
  comap (prod f g) (p.prod q) = comap f p ⊓ comap g q :=
submodule.ext $ λ x, iff.rfl

theorem prod_eq_inf_comap (p : submodule R M) (q : submodule R M₂) :
  p.prod q = p.comap (linear_map.fst R M M₂) ⊓ q.comap (linear_map.snd R M M₂) :=
submodule.ext $ λ x, iff.rfl

theorem prod_eq_sup_map (p : submodule R M) (q : submodule R M₂) :
  p.prod q = p.map (linear_map.inl R M M₂) ⊔ q.map (linear_map.inr R M M₂) :=
by rw [← map_coprod_prod, coprod_inl_inr, map_id]

lemma span_inl_union_inr {s : set M} {t : set M₂} :
  span R (prod.inl '' s ∪ prod.inr '' t) = (span R s).prod (span R t) :=
by rw [span_union, prod_eq_sup_map, ← span_image, ← span_image]; refl

lemma ker_prod (f : M →ₗ[R] M₂) (g : M →ₗ[R] M₃) :
  ker (prod f g) = ker f ⊓ ker g :=
by rw [ker, ← prod_bot, comap_prod_prod]; refl

end linear_map

lemma submodule.sup_eq_range [ring R] [add_comm_group M] [module R M] (p q : submodule R M) :
  p ⊔ q = (p.subtype.coprod q.subtype).range :=
submodule.ext $ λ x, by simp [submodule.mem_sup, submodule.exists]

namespace linear_map
variables [field K]
variables [add_comm_group V] [vector_space K V]
variables [add_comm_group V₂] [vector_space K V₂]

lemma ker_smul (f : V →ₗ[K] V₂) (a : K) (h : a ≠ 0) : ker (a • f) = ker f :=
submodule.comap_smul f _ a h

lemma ker_smul' (f : V →ₗ[K] V₂) (a : K) : ker (a • f) = ⨅(h : a ≠ 0), ker f :=
submodule.comap_smul' f _ a

lemma range_smul (f : V →ₗ[K] V₂) (a : K) (h : a ≠ 0) : range (a • f) = range f :=
submodule.map_smul f _ a h

lemma range_smul' (f : V →ₗ[K] V₂) (a : K) : range (a • f) = ⨆(h : a ≠ 0), range f :=
submodule.map_smul' f _ a

end linear_map

namespace is_linear_map

lemma is_linear_map_add {R M : Type*} [ring R] [add_comm_group M] [module R M]:
  is_linear_map R (λ (x : M × M), x.1 + x.2) :=
begin
  apply is_linear_map.mk,
  { intros x y,
    simp, cc },
  { intros x y,
    simp [smul_add] }
end

lemma is_linear_map_sub {R M : Type*} [ring R] [add_comm_group M] [module R M]:
  is_linear_map R (λ (x : M × M), x.1 - x.2) :=
begin
  apply is_linear_map.mk,
  { intros x y,
    simp [add_comm, add_left_comm, sub_eq_add_neg] },
  { intros x y,
    simp [smul_sub] }
end

end is_linear_map

namespace submodule
variables {T : ring R} [add_comm_group M] [add_comm_group M₂] [module R M] [module R M₂]
variables (p p' : submodule R M) (q : submodule R M₂)
include T
open linear_map

@[simp] theorem map_top (f : M →ₗ[R] M₂) : map f ⊤ = range f := rfl

@[simp] theorem comap_bot (f : M →ₗ[R] M₂) : comap f ⊥ = ker f := rfl

@[simp] theorem ker_subtype : p.subtype.ker = ⊥ :=
ker_eq_bot.2 $ λ x y, subtype.eq'

@[simp] theorem range_subtype : p.subtype.range = p :=
by simpa using map_comap_subtype p ⊤

lemma map_subtype_le (p' : submodule R p) : map p.subtype p' ≤ p :=
by simpa using (map_mono le_top : map p.subtype p' ≤ p.subtype.range)

/-- Under the canonical linear map from a submodule `p` to the ambient space `M`, the image of the
maximal submodule of `p` is just `p `. -/
@[simp] lemma map_subtype_top : map p.subtype (⊤ : submodule R p) = p :=
by simp

@[simp] lemma comap_subtype_eq_top {p p' : submodule R M} :
  p'.comap p.subtype = ⊤ ↔ p ≤ p' :=
eq_top_iff.trans $ map_le_iff_le_comap.symm.trans $ by rw [map_subtype_top]

@[simp] lemma comap_subtype_self : p.comap p.subtype = ⊤ :=
comap_subtype_eq_top.2 (le_refl _)

@[simp] lemma range_range_restrict (f : M →ₗ[R] M₂) :
  f.range_restrict.range = ⊤ :=
by simp [range_cod_restrict]

@[simp] theorem ker_of_le (p p' : submodule R M) (h : p ≤ p') : (of_le h).ker = ⊥ :=
by rw [of_le, ker_cod_restrict, ker_subtype]

lemma range_of_le (p q : submodule R M) (h : p ≤ q) : (of_le h).range = comap q.subtype p :=
by rw [← map_top, of_le, linear_map.map_cod_restrict, map_top, range_subtype]

lemma disjoint_iff_comap_eq_bot {p q : submodule R M} :
  disjoint p q ↔ comap p.subtype q = ⊥ :=
by rw [eq_bot_iff, ← map_le_map_iff p.ker_subtype, map_bot, map_comap_subtype]; refl

/-- If N ⊆ M then submodules of N are the same as submodules of M contained in N -/
def map_subtype.order_iso :
  ((≤) : submodule R p → submodule R p → Prop) ≃o
  ((≤) : {p' : submodule R M // p' ≤ p} → {p' : submodule R M // p' ≤ p} → Prop) :=
{ to_fun    := λ p', ⟨map p.subtype p', map_subtype_le p _⟩,
  inv_fun   := λ q, comap p.subtype q,
  left_inv  := λ p', comap_map_eq_self $ by simp,
  right_inv := λ ⟨q, hq⟩, subtype.eq' $ by simp [map_comap_subtype p, inf_of_le_right hq],
  ord'      := λ p₁ p₂, (map_le_map_iff $ ker_subtype _).symm }

/-- If `p ⊆ M` is a submodule, the ordering of submodules of `p` is embedded in the ordering of
submodules of M. -/
def map_subtype.le_order_embedding :
  ((≤) : submodule R p → submodule R p → Prop) ≼o ((≤) : submodule R M → submodule R M → Prop) :=
(order_iso.to_order_embedding $ map_subtype.order_iso p).trans (subtype.order_embedding _ _)

@[simp] lemma map_subtype_embedding_eq (p' : submodule R p) :
  map_subtype.le_order_embedding p p' = map p.subtype p' := rfl

/-- If `p ⊆ M` is a submodule, the ordering of submodules of `p` is embedded in the ordering of
submodules of M. -/
def map_subtype.lt_order_embedding :
  ((<) : submodule R p → submodule R p → Prop) ≼o ((<) : submodule R M → submodule R M → Prop) :=
(map_subtype.le_order_embedding p).lt_embedding_of_le_embedding

@[simp] theorem map_inl : p.map (inl R M M₂) = prod p ⊥ :=
by ext ⟨x, y⟩; simp only [and.left_comm, eq_comm, mem_map, prod.mk.inj_iff, inl_apply, mem_bot,
  exists_eq_left', mem_prod]

@[simp] theorem map_inr : q.map (inr R M M₂) = prod ⊥ q :=
by ext ⟨x, y⟩; simp [and.left_comm, eq_comm]

@[simp] theorem comap_fst : p.comap (fst R M M₂) = prod p ⊤ :=
by ext ⟨x, y⟩; simp

@[simp] theorem comap_snd : q.comap (snd R M M₂) = prod ⊤ q :=
by ext ⟨x, y⟩; simp

@[simp] theorem prod_comap_inl : (prod p q).comap (inl R M M₂) = p := by ext; simp

@[simp] theorem prod_comap_inr : (prod p q).comap (inr R M M₂) = q := by ext; simp

@[simp] theorem prod_map_fst : (prod p q).map (fst R M M₂) = p :=
by ext x; simp [(⟨0, zero_mem _⟩ : ∃ x, x ∈ q)]

@[simp] theorem prod_map_snd : (prod p q).map (snd R M M₂) = q :=
by ext x; simp [(⟨0, zero_mem _⟩ : ∃ x, x ∈ p)]

@[simp] theorem ker_inl : (inl R M M₂).ker = ⊥ :=
by rw [ker, ← prod_bot, prod_comap_inl]

@[simp] theorem ker_inr : (inr R M M₂).ker = ⊥ :=
by rw [ker, ← prod_bot, prod_comap_inr]

@[simp] theorem range_fst : (fst R M M₂).range = ⊤ :=
by rw [range, ← prod_top, prod_map_fst]

@[simp] theorem range_snd : (snd R M M₂).range = ⊤ :=
by rw [range, ← prod_top, prod_map_snd]

/-- The map from a module `M` to the quotient of `M` by a submodule `p` as a linear map. -/
def mkq : M →ₗ[R] p.quotient := ⟨quotient.mk, by simp, by simp⟩

@[simp] theorem mkq_apply (x : M) : p.mkq x = quotient.mk x := rfl

/-- The map from the quotient of `M` by a submodule `p` to `M₂` induced by a linear map `f : M → M₂`
vanishing on `p`, as a linear map. -/
def liftq (f : M →ₗ[R] M₂) (h : p ≤ f.ker) : p.quotient →ₗ[R] M₂ :=
⟨λ x, _root_.quotient.lift_on' x f $
   λ a b (ab : a - b ∈ p), eq_of_sub_eq_zero $ by simpa using h ab,
 by rintro ⟨x⟩ ⟨y⟩; exact f.map_add x y,
 by rintro a ⟨x⟩; exact f.map_smul a x⟩

@[simp] theorem liftq_apply (f : M →ₗ[R] M₂) {h} (x : M) :
  p.liftq f h (quotient.mk x) = f x := rfl

@[simp] theorem liftq_mkq (f : M →ₗ[R] M₂) (h) : (p.liftq f h).comp p.mkq = f :=
by ext; refl

@[simp] theorem range_mkq : p.mkq.range = ⊤ :=
eq_top_iff'.2 $ by rintro ⟨x⟩; exact ⟨x, trivial, rfl⟩

@[simp] theorem ker_mkq : p.mkq.ker = p :=
by ext; simp

lemma le_comap_mkq (p' : submodule R p.quotient) : p ≤ comap p.mkq p' :=
by simpa using (comap_mono bot_le : p.mkq.ker ≤ comap p.mkq p')

@[simp] theorem mkq_map_self : map p.mkq p = ⊥ :=
by rw [eq_bot_iff, map_le_iff_le_comap, comap_bot, ker_mkq]; exact le_refl _

@[simp] theorem comap_map_mkq : comap p.mkq (map p.mkq p') = p ⊔ p' :=
by simp [comap_map_eq, sup_comm]

/-- The map from the quotient of `M` by submodule `p` to the quotient of `M₂` by submodule `q` along
`f : M → M₂` is linear. -/
def mapq (f : M →ₗ[R] M₂) (h : p ≤ comap f q) : p.quotient →ₗ[R] q.quotient :=
p.liftq (q.mkq.comp f) $ by simpa [ker_comp] using h

@[simp] theorem mapq_apply (f : M →ₗ[R] M₂) {h} (x : M) :
  mapq p q f h (quotient.mk x) = quotient.mk (f x) := rfl

theorem mapq_mkq (f : M →ₗ[R] M₂) {h} : (mapq p q f h).comp p.mkq = q.mkq.comp f :=
by ext x; refl

theorem comap_liftq (f : M →ₗ[R] M₂) (h) :
  q.comap (p.liftq f h) = (q.comap f).map (mkq p) :=
le_antisymm
  (by rintro ⟨x⟩ hx; exact ⟨_, hx, rfl⟩)
  (by rw [map_le_iff_le_comap, ← comap_comp, liftq_mkq]; exact le_refl _)

theorem map_liftq (f : M →ₗ[R] M₂) (h) (q : submodule R (quotient p)) :
  q.map (p.liftq f h) = (q.comap p.mkq).map f :=
le_antisymm
  (by rintro _ ⟨⟨x⟩, hxq, rfl⟩; exact ⟨x, hxq, rfl⟩)
  (by rintro _ ⟨x, hxq, rfl⟩; exact ⟨quotient.mk x, hxq, rfl⟩)

theorem ker_liftq (f : M →ₗ[R] M₂) (h) :
  ker (p.liftq f h) = (ker f).map (mkq p) := comap_liftq _ _ _ _

theorem range_liftq (f : M →ₗ[R] M₂) (h) :
  range (p.liftq f h) = range f := map_liftq _ _ _ _

theorem ker_liftq_eq_bot (f : M →ₗ[R] M₂) (h) (h' : ker f ≤ p) : ker (p.liftq f h) = ⊥ :=
by rw [ker_liftq, le_antisymm h h', mkq_map_self]

/-- The correspondence theorem for modules: there is an order isomorphism between submodules of the
quotient of `M` by `p`, and submodules of `M` larger than `p`. -/
def comap_mkq.order_iso :
  ((≤) : submodule R p.quotient → submodule R p.quotient → Prop) ≃o
  ((≤) : {p' : submodule R M // p ≤ p'} → {p' : submodule R M // p ≤ p'} → Prop) :=
{ to_fun    := λ p', ⟨comap p.mkq p', le_comap_mkq p _⟩,
  inv_fun   := λ q, map p.mkq q,
  left_inv  := λ p', map_comap_eq_self $ by simp,
<<<<<<< HEAD
  right_inv := λ ⟨q, hq⟩, subtype.eq' $ by simp [comap_map_mkq p, sup_of_le_right hq],
  ord'      := λ p₁ p₂, (comap_le_comap_iff $ range_mkq _).symm }
=======
  right_inv := λ ⟨q, hq⟩, subtype.eq' $ by simpa [comap_map_mkq p],
  ord       := λ p₁ p₂, (comap_le_comap_iff $ range_mkq _).symm }
>>>>>>> ed453c72

/-- The ordering on submodules of the quotient of `M` by `p` embeds into the ordering on submodules
of `M`. -/
def comap_mkq.le_order_embedding :
  ((≤) : submodule R p.quotient → submodule R p.quotient → Prop) ≼o ((≤) : submodule R M → submodule R M → Prop) :=
(order_iso.to_order_embedding $ comap_mkq.order_iso p).trans (subtype.order_embedding _ _)

@[simp] lemma comap_mkq_embedding_eq (p' : submodule R p.quotient) :
  comap_mkq.le_order_embedding p p' = comap p.mkq p' := rfl

/-- The ordering on submodules of the quotient of `M` by `p` embeds into the ordering on submodules
of `M`. -/
def comap_mkq.lt_order_embedding :
  ((<) : submodule R p.quotient → submodule R p.quotient → Prop) ≼o ((<) : submodule R M → submodule R M → Prop) :=
(comap_mkq.le_order_embedding p).lt_embedding_of_le_embedding

end submodule

section
set_option old_structure_cmd true

/-- A linear equivalence is an invertible linear map. -/
@[nolint has_inhabited_instance]
structure linear_equiv (R : Type u) (M : Type v) (M₂ : Type w)
  [ring R] [add_comm_group M] [add_comm_group M₂] [module R M] [module R M₂]
  extends M →ₗ[R] M₂, M ≃ M₂
end

infix ` ≃ₗ ` := linear_equiv _
notation M ` ≃ₗ[`:50 R `] ` M₂ := linear_equiv R M M₂

namespace linear_equiv
section ring
variables [ring R] [add_comm_group M] [add_comm_group M₂] [add_comm_group M₃]

section
variables [module R M] [module R M₂]
include R

instance : has_coe (M ≃ₗ[R] M₂) (M →ₗ[R] M₂) := ⟨to_linear_map⟩
-- see Note [function coercion]
instance : has_coe_to_fun (M ≃ₗ[R] M₂) := ⟨_, λ f, f.to_fun⟩

lemma to_equiv_injective : function.injective (to_equiv : (M ≃ₗ[R] M₂) → M ≃ M₂) :=
λ ⟨_, _, _, _, _, _⟩ ⟨_, _, _, _, _, _⟩ h, linear_equiv.mk.inj_eq.mpr (equiv.mk.inj h)
end

section
variables {module_M : module R M} {module_M₂ : module R M₂}
variables (e e' : M ≃ₗ[R] M₂)

@[simp, norm_cast] theorem coe_coe : ⇑(e : M →ₗ[R] M₂) = e := rfl
@[simp] lemma coe_to_equiv : ⇑(e.to_equiv) = e := rfl

section
variables {e e'}
@[ext] lemma ext (h : (e : M → M₂) = e') : e = e' :=
to_equiv_injective (equiv.eq_of_to_fun_eq h)
end

section
variables (M R)

/-- The identity map is a linear equivalence. -/
@[refl]
def refl [module R M] : M ≃ₗ[R] M := { .. linear_map.id, .. equiv.refl M }
end

@[simp] lemma refl_apply [module R M] (x : M) : refl R M x = x := rfl

/-- Linear equivalences are symmetric. -/
@[symm]
def symm : M₂ ≃ₗ[R] M :=
{ .. e.to_linear_map.inverse e.inv_fun e.left_inv e.right_inv,
  .. e.to_equiv.symm }

variables {module_M₃ : module R M₃} (e₁ : M ≃ₗ[R] M₂) (e₂ : M₂ ≃ₗ[R] M₃)

/-- Linear equivalences are transitive. -/
@[trans]
def trans : M ≃ₗ[R] M₃ :=
{ .. e₂.to_linear_map.comp e₁.to_linear_map,
  .. e₁.to_equiv.trans e₂.to_equiv }

/-- A linear equivalence is an additive equivalence. -/
def to_add_equiv : M ≃+ M₂ := { map_add' := e.add, .. e }

@[simp] lemma coe_to_add_equiv : ⇑(e.to_add_equiv) = e := rfl

@[simp] theorem trans_apply (c : M) :
  (e₁.trans e₂) c = e₂ (e₁ c) := rfl
@[simp] theorem apply_symm_apply (c : M₂) : e (e.symm c) = c := e.6 c
@[simp] theorem symm_apply_apply (b : M) : e.symm (e b) = b := e.5 b

@[simp] lemma trans_refl : e.trans (refl R M₂) = e := to_equiv_injective e.to_equiv.trans_refl
@[simp] lemma refl_trans : (refl R M).trans e = e := to_equiv_injective e.to_equiv.refl_trans

lemma symm_apply_eq {x y} : e.symm x = y ↔ x = e y := e.to_equiv.symm_apply_eq

lemma eq_symm_apply {x y} : y = e.symm x ↔ e y = x := e.to_equiv.eq_symm_apply

@[simp] theorem map_add (a b : M) : e (a + b) = e a + e b := e.add a b
@[simp] theorem map_zero : e 0 = 0 := e.to_linear_map.map_zero
@[simp] theorem map_neg (a : M) : e (-a) = -e a := e.to_linear_map.map_neg a
@[simp] theorem map_sub (a b : M) : e (a - b) = e a - e b :=
e.to_linear_map.map_sub a b
@[simp] theorem map_smul (c : R) (x : M) : e (c • x) = c • e x := e.smul c x

@[simp] theorem map_eq_zero_iff {x : M} : e x = 0 ↔ x = 0 :=
e.to_add_equiv.map_eq_zero_iff
theorem map_ne_zero_iff {x : M} : e x ≠ 0 ↔ x ≠ 0 :=
e.to_add_equiv.map_ne_zero_iff

@[simp] theorem symm_symm : e.symm.symm = e := by { cases e, refl }

protected lemma bijective : function.bijective e := e.to_equiv.bijective
protected lemma injective : function.injective e := e.to_equiv.injective
protected lemma surjective : function.surjective e := e.to_equiv.surjective
protected lemma image_eq_preimage (s : set M) : e '' s = e.symm ⁻¹' s :=
e.to_equiv.image_eq_preimage s

lemma map_eq_comap {p : submodule R M} : (p.map e : submodule R M₂) = p.comap e.symm :=
submodule.ext' $ by simp [e.image_eq_preimage]

end

section prod

variables [add_comm_group M₄]
variables {module_M : module R M} {module_M₂ : module R M₂}
variables {module_M₃ : module R M₃} {module_M₄ : module R M₄}
variables (e₁ : M ≃ₗ[R] M₂) (e₂ : M₃ ≃ₗ[R] M₄)

/-- Product of linear equivalences; the maps come from `equiv.prod_congr`. -/
protected def prod :
  (M × M₃) ≃ₗ[R] (M₂ × M₄) :=
{ add := λ x y, prod.ext (e₁.map_add _ _) (e₂.map_add _ _),
  smul := λ c x, prod.ext (e₁.map_smul c _) (e₂.map_smul c _),
  .. equiv.prod_congr e₁.to_equiv e₂.to_equiv }

lemma prod_symm : (e₁.prod e₂).symm = e₁.symm.prod e₂.symm := rfl

@[simp] lemma prod_apply (p) :
  e₁.prod e₂ p = (e₁ p.1, e₂ p.2) := rfl

@[simp, norm_cast] lemma coe_prod :
  (e₁.prod e₂ : (M × M₃) →ₗ[R] (M₂ × M₄)) = (e₁ : M →ₗ[R] M₂).prod_map (e₂ : M₃ →ₗ[R] M₄) :=
rfl

/-- Equivalence given by a block lower diagonal matrix. `e₁` and `e₂` are diagonal square blocks,
  and `f` is a rectangular block below the diagonal. -/
protected def skew_prod (f : M →ₗ[R] M₄) :
  (M × M₃) ≃ₗ[R] M₂ × M₄ :=
{ inv_fun := λ p : M₂ × M₄, (e₁.symm p.1, e₂.symm (p.2 - f (e₁.symm p.1))),
  left_inv := λ p, by simp,
  right_inv := λ p, by simp,
  .. ((e₁ : M →ₗ[R] M₂).comp (linear_map.fst R M M₃)).prod
    ((e₂ : M₃ →ₗ[R] M₄).comp (linear_map.snd R M M₃) +
      f.comp (linear_map.fst R M M₃)) }

@[simp] lemma skew_prod_apply (f : M →ₗ[R] M₄) (x) :
  e₁.skew_prod e₂ f x = (e₁ x.1, e₂ x.2 + f x.1) := rfl

@[simp] lemma skew_prod_symm_apply (f : M →ₗ[R] M₄) (x) :
  (e₁.skew_prod e₂ f).symm x = (e₁.symm x.1, e₂.symm (x.2 - f (e₁.symm x.1))) := rfl

end prod

section
variables {module_M : module R M} {module_M₂ : module R M₂}
variables (f : M →ₗ[R] M₂)

/-- A bijective linear map is a linear equivalence. Here, bijectivity is described by saying that
the kernel of `f` is `{0}` and the range is the universal set. -/
noncomputable def of_bijective (hf₁ : f.ker = ⊥) (hf₂ : f.range = ⊤) : M ≃ₗ[R] M₂ :=
{ ..f, ..@equiv.of_bijective _ _ f
  ⟨linear_map.ker_eq_bot.1 hf₁, linear_map.range_eq_top.1 hf₂⟩ }

@[simp] theorem of_bijective_apply {hf₁ hf₂} (x : M) :
  of_bijective f hf₁ hf₂ x = f x := rfl

variables (g : M₂ →ₗ[R] M)

/-- If a linear map has an inverse, it is a linear equivalence. -/
def of_linear (h₁ : f.comp g = linear_map.id) (h₂ : g.comp f = linear_map.id) : M ≃ₗ[R] M₂ :=
{ inv_fun   := g,
  left_inv  := linear_map.ext_iff.1 h₂,
  right_inv := linear_map.ext_iff.1 h₁,
  ..f }

@[simp] theorem of_linear_apply {h₁ h₂} (x : M) : of_linear f g h₁ h₂ x = f x := rfl

@[simp] theorem of_linear_symm_apply {h₁ h₂} (x : M₂) : (of_linear f g h₁ h₂).symm x = g x := rfl

variables (e : M ≃ₗ[R] M₂)

@[simp] protected theorem ker : (e : M →ₗ[R] M₂).ker = ⊥ :=
linear_map.ker_eq_bot.2 e.to_equiv.injective

@[simp] protected theorem range : (e : M →ₗ[R] M₂).range = ⊤ :=
linear_map.range_eq_top.2 e.to_equiv.surjective

variables (p : submodule R M)

/-- The top submodule of `M` is linearly equivalent to `M`. -/
def of_top (h : p = ⊤) : p ≃ₗ[R] M :=
{ inv_fun   := λ x, ⟨x, h.symm ▸ trivial⟩,
  left_inv  := λ ⟨x, h⟩, rfl,
  right_inv := λ x, rfl,
  .. p.subtype }

@[simp] theorem of_top_apply {h} (x : p) : of_top p h x = x := rfl

@[simp] theorem of_top_symm_apply {h} (x : M) :
  (of_top p h).symm x = ⟨x, h.symm ▸ trivial⟩ := rfl

lemma eq_bot_of_equiv [module R M₂] (e : p ≃ₗ[R] (⊥ : submodule R M₂)) :
  p = ⊥ :=
begin
  refine bot_unique (submodule.le_def'.2 $ assume b hb, (submodule.mem_bot R).2 _),
  rw [← p.mk_eq_zero hb, ← e.map_eq_zero_iff],
  apply submodule.eq_zero_of_bot_submodule
end
end

end ring

section comm_ring
variables [comm_ring R] [add_comm_group M] [add_comm_group M₂] [add_comm_group M₃]
variables [module R M] [module R M₂] [module R M₃]
include R
open linear_map


/-- Multiplying by a unit `a` of the ring `R` is a linear equivalence. -/
def smul_of_unit (a : units R) : M ≃ₗ[R] M :=
of_linear ((a:R) • 1 : M →ₗ M) (((a⁻¹ : units R) : R) • 1 : M →ₗ M)
  (by rw [smul_comp, comp_smul, smul_smul, units.mul_inv, one_smul]; refl)
  (by rw [smul_comp, comp_smul, smul_smul, units.inv_mul, one_smul]; refl)

/-- A linear isomorphism between the domains and codomains of two spaces of linear maps gives a
linear isomorphism between the two function spaces. -/
def arrow_congr {R M₁ M₂ M₂₁ M₂₂ : Sort*} [comm_ring R]
  [add_comm_group M₁] [add_comm_group M₂] [add_comm_group M₂₁] [add_comm_group M₂₂]
  [module R M₁] [module R M₂] [module R M₂₁] [module R M₂₂]
  (e₁ : M₁ ≃ₗ[R] M₂) (e₂ : M₂₁ ≃ₗ[R] M₂₂) :
  (M₁ →ₗ[R] M₂₁) ≃ₗ[R] (M₂ →ₗ[R] M₂₂) :=
{ to_fun := λ f, e₂.to_linear_map.comp $ f.comp e₁.symm.to_linear_map,
  inv_fun := λ f, e₂.symm.to_linear_map.comp $ f.comp e₁.to_linear_map,
  left_inv := λ f, by { ext x, unfold_coes,
    change e₂.inv_fun (e₂.to_fun $ f.to_fun $ e₁.inv_fun $ e₁.to_fun x) = _,
    rw [e₁.left_inv, e₂.left_inv] },
  right_inv := λ f, by { ext x, unfold_coes,
    change e₂.to_fun (e₂.inv_fun $ f.to_fun $ e₁.to_fun $ e₁.inv_fun x) = _,
    rw [e₁.right_inv, e₂.right_inv] },
  add := λ f g, by { ext x, change e₂.to_fun ((f + g) (e₁.inv_fun x)) = _,
    rw [linear_map.add_apply, e₂.add], refl },
  smul := λ c f, by { ext x, change e₂.to_fun ((c • f) (e₁.inv_fun x)) = _,
    rw [linear_map.smul_apply, e₂.smul], refl } }

/-- If M₂ and M₃ are linearly isomorphic then the two spaces of linear maps from M into M₂ and
M into M₃ are linearly isomorphic. -/
def congr_right (f : M₂ ≃ₗ[R] M₃) : (M →ₗ[R] M₂) ≃ₗ (M →ₗ M₃) := arrow_congr (linear_equiv.refl R M) f

/-- If M and M₂ are linearly isomorphic then the two spaces of linear maps from M and M₂ to
themselves are linearly isomorphic. -/
def conj (e : M ≃ₗ[R] M₂) : (module.End R M) ≃ₗ[R] (module.End R M₂) := arrow_congr e e

end comm_ring

section field
variables [field K] [add_comm_group M] [add_comm_group M₂] [add_comm_group M₃]
variables [module K M] [module K M₂] [module K M₃]
variable (M)
open linear_map

/-- Multiplying by a nonzero element `a` of the field `K` is a linear equivalence. -/
def smul_of_ne_zero (a : K) (ha : a ≠ 0) : M ≃ₗ[K] M :=
smul_of_unit $ units.mk0 a ha

end field

end linear_equiv

namespace submodule

variables [comm_ring R] [add_comm_group M] [add_comm_group M₂] [module R M] [module R M₂]
variables (p : submodule R M) (q : submodule R M₂)

lemma comap_le_comap_smul (f : M →ₗ[R] M₂) (c : R) :
  comap f q ≤ comap (c • f) q :=
begin
  rw le_def',
  intros m h,
  change c • (f m) ∈ q,
  change f m ∈ q at h,
  apply submodule.smul _ _ h,
end

lemma inf_comap_le_comap_add (f₁ f₂ : M →ₗ[R] M₂) :
  comap f₁ q ⊓ comap f₂ q ≤ comap (f₁ + f₂) q :=
begin
  rw le_def',
  intros m h,
  change f₁ m + f₂ m ∈ q,
  change f₁ m ∈ q ∧ f₂ m ∈ q at h,
  apply submodule.add _ h.1 h.2,
end

/-- Given modules `M`, `M₂` over a commutative ring, together with submodules `p ⊆ M`, `q ⊆ M₂`, the
set of maps $\{f ∈ Hom(M, M₂) | f(p) ⊆ q \}$ is a submodule of `Hom(M, M₂)`. -/
def compatible_maps : submodule R (M →ₗ[R] M₂) :=
{ carrier := {f | p ≤ comap f q},
  zero    := by { change p ≤ comap 0 q, rw comap_zero, refine le_top, },
  add     := λ f₁ f₂ h₁ h₂, by { apply le_trans _ (inf_comap_le_comap_add q f₁ f₂), rw le_inf_iff,
                                 exact ⟨h₁, h₂⟩, },
  smul    := λ c f h, le_trans h (comap_le_comap_smul q f c), }

/-- Given modules `M`, `M₂` over a commutative ring, together with submodules `p ⊆ M`, `q ⊆ M₂`, the
natural map $\{f ∈ Hom(M, M₂) | f(p) ⊆ q \} \to Hom(M/p, M₂/q)$ is linear. -/
def mapq_linear : compatible_maps p q →ₗ[R] p.quotient →ₗ[R] q.quotient :=
{ to_fun := λ f, mapq _ _ f.val f.property,
  add    := λ x y, by { ext m', apply quotient.induction_on' m', intros m, refl, },
  smul   := λ c f, by { ext m', apply quotient.induction_on' m', intros m, refl, } }

end submodule

namespace equiv
variables [ring R] [add_comm_group M] [module R M] [add_comm_group M₂] [module R M₂]

/-- An equivalence whose underlying function is linear is a linear equivalence. -/
def to_linear_equiv (e : M ≃ M₂) (h : is_linear_map R (e : M → M₂)) : M ≃ₗ[R] M₂ :=
{ add := h.add, smul := h.smul, .. e}

end equiv

namespace linear_map
variables [ring R] [add_comm_group M] [add_comm_group M₂] [add_comm_group M₃]
variables [module R M] [module R M₂] [module R M₃]
variables (f : M →ₗ[R] M₂)

/-- The first isomorphism law for modules. The quotient of `M` by the kernel of `f` is linearly
equivalent to the range of `f`. -/
noncomputable def quot_ker_equiv_range : f.ker.quotient ≃ₗ[R] f.range :=
have hr : ∀ x : f.range, ∃ y, f y = ↑x := λ x, x.2.imp $ λ _, and.right,
let F : f.ker.quotient →ₗ[R] f.range :=
  f.ker.liftq (cod_restrict f.range f $ λ x, ⟨x, trivial, rfl⟩)
    (λ x hx, by simp; apply subtype.coe_ext.2; simpa using hx) in
{ inv_fun    := λx, submodule.quotient.mk (classical.some (hr x)),
  left_inv   := by rintro ⟨x⟩; exact
    (submodule.quotient.eq _).2 (sub_mem_ker_iff.2 $
      classical.some_spec $ hr $ F $ submodule.quotient.mk x),
  right_inv  := λ x : range f, subtype.eq $ classical.some_spec (hr x),
  .. F }

open submodule

/--
Canonical linear map from the quotient `p/(p ∩ p')` to `(p+p')/p'`, mapping `x + (p ∩ p')`
to `x + p'`, where `p` and `p'` are submodules of an ambient module.
-/
def quotient_inf_to_sup_quotient (p p' : submodule R M) :
  (comap p.subtype (p ⊓ p')).quotient →ₗ[R] (comap (p ⊔ p').subtype p').quotient :=
(comap p.subtype (p ⊓ p')).liftq
  ((comap (p ⊔ p').subtype p').mkq.comp (of_le le_sup_left)) begin
rw [ker_comp, of_le, comap_cod_restrict, ker_mkq, map_comap_subtype],
exact comap_mono (inf_le_inf_right _ le_sup_left) end

/--
Second Isomorphism Law : the canonical map from `p/(p ∩ p')` to `(p+p')/p'` as a linear isomorphism.
-/
noncomputable def quotient_inf_equiv_sup_quotient (p p' : submodule R M) :
  (comap p.subtype (p ⊓ p')).quotient ≃ₗ[R] (comap (p ⊔ p').subtype p').quotient :=
{ .. quotient_inf_to_sup_quotient p p',
  .. show (comap p.subtype (p ⊓ p')).quotient ≃ (comap (p ⊔ p').subtype p').quotient, from
    @equiv.of_bijective _ _ (quotient_inf_to_sup_quotient p p') begin
      constructor,
      { rw [← ker_eq_bot, quotient_inf_to_sup_quotient, ker_liftq_eq_bot],
        rw [ker_comp, ker_mkq],
        rintros ⟨x, hx1⟩ hx2, exact ⟨hx1, hx2⟩ },
      rw [← range_eq_top, quotient_inf_to_sup_quotient, range_liftq, eq_top_iff'],
      rintros ⟨x, hx⟩, rcases mem_sup.1 hx with ⟨y, hy, z, hz, rfl⟩,
      use [⟨y, hy⟩, trivial], apply (submodule.quotient.eq _).2,
      change y - (y + z) ∈ p', rwa [sub_add_eq_sub_sub, sub_self, zero_sub, neg_mem_iff]
    end }

section prod

lemma is_linear_map_prod_iso {R M M₂ M₃ : Type*}
  [comm_ring R] [add_comm_group M] [add_comm_group M₂]
  [add_comm_group M₃] [module R M] [module R M₂] [module R M₃] :
  is_linear_map R (λ(p : (M →ₗ[R] M₂) × (M →ₗ[R] M₃)),
    (linear_map.prod p.1 p.2 : (M →ₗ[R] (M₂ × M₃)))) :=
⟨λu v, rfl, λc u, rfl⟩

end prod

section pi
universe i
variables {φ : ι → Type i}
variables [∀i, add_comm_group (φ i)] [∀i, module R (φ i)]

/-- `pi` construction for linear functions. From a family of linear functions it produces a linear
function into a family of modules. -/
def pi (f : Πi, M₂ →ₗ[R] φ i) : M₂ →ₗ[R] (Πi, φ i) :=
⟨λc i, f i c,
  assume c d, funext $ assume i, (f i).add _ _, assume c d, funext $ assume i, (f i).smul _ _⟩

@[simp] lemma pi_apply (f : Πi, M₂ →ₗ[R] φ i) (c : M₂) (i : ι) :
  pi f c i = f i c := rfl

lemma ker_pi (f : Πi, M₂ →ₗ[R] φ i) : ker (pi f) = (⨅i:ι, ker (f i)) :=
by ext c; simp [funext_iff]; refl

lemma pi_eq_zero (f : Πi, M₂ →ₗ[R] φ i) : pi f = 0 ↔ (∀i, f i = 0) :=
by simp only [linear_map.ext_iff, pi_apply, funext_iff]; exact ⟨λh a b, h b a, λh a b, h b a⟩

lemma pi_zero : pi (λi, 0 : Πi, M₂ →ₗ[R] φ i) = 0 :=
by ext; refl

lemma pi_comp (f : Πi, M₂ →ₗ[R] φ i) (g : M₃ →ₗ[R] M₂) : (pi f).comp g = pi (λi, (f i).comp g) :=
rfl

/-- The projections from a family of modules are linear maps. -/
def proj (i : ι) : (Πi, φ i) →ₗ[R] φ i :=
⟨ λa, a i, assume f g, rfl, assume c f, rfl ⟩

@[simp] lemma proj_apply (i : ι) (b : Πi, φ i) : (proj i : (Πi, φ i) →ₗ[R] φ i) b = b i := rfl

lemma proj_pi (f : Πi, M₂ →ₗ[R] φ i) (i : ι) : (proj i).comp (pi f) = f i :=
ext $ assume c, rfl

lemma infi_ker_proj : (⨅i, ker (proj i) : submodule R (Πi, φ i)) = ⊥ :=
bot_unique $ submodule.le_def'.2 $ assume a h,
begin
  simp only [mem_infi, mem_ker, proj_apply] at h,
  exact (mem_bot _).2 (funext $ assume i, h i)
end

section
variables (R φ)

/-- If `I` and `J` are disjoint index sets, the product of the kernels of the `J`th projections of
`φ` is linearly equivalent to the product over `I`. -/
def infi_ker_proj_equiv {I J : set ι} [decidable_pred (λi, i ∈ I)]
  (hd : disjoint I J) (hu : set.univ ⊆ I ∪ J) :
  (⨅i ∈ J, ker (proj i) : submodule R (Πi, φ i)) ≃ₗ[R] (Πi:I, φ i) :=
begin
  refine linear_equiv.of_linear
    (pi $ λi, (proj (i:ι)).comp (submodule.subtype _))
    (cod_restrict _ (pi $ λi, if h : i ∈ I then proj (⟨i, h⟩ : I) else 0) _) _ _,
  { assume b,
    simp only [mem_infi, mem_ker, funext_iff, proj_apply, pi_apply],
    assume j hjJ,
    have : j ∉ I := assume hjI, hd ⟨hjI, hjJ⟩,
    rw [dif_neg this, zero_apply] },
  { simp only [pi_comp, comp_assoc, subtype_comp_cod_restrict, proj_pi, dif_pos, subtype.val_prop'],
    ext b ⟨j, hj⟩, refl },
  { ext ⟨b, hb⟩,
    apply subtype.coe_ext.2,
    ext j,
    have hb : ∀i ∈ J, b i = 0,
    { simpa only [mem_infi, mem_ker, proj_apply] using (mem_infi _).1 hb },
    simp only [comp_apply, pi_apply, id_apply, proj_apply, subtype_apply, cod_restrict_apply],
    split_ifs,
    { refl },
    { exact (hb _ $ (hu trivial).resolve_left h).symm } }
end
end

section
variable [decidable_eq ι]

/-- `diag i j` is the identity map if `i = j`. Otherwise it is the constant 0 map. -/
def diag (i j : ι) : φ i →ₗ[R] φ j :=
@function.update ι (λj, φ i →ₗ[R] φ j) _ 0 i id j

lemma update_apply (f : Πi, M₂ →ₗ[R] φ i) (c : M₂) (i j : ι) (b : M₂ →ₗ[R] φ i) :
  (update f i b j) c = update (λi, f i c) i (b c) j :=
begin
  by_cases j = i,
  { rw [h, update_same, update_same] },
  { rw [update_noteq h, update_noteq h] }
end

end

section
variable [decidable_eq ι]
variables (R φ)

/-- The standard basis of the product of `φ`. -/
def std_basis (i : ι) : φ i →ₗ[R] (Πi, φ i) := pi (diag i)

lemma std_basis_apply (i : ι) (b : φ i) : std_basis R φ i b = update 0 i b :=
by ext j; rw [std_basis, pi_apply, diag, update_apply]; refl

@[simp] lemma std_basis_same (i : ι) (b : φ i) : std_basis R φ i b i = b :=
by rw [std_basis_apply, update_same]

lemma std_basis_ne (i j : ι) (h : j ≠ i) (b : φ i) : std_basis R φ i b j = 0 :=
by rw [std_basis_apply, update_noteq h]; refl

lemma ker_std_basis (i : ι) : ker (std_basis R φ i) = ⊥ :=
ker_eq_bot.2 $ assume f g hfg,
  have std_basis R φ i f i = std_basis R φ i g i := hfg ▸ rfl,
  by simpa only [std_basis_same]

lemma proj_comp_std_basis (i j : ι) : (proj i).comp (std_basis R φ j) = diag j i :=
by rw [std_basis, proj_pi]

lemma proj_std_basis_same (i : ι) : (proj i).comp (std_basis R φ i) = id :=
by ext b; simp

lemma proj_std_basis_ne (i j : ι) (h : i ≠ j) : (proj i).comp (std_basis R φ j) = 0 :=
by ext b; simp [std_basis_ne R φ _ _ h]

lemma supr_range_std_basis_le_infi_ker_proj (I J : set ι) (h : disjoint I J) :
  (⨆i∈I, range (std_basis R φ i)) ≤ (⨅i∈J, ker (proj i)) :=
begin
  refine (supr_le $ assume i, supr_le $ assume hi, range_le_iff_comap.2 _),
  simp only [(ker_comp _ _).symm, eq_top_iff, le_def', mem_ker, comap_infi, mem_infi],
  assume b hb j hj,
  have : i ≠ j := assume eq, h ⟨hi, eq.symm ▸ hj⟩,
  rw [proj_std_basis_ne R φ j i this.symm, zero_apply]
end

lemma infi_ker_proj_le_supr_range_std_basis {I : finset ι} {J : set ι} (hu : set.univ ⊆ ↑I ∪ J) :
  (⨅ i∈J, ker (proj i)) ≤ (⨆i∈I, range (std_basis R φ i)) :=
submodule.le_def'.2
begin
  assume b hb,
  simp only [mem_infi, mem_ker, proj_apply] at hb,
  rw ← show I.sum (λi, std_basis R φ i (b i)) = b,
  { ext i,
    rw [pi.finset_sum_apply, ← std_basis_same R φ i (b i)],
    refine finset.sum_eq_single i (assume j hjI ne, std_basis_ne _ _ _ _ ne.symm _) _,
    assume hiI,
    rw [std_basis_same],
    exact hb _ ((hu trivial).resolve_left hiI) },
  exact sum_mem _ (assume i hiI, mem_supr_of_mem _ i $ mem_supr_of_mem _ hiI $
    (std_basis R φ i).mem_range_self (b i))
end

lemma supr_range_std_basis_eq_infi_ker_proj {I J : set ι}
  (hd : disjoint I J) (hu : set.univ ⊆ I ∪ J) (hI : set.finite I) :
  (⨆i∈I, range (std_basis R φ i)) = (⨅i∈J, ker (proj i)) :=
begin
  refine le_antisymm (supr_range_std_basis_le_infi_ker_proj _ _ _ _ hd) _,
  have : set.univ ⊆ ↑hI.to_finset ∪ J, { rwa [finset.coe_to_finset] },
  refine le_trans (infi_ker_proj_le_supr_range_std_basis R φ this) (supr_le_supr $ assume i, _),
  rw [← finset.mem_coe, finset.coe_to_finset],
  exact le_refl _
end

lemma supr_range_std_basis [fintype ι] : (⨆i:ι, range (std_basis R φ i)) = ⊤ :=
have (set.univ : set ι) ⊆ ↑(finset.univ : finset ι) ∪ ∅ := by rw [finset.coe_univ, set.union_empty],
begin
  apply top_unique,
  convert (infi_ker_proj_le_supr_range_std_basis R φ this),
  exact infi_emptyset.symm,
  exact (funext $ λi, (@supr_pos _ _ _ (λh, range (std_basis R φ i)) $ finset.mem_univ i).symm)
end

lemma disjoint_std_basis_std_basis (I J : set ι) (h : disjoint I J) :
  disjoint (⨆i∈I, range (std_basis R φ i)) (⨆i∈J, range (std_basis R φ i)) :=
begin
  refine disjoint.mono
    (supr_range_std_basis_le_infi_ker_proj _ _ _ _ $ set.disjoint_compl I)
    (supr_range_std_basis_le_infi_ker_proj _ _ _ _ $ set.disjoint_compl J) _,
  simp only [disjoint, submodule.le_def', mem_infi, mem_inf, mem_ker, mem_bot, proj_apply,
    funext_iff],
  rintros b ⟨hI, hJ⟩ i,
  classical,
  by_cases hiI : i ∈ I,
  { by_cases hiJ : i ∈ J,
    { exact (h ⟨hiI, hiJ⟩).elim },
    { exact hJ i hiJ } },
  { exact hI i hiI }
end

lemma std_basis_eq_single {a : R} :
  (λ (i : ι), (std_basis R (λ _ : ι, R) i) a) = λ (i : ι), (finsupp.single i a) :=
begin
  ext i j,
  rw [std_basis_apply, finsupp.single_apply],
  split_ifs,
  { rw [h, function.update_same] },
  { rw [function.update_noteq (ne.symm h)], refl },
end

end

end pi

variables (R M)

instance automorphism_group : group (M ≃ₗ[R] M) :=
{ mul := λ f g, g.trans f,
  one := linear_equiv.refl R M,
  inv := λ f, f.symm,
  mul_assoc := λ f g h, by {ext, refl},
  mul_one := λ f, by {ext, refl},
  one_mul := λ f, by {ext, refl},
  mul_left_inv := λ f, by {ext, exact f.left_inv x} }

instance automorphism_group.to_linear_map_is_monoid_hom :
  is_monoid_hom (linear_equiv.to_linear_map : (M ≃ₗ[R] M) → (M →ₗ[R] M)) :=
{ map_one := rfl,
  map_mul := λ f g, rfl }

/-- The group of invertible linear maps from `M` to itself -/
@[reducible] def general_linear_group := units (M →ₗ[R] M)

namespace general_linear_group
variables {R M}

instance : has_coe_to_fun (general_linear_group R M) := by apply_instance

/-- An invertible linear map `f` determines an equivalence from `M` to itself. -/
def to_linear_equiv (f : general_linear_group R M) : (M ≃ₗ[R] M) :=
{ inv_fun := f.inv.to_fun,
  left_inv := λ m, show (f.inv * f.val) m = m,
    by erw f.inv_val; simp,
  right_inv := λ m, show (f.val * f.inv) m = m,
    by erw f.val_inv; simp,
  ..f.val }

/-- An equivalence from `M` to itself determines an invertible linear map. -/
def of_linear_equiv (f : (M ≃ₗ[R] M)) : general_linear_group R M :=
{ val := f,
  inv := f.symm,
  val_inv := linear_map.ext $ λ _, f.apply_symm_apply _,
  inv_val := linear_map.ext $ λ _, f.symm_apply_apply _ }

variables (R M)

/-- The general linear group on `R` and `M` is multiplicatively equivalent to the type of linear
equivalences between `M` and itself. -/
def general_linear_equiv : general_linear_group R M ≃* (M ≃ₗ[R] M) :=
{ to_fun := to_linear_equiv,
  inv_fun := of_linear_equiv,
  left_inv := λ f, by { ext, refl },
  right_inv := λ f, by { ext, refl },
  map_mul' := λ x y, by {ext, refl} }

@[simp] lemma general_linear_equiv_to_linear_map (f : general_linear_group R M) :
  (general_linear_equiv R M f : M →ₗ[R] M) = f :=
by {ext, refl}

end general_linear_group

end linear_map<|MERGE_RESOLUTION|>--- conflicted
+++ resolved
@@ -1358,13 +1358,8 @@
 { to_fun    := λ p', ⟨comap p.mkq p', le_comap_mkq p _⟩,
   inv_fun   := λ q, map p.mkq q,
   left_inv  := λ p', map_comap_eq_self $ by simp,
-<<<<<<< HEAD
-  right_inv := λ ⟨q, hq⟩, subtype.eq' $ by simp [comap_map_mkq p, sup_of_le_right hq],
+  right_inv := λ ⟨q, hq⟩, subtype.eq' $ by simpa [comap_map_mkq p],
   ord'      := λ p₁ p₂, (comap_le_comap_iff $ range_mkq _).symm }
-=======
-  right_inv := λ ⟨q, hq⟩, subtype.eq' $ by simpa [comap_map_mkq p],
-  ord       := λ p₁ p₂, (comap_le_comap_iff $ range_mkq _).symm }
->>>>>>> ed453c72
 
 /-- The ordering on submodules of the quotient of `M` by `p` embeds into the ordering on submodules
 of `M`. -/
