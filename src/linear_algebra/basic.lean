/-
Copyright (c) 2017 Johannes Hölzl. All rights reserved.
Released under Apache 2.0 license as described in the file LICENSE.
Authors: Johannes Hölzl, Mario Carneiro, Kevin Buzzard, Yury Kudryashov, Frédéric Dupuis,
  Heather Macbeth
-/
import algebra.big_operators.pi
import algebra.module.hom
import algebra.module.prod
import algebra.module.submodule_lattice
import data.dfinsupp.basic
import data.finsupp.basic
import order.compactly_generated

/-!
# Linear algebra

This file defines the basics of linear algebra. It sets up the "categorical/lattice structure" of
modules over a ring, submodules, and linear maps.

Many of the relevant definitions, including `module`, `submodule`, and `linear_map`, are found in
`src/algebra/module`.

## Main definitions

* Many constructors for (semi)linear maps
* The kernel `ker` and range `range` of a linear map are submodules of the domain and codomain
  respectively.
* The general linear group is defined to be the group of invertible linear maps from `M` to itself.

See `linear_algebra.span` for the span of a set (as a submodule),
and `linear_algebra.quotient` for quotients by submodules.

## Main theorems

See `linear_algebra.isomorphisms` for Noether's three isomorphism theorems for modules.

## Notations

* We continue to use the notations `M →ₛₗ[σ] M₂` and `M →ₗ[R] M₂` for the type of semilinear
  (resp. linear) maps from `M` to `M₂` over the ring homomorphism `σ` (resp. over the ring `R`).

## Implementation notes

We note that, when constructing linear maps, it is convenient to use operations defined on bundled
maps (`linear_map.prod`, `linear_map.coprod`, arithmetic operations like `+`) instead of defining a
function and proving it is linear.

## TODO

* Parts of this file have not yet been generalized to semilinear maps

## Tags
linear algebra, vector space, module

-/

open function
open_locale big_operators pointwise

variables {R : Type*} {R₁ : Type*} {R₂ : Type*} {R₃ : Type*} {R₄ : Type*}
variables {S : Type*}
variables {K : Type*} {K₂ : Type*}
variables {M : Type*} {M' : Type*} {M₁ : Type*} {M₂ : Type*} {M₃ : Type*} {M₄ : Type*}
variables {N : Type*} {N₂ : Type*}
variables {ι : Type*}
variables {V : Type*} {V₂ : Type*}

namespace finsupp

lemma smul_sum {α : Type*} {β : Type*} {R : Type*} {M : Type*}
  [has_zero β] [monoid R] [add_comm_monoid M] [distrib_mul_action R M]
  {v : α →₀ β} {c : R} {h : α → β → M} :
  c • (v.sum h) = v.sum (λa b, c • h a b) :=
finset.smul_sum

@[simp]
lemma sum_smul_index_linear_map' {α : Type*} {R : Type*} {M : Type*} {M₂ : Type*}
  [semiring R] [add_comm_monoid M] [module R M] [add_comm_monoid M₂] [module R M₂]
  {v : α →₀ M} {c : R} {h : α → M →ₗ[R] M₂} :
  (c • v).sum (λ a, h a) = c • (v.sum (λ a, h a)) :=
begin
  rw [finsupp.sum_smul_index', finsupp.smul_sum],
  { simp only [linear_map.map_smul], },
  { intro i, exact (h i).map_zero },
end

variables (α : Type*) [fintype α]
variables (R M) [add_comm_monoid M] [semiring R] [module R M]

/-- Given `fintype α`, `linear_equiv_fun_on_fintype R` is the natural `R`-linear equivalence between
`α →₀ β` and `α → β`. -/
@[simps apply] noncomputable def linear_equiv_fun_on_fintype :
  (α →₀ M) ≃ₗ[R] (α → M) :=
{ to_fun := coe_fn,
  map_add' := λ f g, by { ext, refl },
  map_smul' := λ c f, by { ext, refl },
  .. equiv_fun_on_fintype }

@[simp] lemma linear_equiv_fun_on_fintype_single [decidable_eq α] (x : α) (m : M) :
  (linear_equiv_fun_on_fintype R M α) (single x m) = pi.single x m :=
begin
  ext a,
  change (equiv_fun_on_fintype (single x m)) a = _,
  convert _root_.congr_fun (equiv_fun_on_fintype_single x m) a,
end

@[simp] lemma linear_equiv_fun_on_fintype_symm_single [decidable_eq α]
  (x : α) (m : M) : (linear_equiv_fun_on_fintype R M α).symm (pi.single x m) = single x m :=
begin
  ext a,
  change (equiv_fun_on_fintype.symm (pi.single x m)) a = _,
  convert congr_fun (equiv_fun_on_fintype_symm_single x m) a,
end

@[simp] lemma linear_equiv_fun_on_fintype_symm_coe (f : α →₀ M) :
  (linear_equiv_fun_on_fintype R M α).symm f = f :=
by { ext, simp [linear_equiv_fun_on_fintype], }

end finsupp

section
open_locale classical

/-- decomposing `x : ι → R` as a sum along the canonical basis -/
lemma pi_eq_sum_univ {ι : Type*} [fintype ι] {R : Type*} [semiring R] (x : ι → R) :
  x = ∑ i, x i • (λj, if i = j then 1 else 0) :=
by { ext, simp }

end

/-! ### Properties of linear maps -/
namespace linear_map

section add_comm_monoid
variables [semiring R] [semiring R₂] [semiring R₃] [semiring R₄]
variables [add_comm_monoid M] [add_comm_monoid M₁] [add_comm_monoid M₂]
variables [add_comm_monoid M₃] [add_comm_monoid M₄]
variables [module R M] [module R M₁] [module R₂ M₂] [module R₃ M₃] [module R₄ M₄]
variables {σ₁₂ : R →+* R₂} {σ₂₃ : R₂ →+* R₃} {σ₃₄ : R₃ →+* R₄}
variables {σ₁₃ : R →+* R₃} {σ₂₄ : R₂ →+* R₄} {σ₁₄ : R →+* R₄}
variables [ring_hom_comp_triple σ₁₂ σ₂₃ σ₁₃] [ring_hom_comp_triple σ₂₃ σ₃₄ σ₂₄]
variables [ring_hom_comp_triple σ₁₃ σ₃₄ σ₁₄] [ring_hom_comp_triple σ₁₂ σ₂₄ σ₁₄]
variables (f : M →ₛₗ[σ₁₂] M₂) (g : M₂ →ₛₗ[σ₂₃] M₃)
include R R₂

theorem comp_assoc (h : M₃ →ₛₗ[σ₃₄] M₄) :
  ((h.comp g : M₂ →ₛₗ[σ₂₄] M₄).comp f : M →ₛₗ[σ₁₄] M₄)
  = h.comp (g.comp f : M →ₛₗ[σ₁₃] M₃) := rfl

omit R R₂

/-- The restriction of a linear map `f : M → M₂` to a submodule `p ⊆ M` gives a linear map
`p → M₂`. -/
def dom_restrict (f : M →ₛₗ[σ₁₂] M₂) (p : submodule R M) : p →ₛₗ[σ₁₂] M₂ := f.comp p.subtype

@[simp] lemma dom_restrict_apply (f : M →ₛₗ[σ₁₂] M₂) (p : submodule R M) (x : p) :
  f.dom_restrict p x = f x := rfl

/-- A linear map `f : M₂ → M` whose values lie in a submodule `p ⊆ M` can be restricted to a
linear map M₂ → p. -/
def cod_restrict (p : submodule R₂ M₂) (f : M →ₛₗ[σ₁₂] M₂) (h : ∀c, f c ∈ p) : M →ₛₗ[σ₁₂] p :=
by refine {to_fun := λc, ⟨f c, h c⟩, ..}; intros; apply set_coe.ext; simp

@[simp] theorem cod_restrict_apply (p : submodule R₂ M₂) (f : M →ₛₗ[σ₁₂] M₂) {h} (x : M) :
  (cod_restrict p f h x : M₂) = f x := rfl

@[simp] lemma comp_cod_restrict (p : submodule R₃ M₃) (h : ∀b, g b ∈ p) :
  ((cod_restrict p g h).comp f : M →ₛₗ[σ₁₃] p) = cod_restrict p (g.comp f) (assume b, h _) :=
ext $ assume b, rfl

@[simp] lemma subtype_comp_cod_restrict (p : submodule R₂ M₂) (h : ∀b, f b ∈ p) :
  p.subtype.comp (cod_restrict p f h) = f :=
ext $ assume b, rfl

/-- Restrict domain and codomain of an endomorphism. -/
def restrict (f : M →ₗ[R] M) {p : submodule R M} (hf : ∀ x ∈ p, f x ∈ p) : p →ₗ[R] p :=
(f.dom_restrict p).cod_restrict p $ set_like.forall.2 hf

lemma restrict_apply
  {f : M →ₗ[R] M} {p : submodule R M} (hf : ∀ x ∈ p, f x ∈ p) (x : p) :
  f.restrict hf x = ⟨f x, hf x.1 x.2⟩ := rfl

lemma subtype_comp_restrict {f : M →ₗ[R] M} {p : submodule R M} (hf : ∀ x ∈ p, f x ∈ p) :
  p.subtype.comp (f.restrict hf) = f.dom_restrict p := rfl

lemma restrict_eq_cod_restrict_dom_restrict
  {f : M →ₗ[R] M} {p : submodule R M} (hf : ∀ x ∈ p, f x ∈ p) :
  f.restrict hf = (f.dom_restrict p).cod_restrict p (λ x, hf x.1 x.2) := rfl

lemma restrict_eq_dom_restrict_cod_restrict
  {f : M →ₗ[R] M} {p : submodule R M} (hf : ∀ x, f x ∈ p) :
  f.restrict (λ x _, hf x) = (f.cod_restrict p hf).dom_restrict p := rfl

instance unique_of_left [subsingleton M] : unique (M →ₛₗ[σ₁₂] M₂) :=
{ uniq := λ f, ext $ λ x, by rw [subsingleton.elim x 0, map_zero, map_zero],
  .. linear_map.inhabited }

instance unique_of_right [subsingleton M₂] : unique (M →ₛₗ[σ₁₂] M₂) :=
coe_injective.unique

/-- Evaluation of a `σ₁₂`-linear map at a fixed `a`, as an `add_monoid_hom`. -/
def eval_add_monoid_hom (a : M) : (M →ₛₗ[σ₁₂] M₂) →+ M₂ :=
{ to_fun := λ f, f a,
  map_add' := λ f g, linear_map.add_apply f g a,
  map_zero' := rfl }

/-- `linear_map.to_add_monoid_hom` promoted to an `add_monoid_hom` -/
def to_add_monoid_hom' : (M →ₛₗ[σ₁₂] M₂) →+ (M →+ M₂) :=
{ to_fun := to_add_monoid_hom,
  map_zero' := by ext; refl,
  map_add' := by intros; ext; refl }

lemma sum_apply (t : finset ι) (f : ι → M →ₛₗ[σ₁₂] M₂) (b : M) :
  (∑ d in t, f d) b = ∑ d in t, f d b :=
add_monoid_hom.map_sum ((add_monoid_hom.eval b).comp to_add_monoid_hom') f _

section smul_right

variables [semiring S] [module R S] [module S M] [is_scalar_tower R S M]

/-- When `f` is an `R`-linear map taking values in `S`, then `λb, f b • x` is an `R`-linear map. -/
def smul_right (f : M₁ →ₗ[R] S) (x : M) : M₁ →ₗ[R] M :=
{ to_fun := λb, f b • x,
  map_add' := λ x y, by rw [f.map_add, add_smul],
  map_smul' := λ b y, by dsimp; rw [f.map_smul, smul_assoc] }

@[simp] theorem coe_smul_right (f : M₁ →ₗ[R] S) (x : M) :
  (smul_right f x : M₁ → M) = λ c, f c • x := rfl

theorem smul_right_apply (f : M₁ →ₗ[R] S) (x : M) (c : M₁) :
  smul_right f x c = f c • x := rfl

end smul_right

instance [nontrivial M] : nontrivial (module.End R M) :=
begin
  obtain ⟨m, ne⟩ := (nontrivial_iff_exists_ne (0 : M)).mp infer_instance,
  exact nontrivial_of_ne 1 0 (λ p, ne (linear_map.congr_fun p m)),
end

@[simp, norm_cast] lemma coe_fn_sum {ι : Type*} (t : finset ι) (f : ι → M →ₛₗ[σ₁₂] M₂) :
  ⇑(∑ i in t, f i) = ∑ i in t, (f i : M → M₂) :=
add_monoid_hom.map_sum ⟨@to_fun R R₂ _ _ σ₁₂ M M₂ _ _ _ _, rfl, λ x y, rfl⟩ _ _

@[simp] lemma pow_apply (f : M →ₗ[R] M) (n : ℕ) (m : M) :
  (f^n) m = (f^[n] m) :=
begin
  induction n with n ih,
  { refl, },
  { simp only [function.comp_app, function.iterate_succ, linear_map.mul_apply, pow_succ, ih],
    exact (function.commute.iterate_self _ _ m).symm, },
end

lemma pow_map_zero_of_le
  {f : module.End R M} {m : M} {k l : ℕ} (hk : k ≤ l) (hm : (f^k) m = 0) : (f^l) m = 0 :=
by rw [← tsub_add_cancel_of_le hk, pow_add, mul_apply, hm, map_zero]

lemma commute_pow_left_of_commute
  {f : M →ₛₗ[σ₁₂] M₂} {g : module.End R M} {g₂ : module.End R₂ M₂}
  (h : g₂.comp f = f.comp g) (k : ℕ) : (g₂^k).comp f = f.comp (g^k) :=
begin
  induction k with k ih,
  { simpa only [pow_zero], },
  { rw [pow_succ, pow_succ, linear_map.mul_eq_comp, linear_map.comp_assoc, ih,
      ← linear_map.comp_assoc, h, linear_map.comp_assoc, linear_map.mul_eq_comp], },
end

lemma submodule_pow_eq_zero_of_pow_eq_zero {N : submodule R M}
  {g : module.End R N} {G : module.End R M} (h : G.comp N.subtype = N.subtype.comp g)
  {k : ℕ} (hG : G^k = 0) : g^k = 0 :=
begin
  ext m,
  have hg : N.subtype.comp (g^k) m = 0,
  { rw [← commute_pow_left_of_commute h, hG, zero_comp, zero_apply], },
  simp only [submodule.subtype_apply, comp_app, submodule.coe_eq_zero, coe_comp] at hg,
  rw [hg, linear_map.zero_apply],
end

lemma coe_pow (f : M →ₗ[R] M) (n : ℕ) : ⇑(f^n) = (f^[n]) :=
by { ext m, apply pow_apply, }

@[simp] lemma id_pow (n : ℕ) : (id : M →ₗ[R] M)^n = id := one_pow n

section
variables {f' : M →ₗ[R] M}

lemma iterate_succ (n : ℕ) : (f' ^ (n + 1)) = comp (f' ^ n) f' :=
by rw [pow_succ', mul_eq_comp]

lemma iterate_surjective (h : surjective f') : ∀ n : ℕ, surjective ⇑(f' ^ n)
| 0       := surjective_id
| (n + 1) := by { rw [iterate_succ], exact surjective.comp (iterate_surjective n) h, }

lemma iterate_injective (h : injective f') : ∀ n : ℕ, injective ⇑(f' ^ n)
| 0       := injective_id
| (n + 1) := by { rw [iterate_succ], exact injective.comp (iterate_injective n) h, }

lemma iterate_bijective (h : bijective f') : ∀ n : ℕ, bijective ⇑(f' ^ n)
| 0       := bijective_id
| (n + 1) := by { rw [iterate_succ], exact bijective.comp (iterate_bijective n) h, }

lemma injective_of_iterate_injective {n : ℕ} (hn : n ≠ 0) (h : injective ⇑(f' ^ n)) :
  injective f' :=
begin
  rw [← nat.succ_pred_eq_of_pos (pos_iff_ne_zero.mpr hn), iterate_succ, coe_comp] at h,
  exact injective.of_comp h,
end

lemma surjective_of_iterate_surjective {n : ℕ} (hn : n ≠ 0) (h : surjective ⇑(f' ^ n)) :
  surjective f' :=
begin
  rw [← nat.succ_pred_eq_of_pos (pos_iff_ne_zero.mpr hn),
    nat.succ_eq_add_one, add_comm, pow_add] at h,
  exact surjective.of_comp h,
end

end

section
open_locale classical

/-- A linear map `f` applied to `x : ι → R` can be computed using the image under `f` of elements
of the canonical basis. -/
lemma pi_apply_eq_sum_univ [fintype ι] (f : (ι → R) →ₗ[R] M) (x : ι → R) :
  f x = ∑ i, x i • (f (λj, if i = j then 1 else 0)) :=
begin
  conv_lhs { rw [pi_eq_sum_univ x, f.map_sum] },
  apply finset.sum_congr rfl (λl hl, _),
  rw f.map_smul
end

end

end add_comm_monoid

section module

variables [semiring R] [semiring S]
  [add_comm_monoid M] [add_comm_monoid M₂] [add_comm_monoid M₃]
  [module R M] [module R M₂] [module R M₃]
  [module S M₂] [module S M₃] [smul_comm_class R S M₂] [smul_comm_class R S M₃]
  (f : M →ₗ[R] M₂)

variable (S)

/-- Applying a linear map at `v : M`, seen as `S`-linear map from `M →ₗ[R] M₂` to `M₂`.

 See `linear_map.applyₗ` for a version where `S = R`. -/
@[simps]
def applyₗ' : M →+ (M →ₗ[R] M₂) →ₗ[S] M₂ :=
{ to_fun := λ v,
  { to_fun := λ f, f v,
    map_add' := λ f g, f.add_apply g v,
    map_smul' := λ x f, f.smul_apply x v },
  map_zero' := linear_map.ext $ λ f, f.map_zero,
  map_add' := λ x y, linear_map.ext $ λ f, f.map_add _ _ }

section
variables (R M)

/--
The equivalence between R-linear maps from `R` to `M`, and points of `M` itself.
This says that the forgetful functor from `R`-modules to types is representable, by `R`.

This as an `S`-linear equivalence, under the assumption that `S` acts on `M` commuting with `R`.
When `R` is commutative, we can take this to be the usual action with `S = R`.
Otherwise, `S = ℕ` shows that the equivalence is additive.
See note [bundled maps over different rings].
-/
@[simps]
def ring_lmap_equiv_self [module S M] [smul_comm_class R S M] : (R →ₗ[R] M) ≃ₗ[S] M :=
{ to_fun := λ f, f 1,
  inv_fun := smul_right (1 : R →ₗ[R] R),
  left_inv := λ f, by { ext, simp },
  right_inv := λ x, by simp,
  .. applyₗ' S (1 : R) }

end

end module

section comm_semiring

variables [comm_semiring R] [add_comm_monoid M] [add_comm_monoid M₂] [add_comm_monoid M₃]
variables [module R M] [module R M₂] [module R M₃]
variables (f g : M →ₗ[R] M₂)
include R

/-- Composition by `f : M₂ → M₃` is a linear map from the space of linear maps `M → M₂`
to the space of linear maps `M₂ → M₃`. -/
def comp_right (f : M₂ →ₗ[R] M₃) : (M →ₗ[R] M₂) →ₗ[R] (M →ₗ[R] M₃) :=
{ to_fun := f.comp,
  map_add' := λ _ _, linear_map.ext $ λ _, f.map_add _ _,
  map_smul' := λ _ _, linear_map.ext $ λ _, f.map_smul _ _ }

/-- Applying a linear map at `v : M`, seen as a linear map from `M →ₗ[R] M₂` to `M₂`.
See also `linear_map.applyₗ'` for a version that works with two different semirings.

This is the `linear_map` version of `add_monoid_hom.eval`. -/
@[simps]
def applyₗ : M →ₗ[R] (M →ₗ[R] M₂) →ₗ[R] M₂ :=
{ to_fun := λ v, { to_fun := λ f, f v, ..applyₗ' R v },
  map_smul' := λ x y, linear_map.ext $ λ f, f.map_smul _ _,
  ..applyₗ' R }

/-- Alternative version of `dom_restrict` as a linear map. -/
def dom_restrict'
  (p : submodule R M) : (M →ₗ[R] M₂) →ₗ[R] (p →ₗ[R] M₂) :=
{ to_fun := λ φ, φ.dom_restrict p,
  map_add' := by simp [linear_map.ext_iff],
  map_smul' := by simp [linear_map.ext_iff] }

@[simp] lemma dom_restrict'_apply (f : M →ₗ[R] M₂) (p : submodule R M) (x : p) :
  dom_restrict' p f x = f x := rfl

end comm_semiring

section comm_ring
variables [comm_ring R] [add_comm_group M] [add_comm_group M₂] [add_comm_group M₃]
variables [module R M] [module R M₂] [module R M₃]

/--
The family of linear maps `M₂ → M` parameterised by `f ∈ M₂ → R`, `x ∈ M`, is linear in `f`, `x`.
-/
def smul_rightₗ : (M₂ →ₗ[R] R) →ₗ[R] M →ₗ[R] M₂ →ₗ[R] M :=
{ to_fun := λ f,
  { to_fun    := linear_map.smul_right f,
    map_add'  := λ m m', by { ext, apply smul_add, },
    map_smul' := λ c m, by { ext, apply smul_comm, } },
  map_add'  := λ f f', by { ext, apply add_smul, },
  map_smul' := λ c f, by { ext, apply mul_smul, } }

@[simp] lemma smul_rightₗ_apply (f : M₂ →ₗ[R] R) (x : M) (c : M₂) :
  (smul_rightₗ : (M₂ →ₗ[R] R) →ₗ[R] M →ₗ[R] M₂ →ₗ[R] M) f x c = (f c) • x := rfl

end comm_ring

end linear_map

/--
The `R`-linear equivalence between additive morphisms `A →+ B` and `ℕ`-linear morphisms `A →ₗ[ℕ] B`.
-/
@[simps]
def add_monoid_hom_lequiv_nat {A B : Type*} (R : Type*)
  [semiring R] [add_comm_monoid A] [add_comm_monoid B] [module R B] :
  (A →+ B) ≃ₗ[R] (A →ₗ[ℕ] B) :=
{ to_fun := add_monoid_hom.to_nat_linear_map,
  inv_fun := linear_map.to_add_monoid_hom,
  map_add' := by { intros, ext, refl },
  map_smul' := by { intros, ext, refl },
  left_inv := by { intros f, ext, refl },
  right_inv := by { intros f, ext, refl } }

/--
The `R`-linear equivalence between additive morphisms `A →+ B` and `ℤ`-linear morphisms `A →ₗ[ℤ] B`.
-/
@[simps]
def add_monoid_hom_lequiv_int {A B : Type*} (R : Type*)
  [semiring R] [add_comm_group A] [add_comm_group B] [module R B] :
  (A →+ B) ≃ₗ[R] (A →ₗ[ℤ] B) :=
{ to_fun := add_monoid_hom.to_int_linear_map,
  inv_fun := linear_map.to_add_monoid_hom,
  map_add' := by { intros, ext, refl },
  map_smul' := by { intros, ext, refl },
  left_inv := by { intros f, ext, refl },
  right_inv := by { intros f, ext, refl } }

/-! ### Properties of submodules -/

namespace submodule

section add_comm_monoid

variables [semiring R] [semiring R₂] [semiring R₃]
variables [add_comm_monoid M] [add_comm_monoid M₂] [add_comm_monoid M₃] [add_comm_monoid M']
variables [module R M] [module R M'] [module R₂ M₂] [module R₃ M₃]
variables {σ₁₂ : R →+* R₂} {σ₂₃ : R₂ →+* R₃} {σ₁₃ : R →+* R₃}
variables {σ₂₁ : R₂ →+* R}
variables [ring_hom_inv_pair σ₁₂ σ₂₁] [ring_hom_inv_pair σ₂₁ σ₁₂]
variables [ring_hom_comp_triple σ₁₂ σ₂₃ σ₁₃]
variables (p p' : submodule R M) (q q' : submodule R₂ M₂)
variables (q₁ q₁' : submodule R M')
variables {r : R} {x y : M}
open set

variables {p p'}

/-- If two submodules `p` and `p'` satisfy `p ⊆ p'`, then `of_le p p'` is the linear map version of
this inclusion. -/
def of_le (h : p ≤ p') : p →ₗ[R] p' :=
p.subtype.cod_restrict p' $ λ ⟨x, hx⟩, h hx

@[simp] theorem coe_of_le (h : p ≤ p') (x : p) :
  (of_le h x : M) = x := rfl

theorem of_le_apply (h : p ≤ p') (x : p) : of_le h x = ⟨x, h x.2⟩ := rfl

theorem of_le_injective (h : p ≤ p') : function.injective (of_le h) :=
λ x y h, subtype.val_injective (subtype.mk.inj h)

variables (p p')

lemma subtype_comp_of_le (p q : submodule R M) (h : p ≤ q) :
  q.subtype.comp (of_le h) = p.subtype :=
by { ext ⟨b, hb⟩, refl }

variables (R)

@[simp] lemma subsingleton_iff : subsingleton (submodule R M) ↔ subsingleton M :=
have h : subsingleton (submodule R M) ↔ subsingleton (add_submonoid M),
{ rw [←subsingleton_iff_bot_eq_top, ←subsingleton_iff_bot_eq_top],
  convert to_add_submonoid_eq.symm; refl, },
h.trans add_submonoid.subsingleton_iff

@[simp] lemma nontrivial_iff : nontrivial (submodule R M) ↔ nontrivial M :=
not_iff_not.mp (
  (not_nontrivial_iff_subsingleton.trans $ subsingleton_iff R).trans
  not_nontrivial_iff_subsingleton.symm)

variables {R}

instance [subsingleton M] : unique (submodule R M) :=
⟨⟨⊥⟩, λ a, @subsingleton.elim _ ((subsingleton_iff R).mpr ‹_›) a _⟩

instance unique' [subsingleton R] : unique (submodule R M) :=
by haveI := module.subsingleton R M; apply_instance

instance [nontrivial M] : nontrivial (submodule R M) := (nontrivial_iff R).mpr ‹_›

theorem mem_right_iff_eq_zero_of_disjoint {p p' : submodule R M} (h : disjoint p p') {x : p} :
  (x:M) ∈ p' ↔ x = 0 :=
⟨λ hx, coe_eq_zero.1 $ disjoint_def.1 h x x.2 hx, λ h, h.symm ▸ p'.zero_mem⟩

theorem mem_left_iff_eq_zero_of_disjoint {p p' : submodule R M} (h : disjoint p p') {x : p'} :
  (x:M) ∈ p ↔ x = 0 :=
⟨λ hx, coe_eq_zero.1 $ disjoint_def.1 h x hx x.2, λ h, h.symm ▸ p.zero_mem⟩

section
variables [ring_hom_surjective σ₁₂]

/-- The pushforward of a submodule `p ⊆ M` by `f : M → M₂` -/
def map (f : M →ₛₗ[σ₁₂] M₂) (p : submodule R M) : submodule R₂ M₂ :=
{ carrier   := f '' p,
  smul_mem' :=
  begin
    rintro c x ⟨y, hy, rfl⟩,
    obtain ⟨a, rfl⟩ := σ₁₂.is_surjective c,
    exact ⟨_, p.smul_mem a hy, f.map_smulₛₗ _ _⟩,
  end,
  .. p.to_add_submonoid.map f.to_add_monoid_hom }

@[simp] lemma map_coe (f : M →ₛₗ[σ₁₂] M₂) (p : submodule R M) :
  (map f p : set M₂) = f '' p := rfl

lemma map_to_add_submonoid (f : M →ₛₗ[σ₁₂] M₂) (p : submodule R M) :
  (p.map f).to_add_submonoid = p.to_add_submonoid.map f :=
set_like.coe_injective rfl

@[simp] lemma mem_map {f : M →ₛₗ[σ₁₂] M₂} {p : submodule R M} {x : M₂} :
  x ∈ map f p ↔ ∃ y, y ∈ p ∧ f y = x := iff.rfl

theorem mem_map_of_mem {f : M →ₛₗ[σ₁₂] M₂} {p : submodule R M} {r} (h : r ∈ p) :
  f r ∈ map f p := set.mem_image_of_mem _ h

lemma apply_coe_mem_map (f : M →ₛₗ[σ₁₂] M₂) {p : submodule R M} (r : p) :
  f r ∈ map f p := mem_map_of_mem r.prop

@[simp] lemma map_id : map (linear_map.id : M →ₗ[R] M) p = p :=
submodule.ext $ λ a, by simp

lemma map_comp [ring_hom_surjective σ₂₃] [ring_hom_surjective σ₁₃]
  (f : M →ₛₗ[σ₁₂] M₂) (g : M₂ →ₛₗ[σ₂₃] M₃)
  (p : submodule R M) : map (g.comp f : M →ₛₗ[σ₁₃] M₃) p = map g (map f p) :=
set_like.coe_injective $ by simp [map_coe]; rw ← image_comp

lemma map_mono {f : M →ₛₗ[σ₁₂] M₂} {p p' : submodule R M} :
  p ≤ p' → map f p ≤ map f p' := image_subset _

@[simp] lemma map_zero : map (0 : M →ₛₗ[σ₁₂] M₂) p = ⊥ :=
have ∃ (x : M), x ∈ p := ⟨0, p.zero_mem⟩,
ext $ by simp [this, eq_comm]

lemma map_add_le (f g : M →ₛₗ[σ₁₂] M₂) : map (f + g) p ≤ map f p ⊔ map g p :=
begin
  rintros x ⟨m, hm, rfl⟩,
  exact add_mem_sup (mem_map_of_mem hm) (mem_map_of_mem hm),
end

lemma range_map_nonempty (N : submodule R M) :
  (set.range (λ ϕ, submodule.map ϕ N : (M →ₛₗ[σ₁₂] M₂) → submodule R₂ M₂)).nonempty :=
⟨_, set.mem_range.mpr ⟨0, rfl⟩⟩

end

include σ₂₁
/-- The pushforward of a submodule by an injective linear map is
linearly equivalent to the original submodule. See also `linear_equiv.submodule_map` for a
computable version when `f` has an explicit inverse. -/
noncomputable def equiv_map_of_injective (f : M →ₛₗ[σ₁₂] M₂) (i : injective f)
  (p : submodule R M) : p ≃ₛₗ[σ₁₂] p.map f :=
{ map_add' := by { intros, simp, refl, },
  map_smul' := by { intros, simp, refl, },
  ..(equiv.set.image f p i) }

@[simp] lemma coe_equiv_map_of_injective_apply (f : M →ₛₗ[σ₁₂] M₂) (i : injective f)
  (p : submodule R M) (x : p) :
  (equiv_map_of_injective f i p x : M₂) = f x := rfl
omit σ₂₁

/-- The pullback of a submodule `p ⊆ M₂` along `f : M → M₂` -/
def comap (f : M →ₛₗ[σ₁₂] M₂) (p : submodule R₂ M₂) : submodule R M :=
{ carrier   := f ⁻¹' p,
  smul_mem' := λ a x h, by simp [p.smul_mem _ h],
  .. p.to_add_submonoid.comap f.to_add_monoid_hom }

@[simp] lemma comap_coe (f : M →ₛₗ[σ₁₂] M₂) (p : submodule R₂ M₂) :
  (comap f p : set M) = f ⁻¹' p := rfl

@[simp] lemma mem_comap {f : M →ₛₗ[σ₁₂] M₂} {p : submodule R₂ M₂} :
  x ∈ comap f p ↔ f x ∈ p := iff.rfl

@[simp] lemma comap_id : comap linear_map.id p = p :=
set_like.coe_injective rfl

lemma comap_comp (f : M →ₛₗ[σ₁₂] M₂) (g : M₂ →ₛₗ[σ₂₃] M₃)
  (p : submodule R₃ M₃) : comap (g.comp f : M →ₛₗ[σ₁₃] M₃) p = comap f (comap g p) :=
rfl

lemma comap_mono {f : M →ₛₗ[σ₁₂] M₂} {q q' : submodule R₂ M₂} :
  q ≤ q' → comap f q ≤ comap f q' := preimage_mono

lemma le_comap_pow_of_le_comap (p : submodule R M) {f : M →ₗ[R] M} (h : p ≤ p.comap f) (k : ℕ) :
  p ≤ p.comap (f^k) :=
begin
  induction k with k ih,
  { simp [linear_map.one_eq_id], },
  { simp [linear_map.iterate_succ, comap_comp, h.trans (comap_mono ih)], },
end

section
variables [ring_hom_surjective σ₁₂]

lemma map_le_iff_le_comap {f : M →ₛₗ[σ₁₂] M₂} {p : submodule R M} {q : submodule R₂ M₂} :
  map f p ≤ q ↔ p ≤ comap f q := image_subset_iff

lemma gc_map_comap (f : M →ₛₗ[σ₁₂] M₂) : galois_connection (map f) (comap f)
| p q := map_le_iff_le_comap

@[simp] lemma map_bot (f : M →ₛₗ[σ₁₂] M₂) : map f ⊥ = ⊥ :=
(gc_map_comap f).l_bot

@[simp] lemma map_sup (f : M →ₛₗ[σ₁₂] M₂) : map f (p ⊔ p') = map f p ⊔ map f p' :=
(gc_map_comap f).l_sup

@[simp] lemma map_supr {ι : Sort*} (f : M →ₛₗ[σ₁₂] M₂) (p : ι → submodule R M) :
  map f (⨆i, p i) = (⨆i, map f (p i)) :=
(gc_map_comap f).l_supr

end

@[simp] lemma comap_top (f : M →ₛₗ[σ₁₂] M₂) : comap f ⊤ = ⊤ := rfl

@[simp] lemma comap_inf (f : M →ₛₗ[σ₁₂] M₂) : comap f (q ⊓ q') = comap f q ⊓ comap f q' := rfl

@[simp] lemma comap_infi [ring_hom_surjective σ₁₂] {ι : Sort*} (f : M →ₛₗ[σ₁₂] M₂)
  (p : ι → submodule R₂ M₂) :
  comap f (⨅i, p i) = (⨅i, comap f (p i)) :=
(gc_map_comap f).u_infi

@[simp] lemma comap_zero : comap (0 : M →ₛₗ[σ₁₂] M₂) q = ⊤ :=
ext $ by simp

lemma map_comap_le [ring_hom_surjective σ₁₂] (f : M →ₛₗ[σ₁₂] M₂) (q : submodule R₂ M₂) :
  map f (comap f q) ≤ q :=
(gc_map_comap f).l_u_le _

lemma le_comap_map [ring_hom_surjective σ₁₂] (f : M →ₛₗ[σ₁₂] M₂) (p : submodule R M) :
  p ≤ comap f (map f p) :=
(gc_map_comap f).le_u_l _

section galois_insertion
variables {f : M →ₛₗ[σ₁₂] M₂} (hf : surjective f)
variables [ring_hom_surjective σ₁₂]
include hf

/-- `map f` and `comap f` form a `galois_insertion` when `f` is surjective. -/
def gi_map_comap : galois_insertion (map f) (comap f) :=
(gc_map_comap f).to_galois_insertion
  (λ S x hx, begin
    rcases hf x with ⟨y, rfl⟩,
    simp only [mem_map, mem_comap],
    exact ⟨y, hx, rfl⟩
  end)

lemma map_comap_eq_of_surjective (p : submodule R₂ M₂) : (p.comap f).map f = p :=
(gi_map_comap hf).l_u_eq _

lemma map_surjective_of_surjective : function.surjective (map f) :=
(gi_map_comap hf).l_surjective

lemma comap_injective_of_surjective : function.injective (comap f) :=
(gi_map_comap hf).u_injective

lemma map_sup_comap_of_surjective (p q : submodule R₂ M₂) :
  (p.comap f ⊔ q.comap f).map f = p ⊔ q :=
(gi_map_comap hf).l_sup_u _ _

lemma map_supr_comap_of_sujective {ι : Sort*} (S : ι → submodule R₂ M₂) :
  (⨆ i, (S i).comap f).map f = supr S :=
(gi_map_comap hf).l_supr_u _

lemma map_inf_comap_of_surjective (p q : submodule R₂ M₂) :
  (p.comap f ⊓ q.comap f).map f = p ⊓ q :=
(gi_map_comap hf).l_inf_u _ _

lemma map_infi_comap_of_surjective {ι : Sort*} (S : ι → submodule R₂ M₂) :
  (⨅ i, (S i).comap f).map f = infi S :=
(gi_map_comap hf).l_infi_u _

lemma comap_le_comap_iff_of_surjective (p q : submodule R₂ M₂) :
  p.comap f ≤ q.comap f ↔ p ≤ q :=
(gi_map_comap hf).u_le_u_iff

lemma comap_strict_mono_of_surjective : strict_mono (comap f) :=
(gi_map_comap hf).strict_mono_u

end galois_insertion

section galois_coinsertion
variables [ring_hom_surjective σ₁₂] {f : M →ₛₗ[σ₁₂] M₂} (hf : injective f)
include hf

/-- `map f` and `comap f` form a `galois_coinsertion` when `f` is injective. -/
def gci_map_comap : galois_coinsertion (map f) (comap f) :=
(gc_map_comap f).to_galois_coinsertion
  (λ S x, by simp [mem_comap, mem_map, hf.eq_iff])

lemma comap_map_eq_of_injective (p : submodule R M) : (p.map f).comap f = p :=
(gci_map_comap hf).u_l_eq _

lemma comap_surjective_of_injective : function.surjective (comap f) :=
(gci_map_comap hf).u_surjective

lemma map_injective_of_injective : function.injective (map f) :=
(gci_map_comap hf).l_injective

lemma comap_inf_map_of_injective (p q : submodule R M) : (p.map f ⊓ q.map f).comap f = p ⊓ q :=
(gci_map_comap hf).u_inf_l _ _

lemma comap_infi_map_of_injective {ι : Sort*} (S : ι → submodule R M) :
  (⨅ i, (S i).map f).comap f = infi S :=
(gci_map_comap hf).u_infi_l _

lemma comap_sup_map_of_injective (p q : submodule R M) : (p.map f ⊔ q.map f).comap f = p ⊔ q :=
(gci_map_comap hf).u_sup_l _ _

lemma comap_supr_map_of_injective {ι : Sort*} (S : ι → submodule R M) :
  (⨆ i, (S i).map f).comap f = supr S :=
(gci_map_comap hf).u_supr_l _

lemma map_le_map_iff_of_injective (p q : submodule R M) : p.map f ≤ q.map f ↔ p ≤ q :=
(gci_map_comap hf).l_le_l_iff

lemma map_strict_mono_of_injective : strict_mono (map f) :=
(gci_map_comap hf).strict_mono_l

end galois_coinsertion

--TODO(Mario): is there a way to prove this from order properties?
lemma map_inf_eq_map_inf_comap [ring_hom_surjective σ₁₂] {f : M →ₛₗ[σ₁₂] M₂}
  {p : submodule R M} {p' : submodule R₂ M₂} :
  map f p ⊓ p' = map f (p ⊓ comap f p') :=
le_antisymm
  (by rintro _ ⟨⟨x, h₁, rfl⟩, h₂⟩; exact ⟨_, ⟨h₁, h₂⟩, rfl⟩)
  (le_inf (map_mono inf_le_left) (map_le_iff_le_comap.2 inf_le_right))

lemma map_comap_subtype : map p.subtype (comap p.subtype p') = p ⊓ p' :=
ext $ λ x, ⟨by rintro ⟨⟨_, h₁⟩, h₂, rfl⟩; exact ⟨h₁, h₂⟩, λ ⟨h₁, h₂⟩, ⟨⟨_, h₁⟩, h₂, rfl⟩⟩

lemma eq_zero_of_bot_submodule : ∀(b : (⊥ : submodule R M)), b = 0
| ⟨b', hb⟩ := subtype.eq $ show b' = 0, from (mem_bot R).1 hb

/-- The infimum of a family of invariant submodule of an endomorphism is also an invariant
submodule. -/
lemma _root_.linear_map.infi_invariant {σ : R →+* R} [ring_hom_surjective σ] {ι : Sort*}
  (f : M →ₛₗ[σ] M) {p : ι → submodule R M} (hf : ∀ i, ∀ v ∈ (p i), f v ∈ p i) :
  ∀ v ∈ infi p, f v ∈ infi p :=
begin
  have : ∀ i, (p i).map f ≤ p i,
  { rintros i - ⟨v, hv, rfl⟩,
    exact hf i v hv },
  suffices : (infi p).map f ≤ infi p,
  { exact λ v hv, this ⟨v, hv, rfl⟩, },
  exact le_infi (λ i, (submodule.map_mono (infi_le p i)).trans (this i)),
end

<<<<<<< HEAD
section
variables (R)

/-- The span of a set `s ⊆ M` is the smallest submodule of M that contains `s`. -/
def span (s : set M) : submodule R M := Inf {p | s ⊆ p}
end

variables {s t : set M}
lemma mem_span : x ∈ span R s ↔ ∀ p : submodule R M, s ⊆ p → x ∈ p := mem_Inter₂

lemma subset_span : s ⊆ span R s :=
λ x h, mem_span.2 $ λ p hp, hp h

lemma span_le {p} : span R s ≤ p ↔ s ⊆ p :=
⟨subset.trans subset_span, λ ss x h, mem_span.1 h _ ss⟩

lemma span_mono (h : s ⊆ t) : span R s ≤ span R t :=
span_le.2 $ subset.trans h subset_span

lemma span_eq_of_le (h₁ : s ⊆ p) (h₂ : p ≤ span R s) : span R s = p :=
le_antisymm (span_le.2 h₁) h₂

lemma span_eq : span R (p : set M) = p :=
span_eq_of_le _ (subset.refl _) subset_span

/-- A version of `submodule.span_eq` for when the span is by a smaller ring. -/
@[simp] lemma span_coe_eq_restrict_scalars
  [semiring S] [has_scalar S R] [module S M] [is_scalar_tower S R M] :
  span S (p : set M) = p.restrict_scalars S :=
span_eq (p.restrict_scalars S)

lemma map_span [ring_hom_surjective σ₁₂] (f : M →ₛₗ[σ₁₂] M₂) (s : set M) :
  (span R s).map f = span R₂ (f '' s) :=
eq.symm $ span_eq_of_le _ (set.image_subset f subset_span) $
map_le_iff_le_comap.2 $ span_le.2 $ λ x hx, subset_span ⟨x, hx, rfl⟩

alias submodule.map_span ← linear_map.map_span

lemma map_span_le [ring_hom_surjective σ₁₂] (f : M →ₛₗ[σ₁₂] M₂) (s : set M)
  (N : submodule R₂ M₂) : map f (span R s) ≤ N ↔ ∀ m ∈ s, f m ∈ N :=
begin
  rw [f.map_span, span_le, set.image_subset_iff],
  exact iff.rfl
end

alias submodule.map_span_le ← linear_map.map_span_le

@[simp] lemma span_insert_zero : span R (insert (0 : M) s) = span R s :=
begin
  refine le_antisymm _ (submodule.span_mono (set.subset_insert 0 s)),
  rw [span_le, set.insert_subset],
  exact ⟨by simp only [set_like.mem_coe, submodule.zero_mem], submodule.subset_span⟩,
end

/- See also `span_preimage_eq` below. -/
lemma span_preimage_le (f : M →ₛₗ[σ₁₂] M₂) (s : set M₂) :
  span R (f ⁻¹' s) ≤ (span R₂ s).comap f :=
by { rw [span_le, comap_coe], exact preimage_mono (subset_span), }

alias submodule.span_preimage_le  ← linear_map.span_preimage_le

/-- An induction principle for span membership. If `p` holds for 0 and all elements of `s`, and is
preserved under addition and scalar multiplication, then `p` holds for all elements of the span of
`s`. -/
@[elab_as_eliminator] lemma span_induction {p : M → Prop} (h : x ∈ span R s)
  (Hs : ∀ x ∈ s, p x) (H0 : p 0)
  (H1 : ∀ x y, p x → p y → p (x + y))
  (H2 : ∀ (a:R) x, p x → p (a • x)) : p x :=
(@span_le _ _ _ _ _ _ ⟨p, H1, H0, H2⟩).2 Hs h

/-- A dependent version of `submodule.span_induction`. -/
lemma span_induction' {p : Π x, x ∈ span R s → Prop}
  (Hs : ∀ x (h : x ∈ s), p x (subset_span h))
  (H0 : p 0 (submodule.zero_mem _))
  (H1 : ∀ x hx y hy, p x hx → p y hy → p (x + y) (submodule.add_mem _ ‹_› ‹_›))
  (H2 : ∀ (a : R) x hx, p x hx → p (a • x) (submodule.smul_mem _ _ ‹_›)) {x} (hx : x ∈ span R s) :
  p x hx :=
begin
  refine exists.elim _ (λ (hx : x ∈ span R s) (hc : p x hx), hc),
  refine span_induction hx (λ m hm, ⟨subset_span hm, Hs m hm⟩) ⟨zero_mem _, H0⟩
    (λ x y hx hy, exists.elim hx $ λ hx' hx, exists.elim hy $ λ hy' hy,
    ⟨add_mem _ hx' hy', H1 _ _ _ _ hx hy⟩) (λ r x hx, exists.elim hx $ λ hx' hx,
    ⟨smul_mem _ _ hx', H2 r _ _ hx⟩)
end

@[simp] lemma span_span_coe_preimage : span R ((coe : span R s → M) ⁻¹' s) = ⊤ :=
eq_top_iff.2 $ λ x, subtype.rec_on x $ λ x hx _, begin
  refine span_induction' (λ x hx, _) _ (λ x y _ _, _) (λ r x _, _) hx,
  { exact subset_span hx },
  { exact zero_mem _ },
  { exact add_mem _ },
  { exact smul_mem _ _ }
end

lemma span_nat_eq_add_submonoid_closure (s : set M) :
  (span ℕ s).to_add_submonoid = add_submonoid.closure s :=
begin
  refine eq.symm (add_submonoid.closure_eq_of_le subset_span _),
  apply add_submonoid.to_nat_submodule.symm.to_galois_connection.l_le _,
  rw span_le,
  exact add_submonoid.subset_closure,
end

@[simp] lemma span_nat_eq (s : add_submonoid M) : (span ℕ (s : set M)).to_add_submonoid = s :=
by rw [span_nat_eq_add_submonoid_closure, s.closure_eq]

lemma span_int_eq_add_subgroup_closure {M : Type*} [add_comm_group M] (s : set M) :
  (span ℤ s).to_add_subgroup = add_subgroup.closure s :=
eq.symm $ add_subgroup.closure_eq_of_le _ subset_span $ λ x hx, span_induction hx
  (λ x hx, add_subgroup.subset_closure hx) (add_subgroup.zero_mem _)
  (λ _ _, add_subgroup.add_mem _) (λ _ _ _, add_subgroup.zsmul_mem _ ‹_› _)

@[simp] lemma span_int_eq {M : Type*} [add_comm_group M] (s : add_subgroup M) :
  (span ℤ (s : set M)).to_add_subgroup = s :=
by rw [span_int_eq_add_subgroup_closure, s.closure_eq]

section
variables (R M)

/-- `span` forms a Galois insertion with the coercion from submodule to set. -/
protected def gi : galois_insertion (@span R M _ _ _) coe :=
{ choice := λ s _, span R s,
  gc := λ s t, span_le,
  le_l_u := λ s, subset_span,
  choice_eq := λ s h, rfl }

end

@[simp] lemma span_empty : span R (∅ : set M) = ⊥ :=
(submodule.gi R M).gc.l_bot

@[simp] lemma span_univ : span R (univ : set M) = ⊤ :=
eq_top_iff.2 $ set_like.le_def.2 $ subset_span

lemma span_union (s t : set M) : span R (s ∪ t) = span R s ⊔ span R t :=
(submodule.gi R M).gc.l_sup

lemma span_Union {ι} (s : ι → set M) : span R (⋃ i, s i) = ⨆ i, span R (s i) :=
(submodule.gi R M).gc.l_supr

lemma span_attach_bUnion [decidable_eq M] {α : Type*} (s : finset α) (f : s → finset M) :
  span R (s.attach.bUnion f : set M) = ⨆ x, span R (f x) :=
by simpa [span_Union]

lemma sup_span : p ⊔ span R s = span R (p ∪ s) :=
by rw [submodule.span_union, p.span_eq]

lemma span_sup : span R s ⊔ p = span R (s ∪ p) :=
by rw [submodule.span_union, p.span_eq]

lemma span_eq_supr_of_singleton_spans (s : set M) : span R s = ⨆ x ∈ s, span R {x} :=
by simp only [←span_Union, set.bUnion_of_singleton s]

lemma span_smul_le (s : set M) (r : R) :
  span R (r • s) ≤ span R s :=
begin
  rw span_le,
  rintros _ ⟨x, hx, rfl⟩,
  exact smul_mem (span R s) r (subset_span hx),
end

lemma subset_span_trans {U V W : set M} (hUV : U ⊆ submodule.span R V)
  (hVW : V ⊆ submodule.span R W) :
  U ⊆ submodule.span R W :=
(submodule.gi R M).gc.le_u_l_trans hUV hVW

/-- See `submodule.span_smul_eq` (in `ring_theory.ideal.operations`) for
`span R (r • s) = r • span R s` that holds for arbitrary `r` in a `comm_semiring`. -/
lemma span_smul_eq_of_is_unit (s : set M) (r : R) (hr : is_unit r) :
  span R (r • s) = span R s :=
begin
  apply le_antisymm,
  { apply span_smul_le },
  { convert span_smul_le (r • s) ((hr.unit ⁻¹ : _) : R),
    rw smul_smul,
    erw hr.unit.inv_val,
    rw one_smul }
end

@[simp] theorem coe_supr_of_directed {ι} [hι : nonempty ι]
  (S : ι → submodule R M) (H : directed (≤) S) :
  ((supr S : submodule R M) : set M) = ⋃ i, S i :=
begin
  refine subset.antisymm _ (Union_subset $ le_supr S),
  suffices : (span R (⋃ i, (S i : set M)) : set M) ⊆ ⋃ (i : ι), ↑(S i),
    by simpa only [span_Union, span_eq] using this,
  refine (λ x hx, span_induction hx (λ _, id) _ _ _);
    simp only [mem_Union, exists_imp_distrib],
  { exact hι.elim (λ i, ⟨i, (S i).zero_mem⟩) },
  { intros x y i hi j hj,
    rcases H i j with ⟨k, ik, jk⟩,
    exact ⟨k, add_mem _ (ik hi) (jk hj)⟩ },
  { exact λ a x i hi, ⟨i, smul_mem _ a hi⟩ },
end

@[simp] theorem mem_supr_of_directed {ι} [nonempty ι]
  (S : ι → submodule R M) (H : directed (≤) S) {x} :
  x ∈ supr S ↔ ∃ i, x ∈ S i :=
by { rw [← set_like.mem_coe, coe_supr_of_directed S H, mem_Union], refl }

theorem mem_Sup_of_directed {s : set (submodule R M)}
  {z} (hs : s.nonempty) (hdir : directed_on (≤) s) :
  z ∈ Sup s ↔ ∃ y ∈ s, z ∈ y :=
begin
  haveI : nonempty s := hs.to_subtype,
  simp only [Sup_eq_supr', mem_supr_of_directed _ hdir.directed_coe, set_coe.exists, subtype.coe_mk]
end

@[norm_cast, simp] lemma coe_supr_of_chain (a : ℕ →o submodule R M) :
  (↑(⨆ k, a k) : set M) = ⋃ k, (a k : set M) :=
coe_supr_of_directed a a.monotone.directed_le

/-- We can regard `coe_supr_of_chain` as the statement that `coe : (submodule R M) → set M` is
Scott continuous for the ω-complete partial order induced by the complete lattice structures. -/
lemma coe_scott_continuous : omega_complete_partial_order.continuous'
  (coe : submodule R M → set M) :=
⟨set_like.coe_mono, coe_supr_of_chain⟩

@[simp] lemma mem_supr_of_chain (a : ℕ →o submodule R M) (m : M) :
  m ∈ (⨆ k, a k) ↔ ∃ k, m ∈ a k :=
mem_supr_of_directed a a.monotone.directed_le

section

variables {p p'}

lemma mem_sup : x ∈ p ⊔ p' ↔ ∃ (y ∈ p) (z ∈ p'), y + z = x :=
⟨λ h, begin
  rw [← span_eq p, ← span_eq p', ← span_union] at h,
  apply span_induction h,
  { rintro y (h | h),
    { exact ⟨y, h, 0, by simp, by simp⟩ },
    { exact ⟨0, by simp, y, h, by simp⟩ } },
  { exact ⟨0, by simp, 0, by simp⟩ },
  { rintro _ _ ⟨y₁, hy₁, z₁, hz₁, rfl⟩ ⟨y₂, hy₂, z₂, hz₂, rfl⟩,
    exact ⟨_, add_mem _ hy₁ hy₂, _, add_mem _ hz₁ hz₂, by simp [add_assoc]; cc⟩ },
  { rintro a _ ⟨y, hy, z, hz, rfl⟩,
    exact ⟨_, smul_mem _ a hy, _, smul_mem _ a hz, by simp [smul_add]⟩ }
end,
by rintro ⟨y, hy, z, hz, rfl⟩; exact add_mem _
  ((le_sup_left : p ≤ p ⊔ p') hy)
  ((le_sup_right : p' ≤ p ⊔ p') hz)⟩

lemma mem_sup' : x ∈ p ⊔ p' ↔ ∃ (y : p) (z : p'), (y:M) + z = x :=
mem_sup.trans $ by simp only [set_like.exists, coe_mk]

variables (p p')

lemma coe_sup : ↑(p ⊔ p') = (p + p' : set M) :=
by { ext, rw [set_like.mem_coe, mem_sup, set.mem_add], simp, }

lemma sup_to_add_submonoid :
  (p ⊔ p').to_add_submonoid = p.to_add_submonoid ⊔ p'.to_add_submonoid :=
begin
  ext x,
  rw [mem_to_add_submonoid, mem_sup, add_submonoid.mem_sup],
  refl,
end

lemma sup_to_add_subgroup {R M : Type*} [ring R] [add_comm_group M] [module R M]
  (p p' : submodule R M) :
  (p ⊔ p').to_add_subgroup = p.to_add_subgroup ⊔ p'.to_add_subgroup :=
begin
  ext x,
  rw [mem_to_add_subgroup, mem_sup, add_subgroup.mem_sup],
  refl,
end

end

/- This is the character `∙`, with escape sequence `\.`, and is thus different from the scalar
multiplication character `•`, with escape sequence `\bub`. -/
notation R`∙`:1000 x := span R (@singleton _ _ set.has_singleton x)

lemma mem_span_singleton_self (x : M) : x ∈ R ∙ x := subset_span rfl

lemma nontrivial_span_singleton {x : M} (h : x ≠ 0) : nontrivial (R ∙ x) :=
⟨begin
    use [0, x, submodule.mem_span_singleton_self x],
    intros H,
    rw [eq_comm, submodule.mk_eq_zero] at H,
    exact h H
end⟩

lemma mem_span_singleton {y : M} : x ∈ (R ∙ y) ↔ ∃ a:R, a • y = x :=
⟨λ h, begin
  apply span_induction h,
  { rintro y (rfl|⟨⟨⟩⟩), exact ⟨1, by simp⟩ },
  { exact ⟨0, by simp⟩ },
  { rintro _ _ ⟨a, rfl⟩ ⟨b, rfl⟩,
    exact ⟨a + b, by simp [add_smul]⟩ },
  { rintro a _ ⟨b, rfl⟩,
    exact ⟨a * b, by simp [smul_smul]⟩ }
end,
by rintro ⟨a, y, rfl⟩; exact
  smul_mem _ _ (subset_span $ by simp)⟩

lemma le_span_singleton_iff {s : submodule R M} {v₀ : M} :
  s ≤ (R ∙ v₀) ↔ ∀ v ∈ s, ∃ r : R, r • v₀ = v :=
by simp_rw [set_like.le_def, mem_span_singleton]

lemma span_singleton_eq_top_iff (x : M) : (R ∙ x) = ⊤ ↔ ∀ v, ∃ r : R, r • x = v :=
by { rw [eq_top_iff, le_span_singleton_iff], tauto }

@[simp] lemma span_zero_singleton : (R ∙ (0:M)) = ⊥ :=
by { ext, simp [mem_span_singleton, eq_comm] }

lemma span_singleton_eq_range (y : M) : ↑(R ∙ y) = range ((• y) : R → M) :=
set.ext $ λ x, mem_span_singleton

lemma span_singleton_smul_le (r : R) (x : M) : (R ∙ (r • x)) ≤ R ∙ x :=
begin
  rw [span_le, set.singleton_subset_iff, set_like.mem_coe],
  exact smul_mem _ _ (mem_span_singleton_self _)
end

lemma span_singleton_smul_eq {K E : Type*} [division_ring K] [add_comm_group E] [module K E]
  {r : K} (x : E) (hr : r ≠ 0) : (K ∙ (r • x)) = K ∙ x :=
begin
  refine le_antisymm (span_singleton_smul_le r x) _,
  convert span_singleton_smul_le r⁻¹ (r • x),
  exact (inv_smul_smul₀ hr _).symm
end

lemma disjoint_span_singleton {K E : Type*} [division_ring K] [add_comm_group E] [module K E]
  {s : submodule K E} {x : E} :
  disjoint s (K ∙ x) ↔ (x ∈ s → x = 0) :=
begin
  refine disjoint_def.trans ⟨λ H hx, H x hx $ subset_span $ mem_singleton x, _⟩,
  assume H y hy hyx,
  obtain ⟨c, hc⟩ := mem_span_singleton.1 hyx,
  subst y,
  classical, by_cases hc : c = 0, by simp only [hc, zero_smul],
  rw [s.smul_mem_iff hc] at hy,
  rw [H hy, smul_zero]
end

lemma disjoint_span_singleton' {K E : Type*} [division_ring K] [add_comm_group E] [module K E]
  {p : submodule K E} {x : E} (x0 : x ≠ 0) :
  disjoint p (K ∙ x) ↔ x ∉ p :=
disjoint_span_singleton.trans ⟨λ h₁ h₂, x0 (h₁ h₂), λ h₁ h₂, (h₁ h₂).elim⟩

lemma mem_span_singleton_trans {x y z : M} (hxy : x ∈ R ∙ y) (hyz : y ∈ R ∙ z) :
  x ∈ R ∙ z :=
begin
  rw [← set_like.mem_coe, ← singleton_subset_iff] at *,
  exact submodule.subset_span_trans hxy hyz
end

lemma mem_span_insert {y} : x ∈ span R (insert y s) ↔ ∃ (a:R) (z ∈ span R s), x = a • y + z :=
begin
  simp only [← union_singleton, span_union, mem_sup, mem_span_singleton, exists_prop,
    exists_exists_eq_and],
  rw [exists_comm],
  simp only [eq_comm, add_comm, exists_and_distrib_left]
end

lemma span_insert (x) (s : set M) : span R (insert x s) = span R ({x} : set M) ⊔ span R s :=
by rw [insert_eq, span_union]

lemma span_insert_eq_span (h : x ∈ span R s) : span R (insert x s) = span R s :=
span_eq_of_le _ (set.insert_subset.mpr ⟨h, subset_span⟩) (span_mono $ subset_insert _ _)

lemma span_span : span R (span R s : set M) = span R s := span_eq _

variables (R S s)

/-- If `R` is "smaller" ring than `S` then the span by `R` is smaller than the span by `S`. -/
lemma span_le_restrict_scalars [semiring S] [has_scalar R S] [module S M] [is_scalar_tower R S M] :
  span R s ≤ (span S s).restrict_scalars R :=
submodule.span_le.2 submodule.subset_span

/-- A version of `submodule.span_le_restrict_scalars` with coercions. -/
@[simp] lemma span_subset_span [semiring S] [has_scalar R S] [module S M] [is_scalar_tower R S M] :
  ↑(span R s) ⊆ (span S s : set M) :=
span_le_restrict_scalars R S s

/-- Taking the span by a large ring of the span by the small ring is the same as taking the span
by just the large ring. -/
lemma span_span_of_tower [semiring S] [has_scalar R S] [module S M] [is_scalar_tower R S M] :
  span S (span R s : set M) = span S s :=
le_antisymm (span_le.2 $ span_subset_span R S s) (span_mono subset_span)

variables {R S s}

lemma span_eq_bot : span R (s : set M) = ⊥ ↔ ∀ x ∈ s, (x:M) = 0 :=
eq_bot_iff.trans ⟨
  λ H x h, (mem_bot R).1 $ H $ subset_span h,
  λ H, span_le.2 (λ x h, (mem_bot R).2 $ H x h)⟩

@[simp] lemma span_singleton_eq_bot : (R ∙ x) = ⊥ ↔ x = 0 :=
span_eq_bot.trans $ by simp

@[simp] lemma span_zero : span R (0 : set M) = ⊥ := by rw [←singleton_zero, span_singleton_eq_bot]

@[simp] lemma span_image [ring_hom_surjective σ₁₂] (f : M →ₛₗ[σ₁₂] M₂) :
  span R₂ (f '' s) = map f (span R s) :=
(map_span f s).symm

lemma apply_mem_span_image_of_mem_span
   [ring_hom_surjective σ₁₂] (f : M →ₛₗ[σ₁₂] M₂) {x : M} {s : set M} (h : x ∈ submodule.span R s) :
   f x ∈ submodule.span R₂ (f '' s) :=
begin
  rw submodule.span_image,
  exact submodule.mem_map_of_mem h
end

@[simp] lemma map_subtype_span_singleton {p : submodule R M} (x : p) :
  map p.subtype (R ∙ x) = R ∙ (x : M) :=
by simp [← span_image]

/-- `f` is an explicit argument so we can `apply` this theorem and obtain `h` as a new goal. -/
lemma not_mem_span_of_apply_not_mem_span_image
   [ring_hom_surjective σ₁₂] (f : M →ₛₗ[σ₁₂] M₂) {x : M} {s : set M}
   (h : f x ∉ submodule.span R₂ (f '' s)) :
   x ∉ submodule.span R s :=
h.imp (apply_mem_span_image_of_mem_span f)

lemma supr_eq_span {ι : Sort*} (p : ι → submodule R M) :
  (⨆ (i : ι), p i) = submodule.span R (⋃ (i : ι), ↑(p i)) :=
le_antisymm
  (supr_le $ assume i, subset.trans (assume m hm, set.mem_Union.mpr ⟨i, hm⟩) subset_span)
  (span_le.mpr $ Union_subset_iff.mpr $ assume i m hm, mem_supr_of_mem i hm)

lemma supr_to_add_submonoid {ι : Sort*} (p : ι → submodule R M) :
  (⨆ i, p i).to_add_submonoid = ⨆ i, (p i).to_add_submonoid :=
begin
  refine le_antisymm (λ x, _) (supr_le $ λ i, to_add_submonoid_mono $ le_supr _ i),
  simp_rw [supr_eq_span, add_submonoid.supr_eq_closure, mem_to_add_submonoid, coe_to_add_submonoid],
  intros hx,
  refine submodule.span_induction hx (λ x hx, _) _ (λ x y hx hy, _) (λ r x hx, _),
  { exact add_submonoid.subset_closure hx },
  { exact add_submonoid.zero_mem _ },
  { exact add_submonoid.add_mem _ hx hy },
  { apply add_submonoid.closure_induction hx,
    { rintros x ⟨_, ⟨i, rfl⟩, hix : x ∈ p i⟩,
      apply add_submonoid.subset_closure (set.mem_Union.mpr ⟨i, _⟩),
      exact smul_mem _ r hix },
    { rw smul_zero,
      exact add_submonoid.zero_mem _ },
    { intros x y hx hy,
      rw smul_add,
      exact add_submonoid.add_mem _ hx hy, } }
end

/-- An induction principle for elements of `⨆ i, p i`.
If `C` holds for `0` and all elements of `p i` for all `i`, and is preserved under addition,
then it holds for all elements of the supremum of `p`. -/
@[elab_as_eliminator]
lemma supr_induction {ι : Sort*} (p : ι → submodule R M) {C : M → Prop} {x : M} (hx : x ∈ ⨆ i, p i)
  (hp : ∀ i (x ∈ p i), C x)
  (h0 : C 0)
  (hadd : ∀ x y, C x → C y → C (x + y)) : C x :=
begin
  rw [←mem_to_add_submonoid, supr_to_add_submonoid] at hx,
  exact add_submonoid.supr_induction _ hx hp h0 hadd,
end

/-- A dependent version of `submodule.supr_induction`. -/
@[elab_as_eliminator]
lemma supr_induction' {ι : Sort*} (p : ι → submodule R M) {C : Π x, (x ∈ ⨆ i, p i) → Prop}
  (hp : ∀ i (x ∈ p i), C x (mem_supr_of_mem i ‹_›))
  (h0 : C 0 (zero_mem _))
  (hadd : ∀ x y hx hy, C x hx → C y hy → C (x + y) (add_mem _ ‹_› ‹_›))
  {x : M} (hx : x ∈ ⨆ i, p i) : C x hx :=
begin
  refine exists.elim _ (λ (hx : x ∈ ⨆ i, p i) (hc : C x hx), hc),
  refine supr_induction p hx (λ i x hx, _) _ (λ x y, _),
  { exact ⟨_, hp _ _ hx⟩ },
  { exact ⟨_, h0⟩ },
  { rintro ⟨_, Cx⟩ ⟨_, Cy⟩,
    refine ⟨_, hadd _ _ _ _ Cx Cy⟩ },
end

@[simp] lemma span_singleton_le_iff_mem (m : M) (p : submodule R M) : (R ∙ m) ≤ p ↔ m ∈ p :=
by rw [span_le, singleton_subset_iff, set_like.mem_coe]

lemma singleton_span_is_compact_element (x : M) :
  complete_lattice.is_compact_element (span R {x} : submodule R M) :=
begin
  rw complete_lattice.is_compact_element_iff_le_of_directed_Sup_le,
  intros d hemp hdir hsup,
  have : x ∈ Sup d, from (set_like.le_def.mp hsup) (mem_span_singleton_self x),
  obtain ⟨y, ⟨hyd, hxy⟩⟩ := (mem_Sup_of_directed hemp hdir).mp this,
  exact ⟨y, ⟨hyd, by simpa only [span_le, singleton_subset_iff]⟩⟩,
end

instance : is_compactly_generated (submodule R M) :=
⟨λ s, ⟨(λ x, span R {x}) '' s, ⟨λ t ht, begin
  rcases (set.mem_image _ _ _).1 ht with ⟨x, hx, rfl⟩,
  apply singleton_span_is_compact_element,
end, by rw [Sup_eq_supr, supr_image, ←span_eq_supr_of_singleton_spans, span_eq]⟩⟩⟩

lemma lt_sup_iff_not_mem {I : submodule R M} {a : M} : I < I ⊔ (R ∙ a) ↔ a ∉ I :=
begin
  split,
  { intro h,
    by_contra akey,
    have h1 : I ⊔ (R ∙ a) ≤ I,
    { simp only [sup_le_iff],
      split,
      { exact le_refl I, },
      { exact (span_singleton_le_iff_mem a I).mpr akey, } },
    have h2 := gt_of_ge_of_gt h1 h,
    exact lt_irrefl I h2, },
  { intro h,
    apply set_like.lt_iff_le_and_exists.mpr, split,
    simp only [le_sup_left],
    use a,
    split, swap, { assumption, },
    { have : (R ∙ a) ≤ I ⊔ (R ∙ a) := le_sup_right,
      exact this (mem_span_singleton_self a), } },
end

lemma mem_supr {ι : Sort*} (p : ι → submodule R M) {m : M} :
  (m ∈ ⨆ i, p i) ↔ (∀ N, (∀ i, p i ≤ N) → m ∈ N) :=
begin
  rw [← span_singleton_le_iff_mem, le_supr_iff],
  simp only [span_singleton_le_iff_mem],
end

section

open_locale classical

/-- For every element in the span of a set, there exists a finite subset of the set
such that the element is contained in the span of the subset. -/
lemma mem_span_finite_of_mem_span {S : set M} {x : M} (hx : x ∈ span R S) :
  ∃ T : finset M, ↑T ⊆ S ∧ x ∈ span R (T : set M) :=
begin
  refine span_induction hx (λ x hx, _) _ _ _,
  { refine ⟨{x}, _, _⟩,
    { rwa [finset.coe_singleton, set.singleton_subset_iff] },
    { rw finset.coe_singleton,
      exact submodule.mem_span_singleton_self x } },
  { use ∅, simp },
  { rintros x y ⟨X, hX, hxX⟩ ⟨Y, hY, hyY⟩,
    refine ⟨X ∪ Y, _, _⟩,
    { rw finset.coe_union,
      exact set.union_subset hX hY },
    rw [finset.coe_union, span_union, mem_sup],
    exact ⟨x, hxX, y, hyY, rfl⟩, },
  { rintros a x ⟨T, hT, h2⟩,
    exact ⟨T, hT, smul_mem _ _ h2⟩ }
end

end

/-- The product of two submodules is a submodule. -/
def prod : submodule R (M × M') :=
{ carrier   := (p : set M) ×ˢ (q₁ : set M'),
  smul_mem' := by rintro a ⟨x, y⟩ ⟨hx, hy⟩; exact ⟨smul_mem _ a hx, smul_mem _ a hy⟩,
  .. p.to_add_submonoid.prod q₁.to_add_submonoid }

@[simp] lemma prod_coe :
  (prod p q₁ : set (M × M')) = (p : set M) ×ˢ (q₁ : set M') := rfl

@[simp] lemma mem_prod {p : submodule R M} {q : submodule R M'} {x : M × M'} :
  x ∈ prod p q ↔ x.1 ∈ p ∧ x.2 ∈ q := set.mem_prod

lemma span_prod_le (s : set M) (t : set M') :
  span R (s ×ˢ t) ≤ prod (span R s) (span R t) :=
span_le.2 $ set.prod_mono subset_span subset_span

@[simp] lemma prod_top : (prod ⊤ ⊤ : submodule R (M × M')) = ⊤ :=
by ext; simp

@[simp] lemma prod_bot : (prod ⊥ ⊥ : submodule R (M × M')) = ⊥ :=
by ext ⟨x, y⟩; simp [prod.zero_eq_mk]

lemma prod_mono {p p' : submodule R M} {q q' : submodule R M'} :
  p ≤ p' → q ≤ q' → prod p q ≤ prod p' q' := prod_mono

@[simp] lemma prod_inf_prod : prod p q₁ ⊓ prod p' q₁' = prod (p ⊓ p') (q₁ ⊓ q₁') :=
set_like.coe_injective set.prod_inter_prod

@[simp] lemma prod_sup_prod : prod p q₁ ⊔ prod p' q₁' = prod (p ⊔ p') (q₁ ⊔ q₁') :=
begin
  refine le_antisymm (sup_le
    (prod_mono le_sup_left le_sup_left)
    (prod_mono le_sup_right le_sup_right)) _,
  simp [set_like.le_def], intros xx yy hxx hyy,
  rcases mem_sup.1 hxx with ⟨x, hx, x', hx', rfl⟩,
  rcases mem_sup.1 hyy with ⟨y, hy, y', hy', rfl⟩,
  refine mem_sup.2 ⟨(x, y), ⟨hx, hy⟩, (x', y'), ⟨hx', hy'⟩, rfl⟩
end

=======
>>>>>>> 7582e149
end add_comm_monoid

section add_comm_group

variables [ring R] [add_comm_group M] [module R M] (p : submodule R M)
variables [add_comm_group M₂] [module R M₂]

@[simp] lemma neg_coe : -(p : set M) = p := set.ext $ λ x, p.neg_mem_iff

@[simp] protected lemma map_neg (f : M →ₗ[R] M₂) : map (-f) p = map f p :=
ext $ λ y, ⟨λ ⟨x, hx, hy⟩, hy ▸ ⟨-x, neg_mem _ hx, f.map_neg x⟩,
  λ ⟨x, hx, hy⟩, hy ▸ ⟨-x, neg_mem _ hx, ((-f).map_neg _).trans (neg_neg (f x))⟩⟩

end add_comm_group

end submodule

namespace submodule
variables [field K]
variables [add_comm_group V] [module K V]
variables [add_comm_group V₂] [module K V₂]

lemma comap_smul (f : V →ₗ[K] V₂) (p : submodule K V₂) (a : K) (h : a ≠ 0) :
  p.comap (a • f) = p.comap f :=
by ext b; simp only [submodule.mem_comap, p.smul_mem_iff h, linear_map.smul_apply]

lemma map_smul (f : V →ₗ[K] V₂) (p : submodule K V) (a : K) (h : a ≠ 0) :
  p.map (a • f) = p.map f :=
le_antisymm
  begin rw [map_le_iff_le_comap, comap_smul f _ a h, ← map_le_iff_le_comap], exact le_rfl end
  begin rw [map_le_iff_le_comap, ← comap_smul f _ a h, ← map_le_iff_le_comap], exact le_rfl end

lemma comap_smul' (f : V →ₗ[K] V₂) (p : submodule K V₂) (a : K) :
  p.comap (a • f) = (⨅ h : a ≠ 0, p.comap f) :=
by classical; by_cases a = 0; simp [h, comap_smul]

lemma map_smul' (f : V →ₗ[K] V₂) (p : submodule K V) (a : K) :
  p.map (a • f) = (⨆ h : a ≠ 0, p.map f) :=
by classical; by_cases a = 0; simp [h, map_smul]

end submodule

/-! ### Properties of linear maps -/
namespace linear_map

section add_comm_monoid

variables [semiring R] [semiring R₂] [semiring R₃]
variables [add_comm_monoid M] [add_comm_monoid M₂] [add_comm_monoid M₃]
variables {σ₁₂ : R →+* R₂} {σ₂₃ : R₂ →+* R₃} {σ₁₃ : R →+* R₃}
variables [ring_hom_comp_triple σ₁₂ σ₂₃ σ₁₃]
variables [module R M] [module R₂ M₂] [module R₃ M₃]
include R
open submodule

section finsupp
variables {γ : Type*} [has_zero γ]

@[simp] lemma map_finsupp_sum (f : M →ₛₗ[σ₁₂] M₂) {t : ι →₀ γ} {g : ι → γ → M} :
  f (t.sum g) = t.sum (λ i d, f (g i d)) := f.map_sum

lemma coe_finsupp_sum (t : ι →₀ γ) (g : ι → γ → M →ₛₗ[σ₁₂] M₂) :
  ⇑(t.sum g) = t.sum (λ i d, g i d) := coe_fn_sum _ _

@[simp] lemma finsupp_sum_apply (t : ι →₀ γ) (g : ι → γ → M →ₛₗ[σ₁₂] M₂) (b : M) :
  (t.sum g) b = t.sum (λ i d, g i d b) := sum_apply _ _ _

end finsupp

section dfinsupp
open dfinsupp
variables {γ : ι → Type*} [decidable_eq ι]

section sum

variables [Π i, has_zero (γ i)] [Π i (x : γ i), decidable (x ≠ 0)]

@[simp] lemma map_dfinsupp_sum (f : M →ₛₗ[σ₁₂] M₂) {t : Π₀ i, γ i} {g : Π i, γ i → M} :
  f (t.sum g) = t.sum (λ i d, f (g i d)) := f.map_sum

lemma coe_dfinsupp_sum (t : Π₀ i, γ i) (g : Π i, γ i → M →ₛₗ[σ₁₂] M₂) :
  ⇑(t.sum g) = t.sum (λ i d, g i d) := coe_fn_sum _ _

@[simp] lemma dfinsupp_sum_apply (t : Π₀ i, γ i) (g : Π i, γ i → M →ₛₗ[σ₁₂] M₂) (b : M) :
  (t.sum g) b = t.sum (λ i d, g i d b) := sum_apply _ _ _

end sum

section sum_add_hom

variables [Π i, add_zero_class (γ i)]

@[simp] lemma map_dfinsupp_sum_add_hom (f : M →ₛₗ[σ₁₂] M₂) {t : Π₀ i, γ i} {g : Π i, γ i →+ M} :
  f (sum_add_hom g t) = sum_add_hom (λ i, f.to_add_monoid_hom.comp (g i)) t :=
f.to_add_monoid_hom.map_dfinsupp_sum_add_hom _ _

end sum_add_hom

end dfinsupp

variables {σ₂₁ : R₂ →+* R} {τ₁₂ : R →+* R₂} {τ₂₃ : R₂ →+* R₃} {τ₁₃ : R →+* R₃}
variables [ring_hom_comp_triple τ₁₂ τ₂₃ τ₁₃]

theorem map_cod_restrict [ring_hom_surjective σ₂₁] (p : submodule R M) (f : M₂ →ₛₗ[σ₂₁] M) (h p') :
  submodule.map (cod_restrict p f h) p' = comap p.subtype (p'.map f) :=
submodule.ext $ λ ⟨x, hx⟩, by simp [subtype.ext_iff_val]

theorem comap_cod_restrict (p : submodule R M) (f : M₂ →ₛₗ[σ₂₁] M) (hf p') :
  submodule.comap (cod_restrict p f hf) p' = submodule.comap f (map p.subtype p') :=
submodule.ext $ λ x, ⟨λ h, ⟨⟨_, hf x⟩, h, rfl⟩, by rintro ⟨⟨_, _⟩, h, ⟨⟩⟩; exact h⟩

section

/-- The range of a linear map `f : M → M₂` is a submodule of `M₂`.
See Note [range copy pattern]. -/
def range [ring_hom_surjective τ₁₂] (f : M →ₛₗ[τ₁₂] M₂) : submodule R₂ M₂ :=
(map f ⊤).copy (set.range f) set.image_univ.symm

theorem range_coe [ring_hom_surjective τ₁₂] (f : M →ₛₗ[τ₁₂] M₂) :
  (range f : set M₂) = set.range f := rfl

@[simp] theorem mem_range [ring_hom_surjective τ₁₂]
  {f : M →ₛₗ[τ₁₂] M₂} {x} : x ∈ range f ↔ ∃ y, f y = x :=
iff.rfl

lemma range_eq_map [ring_hom_surjective τ₁₂]
  (f : M →ₛₗ[τ₁₂] M₂) : f.range = map f ⊤ :=
by { ext, simp }

theorem mem_range_self [ring_hom_surjective τ₁₂]
  (f : M →ₛₗ[τ₁₂] M₂) (x : M) : f x ∈ f.range := ⟨x, rfl⟩

@[simp] theorem range_id : range (linear_map.id : M →ₗ[R] M) = ⊤ :=
set_like.coe_injective set.range_id

theorem range_comp [ring_hom_surjective τ₁₂] [ring_hom_surjective τ₂₃] [ring_hom_surjective τ₁₃]
  (f : M →ₛₗ[τ₁₂] M₂) (g : M₂ →ₛₗ[τ₂₃] M₃) :
  range (g.comp f : M →ₛₗ[τ₁₃] M₃) = map g (range f) :=
set_like.coe_injective (set.range_comp g f)

theorem range_comp_le_range [ring_hom_surjective τ₂₃] [ring_hom_surjective τ₁₃]
  (f : M →ₛₗ[τ₁₂] M₂) (g : M₂ →ₛₗ[τ₂₃] M₃) :
  range (g.comp f : M →ₛₗ[τ₁₃] M₃) ≤ range g :=
set_like.coe_mono (set.range_comp_subset_range f g)

theorem range_eq_top [ring_hom_surjective τ₁₂] {f : M →ₛₗ[τ₁₂] M₂} :
  range f = ⊤ ↔ surjective f :=
by rw [set_like.ext'_iff, range_coe, top_coe, set.range_iff_surjective]

lemma range_le_iff_comap [ring_hom_surjective τ₁₂] {f : M →ₛₗ[τ₁₂] M₂} {p : submodule R₂ M₂} :
  range f ≤ p ↔ comap f p = ⊤ :=
by rw [range_eq_map, map_le_iff_le_comap, eq_top_iff]

lemma map_le_range [ring_hom_surjective τ₁₂] {f : M →ₛₗ[τ₁₂] M₂} {p : submodule R M} :
  map f p ≤ range f :=
set_like.coe_mono (set.image_subset_range f p)

@[simp] lemma range_neg {R : Type*} {R₂ : Type*} {M : Type*} {M₂ : Type*}
  [semiring R] [ring R₂] [add_comm_monoid M] [add_comm_group M₂] [module R M] [module R₂ M₂]
  {τ₁₂ : R →+* R₂} [ring_hom_surjective τ₁₂] (f : M →ₛₗ[τ₁₂] M₂) :
  (-f).range = f.range :=
begin
  change ((-linear_map.id : M₂ →ₗ[R₂] M₂).comp f).range = _,
  rw [range_comp, submodule.map_neg, submodule.map_id],
end

end

/--
The decreasing sequence of submodules consisting of the ranges of the iterates of a linear map.
-/
@[simps]
def iterate_range (f : M →ₗ[R] M) : ℕ →o order_dual (submodule R M) :=
⟨λ n, (f ^ n).range, λ n m w x h, begin
  obtain ⟨c, rfl⟩ := le_iff_exists_add.mp w,
  rw linear_map.mem_range at h,
  obtain ⟨m, rfl⟩ := h,
  rw linear_map.mem_range,
  use (f ^ c) m,
  rw [pow_add, linear_map.mul_apply],
end⟩

/-- Restrict the codomain of a linear map `f` to `f.range`.

This is the bundled version of `set.range_factorization`. -/
@[reducible] def range_restrict [ring_hom_surjective τ₁₂] (f : M →ₛₗ[τ₁₂] M₂) :
  M →ₛₗ[τ₁₂] f.range := f.cod_restrict f.range f.mem_range_self

/-- The range of a linear map is finite if the domain is finite.
Note: this instance can form a diamond with `subtype.fintype` in the
  presence of `fintype M₂`. -/
instance fintype_range [fintype M] [decidable_eq M₂] [ring_hom_surjective τ₁₂]
  (f : M →ₛₗ[τ₁₂] M₂) : fintype (range f) :=
set.fintype_range f

/-- The kernel of a linear map `f : M → M₂` is defined to be `comap f ⊥`. This is equivalent to the
set of `x : M` such that `f x = 0`. The kernel is a submodule of `M`. -/
def ker (f : M →ₛₗ[τ₁₂] M₂) : submodule R M := comap f ⊥

@[simp] theorem mem_ker {f : M →ₛₗ[τ₁₂] M₂} {y} : y ∈ ker f ↔ f y = 0 := mem_bot R₂

@[simp] theorem ker_id : ker (linear_map.id : M →ₗ[R] M) = ⊥ := rfl

@[simp] theorem map_coe_ker (f : M →ₛₗ[τ₁₂] M₂) (x : ker f) : f x = 0 := mem_ker.1 x.2

lemma comp_ker_subtype (f : M →ₛₗ[τ₁₂] M₂) : f.comp f.ker.subtype = 0 :=
linear_map.ext $ λ x, suffices f x = 0, by simp [this], mem_ker.1 x.2

theorem ker_comp (f : M →ₛₗ[τ₁₂] M₂) (g : M₂ →ₛₗ[τ₂₃] M₃) :
  ker (g.comp f : M →ₛₗ[τ₁₃] M₃) = comap f (ker g) := rfl

theorem ker_le_ker_comp (f : M →ₛₗ[τ₁₂] M₂) (g : M₂ →ₛₗ[τ₂₃] M₃) :
  ker f ≤ ker (g.comp f : M →ₛₗ[τ₁₃] M₃) :=
by rw ker_comp; exact comap_mono bot_le

theorem disjoint_ker {f : M →ₛₗ[τ₁₂] M₂} {p : submodule R M} :
  disjoint p (ker f) ↔ ∀ x ∈ p, f x = 0 → x = 0 :=
by simp [disjoint_def]

theorem ker_eq_bot' {f : M →ₛₗ[τ₁₂] M₂} :
  ker f = ⊥ ↔ (∀ m, f m = 0 → m = 0) :=
by simpa [disjoint] using @disjoint_ker _ _ _ _ _ _ _ _ _ _ _ f ⊤

theorem ker_eq_bot_of_inverse {τ₂₁ : R₂ →+* R} [ring_hom_inv_pair τ₁₂ τ₂₁]
  {f : M →ₛₗ[τ₁₂] M₂} {g : M₂ →ₛₗ[τ₂₁] M} (h : (g.comp f : M →ₗ[R] M) = id) :
  ker f = ⊥ :=
ker_eq_bot'.2 $ λ m hm, by rw [← id_apply m, ← h, comp_apply, hm, g.map_zero]

lemma le_ker_iff_map [ring_hom_surjective τ₁₂] {f : M →ₛₗ[τ₁₂] M₂} {p : submodule R M} :
  p ≤ ker f ↔ map f p = ⊥ :=
by rw [ker, eq_bot_iff, map_le_iff_le_comap]

lemma ker_cod_restrict {τ₂₁ : R₂ →+* R} (p : submodule R M) (f : M₂ →ₛₗ[τ₂₁] M) (hf) :
  ker (cod_restrict p f hf) = ker f :=
by rw [ker, comap_cod_restrict, map_bot]; refl

lemma range_cod_restrict {τ₂₁ : R₂ →+* R} [ring_hom_surjective τ₂₁] (p : submodule R M)
  (f : M₂ →ₛₗ[τ₂₁] M) (hf) :
  range (cod_restrict p f hf) = comap p.subtype f.range :=
by simpa only [range_eq_map] using map_cod_restrict _ _ _ _

lemma ker_restrict {p : submodule R M} {f : M →ₗ[R] M} (hf : ∀ x : M, x ∈ p → f x ∈ p) :
  ker (f.restrict hf) = (f.dom_restrict p).ker :=
by rw [restrict_eq_cod_restrict_dom_restrict, ker_cod_restrict]

lemma _root_.submodule.map_comap_eq [ring_hom_surjective τ₁₂]
  (f : M →ₛₗ[τ₁₂] M₂) (q : submodule R₂ M₂) : map f (comap f q) = range f ⊓ q :=
le_antisymm (le_inf map_le_range (map_comap_le _ _)) $
by rintro _ ⟨⟨x, _, rfl⟩, hx⟩; exact ⟨x, hx, rfl⟩

lemma _root_.submodule.map_comap_eq_self [ring_hom_surjective τ₁₂]
  {f : M →ₛₗ[τ₁₂] M₂} {q : submodule R₂ M₂} (h : q ≤ range f) : map f (comap f q) = q :=
by rwa [submodule.map_comap_eq, inf_eq_right]

@[simp] theorem ker_zero : ker (0 : M →ₛₗ[τ₁₂] M₂) = ⊤ :=
eq_top_iff'.2 $ λ x, by simp

@[simp] theorem range_zero [ring_hom_surjective τ₁₂] : range (0 : M →ₛₗ[τ₁₂] M₂) = ⊥ :=
by simpa only [range_eq_map] using submodule.map_zero _

theorem ker_eq_top {f : M →ₛₗ[τ₁₂] M₂} : ker f = ⊤ ↔ f = 0 :=
⟨λ h, ext $ λ x, mem_ker.1 $ h.symm ▸ trivial, λ h, h.symm ▸ ker_zero⟩

section
variables [ring_hom_surjective τ₁₂]

lemma range_le_bot_iff (f : M →ₛₗ[τ₁₂] M₂) : range f ≤ ⊥ ↔ f = 0 :=
by rw [range_le_iff_comap]; exact ker_eq_top

theorem range_eq_bot {f : M →ₛₗ[τ₁₂] M₂} : range f = ⊥ ↔ f = 0 :=
by rw [← range_le_bot_iff, le_bot_iff]

lemma range_le_ker_iff {f : M →ₛₗ[τ₁₂] M₂} {g : M₂ →ₛₗ[τ₂₃] M₃} :
  range f ≤ ker g ↔ (g.comp f : M →ₛₗ[τ₁₃] M₃) = 0 :=
⟨λ h, ker_eq_top.1 $ eq_top_iff'.2 $ λ x, h $ ⟨_, rfl⟩,
 λ h x hx, mem_ker.2 $ exists.elim hx $ λ y hy, by rw [←hy, ←comp_apply, h, zero_apply]⟩

theorem comap_le_comap_iff {f : M →ₛₗ[τ₁₂] M₂} (hf : range f = ⊤) {p p'} :
  comap f p ≤ comap f p' ↔ p ≤ p' :=
⟨λ H x hx, by rcases range_eq_top.1 hf x with ⟨y, hy, rfl⟩; exact H hx, comap_mono⟩

theorem comap_injective {f : M →ₛₗ[τ₁₂] M₂} (hf : range f = ⊤) : injective (comap f) :=
λ p p' h, le_antisymm ((comap_le_comap_iff hf).1 (le_of_eq h))
  ((comap_le_comap_iff hf).1 (ge_of_eq h))

end

theorem ker_eq_bot_of_injective {f : M →ₛₗ[τ₁₂] M₂} (hf : injective f) : ker f = ⊥ :=
begin
  have : disjoint ⊤ f.ker, by { rw [disjoint_ker, ← map_zero f], exact λ x hx H, hf H },
  simpa [disjoint]
end

/--
The increasing sequence of submodules consisting of the kernels of the iterates of a linear map.
-/
@[simps]
def iterate_ker (f : M →ₗ[R] M) : ℕ →o submodule R M :=
⟨λ n, (f ^ n).ker, λ n m w x h, begin
  obtain ⟨c, rfl⟩ := le_iff_exists_add.mp w,
  rw linear_map.mem_ker at h,
  rw [linear_map.mem_ker, add_comm, pow_add, linear_map.mul_apply, h, linear_map.map_zero],
end⟩

end add_comm_monoid

section ring

variables [ring R] [ring R₂] [ring R₃]
variables [add_comm_group M] [add_comm_group M₂] [add_comm_group M₃]
variables [module R M] [module R₂ M₂] [module R₃ M₃]
variables {τ₁₂ : R →+* R₂} {τ₂₃ : R₂ →+* R₃} {τ₁₃ : R →+* R₃}
variables [ring_hom_comp_triple τ₁₂ τ₂₃ τ₁₃]
variables {f : M →ₛₗ[τ₁₂] M₂}
include R
open submodule

theorem sub_mem_ker_iff {x y} : x - y ∈ f.ker ↔ f x = f y :=
by rw [mem_ker, map_sub, sub_eq_zero]

theorem disjoint_ker' {p : submodule R M} :
  disjoint p (ker f) ↔ ∀ x y ∈ p, f x = f y → x = y :=
disjoint_ker.trans
⟨λ H x hx y hy h, eq_of_sub_eq_zero $ H _ (sub_mem _ hx hy) (by simp [h]),
 λ H x h₁ h₂, H x h₁ 0 (zero_mem _) (by simpa using h₂)⟩

theorem inj_of_disjoint_ker {p : submodule R M}
  {s : set M} (h : s ⊆ p) (hd : disjoint p (ker f)) :
  ∀ x y ∈ s, f x = f y → x = y :=
λ x hx y hy, disjoint_ker'.1 hd _ (h hx) _ (h hy)

theorem ker_eq_bot : ker f = ⊥ ↔ injective f :=
by simpa [disjoint] using @disjoint_ker' _ _ _ _ _ _ _ _ _ _ _ f ⊤

lemma ker_le_iff [ring_hom_surjective τ₁₂] {p : submodule R M} :
  ker f ≤ p ↔ ∃ (y ∈ range f), f ⁻¹' {y} ⊆ p :=
begin
  split,
  { intros h, use 0, rw [← set_like.mem_coe, f.range_coe], exact ⟨⟨0, map_zero f⟩, h⟩, },
  { rintros ⟨y, h₁, h₂⟩,
    rw set_like.le_def, intros z hz, simp only [mem_ker, set_like.mem_coe] at hz,
    rw [← set_like.mem_coe, f.range_coe, set.mem_range] at h₁, obtain ⟨x, hx⟩ := h₁,
    have hx' : x ∈ p, { exact h₂ hx, },
    have hxz : z + x ∈ p, { apply h₂, simp [hx, hz], },
    suffices : z + x - x ∈ p, { simpa only [this, add_sub_cancel], },
    exact p.sub_mem hxz hx', },
end

end ring

section field

variables [field K] [field K₂]
variables [add_comm_group V] [module K V]
variables [add_comm_group V₂] [module K V₂]

lemma ker_smul (f : V →ₗ[K] V₂) (a : K) (h : a ≠ 0) : ker (a • f) = ker f :=
submodule.comap_smul f _ a h

lemma ker_smul' (f : V →ₗ[K] V₂) (a : K) : ker (a • f) = ⨅(h : a ≠ 0), ker f :=
submodule.comap_smul' f _ a

lemma range_smul (f : V →ₗ[K] V₂) (a : K) (h : a ≠ 0) : range (a • f) = range f :=
by simpa only [range_eq_map] using submodule.map_smul f _ a h

lemma range_smul' (f : V →ₗ[K] V₂) (a : K) : range (a • f) = ⨆(h : a ≠ 0), range f :=
by simpa only [range_eq_map] using submodule.map_smul' f _ a

end field

end linear_map


namespace is_linear_map

lemma is_linear_map_add [semiring R] [add_comm_monoid M] [module R M] :
  is_linear_map R (λ (x : M × M), x.1 + x.2) :=
begin
  apply is_linear_map.mk,
  { intros x y,
    simp, cc },
  { intros x y,
    simp [smul_add] }
end

lemma is_linear_map_sub {R M : Type*} [semiring R] [add_comm_group M] [module R M]:
  is_linear_map R (λ (x : M × M), x.1 - x.2) :=
begin
  apply is_linear_map.mk,
  { intros x y,
    simp [add_comm, add_left_comm, sub_eq_add_neg] },
  { intros x y,
    simp [smul_sub] }
end

end is_linear_map

namespace submodule

section add_comm_monoid

variables [semiring R] [semiring R₂] [add_comm_monoid M] [add_comm_monoid M₂]
variables [module R M] [module R₂ M₂]
variables (p p' : submodule R M) (q : submodule R₂ M₂)
variables {τ₁₂ : R →+* R₂}
open linear_map

@[simp] theorem map_top [ring_hom_surjective τ₁₂] (f : M →ₛₗ[τ₁₂] M₂) : map f ⊤ = range f :=
f.range_eq_map.symm

@[simp] theorem comap_bot (f : M →ₛₗ[τ₁₂] M₂) : comap f ⊥ = ker f := rfl

@[simp] theorem ker_subtype : p.subtype.ker = ⊥ :=
ker_eq_bot_of_injective $ λ x y, subtype.ext_val

@[simp] theorem range_subtype : p.subtype.range = p :=
by simpa using map_comap_subtype p ⊤

lemma map_subtype_le (p' : submodule R p) : map p.subtype p' ≤ p :=
by simpa using (map_le_range : map p.subtype p' ≤ p.subtype.range)

/-- Under the canonical linear map from a submodule `p` to the ambient space `M`, the image of the
maximal submodule of `p` is just `p `. -/
@[simp] lemma map_subtype_top : map p.subtype (⊤ : submodule R p) = p :=
by simp

@[simp] lemma comap_subtype_eq_top {p p' : submodule R M} :
  comap p.subtype p' = ⊤ ↔ p ≤ p' :=
eq_top_iff.trans $ map_le_iff_le_comap.symm.trans $ by rw [map_subtype_top]

@[simp] lemma comap_subtype_self : comap p.subtype p = ⊤ :=
comap_subtype_eq_top.2 le_rfl

@[simp] theorem ker_of_le (p p' : submodule R M) (h : p ≤ p') : (of_le h).ker = ⊥ :=
by rw [of_le, ker_cod_restrict, ker_subtype]

lemma range_of_le (p q : submodule R M) (h : p ≤ q) : (of_le h).range = comap q.subtype p :=
by rw [← map_top, of_le, linear_map.map_cod_restrict, map_top, range_subtype]

@[simp] lemma map_subtype_range_of_le {p p' : submodule R M} (h : p ≤ p') :
  map p'.subtype (of_le h).range = p :=
by simp [range_of_le, map_comap_eq, h]

lemma disjoint_iff_comap_eq_bot {p q : submodule R M} :
  disjoint p q ↔ comap p.subtype q = ⊥ :=
by rw [←(map_injective_of_injective (show injective p.subtype, from subtype.coe_injective)).eq_iff,
       map_comap_subtype, map_bot, disjoint_iff]

/-- If `N ⊆ M` then submodules of `N` are the same as submodules of `M` contained in `N` -/
def map_subtype.rel_iso : submodule R p ≃o {p' : submodule R M // p' ≤ p} :=
{ to_fun    := λ p', ⟨map p.subtype p', map_subtype_le p _⟩,
  inv_fun   := λ q, comap p.subtype q,
  left_inv  := λ p', comap_map_eq_of_injective subtype.coe_injective p',
  right_inv := λ ⟨q, hq⟩, subtype.ext_val $ by simp [map_comap_subtype p, inf_of_le_right hq],
  map_rel_iff'      := λ p₁ p₂, subtype.coe_le_coe.symm.trans begin
    dsimp,
    rw [map_le_iff_le_comap,
        comap_map_eq_of_injective (show injective p.subtype, from subtype.coe_injective) p₂],
  end }

/-- If `p ⊆ M` is a submodule, the ordering of submodules of `p` is embedded in the ordering of
submodules of `M`. -/
def map_subtype.order_embedding : submodule R p ↪o submodule R M :=
(rel_iso.to_rel_embedding $ map_subtype.rel_iso p).trans (subtype.rel_embedding _ _)

@[simp] lemma map_subtype_embedding_eq (p' : submodule R p) :
  map_subtype.order_embedding p p' = map p.subtype p' := rfl

end add_comm_monoid

end submodule

namespace linear_map

section semiring

variables [semiring R] [semiring R₂] [semiring R₃]
variables [add_comm_monoid M] [add_comm_monoid M₂] [add_comm_monoid M₃]
variables [module R M] [module R₂ M₂] [module R₃ M₃]
variables {τ₁₂ : R →+* R₂} {τ₂₃ : R₂ →+* R₃} {τ₁₃ : R →+* R₃}
variables [ring_hom_comp_triple τ₁₂ τ₂₃ τ₁₃]

/-- A monomorphism is injective. -/
lemma ker_eq_bot_of_cancel {f : M →ₛₗ[τ₁₂] M₂}
  (h : ∀ (u v : f.ker →ₗ[R] M), f.comp u = f.comp v → u = v) : f.ker = ⊥ :=
begin
  have h₁ : f.comp (0 : f.ker →ₗ[R] M) = 0 := comp_zero _,
  rw [←submodule.range_subtype f.ker, ←h 0 f.ker.subtype (eq.trans h₁ (comp_ker_subtype f).symm)],
  exact range_zero
end

lemma range_comp_of_range_eq_top [ring_hom_surjective τ₁₂] [ring_hom_surjective τ₂₃]
  [ring_hom_surjective τ₁₃]
  {f : M →ₛₗ[τ₁₂] M₂} (g : M₂ →ₛₗ[τ₂₃] M₃) (hf : range f = ⊤) :
  range (g.comp f : M →ₛₗ[τ₁₃] M₃) = range g :=
by rw [range_comp, hf, submodule.map_top]

lemma ker_comp_of_ker_eq_bot (f : M →ₛₗ[τ₁₂] M₂) {g : M₂ →ₛₗ[τ₂₃] M₃}
  (hg : ker g = ⊥) : ker (g.comp f : M →ₛₗ[τ₁₃] M₃) = ker f :=
by rw [ker_comp, hg, submodule.comap_bot]

section image

/-- If `O` is a submodule of `M`, and `Φ : O →ₗ M'` is a linear map,
then `(ϕ : O →ₗ M').submodule_image N` is `ϕ(N)` as a submodule of `M'` -/
def submodule_image {M' : Type*} [add_comm_monoid M'] [module R M']
  {O : submodule R M} (ϕ : O →ₗ[R] M') (N : submodule R M) : submodule R M' :=
(N.comap O.subtype).map ϕ

@[simp] lemma mem_submodule_image {M' : Type*} [add_comm_monoid M'] [module R M']
  {O : submodule R M} {ϕ : O →ₗ[R] M'} {N : submodule R M} {x : M'} :
  x ∈ ϕ.submodule_image N ↔ ∃ y (yO : y ∈ O) (yN : y ∈ N), ϕ ⟨y, yO⟩ = x :=
begin
  refine submodule.mem_map.trans ⟨_, _⟩; simp_rw submodule.mem_comap,
  { rintro ⟨⟨y, yO⟩, (yN : y ∈ N), h⟩,
    exact ⟨y, yO, yN, h⟩ },
  { rintro ⟨y, yO, yN, h⟩,
    exact ⟨⟨y, yO⟩, yN, h⟩ }
end

lemma mem_submodule_image_of_le {M' : Type*} [add_comm_monoid M'] [module R M']
  {O : submodule R M} {ϕ : O →ₗ[R] M'} {N : submodule R M} (hNO : N ≤ O) {x : M'} :
  x ∈ ϕ.submodule_image N ↔ ∃ y (yN : y ∈ N), ϕ ⟨y, hNO yN⟩ = x :=
begin
  refine mem_submodule_image.trans ⟨_, _⟩,
  { rintro ⟨y, yO, yN, h⟩,
    exact ⟨y, yN, h⟩ },
  { rintro ⟨y, yN, h⟩,
    exact ⟨y, hNO yN, yN, h⟩ }
end

lemma submodule_image_apply_of_le {M' : Type*} [add_comm_group M'] [module R M']
  {O : submodule R M} (ϕ : O →ₗ[R] M') (N : submodule R M) (hNO : N ≤ O) :
  ϕ.submodule_image N = (ϕ.comp (submodule.of_le hNO)).range :=
by rw [submodule_image, range_comp, submodule.range_of_le]

end image

end semiring

end linear_map

@[simp] lemma linear_map.range_range_restrict [semiring R] [add_comm_monoid M] [add_comm_monoid M₂]
  [module R M] [module R M₂] (f : M →ₗ[R] M₂) :
  f.range_restrict.range = ⊤ :=
by simp [f.range_cod_restrict _]

/-! ### Linear equivalences -/
namespace linear_equiv

section add_comm_monoid

section subsingleton
variables [semiring R] [semiring R₂] [semiring R₃] [semiring R₄]
variables [add_comm_monoid M] [add_comm_monoid M₂] [add_comm_monoid M₃] [add_comm_monoid M₄]
variables [module R M] [module R₂ M₂]
variables [subsingleton M] [subsingleton M₂]
variables {σ₁₂ : R →+* R₂} {σ₂₁ : R₂ →+* R}
variables [ring_hom_inv_pair σ₁₂ σ₂₁] [ring_hom_inv_pair σ₂₁ σ₁₂]

include σ₂₁
/-- Between two zero modules, the zero map is an equivalence. -/
instance : has_zero (M ≃ₛₗ[σ₁₂] M₂) :=
⟨{ to_fun := 0,
   inv_fun := 0,
   right_inv := λ x, subsingleton.elim _ _,
   left_inv := λ x, subsingleton.elim _ _,
   ..(0 : M →ₛₗ[σ₁₂] M₂)}⟩
omit σ₂₁

-- Even though these are implied by `subsingleton.elim` via the `unique` instance below, they're
-- nice to have as `rfl`-lemmas for `dsimp`.
include σ₂₁
@[simp] lemma zero_symm : (0 : M ≃ₛₗ[σ₁₂] M₂).symm = 0 := rfl
@[simp] lemma coe_zero : ⇑(0 : M ≃ₛₗ[σ₁₂] M₂) = 0 := rfl
lemma zero_apply (x : M) : (0 : M ≃ₛₗ[σ₁₂] M₂) x = 0 := rfl

/-- Between two zero modules, the zero map is the only equivalence. -/
instance : unique (M ≃ₛₗ[σ₁₂] M₂) :=
{ uniq := λ f, to_linear_map_injective (subsingleton.elim _ _),
  default := 0 }
omit σ₂₁

end subsingleton

section
variables [semiring R] [semiring R₂] [semiring R₃] [semiring R₄]
variables [add_comm_monoid M] [add_comm_monoid M₂] [add_comm_monoid M₃] [add_comm_monoid M₄]
variables {module_M : module R M} {module_M₂ : module R₂ M₂}
variables {σ₁₂ : R →+* R₂} {σ₂₁ : R₂ →+* R}
variables {re₁₂ : ring_hom_inv_pair σ₁₂ σ₂₁} {re₂₁ : ring_hom_inv_pair σ₂₁ σ₁₂}
variables (e e' : M ≃ₛₗ[σ₁₂] M₂)

lemma map_eq_comap {p : submodule R M} :
  (p.map (e : M →ₛₗ[σ₁₂] M₂) : submodule R₂ M₂) = p.comap (e.symm : M₂ →ₛₗ[σ₂₁] M) :=
set_like.coe_injective $ by simp [e.image_eq_preimage]

/-- A linear equivalence of two modules restricts to a linear equivalence from any submodule
`p` of the domain onto the image of that submodule.

This is the linear version of `add_equiv.submonoid_map` and `add_equiv.subgroup_map`.

This is `linear_equiv.of_submodule'` but with `map` on the right instead of `comap` on the left. -/
def submodule_map (p : submodule R M) :
  p ≃ₛₗ[σ₁₂] ↥(p.map (e : M →ₛₗ[σ₁₂] M₂) : submodule R₂ M₂) :=
{ inv_fun   := λ y, ⟨(e.symm : M₂ →ₛₗ[σ₂₁] M) y, by
  { rcases y with ⟨y', hy⟩, rw submodule.mem_map at hy, rcases hy with ⟨x, hx, hxy⟩, subst hxy,
    simp only [symm_apply_apply, submodule.coe_mk, coe_coe, hx], }⟩,
  left_inv  := λ x, by simp,
  right_inv := λ y, by { apply set_coe.ext, simp, },
  ..((e : M →ₛₗ[σ₁₂] M₂).dom_restrict p).cod_restrict (p.map (e : M →ₛₗ[σ₁₂] M₂))
  (λ x, ⟨x, by simp⟩) }

include σ₂₁
@[simp] lemma submodule_map_apply (p : submodule R M) (x : p) :
  ↑(e.submodule_map p x) = e x := rfl

@[simp] lemma submodule_map_symm_apply (p : submodule R M)
  (x : (p.map (e : M →ₛₗ[σ₁₂] M₂) : submodule R₂ M₂)) :
  ↑((e.submodule_map p).symm x) = e.symm x :=
rfl

omit σ₂₁

end

section finsupp
variables {γ : Type*}
variables [semiring R] [semiring R₂]
variables [add_comm_monoid M] [add_comm_monoid M₂]
variables [module R M] [module R₂ M₂] [has_zero γ]
variables {τ₁₂ : R →+* R₂} {τ₂₁ : R₂ →+* R}
variables [ring_hom_inv_pair τ₁₂ τ₂₁] [ring_hom_inv_pair τ₂₁ τ₁₂]

include τ₂₁
@[simp] lemma map_finsupp_sum (f : M ≃ₛₗ[τ₁₂] M₂) {t : ι →₀ γ} {g : ι → γ → M} :
  f (t.sum g) = t.sum (λ i d, f (g i d)) := f.map_sum _
omit τ₂₁

end finsupp

section dfinsupp
open dfinsupp

variables [semiring R] [semiring R₂]
variables [add_comm_monoid M] [add_comm_monoid M₂]
variables [module R M] [module R₂ M₂]
variables {τ₁₂ : R →+* R₂} {τ₂₁ : R₂ →+* R}
variables [ring_hom_inv_pair τ₁₂ τ₂₁] [ring_hom_inv_pair τ₂₁ τ₁₂]
variables {γ : ι → Type*} [decidable_eq ι]

include τ₂₁
@[simp] lemma map_dfinsupp_sum [Π i, has_zero (γ i)] [Π i (x : γ i), decidable (x ≠ 0)]
  (f : M ≃ₛₗ[τ₁₂] M₂) (t : Π₀ i, γ i) (g : Π i, γ i → M) :
  f (t.sum g) = t.sum (λ i d, f (g i d)) := f.map_sum _

@[simp] lemma map_dfinsupp_sum_add_hom [Π i, add_zero_class (γ i)] (f : M ≃ₛₗ[τ₁₂] M₂)
  (t : Π₀ i, γ i) (g : Π i, γ i →+ M) :
  f (sum_add_hom g t) = sum_add_hom (λ i, f.to_add_equiv.to_add_monoid_hom.comp (g i)) t :=
f.to_add_equiv.map_dfinsupp_sum_add_hom _ _

end dfinsupp

section uncurry
variables [semiring R] [semiring R₂] [semiring R₃] [semiring R₄]
variables [add_comm_monoid M] [add_comm_monoid M₂] [add_comm_monoid M₃] [add_comm_monoid M₄]

variables (V V₂ R)

/-- Linear equivalence between a curried and uncurried function.
  Differs from `tensor_product.curry`. -/
protected def curry :
  (V × V₂ → R) ≃ₗ[R] (V → V₂ → R) :=
{ map_add'  := λ _ _, by { ext, refl },
  map_smul' := λ _ _, by { ext, refl },
  .. equiv.curry _ _ _ }

@[simp] lemma coe_curry : ⇑(linear_equiv.curry R V V₂) = curry := rfl

@[simp] lemma coe_curry_symm : ⇑(linear_equiv.curry R V V₂).symm = uncurry := rfl

end uncurry

section
variables [semiring R] [semiring R₂] [semiring R₃] [semiring R₄]
variables [add_comm_monoid M] [add_comm_monoid M₂] [add_comm_monoid M₃] [add_comm_monoid M₄]
variables {module_M : module R M} {module_M₂ : module R₂ M₂} {module_M₃ : module R₃ M₃}
variables {σ₁₂ : R →+* R₂} {σ₂₁ : R₂ →+* R}
variables {σ₂₃ : R₂ →+* R₃} {σ₁₃ : R →+* R₃} [ring_hom_comp_triple σ₁₂ σ₂₃ σ₁₃]
variables {σ₃₂ : R₃ →+* R₂}
variables {re₁₂ : ring_hom_inv_pair σ₁₂ σ₂₁} {re₂₁ : ring_hom_inv_pair σ₂₁ σ₁₂}
variables {re₂₃ : ring_hom_inv_pair σ₂₃ σ₃₂} {re₃₂ : ring_hom_inv_pair σ₃₂ σ₂₃}
variables (f : M →ₛₗ[σ₁₂] M₂) (g : M₂ →ₛₗ[σ₂₁] M) (e : M ≃ₛₗ[σ₁₂] M₂) (h : M₂ →ₛₗ[σ₂₃] M₃)
variables (e'' : M₂ ≃ₛₗ[σ₂₃] M₃)

variables (p q : submodule R M)

/-- Linear equivalence between two equal submodules. -/
def of_eq (h : p = q) : p ≃ₗ[R] q :=
{ map_smul' := λ _ _, rfl, map_add' := λ _ _, rfl, .. equiv.set.of_eq (congr_arg _ h) }

variables {p q}

@[simp] lemma coe_of_eq_apply (h : p = q) (x : p) : (of_eq p q h x : M) = x := rfl

@[simp] lemma of_eq_symm (h : p = q) : (of_eq p q h).symm = of_eq q p h.symm := rfl

include σ₂₁
/-- A linear equivalence which maps a submodule of one module onto another, restricts to a linear
equivalence of the two submodules. -/
def of_submodules (p : submodule R M) (q : submodule R₂ M₂) (h : p.map (e : M →ₛₗ[σ₁₂] M₂) = q) :
p ≃ₛₗ[σ₁₂] q := (e.submodule_map p).trans (linear_equiv.of_eq _ _ h)


@[simp] lemma of_submodules_apply {p : submodule R M} {q : submodule R₂ M₂}
  (h : p.map ↑e = q) (x : p) : ↑(e.of_submodules p q h x) = e x := rfl

@[simp] lemma of_submodules_symm_apply {p : submodule R M} {q : submodule R₂ M₂}
  (h : p.map ↑e = q) (x : q) : ↑((e.of_submodules p q h).symm x) = e.symm x := rfl

include re₁₂ re₂₁
/-- A linear equivalence of two modules restricts to a linear equivalence from the preimage of any
submodule to that submodule.

This is `linear_equiv.of_submodule` but with `comap` on the left instead of `map` on the right. -/
def of_submodule' [module R M] [module R₂ M₂] (f : M ≃ₛₗ[σ₁₂] M₂) (U : submodule R₂ M₂) :
  U.comap (f : M →ₛₗ[σ₁₂] M₂) ≃ₛₗ[σ₁₂] U :=
(f.symm.of_submodules _ _ f.symm.map_eq_comap).symm

lemma of_submodule'_to_linear_map [module R M] [module R₂ M₂]
  (f : M ≃ₛₗ[σ₁₂] M₂) (U : submodule R₂ M₂) :
  (f.of_submodule' U).to_linear_map =
  (f.to_linear_map.dom_restrict _).cod_restrict _ subtype.prop :=
by { ext, refl }

@[simp]
lemma of_submodule'_apply [module R M] [module R₂ M₂]
  (f : M ≃ₛₗ[σ₁₂] M₂) (U : submodule R₂ M₂) (x : U.comap (f : M →ₛₗ[σ₁₂] M₂)) :
(f.of_submodule' U x : M₂) = f (x : M) := rfl

@[simp]
lemma of_submodule'_symm_apply [module R M] [module R₂ M₂]
  (f : M ≃ₛₗ[σ₁₂] M₂) (U : submodule R₂ M₂) (x : U) :
((f.of_submodule' U).symm x : M) = f.symm (x : M₂) := rfl

variable (p)

omit σ₂₁ re₁₂ re₂₁

/-- The top submodule of `M` is linearly equivalent to `M`. -/
def of_top (h : p = ⊤) : p ≃ₗ[R] M :=
{ inv_fun   := λ x, ⟨x, h.symm ▸ trivial⟩,
  left_inv  := λ ⟨x, h⟩, rfl,
  right_inv := λ x, rfl,
  .. p.subtype }

@[simp] theorem of_top_apply {h} (x : p) : of_top p h x = x := rfl

@[simp] theorem coe_of_top_symm_apply {h} (x : M) : ((of_top p h).symm x : M) = x := rfl

theorem of_top_symm_apply {h} (x : M) : (of_top p h).symm x = ⟨x, h.symm ▸ trivial⟩ := rfl

include σ₂₁ re₁₂ re₂₁
/-- If a linear map has an inverse, it is a linear equivalence. -/
def of_linear (h₁ : f.comp g = linear_map.id) (h₂ : g.comp f = linear_map.id) :
  M ≃ₛₗ[σ₁₂] M₂ :=
{ inv_fun   := g,
  left_inv  := linear_map.ext_iff.1 h₂,
  right_inv := linear_map.ext_iff.1 h₁,
  ..f }
omit σ₂₁ re₁₂ re₂₁

include σ₂₁ re₁₂ re₂₁
@[simp] theorem of_linear_apply {h₁ h₂} (x : M) : of_linear f g h₁ h₂ x = f x := rfl
omit σ₂₁ re₁₂ re₂₁

include σ₂₁ re₁₂ re₂₁
@[simp] theorem of_linear_symm_apply {h₁ h₂} (x : M₂) : (of_linear f g h₁ h₂).symm x = g x :=
rfl
omit σ₂₁ re₁₂ re₂₁

@[simp] protected theorem range : (e : M →ₛₗ[σ₁₂] M₂).range = ⊤ :=
linear_map.range_eq_top.2 e.to_equiv.surjective

include σ₂₁ re₁₂ re₂₁
lemma eq_bot_of_equiv [module R₂ M₂] (e : p ≃ₛₗ[σ₁₂] (⊥ : submodule R₂ M₂)) : p = ⊥ :=
begin
  refine bot_unique (set_like.le_def.2 $ assume b hb, (submodule.mem_bot R).2 _),
  rw [← p.mk_eq_zero hb, ← e.map_eq_zero_iff],
  apply submodule.eq_zero_of_bot_submodule
end
omit σ₂₁ re₁₂ re₂₁

@[simp] protected theorem ker : (e : M →ₛₗ[σ₁₂] M₂).ker = ⊥ :=
linear_map.ker_eq_bot_of_injective e.to_equiv.injective

@[simp] theorem range_comp [ring_hom_surjective σ₁₂] [ring_hom_surjective σ₂₃]
  [ring_hom_surjective σ₁₃] :
  (h.comp (e : M →ₛₗ[σ₁₂] M₂) : M →ₛₗ[σ₁₃] M₃).range = h.range :=
linear_map.range_comp_of_range_eq_top _ e.range

include module_M
@[simp] theorem ker_comp (l : M →ₛₗ[σ₁₂] M₂) :
  (((e'' : M₂ →ₛₗ[σ₂₃] M₃).comp l : M →ₛₗ[σ₁₃] M₃) : M →ₛₗ[σ₁₃] M₃).ker = l.ker :=
linear_map.ker_comp_of_ker_eq_bot _ e''.ker
omit module_M

variables {f g}

include σ₂₁
/-- An linear map `f : M →ₗ[R] M₂` with a left-inverse `g : M₂ →ₗ[R] M` defines a linear
equivalence between `M` and `f.range`.

This is a computable alternative to `linear_equiv.of_injective`, and a bidirectional version of
`linear_map.range_restrict`. -/
def of_left_inverse [ring_hom_inv_pair σ₁₂ σ₂₁] [ring_hom_inv_pair σ₂₁ σ₁₂]
  {g : M₂ → M} (h : function.left_inverse g f) : M ≃ₛₗ[σ₁₂] f.range :=
{ to_fun := f.range_restrict,
  inv_fun := g ∘ f.range.subtype,
  left_inv := h,
  right_inv := λ x, subtype.ext $
    let ⟨x', hx'⟩ := linear_map.mem_range.mp x.prop in
    show f (g x) = x, by rw [←hx', h x'],
  .. f.range_restrict }
omit σ₂₁

@[simp] lemma of_left_inverse_apply [ring_hom_inv_pair σ₁₂ σ₂₁] [ring_hom_inv_pair σ₂₁ σ₁₂]
  (h : function.left_inverse g f) (x : M) :
  ↑(of_left_inverse h x) = f x := rfl

include σ₂₁
@[simp] lemma of_left_inverse_symm_apply [ring_hom_inv_pair σ₁₂ σ₂₁]
  [ring_hom_inv_pair σ₂₁ σ₁₂] (h : function.left_inverse g f) (x : f.range) :
  (of_left_inverse h).symm x = g x := rfl
omit σ₂₁

variables (f)

/-- An `injective` linear map `f : M →ₗ[R] M₂` defines a linear equivalence
between `M` and `f.range`. See also `linear_map.of_left_inverse`. -/
noncomputable def of_injective [ring_hom_inv_pair σ₁₂ σ₂₁] [ring_hom_inv_pair σ₂₁ σ₁₂]
  (h : injective f) : M ≃ₛₗ[σ₁₂] f.range :=
of_left_inverse $ classical.some_spec h.has_left_inverse

@[simp] theorem of_injective_apply [ring_hom_inv_pair σ₁₂ σ₂₁] [ring_hom_inv_pair σ₂₁ σ₁₂]
  {h : injective f} (x : M) : ↑(of_injective f h x) = f x := rfl

/-- A bijective linear map is a linear equivalence. -/
noncomputable def of_bijective [ring_hom_inv_pair σ₁₂ σ₂₁] [ring_hom_inv_pair σ₂₁ σ₁₂]
  (hf₁ : injective f) (hf₂ : surjective f) : M ≃ₛₗ[σ₁₂] M₂ :=
(of_injective f hf₁).trans (of_top _ $ linear_map.range_eq_top.2 hf₂)

@[simp] theorem of_bijective_apply [ring_hom_inv_pair σ₁₂ σ₂₁] [ring_hom_inv_pair σ₂₁ σ₁₂]
  {hf₁ hf₂} (x : M) : of_bijective f hf₁ hf₂ x = f x := rfl

end

end add_comm_monoid

section add_comm_group

variables [semiring R] [semiring R₂] [semiring R₃] [semiring R₄]
variables [add_comm_group M] [add_comm_group M₂] [add_comm_group M₃] [add_comm_group M₄]
variables {module_M : module R M} {module_M₂ : module R₂ M₂}
variables {module_M₃ : module R₃ M₃} {module_M₄ : module R₄ M₄}
variables {σ₁₂ : R →+* R₂} {σ₃₄ : R₃ →+* R₄}
variables {σ₂₁ : R₂ →+* R} {σ₄₃ : R₄ →+* R₃}
variables {re₁₂ : ring_hom_inv_pair σ₁₂ σ₂₁} {re₂₁ : ring_hom_inv_pair σ₂₁ σ₁₂}
variables {re₃₄ : ring_hom_inv_pair σ₃₄ σ₄₃} {re₄₃ : ring_hom_inv_pair σ₄₃ σ₃₄}
variables (e e₁ : M ≃ₛₗ[σ₁₂] M₂) (e₂ : M₃ ≃ₛₗ[σ₃₄] M₄)

@[simp] theorem map_neg (a : M) : e (-a) = -e a := e.to_linear_map.map_neg a
@[simp] theorem map_sub (a b : M) : e (a - b) = e a - e b :=
e.to_linear_map.map_sub a b

end add_comm_group

section neg

variables (R) [semiring R] [add_comm_group M] [module R M]

/-- `x ↦ -x` as a `linear_equiv` -/
def neg : M ≃ₗ[R] M := { .. equiv.neg M, .. (-linear_map.id : M →ₗ[R] M) }

variable {R}

@[simp] lemma coe_neg : ⇑(neg R : M ≃ₗ[R] M) = -id := rfl

lemma neg_apply (x : M) : neg R x = -x := by simp

@[simp] lemma symm_neg : (neg R : M ≃ₗ[R] M).symm = neg R := rfl

end neg

section comm_semiring
variables [comm_semiring R] [add_comm_monoid M] [add_comm_monoid M₂] [add_comm_monoid M₃]
variables [module R M] [module R M₂] [module R M₃]
open _root_.linear_map

/-- Multiplying by a unit `a` of the ring `R` is a linear equivalence. -/
def smul_of_unit (a : Rˣ) : M ≃ₗ[R] M :=
distrib_mul_action.to_linear_equiv R M a

/-- A linear isomorphism between the domains and codomains of two spaces of linear maps gives a
linear isomorphism between the two function spaces. -/
def arrow_congr {R M₁ M₂ M₂₁ M₂₂ : Sort*} [comm_semiring R]
  [add_comm_monoid M₁] [add_comm_monoid M₂] [add_comm_monoid M₂₁] [add_comm_monoid M₂₂]
  [module R M₁] [module R M₂] [module R M₂₁] [module R M₂₂]
  (e₁ : M₁ ≃ₗ[R] M₂) (e₂ : M₂₁ ≃ₗ[R] M₂₂) :
  (M₁ →ₗ[R] M₂₁) ≃ₗ[R] (M₂ →ₗ[R] M₂₂) :=
{ to_fun := λ f : M₁ →ₗ[R] M₂₁, (e₂ : M₂₁ →ₗ[R] M₂₂).comp $ f.comp (e₁.symm : M₂ →ₗ[R] M₁),
  inv_fun := λ f, (e₂.symm : M₂₂ →ₗ[R] M₂₁).comp $ f.comp (e₁ : M₁ →ₗ[R] M₂),
  left_inv := λ f, by { ext x, simp only [symm_apply_apply, comp_app, coe_comp, coe_coe]},
  right_inv := λ f, by { ext x, simp only [comp_app, apply_symm_apply, coe_comp, coe_coe]},
  map_add' := λ f g, by { ext x, simp only [map_add, add_apply, comp_app, coe_comp, coe_coe]},
  map_smul' := λ c f, by { ext x, simp only [smul_apply, comp_app, coe_comp, map_smulₛₗ, coe_coe]} }

@[simp] lemma arrow_congr_apply {R M₁ M₂ M₂₁ M₂₂ : Sort*} [comm_semiring R]
  [add_comm_monoid M₁] [add_comm_monoid M₂] [add_comm_monoid M₂₁] [add_comm_monoid M₂₂]
  [module R M₁] [module R M₂] [module R M₂₁] [module R M₂₂]
  (e₁ : M₁ ≃ₗ[R] M₂) (e₂ : M₂₁ ≃ₗ[R] M₂₂) (f : M₁ →ₗ[R] M₂₁) (x : M₂) :
  arrow_congr e₁ e₂ f x = e₂ (f (e₁.symm x)) :=
rfl

@[simp] lemma arrow_congr_symm_apply {R M₁ M₂ M₂₁ M₂₂ : Sort*} [comm_semiring R]
  [add_comm_monoid M₁] [add_comm_monoid M₂] [add_comm_monoid M₂₁] [add_comm_monoid M₂₂]
  [module R M₁] [module R M₂] [module R M₂₁] [module R M₂₂]
  (e₁ : M₁ ≃ₗ[R] M₂) (e₂ : M₂₁ ≃ₗ[R] M₂₂) (f : M₂ →ₗ[R] M₂₂) (x : M₁) :
  (arrow_congr e₁ e₂).symm f x = e₂.symm (f (e₁ x)) :=
rfl

lemma arrow_congr_comp {N N₂ N₃ : Sort*}
  [add_comm_monoid N] [add_comm_monoid N₂] [add_comm_monoid N₃]
  [module R N] [module R N₂] [module R N₃]
  (e₁ : M ≃ₗ[R] N) (e₂ : M₂ ≃ₗ[R] N₂) (e₃ : M₃ ≃ₗ[R] N₃) (f : M →ₗ[R] M₂) (g : M₂ →ₗ[R] M₃) :
  arrow_congr e₁ e₃ (g.comp f) = (arrow_congr e₂ e₃ g).comp (arrow_congr e₁ e₂ f) :=
by { ext, simp only [symm_apply_apply, arrow_congr_apply, linear_map.comp_apply], }

lemma arrow_congr_trans {M₁ M₂ M₃ N₁ N₂ N₃ : Sort*}
  [add_comm_monoid M₁] [module R M₁] [add_comm_monoid M₂] [module R M₂]
  [add_comm_monoid M₃] [module R M₃] [add_comm_monoid N₁] [module R N₁]
  [add_comm_monoid N₂] [module R N₂] [add_comm_monoid N₃] [module R N₃]
  (e₁ : M₁ ≃ₗ[R] M₂) (e₂ : N₁ ≃ₗ[R] N₂) (e₃ : M₂ ≃ₗ[R] M₃) (e₄ : N₂ ≃ₗ[R] N₃) :
  (arrow_congr e₁ e₂).trans (arrow_congr e₃ e₄) = arrow_congr (e₁.trans e₃) (e₂.trans e₄) :=
rfl

/-- If `M₂` and `M₃` are linearly isomorphic then the two spaces of linear maps from `M` into `M₂`
and `M` into `M₃` are linearly isomorphic. -/
def congr_right (f : M₂ ≃ₗ[R] M₃) : (M →ₗ[R] M₂) ≃ₗ[R] (M →ₗ[R] M₃) :=
arrow_congr (linear_equiv.refl R M) f

/-- If `M` and `M₂` are linearly isomorphic then the two spaces of linear maps from `M` and `M₂` to
themselves are linearly isomorphic. -/
def conj (e : M ≃ₗ[R] M₂) : (module.End R M) ≃ₗ[R] (module.End R M₂) := arrow_congr e e

lemma conj_apply (e : M ≃ₗ[R] M₂) (f : module.End R M) :
  e.conj f = ((↑e : M →ₗ[R] M₂).comp f).comp (e.symm : M₂ →ₗ[R] M) := rfl

lemma symm_conj_apply (e : M ≃ₗ[R] M₂) (f : module.End R M₂) :
  e.symm.conj f = ((↑e.symm : M₂ →ₗ[R] M).comp f).comp (e : M →ₗ[R] M₂) := rfl

lemma conj_comp (e : M ≃ₗ[R] M₂) (f g : module.End R M) :
  e.conj (g.comp f) = (e.conj g).comp (e.conj f) :=
arrow_congr_comp e e e f g

lemma conj_trans (e₁ : M ≃ₗ[R] M₂) (e₂ : M₂ ≃ₗ[R] M₃) :
  e₁.conj.trans e₂.conj = (e₁.trans e₂).conj :=
by { ext f x, refl, }

@[simp] lemma conj_id (e : M ≃ₗ[R] M₂) : e.conj linear_map.id = linear_map.id :=
by { ext, simp [conj_apply], }

end comm_semiring

section field

variables [field K] [add_comm_group M] [add_comm_group M₂] [add_comm_group M₃]
variables [module K M] [module K M₂] [module K M₃]
variables (K) (M)
open _root_.linear_map

/-- Multiplying by a nonzero element `a` of the field `K` is a linear equivalence. -/
@[simps] def smul_of_ne_zero (a : K) (ha : a ≠ 0) : M ≃ₗ[K] M :=
smul_of_unit $ units.mk0 a ha

end field

end linear_equiv

namespace submodule

section module

variables [semiring R] [add_comm_monoid M] [module R M]

/-- Given `p` a submodule of the module `M` and `q` a submodule of `p`, `p.equiv_subtype_map q`
is the natural `linear_equiv` between `q` and `q.map p.subtype`. -/
def equiv_subtype_map (p : submodule R M) (q : submodule R p) :
  q ≃ₗ[R] q.map p.subtype :=
{ inv_fun :=
    begin
      rintro ⟨x, hx⟩,
      refine ⟨⟨x, _⟩, _⟩;
      rcases hx with ⟨⟨_, h⟩, _, rfl⟩;
      assumption
    end,
  left_inv := λ ⟨⟨_, _⟩, _⟩, rfl,
  right_inv := λ ⟨x, ⟨_, h⟩, _, rfl⟩, rfl,
  .. (p.subtype.dom_restrict q).cod_restrict _
    begin
      rintro ⟨x, hx⟩,
      refine ⟨x, hx, rfl⟩,
    end }

@[simp]
lemma equiv_subtype_map_apply {p : submodule R M} {q : submodule R p} (x : q) :
  (p.equiv_subtype_map q x : M) = p.subtype.dom_restrict q x :=
rfl

@[simp]
lemma equiv_subtype_map_symm_apply {p : submodule R M} {q : submodule R p} (x : q.map p.subtype) :
  ((p.equiv_subtype_map q).symm x : M) = x :=
by { cases x, refl }

/-- If `s ≤ t`, then we can view `s` as a submodule of `t` by taking the comap
of `t.subtype`. -/
@[simps]
def comap_subtype_equiv_of_le {p q : submodule R M} (hpq : p ≤ q) :
  comap q.subtype p ≃ₗ[R] p :=
{ to_fun := λ x, ⟨x, x.2⟩,
  inv_fun := λ x, ⟨⟨x, hpq x.2⟩, x.2⟩,
  left_inv := λ x, by simp only [coe_mk, set_like.eta, coe_coe],
  right_inv := λ x, by simp only [subtype.coe_mk, set_like.eta, coe_coe],
  map_add' := λ x y, rfl,
  map_smul' := λ c x, rfl }

end module

end submodule

namespace submodule

variables [comm_semiring R] [comm_semiring R₂]
variables [add_comm_monoid M] [add_comm_monoid M₂] [module R M] [module R₂ M₂]
variables [add_comm_monoid N] [add_comm_monoid N₂] [module R N] [module R N₂]
variables {τ₁₂ : R →+* R₂} {τ₂₁ : R₂ →+* R}
variables [ring_hom_inv_pair τ₁₂ τ₂₁] [ring_hom_inv_pair τ₂₁ τ₁₂]
variables (p : submodule R M) (q : submodule R₂ M₂)
variables (pₗ : submodule R N) (qₗ : submodule R N₂)

include τ₂₁
@[simp] lemma mem_map_equiv {e : M ≃ₛₗ[τ₁₂] M₂} {x : M₂} : x ∈ p.map (e : M →ₛₗ[τ₁₂] M₂) ↔
  e.symm x ∈ p :=
begin
  rw submodule.mem_map, split,
  { rintros ⟨y, hy, hx⟩, simp [←hx, hy], },
  { intros hx, refine ⟨e.symm x, hx, by simp⟩, },
end
omit τ₂₁

lemma map_equiv_eq_comap_symm (e : M ≃ₛₗ[τ₁₂] M₂) (K : submodule R M) :
  K.map (e : M →ₛₗ[τ₁₂] M₂) = K.comap (e.symm : M₂ →ₛₗ[τ₂₁] M) :=
submodule.ext (λ _, by rw [mem_map_equiv, mem_comap, linear_equiv.coe_coe])

lemma comap_equiv_eq_map_symm (e : M ≃ₛₗ[τ₁₂] M₂) (K : submodule R₂ M₂) :
  K.comap (e : M →ₛₗ[τ₁₂] M₂) = K.map (e.symm : M₂ →ₛₗ[τ₂₁] M) :=
(map_equiv_eq_comap_symm e.symm K).symm

lemma comap_le_comap_smul (fₗ : N →ₗ[R] N₂) (c : R) :
  comap fₗ qₗ ≤ comap (c • fₗ) qₗ :=
begin
  rw set_like.le_def,
  intros m h,
  change c • (fₗ m) ∈ qₗ,
  change fₗ m ∈ qₗ at h,
  apply qₗ.smul_mem _ h,
end

lemma inf_comap_le_comap_add (f₁ f₂ : M →ₛₗ[τ₁₂] M₂) :
  comap f₁ q ⊓ comap f₂ q ≤ comap (f₁ + f₂) q :=
begin
  rw set_like.le_def,
  intros m h,
  change f₁ m + f₂ m ∈ q,
  change f₁ m ∈ q ∧ f₂ m ∈ q at h,
  apply q.add_mem h.1 h.2,
end

/-- Given modules `M`, `M₂` over a commutative ring, together with submodules `p ⊆ M`, `q ⊆ M₂`,
the set of maps $\{f ∈ Hom(M, M₂) | f(p) ⊆ q \}$ is a submodule of `Hom(M, M₂)`. -/
def compatible_maps : submodule R (N →ₗ[R] N₂) :=
{ carrier   := {fₗ | pₗ ≤ comap fₗ qₗ},
  zero_mem' := by { change pₗ ≤ comap 0 qₗ, rw comap_zero, refine le_top, },
  add_mem'  := λ f₁ f₂ h₁ h₂, by { apply le_trans _ (inf_comap_le_comap_add qₗ f₁ f₂),
                                 rw le_inf_iff, exact ⟨h₁, h₂⟩, },
  smul_mem' := λ c fₗ h, le_trans h (comap_le_comap_smul qₗ fₗ c), }

end submodule

namespace equiv
variables [semiring R] [add_comm_monoid M] [module R M] [add_comm_monoid M₂] [module R M₂]

/-- An equivalence whose underlying function is linear is a linear equivalence. -/
def to_linear_equiv (e : M ≃ M₂) (h : is_linear_map R (e : M → M₂)) : M ≃ₗ[R] M₂ :=
{ .. e, .. h.mk' e}

end equiv


section fun_left
variables (R M) [semiring R] [add_comm_monoid M] [module R M]
variables {m n p : Type*}

namespace linear_map

/-- Given an `R`-module `M` and a function `m → n` between arbitrary types,
construct a linear map `(n → M) →ₗ[R] (m → M)` -/
def fun_left (f : m → n) : (n → M) →ₗ[R] (m → M) :=
{ to_fun := (∘ f), map_add' := λ _ _, rfl, map_smul' := λ _ _, rfl }

@[simp] theorem fun_left_apply (f : m → n) (g : n → M) (i : m) : fun_left R M f g i = g (f i) :=
rfl

@[simp] theorem fun_left_id (g : n → M) : fun_left R M _root_.id g = g :=
rfl

theorem fun_left_comp (f₁ : n → p) (f₂ : m → n) :
  fun_left R M (f₁ ∘ f₂) = (fun_left R M f₂).comp (fun_left R M f₁) :=
rfl

theorem fun_left_surjective_of_injective (f : m → n) (hf : injective f) :
  surjective (fun_left R M f) :=
begin
  classical,
  intro g,
  refine ⟨λ x, if h : ∃ y, f y = x then g h.some else 0, _⟩,
  { ext,
    dsimp only [fun_left_apply],
    split_ifs with w,
    { congr,
      exact hf w.some_spec, },
    { simpa only [not_true, exists_apply_eq_apply] using w } },
end

theorem fun_left_injective_of_surjective (f : m → n) (hf : surjective f) :
  injective (fun_left R M f) :=
begin
  obtain ⟨g, hg⟩ := hf.has_right_inverse,
  suffices : left_inverse (fun_left R M g) (fun_left R M f),
  { exact this.injective },
  intro x,
  rw [←linear_map.comp_apply, ← fun_left_comp, hg.id, fun_left_id],
end

end linear_map

namespace linear_equiv
open _root_.linear_map

/-- Given an `R`-module `M` and an equivalence `m ≃ n` between arbitrary types,
construct a linear equivalence `(n → M) ≃ₗ[R] (m → M)` -/
def fun_congr_left (e : m ≃ n) : (n → M) ≃ₗ[R] (m → M) :=
linear_equiv.of_linear (fun_left R M e) (fun_left R M e.symm)
  (linear_map.ext $ λ x, funext $ λ i,
    by rw [id_apply, ← fun_left_comp, equiv.symm_comp_self, fun_left_id])
  (linear_map.ext $ λ x, funext $ λ i,
    by rw [id_apply, ← fun_left_comp, equiv.self_comp_symm, fun_left_id])

@[simp] theorem fun_congr_left_apply (e : m ≃ n) (x : n → M) :
  fun_congr_left R M e x = fun_left R M e x :=
rfl

@[simp] theorem fun_congr_left_id :
  fun_congr_left R M (equiv.refl n) = linear_equiv.refl R (n → M) :=
rfl

@[simp] theorem fun_congr_left_comp (e₁ : m ≃ n) (e₂ : n ≃ p) :
  fun_congr_left R M (equiv.trans e₁ e₂) =
    linear_equiv.trans (fun_congr_left R M e₂) (fun_congr_left R M e₁) :=
rfl

@[simp] lemma fun_congr_left_symm (e : m ≃ n) :
  (fun_congr_left R M e).symm = fun_congr_left R M e.symm :=
rfl

end linear_equiv

end fun_left

namespace linear_map

variables [semiring R] [add_comm_monoid M] [module R M]
variables (R M)

/-- The group of invertible linear maps from `M` to itself -/
@[reducible] def general_linear_group := (M →ₗ[R] M)ˣ

namespace general_linear_group
variables {R M}

instance : has_coe_to_fun (general_linear_group R M) (λ _, M → M) := by apply_instance

/-- An invertible linear map `f` determines an equivalence from `M` to itself. -/
def to_linear_equiv (f : general_linear_group R M) : (M ≃ₗ[R] M) :=
{ inv_fun := f.inv.to_fun,
  left_inv := λ m, show (f.inv * f.val) m = m,
    by erw f.inv_val; simp,
  right_inv := λ m, show (f.val * f.inv) m = m,
    by erw f.val_inv; simp,
  ..f.val }

/-- An equivalence from `M` to itself determines an invertible linear map. -/
def of_linear_equiv (f : (M ≃ₗ[R] M)) : general_linear_group R M :=
{ val := f,
  inv := (f.symm : M →ₗ[R] M),
  val_inv := linear_map.ext $ λ _, f.apply_symm_apply _,
  inv_val := linear_map.ext $ λ _, f.symm_apply_apply _ }

variables (R M)

/-- The general linear group on `R` and `M` is multiplicatively equivalent to the type of linear
equivalences between `M` and itself. -/
def general_linear_equiv : general_linear_group R M ≃* (M ≃ₗ[R] M) :=
{ to_fun := to_linear_equiv,
  inv_fun := of_linear_equiv,
  left_inv := λ f, by { ext, refl },
  right_inv := λ f, by { ext, refl },
  map_mul' := λ x y, by {ext, refl} }

@[simp] lemma general_linear_equiv_to_linear_map (f : general_linear_group R M) :
  (general_linear_equiv R M f : M →ₗ[R] M) = f :=
by {ext, refl}

@[simp] lemma coe_fn_general_linear_equiv (f : general_linear_group R M) :
  ⇑(general_linear_equiv R M f) = (f : M → M) :=
rfl

end general_linear_group

end linear_map<|MERGE_RESOLUTION|>--- conflicted
+++ resolved
@@ -795,596 +795,6 @@
   exact le_infi (λ i, (submodule.map_mono (infi_le p i)).trans (this i)),
 end
 
-<<<<<<< HEAD
-section
-variables (R)
-
-/-- The span of a set `s ⊆ M` is the smallest submodule of M that contains `s`. -/
-def span (s : set M) : submodule R M := Inf {p | s ⊆ p}
-end
-
-variables {s t : set M}
-lemma mem_span : x ∈ span R s ↔ ∀ p : submodule R M, s ⊆ p → x ∈ p := mem_Inter₂
-
-lemma subset_span : s ⊆ span R s :=
-λ x h, mem_span.2 $ λ p hp, hp h
-
-lemma span_le {p} : span R s ≤ p ↔ s ⊆ p :=
-⟨subset.trans subset_span, λ ss x h, mem_span.1 h _ ss⟩
-
-lemma span_mono (h : s ⊆ t) : span R s ≤ span R t :=
-span_le.2 $ subset.trans h subset_span
-
-lemma span_eq_of_le (h₁ : s ⊆ p) (h₂ : p ≤ span R s) : span R s = p :=
-le_antisymm (span_le.2 h₁) h₂
-
-lemma span_eq : span R (p : set M) = p :=
-span_eq_of_le _ (subset.refl _) subset_span
-
-/-- A version of `submodule.span_eq` for when the span is by a smaller ring. -/
-@[simp] lemma span_coe_eq_restrict_scalars
-  [semiring S] [has_scalar S R] [module S M] [is_scalar_tower S R M] :
-  span S (p : set M) = p.restrict_scalars S :=
-span_eq (p.restrict_scalars S)
-
-lemma map_span [ring_hom_surjective σ₁₂] (f : M →ₛₗ[σ₁₂] M₂) (s : set M) :
-  (span R s).map f = span R₂ (f '' s) :=
-eq.symm $ span_eq_of_le _ (set.image_subset f subset_span) $
-map_le_iff_le_comap.2 $ span_le.2 $ λ x hx, subset_span ⟨x, hx, rfl⟩
-
-alias submodule.map_span ← linear_map.map_span
-
-lemma map_span_le [ring_hom_surjective σ₁₂] (f : M →ₛₗ[σ₁₂] M₂) (s : set M)
-  (N : submodule R₂ M₂) : map f (span R s) ≤ N ↔ ∀ m ∈ s, f m ∈ N :=
-begin
-  rw [f.map_span, span_le, set.image_subset_iff],
-  exact iff.rfl
-end
-
-alias submodule.map_span_le ← linear_map.map_span_le
-
-@[simp] lemma span_insert_zero : span R (insert (0 : M) s) = span R s :=
-begin
-  refine le_antisymm _ (submodule.span_mono (set.subset_insert 0 s)),
-  rw [span_le, set.insert_subset],
-  exact ⟨by simp only [set_like.mem_coe, submodule.zero_mem], submodule.subset_span⟩,
-end
-
-/- See also `span_preimage_eq` below. -/
-lemma span_preimage_le (f : M →ₛₗ[σ₁₂] M₂) (s : set M₂) :
-  span R (f ⁻¹' s) ≤ (span R₂ s).comap f :=
-by { rw [span_le, comap_coe], exact preimage_mono (subset_span), }
-
-alias submodule.span_preimage_le  ← linear_map.span_preimage_le
-
-/-- An induction principle for span membership. If `p` holds for 0 and all elements of `s`, and is
-preserved under addition and scalar multiplication, then `p` holds for all elements of the span of
-`s`. -/
-@[elab_as_eliminator] lemma span_induction {p : M → Prop} (h : x ∈ span R s)
-  (Hs : ∀ x ∈ s, p x) (H0 : p 0)
-  (H1 : ∀ x y, p x → p y → p (x + y))
-  (H2 : ∀ (a:R) x, p x → p (a • x)) : p x :=
-(@span_le _ _ _ _ _ _ ⟨p, H1, H0, H2⟩).2 Hs h
-
-/-- A dependent version of `submodule.span_induction`. -/
-lemma span_induction' {p : Π x, x ∈ span R s → Prop}
-  (Hs : ∀ x (h : x ∈ s), p x (subset_span h))
-  (H0 : p 0 (submodule.zero_mem _))
-  (H1 : ∀ x hx y hy, p x hx → p y hy → p (x + y) (submodule.add_mem _ ‹_› ‹_›))
-  (H2 : ∀ (a : R) x hx, p x hx → p (a • x) (submodule.smul_mem _ _ ‹_›)) {x} (hx : x ∈ span R s) :
-  p x hx :=
-begin
-  refine exists.elim _ (λ (hx : x ∈ span R s) (hc : p x hx), hc),
-  refine span_induction hx (λ m hm, ⟨subset_span hm, Hs m hm⟩) ⟨zero_mem _, H0⟩
-    (λ x y hx hy, exists.elim hx $ λ hx' hx, exists.elim hy $ λ hy' hy,
-    ⟨add_mem _ hx' hy', H1 _ _ _ _ hx hy⟩) (λ r x hx, exists.elim hx $ λ hx' hx,
-    ⟨smul_mem _ _ hx', H2 r _ _ hx⟩)
-end
-
-@[simp] lemma span_span_coe_preimage : span R ((coe : span R s → M) ⁻¹' s) = ⊤ :=
-eq_top_iff.2 $ λ x, subtype.rec_on x $ λ x hx _, begin
-  refine span_induction' (λ x hx, _) _ (λ x y _ _, _) (λ r x _, _) hx,
-  { exact subset_span hx },
-  { exact zero_mem _ },
-  { exact add_mem _ },
-  { exact smul_mem _ _ }
-end
-
-lemma span_nat_eq_add_submonoid_closure (s : set M) :
-  (span ℕ s).to_add_submonoid = add_submonoid.closure s :=
-begin
-  refine eq.symm (add_submonoid.closure_eq_of_le subset_span _),
-  apply add_submonoid.to_nat_submodule.symm.to_galois_connection.l_le _,
-  rw span_le,
-  exact add_submonoid.subset_closure,
-end
-
-@[simp] lemma span_nat_eq (s : add_submonoid M) : (span ℕ (s : set M)).to_add_submonoid = s :=
-by rw [span_nat_eq_add_submonoid_closure, s.closure_eq]
-
-lemma span_int_eq_add_subgroup_closure {M : Type*} [add_comm_group M] (s : set M) :
-  (span ℤ s).to_add_subgroup = add_subgroup.closure s :=
-eq.symm $ add_subgroup.closure_eq_of_le _ subset_span $ λ x hx, span_induction hx
-  (λ x hx, add_subgroup.subset_closure hx) (add_subgroup.zero_mem _)
-  (λ _ _, add_subgroup.add_mem _) (λ _ _ _, add_subgroup.zsmul_mem _ ‹_› _)
-
-@[simp] lemma span_int_eq {M : Type*} [add_comm_group M] (s : add_subgroup M) :
-  (span ℤ (s : set M)).to_add_subgroup = s :=
-by rw [span_int_eq_add_subgroup_closure, s.closure_eq]
-
-section
-variables (R M)
-
-/-- `span` forms a Galois insertion with the coercion from submodule to set. -/
-protected def gi : galois_insertion (@span R M _ _ _) coe :=
-{ choice := λ s _, span R s,
-  gc := λ s t, span_le,
-  le_l_u := λ s, subset_span,
-  choice_eq := λ s h, rfl }
-
-end
-
-@[simp] lemma span_empty : span R (∅ : set M) = ⊥ :=
-(submodule.gi R M).gc.l_bot
-
-@[simp] lemma span_univ : span R (univ : set M) = ⊤ :=
-eq_top_iff.2 $ set_like.le_def.2 $ subset_span
-
-lemma span_union (s t : set M) : span R (s ∪ t) = span R s ⊔ span R t :=
-(submodule.gi R M).gc.l_sup
-
-lemma span_Union {ι} (s : ι → set M) : span R (⋃ i, s i) = ⨆ i, span R (s i) :=
-(submodule.gi R M).gc.l_supr
-
-lemma span_attach_bUnion [decidable_eq M] {α : Type*} (s : finset α) (f : s → finset M) :
-  span R (s.attach.bUnion f : set M) = ⨆ x, span R (f x) :=
-by simpa [span_Union]
-
-lemma sup_span : p ⊔ span R s = span R (p ∪ s) :=
-by rw [submodule.span_union, p.span_eq]
-
-lemma span_sup : span R s ⊔ p = span R (s ∪ p) :=
-by rw [submodule.span_union, p.span_eq]
-
-lemma span_eq_supr_of_singleton_spans (s : set M) : span R s = ⨆ x ∈ s, span R {x} :=
-by simp only [←span_Union, set.bUnion_of_singleton s]
-
-lemma span_smul_le (s : set M) (r : R) :
-  span R (r • s) ≤ span R s :=
-begin
-  rw span_le,
-  rintros _ ⟨x, hx, rfl⟩,
-  exact smul_mem (span R s) r (subset_span hx),
-end
-
-lemma subset_span_trans {U V W : set M} (hUV : U ⊆ submodule.span R V)
-  (hVW : V ⊆ submodule.span R W) :
-  U ⊆ submodule.span R W :=
-(submodule.gi R M).gc.le_u_l_trans hUV hVW
-
-/-- See `submodule.span_smul_eq` (in `ring_theory.ideal.operations`) for
-`span R (r • s) = r • span R s` that holds for arbitrary `r` in a `comm_semiring`. -/
-lemma span_smul_eq_of_is_unit (s : set M) (r : R) (hr : is_unit r) :
-  span R (r • s) = span R s :=
-begin
-  apply le_antisymm,
-  { apply span_smul_le },
-  { convert span_smul_le (r • s) ((hr.unit ⁻¹ : _) : R),
-    rw smul_smul,
-    erw hr.unit.inv_val,
-    rw one_smul }
-end
-
-@[simp] theorem coe_supr_of_directed {ι} [hι : nonempty ι]
-  (S : ι → submodule R M) (H : directed (≤) S) :
-  ((supr S : submodule R M) : set M) = ⋃ i, S i :=
-begin
-  refine subset.antisymm _ (Union_subset $ le_supr S),
-  suffices : (span R (⋃ i, (S i : set M)) : set M) ⊆ ⋃ (i : ι), ↑(S i),
-    by simpa only [span_Union, span_eq] using this,
-  refine (λ x hx, span_induction hx (λ _, id) _ _ _);
-    simp only [mem_Union, exists_imp_distrib],
-  { exact hι.elim (λ i, ⟨i, (S i).zero_mem⟩) },
-  { intros x y i hi j hj,
-    rcases H i j with ⟨k, ik, jk⟩,
-    exact ⟨k, add_mem _ (ik hi) (jk hj)⟩ },
-  { exact λ a x i hi, ⟨i, smul_mem _ a hi⟩ },
-end
-
-@[simp] theorem mem_supr_of_directed {ι} [nonempty ι]
-  (S : ι → submodule R M) (H : directed (≤) S) {x} :
-  x ∈ supr S ↔ ∃ i, x ∈ S i :=
-by { rw [← set_like.mem_coe, coe_supr_of_directed S H, mem_Union], refl }
-
-theorem mem_Sup_of_directed {s : set (submodule R M)}
-  {z} (hs : s.nonempty) (hdir : directed_on (≤) s) :
-  z ∈ Sup s ↔ ∃ y ∈ s, z ∈ y :=
-begin
-  haveI : nonempty s := hs.to_subtype,
-  simp only [Sup_eq_supr', mem_supr_of_directed _ hdir.directed_coe, set_coe.exists, subtype.coe_mk]
-end
-
-@[norm_cast, simp] lemma coe_supr_of_chain (a : ℕ →o submodule R M) :
-  (↑(⨆ k, a k) : set M) = ⋃ k, (a k : set M) :=
-coe_supr_of_directed a a.monotone.directed_le
-
-/-- We can regard `coe_supr_of_chain` as the statement that `coe : (submodule R M) → set M` is
-Scott continuous for the ω-complete partial order induced by the complete lattice structures. -/
-lemma coe_scott_continuous : omega_complete_partial_order.continuous'
-  (coe : submodule R M → set M) :=
-⟨set_like.coe_mono, coe_supr_of_chain⟩
-
-@[simp] lemma mem_supr_of_chain (a : ℕ →o submodule R M) (m : M) :
-  m ∈ (⨆ k, a k) ↔ ∃ k, m ∈ a k :=
-mem_supr_of_directed a a.monotone.directed_le
-
-section
-
-variables {p p'}
-
-lemma mem_sup : x ∈ p ⊔ p' ↔ ∃ (y ∈ p) (z ∈ p'), y + z = x :=
-⟨λ h, begin
-  rw [← span_eq p, ← span_eq p', ← span_union] at h,
-  apply span_induction h,
-  { rintro y (h | h),
-    { exact ⟨y, h, 0, by simp, by simp⟩ },
-    { exact ⟨0, by simp, y, h, by simp⟩ } },
-  { exact ⟨0, by simp, 0, by simp⟩ },
-  { rintro _ _ ⟨y₁, hy₁, z₁, hz₁, rfl⟩ ⟨y₂, hy₂, z₂, hz₂, rfl⟩,
-    exact ⟨_, add_mem _ hy₁ hy₂, _, add_mem _ hz₁ hz₂, by simp [add_assoc]; cc⟩ },
-  { rintro a _ ⟨y, hy, z, hz, rfl⟩,
-    exact ⟨_, smul_mem _ a hy, _, smul_mem _ a hz, by simp [smul_add]⟩ }
-end,
-by rintro ⟨y, hy, z, hz, rfl⟩; exact add_mem _
-  ((le_sup_left : p ≤ p ⊔ p') hy)
-  ((le_sup_right : p' ≤ p ⊔ p') hz)⟩
-
-lemma mem_sup' : x ∈ p ⊔ p' ↔ ∃ (y : p) (z : p'), (y:M) + z = x :=
-mem_sup.trans $ by simp only [set_like.exists, coe_mk]
-
-variables (p p')
-
-lemma coe_sup : ↑(p ⊔ p') = (p + p' : set M) :=
-by { ext, rw [set_like.mem_coe, mem_sup, set.mem_add], simp, }
-
-lemma sup_to_add_submonoid :
-  (p ⊔ p').to_add_submonoid = p.to_add_submonoid ⊔ p'.to_add_submonoid :=
-begin
-  ext x,
-  rw [mem_to_add_submonoid, mem_sup, add_submonoid.mem_sup],
-  refl,
-end
-
-lemma sup_to_add_subgroup {R M : Type*} [ring R] [add_comm_group M] [module R M]
-  (p p' : submodule R M) :
-  (p ⊔ p').to_add_subgroup = p.to_add_subgroup ⊔ p'.to_add_subgroup :=
-begin
-  ext x,
-  rw [mem_to_add_subgroup, mem_sup, add_subgroup.mem_sup],
-  refl,
-end
-
-end
-
-/- This is the character `∙`, with escape sequence `\.`, and is thus different from the scalar
-multiplication character `•`, with escape sequence `\bub`. -/
-notation R`∙`:1000 x := span R (@singleton _ _ set.has_singleton x)
-
-lemma mem_span_singleton_self (x : M) : x ∈ R ∙ x := subset_span rfl
-
-lemma nontrivial_span_singleton {x : M} (h : x ≠ 0) : nontrivial (R ∙ x) :=
-⟨begin
-    use [0, x, submodule.mem_span_singleton_self x],
-    intros H,
-    rw [eq_comm, submodule.mk_eq_zero] at H,
-    exact h H
-end⟩
-
-lemma mem_span_singleton {y : M} : x ∈ (R ∙ y) ↔ ∃ a:R, a • y = x :=
-⟨λ h, begin
-  apply span_induction h,
-  { rintro y (rfl|⟨⟨⟩⟩), exact ⟨1, by simp⟩ },
-  { exact ⟨0, by simp⟩ },
-  { rintro _ _ ⟨a, rfl⟩ ⟨b, rfl⟩,
-    exact ⟨a + b, by simp [add_smul]⟩ },
-  { rintro a _ ⟨b, rfl⟩,
-    exact ⟨a * b, by simp [smul_smul]⟩ }
-end,
-by rintro ⟨a, y, rfl⟩; exact
-  smul_mem _ _ (subset_span $ by simp)⟩
-
-lemma le_span_singleton_iff {s : submodule R M} {v₀ : M} :
-  s ≤ (R ∙ v₀) ↔ ∀ v ∈ s, ∃ r : R, r • v₀ = v :=
-by simp_rw [set_like.le_def, mem_span_singleton]
-
-lemma span_singleton_eq_top_iff (x : M) : (R ∙ x) = ⊤ ↔ ∀ v, ∃ r : R, r • x = v :=
-by { rw [eq_top_iff, le_span_singleton_iff], tauto }
-
-@[simp] lemma span_zero_singleton : (R ∙ (0:M)) = ⊥ :=
-by { ext, simp [mem_span_singleton, eq_comm] }
-
-lemma span_singleton_eq_range (y : M) : ↑(R ∙ y) = range ((• y) : R → M) :=
-set.ext $ λ x, mem_span_singleton
-
-lemma span_singleton_smul_le (r : R) (x : M) : (R ∙ (r • x)) ≤ R ∙ x :=
-begin
-  rw [span_le, set.singleton_subset_iff, set_like.mem_coe],
-  exact smul_mem _ _ (mem_span_singleton_self _)
-end
-
-lemma span_singleton_smul_eq {K E : Type*} [division_ring K] [add_comm_group E] [module K E]
-  {r : K} (x : E) (hr : r ≠ 0) : (K ∙ (r • x)) = K ∙ x :=
-begin
-  refine le_antisymm (span_singleton_smul_le r x) _,
-  convert span_singleton_smul_le r⁻¹ (r • x),
-  exact (inv_smul_smul₀ hr _).symm
-end
-
-lemma disjoint_span_singleton {K E : Type*} [division_ring K] [add_comm_group E] [module K E]
-  {s : submodule K E} {x : E} :
-  disjoint s (K ∙ x) ↔ (x ∈ s → x = 0) :=
-begin
-  refine disjoint_def.trans ⟨λ H hx, H x hx $ subset_span $ mem_singleton x, _⟩,
-  assume H y hy hyx,
-  obtain ⟨c, hc⟩ := mem_span_singleton.1 hyx,
-  subst y,
-  classical, by_cases hc : c = 0, by simp only [hc, zero_smul],
-  rw [s.smul_mem_iff hc] at hy,
-  rw [H hy, smul_zero]
-end
-
-lemma disjoint_span_singleton' {K E : Type*} [division_ring K] [add_comm_group E] [module K E]
-  {p : submodule K E} {x : E} (x0 : x ≠ 0) :
-  disjoint p (K ∙ x) ↔ x ∉ p :=
-disjoint_span_singleton.trans ⟨λ h₁ h₂, x0 (h₁ h₂), λ h₁ h₂, (h₁ h₂).elim⟩
-
-lemma mem_span_singleton_trans {x y z : M} (hxy : x ∈ R ∙ y) (hyz : y ∈ R ∙ z) :
-  x ∈ R ∙ z :=
-begin
-  rw [← set_like.mem_coe, ← singleton_subset_iff] at *,
-  exact submodule.subset_span_trans hxy hyz
-end
-
-lemma mem_span_insert {y} : x ∈ span R (insert y s) ↔ ∃ (a:R) (z ∈ span R s), x = a • y + z :=
-begin
-  simp only [← union_singleton, span_union, mem_sup, mem_span_singleton, exists_prop,
-    exists_exists_eq_and],
-  rw [exists_comm],
-  simp only [eq_comm, add_comm, exists_and_distrib_left]
-end
-
-lemma span_insert (x) (s : set M) : span R (insert x s) = span R ({x} : set M) ⊔ span R s :=
-by rw [insert_eq, span_union]
-
-lemma span_insert_eq_span (h : x ∈ span R s) : span R (insert x s) = span R s :=
-span_eq_of_le _ (set.insert_subset.mpr ⟨h, subset_span⟩) (span_mono $ subset_insert _ _)
-
-lemma span_span : span R (span R s : set M) = span R s := span_eq _
-
-variables (R S s)
-
-/-- If `R` is "smaller" ring than `S` then the span by `R` is smaller than the span by `S`. -/
-lemma span_le_restrict_scalars [semiring S] [has_scalar R S] [module S M] [is_scalar_tower R S M] :
-  span R s ≤ (span S s).restrict_scalars R :=
-submodule.span_le.2 submodule.subset_span
-
-/-- A version of `submodule.span_le_restrict_scalars` with coercions. -/
-@[simp] lemma span_subset_span [semiring S] [has_scalar R S] [module S M] [is_scalar_tower R S M] :
-  ↑(span R s) ⊆ (span S s : set M) :=
-span_le_restrict_scalars R S s
-
-/-- Taking the span by a large ring of the span by the small ring is the same as taking the span
-by just the large ring. -/
-lemma span_span_of_tower [semiring S] [has_scalar R S] [module S M] [is_scalar_tower R S M] :
-  span S (span R s : set M) = span S s :=
-le_antisymm (span_le.2 $ span_subset_span R S s) (span_mono subset_span)
-
-variables {R S s}
-
-lemma span_eq_bot : span R (s : set M) = ⊥ ↔ ∀ x ∈ s, (x:M) = 0 :=
-eq_bot_iff.trans ⟨
-  λ H x h, (mem_bot R).1 $ H $ subset_span h,
-  λ H, span_le.2 (λ x h, (mem_bot R).2 $ H x h)⟩
-
-@[simp] lemma span_singleton_eq_bot : (R ∙ x) = ⊥ ↔ x = 0 :=
-span_eq_bot.trans $ by simp
-
-@[simp] lemma span_zero : span R (0 : set M) = ⊥ := by rw [←singleton_zero, span_singleton_eq_bot]
-
-@[simp] lemma span_image [ring_hom_surjective σ₁₂] (f : M →ₛₗ[σ₁₂] M₂) :
-  span R₂ (f '' s) = map f (span R s) :=
-(map_span f s).symm
-
-lemma apply_mem_span_image_of_mem_span
-   [ring_hom_surjective σ₁₂] (f : M →ₛₗ[σ₁₂] M₂) {x : M} {s : set M} (h : x ∈ submodule.span R s) :
-   f x ∈ submodule.span R₂ (f '' s) :=
-begin
-  rw submodule.span_image,
-  exact submodule.mem_map_of_mem h
-end
-
-@[simp] lemma map_subtype_span_singleton {p : submodule R M} (x : p) :
-  map p.subtype (R ∙ x) = R ∙ (x : M) :=
-by simp [← span_image]
-
-/-- `f` is an explicit argument so we can `apply` this theorem and obtain `h` as a new goal. -/
-lemma not_mem_span_of_apply_not_mem_span_image
-   [ring_hom_surjective σ₁₂] (f : M →ₛₗ[σ₁₂] M₂) {x : M} {s : set M}
-   (h : f x ∉ submodule.span R₂ (f '' s)) :
-   x ∉ submodule.span R s :=
-h.imp (apply_mem_span_image_of_mem_span f)
-
-lemma supr_eq_span {ι : Sort*} (p : ι → submodule R M) :
-  (⨆ (i : ι), p i) = submodule.span R (⋃ (i : ι), ↑(p i)) :=
-le_antisymm
-  (supr_le $ assume i, subset.trans (assume m hm, set.mem_Union.mpr ⟨i, hm⟩) subset_span)
-  (span_le.mpr $ Union_subset_iff.mpr $ assume i m hm, mem_supr_of_mem i hm)
-
-lemma supr_to_add_submonoid {ι : Sort*} (p : ι → submodule R M) :
-  (⨆ i, p i).to_add_submonoid = ⨆ i, (p i).to_add_submonoid :=
-begin
-  refine le_antisymm (λ x, _) (supr_le $ λ i, to_add_submonoid_mono $ le_supr _ i),
-  simp_rw [supr_eq_span, add_submonoid.supr_eq_closure, mem_to_add_submonoid, coe_to_add_submonoid],
-  intros hx,
-  refine submodule.span_induction hx (λ x hx, _) _ (λ x y hx hy, _) (λ r x hx, _),
-  { exact add_submonoid.subset_closure hx },
-  { exact add_submonoid.zero_mem _ },
-  { exact add_submonoid.add_mem _ hx hy },
-  { apply add_submonoid.closure_induction hx,
-    { rintros x ⟨_, ⟨i, rfl⟩, hix : x ∈ p i⟩,
-      apply add_submonoid.subset_closure (set.mem_Union.mpr ⟨i, _⟩),
-      exact smul_mem _ r hix },
-    { rw smul_zero,
-      exact add_submonoid.zero_mem _ },
-    { intros x y hx hy,
-      rw smul_add,
-      exact add_submonoid.add_mem _ hx hy, } }
-end
-
-/-- An induction principle for elements of `⨆ i, p i`.
-If `C` holds for `0` and all elements of `p i` for all `i`, and is preserved under addition,
-then it holds for all elements of the supremum of `p`. -/
-@[elab_as_eliminator]
-lemma supr_induction {ι : Sort*} (p : ι → submodule R M) {C : M → Prop} {x : M} (hx : x ∈ ⨆ i, p i)
-  (hp : ∀ i (x ∈ p i), C x)
-  (h0 : C 0)
-  (hadd : ∀ x y, C x → C y → C (x + y)) : C x :=
-begin
-  rw [←mem_to_add_submonoid, supr_to_add_submonoid] at hx,
-  exact add_submonoid.supr_induction _ hx hp h0 hadd,
-end
-
-/-- A dependent version of `submodule.supr_induction`. -/
-@[elab_as_eliminator]
-lemma supr_induction' {ι : Sort*} (p : ι → submodule R M) {C : Π x, (x ∈ ⨆ i, p i) → Prop}
-  (hp : ∀ i (x ∈ p i), C x (mem_supr_of_mem i ‹_›))
-  (h0 : C 0 (zero_mem _))
-  (hadd : ∀ x y hx hy, C x hx → C y hy → C (x + y) (add_mem _ ‹_› ‹_›))
-  {x : M} (hx : x ∈ ⨆ i, p i) : C x hx :=
-begin
-  refine exists.elim _ (λ (hx : x ∈ ⨆ i, p i) (hc : C x hx), hc),
-  refine supr_induction p hx (λ i x hx, _) _ (λ x y, _),
-  { exact ⟨_, hp _ _ hx⟩ },
-  { exact ⟨_, h0⟩ },
-  { rintro ⟨_, Cx⟩ ⟨_, Cy⟩,
-    refine ⟨_, hadd _ _ _ _ Cx Cy⟩ },
-end
-
-@[simp] lemma span_singleton_le_iff_mem (m : M) (p : submodule R M) : (R ∙ m) ≤ p ↔ m ∈ p :=
-by rw [span_le, singleton_subset_iff, set_like.mem_coe]
-
-lemma singleton_span_is_compact_element (x : M) :
-  complete_lattice.is_compact_element (span R {x} : submodule R M) :=
-begin
-  rw complete_lattice.is_compact_element_iff_le_of_directed_Sup_le,
-  intros d hemp hdir hsup,
-  have : x ∈ Sup d, from (set_like.le_def.mp hsup) (mem_span_singleton_self x),
-  obtain ⟨y, ⟨hyd, hxy⟩⟩ := (mem_Sup_of_directed hemp hdir).mp this,
-  exact ⟨y, ⟨hyd, by simpa only [span_le, singleton_subset_iff]⟩⟩,
-end
-
-instance : is_compactly_generated (submodule R M) :=
-⟨λ s, ⟨(λ x, span R {x}) '' s, ⟨λ t ht, begin
-  rcases (set.mem_image _ _ _).1 ht with ⟨x, hx, rfl⟩,
-  apply singleton_span_is_compact_element,
-end, by rw [Sup_eq_supr, supr_image, ←span_eq_supr_of_singleton_spans, span_eq]⟩⟩⟩
-
-lemma lt_sup_iff_not_mem {I : submodule R M} {a : M} : I < I ⊔ (R ∙ a) ↔ a ∉ I :=
-begin
-  split,
-  { intro h,
-    by_contra akey,
-    have h1 : I ⊔ (R ∙ a) ≤ I,
-    { simp only [sup_le_iff],
-      split,
-      { exact le_refl I, },
-      { exact (span_singleton_le_iff_mem a I).mpr akey, } },
-    have h2 := gt_of_ge_of_gt h1 h,
-    exact lt_irrefl I h2, },
-  { intro h,
-    apply set_like.lt_iff_le_and_exists.mpr, split,
-    simp only [le_sup_left],
-    use a,
-    split, swap, { assumption, },
-    { have : (R ∙ a) ≤ I ⊔ (R ∙ a) := le_sup_right,
-      exact this (mem_span_singleton_self a), } },
-end
-
-lemma mem_supr {ι : Sort*} (p : ι → submodule R M) {m : M} :
-  (m ∈ ⨆ i, p i) ↔ (∀ N, (∀ i, p i ≤ N) → m ∈ N) :=
-begin
-  rw [← span_singleton_le_iff_mem, le_supr_iff],
-  simp only [span_singleton_le_iff_mem],
-end
-
-section
-
-open_locale classical
-
-/-- For every element in the span of a set, there exists a finite subset of the set
-such that the element is contained in the span of the subset. -/
-lemma mem_span_finite_of_mem_span {S : set M} {x : M} (hx : x ∈ span R S) :
-  ∃ T : finset M, ↑T ⊆ S ∧ x ∈ span R (T : set M) :=
-begin
-  refine span_induction hx (λ x hx, _) _ _ _,
-  { refine ⟨{x}, _, _⟩,
-    { rwa [finset.coe_singleton, set.singleton_subset_iff] },
-    { rw finset.coe_singleton,
-      exact submodule.mem_span_singleton_self x } },
-  { use ∅, simp },
-  { rintros x y ⟨X, hX, hxX⟩ ⟨Y, hY, hyY⟩,
-    refine ⟨X ∪ Y, _, _⟩,
-    { rw finset.coe_union,
-      exact set.union_subset hX hY },
-    rw [finset.coe_union, span_union, mem_sup],
-    exact ⟨x, hxX, y, hyY, rfl⟩, },
-  { rintros a x ⟨T, hT, h2⟩,
-    exact ⟨T, hT, smul_mem _ _ h2⟩ }
-end
-
-end
-
-/-- The product of two submodules is a submodule. -/
-def prod : submodule R (M × M') :=
-{ carrier   := (p : set M) ×ˢ (q₁ : set M'),
-  smul_mem' := by rintro a ⟨x, y⟩ ⟨hx, hy⟩; exact ⟨smul_mem _ a hx, smul_mem _ a hy⟩,
-  .. p.to_add_submonoid.prod q₁.to_add_submonoid }
-
-@[simp] lemma prod_coe :
-  (prod p q₁ : set (M × M')) = (p : set M) ×ˢ (q₁ : set M') := rfl
-
-@[simp] lemma mem_prod {p : submodule R M} {q : submodule R M'} {x : M × M'} :
-  x ∈ prod p q ↔ x.1 ∈ p ∧ x.2 ∈ q := set.mem_prod
-
-lemma span_prod_le (s : set M) (t : set M') :
-  span R (s ×ˢ t) ≤ prod (span R s) (span R t) :=
-span_le.2 $ set.prod_mono subset_span subset_span
-
-@[simp] lemma prod_top : (prod ⊤ ⊤ : submodule R (M × M')) = ⊤ :=
-by ext; simp
-
-@[simp] lemma prod_bot : (prod ⊥ ⊥ : submodule R (M × M')) = ⊥ :=
-by ext ⟨x, y⟩; simp [prod.zero_eq_mk]
-
-lemma prod_mono {p p' : submodule R M} {q q' : submodule R M'} :
-  p ≤ p' → q ≤ q' → prod p q ≤ prod p' q' := prod_mono
-
-@[simp] lemma prod_inf_prod : prod p q₁ ⊓ prod p' q₁' = prod (p ⊓ p') (q₁ ⊓ q₁') :=
-set_like.coe_injective set.prod_inter_prod
-
-@[simp] lemma prod_sup_prod : prod p q₁ ⊔ prod p' q₁' = prod (p ⊔ p') (q₁ ⊔ q₁') :=
-begin
-  refine le_antisymm (sup_le
-    (prod_mono le_sup_left le_sup_left)
-    (prod_mono le_sup_right le_sup_right)) _,
-  simp [set_like.le_def], intros xx yy hxx hyy,
-  rcases mem_sup.1 hxx with ⟨x, hx, x', hx', rfl⟩,
-  rcases mem_sup.1 hyy with ⟨y, hy, y', hy', rfl⟩,
-  refine mem_sup.2 ⟨(x, y), ⟨hx, hy⟩, (x', y'), ⟨hx', hy'⟩, rfl⟩
-end
-
-=======
->>>>>>> 7582e149
 end add_comm_monoid
 
 section add_comm_group
