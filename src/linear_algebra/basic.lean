/-
Copyright (c) 2017 Johannes Hölzl. All rights reserved.
Released under Apache 2.0 license as described in the file LICENSE.
Authors: Johannes Hölzl, Mario Carneiro, Kevin Buzzard, Yury Kudryashov
-/
import algebra.pi_instances
import data.finsupp

/-!
# Linear algebra

This file defines the basics of linear algebra. It sets up the "categorical/lattice structure" of
modules over a ring, submodules, and linear maps. If `p` and `q` are submodules of a module, `p ≤ q`
means that `p ⊆ q`.

Many of the relevant definitions, including `module`, `submodule`, and `linear_map`, are found in
`src/algebra/module.lean`.

## Main definitions

* Many constructors for linear maps, including `prod` and `coprod`
* `submodule.span s` is defined to be the smallest submodule containing the set `s`.
* If `p` is a submodule of `M`, `submodule.quotient p` is the quotient of `M` with respect to `p`:
  that is, elements of `M` are identified if their difference is in `p`. This is itself a module.
* The kernel `ker` and range `range` of a linear map are submodules of the domain and codomain
  respectively.
* `linear_equiv M M₂`, the type of linear equivalences between `M` and `M₂`, is a structure that
  extends `linear_map` and `equiv`.
* The general linear group is defined to be the group of invertible linear maps from `M` to itself.

## Main statements

* The first and second isomorphism laws for modules are proved as `quot_ker_equiv_range` and
  `quotient_inf_equiv_sup_quotient`.

## Notations

* We continue to use the notation `M →ₗ[R] M₂` for the type of linear maps from `M` to `M₂` over the
  ring `R`.
* We introduce the notations `M ≃ₗ M₂` and `M ≃ₗ[R] M₂` for `linear_equiv M M₂`. In the first, the
  ring `R` is implicit.

## Implementation notes

We note that, when constructing linear maps, it is convenient to use operations defined on bundled
maps (`prod`, `coprod`, arithmetic operations like `+`) instead of defining a function and proving
it is linear.

## Tags
linear algebra, vector space, module

-/

open function

reserve infix ` ≃ₗ `:25

universes u v w x y z u' v' w' y'
variables {R : Type u} {K : Type u'} {M : Type v} {V : Type v'} {M₂ : Type w} {V₂ : Type w'}
variables {M₃ : Type y} {V₃ : Type y'} {M₄ : Type z} {ι : Type x}

namespace finsupp

lemma smul_sum {α : Type u} {β : Type v} {R : Type w} {M : Type y}
  [has_zero β] [ring R] [add_comm_group M] [module R M]
  {v : α →₀ β} {c : R} {h : α → β → M} :
  c • (v.sum h) = v.sum (λa b, c • h a b) :=
finset.smul_sum

end finsupp

section
open_locale classical

/-- decomposing `x : ι → R` as a sum along the canonical basis -/
lemma pi_eq_sum_univ {ι : Type u} [fintype ι] {R : Type v} [semiring R] (x : ι → R) :
  x = finset.sum finset.univ (λi:ι, x i • (λj, if i = j then 1 else 0)) :=
begin
  ext k,
  rw pi.finset_sum_apply,
  have : finset.sum finset.univ (λ (x_1 : ι), x x_1 * ite (k = x_1) 1 0) = x k,
    by { have := finset.sum_mul_boole finset.univ x k, rwa if_pos (finset.mem_univ _) at this },
  rw ← this,
  apply finset.sum_congr rfl (λl hl, _),
  simp only [smul_eq_mul, mul_ite, pi.smul_apply],
  conv_lhs { rw eq_comm }
end

end

namespace linear_map
section
variables [ring R] [add_comm_group M] [add_comm_group M₂] [add_comm_group M₃] [add_comm_group M₄]
variables [module R M] [module R M₂] [module R M₃] [module R M₄]
variables (f g : M →ₗ[R] M₂)
include R

@[simp] theorem comp_id : f.comp id = f :=
linear_map.ext $ λ x, rfl

@[simp] theorem id_comp : id.comp f = f :=
linear_map.ext $ λ x, rfl

theorem comp_assoc (g : M₂ →ₗ[R] M₃) (h : M₃ →ₗ[R] M₄) : (h.comp g).comp f = h.comp (g.comp f) :=
rfl

/-- A linear map `f : M₂ → M` whose values lie in a submodule `p ⊆ M` can be restricted to a
linear map M₂ → p. -/
def cod_restrict (p : submodule R M) (f : M₂ →ₗ[R] M) (h : ∀c, f c ∈ p) : M₂ →ₗ[R] p :=
by refine {to_fun := λc, ⟨f c, h c⟩, ..}; intros; apply set_coe.ext; simp

@[simp] theorem cod_restrict_apply (p : submodule R M) (f : M₂ →ₗ[R] M) {h} (x : M₂) :
  (cod_restrict p f h x : M) = f x := rfl

@[simp] lemma comp_cod_restrict (p : submodule R M₂) (h : ∀b, f b ∈ p) (g : M₃ →ₗ[R] M) :
  (cod_restrict p f h).comp g = cod_restrict p (f.comp g) (assume b, h _) :=
ext $ assume b, rfl

@[simp] lemma subtype_comp_cod_restrict (p : submodule R M₂) (h : ∀b, f b ∈ p) :
  p.subtype.comp (cod_restrict p f h) = f :=
ext $ assume b, rfl

/-- If a function `g` is a left and right inverse of a linear map `f`, then `g` is linear itself. -/
def inverse (g : M₂ → M) (h₁ : left_inverse g f) (h₂ : right_inverse g f) : M₂ →ₗ[R] M :=
by dsimp [left_inverse, function.right_inverse] at h₁ h₂; exact
⟨g, λ x y, by rw [← h₁ (g (x + y)), ← h₁ (g x + g y)]; simp [h₂],
    λ a b, by rw [← h₁ (g (a • b)), ← h₁ (a • g b)]; simp [h₂]⟩

/-- The constant 0 map is linear. -/
instance : has_zero (M →ₗ[R] M₂) := ⟨⟨λ _, 0, by simp, by simp⟩⟩

instance : inhabited (M →ₗ[R] M₂) := ⟨0⟩

@[simp] lemma zero_apply (x : M) : (0 : M →ₗ[R] M₂) x = 0 := rfl

/-- The negation of a linear map is linear. -/
instance : has_neg (M →ₗ[R] M₂) :=
⟨λ f, ⟨λ b, - f b, by simp [add_comm], by simp⟩⟩

@[simp] lemma neg_apply (x : M) : (- f) x = - f x := rfl

/-- The sum of two linear maps is linear. -/
instance : has_add (M →ₗ[R] M₂) :=
⟨λ f g, ⟨λ b, f b + g b, by simp [add_comm, add_left_comm], by simp [smul_add]⟩⟩

@[simp] lemma add_apply (x : M) : (f + g) x = f x + g x := rfl

/-- The type of linear maps is an additive group. -/
instance : add_comm_group (M →ₗ[R] M₂) :=
by refine {zero := 0, add := (+), neg := has_neg.neg, ..};
   intros; ext; simp [add_comm, add_left_comm]

instance linear_map.is_add_group_hom : is_add_group_hom f :=
{ map_add := f.add }

instance linear_map_apply_is_add_group_hom (a : M) :
  is_add_group_hom (λ f : M →ₗ[R] M₂, f a) :=
{ map_add := λ f g, linear_map.add_apply f g a }

lemma sum_apply (t : finset ι) (f : ι → M →ₗ[R] M₂) (b : M) :
  t.sum f b = t.sum (λd, f d b) :=
(t.sum_hom (λ g : M →ₗ[R] M₂, g b)).symm

@[simp] lemma sub_apply (x : M) : (f - g) x = f x - g x := rfl

/-- `λb, f b • x` is a linear map. -/
def smul_right (f : M₂ →ₗ[R] R) (x : M) : M₂ →ₗ[R] M :=
⟨λb, f b • x, by simp [add_smul], by simp [smul_smul]⟩.

@[simp] theorem smul_right_apply (f : M₂ →ₗ[R] R) (x : M) (c : M₂) :
  (smul_right f x : M₂ → M) c = f c • x := rfl

instance : has_one (M →ₗ[R] M) := ⟨linear_map.id⟩
instance : has_mul (M →ₗ[R] M) := ⟨linear_map.comp⟩

@[simp] lemma one_app (x : M) : (1 : M →ₗ[R] M) x = x := rfl
@[simp] lemma mul_app (A B : M →ₗ[R] M) (x : M) : (A * B) x = A (B x) := rfl

@[simp] theorem comp_zero : f.comp (0 : M₃ →ₗ[R] M) = 0 :=
ext $ assume c, by rw [comp_apply, zero_apply, zero_apply, f.map_zero]

@[simp] theorem zero_comp : (0 : M₂ →ₗ[R] M₃).comp f = 0 :=
rfl

@[norm_cast] lemma coe_fn_sum {ι : Type*} (t : finset ι) (f : ι → M →ₗ[R] M₂) :
  ⇑(t.sum f) = t.sum (λ i, (f i : M → M₂)) :=
add_monoid_hom.map_sum ⟨@to_fun R M M₂ _ _ _ _ _, rfl, λ x y, rfl⟩ _ _

section
variables (R M)
include M

instance endomorphism_ring : ring (M →ₗ[R] M) :=
by refine {mul := (*), one := 1, ..linear_map.add_comm_group, ..};
  { intros, apply linear_map.ext, simp {proj := ff} }

end

section
open_locale classical

/-- A linear map `f` applied to `x : ι → R` can be computed using the image under `f` of elements
of the canonical basis. -/
lemma pi_apply_eq_sum_univ [fintype ι] (f : (ι → R) →ₗ[R] M) (x : ι → R) :
  f x = finset.sum finset.univ (λi:ι, x i • (f (λj, if i = j then 1 else 0))) :=
begin
  conv_lhs { rw [pi_eq_sum_univ x, f.map_sum] },
  apply finset.sum_congr rfl (λl hl, _),
  rw f.map_smul
end

end

section
variables (R M M₂)

/-- The first projection of a product is a linear map. -/
def fst : M × M₂ →ₗ[R] M := ⟨prod.fst, λ x y, rfl, λ x y, rfl⟩

/-- The second projection of a product is a linear map. -/
def snd : M × M₂ →ₗ[R] M₂ := ⟨prod.snd, λ x y, rfl, λ x y, rfl⟩
end

@[simp] theorem fst_apply (x : M × M₂) : fst R M M₂ x = x.1 := rfl
@[simp] theorem snd_apply (x : M × M₂) : snd R M M₂ x = x.2 := rfl

/-- The prod of two linear maps is a linear map. -/
def prod (f : M →ₗ[R] M₂) (g : M →ₗ[R] M₃) : M →ₗ[R] M₂ × M₃ :=
{ to_fun := λ x, (f x, g x),
  add := λ x y, by simp only [prod.mk_add_mk, map_add],
  smul := λ c x, by simp only [prod.smul_mk, map_smul] }

@[simp] theorem prod_apply (f : M →ₗ[R] M₂) (g : M →ₗ[R] M₃) (x : M) :
  prod f g x = (f x, g x) := rfl

@[simp] theorem fst_prod (f : M →ₗ[R] M₂) (g : M →ₗ[R] M₃) :
  (fst R M₂ M₃).comp (prod f g) = f := by ext; refl

@[simp] theorem snd_prod (f : M →ₗ[R] M₂) (g : M →ₗ[R] M₃) :
  (snd R M₂ M₃).comp (prod f g) = g := by ext; refl

@[simp] theorem pair_fst_snd : prod (fst R M M₂) (snd R M M₂) = linear_map.id :=
by ext; refl

section
variables (R M M₂)

/-- The left injection into a product is a linear map. -/
def inl : M →ₗ[R] M × M₂ := by refine ⟨prod.inl, _, _⟩; intros; simp [prod.inl]

/-- The right injection into a product is a linear map. -/
def inr : M₂ →ₗ[R] M × M₂ := by refine ⟨prod.inr, _, _⟩; intros; simp [prod.inr]

end

@[simp] theorem inl_apply (x : M) : inl R M M₂ x = (x, 0) := rfl
@[simp] theorem inr_apply (x : M₂) : inr R M M₂ x = (0, x) := rfl

/-- The coprod function `λ x : M × M₂, f x.1 + g x.2` is a linear map. -/
def coprod (f : M →ₗ[R] M₃) (g : M₂ →ₗ[R] M₃) : M × M₂ →ₗ[R] M₃ :=
{ to_fun := λ x, f x.1 + g x.2,
  add := λ x y, by simp only [map_add, prod.snd_add, prod.fst_add]; cc,
  smul := λ x y, by simp only [smul_add, prod.smul_snd, prod.smul_fst, map_smul] }

@[simp] theorem coprod_apply (f : M →ₗ[R] M₃) (g : M₂ →ₗ[R] M₃) (x : M) (y : M₂) :
  coprod f g (x, y) = f x + g y := rfl

@[simp] theorem coprod_inl (f : M →ₗ[R] M₃) (g : M₂ →ₗ[R] M₃) :
  (coprod f g).comp (inl R M M₂) = f :=
by ext; simp only [map_zero, add_zero, coprod_apply, inl_apply, comp_apply]

@[simp] theorem coprod_inr (f : M →ₗ[R] M₃) (g : M₂ →ₗ[R] M₃) :
  (coprod f g).comp (inr R M M₂) = g :=
by ext; simp only [map_zero, coprod_apply, inr_apply, zero_add, comp_apply]

@[simp] theorem coprod_inl_inr : coprod (inl R M M₂) (inr R M M₂) = linear_map.id :=
by ext ⟨x, y⟩; simp only [prod.mk_add_mk, add_zero, id_apply, coprod_apply,
  inl_apply, inr_apply, zero_add]

theorem fst_eq_coprod : fst R M M₂ = coprod linear_map.id 0 := by ext ⟨x, y⟩; simp

theorem snd_eq_coprod : snd R M M₂ = coprod 0 linear_map.id := by ext ⟨x, y⟩; simp

theorem inl_eq_prod : inl R M M₂ = prod linear_map.id 0 := rfl

theorem inr_eq_prod : inr R M M₂ = prod 0 linear_map.id := rfl

/-- `prod.map` of two linear maps. -/
def prod_map (f : M →ₗ[R] M₃) (g : M₂ →ₗ[R] M₄) : (M × M₂) →ₗ[R] (M₃ × M₄) :=
(f.comp (fst R M M₂)).prod (g.comp (snd R M M₂))

@[simp] theorem prod_map_apply (f : M →ₗ[R] M₃) (g : M₂ →ₗ[R] M₄) (x) :
  f.prod_map g x = (f x.1, g x.2) := rfl

end

section comm_ring
variables [comm_ring R] [add_comm_group M] [add_comm_group M₂] [add_comm_group M₃]
variables [module R M] [module R M₂] [module R M₃]
variables (f g : M →ₗ[R] M₂)
include R

instance : has_scalar R (M →ₗ[R] M₂) := ⟨λ a f,
  ⟨λ b, a • f b, by simp [smul_add], by simp [smul_smul, mul_comm]⟩⟩

@[simp] lemma smul_apply (a : R) (x : M) : (a • f) x = a • f x := rfl

instance : module R (M →ₗ[R] M₂) :=
module.of_core $ by refine { smul := (•), ..};
  intros; ext; simp [smul_add, add_smul, smul_smul]

/-- Composition by `f : M₂ → M₃` is a linear map from the space of linear maps `M → M₂`
to the space of linear maps `M₂ → M₃`. -/
def comp_right (f : M₂ →ₗ[R] M₃) : (M →ₗ[R] M₂) →ₗ[R] (M →ₗ[R] M₃) :=
⟨linear_map.comp f,
λ _ _, linear_map.ext $ λ _, f.2 _ _,
λ _ _, linear_map.ext $ λ _, f.3 _ _⟩

theorem smul_comp (g : M₂ →ₗ[R] M₃) (a : R) : (a • g).comp f = a • (g.comp f) :=
rfl

theorem comp_smul (g : M₂ →ₗ[R] M₃) (a : R) : g.comp (a • f) = a • (g.comp f) :=
ext $ assume b, by rw [comp_apply, smul_apply, g.map_smul]; refl

/--
The family of linear maps `M₂ → M` parameterised by `f ∈ M₂ → R`, `x ∈ M`, is linear in `f`, `x`.
-/
def smul_rightₗ : (M₂ →ₗ[R] R) →ₗ[R] M →ₗ[R] M₂ →ₗ[R] M :=
{ to_fun := λ f, {
    to_fun := linear_map.smul_right f,
    add    := λ m m', by { ext, apply smul_add, },
    smul   := λ c m, by { ext, apply smul_comm, } },
  add    := λ f f', by { ext, apply add_smul, },
  smul   := λ c f, by { ext, apply mul_smul, } }

@[simp] lemma smul_rightₗ_apply (f : M₂ →ₗ[R] R) (x : M) (c : M₂) :
  (smul_rightₗ : (M₂ →ₗ R) →ₗ M →ₗ M₂ →ₗ M) f x c = (f c) • x := rfl

end comm_ring
end linear_map

namespace submodule
variables [ring R] [add_comm_group M] [add_comm_group M₂] [add_comm_group M₃]
variables [module R M] [module R M₂] [module R M₃]
variables (p p' : submodule R M) (q q' : submodule R M₂)
variables {r : R} {x y : M}
open set

instance : partial_order (submodule R M) :=
{ le := λ p p', ∀ ⦃x⦄, x ∈ p → x ∈ p',
  ..partial_order.lift (coe : submodule R M → set M) (λ a b, ext') (by apply_instance)  }

variables {p p'}

lemma le_def : p ≤ p' ↔ (p : set M) ⊆ p' := iff.rfl

lemma le_def' : p ≤ p' ↔ ∀ x ∈ p, x ∈ p' := iff.rfl

lemma lt_def : p < p' ↔ (p : set M) ⊂ p' := iff.rfl

lemma not_le_iff_exists : ¬ (p ≤ p') ↔ ∃ x ∈ p, x ∉ p' := not_subset

lemma exists_of_lt {p p' : submodule R M} : p < p' → ∃ x ∈ p', x ∉ p := exists_of_ssubset

lemma lt_iff_le_and_exists : p < p' ↔ p ≤ p' ∧ ∃ x ∈ p', x ∉ p :=
by rw [lt_iff_le_not_le, not_le_iff_exists]

/-- If two submodules p and p' satisfy p ⊆ p', then `of_le p p'` is the linear map version of this
inclusion. -/
def of_le (h : p ≤ p') : p →ₗ[R] p' :=
p.subtype.cod_restrict p' $ λ ⟨x, hx⟩, h hx

@[simp] theorem coe_of_le (h : p ≤ p') (x : p) :
  (of_le h x : M) = x := rfl

theorem of_le_apply (h : p ≤ p') (x : p) : of_le h x = ⟨x, h x.2⟩ := rfl

variables (p p')

lemma subtype_comp_of_le (p q : submodule R M) (h : p ≤ q) :
  q.subtype.comp (of_le h) = p.subtype :=
by { ext ⟨b, hb⟩, refl }

/-- The set `{0}` is the bottom element of the lattice of submodules. -/
instance : has_bot (submodule R M) :=
⟨by split; try {exact {0}}; simp {contextual := tt}⟩

instance inhabited' : inhabited (submodule R M) := ⟨⊥⟩

@[simp] lemma bot_coe : ((⊥ : submodule R M) : set M) = {0} := rfl

section
variables (R)
@[simp] lemma mem_bot : x ∈ (⊥ : submodule R M) ↔ x = 0 := mem_singleton_iff
end

instance : order_bot (submodule R M) :=
{ bot := ⊥,
  bot_le := λ p x, by simp {contextual := tt},
  ..submodule.partial_order }

/-- The universal set is the top element of the lattice of submodules. -/
instance : has_top (submodule R M) :=
⟨by split; try {exact set.univ}; simp⟩

@[simp] lemma top_coe : ((⊤ : submodule R M) : set M) = univ := rfl

@[simp] lemma mem_top : x ∈ (⊤ : submodule R M) := trivial

lemma eq_bot_of_zero_eq_one (zero_eq_one : (0 : R) = 1) : p = ⊥ :=
by ext x; simp [semimodule.eq_zero_of_zero_eq_one x zero_eq_one]

instance : order_top (submodule R M) :=
{ top := ⊤,
  le_top := λ p x _, trivial,
  ..submodule.partial_order }

instance : has_Inf (submodule R M) :=
⟨λ S, {
  carrier := ⋂ s ∈ S, ↑s,
  zero := by simp,
  add  := by simp [add_mem] {contextual := tt},
  smul := by simp [smul_mem] {contextual := tt} }⟩

private lemma Inf_le' {S : set (submodule R M)} {p} : p ∈ S → Inf S ≤ p :=
bInter_subset_of_mem

private lemma le_Inf' {S : set (submodule R M)} {p} : (∀p' ∈ S, p ≤ p') → p ≤ Inf S :=
subset_bInter

instance : has_inf (submodule R M) :=
⟨λ p p', {
  carrier := p ∩ p',
  zero := by simp,
  add  := by simp [add_mem] {contextual := tt},
  smul := by simp [smul_mem] {contextual := tt} }⟩

instance : complete_lattice (submodule R M) :=
{ sup          := λ a b, Inf {x | a ≤ x ∧ b ≤ x},
  le_sup_left  := λ a b, le_Inf' $ λ x ⟨ha, hb⟩, ha,
  le_sup_right := λ a b, le_Inf' $ λ x ⟨ha, hb⟩, hb,
  sup_le       := λ a b c h₁ h₂, Inf_le' ⟨h₁, h₂⟩,
  inf          := (⊓),
  le_inf       := λ a b c, subset_inter,
  inf_le_left  := λ a b, inter_subset_left _ _,
  inf_le_right := λ a b, inter_subset_right _ _,
  Sup          := λtt, Inf {t | ∀t'∈tt, t' ≤ t},
  le_Sup       := λ s p hs, le_Inf' $ λ p' hp', hp' _ hs,
  Sup_le       := λ s p hs, Inf_le' hs,
  Inf          := Inf,
  le_Inf       := λ s a, le_Inf',
  Inf_le       := λ s a, Inf_le',
  ..submodule.order_top,
  ..submodule.order_bot }

instance : add_comm_monoid (submodule R M) :=
{ add := (⊔),
  add_assoc := λ _ _ _, sup_assoc,
  zero := ⊥,
  zero_add := λ _, bot_sup_eq,
  add_zero := λ _, sup_bot_eq,
  add_comm := λ _ _, sup_comm }

@[simp] lemma add_eq_sup (p q : submodule R M) : p + q = p ⊔ q := rfl
@[simp] lemma zero_eq_bot : (0 : submodule R M) = ⊥ := rfl

lemma eq_top_iff' {p : submodule R M} : p = ⊤ ↔ ∀ x, x ∈ p :=
eq_top_iff.trans ⟨λ h x, @h x trivial, λ h x _, h x⟩

@[simp] theorem inf_coe : (p ⊓ p' : set M) = p ∩ p' := rfl

@[simp] theorem mem_inf {p p' : submodule R M} :
  x ∈ p ⊓ p' ↔ x ∈ p ∧ x ∈ p' := iff.rfl

@[simp] theorem Inf_coe (P : set (submodule R M)) : (↑(Inf P) : set M) = ⋂ p ∈ P, ↑p := rfl

@[simp] theorem infi_coe {ι} (p : ι → submodule R M) :
  (↑⨅ i, p i : set M) = ⋂ i, ↑(p i) :=
by rw [infi, Inf_coe]; ext a; simp; exact
⟨λ h i, h _ i rfl, λ h i x e, e ▸ h _⟩

@[simp] theorem mem_infi {ι} (p : ι → submodule R M) :
  x ∈ (⨅ i, p i) ↔ ∀ i, x ∈ p i :=
by rw [← mem_coe, infi_coe, mem_Inter]; refl

theorem disjoint_def {p p' : submodule R M} :
  disjoint p p' ↔ ∀ x ∈ p, x ∈ p' → x = (0:M) :=
show (∀ x, x ∈ p ∧ x ∈ p' → x ∈ ({0} : set M)) ↔ _, by simp

theorem mem_right_iff_eq_zero_of_disjoint {p p' : submodule R M} (h : disjoint p p') {x : p} :
  (x:M) ∈ p' ↔ x = 0 :=
⟨λ hx, coe_eq_zero.1 $ disjoint_def.1 h x x.2 hx, λ h, h.symm ▸ p'.zero_mem⟩

theorem mem_left_iff_eq_zero_of_disjoint {p p' : submodule R M} (h : disjoint p p') {x : p'} :
  (x:M) ∈ p ↔ x = 0 :=
⟨λ hx, coe_eq_zero.1 $ disjoint_def.1 h x hx x.2, λ h, h.symm ▸ p.zero_mem⟩

/-- The pushforward of a submodule `p ⊆ M` by `f : M → M₂` -/
def map (f : M →ₗ[R] M₂) (p : submodule R M) : submodule R M₂ :=
{ carrier := f '' p,
  zero  := ⟨0, p.zero_mem, f.map_zero⟩,
  add   := by rintro _ _ ⟨b₁, hb₁, rfl⟩ ⟨b₂, hb₂, rfl⟩;
              exact ⟨_, p.add_mem hb₁ hb₂, f.map_add _ _⟩,
  smul  := by rintro a _ ⟨b, hb, rfl⟩;
              exact ⟨_, p.smul_mem _ hb, f.map_smul _ _⟩ }

@[simp] lemma map_coe (f : M →ₗ[R] M₂) (p : submodule R M) :
  (map f p : set M₂) = f '' p := rfl

@[simp] lemma mem_map {f : M →ₗ[R] M₂} {p : submodule R M} {x : M₂} :
  x ∈ map f p ↔ ∃ y, y ∈ p ∧ f y = x := iff.rfl

theorem mem_map_of_mem {f : M →ₗ[R] M₂} {p : submodule R M} {r} (h : r ∈ p) : f r ∈ map f p :=
set.mem_image_of_mem _ h

lemma map_id : map linear_map.id p = p :=
submodule.ext $ λ a, by simp

lemma map_comp (f : M →ₗ[R] M₂) (g : M₂ →ₗ[R] M₃) (p : submodule R M) :
  map (g.comp f) p = map g (map f p) :=
submodule.ext' $ by simp [map_coe]; rw ← image_comp

lemma map_mono {f : M →ₗ[R] M₂} {p p' : submodule R M} : p ≤ p' → map f p ≤ map f p' :=
image_subset _

@[simp] lemma map_zero : map (0 : M →ₗ[R] M₂) p = ⊥ :=
have ∃ (x : M), x ∈ p := ⟨0, p.zero_mem⟩,
ext $ by simp [this, eq_comm]

/-- The pullback of a submodule `p ⊆ M₂` along `f : M → M₂` -/
def comap (f : M →ₗ[R] M₂) (p : submodule R M₂) : submodule R M :=
{ carrier := f ⁻¹' p,
  zero  := by simp,
  add   := λ x y h₁ h₂, by simp [p.add_mem h₁ h₂],
  smul  := λ a x h, by simp [p.smul_mem _ h] }

@[simp] lemma comap_coe (f : M →ₗ[R] M₂) (p : submodule R M₂) :
  (comap f p : set M) = f ⁻¹' p := rfl

@[simp] lemma mem_comap {f : M →ₗ[R] M₂} {p : submodule R M₂} :
  x ∈ comap f p ↔ f x ∈ p := iff.rfl

lemma comap_id : comap linear_map.id p = p :=
submodule.ext' rfl

lemma comap_comp (f : M →ₗ[R] M₂) (g : M₂ →ₗ[R] M₃) (p : submodule R M₃) :
  comap (g.comp f) p = comap f (comap g p) := rfl

lemma comap_mono {f : M →ₗ[R] M₂} {q q' : submodule R M₂} : q ≤ q' → comap f q ≤ comap f q' :=
preimage_mono

lemma map_le_iff_le_comap {f : M →ₗ[R] M₂} {p : submodule R M} {q : submodule R M₂} :
  map f p ≤ q ↔ p ≤ comap f q := image_subset_iff

lemma gc_map_comap (f : M →ₗ[R] M₂) : galois_connection (map f) (comap f)
| p q := map_le_iff_le_comap

@[simp] lemma map_bot (f : M →ₗ[R] M₂) : map f ⊥ = ⊥ :=
(gc_map_comap f).l_bot

@[simp] lemma map_sup (f : M →ₗ[R] M₂) : map f (p ⊔ p') = map f p ⊔ map f p' :=
(gc_map_comap f).l_sup

@[simp] lemma map_supr {ι : Sort*} (f : M →ₗ[R] M₂) (p : ι → submodule R M) :
  map f (⨆i, p i) = (⨆i, map f (p i)) :=
(gc_map_comap f).l_supr

@[simp] lemma comap_top (f : M →ₗ[R] M₂) : comap f ⊤ = ⊤ := rfl

@[simp] lemma comap_inf (f : M →ₗ[R] M₂) : comap f (q ⊓ q') = comap f q ⊓ comap f q' := rfl

@[simp] lemma comap_infi {ι : Sort*} (f : M →ₗ[R] M₂) (p : ι → submodule R M₂) :
  comap f (⨅i, p i) = (⨅i, comap f (p i)) :=
(gc_map_comap f).u_infi

@[simp] lemma comap_zero : comap (0 : M →ₗ[R] M₂) q = ⊤ :=
ext $ by simp

lemma map_comap_le (f : M →ₗ[R] M₂) (q : submodule R M₂) : map f (comap f q) ≤ q :=
(gc_map_comap f).l_u_le _

lemma le_comap_map (f : M →ₗ[R] M₂) (p : submodule R M) : p ≤ comap f (map f p) :=
(gc_map_comap f).le_u_l _

--TODO(Mario): is there a way to prove this from order properties?
lemma map_inf_eq_map_inf_comap {f : M →ₗ[R] M₂}
  {p : submodule R M} {p' : submodule R M₂} :
  map f p ⊓ p' = map f (p ⊓ comap f p') :=
le_antisymm
  (by rintro _ ⟨⟨x, h₁, rfl⟩, h₂⟩; exact ⟨_, ⟨h₁, h₂⟩, rfl⟩)
  (le_inf (map_mono inf_le_left) (map_le_iff_le_comap.2 inf_le_right))

lemma map_comap_subtype : map p.subtype (comap p.subtype p') = p ⊓ p' :=
ext $ λ x, ⟨by rintro ⟨⟨_, h₁⟩, h₂, rfl⟩; exact ⟨h₁, h₂⟩, λ ⟨h₁, h₂⟩, ⟨⟨_, h₁⟩, h₂, rfl⟩⟩

lemma eq_zero_of_bot_submodule : ∀(b : (⊥ : submodule R M)), b = 0
| ⟨b', hb⟩ := subtype.eq $ show b' = 0, from (mem_bot R).1 hb

section
variables (R)

/-- The span of a set `s ⊆ M` is the smallest submodule of M that contains `s`. -/
def span (s : set M) : submodule R M := Inf {p | s ⊆ p}
end

variables {s t : set M}
lemma mem_span : x ∈ span R s ↔ ∀ p : submodule R M, s ⊆ p → x ∈ p :=
mem_bInter_iff

lemma subset_span : s ⊆ span R s :=
λ x h, mem_span.2 $ λ p hp, hp h

lemma span_le {p} : span R s ≤ p ↔ s ⊆ p :=
⟨subset.trans subset_span, λ ss x h, mem_span.1 h _ ss⟩

lemma span_mono (h : s ⊆ t) : span R s ≤ span R t :=
span_le.2 $ subset.trans h subset_span

lemma span_eq_of_le (h₁ : s ⊆ p) (h₂ : p ≤ span R s) : span R s = p :=
le_antisymm (span_le.2 h₁) h₂

@[simp] lemma span_eq : span R (p : set M) = p :=
span_eq_of_le _ (subset.refl _) subset_span

/-- An induction principle for span membership. If `p` holds for 0 and all elements of `s`, and is
preserved under addition and scalar multiplication, then `p` holds for all elements of the span of
`s`. -/
@[elab_as_eliminator] lemma span_induction {p : M → Prop} (h : x ∈ span R s)
  (Hs : ∀ x ∈ s, p x) (H0 : p 0)
  (H1 : ∀ x y, p x → p y → p (x + y))
  (H2 : ∀ (a:R) x, p x → p (a • x)) : p x :=
(@span_le _ _ _ _ _ _ ⟨p, H0, H1, H2⟩).2 Hs h

section
variables (R M)

/-- `span` forms a Galois insertion with the coercion from submodule to set. -/
protected def gi : galois_insertion (@span R M _ _ _) coe :=
{ choice := λ s _, span R s,
  gc := λ s t, span_le,
  le_l_u := λ s, subset_span,
  choice_eq := λ s h, rfl }

end

@[simp] lemma span_empty : span R (∅ : set M) = ⊥ :=
(submodule.gi R M).gc.l_bot

@[simp] lemma span_univ : span R (univ : set M) = ⊤ :=
eq_top_iff.2 $ le_def.2 $ subset_span

lemma span_union (s t : set M) : span R (s ∪ t) = span R s ⊔ span R t :=
(submodule.gi R M).gc.l_sup

lemma span_Union {ι} (s : ι → set M) : span R (⋃ i, s i) = ⨆ i, span R (s i) :=
(submodule.gi R M).gc.l_supr

@[simp] theorem coe_supr_of_directed {ι} [hι : nonempty ι]
  (S : ι → submodule R M) (H : directed (≤) S) :
  ((supr S : submodule R M) : set M) = ⋃ i, S i :=
begin
  refine subset.antisymm _ (Union_subset $ le_supr S),
  suffices : (span R (⋃ i, (S i : set M)) : set M) ⊆ ⋃ (i : ι), ↑(S i),
    by simpa only [span_Union, span_eq] using this,
  refine (λ x hx, span_induction hx (λ _, id) _ _ _);
    simp only [mem_Union, exists_imp_distrib],
  { exact hι.elim (λ i, ⟨i, (S i).zero_mem⟩) },
  { intros x y i hi j hj,
    rcases H i j with ⟨k, ik, jk⟩,
    exact ⟨k, add_mem _ (ik hi) (jk hj)⟩ },
  { exact λ a x i hi, ⟨i, smul_mem _ a hi⟩ },
end

lemma mem_supr_of_mem {ι : Sort*} {b : M} (p : ι → submodule R M) (i : ι) (h : b ∈ p i) :
  b ∈ (⨆i, p i) :=
have p i ≤ (⨆i, p i) := le_supr p i,
@this b h

@[simp] theorem mem_supr_of_directed {ι} [nonempty ι]
  (S : ι → submodule R M) (H : directed (≤) S) {x} :
  x ∈ supr S ↔ ∃ i, x ∈ S i :=
by { rw [← mem_coe, coe_supr_of_directed S H, mem_Union], refl }

theorem mem_Sup_of_directed {s : set (submodule R M)}
  {z} (hs : s.nonempty) (hdir : directed_on (≤) s) :
  z ∈ Sup s ↔ ∃ y ∈ s, z ∈ y :=
begin
  haveI : nonempty s := hs.to_subtype,
  rw [Sup_eq_supr, supr_subtype', mem_supr_of_directed, subtype.exists],
  exact (directed_on_iff_directed _).1 hdir
end

section

variables {p p'}

lemma mem_sup : x ∈ p ⊔ p' ↔ ∃ (y ∈ p) (z ∈ p'), y + z = x :=
⟨λ h, begin
  rw [← span_eq p, ← span_eq p', ← span_union] at h,
  apply span_induction h,
  { rintro y (h | h),
    { exact ⟨y, h, 0, by simp, by simp⟩ },
    { exact ⟨0, by simp, y, h, by simp⟩ } },
  { exact ⟨0, by simp, 0, by simp⟩ },
  { rintro _ _ ⟨y₁, hy₁, z₁, hz₁, rfl⟩ ⟨y₂, hy₂, z₂, hz₂, rfl⟩,
    exact ⟨_, add_mem _ hy₁ hy₂, _, add_mem _ hz₁ hz₂, by simp [add_assoc]; cc⟩ },
  { rintro a _ ⟨y, hy, z, hz, rfl⟩,
    exact ⟨_, smul_mem _ a hy, _, smul_mem _ a hz, by simp [smul_add]⟩ }
end,
by rintro ⟨y, hy, z, hz, rfl⟩; exact add_mem _
  ((le_sup_left : p ≤ p ⊔ p') hy)
  ((le_sup_right : p' ≤ p ⊔ p') hz)⟩

lemma mem_sup' : x ∈ p ⊔ p' ↔ ∃ (y : p) (z : p'), (y:M) + z = x :=
mem_sup.trans $ by simp only [submodule.exists, coe_mk]

end

lemma mem_span_singleton {y : M} : x ∈ span R ({y} : set M) ↔ ∃ a:R, a • y = x :=
⟨λ h, begin
  apply span_induction h,
  { rintro y (rfl|⟨⟨⟩⟩), exact ⟨1, by simp⟩ },
  { exact ⟨0, by simp⟩ },
  { rintro _ _ ⟨a, rfl⟩ ⟨b, rfl⟩,
    exact ⟨a + b, by simp [add_smul]⟩ },
  { rintro a _ ⟨b, rfl⟩,
    exact ⟨a * b, by simp [smul_smul]⟩ }
end,
by rintro ⟨a, y, rfl⟩; exact
  smul_mem _ _ (subset_span $ by simp)⟩

lemma span_singleton_eq_range (y : M) : (span R ({y} : set M) : set M) = range ((• y) : R → M) :=
set.ext $ λ x, mem_span_singleton

lemma disjoint_span_singleton {K E : Type*} [division_ring K] [add_comm_group E] [module K E]
  {s : submodule K E} {x : E} :
  disjoint s (span K {x}) ↔ (x ∈ s → x = 0) :=
begin
  refine disjoint_def.trans ⟨λ H hx, H x hx $ subset_span $ mem_singleton x, _⟩,
  assume H y hy hyx,
  obtain ⟨c, hc⟩ := mem_span_singleton.1 hyx,
  subst y,
  classical, by_cases hc : c = 0, by simp only [hc, zero_smul],
  rw [s.smul_mem_iff hc] at hy,
  rw [H hy, smul_zero]
end

lemma mem_span_insert {y} : x ∈ span R (insert y s) ↔ ∃ (a:R) (z ∈ span R s), x = a • y + z :=
begin
  simp only [← union_singleton, span_union, mem_sup, mem_span_singleton, exists_prop,
    exists_exists_eq_and],
  rw [exists_comm],
  simp only [eq_comm, add_comm, exists_and_distrib_left]
end

lemma mem_span_insert' {y} : x ∈ span R (insert y s) ↔ ∃(a:R), x + a • y ∈ span R s :=
begin
  rw mem_span_insert, split,
  { rintro ⟨a, z, hz, rfl⟩, exact ⟨-a, by simp [hz, add_assoc]⟩ },
  { rintro ⟨a, h⟩, exact ⟨-a, _, h, by simp [add_comm, add_left_comm]⟩ }
end

lemma span_insert_eq_span (h : x ∈ span R s) : span R (insert x s) = span R s :=
span_eq_of_le _ (set.insert_subset.mpr ⟨h, subset_span⟩) (span_mono $ subset_insert _ _)

lemma span_span : span R (span R s : set M) = span R s := span_eq _

lemma span_eq_bot : span R (s : set M) = ⊥ ↔ ∀ x ∈ s, (x:M) = 0 :=
eq_bot_iff.trans ⟨
  λ H x h, (mem_bot R).1 $ H $ subset_span h,
  λ H, span_le.2 (λ x h, (mem_bot R).2 $ H x h)⟩

lemma span_singleton_eq_bot : span R ({x} : set M) = ⊥ ↔ x = 0 :=
span_eq_bot.trans $ by simp

@[simp] lemma span_image (f : M →ₗ[R] M₂) : span R (f '' s) = map f (span R s) :=
span_eq_of_le _ (image_subset _ subset_span) $ map_le_iff_le_comap.2 $
span_le.2 $ image_subset_iff.1 subset_span

lemma linear_eq_on (s : set M) {f g : M →ₗ[R] M₂} (H : ∀x∈s, f x = g x) {x} (h : x ∈ span R s) :
  f x = g x :=
by apply span_induction h H; simp {contextual := tt}

lemma supr_eq_span {ι : Sort w} (p : ι → submodule R M) :
  (⨆ (i : ι), p i) = submodule.span R (⋃ (i : ι), ↑(p i)) :=
le_antisymm
  (supr_le $ assume i, subset.trans (assume m hm, set.mem_Union.mpr ⟨i, hm⟩) subset_span)
  (span_le.mpr $ Union_subset_iff.mpr $ assume i m hm, mem_supr_of_mem _ i hm)

lemma span_singleton_le_iff_mem (m : M) (p : submodule R M) :
  span R {m} ≤ p ↔ m ∈ p :=
by rw [span_le, singleton_subset_iff, mem_coe]

lemma mem_supr {ι : Sort w} (p : ι → submodule R M) {m : M} :
  (m ∈ ⨆ i, p i) ↔ (∀ N, (∀ i, p i ≤ N) → m ∈ N) :=
begin
  rw [← span_singleton_le_iff_mem, le_supr_iff],
  simp only [span_singleton_le_iff_mem],
end

/-- The product of two submodules is a submodule. -/
def prod : submodule R (M × M₂) :=
{ carrier := set.prod p q,
  zero := ⟨zero_mem _, zero_mem _⟩,
  add  := by rintro ⟨x₁, y₁⟩ ⟨x₂, y₂⟩ ⟨hx₁, hy₁⟩ ⟨hx₂, hy₂⟩;
             exact ⟨add_mem _ hx₁ hx₂, add_mem _ hy₁ hy₂⟩,
  smul := by rintro a ⟨x, y⟩ ⟨hx, hy⟩;
             exact ⟨smul_mem _ a hx, smul_mem _ a hy⟩ }

@[simp] lemma prod_coe :
  (prod p q : set (M × M₂)) = set.prod p q := rfl

@[simp] lemma mem_prod {p : submodule R M} {q : submodule R M₂} {x : M × M₂} :
  x ∈ prod p q ↔ x.1 ∈ p ∧ x.2 ∈ q := set.mem_prod

lemma span_prod_le (s : set M) (t : set M₂) :
  span R (set.prod s t) ≤ prod (span R s) (span R t) :=
span_le.2 $ set.prod_mono subset_span subset_span

@[simp] lemma prod_top : (prod ⊤ ⊤ : submodule R (M × M₂)) = ⊤ :=
by ext; simp

@[simp] lemma prod_bot : (prod ⊥ ⊥ : submodule R (M × M₂)) = ⊥ :=
by ext ⟨x, y⟩; simp [prod.zero_eq_mk]

lemma prod_mono {p p' : submodule R M} {q q' : submodule R M₂} :
  p ≤ p' → q ≤ q' → prod p q ≤ prod p' q' := prod_mono

@[simp] lemma prod_inf_prod : prod p q ⊓ prod p' q' = prod (p ⊓ p') (q ⊓ q') :=
ext' set.prod_inter_prod

@[simp] lemma prod_sup_prod : prod p q ⊔ prod p' q' = prod (p ⊔ p') (q ⊔ q') :=
begin
  refine le_antisymm (sup_le
    (prod_mono le_sup_left le_sup_left)
    (prod_mono le_sup_right le_sup_right)) _,
  simp [le_def'], intros xx yy hxx hyy,
  rcases mem_sup.1 hxx with ⟨x, hx, x', hx', rfl⟩,
  rcases mem_sup.1 hyy with ⟨y, hy, y', hy', rfl⟩,
  refine mem_sup.2 ⟨(x, y), ⟨hx, hy⟩, (x', y'), ⟨hx', hy'⟩, rfl⟩
end

-- TODO(Mario): Factor through add_subgroup
/-- The equivalence relation associated to a submodule `p`, defined by `x ≈ y` iff `y - x ∈ p`. -/
def quotient_rel : setoid M :=
⟨λ x y, x - y ∈ p, λ x, by simp,
 λ x y h, by simpa using neg_mem _ h,
 λ x y z h₁ h₂, by simpa [sub_eq_add_neg, add_left_comm, add_assoc] using add_mem _ h₁ h₂⟩

/-- The quotient of a module `M` by a submodule `p ⊆ M`. -/
def quotient : Type* := quotient (quotient_rel p)

namespace quotient

/-- Map associating to an element of `M` the corresponding element of `M/p`,
when `p` is a submodule of `M`. -/
def mk {p : submodule R M} : M → quotient p := quotient.mk'

@[simp] theorem mk_eq_mk {p : submodule R M} (x : M) : (quotient.mk x : quotient p) = mk x := rfl
@[simp] theorem mk'_eq_mk {p : submodule R M} (x : M) : (quotient.mk' x : quotient p) = mk x := rfl
@[simp] theorem quot_mk_eq_mk {p : submodule R M} (x : M) : (quot.mk _ x : quotient p) = mk x := rfl

protected theorem eq {x y : M} : (mk x : quotient p) = mk y ↔ x - y ∈ p := quotient.eq'

instance : has_zero (quotient p) := ⟨mk 0⟩
instance : inhabited (quotient p) := ⟨0⟩

@[simp] theorem mk_zero : mk 0 = (0 : quotient p) := rfl

@[simp] theorem mk_eq_zero : (mk x : quotient p) = 0 ↔ x ∈ p :=
by simpa using (quotient.eq p : mk x = 0 ↔ _)

instance : has_add (quotient p) :=
⟨λ a b, quotient.lift_on₂' a b (λ a b, mk (a + b)) $
  λ a₁ a₂ b₁ b₂ h₁ h₂, (quotient.eq p).2 $
    by simpa [sub_eq_add_neg, add_left_comm, add_comm] using add_mem p h₁ h₂⟩

@[simp] theorem mk_add : (mk (x + y) : quotient p) = mk x + mk y := rfl

instance : has_neg (quotient p) :=
⟨λ a, quotient.lift_on' a (λ a, mk (-a)) $
 λ a b h, (quotient.eq p).2 $ by simpa using neg_mem p h⟩

@[simp] theorem mk_neg : (mk (-x) : quotient p) = -mk x := rfl

instance : add_comm_group (quotient p) :=
by refine {zero := 0, add := (+), neg := has_neg.neg, ..};
   repeat {rintro ⟨⟩};
   simp [-mk_zero, (mk_zero p).symm, -mk_add, (mk_add p).symm, -mk_neg, (mk_neg p).symm]; cc

instance : has_scalar R (quotient p) :=
⟨λ a x, quotient.lift_on' x (λ x, mk (a • x)) $
 λ x y h, (quotient.eq p).2 $ by simpa [smul_sub] using smul_mem p a h⟩

@[simp] theorem mk_smul : (mk (r • x) : quotient p) = r • mk x := rfl

instance : module R (quotient p) :=
module.of_core $ by refine {smul := (•), ..};
  repeat {rintro ⟨⟩ <|> intro}; simp [smul_add, add_smul, smul_smul,
    -mk_add, (mk_add p).symm, -mk_smul, (mk_smul p).symm]

end quotient

lemma quot_hom_ext ⦃f g : quotient p →ₗ[R] M₂⦄ (h : ∀ x, f (quotient.mk x) = g (quotient.mk x)) :
  f = g :=
linear_map.ext $ λ x, quotient.induction_on' x h

end submodule

namespace submodule
variables [field K]
variables [add_comm_group V] [vector_space K V]
variables [add_comm_group V₂] [vector_space K V₂]

lemma comap_smul (f : V →ₗ[K] V₂) (p : submodule K V₂) (a : K) (h : a ≠ 0) :
  p.comap (a • f) = p.comap f :=
by ext b; simp only [submodule.mem_comap, p.smul_mem_iff h, linear_map.smul_apply]

lemma map_smul (f : V →ₗ[K] V₂) (p : submodule K V) (a : K) (h : a ≠ 0) :
  p.map (a • f) = p.map f :=
le_antisymm
  begin rw [map_le_iff_le_comap, comap_smul f _ a h, ← map_le_iff_le_comap], exact le_refl _ end
  begin rw [map_le_iff_le_comap, ← comap_smul f _ a h, ← map_le_iff_le_comap], exact le_refl _ end


lemma comap_smul' (f : V →ₗ[K] V₂) (p : submodule K V₂) (a : K) :
  p.comap (a • f) = (⨅ h : a ≠ 0, p.comap f) :=
by classical; by_cases a = 0; simp [h, comap_smul]

lemma map_smul' (f : V →ₗ[K] V₂) (p : submodule K V) (a : K) :
  p.map (a • f) = (⨆ h : a ≠ 0, p.map f) :=
by classical; by_cases a = 0; simp [h, map_smul]

end submodule

namespace linear_map
variables [ring R] [add_comm_group M] [add_comm_group M₂] [add_comm_group M₃]
variables [module R M] [module R M₂] [module R M₃]
include R
open submodule

@[simp] lemma finsupp_sum {R M M₂ γ} [ring R] [add_comm_group M] [module R M]
   [add_comm_group M₂] [module R M₂] [has_zero γ]
  (f : M →ₗ[R] M₂) {t : ι →₀ γ} {g : ι → γ → M} :
  f (t.sum g) = t.sum (λi d, f (g i d)) := f.map_sum

theorem map_cod_restrict (p : submodule R M) (f : M₂ →ₗ[R] M) (h p') :
  submodule.map (cod_restrict p f h) p' = comap p.subtype (p'.map f) :=
submodule.ext $ λ ⟨x, hx⟩, by simp [subtype.coe_ext]

theorem comap_cod_restrict (p : submodule R M) (f : M₂ →ₗ[R] M) (hf p') :
  submodule.comap (cod_restrict p f hf) p' = submodule.comap f (map p.subtype p') :=
submodule.ext $ λ x, ⟨λ h, ⟨⟨_, hf x⟩, h, rfl⟩, by rintro ⟨⟨_, _⟩, h, ⟨⟩⟩; exact h⟩

/-- The range of a linear map `f : M → M₂` is a submodule of `M₂`. -/
def range (f : M →ₗ[R] M₂) : submodule R M₂ := map f ⊤

theorem range_coe (f : M →ₗ[R] M₂) : (range f : set M₂) = set.range f := set.image_univ

@[simp] theorem mem_range {f : M →ₗ[R] M₂} : ∀ {x}, x ∈ range f ↔ ∃ y, f y = x :=
set.ext_iff.1 (range_coe f)

theorem mem_range_self (f : M →ₗ[R] M₂) (x : M) : f x ∈ f.range := mem_range.2 ⟨x, rfl⟩

@[simp] theorem range_id : range (linear_map.id : M →ₗ[R] M) = ⊤ := map_id _

theorem range_comp (f : M →ₗ[R] M₂) (g : M₂ →ₗ[R] M₃) : range (g.comp f) = map g (range f) :=
map_comp _ _ _

theorem range_comp_le_range (f : M →ₗ[R] M₂) (g : M₂ →ₗ[R] M₃) : range (g.comp f) ≤ range g :=
by rw range_comp; exact map_mono le_top

theorem range_eq_top {f : M →ₗ[R] M₂} : range f = ⊤ ↔ surjective f :=
by rw [← submodule.ext'_iff, range_coe, top_coe, set.range_iff_surjective]

lemma range_le_iff_comap {f : M →ₗ[R] M₂} {p : submodule R M₂} : range f ≤ p ↔ comap f p = ⊤ :=
by rw [range, map_le_iff_le_comap, eq_top_iff]

lemma map_le_range {f : M →ₗ[R] M₂} {p : submodule R M} : map f p ≤ range f :=
map_mono le_top

lemma range_coprod (f : M →ₗ[R] M₃) (g : M₂ →ₗ[R] M₃) :
  (f.coprod g).range = f.range ⊔ g.range :=
submodule.ext $ λ x, by simp [mem_sup]

lemma sup_range_inl_inr :
  (inl R M M₂).range ⊔ (inr R M M₂).range = ⊤ :=
begin
  refine eq_top_iff'.2 (λ x, mem_sup.2 _),
  rcases x with ⟨x₁, x₂⟩ ,
  have h₁ : prod.mk x₁ (0 : M₂) ∈ (inl R M M₂).range,
    by simp,
  have h₂ : prod.mk (0 : M) x₂ ∈ (inr R M M₂).range,
    by simp,
  use [⟨x₁, 0⟩, h₁, ⟨0, x₂⟩, h₂],
  simp
end

/-- Restrict the codomain of a linear map `f` to `f.range`. -/
@[reducible] def range_restrict (f : M →ₗ[R] M₂) : M →ₗ[R] f.range :=
f.cod_restrict f.range f.mem_range_self

/-- The kernel of a linear map `f : M → M₂` is defined to be `comap f ⊥`. This is equivalent to the
set of `x : M` such that `f x = 0`. The kernel is a submodule of `M`. -/
def ker (f : M →ₗ[R] M₂) : submodule R M := comap f ⊥

@[simp] theorem mem_ker {f : M →ₗ[R] M₂} {y} : y ∈ ker f ↔ f y = 0 := mem_bot R

@[simp] theorem ker_id : ker (linear_map.id : M →ₗ[R] M) = ⊥ := rfl

@[simp] theorem map_coe_ker (f : M →ₗ[R] M₂) (x : ker f) : f x = 0 := mem_ker.1 x.2

theorem ker_comp (f : M →ₗ[R] M₂) (g : M₂ →ₗ[R] M₃) : ker (g.comp f) = comap f (ker g) := rfl

theorem ker_le_ker_comp (f : M →ₗ[R] M₂) (g : M₂ →ₗ[R] M₃) : ker f ≤ ker (g.comp f) :=
by rw ker_comp; exact comap_mono bot_le

theorem sub_mem_ker_iff {f : M →ₗ[R] M₂} {x y} : x - y ∈ f.ker ↔ f x = f y :=
by rw [mem_ker, map_sub, sub_eq_zero]

theorem disjoint_ker {f : M →ₗ[R] M₂} {p : submodule R M} :
  disjoint p (ker f) ↔ ∀ x ∈ p, f x = 0 → x = 0 :=
by simp [disjoint_def]

theorem disjoint_ker' {f : M →ₗ[R] M₂} {p : submodule R M} :
  disjoint p (ker f) ↔ ∀ x y ∈ p, f x = f y → x = y :=
disjoint_ker.trans
⟨λ H x y hx hy h, eq_of_sub_eq_zero $ H _ (sub_mem _ hx hy) (by simp [h]),
 λ H x h₁ h₂, H x 0 h₁ (zero_mem _) (by simpa using h₂)⟩

theorem inj_of_disjoint_ker {f : M →ₗ[R] M₂} {p : submodule R M}
  {s : set M} (h : s ⊆ p) (hd : disjoint p (ker f)) :
  ∀ x y ∈ s, f x = f y → x = y :=
λ x y hx hy, disjoint_ker'.1 hd _ _ (h hx) (h hy)

lemma disjoint_inl_inr : disjoint (inl R M M₂).range (inr R M M₂).range :=
by simp [disjoint_def, @eq_comm M 0, @eq_comm M₂ 0] {contextual := tt}; intros; refl

theorem ker_eq_bot {f : M →ₗ[R] M₂} : ker f = ⊥ ↔ injective f :=
by simpa [disjoint] using @disjoint_ker' _ _ _ _ _ _ _ _ f ⊤

theorem ker_eq_bot' {f : M →ₗ[R] M₂} :
  ker f = ⊥ ↔ (∀ m, f m = 0 → m = 0) :=
have h : (∀ m ∈ (⊤ : submodule R M), f m = 0 → m = 0) ↔ (∀ m, f m = 0 → m = 0),
  from ⟨λ h m, h m mem_top, λ h m _, h m⟩,
by simpa [h, disjoint] using @disjoint_ker _ _ _ _ _ _ _ _ f ⊤

lemma le_ker_iff_map {f : M →ₗ[R] M₂} {p : submodule R M} : p ≤ ker f ↔ map f p = ⊥ :=
by rw [ker, eq_bot_iff, map_le_iff_le_comap]

lemma ker_cod_restrict (p : submodule R M) (f : M₂ →ₗ[R] M) (hf) :
  ker (cod_restrict p f hf) = ker f :=
by rw [ker, comap_cod_restrict, map_bot]; refl

lemma range_cod_restrict (p : submodule R M) (f : M₂ →ₗ[R] M) (hf) :
  range (cod_restrict p f hf) = comap p.subtype f.range :=
map_cod_restrict _ _ _ _

lemma map_comap_eq (f : M →ₗ[R] M₂) (q : submodule R M₂) :
  map f (comap f q) = range f ⊓ q :=
le_antisymm (le_inf (map_mono le_top) (map_comap_le _ _)) $
by rintro _ ⟨⟨x, _, rfl⟩, hx⟩; exact ⟨x, hx, rfl⟩

lemma map_comap_eq_self {f : M →ₗ[R] M₂} {q : submodule R M₂} (h : q ≤ range f) :
  map f (comap f q) = q :=
by rwa [map_comap_eq, inf_eq_right]

lemma comap_map_eq (f : M →ₗ[R] M₂) (p : submodule R M) :
  comap f (map f p) = p ⊔ ker f :=
begin
  refine le_antisymm _ (sup_le (le_comap_map _ _) (comap_mono bot_le)),
  rintro x ⟨y, hy, e⟩,
  exact mem_sup.2 ⟨y, hy, x - y, by simpa using sub_eq_zero.2 e.symm, by simp⟩
end

lemma comap_map_eq_self {f : M →ₗ[R] M₂} {p : submodule R M} (h : ker f ≤ p) :
  comap f (map f p) = p :=
by rwa [comap_map_eq, sup_eq_left]

@[simp] theorem ker_zero : ker (0 : M →ₗ[R] M₂) = ⊤ :=
eq_top_iff'.2 $ λ x, by simp

@[simp] theorem range_zero : range (0 : M →ₗ[R] M₂) = ⊥ :=
submodule.map_zero _

theorem ker_eq_top {f : M →ₗ[R] M₂} : ker f = ⊤ ↔ f = 0 :=
⟨λ h, ext $ λ x, mem_ker.1 $ h.symm ▸ trivial, λ h, h.symm ▸ ker_zero⟩

lemma range_le_bot_iff (f : M →ₗ[R] M₂) : range f ≤ ⊥ ↔ f = 0 :=
by rw [range_le_iff_comap]; exact ker_eq_top

lemma range_le_ker_iff {f : M →ₗ[R] M₂} {g : M₂ →ₗ[R] M₃} : range f ≤ ker g ↔ g.comp f = 0 :=
⟨λ h, ker_eq_top.1 $ eq_top_iff'.2 $ λ x, h $ mem_map_of_mem trivial,
 λ h x hx, mem_ker.2 $ exists.elim hx $ λ y ⟨_, hy⟩, by rw [←hy, ←comp_apply, h, zero_apply]⟩

theorem map_le_map_iff (f : M →ₗ[R] M₂) {p p'} : map f p ≤ map f p' ↔ p ≤ p' ⊔ ker f :=
by rw [map_le_iff_le_comap, comap_map_eq]

theorem map_le_map_iff' {f : M →ₗ[R] M₂} (hf : ker f = ⊥) {p p'} : map f p ≤ map f p' ↔ p ≤ p' :=
by rw [map_le_map_iff, hf, sup_bot_eq]

theorem map_injective {f : M →ₗ[R] M₂} (hf : ker f = ⊥) : injective (map f) :=
λ p p' h, le_antisymm ((map_le_map_iff' hf).1 (le_of_eq h)) ((map_le_map_iff' hf).1 (ge_of_eq h))

theorem comap_le_comap_iff {f : M →ₗ[R] M₂} (hf : range f = ⊤) {p p'} :
  comap f p ≤ comap f p' ↔ p ≤ p' :=
⟨λ H x hx, by rcases range_eq_top.1 hf x with ⟨y, hy, rfl⟩; exact H hx, comap_mono⟩

theorem map_eq_top_iff {f : M →ₗ[R] M₂} (hf : range f = ⊤) {p : submodule R M} :
  p.map f = ⊤ ↔ p ⊔ f.ker = ⊤ :=
by simp_rw [← top_le_iff, ← hf, range, map_le_map_iff]

theorem comap_injective {f : M →ₗ[R] M₂} (hf : range f = ⊤) : injective (comap f) :=
λ p p' h, le_antisymm ((comap_le_comap_iff hf).1 (le_of_eq h))
  ((comap_le_comap_iff hf).1 (ge_of_eq h))

theorem map_coprod_prod (f : M →ₗ[R] M₃) (g : M₂ →ₗ[R] M₃)
  (p : submodule R M) (q : submodule R M₂) :
  map (coprod f g) (p.prod q) = map f p ⊔ map g q :=
begin
  refine le_antisymm _ (sup_le (map_le_iff_le_comap.2 _) (map_le_iff_le_comap.2 _)),
  { rw le_def', rintro _ ⟨x, ⟨h₁, h₂⟩, rfl⟩,
    exact mem_sup.2 ⟨_, ⟨_, h₁, rfl⟩, _, ⟨_, h₂, rfl⟩, rfl⟩ },
  { exact λ x hx, ⟨(x, 0), by simp [hx]⟩ },
  { exact λ x hx, ⟨(0, x), by simp [hx]⟩ }
end

theorem comap_prod_prod (f : M →ₗ[R] M₂) (g : M →ₗ[R] M₃)
  (p : submodule R M₂) (q : submodule R M₃) :
  comap (prod f g) (p.prod q) = comap f p ⊓ comap g q :=
submodule.ext $ λ x, iff.rfl

theorem prod_eq_inf_comap (p : submodule R M) (q : submodule R M₂) :
  p.prod q = p.comap (linear_map.fst R M M₂) ⊓ q.comap (linear_map.snd R M M₂) :=
submodule.ext $ λ x, iff.rfl

theorem prod_eq_sup_map (p : submodule R M) (q : submodule R M₂) :
  p.prod q = p.map (linear_map.inl R M M₂) ⊔ q.map (linear_map.inr R M M₂) :=
by rw [← map_coprod_prod, coprod_inl_inr, map_id]

lemma span_inl_union_inr {s : set M} {t : set M₂} :
  span R (prod.inl '' s ∪ prod.inr '' t) = (span R s).prod (span R t) :=
by rw [span_union, prod_eq_sup_map, ← span_image, ← span_image]; refl

@[simp] lemma ker_prod (f : M →ₗ[R] M₂) (g : M →ₗ[R] M₃) :
  ker (prod f g) = ker f ⊓ ker g :=
by rw [ker, ← prod_bot, comap_prod_prod]; refl

lemma range_prod_le (f : M →ₗ[R] M₂) (g : M →ₗ[R] M₃) :
  range (prod f g) ≤ (range f).prod (range g) :=
begin
  simp only [le_def', prod_apply, mem_range, mem_coe, mem_prod, exists_imp_distrib],
  rintro _ x rfl,
  exact ⟨⟨x, rfl⟩, ⟨x, rfl⟩⟩
end

<<<<<<< HEAD
/-- If the union of the kernels `ker f` and `ker g` spans the domain, then range of
=======
/-- If the union of the kernels `ker f` and `ker g` spans the domain, then the range of
>>>>>>> 12ff8b41
`prod f g` is equal to the product of `range f` and `range g`. -/
lemma range_prod_eq {f : M →ₗ[R] M₂} {g : M →ₗ[R] M₃} (h : ker f ⊔ ker g = ⊤) :
  range (prod f g) = (range f).prod (range g) :=
begin
  refine le_antisymm (f.range_prod_le g) _,
  simp only [le_def', prod_apply, mem_range, mem_coe, mem_prod, exists_imp_distrib, and_imp,
    prod.forall],
  rintros _ _ x rfl y rfl,
  simp only [prod.mk.inj_iff, ← sub_mem_ker_iff],
  have : y - x ∈ ker f ⊔ ker g, { simp only [h, mem_top] },
  rcases mem_sup.1 this with ⟨x', hx', y', hy', H⟩,
  refine ⟨x' + x, _, _⟩,
  { rwa add_sub_cancel },
  { rwa [← eq_sub_iff_add_eq.1 H, add_sub_add_right_eq_sub, ← neg_mem_iff, neg_sub,
      add_sub_cancel'] }
end

end linear_map

lemma submodule.sup_eq_range [ring R] [add_comm_group M] [module R M] (p q : submodule R M) :
  p ⊔ q = (p.subtype.coprod q.subtype).range :=
submodule.ext $ λ x, by simp [submodule.mem_sup, submodule.exists]

namespace linear_map
variables [field K]
variables [add_comm_group V] [vector_space K V]
variables [add_comm_group V₂] [vector_space K V₂]

lemma ker_smul (f : V →ₗ[K] V₂) (a : K) (h : a ≠ 0) : ker (a • f) = ker f :=
submodule.comap_smul f _ a h

lemma ker_smul' (f : V →ₗ[K] V₂) (a : K) : ker (a • f) = ⨅(h : a ≠ 0), ker f :=
submodule.comap_smul' f _ a

lemma range_smul (f : V →ₗ[K] V₂) (a : K) (h : a ≠ 0) : range (a • f) = range f :=
submodule.map_smul f _ a h

lemma range_smul' (f : V →ₗ[K] V₂) (a : K) : range (a • f) = ⨆(h : a ≠ 0), range f :=
submodule.map_smul' f _ a

end linear_map

namespace is_linear_map

lemma is_linear_map_add {R M : Type*} [ring R] [add_comm_group M] [module R M]:
  is_linear_map R (λ (x : M × M), x.1 + x.2) :=
begin
  apply is_linear_map.mk,
  { intros x y,
    simp, cc },
  { intros x y,
    simp [smul_add] }
end

lemma is_linear_map_sub {R M : Type*} [ring R] [add_comm_group M] [module R M]:
  is_linear_map R (λ (x : M × M), x.1 - x.2) :=
begin
  apply is_linear_map.mk,
  { intros x y,
    simp [add_comm, add_left_comm, sub_eq_add_neg] },
  { intros x y,
    simp [smul_sub] }
end

end is_linear_map

namespace submodule
variables {T : ring R} [add_comm_group M] [add_comm_group M₂] [module R M] [module R M₂]
variables (p p' : submodule R M) (q : submodule R M₂)
include T
open linear_map

@[simp] theorem map_top (f : M →ₗ[R] M₂) : map f ⊤ = range f := rfl

@[simp] theorem comap_bot (f : M →ₗ[R] M₂) : comap f ⊥ = ker f := rfl

@[simp] theorem ker_subtype : p.subtype.ker = ⊥ :=
ker_eq_bot.2 $ λ x y, subtype.eq'

@[simp] theorem range_subtype : p.subtype.range = p :=
by simpa using map_comap_subtype p ⊤

lemma map_subtype_le (p' : submodule R p) : map p.subtype p' ≤ p :=
by simpa using (map_mono le_top : map p.subtype p' ≤ p.subtype.range)

/-- Under the canonical linear map from a submodule `p` to the ambient space `M`, the image of the
maximal submodule of `p` is just `p `. -/
@[simp] lemma map_subtype_top : map p.subtype (⊤ : submodule R p) = p :=
by simp

@[simp] lemma comap_subtype_eq_top {p p' : submodule R M} :
  p'.comap p.subtype = ⊤ ↔ p ≤ p' :=
eq_top_iff.trans $ map_le_iff_le_comap.symm.trans $ by rw [map_subtype_top]

@[simp] lemma comap_subtype_self : p.comap p.subtype = ⊤ :=
comap_subtype_eq_top.2 (le_refl _)

@[simp] theorem ker_of_le (p p' : submodule R M) (h : p ≤ p') : (of_le h).ker = ⊥ :=
by rw [of_le, ker_cod_restrict, ker_subtype]

lemma range_of_le (p q : submodule R M) (h : p ≤ q) : (of_le h).range = comap q.subtype p :=
by rw [← map_top, of_le, linear_map.map_cod_restrict, map_top, range_subtype]

lemma disjoint_iff_comap_eq_bot {p q : submodule R M} :
  disjoint p q ↔ comap p.subtype q = ⊥ :=
by rw [eq_bot_iff, ← map_le_map_iff' p.ker_subtype, map_bot, map_comap_subtype, disjoint]

/-- If N ⊆ M then submodules of N are the same as submodules of M contained in N -/
def map_subtype.order_iso :
  ((≤) : submodule R p → submodule R p → Prop) ≃o
  ((≤) : {p' : submodule R M // p' ≤ p} → {p' : submodule R M // p' ≤ p} → Prop) :=
{ to_fun    := λ p', ⟨map p.subtype p', map_subtype_le p _⟩,
  inv_fun   := λ q, comap p.subtype q,
  left_inv  := λ p', comap_map_eq_self $ by simp,
  right_inv := λ ⟨q, hq⟩, subtype.eq' $ by simp [map_comap_subtype p, inf_of_le_right hq],
  ord'      := λ p₁ p₂, (map_le_map_iff' $ ker_subtype _).symm }

/-- If `p ⊆ M` is a submodule, the ordering of submodules of `p` is embedded in the ordering of
submodules of M. -/
def map_subtype.le_order_embedding :
  ((≤) : submodule R p → submodule R p → Prop) ≼o ((≤) : submodule R M → submodule R M → Prop) :=
(order_iso.to_order_embedding $ map_subtype.order_iso p).trans (subtype.order_embedding _ _)

@[simp] lemma map_subtype_embedding_eq (p' : submodule R p) :
  map_subtype.le_order_embedding p p' = map p.subtype p' := rfl

/-- If `p ⊆ M` is a submodule, the ordering of submodules of `p` is embedded in the ordering of
submodules of M. -/
def map_subtype.lt_order_embedding :
  ((<) : submodule R p → submodule R p → Prop) ≼o ((<) : submodule R M → submodule R M → Prop) :=
(map_subtype.le_order_embedding p).lt_embedding_of_le_embedding

@[simp] theorem map_inl : p.map (inl R M M₂) = prod p ⊥ :=
by ext ⟨x, y⟩; simp only [and.left_comm, eq_comm, mem_map, prod.mk.inj_iff, inl_apply, mem_bot,
  exists_eq_left', mem_prod]

@[simp] theorem map_inr : q.map (inr R M M₂) = prod ⊥ q :=
by ext ⟨x, y⟩; simp [and.left_comm, eq_comm]

@[simp] theorem comap_fst : p.comap (fst R M M₂) = prod p ⊤ :=
by ext ⟨x, y⟩; simp

@[simp] theorem comap_snd : q.comap (snd R M M₂) = prod ⊤ q :=
by ext ⟨x, y⟩; simp

@[simp] theorem prod_comap_inl : (prod p q).comap (inl R M M₂) = p := by ext; simp

@[simp] theorem prod_comap_inr : (prod p q).comap (inr R M M₂) = q := by ext; simp

@[simp] theorem prod_map_fst : (prod p q).map (fst R M M₂) = p :=
by ext x; simp [(⟨0, zero_mem _⟩ : ∃ x, x ∈ q)]

@[simp] theorem prod_map_snd : (prod p q).map (snd R M M₂) = q :=
by ext x; simp [(⟨0, zero_mem _⟩ : ∃ x, x ∈ p)]

@[simp] theorem ker_inl : (inl R M M₂).ker = ⊥ :=
by rw [ker, ← prod_bot, prod_comap_inl]

@[simp] theorem ker_inr : (inr R M M₂).ker = ⊥ :=
by rw [ker, ← prod_bot, prod_comap_inr]

@[simp] theorem range_fst : (fst R M M₂).range = ⊤ :=
by rw [range, ← prod_top, prod_map_fst]

@[simp] theorem range_snd : (snd R M M₂).range = ⊤ :=
by rw [range, ← prod_top, prod_map_snd]

/-- The map from a module `M` to the quotient of `M` by a submodule `p` as a linear map. -/
def mkq : M →ₗ[R] p.quotient := ⟨quotient.mk, by simp, by simp⟩

@[simp] theorem mkq_apply (x : M) : p.mkq x = quotient.mk x := rfl

/-- The map from the quotient of `M` by a submodule `p` to `M₂` induced by a linear map `f : M → M₂`
vanishing on `p`, as a linear map. -/
def liftq (f : M →ₗ[R] M₂) (h : p ≤ f.ker) : p.quotient →ₗ[R] M₂ :=
⟨λ x, _root_.quotient.lift_on' x f $
   λ a b (ab : a - b ∈ p), eq_of_sub_eq_zero $ by simpa using h ab,
 by rintro ⟨x⟩ ⟨y⟩; exact f.map_add x y,
 by rintro a ⟨x⟩; exact f.map_smul a x⟩

@[simp] theorem liftq_apply (f : M →ₗ[R] M₂) {h} (x : M) :
  p.liftq f h (quotient.mk x) = f x := rfl

@[simp] theorem liftq_mkq (f : M →ₗ[R] M₂) (h) : (p.liftq f h).comp p.mkq = f :=
by ext; refl

@[simp] theorem range_mkq : p.mkq.range = ⊤ :=
eq_top_iff'.2 $ by rintro ⟨x⟩; exact ⟨x, trivial, rfl⟩

@[simp] theorem ker_mkq : p.mkq.ker = p :=
by ext; simp

lemma le_comap_mkq (p' : submodule R p.quotient) : p ≤ comap p.mkq p' :=
by simpa using (comap_mono bot_le : p.mkq.ker ≤ comap p.mkq p')

@[simp] theorem mkq_map_self : map p.mkq p = ⊥ :=
by rw [eq_bot_iff, map_le_iff_le_comap, comap_bot, ker_mkq]; exact le_refl _

@[simp] theorem comap_map_mkq : comap p.mkq (map p.mkq p') = p ⊔ p' :=
by simp [comap_map_eq, sup_comm]

@[simp] theorem map_mkq_eq_top : map p.mkq p' = ⊤ ↔ p ⊔ p' = ⊤ :=
by simp only [map_eq_top_iff p.range_mkq, sup_comm, ker_mkq]

/-- The map from the quotient of `M` by submodule `p` to the quotient of `M₂` by submodule `q` along
`f : M → M₂` is linear. -/
def mapq (f : M →ₗ[R] M₂) (h : p ≤ comap f q) : p.quotient →ₗ[R] q.quotient :=
p.liftq (q.mkq.comp f) $ by simpa [ker_comp] using h

@[simp] theorem mapq_apply (f : M →ₗ[R] M₂) {h} (x : M) :
  mapq p q f h (quotient.mk x) = quotient.mk (f x) := rfl

theorem mapq_mkq (f : M →ₗ[R] M₂) {h} : (mapq p q f h).comp p.mkq = q.mkq.comp f :=
by ext x; refl

theorem comap_liftq (f : M →ₗ[R] M₂) (h) :
  q.comap (p.liftq f h) = (q.comap f).map (mkq p) :=
le_antisymm
  (by rintro ⟨x⟩ hx; exact ⟨_, hx, rfl⟩)
  (by rw [map_le_iff_le_comap, ← comap_comp, liftq_mkq]; exact le_refl _)

theorem map_liftq (f : M →ₗ[R] M₂) (h) (q : submodule R (quotient p)) :
  q.map (p.liftq f h) = (q.comap p.mkq).map f :=
le_antisymm
  (by rintro _ ⟨⟨x⟩, hxq, rfl⟩; exact ⟨x, hxq, rfl⟩)
  (by rintro _ ⟨x, hxq, rfl⟩; exact ⟨quotient.mk x, hxq, rfl⟩)

theorem ker_liftq (f : M →ₗ[R] M₂) (h) :
  ker (p.liftq f h) = (ker f).map (mkq p) := comap_liftq _ _ _ _

theorem range_liftq (f : M →ₗ[R] M₂) (h) :
  range (p.liftq f h) = range f := map_liftq _ _ _ _

theorem ker_liftq_eq_bot (f : M →ₗ[R] M₂) (h) (h' : ker f ≤ p) : ker (p.liftq f h) = ⊥ :=
by rw [ker_liftq, le_antisymm h h', mkq_map_self]

/-- The correspondence theorem for modules: there is an order isomorphism between submodules of the
quotient of `M` by `p`, and submodules of `M` larger than `p`. -/
def comap_mkq.order_iso :
  ((≤) : submodule R p.quotient → submodule R p.quotient → Prop) ≃o
  ((≤) : {p' : submodule R M // p ≤ p'} → {p' : submodule R M // p ≤ p'} → Prop) :=
{ to_fun    := λ p', ⟨comap p.mkq p', le_comap_mkq p _⟩,
  inv_fun   := λ q, map p.mkq q,
  left_inv  := λ p', map_comap_eq_self $ by simp,
  right_inv := λ ⟨q, hq⟩, subtype.eq' $ by simpa [comap_map_mkq p],
  ord'      := λ p₁ p₂, (comap_le_comap_iff $ range_mkq _).symm }

/-- The ordering on submodules of the quotient of `M` by `p` embeds into the ordering on submodules
of `M`. -/
def comap_mkq.le_order_embedding :
  ((≤) : submodule R p.quotient → submodule R p.quotient → Prop) ≼o ((≤) : submodule R M → submodule R M → Prop) :=
(order_iso.to_order_embedding $ comap_mkq.order_iso p).trans (subtype.order_embedding _ _)

@[simp] lemma comap_mkq_embedding_eq (p' : submodule R p.quotient) :
  comap_mkq.le_order_embedding p p' = comap p.mkq p' := rfl

/-- The ordering on submodules of the quotient of `M` by `p` embeds into the ordering on submodules
of `M`. -/
def comap_mkq.lt_order_embedding :
  ((<) : submodule R p.quotient → submodule R p.quotient → Prop) ≼o ((<) : submodule R M → submodule R M → Prop) :=
(comap_mkq.le_order_embedding p).lt_embedding_of_le_embedding

end submodule

@[simp] lemma linear_map.range_range_restrict [ring R] [add_comm_group M] [add_comm_group M₂]
  [module R M] [module R M₂] (f : M →ₗ[R] M₂) :
  f.range_restrict.range = ⊤ :=
by simp [f.range_cod_restrict _]

section
set_option old_structure_cmd true

/-- A linear equivalence is an invertible linear map. -/
@[nolint has_inhabited_instance]
structure linear_equiv (R : Type u) (M : Type v) (M₂ : Type w)
  [ring R] [add_comm_group M] [add_comm_group M₂] [module R M] [module R M₂]
  extends M →ₗ[R] M₂, M ≃ M₂
end

infix ` ≃ₗ ` := linear_equiv _
notation M ` ≃ₗ[`:50 R `] ` M₂ := linear_equiv R M M₂

namespace linear_equiv
section ring
variables [ring R] [add_comm_group M] [add_comm_group M₂] [add_comm_group M₃]

section
variables [module R M] [module R M₂]
include R

instance : has_coe (M ≃ₗ[R] M₂) (M →ₗ[R] M₂) := ⟨to_linear_map⟩
-- see Note [function coercion]
instance : has_coe_to_fun (M ≃ₗ[R] M₂) := ⟨_, λ f, f.to_fun⟩

lemma to_equiv_injective : function.injective (to_equiv : (M ≃ₗ[R] M₂) → M ≃ M₂) :=
λ ⟨_, _, _, _, _, _⟩ ⟨_, _, _, _, _, _⟩ h, linear_equiv.mk.inj_eq.mpr (equiv.mk.inj h)
end

section
variables {module_M : module R M} {module_M₂ : module R M₂}
variables (e e' : M ≃ₗ[R] M₂)

@[simp, norm_cast] theorem coe_coe : ⇑(e : M →ₗ[R] M₂) = e := rfl
@[simp] lemma coe_to_equiv : ⇑(e.to_equiv) = e := rfl

section
variables {e e'}
@[ext] lemma ext (h : ∀ x, e x = e' x) : e = e' :=
to_equiv_injective (equiv.ext h)
end

section
variables (M R)

/-- The identity map is a linear equivalence. -/
@[refl]
def refl [module R M] : M ≃ₗ[R] M := { .. linear_map.id, .. equiv.refl M }
end

@[simp] lemma refl_apply [module R M] (x : M) : refl R M x = x := rfl

/-- Linear equivalences are symmetric. -/
@[symm]
def symm : M₂ ≃ₗ[R] M :=
{ .. e.to_linear_map.inverse e.inv_fun e.left_inv e.right_inv,
  .. e.to_equiv.symm }

variables {module_M₃ : module R M₃} (e₁ : M ≃ₗ[R] M₂) (e₂ : M₂ ≃ₗ[R] M₃)

/-- Linear equivalences are transitive. -/
@[trans]
def trans : M ≃ₗ[R] M₃ :=
{ .. e₂.to_linear_map.comp e₁.to_linear_map,
  .. e₁.to_equiv.trans e₂.to_equiv }

/-- A linear equivalence is an additive equivalence. -/
def to_add_equiv : M ≃+ M₂ := { map_add' := e.add, .. e }

@[simp] lemma coe_to_add_equiv : ⇑(e.to_add_equiv) = e := rfl

@[simp] theorem trans_apply (c : M) :
  (e₁.trans e₂) c = e₂ (e₁ c) := rfl
@[simp] theorem apply_symm_apply (c : M₂) : e (e.symm c) = c := e.6 c
@[simp] theorem symm_apply_apply (b : M) : e.symm (e b) = b := e.5 b

@[simp] lemma trans_refl : e.trans (refl R M₂) = e := to_equiv_injective e.to_equiv.trans_refl
@[simp] lemma refl_trans : (refl R M).trans e = e := to_equiv_injective e.to_equiv.refl_trans

lemma symm_apply_eq {x y} : e.symm x = y ↔ x = e y := e.to_equiv.symm_apply_eq

lemma eq_symm_apply {x y} : y = e.symm x ↔ e y = x := e.to_equiv.eq_symm_apply

@[simp] theorem map_add (a b : M) : e (a + b) = e a + e b := e.add a b
@[simp] theorem map_zero : e 0 = 0 := e.to_linear_map.map_zero
@[simp] theorem map_neg (a : M) : e (-a) = -e a := e.to_linear_map.map_neg a
@[simp] theorem map_sub (a b : M) : e (a - b) = e a - e b :=
e.to_linear_map.map_sub a b
@[simp] theorem map_smul (c : R) (x : M) : e (c • x) = c • e x := e.smul c x

@[simp] theorem map_eq_zero_iff {x : M} : e x = 0 ↔ x = 0 :=
e.to_add_equiv.map_eq_zero_iff
theorem map_ne_zero_iff {x : M} : e x ≠ 0 ↔ x ≠ 0 :=
e.to_add_equiv.map_ne_zero_iff

@[simp] theorem symm_symm : e.symm.symm = e := by { cases e, refl }

protected lemma bijective : function.bijective e := e.to_equiv.bijective
protected lemma injective : function.injective e := e.to_equiv.injective
protected lemma surjective : function.surjective e := e.to_equiv.surjective
protected lemma image_eq_preimage (s : set M) : e '' s = e.symm ⁻¹' s :=
e.to_equiv.image_eq_preimage s

lemma map_eq_comap {p : submodule R M} : (p.map e : submodule R M₂) = p.comap e.symm :=
submodule.ext' $ by simp [e.image_eq_preimage]

end

section prod

variables [add_comm_group M₄]
variables {module_M : module R M} {module_M₂ : module R M₂}
variables {module_M₃ : module R M₃} {module_M₄ : module R M₄}
variables (e₁ : M ≃ₗ[R] M₂) (e₂ : M₃ ≃ₗ[R] M₄)

/-- Product of linear equivalences; the maps come from `equiv.prod_congr`. -/
protected def prod :
  (M × M₃) ≃ₗ[R] (M₂ × M₄) :=
{ add := λ x y, prod.ext (e₁.map_add _ _) (e₂.map_add _ _),
  smul := λ c x, prod.ext (e₁.map_smul c _) (e₂.map_smul c _),
  .. equiv.prod_congr e₁.to_equiv e₂.to_equiv }

lemma prod_symm : (e₁.prod e₂).symm = e₁.symm.prod e₂.symm := rfl

@[simp] lemma prod_apply (p) :
  e₁.prod e₂ p = (e₁ p.1, e₂ p.2) := rfl

@[simp, norm_cast] lemma coe_prod :
  (e₁.prod e₂ : (M × M₃) →ₗ[R] (M₂ × M₄)) = (e₁ : M →ₗ[R] M₂).prod_map (e₂ : M₃ →ₗ[R] M₄) :=
rfl

/-- Equivalence given by a block lower diagonal matrix. `e₁` and `e₂` are diagonal square blocks,
  and `f` is a rectangular block below the diagonal. -/
protected def skew_prod (f : M →ₗ[R] M₄) :
  (M × M₃) ≃ₗ[R] M₂ × M₄ :=
{ inv_fun := λ p : M₂ × M₄, (e₁.symm p.1, e₂.symm (p.2 - f (e₁.symm p.1))),
  left_inv := λ p, by simp,
  right_inv := λ p, by simp,
  .. ((e₁ : M →ₗ[R] M₂).comp (linear_map.fst R M M₃)).prod
    ((e₂ : M₃ →ₗ[R] M₄).comp (linear_map.snd R M M₃) +
      f.comp (linear_map.fst R M M₃)) }

@[simp] lemma skew_prod_apply (f : M →ₗ[R] M₄) (x) :
  e₁.skew_prod e₂ f x = (e₁ x.1, e₂ x.2 + f x.1) := rfl

@[simp] lemma skew_prod_symm_apply (f : M →ₗ[R] M₄) (x) :
  (e₁.skew_prod e₂ f).symm x = (e₁.symm x.1, e₂.symm (x.2 - f (e₁.symm x.1))) := rfl

end prod

section
variables {module_M : module R M} {module_M₂ : module R M₂}
variables (f : M →ₗ[R] M₂)

/-- An `injective` linear map `f : M →ₗ[R] M₂` defines a linear equivalence
between `M` and `f.range`. -/
noncomputable def of_injective (h : f.ker = ⊥) : M ≃ₗ[R] f.range :=
{ .. (equiv.set.range f $ linear_map.ker_eq_bot.1 h).trans (equiv.set.of_eq f.range_coe.symm),
  .. f.cod_restrict f.range (λ x, f.mem_range_self x) }

variables (p q : submodule R M)

/-- Linear equivalence between two equal submodules. -/
def of_eq (h : p = q) : p ≃ₗ[R] q :=
{ smul := λ _ _, rfl, add := λ _ _, rfl, .. equiv.set.of_eq (congr_arg _ h) }

variables {p q}

@[simp] lemma coe_of_eq_apply (h : p = q) (x : p) : (of_eq p q h x : M) = x := rfl

@[simp] lemma of_eq_symm (h : p = q) : (of_eq p q h).symm = of_eq q p h.symm := rfl

variable (p)

/-- The top submodule of `M` is linearly equivalent to `M`. -/
def of_top (h : p = ⊤) : p ≃ₗ[R] M :=
{ inv_fun   := λ x, ⟨x, h.symm ▸ trivial⟩,
  left_inv  := λ ⟨x, h⟩, rfl,
  right_inv := λ x, rfl,
  .. p.subtype }

@[simp] theorem of_top_apply {h} (x : p) : of_top p h x = x := rfl

@[simp] theorem coe_of_top_symm_apply {h} (x : M) : ((of_top p h).symm x : M) = x := rfl

theorem of_top_symm_apply {h} (x : M) : (of_top p h).symm x = ⟨x, h.symm ▸ trivial⟩ := rfl

/-- A bijective linear map is a linear equivalence. Here, bijectivity is described by saying that
the kernel of `f` is `{0}` and the range is the universal set. -/
noncomputable def of_bijective (hf₁ : f.ker = ⊥) (hf₂ : f.range = ⊤) : M ≃ₗ[R] M₂ :=
(of_injective f hf₁).trans (of_top _ hf₂)

@[simp] theorem of_bijective_apply {hf₁ hf₂} (x : M) :
  of_bijective f hf₁ hf₂ x = f x := rfl

variables (g : M₂ →ₗ[R] M)

/-- If a linear map has an inverse, it is a linear equivalence. -/
def of_linear (h₁ : f.comp g = linear_map.id) (h₂ : g.comp f = linear_map.id) : M ≃ₗ[R] M₂ :=
{ inv_fun   := g,
  left_inv  := linear_map.ext_iff.1 h₂,
  right_inv := linear_map.ext_iff.1 h₁,
  ..f }

@[simp] theorem of_linear_apply {h₁ h₂} (x : M) : of_linear f g h₁ h₂ x = f x := rfl

@[simp] theorem of_linear_symm_apply {h₁ h₂} (x : M₂) : (of_linear f g h₁ h₂).symm x = g x := rfl

variables (e : M ≃ₗ[R] M₂)

@[simp] protected theorem ker : (e : M →ₗ[R] M₂).ker = ⊥ :=
linear_map.ker_eq_bot.2 e.to_equiv.injective

@[simp] protected theorem range : (e : M →ₗ[R] M₂).range = ⊤ :=
linear_map.range_eq_top.2 e.to_equiv.surjective

lemma eq_bot_of_equiv [module R M₂] (e : p ≃ₗ[R] (⊥ : submodule R M₂)) :
  p = ⊥ :=
begin
  refine bot_unique (submodule.le_def'.2 $ assume b hb, (submodule.mem_bot R).2 _),
  rw [← p.mk_eq_zero hb, ← e.map_eq_zero_iff],
  apply submodule.eq_zero_of_bot_submodule
end
end

end ring

section comm_ring
variables [comm_ring R] [add_comm_group M] [add_comm_group M₂] [add_comm_group M₃]
variables [module R M] [module R M₂] [module R M₃]
include R
open linear_map


/-- Multiplying by a unit `a` of the ring `R` is a linear equivalence. -/
def smul_of_unit (a : units R) : M ≃ₗ[R] M :=
of_linear ((a:R) • 1 : M →ₗ M) (((a⁻¹ : units R) : R) • 1 : M →ₗ M)
  (by rw [smul_comp, comp_smul, smul_smul, units.mul_inv, one_smul]; refl)
  (by rw [smul_comp, comp_smul, smul_smul, units.inv_mul, one_smul]; refl)

/-- A linear isomorphism between the domains and codomains of two spaces of linear maps gives a
linear isomorphism between the two function spaces. -/
def arrow_congr {R M₁ M₂ M₂₁ M₂₂ : Sort*} [comm_ring R]
  [add_comm_group M₁] [add_comm_group M₂] [add_comm_group M₂₁] [add_comm_group M₂₂]
  [module R M₁] [module R M₂] [module R M₂₁] [module R M₂₂]
  (e₁ : M₁ ≃ₗ[R] M₂) (e₂ : M₂₁ ≃ₗ[R] M₂₂) :
  (M₁ →ₗ[R] M₂₁) ≃ₗ[R] (M₂ →ₗ[R] M₂₂) :=
{ to_fun := λ f, e₂.to_linear_map.comp $ f.comp e₁.symm.to_linear_map,
  inv_fun := λ f, e₂.symm.to_linear_map.comp $ f.comp e₁.to_linear_map,
  left_inv := λ f, by { ext x, unfold_coes,
    change e₂.inv_fun (e₂.to_fun $ f.to_fun $ e₁.inv_fun $ e₁.to_fun x) = _,
    rw [e₁.left_inv, e₂.left_inv] },
  right_inv := λ f, by { ext x, unfold_coes,
    change e₂.to_fun (e₂.inv_fun $ f.to_fun $ e₁.to_fun $ e₁.inv_fun x) = _,
    rw [e₁.right_inv, e₂.right_inv] },
  add := λ f g, by { ext x, change e₂.to_fun ((f + g) (e₁.inv_fun x)) = _,
    rw [linear_map.add_apply, e₂.add], refl },
  smul := λ c f, by { ext x, change e₂.to_fun ((c • f) (e₁.inv_fun x)) = _,
    rw [linear_map.smul_apply, e₂.smul], refl } }

/-- If M₂ and M₃ are linearly isomorphic then the two spaces of linear maps from M into M₂ and
M into M₃ are linearly isomorphic. -/
def congr_right (f : M₂ ≃ₗ[R] M₃) : (M →ₗ[R] M₂) ≃ₗ (M →ₗ M₃) := arrow_congr (linear_equiv.refl R M) f

/-- If M and M₂ are linearly isomorphic then the two spaces of linear maps from M and M₂ to
themselves are linearly isomorphic. -/
def conj (e : M ≃ₗ[R] M₂) : (module.End R M) ≃ₗ[R] (module.End R M₂) := arrow_congr e e

end comm_ring

section field
variables [field K] [add_comm_group M] [add_comm_group M₂] [add_comm_group M₃]
variables [module K M] [module K M₂] [module K M₃]
variable (M)
open linear_map

/-- Multiplying by a nonzero element `a` of the field `K` is a linear equivalence. -/
def smul_of_ne_zero (a : K) (ha : a ≠ 0) : M ≃ₗ[K] M :=
smul_of_unit $ units.mk0 a ha

end field

end linear_equiv

namespace submodule

variables [ring R] [add_comm_group M] [module R M]
variables (p : submodule R M)

open linear_map

/-- If `p = ⊥`, then `M / p ≃ₗ[R] M`. -/
def quot_equiv_of_eq_bot (hp : p = ⊥) : p.quotient ≃ₗ[R] M :=
linear_equiv.of_linear (p.liftq id $ hp.symm ▸ bot_le) p.mkq (liftq_mkq _ _ _) $
  p.quot_hom_ext $ λ x, rfl

@[simp] lemma quot_equiv_of_eq_bot_apply_mk (hp : p = ⊥) (x : M) :
  p.quot_equiv_of_eq_bot hp (quotient.mk x) = x := rfl

@[simp] lemma quot_equiv_of_eq_bot_symm_apply (hp : p = ⊥) (x : M) :
  (p.quot_equiv_of_eq_bot hp).symm x = quotient.mk x := rfl

@[simp] lemma coe_quot_equiv_of_eq_bot_symm (hp : p = ⊥) :
  ((p.quot_equiv_of_eq_bot hp).symm : M →ₗ[R] p.quotient) = p.mkq := rfl

end submodule

namespace submodule

variables [comm_ring R] [add_comm_group M] [add_comm_group M₂] [module R M] [module R M₂]
variables (p : submodule R M) (q : submodule R M₂)

lemma comap_le_comap_smul (f : M →ₗ[R] M₂) (c : R) :
  comap f q ≤ comap (c • f) q :=
begin
  rw le_def',
  intros m h,
  change c • (f m) ∈ q,
  change f m ∈ q at h,
  apply submodule.smul _ _ h,
end

lemma inf_comap_le_comap_add (f₁ f₂ : M →ₗ[R] M₂) :
  comap f₁ q ⊓ comap f₂ q ≤ comap (f₁ + f₂) q :=
begin
  rw le_def',
  intros m h,
  change f₁ m + f₂ m ∈ q,
  change f₁ m ∈ q ∧ f₂ m ∈ q at h,
  apply submodule.add _ h.1 h.2,
end

/-- Given modules `M`, `M₂` over a commutative ring, together with submodules `p ⊆ M`, `q ⊆ M₂`, the
set of maps $\{f ∈ Hom(M, M₂) | f(p) ⊆ q \}$ is a submodule of `Hom(M, M₂)`. -/
def compatible_maps : submodule R (M →ₗ[R] M₂) :=
{ carrier := {f | p ≤ comap f q},
  zero    := by { change p ≤ comap 0 q, rw comap_zero, refine le_top, },
  add     := λ f₁ f₂ h₁ h₂, by { apply le_trans _ (inf_comap_le_comap_add q f₁ f₂), rw le_inf_iff,
                                 exact ⟨h₁, h₂⟩, },
  smul    := λ c f h, le_trans h (comap_le_comap_smul q f c), }

/-- Given modules `M`, `M₂` over a commutative ring, together with submodules `p ⊆ M`, `q ⊆ M₂`, the
natural map $\{f ∈ Hom(M, M₂) | f(p) ⊆ q \} \to Hom(M/p, M₂/q)$ is linear. -/
def mapq_linear : compatible_maps p q →ₗ[R] p.quotient →ₗ[R] q.quotient :=
{ to_fun := λ f, mapq _ _ f.val f.property,
  add    := λ x y, by { ext m', apply quotient.induction_on' m', intros m, refl, },
  smul   := λ c f, by { ext m', apply quotient.induction_on' m', intros m, refl, } }

end submodule

namespace equiv
variables [ring R] [add_comm_group M] [module R M] [add_comm_group M₂] [module R M₂]

/-- An equivalence whose underlying function is linear is a linear equivalence. -/
def to_linear_equiv (e : M ≃ M₂) (h : is_linear_map R (e : M → M₂)) : M ≃ₗ[R] M₂ :=
{ add := h.add, smul := h.smul, .. e}

end equiv

namespace linear_map
variables [ring R] [add_comm_group M] [add_comm_group M₂] [add_comm_group M₃]
variables [module R M] [module R M₂] [module R M₃]
variables (f : M →ₗ[R] M₂)

/-- The first isomorphism law for modules. The quotient of `M` by the kernel of `f` is linearly
equivalent to the range of `f`. -/
noncomputable def quot_ker_equiv_range : f.ker.quotient ≃ₗ[R] f.range :=
(linear_equiv.of_injective (f.ker.liftq f $ le_refl _) $
  submodule.ker_liftq_eq_bot _ _ _ (le_refl f.ker)).trans
  (linear_equiv.of_eq _ _ $ submodule.range_liftq _ _ _)

@[simp] lemma quot_ker_equiv_range_apply_mk (x : M) :
  (f.quot_ker_equiv_range (submodule.quotient.mk x) : M₂) = f x :=
rfl

@[simp] lemma quot_ker_equiv_range_symm_apply_image (x : M) (h : f x ∈ f.range) :
  f.quot_ker_equiv_range.symm ⟨f x, h⟩ = f.ker.mkq x :=
f.quot_ker_equiv_range.symm_apply_apply (f.ker.mkq x)

open submodule

/--
Canonical linear map from the quotient `p/(p ∩ p')` to `(p+p')/p'`, mapping `x + (p ∩ p')`
to `x + p'`, where `p` and `p'` are submodules of an ambient module.
-/
def quotient_inf_to_sup_quotient (p p' : submodule R M) :
  (comap p.subtype (p ⊓ p')).quotient →ₗ[R] (comap (p ⊔ p').subtype p').quotient :=
(comap p.subtype (p ⊓ p')).liftq
  ((comap (p ⊔ p').subtype p').mkq.comp (of_le le_sup_left)) begin
rw [ker_comp, of_le, comap_cod_restrict, ker_mkq, map_comap_subtype],
exact comap_mono (inf_le_inf_right _ le_sup_left) end

/--
Second Isomorphism Law : the canonical map from `p/(p ∩ p')` to `(p+p')/p'` as a linear isomorphism.
-/
noncomputable def quotient_inf_equiv_sup_quotient (p p' : submodule R M) :
  (comap p.subtype (p ⊓ p')).quotient ≃ₗ[R] (comap (p ⊔ p').subtype p').quotient :=
linear_equiv.of_bijective (quotient_inf_to_sup_quotient p p')
  begin
    rw [quotient_inf_to_sup_quotient, ker_liftq_eq_bot],
    rw [ker_comp, ker_mkq],
    exact λ ⟨x, hx1⟩ hx2, ⟨hx1, hx2⟩
  end
  begin
    rw [quotient_inf_to_sup_quotient, range_liftq, eq_top_iff'],
    rintros ⟨x, hx⟩, rcases mem_sup.1 hx with ⟨y, hy, z, hz, rfl⟩,
    use [⟨y, hy⟩, trivial], apply (submodule.quotient.eq _).2,
    change y - (y + z) ∈ p',
    rwa [sub_add_eq_sub_sub, sub_self, zero_sub, neg_mem_iff]
  end

@[simp] lemma coe_quotient_inf_to_sup_quotient (p p' : submodule R M) :
  ⇑(quotient_inf_to_sup_quotient p p') = quotient_inf_equiv_sup_quotient p p' := rfl

@[simp] lemma quotient_inf_equiv_sup_quotient_apply_mk (p p' : submodule R M) (x : p) :
  quotient_inf_equiv_sup_quotient p p' (submodule.quotient.mk x) =
    submodule.quotient.mk (of_le (le_sup_left : p ≤ p ⊔ p') x) :=
rfl

lemma quotient_inf_equiv_sup_quotient_symm_apply_left (p p' : submodule R M)
  (x : p ⊔ p') (hx : (x:M) ∈ p) :
  (quotient_inf_equiv_sup_quotient p p').symm (submodule.quotient.mk x) =
    submodule.quotient.mk ⟨x, hx⟩ :=
(linear_equiv.symm_apply_eq _).2 $ by simp [of_le_apply]

@[simp] lemma quotient_inf_equiv_sup_quotient_symm_apply_eq_zero_iff {p p' : submodule R M}
  {x : p ⊔ p'} :
  (quotient_inf_equiv_sup_quotient p p').symm (submodule.quotient.mk x) = 0 ↔ (x:M) ∈ p' :=
(linear_equiv.symm_apply_eq _).trans $ by simp [of_le_apply]

lemma quotient_inf_equiv_sup_quotient_symm_apply_right (p p' : submodule R M) {x : p ⊔ p'}
  (hx : (x:M) ∈ p') :
  (quotient_inf_equiv_sup_quotient p p').symm (submodule.quotient.mk x) = 0 :=
quotient_inf_equiv_sup_quotient_symm_apply_eq_zero_iff.2 hx

section prod

lemma is_linear_map_prod_iso {R M M₂ M₃ : Type*}
  [comm_ring R] [add_comm_group M] [add_comm_group M₂]
  [add_comm_group M₃] [module R M] [module R M₂] [module R M₃] :
  is_linear_map R (λ(p : (M →ₗ[R] M₂) × (M →ₗ[R] M₃)),
    (linear_map.prod p.1 p.2 : (M →ₗ[R] (M₂ × M₃)))) :=
⟨λu v, rfl, λc u, rfl⟩

end prod

section pi
universe i
variables {φ : ι → Type i}
variables [∀i, add_comm_group (φ i)] [∀i, module R (φ i)]

/-- `pi` construction for linear functions. From a family of linear functions it produces a linear
function into a family of modules. -/
def pi (f : Πi, M₂ →ₗ[R] φ i) : M₂ →ₗ[R] (Πi, φ i) :=
⟨λc i, f i c,
  assume c d, funext $ assume i, (f i).add _ _, assume c d, funext $ assume i, (f i).smul _ _⟩

@[simp] lemma pi_apply (f : Πi, M₂ →ₗ[R] φ i) (c : M₂) (i : ι) :
  pi f c i = f i c := rfl

lemma ker_pi (f : Πi, M₂ →ₗ[R] φ i) : ker (pi f) = (⨅i:ι, ker (f i)) :=
by ext c; simp [funext_iff]; refl

lemma pi_eq_zero (f : Πi, M₂ →ₗ[R] φ i) : pi f = 0 ↔ (∀i, f i = 0) :=
by simp only [linear_map.ext_iff, pi_apply, funext_iff]; exact ⟨λh a b, h b a, λh a b, h b a⟩

lemma pi_zero : pi (λi, 0 : Πi, M₂ →ₗ[R] φ i) = 0 :=
by ext; refl

lemma pi_comp (f : Πi, M₂ →ₗ[R] φ i) (g : M₃ →ₗ[R] M₂) : (pi f).comp g = pi (λi, (f i).comp g) :=
rfl

/-- The projections from a family of modules are linear maps. -/
def proj (i : ι) : (Πi, φ i) →ₗ[R] φ i :=
⟨ λa, a i, assume f g, rfl, assume c f, rfl ⟩

@[simp] lemma proj_apply (i : ι) (b : Πi, φ i) : (proj i : (Πi, φ i) →ₗ[R] φ i) b = b i := rfl

lemma proj_pi (f : Πi, M₂ →ₗ[R] φ i) (i : ι) : (proj i).comp (pi f) = f i :=
ext $ assume c, rfl

lemma infi_ker_proj : (⨅i, ker (proj i) : submodule R (Πi, φ i)) = ⊥ :=
bot_unique $ submodule.le_def'.2 $ assume a h,
begin
  simp only [mem_infi, mem_ker, proj_apply] at h,
  exact (mem_bot _).2 (funext $ assume i, h i)
end

section
variables (R φ)

/-- If `I` and `J` are disjoint index sets, the product of the kernels of the `J`th projections of
`φ` is linearly equivalent to the product over `I`. -/
def infi_ker_proj_equiv {I J : set ι} [decidable_pred (λi, i ∈ I)]
  (hd : disjoint I J) (hu : set.univ ⊆ I ∪ J) :
  (⨅i ∈ J, ker (proj i) : submodule R (Πi, φ i)) ≃ₗ[R] (Πi:I, φ i) :=
begin
  refine linear_equiv.of_linear
    (pi $ λi, (proj (i:ι)).comp (submodule.subtype _))
    (cod_restrict _ (pi $ λi, if h : i ∈ I then proj (⟨i, h⟩ : I) else 0) _) _ _,
  { assume b,
    simp only [mem_infi, mem_ker, funext_iff, proj_apply, pi_apply],
    assume j hjJ,
    have : j ∉ I := assume hjI, hd ⟨hjI, hjJ⟩,
    rw [dif_neg this, zero_apply] },
  { simp only [pi_comp, comp_assoc, subtype_comp_cod_restrict, proj_pi, dif_pos, subtype.val_prop'],
    ext b ⟨j, hj⟩, refl },
  { ext ⟨b, hb⟩,
    apply subtype.coe_ext.2,
    ext j,
    have hb : ∀i ∈ J, b i = 0,
    { simpa only [mem_infi, mem_ker, proj_apply] using (mem_infi _).1 hb },
    simp only [comp_apply, pi_apply, id_apply, proj_apply, subtype_apply, cod_restrict_apply],
    split_ifs,
    { refl },
    { exact (hb _ $ (hu trivial).resolve_left h).symm } }
end
end

section
variable [decidable_eq ι]

/-- `diag i j` is the identity map if `i = j`. Otherwise it is the constant 0 map. -/
def diag (i j : ι) : φ i →ₗ[R] φ j :=
@function.update ι (λj, φ i →ₗ[R] φ j) _ 0 i id j

lemma update_apply (f : Πi, M₂ →ₗ[R] φ i) (c : M₂) (i j : ι) (b : M₂ →ₗ[R] φ i) :
  (update f i b j) c = update (λi, f i c) i (b c) j :=
begin
  by_cases j = i,
  { rw [h, update_same, update_same] },
  { rw [update_noteq h, update_noteq h] }
end

end

section
variable [decidable_eq ι]
variables (R φ)

/-- The standard basis of the product of `φ`. -/
def std_basis (i : ι) : φ i →ₗ[R] (Πi, φ i) := pi (diag i)

lemma std_basis_apply (i : ι) (b : φ i) : std_basis R φ i b = update 0 i b :=
by ext j; rw [std_basis, pi_apply, diag, update_apply]; refl

@[simp] lemma std_basis_same (i : ι) (b : φ i) : std_basis R φ i b i = b :=
by rw [std_basis_apply, update_same]

lemma std_basis_ne (i j : ι) (h : j ≠ i) (b : φ i) : std_basis R φ i b j = 0 :=
by rw [std_basis_apply, update_noteq h]; refl

lemma ker_std_basis (i : ι) : ker (std_basis R φ i) = ⊥ :=
ker_eq_bot.2 $ assume f g hfg,
  have std_basis R φ i f i = std_basis R φ i g i := hfg ▸ rfl,
  by simpa only [std_basis_same]

lemma proj_comp_std_basis (i j : ι) : (proj i).comp (std_basis R φ j) = diag j i :=
by rw [std_basis, proj_pi]

lemma proj_std_basis_same (i : ι) : (proj i).comp (std_basis R φ i) = id :=
by ext b; simp

lemma proj_std_basis_ne (i j : ι) (h : i ≠ j) : (proj i).comp (std_basis R φ j) = 0 :=
by ext b; simp [std_basis_ne R φ _ _ h]

lemma supr_range_std_basis_le_infi_ker_proj (I J : set ι) (h : disjoint I J) :
  (⨆i∈I, range (std_basis R φ i)) ≤ (⨅i∈J, ker (proj i)) :=
begin
  refine (supr_le $ assume i, supr_le $ assume hi, range_le_iff_comap.2 _),
  simp only [(ker_comp _ _).symm, eq_top_iff, le_def', mem_ker, comap_infi, mem_infi],
  assume b hb j hj,
  have : i ≠ j := assume eq, h ⟨hi, eq.symm ▸ hj⟩,
  rw [proj_std_basis_ne R φ j i this.symm, zero_apply]
end

lemma infi_ker_proj_le_supr_range_std_basis {I : finset ι} {J : set ι} (hu : set.univ ⊆ ↑I ∪ J) :
  (⨅ i∈J, ker (proj i)) ≤ (⨆i∈I, range (std_basis R φ i)) :=
submodule.le_def'.2
begin
  assume b hb,
  simp only [mem_infi, mem_ker, proj_apply] at hb,
  rw ← show I.sum (λi, std_basis R φ i (b i)) = b,
  { ext i,
    rw [pi.finset_sum_apply, ← std_basis_same R φ i (b i)],
    refine finset.sum_eq_single i (assume j hjI ne, std_basis_ne _ _ _ _ ne.symm _) _,
    assume hiI,
    rw [std_basis_same],
    exact hb _ ((hu trivial).resolve_left hiI) },
  exact sum_mem _ (assume i hiI, mem_supr_of_mem _ i $ mem_supr_of_mem _ hiI $
    (std_basis R φ i).mem_range_self (b i))
end

lemma supr_range_std_basis_eq_infi_ker_proj {I J : set ι}
  (hd : disjoint I J) (hu : set.univ ⊆ I ∪ J) (hI : set.finite I) :
  (⨆i∈I, range (std_basis R φ i)) = (⨅i∈J, ker (proj i)) :=
begin
  refine le_antisymm (supr_range_std_basis_le_infi_ker_proj _ _ _ _ hd) _,
  have : set.univ ⊆ ↑hI.to_finset ∪ J, { rwa [hI.coe_to_finset] },
  refine le_trans (infi_ker_proj_le_supr_range_std_basis R φ this) (supr_le_supr $ assume i, _),
  rw [set.finite.mem_to_finset],
  exact le_refl _
end

lemma supr_range_std_basis [fintype ι] : (⨆i:ι, range (std_basis R φ i)) = ⊤ :=
have (set.univ : set ι) ⊆ ↑(finset.univ : finset ι) ∪ ∅ := by rw [finset.coe_univ, set.union_empty],
begin
  apply top_unique,
  convert (infi_ker_proj_le_supr_range_std_basis R φ this),
  exact infi_emptyset.symm,
  exact (funext $ λi, (@supr_pos _ _ _ (λh, range (std_basis R φ i)) $ finset.mem_univ i).symm)
end

lemma disjoint_std_basis_std_basis (I J : set ι) (h : disjoint I J) :
  disjoint (⨆i∈I, range (std_basis R φ i)) (⨆i∈J, range (std_basis R φ i)) :=
begin
  refine disjoint.mono
    (supr_range_std_basis_le_infi_ker_proj _ _ _ _ $ set.disjoint_compl I)
    (supr_range_std_basis_le_infi_ker_proj _ _ _ _ $ set.disjoint_compl J) _,
  simp only [disjoint, submodule.le_def', mem_infi, mem_inf, mem_ker, mem_bot, proj_apply,
    funext_iff],
  rintros b ⟨hI, hJ⟩ i,
  classical,
  by_cases hiI : i ∈ I,
  { by_cases hiJ : i ∈ J,
    { exact (h ⟨hiI, hiJ⟩).elim },
    { exact hJ i hiJ } },
  { exact hI i hiI }
end

lemma std_basis_eq_single {a : R} :
  (λ (i : ι), (std_basis R (λ _ : ι, R) i) a) = λ (i : ι), (finsupp.single i a) :=
begin
  ext i j,
  rw [std_basis_apply, finsupp.single_apply],
  split_ifs,
  { rw [h, function.update_same] },
  { rw [function.update_noteq (ne.symm h)], refl },
end

end

end pi

variables (R M)

instance automorphism_group : group (M ≃ₗ[R] M) :=
{ mul := λ f g, g.trans f,
  one := linear_equiv.refl R M,
  inv := λ f, f.symm,
  mul_assoc := λ f g h, by {ext, refl},
  mul_one := λ f, by {ext, refl},
  one_mul := λ f, by {ext, refl},
  mul_left_inv := λ f, by {ext, exact f.left_inv x} }

instance automorphism_group.to_linear_map_is_monoid_hom :
  is_monoid_hom (linear_equiv.to_linear_map : (M ≃ₗ[R] M) → (M →ₗ[R] M)) :=
{ map_one := rfl,
  map_mul := λ f g, rfl }

/-- The group of invertible linear maps from `M` to itself -/
@[reducible] def general_linear_group := units (M →ₗ[R] M)

namespace general_linear_group
variables {R M}

instance : has_coe_to_fun (general_linear_group R M) := by apply_instance

/-- An invertible linear map `f` determines an equivalence from `M` to itself. -/
def to_linear_equiv (f : general_linear_group R M) : (M ≃ₗ[R] M) :=
{ inv_fun := f.inv.to_fun,
  left_inv := λ m, show (f.inv * f.val) m = m,
    by erw f.inv_val; simp,
  right_inv := λ m, show (f.val * f.inv) m = m,
    by erw f.val_inv; simp,
  ..f.val }

/-- An equivalence from `M` to itself determines an invertible linear map. -/
def of_linear_equiv (f : (M ≃ₗ[R] M)) : general_linear_group R M :=
{ val := f,
  inv := f.symm,
  val_inv := linear_map.ext $ λ _, f.apply_symm_apply _,
  inv_val := linear_map.ext $ λ _, f.symm_apply_apply _ }

variables (R M)

/-- The general linear group on `R` and `M` is multiplicatively equivalent to the type of linear
equivalences between `M` and itself. -/
def general_linear_equiv : general_linear_group R M ≃* (M ≃ₗ[R] M) :=
{ to_fun := to_linear_equiv,
  inv_fun := of_linear_equiv,
  left_inv := λ f, by { ext, refl },
  right_inv := λ f, by { ext, refl },
  map_mul' := λ x y, by {ext, refl} }

@[simp] lemma general_linear_equiv_to_linear_map (f : general_linear_group R M) :
  (general_linear_equiv R M f : M →ₗ[R] M) = f :=
by {ext, refl}

end general_linear_group

end linear_map<|MERGE_RESOLUTION|>--- conflicted
+++ resolved
@@ -1154,11 +1154,7 @@
   exact ⟨⟨x, rfl⟩, ⟨x, rfl⟩⟩
 end
 
-<<<<<<< HEAD
-/-- If the union of the kernels `ker f` and `ker g` spans the domain, then range of
-=======
 /-- If the union of the kernels `ker f` and `ker g` spans the domain, then the range of
->>>>>>> 12ff8b41
 `prod f g` is equal to the product of `range f` and `range g`. -/
 lemma range_prod_eq {f : M →ₗ[R] M₂} {g : M →ₗ[R] M₃} (h : ker f ⊔ ker g = ⊤) :
   range (prod f g) = (range f).prod (range g) :=
