--- conflicted
+++ resolved
@@ -249,18 +249,12 @@
   map_add' := λ f g, linear_map.add_apply f g a,
   map_zero' := rfl }
 
-<<<<<<< HEAD
-lemma add_comp (g : M₂ →ₗ[R] M₃) (h : M₂ →ₗ[R] M₃) : (h + g).comp f = h.comp f + g.comp f := rfl
-
-lemma comp_add (g : M →ₗ[R] M₂) (h : M₂ →ₗ[R] M₃) : h.comp (f + g) = h.comp f + h.comp g :=
-ext $ λ _, h.map_add _ _
-=======
 lemma add_comp (g : M₂ →ₛₗ[σ₂₃] M₃) (h : M₂ →ₛₗ[σ₂₃] M₃) :
   ((h + g).comp f : M →ₛₗ[σ₁₃] M₃) = h.comp f + g.comp f := rfl
 
 lemma comp_add (g : M →ₛₗ[σ₁₂] M₂) (h : M₂ →ₛₗ[σ₂₃] M₃) :
-  (h.comp (f + g) : M →ₛₗ[σ₁₃] M₃)  = h.comp f + h.comp g := by { ext, simp }
->>>>>>> a9cd8c25
+  (h.comp (f + g) : M →ₛₗ[σ₁₃] M₃) = h.comp f + h.comp g :=
+ext $ λ _, h.map_add _ _
 
 /-- `linear_map.to_add_monoid_hom` promoted to an `add_monoid_hom` -/
 def to_add_monoid_hom' : (M →ₛₗ[σ₁₂] M₂) →+ (M →+ M₂) :=
@@ -414,72 +408,48 @@
 
 section add_comm_group
 
-<<<<<<< HEAD
-variables [semiring R]
+variables [semiring R] [semiring R₂] [semiring R₃] [semiring R₄]
   [add_comm_monoid M] [add_comm_monoid M₂] [add_comm_group M₃] [add_comm_group M₄]
-  [module R M] [module R M₂] [module R M₃] [module R M₄]
+  [module R M] [module R₂ M₂] [module R₃ M₃] [module R₄ M₄]
+  {σ₁₂ : R →+* R₂} {σ₂₃ : R₂ →+* R₃} {σ₃₄ : R₃ →+* R₄} {σ₁₃ : R →+* R₃} {σ₁₄ : R →+* R₄}
+  [ring_hom_comp_triple σ₁₂ σ₂₃ σ₁₃]
+  [ring_hom_comp_triple σ₁₃ σ₃₄ σ₁₄]
 
 /-- The negation of a linear map is linear. -/
-instance : has_neg (M →ₗ[R] M₃) :=
-=======
-variables [semiring R] [semiring R₂] [semiring R₃] [semiring R₄]
-  [add_comm_monoid M] [add_comm_group M₂] [add_comm_group M₃] [add_comm_group M₄]
-  [module R M] [module R₂ M₂] [module R₃ M₃] [module R₄ M₄]
-  {σ₁₂ : R →+* R₂} {σ₂₃ : R₂ →+* R₃} {σ₁₃ : R →+* R₃}
-  [ring_hom_comp_triple σ₁₂ σ₂₃ σ₁₃]
-  (f g : M →ₛₗ[σ₁₂] M₂)
+instance : has_neg (M →ₛₗ[σ₁₃] M₃) :=
+⟨λ f, { to_fun := -f, map_add' := by simp [add_comm], map_smul' := by simp }⟩
+
+@[simp] lemma neg_apply (f : M →ₛₗ[σ₁₃] M₃) (x : M) : (- f) x = - f x := rfl
+
+include σ₁₃
+@[simp] lemma neg_comp (f : M →ₗ[σ₁₂] M₂) (g : M₂ →ₗ[σ₂₃] M₃) : (- g).comp f = - g.comp f := rfl
+omit σ₁₃
+
+include σ₁₄
+@[simp] lemma comp_neg (f : M →ₗ[σ₁₃] M₃) (g : M₃ →ₛₗ[σ₃₄] M₄) : g.comp (- f) = - g.comp f :=
+ext $ λ _, g.map_neg _
+omit σ₁₄
 
 /-- The negation of a linear map is linear. -/
-instance : has_neg (M →ₛₗ[σ₁₂] M₂) :=
->>>>>>> a9cd8c25
-⟨λ f, { to_fun := -f, map_add' := by simp [add_comm], map_smul' := by simp }⟩
-
-@[simp] lemma neg_apply (f : M →ₗ[R] M₃) (x : M) : (- f) x = - f x := rfl
-
-<<<<<<< HEAD
-@[simp] lemma neg_comp (f : M →ₗ[R] M₂) (g : M₂ →ₗ[R] M₃) : (- g).comp f = - g.comp f := rfl
-
-@[simp] lemma comp_neg (f : M →ₗ[R] M₃) (g : M₃ →ₗ[R] M₄) : g.comp (- f) = - g.comp f :=
-ext $ λ _, g.map_neg _
-
-/-- The negation of a linear map is linear. -/
-instance : has_sub (M →ₗ[R] M₃) :=
-=======
-include σ₁₃
-@[simp] lemma comp_neg (g : M₂ →ₛₗ[σ₂₃] M₃) : g.comp (- f) = - g.comp f := by { ext, simp }
-omit σ₁₃
-
-/-- The negation of a linear map is linear. -/
-instance : has_sub (M →ₛₗ[σ₁₂] M₂) :=
->>>>>>> a9cd8c25
+instance : has_sub (M →ₛₗ[σ₁₃] M₃) :=
 ⟨λ f g, { to_fun := f - g,
           map_add' := λ x y, by simp only [pi.sub_apply, map_add, add_sub_comm],
           map_smul' := λ r x, by simp [pi.sub_apply, map_smul, smul_sub] }⟩
 
-@[simp] lemma sub_apply (f g : M →ₗ[R] M₃) (x : M) : (f - g) x = f x - g x := rfl
-
-<<<<<<< HEAD
-lemma sub_comp (f : M →ₗ[R] M₂) (g h : M₂ →ₗ[R] M₃) : (g - h).comp f = g.comp f - h.comp f := rfl
-
-lemma comp_sub (f g : M →ₗ[R] M₃) (h : M₃ →ₗ[R] M₃) : h.comp (g - f) = h.comp g - h.comp f :=
-ext $ λ _, h.map_sub _ _
-
-/-- The type of linear maps is an additive group. -/
-instance : add_comm_group (M →ₗ[R] M₃) :=
-=======
+@[simp] lemma sub_apply (f g : M →ₛₗ[σ₁₃] M₃) (x : M) : (f - g) x = f x - g x := rfl
+
 include σ₁₃
-lemma sub_comp (g : M₂ →ₛₗ[σ₂₃] M₃) (h : M₂ →ₛₗ[σ₂₃] M₃) :
+lemma sub_comp (f : M →ₗ[R] M₂) (g : M₂ →ₛₗ[σ₂₃] M₃) (h : M₂ →ₛₗ[σ₂₃] M₃) :
   (g - h).comp f = g.comp f - h.comp f := rfl
 omit σ₁₃
 
-include σ₁₃
-lemma comp_sub (g : M →ₛₗ[σ₁₂] M₂) (h : M₂ →ₛₗ[σ₂₃] M₃) :
+include σ₁₄
+lemma comp_sub (g : M →ₛₗ[σ₁₃] M₃) (h : M₃ →ₛₗ[σ₃₄] M₄) :
   h.comp (g - f) = h.comp g - h.comp f := by { ext, simp }
-omit σ₁₃
+omit σ₁₄
 
 /-- The type of linear maps is an additive group. -/
-instance [module R M₂] : add_comm_group (M →ₗ[R] M₂) :=
->>>>>>> a9cd8c25
+instance [module R M₂] : add_comm_group (M →ₗ[R] M₃) :=
 by refine
 { zero := 0,
   add := (+),
