/-
Copyright (c) 2017 Johannes Hölzl. All rights reserved.
Released under Apache 2.0 license as described in the file LICENSE.
Authors: Johannes Hölzl, Mario Carneiro, Kevin Buzzard, Yury Kudryashov, Frédéric Dupuis,
  Heather Macbeth
-/
import algebra.big_operators.pi
import algebra.module.hom
import algebra.module.prod
import algebra.module.submodule.lattice
import data.dfinsupp.basic
import data.finsupp.basic

/-!
# Linear algebra

This file defines the basics of linear algebra. It sets up the "categorical/lattice structure" of
modules over a ring, submodules, and linear maps.

Many of the relevant definitions, including `module`, `submodule`, and `linear_map`, are found in
`src/algebra/module`.

## Main definitions

* Many constructors for (semi)linear maps
* The kernel `ker` and range `range` of a linear map are submodules of the domain and codomain
  respectively.

See `linear_algebra.span` for the span of a set (as a submodule),
and `linear_algebra.quotient` for quotients by submodules.

## Main theorems

See `linear_algebra.isomorphisms` for Noether's three isomorphism theorems for modules.

## Notations

* We continue to use the notations `M →ₛₗ[σ] M₂` and `M →ₗ[R] M₂` for the type of semilinear
  (resp. linear) maps from `M` to `M₂` over the ring homomorphism `σ` (resp. over the ring `R`).

## Implementation notes

We note that, when constructing linear maps, it is convenient to use operations defined on bundled
maps (`linear_map.prod`, `linear_map.coprod`, arithmetic operations like `+`) instead of defining a
function and proving it is linear.

## TODO

* Parts of this file have not yet been generalized to semilinear maps

## Tags
linear algebra, vector space, module

-/

open function
open_locale big_operators pointwise

variables {R : Type*} {R₁ : Type*} {R₂ : Type*} {R₃ : Type*} {R₄ : Type*}
variables {S : Type*}
variables {K : Type*} {K₂ : Type*}
variables {M : Type*} {M' : Type*} {M₁ : Type*} {M₂ : Type*} {M₃ : Type*} {M₄ : Type*}
variables {N : Type*} {N₂ : Type*}
variables {ι : Type*}
variables {V : Type*} {V₂ : Type*}

namespace finsupp

lemma smul_sum {α : Type*} {β : Type*} {R : Type*} {M : Type*}
  [has_zero β] [add_comm_monoid M] [distrib_smul R M]
  {v : α →₀ β} {c : R} {h : α → β → M} :
  c • (v.sum h) = v.sum (λa b, c • h a b) :=
finset.smul_sum

@[simp]
lemma sum_smul_index_linear_map' {α : Type*} {R : Type*} {M : Type*} {M₂ : Type*}
  [semiring R] [add_comm_monoid M] [module R M] [add_comm_monoid M₂] [module R M₂]
  {v : α →₀ M} {c : R} {h : α → M →ₗ[R] M₂} :
  (c • v).sum (λ a, h a) = c • (v.sum (λ a, h a)) :=
begin
  rw [finsupp.sum_smul_index', finsupp.smul_sum],
  { simp only [map_smul], },
  { intro i, exact (h i).map_zero },
end

variables (α : Type*) [finite α]
variables (R M) [add_comm_monoid M] [semiring R] [module R M]

/-- Given `finite α`, `linear_equiv_fun_on_finite R` is the natural `R`-linear equivalence between
`α →₀ β` and `α → β`. -/
@[simps apply] noncomputable def linear_equiv_fun_on_finite :
  (α →₀ M) ≃ₗ[R] (α → M) :=
{ to_fun := coe_fn,
  map_add' := λ f g, rfl,
  map_smul' := λ c f, rfl,
  .. equiv_fun_on_finite }

@[simp] lemma linear_equiv_fun_on_finite_single [decidable_eq α] (x : α) (m : M) :
  (linear_equiv_fun_on_finite R M α) (single x m) = pi.single x m :=
equiv_fun_on_finite_single x m

@[simp] lemma linear_equiv_fun_on_finite_symm_single [decidable_eq α]
  (x : α) (m : M) : (linear_equiv_fun_on_finite R M α).symm (pi.single x m) = single x m :=
equiv_fun_on_finite_symm_single x m

@[simp] lemma linear_equiv_fun_on_finite_symm_coe (f : α →₀ M) :
  (linear_equiv_fun_on_finite R M α).symm f = f :=
(linear_equiv_fun_on_finite R M α).symm_apply_apply f

/-- If `α` has a unique term, then the type of finitely supported functions `α →₀ M` is
`R`-linearly equivalent to `M`. -/
noncomputable def linear_equiv.finsupp_unique (α : Type*) [unique α] : (α →₀ M) ≃ₗ[R] M :=
{ map_add' := λ x y, rfl,
  map_smul' := λ r x, rfl,
  ..finsupp.equiv_fun_on_finite.trans (equiv.fun_unique α M) }

variables {R M α}

@[simp] lemma linear_equiv.finsupp_unique_apply (α : Type*) [unique α] (f : α →₀ M) :
  linear_equiv.finsupp_unique R M α f = f default := rfl

@[simp] lemma linear_equiv.finsupp_unique_symm_apply {α : Type*} [unique α] (m : M) :
  (linear_equiv.finsupp_unique R M α).symm m = finsupp.single default m :=
by ext; simp [linear_equiv.finsupp_unique]

end finsupp

/-- decomposing `x : ι → R` as a sum along the canonical basis -/
lemma pi_eq_sum_univ {ι : Type*} [fintype ι] [decidable_eq ι] {R : Type*} [semiring R] (x : ι → R) :
  x = ∑ i, x i • (λj, if i = j then 1 else 0) :=
by { ext, simp }

/-! ### Properties of linear maps -/
namespace linear_map

section add_comm_monoid
variables [semiring R] [semiring R₂] [semiring R₃] [semiring R₄]
variables [add_comm_monoid M] [add_comm_monoid M₁] [add_comm_monoid M₂]
variables [add_comm_monoid M₃] [add_comm_monoid M₄]
variables [module R M] [module R M₁] [module R₂ M₂] [module R₃ M₃] [module R₄ M₄]
variables {σ₁₂ : R →+* R₂} {σ₂₃ : R₂ →+* R₃} {σ₃₄ : R₃ →+* R₄}
variables {σ₁₃ : R →+* R₃} {σ₂₄ : R₂ →+* R₄} {σ₁₄ : R →+* R₄}
variables [ring_hom_comp_triple σ₁₂ σ₂₃ σ₁₃] [ring_hom_comp_triple σ₂₃ σ₃₄ σ₂₄]
variables [ring_hom_comp_triple σ₁₃ σ₃₄ σ₁₄] [ring_hom_comp_triple σ₁₂ σ₂₄ σ₁₄]
variables (f : M →ₛₗ[σ₁₂] M₂) (g : M₂ →ₛₗ[σ₂₃] M₃)
include R R₂

@[simp] lemma map_sum {ι : Type*} {t : finset ι} {g : ι → M} :
  f (∑ i in t, g i) = (∑ i in t, f (g i)) :=
f.to_add_monoid_hom.map_sum _ _

theorem comp_assoc (h : M₃ →ₛₗ[σ₃₄] M₄) :
  ((h.comp g : M₂ →ₛₗ[σ₂₄] M₄).comp f : M →ₛₗ[σ₁₄] M₄)
  = h.comp (g.comp f : M →ₛₗ[σ₁₃] M₃) := rfl

omit R R₂

/-- The restriction of a linear map `f : M → M₂` to a submodule `p ⊆ M` gives a linear map
`p → M₂`. -/
def dom_restrict (f : M →ₛₗ[σ₁₂] M₂) (p : submodule R M) : p →ₛₗ[σ₁₂] M₂ := f.comp p.subtype

@[simp] lemma dom_restrict_apply (f : M →ₛₗ[σ₁₂] M₂) (p : submodule R M) (x : p) :
  f.dom_restrict p x = f x := rfl

/-- A linear map `f : M₂ → M` whose values lie in a submodule `p ⊆ M` can be restricted to a
linear map M₂ → p. -/
def cod_restrict (p : submodule R₂ M₂) (f : M →ₛₗ[σ₁₂] M₂) (h : ∀c, f c ∈ p) : M →ₛₗ[σ₁₂] p :=
by refine {to_fun := λc, ⟨f c, h c⟩, ..}; intros; apply set_coe.ext; simp

@[simp] theorem cod_restrict_apply (p : submodule R₂ M₂) (f : M →ₛₗ[σ₁₂] M₂) {h} (x : M) :
  (cod_restrict p f h x : M₂) = f x := rfl

@[simp] lemma comp_cod_restrict (p : submodule R₃ M₃) (h : ∀b, g b ∈ p) :
  ((cod_restrict p g h).comp f : M →ₛₗ[σ₁₃] p) = cod_restrict p (g.comp f) (assume b, h _) :=
ext $ assume b, rfl

@[simp] lemma subtype_comp_cod_restrict (p : submodule R₂ M₂) (h : ∀b, f b ∈ p) :
  p.subtype.comp (cod_restrict p f h) = f :=
ext $ assume b, rfl

/-- Restrict domain and codomain of a linear map. -/
def restrict (f : M →ₗ[R] M₁) {p : submodule R M} {q : submodule R M₁} (hf : ∀ x ∈ p, f x ∈ q) :
  p →ₗ[R] q :=
(f.dom_restrict p).cod_restrict q $ set_like.forall.2 hf

@[simp] lemma restrict_coe_apply (f : M →ₗ[R] M₁) {p : submodule R M} {q : submodule R M₁}
  (hf : ∀ x ∈ p, f x ∈ q) (x : p) : ↑(f.restrict hf x) = f x := rfl

lemma restrict_apply
  {f : M →ₗ[R] M₁} {p : submodule R M} {q : submodule R M₁} (hf : ∀ x ∈ p, f x ∈ q) (x : p) :
  f.restrict hf x = ⟨f x, hf x.1 x.2⟩ := rfl

lemma subtype_comp_restrict {f : M →ₗ[R] M₁} {p : submodule R M} {q : submodule R M₁}
  (hf : ∀ x ∈ p, f x ∈ q) :
  q.subtype.comp (f.restrict hf) = f.dom_restrict p := rfl

lemma restrict_eq_cod_restrict_dom_restrict
  {f : M →ₗ[R] M₁} {p : submodule R M} {q : submodule R M₁} (hf : ∀ x ∈ p, f x ∈ q) :
  f.restrict hf = (f.dom_restrict p).cod_restrict q (λ x, hf x.1 x.2) := rfl

lemma restrict_eq_dom_restrict_cod_restrict
  {f : M →ₗ[R] M₁} {p : submodule R M} {q : submodule R M₁} (hf : ∀ x, f x ∈ q) :
  f.restrict (λ x _, hf x) = (f.cod_restrict q hf).dom_restrict p := rfl

instance unique_of_left [subsingleton M] : unique (M →ₛₗ[σ₁₂] M₂) :=
{ uniq := λ f, ext $ λ x, by rw [subsingleton.elim x 0, map_zero, map_zero],
  .. linear_map.inhabited }

instance unique_of_right [subsingleton M₂] : unique (M →ₛₗ[σ₁₂] M₂) :=
coe_injective.unique

/-- Evaluation of a `σ₁₂`-linear map at a fixed `a`, as an `add_monoid_hom`. -/
def eval_add_monoid_hom (a : M) : (M →ₛₗ[σ₁₂] M₂) →+ M₂ :=
{ to_fun := λ f, f a,
  map_add' := λ f g, linear_map.add_apply f g a,
  map_zero' := rfl }

/-- `linear_map.to_add_monoid_hom` promoted to an `add_monoid_hom` -/
def to_add_monoid_hom' : (M →ₛₗ[σ₁₂] M₂) →+ (M →+ M₂) :=
{ to_fun := to_add_monoid_hom,
  map_zero' := by ext; refl,
  map_add' := by intros; ext; refl }

lemma sum_apply (t : finset ι) (f : ι → M →ₛₗ[σ₁₂] M₂) (b : M) :
  (∑ d in t, f d) b = ∑ d in t, f d b :=
add_monoid_hom.map_sum ((add_monoid_hom.eval b).comp to_add_monoid_hom') f _

section smul_right

variables [semiring S] [module R S] [module S M] [is_scalar_tower R S M]

/-- When `f` is an `R`-linear map taking values in `S`, then `λb, f b • x` is an `R`-linear map. -/
def smul_right (f : M₁ →ₗ[R] S) (x : M) : M₁ →ₗ[R] M :=
{ to_fun := λb, f b • x,
  map_add' := λ x y, by rw [f.map_add, add_smul],
  map_smul' := λ b y, by dsimp; rw [map_smul, smul_assoc] }

@[simp] theorem coe_smul_right (f : M₁ →ₗ[R] S) (x : M) :
  (smul_right f x : M₁ → M) = λ c, f c • x := rfl

theorem smul_right_apply (f : M₁ →ₗ[R] S) (x : M) (c : M₁) :
  smul_right f x c = f c • x := rfl

end smul_right

instance [nontrivial M] : nontrivial (module.End R M) :=
begin
  obtain ⟨m, ne⟩ := (nontrivial_iff_exists_ne (0 : M)).mp infer_instance,
  exact nontrivial_of_ne 1 0 (λ p, ne (linear_map.congr_fun p m)),
end

@[simp, norm_cast] lemma coe_fn_sum {ι : Type*} (t : finset ι) (f : ι → M →ₛₗ[σ₁₂] M₂) :
  ⇑(∑ i in t, f i) = ∑ i in t, (f i : M → M₂) :=
add_monoid_hom.map_sum ⟨@to_fun R R₂ _ _ σ₁₂ M M₂ _ _ _ _, rfl, λ x y, rfl⟩ _ _

@[simp] lemma pow_apply (f : M →ₗ[R] M) (n : ℕ) (m : M) :
  (f^n) m = (f^[n] m) :=
begin
  induction n with n ih,
  { refl, },
  { simp only [function.comp_app, function.iterate_succ, linear_map.mul_apply, pow_succ, ih],
    exact (function.commute.iterate_self _ _ m).symm, },
end

lemma pow_map_zero_of_le
  {f : module.End R M} {m : M} {k l : ℕ} (hk : k ≤ l) (hm : (f^k) m = 0) : (f^l) m = 0 :=
by rw [← tsub_add_cancel_of_le hk, pow_add, mul_apply, hm, map_zero]

lemma commute_pow_left_of_commute
  {f : M →ₛₗ[σ₁₂] M₂} {g : module.End R M} {g₂ : module.End R₂ M₂}
  (h : g₂.comp f = f.comp g) (k : ℕ) : (g₂^k).comp f = f.comp (g^k) :=
begin
  induction k with k ih,
  { simpa only [pow_zero], },
  { rw [pow_succ, pow_succ, linear_map.mul_eq_comp, linear_map.comp_assoc, ih,
      ← linear_map.comp_assoc, h, linear_map.comp_assoc, linear_map.mul_eq_comp], },
end

lemma submodule_pow_eq_zero_of_pow_eq_zero {N : submodule R M}
  {g : module.End R N} {G : module.End R M} (h : G.comp N.subtype = N.subtype.comp g)
  {k : ℕ} (hG : G^k = 0) : g^k = 0 :=
begin
  ext m,
  have hg : N.subtype.comp (g^k) m = 0,
  { rw [← commute_pow_left_of_commute h, hG, zero_comp, zero_apply], },
  simp only [submodule.subtype_apply, comp_app, submodule.coe_eq_zero, coe_comp] at hg,
  rw [hg, linear_map.zero_apply],
end

lemma coe_pow (f : M →ₗ[R] M) (n : ℕ) : ⇑(f^n) = (f^[n]) :=
by { ext m, apply pow_apply, }

@[simp] lemma id_pow (n : ℕ) : (id : M →ₗ[R] M)^n = id := one_pow n

section
variables {f' : M →ₗ[R] M}

lemma iterate_succ (n : ℕ) : (f' ^ (n + 1)) = comp (f' ^ n) f' :=
by rw [pow_succ', mul_eq_comp]

lemma iterate_surjective (h : surjective f') : ∀ n : ℕ, surjective ⇑(f' ^ n)
| 0       := surjective_id
| (n + 1) := by { rw [iterate_succ], exact surjective.comp (iterate_surjective n) h, }

lemma iterate_injective (h : injective f') : ∀ n : ℕ, injective ⇑(f' ^ n)
| 0       := injective_id
| (n + 1) := by { rw [iterate_succ], exact injective.comp (iterate_injective n) h, }

lemma iterate_bijective (h : bijective f') : ∀ n : ℕ, bijective ⇑(f' ^ n)
| 0       := bijective_id
| (n + 1) := by { rw [iterate_succ], exact bijective.comp (iterate_bijective n) h, }

lemma injective_of_iterate_injective {n : ℕ} (hn : n ≠ 0) (h : injective ⇑(f' ^ n)) :
  injective f' :=
begin
  rw [← nat.succ_pred_eq_of_pos (pos_iff_ne_zero.mpr hn), iterate_succ, coe_comp] at h,
  exact injective.of_comp h,
end

lemma surjective_of_iterate_surjective {n : ℕ} (hn : n ≠ 0) (h : surjective ⇑(f' ^ n)) :
  surjective f' :=
begin
  rw [← nat.succ_pred_eq_of_pos (pos_iff_ne_zero.mpr hn),
    nat.succ_eq_add_one, add_comm, pow_add] at h,
  exact surjective.of_comp h,
end

lemma pow_apply_mem_of_forall_mem {p : submodule R M}
  (n : ℕ) (h : ∀ x ∈ p, f' x ∈ p) (x : M) (hx : x ∈ p) :
  (f'^n) x ∈ p :=
begin
  induction n with n ih generalizing x, { simpa, },
  simpa only [iterate_succ, coe_comp, function.comp_app, restrict_apply] using ih _ (h _ hx),
end

lemma pow_restrict {p : submodule R M} (n : ℕ)
  (h : ∀ x ∈ p, f' x ∈ p) (h' := pow_apply_mem_of_forall_mem n h) :
  (f'.restrict h)^n = (f'^n).restrict h' :=
begin
  induction n with n ih;
  ext,
  { simp [restrict_apply], },
  { simp [restrict_apply, linear_map.iterate_succ, -linear_map.pow_apply, ih], },
end

end

/-- A linear map `f` applied to `x : ι → R` can be computed using the image under `f` of elements
of the canonical basis. -/
lemma pi_apply_eq_sum_univ [fintype ι] [decidable_eq ι] (f : (ι → R) →ₗ[R] M) (x : ι → R) :
  f x = ∑ i, x i • (f (λj, if i = j then 1 else 0)) :=
begin
  conv_lhs { rw [pi_eq_sum_univ x, f.map_sum] },
  apply finset.sum_congr rfl (λl hl, _),
  rw map_smul
end

end add_comm_monoid

section module

variables [semiring R] [semiring S]
  [add_comm_monoid M] [add_comm_monoid M₂] [add_comm_monoid M₃]
  [module R M] [module R M₂] [module R M₃]
  [module S M₂] [module S M₃] [smul_comm_class R S M₂] [smul_comm_class R S M₃]
  (f : M →ₗ[R] M₂)

variable (S)

/-- Applying a linear map at `v : M`, seen as `S`-linear map from `M →ₗ[R] M₂` to `M₂`.

 See `linear_map.applyₗ` for a version where `S = R`. -/
@[simps]
def applyₗ' : M →+ (M →ₗ[R] M₂) →ₗ[S] M₂ :=
{ to_fun := λ v,
  { to_fun := λ f, f v,
    map_add' := λ f g, f.add_apply g v,
    map_smul' := λ x f, f.smul_apply x v },
  map_zero' := linear_map.ext $ λ f, f.map_zero,
  map_add' := λ x y, linear_map.ext $ λ f, f.map_add _ _ }

section
variables (R M)

/--
The equivalence between R-linear maps from `R` to `M`, and points of `M` itself.
This says that the forgetful functor from `R`-modules to types is representable, by `R`.

This as an `S`-linear equivalence, under the assumption that `S` acts on `M` commuting with `R`.
When `R` is commutative, we can take this to be the usual action with `S = R`.
Otherwise, `S = ℕ` shows that the equivalence is additive.
See note [bundled maps over different rings].
-/
@[simps]
def ring_lmap_equiv_self [module S M] [smul_comm_class R S M] : (R →ₗ[R] M) ≃ₗ[S] M :=
{ to_fun := λ f, f 1,
  inv_fun := smul_right (1 : R →ₗ[R] R),
  left_inv := λ f, by { ext, simp },
  right_inv := λ x, by simp,
  .. applyₗ' S (1 : R) }

end

end module

section comm_semiring

variables [comm_semiring R] [add_comm_monoid M] [add_comm_monoid M₂] [add_comm_monoid M₃]
variables [module R M] [module R M₂] [module R M₃]
variables (f g : M →ₗ[R] M₂)
include R

/-- Composition by `f : M₂ → M₃` is a linear map from the space of linear maps `M → M₂`
to the space of linear maps `M₂ → M₃`. -/
def comp_right (f : M₂ →ₗ[R] M₃) : (M →ₗ[R] M₂) →ₗ[R] (M →ₗ[R] M₃) :=
{ to_fun := f.comp,
  map_add' := λ _ _, linear_map.ext $ λ _, map_add f _ _,
  map_smul' := λ _ _, linear_map.ext $ λ _, map_smul f _ _ }

@[simp]
lemma comp_right_apply (f : M₂ →ₗ[R] M₃) (g : M →ₗ[R] M₂) :
  comp_right f g = f.comp g := rfl

/-- Applying a linear map at `v : M`, seen as a linear map from `M →ₗ[R] M₂` to `M₂`.
See also `linear_map.applyₗ'` for a version that works with two different semirings.

This is the `linear_map` version of `add_monoid_hom.eval`. -/
@[simps]
def applyₗ : M →ₗ[R] (M →ₗ[R] M₂) →ₗ[R] M₂ :=
{ to_fun := λ v, { to_fun := λ f, f v, ..applyₗ' R v },
  map_smul' := λ x y, linear_map.ext $ λ f, map_smul f _ _,
  ..applyₗ' R }

/-- Alternative version of `dom_restrict` as a linear map. -/
def dom_restrict'
  (p : submodule R M) : (M →ₗ[R] M₂) →ₗ[R] (p →ₗ[R] M₂) :=
{ to_fun := λ φ, φ.dom_restrict p,
  map_add' := by simp [linear_map.ext_iff],
  map_smul' := by simp [linear_map.ext_iff] }

@[simp] lemma dom_restrict'_apply (f : M →ₗ[R] M₂) (p : submodule R M) (x : p) :
  dom_restrict' p f x = f x := rfl

/--
The family of linear maps `M₂ → M` parameterised by `f ∈ M₂ → R`, `x ∈ M`, is linear in `f`, `x`.
-/
def smul_rightₗ : (M₂ →ₗ[R] R) →ₗ[R] M →ₗ[R] M₂ →ₗ[R] M :=
{ to_fun := λ f,
  { to_fun    := linear_map.smul_right f,
    map_add'  := λ m m', by { ext, apply smul_add, },
    map_smul' := λ c m, by { ext, apply smul_comm, } },
  map_add'  := λ f f', by { ext, apply add_smul, },
  map_smul' := λ c f, by { ext, apply mul_smul, } }

@[simp] lemma smul_rightₗ_apply (f : M₂ →ₗ[R] R) (x : M) (c : M₂) :
  (smul_rightₗ : (M₂ →ₗ[R] R) →ₗ[R] M →ₗ[R] M₂ →ₗ[R] M) f x c = (f c) • x := rfl

end comm_semiring

end linear_map

/--
The `R`-linear equivalence between additive morphisms `A →+ B` and `ℕ`-linear morphisms `A →ₗ[ℕ] B`.
-/
@[simps]
def add_monoid_hom_lequiv_nat {A B : Type*} (R : Type*)
  [semiring R] [add_comm_monoid A] [add_comm_monoid B] [module R B] :
  (A →+ B) ≃ₗ[R] (A →ₗ[ℕ] B) :=
{ to_fun := add_monoid_hom.to_nat_linear_map,
  inv_fun := linear_map.to_add_monoid_hom,
  map_add' := by { intros, ext, refl },
  map_smul' := by { intros, ext, refl },
  left_inv := by { intros f, ext, refl },
  right_inv := by { intros f, ext, refl } }

/--
The `R`-linear equivalence between additive morphisms `A →+ B` and `ℤ`-linear morphisms `A →ₗ[ℤ] B`.
-/
@[simps]
def add_monoid_hom_lequiv_int {A B : Type*} (R : Type*)
  [semiring R] [add_comm_group A] [add_comm_group B] [module R B] :
  (A →+ B) ≃ₗ[R] (A →ₗ[ℤ] B) :=
{ to_fun := add_monoid_hom.to_int_linear_map,
  inv_fun := linear_map.to_add_monoid_hom,
  map_add' := by { intros, ext, refl },
  map_smul' := by { intros, ext, refl },
  left_inv := by { intros f, ext, refl },
  right_inv := by { intros f, ext, refl } }

/-! ### Properties of submodules -/

namespace submodule

section add_comm_monoid

variables [semiring R] [semiring R₂] [semiring R₃]
variables [add_comm_monoid M] [add_comm_monoid M₂] [add_comm_monoid M₃] [add_comm_monoid M']
variables [module R M] [module R M'] [module R₂ M₂] [module R₃ M₃]
variables {σ₁₂ : R →+* R₂} {σ₂₃ : R₂ →+* R₃} {σ₁₃ : R →+* R₃}
variables {σ₂₁ : R₂ →+* R}
variables [ring_hom_inv_pair σ₁₂ σ₂₁] [ring_hom_inv_pair σ₂₁ σ₁₂]
variables [ring_hom_comp_triple σ₁₂ σ₂₃ σ₁₃]
variables (p p' : submodule R M) (q q' : submodule R₂ M₂)
variables (q₁ q₁' : submodule R M')
variables {r : R} {x y : M}
open set

variables {p p'}

/-- If two submodules `p` and `p'` satisfy `p ⊆ p'`, then `of_le p p'` is the linear map version of
this inclusion. -/
def of_le (h : p ≤ p') : p →ₗ[R] p' :=
p.subtype.cod_restrict p' $ λ ⟨x, hx⟩, h hx

@[simp] theorem coe_of_le (h : p ≤ p') (x : p) :
  (of_le h x : M) = x := rfl

theorem of_le_apply (h : p ≤ p') (x : p) : of_le h x = ⟨x, h x.2⟩ := rfl

theorem of_le_injective (h : p ≤ p') : function.injective (of_le h) :=
λ x y h, subtype.val_injective (subtype.mk.inj h)

variables (p p')

lemma subtype_comp_of_le (p q : submodule R M) (h : p ≤ q) :
  q.subtype.comp (of_le h) = p.subtype :=
by { ext ⟨b, hb⟩, refl }

variables (R)

@[simp] lemma subsingleton_iff : subsingleton (submodule R M) ↔ subsingleton M :=
have h : subsingleton (submodule R M) ↔ subsingleton (add_submonoid M),
{ rw [←subsingleton_iff_bot_eq_top, ←subsingleton_iff_bot_eq_top],
  convert to_add_submonoid_eq.symm; refl, },
h.trans add_submonoid.subsingleton_iff

@[simp] lemma nontrivial_iff : nontrivial (submodule R M) ↔ nontrivial M :=
not_iff_not.mp (
  (not_nontrivial_iff_subsingleton.trans $ subsingleton_iff R).trans
  not_nontrivial_iff_subsingleton.symm)

variables {R}

instance [subsingleton M] : unique (submodule R M) :=
⟨⟨⊥⟩, λ a, @subsingleton.elim _ ((subsingleton_iff R).mpr ‹_›) a _⟩

instance unique' [subsingleton R] : unique (submodule R M) :=
by haveI := module.subsingleton R M; apply_instance

instance [nontrivial M] : nontrivial (submodule R M) := (nontrivial_iff R).mpr ‹_›

theorem mem_right_iff_eq_zero_of_disjoint {p p' : submodule R M} (h : disjoint p p') {x : p} :
  (x:M) ∈ p' ↔ x = 0 :=
⟨λ hx, coe_eq_zero.1 $ disjoint_def.1 h x x.2 hx, λ h, h.symm ▸ p'.zero_mem⟩

theorem mem_left_iff_eq_zero_of_disjoint {p p' : submodule R M} (h : disjoint p p') {x : p'} :
  (x:M) ∈ p ↔ x = 0 :=
⟨λ hx, coe_eq_zero.1 $ disjoint_def.1 h x hx x.2, λ h, h.symm ▸ p.zero_mem⟩

section
variables [ring_hom_surjective σ₁₂] {F : Type*} [sc : semilinear_map_class F σ₁₂ M M₂]
include sc

/-- The pushforward of a submodule `p ⊆ M` by `f : M → M₂` -/
def map (f : F) (p : submodule R M) : submodule R₂ M₂ :=
{ carrier   := f '' p,
  smul_mem' :=
  begin
    rintro c x ⟨y, hy, rfl⟩,
    obtain ⟨a, rfl⟩ := σ₁₂.is_surjective c,
    exact ⟨_, p.smul_mem a hy, map_smulₛₗ f _ _⟩,
  end,
  .. p.to_add_submonoid.map f }

@[simp] lemma map_coe (f : F) (p : submodule R M) :
  (map f p : set M₂) = f '' p := rfl
omit sc

lemma map_to_add_submonoid (f : M →ₛₗ[σ₁₂] M₂) (p : submodule R M) :
  (p.map f).to_add_submonoid = p.to_add_submonoid.map (f : M →+ M₂) :=
set_like.coe_injective rfl

lemma map_to_add_submonoid' (f : M →ₛₗ[σ₁₂] M₂) (p : submodule R M) :
  (p.map f).to_add_submonoid = p.to_add_submonoid.map f :=
set_like.coe_injective rfl

include sc
@[simp] lemma mem_map {f : F} {p : submodule R M} {x : M₂} :
  x ∈ map f p ↔ ∃ y, y ∈ p ∧ f y = x := iff.rfl

theorem mem_map_of_mem {f : F} {p : submodule R M} {r} (h : r ∈ p) :
  f r ∈ map f p := set.mem_image_of_mem _ h

lemma apply_coe_mem_map (f : F) {p : submodule R M} (r : p) :
  f r ∈ map f p := mem_map_of_mem r.prop
omit sc

@[simp] lemma map_id : map (linear_map.id : M →ₗ[R] M) p = p :=
submodule.ext $ λ a, by simp

lemma map_comp [ring_hom_surjective σ₂₃] [ring_hom_surjective σ₁₃]
  (f : M →ₛₗ[σ₁₂] M₂) (g : M₂ →ₛₗ[σ₂₃] M₃)
  (p : submodule R M) : map (g.comp f : M →ₛₗ[σ₁₃] M₃) p = map g (map f p) :=
set_like.coe_injective $ by simp only [← image_comp, map_coe, linear_map.coe_comp, comp_app]

include sc
lemma map_mono {f : F} {p p' : submodule R M} :
  p ≤ p' → map f p ≤ map f p' := image_subset _
omit sc

@[simp] lemma map_zero : map (0 : M →ₛₗ[σ₁₂] M₂) p = ⊥ :=
have ∃ (x : M), x ∈ p := ⟨0, p.zero_mem⟩,
ext $ by simp [this, eq_comm]

lemma map_add_le (f g : M →ₛₗ[σ₁₂] M₂) : map (f + g) p ≤ map f p ⊔ map g p :=
begin
  rintros x ⟨m, hm, rfl⟩,
  exact add_mem_sup (mem_map_of_mem hm) (mem_map_of_mem hm),
end

lemma range_map_nonempty (N : submodule R M) :
  (set.range (λ ϕ, submodule.map ϕ N : (M →ₛₗ[σ₁₂] M₂) → submodule R₂ M₂)).nonempty :=
⟨_, set.mem_range.mpr ⟨0, rfl⟩⟩

end

variables {F : Type*} [sc : semilinear_map_class F σ₁₂ M M₂]

include σ₂₁ sc
/-- The pushforward of a submodule by an injective linear map is
linearly equivalent to the original submodule. See also `linear_equiv.submodule_map` for a
computable version when `f` has an explicit inverse. -/
noncomputable def equiv_map_of_injective (f : F) (i : injective f)
  (p : submodule R M) : p ≃ₛₗ[σ₁₂] p.map f :=
{ map_add' := by { intros, simp only [coe_add, map_add, equiv.to_fun_as_coe, equiv.set.image_apply],
                   refl },
  map_smul' := by { intros, simp only [coe_smul_of_tower, map_smulₛₗ, equiv.to_fun_as_coe,
                    equiv.set.image_apply], refl },
  ..(equiv.set.image f p i) }

@[simp] lemma coe_equiv_map_of_injective_apply (f : F) (i : injective f)
  (p : submodule R M) (x : p) :
  (equiv_map_of_injective f i p x : M₂) = f x := rfl
omit σ₂₁

/-- The pullback of a submodule `p ⊆ M₂` along `f : M → M₂` -/
def comap (f : F) (p : submodule R₂ M₂) : submodule R M :=
{ carrier   := f ⁻¹' p,
  smul_mem' := λ a x h, by simp [p.smul_mem _ h],
  .. p.to_add_submonoid.comap f }

@[simp] lemma comap_coe (f : F) (p : submodule R₂ M₂) :
  (comap f p : set M) = f ⁻¹' p := rfl

@[simp] lemma mem_comap {f : F} {p : submodule R₂ M₂} :
  x ∈ comap f p ↔ f x ∈ p := iff.rfl
omit sc

@[simp] lemma comap_id : comap (linear_map.id : M →ₗ[R] M) p = p :=
set_like.coe_injective rfl

lemma comap_comp (f : M →ₛₗ[σ₁₂] M₂) (g : M₂ →ₛₗ[σ₂₃] M₃)
  (p : submodule R₃ M₃) : comap (g.comp f : M →ₛₗ[σ₁₃] M₃) p = comap f (comap g p) :=
rfl

include sc
lemma comap_mono {f : F} {q q' : submodule R₂ M₂} :
  q ≤ q' → comap f q ≤ comap f q' := preimage_mono
omit sc

lemma le_comap_pow_of_le_comap (p : submodule R M) {f : M →ₗ[R] M} (h : p ≤ p.comap f) (k : ℕ) :
  p ≤ p.comap (f^k) :=
begin
  induction k with k ih,
  { simp [linear_map.one_eq_id], },
  { simp [linear_map.iterate_succ, comap_comp, h.trans (comap_mono ih)], },
end

section
variables [ring_hom_surjective σ₁₂]

include sc
lemma map_le_iff_le_comap {f : F} {p : submodule R M} {q : submodule R₂ M₂} :
  map f p ≤ q ↔ p ≤ comap f q := image_subset_iff

lemma gc_map_comap (f : F) : galois_connection (map f) (comap f)
| p q := map_le_iff_le_comap

@[simp] lemma map_bot (f : F) : map f ⊥ = ⊥ :=
(gc_map_comap f).l_bot

@[simp] lemma map_sup (f : F) : map f (p ⊔ p') = map f p ⊔ map f p' :=
(gc_map_comap f : galois_connection (map f) (comap f)).l_sup

@[simp] lemma map_supr {ι : Sort*} (f : F) (p : ι → submodule R M) :
  map f (⨆i, p i) = (⨆i, map f (p i)) :=
(gc_map_comap f : galois_connection (map f) (comap f)).l_supr

end

include sc
@[simp] lemma comap_top (f : F) : comap f ⊤ = ⊤ := rfl

@[simp] lemma comap_inf (f : F) : comap f (q ⊓ q') = comap f q ⊓ comap f q' := rfl

@[simp] lemma comap_infi [ring_hom_surjective σ₁₂] {ι : Sort*} (f : F)
  (p : ι → submodule R₂ M₂) :
  comap f (⨅i, p i) = (⨅i, comap f (p i)) :=
(gc_map_comap f : galois_connection (map f) (comap f)).u_infi
omit sc

@[simp] lemma comap_zero : comap (0 : M →ₛₗ[σ₁₂] M₂) q = ⊤ :=
ext $ by simp

include sc
lemma map_comap_le [ring_hom_surjective σ₁₂] (f : F) (q : submodule R₂ M₂) :
  map f (comap f q) ≤ q :=
(gc_map_comap f).l_u_le _

lemma le_comap_map [ring_hom_surjective σ₁₂] (f : F) (p : submodule R M) :
  p ≤ comap f (map f p) :=
(gc_map_comap f).le_u_l _

section galois_insertion
variables {f : F} (hf : surjective f)
variables [ring_hom_surjective σ₁₂]
include hf

/-- `map f` and `comap f` form a `galois_insertion` when `f` is surjective. -/
def gi_map_comap : galois_insertion (map f) (comap f) :=
(gc_map_comap f).to_galois_insertion
  (λ S x hx, begin
    rcases hf x with ⟨y, rfl⟩,
    simp only [mem_map, mem_comap],
    exact ⟨y, hx, rfl⟩
  end)

lemma map_comap_eq_of_surjective (p : submodule R₂ M₂) : (p.comap f).map f = p :=
(gi_map_comap hf).l_u_eq _

lemma map_surjective_of_surjective : function.surjective (map f) :=
(gi_map_comap hf).l_surjective

lemma comap_injective_of_surjective : function.injective (comap f) :=
(gi_map_comap hf).u_injective

lemma map_sup_comap_of_surjective (p q : submodule R₂ M₂) :
  (p.comap f ⊔ q.comap f).map f = p ⊔ q :=
(gi_map_comap hf).l_sup_u _ _

lemma map_supr_comap_of_sujective {ι : Sort*} (S : ι → submodule R₂ M₂) :
  (⨆ i, (S i).comap f).map f = supr S :=
(gi_map_comap hf).l_supr_u _

lemma map_inf_comap_of_surjective (p q : submodule R₂ M₂) :
  (p.comap f ⊓ q.comap f).map f = p ⊓ q :=
(gi_map_comap hf).l_inf_u _ _

lemma map_infi_comap_of_surjective {ι : Sort*} (S : ι → submodule R₂ M₂) :
  (⨅ i, (S i).comap f).map f = infi S :=
(gi_map_comap hf).l_infi_u _

lemma comap_le_comap_iff_of_surjective (p q : submodule R₂ M₂) :
  p.comap f ≤ q.comap f ↔ p ≤ q :=
(gi_map_comap hf).u_le_u_iff

lemma comap_strict_mono_of_surjective : strict_mono (comap f) :=
(gi_map_comap hf).strict_mono_u

end galois_insertion

section galois_coinsertion
variables [ring_hom_surjective σ₁₂] {f : F} (hf : injective f)
include hf

/-- `map f` and `comap f` form a `galois_coinsertion` when `f` is injective. -/
def gci_map_comap : galois_coinsertion (map f) (comap f) :=
(gc_map_comap f).to_galois_coinsertion
  (λ S x, by simp [mem_comap, mem_map, hf.eq_iff])

lemma comap_map_eq_of_injective (p : submodule R M) : (p.map f).comap f = p :=
(gci_map_comap hf).u_l_eq _

lemma comap_surjective_of_injective : function.surjective (comap f) :=
(gci_map_comap hf).u_surjective

lemma map_injective_of_injective : function.injective (map f) :=
(gci_map_comap hf).l_injective

lemma comap_inf_map_of_injective (p q : submodule R M) : (p.map f ⊓ q.map f).comap f = p ⊓ q :=
(gci_map_comap hf).u_inf_l _ _

lemma comap_infi_map_of_injective {ι : Sort*} (S : ι → submodule R M) :
  (⨅ i, (S i).map f).comap f = infi S :=
(gci_map_comap hf).u_infi_l _

lemma comap_sup_map_of_injective (p q : submodule R M) : (p.map f ⊔ q.map f).comap f = p ⊔ q :=
(gci_map_comap hf).u_sup_l _ _

lemma comap_supr_map_of_injective {ι : Sort*} (S : ι → submodule R M) :
  (⨆ i, (S i).map f).comap f = supr S :=
(gci_map_comap hf).u_supr_l _

lemma map_le_map_iff_of_injective (p q : submodule R M) : p.map f ≤ q.map f ↔ p ≤ q :=
(gci_map_comap hf).l_le_l_iff

lemma map_strict_mono_of_injective : strict_mono (map f) :=
(gci_map_comap hf).strict_mono_l

end galois_coinsertion

section order_iso
omit sc
include σ₁₂ σ₂₁
variables [semilinear_equiv_class F σ₁₂ M M₂]

/-- A linear isomorphism induces an order isomorphism of submodules. -/
@[simps symm_apply apply] def order_iso_map_comap (f : F) : submodule R M ≃o submodule R₂ M₂ :=
{ to_fun := map f,
  inv_fun := comap f,
  left_inv := comap_map_eq_of_injective $ equiv_like.injective f,
  right_inv := map_comap_eq_of_surjective $ equiv_like.surjective f,
  map_rel_iff' := map_le_map_iff_of_injective $ equiv_like.injective f }

end order_iso

--TODO(Mario): is there a way to prove this from order properties?
lemma map_inf_eq_map_inf_comap [ring_hom_surjective σ₁₂] {f : F}
  {p : submodule R M} {p' : submodule R₂ M₂} :
  map f p ⊓ p' = map f (p ⊓ comap f p') :=
le_antisymm
  (by rintro _ ⟨⟨x, h₁, rfl⟩, h₂⟩; exact ⟨_, ⟨h₁, h₂⟩, rfl⟩)
  (le_inf (map_mono inf_le_left) (map_le_iff_le_comap.2 inf_le_right))

omit sc

lemma map_comap_subtype : map p.subtype (comap p.subtype p') = p ⊓ p' :=
ext $ λ x, ⟨by rintro ⟨⟨_, h₁⟩, h₂, rfl⟩; exact ⟨h₁, h₂⟩, λ ⟨h₁, h₂⟩, ⟨⟨_, h₁⟩, h₂, rfl⟩⟩

lemma eq_zero_of_bot_submodule : ∀(b : (⊥ : submodule R M)), b = 0
| ⟨b', hb⟩ := subtype.eq $ show b' = 0, from (mem_bot R).1 hb

/-- The infimum of a family of invariant submodule of an endomorphism is also an invariant
submodule. -/
lemma _root_.linear_map.infi_invariant {σ : R →+* R} [ring_hom_surjective σ] {ι : Sort*}
  (f : M →ₛₗ[σ] M) {p : ι → submodule R M} (hf : ∀ i, ∀ v ∈ (p i), f v ∈ p i) :
  ∀ v ∈ infi p, f v ∈ infi p :=
begin
  have : ∀ i, (p i).map f ≤ p i,
  { rintros i - ⟨v, hv, rfl⟩,
    exact hf i v hv },
  suffices : (infi p).map f ≤ infi p,
  { exact λ v hv, this ⟨v, hv, rfl⟩, },
  exact le_infi (λ i, (submodule.map_mono (infi_le p i)).trans (this i)),
end

end add_comm_monoid

section add_comm_group

variables [ring R] [add_comm_group M] [module R M] (p : submodule R M)
variables [add_comm_group M₂] [module R M₂]

-- See `neg_coe_set`
lemma neg_coe : -(p : set M) = p := set.ext $ λ x, p.neg_mem_iff

@[simp] protected lemma map_neg (f : M →ₗ[R] M₂) : map (-f) p = map f p :=
ext $ λ y, ⟨λ ⟨x, hx, hy⟩, hy ▸ ⟨-x, show -x ∈ p, from neg_mem hx, map_neg f x⟩,
  λ ⟨x, hx, hy⟩, hy ▸ ⟨-x, show -x ∈ p, from neg_mem hx, (map_neg (-f) _).trans (neg_neg (f x))⟩⟩

end add_comm_group

end submodule

namespace submodule
variables [field K]
variables [add_comm_group V] [module K V]
variables [add_comm_group V₂] [module K V₂]

lemma comap_smul (f : V →ₗ[K] V₂) (p : submodule K V₂) (a : K) (h : a ≠ 0) :
  p.comap (a • f) = p.comap f :=
by ext b; simp only [submodule.mem_comap, p.smul_mem_iff h, linear_map.smul_apply]

lemma map_smul (f : V →ₗ[K] V₂) (p : submodule K V) (a : K) (h : a ≠ 0) :
  p.map (a • f) = p.map f :=
le_antisymm
  begin rw [map_le_iff_le_comap, comap_smul f _ a h, ← map_le_iff_le_comap], exact le_rfl end
  begin rw [map_le_iff_le_comap, ← comap_smul f _ a h, ← map_le_iff_le_comap], exact le_rfl end

lemma comap_smul' (f : V →ₗ[K] V₂) (p : submodule K V₂) (a : K) :
  p.comap (a • f) = (⨅ h : a ≠ 0, p.comap f) :=
by classical; by_cases a = 0; simp [h, comap_smul]

lemma map_smul' (f : V →ₗ[K] V₂) (p : submodule K V) (a : K) :
  p.map (a • f) = (⨆ h : a ≠ 0, p.map f) :=
by classical; by_cases a = 0; simp [h, map_smul]

end submodule

/-! ### Properties of linear maps -/
namespace linear_map

section add_comm_monoid

variables [semiring R] [semiring R₂] [semiring R₃]
variables [add_comm_monoid M] [add_comm_monoid M₂] [add_comm_monoid M₃]
variables {σ₁₂ : R →+* R₂} {σ₂₃ : R₂ →+* R₃} {σ₁₃ : R →+* R₃}
variables [ring_hom_comp_triple σ₁₂ σ₂₃ σ₁₃]
variables [module R M] [module R₂ M₂] [module R₃ M₃]
include R
open submodule

section finsupp
variables {γ : Type*} [has_zero γ]

@[simp] lemma map_finsupp_sum (f : M →ₛₗ[σ₁₂] M₂) {t : ι →₀ γ} {g : ι → γ → M} :
  f (t.sum g) = t.sum (λ i d, f (g i d)) := f.map_sum

lemma coe_finsupp_sum (t : ι →₀ γ) (g : ι → γ → M →ₛₗ[σ₁₂] M₂) :
  ⇑(t.sum g) = t.sum (λ i d, g i d) := coe_fn_sum _ _

@[simp] lemma finsupp_sum_apply (t : ι →₀ γ) (g : ι → γ → M →ₛₗ[σ₁₂] M₂) (b : M) :
  (t.sum g) b = t.sum (λ i d, g i d b) := sum_apply _ _ _

end finsupp

section dfinsupp
open dfinsupp
variables {γ : ι → Type*} [decidable_eq ι]

section sum

variables [Π i, has_zero (γ i)] [Π i (x : γ i), decidable (x ≠ 0)]

@[simp] lemma map_dfinsupp_sum (f : M →ₛₗ[σ₁₂] M₂) {t : Π₀ i, γ i} {g : Π i, γ i → M} :
  f (t.sum g) = t.sum (λ i d, f (g i d)) := f.map_sum

lemma coe_dfinsupp_sum (t : Π₀ i, γ i) (g : Π i, γ i → M →ₛₗ[σ₁₂] M₂) :
  ⇑(t.sum g) = t.sum (λ i d, g i d) := coe_fn_sum _ _

@[simp] lemma dfinsupp_sum_apply (t : Π₀ i, γ i) (g : Π i, γ i → M →ₛₗ[σ₁₂] M₂) (b : M) :
  (t.sum g) b = t.sum (λ i d, g i d b) := sum_apply _ _ _

end sum

section sum_add_hom

variables [Π i, add_zero_class (γ i)]

@[simp] lemma map_dfinsupp_sum_add_hom (f : M →ₛₗ[σ₁₂] M₂) {t : Π₀ i, γ i} {g : Π i, γ i →+ M} :
  f (sum_add_hom g t) = sum_add_hom (λ i, f.to_add_monoid_hom.comp (g i)) t :=
f.to_add_monoid_hom.map_dfinsupp_sum_add_hom _ _

end sum_add_hom

end dfinsupp

variables {σ₂₁ : R₂ →+* R} {τ₁₂ : R →+* R₂} {τ₂₃ : R₂ →+* R₃} {τ₁₃ : R →+* R₃}
variables [ring_hom_comp_triple τ₁₂ τ₂₃ τ₁₃]

theorem map_cod_restrict [ring_hom_surjective σ₂₁] (p : submodule R M) (f : M₂ →ₛₗ[σ₂₁] M) (h p') :
  submodule.map (cod_restrict p f h) p' = comap p.subtype (p'.map f) :=
submodule.ext $ λ ⟨x, hx⟩, by simp [subtype.ext_iff_val]

theorem comap_cod_restrict (p : submodule R M) (f : M₂ →ₛₗ[σ₂₁] M) (hf p') :
  submodule.comap (cod_restrict p f hf) p' = submodule.comap f (map p.subtype p') :=
submodule.ext $ λ x, ⟨λ h, ⟨⟨_, hf x⟩, h, rfl⟩, by rintro ⟨⟨_, _⟩, h, ⟨⟩⟩; exact h⟩

section

variables {F : Type*} [sc : semilinear_map_class F τ₁₂ M M₂]

include sc
/-- The range of a linear map `f : M → M₂` is a submodule of `M₂`.
See Note [range copy pattern]. -/
def range [ring_hom_surjective τ₁₂] (f : F) : submodule R₂ M₂ :=
(map f ⊤).copy (set.range f) set.image_univ.symm

theorem range_coe [ring_hom_surjective τ₁₂] (f : F) :
  (range f : set M₂) = set.range f := rfl
omit sc

lemma range_to_add_submonoid [ring_hom_surjective τ₁₂] (f : M →ₛₗ[τ₁₂] M₂) :
  f.range.to_add_submonoid = f.to_add_monoid_hom.mrange := rfl

include sc
@[simp] theorem mem_range [ring_hom_surjective τ₁₂]
  {f : F} {x} : x ∈ range f ↔ ∃ y, f y = x :=
iff.rfl

lemma range_eq_map [ring_hom_surjective τ₁₂]
  (f : F) : range f = map f ⊤ :=
by { ext, simp }

theorem mem_range_self [ring_hom_surjective τ₁₂]
  (f : F) (x : M) : f x ∈ range f := ⟨x, rfl⟩
omit sc

@[simp] theorem range_id : range (linear_map.id : M →ₗ[R] M) = ⊤ :=
set_like.coe_injective set.range_id

theorem range_comp [ring_hom_surjective τ₁₂] [ring_hom_surjective τ₂₃] [ring_hom_surjective τ₁₃]
  (f : M →ₛₗ[τ₁₂] M₂) (g : M₂ →ₛₗ[τ₂₃] M₃) :
  range (g.comp f : M →ₛₗ[τ₁₃] M₃) = map g (range f) :=
set_like.coe_injective (set.range_comp g f)

theorem range_comp_le_range [ring_hom_surjective τ₂₃] [ring_hom_surjective τ₁₃]
  (f : M →ₛₗ[τ₁₂] M₂) (g : M₂ →ₛₗ[τ₂₃] M₃) :
  range (g.comp f : M →ₛₗ[τ₁₃] M₃) ≤ range g :=
set_like.coe_mono (set.range_comp_subset_range f g)

include sc
theorem range_eq_top [ring_hom_surjective τ₁₂] {f : F} :
  range f = ⊤ ↔ surjective f :=
by rw [set_like.ext'_iff, range_coe, top_coe, set.range_iff_surjective]

lemma range_le_iff_comap [ring_hom_surjective τ₁₂] {f : F} {p : submodule R₂ M₂} :
  range f ≤ p ↔ comap f p = ⊤ :=
by rw [range_eq_map, map_le_iff_le_comap, eq_top_iff]

lemma map_le_range [ring_hom_surjective τ₁₂] {f : F} {p : submodule R M} :
  map f p ≤ range f :=
set_like.coe_mono (set.image_subset_range f p)
omit sc

@[simp] lemma range_neg {R : Type*} {R₂ : Type*} {M : Type*} {M₂ : Type*}
  [semiring R] [ring R₂] [add_comm_monoid M] [add_comm_group M₂] [module R M] [module R₂ M₂]
  {τ₁₂ : R →+* R₂} [ring_hom_surjective τ₁₂] (f : M →ₛₗ[τ₁₂] M₂) :
  (-f).range = f.range :=
begin
  change ((-linear_map.id : M₂ →ₗ[R₂] M₂).comp f).range = _,
  rw [range_comp, submodule.map_neg, submodule.map_id],
end

/-- A linear map version of `add_monoid_hom.eq_locus` -/
def eq_locus (f g : M →ₛₗ[τ₁₂] M₂) : submodule R M :=
{ carrier := {x | f x = g x},
  smul_mem' := λ r x (hx : _ = _), show _ = _,
    by simpa only [linear_map.map_smulₛₗ] using congr_arg ((•) (τ₁₂ r)) hx,
  .. f.to_add_monoid_hom.eq_mlocus g.to_add_monoid_hom }

@[simp] lemma mem_eq_locus {x : M} {f g : M →ₛₗ[τ₁₂] M₂} : x ∈ f.eq_locus g ↔ f x = g x :=
iff.rfl

lemma eq_locus_to_add_submonoid (f g : M →ₛₗ[τ₁₂] M₂) :
  (f.eq_locus g).to_add_submonoid = (f : M →+ M₂).eq_mlocus g :=
rfl

@[simp] lemma eq_locus_same (f : M →ₛₗ[τ₁₂] M₂) : f.eq_locus f = ⊤ :=
set_like.ext $ λ _, eq_self_iff_true _

end

/--
The decreasing sequence of submodules consisting of the ranges of the iterates of a linear map.
-/
@[simps]
def iterate_range (f : M →ₗ[R] M) : ℕ →o (submodule R M)ᵒᵈ :=
⟨λ n, (f ^ n).range, λ n m w x h, begin
  obtain ⟨c, rfl⟩ := le_iff_exists_add.mp w,
  rw linear_map.mem_range at h,
  obtain ⟨m, rfl⟩ := h,
  rw linear_map.mem_range,
  use (f ^ c) m,
  rw [pow_add, linear_map.mul_apply],
end⟩

/-- Restrict the codomain of a linear map `f` to `f.range`.

This is the bundled version of `set.range_factorization`. -/
@[reducible] def range_restrict [ring_hom_surjective τ₁₂] (f : M →ₛₗ[τ₁₂] M₂) :
  M →ₛₗ[τ₁₂] f.range := f.cod_restrict f.range f.mem_range_self

/-- The range of a linear map is finite if the domain is finite.
Note: this instance can form a diamond with `subtype.fintype` in the
  presence of `fintype M₂`. -/
instance fintype_range [fintype M] [decidable_eq M₂] [ring_hom_surjective τ₁₂]
  (f : M →ₛₗ[τ₁₂] M₂) : fintype (range f) :=
set.fintype_range f

variables {F : Type*} [sc : semilinear_map_class F τ₁₂ M M₂]

include sc
/-- The kernel of a linear map `f : M → M₂` is defined to be `comap f ⊥`. This is equivalent to the
set of `x : M` such that `f x = 0`. The kernel is a submodule of `M`. -/
def ker (f : F) : submodule R M := comap f ⊥

@[simp] theorem mem_ker {f : F} {y} : y ∈ ker f ↔ f y = 0 := mem_bot R₂
omit sc

@[simp] theorem ker_id : ker (linear_map.id : M →ₗ[R] M) = ⊥ := rfl

include sc
@[simp] theorem map_coe_ker (f : F) (x : ker f) : f x = 0 := mem_ker.1 x.2
omit sc

lemma ker_to_add_submonoid (f : M →ₛₗ[τ₁₂] M₂) :
  f.ker.to_add_submonoid = f.to_add_monoid_hom.mker := rfl

lemma comp_ker_subtype (f : M →ₛₗ[τ₁₂] M₂) : f.comp f.ker.subtype = 0 :=
linear_map.ext $ λ x, suffices f x = 0, by simp [this], mem_ker.1 x.2

theorem ker_comp (f : M →ₛₗ[τ₁₂] M₂) (g : M₂ →ₛₗ[τ₂₃] M₃) :
  ker (g.comp f : M →ₛₗ[τ₁₃] M₃) = comap f (ker g) := rfl

theorem ker_le_ker_comp (f : M →ₛₗ[τ₁₂] M₂) (g : M₂ →ₛₗ[τ₂₃] M₃) :
  ker f ≤ ker (g.comp f : M →ₛₗ[τ₁₃] M₃) :=
by rw ker_comp; exact comap_mono bot_le

include sc
theorem disjoint_ker {f : F} {p : submodule R M} :
  disjoint p (ker f) ↔ ∀ x ∈ p, f x = 0 → x = 0 :=
by simp [disjoint_def]

theorem ker_eq_bot' {f : F} :
  ker f = ⊥ ↔ (∀ m, f m = 0 → m = 0) :=
by simpa [disjoint_iff_inf_le] using @disjoint_ker _ _ _ _ _ _ _ _ _ _ _ _ _ f ⊤
omit sc

theorem ker_eq_bot_of_inverse {τ₂₁ : R₂ →+* R} [ring_hom_inv_pair τ₁₂ τ₂₁]
  {f : M →ₛₗ[τ₁₂] M₂} {g : M₂ →ₛₗ[τ₂₁] M} (h : (g.comp f : M →ₗ[R] M) = id) :
  ker f = ⊥ :=
ker_eq_bot'.2 $ λ m hm, by rw [← id_apply m, ← h, comp_apply, hm, g.map_zero]

include sc
lemma le_ker_iff_map [ring_hom_surjective τ₁₂] {f : F} {p : submodule R M} :
  p ≤ ker f ↔ map f p = ⊥ :=
by rw [ker, eq_bot_iff, map_le_iff_le_comap]
omit sc

lemma ker_cod_restrict {τ₂₁ : R₂ →+* R} (p : submodule R M) (f : M₂ →ₛₗ[τ₂₁] M) (hf) :
  ker (cod_restrict p f hf) = ker f :=
by rw [ker, comap_cod_restrict, map_bot]; refl

lemma range_cod_restrict {τ₂₁ : R₂ →+* R} [ring_hom_surjective τ₂₁] (p : submodule R M)
  (f : M₂ →ₛₗ[τ₂₁] M) (hf) :
  range (cod_restrict p f hf) = comap p.subtype f.range :=
by simpa only [range_eq_map] using map_cod_restrict _ _ _ _

lemma ker_restrict [add_comm_monoid M₁] [module R M₁]
  {p : submodule R M} {q : submodule R M₁} {f : M →ₗ[R] M₁}
  (hf : ∀ x : M, x ∈ p → f x ∈ q) :
  ker (f.restrict hf) = (f.dom_restrict p).ker :=
by rw [restrict_eq_cod_restrict_dom_restrict, ker_cod_restrict]

include sc
lemma _root_.submodule.map_comap_eq [ring_hom_surjective τ₁₂]
  (f : F) (q : submodule R₂ M₂) : map f (comap f q) = range f ⊓ q :=
le_antisymm (le_inf map_le_range (map_comap_le _ _)) $
by rintro _ ⟨⟨x, _, rfl⟩, hx⟩; exact ⟨x, hx, rfl⟩

lemma _root_.submodule.map_comap_eq_self [ring_hom_surjective τ₁₂]
  {f : F} {q : submodule R₂ M₂} (h : q ≤ range f) : map f (comap f q) = q :=
by rwa [submodule.map_comap_eq, inf_eq_right]
omit sc

@[simp] theorem ker_zero : ker (0 : M →ₛₗ[τ₁₂] M₂) = ⊤ :=
eq_top_iff'.2 $ λ x, by simp

@[simp] theorem range_zero [ring_hom_surjective τ₁₂] : range (0 : M →ₛₗ[τ₁₂] M₂) = ⊥ :=
by simpa only [range_eq_map] using submodule.map_zero _

theorem ker_eq_top {f : M →ₛₗ[τ₁₂] M₂} : ker f = ⊤ ↔ f = 0 :=
⟨λ h, ext $ λ x, mem_ker.1 $ h.symm ▸ trivial, λ h, h.symm ▸ ker_zero⟩

section
variables [ring_hom_surjective τ₁₂]

lemma range_le_bot_iff (f : M →ₛₗ[τ₁₂] M₂) : range f ≤ ⊥ ↔ f = 0 :=
by rw [range_le_iff_comap]; exact ker_eq_top

theorem range_eq_bot {f : M →ₛₗ[τ₁₂] M₂} : range f = ⊥ ↔ f = 0 :=
by rw [← range_le_bot_iff, le_bot_iff]

lemma range_le_ker_iff {f : M →ₛₗ[τ₁₂] M₂} {g : M₂ →ₛₗ[τ₂₃] M₃} :
  range f ≤ ker g ↔ (g.comp f : M →ₛₗ[τ₁₃] M₃) = 0 :=
⟨λ h, ker_eq_top.1 $ eq_top_iff'.2 $ λ x, h $ ⟨_, rfl⟩,
 λ h x hx, mem_ker.2 $ exists.elim hx $ λ y hy, by rw [←hy, ←comp_apply, h, zero_apply]⟩

include sc
theorem comap_le_comap_iff {f : F} (hf : range f = ⊤) {p p'} :
  comap f p ≤ comap f p' ↔ p ≤ p' :=
⟨λ H x hx, by rcases range_eq_top.1 hf x with ⟨y, hy, rfl⟩; exact H hx, comap_mono⟩

theorem comap_injective {f : F} (hf : range f = ⊤) : injective (comap f) :=
λ p p' h, le_antisymm ((comap_le_comap_iff hf).1 (le_of_eq h))
  ((comap_le_comap_iff hf).1 (ge_of_eq h))

end

include sc
theorem ker_eq_bot_of_injective {f : F} (hf : injective f) : ker f = ⊥ :=
begin
  have : disjoint ⊤ (ker f), by { rw [disjoint_ker, ← map_zero f], exact λ x hx H, hf H },
  simpa [disjoint_iff_inf_le]
end
omit sc

/--
The increasing sequence of submodules consisting of the kernels of the iterates of a linear map.
-/
@[simps]
def iterate_ker (f : M →ₗ[R] M) : ℕ →o submodule R M :=
⟨λ n, (f ^ n).ker, λ n m w x h, begin
  obtain ⟨c, rfl⟩ := le_iff_exists_add.mp w,
  rw linear_map.mem_ker at h,
  rw [linear_map.mem_ker, add_comm, pow_add, linear_map.mul_apply, h, linear_map.map_zero],
end⟩

end add_comm_monoid

section ring

variables [ring R] [ring R₂] [ring R₃]
variables [add_comm_group M] [add_comm_group M₂] [add_comm_group M₃]
variables [module R M] [module R₂ M₂] [module R₃ M₃]
variables {τ₁₂ : R →+* R₂} {τ₂₃ : R₂ →+* R₃} {τ₁₃ : R →+* R₃}
variables [ring_hom_comp_triple τ₁₂ τ₂₃ τ₁₃]
variables {F : Type*} [sc : semilinear_map_class F τ₁₂ M M₂]
variables {f : F}
include R
open submodule

lemma range_to_add_subgroup [ring_hom_surjective τ₁₂] (f : M →ₛₗ[τ₁₂] M₂) :
  f.range.to_add_subgroup = f.to_add_monoid_hom.range := rfl

lemma ker_to_add_subgroup (f : M →ₛₗ[τ₁₂] M₂) :
  f.ker.to_add_subgroup = f.to_add_monoid_hom.ker := rfl

lemma eq_locus_eq_ker_sub (f g : M →ₛₗ[τ₁₂] M₂) : f.eq_locus g = (f - g).ker :=
set_like.ext $ λ v, sub_eq_zero.symm

include sc
theorem sub_mem_ker_iff {x y} : x - y ∈ ker f ↔ f x = f y :=
by rw [mem_ker, map_sub, sub_eq_zero]

theorem disjoint_ker' {p : submodule R M} :
  disjoint p (ker f) ↔ ∀ x y ∈ p, f x = f y → x = y :=
disjoint_ker.trans
⟨λ H x hx y hy h, eq_of_sub_eq_zero $ H _ (sub_mem hx hy) (by simp [h]),
 λ H x h₁ h₂, H x h₁ 0 (zero_mem _) (by simpa using h₂)⟩

theorem inj_on_of_disjoint_ker {p : submodule R M}
  {s : set M} (h : s ⊆ p) (hd : disjoint p (ker f)) :
  set.inj_on f s :=
λ x hx y hy, disjoint_ker'.1 hd _ (h hx) _ (h hy)

variables (F)
theorem _root_.linear_map_class.ker_eq_bot : ker f = ⊥ ↔ injective f :=
by simpa [disjoint_iff_inf_le] using @disjoint_ker' _ _ _ _ _ _ _ _ _ _ _ _ _ f ⊤
variables {F}

omit sc
theorem ker_eq_bot {f : M →ₛₗ[τ₁₂] M₂} : ker f = ⊥ ↔ injective f :=
linear_map_class.ker_eq_bot _
include sc

lemma ker_le_iff [ring_hom_surjective τ₁₂] {p : submodule R M} :
  ker f ≤ p ↔ ∃ (y ∈ range f), f ⁻¹' {y} ⊆ p :=
begin
  split,
  { intros h, use 0, rw [← set_like.mem_coe, range_coe], exact ⟨⟨0, map_zero f⟩, h⟩, },
  { rintros ⟨y, h₁, h₂⟩,
    rw set_like.le_def, intros z hz, simp only [mem_ker, set_like.mem_coe] at hz,
    rw [← set_like.mem_coe, range_coe, set.mem_range] at h₁, obtain ⟨x, hx⟩ := h₁,
    have hx' : x ∈ p, { exact h₂ hx, },
    have hxz : z + x ∈ p, { apply h₂, simp [hx, hz], },
    suffices : z + x - x ∈ p, { simpa only [this, add_sub_cancel], },
    exact p.sub_mem hxz hx', },
end
omit sc

end ring

section field

variables [field K] [field K₂]
variables [add_comm_group V] [module K V]
variables [add_comm_group V₂] [module K V₂]

lemma ker_smul (f : V →ₗ[K] V₂) (a : K) (h : a ≠ 0) : ker (a • f) = ker f :=
submodule.comap_smul f _ a h

lemma ker_smul' (f : V →ₗ[K] V₂) (a : K) : ker (a • f) = ⨅(h : a ≠ 0), ker f :=
submodule.comap_smul' f _ a

lemma range_smul (f : V →ₗ[K] V₂) (a : K) (h : a ≠ 0) : range (a • f) = range f :=
by simpa only [range_eq_map] using submodule.map_smul f _ a h

lemma range_smul' (f : V →ₗ[K] V₂) (a : K) : range (a • f) = ⨆(h : a ≠ 0), range f :=
by simpa only [range_eq_map] using submodule.map_smul' f _ a

end field

end linear_map

namespace is_linear_map

lemma is_linear_map_add [semiring R] [add_comm_monoid M] [module R M] :
  is_linear_map R (λ (x : M × M), x.1 + x.2) :=
begin
  apply is_linear_map.mk,
  { intros x y,
    simp only [prod.fst_add, prod.snd_add], cc },
  { intros x y,
    simp [smul_add] }
end

lemma is_linear_map_sub {R M : Type*} [semiring R] [add_comm_group M] [module R M]:
  is_linear_map R (λ (x : M × M), x.1 - x.2) :=
begin
  apply is_linear_map.mk,
  { intros x y,
    simp [add_comm, add_left_comm, sub_eq_add_neg] },
  { intros x y,
    simp [smul_sub] }
end

end is_linear_map

namespace submodule

section add_comm_monoid

variables [semiring R] [semiring R₂] [add_comm_monoid M] [add_comm_monoid M₂]
variables [module R M] [module R₂ M₂]
variables (p p' : submodule R M) (q : submodule R₂ M₂)
variables {τ₁₂ : R →+* R₂}
variables {F : Type*} [sc : semilinear_map_class F τ₁₂ M M₂]
open linear_map

include sc
@[simp] theorem map_top [ring_hom_surjective τ₁₂] (f : F) : map f ⊤ = range f :=
(range_eq_map f).symm

@[simp] theorem comap_bot (f : F) : comap f ⊥ = ker f := rfl
omit sc

@[simp] theorem ker_subtype : p.subtype.ker = ⊥ :=
ker_eq_bot_of_injective $ λ x y, subtype.ext_val

@[simp] theorem range_subtype : p.subtype.range = p :=
by simpa using map_comap_subtype p ⊤

lemma map_subtype_le (p' : submodule R p) : map p.subtype p' ≤ p :=
by simpa using (map_le_range : map p.subtype p' ≤ p.subtype.range)

/-- Under the canonical linear map from a submodule `p` to the ambient space `M`, the image of the
maximal submodule of `p` is just `p `. -/
@[simp] lemma map_subtype_top : map p.subtype (⊤ : submodule R p) = p :=
by simp

@[simp] lemma comap_subtype_eq_top {p p' : submodule R M} :
  comap p.subtype p' = ⊤ ↔ p ≤ p' :=
eq_top_iff.trans $ map_le_iff_le_comap.symm.trans $ by rw [map_subtype_top]

@[simp] lemma comap_subtype_self : comap p.subtype p = ⊤ :=
comap_subtype_eq_top.2 le_rfl

@[simp] theorem ker_of_le (p p' : submodule R M) (h : p ≤ p') : (of_le h).ker = ⊥ :=
by rw [of_le, ker_cod_restrict, ker_subtype]

lemma range_of_le (p q : submodule R M) (h : p ≤ q) : (of_le h).range = comap q.subtype p :=
by rw [← map_top, of_le, linear_map.map_cod_restrict, map_top, range_subtype]

@[simp] lemma map_subtype_range_of_le {p p' : submodule R M} (h : p ≤ p') :
  map p'.subtype (of_le h).range = p :=
by simp [range_of_le, map_comap_eq, h]

lemma disjoint_iff_comap_eq_bot {p q : submodule R M} :
  disjoint p q ↔ comap p.subtype q = ⊥ :=
by rw [←(map_injective_of_injective (show injective p.subtype, from subtype.coe_injective)).eq_iff,
       map_comap_subtype, map_bot, disjoint_iff]

/-- If `N ⊆ M` then submodules of `N` are the same as submodules of `M` contained in `N` -/
def map_subtype.rel_iso : submodule R p ≃o {p' : submodule R M // p' ≤ p} :=
{ to_fun    := λ p', ⟨map p.subtype p', map_subtype_le p _⟩,
  inv_fun   := λ q, comap p.subtype q,
  left_inv  := λ p', comap_map_eq_of_injective subtype.coe_injective p',
  right_inv := λ ⟨q, hq⟩, subtype.ext_val $ by simp [map_comap_subtype p, inf_of_le_right hq],
  map_rel_iff'      := λ p₁ p₂, subtype.coe_le_coe.symm.trans begin
    dsimp,
    rw [map_le_iff_le_comap,
        comap_map_eq_of_injective (show injective p.subtype, from subtype.coe_injective) p₂],
  end }

/-- If `p ⊆ M` is a submodule, the ordering of submodules of `p` is embedded in the ordering of
submodules of `M`. -/
def map_subtype.order_embedding : submodule R p ↪o submodule R M :=
(rel_iso.to_rel_embedding $ map_subtype.rel_iso p).trans (subtype.rel_embedding _ _)

@[simp] lemma map_subtype_embedding_eq (p' : submodule R p) :
  map_subtype.order_embedding p p' = map p.subtype p' := rfl

end add_comm_monoid

end submodule

namespace linear_map

section semiring

variables [semiring R] [semiring R₂] [semiring R₃]
variables [add_comm_monoid M] [add_comm_monoid M₂] [add_comm_monoid M₃]
variables [module R M] [module R₂ M₂] [module R₃ M₃]
variables {τ₁₂ : R →+* R₂} {τ₂₃ : R₂ →+* R₃} {τ₁₃ : R →+* R₃}
variables [ring_hom_comp_triple τ₁₂ τ₂₃ τ₁₃]

/-- A monomorphism is injective. -/
lemma ker_eq_bot_of_cancel {f : M →ₛₗ[τ₁₂] M₂}
  (h : ∀ (u v : f.ker →ₗ[R] M), f.comp u = f.comp v → u = v) : f.ker = ⊥ :=
begin
  have h₁ : f.comp (0 : f.ker →ₗ[R] M) = 0 := comp_zero _,
  rw [←submodule.range_subtype f.ker, ←h 0 f.ker.subtype (eq.trans h₁ (comp_ker_subtype f).symm)],
  exact range_zero
end

lemma range_comp_of_range_eq_top [ring_hom_surjective τ₁₂] [ring_hom_surjective τ₂₃]
  [ring_hom_surjective τ₁₃]
  {f : M →ₛₗ[τ₁₂] M₂} (g : M₂ →ₛₗ[τ₂₃] M₃) (hf : range f = ⊤) :
  range (g.comp f : M →ₛₗ[τ₁₃] M₃) = range g :=
by rw [range_comp, hf, submodule.map_top]

lemma ker_comp_of_ker_eq_bot (f : M →ₛₗ[τ₁₂] M₂) {g : M₂ →ₛₗ[τ₂₃] M₃}
  (hg : ker g = ⊥) : ker (g.comp f : M →ₛₗ[τ₁₃] M₃) = ker f :=
by rw [ker_comp, hg, submodule.comap_bot]

section image

/-- If `O` is a submodule of `M`, and `Φ : O →ₗ M'` is a linear map,
then `(ϕ : O →ₗ M').submodule_image N` is `ϕ(N)` as a submodule of `M'` -/
def submodule_image {M' : Type*} [add_comm_monoid M'] [module R M']
  {O : submodule R M} (ϕ : O →ₗ[R] M') (N : submodule R M) : submodule R M' :=
(N.comap O.subtype).map ϕ

@[simp] lemma mem_submodule_image {M' : Type*} [add_comm_monoid M'] [module R M']
  {O : submodule R M} {ϕ : O →ₗ[R] M'} {N : submodule R M} {x : M'} :
  x ∈ ϕ.submodule_image N ↔ ∃ y (yO : y ∈ O) (yN : y ∈ N), ϕ ⟨y, yO⟩ = x :=
begin
  refine submodule.mem_map.trans ⟨_, _⟩; simp_rw submodule.mem_comap,
  { rintro ⟨⟨y, yO⟩, (yN : y ∈ N), h⟩,
    exact ⟨y, yO, yN, h⟩ },
  { rintro ⟨y, yO, yN, h⟩,
    exact ⟨⟨y, yO⟩, yN, h⟩ }
end

lemma mem_submodule_image_of_le {M' : Type*} [add_comm_monoid M'] [module R M']
  {O : submodule R M} {ϕ : O →ₗ[R] M'} {N : submodule R M} (hNO : N ≤ O) {x : M'} :
  x ∈ ϕ.submodule_image N ↔ ∃ y (yN : y ∈ N), ϕ ⟨y, hNO yN⟩ = x :=
begin
  refine mem_submodule_image.trans ⟨_, _⟩,
  { rintro ⟨y, yO, yN, h⟩,
    exact ⟨y, yN, h⟩ },
  { rintro ⟨y, yN, h⟩,
    exact ⟨y, hNO yN, yN, h⟩ }
end

lemma submodule_image_apply_of_le {M' : Type*} [add_comm_group M'] [module R M']
  {O : submodule R M} (ϕ : O →ₗ[R] M') (N : submodule R M) (hNO : N ≤ O) :
  ϕ.submodule_image N = (ϕ.comp (submodule.of_le hNO)).range :=
by rw [submodule_image, range_comp, submodule.range_of_le]

end image

end semiring

end linear_map

@[simp] lemma linear_map.range_range_restrict [semiring R] [add_comm_monoid M] [add_comm_monoid M₂]
  [module R M] [module R M₂] (f : M →ₗ[R] M₂) :
  f.range_restrict.range = ⊤ :=
by simp [f.range_cod_restrict _]

@[simp] lemma linear_map.ker_range_restrict [semiring R] [add_comm_monoid M]
  [add_comm_monoid M₂] [module R M] [module R M₂] (f : M →ₗ[R] M₂) :
  f.range_restrict.ker = f.ker :=
linear_map.ker_cod_restrict _ _ _

/-! ### Linear equivalences -/
namespace linear_equiv

section add_comm_monoid

section subsingleton
variables [semiring R] [semiring R₂]
variables [add_comm_monoid M] [add_comm_monoid M₂]
variables [module R M] [module R₂ M₂]
variables {σ₁₂ : R →+* R₂} {σ₂₁ : R₂ →+* R}
variables [ring_hom_inv_pair σ₁₂ σ₂₁] [ring_hom_inv_pair σ₂₁ σ₁₂]

include σ₂₁
section module
variables [subsingleton M] [subsingleton M₂]

/-- Between two zero modules, the zero map is an equivalence. -/
instance : has_zero (M ≃ₛₗ[σ₁₂] M₂) :=
⟨{ to_fun := 0,
   inv_fun := 0,
   right_inv := λ x, subsingleton.elim _ _,
   left_inv := λ x, subsingleton.elim _ _,
   ..(0 : M →ₛₗ[σ₁₂] M₂)}⟩
omit σ₂₁

-- Even though these are implied by `subsingleton.elim` via the `unique` instance below, they're
-- nice to have as `rfl`-lemmas for `dsimp`.
include σ₂₁
@[simp] lemma zero_symm : (0 : M ≃ₛₗ[σ₁₂] M₂).symm = 0 := rfl
@[simp] lemma coe_zero : ⇑(0 : M ≃ₛₗ[σ₁₂] M₂) = 0 := rfl
lemma zero_apply (x : M) : (0 : M ≃ₛₗ[σ₁₂] M₂) x = 0 := rfl

/-- Between two zero modules, the zero map is the only equivalence. -/
instance : unique (M ≃ₛₗ[σ₁₂] M₂) :=
{ uniq := λ f, to_linear_map_injective (subsingleton.elim _ _),
  default := 0 }
omit σ₂₁

end module

instance unique_of_subsingleton [subsingleton R] [subsingleton R₂] : unique (M ≃ₛₗ[σ₁₂] M₂) :=
by { haveI := module.subsingleton R M, haveI := module.subsingleton R₂ M₂, apply_instance }

end subsingleton

section
variables [semiring R] [semiring R₂] [semiring R₃] [semiring R₄]
variables [add_comm_monoid M] [add_comm_monoid M₂] [add_comm_monoid M₃] [add_comm_monoid M₄]
variables {module_M : module R M} {module_M₂ : module R₂ M₂}
variables {σ₁₂ : R →+* R₂} {σ₂₁ : R₂ →+* R}
variables {re₁₂ : ring_hom_inv_pair σ₁₂ σ₂₁} {re₂₁ : ring_hom_inv_pair σ₂₁ σ₁₂}
variables (e e' : M ≃ₛₗ[σ₁₂] M₂)

@[simp] lemma map_sum {s : finset ι} (u : ι → M) : e (∑ i in s, u i) = ∑ i in s, e (u i) :=
e.to_linear_map.map_sum

lemma map_eq_comap {p : submodule R M} :
  (p.map (e : M →ₛₗ[σ₁₂] M₂) : submodule R₂ M₂) = p.comap (e.symm : M₂ →ₛₗ[σ₂₁] M) :=
set_like.coe_injective $ by simp [e.image_eq_preimage]

/-- A linear equivalence of two modules restricts to a linear equivalence from any submodule
`p` of the domain onto the image of that submodule.

This is the linear version of `add_equiv.submonoid_map` and `add_equiv.subgroup_map`.

This is `linear_equiv.of_submodule'` but with `map` on the right instead of `comap` on the left. -/
def submodule_map (p : submodule R M) :
  p ≃ₛₗ[σ₁₂] ↥(p.map (e : M →ₛₗ[σ₁₂] M₂) : submodule R₂ M₂) :=
{ inv_fun   := λ y, ⟨(e.symm : M₂ →ₛₗ[σ₂₁] M) y, by
  { rcases y with ⟨y', hy⟩, rw submodule.mem_map at hy, rcases hy with ⟨x, hx, hxy⟩, subst hxy,
    simp only [symm_apply_apply, submodule.coe_mk, coe_coe, hx], }⟩,
  left_inv  := λ x, by simp only [linear_map.dom_restrict_apply, linear_map.cod_restrict_apply,
    linear_map.to_fun_eq_coe, linear_equiv.coe_coe, linear_equiv.symm_apply_apply, set_like.eta],
  right_inv := λ y, by { apply set_coe.ext, simp only [linear_map.dom_restrict_apply,
    linear_map.cod_restrict_apply, linear_map.to_fun_eq_coe, linear_equiv.coe_coe, set_like.coe_mk,
    linear_equiv.apply_symm_apply] },
  ..((e : M →ₛₗ[σ₁₂] M₂).dom_restrict p).cod_restrict (p.map (e : M →ₛₗ[σ₁₂] M₂))
  (λ x, ⟨x, by simp only [linear_map.dom_restrict_apply, eq_self_iff_true, and_true,
                          set_like.coe_mem, set_like.mem_coe]⟩) }

include σ₂₁
@[simp] lemma submodule_map_apply (p : submodule R M) (x : p) :
  ↑(e.submodule_map p x) = e x := rfl

@[simp] lemma submodule_map_symm_apply (p : submodule R M)
  (x : (p.map (e : M →ₛₗ[σ₁₂] M₂) : submodule R₂ M₂)) :
  ↑((e.submodule_map p).symm x) = e.symm x :=
rfl

omit σ₂₁

end

section finsupp
variables {γ : Type*}
variables [semiring R] [semiring R₂]
variables [add_comm_monoid M] [add_comm_monoid M₂]
variables [module R M] [module R₂ M₂] [has_zero γ]
variables {τ₁₂ : R →+* R₂} {τ₂₁ : R₂ →+* R}
variables [ring_hom_inv_pair τ₁₂ τ₂₁] [ring_hom_inv_pair τ₂₁ τ₁₂]

include τ₂₁
@[simp] lemma map_finsupp_sum (f : M ≃ₛₗ[τ₁₂] M₂) {t : ι →₀ γ} {g : ι → γ → M} :
  f (t.sum g) = t.sum (λ i d, f (g i d)) := f.map_sum _
omit τ₂₁

end finsupp

section dfinsupp
open dfinsupp

variables [semiring R] [semiring R₂]
variables [add_comm_monoid M] [add_comm_monoid M₂]
variables [module R M] [module R₂ M₂]
variables {τ₁₂ : R →+* R₂} {τ₂₁ : R₂ →+* R}
variables [ring_hom_inv_pair τ₁₂ τ₂₁] [ring_hom_inv_pair τ₂₁ τ₁₂]
variables {γ : ι → Type*} [decidable_eq ι]

include τ₂₁
@[simp] lemma map_dfinsupp_sum [Π i, has_zero (γ i)] [Π i (x : γ i), decidable (x ≠ 0)]
  (f : M ≃ₛₗ[τ₁₂] M₂) (t : Π₀ i, γ i) (g : Π i, γ i → M) :
  f (t.sum g) = t.sum (λ i d, f (g i d)) := f.map_sum _

@[simp] lemma map_dfinsupp_sum_add_hom [Π i, add_zero_class (γ i)] (f : M ≃ₛₗ[τ₁₂] M₂)
  (t : Π₀ i, γ i) (g : Π i, γ i →+ M) :
  f (sum_add_hom g t) = sum_add_hom (λ i, f.to_add_equiv.to_add_monoid_hom.comp (g i)) t :=
f.to_add_equiv.map_dfinsupp_sum_add_hom _ _

end dfinsupp

section uncurry
variables [semiring R] [semiring R₂] [semiring R₃] [semiring R₄]
variables [add_comm_monoid M] [add_comm_monoid M₂] [add_comm_monoid M₃] [add_comm_monoid M₄]

variables (V V₂ R)

/-- Linear equivalence between a curried and uncurried function.
  Differs from `tensor_product.curry`. -/
protected def curry :
  (V × V₂ → R) ≃ₗ[R] (V → V₂ → R) :=
{ map_add'  := λ _ _, by { ext, refl },
  map_smul' := λ _ _, by { ext, refl },
  .. equiv.curry _ _ _ }

@[simp] lemma coe_curry : ⇑(linear_equiv.curry R V V₂) = curry := rfl

@[simp] lemma coe_curry_symm : ⇑(linear_equiv.curry R V V₂).symm = uncurry := rfl

end uncurry

section
variables [semiring R] [semiring R₂] [semiring R₃] [semiring R₄]
variables [add_comm_monoid M] [add_comm_monoid M₂] [add_comm_monoid M₃] [add_comm_monoid M₄]
variables {module_M : module R M} {module_M₂ : module R₂ M₂} {module_M₃ : module R₃ M₃}
variables {σ₁₂ : R →+* R₂} {σ₂₁ : R₂ →+* R}
variables {σ₂₃ : R₂ →+* R₃} {σ₁₃ : R →+* R₃} [ring_hom_comp_triple σ₁₂ σ₂₃ σ₁₃]
variables {σ₃₂ : R₃ →+* R₂}
variables {re₁₂ : ring_hom_inv_pair σ₁₂ σ₂₁} {re₂₁ : ring_hom_inv_pair σ₂₁ σ₁₂}
variables {re₂₃ : ring_hom_inv_pair σ₂₃ σ₃₂} {re₃₂ : ring_hom_inv_pair σ₃₂ σ₂₃}
variables (f : M →ₛₗ[σ₁₂] M₂) (g : M₂ →ₛₗ[σ₂₁] M) (e : M ≃ₛₗ[σ₁₂] M₂) (h : M₂ →ₛₗ[σ₂₃] M₃)
variables (e'' : M₂ ≃ₛₗ[σ₂₃] M₃)

variables (p q : submodule R M)

/-- Linear equivalence between two equal submodules. -/
def of_eq (h : p = q) : p ≃ₗ[R] q :=
{ map_smul' := λ _ _, rfl, map_add' := λ _ _, rfl, .. equiv.set.of_eq (congr_arg _ h) }

variables {p q}

@[simp] lemma coe_of_eq_apply (h : p = q) (x : p) : (of_eq p q h x : M) = x := rfl
@[simp] lemma of_eq_symm (h : p = q) : (of_eq p q h).symm = of_eq q p h.symm := rfl
@[simp] lemma of_eq_rfl : of_eq p p rfl = linear_equiv.refl R p := by ext; refl

include σ₂₁
/-- A linear equivalence which maps a submodule of one module onto another, restricts to a linear
equivalence of the two submodules. -/
def of_submodules (p : submodule R M) (q : submodule R₂ M₂) (h : p.map (e : M →ₛₗ[σ₁₂] M₂) = q) :
p ≃ₛₗ[σ₁₂] q := (e.submodule_map p).trans (linear_equiv.of_eq _ _ h)


@[simp] lemma of_submodules_apply {p : submodule R M} {q : submodule R₂ M₂}
  (h : p.map ↑e = q) (x : p) : ↑(e.of_submodules p q h x) = e x := rfl

@[simp] lemma of_submodules_symm_apply {p : submodule R M} {q : submodule R₂ M₂}
  (h : p.map ↑e = q) (x : q) : ↑((e.of_submodules p q h).symm x) = e.symm x := rfl

include re₁₂ re₂₁
/-- A linear equivalence of two modules restricts to a linear equivalence from the preimage of any
submodule to that submodule.

This is `linear_equiv.of_submodule` but with `comap` on the left instead of `map` on the right. -/
def of_submodule' [module R M] [module R₂ M₂] (f : M ≃ₛₗ[σ₁₂] M₂) (U : submodule R₂ M₂) :
  U.comap (f : M →ₛₗ[σ₁₂] M₂) ≃ₛₗ[σ₁₂] U :=
(f.symm.of_submodules _ _ f.symm.map_eq_comap).symm

lemma of_submodule'_to_linear_map [module R M] [module R₂ M₂]
  (f : M ≃ₛₗ[σ₁₂] M₂) (U : submodule R₂ M₂) :
  (f.of_submodule' U).to_linear_map =
  (f.to_linear_map.dom_restrict _).cod_restrict _ subtype.prop :=
by { ext, refl }

@[simp]
lemma of_submodule'_apply [module R M] [module R₂ M₂]
  (f : M ≃ₛₗ[σ₁₂] M₂) (U : submodule R₂ M₂) (x : U.comap (f : M →ₛₗ[σ₁₂] M₂)) :
(f.of_submodule' U x : M₂) = f (x : M) := rfl

@[simp]
lemma of_submodule'_symm_apply [module R M] [module R₂ M₂]
  (f : M ≃ₛₗ[σ₁₂] M₂) (U : submodule R₂ M₂) (x : U) :
((f.of_submodule' U).symm x : M) = f.symm (x : M₂) := rfl

variable (p)

omit σ₂₁ re₁₂ re₂₁

/-- The top submodule of `M` is linearly equivalent to `M`. -/
def of_top (h : p = ⊤) : p ≃ₗ[R] M :=
{ inv_fun   := λ x, ⟨x, h.symm ▸ trivial⟩,
  left_inv  := λ ⟨x, h⟩, rfl,
  right_inv := λ x, rfl,
  .. p.subtype }

@[simp] theorem of_top_apply {h} (x : p) : of_top p h x = x := rfl

@[simp] theorem coe_of_top_symm_apply {h} (x : M) : ((of_top p h).symm x : M) = x := rfl

theorem of_top_symm_apply {h} (x : M) : (of_top p h).symm x = ⟨x, h.symm ▸ trivial⟩ := rfl

include σ₂₁ re₁₂ re₂₁
/-- If a linear map has an inverse, it is a linear equivalence. -/
def of_linear (h₁ : f.comp g = linear_map.id) (h₂ : g.comp f = linear_map.id) :
  M ≃ₛₗ[σ₁₂] M₂ :=
{ inv_fun   := g,
  left_inv  := linear_map.ext_iff.1 h₂,
  right_inv := linear_map.ext_iff.1 h₁,
  ..f }
omit σ₂₁ re₁₂ re₂₁

include σ₂₁ re₁₂ re₂₁
@[simp] theorem of_linear_apply {h₁ h₂} (x : M) : of_linear f g h₁ h₂ x = f x := rfl
omit σ₂₁ re₁₂ re₂₁

include σ₂₁ re₁₂ re₂₁
@[simp] theorem of_linear_symm_apply {h₁ h₂} (x : M₂) : (of_linear f g h₁ h₂).symm x = g x :=
rfl
omit σ₂₁ re₁₂ re₂₁

@[simp] protected theorem range : (e : M →ₛₗ[σ₁₂] M₂).range = ⊤ :=
linear_map.range_eq_top.2 e.to_equiv.surjective

include σ₂₁ re₁₂ re₂₁
@[simp] protected theorem _root_.linear_equiv_class.range [module R M] [module R₂ M₂] {F : Type*}
  [semilinear_equiv_class F σ₁₂ M M₂] (e : F) : linear_map.range e = ⊤ :=
linear_map.range_eq_top.2 (equiv_like.surjective e)

lemma eq_bot_of_equiv [module R₂ M₂] (e : p ≃ₛₗ[σ₁₂] (⊥ : submodule R₂ M₂)) : p = ⊥ :=
begin
  refine bot_unique (set_like.le_def.2 $ assume b hb, (submodule.mem_bot R).2 _),
  rw [← p.mk_eq_zero hb, ← e.map_eq_zero_iff],
  apply submodule.eq_zero_of_bot_submodule
end
omit σ₂₁ re₁₂ re₂₁

@[simp] protected theorem ker : (e : M →ₛₗ[σ₁₂] M₂).ker = ⊥ :=
linear_map.ker_eq_bot_of_injective e.to_equiv.injective

@[simp] theorem range_comp [ring_hom_surjective σ₁₂] [ring_hom_surjective σ₂₃]
  [ring_hom_surjective σ₁₃] :
  (h.comp (e : M →ₛₗ[σ₁₂] M₂) : M →ₛₗ[σ₁₃] M₃).range = h.range :=
linear_map.range_comp_of_range_eq_top _ e.range

include module_M
@[simp] theorem ker_comp (l : M →ₛₗ[σ₁₂] M₂) :
  (((e'' : M₂ →ₛₗ[σ₂₃] M₃).comp l : M →ₛₗ[σ₁₃] M₃) : M →ₛₗ[σ₁₃] M₃).ker = l.ker :=
linear_map.ker_comp_of_ker_eq_bot _ e''.ker
omit module_M

variables {f g}

include σ₂₁
/-- An linear map `f : M →ₗ[R] M₂` with a left-inverse `g : M₂ →ₗ[R] M` defines a linear
equivalence between `M` and `f.range`.

This is a computable alternative to `linear_equiv.of_injective`, and a bidirectional version of
`linear_map.range_restrict`. -/
def of_left_inverse [ring_hom_inv_pair σ₁₂ σ₂₁] [ring_hom_inv_pair σ₂₁ σ₁₂]
  {g : M₂ → M} (h : function.left_inverse g f) : M ≃ₛₗ[σ₁₂] f.range :=
{ to_fun := f.range_restrict,
  inv_fun := g ∘ f.range.subtype,
  left_inv := h,
  right_inv := λ x, subtype.ext $
    let ⟨x', hx'⟩ := linear_map.mem_range.mp x.prop in
    show f (g x) = x, by rw [←hx', h x'],
  .. f.range_restrict }
omit σ₂₁

@[simp] lemma of_left_inverse_apply [ring_hom_inv_pair σ₁₂ σ₂₁] [ring_hom_inv_pair σ₂₁ σ₁₂]
  (h : function.left_inverse g f) (x : M) :
  ↑(of_left_inverse h x) = f x := rfl

include σ₂₁
@[simp] lemma of_left_inverse_symm_apply [ring_hom_inv_pair σ₁₂ σ₂₁]
  [ring_hom_inv_pair σ₂₁ σ₁₂] (h : function.left_inverse g f) (x : f.range) :
  (of_left_inverse h).symm x = g x := rfl
omit σ₂₁

variables (f)

/-- An `injective` linear map `f : M →ₗ[R] M₂` defines a linear equivalence
between `M` and `f.range`. See also `linear_map.of_left_inverse`. -/
noncomputable def of_injective [ring_hom_inv_pair σ₁₂ σ₂₁] [ring_hom_inv_pair σ₂₁ σ₁₂]
  (h : injective f) : M ≃ₛₗ[σ₁₂] f.range :=
of_left_inverse $ classical.some_spec h.has_left_inverse

@[simp] theorem of_injective_apply [ring_hom_inv_pair σ₁₂ σ₂₁] [ring_hom_inv_pair σ₂₁ σ₁₂]
  {h : injective f} (x : M) : ↑(of_injective f h x) = f x := rfl

/-- A bijective linear map is a linear equivalence. -/
noncomputable def of_bijective [ring_hom_inv_pair σ₁₂ σ₂₁] [ring_hom_inv_pair σ₂₁ σ₁₂]
  (hf : bijective f) : M ≃ₛₗ[σ₁₂] M₂ :=
(of_injective f hf.injective).trans (of_top _ $ linear_map.range_eq_top.2 hf.surjective)

@[simp] theorem of_bijective_apply [ring_hom_inv_pair σ₁₂ σ₂₁] [ring_hom_inv_pair σ₂₁ σ₁₂]
  {hf} (x : M) : of_bijective f hf x = f x := rfl

end

end add_comm_monoid

section add_comm_group

variables [semiring R] [semiring R₂] [semiring R₃] [semiring R₄]
variables [add_comm_group M] [add_comm_group M₂] [add_comm_group M₃] [add_comm_group M₄]
variables {module_M : module R M} {module_M₂ : module R₂ M₂}
variables {module_M₃ : module R₃ M₃} {module_M₄ : module R₄ M₄}
variables {σ₁₂ : R →+* R₂} {σ₃₄ : R₃ →+* R₄}
variables {σ₂₁ : R₂ →+* R} {σ₄₃ : R₄ →+* R₃}
variables {re₁₂ : ring_hom_inv_pair σ₁₂ σ₂₁} {re₂₁ : ring_hom_inv_pair σ₂₁ σ₁₂}
variables {re₃₄ : ring_hom_inv_pair σ₃₄ σ₄₃} {re₄₃ : ring_hom_inv_pair σ₄₃ σ₃₄}
variables (e e₁ : M ≃ₛₗ[σ₁₂] M₂) (e₂ : M₃ ≃ₛₗ[σ₃₄] M₄)

@[simp] theorem map_neg (a : M) : e (-a) = -e a := e.to_linear_map.map_neg a
@[simp] theorem map_sub (a b : M) : e (a - b) = e a - e b :=
e.to_linear_map.map_sub a b

end add_comm_group

section neg

variables (R) [semiring R] [add_comm_group M] [module R M]

/-- `x ↦ -x` as a `linear_equiv` -/
def neg : M ≃ₗ[R] M := { .. equiv.neg M, .. (-linear_map.id : M →ₗ[R] M) }

variable {R}

@[simp] lemma coe_neg : ⇑(neg R : M ≃ₗ[R] M) = -id := rfl

lemma neg_apply (x : M) : neg R x = -x := by simp

@[simp] lemma symm_neg : (neg R : M ≃ₗ[R] M).symm = neg R := rfl

end neg

section comm_semiring
variables [comm_semiring R] [add_comm_monoid M] [add_comm_monoid M₂] [add_comm_monoid M₃]
variables [module R M] [module R M₂] [module R M₃]
open _root_.linear_map

/-- Multiplying by a unit `a` of the ring `R` is a linear equivalence. -/
def smul_of_unit (a : Rˣ) : M ≃ₗ[R] M :=
distrib_mul_action.to_linear_equiv R M a

/-- A linear isomorphism between the domains and codomains of two spaces of linear maps gives a
linear isomorphism between the two function spaces. -/
def arrow_congr {R M₁ M₂ M₂₁ M₂₂ : Sort*} [comm_semiring R]
  [add_comm_monoid M₁] [add_comm_monoid M₂] [add_comm_monoid M₂₁] [add_comm_monoid M₂₂]
  [module R M₁] [module R M₂] [module R M₂₁] [module R M₂₂]
  (e₁ : M₁ ≃ₗ[R] M₂) (e₂ : M₂₁ ≃ₗ[R] M₂₂) :
  (M₁ →ₗ[R] M₂₁) ≃ₗ[R] (M₂ →ₗ[R] M₂₂) :=
{ to_fun := λ f : M₁ →ₗ[R] M₂₁, (e₂ : M₂₁ →ₗ[R] M₂₂).comp $ f.comp (e₁.symm : M₂ →ₗ[R] M₁),
  inv_fun := λ f, (e₂.symm : M₂₂ →ₗ[R] M₂₁).comp $ f.comp (e₁ : M₁ →ₗ[R] M₂),
  left_inv := λ f, by { ext x, simp only [symm_apply_apply, comp_app, coe_comp, coe_coe]},
  right_inv := λ f, by { ext x, simp only [comp_app, apply_symm_apply, coe_comp, coe_coe]},
  map_add' := λ f g, by { ext x, simp only [map_add, add_apply, comp_app, coe_comp, coe_coe]},
  map_smul' := λ c f, by { ext x, simp only [smul_apply, comp_app, coe_comp, map_smulₛₗ e₂,
                                             coe_coe]} }

@[simp] lemma arrow_congr_apply {R M₁ M₂ M₂₁ M₂₂ : Sort*} [comm_semiring R]
  [add_comm_monoid M₁] [add_comm_monoid M₂] [add_comm_monoid M₂₁] [add_comm_monoid M₂₂]
  [module R M₁] [module R M₂] [module R M₂₁] [module R M₂₂]
  (e₁ : M₁ ≃ₗ[R] M₂) (e₂ : M₂₁ ≃ₗ[R] M₂₂) (f : M₁ →ₗ[R] M₂₁) (x : M₂) :
  arrow_congr e₁ e₂ f x = e₂ (f (e₁.symm x)) :=
rfl

@[simp] lemma arrow_congr_symm_apply {R M₁ M₂ M₂₁ M₂₂ : Sort*} [comm_semiring R]
  [add_comm_monoid M₁] [add_comm_monoid M₂] [add_comm_monoid M₂₁] [add_comm_monoid M₂₂]
  [module R M₁] [module R M₂] [module R M₂₁] [module R M₂₂]
  (e₁ : M₁ ≃ₗ[R] M₂) (e₂ : M₂₁ ≃ₗ[R] M₂₂) (f : M₂ →ₗ[R] M₂₂) (x : M₁) :
  (arrow_congr e₁ e₂).symm f x = e₂.symm (f (e₁ x)) :=
rfl

lemma arrow_congr_comp {N N₂ N₃ : Sort*}
  [add_comm_monoid N] [add_comm_monoid N₂] [add_comm_monoid N₃]
  [module R N] [module R N₂] [module R N₃]
  (e₁ : M ≃ₗ[R] N) (e₂ : M₂ ≃ₗ[R] N₂) (e₃ : M₃ ≃ₗ[R] N₃) (f : M →ₗ[R] M₂) (g : M₂ →ₗ[R] M₃) :
  arrow_congr e₁ e₃ (g.comp f) = (arrow_congr e₂ e₃ g).comp (arrow_congr e₁ e₂ f) :=
by { ext, simp only [symm_apply_apply, arrow_congr_apply, linear_map.comp_apply], }

lemma arrow_congr_trans {M₁ M₂ M₃ N₁ N₂ N₃ : Sort*}
  [add_comm_monoid M₁] [module R M₁] [add_comm_monoid M₂] [module R M₂]
  [add_comm_monoid M₃] [module R M₃] [add_comm_monoid N₁] [module R N₁]
  [add_comm_monoid N₂] [module R N₂] [add_comm_monoid N₃] [module R N₃]
  (e₁ : M₁ ≃ₗ[R] M₂) (e₂ : N₁ ≃ₗ[R] N₂) (e₃ : M₂ ≃ₗ[R] M₃) (e₄ : N₂ ≃ₗ[R] N₃) :
  (arrow_congr e₁ e₂).trans (arrow_congr e₃ e₄) = arrow_congr (e₁.trans e₃) (e₂.trans e₄) :=
rfl

/-- If `M₂` and `M₃` are linearly isomorphic then the two spaces of linear maps from `M` into `M₂`
and `M` into `M₃` are linearly isomorphic. -/
def congr_right (f : M₂ ≃ₗ[R] M₃) : (M →ₗ[R] M₂) ≃ₗ[R] (M →ₗ[R] M₃) :=
arrow_congr (linear_equiv.refl R M) f

/-- If `M` and `M₂` are linearly isomorphic then the two spaces of linear maps from `M` and `M₂` to
themselves are linearly isomorphic. -/
def conj (e : M ≃ₗ[R] M₂) : (module.End R M) ≃ₗ[R] (module.End R M₂) := arrow_congr e e

lemma conj_apply (e : M ≃ₗ[R] M₂) (f : module.End R M) :
  e.conj f = ((↑e : M →ₗ[R] M₂).comp f).comp (e.symm : M₂ →ₗ[R] M) := rfl

lemma conj_apply_apply (e : M ≃ₗ[R] M₂) (f : module.End R M) (x : M₂) :
  e.conj f x = e (f (e.symm x)) := rfl

lemma symm_conj_apply (e : M ≃ₗ[R] M₂) (f : module.End R M₂) :
  e.symm.conj f = ((↑e.symm : M₂ →ₗ[R] M).comp f).comp (e : M →ₗ[R] M₂) := rfl

lemma conj_comp (e : M ≃ₗ[R] M₂) (f g : module.End R M) :
  e.conj (g.comp f) = (e.conj g).comp (e.conj f) :=
arrow_congr_comp e e e f g

lemma conj_trans (e₁ : M ≃ₗ[R] M₂) (e₂ : M₂ ≃ₗ[R] M₃) :
  e₁.conj.trans e₂.conj = (e₁.trans e₂).conj :=
by { ext f x, refl, }

@[simp] lemma conj_id (e : M ≃ₗ[R] M₂) : e.conj linear_map.id = linear_map.id :=
by { ext, simp [conj_apply], }

end comm_semiring

section field

variables [field K] [add_comm_group M] [add_comm_group M₂] [add_comm_group M₃]
variables [module K M] [module K M₂] [module K M₃]
variables (K) (M)
open _root_.linear_map

/-- Multiplying by a nonzero element `a` of the field `K` is a linear equivalence. -/
@[simps] def smul_of_ne_zero (a : K) (ha : a ≠ 0) : M ≃ₗ[K] M :=
smul_of_unit $ units.mk0 a ha

end field

end linear_equiv

namespace submodule

section module

variables [semiring R] [add_comm_monoid M] [module R M]

/-- Given `p` a submodule of the module `M` and `q` a submodule of `p`, `p.equiv_subtype_map q`
is the natural `linear_equiv` between `q` and `q.map p.subtype`. -/
def equiv_subtype_map (p : submodule R M) (q : submodule R p) :
  q ≃ₗ[R] q.map p.subtype :=
{ inv_fun :=
    begin
      rintro ⟨x, hx⟩,
      refine ⟨⟨x, _⟩, _⟩;
      rcases hx with ⟨⟨_, h⟩, _, rfl⟩;
      assumption
    end,
  left_inv := λ ⟨⟨_, _⟩, _⟩, rfl,
  right_inv := λ ⟨x, ⟨_, h⟩, _, rfl⟩, rfl,
  .. (p.subtype.dom_restrict q).cod_restrict _
    begin
      rintro ⟨x, hx⟩,
      refine ⟨x, hx, rfl⟩,
    end }

@[simp]
lemma equiv_subtype_map_apply {p : submodule R M} {q : submodule R p} (x : q) :
  (p.equiv_subtype_map q x : M) = p.subtype.dom_restrict q x :=
rfl

@[simp]
lemma equiv_subtype_map_symm_apply {p : submodule R M} {q : submodule R p} (x : q.map p.subtype) :
  ((p.equiv_subtype_map q).symm x : M) = x :=
by { cases x, refl }

/-- If `s ≤ t`, then we can view `s` as a submodule of `t` by taking the comap
of `t.subtype`. -/
@[simps]
def comap_subtype_equiv_of_le {p q : submodule R M} (hpq : p ≤ q) :
  comap q.subtype p ≃ₗ[R] p :=
{ to_fun := λ x, ⟨x, x.2⟩,
  inv_fun := λ x, ⟨⟨x, hpq x.2⟩, x.2⟩,
  left_inv := λ x, by simp only [coe_mk, set_like.eta, coe_coe],
  right_inv := λ x, by simp only [subtype.coe_mk, set_like.eta, coe_coe],
  map_add' := λ x y, rfl,
  map_smul' := λ c x, rfl }

end module

end submodule

namespace submodule

variables [comm_semiring R] [comm_semiring R₂]
variables [add_comm_monoid M] [add_comm_monoid M₂] [module R M] [module R₂ M₂]
variables [add_comm_monoid N] [add_comm_monoid N₂] [module R N] [module R N₂]
variables {τ₁₂ : R →+* R₂} {τ₂₁ : R₂ →+* R}
variables [ring_hom_inv_pair τ₁₂ τ₂₁] [ring_hom_inv_pair τ₂₁ τ₁₂]
variables (p : submodule R M) (q : submodule R₂ M₂)
variables (pₗ : submodule R N) (qₗ : submodule R N₂)

include τ₂₁
@[simp] lemma mem_map_equiv {e : M ≃ₛₗ[τ₁₂] M₂} {x : M₂} : x ∈ p.map (e : M →ₛₗ[τ₁₂] M₂) ↔
  e.symm x ∈ p :=
begin
  rw submodule.mem_map, split,
  { rintros ⟨y, hy, hx⟩, simp [←hx, hy], },
  { intros hx, refine ⟨e.symm x, hx, by simp⟩, },
end
omit τ₂₁

lemma map_equiv_eq_comap_symm (e : M ≃ₛₗ[τ₁₂] M₂) (K : submodule R M) :
  K.map (e : M →ₛₗ[τ₁₂] M₂) = K.comap (e.symm : M₂ →ₛₗ[τ₂₁] M) :=
submodule.ext (λ _, by rw [mem_map_equiv, mem_comap, linear_equiv.coe_coe])

lemma comap_equiv_eq_map_symm (e : M ≃ₛₗ[τ₁₂] M₂) (K : submodule R₂ M₂) :
  K.comap (e : M →ₛₗ[τ₁₂] M₂) = K.map (e.symm : M₂ →ₛₗ[τ₂₁] M) :=
(map_equiv_eq_comap_symm e.symm K).symm

variables {p}
include τ₂₁
lemma map_symm_eq_iff (e : M ≃ₛₗ[τ₁₂] M₂) {K : submodule R₂ M₂} :
  K.map e.symm = p ↔ p.map e = K :=
begin
  split; rintro rfl,
  { calc map e (map e.symm K) = comap e.symm (map e.symm K) : map_equiv_eq_comap_symm _ _
    ... = K : comap_map_eq_of_injective e.symm.injective _ },
  { calc map e.symm (map e p) = comap e (map e p) : (comap_equiv_eq_map_symm _ _).symm
    ... = p : comap_map_eq_of_injective e.injective _ },
end

lemma order_iso_map_comap_apply' (e : M ≃ₛₗ[τ₁₂] M₂) (p : submodule R M) :
  order_iso_map_comap e p = comap e.symm p :=
p.map_equiv_eq_comap_symm _

lemma order_iso_map_comap_symm_apply' (e : M ≃ₛₗ[τ₁₂] M₂) (p : submodule R₂ M₂) :
  (order_iso_map_comap e).symm p = map e.symm p :=
p.comap_equiv_eq_map_symm _
omit τ₂₁

lemma comap_le_comap_smul (fₗ : N →ₗ[R] N₂) (c : R) :
  comap fₗ qₗ ≤ comap (c • fₗ) qₗ :=
begin
  rw set_like.le_def,
  intros m h,
  change c • (fₗ m) ∈ qₗ,
  change fₗ m ∈ qₗ at h,
  apply qₗ.smul_mem _ h,
end

lemma inf_comap_le_comap_add (f₁ f₂ : M →ₛₗ[τ₁₂] M₂) :
  comap f₁ q ⊓ comap f₂ q ≤ comap (f₁ + f₂) q :=
begin
  rw set_like.le_def,
  intros m h,
  change f₁ m + f₂ m ∈ q,
  change f₁ m ∈ q ∧ f₂ m ∈ q at h,
  apply q.add_mem h.1 h.2,
end

/-- Given modules `M`, `M₂` over a commutative ring, together with submodules `p ⊆ M`, `q ⊆ M₂`,
the set of maps $\{f ∈ Hom(M, M₂) | f(p) ⊆ q \}$ is a submodule of `Hom(M, M₂)`. -/
def compatible_maps : submodule R (N →ₗ[R] N₂) :=
{ carrier   := {fₗ | pₗ ≤ comap fₗ qₗ},
  zero_mem' := by { change pₗ ≤ comap (0 : N →ₗ[R] N₂) qₗ, rw comap_zero, refine le_top, },
  add_mem'  := λ f₁ f₂ h₁ h₂, by { apply le_trans _ (inf_comap_le_comap_add qₗ f₁ f₂),
                                 rw le_inf_iff, exact ⟨h₁, h₂⟩, },
  smul_mem' := λ c fₗ h, le_trans h (comap_le_comap_smul qₗ fₗ c), }

end submodule

namespace equiv
variables [semiring R] [add_comm_monoid M] [module R M] [add_comm_monoid M₂] [module R M₂]

/-- An equivalence whose underlying function is linear is a linear equivalence. -/
def to_linear_equiv (e : M ≃ M₂) (h : is_linear_map R (e : M → M₂)) : M ≃ₗ[R] M₂ :=
{ .. e, .. h.mk' e}

end equiv


section fun_left
variables (R M) [semiring R] [add_comm_monoid M] [module R M]
variables {m n p : Type*}

namespace linear_map

/-- Given an `R`-module `M` and a function `m → n` between arbitrary types,
construct a linear map `(n → M) →ₗ[R] (m → M)` -/
def fun_left (f : m → n) : (n → M) →ₗ[R] (m → M) :=
{ to_fun := (∘ f), map_add' := λ _ _, rfl, map_smul' := λ _ _, rfl }

@[simp] theorem fun_left_apply (f : m → n) (g : n → M) (i : m) : fun_left R M f g i = g (f i) :=
rfl

@[simp] theorem fun_left_id (g : n → M) : fun_left R M _root_.id g = g :=
rfl

theorem fun_left_comp (f₁ : n → p) (f₂ : m → n) :
  fun_left R M (f₁ ∘ f₂) = (fun_left R M f₂).comp (fun_left R M f₁) :=
rfl

theorem fun_left_surjective_of_injective (f : m → n) (hf : injective f) :
  surjective (fun_left R M f) :=
begin
  classical,
  intro g,
  refine ⟨λ x, if h : ∃ y, f y = x then g h.some else 0, _⟩,
  { ext,
    dsimp only [fun_left_apply],
    split_ifs with w,
    { congr,
      exact hf w.some_spec, },
    { simpa only [not_true, exists_apply_eq_apply] using w } },
end

theorem fun_left_injective_of_surjective (f : m → n) (hf : surjective f) :
  injective (fun_left R M f) :=
begin
  obtain ⟨g, hg⟩ := hf.has_right_inverse,
  suffices : left_inverse (fun_left R M g) (fun_left R M f),
  { exact this.injective },
  intro x,
  rw [←linear_map.comp_apply, ← fun_left_comp, hg.id, fun_left_id],
end

end linear_map

namespace linear_equiv
open _root_.linear_map

/-- Given an `R`-module `M` and an equivalence `m ≃ n` between arbitrary types,
construct a linear equivalence `(n → M) ≃ₗ[R] (m → M)` -/
def fun_congr_left (e : m ≃ n) : (n → M) ≃ₗ[R] (m → M) :=
linear_equiv.of_linear (fun_left R M e) (fun_left R M e.symm)
  (linear_map.ext $ λ x, funext $ λ i,
    by rw [id_apply, ← fun_left_comp, equiv.symm_comp_self, fun_left_id])
  (linear_map.ext $ λ x, funext $ λ i,
    by rw [id_apply, ← fun_left_comp, equiv.self_comp_symm, fun_left_id])

@[simp] theorem fun_congr_left_apply (e : m ≃ n) (x : n → M) :
  fun_congr_left R M e x = fun_left R M e x :=
rfl

@[simp] theorem fun_congr_left_id :
  fun_congr_left R M (equiv.refl n) = linear_equiv.refl R (n → M) :=
rfl

@[simp] theorem fun_congr_left_comp (e₁ : m ≃ n) (e₂ : n ≃ p) :
  fun_congr_left R M (equiv.trans e₁ e₂) =
    linear_equiv.trans (fun_congr_left R M e₂) (fun_congr_left R M e₁) :=
rfl

@[simp] lemma fun_congr_left_symm (e : m ≃ n) :
  (fun_congr_left R M e).symm = fun_congr_left R M e.symm :=
rfl

end linear_equiv

<<<<<<< HEAD
end fun_left

namespace linear_map

variables [semiring R] [add_comm_monoid M] [module R M]
variables (R M)

/-- The group of invertible linear maps from `M` to itself -/
@[reducible] def general_linear_group := (M →ₗ[R] M)ˣ

namespace general_linear_group
variables {R M}

instance : has_coe_to_fun (general_linear_group R M) (λ _, M → M) := by apply_instance

/-- An invertible linear map `f` determines an equivalence from `M` to itself. -/
def to_linear_equiv (f : general_linear_group R M) : (M ≃ₗ[R] M) :=
{ inv_fun := f.inv.to_fun,
  left_inv := λ m, show (f.inv * f.val) m = m,
    by erw f.inv_val; simp,
  right_inv := λ m, show (f.val * f.inv) m = m,
    by erw f.val_inv; simp,
  ..f.val }

/-- An equivalence from `M` to itself determines an invertible linear map. -/
def of_linear_equiv (f : (M ≃ₗ[R] M)) : general_linear_group R M :=
{ val := f,
  inv := (f.symm : M →ₗ[R] M),
  val_inv := linear_map.ext $ λ _, f.apply_symm_apply _,
  inv_val := linear_map.ext $ λ _, f.symm_apply_apply _ }

variables (R M)

/-- The general linear group on `R` and `M` is multiplicatively equivalent to the type of linear
equivalences between `M` and itself. -/
def general_linear_equiv : general_linear_group R M ≃* (M ≃ₗ[R] M) :=
{ to_fun := to_linear_equiv,
  inv_fun := of_linear_equiv,
  left_inv := λ f, by { ext, refl },
  right_inv := λ f, by { ext, refl },
  map_mul' := λ x y, by {ext, refl} }

@[simp] lemma general_linear_equiv_to_linear_map (f : general_linear_group R M) :
  (general_linear_equiv R M f : M →ₗ[R] M) = f :=
by {ext, refl}

@[simp] lemma coe_fn_general_linear_equiv (f : general_linear_group R M) :
  ⇑(general_linear_equiv R M f) = (f : M → M) :=
rfl

end general_linear_group

end linear_map

section

variables [ring R] [add_comm_group M] [module R M] (T : M →ₗ[R] M)

/-- any invertible linear map can be written as a linear equivalence -/
def linear_equiv.of_invertible [invertible T] : M ≃ₗ[R] M :=
linear_map.general_linear_group.to_linear_equiv (unit_of_invertible T)

lemma linear_equiv.coe_of_invertible [invertible T] :
  ⇑(linear_equiv.of_invertible T) = T := rfl

lemma linear_equiv.coe_linear_map_of_invertible [invertible T] :
  ↑(linear_equiv.of_invertible T) = T := by { ext, refl }

@[simp] lemma linear_map.of_invertible_symm_eq_inv_of [invertible T] :
  ↑((linear_equiv.of_invertible T).symm) = (⅟ T) := by { ext, refl }

-- TODO: generalize the following result to any monoid
/-- a linear map `S` commutes with an invertible linear map `T` if and only if
`(⅟T).comp (S.comp T) = S` -/
lemma commute_with_invertible_linear_map_iff_conj_eq_self [invertible T] (S : M →ₗ[R] M) :
  _root_.commute S T ↔ (⅟ T).comp (S.comp T) = S :=
by { change _ ↔ _ * _ = S, rw [← coe_inv_unit_of_invertible, units.inv_mul_eq_iff_eq_mul], refl }

end
=======
end fun_left
>>>>>>> 2705404e
<|MERGE_RESOLUTION|>--- conflicted
+++ resolved
@@ -2159,7 +2159,6 @@
 
 end linear_equiv
 
-<<<<<<< HEAD
 end fun_left
 
 namespace linear_map
@@ -2212,33 +2211,4 @@
 
 end general_linear_group
 
-end linear_map
-
-section
-
-variables [ring R] [add_comm_group M] [module R M] (T : M →ₗ[R] M)
-
-/-- any invertible linear map can be written as a linear equivalence -/
-def linear_equiv.of_invertible [invertible T] : M ≃ₗ[R] M :=
-linear_map.general_linear_group.to_linear_equiv (unit_of_invertible T)
-
-lemma linear_equiv.coe_of_invertible [invertible T] :
-  ⇑(linear_equiv.of_invertible T) = T := rfl
-
-lemma linear_equiv.coe_linear_map_of_invertible [invertible T] :
-  ↑(linear_equiv.of_invertible T) = T := by { ext, refl }
-
-@[simp] lemma linear_map.of_invertible_symm_eq_inv_of [invertible T] :
-  ↑((linear_equiv.of_invertible T).symm) = (⅟ T) := by { ext, refl }
-
--- TODO: generalize the following result to any monoid
-/-- a linear map `S` commutes with an invertible linear map `T` if and only if
-`(⅟T).comp (S.comp T) = S` -/
-lemma commute_with_invertible_linear_map_iff_conj_eq_self [invertible T] (S : M →ₗ[R] M) :
-  _root_.commute S T ↔ (⅟ T).comp (S.comp T) = S :=
-by { change _ ↔ _ * _ = S, rw [← coe_inv_unit_of_invertible, units.inv_mul_eq_iff_eq_mul], refl }
-
-end
-=======
-end fun_left
->>>>>>> 2705404e
+end linear_map