/-
Copyright (c) 2017 Johannes Hölzl. All rights reserved.
Released under Apache 2.0 license as described in the file LICENSE.
Authors: Johannes Hölzl, Mario Carneiro, Kevin Buzzard, Yury Kudryashov, Frédéric Dupuis,
  Heather Macbeth
-/
import algebra.big_operators.pi
import algebra.module.hom
import algebra.module.prod
import algebra.module.submodule_lattice
import data.dfinsupp
import data.finsupp.basic
import order.compactly_generated
import order.omega_complete_partial_order

/-!
# Linear algebra

This file defines the basics of linear algebra. It sets up the "categorical/lattice structure" of
modules over a ring, submodules, and linear maps.

Many of the relevant definitions, including `module`, `submodule`, and `linear_map`, are found in
`src/algebra/module`.

## Main definitions

* Many constructors for (semi)linear maps
* `submodule.span s` is defined to be the smallest submodule containing the set `s`.
* If `p` is a submodule of `M`, `submodule.quotient p` is the quotient of `M` with respect to `p`:
  that is, elements of `M` are identified if their difference is in `p`. This is itself a module.
* The kernel `ker` and range `range` of a linear map are submodules of the domain and codomain
  respectively.
* The general linear group is defined to be the group of invertible linear maps from `M` to itself.

## Main statements

* The first, second and third isomorphism laws for modules are proved as
  `linear_map.quot_ker_equiv_range`, `linear_map.quotient_inf_equiv_sup_quotient` and
  `submodule.quotient_quotient_equiv_quotient`.

## Notations

* We continue to use the notations `M →ₛₗ[σ] M₂` and `M →ₗ[R] M₂` for the type of semilinear
  (resp. linear) maps from `M` to `M₂` over the ring homomorphism `σ` (resp. over the ring `R`).
* We introduce the notation `R ∙ v` for the span of a singleton, `submodule.span R {v}`.  This is
  `\.`, not the same as the scalar multiplication `•`/`\bub`.

## Implementation notes

We note that, when constructing linear maps, it is convenient to use operations defined on bundled
maps (`linear_map.prod`, `linear_map.coprod`, arithmetic operations like `+`) instead of defining a
function and proving it is linear.

## Tags
linear algebra, vector space, module

-/

open function
open_locale big_operators pointwise

variables {R : Type*} {R₁ : Type*} {R₂ : Type*} {R₃ : Type*} {R₄ : Type*}
variables {K : Type*} {K₂ : Type*}
variables {M : Type*} {M' : Type*} {M₁ : Type*} {M₂ : Type*} {M₃ : Type*} {M₄ : Type*}
variables {N : Type*} {N₂ : Type*}
variables {ι : Type*}
variables {V : Type*} {V₂ : Type*}

namespace finsupp

lemma smul_sum {α : Type*} {β : Type*} {R : Type*} {M : Type*}
  [has_zero β] [monoid R] [add_comm_monoid M] [distrib_mul_action R M]
  {v : α →₀ β} {c : R} {h : α → β → M} :
  c • (v.sum h) = v.sum (λa b, c • h a b) :=
finset.smul_sum

@[simp]
lemma sum_smul_index_linear_map' {α : Type*} {R : Type*} {M : Type*} {M₂ : Type*}
  [semiring R] [add_comm_monoid M] [module R M] [add_comm_monoid M₂] [module R M₂]
  {v : α →₀ M} {c : R} {h : α → M →ₗ[R] M₂} :
  (c • v).sum (λ a, h a) = c • (v.sum (λ a, h a)) :=
begin
  rw [finsupp.sum_smul_index', finsupp.smul_sum],
  { simp only [linear_map.map_smul], },
  { intro i, exact (h i).map_zero },
end

variables (α : Type*) [fintype α]
variables (R M) [add_comm_monoid M] [semiring R] [module R M]

/-- Given `fintype α`, `linear_equiv_fun_on_fintype R` is the natural `R`-linear equivalence between
`α →₀ β` and `α → β`. -/
@[simps apply] noncomputable def linear_equiv_fun_on_fintype :
  (α →₀ M) ≃ₗ[R] (α → M) :=
{ to_fun := coe_fn,
  map_add' := λ f g, by { ext, refl },
  map_smul' := λ c f, by { ext, refl },
  .. equiv_fun_on_fintype }

@[simp] lemma linear_equiv_fun_on_fintype_single [decidable_eq α] (x : α) (m : M) :
  (linear_equiv_fun_on_fintype R M α) (single x m) = pi.single x m :=
begin
  ext a,
  change (equiv_fun_on_fintype (single x m)) a = _,
  convert _root_.congr_fun (equiv_fun_on_fintype_single x m) a,
end

@[simp] lemma linear_equiv_fun_on_fintype_symm_single [decidable_eq α]
  (x : α) (m : M) : (linear_equiv_fun_on_fintype R M α).symm (pi.single x m) = single x m :=
begin
  ext a,
  change (equiv_fun_on_fintype.symm (pi.single x m)) a = _,
  convert congr_fun (equiv_fun_on_fintype_symm_single x m) a,
end

@[simp] lemma linear_equiv_fun_on_fintype_symm_coe (f : α →₀ M) :
  (linear_equiv_fun_on_fintype R M α).symm f = f :=
by { ext, simp [linear_equiv_fun_on_fintype], }

end finsupp

section
open_locale classical

/-- decomposing `x : ι → R` as a sum along the canonical basis -/
lemma pi_eq_sum_univ {ι : Type*} [fintype ι] {R : Type*} [semiring R] (x : ι → R) :
  x = ∑ i, x i • (λj, if i = j then 1 else 0) :=
by { ext, simp }

end

/-! ### Properties of linear maps -/
namespace linear_map

section add_comm_monoid
variables [semiring R] [semiring R₂] [semiring R₃] [semiring R₄]
variables [add_comm_monoid M] [add_comm_monoid M₁] [add_comm_monoid M₂]
variables [add_comm_monoid M₃] [add_comm_monoid M₄]
variables [module R M] [module R M₁] [module R₂ M₂] [module R₃ M₃] [module R₄ M₄]
variables {σ₁₂ : R →+* R₂} {σ₂₃ : R₂ →+* R₃} {σ₃₄ : R₃ →+* R₄}
variables {σ₁₃ : R →+* R₃} {σ₂₄ : R₂ →+* R₄} {σ₁₄ : R →+* R₄}
variables [ring_hom_comp_triple σ₁₂ σ₂₃ σ₁₃] [ring_hom_comp_triple σ₂₃ σ₃₄ σ₂₄]
variables [ring_hom_comp_triple σ₁₃ σ₃₄ σ₁₄] [ring_hom_comp_triple σ₁₂ σ₂₄ σ₁₄]
variables (f : M →ₛₗ[σ₁₂] M₂) (g : M₂ →ₛₗ[σ₂₃] M₃)
include R R₂

theorem comp_assoc (h : M₃ →ₛₗ[σ₃₄] M₄) :
  ((h.comp g : M₂ →ₛₗ[σ₂₄] M₄).comp f : M →ₛₗ[σ₁₄] M₄)
  = h.comp (g.comp f : M →ₛₗ[σ₁₃] M₃) := rfl

omit R R₂

/-- The restriction of a linear map `f : M → M₂` to a submodule `p ⊆ M` gives a linear map
`p → M₂`. -/
def dom_restrict (f : M →ₛₗ[σ₁₂] M₂) (p : submodule R M) : p →ₛₗ[σ₁₂] M₂ := f.comp p.subtype

@[simp] lemma dom_restrict_apply (f : M →ₛₗ[σ₁₂] M₂) (p : submodule R M) (x : p) :
  f.dom_restrict p x = f x := rfl

/-- A linear map `f : M₂ → M` whose values lie in a submodule `p ⊆ M` can be restricted to a
linear map M₂ → p. -/
def cod_restrict (p : submodule R₂ M₂) (f : M →ₛₗ[σ₁₂] M₂) (h : ∀c, f c ∈ p) : M →ₛₗ[σ₁₂] p :=
by refine {to_fun := λc, ⟨f c, h c⟩, ..}; intros; apply set_coe.ext; simp

@[simp] theorem cod_restrict_apply (p : submodule R₂ M₂) (f : M →ₛₗ[σ₁₂] M₂) {h} (x : M) :
  (cod_restrict p f h x : M₂) = f x := rfl

@[simp] lemma comp_cod_restrict (p : submodule R₃ M₃) (h : ∀b, g b ∈ p) :
  ((cod_restrict p g h).comp f : M →ₛₗ[σ₁₃] p) = cod_restrict p (g.comp f) (assume b, h _) :=
ext $ assume b, rfl

@[simp] lemma subtype_comp_cod_restrict (p : submodule R₂ M₂) (h : ∀b, f b ∈ p) :
  p.subtype.comp (cod_restrict p f h) = f :=
ext $ assume b, rfl

/-- Restrict domain and codomain of an endomorphism. -/
def restrict (f : M →ₗ[R] M) {p : submodule R M} (hf : ∀ x ∈ p, f x ∈ p) : p →ₗ[R] p :=
(f.dom_restrict p).cod_restrict p $ set_like.forall.2 hf

lemma restrict_apply
  {f : M →ₗ[R] M} {p : submodule R M} (hf : ∀ x ∈ p, f x ∈ p) (x : p) :
  f.restrict hf x = ⟨f x, hf x.1 x.2⟩ := rfl

lemma subtype_comp_restrict {f : M →ₗ[R] M} {p : submodule R M} (hf : ∀ x ∈ p, f x ∈ p) :
  p.subtype.comp (f.restrict hf) = f.dom_restrict p := rfl

lemma restrict_eq_cod_restrict_dom_restrict
  {f : M →ₗ[R] M} {p : submodule R M} (hf : ∀ x ∈ p, f x ∈ p) :
  f.restrict hf = (f.dom_restrict p).cod_restrict p (λ x, hf x.1 x.2) := rfl

lemma restrict_eq_dom_restrict_cod_restrict
  {f : M →ₗ[R] M} {p : submodule R M} (hf : ∀ x, f x ∈ p) :
  f.restrict (λ x _, hf x) = (f.cod_restrict p hf).dom_restrict p := rfl

/-- The constant 0 map is linear. -/
instance : has_zero (M →ₛₗ[σ₁₂] M₂) :=
⟨{ to_fun := 0, map_add' := by simp, map_smul' := by simp }⟩

instance : inhabited (M →ₛₗ[σ₁₂] M₂) := ⟨0⟩

@[simp] lemma zero_apply (x : M) : (0 : M →ₛₗ[σ₁₂] M₂) x = 0 := rfl

@[simp] lemma default_def : default (M →ₛₗ[σ₁₂] M₂) = 0 := rfl

instance unique_of_left [subsingleton M] : unique (M →ₛₗ[σ₁₂] M₂) :=
{ uniq := λ f, ext $ λ x, by rw [subsingleton.elim x 0, map_zero, map_zero],
  .. linear_map.inhabited }

instance unique_of_right [subsingleton M₂] : unique (M →ₛₗ[σ₁₂] M₂) :=
coe_injective.unique

/-- The sum of two linear maps is linear. -/
instance : has_add (M →ₛₗ[σ₁₂] M₂) :=
⟨λ f g, { to_fun := f + g,
          map_add' := by simp [add_comm, add_left_comm], map_smul' := by simp [smul_add] }⟩

@[simp] lemma add_apply (g : M →ₛₗ[σ₁₂] M₂) (x : M) : (f + g) x = f x + g x := rfl

/-- The type of linear maps is an additive monoid. -/
instance : add_comm_monoid (M →ₛₗ[σ₁₂] M₂) :=
{ zero := 0,
  add := (+),
  add_assoc := by intros; ext; simp [add_comm, add_left_comm],
  zero_add := by intros; ext; simp [add_comm, add_left_comm],
  add_zero := by intros; ext; simp [add_comm, add_left_comm],
  add_comm := by intros; ext; simp [add_comm, add_left_comm],
  nsmul := λ n f,
  { to_fun := λ x, n • (f x),
    map_add' := λ x y, by rw [f.map_add, smul_add],
    map_smul' := λ c x,
    begin
      rw [f.map_smulₛₗ],
      simp [smul_comm n (σ₁₂ c) (f x)],
    end },
  nsmul_zero' := λ f, by { ext x, change 0 • f x = 0, simp only [zero_smul] },
  nsmul_succ' := λ n f, linear_map.ext $ λ x,
  begin
    change n.succ • (f x) = f x + n • (f x),
    simp [nat.succ_eq_one_add, add_nsmul],
  end }

/-- Evaluation of a `σ₁₂`-linear map at a fixed `a`, as an `add_monoid_hom`. -/
def eval_add_monoid_hom (a : M) : (M →ₛₗ[σ₁₂] M₂) →+ M₂ :=
{ to_fun := λ f, f a,
  map_add' := λ f g, linear_map.add_apply f g a,
  map_zero' := rfl }

lemma add_comp (g : M₂ →ₛₗ[σ₂₃] M₃) (h : M₂ →ₛₗ[σ₂₃] M₃) :
  ((h + g).comp f : M →ₛₗ[σ₁₃] M₃) = h.comp f + g.comp f := rfl

lemma comp_add (g : M →ₛₗ[σ₁₂] M₂) (h : M₂ →ₛₗ[σ₂₃] M₃) :
  (h.comp (f + g) : M →ₛₗ[σ₁₃] M₃)  = h.comp f + h.comp g := by { ext, simp }

/-- `linear_map.to_add_monoid_hom` promoted to an `add_monoid_hom` -/
def to_add_monoid_hom' : (M →ₛₗ[σ₁₂] M₂) →+ (M →+ M₂) :=
{ to_fun := to_add_monoid_hom,
  map_zero' := by ext; refl,
  map_add' := by intros; ext; refl }

lemma sum_apply (t : finset ι) (f : ι → M →ₛₗ[σ₁₂] M₂) (b : M) :
  (∑ d in t, f d) b = ∑ d in t, f d b :=
add_monoid_hom.map_sum ((add_monoid_hom.eval b).comp to_add_monoid_hom') f _

section smul_right

variables {S : Type*} [semiring S] [module R S] [module S M] [is_scalar_tower R S M]

/-- When `f` is an `R`-linear map taking values in `S`, then `λb, f b • x` is an `R`-linear map. -/
def smul_right (f : M₁ →ₗ[R] S) (x : M) : M₁ →ₗ[R] M :=
{ to_fun := λb, f b • x,
  map_add' := λ x y, by rw [f.map_add, add_smul],
  map_smul' := λ b y, by dsimp; rw [f.map_smul, smul_assoc] }

@[simp] theorem coe_smul_right (f : M₁ →ₗ[R] S) (x : M) :
  (smul_right f x : M₁ → M) = λ c, f c • x := rfl

theorem smul_right_apply (f : M₁ →ₗ[R] S) (x : M) (c : M₁) :
  smul_right f x c = f c • x := rfl

end smul_right

instance : has_one (M →ₗ[R] M) := ⟨linear_map.id⟩
instance : has_mul (M →ₗ[R] M) := ⟨linear_map.comp⟩

lemma one_eq_id : (1 : M →ₗ[R] M) = id := rfl
lemma mul_eq_comp (f g : M →ₗ[R] M) : f * g = f.comp g := rfl

@[simp] lemma one_apply (x : M) : (1 : M →ₗ[R] M) x = x := rfl
@[simp] lemma mul_apply (f g : M →ₗ[R] M) (x : M) : (f * g) x = f (g x) := rfl

lemma coe_one : ⇑(1 : M →ₗ[R] M) = _root_.id := rfl
lemma coe_mul (f g : M →ₗ[R] M) : ⇑(f * g) = f ∘ g := rfl

instance [nontrivial M] : nontrivial (module.End R M) :=
begin
  obtain ⟨m, ne⟩ := (nontrivial_iff_exists_ne (0 : M)).mp infer_instance,
  exact nontrivial_of_ne 1 0 (λ p, ne (linear_map.congr_fun p m)),
end

@[simp] theorem comp_zero : (g.comp (0 : M →ₛₗ[σ₁₂] M₂) : M →ₛₗ[σ₁₃] M₃) = 0 :=
ext $ assume c, by rw [comp_apply, zero_apply, zero_apply, g.map_zero]

@[simp] theorem zero_comp : ((0 : M₂ →ₛₗ[σ₂₃] M₃).comp f : M →ₛₗ[σ₁₃] M₃) = 0 := rfl

@[simp, norm_cast] lemma coe_fn_sum {ι : Type*} (t : finset ι) (f : ι → M →ₛₗ[σ₁₂] M₂) :
  ⇑(∑ i in t, f i) = ∑ i in t, (f i : M → M₂) :=
add_monoid_hom.map_sum ⟨@to_fun R R₂ _ _ σ₁₂ M M₂ _ _ _ _, rfl, λ x y, rfl⟩ _ _

instance : monoid (M →ₗ[R] M) :=
by refine_struct { mul := (*), one := (1 : M →ₗ[R] M), npow := @npow_rec _ ⟨1⟩ ⟨(*)⟩ };
intros; try { refl }; apply linear_map.ext; simp {proj := ff}

@[simp] lemma pow_apply (f : M →ₗ[R] M) (n : ℕ) (m : M) :
  (f^n) m = (f^[n] m) :=
begin
  induction n with n ih,
  { refl, },
  { simp only [function.comp_app, function.iterate_succ, linear_map.mul_apply, pow_succ, ih],
    exact (function.commute.iterate_self _ _ m).symm, },
end

lemma pow_map_zero_of_le
  {f : module.End R M} {m : M} {k l : ℕ} (hk : k ≤ l) (hm : (f^k) m = 0) : (f^l) m = 0 :=
by rw [← nat.sub_add_cancel hk, pow_add, mul_apply, hm, map_zero]

lemma commute_pow_left_of_commute
  {f : M →ₛₗ[σ₁₂] M₂} {g : module.End R M} {g₂ : module.End R₂ M₂}
  (h : g₂.comp f = f.comp g) (k : ℕ) : (g₂^k).comp f = f.comp (g^k) :=
begin
  induction k with k ih,
  { simpa only [pow_zero], },
  { rw [pow_succ, pow_succ, linear_map.mul_eq_comp, linear_map.comp_assoc, ih,
      ← linear_map.comp_assoc, h, linear_map.comp_assoc, linear_map.mul_eq_comp], },
end

lemma submodule_pow_eq_zero_of_pow_eq_zero {N : submodule R M}
  {g : module.End R N} {G : module.End R M} (h : G.comp N.subtype = N.subtype.comp g)
  {k : ℕ} (hG : G^k = 0) : g^k = 0 :=
begin
  ext m,
  have hg : N.subtype.comp (g^k) m = 0,
  { rw [← commute_pow_left_of_commute h, hG, zero_comp, zero_apply], },
  simp only [submodule.subtype_apply, comp_app, submodule.coe_eq_zero, coe_comp] at hg,
  rw [hg, linear_map.zero_apply],
end

lemma coe_pow (f : M →ₗ[R] M) (n : ℕ) : ⇑(f^n) = (f^[n]) :=
by { ext m, apply pow_apply, }

@[simp] lemma id_pow (n : ℕ) : (id : M →ₗ[R] M)^n = id := one_pow n

section
variables {f' : M →ₗ[R] M}

lemma iterate_succ (n : ℕ) : (f' ^ (n + 1)) = comp (f' ^ n) f' :=
by rw [pow_succ', mul_eq_comp]

lemma iterate_surjective (h : surjective f') : ∀ n : ℕ, surjective ⇑(f' ^ n)
| 0       := surjective_id
| (n + 1) := by { rw [iterate_succ], exact surjective.comp (iterate_surjective n) h, }

lemma iterate_injective (h : injective f') : ∀ n : ℕ, injective ⇑(f' ^ n)
| 0       := injective_id
| (n + 1) := by { rw [iterate_succ], exact injective.comp (iterate_injective n) h, }

lemma iterate_bijective (h : bijective f') : ∀ n : ℕ, bijective ⇑(f' ^ n)
| 0       := bijective_id
| (n + 1) := by { rw [iterate_succ], exact bijective.comp (iterate_bijective n) h, }

lemma injective_of_iterate_injective {n : ℕ} (hn : n ≠ 0) (h : injective ⇑(f' ^ n)) :
  injective f' :=
begin
  rw [← nat.succ_pred_eq_of_pos (pos_iff_ne_zero.mpr hn), iterate_succ, coe_comp] at h,
  exact injective.of_comp h,
end

lemma surjective_of_iterate_surjective {n : ℕ} (hn : n ≠ 0) (h : surjective ⇑(f' ^ n)) :
  surjective f' :=
begin
  rw [← nat.succ_pred_eq_of_pos (pos_iff_ne_zero.mpr hn),
    nat.succ_eq_add_one, add_comm, pow_add] at h,
  exact surjective.of_comp h,
end

end

section
open_locale classical

/-- A linear map `f` applied to `x : ι → R` can be computed using the image under `f` of elements
of the canonical basis. -/
lemma pi_apply_eq_sum_univ [fintype ι] (f : (ι → R) →ₗ[R] M) (x : ι → R) :
  f x = ∑ i, x i • (f (λj, if i = j then 1 else 0)) :=
begin
  conv_lhs { rw [pi_eq_sum_univ x, f.map_sum] },
  apply finset.sum_congr rfl (λl hl, _),
  rw f.map_smul
end

end

end add_comm_monoid

section add_comm_group

variables [semiring R] [semiring R₂] [semiring R₃] [semiring R₄]
  [add_comm_monoid M] [add_comm_group M₂] [add_comm_group M₃] [add_comm_group M₄]
  [module R M] [module R₂ M₂] [module R₃ M₃] [module R₄ M₄]
  {σ₁₂ : R →+*R₂} {σ₂₃ : R₂ →+*R₃} {σ₁₃ : R →+*R₃}
  [ring_hom_comp_triple σ₁₂ σ₂₃ σ₁₃]
  (f g : M →ₛₗ[σ₁₂] M₂)

/-- The negation of a linear map is linear. -/
instance : has_neg (M →ₛₗ[σ₁₂] M₂) :=
⟨λ f, { to_fun := -f, map_add' := by simp [add_comm], map_smul' := by simp }⟩

@[simp] lemma neg_apply (x : M) : (- f) x = - f x := rfl

include σ₁₃
@[simp] lemma comp_neg (g : M₂ →ₛₗ[σ₂₃] M₃) : g.comp (- f) = - g.comp f := by { ext, simp }
omit σ₁₃

/-- The negation of a linear map is linear. -/
instance : has_sub (M →ₛₗ[σ₁₂] M₂) :=
⟨λ f g, { to_fun := f - g,
          map_add' := λ x y, by simp only [pi.sub_apply, map_add, add_sub_comm],
          map_smul' := λ r x, by simp [pi.sub_apply, map_smul, smul_sub] }⟩

@[simp] lemma sub_apply (x : M) : (f - g) x = f x - g x := rfl

include σ₁₃
lemma sub_comp (g : M₂ →ₛₗ[σ₂₃] M₃) (h : M₂ →ₛₗ[σ₂₃] M₃) :
  (g - h).comp f = g.comp f - h.comp f := rfl
omit σ₁₃

include σ₁₃
lemma comp_sub (g : M →ₛₗ[σ₁₂] M₂) (h : M₂ →ₛₗ[σ₂₃] M₃) :
  h.comp (g - f) = h.comp g - h.comp f := by { ext, simp }
omit σ₁₃

/-- The type of linear maps is an additive group. -/
instance [module R M₂] : add_comm_group (M →ₗ[R] M₂) :=
by refine
{ zero := 0,
  add := (+),
  neg := has_neg.neg,
  sub := has_sub.sub,
  sub_eq_add_neg := _,
  add_left_neg := _,
  nsmul := λ n f, {
    to_fun := λ x, n • (f x),
    map_add' := λ x y, by rw [f.map_add, smul_add],
    map_smul' := λ c x, by dsimp; rw [f.map_smul, smul_comm n c (f x)] },
  gsmul := λ n f, {
    to_fun := λ x, n • (f x),
    map_add' := λ x y, by rw [f.map_add, smul_add],
    map_smul' := λ c x, by dsimp; rw [f.map_smul, smul_comm n c (f x)] },
  gsmul_zero' := _,
  gsmul_succ' := _,
  gsmul_neg' := _,
  .. linear_map.add_comm_monoid };
intros; apply linear_map.ext;
simp [add_comm, add_left_comm, sub_eq_add_neg, add_smul, nat.succ_eq_add_one]

end add_comm_group

section has_scalar
variables {S : Type*} [semiring R] [monoid S]
  [add_comm_monoid M] [add_comm_monoid M₂] [add_comm_monoid M₃]
  [module R M] [module R M₂] [module R M₃]
  [distrib_mul_action S M₂] [smul_comm_class R S M₂]
  (f : M →ₗ[R] M₂)

instance : has_scalar S (M →ₗ[R] M₂) :=
⟨λ a f, { to_fun := a • f,
          map_add' := λ x y, by simp only [pi.smul_apply, f.map_add, smul_add],
          map_smul' := λ c x, by simp [pi.smul_apply, f.map_smul, smul_comm c] }⟩

@[simp] lemma smul_apply (a : S) (x : M) : (a • f) x = a • f x := rfl

instance {T : Type*} [monoid T] [distrib_mul_action T M₂] [smul_comm_class R T M₂]
  [smul_comm_class S T M₂] :
  smul_comm_class S T (M →ₗ[R] M₂) :=
⟨λ a b f, ext $ λ x, smul_comm _ _ _⟩

-- example application of this instance: if S -> T -> R are homomorphisms of commutative rings and
-- M and M₂ are R-modules then the S-module and T-module structures on Hom_R(M,M₂) are compatible.
instance {T : Type*} [monoid T] [has_scalar S T] [distrib_mul_action T M₂] [smul_comm_class R T M₂]
  [is_scalar_tower S T M₂] :
  is_scalar_tower S T (M →ₗ[R] M₂) :=
{ smul_assoc := λ _ _ _, ext $ λ _, smul_assoc _ _ _ }

instance : distrib_mul_action S (M →ₗ[R] M₂) :=
{ one_smul := λ f, ext $ λ _, one_smul _ _,
  mul_smul := λ c c' f, ext $ λ _, mul_smul _ _ _,
  smul_add := λ c f g, ext $ λ x, smul_add _ _ _,
  smul_zero := λ c, ext $ λ x, smul_zero _ }

theorem smul_comp (a : S) (g : M₃ →ₗ[R] M₂) (f : M →ₗ[R] M₃) : (a • g).comp f = a • (g.comp f) :=
rfl

end has_scalar

section module

variables {S : Type*} [semiring R] [semiring S]
  [add_comm_monoid M] [add_comm_monoid M₂] [add_comm_monoid M₃]
  [module R M] [module R M₂] [module R M₃]
  [module S M₂] [module S M₃] [smul_comm_class R S M₂] [smul_comm_class R S M₃]
  (f : M →ₗ[R] M₂)

instance : module S (M →ₗ[R] M₂) :=
{ add_smul := λ a b f, ext $ λ x, add_smul _ _ _,
  zero_smul := λ f, ext $ λ x, zero_smul _ _ }

variable (S)

/-- Applying a linear map at `v : M`, seen as `S`-linear map from `M →ₗ[R] M₂` to `M₂`.

 See `linear_map.applyₗ` for a version where `S = R`. -/
@[simps]
def applyₗ' : M →+ (M →ₗ[R] M₂) →ₗ[S] M₂ :=
{ to_fun := λ v,
  { to_fun := λ f, f v,
    map_add' := λ f g, f.add_apply g v,
    map_smul' := λ x f, f.smul_apply x v },
  map_zero' := linear_map.ext $ λ f, f.map_zero,
  map_add' := λ x y, linear_map.ext $ λ f, f.map_add _ _ }

section
variables (R M)

/--
The equivalence between R-linear maps from `R` to `M`, and points of `M` itself.
This says that the forgetful functor from `R`-modules to types is representable, by `R`.

This as an `S`-linear equivalence, under the assumption that `S` acts on `M` commuting with `R`.
When `R` is commutative, we can take this to be the usual action with `S = R`.
Otherwise, `S = ℕ` shows that the equivalence is additive.
See note [bundled maps over different rings].
-/
@[simps]
def ring_lmap_equiv_self [module S M] [smul_comm_class R S M] : (R →ₗ[R] M) ≃ₗ[S] M :=
{ to_fun := λ f, f 1,
  inv_fun := smul_right (1 : R →ₗ[R] R),
  left_inv := λ f, by { ext, simp },
  right_inv := λ x, by simp,
  .. applyₗ' S (1 : R) }

end

end module

section comm_semiring

variables [comm_semiring R] [add_comm_monoid M] [add_comm_monoid M₂] [add_comm_monoid M₃]
variables [module R M] [module R M₂] [module R M₃]
variables (f g : M →ₗ[R] M₂)
include R

theorem comp_smul (g : M₂ →ₗ[R] M₃) (a : R) : g.comp (a • f) = a • (g.comp f) :=
ext $ assume b, by rw [comp_apply, smul_apply, g.map_smul]; refl

/-- Composition by `f : M₂ → M₃` is a linear map from the space of linear maps `M → M₂`
to the space of linear maps `M₂ → M₃`. -/
def comp_right (f : M₂ →ₗ[R] M₃) : (M →ₗ[R] M₂) →ₗ[R] (M →ₗ[R] M₃) :=
{ to_fun := f.comp,
  map_add' := λ _ _, linear_map.ext $ λ _, f.map_add _ _,
  map_smul' := λ _ _, linear_map.ext $ λ _, f.map_smul _ _ }

/-- Applying a linear map at `v : M`, seen as a linear map from `M →ₗ[R] M₂` to `M₂`.
See also `linear_map.applyₗ'` for a version that works with two different semirings.

This is the `linear_map` version of `add_monoid_hom.eval`. -/
@[simps]
def applyₗ : M →ₗ[R] (M →ₗ[R] M₂) →ₗ[R] M₂ :=
{ to_fun := λ v, { to_fun := λ f, f v, ..applyₗ' R v },
  map_smul' := λ x y, linear_map.ext $ λ f, f.map_smul _ _,
  ..applyₗ' R }

/-- Alternative version of `dom_restrict` as a linear map. -/
def dom_restrict'
  (p : submodule R M) : (M →ₗ[R] M₂) →ₗ[R] (p →ₗ[R] M₂) :=
{ to_fun := λ φ, φ.dom_restrict p,
  map_add' := by simp [linear_map.ext_iff],
  map_smul' := by simp [linear_map.ext_iff] }

@[simp] lemma dom_restrict'_apply (f : M →ₗ[R] M₂) (p : submodule R M) (x : p) :
  dom_restrict' p f x = f x := rfl

end comm_semiring

section semiring

variables [semiring R] [add_comm_monoid M] [module R M]

instance endomorphism_semiring : semiring (M →ₗ[R] M) :=
{ mul := (*),
  one := (1 : M →ₗ[R] M),
  zero := 0,
  add := (+),
  npow := @npow_rec _ ⟨1⟩ ⟨(*)⟩,
  left_distrib := λ f g h, by { ext, simp },
  right_distrib := λ f g h, by { ext, simp },
  zero_mul := λ f, by { ext, simp },
  mul_zero := λ f, by { ext, simp },
  mul_assoc := λ f g h, by { ext, simp [mul_assoc] },
  one_mul := λ f, by { ext, simp },
  mul_one := λ f, by { ext, simp },
  .. linear_map.add_comm_monoid }

/-- The tautological action by `M →ₗ[R] M` on `M`.

This generalizes `function.End.apply_mul_action`. -/
instance apply_module : module (M →ₗ[R] M) M :=
{ smul := ($),
  smul_zero := linear_map.map_zero,
  smul_add := linear_map.map_add,
  add_smul := linear_map.add_apply,
  zero_smul := (linear_map.zero_apply : ∀ m, (0 : M →ₗ[R] M) m = 0),
  one_smul := λ _, rfl,
  mul_smul := λ _ _ _, rfl }

@[simp] protected lemma smul_def (f : M →ₗ[R] M) (a : M) : f • a = f a := rfl

/-- `linear_map.apply_module` is faithful. -/
instance apply_has_faithful_scalar : has_faithful_scalar (M →ₗ[R] M) M :=
⟨λ _ _, linear_map.ext⟩

instance apply_smul_comm_class : smul_comm_class R (M →ₗ[R] M) M :=
{ smul_comm := λ r e m, (e.map_smul r m).symm }

instance apply_smul_comm_class' : smul_comm_class (M →ₗ[R] M) R M :=
{ smul_comm := linear_map.map_smul }

end semiring

section ring

variables [ring R] [add_comm_group M] [module R M]

instance endomorphism_ring : ring (M →ₗ[R] M) :=
{ ..linear_map.endomorphism_semiring, ..linear_map.add_comm_group }

end ring

section comm_ring
variables [comm_ring R] [add_comm_group M] [add_comm_group M₂] [add_comm_group M₃]
variables [module R M] [module R M₂] [module R M₃]

/--
The family of linear maps `M₂ → M` parameterised by `f ∈ M₂ → R`, `x ∈ M`, is linear in `f`, `x`.
-/
def smul_rightₗ : (M₂ →ₗ[R] R) →ₗ[R] M →ₗ[R] M₂ →ₗ[R] M :=
{ to_fun := λ f, {
    to_fun    := linear_map.smul_right f,
    map_add'  := λ m m', by { ext, apply smul_add, },
    map_smul' := λ c m, by { ext, apply smul_comm, } },
  map_add'  := λ f f', by { ext, apply add_smul, },
  map_smul' := λ c f, by { ext, apply mul_smul, } }

@[simp] lemma smul_rightₗ_apply (f : M₂ →ₗ[R] R) (x : M) (c : M₂) :
  (smul_rightₗ : (M₂ →ₗ[R] R) →ₗ[R] M →ₗ[R] M₂ →ₗ[R] M) f x c = (f c) • x := rfl

end comm_ring

end linear_map

/--
<<<<<<< HEAD
The `ℕ`-linear equivalence between additive morphisms `A →+ B` and `ℕ`-linear morphisms
`A →ₗ[ℕ] B`.
=======
The `R`-linear equivalence between additive morphisms `A →+ B` and `ℕ`-linear morphisms `A →ₗ[ℕ] B`.
>>>>>>> 5b55a869
-/
@[simps]
def add_monoid_hom_lequiv_nat {A B : Type*} (R : Type*)
  [semiring R] [add_comm_monoid A] [add_comm_monoid B] [module R B] :
  (A →+ B) ≃ₗ[R] (A →ₗ[ℕ] B) :=
{ to_fun := add_monoid_hom.to_nat_linear_map,
  inv_fun := linear_map.to_add_monoid_hom,
  map_add' := by { intros, ext, refl },
  map_smul' := by { intros, ext, refl },
  left_inv := by { intros f, ext, refl },
  right_inv := by { intros f, ext, refl } }

/--
<<<<<<< HEAD
The `ℤ`-linear equivalence between additive morphisms `A →+ B` and `ℤ`-linear morphisms
`A →ₗ[ℤ] B`.
=======
The `R`-linear equivalence between additive morphisms `A →+ B` and `ℤ`-linear morphisms `A →ₗ[ℤ] B`.
>>>>>>> 5b55a869
-/
@[simps]
def add_monoid_hom_lequiv_int {A B : Type*} (R : Type*)
  [semiring R] [add_comm_group A] [add_comm_group B] [module R B] :
  (A →+ B) ≃ₗ[R] (A →ₗ[ℤ] B) :=
{ to_fun := add_monoid_hom.to_int_linear_map,
  inv_fun := linear_map.to_add_monoid_hom,
  map_add' := by { intros, ext, refl },
  map_smul' := by { intros, ext, refl },
  left_inv := by { intros f, ext, refl },
  right_inv := by { intros f, ext, refl } }

/-! ### Properties of submodules -/

namespace submodule

section add_comm_monoid

variables [semiring R] [semiring R₂] [semiring R₃]
variables [add_comm_monoid M] [add_comm_monoid M₂] [add_comm_monoid M₃] [add_comm_monoid M']
variables [module R M] [module R M'] [module R₂ M₂] [module R₃ M₃]
variables {σ₁₂ : R →+*R₂} {σ₂₃ : R₂ →+*R₃} {σ₁₃ : R →+*R₃}
variables {σ₂₁ : R₂ →+*R}
variables [ring_hom_inv_pair σ₁₂ σ₂₁] [ring_hom_inv_pair σ₂₁ σ₁₂]
variables [ring_hom_comp_triple σ₁₂ σ₂₃ σ₁₃]
variables (p p' : submodule R M) (q q' : submodule R₂ M₂)
variables (q₁ q₁' : submodule R M')
variables {r : R} {x y : M}
open set

variables {p p'}

/-- If two submodules `p` and `p'` satisfy `p ⊆ p'`, then `of_le p p'` is the linear map version of
this inclusion. -/
def of_le (h : p ≤ p') : p →ₗ[R] p' :=
p.subtype.cod_restrict p' $ λ ⟨x, hx⟩, h hx

@[simp] theorem coe_of_le (h : p ≤ p') (x : p) :
  (of_le h x : M) = x := rfl

theorem of_le_apply (h : p ≤ p') (x : p) : of_le h x = ⟨x, h x.2⟩ := rfl

theorem of_le_injective (h : p ≤ p') : function.injective (of_le h) :=
λ x y h, subtype.val_injective (subtype.mk.inj h)

variables (p p')

lemma subtype_comp_of_le (p q : submodule R M) (h : p ≤ q) :
  q.subtype.comp (of_le h) = p.subtype :=
by { ext ⟨b, hb⟩, refl }


instance pointwise_add_comm_monoid : add_comm_monoid (submodule R M) :=
{ add := (⊔),
  add_assoc := λ _ _ _, sup_assoc,
  zero := ⊥,
  zero_add := λ _, bot_sup_eq,
  add_zero := λ _, sup_bot_eq,
  add_comm := λ _ _, sup_comm }

@[simp] lemma add_eq_sup (p q : submodule R M) : p + q = p ⊔ q := rfl
@[simp] lemma zero_eq_bot : (0 : submodule R M) = ⊥ := rfl

variables (R)

@[simp] lemma subsingleton_iff : subsingleton (submodule R M) ↔ subsingleton M :=
have h : subsingleton (submodule R M) ↔ subsingleton (add_submonoid M),
{ rw [←subsingleton_iff_bot_eq_top, ←subsingleton_iff_bot_eq_top],
  convert to_add_submonoid_eq.symm; refl, },
h.trans add_submonoid.subsingleton_iff

@[simp] lemma nontrivial_iff : nontrivial (submodule R M) ↔ nontrivial M :=
not_iff_not.mp (
  (not_nontrivial_iff_subsingleton.trans $ subsingleton_iff R).trans
  not_nontrivial_iff_subsingleton.symm)

variables {R}

instance [subsingleton M] : unique (submodule R M) :=
⟨⟨⊥⟩, λ a, @subsingleton.elim _ ((subsingleton_iff R).mpr ‹_›) a _⟩

instance unique' [subsingleton R] : unique (submodule R M) :=
by haveI := module.subsingleton R M; apply_instance

instance [nontrivial M] : nontrivial (submodule R M) := (nontrivial_iff R).mpr ‹_›

theorem disjoint_def {p p' : submodule R M} :
  disjoint p p' ↔ ∀ x ∈ p, x ∈ p' → x = (0:M) :=
show (∀ x, x ∈ p ∧ x ∈ p' → x ∈ ({0} : set M)) ↔ _, by simp

theorem disjoint_def' {p p' : submodule R M} :
  disjoint p p' ↔ ∀ (x ∈ p) (y ∈ p'), x = y → x = (0:M) :=
disjoint_def.trans ⟨λ h x hx y hy hxy, h x hx $ hxy.symm ▸ hy,
  λ h x hx hx', h _ hx x hx' rfl⟩

theorem mem_right_iff_eq_zero_of_disjoint {p p' : submodule R M} (h : disjoint p p') {x : p} :
  (x:M) ∈ p' ↔ x = 0 :=
⟨λ hx, coe_eq_zero.1 $ disjoint_def.1 h x x.2 hx, λ h, h.symm ▸ p'.zero_mem⟩

theorem mem_left_iff_eq_zero_of_disjoint {p p' : submodule R M} (h : disjoint p p') {x : p'} :
  (x:M) ∈ p ↔ x = 0 :=
⟨λ hx, coe_eq_zero.1 $ disjoint_def.1 h x hx x.2, λ h, h.symm ▸ p.zero_mem⟩

section
variables [ring_hom_surjective σ₁₂]

/-- The pushforward of a submodule `p ⊆ M` by `f : M → M₂` -/
def map (f : M →ₛₗ[σ₁₂] M₂) (p : submodule R M) : submodule R₂ M₂ :=
{ carrier   := f '' p,
  smul_mem' :=
  begin
    rintro c x ⟨y, hy, rfl⟩,
    obtain ⟨a, ha⟩ := σ₁₂.is_surjective c,
    refine ⟨_, p.smul_mem a hy, _⟩,
    simp [ha]
  end,
  .. p.to_add_submonoid.map f.to_add_monoid_hom }

@[simp] lemma map_coe (f : M →ₛₗ[σ₁₂] M₂) (p : submodule R M) :
  (map f p : set M₂) = f '' p := rfl

@[simp] lemma mem_map {f : M →ₛₗ[σ₁₂] M₂} {p : submodule R M} {x : M₂} :
  x ∈ map f p ↔ ∃ y, y ∈ p ∧ f y = x := iff.rfl

theorem mem_map_of_mem {f : M →ₛₗ[σ₁₂] M₂} {p : submodule R M} {r} (h : r ∈ p) :
  f r ∈ map f p := set.mem_image_of_mem _ h

lemma apply_coe_mem_map (f : M →ₛₗ[σ₁₂] M₂) {p : submodule R M} (r : p) :
  f r ∈ map f p := mem_map_of_mem r.prop

@[simp] lemma map_id : map (linear_map.id : M →ₗ[R] M) p = p :=
submodule.ext $ λ a, by simp

lemma map_comp [ring_hom_surjective σ₂₃] [ring_hom_surjective σ₁₃]
  (f : M →ₛₗ[σ₁₂] M₂) (g : M₂ →ₛₗ[σ₂₃] M₃)
  (p : submodule R M) : map (g.comp f : M →ₛₗ[σ₁₃] M₃) p = map g (map f p) :=
set_like.coe_injective $ by simp [map_coe]; rw ← image_comp

lemma map_mono {f : M →ₛₗ[σ₁₂] M₂} {p p' : submodule R M} :
  p ≤ p' → map f p ≤ map f p' := image_subset _

@[simp] lemma map_zero : map (0 : M →ₛₗ[σ₁₂] M₂) p = ⊥ :=
have ∃ (x : M), x ∈ p := ⟨0, p.zero_mem⟩,
ext $ by simp [this, eq_comm]

lemma map_add_le (f g : M →ₛₗ[σ₁₂] M₂) : map (f + g) p ≤ map f p + map g p :=
begin
  rintros x ⟨m, hm, rfl⟩,
  exact add_mem_sup (mem_map_of_mem hm) (mem_map_of_mem hm),
end

lemma range_map_nonempty (N : submodule R M) :
  (set.range (λ ϕ, submodule.map ϕ N : (M →ₛₗ[σ₁₂] M₂) → submodule R₂ M₂)).nonempty :=
⟨_, set.mem_range.mpr ⟨0, rfl⟩⟩

end

include σ₂₁
/-- The pushforward of a submodule by an injective linear map is
linearly equivalent to the original submodule. -/
noncomputable def equiv_map_of_injective (f : M →ₛₗ[σ₁₂] M₂) (i : injective f)
  (p : submodule R M) : p ≃ₛₗ[σ₁₂] p.map f :=
{ map_add' := by { intros, simp, refl, },
  map_smul' := by { intros, simp, refl, },
  ..(equiv.set.image f p i) }

@[simp] lemma coe_equiv_map_of_injective_apply (f : M →ₛₗ[σ₁₂] M₂) (i : injective f)
  (p : submodule R M) (x : p) :
  (equiv_map_of_injective f i p x : M₂) = f x := rfl
omit σ₂₁

/-- The pullback of a submodule `p ⊆ M₂` along `f : M → M₂` -/
def comap (f : M →ₛₗ[σ₁₂] M₂) (p : submodule R₂ M₂) : submodule R M :=
{ carrier   := f ⁻¹' p,
  smul_mem' := λ a x h, by simp [p.smul_mem _ h],
  .. p.to_add_submonoid.comap f.to_add_monoid_hom }

@[simp] lemma comap_coe (f : M →ₛₗ[σ₁₂] M₂) (p : submodule R₂ M₂) :
  (comap f p : set M) = f ⁻¹' p := rfl

@[simp] lemma mem_comap {f : M →ₛₗ[σ₁₂] M₂} {p : submodule R₂ M₂} :
  x ∈ comap f p ↔ f x ∈ p := iff.rfl

lemma comap_id : comap linear_map.id p = p :=
set_like.coe_injective rfl

lemma comap_comp (f : M →ₛₗ[σ₁₂] M₂) (g : M₂ →ₛₗ[σ₂₃] M₃)
  (p : submodule R₃ M₃) : comap (g.comp f : M →ₛₗ[σ₁₃] M₃) p = comap f (comap g p) :=
rfl

lemma comap_mono {f : M →ₛₗ[σ₁₂] M₂} {q q' : submodule R₂ M₂} :
  q ≤ q' → comap f q ≤ comap f q' := preimage_mono

section
variables [ring_hom_surjective σ₁₂]

lemma map_le_iff_le_comap {f : M →ₛₗ[σ₁₂] M₂} {p : submodule R M} {q : submodule R₂ M₂} :
  map f p ≤ q ↔ p ≤ comap f q := image_subset_iff

lemma gc_map_comap (f : M →ₛₗ[σ₁₂] M₂) : galois_connection (map f) (comap f)
| p q := map_le_iff_le_comap

@[simp] lemma map_bot (f : M →ₛₗ[σ₁₂] M₂) : map f ⊥ = ⊥ :=
(gc_map_comap f).l_bot

@[simp] lemma map_sup (f : M →ₛₗ[σ₁₂] M₂) : map f (p ⊔ p') = map f p ⊔ map f p' :=
(gc_map_comap f).l_sup

@[simp] lemma map_supr {ι : Sort*} (f : M →ₛₗ[σ₁₂] M₂) (p : ι → submodule R M) :
  map f (⨆i, p i) = (⨆i, map f (p i)) :=
(gc_map_comap f).l_supr

end

@[simp] lemma comap_top (f : M →ₛₗ[σ₁₂] M₂) : comap f ⊤ = ⊤ := rfl

@[simp] lemma comap_inf (f : M →ₛₗ[σ₁₂] M₂) : comap f (q ⊓ q') = comap f q ⊓ comap f q' := rfl

@[simp] lemma comap_infi [ring_hom_surjective σ₁₂] {ι : Sort*} (f : M →ₛₗ[σ₁₂] M₂)
  (p : ι → submodule R₂ M₂) :
  comap f (⨅i, p i) = (⨅i, comap f (p i)) :=
(gc_map_comap f).u_infi

@[simp] lemma comap_zero : comap (0 : M →ₛₗ[σ₁₂] M₂) q = ⊤ :=
ext $ by simp

lemma map_comap_le [ring_hom_surjective σ₁₂] (f : M →ₛₗ[σ₁₂] M₂) (q : submodule R₂ M₂) :
  map f (comap f q) ≤ q :=
(gc_map_comap f).l_u_le _

lemma le_comap_map [ring_hom_surjective σ₁₂] (f : M →ₛₗ[σ₁₂] M₂) (p : submodule R M) :
  p ≤ comap f (map f p) :=
(gc_map_comap f).le_u_l _

section galois_insertion
variables {f : M →ₛₗ[σ₁₂] M₂} (hf : surjective f)
variables [ring_hom_surjective σ₁₂]
include hf

/-- `map f` and `comap f` form a `galois_insertion` when `f` is surjective. -/
def gi_map_comap : galois_insertion (map f) (comap f) :=
(gc_map_comap f).to_galois_insertion
  (λ S x hx, begin
    rcases hf x with ⟨y, rfl⟩,
    simp only [mem_map, mem_comap],
    exact ⟨y, hx, rfl⟩
  end)

lemma map_comap_eq_of_surjective (p : submodule R₂ M₂) : (p.comap f).map f = p :=
(gi_map_comap hf).l_u_eq _

lemma map_surjective_of_surjective : function.surjective (map f) :=
(gi_map_comap hf).l_surjective

lemma comap_injective_of_surjective : function.injective (comap f) :=
(gi_map_comap hf).u_injective

lemma map_sup_comap_of_surjective (p q : submodule R₂ M₂) :
  (p.comap f ⊔ q.comap f).map f = p ⊔ q :=
(gi_map_comap hf).l_sup_u _ _

lemma map_supr_comap_of_sujective (S : ι → submodule R₂ M₂) :
  (⨆ i, (S i).comap f).map f = supr S :=
(gi_map_comap hf).l_supr_u _

lemma map_inf_comap_of_surjective (p q : submodule R₂ M₂) :
  (p.comap f ⊓ q.comap f).map f = p ⊓ q :=
(gi_map_comap hf).l_inf_u _ _

lemma map_infi_comap_of_surjective (S : ι → submodule R₂ M₂) :
  (⨅ i, (S i).comap f).map f = infi S :=
(gi_map_comap hf).l_infi_u _

lemma comap_le_comap_iff_of_surjective (p q : submodule R₂ M₂) :
  p.comap f ≤ q.comap f ↔ p ≤ q :=
(gi_map_comap hf).u_le_u_iff

lemma comap_strict_mono_of_surjective : strict_mono (comap f) :=
(gi_map_comap hf).strict_mono_u

end galois_insertion

section galois_coinsertion
variables [ring_hom_surjective σ₁₂] {f : M →ₛₗ[σ₁₂] M₂} (hf : injective f)
include hf

/-- `map f` and `comap f` form a `galois_coinsertion` when `f` is injective. -/
def gci_map_comap : galois_coinsertion (map f) (comap f) :=
(gc_map_comap f).to_galois_coinsertion
  (λ S x, by simp [mem_comap, mem_map, hf.eq_iff])

lemma comap_map_eq_of_injective (p : submodule R M) : (p.map f).comap f = p :=
(gci_map_comap hf).u_l_eq _

lemma comap_surjective_of_injective : function.surjective (comap f) :=
(gci_map_comap hf).u_surjective

lemma map_injective_of_injective : function.injective (map f) :=
(gci_map_comap hf).l_injective

lemma comap_inf_map_of_injective (p q : submodule R M) : (p.map f ⊓ q.map f).comap f = p ⊓ q :=
(gci_map_comap hf).u_inf_l _ _

lemma comap_infi_map_of_injective (S : ι → submodule R M) : (⨅ i, (S i).map f).comap f = infi S :=
(gci_map_comap hf).u_infi_l _

lemma comap_sup_map_of_injective (p q : submodule R M) : (p.map f ⊔ q.map f).comap f = p ⊔ q :=
(gci_map_comap hf).u_sup_l _ _

lemma comap_supr_map_of_injective (S : ι → submodule R M) : (⨆ i, (S i).map f).comap f = supr S :=
(gci_map_comap hf).u_supr_l _

lemma map_le_map_iff_of_injective (p q : submodule R M) : p.map f ≤ q.map f ↔ p ≤ q :=
(gci_map_comap hf).l_le_l_iff

lemma map_strict_mono_of_injective : strict_mono (map f) :=
(gci_map_comap hf).strict_mono_l

end galois_coinsertion

--TODO(Mario): is there a way to prove this from order properties?
lemma map_inf_eq_map_inf_comap [ring_hom_surjective σ₁₂] {f : M →ₛₗ[σ₁₂] M₂}
  {p : submodule R M} {p' : submodule R₂ M₂} :
  map f p ⊓ p' = map f (p ⊓ comap f p') :=
le_antisymm
  (by rintro _ ⟨⟨x, h₁, rfl⟩, h₂⟩; exact ⟨_, ⟨h₁, h₂⟩, rfl⟩)
  (le_inf (map_mono inf_le_left) (map_le_iff_le_comap.2 inf_le_right))

lemma map_comap_subtype : map p.subtype (comap p.subtype p') = p ⊓ p' :=
ext $ λ x, ⟨by rintro ⟨⟨_, h₁⟩, h₂, rfl⟩; exact ⟨h₁, h₂⟩, λ ⟨h₁, h₂⟩, ⟨⟨_, h₁⟩, h₂, rfl⟩⟩

lemma eq_zero_of_bot_submodule : ∀(b : (⊥ : submodule R M)), b = 0
| ⟨b', hb⟩ := subtype.eq $ show b' = 0, from (mem_bot R).1 hb


section
variables {α : Type*} [monoid α] [distrib_mul_action α M] [smul_comm_class α R M]

/-- The action on a submodule corresponding to applying the action to every element.

This is available as an instance in the `pointwise` locale. -/
protected def pointwise_distrib_mul_action : distrib_mul_action α (submodule R M) :=
{ smul := λ a S, S.map (distrib_mul_action.to_linear_map _ _ a),
  one_smul := λ S,
    (congr_arg (λ f, S.map f) (linear_map.ext $ by exact one_smul α)).trans S.map_id,
  mul_smul := λ a₁ a₂ S,
    (congr_arg (λ f : M →ₗ[R] M, S.map f) (linear_map.ext $ by exact mul_smul _ _)).trans
      (S.map_comp _ _),
  smul_zero := λ a, map_bot _,
  smul_add := λ a S₁ S₂, map_sup _ _ _ }

localized "attribute [instance] submodule.pointwise_distrib_mul_action" in pointwise
open_locale pointwise

@[simp] lemma coe_pointwise_smul (a : α) (S : submodule R M) : ↑(a • S) = a • (S : set M) := rfl

@[simp] lemma pointwise_smul_to_add_submonoid (a : α) (S : submodule R M) :
  (a • S).to_add_submonoid = a • S.to_add_submonoid := rfl

@[simp] lemma pointwise_smul_to_add_subgroup {R M : Type*}
  [ring R] [add_comm_group M] [distrib_mul_action α M] [module R M] [smul_comm_class α R M]
  (a : α) (S : submodule R M) :
  (a • S).to_add_subgroup = a • S.to_add_subgroup := rfl

lemma smul_mem_pointwise_smul (m : M) (a : α) (S : submodule R M) : m ∈ S → a • m ∈ a • S :=
(set.smul_mem_smul_set : _ → _ ∈ a • (S : set M))

@[simp] lemma smul_le_self_of_tower {α : Type*}
  [semiring α] [module α R] [module α M] [smul_comm_class α R M] [is_scalar_tower α R M]
  (a : α) (S : submodule R M) : a • S ≤ S :=
begin
  rintro y ⟨x, hx, rfl⟩,
  exact smul_of_tower_mem _ a hx,
end

end

section
variables {α : Type*} [semiring α] [module α M] [smul_comm_class α R M]
/-- The action on a submodule corresponding to applying the action to every element.

This is available as an instance in the `pointwise` locale.

This is a stronger version of `submodule.pointwise_distrib_mul_action`. Note that `add_smul` does
not hold so this cannot be stated as a `module`. -/
protected def pointwise_mul_action_with_zero : mul_action_with_zero α (submodule R M) :=
{ zero_smul := λ S,
    (congr_arg (λ f : M →ₗ[R] M, S.map f) (linear_map.ext $ by exact zero_smul α)).trans
    S.map_zero,
  .. submodule.pointwise_distrib_mul_action }

localized "attribute [instance] submodule.pointwise_mul_action_with_zero" in pointwise

end

section
variables (R)

/-- The span of a set `s ⊆ M` is the smallest submodule of M that contains `s`. -/
def span (s : set M) : submodule R M := Inf {p | s ⊆ p}
end

variables {s t : set M}
lemma mem_span : x ∈ span R s ↔ ∀ p : submodule R M, s ⊆ p → x ∈ p :=
mem_bInter_iff

lemma subset_span : s ⊆ span R s :=
λ x h, mem_span.2 $ λ p hp, hp h

lemma span_le {p} : span R s ≤ p ↔ s ⊆ p :=
⟨subset.trans subset_span, λ ss x h, mem_span.1 h _ ss⟩

lemma span_mono (h : s ⊆ t) : span R s ≤ span R t :=
span_le.2 $ subset.trans h subset_span

lemma span_eq_of_le (h₁ : s ⊆ p) (h₂ : p ≤ span R s) : span R s = p :=
le_antisymm (span_le.2 h₁) h₂

@[simp] lemma span_eq : span R (p : set M) = p :=
span_eq_of_le _ (subset.refl _) subset_span

lemma map_span [ring_hom_surjective σ₁₂] (f : M →ₛₗ[σ₁₂] M₂) (s : set M) :
  (span R s).map f = span R₂ (f '' s) :=
eq.symm $ span_eq_of_le _ (set.image_subset f subset_span) $
map_le_iff_le_comap.2 $ span_le.2 $ λ x hx, subset_span ⟨x, hx, rfl⟩

alias submodule.map_span ← linear_map.map_span

lemma map_span_le {R M M₂ : Type*} [semiring R] [add_comm_monoid M]
  [add_comm_monoid M₂] [module R M] [module R M₂] (f : M →ₗ[R] M₂)
  (s : set M) (N : submodule R M₂) : map f (span R s) ≤ N ↔ ∀ m ∈ s, f m ∈ N :=
begin
  rw [f.map_span, span_le, set.image_subset_iff],
  exact iff.rfl
end

alias submodule.map_span_le ← linear_map.map_span_le

/- See also `span_preimage_eq` below. -/
lemma span_preimage_le (f : M →ₛₗ[σ₁₂] M₂) (s : set M₂) :
  span R (f ⁻¹' s) ≤ (span R₂ s).comap f :=
by { rw [span_le, comap_coe], exact preimage_mono (subset_span), }

alias submodule.span_preimage_le  ← linear_map.span_preimage_le

/-- An induction principle for span membership. If `p` holds for 0 and all elements of `s`, and is
preserved under addition and scalar multiplication, then `p` holds for all elements of the span of
`s`. -/
@[elab_as_eliminator] lemma span_induction {p : M → Prop} (h : x ∈ span R s)
  (Hs : ∀ x ∈ s, p x) (H0 : p 0)
  (H1 : ∀ x y, p x → p y → p (x + y))
  (H2 : ∀ (a:R) x, p x → p (a • x)) : p x :=
(@span_le _ _ _ _ _ _ ⟨p, H0, H1, H2⟩).2 Hs h

lemma span_nat_eq_add_submonoid_closure (s : set M) :
  (span ℕ s).to_add_submonoid = add_submonoid.closure s :=
begin
  refine eq.symm (add_submonoid.closure_eq_of_le subset_span _),
  apply add_submonoid.to_nat_submodule.symm.to_galois_connection.l_le _,
  rw span_le,
  exact add_submonoid.subset_closure,
end

@[simp] lemma span_nat_eq (s : add_submonoid M) : (span ℕ (s : set M)).to_add_submonoid = s :=
by rw [span_nat_eq_add_submonoid_closure, s.closure_eq]

lemma span_int_eq_add_subgroup_closure {M : Type*} [add_comm_group M] (s : set M) :
  (span ℤ s).to_add_subgroup = add_subgroup.closure s :=
eq.symm $ add_subgroup.closure_eq_of_le _ subset_span $ λ x hx, span_induction hx
  (λ x hx, add_subgroup.subset_closure hx) (add_subgroup.zero_mem _)
  (λ _ _, add_subgroup.add_mem _) (λ _ _ _, add_subgroup.gsmul_mem _ ‹_› _)

@[simp] lemma span_int_eq {M : Type*} [add_comm_group M] (s : add_subgroup M) :
  (span ℤ (s : set M)).to_add_subgroup = s :=
by rw [span_int_eq_add_subgroup_closure, s.closure_eq]

section
variables (R M)

/-- `span` forms a Galois insertion with the coercion from submodule to set. -/
protected def gi : galois_insertion (@span R M _ _ _) coe :=
{ choice := λ s _, span R s,
  gc := λ s t, span_le,
  le_l_u := λ s, subset_span,
  choice_eq := λ s h, rfl }

end

@[simp] lemma span_empty : span R (∅ : set M) = ⊥ :=
(submodule.gi R M).gc.l_bot

@[simp] lemma span_univ : span R (univ : set M) = ⊤ :=
eq_top_iff.2 $ set_like.le_def.2 $ subset_span

lemma span_union (s t : set M) : span R (s ∪ t) = span R s ⊔ span R t :=
(submodule.gi R M).gc.l_sup

lemma span_Union {ι} (s : ι → set M) : span R (⋃ i, s i) = ⨆ i, span R (s i) :=
(submodule.gi R M).gc.l_supr

lemma span_eq_supr_of_singleton_spans (s : set M) : span R s = ⨆ x ∈ s, span R {x} :=
by simp only [←span_Union, set.bUnion_of_singleton s]

@[simp] theorem coe_supr_of_directed {ι} [hι : nonempty ι]
  (S : ι → submodule R M) (H : directed (≤) S) :
  ((supr S : submodule R M) : set M) = ⋃ i, S i :=
begin
  refine subset.antisymm _ (Union_subset $ le_supr S),
  suffices : (span R (⋃ i, (S i : set M)) : set M) ⊆ ⋃ (i : ι), ↑(S i),
    by simpa only [span_Union, span_eq] using this,
  refine (λ x hx, span_induction hx (λ _, id) _ _ _);
    simp only [mem_Union, exists_imp_distrib],
  { exact hι.elim (λ i, ⟨i, (S i).zero_mem⟩) },
  { intros x y i hi j hj,
    rcases H i j with ⟨k, ik, jk⟩,
    exact ⟨k, add_mem _ (ik hi) (jk hj)⟩ },
  { exact λ a x i hi, ⟨i, smul_mem _ a hi⟩ },
end

@[simp] theorem mem_supr_of_directed {ι} [nonempty ι]
  (S : ι → submodule R M) (H : directed (≤) S) {x} :
  x ∈ supr S ↔ ∃ i, x ∈ S i :=
by { rw [← set_like.mem_coe, coe_supr_of_directed S H, mem_Union], refl }

theorem mem_Sup_of_directed {s : set (submodule R M)}
  {z} (hs : s.nonempty) (hdir : directed_on (≤) s) :
  z ∈ Sup s ↔ ∃ y ∈ s, z ∈ y :=
begin
  haveI : nonempty s := hs.to_subtype,
  simp only [Sup_eq_supr', mem_supr_of_directed _ hdir.directed_coe, set_coe.exists, subtype.coe_mk]
end

@[norm_cast, simp] lemma coe_supr_of_chain (a : ℕ →ₘ submodule R M) :
  (↑(⨆ k, a k) : set M) = ⋃ k, (a k : set M) :=
coe_supr_of_directed a a.monotone.directed_le

/-- We can regard `coe_supr_of_chain` as the statement that `coe : (submodule R M) → set M` is
Scott continuous for the ω-complete partial order induced by the complete lattice structures. -/
lemma coe_scott_continuous : omega_complete_partial_order.continuous'
  (coe : submodule R M → set M) :=
⟨set_like.coe_mono, coe_supr_of_chain⟩

@[simp] lemma mem_supr_of_chain (a : ℕ →ₘ submodule R M) (m : M) :
  m ∈ (⨆ k, a k) ↔ ∃ k, m ∈ a k :=
mem_supr_of_directed a a.monotone.directed_le

section

variables {p p'}

lemma mem_sup : x ∈ p ⊔ p' ↔ ∃ (y ∈ p) (z ∈ p'), y + z = x :=
⟨λ h, begin
  rw [← span_eq p, ← span_eq p', ← span_union] at h,
  apply span_induction h,
  { rintro y (h | h),
    { exact ⟨y, h, 0, by simp, by simp⟩ },
    { exact ⟨0, by simp, y, h, by simp⟩ } },
  { exact ⟨0, by simp, 0, by simp⟩ },
  { rintro _ _ ⟨y₁, hy₁, z₁, hz₁, rfl⟩ ⟨y₂, hy₂, z₂, hz₂, rfl⟩,
    exact ⟨_, add_mem _ hy₁ hy₂, _, add_mem _ hz₁ hz₂, by simp [add_assoc]; cc⟩ },
  { rintro a _ ⟨y, hy, z, hz, rfl⟩,
    exact ⟨_, smul_mem _ a hy, _, smul_mem _ a hz, by simp [smul_add]⟩ }
end,
by rintro ⟨y, hy, z, hz, rfl⟩; exact add_mem _
  ((le_sup_left : p ≤ p ⊔ p') hy)
  ((le_sup_right : p' ≤ p ⊔ p') hz)⟩

lemma mem_sup' : x ∈ p ⊔ p' ↔ ∃ (y : p) (z : p'), (y:M) + z = x :=
mem_sup.trans $ by simp only [set_like.exists, coe_mk]

lemma coe_sup : ↑(p ⊔ p') = (p + p' : set M) :=
by { ext, rw [set_like.mem_coe, mem_sup, set.mem_add], simp, }

end

/- This is the character `∙`, with escape sequence `\.`, and is thus different from the scalar
multiplication character `•`, with escape sequence `\bub`. -/
notation R`∙`:1000 x := span R (@singleton _ _ set.has_singleton x)

lemma mem_span_singleton_self (x : M) : x ∈ R ∙ x := subset_span rfl

lemma nontrivial_span_singleton {x : M} (h : x ≠ 0) : nontrivial (R ∙ x) :=
⟨begin
    use [0, x, submodule.mem_span_singleton_self x],
    intros H,
    rw [eq_comm, submodule.mk_eq_zero] at H,
    exact h H
end⟩

lemma mem_span_singleton {y : M} : x ∈ (R ∙ y) ↔ ∃ a:R, a • y = x :=
⟨λ h, begin
  apply span_induction h,
  { rintro y (rfl|⟨⟨⟩⟩), exact ⟨1, by simp⟩ },
  { exact ⟨0, by simp⟩ },
  { rintro _ _ ⟨a, rfl⟩ ⟨b, rfl⟩,
    exact ⟨a + b, by simp [add_smul]⟩ },
  { rintro a _ ⟨b, rfl⟩,
    exact ⟨a * b, by simp [smul_smul]⟩ }
end,
by rintro ⟨a, y, rfl⟩; exact
  smul_mem _ _ (subset_span $ by simp)⟩

lemma le_span_singleton_iff {s : submodule R M} {v₀ : M} :
  s ≤ (R ∙ v₀) ↔ ∀ v ∈ s, ∃ r : R, r • v₀ = v :=
by simp_rw [set_like.le_def, mem_span_singleton]

lemma span_singleton_eq_top_iff (x : M) : (R ∙ x) = ⊤ ↔ ∀ v, ∃ r : R, r • x = v :=
begin
  rw [eq_top_iff, le_span_singleton_iff],
  finish,
end

@[simp] lemma span_zero_singleton : (R ∙ (0:M)) = ⊥ :=
by { ext, simp [mem_span_singleton, eq_comm] }

lemma span_singleton_eq_range (y : M) : ↑(R ∙ y) = range ((• y) : R → M) :=
set.ext $ λ x, mem_span_singleton

lemma span_singleton_smul_le (r : R) (x : M) : (R ∙ (r • x)) ≤ R ∙ x :=
begin
  rw [span_le, set.singleton_subset_iff, set_like.mem_coe],
  exact smul_mem _ _ (mem_span_singleton_self _)
end

lemma span_singleton_smul_eq {K E : Type*} [division_ring K] [add_comm_group E] [module K E]
  {r : K} (x : E) (hr : r ≠ 0) : (K ∙ (r • x)) = K ∙ x :=
begin
  refine le_antisymm (span_singleton_smul_le r x) _,
  convert span_singleton_smul_le r⁻¹ (r • x),
  exact (inv_smul_smul' hr _).symm
end

lemma disjoint_span_singleton {K E : Type*} [division_ring K] [add_comm_group E] [module K E]
  {s : submodule K E} {x : E} :
  disjoint s (K ∙ x) ↔ (x ∈ s → x = 0) :=
begin
  refine disjoint_def.trans ⟨λ H hx, H x hx $ subset_span $ mem_singleton x, _⟩,
  assume H y hy hyx,
  obtain ⟨c, hc⟩ := mem_span_singleton.1 hyx,
  subst y,
  classical, by_cases hc : c = 0, by simp only [hc, zero_smul],
  rw [s.smul_mem_iff hc] at hy,
  rw [H hy, smul_zero]
end

lemma disjoint_span_singleton' {K E : Type*} [division_ring K] [add_comm_group E] [module K E]
  {p : submodule K E} {x : E} (x0 : x ≠ 0) :
  disjoint p (K ∙ x) ↔ x ∉ p :=
disjoint_span_singleton.trans ⟨λ h₁ h₂, x0 (h₁ h₂), λ h₁ h₂, (h₁ h₂).elim⟩

lemma mem_span_insert {y} : x ∈ span R (insert y s) ↔ ∃ (a:R) (z ∈ span R s), x = a • y + z :=
begin
  simp only [← union_singleton, span_union, mem_sup, mem_span_singleton, exists_prop,
    exists_exists_eq_and],
  rw [exists_comm],
  simp only [eq_comm, add_comm, exists_and_distrib_left]
end

lemma span_insert_eq_span (h : x ∈ span R s) : span R (insert x s) = span R s :=
span_eq_of_le _ (set.insert_subset.mpr ⟨h, subset_span⟩) (span_mono $ subset_insert _ _)

lemma span_span : span R (span R s : set M) = span R s := span_eq _

lemma span_eq_bot : span R (s : set M) = ⊥ ↔ ∀ x ∈ s, (x:M) = 0 :=
eq_bot_iff.trans ⟨
  λ H x h, (mem_bot R).1 $ H $ subset_span h,
  λ H, span_le.2 (λ x h, (mem_bot R).2 $ H x h)⟩

@[simp] lemma span_singleton_eq_bot : (R ∙ x) = ⊥ ↔ x = 0 :=
span_eq_bot.trans $ by simp

@[simp] lemma span_zero : span R (0 : set M) = ⊥ := by rw [←singleton_zero, span_singleton_eq_bot]

@[simp] lemma span_image [ring_hom_surjective σ₁₂] (f : M →ₛₗ[σ₁₂] M₂) :
  span R₂ (f '' s) = map f (span R s) :=
span_eq_of_le _ (image_subset _ subset_span) $ map_le_iff_le_comap.2 $
span_le.2 $ image_subset_iff.1 subset_span

lemma apply_mem_span_image_of_mem_span
   [ring_hom_surjective σ₁₂] (f : M →ₛₗ[σ₁₂] M₂) {x : M} {s : set M} (h : x ∈ submodule.span R s) :
   f x ∈ submodule.span R₂ (f '' s) :=
begin
  rw submodule.span_image,
  exact submodule.mem_map_of_mem h
end

/-- `f` is an explicit argument so we can `apply` this theorem and obtain `h` as a new goal. -/
lemma not_mem_span_of_apply_not_mem_span_image
   [ring_hom_surjective σ₁₂] (f : M →ₛₗ[σ₁₂] M₂) {x : M} {s : set M}
   (h : f x ∉ submodule.span R₂ (f '' s)) :
   x ∉ submodule.span R s :=
not.imp h (apply_mem_span_image_of_mem_span f)

lemma supr_eq_span {ι : Sort*} (p : ι → submodule R M) :
  (⨆ (i : ι), p i) = submodule.span R (⋃ (i : ι), ↑(p i)) :=
le_antisymm
  (supr_le $ assume i, subset.trans (assume m hm, set.mem_Union.mpr ⟨i, hm⟩) subset_span)
  (span_le.mpr $ Union_subset_iff.mpr $ assume i m hm, mem_supr_of_mem i hm)

lemma span_singleton_le_iff_mem (m : M) (p : submodule R M) : (R ∙ m) ≤ p ↔ m ∈ p :=
by rw [span_le, singleton_subset_iff, set_like.mem_coe]

lemma singleton_span_is_compact_element (x : M) :
  complete_lattice.is_compact_element (span R {x} : submodule R M) :=
begin
  rw complete_lattice.is_compact_element_iff_le_of_directed_Sup_le,
  intros d hemp hdir hsup,
  have : x ∈ Sup d, from (set_like.le_def.mp hsup) (mem_span_singleton_self x),
  obtain ⟨y, ⟨hyd, hxy⟩⟩ := (mem_Sup_of_directed hemp hdir).mp this,
  exact ⟨y, ⟨hyd, by simpa only [span_le, singleton_subset_iff]⟩⟩,
end

instance : is_compactly_generated (submodule R M) :=
⟨λ s, ⟨(λ x, span R {x}) '' s, ⟨λ t ht, begin
  rcases (set.mem_image _ _ _).1 ht with ⟨x, hx, rfl⟩,
  apply singleton_span_is_compact_element,
end, by rw [Sup_eq_supr, supr_image, ←span_eq_supr_of_singleton_spans, span_eq]⟩⟩⟩

lemma lt_add_iff_not_mem {I : submodule R M} {a : M} : I < I + (R ∙ a) ↔ a ∉ I :=
begin
  split,
  { intro h,
    by_contra akey,
    have h1 : I + (R ∙ a) ≤ I,
    { simp only [add_eq_sup, sup_le_iff],
      split,
      { exact le_refl I, },
      { exact (span_singleton_le_iff_mem a I).mpr akey, } },
    have h2 := gt_of_ge_of_gt h1 h,
    exact lt_irrefl I h2, },
  { intro h,
    apply set_like.lt_iff_le_and_exists.mpr, split,
    simp only [add_eq_sup, le_sup_left],
    use a,
    split, swap, { assumption, },
    { have : (R ∙ a) ≤ I + (R ∙ a) := le_sup_right,
      exact this (mem_span_singleton_self a), } },
end

lemma mem_supr {ι : Sort*} (p : ι → submodule R M) {m : M} :
  (m ∈ ⨆ i, p i) ↔ (∀ N, (∀ i, p i ≤ N) → m ∈ N) :=
begin
  rw [← span_singleton_le_iff_mem, le_supr_iff],
  simp only [span_singleton_le_iff_mem],
end

section

open_locale classical

/-- For every element in the span of a set, there exists a finite subset of the set
such that the element is contained in the span of the subset. -/
lemma mem_span_finite_of_mem_span {S : set M} {x : M} (hx : x ∈ span R S) :
  ∃ T : finset M, ↑T ⊆ S ∧ x ∈ span R (T : set M) :=
begin
  refine span_induction hx (λ x hx, _) _ _ _,
  { refine ⟨{x}, _, _⟩,
    { rwa [finset.coe_singleton, set.singleton_subset_iff] },
    { rw finset.coe_singleton,
      exact submodule.mem_span_singleton_self x } },
  { use ∅, simp },
  { rintros x y ⟨X, hX, hxX⟩ ⟨Y, hY, hyY⟩,
    refine ⟨X ∪ Y, _, _⟩,
    { rw finset.coe_union,
      exact set.union_subset hX hY },
    rw [finset.coe_union, span_union, mem_sup],
    exact ⟨x, hxX, y, hyY, rfl⟩, },
  { rintros a x ⟨T, hT, h2⟩,
    exact ⟨T, hT, smul_mem _ _ h2⟩ }
end

end

/-- The product of two submodules is a submodule. -/
def prod : submodule R (M × M') :=
{ carrier   := set.prod p q₁,
  smul_mem' := by rintro a ⟨x, y⟩ ⟨hx, hy⟩; exact ⟨smul_mem _ a hx, smul_mem _ a hy⟩,
  .. p.to_add_submonoid.prod q₁.to_add_submonoid }

@[simp] lemma prod_coe :
  (prod p q₁ : set (M × M')) = set.prod p q₁ := rfl

@[simp] lemma mem_prod {p : submodule R M} {q : submodule R M'} {x : M × M'} :
  x ∈ prod p q ↔ x.1 ∈ p ∧ x.2 ∈ q := set.mem_prod

lemma span_prod_le (s : set M) (t : set M') :
  span R (set.prod s t) ≤ prod (span R s) (span R t) :=
span_le.2 $ set.prod_mono subset_span subset_span

@[simp] lemma prod_top : (prod ⊤ ⊤ : submodule R (M × M')) = ⊤ :=
by ext; simp

@[simp] lemma prod_bot : (prod ⊥ ⊥ : submodule R (M × M')) = ⊥ :=
by ext ⟨x, y⟩; simp [prod.zero_eq_mk]

lemma prod_mono {p p' : submodule R M} {q q' : submodule R M'} :
  p ≤ p' → q ≤ q' → prod p q ≤ prod p' q' := prod_mono

@[simp] lemma prod_inf_prod : prod p q₁ ⊓ prod p' q₁' = prod (p ⊓ p') (q₁ ⊓ q₁') :=
set_like.coe_injective set.prod_inter_prod

@[simp] lemma prod_sup_prod : prod p q₁ ⊔ prod p' q₁' = prod (p ⊔ p') (q₁ ⊔ q₁') :=
begin
  refine le_antisymm (sup_le
    (prod_mono le_sup_left le_sup_left)
    (prod_mono le_sup_right le_sup_right)) _,
  simp [set_like.le_def], intros xx yy hxx hyy,
  rcases mem_sup.1 hxx with ⟨x, hx, x', hx', rfl⟩,
  rcases mem_sup.1 hyy with ⟨y, hy, y', hy', rfl⟩,
  refine mem_sup.2 ⟨(x, y), ⟨hx, hy⟩, (x', y'), ⟨hx', hy'⟩, rfl⟩
end

end add_comm_monoid

variables [ring R] [add_comm_group M] [add_comm_group M₂] [add_comm_group M₃]
variables [module R M] [module R M₂] [module R M₃]
variables (p p' : submodule R M) (q q' : submodule R M₂)
variables {r : R} {x y : M}
open set

@[simp] lemma neg_coe : -(p : set M) = p := set.ext $ λ x, p.neg_mem_iff

@[simp] protected lemma map_neg (f : M →ₗ[R] M₂) : map (-f) p = map f p :=
ext $ λ y, ⟨λ ⟨x, hx, hy⟩, hy ▸ ⟨-x, neg_mem _ hx, f.map_neg x⟩,
  λ ⟨x, hx, hy⟩, hy ▸ ⟨-x, neg_mem _ hx, ((-f).map_neg _).trans (neg_neg (f x))⟩⟩

@[simp] lemma span_neg (s : set M) : span R (-s) = span R s :=
calc span R (-s) = span R ((-linear_map.id : M →ₗ[R] M) '' s) : by simp
 ... = map (-linear_map.id) (span R s) : ((-linear_map.id).map_span _).symm
... = span R s : by simp

lemma mem_span_insert' {y} {s : set M} : x ∈ span R (insert y s) ↔ ∃(a:R), x + a • y ∈ span R s :=
begin
  rw mem_span_insert, split,
  { rintro ⟨a, z, hz, rfl⟩, exact ⟨-a, by simp [hz, add_assoc]⟩ },
  { rintro ⟨a, h⟩, exact ⟨-a, _, h, by simp [add_comm, add_left_comm]⟩ }
end

-- TODO(Mario): Factor through add_subgroup
/-- The equivalence relation associated to a submodule `p`, defined by `x ≈ y` iff `y - x ∈ p`. -/
def quotient_rel : setoid M :=
⟨λ x y, x - y ∈ p, λ x, by simp,
 λ x y h, by simpa using neg_mem _ h,
 λ x y z h₁ h₂, by simpa [sub_eq_add_neg, add_left_comm, add_assoc] using add_mem _ h₁ h₂⟩

/-- The quotient of a module `M` by a submodule `p ⊆ M`. -/
def quotient : Type* := quotient (quotient_rel p)

namespace quotient

/-- Map associating to an element of `M` the corresponding element of `M/p`,
when `p` is a submodule of `M`. -/
def mk {p : submodule R M} : M → quotient p := quotient.mk'

@[simp] theorem mk_eq_mk {p : submodule R M} (x : M) :
  (@_root_.quotient.mk _ (quotient_rel p) x) = mk x := rfl
@[simp] theorem mk'_eq_mk {p : submodule R M} (x : M) : (quotient.mk' x : quotient p) = mk x := rfl
@[simp] theorem quot_mk_eq_mk {p : submodule R M} (x : M) : (quot.mk _ x : quotient p) = mk x := rfl

protected theorem eq {x y : M} : (mk x : quotient p) = mk y ↔ x - y ∈ p := quotient.eq'

instance : has_zero (quotient p) := ⟨mk 0⟩
instance : inhabited (quotient p) := ⟨0⟩

@[simp] theorem mk_zero : mk 0 = (0 : quotient p) := rfl

@[simp] theorem mk_eq_zero : (mk x : quotient p) = 0 ↔ x ∈ p :=
by simpa using (quotient.eq p : mk x = 0 ↔ _)

instance : has_add (quotient p) :=
⟨λ a b, quotient.lift_on₂' a b (λ a b, mk (a + b)) $
  λ a₁ a₂ b₁ b₂ h₁ h₂, (quotient.eq p).2 $
    by simpa [sub_eq_add_neg, add_left_comm, add_comm] using add_mem p h₁ h₂⟩

@[simp] theorem mk_add : (mk (x + y) : quotient p) = mk x + mk y := rfl

instance : has_neg (quotient p) :=
⟨λ a, quotient.lift_on' a (λ a, mk (-a)) $
 λ a b h, (quotient.eq p).2 $ by simpa using neg_mem p h⟩

@[simp] theorem mk_neg : (mk (-x) : quotient p) = -mk x := rfl

instance : has_sub (quotient p) :=
⟨λ a b, quotient.lift_on₂' a b (λ a b, mk (a - b)) $
  λ a₁ a₂ b₁ b₂ h₁ h₂, (quotient.eq p).2 $
  by simpa [sub_eq_add_neg, add_left_comm, add_comm] using add_mem p h₁ (neg_mem p h₂)⟩

@[simp] theorem mk_sub : (mk (x - y) : quotient p) = mk x - mk y := rfl

instance : add_comm_group (quotient p) :=
{ zero := (0 : quotient p),
  add := (+),
  neg := has_neg.neg,
  sub := has_sub.sub,
  add_assoc := by { rintros ⟨x⟩ ⟨y⟩ ⟨z⟩, simp only [←mk_add p, quot_mk_eq_mk, add_assoc] },
  zero_add := by { rintro ⟨x⟩, simp only [←mk_zero p, ←mk_add p, quot_mk_eq_mk, zero_add] },
  add_zero := by { rintro ⟨x⟩, simp only [←mk_zero p, ←mk_add p, add_zero, quot_mk_eq_mk] },
  add_comm := by { rintros ⟨x⟩ ⟨y⟩, simp only [←mk_add p, quot_mk_eq_mk, add_comm] },
  add_left_neg := by { rintro ⟨x⟩,
    simp only [←mk_zero p, ←mk_add p, ←mk_neg p, quot_mk_eq_mk, add_left_neg] },
  sub_eq_add_neg := by { rintros ⟨x⟩ ⟨y⟩,
    simp only [←mk_add p, ←mk_neg p, ←mk_sub p, sub_eq_add_neg, quot_mk_eq_mk] },
  nsmul := λ n x, quotient.lift_on' x (λ x, mk (n • x)) $
     λ x y h, (quotient.eq p).2 $ by simpa [smul_sub] using smul_of_tower_mem p n h,
  nsmul_zero' := by { rintros ⟨⟩, simp only [mk_zero, quot_mk_eq_mk, zero_smul], refl },
  nsmul_succ' := by { rintros n ⟨⟩,
    simp only [nat.succ_eq_one_add, add_nsmul, mk_add, quot_mk_eq_mk, one_nsmul], refl },
  gsmul := λ n x, quotient.lift_on' x (λ x, mk (n • x)) $
     λ x y h, (quotient.eq p).2 $ by simpa [smul_sub] using smul_of_tower_mem p n h,
  gsmul_zero' := by { rintros ⟨⟩, simp only [mk_zero, quot_mk_eq_mk, zero_smul], refl },
  gsmul_succ' := by { rintros n ⟨⟩,
    simp [nat.succ_eq_add_one, add_nsmul, mk_add, quot_mk_eq_mk, one_nsmul, add_smul, add_comm],
    refl },
  gsmul_neg' := by { rintros n ⟨x⟩, simp_rw [gsmul_neg_succ_of_nat, gsmul_coe_nat], refl }, }

instance : has_scalar R (quotient p) :=
⟨λ a x, quotient.lift_on' x (λ x, mk (a • x)) $
 λ x y h, (quotient.eq p).2 $ by simpa [smul_sub] using smul_mem p a h⟩

@[simp] theorem mk_smul : (mk (r • x) : quotient p) = r • mk x := rfl

@[simp] theorem mk_nsmul (n : ℕ) : (mk (n • x) : quotient p) = n • mk x := rfl

instance : module R (quotient p) :=
module.of_core $ by refine {smul := (•), ..};
  repeat {rintro ⟨⟩ <|> intro}; simp [smul_add, add_smul, smul_smul,
    -mk_add, (mk_add p).symm, -mk_smul, (mk_smul p).symm]

lemma mk_surjective : function.surjective (@mk _ _ _ _ _ p) :=
by { rintros ⟨x⟩, exact ⟨x, rfl⟩ }

lemma nontrivial_of_lt_top (h : p < ⊤) : nontrivial (p.quotient) :=
begin
  obtain ⟨x, _, not_mem_s⟩ := set_like.exists_of_lt h,
  refine ⟨⟨mk x, 0, _⟩⟩,
  simpa using not_mem_s
end

end quotient

lemma quot_hom_ext ⦃f g : quotient p →ₗ[R] M₂⦄ (h : ∀ x, f (quotient.mk x) = g (quotient.mk x)) :
  f = g :=
linear_map.ext $ λ x, quotient.induction_on' x h

end submodule

namespace submodule
variables [field K]
variables [add_comm_group V] [module K V]
variables [add_comm_group V₂] [module K V₂]

lemma comap_smul (f : V →ₗ[K] V₂) (p : submodule K V₂) (a : K) (h : a ≠ 0) :
  p.comap (a • f) = p.comap f :=
by ext b; simp only [submodule.mem_comap, p.smul_mem_iff h, linear_map.smul_apply]

lemma map_smul (f : V →ₗ[K] V₂) (p : submodule K V) (a : K) (h : a ≠ 0) :
  p.map (a • f) = p.map f :=
le_antisymm
  begin rw [map_le_iff_le_comap, comap_smul f _ a h, ← map_le_iff_le_comap], exact le_refl _ end
  begin rw [map_le_iff_le_comap, ← comap_smul f _ a h, ← map_le_iff_le_comap], exact le_refl _ end


lemma comap_smul' (f : V →ₗ[K] V₂) (p : submodule K V₂) (a : K) :
  p.comap (a • f) = (⨅ h : a ≠ 0, p.comap f) :=
by classical; by_cases a = 0; simp [h, comap_smul]

lemma map_smul' (f : V →ₗ[K] V₂) (p : submodule K V) (a : K) :
  p.map (a • f) = (⨆ h : a ≠ 0, p.map f) :=
by classical; by_cases a = 0; simp [h, map_smul]

end submodule

/-! ### Properties of linear maps -/
namespace linear_map

section add_comm_monoid

variables [semiring R] [semiring R₂] [semiring R₃]
variables [add_comm_monoid M] [add_comm_monoid M₂] [add_comm_monoid M₃]
variables {σ₁₂ : R →+*R₂} {σ₂₃ : R₂ →+*R₃} {σ₁₃ : R →+*R₃}
variables [ring_hom_comp_triple σ₁₂ σ₂₃ σ₁₃]
variables [module R M] [module R₂ M₂] [module R₃ M₃]
include R
open submodule

/-- If two linear maps are equal on a set `s`, then they are equal on `submodule.span s`.

See also `linear_map.eq_on_span'` for a version using `set.eq_on`. -/
lemma eq_on_span {s : set M} {f g : M →ₛₗ[σ₁₂] M₂} (H : set.eq_on f g s) ⦃x⦄ (h : x ∈ span R s) :
  f x = g x :=
by apply span_induction h H; simp {contextual := tt}

/-- If two linear maps are equal on a set `s`, then they are equal on `submodule.span s`.

This version uses `set.eq_on`, and the hidden argument will expand to `h : x ∈ (span R s : set M)`.
See `linear_map.eq_on_span` for a version that takes `h : x ∈ span R s` as an argument. -/
lemma eq_on_span' {s : set M} {f g : M →ₛₗ[σ₁₂] M₂} (H : set.eq_on f g s) :
  set.eq_on f g (span R s : set M) :=
eq_on_span H

/-- If `s` generates the whole module and linear maps `f`, `g` are equal on `s`, then they are
equal. -/
lemma ext_on {s : set M} {f g : M →ₛₗ[σ₁₂] M₂} (hv : span R s = ⊤) (h : set.eq_on f g s) :
  f = g :=
linear_map.ext (λ x, eq_on_span h (eq_top_iff'.1 hv _))

/-- If the range of `v : ι → M` generates the whole module and linear maps `f`, `g` are equal at
each `v i`, then they are equal. -/
lemma ext_on_range {v : ι → M} {f g : M →ₛₗ[σ₁₂] M₂} (hv : span R (set.range v) = ⊤)
  (h : ∀i, f (v i) = g (v i)) : f = g :=
ext_on hv (set.forall_range_iff.2 h)

section finsupp
variables {γ : Type*} [has_zero γ]

@[simp] lemma map_finsupp_sum (f : M →ₛₗ[σ₁₂] M₂) {t : ι →₀ γ} {g : ι → γ → M} :
  f (t.sum g) = t.sum (λ i d, f (g i d)) := f.map_sum

lemma coe_finsupp_sum (t : ι →₀ γ) (g : ι → γ → M →ₛₗ[σ₁₂] M₂) :
  ⇑(t.sum g) = t.sum (λ i d, g i d) := coe_fn_sum _ _

@[simp] lemma finsupp_sum_apply (t : ι →₀ γ) (g : ι → γ → M →ₛₗ[σ₁₂] M₂) (b : M) :
  (t.sum g) b = t.sum (λ i d, g i d b) := sum_apply _ _ _

end finsupp

section dfinsupp
open dfinsupp
variables {γ : ι → Type*} [decidable_eq ι]

section sum

variables [Π i, has_zero (γ i)] [Π i (x : γ i), decidable (x ≠ 0)]

@[simp] lemma map_dfinsupp_sum (f : M →ₛₗ[σ₁₂] M₂) {t : Π₀ i, γ i} {g : Π i, γ i → M} :
  f (t.sum g) = t.sum (λ i d, f (g i d)) := f.map_sum

lemma coe_dfinsupp_sum (t : Π₀ i, γ i) (g : Π i, γ i → M →ₛₗ[σ₁₂] M₂) :
  ⇑(t.sum g) = t.sum (λ i d, g i d) := coe_fn_sum _ _

@[simp] lemma dfinsupp_sum_apply (t : Π₀ i, γ i) (g : Π i, γ i → M →ₛₗ[σ₁₂] M₂) (b : M) :
  (t.sum g) b = t.sum (λ i d, g i d b) := sum_apply _ _ _

end sum

section sum_add_hom

variables [Π i, add_zero_class (γ i)]

@[simp] lemma map_dfinsupp_sum_add_hom (f : M →ₛₗ[σ₁₂] M₂) {t : Π₀ i, γ i} {g : Π i, γ i →+ M} :
  f (sum_add_hom g t) = sum_add_hom (λ i, f.to_add_monoid_hom.comp (g i)) t :=
f.to_add_monoid_hom.map_dfinsupp_sum_add_hom _ _

end sum_add_hom

end dfinsupp

variables {σ₂₁ : R₂ →+*R} {τ₁₂ : R →+*R₂} {τ₂₃ : R₂ →+*R₃} {τ₁₃ : R →+*R₃}
variables [ring_hom_comp_triple τ₁₂ τ₂₃ τ₁₃]

theorem map_cod_restrict [ring_hom_surjective σ₂₁] (p : submodule R M) (f : M₂ →ₛₗ[σ₂₁] M) (h p') :
  submodule.map (cod_restrict p f h) p' = comap p.subtype (p'.map f) :=
submodule.ext $ λ ⟨x, hx⟩, by simp [subtype.ext_iff_val]

theorem comap_cod_restrict (p : submodule R M) (f : M₂ →ₛₗ[σ₂₁] M) (hf p') :
  submodule.comap (cod_restrict p f hf) p' = submodule.comap f (map p.subtype p') :=
submodule.ext $ λ x, ⟨λ h, ⟨⟨_, hf x⟩, h, rfl⟩, by rintro ⟨⟨_, _⟩, h, ⟨⟩⟩; exact h⟩

section

/-- The range of a linear map `f : M → M₂` is a submodule of `M₂`.
See Note [range copy pattern]. -/
def range [ring_hom_surjective τ₁₂] (f : M →ₛₗ[τ₁₂] M₂) : submodule R₂ M₂ :=
(map f ⊤).copy (set.range f) set.image_univ.symm

theorem range_coe [ring_hom_surjective τ₁₂] (f : M →ₛₗ[τ₁₂] M₂) :
  (range f : set M₂) = set.range f := rfl

@[simp] theorem mem_range [ring_hom_surjective τ₁₂]
  {f : M →ₛₗ[τ₁₂] M₂} {x} : x ∈ range f ↔ ∃ y, f y = x :=
iff.rfl

lemma range_eq_map [ring_hom_surjective τ₁₂]
  (f : M →ₛₗ[τ₁₂] M₂) : f.range = map f ⊤ :=
by { ext, simp }

theorem mem_range_self [ring_hom_surjective τ₁₂]
  (f : M →ₛₗ[τ₁₂] M₂) (x : M) : f x ∈ f.range := ⟨x, rfl⟩

@[simp] theorem range_id : range (linear_map.id : M →ₗ[R] M) = ⊤ :=
set_like.coe_injective set.range_id

theorem range_comp [ring_hom_surjective τ₁₂] [ring_hom_surjective τ₂₃] [ring_hom_surjective τ₁₃]
  (f : M →ₛₗ[τ₁₂] M₂) (g : M₂ →ₛₗ[τ₂₃] M₃) :
  range (g.comp f : M →ₛₗ[τ₁₃] M₃) = map g (range f) :=
set_like.coe_injective (set.range_comp g f)

theorem range_comp_le_range [ring_hom_surjective τ₂₃] [ring_hom_surjective τ₁₃]
  (f : M →ₛₗ[τ₁₂] M₂) (g : M₂ →ₛₗ[τ₂₃] M₃) :
  range (g.comp f : M →ₛₗ[τ₁₃] M₃) ≤ range g :=
set_like.coe_mono (set.range_comp_subset_range f g)

theorem range_eq_top [ring_hom_surjective τ₁₂] {f : M →ₛₗ[τ₁₂] M₂} :
  range f = ⊤ ↔ surjective f :=
by rw [set_like.ext'_iff, range_coe, top_coe, set.range_iff_surjective]

lemma range_le_iff_comap [ring_hom_surjective τ₁₂] {f : M →ₛₗ[τ₁₂] M₂} {p : submodule R₂ M₂} :
  range f ≤ p ↔ comap f p = ⊤ :=
by rw [range_eq_map, map_le_iff_le_comap, eq_top_iff]

lemma map_le_range [ring_hom_surjective τ₁₂] {f : M →ₛₗ[τ₁₂] M₂} {p : submodule R M} :
  map f p ≤ range f :=
set_like.coe_mono (set.image_subset_range f p)

end

/--
The decreasing sequence of submodules consisting of the ranges of the iterates of a linear map.
-/
@[simps]
def iterate_range {R M} [ring R] [add_comm_group M] [module R M] (f : M →ₗ[R] M) :
  ℕ →ₘ order_dual (submodule R M) :=
⟨λ n, (f ^ n).range, λ n m w x h, begin
  obtain ⟨c, rfl⟩ := le_iff_exists_add.mp w,
  rw linear_map.mem_range at h,
  obtain ⟨m, rfl⟩ := h,
  rw linear_map.mem_range,
  use (f ^ c) m,
  rw [pow_add, linear_map.mul_apply],
end⟩

/-- Restrict the codomain of a linear map `f` to `f.range`.

This is the bundled version of `set.range_factorization`. -/
@[reducible] def range_restrict [ring_hom_surjective τ₁₂] (f : M →ₛₗ[τ₁₂] M₂) :
  M →ₛₗ[τ₁₂] f.range := f.cod_restrict f.range f.mem_range_self

--set_option trace.class_instances true
/-- The range of a linear map is finite if the domain is finite.
Note: this instance can form a diamond with `subtype.fintype` in the
  presence of `fintype M₂`. -/
instance fintype_range [fintype M] [decidable_eq M₂] [ring_hom_surjective τ₁₂]
  (f : M →ₛₗ[τ₁₂] M₂) : fintype (range f) :=
set.fintype_range f

section
variables (R) (M)

/-- Given an element `x` of a module `M` over `R`, the natural map from
    `R` to scalar multiples of `x`.-/
def to_span_singleton (x : M) : R →ₗ[R] M := linear_map.id.smul_right x

/-- The range of `to_span_singleton x` is the span of `x`.-/
lemma span_singleton_eq_range (x : M) : (R ∙ x) = (to_span_singleton R M x).range :=
submodule.ext $ λ y, by {refine iff.trans _ mem_range.symm, exact mem_span_singleton }

lemma to_span_singleton_one (x : M) : to_span_singleton R M x 1 = x := one_smul _ _

end

/-- The kernel of a linear map `f : M → M₂` is defined to be `comap f ⊥`. This is equivalent to the
set of `x : M` such that `f x = 0`. The kernel is a submodule of `M`. -/
def ker (f : M →ₛₗ[τ₁₂] M₂) : submodule R M := comap f ⊥

@[simp] theorem mem_ker {f : M →ₛₗ[τ₁₂] M₂} {y} : y ∈ ker f ↔ f y = 0 := mem_bot R₂

@[simp] theorem ker_id : ker (linear_map.id : M →ₗ[R] M) = ⊥ := rfl

@[simp] theorem map_coe_ker (f : M →ₛₗ[τ₁₂] M₂) (x : ker f) : f x = 0 := mem_ker.1 x.2

lemma comp_ker_subtype (f : M →ₛₗ[τ₁₂] M₂) : f.comp f.ker.subtype = 0 :=
linear_map.ext $ λ x, suffices f x = 0, by simp [this], mem_ker.1 x.2

theorem ker_comp (f : M →ₛₗ[τ₁₂] M₂) (g : M₂ →ₛₗ[τ₂₃] M₃) :
  ker (g.comp f : M →ₛₗ[τ₁₃] M₃) = comap f (ker g) := rfl

theorem ker_le_ker_comp (f : M →ₛₗ[τ₁₂] M₂) (g : M₂ →ₛₗ[τ₂₃] M₃) :
  ker f ≤ ker (g.comp f : M →ₛₗ[τ₁₃] M₃) :=
by rw ker_comp; exact comap_mono bot_le

theorem disjoint_ker {f : M →ₛₗ[τ₁₂] M₂} {p : submodule R M} :
  disjoint p (ker f) ↔ ∀ x ∈ p, f x = 0 → x = 0 :=
by simp [disjoint_def]

theorem ker_eq_bot' {f : M →ₛₗ[τ₁₂] M₂} :
  ker f = ⊥ ↔ (∀ m, f m = 0 → m = 0) :=
by simpa [disjoint] using @disjoint_ker _ _ _ _ _ _ _ _ _ _ _ f ⊤

theorem ker_eq_bot_of_inverse {τ₂₁ : R₂ →+*R} [ring_hom_inv_pair τ₁₂ τ₂₁]
  {f : M →ₛₗ[τ₁₂] M₂} {g : M₂ →ₛₗ[τ₂₁] M} (h : (g.comp f : M →ₗ[R] M) = id) :
  ker f = ⊥ :=
ker_eq_bot'.2 $ λ m hm, by rw [← id_apply m, ← h, comp_apply, hm, g.map_zero]

lemma le_ker_iff_map [ring_hom_surjective τ₁₂] {f : M →ₛₗ[τ₁₂] M₂} {p : submodule R M} :
  p ≤ ker f ↔ map f p = ⊥ :=
by rw [ker, eq_bot_iff, map_le_iff_le_comap]

lemma ker_cod_restrict {τ₂₁ : R₂ →+*R} (p : submodule R M) (f : M₂ →ₛₗ[τ₂₁] M) (hf) :
  ker (cod_restrict p f hf) = ker f :=
by rw [ker, comap_cod_restrict, map_bot]; refl

lemma range_cod_restrict {τ₂₁ : R₂ →+*R} [ring_hom_surjective τ₂₁] (p : submodule R M)
  (f : M₂ →ₛₗ[τ₂₁] M) (hf) :
  range (cod_restrict p f hf) = comap p.subtype f.range :=
by simpa only [range_eq_map] using map_cod_restrict _ _ _ _

lemma ker_restrict {p : submodule R M} {f : M →ₗ[R] M} (hf : ∀ x : M, x ∈ p → f x ∈ p) :
  ker (f.restrict hf) = (f.dom_restrict p).ker :=
by rw [restrict_eq_cod_restrict_dom_restrict, ker_cod_restrict]

lemma _root_.submodule.map_comap_eq [ring_hom_surjective τ₁₂]
  (f : M →ₛₗ[τ₁₂] M₂) (q : submodule R₂ M₂) : map f (comap f q) = range f ⊓ q :=
le_antisymm (le_inf map_le_range (map_comap_le _ _)) $
by rintro _ ⟨⟨x, _, rfl⟩, hx⟩; exact ⟨x, hx, rfl⟩

lemma _root_.submodule.map_comap_eq_self [ring_hom_surjective τ₁₂]
  {f : M →ₛₗ[τ₁₂] M₂} {q : submodule R₂ M₂} (h : q ≤ range f) : map f (comap f q) = q :=
by rwa [submodule.map_comap_eq, inf_eq_right]

@[simp] theorem ker_zero : ker (0 : M →ₛₗ[τ₁₂] M₂) = ⊤ :=
eq_top_iff'.2 $ λ x, by simp

@[simp] theorem range_zero [ring_hom_surjective τ₁₂] : range (0 : M →ₛₗ[τ₁₂] M₂) = ⊥ :=
by simpa only [range_eq_map] using submodule.map_zero _

theorem ker_eq_top {f : M →ₛₗ[τ₁₂] M₂} : ker f = ⊤ ↔ f = 0 :=
⟨λ h, ext $ λ x, mem_ker.1 $ h.symm ▸ trivial, λ h, h.symm ▸ ker_zero⟩

section
variables [ring_hom_surjective τ₁₂]

lemma range_le_bot_iff (f : M →ₛₗ[τ₁₂] M₂) : range f ≤ ⊥ ↔ f = 0 :=
by rw [range_le_iff_comap]; exact ker_eq_top

theorem range_eq_bot {f : M →ₛₗ[τ₁₂] M₂} : range f = ⊥ ↔ f = 0 :=
by rw [← range_le_bot_iff, le_bot_iff]

lemma range_le_ker_iff {f : M →ₛₗ[τ₁₂] M₂} {g : M₂ →ₛₗ[τ₂₃] M₃} :
  range f ≤ ker g ↔ (g.comp f : M →ₛₗ[τ₁₃] M₃) = 0 :=
⟨λ h, ker_eq_top.1 $ eq_top_iff'.2 $ λ x, h $ ⟨_, rfl⟩,
 λ h x hx, mem_ker.2 $ exists.elim hx $ λ y hy, by rw [←hy, ←comp_apply, h, zero_apply]⟩

theorem comap_le_comap_iff {f : M →ₛₗ[τ₁₂] M₂} (hf : range f = ⊤) {p p'} :
  comap f p ≤ comap f p' ↔ p ≤ p' :=
⟨λ H x hx, by rcases range_eq_top.1 hf x with ⟨y, hy, rfl⟩; exact H hx, comap_mono⟩

theorem comap_injective {f : M →ₛₗ[τ₁₂] M₂} (hf : range f = ⊤) : injective (comap f) :=
λ p p' h, le_antisymm ((comap_le_comap_iff hf).1 (le_of_eq h))
  ((comap_le_comap_iff hf).1 (ge_of_eq h))

end

theorem ker_eq_bot_of_injective {f : M →ₛₗ[τ₁₂] M₂} (hf : injective f) : ker f = ⊥ :=
begin
  have : disjoint ⊤ f.ker, by { rw [disjoint_ker, ← map_zero f], exact λ x hx H, hf H },
  simpa [disjoint]
end

/--
The increasing sequence of submodules consisting of the kernels of the iterates of a linear map.
-/
@[simps]
def iterate_ker {R M} [ring R] [add_comm_group M] [module R M] (f : M →ₗ[R] M) :
  ℕ →ₘ submodule R M :=
⟨λ n, (f ^ n).ker, λ n m w x h, begin
  obtain ⟨c, rfl⟩ := le_iff_exists_add.mp w,
  rw linear_map.mem_ker at h,
  rw [linear_map.mem_ker, add_comm, pow_add, linear_map.mul_apply, h, linear_map.map_zero],
end⟩

end add_comm_monoid

section add_comm_group

variables [semiring R] [semiring R₂] [semiring R₃]
variables [add_comm_group M] [add_comm_group M₂] [add_comm_group M₃]
variables [module R M] [module R₂ M₂] [module R₃ M₃]
variables {τ₁₂ : R →+*R₂} {τ₂₃ : R₂ →+*R₃} {τ₁₃ : R →+*R₃}
variables [ring_hom_comp_triple τ₁₂ τ₂₃ τ₁₃] [ring_hom_surjective τ₁₂]
include R
open submodule

lemma _root_.submodule.comap_map_eq (f : M →ₛₗ[τ₁₂] M₂) (p : submodule R M) :
  comap f (map f p) = p ⊔ ker f :=
begin
  refine le_antisymm _ (sup_le (le_comap_map _ _) (comap_mono bot_le)),
  rintro x ⟨y, hy, e⟩,
  exact mem_sup.2 ⟨y, hy, x - y, by simpa using sub_eq_zero.2 e.symm, by simp⟩
end

lemma _root_.submodule.comap_map_eq_self {f : M →ₛₗ[τ₁₂] M₂} {p : submodule R M} (h : ker f ≤ p) :
  comap f (map f p) = p :=
by rw [submodule.comap_map_eq, sup_of_le_left h]

theorem map_le_map_iff (f : M →ₛₗ[τ₁₂] M₂) {p p'} :
  map f p ≤ map f p' ↔ p ≤ p' ⊔ ker f :=
by rw [map_le_iff_le_comap, submodule.comap_map_eq]

theorem map_le_map_iff' {f : M →ₛₗ[τ₁₂] M₂} (hf : ker f = ⊥) {p p'} :
  map f p ≤ map f p' ↔ p ≤ p' :=
by rw [map_le_map_iff, hf, sup_bot_eq]

theorem map_injective {f : M →ₛₗ[τ₁₂] M₂} (hf : ker f = ⊥) : injective (map f) :=
λ p p' h, le_antisymm ((map_le_map_iff' hf).1 (le_of_eq h)) ((map_le_map_iff' hf).1 (ge_of_eq h))

theorem map_eq_top_iff {f : M →ₛₗ[τ₁₂] M₂} (hf : range f = ⊤) {p : submodule R M} :
  p.map f = ⊤ ↔ p ⊔ f.ker = ⊤ :=
by simp_rw [← top_le_iff, ← hf, range_eq_map, map_le_map_iff]

end add_comm_group

section ring

variables [ring R] [ring R₂] [ring R₃]
variables [add_comm_group M] [add_comm_group M₂] [add_comm_group M₃]
variables [module R M] [module R₂ M₂] [module R₃ M₃]
variables {τ₁₂ : R →+*R₂} {τ₂₃ : R₂ →+*R₃} {τ₁₃ : R →+*R₃}
variables [ring_hom_comp_triple τ₁₂ τ₂₃ τ₁₃]
variables {f : M →ₛₗ[τ₁₂] M₂}
include R
open submodule

theorem sub_mem_ker_iff {x y} : x - y ∈ f.ker ↔ f x = f y :=
by rw [mem_ker, map_sub, sub_eq_zero]

theorem disjoint_ker' {p : submodule R M} :
  disjoint p (ker f) ↔ ∀ x y ∈ p, f x = f y → x = y :=
disjoint_ker.trans
⟨λ H x y hx hy h, eq_of_sub_eq_zero $ H _ (sub_mem _ hx hy) (by simp [h]),
 λ H x h₁ h₂, H x 0 h₁ (zero_mem _) (by simpa using h₂)⟩

theorem inj_of_disjoint_ker {p : submodule R M}
  {s : set M} (h : s ⊆ p) (hd : disjoint p (ker f)) :
  ∀ x y ∈ s, f x = f y → x = y :=
λ x y hx hy, disjoint_ker'.1 hd _ _ (h hx) (h hy)

theorem ker_eq_bot : ker f = ⊥ ↔ injective f :=
by simpa [disjoint] using @disjoint_ker' _ _ _ _ _ _ _ _ _ _ _ f ⊤

lemma ker_le_iff [ring_hom_surjective τ₁₂] {p : submodule R M} :
  ker f ≤ p ↔ ∃ (y ∈ range f), f ⁻¹' {y} ⊆ p :=
begin
  split,
  { intros h, use 0, rw [← set_like.mem_coe, f.range_coe], exact ⟨⟨0, map_zero f⟩, h⟩, },
  { rintros ⟨y, h₁, h₂⟩,
    rw set_like.le_def, intros z hz, simp only [mem_ker, set_like.mem_coe] at hz,
    rw [← set_like.mem_coe, f.range_coe, set.mem_range] at h₁, obtain ⟨x, hx⟩ := h₁,
    have hx' : x ∈ p, { exact h₂ hx, },
    have hxz : z + x ∈ p, { apply h₂, simp [hx, hz], },
    suffices : z + x - x ∈ p, { simpa only [this, add_sub_cancel], },
    exact p.sub_mem hxz hx', },
end

end ring

section field

variables [field K] [field K₂]
variables [add_comm_group V] [module K V]
variables [add_comm_group V₂] [module K V₂]

lemma ker_smul (f : V →ₗ[K] V₂) (a : K) (h : a ≠ 0) : ker (a • f) = ker f :=
submodule.comap_smul f _ a h

lemma ker_smul' (f : V →ₗ[K] V₂) (a : K) : ker (a • f) = ⨅(h : a ≠ 0), ker f :=
submodule.comap_smul' f _ a

lemma range_smul (f : V →ₗ[K] V₂) (a : K) (h : a ≠ 0) : range (a • f) = range f :=
by simpa only [range_eq_map] using submodule.map_smul f _ a h

lemma range_smul' (f : V →ₗ[K] V₂) (a : K) : range (a • f) = ⨆(h : a ≠ 0), range f :=
by simpa only [range_eq_map] using submodule.map_smul' f _ a

lemma span_singleton_sup_ker_eq_top (f : V →ₗ[K] K) {x : V} (hx : f x ≠ 0) :
  (K ∙ x) ⊔ f.ker = ⊤ :=
eq_top_iff.2 (λ y hy, submodule.mem_sup.2 ⟨(f y * (f x)⁻¹) • x,
  submodule.mem_span_singleton.2 ⟨f y * (f x)⁻¹, rfl⟩,
    ⟨y - (f y * (f x)⁻¹) • x,
      by rw [linear_map.mem_ker, f.map_sub, f.map_smul, smul_eq_mul, mul_assoc,
             inv_mul_cancel hx, mul_one, sub_self],
      by simp only [add_sub_cancel'_right]⟩⟩)

end field

end linear_map


namespace is_linear_map

lemma is_linear_map_add [semiring R] [add_comm_monoid M] [module R M] :
  is_linear_map R (λ (x : M × M), x.1 + x.2) :=
begin
  apply is_linear_map.mk,
  { intros x y,
    simp, cc },
  { intros x y,
    simp [smul_add] }
end

lemma is_linear_map_sub {R M : Type*} [semiring R] [add_comm_group M] [module R M]:
  is_linear_map R (λ (x : M × M), x.1 - x.2) :=
begin
  apply is_linear_map.mk,
  { intros x y,
    simp [add_comm, add_left_comm, sub_eq_add_neg] },
  { intros x y,
    simp [smul_sub] }
end

end is_linear_map

namespace submodule

section add_comm_monoid

variables [semiring R] [semiring R₂] [add_comm_monoid M] [add_comm_monoid M₂]
variables [module R M] [module R₂ M₂]
variables (p p' : submodule R M) (q : submodule R₂ M₂)
variables {τ₁₂ : R →+*R₂}
open linear_map

@[simp] theorem map_top [ring_hom_surjective τ₁₂] (f : M →ₛₗ[τ₁₂] M₂) : map f ⊤ = range f :=
f.range_eq_map.symm

@[simp] theorem comap_bot (f : M →ₛₗ[τ₁₂] M₂) : comap f ⊥ = ker f := rfl

@[simp] theorem ker_subtype : p.subtype.ker = ⊥ :=
ker_eq_bot_of_injective $ λ x y, subtype.ext_val

@[simp] theorem range_subtype : p.subtype.range = p :=
by simpa using map_comap_subtype p ⊤

lemma map_subtype_le (p' : submodule R p) : map p.subtype p' ≤ p :=
by simpa using (map_le_range : map p.subtype p' ≤ p.subtype.range)

/-- Under the canonical linear map from a submodule `p` to the ambient space `M`, the image of the
maximal submodule of `p` is just `p `. -/
@[simp] lemma map_subtype_top : map p.subtype (⊤ : submodule R p) = p :=
by simp

@[simp] lemma comap_subtype_eq_top {p p' : submodule R M} :
  comap p.subtype p' = ⊤ ↔ p ≤ p' :=
eq_top_iff.trans $ map_le_iff_le_comap.symm.trans $ by rw [map_subtype_top]

@[simp] lemma comap_subtype_self : comap p.subtype p = ⊤ :=
comap_subtype_eq_top.2 (le_refl _)

@[simp] theorem ker_of_le (p p' : submodule R M) (h : p ≤ p') : (of_le h).ker = ⊥ :=
by rw [of_le, ker_cod_restrict, ker_subtype]

lemma range_of_le (p q : submodule R M) (h : p ≤ q) : (of_le h).range = comap q.subtype p :=
by rw [← map_top, of_le, linear_map.map_cod_restrict, map_top, range_subtype]

end add_comm_monoid

section ring

variables [ring R] [ring R₂] [add_comm_group M] [add_comm_group M₂] [module R M] [module R₂ M₂]
variables (p p' : submodule R M) (q : submodule R₂ M₂)
variables {τ₁₂ : R →+*R₂}

open linear_map

lemma disjoint_iff_comap_eq_bot {p q : submodule R M} :
  disjoint p q ↔ comap p.subtype q = ⊥ :=
by rw [eq_bot_iff, ← map_le_map_iff' p.ker_subtype, map_bot, map_comap_subtype, disjoint]

/-- If `N ⊆ M` then submodules of `N` are the same as submodules of `M` contained in `N` -/
def map_subtype.rel_iso :
  submodule R p ≃o {p' : submodule R M // p' ≤ p} :=
{ to_fun    := λ p', ⟨map p.subtype p', map_subtype_le p _⟩,
  inv_fun   := λ q, comap p.subtype q,
  left_inv  := λ p', comap_map_eq_self $ by simp,
  right_inv := λ ⟨q, hq⟩, subtype.ext_val $ by simp [map_comap_subtype p, inf_of_le_right hq],
  map_rel_iff'      := λ p₁ p₂, map_le_map_iff' (ker_subtype p) }

/-- If `p ⊆ M` is a submodule, the ordering of submodules of `p` is embedded in the ordering of
submodules of `M`. -/
def map_subtype.order_embedding :
  submodule R p ↪o submodule R M :=
(rel_iso.to_rel_embedding $ map_subtype.rel_iso p).trans (subtype.rel_embedding _ _)

@[simp] lemma map_subtype_embedding_eq (p' : submodule R p) :
  map_subtype.order_embedding p p' = map p.subtype p' := rfl

/-- The map from a module `M` to the quotient of `M` by a submodule `p` as a linear map. -/
def mkq : M →ₗ[R] p.quotient :=
{ to_fun := quotient.mk, map_add' := by simp, map_smul' := by simp }

@[simp] theorem mkq_apply (x : M) : p.mkq x = quotient.mk x := rfl

/-- Two `linear_map`s from a quotient module are equal if their compositions with
`submodule.mkq` are equal.

See note [partially-applied ext lemmas]. -/
@[ext]
lemma linear_map_qext ⦃f g : p.quotient →ₛₗ[τ₁₂] M₂⦄ (h : f.comp p.mkq = g.comp p.mkq) : f = g :=
linear_map.ext $ λ x, quotient.induction_on' x $ (linear_map.congr_fun h : _)

/-- The map from the quotient of `M` by a submodule `p` to `M₂` induced by a linear map `f : M → M₂`
vanishing on `p`, as a linear map. -/
def liftq (f : M →ₛₗ[τ₁₂] M₂) (h : p ≤ f.ker) : p.quotient →ₛₗ[τ₁₂] M₂ :=
{ to_fun := λ x, _root_.quotient.lift_on' x f $
    λ a b (ab : a - b ∈ p), eq_of_sub_eq_zero $ by simpa using h ab,
  map_add' := by rintro ⟨x⟩ ⟨y⟩; exact f.map_add x y,
  map_smul' := by rintro a ⟨x⟩; exact f.map_smulₛₗ a x }

@[simp] theorem liftq_apply (f : M →ₛₗ[τ₁₂] M₂) {h} (x : M) :
  p.liftq f h (quotient.mk x) = f x := rfl

@[simp] theorem liftq_mkq (f : M →ₛₗ[τ₁₂] M₂) (h) : (p.liftq f h).comp p.mkq = f :=
by ext; refl

@[simp] theorem range_mkq : p.mkq.range = ⊤ :=
eq_top_iff'.2 $ by rintro ⟨x⟩; exact ⟨x, rfl⟩

@[simp] theorem ker_mkq : p.mkq.ker = p :=
by ext; simp

lemma le_comap_mkq (p' : submodule R p.quotient) : p ≤ comap p.mkq p' :=
by simpa using (comap_mono bot_le : p.mkq.ker ≤ comap p.mkq p')

@[simp] theorem mkq_map_self : map p.mkq p = ⊥ :=
by rw [eq_bot_iff, map_le_iff_le_comap, comap_bot, ker_mkq]; exact le_refl _

@[simp] theorem comap_map_mkq : comap p.mkq (map p.mkq p') = p ⊔ p' :=
by simp [comap_map_eq, sup_comm]

@[simp] theorem map_mkq_eq_top : map p.mkq p' = ⊤ ↔ p ⊔ p' = ⊤ :=
by simp only [map_eq_top_iff p.range_mkq, sup_comm, ker_mkq]

/-- The map from the quotient of `M` by submodule `p` to the quotient of `M₂` by submodule `q` along
`f : M → M₂` is linear. -/
def mapq (f : M →ₛₗ[τ₁₂] M₂) (h : p ≤ comap f q) :
  p.quotient →ₛₗ[τ₁₂] q.quotient :=
p.liftq (q.mkq.comp f) $ by simpa [ker_comp] using h

@[simp] theorem mapq_apply (f : M →ₛₗ[τ₁₂] M₂) {h} (x : M) :
  mapq p q f h (quotient.mk x) = quotient.mk (f x) := rfl

theorem mapq_mkq (f : M →ₛₗ[τ₁₂] M₂) {h} : (mapq p q f h).comp p.mkq = q.mkq.comp f :=
by ext x; refl

theorem comap_liftq (f : M →ₛₗ[τ₁₂] M₂) (h) :
  q.comap (p.liftq f h) = (q.comap f).map (mkq p) :=
le_antisymm
  (by rintro ⟨x⟩ hx; exact ⟨_, hx, rfl⟩)
  (by rw [map_le_iff_le_comap, ← comap_comp, liftq_mkq]; exact le_refl _)

theorem map_liftq [ring_hom_surjective τ₁₂] (f : M →ₛₗ[τ₁₂] M₂) (h) (q : submodule R (quotient p)) :
  q.map (p.liftq f h) = (q.comap p.mkq).map f :=
le_antisymm
  (by rintro _ ⟨⟨x⟩, hxq, rfl⟩; exact ⟨x, hxq, rfl⟩)
  (by rintro _ ⟨x, hxq, rfl⟩; exact ⟨quotient.mk x, hxq, rfl⟩)

theorem ker_liftq (f : M →ₛₗ[τ₁₂] M₂) (h) :
  ker (p.liftq f h) = (ker f).map (mkq p) := comap_liftq _ _ _ _

theorem range_liftq [ring_hom_surjective τ₁₂] (f : M →ₛₗ[τ₁₂] M₂) (h) :
  range (p.liftq f h) = range f :=
by simpa only [range_eq_map] using map_liftq _ _ _ _

theorem ker_liftq_eq_bot (f : M →ₛₗ[τ₁₂] M₂) (h) (h' : ker f ≤ p) : ker (p.liftq f h) = ⊥ :=
by rw [ker_liftq, le_antisymm h h', mkq_map_self]

/-- The correspondence theorem for modules: there is an order isomorphism between submodules of the
quotient of `M` by `p`, and submodules of `M` larger than `p`. -/
def comap_mkq.rel_iso :
  submodule R p.quotient ≃o {p' : submodule R M // p ≤ p'} :=
{ to_fun    := λ p', ⟨comap p.mkq p', le_comap_mkq p _⟩,
  inv_fun   := λ q, map p.mkq q,
  left_inv  := λ p', map_comap_eq_self $ by simp,
  right_inv := λ ⟨q, hq⟩, subtype.ext_val $ by simpa [comap_map_mkq p],
  map_rel_iff'      := λ p₁ p₂, comap_le_comap_iff $ range_mkq _ }

/-- The ordering on submodules of the quotient of `M` by `p` embeds into the ordering on submodules
of `M`. -/
def comap_mkq.order_embedding :
  submodule R p.quotient ↪o submodule R M :=
(rel_iso.to_rel_embedding $ comap_mkq.rel_iso p).trans (subtype.rel_embedding _ _)

@[simp] lemma comap_mkq_embedding_eq (p' : submodule R p.quotient) :
  comap_mkq.order_embedding p p' = comap p.mkq p' := rfl

lemma span_preimage_eq [ring_hom_surjective τ₁₂] {f : M →ₛₗ[τ₁₂] M₂} {s : set M₂} (h₀ : s.nonempty)
  (h₁ : s ⊆ range f) :
  span R (f ⁻¹' s) = (span R₂ s).comap f :=
begin
  suffices : (span R₂ s).comap f ≤ span R (f ⁻¹' s),
  { exact le_antisymm (span_preimage_le f s) this, },
  have hk : ker f ≤ span R (f ⁻¹' s),
  { let y := classical.some h₀, have hy : y ∈ s, { exact classical.some_spec h₀, },
    rw ker_le_iff, use [y, h₁ hy], rw ← set.singleton_subset_iff at hy,
    exact set.subset.trans subset_span (span_mono (set.preimage_mono hy)), },
  rw ← left_eq_sup at hk, rw f.range_coe at h₁,
  rw [hk, ← map_le_map_iff, map_span, map_comap_eq, set.image_preimage_eq_of_subset h₁],
  exact inf_le_right,
end

end ring

end submodule

namespace linear_map

section semiring

variables [semiring R] [semiring R₂] [semiring R₃]
variables [add_comm_monoid M] [add_comm_monoid M₂] [add_comm_monoid M₃]
variables [module R M] [module R₂ M₂] [module R₃ M₃]
variables {τ₁₂ : R →+*R₂} {τ₂₃ : R₂ →+*R₃} {τ₁₃ : R →+*R₃}
variables [ring_hom_comp_triple τ₁₂ τ₂₃ τ₁₃]

/-- A monomorphism is injective. -/
lemma ker_eq_bot_of_cancel {f : M →ₛₗ[τ₁₂] M₂}
  (h : ∀ (u v : f.ker →ₗ[R] M), f.comp u = f.comp v → u = v) : f.ker = ⊥ :=
begin
  have h₁ : f.comp (0 : f.ker →ₗ[R] M) = 0 := comp_zero _,
  rw [←submodule.range_subtype f.ker, ←h 0 f.ker.subtype (eq.trans h₁ (comp_ker_subtype f).symm)],
  exact range_zero
end

lemma range_comp_of_range_eq_top [ring_hom_surjective τ₁₂] [ring_hom_surjective τ₂₃]
  [ring_hom_surjective τ₁₃]
  {f : M →ₛₗ[τ₁₂] M₂} (g : M₂ →ₛₗ[τ₂₃] M₃) (hf : range f = ⊤) :
  range (g.comp f : M →ₛₗ[τ₁₃] M₃) = range g :=
by rw [range_comp, hf, submodule.map_top]

lemma ker_comp_of_ker_eq_bot (f : M →ₛₗ[τ₁₂] M₂) {g : M₂ →ₛₗ[τ₂₃] M₃}
  (hg : ker g = ⊥) : ker (g.comp f : M →ₛₗ[τ₁₃] M₃) = ker f :=
by rw [ker_comp, hg, submodule.comap_bot]

end semiring

section ring

variables [ring R] [ring R₂] [ring R₃]
variables [add_comm_monoid M] [add_comm_group M₂] [add_comm_monoid M₃]
variables [module R M] [module R₂ M₂] [module R₃ M₃]
variables {τ₁₂ : R →+*R₂} {τ₂₃ : R₂ →+*R₃} {τ₁₃ : R →+*R₃}
variables [ring_hom_comp_triple τ₁₂ τ₂₃ τ₁₃] [ring_hom_surjective τ₁₂]

lemma range_mkq_comp (f : M →ₛₗ[τ₁₂] M₂) : f.range.mkq.comp f = 0 :=
linear_map.ext $ λ x, by simp

lemma ker_le_range_iff {f : M →ₛₗ[τ₁₂] M₂} {g : M₂ →ₛₗ[τ₂₃] M₃} :
  g.ker ≤ f.range ↔ f.range.mkq.comp g.ker.subtype = 0 :=
by rw [←range_le_ker_iff, submodule.ker_mkq, submodule.range_subtype]

/-- An epimorphism is surjective. -/
lemma range_eq_top_of_cancel {f : M →ₛₗ[τ₁₂] M₂}
  (h : ∀ (u v : M₂ →ₗ[R₂] f.range.quotient), u.comp f = v.comp f → u = v) : f.range = ⊤ :=
begin
  have h₁ : (0 : M₂ →ₗ[R₂] f.range.quotient).comp f = 0 := zero_comp _,
  rw [←submodule.ker_mkq f.range, ←h 0 f.range.mkq (eq.trans h₁ (range_mkq_comp _).symm)],
  exact ker_zero
end

end ring

end linear_map

@[simp] lemma linear_map.range_range_restrict [semiring R] [add_comm_monoid M] [add_comm_monoid M₂]
  [module R M] [module R M₂] (f : M →ₗ[R] M₂) :
  f.range_restrict.range = ⊤ :=
by simp [f.range_cod_restrict _]

/-! ### Linear equivalences -/
namespace linear_equiv

section add_comm_monoid

section subsingleton
variables [semiring R] [semiring R₂] [semiring R₃] [semiring R₄]
variables [add_comm_monoid M] [add_comm_monoid M₂] [add_comm_monoid M₃] [add_comm_monoid M₄]
variables [module R M] [module R₂ M₂]
variables [subsingleton M] [subsingleton M₂]
variables {σ₁₂ : R →+*R₂} {σ₂₁ : R₂ →+*R}
variables [ring_hom_inv_pair σ₁₂ σ₂₁] [ring_hom_inv_pair σ₂₁ σ₁₂]

include σ₂₁
/-- Between two zero modules, the zero map is an equivalence. -/
instance : has_zero (M ≃ₛₗ[σ₁₂] M₂) :=
⟨{ to_fun := 0,
   inv_fun := 0,
   right_inv := λ x, subsingleton.elim _ _,
   left_inv := λ x, subsingleton.elim _ _,
   ..(0 : M →ₛₗ[σ₁₂] M₂)}⟩
omit σ₂₁

-- Even though these are implied by `subsingleton.elim` via the `unique` instance below, they're
-- nice to have as `rfl`-lemmas for `dsimp`.
include σ₂₁
@[simp] lemma zero_symm : (0 : M ≃ₛₗ[σ₁₂] M₂).symm = 0 := rfl
@[simp] lemma coe_zero : ⇑(0 : M ≃ₛₗ[σ₁₂] M₂) = 0 := rfl
lemma zero_apply (x : M) : (0 : M ≃ₛₗ[σ₁₂] M₂) x = 0 := rfl

/-- Between two zero modules, the zero map is the only equivalence. -/
instance : unique (M ≃ₛₗ[σ₁₂] M₂) :=
{ uniq := λ f, to_linear_map_injective (subsingleton.elim _ _),
  default := 0 }
omit σ₂₁

end subsingleton

section
variables [semiring R] [semiring R₂] [semiring R₃] [semiring R₄]
variables [add_comm_monoid M] [add_comm_monoid M₂] [add_comm_monoid M₃] [add_comm_monoid M₄]
variables {module_M : module R M} {module_M₂ : module R₂ M₂}
variables {σ₁₂ : R →+*R₂} {σ₂₁ : R₂ →+*R}
variables {re₁₂ : ring_hom_inv_pair σ₁₂ σ₂₁} {re₂₁ : ring_hom_inv_pair σ₂₁ σ₁₂}
variables (e e' : M ≃ₛₗ[σ₁₂] M₂)

lemma map_eq_comap {p : submodule R M} :
  (p.map (e : M →ₛₗ[σ₁₂] M₂) : submodule R₂ M₂) = p.comap (e.symm : M₂ →ₛₗ[σ₂₁] M) :=
set_like.coe_injective $ by simp [e.image_eq_preimage]

/-- A linear equivalence of two modules restricts to a linear equivalence from any submodule
`p` of the domain onto the image of that submodule.

This is `linear_equiv.of_submodule'` but with `map` on the right instead of `comap` on the left. -/
def of_submodule (p : submodule R M) : p ≃ₛₗ[σ₁₂] ↥(p.map (e : M →ₛₗ[σ₁₂] M₂) : submodule R₂ M₂) :=
{ inv_fun   := λ y, ⟨(e.symm : M₂ →ₛₗ[σ₂₁] M) y, by {
    rcases y with ⟨y', hy⟩, rw submodule.mem_map at hy, rcases hy with ⟨x, hx, hxy⟩, subst hxy,
    simp only [symm_apply_apply, submodule.coe_mk, coe_coe, hx], }⟩,
  left_inv  := λ x, by simp,
  right_inv := λ y, by { apply set_coe.ext, simp, },
  ..((e : M →ₛₗ[σ₁₂] M₂).dom_restrict p).cod_restrict (p.map (e : M →ₛₗ[σ₁₂] M₂))
  (λ x, ⟨x, by simp⟩) }

include σ₂₁
@[simp] lemma of_submodule_apply (p : submodule R M) (x : p) :
  ↑(e.of_submodule p x) = e x := rfl

@[simp] lemma of_submodule_symm_apply (p : submodule R M)
  (x : (p.map (e : M →ₛₗ[σ₁₂] M₂) : submodule R₂ M₂)) : ↑((e.of_submodule p).symm x) = e.symm x :=
rfl

omit σ₂₁

end

section finsupp
variables {γ : Type*}
variables [semiring R] [semiring R₂]
variables [add_comm_monoid M] [add_comm_monoid M₂]
variables [module R M] [module R₂ M₂] [has_zero γ]
variables {τ₁₂ : R →+*R₂} {τ₂₁ : R₂ →+* R}
variables [ring_hom_inv_pair τ₁₂ τ₂₁] [ring_hom_inv_pair τ₂₁ τ₁₂]

include τ₂₁
@[simp] lemma map_finsupp_sum (f : M ≃ₛₗ[τ₁₂] M₂) {t : ι →₀ γ} {g : ι → γ → M} :
  f (t.sum g) = t.sum (λ i d, f (g i d)) := f.map_sum _
omit τ₂₁

end finsupp

section dfinsupp
open dfinsupp

variables [semiring R] [semiring R₂]
variables [add_comm_monoid M] [add_comm_monoid M₂]
variables [module R M] [module R₂ M₂]
variables {τ₁₂ : R →+*R₂} {τ₂₁ : R₂ →+* R}
variables [ring_hom_inv_pair τ₁₂ τ₂₁] [ring_hom_inv_pair τ₂₁ τ₁₂]
variables {γ : ι → Type*} [decidable_eq ι]

include τ₂₁
@[simp] lemma map_dfinsupp_sum [Π i, has_zero (γ i)] [Π i (x : γ i), decidable (x ≠ 0)]
  (f : M ≃ₛₗ[τ₁₂] M₂) (t : Π₀ i, γ i) (g : Π i, γ i → M) :
  f (t.sum g) = t.sum (λ i d, f (g i d)) := f.map_sum _

@[simp] lemma map_dfinsupp_sum_add_hom [Π i, add_zero_class (γ i)] (f : M ≃ₛₗ[τ₁₂] M₂)
  (t : Π₀ i, γ i) (g : Π i, γ i →+ M) :
  f (sum_add_hom g t) = sum_add_hom (λ i, f.to_add_equiv.to_add_monoid_hom.comp (g i)) t :=
f.to_add_equiv.map_dfinsupp_sum_add_hom _ _

end dfinsupp

section uncurry
variables [semiring R] [semiring R₂] [semiring R₃] [semiring R₄]
variables [add_comm_monoid M] [add_comm_monoid M₂] [add_comm_monoid M₃] [add_comm_monoid M₄]

variables (V V₂ R)

/-- Linear equivalence between a curried and uncurried function.
  Differs from `tensor_product.curry`. -/
protected def curry :
  (V × V₂ → R) ≃ₗ[R] (V → V₂ → R) :=
{ map_add'  := λ _ _, by { ext, refl },
  map_smul' := λ _ _, by { ext, refl },
  .. equiv.curry _ _ _ }

@[simp] lemma coe_curry : ⇑(linear_equiv.curry R V V₂) = curry := rfl

@[simp] lemma coe_curry_symm : ⇑(linear_equiv.curry R V V₂).symm = uncurry := rfl

end uncurry

section
variables [semiring R] [semiring R₂] [semiring R₃] [semiring R₄]
variables [add_comm_monoid M] [add_comm_monoid M₂] [add_comm_monoid M₃] [add_comm_monoid M₄]
variables {module_M : module R M} {module_M₂ : module R₂ M₂} {module_M₃ : module R₃ M₃}
variables {σ₁₂ : R →+*R₂} {σ₂₁ : R₂ →+*R}
variables {σ₂₃ : R₂ →+*R₃} {σ₁₃ : R →+*R₃} [ring_hom_comp_triple σ₁₂ σ₂₃ σ₁₃]
variables {σ₃₂ : R₃ →+*R₂}
variables {re₁₂ : ring_hom_inv_pair σ₁₂ σ₂₁} {re₂₁ : ring_hom_inv_pair σ₂₁ σ₁₂}
variables {re₂₃ : ring_hom_inv_pair σ₂₃ σ₃₂} {re₃₂ : ring_hom_inv_pair σ₃₂ σ₂₃}
variables (f : M →ₛₗ[σ₁₂] M₂) (g : M₂ →ₛₗ[σ₂₁] M) (e : M ≃ₛₗ[σ₁₂] M₂) (h : M₂ →ₛₗ[σ₂₃] M₃)
variables (e'' : M₂ ≃ₛₗ[σ₂₃] M₃)

variables (p q : submodule R M)

/-- Linear equivalence between two equal submodules. -/
def of_eq (h : p = q) : p ≃ₗ[R] q :=
{ map_smul' := λ _ _, rfl, map_add' := λ _ _, rfl, .. equiv.set.of_eq (congr_arg _ h) }

variables {p q}

@[simp] lemma coe_of_eq_apply (h : p = q) (x : p) : (of_eq p q h x : M) = x := rfl

@[simp] lemma of_eq_symm (h : p = q) : (of_eq p q h).symm = of_eq q p h.symm := rfl

include σ₂₁
/-- A linear equivalence which maps a submodule of one module onto another, restricts to a linear
equivalence of the two submodules. -/
def of_submodules (p : submodule R M) (q : submodule R₂ M₂) (h : p.map (e : M →ₛₗ[σ₁₂] M₂) = q) :
p ≃ₛₗ[σ₁₂] q := (e.of_submodule p).trans (linear_equiv.of_eq _ _ h)


@[simp] lemma of_submodules_apply {p : submodule R M} {q : submodule R₂ M₂}
  (h : p.map ↑e = q) (x : p) : ↑(e.of_submodules p q h x) = e x := rfl

@[simp] lemma of_submodules_symm_apply {p : submodule R M} {q : submodule R₂ M₂}
  (h : p.map ↑e = q) (x : q) : ↑((e.of_submodules p q h).symm x) = e.symm x := rfl

include re₁₂ re₂₁
/-- A linear equivalence of two modules restricts to a linear equivalence from the preimage of any
submodule to that submodule.

This is `linear_equiv.of_submodule` but with `comap` on the left instead of `map` on the right. -/
def of_submodule' [module R M] [module R₂ M₂] (f : M ≃ₛₗ[σ₁₂] M₂) (U : submodule R₂ M₂) :
  U.comap (f : M →ₛₗ[σ₁₂] M₂) ≃ₛₗ[σ₁₂] U :=
(f.symm.of_submodules _ _ f.symm.map_eq_comap).symm

lemma of_submodule'_to_linear_map [module R M] [module R₂ M₂]
  (f : M ≃ₛₗ[σ₁₂] M₂) (U : submodule R₂ M₂) :
  (f.of_submodule' U).to_linear_map =
  (f.to_linear_map.dom_restrict _).cod_restrict _ subtype.prop :=
by { ext, refl }

@[simp]
lemma of_submodule'_apply [module R M] [module R₂ M₂]
  (f : M ≃ₛₗ[σ₁₂] M₂) (U : submodule R₂ M₂) (x : U.comap (f : M →ₛₗ[σ₁₂] M₂)) :
(f.of_submodule' U x : M₂) = f (x : M) := rfl

@[simp]
lemma of_submodule'_symm_apply [module R M] [module R₂ M₂]
  (f : M ≃ₛₗ[σ₁₂] M₂) (U : submodule R₂ M₂) (x : U) :
((f.of_submodule' U).symm x : M) = f.symm (x : M₂) := rfl

variable (p)

omit σ₂₁ re₁₂ re₂₁

/-- The top submodule of `M` is linearly equivalent to `M`. -/
def of_top (h : p = ⊤) : p ≃ₗ[R] M :=
{ inv_fun   := λ x, ⟨x, h.symm ▸ trivial⟩,
  left_inv  := λ ⟨x, h⟩, rfl,
  right_inv := λ x, rfl,
  .. p.subtype }

@[simp] theorem of_top_apply {h} (x : p) : of_top p h x = x := rfl

@[simp] theorem coe_of_top_symm_apply {h} (x : M) : ((of_top p h).symm x : M) = x := rfl

theorem of_top_symm_apply {h} (x : M) : (of_top p h).symm x = ⟨x, h.symm ▸ trivial⟩ := rfl

include σ₂₁ re₁₂ re₂₁
/-- If a linear map has an inverse, it is a linear equivalence. -/
def of_linear (h₁ : f.comp g = linear_map.id) (h₂ : g.comp f = linear_map.id) :
  M ≃ₛₗ[σ₁₂] M₂ :=
{ inv_fun   := g,
  left_inv  := linear_map.ext_iff.1 h₂,
  right_inv := linear_map.ext_iff.1 h₁,
  ..f }
omit σ₂₁ re₁₂ re₂₁

include σ₂₁ re₁₂ re₂₁
@[simp] theorem of_linear_apply {h₁ h₂} (x : M) : of_linear f g h₁ h₂ x = f x := rfl
omit σ₂₁ re₁₂ re₂₁

include σ₂₁ re₁₂ re₂₁
@[simp] theorem of_linear_symm_apply {h₁ h₂} (x : M₂) : (of_linear f g h₁ h₂).symm x = g x :=
rfl
omit σ₂₁ re₁₂ re₂₁

@[simp] protected theorem range : (e : M →ₛₗ[σ₁₂] M₂).range = ⊤ :=
linear_map.range_eq_top.2 e.to_equiv.surjective

include σ₂₁ re₁₂ re₂₁
lemma eq_bot_of_equiv [module R₂ M₂] (e : p ≃ₛₗ[σ₁₂] (⊥ : submodule R₂ M₂)) : p = ⊥ :=
begin
  refine bot_unique (set_like.le_def.2 $ assume b hb, (submodule.mem_bot R).2 _),
  rw [← p.mk_eq_zero hb, ← e.map_eq_zero_iff],
  apply submodule.eq_zero_of_bot_submodule
end
omit σ₂₁ re₁₂ re₂₁

@[simp] protected theorem ker : (e : M →ₛₗ[σ₁₂] M₂).ker = ⊥ :=
linear_map.ker_eq_bot_of_injective e.to_equiv.injective

@[simp] theorem range_comp [ring_hom_surjective σ₁₂] [ring_hom_surjective σ₂₃]
  [ring_hom_surjective σ₁₃] :
  (h.comp (e : M →ₛₗ[σ₁₂] M₂) : M →ₛₗ[σ₁₃] M₃).range = h.range :=
linear_map.range_comp_of_range_eq_top _ e.range

include module_M
@[simp] theorem ker_comp (l : M →ₛₗ[σ₁₂] M₂) :
  (((e'' : M₂ →ₛₗ[σ₂₃] M₃).comp l : M →ₛₗ[σ₁₃] M₃) : M →ₛₗ[σ₁₃] M₃).ker = l.ker :=
linear_map.ker_comp_of_ker_eq_bot _ e''.ker
omit module_M

variables {f g}

include σ₂₁
/-- An linear map `f : M →ₗ[R] M₂` with a left-inverse `g : M₂ →ₗ[R] M` defines a linear
equivalence between `M` and `f.range`.

This is a computable alternative to `linear_equiv.of_injective`, and a bidirectional version of
`linear_map.range_restrict`. -/
def of_left_inverse [ring_hom_inv_pair σ₁₂ σ₂₁] [ring_hom_inv_pair σ₂₁ σ₁₂]
  {g : M₂ → M} (h : function.left_inverse g f) : M ≃ₛₗ[σ₁₂] f.range :=
{ to_fun := f.range_restrict,
  inv_fun := g ∘ f.range.subtype,
  left_inv := h,
  right_inv := λ x, subtype.ext $
    let ⟨x', hx'⟩ := linear_map.mem_range.mp x.prop in
    show f (g x) = x, by rw [←hx', h x'],
  .. f.range_restrict }
omit σ₂₁

@[simp] lemma of_left_inverse_apply [ring_hom_inv_pair σ₁₂ σ₂₁] [ring_hom_inv_pair σ₂₁ σ₁₂]
  (h : function.left_inverse g f) (x : M) :
  ↑(of_left_inverse h x) = f x := rfl

include σ₂₁
@[simp] lemma of_left_inverse_symm_apply [ring_hom_inv_pair σ₁₂ σ₂₁]
  [ring_hom_inv_pair σ₂₁ σ₁₂] (h : function.left_inverse g f) (x : f.range) :
  (of_left_inverse h).symm x = g x := rfl
omit σ₂₁

variables (f)

/-- An `injective` linear map `f : M →ₗ[R] M₂` defines a linear equivalence
between `M` and `f.range`. See also `linear_map.of_left_inverse`. -/
noncomputable def of_injective [ring_hom_inv_pair σ₁₂ σ₂₁] [ring_hom_inv_pair σ₂₁ σ₁₂]
  (h : injective f) : M ≃ₛₗ[σ₁₂] f.range :=
of_left_inverse $ classical.some_spec h.has_left_inverse

@[simp] theorem of_injective_apply [ring_hom_inv_pair σ₁₂ σ₂₁] [ring_hom_inv_pair σ₂₁ σ₁₂]
  {h : injective f} (x : M) : ↑(of_injective f h x) = f x := rfl

/-- A bijective linear map is a linear equivalence. -/
noncomputable def of_bijective [ring_hom_inv_pair σ₁₂ σ₂₁] [ring_hom_inv_pair σ₂₁ σ₁₂]
  (hf₁ : injective f) (hf₂ : surjective f) : M ≃ₛₗ[σ₁₂] M₂ :=
(of_injective f hf₁).trans (of_top _ $ linear_map.range_eq_top.2 hf₂)

@[simp] theorem of_bijective_apply [ring_hom_inv_pair σ₁₂ σ₂₁] [ring_hom_inv_pair σ₂₁ σ₁₂]
  {hf₁ hf₂} (x : M) : of_bijective f hf₁ hf₂ x = f x := rfl

end

end add_comm_monoid

section add_comm_group

variables [semiring R] [semiring R₂] [semiring R₃] [semiring R₄]
variables [add_comm_group M] [add_comm_group M₂] [add_comm_group M₃] [add_comm_group M₄]
variables {module_M : module R M} {module_M₂ : module R₂ M₂}
variables {module_M₃ : module R₃ M₃} {module_M₄ : module R₄ M₄}
variables {σ₁₂ : R →+*R₂} {σ₃₄ : R₃ →+*R₄}
variables {σ₂₁ : R₂ →+*R} {σ₄₃ : R₄ →+*R₃}
variables {re₁₂ : ring_hom_inv_pair σ₁₂ σ₂₁} {re₂₁ : ring_hom_inv_pair σ₂₁ σ₁₂}
variables {re₃₄ : ring_hom_inv_pair σ₃₄ σ₄₃} {re₄₃ : ring_hom_inv_pair σ₄₃ σ₃₄}
variables (e e₁ : M ≃ₛₗ[σ₁₂] M₂) (e₂ : M₃ ≃ₛₗ[σ₃₄] M₄)

@[simp] theorem map_neg (a : M) : e (-a) = -e a := e.to_linear_map.map_neg a
@[simp] theorem map_sub (a b : M) : e (a - b) = e a - e b :=
e.to_linear_map.map_sub a b

end add_comm_group

section neg

variables (R) [semiring R] [add_comm_group M] [module R M]

/-- `x ↦ -x` as a `linear_equiv` -/
def neg : M ≃ₗ[R] M := { .. equiv.neg M, .. (-linear_map.id : M →ₗ[R] M) }

variable {R}

@[simp] lemma coe_neg : ⇑(neg R : M ≃ₗ[R] M) = -id := rfl

lemma neg_apply (x : M) : neg R x = -x := by simp

@[simp] lemma symm_neg : (neg R : M ≃ₗ[R] M).symm = neg R := rfl

end neg

section comm_semiring
variables [comm_semiring R] [add_comm_monoid M] [add_comm_monoid M₂] [add_comm_monoid M₃]
variables [module R M] [module R M₂] [module R M₃]
open linear_map

/-- Multiplying by a unit `a` of the ring `R` is a linear equivalence. -/
def smul_of_unit (a : units R) : M ≃ₗ[R] M :=
of_linear ((a:R) • 1 : M →ₗ[R] M) (((a⁻¹ : units R) : R) • 1 : M →ₗ[R] M)
  (by rw [smul_comp, comp_smul, smul_smul, units.mul_inv, one_smul]; refl)
  (by rw [smul_comp, comp_smul, smul_smul, units.inv_mul, one_smul]; refl)

/-- A linear isomorphism between the domains and codomains of two spaces of linear maps gives a
linear isomorphism between the two function spaces. -/
def arrow_congr {R M₁ M₂ M₂₁ M₂₂ : Sort*} [comm_semiring R]
  [add_comm_monoid M₁] [add_comm_monoid M₂] [add_comm_monoid M₂₁] [add_comm_monoid M₂₂]
  [module R M₁] [module R M₂] [module R M₂₁] [module R M₂₂]
  (e₁ : M₁ ≃ₗ[R] M₂) (e₂ : M₂₁ ≃ₗ[R] M₂₂) :
  (M₁ →ₗ[R] M₂₁) ≃ₗ[R] (M₂ →ₗ[R] M₂₂) :=
{ to_fun := λ f : M₁ →ₗ[R] M₂₁, (e₂ : M₂₁ →ₗ[R] M₂₂).comp $ f.comp (e₁.symm : M₂ →ₗ[R] M₁),
  inv_fun := λ f, (e₂.symm : M₂₂ →ₗ[R] M₂₁).comp $ f.comp (e₁ : M₁ →ₗ[R] M₂),
  left_inv := λ f, by { apply linear_map.ext, intro x, simp },
  right_inv := λ f, by { apply linear_map.ext, intro x, simp },
  map_add' := λ f g, by { apply linear_map.ext, intro x, simp },
  map_smul' := λ c f, by { apply linear_map.ext, intro x, simp } }

@[simp] lemma arrow_congr_apply {R M₁ M₂ M₂₁ M₂₂ : Sort*} [comm_semiring R]
  [add_comm_monoid M₁] [add_comm_monoid M₂] [add_comm_monoid M₂₁] [add_comm_monoid M₂₂]
  [module R M₁] [module R M₂] [module R M₂₁] [module R M₂₂]
  (e₁ : M₁ ≃ₗ[R] M₂) (e₂ : M₂₁ ≃ₗ[R] M₂₂) (f : M₁ →ₗ[R] M₂₁) (x : M₂) :
  arrow_congr e₁ e₂ f x = e₂ (f (e₁.symm x)) :=
rfl

@[simp] lemma arrow_congr_symm_apply {R M₁ M₂ M₂₁ M₂₂ : Sort*} [comm_semiring R]
  [add_comm_monoid M₁] [add_comm_monoid M₂] [add_comm_monoid M₂₁] [add_comm_monoid M₂₂]
  [module R M₁] [module R M₂] [module R M₂₁] [module R M₂₂]
  (e₁ : M₁ ≃ₗ[R] M₂) (e₂ : M₂₁ ≃ₗ[R] M₂₂) (f : M₂ →ₗ[R] M₂₂) (x : M₁) :
  (arrow_congr e₁ e₂).symm f x = e₂.symm (f (e₁ x)) :=
rfl

lemma arrow_congr_comp {N N₂ N₃ : Sort*}
  [add_comm_monoid N] [add_comm_monoid N₂] [add_comm_monoid N₃]
  [module R N] [module R N₂] [module R N₃]
  (e₁ : M ≃ₗ[R] N) (e₂ : M₂ ≃ₗ[R] N₂) (e₃ : M₃ ≃ₗ[R] N₃) (f : M →ₗ[R] M₂) (g : M₂ →ₗ[R] M₃) :
  arrow_congr e₁ e₃ (g.comp f) = (arrow_congr e₂ e₃ g).comp (arrow_congr e₁ e₂ f) :=
by { ext, simp only [symm_apply_apply, arrow_congr_apply, linear_map.comp_apply], }

lemma arrow_congr_trans {M₁ M₂ M₃ N₁ N₂ N₃ : Sort*}
  [add_comm_monoid M₁] [module R M₁] [add_comm_monoid M₂] [module R M₂]
  [add_comm_monoid M₃] [module R M₃] [add_comm_monoid N₁] [module R N₁]
  [add_comm_monoid N₂] [module R N₂] [add_comm_monoid N₃] [module R N₃]
  (e₁ : M₁ ≃ₗ[R] M₂) (e₂ : N₁ ≃ₗ[R] N₂) (e₃ : M₂ ≃ₗ[R] M₃) (e₄ : N₂ ≃ₗ[R] N₃) :
  (arrow_congr e₁ e₂).trans (arrow_congr e₃ e₄) = arrow_congr (e₁.trans e₃) (e₂.trans e₄) :=
rfl

/-- If `M₂` and `M₃` are linearly isomorphic then the two spaces of linear maps from `M` into `M₂`
and `M` into `M₃` are linearly isomorphic. -/
def congr_right (f : M₂ ≃ₗ[R] M₃) : (M →ₗ[R] M₂) ≃ₗ[R] (M →ₗ[R] M₃) :=
arrow_congr (linear_equiv.refl R M) f

/-- If `M` and `M₂` are linearly isomorphic then the two spaces of linear maps from `M` and `M₂` to
themselves are linearly isomorphic. -/
def conj (e : M ≃ₗ[R] M₂) : (module.End R M) ≃ₗ[R] (module.End R M₂) := arrow_congr e e

lemma conj_apply (e : M ≃ₗ[R] M₂) (f : module.End R M) :
  e.conj f = ((↑e : M →ₗ[R] M₂).comp f).comp (e.symm : M₂ →ₗ[R] M) := rfl

lemma symm_conj_apply (e : M ≃ₗ[R] M₂) (f : module.End R M₂) :
  e.symm.conj f = ((↑e.symm : M₂ →ₗ[R] M).comp f).comp (e : M →ₗ[R] M₂) := rfl

lemma conj_comp (e : M ≃ₗ[R] M₂) (f g : module.End R M) :
  e.conj (g.comp f) = (e.conj g).comp (e.conj f) :=
arrow_congr_comp e e e f g

lemma conj_trans (e₁ : M ≃ₗ[R] M₂) (e₂ : M₂ ≃ₗ[R] M₃) :
  e₁.conj.trans e₂.conj = (e₁.trans e₂).conj :=
by { ext f x, refl, }

@[simp] lemma conj_id (e : M ≃ₗ[R] M₂) : e.conj linear_map.id = linear_map.id :=
by { ext, simp [conj_apply], }

end comm_semiring

section field

variables [field K] [add_comm_group M] [add_comm_group M₂] [add_comm_group M₃]
variables [module K M] [module K M₂] [module K M₃]
variables (K) (M)
open linear_map

/-- Multiplying by a nonzero element `a` of the field `K` is a linear equivalence. -/
def smul_of_ne_zero (a : K) (ha : a ≠ 0) : M ≃ₗ[K] M :=
smul_of_unit $ units.mk0 a ha

section

noncomputable theory
open_locale classical

lemma ker_to_span_singleton {x : M} (h : x ≠ 0) : (to_span_singleton K M x).ker = ⊥ :=
begin
  ext c, split,
  { intros hc, rw submodule.mem_bot, rw mem_ker at hc, by_contra hc',
    have : x = 0,
      calc x = c⁻¹ • (c • x) : by rw [← mul_smul, inv_mul_cancel hc', one_smul]
      ... = c⁻¹ • ((to_span_singleton K M x) c) : rfl
      ... = 0 : by rw [hc, smul_zero],
    tauto },
  { rw [mem_ker, submodule.mem_bot], intros h, rw h, simp }
end

/-- Given a nonzero element `x` of a vector space `M` over a field `K`, the natural
    map from `K` to the span of `x`, with invertibility check to consider it as an
    isomorphism.-/
def to_span_nonzero_singleton (x : M) (h : x ≠ 0) : K ≃ₗ[K] (K ∙ x) :=
linear_equiv.trans
  (linear_equiv.of_injective (to_span_singleton K M x) (ker_eq_bot.1 $ ker_to_span_singleton K M h))
  (of_eq (to_span_singleton K M x).range (K ∙ x)
    (span_singleton_eq_range K M x).symm)

lemma to_span_nonzero_singleton_one (x : M) (h : x ≠ 0) : to_span_nonzero_singleton K M x h 1
  = (⟨x, submodule.mem_span_singleton_self x⟩ : K ∙ x) :=
begin
  apply set_like.coe_eq_coe.mp,
  have : ↑(to_span_nonzero_singleton K M x h 1) = to_span_singleton K M x 1 := rfl,
  rw [this, to_span_singleton_one, submodule.coe_mk],
end

/-- Given a nonzero element `x` of a vector space `M` over a field `K`, the natural map
    from the span of `x` to `K`.-/
abbreviation coord (x : M) (h : x ≠ 0) : (K ∙ x) ≃ₗ[K] K :=
(to_span_nonzero_singleton K M x h).symm

lemma coord_self (x : M) (h : x ≠ 0) :
  (coord K M x h) (⟨x, submodule.mem_span_singleton_self x⟩ : K ∙ x) = 1 :=
by rw [← to_span_nonzero_singleton_one K M x h, symm_apply_apply]

end

end field

end linear_equiv

namespace submodule

section module

variables [semiring R] [add_comm_monoid M] [module R M]

/-- Given `p` a submodule of the module `M` and `q` a submodule of `p`, `p.equiv_subtype_map q`
is the natural `linear_equiv` between `q` and `q.map p.subtype`. -/
def equiv_subtype_map (p : submodule R M) (q : submodule R p) :
  q ≃ₗ[R] q.map p.subtype :=
{ inv_fun :=
    begin
      rintro ⟨x, hx⟩,
      refine ⟨⟨x, _⟩, _⟩;
      rcases hx with ⟨⟨_, h⟩, _, rfl⟩;
      assumption
    end,
  left_inv := λ ⟨⟨_, _⟩, _⟩, rfl,
  right_inv := λ ⟨x, ⟨_, h⟩, _, rfl⟩, rfl,
  .. (p.subtype.dom_restrict q).cod_restrict _
    begin
      rintro ⟨x, hx⟩,
      refine ⟨x, hx, rfl⟩,
    end }

@[simp]
lemma equiv_subtype_map_apply {p : submodule R M} {q : submodule R p} (x : q) :
  (p.equiv_subtype_map q x : M) = p.subtype.dom_restrict q x :=
rfl

@[simp]
lemma equiv_subtype_map_symm_apply {p : submodule R M} {q : submodule R p} (x : q.map p.subtype) :
  ((p.equiv_subtype_map q).symm x : M) = x :=
by { cases x, refl }

/-- If `s ≤ t`, then we can view `s` as a submodule of `t` by taking the comap
of `t.subtype`. -/
@[simps]
def comap_subtype_equiv_of_le {p q : submodule R M} (hpq : p ≤ q) :
  comap q.subtype p ≃ₗ[R] p :=
{ to_fun := λ x, ⟨x, x.2⟩,
  inv_fun := λ x, ⟨⟨x, hpq x.2⟩, x.2⟩,
  left_inv := λ x, by simp only [coe_mk, set_like.eta, coe_coe],
  right_inv := λ x, by simp only [subtype.coe_mk, set_like.eta, coe_coe],
  map_add' := λ x y, rfl,
  map_smul' := λ c x, rfl }

end module

variables [ring R] [add_comm_group M] [module R M]
variables (p : submodule R M)

open linear_map

/-- If `p = ⊥`, then `M / p ≃ₗ[R] M`. -/
def quot_equiv_of_eq_bot (hp : p = ⊥) : p.quotient ≃ₗ[R] M :=
linear_equiv.of_linear (p.liftq id $ hp.symm ▸ bot_le) p.mkq (liftq_mkq _ _ _) $
  p.quot_hom_ext $ λ x, rfl

@[simp] lemma quot_equiv_of_eq_bot_apply_mk (hp : p = ⊥) (x : M) :
  p.quot_equiv_of_eq_bot hp (quotient.mk x) = x := rfl

@[simp] lemma quot_equiv_of_eq_bot_symm_apply (hp : p = ⊥) (x : M) :
  (p.quot_equiv_of_eq_bot hp).symm x = quotient.mk x := rfl

@[simp] lemma coe_quot_equiv_of_eq_bot_symm (hp : p = ⊥) :
  ((p.quot_equiv_of_eq_bot hp).symm : M →ₗ[R] p.quotient) = p.mkq := rfl

variables (q : submodule R M)

/-- Quotienting by equal submodules gives linearly equivalent quotients. -/
def quot_equiv_of_eq (h : p = q) : p.quotient ≃ₗ[R] q.quotient :=
{ map_add' := by { rintros ⟨x⟩ ⟨y⟩, refl }, map_smul' := by { rintros x ⟨y⟩, refl },
  ..@quotient.congr _ _ (quotient_rel p) (quotient_rel q) (equiv.refl _) $
    λ a b, by { subst h, refl } }

@[simp]
lemma quot_equiv_of_eq_mk (h : p = q) (x : M) :
  submodule.quot_equiv_of_eq p q h (submodule.quotient.mk x) = submodule.quotient.mk x :=
rfl

end submodule

namespace submodule

variables [comm_ring R] [comm_ring R₂]
variables [add_comm_group M] [add_comm_group M₂] [module R M] [module R₂ M₂]
variables [add_comm_group N] [add_comm_group N₂] [module R N] [module R N₂]
variables {τ₁₂ : R →+*R₂} {τ₂₁ : R₂ →+*R}
variables [ring_hom_inv_pair τ₁₂ τ₂₁] [ring_hom_inv_pair τ₂₁ τ₁₂]
variables (p : submodule R M) (q : submodule R₂ M₂)
variables (pₗ : submodule R N) (qₗ : submodule R N₂)

include τ₂₁
@[simp] lemma mem_map_equiv {e : M ≃ₛₗ[τ₁₂] M₂} {x : M₂} : x ∈ p.map (e : M →ₛₗ[τ₁₂] M₂) ↔
  e.symm x ∈ p :=
begin
  rw submodule.mem_map, split,
  { rintros ⟨y, hy, hx⟩, simp [←hx, hy], },
  { intros hx, refine ⟨e.symm x, hx, by simp⟩, },
end
omit τ₂₁

lemma map_equiv_eq_comap_symm (e : M ≃ₛₗ[τ₁₂] M₂) (K : submodule R M) :
  K.map (e : M →ₛₗ[τ₁₂] M₂) = K.comap (e.symm : M₂ →ₛₗ[τ₂₁] M) :=
submodule.ext (λ _, by rw [mem_map_equiv, mem_comap, linear_equiv.coe_coe])

lemma comap_equiv_eq_map_symm (e : M ≃ₛₗ[τ₁₂] M₂) (K : submodule R₂ M₂) :
  K.comap (e : M →ₛₗ[τ₁₂] M₂) = K.map (e.symm : M₂ →ₛₗ[τ₂₁] M) :=
(map_equiv_eq_comap_symm e.symm K).symm

lemma comap_le_comap_smul (fₗ : N →ₗ[R] N₂) (c : R) :
  comap fₗ qₗ ≤ comap (c • fₗ) qₗ :=
begin
  rw set_like.le_def,
  intros m h,
  change c • (fₗ m) ∈ qₗ,
  change fₗ m ∈ qₗ at h,
  apply qₗ.smul_mem _ h,
end

lemma inf_comap_le_comap_add (f₁ f₂ : M →ₛₗ[τ₁₂] M₂) :
  comap f₁ q ⊓ comap f₂ q ≤ comap (f₁ + f₂) q :=
begin
  rw set_like.le_def,
  intros m h,
  change f₁ m + f₂ m ∈ q,
  change f₁ m ∈ q ∧ f₂ m ∈ q at h,
  apply q.add_mem h.1 h.2,
end

/-- Given modules `M`, `M₂` over a commutative ring, together with submodules `p ⊆ M`, `q ⊆ M₂`,
the set of maps $\{f ∈ Hom(M, M₂) | f(p) ⊆ q \}$ is a submodule of `Hom(M, M₂)`. -/
def compatible_maps : submodule R (N →ₗ[R] N₂) :=
{ carrier   := {fₗ | pₗ ≤ comap fₗ qₗ},
  zero_mem' := by { change pₗ ≤ comap 0 qₗ, rw comap_zero, refine le_top, },
  add_mem'  := λ f₁ f₂ h₁ h₂, by { apply le_trans _ (inf_comap_le_comap_add qₗ f₁ f₂),
                                 rw le_inf_iff, exact ⟨h₁, h₂⟩, },
  smul_mem' := λ c fₗ h, le_trans h (comap_le_comap_smul qₗ fₗ c), }

/-- Given modules `M`, `M₂` over a commutative ring, together with submodules `p ⊆ M`, `q ⊆ M₂`,
the natural map $\{f ∈ Hom(M, M₂) | f(p) ⊆ q \} \to Hom(M/p, M₂/q)$ is linear. -/
def mapq_linear : compatible_maps pₗ qₗ →ₗ[R] pₗ.quotient →ₗ[R] qₗ.quotient :=
{ to_fun    := λ f, mapq _ _ f.val f.property,
  map_add'  := λ x y, by { ext, refl, },
  map_smul' := λ c f, by { ext, refl, } }

end submodule

namespace equiv
variables [semiring R] [add_comm_monoid M] [module R M] [add_comm_monoid M₂] [module R M₂]

/-- An equivalence whose underlying function is linear is a linear equivalence. -/
def to_linear_equiv (e : M ≃ M₂) (h : is_linear_map R (e : M → M₂)) : M ≃ₗ[R] M₂ :=
{ .. e, .. h.mk' e}

end equiv

namespace add_equiv
variables [semiring R] [add_comm_monoid M] [module R M] [add_comm_monoid M₂] [module R M₂]

/-- An additive equivalence whose underlying function preserves `smul` is a linear equivalence. -/
def to_linear_equiv (e : M ≃+ M₂) (h : ∀ (c : R) x, e (c • x) = c • e x) : M ≃ₗ[R] M₂ :=
{ map_smul' := h, .. e, }

@[simp] lemma coe_to_linear_equiv (e : M ≃+ M₂) (h : ∀ (c : R) x, e (c • x) = c • e x) :
  ⇑(e.to_linear_equiv h) = e :=
rfl

@[simp] lemma coe_to_linear_equiv_symm (e : M ≃+ M₂) (h : ∀ (c : R) x, e (c • x) = c • e x) :
  ⇑(e.to_linear_equiv h).symm = e.symm :=
rfl

end add_equiv

namespace linear_map

open submodule

section isomorphism_laws

variables [ring R] [add_comm_group M] [add_comm_group M₂] [add_comm_group M₃]
variables [module R M] [module R M₂] [module R M₃]
variables (f : M →ₗ[R] M₂)

/-- The first isomorphism law for modules. The quotient of `M` by the kernel of `f` is linearly
equivalent to the range of `f`. -/
noncomputable def quot_ker_equiv_range : f.ker.quotient ≃ₗ[R] f.range :=
(linear_equiv.of_injective (f.ker.liftq f $ le_refl _) $
  ker_eq_bot.mp $ submodule.ker_liftq_eq_bot _ _ _ (le_refl f.ker)).trans
  (linear_equiv.of_eq _ _ $ submodule.range_liftq _ _ _)

/-- The first isomorphism theorem for surjective linear maps. -/
noncomputable def quot_ker_equiv_of_surjective
  (f : M →ₗ[R] M₂) (hf : function.surjective f) : f.ker.quotient ≃ₗ[R] M₂ :=
f.quot_ker_equiv_range.trans
  (linear_equiv.of_top f.range (linear_map.range_eq_top.2 hf))

@[simp] lemma quot_ker_equiv_range_apply_mk (x : M) :
  (f.quot_ker_equiv_range (submodule.quotient.mk x) : M₂) = f x :=
rfl

@[simp] lemma quot_ker_equiv_range_symm_apply_image (x : M) (h : f x ∈ f.range) :
  f.quot_ker_equiv_range.symm ⟨f x, h⟩ = f.ker.mkq x :=
f.quot_ker_equiv_range.symm_apply_apply (f.ker.mkq x)

/--
Canonical linear map from the quotient `p/(p ∩ p')` to `(p+p')/p'`, mapping `x + (p ∩ p')`
to `x + p'`, where `p` and `p'` are submodules of an ambient module.
-/
def quotient_inf_to_sup_quotient (p p' : submodule R M) :
  (comap p.subtype (p ⊓ p')).quotient →ₗ[R] (comap (p ⊔ p').subtype p').quotient :=
(comap p.subtype (p ⊓ p')).liftq
  ((comap (p ⊔ p').subtype p').mkq.comp (of_le le_sup_left)) begin
rw [ker_comp, of_le, comap_cod_restrict, ker_mkq, map_comap_subtype],
exact comap_mono (inf_le_inf_right _ le_sup_left) end

/--
Second Isomorphism Law : the canonical map from `p/(p ∩ p')` to `(p+p')/p'` as a linear isomorphism.
-/
noncomputable def quotient_inf_equiv_sup_quotient (p p' : submodule R M) :
  (comap p.subtype (p ⊓ p')).quotient ≃ₗ[R] (comap (p ⊔ p').subtype p').quotient :=
linear_equiv.of_bijective (quotient_inf_to_sup_quotient p p')
  begin
    rw [← ker_eq_bot, quotient_inf_to_sup_quotient, ker_liftq_eq_bot],
    rw [ker_comp, ker_mkq],
    exact λ ⟨x, hx1⟩ hx2, ⟨hx1, hx2⟩
  end
  begin
    rw [← range_eq_top, quotient_inf_to_sup_quotient, range_liftq, eq_top_iff'],
    rintros ⟨x, hx⟩, rcases mem_sup.1 hx with ⟨y, hy, z, hz, rfl⟩,
    use [⟨y, hy⟩], apply (submodule.quotient.eq _).2,
    change y - (y + z) ∈ p',
    rwa [sub_add_eq_sub_sub, sub_self, zero_sub, neg_mem_iff]
  end

@[simp] lemma coe_quotient_inf_to_sup_quotient (p p' : submodule R M) :
  ⇑(quotient_inf_to_sup_quotient p p') = quotient_inf_equiv_sup_quotient p p' := rfl

@[simp] lemma quotient_inf_equiv_sup_quotient_apply_mk (p p' : submodule R M) (x : p) :
  quotient_inf_equiv_sup_quotient p p' (submodule.quotient.mk x) =
    submodule.quotient.mk (of_le (le_sup_left : p ≤ p ⊔ p') x) :=
rfl

lemma quotient_inf_equiv_sup_quotient_symm_apply_left (p p' : submodule R M)
  (x : p ⊔ p') (hx : (x:M) ∈ p) :
  (quotient_inf_equiv_sup_quotient p p').symm (submodule.quotient.mk x) =
    submodule.quotient.mk ⟨x, hx⟩ :=
(linear_equiv.symm_apply_eq _).2 $ by simp [of_le_apply]

@[simp] lemma quotient_inf_equiv_sup_quotient_symm_apply_eq_zero_iff {p p' : submodule R M}
  {x : p ⊔ p'} :
  (quotient_inf_equiv_sup_quotient p p').symm (submodule.quotient.mk x) = 0 ↔ (x:M) ∈ p' :=
(linear_equiv.symm_apply_eq _).trans $ by simp [of_le_apply]

lemma quotient_inf_equiv_sup_quotient_symm_apply_right (p p' : submodule R M) {x : p ⊔ p'}
  (hx : (x:M) ∈ p') :
  (quotient_inf_equiv_sup_quotient p p').symm (submodule.quotient.mk x) = 0 :=
quotient_inf_equiv_sup_quotient_symm_apply_eq_zero_iff.2 hx

end isomorphism_laws

end linear_map

section fun_left
variables (R M) [semiring R] [add_comm_monoid M] [module R M]
variables {m n p : Type*}

namespace linear_map

/-- Given an `R`-module `M` and a function `m → n` between arbitrary types,
construct a linear map `(n → M) →ₗ[R] (m → M)` -/
def fun_left (f : m → n) : (n → M) →ₗ[R] (m → M) :=
{ to_fun := (∘ f), map_add' := λ _ _, rfl, map_smul' := λ _ _, rfl }

@[simp] theorem fun_left_apply (f : m → n) (g : n → M) (i : m) : fun_left R M f g i = g (f i) :=
rfl

@[simp] theorem fun_left_id (g : n → M) : fun_left R M _root_.id g = g :=
rfl

theorem fun_left_comp (f₁ : n → p) (f₂ : m → n) :
  fun_left R M (f₁ ∘ f₂) = (fun_left R M f₂).comp (fun_left R M f₁) :=
rfl

theorem fun_left_surjective_of_injective (f : m → n) (hf : injective f) :
  surjective (fun_left R M f) :=
begin
  classical,
  intro g,
  refine ⟨λ x, if h : ∃ y, f y = x then g h.some else 0, _⟩,
  { ext,
    dsimp only [fun_left_apply],
    split_ifs with w,
    { congr,
      exact hf w.some_spec, },
    { simpa only [not_true, exists_apply_eq_apply] using w } },
end

theorem fun_left_injective_of_surjective (f : m → n) (hf : surjective f) :
  injective (fun_left R M f) :=
begin
  obtain ⟨g, hg⟩ := hf.has_right_inverse,
  suffices : left_inverse (fun_left R M g) (fun_left R M f),
  { exact this.injective },
  intro x,
  rw [←linear_map.comp_apply, ← fun_left_comp, hg.id, fun_left_id],
end

end linear_map

namespace linear_equiv
open linear_map

/-- Given an `R`-module `M` and an equivalence `m ≃ n` between arbitrary types,
construct a linear equivalence `(n → M) ≃ₗ[R] (m → M)` -/
def fun_congr_left (e : m ≃ n) : (n → M) ≃ₗ[R] (m → M) :=
linear_equiv.of_linear (fun_left R M e) (fun_left R M e.symm)
  (linear_map.ext $ λ x, funext $ λ i,
    by rw [id_apply, ← fun_left_comp, equiv.symm_comp_self, fun_left_id])
  (linear_map.ext $ λ x, funext $ λ i,
    by rw [id_apply, ← fun_left_comp, equiv.self_comp_symm, fun_left_id])

@[simp] theorem fun_congr_left_apply (e : m ≃ n) (x : n → M) :
  fun_congr_left R M e x = fun_left R M e x :=
rfl

@[simp] theorem fun_congr_left_id :
  fun_congr_left R M (equiv.refl n) = linear_equiv.refl R (n → M) :=
rfl

@[simp] theorem fun_congr_left_comp (e₁ : m ≃ n) (e₂ : n ≃ p) :
  fun_congr_left R M (equiv.trans e₁ e₂) =
    linear_equiv.trans (fun_congr_left R M e₂) (fun_congr_left R M e₁) :=
rfl

@[simp] lemma fun_congr_left_symm (e : m ≃ n) :
  (fun_congr_left R M e).symm = fun_congr_left R M e.symm :=
rfl

end linear_equiv

end fun_left

namespace linear_equiv

variables [semiring R] [add_comm_monoid M] [module R M]
variables (R M)

instance automorphism_group : group (M ≃ₗ[R] M) :=
{ mul := λ f g, g.trans f,
  one := linear_equiv.refl R M,
  inv := λ f, f.symm,
  mul_assoc := λ f g h, by {ext, refl},
  mul_one := λ f, by {ext, refl},
  one_mul := λ f, by {ext, refl},
  mul_left_inv := λ f, by {ext, exact f.left_inv x} }

/-- Restriction from `R`-linear automorphisms of `M` to `R`-linear endomorphisms of `M`,
promoted to a monoid hom. -/
def automorphism_group.to_linear_map_monoid_hom :
  (M ≃ₗ[R] M) →* (M →ₗ[R] M) :=
{ to_fun := coe,
  map_one' := rfl,
  map_mul' := λ _ _, rfl }

/-- The tautological action by `M ≃ₗ[R] M` on `M`.

This generalizes `function.End.apply_mul_action`. -/
instance apply_distrib_mul_action : distrib_mul_action (M ≃ₗ[R] M) M :=
{ smul := ($),
  smul_zero := linear_equiv.map_zero,
  smul_add := linear_equiv.map_add,
  one_smul := λ _, rfl,
  mul_smul := λ _ _ _, rfl }

@[simp] protected lemma smul_def (f : M ≃ₗ[R] M) (a : M) :
  f • a = f a := rfl

/-- `linear_equiv.apply_distrib_mul_action` is faithful. -/
instance apply_has_faithful_scalar : has_faithful_scalar (M ≃ₗ[R] M) M :=
⟨λ _ _, linear_equiv.ext⟩

instance apply_smul_comm_class : smul_comm_class R (M ≃ₗ[R] M) M :=
{ smul_comm := λ r e m, (e.map_smul r m).symm }

instance apply_smul_comm_class' : smul_comm_class (M ≃ₗ[R] M) R M :=
{ smul_comm := linear_equiv.map_smul }

end linear_equiv

namespace linear_map

variables [semiring R] [add_comm_monoid M] [module R M]
variables (R M)

/-- The group of invertible linear maps from `M` to itself -/
@[reducible] def general_linear_group := units (M →ₗ[R] M)

namespace general_linear_group
variables {R M}

instance : has_coe_to_fun (general_linear_group R M) := by apply_instance

/-- An invertible linear map `f` determines an equivalence from `M` to itself. -/
def to_linear_equiv (f : general_linear_group R M) : (M ≃ₗ[R] M) :=
{ inv_fun := f.inv.to_fun,
  left_inv := λ m, show (f.inv * f.val) m = m,
    by erw f.inv_val; simp,
  right_inv := λ m, show (f.val * f.inv) m = m,
    by erw f.val_inv; simp,
  ..f.val }

/-- An equivalence from `M` to itself determines an invertible linear map. -/
def of_linear_equiv (f : (M ≃ₗ[R] M)) : general_linear_group R M :=
{ val := f,
  inv := (f.symm : M →ₗ[R] M),
  val_inv := linear_map.ext $ λ _, f.apply_symm_apply _,
  inv_val := linear_map.ext $ λ _, f.symm_apply_apply _ }

variables (R M)

/-- The general linear group on `R` and `M` is multiplicatively equivalent to the type of linear
equivalences between `M` and itself. -/
def general_linear_equiv : general_linear_group R M ≃* (M ≃ₗ[R] M) :=
{ to_fun := to_linear_equiv,
  inv_fun := of_linear_equiv,
  left_inv := λ f, by { ext, refl },
  right_inv := λ f, by { ext, refl },
  map_mul' := λ x y, by {ext, refl} }

@[simp] lemma general_linear_equiv_to_linear_map (f : general_linear_group R M) :
  (general_linear_equiv R M f : M →ₗ[R] M) = f :=
by {ext, refl}

end general_linear_group

end linear_map

namespace submodule
variables [ring R] [add_comm_group M] [module R M]

instance : is_modular_lattice (submodule R M) :=
⟨λ x y z xz a ha, begin
  rw [mem_inf, mem_sup] at ha,
  rcases ha with ⟨⟨b, hb, c, hc, rfl⟩, haz⟩,
  rw mem_sup,
  refine ⟨b, hb, c, mem_inf.2 ⟨hc, _⟩, rfl⟩,
  rw [← add_sub_cancel c b, add_comm],
  apply z.sub_mem haz (xz hb),
end⟩

section third_iso_thm

variables (S T : submodule R M) (h : S ≤ T)

/-- The map from the third isomorphism theorem for modules: `(M / S) / (T / S) → M / T`. -/
def quotient_quotient_equiv_quotient_aux :
  quotient (T.map S.mkq) →ₗ[R] quotient T :=
liftq _ (mapq S T linear_map.id h)
  (by { rintro _ ⟨x, hx, rfl⟩, rw [linear_map.mem_ker, mkq_apply, mapq_apply],
        exact (quotient.mk_eq_zero _).mpr hx })

@[simp] lemma quotient_quotient_equiv_quotient_aux_mk (x : S.quotient) :
  quotient_quotient_equiv_quotient_aux S T h (quotient.mk x) = mapq S T linear_map.id h x :=
liftq_apply _ _ _

@[simp] lemma quotient_quotient_equiv_quotient_aux_mk_mk (x : M) :
  quotient_quotient_equiv_quotient_aux S T h (quotient.mk (quotient.mk x)) = quotient.mk x :=
by rw [quotient_quotient_equiv_quotient_aux_mk, mapq_apply, linear_map.id_apply]

/-- **Noether's third isomorphism theorem** for modules: `(M / S) / (T / S) ≃ M / T`. -/
def quotient_quotient_equiv_quotient :
  quotient (T.map S.mkq) ≃ₗ[R] quotient T :=
{ to_fun := quotient_quotient_equiv_quotient_aux S T h,
  inv_fun := mapq _ _ (mkq S) (le_comap_map _ _),
  left_inv := λ x, quotient.induction_on' x $ λ x, quotient.induction_on' x $ λ x, by simp,
  right_inv := λ x, quotient.induction_on' x $ λ x, by simp,
  .. quotient_quotient_equiv_quotient_aux S T h }

end third_iso_thm

end submodule<|MERGE_RESOLUTION|>--- conflicted
+++ resolved
@@ -667,12 +667,7 @@
 end linear_map
 
 /--
-<<<<<<< HEAD
-The `ℕ`-linear equivalence between additive morphisms `A →+ B` and `ℕ`-linear morphisms
-`A →ₗ[ℕ] B`.
-=======
 The `R`-linear equivalence between additive morphisms `A →+ B` and `ℕ`-linear morphisms `A →ₗ[ℕ] B`.
->>>>>>> 5b55a869
 -/
 @[simps]
 def add_monoid_hom_lequiv_nat {A B : Type*} (R : Type*)
@@ -686,12 +681,7 @@
   right_inv := by { intros f, ext, refl } }
 
 /--
-<<<<<<< HEAD
-The `ℤ`-linear equivalence between additive morphisms `A →+ B` and `ℤ`-linear morphisms
-`A →ₗ[ℤ] B`.
-=======
 The `R`-linear equivalence between additive morphisms `A →+ B` and `ℤ`-linear morphisms `A →ₗ[ℤ] B`.
->>>>>>> 5b55a869
 -/
 @[simps]
 def add_monoid_hom_lequiv_int {A B : Type*} (R : Type*)
