--- conflicted
+++ resolved
@@ -1272,11 +1272,7 @@
     refine ⟨_, hadd _ _ _ _ Cx Cy⟩ },
 end
 
-<<<<<<< HEAD
-lemma span_singleton_le_iff_mem (m : M) (p : submodule R M) : (R ∙ m) ≤ p ↔ m ∈ p :=
-=======
 @[simp] lemma span_singleton_le_iff_mem (m : M) (p : submodule R M) : (R ∙ m) ≤ p ↔ m ∈ p :=
->>>>>>> 5b0996f8
 by rw [span_le, singleton_subset_iff, set_like.mem_coe]
 
 lemma singleton_span_is_compact_element (x : M) :
