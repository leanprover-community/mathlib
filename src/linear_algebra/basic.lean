--- conflicted
+++ resolved
@@ -194,78 +194,19 @@
   {f : M →ₗ[R] M} {p : submodule R M} (hf : ∀ x, f x ∈ p) :
   f.restrict (λ x _, hf x) = (f.cod_restrict p hf).dom_restrict p := rfl
 
-<<<<<<< HEAD
-instance unique_of_left [subsingleton M] : unique (M →ₗ[R] M₂) :=
-=======
-/-- The constant 0 map is linear. -/
-instance : has_zero (M →ₛₗ[σ₁₂] M₂) :=
-⟨{ to_fun := 0, map_add' := by simp, map_smul' := by simp }⟩
-
-instance : inhabited (M →ₛₗ[σ₁₂] M₂) := ⟨0⟩
-
-@[simp] lemma zero_apply (x : M) : (0 : M →ₛₗ[σ₁₂] M₂) x = 0 := rfl
-
-@[simp] lemma default_def : default (M →ₛₗ[σ₁₂] M₂) = 0 := rfl
-
 instance unique_of_left [subsingleton M] : unique (M →ₛₗ[σ₁₂] M₂) :=
->>>>>>> a4b92a3f
 { uniq := λ f, ext $ λ x, by rw [subsingleton.elim x 0, map_zero, map_zero],
   .. linear_map.inhabited }
 
 instance unique_of_right [subsingleton M₂] : unique (M →ₛₗ[σ₁₂] M₂) :=
 coe_injective.unique
 
-<<<<<<< HEAD
-/-- Evaluation of an `R`-linear map at a fixed `a`, as an `add_monoid_hom`. -/
-def eval_add_monoid_hom (a : M) : (M →ₗ[R] M₂) →+ M₂ :=
-=======
-/-- The sum of two linear maps is linear. -/
-instance : has_add (M →ₛₗ[σ₁₂] M₂) :=
-⟨λ f g, { to_fun := f + g,
-          map_add' := by simp [add_comm, add_left_comm], map_smul' := by simp [smul_add] }⟩
-
-@[simp] lemma add_apply (g : M →ₛₗ[σ₁₂] M₂) (x : M) : (f + g) x = f x + g x := rfl
-
-/-- The type of linear maps is an additive monoid. -/
-instance : add_comm_monoid (M →ₛₗ[σ₁₂] M₂) :=
-{ zero := 0,
-  add := (+),
-  add_assoc := by intros; ext; simp [add_comm, add_left_comm],
-  zero_add := by intros; ext; simp [add_comm, add_left_comm],
-  add_zero := by intros; ext; simp [add_comm, add_left_comm],
-  add_comm := by intros; ext; simp [add_comm, add_left_comm],
-  nsmul := λ n f,
-  { to_fun := λ x, n • (f x),
-    map_add' := λ x y, by rw [f.map_add, smul_add],
-    map_smul' := λ c x,
-    begin
-      rw [f.map_smulₛₗ],
-      simp [smul_comm n (σ₁₂ c) (f x)],
-    end },
-  nsmul_zero' := λ f, by { ext x, change 0 • f x = 0, simp only [zero_smul] },
-  nsmul_succ' := λ n f, linear_map.ext $ λ x,
-  begin
-    change n.succ • (f x) = f x + n • (f x),
-    simp [nat.succ_eq_one_add, add_nsmul],
-  end }
-
 /-- Evaluation of a `σ₁₂`-linear map at a fixed `a`, as an `add_monoid_hom`. -/
 def eval_add_monoid_hom (a : M) : (M →ₛₗ[σ₁₂] M₂) →+ M₂ :=
->>>>>>> a4b92a3f
 { to_fun := λ f, f a,
   map_add' := λ f g, linear_map.add_apply f g a,
   map_zero' := rfl }
 
-<<<<<<< HEAD
-=======
-lemma add_comp (f : M →ₛₗ[σ₁₂] M₂)(g h : M₂ →ₛₗ[σ₂₃] M₃) :
-  ((h + g).comp f : M →ₛₗ[σ₁₃] M₃) = h.comp f + g.comp f := rfl
-
-lemma comp_add (f g : M →ₛₗ[σ₁₂] M₂) (h : M₂ →ₛₗ[σ₂₃] M₃) :
-  (h.comp (f + g) : M →ₛₗ[σ₁₃] M₃) = h.comp f + h.comp g :=
-ext $ λ _, h.map_add _ _
-
->>>>>>> a4b92a3f
 /-- `linear_map.to_add_monoid_hom` promoted to an `add_monoid_hom` -/
 def to_add_monoid_hom' : (M →ₛₗ[σ₁₂] M₂) →+ (M →+ M₂) :=
 { to_fun := to_add_monoid_hom,
@@ -300,26 +241,10 @@
   exact nontrivial_of_ne 1 0 (λ p, ne (linear_map.congr_fun p m)),
 end
 
-<<<<<<< HEAD
-@[simp, norm_cast] lemma coe_fn_sum {ι : Type*} (t : finset ι) (f : ι → M →ₗ[R] M₂) :
-=======
-@[simp] theorem comp_zero : (g.comp (0 : M →ₛₗ[σ₁₂] M₂) : M →ₛₗ[σ₁₃] M₃) = 0 :=
-ext $ assume c, by rw [comp_apply, zero_apply, zero_apply, g.map_zero]
-
-@[simp] theorem zero_comp : ((0 : M₂ →ₛₗ[σ₂₃] M₃).comp f : M →ₛₗ[σ₁₃] M₃) = 0 := rfl
-
 @[simp, norm_cast] lemma coe_fn_sum {ι : Type*} (t : finset ι) (f : ι → M →ₛₗ[σ₁₂] M₂) :
->>>>>>> a4b92a3f
   ⇑(∑ i in t, f i) = ∑ i in t, (f i : M → M₂) :=
 add_monoid_hom.map_sum ⟨@to_fun R R₂ _ _ σ₁₂ M M₂ _ _ _ _, rfl, λ x y, rfl⟩ _ _
 
-<<<<<<< HEAD
-=======
-instance _root_.module.End.monoid : monoid (module.End R M) :=
-by refine_struct { mul := (*), one := (1 : M →ₗ[R] M), npow := @npow_rec _ ⟨1⟩ ⟨(*)⟩ };
-intros; try { refl }; apply linear_map.ext; simp {proj := ff}
-
->>>>>>> a4b92a3f
 @[simp] lemma pow_apply (f : M →ₗ[R] M) (n : ℕ) (m : M) :
   (f^n) m = (f^[n] m) :=
 begin
@@ -411,130 +336,6 @@
 
 end add_comm_monoid
 
-<<<<<<< HEAD
-=======
-section add_comm_group
-
-variables [semiring R] [semiring R₂] [semiring R₃] [semiring R₄]
-  [add_comm_monoid M] [add_comm_monoid M₂] [add_comm_group M₃] [add_comm_group M₄]
-  [module R M] [module R₂ M₂] [module R₃ M₃] [module R₄ M₄]
-  {σ₁₂ : R →+* R₂} {σ₂₃ : R₂ →+* R₃} {σ₃₄ : R₃ →+* R₄} {σ₁₃ : R →+* R₃} {σ₁₄ : R →+* R₄}
-  [ring_hom_comp_triple σ₁₂ σ₂₃ σ₁₃]
-  [ring_hom_comp_triple σ₁₃ σ₃₄ σ₁₄]
-
-/-- The negation of a linear map is linear. -/
-instance : has_neg (M →ₛₗ[σ₁₃] M₃) :=
-⟨λ f, { to_fun := -f, map_add' := by simp [add_comm], map_smul' := by simp }⟩
-
-@[simp] lemma neg_apply (f : M →ₛₗ[σ₁₃] M₃) (x : M) : (- f) x = - f x := rfl
-
-include σ₁₃
-@[simp] lemma neg_comp (f : M →ₛₗ[σ₁₂] M₂) (g : M₂ →ₛₗ[σ₂₃] M₃) : (- g).comp f = - g.comp f := rfl
-omit σ₁₃
-
-include σ₁₄
-@[simp] lemma comp_neg (f : M →ₛₗ[σ₁₃] M₃) (g : M₃ →ₛₗ[σ₃₄] M₄) : g.comp (- f) = - g.comp f :=
-ext $ λ _, g.map_neg _
-omit σ₁₄
-
-/-- The negation of a linear map is linear. -/
-instance : has_sub (M →ₛₗ[σ₁₃] M₃) :=
-⟨λ f g, { to_fun := f - g,
-          map_add' := λ x y, by simp only [pi.sub_apply, map_add, add_sub_comm],
-          map_smul' := λ r x, by simp [pi.sub_apply, map_smul, smul_sub] }⟩
-
-@[simp] lemma sub_apply (f g : M →ₛₗ[σ₁₃] M₃) (x : M) : (f - g) x = f x - g x := rfl
-
-include σ₁₃
-lemma sub_comp (f : M →ₛₗ[σ₁₂] M₂) (g h : M₂ →ₛₗ[σ₂₃] M₃) :
-  (g - h).comp f = g.comp f - h.comp f := rfl
-omit σ₁₃
-
-include σ₁₄
-lemma comp_sub (f g : M →ₛₗ[σ₁₃] M₃) (h : M₃ →ₛₗ[σ₃₄] M₄) :
-  h.comp (g - f) = h.comp g - h.comp f := by { ext, simp }
-omit σ₁₄
-
-/-- The type of linear maps is an additive group. -/
-instance [module R M₃] : add_comm_group (M →ₗ[R] M₃) :=
-by refine
-{ zero := 0,
-  add := (+),
-  neg := has_neg.neg,
-  sub := has_sub.sub,
-  sub_eq_add_neg := _,
-  add_left_neg := _,
-  nsmul := λ n f, {
-    to_fun := λ x, n • (f x),
-    map_add' := λ x y, by rw [f.map_add, smul_add],
-    map_smul' := λ c x, by dsimp; rw [f.map_smul, smul_comm n c (f x)] },
-  gsmul := λ n f, {
-    to_fun := λ x, n • (f x),
-    map_add' := λ x y, by rw [f.map_add, smul_add],
-    map_smul' := λ c x, by dsimp; rw [f.map_smul, smul_comm n c (f x)] },
-  gsmul_zero' := _,
-  gsmul_succ' := _,
-  gsmul_neg' := _,
-  .. linear_map.add_comm_monoid };
-intros; apply linear_map.ext;
-simp [add_comm, add_left_comm, sub_eq_add_neg, add_smul, nat.succ_eq_add_one]
-
-end add_comm_group
-
-section has_scalar
-variables {S : Type*} [semiring R] [monoid S]
-  [add_comm_monoid M] [add_comm_monoid M₂] [add_comm_monoid M₃]
-  [module R M] [module R M₂] [module R M₃]
-  [distrib_mul_action S M₂] [smul_comm_class R S M₂]
-  (f : M →ₗ[R] M₂)
-
-instance : has_scalar S (M →ₗ[R] M₂) :=
-⟨λ a f, { to_fun := a • f,
-          map_add' := λ x y, by simp only [pi.smul_apply, f.map_add, smul_add],
-          map_smul' := λ c x, by simp [pi.smul_apply, f.map_smul, smul_comm c] }⟩
-
-@[simp] lemma smul_apply (a : S) (x : M) : (a • f) x = a • f x := rfl
-
-instance {T : Type*} [monoid T] [distrib_mul_action T M₂] [smul_comm_class R T M₂]
-  [smul_comm_class S T M₂] :
-  smul_comm_class S T (M →ₗ[R] M₂) :=
-⟨λ a b f, ext $ λ x, smul_comm _ _ _⟩
-
--- example application of this instance: if S -> T -> R are homomorphisms of commutative rings and
--- M and M₂ are R-modules then the S-module and T-module structures on Hom_R(M,M₂) are compatible.
-instance {T : Type*} [monoid T] [has_scalar S T] [distrib_mul_action T M₂] [smul_comm_class R T M₂]
-  [is_scalar_tower S T M₂] :
-  is_scalar_tower S T (M →ₗ[R] M₂) :=
-{ smul_assoc := λ _ _ _, ext $ λ _, smul_assoc _ _ _ }
-
-instance : distrib_mul_action S (M →ₗ[R] M₂) :=
-{ one_smul := λ f, ext $ λ _, one_smul _ _,
-  mul_smul := λ c c' f, ext $ λ _, mul_smul _ _ _,
-  smul_add := λ c f g, ext $ λ x, smul_add _ _ _,
-  smul_zero := λ c, ext $ λ x, smul_zero _ }
-
-theorem smul_comp (a : S) (g : M₃ →ₗ[R] M₂) (f : M →ₗ[R] M₃) : (a • g).comp f = a • (g.comp f) :=
-rfl
-
-instance _root_.module.End.is_scalar_tower :
-  is_scalar_tower S (module.End R M₂) (module.End R M₂) := ⟨smul_comp⟩
-
-theorem comp_smul [distrib_mul_action S M₃] [smul_comm_class R S M₃] [compatible_smul M₂ M₃ S R]
-  (g : M₂ →ₗ[R] M₃) (a : S) :
-  g.comp (a • f) = a • (g.comp f) :=
-ext $ λ _, g.map_smul_of_tower _ _
-
-instance _root_.module.End.smul_comm_class [has_scalar S R] [is_scalar_tower S R M₂] :
-  smul_comm_class S (module.End R M₂) (module.End R M₂) :=
-⟨λ s _ _, (comp_smul _ _ s).symm⟩
-
-instance _root_.module.End.smul_comm_class' [has_scalar S R] [is_scalar_tower S R M₂] :
-  smul_comm_class (module.End R M₂) S (module.End R M₂) :=
-smul_comm_class.symm _ _ _
-
-end has_scalar
-
->>>>>>> a4b92a3f
 section module
 
 variables {S : Type*} [semiring R] [semiring S]
@@ -617,61 +418,6 @@
 
 end comm_semiring
 
-<<<<<<< HEAD
-=======
-section semiring
-
-variables [semiring R] [add_comm_monoid M] [module R M]
-
-instance _root_.module.End.semiring : semiring (module.End R M) :=
-{ mul := (*),
-  one := (1 : M →ₗ[R] M),
-  zero := 0,
-  add := (+),
-  npow := @npow_rec _ ⟨1⟩ ⟨(*)⟩,
-  mul_zero := comp_zero,
-  zero_mul := zero_comp,
-  left_distrib := λ f g h, comp_add _ _ _,
-  right_distrib := λ f g h, add_comp _ _ _,
-  .. _root_.module.End.monoid,
-  .. linear_map.add_comm_monoid }
-
-/-- The tautological action by `M →ₗ[R] M` on `M`.
-
-This generalizes `function.End.apply_mul_action`. -/
-instance apply_module : module (M →ₗ[R] M) M :=
-{ smul := ($),
-  smul_zero := linear_map.map_zero,
-  smul_add := linear_map.map_add,
-  add_smul := linear_map.add_apply,
-  zero_smul := (linear_map.zero_apply : ∀ m, (0 : M →ₗ[R] M) m = 0),
-  one_smul := λ _, rfl,
-  mul_smul := λ _ _ _, rfl }
-
-@[simp] protected lemma smul_def (f : M →ₗ[R] M) (a : M) : f • a = f a := rfl
-
-/-- `linear_map.apply_module` is faithful. -/
-instance apply_has_faithful_scalar : has_faithful_scalar (M →ₗ[R] M) M :=
-⟨λ _ _, linear_map.ext⟩
-
-instance apply_smul_comm_class : smul_comm_class R (M →ₗ[R] M) M :=
-{ smul_comm := λ r e m, (e.map_smul r m).symm }
-
-instance apply_smul_comm_class' : smul_comm_class (M →ₗ[R] M) R M :=
-{ smul_comm := linear_map.map_smul }
-
-end semiring
-
-section ring
-
-variables [ring R] [add_comm_group M] [module R M]
-
-instance _root_.module.End.ring : ring (module.End R M) :=
-{ ..module.End.semiring, ..linear_map.add_comm_group }
-
-end ring
-
->>>>>>> a4b92a3f
 section comm_ring
 variables [comm_ring R] [add_comm_group M] [add_comm_group M₂] [add_comm_group M₃]
 variables [module R M] [module R M₂] [module R M₃]
