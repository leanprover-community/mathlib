/-
Copyright (c) 2017 Johannes Hölzl. All rights reserved.
Released under Apache 2.0 license as described in the file LICENSE.
Authors: Johannes Hölzl, Mario Carneiro, Kevin Buzzard, Yury Kudryashov
-/
import algebra.big_operators.pi
import algebra.module.prod
import algebra.module.submodule_lattice
import data.dfinsupp
import data.finsupp.basic
import order.compactly_generated
import order.omega_complete_partial_order

/-!
# Linear algebra

This file defines the basics of linear algebra. It sets up the "categorical/lattice structure" of
modules over a ring, submodules, and linear maps.

Many of the relevant definitions, including `module`, `submodule`, and `linear_map`, are found in
`src/algebra/module`.

## Main definitions

* Many constructors for linear maps
* `submodule.span s` is defined to be the smallest submodule containing the set `s`.
* If `p` is a submodule of `M`, `submodule.quotient p` is the quotient of `M` with respect to `p`:
  that is, elements of `M` are identified if their difference is in `p`. This is itself a module.
* The kernel `ker` and range `range` of a linear map are submodules of the domain and codomain
  respectively.
* The general linear group is defined to be the group of invertible linear maps from `M` to itself.

## Main statements

* The first, second and third isomorphism laws for modules are proved as
  `linear_map.quot_ker_equiv_range`, `linear_map.quotient_inf_equiv_sup_quotient` and
  `submodule.quotient_quotient_equiv_quotient`.

## Notations

* We continue to use the notation `M →ₗ[R] M₂` for the type of linear maps from `M` to `M₂` over the
  ring `R`.
* We introduce the notations `M ≃ₗ M₂` and `M ≃ₗ[R] M₂` for `linear_equiv M M₂`. In the first, the
  ring `R` is implicit.
* We introduce the notation `R ∙ v` for the span of a singleton, `submodule.span R {v}`.  This is
  `\.`, not the same as the scalar multiplication `•`/`\bub`.

## Implementation notes

We note that, when constructing linear maps, it is convenient to use operations defined on bundled
maps (`linear_map.prod`, `linear_map.coprod`, arithmetic operations like `+`) instead of defining a
function and proving it is linear.

## Tags
linear algebra, vector space, module

-/

open function
open_locale big_operators pointwise

universes u v w x y z u' v' w' y'
variables {R : Type u} {K : Type u'} {M : Type v} {V : Type v'} {M₂ : Type w} {V₂ : Type w'}
variables {M₃ : Type y} {V₃ : Type y'} {M₄ : Type z} {ι : Type x}

namespace finsupp

lemma smul_sum {α : Type u} {β : Type v} {R : Type w} {M : Type y}
  [has_zero β] [monoid R] [add_comm_monoid M] [distrib_mul_action R M]
  {v : α →₀ β} {c : R} {h : α → β → M} :
  c • (v.sum h) = v.sum (λa b, c • h a b) :=
finset.smul_sum

@[simp]
lemma sum_smul_index_linear_map' {α : Type u} {R : Type v} {M : Type w} {M₂ : Type x}
  [semiring R] [add_comm_monoid M] [module R M] [add_comm_monoid M₂] [module R M₂]
  {v : α →₀ M} {c : R} {h : α → M →ₗ[R] M₂} :
  (c • v).sum (λ a, h a) = c • (v.sum (λ a, h a)) :=
begin
  rw [finsupp.sum_smul_index', finsupp.smul_sum],
  { simp only [linear_map.map_smul], },
  { intro i, exact (h i).map_zero },
end

variables (α : Type*) [fintype α]
variables (R M) [add_comm_monoid M] [semiring R] [module R M]

/-- Given `fintype α`, `linear_equiv_fun_on_fintype R` is the natural `R`-linear equivalence between
`α →₀ β` and `α → β`. -/
@[simps apply] noncomputable def linear_equiv_fun_on_fintype :
  (α →₀ M) ≃ₗ[R] (α → M) :=
{ to_fun := coe_fn,
  map_add' := λ f g, by { ext, refl },
  map_smul' := λ c f, by { ext, refl },
  .. equiv_fun_on_fintype }

@[simp] lemma linear_equiv_fun_on_fintype_single [decidable_eq α] (x : α) (m : M) :
  (linear_equiv_fun_on_fintype R M α) (single x m) = pi.single x m :=
begin
  ext a,
  change (equiv_fun_on_fintype (single x m)) a = _,
  convert _root_.congr_fun (equiv_fun_on_fintype_single x m) a,
end

@[simp] lemma linear_equiv_fun_on_fintype_symm_single [decidable_eq α]
  (x : α) (m : M) : (linear_equiv_fun_on_fintype R M α).symm (pi.single x m) = single x m :=
begin
  ext a,
  change (equiv_fun_on_fintype.symm (pi.single x m)) a = _,
  convert congr_fun (equiv_fun_on_fintype_symm_single x m) a,
end

@[simp] lemma linear_equiv_fun_on_fintype_symm_coe (f : α →₀ M) :
  (linear_equiv_fun_on_fintype R M α).symm f = f :=
by { ext, simp [linear_equiv_fun_on_fintype], }

end finsupp

section
open_locale classical

/-- decomposing `x : ι → R` as a sum along the canonical basis -/
lemma pi_eq_sum_univ {ι : Type u} [fintype ι] {R : Type v} [semiring R] (x : ι → R) :
  x = ∑ i, x i • (λj, if i = j then 1 else 0) :=
by { ext, simp }

end

/-! ### Properties of linear maps -/
namespace linear_map

section add_comm_monoid
variables [semiring R]
variables [add_comm_monoid M] [add_comm_monoid M₂] [add_comm_monoid M₃] [add_comm_monoid M₄]
variables [module R M] [module R M₂] [module R M₃] [module R M₄]
variables (f g : M →ₗ[R] M₂)
include R

theorem comp_assoc (g : M₂ →ₗ[R] M₃) (h : M₃ →ₗ[R] M₄) : (h.comp g).comp f = h.comp (g.comp f) :=
rfl

/-- The restriction of a linear map `f : M → M₂` to a submodule `p ⊆ M` gives a linear map
`p → M₂`. -/
def dom_restrict (f : M →ₗ[R] M₂) (p : submodule R M) : p →ₗ[R] M₂ := f.comp p.subtype

@[simp] lemma dom_restrict_apply (f : M →ₗ[R] M₂) (p : submodule R M) (x : p) :
  f.dom_restrict p x = f x := rfl

/-- A linear map `f : M₂ → M` whose values lie in a submodule `p ⊆ M` can be restricted to a
linear map M₂ → p. -/
def cod_restrict (p : submodule R M) (f : M₂ →ₗ[R] M) (h : ∀c, f c ∈ p) : M₂ →ₗ[R] p :=
by refine {to_fun := λc, ⟨f c, h c⟩, ..}; intros; apply set_coe.ext; simp

@[simp] theorem cod_restrict_apply (p : submodule R M) (f : M₂ →ₗ[R] M) {h} (x : M₂) :
  (cod_restrict p f h x : M) = f x := rfl

@[simp] lemma comp_cod_restrict (p : submodule R M₂) (h : ∀b, f b ∈ p) (g : M₃ →ₗ[R] M) :
  (cod_restrict p f h).comp g = cod_restrict p (f.comp g) (assume b, h _) :=
ext $ assume b, rfl

@[simp] lemma subtype_comp_cod_restrict (p : submodule R M₂) (h : ∀b, f b ∈ p) :
  p.subtype.comp (cod_restrict p f h) = f :=
ext $ assume b, rfl

/-- Restrict domain and codomain of an endomorphism. -/
def restrict (f : M →ₗ[R] M) {p : submodule R M} (hf : ∀ x ∈ p, f x ∈ p) : p →ₗ[R] p :=
(f.dom_restrict p).cod_restrict p $ set_like.forall.2 hf

lemma restrict_apply
  {f : M →ₗ[R] M} {p : submodule R M} (hf : ∀ x ∈ p, f x ∈ p) (x : p) :
  f.restrict hf x = ⟨f x, hf x.1 x.2⟩ := rfl

lemma subtype_comp_restrict {f : M →ₗ[R] M} {p : submodule R M} (hf : ∀ x ∈ p, f x ∈ p) :
  p.subtype.comp (f.restrict hf) = f.dom_restrict p := rfl

lemma restrict_eq_cod_restrict_dom_restrict
  {f : M →ₗ[R] M} {p : submodule R M} (hf : ∀ x ∈ p, f x ∈ p) :
  f.restrict hf = (f.dom_restrict p).cod_restrict p (λ x, hf x.1 x.2) := rfl

lemma restrict_eq_dom_restrict_cod_restrict
  {f : M →ₗ[R] M} {p : submodule R M} (hf : ∀ x, f x ∈ p) :
  f.restrict (λ x _, hf x) = (f.cod_restrict p hf).dom_restrict p := rfl

/-- The constant 0 map is linear. -/
instance : has_zero (M →ₗ[R] M₂) :=
⟨{ to_fun := 0, map_add' := by simp, map_smul' := by simp }⟩

instance : inhabited (M →ₗ[R] M₂) := ⟨0⟩

@[simp] lemma zero_apply (x : M) : (0 : M →ₗ[R] M₂) x = 0 := rfl

@[simp] lemma default_def : default (M →ₗ[R] M₂) = 0 := rfl

instance unique_of_left [subsingleton M] : unique (M →ₗ[R] M₂) :=
{ uniq := λ f, ext $ λ x, by rw [subsingleton.elim x 0, map_zero, map_zero],
  .. linear_map.inhabited }

instance unique_of_right [subsingleton M₂] : unique (M →ₗ[R] M₂) :=
coe_injective.unique

/-- The sum of two linear maps is linear. -/
instance : has_add (M →ₗ[R] M₂) :=
⟨λ f g, { to_fun := f + g,
          map_add' := by simp [add_comm, add_left_comm], map_smul' := by simp [smul_add] }⟩

@[simp] lemma add_apply (x : M) : (f + g) x = f x + g x := rfl

/-- The type of linear maps is an additive monoid. -/
instance : add_comm_monoid (M →ₗ[R] M₂) :=
{ zero := 0,
  add := (+),
  add_assoc := by intros; ext; simp [add_comm, add_left_comm],
  zero_add := by intros; ext; simp [add_comm, add_left_comm],
  add_zero := by intros; ext; simp [add_comm, add_left_comm],
  add_comm := by intros; ext; simp [add_comm, add_left_comm],
  nsmul := λ n f, {
    to_fun := λ x, n • (f x),
    map_add' := λ x y, by rw [f.map_add, smul_add],
    map_smul' := λ c x, by rw [f.map_smul, smul_comm n c (f x)] },
  nsmul_zero' := λ f, by { ext x, simp },
  nsmul_succ' := λ n f, by { ext x, simp [nat.succ_eq_one_add, add_nsmul] } }

/-- Evaluation of an `R`-linear map at a fixed `a`, as an `add_monoid_hom`. -/
def eval_add_monoid_hom (a : M) : (M →ₗ[R] M₂) →+ M₂ :=
{ to_fun := λ f, f a,
  map_add' := λ f g, linear_map.add_apply f g a,
  map_zero' := rfl }

lemma add_comp (g : M₂ →ₗ[R] M₃) (h : M₂ →ₗ[R] M₃) :
  (h + g).comp f = h.comp f + g.comp f := rfl

lemma comp_add (g : M →ₗ[R] M₂) (h : M₂ →ₗ[R] M₃) :
  h.comp (f + g) = h.comp f + h.comp g := by { ext, simp }

/-- `linear_map.to_add_monoid_hom` promoted to an `add_monoid_hom` -/
def to_add_monoid_hom' : (M →ₗ[R] M₂) →+ (M →+ M₂) :=
{ to_fun := to_add_monoid_hom,
  map_zero' := by ext; refl,
  map_add' := by intros; ext; refl }

lemma sum_apply (t : finset ι) (f : ι → M →ₗ[R] M₂) (b : M) :
  (∑ d in t, f d) b = ∑ d in t, f d b :=
add_monoid_hom.map_sum ((add_monoid_hom.eval b).comp to_add_monoid_hom') f _

section smul_right

variables {S : Type*} [semiring S] [module R S] [module S M] [is_scalar_tower R S M]

/-- When `f` is an `R`-linear map taking values in `S`, then `λb, f b • x` is an `R`-linear map. -/
def smul_right (f : M₂ →ₗ[R] S) (x : M) : M₂ →ₗ[R] M :=
{ to_fun := λb, f b • x,
  map_add' := λ x y, by rw [f.map_add, add_smul],
  map_smul' := λ b y, by rw [f.map_smul, smul_assoc] }

@[simp] theorem coe_smul_right (f : M₂ →ₗ[R] S) (x : M) :
  (smul_right f x : M₂ → M) = λ c, f c • x := rfl

theorem smul_right_apply (f : M₂ →ₗ[R] S) (x : M) (c : M₂) :
  smul_right f x c = f c • x := rfl

end smul_right

instance : has_one (M →ₗ[R] M) := ⟨linear_map.id⟩
instance : has_mul (M →ₗ[R] M) := ⟨linear_map.comp⟩

lemma one_eq_id : (1 : M →ₗ[R] M) = id := rfl
lemma mul_eq_comp (f g : M →ₗ[R] M) : f * g = f.comp g := rfl

@[simp] lemma one_apply (x : M) : (1 : M →ₗ[R] M) x = x := rfl
@[simp] lemma mul_apply (f g : M →ₗ[R] M) (x : M) : (f * g) x = f (g x) := rfl

lemma coe_one : ⇑(1 : M →ₗ[R] M) = _root_.id := rfl
lemma coe_mul (f g : M →ₗ[R] M) : ⇑(f * g) = f ∘ g := rfl

instance [nontrivial M] : nontrivial (module.End R M) :=
begin
  obtain ⟨m, ne⟩ := (nontrivial_iff_exists_ne (0 : M)).mp infer_instance,
  exact nontrivial_of_ne 1 0 (λ p, ne (linear_map.congr_fun p m)),
end

@[simp] theorem comp_zero : f.comp (0 : M₃ →ₗ[R] M) = 0 :=
ext $ assume c, by rw [comp_apply, zero_apply, zero_apply, f.map_zero]

@[simp] theorem zero_comp : (0 : M₂ →ₗ[R] M₃).comp f = 0 :=
rfl

@[simp, norm_cast] lemma coe_fn_sum {ι : Type*} (t : finset ι) (f : ι → M →ₗ[R] M₂) :
  ⇑(∑ i in t, f i) = ∑ i in t, (f i : M → M₂) :=
add_monoid_hom.map_sum ⟨@to_fun R M M₂ _ _ _ _ _, rfl, λ x y, rfl⟩ _ _

instance : monoid (M →ₗ[R] M) :=
by refine_struct { mul := (*), one := (1 : M →ₗ[R] M), npow := @npow_rec _ ⟨1⟩ ⟨(*)⟩ };
intros; try { refl }; apply linear_map.ext; simp {proj := ff}

@[simp] lemma pow_apply (f : M →ₗ[R] M) (n : ℕ) (m : M) :
  (f^n) m = (f^[n] m) :=
begin
  induction n with n ih,
  { refl, },
  { simp only [function.comp_app, function.iterate_succ, linear_map.mul_apply, pow_succ, ih],
    exact (function.commute.iterate_self _ _ m).symm, },
end

lemma pow_map_zero_of_le
  {f : module.End R M} {m : M} {k l : ℕ} (hk : k ≤ l) (hm : (f^k) m = 0) : (f^l) m = 0 :=
by rw [← nat.sub_add_cancel hk, pow_add, mul_apply, hm, map_zero]

lemma commute_pow_left_of_commute
  {f : M →ₗ[R] M₂} {g : module.End R M} {g₂ : module.End R M₂} (h : g₂.comp f = f.comp g) (k : ℕ) :
  (g₂^k).comp f = f.comp (g^k) :=
begin
  induction k with k ih,
  { simpa only [pow_zero], },
  { rw [pow_succ, pow_succ, linear_map.mul_eq_comp, linear_map.comp_assoc, ih,
      ← linear_map.comp_assoc, h, linear_map.comp_assoc, linear_map.mul_eq_comp], },
end

lemma submodule_pow_eq_zero_of_pow_eq_zero {N : submodule R M}
  {g : module.End R N} {G : module.End R M} (h : G.comp N.subtype = N.subtype.comp g)
  {k : ℕ} (hG : G^k = 0) : g^k = 0 :=
begin
  ext m,
  have hg : N.subtype.comp (g^k) m = 0,
  { rw [← commute_pow_left_of_commute h, hG, zero_comp, zero_apply], },
  simp only [submodule.subtype_apply, comp_app, submodule.coe_eq_zero, coe_comp] at hg,
  rw [hg, linear_map.zero_apply],
end

lemma coe_pow (f : M →ₗ[R] M) (n : ℕ) : ⇑(f^n) = (f^[n]) :=
by { ext m, apply pow_apply, }

@[simp] lemma id_pow (n : ℕ) : (id : M →ₗ[R] M)^n = id := one_pow n

section
variables {f' : M →ₗ[R] M}

lemma iterate_succ (n : ℕ) : (f' ^ (n + 1)) = comp (f' ^ n) f' :=
by rw [pow_succ', mul_eq_comp]

lemma iterate_surjective (h : surjective f') : ∀ n : ℕ, surjective ⇑(f' ^ n)
| 0       := surjective_id
| (n + 1) := by { rw [iterate_succ], exact surjective.comp (iterate_surjective n) h, }

lemma iterate_injective (h : injective f') : ∀ n : ℕ, injective ⇑(f' ^ n)
| 0       := injective_id
| (n + 1) := by { rw [iterate_succ], exact injective.comp (iterate_injective n) h, }

lemma iterate_bijective (h : bijective f') : ∀ n : ℕ, bijective ⇑(f' ^ n)
| 0       := bijective_id
| (n + 1) := by { rw [iterate_succ], exact bijective.comp (iterate_bijective n) h, }

lemma injective_of_iterate_injective {n : ℕ} (hn : n ≠ 0) (h : injective ⇑(f' ^ n)) :
  injective f' :=
begin
  rw [← nat.succ_pred_eq_of_pos (pos_iff_ne_zero.mpr hn), iterate_succ, coe_comp] at h,
  exact injective.of_comp h,
end

end

section
open_locale classical

/-- A linear map `f` applied to `x : ι → R` can be computed using the image under `f` of elements
of the canonical basis. -/
lemma pi_apply_eq_sum_univ [fintype ι] (f : (ι → R) →ₗ[R] M) (x : ι → R) :
  f x = ∑ i, x i • (f (λj, if i = j then 1 else 0)) :=
begin
  conv_lhs { rw [pi_eq_sum_univ x, f.map_sum] },
  apply finset.sum_congr rfl (λl hl, _),
  rw f.map_smul
end

end

end add_comm_monoid

section add_comm_group

variables [semiring R]
  [add_comm_monoid M] [add_comm_group M₂] [add_comm_group M₃] [add_comm_group M₄]
  [module R M] [module R M₂] [module R M₃] [module R M₄]
  (f g : M →ₗ[R] M₂)

/-- The negation of a linear map is linear. -/
instance : has_neg (M →ₗ[R] M₂) :=
⟨λ f, { to_fun := -f, map_add' := by simp [add_comm], map_smul' := by simp }⟩

@[simp] lemma neg_apply (x : M) : (- f) x = - f x := rfl

@[simp] lemma comp_neg (g : M₂ →ₗ[R] M₃) : g.comp (- f) = - g.comp f := by { ext, simp }

/-- The negation of a linear map is linear. -/
instance : has_sub (M →ₗ[R] M₂) :=
⟨λ f g, { to_fun := f - g,
          map_add' := λ x y, by simp only [pi.sub_apply, map_add, add_sub_comm],
          map_smul' := λ r x, by simp only [pi.sub_apply, map_smul, smul_sub] }⟩

@[simp] lemma sub_apply (x : M) : (f - g) x = f x - g x := rfl

lemma sub_comp (g : M₂ →ₗ[R] M₃) (h : M₂ →ₗ[R] M₃) :
  (g - h).comp f = g.comp f - h.comp f := rfl

lemma comp_sub (g : M →ₗ[R] M₂) (h : M₂ →ₗ[R] M₃) :
  h.comp (g - f) = h.comp g - h.comp f := by { ext, simp }

/-- The type of linear maps is an additive group. -/
instance : add_comm_group (M →ₗ[R] M₂) :=
by refine
{ zero := 0,
  add := (+),
  neg := has_neg.neg,
  sub := has_sub.sub,
  sub_eq_add_neg := _,
  add_left_neg := _,
  nsmul := λ n f, {
    to_fun := λ x, n • (f x),
    map_add' := λ x y, by rw [f.map_add, smul_add],
    map_smul' := λ c x, by rw [f.map_smul, smul_comm n c (f x)] },
  gsmul := λ n f, {
    to_fun := λ x, n • (f x),
    map_add' := λ x y, by rw [f.map_add, smul_add],
    map_smul' := λ c x, by rw [f.map_smul, smul_comm n c (f x)] },
  gsmul_zero' := _,
  gsmul_succ' := _,
  gsmul_neg' := _,
  .. linear_map.add_comm_monoid };
intros; ext; simp [add_comm, add_left_comm, sub_eq_add_neg, add_smul, nat.succ_eq_add_one]

end add_comm_group

section has_scalar
variables {S : Type*} [semiring R] [monoid S]
  [add_comm_monoid M] [add_comm_monoid M₂] [add_comm_monoid M₃]
  [module R M] [module R M₂] [module R M₃]
  [distrib_mul_action S M₂] [smul_comm_class R S M₂]
  (f : M →ₗ[R] M₂)

instance : has_scalar S (M →ₗ[R] M₂) :=
⟨λ a f, { to_fun := a • f,
          map_add' := λ x y, by simp only [pi.smul_apply, f.map_add, smul_add],
          map_smul' := λ c x, by simp only [pi.smul_apply, f.map_smul, smul_comm c] }⟩

@[simp] lemma smul_apply (a : S) (x : M) : (a • f) x = a • f x := rfl

instance {T : Type*} [monoid T] [distrib_mul_action T M₂] [smul_comm_class R T M₂]
  [smul_comm_class S T M₂] :
  smul_comm_class S T (M →ₗ[R] M₂) :=
⟨λ a b f, ext $ λ x, smul_comm _ _ _⟩

-- example application of this instance: if S -> T -> R are homomorphisms of commutative rings and
-- M and M₂ are R-modules then the S-module and T-module structures on Hom_R(M,M₂) are compatible.
instance {T : Type*} [monoid T] [has_scalar S T] [distrib_mul_action T M₂] [smul_comm_class R T M₂]
  [is_scalar_tower S T M₂] :
  is_scalar_tower S T (M →ₗ[R] M₂) :=
{ smul_assoc := λ _ _ _, ext $ λ _, smul_assoc _ _ _ }

instance : distrib_mul_action S (M →ₗ[R] M₂) :=
{ one_smul := λ f, ext $ λ _, one_smul _ _,
  mul_smul := λ c c' f, ext $ λ _, mul_smul _ _ _,
  smul_add := λ c f g, ext $ λ x, smul_add _ _ _,
  smul_zero := λ c, ext $ λ x, smul_zero _ }

theorem smul_comp (a : S) (g : M₃ →ₗ[R] M₂) (f : M →ₗ[R] M₃) : (a • g).comp f = a • (g.comp f) :=
rfl

end has_scalar

section module

variables {S : Type*} [semiring R] [semiring S]
  [add_comm_monoid M] [add_comm_monoid M₂] [add_comm_monoid M₃]
  [module R M] [module R M₂] [module R M₃]
  [module S M₂] [module S M₃] [smul_comm_class R S M₂] [smul_comm_class R S M₃]
  (f : M →ₗ[R] M₂)

instance : module S (M →ₗ[R] M₂) :=
{ add_smul := λ a b f, ext $ λ x, add_smul _ _ _,
  zero_smul := λ f, ext $ λ x, zero_smul _ _ }

variable (S)

/-- Applying a linear map at `v : M`, seen as `S`-linear map from `M →ₗ[R] M₂` to `M₂`.

 See `linear_map.applyₗ` for a version where `S = R`. -/
@[simps]
def applyₗ' : M →+ (M →ₗ[R] M₂) →ₗ[S] M₂ :=
{ to_fun := λ v,
  { to_fun := λ f, f v,
    map_add' := λ f g, f.add_apply g v,
    map_smul' := λ x f, f.smul_apply x v },
  map_zero' := linear_map.ext $ λ f, f.map_zero,
  map_add' := λ x y, linear_map.ext $ λ f, f.map_add _ _ }

section
variables (R M)

/--
The equivalence between R-linear maps from `R` to `M`, and points of `M` itself.
This says that the forgetful functor from `R`-modules to types is representable, by `R`.

This as an `S`-linear equivalence, under the assumption that `S` acts on `M` commuting with `R`.
When `R` is commutative, we can take this to be the usual action with `S = R`.
Otherwise, `S = ℕ` shows that the equivalence is additive.
See note [bundled maps over different rings].
-/
@[simps]
def ring_lmap_equiv_self [module S M] [smul_comm_class R S M] : (R →ₗ[R] M) ≃ₗ[S] M :=
{ to_fun := λ f, f 1,
  inv_fun := smul_right (1 : R →ₗ[R] R),
  left_inv := λ f, by { ext, simp },
  right_inv := λ x, by simp,
  .. applyₗ' S (1 : R) }

end

end module

section comm_semiring

variables [comm_semiring R] [add_comm_monoid M] [add_comm_monoid M₂] [add_comm_monoid M₃]
variables [module R M] [module R M₂] [module R M₃]
variables (f g : M →ₗ[R] M₂)
include R

theorem comp_smul (g : M₂ →ₗ[R] M₃) (a : R) : g.comp (a • f) = a • (g.comp f) :=
ext $ assume b, by rw [comp_apply, smul_apply, g.map_smul]; refl

/-- Composition by `f : M₂ → M₃` is a linear map from the space of linear maps `M → M₂`
to the space of linear maps `M₂ → M₃`. -/
def comp_right (f : M₂ →ₗ[R] M₃) : (M →ₗ[R] M₂) →ₗ[R] (M →ₗ[R] M₃) :=
{ to_fun := f.comp,
  map_add' := λ _ _, linear_map.ext $ λ _, f.map_add _ _,
  map_smul' := λ _ _, linear_map.ext $ λ _, f.map_smul _ _ }

/-- Applying a linear map at `v : M`, seen as a linear map from `M →ₗ[R] M₂` to `M₂`.
See also `linear_map.applyₗ'` for a version that works with two different semirings.

This is the `linear_map` version of `add_monoid_hom.eval`. -/
@[simps]
def applyₗ : M →ₗ[R] (M →ₗ[R] M₂) →ₗ[R] M₂ :=
{ to_fun := λ v, { to_fun := λ f, f v, ..applyₗ' R v },
  map_smul' := λ x y, linear_map.ext $ λ f, f.map_smul _ _,
  ..applyₗ' R }

/-- Alternative version of `dom_restrict` as a linear map. -/
def dom_restrict'
  (p : submodule R M) : (M →ₗ[R] M₂) →ₗ[R] (p →ₗ[R] M₂) :=
{ to_fun := λ φ, φ.dom_restrict p,
  map_add' := by simp [linear_map.ext_iff],
  map_smul' := by simp [linear_map.ext_iff] }

@[simp] lemma dom_restrict'_apply (f : M →ₗ[R] M₂) (p : submodule R M) (x : p) :
  dom_restrict' p f x = f x := rfl

end comm_semiring

section semiring

variables [semiring R] [add_comm_monoid M] [module R M]

instance endomorphism_semiring : semiring (M →ₗ[R] M) :=
by refine_struct
  { mul := (*),
    one := (1 : M →ₗ[R] M),
    zero := 0,
    add := (+),
    npow := @npow_rec _ ⟨1⟩ ⟨(*)⟩,
    .. linear_map.add_comm_monoid, .. };
intros; try { refl }; apply linear_map.ext; simp {proj := ff}

/-- The tautological action by `M →ₗ[R] M` on `M`.

This generalizes `function.End.apply_mul_action`. -/
instance apply_module : module (M →ₗ[R] M) M :=
{ smul := ($),
  smul_zero := linear_map.map_zero,
  smul_add := linear_map.map_add,
  add_smul := linear_map.add_apply,
  zero_smul := (linear_map.zero_apply : ∀ m, (0 : M →ₗ[R] M) m = 0),
  one_smul := λ _, rfl,
  mul_smul := λ _ _ _, rfl }

@[simp] protected lemma smul_def (f : M →ₗ[R] M) (a : M) : f • a = f a := rfl

/-- `linear_map.apply_module` is faithful. -/
instance apply_has_faithful_scalar : has_faithful_scalar (M →ₗ[R] M) M :=
⟨λ _ _, linear_map.ext⟩

instance apply_smul_comm_class : smul_comm_class R (M →ₗ[R] M) M :=
{ smul_comm := λ r e m, (e.map_smul r m).symm }

instance apply_smul_comm_class' : smul_comm_class (M →ₗ[R] M) R M :=
{ smul_comm := linear_map.map_smul }

end semiring

section ring

variables [ring R] [add_comm_group M] [module R M]

instance endomorphism_ring : ring (M →ₗ[R] M) :=
{ ..linear_map.endomorphism_semiring, ..linear_map.add_comm_group }

end ring

section comm_ring
variables [comm_ring R] [add_comm_group M] [add_comm_group M₂] [add_comm_group M₃]
variables [module R M] [module R M₂] [module R M₃]

/--
The family of linear maps `M₂ → M` parameterised by `f ∈ M₂ → R`, `x ∈ M`, is linear in `f`, `x`.
-/
def smul_rightₗ : (M₂ →ₗ[R] R) →ₗ[R] M →ₗ[R] M₂ →ₗ[R] M :=
{ to_fun := λ f, {
    to_fun    := linear_map.smul_right f,
    map_add'  := λ m m', by { ext, apply smul_add, },
    map_smul' := λ c m, by { ext, apply smul_comm, } },
  map_add'  := λ f f', by { ext, apply add_smul, },
  map_smul' := λ c f, by { ext, apply mul_smul, } }

@[simp] lemma smul_rightₗ_apply (f : M₂ →ₗ[R] R) (x : M) (c : M₂) :
  (smul_rightₗ : (M₂ →ₗ R) →ₗ M →ₗ M₂ →ₗ M) f x c = (f c) • x := rfl

end comm_ring

end linear_map

/--
The `ℕ`-linear equivalence between additive morphisms `A →+ B` and `ℕ`-linear morphisms `A →ₗ[ℕ] B`.
-/
@[simps]
def add_monoid_hom_lequiv_nat {A B : Type*} [add_comm_monoid A] [add_comm_monoid B] :
  (A →+ B) ≃ₗ[ℕ] (A →ₗ[ℕ] B) :=
{ to_fun := add_monoid_hom.to_nat_linear_map,
  inv_fun := linear_map.to_add_monoid_hom,
  map_add' := by { intros, ext, refl },
  map_smul' := by { intros, ext, refl },
  left_inv := by { intros f, ext, refl },
  right_inv := by { intros f, ext, refl } }

/--
The `ℤ`-linear equivalence between additive morphisms `A →+ B` and `ℤ`-linear morphisms `A →ₗ[ℤ] B`.
-/
@[simps]
def add_monoid_hom_lequiv_int {A B : Type*} [add_comm_group A] [add_comm_group B] :
  (A →+ B) ≃ₗ[ℤ] (A →ₗ[ℤ] B) :=
{ to_fun := add_monoid_hom.to_int_linear_map,
  inv_fun := linear_map.to_add_monoid_hom,
  map_add' := by { intros, ext, refl },
  map_smul' := by { intros, ext, refl },
  left_inv := by { intros f, ext, refl },
  right_inv := by { intros f, ext, refl } }

/-! ### Properties of submodules -/

namespace submodule

section add_comm_monoid

variables [semiring R] [add_comm_monoid M] [add_comm_monoid M₂] [add_comm_monoid M₃]
variables [module R M] [module R M₂] [module R M₃]
variables (p p' : submodule R M) (q q' : submodule R M₂)
variables {r : R} {x y : M}
open set

variables {p p'}

/-- If two submodules `p` and `p'` satisfy `p ⊆ p'`, then `of_le p p'` is the linear map version of
this inclusion. -/
def of_le (h : p ≤ p') : p →ₗ[R] p' :=
p.subtype.cod_restrict p' $ λ ⟨x, hx⟩, h hx

@[simp] theorem coe_of_le (h : p ≤ p') (x : p) :
  (of_le h x : M) = x := rfl

theorem of_le_apply (h : p ≤ p') (x : p) : of_le h x = ⟨x, h x.2⟩ := rfl

variables (p p')

lemma subtype_comp_of_le (p q : submodule R M) (h : p ≤ q) :
  q.subtype.comp (of_le h) = p.subtype :=
by { ext ⟨b, hb⟩, refl }


instance add_comm_monoid_submodule : add_comm_monoid (submodule R M) :=
{ add := (⊔),
  add_assoc := λ _ _ _, sup_assoc,
  zero := ⊥,
  zero_add := λ _, bot_sup_eq,
  add_zero := λ _, sup_bot_eq,
  add_comm := λ _ _, sup_comm }

@[simp] lemma add_eq_sup (p q : submodule R M) : p + q = p ⊔ q := rfl
@[simp] lemma zero_eq_bot : (0 : submodule R M) = ⊥ := rfl

variables (R)

@[simp] lemma subsingleton_iff : subsingleton (submodule R M) ↔ subsingleton M :=
have h : subsingleton (submodule R M) ↔ subsingleton (add_submonoid M),
{ rw [←subsingleton_iff_bot_eq_top, ←subsingleton_iff_bot_eq_top],
  convert to_add_submonoid_eq.symm; refl, },
h.trans add_submonoid.subsingleton_iff

@[simp] lemma nontrivial_iff : nontrivial (submodule R M) ↔ nontrivial M :=
not_iff_not.mp (
  (not_nontrivial_iff_subsingleton.trans $ subsingleton_iff R).trans
  not_nontrivial_iff_subsingleton.symm)

variables {R}

instance [subsingleton M] : unique (submodule R M) :=
⟨⟨⊥⟩, λ a, @subsingleton.elim _ ((subsingleton_iff R).mpr ‹_›) a _⟩

instance unique' [subsingleton R] : unique (submodule R M) :=
by haveI := module.subsingleton R M; apply_instance

instance [nontrivial M] : nontrivial (submodule R M) := (nontrivial_iff R).mpr ‹_›

theorem disjoint_def {p p' : submodule R M} :
  disjoint p p' ↔ ∀ x ∈ p, x ∈ p' → x = (0:M) :=
show (∀ x, x ∈ p ∧ x ∈ p' → x ∈ ({0} : set M)) ↔ _, by simp

theorem disjoint_def' {p p' : submodule R M} :
  disjoint p p' ↔ ∀ (x ∈ p) (y ∈ p'), x = y → x = (0:M) :=
disjoint_def.trans ⟨λ h x hx y hy hxy, h x hx $ hxy.symm ▸ hy,
  λ h x hx hx', h _ hx x hx' rfl⟩

theorem mem_right_iff_eq_zero_of_disjoint {p p' : submodule R M} (h : disjoint p p') {x : p} :
  (x:M) ∈ p' ↔ x = 0 :=
⟨λ hx, coe_eq_zero.1 $ disjoint_def.1 h x x.2 hx, λ h, h.symm ▸ p'.zero_mem⟩

theorem mem_left_iff_eq_zero_of_disjoint {p p' : submodule R M} (h : disjoint p p') {x : p'} :
  (x:M) ∈ p ↔ x = 0 :=
⟨λ hx, coe_eq_zero.1 $ disjoint_def.1 h x hx x.2, λ h, h.symm ▸ p.zero_mem⟩

/-- The pushforward of a submodule `p ⊆ M` by `f : M → M₂` -/
def map (f : M →ₗ[R] M₂) (p : submodule R M) : submodule R M₂ :=
{ carrier   := f '' p,
  smul_mem' := by rintro a _ ⟨b, hb, rfl⟩; exact ⟨_, p.smul_mem _ hb, f.map_smul _ _⟩,
  .. p.to_add_submonoid.map f.to_add_monoid_hom }

@[simp] lemma map_coe (f : M →ₗ[R] M₂) (p : submodule R M) :
  (map f p : set M₂) = f '' p := rfl

@[simp] lemma mem_map {f : M →ₗ[R] M₂} {p : submodule R M} {x : M₂} :
  x ∈ map f p ↔ ∃ y, y ∈ p ∧ f y = x := iff.rfl

theorem mem_map_of_mem {f : M →ₗ[R] M₂} {p : submodule R M} {r} (h : r ∈ p) : f r ∈ map f p :=
set.mem_image_of_mem _ h

lemma apply_coe_mem_map (f : M →ₗ[R] M₂) {p : submodule R M} (r : p) : f r ∈ map f p :=
mem_map_of_mem r.prop

@[simp] lemma map_id : map linear_map.id p = p :=
submodule.ext $ λ a, by simp

lemma map_comp (f : M →ₗ[R] M₂) (g : M₂ →ₗ[R] M₃) (p : submodule R M) :
  map (g.comp f) p = map g (map f p) :=
set_like.coe_injective $ by simp [map_coe]; rw ← image_comp

lemma map_mono {f : M →ₗ[R] M₂} {p p' : submodule R M} : p ≤ p' → map f p ≤ map f p' :=
image_subset _

@[simp] lemma map_zero : map (0 : M →ₗ[R] M₂) p = ⊥ :=
have ∃ (x : M), x ∈ p := ⟨0, p.zero_mem⟩,
ext $ by simp [this, eq_comm]

lemma range_map_nonempty (N : submodule R M) :
  (set.range (λ ϕ, submodule.map ϕ N : (M →ₗ[R] M₂) → submodule R M₂)).nonempty :=
⟨_, set.mem_range.mpr ⟨0, rfl⟩⟩

/-- The pushforward of a submodule by an injective linear map is
linearly equivalent to the original submodule. -/
noncomputable def equiv_map_of_injective (f : M →ₗ[R] M₂) (i : injective f) (p : submodule R M) :
  p ≃ₗ[R] p.map f :=
{ map_add' := by { intros, simp, refl, },
  map_smul' := by { intros, simp, refl, },
  ..(equiv.set.image f p i) }

@[simp] lemma coe_equiv_map_of_injective_apply (f : M →ₗ[R] M₂) (i : injective f)
  (p : submodule R M) (x : p) :
  (equiv_map_of_injective f i p x : M₂) = f x := rfl

/-- The pullback of a submodule `p ⊆ M₂` along `f : M → M₂` -/
def comap (f : M →ₗ[R] M₂) (p : submodule R M₂) : submodule R M :=
{ carrier   := f ⁻¹' p,
  smul_mem' := λ a x h, by simp [p.smul_mem _ h],
  .. p.to_add_submonoid.comap f.to_add_monoid_hom }

@[simp] lemma comap_coe (f : M →ₗ[R] M₂) (p : submodule R M₂) :
  (comap f p : set M) = f ⁻¹' p := rfl

@[simp] lemma mem_comap {f : M →ₗ[R] M₂} {p : submodule R M₂} :
  x ∈ comap f p ↔ f x ∈ p := iff.rfl

lemma comap_id : comap linear_map.id p = p :=
set_like.coe_injective rfl

lemma comap_comp (f : M →ₗ[R] M₂) (g : M₂ →ₗ[R] M₃) (p : submodule R M₃) :
  comap (g.comp f) p = comap f (comap g p) := rfl

lemma comap_mono {f : M →ₗ[R] M₂} {q q' : submodule R M₂} : q ≤ q' → comap f q ≤ comap f q' :=
preimage_mono

lemma map_le_iff_le_comap {f : M →ₗ[R] M₂} {p : submodule R M} {q : submodule R M₂} :
  map f p ≤ q ↔ p ≤ comap f q := image_subset_iff

lemma gc_map_comap (f : M →ₗ[R] M₂) : galois_connection (map f) (comap f)
| p q := map_le_iff_le_comap

@[simp] lemma map_bot (f : M →ₗ[R] M₂) : map f ⊥ = ⊥ :=
(gc_map_comap f).l_bot

@[simp] lemma map_sup (f : M →ₗ[R] M₂) : map f (p ⊔ p') = map f p ⊔ map f p' :=
(gc_map_comap f).l_sup

@[simp] lemma map_supr {ι : Sort*} (f : M →ₗ[R] M₂) (p : ι → submodule R M) :
  map f (⨆i, p i) = (⨆i, map f (p i)) :=
(gc_map_comap f).l_supr

@[simp] lemma comap_top (f : M →ₗ[R] M₂) : comap f ⊤ = ⊤ := rfl

@[simp] lemma comap_inf (f : M →ₗ[R] M₂) : comap f (q ⊓ q') = comap f q ⊓ comap f q' := rfl

@[simp] lemma comap_infi {ι : Sort*} (f : M →ₗ[R] M₂) (p : ι → submodule R M₂) :
  comap f (⨅i, p i) = (⨅i, comap f (p i)) :=
(gc_map_comap f).u_infi

@[simp] lemma comap_zero : comap (0 : M →ₗ[R] M₂) q = ⊤ :=
ext $ by simp

lemma map_comap_le (f : M →ₗ[R] M₂) (q : submodule R M₂) : map f (comap f q) ≤ q :=
(gc_map_comap f).l_u_le _

lemma le_comap_map (f : M →ₗ[R] M₂) (p : submodule R M) : p ≤ comap f (map f p) :=
(gc_map_comap f).le_u_l _

section galois_coinsertion
variables {f : M →ₗ[R] M₂} (hf : injective f)
include hf

/-- `map f` and `comap f` form a `galois_coinsertion` when `f` is injective. -/
def gci_map_comap : galois_coinsertion (map f) (comap f) :=
(gc_map_comap f).to_galois_coinsertion
  (λ S x, by simp [mem_comap, mem_map, hf.eq_iff])

lemma comap_map_eq_of_injective (p : submodule R M) : (p.map f).comap f = p :=
(gci_map_comap hf).u_l_eq _

lemma comap_surjective_of_injective : function.surjective (comap f) :=
(gci_map_comap hf).u_surjective

lemma map_injective_of_injective : function.injective (map f) :=
(gci_map_comap hf).l_injective

lemma comap_inf_map_of_injective (p q : submodule R M) : (p.map f ⊓ q.map f).comap f = p ⊓ q :=
(gci_map_comap hf).u_inf_l _ _

lemma comap_infi_map_of_injective (S : ι → submodule R M) : (⨅ i, (S i).map f).comap f = infi S :=
(gci_map_comap hf).u_infi_l _

lemma comap_sup_map_of_injective (p q : submodule R M) : (p.map f ⊔ q.map f).comap f = p ⊔ q :=
(gci_map_comap hf).u_sup_l _ _

lemma comap_supr_map_of_injective (S : ι → submodule R M) : (⨆ i, (S i).map f).comap f = supr S :=
(gci_map_comap hf).u_supr_l _

lemma map_le_map_iff_of_injective (p q : submodule R M) : p.map f ≤ q.map f ↔ p ≤ q :=
(gci_map_comap hf).l_le_l_iff

lemma map_strict_mono_of_injective : strict_mono (map f) :=
(gci_map_comap hf).strict_mono_l

end galois_coinsertion

--TODO(Mario): is there a way to prove this from order properties?
lemma map_inf_eq_map_inf_comap {f : M →ₗ[R] M₂}
  {p : submodule R M} {p' : submodule R M₂} :
  map f p ⊓ p' = map f (p ⊓ comap f p') :=
le_antisymm
  (by rintro _ ⟨⟨x, h₁, rfl⟩, h₂⟩; exact ⟨_, ⟨h₁, h₂⟩, rfl⟩)
  (le_inf (map_mono inf_le_left) (map_le_iff_le_comap.2 inf_le_right))

lemma map_comap_subtype : map p.subtype (comap p.subtype p') = p ⊓ p' :=
ext $ λ x, ⟨by rintro ⟨⟨_, h₁⟩, h₂, rfl⟩; exact ⟨h₁, h₂⟩, λ ⟨h₁, h₂⟩, ⟨⟨_, h₁⟩, h₂, rfl⟩⟩

lemma eq_zero_of_bot_submodule : ∀(b : (⊥ : submodule R M)), b = 0
| ⟨b', hb⟩ := subtype.eq $ show b' = 0, from (mem_bot R).1 hb

section
variables (R)

/-- The span of a set `s ⊆ M` is the smallest submodule of M that contains `s`. -/
def span (s : set M) : submodule R M := Inf {p | s ⊆ p}
end

variables {s t : set M}
lemma mem_span : x ∈ span R s ↔ ∀ p : submodule R M, s ⊆ p → x ∈ p :=
mem_bInter_iff

lemma subset_span : s ⊆ span R s :=
λ x h, mem_span.2 $ λ p hp, hp h

lemma span_le {p} : span R s ≤ p ↔ s ⊆ p :=
⟨subset.trans subset_span, λ ss x h, mem_span.1 h _ ss⟩

lemma span_mono (h : s ⊆ t) : span R s ≤ span R t :=
span_le.2 $ subset.trans h subset_span

lemma span_eq_of_le (h₁ : s ⊆ p) (h₂ : p ≤ span R s) : span R s = p :=
le_antisymm (span_le.2 h₁) h₂

@[simp] lemma span_eq : span R (p : set M) = p :=
span_eq_of_le _ (subset.refl _) subset_span

lemma map_span (f : M →ₗ[R] M₂) (s : set M) :
  (span R s).map f = span R (f '' s) :=
eq.symm $ span_eq_of_le _ (set.image_subset f subset_span) $
map_le_iff_le_comap.2 $ span_le.2 $ λ x hx, subset_span ⟨x, hx, rfl⟩

alias submodule.map_span ← linear_map.map_span

lemma map_span_le {R M M₂ : Type*} [semiring R] [add_comm_monoid M]
  [add_comm_monoid M₂] [module R M] [module R M₂] (f : M →ₗ[R] M₂)
  (s : set M) (N : submodule R M₂) : map f (span R s) ≤ N ↔ ∀ m ∈ s, f m ∈ N :=
begin
  rw [f.map_span, span_le, set.image_subset_iff],
  exact iff.rfl
end

alias submodule.map_span_le ← linear_map.map_span_le

/- See also `span_preimage_eq` below. -/
lemma span_preimage_le (f : M →ₗ[R] M₂) (s : set M₂) :
  span R (f ⁻¹' s) ≤ (span R s).comap f :=
by { rw [span_le, comap_coe], exact preimage_mono (subset_span), }

alias submodule.span_preimage_le  ← linear_map.span_preimage_le

/-- An induction principle for span membership. If `p` holds for 0 and all elements of `s`, and is
preserved under addition and scalar multiplication, then `p` holds for all elements of the span of
`s`. -/
@[elab_as_eliminator] lemma span_induction {p : M → Prop} (h : x ∈ span R s)
  (Hs : ∀ x ∈ s, p x) (H0 : p 0)
  (H1 : ∀ x y, p x → p y → p (x + y))
  (H2 : ∀ (a:R) x, p x → p (a • x)) : p x :=
(@span_le _ _ _ _ _ _ ⟨p, H0, H1, H2⟩).2 Hs h

lemma span_nat_eq_add_submonoid_closure (s : set M) :
  (span ℕ s).to_add_submonoid = add_submonoid.closure s :=
begin
  refine eq.symm (add_submonoid.closure_eq_of_le subset_span _),
  apply add_submonoid.to_nat_submodule.symm.to_galois_connection.l_le _,
  rw span_le,
  exact add_submonoid.subset_closure,
end

@[simp] lemma span_nat_eq (s : add_submonoid M) : (span ℕ (s : set M)).to_add_submonoid = s :=
by rw [span_nat_eq_add_submonoid_closure, s.closure_eq]

lemma span_int_eq_add_subgroup_closure {M : Type*} [add_comm_group M] (s : set M) :
  (span ℤ s).to_add_subgroup = add_subgroup.closure s :=
eq.symm $ add_subgroup.closure_eq_of_le _ subset_span $ λ x hx, span_induction hx
  (λ x hx, add_subgroup.subset_closure hx) (add_subgroup.zero_mem _)
  (λ _ _, add_subgroup.add_mem _) (λ _ _ _, add_subgroup.gsmul_mem _ ‹_› _)

@[simp] lemma span_int_eq {M : Type*} [add_comm_group M] (s : add_subgroup M) :
  (span ℤ (s : set M)).to_add_subgroup = s :=
by rw [span_int_eq_add_subgroup_closure, s.closure_eq]

section
variables (R M)

/-- `span` forms a Galois insertion with the coercion from submodule to set. -/
protected def gi : galois_insertion (@span R M _ _ _) coe :=
{ choice := λ s _, span R s,
  gc := λ s t, span_le,
  le_l_u := λ s, subset_span,
  choice_eq := λ s h, rfl }

end

@[simp] lemma span_empty : span R (∅ : set M) = ⊥ :=
(submodule.gi R M).gc.l_bot

@[simp] lemma span_univ : span R (univ : set M) = ⊤ :=
eq_top_iff.2 $ set_like.le_def.2 $ subset_span

lemma span_union (s t : set M) : span R (s ∪ t) = span R s ⊔ span R t :=
(submodule.gi R M).gc.l_sup

lemma span_Union {ι} (s : ι → set M) : span R (⋃ i, s i) = ⨆ i, span R (s i) :=
(submodule.gi R M).gc.l_supr

lemma span_eq_supr_of_singleton_spans (s : set M) : span R s = ⨆ x ∈ s, span R {x} :=
by simp only [←span_Union, set.bUnion_of_singleton s]

@[simp] theorem coe_supr_of_directed {ι} [hι : nonempty ι]
  (S : ι → submodule R M) (H : directed (≤) S) :
  ((supr S : submodule R M) : set M) = ⋃ i, S i :=
begin
  refine subset.antisymm _ (Union_subset $ le_supr S),
  suffices : (span R (⋃ i, (S i : set M)) : set M) ⊆ ⋃ (i : ι), ↑(S i),
    by simpa only [span_Union, span_eq] using this,
  refine (λ x hx, span_induction hx (λ _, id) _ _ _);
    simp only [mem_Union, exists_imp_distrib],
  { exact hι.elim (λ i, ⟨i, (S i).zero_mem⟩) },
  { intros x y i hi j hj,
    rcases H i j with ⟨k, ik, jk⟩,
    exact ⟨k, add_mem _ (ik hi) (jk hj)⟩ },
  { exact λ a x i hi, ⟨i, smul_mem _ a hi⟩ },
end

lemma sum_mem_bsupr {ι : Type*} {s : finset ι} {f : ι → M} {p : ι → submodule R M}
  (h : ∀ i ∈ s, f i ∈ p i) :
  ∑ i in s, f i ∈ ⨆ i ∈ s, p i :=
sum_mem _ $ λ i hi, mem_supr_of_mem i $ mem_supr_of_mem hi (h i hi)

lemma sum_mem_supr {ι : Type*} [fintype ι] {f : ι → M} {p : ι → submodule R M}
  (h : ∀ i, f i ∈ p i) :
  ∑ i, f i ∈ ⨆ i, p i :=
sum_mem _ $ λ i hi, mem_supr_of_mem i (h i)

@[simp] theorem mem_supr_of_directed {ι} [nonempty ι]
  (S : ι → submodule R M) (H : directed (≤) S) {x} :
  x ∈ supr S ↔ ∃ i, x ∈ S i :=
by { rw [← set_like.mem_coe, coe_supr_of_directed S H, mem_Union], refl }

theorem mem_Sup_of_directed {s : set (submodule R M)}
  {z} (hs : s.nonempty) (hdir : directed_on (≤) s) :
  z ∈ Sup s ↔ ∃ y ∈ s, z ∈ y :=
begin
  haveI : nonempty s := hs.to_subtype,
  simp only [Sup_eq_supr', mem_supr_of_directed _ hdir.directed_coe, set_coe.exists, subtype.coe_mk]
end

@[norm_cast, simp] lemma coe_supr_of_chain (a : ℕ →ₘ submodule R M) :
  (↑(⨆ k, a k) : set M) = ⋃ k, (a k : set M) :=
coe_supr_of_directed a a.monotone.directed_le

/-- We can regard `coe_supr_of_chain` as the statement that `coe : (submodule R M) → set M` is
Scott continuous for the ω-complete partial order induced by the complete lattice structures. -/
lemma coe_scott_continuous : omega_complete_partial_order.continuous'
  (coe : submodule R M → set M) :=
⟨set_like.coe_mono, coe_supr_of_chain⟩

@[simp] lemma mem_supr_of_chain (a : ℕ →ₘ submodule R M) (m : M) : m ∈ (⨆ k, a k) ↔ ∃ k, m ∈ a k :=
mem_supr_of_directed a a.monotone.directed_le

section

variables {p p'}

lemma mem_sup : x ∈ p ⊔ p' ↔ ∃ (y ∈ p) (z ∈ p'), y + z = x :=
⟨λ h, begin
  rw [← span_eq p, ← span_eq p', ← span_union] at h,
  apply span_induction h,
  { rintro y (h | h),
    { exact ⟨y, h, 0, by simp, by simp⟩ },
    { exact ⟨0, by simp, y, h, by simp⟩ } },
  { exact ⟨0, by simp, 0, by simp⟩ },
  { rintro _ _ ⟨y₁, hy₁, z₁, hz₁, rfl⟩ ⟨y₂, hy₂, z₂, hz₂, rfl⟩,
    exact ⟨_, add_mem _ hy₁ hy₂, _, add_mem _ hz₁ hz₂, by simp [add_assoc]; cc⟩ },
  { rintro a _ ⟨y, hy, z, hz, rfl⟩,
    exact ⟨_, smul_mem _ a hy, _, smul_mem _ a hz, by simp [smul_add]⟩ }
end,
by rintro ⟨y, hy, z, hz, rfl⟩; exact add_mem _
  ((le_sup_left : p ≤ p ⊔ p') hy)
  ((le_sup_right : p' ≤ p ⊔ p') hz)⟩

lemma mem_sup' : x ∈ p ⊔ p' ↔ ∃ (y : p) (z : p'), (y:M) + z = x :=
mem_sup.trans $ by simp only [set_like.exists, coe_mk]

lemma coe_sup : ↑(p ⊔ p') = (p + p' : set M) :=
by { ext, rw [set_like.mem_coe, mem_sup, set.mem_add], simp, }

end

/- This is the character `∙`, with escape sequence `\.`, and is thus different from the scalar
multiplication character `•`, with escape sequence `\bub`. -/
notation R`∙`:1000 x := span R (@singleton _ _ set.has_singleton x)

lemma mem_span_singleton_self (x : M) : x ∈ R ∙ x := subset_span rfl

lemma nontrivial_span_singleton {x : M} (h : x ≠ 0) : nontrivial (R ∙ x) :=
⟨begin
    use [0, x, submodule.mem_span_singleton_self x],
    intros H,
    rw [eq_comm, submodule.mk_eq_zero] at H,
    exact h H
end⟩

lemma mem_span_singleton {y : M} : x ∈ (R ∙ y) ↔ ∃ a:R, a • y = x :=
⟨λ h, begin
  apply span_induction h,
  { rintro y (rfl|⟨⟨⟩⟩), exact ⟨1, by simp⟩ },
  { exact ⟨0, by simp⟩ },
  { rintro _ _ ⟨a, rfl⟩ ⟨b, rfl⟩,
    exact ⟨a + b, by simp [add_smul]⟩ },
  { rintro a _ ⟨b, rfl⟩,
    exact ⟨a * b, by simp [smul_smul]⟩ }
end,
by rintro ⟨a, y, rfl⟩; exact
  smul_mem _ _ (subset_span $ by simp)⟩

lemma le_span_singleton_iff {s : submodule R M} {v₀ : M} :
  s ≤ (R ∙ v₀) ↔ ∀ v ∈ s, ∃ r : R, r • v₀ = v :=
by simp_rw [set_like.le_def, mem_span_singleton]

lemma span_singleton_eq_top_iff (x : M) : (R ∙ x) = ⊤ ↔ ∀ v, ∃ r : R, r • x = v :=
begin
  rw [eq_top_iff, le_span_singleton_iff],
  finish,
end

@[simp] lemma span_zero_singleton : (R ∙ (0:M)) = ⊥ :=
by { ext, simp [mem_span_singleton, eq_comm] }

lemma span_singleton_eq_range (y : M) : ↑(R ∙ y) = range ((• y) : R → M) :=
set.ext $ λ x, mem_span_singleton

lemma span_singleton_smul_le (r : R) (x : M) : (R ∙ (r • x)) ≤ R ∙ x :=
begin
  rw [span_le, set.singleton_subset_iff, set_like.mem_coe],
  exact smul_mem _ _ (mem_span_singleton_self _)
end

lemma span_singleton_smul_eq {K E : Type*} [division_ring K] [add_comm_group E] [module K E]
  {r : K} (x : E) (hr : r ≠ 0) : (K ∙ (r • x)) = K ∙ x :=
begin
  refine le_antisymm (span_singleton_smul_le r x) _,
  convert span_singleton_smul_le r⁻¹ (r • x),
  exact (inv_smul_smul' hr _).symm
end

lemma disjoint_span_singleton {K E : Type*} [division_ring K] [add_comm_group E] [module K E]
  {s : submodule K E} {x : E} :
  disjoint s (K ∙ x) ↔ (x ∈ s → x = 0) :=
begin
  refine disjoint_def.trans ⟨λ H hx, H x hx $ subset_span $ mem_singleton x, _⟩,
  assume H y hy hyx,
  obtain ⟨c, hc⟩ := mem_span_singleton.1 hyx,
  subst y,
  classical, by_cases hc : c = 0, by simp only [hc, zero_smul],
  rw [s.smul_mem_iff hc] at hy,
  rw [H hy, smul_zero]
end

lemma disjoint_span_singleton' {K E : Type*} [division_ring K] [add_comm_group E] [module K E]
  {p : submodule K E} {x : E} (x0 : x ≠ 0) :
  disjoint p (K ∙ x) ↔ x ∉ p :=
disjoint_span_singleton.trans ⟨λ h₁ h₂, x0 (h₁ h₂), λ h₁ h₂, (h₁ h₂).elim⟩

lemma mem_span_insert {y} : x ∈ span R (insert y s) ↔ ∃ (a:R) (z ∈ span R s), x = a • y + z :=
begin
  simp only [← union_singleton, span_union, mem_sup, mem_span_singleton, exists_prop,
    exists_exists_eq_and],
  rw [exists_comm],
  simp only [eq_comm, add_comm, exists_and_distrib_left]
end

lemma span_insert_eq_span (h : x ∈ span R s) : span R (insert x s) = span R s :=
span_eq_of_le _ (set.insert_subset.mpr ⟨h, subset_span⟩) (span_mono $ subset_insert _ _)

lemma span_span : span R (span R s : set M) = span R s := span_eq _

lemma span_eq_bot : span R (s : set M) = ⊥ ↔ ∀ x ∈ s, (x:M) = 0 :=
eq_bot_iff.trans ⟨
  λ H x h, (mem_bot R).1 $ H $ subset_span h,
  λ H, span_le.2 (λ x h, (mem_bot R).2 $ H x h)⟩

@[simp] lemma span_singleton_eq_bot : (R ∙ x) = ⊥ ↔ x = 0 :=
span_eq_bot.trans $ by simp

@[simp] lemma span_zero : span R (0 : set M) = ⊥ := by rw [←singleton_zero, span_singleton_eq_bot]

@[simp] lemma span_image (f : M →ₗ[R] M₂) : span R (f '' s) = map f (span R s) :=
span_eq_of_le _ (image_subset _ subset_span) $ map_le_iff_le_comap.2 $
span_le.2 $ image_subset_iff.1 subset_span

lemma apply_mem_span_image_of_mem_span
   (f : M →ₗ[R] M₂) {x : M} {s : set M} (h : x ∈ submodule.span R s) :
   f x ∈ submodule.span R (f '' s) :=
begin
  rw submodule.span_image,
  exact submodule.mem_map_of_mem h
end

/-- `f` is an explicit argument so we can `apply` this theorem and obtain `h` as a new goal. -/
lemma not_mem_span_of_apply_not_mem_span_image
   (f : M →ₗ[R] M₂) {x : M} {s : set M} (h : f x ∉ submodule.span R (f '' s)) :
   x ∉ submodule.span R s :=
not.imp h (apply_mem_span_image_of_mem_span f)

lemma supr_eq_span {ι : Sort w} (p : ι → submodule R M) :
  (⨆ (i : ι), p i) = submodule.span R (⋃ (i : ι), ↑(p i)) :=
le_antisymm
  (supr_le $ assume i, subset.trans (assume m hm, set.mem_Union.mpr ⟨i, hm⟩) subset_span)
  (span_le.mpr $ Union_subset_iff.mpr $ assume i m hm, mem_supr_of_mem i hm)

lemma span_singleton_le_iff_mem (m : M) (p : submodule R M) : (R ∙ m) ≤ p ↔ m ∈ p :=
by rw [span_le, singleton_subset_iff, set_like.mem_coe]

lemma singleton_span_is_compact_element (x : M) :
  complete_lattice.is_compact_element (span R {x} : submodule R M) :=
begin
  rw complete_lattice.is_compact_element_iff_le_of_directed_Sup_le,
  intros d hemp hdir hsup,
  have : x ∈ Sup d, from (set_like.le_def.mp hsup) (mem_span_singleton_self x),
  obtain ⟨y, ⟨hyd, hxy⟩⟩ := (mem_Sup_of_directed hemp hdir).mp this,
  exact ⟨y, ⟨hyd, by simpa only [span_le, singleton_subset_iff]⟩⟩,
end

instance : is_compactly_generated (submodule R M) :=
⟨λ s, ⟨(λ x, span R {x}) '' s, ⟨λ t ht, begin
  rcases (set.mem_image _ _ _).1 ht with ⟨x, hx, rfl⟩,
  apply singleton_span_is_compact_element,
end, by rw [Sup_eq_supr, supr_image, ←span_eq_supr_of_singleton_spans, span_eq]⟩⟩⟩

lemma lt_add_iff_not_mem {I : submodule R M} {a : M} : I < I + (R ∙ a) ↔ a ∉ I :=
begin
  split,
  { intro h,
    by_contra akey,
    have h1 : I + (R ∙ a) ≤ I,
    { simp only [add_eq_sup, sup_le_iff],
      split,
      { exact le_refl I, },
      { exact (span_singleton_le_iff_mem a I).mpr akey, } },
    have h2 := gt_of_ge_of_gt h1 h,
    exact lt_irrefl I h2, },
  { intro h,
    apply set_like.lt_iff_le_and_exists.mpr, split,
    simp only [add_eq_sup, le_sup_left],
    use a,
    split, swap, { assumption, },
    { have : (R ∙ a) ≤ I + (R ∙ a) := le_sup_right,
      exact this (mem_span_singleton_self a), } },
end

lemma mem_supr {ι : Sort w} (p : ι → submodule R M) {m : M} :
  (m ∈ ⨆ i, p i) ↔ (∀ N, (∀ i, p i ≤ N) → m ∈ N) :=
begin
  rw [← span_singleton_le_iff_mem, le_supr_iff],
  simp only [span_singleton_le_iff_mem],
end

section

open_locale classical

/-- For every element in the span of a set, there exists a finite subset of the set
such that the element is contained in the span of the subset. -/
lemma mem_span_finite_of_mem_span {S : set M} {x : M} (hx : x ∈ span R S) :
  ∃ T : finset M, ↑T ⊆ S ∧ x ∈ span R (T : set M) :=
begin
  refine span_induction hx (λ x hx, _) _ _ _,
  { refine ⟨{x}, _, _⟩,
    { rwa [finset.coe_singleton, set.singleton_subset_iff] },
    { rw finset.coe_singleton,
      exact submodule.mem_span_singleton_self x } },
  { use ∅, simp },
  { rintros x y ⟨X, hX, hxX⟩ ⟨Y, hY, hyY⟩,
    refine ⟨X ∪ Y, _, _⟩,
    { rw finset.coe_union,
      exact set.union_subset hX hY },
    rw [finset.coe_union, span_union, mem_sup],
    exact ⟨x, hxX, y, hyY, rfl⟩, },
  { rintros a x ⟨T, hT, h2⟩,
    exact ⟨T, hT, smul_mem _ _ h2⟩ }
end

end

/-- The product of two submodules is a submodule. -/
def prod : submodule R (M × M₂) :=
{ carrier   := set.prod p q,
  smul_mem' := by rintro a ⟨x, y⟩ ⟨hx, hy⟩; exact ⟨smul_mem _ a hx, smul_mem _ a hy⟩,
  .. p.to_add_submonoid.prod q.to_add_submonoid }

@[simp] lemma prod_coe :
  (prod p q : set (M × M₂)) = set.prod p q := rfl

@[simp] lemma mem_prod {p : submodule R M} {q : submodule R M₂} {x : M × M₂} :
  x ∈ prod p q ↔ x.1 ∈ p ∧ x.2 ∈ q := set.mem_prod

lemma span_prod_le (s : set M) (t : set M₂) :
  span R (set.prod s t) ≤ prod (span R s) (span R t) :=
span_le.2 $ set.prod_mono subset_span subset_span

@[simp] lemma prod_top : (prod ⊤ ⊤ : submodule R (M × M₂)) = ⊤ :=
by ext; simp

@[simp] lemma prod_bot : (prod ⊥ ⊥ : submodule R (M × M₂)) = ⊥ :=
by ext ⟨x, y⟩; simp [prod.zero_eq_mk]

lemma prod_mono {p p' : submodule R M} {q q' : submodule R M₂} :
  p ≤ p' → q ≤ q' → prod p q ≤ prod p' q' := prod_mono

@[simp] lemma prod_inf_prod : prod p q ⊓ prod p' q' = prod (p ⊓ p') (q ⊓ q') :=
set_like.coe_injective set.prod_inter_prod

@[simp] lemma prod_sup_prod : prod p q ⊔ prod p' q' = prod (p ⊔ p') (q ⊔ q') :=
begin
  refine le_antisymm (sup_le
    (prod_mono le_sup_left le_sup_left)
    (prod_mono le_sup_right le_sup_right)) _,
  simp [set_like.le_def], intros xx yy hxx hyy,
  rcases mem_sup.1 hxx with ⟨x, hx, x', hx', rfl⟩,
  rcases mem_sup.1 hyy with ⟨y, hy, y', hy', rfl⟩,
  refine mem_sup.2 ⟨(x, y), ⟨hx, hy⟩, (x', y'), ⟨hx', hy'⟩, rfl⟩
end

end add_comm_monoid

variables [ring R] [add_comm_group M] [add_comm_group M₂] [add_comm_group M₃]
variables [module R M] [module R M₂] [module R M₃]
variables (p p' : submodule R M) (q q' : submodule R M₂)
variables {r : R} {x y : M}
open set

@[simp] lemma neg_coe : -(p : set M) = p := set.ext $ λ x, p.neg_mem_iff

@[simp] protected lemma map_neg (f : M →ₗ[R] M₂) : map (-f) p = map f p :=
ext $ λ y, ⟨λ ⟨x, hx, hy⟩, hy ▸ ⟨-x, neg_mem _ hx, f.map_neg x⟩,
  λ ⟨x, hx, hy⟩, hy ▸ ⟨-x, neg_mem _ hx, ((-f).map_neg _).trans (neg_neg (f x))⟩⟩

@[simp] lemma span_neg (s : set M) : span R (-s) = span R s :=
calc span R (-s) = span R ((-linear_map.id : M →ₗ[R] M) '' s) : by simp
 ... = map (-linear_map.id) (span R s) : ((-linear_map.id).map_span _).symm
... = span R s : by simp

lemma mem_span_insert' {y} {s : set M} : x ∈ span R (insert y s) ↔ ∃(a:R), x + a • y ∈ span R s :=
begin
  rw mem_span_insert, split,
  { rintro ⟨a, z, hz, rfl⟩, exact ⟨-a, by simp [hz, add_assoc]⟩ },
  { rintro ⟨a, h⟩, exact ⟨-a, _, h, by simp [add_comm, add_left_comm]⟩ }
end

-- TODO(Mario): Factor through add_subgroup
/-- The equivalence relation associated to a submodule `p`, defined by `x ≈ y` iff `y - x ∈ p`. -/
def quotient_rel : setoid M :=
⟨λ x y, x - y ∈ p, λ x, by simp,
 λ x y h, by simpa using neg_mem _ h,
 λ x y z h₁ h₂, by simpa [sub_eq_add_neg, add_left_comm, add_assoc] using add_mem _ h₁ h₂⟩

/-- The quotient of a module `M` by a submodule `p ⊆ M`. -/
def quotient : Type* := quotient (quotient_rel p)

namespace quotient

/-- Map associating to an element of `M` the corresponding element of `M/p`,
when `p` is a submodule of `M`. -/
def mk {p : submodule R M} : M → quotient p := quotient.mk'

@[simp] theorem mk_eq_mk {p : submodule R M} (x : M) : (quotient.mk x : quotient p) = mk x := rfl
@[simp] theorem mk'_eq_mk {p : submodule R M} (x : M) : (quotient.mk' x : quotient p) = mk x := rfl
@[simp] theorem quot_mk_eq_mk {p : submodule R M} (x : M) : (quot.mk _ x : quotient p) = mk x := rfl

protected theorem eq {x y : M} : (mk x : quotient p) = mk y ↔ x - y ∈ p := quotient.eq'

instance : has_zero (quotient p) := ⟨mk 0⟩
instance : inhabited (quotient p) := ⟨0⟩

@[simp] theorem mk_zero : mk 0 = (0 : quotient p) := rfl

@[simp] theorem mk_eq_zero : (mk x : quotient p) = 0 ↔ x ∈ p :=
by simpa using (quotient.eq p : mk x = 0 ↔ _)

instance : has_add (quotient p) :=
⟨λ a b, quotient.lift_on₂' a b (λ a b, mk (a + b)) $
  λ a₁ a₂ b₁ b₂ h₁ h₂, (quotient.eq p).2 $
    by simpa [sub_eq_add_neg, add_left_comm, add_comm] using add_mem p h₁ h₂⟩

@[simp] theorem mk_add : (mk (x + y) : quotient p) = mk x + mk y := rfl

instance : has_neg (quotient p) :=
⟨λ a, quotient.lift_on' a (λ a, mk (-a)) $
 λ a b h, (quotient.eq p).2 $ by simpa using neg_mem p h⟩

@[simp] theorem mk_neg : (mk (-x) : quotient p) = -mk x := rfl

instance : has_sub (quotient p) :=
⟨λ a b, quotient.lift_on₂' a b (λ a b, mk (a - b)) $
  λ a₁ a₂ b₁ b₂ h₁ h₂, (quotient.eq p).2 $
  by simpa [sub_eq_add_neg, add_left_comm, add_comm] using add_mem p h₁ (neg_mem p h₂)⟩

@[simp] theorem mk_sub : (mk (x - y) : quotient p) = mk x - mk y := rfl

instance : add_comm_group (quotient p) :=
{ zero := (0 : quotient p),
  add := (+),
  neg := has_neg.neg,
  sub := has_sub.sub,
  add_assoc := by { rintros ⟨x⟩ ⟨y⟩ ⟨z⟩, simp only [←mk_add p, quot_mk_eq_mk, add_assoc] },
  zero_add := by { rintro ⟨x⟩, simp only [←mk_zero p, ←mk_add p, quot_mk_eq_mk, zero_add] },
  add_zero := by { rintro ⟨x⟩, simp only [←mk_zero p, ←mk_add p, add_zero, quot_mk_eq_mk] },
  add_comm := by { rintros ⟨x⟩ ⟨y⟩, simp only [←mk_add p, quot_mk_eq_mk, add_comm] },
  add_left_neg := by { rintro ⟨x⟩,
    simp only [←mk_zero p, ←mk_add p, ←mk_neg p, quot_mk_eq_mk, add_left_neg] },
  sub_eq_add_neg := by { rintros ⟨x⟩ ⟨y⟩,
    simp only [←mk_add p, ←mk_neg p, ←mk_sub p, sub_eq_add_neg, quot_mk_eq_mk] },
  nsmul := λ n x, quotient.lift_on' x (λ x, mk (n • x)) $
     λ x y h, (quotient.eq p).2 $ by simpa [smul_sub] using smul_of_tower_mem p n h,
  nsmul_zero' := by { rintros ⟨⟩, simp only [mk_zero, quot_mk_eq_mk, zero_smul], refl },
  nsmul_succ' := by { rintros n ⟨⟩,
    simp only [nat.succ_eq_one_add, add_nsmul, mk_add, quot_mk_eq_mk, one_nsmul], refl },
  gsmul := λ n x, quotient.lift_on' x (λ x, mk (n • x)) $
     λ x y h, (quotient.eq p).2 $ by simpa [smul_sub] using smul_of_tower_mem p n h,
  gsmul_zero' := by { rintros ⟨⟩, simp only [mk_zero, quot_mk_eq_mk, zero_smul], refl },
  gsmul_succ' := by { rintros n ⟨⟩,
    simp [nat.succ_eq_add_one, add_nsmul, mk_add, quot_mk_eq_mk, one_nsmul, add_smul, add_comm],
    refl },
  gsmul_neg' := by { rintros n ⟨x⟩, simp_rw [gsmul_neg_succ_of_nat, gsmul_coe_nat], refl }, }

instance : has_scalar R (quotient p) :=
⟨λ a x, quotient.lift_on' x (λ x, mk (a • x)) $
 λ x y h, (quotient.eq p).2 $ by simpa [smul_sub] using smul_mem p a h⟩

@[simp] theorem mk_smul : (mk (r • x) : quotient p) = r • mk x := rfl

@[simp] theorem mk_nsmul (n : ℕ) : (mk (n • x) : quotient p) = n • mk x := rfl

instance : module R (quotient p) :=
module.of_core $ by refine {smul := (•), ..};
  repeat {rintro ⟨⟩ <|> intro}; simp [smul_add, add_smul, smul_smul,
    -mk_add, (mk_add p).symm, -mk_smul, (mk_smul p).symm]

lemma mk_surjective : function.surjective (@mk _ _ _ _ _ p) :=
by { rintros ⟨x⟩, exact ⟨x, rfl⟩ }

lemma nontrivial_of_lt_top (h : p < ⊤) : nontrivial (p.quotient) :=
begin
  obtain ⟨x, _, not_mem_s⟩ := set_like.exists_of_lt h,
  refine ⟨⟨mk x, 0, _⟩⟩,
  simpa using not_mem_s
end

end quotient

lemma quot_hom_ext ⦃f g : quotient p →ₗ[R] M₂⦄ (h : ∀ x, f (quotient.mk x) = g (quotient.mk x)) :
  f = g :=
linear_map.ext $ λ x, quotient.induction_on' x h

end submodule

namespace submodule
variables [field K]
variables [add_comm_group V] [module K V]
variables [add_comm_group V₂] [module K V₂]

lemma comap_smul (f : V →ₗ[K] V₂) (p : submodule K V₂) (a : K) (h : a ≠ 0) :
  p.comap (a • f) = p.comap f :=
by ext b; simp only [submodule.mem_comap, p.smul_mem_iff h, linear_map.smul_apply]

lemma map_smul (f : V →ₗ[K] V₂) (p : submodule K V) (a : K) (h : a ≠ 0) :
  p.map (a • f) = p.map f :=
le_antisymm
  begin rw [map_le_iff_le_comap, comap_smul f _ a h, ← map_le_iff_le_comap], exact le_refl _ end
  begin rw [map_le_iff_le_comap, ← comap_smul f _ a h, ← map_le_iff_le_comap], exact le_refl _ end


lemma comap_smul' (f : V →ₗ[K] V₂) (p : submodule K V₂) (a : K) :
  p.comap (a • f) = (⨅ h : a ≠ 0, p.comap f) :=
by classical; by_cases a = 0; simp [h, comap_smul]

lemma map_smul' (f : V →ₗ[K] V₂) (p : submodule K V) (a : K) :
  p.map (a • f) = (⨆ h : a ≠ 0, p.map f) :=
by classical; by_cases a = 0; simp [h, map_smul]

end submodule

/-! ### Properties of linear maps -/
namespace linear_map

section add_comm_monoid

variables [semiring R] [add_comm_monoid M] [add_comm_monoid M₂] [add_comm_monoid M₃]
variables [module R M] [module R M₂] [module R M₃]
include R
open submodule

/-- If two linear maps are equal on a set `s`, then they are equal on `submodule.span s`.

See also `linear_map.eq_on_span'` for a version using `set.eq_on`. -/
lemma eq_on_span {s : set M} {f g : M →ₗ[R] M₂} (H : set.eq_on f g s) ⦃x⦄ (h : x ∈ span R s) :
  f x = g x :=
by apply span_induction h H; simp {contextual := tt}

/-- If two linear maps are equal on a set `s`, then they are equal on `submodule.span s`.

This version uses `set.eq_on`, and the hidden argument will expand to `h : x ∈ (span R s : set M)`.
See `linear_map.eq_on_span` for a version that takes `h : x ∈ span R s` as an argument. -/
lemma eq_on_span' {s : set M} {f g : M →ₗ[R] M₂} (H : set.eq_on f g s) :
  set.eq_on f g (span R s : set M) :=
eq_on_span H

/-- If `s` generates the whole module and linear maps `f`, `g` are equal on `s`, then they are
equal. -/
lemma ext_on {s : set M} {f g : M →ₗ[R] M₂} (hv : span R s = ⊤) (h : set.eq_on f g s) :
  f = g :=
linear_map.ext (λ x, eq_on_span h (eq_top_iff'.1 hv _))

/-- If the range of `v : ι → M` generates the whole module and linear maps `f`, `g` are equal at
each `v i`, then they are equal. -/
lemma ext_on_range {v : ι → M} {f g : M →ₗ[R] M₂} (hv : span R (set.range v) = ⊤)
  (h : ∀i, f (v i) = g (v i)) : f = g :=
ext_on hv (set.forall_range_iff.2 h)

section finsupp
variables {γ : Type*} [has_zero γ]

@[simp] lemma map_finsupp_sum (f : M →ₗ[R] M₂) {t : ι →₀ γ} {g : ι → γ → M} :
  f (t.sum g) = t.sum (λ i d, f (g i d)) := f.map_sum

lemma coe_finsupp_sum (t : ι →₀ γ) (g : ι → γ → M →ₗ[R] M₂) :
  ⇑(t.sum g) = t.sum (λ i d, g i d) := coe_fn_sum _ _

@[simp] lemma finsupp_sum_apply (t : ι →₀ γ) (g : ι → γ → M →ₗ[R] M₂) (b : M) :
  (t.sum g) b = t.sum (λ i d, g i d b) := sum_apply _ _ _

end finsupp

section dfinsupp
open dfinsupp
variables {γ : ι → Type*} [decidable_eq ι]

section sum

variables [Π i, has_zero (γ i)] [Π i (x : γ i), decidable (x ≠ 0)]

@[simp] lemma map_dfinsupp_sum (f : M →ₗ[R] M₂) {t : Π₀ i, γ i} {g : Π i, γ i → M} :
  f (t.sum g) = t.sum (λ i d, f (g i d)) := f.map_sum

lemma coe_dfinsupp_sum (t : Π₀ i, γ i) (g : Π i, γ i → M →ₗ[R] M₂) :
  ⇑(t.sum g) = t.sum (λ i d, g i d) := coe_fn_sum _ _

@[simp] lemma dfinsupp_sum_apply (t : Π₀ i, γ i) (g : Π i, γ i → M →ₗ[R] M₂) (b : M) :
  (t.sum g) b = t.sum (λ i d, g i d b) := sum_apply _ _ _

end sum

section sum_add_hom

variables [Π i, add_zero_class (γ i)]

@[simp] lemma map_dfinsupp_sum_add_hom (f : M →ₗ[R] M₂) {t : Π₀ i, γ i} {g : Π i, γ i →+ M} :
  f (sum_add_hom g t) = sum_add_hom (λ i, f.to_add_monoid_hom.comp (g i)) t :=
f.to_add_monoid_hom.map_dfinsupp_sum_add_hom _ _

end sum_add_hom

end dfinsupp

theorem map_cod_restrict (p : submodule R M) (f : M₂ →ₗ[R] M) (h p') :
  submodule.map (cod_restrict p f h) p' = comap p.subtype (p'.map f) :=
submodule.ext $ λ ⟨x, hx⟩, by simp [subtype.ext_iff_val]

theorem comap_cod_restrict (p : submodule R M) (f : M₂ →ₗ[R] M) (hf p') :
  submodule.comap (cod_restrict p f hf) p' = submodule.comap f (map p.subtype p') :=
submodule.ext $ λ x, ⟨λ h, ⟨⟨_, hf x⟩, h, rfl⟩, by rintro ⟨⟨_, _⟩, h, ⟨⟩⟩; exact h⟩

/-- The range of a linear map `f : M → M₂` is a submodule of `M₂`. See Note [range copy pattern]. -/
def range (f : M →ₗ[R] M₂) : submodule R M₂ :=
(map f ⊤).copy (set.range f) set.image_univ.symm

theorem range_coe (f : M →ₗ[R] M₂) : (range f : set M₂) = set.range f := rfl

@[simp] theorem mem_range {f : M →ₗ[R] M₂} {x} : x ∈ range f ↔ ∃ y, f y = x :=
iff.rfl

lemma range_eq_map (f : M →ₗ[R] M₂) : f.range = map f ⊤ :=
by { ext, simp }

theorem mem_range_self (f : M →ₗ[R] M₂) (x : M) : f x ∈ f.range := ⟨x, rfl⟩

@[simp] theorem range_id : range (linear_map.id : M →ₗ[R] M) = ⊤ :=
set_like.coe_injective set.range_id

theorem range_comp (f : M →ₗ[R] M₂) (g : M₂ →ₗ[R] M₃) : range (g.comp f) = map g (range f) :=
set_like.coe_injective (set.range_comp g f)

theorem range_comp_le_range (f : M →ₗ[R] M₂) (g : M₂ →ₗ[R] M₃) : range (g.comp f) ≤ range g :=
set_like.coe_mono (set.range_comp_subset_range f g)

theorem range_eq_top {f : M →ₗ[R] M₂} : range f = ⊤ ↔ surjective f :=
by rw [set_like.ext'_iff, range_coe, top_coe, set.range_iff_surjective]

lemma range_le_iff_comap {f : M →ₗ[R] M₂} {p : submodule R M₂} : range f ≤ p ↔ comap f p = ⊤ :=
by rw [range_eq_map, map_le_iff_le_comap, eq_top_iff]

lemma map_le_range {f : M →ₗ[R] M₂} {p : submodule R M} : map f p ≤ range f :=
set_like.coe_mono (set.image_subset_range f p)

/--
The decreasing sequence of submodules consisting of the ranges of the iterates of a linear map.
-/
@[simps]
def iterate_range {R M} [ring R] [add_comm_group M] [module R M] (f : M →ₗ[R] M) :
  ℕ →ₘ order_dual (submodule R M) :=
⟨λ n, (f ^ n).range, λ n m w x h, begin
  obtain ⟨c, rfl⟩ := le_iff_exists_add.mp w,
  rw linear_map.mem_range at h,
  obtain ⟨m, rfl⟩ := h,
  rw linear_map.mem_range,
  use (f ^ c) m,
  rw [pow_add, linear_map.mul_apply],
end⟩

/-- Restrict the codomain of a linear map `f` to `f.range`.

This is the bundled version of `set.range_factorization`. -/
@[reducible] def range_restrict (f : M →ₗ[R] M₂) : M →ₗ[R] f.range :=
f.cod_restrict f.range f.mem_range_self

/-- The range of a linear map is finite if the domain is finite.
Note: this instance can form a diamond with `subtype.fintype` in the
  presence of `fintype M₂`. -/
instance fintype_range [fintype M] [decidable_eq M₂] (f : M →ₗ[R] M₂) : fintype (range f) :=
set.fintype_range f

section
variables (R) (M)

/-- Given an element `x` of a module `M` over `R`, the natural map from
    `R` to scalar multiples of `x`.-/
def to_span_singleton (x : M) : R →ₗ[R] M := linear_map.id.smul_right x

/-- The range of `to_span_singleton x` is the span of `x`.-/
lemma span_singleton_eq_range (x : M) : (R ∙ x) = (to_span_singleton R M x).range :=
submodule.ext $ λ y, by {refine iff.trans _ mem_range.symm, exact mem_span_singleton }

lemma to_span_singleton_one (x : M) : to_span_singleton R M x 1 = x := one_smul _ _

end

/-- The kernel of a linear map `f : M → M₂` is defined to be `comap f ⊥`. This is equivalent to the
set of `x : M` such that `f x = 0`. The kernel is a submodule of `M`. -/
def ker (f : M →ₗ[R] M₂) : submodule R M := comap f ⊥

@[simp] theorem mem_ker {f : M →ₗ[R] M₂} {y} : y ∈ ker f ↔ f y = 0 := mem_bot R

@[simp] theorem ker_id : ker (linear_map.id : M →ₗ[R] M) = ⊥ := rfl

@[simp] theorem map_coe_ker (f : M →ₗ[R] M₂) (x : ker f) : f x = 0 := mem_ker.1 x.2

lemma comp_ker_subtype (f : M →ₗ[R] M₂) : f.comp f.ker.subtype = 0 :=
linear_map.ext $ λ x, suffices f x = 0, by simp [this], mem_ker.1 x.2

theorem ker_comp (f : M →ₗ[R] M₂) (g : M₂ →ₗ[R] M₃) : ker (g.comp f) = comap f (ker g) := rfl

theorem ker_le_ker_comp (f : M →ₗ[R] M₂) (g : M₂ →ₗ[R] M₃) : ker f ≤ ker (g.comp f) :=
by rw ker_comp; exact comap_mono bot_le

theorem disjoint_ker {f : M →ₗ[R] M₂} {p : submodule R M} :
  disjoint p (ker f) ↔ ∀ x ∈ p, f x = 0 → x = 0 :=
by simp [disjoint_def]

theorem ker_eq_bot' {f : M →ₗ[R] M₂} :
  ker f = ⊥ ↔ (∀ m, f m = 0 → m = 0) :=
by simpa [disjoint] using @disjoint_ker _ _ _ _ _ _ _ _ f ⊤

theorem ker_eq_bot_of_inverse {f : M →ₗ[R] M₂} {g : M₂ →ₗ[R] M} (h : g.comp f = id) :
  ker f = ⊥ :=
ker_eq_bot'.2 $ λ m hm, by rw [← id_apply m, ← h, comp_apply, hm, g.map_zero]

lemma le_ker_iff_map {f : M →ₗ[R] M₂} {p : submodule R M} : p ≤ ker f ↔ map f p = ⊥ :=
by rw [ker, eq_bot_iff, map_le_iff_le_comap]

lemma ker_cod_restrict (p : submodule R M) (f : M₂ →ₗ[R] M) (hf) :
  ker (cod_restrict p f hf) = ker f :=
by rw [ker, comap_cod_restrict, map_bot]; refl

lemma range_cod_restrict (p : submodule R M) (f : M₂ →ₗ[R] M) (hf) :
  range (cod_restrict p f hf) = comap p.subtype f.range :=
by simpa only [range_eq_map] using map_cod_restrict _ _ _ _

lemma ker_restrict {p : submodule R M} {f : M →ₗ[R] M} (hf : ∀ x : M, x ∈ p → f x ∈ p) :
  ker (f.restrict hf) = (f.dom_restrict p).ker :=
by rw [restrict_eq_cod_restrict_dom_restrict, ker_cod_restrict]

lemma map_comap_eq (f : M →ₗ[R] M₂) (q : submodule R M₂) :
  map f (comap f q) = range f ⊓ q :=
le_antisymm (le_inf map_le_range (map_comap_le _ _)) $
by rintro _ ⟨⟨x, _, rfl⟩, hx⟩; exact ⟨x, hx, rfl⟩

lemma map_comap_eq_self {f : M →ₗ[R] M₂} {q : submodule R M₂} (h : q ≤ range f) :
  map f (comap f q) = q :=
by rwa [map_comap_eq, inf_eq_right]

@[simp] theorem ker_zero : ker (0 : M →ₗ[R] M₂) = ⊤ :=
eq_top_iff'.2 $ λ x, by simp

@[simp] theorem range_zero : range (0 : M →ₗ[R] M₂) = ⊥ :=
by simpa only [range_eq_map] using submodule.map_zero _

theorem ker_eq_top {f : M →ₗ[R] M₂} : ker f = ⊤ ↔ f = 0 :=
⟨λ h, ext $ λ x, mem_ker.1 $ h.symm ▸ trivial, λ h, h.symm ▸ ker_zero⟩

lemma range_le_bot_iff (f : M →ₗ[R] M₂) : range f ≤ ⊥ ↔ f = 0 :=
by rw [range_le_iff_comap]; exact ker_eq_top

theorem range_eq_bot {f : M →ₗ[R] M₂} : range f = ⊥ ↔ f = 0 :=
by rw [← range_le_bot_iff, le_bot_iff]

lemma range_le_ker_iff {f : M →ₗ[R] M₂} {g : M₂ →ₗ[R] M₃} : range f ≤ ker g ↔ g.comp f = 0 :=
⟨λ h, ker_eq_top.1 $ eq_top_iff'.2 $ λ x, h $ ⟨_, rfl⟩,
 λ h x hx, mem_ker.2 $ exists.elim hx $ λ y hy, by rw [←hy, ←comp_apply, h, zero_apply]⟩

theorem comap_le_comap_iff {f : M →ₗ[R] M₂} (hf : range f = ⊤) {p p'} :
  comap f p ≤ comap f p' ↔ p ≤ p' :=
⟨λ H x hx, by rcases range_eq_top.1 hf x with ⟨y, hy, rfl⟩; exact H hx, comap_mono⟩

theorem comap_injective {f : M →ₗ[R] M₂} (hf : range f = ⊤) : injective (comap f) :=
λ p p' h, le_antisymm ((comap_le_comap_iff hf).1 (le_of_eq h))
  ((comap_le_comap_iff hf).1 (ge_of_eq h))

theorem ker_eq_bot_of_injective {f : M →ₗ[R] M₂} (hf : injective f) : ker f = ⊥ :=
begin
  have : disjoint ⊤ f.ker, by { rw [disjoint_ker, ← map_zero f], exact λ x hx H, hf H },
  simpa [disjoint]
end

/--
The increasing sequence of submodules consisting of the kernels of the iterates of a linear map.
-/
@[simps]
def iterate_ker {R M} [ring R] [add_comm_group M] [module R M] (f : M →ₗ[R] M) :
  ℕ →ₘ submodule R M :=
⟨λ n, (f ^ n).ker, λ n m w x h, begin
  obtain ⟨c, rfl⟩ := le_iff_exists_add.mp w,
  rw linear_map.mem_ker at h,
  rw [linear_map.mem_ker, add_comm, pow_add, linear_map.mul_apply, h, linear_map.map_zero],
end⟩

end add_comm_monoid

section add_comm_group

variables [semiring R] [add_comm_group M] [add_comm_group M₂] [add_comm_group M₃]
variables [module R M] [module R M₂] [module R M₃]
include R
open submodule

lemma comap_map_eq (f : M →ₗ[R] M₂) (p : submodule R M) :
  comap f (map f p) = p ⊔ ker f :=
begin
  refine le_antisymm _ (sup_le (le_comap_map _ _) (comap_mono bot_le)),
  rintro x ⟨y, hy, e⟩,
  exact mem_sup.2 ⟨y, hy, x - y, by simpa using sub_eq_zero.2 e.symm, by simp⟩
end

lemma comap_map_eq_self {f : M →ₗ[R] M₂} {p : submodule R M} (h : ker f ≤ p) :
  comap f (map f p) = p :=
by rw [comap_map_eq, sup_of_le_left h]

theorem map_le_map_iff (f : M →ₗ[R] M₂) {p p'} : map f p ≤ map f p' ↔ p ≤ p' ⊔ ker f :=
by rw [map_le_iff_le_comap, comap_map_eq]

theorem map_le_map_iff' {f : M →ₗ[R] M₂} (hf : ker f = ⊥) {p p'} : map f p ≤ map f p' ↔ p ≤ p' :=
by rw [map_le_map_iff, hf, sup_bot_eq]

theorem map_injective {f : M →ₗ[R] M₂} (hf : ker f = ⊥) : injective (map f) :=
λ p p' h, le_antisymm ((map_le_map_iff' hf).1 (le_of_eq h)) ((map_le_map_iff' hf).1 (ge_of_eq h))

theorem map_eq_top_iff {f : M →ₗ[R] M₂} (hf : range f = ⊤) {p : submodule R M} :
  p.map f = ⊤ ↔ p ⊔ f.ker = ⊤ :=
by simp_rw [← top_le_iff, ← hf, range_eq_map, map_le_map_iff]

end add_comm_group

section ring

variables [ring R] [add_comm_group M] [add_comm_group M₂] [add_comm_group M₃]
variables [module R M] [module R M₂] [module R M₃]
variables {f : M →ₗ[R] M₂}
include R
open submodule

theorem sub_mem_ker_iff {x y} : x - y ∈ f.ker ↔ f x = f y :=
by rw [mem_ker, map_sub, sub_eq_zero]

theorem disjoint_ker' {p : submodule R M} :
  disjoint p (ker f) ↔ ∀ x y ∈ p, f x = f y → x = y :=
disjoint_ker.trans
⟨λ H x y hx hy h, eq_of_sub_eq_zero $ H _ (sub_mem _ hx hy) (by simp [h]),
 λ H x h₁ h₂, H x 0 h₁ (zero_mem _) (by simpa using h₂)⟩

theorem inj_of_disjoint_ker {p : submodule R M}
  {s : set M} (h : s ⊆ p) (hd : disjoint p (ker f)) :
  ∀ x y ∈ s, f x = f y → x = y :=
λ x y hx hy, disjoint_ker'.1 hd _ _ (h hx) (h hy)

theorem ker_eq_bot : ker f = ⊥ ↔ injective f :=
by simpa [disjoint] using @disjoint_ker' _ _ _ _ _ _ _ _ f ⊤

lemma ker_le_iff {p : submodule R M} : ker f ≤ p ↔ ∃ (y ∈ range f), f ⁻¹' {y} ⊆ p :=
begin
  split,
  { intros h, use 0, rw [← set_like.mem_coe, f.range_coe], exact ⟨⟨0, map_zero f⟩, h⟩, },
  { rintros ⟨y, h₁, h₂⟩,
    rw set_like.le_def, intros z hz, simp only [mem_ker, set_like.mem_coe] at hz,
    rw [← set_like.mem_coe, f.range_coe, set.mem_range] at h₁, obtain ⟨x, hx⟩ := h₁,
    have hx' : x ∈ p, { exact h₂ hx, },
    have hxz : z + x ∈ p, { apply h₂, simp [hx, hz], },
    suffices : z + x - x ∈ p, { simpa only [this, add_sub_cancel],  },
    exact p.sub_mem hxz hx', },
end

end ring

section field

variables [field K]
variables [add_comm_group V] [module K V]
variables [add_comm_group V₂] [module K V₂]

lemma ker_smul (f : V →ₗ[K] V₂) (a : K) (h : a ≠ 0) : ker (a • f) = ker f :=
submodule.comap_smul f _ a h

lemma ker_smul' (f : V →ₗ[K] V₂) (a : K) : ker (a • f) = ⨅(h : a ≠ 0), ker f :=
submodule.comap_smul' f _ a

lemma range_smul (f : V →ₗ[K] V₂) (a : K) (h : a ≠ 0) : range (a • f) = range f :=
by simpa only [range_eq_map] using submodule.map_smul f _ a h

lemma range_smul' (f : V →ₗ[K] V₂) (a : K) : range (a • f) = ⨆(h : a ≠ 0), range f :=
by simpa only [range_eq_map] using submodule.map_smul' f _ a

lemma span_singleton_sup_ker_eq_top (f : V →ₗ[K] K) {x : V} (hx : f x ≠ 0) :
  (K ∙ x) ⊔ f.ker = ⊤ :=
eq_top_iff.2 (λ y hy, submodule.mem_sup.2 ⟨(f y * (f x)⁻¹) • x,
  submodule.mem_span_singleton.2 ⟨f y * (f x)⁻¹, rfl⟩,
    ⟨y - (f y * (f x)⁻¹) • x,
      by rw [linear_map.mem_ker, f.map_sub, f.map_smul, smul_eq_mul, mul_assoc,
             inv_mul_cancel hx, mul_one, sub_self],
      by simp only [add_sub_cancel'_right]⟩⟩)

end field

end linear_map


namespace is_linear_map

lemma is_linear_map_add [semiring R] [add_comm_monoid M] [module R M] :
  is_linear_map R (λ (x : M × M), x.1 + x.2) :=
begin
  apply is_linear_map.mk,
  { intros x y,
    simp, cc },
  { intros x y,
    simp [smul_add] }
end

lemma is_linear_map_sub {R M : Type*} [semiring R] [add_comm_group M] [module R M]:
  is_linear_map R (λ (x : M × M), x.1 - x.2) :=
begin
  apply is_linear_map.mk,
  { intros x y,
    simp [add_comm, add_left_comm, sub_eq_add_neg] },
  { intros x y,
    simp [smul_sub] }
end

end is_linear_map

namespace submodule

section add_comm_monoid

variables {T : semiring R} [add_comm_monoid M] [add_comm_monoid M₂]
variables [module R M] [module R M₂]
variables (p p' : submodule R M) (q : submodule R M₂)
include T
open linear_map

@[simp] theorem map_top (f : M →ₗ[R] M₂) : map f ⊤ = range f := f.range_eq_map.symm

@[simp] theorem comap_bot (f : M →ₗ[R] M₂) : comap f ⊥ = ker f := rfl

@[simp] theorem ker_subtype : p.subtype.ker = ⊥ :=
ker_eq_bot_of_injective $ λ x y, subtype.ext_val

@[simp] theorem range_subtype : p.subtype.range = p :=
by simpa using map_comap_subtype p ⊤

lemma map_subtype_le (p' : submodule R p) : map p.subtype p' ≤ p :=
by simpa using (map_le_range : map p.subtype p' ≤ p.subtype.range)

/-- Under the canonical linear map from a submodule `p` to the ambient space `M`, the image of the
maximal submodule of `p` is just `p `. -/
@[simp] lemma map_subtype_top : map p.subtype (⊤ : submodule R p) = p :=
by simp

@[simp] lemma comap_subtype_eq_top {p p' : submodule R M} :
  comap p.subtype p' = ⊤ ↔ p ≤ p' :=
eq_top_iff.trans $ map_le_iff_le_comap.symm.trans $ by rw [map_subtype_top]

@[simp] lemma comap_subtype_self : comap p.subtype p = ⊤ :=
comap_subtype_eq_top.2 (le_refl _)

@[simp] theorem ker_of_le (p p' : submodule R M) (h : p ≤ p') : (of_le h).ker = ⊥ :=
by rw [of_le, ker_cod_restrict, ker_subtype]

lemma range_of_le (p q : submodule R M) (h : p ≤ q) : (of_le h).range = comap q.subtype p :=
by rw [← map_top, of_le, linear_map.map_cod_restrict, map_top, range_subtype]

end add_comm_monoid

section ring

variables {T : ring R} [add_comm_group M] [add_comm_group M₂] [module R M] [module R M₂]
variables (p p' : submodule R M) (q : submodule R M₂)
include T
open linear_map

lemma disjoint_iff_comap_eq_bot {p q : submodule R M} :
  disjoint p q ↔ comap p.subtype q = ⊥ :=
by rw [eq_bot_iff, ← map_le_map_iff' p.ker_subtype, map_bot, map_comap_subtype, disjoint]

/-- If `N ⊆ M` then submodules of `N` are the same as submodules of `M` contained in `N` -/
def map_subtype.rel_iso :
  submodule R p ≃o {p' : submodule R M // p' ≤ p} :=
{ to_fun    := λ p', ⟨map p.subtype p', map_subtype_le p _⟩,
  inv_fun   := λ q, comap p.subtype q,
  left_inv  := λ p', comap_map_eq_self $ by simp,
  right_inv := λ ⟨q, hq⟩, subtype.ext_val $ by simp [map_comap_subtype p, inf_of_le_right hq],
  map_rel_iff'      := λ p₁ p₂, map_le_map_iff' (ker_subtype p) }

/-- If `p ⊆ M` is a submodule, the ordering of submodules of `p` is embedded in the ordering of
submodules of `M`. -/
def map_subtype.order_embedding :
  submodule R p ↪o submodule R M :=
(rel_iso.to_rel_embedding $ map_subtype.rel_iso p).trans (subtype.rel_embedding _ _)

@[simp] lemma map_subtype_embedding_eq (p' : submodule R p) :
  map_subtype.order_embedding p p' = map p.subtype p' := rfl


/-- The map from a module `M` to the quotient of `M` by a submodule `p` as a linear map. -/
def mkq : M →ₗ[R] p.quotient :=
{ to_fun := quotient.mk, map_add' := by simp, map_smul' := by simp }

@[simp] theorem mkq_apply (x : M) : p.mkq x = quotient.mk x := rfl

/-- Two `linear_map`s from a quotient module are equal if their compositions with
`submodule.mkq` are equal.

See note [partially-applied ext lemmas]. -/
@[ext]
lemma linear_map_qext ⦃f g : p.quotient →ₗ[R] M₂⦄ (h : f.comp p.mkq = g.comp p.mkq) : f = g :=
linear_map.ext $ λ x, quotient.induction_on' x $ (linear_map.congr_fun h : _)

/-- The map from the quotient of `M` by a submodule `p` to `M₂` induced by a linear map `f : M → M₂`
vanishing on `p`, as a linear map. -/
def liftq (f : M →ₗ[R] M₂) (h : p ≤ f.ker) : p.quotient →ₗ[R] M₂ :=
{ to_fun := λ x, _root_.quotient.lift_on' x f $
    λ a b (ab : a - b ∈ p), eq_of_sub_eq_zero $ by simpa using h ab,
  map_add' := by rintro ⟨x⟩ ⟨y⟩; exact f.map_add x y,
  map_smul' := by rintro a ⟨x⟩; exact f.map_smul a x }

@[simp] theorem liftq_apply (f : M →ₗ[R] M₂) {h} (x : M) :
  p.liftq f h (quotient.mk x) = f x := rfl

@[simp] theorem liftq_mkq (f : M →ₗ[R] M₂) (h) : (p.liftq f h).comp p.mkq = f :=
by ext; refl

@[simp] theorem range_mkq : p.mkq.range = ⊤ :=
eq_top_iff'.2 $ by rintro ⟨x⟩; exact ⟨x, rfl⟩

@[simp] theorem ker_mkq : p.mkq.ker = p :=
by ext; simp

lemma le_comap_mkq (p' : submodule R p.quotient) : p ≤ comap p.mkq p' :=
by simpa using (comap_mono bot_le : p.mkq.ker ≤ comap p.mkq p')

@[simp] theorem mkq_map_self : map p.mkq p = ⊥ :=
by rw [eq_bot_iff, map_le_iff_le_comap, comap_bot, ker_mkq]; exact le_refl _

@[simp] theorem comap_map_mkq : comap p.mkq (map p.mkq p') = p ⊔ p' :=
by simp [comap_map_eq, sup_comm]

@[simp] theorem map_mkq_eq_top : map p.mkq p' = ⊤ ↔ p ⊔ p' = ⊤ :=
by simp only [map_eq_top_iff p.range_mkq, sup_comm, ker_mkq]

/-- The map from the quotient of `M` by submodule `p` to the quotient of `M₂` by submodule `q` along
`f : M → M₂` is linear. -/
def mapq (f : M →ₗ[R] M₂) (h : p ≤ comap f q) : p.quotient →ₗ[R] q.quotient :=
p.liftq (q.mkq.comp f) $ by simpa [ker_comp] using h

@[simp] theorem mapq_apply (f : M →ₗ[R] M₂) {h} (x : M) :
  mapq p q f h (quotient.mk x) = quotient.mk (f x) := rfl

theorem mapq_mkq (f : M →ₗ[R] M₂) {h} : (mapq p q f h).comp p.mkq = q.mkq.comp f :=
by ext x; refl

theorem comap_liftq (f : M →ₗ[R] M₂) (h) :
  q.comap (p.liftq f h) = (q.comap f).map (mkq p) :=
le_antisymm
  (by rintro ⟨x⟩ hx; exact ⟨_, hx, rfl⟩)
  (by rw [map_le_iff_le_comap, ← comap_comp, liftq_mkq]; exact le_refl _)

theorem map_liftq (f : M →ₗ[R] M₂) (h) (q : submodule R (quotient p)) :
  q.map (p.liftq f h) = (q.comap p.mkq).map f :=
le_antisymm
  (by rintro _ ⟨⟨x⟩, hxq, rfl⟩; exact ⟨x, hxq, rfl⟩)
  (by rintro _ ⟨x, hxq, rfl⟩; exact ⟨quotient.mk x, hxq, rfl⟩)

theorem ker_liftq (f : M →ₗ[R] M₂) (h) :
  ker (p.liftq f h) = (ker f).map (mkq p) := comap_liftq _ _ _ _

theorem range_liftq (f : M →ₗ[R] M₂) (h) :
  range (p.liftq f h) = range f :=
by simpa only [range_eq_map] using map_liftq _ _ _ _

theorem ker_liftq_eq_bot (f : M →ₗ[R] M₂) (h) (h' : ker f ≤ p) : ker (p.liftq f h) = ⊥ :=
by rw [ker_liftq, le_antisymm h h', mkq_map_self]

/-- The correspondence theorem for modules: there is an order isomorphism between submodules of the
quotient of `M` by `p`, and submodules of `M` larger than `p`. -/
def comap_mkq.rel_iso :
  submodule R p.quotient ≃o {p' : submodule R M // p ≤ p'} :=
{ to_fun    := λ p', ⟨comap p.mkq p', le_comap_mkq p _⟩,
  inv_fun   := λ q, map p.mkq q,
  left_inv  := λ p', map_comap_eq_self $ by simp,
  right_inv := λ ⟨q, hq⟩, subtype.ext_val $ by simpa [comap_map_mkq p],
  map_rel_iff'      := λ p₁ p₂, comap_le_comap_iff $ range_mkq _ }

/-- The ordering on submodules of the quotient of `M` by `p` embeds into the ordering on submodules
of `M`. -/
def comap_mkq.order_embedding :
  submodule R p.quotient ↪o submodule R M :=
(rel_iso.to_rel_embedding $ comap_mkq.rel_iso p).trans (subtype.rel_embedding _ _)

@[simp] lemma comap_mkq_embedding_eq (p' : submodule R p.quotient) :
  comap_mkq.order_embedding p p' = comap p.mkq p' := rfl

lemma span_preimage_eq {f : M →ₗ[R] M₂} {s : set M₂} (h₀ : s.nonempty) (h₁ : s ⊆ range f) :
  span R (f ⁻¹' s) = (span R s).comap f :=
begin
  suffices : (span R s).comap f ≤ span R (f ⁻¹' s),
  { exact le_antisymm (span_preimage_le f s) this, },
  have hk : ker f ≤ span R (f ⁻¹' s),
  { let y := classical.some h₀, have hy : y ∈ s, { exact classical.some_spec h₀, },
    rw ker_le_iff, use [y, h₁ hy], rw ← set.singleton_subset_iff at hy,
    exact set.subset.trans subset_span (span_mono (set.preimage_mono hy)), },
  rw ← left_eq_sup at hk, rw f.range_coe at h₁,
  rw [hk, ← map_le_map_iff, map_span, map_comap_eq, set.image_preimage_eq_of_subset h₁],
  exact inf_le_right,
end

end ring

end submodule

namespace linear_map

section semiring

variables [semiring R] [add_comm_monoid M] [add_comm_monoid M₂] [add_comm_monoid M₃]
variables [module R M] [module R M₂] [module R M₃]

/-- A monomorphism is injective. -/
lemma ker_eq_bot_of_cancel {f : M →ₗ[R] M₂}
  (h : ∀ (u v : f.ker →ₗ[R] M), f.comp u = f.comp v → u = v) : f.ker = ⊥ :=
begin
  have h₁ : f.comp (0 : f.ker →ₗ[R] M) = 0 := comp_zero _,
  rw [←submodule.range_subtype f.ker, ←h 0 f.ker.subtype (eq.trans h₁ (comp_ker_subtype f).symm)],
  exact range_zero
end

lemma range_comp_of_range_eq_top {f : M →ₗ[R] M₂} (g : M₂ →ₗ[R] M₃) (hf : range f = ⊤) :
  range (g.comp f) = range g :=
by rw [range_comp, hf, submodule.map_top]

lemma ker_comp_of_ker_eq_bot (f : M →ₗ[R] M₂) {g : M₂ →ₗ[R] M₃} (hg : ker g = ⊥) :
  ker (g.comp f) = ker f :=
by rw [ker_comp, hg, submodule.comap_bot]

end semiring

section ring

variables [ring R] [add_comm_monoid M] [add_comm_group M₂] [add_comm_monoid M₃]
variables [module R M] [module R M₂] [module R M₃]

lemma range_mkq_comp (f : M →ₗ[R] M₂) : f.range.mkq.comp f = 0 :=
linear_map.ext $ λ x, by simp

lemma ker_le_range_iff {f : M →ₗ[R] M₂} {g : M₂ →ₗ[R] M₃} :
  g.ker ≤ f.range ↔ f.range.mkq.comp g.ker.subtype = 0 :=
by rw [←range_le_ker_iff, submodule.ker_mkq, submodule.range_subtype]

/-- An epimorphism is surjective. -/
lemma range_eq_top_of_cancel {f : M →ₗ[R] M₂}
  (h : ∀ (u v : M₂ →ₗ[R] f.range.quotient), u.comp f = v.comp f → u = v) : f.range = ⊤ :=
begin
  have h₁ : (0 : M₂ →ₗ[R] f.range.quotient).comp f = 0 := zero_comp _,
  rw [←submodule.ker_mkq f.range, ←h 0 f.range.mkq (eq.trans h₁ (range_mkq_comp _).symm)],
  exact ker_zero
end

end ring

end linear_map

@[simp] lemma linear_map.range_range_restrict [semiring R] [add_comm_monoid M] [add_comm_monoid M₂]
  [module R M] [module R M₂] (f : M →ₗ[R] M₂) :
  f.range_restrict.range = ⊤ :=
by simp [f.range_cod_restrict _]

/-! ### Linear equivalences -/
namespace linear_equiv

section add_comm_monoid
variables [semiring R] [add_comm_monoid M] [add_comm_monoid M₂]
[add_comm_monoid M₃] [add_comm_monoid M₄]

section subsingleton
variables [module R M] [module R M₂] [subsingleton M] [subsingleton M₂]

/-- Between two zero modules, the zero map is an equivalence. -/
instance : has_zero (M ≃ₗ[R] M₂) :=
⟨{ to_fun := 0,
   inv_fun := 0,
   right_inv := λ x, subsingleton.elim _ _,
   left_inv := λ x, subsingleton.elim _ _,
   ..(0 : M →ₗ[R] M₂)}⟩

-- Even though these are implied by `subsingleton.elim` via the `unique` instance below, they're
-- nice to have as `rfl`-lemmas for `dsimp`.
@[simp] lemma zero_symm : (0 : M ≃ₗ[R] M₂).symm = 0 := rfl
@[simp] lemma coe_zero : ⇑(0 : M ≃ₗ[R] M₂) = 0 := rfl
lemma zero_apply (x : M) : (0 : M ≃ₗ[R] M₂) x = 0 := rfl

/-- Between two zero modules, the zero map is the only equivalence. -/
instance : unique (M ≃ₗ[R] M₂) :=
{ uniq := λ f, to_linear_map_injective (subsingleton.elim _ _),
  default := 0 }

end subsingleton

section
variables {module_M : module R M} {module_M₂ : module R M₂}
variables (e e' : M ≃ₗ[R] M₂)

lemma map_eq_comap {p : submodule R M} : (p.map e : submodule R M₂) = p.comap e.symm :=
set_like.coe_injective $ by simp [e.image_eq_preimage]

/-- A linear equivalence of two modules restricts to a linear equivalence from any submodule
`p` of the domain onto the image of that submodule.

This is `linear_equiv.of_submodule'` but with `map` on the right instead of `comap` on the left. -/
def of_submodule (p : submodule R M) : p ≃ₗ[R] ↥(p.map ↑e : submodule R M₂) :=
{ inv_fun   := λ y, ⟨e.symm y, by {
    rcases y with ⟨y', hy⟩, rw submodule.mem_map at hy, rcases hy with ⟨x, hx, hxy⟩, subst hxy,
    simp only [symm_apply_apply, submodule.coe_mk, coe_coe, hx], }⟩,
  left_inv  := λ x, by simp,
  right_inv := λ y, by { apply set_coe.ext, simp, },
  ..((e : M →ₗ[R] M₂).dom_restrict p).cod_restrict (p.map ↑e) (λ x, ⟨x, by simp⟩) }

@[simp] lemma of_submodule_apply (p : submodule R M) (x : p) :
  ↑(e.of_submodule p x) = e x := rfl

@[simp] lemma of_submodule_symm_apply (p : submodule R M) (x : (p.map ↑e : submodule R M₂)) :
  ↑((e.of_submodule p).symm x) = e.symm x := rfl

end

section finsupp
variables {γ : Type*} [module R M] [module R M₂] [has_zero γ]

@[simp] lemma map_finsupp_sum (f : M ≃ₗ[R] M₂) {t : ι →₀ γ} {g : ι → γ → M} :
  f (t.sum g) = t.sum (λ i d, f (g i d)) := f.map_sum _

end finsupp

section dfinsupp
open dfinsupp

variables {γ : ι → Type*} [decidable_eq ι] [module R M] [module R M₂]

@[simp] lemma map_dfinsupp_sum [Π i, has_zero (γ i)] [Π i (x : γ i), decidable (x ≠ 0)]
  (f : M ≃ₗ[R] M₂) (t : Π₀ i, γ i) (g : Π i, γ i → M) :
  f (t.sum g) = t.sum (λ i d, f (g i d)) := f.map_sum _

@[simp] lemma map_dfinsupp_sum_add_hom [Π i, add_zero_class (γ i)] (f : M ≃ₗ[R] M₂) (t : Π₀ i, γ i)
  (g : Π i, γ i →+ M) :
  f (sum_add_hom g t) = sum_add_hom (λ i, f.to_add_equiv.to_add_monoid_hom.comp (g i)) t :=
f.to_add_equiv.map_dfinsupp_sum_add_hom _ _

end dfinsupp

section uncurry

variables (V V₂ R)

/-- Linear equivalence between a curried and uncurried function.
  Differs from `tensor_product.curry`. -/
protected def curry :
  (V × V₂ → R) ≃ₗ[R] (V → V₂ → R) :=
{ map_add'  := λ _ _, by { ext, refl },
  map_smul' := λ _ _, by { ext, refl },
  .. equiv.curry _ _ _ }

@[simp] lemma coe_curry : ⇑(linear_equiv.curry R V V₂) = curry := rfl

@[simp] lemma coe_curry_symm : ⇑(linear_equiv.curry R V V₂).symm = uncurry := rfl

end uncurry

section
variables {module_M : module R M} {module_M₂ : module R M₂}
  {module_M₃ : module R M₃}
variables (f : M →ₗ[R] M₂) (g : M₂ →ₗ[R] M) (e : M ≃ₗ[R] M₂) (h : M₂ →ₗ[R] M₃) (l : M₃ →ₗ[R] M)

variables (p q : submodule R M)

/-- Linear equivalence between two equal submodules. -/
def of_eq (h : p = q) : p ≃ₗ[R] q :=
{ map_smul' := λ _ _, rfl, map_add' := λ _ _, rfl, .. equiv.set.of_eq (congr_arg _ h) }

variables {p q}

@[simp] lemma coe_of_eq_apply (h : p = q) (x : p) : (of_eq p q h x : M) = x := rfl

@[simp] lemma of_eq_symm (h : p = q) : (of_eq p q h).symm = of_eq q p h.symm := rfl

/-- A linear equivalence which maps a submodule of one module onto another, restricts to a linear
equivalence of the two submodules. -/
def of_submodules (p : submodule R M) (q : submodule R M₂) (h : p.map ↑e = q) : p ≃ₗ[R] q :=
(e.of_submodule p).trans (linear_equiv.of_eq _ _ h)

@[simp] lemma of_submodules_apply {p : submodule R M} {q : submodule R M₂}
  (h : p.map ↑e = q) (x : p) : ↑(e.of_submodules p q h x) = e x := rfl

@[simp] lemma of_submodules_symm_apply {p : submodule R M} {q : submodule R M₂}
  (h : p.map ↑e = q) (x : q) : ↑((e.of_submodules p q h).symm x) = e.symm x := rfl

/-- A linear equivalence of two modules restricts to a linear equivalence from the preimage of any
submodule to that submodule.

This is `linear_equiv.of_submodule` but with `comap` on the left instead of `map` on the right. -/
def of_submodule' [module R M] [module R M₂] (f : M ≃ₗ[R] M₂) (U : submodule R M₂) :
  U.comap (f : M →ₗ[R] M₂) ≃ₗ[R] U :=
(f.symm.of_submodules _ _ f.symm.map_eq_comap).symm

lemma of_submodule'_to_linear_map [module R M] [module R M₂]
  (f : M ≃ₗ[R] M₂) (U : submodule R M₂) :
  (f.of_submodule' U).to_linear_map =
  (f.to_linear_map.dom_restrict _).cod_restrict _ subtype.prop :=
by { ext, refl }

@[simp]
lemma of_submodule'_apply [module R M] [module R M₂]
  (f : M ≃ₗ[R] M₂) (U : submodule R M₂) (x : U.comap (f : M →ₗ[R] M₂)) :
(f.of_submodule' U x : M₂) = f (x : M) := rfl

@[simp]
lemma of_submodule'_symm_apply [module R M] [module R M₂]
  (f : M ≃ₗ[R] M₂) (U : submodule R M₂) (x : U) :
((f.of_submodule' U).symm x : M) = f.symm (x : M₂) := rfl

variable (p)

/-- The top submodule of `M` is linearly equivalent to `M`. -/
def of_top (h : p = ⊤) : p ≃ₗ[R] M :=
{ inv_fun   := λ x, ⟨x, h.symm ▸ trivial⟩,
  left_inv  := λ ⟨x, h⟩, rfl,
  right_inv := λ x, rfl,
  .. p.subtype }

@[simp] theorem of_top_apply {h} (x : p) : of_top p h x = x := rfl

@[simp] theorem coe_of_top_symm_apply {h} (x : M) : ((of_top p h).symm x : M) = x := rfl

theorem of_top_symm_apply {h} (x : M) : (of_top p h).symm x = ⟨x, h.symm ▸ trivial⟩ := rfl

/-- If a linear map has an inverse, it is a linear equivalence. -/
def of_linear (h₁ : f.comp g = linear_map.id) (h₂ : g.comp f = linear_map.id) : M ≃ₗ[R] M₂ :=
{ inv_fun   := g,
  left_inv  := linear_map.ext_iff.1 h₂,
  right_inv := linear_map.ext_iff.1 h₁,
  ..f }

@[simp] theorem of_linear_apply {h₁ h₂} (x : M) : of_linear f g h₁ h₂ x = f x := rfl

@[simp] theorem of_linear_symm_apply {h₁ h₂} (x : M₂) : (of_linear f g h₁ h₂).symm x = g x := rfl

@[simp] protected theorem range : (e : M →ₗ[R] M₂).range = ⊤ :=
linear_map.range_eq_top.2 e.to_equiv.surjective

lemma eq_bot_of_equiv [module R M₂] (e : p ≃ₗ[R] (⊥ : submodule R M₂)) : p = ⊥ :=
begin
  refine bot_unique (set_like.le_def.2 $ assume b hb, (submodule.mem_bot R).2 _),
  rw [← p.mk_eq_zero hb, ← e.map_eq_zero_iff],
  apply submodule.eq_zero_of_bot_submodule
end

@[simp] protected theorem ker : (e : M →ₗ[R] M₂).ker = ⊥ :=
linear_map.ker_eq_bot_of_injective e.to_equiv.injective

@[simp] theorem range_comp : (h.comp (e : M →ₗ[R] M₂)).range = h.range :=
linear_map.range_comp_of_range_eq_top _ e.range

@[simp] theorem ker_comp : ((e : M →ₗ[R] M₂).comp l).ker = l.ker :=
linear_map.ker_comp_of_ker_eq_bot _ e.ker

variables {f g}

/-- An linear map `f : M →ₗ[R] M₂` with a left-inverse `g : M₂ →ₗ[R] M` defines a linear equivalence
between `M` and `f.range`.

This is a computable alternative to `linear_equiv.of_injective`, and a bidirectional version of
`linear_map.range_restrict`. -/
def of_left_inverse {g : M₂ → M} (h : function.left_inverse g f) : M ≃ₗ[R] f.range :=
{ to_fun := f.range_restrict,
  inv_fun := g ∘ f.range.subtype,
  left_inv := h,
  right_inv := λ x, subtype.ext $
    let ⟨x', hx'⟩ := linear_map.mem_range.mp x.prop in
    show f (g x) = x, by rw [←hx', h x'],
  .. f.range_restrict }

@[simp] lemma of_left_inverse_apply
  (h : function.left_inverse g f) (x : M) :
  ↑(of_left_inverse h x) = f x := rfl

@[simp] lemma of_left_inverse_symm_apply
  (h : function.left_inverse g f) (x : f.range) :
  (of_left_inverse h).symm x = g x := rfl

end

end add_comm_monoid

section add_comm_group

variables [semiring R]
variables [add_comm_group M] [add_comm_group M₂] [add_comm_group M₃] [add_comm_group M₄]
variables {module_M : module R M} {module_M₂ : module R M₂}
variables {module_M₃ : module R M₃} {module_M₄ : module R M₄}
variables (e e₁ : M ≃ₗ[R] M₂) (e₂ : M₃ ≃ₗ[R] M₄)

@[simp] theorem map_neg (a : M) : e (-a) = -e a := e.to_linear_map.map_neg a
@[simp] theorem map_sub (a b : M) : e (a - b) = e a - e b :=
e.to_linear_map.map_sub a b

end add_comm_group

section neg

variables (R) [semiring R] [add_comm_group M] [module R M]

/-- `x ↦ -x` as a `linear_equiv` -/
def neg : M ≃ₗ[R] M := { .. equiv.neg M, .. (-linear_map.id : M →ₗ[R] M) }

variable {R}

@[simp] lemma coe_neg : ⇑(neg R : M ≃ₗ[R] M) = -id := rfl

lemma neg_apply (x : M) : neg R x = -x := by simp

@[simp] lemma symm_neg : (neg R : M ≃ₗ[R] M).symm = neg R := rfl

end neg

section ring

variables [ring R] [add_comm_group M] [add_comm_group M₂]
variables {module_M : module R M} {module_M₂ : module R M₂}
variables (f : M →ₗ[R] M₂) (e : M ≃ₗ[R] M₂)

/-- An `injective` linear map `f : M →ₗ[R] M₂` defines a linear equivalence
between `M` and `f.range`. See also `linear_map.of_left_inverse`. -/
noncomputable def of_injective (h : f.ker = ⊥) : M ≃ₗ[R] f.range :=
of_left_inverse $ classical.some_spec (linear_map.ker_eq_bot.1 h).has_left_inverse

@[simp] theorem of_injective_apply {h : f.ker = ⊥} (x : M) :
  ↑(of_injective f h x) = f x := rfl

/-- A bijective linear map is a linear equivalence. Here, bijectivity is described by saying that
the kernel of `f` is `{0}` and the range is the universal set. -/
noncomputable def of_bijective (hf₁ : f.ker = ⊥) (hf₂ : f.range = ⊤) : M ≃ₗ[R] M₂ :=
(of_injective f hf₁).trans (of_top _ hf₂)

@[simp] theorem of_bijective_apply {hf₁ hf₂} (x : M) :
  of_bijective f hf₁ hf₂ x = f x := rfl

end ring

section comm_ring
variables [comm_ring R] [add_comm_group M] [add_comm_group M₂] [add_comm_group M₃]
variables [module R M] [module R M₂] [module R M₃]
open linear_map

/-- Multiplying by a unit `a` of the ring `R` is a linear equivalence. -/
def smul_of_unit (a : units R) : M ≃ₗ[R] M :=
of_linear ((a:R) • 1 : M →ₗ M) (((a⁻¹ : units R) : R) • 1 : M →ₗ M)
  (by rw [smul_comp, comp_smul, smul_smul, units.mul_inv, one_smul]; refl)
  (by rw [smul_comp, comp_smul, smul_smul, units.inv_mul, one_smul]; refl)

/-- A linear isomorphism between the domains and codomains of two spaces of linear maps gives a
linear isomorphism between the two function spaces. -/
def arrow_congr {R M₁ M₂ M₂₁ M₂₂ : Sort*} [comm_ring R]
  [add_comm_group M₁] [add_comm_group M₂] [add_comm_group M₂₁] [add_comm_group M₂₂]
  [module R M₁] [module R M₂] [module R M₂₁] [module R M₂₂]
  (e₁ : M₁ ≃ₗ[R] M₂) (e₂ : M₂₁ ≃ₗ[R] M₂₂) :
  (M₁ →ₗ[R] M₂₁) ≃ₗ[R] (M₂ →ₗ[R] M₂₂) :=
{ to_fun := λ f, (e₂ : M₂₁ →ₗ[R] M₂₂).comp $ f.comp e₁.symm,
  inv_fun := λ f, (e₂.symm : M₂₂ →ₗ[R] M₂₁).comp $ f.comp e₁,
  left_inv := λ f, by { ext x, simp },
  right_inv := λ f, by { ext x, simp },
  map_add' := λ f g, by { ext x, simp },
  map_smul' := λ c f, by { ext x, simp } }

@[simp] lemma arrow_congr_apply {R M₁ M₂ M₂₁ M₂₂ : Sort*} [comm_ring R]
  [add_comm_group M₁] [add_comm_group M₂] [add_comm_group M₂₁] [add_comm_group M₂₂]
  [module R M₁] [module R M₂] [module R M₂₁] [module R M₂₂]
  (e₁ : M₁ ≃ₗ[R] M₂) (e₂ : M₂₁ ≃ₗ[R] M₂₂) (f : M₁ →ₗ[R] M₂₁) (x : M₂) :
  arrow_congr e₁ e₂ f x = e₂ (f (e₁.symm x)) :=
rfl

@[simp] lemma arrow_congr_symm_apply {R M₁ M₂ M₂₁ M₂₂ : Sort*} [comm_ring R]
  [add_comm_group M₁] [add_comm_group M₂] [add_comm_group M₂₁] [add_comm_group M₂₂]
  [module R M₁] [module R M₂] [module R M₂₁] [module R M₂₂]
  (e₁ : M₁ ≃ₗ[R] M₂) (e₂ : M₂₁ ≃ₗ[R] M₂₂) (f : M₂ →ₗ[R] M₂₂) (x : M₁) :
  (arrow_congr e₁ e₂).symm f x = e₂.symm (f (e₁ x)) :=
rfl

lemma arrow_congr_comp {N N₂ N₃ : Sort*}
  [add_comm_group N] [add_comm_group N₂] [add_comm_group N₃]
  [module R N] [module R N₂] [module R N₃]
  (e₁ : M ≃ₗ[R] N) (e₂ : M₂ ≃ₗ[R] N₂) (e₃ : M₃ ≃ₗ[R] N₃) (f : M →ₗ[R] M₂) (g : M₂ →ₗ[R] M₃) :
  arrow_congr e₁ e₃ (g.comp f) = (arrow_congr e₂ e₃ g).comp (arrow_congr e₁ e₂ f) :=
by { ext, simp only [symm_apply_apply, arrow_congr_apply, linear_map.comp_apply], }

lemma arrow_congr_trans {M₁ M₂ M₃ N₁ N₂ N₃ : Sort*}
  [add_comm_group M₁] [module R M₁] [add_comm_group M₂] [module R M₂]
  [add_comm_group M₃] [module R M₃] [add_comm_group N₁] [module R N₁]
  [add_comm_group N₂] [module R N₂] [add_comm_group N₃] [module R N₃]
  (e₁ : M₁ ≃ₗ[R] M₂) (e₂ : N₁ ≃ₗ[R] N₂) (e₃ : M₂ ≃ₗ[R] M₃) (e₄ : N₂ ≃ₗ[R] N₃) :
  (arrow_congr e₁ e₂).trans (arrow_congr e₃ e₄) = arrow_congr (e₁.trans e₃) (e₂.trans e₄) :=
rfl

/-- If `M₂` and `M₃` are linearly isomorphic then the two spaces of linear maps from `M` into `M₂`
and `M` into `M₃` are linearly isomorphic. -/
def congr_right (f : M₂ ≃ₗ[R] M₃) : (M →ₗ[R] M₂) ≃ₗ (M →ₗ M₃) :=
arrow_congr (linear_equiv.refl R M) f

/-- If `M` and `M₂` are linearly isomorphic then the two spaces of linear maps from `M` and `M₂` to
themselves are linearly isomorphic. -/
def conj (e : M ≃ₗ[R] M₂) : (module.End R M) ≃ₗ[R] (module.End R M₂) := arrow_congr e e

lemma conj_apply (e : M ≃ₗ[R] M₂) (f : module.End R M) :
  e.conj f = ((↑e : M →ₗ[R] M₂).comp f).comp e.symm := rfl

lemma symm_conj_apply (e : M ≃ₗ[R] M₂) (f : module.End R M₂) :
  e.symm.conj f = ((↑e.symm : M₂ →ₗ[R] M).comp f).comp e := rfl

lemma conj_comp (e : M ≃ₗ[R] M₂) (f g : module.End R M) :
  e.conj (g.comp f) = (e.conj g).comp (e.conj f) :=
arrow_congr_comp e e e f g

lemma conj_trans (e₁ : M ≃ₗ[R] M₂) (e₂ : M₂ ≃ₗ[R] M₃) :
  e₁.conj.trans e₂.conj = (e₁.trans e₂).conj :=
by { ext f x, refl, }

@[simp] lemma conj_id (e : M ≃ₗ[R] M₂) : e.conj linear_map.id = linear_map.id :=
by { ext, simp [conj_apply], }

end comm_ring

section field
variables [field K] [add_comm_group M] [add_comm_group M₂] [add_comm_group M₃]
variables [module K M] [module K M₂] [module K M₃]
variables (K) (M)
open linear_map

/-- Multiplying by a nonzero element `a` of the field `K` is a linear equivalence. -/
def smul_of_ne_zero (a : K) (ha : a ≠ 0) : M ≃ₗ[K] M :=
smul_of_unit $ units.mk0 a ha

section

noncomputable theory
open_locale classical

lemma ker_to_span_singleton {x : M} (h : x ≠ 0) : (to_span_singleton K M x).ker = ⊥ :=
begin
  ext c, split,
  { intros hc, rw submodule.mem_bot, rw mem_ker at hc, by_contra hc',
    have : x = 0,
      calc x = c⁻¹ • (c • x) : by rw [← mul_smul, inv_mul_cancel hc', one_smul]
      ... = c⁻¹ • ((to_span_singleton K M x) c) : rfl
      ... = 0 : by rw [hc, smul_zero],
    tauto },
  { rw [mem_ker, submodule.mem_bot], intros h, rw h, simp }
end

/-- Given a nonzero element `x` of a vector space `M` over a field `K`, the natural
    map from `K` to the span of `x`, with invertibility check to consider it as an
    isomorphism.-/
def to_span_nonzero_singleton (x : M) (h : x ≠ 0) : K ≃ₗ[K] (K ∙ x) :=
linear_equiv.trans
  (linear_equiv.of_injective (to_span_singleton K M x) (ker_to_span_singleton K M h))
  (of_eq (to_span_singleton K M x).range (K ∙ x)
    (span_singleton_eq_range K M x).symm)

lemma to_span_nonzero_singleton_one (x : M) (h : x ≠ 0) : to_span_nonzero_singleton K M x h 1
  = (⟨x, submodule.mem_span_singleton_self x⟩ : K ∙ x) :=
begin
  apply set_like.coe_eq_coe.mp,
  have : ↑(to_span_nonzero_singleton K M x h 1) = to_span_singleton K M x 1 := rfl,
  rw [this, to_span_singleton_one, submodule.coe_mk],
end

/-- Given a nonzero element `x` of a vector space `M` over a field `K`, the natural map
    from the span of `x` to `K`.-/
abbreviation coord (x : M) (h : x ≠ 0) : (K ∙ x) ≃ₗ[K] K :=
(to_span_nonzero_singleton K M x h).symm

lemma coord_self (x : M) (h : x ≠ 0) :
  (coord K M x h) (⟨x, submodule.mem_span_singleton_self x⟩ : K ∙ x) = 1 :=
by rw [← to_span_nonzero_singleton_one K M x h, symm_apply_apply]

end

end field

end linear_equiv

namespace submodule

section module

variables [semiring R] [add_comm_monoid M] [module R M]

/-- Given `p` a submodule of the module `M` and `q` a submodule of `p`, `p.equiv_subtype_map q`
is the natural `linear_equiv` between `q` and `q.map p.subtype`. -/
def equiv_subtype_map (p : submodule R M) (q : submodule R p) :
  q ≃ₗ[R] q.map p.subtype :=
{ inv_fun :=
    begin
      rintro ⟨x, hx⟩,
      refine ⟨⟨x, _⟩, _⟩;
      rcases hx with ⟨⟨_, h⟩, _, rfl⟩;
      assumption
    end,
  left_inv := λ ⟨⟨_, _⟩, _⟩, rfl,
  right_inv := λ ⟨x, ⟨_, h⟩, _, rfl⟩, rfl,
  .. (p.subtype.dom_restrict q).cod_restrict _
    begin
      rintro ⟨x, hx⟩,
      refine ⟨x, hx, rfl⟩,
    end }

@[simp]
lemma equiv_subtype_map_apply {p : submodule R M} {q : submodule R p} (x : q) :
  (p.equiv_subtype_map q x : M) = p.subtype.dom_restrict q x :=
rfl

@[simp]
lemma equiv_subtype_map_symm_apply {p : submodule R M} {q : submodule R p} (x : q.map p.subtype) :
  ((p.equiv_subtype_map q).symm x : M) = x :=
by { cases x, refl }

/-- If `s ≤ t`, then we can view `s` as a submodule of `t` by taking the comap
of `t.subtype`. -/
@[simps]
def comap_subtype_equiv_of_le {p q : submodule R M} (hpq : p ≤ q) :
  comap q.subtype p ≃ₗ[R] p :=
{ to_fun := λ x, ⟨x, x.2⟩,
  inv_fun := λ x, ⟨⟨x, hpq x.2⟩, x.2⟩,
  left_inv := λ x, by simp only [coe_mk, set_like.eta, coe_coe],
  right_inv := λ x, by simp only [subtype.coe_mk, set_like.eta, coe_coe],
  map_add' := λ x y, rfl,
  map_smul' := λ c x, rfl }

end module

variables [ring R] [add_comm_group M] [module R M]
variables (p : submodule R M)

open linear_map

/-- If `p = ⊥`, then `M / p ≃ₗ[R] M`. -/
def quot_equiv_of_eq_bot (hp : p = ⊥) : p.quotient ≃ₗ[R] M :=
linear_equiv.of_linear (p.liftq id $ hp.symm ▸ bot_le) p.mkq (liftq_mkq _ _ _) $
  p.quot_hom_ext $ λ x, rfl

@[simp] lemma quot_equiv_of_eq_bot_apply_mk (hp : p = ⊥) (x : M) :
  p.quot_equiv_of_eq_bot hp (quotient.mk x) = x := rfl

@[simp] lemma quot_equiv_of_eq_bot_symm_apply (hp : p = ⊥) (x : M) :
  (p.quot_equiv_of_eq_bot hp).symm x = quotient.mk x := rfl

@[simp] lemma coe_quot_equiv_of_eq_bot_symm (hp : p = ⊥) :
  ((p.quot_equiv_of_eq_bot hp).symm : M →ₗ[R] p.quotient) = p.mkq := rfl

variables (q : submodule R M)

/-- Quotienting by equal submodules gives linearly equivalent quotients. -/
def quot_equiv_of_eq (h : p = q) : p.quotient ≃ₗ[R] q.quotient :=
{ map_add' := by { rintros ⟨x⟩ ⟨y⟩, refl }, map_smul' := by { rintros x ⟨y⟩, refl },
  ..@quotient.congr _ _ (quotient_rel p) (quotient_rel q) (equiv.refl _) $
    λ a b, by { subst h, refl } }

@[simp]
lemma quot_equiv_of_eq_mk (h : p = q) (x : M) :
  submodule.quot_equiv_of_eq p q h (submodule.quotient.mk x) = submodule.quotient.mk x :=
rfl

end submodule

namespace submodule

variables [comm_ring R] [add_comm_group M] [add_comm_group M₂] [module R M] [module R M₂]
variables (p : submodule R M) (q : submodule R M₂)

@[simp] lemma mem_map_equiv {e : M ≃ₗ[R] M₂} {x : M₂} : x ∈ p.map (e : M →ₗ[R] M₂) ↔ e.symm x ∈ p :=
begin
  rw submodule.mem_map, split,
  { rintros ⟨y, hy, hx⟩, simp [←hx, hy], },
  { intros hx, refine ⟨e.symm x, hx, by simp⟩, },
end

lemma map_equiv_eq_comap_symm (e : M ≃ₗ[R] M₂) (K : submodule R M) :
  K.map (e : M →ₗ[R] M₂) = K.comap e.symm :=
submodule.ext (λ _, by rw [mem_map_equiv, mem_comap, linear_equiv.coe_coe])

lemma comap_equiv_eq_map_symm (e : M ≃ₗ[R] M₂) (K : submodule R M₂) :
  K.comap (e : M →ₗ[R] M₂) = K.map e.symm :=
(map_equiv_eq_comap_symm e.symm K).symm

lemma comap_le_comap_smul (f : M →ₗ[R] M₂) (c : R) :
  comap f q ≤ comap (c • f) q :=
begin
  rw set_like.le_def,
  intros m h,
  change c • (f m) ∈ q,
  change f m ∈ q at h,
  apply q.smul_mem _ h,
end

lemma inf_comap_le_comap_add (f₁ f₂ : M →ₗ[R] M₂) :
  comap f₁ q ⊓ comap f₂ q ≤ comap (f₁ + f₂) q :=
begin
  rw set_like.le_def,
  intros m h,
  change f₁ m + f₂ m ∈ q,
  change f₁ m ∈ q ∧ f₂ m ∈ q at h,
  apply q.add_mem h.1 h.2,
end

/-- Given modules `M`, `M₂` over a commutative ring, together with submodules `p ⊆ M`, `q ⊆ M₂`, the
set of maps $\{f ∈ Hom(M, M₂) | f(p) ⊆ q \}$ is a submodule of `Hom(M, M₂)`. -/
def compatible_maps : submodule R (M →ₗ[R] M₂) :=
{ carrier   := {f | p ≤ comap f q},
  zero_mem' := by { change p ≤ comap 0 q, rw comap_zero, refine le_top, },
  add_mem'  := λ f₁ f₂ h₁ h₂, by { apply le_trans _ (inf_comap_le_comap_add q f₁ f₂), rw le_inf_iff,
                                 exact ⟨h₁, h₂⟩, },
  smul_mem' := λ c f h, le_trans h (comap_le_comap_smul q f c), }

/-- Given modules `M`, `M₂` over a commutative ring, together with submodules `p ⊆ M`, `q ⊆ M₂`, the
natural map $\{f ∈ Hom(M, M₂) | f(p) ⊆ q \} \to Hom(M/p, M₂/q)$ is linear. -/
def mapq_linear : compatible_maps p q →ₗ[R] p.quotient →ₗ[R] q.quotient :=
{ to_fun    := λ f, mapq _ _ f.val f.property,
  map_add'  := λ x y, by { ext, refl, },
  map_smul' := λ c f, by { ext, refl, } }

end submodule

namespace equiv
variables [semiring R] [add_comm_monoid M] [module R M] [add_comm_monoid M₂] [module R M₂]

/-- An equivalence whose underlying function is linear is a linear equivalence. -/
def to_linear_equiv (e : M ≃ M₂) (h : is_linear_map R (e : M → M₂)) : M ≃ₗ[R] M₂ :=
{ .. e, .. h.mk' e}

end equiv

namespace add_equiv
variables [semiring R] [add_comm_monoid M] [module R M] [add_comm_monoid M₂] [module R M₂]

/-- An additive equivalence whose underlying function preserves `smul` is a linear equivalence. -/
def to_linear_equiv (e : M ≃+ M₂) (h : ∀ (c : R) x, e (c • x) = c • e x) : M ≃ₗ[R] M₂ :=
{ map_smul' := h, .. e, }

@[simp] lemma coe_to_linear_equiv (e : M ≃+ M₂) (h : ∀ (c : R) x, e (c • x) = c • e x) :
  ⇑(e.to_linear_equiv h) = e :=
rfl

@[simp] lemma coe_to_linear_equiv_symm (e : M ≃+ M₂) (h : ∀ (c : R) x, e (c • x) = c • e x) :
  ⇑(e.to_linear_equiv h).symm = e.symm :=
rfl

end add_equiv

namespace linear_map

open submodule

section isomorphism_laws

variables [ring R] [add_comm_group M] [add_comm_group M₂] [add_comm_group M₃]
variables [module R M] [module R M₂] [module R M₃]
variables (f : M →ₗ[R] M₂)

/-- The first isomorphism law for modules. The quotient of `M` by the kernel of `f` is linearly
equivalent to the range of `f`. -/
noncomputable def quot_ker_equiv_range : f.ker.quotient ≃ₗ[R] f.range :=
(linear_equiv.of_injective (f.ker.liftq f $ le_refl _) $
  submodule.ker_liftq_eq_bot _ _ _ (le_refl f.ker)).trans
  (linear_equiv.of_eq _ _ $ submodule.range_liftq _ _ _)

/-- The first isomorphism theorem for surjective linear maps. -/
noncomputable def quot_ker_equiv_of_surjective
  (f : M →ₗ[R] M₂) (hf : function.surjective f) : f.ker.quotient ≃ₗ[R] M₂ :=
f.quot_ker_equiv_range.trans
  (linear_equiv.of_top f.range (linear_map.range_eq_top.2 hf))

@[simp] lemma quot_ker_equiv_range_apply_mk (x : M) :
  (f.quot_ker_equiv_range (submodule.quotient.mk x) : M₂) = f x :=
rfl

@[simp] lemma quot_ker_equiv_range_symm_apply_image (x : M) (h : f x ∈ f.range) :
  f.quot_ker_equiv_range.symm ⟨f x, h⟩ = f.ker.mkq x :=
f.quot_ker_equiv_range.symm_apply_apply (f.ker.mkq x)

/--
Canonical linear map from the quotient `p/(p ∩ p')` to `(p+p')/p'`, mapping `x + (p ∩ p')`
to `x + p'`, where `p` and `p'` are submodules of an ambient module.
-/
def quotient_inf_to_sup_quotient (p p' : submodule R M) :
  (comap p.subtype (p ⊓ p')).quotient →ₗ[R] (comap (p ⊔ p').subtype p').quotient :=
(comap p.subtype (p ⊓ p')).liftq
  ((comap (p ⊔ p').subtype p').mkq.comp (of_le le_sup_left)) begin
rw [ker_comp, of_le, comap_cod_restrict, ker_mkq, map_comap_subtype],
exact comap_mono (inf_le_inf_right _ le_sup_left) end

/--
Second Isomorphism Law : the canonical map from `p/(p ∩ p')` to `(p+p')/p'` as a linear isomorphism.
-/
noncomputable def quotient_inf_equiv_sup_quotient (p p' : submodule R M) :
  (comap p.subtype (p ⊓ p')).quotient ≃ₗ[R] (comap (p ⊔ p').subtype p').quotient :=
linear_equiv.of_bijective (quotient_inf_to_sup_quotient p p')
  begin
    rw [quotient_inf_to_sup_quotient, ker_liftq_eq_bot],
    rw [ker_comp, ker_mkq],
    exact λ ⟨x, hx1⟩ hx2, ⟨hx1, hx2⟩
  end
  begin
    rw [quotient_inf_to_sup_quotient, range_liftq, eq_top_iff'],
    rintros ⟨x, hx⟩, rcases mem_sup.1 hx with ⟨y, hy, z, hz, rfl⟩,
    use [⟨y, hy⟩], apply (submodule.quotient.eq _).2,
    change y - (y + z) ∈ p',
    rwa [sub_add_eq_sub_sub, sub_self, zero_sub, neg_mem_iff]
  end

@[simp] lemma coe_quotient_inf_to_sup_quotient (p p' : submodule R M) :
  ⇑(quotient_inf_to_sup_quotient p p') = quotient_inf_equiv_sup_quotient p p' := rfl

@[simp] lemma quotient_inf_equiv_sup_quotient_apply_mk (p p' : submodule R M) (x : p) :
  quotient_inf_equiv_sup_quotient p p' (submodule.quotient.mk x) =
    submodule.quotient.mk (of_le (le_sup_left : p ≤ p ⊔ p') x) :=
rfl

lemma quotient_inf_equiv_sup_quotient_symm_apply_left (p p' : submodule R M)
  (x : p ⊔ p') (hx : (x:M) ∈ p) :
  (quotient_inf_equiv_sup_quotient p p').symm (submodule.quotient.mk x) =
    submodule.quotient.mk ⟨x, hx⟩ :=
(linear_equiv.symm_apply_eq _).2 $ by simp [of_le_apply]

@[simp] lemma quotient_inf_equiv_sup_quotient_symm_apply_eq_zero_iff {p p' : submodule R M}
  {x : p ⊔ p'} :
  (quotient_inf_equiv_sup_quotient p p').symm (submodule.quotient.mk x) = 0 ↔ (x:M) ∈ p' :=
(linear_equiv.symm_apply_eq _).trans $ by simp [of_le_apply]

lemma quotient_inf_equiv_sup_quotient_symm_apply_right (p p' : submodule R M) {x : p ⊔ p'}
  (hx : (x:M) ∈ p') :
  (quotient_inf_equiv_sup_quotient p p').symm (submodule.quotient.mk x) = 0 :=
quotient_inf_equiv_sup_quotient_symm_apply_eq_zero_iff.2 hx

end isomorphism_laws

end linear_map

section fun_left
variables (R M) [semiring R] [add_comm_monoid M] [module R M]
variables {m n p : Type*}

namespace linear_map

/-- Given an `R`-module `M` and a function `m → n` between arbitrary types,
construct a linear map `(n → M) →ₗ[R] (m → M)` -/
def fun_left (f : m → n) : (n → M) →ₗ[R] (m → M) :=
{ to_fun := (∘ f), map_add' := λ _ _, rfl, map_smul' := λ _ _, rfl }

@[simp] theorem fun_left_apply (f : m → n) (g : n → M) (i : m) : fun_left R M f g i = g (f i) :=
rfl

@[simp] theorem fun_left_id (g : n → M) : fun_left R M _root_.id g = g :=
rfl

theorem fun_left_comp (f₁ : n → p) (f₂ : m → n) :
  fun_left R M (f₁ ∘ f₂) = (fun_left R M f₂).comp (fun_left R M f₁) :=
rfl

theorem fun_left_surjective_of_injective (f : m → n) (hf : injective f) :
  surjective (fun_left R M f) :=
begin
  classical,
  intro g,
  refine ⟨λ x, if h : ∃ y, f y = x then g h.some else 0, _⟩,
  { ext,
    dsimp only [fun_left_apply],
    split_ifs with w,
    { congr,
      exact hf w.some_spec, },
    { simpa only [not_true, exists_apply_eq_apply] using w } },
end

theorem fun_left_injective_of_surjective (f : m → n) (hf : surjective f) :
  injective (fun_left R M f) :=
begin
  obtain ⟨g, hg⟩ := hf.has_right_inverse,
  suffices : left_inverse (fun_left R M g) (fun_left R M f),
  { exact this.injective },
  intro x,
  simp only [← linear_map.comp_apply, ← fun_left_comp, hg.id, fun_left_id]
end

end linear_map

namespace linear_equiv
open linear_map

/-- Given an `R`-module `M` and an equivalence `m ≃ n` between arbitrary types,
construct a linear equivalence `(n → M) ≃ₗ[R] (m → M)` -/
def fun_congr_left (e : m ≃ n) : (n → M) ≃ₗ[R] (m → M) :=
linear_equiv.of_linear (fun_left R M e) (fun_left R M e.symm)
  (linear_map.ext $ λ x, funext $ λ i,
    by rw [id_apply, ← fun_left_comp, equiv.symm_comp_self, fun_left_id])
  (linear_map.ext $ λ x, funext $ λ i,
    by rw [id_apply, ← fun_left_comp, equiv.self_comp_symm, fun_left_id])

@[simp] theorem fun_congr_left_apply (e : m ≃ n) (x : n → M) :
  fun_congr_left R M e x = fun_left R M e x :=
rfl

@[simp] theorem fun_congr_left_id :
  fun_congr_left R M (equiv.refl n) = linear_equiv.refl R (n → M) :=
rfl

@[simp] theorem fun_congr_left_comp (e₁ : m ≃ n) (e₂ : n ≃ p) :
  fun_congr_left R M (equiv.trans e₁ e₂) =
    linear_equiv.trans (fun_congr_left R M e₂) (fun_congr_left R M e₁) :=
rfl

@[simp] lemma fun_congr_left_symm (e : m ≃ n) :
  (fun_congr_left R M e).symm = fun_congr_left R M e.symm :=
rfl

end linear_equiv

end fun_left

namespace linear_equiv

variables [semiring R] [add_comm_monoid M] [module R M]
variables (R M)

namespace linear_equiv

instance automorphism_group : group (M ≃ₗ[R] M) :=
{ mul := λ f g, g.trans f,
  one := linear_equiv.refl R M,
  inv := λ f, f.symm,
  mul_assoc := λ f g h, by {ext, refl},
  mul_one := λ f, by {ext, refl},
  one_mul := λ f, by {ext, refl},
  mul_left_inv := λ f, by {ext, exact f.left_inv x} }

/-- Restriction from `R`-linear automorphisms of `M` to `R`-linear endomorphisms of `M`,
promoted to a monoid hom. -/
def automorphism_group.to_linear_map_monoid_hom :
  (M ≃ₗ[R] M) →* (M →ₗ[R] M) :=
{ to_fun := coe,
  map_one' := rfl,
  map_mul' := λ _ _, rfl }

<<<<<<< HEAD
/-- The tautological action by `M ≃ₗ[R] M` on `M`.

This generalizes `function.End.apply_mul_action`. -/
instance apply_distrib_mul_action : distrib_mul_action (M ≃ₗ[R] M) M :=
{ smul := ($),
  smul_zero := linear_equiv.map_zero,
  smul_add := linear_equiv.map_add,
  one_smul := λ _, rfl,
  mul_smul := λ _ _ _, rfl }

instance apply_smul_comm_class : smul_comm_class R (M ≃ₗ[R] M) M :=
{ smul_comm := λ r e m, (e.map_smul r m).symm }

instance apply_smul_comm_class' : smul_comm_class (M ≃ₗ[R] M) R M :=
{ smul_comm := linear_equiv.map_smul }

@[simp] protected lemma smul_def (f : M ≃ₗ[R] M) (a : M) :
  f • a = f a := rfl

/-- `linear_equiv.apply_distrib_mul_action` is faithful. -/
instance apply_has_faithful_scalar : has_faithful_scalar (M ≃ₗ[R] M) M :=
⟨λ _ _, linear_equiv.ext⟩

=======
>>>>>>> dd5e779e
end linear_equiv

namespace linear_map

<<<<<<< HEAD
=======
variables [semiring R] [add_comm_monoid M] [module R M]
variables (R M)

>>>>>>> dd5e779e
/-- The group of invertible linear maps from `M` to itself -/
@[reducible] def general_linear_group := units (M →ₗ[R] M)

namespace general_linear_group
variables {R M}

instance : has_coe_to_fun (general_linear_group R M) := by apply_instance

/-- An invertible linear map `f` determines an equivalence from `M` to itself. -/
def to_linear_equiv (f : general_linear_group R M) : (M ≃ₗ[R] M) :=
{ inv_fun := f.inv.to_fun,
  left_inv := λ m, show (f.inv * f.val) m = m,
    by erw f.inv_val; simp,
  right_inv := λ m, show (f.val * f.inv) m = m,
    by erw f.val_inv; simp,
  ..f.val }

/-- An equivalence from `M` to itself determines an invertible linear map. -/
def of_linear_equiv (f : (M ≃ₗ[R] M)) : general_linear_group R M :=
{ val := f,
  inv := f.symm,
  val_inv := linear_map.ext $ λ _, f.apply_symm_apply _,
  inv_val := linear_map.ext $ λ _, f.symm_apply_apply _ }

variables (R M)

/-- The general linear group on `R` and `M` is multiplicatively equivalent to the type of linear
equivalences between `M` and itself. -/
def general_linear_equiv : general_linear_group R M ≃* (M ≃ₗ[R] M) :=
{ to_fun := to_linear_equiv,
  inv_fun := of_linear_equiv,
  left_inv := λ f, by { ext, refl },
  right_inv := λ f, by { ext, refl },
  map_mul' := λ x y, by {ext, refl} }

@[simp] lemma general_linear_equiv_to_linear_map (f : general_linear_group R M) :
  (general_linear_equiv R M f : M →ₗ[R] M) = f :=
by {ext, refl}

end general_linear_group

end linear_map

namespace submodule
variables [ring R] [add_comm_group M] [module R M]

instance : is_modular_lattice (submodule R M) :=
⟨λ x y z xz a ha, begin
  rw [mem_inf, mem_sup] at ha,
  rcases ha with ⟨⟨b, hb, c, hc, rfl⟩, haz⟩,
  rw mem_sup,
  refine ⟨b, hb, c, mem_inf.2 ⟨hc, _⟩, rfl⟩,
  rw [← add_sub_cancel c b, add_comm],
  apply z.sub_mem haz (xz hb),
end⟩

section third_iso_thm

variables (S T : submodule R M) (h : S ≤ T)

/-- The map from the third isomorphism theorem for modules: `(M / S) / (T / S) → M / T`. -/
def quotient_quotient_equiv_quotient_aux :
  quotient (T.map S.mkq) →ₗ[R] quotient T :=
liftq _ (mapq S T linear_map.id h)
  (by { rintro _ ⟨x, hx, rfl⟩, rw [linear_map.mem_ker, mkq_apply, mapq_apply],
        exact (quotient.mk_eq_zero _).mpr hx })

@[simp] lemma quotient_quotient_equiv_quotient_aux_mk (x : S.quotient) :
  quotient_quotient_equiv_quotient_aux S T h (quotient.mk x) = mapq S T linear_map.id h x :=
liftq_apply _ _ _

@[simp] lemma quotient_quotient_equiv_quotient_aux_mk_mk (x : M) :
  quotient_quotient_equiv_quotient_aux S T h (quotient.mk (quotient.mk x)) = quotient.mk x :=
by rw [quotient_quotient_equiv_quotient_aux_mk, mapq_apply, linear_map.id_apply]

/-- **Noether's third isomorphism theorem** for modules: `(M / S) / (T / S) ≃ M / T`. -/
def quotient_quotient_equiv_quotient :
  quotient (T.map S.mkq) ≃ₗ[R] quotient T :=
{ to_fun := quotient_quotient_equiv_quotient_aux S T h,
  inv_fun := mapq _ _ (mkq S) (le_comap_map _ _),
  left_inv := λ x, quotient.induction_on' x $ λ x, quotient.induction_on' x $ λ x, by simp,
  right_inv := λ x, quotient.induction_on' x $ λ x, by simp,
  .. quotient_quotient_equiv_quotient_aux S T h }

end third_iso_thm

end submodule<|MERGE_RESOLUTION|>--- conflicted
+++ resolved
@@ -2892,7 +2892,6 @@
   map_one' := rfl,
   map_mul' := λ _ _, rfl }
 
-<<<<<<< HEAD
 /-- The tautological action by `M ≃ₗ[R] M` on `M`.
 
 This generalizes `function.End.apply_mul_action`. -/
@@ -2916,18 +2915,13 @@
 instance apply_has_faithful_scalar : has_faithful_scalar (M ≃ₗ[R] M) M :=
 ⟨λ _ _, linear_equiv.ext⟩
 
-=======
->>>>>>> dd5e779e
 end linear_equiv
 
 namespace linear_map
 
-<<<<<<< HEAD
-=======
 variables [semiring R] [add_comm_monoid M] [module R M]
 variables (R M)
 
->>>>>>> dd5e779e
 /-- The group of invertible linear maps from `M` to itself -/
 @[reducible] def general_linear_group := units (M →ₗ[R] M)
 
