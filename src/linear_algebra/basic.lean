--- conflicted
+++ resolved
@@ -1578,14 +1578,10 @@
 @[reducible] def range_restrict (f : M →ₗ[R] M₂) : M →ₗ[R] f.range :=
 f.cod_restrict f.range f.mem_range_self
 
-<<<<<<< HEAD
-instance fintype_range [decidable_eq M₂] (f : M →ₗ[R] M₂) [fintype M] : fintype (range f) :=
-=======
 /-- The range of a linear map is finite if the domain is finite.
 Note: this instance can form a diamond with `subtype.fintype` in the
   presence of `fintype M₂`. -/
 instance fintype_range [fintype M] [decidable_eq M₂] (f : M →ₗ[R] M₂) : fintype (range f) :=
->>>>>>> 8a0d5e07
 set.fintype_range f
 
 section
