/-
Copyright (c) 2017 Johannes Hölzl. All rights reserved.
Released under Apache 2.0 license as described in the file LICENSE.
Authors: Johannes Hölzl, Mario Carneiro, Kevin Buzzard, Yury Kudryashov
-/
import algebra.big_operators.pi
import algebra.module.hom
import algebra.module.pi
import algebra.module.prod
import algebra.module.submodule
import algebra.module.submodule_lattice
import algebra.group.prod
import data.finsupp.basic
import data.dfinsupp
import algebra.pointwise
import order.compactly_generated

/-!
# Linear algebra

This file defines the basics of linear algebra. It sets up the "categorical/lattice structure" of
modules over a ring, submodules, and linear maps.

Many of the relevant definitions, including `module`, `submodule`, and `linear_map`, are found in
`src/algebra/module`.

## Main definitions

* Many constructors for linear maps
* `submodule.span s` is defined to be the smallest submodule containing the set `s`.
* If `p` is a submodule of `M`, `submodule.quotient p` is the quotient of `M` with respect to `p`:
  that is, elements of `M` are identified if their difference is in `p`. This is itself a module.
* The kernel `ker` and range `range` of a linear map are submodules of the domain and codomain
  respectively.
* The general linear group is defined to be the group of invertible linear maps from `M` to itself.

## Main statements

* The first and second isomorphism laws for modules are proved as `quot_ker_equiv_range` and
  `quotient_inf_equiv_sup_quotient`.

## Notations

* We continue to use the notation `M →ₗ[R] M₂` for the type of linear maps from `M` to `M₂` over the
  ring `R`.
* We introduce the notations `M ≃ₗ M₂` and `M ≃ₗ[R] M₂` for `linear_equiv M M₂`. In the first, the
  ring `R` is implicit.
* We introduce the notation `R ∙ v` for the span of a singleton, `submodule.span R {v}`.  This is
  `\.`, not the same as the scalar multiplication `•`/`\bub`.

## Implementation notes

We note that, when constructing linear maps, it is convenient to use operations defined on bundled
maps (`linear_map.prod`, `linear_map.coprod`, arithmetic operations like `+`) instead of defining a
function and proving it is linear.

## Tags
linear algebra, vector space, module

-/

open function
open_locale big_operators

universes u v w x y z u' v' w' y'
variables {R : Type u} {K : Type u'} {M : Type v} {V : Type v'} {M₂ : Type w} {V₂ : Type w'}
variables {M₃ : Type y} {V₃ : Type y'} {M₄ : Type z} {ι : Type x}

namespace finsupp

lemma smul_sum {α : Type u} {β : Type v} {R : Type w} {M : Type y}
  [has_zero β] [semiring R] [add_comm_monoid M] [semimodule R M]
  {v : α →₀ β} {c : R} {h : α → β → M} :
  c • (v.sum h) = v.sum (λa b, c • h a b) :=
finset.smul_sum

@[simp]
lemma sum_smul_index_linear_map' {α : Type u} {R : Type v} {M : Type w} {M₂ : Type x}
  [semiring R] [add_comm_monoid M] [semimodule R M] [add_comm_monoid M₂] [semimodule R M₂]
  {v : α →₀ M} {c : R} {h : α → M →ₗ[R] M₂} :
  (c • v).sum (λ a, h a) = c • (v.sum (λ a, h a)) :=
begin
  rw [finsupp.sum_smul_index', finsupp.smul_sum],
  { simp only [linear_map.map_smul], },
  { intro i, exact (h i).map_zero },
end

end finsupp

section
open_locale classical

/-- decomposing `x : ι → R` as a sum along the canonical basis -/
lemma pi_eq_sum_univ {ι : Type u} [fintype ι] {R : Type v} [semiring R] (x : ι → R) :
  x = ∑ i, x i • (λj, if i = j then 1 else 0) :=
by { ext, simp }

end

/-! ### Properties of linear maps -/
namespace linear_map

section add_comm_monoid
variables [semiring R]
variables [add_comm_monoid M] [add_comm_monoid M₂] [add_comm_monoid M₃] [add_comm_monoid M₄]
variables [semimodule R M] [semimodule R M₂] [semimodule R M₃] [semimodule R M₄]
variables (f g : M →ₗ[R] M₂)
include R

theorem comp_assoc (g : M₂ →ₗ[R] M₃) (h : M₃ →ₗ[R] M₄) : (h.comp g).comp f = h.comp (g.comp f) :=
rfl

/-- The restriction of a linear map `f : M → M₂` to a submodule `p ⊆ M` gives a linear map
`p → M₂`. -/
def dom_restrict (f : M →ₗ[R] M₂) (p : submodule R M) : p →ₗ[R] M₂ := f.comp p.subtype

@[simp] lemma dom_restrict_apply (f : M →ₗ[R] M₂) (p : submodule R M) (x : p) :
  f.dom_restrict p x = f x := rfl

/-- A linear map `f : M₂ → M` whose values lie in a submodule `p ⊆ M` can be restricted to a
linear map M₂ → p. -/
def cod_restrict (p : submodule R M) (f : M₂ →ₗ[R] M) (h : ∀c, f c ∈ p) : M₂ →ₗ[R] p :=
by refine {to_fun := λc, ⟨f c, h c⟩, ..}; intros; apply set_coe.ext; simp

@[simp] theorem cod_restrict_apply (p : submodule R M) (f : M₂ →ₗ[R] M) {h} (x : M₂) :
  (cod_restrict p f h x : M) = f x := rfl

@[simp] lemma comp_cod_restrict (p : submodule R M₂) (h : ∀b, f b ∈ p) (g : M₃ →ₗ[R] M) :
  (cod_restrict p f h).comp g = cod_restrict p (f.comp g) (assume b, h _) :=
ext $ assume b, rfl

@[simp] lemma subtype_comp_cod_restrict (p : submodule R M₂) (h : ∀b, f b ∈ p) :
  p.subtype.comp (cod_restrict p f h) = f :=
ext $ assume b, rfl

/-- Restrict domain and codomain of an endomorphism. -/
def restrict (f : M →ₗ[R] M) {p : submodule R M} (hf : ∀ x ∈ p, f x ∈ p) : p →ₗ[R] p :=
(f.dom_restrict p).cod_restrict p $ set_like.forall.2 hf

lemma restrict_apply
  {f : M →ₗ[R] M} {p : submodule R M} (hf : ∀ x ∈ p, f x ∈ p) (x : p) :
  f.restrict hf x = ⟨f x, hf x.1 x.2⟩ := rfl

lemma subtype_comp_restrict {f : M →ₗ[R] M} {p : submodule R M} (hf : ∀ x ∈ p, f x ∈ p) :
  p.subtype.comp (f.restrict hf) = f.dom_restrict p := rfl

lemma restrict_eq_cod_restrict_dom_restrict
  {f : M →ₗ[R] M} {p : submodule R M} (hf : ∀ x ∈ p, f x ∈ p) :
  f.restrict hf = (f.dom_restrict p).cod_restrict p (λ x, hf x.1 x.2) := rfl

lemma restrict_eq_dom_restrict_cod_restrict
  {f : M →ₗ[R] M} {p : submodule R M} (hf : ∀ x, f x ∈ p) :
  f.restrict (λ x _, hf x) = (f.cod_restrict p hf).dom_restrict p := rfl

/-- The constant 0 map is linear. -/
instance : has_zero (M →ₗ[R] M₂) := ⟨⟨λ _, 0, by simp, by simp⟩⟩

instance : inhabited (M →ₗ[R] M₂) := ⟨0⟩

@[simp] lemma zero_apply (x : M) : (0 : M →ₗ[R] M₂) x = 0 := rfl

@[simp] lemma default_def : default (M →ₗ[R] M₂) = 0 := rfl

instance unique_of_left [subsingleton M] : unique (M →ₗ[R] M₂) :=
{ uniq := λ f, ext $ λ x, by rw [subsingleton.elim x 0, map_zero, map_zero],
  .. linear_map.inhabited }

instance unique_of_right [subsingleton M₂] : unique (M →ₗ[R] M₂) :=
coe_injective.unique

/-- The sum of two linear maps is linear. -/
instance : has_add (M →ₗ[R] M₂) :=
⟨λ f g, ⟨λ b, f b + g b, by simp [add_comm, add_left_comm], by simp [smul_add]⟩⟩

@[simp] lemma add_apply (x : M) : (f + g) x = f x + g x := rfl

/-- The type of linear maps is an additive monoid. -/
instance : add_comm_monoid (M →ₗ[R] M₂) :=
by refine {zero := 0, add := (+), ..};
   intros; ext; simp [add_comm, add_left_comm]

instance linear_map_apply_is_add_monoid_hom (a : M) :
  is_add_monoid_hom (λ f : M →ₗ[R] M₂, f a) :=
{ map_add := λ f g, linear_map.add_apply f g a,
  map_zero := rfl }

lemma add_comp (g : M₂ →ₗ[R] M₃) (h : M₂ →ₗ[R] M₃) :
  (h + g).comp f = h.comp f + g.comp f := rfl

lemma comp_add (g : M →ₗ[R] M₂) (h : M₂ →ₗ[R] M₃) :
  h.comp (f + g) = h.comp f + h.comp g := by { ext, simp }

lemma sum_apply (t : finset ι) (f : ι → M →ₗ[R] M₂) (b : M) :
  (∑ d in t, f d) b = ∑ d in t, f d b :=
(t.sum_hom (λ g : M →ₗ[R] M₂, g b)).symm

section smul_right

variables {S : Type*} [semiring S] [semimodule R S] [semimodule S M] [is_scalar_tower R S M]

/-- When `f` is an `R`-linear map taking values in `S`, then `λb, f b • x` is an `R`-linear map. -/
def smul_right (f : M₂ →ₗ[R] S) (x : M) : M₂ →ₗ[R] M :=
{ to_fun := λb, f b • x,
  map_add' := λ x y, by rw [f.map_add, add_smul],
  map_smul' := λ b y, by rw [f.map_smul, smul_assoc] }

@[simp] theorem smul_right_apply (f : M₂ →ₗ[R] S) (x : M) (c : M₂) :
  smul_right f x c = f c • x := rfl

end smul_right

instance : has_one (M →ₗ[R] M) := ⟨linear_map.id⟩
instance : has_mul (M →ₗ[R] M) := ⟨linear_map.comp⟩

lemma mul_eq_comp (f g : M →ₗ[R] M) : f * g = f.comp g := rfl

@[simp] lemma one_apply (x : M) : (1 : M →ₗ[R] M) x = x := rfl
@[simp] lemma mul_apply (f g : M →ₗ[R] M) (x : M) : (f * g) x = f (g x) := rfl

lemma coe_one : ⇑(1 : M →ₗ[R] M) = _root_.id := rfl
lemma coe_mul (f g : M →ₗ[R] M) : ⇑(f * g) = f ∘ g := rfl

@[simp] theorem comp_zero : f.comp (0 : M₃ →ₗ[R] M) = 0 :=
ext $ assume c, by rw [comp_apply, zero_apply, zero_apply, f.map_zero]

@[simp] theorem zero_comp : (0 : M₂ →ₗ[R] M₃).comp f = 0 :=
rfl

@[simp, norm_cast] lemma coe_fn_sum {ι : Type*} (t : finset ι) (f : ι → M →ₗ[R] M₂) :
  ⇑(∑ i in t, f i) = ∑ i in t, (f i : M → M₂) :=
add_monoid_hom.map_sum ⟨@to_fun R M M₂ _ _ _ _ _, rfl, λ x y, rfl⟩ _ _

instance : monoid (M →ₗ[R] M) :=
by refine {mul := (*), one := 1, ..}; { intros, apply linear_map.ext, simp {proj := ff} }

@[simp] lemma pow_apply (f : M →ₗ[R] M) (n : ℕ) (m : M) :
  (f^n) m = (f^[n] m) :=
begin
  induction n with n ih,
  { refl, },
  { simp only [function.comp_app, function.iterate_succ, linear_map.mul_apply, pow_succ, ih],
    exact (function.commute.iterate_self _ _ m).symm, },
end

lemma coe_pow (f : M →ₗ[R] M) (n : ℕ) : ⇑(f^n) = (f^[n]) :=
by { ext m, apply pow_apply, }

section
variables {f' : M →ₗ[R] M}

lemma iterate_succ (n : ℕ) : (f' ^ (n + 1)) = comp (f' ^ n) f' :=
by rw [pow_succ', mul_eq_comp]

lemma iterate_surjective (h : surjective f') : ∀ n : ℕ, surjective ⇑(f' ^ n)
| 0       := surjective_id
| (n + 1) := by { rw [iterate_succ], exact surjective.comp (iterate_surjective n) h, }

lemma iterate_injective (h : injective f') : ∀ n : ℕ, injective ⇑(f' ^ n)
| 0       := injective_id
| (n + 1) := by { rw [iterate_succ], exact injective.comp (iterate_injective n) h, }

lemma iterate_bijective (h : bijective f') : ∀ n : ℕ, bijective ⇑(f' ^ n)
| 0       := bijective_id
| (n + 1) := by { rw [iterate_succ], exact bijective.comp (iterate_bijective n) h, }

lemma injective_of_iterate_injective {n : ℕ} (hn : n ≠ 0) (h : injective ⇑(f' ^ n)) :
  injective f' :=
begin
  rw [← nat.succ_pred_eq_of_pos (pos_iff_ne_zero.mpr hn), iterate_succ, coe_comp] at h,
  exact injective.of_comp h,
end
end

section
open_locale classical

/-- A linear map `f` applied to `x : ι → R` can be computed using the image under `f` of elements
of the canonical basis. -/
lemma pi_apply_eq_sum_univ [fintype ι] (f : (ι → R) →ₗ[R] M) (x : ι → R) :
  f x = ∑ i, x i • (f (λj, if i = j then 1 else 0)) :=
begin
  conv_lhs { rw [pi_eq_sum_univ x, f.map_sum] },
  apply finset.sum_congr rfl (λl hl, _),
  rw f.map_smul
end

end

end add_comm_monoid

section add_comm_group

variables [semiring R]
  [add_comm_monoid M] [add_comm_group M₂] [add_comm_group M₃] [add_comm_group M₄]
  [semimodule R M] [semimodule R M₂] [semimodule R M₃] [semimodule R M₄]
  (f g : M →ₗ[R] M₂)

/-- The negation of a linear map is linear. -/
instance : has_neg (M →ₗ[R] M₂) :=
⟨λ f, ⟨λ b, - f b, by simp [add_comm], by simp⟩⟩

@[simp] lemma neg_apply (x : M) : (- f) x = - f x := rfl

@[simp] lemma comp_neg (g : M₂ →ₗ[R] M₃) : g.comp (- f) = - g.comp f := by { ext, simp }

/-- The negation of a linear map is linear. -/
instance : has_sub (M →ₗ[R] M₂) :=
⟨λ f g,
  ⟨λ b, f b - g b,
   by { simp only [map_add, sub_eq_add_neg, neg_add], cc },
   by { intros, simp only [map_smul, smul_sub] }⟩⟩

@[simp] lemma sub_apply (x : M) : (f - g) x = f x - g x := rfl

lemma sub_comp (g : M₂ →ₗ[R] M₃) (h : M₂ →ₗ[R] M₃) :
  (g - h).comp f = g.comp f - h.comp f := rfl

lemma comp_sub (g : M →ₗ[R] M₂) (h : M₂ →ₗ[R] M₃) :
  h.comp (g - f) = h.comp g - h.comp f := by { ext, simp }

/-- The type of linear maps is an additive group. -/
instance : add_comm_group (M →ₗ[R] M₂) :=
by refine {zero := 0, add := (+), neg := has_neg.neg, sub := has_sub.sub, sub_eq_add_neg := _, ..};
   intros; ext; simp [add_comm, add_left_comm, sub_eq_add_neg]

instance linear_map_apply_is_add_group_hom (a : M) :
  is_add_group_hom (λ f : M →ₗ[R] M₂, f a) :=
{ map_add := λ f g, linear_map.add_apply f g a }

end add_comm_group

section has_scalar
variables {S : Type*} [semiring R] [monoid S]
  [add_comm_monoid M] [add_comm_monoid M₂] [add_comm_monoid M₃]
  [semimodule R M] [semimodule R M₂] [semimodule R M₃]
  [distrib_mul_action S M₂] [smul_comm_class R S M₂]
  (f : M →ₗ[R] M₂)

instance : has_scalar S (M →ₗ[R] M₂) :=
⟨λ a f, ⟨λ b, a • f b, λ x y, by rw [f.map_add, smul_add],
  λ c x, by simp only [f.map_smul, smul_comm c]⟩⟩

@[simp] lemma smul_apply (a : S) (x : M) : (a • f) x = a • f x := rfl

instance {T : Type*} [monoid T] [distrib_mul_action T M₂] [smul_comm_class R T M₂]
  [smul_comm_class S T M₂] :
  smul_comm_class S T (M →ₗ[R] M₂) :=
⟨λ a b f, ext $ λ x, smul_comm _ _ _⟩

-- example application of this instance: if S -> T -> R are homomorphisms of commutative rings and
-- M and M₂ are R-modules then the S-module and T-module structures on Hom_R(M,M₂) are compatible.
instance {T : Type*} [monoid T] [has_scalar S T] [distrib_mul_action T M₂] [smul_comm_class R T M₂]
  [is_scalar_tower S T M₂] :
  is_scalar_tower S T (M →ₗ[R] M₂) :=
{ smul_assoc := λ _ _ _, ext $ λ _, smul_assoc _ _ _ }

instance : distrib_mul_action S (M →ₗ[R] M₂) :=
{ one_smul := λ f, ext $ λ _, one_smul _ _,
  mul_smul := λ c c' f, ext $ λ _, mul_smul _ _ _,
  smul_add := λ c f g, ext $ λ x, smul_add _ _ _,
  smul_zero := λ c, ext $ λ x, smul_zero _ }

theorem smul_comp (a : S) (g : M₃ →ₗ[R] M₂) (f : M →ₗ[R] M₃) : (a • g).comp f = a • (g.comp f) :=
rfl

end has_scalar

section semimodule

variables {S : Type*} [semiring R] [semiring S]
  [add_comm_monoid M] [add_comm_monoid M₂] [add_comm_monoid M₃]
  [semimodule R M] [semimodule R M₂] [semimodule R M₃]
  [semimodule S M₂] [semimodule S M₃] [smul_comm_class R S M₂] [smul_comm_class R S M₃]
  (f : M →ₗ[R] M₂)

instance : semimodule S (M →ₗ[R] M₂) :=
{ add_smul := λ a b f, ext $ λ x, add_smul _ _ _,
  zero_smul := λ f, ext $ λ x, zero_smul _ _ }

variable (S)

/-- Applying a linear map at `v : M`, seen as `S`-linear map from `M →ₗ[R] M₂` to `M₂`.

 See `linear_map.applyₗ` for a version where `S = R`. -/
@[simps]
def applyₗ' : M →+ (M →ₗ[R] M₂) →ₗ[S] M₂ :=
{ to_fun := λ v,
  { to_fun := λ f, f v,
    map_add' := λ f g, f.add_apply g v,
    map_smul' := λ x f, f.smul_apply x v },
  map_zero' := linear_map.ext $ λ f, f.map_zero,
  map_add' := λ x y, linear_map.ext $ λ f, f.map_add _ _ }


section
variables (R M)

/--
The equivalence between R-linear maps from `R` to `M`, and points of `M` itself.
This says that the forgetful functor from `R`-modules to types is representable, by `R`.

This as an `S`-linear equivalence, under the assumption that `S` acts on `M` commuting with `R`.
When `R` is commutative, we can take this to be the usual action with `S = R`.
Otherwise, `S = ℕ` shows that the equivalence is additive.
See note [bundled maps over different rings].
-/
@[simps]
def ring_lmap_equiv_self [semimodule S M] [smul_comm_class R S M] : (R →ₗ[R] M) ≃ₗ[S] M :=
{ to_fun := λ f, f 1,
  inv_fun := smul_right (1 : R →ₗ[R] R),
  left_inv := λ f, by { ext, simp },
  right_inv := λ x, by simp,
  .. applyₗ' S (1 : R) }

end

end semimodule

section comm_semiring

variables [comm_semiring R] [add_comm_monoid M] [add_comm_monoid M₂] [add_comm_monoid M₃]
variables [semimodule R M] [semimodule R M₂] [semimodule R M₃]
variables (f g : M →ₗ[R] M₂)
include R

theorem comp_smul (g : M₂ →ₗ[R] M₃) (a : R) : g.comp (a • f) = a • (g.comp f) :=
ext $ assume b, by rw [comp_apply, smul_apply, g.map_smul]; refl

/-- Composition by `f : M₂ → M₃` is a linear map from the space of linear maps `M → M₂`
to the space of linear maps `M₂ → M₃`. -/
def comp_right (f : M₂ →ₗ[R] M₃) : (M →ₗ[R] M₂) →ₗ[R] (M →ₗ[R] M₃) :=
⟨f.comp,
λ _ _, linear_map.ext $ λ _, f.2 _ _,
λ _ _, linear_map.ext $ λ _, f.3 _ _⟩

/-- Applying a linear map at `v : M`, seen as a linear map from `M →ₗ[R] M₂` to `M₂`.
See also `linear_map.applyₗ'` for a version that works with two different semirings.

This is the `linear_map` version of `add_monoid_hom.eval`. -/
@[simps]
def applyₗ : M →ₗ[R] (M →ₗ[R] M₂) →ₗ[R] M₂ :=
{ to_fun := λ v, { to_fun := λ f, f v, ..applyₗ' R v },
  map_smul' := λ x y, linear_map.ext $ λ f, f.map_smul _ _,
  ..applyₗ' R }

/-- Alternative version of `dom_restrict` as a linear map. -/
def dom_restrict'
  (p : submodule R M) : (M →ₗ[R] M₂) →ₗ[R] (p →ₗ[R] M₂) :=
{ to_fun := λ φ, φ.dom_restrict p,
  map_add' := by simp [linear_map.ext_iff],
  map_smul' := by simp [linear_map.ext_iff] }

@[simp] lemma dom_restrict'_apply (f : M →ₗ[R] M₂) (p : submodule R M) (x : p) :
  dom_restrict' p f x = f x := rfl

end comm_semiring

section semiring

variables [semiring R] [add_comm_monoid M] [semimodule R M]

instance endomorphism_semiring : semiring (M →ₗ[R] M) :=
by refine {mul := (*), one := 1, ..linear_map.add_comm_monoid, ..};
  { intros, apply linear_map.ext, simp {proj := ff} }

<<<<<<< HEAD
lemma one_def : (1 : M →ₗ[R] M) = id := rfl

lemma mul_def (g f : M →ₗ[R] M) : g * f = g.comp f := rfl

lemma one_coe : ((1 : M →ₗ[R] M) : M → M) = id := rfl

lemma mul_apply (f g : M →ₗ[R] M) (x : M) : (f * g) x = f (g x) := rfl

=======
>>>>>>> d7f6bd61
end semiring

section ring

variables [ring R] [add_comm_group M] [semimodule R M]

instance endomorphism_ring : ring (M →ₗ[R] M) :=
{ ..linear_map.endomorphism_semiring, ..linear_map.add_comm_group }

end ring

section comm_ring
variables [comm_ring R] [add_comm_group M] [add_comm_group M₂] [add_comm_group M₃]
variables [semimodule R M] [semimodule R M₂] [semimodule R M₃]

/--
The family of linear maps `M₂ → M` parameterised by `f ∈ M₂ → R`, `x ∈ M`, is linear in `f`, `x`.
-/
def smul_rightₗ : (M₂ →ₗ[R] R) →ₗ[R] M →ₗ[R] M₂ →ₗ[R] M :=
{ to_fun := λ f, {
    to_fun    := linear_map.smul_right f,
    map_add'  := λ m m', by { ext, apply smul_add, },
    map_smul' := λ c m, by { ext, apply smul_comm, } },
  map_add'  := λ f f', by { ext, apply add_smul, },
  map_smul' := λ c f, by { ext, apply mul_smul, } }

@[simp] lemma smul_rightₗ_apply (f : M₂ →ₗ[R] R) (x : M) (c : M₂) :
  (smul_rightₗ : (M₂ →ₗ R) →ₗ M →ₗ M₂ →ₗ M) f x c = (f c) • x := rfl

end comm_ring

end linear_map

/-! ### Properties of submodules -/

namespace submodule

section add_comm_monoid

variables [semiring R] [add_comm_monoid M] [add_comm_monoid M₂] [add_comm_monoid M₃]
variables [semimodule R M] [semimodule R M₂] [semimodule R M₃]
variables (p p' : submodule R M) (q q' : submodule R M₂)
variables {r : R} {x y : M}
open set

variables {p p'}

/-- If two submodules `p` and `p'` satisfy `p ⊆ p'`, then `of_le p p'` is the linear map version of
this inclusion. -/
def of_le (h : p ≤ p') : p →ₗ[R] p' :=
p.subtype.cod_restrict p' $ λ ⟨x, hx⟩, h hx

@[simp] theorem coe_of_le (h : p ≤ p') (x : p) :
  (of_le h x : M) = x := rfl

theorem of_le_apply (h : p ≤ p') (x : p) : of_le h x = ⟨x, h x.2⟩ := rfl

variables (p p')

lemma subtype_comp_of_le (p q : submodule R M) (h : p ≤ q) :
  q.subtype.comp (of_le h) = p.subtype :=
by { ext ⟨b, hb⟩, refl }


instance add_comm_monoid_submodule : add_comm_monoid (submodule R M) :=
{ add := (⊔),
  add_assoc := λ _ _ _, sup_assoc,
  zero := ⊥,
  zero_add := λ _, bot_sup_eq,
  add_zero := λ _, sup_bot_eq,
  add_comm := λ _ _, sup_comm }

@[simp] lemma add_eq_sup (p q : submodule R M) : p + q = p ⊔ q := rfl
@[simp] lemma zero_eq_bot : (0 : submodule R M) = ⊥ := rfl

variables (R)

lemma subsingleton_iff : subsingleton M ↔ subsingleton (submodule R M) :=
add_submonoid.subsingleton_iff.trans $ begin
  rw [←subsingleton_iff_bot_eq_top, ←subsingleton_iff_bot_eq_top],
  convert to_add_submonoid_eq; refl
end

lemma nontrivial_iff : nontrivial M ↔ nontrivial (submodule R M) :=
not_iff_not.mp (
  (not_nontrivial_iff_subsingleton.trans $ subsingleton_iff R).trans
  not_nontrivial_iff_subsingleton.symm)

variables {R}

instance [subsingleton M] : unique (submodule R M) :=
⟨⟨⊥⟩, λ a, @subsingleton.elim _ ((subsingleton_iff R).mp ‹_›) a _⟩

instance unique' [subsingleton R] : unique (submodule R M) :=
by haveI := semimodule.subsingleton R M; apply_instance

instance [nontrivial M] : nontrivial (submodule R M) := (nontrivial_iff R).mp ‹_›

theorem disjoint_def {p p' : submodule R M} :
  disjoint p p' ↔ ∀ x ∈ p, x ∈ p' → x = (0:M) :=
show (∀ x, x ∈ p ∧ x ∈ p' → x ∈ ({0} : set M)) ↔ _, by simp

theorem disjoint_def' {p p' : submodule R M} :
  disjoint p p' ↔ ∀ (x ∈ p) (y ∈ p'), x = y → x = (0:M) :=
disjoint_def.trans ⟨λ h x hx y hy hxy, h x hx $ hxy.symm ▸ hy,
  λ h x hx hx', h _ hx x hx' rfl⟩

theorem mem_right_iff_eq_zero_of_disjoint {p p' : submodule R M} (h : disjoint p p') {x : p} :
  (x:M) ∈ p' ↔ x = 0 :=
⟨λ hx, coe_eq_zero.1 $ disjoint_def.1 h x x.2 hx, λ h, h.symm ▸ p'.zero_mem⟩

theorem mem_left_iff_eq_zero_of_disjoint {p p' : submodule R M} (h : disjoint p p') {x : p'} :
  (x:M) ∈ p ↔ x = 0 :=
⟨λ hx, coe_eq_zero.1 $ disjoint_def.1 h x hx x.2, λ h, h.symm ▸ p.zero_mem⟩

/-- The pushforward of a submodule `p ⊆ M` by `f : M → M₂` -/
def map (f : M →ₗ[R] M₂) (p : submodule R M) : submodule R M₂ :=
{ carrier   := f '' p,
  smul_mem' := by rintro a _ ⟨b, hb, rfl⟩; exact ⟨_, p.smul_mem _ hb, f.map_smul _ _⟩,
  .. p.to_add_submonoid.map f.to_add_monoid_hom }

@[simp] lemma map_coe (f : M →ₗ[R] M₂) (p : submodule R M) :
  (map f p : set M₂) = f '' p := rfl

@[simp] lemma mem_map {f : M →ₗ[R] M₂} {p : submodule R M} {x : M₂} :
  x ∈ map f p ↔ ∃ y, y ∈ p ∧ f y = x := iff.rfl

theorem mem_map_of_mem {f : M →ₗ[R] M₂} {p : submodule R M} {r} (h : r ∈ p) : f r ∈ map f p :=
set.mem_image_of_mem _ h

@[simp] lemma map_id : map linear_map.id p = p :=
submodule.ext $ λ a, by simp

lemma map_comp (f : M →ₗ[R] M₂) (g : M₂ →ₗ[R] M₃) (p : submodule R M) :
  map (g.comp f) p = map g (map f p) :=
set_like.coe_injective $ by simp [map_coe]; rw ← image_comp

lemma map_mono {f : M →ₗ[R] M₂} {p p' : submodule R M} : p ≤ p' → map f p ≤ map f p' :=
image_subset _

@[simp] lemma map_zero : map (0 : M →ₗ[R] M₂) p = ⊥ :=
have ∃ (x : M), x ∈ p := ⟨0, p.zero_mem⟩,
ext $ by simp [this, eq_comm]

lemma range_map_nonempty (N : submodule R M) :
  (set.range (λ ϕ, submodule.map ϕ N : (M →ₗ[R] M₂) → submodule R M₂)).nonempty :=
⟨_, set.mem_range.mpr ⟨0, rfl⟩⟩

/-- The pullback of a submodule `p ⊆ M₂` along `f : M → M₂` -/
def comap (f : M →ₗ[R] M₂) (p : submodule R M₂) : submodule R M :=
{ carrier   := f ⁻¹' p,
  smul_mem' := λ a x h, by simp [p.smul_mem _ h],
  .. p.to_add_submonoid.comap f.to_add_monoid_hom }

@[simp] lemma comap_coe (f : M →ₗ[R] M₂) (p : submodule R M₂) :
  (comap f p : set M) = f ⁻¹' p := rfl

@[simp] lemma mem_comap {f : M →ₗ[R] M₂} {p : submodule R M₂} :
  x ∈ comap f p ↔ f x ∈ p := iff.rfl

lemma comap_id : comap linear_map.id p = p :=
set_like.coe_injective rfl

lemma comap_comp (f : M →ₗ[R] M₂) (g : M₂ →ₗ[R] M₃) (p : submodule R M₃) :
  comap (g.comp f) p = comap f (comap g p) := rfl

lemma comap_mono {f : M →ₗ[R] M₂} {q q' : submodule R M₂} : q ≤ q' → comap f q ≤ comap f q' :=
preimage_mono

lemma map_le_iff_le_comap {f : M →ₗ[R] M₂} {p : submodule R M} {q : submodule R M₂} :
  map f p ≤ q ↔ p ≤ comap f q := image_subset_iff

lemma gc_map_comap (f : M →ₗ[R] M₂) : galois_connection (map f) (comap f)
| p q := map_le_iff_le_comap

@[simp] lemma map_bot (f : M →ₗ[R] M₂) : map f ⊥ = ⊥ :=
(gc_map_comap f).l_bot

@[simp] lemma map_sup (f : M →ₗ[R] M₂) : map f (p ⊔ p') = map f p ⊔ map f p' :=
(gc_map_comap f).l_sup

@[simp] lemma map_supr {ι : Sort*} (f : M →ₗ[R] M₂) (p : ι → submodule R M) :
  map f (⨆i, p i) = (⨆i, map f (p i)) :=
(gc_map_comap f).l_supr

@[simp] lemma comap_top (f : M →ₗ[R] M₂) : comap f ⊤ = ⊤ := rfl

@[simp] lemma comap_inf (f : M →ₗ[R] M₂) : comap f (q ⊓ q') = comap f q ⊓ comap f q' := rfl

@[simp] lemma comap_infi {ι : Sort*} (f : M →ₗ[R] M₂) (p : ι → submodule R M₂) :
  comap f (⨅i, p i) = (⨅i, comap f (p i)) :=
(gc_map_comap f).u_infi

@[simp] lemma comap_zero : comap (0 : M →ₗ[R] M₂) q = ⊤ :=
ext $ by simp

lemma map_comap_le (f : M →ₗ[R] M₂) (q : submodule R M₂) : map f (comap f q) ≤ q :=
(gc_map_comap f).l_u_le _

lemma le_comap_map (f : M →ₗ[R] M₂) (p : submodule R M) : p ≤ comap f (map f p) :=
(gc_map_comap f).le_u_l _

--TODO(Mario): is there a way to prove this from order properties?
lemma map_inf_eq_map_inf_comap {f : M →ₗ[R] M₂}
  {p : submodule R M} {p' : submodule R M₂} :
  map f p ⊓ p' = map f (p ⊓ comap f p') :=
le_antisymm
  (by rintro _ ⟨⟨x, h₁, rfl⟩, h₂⟩; exact ⟨_, ⟨h₁, h₂⟩, rfl⟩)
  (le_inf (map_mono inf_le_left) (map_le_iff_le_comap.2 inf_le_right))

lemma map_comap_subtype : map p.subtype (comap p.subtype p') = p ⊓ p' :=
ext $ λ x, ⟨by rintro ⟨⟨_, h₁⟩, h₂, rfl⟩; exact ⟨h₁, h₂⟩, λ ⟨h₁, h₂⟩, ⟨⟨_, h₁⟩, h₂, rfl⟩⟩

lemma eq_zero_of_bot_submodule : ∀(b : (⊥ : submodule R M)), b = 0
| ⟨b', hb⟩ := subtype.eq $ show b' = 0, from (mem_bot R).1 hb

section
variables (R)

/-- The span of a set `s ⊆ M` is the smallest submodule of M that contains `s`. -/
def span (s : set M) : submodule R M := Inf {p | s ⊆ p}
end

variables {s t : set M}
lemma mem_span : x ∈ span R s ↔ ∀ p : submodule R M, s ⊆ p → x ∈ p :=
mem_bInter_iff

lemma subset_span : s ⊆ span R s :=
λ x h, mem_span.2 $ λ p hp, hp h

lemma span_le {p} : span R s ≤ p ↔ s ⊆ p :=
⟨subset.trans subset_span, λ ss x h, mem_span.1 h _ ss⟩

lemma span_mono (h : s ⊆ t) : span R s ≤ span R t :=
span_le.2 $ subset.trans h subset_span

lemma span_eq_of_le (h₁ : s ⊆ p) (h₂ : p ≤ span R s) : span R s = p :=
le_antisymm (span_le.2 h₁) h₂

@[simp] lemma span_eq : span R (p : set M) = p :=
span_eq_of_le _ (subset.refl _) subset_span

lemma map_span (f : M →ₗ[R] M₂) (s : set M) :
  (span R s).map f = span R (f '' s) :=
eq.symm $ span_eq_of_le _ (set.image_subset f subset_span) $
map_le_iff_le_comap.2 $ span_le.2 $ λ x hx, subset_span ⟨x, hx, rfl⟩

/- See also `span_preimage_eq` below. -/
lemma span_preimage_le (f : M →ₗ[R] M₂) (s : set M₂) :
  span R (f ⁻¹' s) ≤ (span R s).comap f :=
by { rw [span_le, comap_coe], exact preimage_mono (subset_span), }

/-- An induction principle for span membership. If `p` holds for 0 and all elements of `s`, and is
preserved under addition and scalar multiplication, then `p` holds for all elements of the span of
`s`. -/
@[elab_as_eliminator] lemma span_induction {p : M → Prop} (h : x ∈ span R s)
  (Hs : ∀ x ∈ s, p x) (H0 : p 0)
  (H1 : ∀ x y, p x → p y → p (x + y))
  (H2 : ∀ (a:R) x, p x → p (a • x)) : p x :=
(@span_le _ _ _ _ _ _ ⟨p, H0, H1, H2⟩).2 Hs h

section
variables (R M)

/-- `span` forms a Galois insertion with the coercion from submodule to set. -/
protected def gi : galois_insertion (@span R M _ _ _) coe :=
{ choice := λ s _, span R s,
  gc := λ s t, span_le,
  le_l_u := λ s, subset_span,
  choice_eq := λ s h, rfl }

end

@[simp] lemma span_empty : span R (∅ : set M) = ⊥ :=
(submodule.gi R M).gc.l_bot

@[simp] lemma span_univ : span R (univ : set M) = ⊤ :=
eq_top_iff.2 $ set_like.le_def.2 $ subset_span

lemma span_union (s t : set M) : span R (s ∪ t) = span R s ⊔ span R t :=
(submodule.gi R M).gc.l_sup

lemma span_Union {ι} (s : ι → set M) : span R (⋃ i, s i) = ⨆ i, span R (s i) :=
(submodule.gi R M).gc.l_supr

lemma span_eq_supr_of_singleton_spans (s : set M) : span R s = ⨆ x ∈ s, span R {x} :=
by simp only [←span_Union, set.bUnion_of_singleton s]

@[simp] theorem coe_supr_of_directed {ι} [hι : nonempty ι]
  (S : ι → submodule R M) (H : directed (≤) S) :
  ((supr S : submodule R M) : set M) = ⋃ i, S i :=
begin
  refine subset.antisymm _ (Union_subset $ le_supr S),
  suffices : (span R (⋃ i, (S i : set M)) : set M) ⊆ ⋃ (i : ι), ↑(S i),
    by simpa only [span_Union, span_eq] using this,
  refine (λ x hx, span_induction hx (λ _, id) _ _ _);
    simp only [mem_Union, exists_imp_distrib],
  { exact hι.elim (λ i, ⟨i, (S i).zero_mem⟩) },
  { intros x y i hi j hj,
    rcases H i j with ⟨k, ik, jk⟩,
    exact ⟨k, add_mem _ (ik hi) (jk hj)⟩ },
  { exact λ a x i hi, ⟨i, smul_mem _ a hi⟩ },
end

lemma sum_mem_bsupr {ι : Type*} {s : finset ι} {f : ι → M} {p : ι → submodule R M}
  (h : ∀ i ∈ s, f i ∈ p i) :
  ∑ i in s, f i ∈ ⨆ i ∈ s, p i :=
sum_mem _ $ λ i hi, mem_supr_of_mem i $ mem_supr_of_mem hi (h i hi)

lemma sum_mem_supr {ι : Type*} [fintype ι] {f : ι → M} {p : ι → submodule R M}
  (h : ∀ i, f i ∈ p i) :
  ∑ i, f i ∈ ⨆ i, p i :=
sum_mem _ $ λ i hi, mem_supr_of_mem i (h i)

@[simp] theorem mem_supr_of_directed {ι} [nonempty ι]
  (S : ι → submodule R M) (H : directed (≤) S) {x} :
  x ∈ supr S ↔ ∃ i, x ∈ S i :=
by { rw [← set_like.mem_coe, coe_supr_of_directed S H, mem_Union], refl }

theorem mem_Sup_of_directed {s : set (submodule R M)}
  {z} (hs : s.nonempty) (hdir : directed_on (≤) s) :
  z ∈ Sup s ↔ ∃ y ∈ s, z ∈ y :=
begin
  haveI : nonempty s := hs.to_subtype,
  simp only [Sup_eq_supr', mem_supr_of_directed _ hdir.directed_coe, set_coe.exists, subtype.coe_mk]
end

section

variables {p p'}

lemma mem_sup : x ∈ p ⊔ p' ↔ ∃ (y ∈ p) (z ∈ p'), y + z = x :=
⟨λ h, begin
  rw [← span_eq p, ← span_eq p', ← span_union] at h,
  apply span_induction h,
  { rintro y (h | h),
    { exact ⟨y, h, 0, by simp, by simp⟩ },
    { exact ⟨0, by simp, y, h, by simp⟩ } },
  { exact ⟨0, by simp, 0, by simp⟩ },
  { rintro _ _ ⟨y₁, hy₁, z₁, hz₁, rfl⟩ ⟨y₂, hy₂, z₂, hz₂, rfl⟩,
    exact ⟨_, add_mem _ hy₁ hy₂, _, add_mem _ hz₁ hz₂, by simp [add_assoc]; cc⟩ },
  { rintro a _ ⟨y, hy, z, hz, rfl⟩,
    exact ⟨_, smul_mem _ a hy, _, smul_mem _ a hz, by simp [smul_add]⟩ }
end,
by rintro ⟨y, hy, z, hz, rfl⟩; exact add_mem _
  ((le_sup_left : p ≤ p ⊔ p') hy)
  ((le_sup_right : p' ≤ p ⊔ p') hz)⟩

lemma mem_sup' : x ∈ p ⊔ p' ↔ ∃ (y : p) (z : p'), (y:M) + z = x :=
mem_sup.trans $ by simp only [set_like.exists, coe_mk]

end

/- This is the character `∙`, with escape sequence `\.`, and is thus different from the scalar
multiplication character `•`, with escape sequence `\bub`. -/
notation R`∙`:1000 x := span R (@singleton _ _ set.has_singleton x)

lemma mem_span_singleton_self (x : M) : x ∈ R ∙ x := subset_span rfl

lemma nontrivial_span_singleton {x : M} (h : x ≠ 0) : nontrivial (R ∙ x) :=
⟨begin
    use [0, x, submodule.mem_span_singleton_self x],
    intros H,
    rw [eq_comm, submodule.mk_eq_zero] at H,
    exact h H
end⟩

lemma mem_span_singleton {y : M} : x ∈ (R ∙ y) ↔ ∃ a:R, a • y = x :=
⟨λ h, begin
  apply span_induction h,
  { rintro y (rfl|⟨⟨⟩⟩), exact ⟨1, by simp⟩ },
  { exact ⟨0, by simp⟩ },
  { rintro _ _ ⟨a, rfl⟩ ⟨b, rfl⟩,
    exact ⟨a + b, by simp [add_smul]⟩ },
  { rintro a _ ⟨b, rfl⟩,
    exact ⟨a * b, by simp [smul_smul]⟩ }
end,
by rintro ⟨a, y, rfl⟩; exact
  smul_mem _ _ (subset_span $ by simp)⟩

lemma le_span_singleton_iff {s : submodule R M} {v₀ : M} :
  s ≤ (R ∙ v₀) ↔ ∀ v ∈ s, ∃ r : R, r • v₀ = v :=
by simp_rw [set_like.le_def, mem_span_singleton]

@[simp] lemma span_zero_singleton : (R ∙ (0:M)) = ⊥ :=
by { ext, simp [mem_span_singleton, eq_comm] }

lemma span_singleton_eq_range (y : M) : ↑(R ∙ y) = range ((• y) : R → M) :=
set.ext $ λ x, mem_span_singleton

lemma span_singleton_smul_le (r : R) (x : M) : (R ∙ (r • x)) ≤ R ∙ x :=
begin
  rw [span_le, set.singleton_subset_iff, set_like.mem_coe],
  exact smul_mem _ _ (mem_span_singleton_self _)
end

lemma span_singleton_smul_eq {K E : Type*} [division_ring K] [add_comm_group E] [module K E]
  {r : K} (x : E) (hr : r ≠ 0) : (K ∙ (r • x)) = K ∙ x :=
begin
  refine le_antisymm (span_singleton_smul_le r x) _,
  convert span_singleton_smul_le r⁻¹ (r • x),
  exact (inv_smul_smul' hr _).symm
end

lemma disjoint_span_singleton {K E : Type*} [division_ring K] [add_comm_group E] [module K E]
  {s : submodule K E} {x : E} :
  disjoint s (K ∙ x) ↔ (x ∈ s → x = 0) :=
begin
  refine disjoint_def.trans ⟨λ H hx, H x hx $ subset_span $ mem_singleton x, _⟩,
  assume H y hy hyx,
  obtain ⟨c, hc⟩ := mem_span_singleton.1 hyx,
  subst y,
  classical, by_cases hc : c = 0, by simp only [hc, zero_smul],
  rw [s.smul_mem_iff hc] at hy,
  rw [H hy, smul_zero]
end

lemma disjoint_span_singleton' {K E : Type*} [division_ring K] [add_comm_group E] [module K E]
  {p : submodule K E} {x : E} (x0 : x ≠ 0) :
  disjoint p (K ∙ x) ↔ x ∉ p :=
disjoint_span_singleton.trans ⟨λ h₁ h₂, x0 (h₁ h₂), λ h₁ h₂, (h₁ h₂).elim⟩

lemma mem_span_insert {y} : x ∈ span R (insert y s) ↔ ∃ (a:R) (z ∈ span R s), x = a • y + z :=
begin
  simp only [← union_singleton, span_union, mem_sup, mem_span_singleton, exists_prop,
    exists_exists_eq_and],
  rw [exists_comm],
  simp only [eq_comm, add_comm, exists_and_distrib_left]
end

lemma span_insert_eq_span (h : x ∈ span R s) : span R (insert x s) = span R s :=
span_eq_of_le _ (set.insert_subset.mpr ⟨h, subset_span⟩) (span_mono $ subset_insert _ _)

lemma span_span : span R (span R s : set M) = span R s := span_eq _

lemma span_eq_bot : span R (s : set M) = ⊥ ↔ ∀ x ∈ s, (x:M) = 0 :=
eq_bot_iff.trans ⟨
  λ H x h, (mem_bot R).1 $ H $ subset_span h,
  λ H, span_le.2 (λ x h, (mem_bot R).2 $ H x h)⟩

@[simp] lemma span_singleton_eq_bot : (R ∙ x) = ⊥ ↔ x = 0 :=
span_eq_bot.trans $ by simp

@[simp] lemma span_zero : span R (0 : set M) = ⊥ := by rw [←singleton_zero, span_singleton_eq_bot]

@[simp] lemma span_image (f : M →ₗ[R] M₂) : span R (f '' s) = map f (span R s) :=
span_eq_of_le _ (image_subset _ subset_span) $ map_le_iff_le_comap.2 $
span_le.2 $ image_subset_iff.1 subset_span

lemma apply_mem_span_image_of_mem_span
   (f : M →ₗ[R] M₂) {x : M} {s : set M} (h : x ∈ submodule.span R s) :
   f x ∈ submodule.span R (f '' s) :=
begin
  rw submodule.span_image,
  exact submodule.mem_map_of_mem h
end

/-- `f` is an explicit argument so we can `apply` this theorem and obtain `h` as a new goal. -/
lemma not_mem_span_of_apply_not_mem_span_image
   (f : M →ₗ[R] M₂) {x : M} {s : set M} (h : f x ∉ submodule.span R (f '' s)) :
   x ∉ submodule.span R s :=
not.imp h (apply_mem_span_image_of_mem_span f)

lemma supr_eq_span {ι : Sort w} (p : ι → submodule R M) :
  (⨆ (i : ι), p i) = submodule.span R (⋃ (i : ι), ↑(p i)) :=
le_antisymm
  (supr_le $ assume i, subset.trans (assume m hm, set.mem_Union.mpr ⟨i, hm⟩) subset_span)
  (span_le.mpr $ Union_subset_iff.mpr $ assume i m hm, mem_supr_of_mem i hm)

lemma span_singleton_le_iff_mem (m : M) (p : submodule R M) : (R ∙ m) ≤ p ↔ m ∈ p :=
by rw [span_le, singleton_subset_iff, set_like.mem_coe]

lemma singleton_span_is_compact_element (x : M) :
  complete_lattice.is_compact_element (span R {x} : submodule R M) :=
begin
  rw complete_lattice.is_compact_element_iff_le_of_directed_Sup_le,
  intros d hemp hdir hsup,
  have : x ∈ Sup d, from (set_like.le_def.mp hsup) (mem_span_singleton_self x),
  obtain ⟨y, ⟨hyd, hxy⟩⟩ := (mem_Sup_of_directed hemp hdir).mp this,
  exact ⟨y, ⟨hyd, by simpa only [span_le, singleton_subset_iff]⟩⟩,
end

instance : is_compactly_generated (submodule R M) :=
⟨λ s, ⟨(λ x, span R {x}) '' s, ⟨λ t ht, begin
  rcases (set.mem_image _ _ _).1 ht with ⟨x, hx, rfl⟩,
  apply singleton_span_is_compact_element,
end, by rw [Sup_eq_supr, supr_image, ←span_eq_supr_of_singleton_spans, span_eq]⟩⟩⟩

lemma lt_add_iff_not_mem {I : submodule R M} {a : M} : I < I + (R ∙ a) ↔ a ∉ I :=
begin
  split,
  { intro h,
    by_contra akey,
    have h1 : I + (R ∙ a) ≤ I,
    { simp only [add_eq_sup, sup_le_iff],
      split,
      { exact le_refl I, },
      { exact (span_singleton_le_iff_mem a I).mpr akey, } },
    have h2 := gt_of_ge_of_gt h1 h,
    exact lt_irrefl I h2, },
  { intro h,
    apply set_like.lt_iff_le_and_exists.mpr, split,
    simp only [add_eq_sup, le_sup_left],
    use a,
    split, swap, { assumption, },
    { have : (R ∙ a) ≤ I + (R ∙ a) := le_sup_right,
      exact this (mem_span_singleton_self a), } },
end

lemma mem_supr {ι : Sort w} (p : ι → submodule R M) {m : M} :
  (m ∈ ⨆ i, p i) ↔ (∀ N, (∀ i, p i ≤ N) → m ∈ N) :=
begin
  rw [← span_singleton_le_iff_mem, le_supr_iff],
  simp only [span_singleton_le_iff_mem],
end

section

open_locale classical

/-- For every element in the span of a set, there exists a finite subset of the set
such that the element is contained in the span of the subset. -/
lemma mem_span_finite_of_mem_span {S : set M} {x : M} (hx : x ∈ span R S) :
  ∃ T : finset M, ↑T ⊆ S ∧ x ∈ span R (T : set M) :=
begin
  refine span_induction hx (λ x hx, _) _ _ _,
  { refine ⟨{x}, _, _⟩,
    { rwa [finset.coe_singleton, set.singleton_subset_iff] },
    { rw finset.coe_singleton,
      exact submodule.mem_span_singleton_self x } },
  { use ∅, simp },
  { rintros x y ⟨X, hX, hxX⟩ ⟨Y, hY, hyY⟩,
    refine ⟨X ∪ Y, _, _⟩,
    { rw finset.coe_union,
      exact set.union_subset hX hY },
    rw [finset.coe_union, span_union, mem_sup],
    exact ⟨x, hxX, y, hyY, rfl⟩, },
  { rintros a x ⟨T, hT, h2⟩,
    exact ⟨T, hT, smul_mem _ _ h2⟩ }
end

end

/-- The product of two submodules is a submodule. -/
def prod : submodule R (M × M₂) :=
{ carrier   := set.prod p q,
  smul_mem' := by rintro a ⟨x, y⟩ ⟨hx, hy⟩; exact ⟨smul_mem _ a hx, smul_mem _ a hy⟩,
  .. p.to_add_submonoid.prod q.to_add_submonoid }

@[simp] lemma prod_coe :
  (prod p q : set (M × M₂)) = set.prod p q := rfl

@[simp] lemma mem_prod {p : submodule R M} {q : submodule R M₂} {x : M × M₂} :
  x ∈ prod p q ↔ x.1 ∈ p ∧ x.2 ∈ q := set.mem_prod

lemma span_prod_le (s : set M) (t : set M₂) :
  span R (set.prod s t) ≤ prod (span R s) (span R t) :=
span_le.2 $ set.prod_mono subset_span subset_span

@[simp] lemma prod_top : (prod ⊤ ⊤ : submodule R (M × M₂)) = ⊤ :=
by ext; simp

@[simp] lemma prod_bot : (prod ⊥ ⊥ : submodule R (M × M₂)) = ⊥ :=
by ext ⟨x, y⟩; simp [prod.zero_eq_mk]

lemma prod_mono {p p' : submodule R M} {q q' : submodule R M₂} :
  p ≤ p' → q ≤ q' → prod p q ≤ prod p' q' := prod_mono

@[simp] lemma prod_inf_prod : prod p q ⊓ prod p' q' = prod (p ⊓ p') (q ⊓ q') :=
set_like.coe_injective set.prod_inter_prod

@[simp] lemma prod_sup_prod : prod p q ⊔ prod p' q' = prod (p ⊔ p') (q ⊔ q') :=
begin
  refine le_antisymm (sup_le
    (prod_mono le_sup_left le_sup_left)
    (prod_mono le_sup_right le_sup_right)) _,
  simp [set_like.le_def], intros xx yy hxx hyy,
  rcases mem_sup.1 hxx with ⟨x, hx, x', hx', rfl⟩,
  rcases mem_sup.1 hyy with ⟨y, hy, y', hy', rfl⟩,
  refine mem_sup.2 ⟨(x, y), ⟨hx, hy⟩, (x', y'), ⟨hx', hy'⟩, rfl⟩
end

end add_comm_monoid

variables [ring R] [add_comm_group M] [add_comm_group M₂] [add_comm_group M₃]
variables [semimodule R M] [semimodule R M₂] [semimodule R M₃]
variables (p p' : submodule R M) (q q' : submodule R M₂)
variables {r : R} {x y : M}
open set

@[simp] lemma neg_coe : -(p : set M) = p := set.ext $ λ x, p.neg_mem_iff

@[simp] protected lemma map_neg (f : M →ₗ[R] M₂) : map (-f) p = map f p :=
ext $ λ y, ⟨λ ⟨x, hx, hy⟩, hy ▸ ⟨-x, neg_mem _ hx, f.map_neg x⟩,
  λ ⟨x, hx, hy⟩, hy ▸ ⟨-x, neg_mem _ hx, ((-f).map_neg _).trans (neg_neg (f x))⟩⟩

@[simp] lemma span_neg (s : set M) : span R (-s) = span R s :=
calc span R (-s) = span R ((-linear_map.id : M →ₗ[R] M) '' s) : by simp
 ... = map (-linear_map.id) (span R s) : (map_span _ _).symm
... = span R s : by simp

lemma mem_span_insert' {y} {s : set M} : x ∈ span R (insert y s) ↔ ∃(a:R), x + a • y ∈ span R s :=
begin
  rw mem_span_insert, split,
  { rintro ⟨a, z, hz, rfl⟩, exact ⟨-a, by simp [hz, add_assoc]⟩ },
  { rintro ⟨a, h⟩, exact ⟨-a, _, h, by simp [add_comm, add_left_comm]⟩ }
end

-- TODO(Mario): Factor through add_subgroup
/-- The equivalence relation associated to a submodule `p`, defined by `x ≈ y` iff `y - x ∈ p`. -/
def quotient_rel : setoid M :=
⟨λ x y, x - y ∈ p, λ x, by simp,
 λ x y h, by simpa using neg_mem _ h,
 λ x y z h₁ h₂, by simpa [sub_eq_add_neg, add_left_comm, add_assoc] using add_mem _ h₁ h₂⟩

/-- The quotient of a module `M` by a submodule `p ⊆ M`. -/
def quotient : Type* := quotient (quotient_rel p)

namespace quotient

/-- Map associating to an element of `M` the corresponding element of `M/p`,
when `p` is a submodule of `M`. -/
def mk {p : submodule R M} : M → quotient p := quotient.mk'

@[simp] theorem mk_eq_mk {p : submodule R M} (x : M) : (quotient.mk x : quotient p) = mk x := rfl
@[simp] theorem mk'_eq_mk {p : submodule R M} (x : M) : (quotient.mk' x : quotient p) = mk x := rfl
@[simp] theorem quot_mk_eq_mk {p : submodule R M} (x : M) : (quot.mk _ x : quotient p) = mk x := rfl

protected theorem eq {x y : M} : (mk x : quotient p) = mk y ↔ x - y ∈ p := quotient.eq'

instance : has_zero (quotient p) := ⟨mk 0⟩
instance : inhabited (quotient p) := ⟨0⟩

@[simp] theorem mk_zero : mk 0 = (0 : quotient p) := rfl

@[simp] theorem mk_eq_zero : (mk x : quotient p) = 0 ↔ x ∈ p :=
by simpa using (quotient.eq p : mk x = 0 ↔ _)

instance : has_add (quotient p) :=
⟨λ a b, quotient.lift_on₂' a b (λ a b, mk (a + b)) $
  λ a₁ a₂ b₁ b₂ h₁ h₂, (quotient.eq p).2 $
    by simpa [sub_eq_add_neg, add_left_comm, add_comm] using add_mem p h₁ h₂⟩

@[simp] theorem mk_add : (mk (x + y) : quotient p) = mk x + mk y := rfl

instance : has_neg (quotient p) :=
⟨λ a, quotient.lift_on' a (λ a, mk (-a)) $
 λ a b h, (quotient.eq p).2 $ by simpa using neg_mem p h⟩

@[simp] theorem mk_neg : (mk (-x) : quotient p) = -mk x := rfl

instance : has_sub (quotient p) :=
⟨λ a b, quotient.lift_on₂' a b (λ a b, mk (a - b)) $
  λ a₁ a₂ b₁ b₂ h₁ h₂, (quotient.eq p).2 $
  by simpa [sub_eq_add_neg, add_left_comm, add_comm] using add_mem p h₁ (neg_mem p h₂)⟩

@[simp] theorem mk_sub : (mk (x - y) : quotient p) = mk x - mk y := rfl

instance : add_comm_group (quotient p) :=
by refine {zero := 0, add := (+), neg := has_neg.neg, sub := has_sub.sub, sub_eq_add_neg := _, ..};
   repeat {rintro ⟨⟩};
   simp [-mk_zero, ← mk_zero p, -mk_add, ← mk_add p, -mk_neg, ← mk_neg p, -mk_sub,
         ← mk_sub p, sub_eq_add_neg];
   cc

instance : has_scalar R (quotient p) :=
⟨λ a x, quotient.lift_on' x (λ x, mk (a • x)) $
 λ x y h, (quotient.eq p).2 $ by simpa [smul_sub] using smul_mem p a h⟩

@[simp] theorem mk_smul : (mk (r • x) : quotient p) = r • mk x := rfl

instance : semimodule R (quotient p) :=
semimodule.of_core $ by refine {smul := (•), ..};
  repeat {rintro ⟨⟩ <|> intro}; simp [smul_add, add_smul, smul_smul,
    -mk_add, (mk_add p).symm, -mk_smul, (mk_smul p).symm]

lemma mk_surjective : function.surjective (@mk _ _ _ _ _ p) :=
by { rintros ⟨x⟩, exact ⟨x, rfl⟩ }

lemma nontrivial_of_lt_top (h : p < ⊤) : nontrivial (p.quotient) :=
begin
  obtain ⟨x, _, not_mem_s⟩ := set_like.exists_of_lt h,
  refine ⟨⟨mk x, 0, _⟩⟩,
  simpa using not_mem_s
end

end quotient

lemma quot_hom_ext ⦃f g : quotient p →ₗ[R] M₂⦄ (h : ∀ x, f (quotient.mk x) = g (quotient.mk x)) :
  f = g :=
linear_map.ext $ λ x, quotient.induction_on' x h

end submodule

namespace submodule
variables [field K]
variables [add_comm_group V] [vector_space K V]
variables [add_comm_group V₂] [vector_space K V₂]

lemma comap_smul (f : V →ₗ[K] V₂) (p : submodule K V₂) (a : K) (h : a ≠ 0) :
  p.comap (a • f) = p.comap f :=
by ext b; simp only [submodule.mem_comap, p.smul_mem_iff h, linear_map.smul_apply]

lemma map_smul (f : V →ₗ[K] V₂) (p : submodule K V) (a : K) (h : a ≠ 0) :
  p.map (a • f) = p.map f :=
le_antisymm
  begin rw [map_le_iff_le_comap, comap_smul f _ a h, ← map_le_iff_le_comap], exact le_refl _ end
  begin rw [map_le_iff_le_comap, ← comap_smul f _ a h, ← map_le_iff_le_comap], exact le_refl _ end


lemma comap_smul' (f : V →ₗ[K] V₂) (p : submodule K V₂) (a : K) :
  p.comap (a • f) = (⨅ h : a ≠ 0, p.comap f) :=
by classical; by_cases a = 0; simp [h, comap_smul]

lemma map_smul' (f : V →ₗ[K] V₂) (p : submodule K V) (a : K) :
  p.map (a • f) = (⨆ h : a ≠ 0, p.map f) :=
by classical; by_cases a = 0; simp [h, map_smul]

end submodule

/-! ### Properties of linear maps -/
namespace linear_map

section add_comm_monoid

variables [semiring R] [add_comm_monoid M] [add_comm_monoid M₂] [add_comm_monoid M₃]
variables [semimodule R M] [semimodule R M₂] [semimodule R M₃]
include R
open submodule

/-- If two linear maps are equal on a set `s`, then they are equal on `submodule.span s`.

See also `linear_map.eq_on_span'` for a version using `set.eq_on`. -/
lemma eq_on_span {s : set M} {f g : M →ₗ[R] M₂} (H : set.eq_on f g s) ⦃x⦄ (h : x ∈ span R s) :
  f x = g x :=
by apply span_induction h H; simp {contextual := tt}

/-- If two linear maps are equal on a set `s`, then they are equal on `submodule.span s`.

This version uses `set.eq_on`, and the hidden argument will expand to `h : x ∈ (span R s : set M)`.
See `linear_map.eq_on_span` for a version that takes `h : x ∈ span R s` as an argument. -/
lemma eq_on_span' {s : set M} {f g : M →ₗ[R] M₂} (H : set.eq_on f g s) :
  set.eq_on f g (span R s : set M) :=
eq_on_span H

/-- If `s` generates the whole semimodule and linear maps `f`, `g` are equal on `s`, then they are
equal. -/
lemma ext_on {s : set M} {f g : M →ₗ[R] M₂} (hv : span R s = ⊤) (h : set.eq_on f g s) :
  f = g :=
linear_map.ext (λ x, eq_on_span h (eq_top_iff'.1 hv _))

/-- If the range of `v : ι → M` generates the whole semimodule and linear maps `f`, `g` are equal at
each `v i`, then they are equal. -/
lemma ext_on_range {v : ι → M} {f g : M →ₗ[R] M₂} (hv : span R (set.range v) = ⊤)
  (h : ∀i, f (v i) = g (v i)) : f = g :=
ext_on hv (set.forall_range_iff.2 h)

section finsupp
variables {γ : Type*} [has_zero γ]

@[simp] lemma map_finsupp_sum (f : M →ₗ[R] M₂) {t : ι →₀ γ} {g : ι → γ → M} :
  f (t.sum g) = t.sum (λ i d, f (g i d)) := f.map_sum

lemma coe_finsupp_sum (t : ι →₀ γ) (g : ι → γ → M →ₗ[R] M₂) :
  ⇑(t.sum g) = t.sum (λ i d, g i d) := coe_fn_sum _ _

@[simp] lemma finsupp_sum_apply (t : ι →₀ γ) (g : ι → γ → M →ₗ[R] M₂) (b : M) :
  (t.sum g) b = t.sum (λ i d, g i d b) := sum_apply _ _ _

end finsupp

section dfinsupp
variables {γ : ι → Type*} [decidable_eq ι] [Π i, has_zero (γ i)] [Π i (x : γ i), decidable (x ≠ 0)]

@[simp] lemma map_dfinsupp_sum (f : M →ₗ[R] M₂) {t : Π₀ i, γ i} {g : Π i, γ i → M} :
  f (t.sum g) = t.sum (λ i d, f (g i d)) := f.map_sum

lemma coe_dfinsupp_sum (t : Π₀ i, γ i) (g : Π i, γ i → M →ₗ[R] M₂) :
  ⇑(t.sum g) = t.sum (λ i d, g i d) := coe_fn_sum _ _

@[simp] lemma dfinsupp_sum_apply (t : Π₀ i, γ i) (g : Π i, γ i → M →ₗ[R] M₂) (b : M) :
  (t.sum g) b = t.sum (λ i d, g i d b) := sum_apply _ _ _

end dfinsupp

theorem map_cod_restrict (p : submodule R M) (f : M₂ →ₗ[R] M) (h p') :
  submodule.map (cod_restrict p f h) p' = comap p.subtype (p'.map f) :=
submodule.ext $ λ ⟨x, hx⟩, by simp [subtype.ext_iff_val]

theorem comap_cod_restrict (p : submodule R M) (f : M₂ →ₗ[R] M) (hf p') :
  submodule.comap (cod_restrict p f hf) p' = submodule.comap f (map p.subtype p') :=
submodule.ext $ λ x, ⟨λ h, ⟨⟨_, hf x⟩, h, rfl⟩, by rintro ⟨⟨_, _⟩, h, ⟨⟩⟩; exact h⟩

/-- The range of a linear map `f : M → M₂` is a submodule of `M₂`. -/
def range (f : M →ₗ[R] M₂) : submodule R M₂ := map f ⊤

theorem range_coe (f : M →ₗ[R] M₂) : (range f : set M₂) = set.range f := set.image_univ

@[simp] theorem mem_range {f : M →ₗ[R] M₂} : ∀ {x}, x ∈ range f ↔ ∃ y, f y = x :=
set.ext_iff.1 (range_coe f)

theorem mem_range_self (f : M →ₗ[R] M₂) (x : M) : f x ∈ f.range := mem_range.2 ⟨x, rfl⟩

@[simp] theorem range_id : range (linear_map.id : M →ₗ[R] M) = ⊤ := map_id _

theorem range_comp (f : M →ₗ[R] M₂) (g : M₂ →ₗ[R] M₃) : range (g.comp f) = map g (range f) :=
map_comp _ _ _

theorem range_comp_le_range (f : M →ₗ[R] M₂) (g : M₂ →ₗ[R] M₃) : range (g.comp f) ≤ range g :=
by rw range_comp; exact map_mono le_top

theorem range_eq_top {f : M →ₗ[R] M₂} : range f = ⊤ ↔ surjective f :=
by rw [set_like.ext'_iff, range_coe, top_coe, set.range_iff_surjective]

lemma range_le_iff_comap {f : M →ₗ[R] M₂} {p : submodule R M₂} : range f ≤ p ↔ comap f p = ⊤ :=
by rw [range, map_le_iff_le_comap, eq_top_iff]

lemma map_le_range {f : M →ₗ[R] M₂} {p : submodule R M} : map f p ≤ range f :=
map_mono le_top

/-- Restrict the codomain of a linear map `f` to `f.range`.

This is the bundled version of `set.range_factorization`. -/
@[reducible] def range_restrict (f : M →ₗ[R] M₂) : M →ₗ[R] f.range :=
f.cod_restrict f.range f.mem_range_self

section
variables (R) (M)

/-- Given an element `x` of a module `M` over `R`, the natural map from
    `R` to scalar multiples of `x`.-/
def to_span_singleton (x : M) : R →ₗ[R] M := linear_map.id.smul_right x

/-- The range of `to_span_singleton x` is the span of `x`.-/
lemma span_singleton_eq_range (x : M) : (R ∙ x) = (to_span_singleton R M x).range :=
submodule.ext $ λ y, by {refine iff.trans _ mem_range.symm, exact mem_span_singleton }

lemma to_span_singleton_one (x : M) : to_span_singleton R M x 1 = x := one_smul _ _

end

/-- The kernel of a linear map `f : M → M₂` is defined to be `comap f ⊥`. This is equivalent to the
set of `x : M` such that `f x = 0`. The kernel is a submodule of `M`. -/
def ker (f : M →ₗ[R] M₂) : submodule R M := comap f ⊥

@[simp] theorem mem_ker {f : M →ₗ[R] M₂} {y} : y ∈ ker f ↔ f y = 0 := mem_bot R

@[simp] theorem ker_id : ker (linear_map.id : M →ₗ[R] M) = ⊥ := rfl

@[simp] theorem map_coe_ker (f : M →ₗ[R] M₂) (x : ker f) : f x = 0 := mem_ker.1 x.2

lemma comp_ker_subtype (f : M →ₗ[R] M₂) : f.comp f.ker.subtype = 0 :=
linear_map.ext $ λ x, suffices f x = 0, by simp [this], mem_ker.1 x.2

theorem ker_comp (f : M →ₗ[R] M₂) (g : M₂ →ₗ[R] M₃) : ker (g.comp f) = comap f (ker g) := rfl

theorem ker_le_ker_comp (f : M →ₗ[R] M₂) (g : M₂ →ₗ[R] M₃) : ker f ≤ ker (g.comp f) :=
by rw ker_comp; exact comap_mono bot_le

theorem disjoint_ker {f : M →ₗ[R] M₂} {p : submodule R M} :
  disjoint p (ker f) ↔ ∀ x ∈ p, f x = 0 → x = 0 :=
by simp [disjoint_def]


theorem ker_eq_bot' {f : M →ₗ[R] M₂} :
  ker f = ⊥ ↔ (∀ m, f m = 0 → m = 0) :=
by simpa [disjoint] using @disjoint_ker _ _ _ _ _ _ _ _ f ⊤

theorem ker_eq_bot_of_inverse {f : M →ₗ[R] M₂} {g : M₂ →ₗ[R] M} (h : g.comp f = id) :
  ker f = ⊥ :=
ker_eq_bot'.2 $ λ m hm, by rw [← id_apply m, ← h, comp_apply, hm, g.map_zero]

lemma le_ker_iff_map {f : M →ₗ[R] M₂} {p : submodule R M} : p ≤ ker f ↔ map f p = ⊥ :=
by rw [ker, eq_bot_iff, map_le_iff_le_comap]

lemma ker_cod_restrict (p : submodule R M) (f : M₂ →ₗ[R] M) (hf) :
  ker (cod_restrict p f hf) = ker f :=
by rw [ker, comap_cod_restrict, map_bot]; refl

lemma range_cod_restrict (p : submodule R M) (f : M₂ →ₗ[R] M) (hf) :
  range (cod_restrict p f hf) = comap p.subtype f.range :=
map_cod_restrict _ _ _ _

lemma ker_restrict {p : submodule R M} {f : M →ₗ[R] M} (hf : ∀ x : M, x ∈ p → f x ∈ p) :
  ker (f.restrict hf) = (f.dom_restrict p).ker :=
by rw [restrict_eq_cod_restrict_dom_restrict, ker_cod_restrict]

lemma map_comap_eq (f : M →ₗ[R] M₂) (q : submodule R M₂) :
  map f (comap f q) = range f ⊓ q :=
le_antisymm (le_inf (map_mono le_top) (map_comap_le _ _)) $
by rintro _ ⟨⟨x, _, rfl⟩, hx⟩; exact ⟨x, hx, rfl⟩

lemma map_comap_eq_self {f : M →ₗ[R] M₂} {q : submodule R M₂} (h : q ≤ range f) :
  map f (comap f q) = q :=
by rwa [map_comap_eq, inf_eq_right]

@[simp] theorem ker_zero : ker (0 : M →ₗ[R] M₂) = ⊤ :=
eq_top_iff'.2 $ λ x, by simp

@[simp] theorem range_zero : range (0 : M →ₗ[R] M₂) = ⊥ :=
submodule.map_zero _

theorem ker_eq_top {f : M →ₗ[R] M₂} : ker f = ⊤ ↔ f = 0 :=
⟨λ h, ext $ λ x, mem_ker.1 $ h.symm ▸ trivial, λ h, h.symm ▸ ker_zero⟩

lemma range_le_bot_iff (f : M →ₗ[R] M₂) : range f ≤ ⊥ ↔ f = 0 :=
by rw [range_le_iff_comap]; exact ker_eq_top

theorem range_eq_bot {f : M →ₗ[R] M₂} : range f = ⊥ ↔ f = 0 :=
by rw [← range_le_bot_iff, le_bot_iff]

lemma range_le_ker_iff {f : M →ₗ[R] M₂} {g : M₂ →ₗ[R] M₃} : range f ≤ ker g ↔ g.comp f = 0 :=
⟨λ h, ker_eq_top.1 $ eq_top_iff'.2 $ λ x, h $ mem_map_of_mem trivial,
 λ h x hx, mem_ker.2 $ exists.elim hx $ λ y ⟨_, hy⟩, by rw [←hy, ←comp_apply, h, zero_apply]⟩

theorem comap_le_comap_iff {f : M →ₗ[R] M₂} (hf : range f = ⊤) {p p'} :
  comap f p ≤ comap f p' ↔ p ≤ p' :=
⟨λ H x hx, by rcases range_eq_top.1 hf x with ⟨y, hy, rfl⟩; exact H hx, comap_mono⟩

theorem comap_injective {f : M →ₗ[R] M₂} (hf : range f = ⊤) : injective (comap f) :=
λ p p' h, le_antisymm ((comap_le_comap_iff hf).1 (le_of_eq h))
  ((comap_le_comap_iff hf).1 (ge_of_eq h))

theorem ker_eq_bot_of_injective {f : M →ₗ[R] M₂} (hf : injective f) : ker f = ⊥ :=
begin
  have : disjoint ⊤ f.ker, by { rw [disjoint_ker, ← map_zero f], exact λ x hx H, hf H },
  simpa [disjoint]
end

end add_comm_monoid

section add_comm_group

variables [semiring R] [add_comm_group M] [add_comm_group M₂] [add_comm_group M₃]
variables [semimodule R M] [semimodule R M₂] [semimodule R M₃]
include R
open submodule

lemma comap_map_eq (f : M →ₗ[R] M₂) (p : submodule R M) :
  comap f (map f p) = p ⊔ ker f :=
begin
  refine le_antisymm _ (sup_le (le_comap_map _ _) (comap_mono bot_le)),
  rintro x ⟨y, hy, e⟩,
  exact mem_sup.2 ⟨y, hy, x - y, by simpa using sub_eq_zero.2 e.symm, by simp⟩
end

lemma comap_map_eq_self {f : M →ₗ[R] M₂} {p : submodule R M} (h : ker f ≤ p) :
  comap f (map f p) = p :=
by rw [comap_map_eq, sup_of_le_left h]

theorem map_le_map_iff (f : M →ₗ[R] M₂) {p p'} : map f p ≤ map f p' ↔ p ≤ p' ⊔ ker f :=
by rw [map_le_iff_le_comap, comap_map_eq]

theorem map_le_map_iff' {f : M →ₗ[R] M₂} (hf : ker f = ⊥) {p p'} : map f p ≤ map f p' ↔ p ≤ p' :=
by rw [map_le_map_iff, hf, sup_bot_eq]

theorem map_injective {f : M →ₗ[R] M₂} (hf : ker f = ⊥) : injective (map f) :=
λ p p' h, le_antisymm ((map_le_map_iff' hf).1 (le_of_eq h)) ((map_le_map_iff' hf).1 (ge_of_eq h))

theorem map_eq_top_iff {f : M →ₗ[R] M₂} (hf : range f = ⊤) {p : submodule R M} :
  p.map f = ⊤ ↔ p ⊔ f.ker = ⊤ :=
by simp_rw [← top_le_iff, ← hf, range, map_le_map_iff]

end add_comm_group

section ring

variables [ring R] [add_comm_group M] [add_comm_group M₂] [add_comm_group M₃]
variables [semimodule R M] [semimodule R M₂] [semimodule R M₃]
variables {f : M →ₗ[R] M₂}
include R
open submodule

theorem sub_mem_ker_iff {x y} : x - y ∈ f.ker ↔ f x = f y :=
by rw [mem_ker, map_sub, sub_eq_zero]

theorem disjoint_ker' {p : submodule R M} :
  disjoint p (ker f) ↔ ∀ x y ∈ p, f x = f y → x = y :=
disjoint_ker.trans
⟨λ H x y hx hy h, eq_of_sub_eq_zero $ H _ (sub_mem _ hx hy) (by simp [h]),
 λ H x h₁ h₂, H x 0 h₁ (zero_mem _) (by simpa using h₂)⟩

theorem inj_of_disjoint_ker {p : submodule R M}
  {s : set M} (h : s ⊆ p) (hd : disjoint p (ker f)) :
  ∀ x y ∈ s, f x = f y → x = y :=
λ x y hx hy, disjoint_ker'.1 hd _ _ (h hx) (h hy)

theorem ker_eq_bot : ker f = ⊥ ↔ injective f :=
by simpa [disjoint] using @disjoint_ker' _ _ _ _ _ _ _ _ f ⊤

lemma ker_le_iff {p : submodule R M} : ker f ≤ p ↔ ∃ (y ∈ range f), f ⁻¹' {y} ⊆ p :=
begin
  split,
  { intros h, use 0, rw [← set_like.mem_coe, f.range_coe], exact ⟨⟨0, map_zero f⟩, h⟩, },
  { rintros ⟨y, h₁, h₂⟩,
    rw set_like.le_def, intros z hz, simp only [mem_ker, set_like.mem_coe] at hz,
    rw [← set_like.mem_coe, f.range_coe, set.mem_range] at h₁, obtain ⟨x, hx⟩ := h₁,
    have hx' : x ∈ p, { exact h₂ hx, },
    have hxz : z + x ∈ p, { apply h₂, simp [hx, hz], },
    suffices : z + x - x ∈ p, { simpa only [this, add_sub_cancel],  },
    exact p.sub_mem hxz hx', },
end

end ring

section field

variables [field K]
variables [add_comm_group V] [vector_space K V]
variables [add_comm_group V₂] [vector_space K V₂]

lemma ker_smul (f : V →ₗ[K] V₂) (a : K) (h : a ≠ 0) : ker (a • f) = ker f :=
submodule.comap_smul f _ a h

lemma ker_smul' (f : V →ₗ[K] V₂) (a : K) : ker (a • f) = ⨅(h : a ≠ 0), ker f :=
submodule.comap_smul' f _ a

lemma range_smul (f : V →ₗ[K] V₂) (a : K) (h : a ≠ 0) : range (a • f) = range f :=
submodule.map_smul f _ a h

lemma range_smul' (f : V →ₗ[K] V₂) (a : K) : range (a • f) = ⨆(h : a ≠ 0), range f :=
submodule.map_smul' f _ a

lemma span_singleton_sup_ker_eq_top (f : V →ₗ[K] K) {x : V} (hx : f x ≠ 0) :
  (K ∙ x) ⊔ f.ker = ⊤ :=
eq_top_iff.2 (λ y hy, submodule.mem_sup.2 ⟨(f y * (f x)⁻¹) • x,
  submodule.mem_span_singleton.2 ⟨f y * (f x)⁻¹, rfl⟩,
    ⟨y - (f y * (f x)⁻¹) • x,
      by rw [linear_map.mem_ker, f.map_sub, f.map_smul, smul_eq_mul, mul_assoc,
             inv_mul_cancel hx, mul_one, sub_self],
      by simp only [add_sub_cancel'_right]⟩⟩)

end field

end linear_map


namespace is_linear_map

lemma is_linear_map_add [semiring R] [add_comm_monoid M] [semimodule R M] :
  is_linear_map R (λ (x : M × M), x.1 + x.2) :=
begin
  apply is_linear_map.mk,
  { intros x y,
    simp, cc },
  { intros x y,
    simp [smul_add] }
end

lemma is_linear_map_sub {R M : Type*} [semiring R] [add_comm_group M] [semimodule R M]:
  is_linear_map R (λ (x : M × M), x.1 - x.2) :=
begin
  apply is_linear_map.mk,
  { intros x y,
    simp [add_comm, add_left_comm, sub_eq_add_neg] },
  { intros x y,
    simp [smul_sub] }
end

end is_linear_map

namespace submodule

section add_comm_monoid

variables {T : semiring R} [add_comm_monoid M] [add_comm_monoid M₂]
variables [semimodule R M] [semimodule R M₂]
variables (p p' : submodule R M) (q : submodule R M₂)
include T
open linear_map

@[simp] theorem map_top (f : M →ₗ[R] M₂) : map f ⊤ = range f := rfl

@[simp] theorem comap_bot (f : M →ₗ[R] M₂) : comap f ⊥ = ker f := rfl

@[simp] theorem ker_subtype : p.subtype.ker = ⊥ :=
ker_eq_bot_of_injective $ λ x y, subtype.ext_val

@[simp] theorem range_subtype : p.subtype.range = p :=
by simpa using map_comap_subtype p ⊤

lemma map_subtype_le (p' : submodule R p) : map p.subtype p' ≤ p :=
by simpa using (map_mono le_top : map p.subtype p' ≤ p.subtype.range)

/-- Under the canonical linear map from a submodule `p` to the ambient space `M`, the image of the
maximal submodule of `p` is just `p `. -/
@[simp] lemma map_subtype_top : map p.subtype (⊤ : submodule R p) = p :=
by simp

@[simp] lemma comap_subtype_eq_top {p p' : submodule R M} :
  comap p.subtype p' = ⊤ ↔ p ≤ p' :=
eq_top_iff.trans $ map_le_iff_le_comap.symm.trans $ by rw [map_subtype_top]

@[simp] lemma comap_subtype_self : comap p.subtype p = ⊤ :=
comap_subtype_eq_top.2 (le_refl _)

@[simp] theorem ker_of_le (p p' : submodule R M) (h : p ≤ p') : (of_le h).ker = ⊥ :=
by rw [of_le, ker_cod_restrict, ker_subtype]

lemma range_of_le (p q : submodule R M) (h : p ≤ q) : (of_le h).range = comap q.subtype p :=
by rw [← map_top, of_le, linear_map.map_cod_restrict, map_top, range_subtype]

end add_comm_monoid

section ring

variables {T : ring R} [add_comm_group M] [add_comm_group M₂] [semimodule R M] [semimodule R M₂]
variables (p p' : submodule R M) (q : submodule R M₂)
include T
open linear_map

lemma disjoint_iff_comap_eq_bot {p q : submodule R M} :
  disjoint p q ↔ comap p.subtype q = ⊥ :=
by rw [eq_bot_iff, ← map_le_map_iff' p.ker_subtype, map_bot, map_comap_subtype, disjoint]

/-- If `N ⊆ M` then submodules of `N` are the same as submodules of `M` contained in `N` -/
def map_subtype.rel_iso :
  submodule R p ≃o {p' : submodule R M // p' ≤ p} :=
{ to_fun    := λ p', ⟨map p.subtype p', map_subtype_le p _⟩,
  inv_fun   := λ q, comap p.subtype q,
  left_inv  := λ p', comap_map_eq_self $ by simp,
  right_inv := λ ⟨q, hq⟩, subtype.ext_val $ by simp [map_comap_subtype p, inf_of_le_right hq],
  map_rel_iff'      := λ p₁ p₂, map_le_map_iff' (ker_subtype p) }

/-- If `p ⊆ M` is a submodule, the ordering of submodules of `p` is embedded in the ordering of
submodules of `M`. -/
def map_subtype.order_embedding :
  submodule R p ↪o submodule R M :=
(rel_iso.to_rel_embedding $ map_subtype.rel_iso p).trans (subtype.rel_embedding _ _)

@[simp] lemma map_subtype_embedding_eq (p' : submodule R p) :
  map_subtype.order_embedding p p' = map p.subtype p' := rfl


/-- The map from a module `M` to the quotient of `M` by a submodule `p` as a linear map. -/
def mkq : M →ₗ[R] p.quotient := ⟨quotient.mk, by simp, by simp⟩

@[simp] theorem mkq_apply (x : M) : p.mkq x = quotient.mk x := rfl

/-- The map from the quotient of `M` by a submodule `p` to `M₂` induced by a linear map `f : M → M₂`
vanishing on `p`, as a linear map. -/
def liftq (f : M →ₗ[R] M₂) (h : p ≤ f.ker) : p.quotient →ₗ[R] M₂ :=
⟨λ x, _root_.quotient.lift_on' x f $
   λ a b (ab : a - b ∈ p), eq_of_sub_eq_zero $ by simpa using h ab,
 by rintro ⟨x⟩ ⟨y⟩; exact f.map_add x y,
 by rintro a ⟨x⟩; exact f.map_smul a x⟩

@[simp] theorem liftq_apply (f : M →ₗ[R] M₂) {h} (x : M) :
  p.liftq f h (quotient.mk x) = f x := rfl

@[simp] theorem liftq_mkq (f : M →ₗ[R] M₂) (h) : (p.liftq f h).comp p.mkq = f :=
by ext; refl

@[simp] theorem range_mkq : p.mkq.range = ⊤ :=
eq_top_iff'.2 $ by rintro ⟨x⟩; exact ⟨x, trivial, rfl⟩

@[simp] theorem ker_mkq : p.mkq.ker = p :=
by ext; simp

lemma le_comap_mkq (p' : submodule R p.quotient) : p ≤ comap p.mkq p' :=
by simpa using (comap_mono bot_le : p.mkq.ker ≤ comap p.mkq p')

@[simp] theorem mkq_map_self : map p.mkq p = ⊥ :=
by rw [eq_bot_iff, map_le_iff_le_comap, comap_bot, ker_mkq]; exact le_refl _

@[simp] theorem comap_map_mkq : comap p.mkq (map p.mkq p') = p ⊔ p' :=
by simp [comap_map_eq, sup_comm]

@[simp] theorem map_mkq_eq_top : map p.mkq p' = ⊤ ↔ p ⊔ p' = ⊤ :=
by simp only [map_eq_top_iff p.range_mkq, sup_comm, ker_mkq]

/-- The map from the quotient of `M` by submodule `p` to the quotient of `M₂` by submodule `q` along
`f : M → M₂` is linear. -/
def mapq (f : M →ₗ[R] M₂) (h : p ≤ comap f q) : p.quotient →ₗ[R] q.quotient :=
p.liftq (q.mkq.comp f) $ by simpa [ker_comp] using h

@[simp] theorem mapq_apply (f : M →ₗ[R] M₂) {h} (x : M) :
  mapq p q f h (quotient.mk x) = quotient.mk (f x) := rfl

theorem mapq_mkq (f : M →ₗ[R] M₂) {h} : (mapq p q f h).comp p.mkq = q.mkq.comp f :=
by ext x; refl

theorem comap_liftq (f : M →ₗ[R] M₂) (h) :
  q.comap (p.liftq f h) = (q.comap f).map (mkq p) :=
le_antisymm
  (by rintro ⟨x⟩ hx; exact ⟨_, hx, rfl⟩)
  (by rw [map_le_iff_le_comap, ← comap_comp, liftq_mkq]; exact le_refl _)

theorem map_liftq (f : M →ₗ[R] M₂) (h) (q : submodule R (quotient p)) :
  q.map (p.liftq f h) = (q.comap p.mkq).map f :=
le_antisymm
  (by rintro _ ⟨⟨x⟩, hxq, rfl⟩; exact ⟨x, hxq, rfl⟩)
  (by rintro _ ⟨x, hxq, rfl⟩; exact ⟨quotient.mk x, hxq, rfl⟩)

theorem ker_liftq (f : M →ₗ[R] M₂) (h) :
  ker (p.liftq f h) = (ker f).map (mkq p) := comap_liftq _ _ _ _

theorem range_liftq (f : M →ₗ[R] M₂) (h) :
  range (p.liftq f h) = range f := map_liftq _ _ _ _

theorem ker_liftq_eq_bot (f : M →ₗ[R] M₂) (h) (h' : ker f ≤ p) : ker (p.liftq f h) = ⊥ :=
by rw [ker_liftq, le_antisymm h h', mkq_map_self]

/-- The correspondence theorem for modules: there is an order isomorphism between submodules of the
quotient of `M` by `p`, and submodules of `M` larger than `p`. -/
def comap_mkq.rel_iso :
  submodule R p.quotient ≃o {p' : submodule R M // p ≤ p'} :=
{ to_fun    := λ p', ⟨comap p.mkq p', le_comap_mkq p _⟩,
  inv_fun   := λ q, map p.mkq q,
  left_inv  := λ p', map_comap_eq_self $ by simp,
  right_inv := λ ⟨q, hq⟩, subtype.ext_val $ by simpa [comap_map_mkq p],
  map_rel_iff'      := λ p₁ p₂, comap_le_comap_iff $ range_mkq _ }

/-- The ordering on submodules of the quotient of `M` by `p` embeds into the ordering on submodules
of `M`. -/
def comap_mkq.order_embedding :
  submodule R p.quotient ↪o submodule R M :=
(rel_iso.to_rel_embedding $ comap_mkq.rel_iso p).trans (subtype.rel_embedding _ _)

@[simp] lemma comap_mkq_embedding_eq (p' : submodule R p.quotient) :
  comap_mkq.order_embedding p p' = comap p.mkq p' := rfl

lemma span_preimage_eq {f : M →ₗ[R] M₂} {s : set M₂} (h₀ : s.nonempty) (h₁ : s ⊆ range f) :
  span R (f ⁻¹' s) = (span R s).comap f :=
begin
  suffices : (span R s).comap f ≤ span R (f ⁻¹' s),
  { exact le_antisymm (span_preimage_le f s) this, },
  have hk : ker f ≤ span R (f ⁻¹' s),
  { let y := classical.some h₀, have hy : y ∈ s, { exact classical.some_spec h₀, },
    rw ker_le_iff, use [y, h₁ hy], rw ← set.singleton_subset_iff at hy,
    exact set.subset.trans subset_span (span_mono (set.preimage_mono hy)), },
  rw ← left_eq_sup at hk, rw f.range_coe at h₁,
  rw [hk, ← map_le_map_iff, map_span, map_comap_eq, set.image_preimage_eq_of_subset h₁],
  exact inf_le_right,
end

end ring

end submodule

namespace linear_map

section semiring

variables [semiring R] [add_comm_monoid M] [add_comm_monoid M₂] [add_comm_monoid M₃]
variables [semimodule R M] [semimodule R M₂] [semimodule R M₃]

/-- A monomorphism is injective. -/
lemma ker_eq_bot_of_cancel {f : M →ₗ[R] M₂}
  (h : ∀ (u v : f.ker →ₗ[R] M), f.comp u = f.comp v → u = v) : f.ker = ⊥ :=
begin
  have h₁ : f.comp (0 : f.ker →ₗ[R] M) = 0 := comp_zero _,
  rw [←submodule.range_subtype f.ker, ←h 0 f.ker.subtype (eq.trans h₁ (comp_ker_subtype f).symm)],
  exact range_zero
end

lemma range_comp_of_range_eq_top {f : M →ₗ[R] M₂} (g : M₂ →ₗ[R] M₃) (hf : range f = ⊤) :
  range (g.comp f) = range g :=
by rw [range_comp, hf, submodule.map_top]

lemma ker_comp_of_ker_eq_bot (f : M →ₗ[R] M₂) {g : M₂ →ₗ[R] M₃} (hg : ker g = ⊥) :
  ker (g.comp f) = ker f :=
by rw [ker_comp, hg, submodule.comap_bot]

end semiring

section ring

variables [ring R] [add_comm_monoid M] [add_comm_group M₂] [add_comm_monoid M₃]
variables [semimodule R M] [semimodule R M₂] [semimodule R M₃]

lemma range_mkq_comp (f : M →ₗ[R] M₂) : f.range.mkq.comp f = 0 :=
linear_map.ext $ λ x, by simp

lemma ker_le_range_iff {f : M →ₗ[R] M₂} {g : M₂ →ₗ[R] M₃} :
  g.ker ≤ f.range ↔ f.range.mkq.comp g.ker.subtype = 0 :=
by rw [←range_le_ker_iff, submodule.ker_mkq, submodule.range_subtype]

/-- An epimorphism is surjective. -/
lemma range_eq_top_of_cancel {f : M →ₗ[R] M₂}
  (h : ∀ (u v : M₂ →ₗ[R] f.range.quotient), u.comp f = v.comp f → u = v) : f.range = ⊤ :=
begin
  have h₁ : (0 : M₂ →ₗ[R] f.range.quotient).comp f = 0 := zero_comp _,
  rw [←submodule.ker_mkq f.range, ←h 0 f.range.mkq (eq.trans h₁ (range_mkq_comp _).symm)],
  exact ker_zero
end

end ring

end linear_map

@[simp] lemma linear_map.range_range_restrict [semiring R] [add_comm_monoid M] [add_comm_monoid M₂]
  [semimodule R M] [semimodule R M₂] (f : M →ₗ[R] M₂) :
  f.range_restrict.range = ⊤ :=
by simp [f.range_cod_restrict _]

/-! ### Linear equivalences -/
namespace linear_equiv

section add_comm_monoid
variables [semiring R] [add_comm_monoid M] [add_comm_monoid M₂]
[add_comm_monoid M₃] [add_comm_monoid M₄]

section
variables {semimodule_M : semimodule R M} {semimodule_M₂ : semimodule R M₂}
variables (e e' : M ≃ₗ[R] M₂)

lemma map_eq_comap {p : submodule R M} : (p.map e : submodule R M₂) = p.comap e.symm :=
set_like.coe_injective $ by simp [e.image_eq_preimage]

/-- A linear equivalence of two modules restricts to a linear equivalence from any submodule
`p` of the domain onto the image of that submodule.

This is `linear_equiv.of_submodule'` but with `map` on the right instead of `comap` on the left. -/
def of_submodule (p : submodule R M) : p ≃ₗ[R] ↥(p.map ↑e : submodule R M₂) :=
{ inv_fun   := λ y, ⟨e.symm y, by {
    rcases y with ⟨y', hy⟩, rw submodule.mem_map at hy, rcases hy with ⟨x, hx, hxy⟩, subst hxy,
    simp only [symm_apply_apply, submodule.coe_mk, coe_coe, hx], }⟩,
  left_inv  := λ x, by simp,
  right_inv := λ y, by { apply set_coe.ext, simp, },
  ..((e : M →ₗ[R] M₂).dom_restrict p).cod_restrict (p.map ↑e) (λ x, ⟨x, by simp⟩) }

@[simp] lemma of_submodule_apply (p : submodule R M) (x : p) :
  ↑(e.of_submodule p x) = e x := rfl

@[simp] lemma of_submodule_symm_apply (p : submodule R M) (x : (p.map ↑e : submodule R M₂)) :
  ↑((e.of_submodule p).symm x) = e.symm x := rfl

end


section uncurry

variables (V V₂ R)

/-- Linear equivalence between a curried and uncurried function.
  Differs from `tensor_product.curry`. -/
protected def uncurry :
  (V → V₂ → R) ≃ₗ[R] (V × V₂ → R) :=
{ map_add'  := λ _ _, by { ext ⟨⟩, refl },
  map_smul' := λ _ _, by { ext ⟨⟩, refl },
  .. equiv.arrow_arrow_equiv_prod_arrow _ _ _}

@[simp] lemma coe_uncurry : ⇑(linear_equiv.uncurry R V V₂) = uncurry := rfl

@[simp] lemma coe_uncurry_symm : ⇑(linear_equiv.uncurry R V V₂).symm = curry := rfl

end uncurry

section
variables {semimodule_M : semimodule R M} {semimodule_M₂ : semimodule R M₂}
  {semimodule_M₃ : semimodule R M₃}
variables (f : M →ₗ[R] M₂) (g : M₂ →ₗ[R] M) (e : M ≃ₗ[R] M₂) (h : M₂ →ₗ[R] M₃) (l : M₃ →ₗ[R] M)

variables (p q : submodule R M)

/-- Linear equivalence between two equal submodules. -/
def of_eq (h : p = q) : p ≃ₗ[R] q :=
{ map_smul' := λ _ _, rfl, map_add' := λ _ _, rfl, .. equiv.set.of_eq (congr_arg _ h) }

variables {p q}

@[simp] lemma coe_of_eq_apply (h : p = q) (x : p) : (of_eq p q h x : M) = x := rfl

@[simp] lemma of_eq_symm (h : p = q) : (of_eq p q h).symm = of_eq q p h.symm := rfl

/-- A linear equivalence which maps a submodule of one module onto another, restricts to a linear
equivalence of the two submodules. -/
def of_submodules (p : submodule R M) (q : submodule R M₂) (h : p.map ↑e = q) : p ≃ₗ[R] q :=
(e.of_submodule p).trans (linear_equiv.of_eq _ _ h)

@[simp] lemma of_submodules_apply {p : submodule R M} {q : submodule R M₂}
  (h : p.map ↑e = q) (x : p) : ↑(e.of_submodules p q h x) = e x := rfl

@[simp] lemma of_submodules_symm_apply {p : submodule R M} {q : submodule R M₂}
  (h : p.map ↑e = q) (x : q) : ↑((e.of_submodules p q h).symm x) = e.symm x := rfl

/-- A linear equivalence of two modules restricts to a linear equivalence from the preimage of any
submodule to that submodule.

This is `linear_equiv.of_submodule` but with `comap` on the left instead of `map` on the right. -/
def of_submodule' [semimodule R M] [semimodule R M₂] (f : M ≃ₗ[R] M₂) (U : submodule R M₂) :
  U.comap (f : M →ₗ[R] M₂) ≃ₗ[R] U :=
(f.symm.of_submodules _ _ f.symm.map_eq_comap).symm

lemma of_submodule'_to_linear_map [semimodule R M] [semimodule R M₂]
  (f : M ≃ₗ[R] M₂) (U : submodule R M₂) :
  (f.of_submodule' U).to_linear_map =
  (f.to_linear_map.dom_restrict _).cod_restrict _ subtype.prop :=
by { ext, refl }

@[simp]
lemma of_submodule'_apply [semimodule R M] [semimodule R M₂]
  (f : M ≃ₗ[R] M₂) (U : submodule R M₂) (x : U.comap (f : M →ₗ[R] M₂)) :
(f.of_submodule' U x : M₂) = f (x : M) := rfl

@[simp]
lemma of_submodule'_symm_apply [semimodule R M] [semimodule R M₂]
  (f : M ≃ₗ[R] M₂) (U : submodule R M₂) (x : U) :
((f.of_submodule' U).symm x : M) = f.symm (x : M₂) := rfl

variable (p)

/-- The top submodule of `M` is linearly equivalent to `M`. -/
def of_top (h : p = ⊤) : p ≃ₗ[R] M :=
{ inv_fun   := λ x, ⟨x, h.symm ▸ trivial⟩,
  left_inv  := λ ⟨x, h⟩, rfl,
  right_inv := λ x, rfl,
  .. p.subtype }

@[simp] theorem of_top_apply {h} (x : p) : of_top p h x = x := rfl

@[simp] theorem coe_of_top_symm_apply {h} (x : M) : ((of_top p h).symm x : M) = x := rfl

theorem of_top_symm_apply {h} (x : M) : (of_top p h).symm x = ⟨x, h.symm ▸ trivial⟩ := rfl

/-- If a linear map has an inverse, it is a linear equivalence. -/
def of_linear (h₁ : f.comp g = linear_map.id) (h₂ : g.comp f = linear_map.id) : M ≃ₗ[R] M₂ :=
{ inv_fun   := g,
  left_inv  := linear_map.ext_iff.1 h₂,
  right_inv := linear_map.ext_iff.1 h₁,
  ..f }

@[simp] theorem of_linear_apply {h₁ h₂} (x : M) : of_linear f g h₁ h₂ x = f x := rfl

@[simp] theorem of_linear_symm_apply {h₁ h₂} (x : M₂) : (of_linear f g h₁ h₂).symm x = g x := rfl

@[simp] protected theorem range : (e : M →ₗ[R] M₂).range = ⊤ :=
linear_map.range_eq_top.2 e.to_equiv.surjective

lemma eq_bot_of_equiv [semimodule R M₂] (e : p ≃ₗ[R] (⊥ : submodule R M₂)) : p = ⊥ :=
begin
  refine bot_unique (set_like.le_def.2 $ assume b hb, (submodule.mem_bot R).2 _),
  rw [← p.mk_eq_zero hb, ← e.map_eq_zero_iff],
  apply submodule.eq_zero_of_bot_submodule
end

@[simp] protected theorem ker : (e : M →ₗ[R] M₂).ker = ⊥ :=
linear_map.ker_eq_bot_of_injective e.to_equiv.injective

@[simp] theorem range_comp : (h.comp (e : M →ₗ[R] M₂)).range = h.range :=
linear_map.range_comp_of_range_eq_top _ e.range

@[simp] theorem ker_comp : ((e : M →ₗ[R] M₂).comp l).ker = l.ker :=
linear_map.ker_comp_of_ker_eq_bot _ e.ker

variables {f g}

/-- An linear map `f : M →ₗ[R] M₂` with a left-inverse `g : M₂ →ₗ[R] M` defines a linear equivalence
between `M` and `f.range`.

This is a computable alternative to `linear_equiv.of_injective`, and a bidirectional version of
`linear_map.range_restrict`. -/
def of_left_inverse {g : M₂ → M} (h : function.left_inverse g f) : M ≃ₗ[R] f.range :=
{ to_fun := f.range_restrict,
  inv_fun := g ∘ f.range.subtype,
  left_inv := h,
  right_inv := λ x, subtype.ext $
    let ⟨x', hx'⟩ := linear_map.mem_range.mp x.prop in
    show f (g x) = x, by rw [←hx', h x'],
  .. f.range_restrict }

@[simp] lemma of_left_inverse_apply
  (h : function.left_inverse g f) (x : M) :
  ↑(of_left_inverse h x) = f x := rfl

@[simp] lemma of_left_inverse_symm_apply
  (h : function.left_inverse g f) (x : f.range) :
  (of_left_inverse h).symm x = g x := rfl

end

end add_comm_monoid

section add_comm_group

variables [semiring R]
variables [add_comm_group M] [add_comm_group M₂] [add_comm_group M₃] [add_comm_group M₄]
variables {semimodule_M : semimodule R M} {semimodule_M₂ : semimodule R M₂}
variables {semimodule_M₃ : semimodule R M₃} {semimodule_M₄ : semimodule R M₄}
variables (e e₁ : M ≃ₗ[R] M₂) (e₂ : M₃ ≃ₗ[R] M₄)

@[simp] theorem map_neg (a : M) : e (-a) = -e a := e.to_linear_map.map_neg a
@[simp] theorem map_sub (a b : M) : e (a - b) = e a - e b :=
e.to_linear_map.map_sub a b

end add_comm_group

section neg

variables (R) [semiring R] [add_comm_group M] [semimodule R M]

/-- `x ↦ -x` as a `linear_equiv` -/
def neg : M ≃ₗ[R] M := { .. equiv.neg M, .. (-linear_map.id : M →ₗ[R] M) }

variable {R}

@[simp] lemma coe_neg : ⇑(neg R : M ≃ₗ[R] M) = -id := rfl

lemma neg_apply (x : M) : neg R x = -x := by simp

@[simp] lemma symm_neg : (neg R : M ≃ₗ[R] M).symm = neg R := rfl

end neg

section ring

variables [ring R] [add_comm_group M] [add_comm_group M₂]
variables {semimodule_M : semimodule R M} {semimodule_M₂ : semimodule R M₂}
variables (f : M →ₗ[R] M₂) (e : M ≃ₗ[R] M₂)

/-- An `injective` linear map `f : M →ₗ[R] M₂` defines a linear equivalence
between `M` and `f.range`. See also `linear_map.of_left_inverse`. -/
noncomputable def of_injective (h : f.ker = ⊥) : M ≃ₗ[R] f.range :=
of_left_inverse $ classical.some_spec (linear_map.ker_eq_bot.1 h).has_left_inverse

@[simp] theorem of_injective_apply {h : f.ker = ⊥} (x : M) :
  ↑(of_injective f h x) = f x := rfl

/-- A bijective linear map is a linear equivalence. Here, bijectivity is described by saying that
the kernel of `f` is `{0}` and the range is the universal set. -/
noncomputable def of_bijective (hf₁ : f.ker = ⊥) (hf₂ : f.range = ⊤) : M ≃ₗ[R] M₂ :=
(of_injective f hf₁).trans (of_top _ hf₂)

@[simp] theorem of_bijective_apply {hf₁ hf₂} (x : M) :
  of_bijective f hf₁ hf₂ x = f x := rfl

end ring

section comm_ring
variables [comm_ring R] [add_comm_group M] [add_comm_group M₂] [add_comm_group M₃]
variables [semimodule R M] [semimodule R M₂] [semimodule R M₃]
open linear_map

/-- Multiplying by a unit `a` of the ring `R` is a linear equivalence. -/
def smul_of_unit (a : units R) : M ≃ₗ[R] M :=
of_linear ((a:R) • 1 : M →ₗ M) (((a⁻¹ : units R) : R) • 1 : M →ₗ M)
  (by rw [smul_comp, comp_smul, smul_smul, units.mul_inv, one_smul]; refl)
  (by rw [smul_comp, comp_smul, smul_smul, units.inv_mul, one_smul]; refl)

/-- A linear isomorphism between the domains and codomains of two spaces of linear maps gives a
linear isomorphism between the two function spaces. -/
def arrow_congr {R M₁ M₂ M₂₁ M₂₂ : Sort*} [comm_ring R]
  [add_comm_group M₁] [add_comm_group M₂] [add_comm_group M₂₁] [add_comm_group M₂₂]
  [module R M₁] [module R M₂] [module R M₂₁] [module R M₂₂]
  (e₁ : M₁ ≃ₗ[R] M₂) (e₂ : M₂₁ ≃ₗ[R] M₂₂) :
  (M₁ →ₗ[R] M₂₁) ≃ₗ[R] (M₂ →ₗ[R] M₂₂) :=
{ to_fun := λ f, (e₂ : M₂₁ →ₗ[R] M₂₂).comp $ f.comp e₁.symm,
  inv_fun := λ f, (e₂.symm : M₂₂ →ₗ[R] M₂₁).comp $ f.comp e₁,
  left_inv := λ f, by { ext x, simp },
  right_inv := λ f, by { ext x, simp },
  map_add' := λ f g, by { ext x, simp },
  map_smul' := λ c f, by { ext x, simp } }

@[simp] lemma arrow_congr_apply {R M₁ M₂ M₂₁ M₂₂ : Sort*} [comm_ring R]
  [add_comm_group M₁] [add_comm_group M₂] [add_comm_group M₂₁] [add_comm_group M₂₂]
  [module R M₁] [module R M₂] [module R M₂₁] [module R M₂₂]
  (e₁ : M₁ ≃ₗ[R] M₂) (e₂ : M₂₁ ≃ₗ[R] M₂₂) (f : M₁ →ₗ[R] M₂₁) (x : M₂) :
  arrow_congr e₁ e₂ f x = e₂ (f (e₁.symm x)) :=
rfl

@[simp] lemma arrow_congr_symm_apply {R M₁ M₂ M₂₁ M₂₂ : Sort*} [comm_ring R]
  [add_comm_group M₁] [add_comm_group M₂] [add_comm_group M₂₁] [add_comm_group M₂₂]
  [module R M₁] [module R M₂] [module R M₂₁] [module R M₂₂]
  (e₁ : M₁ ≃ₗ[R] M₂) (e₂ : M₂₁ ≃ₗ[R] M₂₂) (f : M₂ →ₗ[R] M₂₂) (x : M₁) :
  (arrow_congr e₁ e₂).symm f x = e₂.symm (f (e₁ x)) :=
rfl

lemma arrow_congr_comp {N N₂ N₃ : Sort*}
  [add_comm_group N] [add_comm_group N₂] [add_comm_group N₃]
  [module R N] [module R N₂] [module R N₃]
  (e₁ : M ≃ₗ[R] N) (e₂ : M₂ ≃ₗ[R] N₂) (e₃ : M₃ ≃ₗ[R] N₃) (f : M →ₗ[R] M₂) (g : M₂ →ₗ[R] M₃) :
  arrow_congr e₁ e₃ (g.comp f) = (arrow_congr e₂ e₃ g).comp (arrow_congr e₁ e₂ f) :=
by { ext, simp only [symm_apply_apply, arrow_congr_apply, linear_map.comp_apply], }

lemma arrow_congr_trans {M₁ M₂ M₃ N₁ N₂ N₃ : Sort*}
  [add_comm_group M₁] [module R M₁] [add_comm_group M₂] [module R M₂]
  [add_comm_group M₃] [module R M₃] [add_comm_group N₁] [module R N₁]
  [add_comm_group N₂] [module R N₂] [add_comm_group N₃] [module R N₃]
  (e₁ : M₁ ≃ₗ[R] M₂) (e₂ : N₁ ≃ₗ[R] N₂) (e₃ : M₂ ≃ₗ[R] M₃) (e₄ : N₂ ≃ₗ[R] N₃) :
  (arrow_congr e₁ e₂).trans (arrow_congr e₃ e₄) = arrow_congr (e₁.trans e₃) (e₂.trans e₄) :=
rfl

/-- If `M₂` and `M₃` are linearly isomorphic then the two spaces of linear maps from `M` into `M₂`
and `M` into `M₃` are linearly isomorphic. -/
def congr_right (f : M₂ ≃ₗ[R] M₃) : (M →ₗ[R] M₂) ≃ₗ (M →ₗ M₃) :=
arrow_congr (linear_equiv.refl R M) f

/-- If `M` and `M₂` are linearly isomorphic then the two spaces of linear maps from `M` and `M₂` to
themselves are linearly isomorphic. -/
def conj (e : M ≃ₗ[R] M₂) : (module.End R M) ≃ₗ[R] (module.End R M₂) := arrow_congr e e

lemma conj_apply (e : M ≃ₗ[R] M₂) (f : module.End R M) :
  e.conj f = ((↑e : M →ₗ[R] M₂).comp f).comp e.symm := rfl

lemma symm_conj_apply (e : M ≃ₗ[R] M₂) (f : module.End R M₂) :
  e.symm.conj f = ((↑e.symm : M₂ →ₗ[R] M).comp f).comp e := rfl

lemma conj_comp (e : M ≃ₗ[R] M₂) (f g : module.End R M) :
  e.conj (g.comp f) = (e.conj g).comp (e.conj f) :=
arrow_congr_comp e e e f g

lemma conj_trans (e₁ : M ≃ₗ[R] M₂) (e₂ : M₂ ≃ₗ[R] M₃) :
  e₁.conj.trans e₂.conj = (e₁.trans e₂).conj :=
by { ext f x, refl, }

@[simp] lemma conj_id (e : M ≃ₗ[R] M₂) : e.conj linear_map.id = linear_map.id :=
by { ext, simp [conj_apply], }

end comm_ring

section field
variables [field K] [add_comm_group M] [add_comm_group M₂] [add_comm_group M₃]
variables [module K M] [module K M₂] [module K M₃]
variables (K) (M)
open linear_map

/-- Multiplying by a nonzero element `a` of the field `K` is a linear equivalence. -/
def smul_of_ne_zero (a : K) (ha : a ≠ 0) : M ≃ₗ[K] M :=
smul_of_unit $ units.mk0 a ha

section

noncomputable theory
open_locale classical

lemma ker_to_span_singleton {x : M} (h : x ≠ 0) : (to_span_singleton K M x).ker = ⊥ :=
begin
  ext c, split,
  { intros hc, rw submodule.mem_bot, rw mem_ker at hc, by_contra hc',
    have : x = 0,
      calc x = c⁻¹ • (c • x) : by rw [← mul_smul, inv_mul_cancel hc', one_smul]
      ... = c⁻¹ • ((to_span_singleton K M x) c) : rfl
      ... = 0 : by rw [hc, smul_zero],
    tauto },
  { rw [mem_ker, submodule.mem_bot], intros h, rw h, simp }
end

/-- Given a nonzero element `x` of a vector space `M` over a field `K`, the natural
    map from `K` to the span of `x`, with invertibility check to consider it as an
    isomorphism.-/
def to_span_nonzero_singleton (x : M) (h : x ≠ 0) : K ≃ₗ[K] (K ∙ x) :=
linear_equiv.trans
  (linear_equiv.of_injective (to_span_singleton K M x) (ker_to_span_singleton K M h))
  (of_eq (to_span_singleton K M x).range (K ∙ x)
    (span_singleton_eq_range K M x).symm)

lemma to_span_nonzero_singleton_one (x : M) (h : x ≠ 0) : to_span_nonzero_singleton K M x h 1
  = (⟨x, submodule.mem_span_singleton_self x⟩ : K ∙ x) :=
begin
  apply set_like.coe_eq_coe.mp,
  have : ↑(to_span_nonzero_singleton K M x h 1) = to_span_singleton K M x 1 := rfl,
  rw [this, to_span_singleton_one, submodule.coe_mk],
end

/-- Given a nonzero element `x` of a vector space `M` over a field `K`, the natural map
    from the span of `x` to `K`.-/
abbreviation coord (x : M) (h : x ≠ 0) : (K ∙ x) ≃ₗ[K] K :=
(to_span_nonzero_singleton K M x h).symm

lemma coord_self (x : M) (h : x ≠ 0) :
  (coord K M x h) (⟨x, submodule.mem_span_singleton_self x⟩ : K ∙ x) = 1 :=
by rw [← to_span_nonzero_singleton_one K M x h, symm_apply_apply]

end

end field

end linear_equiv

namespace submodule

section semimodule

variables [semiring R] [add_comm_monoid M] [semimodule R M]

/-- Given `p` a submodule of the module `M` and `q` a submodule of `p`, `p.equiv_subtype_map q`
is the natural `linear_equiv` between `q` and `q.map p.subtype`. -/
def equiv_subtype_map (p : submodule R M) (q : submodule R p) :
  q ≃ₗ[R] q.map p.subtype :=
{ inv_fun :=
    begin
      rintro ⟨x, hx⟩,
      refine ⟨⟨x, _⟩, _⟩;
      rcases hx with ⟨⟨_, h⟩, _, rfl⟩;
      assumption
    end,
  left_inv := λ ⟨⟨_, _⟩, _⟩, rfl,
  right_inv := λ ⟨x, ⟨_, h⟩, _, rfl⟩, rfl,
  .. (p.subtype.dom_restrict q).cod_restrict _
    begin
      rintro ⟨x, hx⟩,
      refine ⟨x, hx, rfl⟩,
    end }

@[simp]
lemma equiv_subtype_map_apply {p : submodule R M} {q : submodule R p} (x : q) :
  (p.equiv_subtype_map q x : M) = p.subtype.dom_restrict q x :=
rfl

@[simp]
lemma equiv_subtype_map_symm_apply {p : submodule R M} {q : submodule R p} (x : q.map p.subtype) :
  ((p.equiv_subtype_map q).symm x : M) = x :=
by { cases x, refl }

/-- If `s ≤ t`, then we can view `s` as a submodule of `t` by taking the comap
of `t.subtype`. -/
def comap_subtype_equiv_of_le {p q : submodule R M} (hpq : p ≤ q) :
comap q.subtype p ≃ₗ[R] p :=
{ to_fun := λ x, ⟨x, x.2⟩,
  inv_fun := λ x, ⟨⟨x, hpq x.2⟩, x.2⟩,
  left_inv := λ x, by simp only [coe_mk, set_like.eta, coe_coe],
  right_inv := λ x, by simp only [subtype.coe_mk, set_like.eta, coe_coe],
  map_add' := λ x y, rfl,
  map_smul' := λ c x, rfl }

end semimodule

variables [ring R] [add_comm_group M] [module R M]
variables (p : submodule R M)

open linear_map

/-- If `p = ⊥`, then `M / p ≃ₗ[R] M`. -/
def quot_equiv_of_eq_bot (hp : p = ⊥) : p.quotient ≃ₗ[R] M :=
linear_equiv.of_linear (p.liftq id $ hp.symm ▸ bot_le) p.mkq (liftq_mkq _ _ _) $
  p.quot_hom_ext $ λ x, rfl

@[simp] lemma quot_equiv_of_eq_bot_apply_mk (hp : p = ⊥) (x : M) :
  p.quot_equiv_of_eq_bot hp (quotient.mk x) = x := rfl

@[simp] lemma quot_equiv_of_eq_bot_symm_apply (hp : p = ⊥) (x : M) :
  (p.quot_equiv_of_eq_bot hp).symm x = quotient.mk x := rfl

@[simp] lemma coe_quot_equiv_of_eq_bot_symm (hp : p = ⊥) :
  ((p.quot_equiv_of_eq_bot hp).symm : M →ₗ[R] p.quotient) = p.mkq := rfl

variables (q : submodule R M)

/-- Quotienting by equal submodules gives linearly equivalent quotients. -/
def quot_equiv_of_eq (h : p = q) : p.quotient ≃ₗ[R] q.quotient :=
{ map_add' := by { rintros ⟨x⟩ ⟨y⟩, refl }, map_smul' := by { rintros x ⟨y⟩, refl },
  ..@quotient.congr _ _ (quotient_rel p) (quotient_rel q) (equiv.refl _) $
    λ a b, by { subst h, refl } }

end submodule

namespace submodule

variables [comm_ring R] [add_comm_group M] [add_comm_group M₂] [module R M] [module R M₂]
variables (p : submodule R M) (q : submodule R M₂)

@[simp] lemma mem_map_equiv {e : M ≃ₗ[R] M₂} {x : M₂} : x ∈ p.map (e : M →ₗ[R] M₂) ↔ e.symm x ∈ p :=
begin
  rw submodule.mem_map, split,
  { rintros ⟨y, hy, hx⟩, simp [←hx, hy], },
  { intros hx, refine ⟨e.symm x, hx, by simp⟩, },
end

lemma comap_le_comap_smul (f : M →ₗ[R] M₂) (c : R) :
  comap f q ≤ comap (c • f) q :=
begin
  rw set_like.le_def,
  intros m h,
  change c • (f m) ∈ q,
  change f m ∈ q at h,
  apply q.smul_mem _ h,
end

lemma inf_comap_le_comap_add (f₁ f₂ : M →ₗ[R] M₂) :
  comap f₁ q ⊓ comap f₂ q ≤ comap (f₁ + f₂) q :=
begin
  rw set_like.le_def,
  intros m h,
  change f₁ m + f₂ m ∈ q,
  change f₁ m ∈ q ∧ f₂ m ∈ q at h,
  apply q.add_mem h.1 h.2,
end

/-- Given modules `M`, `M₂` over a commutative ring, together with submodules `p ⊆ M`, `q ⊆ M₂`, the
set of maps $\{f ∈ Hom(M, M₂) | f(p) ⊆ q \}$ is a submodule of `Hom(M, M₂)`. -/
def compatible_maps : submodule R (M →ₗ[R] M₂) :=
{ carrier   := {f | p ≤ comap f q},
  zero_mem' := by { change p ≤ comap 0 q, rw comap_zero, refine le_top, },
  add_mem'  := λ f₁ f₂ h₁ h₂, by { apply le_trans _ (inf_comap_le_comap_add q f₁ f₂), rw le_inf_iff,
                                 exact ⟨h₁, h₂⟩, },
  smul_mem' := λ c f h, le_trans h (comap_le_comap_smul q f c), }

/-- Given modules `M`, `M₂` over a commutative ring, together with submodules `p ⊆ M`, `q ⊆ M₂`, the
natural map $\{f ∈ Hom(M, M₂) | f(p) ⊆ q \} \to Hom(M/p, M₂/q)$ is linear. -/
def mapq_linear : compatible_maps p q →ₗ[R] p.quotient →ₗ[R] q.quotient :=
{ to_fun    := λ f, mapq _ _ f.val f.property,
  map_add'  := λ x y, by { ext m', apply quotient.induction_on' m', intros m, refl, },
  map_smul' := λ c f, by { ext m', apply quotient.induction_on' m', intros m, refl, } }

end submodule

namespace equiv
variables [semiring R] [add_comm_monoid M] [semimodule R M] [add_comm_monoid M₂] [semimodule R M₂]

/-- An equivalence whose underlying function is linear is a linear equivalence. -/
def to_linear_equiv (e : M ≃ M₂) (h : is_linear_map R (e : M → M₂)) : M ≃ₗ[R] M₂ :=
{ .. e, .. h.mk' e}

end equiv

namespace add_equiv
variables [semiring R] [add_comm_monoid M] [semimodule R M] [add_comm_monoid M₂] [semimodule R M₂]

/-- An additive equivalence whose underlying function preserves `smul` is a linear equivalence. -/
def to_linear_equiv (e : M ≃+ M₂) (h : ∀ (c : R) x, e (c • x) = c • e x) : M ≃ₗ[R] M₂ :=
{ map_smul' := h, .. e, }

@[simp] lemma coe_to_linear_equiv (e : M ≃+ M₂) (h : ∀ (c : R) x, e (c • x) = c • e x) :
  ⇑(e.to_linear_equiv h) = e :=
rfl

@[simp] lemma coe_to_linear_equiv_symm (e : M ≃+ M₂) (h : ∀ (c : R) x, e (c • x) = c • e x) :
  ⇑(e.to_linear_equiv h).symm = e.symm :=
rfl

end add_equiv

namespace linear_map

open submodule

section isomorphism_laws

variables [ring R] [add_comm_group M] [add_comm_group M₂] [add_comm_group M₃]
variables [module R M] [module R M₂] [module R M₃]
variables (f : M →ₗ[R] M₂)

/-- The first isomorphism law for modules. The quotient of `M` by the kernel of `f` is linearly
equivalent to the range of `f`. -/
noncomputable def quot_ker_equiv_range : f.ker.quotient ≃ₗ[R] f.range :=
(linear_equiv.of_injective (f.ker.liftq f $ le_refl _) $
  submodule.ker_liftq_eq_bot _ _ _ (le_refl f.ker)).trans
  (linear_equiv.of_eq _ _ $ submodule.range_liftq _ _ _)

/-- The first isomorphism theorem for surjective linear maps. -/
noncomputable def quot_ker_equiv_of_surjective
  (f : M →ₗ[R] M₂) (hf : function.surjective f) : f.ker.quotient ≃ₗ[R] M₂ :=
f.quot_ker_equiv_range.trans
  (linear_equiv.of_top f.range (linear_map.range_eq_top.2 hf))

@[simp] lemma quot_ker_equiv_range_apply_mk (x : M) :
  (f.quot_ker_equiv_range (submodule.quotient.mk x) : M₂) = f x :=
rfl

@[simp] lemma quot_ker_equiv_range_symm_apply_image (x : M) (h : f x ∈ f.range) :
  f.quot_ker_equiv_range.symm ⟨f x, h⟩ = f.ker.mkq x :=
f.quot_ker_equiv_range.symm_apply_apply (f.ker.mkq x)

/--
Canonical linear map from the quotient `p/(p ∩ p')` to `(p+p')/p'`, mapping `x + (p ∩ p')`
to `x + p'`, where `p` and `p'` are submodules of an ambient module.
-/
def quotient_inf_to_sup_quotient (p p' : submodule R M) :
  (comap p.subtype (p ⊓ p')).quotient →ₗ[R] (comap (p ⊔ p').subtype p').quotient :=
(comap p.subtype (p ⊓ p')).liftq
  ((comap (p ⊔ p').subtype p').mkq.comp (of_le le_sup_left)) begin
rw [ker_comp, of_le, comap_cod_restrict, ker_mkq, map_comap_subtype],
exact comap_mono (inf_le_inf_right _ le_sup_left) end

/--
Second Isomorphism Law : the canonical map from `p/(p ∩ p')` to `(p+p')/p'` as a linear isomorphism.
-/
noncomputable def quotient_inf_equiv_sup_quotient (p p' : submodule R M) :
  (comap p.subtype (p ⊓ p')).quotient ≃ₗ[R] (comap (p ⊔ p').subtype p').quotient :=
linear_equiv.of_bijective (quotient_inf_to_sup_quotient p p')
  begin
    rw [quotient_inf_to_sup_quotient, ker_liftq_eq_bot],
    rw [ker_comp, ker_mkq],
    exact λ ⟨x, hx1⟩ hx2, ⟨hx1, hx2⟩
  end
  begin
    rw [quotient_inf_to_sup_quotient, range_liftq, eq_top_iff'],
    rintros ⟨x, hx⟩, rcases mem_sup.1 hx with ⟨y, hy, z, hz, rfl⟩,
    use [⟨y, hy⟩, trivial], apply (submodule.quotient.eq _).2,
    change y - (y + z) ∈ p',
    rwa [sub_add_eq_sub_sub, sub_self, zero_sub, neg_mem_iff]
  end

@[simp] lemma coe_quotient_inf_to_sup_quotient (p p' : submodule R M) :
  ⇑(quotient_inf_to_sup_quotient p p') = quotient_inf_equiv_sup_quotient p p' := rfl

@[simp] lemma quotient_inf_equiv_sup_quotient_apply_mk (p p' : submodule R M) (x : p) :
  quotient_inf_equiv_sup_quotient p p' (submodule.quotient.mk x) =
    submodule.quotient.mk (of_le (le_sup_left : p ≤ p ⊔ p') x) :=
rfl

lemma quotient_inf_equiv_sup_quotient_symm_apply_left (p p' : submodule R M)
  (x : p ⊔ p') (hx : (x:M) ∈ p) :
  (quotient_inf_equiv_sup_quotient p p').symm (submodule.quotient.mk x) =
    submodule.quotient.mk ⟨x, hx⟩ :=
(linear_equiv.symm_apply_eq _).2 $ by simp [of_le_apply]

@[simp] lemma quotient_inf_equiv_sup_quotient_symm_apply_eq_zero_iff {p p' : submodule R M}
  {x : p ⊔ p'} :
  (quotient_inf_equiv_sup_quotient p p').symm (submodule.quotient.mk x) = 0 ↔ (x:M) ∈ p' :=
(linear_equiv.symm_apply_eq _).trans $ by simp [of_le_apply]

lemma quotient_inf_equiv_sup_quotient_symm_apply_right (p p' : submodule R M) {x : p ⊔ p'}
  (hx : (x:M) ∈ p') :
  (quotient_inf_equiv_sup_quotient p p').symm (submodule.quotient.mk x) = 0 :=
quotient_inf_equiv_sup_quotient_symm_apply_eq_zero_iff.2 hx

end isomorphism_laws

section fun_left
variables (R M) [semiring R] [add_comm_monoid M] [semimodule R M]
variables {m n p : Type*}

/-- Given an `R`-module `M` and a function `m → n` between arbitrary types,
construct a linear map `(n → M) →ₗ[R] (m → M)` -/
def fun_left (f : m → n) : (n → M) →ₗ[R] (m → M) :=
mk (∘f) (λ _ _, rfl) (λ _ _, rfl)

@[simp] theorem fun_left_apply (f : m → n) (g : n → M) (i : m) : fun_left R M f g i = g (f i) :=
rfl

@[simp] theorem fun_left_id (g : n → M) : fun_left R M _root_.id g = g :=
rfl

theorem fun_left_comp (f₁ : n → p) (f₂ : m → n) :
  fun_left R M (f₁ ∘ f₂) = (fun_left R M f₂).comp (fun_left R M f₁) :=
rfl

/-- Given an `R`-module `M` and an equivalence `m ≃ n` between arbitrary types,
construct a linear equivalence `(n → M) ≃ₗ[R] (m → M)` -/
def fun_congr_left (e : m ≃ n) : (n → M) ≃ₗ[R] (m → M) :=
linear_equiv.of_linear (fun_left R M e) (fun_left R M e.symm)
  (ext $ λ x, funext $ λ i,
    by rw [id_apply, ← fun_left_comp, equiv.symm_comp_self, fun_left_id])
  (ext $ λ x, funext $ λ i,
    by rw [id_apply, ← fun_left_comp, equiv.self_comp_symm, fun_left_id])

@[simp] theorem fun_congr_left_apply (e : m ≃ n) (x : n → M) :
  fun_congr_left R M e x = fun_left R M e x :=
rfl

@[simp] theorem fun_congr_left_id :
  fun_congr_left R M (equiv.refl n) = linear_equiv.refl R (n → M) :=
rfl

@[simp] theorem fun_congr_left_comp (e₁ : m ≃ n) (e₂ : n ≃ p) :
  fun_congr_left R M (equiv.trans e₁ e₂) =
    linear_equiv.trans (fun_congr_left R M e₂) (fun_congr_left R M e₁) :=
rfl

@[simp] lemma fun_congr_left_symm (e : m ≃ n) :
  (fun_congr_left R M e).symm = fun_congr_left R M e.symm :=
rfl

end fun_left

universe i
variables [semiring R] [add_comm_monoid M] [semimodule R M]

variables (R M)

instance automorphism_group : group (M ≃ₗ[R] M) :=
{ mul := λ f g, g.trans f,
  one := linear_equiv.refl R M,
  inv := λ f, f.symm,
  mul_assoc := λ f g h, by {ext, refl},
  mul_one := λ f, by {ext, refl},
  one_mul := λ f, by {ext, refl},
  mul_left_inv := λ f, by {ext, exact f.left_inv x} }

instance automorphism_group.to_linear_map_is_monoid_hom :
  is_monoid_hom (linear_equiv.to_linear_map : (M ≃ₗ[R] M) → (M →ₗ[R] M)) :=
{ map_one := rfl,
  map_mul := λ f g, rfl }

/-- The group of invertible linear maps from `M` to itself -/
@[reducible] def general_linear_group := units (M →ₗ[R] M)

namespace general_linear_group
variables {R M}

instance : has_coe_to_fun (general_linear_group R M) := by apply_instance

/-- An invertible linear map `f` determines an equivalence from `M` to itself. -/
def to_linear_equiv (f : general_linear_group R M) : (M ≃ₗ[R] M) :=
{ inv_fun := f.inv.to_fun,
  left_inv := λ m, show (f.inv * f.val) m = m,
    by erw f.inv_val; simp,
  right_inv := λ m, show (f.val * f.inv) m = m,
    by erw f.val_inv; simp,
  ..f.val }

/-- An equivalence from `M` to itself determines an invertible linear map. -/
def of_linear_equiv (f : (M ≃ₗ[R] M)) : general_linear_group R M :=
{ val := f,
  inv := f.symm,
  val_inv := linear_map.ext $ λ _, f.apply_symm_apply _,
  inv_val := linear_map.ext $ λ _, f.symm_apply_apply _ }

variables (R M)

/-- The general linear group on `R` and `M` is multiplicatively equivalent to the type of linear
equivalences between `M` and itself. -/
def general_linear_equiv : general_linear_group R M ≃* (M ≃ₗ[R] M) :=
{ to_fun := to_linear_equiv,
  inv_fun := of_linear_equiv,
  left_inv := λ f, by { ext, refl },
  right_inv := λ f, by { ext, refl },
  map_mul' := λ x y, by {ext, refl} }

@[simp] lemma general_linear_equiv_to_linear_map (f : general_linear_group R M) :
  (general_linear_equiv R M f : M →ₗ[R] M) = f :=
by {ext, refl}

end general_linear_group

end linear_map

namespace submodule
variables [ring R] [add_comm_group M] [module R M]

instance : is_modular_lattice (submodule R M) :=
⟨λ x y z xz a ha, begin
  rw [mem_inf, mem_sup] at ha,
  rcases ha with ⟨⟨b, hb, c, hc, rfl⟩, haz⟩,
  rw mem_sup,
  refine ⟨b, hb, c, mem_inf.2 ⟨hc, _⟩, rfl⟩,
  rw [← add_sub_cancel c b, add_comm],
  apply z.sub_mem haz (xz hb),
end⟩

end submodule<|MERGE_RESOLUTION|>--- conflicted
+++ resolved
@@ -212,6 +212,7 @@
 instance : has_one (M →ₗ[R] M) := ⟨linear_map.id⟩
 instance : has_mul (M →ₗ[R] M) := ⟨linear_map.comp⟩
 
+lemma one_eq_id (1 : M →ₗ[R] M) = id := rfl
 lemma mul_eq_comp (f g : M →ₗ[R] M) : f * g = f.comp g := rfl
 
 @[simp] lemma one_apply (x : M) : (1 : M →ₗ[R] M) x = x := rfl
@@ -463,17 +464,6 @@
 by refine {mul := (*), one := 1, ..linear_map.add_comm_monoid, ..};
   { intros, apply linear_map.ext, simp {proj := ff} }
 
-<<<<<<< HEAD
-lemma one_def : (1 : M →ₗ[R] M) = id := rfl
-
-lemma mul_def (g f : M →ₗ[R] M) : g * f = g.comp f := rfl
-
-lemma one_coe : ((1 : M →ₗ[R] M) : M → M) = id := rfl
-
-lemma mul_apply (f g : M →ₗ[R] M) (x : M) : (f * g) x = f (g x) := rfl
-
-=======
->>>>>>> d7f6bd61
 end semiring
 
 section ring
