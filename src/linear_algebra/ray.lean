--- conflicted
+++ resolved
@@ -32,11 +32,7 @@
 
 /-- Two vectors are in the same ray if either one of them is zero or some positive multiples of them
 are equal (in the typical case over a field, this means one of them is a nonnegative multiple of
-<<<<<<< HEAD
-another). -/
-=======
 the other). -/
->>>>>>> 31391dc2
 def same_ray (v₁ v₂ : M) : Prop :=
 v₁ = 0 ∨ v₂ = 0 ∨ ∃ (r₁ r₂ : R), 0 < r₁ ∧ 0 < r₂ ∧ r₁ • v₁ = r₂ • v₂
 
