--- conflicted
+++ resolved
@@ -735,9 +735,6 @@
 lemma coplanar_triple (p₁ p₂ p₃ : P) : coplanar k ({p₁, p₂, p₃} : set P) :=
 (collinear_pair k p₂ p₃).coplanar_insert p₁
 
-<<<<<<< HEAD
-end division_ring
-=======
 end division_ring
 
 namespace affine_basis
@@ -783,5 +780,4 @@
 
 end division_ring
 
-end affine_basis
->>>>>>> dbde88c8
+end affine_basis