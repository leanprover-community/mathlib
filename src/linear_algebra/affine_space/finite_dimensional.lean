/-
Copyright (c) 2020 Joseph Myers. All rights reserved.
Released under Apache 2.0 license as described in the file LICENSE.
Authors: Joseph Myers
-/
import linear_algebra.affine_space.independent
import linear_algebra.finite_dimensional

/-!
# Finite-dimensional subspaces of affine spaces.

This file provides a few results relating to finite-dimensional
subspaces of affine spaces.

## Main definitions

* `collinear` defines collinear sets of points as those that span a
  subspace of dimension at most 1.

-/

noncomputable theory
open_locale big_operators classical affine

section affine_space'

variables (k : Type*) {V : Type*} {P : Type*}
variables {ι : Type*}
include V

open affine_subspace finite_dimensional module

section
variables [division_ring k] [add_comm_group V] [module k V] [affine_space V P]

/-- The `vector_span` of a finite set is finite-dimensional. -/
lemma finite_dimensional_vector_span_of_finite {s : set P} (h : set.finite s) :
  finite_dimensional k (vector_span k s) :=
span_of_finite k $ h.vsub h

/-- The `vector_span` of a family indexed by a `fintype` is
finite-dimensional. -/
instance finite_dimensional_vector_span_of_fintype [fintype ι] (p : ι → P) :
  finite_dimensional k (vector_span k (set.range p)) :=
finite_dimensional_vector_span_of_finite k (set.finite_range _)

/-- The `vector_span` of a subset of a family indexed by a `fintype`
is finite-dimensional. -/
instance finite_dimensional_vector_span_image_of_fintype [fintype ι] (p : ι → P)
  (s : set ι) : finite_dimensional k (vector_span k (p '' s)) :=
finite_dimensional_vector_span_of_finite k ((set.finite.of_fintype _).image _)

/-- The direction of the affine span of a finite set is
finite-dimensional. -/
lemma finite_dimensional_direction_affine_span_of_finite {s : set P} (h : set.finite s) :
  finite_dimensional k (affine_span k s).direction :=
(direction_affine_span k s).symm ▸ finite_dimensional_vector_span_of_finite k h

/-- The direction of the affine span of a family indexed by a
`fintype` is finite-dimensional. -/
instance finite_dimensional_direction_affine_span_of_fintype [fintype ι] (p : ι → P) :
  finite_dimensional k (affine_span k (set.range p)).direction :=
finite_dimensional_direction_affine_span_of_finite k (set.finite_range _)

/-- The direction of the affine span of a subset of a family indexed
by a `fintype` is finite-dimensional. -/
instance finite_dimensional_direction_affine_span_image_of_fintype [fintype ι] (p : ι → P)
  (s : set ι) : finite_dimensional k (affine_span k (p '' s)).direction :=
finite_dimensional_direction_affine_span_of_finite k ((set.finite.of_fintype _).image _)

/-- An affine-independent family of points in a finite-dimensional affine space is finite. -/
noncomputable def fintype_of_fin_dim_affine_independent [finite_dimensional k V]
  {p : ι → P} (hi : affine_independent k p) : fintype ι :=
if hι : is_empty ι then (@fintype.of_is_empty _ hι) else
begin
  let q := (not_is_empty_iff.mp hι).some,
  rw affine_independent_iff_linear_independent_vsub k p q at hi,
  letI : is_noetherian k V := is_noetherian.iff_fg.2 infer_instance,
  exact fintype_of_fintype_ne _ (fintype_of_is_noetherian_linear_independent hi)
end

/-- An affine-independent subset of a finite-dimensional affine space is finite. -/
lemma finite_of_fin_dim_affine_independent [finite_dimensional k V]
  {s : set P} (hi : affine_independent k (coe : s → P)) : s.finite :=
⟨fintype_of_fin_dim_affine_independent k hi⟩

end

section

<<<<<<< HEAD
variables [division_ring k] [module k V]
=======
variables [field k] [add_comm_group V] [module k V] [affine_space V P]
>>>>>>> 1ef393c6
variables {k}

/-- The `vector_span` of a finite subset of an affinely independent
family has dimension one less than its cardinality. -/
lemma affine_independent.finrank_vector_span_image_finset {p : ι → P}
  (hi : affine_independent k p) {s : finset ι} {n : ℕ} (hc : finset.card s = n + 1) :
  finrank k (vector_span k (s.image p : set P)) = n :=
begin
  have hi' := hi.range.mono (set.image_subset_range p ↑s),
  have hc' : (s.image p).card = n + 1,
  { rwa s.card_image_of_injective hi.injective },
  have hn : (s.image p).nonempty,
  { simp [hc', ←finset.card_pos] },
  rcases hn with ⟨p₁, hp₁⟩,
  have hp₁' : p₁ ∈ p '' s := by simpa using hp₁,
  rw [affine_independent_set_iff_linear_independent_vsub k hp₁', ← finset.coe_singleton,
      ← finset.coe_image, ← finset.coe_sdiff, finset.sdiff_singleton_eq_erase,
      ← finset.coe_image] at hi',
  have hc : (finset.image (λ (p : P), p -ᵥ p₁) ((finset.image p s).erase p₁)).card = n,
  { rw [finset.card_image_of_injective _ (vsub_left_injective _),
        finset.card_erase_of_mem hp₁],
    exact nat.pred_eq_of_eq_succ hc' },
  rwa [vector_span_eq_span_vsub_finset_right_ne k hp₁, finrank_span_finset_eq_card, hc]
end

/-- The `vector_span` of a finite affinely independent family has
dimension one less than its cardinality. -/
lemma affine_independent.finrank_vector_span [fintype ι] {p : ι → P}
  (hi : affine_independent k p) {n : ℕ} (hc : fintype.card ι = n + 1) :
  finrank k (vector_span k (set.range p)) = n :=
begin
  rw ← finset.card_univ at hc,
  rw [← set.image_univ, ← finset.coe_univ, ← finset.coe_image],
  exact hi.finrank_vector_span_image_finset hc
end

/-- If the `vector_span` of a finite subset of an affinely independent
family lies in a submodule with dimension one less than its
cardinality, it equals that submodule. -/
lemma affine_independent.vector_span_image_finset_eq_of_le_of_card_eq_finrank_add_one
  {p : ι → P} (hi : affine_independent k p) {s : finset ι} {sm : submodule k V}
  [finite_dimensional k sm] (hle : vector_span k (s.image p : set P) ≤ sm)
  (hc : finset.card s = finrank k sm + 1) : vector_span k (s.image p : set P) = sm :=
eq_of_le_of_finrank_eq hle $ hi.finrank_vector_span_image_finset hc

/-- If the `vector_span` of a finite affinely independent
family lies in a submodule with dimension one less than its
cardinality, it equals that submodule. -/
lemma affine_independent.vector_span_eq_of_le_of_card_eq_finrank_add_one [fintype ι]
  {p : ι → P} (hi : affine_independent k p) {sm : submodule k V} [finite_dimensional k sm]
  (hle : vector_span k (set.range p) ≤ sm) (hc : fintype.card ι = finrank k sm + 1) :
  vector_span k (set.range p) = sm :=
eq_of_le_of_finrank_eq hle $ hi.finrank_vector_span hc

/-- If the `affine_span` of a finite subset of an affinely independent
family lies in an affine subspace whose direction has dimension one
less than its cardinality, it equals that subspace. -/
lemma affine_independent.affine_span_image_finset_eq_of_le_of_card_eq_finrank_add_one
  {p : ι → P} (hi : affine_independent k p) {s : finset ι} {sp : affine_subspace k P}
  [finite_dimensional k sp.direction] (hle : affine_span k (s.image p : set P) ≤ sp)
  (hc : finset.card s = finrank k sp.direction + 1) : affine_span k (s.image p : set P) = sp :=
begin
  have hn : (s.image p).nonempty,
  { rw [finset.nonempty.image_iff, ← finset.card_pos, hc], apply nat.succ_pos },
  refine eq_of_direction_eq_of_nonempty_of_le _ ((affine_span_nonempty k _).2 hn) hle,
  have hd := direction_le hle,
  rw direction_affine_span at ⊢ hd,
  exact hi.vector_span_image_finset_eq_of_le_of_card_eq_finrank_add_one hd hc
end

/-- If the `affine_span` of a finite affinely independent family lies
in an affine subspace whose direction has dimension one less than its
cardinality, it equals that subspace. -/
lemma affine_independent.affine_span_eq_of_le_of_card_eq_finrank_add_one [fintype ι]
  {p : ι → P} (hi : affine_independent k p) {sp : affine_subspace k P}
  [finite_dimensional k sp.direction] (hle : affine_span k (set.range p) ≤ sp)
  (hc : fintype.card ι = finrank k sp.direction + 1) : affine_span k (set.range p) = sp :=
begin
  rw ←finset.card_univ at hc,
  rw [←set.image_univ, ←finset.coe_univ, ← finset.coe_image] at ⊢ hle,
  exact hi.affine_span_image_finset_eq_of_le_of_card_eq_finrank_add_one hle hc
end

/-- The `vector_span` of a finite affinely independent family whose
cardinality is one more than that of the finite-dimensional space is
`⊤`. -/
lemma affine_independent.vector_span_eq_top_of_card_eq_finrank_add_one [finite_dimensional k V]
  [fintype ι] {p : ι → P} (hi : affine_independent k p) (hc : fintype.card ι = finrank k V + 1) :
  vector_span k (set.range p) = ⊤ :=
eq_top_of_finrank_eq $ hi.finrank_vector_span hc

/-- The `affine_span` of a finite affinely independent family is `⊤` iff the
family's cardinality is one more than that of the finite-dimensional space. -/
lemma affine_independent.affine_span_eq_top_iff_card_eq_finrank_add_one [finite_dimensional k V]
  [fintype ι] {p : ι → P} (hi : affine_independent k p) :
  affine_span k (set.range p) = ⊤ ↔ fintype.card ι = finrank k V + 1 :=
begin
  split,
  { intros h_tot,
    let n := fintype.card ι - 1,
    have hn : fintype.card ι = n + 1,
    { exact (nat.succ_pred_eq_of_pos (card_pos_of_affine_span_eq_top k V P h_tot)).symm, },
    rw [hn, ← finrank_top, ← (vector_span_eq_top_of_affine_span_eq_top k V P) h_tot,
      ← hi.finrank_vector_span hn], },
  { intros hc,
    rw [← finrank_top, ← direction_top k V P] at hc,
    exact hi.affine_span_eq_of_le_of_card_eq_finrank_add_one le_top hc, },
end

variables (k)

/-- The `vector_span` of `n + 1` points in an indexed family has
dimension at most `n`. -/
lemma finrank_vector_span_image_finset_le (p : ι → P) (s : finset ι) {n : ℕ}
  (hc : finset.card s = n + 1) : finrank k (vector_span k (s.image p : set P)) ≤ n :=
begin
  have hn : (s.image p).nonempty,
  { rw [finset.nonempty.image_iff, ← finset.card_pos, hc], apply nat.succ_pos },
  rcases hn with ⟨p₁, hp₁⟩,
  rw [vector_span_eq_span_vsub_finset_right_ne k hp₁],
  refine le_trans (finrank_span_finset_le_card (((s.image p).erase p₁).image (λ p, p -ᵥ p₁))) _,
  rw [finset.card_image_of_injective _ (vsub_left_injective p₁), finset.card_erase_of_mem hp₁,
      tsub_le_iff_right, ← hc],
  apply finset.card_image_le
end

/-- The `vector_span` of an indexed family of `n + 1` points has
dimension at most `n`. -/
lemma finrank_vector_span_range_le [fintype ι] (p : ι → P) {n : ℕ}
  (hc : fintype.card ι = n + 1) : finrank k (vector_span k (set.range p)) ≤ n :=
begin
  rw [←set.image_univ, ←finset.coe_univ, ← finset.coe_image],
  rw ←finset.card_univ at hc,
  exact finrank_vector_span_image_finset_le _ _ _ hc
end

/-- `n + 1` points are affinely independent if and only if their
`vector_span` has dimension `n`. -/
lemma affine_independent_iff_finrank_vector_span_eq [fintype ι] (p : ι → P) {n : ℕ}
  (hc : fintype.card ι = n + 1) :
  affine_independent k p ↔ finrank k (vector_span k (set.range p)) = n :=
begin
  have hn : nonempty ι, by simp [←fintype.card_pos_iff, hc],
  cases hn with i₁,
  rw [affine_independent_iff_linear_independent_vsub _ _ i₁,
      linear_independent_iff_card_eq_finrank_span, eq_comm,
      vector_span_range_eq_span_range_vsub_right_ne k p i₁],
  congr',
  rw ←finset.card_univ at hc,
  rw fintype.subtype_card,
  simp [finset.filter_ne', finset.card_erase_of_mem, hc]
end

/-- `n + 1` points are affinely independent if and only if their
`vector_span` has dimension at least `n`. -/
lemma affine_independent_iff_le_finrank_vector_span [fintype ι] (p : ι → P) {n : ℕ}
  (hc : fintype.card ι = n + 1) :
  affine_independent k p ↔ n ≤ finrank k (vector_span k (set.range p)) :=
begin
  rw affine_independent_iff_finrank_vector_span_eq k p hc,
  split,
  { rintro rfl,
    refl },
  { exact λ hle, le_antisymm (finrank_vector_span_range_le k p hc) hle }
end

/-- `n + 2` points are affinely independent if and only if their
`vector_span` does not have dimension at most `n`. -/
lemma affine_independent_iff_not_finrank_vector_span_le [fintype ι] (p : ι → P) {n : ℕ}
  (hc : fintype.card ι = n + 2) :
  affine_independent k p ↔ ¬ finrank k (vector_span k (set.range p)) ≤ n :=
by rw [affine_independent_iff_le_finrank_vector_span k p hc, ←nat.lt_iff_add_one_le, lt_iff_not_ge]

/-- `n + 2` points have a `vector_span` with dimension at most `n` if
and only if they are not affinely independent. -/
lemma finrank_vector_span_le_iff_not_affine_independent [fintype ι] (p : ι → P) {n : ℕ}
  (hc : fintype.card ι = n + 2) :
  finrank k (vector_span k (set.range p)) ≤ n ↔ ¬ affine_independent k p :=
(not_iff_comm.1 (affine_independent_iff_not_finrank_vector_span_le k p hc).symm).symm

end

section division_ring
variables [division_ring k] [add_comm_group V] [module k V] [affine_space V P]

/-- A set of points is collinear if their `vector_span` has dimension
at most `1`. -/
def collinear (s : set P) : Prop := module.rank k (vector_span k s) ≤ 1

/-- The definition of `collinear`. -/
lemma collinear_iff_dim_le_one (s : set P) : collinear k s ↔ module.rank k (vector_span k s) ≤ 1 :=
iff.rfl

/-- A set of points, whose `vector_span` is finite-dimensional, is
collinear if and only if their `vector_span` has dimension at most
`1`. -/
lemma collinear_iff_finrank_le_one (s : set P) [finite_dimensional k (vector_span k s)] :
  collinear k s ↔ finrank k (vector_span k s) ≤ 1 :=
begin
  have h := collinear_iff_dim_le_one k s,
  rw ←finrank_eq_dim at h,
  exact_mod_cast h
end

variables (P)

/-- The empty set is collinear. -/
lemma collinear_empty : collinear k (∅ : set P) :=
begin
  rw [collinear_iff_dim_le_one, vector_span_empty],
  simp
end

variables {P}

/-- A single point is collinear. -/
lemma collinear_singleton (p : P) : collinear k ({p} : set P) :=
begin
  rw [collinear_iff_dim_le_one, vector_span_singleton],
  simp
end

/-- Given a point `p₀` in a set of points, that set is collinear if and
only if the points can all be expressed as multiples of the same
vector, added to `p₀`. -/
lemma collinear_iff_of_mem {s : set P} {p₀ : P} (h : p₀ ∈ s) :
  collinear k s ↔ ∃ v : V, ∀ p ∈ s, ∃ r : k, p = r • v +ᵥ p₀ :=
begin
  simp_rw [collinear_iff_dim_le_one, dim_submodule_le_one_iff', submodule.le_span_singleton_iff],
  split,
  { rintro ⟨v₀, hv⟩,
    use v₀,
    intros p hp,
    obtain ⟨r, hr⟩ := hv (p -ᵥ p₀) (vsub_mem_vector_span k hp h),
    use r,
    rw eq_vadd_iff_vsub_eq,
    exact hr.symm },
  { rintro ⟨v, hp₀v⟩,
    use v,
    intros w hw,
    have hs : vector_span k s ≤ k ∙ v,
    { rw [vector_span_eq_span_vsub_set_right k h, submodule.span_le, set.subset_def],
      intros x hx,
      rw [set_like.mem_coe, submodule.mem_span_singleton],
      rw set.mem_image at hx,
      rcases hx with ⟨p, hp, rfl⟩,
      rcases hp₀v p hp with ⟨r, rfl⟩,
      use r,
      simp },
    have hw' := set_like.le_def.1 hs hw,
    rwa submodule.mem_span_singleton at hw' }
end

/-- A set of points is collinear if and only if they can all be
expressed as multiples of the same vector, added to the same base
point. -/
lemma collinear_iff_exists_forall_eq_smul_vadd (s : set P) :
  collinear k s ↔ ∃ (p₀ : P) (v : V), ∀ p ∈ s, ∃ r : k, p = r • v +ᵥ p₀ :=
begin
  rcases set.eq_empty_or_nonempty s with rfl | ⟨⟨p₁, hp₁⟩⟩,
  { simp [collinear_empty] },
  { rw collinear_iff_of_mem k hp₁,
    split,
    { exact λ h, ⟨p₁, h⟩ },
    { rintros ⟨p, v, hv⟩,
      use v,
      intros p₂ hp₂,
      rcases hv p₂ hp₂ with ⟨r, rfl⟩,
      rcases hv p₁ hp₁ with ⟨r₁, rfl⟩,
      use r - r₁,
      simp [vadd_vadd, ←add_smul] } }
end

/-- Two points are collinear. -/
lemma collinear_insert_singleton (p₁ p₂ : P) : collinear k ({p₁, p₂} : set P) :=
begin
  rw collinear_iff_exists_forall_eq_smul_vadd,
  use [p₁, p₂ -ᵥ p₁],
  intros p hp,
  rw [set.mem_insert_iff, set.mem_singleton_iff] at hp,
  cases hp,
  { use 0,
    simp [hp] },
  { use 1,
    simp [hp] }
end

end division_ring

section field
variables [field k] [add_comm_group V] [module k V] [affine_space V P]

/-- Three points are affinely independent if and only if they are not
collinear. -/
lemma affine_independent_iff_not_collinear (p : fin 3 → P) :
  affine_independent k p ↔ ¬ collinear k (set.range p) :=
by rw [collinear_iff_finrank_le_one,
       affine_independent_iff_not_finrank_vector_span_le k p (fintype.card_fin 3)]

/-- Three points are collinear if and only if they are not affinely
independent. -/
lemma collinear_iff_not_affine_independent (p : fin 3 → P) :
  collinear k (set.range p) ↔ ¬ affine_independent k p :=
by rw [collinear_iff_finrank_le_one,
       finrank_vector_span_le_iff_not_affine_independent k p (fintype.card_fin 3)]

end field

end affine_space'<|MERGE_RESOLUTION|>--- conflicted
+++ resolved
@@ -88,11 +88,7 @@
 
 section
 
-<<<<<<< HEAD
-variables [division_ring k] [module k V]
-=======
-variables [field k] [add_comm_group V] [module k V] [affine_space V P]
->>>>>>> 1ef393c6
+variables [division_ring k] [add_comm_group V] [module k V] [affine_space V P]
 variables {k}
 
 /-- The `vector_span` of a finite subset of an affinely independent
