/-
Copyright (c) 2021 Oliver Nash. All rights reserved.
Released under Apache 2.0 license as described in the file LICENSE.
Authors: Oliver Nash
-/
import linear_algebra.affine_space.independent
import linear_algebra.basis

/-!
# Affine bases and barycentric coordinates

Suppose `P` is an affine space modelled on the module `V` over the ring `k`, and `p : ι → P` is an
affine-independent family of points spanning `P`. Given this data, each point `q : P` may be written
uniquely as an affine combination: `q = w₀ p₀ + w₁ p₁ + ⋯` for some (finitely-supported) weights
`wᵢ`. For each `i : ι`, we thus have an affine map `P →ᵃ[k] k`, namely `q ↦ wᵢ`. This family of
maps is known as the family of barycentric coordinates. It is defined in this file.

## The construction

Fixing `i : ι`, and allowing `j : ι` to range over the values `j ≠ i`, we obtain a basis `bᵢ` of `V`
defined by `bᵢ j = p j -ᵥ p i`. Let `fᵢ j : V →ₗ[k] k` be the corresponding dual basis and let
`fᵢ = ∑ j, fᵢ j : V →ₗ[k] k` be the corresponding "sum of all coordinates" form. Then the `i`th
barycentric coordinate of `q : P` is `1 - fᵢ (q -ᵥ p i)`.

## Main definitions

 * `affine_basis`: a structure representing an affine basis of an affine space.
 * `affine_basis.coord`: the map `P →ᵃ[k] k` corresponding to `i : ι`.
 * `affine_basis.coord_apply_eq`: the behaviour of `affine_basis.coord i` on `p i`.
 * `affine_basis.coord_apply_ne`: the behaviour of `affine_basis.coord i` on `p j` when `j ≠ i`.
 * `affine_basis.coord_apply`: the behaviour of `affine_basis.coord i` on `p j` for general `j`.
 * `affine_basis.coord_apply_combination`: the characterisation of `affine_basis.coord i` in terms
    of affine combinations, i.e., `affine_basis.coord i (w₀ p₀ + w₁ p₁ + ⋯) = wᵢ`.

## TODO

 * Construct the affine equivalence between `P` and `{ f : ι →₀ k | f.sum = 1 }`.

-/

namespace set
variables {α β γ : Type*} (f : β → γ) (e : α ≃ β)

@[simp] lemma range_comp_equiv : range (f ∘ e) = range f := e.surjective.range_comp _

end set

namespace basis
variables {𝕜 V ι ι' : Type*} [semiring 𝕜] [add_comm_monoid V] [module 𝕜 V] [fintype ι] [fintype ι']

@[simp] lemma sum_coords_reindex (b : basis ι 𝕜 V) (e : ι ≃ ι') :
  (b.reindex e).sum_coords = b.sum_coords :=
begin
  ext x,
  simp only [coe_sum_coords_of_fintype, fintype.sum_apply, basis.coord_apply, reindex_repr],
  exact e.symm.sum_comp _,
end

end basis

open_locale affine big_operators
open set

universes u₁ u₂ u₃ u₄

/-- An affine basis is a family of affine-independent points whose span is the top subspace. -/
@[protect_proj]
structure affine_basis (ι : Type u₁) (k : Type u₂) {V : Type u₃} (P : Type u₄)
  [add_comm_group V] [affine_space V P] [ring k] [module k V] :=
(to_fun : ι → P)
(ind' : affine_independent k to_fun)
(tot' : affine_span k (range to_fun) = ⊤)

variables {ι ι' k V P : Type*} [add_comm_group V] [affine_space V P]

namespace affine_basis

section ring

variables [ring k] [module k V] (b : affine_basis ι k P) {s : finset ι} {i j : ι} (e : ι ≃ ι')
<<<<<<< HEAD
include V

instance fun_like : fun_like (affine_basis ι k P) ι (λ _, P) :=
{ coe := affine_basis.to_fun,
  coe_injective' := λ f g h, by cases f; cases g; congr' }

@[ext]
lemma ext {b₁ b₂ : affine_basis ι k P} (h : (b₁ : ι → P) = b₂) : b₁ = b₂ := fun_like.coe_injective h

lemma ind : affine_independent k b := b.ind'
lemma tot : affine_span k (range b) = ⊤ := b.tot'
=======
>>>>>>> 2f4cdce0

/-- The unique point in a single-point space is the simplest example of an affine basis. -/
instance : inhabited (affine_basis punit k punit) :=
⟨⟨id, affine_independent_of_subsingleton k id, by simp⟩⟩
<<<<<<< HEAD
=======

include V

instance fun_like : fun_like (affine_basis ι k P) ι (λ _, P) :=
{ coe := affine_basis.to_fun,
  coe_injective' := λ f g h, by cases f; cases g; congr' }

@[ext]
lemma ext {b₁ b₂ : affine_basis ι k P} (h : (b₁ : ι → P) = b₂) : b₁ = b₂ := fun_like.coe_injective h

lemma ind : affine_independent k b := b.ind'
lemma tot : affine_span k (range b) = ⊤ := b.tot'
>>>>>>> 2f4cdce0

include b

protected lemma nonempty : nonempty ι :=
not_is_empty_iff.mp $ λ hι,
  by simpa only [@range_eq_empty _ _ hι, affine_subspace.span_empty, bot_ne_top] using b.tot

/-- Composition of an affine basis and an equivalence of index types. -/
def reindex (e : ι ≃ ι') : affine_basis ι' k P :=
⟨b ∘ e.symm, b.ind.comp_embedding e.symm.to_embedding,
  by { rw [e.symm.surjective.range_comp], exact b.3 }⟩

<<<<<<< HEAD
@[simp] lemma reindex_apply (i' : ι') : b.reindex e i' = b (e.symm i') := rfl

@[simp, norm_cast] lemma coe_reindex : ⇑(b.reindex e) = b ∘ e.symm := rfl
=======
@[simp, norm_cast] lemma coe_reindex : ⇑(b.reindex e) = b ∘ e.symm := rfl
@[simp] lemma reindex_apply (i' : ι') : b.reindex e i' = b (e.symm i') := rfl
>>>>>>> 2f4cdce0

@[simp] lemma reindex_refl : b.reindex (equiv.refl _) = b := ext rfl

/-- Given an affine basis for an affine space `P`, if we single out one member of the family, we
obtain a linear basis for the model space `V`.

The linear basis corresponding to the singled-out member `i : ι` is indexed by `{j : ι // j ≠ i}`
and its `j`th element is `b j -ᵥ b i`. (See `basis_of_apply`.) -/
noncomputable def basis_of (i : ι) : basis {j : ι // j ≠ i} k V :=
basis.mk ((affine_independent_iff_linear_independent_vsub k b i).mp b.ind)
begin
  suffices : submodule.span k (range (λ (j : {x // x ≠ i}), b ↑j -ᵥ b i)) =
             vector_span k (range b),
  { rw [this, ← direction_affine_span, b.tot, affine_subspace.direction_top], exact le_rfl },
  conv_rhs { rw ← image_univ, },
  rw vector_span_image_eq_span_vsub_set_right_ne k b (mem_univ i),
  congr,
  ext v,
  simp,
end

@[simp] lemma basis_of_apply (i : ι) (j : {j : ι // j ≠ i}) :
  b.basis_of i j = b ↑j -ᵥ b i :=
by simp [basis_of]

@[simp] lemma basis_of_reindex (i : ι') :
  (b.reindex e).basis_of i =
    (b.basis_of $ e.symm i).reindex (e.subtype_equiv $ λ _, e.eq_symm_apply.not) :=
by { ext j, simp }

/-- The `i`th barycentric coordinate of a point. -/
noncomputable def coord (i : ι) : P →ᵃ[k] k :=
{ to_fun    := λ q, 1 - (b.basis_of i).sum_coords (q -ᵥ b i),
  linear    := -(b.basis_of i).sum_coords,
  map_vadd' := λ q v, by rw [vadd_vsub_assoc, linear_map.map_add, vadd_eq_add, linear_map.neg_apply,
    sub_add_eq_sub_sub_swap, add_comm, sub_eq_add_neg], }

@[simp] lemma linear_eq_sum_coords (i : ι) :
  (b.coord i).linear = -(b.basis_of i).sum_coords :=
rfl

<<<<<<< HEAD
@[simp] lemma coord_reindex [fintype ι] [fintype ι'] (i : ι') :
=======
@[simp] lemma coord_reindex (i : ι') :
>>>>>>> 2f4cdce0
  (b.reindex e).coord i = b.coord (e.symm i) :=
by { ext, classical, simp [affine_basis.coord] }

@[simp] lemma coord_apply_eq (i : ι) : b.coord i (b i) = 1 :=
by simp only [coord, basis.coe_sum_coords, linear_equiv.map_zero, linear_equiv.coe_coe,
  sub_zero, affine_map.coe_mk, finsupp.sum_zero_index, vsub_self]

@[simp] lemma coord_apply_ne (h : i ≠ j) : b.coord i (b j) = 0 :=
by rw [coord, affine_map.coe_mk, ← subtype.coe_mk j h.symm, ← b.basis_of_apply,
  basis.sum_coords_self_apply, sub_self]

lemma coord_apply [decidable_eq ι] (i j : ι) : b.coord i (b j) = if i = j then 1 else 0 :=
by cases eq_or_ne i j; simp [h]

@[simp] lemma coord_apply_combination_of_mem (hi : i ∈ s) {w : ι → k} (hw : s.sum w = 1) :
  b.coord i (s.affine_combination b w) = w i :=
begin
  classical,
  simp only [coord_apply, hi, finset.affine_combination_eq_linear_combination, if_true, mul_boole,
    hw, function.comp_app, smul_eq_mul, s.sum_ite_eq, s.map_affine_combination b w hw],
end

@[simp] lemma coord_apply_combination_of_not_mem (hi : i ∉ s) {w : ι → k} (hw : s.sum w = 1) :
  b.coord i (s.affine_combination b w) = 0 :=
begin
  classical,
  simp only [coord_apply, hi, finset.affine_combination_eq_linear_combination, if_false, mul_boole,
    hw, function.comp_app, smul_eq_mul, s.sum_ite_eq, s.map_affine_combination b w hw],
end

@[simp] lemma sum_coord_apply_eq_one [fintype ι] (q : P) :
  ∑ i, b.coord i q = 1 :=
begin
  have hq : q ∈ affine_span k (range b), { rw b.tot, exact affine_subspace.mem_top k V q, },
  obtain ⟨w, hw, rfl⟩ := eq_affine_combination_of_mem_affine_span_of_fintype hq,
  convert hw,
  ext i,
  exact b.coord_apply_combination_of_mem (finset.mem_univ i) hw,
end

@[simp] lemma affine_combination_coord_eq_self [fintype ι] (q : P) :
  finset.univ.affine_combination b (λ i, b.coord i q) = q :=
begin
  have hq : q ∈ affine_span k (range b), { rw b.tot, exact affine_subspace.mem_top k V q, },
  obtain ⟨w, hw, rfl⟩ := eq_affine_combination_of_mem_affine_span_of_fintype hq,
  congr,
  ext i,
  exact b.coord_apply_combination_of_mem (finset.mem_univ i) hw,
end

/-- A variant of `affine_basis.affine_combination_coord_eq_self` for the special case when the
affine space is a module so we can talk about linear combinations. -/
@[simp] lemma linear_combination_coord_eq_self [fintype ι] (b : affine_basis ι k V) (v : V) :
  ∑ i, b.coord i v • b i = v :=
begin
  have hb := b.affine_combination_coord_eq_self v,
  rwa finset.univ.affine_combination_eq_linear_combination _ _ (b.sum_coord_apply_eq_one v) at hb,
end

lemma ext_elem [finite ι] {q₁ q₂ : P} (h : ∀ i, b.coord i q₁ = b.coord i q₂) : q₁ = q₂ :=
begin
  casesI nonempty_fintype ι,
  rw [← b.affine_combination_coord_eq_self q₁, ← b.affine_combination_coord_eq_self q₂],
  simp only [h],
end

@[simp] lemma coe_coord_of_subsingleton_eq_one [subsingleton ι] (i : ι) :
  (b.coord i : P → k) = 1 :=
begin
  ext q,
  have hp : (range b).subsingleton,
  { rw ← image_univ,
    apply subsingleton.image,
    apply subsingleton_of_subsingleton, },
  haveI := affine_subspace.subsingleton_of_subsingleton_span_eq_top hp b.tot,
  let s : finset ι := {i},
  have hi : i ∈ s, { simp, },
  have hw : s.sum (function.const ι (1 : k)) = 1, { simp, },
  have hq : q = s.affine_combination b (function.const ι (1 : k)), { simp, },
  rw [pi.one_apply, hq, b.coord_apply_combination_of_mem hi hw],
end

lemma surjective_coord [nontrivial ι] (i : ι) :
  function.surjective $ b.coord i :=
begin
  classical,
  intros x,
  obtain ⟨j, hij⟩ := exists_ne i,
  let s : finset ι := {i, j},
  have hi : i ∈ s, { simp, },
  have hj : j ∈ s, { simp, },
  let w : ι → k := λ j', if j' = i then x else 1-x,
  have hw : s.sum w = 1, { simp [hij, finset.sum_ite, finset.filter_insert, finset.filter_eq'], },
  use s.affine_combination b w,
  simp [b.coord_apply_combination_of_mem hi hw],
end

/-- Barycentric coordinates as an affine map. -/
noncomputable def coords : P →ᵃ[k] ι → k :=
{ to_fun    := λ q i, b.coord i q,
  linear    :=
  { to_fun    := λ v i, -(b.basis_of i).sum_coords v,
    map_add'  := λ v w, by { ext i, simp only [linear_map.map_add, pi.add_apply, neg_add], },
    map_smul' := λ t v, by { ext i, simpa only [linear_map.map_smul, pi.smul_apply, smul_neg] } },
  map_vadd' := λ p v, by
    { ext i,
      simp only [linear_eq_sum_coords, linear_map.coe_mk, linear_map.neg_apply, pi.vadd_apply',
        affine_map.map_vadd], }, }

@[simp] lemma coords_apply (q : P) (i : ι) :
  b.coords q i = b.coord i q :=
rfl

end ring

section division_ring

variables [division_ring k] [module k V]
include V

@[simp] lemma coord_apply_centroid [char_zero k] (b : affine_basis ι k P) {s : finset ι} {i : ι}
  (hi : i ∈ s) :
  b.coord i (s.centroid k b) = (s.card : k) ⁻¹ :=
by rw [finset.centroid, b.coord_apply_combination_of_mem hi
  (s.sum_centroid_weights_eq_one_of_nonempty _ ⟨i, hi⟩), finset.centroid_weights]

lemma exists_affine_subbasis {t : set P} (ht : affine_span k t = ⊤) :
  ∃ (s ⊆ t) (b : affine_basis ↥s k P), ⇑b = coe :=
begin
  obtain ⟨s, hst, h_tot, h_ind⟩ := exists_affine_independent k V t,
  refine ⟨s, hst, ⟨coe, h_ind, _⟩, rfl⟩,
  rw [subtype.range_coe, h_tot, ht]
end

variables (k V P)

lemma exists_affine_basis : ∃ (s : set P) (b : affine_basis ↥s k P), ⇑b = coe :=
let ⟨s, _, hs⟩ := exists_affine_subbasis (affine_subspace.span_univ k V P) in ⟨s, hs⟩

end division_ring

end affine_basis<|MERGE_RESOLUTION|>--- conflicted
+++ resolved
@@ -78,7 +78,11 @@
 section ring
 
 variables [ring k] [module k V] (b : affine_basis ι k P) {s : finset ι} {i j : ι} (e : ι ≃ ι')
-<<<<<<< HEAD
+
+/-- The unique point in a single-point space is the simplest example of an affine basis. -/
+instance : inhabited (affine_basis punit k punit) :=
+⟨⟨id, affine_independent_of_subsingleton k id, by simp⟩⟩
+
 include V
 
 instance fun_like : fun_like (affine_basis ι k P) ι (λ _, P) :=
@@ -90,27 +94,6 @@
 
 lemma ind : affine_independent k b := b.ind'
 lemma tot : affine_span k (range b) = ⊤ := b.tot'
-=======
->>>>>>> 2f4cdce0
-
-/-- The unique point in a single-point space is the simplest example of an affine basis. -/
-instance : inhabited (affine_basis punit k punit) :=
-⟨⟨id, affine_independent_of_subsingleton k id, by simp⟩⟩
-<<<<<<< HEAD
-=======
-
-include V
-
-instance fun_like : fun_like (affine_basis ι k P) ι (λ _, P) :=
-{ coe := affine_basis.to_fun,
-  coe_injective' := λ f g h, by cases f; cases g; congr' }
-
-@[ext]
-lemma ext {b₁ b₂ : affine_basis ι k P} (h : (b₁ : ι → P) = b₂) : b₁ = b₂ := fun_like.coe_injective h
-
-lemma ind : affine_independent k b := b.ind'
-lemma tot : affine_span k (range b) = ⊤ := b.tot'
->>>>>>> 2f4cdce0
 
 include b
 
@@ -123,14 +106,8 @@
 ⟨b ∘ e.symm, b.ind.comp_embedding e.symm.to_embedding,
   by { rw [e.symm.surjective.range_comp], exact b.3 }⟩
 
-<<<<<<< HEAD
-@[simp] lemma reindex_apply (i' : ι') : b.reindex e i' = b (e.symm i') := rfl
-
-@[simp, norm_cast] lemma coe_reindex : ⇑(b.reindex e) = b ∘ e.symm := rfl
-=======
 @[simp, norm_cast] lemma coe_reindex : ⇑(b.reindex e) = b ∘ e.symm := rfl
 @[simp] lemma reindex_apply (i' : ι') : b.reindex e i' = b (e.symm i') := rfl
->>>>>>> 2f4cdce0
 
 @[simp] lemma reindex_refl : b.reindex (equiv.refl _) = b := ext rfl
 
@@ -172,11 +149,7 @@
   (b.coord i).linear = -(b.basis_of i).sum_coords :=
 rfl
 
-<<<<<<< HEAD
-@[simp] lemma coord_reindex [fintype ι] [fintype ι'] (i : ι') :
-=======
 @[simp] lemma coord_reindex (i : ι') :
->>>>>>> 2f4cdce0
   (b.reindex e).coord i = b.coord (e.symm i) :=
 by { ext, classical, simp [affine_basis.coord] }
 
