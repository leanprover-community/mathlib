--- conflicted
+++ resolved
@@ -329,14 +329,10 @@
   (A : matrix m m R) (B : matrix m n R) (D : matrix n n R) :
   (matrix.from_blocks A B 0 D).det = A.det * D.det :=
 begin
-<<<<<<< HEAD
   classical,
-  unfold det,
+  simp_rw det_apply',
   convert
     (sum_subset (subset_univ ((sum_congr_hom m n).range : set (perm (m ⊕ n))).to_finset) _).symm,
-=======
-  simp_rw det_apply',
->>>>>>> 13453191
   rw sum_mul_sum,
   simp_rw univ_product_univ,
   rw (sum_bij (λ (σ : perm m × perm n) _, equiv.sum_congr σ.fst σ.snd) _ _ _ _).symm,
