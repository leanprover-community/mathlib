/-
Copyright (c) 2018 Kenny Lau. All rights reserved.
Released under Apache 2.0 license as described in the file LICENSE.
Authors: Kenny Lau, Chris Hughes, Tim Baanen
-/
import data.matrix.pequiv
import data.fintype.card
import group_theory.perm.sign

universes u v
open equiv equiv.perm finset function

namespace matrix
open_locale matrix big_operators

variables {n : Type u} [fintype n] [decidable_eq n] {R : Type v} [comm_ring R]

local notation `ε` σ:max := ((sign σ : ℤ ) : R)

/-- The determinant of a matrix given by the Leibniz formula. -/
definition det (M : matrix n n R) : R :=
∑ σ : perm n, ε σ * ∏ i, M (σ i) i

@[simp] lemma det_diagonal {d : n → R} : det (diagonal d) = ∏ i, d i :=
begin
  refine (finset.sum_eq_single 1 _ _).trans _,
  { intros σ h1 h2,
    cases not_forall.1 (mt equiv.ext h2) with x h3,
    convert ring.mul_zero _,
    apply finset.prod_eq_zero,
    { change x ∈ _, simp },
    exact if_neg h3 },
  { simp },
  { simp }
end

@[simp] lemma det_zero (h : nonempty n) : det (0 : matrix n n R) = 0 :=
by rw [← diagonal_zero, det_diagonal, finset.prod_const, ← fintype.card,
  zero_pow (fintype.card_pos_iff.2 h)]

@[simp] lemma det_one : det (1 : matrix n n R) = 1 :=
by rw [← diagonal_one]; simp [-diagonal_one]

lemma det_eq_one_of_card_eq_zero {A : matrix n n R} (h : fintype.card n = 0) : det A = 1 :=
begin
  have perm_eq : (univ : finset (perm n)) = {1} :=
  univ_eq_singleton_of_card_one (1 : perm n) (by simp [card_univ, fintype.card_perm, h]),
  simp [det, card_eq_zero.mp h, perm_eq],
end

lemma det_mul_aux {M N : matrix n n R} {p : n → n} (H : ¬bijective p) :
  ∑ σ : perm n, (ε σ) * ∏ x, (M (σ x) (p x) * N (p x) x) = 0 :=
begin
  obtain ⟨i, j, hpij, hij⟩ : ∃ i j, p i = p j ∧ i ≠ j,
  { rw [← fintype.injective_iff_bijective, injective] at H,
    push_neg at H,
    exact H },
  exact sum_involution
    (λ σ _, σ * swap i j)
    (λ σ _,
      have ∀ a, p (swap i j a) = p a := λ a, by simp only [swap_apply_def]; split_ifs; cc,
      have ∏ x, M (σ x) (p x) = ∏ x, M ((σ * swap i j) x) (p x),
        from prod_bij (λ a _, swap i j a) (λ _ _, mem_univ _) (by simp [this])
          (λ _ _ _ _ h, (swap i j).injective h)
          (λ b _, ⟨swap i j b, mem_univ _, by simp⟩),
      by simp [sign_mul, this, sign_swap hij, prod_mul_distrib])
    (λ σ _ _ h, hij (σ.injective $ by conv {to_lhs, rw ← h}; simp))
    (λ _ _, mem_univ _)
    (λ _ _, equiv.ext $ by simp)
end

@[simp] lemma det_mul (M N : matrix n n R) : det (M ⬝ N) = det M * det N :=
calc det (M ⬝ N) = ∑ p : n → n, ∑ σ : perm n, ε σ * ∏ i, (M (σ i) (p i) * N (p i) i) :
  by simp only [det, mul_val, prod_univ_sum, mul_sum,
    fintype.pi_finset_univ]; rw [finset.sum_comm]
... = ∑ p in (@univ (n → n) _).filter bijective, ∑ σ : perm n,
    ε σ * ∏ i, (M (σ i) (p i) * N (p i) i) :
  eq.symm $ sum_subset (filter_subset _)
    (λ f _ hbij, det_mul_aux $ by simpa using hbij)
<<<<<<< HEAD
... = ∑ τ : perm n, ∑ σ : perm n, ε σ * ∏ i, (M (σ i) (τ i) * N (τ i) i) :
  sum_bij (λ p h, equiv.of_bijective (mem_filter.1 h).2) (λ _ _, mem_univ _)
=======
... = (@univ (perm n) _).sum (λ τ, univ.sum
    (λ σ : perm n, ε σ * univ.prod (λ i, M (σ i) (τ i) * N (τ i) i))) :
  sum_bij (λ p h, equiv.of_bijective p (mem_filter.1 h).2) (λ _ _, mem_univ _)
>>>>>>> ade196f8
    (λ _ _, rfl) (λ _ _ _ _ h, by injection h)
    (λ b _, ⟨b, mem_filter.2 ⟨mem_univ _, b.bijective⟩, coe_fn_injective rfl⟩)
... = ∑ σ : perm n, ∑ τ : perm n, (∏ i, N (σ i) i) * ε τ * (∏ j, M (τ j) (σ j)) :
  by simp [mul_sum, det, mul_comm, mul_left_comm, prod_mul_distrib, mul_assoc]
... = ∑ σ : perm n, ∑ τ : perm n, (((∏ i, N (σ i) i) * (ε σ * ε τ)) * ∏ i, M (τ i) i) :
  sum_congr rfl (λ σ _, sum_bij (λ τ _, τ * σ⁻¹) (λ _ _, mem_univ _)
    (λ τ _,
      have ∏ j, M (τ j) (σ j) = ∏ j, M ((τ * σ⁻¹) j) j,
        by rw ← finset.prod_equiv σ⁻¹; simp [mul_apply],
      have h : ε σ * ε (τ * σ⁻¹) = ε τ :=
        calc ε σ * ε (τ * σ⁻¹) = ε ((τ * σ⁻¹) * σ) :
          by rw [mul_comm, sign_mul (τ * σ⁻¹)]; simp [sign_mul]
        ... = ε τ : by simp,
      by rw h; simp [this, mul_comm, mul_assoc, mul_left_comm])
    (λ _ _ _ _, (mul_left_inj _).1) (λ τ _, ⟨τ * σ, by simp⟩))
... = det M * det N : by simp [det, mul_assoc, mul_sum, mul_comm, mul_left_comm]

instance : is_monoid_hom (det : matrix n n R → R) :=
{ map_one := det_one,
  map_mul := det_mul }

/-- Transposing a matrix preserves the determinant. -/
@[simp] lemma det_transpose (M : matrix n n R) : Mᵀ.det = M.det :=
begin
  apply sum_bij (λ σ _, σ⁻¹),
  { intros σ _, apply mem_univ },
  { intros σ _,
    rw [sign_inv],
    congr' 1,
    apply prod_bij (λ i _, σ i),
    { intros i _, apply mem_univ },
    { intros i _, simp },
    { intros i j _ _ h, simp at h, assumption },
    { intros i _, use σ⁻¹ i, finish } },
  { intros σ σ' _ _ h, simp at h, assumption },
  { intros σ _, use σ⁻¹, finish }
end

/-- The determinant of a permutation matrix equals its sign. -/
@[simp] lemma det_permutation (σ : perm n) :
  matrix.det (σ.to_pequiv.to_matrix : matrix n n R) = σ.sign := begin
  suffices : matrix.det (σ.to_pequiv.to_matrix) = ↑σ.sign * det (1 : matrix n n R), { simp [this] },
  unfold det,
  rw mul_sum,
  apply sum_bij (λ τ _, σ * τ),
  { intros τ _, apply mem_univ },
  { intros τ _,
    conv_lhs { rw [←one_mul (sign τ), ←int.units_pow_two (sign σ)] },
    conv_rhs { rw [←mul_assoc, coe_coe, sign_mul, units.coe_mul, int.cast_mul, ←mul_assoc] },
    congr,
    { simp [pow_two] },
    { ext i, apply pequiv.equiv_to_pequiv_to_matrix } },
  { intros τ τ' _ _, exact (mul_right_inj σ).mp },
  { intros τ _, use σ⁻¹ * τ, use (mem_univ _), exact (mul_inv_cancel_left _ _).symm }
end

/-- Permuting the columns changes the sign of the determinant. -/
lemma det_permute (σ : perm n) (M : matrix n n R) : matrix.det (λ i, M (σ i)) = σ.sign * M.det :=
by rw [←det_permutation, ←det_mul, pequiv.to_pequiv_mul_matrix]

@[simp] lemma det_smul {A : matrix n n R} {c : R} : det (c • A) = c ^ fintype.card n * det A :=
calc det (c • A) = det (matrix.mul (diagonal (λ _, c)) A) : by rw [smul_eq_diagonal_mul]
             ... = det (diagonal (λ _, c)) * det A        : det_mul _ _
             ... = c ^ fintype.card n * det A             : by simp [card_univ]

section det_zero
/-!
### `det_zero` section

Prove that a matrix with a repeated column has determinant equal to zero.
-/

lemma det_eq_zero_of_column_eq_zero {A : matrix n n R} (i : n) (h : ∀ j, A i j = 0) : det A = 0 :=
begin
  rw [←det_transpose, det],
  convert @sum_const_zero _ _ (univ : finset (perm n)) _,
  ext σ,
  convert mul_zero ↑(sign σ),
  apply prod_eq_zero (mem_univ i),
  rw [transpose_val],
  apply h
end

/--
  `mod_swap i j` contains permutations up to swapping `i` and `j`.

  We use this to partition permutations in the expression for the determinant,
  such that each partitions sums up to `0`.
-/
def mod_swap {n : Type u} [decidable_eq n] (i j : n) : setoid (perm n) :=
⟨ λ σ τ, σ = τ ∨ σ = swap i j * τ,
  λ σ, or.inl (refl σ),
  λ σ τ h, or.cases_on h (λ h, or.inl h.symm) (λ h, or.inr (by rw [h, swap_mul_self_mul])),
  λ σ τ υ hστ hτυ, by cases hστ; cases hτυ; try {rw [hστ, hτυ, swap_mul_self_mul]}; finish⟩

instance (i j : n) : decidable_rel (mod_swap i j).r := λ σ τ, or.decidable

variables {M : matrix n n R} {i j : n}

/-- If a matrix has a repeated column, the determinant will be zero. -/
theorem det_zero_of_column_eq (i_ne_j : i ≠ j) (hij : M i = M j) : M.det = 0 :=
begin
  have swap_invariant : ∀ k, M (swap i j k) = M k,
  { intros k,
    rw [swap_apply_def],
    by_cases k = i, { rw [if_pos h, h, ←hij] },
    rw [if_neg h],
    by_cases k = j, { rw [if_pos h, h, hij] },
    rw [if_neg h] },

  have : ∀ σ, _root_.disjoint {σ} {swap i j * σ},
  { intros σ,
    rw [disjoint_singleton, mem_singleton],
    exact (not_congr swap_mul_eq_iff).mpr i_ne_j },

  apply finset.sum_cancels_of_partition_cancels (mod_swap i j),
  intros σ _,
  erw [filter_or, filter_eq', filter_eq', if_pos (mem_univ σ), if_pos (mem_univ (swap i j * σ)),
    sum_union (this σ), sum_singleton, sum_singleton],
  convert add_right_neg (↑↑(sign σ) * ∏ i, M (σ i) i),
  rw [neg_mul_eq_neg_mul],
  congr,
  { rw [sign_mul, sign_swap i_ne_j], norm_num },
  ext j, rw [mul_apply, swap_invariant]
end

end det_zero

end matrix<|MERGE_RESOLUTION|>--- conflicted
+++ resolved
@@ -77,14 +77,8 @@
     ε σ * ∏ i, (M (σ i) (p i) * N (p i) i) :
   eq.symm $ sum_subset (filter_subset _)
     (λ f _ hbij, det_mul_aux $ by simpa using hbij)
-<<<<<<< HEAD
 ... = ∑ τ : perm n, ∑ σ : perm n, ε σ * ∏ i, (M (σ i) (τ i) * N (τ i) i) :
-  sum_bij (λ p h, equiv.of_bijective (mem_filter.1 h).2) (λ _ _, mem_univ _)
-=======
-... = (@univ (perm n) _).sum (λ τ, univ.sum
-    (λ σ : perm n, ε σ * univ.prod (λ i, M (σ i) (τ i) * N (τ i) i))) :
   sum_bij (λ p h, equiv.of_bijective p (mem_filter.1 h).2) (λ _ _, mem_univ _)
->>>>>>> ade196f8
     (λ _ _, rfl) (λ _ _ _ _ h, by injection h)
     (λ b _, ⟨b, mem_filter.2 ⟨mem_univ _, b.bijective⟩, coe_fn_injective rfl⟩)
 ... = ∑ σ : perm n, ∑ τ : perm n, (∏ i, N (σ i) i) * ε τ * (∏ j, M (τ j) (σ j)) :
