/-
Copyright (c) 2020 Alexander Bentkamp. All rights reserved.
Released under Apache 2.0 license as described in the file LICENSE.
Author: Alexander Bentkamp.
-/

import field_theory.algebraic_closure
import linear_algebra.finsupp
import linear_algebra.matrix

/-!
# Eigenvectors and eigenvalues

This file defines eigenspaces, eigenvalues, and eigenvalues, as well as their generalized
counterparts. We follow Axler's approach [axler2015] because it allows us to derive many properties
without choosing a basis and without using matrices.

An eigenspace of a linear map `f` for a scalar `μ` is the kernel of the map `(f - μ • id)`. The
nonzero elements of an eigenspace are eigenvectors `x`. They have the property `f x = μ • x`. If
there are eigenvectors for a scalar `μ`, the scalar `μ` is called an eigenvalue.

There is no consensus in the literature whether `0` is an eigenvector. Our definition of
`has_eigenvector` permits only nonzero vectors. For an eigenvector `x` that may also be `0`, we
write `x ∈ f.eigenspace μ`.

A generalized eigenspace of a linear map `f` for a natural number `k` and a scalar `μ` is the kernel
of the map `(f - μ • id) ^ k`. The nonzero elements of a generalized eigenspace are generalized
eigenvectors `x`. If there are generalized eigenvectors for a natural number `k` and a scalar `μ`,
the scalar `μ` is called a generalized eigenvalue.

## Notations

The expression `algebra_map K (End K V)` appears very often, which is why we use `am` as a local
notation for it.

## References

* [Sheldon Axler, *Linear Algebra Done Right*][axler2015]
* https://en.wikipedia.org/wiki/Eigenvalues_and_eigenvectors

## Tags

eigenspace, eigenvector, eigenvalue, eigen
-/

universes u v w

namespace module
namespace End

open vector_space principal_ideal_ring polynomial finite_dimensional

variables {K R : Type v} {V M : Type w}
  [comm_ring R] [add_comm_group M] [module R M] [field K] [add_comm_group V] [vector_space K V]

local notation `amR` := algebra_map R (End R M)
local notation `amK` := algebra_map K (End K V)

/-- The submodule `eigenspace f μ` for a linear map `f` and a scalar `μ` consists of all vectors `x`
    such that `f x = μ • x`. (Def 5.36 of [axler2015])-/
def eigenspace (f : End R M) (μ : R) : submodule R M :=
(f - amR μ).ker

/-- A nonzero element of an eigenspace is an eigenvector. (Def 5.7 of [axler2015]) -/
def has_eigenvector (f : End R M) (μ : R) (x : M) : Prop :=
x ≠ 0 ∧ x ∈ eigenspace f μ

/-- A scalar `μ` is an eigenvalue for a linear map `f` if there are nonzero vectors `x`
    such that `f x = μ • x`. (Def 5.5 of [axler2015]) -/
def has_eigenvalue (f : End R M) (a : R) : Prop :=
eigenspace f a ≠ ⊥

lemma mem_eigenspace_iff {f : End R M} {μ : R} {x : M} : x ∈ eigenspace f μ ↔ f x = μ • x :=
by rw [eigenspace, linear_map.mem_ker, linear_map.sub_apply, algebra_map_End_apply,
  sub_eq_zero]

lemma eigenspace_div (f : End K V) (a b : K) (hb : b ≠ 0) :
  eigenspace f (a / b) = (b • f - amK a).ker :=
calc
  eigenspace f (a / b) = eigenspace f (b⁻¹ * a) : by { dsimp [(/)], rw mul_comm }
  ... = (f - (b⁻¹ * a) • linear_map.id).ker : rfl
  ... = (f - b⁻¹ • a • linear_map.id).ker : by rw smul_smul
  ... = (f - b⁻¹ • amK a).ker : rfl
  ... = (b • (f - b⁻¹ • amK a)).ker : by rw linear_map.ker_smul _ b hb
  ... = (b • f - amK a).ker : by rw [smul_sub, smul_inv_smul' hb]

<<<<<<< HEAD
lemma eigenspace_eval₂_polynomial_degree_1 (f : End K V) (q : polynomial K) (hq : degree q = 1) :
  eigenspace f (- q.coeff 0 / q.leading_coeff) = (eval₂ amK f q).ker :=
=======
lemma eigenspace_aeval_polynomial_degree_1 [field K] [vector_space K V]
  (f : End K V) (q : polynomial K) (hq : degree q = 1) :
  eigenspace f (- q.coeff 0 / q.leading_coeff) = (aeval f q).ker :=
>>>>>>> 567954fa
calc
  eigenspace f (- q.coeff 0 / q.leading_coeff) = (q.leading_coeff • f - amK (- q.coeff 0)).ker
    : by { rw eigenspace_div, intro h, rw leading_coeff_eq_zero_iff_deg_eq_bot.1 h at hq, cases hq }
<<<<<<< HEAD
  ... = (eval₂ amK f (C q.leading_coeff * X + C (q.coeff 0))).ker
    : by { rw C_mul', simpa [algebra_map, algebra.to_ring_hom] }
  ... = (eval₂ amK f q).ker
     : by { congr, apply (eq_X_add_C_of_degree_eq_one hq).symm }

lemma ker_eval₂_ring_hom'_unit_polynomial (f : End K V) (c : units (polynomial K)) :
  ((eval₂_ring_hom' amK algebra.commutes f) ↑c).ker = ⊥ :=
=======
  ... = (aeval f (C q.leading_coeff * X + C (q.coeff 0))).ker
    : by { rw [C_mul', aeval_def], simpa [algebra_map, algebra.to_ring_hom], }
  ... = (aeval f q).ker
     : by { congr, apply (eq_X_add_C_of_degree_eq_one hq).symm }

lemma ker_aeval_ring_hom'_unit_polynomial [field K] [vector_space K V]
  (f : End K V) (c : units (polynomial K)) :
  (aeval f (c : polynomial K)).ker = ⊥ :=
>>>>>>> 567954fa
begin
  rw polynomial.eq_C_of_degree_eq_zero (degree_coe_units c),
  simp only [aeval_def, eval₂_C],
  apply ker_algebra_map_End,
  apply coeff_coe_units_zero_ne_zero c
end

theorem aeval_apply_of_has_eigenvector [field K] [vector_space K V] {f : End K V}
  {p : polynomial K} {μ : K} {x : V} (h : f.has_eigenvector μ x) :
  aeval f p x = (p.eval μ) • x :=
begin
  apply p.induction_on,
  { intro a, simp [module.algebra_map_End_apply] },
  { intros p q hp hq, simp [hp, hq, add_smul] },
  { intros n a hna,
    rw [mul_comm, pow_succ, mul_assoc, alg_hom.map_mul, linear_map.mul_app, mul_comm, hna],
    simp [algebra_map_End_apply, mem_eigenspace_iff.1 h.2, smul_smul, mul_comm] }
end

section minimal_polynomial

variables [field K] [vector_space K V] [finite_dimensional K V] (f : End K V)

protected theorem is_integral : is_integral K f :=
is_integral_of_noetherian (by apply_instance) f

variables {f} {μ : K}

theorem is_root_of_has_eigenvalue (h : f.has_eigenvalue μ) :
  (minimal_polynomial f.is_integral).is_root μ :=
begin
  rcases (submodule.ne_bot_iff _).1 h with ⟨w, ⟨H, ne0⟩⟩,
  refine or.resolve_right (smul_eq_zero.1 _) ne0,
  simp [← aeval_apply_of_has_eigenvector ⟨ne0, H⟩, minimal_polynomial.aeval f.is_integral],
end

theorem has_eigenvalue_of_is_root (h : (minimal_polynomial f.is_integral).is_root μ) :
  f.has_eigenvalue μ :=
begin
  cases dvd_iff_is_root.2 h with p hp,
  rw [has_eigenvalue, eigenspace],
  intro con,
  cases (linear_map.is_unit_iff _).2 con with u hu,
  have p_ne_0 : p ≠ 0,
  { intro con,
    apply minimal_polynomial.ne_zero f.is_integral,
    rw [hp, con, mul_zero] },
  have h_deg := minimal_polynomial.degree_le_of_ne_zero f.is_integral p_ne_0 _,
  { rw [hp, degree_mul, degree_X_sub_C, polynomial.degree_eq_nat_degree p_ne_0] at h_deg,
    norm_cast at h_deg,
    linarith, },
  { have h_aeval := minimal_polynomial.aeval f.is_integral,
    revert h_aeval,
    simp [hp, ← hu] },
end

theorem has_eigenvalue_iff_is_root :
  f.has_eigenvalue μ ↔ (minimal_polynomial f.is_integral).is_root μ :=
⟨is_root_of_has_eigenvalue, has_eigenvalue_of_is_root⟩

end minimal_polynomial

/-- Every linear operator on a vector space over an algebraically closed field has
    an eigenvalue. (Lemma 5.21 of [axler2015]) -/
lemma exists_eigenvalue [is_alg_closed K] [finite_dimensional K V] [nontrivial V] (f : End K V) :
  ∃ (c : K), f.has_eigenvalue c :=
begin
  classical,
  -- Choose a nonzero vector `v`.
  obtain ⟨v, hv⟩ : ∃ v : V, v ≠ 0 := exists_ne (0 : V),
  -- The infinitely many vectors v, f v, f (f v), ... cannot be linearly independent
  -- because the vector space is finite dimensional.
  have h_lin_dep : ¬ linear_independent K (λ n : ℕ, (f ^ n) v),
  { apply not_linear_independent_of_infinite, },
  -- Therefore, there must be a nonzero polynomial `p` such that `p(f) v = 0`.
<<<<<<< HEAD
  obtain ⟨p, h_eval_p, h_p_ne_0⟩ : ∃ p, eval₂ amK f p v = 0 ∧ p ≠ 0,
  { simp only [not_imp.symm],
    exact not_forall.1 (λ h, h_lin_dep ((linear_independent_powers_iff_eval₂ f v).2 h)) },
  -- Then `p(f)` is not invertible.
  have h_eval_p_not_unit : eval₂_ring_hom' amK _ f p ∉ is_unit.submonoid (End K V),
=======
  obtain ⟨p, ⟨h_mon, h_eval_p⟩⟩ := f.is_integral,
  have h_eval_p_not_unit : aeval f p ∉ is_unit.submonoid (End K V),
>>>>>>> 567954fa
  { rw [is_unit.mem_submonoid_iff, linear_map.is_unit_iff, linear_map.ker_eq_bot'],
    intro h,
    apply hv (h v _),
    rw [h_eval_p, linear_map.zero_apply] },
  -- Hence, there must be a factor `q` of `p` such that `q(f)` is not invertible.
<<<<<<< HEAD
  obtain ⟨q, hq_factor, hq_nonunit⟩ : ∃ q, q ∈ factors p ∧ ¬ is_unit (eval₂ amK f q),
  { simp only [←not_imp, (is_unit.mem_submonoid_iff _).symm],
    apply not_forall.1 (λ h, h_eval_p_not_unit (ring_hom_mem_submonoid_of_factors_subset_of_units_subset
      (eval₂_ring_hom' amK algebra.commutes f)
      (is_unit.submonoid (End K V)) p h_p_ne_0 h _)),
=======
  obtain ⟨q, hq_factor, hq_nonunit⟩ : ∃ q, q ∈ factors p ∧ ¬ is_unit (aeval f q),
  { simp only [←not_imp, (is_unit.mem_submonoid_iff _).symm],
    apply not_forall.1 (λ h, h_eval_p_not_unit
      (ring_hom_mem_submonoid_of_factors_subset_of_units_subset
      (eval₂_ring_hom' am algebra.commutes f)
      (is_unit.submonoid (End K V)) p h_mon.ne_zero h _)),
>>>>>>> 567954fa
    simp only [is_unit.mem_submonoid_iff, linear_map.is_unit_iff],
    apply ker_aeval_ring_hom'_unit_polynomial },
  -- Since the field is algebraically closed, `q` has degree 1.
  have h_deg_q : q.degree = 1 := is_alg_closed.degree_eq_one_of_irreducible _
    (ne_zero_of_mem_factors h_mon.ne_zero hq_factor)
    ((factors_spec p h_mon.ne_zero).1 q hq_factor),
  -- Then the kernel of `q(f)` is an eigenspace.
<<<<<<< HEAD
  have h_eigenspace: eigenspace f (-q.coeff 0 / q.leading_coeff) = (eval₂ amK f q).ker,
    from eigenspace_eval₂_polynomial_degree_1 f q h_deg_q,
=======
  have h_eigenspace: eigenspace f (-q.coeff 0 / q.leading_coeff) = (aeval f q).ker,
    from eigenspace_aeval_polynomial_degree_1 f q h_deg_q,
>>>>>>> 567954fa
  -- Since `q(f)` is not invertible, the kernel is not `⊥`, and thus there exists an eigenvalue.
  show ∃ (c : K), f.has_eigenvalue c,
  { use -q.coeff 0 / q.leading_coeff,
    rw [has_eigenvalue, h_eigenspace],
    intro h_eval_ker,
<<<<<<< HEAD
    exact hq_nonunit ((linear_map.is_unit_iff (eval₂ amK f q)).2 h_eval_ker) }
=======
    exact hq_nonunit ((linear_map.is_unit_iff (aeval f q)).2 h_eval_ker) }
>>>>>>> 567954fa
end

/-- Eigenvectors corresponding to distinct eigenvalues of a linear operator are linearly
    independent. (Lemma 5.10 of [axler2015])

    We use the eigenvalues as indexing set to ensure that there is only one eigenvector for each
    eigenvalue in the image of `xs`. -/
lemma eigenvectors_linear_independent (f : End K V) (μs : set K) (xs : μs → V)
  (h_eigenvec : ∀ μ : μs, f.has_eigenvector μ (xs μ)) :
  linear_independent K xs :=
begin
  classical,
  -- We need to show that if a linear combination `l` of the eigenvectors `xs` is `0`, then all
  -- its coefficients are zero.
  suffices : ∀ l, finsupp.total μs V K xs l = 0 → l = 0,
  { rw linear_independent_iff,
    apply this },
  intros l hl,
  -- We apply induction on the finite set of eigenvalues whose eigenvectors have nonzero
  -- coefficients, i.e. on the support of `l`.
  induction h_l_support : l.support using finset.induction with μ₀ l_support' hμ₀ ih generalizing l,
  -- If the support is empty, all coefficients are zero and we are done.
  { exact finsupp.support_eq_empty.1 h_l_support },
  -- Now assume that the support of `l` contains at least one eigenvalue `μ₀`. We define a new
  -- linear combination `l'` to apply the induction hypothesis on later. The linear combination `l'`
  -- is derived from `l` by multiplying the coefficient of the eigenvector with eigenvalue `μ`
  -- by `μ - μ₀`.
  -- To get started, we define `l'` as a function `l'_f : μs → K` with potentially infinite support.
  { let l'_f : μs → K := (λ μ : μs, (↑μ - ↑μ₀) * l μ),
    -- The support of `l'_f` is the support of `l` without `μ₀`.
    have h_l_support' : ∀ (μ : μs), μ ∈ l_support' ↔ l'_f μ ≠ 0 ,
    { intro μ,
      suffices : μ ∈ l_support' → μ ≠ μ₀,
      { simp [l'_f, ← finsupp.not_mem_support_iff, h_l_support, sub_eq_zero, ←subtype.ext_iff],
        tauto },
      rintro hμ rfl,
      contradiction },
    -- Now we can define `l'_f` as an actual linear combination `l'` because we know that the
    -- support is finite.
    let l' : μs →₀ K :=
      { to_fun := l'_f, support := l_support', mem_support_to_fun := h_l_support' },
    -- The linear combination `l'` over `xs` adds up to `0`.
    have total_l' : finsupp.total μs V K xs l' = 0,
    { let g := f - amK μ₀,
      have h_gμ₀: g (l μ₀ • xs μ₀) = 0,
        by rw [linear_map.map_smul, linear_map.sub_apply, mem_eigenspace_iff.1 (h_eigenvec _).2,
          algebra_map_End_apply, sub_self, smul_zero],
      have h_useless_filter : finset.filter (λ (a : μs), l'_f a ≠ 0) l_support' = l_support',
      { rw finset.filter_congr _,
        { apply finset.filter_true },
        { apply_instance },
        exact λ μ hμ, (iff_true _).mpr ((h_l_support' μ).1 hμ) },
      have bodies_eq : ∀ (μ : μs), l'_f μ • xs μ = g (l μ • xs μ),
      { intro μ,
        dsimp only [g, l'_f],
        rw [linear_map.map_smul, linear_map.sub_apply, mem_eigenspace_iff.1 (h_eigenvec _).2,
          algebra_map_End_apply, ←sub_smul, smul_smul, mul_comm] },
      rw [←linear_map.map_zero g, ←hl, finsupp.total_apply, finsupp.total_apply,
          finsupp.sum, finsupp.sum, linear_map.map_sum, h_l_support,
          finset.sum_insert hμ₀, h_gμ₀, zero_add],
      refine finset.sum_congr rfl (λ μ _, _),
      apply bodies_eq },
    -- Therefore, by the induction hypothesis, all coefficients in `l'` are zero.
    have l'_eq_0 : l' = 0 := ih l' total_l' rfl,
    -- By the defintion of `l'`, this means that `(μ - μ₀) * l μ = 0` for all `μ`.
    have h_mul_eq_0 : ∀ μ : μs, (↑μ - ↑μ₀) * l μ = 0,
    { intro μ,
      calc (↑μ - ↑μ₀) * l μ = l' μ : rfl
      ... = 0 : by { rw [l'_eq_0], refl } },
    -- Thus, the coefficients in `l` for all `μ ≠ μ₀` are `0`.
    have h_lμ_eq_0 : ∀ μ : μs, μ ≠ μ₀ → l μ = 0,
    { intros μ hμ,
      apply or_iff_not_imp_left.1 (mul_eq_zero.1 (h_mul_eq_0 μ)),
      rwa [sub_eq_zero, ←subtype.ext_iff] },
    -- So if we sum over all these coefficients, we obtain `0`.
    have h_sum_l_support'_eq_0 : finset.sum l_support' (λ (μ : ↥μs), l μ • xs μ) = 0,
    { rw ←finset.sum_const_zero,
      apply finset.sum_congr rfl,
      intros μ hμ,
      rw h_lμ_eq_0,
      apply zero_smul,
      intro h,
      rw h at hμ,
      contradiction },
    -- The only potentially nonzero coefficient in `l` is the one corresponding to `μ₀`. But since
    -- the overall sum is `0` by assumption, this coefficient must also be `0`.
    have : l μ₀ = 0,
    { rw [finsupp.total_apply, finsupp.sum, h_l_support,
          finset.sum_insert hμ₀, h_sum_l_support'_eq_0, add_zero] at hl,
      by_contra h,
      exact (h_eigenvec μ₀).1 ((smul_eq_zero.1 hl).resolve_left h) },
    -- Thus, all coefficients in `l` are `0`.
    show l = 0,
    { ext μ,
      by_cases h_cases : μ = μ₀,
      { rw h_cases,
        assumption },
      exact h_lμ_eq_0 μ h_cases } }
end

/-- The generalized eigenspace for a linear map `f`, a scalar `μ`, and an exponent `k ∈ ℕ` is the
    kernel of `(f - μ • id) ^ k`. (Def 8.10 of [axler2015])-/
def generalized_eigenspace (f : End R M) (μ : R) (k : ℕ) : submodule R M :=
((f - amR μ) ^ k).ker

/-- A nonzero element of a generalized eigenspace is a generalized eigenvector.
    (Def 8.9 of [axler2015])-/
def has_generalized_eigenvector (f : End R M) (μ : R) (k : ℕ) (x : M) : Prop :=
x ≠ 0 ∧ x ∈ generalized_eigenspace f μ k

/-- A scalar `μ` is a generalized eigenvalue for a linear map `f` and an exponent `k ∈ ℕ` if there
    are generalized eigenvectors for `f`, `k`, and `μ`. -/
def has_generalized_eigenvalue (f : End R M) (μ : R) (k : ℕ) : Prop :=
generalized_eigenspace f μ k ≠ ⊥

/-- The generalized eigenrange for a linear map `f`, a scalar `μ`, and an exponent `k ∈ ℕ` is the
    range of `(f - μ • id) ^ k`. -/
def generalized_eigenrange (f : End R M) (μ : R) (k : ℕ) : submodule R M :=
((f - amR μ) ^ k).range

/-- The exponent of a generalized eigenvalue is never 0. -/
lemma exp_ne_zero_of_has_generalized_eigenvalue {f : End R M} {μ : R} {k : ℕ}
  (h : f.has_generalized_eigenvalue μ k) : k ≠ 0 :=
begin
  rintro rfl,
  exact h linear_map.ker_id
end

/-- A generalized eigenspace for some exponent `k` is contained in
    the generalized eigenspace for exponents larger than `k`. -/
lemma generalized_eigenspace_mono {f : End K V} {μ : K} {k : ℕ} {m : ℕ} (hm : k ≤ m) :
  f.generalized_eigenspace μ k ≤ f.generalized_eigenspace μ m :=
begin
  simp only [generalized_eigenspace, ←pow_sub_mul_pow _ hm],
  exact linear_map.ker_le_ker_comp ((f - amK μ) ^ k) ((f - amK μ) ^ (m - k))
end

/-- A generalized eigenvalue for some exponent `k` is also
    a generalized eigenvalue for exponents larger than `k`. -/
lemma has_generalized_eigenvalue_of_has_generalized_eigenvalue_of_le
  {f : End K V} {μ : K} {k : ℕ} {m : ℕ} (hm : k ≤ m) (hk : f.has_generalized_eigenvalue μ k) :
  f.has_generalized_eigenvalue μ m :=
begin
  unfold has_generalized_eigenvalue at *,
  contrapose! hk,
  rw [←le_bot_iff, ←hk],
  exact generalized_eigenspace_mono hm
end

/-- The eigenspace is a subspace of the generalized eigenspace. -/
lemma eigenspace_le_generalized_eigenspace {f : End K V} {μ : K} {k : ℕ} (hk : 0 < k) :
  f.eigenspace μ ≤ f.generalized_eigenspace μ k :=
generalized_eigenspace_mono (nat.succ_le_of_lt hk)

/-- All eigenvalues are generalized eigenvalues. -/
lemma has_generalized_eigenvalue_of_has_eigenvalue
  {f : End K V} {μ : K} {k : ℕ} (hk : 0 < k) (hμ : f.has_eigenvalue μ) :
  f.has_generalized_eigenvalue μ k :=
begin
  apply has_generalized_eigenvalue_of_has_generalized_eigenvalue_of_le hk,
  rwa [has_generalized_eigenvalue, generalized_eigenspace, pow_one]
end

/-- Every generalized eigenvector is a generalized eigenvector for exponent `findim K V`.
    (Lemma 8.11 of [axler2015]) -/
lemma generalized_eigenspace_le_generalized_eigenspace_findim
  [finite_dimensional K V] (f : End K V) (μ : K) (k : ℕ) :
  f.generalized_eigenspace μ k ≤ f.generalized_eigenspace μ (findim K V) :=
ker_pow_le_ker_pow_findim _ _

/-- Generalized eigenspaces for exponents at least `findim K V` are equal to each other. -/
lemma generalized_eigenspace_eq_generalized_eigenspace_findim_of_le [finite_dimensional K V]
  (f : End K V) (μ : K) {k : ℕ} (hk : findim K V ≤ k) :
  f.generalized_eigenspace μ k = f.generalized_eigenspace μ (findim K V) :=
ker_pow_eq_ker_pow_findim_of_le hk

/-- If `f` maps a subspace `p` into itself, then the generalized eigenspace of the restriction
    of `f` to `p` is the part of the generalized eigenspace of `f` that lies in `p`. -/
lemma generalized_eigenspace_restrict
  (f : End K V) (p : submodule K V) (k : ℕ) (μ : K) (hfp : ∀ (x : V), x ∈ p → f x ∈ p) :
  generalized_eigenspace (linear_map.restrict f hfp) μ k =
    submodule.comap p.subtype (f.generalized_eigenspace μ k) :=
begin
  rw [generalized_eigenspace, generalized_eigenspace, ←linear_map.ker_comp],
  induction k with k ih,
  { rw [pow_zero,pow_zero],
    convert linear_map.ker_id,
    apply submodule.ker_subtype },
  { erw [pow_succ', pow_succ', linear_map.ker_comp,
      ih, ←linear_map.ker_comp, linear_map.comp_assoc], }
end

/-- Generalized eigenrange and generalized eigenspace for exponent `findim K V` are disjoint. -/
lemma generalized_eigenvec_disjoint_range_ker [finite_dimensional K V] (f : End K V) (μ : K) :
  disjoint (f.generalized_eigenrange μ (findim K V)) (f.generalized_eigenspace μ (findim K V))  :=
begin
  have h := calc
    submodule.comap ((f - amK μ) ^ findim K V) (f.generalized_eigenspace μ (findim K V))
      = ((f - amK μ) ^ findim K V * (f - amK μ) ^ findim K V).ker :
        by { rw [generalized_eigenspace, ←linear_map.ker_comp], refl }
  ... = f.generalized_eigenspace μ (findim K V + findim K V) :
        by { rw ←pow_add, refl }
  ... = f.generalized_eigenspace μ (findim K V) :
        by { rw generalized_eigenspace_eq_generalized_eigenspace_findim_of_le, linarith },
  rw [disjoint, generalized_eigenrange, linear_map.range, submodule.map_inf_eq_map_inf_comap,
    top_inf_eq, h],
  apply submodule.map_comap_le
end

/-- The generalized eigenspace of an eigenvalue has positive dimension for positive exponents. -/
lemma pos_findim_generalized_eigenspace_of_has_eigenvalue [finite_dimensional K V]
  {f : End K V} {k : ℕ} {μ : K} (hx : f.has_eigenvalue μ) (hk : 0 < k):
  0 < findim K (f.generalized_eigenspace μ k) :=
calc
    0 = findim K (⊥ : submodule K V) : by rw findim_bot
  ... < findim K (f.eigenspace μ) : submodule.findim_lt_findim_of_lt (bot_lt_iff_ne_bot.2 hx)
  ... ≤ findim K (f.generalized_eigenspace μ k) :
    submodule.findim_mono (generalized_eigenspace_mono (nat.succ_le_of_lt hk))

/-- A linear map maps a generalized eigenrange into itself. -/
lemma map_generalized_eigenrange_le {f : End K V} {μ : K} {n : ℕ} :
  submodule.map f (f.generalized_eigenrange μ n) ≤ f.generalized_eigenrange μ n :=
calc submodule.map f (f.generalized_eigenrange μ n)
       = (f * ((f - amK μ) ^ n)).range : (linear_map.range_comp _ _).symm
   ... = (((f - amK μ) ^ n) * f).range : by rw algebra.mul_sub_algebra_map_pow_commutes
   ... = submodule.map ((f - amK μ) ^ n) f.range : linear_map.range_comp _ _
   ... ≤ f.generalized_eigenrange μ n : linear_map.map_le_range

/-- The generalized eigenvectors span the entire vector space (Lemma 8.21 of [axler2015]). -/
lemma supr_generalized_eigenspace_eq_top [is_alg_closed K] [finite_dimensional K V] (f : End K V) :
  (⨆ (μ : K) (k : ℕ), f.generalized_eigenspace μ k) = ⊤ :=
begin
  tactic.unfreeze_local_instances,
  -- We prove the claim by strong induction on the dimension of the vector space.
  induction h_dim : findim K V using nat.strong_induction_on with n ih generalizing V,
  cases n,
  -- If the vector space is 0-dimensional, the result is trivial.
  { rw ←top_le_iff,
    simp only [findim_eq_zero.1 (eq.trans findim_top h_dim), bot_le] },
  -- Otherwise the vector space is nontrivial.
  { haveI : nontrivial V := findim_pos_iff.1 (by { rw h_dim, apply nat.zero_lt_succ }),
    -- Hence, `f` has an eigenvalue `μ₀`.
    obtain ⟨μ₀, hμ₀⟩ : ∃ μ₀, f.has_eigenvalue μ₀ := exists_eigenvalue f,
    -- We define `ES` to be the generalized eigenspace
    let ES := f.generalized_eigenspace μ₀ (findim K V),
    -- and `ER` to be the generalized eigenrange.
    let ER := f.generalized_eigenrange μ₀ (findim K V),
    -- `f` maps `ER` into itself.
    have h_f_ER : ∀ (x : V), x ∈ ER → f x ∈ ER,
      from λ x hx, map_generalized_eigenrange_le (submodule.mem_map_of_mem hx),
    -- Therefore, we can define the restriction `f'` of `f` to `ER`.
    let f' : End K ER := f.restrict h_f_ER,
    -- The dimension of `ES` is positive
    have h_dim_ES_pos : 0 < findim K ES,
    { dsimp only [ES],
      rw h_dim,
      apply pos_findim_generalized_eigenspace_of_has_eigenvalue hμ₀ (nat.zero_lt_succ n) },
    -- and the dimensions of `ES` and `ER` add up to `findim K V`.
    have h_dim_add : findim K ER + findim K ES = findim K V,
    { apply linear_map.findim_range_add_findim_ker },
    -- Therefore the dimension `ER` mus be smaller than `findim K V`.
    have h_dim_ER : findim K ER < n.succ, by omega,
    -- This allows us to apply the induction hypothesis on `ER`:
    have ih_ER : (⨆ (μ : K) (k : ℕ), f'.generalized_eigenspace μ k) = ⊤,
      from ih (findim K ER) h_dim_ER f' rfl,
    -- The induction hypothesis gives us a statement about subspaces of `ER`. We can transfer this
    -- to a statement about subspaces of `V` via `submodule.subtype`:
    have ih_ER' : (⨆ (μ : K) (k : ℕ), (f'.generalized_eigenspace μ k).map ER.subtype) = ER,
      by simp only [(submodule.map_supr _ _).symm, ih_ER, submodule.map_subtype_top ER],
    -- Moreover, every generalized eigenspace of `f'` is contained in the corresponding generalized
    -- eigenspace of `f`.
    have hff' : ∀ μ k,
        (f'.generalized_eigenspace μ k).map ER.subtype ≤ f.generalized_eigenspace μ k,
    { intros,
      rw generalized_eigenspace_restrict,
      apply submodule.map_comap_le },
    -- It follows that `ER` is contained in the span of all generalized eigenvectors.
    have hER : ER ≤ ⨆ (μ : K) (k : ℕ), f.generalized_eigenspace μ k,
    { rw ← ih_ER',
      apply supr_le_supr _,
      exact λ μ, supr_le_supr (λ k, hff' μ k), },
    -- `ES` is contained in this span by definition.
    have hES : ES ≤ ⨆ (μ : K) (k : ℕ), f.generalized_eigenspace μ k,
      from le_trans
        (le_supr (λ k, f.generalized_eigenspace μ₀ k) (findim K V))
        (le_supr (λ (μ : K), ⨆ (k : ℕ), f.generalized_eigenspace μ k) μ₀),
    -- Moreover, we know that `ER` and `ES` are disjoint.
    have h_disjoint : disjoint ER ES,
      from generalized_eigenvec_disjoint_range_ker f μ₀,
    -- Since the dimensions of `ER` and `ES` add up to the dimension of `V`, it follows that the
    -- span of all generalized eigenvectors is all of `V`.
    show (⨆ (μ : K) (k : ℕ), f.generalized_eigenspace μ k) = ⊤,
    { rw [←top_le_iff, ←submodule.eq_top_of_disjoint ER ES h_dim_add h_disjoint],
      apply sup_le hER hES } }
end

end End
end module<|MERGE_RESOLUTION|>--- conflicted
+++ resolved
@@ -84,35 +84,20 @@
   ... = (b • (f - b⁻¹ • amK a)).ker : by rw linear_map.ker_smul _ b hb
   ... = (b • f - amK a).ker : by rw [smul_sub, smul_inv_smul' hb]
 
-<<<<<<< HEAD
-lemma eigenspace_eval₂_polynomial_degree_1 (f : End K V) (q : polynomial K) (hq : degree q = 1) :
-  eigenspace f (- q.coeff 0 / q.leading_coeff) = (eval₂ amK f q).ker :=
-=======
-lemma eigenspace_aeval_polynomial_degree_1 [field K] [vector_space K V]
+lemma eigenspace_aeval_polynomial_degree_1
   (f : End K V) (q : polynomial K) (hq : degree q = 1) :
   eigenspace f (- q.coeff 0 / q.leading_coeff) = (aeval f q).ker :=
->>>>>>> 567954fa
 calc
   eigenspace f (- q.coeff 0 / q.leading_coeff) = (q.leading_coeff • f - amK (- q.coeff 0)).ker
     : by { rw eigenspace_div, intro h, rw leading_coeff_eq_zero_iff_deg_eq_bot.1 h at hq, cases hq }
-<<<<<<< HEAD
-  ... = (eval₂ amK f (C q.leading_coeff * X + C (q.coeff 0))).ker
-    : by { rw C_mul', simpa [algebra_map, algebra.to_ring_hom] }
-  ... = (eval₂ amK f q).ker
-     : by { congr, apply (eq_X_add_C_of_degree_eq_one hq).symm }
-
-lemma ker_eval₂_ring_hom'_unit_polynomial (f : End K V) (c : units (polynomial K)) :
-  ((eval₂_ring_hom' amK algebra.commutes f) ↑c).ker = ⊥ :=
-=======
   ... = (aeval f (C q.leading_coeff * X + C (q.coeff 0))).ker
     : by { rw [C_mul', aeval_def], simpa [algebra_map, algebra.to_ring_hom], }
   ... = (aeval f q).ker
      : by { congr, apply (eq_X_add_C_of_degree_eq_one hq).symm }
 
-lemma ker_aeval_ring_hom'_unit_polynomial [field K] [vector_space K V]
+lemma ker_aeval_ring_hom'_unit_polynomial
   (f : End K V) (c : units (polynomial K)) :
   (aeval f (c : polynomial K)).ker = ⊥ :=
->>>>>>> 567954fa
 begin
   rw polynomial.eq_C_of_degree_eq_zero (degree_coe_units c),
   simp only [aeval_def, eval₂_C],
@@ -120,7 +105,7 @@
   apply coeff_coe_units_zero_ne_zero c
 end
 
-theorem aeval_apply_of_has_eigenvector [field K] [vector_space K V] {f : End K V}
+theorem aeval_apply_of_has_eigenvector {f : End K V}
   {p : polynomial K} {μ : K} {x : V} (h : f.has_eigenvector μ x) :
   aeval f p x = (p.eval μ) • x :=
 begin
@@ -188,35 +173,19 @@
   have h_lin_dep : ¬ linear_independent K (λ n : ℕ, (f ^ n) v),
   { apply not_linear_independent_of_infinite, },
   -- Therefore, there must be a nonzero polynomial `p` such that `p(f) v = 0`.
-<<<<<<< HEAD
-  obtain ⟨p, h_eval_p, h_p_ne_0⟩ : ∃ p, eval₂ amK f p v = 0 ∧ p ≠ 0,
-  { simp only [not_imp.symm],
-    exact not_forall.1 (λ h, h_lin_dep ((linear_independent_powers_iff_eval₂ f v).2 h)) },
-  -- Then `p(f)` is not invertible.
-  have h_eval_p_not_unit : eval₂_ring_hom' amK _ f p ∉ is_unit.submonoid (End K V),
-=======
   obtain ⟨p, ⟨h_mon, h_eval_p⟩⟩ := f.is_integral,
   have h_eval_p_not_unit : aeval f p ∉ is_unit.submonoid (End K V),
->>>>>>> 567954fa
   { rw [is_unit.mem_submonoid_iff, linear_map.is_unit_iff, linear_map.ker_eq_bot'],
     intro h,
     apply hv (h v _),
     rw [h_eval_p, linear_map.zero_apply] },
   -- Hence, there must be a factor `q` of `p` such that `q(f)` is not invertible.
-<<<<<<< HEAD
-  obtain ⟨q, hq_factor, hq_nonunit⟩ : ∃ q, q ∈ factors p ∧ ¬ is_unit (eval₂ amK f q),
-  { simp only [←not_imp, (is_unit.mem_submonoid_iff _).symm],
-    apply not_forall.1 (λ h, h_eval_p_not_unit (ring_hom_mem_submonoid_of_factors_subset_of_units_subset
-      (eval₂_ring_hom' amK algebra.commutes f)
-      (is_unit.submonoid (End K V)) p h_p_ne_0 h _)),
-=======
   obtain ⟨q, hq_factor, hq_nonunit⟩ : ∃ q, q ∈ factors p ∧ ¬ is_unit (aeval f q),
   { simp only [←not_imp, (is_unit.mem_submonoid_iff _).symm],
     apply not_forall.1 (λ h, h_eval_p_not_unit
       (ring_hom_mem_submonoid_of_factors_subset_of_units_subset
       (eval₂_ring_hom' am algebra.commutes f)
       (is_unit.submonoid (End K V)) p h_mon.ne_zero h _)),
->>>>>>> 567954fa
     simp only [is_unit.mem_submonoid_iff, linear_map.is_unit_iff],
     apply ker_aeval_ring_hom'_unit_polynomial },
   -- Since the field is algebraically closed, `q` has degree 1.
@@ -224,23 +193,14 @@
     (ne_zero_of_mem_factors h_mon.ne_zero hq_factor)
     ((factors_spec p h_mon.ne_zero).1 q hq_factor),
   -- Then the kernel of `q(f)` is an eigenspace.
-<<<<<<< HEAD
-  have h_eigenspace: eigenspace f (-q.coeff 0 / q.leading_coeff) = (eval₂ amK f q).ker,
-    from eigenspace_eval₂_polynomial_degree_1 f q h_deg_q,
-=======
   have h_eigenspace: eigenspace f (-q.coeff 0 / q.leading_coeff) = (aeval f q).ker,
     from eigenspace_aeval_polynomial_degree_1 f q h_deg_q,
->>>>>>> 567954fa
   -- Since `q(f)` is not invertible, the kernel is not `⊥`, and thus there exists an eigenvalue.
   show ∃ (c : K), f.has_eigenvalue c,
   { use -q.coeff 0 / q.leading_coeff,
     rw [has_eigenvalue, h_eigenspace],
     intro h_eval_ker,
-<<<<<<< HEAD
-    exact hq_nonunit ((linear_map.is_unit_iff (eval₂ amK f q)).2 h_eval_ker) }
-=======
     exact hq_nonunit ((linear_map.is_unit_iff (aeval f q)).2 h_eval_ker) }
->>>>>>> 567954fa
 end
 
 /-- Eigenvectors corresponding to distinct eigenvalues of a linear operator are linearly
