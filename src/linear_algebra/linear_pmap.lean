--- conflicted
+++ resolved
@@ -588,15 +588,11 @@
   simp,
 end
 
-<<<<<<< HEAD
 lemma mem_domain_of_mem_graph {f : linear_pmap R E F} {x : E} {y : F} (h : (x,y) ∈ f.graph) :
   x ∈ f.domain :=
 by { rw mem_domain_iff, exact ⟨y, h⟩ }
 
-lemma image_iff {f : linear_pmap R E F} {x : E} {y : F} (hx : x ∈ f.domain) :
-=======
 lemma image_iff {f : E →ₗ.[R] F} {x : E} {y : F} (hx : x ∈ f.domain) :
->>>>>>> 2cf5d19e
   y = f ⟨x, hx⟩ ↔ (x, y) ∈ f.graph :=
 begin
   rw mem_graph_iff,
@@ -646,8 +642,7 @@
   simp [hxy],
 end
 
-<<<<<<< HEAD
-lemma le_graph_of_le {f g : linear_pmap R E F} (h : f ≤ g) : f.graph ≤ g.graph :=
+lemma le_graph_of_le {f g : E →ₗ.[R] F} (h : f ≤ g) : f.graph ≤ g.graph :=
 begin
   intros x hx,
   rw mem_graph_iff at hx ⊢,
@@ -660,13 +655,10 @@
   simp only [hx.1, submodule.coe_mk],
 end
 
-lemma le_graph_iff {f g : linear_pmap R E F} : f.graph ≤ g.graph ↔ f ≤ g :=
+lemma le_graph_iff {f g : E →ₗ.[R] F} : f.graph ≤ g.graph ↔ f ≤ g :=
 ⟨le_of_le_graph, le_graph_of_le⟩
 
-lemma eq_of_eq_graph {f g : linear_pmap R E F} (h : f.graph = g.graph) : f = g :=
-=======
 lemma eq_of_eq_graph {f g : E →ₗ.[R] F} (h : f.graph = g.graph) : f = g :=
->>>>>>> 2cf5d19e
 by {ext, exact mem_domain_iff_of_eq_graph h, exact (le_of_le_graph h.le).2 }
 
 end graph
