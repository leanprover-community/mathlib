--- conflicted
+++ resolved
@@ -220,13 +220,8 @@
 /-- The supremum of a family of submodules is equal to the range of `dfinsupp.lsum`; that is
 every element in the `supr` can be produced from taking a finite number of non-zero elements
 of `p i`, coercing them to `N`, and summing them. -/
-<<<<<<< HEAD
-lemma supr_eq_range_dfinsupp_lsum
-  (p : ι → submodule R N) : supr p = (dfinsupp.lsum ℕ (λ i, (p i).subtype)).range :=
-=======
 lemma supr_eq_range_dfinsupp_lsum (p : ι → submodule R N) :
   supr p = (dfinsupp.lsum ℕ (λ i, (p i).subtype)).range :=
->>>>>>> e9b1fbd0
 begin
   apply le_antisymm,
   { apply supr_le _,
@@ -236,8 +231,6 @@
     exact dfinsupp_sum_add_hom_mem _ v _ (λ i _, (le_supr p i : p i ≤ _) (v i).prop) }
 end
 
-<<<<<<< HEAD
-=======
 lemma mem_supr_iff_exists_dfinsupp (p : ι → submodule R N) (x : N) :
   x ∈ supr p ↔ ∃ f : Π₀ i, p i, dfinsupp.lsum ℕ (λ i, (p i).subtype) f = x :=
 set_like.ext_iff.mp (supr_eq_range_dfinsupp_lsum p) x
@@ -252,5 +245,4 @@
   congr',
 end
 
->>>>>>> e9b1fbd0
 end submodule