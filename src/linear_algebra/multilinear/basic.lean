/-
Copyright (c) 2020 Sébastien Gouëzel. All rights reserved.
Released under Apache 2.0 license as described in the file LICENSE.
Authors: Sébastien Gouëzel
-/
import linear_algebra.basic
import algebra.algebra.basic
import algebra.big_operators.order
import algebra.big_operators.ring
import data.list.fin_range
import data.fintype.big_operators
import data.fintype.sort

/-!
# Multilinear maps

We define multilinear maps as maps from `Π(i : ι), M₁ i` to `M₂` which are linear in each
coordinate. Here, `M₁ i` and `M₂` are modules over a ring `R`, and `ι` is an arbitrary type
(although some statements will require it to be a fintype). This space, denoted by
`multilinear_map R M₁ M₂`, inherits a module structure by pointwise addition and multiplication.

## Main definitions

* `multilinear_map R M₁ M₂` is the space of multilinear maps from `Π(i : ι), M₁ i` to `M₂`.
* `f.map_smul` is the multiplicativity of the multilinear map `f` along each coordinate.
* `f.map_add` is the additivity of the multilinear map `f` along each coordinate.
* `f.map_smul_univ` expresses the multiplicativity of `f` over all coordinates at the same time,
  writing `f (λi, c i • m i)` as `(∏ i, c i) • f m`.
* `f.map_add_univ` expresses the additivity of `f` over all coordinates at the same time, writing
  `f (m + m')` as the sum over all subsets `s` of `ι` of `f (s.piecewise m m')`.
* `f.map_sum` expresses `f (Σ_{j₁} g₁ j₁, ..., Σ_{jₙ} gₙ jₙ)` as the sum of
  `f (g₁ (r 1), ..., gₙ (r n))` where `r` ranges over all possible functions.

We also register isomorphisms corresponding to currying or uncurrying variables, transforming a
multilinear function `f` on `n+1` variables into a linear function taking values in multilinear
functions in `n` variables, and into a multilinear function in `n` variables taking values in linear
functions. These operations are called `f.curry_left` and `f.curry_right` respectively
(with inverses `f.uncurry_left` and `f.uncurry_right`). These operations induce linear equivalences
between spaces of multilinear functions in `n+1` variables and spaces of linear functions into
multilinear functions in `n` variables (resp. multilinear functions in `n` variables taking values
in linear functions), called respectively `multilinear_curry_left_equiv` and
`multilinear_curry_right_equiv`.

## Implementation notes

Expressing that a map is linear along the `i`-th coordinate when all other coordinates are fixed
can be done in two (equivalent) different ways:
* fixing a vector `m : Π(j : ι - i), M₁ j.val`, and then choosing separately the `i`-th coordinate
* fixing a vector `m : Πj, M₁ j`, and then modifying its `i`-th coordinate
The second way is more artificial as the value of `m` at `i` is not relevant, but it has the
advantage of avoiding subtype inclusion issues. This is the definition we use, based on
`function.update` that allows to change the value of `m` at `i`.
-/

open function fin set
open_locale big_operators

universes u v v' v₁ v₂ v₃ w u'
variables {R : Type u} {ι : Type u'} {n : ℕ}
{M : fin n.succ → Type v} {M₁ : ι → Type v₁} {M₂ : Type v₂} {M₃ : Type v₃} {M' : Type v'}

/-- Multilinear maps over the ring `R`, from `Πi, M₁ i` to `M₂` where `M₁ i` and `M₂` are modules
over `R`. -/
structure multilinear_map (R : Type u) {ι : Type u'} (M₁ : ι → Type v) (M₂ : Type w)
  [semiring R] [∀i, add_comm_monoid (M₁ i)] [add_comm_monoid M₂]
  [∀i, module R (M₁ i)] [module R M₂] :=
(to_fun : (Πi, M₁ i) → M₂)
(map_add' : ∀ [decidable_eq ι] (m : Πi, M₁ i) (i : ι) (x y : M₁ i), by exactI
  to_fun (update m i (x + y)) = to_fun (update m i x) + to_fun (update m i y))
(map_smul' : ∀ [decidable_eq ι] (m : Πi, M₁ i) (i : ι) (c : R) (x : M₁ i) , by exactI
  to_fun (update m i (c • x)) = c • to_fun (update m i x))

namespace multilinear_map

section semiring

variables [semiring R]
[∀i, add_comm_monoid (M i)] [∀i, add_comm_monoid (M₁ i)] [add_comm_monoid M₂] [add_comm_monoid M₃]
[add_comm_monoid M']
[∀i, module R (M i)] [∀i, module R (M₁ i)] [module R M₂] [module R M₃]
[module R M']
(f f' : multilinear_map R M₁ M₂)

instance : has_coe_to_fun (multilinear_map R M₁ M₂) (λ f, (Πi, M₁ i) → M₂) := ⟨to_fun⟩

initialize_simps_projections multilinear_map (to_fun → apply)

@[simp] lemma to_fun_eq_coe : f.to_fun = f := rfl

@[simp] lemma coe_mk (f : (Π i, M₁ i) → M₂) (h₁ h₂ ) :
  ⇑(⟨f, h₁, h₂⟩ : multilinear_map R M₁ M₂) = f := rfl

theorem congr_fun {f g : multilinear_map R M₁ M₂} (h : f = g) (x : Π i, M₁ i) : f x = g x :=
congr_arg (λ h : multilinear_map R M₁ M₂, h x) h

theorem congr_arg (f : multilinear_map R M₁ M₂) {x y : Π i, M₁ i} (h : x = y) : f x = f y :=
congr_arg (λ x : Π i, M₁ i, f x) h

theorem coe_injective : injective  (coe_fn : multilinear_map R M₁ M₂ → ((Π i, M₁ i) → M₂)) :=
by { intros f g h, cases f, cases g, cases h, refl }

@[simp, norm_cast] theorem coe_inj {f g : multilinear_map R M₁ M₂} :
  (f : (Π i, M₁ i) → M₂) = g ↔ f = g :=
coe_injective.eq_iff

@[ext] theorem ext {f f' : multilinear_map R M₁ M₂} (H : ∀ x, f x = f' x) : f = f' :=
coe_injective (funext H)

theorem ext_iff {f g : multilinear_map R M₁ M₂} : f = g ↔ ∀ x, f x = g x :=
⟨λ h x, h ▸ rfl, λ h, ext h⟩

<<<<<<< HEAD
@[simp] lemma map_add [decidable_eq ι] (m : Πi, M₁ i) (i : ι) (x y : M₁ i) :
  f (update m i (x + y)) = f (update m i x) + f (update m i y) :=
f.map_add' m i x y

@[simp] lemma map_smul [decidable_eq ι] (m : Πi, M₁ i) (i : ι) (c : R) (x : M₁ i) :
=======
@[simp] lemma mk_coe (f : multilinear_map R M₁ M₂) (h₁ h₂) :
  (⟨f, h₁, h₂⟩ : multilinear_map R M₁ M₂) = f :=
by { ext, refl, }

@[simp] protected lemma map_add (m : Πi, M₁ i) (i : ι) (x y : M₁ i) :
  f (update m i (x + y)) = f (update m i x) + f (update m i y) :=
f.map_add' m i x y

@[simp] protected lemma map_smul (m : Πi, M₁ i) (i : ι) (c : R) (x : M₁ i) :
>>>>>>> 290a7ba0
  f (update m i (c • x)) = c • f (update m i x) :=
f.map_smul' m i c x

lemma map_coord_zero {m : Πi, M₁ i} (i : ι) (h : m i = 0) : f m = 0 :=
begin
  classical,
  have : (0 : R) • (0 : M₁ i) = 0, by simp,
  rw [← update_eq_self i m, h, ← this, f.map_smul, zero_smul]
end

@[simp] lemma map_update_zero [decidable_eq ι] (m : Πi, M₁ i) (i : ι) : f (update m i 0) = 0 :=
f.map_coord_zero i (update_same i 0 m)

@[simp] lemma map_zero [nonempty ι] : f 0 = 0 :=
begin
  obtain ⟨i, _⟩ : ∃i:ι, i ∈ set.univ := set.exists_mem_of_nonempty ι,
  exact map_coord_zero f i rfl
end

instance : has_add (multilinear_map R M₁ M₂) :=
⟨λf f', ⟨λx, f x + f' x, λm i x y, by simp [add_left_comm, add_assoc],
  λ _ m i c x, by simp [smul_add]⟩⟩

@[simp] lemma add_apply (m : Πi, M₁ i) : (f + f') m = f m + f' m := rfl

instance : has_zero (multilinear_map R M₁ M₂) :=
⟨⟨λ _, 0, λ _ m i x y, by simp, λ _ m i c x, by simp⟩⟩

instance : inhabited (multilinear_map R M₁ M₂) := ⟨0⟩

@[simp] lemma zero_apply (m : Πi, M₁ i) : (0 : multilinear_map R M₁ M₂) m = 0 := rfl

section has_smul
variables {R' A : Type*} [monoid R'] [semiring A]
  [Π i, module A (M₁ i)] [distrib_mul_action R' M₂] [module A M₂] [smul_comm_class A R' M₂]

instance : has_smul R' (multilinear_map A M₁ M₂) := ⟨λ c f,
  ⟨λ m, c • f m, λm i x y, by simp [smul_add], λl i x d, by simp [←smul_comm x c] ⟩⟩

@[simp] lemma smul_apply (f : multilinear_map A M₁ M₂) (c : R') (m : Πi, M₁ i) :
  (c • f) m = c • f m := rfl

lemma coe_smul (c : R') (f : multilinear_map A M₁ M₂) : ⇑(c • f) = c • f :=
rfl

end has_smul

instance : add_comm_monoid (multilinear_map R M₁ M₂) :=
<<<<<<< HEAD
{ zero := (0 : multilinear_map R M₁ M₂),
  add := (+),
  add_assoc := by intros; ext; simp [add_comm, add_left_comm],
  zero_add := by intros; ext; simp [add_comm, add_left_comm],
  add_zero := by intros; ext; simp [add_comm, add_left_comm],
  add_comm := by intros; ext; simp [add_comm, add_left_comm],
  nsmul := λ n f,
  { to_fun := λ m, n • f m,
    map_add' := λ _ m i x y, by simp [smul_add],
    map_smul' := λ _ l i x d, by simp [←smul_comm x n] },
  nsmul_zero' := λ f, by { ext, simp },
  nsmul_succ' := λ n f, by { ext, simp [add_smul, nat.succ_eq_one_add] } }
=======
coe_injective.add_comm_monoid _ rfl (λ _ _, rfl) (λ _ _, rfl)
>>>>>>> 290a7ba0

@[simp] lemma sum_apply {α : Type*} (f : α → multilinear_map R M₁ M₂)
  (m : Πi, M₁ i) : ∀ {s : finset α}, (∑ a in s, f a) m = ∑ a in s, f a m :=
begin
  classical,
  apply finset.induction,
  { rw finset.sum_empty, simp },
  { assume a s has H, rw finset.sum_insert has, simp [H, has] }
end

/-- If `f` is a multilinear map, then `f.to_linear_map m i` is the linear map obtained by fixing all
coordinates but `i` equal to those of `m`, and varying the `i`-th coordinate. -/
<<<<<<< HEAD
def to_linear_map [decidable_eq ι] (m : Πi, M₁ i) (i : ι) : M₁ i →ₗ[R] M₂ :=
{ to_fun    := λ x, f (update m i x),
  map_add'  := λ x y, by simp,
  map_smul' := λ c x, by simp }
=======
@[simps] def to_linear_map (m : Πi, M₁ i) (i : ι) : M₁ i →ₗ[R] M₂ :=
{ to_fun    := λx, f (update m i x),
  map_add'  := λx y, by simp,
  map_smul' := λc x, by simp }
>>>>>>> 290a7ba0

/-- The cartesian product of two multilinear maps, as a multilinear map. -/
def prod (f : multilinear_map R M₁ M₂) (g : multilinear_map R M₁ M₃) :
  multilinear_map R M₁ (M₂ × M₃) :=
{ to_fun    := λ m, (f m, g m),
  map_add'  := λ _ m i x y, by simp,
  map_smul' := λ _ m i c x, by simp }

/-- Combine a family of multilinear maps with the same domain and codomains `M' i` into a
multilinear map taking values in the space of functions `Π i, M' i`. -/
@[simps] def pi {ι' : Type*} {M' : ι' → Type*} [Π i, add_comm_monoid (M' i)]
  [Π i, module R (M' i)] (f : Π i, multilinear_map R M₁ (M' i)) :
  multilinear_map R M₁ (Π i, M' i) :=
{ to_fun := λ m i, f i m,
  map_add' := λ _ m i x y, by exactI (funext $ λ j, (f j).map_add _ _ _ _),
  map_smul' := λ _ m i c x, by exactI (funext $ λ j, (f j).map_smul _ _ _ _) }

section
variables (R M₂)

/-- The evaluation map from `ι → M₂` to `M₂` is multilinear at a given `i` when `ι` is subsingleton.
-/
@[simps]
def of_subsingleton [subsingleton ι] (i' : ι) : multilinear_map R (λ _ : ι, M₂) M₂ :=
{ to_fun := function.eval i',
<<<<<<< HEAD
  map_add' := λ _ m i x y, by {
    rw subsingleton.elim i i', simp only [function.eval, function.update_same], },
  map_smul' := λ _ m i r x, by {
    rw subsingleton.elim i i', simp only [function.eval, function.update_same], } }
=======
  map_add' := λ m i x y, by
  { rw subsingleton.elim i i', simp only [function.eval, function.update_same], },
  map_smul' := λ m i r x, by
  { rw subsingleton.elim i i', simp only [function.eval, function.update_same], } }

variables (M₁) {M₂}

/-- The constant map is multilinear when `ι` is empty. -/
@[simps {fully_applied := ff}]
def const_of_is_empty [is_empty ι] (m : M₂) : multilinear_map R M₁ M₂ :=
{ to_fun := function.const _ m,
  map_add' := λ m, is_empty_elim,
  map_smul' := λ m, is_empty_elim }
>>>>>>> 290a7ba0

end

/-- Given a multilinear map `f` on `n` variables (parameterized by `fin n`) and a subset `s` of `k`
of these variables, one gets a new multilinear map on `fin k` by varying these variables, and fixing
the other ones equal to a given value `z`. It is denoted by `f.restr s hk z`, where `hk` is a
proof that the cardinality of `s` is `k`. The implicit identification between `fin k` and `s` that
we use is the canonical (increasing) bijection. -/
def restr {k n : ℕ} (f : multilinear_map R (λ i : fin n, M') M₂) (s : finset (fin n))
  (hk : s.card = k) (z : M') :
  multilinear_map R (λ i : fin k, M') M₂ :=
{ to_fun    := λ v, f (λ j, if h : j ∈ s then v ((s.order_iso_of_fin hk).symm ⟨j, h⟩) else z),
  map_add'  := λ _ v i x y,
    by { erw [dite_comp_equiv_update, dite_comp_equiv_update, dite_comp_equiv_update], simp },
  map_smul' := λ _ v i c x, by { erw [dite_comp_equiv_update, dite_comp_equiv_update], simp } }
variable {R}

/-- In the specific case of multilinear maps on spaces indexed by `fin (n+1)`, where one can build
an element of `Π(i : fin (n+1)), M i` using `cons`, one can express directly the additivity of a
multilinear map along the first variable. -/
lemma cons_add (f : multilinear_map R M M₂) (m : Π(i : fin n), M i.succ) (x y : M 0) :
  f (cons (x+y) m) = f (cons x m) + f (cons y m) :=
by rw [← update_cons_zero x m (x+y), f.map_add, update_cons_zero, update_cons_zero]

/-- In the specific case of multilinear maps on spaces indexed by `fin (n+1)`, where one can build
an element of `Π(i : fin (n+1)), M i` using `cons`, one can express directly the multiplicativity
of a multilinear map along the first variable. -/
lemma cons_smul (f : multilinear_map R M M₂) (m : Π(i : fin n), M i.succ) (c : R) (x : M 0) :
  f (cons (c • x) m) = c • f (cons x m) :=
by rw [← update_cons_zero x m (c • x), f.map_smul, update_cons_zero]

/-- In the specific case of multilinear maps on spaces indexed by `fin (n+1)`, where one can build
an element of `Π(i : fin (n+1)), M i` using `snoc`, one can express directly the additivity of a
multilinear map along the first variable. -/
lemma snoc_add (f : multilinear_map R M M₂) (m : Π(i : fin n), M i.cast_succ) (x y : M (last n)) :
  f (snoc m (x+y)) = f (snoc m x) + f (snoc m y) :=
by rw [← update_snoc_last x m (x+y), f.map_add, update_snoc_last, update_snoc_last]

/-- In the specific case of multilinear maps on spaces indexed by `fin (n+1)`, where one can build
an element of `Π(i : fin (n+1)), M i` using `cons`, one can express directly the multiplicativity
of a multilinear map along the first variable. -/
lemma snoc_smul (f : multilinear_map R M M₂)
  (m : Π(i : fin n), M i.cast_succ) (c : R) (x : M (last n)) :
  f (snoc m (c • x)) = c • f (snoc m x) :=
by rw [← update_snoc_last x m (c • x), f.map_smul, update_snoc_last]

section

variables {M₁' : ι → Type*} [Π i, add_comm_monoid (M₁' i)] [Π i, module R (M₁' i)]
variables {M₁'' : ι → Type*} [Π i, add_comm_monoid (M₁'' i)] [Π i, module R (M₁'' i)]

/-- If `g` is a multilinear map and `f` is a collection of linear maps,
then `g (f₁ m₁, ..., fₙ mₙ)` is again a multilinear map, that we call
`g.comp_linear_map f`. -/
def comp_linear_map (g : multilinear_map R M₁' M₂) (f : Π i, M₁ i →ₗ[R] M₁' i) :
  multilinear_map R M₁ M₂ :=
{ to_fun := λ m, g $ λ i, f i (m i),
  map_add' := λ _ m i x y, by {
    resetI,
    have : ∀ j z, f j (update m i z j) = update (λ k, f k (m k)) i (f i z) j :=
      λ j z, function.apply_update (λ k, f k) _ _ _ _,
    by simp [this] },
  map_smul' := λ _ m i c x, by {
    resetI,
    have : ∀ j z, f j (update m i z j) = update (λ k, f k (m k)) i (f i z) j :=
      λ j z, function.apply_update (λ k, f k) _ _ _ _,
    by simp [this] } }

@[simp] lemma comp_linear_map_apply (g : multilinear_map R M₁' M₂) (f : Π i, M₁ i →ₗ[R] M₁' i)
  (m : Π i, M₁ i) :
  g.comp_linear_map f m = g (λ i, f i (m i)) :=
rfl

/-- Composing a multilinear map twice with a linear map in each argument is
the same as composing with their composition. -/
lemma comp_linear_map_assoc (g : multilinear_map R M₁'' M₂) (f₁ : Π i, M₁' i →ₗ[R] M₁'' i)
  (f₂ : Π i, M₁ i →ₗ[R] M₁' i) :
  (g.comp_linear_map f₁).comp_linear_map f₂ = g.comp_linear_map (λ i, f₁ i ∘ₗ f₂ i) :=
rfl

/-- Composing the zero multilinear map with a linear map in each argument. -/
@[simp] lemma zero_comp_linear_map (f : Π i, M₁ i →ₗ[R] M₁' i) :
  (0 : multilinear_map R M₁' M₂).comp_linear_map f = 0 :=
ext $ λ _, rfl

/-- Composing a multilinear map with the identity linear map in each argument. -/
@[simp] lemma comp_linear_map_id (g : multilinear_map R M₁' M₂) :
  g.comp_linear_map (λ i, linear_map.id) = g :=
ext $ λ _, rfl

/-- Composing with a family of surjective linear maps is injective. -/
lemma comp_linear_map_injective (f : Π i, M₁ i →ₗ[R] M₁' i) (hf : ∀ i, surjective (f i)) :
  injective (λ g : multilinear_map R M₁' M₂, g.comp_linear_map f) :=
λ g₁ g₂ h, ext $ λ x,
  by simpa [λ i, surj_inv_eq (hf i)] using ext_iff.mp h (λ i, surj_inv (hf i) (x i))

lemma comp_linear_map_inj (f : Π i, M₁ i →ₗ[R] M₁' i) (hf : ∀ i, surjective (f i))
  (g₁ g₂ : multilinear_map R M₁' M₂) : g₁.comp_linear_map f = g₂.comp_linear_map f ↔ g₁ = g₂ :=
(comp_linear_map_injective _ hf).eq_iff

/-- Composing a multilinear map with a linear equiv on each argument gives the zero map
if and only if the multilinear map is the zero map. -/
@[simp] lemma comp_linear_equiv_eq_zero_iff (g : multilinear_map R M₁' M₂)
  (f : Π i, M₁ i ≃ₗ[R] M₁' i) : g.comp_linear_map (λ i, (f i : M₁ i →ₗ[R] M₁' i)) = 0 ↔ g = 0 :=
begin
  set f' := (λ i, (f i : M₁ i →ₗ[R] M₁' i)),
  rw [←zero_comp_linear_map f', comp_linear_map_inj f' (λ i, (f i).surjective)],
end

end

/-- If one adds to a vector `m'` another vector `m`, but only for coordinates in a finset `t`, then
the image under a multilinear map `f` is the sum of `f (s.piecewise m m')` along all subsets `s` of
`t`. This is mainly an auxiliary statement to prove the result when `t = univ`, given in
`map_add_univ`, although it can be useful in its own right as it does not require the index set `ι`
to be finite.-/
lemma map_piecewise_add [decidable_eq ι] (m m' : Πi, M₁ i) (t : finset ι) :
  f (t.piecewise (m + m') m') = ∑ s in t.powerset, f (s.piecewise m m') :=
begin
  revert m',
  refine finset.induction_on t (by simp) _,
  assume i t hit Hrec m',
  have A : (insert i t).piecewise (m + m') m' = update (t.piecewise (m + m') m') i (m i + m' i) :=
    t.piecewise_insert _ _ _,
  have B : update (t.piecewise (m + m') m') i (m' i) = t.piecewise (m + m') m',
  { ext j,
    by_cases h : j = i,
    { rw h, simp [hit] },
    { simp [h] } },
  let m'' := update m' i (m i),
  have C : update (t.piecewise (m + m') m') i (m i) = t.piecewise (m + m'') m'',
  { ext j,
    by_cases h : j = i,
    { rw h, simp [m'', hit] },
    { by_cases h' : j ∈ t; simp [h, hit, m'', h'] } },
  rw [A, f.map_add, B, C, finset.sum_powerset_insert hit, Hrec, Hrec, add_comm],
  congr' 1,
  apply finset.sum_congr rfl (λs hs, _),
  have : (insert i s).piecewise m m' = s.piecewise m m'',
  { ext j,
    by_cases h : j = i,
    { rw h, simp [m'', finset.not_mem_of_mem_powerset_of_not_mem hs hit] },
    { by_cases h' : j ∈ s; simp [h, m'', h'] } },
  rw this
end

/-- Additivity of a multilinear map along all coordinates at the same time,
writing `f (m + m')` as the sum  of `f (s.piecewise m m')` over all sets `s`. -/
lemma map_add_univ [decidable_eq ι] [fintype ι] (m m' : Πi, M₁ i) :
  f (m + m') = ∑ s : finset ι, f (s.piecewise m m') :=
by simpa using f.map_piecewise_add m m' finset.univ

section apply_sum

variables {α : ι → Type*} (g : Π i, α i → M₁ i) (A : Π i, finset (α i))

open fintype finset

/-- If `f` is multilinear, then `f (Σ_{j₁ ∈ A₁} g₁ j₁, ..., Σ_{jₙ ∈ Aₙ} gₙ jₙ)` is the sum of
`f (g₁ (r 1), ..., gₙ (r n))` where `r` ranges over all functions with `r 1 ∈ A₁`, ...,
`r n ∈ Aₙ`. This follows from multilinearity by expanding successively with respect to each
coordinate. Here, we give an auxiliary statement tailored for an inductive proof. Use instead
`map_sum_finset`. -/
lemma map_sum_finset_aux [decidable_eq ι] [fintype ι] {n : ℕ} (h : ∑ i, (A i).card = n) :
  f (λ i, ∑ j in A i, g i j) = ∑ r in pi_finset A, f (λ i, g i (r i)) :=
begin
  letI := λ i, classical.dec_eq (α i),
  induction n using nat.strong_induction_on with n IH generalizing A,
  -- If one of the sets is empty, then all the sums are zero
  by_cases Ai_empty : ∃ i, A i = ∅,
  { rcases Ai_empty with ⟨i, hi⟩,
    have : ∑ j in A i, g i j = 0, by rw [hi, finset.sum_empty],
    rw f.map_coord_zero i this,
    have : pi_finset A = ∅,
    { apply finset.eq_empty_of_forall_not_mem (λ r hr, _),
      have : r i ∈ A i := mem_pi_finset.mp hr i,
      rwa hi at this },
    rw [this, finset.sum_empty] },
  push_neg at Ai_empty,
  -- Otherwise, if all sets are at most singletons, then they are exactly singletons and the result
  -- is again straightforward
  by_cases Ai_singleton : ∀ i, (A i).card ≤ 1,
  { have Ai_card : ∀ i, (A i).card = 1,
    { assume i,
      have pos : finset.card (A i) ≠ 0, by simp [finset.card_eq_zero, Ai_empty i],
      have : finset.card (A i) ≤ 1 := Ai_singleton i,
      exact le_antisymm this (nat.succ_le_of_lt (_root_.pos_iff_ne_zero.mpr pos)) },
    have : ∀ (r : Π i, α i), r ∈ pi_finset A → f (λ i, g i (r i)) = f (λ i, ∑ j in A i, g i j),
    { assume r hr,
      unfold_coes,
      congr' with i,
      have : ∀ j ∈ A i, g i j = g i (r i),
      { assume j hj,
        congr,
        apply finset.card_le_one_iff.1 (Ai_singleton i) hj,
        exact mem_pi_finset.mp hr i },
      simp only [finset.sum_congr rfl this, finset.mem_univ, finset.sum_const, Ai_card i,
                 one_nsmul] },
    simp only [sum_congr rfl this, Ai_card, card_pi_finset, prod_const_one, one_nsmul,
               finset.sum_const] },
  -- Remains the interesting case where one of the `A i`, say `A i₀`, has cardinality at least 2.
  -- We will split into two parts `B i₀` and `C i₀` of smaller cardinality, let `B i = C i = A i`
  -- for `i ≠ i₀`, apply the inductive assumption to `B` and `C`, and add up the corresponding
  -- parts to get the sum for `A`.
  push_neg at Ai_singleton,
  obtain ⟨i₀, hi₀⟩ : ∃ i, 1 < (A i).card := Ai_singleton,
  obtain ⟨j₁, j₂, hj₁, hj₂, j₁_ne_j₂⟩ : ∃ j₁ j₂, (j₁ ∈ A i₀) ∧ (j₂ ∈ A i₀) ∧ j₁ ≠ j₂ :=
    finset.one_lt_card_iff.1 hi₀,
  let B := function.update A i₀ (A i₀ \ {j₂}),
  let C := function.update A i₀ {j₂},
  have B_subset_A : ∀ i, B i ⊆ A i,
  { assume i,
    by_cases hi : i = i₀,
    { rw hi, simp only [B, sdiff_subset, update_same]},
    { simp only [hi, B, update_noteq, ne.def, not_false_iff, finset.subset.refl] } },
  have C_subset_A : ∀ i, C i ⊆ A i,
  { assume i,
    by_cases hi : i = i₀,
    { rw hi, simp only [C, hj₂, finset.singleton_subset_iff, update_same] },
    { simp only [hi, C, update_noteq, ne.def, not_false_iff, finset.subset.refl] } },
  -- split the sum at `i₀` as the sum over `B i₀` plus the sum over `C i₀`, to use additivity.
  have A_eq_BC : (λ i, ∑ j in A i, g i j) =
    function.update (λ i, ∑ j in A i, g i j) i₀ (∑ j in B i₀, g i₀ j + ∑ j in C i₀, g i₀ j),
  { ext i,
    by_cases hi : i = i₀,
    { rw [hi],
      simp only [function.update_same],
      have : A i₀ = B i₀ ∪ C i₀,
      { simp only [B, C, function.update_same, finset.sdiff_union_self_eq_union],
        symmetry,
        simp only [hj₂, finset.singleton_subset_iff, finset.union_eq_left_iff_subset] },
      rw this,
      apply finset.sum_union,
      apply finset.disjoint_right.2 (λ j hj, _),
      have : j = j₂, by { dsimp [C] at hj, simpa using hj },
      rw this,
      dsimp [B],
      simp only [mem_sdiff, eq_self_iff_true, not_true, not_false_iff, finset.mem_singleton,
                 update_same, and_false] },
    { simp [hi] } },
  have Beq : function.update (λ i, ∑ j in A i, g i j) i₀ (∑ j in B i₀, g i₀ j) =
    (λ i, ∑ j in B i, g i j),
  { ext i,
    by_cases hi : i = i₀,
    { rw hi, simp only [update_same] },
    { simp only [hi, B, update_noteq, ne.def, not_false_iff] } },
  have Ceq : function.update (λ i, ∑ j in A i, g i j) i₀ (∑ j in C i₀, g i₀ j) =
    (λ i, ∑ j in C i, g i j),
  { ext i,
    by_cases hi : i = i₀,
    { rw hi, simp only [update_same] },
    { simp only [hi, C, update_noteq, ne.def, not_false_iff] } },
  -- Express the inductive assumption for `B`
  have Brec : f (λ i, ∑ j in B i, g i j) = ∑ r in pi_finset B, f (λ i, g i (r i)),
  { have : ∑ i, finset.card (B i) < ∑ i, finset.card (A i),
    { refine finset.sum_lt_sum (λ i hi, finset.card_le_of_subset (B_subset_A i))
        ⟨i₀, finset.mem_univ _, _⟩,
      have : {j₂} ⊆ A i₀, by simp [hj₂],
      simp only [B, finset.card_sdiff this, function.update_same, finset.card_singleton],
      exact nat.pred_lt (ne_of_gt (lt_trans nat.zero_lt_one hi₀)) },
    rw h at this,
    exact IH _ this B rfl },
  -- Express the inductive assumption for `C`
  have Crec : f (λ i, ∑ j in C i, g i j) = ∑ r in pi_finset C, f (λ i, g i (r i)),
  { have : ∑ i, finset.card (C i) < ∑ i, finset.card (A i) :=
      finset.sum_lt_sum (λ i hi, finset.card_le_of_subset (C_subset_A i))
        ⟨i₀, finset.mem_univ _, by simp [C, hi₀]⟩,
    rw h at this,
    exact IH _ this C rfl },
  have D : disjoint (pi_finset B) (pi_finset C),
  { have : disjoint (B i₀) (C i₀), by simp [B, C],
    exact pi_finset_disjoint_of_disjoint B C this },
  have pi_BC : pi_finset A = pi_finset B ∪ pi_finset C,
  { apply finset.subset.antisymm,
    { assume r hr,
      by_cases hri₀ : r i₀ = j₂,
      { apply finset.mem_union_right,
        apply mem_pi_finset.2 (λ i, _),
        by_cases hi : i = i₀,
        { have : r i₀ ∈ C i₀, by simp [C, hri₀],
          convert this },
        { simp [C, hi, mem_pi_finset.1 hr i] } },
      { apply finset.mem_union_left,
        apply mem_pi_finset.2 (λ i, _),
        by_cases hi : i = i₀,
        { have : r i₀ ∈ B i₀,
            by simp [B, hri₀, mem_pi_finset.1 hr i₀],
          convert this },
        { simp [B, hi, mem_pi_finset.1 hr i] } } },
    { exact finset.union_subset (pi_finset_subset _ _ (λ i, B_subset_A i))
        (pi_finset_subset _ _ (λ i, C_subset_A i)) } },
  rw A_eq_BC,
  simp only [multilinear_map.map_add, Beq, Ceq, Brec, Crec, pi_BC],
  rw ← finset.sum_union D,
end

/-- If `f` is multilinear, then `f (Σ_{j₁ ∈ A₁} g₁ j₁, ..., Σ_{jₙ ∈ Aₙ} gₙ jₙ)` is the sum of
`f (g₁ (r 1), ..., gₙ (r n))` where `r` ranges over all functions with `r 1 ∈ A₁`, ...,
`r n ∈ Aₙ`. This follows from multilinearity by expanding successively with respect to each
coordinate. -/
lemma map_sum_finset [decidable_eq ι] [fintype ι] :
  f (λ i, ∑ j in A i, g i j) = ∑ r in pi_finset A, f (λ i, g i (r i)) :=
f.map_sum_finset_aux _ _ rfl

/-- If `f` is multilinear, then `f (Σ_{j₁} g₁ j₁, ..., Σ_{jₙ} gₙ jₙ)` is the sum of
`f (g₁ (r 1), ..., gₙ (r n))` where `r` ranges over all functions `r`. This follows from
multilinearity by expanding successively with respect to each coordinate. -/
lemma map_sum [decidable_eq ι] [fintype ι] [∀ i, fintype (α i)] :
  f (λ i, ∑ j, g i j) = ∑ r : Π i, α i, f (λ i, g i (r i)) :=
f.map_sum_finset g (λ i, finset.univ)

lemma map_update_sum {α : Type*} [decidable_eq ι] (t : finset α) (i : ι) (g : α → M₁ i)
  (m : Π i, M₁ i) :
  f (update m i (∑ a in t, g a)) = ∑ a in t, f (update m i (g a)) :=
begin
  classical,
  induction t using finset.induction with a t has ih h,
  { simp },
  { simp [finset.sum_insert has, ih] }
end

end apply_sum

/-- Restrict the codomain of a multilinear map to a submodule.

This is the multilinear version of `linear_map.cod_restrict`. -/
@[simps]
def cod_restrict (f : multilinear_map R M₁ M₂) (p : submodule R M₂) (h : ∀ v, f v ∈ p) :
  multilinear_map R M₁ p :=
{ to_fun := λ v, ⟨f v, h v⟩,
  map_add' := λ v i x y, subtype.ext $ multilinear_map.map_add _ _ _ _ _,
  map_smul' := λ v i c x, subtype.ext $ multilinear_map.map_smul _ _ _ _ _ }

section restrict_scalar

variables (R) {A : Type*} [semiring A] [has_smul R A] [Π (i : ι), module A (M₁ i)]
  [module A M₂] [∀ i, is_scalar_tower R A (M₁ i)] [is_scalar_tower R A M₂]

/-- Reinterpret an `A`-multilinear map as an `R`-multilinear map, if `A` is an algebra over `R`
and their actions on all involved modules agree with the action of `R` on `A`. -/
def restrict_scalars (f : multilinear_map A M₁ M₂) : multilinear_map R M₁ M₂ :=
{ to_fun := f,
  map_add' := λ _, by exactI f.map_add,
  map_smul' := λ _ m i, by exactI (f.to_linear_map m i).map_smul_of_tower }

@[simp] lemma coe_restrict_scalars (f : multilinear_map A M₁ M₂) :
  ⇑(f.restrict_scalars R) = f := rfl

end restrict_scalar


section

variables {ι₁ ι₂ ι₃ : Type*}

/-- Transfer the arguments to a map along an equivalence between argument indices.

The naming is derived from `finsupp.dom_congr`, noting that here the permutation applies to the
domain of the domain. -/
@[simps apply]
def dom_dom_congr (σ : ι₁ ≃ ι₂) (m : multilinear_map R (λ i : ι₁, M₂) M₃) :
  multilinear_map R (λ i : ι₂, M₂) M₃ :=
{ to_fun := λ v, m (λ i, v (σ i)),
  map_add' := λ _ v i a b, by {
    resetI, letI := σ.injective.decidable_eq,
    simp_rw function.update_apply_equiv_apply v, rw m.map_add, },
  map_smul' := λ _ v i a b, by {
    resetI, letI := σ.injective.decidable_eq,
    simp_rw function.update_apply_equiv_apply v, rw m.map_smul, }, }

lemma dom_dom_congr_trans (σ₁ : ι₁ ≃ ι₂) (σ₂ : ι₂ ≃ ι₃) (m : multilinear_map R (λ i : ι₁, M₂) M₃) :
  m.dom_dom_congr (σ₁.trans σ₂) = (m.dom_dom_congr σ₁).dom_dom_congr σ₂ := rfl

lemma dom_dom_congr_mul (σ₁ : equiv.perm ι₁) (σ₂ : equiv.perm ι₁)
  (m : multilinear_map R (λ i : ι₁, M₂) M₃) :
  m.dom_dom_congr (σ₂ * σ₁) = (m.dom_dom_congr σ₁).dom_dom_congr σ₂ := rfl

/-- `multilinear_map.dom_dom_congr` as an equivalence.

This is declared separately because it does not work with dot notation. -/
@[simps apply symm_apply]
def dom_dom_congr_equiv (σ : ι₁ ≃ ι₂) :
  multilinear_map R (λ i : ι₁, M₂) M₃ ≃+ multilinear_map R (λ i : ι₂, M₂) M₃ :=
{ to_fun := dom_dom_congr σ,
  inv_fun := dom_dom_congr σ.symm,
  left_inv := λ m, by {ext, simp},
  right_inv := λ m, by {ext, simp},
  map_add' := λ a b, by {ext, simp} }

/-- The results of applying `dom_dom_congr` to two maps are equal if
and only if those maps are. -/
@[simp] lemma dom_dom_congr_eq_iff (σ : ι₁ ≃ ι₂) (f g : multilinear_map R (λ i : ι₁, M₂) M₃) :
  f.dom_dom_congr σ = g.dom_dom_congr σ ↔ f = g :=
(dom_dom_congr_equiv σ : _ ≃+ multilinear_map R (λ i, M₂) M₃).apply_eq_iff_eq

end

end semiring

end multilinear_map

namespace linear_map
variables [semiring R]
[Πi, add_comm_monoid (M₁ i)] [add_comm_monoid M₂] [add_comm_monoid M₃] [add_comm_monoid M']
[∀i, module R (M₁ i)] [module R M₂] [module R M₃] [module R M']

/-- Composing a multilinear map with a linear map gives again a multilinear map. -/
def comp_multilinear_map (g : M₂ →ₗ[R] M₃) (f : multilinear_map R M₁ M₂) :
  multilinear_map R M₁ M₃ :=
{ to_fun    := g ∘ f,
  map_add'  := λ m i x y, by simp,
  map_smul' := λ m i c x, by simp }

@[simp] lemma coe_comp_multilinear_map (g : M₂ →ₗ[R] M₃) (f : multilinear_map R M₁ M₂) :
  ⇑(g.comp_multilinear_map f) = g ∘ f := rfl

@[simp]
lemma comp_multilinear_map_apply (g : M₂ →ₗ[R] M₃) (f : multilinear_map R M₁ M₂) (m : Π i, M₁ i) :
  g.comp_multilinear_map f m = g (f m) := rfl

/-- The multilinear version of `linear_map.subtype_comp_cod_restrict` -/
@[simp]
lemma subtype_comp_multilinear_map_cod_restrict (f : multilinear_map R M₁ M₂) (p : submodule R M₂)
  (h) : p.subtype.comp_multilinear_map (f.cod_restrict p h) = f :=
multilinear_map.ext $ λ v, rfl

/-- The multilinear version of `linear_map.comp_cod_restrict` -/
@[simp]
lemma comp_multilinear_map_cod_restrict (g : M₂ →ₗ[R] M₃) (f : multilinear_map R M₁ M₂)
  (p : submodule R M₃) (h) :
  (g.cod_restrict p h).comp_multilinear_map f =
    (g.comp_multilinear_map f).cod_restrict p (λ v, h (f v)):=
multilinear_map.ext $ λ v, rfl

variables {ι₁ ι₂ : Type*} [decidable_eq ι₁] [decidable_eq ι₂]

@[simp] lemma comp_multilinear_map_dom_dom_congr (σ : ι₁ ≃ ι₂) (g : M₂ →ₗ[R] M₃)
  (f : multilinear_map R (λ i : ι₁, M') M₂) :
  (g.comp_multilinear_map f).dom_dom_congr σ = g.comp_multilinear_map (f.dom_dom_congr σ) :=
by { ext, simp }

end linear_map

namespace multilinear_map

section comm_semiring

variables [comm_semiring R] [∀i, add_comm_monoid (M₁ i)] [∀i, add_comm_monoid (M i)]
[add_comm_monoid M₂] [∀i, module R (M i)] [∀i, module R (M₁ i)] [module R M₂]
(f f' : multilinear_map R M₁ M₂)

/-- If one multiplies by `c i` the coordinates in a finset `s`, then the image under a multilinear
map is multiplied by `∏ i in s, c i`. This is mainly an auxiliary statement to prove the result when
`s = univ`, given in `map_smul_univ`, although it can be useful in its own right as it does not
require the index set `ι` to be finite. -/
lemma map_piecewise_smul [decidable_eq ι] (c : ι → R) (m : Πi, M₁ i) (s : finset ι) :
  f (s.piecewise (λi, c i • m i) m) = (∏ i in s, c i) • f m :=
begin
  refine s.induction_on (by simp) _,
  assume j s j_not_mem_s Hrec,
  have A : function.update (s.piecewise (λi, c i • m i) m) j (m j) =
           s.piecewise (λi, c i • m i) m,
  { ext i,
    by_cases h : i = j,
    { rw h, simp [j_not_mem_s] },
    { simp [h] } },
  rw [s.piecewise_insert, f.map_smul, A, Hrec],
  simp [j_not_mem_s, mul_smul]
end

/-- Multiplicativity of a multilinear map along all coordinates at the same time,
writing `f (λi, c i • m i)` as `(∏ i, c i) • f m`. -/
lemma map_smul_univ [fintype ι] (c : ι → R) (m : Πi, M₁ i) :
  f (λi, c i • m i) = (∏ i, c i) • f m :=
by {classical, simpa using map_piecewise_smul f c m finset.univ}

@[simp] lemma map_update_smul [decidable_eq ι] [fintype ι] (m : Πi, M₁ i) (i : ι) (c : R)
  (x : M₁ i) :
  f (update (c • m) i x) = c^(fintype.card ι - 1) • f (update m i x) :=
begin
  have : f ((finset.univ.erase i).piecewise (c • update m i x) (update m i x))
       = (∏ i in finset.univ.erase i, c) • f (update m i x) :=
    map_piecewise_smul f _ _ _,
  simpa [←function.update_smul c m] using this,
end

section distrib_mul_action
variables {R' A : Type*} [monoid R'] [semiring A]
  [Π i, module A (M₁ i)] [distrib_mul_action R' M₂] [module A M₂] [smul_comm_class A R' M₂]

<<<<<<< HEAD
instance : has_scalar R' (multilinear_map A M₁ M₂) := ⟨λ c f,
  ⟨λ m, c • f m, λ _ m i x y, by simp [smul_add], λ _ l i x d, by simp [←smul_comm x c] ⟩⟩

@[simp] lemma smul_apply (f : multilinear_map A M₁ M₂) (c : R') (m : Πi, M₁ i) :
  (c • f) m = c • f m := rfl

=======
>>>>>>> 290a7ba0
instance : distrib_mul_action R' (multilinear_map A M₁ M₂) :=
{ one_smul := λ f, ext $ λ x, one_smul _ _,
  mul_smul := λ c₁ c₂ f, ext $ λ x, mul_smul _ _ _,
  smul_zero := λ r, ext $ λ x, smul_zero _,
  smul_add := λ r f₁ f₂, ext $ λ x, smul_add _ _ _ }

end distrib_mul_action

section module

variables {R' A : Type*} [semiring R'] [semiring A]
  [Π i, module A (M₁ i)] [module A M₂]
  [add_comm_monoid M₃] [module R' M₃] [module A M₃] [smul_comm_class A R' M₃]

/-- The space of multilinear maps over an algebra over `R` is a module over `R`, for the pointwise
addition and scalar multiplication. -/
instance [module R' M₂] [smul_comm_class A R' M₂] : module R' (multilinear_map A M₁ M₂) :=
{ add_smul := λ r₁ r₂ f, ext $ λ x, add_smul _ _ _,
  zero_smul := λ f, ext $ λ x, zero_smul _ _ }

instance [no_zero_smul_divisors R' M₃] : no_zero_smul_divisors R' (multilinear_map A M₁ M₃) :=
coe_injective.no_zero_smul_divisors _ rfl coe_smul

variables (M₂ M₃ R' A)

/-- `multilinear_map.dom_dom_congr` as a `linear_equiv`. -/
@[simps apply symm_apply]
def dom_dom_congr_linear_equiv {ι₁ ι₂} (σ : ι₁ ≃ ι₂) :
  multilinear_map A (λ i : ι₁, M₂) M₃ ≃ₗ[R'] multilinear_map A (λ i : ι₂, M₂) M₃ :=
{ map_smul' := λ c f, by { ext, simp },
  .. (dom_dom_congr_equiv σ : multilinear_map A (λ i : ι₁, M₂) M₃ ≃+
        multilinear_map A (λ i : ι₂, M₂) M₃) }

variables (R M₁)

/-- The dependent version of `multilinear_map.dom_dom_congr_linear_equiv`. -/
@[simps apply symm_apply]
def dom_dom_congr_linear_equiv' {ι' : Type*} [decidable_eq ι'] (σ : ι ≃ ι') :
  multilinear_map R M₁ M₂ ≃ₗ[R] multilinear_map R (λ i, M₁ (σ.symm i)) M₂ :=
{ to_fun    := λ f,
  { to_fun    := f ∘ (σ.Pi_congr_left' M₁).symm,
    map_add'  := λ m i,
      begin
        rw ← σ.apply_symm_apply i,
        intros x y,
        simp only [comp_app, Pi_congr_left'_symm_update, f.map_add],
      end,
    map_smul' := λ m i c,
      begin
        rw ← σ.apply_symm_apply i,
        intros x,
        simp only [comp_app, Pi_congr_left'_symm_update, f.map_smul],
      end, },
  inv_fun   := λ f,
  { to_fun    := f ∘ (σ.Pi_congr_left' M₁),
    map_add'  := λ m i,
    begin
      rw ← σ.symm_apply_apply i,
      intros x y,
      simp only [comp_app, Pi_congr_left'_update, f.map_add],
    end,
    map_smul' := λ m i c,
    begin
      rw ← σ.symm_apply_apply i,
      intros x,
      simp only [comp_app, Pi_congr_left'_update, f.map_smul],
    end, },
  map_add'  := λ f₁ f₂, by { ext, simp only [comp_app, coe_mk, add_apply], },
  map_smul' := λ c f, by { ext, simp only [comp_app, coe_mk, smul_apply, ring_hom.id_apply], },
  left_inv  := λ f, by { ext, simp only [comp_app, coe_mk, equiv.symm_apply_apply], },
  right_inv := λ f, by { ext, simp only [comp_app, coe_mk, equiv.apply_symm_apply], }, }

/-- The space of constant maps is equivalent to the space of maps that are multilinear with respect
to an empty family. -/
@[simps] def const_linear_equiv_of_is_empty [is_empty ι] : M₂ ≃ₗ[R] multilinear_map R M₁ M₂ :=
{ to_fun    := multilinear_map.const_of_is_empty R _,
  map_add'  := λ x y, rfl,
  map_smul' := λ t x, rfl,
  inv_fun   := λ f, f 0,
  left_inv  := λ _, rfl,
  right_inv := λ f, ext $ λ x, multilinear_map.congr_arg f $ subsingleton.elim _ _ }

end module

section

variables (R ι) (A : Type*) [comm_semiring A] [algebra R A] [fintype ι]

/-- Given an `R`-algebra `A`, `mk_pi_algebra` is the multilinear map on `A^ι` associating
to `m` the product of all the `m i`.

See also `multilinear_map.mk_pi_algebra_fin` for a version that works with a non-commutative
algebra `A` but requires `ι = fin n`. -/
protected def mk_pi_algebra : multilinear_map R (λ i : ι, A) A :=
{ to_fun := λ m, ∏ i, m i,
  map_add' := λ m i x y, by simp [finset.prod_update_of_mem, add_mul],
  map_smul' := λ m i c x, by simp [finset.prod_update_of_mem] }

variables {R A ι}

@[simp] lemma mk_pi_algebra_apply (m : ι → A) :
  multilinear_map.mk_pi_algebra R ι A m = ∏ i, m i :=
rfl

end

section

variables (R n) (A : Type*) [semiring A] [algebra R A]

/-- Given an `R`-algebra `A`, `mk_pi_algebra_fin` is the multilinear map on `A^n` associating
to `m` the product of all the `m i`.

See also `multilinear_map.mk_pi_algebra` for a version that assumes `[comm_semiring A]` but works
for `A^ι` with any finite type `ι`. -/
protected def mk_pi_algebra_fin : multilinear_map R (λ i : fin n, A) A :=
{ to_fun := λ m, (list.of_fn m).prod,
  map_add' :=
    begin
      intros dec m i x y,
      rw subsingleton.elim dec (by apply_instance),
      have : (list.fin_range n).index_of i < n,
        by simpa using list.index_of_lt_length.2 (list.mem_fin_range i),
      simp [list.of_fn_eq_map, (list.nodup_fin_range n).map_update, list.prod_update_nth, add_mul,
        this, mul_add, add_mul]
    end,
  map_smul' :=
    begin
      intros dec m i c x,
      rw subsingleton.elim dec (by apply_instance),
      have : (list.fin_range n).index_of i < n,
        by simpa using list.index_of_lt_length.2 (list.mem_fin_range i),
      simp [list.of_fn_eq_map, (list.nodup_fin_range n).map_update, list.prod_update_nth, this]
    end }

variables {R A n}

@[simp] lemma mk_pi_algebra_fin_apply (m : fin n → A) :
  multilinear_map.mk_pi_algebra_fin R n A m = (list.of_fn m).prod :=
rfl

lemma mk_pi_algebra_fin_apply_const (a : A) :
  multilinear_map.mk_pi_algebra_fin R n A (λ _, a) = a ^ n :=
by simp

end

/-- Given an `R`-multilinear map `f` taking values in `R`, `f.smul_right z` is the map
sending `m` to `f m • z`. -/
def smul_right (f : multilinear_map R M₁ R) (z : M₂) : multilinear_map R M₁ M₂ :=
(linear_map.smul_right linear_map.id z).comp_multilinear_map f

@[simp] lemma smul_right_apply (f : multilinear_map R M₁ R) (z : M₂) (m : Π i, M₁ i) :
  f.smul_right z m = f m • z :=
rfl

variables (R ι)

/-- The canonical multilinear map on `R^ι` when `ι` is finite, associating to `m` the product of
all the `m i` (multiplied by a fixed reference element `z` in the target module). See also
`mk_pi_algebra` for a more general version. -/
protected def mk_pi_ring [fintype ι] (z : M₂) : multilinear_map R (λ(i : ι), R) M₂ :=
(multilinear_map.mk_pi_algebra R ι R).smul_right z

variables {R ι}

@[simp] lemma mk_pi_ring_apply [fintype ι] (z : M₂) (m : ι → R) :
  (multilinear_map.mk_pi_ring R ι z : (ι → R) → M₂) m = (∏ i, m i) • z := rfl

lemma mk_pi_ring_apply_one_eq_self [fintype ι]  (f : multilinear_map R (λ(i : ι), R) M₂) :
  multilinear_map.mk_pi_ring R ι (f (λi, 1)) = f :=
begin
  ext m,
  have : m = (λi, m i • 1), by { ext j, simp },
  conv_rhs { rw [this, f.map_smul_univ] },
  refl
end

lemma mk_pi_ring_eq_iff [fintype ι] {z₁ z₂ : M₂} :
  multilinear_map.mk_pi_ring R ι z₁ = multilinear_map.mk_pi_ring R ι z₂ ↔ z₁ = z₂ :=
begin
  simp_rw [multilinear_map.ext_iff, mk_pi_ring_apply],
  split; intro h,
  { simpa using h (λ _, 1) },
  { intro x, simp [h] }
end

lemma mk_pi_ring_zero [fintype ι] :
  multilinear_map.mk_pi_ring R ι (0 : M₂) = 0 :=
by ext; rw [mk_pi_ring_apply, smul_zero, multilinear_map.zero_apply]

lemma mk_pi_ring_eq_zero_iff [fintype ι] (z : M₂) :
  multilinear_map.mk_pi_ring R ι z = 0 ↔ z = 0 :=
by rw [← mk_pi_ring_zero, mk_pi_ring_eq_iff]

end comm_semiring

section range_add_comm_group

variables [semiring R] [∀i, add_comm_monoid (M₁ i)] [add_comm_group M₂]
[∀i, module R (M₁ i)] [module R M₂]
(f g : multilinear_map R M₁ M₂)

instance : has_neg (multilinear_map R M₁ M₂) :=
⟨λ f, ⟨λ m, - f m, λ _ m i x y, by simp [add_comm], λ _ m i c x, by simp⟩⟩

@[simp] lemma neg_apply (m : Πi, M₁ i) : (-f) m = - (f m) := rfl

instance : has_sub (multilinear_map R M₁ M₂) :=
⟨λ f g,
  ⟨λ m, f m - g m,
<<<<<<< HEAD
   λ _ m i x y, by { simp only [map_add, sub_eq_add_neg, neg_add], cc },
   λ _ m i c x, by { simp only [map_smul, smul_sub] }⟩⟩
=======
   λ m i x y, by { simp only [multilinear_map.map_add, sub_eq_add_neg, neg_add], cc },
   λ m i c x, by { simp only [multilinear_map.map_smul, smul_sub] }⟩⟩
>>>>>>> 290a7ba0

@[simp] lemma sub_apply (m : Πi, M₁ i) : (f - g) m = f m - g m := rfl

instance : add_comm_group (multilinear_map R M₁ M₂) :=
{ zero := (0 : multilinear_map R M₁ M₂),
  add := (+),
  neg := has_neg.neg,
  sub := has_sub.sub,
  add_left_neg := λ a, multilinear_map.ext $ λ v, add_left_neg _,
  sub_eq_add_neg := λ a b, multilinear_map.ext $ λ v, sub_eq_add_neg _ _,
  zsmul := λ n f,
  { to_fun := λ m, n • f m,
    map_add' := λ _ m i x y, by simp [smul_add],
    map_smul' := λ _ l i x d, by simp [←smul_comm x n]},
  zsmul_zero' := λ a, multilinear_map.ext $ λ v, add_comm_group.zsmul_zero' _,
  zsmul_succ' := λ z a, multilinear_map.ext $ λ v, add_comm_group.zsmul_succ' _ _,
  zsmul_neg' := λ z a, multilinear_map.ext $ λ v, add_comm_group.zsmul_neg' _ _,
  .. multilinear_map.add_comm_monoid }

end range_add_comm_group

section add_comm_group

variables [semiring R] [∀i, add_comm_group (M₁ i)] [add_comm_group M₂]
[∀i, module R (M₁ i)] [module R M₂]
(f : multilinear_map R M₁ M₂)

@[simp] lemma map_neg [decidable_eq ι] (m : Πi, M₁ i) (i : ι) (x : M₁ i) :
  f (update m i (-x)) = -f (update m i x) :=
eq_neg_of_add_eq_zero_left $ by rw [←multilinear_map.map_add, add_left_neg,
  f.map_coord_zero i (update_same i 0 m)]

@[simp] lemma map_sub [decidable_eq ι] (m : Πi, M₁ i) (i : ι) (x y : M₁ i) :
  f (update m i (x - y)) = f (update m i x) - f (update m i y) :=
by rw [sub_eq_add_neg, sub_eq_add_neg, multilinear_map.map_add, map_neg]

end add_comm_group

section comm_semiring

variables [comm_semiring R] [∀i, add_comm_monoid (M₁ i)] [add_comm_monoid M₂]
[∀i, module R (M₁ i)] [module R M₂]

/-- When `ι` is finite, multilinear maps on `R^ι` with values in `M₂` are in bijection with `M₂`,
as such a multilinear map is completely determined by its value on the constant vector made of ones.
We register this bijection as a linear equivalence in `multilinear_map.pi_ring_equiv`. -/
protected def pi_ring_equiv [fintype ι]  : M₂ ≃ₗ[R] (multilinear_map R (λ(i : ι), R) M₂) :=
{ to_fun    := λ z, multilinear_map.mk_pi_ring R ι z,
  inv_fun   := λ f, f (λi, 1),
  map_add'  := λ z z', by { ext m, simp [smul_add] },
  map_smul' := λ c z, by { ext m, simp [smul_smul, mul_comm] },
  left_inv  := λ z, by simp,
  right_inv := λ f, f.mk_pi_ring_apply_one_eq_self }

end comm_semiring

end multilinear_map

section currying
/-!
### Currying

We associate to a multilinear map in `n+1` variables (i.e., based on `fin n.succ`) two
curried functions, named `f.curry_left` (which is a linear map on `E 0` taking values
in multilinear maps in `n` variables) and `f.curry_right` (wich is a multilinear map in `n`
variables taking values in linear maps on `E 0`). In both constructions, the variable that is
singled out is `0`, to take advantage of the operations `cons` and `tail` on `fin n`.
The inverse operations are called `uncurry_left` and `uncurry_right`.

We also register linear equiv versions of these correspondences, in
`multilinear_curry_left_equiv` and `multilinear_curry_right_equiv`.
-/
open multilinear_map

variables {R M M₂}
[comm_semiring R] [∀i, add_comm_monoid (M i)] [add_comm_monoid M'] [add_comm_monoid M₂]
[∀i, module R (M i)] [module R M'] [module R M₂]

/-! #### Left currying -/

/-- Given a linear map `f` from `M 0` to multilinear maps on `n` variables,
construct the corresponding multilinear map on `n+1` variables obtained by concatenating
the variables, given by `m ↦ f (m 0) (tail m)`-/
def linear_map.uncurry_left
  (f : M 0 →ₗ[R] (multilinear_map R (λ(i : fin n), M i.succ) M₂)) :
  multilinear_map R M M₂ :=
{ to_fun := λm, f (m 0) (tail m),
  map_add' := λ dec m i x y, begin
    rw subsingleton.elim dec (by apply_instance),
    by_cases h : i = 0,
    { subst i,
      rw [update_same, update_same, update_same, f.map_add, add_apply,
          tail_update_zero, tail_update_zero, tail_update_zero] },
    { rw [update_noteq (ne.symm h), update_noteq (ne.symm h), update_noteq (ne.symm h)],
      revert x y,
      rw ← succ_pred i h,
      assume x y,
      rw [tail_update_succ, multilinear_map.map_add, tail_update_succ, tail_update_succ] }
  end,
  map_smul' := λ dec m i c x, begin
    rw subsingleton.elim dec (by apply_instance),
    by_cases h : i = 0,
    { subst i,
      rw [update_same, update_same, tail_update_zero, tail_update_zero,
          ← smul_apply, f.map_smul] },
    { rw [update_noteq (ne.symm h), update_noteq (ne.symm h)],
      revert x,
      rw ← succ_pred i h,
      assume x,
      rw [tail_update_succ, tail_update_succ, multilinear_map.map_smul] }
  end }

@[simp] lemma linear_map.uncurry_left_apply
  (f : M 0 →ₗ[R] (multilinear_map R (λ(i : fin n), M i.succ) M₂)) (m : Πi, M i) :
  f.uncurry_left m = f (m 0) (tail m) := rfl

/-- Given a multilinear map `f` in `n+1` variables, split the first variable to obtain
a linear map into multilinear maps in `n` variables, given by `x ↦ (m ↦ f (cons x m))`. -/
def multilinear_map.curry_left
  (f : multilinear_map R M M₂) :
  M 0 →ₗ[R] (multilinear_map R (λ(i : fin n), M i.succ) M₂) :=
{ to_fun := λx,
  { to_fun    := λ m, f (cons x m),
    map_add'  := λ dec m i y y', by { rw subsingleton.elim dec (by apply_instance), simp },
    map_smul' := λ dec m i y c,  by { rw subsingleton.elim dec (by apply_instance), simp }, },
  map_add' := λx y, by { ext m, exact cons_add f m x y },
  map_smul' := λc x, by { ext m, exact cons_smul f m c x } }

@[simp] lemma multilinear_map.curry_left_apply
  (f : multilinear_map R M M₂) (x : M 0) (m : Π(i : fin n), M i.succ) :
  f.curry_left x m = f (cons x m) := rfl

@[simp] lemma linear_map.curry_uncurry_left
  (f : M 0 →ₗ[R] (multilinear_map R (λ(i : fin n), M i.succ) M₂)) :
  f.uncurry_left.curry_left = f :=
begin
  ext m x,
  simp only [tail_cons, linear_map.uncurry_left_apply, multilinear_map.curry_left_apply],
  rw cons_zero
end

@[simp] lemma multilinear_map.uncurry_curry_left
  (f : multilinear_map R M M₂) :
  f.curry_left.uncurry_left = f :=
by { ext m, simp, }

variables (R M M₂)

/-- The space of multilinear maps on `Π(i : fin (n+1)), M i` is canonically isomorphic to
the space of linear maps from `M 0` to the space of multilinear maps on
`Π(i : fin n), M i.succ `, by separating the first variable. We register this isomorphism as a
linear isomorphism in `multilinear_curry_left_equiv R M M₂`.

The direct and inverse maps are given by `f.uncurry_left` and `f.curry_left`. Use these
unless you need the full framework of linear equivs. -/
def multilinear_curry_left_equiv :
  (M 0 →ₗ[R] (multilinear_map R (λ(i : fin n), M i.succ) M₂)) ≃ₗ[R] (multilinear_map R M M₂) :=
{ to_fun    := linear_map.uncurry_left,
  map_add'  := λf₁ f₂, by { ext m, refl },
  map_smul' := λc f, by { ext m, refl },
  inv_fun   := multilinear_map.curry_left,
  left_inv  := linear_map.curry_uncurry_left,
  right_inv := multilinear_map.uncurry_curry_left }

variables {R M M₂}

/-! #### Right currying -/

/-- Given a multilinear map `f` in `n` variables to the space of linear maps from `M (last n)` to
`M₂`, construct the corresponding multilinear map on `n+1` variables obtained by concatenating
the variables, given by `m ↦ f (init m) (m (last n))`-/
def multilinear_map.uncurry_right
  (f : (multilinear_map R (λ(i : fin n), M i.cast_succ) (M (last n) →ₗ[R] M₂))) :
  multilinear_map R M M₂ :=
{ to_fun := λm, f (init m) (m (last n)),
  map_add' := λ dec m i x y, begin
    rw subsingleton.elim dec (by apply_instance),
    by_cases h : i.val < n,
    { have : last n ≠ i := ne.symm (ne_of_lt h),
      rw [update_noteq this, update_noteq this, update_noteq this],
      revert x y,
      rw [(cast_succ_cast_lt i h).symm],
      assume x y,
      rw [init_update_cast_succ, multilinear_map.map_add, init_update_cast_succ,
        init_update_cast_succ, linear_map.add_apply] },
    { revert x y,
      rw eq_last_of_not_lt h,
      assume x y,
      rw [init_update_last, init_update_last, init_update_last,
          update_same, update_same, update_same, linear_map.map_add] }
  end,
  map_smul' := λ dec m i c x, begin
    rw subsingleton.elim dec (by apply_instance),
    by_cases h : i.val < n,
    { have : last n ≠ i := ne.symm (ne_of_lt h),
      rw [update_noteq this, update_noteq this],
      revert x,
      rw [(cast_succ_cast_lt i h).symm],
      assume x,
      rw [init_update_cast_succ, init_update_cast_succ, multilinear_map.map_smul,
          linear_map.smul_apply] },
    { revert x,
      rw eq_last_of_not_lt h,
      assume x,
      rw [update_same, update_same, init_update_last, init_update_last, map_smul] }
  end }

@[simp] lemma multilinear_map.uncurry_right_apply
  (f : (multilinear_map R (λ(i : fin n), M i.cast_succ) ((M (last n)) →ₗ[R] M₂))) (m : Πi, M i) :
  f.uncurry_right m = f (init m) (m (last n)) := rfl

/-- Given a multilinear map `f` in `n+1` variables, split the last variable to obtain
a multilinear map in `n` variables taking values in linear maps from `M (last n)` to `M₂`, given by
`m ↦ (x ↦ f (snoc m x))`. -/
def multilinear_map.curry_right (f : multilinear_map R M M₂) :
  multilinear_map R (λ(i : fin n), M (fin.cast_succ i)) ((M (last n)) →ₗ[R] M₂) :=
{ to_fun := λm,
  { to_fun    := λx, f (snoc m x),
    map_add'  := λx y, by rw f.snoc_add,
    map_smul' := λc x, by simp only [f.snoc_smul, ring_hom.id_apply] },
  map_add' := λ dec m i x y, begin
    rw subsingleton.elim dec (by apply_instance),
    ext z,
    change f (snoc (update m i (x + y)) z)
      = f (snoc (update m i x) z) + f (snoc (update m i y) z),
    rw [snoc_update, snoc_update, snoc_update, f.map_add]
  end,
  map_smul' := λ dec m i c x, begin
    rw subsingleton.elim dec (by apply_instance),
    ext z,
    change f (snoc (update m i (c • x)) z) = c • f (snoc (update m i x) z),
    rw [snoc_update, snoc_update, f.map_smul]
  end }

@[simp] lemma multilinear_map.curry_right_apply
  (f : multilinear_map R M M₂) (m : Π(i : fin n), M i.cast_succ) (x : M (last n)) :
  f.curry_right m x = f (snoc m x) := rfl

@[simp] lemma multilinear_map.curry_uncurry_right
  (f : (multilinear_map R (λ(i : fin n), M i.cast_succ) ((M (last n)) →ₗ[R] M₂))) :
  f.uncurry_right.curry_right = f :=
begin
  ext m x,
  simp only [snoc_last, multilinear_map.curry_right_apply, multilinear_map.uncurry_right_apply],
  rw init_snoc
end

@[simp] lemma multilinear_map.uncurry_curry_right
  (f : multilinear_map R M M₂) : f.curry_right.uncurry_right = f :=
by { ext m, simp }

variables (R M M₂)

/-- The space of multilinear maps on `Π(i : fin (n+1)), M i` is canonically isomorphic to
the space of linear maps from the space of multilinear maps on `Π(i : fin n), M i.cast_succ` to the
space of linear maps on `M (last n)`, by separating the last variable. We register this isomorphism
as a linear isomorphism in `multilinear_curry_right_equiv R M M₂`.

The direct and inverse maps are given by `f.uncurry_right` and `f.curry_right`. Use these
unless you need the full framework of linear equivs. -/
def multilinear_curry_right_equiv :
  (multilinear_map R (λ(i : fin n), M i.cast_succ) ((M (last n)) →ₗ[R] M₂))
  ≃ₗ[R] (multilinear_map R M M₂) :=
{ to_fun    := multilinear_map.uncurry_right,
  map_add'  := λf₁ f₂, by { ext m, refl },
  map_smul' := λc f, by { ext m, rw [smul_apply], refl },
  inv_fun   := multilinear_map.curry_right,
  left_inv  := multilinear_map.curry_uncurry_right,
  right_inv := multilinear_map.uncurry_curry_right }

namespace multilinear_map

variables {ι' : Type*} {R M₂}

/-- A multilinear map on `Π i : ι ⊕ ι', M'` defines a multilinear map on `Π i : ι, M'`
taking values in the space of multilinear maps on `Π i : ι', M'`. -/
def curry_sum (f : multilinear_map R (λ x : ι ⊕ ι', M') M₂) :
  multilinear_map R (λ x : ι, M') (multilinear_map R (λ x : ι', M') M₂) :=
{ to_fun := λ u,
  { to_fun := λ v, f (sum.elim u v),
    map_add' := λ _ v i x y, by {
      resetI, letI := classical.dec_eq ι,
      simp only [← sum.update_elim_inr, f.map_add] },
    map_smul' := λ _ v i c x, by {
      resetI, letI := classical.dec_eq ι,
      simp only [← sum.update_elim_inr, f.map_smul] } },
  map_add' := λ _ u i x y, ext $ λ v, by {
    resetI, letI := classical.dec_eq ι',
    simp only [multilinear_map.coe_mk, add_apply, ← sum.update_elim_inl, f.map_add] },
  map_smul' := λ _ u i c x, ext $ λ v, by {
    resetI, letI := classical.dec_eq ι',
    simp only [multilinear_map.coe_mk, smul_apply, ← sum.update_elim_inl, f.map_smul] } }

@[simp] lemma curry_sum_apply (f : multilinear_map R (λ x : ι ⊕ ι', M') M₂)
  (u : ι → M') (v : ι' → M') :
  f.curry_sum u v = f (sum.elim u v) :=
rfl

/-- A multilinear map on `Π i : ι, M'` taking values in the space of multilinear maps
on `Π i : ι', M'` defines a multilinear map on `Π i : ι ⊕ ι', M'`. -/
def uncurry_sum (f : multilinear_map R (λ x : ι, M') (multilinear_map R (λ x : ι', M') M₂)) :
  multilinear_map R (λ x : ι ⊕ ι', M') M₂ :=
{ to_fun := λ u, f (u ∘ sum.inl) (u ∘ sum.inr),
<<<<<<< HEAD
  map_add' := λ _ u i x y, by {
    resetI,
    letI := (@sum.inl_injective ι ι').decidable_eq,
    letI := (@sum.inr_injective ι ι').decidable_eq,
    cases i;
    simp only [map_add, add_apply, sum.update_inl_comp_inl, sum.update_inl_comp_inr,
      sum.update_inr_comp_inl, sum.update_inr_comp_inr] },
  map_smul' := λ _ u i c x, by {
    resetI,
    letI := (@sum.inl_injective ι ι').decidable_eq,
    letI := (@sum.inr_injective ι ι').decidable_eq,
    cases i;
    simp only [map_smul, smul_apply, sum.update_inl_comp_inl, sum.update_inl_comp_inr,
      sum.update_inr_comp_inl, sum.update_inr_comp_inr] } }
=======
  map_add' := λ u i x y, by cases i;
    simp only [multilinear_map.map_add, add_apply, sum.update_inl_comp_inl, sum.update_inl_comp_inr,
      sum.update_inr_comp_inl, sum.update_inr_comp_inr],
  map_smul' := λ u i c x, by cases i;
    simp only [multilinear_map.map_smul, smul_apply, sum.update_inl_comp_inl,
      sum.update_inl_comp_inr, sum.update_inr_comp_inl, sum.update_inr_comp_inr] }
>>>>>>> 290a7ba0

@[simp] lemma uncurry_sum_aux_apply
  (f : multilinear_map R (λ x : ι, M') (multilinear_map R (λ x : ι', M') M₂)) (u : ι ⊕ ι' → M') :
  f.uncurry_sum u = f (u ∘ sum.inl) (u ∘ sum.inr) :=
rfl

variables (ι ι' R M₂ M')

/-- Linear equivalence between the space of multilinear maps on `Π i : ι ⊕ ι', M'` and the space
of multilinear maps on `Π i : ι, M'` taking values in the space of multilinear maps
on `Π i : ι', M'`. -/
def curry_sum_equiv : multilinear_map R (λ x : ι ⊕ ι', M') M₂ ≃ₗ[R]
  multilinear_map R (λ x : ι, M') (multilinear_map R (λ x : ι', M') M₂) :=
{ to_fun := curry_sum,
  inv_fun := uncurry_sum,
  left_inv := λ f, ext $ λ u, by simp,
  right_inv := λ f, by { ext, simp },
  map_add' := λ f g, by { ext, refl },
  map_smul' := λ c f, by { ext, refl } }

variables {ι ι' R M₂ M'}

@[simp] lemma coe_curry_sum_equiv : ⇑(curry_sum_equiv R ι M₂ M' ι') = curry_sum := rfl

@[simp] lemma coe_curr_sum_equiv_symm : ⇑(curry_sum_equiv R ι M₂ M' ι').symm = uncurry_sum := rfl

variables (R M₂ M')

/-- If `s : finset (fin n)` is a finite set of cardinality `k` and its complement has cardinality
`l`, then the space of multilinear maps on `λ i : fin n, M'` is isomorphic to the space of
multilinear maps on `λ i : fin k, M'` taking values in the space of multilinear maps
on `λ i : fin l, M'`. -/
def curry_fin_finset {k l n : ℕ} {s : finset (fin n)}
  (hk : s.card = k) (hl : sᶜ.card = l) :
  multilinear_map R (λ x : fin n, M') M₂ ≃ₗ[R]
    multilinear_map R (λ x : fin k, M') (multilinear_map R (λ x : fin l, M') M₂) :=
(dom_dom_congr_linear_equiv M' M₂ R R (fin_sum_equiv_of_finset hk hl).symm).trans
  (curry_sum_equiv R (fin k) M₂ M' (fin l))

variables {R M₂ M'}

@[simp]
lemma curry_fin_finset_apply {k l n : ℕ} {s : finset (fin n)}
  (hk : s.card = k) (hl : sᶜ.card = l) (f : multilinear_map R (λ x : fin n, M') M₂)
  (mk : fin k → M') (ml : fin l → M') :
  curry_fin_finset R M₂ M' hk hl f mk ml =
    f (λ i, sum.elim mk ml ((fin_sum_equiv_of_finset hk hl).symm i)) :=
rfl

@[simp] lemma curry_fin_finset_symm_apply {k l n : ℕ} {s : finset (fin n)}
  (hk : s.card = k) (hl : sᶜ.card = l)
  (f : multilinear_map R (λ x : fin k, M') (multilinear_map R (λ x : fin l, M') M₂))
  (m : fin n → M') :
  (curry_fin_finset R M₂ M' hk hl).symm f m =
    f (λ i, m $ fin_sum_equiv_of_finset hk hl (sum.inl i))
      (λ i, m $ fin_sum_equiv_of_finset hk hl (sum.inr i)) :=
rfl

@[simp] lemma curry_fin_finset_symm_apply_piecewise_const {k l n : ℕ} {s : finset (fin n)}
  (hk : s.card = k) (hl : sᶜ.card = l)
  (f : multilinear_map R (λ x : fin k, M') (multilinear_map R (λ x : fin l, M') M₂)) (x y : M') :
  (curry_fin_finset R M₂ M' hk hl).symm f (s.piecewise (λ _, x) (λ _, y)) = f (λ _, x) (λ _, y) :=
begin
  rw curry_fin_finset_symm_apply, congr,
  { ext i, rw [fin_sum_equiv_of_finset_inl, finset.piecewise_eq_of_mem],
    apply finset.order_emb_of_fin_mem },
  { ext i, rw [fin_sum_equiv_of_finset_inr, finset.piecewise_eq_of_not_mem],
    exact finset.mem_compl.1 (finset.order_emb_of_fin_mem _ _ _) }
end

@[simp] lemma curry_fin_finset_symm_apply_const {k l n : ℕ} {s : finset (fin n)}
  (hk : s.card = k) (hl : sᶜ.card = l)
  (f : multilinear_map R (λ x : fin k, M') (multilinear_map R (λ x : fin l, M') M₂)) (x : M') :
  (curry_fin_finset R M₂ M' hk hl).symm f (λ _, x) = f (λ _, x) (λ _, x) :=
rfl

@[simp] lemma curry_fin_finset_apply_const {k l n : ℕ} {s : finset (fin n)}
  (hk : s.card = k) (hl : sᶜ.card = l) (f : multilinear_map R (λ x : fin n, M') M₂) (x y : M') :
  curry_fin_finset R M₂ M' hk hl f (λ _, x) (λ _, y) = f (s.piecewise (λ _, x) (λ _, y)) :=
begin
  refine (curry_fin_finset_symm_apply_piecewise_const hk hl _ _ _).symm.trans _, -- `rw` fails
  rw linear_equiv.symm_apply_apply
end

end multilinear_map

end currying

namespace multilinear_map

section submodule

variables {R M M₂}
[ring R] [∀i, add_comm_monoid (M₁ i)] [add_comm_monoid M'] [add_comm_monoid M₂]
[∀i, module R (M₁ i)] [module R M'] [module R M₂]

/-- The pushforward of an indexed collection of submodule `p i ⊆ M₁ i` by `f : M₁ → M₂`.

Note that this is not a submodule - it is not closed under addition. -/
def map [nonempty ι] (f : multilinear_map R M₁ M₂) (p : Π i, submodule R (M₁ i)) :
  sub_mul_action R M₂ :=
{ carrier   := f '' { v | ∀ i, v i ∈ p i},
<<<<<<< HEAD
  smul_mem' := λ c _ ⟨x, hx, hf⟩, let ⟨i⟩ := ‹nonempty ι› in by classical; {
    refine ⟨update x i (c • x i), λ j, if hij : j = i then _ else _, hf ▸ _⟩,
=======
  smul_mem' := λ c _ ⟨x, hx, hf⟩, let ⟨i⟩ := ‹nonempty ι› in by
  { refine ⟨update x i (c • x i), λ j, if hij : j = i then _ else _, hf ▸ _⟩,
>>>>>>> 290a7ba0
    { rw [hij, update_same], exact (p i).smul_mem _ (hx i) },
    { rw [update_noteq hij], exact hx j },
    { rw [f.map_smul, update_eq_self] } } }

/-- The map is always nonempty. This lemma is needed to apply `sub_mul_action.zero_mem`. -/
lemma map_nonempty [nonempty ι] (f : multilinear_map R M₁ M₂) (p : Π i, submodule R (M₁ i)) :
  (map f p : set M₂).nonempty :=
⟨f 0, 0, λ i, (p i).zero_mem, rfl⟩

/-- The range of a multilinear map, closed under scalar multiplication. -/
def range [nonempty ι] (f : multilinear_map R M₁ M₂) : sub_mul_action R M₂ :=
f.map (λ i, ⊤)

end submodule

end multilinear_map<|MERGE_RESOLUTION|>--- conflicted
+++ resolved
@@ -109,23 +109,15 @@
 theorem ext_iff {f g : multilinear_map R M₁ M₂} : f = g ↔ ∀ x, f x = g x :=
 ⟨λ h x, h ▸ rfl, λ h, ext h⟩
 
-<<<<<<< HEAD
-@[simp] lemma map_add [decidable_eq ι] (m : Πi, M₁ i) (i : ι) (x y : M₁ i) :
-  f (update m i (x + y)) = f (update m i x) + f (update m i y) :=
-f.map_add' m i x y
-
-@[simp] lemma map_smul [decidable_eq ι] (m : Πi, M₁ i) (i : ι) (c : R) (x : M₁ i) :
-=======
 @[simp] lemma mk_coe (f : multilinear_map R M₁ M₂) (h₁ h₂) :
   (⟨f, h₁, h₂⟩ : multilinear_map R M₁ M₂) = f :=
 by { ext, refl, }
 
-@[simp] protected lemma map_add (m : Πi, M₁ i) (i : ι) (x y : M₁ i) :
+@[simp] protected lemma map_add [decidable_eq ι] (m : Πi, M₁ i) (i : ι) (x y : M₁ i) :
   f (update m i (x + y)) = f (update m i x) + f (update m i y) :=
 f.map_add' m i x y
 
-@[simp] protected lemma map_smul (m : Πi, M₁ i) (i : ι) (c : R) (x : M₁ i) :
->>>>>>> 290a7ba0
+@[simp] protected lemma map_smul [decidable_eq ι] (m : Πi, M₁ i) (i : ι) (c : R) (x : M₁ i) :
   f (update m i (c • x)) = c • f (update m i x) :=
 f.map_smul' m i c x
 
@@ -163,7 +155,7 @@
   [Π i, module A (M₁ i)] [distrib_mul_action R' M₂] [module A M₂] [smul_comm_class A R' M₂]
 
 instance : has_smul R' (multilinear_map A M₁ M₂) := ⟨λ c f,
-  ⟨λ m, c • f m, λm i x y, by simp [smul_add], λl i x d, by simp [←smul_comm x c] ⟩⟩
+  ⟨λ m, c • f m, λ _ m i x y, by simp [smul_add], λ _ l i x d, by simp [←smul_comm x c] ⟩⟩
 
 @[simp] lemma smul_apply (f : multilinear_map A M₁ M₂) (c : R') (m : Πi, M₁ i) :
   (c • f) m = c • f m := rfl
@@ -174,22 +166,7 @@
 end has_smul
 
 instance : add_comm_monoid (multilinear_map R M₁ M₂) :=
-<<<<<<< HEAD
-{ zero := (0 : multilinear_map R M₁ M₂),
-  add := (+),
-  add_assoc := by intros; ext; simp [add_comm, add_left_comm],
-  zero_add := by intros; ext; simp [add_comm, add_left_comm],
-  add_zero := by intros; ext; simp [add_comm, add_left_comm],
-  add_comm := by intros; ext; simp [add_comm, add_left_comm],
-  nsmul := λ n f,
-  { to_fun := λ m, n • f m,
-    map_add' := λ _ m i x y, by simp [smul_add],
-    map_smul' := λ _ l i x d, by simp [←smul_comm x n] },
-  nsmul_zero' := λ f, by { ext, simp },
-  nsmul_succ' := λ n f, by { ext, simp [add_smul, nat.succ_eq_one_add] } }
-=======
 coe_injective.add_comm_monoid _ rfl (λ _ _, rfl) (λ _ _, rfl)
->>>>>>> 290a7ba0
 
 @[simp] lemma sum_apply {α : Type*} (f : α → multilinear_map R M₁ M₂)
   (m : Πi, M₁ i) : ∀ {s : finset α}, (∑ a in s, f a) m = ∑ a in s, f a m :=
@@ -202,17 +179,10 @@
 
 /-- If `f` is a multilinear map, then `f.to_linear_map m i` is the linear map obtained by fixing all
 coordinates but `i` equal to those of `m`, and varying the `i`-th coordinate. -/
-<<<<<<< HEAD
-def to_linear_map [decidable_eq ι] (m : Πi, M₁ i) (i : ι) : M₁ i →ₗ[R] M₂ :=
-{ to_fun    := λ x, f (update m i x),
-  map_add'  := λ x y, by simp,
-  map_smul' := λ c x, by simp }
-=======
-@[simps] def to_linear_map (m : Πi, M₁ i) (i : ι) : M₁ i →ₗ[R] M₂ :=
+@[simps] def to_linear_map [decidable_eq ι] (m : Πi, M₁ i) (i : ι) : M₁ i →ₗ[R] M₂ :=
 { to_fun    := λx, f (update m i x),
   map_add'  := λx y, by simp,
   map_smul' := λc x, by simp }
->>>>>>> 290a7ba0
 
 /-- The cartesian product of two multilinear maps, as a multilinear map. -/
 def prod (f : multilinear_map R M₁ M₂) (g : multilinear_map R M₁ M₃) :
@@ -238,15 +208,9 @@
 @[simps]
 def of_subsingleton [subsingleton ι] (i' : ι) : multilinear_map R (λ _ : ι, M₂) M₂ :=
 { to_fun := function.eval i',
-<<<<<<< HEAD
-  map_add' := λ _ m i x y, by {
-    rw subsingleton.elim i i', simp only [function.eval, function.update_same], },
-  map_smul' := λ _ m i r x, by {
-    rw subsingleton.elim i i', simp only [function.eval, function.update_same], } }
-=======
-  map_add' := λ m i x y, by
+  map_add' := λ _ m i x y, by
   { rw subsingleton.elim i i', simp only [function.eval, function.update_same], },
-  map_smul' := λ m i r x, by
+  map_smul' := λ _ m i r x, by
   { rw subsingleton.elim i i', simp only [function.eval, function.update_same], } }
 
 variables (M₁) {M₂}
@@ -255,9 +219,8 @@
 @[simps {fully_applied := ff}]
 def const_of_is_empty [is_empty ι] (m : M₂) : multilinear_map R M₁ M₂ :=
 { to_fun := function.const _ m,
-  map_add' := λ m, is_empty_elim,
-  map_smul' := λ m, is_empty_elim }
->>>>>>> 290a7ba0
+  map_add' := λ _ m, is_empty_elim,
+  map_smul' := λ _ m, is_empty_elim }
 
 end
 
@@ -588,8 +551,8 @@
 def cod_restrict (f : multilinear_map R M₁ M₂) (p : submodule R M₂) (h : ∀ v, f v ∈ p) :
   multilinear_map R M₁ p :=
 { to_fun := λ v, ⟨f v, h v⟩,
-  map_add' := λ v i x y, subtype.ext $ multilinear_map.map_add _ _ _ _ _,
-  map_smul' := λ v i c x, subtype.ext $ multilinear_map.map_smul _ _ _ _ _ }
+  map_add' := λ _ v i x y, subtype.ext $ by exactI multilinear_map.map_add _ _ _ _ _,
+  map_smul' := λ _ v i c x, subtype.ext $ by exactI multilinear_map.map_smul _ _ _ _ _ }
 
 section restrict_scalar
 
@@ -748,15 +711,6 @@
 variables {R' A : Type*} [monoid R'] [semiring A]
   [Π i, module A (M₁ i)] [distrib_mul_action R' M₂] [module A M₂] [smul_comm_class A R' M₂]
 
-<<<<<<< HEAD
-instance : has_scalar R' (multilinear_map A M₁ M₂) := ⟨λ c f,
-  ⟨λ m, c • f m, λ _ m i x y, by simp [smul_add], λ _ l i x d, by simp [←smul_comm x c] ⟩⟩
-
-@[simp] lemma smul_apply (f : multilinear_map A M₁ M₂) (c : R') (m : Πi, M₁ i) :
-  (c • f) m = c • f m := rfl
-
-=======
->>>>>>> 290a7ba0
 instance : distrib_mul_action R' (multilinear_map A M₁ M₂) :=
 { one_smul := λ f, ext $ λ x, one_smul _ _,
   mul_smul := λ c₁ c₂ f, ext $ λ x, mul_smul _ _ _,
@@ -791,35 +745,43 @@
         multilinear_map A (λ i : ι₂, M₂) M₃) }
 
 variables (R M₁)
-
+set_option trace.simp_lemmas true
 /-- The dependent version of `multilinear_map.dom_dom_congr_linear_equiv`. -/
 @[simps apply symm_apply]
-def dom_dom_congr_linear_equiv' {ι' : Type*} [decidable_eq ι'] (σ : ι ≃ ι') :
+def dom_dom_congr_linear_equiv' {ι' : Type*} (σ : ι ≃ ι') :
   multilinear_map R M₁ M₂ ≃ₗ[R] multilinear_map R (λ i, M₁ (σ.symm i)) M₂ :=
 { to_fun    := λ f,
   { to_fun    := f ∘ (σ.Pi_congr_left' M₁).symm,
-    map_add'  := λ m i,
+    map_add'  := λ _ m i,
       begin
+        resetI,
+        letI := σ.decidable_eq,
         rw ← σ.apply_symm_apply i,
         intros x y,
         simp only [comp_app, Pi_congr_left'_symm_update, f.map_add],
       end,
-    map_smul' := λ m i c,
+    map_smul' := λ _ m i c,
       begin
+        resetI,
+        letI := σ.decidable_eq,
         rw ← σ.apply_symm_apply i,
         intros x,
         simp only [comp_app, Pi_congr_left'_symm_update, f.map_smul],
       end, },
   inv_fun   := λ f,
   { to_fun    := f ∘ (σ.Pi_congr_left' M₁),
-    map_add'  := λ m i,
+    map_add'  := λ _ m i,
     begin
+      resetI,
+      letI := σ.symm.decidable_eq,
       rw ← σ.symm_apply_apply i,
       intros x y,
       simp only [comp_app, Pi_congr_left'_update, f.map_add],
     end,
-    map_smul' := λ m i c,
+    map_smul' := λ _ m i c,
     begin
+      resetI,
+      letI := σ.symm.decidable_eq,
       rw ← σ.symm_apply_apply i,
       intros x,
       simp only [comp_app, Pi_congr_left'_update, f.map_smul],
@@ -968,13 +930,8 @@
 instance : has_sub (multilinear_map R M₁ M₂) :=
 ⟨λ f g,
   ⟨λ m, f m - g m,
-<<<<<<< HEAD
-   λ _ m i x y, by { simp only [map_add, sub_eq_add_neg, neg_add], cc },
-   λ _ m i c x, by { simp only [map_smul, smul_sub] }⟩⟩
-=======
-   λ m i x y, by { simp only [multilinear_map.map_add, sub_eq_add_neg, neg_add], cc },
-   λ m i c x, by { simp only [multilinear_map.map_smul, smul_sub] }⟩⟩
->>>>>>> 290a7ba0
+   λ _ m i x y, by { simp only [multilinear_map.map_add, sub_eq_add_neg, neg_add], cc },
+   λ _ m i c x, by { simp only [multilinear_map.map_smul, smul_sub] }⟩⟩
 
 @[simp] lemma sub_apply (m : Πi, M₁ i) : (f - g) m = f m - g m := rfl
 
@@ -1278,29 +1235,20 @@
 def uncurry_sum (f : multilinear_map R (λ x : ι, M') (multilinear_map R (λ x : ι', M') M₂)) :
   multilinear_map R (λ x : ι ⊕ ι', M') M₂ :=
 { to_fun := λ u, f (u ∘ sum.inl) (u ∘ sum.inr),
-<<<<<<< HEAD
   map_add' := λ _ u i x y, by {
     resetI,
     letI := (@sum.inl_injective ι ι').decidable_eq,
     letI := (@sum.inr_injective ι ι').decidable_eq,
     cases i;
-    simp only [map_add, add_apply, sum.update_inl_comp_inl, sum.update_inl_comp_inr,
-      sum.update_inr_comp_inl, sum.update_inr_comp_inr] },
+    simp only [multilinear_map.map_add, add_apply, sum.update_inl_comp_inl,
+      sum.update_inl_comp_inr, sum.update_inr_comp_inl, sum.update_inr_comp_inr] },
   map_smul' := λ _ u i c x, by {
     resetI,
     letI := (@sum.inl_injective ι ι').decidable_eq,
     letI := (@sum.inr_injective ι ι').decidable_eq,
     cases i;
-    simp only [map_smul, smul_apply, sum.update_inl_comp_inl, sum.update_inl_comp_inr,
-      sum.update_inr_comp_inl, sum.update_inr_comp_inr] } }
-=======
-  map_add' := λ u i x y, by cases i;
-    simp only [multilinear_map.map_add, add_apply, sum.update_inl_comp_inl, sum.update_inl_comp_inr,
-      sum.update_inr_comp_inl, sum.update_inr_comp_inr],
-  map_smul' := λ u i c x, by cases i;
     simp only [multilinear_map.map_smul, smul_apply, sum.update_inl_comp_inl,
-      sum.update_inl_comp_inr, sum.update_inr_comp_inl, sum.update_inr_comp_inr] }
->>>>>>> 290a7ba0
+      sum.update_inl_comp_inr, sum.update_inr_comp_inl, sum.update_inr_comp_inr] } }
 
 @[simp] lemma uncurry_sum_aux_apply
   (f : multilinear_map R (λ x : ι, M') (multilinear_map R (λ x : ι', M') M₂)) (u : ι ⊕ ι' → M') :
@@ -1403,13 +1351,9 @@
 def map [nonempty ι] (f : multilinear_map R M₁ M₂) (p : Π i, submodule R (M₁ i)) :
   sub_mul_action R M₂ :=
 { carrier   := f '' { v | ∀ i, v i ∈ p i},
-<<<<<<< HEAD
-  smul_mem' := λ c _ ⟨x, hx, hf⟩, let ⟨i⟩ := ‹nonempty ι› in by classical; {
+  smul_mem' := λ c _ ⟨x, hx, hf⟩, let ⟨i⟩ := ‹nonempty ι› in by
+  { letI := classical.dec_eq ι,
     refine ⟨update x i (c • x i), λ j, if hij : j = i then _ else _, hf ▸ _⟩,
-=======
-  smul_mem' := λ c _ ⟨x, hx, hf⟩, let ⟨i⟩ := ‹nonempty ι› in by
-  { refine ⟨update x i (c • x i), λ j, if hij : j = i then _ else _, hf ▸ _⟩,
->>>>>>> 290a7ba0
     { rw [hij, update_same], exact (p i).smul_mem _ (hx i) },
     { rw [update_noteq hij], exact hx j },
     { rw [f.map_smul, update_eq_self] } } }
