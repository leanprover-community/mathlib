--- conflicted
+++ resolved
@@ -98,7 +98,6 @@
 end
 
 variables {β}
-<<<<<<< HEAD
 
 lemma mem_supported {s : set α} (p : α →₀ β) : p ∈ (supported β γ s) ↔ ↑p.support ⊆ s :=
 iff.rfl
@@ -161,133 +160,8 @@
   have := linear_map.range_comp (submodule.subtype _) (restrict_dom β γ s),
   rw [restrict_dom_comp_subtype, linear_map.range_id] at this,
   exact eq_top_mono (submodule.map_mono le_top) this.symm
-=======
-
-lemma mem_supported {s : set α} (p : α →₀ β) : p ∈ (supported β γ s) ↔ ↑p.support ⊆ s :=
-iff.rfl
-
-lemma mem_supported' {s : set α}  (p : α →₀ β) :
-  p ∈ supported β γ s ↔ ∀ x ∉ s, p x = 0 :=
-by haveI := classical.dec_pred (λ (x : α), x ∈ s);
-   simp [mem_supported, set.subset_def, not_imp_comm]
-
-lemma single_mem_supported {s : set α} {a : α} (b : β) (h : a ∈ s) :
-  single a b ∈ supported β γ s :=
-set.subset.trans support_single_subset (set.singleton_subset_iff.2 h)
-
-lemma supported_eq_span_single [decidable_eq γ] [has_one β] (s : set α) :
-  supported γ γ s = span γ ((λ i, single i 1) '' s) :=
-begin
-  refine (span_eq_of_le _ _ (le_def'.2 $ λ l hl, _)).symm,
-  { rintro _ ⟨_, hp, rfl ⟩ , exact single_mem_supported γ 1 hp },
-  { rw ← l.sum_single,
-    refine sum_mem _ (λ i il, _),
-    convert @smul_mem γ (α →₀ γ) _ _ _ _ (single i 1) (l i) _,
-    { simp },
-    apply subset_span,
-    apply set.mem_image_of_mem _ (hl il) }
-end
-
-variables (β γ)
-
-def restrict_dom (s : set α) [decidable_pred (λ x, x ∈ s)]: (α →₀ β) →ₗ supported β γ s :=
-linear_map.cod_restrict _
-  { to_fun := filter (∈ s),
-    add := λ l₁ l₂, filter_add,
-    smul := λ a l, filter_smul }
-  (λ l, (mem_supported' _ _).2 $ λ x, filter_apply_neg (∈ s) l)
-
-variables {β γ}
-
-section
-set_option class.instance_max_depth 50
-@[simp] theorem restrict_dom_apply (s : set α) [decidable_pred (λ x, x ∈ s)] (l : α →₀ β) :
-  ((restrict_dom β γ s : (α →₀ β) →ₗ supported β γ s) l : α →₀ β) = finsupp.filter (∈ s) l := rfl
-end
-
-theorem restrict_dom_comp_subtype (s : set α) [decidable_pred (λ x, x ∈ s)] :
-  (restrict_dom β γ s).comp (submodule.subtype _) = linear_map.id :=
-begin
-  ext l,
-  apply subtype.coe_ext.2,
-  simp,
-  ext a,
-  by_cases a ∈ s,
-  { simp [h] },
-  { rw [filter_apply_neg (λ x, x ∈ s) _ h],
-    exact ((mem_supported' γ l.1).1 l.2 a h).symm }
-end
-
-theorem range_restrict_dom (s : set α) [decidable_pred (λ x, x ∈ s)] :
-  (restrict_dom β γ s).range = ⊤ :=
-begin
-  have := linear_map.range_comp (submodule.subtype _) (restrict_dom β γ s),
-  rw [restrict_dom_comp_subtype, linear_map.range_id] at this,
-  exact eq_top_mono (submodule.map_mono le_top) this.symm
-end
-
-theorem supported_mono {s t : set α} (st : s ⊆ t) :
-  supported β γ s ≤ supported β γ t :=
-λ l h, set.subset.trans h st
-
-@[simp] theorem supported_empty : supported β γ (∅ : set α) = ⊥ :=
-eq_bot_iff.2 $ λ l h, (submodule.mem_bot γ).2 $
-by ext; simp [*, mem_supported'] at *
-
-@[simp] theorem supported_univ : supported β γ (set.univ : set α) = ⊤ :=
-eq_top_iff.2 $ λ l _, set.subset_univ _
-
-theorem supported_Union {δ : Type*} (s : δ → set α) :
-  supported β γ (⋃ i, s i) = ⨆ i, supported β γ (s i) :=
-begin
-  refine le_antisymm _ (supr_le $ λ i, supported_mono $ set.subset_Union _ _),
-  haveI := classical.dec_pred (λ x, x ∈ (⋃ i, s i)),
-  suffices : ((submodule.subtype _).comp (restrict_dom β γ (⋃ i, s i))).range ≤ ⨆ i, supported β γ (s i),
-  { rwa [linear_map.range_comp, range_restrict_dom, map_top, range_subtype] at this },
-  rw [range_le_iff_comap, eq_top_iff],
-  rintro l ⟨⟩, rw mem_coe,
-  apply finsupp.induction l, {exact zero_mem _},
-  refine λ x a l hl a0, add_mem _ _,
-  haveI := classical.dec_pred (λ x, ∃ i, x ∈ s i),
-  by_cases (∃ i, x ∈ s i); simp [h],
-  { cases h with i hi,
-    exact le_supr (λ i, supported β γ (s i)) i (single_mem_supported γ _ hi) },
-  { rw filter_single_of_neg,
-    { simp },
-    { exact h } }
-end
-
-theorem supported_union (s t : set α) :
-  supported β γ (s ∪ t) = supported β γ s ⊔ supported β γ t :=
-by erw [set.union_eq_Union, supported_Union, supr_bool_eq]; refl
-
-theorem supported_Inter {ι : Type*} (s : ι → set α) :
-  supported β γ (⋂ i, s i) = ⨅ i, supported β γ (s i) :=
-begin
-  refine le_antisymm (le_infi $ λ i, supported_mono $ set.Inter_subset _ _) _,
-  simp [le_def, infi_coe, set.subset_def],
-  exact λ l, set.subset_Inter
-end
-
-section
-set_option class.instance_max_depth 37
-def supported_equiv_finsupp (s : set α) [decidable_pred (λ (x : α), x ∈ s)] :
-  (supported β γ s) ≃ₗ[γ] (s →₀ β) :=
-(restrict_support_equiv s).to_linear_equiv
-begin
-  show is_linear_map γ ((lsubtype_domain s : (α →₀ β) →ₗ[γ] (s →₀ β)).comp
-      (submodule.subtype (supported β γ s))),
-  exact linear_map.is_linear _
->>>>>>> a8c29236
-end
-end
-
-def lsum [decidable_eq γ] (f : α → γ →ₗ[γ] β) : (α →₀ γ) →ₗ[γ] β :=
-⟨λ d, d.sum (λ i, f i),
-  assume d₁ d₂, by simp [sum_add_index],
-  assume a d, by simp [sum_smul_index, smul_sum, -smul_eq_mul, smul_eq_mul.symm]⟩
-
-<<<<<<< HEAD
+end
+
 theorem supported_mono {s t : set α} (st : s ⊆ t) :
   supported β γ s ≤ supported β γ t :=
 λ l h, set.subset.trans h st
@@ -498,170 +372,13 @@
 by rw span_eq_map_total; simp
 
 variables (α) (β) (v)
+
 protected def total_on (s : set α) : supported γ γ s →ₗ[γ] span γ (v '' s) :=
 linear_map.cod_restrict _ ((finsupp.total _ _ _ v).comp (submodule.subtype (supported γ γ s))) $
   λ ⟨l, hl⟩, (mem_span_iff_total _).2 ⟨l, hl, rfl⟩
+
 variables {α} {β} {v}
 
-=======
-@[simp] theorem lsum_apply [decidable_eq γ] (f : α → γ →ₗ[γ] β) (l : α →₀ γ) :
-  (finsupp.lsum f : (α →₀ γ) →ₗ β) l = l.sum (λ b, f b) := rfl
-
-section lmap_domain
-variables {α' : Type*} [decidable_eq α'] {α'' : Type*} [decidable_eq α''] (β γ)
-
-def lmap_domain (f : α → α') : (α →₀ β) →ₗ[γ] (α' →₀ β) :=
-⟨map_domain f, assume a b, map_domain_add, map_domain_smul⟩
-
-@[simp] theorem lmap_domain_apply (f : α → α') (l : α →₀ β) :
-  (lmap_domain β γ f : (α →₀ β) →ₗ[γ] (α' →₀ β)) l = map_domain f l := rfl
-
-@[simp] theorem lmap_domain_id : (lmap_domain β γ id : (α →₀ β) →ₗ[γ] α →₀ β) = linear_map.id :=
-linear_map.ext $ λ l, map_domain_id
-
-theorem lmap_domain_comp (f : α → α') (g : α' → α'') :
-  lmap_domain β γ (g ∘ f) = (lmap_domain β γ g).comp (lmap_domain β γ f) :=
-linear_map.ext $ λ l, map_domain_comp
-
-theorem supported_comap_lmap_domain (f : α → α') (s : set α') :
-  supported β γ (f ⁻¹' s) ≤ (supported β γ s).comap (lmap_domain β γ f) :=
-λ l (hl : ↑l.support ⊆ f ⁻¹' s),
-show ↑(map_domain f l).support ⊆ s, begin
-  rw [← set.image_subset_iff, ← finset.coe_image] at hl,
-  exact set.subset.trans map_domain_support hl
-end
-
-theorem lmap_domain_supported [inhabited α] (f : α → α') (s : set α) :
-  (supported β γ s).map (lmap_domain β γ f) = supported β γ (f '' s) :=
-begin
-  refine le_antisymm (map_le_iff_le_comap.2 $
-    le_trans (supported_mono $ set.subset_preimage_image _ _)
-       (supported_comap_lmap_domain _ _ _ _)) _,
-  intros l hl,
-  refine ⟨(lmap_domain β γ (function.inv_fun_on f s) : (α' →₀ β) →ₗ α →₀ β) l, λ x hx, _, _⟩,
-  { rcases finset.mem_image.1 (map_domain_support hx) with ⟨c, hc, rfl⟩,
-    exact function.inv_fun_on_mem (by simpa using hl hc) },
-  { rw [← linear_map.comp_apply, ← lmap_domain_comp],
-    refine (map_domain_congr $ λ c hc, _).trans map_domain_id,
-    exact function.inv_fun_on_eq (by simpa using hl hc) }
-end
-
-theorem lmap_domain_disjoint_ker (f : α → α') {s : set α}
-  (H : ∀ a b ∈ s, f a = f b → a = b) :
-  disjoint (supported β γ s) (lmap_domain β γ f).ker :=
-begin
-  rintro l ⟨h₁, h₂⟩,
-  rw [mem_coe, mem_ker, lmap_domain_apply, map_domain] at h₂,
-  simp, ext x,
-  haveI := classical.dec_pred (λ x, x ∈ s),
-  by_cases xs : x ∈ s,
-  { have : finsupp.sum l (λ a, finsupp.single (f a)) (f x) = 0, {rw h₂, refl},
-    rw [finsupp.sum_apply, finsupp.sum, finset.sum_eq_single x] at this,
-    { simpa [finsupp.single_apply] },
-    { intros y hy xy, simp [mt (H _ _ (h₁ hy) xs) xy] },
-    { simp {contextual := tt} } },
-  { by_contra h, exact xs (h₁ $ finsupp.mem_support_iff.2 h) }
-end
-
-end lmap_domain
-
-section total
-variables (α) {α' : Type*} (β) {β' : Type*} (γ)
-          [decidable_eq α'] [decidable_eq β'] [add_comm_group β'] [decidable_eq γ] [module γ β']
-          (v : α → β) {v' : α' → β'}
-
-/-- Interprets (l : α →₀ γ) as linear combination of the elements in the family (v : α → β) and
-    evaluates this linear combination. -/
-protected def total : (α →₀ γ) →ₗ β := finsupp.lsum (λ i, linear_map.id.smul_right (v i))
-
-variables {α β v}
-
-theorem total_apply (l : α →₀ γ) :
-  finsupp.total α β γ v l = l.sum (λ i a, a • v i) := rfl
-
-@[simp] theorem total_single (c : γ) (a : α) :
-  finsupp.total α β γ v (single a c) = c • (v a) :=
-by simp [total_apply, sum_single_index]
-
-theorem total_range (h : function.surjective v) : (finsupp.total α β γ v).range = ⊤ :=
-begin
-  apply range_eq_top.2,
-  intros x,
-  apply exists.elim (h x),
-  exact λ i hi, ⟨single i 1, by simp [hi]⟩
-end
-
-lemma range_total : (finsupp.total α β γ v).range = span γ (range v) :=
-begin
-  ext x,
-  split,
-  { intros hx,
-    rw [linear_map.mem_range] at hx,
-    rcases hx with ⟨l, hl⟩,
-    rw ← hl,
-    rw finsupp.total_apply,
-    unfold finsupp.sum,
-    apply sum_mem (span γ (range v)),
-    { exact λ i hi, submodule.smul _ _ (subset_span (mem_range_self i)) },
-    apply_instance },
-  { apply span_le.2,
-    intros x hx,
-    rcases hx with ⟨i, hi⟩,
-    rw [mem_coe, linear_map.mem_range],
-    use finsupp.single i 1,
-    simp [hi] }
-end
-
-theorem lmap_domain_total (f : α → α') (g : β →ₗ[γ] β') (h : ∀ i, g (v i) = v' (f i)) :
-  (finsupp.total α' β' γ v').comp (lmap_domain γ γ f) = g.comp (finsupp.total α β γ v) :=
-by ext l; simp [total_apply, finsupp.sum_map_domain_index, add_smul, h]
-
-theorem total_emb_domain (f : α ↪ α') (l : α →₀ γ) :
-  (finsupp.total α' β' γ v') (emb_domain f l) = (finsupp.total α β' γ (v' ∘ f)) l :=
-by simp [total_apply, finsupp.sum, support_emb_domain, emb_domain_apply]
-
-theorem total_map_domain (f : α → α') (hf : function.injective f) (l : α →₀ γ) :
-  (finsupp.total α' β' γ v') (map_domain f l) = (finsupp.total α β' γ (v' ∘ f)) l :=
-begin
-  have : map_domain f l = emb_domain ⟨f, hf⟩ l,
-  { rw emb_domain_eq_map_domain ⟨f, hf⟩,
-    refl },
-  rw this,
-  apply total_emb_domain γ ⟨f, hf⟩ l
-end
-
-theorem span_eq_map_total (s : set α):
-  span γ (v '' s) = submodule.map (finsupp.total α β γ v) (supported γ γ s) :=
-begin
-  apply span_eq_of_le,
-  { intros x hx,
-    rw set.mem_image at hx,
-    apply exists.elim hx,
-    intros i hi,
-    exact ⟨_, finsupp.single_mem_supported γ 1 hi.1, by simp [hi.2]⟩ },
-  { refine map_le_iff_le_comap.2 (λ z hz, _),
-    have : ∀i, z i • v i ∈ span γ (v '' s),
-    { intro c,
-      haveI := classical.dec_pred (λ x, x ∈ s),
-      by_cases c ∈ s,
-      { exact smul_mem _ _ (subset_span (set.mem_image_of_mem _ h)) },
-      { simp [(finsupp.mem_supported' γ _).1 hz _ h] } },
-    refine sum_mem _ _, simp [this] }
-end
-
-theorem mem_span_iff_total {s : set α} {x : β}:
-  x ∈ span γ (v '' s) ↔ ∃ l ∈ supported γ γ s, finsupp.total α β γ v l = x :=
-by rw span_eq_map_total; simp
-
-variables (α) (β) (v)
-
-protected def total_on (s : set α) : supported γ γ s →ₗ[γ] span γ (v '' s) :=
-linear_map.cod_restrict _ ((finsupp.total _ _ _ v).comp (submodule.subtype (supported γ γ s))) $
-  λ ⟨l, hl⟩, (mem_span_iff_total _).2 ⟨l, hl, rfl⟩
-
-variables {α} {β} {v}
-
->>>>>>> a8c29236
 theorem total_on_range (s : set α) : (finsupp.total_on α β γ v s).range = ⊤ :=
 by rw [finsupp.total_on, linear_map.range, linear_map.map_cod_restrict, ← linear_map.range_le_iff_comap,
   range_subtype, map_top, linear_map.range_comp, range_subtype]; exact le_of_eq (span_eq_map_total _ _)
