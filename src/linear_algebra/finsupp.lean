--- conflicted
+++ resolved
@@ -380,10 +380,7 @@
 
 @[simp] lemma llift_symm_apply (f : (X →₀ R) →ₗ[R] M) (x : X) :
   (llift M R S X).symm f x = f (single x 1) := rfl
-<<<<<<< HEAD
-
-=======
->>>>>>> 2f20fb4a
+
 end
 
 section lmap_domain
