/-
Copyright (c) 2019 Johannes Hölzl. All rights reserved.
Released under Apache 2.0 license as described in the file LICENSE.
Authors: Johannes Hölzl
-/
import data.finsupp.basic
import linear_algebra.basic
import linear_algebra.pi

/-!
# Properties of the module `α →₀ M`

Given an `R`-module `M`, the `R`-module structure on `α →₀ M` is defined in
`data.finsupp.basic`.

In this file we define `finsupp.supported s` to be the set `{f : α →₀ M | f.support ⊆ s}`
interpreted as a submodule of `α →₀ M`. We also define `linear_map` versions of various maps:

* `finsupp.lsingle a : M →ₗ[R] ι →₀ M`: `finsupp.single a` as a linear map;

* `finsupp.lapply a : (ι →₀ M) →ₗ[R] M`: the map `λ f, f a` as a linear map;

* `finsupp.lsubtype_domain (s : set α) : (α →₀ M) →ₗ[R] (s →₀ M)`: restriction to a subtype as a
  linear map;

* `finsupp.restrict_dom`: `finsupp.filter` as a linear map to `finsupp.supported s`;

* `finsupp.lsum`: `finsupp.sum` or `finsupp.lift_add_hom` as a `linear_map`;

* `finsupp.total α M R (v : ι → M)`: sends `l : ι → R` to the linear combination of `v i` with
  coefficients `l i`;

* `finsupp.total_on`: a restricted version of `finsupp.total` with domain `finsupp.supported R R s`
  and codomain `submodule.span R (v '' s)`;

* `finsupp.supported_equiv_finsupp`: a linear equivalence between the functions `α →₀ M` supported
  on `s` and the functions `s →₀ M`;

* `finsupp.lmap_domain`: a linear map version of `finsupp.map_domain`;

* `finsupp.dom_lcongr`: a `linear_equiv` version of `finsupp.dom_congr`;

* `finsupp.congr`: if the sets `s` and `t` are equivalent, then `supported M R s` is equivalent to
  `supported M R t`;

* `finsupp.lcongr`: a `linear_equiv`alence between `α →₀ M` and `β →₀ N` constructed using `e : α ≃
  β` and `e' : M ≃ₗ[R] N`.

## Tags

function with finite support, module, linear algebra
-/

noncomputable theory

open set linear_map submodule

open_locale classical big_operators

namespace finsupp

variables {α : Type*} {M : Type*} {N : Type*} {P : Type*} {R : Type*} {S : Type*}
variables [semiring R] [semiring S] [add_comm_monoid M] [module R M]
variables [add_comm_monoid N] [module R N]
variables [add_comm_monoid P] [module R P]

/-- Interpret `finsupp.single a` as a linear map. -/
def lsingle (a : α) : M →ₗ[R] (α →₀ M) :=
{ map_smul' := assume a b, (smul_single _ _ _).symm, ..finsupp.single_add_hom a }

/-- Two `R`-linear maps from `finsupp X M` which agree on each `single x y` agree everywhere. -/
lemma lhom_ext ⦃φ ψ : (α →₀ M) →ₗ[R] N⦄ (h : ∀ a b, φ (single a b) = ψ (single a b)) :
  φ = ψ :=
linear_map.to_add_monoid_hom_injective $ add_hom_ext h

/-- Two `R`-linear maps from `finsupp X M` which agree on each `single x y` agree everywhere.

We formulate this fact using equality of linear maps `φ.comp (lsingle a)` and `ψ.comp (lsingle a)`
so that the `ext` tactic can apply a type-specific extensionality lemma to prove equality of these
maps. E.g., if `M = R`, then it suffices to verify `φ (single a 1) = ψ (single a 1)`. -/
@[ext] lemma lhom_ext' ⦃φ ψ : (α →₀ M) →ₗ[R] N⦄ (h : ∀ a, φ.comp (lsingle a) = ψ.comp (lsingle a)) :
  φ = ψ :=
lhom_ext $ λ a, linear_map.congr_fun (h a)

/-- Interpret `λ (f : α →₀ M), f a` as a linear map. -/
def lapply (a : α) : (α →₀ M) →ₗ[R] M :=
{ map_smul' := assume a b, rfl, ..finsupp.apply_add_hom a }

section lsubtype_domain
variables (s : set α)

/-- Interpret `finsupp.subtype_domain s` as a linear map. -/
def lsubtype_domain : (α →₀ M) →ₗ[R] (s →₀ M) :=
⟨subtype_domain (λx, x ∈ s), assume a b, subtype_domain_add, assume c a, ext $ assume a, rfl⟩

lemma lsubtype_domain_apply (f : α →₀ M) :
  (lsubtype_domain s : (α →₀ M) →ₗ[R] (s →₀ M)) f = subtype_domain (λx, x ∈ s) f := rfl

end lsubtype_domain

@[simp] lemma lsingle_apply (a : α) (b : M) : (lsingle a : M →ₗ[R] (α →₀ M)) b = single a b  :=
rfl

@[simp] lemma lapply_apply (a : α) (f : α →₀ M) : (lapply a : (α →₀ M) →ₗ[R] M) f = f a  :=
rfl

@[simp] lemma ker_lsingle (a : α) : (lsingle a : M →ₗ[R] (α →₀ M)).ker = ⊥ :=
ker_eq_bot_of_injective (single_injective a)

lemma lsingle_range_le_ker_lapply (s t : set α) (h : disjoint s t) :
  (⨆a∈s, (lsingle a : M →ₗ[R] (α →₀ M)).range) ≤ (⨅a∈t, ker (lapply a)) :=
begin
  refine supr_le (assume a₁, supr_le $ assume h₁, range_le_iff_comap.2 _),
  simp only [(ker_comp _ _).symm, eq_top_iff, set_like.le_def, mem_ker, comap_infi, mem_infi],
  assume b hb a₂ h₂,
  have : a₁ ≠ a₂ := assume eq, h ⟨h₁, eq.symm ▸ h₂⟩,
  exact single_eq_of_ne this
end

lemma infi_ker_lapply_le_bot : (⨅a, ker (lapply a : (α →₀ M) →ₗ[R] M)) ≤ ⊥ :=
begin
  simp only [set_like.le_def, mem_infi, mem_ker, mem_bot, lapply_apply],
  exact assume a h, finsupp.ext h
end

lemma supr_lsingle_range : (⨆a, (lsingle a : M →ₗ[R] (α →₀ M)).range) = ⊤ :=
begin
  refine (eq_top_iff.2 $ set_like.le_def.2 $ assume f _, _),
  rw [← sum_single f],
  exact sum_mem _ (assume a ha, submodule.mem_supr_of_mem a ⟨_, rfl⟩),
end

lemma disjoint_lsingle_lsingle (s t : set α) (hs : disjoint s t) :
  disjoint (⨆a∈s, (lsingle a : M →ₗ[R] (α →₀ M)).range) (⨆a∈t, (lsingle a).range) :=
begin
  refine disjoint.mono
    (lsingle_range_le_ker_lapply _ _ $ disjoint_compl_right)
    (lsingle_range_le_ker_lapply _ _ $ disjoint_compl_right)
    (le_trans (le_infi $ assume i, _) infi_ker_lapply_le_bot),
  classical,
  by_cases his : i ∈ s,
  { by_cases hit : i ∈ t,
    { exact (hs ⟨his, hit⟩).elim },
    exact inf_le_right_of_le (infi_le_of_le i $ infi_le _ hit) },
  exact inf_le_left_of_le (infi_le_of_le i $ infi_le _ his)
end

lemma span_single_image (s : set M) (a : α) :
  submodule.span R (single a '' s) = (submodule.span R s).map (lsingle a) :=
by rw ← span_image; refl

variables (M R)

/-- `finsupp.supported M R s` is the `R`-submodule of all `p : α →₀ M` such that `p.support ⊆ s`. -/
def supported (s : set α) : submodule R (α →₀ M) :=
begin
  refine ⟨ {p | ↑p.support ⊆ s }, _, _, _ ⟩,
  { simp only [subset_def, finset.mem_coe, set.mem_set_of_eq, mem_support_iff, zero_apply],
    assume h ha, exact (ha rfl).elim },
  { assume p q hp hq,
    refine subset.trans
      (subset.trans (finset.coe_subset.2 support_add) _) (union_subset hp hq),
    rw [finset.coe_union] },
  { assume a p hp,
    refine subset.trans (finset.coe_subset.2 support_smul) hp }
end

variables {M}

lemma mem_supported {s : set α} (p : α →₀ M) : p ∈ (supported M R s) ↔ ↑p.support ⊆ s :=
iff.rfl

lemma mem_supported' {s : set α}  (p : α →₀ M) :
  p ∈ supported M R s ↔ ∀ x ∉ s, p x = 0 :=
by haveI := classical.dec_pred (λ (x : α), x ∈ s);
   simp [mem_supported, set.subset_def, not_imp_comm]

lemma single_mem_supported {s : set α} {a : α} (b : M) (h : a ∈ s) :
  single a b ∈ supported M R s :=
set.subset.trans support_single_subset (finset.singleton_subset_set_iff.2 h)

lemma supported_eq_span_single (s : set α) :
  supported R R s = span R ((λ i, single i 1) '' s) :=
begin
  refine (span_eq_of_le _ _ (set_like.le_def.2 $ λ l hl, _)).symm,
  { rintro _ ⟨_, hp, rfl ⟩ , exact single_mem_supported R 1 hp },
  { rw ← l.sum_single,
    refine sum_mem _ (λ i il, _),
    convert @smul_mem R (α →₀ R) _ _ _ _ (single i 1) (l i) _,
    { simp },
    apply subset_span,
    apply set.mem_image_of_mem _ (hl il) }
end

variables (M R)

/-- Interpret `finsupp.filter s` as a linear map from `α →₀ M` to `supported M R s`. -/
def restrict_dom (s : set α) : (α →₀ M) →ₗ supported M R s :=
linear_map.cod_restrict _
  { to_fun := filter (∈ s),
    map_add' := λ l₁ l₂, filter_add,
    map_smul' := λ a l, filter_smul }
  (λ l, (mem_supported' _ _).2 $ λ x, filter_apply_neg (∈ s) l)

variables {M R}

section
@[simp] theorem restrict_dom_apply (s : set α) (l : α →₀ M) :
  ((restrict_dom M R s : (α →₀ M) →ₗ supported M R s) l : α →₀ M) = finsupp.filter (∈ s) l := rfl
end

theorem restrict_dom_comp_subtype (s : set α) :
  (restrict_dom M R s).comp (submodule.subtype _) = linear_map.id :=
begin
  ext l a,
  by_cases a ∈ s; simp [h],
  exact ((mem_supported' R l.1).1 l.2 a h).symm
end

theorem range_restrict_dom (s : set α) :
  (restrict_dom M R s).range = ⊤ :=
range_eq_top.2 $ function.right_inverse.surjective $
  linear_map.congr_fun (restrict_dom_comp_subtype s)

theorem supported_mono {s t : set α} (st : s ⊆ t) :
  supported M R s ≤ supported M R t :=
λ l h, set.subset.trans h st

@[simp] theorem supported_empty : supported M R (∅ : set α) = ⊥ :=
eq_bot_iff.2 $ λ l h, (submodule.mem_bot R).2 $
by ext; simp [*, mem_supported'] at *

@[simp] theorem supported_univ : supported M R (set.univ : set α) = ⊤ :=
eq_top_iff.2 $ λ l _, set.subset_univ _

theorem supported_Union {δ : Type*} (s : δ → set α) :
  supported M R (⋃ i, s i) = ⨆ i, supported M R (s i) :=
begin
  refine le_antisymm _ (supr_le $ λ i, supported_mono $ set.subset_Union _ _),
  haveI := classical.dec_pred (λ x, x ∈ (⋃ i, s i)),
  suffices : ((submodule.subtype _).comp (restrict_dom M R (⋃ i, s i))).range ≤
    ⨆ i, supported M R (s i),
  { rwa [linear_map.range_comp, range_restrict_dom, map_top, range_subtype] at this },
  rw [range_le_iff_comap, eq_top_iff],
  rintro l ⟨⟩,
  apply finsupp.induction l, {exact zero_mem _},
  refine λ x a l hl a0, add_mem _ _,
  by_cases (∃ i, x ∈ s i); simp [h],
  { cases h with i hi,
    exact le_supr (λ i, supported M R (s i)) i (single_mem_supported R _ hi) }
end

theorem supported_union (s t : set α) :
  supported M R (s ∪ t) = supported M R s ⊔ supported M R t :=
by erw [set.union_eq_Union, supported_Union, supr_bool_eq]; refl

theorem supported_Inter {ι : Type*} (s : ι → set α) :
  supported M R (⋂ i, s i) = ⨅ i, supported M R (s i) :=
submodule.ext $ λ x, by simp [mem_supported, subset_Inter_iff]

theorem supported_inter (s t : set α) :
  supported M R (s ∩ t) = supported M R s ⊓ supported M R t :=
by rw [set.inter_eq_Inter, supported_Inter, infi_bool_eq]; refl

theorem disjoint_supported_supported {s t : set α} (h : disjoint s t) :
  disjoint (supported M R s) (supported M R t) :=
disjoint_iff.2 $ by rw [← supported_inter, disjoint_iff_inter_eq_empty.1 h, supported_empty]

theorem disjoint_supported_supported_iff [nontrivial M] {s t : set α} :
  disjoint (supported M R s) (supported M R t) ↔ disjoint s t :=
begin
  refine ⟨λ h x hx, _, disjoint_supported_supported⟩,
  rcases exists_ne (0 : M) with ⟨y, hy⟩,
  have := h ⟨single_mem_supported R y hx.1, single_mem_supported R y hx.2⟩,
  rw [mem_bot, single_eq_zero] at this,
  exact hy this
end

/-- Interpret `finsupp.restrict_support_equiv` as a linear equivalence between
`supported M R s` and `s →₀ M`. -/
def supported_equiv_finsupp (s : set α) : (supported M R s) ≃ₗ[R] (s →₀ M) :=
begin
  let F : (supported M R s) ≃ (s →₀ M) := restrict_support_equiv s M,
  refine F.to_linear_equiv _,
  have : (F : (supported M R s) → (↥s →₀ M)) = ((lsubtype_domain s : (α →₀ M) →ₗ[R] (s →₀ M)).comp
    (submodule.subtype (supported M R s))) := rfl,
  rw this,
  exact linear_map.is_linear _
end

section lsum

variables (S) [module S N] [smul_comm_class R S N]

/-- Lift a family of linear maps `M →ₗ[R] N` indexed by `x : α` to a linear map from `α →₀ M` to
`N` using `finsupp.sum`. This is an upgraded version of `finsupp.lift_add_hom`.

See note [bundled maps over different rings] for why separate `R` and `S` semirings are used.
-/
def lsum : (α → M →ₗ[R] N) ≃ₗ[S] ((α →₀ M) →ₗ[R] N) :=
{ to_fun := λ F, {
    to_fun := λ d, d.sum (λ i, F i),
    map_add' := (lift_add_hom (λ x, (F x).to_add_monoid_hom)).map_add,
    map_smul' := λ c f, by simp [sum_smul_index', smul_sum] },
  inv_fun := λ F x, F.comp (lsingle x),
  left_inv := λ F, by { ext x y, simp },
  right_inv := λ F, by { ext x y, simp },
  map_add' := λ F G, by { ext x y, simp },
  map_smul' := λ F G, by { ext x y, simp } }

@[simp] lemma coe_lsum (f : α → M →ₗ[R] N) : (lsum S f : (α →₀ M) → N) = λ d, d.sum (λ i, f i) :=
rfl

theorem lsum_apply (f : α → M →ₗ[R] N) (l : α →₀ M) :
  finsupp.lsum S f l = l.sum (λ b, f b) := rfl

theorem lsum_single (f : α → M →ₗ[R] N) (i : α) (m : M) :
  finsupp.lsum S f (finsupp.single i m) = f i m :=
finsupp.sum_single_index (f i).map_zero

theorem lsum_symm_apply (f : (α →₀ M) →ₗ[R] N) (x : α) :
  (lsum S).symm f x = f.comp (lsingle x) := rfl

end lsum

section
variables (M) (R) (X : Type*)

/--
A slight rearrangement from `lsum` gives us
the bijection underlying the free-forgetful adjunction for R-modules.
-/
noncomputable def lift : (X → M) ≃+ ((X →₀ R) →ₗ[R] M) :=
(add_equiv.arrow_congr (equiv.refl X) (ring_lmap_equiv_self R M ℕ).to_add_equiv.symm).trans
  (lsum _ : _ ≃ₗ[ℕ] _).to_add_equiv

@[simp]
lemma lift_symm_apply (f) (x) : ((lift M R X).symm f) x = f (single x 1) :=
rfl
@[simp]
lemma lift_apply (f) (g) :
  ((lift M R X) f) g = g.sum (λ x r, r • f x) :=
rfl

end

section lmap_domain
variables {α' : Type*} {α'' : Type*} (M R)

/-- Interpret `finsupp.map_domain` as a linear map. -/
def lmap_domain (f : α → α') : (α →₀ M) →ₗ[R] (α' →₀ M) :=
⟨map_domain f, assume a b, map_domain_add, map_domain_smul⟩

@[simp] theorem lmap_domain_apply (f : α → α') (l : α →₀ M) :
  (lmap_domain M R f : (α →₀ M) →ₗ[R] (α' →₀ M)) l = map_domain f l := rfl

@[simp] theorem lmap_domain_id : (lmap_domain M R id : (α →₀ M) →ₗ[R] α →₀ M) = linear_map.id :=
linear_map.ext $ λ l, map_domain_id

theorem lmap_domain_comp (f : α → α') (g : α' → α'') :
  lmap_domain M R (g ∘ f) = (lmap_domain M R g).comp (lmap_domain M R f) :=
linear_map.ext $ λ l, map_domain_comp

theorem supported_comap_lmap_domain (f : α → α') (s : set α') :
  supported M R (f ⁻¹' s) ≤ (supported M R s).comap (lmap_domain M R f) :=
λ l (hl : ↑l.support ⊆ f ⁻¹' s),
show ↑(map_domain f l).support ⊆ s, begin
  rw [← set.image_subset_iff, ← finset.coe_image] at hl,
  exact set.subset.trans map_domain_support hl
end

theorem lmap_domain_supported [nonempty α] (f : α → α') (s : set α) :
  (supported M R s).map (lmap_domain M R f) = supported M R (f '' s) :=
begin
  inhabit α,
  refine le_antisymm (map_le_iff_le_comap.2 $
    le_trans (supported_mono $ set.subset_preimage_image _ _)
       (supported_comap_lmap_domain _ _ _ _)) _,
  intros l hl,
  refine ⟨(lmap_domain M R (function.inv_fun_on f s) : (α' →₀ M) →ₗ α →₀ M) l, λ x hx, _, _⟩,
  { rcases finset.mem_image.1 (map_domain_support hx) with ⟨c, hc, rfl⟩,
    exact function.inv_fun_on_mem (by simpa using hl hc) },
  { rw [← linear_map.comp_apply, ← lmap_domain_comp],
    refine (map_domain_congr $ λ c hc, _).trans map_domain_id,
    exact function.inv_fun_on_eq (by simpa using hl hc) }
end

theorem lmap_domain_disjoint_ker (f : α → α') {s : set α}
  (H : ∀ a b ∈ s, f a = f b → a = b) :
  disjoint (supported M R s) (lmap_domain M R f).ker :=
begin
  rintro l ⟨h₁, h₂⟩,
  rw [set_like.mem_coe, mem_ker, lmap_domain_apply, map_domain] at h₂,
  simp, ext x,
  haveI := classical.dec_pred (λ x, x ∈ s),
  by_cases xs : x ∈ s,
  { have : finsupp.sum l (λ a, finsupp.single (f a)) (f x) = 0, {rw h₂, refl},
    rw [finsupp.sum_apply, finsupp.sum, finset.sum_eq_single x] at this,
    { simpa [finsupp.single_apply] },
    { intros y hy xy, simp [mt (H _ _ (h₁ hy) xs) xy] },
    { simp {contextual := tt} } },
  { by_contra h, exact xs (h₁ $ finsupp.mem_support_iff.2 h) }
end

end lmap_domain

section total
variables (α) {α' : Type*} (M) {M' : Type*} (R)
          [add_comm_monoid M'] [module R M']
          (v : α → M) {v' : α' → M'}

/-- Interprets (l : α →₀ R) as linear combination of the elements in the family (v : α → M) and
    evaluates this linear combination. -/
protected def total : (α →₀ R) →ₗ[R] M := finsupp.lsum ℕ (λ i, linear_map.id.smul_right (v i))

variables {α M v}

theorem total_apply (l : α →₀ R) :
  finsupp.total α M R v l = l.sum (λ i a, a • v i) := rfl

theorem total_apply_of_mem_supported {l : α →₀ R} {s : finset α}
  (hs : l ∈ supported R R (↑s : set α)) :
  finsupp.total α M R v l = s.sum (λ i, l i • v i) :=
finset.sum_subset hs $ λ x _ hxg, show l x • v x = 0, by rw [not_mem_support_iff.1 hxg, zero_smul]

@[simp] theorem total_single (c : R) (a : α) :
  finsupp.total α M R v (single a c) = c • (v a) :=
by simp [total_apply, sum_single_index]

theorem total_unique [unique α] (l : α →₀ R) (v) :
  finsupp.total α M R v l = l (default α) • v (default α) :=
by rw [← total_single, ← unique_single l]

lemma range_total : (finsupp.total α M R v).range = span R (range v) :=
begin
  ext x,
  split,
  { intros hx,
    rw [linear_map.mem_range] at hx,
    rcases hx with ⟨l, hl⟩,
    rw ← hl,
    rw finsupp.total_apply,
    unfold finsupp.sum,
    apply sum_mem (span R (range v)),
    exact λ i hi, submodule.smul_mem _ _ (subset_span (mem_range_self i)) },
  { apply span_le.2,
    intros x hx,
    rcases hx with ⟨i, hi⟩,
    rw [set_like.mem_coe, linear_map.mem_range],
    use finsupp.single i 1,
    simp [hi] }
end

theorem lmap_domain_total (f : α → α') (g : M →ₗ[R] M') (h : ∀ i, g (v i) = v' (f i)) :
  (finsupp.total α' M' R v').comp (lmap_domain R R f) = g.comp (finsupp.total α M R v) :=
by ext l; simp [total_apply, finsupp.sum_map_domain_index, add_smul, h]

theorem total_emb_domain (f : α ↪ α') (l : α →₀ R) :
  (finsupp.total α' M' R v') (emb_domain f l) = (finsupp.total α M' R (v' ∘ f)) l :=
by simp [total_apply, finsupp.sum, support_emb_domain, emb_domain_apply]

theorem total_map_domain (f : α → α') (hf : function.injective f) (l : α →₀ R) :
  (finsupp.total α' M' R v') (map_domain f l) = (finsupp.total α M' R (v' ∘ f)) l :=
begin
  have : map_domain f l = emb_domain ⟨f, hf⟩ l,
  { rw emb_domain_eq_map_domain ⟨f, hf⟩,
    refl },
  rw this,
  apply total_emb_domain R ⟨f, hf⟩ l
end

/-- A version of `finsupp.range_total` which is useful for going in the other direction -/
theorem span_eq_range_total (s : set M) :
  span R s = (finsupp.total s M R coe).range :=
by rw [range_total, subtype.range_coe_subtype, set.set_of_mem_eq]

theorem mem_span_iff_total (s : set M) (x : M) :
  x ∈ span R s ↔ ∃ l : s →₀ R, finsupp.total s M R coe l = x :=
(set_like.ext_iff.1 $ span_eq_range_total _ _) x

theorem span_image_eq_map_total (s : set α):
  span R (v '' s) = submodule.map (finsupp.total α M R v) (supported R R s) :=
begin
  apply span_eq_of_le,
  { intros x hx,
    rw set.mem_image at hx,
    apply exists.elim hx,
    intros i hi,
    exact ⟨_, finsupp.single_mem_supported R 1 hi.1, by simp [hi.2]⟩ },
  { refine map_le_iff_le_comap.2 (λ z hz, _),
    have : ∀i, z i • v i ∈ span R (v '' s),
    { intro c,
      haveI := classical.dec_pred (λ x, x ∈ s),
      by_cases c ∈ s,
      { exact smul_mem _ _ (subset_span (set.mem_image_of_mem _ h)) },
      { simp [(finsupp.mem_supported' R _).1 hz _ h] } },
    refine sum_mem _ _, simp [this] }
end

theorem mem_span_image_iff_total {s : set α} {x : M} :
  x ∈ span R (v '' s) ↔ ∃ l ∈ supported R R s, finsupp.total α M R v l = x :=
by { rw span_image_eq_map_total, simp, }

variables (α) (M) (v)

/-- `finsupp.total_on M v s` interprets `p : α →₀ R` as a linear combination of a
subset of the vectors in `v`, mapping it to the span of those vectors.

The subset is indicated by a set `s : set α` of indices.
-/
protected def total_on (s : set α) : supported R R s →ₗ[R] span R (v '' s) :=
linear_map.cod_restrict _ ((finsupp.total _ _ _ v).comp (submodule.subtype (supported R R s))) $
  λ ⟨l, hl⟩, (mem_span_image_iff_total _).2 ⟨l, hl, rfl⟩

variables {α} {M} {v}

theorem total_on_range (s : set α) : (finsupp.total_on α M R v s).range = ⊤ :=
begin
  rw [finsupp.total_on, linear_map.range_eq_map, linear_map.map_cod_restrict,
    ← linear_map.range_le_iff_comap, range_subtype, map_top, linear_map.range_comp, range_subtype],
  exact (span_image_eq_map_total _ _).le
end

theorem total_comp (f : α' → α) :
  (finsupp.total α' M R (v ∘ f)) = (finsupp.total α M R v).comp (lmap_domain R R f) :=
by { ext, simp [total_apply] }

lemma total_comap_domain
 (f : α → α') (l : α' →₀ R) (hf : set.inj_on f (f ⁻¹' ↑l.support)) :
 finsupp.total α M R v (finsupp.comap_domain f l hf) =
   (l.support.preimage f hf).sum (λ i, (l (f i)) • (v i)) :=
by rw finsupp.total_apply; refl

lemma total_on_finset
  {s : finset α} {f : α → R} (g : α → M) (hf : ∀ a, f a ≠ 0 → a ∈ s):
  finsupp.total α M R g (finsupp.on_finset s f hf) =
    finset.sum s (λ (x : α), f x • g x) :=
begin
  simp only [finsupp.total_apply, finsupp.sum, finsupp.on_finset_apply, finsupp.support_on_finset],
  rw finset.sum_filter_of_ne,
  intros x hx h,
  contrapose! h,
  simp [h],
end

end total

/-- An equivalence of domains induces a linear equivalence of finitely supported functions.

This is `finsupp.dom_congr` as a `linear_equiv`.-/
protected def dom_lcongr {α₁ α₂ : Type*} (e : α₁ ≃ α₂) :
  (α₁ →₀ M) ≃ₗ[R] (α₂ →₀ M) :=
(finsupp.dom_congr e : (α₁ →₀ M) ≃+ (α₂ →₀ M)).to_linear_equiv (lmap_domain M R e).map_smul

@[simp]
lemma dom_lcongr_apply {α₁ : Type*} {α₂ : Type*} (e : α₁ ≃ α₂) (v : α₁ →₀ M) :
  (finsupp.dom_lcongr e : _ ≃ₗ[R] _) v = finsupp.dom_congr e v :=
rfl

@[simp]
lemma dom_lcongr_refl : finsupp.dom_lcongr (equiv.refl α) = linear_equiv.refl R (α →₀ M) :=
linear_equiv.ext $ λ _, map_domain_id

lemma dom_lcongr_trans {α₁ α₂ α₃ : Type*} (f : α₁ ≃ α₂) (f₂ : α₂ ≃ α₃) :
  (finsupp.dom_lcongr f).trans (finsupp.dom_lcongr f₂) =
    (finsupp.dom_lcongr (f.trans f₂) : (_ →₀ M) ≃ₗ[R] _) :=
linear_equiv.ext $ λ _, map_domain_comp.symm

@[simp]
lemma dom_lcongr_symm {α₁ α₂ : Type*} (f : α₁ ≃ α₂) :
  ((finsupp.dom_lcongr f).symm : (_ →₀ M) ≃ₗ[R] _) = finsupp.dom_lcongr f.symm :=
linear_equiv.ext $ λ x, rfl

@[simp] theorem dom_lcongr_single {α₁ : Type*} {α₂ : Type*} (e : α₁ ≃ α₂) (i : α₁) (m : M) :
  (finsupp.dom_lcongr e : _ ≃ₗ[R] _) (finsupp.single i m) = finsupp.single (e i) m :=
by simp [finsupp.dom_lcongr, finsupp.dom_congr, map_domain_single]

/-- An equivalence of sets induces a linear equivalence of `finsupp`s supported on those sets. -/
noncomputable def congr {α' : Type*} (s : set α) (t : set α') (e : s ≃ t) :
  supported M R s ≃ₗ[R] supported M R t :=
begin
  haveI := classical.dec_pred (λ x, x ∈ s),
  haveI := classical.dec_pred (λ x, x ∈ t),
  refine linear_equiv.trans (finsupp.supported_equiv_finsupp s)
      (linear_equiv.trans _ (finsupp.supported_equiv_finsupp t).symm),
  exact finsupp.dom_lcongr e
end

/-- `finsupp.map_range` as a `linear_map`. -/
@[simps]
def map_range.linear_map (f : M →ₗ[R] N) : (α →₀ M) →ₗ[R] (α →₀ N) :=
{ to_fun := (map_range f f.map_zero : (α →₀ M) → (α →₀ N)),
  map_smul' := λ c v, map_range_smul c v (f.map_smul c),
  ..map_range.add_monoid_hom f.to_add_monoid_hom }

@[simp]
lemma map_range.linear_map_id :
  map_range.linear_map linear_map.id = (linear_map.id : (α →₀ M) →ₗ[R] _):=
linear_map.ext map_range_id

lemma map_range.linear_map_comp (f : N →ₗ[R] P) (f₂ : M →ₗ[R] N) :
  (map_range.linear_map (f.comp f₂) : (α →₀ _) →ₗ[R] _) =
    (map_range.linear_map f).comp (map_range.linear_map f₂) :=
linear_map.ext $ map_range_comp _ _ _ _ _

/-- `finsupp.map_range` as a `linear_equiv`. -/
@[simps apply]
def map_range.linear_equiv (e : M ≃ₗ[R] N) : (α →₀ M) ≃ₗ[R] (α →₀ N) :=
{ to_fun := map_range e e.map_zero,
  inv_fun := map_range e.symm e.symm.map_zero,
  ..map_range.linear_map e.to_linear_map,
  ..map_range.add_equiv e.to_add_equiv}

@[simp]
lemma map_range.linear_equiv_refl :
  map_range.linear_equiv (linear_equiv.refl R M) = linear_equiv.refl R (α →₀ M) :=
linear_equiv.ext map_range_id

lemma map_range.linear_equiv_trans (f : M ≃ₗ[R] N) (f₂ : N ≃ₗ[R] P) :
  (map_range.linear_equiv (f.trans f₂) : linear_equiv R (α →₀ _) _) =
    (map_range.linear_equiv f).trans (map_range.linear_equiv f₂) :=
linear_equiv.ext $ map_range_comp _ _ _ _ _

@[simp]
lemma map_range.linear_equiv_symm (f : M ≃ₗ[R] N) :
  ((map_range.linear_equiv f).symm : (α →₀ _) ≃ₗ[R] _) = map_range.linear_equiv f.symm :=
linear_equiv.ext $ λ x, rfl

/-- An equivalence of domain and a linear equivalence of codomain induce a linear equivalence of the
corresponding finitely supported functions. -/
def lcongr {ι κ : Sort*} (e₁ : ι ≃ κ) (e₂ : M ≃ₗ[R] N) : (ι →₀ M) ≃ₗ[R] (κ →₀ N) :=
(finsupp.dom_lcongr e₁).trans (map_range.linear_equiv e₂)

@[simp] theorem lcongr_single {ι κ : Sort*} (e₁ : ι ≃ κ) (e₂ : M ≃ₗ[R] N) (i : ι) (m : M) :
  lcongr e₁ e₂ (finsupp.single i m) = finsupp.single (e₁ i) (e₂ m) :=
by simp [lcongr]

@[simp] lemma lcongr_apply_apply {ι κ : Sort*} (e₁ : ι ≃ κ) (e₂ : M ≃ₗ[R] N) (f : ι →₀ M) (k : κ) :
  lcongr e₁ e₂ f k = e₂ (f (e₁.symm k)) :=
begin
  apply finsupp.induction_linear f,
  { simp, },
  { intros f g hf hg, simp [map_add, hf, hg], },
  { intros i m,
    simp only [finsupp.lcongr_single],
    simp only [finsupp.single, equiv.eq_symm_apply, finsupp.coe_mk],
    split_ifs; simp, },
end

theorem lcongr_symm_single {ι κ : Sort*} (e₁ : ι ≃ κ) (e₂ : M ≃ₗ[R] N) (k : κ) (n : N) :
  (lcongr e₁ e₂).symm (finsupp.single k n) = finsupp.single (e₁.symm k) (e₂.symm n) :=
begin
  apply_fun lcongr e₁ e₂ using (lcongr e₁ e₂).injective,
  simp,
end

@[simp] lemma lcongr_symm {ι κ : Sort*} (e₁ : ι ≃ κ) (e₂ : M ≃ₗ[R] N) :
  (lcongr e₁ e₂).symm = lcongr e₁.symm e₂.symm :=
begin
  ext f i,
  simp only [equiv.symm_symm, finsupp.lcongr_apply_apply],
  apply finsupp.induction_linear f,
  { simp, },
  { intros f g hf hg, simp [map_add, hf, hg], },
  { intros k m,
    simp only [finsupp.lcongr_symm_single],
    simp only [finsupp.single, equiv.symm_apply_eq, finsupp.coe_mk],
    split_ifs; simp, },
end

section sum

variables (R)

/-- The linear equivalence between `(α ⊕ β) →₀ M` and `(α →₀ M) × (β →₀ M)`.

This is the `linear_equiv` version of `finsupp.sum_finsupp_equiv_prod_finsupp`. -/
@[simps apply symm_apply] def sum_finsupp_lequiv_prod_finsupp {α β : Type*} :
  ((α ⊕ β) →₀ M) ≃ₗ[R] (α →₀ M) × (β →₀ M) :=
{ map_smul' :=
    by { intros, ext;
          simp only [add_equiv.to_fun_eq_coe, prod.smul_fst, prod.smul_snd, smul_apply,
              snd_sum_finsupp_add_equiv_prod_finsupp, fst_sum_finsupp_add_equiv_prod_finsupp] },
  .. sum_finsupp_add_equiv_prod_finsupp }

lemma fst_sum_finsupp_lequiv_prod_finsupp {α β : Type*}
  (f : (α ⊕ β) →₀ M) (x : α) :
  (sum_finsupp_lequiv_prod_finsupp R f).1 x = f (sum.inl x) :=
rfl

lemma snd_sum_finsupp_lequiv_prod_finsupp {α β : Type*}
  (f : (α ⊕ β) →₀ M) (y : β) :
  (sum_finsupp_lequiv_prod_finsupp R f).2 y = f (sum.inr y) :=
rfl

lemma sum_finsupp_lequiv_prod_finsupp_symm_inl {α β : Type*}
  (fg : (α →₀ M) × (β →₀ M)) (x : α) :
  ((sum_finsupp_lequiv_prod_finsupp R).symm fg) (sum.inl x) = fg.1 x :=
rfl

lemma sum_finsupp_lequiv_prod_finsupp_symm_inr {α β : Type*}
  (fg : (α →₀ M) × (β →₀ M)) (y : β) :
  ((sum_finsupp_lequiv_prod_finsupp R).symm fg) (sum.inr y) = fg.2 y :=
rfl

end sum

section sigma

variables {η : Type*} [fintype η] {ιs : η → Type*} [has_zero α]
variables (R)

/-- On a `fintype η`, `finsupp.split` is a linear equivalence between
`(Σ (j : η), ιs j) →₀ M` and `Π j, (ιs j →₀ M)`.

This is the `linear_equiv` version of `finsupp.sigma_finsupp_add_equiv_pi_finsupp`. -/
noncomputable def sigma_finsupp_lequiv_pi_finsupp
  {M : Type*} {ιs : η → Type*} [add_comm_monoid M] [module R M] :
  ((Σ j, ιs j) →₀ M) ≃ₗ[R] Π j, (ιs j →₀ M) :=
{ map_smul' := λ c f, by { ext, simp },
  .. sigma_finsupp_add_equiv_pi_finsupp }

@[simp] lemma sigma_finsupp_lequiv_pi_finsupp_apply
  {M : Type*} {ιs : η → Type*} [add_comm_monoid M] [module R M]
  (f : (Σ j, ιs j) →₀ M) (j i) :
  sigma_finsupp_lequiv_pi_finsupp R f j i = f ⟨j, i⟩ := rfl

@[simp] lemma sigma_finsupp_lequiv_pi_finsupp_symm_apply
  {M : Type*} {ιs : η → Type*} [add_comm_monoid M] [module R M]
  (f : Π j, (ιs j →₀ M)) (ji) :
  (finsupp.sigma_finsupp_lequiv_pi_finsupp R).symm f ji = f ji.1 ji.2 := rfl

end sigma

section prod

/-- The linear equivalence between `α × β →₀ M` and `α →₀ β →₀ M`.

This is the `linear_equiv` version of `finsupp.finsupp_prod_equiv`. -/
noncomputable def finsupp_prod_lequiv {α β : Type*} (R : Type*) {M : Type*}
  [semiring R] [add_comm_monoid M] [module R M] :
  (α × β →₀ M) ≃ₗ[R] (α →₀ β →₀ M) :=
{ map_add' := λ f g, by { ext, simp [finsupp_prod_equiv, curry_apply] },
  map_smul' := λ c f, by { ext, simp [finsupp_prod_equiv, curry_apply] },
  .. finsupp_prod_equiv }

@[simp] lemma finsupp_prod_lequiv_apply {α β R M : Type*}
  [semiring R] [add_comm_monoid M] [module R M] (f : α × β →₀ M) (x y) :
  finsupp_prod_lequiv R f x y = f (x, y) :=
by rw [finsupp_prod_lequiv, linear_equiv.coe_mk, finsupp_prod_equiv, finsupp.curry_apply]

@[simp] lemma finsupp_prod_lequiv_symm_apply {α β R M : Type*}
  [semiring R] [add_comm_monoid M] [module R M] (f : α →₀ β →₀ M) (xy) :
  (finsupp_prod_lequiv R).symm f xy = f xy.1 xy.2 :=
by conv_rhs
  { rw [← (finsupp_prod_lequiv R).apply_symm_apply f, finsupp_prod_lequiv_apply, prod.mk.eta] }

end prod

end finsupp

variables {R : Type*} {M : Type*} {N : Type*}
variables [semiring R] [add_comm_monoid M] [module R M] [add_comm_monoid N] [module R N]

lemma linear_map.map_finsupp_total
  (f : M →ₗ[R] N) {ι : Type*} {g : ι → M} (l : ι →₀ R) :
  f (finsupp.total ι M R g l) = finsupp.total ι N R (f ∘ g) l :=
by simp only [finsupp.total_apply, finsupp.total_apply, finsupp.sum, f.map_sum, f.map_smul]

lemma submodule.exists_finset_of_mem_supr
  {ι : Sort*} (p : ι → submodule R M) {m : M} (hm : m ∈ ⨆ i, p i) :
  ∃ s : finset ι, m ∈ ⨆ i ∈ s, p i :=
begin
  obtain ⟨f, hf, rfl⟩ : ∃ f ∈ finsupp.supported R R (⋃ i, ↑(p i)), finsupp.total M M R id f = m,
  { have aux : (id : M → M) '' (⋃ (i : ι), ↑(p i)) = (⋃ (i : ι), ↑(p i)) := set.image_id _,
    rwa [supr_eq_span, ← aux, finsupp.mem_span_image_iff_total R] at hm },
  let t : finset M := f.support,
  have ht : ∀ x : {x // x ∈ t}, ∃ i, ↑x ∈ p i,
  { intros x,
    rw finsupp.mem_supported at hf,
    specialize hf x.2,
    rwa set.mem_Union at hf },
  choose g hg using ht,
  let s : finset ι := finset.univ.image g,
  use s,
  simp only [mem_supr, supr_le_iff],
  assume N hN,
  rw [finsupp.total_apply, finsupp.sum, ← set_like.mem_coe],
  apply N.sum_mem,
  assume x hx,
  apply submodule.smul_mem,
  let i : ι := g ⟨x, hx⟩,
  have hi : i ∈ s, { rw finset.mem_image, exact ⟨⟨x, hx⟩, finset.mem_univ _, rfl⟩ },
  exact hN i hi (hg _),
end

lemma mem_span_finset {s : finset M} {x : M} :
  x ∈ span R (↑s : set M) ↔ ∃ f : M → R, ∑ i in s, f i • i = x :=
⟨λ hx, let ⟨v, hvs, hvx⟩ := (finsupp.mem_span_image_iff_total _).1
    (show x ∈ span R (id '' (↑s : set M)), by rwa set.image_id) in
  ⟨v, hvx ▸ (finsupp.total_apply_of_mem_supported _ hvs).symm⟩,
λ ⟨f, hf⟩, hf ▸ sum_mem _ (λ i hi, smul_mem _ _ $ subset_span hi)⟩

/-- An element `m ∈ M` is contained in the `R`-submodule spanned by a set `s ⊆ M`, if and only if
`m` can be written as a finite `R`-linear combination of elements of `s`.
The implementation uses `finsupp.sum`. -/
lemma mem_span_set {m : M} {s : set M} :
  m ∈ submodule.span R s ↔ ∃ c : M →₀ R, (c.support : set M) ⊆ s ∧ c.sum (λ mi r, r • mi) = m :=
begin
  conv_lhs { rw ←set.image_id s },
  simp_rw ←exists_prop,
  exact finsupp.mem_span_image_iff_total R,
end

/-- If `subsingleton R`, then `M ≃ₗ[R] ι →₀ R` for any type `ι`. -/
@[simps]
def module.subsingleton_equiv (R M ι: Type*) [semiring R] [subsingleton R] [add_comm_monoid M]
  [module R M] : M ≃ₗ[R] ι →₀ R :=
{ to_fun := λ m, 0,
  inv_fun := λ f, 0,
  left_inv := λ m, by { letI := module.subsingleton R M, simp only [eq_iff_true_of_subsingleton] },
  right_inv := λ f, by simp only [eq_iff_true_of_subsingleton],
  map_add' := λ m n, (add_zero 0).symm,
  map_smul' := λ r m, (smul_zero r).symm }

namespace linear_map

variables {R M} {α : Type*}
open finsupp function

/-- A surjective linear map to finitely supported functions has a splitting. -/
-- See also `linear_map.splitting_of_fun_on_fintype_surjective`
def splitting_of_finsupp_surjective (f : M →ₗ[R] (α →₀ R)) (s : surjective f) : (α →₀ R) →ₗ[R] M :=
finsupp.lift _ _ _ (λ x : α, (s (finsupp.single x 1)).some)

lemma splitting_of_finsupp_surjective_splits (f : M →ₗ[R] (α →₀ R)) (s : surjective f) :
  f.comp (splitting_of_finsupp_surjective f s) = linear_map.id :=
begin
  ext x y,
  dsimp [splitting_of_finsupp_surjective],
  congr,
  rw [sum_single_index, one_smul],
  { exact (s (finsupp.single x 1)).some_spec, },
  { rw zero_smul, },
end

<<<<<<< HEAD
lemma splitting_of_finsupp_surjective_injective (f : M →ₗ[R] (α →₀ R)) (s : surjective f) :
  injective (splitting_of_finsupp_surjective f s) :=
begin
  apply injective.of_comp,
  convert injective_id,
  exact congr_arg linear_map.to_fun (splitting_of_finsupp_surjective_splits f s),
end
=======
lemma left_inverse_splitting_of_finsupp_surjective (f : M →ₗ[R] (α →₀ R)) (s : surjective f) :
  left_inverse f (splitting_of_finsupp_surjective f s) :=
λ g, linear_map.congr_fun (splitting_of_finsupp_surjective_splits f s) g

lemma splitting_of_finsupp_surjective_injective (f : M →ₗ[R] (α →₀ R)) (s : surjective f) :
  injective (splitting_of_finsupp_surjective f s) :=
(left_inverse_splitting_of_finsupp_surjective f s).injective
>>>>>>> a4ae4adb

/-- A surjective linear map to functions on a finite type has a splitting. -/
-- See also `linear_map.splitting_of_finsupp_surjective`
def splitting_of_fun_on_fintype_surjective [fintype α] (f : M →ₗ[R] (α → R)) (s : surjective f) :
  (α → R) →ₗ[R] M :=
(finsupp.lift _ _ _ (λ x : α, (s (finsupp.single x 1)).some)).comp
  (@linear_equiv_fun_on_fintype R R α _ _ _ _).symm.to_linear_map

lemma splitting_of_fun_on_fintype_surjective_splits
  [fintype α] (f : M →ₗ[R] (α → R)) (s : surjective f) :
  f.comp (splitting_of_fun_on_fintype_surjective f s) = linear_map.id :=
begin
  ext x y,
  dsimp [splitting_of_fun_on_fintype_surjective],
  rw [linear_equiv_fun_on_fintype_symm_single, finsupp.sum_single_index, one_smul,
    linear_map.id_coe, id_def,
    (s (finsupp.single x 1)).some_spec, finsupp.single_eq_pi_single],
  rw [zero_smul],
end

<<<<<<< HEAD
lemma splitting_of_fun_on_fintype_surjective_injective
  [fintype α] (f : M →ₗ[R] (α → R)) (s : surjective f) :
  injective (splitting_of_fun_on_fintype_surjective f s) :=
begin
  apply injective.of_comp,
  convert injective_id,
  exact congr_arg linear_map.to_fun (splitting_of_fun_on_fintype_surjective_splits f s),
end
=======
lemma left_inverse_splitting_of_fun_on_fintype_surjective
  [fintype α] (f : M →ₗ[R] (α → R)) (s : surjective f) :
  left_inverse f (splitting_of_fun_on_fintype_surjective f s) :=
λ g, linear_map.congr_fun (splitting_of_fun_on_fintype_surjective_splits f s) g

lemma splitting_of_fun_on_fintype_surjective_injective
  [fintype α] (f : M →ₗ[R] (α → R)) (s : surjective f) :
  injective (splitting_of_fun_on_fintype_surjective f s) :=
(left_inverse_splitting_of_fun_on_fintype_surjective f s).injective
>>>>>>> a4ae4adb

end linear_map<|MERGE_RESOLUTION|>--- conflicted
+++ resolved
@@ -844,15 +844,6 @@
   { rw zero_smul, },
 end
 
-<<<<<<< HEAD
-lemma splitting_of_finsupp_surjective_injective (f : M →ₗ[R] (α →₀ R)) (s : surjective f) :
-  injective (splitting_of_finsupp_surjective f s) :=
-begin
-  apply injective.of_comp,
-  convert injective_id,
-  exact congr_arg linear_map.to_fun (splitting_of_finsupp_surjective_splits f s),
-end
-=======
 lemma left_inverse_splitting_of_finsupp_surjective (f : M →ₗ[R] (α →₀ R)) (s : surjective f) :
   left_inverse f (splitting_of_finsupp_surjective f s) :=
 λ g, linear_map.congr_fun (splitting_of_finsupp_surjective_splits f s) g
@@ -860,7 +851,6 @@
 lemma splitting_of_finsupp_surjective_injective (f : M →ₗ[R] (α →₀ R)) (s : surjective f) :
   injective (splitting_of_finsupp_surjective f s) :=
 (left_inverse_splitting_of_finsupp_surjective f s).injective
->>>>>>> a4ae4adb
 
 /-- A surjective linear map to functions on a finite type has a splitting. -/
 -- See also `linear_map.splitting_of_finsupp_surjective`
@@ -881,16 +871,6 @@
   rw [zero_smul],
 end
 
-<<<<<<< HEAD
-lemma splitting_of_fun_on_fintype_surjective_injective
-  [fintype α] (f : M →ₗ[R] (α → R)) (s : surjective f) :
-  injective (splitting_of_fun_on_fintype_surjective f s) :=
-begin
-  apply injective.of_comp,
-  convert injective_id,
-  exact congr_arg linear_map.to_fun (splitting_of_fun_on_fintype_surjective_splits f s),
-end
-=======
 lemma left_inverse_splitting_of_fun_on_fintype_surjective
   [fintype α] (f : M →ₗ[R] (α → R)) (s : surjective f) :
   left_inverse f (splitting_of_fun_on_fintype_surjective f s) :=
@@ -900,6 +880,5 @@
   [fintype α] (f : M →ₗ[R] (α → R)) (s : surjective f) :
   injective (splitting_of_fun_on_fintype_surjective f s) :=
 (left_inverse_splitting_of_fun_on_fintype_surjective f s).injective
->>>>>>> a4ae4adb
 
 end linear_map