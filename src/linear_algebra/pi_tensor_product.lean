/-
Copyright (c) 2020 Frédéric Dupuis. All rights reserved.
Released under Apache 2.0 license as described in the file LICENSE.
Authors: Frédéric Dupuis, Eric Wieser
-/

import group_theory.congruence
import linear_algebra.multilinear.tensor_product

/-!
# Tensor product of an indexed family of modules over commutative semirings

We define the tensor product of an indexed family `s : ι → Type*` of modules over commutative
semirings. We denote this space by `⨂[R] i, s i` and define it as `free_add_monoid (R × Π i, s i)`
quotiented by the appropriate equivalence relation. The treatment follows very closely that of the
binary tensor product in `linear_algebra/tensor_product.lean`.

## Main definitions

* `pi_tensor_product R s` with `R` a commutative semiring and `s : ι → Type*` is the tensor product
  of all the `s i`'s. This is denoted by `⨂[R] i, s i`.
* `tprod R f` with `f : Π i, s i` is the tensor product of the vectors `f i` over all `i : ι`.
  This is bundled as a multilinear map from `Π i, s i` to `⨂[R] i, s i`.
* `lift_add_hom` constructs an `add_monoid_hom` from `(⨂[R] i, s i)` to some space `F` from a
  function `φ : (R × Π i, s i) → F` with the appropriate properties.
* `lift φ` with `φ : multilinear_map R s E` is the corresponding linear map
  `(⨂[R] i, s i) →ₗ[R] E`. This is bundled as a linear equivalence.
* `pi_tensor_product.reindex e` re-indexes the components of `⨂[R] i : ι, M` along `e : ι ≃ ι₂`.
* `pi_tensor_product.tmul_equiv` equivalence between a `tensor_product` of `pi_tensor_product`s and
  a single `pi_tensor_product`.

## Notations

* `⨂[R] i, s i` is defined as localized notation in locale `tensor_product`
* `⨂ₜ[R] i, f i` with `f : Π i, f i` is defined globally as the tensor product of all the `f i`'s.

## Implementation notes

* We define it via `free_add_monoid (R × Π i, s i)` with the `R` representing a "hidden" tensor
  factor, rather than `free_add_monoid (Π i, s i)` to ensure that, if `ι` is an empty type,
  the space is isomorphic to the base ring `R`.
* We have not restricted the index type `ι` to be a `fintype`, as nothing we do here strictly
  requires it. However, problems may arise in the case where `ι` is infinite; use at your own
  caution.

## TODO

* Define tensor powers, symmetric subspace, etc.
* API for the various ways `ι` can be split into subsets; connect this with the binary
  tensor product.
* Include connection with holors.
* Port more of the API from the binary tensor product over to this case.

## Tags

multilinear, tensor, tensor product
-/

open function

section semiring

variables {ι ι₂ ι₃ : Type*} [decidable_eq ι] [decidable_eq ι₂] [decidable_eq ι₃]
variables {R : Type*} [comm_semiring R]
variables {R₁ R₂ : Type*}
variables {s : ι → Type*} [∀ i, add_comm_monoid (s i)] [∀ i, module R (s i)]
variables {M : Type*} [add_comm_monoid M] [module R M]
variables {E : Type*} [add_comm_monoid E] [module R E]
variables {F : Type*} [add_comm_monoid F]

namespace pi_tensor_product
include R
variables (R) (s)

/-- The relation on `free_add_monoid (R × Π i, s i)` that generates a congruence whose quotient is
the tensor product. -/
inductive eqv : free_add_monoid (R × Π i, s i) → free_add_monoid (R × Π i, s i) → Prop
| of_zero : ∀ (r : R) (f : Π i, s i) (i : ι) (hf : f i = 0), eqv (free_add_monoid.of (r, f)) 0
| of_zero_scalar : ∀ (f : Π i, s i), eqv (free_add_monoid.of (0, f)) 0
| of_add : ∀ (r : R) (f : Π i, s i) (i : ι) (m₁ m₂ : s i), eqv
    (free_add_monoid.of (r, update f i m₁) + free_add_monoid.of (r, update f i m₂))
    (free_add_monoid.of (r, update f i (m₁ + m₂)))
| of_add_scalar : ∀ (r r' : R) (f : Π i, s i), eqv
    (free_add_monoid.of (r, f) + free_add_monoid.of (r', f))
    (free_add_monoid.of (r + r', f))
| of_smul : ∀ (r : R) (f : Π i, s i) (i : ι) (r' : R), eqv
    (free_add_monoid.of (r, update f i (r' • (f i))))
    (free_add_monoid.of (r' * r, f))
| add_comm : ∀ x y, eqv (x + y) (y + x)

end pi_tensor_product

variables (R) (s)

/-- `pi_tensor_product R s` with `R` a commutative semiring and `s : ι → Type*` is the tensor
  product of all the `s i`'s. This is denoted by `⨂[R] i, s i`. -/
def pi_tensor_product : Type* :=
(add_con_gen (pi_tensor_product.eqv R s)).quotient

variables {R}

/- This enables the notation `⨂[R] i : ι, s i` for the pi tensor product, given `s : ι → Type*`. -/
localized "notation `⨂[`:100 R `] ` binders `, ` r:(scoped:67 f, pi_tensor_product R f) := r"
  in tensor_product

open_locale tensor_product

namespace pi_tensor_product

section module

instance : add_comm_monoid (⨂[R] i, s i) :=
{ add_comm := λ x y, add_con.induction_on₂ x y $ λ x y, quotient.sound' $
    add_con_gen.rel.of _ _ $ eqv.add_comm _ _,
  .. (add_con_gen (pi_tensor_product.eqv R s)).add_monoid }

instance : inhabited (⨂[R] i, s i) := ⟨0⟩

variables (R) {s}

/-- `tprod_coeff R r f` with `r : R` and `f : Π i, s i` is the tensor product of the vectors `f i`
over all `i : ι`, multiplied by the coefficient `r`. Note that this is meant as an auxiliary
definition for this file alone, and that one should use `tprod` defined below for most purposes. -/
def tprod_coeff (r : R) (f : Π i, s i) : ⨂[R] i, s i := add_con.mk' _ $ free_add_monoid.of (r, f)

variables {R}

lemma zero_tprod_coeff (f : Π i, s i) : tprod_coeff R 0 f = 0 :=
quotient.sound' $ add_con_gen.rel.of _ _ $ eqv.of_zero_scalar _

lemma zero_tprod_coeff' (z : R) (f : Π i, s i) (i : ι) (hf: f i = 0) : tprod_coeff R z f = 0 :=
quotient.sound' $ add_con_gen.rel.of _ _ $ eqv.of_zero _ _ i hf

lemma add_tprod_coeff (z : R) (f : Π i, s i) (i : ι) (m₁ m₂ : s i) :
  tprod_coeff R z (update f i m₁) + tprod_coeff R z (update f i m₂) =
    tprod_coeff R z (update f i (m₁ + m₂)) :=
quotient.sound' $ add_con_gen.rel.of _ _ (eqv.of_add z f i m₁ m₂)

lemma add_tprod_coeff' (z₁ z₂ : R) (f : Π i, s i) :
  tprod_coeff R z₁ f + tprod_coeff R z₂ f = tprod_coeff R (z₁ + z₂) f :=
quotient.sound' $ add_con_gen.rel.of _ _ (eqv.of_add_scalar z₁ z₂ f)

lemma smul_tprod_coeff_aux (z : R) (f : Π i, s i) (i : ι) (r : R) :
  tprod_coeff R z (update f i (r • f i)) = tprod_coeff R (r * z) f :=
 quotient.sound' $ add_con_gen.rel.of _ _ $ eqv.of_smul _ _ _ _

lemma smul_tprod_coeff (z : R) (f : Π i, s i) (i : ι) (r : R₁)
  [has_scalar R₁ R] [is_scalar_tower R₁ R R] [has_scalar R₁ (s i)] [is_scalar_tower R₁ R (s i)] :
  tprod_coeff R z (update f i (r • f i)) = tprod_coeff R (r • z) f :=
begin
  have h₁ : r • z = (r • (1 : R)) * z := by rw [smul_mul_assoc, one_mul],
  have h₂ : r • (f i) = (r • (1 : R)) • f i := (smul_one_smul _ _ _).symm,
  rw [h₁, h₂],
  exact smul_tprod_coeff_aux z f i _,
end

/-- Construct an `add_monoid_hom` from `(⨂[R] i, s i)` to some space `F` from a function
`φ : (R × Π i, s i) → F` with the appropriate properties. -/
def lift_add_hom (φ : (R × Π i, s i) → F)
  (C0 : ∀ (r : R) (f : Π i, s i) (i : ι) (hf : f i = 0), φ (r, f) = 0)
  (C0' : ∀ (f : Π i, s i), φ (0, f) = 0)
  (C_add : ∀ (r : R) (f : Π i, s i) (i : ι) (m₁ m₂ : s i),
    φ (r, update f i m₁) + φ (r, update f i m₂) = φ (r, update f i (m₁ + m₂)))
  (C_add_scalar : ∀ (r r' : R) (f : Π i, s i),
    φ (r , f) + φ (r', f) = φ (r + r', f))
  (C_smul : ∀ (r : R) (f : Π i, s i) (i : ι) (r' : R),
    φ (r, update f i (r' • (f i))) = φ (r' * r, f))
: (⨂[R] i, s i) →+ F :=
(add_con_gen (pi_tensor_product.eqv R s)).lift (free_add_monoid.lift φ) $ add_con.add_con_gen_le $
λ x y hxy, match x, y, hxy with
| _, _, (eqv.of_zero r' f i hf)        := (add_con.ker_rel _).2 $
    by simp [free_add_monoid.lift_eval_of, C0 r' f i hf]
| _, _, (eqv.of_zero_scalar f)        := (add_con.ker_rel _).2 $
    by simp [free_add_monoid.lift_eval_of, C0']
| _, _, (eqv.of_add z f i m₁ m₂)      := (add_con.ker_rel _).2 $
    by simp [free_add_monoid.lift_eval_of, C_add]
| _, _, (eqv.of_add_scalar z₁ z₂ f)      := (add_con.ker_rel _).2 $
    by simp [free_add_monoid.lift_eval_of, C_add_scalar]
| _, _, (eqv.of_smul z f i r')     := (add_con.ker_rel _).2 $
    by simp [free_add_monoid.lift_eval_of, C_smul]
| _, _, (eqv.add_comm x y)         := (add_con.ker_rel _).2 $
    by simp_rw [add_monoid_hom.map_add, add_comm]
end

@[elab_as_eliminator]
protected theorem induction_on'
  {C : (⨂[R] i, s i) → Prop}
  (z : ⨂[R] i, s i)
  (C1 : ∀ {r : R} {f : Π i, s i}, C (tprod_coeff R r f))
  (Cp : ∀ {x y}, C x → C y → C (x + y)) : C z :=
begin
  have C0 : C 0,
  { have h₁ := @C1 0 0,
    rwa [zero_tprod_coeff] at h₁ },
  refine add_con.induction_on z (λ x, free_add_monoid.rec_on x C0 _),
  simp_rw add_con.coe_add,
  refine λ f y ih, Cp _ ih,
  convert @C1 f.1 f.2,
  simp only [prod.mk.eta],
end

section distrib_mul_action
variables [monoid R₁] [distrib_mul_action R₁ R] [smul_comm_class R₁ R R]
variables [monoid R₂] [distrib_mul_action R₂ R] [smul_comm_class R₂ R R]

-- Most of the time we want the instance below this one, which is easier for typeclass resolution
-- to find.
instance has_scalar' : has_scalar R₁ (⨂[R] i, s i) :=
⟨λ r, lift_add_hom (λ f : R × Π i, s i, tprod_coeff R (r • f.1) f.2)
  (λ r' f i hf, by simp_rw [zero_tprod_coeff' _ f i hf])
  (λ f, by simp [zero_tprod_coeff])
  (λ r' f i m₁ m₂, by simp [add_tprod_coeff])
  (λ r' r'' f, by simp [add_tprod_coeff', mul_add])
  (λ z f i r', by simp [smul_tprod_coeff, mul_smul_comm])⟩

instance : has_scalar R (⨂[R] i, s i) := pi_tensor_product.has_scalar'

lemma smul_tprod_coeff' (r : R₁) (z : R) (f : Π i, s i) :
  r • (tprod_coeff R z f) = tprod_coeff R (r • z) f := rfl

protected theorem smul_add (r : R₁) (x y : ⨂[R] i, s i) :
  r • (x + y) = r • x + r • y :=
add_monoid_hom.map_add _ _ _

instance distrib_mul_action' : distrib_mul_action R₁ (⨂[R] i, s i) :=
{ smul := (•),
  smul_add := λ r x y, add_monoid_hom.map_add _ _ _,
  mul_smul := λ r r' x, pi_tensor_product.induction_on' x
    (λ r'' f, by simp [smul_tprod_coeff', smul_smul])
    (λ x y ihx ihy, by simp_rw [pi_tensor_product.smul_add, ihx, ihy]),
  one_smul := λ x, pi_tensor_product.induction_on' x
    (λ f, by simp [smul_tprod_coeff' _ _])
    (λ z y ihz ihy, by simp_rw [pi_tensor_product.smul_add, ihz, ihy]),
  smul_zero := λ r, add_monoid_hom.map_zero _ }

instance smul_comm_class' [smul_comm_class R₁ R₂ R] : smul_comm_class R₁ R₂ (⨂[R] i, s i) :=
⟨λ r' r'' x, pi_tensor_product.induction_on' x
  (λ xr xf, by simp only [smul_tprod_coeff', smul_comm])
  (λ z y ihz ihy, by simp_rw [pi_tensor_product.smul_add, ihz, ihy])⟩

instance is_scalar_tower' [has_scalar R₁ R₂] [is_scalar_tower R₁ R₂ R] :
  is_scalar_tower R₁ R₂ (⨂[R] i, s i) :=
⟨λ r' r'' x, pi_tensor_product.induction_on' x
  (λ xr xf, by simp only [smul_tprod_coeff', smul_assoc])
  (λ z y ihz ihy, by simp_rw [pi_tensor_product.smul_add, ihz, ihy])⟩

end distrib_mul_action

-- Most of the time we want the instance below this one, which is easier for typeclass resolution
-- to find.
instance module' [semiring R₁] [module R₁ R] [smul_comm_class R₁ R R] : module R₁ (⨂[R] i, s i) :=
{ smul := (•),
  add_smul := λ r r' x, pi_tensor_product.induction_on' x
    (λ r f, by simp [smul_tprod_coeff' _ _, add_smul, add_tprod_coeff'])
    (λ x y ihx ihy, by simp [pi_tensor_product.smul_add, ihx, ihy, add_add_add_comm]),
  zero_smul := λ x, pi_tensor_product.induction_on' x
    (λ r f, by { simp_rw [smul_tprod_coeff' _ _, zero_smul], exact zero_tprod_coeff _ })
    (λ x y ihx ihy, by rw [pi_tensor_product.smul_add, ihx, ihy, add_zero]),
  ..pi_tensor_product.distrib_mul_action' }

-- shortcut instances
instance : module R (⨂[R] i, s i) := pi_tensor_product.module'
instance : smul_comm_class R R (⨂[R] i, s i) := pi_tensor_product.smul_comm_class'
instance : is_scalar_tower R R (⨂[R] i, s i) := pi_tensor_product.is_scalar_tower'

variables {R}

variables (R)
/-- The canonical `multilinear_map R s (⨂[R] i, s i)`. -/
def tprod : multilinear_map R s (⨂[R] i, s i) :=
{ to_fun := tprod_coeff R 1,
  map_add' := λ f i x y, (add_tprod_coeff (1 : R) f i x y).symm,
  map_smul' := λ f i r x,
    by simp_rw [smul_tprod_coeff', ←smul_tprod_coeff (1 : R) _ i, update_idem, update_same] }

variables {R}

notation `⨂ₜ[`:100 R`] ` binders `, ` r:(scoped:67 f, tprod R f) := r

@[simp]
lemma tprod_coeff_eq_smul_tprod (z : R) (f : Π i, s i) : tprod_coeff R z f = z • tprod R f :=
begin
  have : z = z • (1 : R) := by simp only [mul_one, algebra.id.smul_eq_mul],
  conv_lhs { rw this },
  rw ←smul_tprod_coeff',
  refl,
end

@[elab_as_eliminator]
protected theorem induction_on
  {C : (⨂[R] i, s i) → Prop}
  (z : ⨂[R] i, s i)
  (C1 : ∀ {r : R} {f : Π i, s i}, C (r • (tprod R f)))
  (Cp : ∀ {x y}, C x → C y → C (x + y)) : C z :=
begin
  simp_rw ←tprod_coeff_eq_smul_tprod at C1,
  exact pi_tensor_product.induction_on' z @C1 @Cp,
end

@[ext]
theorem ext {φ₁ φ₂ : (⨂[R] i, s i) →ₗ[R] E}
  (H : φ₁.comp_multilinear_map (tprod R) = φ₂.comp_multilinear_map (tprod R)) : φ₁ = φ₂ :=
begin
  refine linear_map.ext _,
  refine λ z,
    (pi_tensor_product.induction_on' z _ (λ x y hx hy, by rw [φ₁.map_add, φ₂.map_add, hx, hy])),
  { intros r f,
    rw [tprod_coeff_eq_smul_tprod, φ₁.map_smul, φ₂.map_smul],
    apply _root_.congr_arg,
    exact multilinear_map.congr_fun H f }
end

end module

section multilinear
open multilinear_map
variables {s}

/-- Auxiliary function to constructing a linear map `(⨂[R] i, s i) → E` given a
`multilinear map R s E` with the property that its composition with the canonical
`multilinear_map R s (⨂[R] i, s i)` is the given multilinear map. -/
def lift_aux (φ : multilinear_map R s E) : (⨂[R] i, s i) →+ E :=
  lift_add_hom (λ (p : R × Π i, s i), p.1 • (φ p.2))
    (λ z f i hf, by rw [map_coord_zero φ i hf, smul_zero])
    (λ f, by rw [zero_smul])
    (λ z f i m₁ m₂, by rw [←smul_add, φ.map_add])
    (λ z₁ z₂ f, by rw [←add_smul])
    (λ z f i r, by simp [φ.map_smul, smul_smul, mul_comm])

lemma lift_aux_tprod (φ : multilinear_map R s E) (f : Π i, s i) : lift_aux φ (tprod R f) = φ f :=
by simp only [lift_aux, lift_add_hom, tprod, multilinear_map.coe_mk, tprod_coeff,
              free_add_monoid.lift_eval_of, one_smul, add_con.lift_mk']

lemma lift_aux_tprod_coeff (φ : multilinear_map R s E) (z : R) (f : Π i, s i) :
  lift_aux φ (tprod_coeff R z f) = z • φ f :=
by simp [lift_aux, lift_add_hom, tprod_coeff, free_add_monoid.lift_eval_of]

lemma lift_aux.smul {φ : multilinear_map R s E} (r : R) (x : ⨂[R] i, s i) :
  lift_aux φ (r • x) = r • lift_aux φ x :=
begin
  refine pi_tensor_product.induction_on' x _ _,
  { intros z f,
    rw [smul_tprod_coeff' r z f, lift_aux_tprod_coeff, lift_aux_tprod_coeff, smul_assoc] },
  { intros z y ihz ihy,
    rw [smul_add, (lift_aux φ).map_add, ihz, ihy, (lift_aux φ).map_add, smul_add] }
end

/-- Constructing a linear map `(⨂[R] i, s i) → E` given a `multilinear_map R s E` with the
property that its composition with the canonical `multilinear_map R s E` is
the given multilinear map `φ`. -/
def lift : (multilinear_map R s E) ≃ₗ[R] ((⨂[R] i, s i) →ₗ[R] E) :=
{ to_fun := λ φ, { map_smul' := lift_aux.smul, .. lift_aux φ },
  inv_fun := λ φ', φ'.comp_multilinear_map (tprod R),
  left_inv := λ φ, by { ext, simp [lift_aux_tprod, linear_map.comp_multilinear_map] },
  right_inv := λ φ, by { ext, simp [lift_aux_tprod] },
  map_add' := λ φ₁ φ₂, by { ext, simp [lift_aux_tprod] },
  map_smul' := λ r φ₂, by { ext, simp [lift_aux_tprod] } }

variables {φ : multilinear_map R s E}

@[simp] lemma lift.tprod (f : Π i, s i) : lift φ (tprod R f) = φ f := lift_aux_tprod φ f
theorem lift.unique' {φ' : (⨂[R] i, s i) →ₗ[R] E} (H : φ'.comp_multilinear_map (tprod R) = φ) :
  φ' = lift φ :=
ext $ H.symm ▸ (lift.symm_apply_apply φ).symm

theorem lift.unique {φ' : (⨂[R] i, s i) →ₗ[R] E} (H : ∀ f, φ' (tprod R f) = φ f) :
  φ' = lift φ :=
lift.unique' (multilinear_map.ext H)

@[simp]
theorem lift_symm (φ' : (⨂[R] i, s i) →ₗ[R] E) : lift.symm φ' = φ'.comp_multilinear_map (tprod R) :=
rfl

@[simp]
theorem lift_tprod : lift (tprod R : multilinear_map R s _) = linear_map.id :=
eq.symm $ lift.unique' rfl

section

variables (R M)
/-- Re-index the components of the tensor power by `e`.

For simplicity, this is defined only for homogeneously- (rather than dependently-) typed components.
-/
def reindex (e : ι ≃ ι₂) : ⨂[R] i : ι, M ≃ₗ[R] ⨂[R] i : ι₂, M :=
linear_equiv.of_linear
  (lift (dom_dom_congr e.symm (tprod R : multilinear_map R _ (⨂[R] i : ι₂, M))))
  (lift (dom_dom_congr e (tprod R : multilinear_map R _ (⨂[R] i : ι, M))))
  (by { ext, simp only [linear_map.comp_apply, linear_map.id_apply, lift_tprod,
                        linear_map.comp_multilinear_map_apply, lift.tprod,
                        dom_dom_congr_apply, equiv.apply_symm_apply] })
  (by { ext, simp only [linear_map.comp_apply, linear_map.id_apply, lift_tprod,
                        linear_map.comp_multilinear_map_apply, lift.tprod,
                        dom_dom_congr_apply, equiv.symm_apply_apply] })

end

@[simp] lemma reindex_tprod (e : ι ≃ ι₂) (f : Π i, M) :
  reindex R M e (tprod R f) = tprod R (λ i, f (e.symm i)) :=
lift.tprod f

@[simp] lemma reindex_comp_tprod (e : ι ≃ ι₂) :
  (reindex R M e : ⨂[R] i : ι, M →ₗ[R] ⨂[R] i : ι₂, M).comp_multilinear_map (tprod R) =
    (tprod R : multilinear_map R (λ i, M) _).dom_dom_congr e.symm :=
multilinear_map.ext $ reindex_tprod e

@[simp] lemma lift_comp_reindex (e : ι ≃ ι₂) (φ : multilinear_map R (λ _ : ι₂, M) E) :
  (lift φ) ∘ₗ ↑(reindex R M e) = lift (φ.dom_dom_congr e.symm) :=
by { ext, simp, }

@[simp]
lemma lift_reindex (e : ι ≃ ι₂) (φ : multilinear_map R (λ _, M) E) (x : ⨂[R] i, M) :
  lift φ (reindex R M e x) = lift (φ.dom_dom_congr e.symm) x :=
linear_map.congr_fun (lift_comp_reindex e φ) x

@[simp] lemma reindex_trans (e : ι ≃ ι₂) (e' : ι₂ ≃ ι₃) :
  (reindex R M e).trans (reindex R M e') = reindex R M (e.trans e') :=
begin
  apply linear_equiv.to_linear_map_injective,
  ext f,
  simp only [linear_equiv.trans_apply, linear_equiv.coe_coe, reindex_tprod,
    linear_map.coe_comp_multilinear_map, function.comp_app, multilinear_map.dom_dom_congr_apply,
    reindex_comp_tprod],
  congr,
end

@[simp] lemma reindex_symm (e : ι ≃ ι₂) :
  (reindex R M e).symm = reindex R M e.symm := rfl

@[simp] lemma reindex_refl : reindex R M (equiv.refl ι) = linear_equiv.refl R _ :=
begin
  apply linear_equiv.to_linear_map_injective,
  ext1,
  rw [reindex_comp_tprod, linear_equiv.refl_to_linear_map, equiv.refl_symm],
  refl,
end

<<<<<<< HEAD
/-- The tensor product over an empty set of indices is isomorphic to the base ring -/
def pempty_equiv : ⨂[R] i : pempty, M ≃ₗ[R] R :=
{ to_fun := lift ⟨λ (_ : pempty → M), (1 : R), λ v, pempty.elim, λ v, pempty.elim⟩,
  inv_fun := λ r, r • tprod R (λ v, pempty.elim v),
  left_inv := λ x, by
  { apply x.induction_on,
=======
variables (ι)

/-- The tensor product over an empty index type `ι` is isomorphic to the base ring. -/
@[simps symm_apply]
def is_empty_equiv [is_empty ι] : ⨂[R] i : ι, M ≃ₗ[R] R :=
{ to_fun := lift ⟨λ (_ : ι → M), (1 : R), λ v, is_empty_elim, λ v, is_empty_elim⟩,
  inv_fun := λ r, r • tprod R (@is_empty_elim _ _ _),
  left_inv := λ x, by {
    apply x.induction_on,
>>>>>>> e5a79a7a
    { intros r f,
      have := subsingleton.elim f is_empty_elim,
      simp [this], },
    { simp only,
      intros x y hx hy,
      simp [add_smul, hx, hy] }},
  right_inv := λ t, by simp only [mul_one, algebra.id.smul_eq_mul, multilinear_map.coe_mk,
    linear_map.map_smul, pi_tensor_product.lift.tprod],
  map_add' := linear_map.map_add _,
  map_smul' := linear_map.map_smul _, }

@[simp]
lemma is_empty_equiv_apply_tprod [is_empty ι] (f : ι → M) : is_empty_equiv ι (tprod R f) = 1 :=
lift.tprod _

variables {ι}

/-- The tensor product over an single index is isomorphic to the module -/
@[simps symm_apply]
def subsingleton_equiv [subsingleton ι] (i₀ : ι) : ⨂[R] i : ι, M ≃ₗ[R] M :=
{ to_fun := lift (multilinear_map.of_subsingleton R M i₀),
  inv_fun := λ m, tprod R (λ v, m),
  left_inv := λ x, by {
    dsimp only,
    have : ∀ (f : ι → M) (z : M), (λ i : ι, z) = update f i₀ z,
    { intros f z,
      ext i,
      rw [subsingleton.elim i i₀, function.update_same] },
    apply x.induction_on,
    { intros r f,
      simp only [linear_map.map_smul, lift.tprod, of_subsingleton_apply, function.eval,
                 this f, map_smul, update_eq_self], },
    { intros x y hx hy,
      simp only [linear_map.map_add, this 0 (_ + _), map_add, ←this 0 (lift _ _), hx, hy], } },
  right_inv := λ t, by simp only [of_subsingleton_apply, lift.tprod, function.eval_apply],
  map_add' := linear_map.map_add _,
  map_smul' := linear_map.map_smul _, }

@[simp]
lemma subsingleton_equiv_apply_tprod [subsingleton ι] (i : ι) (f : ι → M) :
  subsingleton_equiv i (tprod R f) = f i :=
lift.tprod _

section tmul

/-- Collapse a `tensor_product` of `pi_tensor_product`s. -/
private def tmul : (⨂[R] i : ι, M) ⊗[R] (⨂[R] i : ι₂, M) →ₗ[R] ⨂[R] i : ι ⊕ ι₂, M :=
tensor_product.lift
  { to_fun := λ a, pi_tensor_product.lift $ pi_tensor_product.lift
      (multilinear_map.curry_sum_equiv R _ _ M _ (tprod R)) a,
    map_add' := λ a b, by simp only [linear_equiv.map_add, linear_map.map_add],
    map_smul' := λ r a, by simp only [linear_equiv.map_smul, linear_map.map_smul,
                                      ring_hom.id_apply], }

private lemma tmul_apply (a : ι → M) (b : ι₂ → M) :
  tmul ((⨂ₜ[R] i, a i) ⊗ₜ[R] (⨂ₜ[R] i, b i)) = ⨂ₜ[R] i, sum.elim a b i :=
begin
  erw [tensor_product.lift.tmul, pi_tensor_product.lift.tprod, pi_tensor_product.lift.tprod],
  refl
end

/-- Expand `pi_tensor_product` into a `tensor_product` of two factors. -/
private def tmul_symm : ⨂[R] i : ι ⊕ ι₂, M →ₗ[R] (⨂[R] i : ι, M) ⊗[R] (⨂[R] i : ι₂, M) :=
-- by using tactic mode, we avoid the need for a lot of `@`s and `_`s
pi_tensor_product.lift $ by apply multilinear_map.dom_coprod; [exact tprod R, exact tprod R]

private lemma tmul_symm_apply (a : ι ⊕ ι₂ → M) :
  tmul_symm (⨂ₜ[R] i, a i) = (⨂ₜ[R] i, a (sum.inl i)) ⊗ₜ[R] (⨂ₜ[R] i, a (sum.inr i)) :=
pi_tensor_product.lift.tprod _

variables (R M)
local attribute [ext] tensor_product.ext

/-- Equivalence between a `tensor_product` of `pi_tensor_product`s and a single
`pi_tensor_product` indexed by a `sum` type.

For simplicity, this is defined only for homogeneously- (rather than dependently-) typed components.
-/
def tmul_equiv : (⨂[R] i : ι, M) ⊗[R] (⨂[R] i : ι₂, M) ≃ₗ[R] ⨂[R] i : ι ⊕ ι₂, M :=
linear_equiv.of_linear tmul tmul_symm
  (by { ext x,
        show tmul (tmul_symm (tprod R x)) = tprod R x, -- Speed up the call to `simp`.
        simp only [tmul_symm_apply, tmul_apply, sum.elim_comp_inl_inr], })
  (by { ext x y,
        show tmul_symm (tmul (tprod R x ⊗ₜ[R] tprod R y)) = tprod R x ⊗ₜ[R] tprod R y,
        simp only [tmul_apply, tmul_symm_apply, sum.elim_inl, sum.elim_inr], })

@[simp] lemma tmul_equiv_apply (a : ι → M) (b : ι₂ → M) :
  tmul_equiv R M ((⨂ₜ[R] i, a i) ⊗ₜ[R] (⨂ₜ[R] i, b i)) = ⨂ₜ[R] i, sum.elim a b i :=
tmul_apply a b

@[simp] lemma tmul_equiv_symm_apply (a : ι ⊕ ι₂ → M) :
  (tmul_equiv R M).symm (⨂ₜ[R] i, a i) = (⨂ₜ[R] i, a (sum.inl i)) ⊗ₜ[R] (⨂ₜ[R] i, a (sum.inr i)) :=
tmul_symm_apply a

end tmul

end multilinear

end pi_tensor_product

end semiring

section ring
namespace pi_tensor_product

open pi_tensor_product
open_locale tensor_product

variables {ι : Type*} [decidable_eq ι] {R : Type*} [comm_ring R]
variables {s : ι → Type*} [∀ i, add_comm_group (s i)] [∀ i, module R (s i)]

/- Unlike for the binary tensor product, we require `R` to be a `comm_ring` here, otherwise
this is false in the case where `ι` is empty. -/
instance : add_comm_group (⨂[R] i, s i) := module.add_comm_monoid_to_add_comm_group R

end pi_tensor_product
end ring<|MERGE_RESOLUTION|>--- conflicted
+++ resolved
@@ -435,14 +435,6 @@
   refl,
 end
 
-<<<<<<< HEAD
-/-- The tensor product over an empty set of indices is isomorphic to the base ring -/
-def pempty_equiv : ⨂[R] i : pempty, M ≃ₗ[R] R :=
-{ to_fun := lift ⟨λ (_ : pempty → M), (1 : R), λ v, pempty.elim, λ v, pempty.elim⟩,
-  inv_fun := λ r, r • tprod R (λ v, pempty.elim v),
-  left_inv := λ x, by
-  { apply x.induction_on,
-=======
 variables (ι)
 
 /-- The tensor product over an empty index type `ι` is isomorphic to the base ring. -/
@@ -452,7 +444,6 @@
   inv_fun := λ r, r • tprod R (@is_empty_elim _ _ _),
   left_inv := λ x, by {
     apply x.induction_on,
->>>>>>> e5a79a7a
     { intros r f,
       have := subsingleton.elim f is_empty_elim,
       simp [this], },
