/-
Copyright (c) 2021 Eric Wieser. All rights reserved.
Released under Apache 2.0 license as described in the file LICENSE.
Authors: Eric Wieser
-/
import linear_algebra.clifford_algebra.basic
import data.zmod.basic
import ring_theory.graded_algebra.basic

/-!
# Results about the grading structure of the clifford algebra

The main result is `clifford_algebra.graded_algebra`, which says that the clifford algebra is a
ℤ₂-graded algebra (or "superalgebra").
-/

namespace clifford_algebra
variables {R M : Type*} [comm_ring R] [add_comm_group M] [module R M]
variables {Q : quadratic_form R M}

open_locale direct_sum

variables (Q)

/-- The even or odd submodule, defined as the supremum of the even or odd powers of
`(ι Q).range`. `even_odd 0` is the even submodule, and `even_odd 1` is the odd submodule. -/
def even_odd (i : zmod 2) : submodule R (clifford_algebra Q) :=
⨆ (j : {n : ℕ // ↑n = i}), (ι Q).range ^ (j : ℕ)

lemma one_le_even_odd_zero : 1 ≤ even_odd Q 0 :=
begin
  refine le_trans _ (le_supr _ ⟨0, nat.cast_zero⟩),
  exact (pow_zero _).ge,
end

lemma range_ι_le_even_odd_one : (ι Q).range ≤ even_odd Q 1 :=
begin
  refine le_trans _ (le_supr _ ⟨1, nat.cast_one⟩),
  exact (pow_one _).ge,
end

lemma ι_mem_even_odd_one (m : M) : ι Q m ∈ even_odd Q 1 :=
range_ι_le_even_odd_one Q $ linear_map.mem_range_self _ m

lemma ι_mul_ι_mem_even_odd_zero (m₁ m₂ : M) :
  ι Q m₁ * ι Q m₂ ∈ even_odd Q 0 :=
submodule.mem_supr_of_mem ⟨2, rfl⟩ begin
  rw [subtype.coe_mk, pow_two],
  exact submodule.mul_mem_mul ((ι Q).mem_range_self m₁) ((ι Q).mem_range_self m₂),
end

lemma even_odd_mul_le (i j : zmod 2) : even_odd Q i * even_odd Q j ≤ even_odd Q (i + j) :=
begin
  simp_rw [even_odd, submodule.supr_eq_span, submodule.span_mul_span],
  apply submodule.span_mono,
  intros z hz,
  obtain ⟨x, y, hx, hy, rfl⟩ := hz,
  obtain ⟨xi, hx'⟩ := set.mem_Union.mp hx,
  obtain ⟨yi, hy'⟩ := set.mem_Union.mp hy,
  refine set.mem_Union.mpr ⟨⟨xi + yi, by simp only [nat.cast_add, xi.prop, yi.prop]⟩, _⟩,
  simp only [subtype.coe_mk, nat.cast_add, pow_add],
  exact submodule.mul_mem_mul hx' hy',
end

instance even_odd.graded_monoid : set_like.graded_monoid (even_odd Q) :=
{ one_mem := submodule.one_le.mp (one_le_even_odd_zero Q),
  mul_mem := λ i j p q hp hq, submodule.mul_le.mp (even_odd_mul_le Q _ _) _ hp _ hq }

/-- A version of `clifford_algebra.ι` that maps directly into the graded structure. This is
primarily an auxiliary construction used to provide `clifford_algebra.graded_algebra`. -/
def graded_algebra.ι : M →ₗ[R] ⨁ i : zmod 2, even_odd Q i :=
direct_sum.lof R (zmod 2) (λ i, ↥(even_odd Q i)) 1 ∘ₗ (ι Q).cod_restrict _ (ι_mem_even_odd_one Q)

lemma graded_algebra.ι_apply (m : M) :
  graded_algebra.ι Q m = direct_sum.of (λ i, ↥(even_odd Q i)) 1 (⟨ι Q m, ι_mem_even_odd_one Q m⟩) :=
rfl

lemma graded_algebra.ι_sq_scalar (m : M) :
  graded_algebra.ι Q m * graded_algebra.ι Q m = algebra_map R _ (Q m) :=
begin
  rw [graded_algebra.ι_apply, direct_sum.of_mul_of, direct_sum.algebra_map_apply],
  refine direct_sum.of_eq_of_graded_monoid_eq (sigma.subtype_ext rfl $ ι_sq_scalar _ _),
end

/-- The clifford algebra is graded by the even and odd parts. -/
instance graded_algebra : graded_algebra (even_odd Q) :=
graded_algebra.of_alg_hom _
  (lift _ $ ⟨graded_algebra.ι Q, graded_algebra.ι_sq_scalar Q⟩)
  -- the proof from here onward is mostly similar to the `tensor_algebra` case, with some extra
  -- handling for the `supr` in `even_odd`.
  (begin
    ext m,
    dsimp only [linear_map.comp_apply, alg_hom.to_linear_map_apply, alg_hom.comp_apply,
      alg_hom.id_apply],
    rw [lift_ι_apply, graded_algebra.ι_apply, direct_sum.submodule_coe_alg_hom_of, subtype.coe_mk],
  end)
  (λ i' x', begin
    cases x' with x' hx',
    dsimp only [subtype.coe_mk, direct_sum.lof_eq_of],
    refine submodule.supr_induction' _ (λ i x hx, _) _ (λ x y hx hy ihx ihy, _) hx',
    { obtain ⟨i, rfl⟩ := i,
      dsimp only [subtype.coe_mk] at hx,
      refine submodule.pow_induction_on' _
        (λ r, _) (λ x y i hx hy ihx ihy, _) (λ m hm i x hx ih, _) hx,
      { rw [alg_hom.commutes, direct_sum.algebra_map_apply], refl },
      { rw [alg_hom.map_add, ihx, ihy, ←map_add], refl },
      { obtain ⟨_, rfl⟩ := hm,
        rw [alg_hom.map_mul, ih, lift_ι_apply, graded_algebra.ι_apply, direct_sum.of_mul_of],
        refine direct_sum.of_eq_of_graded_monoid_eq (sigma.subtype_ext _ _),
          dsimp only [graded_monoid.mk, subtype.coe_mk],
        { rw [nat.succ_eq_add_one, add_comm], refl },
        refl } },
    { rw alg_hom.map_zero,
      apply eq.symm,
      apply dfinsupp.single_eq_zero.mpr, refl, },
    { rw [alg_hom.map_add, ihx, ihy, ←map_add], refl },
  end)

lemma supr_ι_range_eq_top : (⨆ i : ℕ, (ι Q).range ^ i) = ⊤ :=
begin
  rw [← (graded_algebra.is_internal $ λ i, even_odd Q i).supr_eq_top, eq_comm],
  dunfold even_odd,
  calc    (⨆ (i : zmod 2) (j : {n // ↑n = i}), (ι Q).range ^ ↑j)
        = (⨆ (i : Σ i : zmod 2, {n : ℕ // ↑n = i}), (ι Q).range ^ (i.2 : ℕ)) : by rw supr_sigma
    ... = (⨆ (i : ℕ), (ι Q).range ^ i) : supr_congr (λ i, i.2) (λ i, ⟨⟨_, i, rfl⟩, rfl⟩) (λ _, rfl),
end

<<<<<<< HEAD
lemma even_odd_is_compl : is_compl (even_odd Q 0) (even_odd Q 1) :=
(graded_algebra.is_internal (even_odd Q)).is_compl zero_ne_one $ begin
  have : (finset.univ : finset (zmod 2)) = {0, 1} := rfl,
  simpa using congr_arg (coe : finset (zmod 2) → set (zmod 2)) this,
=======
/-- To show a property is true on the even or odd part, it suffices to show it is true on the
scalars or vectors (respectively), closed under addition, and under left-multiplication by a pair
of vectors. -/
@[elab_as_eliminator]
lemma even_odd_induction (n : zmod 2) {P : Π x, x ∈ even_odd Q n → Prop}
  (hr : ∀ v (h : v ∈ (ι Q).range ^ n.val),
    P v (submodule.mem_supr_of_mem ⟨n.val, n.nat_cast_zmod_val⟩ h))
  (hadd : ∀ {x y hx hy}, P x hx → P y hy → P (x + y) (submodule.add_mem _ hx hy))
  (hιι_mul : ∀ m₁ m₂ {x hx}, P x hx → P (ι Q m₁ * ι Q m₂ * x)
    (zero_add n ▸ set_like.graded_monoid.mul_mem (ι_mul_ι_mem_even_odd_zero Q m₁ m₂) hx))
  (x : clifford_algebra Q) (hx : x ∈ even_odd Q n) : P x hx :=
begin
  apply submodule.supr_induction' _ _ (hr 0 (submodule.zero_mem _)) @hadd,
  refine subtype.rec _,
  simp_rw [subtype.coe_mk, zmod.nat_coe_zmod_eq_iff, add_comm n.val],
  rintros n' ⟨k, rfl⟩ xv,
  simp_rw [pow_add, pow_mul],
  refine submodule.mul_induction_on' _ _,
  { intros a ha b hb,
    refine submodule.pow_induction_on' ((ι Q).range ^ 2) _ _ _ ha,
    { intro r,
      simp_rw ←algebra.smul_def,
      exact hr _ (submodule.smul_mem _ _ hb), },
    { intros x y n hx hy,
      simp_rw add_mul,
      apply hadd, },
    { intros x hx n y hy ihy,
      revert hx,
      simp_rw pow_two,
      refine submodule.mul_induction_on' _ _,
      { simp_rw linear_map.mem_range,
        rintros _ ⟨m₁, rfl⟩ _ ⟨m₂, rfl⟩,
        simp_rw mul_assoc _ y b,
        refine hιι_mul _ _ ihy, },
      { intros x hx y hy ihx ihy,
        simp_rw add_mul,
        apply hadd ihx ihy } } },
  { intros x y hx hy,
    apply hadd }
end

/-- To show a property is true on the even parts, it suffices to show it is true on the
scalars, closed under addition, and under left-multiplication by a pair of vectors. -/
@[elab_as_eliminator]
lemma even_induction  {P : Π x, x ∈ even_odd Q 0 → Prop}
  (hr : ∀ r : R, P (algebra_map _ _ r) (set_like.has_graded_one.algebra_map_mem _ _))
  (hadd : ∀ {x y hx hy}, P x hx → P y hy → P (x + y) (submodule.add_mem _ hx hy))
  (hιι_mul : ∀ m₁ m₂ {x hx}, P x hx → P (ι Q m₁ * ι Q m₂ * x)
    (zero_add 0 ▸ set_like.graded_monoid.mul_mem (ι_mul_ι_mem_even_odd_zero Q m₁ m₂) hx))
  (x : clifford_algebra Q) (hx : x ∈ even_odd Q 0) : P x hx :=
begin
  refine even_odd_induction Q 0 (λ rx, _) @hadd hιι_mul x hx,
  simp_rw [zmod.val_zero, pow_zero],
  rintro ⟨r, rfl⟩,
  exact hr r,
end

/-- To show a property is true on the odd parts, it suffices to show it is true on the
vectors, closed under addition, and under left-multiplication by a pair of vectors. -/
@[elab_as_eliminator]
lemma odd_induction {P : Π x, x ∈ even_odd Q 1 → Prop}
  (hι : ∀ v, P (ι Q v) (ι_mem_even_odd_one _ _))
  (hadd : ∀ {x y hx hy}, P x hx → P y hy → P (x + y) (submodule.add_mem _ hx hy))
  (hιι_mul : ∀ m₁ m₂ {x hx}, P x hx → P (ι Q m₁ * ι Q m₂ * x)
    (zero_add (1 : zmod 2) ▸ set_like.graded_monoid.mul_mem (ι_mul_ι_mem_even_odd_zero Q m₁ m₂) hx))
  (x : clifford_algebra Q) (hx : x ∈ even_odd Q 1) : P x hx :=
begin
  refine even_odd_induction Q 1 (λ ιv, _) @hadd hιι_mul x hx,
  simp_rw [zmod.val_one, pow_one],
  rintro ⟨v, rfl⟩,
  exact hι v,
>>>>>>> 42dcf354
end

end clifford_algebra<|MERGE_RESOLUTION|>--- conflicted
+++ resolved
@@ -125,12 +125,11 @@
     ... = (⨆ (i : ℕ), (ι Q).range ^ i) : supr_congr (λ i, i.2) (λ i, ⟨⟨_, i, rfl⟩, rfl⟩) (λ _, rfl),
 end
 
-<<<<<<< HEAD
 lemma even_odd_is_compl : is_compl (even_odd Q 0) (even_odd Q 1) :=
 (graded_algebra.is_internal (even_odd Q)).is_compl zero_ne_one $ begin
   have : (finset.univ : finset (zmod 2)) = {0, 1} := rfl,
   simpa using congr_arg (coe : finset (zmod 2) → set (zmod 2)) this,
-=======
+
 /-- To show a property is true on the even or odd part, it suffices to show it is true on the
 scalars or vectors (respectively), closed under addition, and under left-multiplication by a pair
 of vectors. -/
@@ -202,7 +201,6 @@
   simp_rw [zmod.val_one, pow_one],
   rintro ⟨v, rfl⟩,
   exact hι v,
->>>>>>> 42dcf354
 end
 
 end clifford_algebra