--- conflicted
+++ resolved
@@ -444,16 +444,10 @@
 /-- The canonical multilinear map on `R^ι` when `ι` is finite, associating to `m` the product of
 all the `m i` (multiplied by a fixed reference element `z` in the target module) -/
 protected def mk_pi_ring [fintype ι] (z : M₂) : multilinear_map R (λ(i : ι), R) M₂ :=
-<<<<<<< HEAD
-{ to_fun    := λm, finset.univ.prod m • z,
+{ to_fun := λm, (∏ i, m i) • z,
   map_add'  := λ m i x y, by simp [finset.prod_update_of_mem, add_mul, add_smul],
   map_smul' := λ m i c x, by { rw [smul_eq_mul],
     simp [finset.prod_update_of_mem, smul_smul, mul_assoc] } }
-=======
-{ to_fun := λm, (∏ i, m i) • z,
-  add    := λ m i x y, by simp [finset.prod_update_of_mem, add_mul, add_smul],
-  smul   := λ m i c x, by { rw [smul_eq_mul], simp [finset.prod_update_of_mem, smul_smul, mul_assoc] } }
->>>>>>> ce48b6ba
 
 variables {R ι}
 
