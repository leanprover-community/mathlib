--- conflicted
+++ resolved
@@ -126,13 +126,8 @@
 /-- The projection map onto one component, as a linear map. -/
 def component (i : ι) : (⨁ i, M i) →ₗ[R] M i :=
 { to_fun := λ f, f i,
-<<<<<<< HEAD
-  map_add' := λ _ _, dfinsupp.add_apply _ _ _,
-  map_smul' := λ _ _, dfinsupp.smul_apply _ _ _ }
-=======
   map_add' := λ f g, dfinsupp.add_apply f g i,
   map_smul' := λ c f, dfinsupp.smul_apply c f i}
->>>>>>> 1baf7017
 
 variables {ι M}
 
