/-
Copyright (c) 2019 Johannes Hölzl. All rights reserved.
Released under Apache 2.0 license as described in the file LICENSE.
Author: Johannes Hölzl, Patrick Massot, Casper Putz
-/
import linear_algebra.finite_dimensional
import linear_algebra.nonsingular_inverse
import linear_algebra.multilinear
import linear_algebra.dual

/-!
# Linear maps and matrices

This file defines the maps to send matrices to a linear map,
and to send linear maps between modules with a finite bases
to matrices. This defines a linear equivalence between linear maps
between finite-dimensional vector spaces and matrices indexed by
the respective bases.

It also defines the trace of an endomorphism, and the determinant of a family of vectors with
respect to some basis.

Some results are proved about the linear map corresponding to a
diagonal matrix (`range`, `ker` and `rank`).

## Main definitions

In the list below, and in all this file, `R` is a commutative ring (semiring
is sometimes enough), `M` and its variations are `R`-modules, `ι`, `κ`, `n` and `m` are finite
types used for indexing.

 * `linear_map.to_matrix`: given bases `v₁ : ι → M₁` and `v₂ : κ → M₂`,
   the `R`-linear equivalence from `M₁ →ₗ[R] M₂` to `matrix κ ι R`
 * `matrix.to_lin`: the inverse of `linear_map.to_matrix`
 * `linear_map.to_matrix'`: the `R`-linear equivalence from `(n → R) →ₗ[R] (m → R)`
   to `matrix n m R` (with the standard basis on `n → R` and `m → R`)
 * `matrix.to_lin'`: the inverse of `linear_map.to_matrix'`

 * `alg_equiv_matrix`: given a basis indexed by `n`, the `R`-algebra equivalence between
   `R`-endomorphisms of `M` and `matrix n n R`
 * `matrix.trace`: the trace of a square matrix
 * `linear_map.trace`: the trace of an endomorphism
 * `is_basis.to_matrix`: the matrix whose columns are a given family of vectors in a given basis
 * `is_basis.to_matrix_equiv`: given a basis, the linear equivalence between families of vectors
   and matrices arising from `is_basis.to_matrix`
 * `is_basis.det`: the determinant of a family of vectors with respect to a basis, as a multilinear
   map

## Tags

linear_map, matrix, linear_equiv, diagonal, det, trace

-/

noncomputable theory

open linear_map matrix set submodule
open_locale big_operators
open_locale matrix

universes u v w

section to_matrix'

variables {R : Type*} [comm_ring R]
variables {l m n : Type*} [fintype l] [fintype m] [fintype n]

instance [decidable_eq m] [decidable_eq n] (R) [fintype R] : fintype (matrix m n R) :=
by unfold matrix; apply_instance

/-- `matrix.mul_vec M` is a linear map. -/
def matrix.mul_vec_lin (M : matrix m n R) : (n → R) →ₗ[R] (m → R) :=
{ to_fun := M.mul_vec,
  map_add' := λ v w, funext (λ i, dot_product_add _ _ _),
  map_smul' := λ c v, funext (λ i, dot_product_smul _ _ _) }

@[simp] lemma matrix.mul_vec_lin_apply (M : matrix m n R) (v : n → R) :
  matrix.mul_vec_lin M v = M.mul_vec v := rfl

variables [decidable_eq n]

@[simp] lemma matrix.mul_vec_std_basis (M : matrix m n R) (i j) :
  M.mul_vec (std_basis R (λ _, R) j 1) i = M i j :=
begin
  have : (∑ j', M i j' * if j = j' then 1 else 0) = M i j,
  { simp_rw [mul_boole, finset.sum_ite_eq, finset.mem_univ, if_true] },
  convert this,
  ext,
  split_ifs with h; simp only [std_basis_apply],
  { rw [h, function.update_same] },
  { rw [function.update_noteq (ne.symm h), pi.zero_apply] }
end

/-- Linear maps `(n → R) →ₗ[R] (m → R)` are linearly equivalent to `matrix m n R`. -/
def linear_map.to_matrix' : ((n → R) →ₗ[R] (m → R)) ≃ₗ[R] matrix m n R :=
{ to_fun := λ f i j, f (std_basis R (λ _, R) j 1) i,
  inv_fun := matrix.mul_vec_lin,
  right_inv := λ M, by { ext i j, simp only [matrix.mul_vec_std_basis, matrix.mul_vec_lin_apply] },
  left_inv := λ f, begin
    apply (pi.is_basis_fun R n).ext,
    intro j, ext i,
    simp only [matrix.mul_vec_std_basis, matrix.mul_vec_lin_apply]
  end,
  map_add' := λ f g, by { ext i j, simp only [pi.add_apply, linear_map.add_apply] },
  map_smul' := λ c f, by { ext i j, simp only [pi.smul_apply, linear_map.smul_apply] } }

/-- A `matrix m n R` is linearly equivalent to a linear map `(n → R) →ₗ[R] (m → R)`. -/
def matrix.to_lin' : matrix m n R ≃ₗ[R] ((n → R) →ₗ[R] (m → R)) :=
linear_map.to_matrix'.symm

@[simp] lemma linear_map.to_matrix'_symm :
  (linear_map.to_matrix'.symm : matrix m n R ≃ₗ[R] _) = matrix.to_lin' :=
rfl

@[simp] lemma matrix.to_lin'_symm :
  (matrix.to_lin'.symm : ((n → R) →ₗ[R] (m → R)) ≃ₗ[R] _) = linear_map.to_matrix' :=
rfl

@[simp] lemma linear_map.to_matrix'_to_lin' (M : matrix m n R) :
  linear_map.to_matrix' (matrix.to_lin' M) = M :=
linear_map.to_matrix'.apply_symm_apply M

@[simp] lemma matrix.to_lin'_to_matrix' (f : (n → R) →ₗ[R] (m → R)) :
  matrix.to_lin' (linear_map.to_matrix' f) = f :=
matrix.to_lin'.apply_symm_apply f

@[simp] lemma linear_map.to_matrix'_apply (f : (n → R) →ₗ[R] (m → R)) (i j) :
  linear_map.to_matrix' f i j = f (λ j', if j' = j then 1 else 0) i :=
begin
  simp only [linear_map.to_matrix', linear_equiv.coe_mk],
  congr,
  ext j',
  split_ifs with h,
  { rw [h, std_basis_same] },
  apply std_basis_ne _ _ _ _ h
end

@[simp] lemma matrix.to_lin'_apply (M : matrix m n R) (v : n → R) :
  matrix.to_lin' M v = M.mul_vec v := rfl

@[simp] lemma matrix.to_lin'_one :
  matrix.to_lin' (1 : matrix n n R) = id :=
by { ext, simp [one_apply, std_basis_apply] }

@[simp] lemma linear_map.to_matrix'_id :
  (linear_map.to_matrix' (linear_map.id : (n → R) →ₗ[R] (n → R))) = 1 :=
by { ext, rw [matrix.one_apply, linear_map.to_matrix'_apply, id_apply] }

@[simp] lemma matrix.to_lin'_mul [decidable_eq m] (M : matrix l m R) (N : matrix m n R) :
  matrix.to_lin' (M ⬝ N) = (matrix.to_lin' M).comp (matrix.to_lin' N) :=
by { ext, simp }

lemma linear_map.to_matrix'_comp [decidable_eq l]
  (f : (n → R) →ₗ[R] (m → R)) (g : (l → R) →ₗ[R] (n → R)) :
  (f.comp g).to_matrix' = f.to_matrix' ⬝ g.to_matrix' :=
suffices (f.comp g) = (f.to_matrix' ⬝ g.to_matrix').to_lin',
  by rw [this, linear_map.to_matrix'_to_lin'],
by rw [matrix.to_lin'_mul, matrix.to_lin'_to_matrix', matrix.to_lin'_to_matrix']

lemma linear_map.to_matrix'_mul [decidable_eq m]
  (f g : (m → R) →ₗ[R] (m → R)) :
  (f * g).to_matrix' = f.to_matrix' ⬝ g.to_matrix' :=
linear_map.to_matrix'_comp f g

end to_matrix'

section to_matrix

variables {R : Type*} [comm_ring R]
variables {l m n : Type*} [fintype l] [fintype m] [fintype n] [decidable_eq n]
variables {M₁ M₂ : Type*} [add_comm_group M₁] [add_comm_group M₂] [module R M₁] [module R M₂]
variables {v₁ : n → M₁} (hv₁ : is_basis R v₁) {v₂ : m → M₂} (hv₂ : is_basis R v₂)

/-- Given bases of two modules `M₁` and `M₂` over a commutative ring `R`, we get a linear
equivalence between linear maps `M₁ →ₗ M₂` and matrices over `R` indexed by the bases. -/
def linear_map.to_matrix : (M₁ →ₗ[R] M₂) ≃ₗ[R] matrix m n R :=
linear_equiv.trans (linear_equiv.arrow_congr hv₁.equiv_fun hv₂.equiv_fun) linear_map.to_matrix'

/-- Given bases of two modules `M₁` and `M₂` over a commutative ring `R`, we get a linear
equivalence between matrices over `R` indexed by the bases and linear maps `M₁ →ₗ M₂`. -/
def matrix.to_lin : matrix m n R ≃ₗ[R] (M₁ →ₗ[R] M₂) :=
(linear_map.to_matrix hv₁ hv₂).symm

@[simp] lemma linear_map.to_matrix_symm :
  (linear_map.to_matrix hv₁ hv₂).symm = matrix.to_lin hv₁ hv₂ :=
rfl

@[simp] lemma matrix.to_lin_symm :
  (matrix.to_lin hv₁ hv₂).symm = linear_map.to_matrix hv₁ hv₂ :=
rfl

@[simp] lemma matrix.to_lin_to_matrix (f : M₁ →ₗ[R] M₂) :
  matrix.to_lin hv₁ hv₂ (linear_map.to_matrix hv₁ hv₂ f) = f :=
by rw [← matrix.to_lin_symm, linear_equiv.apply_symm_apply]

@[simp] lemma linear_map.to_matrix_to_lin (M : matrix m n R) :
  linear_map.to_matrix hv₁ hv₂ (matrix.to_lin hv₁ hv₂ M) = M :=
by rw [← matrix.to_lin_symm, linear_equiv.symm_apply_apply]

lemma linear_map.to_matrix_apply (f : M₁ →ₗ[R] M₂) (i : m) (j : n) :
  linear_map.to_matrix hv₁ hv₂ f i j = hv₂.equiv_fun (f (v₁ j)) i :=
begin
  rw [linear_map.to_matrix, linear_equiv.trans_apply, linear_map.to_matrix'_apply,
      linear_equiv.arrow_congr_apply, is_basis.equiv_fun_symm_apply, finset.sum_eq_single j,
      if_pos rfl, one_smul],
  { intros j' _ hj',
    rw [if_neg hj', zero_smul] },
  { intro hj,
    have := finset.mem_univ j,
    contradiction }
end

lemma linear_map.to_matrix_transpose_apply (f : M₁ →ₗ[R] M₂) (j : n) :
  (linear_map.to_matrix hv₁ hv₂ f)ᵀ j = hv₂.equiv_fun (f (v₁ j)) :=
funext $ λ i, f.to_matrix_apply _ _ i j

lemma linear_map.to_matrix_apply' (f : M₁ →ₗ[R] M₂) (i : m) (j : n) :
  linear_map.to_matrix hv₁ hv₂ f i j = hv₂.repr (f (v₁ j)) i :=
linear_map.to_matrix_apply hv₁ hv₂ f i j

lemma linear_map.to_matrix_transpose_apply' (f : M₁ →ₗ[R] M₂) (j : n) :
  (linear_map.to_matrix hv₁ hv₂ f)ᵀ j = hv₂.repr (f (v₁ j)) :=
linear_map.to_matrix_transpose_apply hv₁ hv₂ f j

lemma matrix.to_lin_apply (M : matrix m n R) (v : M₁) :
  matrix.to_lin hv₁ hv₂ M v = ∑ j, M.mul_vec (hv₁.equiv_fun v) j • v₂ j :=
show hv₂.equiv_fun.symm (matrix.to_lin' M (hv₁.equiv_fun v)) = _,
by rw [matrix.to_lin'_apply, hv₂.equiv_fun_symm_apply]

@[simp] lemma matrix.to_lin_self (M : matrix m n R) (i : n) :
  matrix.to_lin hv₁ hv₂ M (v₁ i) = ∑ j, M j i • v₂ j :=
by simp only [matrix.to_lin_apply, matrix.mul_vec, dot_product, hv₁.equiv_fun_self, mul_boole,
  finset.sum_ite_eq, finset.mem_univ, if_true]

/-- This will be a special case of `linear_map.to_matrix_id_eq_basis_to_matrix`. -/
lemma linear_map.to_matrix_id : linear_map.to_matrix hv₁ hv₁ id = 1 :=
begin
  ext i j,
  simp [linear_map.to_matrix_apply, is_basis.equiv_fun, matrix.one_apply, finsupp.single, eq_comm]
end

@[simp]
lemma matrix.to_lin_one : matrix.to_lin hv₁ hv₁ 1 = id :=
by rw [← linear_map.to_matrix_id hv₁, matrix.to_lin_to_matrix]

theorem linear_map.to_matrix_range [decidable_eq M₁] [decidable_eq M₂]
  (f : M₁ →ₗ[R] M₂) (k : m) (i : n) :
  linear_map.to_matrix hv₁.range hv₂.range f ⟨v₂ k, mem_range_self k⟩ ⟨v₁ i, mem_range_self i⟩ =
    linear_map.to_matrix hv₁ hv₂ f k i :=
by simp_rw [linear_map.to_matrix_apply, subtype.coe_mk, is_basis.equiv_fun_apply, hv₂.range_repr]

variables {M₃ : Type*} [add_comm_group M₃] [module R M₃] {v₃ : l → M₃} (hv₃ : is_basis R v₃)

lemma linear_map.to_matrix_comp [decidable_eq m] (f : M₂ →ₗ[R] M₃) (g : M₁ →ₗ[R] M₂) :
  linear_map.to_matrix hv₁ hv₃ (f.comp g) =
  linear_map.to_matrix hv₂ hv₃ f ⬝ linear_map.to_matrix hv₁ hv₂ g :=
by simp_rw [linear_map.to_matrix, linear_equiv.trans_apply,
            linear_equiv.arrow_congr_comp _ hv₂.equiv_fun, linear_map.to_matrix'_comp]

lemma linear_map.to_matrix_mul (f g : M₁ →ₗ[R] M₁) :
  linear_map.to_matrix hv₁ hv₁ (f * g) =
    linear_map.to_matrix hv₁ hv₁ f ⬝ linear_map.to_matrix hv₁ hv₁ g :=
by { rw [show (@has_mul.mul (M₁ →ₗ[R] M₁) _) = linear_map.comp, from rfl,
         linear_map.to_matrix_comp hv₁ hv₁ hv₁ f g] }

lemma matrix.to_lin_mul [decidable_eq m] (A : matrix l m R) (B : matrix m n R) :
  matrix.to_lin hv₁ hv₃ (A ⬝ B) =
  (matrix.to_lin hv₂ hv₃ A).comp (matrix.to_lin hv₁ hv₂ B) :=
begin
  apply (linear_map.to_matrix hv₁ hv₃).injective,
  haveI : decidable_eq l := λ _ _, classical.prop_decidable _,
  rw linear_map.to_matrix_comp hv₁ hv₂ hv₃,
  repeat { rw linear_map.to_matrix_to_lin },
end

end to_matrix

section is_basis_to_matrix

variables {ι ι' κ κ' : Type*} [fintype ι] [fintype ι'] [fintype κ] [fintype κ']
variables {R M : Type*} [comm_ring R] [add_comm_group M] [module R M]

open function matrix

/-- From a basis `e : ι → M` and a family of vectors `v : ι' → M`, make the matrix whose columns
are the vectors `v i` written in the basis `e`. -/
def is_basis.to_matrix {e : ι → M} (he : is_basis R e) (v : ι' → M) : matrix ι ι' R :=
λ i j, he.equiv_fun (v j) i

variables {e : ι → M} (he : is_basis R e) (v : ι' → M) (i : ι) (j : ι')

namespace is_basis

lemma to_matrix_apply : he.to_matrix v i j = he.equiv_fun (v j) i :=
rfl

lemma to_matrix_transpose_apply : (he.to_matrix v)ᵀ j = he.repr (v j) :=
funext $ (λ _, rfl)

lemma to_matrix_eq_to_matrix_constr [decidable_eq ι] (v : ι → M) :
  he.to_matrix v = linear_map.to_matrix he he (he.constr v) :=
by { ext, simp [is_basis.to_matrix_apply, linear_map.to_matrix_apply] }

@[simp] lemma to_matrix_self [decidable_eq ι] : he.to_matrix e = 1 :=
begin
  rw is_basis.to_matrix,
  ext i j,
  simp [is_basis.equiv_fun, matrix.one_apply, finsupp.single, eq_comm]
end

lemma to_matrix_update [decidable_eq ι'] (x : M) :
  he.to_matrix (function.update v j x) = matrix.update_column (he.to_matrix v) j (he.repr x) :=
begin
  ext i' k,
  rw [is_basis.to_matrix, matrix.update_column_apply, he.to_matrix_apply],
  split_ifs,
  { rw [h, update_same j x v, he.equiv_fun_apply] },
  { rw update_noteq h },
end

@[simp] lemma sum_to_matrix_smul_self : ∑ (i : ι), he.to_matrix v i j • e i = v j :=
begin
  conv_rhs { rw ← he.total_repr (v j) },
  rw [finsupp.total_apply, finsupp.sum_fintype],
  { refl },
  simp
end

@[simp] lemma to_lin_to_matrix [decidable_eq ι'] (hv : is_basis R v) :
  matrix.to_lin hv he (he.to_matrix v) = id :=
hv.ext (λ i, by rw [to_lin_self, id_apply, he.sum_to_matrix_smul_self])

/-- From a basis `e : ι → M`, build a linear equivalence between families of vectors `v : ι → M`,
and matrices, making the matrix whose columns are the vectors `v i` written in the basis `e`. -/
def to_matrix_equiv {e : ι → M} (he : is_basis R e) : (ι → M) ≃ₗ[R] matrix ι ι R :=
{ to_fun := he.to_matrix,
  map_add' := λ v w, begin
    ext i j,
    change _ = _ + _,
    simp [he.to_matrix_apply]
  end,
  map_smul' := begin
    intros c v,
    ext i j,
    simp [he.to_matrix_apply]
  end,
  inv_fun := λ m j, ∑ i, (m i j) • e i,
  left_inv := begin
    intro v,
    ext j,
    simp [he.to_matrix_apply, he.equiv_fun_total (v j)]
  end,
  right_inv := begin
    intros x,
    ext k l,
    simp [he.to_matrix_apply, he.equiv_fun.map_sum, he.equiv_fun.map_smul,
          fintype.sum_apply k (λ i, x i l • he.equiv_fun (e i)),
          he.equiv_fun_self]
  end }

end is_basis

section mul_linear_map_to_matrix

variables {N : Type*} [add_comm_group N] [module R N]
variables {b : ι → M} {b' : ι' → M} {c : κ → N} {c' : κ' → N}
variables (hb : is_basis R b) (hb' : is_basis R b') (hc : is_basis R c) (hc' : is_basis R c')
variables (f : M →ₗ[R] N)

open linear_map

@[simp] lemma is_basis_to_matrix_mul_linear_map_to_matrix [decidable_eq ι'] :
  hc.to_matrix c' ⬝ linear_map.to_matrix hb' hc' f = linear_map.to_matrix hb' hc f :=
(matrix.to_lin hb' hc).injective
  (by haveI := classical.dec_eq κ';
      rw [to_lin_to_matrix, to_lin_mul hb' hc' hc, to_lin_to_matrix, hc.to_lin_to_matrix, id_comp])

@[simp] lemma linear_map_to_matrix_mul_is_basis_to_matrix [decidable_eq ι] [decidable_eq ι'] :
  linear_map.to_matrix hb' hc' f ⬝ hb'.to_matrix b = linear_map.to_matrix hb hc' f :=
(matrix.to_lin hb hc').injective
  (by rw [to_lin_to_matrix, to_lin_mul hb hb' hc', to_lin_to_matrix, hb'.to_lin_to_matrix, comp_id])

/-- A generalization of `linear_map.to_matrix_id`. -/
@[simp] lemma linear_map.to_matrix_id_eq_basis_to_matrix [decidable_eq ι] :
  linear_map.to_matrix hb hb' id = hb'.to_matrix b :=
by { haveI := classical.dec_eq ι',
      rw [← is_basis_to_matrix_mul_linear_map_to_matrix hb hb', to_matrix_id, matrix.mul_one] }

/-- A generalization of `is_basis.to_matrix_self`, in the opposite direction. -/
@[simp] lemma is_basis.to_matrix_mul_to_matrix
  {ι'' : Type*} [fintype ι''] {b'' : ι'' → M} (hb'' : is_basis R b'') :
  hb.to_matrix b' ⬝ hb'.to_matrix b'' = hb.to_matrix b'' :=
begin
  haveI := classical.dec_eq ι,
  haveI := classical.dec_eq ι',
  haveI := classical.dec_eq ι'',
  rw [← linear_map.to_matrix_id_eq_basis_to_matrix hb' hb,
      ← linear_map.to_matrix_id_eq_basis_to_matrix hb'' hb',
      ← to_matrix_comp, id_comp, linear_map.to_matrix_id_eq_basis_to_matrix],
end

end mul_linear_map_to_matrix

end is_basis_to_matrix

open_locale matrix

section det

open linear_map matrix

variables {R : Type*} [comm_ring R]
variables {M : Type*} [add_comm_group M] [module R M]
variables {M' : Type*} [add_comm_group M'] [module R M']
variables {ι : Type*} [decidable_eq ι] [fintype ι] {v : ι → M} {v' : ι → M'}

lemma linear_equiv.is_unit_det (f : M ≃ₗ[R] M') (hv : is_basis R v) (hv' : is_basis R v') :
  is_unit (linear_map.to_matrix hv hv' f).det :=
begin
  apply is_unit_det_of_left_inverse,
  simpa using (linear_map.to_matrix_comp hv hv' hv f.symm f).symm
end

/-- Builds a linear equivalence from a linear map whose determinant in some bases is a unit. -/
def linear_equiv.of_is_unit_det {f : M →ₗ[R] M'} {hv : is_basis R v} {hv' : is_basis R v'}
  (h : is_unit (linear_map.to_matrix hv hv' f).det) : M ≃ₗ[R] M' :=
{ to_fun := f,
  map_add' := f.map_add,
  map_smul' := f.map_smul,
  inv_fun := to_lin hv' hv (to_matrix hv hv' f)⁻¹,
  left_inv := λ x,
    calc to_lin hv' hv (to_matrix hv hv' f)⁻¹ (f x)
        = to_lin hv hv ((to_matrix hv hv' f)⁻¹ ⬝ to_matrix hv hv' f) x :
      by { rw [to_lin_mul hv hv' hv, to_lin_to_matrix, linear_map.comp_apply] }
    ... = x : by simp [h],
  right_inv := λ x,
    calc f (to_lin hv' hv (to_matrix hv hv' f)⁻¹ x)
        = to_lin hv' hv' (to_matrix hv hv' f ⬝ (to_matrix hv hv' f)⁻¹) x :
      by { rw [to_lin_mul hv' hv hv', linear_map.comp_apply, to_lin_to_matrix hv hv'] }
    ... = x : by simp [h],
  }

variables {e : ι → M} (he : is_basis R e)

/-- The determinant of a family of vectors with respect to some basis, as an alternating
multilinear map. -/
def is_basis.det : alternating_map R M R ι :=
{ to_fun := λ v, det (he.to_matrix v),
  map_add' := begin
    intros v i x y,
    simp only [he.to_matrix_update, linear_map.map_add],
    apply det_update_column_add
  end,
  map_smul' := begin
    intros u i c x,
    simp only [he.to_matrix_update, algebra.id.smul_eq_mul, map_smul_of_tower],
    apply det_update_column_smul
  end,
  map_eq_zero_of_eq' := begin
    intros v i j h hij,
    rw [←function.update_eq_self i v, h, ←det_transpose, he.to_matrix_update,
        ←update_row_transpose, ←he.to_matrix_transpose_apply],
    apply det_zero_of_row_eq hij,
    rw [update_row_ne hij.symm, update_row_self],
  end }

lemma is_basis.det_apply (v : ι → M) : he.det v = det (he.to_matrix v) := rfl

lemma is_basis.det_self : he.det e = 1 :=
by simp [he.det_apply]

lemma is_basis.iff_det {v : ι → M} : is_basis R v ↔ is_unit (he.det v) :=
begin
  split,
  { intro hv,
    suffices :
      is_unit (linear_map.to_matrix he he (linear_equiv_of_is_basis he hv $ equiv.refl ι)).det,
    { rw [is_basis.det_apply, is_basis.to_matrix_eq_to_matrix_constr],
      exact this },
    apply linear_equiv.is_unit_det },
  { intro h,
    rw [is_basis.det_apply, is_basis.to_matrix_eq_to_matrix_constr] at h,
    convert linear_equiv.is_basis he (linear_equiv.of_is_unit_det h),
    ext i,
    exact (constr_basis he).symm },
end

end det

section transpose

variables {K V₁ V₂ ι₁ ι₂ : Type*} [field K]
          [add_comm_group V₁] [vector_space K V₁]
          [add_comm_group V₂] [vector_space K V₂]
          [fintype ι₁] [fintype ι₂] [decidable_eq ι₁] [decidable_eq ι₂]
          {B₁ : ι₁ → V₁} (h₁ : is_basis K B₁)
          {B₂ : ι₂ → V₂} (h₂ : is_basis K B₂)

@[simp] lemma linear_map.to_matrix_transpose (u : V₁ →ₗ[K] V₂) :
  linear_map.to_matrix h₂.dual_basis_is_basis h₁.dual_basis_is_basis (module.dual.transpose u) =
  (linear_map.to_matrix h₁ h₂ u)ᵀ :=
begin
  ext i j,
  simp only [linear_map.to_matrix_apply, module.dual.transpose_apply, h₁.dual_basis_equiv_fun,
             h₂.dual_basis_apply, matrix.transpose_apply, linear_map.comp_apply]
end

lemma linear_map.to_matrix_symm_transpose (M : matrix ι₁ ι₂ K) :
  (linear_map.to_matrix h₁.dual_basis_is_basis h₂.dual_basis_is_basis).symm Mᵀ =
  module.dual.transpose (matrix.to_lin h₂ h₁ M) :=
begin
  apply (linear_map.to_matrix h₁.dual_basis_is_basis h₂.dual_basis_is_basis).injective,
  rw [linear_equiv.apply_symm_apply],
  ext i j,
  simp only [linear_map.to_matrix_apply, module.dual.transpose_apply, h₂.dual_basis_equiv_fun,
    h₁.dual_basis_apply, matrix.transpose_apply, linear_map.comp_apply, if_true,
    matrix.to_lin_apply, linear_equiv.map_smul, mul_boole, algebra.id.smul_eq_mul,
    linear_equiv.map_sum, is_basis.equiv_fun_self, fintype.sum_apply, finset.sum_ite_eq',
    finset.sum_ite_eq, is_basis.equiv_fun_symm_apply, pi.smul_apply, matrix.to_lin_apply,
    matrix.mul_vec, matrix.dot_product, is_basis.equiv_fun_self, finset.mem_univ]
end

end transpose
namespace matrix

section trace

variables {m : Type*} [fintype m] (n : Type*) [fintype n]
variables (R : Type v) (M : Type w) [semiring R] [add_comm_monoid M] [semimodule R M]

/--
The diagonal of a square matrix.
-/
def diag : (matrix n n M) →ₗ[R] n → M :=
{ to_fun    := λ A i, A i i,
  map_add'  := by { intros, ext, refl, },
  map_smul' := by { intros, ext, refl, } }

variables {n} {R} {M}

@[simp] lemma diag_apply (A : matrix n n M) (i : n) : diag n R M A i = A i i := rfl

@[simp] lemma diag_one [decidable_eq n] :
  diag n R R 1 = λ i, 1 := by { dunfold diag, ext, simp [one_apply_eq] }

@[simp] lemma diag_transpose (A : matrix n n M) : diag n R M Aᵀ = diag n R M A := rfl

variables (n) (R) (M)

/--
The trace of a square matrix.
-/
def trace : (matrix n n M) →ₗ[R] M :=
{ to_fun    := λ A, ∑ i, diag n R M A i,
  map_add'  := by { intros, apply finset.sum_add_distrib, },
  map_smul' := by { intros, simp [finset.smul_sum], } }

variables {n} {R} {M}

@[simp] lemma trace_diag (A : matrix n n M) : trace n R M A = ∑ i, diag n R M A i := rfl

@[simp] lemma trace_one [decidable_eq n] :
  trace n R R 1 = fintype.card n :=
have h : trace n R R 1 = ∑ i, diag n R R 1 i := rfl,
by simp_rw [h, diag_one, finset.sum_const, nsmul_one]; refl

@[simp] lemma trace_transpose (A : matrix n n M) : trace n R M Aᵀ = trace n R M A := rfl

@[simp] lemma trace_transpose_mul (A : matrix m n R) (B : matrix n m R) :
  trace n R R (Aᵀ ⬝ Bᵀ) = trace m R R (A ⬝ B) := finset.sum_comm

lemma trace_mul_comm {S : Type v} [comm_ring S] (A : matrix m n S) (B : matrix n m S) :
  trace n S S (B ⬝ A) = trace m S S (A ⬝ B) :=
by rw [←trace_transpose, ←trace_transpose_mul, transpose_mul]

end trace

section ring

variables {n : Type*} [fintype n] [decidable_eq n] {R : Type v} [comm_ring R]
open linear_map matrix

lemma proj_diagonal (i : n) (w : n → R) :
  (proj i).comp (to_lin' (diagonal w)) = (w i) • proj i :=
by ext j; simp [mul_vec_diagonal]

lemma diagonal_comp_std_basis (w : n → R) (i : n) :
  (diagonal w).to_lin'.comp (std_basis R (λ_:n, R) i) = (w i) • std_basis R (λ_:n, R) i :=
begin
  ext j,
  simp_rw [linear_map.comp_apply, to_lin'_apply, mul_vec_diagonal, linear_map.smul_apply,
    pi.smul_apply, algebra.id.smul_eq_mul],
  by_cases i = j,
  { subst h },
  { rw [std_basis_ne R (λ_:n, R) _ _ (ne.symm h), _root_.mul_zero, _root_.mul_zero] }
end

lemma diagonal_to_lin' (w : n → R) :
  (diagonal w).to_lin' = linear_map.pi (λi, w i • linear_map.proj i) :=
by ext v j; simp [mul_vec_diagonal]

/-- An invertible matrix yields a linear equivalence from the free module to itself. -/
def to_linear_equiv (P : matrix n n R) (h : is_unit P) : (n → R) ≃ₗ[R] (n → R) :=
have h' : is_unit P.det := P.is_unit_iff_is_unit_det.mp h,
{ inv_fun   := P⁻¹.to_lin',
  left_inv  := λ v,
    show (P⁻¹.to_lin'.comp P.to_lin') v = v,
    by rw [← matrix.to_lin'_mul, P.nonsing_inv_mul h', matrix.to_lin'_one, linear_map.id_apply],
  right_inv := λ v,
    show (P.to_lin'.comp P⁻¹.to_lin') v = v,
    by rw [← matrix.to_lin'_mul, P.mul_nonsing_inv h', matrix.to_lin'_one, linear_map.id_apply],
  ..P.to_lin' }

@[simp] lemma to_linear_equiv_apply (P : matrix n n R) (h : is_unit P) :
  (↑(P.to_linear_equiv h) : module.End R (n → R)) = P.to_lin' := rfl

@[simp] lemma to_linear_equiv_symm_apply (P : matrix n n R) (h : is_unit P) :
  (↑(P.to_linear_equiv h).symm : module.End R (n → R)) = P⁻¹.to_lin' := rfl

end ring

section vector_space

variables {m n : Type*} [fintype m] [fintype n]
variables {K : Type u} [field K] -- maybe try to relax the universe constraint

open linear_map matrix

lemma rank_vec_mul_vec {m n : Type u} [fintype m] [fintype n] [decidable_eq n]
  (w : m → K) (v : n → K) :
  rank (vec_mul_vec w v).to_lin' ≤ 1 :=
begin
  rw [vec_mul_vec_eq, to_lin'_mul],
  refine le_trans (rank_comp_le1 _ _) _,
  refine le_trans (rank_le_domain _) _,
  rw [dim_fun', ← cardinal.lift_eq_nat_iff.mpr (cardinal.fintype_card unit), cardinal.mk_unit],
  exact le_of_eq (cardinal.lift_one)
end

lemma ker_diagonal_to_lin' [decidable_eq m] (w : m → K) :
  ker (diagonal w).to_lin' = (⨆i∈{i | w i = 0 }, range (std_basis K (λi, K) i)) :=
begin
  rw [← comap_bot, ← infi_ker_proj],
  simp only [comap_infi, (ker_comp _ _).symm, proj_diagonal, ker_smul'],
  have : univ ⊆ {i : m | w i = 0} ∪ {i : m | w i = 0}ᶜ, { rw set.union_compl_self },
  exact (supr_range_std_basis_eq_infi_ker_proj K (λi:m, K)
    disjoint_compl_right this (finite.of_fintype _)).symm
end

lemma range_diagonal [decidable_eq m] (w : m → K) :
  (diagonal w).to_lin'.range = (⨆ i ∈ {i | w i ≠ 0}, (std_basis K (λi, K) i).range) :=
begin
  dsimp only [mem_set_of_eq],
  rw [← map_top, ← supr_range_std_basis, map_supr],
  congr, funext i,
  rw [← linear_map.range_comp, diagonal_comp_std_basis, ← range_smul']
end

lemma rank_diagonal [decidable_eq m] [decidable_eq K] (w : m → K) :
  rank (diagonal w).to_lin' = fintype.card { i // w i ≠ 0 } :=
begin
  have hu : univ ⊆ {i : m | w i = 0}ᶜ ∪ {i : m | w i = 0}, { rw set.compl_union_self },
  have hd : disjoint {i : m | w i ≠ 0} {i : m | w i = 0} := disjoint_compl_left,
  have h₁ := supr_range_std_basis_eq_infi_ker_proj K (λi:m, K) hd hu (finite.of_fintype _),
  have h₂ := @infi_ker_proj_equiv K _ _ (λi:m, K) _ _ _ _ (by simp; apply_instance) hd hu,
  rw [rank, range_diagonal, h₁, ←@dim_fun' K],
  apply linear_equiv.dim_eq,
  apply h₂,
end

end vector_space

section finite_dimensional

variables {m n : Type*} [fintype m] [fintype n]
variables {R : Type v} [field R]

instance : finite_dimensional R (matrix m n R) :=
linear_equiv.finite_dimensional (linear_equiv.uncurry R m n).symm

/--
The dimension of the space of finite dimensional matrices
is the product of the number of rows and columns.
-/
@[simp] lemma findim_matrix :
  finite_dimensional.findim R (matrix m n R) = fintype.card m * fintype.card n :=
by rw [@linear_equiv.findim_eq R (matrix m n R) _ _ _ _ _ _ (linear_equiv.uncurry R m n),
       finite_dimensional.findim_fintype_fun_eq_card, fintype.card_prod]

end finite_dimensional

section reindexing

variables {l m n : Type*} [fintype l] [fintype m] [fintype n]
variables {l' m' n' : Type*} [fintype l'] [fintype m'] [fintype n']
variables {R : Type v}

/-- The natural map that reindexes a matrix's rows and columns with equivalent types is an
equivalence. -/
def reindex (eₘ : m ≃ m') (eₙ : n ≃ n') : matrix m n R ≃ matrix m' n' R :=
{ to_fun    := λ M i j, M (eₘ.symm i) (eₙ.symm j),
  inv_fun   := λ M i j, M (eₘ i) (eₙ j),
  left_inv  := λ M, by simp,
  right_inv := λ M, by simp, }

@[simp] lemma reindex_apply (eₘ : m ≃ m') (eₙ : n ≃ n') (M : matrix m n R) :
  reindex eₘ eₙ M = λ i j, M (eₘ.symm i) (eₙ.symm j) :=
rfl

@[simp] lemma reindex_symm_apply (eₘ : m ≃ m') (eₙ : n ≃ n') (M : matrix m' n' R) :
  (reindex eₘ eₙ).symm M = λ i j, M (eₘ i) (eₙ j) :=
rfl

@[simp] lemma reindex_refl_refl (A : matrix m n R) :
  (reindex (equiv.refl _) (equiv.refl _) A) = A :=
by { ext, simp only [reindex_apply, equiv.refl_symm, equiv.refl_apply] }

/-- The natural map that reindexes a matrix's rows and columns with equivalent types is a linear
equivalence. -/
def reindex_linear_equiv [semiring R] (eₘ : m ≃ m') (eₙ : n ≃ n') :
  matrix m n R ≃ₗ[R] matrix m' n' R :=
{ map_add'  := λ M N, rfl,
  map_smul' := λ M N, rfl,
..(reindex eₘ eₙ)}

@[simp] lemma coe_reindex_linear_equiv [semiring R]
  (eₘ : m ≃ m') (eₙ : n ≃ n') (M : matrix m n R) :
  reindex_linear_equiv eₘ eₙ M = λ i j, M (eₘ.symm i) (eₙ.symm j) :=
rfl

lemma reindex_linear_equiv_apply [semiring R]
  (eₘ : m ≃ m') (eₙ : n ≃ n') (M : matrix m n R) (i j) :
  reindex_linear_equiv eₘ eₙ M i j = M (eₘ.symm i) (eₙ.symm j) :=
rfl

@[simp] lemma coe_reindex_linear_equiv_symm [semiring R]
  (eₘ : m ≃ m') (eₙ : n ≃ n') (M : matrix m' n' R) :
  (reindex_linear_equiv eₘ eₙ).symm M = λ i j, M (eₘ i) (eₙ j) :=
rfl

lemma reindex_linear_equiv_symm_apply [semiring R]
  (eₘ : m ≃ m') (eₙ : n ≃ n') (M : matrix m' n' R) (i j) :
  (reindex_linear_equiv eₘ eₙ).symm M i j = M (eₘ i) (eₙ j) :=
rfl

@[simp] lemma reindex_linear_equiv_refl_refl [semiring R] (A : matrix m n R) :
  (reindex_linear_equiv (equiv.refl _) (equiv.refl _) A) = A :=
reindex_refl_refl A

lemma reindex_mul [semiring R]
  (eₘ : m ≃ m') (eₙ : n ≃ n') (eₗ : l ≃ l') (M : matrix m n R) (N : matrix n l R) :
  (reindex_linear_equiv eₘ eₙ M) ⬝ (reindex_linear_equiv eₙ eₗ N) =
  reindex_linear_equiv eₘ eₗ (M ⬝ N) :=
begin
  ext i j,
  dsimp only [matrix.mul, matrix.dot_product],
  rw [←finset.univ_map_equiv_to_embedding eₙ, finset.sum_map finset.univ eₙ.to_embedding],
  simp,
end

/-- For square matrices, the natural map that reindexes a matrix's rows and columns with equivalent
types is an equivalence of algebras. -/
def reindex_alg_equiv [comm_semiring R] [decidable_eq m] [decidable_eq n]
  (e : m ≃ n) : matrix m m R ≃ₐ[R] matrix n n R :=
<<<<<<< HEAD
{ map_mul'  := λ M N, by simp only [reindex_mul, linear_equiv.to_fun_eq_coe, mul_eq_mul],
  commutes' := λ r, by { ext, simp [algebra_map, algebra.to_ring_hom], by_cases h : i = j; simp [h], },
=======
{ map_mul'  := λ M N, by simp only [reindex_mul, linear_equiv.to_fun_apply, mul_eq_mul],
  commutes' := λ r,
                 by { ext, simp [algebra_map, algebra.to_ring_hom], by_cases h : i = j; simp [h], },
>>>>>>> 6d2726c6
..(reindex_linear_equiv e e) }

@[simp] lemma coe_reindex_alg_equiv [comm_semiring R] [decidable_eq m] [decidable_eq n]
  (e : m ≃ n) (M : matrix m m R) :
  reindex_alg_equiv e M = λ i j, M (e.symm i) (e.symm j) :=
rfl

@[simp] lemma reindex_alg_equiv_apply [comm_semiring R] [decidable_eq m] [decidable_eq n]
  (e : m ≃ n) (M : matrix m m R) (i j) :
  reindex_alg_equiv e M i j = M (e.symm i) (e.symm j) :=
rfl

@[simp] lemma coe_reindex_alg_equiv_symm [comm_semiring R] [decidable_eq m] [decidable_eq n]
  (e : m ≃ n) (M : matrix n n R) :
  (reindex_alg_equiv e).symm M = λ i j, M (e i) (e j) :=
rfl

@[simp] lemma reindex_alg_equiv_symm_apply [comm_semiring R] [decidable_eq m] [decidable_eq n]
  (e : m ≃ n) (M : matrix n n R) (i j):
  (reindex_alg_equiv e).symm M i j = M (e i) (e j) :=
rfl

@[simp] lemma reindex_alg_equiv_refl [comm_semiring R] [decidable_eq m]
  (A : matrix m m R) : (reindex_alg_equiv (equiv.refl m) A) = A :=
reindex_linear_equiv_refl_refl A

lemma reindex_transpose (eₘ : m ≃ m') (eₙ : n ≃ n') (M : matrix m n R) :
  (reindex eₘ eₙ M)ᵀ = (reindex eₙ eₘ Mᵀ) :=
rfl

/-- `simp` version of `det_reindex_self`

`det_reindex_self` is not a good simp lemma because `reindex_apply` fires before.
So we have this lemma to continue from there. -/
@[simp]
lemma det_reindex_self' [decidable_eq m] [decidable_eq n] [comm_ring R]
  (e : m ≃ n) (A : matrix m m R) :
  det (λ i j, A (e.symm i) (e.symm j)) = det A :=
begin
  unfold det,
  apply finset.sum_bij' (λ σ _, equiv.perm_congr e.symm σ) _ _ (λ σ _, equiv.perm_congr e σ),
  { intros σ _, ext, simp only [equiv.symm_symm, equiv.perm_congr_apply, equiv.apply_symm_apply] },
  { intros σ _, ext, simp only [equiv.symm_symm, equiv.perm_congr_apply, equiv.symm_apply_apply] },
  { intros σ _, apply finset.mem_univ },
  { intros σ _, apply finset.mem_univ },
  intros σ _,
  simp_rw [equiv.perm_congr_apply, equiv.symm_symm],
  congr,
  { convert (equiv.perm.sign_perm_congr e.symm σ).symm },
  apply finset.prod_bij' (λ i _, e.symm i) _ _ (λ i _, e i),
  { intros, simp_rw equiv.apply_symm_apply },
  { intros, simp_rw equiv.symm_apply_apply },
  { intros, apply finset.mem_univ },
  { intros, apply finset.mem_univ },
  { intros, simp_rw equiv.apply_symm_apply },
end

/-- Reindexing both indices along the same equivalence preserves the determinant.

For the `simp` version of this lemma, see `det_reindex_self'`.
-/
lemma det_reindex_self [decidable_eq m] [decidable_eq n] [comm_ring R]
  (e : m ≃ n) (A : matrix m m R) :
  det (reindex e e A) = det A :=
det_reindex_self' e A

/-- Reindexing both indices along the same equivalence preserves the determinant.

For the `simp` version of this lemma, see `det_reindex_self'`.
-/
lemma det_reindex_linear_equiv_self [decidable_eq m] [decidable_eq n] [comm_ring R]
  (e : m ≃ n) (A : matrix m m R) :
  det (reindex_linear_equiv e e A) = det A :=
det_reindex_self' e A

/-- Reindexing both indices along the same equivalence preserves the determinant.

For the `simp` version of this lemma, see `det_reindex_self'`.
-/
lemma det_reindex_alg_equiv [decidable_eq m] [decidable_eq n] [comm_ring R]
  (e : m ≃ n) (A : matrix m m R) :
  det (reindex_alg_equiv e A) = det A :=
det_reindex_self' e A

end reindexing

end matrix

namespace linear_map

open_locale matrix

/-- The trace of an endomorphism given a basis. -/
def trace_aux (R : Type u) [comm_ring R] {M : Type v} [add_comm_group M] [module R M]
  {ι : Type w} [decidable_eq ι] [fintype ι] {b : ι → M} (hb : is_basis R b) :
  (M →ₗ[R] M) →ₗ[R] R :=
(matrix.trace ι R R).comp $ linear_map.to_matrix hb hb

@[simp] lemma trace_aux_def (R : Type u) [comm_ring R] {M : Type v} [add_comm_group M] [module R M]
  {ι : Type w} [decidable_eq ι] [fintype ι] {b : ι → M} (hb : is_basis R b) (f : M →ₗ[R] M) :
  trace_aux R hb f = matrix.trace ι R R (linear_map.to_matrix hb hb f) :=
rfl

theorem trace_aux_eq' (R : Type u) [comm_ring R] {M : Type v} [add_comm_group M] [module R M]
  {ι : Type w} [decidable_eq ι] [fintype ι] {b : ι → M} (hb : is_basis R b)
  {κ : Type w} [decidable_eq κ] [fintype κ] {c : κ → M} (hc : is_basis R c) :
  trace_aux R hb = trace_aux R hc :=
linear_map.ext $ λ f,
calc  matrix.trace ι R R (linear_map.to_matrix hb hb f)
    = matrix.trace ι R R (linear_map.to_matrix hb hb ((linear_map.id.comp f).comp linear_map.id)) :
  by rw [linear_map.id_comp, linear_map.comp_id]
... = matrix.trace ι R R (linear_map.to_matrix hc hb linear_map.id ⬝
        linear_map.to_matrix hc hc f ⬝
        linear_map.to_matrix hb hc linear_map.id) :
  by rw [linear_map.to_matrix_comp _ hc, linear_map.to_matrix_comp _ hc]
... = matrix.trace κ R R (linear_map.to_matrix hc hc f ⬝
        linear_map.to_matrix hb hc linear_map.id ⬝
        linear_map.to_matrix hc hb linear_map.id) :
  by rw [matrix.mul_assoc, matrix.trace_mul_comm]
... = matrix.trace κ R R (linear_map.to_matrix hc hc ((f.comp linear_map.id).comp linear_map.id)) :
  by rw [linear_map.to_matrix_comp _ hb, linear_map.to_matrix_comp _ hc]
... = matrix.trace κ R R (linear_map.to_matrix hc hc f) :
  by rw [linear_map.comp_id, linear_map.comp_id]

open_locale classical

theorem trace_aux_range (R : Type u) [comm_ring R] {M : Type v} [add_comm_group M] [module R M]
  {ι : Type w} [decidable_eq ι] [fintype ι] {b : ι → M} (hb : is_basis R b) :
  trace_aux R hb.range = trace_aux R hb :=
linear_map.ext $ λ f, if H : 0 = 1 then eq_of_zero_eq_one H _ _ else
begin
  haveI : nontrivial R := ⟨⟨0, 1, H⟩⟩,
  change ∑ i : set.range b, _ = ∑ i : ι, _, simp_rw [matrix.diag_apply], symmetry,
  convert (equiv.of_injective _ hb.injective).sum_comp _, ext i,
  exact (linear_map.to_matrix_range hb hb f i i).symm
end

/-- where `ι` and `κ` can reside in different universes -/
theorem trace_aux_eq (R : Type u) [comm_ring R] {M : Type v} [add_comm_group M] [module R M]
  {ι : Type*} [decidable_eq ι] [fintype ι] {b : ι → M} (hb : is_basis R b)
  {κ : Type*} [decidable_eq κ] [fintype κ] {c : κ → M} (hc : is_basis R c) :
  trace_aux R hb = trace_aux R hc :=
calc  trace_aux R hb
    = trace_aux R hb.range : by rw trace_aux_range R hb
... = trace_aux R hc.range : trace_aux_eq' _ _ _
... = trace_aux R hc : by rw trace_aux_range R hc

/-- Trace of an endomorphism independent of basis. -/
def trace (R : Type u) [comm_ring R] (M : Type v) [add_comm_group M] [module R M] :
  (M →ₗ[R] M) →ₗ[R] R :=
if H : ∃ s : finset M, is_basis R (λ x, x : (↑s : set M) → M)
then trace_aux R (classical.some_spec H)
else 0

theorem trace_eq_matrix_trace (R : Type u) [comm_ring R] {M : Type v} [add_comm_group M]
  [module R M] {ι : Type w} [fintype ι] [decidable_eq ι] {b : ι → M} (hb : is_basis R b)
  (f : M →ₗ[R] M) : trace R M f = matrix.trace ι R R (linear_map.to_matrix hb hb f) :=
have ∃ s : finset M, is_basis R (λ x, x : (↑s : set M) → M),
from ⟨finset.univ.image b,
  by { rw [finset.coe_image, finset.coe_univ, set.image_univ], exact hb.range }⟩,
by { rw [trace, dif_pos this, ← trace_aux_def], congr' 1, apply trace_aux_eq }

theorem trace_mul_comm (R : Type u) [comm_ring R] {M : Type v} [add_comm_group M] [module R M]
  (f g : M →ₗ[R] M) : trace R M (f * g) = trace R M (g * f) :=
if H : ∃ s : finset M, is_basis R (λ x, x : (↑s : set M) → M) then let ⟨s, hb⟩ := H in
by { simp_rw [trace_eq_matrix_trace R hb, linear_map.to_matrix_mul], apply matrix.trace_mul_comm }
else by rw [trace, dif_neg H, linear_map.zero_apply, linear_map.zero_apply]

section finite_dimensional

variables {K : Type*} [field K]
variables {V : Type*} [add_comm_group V] [vector_space K V] [finite_dimensional K V]
variables {W : Type*} [add_comm_group W] [vector_space K W] [finite_dimensional K W]

instance : finite_dimensional K (V →ₗ[K] W) :=
begin
  classical,
  cases finite_dimensional.exists_is_basis_finset K V with bV hbV,
  cases finite_dimensional.exists_is_basis_finset K W with bW hbW,
  apply linear_equiv.finite_dimensional (linear_map.to_matrix hbV hbW).symm,
end

/--
The dimension of the space of linear transformations is the product of the dimensions of the
domain and codomain.
-/
@[simp] lemma findim_linear_map :
  finite_dimensional.findim K (V →ₗ[K] W) =
  (finite_dimensional.findim K V) * (finite_dimensional.findim K W) :=
begin
  classical,
  cases finite_dimensional.exists_is_basis_finset K V with bV hbV,
  cases finite_dimensional.exists_is_basis_finset K W with bW hbW,
  rw [linear_equiv.findim_eq (linear_map.to_matrix hbV hbW), matrix.findim_matrix,
    finite_dimensional.findim_eq_card_basis hbV, finite_dimensional.findim_eq_card_basis hbW,
    mul_comm],
end

end finite_dimensional
end linear_map

/-- The natural equivalence between linear endomorphisms of finite free modules and square matrices
is compatible with the algebra structures. -/
def alg_equiv_matrix' {R : Type v} [comm_ring R] {n : Type*} [fintype n] [decidable_eq n] :
  module.End R (n → R) ≃ₐ[R] matrix n n R :=
{ map_mul'  := linear_map.to_matrix'_comp,
  map_add'  := linear_map.to_matrix'.map_add,
  commutes' := λ r, by { change (r • (linear_map.id : module.End R _)).to_matrix' = r • 1,
                         rw ←linear_map.to_matrix'_id, refl, },
  ..linear_map.to_matrix' }

/-- A linear equivalence of two modules induces an equivalence of algebras of their
endomorphisms. -/
def linear_equiv.alg_conj {R : Type v} [comm_ring R] {M₁ M₂ : Type*}
  [add_comm_group M₁] [module R M₁] [add_comm_group M₂] [module R M₂] (e : M₁ ≃ₗ[R] M₂) :
  module.End R M₁ ≃ₐ[R] module.End R M₂ :=
{ map_mul'  := λ f g, by apply e.arrow_congr_comp,
  map_add'  := e.conj.map_add,
  commutes' := λ r, by { change e.conj (r • linear_map.id) = r • linear_map.id,
                         rw [linear_equiv.map_smul, linear_equiv.conj_id], },
  ..e.conj }

/-- A basis of a module induces an equivalence of algebras from the endomorphisms of the module to
square matrices. -/
def alg_equiv_matrix {R : Type v} {M : Type w} {n : Type*} [fintype n]
  [comm_ring R] [add_comm_group M] [module R M] [decidable_eq n] {b : n → M} (h : is_basis R b) :
  module.End R M ≃ₐ[R] matrix n n R :=
h.equiv_fun.alg_conj.trans alg_equiv_matrix'

section

variables {R : Type v} [semiring R] {n : Type w} [fintype n]

@[simp] lemma matrix.dot_product_std_basis_eq_mul [decidable_eq n] (v : n → R) (c : R) (i : n) :
  matrix.dot_product v (linear_map.std_basis R (λ _, R) i c) = v i * c :=
begin
  rw [matrix.dot_product, finset.sum_eq_single i, linear_map.std_basis_same],
  exact λ _ _ hb, by rw [linear_map.std_basis_ne _ _ _ _ hb, mul_zero],
  exact λ hi, false.elim (hi $ finset.mem_univ _)
end

@[simp] lemma matrix.dot_product_std_basis_one [decidable_eq n] (v : n → R) (i : n) :
  matrix.dot_product v (linear_map.std_basis R (λ _, R) i 1) = v i :=
by rw [matrix.dot_product_std_basis_eq_mul, mul_one]

lemma matrix.dot_product_eq
  (v w : n → R) (h : ∀ u, matrix.dot_product v u = matrix.dot_product w u) : v = w :=
begin
  funext x,
  classical,
  rw [← matrix.dot_product_std_basis_one v x, ← matrix.dot_product_std_basis_one w x, h],
end

lemma matrix.dot_product_eq_iff {v w : n → R} :
  (∀ u, matrix.dot_product v u = matrix.dot_product w u) ↔ v = w :=
⟨λ h, matrix.dot_product_eq v w h, λ h _, h ▸ rfl⟩

lemma matrix.dot_product_eq_zero (v : n → R) (h : ∀ w, matrix.dot_product v w = 0) : v = 0 :=
matrix.dot_product_eq _ _ $ λ u, (h u).symm ▸ (zero_dot_product u).symm

lemma matrix.dot_product_eq_zero_iff {v : n → R} : (∀ w, matrix.dot_product v w = 0) ↔ v = 0 :=
⟨λ h, matrix.dot_product_eq_zero v h, λ h w, h.symm ▸ zero_dot_product w⟩

end<|MERGE_RESOLUTION|>--- conflicted
+++ resolved
@@ -762,14 +762,9 @@
 types is an equivalence of algebras. -/
 def reindex_alg_equiv [comm_semiring R] [decidable_eq m] [decidable_eq n]
   (e : m ≃ n) : matrix m m R ≃ₐ[R] matrix n n R :=
-<<<<<<< HEAD
 { map_mul'  := λ M N, by simp only [reindex_mul, linear_equiv.to_fun_eq_coe, mul_eq_mul],
-  commutes' := λ r, by { ext, simp [algebra_map, algebra.to_ring_hom], by_cases h : i = j; simp [h], },
-=======
-{ map_mul'  := λ M N, by simp only [reindex_mul, linear_equiv.to_fun_apply, mul_eq_mul],
   commutes' := λ r,
                  by { ext, simp [algebra_map, algebra.to_ring_hom], by_cases h : i = j; simp [h], },
->>>>>>> 6d2726c6
 ..(reindex_linear_equiv e e) }
 
 @[simp] lemma coe_reindex_alg_equiv [comm_semiring R] [decidable_eq m] [decidable_eq n]
