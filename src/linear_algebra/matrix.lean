/-
Copyright (c) 2019 Johannes Hölzl. All rights reserved.
Released under Apache 2.0 license as described in the file LICENSE.
Author: Johannes Hölzl, Patrick Massot, Casper Putz
-/
import linear_algebra.finite_dimensional
import linear_algebra.nonsingular_inverse
import linear_algebra.multilinear
import linear_algebra.dual

/-!
# Linear maps and matrices

This file defines the maps to send matrices to a linear map,
and to send linear maps between modules with a finite bases
to matrices. This defines a linear equivalence between linear maps
between finite-dimensional vector spaces and matrices indexed by
the respective bases.

It also defines the trace of an endomorphism, and the determinant of a family of vectors with
respect to some basis.

Some results are proved about the linear map corresponding to a
diagonal matrix (`range`, `ker` and `rank`).

## Main definitions

In the list below, and in all this file, `R` is a commutative ring (semiring
is sometimes enough), `M` and its variations are `R`-modules, `ι`, `κ`, `n` and `m` are finite
types used for indexing.

 * `linear_map.to_matrix`: given bases `v₁ : ι → M₁` and `v₂ : κ → M₂`,
   the `R`-linear equivalence from `M₁ →ₗ[R] M₂` to `matrix κ ι R`
 * `matrix.to_lin`: the inverse of `linear_map.to_matrix`
 * `linear_map.to_matrix'`: the `R`-linear equivalence from `(n → R) →ₗ[R] (m → R)`
   to `matrix n m R` (with the standard basis on `n → R` and `m → R`)
 * `matrix.to_lin'`: the inverse of `linear_map.to_matrix'`

 * `alg_equiv_matrix`: given a basis indexed by `n`, the `R`-algebra equivalence between
   `R`-endomorphisms of `M` and `matrix n n R`
 * `matrix.trace`: the trace of a square matrix
 * `linear_map.trace`: the trace of an endomorphism
 * `is_basis.to_matrix`: the matrix whose columns are a given family of vectors in a given basis
 * `is_basis.to_matrix_equiv`: given a basis, the linear equivalence between families of vectors
   and matrices arising from `is_basis.to_matrix`
 * `is_basis.det`: the determinant of a family of vectors with respect to a basis, as a multilinear
   map

## Tags

linear_map, matrix, linear_equiv, diagonal, det, trace

-/

noncomputable theory

open linear_map matrix set submodule
open_locale big_operators
open_locale matrix

universes u v w

section to_matrix'

variables {R : Type*} [comm_ring R]
variables {l m n : Type*} [fintype l] [fintype m] [fintype n]

instance [decidable_eq m] [decidable_eq n] (R) [fintype R] : fintype (matrix m n R) :=
by unfold matrix; apply_instance

/-- `matrix.mul_vec M` is a linear map. -/
def matrix.mul_vec_lin (M : matrix m n R) : (n → R) →ₗ[R] (m → R) :=
{ to_fun := M.mul_vec,
  map_add' := λ v w, funext (λ i, dot_product_add _ _ _),
  map_smul' := λ c v, funext (λ i, dot_product_smul _ _ _) }

@[simp] lemma matrix.mul_vec_lin_apply (M : matrix m n R) (v : n → R) :
  matrix.mul_vec_lin M v = M.mul_vec v := rfl

variables [decidable_eq n]

@[simp] lemma matrix.mul_vec_std_basis (M : matrix m n R) (i j) :
  M.mul_vec (std_basis R (λ _, R) j 1) i = M i j :=
begin
  have : (∑ j', M i j' * if j = j' then 1 else 0) = M i j,
  { simp_rw [mul_boole, finset.sum_ite_eq, finset.mem_univ, if_true] },
  convert this,
  ext,
  split_ifs with h; simp only [std_basis_apply],
  { rw [h, function.update_same] },
  { rw [function.update_noteq (ne.symm h), pi.zero_apply] }
end

/-- Linear maps `(n → R) →ₗ[R] (m → R)` are linearly equivalent to `matrix m n R`. -/
def linear_map.to_matrix' : ((n → R) →ₗ[R] (m → R)) ≃ₗ[R] matrix m n R :=
{ to_fun := λ f i j, f (std_basis R (λ _, R) j 1) i,
  inv_fun := matrix.mul_vec_lin,
  right_inv := λ M, by { ext i j, simp only [matrix.mul_vec_std_basis, matrix.mul_vec_lin_apply] },
  left_inv := λ f, begin
    apply (pi.is_basis_fun R n).ext,
    intro j, ext i,
    simp only [matrix.mul_vec_std_basis, matrix.mul_vec_lin_apply],
    congr
  end,
  map_add' := λ f g, by { ext i j, simp only [pi.add_apply, linear_map.add_apply] },
  map_smul' := λ c f, by { ext i j, simp only [pi.smul_apply, linear_map.smul_apply] } }

/-- A `matrix m n R` is linearly equivalent to a linear map `(n → R) →ₗ[R] (m → R)`. -/
def matrix.to_lin' : matrix m n R ≃ₗ[R] ((n → R) →ₗ[R] (m → R)) :=
linear_map.to_matrix'.symm

@[simp] lemma linear_map.to_matrix'_symm :
  (linear_map.to_matrix'.symm : matrix m n R ≃ₗ[R] _) = matrix.to_lin' :=
rfl

@[simp] lemma matrix.to_lin'_symm :
  (matrix.to_lin'.symm : ((n → R) →ₗ[R] (m → R)) ≃ₗ[R] _) = linear_map.to_matrix' :=
rfl

@[simp] lemma linear_map.to_matrix'_to_lin' (M : matrix m n R) :
  linear_map.to_matrix' (matrix.to_lin' M) = M :=
linear_map.to_matrix'.apply_symm_apply M

@[simp] lemma matrix.to_lin'_to_matrix' (f : (n → R) →ₗ[R] (m → R)) :
  matrix.to_lin' (linear_map.to_matrix' f) = f :=
matrix.to_lin'.apply_symm_apply f

@[simp] lemma linear_map.to_matrix'_apply (f : (n → R) →ₗ[R] (m → R)) (i j) :
  linear_map.to_matrix' f i j = f (λ j', if j' = j then 1 else 0) i :=
begin
  simp only [linear_map.to_matrix', linear_equiv.mk_apply],
  congr,
  ext j',
  split_ifs with h,
  { rw [h, std_basis_same] },
  apply std_basis_ne _ _ _ _ h
end

@[simp] lemma matrix.to_lin'_apply (M : matrix m n R) (v : n → R) :
  matrix.to_lin' M v = M.mul_vec v := rfl

@[simp] lemma matrix.to_lin'_one :
  matrix.to_lin' (1 : matrix n n R) = id :=
by { ext, simp }

@[simp] lemma linear_map.to_matrix'_id :
  (linear_map.to_matrix' (linear_map.id : (n → R) →ₗ[R] (n → R))) = 1 :=
by { ext, rw [matrix.one_apply, linear_map.to_matrix'_apply, id_apply] }

@[simp] lemma matrix.to_lin'_mul [decidable_eq m] (M : matrix l m R) (N : matrix m n R) :
  matrix.to_lin' (M ⬝ N) = (matrix.to_lin' M).comp (matrix.to_lin' N) :=
by { ext, simp }

lemma linear_map.to_matrix'_comp [decidable_eq l]
  (f : (n → R) →ₗ[R] (m → R)) (g : (l → R) →ₗ[R] (n → R)) :
  (f.comp g).to_matrix' = f.to_matrix' ⬝ g.to_matrix' :=
suffices (f.comp g) = (f.to_matrix' ⬝ g.to_matrix').to_lin',
  by rw [this, linear_map.to_matrix'_to_lin'],
by rw [matrix.to_lin'_mul, matrix.to_lin'_to_matrix', matrix.to_lin'_to_matrix']

lemma linear_map.to_matrix'_mul [decidable_eq m]
  (f g : (m → R) →ₗ[R] (m → R)) :
  (f * g).to_matrix' = f.to_matrix' ⬝ g.to_matrix' :=
linear_map.to_matrix'_comp f g

end to_matrix'

section to_matrix

variables {R : Type*} [comm_ring R]
variables {l m n : Type*} [fintype l] [fintype m] [fintype n] [decidable_eq n]
variables {M₁ M₂ : Type*} [add_comm_group M₁] [add_comm_group M₂] [module R M₁] [module R M₂]
variables {v₁ : n → M₁} (hv₁ : is_basis R v₁) {v₂ : m → M₂} (hv₂ : is_basis R v₂)

/-- Given bases of two modules `M₁` and `M₂` over a commutative ring `R`, we get a linear
equivalence between linear maps `M₁ →ₗ M₂` and matrices over `R` indexed by the bases. -/
def linear_map.to_matrix : (M₁ →ₗ[R] M₂) ≃ₗ[R] matrix m n R :=
linear_equiv.trans (linear_equiv.arrow_congr hv₁.equiv_fun hv₂.equiv_fun) linear_map.to_matrix'

/-- Given bases of two modules `M₁` and `M₂` over a commutative ring `R`, we get a linear
equivalence between matrices over `R` indexed by the bases and linear maps `M₁ →ₗ M₂`. -/
def matrix.to_lin : matrix m n R ≃ₗ[R] (M₁ →ₗ[R] M₂) :=
(linear_map.to_matrix hv₁ hv₂).symm

@[simp] lemma linear_map.to_matrix_symm :
  (linear_map.to_matrix hv₁ hv₂).symm = matrix.to_lin hv₁ hv₂ :=
rfl

@[simp] lemma matrix.to_lin_symm :
  (matrix.to_lin hv₁ hv₂).symm = linear_map.to_matrix hv₁ hv₂ :=
rfl

@[simp] lemma matrix.to_lin_to_matrix (f : M₁ →ₗ[R] M₂) :
  matrix.to_lin hv₁ hv₂ (linear_map.to_matrix hv₁ hv₂ f) = f :=
by rw [← matrix.to_lin_symm, linear_equiv.apply_symm_apply]

@[simp] lemma linear_map.to_matrix_to_lin (M : matrix m n R) :
  linear_map.to_matrix hv₁ hv₂ (matrix.to_lin hv₁ hv₂ M) = M :=
by rw [← matrix.to_lin_symm, linear_equiv.symm_apply_apply]

lemma linear_map.to_matrix_apply (f : M₁ →ₗ[R] M₂) (i : m) (j : n) :
  linear_map.to_matrix hv₁ hv₂ f i j = hv₂.equiv_fun (f (v₁ j)) i :=
begin
<<<<<<< HEAD
  haveI : nontrivial R := ⟨⟨0, 1, H⟩⟩,
  simp_rw [linear_equiv_matrix, linear_equiv.trans_apply, linear_equiv_matrix'_apply,
    ← equiv.of_injective_to_fun _ hv₁.injective, ← equiv.of_injective_to_fun _ hv₂.injective,
    to_matrix_of_equiv, ← linear_equiv.trans_apply, linear_equiv.arrow_congr_trans], congr' 3;
  refine function.left_inverse.injective linear_equiv.symm_symm _; ext x;
  simp_rw [linear_equiv.symm_trans_apply, is_basis.equiv_fun_symm_apply, fun_congr_left_symm,
    fun_congr_left_apply, fun_left_apply],
  convert (finset.sum_equiv (equiv.of_injective _ hv₁.injective) _).symm,
  simp_rw [equiv.symm_apply_apply, equiv.of_injective_to_fun, subtype.coe_mk],
  convert (finset.sum_equiv (equiv.of_injective _ hv₂.injective) _).symm,
  simp_rw [equiv.symm_apply_apply, equiv.of_injective_to_fun, subtype.coe_mk]
=======
  rw [linear_map.to_matrix, linear_equiv.trans_apply, linear_map.to_matrix'_apply,
      linear_equiv.arrow_congr_apply, is_basis.equiv_fun_symm_apply, finset.sum_eq_single j,
      if_pos rfl, one_smul],
  { intros j' _ hj',
    rw [if_neg hj', zero_smul] },
  { intro hj,
    have := finset.mem_univ j,
    contradiction }
>>>>>>> 0d9227f8
end

lemma linear_map.to_matrix_apply' (f : M₁ →ₗ[R] M₂) (i : m) (j : n) :
  linear_map.to_matrix hv₁ hv₂ f i j = hv₂.repr (f (v₁ j)) i :=
linear_map.to_matrix_apply hv₁ hv₂ f i j

lemma matrix.to_lin_apply (M : matrix m n R) (v : M₁) :
  matrix.to_lin hv₁ hv₂ M v = ∑ j, M.mul_vec (hv₁.equiv_fun v) j • v₂ j :=
show hv₂.equiv_fun.symm (matrix.to_lin' M (hv₁.equiv_fun v)) = _,
by rw [matrix.to_lin'_apply, hv₂.equiv_fun_symm_apply]

@[simp]
lemma linear_map.to_matrix_id : linear_map.to_matrix hv₁ hv₁ id = 1 :=
begin
  ext i j,
  simp [linear_map.to_matrix_apply, is_basis.equiv_fun, matrix.one_apply, finsupp.single, eq_comm]
end

@[simp]
lemma matrix.to_lin_one : matrix.to_lin hv₁ hv₁ 1 = id :=
by rw [← linear_map.to_matrix_id hv₁, matrix.to_lin_to_matrix]

theorem linear_map.to_matrix_range [decidable_eq M₁] [decidable_eq M₂]
  (f : M₁ →ₗ[R] M₂) (k : m) (i : n) :
  linear_map.to_matrix hv₁.range hv₂.range f ⟨v₂ k, mem_range_self k⟩ ⟨v₁ i, mem_range_self i⟩ =
    linear_map.to_matrix hv₁ hv₂ f k i :=
by simp_rw [linear_map.to_matrix_apply, subtype.coe_mk, is_basis.equiv_fun_apply, hv₂.range_repr]

variables {M₃ : Type*} [add_comm_group M₃] [module R M₃] {v₃ : l → M₃} (hv₃ : is_basis R v₃)

lemma linear_map.to_matrix_comp [decidable_eq m] (f : M₂ →ₗ[R] M₃) (g : M₁ →ₗ[R] M₂) :
  linear_map.to_matrix hv₁ hv₃ (f.comp g) =
  linear_map.to_matrix hv₂ hv₃ f ⬝ linear_map.to_matrix hv₁ hv₂ g :=
by simp_rw [linear_map.to_matrix, linear_equiv.trans_apply,
            linear_equiv.arrow_congr_comp _ hv₂.equiv_fun, linear_map.to_matrix'_comp]

lemma linear_map.to_matrix_mul (f g : M₁ →ₗ[R] M₁) :
  linear_map.to_matrix hv₁ hv₁ (f * g) =
    linear_map.to_matrix hv₁ hv₁ f ⬝ linear_map.to_matrix hv₁ hv₁ g :=
by { rw [show (@has_mul.mul (M₁ →ₗ[R] M₁) _) = linear_map.comp, from rfl,
         linear_map.to_matrix_comp hv₁ hv₁ hv₁ f g] }

lemma matrix.to_lin_mul [decidable_eq m] (A : matrix l m R) (B : matrix m n R) :
  matrix.to_lin hv₁ hv₃ (A ⬝ B) =
  (matrix.to_lin hv₂ hv₃ A).comp (matrix.to_lin hv₁ hv₂ B) :=
begin
  apply (linear_map.to_matrix hv₁ hv₃).injective,
  haveI : decidable_eq l := λ _ _, classical.prop_decidable _,
  rw linear_map.to_matrix_comp hv₁ hv₂ hv₃,
  repeat { rw linear_map.to_matrix_to_lin },
end

end to_matrix

section is_basis_to_matrix

variables {ι ι' : Type*} [fintype ι] [decidable_eq ι]
variables {R M : Type*} [comm_ring R] [add_comm_group M] [module R M]

open function matrix

/-- From a basis `e : ι → M` and a family of vectors `v : ι → M`, make the matrix whose columns
are the vectors `v i` written in the basis `e`. -/
def is_basis.to_matrix {e : ι → M} (he : is_basis R e) (v : ι → M) : matrix ι ι R :=
linear_map.to_matrix he he (he.constr v)

variables {e : ι → M} (he : is_basis R e) (v : ι → M) (i j : ι)

namespace is_basis

lemma to_matrix_apply : he.to_matrix v i j = he.equiv_fun (v j) i :=
by simp [is_basis.to_matrix, linear_map.to_matrix_apply]

@[simp] lemma to_matrix_self : he.to_matrix e = 1 :=
begin
  rw is_basis.to_matrix,
  ext i j,
  simp [linear_map.to_matrix_apply, is_basis.equiv_fun, matrix.one_apply, finsupp.single, eq_comm]
end

lemma to_matrix_update (x : M) :
  he.to_matrix (function.update v i x) = matrix.update_column (he.to_matrix v) i (he.repr x) :=
begin
  ext j k,
  rw [is_basis.to_matrix, linear_map.to_matrix_apply he he (he.constr (update v i x)),
      matrix.update_column_apply, constr_basis, he.to_matrix_apply],
  split_ifs,
  { rw [h, update_same i x v, he.equiv_fun_apply] },
  { rw update_noteq h },
end

/-- From a basis `e : ι → M`, build a linear equivalence between families of vectors `v : ι → M`,
and matrices, making the matrix whose columns are the vectors `v i` written in the basis `e`. -/
def to_matrix_equiv {e : ι → M} (he : is_basis R e) : (ι → M) ≃ₗ[R] matrix ι ι R :=
{ to_fun := he.to_matrix,
  map_add' := λ v w, begin
    ext i j,
    change _ = _ + _,
    simp [he.to_matrix_apply]
  end,
  map_smul' := begin
    intros c v,
    ext i j,
    simp [he.to_matrix_apply]
  end,
  inv_fun := λ m j, ∑ i, (m i j) • e i,
  left_inv := begin
    intro v,
    ext j,
    simp [he.to_matrix_apply, he.equiv_fun_total (v j)]
  end,
  right_inv := begin
    intros x,
    ext k l,
    simp [he.to_matrix_apply, he.equiv_fun.map_sum, he.equiv_fun.map_smul,
          fintype.sum_apply k (λ i, x i l • he.equiv_fun (e i)),
          he.equiv_fun_self]
  end }

end is_basis

end is_basis_to_matrix

open_locale matrix

section det

open linear_map matrix

variables {R : Type} [comm_ring R]
variables {M : Type*} [add_comm_group M] [module R M]
variables {M' : Type*} [add_comm_group M'] [module R M']
variables {ι : Type*} [decidable_eq ι] [fintype ι] {v : ι → M} {v' : ι → M'}

lemma linear_equiv.is_unit_det (f : M ≃ₗ[R] M') (hv : is_basis R v) (hv' : is_basis R v') :
  is_unit (linear_map.to_matrix hv hv' f).det :=
begin
  apply is_unit_det_of_left_inverse,
  simpa using (linear_map.to_matrix_comp hv hv' hv f.symm f).symm
end

/-- Builds a linear equivalence from a linear map whose determinant in some bases is a unit. -/
def linear_equiv.of_is_unit_det {f : M →ₗ[R] M'} {hv : is_basis R v} {hv' : is_basis R v'}
  (h : is_unit (linear_map.to_matrix hv hv' f).det) : M ≃ₗ[R] M' :=
{ to_fun := f,
  map_add' := f.map_add,
  map_smul' := f.map_smul,
  inv_fun := to_lin hv' hv (to_matrix hv hv' f)⁻¹,
  left_inv := λ x,
    calc to_lin hv' hv (to_matrix hv hv' f)⁻¹ (f x)
        = to_lin hv hv ((to_matrix hv hv' f)⁻¹ ⬝ to_matrix hv hv' f) x :
      by { rw [to_lin_mul hv hv' hv, to_lin_to_matrix, linear_map.comp_apply] }
    ... = x : by simp [h],
  right_inv := λ x,
    calc f (to_lin hv' hv (to_matrix hv hv' f)⁻¹ x)
        = to_lin hv' hv' (to_matrix hv hv' f ⬝ (to_matrix hv hv' f)⁻¹) x :
      by { rw [to_lin_mul hv' hv hv', linear_map.comp_apply, to_lin_to_matrix hv hv'] }
    ... = x : by simp [h],
  }

variables {e : ι → M} (he : is_basis R e)

/-- The determinant of a family of vectors with respect to some basis, as a multilinear map. -/
def is_basis.det : multilinear_map R (λ i : ι, M) R :=
{ to_fun := λ v, det (he.to_matrix v),
  map_add' := begin
    intros v i x y,
    simp only [he.to_matrix_update, linear_map.map_add],
    apply det_update_column_add
  end,
  map_smul' := begin
    intros u i c x,
    simp only [he.to_matrix_update, algebra.id.smul_eq_mul, map_smul_eq_smul_map],
    apply det_update_column_smul
  end }

lemma is_basis.det_apply (v : ι → M) : he.det v = det (he.to_matrix v) := rfl

lemma is_basis.det_self : he.det e = 1 :=
by simp [he.det_apply]

lemma is_basis.iff_det {v : ι → M} : is_basis R v ↔ is_unit (he.det v) :=
begin
  split,
  { intro hv,
    change is_unit (linear_map.to_matrix he he (equiv_of_is_basis he hv $ equiv.refl ι)).det,
    apply linear_equiv.is_unit_det },
  { intro h,
    convert linear_equiv.is_basis he (linear_equiv.of_is_unit_det h),
    ext i,
    exact (constr_basis he).symm },
end

end det

section transpose

variables {K V₁ V₂ ι₁ ι₂ : Type*} [field K]
          [add_comm_group V₁] [vector_space K V₁]
          [add_comm_group V₂] [vector_space K V₂]
          [fintype ι₁] [fintype ι₂] [decidable_eq ι₁] [decidable_eq ι₂]
          {B₁ : ι₁ → V₁} (h₁ : is_basis K B₁)
          {B₂ : ι₂ → V₂} (h₂ : is_basis K B₂)

@[simp] lemma linear_map.to_matrix_transpose (u : V₁ →ₗ[K] V₂) :
  linear_map.to_matrix h₂.dual_basis_is_basis h₁.dual_basis_is_basis (module.dual.transpose u) =
  (linear_map.to_matrix h₁ h₂ u)ᵀ :=
begin
  ext i j,
  simp only [linear_map.to_matrix_apply, module.dual.transpose_apply, h₁.dual_basis_equiv_fun,
             h₂.dual_basis_apply, matrix.transpose_apply, linear_map.comp_apply]
end

lemma linear_map.to_matrix_symm_transpose (M : matrix ι₁ ι₂ K) :
  (linear_map.to_matrix h₁.dual_basis_is_basis h₂.dual_basis_is_basis).symm Mᵀ =
  module.dual.transpose (matrix.to_lin h₂ h₁ M) :=
begin
  apply (linear_map.to_matrix h₁.dual_basis_is_basis h₂.dual_basis_is_basis).injective,
  rw [linear_equiv.apply_symm_apply],
  ext i j,
  simp only [linear_map.to_matrix_apply, module.dual.transpose_apply, h₂.dual_basis_equiv_fun,
    h₁.dual_basis_apply, matrix.transpose_apply, linear_map.comp_apply, if_true,
    matrix.to_lin_apply, linear_equiv.map_smul, mul_boole, algebra.id.smul_eq_mul,
    linear_equiv.map_sum, is_basis.equiv_fun_self, fintype.sum_apply, finset.sum_ite_eq',
    finset.sum_ite_eq, is_basis.equiv_fun_symm_apply, pi.smul_apply, matrix.to_lin_apply,
    matrix.mul_vec, matrix.dot_product, is_basis.equiv_fun_self, finset.mem_univ]
end

end transpose
namespace matrix

section trace

variables {m : Type*} [fintype m] (n : Type*) [fintype n]
variables (R : Type v) (M : Type w) [semiring R] [add_comm_monoid M] [semimodule R M]

/--
The diagonal of a square matrix.
-/
def diag : (matrix n n M) →ₗ[R] n → M :=
{ to_fun    := λ A i, A i i,
  map_add'  := by { intros, ext, refl, },
  map_smul' := by { intros, ext, refl, } }

variables {n} {R} {M}

@[simp] lemma diag_apply (A : matrix n n M) (i : n) : diag n R M A i = A i i := rfl

@[simp] lemma diag_one [decidable_eq n] :
  diag n R R 1 = λ i, 1 := by { dunfold diag, ext, simp [one_apply_eq] }

@[simp] lemma diag_transpose (A : matrix n n M) : diag n R M Aᵀ = diag n R M A := rfl

variables (n) (R) (M)

/--
The trace of a square matrix.
-/
def trace : (matrix n n M) →ₗ[R] M :=
{ to_fun    := λ A, ∑ i, diag n R M A i,
  map_add'  := by { intros, apply finset.sum_add_distrib, },
  map_smul' := by { intros, simp [finset.smul_sum], } }

variables {n} {R} {M}

@[simp] lemma trace_diag (A : matrix n n M) : trace n R M A = ∑ i, diag n R M A i := rfl

@[simp] lemma trace_one [decidable_eq n] :
  trace n R R 1 = fintype.card n :=
have h : trace n R R 1 = ∑ i, diag n R R 1 i := rfl,
by simp_rw [h, diag_one, finset.sum_const, nsmul_one]; refl

@[simp] lemma trace_transpose (A : matrix n n M) : trace n R M Aᵀ = trace n R M A := rfl

@[simp] lemma trace_transpose_mul (A : matrix m n R) (B : matrix n m R) :
  trace n R R (Aᵀ ⬝ Bᵀ) = trace m R R (A ⬝ B) := finset.sum_comm

lemma trace_mul_comm {S : Type v} [comm_ring S] (A : matrix m n S) (B : matrix n m S) :
  trace n S S (B ⬝ A) = trace m S S (A ⬝ B) :=
by rw [←trace_transpose, ←trace_transpose_mul, transpose_mul]

end trace

section ring

variables {n : Type*} [fintype n] [decidable_eq n] {R : Type v} [comm_ring R]
open linear_map matrix

lemma proj_diagonal (i : n) (w : n → R) :
  (proj i).comp (to_lin' (diagonal w)) = (w i) • proj i :=
by ext j; simp [mul_vec_diagonal]

lemma diagonal_comp_std_basis (w : n → R) (i : n) :
  (diagonal w).to_lin'.comp (std_basis R (λ_:n, R) i) = (w i) • std_basis R (λ_:n, R) i :=
begin
  ext a j,
  simp_rw [linear_map.comp_apply, to_lin'_apply, mul_vec_diagonal, linear_map.smul_apply,
    pi.smul_apply, algebra.id.smul_eq_mul],
  by_cases i = j,
  { subst h },
  { rw [std_basis_ne R (λ_:n, R) _ _ (ne.symm h), _root_.mul_zero, _root_.mul_zero] }
end

lemma diagonal_to_lin' (w : n → R) :
  (diagonal w).to_lin' = linear_map.pi (λi, w i • linear_map.proj i) :=
by ext v j; simp [mul_vec_diagonal]

/-- An invertible matrix yields a linear equivalence from the free module to itself. -/
def to_linear_equiv (P : matrix n n R) (h : is_unit P) : (n → R) ≃ₗ[R] (n → R) :=
have h' : is_unit P.det := P.is_unit_iff_is_unit_det.mp h,
{ inv_fun   := P⁻¹.to_lin',
  left_inv  := λ v,
    show (P⁻¹.to_lin'.comp P.to_lin') v = v,
    by rw [← matrix.to_lin'_mul, P.nonsing_inv_mul h', matrix.to_lin'_one, linear_map.id_apply],
  right_inv := λ v,
    show (P.to_lin'.comp P⁻¹.to_lin') v = v,
    by rw [← matrix.to_lin'_mul, P.mul_nonsing_inv h', matrix.to_lin'_one, linear_map.id_apply],
  ..P.to_lin' }

@[simp] lemma to_linear_equiv_apply (P : matrix n n R) (h : is_unit P) :
  (↑(P.to_linear_equiv h) : module.End R (n → R)) = P.to_lin' := rfl

@[simp] lemma to_linear_equiv_symm_apply (P : matrix n n R) (h : is_unit P) :
  (↑(P.to_linear_equiv h).symm : module.End R (n → R)) = P⁻¹.to_lin' := rfl

end ring

section vector_space

variables {m n : Type*} [fintype m] [fintype n]
variables {K : Type u} [field K] -- maybe try to relax the universe constraint

open linear_map matrix

lemma rank_vec_mul_vec {m n : Type u} [fintype m] [fintype n] [decidable_eq n]
  (w : m → K) (v : n → K) :
  rank (vec_mul_vec w v).to_lin' ≤ 1 :=
begin
  rw [vec_mul_vec_eq, to_lin'_mul],
  refine le_trans (rank_comp_le1 _ _) _,
  refine le_trans (rank_le_domain _) _,
  rw [dim_fun', ← cardinal.lift_eq_nat_iff.mpr (cardinal.fintype_card unit), cardinal.mk_unit],
  exact le_of_eq (cardinal.lift_one)
end

lemma ker_diagonal_to_lin' [decidable_eq m] (w : m → K) :
  ker (diagonal w).to_lin' = (⨆i∈{i | w i = 0 }, range (std_basis K (λi, K) i)) :=
begin
  rw [← comap_bot, ← infi_ker_proj],
  simp only [comap_infi, (ker_comp _ _).symm, proj_diagonal, ker_smul'],
  have : univ ⊆ {i : m | w i = 0} ∪ {i : m | w i = 0}ᶜ, { rw set.union_compl_self },
  exact (supr_range_std_basis_eq_infi_ker_proj K (λi:m, K)
    (disjoint_compl_right {i | w i = 0}) this (finite.of_fintype _)).symm
end

lemma range_diagonal [decidable_eq m] (w : m → K) :
  (diagonal w).to_lin'.range = (⨆ i ∈ {i | w i ≠ 0}, (std_basis K (λi, K) i).range) :=
begin
  dsimp only [mem_set_of_eq],
  rw [← map_top, ← supr_range_std_basis, map_supr],
  congr, funext i,
  rw [← linear_map.range_comp, diagonal_comp_std_basis, ← range_smul']
end

lemma rank_diagonal [decidable_eq m] [decidable_eq K] (w : m → K) :
  rank (diagonal w).to_lin' = fintype.card { i // w i ≠ 0 } :=
begin
  have hu : univ ⊆ {i : m | w i = 0}ᶜ ∪ {i : m | w i = 0}, { rw set.compl_union_self },
  have hd : disjoint {i : m | w i ≠ 0} {i : m | w i = 0} := (disjoint_compl_right {i | w i = 0}).symm,
  have h₁ := supr_range_std_basis_eq_infi_ker_proj K (λi:m, K) hd hu (finite.of_fintype _),
  have h₂ := @infi_ker_proj_equiv K _ _ (λi:m, K) _ _ _ _ (by simp; apply_instance) hd hu,
  rw [rank, range_diagonal, h₁, ←@dim_fun' K],
  apply linear_equiv.dim_eq,
  apply h₂,
end

end vector_space

section finite_dimensional

variables {m n : Type*} [fintype m] [fintype n]
variables {R : Type v} [field R]

instance : finite_dimensional R (matrix m n R) :=
linear_equiv.finite_dimensional (linear_equiv.uncurry R m n).symm

/--
The dimension of the space of finite dimensional matrices
is the product of the number of rows and columns.
-/
@[simp] lemma findim_matrix :
  finite_dimensional.findim R (matrix m n R) = fintype.card m * fintype.card n :=
by rw [@linear_equiv.findim_eq R (matrix m n R) _ _ _ _ _ _ (linear_equiv.uncurry R m n),
       finite_dimensional.findim_fintype_fun_eq_card, fintype.card_prod]

end finite_dimensional

section reindexing

variables {l m n : Type*} [fintype l] [fintype m] [fintype n]
variables {l' m' n' : Type*} [fintype l'] [fintype m'] [fintype n']
variables {R : Type v}

/-- The natural map that reindexes a matrix's rows and columns with equivalent types is an
equivalence. -/
def reindex (eₘ : m ≃ m') (eₙ : n ≃ n') : matrix m n R ≃ matrix m' n' R :=
{ to_fun    := λ M i j, M (eₘ.symm i) (eₙ.symm j),
  inv_fun   := λ M i j, M (eₘ i) (eₙ j),
  left_inv  := λ M, by simp,
  right_inv := λ M, by simp, }

@[simp] lemma reindex_apply (eₘ : m ≃ m') (eₙ : n ≃ n') (M : matrix m n R) :
  reindex eₘ eₙ M = λ i j, M (eₘ.symm i) (eₙ.symm j) :=
rfl

@[simp] lemma reindex_symm_apply (eₘ : m ≃ m') (eₙ : n ≃ n') (M : matrix m' n' R) :
  (reindex eₘ eₙ).symm M = λ i j, M (eₘ i) (eₙ j) :=
rfl

/-- The natural map that reindexes a matrix's rows and columns with equivalent types is a linear
equivalence. -/
def reindex_linear_equiv [semiring R] (eₘ : m ≃ m') (eₙ : n ≃ n') :
  matrix m n R ≃ₗ[R] matrix m' n' R :=
{ map_add'  := λ M N, rfl,
  map_smul' := λ M N, rfl,
..(reindex eₘ eₙ)}

@[simp] lemma reindex_linear_equiv_apply [semiring R]
  (eₘ : m ≃ m') (eₙ : n ≃ n') (M : matrix m n R) :
  reindex_linear_equiv eₘ eₙ M = λ i j, M (eₘ.symm i) (eₙ.symm j) :=
rfl

@[simp] lemma reindex_linear_equiv_symm_apply [semiring R]
  (eₘ : m ≃ m') (eₙ : n ≃ n') (M : matrix m' n' R) :
  (reindex_linear_equiv eₘ eₙ).symm M = λ i j, M (eₘ i) (eₙ j) :=
rfl

lemma reindex_mul [semiring R]
  (eₘ : m ≃ m') (eₙ : n ≃ n') (eₗ : l ≃ l') (M : matrix m n R) (N : matrix n l R) :
  (reindex_linear_equiv eₘ eₙ M) ⬝ (reindex_linear_equiv eₙ eₗ N) = reindex_linear_equiv eₘ eₗ (M ⬝ N) :=
begin
  ext i j,
  dsimp only [matrix.mul, matrix.dot_product],
  rw [←finset.univ_map_equiv_to_embedding eₙ, finset.sum_map finset.univ eₙ.to_embedding],
  simp,
end

/-- For square matrices, the natural map that reindexes a matrix's rows and columns with equivalent
types is an equivalence of algebras. -/
def reindex_alg_equiv [comm_semiring R] [decidable_eq m] [decidable_eq n]
  (e : m ≃ n) : matrix m m R ≃ₐ[R] matrix n n R :=
{ map_mul'  := λ M N, by simp only [reindex_mul, linear_equiv.to_fun_apply, mul_eq_mul],
  commutes' := λ r, by { ext, simp [algebra_map, algebra.to_ring_hom], by_cases h : i = j; simp [h], },
..(reindex_linear_equiv e e) }

@[simp] lemma reindex_alg_equiv_apply [comm_semiring R] [decidable_eq m] [decidable_eq n]
  (e : m ≃ n) (M : matrix m m R) :
  reindex_alg_equiv e M = λ i j, M (e.symm i) (e.symm j) :=
rfl

@[simp] lemma reindex_alg_equiv_symm_apply [comm_semiring R] [decidable_eq m] [decidable_eq n]
  (e : m ≃ n) (M : matrix n n R) :
  (reindex_alg_equiv e).symm M = λ i j, M (e i) (e j) :=
rfl

lemma reindex_transpose (eₘ : m ≃ m') (eₙ : n ≃ n') (M : matrix m n R) :
  (reindex eₘ eₙ M)ᵀ = (reindex eₙ eₘ Mᵀ) :=
rfl

end reindexing

end matrix

namespace linear_map

open_locale matrix

/-- The trace of an endomorphism given a basis. -/
def trace_aux (R : Type u) [comm_ring R] {M : Type v} [add_comm_group M] [module R M]
  {ι : Type w} [decidable_eq ι] [fintype ι] {b : ι → M} (hb : is_basis R b) :
  (M →ₗ[R] M) →ₗ[R] R :=
(matrix.trace ι R R).comp $ linear_map.to_matrix hb hb

@[simp] lemma trace_aux_def (R : Type u) [comm_ring R] {M : Type v} [add_comm_group M] [module R M]
  {ι : Type w} [decidable_eq ι] [fintype ι] {b : ι → M} (hb : is_basis R b) (f : M →ₗ[R] M) :
  trace_aux R hb f = matrix.trace ι R R (linear_map.to_matrix hb hb f) :=
rfl

theorem trace_aux_eq' (R : Type u) [comm_ring R] {M : Type v} [add_comm_group M] [module R M]
  {ι : Type w} [decidable_eq ι] [fintype ι] {b : ι → M} (hb : is_basis R b)
  {κ : Type w} [decidable_eq κ] [fintype κ] {c : κ → M} (hc : is_basis R c) :
  trace_aux R hb = trace_aux R hc :=
linear_map.ext $ λ f,
calc  matrix.trace ι R R (linear_map.to_matrix hb hb f)
    = matrix.trace ι R R (linear_map.to_matrix hb hb ((linear_map.id.comp f).comp linear_map.id)) :
  by rw [linear_map.id_comp, linear_map.comp_id]
... = matrix.trace ι R R (linear_map.to_matrix hc hb linear_map.id ⬝
        linear_map.to_matrix hc hc f ⬝
        linear_map.to_matrix hb hc linear_map.id) :
  by rw [linear_map.to_matrix_comp _ hc, linear_map.to_matrix_comp _ hc]
... = matrix.trace κ R R (linear_map.to_matrix hc hc f ⬝
        linear_map.to_matrix hb hc linear_map.id ⬝
        linear_map.to_matrix hc hb linear_map.id) :
  by rw [matrix.mul_assoc, matrix.trace_mul_comm]
... = matrix.trace κ R R (linear_map.to_matrix hc hc ((f.comp linear_map.id).comp linear_map.id)) :
  by rw [linear_map.to_matrix_comp _ hb, linear_map.to_matrix_comp _ hc]
... = matrix.trace κ R R (linear_map.to_matrix hc hc f) :
  by rw [linear_map.comp_id, linear_map.comp_id]

open_locale classical

theorem trace_aux_range (R : Type u) [comm_ring R] {M : Type v} [add_comm_group M] [module R M]
  {ι : Type w} [fintype ι] {b : ι → M} (hb : is_basis R b) :
  trace_aux R hb.range = trace_aux R hb :=
linear_map.ext $ λ f, if H : 0 = 1 then eq_of_zero_eq_one H _ _ else
begin
  haveI : nontrivial R := ⟨⟨0, 1, H⟩⟩,
  change ∑ i : set.range b, _ = ∑ i : ι, _, simp_rw [matrix.diag_apply], symmetry,
  convert (equiv.of_injective _ hb.injective).sum_comp _, ext i,
  exact (linear_map.to_matrix_range hb hb f i i).symm
end

/-- where `ι` and `κ` can reside in different universes -/
theorem trace_aux_eq (R : Type u) [comm_ring R] {M : Type v} [add_comm_group M] [module R M]
  {ι : Type*} [decidable_eq ι] [fintype ι] {b : ι → M} (hb : is_basis R b)
  {κ : Type*} [decidable_eq κ] [fintype κ] {c : κ → M} (hc : is_basis R c) :
  trace_aux R hb = trace_aux R hc :=
calc  trace_aux R hb
    = trace_aux R hb.range : by { rw trace_aux_range R hb, congr }
... = trace_aux R hc.range : trace_aux_eq' _ _ _
... = trace_aux R hc : by { rw trace_aux_range R hc, congr }

/-- Trace of an endomorphism independent of basis. -/
def trace (R : Type u) [comm_ring R] (M : Type v) [add_comm_group M] [module R M] :
  (M →ₗ[R] M) →ₗ[R] R :=
if H : ∃ s : finset M, is_basis R (λ x, x : (↑s : set M) → M)
then trace_aux R (classical.some_spec H)
else 0

theorem trace_eq_matrix_trace (R : Type u) [comm_ring R] {M : Type v} [add_comm_group M] [module R M]
  {ι : Type w} [fintype ι] {b : ι → M} (hb : is_basis R b) (f : M →ₗ[R] M) :
  trace R M f = matrix.trace ι R R (linear_map.to_matrix hb hb f) :=
have ∃ s : finset M, is_basis R (λ x, x : (↑s : set M) → M),
from ⟨finset.univ.image b,
  by { rw [finset.coe_image, finset.coe_univ, set.image_univ], exact hb.range }⟩,
by { rw [trace, dif_pos this, ← trace_aux_def], congr' 1, apply trace_aux_eq }

theorem trace_mul_comm (R : Type u) [comm_ring R] {M : Type v} [add_comm_group M] [module R M]
  (f g : M →ₗ[R] M) : trace R M (f * g) = trace R M (g * f) :=
if H : ∃ s : finset M, is_basis R (λ x, x : (↑s : set M) → M) then let ⟨s, hb⟩ := H in
by { simp_rw [trace_eq_matrix_trace R hb, linear_map.to_matrix_mul], apply matrix.trace_mul_comm }
else by rw [trace, dif_neg H, linear_map.zero_apply, linear_map.zero_apply]

section finite_dimensional

variables {K : Type*} [field K]
variables {V : Type*} [add_comm_group V] [vector_space K V] [finite_dimensional K V]
variables {W : Type*} [add_comm_group W] [vector_space K W] [finite_dimensional K W]

instance : finite_dimensional K (V →ₗ[K] W) :=
begin
  classical,
  cases finite_dimensional.exists_is_basis_finset K V with bV hbV,
  cases finite_dimensional.exists_is_basis_finset K W with bW hbW,
  apply linear_equiv.finite_dimensional (linear_map.to_matrix hbV hbW).symm,
end

/--
The dimension of the space of linear transformations is the product of the dimensions of the
domain and codomain.
-/
@[simp] lemma findim_linear_map :
  finite_dimensional.findim K (V →ₗ[K] W) =
  (finite_dimensional.findim K V) * (finite_dimensional.findim K W) :=
begin
  classical,
  cases finite_dimensional.exists_is_basis_finset K V with bV hbV,
  cases finite_dimensional.exists_is_basis_finset K W with bW hbW,
  rw [linear_equiv.findim_eq (linear_map.to_matrix hbV hbW), matrix.findim_matrix,
    finite_dimensional.findim_eq_card_basis hbV, finite_dimensional.findim_eq_card_basis hbW,
    mul_comm],
end

end finite_dimensional
end linear_map

/-- The natural equivalence between linear endomorphisms of finite free modules and square matrices
is compatible with the algebra structures. -/
def alg_equiv_matrix' {R : Type v} [comm_ring R] {n : Type*} [fintype n] [decidable_eq n] :
  module.End R (n → R) ≃ₐ[R] matrix n n R :=
{ map_mul'  := linear_map.to_matrix'_comp,
  map_add'  := linear_map.to_matrix'.map_add,
  commutes' := λ r, by { change (r • (linear_map.id : module.End R _)).to_matrix' = r • 1,
                         rw ←linear_map.to_matrix'_id, refl, },
  ..linear_map.to_matrix' }

/-- A linear equivalence of two modules induces an equivalence of algebras of their
endomorphisms. -/
def linear_equiv.alg_conj {R : Type v} [comm_ring R] {M₁ M₂ : Type*}
  [add_comm_group M₁] [module R M₁] [add_comm_group M₂] [module R M₂] (e : M₁ ≃ₗ[R] M₂) :
  module.End R M₁ ≃ₐ[R] module.End R M₂ :=
{ map_mul'  := λ f g, by apply e.arrow_congr_comp,
  map_add'  := e.conj.map_add,
  commutes' := λ r, by { change e.conj (r • linear_map.id) = r • linear_map.id,
                         rw [linear_equiv.map_smul, linear_equiv.conj_id], },
  ..e.conj }

/-- A basis of a module induces an equivalence of algebras from the endomorphisms of the module to
square matrices. -/
def alg_equiv_matrix {R : Type v} {M : Type w} {n : Type*} [fintype n]
  [comm_ring R] [add_comm_group M] [module R M] [decidable_eq n] {b : n → M} (h : is_basis R b) :
  module.End R M ≃ₐ[R] matrix n n R :=
h.equiv_fun.alg_conj.trans alg_equiv_matrix'<|MERGE_RESOLUTION|>--- conflicted
+++ resolved
@@ -201,19 +201,6 @@
 lemma linear_map.to_matrix_apply (f : M₁ →ₗ[R] M₂) (i : m) (j : n) :
   linear_map.to_matrix hv₁ hv₂ f i j = hv₂.equiv_fun (f (v₁ j)) i :=
 begin
-<<<<<<< HEAD
-  haveI : nontrivial R := ⟨⟨0, 1, H⟩⟩,
-  simp_rw [linear_equiv_matrix, linear_equiv.trans_apply, linear_equiv_matrix'_apply,
-    ← equiv.of_injective_to_fun _ hv₁.injective, ← equiv.of_injective_to_fun _ hv₂.injective,
-    to_matrix_of_equiv, ← linear_equiv.trans_apply, linear_equiv.arrow_congr_trans], congr' 3;
-  refine function.left_inverse.injective linear_equiv.symm_symm _; ext x;
-  simp_rw [linear_equiv.symm_trans_apply, is_basis.equiv_fun_symm_apply, fun_congr_left_symm,
-    fun_congr_left_apply, fun_left_apply],
-  convert (finset.sum_equiv (equiv.of_injective _ hv₁.injective) _).symm,
-  simp_rw [equiv.symm_apply_apply, equiv.of_injective_to_fun, subtype.coe_mk],
-  convert (finset.sum_equiv (equiv.of_injective _ hv₂.injective) _).symm,
-  simp_rw [equiv.symm_apply_apply, equiv.of_injective_to_fun, subtype.coe_mk]
-=======
   rw [linear_map.to_matrix, linear_equiv.trans_apply, linear_map.to_matrix'_apply,
       linear_equiv.arrow_congr_apply, is_basis.equiv_fun_symm_apply, finset.sum_eq_single j,
       if_pos rfl, one_smul],
@@ -222,7 +209,6 @@
   { intro hj,
     have := finset.mem_univ j,
     contradiction }
->>>>>>> 0d9227f8
 end
 
 lemma linear_map.to_matrix_apply' (f : M₁ →ₗ[R] M₂) (i : m) (j : n) :
