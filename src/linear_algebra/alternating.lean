--- conflicted
+++ resolved
@@ -441,13 +441,8 @@
 rfl
 
 lemma alternatization_coe (m : multilinear_map R (λ i : ι, M) N') :
-<<<<<<< HEAD
-  ↑m.alternatization = (∑ (σ : perm ι), (σ.sign : ℤ) • m.dom_dom_congr σ : _) :=
-coe_injective rfl
-=======
   ↑m.alternatization = (∑ (σ : perm ι), σ.sign • m.dom_dom_congr σ : _) :=
 coe_inj rfl
->>>>>>> 6823886c
 
 lemma alternatization_apply (m : multilinear_map R (λ i : ι, M) N') (v : ι → M) :
   alternatization m v = ∑ (σ : perm ι), σ.sign • m.dom_dom_congr σ v :=
@@ -462,18 +457,10 @@
 lemma coe_alternatization [fintype ι] (a : alternating_map R M N' ι) :
   (↑a : multilinear_map R (λ ι, M) N').alternatization = nat.factorial (fintype.card ι) • a :=
 begin
-<<<<<<< HEAD
-  apply alternating_map.coe_injective,
-  rw multilinear_map.alternatization_def,
-  simp_rw [coe_dom_dom_congr, smul_smul, int.units_coe_mul_self, one_smul,
-    finset.sum_const, finset.card_univ, fintype.card_perm, nsmul_eq_smul],
-  rw [←coe_multilinear_map, coe_smul],
-=======
   apply alternating_map.coe_inj,
   simp_rw [multilinear_map.alternatization_def, coe_dom_dom_congr, smul_smul,
     int.units_mul_self, one_smul, finset.sum_const, finset.card_univ, fintype.card_perm,
     ←coe_multilinear_map, coe_smul],
->>>>>>> 6823886c
 end
 
 end alternating_map
