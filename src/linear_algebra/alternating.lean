/-
Copyright (c) 2020 Zhangir Azerbayev. All rights reserved.
Released under Apache 2.0 license as described in the file LICENSE.
Authors: Eric Wieser, Zhangir Azerbayev
-/

import group_theory.perm.sign
import group_theory.perm.subgroup
import group_theory.quotient_group
import linear_algebra.linear_independent
import linear_algebra.multilinear.basis
import linear_algebra.multilinear.tensor_product
import logic.equiv.fin

/-!
# Alternating Maps

We construct the bundled function `alternating_map`, which extends `multilinear_map` with all the
arguments of the same type.

## Main definitions
* `alternating_map R M N ι` is the space of `R`-linear alternating maps from `ι → M` to `N`.
* `f.map_eq_zero_of_eq` expresses that `f` is zero when two inputs are equal.
* `f.map_swap` expresses that `f` is negated when two inputs are swapped.
* `f.map_perm` expresses how `f` varies by a sign change under a permutation of its inputs.
* An `add_comm_monoid`, `add_comm_group`, and `module` structure over `alternating_map`s that
  matches the definitions over `multilinear_map`s.
* `multilinear_map.alternatization`, which makes an alternating map out of a non-alternating one.
* `alternating_map.dom_coprod`, which behaves as a product between two alternating maps.

## Implementation notes
`alternating_map` is defined in terms of `map_eq_zero_of_eq`, as this is easier to work with than
using `map_swap` as a definition, and does not require `has_neg N`.

`alternating_map`s are provided with a coercion to `multilinear_map`, along with a set of
`norm_cast` lemmas that act on the algebraic structure:

* `alternating_map.coe_add`
* `alternating_map.coe_zero`
* `alternating_map.coe_sub`
* `alternating_map.coe_neg`
* `alternating_map.coe_smul`
-/

-- semiring / add_comm_monoid
variables {R : Type*} [semiring R]
variables {M : Type*} [add_comm_monoid M] [module R M]
variables {N : Type*} [add_comm_monoid N] [module R N]

-- semiring / add_comm_group
variables {M' : Type*} [add_comm_group M'] [module R M']
variables {N' : Type*} [add_comm_group N'] [module R N']

variables {ι : Type*} [decidable_eq ι]

set_option old_structure_cmd true

section
variables (R M N ι)
/--
An alternating map is a multilinear map that vanishes when two of its arguments are equal.
-/
structure alternating_map extends multilinear_map R (λ i : ι, M) N :=
(map_eq_zero_of_eq' : ∀ (v : ι → M) (i j : ι) (h : v i = v j) (hij : i ≠ j), to_fun v = 0)
end

/-- The multilinear map associated to an alternating map -/
add_decl_doc alternating_map.to_multilinear_map

namespace alternating_map

variables (f f' : alternating_map R M N ι)
variables (g g₂ : alternating_map R M N' ι)
variables (g' : alternating_map R M' N' ι)
variables (v : ι → M) (v' : ι → M')
open function

/-! Basic coercion simp lemmas, largely copied from `ring_hom` and `multilinear_map` -/
section coercions

instance : has_coe_to_fun (alternating_map R M N ι) (λ _, (ι → M) → N) := ⟨λ x, x.to_fun⟩

initialize_simps_projections alternating_map (to_fun → apply)

@[simp] lemma to_fun_eq_coe : f.to_fun = f := rfl

@[simp] lemma coe_mk (f : (ι → M) → N) (h₁ h₂ h₃) : ⇑(⟨f, h₁, h₂, h₃⟩ :
  alternating_map R M N ι) = f := rfl

theorem congr_fun {f g : alternating_map R M N ι} (h : f = g) (x : ι → M) : f x = g x :=
congr_arg (λ h : alternating_map R M N ι, h x) h

theorem congr_arg (f : alternating_map R M N ι) {x y : ι → M} (h : x = y) : f x = f y :=
congr_arg (λ x : ι → M, f x) h

theorem coe_injective : injective (coe_fn : alternating_map R M N ι → ((ι → M) → N)) :=
λ f g h, by { cases f, cases g, cases h, refl }

@[simp, norm_cast] theorem coe_inj {f g : alternating_map R M N ι} :
  (f : (ι → M) → N) = g ↔ f = g :=
coe_injective.eq_iff

@[ext] theorem ext {f f' : alternating_map R M N ι} (H : ∀ x, f x = f' x) : f = f' :=
coe_injective (funext H)

theorem ext_iff {f g : alternating_map R M N ι} : f = g ↔ ∀ x, f x = g x :=
⟨λ h x, h ▸ rfl, λ h, ext h⟩

instance : has_coe (alternating_map R M N ι) (multilinear_map R (λ i : ι, M) N) :=
⟨λ x, x.to_multilinear_map⟩

@[simp, norm_cast] lemma coe_multilinear_map : ⇑(f : multilinear_map R (λ i : ι, M) N) = f := rfl

lemma coe_multilinear_map_injective :
  function.injective (coe : alternating_map R M N ι → multilinear_map R (λ i : ι, M) N) :=
λ x y h, ext $ multilinear_map.congr_fun h

@[simp] lemma to_multilinear_map_eq_coe : f.to_multilinear_map = f := rfl

@[simp] lemma coe_multilinear_map_mk (f : (ι → M) → N) (h₁ h₂ h₃) :
  ((⟨f, h₁, h₂, h₃⟩ : alternating_map R M N ι) :  multilinear_map R (λ i : ι, M) N) = ⟨f, h₁, h₂⟩ :=
rfl

end coercions

/-!
### Simp-normal forms of the structure fields

These are expressed in terms of `⇑f` instead of `f.to_fun`.
-/
@[simp] lemma map_add (i : ι) (x y : M) :
  f (update v i (x + y)) = f (update v i x) + f (update v i y) :=
f.to_multilinear_map.map_add' v i x y

@[simp] lemma map_sub (i : ι) (x y : M') :
  g' (update v' i (x - y)) = g' (update v' i x) - g' (update v' i y) :=
g'.to_multilinear_map.map_sub v' i x y

@[simp] lemma map_neg (i : ι) (x : M') :
  g' (update v' i (-x)) = -g' (update v' i x) :=
g'.to_multilinear_map.map_neg v' i x

@[simp] lemma map_smul (i : ι) (r : R) (x : M) :
  f (update v i (r • x)) = r • f (update v i x) :=
f.to_multilinear_map.map_smul' v i r x

@[simp] lemma map_eq_zero_of_eq (v : ι → M) {i j : ι} (h : v i = v j) (hij : i ≠ j) :
  f v = 0 :=
f.map_eq_zero_of_eq' v i j h hij

lemma map_coord_zero {m : ι → M} (i : ι) (h : m i = 0) : f m = 0 :=
f.to_multilinear_map.map_coord_zero i h

@[simp] lemma map_update_zero (m : ι → M) (i : ι) : f (update m i 0) = 0 :=
f.to_multilinear_map.map_update_zero m i

@[simp] lemma map_zero [nonempty ι] : f 0 = 0 :=
f.to_multilinear_map.map_zero

lemma map_eq_zero_of_not_injective (v : ι → M) (hv : ¬function.injective v) : f v = 0 :=
begin
  rw function.injective at hv,
  push_neg at hv,
  rcases hv with ⟨i₁, i₂, heq, hne⟩,
  exact f.map_eq_zero_of_eq v heq hne
end

/-!
### Algebraic structure inherited from `multilinear_map`

`alternating_map` carries the same `add_comm_monoid`, `add_comm_group`, and `module` structure
as `multilinear_map`
-/

section has_scalar

variables {S : Type*} [monoid S] [distrib_mul_action S N] [smul_comm_class R S N]

instance : has_scalar S (alternating_map R M N ι) :=
⟨λ c f,
  { map_eq_zero_of_eq' := λ v i j h hij, by simp [f.map_eq_zero_of_eq v h hij],
    ..((c • f : multilinear_map R (λ i : ι, M) N)) }⟩

@[simp] lemma smul_apply (c : S) (m : ι → M) :
  (c • f) m = c • f m := rfl

@[norm_cast] lemma coe_smul (c : S):
  ((c • f : alternating_map R M N ι) : multilinear_map R (λ i : ι, M) N) = c • f := rfl

lemma coe_fn_smul (c : S) (f : alternating_map R M N ι) : ⇑(c • f) = c • f :=
rfl

end has_scalar

instance : has_add (alternating_map R M N ι) :=
⟨λ a b,
  { map_eq_zero_of_eq' :=
      λ v i j h hij, by simp [a.map_eq_zero_of_eq v h hij, b.map_eq_zero_of_eq v h hij],
    ..(a + b : multilinear_map R (λ i : ι, M) N)}⟩

@[simp] lemma add_apply : (f + f') v = f v + f' v := rfl

@[norm_cast] lemma coe_add : (↑(f  + f') : multilinear_map R (λ i : ι, M) N) = f + f' := rfl

instance : has_zero (alternating_map R M N ι) :=
⟨{map_eq_zero_of_eq' := λ v i j h hij, by simp,
  ..(0 : multilinear_map R (λ i : ι, M) N)}⟩

@[simp] lemma zero_apply : (0 : alternating_map R M N ι) v = 0 := rfl

@[norm_cast] lemma coe_zero :
  ((0 : alternating_map R M N ι) : multilinear_map R (λ i : ι, M) N) = 0 := rfl

instance : inhabited (alternating_map R M N ι) := ⟨0⟩

instance : add_comm_monoid (alternating_map R M N ι) :=
coe_injective.add_comm_monoid _ rfl (λ _ _, rfl) (λ _ _, coe_fn_smul _ _)

instance : has_neg (alternating_map R M N' ι) :=
⟨λ f,
  { map_eq_zero_of_eq' := λ v i j h hij, by simp [f.map_eq_zero_of_eq v h hij],
    ..(-(f : multilinear_map R (λ i : ι, M) N')) }⟩

@[simp] lemma neg_apply (m : ι → M) : (-g) m = -(g m) := rfl

@[norm_cast] lemma coe_neg :
  ((-g : alternating_map R M N' ι) : multilinear_map R (λ i : ι, M) N') = -g := rfl

instance : has_sub (alternating_map R M N' ι) :=
⟨λ f g,
  { map_eq_zero_of_eq' :=
      λ v i j h hij, by simp [f.map_eq_zero_of_eq v h hij, g.map_eq_zero_of_eq v h hij],
    ..(f - g : multilinear_map R (λ i : ι, M) N') }⟩

@[simp] lemma sub_apply (m : ι → M) : (g - g₂) m = g m - g₂ m := rfl

@[norm_cast] lemma coe_sub : (↑(g - g₂) : multilinear_map R (λ i : ι, M) N') = g - g₂ := rfl

instance : add_comm_group (alternating_map R M N' ι) :=
coe_injective.add_comm_group _ rfl (λ _ _, rfl) (λ _, rfl) (λ _ _, rfl)
  (λ _ _, coe_fn_smul _ _) (λ _ _, coe_fn_smul _ _)

section distrib_mul_action

variables {S : Type*} [monoid S] [distrib_mul_action S N] [smul_comm_class R S N]

instance : distrib_mul_action S (alternating_map R M N ι) :=
{ one_smul := λ f, ext $ λ x, one_smul _ _,
  mul_smul := λ c₁ c₂ f, ext $ λ x, mul_smul _ _ _,
  smul_zero := λ r, ext $ λ x, smul_zero _,
  smul_add := λ r f₁ f₂, ext $ λ x, smul_add _ _ _ }

end distrib_mul_action

section module

variables {S : Type*} [semiring S] [module S N] [smul_comm_class R S N]

/-- The space of multilinear maps over an algebra over `R` is a module over `R`, for the pointwise
addition and scalar multiplication. -/
instance : module S (alternating_map R M N ι) :=
{ add_smul := λ r₁ r₂ f, ext $ λ x, add_smul _ _ _,
  zero_smul := λ f, ext $ λ x, zero_smul _ _ }

instance [no_zero_smul_divisors S N] : no_zero_smul_divisors S (alternating_map R M N ι) :=
coe_injective.no_zero_smul_divisors _ rfl coe_fn_smul

end module

section
variables (R N)

/-- The evaluation map from `ι → N` to `N` at a given `i` is alternating when `ι` is subsingleton.
-/
@[simps]
def of_subsingleton [subsingleton ι] (i : ι) : alternating_map R N N ι :=
{ to_fun := function.eval i,
  map_eq_zero_of_eq' := λ v i j hv hij, (hij $ subsingleton.elim _ _).elim,
  ..multilinear_map.of_subsingleton R N i }

end

end alternating_map

/-!
### Composition with linear maps
-/

namespace linear_map

variables {N₂ : Type*} [add_comm_monoid N₂] [module R N₂]

/-- Composing a alternating map with a linear map on the left gives again an alternating map. -/
def comp_alternating_map (g : N →ₗ[R] N₂) : alternating_map R M N ι →+ alternating_map R M N₂ ι :=
{ to_fun := λ f,
  { map_eq_zero_of_eq' := λ v i j h hij, by simp [f.map_eq_zero_of_eq v h hij],
              ..(g.comp_multilinear_map (f : multilinear_map R (λ _ : ι, M) N)) },
  map_zero' := by { ext, simp },
  map_add' := λ a b, by { ext, simp } }

@[simp] lemma coe_comp_alternating_map (g : N →ₗ[R] N₂) (f : alternating_map R M N ι) :
  ⇑(g.comp_alternating_map f) = g ∘ f := rfl

lemma comp_alternating_map_apply (g : N →ₗ[R] N₂) (f : alternating_map R M N ι) (m : ι → M) :
  g.comp_alternating_map f m = g (f m) := rfl

end linear_map

namespace alternating_map

variables {M₂ : Type*} [add_comm_monoid M₂] [module R M₂]
variables {M₃ : Type*} [add_comm_monoid M₃] [module R M₃]

/-- Composing a alternating map with the same linear map on each argument gives again an
alternating map. -/
def comp_linear_map (f : alternating_map R M N ι) (g : M₂ →ₗ[R] M) : alternating_map R M₂ N ι :=
{ map_eq_zero_of_eq' := λ v i j h hij, f.map_eq_zero_of_eq _ (linear_map.congr_arg h) hij,
  .. (f : multilinear_map R (λ _ : ι, M) N).comp_linear_map (λ _, g) }

lemma coe_comp_linear_map (f : alternating_map R M N ι) (g : M₂ →ₗ[R] M) :
  ⇑(f.comp_linear_map g) = f ∘ ((∘) g) := rfl

@[simp] lemma comp_linear_map_apply (f : alternating_map R M N ι) (g : M₂ →ₗ[R] M) (v : ι → M₂) :
  f.comp_linear_map g v = f (λ i, g (v i)) := rfl

/-- Composing an alternating map twice with the same linear map in each argument is
the same as composing with their composition. -/
lemma comp_linear_map_assoc (f : alternating_map R M N ι) (g₁ : M₂ →ₗ[R] M) (g₂ : M₃ →ₗ[R] M₂) :
  (f.comp_linear_map g₁).comp_linear_map g₂ = f.comp_linear_map (g₁ ∘ₗ g₂) :=
rfl

@[simp] lemma zero_comp_linear_map (g : M₂ →ₗ[R] M) :
  (0 : alternating_map R M N ι).comp_linear_map g = 0 :=
by { ext, simp only [comp_linear_map_apply, zero_apply] }

@[simp] lemma add_comp_linear_map (f₁ f₂ : alternating_map R M N ι) (g : M₂ →ₗ[R] M) :
  (f₁ + f₂).comp_linear_map g = f₁.comp_linear_map g + f₂.comp_linear_map g :=
by { ext, simp only [comp_linear_map_apply, add_apply] }

@[simp] lemma comp_linear_map_zero [nonempty ι] (f : alternating_map R M N ι) :
  f.comp_linear_map (0 : M₂ →ₗ[R] M) = 0 :=
begin
  ext,
  simp_rw [comp_linear_map_apply, linear_map.zero_apply, ←pi.zero_def, map_zero, zero_apply],
end

/-- Composing an alternating map with the identity linear map in each argument. -/
@[simp] lemma comp_linear_map_id (f : alternating_map R M N ι) :
  f.comp_linear_map linear_map.id = f :=
ext $ λ _, rfl

/-- Composing with a surjective linear map is injective. -/
lemma comp_linear_map_injective (f : M₂ →ₗ[R] M) (hf : function.surjective f) :
  function.injective (λ g : alternating_map R M N ι, g.comp_linear_map f) :=
λ g₁ g₂ h, ext $ λ x,
by simpa [function.surj_inv_eq hf] using ext_iff.mp h (function.surj_inv hf ∘ x)

lemma comp_linear_map_inj (f : M₂ →ₗ[R] M) (hf : function.surjective f)
  (g₁ g₂ : alternating_map R M N ι) : g₁.comp_linear_map f = g₂.comp_linear_map f ↔ g₁ = g₂ :=
(comp_linear_map_injective _ hf).eq_iff

section dom_lcongr

variables (ι R N) (S : Type*) [semiring S] [module S N] [smul_comm_class R S N]

/-- Construct a linear equivalence between maps from a linear equivalence between domains. -/
@[simps apply]
def dom_lcongr (e : M ≃ₗ[R] M₂) : alternating_map R M N ι ≃ₗ[S] alternating_map R M₂ N ι :=
{ to_fun := λ f, f.comp_linear_map e.symm,
  inv_fun := λ g, g.comp_linear_map e,
  map_add' := λ _ _, rfl,
  map_smul' := λ _ _, rfl,
  left_inv := λ f, alternating_map.ext $ λ v, f.congr_arg $ funext $ λ i, e.symm_apply_apply _,
  right_inv := λ f, alternating_map.ext $ λ v, f.congr_arg $ funext $ λ i, e.apply_symm_apply _ }

@[simp] lemma dom_lcongr_refl :
  dom_lcongr R N ι S (linear_equiv.refl R M) = linear_equiv.refl S _ :=
linear_equiv.ext $ λ _, alternating_map.ext $ λ v, rfl

@[simp] lemma dom_lcongr_symm (e : M ≃ₗ[R] M₂) :
  (dom_lcongr R N ι S e).symm = dom_lcongr R N ι S e.symm :=
rfl

lemma dom_lcongr_trans (e : M ≃ₗ[R] M₂) (f : M₂ ≃ₗ[R] M₃):
  (dom_lcongr R N ι S e).trans (dom_lcongr R N ι S f) = dom_lcongr R N ι S (e.trans f) :=
rfl

end dom_lcongr

/-- Composing an alternating map with the same linear equiv on each argument gives the zero map
if and only if the alternating map is the zero map. -/
@[simp] lemma comp_linear_equiv_eq_zero_iff (f : alternating_map R M N ι) (g : M₂ ≃ₗ[R] M) :
  f.comp_linear_map (g : M₂ →ₗ[R] M) = 0 ↔ f = 0 :=
(dom_lcongr R N ι ℕ g.symm).map_eq_zero_iff

variables (f f' : alternating_map R M N ι)
variables (g g₂ : alternating_map R M N' ι)
variables (g' : alternating_map R M' N' ι)
variables (v : ι → M) (v' : ι → M')
open function

/-!
### Other lemmas from `multilinear_map`
-/
section

open_locale big_operators

lemma map_update_sum {α : Type*} (t : finset α) (i : ι) (g : α → M) (m : ι → M):
  f (update m i (∑ a in t, g a)) = ∑ a in t, f (update m i (g a)) :=
f.to_multilinear_map.map_update_sum t i g m

end

/-!
### Theorems specific to alternating maps

Various properties of reordered and repeated inputs which follow from
`alternating_map.map_eq_zero_of_eq`.
-/

lemma map_update_self {i j : ι} (hij : i ≠ j) :
  f (function.update v i (v j)) = 0 :=
f.map_eq_zero_of_eq _ (by rw [function.update_same, function.update_noteq hij.symm]) hij

lemma map_update_update {i j : ι} (hij : i ≠ j) (m : M) :
  f (function.update (function.update v i m) j m) = 0 :=
f.map_eq_zero_of_eq _
  (by rw [function.update_same, function.update_noteq hij, function.update_same]) hij

lemma map_swap_add {i j : ι} (hij : i ≠ j) :
  f (v ∘ equiv.swap i j) + f v = 0 :=
begin
  rw equiv.comp_swap_eq_update,
  convert f.map_update_update v hij (v i + v j),
  simp [f.map_update_self _ hij,
        f.map_update_self _ hij.symm,
        function.update_comm hij (v i + v j) (v _) v,
        function.update_comm hij.symm (v i) (v i) v],
end

lemma map_add_swap {i j : ι} (hij : i ≠ j) :
  f v + f (v ∘ equiv.swap i j) = 0 :=
by { rw add_comm, exact f.map_swap_add v hij }

<<<<<<< HEAD
lemma map_swap {i j : ι} (hij : i ≠ j) :
  g (v ∘ equiv.swap i j) = - g v  :=
eq_neg_of_add_eq_zero_left (g.map_swap_add v hij)
=======
lemma map_swap {i j : ι} (hij : i ≠ j) : g (v ∘ equiv.swap i j) = - g v :=
eq_neg_of_add_eq_zero_left $ g.map_swap_add v hij
>>>>>>> 90e932a8

lemma map_perm [fintype ι] (v : ι → M) (σ : equiv.perm ι) :
  g (v ∘ σ) = σ.sign • g v :=
begin
  apply equiv.perm.swap_induction_on' σ,
  { simp },
  { intros s x y hxy hI,
    simpa [g.map_swap (v ∘ s) hxy, equiv.perm.sign_swap hxy] using hI, }
end

lemma map_congr_perm [fintype ι] (σ : equiv.perm ι) :
  g v = σ.sign • g (v ∘ σ) :=
by { rw [g.map_perm, smul_smul], simp }

lemma coe_dom_dom_congr [fintype ι] (σ : equiv.perm ι) :
  (g : multilinear_map R (λ _ : ι, M) N').dom_dom_congr σ
    = σ.sign • (g : multilinear_map R (λ _ : ι, M) N') :=
multilinear_map.ext $ λ v, g.map_perm v σ

/-- If the arguments are linearly dependent then the result is `0`. -/
lemma map_linear_dependent
  {K : Type*} [ring K]
  {M : Type*} [add_comm_group M] [module K M]
  {N : Type*} [add_comm_group N] [module K N] [no_zero_smul_divisors K N]
  (f : alternating_map K M N ι) (v : ι → M)
  (h : ¬linear_independent K v) :
  f v = 0 :=
begin
  obtain ⟨s, g, h, i, hi, hz⟩ := not_linear_independent_iff.mp h,
  suffices : f (update v i (g i • v i)) = 0,
  { rw [f.map_smul, function.update_eq_self, smul_eq_zero] at this,
    exact or.resolve_left this hz, },
  conv at h in (g _ • v _) { rw ←if_t_t (i = x) (g _ • v _), },
  rw [finset.sum_ite, finset.filter_eq, finset.filter_ne, if_pos hi, finset.sum_singleton,
    add_eq_zero_iff_eq_neg] at h,
  rw [h, f.map_neg, f.map_update_sum, neg_eq_zero, finset.sum_eq_zero],
  intros j hj,
  obtain ⟨hij, _⟩ := finset.mem_erase.mp hj,
  rw [f.map_smul, f.map_update_self _ hij.symm, smul_zero],
end

end alternating_map

open_locale big_operators

namespace multilinear_map

open equiv

variables [fintype ι]

private lemma alternization_map_eq_zero_of_eq_aux
  (m : multilinear_map R (λ i : ι, M) N')
  (v : ι → M) (i j : ι) (i_ne_j : i ≠ j) (hv : v i = v j) :
  (∑ (σ : perm ι), σ.sign • m.dom_dom_congr σ) v = 0 :=
begin
  rw sum_apply,
  exact finset.sum_involution
    (λ σ _, swap i j * σ)
    (λ σ _, by simp [perm.sign_swap i_ne_j, apply_swap_eq_self hv])
    (λ σ _ _, (not_congr swap_mul_eq_iff).mpr i_ne_j)
    (λ σ _, finset.mem_univ _)
    (λ σ _, swap_mul_involutive i j σ)
end

/-- Produce an `alternating_map` out of a `multilinear_map`, by summing over all argument
permutations. -/
def alternatization : multilinear_map R (λ i : ι, M) N' →+ alternating_map R M N' ι :=
{ to_fun := λ m,
  { to_fun := ⇑(∑ (σ : perm ι), σ.sign • m.dom_dom_congr σ),
    map_eq_zero_of_eq' := λ v i j hvij hij, alternization_map_eq_zero_of_eq_aux m v i j hij hvij,
    .. (∑ (σ : perm ι), σ.sign • m.dom_dom_congr σ)},
  map_add' := λ a b, begin
    ext,
    simp only [
      finset.sum_add_distrib, smul_add, add_apply, dom_dom_congr_apply, alternating_map.add_apply,
      alternating_map.coe_mk, smul_apply, sum_apply],
  end,
  map_zero' := begin
    ext,
    simp only [
      finset.sum_const_zero, smul_zero, zero_apply, dom_dom_congr_apply, alternating_map.zero_apply,
      alternating_map.coe_mk, smul_apply, sum_apply],
  end }

lemma alternatization_def (m : multilinear_map R (λ i : ι, M) N') :
  ⇑(alternatization m) = (∑ (σ : perm ι), σ.sign • m.dom_dom_congr σ : _) :=
rfl

lemma alternatization_coe (m : multilinear_map R (λ i : ι, M) N') :
  ↑m.alternatization = (∑ (σ : perm ι), σ.sign • m.dom_dom_congr σ : _) :=
coe_injective rfl

lemma alternatization_apply (m : multilinear_map R (λ i : ι, M) N') (v : ι → M) :
  alternatization m v = ∑ (σ : perm ι), σ.sign • m.dom_dom_congr σ v :=
by simp only [alternatization_def, smul_apply, sum_apply]

end multilinear_map

namespace alternating_map

/-- Alternatizing a multilinear map that is already alternating results in a scale factor of `n!`,
where `n` is the number of inputs. -/
lemma coe_alternatization [fintype ι] (a : alternating_map R M N' ι) :
  (↑a : multilinear_map R (λ ι, M) N').alternatization = nat.factorial (fintype.card ι) • a :=
begin
  apply alternating_map.coe_injective,
  simp_rw [multilinear_map.alternatization_def, coe_dom_dom_congr, smul_smul,
    int.units_mul_self, one_smul, finset.sum_const, finset.card_univ, fintype.card_perm,
    ←coe_multilinear_map, coe_smul],
end

end alternating_map

namespace linear_map

variables {N'₂ : Type*} [add_comm_group N'₂] [module R N'₂] [fintype ι]

/-- Composition with a linear map before and after alternatization are equivalent. -/
lemma comp_multilinear_map_alternatization (g : N' →ₗ[R] N'₂)
  (f : multilinear_map R (λ _ : ι, M) N') :
  (g.comp_multilinear_map f).alternatization = g.comp_alternating_map (f.alternatization) :=
by { ext, simp [multilinear_map.alternatization_def] }

end linear_map

section coprod

open_locale big_operators
open_locale tensor_product

variables {ιa ιb : Type*} [decidable_eq ιa] [decidable_eq ιb] [fintype ιa] [fintype ιb]

variables
  {R' : Type*} {Mᵢ N₁ N₂ : Type*}
  [comm_semiring R']
  [add_comm_group N₁] [module R' N₁]
  [add_comm_group N₂] [module R' N₂]
  [add_comm_monoid Mᵢ] [module R' Mᵢ]

namespace equiv.perm

/-- Elements which are considered equivalent if they differ only by swaps within α or β  -/
abbreviation mod_sum_congr (α β : Type*) :=
_ ⧸ (equiv.perm.sum_congr_hom α β).range

lemma mod_sum_congr.swap_smul_involutive {α β : Type*} [decidable_eq (α ⊕ β)] (i j : α ⊕ β) :
  function.involutive (has_scalar.smul (equiv.swap i j) : mod_sum_congr α β → mod_sum_congr α β) :=
λ σ, begin
  apply σ.induction_on' (λ σ, _),
  exact _root_.congr_arg quotient.mk' (equiv.swap_mul_involutive i j σ)
end

end equiv.perm

namespace alternating_map
open equiv

/-- summand used in `alternating_map.dom_coprod` -/
def dom_coprod.summand
  (a : alternating_map R' Mᵢ N₁ ιa) (b : alternating_map R' Mᵢ N₂ ιb)
  (σ : perm.mod_sum_congr ιa ιb) :
  multilinear_map R' (λ _ : ιa ⊕ ιb, Mᵢ) (N₁ ⊗[R'] N₂) :=
quotient.lift_on' σ
  (λ σ,
    σ.sign •
      (multilinear_map.dom_coprod ↑a ↑b : multilinear_map R' (λ _, Mᵢ) (N₁ ⊗ N₂)).dom_dom_congr σ)
  (λ σ₁ σ₂ ⟨⟨sl, sr⟩, h⟩, begin
    ext v,
    simp only [multilinear_map.dom_dom_congr_apply, multilinear_map.dom_coprod_apply,
      coe_multilinear_map, multilinear_map.smul_apply],
    replace h := inv_mul_eq_iff_eq_mul.mp h.symm,
    have : (σ₁ * perm.sum_congr_hom _ _ (sl, sr)).sign = σ₁.sign * (sl.sign * sr.sign) :=
      by simp,
    rw [h, this, mul_smul, mul_smul, smul_left_cancel_iff,
      ←tensor_product.tmul_smul, tensor_product.smul_tmul'],
    simp only [sum.map_inr, perm.sum_congr_hom_apply, perm.sum_congr_apply, sum.map_inl,
              function.comp_app, perm.coe_mul],
    rw [←a.map_congr_perm (λ i, v (σ₁ _)), ←b.map_congr_perm (λ i, v (σ₁ _))],
  end)

lemma dom_coprod.summand_mk'
  (a : alternating_map R' Mᵢ N₁ ιa) (b : alternating_map R' Mᵢ N₂ ιb)
  (σ : equiv.perm (ιa ⊕ ιb)) :
  dom_coprod.summand a b (quotient.mk' σ) = σ.sign •
    (multilinear_map.dom_coprod ↑a ↑b : multilinear_map R' (λ _, Mᵢ) (N₁ ⊗ N₂)).dom_dom_congr σ :=
rfl

/-- Swapping elements in `σ` with equal values in `v` results in an addition that cancels -/
lemma dom_coprod.summand_add_swap_smul_eq_zero
  (a : alternating_map R' Mᵢ N₁ ιa) (b : alternating_map R' Mᵢ N₂ ιb)
  (σ : perm.mod_sum_congr ιa ιb)
  {v : ιa ⊕ ιb → Mᵢ} {i j : ιa ⊕ ιb} (hv : v i = v j) (hij : i ≠ j) :
  dom_coprod.summand a b σ v + dom_coprod.summand a b (swap i j • σ) v = 0 :=
begin
  apply σ.induction_on' (λ σ, _),
  dsimp only [quotient.lift_on'_mk', quotient.map'_mk', mul_action.quotient.smul_mk,
    dom_coprod.summand],
  rw [smul_eq_mul, perm.sign_mul, perm.sign_swap hij],
  simp only [one_mul, neg_mul, function.comp_app, units.neg_smul, perm.coe_mul,
    units.coe_neg, multilinear_map.smul_apply, multilinear_map.neg_apply,
    multilinear_map.dom_dom_congr_apply, multilinear_map.dom_coprod_apply],
  convert add_right_neg _;
  { ext k, rw equiv.apply_swap_eq_self hv },
end

/-- Swapping elements in `σ` with equal values in `v` result in zero if the swap has no effect
on the quotient. -/
lemma dom_coprod.summand_eq_zero_of_smul_invariant
  (a : alternating_map R' Mᵢ N₁ ιa) (b : alternating_map R' Mᵢ N₂ ιb)
  (σ : perm.mod_sum_congr ιa ιb)
  {v : ιa ⊕ ιb → Mᵢ} {i j : ιa ⊕ ιb} (hv : v i = v j) (hij : i ≠ j) :
  swap i j • σ = σ → dom_coprod.summand a b σ v = 0 :=
begin
  apply σ.induction_on' (λ σ, _),
  dsimp only [quotient.lift_on'_mk', quotient.map'_mk', multilinear_map.smul_apply,
    multilinear_map.dom_dom_congr_apply, multilinear_map.dom_coprod_apply, dom_coprod.summand],
  intro hσ,
  with_cases
  { cases hi : σ⁻¹ i;
      cases hj : σ⁻¹ j;
      rw perm.inv_eq_iff_eq at hi hj;
      substs hi hj, },
  case [sum.inl sum.inr : i' j', sum.inr sum.inl : i' j']
  { -- the term pairs with and cancels another term
    all_goals { obtain ⟨⟨sl, sr⟩, hσ⟩ := quotient.exact' hσ, },
    work_on_goal 1 { replace hσ := equiv.congr_fun hσ (sum.inl i'), },
    work_on_goal 2 { replace hσ := equiv.congr_fun hσ (sum.inr i'), },
    all_goals
    { rw [smul_eq_mul, ←mul_swap_eq_swap_mul, mul_inv_rev, swap_inv, inv_mul_cancel_right] at hσ,
      simpa using hσ, }, },
  case [sum.inr sum.inr : i' j', sum.inl sum.inl : i' j']
  { -- the term does not pair but is zero
    all_goals { convert smul_zero _, },
    work_on_goal 1 { convert tensor_product.tmul_zero _ _, },
    work_on_goal 2 { convert tensor_product.zero_tmul _ _, },
    all_goals { exact alternating_map.map_eq_zero_of_eq _ _ hv (λ hij', hij (hij' ▸ rfl)), } },
end

/-- Like `multilinear_map.dom_coprod`, but ensures the result is also alternating.

Note that this is usually defined (for instance, as used in Proposition 22.24 in [Gallier2011Notes])
over integer indices `ιa = fin n` and `ιb = fin m`, as
$$
(f \wedge g)(u_1, \ldots, u_{m+n}) =
  \sum_{\operatorname{shuffle}(m, n)} \operatorname{sign}(\sigma)
    f(u_{\sigma(1)}, \ldots, u_{\sigma(m)}) g(u_{\sigma(m+1)}, \ldots, u_{\sigma(m+n)}),
$$
where $\operatorname{shuffle}(m, n)$ consists of all permutations of $[1, m+n]$ such that
$\sigma(1) < \cdots < \sigma(m)$ and $\sigma(m+1) < \cdots < \sigma(m+n)$.

Here, we generalize this by replacing:
* the product in the sum with a tensor product
* the filtering of $[1, m+n]$ to shuffles with an isomorphic quotient
* the additions in the subscripts of $\sigma$ with an index of type `sum`

The specialized version can be obtained by combining this definition with `fin_sum_fin_equiv` and
`algebra.lmul'`.
-/
@[simps]
def dom_coprod
  (a : alternating_map R' Mᵢ N₁ ιa) (b : alternating_map R' Mᵢ N₂ ιb) :
  alternating_map R' Mᵢ (N₁ ⊗[R'] N₂) (ιa ⊕ ιb) :=
{ to_fun := λ v, ⇑(∑ σ : perm.mod_sum_congr ιa ιb, dom_coprod.summand a b σ) v,
  map_eq_zero_of_eq' := λ v i j hv hij, begin
    dsimp only,
    rw multilinear_map.sum_apply,
    exact finset.sum_involution
      (λ σ _, equiv.swap i j • σ)
      (λ σ _, dom_coprod.summand_add_swap_smul_eq_zero a b σ hv hij)
      (λ σ _, mt $ dom_coprod.summand_eq_zero_of_smul_invariant a b σ hv hij)
      (λ σ _, finset.mem_univ _)
      (λ σ _, equiv.perm.mod_sum_congr.swap_smul_involutive i j σ),
  end,
  ..(∑ σ : perm.mod_sum_congr ιa ιb, dom_coprod.summand a b σ) }

lemma dom_coprod_coe (a : alternating_map R' Mᵢ N₁ ιa) (b : alternating_map R' Mᵢ N₂ ιb) :
  (↑(a.dom_coprod b) : multilinear_map R' (λ _, Mᵢ) _) =
    ∑ σ : perm.mod_sum_congr ιa ιb, dom_coprod.summand a b σ :=
multilinear_map.ext $ λ _, rfl

/-- A more bundled version of `alternating_map.dom_coprod` that maps
`((ι₁ → N) → N₁) ⊗ ((ι₂ → N) → N₂)` to `(ι₁ ⊕ ι₂ → N) → N₁ ⊗ N₂`. -/
def dom_coprod' :
  (alternating_map R' Mᵢ N₁ ιa ⊗[R'] alternating_map R' Mᵢ N₂ ιb) →ₗ[R']
    alternating_map R' Mᵢ (N₁ ⊗[R'] N₂) (ιa ⊕ ιb) :=
tensor_product.lift $ by
  refine linear_map.mk₂ R' (dom_coprod)
    (λ m₁ m₂ n, _)
    (λ c m n, _)
    (λ m n₁ n₂, _)
    (λ c m n, _);
  { ext,
    simp only [dom_coprod_apply, add_apply, smul_apply, ←finset.sum_add_distrib,
      finset.smul_sum, multilinear_map.sum_apply, dom_coprod.summand],
    congr,
    ext σ,
    apply σ.induction_on' (λ σ, _),
    simp only [quotient.lift_on'_mk', coe_add, coe_smul, multilinear_map.smul_apply,
      ←multilinear_map.dom_coprod'_apply],
    simp only [tensor_product.add_tmul, ←tensor_product.smul_tmul',
      tensor_product.tmul_add, tensor_product.tmul_smul, linear_map.map_add, linear_map.map_smul],
    rw ←smul_add <|> rw smul_comm,
    congr }

@[simp]
lemma dom_coprod'_apply
  (a : alternating_map R' Mᵢ N₁ ιa) (b : alternating_map R' Mᵢ N₂ ιb) :
  dom_coprod' (a ⊗ₜ[R'] b) = dom_coprod a b :=
by simp only [dom_coprod', tensor_product.lift.tmul, linear_map.mk₂_apply]

end alternating_map

open equiv

/-- A helper lemma for `multilinear_map.dom_coprod_alternization`. -/
lemma multilinear_map.dom_coprod_alternization_coe
  (a : multilinear_map R' (λ _ : ιa, Mᵢ) N₁) (b : multilinear_map R' (λ _ : ιb, Mᵢ) N₂) :
  multilinear_map.dom_coprod ↑a.alternatization ↑b.alternatization =
    ∑ (σa : perm ιa) (σb : perm ιb), σa.sign • σb.sign •
      multilinear_map.dom_coprod (a.dom_dom_congr σa) (b.dom_dom_congr σb) :=
begin
  simp_rw [←multilinear_map.dom_coprod'_apply, multilinear_map.alternatization_coe],
  simp_rw [tensor_product.sum_tmul, tensor_product.tmul_sum, linear_map.map_sum,
    ←tensor_product.smul_tmul', tensor_product.tmul_smul, linear_map.map_smul_of_tower],
end

open alternating_map

/-- Computing the `multilinear_map.alternatization` of the `multilinear_map.dom_coprod` is the same
as computing the `alternating_map.dom_coprod` of the `multilinear_map.alternatization`s.
-/
lemma multilinear_map.dom_coprod_alternization
  (a : multilinear_map R' (λ _ : ιa, Mᵢ) N₁) (b : multilinear_map R' (λ _ : ιb, Mᵢ) N₂) :
  (multilinear_map.dom_coprod a b).alternatization =
    a.alternatization.dom_coprod b.alternatization :=
begin
  apply coe_multilinear_map_injective,
  rw [dom_coprod_coe, multilinear_map.alternatization_coe,
    finset.sum_partition (quotient_group.left_rel (perm.sum_congr_hom ιa ιb).range)],
  congr' 1,
  ext1 σ,
  apply σ.induction_on' (λ σ, _),

  -- unfold the quotient mess left by `finset.sum_partition`
  conv in (_ = quotient.mk' _)
  { change quotient.mk' _ = quotient.mk' _,
    rw quotient.eq',
    rw [quotient_group.left_rel],
    dsimp only [setoid.r] },

  -- eliminate a multiplication
  have : @finset.univ (perm (ιa ⊕ ιb)) _ = finset.univ.image ((*) σ) :=
    (finset.eq_univ_iff_forall.mpr $ λ a, let ⟨a', ha'⟩ := mul_left_surjective σ a in
      finset.mem_image.mpr ⟨a', finset.mem_univ _, ha'⟩).symm,
  rw [this, finset.image_filter],
  simp only [function.comp, mul_inv_rev, inv_mul_cancel_right, subgroup.inv_mem_iff],
  simp only [monoid_hom.mem_range], -- needs to be separate from the above `simp only`
  rw [finset.filter_congr_decidable,
    finset.univ_filter_exists (perm.sum_congr_hom ιa ιb),
    finset.sum_image (λ x _ y _ (h : _ = _), mul_right_injective _ h),
    finset.sum_image (λ x _ y _ (h : _ = _), perm.sum_congr_hom_injective h)],
  dsimp only,

  -- now we're ready to clean up the RHS, pulling out the summation
  rw [dom_coprod.summand_mk', multilinear_map.dom_coprod_alternization_coe,
    ←finset.sum_product', finset.univ_product_univ,
    ←multilinear_map.dom_dom_congr_equiv_apply, add_equiv.map_sum, finset.smul_sum],
  congr' 1,
  ext1 ⟨al, ar⟩,
  dsimp only,

  -- pull out the pair of smuls on the RHS, by rewriting to `_ →ₗ[ℤ] _` and back
  rw [←add_equiv.coe_to_add_monoid_hom, ←add_monoid_hom.coe_to_int_linear_map,
    linear_map.map_smul_of_tower,
    linear_map.map_smul_of_tower,
    add_monoid_hom.coe_to_int_linear_map, add_equiv.coe_to_add_monoid_hom,
    multilinear_map.dom_dom_congr_equiv_apply],

  -- pick up the pieces
  rw [multilinear_map.dom_dom_congr_mul, perm.sign_mul,
    perm.sum_congr_hom_apply, multilinear_map.dom_coprod_dom_dom_congr_sum_congr,
    perm.sign_sum_congr, mul_smul, mul_smul],
end

/-- Taking the `multilinear_map.alternatization` of the `multilinear_map.dom_coprod` of two
`alternating_map`s gives a scaled version of the `alternating_map.coprod` of those maps.
-/
lemma multilinear_map.dom_coprod_alternization_eq
  (a : alternating_map R' Mᵢ N₁ ιa) (b : alternating_map R' Mᵢ N₂ ιb) :
  (multilinear_map.dom_coprod a b : multilinear_map R' (λ _ : ιa ⊕ ιb, Mᵢ) (N₁ ⊗ N₂))
    .alternatization =
    ((fintype.card ιa).factorial * (fintype.card ιb).factorial) • a.dom_coprod b :=
begin
  rw [multilinear_map.dom_coprod_alternization, coe_alternatization, coe_alternatization, mul_smul,
    ←dom_coprod'_apply, ←dom_coprod'_apply, ←tensor_product.smul_tmul', tensor_product.tmul_smul,
    linear_map.map_smul_of_tower dom_coprod', linear_map.map_smul_of_tower dom_coprod'],
  -- typeclass resolution is a little confused here
  apply_instance, apply_instance,
end

end coprod

section basis

open alternating_map

variables {ι₁ : Type*} [fintype ι]
variables {R' : Type*} {N₁ N₂ : Type*} [comm_semiring R'] [add_comm_monoid N₁] [add_comm_monoid N₂]
variables [module R' N₁] [module R' N₂]

/-- Two alternating maps indexed by a `fintype` are equal if they are equal when all arguments
are distinct basis vectors. -/
lemma basis.ext_alternating {f g : alternating_map R' N₁ N₂ ι} (e : basis ι₁ R' N₁)
  (h : ∀ v : ι → ι₁, function.injective v → f (λ i, e (v i)) = g (λ i, e (v i))) : f = g :=
begin
  refine alternating_map.coe_multilinear_map_injective (basis.ext_multilinear e $ λ v, _),
  by_cases hi : function.injective v,
  { exact h v hi },
  { have : ¬function.injective (λ i, e (v i)) := hi.imp function.injective.of_comp,
    rw [coe_multilinear_map, coe_multilinear_map,
        f.map_eq_zero_of_not_injective _ this, g.map_eq_zero_of_not_injective _ this], }
end

end basis<|MERGE_RESOLUTION|>--- conflicted
+++ resolved
@@ -443,14 +443,8 @@
   f v + f (v ∘ equiv.swap i j) = 0 :=
 by { rw add_comm, exact f.map_swap_add v hij }
 
-<<<<<<< HEAD
-lemma map_swap {i j : ι} (hij : i ≠ j) :
-  g (v ∘ equiv.swap i j) = - g v  :=
-eq_neg_of_add_eq_zero_left (g.map_swap_add v hij)
-=======
 lemma map_swap {i j : ι} (hij : i ≠ j) : g (v ∘ equiv.swap i j) = - g v :=
 eq_neg_of_add_eq_zero_left $ g.map_swap_add v hij
->>>>>>> 90e932a8
 
 lemma map_perm [fintype ι] (v : ι → M) (σ : equiv.perm ι) :
   g (v ∘ σ) = σ.sign • g v :=
