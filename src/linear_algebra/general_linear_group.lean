--- conflicted
+++ resolved
@@ -158,11 +158,7 @@
   neg_mul := λ x y, subtype.ext $ neg_mul _ _,
   mul_neg := λ x y, subtype.ext $ mul_neg _ _ }
 
-<<<<<<< HEAD
-@[simp] lemma GL_pos_coe_neg (g : GL_pos n R) : ↑(- g) = - (↑g : matrix n n R) :=
-=======
 @[simp] lemma GL_pos.coe_neg (g : GL_pos n R) : ↑(- g) = - (↑g : matrix n n R) :=
->>>>>>> 53578832
 rfl
 
 @[simp] lemma GL_pos.coe_neg_apply (g : GL_pos n R) (i j : n) :
