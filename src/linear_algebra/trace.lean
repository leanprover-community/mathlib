/-
Copyright (c) 2019 Johannes Hölzl. All rights reserved.
Released under Apache 2.0 license as described in the file LICENSE.
Authors: Johannes Hölzl, Patrick Massot, Casper Putz, Anne Baanen, Antoine Labelle
-/
import linear_algebra.matrix.to_lin
import linear_algebra.matrix.trace
import linear_algebra.contraction
import linear_algebra.tensor_product_basis
import linear_algebra.free_module.strong_rank_condition

/-!
# Trace of a linear map

This file defines the trace of a linear map.

See also `linear_algebra/matrix/trace.lean` for the trace of a matrix.

## Tags

linear_map, trace, diagonal

-/

noncomputable theory

universes u v w

namespace linear_map

open_locale big_operators
open_locale matrix
open finite_dimensional

open_locale tensor_product

section
variables (R : Type u) [comm_ring R] {M : Type v} [add_comm_group M] [module R M]
variables {ι : Type w} [decidable_eq ι] [fintype ι]
variables {κ : Type*} [decidable_eq κ] [fintype κ]
variables (b : basis ι R M) (c : basis κ R M)

/-- The trace of an endomorphism given a basis. -/
def trace_aux :
  (M →ₗ[R] M) →ₗ[R] R :=
(matrix.trace_linear_map ι R R) ∘ₗ ↑(linear_map.to_matrix b b)

-- Can't be `simp` because it would cause a loop.
lemma trace_aux_def (b : basis ι R M) (f : M →ₗ[R] M) :
  trace_aux R b f = matrix.trace (linear_map.to_matrix b b f) :=
rfl

theorem trace_aux_eq : trace_aux R b = trace_aux R c :=
linear_map.ext $ λ f,
calc  matrix.trace (linear_map.to_matrix b b f)
    = matrix.trace (linear_map.to_matrix b b ((linear_map.id.comp f).comp linear_map.id)) :
  by rw [linear_map.id_comp, linear_map.comp_id]
... = matrix.trace (linear_map.to_matrix c b linear_map.id ⬝
        linear_map.to_matrix c c f ⬝
        linear_map.to_matrix b c linear_map.id) :
  by rw [linear_map.to_matrix_comp _ c, linear_map.to_matrix_comp _ c]
... = matrix.trace (linear_map.to_matrix c c f ⬝
        linear_map.to_matrix b c linear_map.id ⬝
        linear_map.to_matrix c b linear_map.id) :
  by rw [matrix.mul_assoc, matrix.trace_mul_comm]
... = matrix.trace (linear_map.to_matrix c c ((f.comp linear_map.id).comp linear_map.id)) :
  by rw [linear_map.to_matrix_comp _ b, linear_map.to_matrix_comp _ c]
... = matrix.trace (linear_map.to_matrix c c f) :
  by rw [linear_map.comp_id, linear_map.comp_id]

open_locale classical

variables (R) (M)

/-- Trace of an endomorphism independent of basis. -/
def trace : (M →ₗ[R] M) →ₗ[R] R :=
if H : ∃ (s : finset M), nonempty (basis s R M)
then trace_aux R H.some_spec.some
else 0

variables (R) {M}

/-- Auxiliary lemma for `trace_eq_matrix_trace`. -/
theorem trace_eq_matrix_trace_of_finset {s : finset M} (b : basis s R M)
  (f : M →ₗ[R] M) :
  trace R M f = matrix.trace (linear_map.to_matrix b b f) :=
have ∃ (s : finset M), nonempty (basis s R M),
from ⟨s, ⟨b⟩⟩,
by { rw [trace, dif_pos this, ← trace_aux_def], congr' 1, apply trace_aux_eq }

theorem trace_eq_matrix_trace (f : M →ₗ[R] M) :
  trace R M f = matrix.trace (linear_map.to_matrix b b f) :=
by rw [trace_eq_matrix_trace_of_finset R b.reindex_finset_range,
    ← trace_aux_def, ← trace_aux_def, trace_aux_eq R b]

theorem trace_mul_comm (f g : M →ₗ[R] M) :
  trace R M (f * g) = trace R M (g * f) :=
if H : ∃ (s : finset M), nonempty (basis s R M) then let ⟨s, ⟨b⟩⟩ := H in
by { simp_rw [trace_eq_matrix_trace R b, linear_map.to_matrix_mul], apply matrix.trace_mul_comm }
else by rw [trace, dif_neg H, linear_map.zero_apply, linear_map.zero_apply]

/-- The trace of an endomorphism is invariant under conjugation -/
@[simp]
theorem trace_conj (g : M →ₗ[R] M) (f : (M →ₗ[R] M)ˣ) :
  trace R M (↑f * g * ↑f⁻¹) = trace R M g :=
by { rw trace_mul_comm, simp }

end

section

variables {R : Type*} [comm_ring R] {M : Type*} [add_comm_group M] [module R M]
variables (N : Type*) [add_comm_group N] [module R N]
variables {ι : Type*} [fintype ι]

/-- The trace of a linear map correspond to the contraction pairing under the isomorphism
 `End(M) ≃ M* ⊗ M`-/
lemma trace_eq_contract_of_basis (b : basis ι R M) :
  (linear_map.trace R M) ∘ₗ (dual_tensor_hom R M M) = contract_left R M :=
begin
  classical,
  apply basis.ext (basis.tensor_product (basis.dual_basis b) b),
  rintros ⟨i, j⟩,
  simp only [function.comp_app, basis.tensor_product_apply, basis.coe_dual_basis, coe_comp],
  rw [trace_eq_matrix_trace R b, to_matrix_dual_tensor_hom],
  by_cases hij : i = j,
  { rw [hij], simp },
  rw matrix.std_basis_matrix.trace_zero j i (1:R) hij,
  simp [finsupp.single_eq_pi_single, hij],
end

/-- The trace of a linear map correspond to the contraction pairing under the isomorphism
 `End(M) ≃ M* ⊗ M`-/
lemma trace_eq_contract_of_basis' [decidable_eq ι] (b : basis ι R M) :
  (linear_map.trace R M) =
  (contract_left R M) ∘ₗ (dual_tensor_hom_equiv_of_basis b).symm.to_linear_map :=
by simp [linear_equiv.eq_comp_to_linear_map_symm, trace_eq_contract_of_basis b]

<<<<<<< HEAD
variables (R M N)
=======
variables (R M)
>>>>>>> ceca8d74
variables [module.free R M] [module.finite R M] [module.free R N] [module.finite R N] [nontrivial R]

/-- When `M` is finite free, the trace of a linear map correspond to the contraction pairing under
the isomorphism `End(M) ≃ M* ⊗ M`-/
@[simp] theorem trace_eq_contract :
  (linear_map.trace R M) ∘ₗ (dual_tensor_hom R M M) = contract_left R M :=
trace_eq_contract_of_basis (module.free.choose_basis R M)

@[simp] theorem trace_eq_contract_apply (x : module.dual R M ⊗[R] M) :
  (linear_map.trace R M) ((dual_tensor_hom R M M) x) = contract_left R M x :=
by rw [←comp_apply, trace_eq_contract]

open_locale classical

/-- When `M` is finite free, the trace of a linear map correspond to the contraction pairing under
the isomorphism `End(M) ≃ M* ⊗ M`-/
theorem trace_eq_contract' :
  (linear_map.trace R M) =
  (contract_left R M) ∘ₗ (dual_tensor_hom_equiv R M M).symm.to_linear_map :=
trace_eq_contract_of_basis' (module.free.choose_basis R M)

/-- The trace of the identity endomorphism is the dimension of the free module -/
@[simp] theorem trace_one : trace R M 1 = (finrank R M : R) :=
begin
  have b := module.free.choose_basis R M,
  rw [trace_eq_matrix_trace R b, to_matrix_one, module.free.finrank_eq_card_choose_basis_index],
  simp,
end

<<<<<<< HEAD
theorem trace_prod_map :
  trace R (M × N) ∘ₗ prod_map_linear R M N M N R =
  (coprod id id : R × R →ₗ[R] R) ∘ₗ prod_map (trace R M) (trace R N) :=
begin
  let e := ((dual_tensor_hom_equiv R M M).prod (dual_tensor_hom_equiv R N N)),
  have h : function.surjective e.to_linear_map := e.surjective,
  refine (cancel_right h).1 _,
  ext,
  { simp only [dual_tensor_hom_equiv, tensor_product.algebra_tensor_module.curry_apply,
  to_fun_eq_coe, tensor_product.curry_apply, coe_restrict_scalars_eq_coe, coe_comp,
  linear_equiv.coe_to_linear_map, coe_inl, function.comp_app, linear_equiv.prod_apply,
  dual_tensor_hom_equiv_of_basis_apply, map_zero, prod_map_apply, coprod_apply, id_coe, id.def,
  add_zero, prod_map_linear_apply, dual_tensor_hom_prod_map_zero, trace_eq_contract_apply,
  contract_left_apply, fst_apply] },
  { simp only [dual_tensor_hom_equiv, tensor_product.algebra_tensor_module.curry_apply,
  to_fun_eq_coe, tensor_product.curry_apply, coe_restrict_scalars_eq_coe, coe_comp,
  linear_equiv.coe_to_linear_map, coe_inr, function.comp_app, linear_equiv.prod_apply,
  dual_tensor_hom_equiv_of_basis_apply, map_zero, prod_map_apply, coprod_apply, id_coe, id.def,
  zero_add, prod_map_linear_apply, zero_prod_map_dual_tensor_hom, trace_eq_contract_apply,
  contract_left_apply, snd_apply], },
end

variables {R M N}

theorem trace_prod_map' (f : M →ₗ[R] M) (g : N →ₗ[R] N) :
  trace R (M × N) (prod_map f g) = trace R M f + trace R N g :=
begin
  have h := ext_iff.1 (trace_prod_map R M N) (f, g),
  simp only [coe_comp, function.comp_app, prod_map_apply, coprod_apply, id_coe, id.def,
  prod_map_linear_apply] at h, exact h,
end

=======
variables (M)

theorem trace_comp_comm :
  compr₂ (llcomp R M N M) (trace R M) = compr₂ (llcomp R N M N).flip (trace R N) :=
begin
  apply (compl₁₂_inj
    (dual_tensor_hom_equiv R N M).surjective (dual_tensor_hom_equiv R M N).surjective).1,
  ext g m f n,
  simp only [tensor_product.algebra_tensor_module.curry_apply, to_fun_eq_coe,
  tensor_product.curry_apply, coe_restrict_scalars_eq_coe, compl₁₂_apply, compr₂_apply, flip_apply,
  llcomp_apply', comp_dual_tensor_hom, map_smul, trace_eq_contract_apply, contract_left_apply,
  smul_eq_mul, mul_comm],
end

variables {R M}

theorem trace_comp_comm' (f : M →ₗ[R] N) (g : N →ₗ[R] M) :
  trace R M (g ∘ₗ f) = trace R N (f ∘ₗ g) :=
begin
  have h := ext_iff.1 (ext_iff.1 (trace_comp_comm R M N) g) f,
  simp only [llcomp_apply', compr₂_apply, flip_apply] at h,
  exact h,
end

@[simp] theorem trace_conj' (f : M →ₗ[R] M) (e : M ≃ₗ[R] N) : trace R N (e.conj f) = trace R M f :=
by rw [e.conj_apply, trace_comp_comm', ←comp_assoc, linear_equiv.comp_coe,
  linear_equiv.self_trans_symm, linear_equiv.refl_to_linear_map, id_comp]

>>>>>>> ceca8d74
end

end linear_map<|MERGE_RESOLUTION|>--- conflicted
+++ resolved
@@ -136,11 +136,7 @@
   (contract_left R M) ∘ₗ (dual_tensor_hom_equiv_of_basis b).symm.to_linear_map :=
 by simp [linear_equiv.eq_comp_to_linear_map_symm, trace_eq_contract_of_basis b]
 
-<<<<<<< HEAD
 variables (R M N)
-=======
-variables (R M)
->>>>>>> ceca8d74
 variables [module.free R M] [module.finite R M] [module.free R N] [module.finite R N] [nontrivial R]
 
 /-- When `M` is finite free, the trace of a linear map correspond to the contraction pairing under
@@ -170,7 +166,6 @@
   simp,
 end
 
-<<<<<<< HEAD
 theorem trace_prod_map :
   trace R (M × N) ∘ₗ prod_map_linear R M N M N R =
   (coprod id id : R × R →ₗ[R] R) ∘ₗ prod_map (trace R M) (trace R N) :=
@@ -203,8 +198,7 @@
   prod_map_linear_apply] at h, exact h,
 end
 
-=======
-variables (M)
+variables (R M N)
 
 theorem trace_comp_comm :
   compr₂ (llcomp R M N M) (trace R M) = compr₂ (llcomp R N M N).flip (trace R N) :=
@@ -218,7 +212,7 @@
   smul_eq_mul, mul_comm],
 end
 
-variables {R M}
+variables {R M N}
 
 theorem trace_comp_comm' (f : M →ₗ[R] N) (g : N →ₗ[R] M) :
   trace R M (g ∘ₗ f) = trace R N (f ∘ₗ g) :=
@@ -232,7 +226,6 @@
 by rw [e.conj_apply, trace_comp_comm', ←comp_assoc, linear_equiv.comp_coe,
   linear_equiv.self_trans_symm, linear_equiv.refl_to_linear_map, id_comp]
 
->>>>>>> ceca8d74
 end
 
 end linear_map