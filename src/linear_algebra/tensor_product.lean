/-
Copyright (c) 2018 Kenny Lau. All rights reserved.
Released under Apache 2.0 license as described in the file LICENSE.
Authors: Kenny Lau, Mario Carneiro
-/

import group_theory.congruence
import linear_algebra.basic

/-!
# Tensor product of modules over commutative semirings.

This file constructs the tensor product of modules over commutative semirings. Given a semiring
`R` and modules over it `M` and `N`, the standard construction of the tensor product is
`tensor_product R M N`. It is also a module over `R`.

It comes with a canonical bilinear map `M → N → tensor_product R M N`.

Given any bilinear map `M → N → P`, there is a unique linear map `tensor_product R M N → P` whose
composition with the canonical bilinear map `M → N → tensor_product R M N` is the given bilinear
map `M → N → P`.

We start by proving basic lemmas about bilinear maps.

## Notations

This file uses the localized notation `M ⊗ N` and `M ⊗[R] N` for `tensor_product R M N`, as well
as `m ⊗ₜ n` and `m ⊗ₜ[R] n` for `tensor_product.tmul R m n`.

## Tags

bilinear, tensor, tensor product
-/

namespace linear_map

section semiring

variables {R : Type*} [semiring R] {S : Type*} [semiring S]
variables {M : Type*} {N : Type*} {P : Type*}
variables {M' : Type*} {N' : Type*} {P' : Type*}

variables [add_comm_monoid M] [add_comm_monoid N] [add_comm_monoid P]
variables [add_comm_group M'] [add_comm_group N'] [add_comm_group P']
variables [module R M] [module S N] [module R P] [module S P]
variables [module R M'] [module S N'] [module R P'] [module S P']
variables [smul_comm_class S R P] [smul_comm_class S R P']
include R

variables (R S)
/-- Create a bilinear map from a function that is linear in each component.
See `mk₂` for the special case where both arguments come from modules over the same ring. -/
def mk₂' (f : M → N → P)
  (H1 : ∀ m₁ m₂ n, f (m₁ + m₂) n = f m₁ n + f m₂ n)
  (H2 : ∀ (c:R) m n, f (c • m) n = c • f m n)
  (H3 : ∀ m n₁ n₂, f m (n₁ + n₂) = f m n₁ + f m n₂)
  (H4 : ∀ (c:S) m n, f m (c • n) = c • f m n) : M →ₗ[R] N →ₗ[S] P :=
⟨λ m, ⟨f m, H3 m, λ c, H4 c m⟩,
λ m₁ m₂, linear_map.ext $ H1 m₁ m₂,
λ c m, linear_map.ext $ H2 c m⟩
variables {R S}

@[simp] theorem mk₂'_apply
  (f : M → N → P) {H1 H2 H3 H4} (m : M) (n : N) :
  (mk₂' R S f H1 H2 H3 H4 : M →ₗ[R] N →ₗ[S] P) m n = f m n := rfl

theorem ext₂ {f g : M →ₗ[R] N →ₗ[S] P}
  (H : ∀ m n, f m n = g m n) : f = g :=
linear_map.ext (λ m, linear_map.ext $ λ n, H m n)

section

local attribute [instance] smul_comm_class.symm

/-- Given a linear map from `M` to linear maps from `N` to `P`, i.e., a bilinear map from `M × N` to
`P`, change the order of variables and get a linear map from `N` to linear maps from `M` to `P`. -/
def flip (f : M →ₗ[R] N →ₗ[S] P) : N →ₗ[S] M →ₗ[R] P :=
mk₂' S R (λ n m, f m n)
  (λ n₁ n₂ m, (f m).map_add _ _)
  (λ c n m, (f m).map_smul _ _)
  (λ n m₁ m₂, by rw f.map_add; refl)
  (λ c n m, by rw f.map_smul; refl)

end

@[simp] theorem flip_apply (f : M →ₗ[R] N →ₗ[S] P) (m : M) (n : N) : flip f n m = f m n := rfl

open_locale big_operators

variables {R}
theorem flip_inj {f g : M →ₗ[R] N →ₗ[S] P} (H : flip f = flip g) : f = g :=
ext₂ $ λ m n, show flip f n m = flip g n m, by rw H

theorem map_zero₂ (f : M →ₗ[R] N →ₗ[S] P) (y) : f 0 y = 0 :=
(flip f y).map_zero

theorem map_neg₂ (f : M' →ₗ[R] N →ₗ[S] P') (x y) : f (-x) y = -f x y :=
(flip f y).map_neg _

theorem map_sub₂ (f : M' →ₗ[R] N →ₗ[S] P') (x y z) : f (x - y) z = f x z - f y z :=
(flip f z).map_sub _ _

theorem map_add₂ (f : M →ₗ[R] N →ₗ[S] P) (x₁ x₂ y) : f (x₁ + x₂) y = f x₁ y + f x₂ y :=
(flip f y).map_add _ _

theorem map_smul₂ (f : M →ₗ[R] N →ₗ[S] P) (r : R) (x y) : f (r • x) y = r • f x y :=
(flip f y).map_smul _ _

theorem map_sum₂ {ι : Type*} (f : M →ₗ[R] N →ₗ[S] P) (t : finset ι) (x : ι → M) (y) :
  f (∑ i in t, x i) y = ∑ i in t, f (x i) y :=
(flip f y).map_sum

end semiring

section comm_semiring

variables {R : Type*} [comm_semiring R]
variables {M : Type*} {N : Type*} {P : Type*} {Q : Type*}

variables [add_comm_monoid M] [add_comm_monoid N] [add_comm_monoid P] [add_comm_monoid Q]
variables [module R M] [module R N] [module R P] [module R Q]

variables (R)

/-- Create a bilinear map from a function that is linear in each component.

This is a shorthand for `mk₂'` for the common case when `R = S`. -/
def mk₂ (f : M → N → P)
  (H1 : ∀ m₁ m₂ n, f (m₁ + m₂) n = f m₁ n + f m₂ n)
  (H2 : ∀ (c:R) m n, f (c • m) n = c • f m n)
  (H3 : ∀ m n₁ n₂, f m (n₁ + n₂) = f m n₁ + f m n₂)
  (H4 : ∀ (c:R) m n, f m (c • n) = c • f m n) : M →ₗ[R] N →ₗ[R] P :=
mk₂' R R f H1 H2 H3 H4

@[simp] theorem mk₂_apply
  (f : M → N → P) {H1 H2 H3 H4} (m : M) (n : N) :
  (mk₂ R f H1 H2 H3 H4 : M →ₗ[R] N →ₗ[R] P) m n = f m n := rfl

variables (R M N P)
/-- Given a linear map from `M` to linear maps from `N` to `P`, i.e., a bilinear map `M → N → P`,
change the order of variables and get a linear map from `N` to linear maps from `M` to `P`. -/
def lflip : (M →ₗ[R] N →ₗ[R] P) →ₗ[R] N →ₗ[R] M →ₗ[R] P :=
⟨flip, λ _ _, rfl, λ _ _, rfl⟩
variables {R M N P}

variables (f : M →ₗ[R] N →ₗ[R] P)

@[simp] theorem lflip_apply (m : M) (n : N) : lflip R M N P f n m = f m n := rfl

variables (R P)
/-- Composing a linear map `M → N` and a linear map `N → P` to form a linear map `M → P`. -/
def lcomp (f : M →ₗ[R] N) : (N →ₗ[R] P) →ₗ[R] M →ₗ[R] P :=
flip $ linear_map.comp (flip id) f

variables {R P}

@[simp] theorem lcomp_apply (f : M →ₗ[R] N) (g : N →ₗ P) (x : M) :
  lcomp R P f g x = g (f x) := rfl

variables (R M N P)
/-- Composing a linear map `M → N` and a linear map `N → P` to form a linear map `M → P`. -/
def llcomp : (N →ₗ[R] P) →ₗ[R] (M →ₗ[R] N) →ₗ M →ₗ P :=
flip ⟨lcomp R P,
  λ f f', ext₂ $ λ g x, g.map_add _ _,
  λ (c : R) f, ext₂ $ λ g x, g.map_smul _ _⟩
variables {R M N P}

section
@[simp] theorem llcomp_apply (f : N →ₗ[R] P) (g : M →ₗ[R] N) (x : M) :
  llcomp R M N P f g x = f (g x) := rfl
end

/-- Composing a linear map `Q → N` and a bilinear map `M → N → P` to
form a bilinear map `M → Q → P`. -/
def compl₂ (g : Q →ₗ N) : M →ₗ Q →ₗ P := (lcomp R _ g).comp f

@[simp] theorem compl₂_apply (g : Q →ₗ[R] N) (m : M) (q : Q) :
  f.compl₂ g m q = f m (g q) := rfl

/-- Composing a linear map `P → Q` and a bilinear map `M × N → P` to
form a bilinear map `M → N → Q`. -/
def compr₂ (g : P →ₗ Q) : M →ₗ N →ₗ Q :=
linear_map.comp (llcomp R N P Q g) f

@[simp] theorem compr₂_apply (g : P →ₗ[R] Q) (m : M) (n : N) :
  f.compr₂ g m n = g (f m n) := rfl

variables (R M)
/-- Scalar multiplication as a bilinear map `R → M → M`. -/
def lsmul : R →ₗ M →ₗ M :=
mk₂ R (•) add_smul (λ _ _ _, mul_smul _ _ _) smul_add
(λ r s m, by simp only [smul_smul, smul_eq_mul, mul_comm])
variables {R M}

@[simp] theorem lsmul_apply (r : R) (m : M) : lsmul R M r m = r • m := rfl

end comm_semiring

section comm_ring

variables {R M : Type*} [comm_ring R] [add_comm_group M] [module R M]

lemma lsmul_injective [no_zero_smul_divisors R M] {x : R} (hx : x ≠ 0) :
  function.injective (lsmul R M x) :=
smul_left_injective _ hx

lemma ker_lsmul [no_zero_smul_divisors R M] {a : R} (ha : a ≠ 0) :
  (linear_map.lsmul R M a).ker = ⊥ :=
linear_map.ker_eq_bot_of_injective (linear_map.lsmul_injective ha)

end comm_ring

end linear_map

section semiring
variables {R : Type*} [comm_semiring R]
variables {R' : Type*} [monoid R']
variables {R'' : Type*} [semiring R'']
variables {M : Type*} {N : Type*} {P : Type*} {Q : Type*} {S : Type*}

variables [add_comm_monoid M] [add_comm_monoid N] [add_comm_monoid P] [add_comm_monoid Q]
  [add_comm_monoid S]
variables [module R M] [module R N] [module R P] [module R Q] [module R S]
variables [distrib_mul_action R' M] [distrib_mul_action R' N]
variables [module R'' M] [module R'' N]
include R

variables (M N)

namespace tensor_product

section
-- open free_add_monoid
variables (R)

/-- The relation on `free_add_monoid (M × N)` that generates a congruence whose quotient is
the tensor product. -/
inductive eqv : free_add_monoid (M × N) → free_add_monoid (M × N) → Prop
| of_zero_left : ∀ n : N, eqv (free_add_monoid.of (0, n)) 0
| of_zero_right : ∀ m : M, eqv (free_add_monoid.of (m, 0)) 0
| of_add_left : ∀ (m₁ m₂ : M) (n : N), eqv
    (free_add_monoid.of (m₁, n) + free_add_monoid.of (m₂, n)) (free_add_monoid.of (m₁ + m₂, n))
| of_add_right : ∀ (m : M) (n₁ n₂ : N), eqv
    (free_add_monoid.of (m, n₁) + free_add_monoid.of (m, n₂)) (free_add_monoid.of (m, n₁ + n₂))
| of_smul : ∀ (r : R) (m : M) (n : N), eqv
    (free_add_monoid.of (r • m, n)) (free_add_monoid.of (m, r • n))
| add_comm : ∀ x y, eqv (x + y) (y + x)
end

end tensor_product

variables (R)

/-- The tensor product of two modules `M` and `N` over the same commutative semiring `R`.
The localized notations are `M ⊗ N` and `M ⊗[R] N`, accessed by `open_locale tensor_product`. -/
def tensor_product : Type* :=
(add_con_gen (tensor_product.eqv R M N)).quotient

variables {R}

localized "infix ` ⊗ `:100 := tensor_product _" in tensor_product
localized "notation M ` ⊗[`:100 R `] `:0 N:100 := tensor_product R M N" in tensor_product

namespace tensor_product

section module

instance : add_zero_class (M ⊗[R] N) :=
{ .. (add_con_gen (tensor_product.eqv R M N)).add_monoid }

instance : add_comm_semigroup (M ⊗[R] N) :=
{ add_comm := λ x y, add_con.induction_on₂ x y $ λ x y, quotient.sound' $
    add_con_gen.rel.of _ _ $ eqv.add_comm _ _,
  .. (add_con_gen (tensor_product.eqv R M N)).add_monoid }

instance : inhabited (M ⊗[R] N) := ⟨0⟩

variables (R) {M N}
/-- The canonical function `M → N → M ⊗ N`. The localized notations are `m ⊗ₜ n` and `m ⊗ₜ[R] n`,
accessed by `open_locale tensor_product`. -/
def tmul (m : M) (n : N) : M ⊗[R] N := add_con.mk' _ $ free_add_monoid.of (m, n)
variables {R}

infix ` ⊗ₜ `:100 := tmul _
notation x ` ⊗ₜ[`:100 R `] `:0 y:100 := tmul R x y

@[elab_as_eliminator]
protected theorem induction_on
  {C : (M ⊗[R] N) → Prop}
  (z : M ⊗[R] N)
  (C0 : C 0)
  (C1 : ∀ {x y}, C $ x ⊗ₜ[R] y)
  (Cp : ∀ {x y}, C x → C y → C (x + y)) : C z :=
add_con.induction_on z $ λ x, free_add_monoid.rec_on x C0 $ λ ⟨m, n⟩ y ih,
by { rw add_con.coe_add, exact Cp C1 ih }

variables (M)
@[simp] lemma zero_tmul (n : N) : (0 : M) ⊗ₜ[R] n = 0 :=
quotient.sound' $ add_con_gen.rel.of _ _ $ eqv.of_zero_left _
variables {M}

lemma add_tmul (m₁ m₂ : M) (n : N) : (m₁ + m₂) ⊗ₜ n = m₁ ⊗ₜ n + m₂ ⊗ₜ[R] n :=
eq.symm $ quotient.sound' $ add_con_gen.rel.of _ _ $ eqv.of_add_left _ _ _

variables (N)
@[simp] lemma tmul_zero (m : M) : m ⊗ₜ[R] (0 : N) = 0 :=
quotient.sound' $ add_con_gen.rel.of _ _ $ eqv.of_zero_right _
variables {N}

lemma tmul_add (m : M) (n₁ n₂ : N) : m ⊗ₜ (n₁ + n₂) = m ⊗ₜ n₁ + m ⊗ₜ[R] n₂ :=
eq.symm $ quotient.sound' $ add_con_gen.rel.of _ _ $ eqv.of_add_right _ _ _

section

variables (R R' M N)

/--
A typeclass for `has_scalar` structures which can be moved across a tensor product.

This typeclass is generated automatically from a `is_scalar_tower` instance, but exists so that
we can also add an instance for `add_comm_group.int_module`, allowing `z •` to be moved even if
`R` does not support negation.

Note that `module R' (M ⊗[R] N)` is available even without this typeclass on `R'`; it's only
needed if `tensor_product.smul_tmul`, `tensor_product.smul_tmul'`, or `tensor_product.tmul_smul` is
used.
-/
class compatible_smul :=
(smul_tmul : ∀ (r : R') (m : M) (n : N), (r • m) ⊗ₜ n = m ⊗ₜ[R] (r • n))

end

/-- Note that this provides the default `compatible_smul R R M N` instance through
`mul_action.is_scalar_tower.left`. -/
@[priority 100]
instance compatible_smul.is_scalar_tower
  [has_scalar R' R] [is_scalar_tower R' R M] [is_scalar_tower R' R N] :
  compatible_smul R R' M N :=
⟨λ r m n, begin
  conv_lhs {rw ← one_smul R m},
  conv_rhs {rw ← one_smul R n},
  rw [←smul_assoc, ←smul_assoc],
  exact (quotient.sound' $ add_con_gen.rel.of _ _ $ eqv.of_smul _ _ _),
end⟩

/-- `smul` can be moved from one side of the product to the other .-/
lemma smul_tmul [compatible_smul R R' M N] (r : R') (m : M) (n : N) :
  (r • m) ⊗ₜ n = m ⊗ₜ[R] (r • n) :=
compatible_smul.smul_tmul _ _ _

/-- Auxiliary function to defining scalar multiplication on tensor product. -/
def smul.aux {R' : Type*} [has_scalar R' M] (r : R') : free_add_monoid (M × N) →+ M ⊗[R] N :=
free_add_monoid.lift $ λ p : M × N, (r • p.1) ⊗ₜ p.2

theorem smul.aux_of {R' : Type*} [has_scalar R' M] (r : R') (m : M) (n : N) :
  smul.aux r (free_add_monoid.of (m, n)) = (r • m) ⊗ₜ[R] n :=
rfl

variables [smul_comm_class R R' M] [smul_comm_class R R' N]
variables [smul_comm_class R R'' M] [smul_comm_class R R'' N]

-- Most of the time we want the instance below this one, which is easier for typeclass resolution
-- to find. The `unused_arguments` is from one of the two comm_classes - while we only make use
-- of one, it makes sense to make the API symmetric.
@[nolint unused_arguments]
instance has_scalar' : has_scalar R' (M ⊗[R] N) :=
⟨λ r, (add_con_gen (tensor_product.eqv R M N)).lift (smul.aux r : _ →+ M ⊗[R] N) $
add_con.add_con_gen_le $ λ x y hxy, match x, y, hxy with
| _, _, (eqv.of_zero_left n)       := (add_con.ker_rel _).2 $
    by simp_rw [add_monoid_hom.map_zero, smul.aux_of, smul_zero, zero_tmul]
| _, _, (eqv.of_zero_right m)      := (add_con.ker_rel _).2 $
    by simp_rw [add_monoid_hom.map_zero, smul.aux_of, tmul_zero]
| _, _, (eqv.of_add_left m₁ m₂ n)  := (add_con.ker_rel _).2 $
    by simp_rw [add_monoid_hom.map_add, smul.aux_of, smul_add, add_tmul]
| _, _, (eqv.of_add_right m n₁ n₂) := (add_con.ker_rel _).2 $
    by simp_rw [add_monoid_hom.map_add, smul.aux_of, tmul_add]
| _, _, (eqv.of_smul s m n)        := (add_con.ker_rel _).2 $
    by rw [smul.aux_of, smul.aux_of, ←smul_comm, smul_tmul]
| _, _, (eqv.add_comm x y)         := (add_con.ker_rel _).2 $
    by simp_rw [add_monoid_hom.map_add, add_comm]
end⟩

instance : has_scalar R (M ⊗[R] N) := tensor_product.has_scalar'

protected theorem smul_zero (r : R') : (r • 0 : M ⊗[R] N) = 0 :=
add_monoid_hom.map_zero _

protected theorem smul_add (r : R') (x y : M ⊗[R] N) :
  r • (x + y) = r • x + r • y :=
add_monoid_hom.map_add _ _ _

protected theorem zero_smul (x : M ⊗[R] N) : (0 : R'') • x = 0 :=
have ∀ (r : R'') (m : M) (n : N), r • (m ⊗ₜ[R] n) = (r • m) ⊗ₜ n := λ _ _ _, rfl,
tensor_product.induction_on x
  (by rw tensor_product.smul_zero)
  (λ m n, by rw [this, zero_smul, zero_tmul])
  (λ x y ihx ihy, by rw [tensor_product.smul_add, ihx, ihy, add_zero])

protected theorem one_smul (x : M ⊗[R] N) : (1 : R') • x = x :=
have ∀ (r : R') (m : M) (n : N), r • (m ⊗ₜ[R] n) = (r • m) ⊗ₜ n := λ _ _ _, rfl,
tensor_product.induction_on x
  (by rw tensor_product.smul_zero)
  (λ m n, by rw [this, one_smul])
  (λ x y ihx ihy, by rw [tensor_product.smul_add, ihx, ihy])

protected theorem add_smul (r s : R'') (x : M ⊗[R] N) : (r + s) • x = r • x + s • x :=
have ∀ (r : R'') (m : M) (n : N), r • (m ⊗ₜ[R] n) = (r • m) ⊗ₜ n := λ _ _ _, rfl,
tensor_product.induction_on x
  (by simp_rw [tensor_product.smul_zero, add_zero])
  (λ m n, by simp_rw [this, add_smul, add_tmul])
  (λ x y ihx ihy, by { simp_rw tensor_product.smul_add, rw [ihx, ihy, add_add_add_comm] })

instance : add_comm_monoid (M ⊗[R] N) :=
{ nsmul := λ n v, n • v,
  nsmul_zero' := by simp [tensor_product.zero_smul],
  nsmul_succ' := by simp [nat.succ_eq_one_add, tensor_product.one_smul, tensor_product.add_smul],
  .. tensor_product.add_comm_semigroup _ _, .. tensor_product.add_zero_class _ _}

-- Most of the time we want the instance below this one, which is easier for typeclass resolution
-- to find.
instance distrib_mul_action' : distrib_mul_action R'' (M ⊗[R] N) :=
have ∀ (r : R'') (m : M) (n : N), r • (m ⊗ₜ[R] n) = (r • m) ⊗ₜ n := λ _ _ _, rfl,
{ smul := (•),
  smul_add := λ r x y, tensor_product.smul_add r x y,
  mul_smul := λ r s x, tensor_product.induction_on x
    (by simp_rw tensor_product.smul_zero)
    (λ m n, by simp_rw [this, mul_smul])
    (λ x y ihx ihy, by { simp_rw tensor_product.smul_add, rw [ihx, ihy] }),
  one_smul := tensor_product.one_smul,
  smul_zero := tensor_product.smul_zero }

instance : distrib_mul_action R (M ⊗[R] N) := tensor_product.distrib_mul_action'

-- note that we don't actually need `compatible_smul` here, but we include it for symmetry
-- with `tmul_smul` to avoid exposing our asymmetric definition.
@[nolint unused_arguments]
theorem smul_tmul' [compatible_smul R R' M N] (r : R') (m : M) (n : N) :
  r • (m ⊗ₜ[R] n) = (r • m) ⊗ₜ n :=
rfl

@[simp] lemma tmul_smul [compatible_smul R R' M N] (r : R') (x : M) (y : N) :
  x ⊗ₜ (r • y) = r • (x ⊗ₜ[R] y) :=
(smul_tmul _ _ _).symm

<<<<<<< HEAD
section

variables {R'' : Type*} [comm_semiring R''] [has_scalar R'' R']
  [semimodule R'' M] [semimodule R'' N]
  [has_scalar R'' R] [is_scalar_tower R'' R M] [is_scalar_tower R'' R N]

/-- `is_scalar_tower R'' R' M` implies `is_scalar_tower R'' R' (M ⊗[R] N)` -/
@[priority 900]
instance is_scalar_tower_left [is_scalar_tower R'' R' M] :
    is_scalar_tower R'' R' (M ⊗[R] N) :=
⟨λ s r x, tensor_product.induction_on x
  (by simp)
  (λ m n, by rw [smul_tmul', smul_tmul', smul_tmul', smul_assoc])
  (λ x y ihx ihy, by rw [smul_add, smul_add, smul_add, ihx, ihy])⟩

/-- `is_scalar_tower R'' R' N` implies `is_scalar_tower R'' R' (M ⊗[R] N)` -/
@[priority 900]
instance is_scalar_tower_right [is_scalar_tower R'' R' N] :
    is_scalar_tower R'' R' (M ⊗[R] N) :=
⟨λ s r x, tensor_product.induction_on x
  (by simp)
  (λ m n, by rw [←tmul_smul, ←tmul_smul, ←tmul_smul, smul_assoc])
  (λ x y ihx ihy, by rw [smul_add, smul_add, smul_add, ihx, ihy])⟩

end

/-- A short-cut instance for the common case, where the requirements for the `semimodule` instance
are sufficient. -/
instance is_scalar_tower : is_scalar_tower R' R (M ⊗[R] N) :=
tensor_product.is_scalar_tower_right  -- or left, it doesn't matter
=======
-- Most of the time we want the instance below this one, which is easier for typeclass resolution
-- to find.
instance module' : module R'' (M ⊗[R] N) :=
{ smul := (•),
  add_smul := tensor_product.add_smul,
  zero_smul := tensor_product.zero_smul,
  ..tensor_product.distrib_mul_action' }

instance : module R (M ⊗[R] N) := tensor_product.module'
>>>>>>> a880ea4a

variables (R M N)
/-- The canonical bilinear map `M → N → M ⊗[R] N`. -/
def mk : M →ₗ N →ₗ M ⊗[R] N :=
linear_map.mk₂ R (⊗ₜ) add_tmul (λ c m n, by rw [smul_tmul, tmul_smul]) tmul_add tmul_smul
variables {R M N}

@[simp] lemma mk_apply (m : M) (n : N) : mk R M N m n = m ⊗ₜ n := rfl

lemma ite_tmul (x₁ : M) (x₂ : N) (P : Prop) [decidable P] :
  (if P then x₁ else 0) ⊗ₜ[R] x₂ = if P then x₁ ⊗ₜ x₂ else 0 :=
by { split_ifs; simp }

lemma tmul_ite (x₁ : M) (x₂ : N) (P : Prop) [decidable P] :
  x₁ ⊗ₜ[R] (if P then x₂ else 0) = if P then x₁ ⊗ₜ x₂ else 0 :=
by { split_ifs; simp }

section
open_locale big_operators

lemma sum_tmul {α : Type*} (s : finset α) (m : α → M) (n : N) :
  (∑ a in s, m a) ⊗ₜ[R] n = ∑ a in s, m a ⊗ₜ[R] n :=
begin
  classical,
  induction s using finset.induction with a s has ih h,
  { simp, },
  { simp [finset.sum_insert has, add_tmul, ih], },
end

lemma tmul_sum (m : M) {α : Type*} (s : finset α) (n : α → N) :
  m ⊗ₜ[R] (∑ a in s, n a) = ∑ a in s, m ⊗ₜ[R] n a :=
begin
  classical,
  induction s using finset.induction with a s has ih h,
  { simp, },
  { simp [finset.sum_insert has, tmul_add, ih], },
end
end

variables (R M N)

/-- The simple (aka pure) elements span the tensor product. -/
lemma span_tmul_eq_top :
  submodule.span R { t : M ⊗[R] N | ∃ m n, m ⊗ₜ n = t } = ⊤ :=
begin
  ext t, simp only [submodule.mem_top, iff_true],
  apply t.induction_on,
  { exact submodule.zero_mem _, },
  { intros m n, apply submodule.subset_span, use [m, n], },
  { intros t₁ t₂ ht₁ ht₂, exact submodule.add_mem _ ht₁ ht₂, },
end

end module

section UMP

variables {M N P Q}
variables (f : M →ₗ[R] N →ₗ[R] P)

/-- Auxiliary function to constructing a linear map `M ⊗ N → P` given a bilinear map `M → N → P`
with the property that its composition with the canonical bilinear map `M → N → M ⊗ N` is
the given bilinear map `M → N → P`. -/
def lift_aux : (M ⊗[R] N) →+ P :=
(add_con_gen (tensor_product.eqv R M N)).lift (free_add_monoid.lift $ λ p : M × N, f p.1 p.2) $
add_con.add_con_gen_le $ λ x y hxy, match x, y, hxy with
| _, _, (eqv.of_zero_left n)       := (add_con.ker_rel _).2 $
    by simp_rw [add_monoid_hom.map_zero, free_add_monoid.lift_eval_of, f.map_zero₂]
| _, _, (eqv.of_zero_right m)      := (add_con.ker_rel _).2 $
    by simp_rw [add_monoid_hom.map_zero, free_add_monoid.lift_eval_of, (f m).map_zero]
| _, _, (eqv.of_add_left m₁ m₂ n)  := (add_con.ker_rel _).2 $
    by simp_rw [add_monoid_hom.map_add, free_add_monoid.lift_eval_of, f.map_add₂]
| _, _, (eqv.of_add_right m n₁ n₂) := (add_con.ker_rel _).2 $
    by simp_rw [add_monoid_hom.map_add, free_add_monoid.lift_eval_of, (f m).map_add]
| _, _, (eqv.of_smul r m n)        := (add_con.ker_rel _).2 $
    by simp_rw [free_add_monoid.lift_eval_of, f.map_smul₂, (f m).map_smul]
| _, _, (eqv.add_comm x y)         := (add_con.ker_rel _).2 $
    by simp_rw [add_monoid_hom.map_add, add_comm]
end

lemma lift_aux_tmul (m n) : lift_aux f (m ⊗ₜ n) = f m n :=
zero_add _

variable {f}

@[simp] lemma lift_aux.smul (r : R) (x) : lift_aux f (r • x) = r • lift_aux f x :=
tensor_product.induction_on x (smul_zero _).symm
  (λ p q, by rw [← tmul_smul, lift_aux_tmul, lift_aux_tmul, (f p).map_smul])
  (λ p q ih1 ih2, by rw [smul_add, (lift_aux f).map_add, ih1, ih2, (lift_aux f).map_add, smul_add])

variable (f)
/-- Constructing a linear map `M ⊗ N → P` given a bilinear map `M → N → P` with the property that
its composition with the canonical bilinear map `M → N → M ⊗ N` is
the given bilinear map `M → N → P`. -/
def lift : M ⊗ N →ₗ P :=
{ map_smul' := lift_aux.smul,
  .. lift_aux f }
variable {f}

@[simp] lemma lift.tmul (x y) : lift f (x ⊗ₜ y) = f x y :=
zero_add _

@[simp] lemma lift.tmul' (x y) : (lift f).1 (x ⊗ₜ y) = f x y :=
lift.tmul _ _

theorem ext {g h : (M ⊗[R] N) →ₗ[R] P}
  (H : ∀ x y, g (x ⊗ₜ y) = h (x ⊗ₜ y)) : g = h :=
linear_map.ext $ λ z, tensor_product.induction_on z (by simp_rw linear_map.map_zero) H $
λ x y ihx ihy, by rw [g.map_add, h.map_add, ihx, ihy]

theorem lift.unique {g : (M ⊗[R] N) →ₗ[R] P} (H : ∀ x y, g (x ⊗ₜ y) = f x y) :
  g = lift f :=
ext $ λ m n, by rw [H, lift.tmul]

theorem lift_mk : lift (mk R M N) = linear_map.id :=
eq.symm $ lift.unique $ λ x y, rfl

theorem lift_compr₂ (g : P →ₗ Q) : lift (f.compr₂ g) = g.comp (lift f) :=
eq.symm $ lift.unique $ λ x y, by simp

theorem lift_mk_compr₂ (f : M ⊗ N →ₗ P) : lift ((mk R M N).compr₂ f) = f :=
by rw [lift_compr₂ f, lift_mk, linear_map.comp_id]

/--
Using this as the `@[ext]` lemma instead of `tensor_product.ext` allows `ext` to apply lemmas
specific to `M →ₗ _` and `N →ₗ _`.

See note [partially-applied ext lemmas]. -/
@[ext]
theorem mk_compr₂_inj {g h : M ⊗ N →ₗ P}
  (H : (mk R M N).compr₂ g = (mk R M N).compr₂ h) : g = h :=
by rw [← lift_mk_compr₂ g, H, lift_mk_compr₂]

example : M → N → (M → N → P) → P :=
λ m, flip $ λ f, f m

variables (R M N P)
/-- Linearly constructing a linear map `M ⊗ N → P` given a bilinear map `M → N → P`
with the property that its composition with the canonical bilinear map `M → N → M ⊗ N` is
the given bilinear map `M → N → P`. -/
def uncurry : (M →ₗ[R] N →ₗ[R] P) →ₗ[R] M ⊗[R] N →ₗ[R] P :=
linear_map.flip $ lift $ (linear_map.lflip _ _ _ _).comp (linear_map.flip linear_map.id)
variables {R M N P}

@[simp] theorem uncurry_apply (f : M →ₗ[R] N →ₗ[R] P) (m : M) (n : N) :
  uncurry R M N P f (m ⊗ₜ n) = f m n :=
by rw [uncurry, linear_map.flip_apply, lift.tmul]; refl

variables (R M N P)
/-- A linear equivalence constructing a linear map `M ⊗ N → P` given a bilinear map `M → N → P`
with the property that its composition with the canonical bilinear map `M → N → M ⊗ N` is
the given bilinear map `M → N → P`. -/
def lift.equiv : (M →ₗ N →ₗ P) ≃ₗ (M ⊗ N →ₗ P) :=
{ inv_fun := λ f, (mk R M N).compr₂ f,
  left_inv := λ f, linear_map.ext₂ $ λ m n, lift.tmul _ _,
  right_inv := λ f, ext $ λ m n, lift.tmul _ _,
  .. uncurry R M N P }

@[simp] lemma lift.equiv_apply (f : M →ₗ[R] N →ₗ[R] P) (m : M) (n : N) :
  lift.equiv R M N P f (m ⊗ₜ n) = f m n :=
uncurry_apply f m n

@[simp] lemma lift.equiv_symm_apply (f : M ⊗[R] N →ₗ[R] P) (m : M) (n : N) :
  (lift.equiv R M N P).symm f m n = f (m ⊗ₜ n) :=
rfl

/-- Given a linear map `M ⊗ N → P`, compose it with the canonical bilinear map `M → N → M ⊗ N` to
form a bilinear map `M → N → P`. -/
def lcurry : (M ⊗[R] N →ₗ[R] P) →ₗ[R] M →ₗ[R] N →ₗ[R] P :=
(lift.equiv R M N P).symm
variables {R M N P}

@[simp] theorem lcurry_apply (f : M ⊗[R] N →ₗ[R] P) (m : M) (n : N) :
  lcurry R M N P f m n = f (m ⊗ₜ n) := rfl

/-- Given a linear map `M ⊗ N → P`, compose it with the canonical bilinear map `M → N → M ⊗ N` to
form a bilinear map `M → N → P`. -/
def curry (f : M ⊗ N →ₗ P) : M →ₗ N →ₗ P := lcurry R M N P f

@[simp] theorem curry_apply (f : M ⊗ N →ₗ[R] P) (m : M) (n : N) :
  curry f m n = f (m ⊗ₜ n) := rfl

theorem ext_threefold {g h : (M ⊗[R] N) ⊗[R] P →ₗ[R] Q}
  (H : ∀ x y z, g ((x ⊗ₜ y) ⊗ₜ z) = h ((x ⊗ₜ y) ⊗ₜ z)) : g = h :=
begin
  ext x y z,
  exact H x y z
end

-- We'll need this one for checking the pentagon identity!
theorem ext_fourfold {g h : ((M ⊗[R] N) ⊗[R] P) ⊗[R] Q →ₗ[R] S}
  (H : ∀ w x y z, g (((w ⊗ₜ x) ⊗ₜ y) ⊗ₜ z) = h (((w ⊗ₜ x) ⊗ₜ y) ⊗ₜ z)) : g = h :=
begin
  ext w x y z,
  exact H w x y z,
end

end UMP

variables {M N}
section
variables (R M)

/--
The base ring is a left identity for the tensor product of modules, up to linear equivalence.
-/
protected def lid : R ⊗ M ≃ₗ M :=
linear_equiv.of_linear (lift $ linear_map.lsmul R M) (mk R R M 1)
  (linear_map.ext $ λ _, by simp)
  (ext $ λ r m, by simp; rw [← tmul_smul, ← smul_tmul, smul_eq_mul, mul_one])
end

@[simp] theorem lid_tmul (m : M) (r : R) :
  ((tensor_product.lid R M) : (R ⊗ M → M)) (r ⊗ₜ m) = r • m :=
begin
  dsimp [tensor_product.lid],
  simp,
end

@[simp] lemma lid_symm_apply (m : M) :
  (tensor_product.lid R M).symm m = 1 ⊗ₜ m := rfl

section
variables (R M N)

/--
The tensor product of modules is commutative, up to linear equivalence.
-/
protected def comm : M ⊗ N ≃ₗ N ⊗ M :=
linear_equiv.of_linear (lift (mk R N M).flip) (lift (mk R M N).flip)
  (ext $ λ m n, rfl)
  (ext $ λ m n, rfl)

@[simp] theorem comm_tmul (m : M) (n : N) :
  (tensor_product.comm R M N) (m ⊗ₜ n) = n ⊗ₜ m := rfl

@[simp] theorem comm_symm_tmul (m : M) (n : N) :
  (tensor_product.comm R M N).symm (n ⊗ₜ m) = m ⊗ₜ n := rfl

end

section
variables (R M)

/--
The base ring is a right identity for the tensor product of modules, up to linear equivalence.
-/
protected def rid : M ⊗[R] R ≃ₗ M :=
linear_equiv.trans (tensor_product.comm R M R) (tensor_product.lid R M)
end

@[simp] theorem rid_tmul (m : M) (r : R) :
  (tensor_product.rid R M) (m ⊗ₜ r) = r • m :=
begin
  dsimp [tensor_product.rid, tensor_product.comm, tensor_product.lid],
  simp,
end

@[simp] lemma rid_symm_apply (m : M) :
  (tensor_product.rid R M).symm m = m ⊗ₜ 1 := rfl

open linear_map
section
variables (R M N P)

/-- The associator for tensor product of R-modules, as a linear equivalence. -/
protected def assoc : (M ⊗[R] N) ⊗[R] P ≃ₗ[R] M ⊗[R] (N ⊗[R] P) :=
begin
  refine linear_equiv.of_linear
    (lift $ lift $ comp (lcurry R _ _ _) $ mk _ _ _)
    (lift $ comp (uncurry R _ _ _) $ curry $ mk _ _ _)
    (mk_compr₂_inj $ linear_map.ext $ λ m, ext $ λ n p, _)
    (mk_compr₂_inj $ flip_inj $ linear_map.ext $ λ p, ext $ λ m n, _);
  repeat { rw lift.tmul <|> rw compr₂_apply <|> rw comp_apply <|>
    rw mk_apply <|> rw flip_apply <|> rw lcurry_apply <|>
    rw uncurry_apply <|> rw curry_apply <|> rw id_apply }
end
end

@[simp] theorem assoc_tmul (m : M) (n : N) (p : P) :
  (tensor_product.assoc R M N P) ((m ⊗ₜ n) ⊗ₜ p) = m ⊗ₜ (n ⊗ₜ p) := rfl

@[simp] theorem assoc_symm_tmul (m : M) (n : N) (p : P) :
  (tensor_product.assoc R M N P).symm (m ⊗ₜ (n ⊗ₜ p)) = (m ⊗ₜ n) ⊗ₜ p := rfl

/-- The tensor product of a pair of linear maps between modules. -/
def map (f : M →ₗ[R] P) (g : N →ₗ Q) : M ⊗ N →ₗ[R] P ⊗ Q :=
lift $ comp (compl₂ (mk _ _ _) g) f

@[simp] theorem map_tmul (f : M →ₗ[R] P) (g : N →ₗ[R] Q) (m : M) (n : N) :
  map f g (m ⊗ₜ n) = f m ⊗ₜ g n :=
rfl

lemma map_range_eq_span_tmul (f : M →ₗ[R] P) (g : N →ₗ[R] Q) :
  (map f g).range = submodule.span R { t | ∃ m n, (f m) ⊗ₜ (g n) = t } :=
begin
  simp only [← submodule.map_top, ← span_tmul_eq_top, submodule.map_span, set.mem_image,
    set.mem_set_of_eq],
  congr, ext t,
  split,
  { rintros ⟨_, ⟨⟨m, n, rfl⟩, rfl⟩⟩, use [m, n], simp only [map_tmul], },
  { rintros ⟨m, n, rfl⟩, use [m ⊗ₜ n, m, n], simp only [map_tmul], },
end

/-- Given submodules `p ⊆ P` and `q ⊆ Q`, this is the natural map: `p ⊗ q → P ⊗ Q`. -/
@[simp] def map_incl (p : submodule R P) (q : submodule R Q) : p ⊗[R] q →ₗ[R] P ⊗[R] Q :=
map p.subtype q.subtype

section
variables {P' Q' : Type*}
variables [add_comm_monoid P'] [module R P']
variables [add_comm_monoid Q'] [module R Q']

lemma map_comp (f₂ : P →ₗ[R] P') (f₁ : M →ₗ[R] P) (g₂ : Q →ₗ[R] Q') (g₁ : N →ₗ[R] Q) :
  map (f₂.comp f₁) (g₂.comp g₁) = (map f₂ g₂).comp (map f₁ g₁) :=
ext $ λ _ _, by simp only [linear_map.comp_apply, map_tmul]

lemma lift_comp_map (i : P →ₗ[R] Q →ₗ[R] Q') (f : M →ₗ[R] P) (g : N →ₗ[R] Q) :
  (lift i).comp (map f g) = lift ((i.comp f).compl₂ g) :=
ext $ λ _ _, by simp only [lift.tmul, map_tmul, linear_map.compl₂_apply, linear_map.comp_apply]

@[simp] lemma map_id : map (id : M →ₗ[R] M) (id : N →ₗ[R] N) = id :=
by { ext, simp only [mk_apply, id_coe, compr₂_apply, id.def, map_tmul], }

@[simp] lemma map_one : map (1 : M →ₗ[R] M) (1 : N →ₗ[R] N) = 1 := map_id

lemma map_mul (f₁ f₂ : M →ₗ[R] M) (g₁ g₂ : N →ₗ[R] N) :
  map (f₁ * f₂) (g₁ * g₂) = (map f₁ g₁) * (map f₂ g₂) :=
map_comp f₁ f₂ g₁ g₂

@[simp] lemma map_pow (f : M →ₗ[R] M) (g : N →ₗ[R] N) (n : ℕ) :
  (map f g)^n = map (f^n) (g^n) :=
begin
  induction n with n ih,
  { simp only [pow_zero, map_one], },
  { simp only [pow_succ', ih, map_mul], },
end

end

/-- If `M` and `P` are linearly equivalent and `N` and `Q` are linearly equivalent
then `M ⊗ N` and `P ⊗ Q` are linearly equivalent. -/
def congr (f : M ≃ₗ[R] P) (g : N ≃ₗ[R] Q) : M ⊗ N ≃ₗ[R] P ⊗ Q :=
linear_equiv.of_linear (map f g) (map f.symm g.symm)
  (ext $ λ m n, by simp; simp only [linear_equiv.apply_symm_apply])
  (ext $ λ m n, by simp; simp only [linear_equiv.symm_apply_apply])

@[simp] theorem congr_tmul (f : M ≃ₗ[R] P) (g : N ≃ₗ[R] Q) (m : M) (n : N) :
  congr f g (m ⊗ₜ n) = f m ⊗ₜ g n :=
rfl

@[simp] theorem congr_symm_tmul (f : M ≃ₗ[R] P) (g : N ≃ₗ[R] Q) (p : P) (q : Q) :
  (congr f g).symm (p ⊗ₜ q) = f.symm p ⊗ₜ g.symm q :=
rfl

end tensor_product

namespace linear_map

variables {R} (M) {N P Q}

/-- `ltensor M f : M ⊗ N →ₗ M ⊗ P` is the natural linear map induced by `f : N →ₗ P`. -/
def ltensor (f : N →ₗ[R] P) : M ⊗ N →ₗ[R] M ⊗ P :=
tensor_product.map id f

/-- `rtensor f M : N₁ ⊗ M →ₗ N₂ ⊗ M` is the natural linear map induced by `f : N₁ →ₗ N₂`. -/
def rtensor (f : N →ₗ[R] P) : N ⊗ M →ₗ[R] P ⊗ M :=
tensor_product.map f id

variables (g : P →ₗ[R] Q) (f : N →ₗ[R] P)

@[simp] lemma ltensor_tmul (m : M) (n : N) : f.ltensor M (m ⊗ₜ n) = m ⊗ₜ (f n) := rfl

@[simp] lemma rtensor_tmul (m : M) (n : N) : f.rtensor M (n ⊗ₜ m) = (f n) ⊗ₜ m := rfl

open tensor_product

/-- `ltensor_hom M` is the natural linear map that sends a linear map `f : N →ₗ P` to `M ⊗ f`. -/
def ltensor_hom : (N →ₗ[R] P) →ₗ[R] (M ⊗[R] N →ₗ[R] M ⊗[R] P) :=
{ to_fun := ltensor M,
  map_add' := λ f g, by {
    ext x y, simp only [compr₂_apply, mk_apply, add_apply, ltensor_tmul, tmul_add] },
  map_smul' := λ r f, by {
    ext x y, simp only [compr₂_apply, mk_apply, tmul_smul, smul_apply, ltensor_tmul] } }

/-- `rtensor_hom M` is the natural linear map that sends a linear map `f : N →ₗ P` to `M ⊗ f`. -/
def rtensor_hom : (N →ₗ[R] P) →ₗ[R] (N ⊗[R] M →ₗ[R] P ⊗[R] M) :=
{ to_fun := λ f, f.rtensor M,
  map_add' := λ f g, by {
    ext x y, simp only [compr₂_apply, mk_apply, add_apply, rtensor_tmul, add_tmul] },
  map_smul' := λ r f, by {
    ext x y, simp only [compr₂_apply, mk_apply, smul_tmul, tmul_smul, smul_apply, rtensor_tmul] } }

@[simp] lemma coe_ltensor_hom :
  (ltensor_hom M : (N →ₗ[R] P) → (M ⊗[R] N →ₗ[R] M ⊗[R] P)) = ltensor M := rfl

@[simp] lemma coe_rtensor_hom :
  (rtensor_hom M : (N →ₗ[R] P) → (N ⊗[R] M →ₗ[R] P ⊗[R] M)) = rtensor M := rfl

@[simp] lemma ltensor_add (f g : N →ₗ[R] P) : (f + g).ltensor M = f.ltensor M + g.ltensor M :=
(ltensor_hom M).map_add f g

@[simp] lemma rtensor_add (f g : N →ₗ[R] P) : (f + g).rtensor M = f.rtensor M + g.rtensor M :=
(rtensor_hom M).map_add f g

@[simp] lemma ltensor_zero : ltensor M (0 : N →ₗ[R] P) = 0 :=
(ltensor_hom M).map_zero

@[simp] lemma rtensor_zero : rtensor M (0 : N →ₗ[R] P) = 0 :=
(rtensor_hom M).map_zero

@[simp] lemma ltensor_smul (r : R) (f : N →ₗ[R] P) : (r • f).ltensor M = r • (f.ltensor M) :=
(ltensor_hom M).map_smul r f

@[simp] lemma rtensor_smul (r : R) (f : N →ₗ[R] P) : (r • f).rtensor M = r • (f.rtensor M) :=
(rtensor_hom M).map_smul r f

lemma ltensor_comp : (g.comp f).ltensor M = (g.ltensor M).comp (f.ltensor M) :=
by { ext m n, simp only [compr₂_apply, mk_apply, comp_apply, ltensor_tmul] }

lemma rtensor_comp : (g.comp f).rtensor M = (g.rtensor M).comp (f.rtensor M) :=
by { ext m n, simp only [compr₂_apply, mk_apply, comp_apply, rtensor_tmul] }

variables (N)

@[simp] lemma ltensor_id : (id : N →ₗ[R] N).ltensor M = id := map_id

@[simp] lemma rtensor_id : (id : N →ₗ[R] N).rtensor M = id := map_id

variables {N}

@[simp] lemma ltensor_comp_rtensor (f : M →ₗ[R] P) (g : N →ₗ[R] Q) :
  (g.ltensor P).comp (f.rtensor N) = map f g :=
by simp only [ltensor, rtensor, ← map_comp, id_comp, comp_id]

@[simp] lemma rtensor_comp_ltensor (f : M →ₗ[R] P) (g : N →ₗ[R] Q) :
  (f.rtensor Q).comp (g.ltensor M) = map f g :=
by simp only [ltensor, rtensor, ← map_comp, id_comp, comp_id]

@[simp] lemma map_comp_rtensor (f : M →ₗ[R] P) (g : N →ₗ[R] Q) (f' : S →ₗ[R] M) :
  (map f g).comp (f'.rtensor _) = map (f.comp f') g :=
by simp only [ltensor, rtensor, ← map_comp, id_comp, comp_id]

@[simp] lemma map_comp_ltensor (f : M →ₗ[R] P) (g : N →ₗ[R] Q) (g' : S →ₗ[R] N) :
  (map f g).comp (g'.ltensor _) = map f (g.comp g') :=
by simp only [ltensor, rtensor, ← map_comp, id_comp, comp_id]

@[simp] lemma rtensor_comp_map (f' : P →ₗ[R] S) (f : M →ₗ[R] P) (g : N →ₗ[R] Q) :
  (f'.rtensor _).comp (map f g) = map (f'.comp f) g :=
by simp only [ltensor, rtensor, ← map_comp, id_comp, comp_id]

@[simp] lemma ltensor_comp_map (g' : Q →ₗ[R] S) (f : M →ₗ[R] P) (g : N →ₗ[R] Q) :
  (g'.ltensor _).comp (map f g) = map f (g'.comp g) :=
by simp only [ltensor, rtensor, ← map_comp, id_comp, comp_id]

variables {M}

@[simp] lemma rtensor_pow (f : M →ₗ[R] M) (n : ℕ) : (f.rtensor N)^n = (f^n).rtensor N :=
by { have h := map_pow f (id : N →ₗ[R] N) n, rwa id_pow at h, }

@[simp] lemma ltensor_pow (f : N →ₗ[R] N) (n : ℕ) : (f.ltensor M)^n = (f^n).ltensor M :=
by { have h := map_pow (id : M →ₗ[R] M) f n, rwa id_pow at h, }

end linear_map

end semiring

section ring

variables {R : Type*} [comm_semiring R]
variables {M : Type*} {N : Type*} {P : Type*} {Q : Type*} {S : Type*}

variables [add_comm_group M] [add_comm_group N] [add_comm_group P] [add_comm_group Q]
  [add_comm_group S]
variables [module R M] [module R N] [module R P] [module R Q] [module R S]

namespace tensor_product

open_locale tensor_product
open linear_map

variables (R)

/-- Auxiliary function to defining negation multiplication on tensor product. -/
def neg.aux : free_add_monoid (M × N) →+ M ⊗[R] N :=
free_add_monoid.lift $ λ p : M × N, (-p.1) ⊗ₜ p.2

variables {R}

theorem neg.aux_of (m : M) (n : N) :
  neg.aux R (free_add_monoid.of (m, n)) = (-m) ⊗ₜ[R] n :=
rfl

instance : has_neg (M ⊗[R] N) :=
{ neg := (add_con_gen (tensor_product.eqv R M N)).lift (neg.aux R) $ add_con.add_con_gen_le $
    λ x y hxy, match x, y, hxy with
    | _, _, (eqv.of_zero_left n)       := (add_con.ker_rel _).2 $
        by simp_rw [add_monoid_hom.map_zero, neg.aux_of, neg_zero, zero_tmul]
    | _, _, (eqv.of_zero_right m)      := (add_con.ker_rel _).2 $
        by simp_rw [add_monoid_hom.map_zero, neg.aux_of, tmul_zero]
    | _, _, (eqv.of_add_left m₁ m₂ n)  := (add_con.ker_rel _).2 $
        by simp_rw [add_monoid_hom.map_add, neg.aux_of, neg_add, add_tmul]
    | _, _, (eqv.of_add_right m n₁ n₂) := (add_con.ker_rel _).2 $
        by simp_rw [add_monoid_hom.map_add, neg.aux_of, tmul_add]
    | _, _, (eqv.of_smul s m n)        := (add_con.ker_rel _).2 $
        by simp_rw [neg.aux_of, tmul_smul s, smul_tmul', smul_neg]
    | _, _, (eqv.add_comm x y)         := (add_con.ker_rel _).2 $
        by simp_rw [add_monoid_hom.map_add, add_comm]
    end }

protected theorem add_left_neg (x : M ⊗[R] N) : -x + x = 0 :=
tensor_product.induction_on x
  (by { rw [add_zero], apply (neg.aux R).map_zero, })
  (λ x y, by { convert (add_tmul (-x) x y).symm, rw [add_left_neg, zero_tmul], })
  (λ x y hx hy, by {
    unfold has_neg.neg sub_neg_monoid.neg,
    rw add_monoid_hom.map_add,
    ac_change (-x + x) + (-y + y) = 0,
    rw [hx, hy, add_zero], })

instance : add_comm_group (M ⊗[R] N) :=
{ neg := has_neg.neg,
  sub := _,
  sub_eq_add_neg := λ _ _, rfl,
  add_left_neg := λ x, by exact tensor_product.add_left_neg x,
  gsmul := λ n v, n • v,
  gsmul_zero' := by simp [tensor_product.zero_smul],
  gsmul_succ' := by simp [nat.succ_eq_one_add, tensor_product.one_smul, tensor_product.add_smul],
  gsmul_neg' := λ n x, begin
    change (- n.succ : ℤ) • x = - (((n : ℤ) + 1) • x),
    rw [← zero_add (-↑(n.succ) • x), ← tensor_product.add_left_neg (↑(n.succ) • x), add_assoc,
      ← add_smul, ← sub_eq_add_neg, sub_self, zero_smul, add_zero],
    refl,
  end,
  .. tensor_product.add_comm_monoid }

lemma neg_tmul (m : M) (n : N) : (-m) ⊗ₜ n = -(m ⊗ₜ[R] n) := rfl

lemma tmul_neg (m : M) (n : N) : m ⊗ₜ (-n) = -(m ⊗ₜ[R] n) := (mk R M N _).map_neg _

lemma tmul_sub (m : M) (n₁ n₂ : N) : m ⊗ₜ (n₁ - n₂) = (m ⊗ₜ[R] n₁) - (m ⊗ₜ[R] n₂) :=
(mk R M N _).map_sub _ _

lemma sub_tmul (m₁ m₂ : M) (n : N) : (m₁ - m₂) ⊗ₜ n = (m₁ ⊗ₜ[R] n) - (m₂ ⊗ₜ[R] n) :=
(mk R M N).map_sub₂ _ _ _

/--
While the tensor product will automatically inherit a ℤ-module structure from
`add_comm_group.int_module`, that structure won't be compatible with lemmas like `tmul_smul` unless
we use a `ℤ-module` instance provided by `tensor_product.module'`.

When `R` is a `ring` we get the required `tensor_product.compatible_smul` instance through
`is_scalar_tower`, but when it is only a `semiring` we need to build it from scratch.
The instance diamond in `compatible_smul` doesn't matter because it's in `Prop`.
-/
instance compatible_smul.int [module ℤ M] [module ℤ N] : compatible_smul R ℤ M N :=
⟨λ r m n, int.induction_on r
  (by simp)
  (λ r ih, by simpa [add_smul, tmul_add, add_tmul] using ih)
  (λ r ih, by simpa [sub_smul, tmul_sub, sub_tmul] using ih)⟩

end tensor_product

namespace linear_map

@[simp] lemma ltensor_sub (f g : N →ₗ[R] P) : (f - g).ltensor M = f.ltensor M - g.ltensor M :=
by simp only [← coe_ltensor_hom, map_sub]

@[simp] lemma rtensor_sub (f g : N →ₗ[R] P) : (f - g).rtensor M = f.rtensor M - g.rtensor M :=
by simp only [← coe_rtensor_hom, map_sub]

@[simp] lemma ltensor_neg (f : N →ₗ[R] P) : (-f).ltensor M = -(f.ltensor M) :=
by simp only [← coe_ltensor_hom, map_neg]

@[simp] lemma rtensor_neg (f : N →ₗ[R] P) : (-f).rtensor M = -(f.rtensor M) :=
by simp only [← coe_rtensor_hom, map_neg]

end linear_map

end ring<|MERGE_RESOLUTION|>--- conflicted
+++ resolved
@@ -418,8 +418,8 @@
 
 -- Most of the time we want the instance below this one, which is easier for typeclass resolution
 -- to find.
-instance distrib_mul_action' : distrib_mul_action R'' (M ⊗[R] N) :=
-have ∀ (r : R'') (m : M) (n : N), r • (m ⊗ₜ[R] n) = (r • m) ⊗ₜ n := λ _ _ _, rfl,
+instance distrib_mul_action' : distrib_mul_action R' (M ⊗[R] N) :=
+have ∀ (r : R') (m : M) (n : N), r • (m ⊗ₜ[R] n) = (r • m) ⊗ₜ n := λ _ _ _, rfl,
 { smul := (•),
   smul_add := λ r x y, tensor_product.smul_add r x y,
   mul_smul := λ r s x, tensor_product.induction_on x
@@ -442,38 +442,6 @@
   x ⊗ₜ (r • y) = r • (x ⊗ₜ[R] y) :=
 (smul_tmul _ _ _).symm
 
-<<<<<<< HEAD
-section
-
-variables {R'' : Type*} [comm_semiring R''] [has_scalar R'' R']
-  [semimodule R'' M] [semimodule R'' N]
-  [has_scalar R'' R] [is_scalar_tower R'' R M] [is_scalar_tower R'' R N]
-
-/-- `is_scalar_tower R'' R' M` implies `is_scalar_tower R'' R' (M ⊗[R] N)` -/
-@[priority 900]
-instance is_scalar_tower_left [is_scalar_tower R'' R' M] :
-    is_scalar_tower R'' R' (M ⊗[R] N) :=
-⟨λ s r x, tensor_product.induction_on x
-  (by simp)
-  (λ m n, by rw [smul_tmul', smul_tmul', smul_tmul', smul_assoc])
-  (λ x y ihx ihy, by rw [smul_add, smul_add, smul_add, ihx, ihy])⟩
-
-/-- `is_scalar_tower R'' R' N` implies `is_scalar_tower R'' R' (M ⊗[R] N)` -/
-@[priority 900]
-instance is_scalar_tower_right [is_scalar_tower R'' R' N] :
-    is_scalar_tower R'' R' (M ⊗[R] N) :=
-⟨λ s r x, tensor_product.induction_on x
-  (by simp)
-  (λ m n, by rw [←tmul_smul, ←tmul_smul, ←tmul_smul, smul_assoc])
-  (λ x y ihx ihy, by rw [smul_add, smul_add, smul_add, ihx, ihy])⟩
-
-end
-
-/-- A short-cut instance for the common case, where the requirements for the `semimodule` instance
-are sufficient. -/
-instance is_scalar_tower : is_scalar_tower R' R (M ⊗[R] N) :=
-tensor_product.is_scalar_tower_right  -- or left, it doesn't matter
-=======
 -- Most of the time we want the instance below this one, which is easier for typeclass resolution
 -- to find.
 instance module' : module R'' (M ⊗[R] N) :=
@@ -483,7 +451,37 @@
   ..tensor_product.distrib_mul_action' }
 
 instance : module R (M ⊗[R] N) := tensor_product.module'
->>>>>>> a880ea4a
+
+section
+
+-- Like `R'`, `R'₂` provides a `distrib_mul_action R'₂ (M ⊗[R] N)`
+variables {R'₂ : Type*} [monoid R'₂] [distrib_mul_action R'₂ M] [distrib_mul_action R'₂ N]
+variables [smul_comm_class R R'₂ M] [smul_comm_class R R'₂ N]
+variables [has_scalar R'₂ R'] [compatible_smul R R' M N] [compatible_smul R R'₂ M N]
+
+/-- `is_scalar_tower R'₂ R' M` implies `is_scalar_tower R'₂ R' (M ⊗[R] N)` -/
+instance is_scalar_tower_left [is_scalar_tower R'₂ R' M] :
+  is_scalar_tower R'₂ R' (M ⊗[R] N) :=
+⟨λ s r x, tensor_product.induction_on x
+  (by simp)
+  (λ m n, by rw [smul_tmul', smul_tmul', smul_tmul', smul_assoc])
+  (λ x y ihx ihy, by rw [smul_add, smul_add, smul_add, ihx, ihy])⟩
+
+/-- `is_scalar_tower R'₂ R' N` implies `is_scalar_tower R'₂ R' (M ⊗[R] N)` -/
+instance is_scalar_tower_right [is_scalar_tower R'₂ R' N] :
+    is_scalar_tower R'₂ R' (M ⊗[R] N) :=
+⟨λ s r x, tensor_product.induction_on x
+  (by simp)
+  (λ m n, by rw [←tmul_smul, ←tmul_smul, ←tmul_smul, smul_assoc])
+  (λ x y ihx ihy, by rw [smul_add, smul_add, smul_add, ihx, ihy])⟩
+
+end
+
+/-- A short-cut instance for the common case, where the requirements for the `compatible_smul`
+instances are sufficient. -/
+instance is_scalar_tower [has_scalar R' R] [is_scalar_tower R' R M] [is_scalar_tower R' R N] :
+  is_scalar_tower R' R (M ⊗[R] N) :=
+tensor_product.is_scalar_tower_left  -- or right
 
 variables (R M N)
 /-- The canonical bilinear map `M → N → M ⊗[R] N`. -/
