--- conflicted
+++ resolved
@@ -39,11 +39,7 @@
 lemma rank_lt_aleph_0 : module.rank R M < ℵ₀ :=
 begin
   letI := nontrivial_of_invariant_basis_number R,
-<<<<<<< HEAD
-  rw [← (choose_basis R M).mk_eq_dim', lt_aleph_0_iff_fintype],
-=======
-  rw [← (choose_basis R M).mk_eq_rank'', lt_aleph_0_iff_fintype],
->>>>>>> 55102fc1
+  rw [← (choose_basis R M).mk_eq_rank', lt_aleph_0_iff_fintype],
   exact nonempty.intro infer_instance
 end
 
