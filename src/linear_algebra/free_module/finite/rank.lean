--- conflicted
+++ resolved
@@ -111,10 +111,10 @@
 
 end comm_ring
 
-<<<<<<< HEAD
-end module.free
+end finite_dimensional
 
 section
+open finite_dimensional
 
 variables {R M N}
 variables [ring R] [strong_rank_condition R]
@@ -125,22 +125,19 @@
   [module.free R N] [module.finite R N] {f : M →ₗ[R] N} (hf : function.injective f) :
   finrank R M ≤ finrank R N :=
 by simpa only [cardinal.to_nat_lift] using to_nat_le_of_le_of_lt_aleph_0
-  ((lift_strict_mono.{w v} (module.free.rank_lt_aleph_0 R N)).trans_eq lift_aleph_0)
+  ((lift_strict_mono.{w v} (rank_lt_aleph_0 R N)).trans_eq lift_aleph_0)
   (linear_map.lift_dim_le_of_injective _ hf)
 
 lemma linear_map.finrank_range_le [module.free R M] [module.finite R M] (f : M →ₗ[R] N) :
   finrank R f.range ≤ finrank R M :=
 by simpa only [cardinal.to_nat_lift] using to_nat_le_of_le_of_lt_aleph_0
-  ((lift_strict_mono.{v w} (module.free.rank_lt_aleph_0 R M)).trans_eq lift_aleph_0)
+  ((lift_strict_mono.{v w} (rank_lt_aleph_0 R M)).trans_eq lift_aleph_0)
   (lift_dim_range_le f)
 
 /-- The dimension of a submodule is bounded by the dimension of the ambient space. -/
 lemma submodule.finrank_le [module.free R M] [module.finite R M] (s : submodule R M) :
   finrank R s ≤ finrank R M :=
 by simpa only [cardinal.to_nat_lift] using to_nat_le_of_le_of_lt_aleph_0
-  (module.free.rank_lt_aleph_0 _ _) (dim_submodule_le s)
+  (rank_lt_aleph_0 _ _) (dim_submodule_le s)
 
-end
-=======
-end finite_dimensional
->>>>>>> 1a4df69c
+end