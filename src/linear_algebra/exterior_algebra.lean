/-
Copyright (c) 2020 Adam Topaz. All rights reserved.
Released under Apache 2.0 license as described in the file LICENSE.
Authors: Zhangir Azerbayev, Adam Topaz, Eric Wieser.
-/

import algebra.ring_quot
import linear_algebra.tensor_algebra
import linear_algebra.alternating
import group_theory.perm.sign

/-!
# Exterior Algebras

We construct the exterior algebra of a semimodule `M` over a commutative semiring `R`.

## Notation

The exterior algebra of the `R`-semimodule `M` is denoted as `exterior_algebra R M`.
It is endowed with the structure of an `R`-algebra.

Given a linear morphism `f : M → A` from a semimodule `M` to another `R`-algebra `A`, such that
`cond : ∀ m : M, f m * f m = 0`, there is a (unique) lift of `f` to an `R`-algebra morphism,
which is denoted `exterior_algebra.lift R f cond`.

The canonical linear map `M → exterior_algebra R M` is denoted `exterior_algebra.ι R`.

## Theorems

The main theorems proved ensure that `exterior_algebra R M` satisfies the universal property
of the exterior algebra.
1. `ι_comp_lift` is  fact that the composition of `ι R` with `lift R f cond` agrees with `f`.
2. `lift_unique` ensures the uniqueness of `lift R f cond` with respect to 1.

## Definitions

* `ι_multi` is the `alternating_map` corresponding to the wedge product of `ι R m` terms.

## Implementation details

The exterior algebra of `M` is constructed as a quotient of the tensor algebra, as follows.
1. We define a relation `exterior_algebra.rel R M` on `tensor_algebra R M`.
   This is the smallest relation which identifies squares of elements of `M` with `0`.
2. The exterior algebra is the quotient of the tensor algebra by this relation.

-/

variables (R : Type*) [comm_semiring R]
variables (M : Type*) [add_comm_monoid M] [semimodule R M]

namespace exterior_algebra
open tensor_algebra

/-- `rel` relates each `ι m * ι m`, for `m : M`, with `0`.

The exterior algebra of `M` is defined as the quotient modulo this relation.
-/
inductive rel : tensor_algebra R M → tensor_algebra R M → Prop
| of (m : M) : rel ((ι R m) * (ι R m)) 0

end exterior_algebra

/--
The exterior algebra of an `R`-semimodule `M`.
-/
@[derive [inhabited, semiring, algebra R]]
def exterior_algebra := ring_quot (exterior_algebra.rel R M)

namespace exterior_algebra

variables {M}

-- typeclass resolution times out here, so we give it a hand
instance {S : Type*} [comm_ring S] [semimodule S M] : ring (exterior_algebra S M) :=
let i : ring (tensor_algebra S M) := infer_instance in
@ring_quot.ring (tensor_algebra S M) i (exterior_algebra.rel S M)

/--
The canonical linear map `M →ₗ[R] exterior_algebra R M`.
-/
def ι : M →ₗ[R] exterior_algebra R M :=
(ring_quot.mk_alg_hom R _).to_linear_map.comp (tensor_algebra.ι R)


variables {R}

/-- As well as being linear, `ι m` squares to zero -/
@[simp]
theorem ι_square_zero (m : M) : (ι R m) * (ι R m) = 0 :=
begin
  erw [←alg_hom.map_mul, ring_quot.mk_alg_hom_rel R (rel.of m), alg_hom.map_zero _],
end

variables {A : Type*} [semiring A] [algebra R A]

@[simp]
theorem comp_ι_square_zero (g : exterior_algebra R M →ₐ[R] A)
  (m : M) : g (ι R m) * g (ι R m) = 0 :=
by rw [←alg_hom.map_mul, ι_square_zero, alg_hom.map_zero]

variables (R)

/--
Given a linear map `f : M →ₗ[R] A` into an `R`-algebra `A`, which satisfies the condition:
`cond : ∀ m : M, f m * f m = 0`, this is the canonical lift of `f` to a morphism of `R`-algebras
from `exterior_algebra R M` to `A`.
-/
@[simps symm_apply]
def lift : {f : M →ₗ[R] A // ∀ m, f m * f m = 0} ≃ (exterior_algebra R M →ₐ[R] A) :=
{ to_fun := λ f,
  ring_quot.lift_alg_hom R ⟨tensor_algebra.lift R (f : M →ₗ[R] A),
    λ x y (h : rel R M x y), by {
      induction h,
      rw [alg_hom.map_zero, alg_hom.map_mul, tensor_algebra.lift_ι_apply, f.prop] }⟩,
  inv_fun := λ F, ⟨F.to_linear_map.comp (ι R), λ m, by rw [
    linear_map.comp_apply, alg_hom.to_linear_map_apply, comp_ι_square_zero]⟩,
  left_inv := λ f, by { ext, simp [ι] },
  right_inv := λ F, by { ext, simp [ι] } }

@[simp]
theorem ι_comp_lift (f : M →ₗ[R] A) (cond : ∀ m, f m * f m = 0) :
  (lift R ⟨f, cond⟩).to_linear_map.comp (ι R) = f :=
(subtype.mk_eq_mk.mp $ (lift R).symm_apply_apply ⟨f, cond⟩)

@[simp]
theorem lift_ι_apply (f : M →ₗ[R] A) (cond : ∀ m, f m * f m = 0) (x) :
  lift R ⟨f, cond⟩ (ι R x) = f x :=
(linear_map.ext_iff.mp $ ι_comp_lift R f cond) x

@[simp]
theorem lift_unique (f : M →ₗ[R] A) (cond : ∀ m, f m * f m = 0)
  (g : exterior_algebra R M →ₐ[R] A) : g.to_linear_map.comp (ι R) = f ↔ g = lift R ⟨f, cond⟩ :=
begin
  convert (lift R).symm_apply_eq,
  rw lift_symm_apply,
  simp only,
end

attribute [irreducible] ι lift
-- Marking `exterior_algebra` irreducible makes our `ring` instances inaccessible.
-- https://leanprover.zulipchat.com/#narrow/stream/113488-general/topic/algebra.2Esemiring_to_ring.20breaks.20semimodule.20typeclass.20lookup/near/212580241
-- For now, we avoid this by not marking it irreducible.

variables {R M}

@[simp]
theorem lift_comp_ι (g : exterior_algebra R M →ₐ[R] A) :
  lift R ⟨g.to_linear_map.comp (ι R), comp_ι_square_zero _⟩ = g :=
begin
  convert (lift R).apply_symm_apply g,
  rw lift_symm_apply,
  refl,
end

@[ext]
theorem hom_ext {f g : exterior_algebra R M →ₐ[R] A}
  (h : f.to_linear_map.comp (ι R) = g.to_linear_map.comp (ι R)) : f = g :=
begin
  apply (lift R).symm.injective,
  rw [lift_symm_apply, lift_symm_apply],
  simp only [h],
end

@[simp]
lemma ι_add_mul_swap (x y : M) : ι R x * ι R y + ι R y * ι R x = 0 :=
calc _ = ι R (x + y) * ι R (x + y) : by simp [mul_add, add_mul]
   ... = _ : ι_square_zero _

lemma ι_mul_prod_list {n : ℕ} (f : fin n → M) (i : fin n) :
  (ι R $ f i) * (list.of_fn $ λ i, ι R $ f i).prod = 0 :=
begin
  induction n with n hn,
  { exact i.elim0, },
  { rw [list.of_fn_succ, list.prod_cons, ←mul_assoc],
    by_cases h : i = 0,
    { rw [h, ι_square_zero, zero_mul], },
    { replace hn := congr_arg ((*) $ ι R $ f 0) (hn (λ i, f $ fin.succ i) (i.pred h)),
      simp only at hn,
      rw [fin.succ_pred, ←mul_assoc, mul_zero] at hn,
<<<<<<< HEAD
      rw ← zero_add (_ * _),
      conv_lhs {rw ← hn},
=======
      refine (eq_zero_iff_eq_zero_of_add_eq_zero _).mp hn,
>>>>>>> 4f5046dd
      rw [← add_mul, ι_add_mul_swap, zero_mul], } }
end

variables (R)
/-- The product of `n` terms of the form `ι R m` is an alternating map.

This is a special case of `multilinear_map.mk_pi_algebra_fin` -/
def ι_multi (n : ℕ) :
  alternating_map R M (exterior_algebra R M) (fin n) :=
let F := (multilinear_map.mk_pi_algebra_fin R n (exterior_algebra R M)).comp_linear_map (λ i, ι R)
in
{ map_eq_zero_of_eq' := λ f x y hfxy hxy, begin
    rw [multilinear_map.comp_linear_map_apply, multilinear_map.mk_pi_algebra_fin_apply],
    wlog h : x < y := lt_or_gt_of_ne hxy using x y,
    clear hxy,
    induction n with n hn generalizing x y,
    { exact x.elim0, },
    { rw [list.of_fn_succ, list.prod_cons],
      by_cases hx : x = 0,
      -- one of the repeated terms is on the left
      { rw hx at hfxy h,
        rw [hfxy, ←fin.succ_pred y (ne_of_lt h).symm],
        exact ι_mul_prod_list (f ∘ fin.succ) _, },
      -- ignore the left-most term and induct on the remaining ones, decrementing indices
      { convert mul_zero _,
        refine hn (λ i, f $ fin.succ i)
          (x.pred hx) (y.pred (ne_of_lt $ lt_of_le_of_lt x.zero_le h).symm)
          (fin.pred_lt_pred_iff.mpr h) _,
        simp only [fin.succ_pred],
        exact hfxy, } }
  end,
  to_fun := F, ..F}
variables {R}

lemma ι_multi_apply {n : ℕ} (v : fin n → M) :
  ι_multi R n v = (list.of_fn $ λ i, ι R (v i)).prod := rfl

end exterior_algebra<|MERGE_RESOLUTION|>--- conflicted
+++ resolved
@@ -177,12 +177,7 @@
     { replace hn := congr_arg ((*) $ ι R $ f 0) (hn (λ i, f $ fin.succ i) (i.pred h)),
       simp only at hn,
       rw [fin.succ_pred, ←mul_assoc, mul_zero] at hn,
-<<<<<<< HEAD
-      rw ← zero_add (_ * _),
-      conv_lhs {rw ← hn},
-=======
       refine (eq_zero_iff_eq_zero_of_add_eq_zero _).mp hn,
->>>>>>> 4f5046dd
       rw [← add_mul, ι_add_mul_swap, zero_mul], } }
 end
 
