--- conflicted
+++ resolved
@@ -194,17 +194,7 @@
 
 /-- An equivalence between modules implies an equivalence between orientations. -/
 def orientation.map [nontrivial R] (e : M ≃ₗ[R] N) : orientation R M ι ≃ orientation R N ι :=
-<<<<<<< HEAD
-module.ray.map
-  { to_fun := λ f, f.comp_linear_map e.symm,
-    inv_fun := λ g, g.comp_linear_map e,
-    map_add' := λ _ _, rfl,
-    map_smul' := λ _ _, rfl,
-    left_inv := λ f, alternating_map.ext $ λ v, f.congr_arg $ funext $ λ i, e.symm_apply_apply _,
-    right_inv := λ f, alternating_map.ext $ λ v, f.congr_arg $ funext $ λ i, e.apply_symm_apply _ }
-=======
 module.ray.map $ alternating_map.dom_lcongr R R ι R e
->>>>>>> 011203d9
 
 @[simp] lemma orientation.map_apply [nontrivial R] (e : M ≃ₗ[R] N) (v : alternating_map R M R ι)
   (hv : v ≠ 0) :
@@ -213,14 +203,7 @@
 
 @[simp] lemma orientation.map_refl [nontrivial R] :
   (orientation.map ι $ linear_equiv.refl R M) = equiv.refl _ :=
-<<<<<<< HEAD
-equiv.ext $ module.ray.ind R $ λ _ _, begin
-  dsimp,
-  simp_rw alternating_map.comp_linear_map_id,
-end
-=======
 by rw [orientation.map, alternating_map.dom_lcongr_refl, module.ray.map_refl]
->>>>>>> 011203d9
 
 @[simp] lemma orientation.map_symm [nontrivial R] (e : M ≃ₗ[R] N) :
   (orientation.map ι e).symm = orientation.map ι e.symm := rfl
