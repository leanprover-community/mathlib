--- conflicted
+++ resolved
@@ -759,15 +759,6 @@
   rw [h, eq_id_of_mono θ', category.id_comp],
 end
 
-<<<<<<< HEAD
-lemma len_eq_add_succ_of_mono {Δ' Δ : simplex_category} (i : Δ' ⟶ Δ) [hi : mono i]
-  (hi' : ¬ Δ = Δ') : ∃ (k : ℕ), Δ.len = Δ'.len + (k + 1) :=
-begin
-  obtain ⟨(_|k), h⟩ := le_iff_exists_add.mp (len_le_of_mono hi),
-  { exfalso,
-    exact hi' (ext Δ Δ' h), },
-  { exact ⟨k, h⟩, },
-=======
 lemma len_lt_of_mono {Δ' Δ : simplex_category} (i : Δ' ⟶ Δ) [hi : mono i]
   (hi' : Δ ≠ Δ') : Δ'.len < Δ.len :=
 begin
@@ -775,7 +766,6 @@
   { exact h, },
   { exfalso,
     exact hi' (by { ext, exact h.symm,}), },
->>>>>>> e1d415b9
 end
 
 noncomputable instance : split_epi_category simplex_category :=
