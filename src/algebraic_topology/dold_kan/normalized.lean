--- conflicted
+++ resolved
@@ -10,14 +10,11 @@
 
 # Comparison with the normalized Moore complex functor
 
-<<<<<<< HEAD
-=======
 > THIS FILE IS SYNCHRONIZED WITH MATHLIB4.
 > Any changes to this file require a corresponding PR to mathlib4.
 
 TODO (@joelriou) continue adding the various files referenced below
 
->>>>>>> fa7ad802
 In this file, we show that when the category `A` is abelian,
 there is an isomorphism `N₁_iso_normalized_Moore_complex_comp_to_karoubi` between
 the functor `N₁ : simplicial_object A ⥤ karoubi (chain_complex A ℕ)`
