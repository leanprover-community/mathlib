--- conflicted
+++ resolved
@@ -10,14 +10,11 @@
 
 # Construction of functors N for the Dold-Kan correspondence
 
-<<<<<<< HEAD
-=======
 > THIS FILE IS SYNCHRONIZED WITH MATHLIB4.
 > Any changes to this file require a corresponding PR to mathlib4.
 
 TODO (@joelriou) continue adding the various files referenced below
 
->>>>>>> fa7ad802
 In this file, we construct functors `N₁ : simplicial_object C ⥤ karoubi (chain_complex C ℕ)`
 and `N₂ : karoubi (simplicial_object C) ⥤ karoubi (chain_complex C ℕ)`
 for any preadditive category `C`. (The indices of these functors are the number of occurrences
