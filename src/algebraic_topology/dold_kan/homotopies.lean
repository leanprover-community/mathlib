/-
Copyright (c) 2022 Joël Riou. All rights reserved.
Released under Apache 2.0 license as described in the file LICENSE.
Authors: Joël Riou
-/

import algebra.homology.homotopy
import algebraic_topology.dold_kan.notations

/-!

# Construction of homotopies for the Dold-Kan correspondence

<<<<<<< HEAD
=======
> THIS FILE IS SYNCHRONIZED WITH MATHLIB4.
> Any changes to this file require a corresponding PR to mathlib4.

TODO (@joelriou) continue adding the various files referenced below

>>>>>>> fa7ad802
(The general strategy of proof of the Dold-Kan correspondence is explained
in `equivalence.lean`.)

The purpose of the files `homotopies.lean`, `faces.lean`, `projections.lean`
and `p_infty.lean` is to construct an idempotent endomorphism
`P_infty : K[X] ⟶ K[X]` of the alternating face map complex
for each `X : simplicial_object C` when `C` is a preadditive category.
In the case `C` is abelian, this `P_infty` shall be the projection on the
normalized Moore subcomplex of `K[X]` associated to the decomposition of the
complex `K[X]` as a direct sum of this normalized subcomplex and of the
degenerate subcomplex.

In `p_infty.lean`, this endomorphism `P_infty` shall be obtained by
passing to the limit idempotent endomorphisms `P q` for all `(q : ℕ)`.
These endomorphisms `P q` are defined by induction. The idea is to
start from the identity endomorphism `P 0` of `K[X]` and to ensure by
induction that the `q` higher face maps (except $d_0$) vanish on the
image of `P q`. Then, in a certain degree `n`, the image of `P q` for
a big enough `q` will be contained in the normalized subcomplex. This
construction is done in `projections.lean`.

It would be easy to define the `P q` degreewise (similarly as it is done
in *Simplicial Homotopy Theory* by Goerrs-Jardine p. 149), but then we would
have to prove that they are compatible with the differential (i.e. they
are chain complex maps), and also that they are homotopic to the identity.
These two verifications are quite technical. In order to reduce the number
of such technical lemmas, the strategy that is followed here is to define
a series of null homotopic maps `Hσ q` (attached to families of maps `hσ`)
and use these in order to construct `P q` : the endomorphisms `P q`
shall basically be obtained by altering the identity endomorphism by adding
null homotopic maps, so that we get for free that they are morphisms
of chain complexes and that they are homotopic to the identity. The most
technical verifications that are needed about the null homotopic maps `Hσ`
are obtained in `faces.lean`.

In this file `homotopies.lean`, we define the null homotopic maps
`Hσ q : K[X] ⟶ K[X]`, show that they are natural (see `nat_trans_Hσ`) and
compatible the application of additive functors (see `map_Hσ`).

## References
* [Albrecht Dold, *Homology of Symmetric Products and Other Functors of Complexes*][dold1958]
* [Paul G. Goerss, John F. Jardine, *Simplical Homotopy Theory*][goerss-jardine-2009]

-/

open category_theory
open category_theory.category
open category_theory.limits
open category_theory.preadditive
open category_theory.simplicial_object
open homotopy
open opposite
open_locale simplicial dold_kan

noncomputable theory

namespace algebraic_topology

namespace dold_kan

variables {C : Type*} [category C] [preadditive C]
variables {X : simplicial_object C}

/-- As we are using chain complexes indexed by `ℕ`, we shall need the relation
`c` such `c m n` if and only if `n+1=m`. -/
abbreviation c := complex_shape.down ℕ

/-- Helper when we need some `c.rel i j` (i.e. `complex_shape.down ℕ`),
e.g. `c_mk n (n+1) rfl` -/
lemma c_mk (i j : ℕ) (h : j+1 = i) : c.rel i j :=
complex_shape.down_mk i j h

/-- This lemma is meant to be used with `null_homotopic_map'_f_of_not_rel_left` -/
lemma cs_down_0_not_rel_left (j : ℕ) : ¬c.rel 0 j :=
begin
  intro hj,
  dsimp at hj,
  apply nat.not_succ_le_zero j,
  rw [nat.succ_eq_add_one, hj],
end

/-- The sequence of maps which gives the null homotopic maps `Hσ` that shall be in
the inductive construction of the projections `P q : K[X] ⟶ K[X]` -/
def hσ (q : ℕ) (n : ℕ) : X _[n] ⟶ X _[n+1] :=
if n<q
  then 0
  else (-1 : ℤ)^(n-q) • X.σ ⟨n-q, nat.sub_lt_succ n q⟩

/-- We can turn `hσ` into a datum that can be passed to `null_homotopic_map'`. -/
def hσ' (q : ℕ) : Π n m, c.rel m n → (K[X].X n ⟶ K[X].X m) :=
λ n m hnm, (hσ q n) ≫ eq_to_hom (by congr')

lemma hσ'_eq_zero {q n m : ℕ} (hnq : n<q) (hnm : c.rel m n) :
  (hσ' q n m hnm : X _[n] ⟶ X _[m])= 0 :=
by { simp only [hσ', hσ], split_ifs, exact zero_comp, }

lemma hσ'_eq {q n a m : ℕ} (ha : n=a+q) (hnm : c.rel m n) :
  (hσ' q n m hnm : X _[n] ⟶ X _[m]) =
  ((-1 : ℤ)^a • X.σ ⟨a, nat.lt_succ_iff.mpr (nat.le.intro (eq.symm ha))⟩) ≫
      eq_to_hom (by congr') :=
begin
  simp only [hσ', hσ],
  split_ifs,
  { exfalso, linarith, },
  { have h' := tsub_eq_of_eq_add ha,
    congr', }
end

lemma hσ'_eq' {q n a : ℕ} (ha : n=a+q) :
  (hσ' q n (n+1) rfl : X _[n] ⟶ X _[n+1]) =
  (-1 : ℤ)^a • X.σ ⟨a, nat.lt_succ_iff.mpr (nat.le.intro (eq.symm ha))⟩ :=
by rw [hσ'_eq ha rfl, eq_to_hom_refl, comp_id]

/-- The null homotopic map $(hσ q) ∘ d + d ∘ (hσ q)$ -/
def Hσ (q : ℕ) : K[X] ⟶ K[X] := null_homotopic_map' (hσ' q)

/-- `Hσ` is null homotopic -/
def homotopy_Hσ_to_zero (q : ℕ) : homotopy (Hσ q : K[X] ⟶ K[X]) 0 :=
null_homotopy' (hσ' q)

/-- In degree `0`, the null homotopic map `Hσ` is zero. -/
lemma Hσ_eq_zero (q : ℕ) : (Hσ q : K[X] ⟶ K[X]).f 0 = 0  :=
begin
  unfold Hσ,
  rw null_homotopic_map'_f_of_not_rel_left (c_mk 1 0 rfl) cs_down_0_not_rel_left,
  cases q,
  { rw hσ'_eq (show 0=0+0, by refl) (c_mk 1 0 rfl),
    simp only [pow_zero, fin.mk_zero, one_zsmul, eq_to_hom_refl, category.comp_id],
    erw chain_complex.of_d,
    simp only [alternating_face_map_complex.obj_d, fin.sum_univ_two,
      fin.coe_zero, pow_zero, one_zsmul, fin.coe_one, pow_one, comp_add,
      neg_smul, one_zsmul, comp_neg, add_neg_eq_zero],
    erw [δ_comp_σ_self, δ_comp_σ_succ], },
  { rw [hσ'_eq_zero (nat.succ_pos q) (c_mk 1 0 rfl), zero_comp], },
end

/-- The maps `hσ' q n m hnm` are natural on the simplicial object -/
lemma hσ'_naturality (q : ℕ) (n m : ℕ) (hnm : c.rel m n)
  {X Y : simplicial_object C} (f : X ⟶ Y) :
  f.app (op [n]) ≫ hσ' q n m hnm = hσ' q n m hnm ≫ f.app (op [m]) :=
begin
  have h : n+1 = m := hnm,
  subst h,
  simp only [hσ', eq_to_hom_refl, comp_id],
  unfold hσ,
  split_ifs,
  { rw [zero_comp, comp_zero], },
  { simp only [zsmul_comp, comp_zsmul],
    erw f.naturality,
    refl, },
end

/-- For each q, `Hσ q` is a natural transformation. -/
def nat_trans_Hσ (q : ℕ) :
  alternating_face_map_complex C ⟶ alternating_face_map_complex C :=
{ app := λ X, Hσ q,
  naturality' := λ X Y f, begin
    unfold Hσ,
    rw [null_homotopic_map'_comp, comp_null_homotopic_map'],
    congr,
    ext n m hnm,
    simp only [alternating_face_map_complex_map_f, hσ'_naturality],
  end, }

/-- The maps `hσ' q n m hnm` are compatible with the application of additive functors. -/
lemma map_hσ' {D : Type*} [category D] [preadditive D]
  (G : C ⥤ D) [G.additive] (X : simplicial_object C)
  (q n m : ℕ) (hnm : c.rel m n) :
  (hσ' q n m hnm : K[((whiskering _ _).obj G).obj X].X n ⟶ _) =
    G.map (hσ' q n m hnm : K[X].X n ⟶ _) :=
begin
  unfold hσ' hσ,
  split_ifs,
  { simp only [functor.map_zero, zero_comp], },
  { simpa only [eq_to_hom_map, functor.map_comp, functor.map_zsmul], },
end

/-- The null homotopic maps `Hσ` are compatible with the application of additive functors. -/
lemma map_Hσ {D : Type*} [category D] [preadditive D]
  (G : C ⥤ D) [G.additive] (X : simplicial_object C) (q n : ℕ) :
  (Hσ q : K[((whiskering C D).obj G).obj X] ⟶ _).f n =
    G.map ((Hσ q : K[X] ⟶ _).f n) :=
begin
  unfold Hσ,
  have eq := homological_complex.congr_hom (map_null_homotopic_map' G (hσ' q)) n,
  simp only [functor.map_homological_complex_map_f, ← map_hσ'] at eq,
  rw eq,
  let h := (functor.congr_obj (map_alternating_face_map_complex G) X).symm,
  congr',
end

end dold_kan

end algebraic_topology<|MERGE_RESOLUTION|>--- conflicted
+++ resolved
@@ -11,14 +11,11 @@
 
 # Construction of homotopies for the Dold-Kan correspondence
 
-<<<<<<< HEAD
-=======
 > THIS FILE IS SYNCHRONIZED WITH MATHLIB4.
 > Any changes to this file require a corresponding PR to mathlib4.
 
 TODO (@joelriou) continue adding the various files referenced below
 
->>>>>>> fa7ad802
 (The general strategy of proof of the Dold-Kan correspondence is explained
 in `equivalence.lean`.)
 
