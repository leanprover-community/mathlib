/-
Copyright (c) 2021 Scott Morrison. All rights reserved.
Released under Apache 2.0 license as described in the file LICENSE.
Authors: Johan Commelin, Scott Morrison, Adam Topaz
-/
import algebraic_topology.simplex_category
import category_theory.arrow
import category_theory.limits.functor_category
import category_theory.opposites

/-!
# Simplicial objects in a category.

A simplicial object in a category `C` is a `C`-valued presheaf on `simplex_category`.
(Similarly a cosimplicial object is functor `simplex_category ⥤ C`.)

Use the notation `X _[n]` in the `simplicial` locale to obtain the `n`-th term of a
(co)simplicial object `X`, where `n` is a natural number.

-/

open opposite
open category_theory
open category_theory.limits

universes v u v' u'

namespace category_theory

variables (C : Type u) [category.{v} C]

/-- The category of simplicial objects valued in a category `C`.
This is the category of contravariant functors from `simplex_category` to `C`. -/
@[derive category, nolint has_nonempty_instance]
def simplicial_object := simplex_categoryᵒᵖ ⥤ C

namespace simplicial_object

localized "notation (name := simplicial_object.at) X ` _[`:1000 n `]` :=
  (X : category_theory.simplicial_object hole!).obj (opposite.op (simplex_category.mk n))"
  in simplicial

instance {J : Type v} [small_category J] [has_limits_of_shape J C] :
  has_limits_of_shape J (simplicial_object C) := by {dsimp [simplicial_object], apply_instance}

instance [has_limits C] : has_limits (simplicial_object C) := ⟨infer_instance⟩

instance {J : Type v} [small_category J] [has_colimits_of_shape J C] :
  has_colimits_of_shape J (simplicial_object C) := by {dsimp [simplicial_object], apply_instance}

instance [has_colimits C] : has_colimits (simplicial_object C) := ⟨infer_instance⟩

variables {C} (X : simplicial_object C)

/-- Face maps for a simplicial object. -/
def δ {n} (i : fin (n+2)) : X _[n+1] ⟶ X _[n] :=
X.map (simplex_category.δ i).op

/-- Degeneracy maps for a simplicial object. -/
def σ {n} (i : fin (n+1)) : X _[n] ⟶ X _[n+1] :=
X.map (simplex_category.σ i).op


/-- Isomorphisms from identities in ℕ. -/
def eq_to_iso {n m : ℕ} (h : n = m) : X _[n] ≅ X _[m] :=
X.map_iso (eq_to_iso (by rw h))

@[simp] lemma eq_to_iso_refl {n : ℕ} (h : n = n) : X.eq_to_iso h = iso.refl _ :=
by { ext, simp [eq_to_iso], }


/-- The generic case of the first simplicial identity -/
lemma δ_comp_δ {n} {i j : fin (n+2)} (H : i ≤ j) :
  X.δ j.succ ≫ X.δ i = X.δ i.cast_succ ≫ X.δ j :=
by { dsimp [δ], simp only [←X.map_comp, ←op_comp, simplex_category.δ_comp_δ H] }

/-- The special case of the first simplicial identity -/
lemma δ_comp_δ_self {n} {i : fin (n+2)} : X.δ i.cast_succ ≫ X.δ i = X.δ i.succ ≫ X.δ i :=
by { dsimp [δ], simp only [←X.map_comp, ←op_comp, simplex_category.δ_comp_δ_self] }

/-- The second simplicial identity -/
lemma δ_comp_σ_of_le {n} {i : fin (n+2)} {j : fin (n+1)} (H : i ≤ j.cast_succ) :
  X.σ j.succ ≫ X.δ i.cast_succ = X.δ i ≫ X.σ j :=
by { dsimp [δ, σ], simp only [←X.map_comp, ←op_comp, simplex_category.δ_comp_σ_of_le H] }

/-- The first part of the third simplicial identity -/
lemma δ_comp_σ_self {n} {i : fin (n+1)} :
  X.σ i ≫ X.δ i.cast_succ = 𝟙 _ :=
begin
  dsimp [δ, σ],
  simp only [←X.map_comp, ←op_comp, simplex_category.δ_comp_σ_self, op_id, X.map_id],
end

/-- The second part of the third simplicial identity -/
lemma δ_comp_σ_succ {n} {i : fin (n+1)} :
  X.σ i ≫ X.δ i.succ = 𝟙 _ :=
begin
  dsimp [δ, σ],
  simp only [←X.map_comp, ←op_comp, simplex_category.δ_comp_σ_succ, op_id, X.map_id],
end

/-- The fourth simplicial identity -/
lemma δ_comp_σ_of_gt {n} {i : fin (n+2)} {j : fin (n+1)} (H : j.cast_succ < i) :
  X.σ j.cast_succ ≫ X.δ i.succ = X.δ i ≫ X.σ j :=
by { dsimp [δ, σ], simp only [←X.map_comp, ←op_comp, simplex_category.δ_comp_σ_of_gt H] }

/-- The fifth simplicial identity -/
lemma σ_comp_σ {n} {i j : fin (n+1)} (H : i ≤ j) :
  X.σ j ≫ X.σ i.cast_succ = X.σ i ≫ X.σ j.succ :=
by { dsimp [δ, σ], simp only [←X.map_comp, ←op_comp, simplex_category.σ_comp_σ H] }

<<<<<<< HEAD
@[simp, reassoc]
lemma naturality_δ {X' X : simplicial_object C} (f : X ⟶ X') {n : ℕ} (i : fin (n+2)) :
  X.δ i ≫ f.app _ = f.app _ ≫ X'.δ i := f.naturality _

@[simp, reassoc]
lemma naturality_σ {X' X : simplicial_object C} (f : X ⟶ X') {n : ℕ} (i : fin (n+1)) :
  X.σ i ≫ f.app _ = f.app _ ≫ X'.σ i := f.naturality _
=======
open_locale simplicial

@[simp, reassoc]
lemma δ_naturality {X' X : simplicial_object C} (f : X ⟶ X') {n : ℕ} (i : fin (n+2)) :
  X.δ i ≫ f.app (op [n]) = f.app (op [n+1]) ≫ X'.δ i := f.naturality _

@[simp, reassoc]
lemma σ_naturality {X' X : simplicial_object C} (f : X ⟶ X') {n : ℕ} (i : fin (n+1)) :
  X.σ i ≫ f.app (op [n+1]) = f.app (op [n]) ≫ X'.σ i := f.naturality _

>>>>>>> c9f6b6f0
variable (C)

/-- Functor composition induces a functor on simplicial objects. -/
@[simps]
def whiskering (D : Type*) [category D] :
  (C ⥤ D) ⥤ simplicial_object C ⥤ simplicial_object D :=
whiskering_right _ _ _

/-- Truncated simplicial objects. -/
@[derive category, nolint has_nonempty_instance]
def truncated (n : ℕ) := (simplex_category.truncated n)ᵒᵖ ⥤ C

variable {C}

namespace truncated

instance {n} {J : Type v} [small_category J] [has_limits_of_shape J C] :
  has_limits_of_shape J (simplicial_object.truncated C n) := by {dsimp [truncated], apply_instance}

instance {n} [has_limits C] : has_limits (simplicial_object.truncated C n) := ⟨infer_instance⟩

instance {n} {J : Type v} [small_category J] [has_colimits_of_shape J C] :
  has_colimits_of_shape J (simplicial_object.truncated C n) :=
by {dsimp [truncated], apply_instance}

instance {n} [has_colimits C] : has_colimits (simplicial_object.truncated C n) := ⟨infer_instance⟩

variable (C)

/-- Functor composition induces a functor on truncated simplicial objects. -/
@[simps]
def whiskering {n} (D : Type*) [category D] :
  (C ⥤ D) ⥤ truncated C n ⥤ truncated D n :=
whiskering_right _ _ _

variable {C}

end truncated

section skeleton

/-- The skeleton functor from simplicial objects to truncated simplicial objects. -/
def sk (n : ℕ) : simplicial_object C ⥤ simplicial_object.truncated C n :=
(whiskering_left _ _ _).obj simplex_category.truncated.inclusion.op

end skeleton

variable (C)

/-- The constant simplicial object is the constant functor. -/
abbreviation const : C ⥤ simplicial_object C := category_theory.functor.const _

/-- The category of augmented simplicial objects, defined as a comma category. -/
@[derive category, nolint has_nonempty_instance]
def augmented := comma (𝟭 (simplicial_object C)) (const C)

variable {C}

namespace augmented

/-- Drop the augmentation. -/
@[simps]
def drop : augmented C ⥤ simplicial_object C := comma.fst _ _

/-- The point of the augmentation. -/
@[simps]
def point : augmented C ⥤ C := comma.snd _ _

/-- The functor from augmented objects to arrows. -/
@[simps]
def to_arrow : augmented C ⥤ arrow C :=
{ obj := λ X,
  { left := (drop.obj X) _[0],
    right := (point.obj X),
    hom := X.hom.app _ },
  map := λ X Y η,
  { left := (drop.map η).app _,
    right := (point.map η),
    w' := begin
      dsimp,
      rw ← nat_trans.comp_app,
      erw η.w,
      refl,
    end } }

/-- The compatibility of a morphism with the augmentation, on 0-simplices -/
@[reassoc]
lemma w₀ {X Y : augmented C} (f : X ⟶ Y) :
  (augmented.drop.map f).app (op (simplex_category.mk 0)) ≫
    Y.hom.app (op (simplex_category.mk 0)) =
  X.hom.app (op (simplex_category.mk 0)) ≫ augmented.point.map f :=
by convert congr_app f.w (op (simplex_category.mk 0))

variable (C)

/-- Functor composition induces a functor on augmented simplicial objects. -/
@[simp]
def whiskering_obj (D : Type*) [category D] (F : C ⥤ D) :
  augmented C ⥤ augmented D :=
{ obj := λ X,
  { left := ((whiskering _ _).obj F).obj (drop.obj X),
    right := F.obj (point.obj X),
    hom := whisker_right X.hom F ≫ (functor.const_comp _ _ _).hom },
  map := λ X Y η,
  { left := whisker_right η.left _,
    right := F.map η.right,
    w' := begin
      ext,
      dsimp,
      rw [category.comp_id, category.comp_id, ← F.map_comp, ← F.map_comp, ← nat_trans.comp_app],
      erw η.w,
      refl,
    end } }

/-- Functor composition induces a functor on augmented simplicial objects. -/
@[simps]
def whiskering (D : Type u') [category.{v'} D] :
  (C ⥤ D) ⥤ augmented C ⥤ augmented D :=
{ obj := whiskering_obj _ _,
  map := λ X Y η,
  { app := λ A,
    { left := whisker_left _ η,
      right := η.app _,
      w' := begin
        ext n,
        dsimp,
        rw [category.comp_id, category.comp_id, η.naturality],
      end }, }, }

variable {C}

end augmented

/-- Augment a simplicial object with an object. -/
@[simps]
def augment (X : simplicial_object C) (X₀ : C) (f : X _[0] ⟶ X₀)
  (w : ∀ (i : simplex_category) (g₁ g₂ : [0] ⟶ i),
    X.map g₁.op ≫ f = X.map g₂.op ≫ f) : simplicial_object.augmented C :=
{ left := X,
  right := X₀,
  hom :=
  { app := λ i, X.map (simplex_category.const i.unop 0).op ≫ f,
    naturality' := begin
      intros i j g,
      dsimp,
      rw ← g.op_unop,
      simpa only [← X.map_comp, ← category.assoc, category.comp_id, ← op_comp] using w _ _ _,
    end } }

@[simp]
lemma augment_hom_zero (X : simplicial_object C) (X₀ : C) (f : X _[0] ⟶ X₀) (w) :
  (X.augment X₀ f w).hom.app (op [0]) = f :=
by { dsimp, rw [simplex_category.hom_zero_zero ([0].const 0), op_id, X.map_id, category.id_comp] }

end simplicial_object

/-- Cosimplicial objects. -/
@[derive category, nolint has_nonempty_instance]
def cosimplicial_object := simplex_category ⥤ C

namespace cosimplicial_object

localized "notation (name := cosimplicial_object.at) X ` _[`:1000 n `]` :=
  (X : category_theory.cosimplicial_object hole!).obj (simplex_category.mk n)" in simplicial

instance {J : Type v} [small_category J] [has_limits_of_shape J C] :
  has_limits_of_shape J (cosimplicial_object C) := by {dsimp [cosimplicial_object], apply_instance}

instance [has_limits C] : has_limits (cosimplicial_object C) := ⟨infer_instance⟩

instance {J : Type v} [small_category J] [has_colimits_of_shape J C] :
  has_colimits_of_shape J (cosimplicial_object C) :=
by {dsimp [cosimplicial_object], apply_instance}

instance [has_colimits C] : has_colimits (cosimplicial_object C) := ⟨infer_instance⟩

variables {C} (X : cosimplicial_object C)

/-- Coface maps for a cosimplicial object. -/
def δ {n} (i : fin (n+2)) : X _[n] ⟶ X _[n+1] :=
X.map (simplex_category.δ i)

/-- Codegeneracy maps for a cosimplicial object. -/
def σ {n} (i : fin (n+1)) : X _[n+1] ⟶ X _[n] :=
X.map (simplex_category.σ i)

/-- Isomorphisms from identities in ℕ. -/
def eq_to_iso {n m : ℕ} (h : n = m) : X _[n] ≅ X _[m] :=
X.map_iso (eq_to_iso (by rw h))

@[simp] lemma eq_to_iso_refl {n : ℕ} (h : n = n) : X.eq_to_iso h = iso.refl _ :=
by { ext, simp [eq_to_iso], }


/-- The generic case of the first cosimplicial identity -/
lemma δ_comp_δ {n} {i j : fin (n+2)} (H : i ≤ j) :
  X.δ i ≫ X.δ j.succ = X.δ j ≫ X.δ i.cast_succ :=
by { dsimp [δ], simp only [←X.map_comp, simplex_category.δ_comp_δ H], }

/-- The special case of the first cosimplicial identity -/
lemma δ_comp_δ_self {n} {i : fin (n+2)} : X.δ i ≫ X.δ i.cast_succ = X.δ i ≫ X.δ i.succ :=
by { dsimp [δ], simp only [←X.map_comp, simplex_category.δ_comp_δ_self] }

/-- The second cosimplicial identity -/
lemma δ_comp_σ_of_le {n} {i : fin (n+2)} {j : fin (n+1)} (H : i ≤ j.cast_succ) :
  X.δ i.cast_succ ≫ X.σ j.succ = X.σ j ≫ X.δ i :=
by { dsimp [δ, σ], simp only [←X.map_comp, simplex_category.δ_comp_σ_of_le H] }

/-- The first part of the third cosimplicial identity -/
lemma δ_comp_σ_self {n} {i : fin (n+1)} :
  X.δ i.cast_succ ≫ X.σ i = 𝟙 _ :=
begin
  dsimp [δ, σ],
  simp only [←X.map_comp, simplex_category.δ_comp_σ_self, X.map_id],
end

/-- The second part of the third cosimplicial identity -/
lemma δ_comp_σ_succ {n} {i : fin (n+1)} :
  X.δ i.succ ≫ X.σ i = 𝟙 _ :=
begin
  dsimp [δ, σ],
  simp only [←X.map_comp, simplex_category.δ_comp_σ_succ, X.map_id],
end

/-- The fourth cosimplicial identity -/
lemma δ_comp_σ_of_gt {n} {i : fin (n+2)} {j : fin (n+1)} (H : j.cast_succ < i) :
  X.δ i.succ ≫ X.σ j.cast_succ = X.σ j ≫ X.δ i :=
by { dsimp [δ, σ], simp only [←X.map_comp, simplex_category.δ_comp_σ_of_gt H] }

/-- The fifth cosimplicial identity -/
lemma σ_comp_σ {n} {i j : fin (n+1)} (H : i ≤ j) :
  X.σ i.cast_succ ≫ X.σ j = X.σ j.succ ≫ X.σ i :=
by { dsimp [δ, σ], simp only [←X.map_comp, simplex_category.σ_comp_σ H] }

@[simp, reassoc]
lemma δ_naturality {X' X : cosimplicial_object C} (f : X ⟶ X') {n : ℕ} (i : fin (n+2)) :
  X.δ i ≫ f.app (simplex_category.mk (n+1)) =
    f.app (simplex_category.mk n) ≫ X'.δ i := f.naturality _

@[simp, reassoc]
lemma σ_naturality {X' X : cosimplicial_object C} (f : X ⟶ X') {n : ℕ} (i : fin (n+1)) :
  X.σ i ≫ f.app (simplex_category.mk n) =
    f.app (simplex_category.mk (n+1)) ≫ X'.σ i := f.naturality _

variable (C)

/-- Functor composition induces a functor on cosimplicial objects. -/
@[simps]
def whiskering (D : Type*) [category D] :
  (C ⥤ D) ⥤ cosimplicial_object C ⥤ cosimplicial_object D :=
whiskering_right _ _ _

/-- Truncated cosimplicial objects. -/
@[derive category, nolint has_nonempty_instance]
def truncated (n : ℕ) := simplex_category.truncated n ⥤ C

variable {C}

namespace truncated

instance {n} {J : Type v} [small_category J] [has_limits_of_shape J C] :
  has_limits_of_shape J (cosimplicial_object.truncated C n) :=
by {dsimp [truncated], apply_instance}

instance {n} [has_limits C] : has_limits (cosimplicial_object.truncated C n) := ⟨infer_instance⟩

instance {n} {J : Type v} [small_category J] [has_colimits_of_shape J C] :
  has_colimits_of_shape J (cosimplicial_object.truncated C n) :=
by {dsimp [truncated], apply_instance}

instance {n} [has_colimits C] : has_colimits (cosimplicial_object.truncated C n) := ⟨infer_instance⟩

variable (C)

/-- Functor composition induces a functor on truncated cosimplicial objects. -/
@[simps]
def whiskering {n} (D : Type*) [category D] :
  (C ⥤ D) ⥤ truncated C n ⥤ truncated D n :=
whiskering_right _ _ _

variable {C}

end truncated

section skeleton

/-- The skeleton functor from cosimplicial objects to truncated cosimplicial objects. -/
def sk (n : ℕ) : cosimplicial_object C ⥤ cosimplicial_object.truncated C n :=
(whiskering_left _ _ _).obj simplex_category.truncated.inclusion

end skeleton

variable (C)

/-- The constant cosimplicial object. -/
abbreviation const : C ⥤ cosimplicial_object C := category_theory.functor.const _

/-- Augmented cosimplicial objects. -/
@[derive category, nolint has_nonempty_instance]
def augmented := comma (const C) (𝟭 (cosimplicial_object C))

variable {C}

namespace augmented

/-- Drop the augmentation. -/
@[simps]
def drop : augmented C ⥤ cosimplicial_object C := comma.snd _ _

/-- The point of the augmentation. -/
@[simps]
def point : augmented C ⥤ C := comma.fst _ _

/-- The functor from augmented objects to arrows. -/
@[simps]
def to_arrow : augmented C ⥤ arrow C :=
{ obj := λ X,
  { left := (point.obj X),
    right := (drop.obj X) _[0],
    hom := X.hom.app _ },
  map := λ X Y η,
  { left := (point.map η),
    right := (drop.map η).app _,
    w' := begin
      dsimp,
      rw ← nat_trans.comp_app,
      erw ← η.w,
      refl,
    end } }

variable (C)

/-- Functor composition induces a functor on augmented cosimplicial objects. -/
@[simp]
def whiskering_obj (D : Type*) [category D] (F : C ⥤ D) :
  augmented C ⥤ augmented D :=
{ obj := λ X,
  { left := F.obj (point.obj X),
    right := ((whiskering _ _).obj F).obj (drop.obj X),
    hom := (functor.const_comp _ _ _).inv ≫ whisker_right X.hom F },
  map := λ X Y η,
  { left := F.map η.left,
    right := whisker_right η.right _,
    w' := begin
      ext,
      dsimp,
      rw [category.id_comp, category.id_comp, ← F.map_comp, ← F.map_comp, ← nat_trans.comp_app],
      erw ← η.w,
      refl,
    end } }

/-- Functor composition induces a functor on augmented cosimplicial objects. -/
@[simps]
def whiskering (D : Type u') [category.{v'} D] :
  (C ⥤ D) ⥤ augmented C ⥤ augmented D :=
{ obj := whiskering_obj _ _,
  map := λ X Y η,
  { app := λ A,
    { left := η.app _,
      right := whisker_left _ η,
      w' := begin
        ext n,
        dsimp,
        rw [category.id_comp, category.id_comp, η.naturality],
      end }, }, }

variable {C}

end augmented

open_locale simplicial

/-- Augment a cosimplicial object with an object. -/
@[simps]
def augment (X : cosimplicial_object C) (X₀ : C) (f : X₀ ⟶ X.obj [0])
  (w : ∀ (i : simplex_category) (g₁ g₂ : [0] ⟶ i),
    f ≫ X.map g₁ = f ≫ X.map g₂) : cosimplicial_object.augmented C :=
{ left := X₀,
  right := X,
  hom :=
  { app := λ i, f ≫ X.map (simplex_category.const i 0),
  naturality' := begin
    intros i j g,
    dsimp,
    simpa [← X.map_comp] using w _ _ _,
  end } }

@[simp]
lemma augment_hom_zero (X : cosimplicial_object C) (X₀ : C) (f : X₀ ⟶ X.obj [0]) (w) :
  (X.augment X₀ f w).hom.app [0] = f :=
by { dsimp, rw [simplex_category.hom_zero_zero ([0].const 0), X.map_id, category.comp_id] }

end cosimplicial_object

/-- The anti-equivalence between simplicial objects and cosimplicial objects. -/
@[simps]
def simplicial_cosimplicial_equiv : (simplicial_object C)ᵒᵖ ≌ (cosimplicial_object Cᵒᵖ) :=
functor.left_op_right_op_equiv _ _

/-- The anti-equivalence between cosimplicial objects and simplicial objects. -/
@[simps]
def cosimplicial_simplicial_equiv : (cosimplicial_object C)ᵒᵖ ≌ (simplicial_object Cᵒᵖ) :=
functor.op_unop_equiv _ _

variable {C}

/-- Construct an augmented cosimplicial object in the opposite
category from an augmented simplicial object. -/
@[simps]
def simplicial_object.augmented.right_op (X : simplicial_object.augmented C) :
  cosimplicial_object.augmented Cᵒᵖ :=
{ left := opposite.op X.right,
  right := X.left.right_op,
  hom := X.hom.right_op }

/-- Construct an augmented simplicial object from an augmented cosimplicial
object in the opposite category. -/
@[simps]
def cosimplicial_object.augmented.left_op (X : cosimplicial_object.augmented Cᵒᵖ) :
  simplicial_object.augmented C :=
{ left := X.right.left_op,
  right := X.left.unop,
  hom := X.hom.left_op }

/-- Converting an augmented simplicial object to an augmented cosimplicial
object and back is isomorphic to the given object. -/
@[simps]
def simplicial_object.augmented.right_op_left_op_iso (X : simplicial_object.augmented C) :
  X.right_op.left_op ≅ X :=
comma.iso_mk X.left.right_op_left_op_iso (eq_to_iso $ by simp) (by tidy)

/-- Converting an augmented cosimplicial object to an augmented simplicial
object and back is isomorphic to the given object. -/
@[simps]
def cosimplicial_object.augmented.left_op_right_op_iso (X : cosimplicial_object.augmented Cᵒᵖ) :
  X.left_op.right_op ≅ X :=
comma.iso_mk (eq_to_iso $ by simp) X.right.left_op_right_op_iso (by tidy)

variable (C)

/-- A functorial version of `simplicial_object.augmented.right_op`. -/
@[simps]
def simplicial_to_cosimplicial_augmented :
  (simplicial_object.augmented C)ᵒᵖ ⥤ cosimplicial_object.augmented Cᵒᵖ :=
{ obj := λ X, X.unop.right_op,
  map := λ X Y f,
  { left := f.unop.right.op,
    right := f.unop.left.right_op,
    w' := begin
      ext x,
      dsimp,
      simp_rw ← op_comp,
      congr' 1,
      exact (congr_app f.unop.w (op x)).symm,
    end } }

/-- A functorial version of `cosimplicial_object.augmented.left_op`. -/
@[simps]
def cosimplicial_to_simplicial_augmented :
  cosimplicial_object.augmented Cᵒᵖ ⥤ (simplicial_object.augmented C)ᵒᵖ :=
{ obj := λ X, opposite.op X.left_op,
  map := λ X Y f, quiver.hom.op $
  { left := f.right.left_op,
    right := f.left.unop,
    w' := begin
      ext x,
      dsimp,
      simp_rw ← unop_comp,
      congr' 1,
      exact (congr_app f.w x.unop).symm,
    end} }

/-- The contravariant categorical equivalence between augmented simplicial
objects and augmented cosimplicial objects in the opposite category. -/
@[simps functor inverse]
def simplicial_cosimplicial_augmented_equiv :
  (simplicial_object.augmented C)ᵒᵖ ≌ cosimplicial_object.augmented Cᵒᵖ :=
equivalence.mk
  (simplicial_to_cosimplicial_augmented _)
  (cosimplicial_to_simplicial_augmented _)
  (nat_iso.of_components (λ X, X.unop.right_op_left_op_iso.op) $ λ X Y f,
    by { dsimp, rw ←f.op_unop, simp_rw ← op_comp, congr' 1, tidy })
  (nat_iso.of_components (λ X, X.left_op_right_op_iso) $ by tidy)

end category_theory<|MERGE_RESOLUTION|>--- conflicted
+++ resolved
@@ -109,15 +109,6 @@
   X.σ j ≫ X.σ i.cast_succ = X.σ i ≫ X.σ j.succ :=
 by { dsimp [δ, σ], simp only [←X.map_comp, ←op_comp, simplex_category.σ_comp_σ H] }
 
-<<<<<<< HEAD
-@[simp, reassoc]
-lemma naturality_δ {X' X : simplicial_object C} (f : X ⟶ X') {n : ℕ} (i : fin (n+2)) :
-  X.δ i ≫ f.app _ = f.app _ ≫ X'.δ i := f.naturality _
-
-@[simp, reassoc]
-lemma naturality_σ {X' X : simplicial_object C} (f : X ⟶ X') {n : ℕ} (i : fin (n+1)) :
-  X.σ i ≫ f.app _ = f.app _ ≫ X'.σ i := f.naturality _
-=======
 open_locale simplicial
 
 @[simp, reassoc]
@@ -128,7 +119,6 @@
 lemma σ_naturality {X' X : simplicial_object C} (f : X ⟶ X') {n : ℕ} (i : fin (n+1)) :
   X.σ i ≫ f.app (op [n+1]) = f.app (op [n]) ≫ X'.σ i := f.naturality _
 
->>>>>>> c9f6b6f0
 variable (C)
 
 /-- Functor composition induces a functor on simplicial objects. -/
