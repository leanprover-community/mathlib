/-
Copyright (c) 2023 Rémy Degenne. All rights reserved.
Released under Apache 2.0 license as described in the file LICENSE.
Authors: Rémy Degenne
-/
import probability.kernel.measurable_integral

/-!
# With Density

For an s-finite kernel `κ : kernel α β` and a function `f : α → β → ℝ≥0∞` which is finite
everywhere, we define `with_density κ f` as the kernel `a ↦ (κ a).with_density (f a)`. This is
an s-finite kernel.

## Main definitions

* `probability_theory.kernel.with_density κ (f : α → β → ℝ≥0∞)`:
  kernel `a ↦ (κ a).with_density (f a)`. It is defined if `κ` is s-finite. If `f` is finite
  everywhere, then this is also an s-finite kernel. The class of s-finite kernels is the smallest
  class of kernels that contains finite kernels and which is stable by `with_density`.
  Integral: `∫⁻ b, g b ∂(with_density κ f a) = ∫⁻ b, f a b * g b ∂(κ a)`

## Main statements

* `probability_theory.kernel.lintegral_with_density`:
  `∫⁻ b, g b ∂(with_density κ f a) = ∫⁻ b, f a b * g b ∂(κ a)`

-/

open measure_theory probability_theory

open_locale measure_theory ennreal nnreal big_operators

namespace probability_theory.kernel

variables {α β ι : Type*} {mα : measurable_space α} {mβ : measurable_space β}

include mα mβ

variables {κ : kernel α β} {f : α → β → ℝ≥0∞}

/-- Kernel with image `(κ a).with_density (f a)` if `function.uncurry f` is measurable, and
with image 0 otherwise. If `function.uncurry f` is measurable, it satisfies
`∫⁻ b, g b ∂(with_density κ f hf a) = ∫⁻ b, f a b * g b ∂(κ a)`. -/
noncomputable
def with_density (κ : kernel α β) [is_s_finite_kernel κ] (f : α → β → ℝ≥0∞) :
  kernel α β :=
@dite _ (measurable (function.uncurry f)) (classical.dec _)
  (λ hf, ({ val := λ a, (κ a).with_density (f a),
    property :=
    begin
      refine measure.measurable_of_measurable_coe _ (λ s hs, _),
      simp_rw with_density_apply _ hs,
<<<<<<< HEAD
      exact measurable.set_lintegral_kernel hf hs,
=======
      exact hf.set_lintegral_kernel_prod_right hs,
>>>>>>> 7112d4b9
    end, } : kernel α β))
  (λ hf, 0)

lemma with_density_of_not_measurable (κ : kernel α β) [is_s_finite_kernel κ]
  (hf : ¬ measurable (function.uncurry f)) :
  with_density κ f = 0 :=
by { classical, exact dif_neg hf, }

protected lemma with_density_apply (κ : kernel α β) [is_s_finite_kernel κ]
  (hf : measurable (function.uncurry f)) (a : α) :
  with_density κ f a = (κ a).with_density (f a) :=
by { classical, rw [with_density, dif_pos hf], refl, }

lemma with_density_apply' (κ : kernel α β) [is_s_finite_kernel κ]
  (hf : measurable (function.uncurry f)) (a : α) {s : set β} (hs : measurable_set s) :
  with_density κ f a s = ∫⁻ b in s, f a b ∂(κ a) :=
by rw [kernel.with_density_apply κ hf, with_density_apply _ hs]

lemma lintegral_with_density (κ : kernel α β) [is_s_finite_kernel κ]
  (hf : measurable (function.uncurry f)) (a : α) {g : β → ℝ≥0∞} (hg : measurable g) :
  ∫⁻ b, g b ∂(with_density κ f a) = ∫⁻ b, f a b * g b ∂(κ a) :=
begin
  rw [kernel.with_density_apply _ hf,
    lintegral_with_density_eq_lintegral_mul _ (measurable.of_uncurry_left hf) hg],
  simp_rw pi.mul_apply,
end

lemma integral_with_density {E : Type*} [normed_add_comm_group E] [normed_space ℝ E]
  [complete_space E] {f : β → E} [is_s_finite_kernel κ] {a : α}
  {g : α → β → ℝ≥0} (hg : measurable (function.uncurry g)) :
  ∫ b, f b ∂(with_density κ (λ a b, g a b) a) = ∫ b, (g a b) • f b ∂(κ a) :=
begin
  rw [kernel.with_density_apply, integral_with_density_eq_integral_smul],
  { exact measurable.of_uncurry_left hg, },
  { exact measurable_coe_nnreal_ennreal.comp hg, },
end

lemma with_density_add_left (κ η : kernel α β) [is_s_finite_kernel κ] [is_s_finite_kernel η]
  (f : α → β → ℝ≥0∞) :
  with_density (κ + η) f = with_density κ f + with_density η f :=
begin
  by_cases hf : measurable (function.uncurry f),
  { ext a s hs : 2,
    simp only [kernel.with_density_apply _ hf, coe_fn_add, pi.add_apply, with_density_add_measure,
      measure.add_apply], },
  { simp_rw [with_density_of_not_measurable _ hf],
    rw zero_add, },
end

lemma with_density_kernel_sum [countable ι] (κ : ι → kernel α β)
  (hκ : ∀ i, is_s_finite_kernel (κ i)) (f : α → β → ℝ≥0∞) :
  @with_density _ _ _ _ (kernel.sum κ) (is_s_finite_kernel_sum hκ) f
    = kernel.sum (λ i, with_density (κ i) f) :=
begin
  by_cases hf : measurable (function.uncurry f),
  { ext1 a,
    simp_rw [sum_apply, kernel.with_density_apply _ hf, sum_apply,
      with_density_sum (λ n, κ n a) (f a)], },
  { simp_rw [with_density_of_not_measurable _ hf],
    exact sum_zero.symm, },
end

lemma with_density_tsum [countable ι] (κ : kernel α β) [is_s_finite_kernel κ]
  {f : ι → α → β → ℝ≥0∞} (hf : ∀ i, measurable (function.uncurry (f i))) :
  with_density κ (∑' n, f n) = kernel.sum (λ n, with_density κ (f n)) :=
begin
  have h_sum_a : ∀ a, summable (λ n, f n a) := λ a, pi.summable.mpr (λ b, ennreal.summable),
  have h_sum : summable (λ n, f n) := pi.summable.mpr h_sum_a,
  ext a s hs : 2,
  rw [sum_apply' _ a hs, with_density_apply' κ _ a hs],
  swap,
  { have : function.uncurry (∑' n, f n) = ∑' n, function.uncurry (f n),
    { ext1 p,
      simp only [function.uncurry_def],
      rw [tsum_apply h_sum, tsum_apply (h_sum_a _), tsum_apply],
      exact pi.summable.mpr (λ p, ennreal.summable), },
    rw this,
    exact measurable.ennreal_tsum' hf, },
  have : ∫⁻ b in s, (∑' n, f n) a b ∂(κ a) = ∫⁻ b in s, (∑' n, (λ b, f n a b) b) ∂(κ a),
  { congr' with b,
    rw [tsum_apply h_sum, tsum_apply (h_sum_a a)], },
  rw [this, lintegral_tsum (λ n, (measurable.of_uncurry_left (hf n)).ae_measurable)],
  congr' with n,
  rw with_density_apply' _ (hf n) a hs,
end

/-- If a kernel `κ` is finite and a function `f : α → β → ℝ≥0∞` is bounded, then `with_density κ f`
is finite. -/
lemma is_finite_kernel_with_density_of_bounded (κ : kernel α β) [is_finite_kernel κ]
  {B : ℝ≥0∞} (hB_top : B ≠ ∞) (hf_B : ∀ a b, f a b ≤ B) :
  is_finite_kernel (with_density κ f) :=
begin
  by_cases hf : measurable (function.uncurry f),
  { exact
      ⟨⟨B * is_finite_kernel.bound κ, ennreal.mul_lt_top hB_top (is_finite_kernel.bound_ne_top κ),
        λ a,
        begin
          rw with_density_apply' κ hf a measurable_set.univ,
          calc ∫⁻ b in set.univ, f a b ∂(κ a)
              ≤ ∫⁻ b in set.univ, B ∂(κ a) : lintegral_mono (hf_B a)
          ... = B * κ a set.univ :
            by simp only [measure.restrict_univ, measure_theory.lintegral_const]
          ... ≤ B * is_finite_kernel.bound κ :
            mul_le_mul_left' (measure_le_bound κ a set.univ) _,
        end⟩⟩, },
  { rw with_density_of_not_measurable _ hf,
    apply_instance, },
end

/-- Auxiliary lemma for `is_s_finite_kernel_with_density`.
If a kernel `κ` is finite, then `with_density κ f` is s-finite. -/
lemma is_s_finite_kernel_with_density_of_is_finite_kernel (κ : kernel α β) [is_finite_kernel κ]
  (hf_ne_top : ∀ a b, f a b ≠ ∞) :
  is_s_finite_kernel (with_density κ f) :=
begin
  -- We already have that for `f` bounded from above and a `κ` a finite kernel,
  -- `with_density κ f` is finite. We write any function as a countable sum of bounded
  -- functions, and decompose an s-finite kernel as a sum of finite kernels. We then use that
  -- `with_density` commutes with sums for both arguments and get a sum of finite kernels.
  by_cases hf : measurable (function.uncurry f),
  swap, { rw with_density_of_not_measurable _ hf, apply_instance, },
  let fs : ℕ → α → β → ℝ≥0∞ := λ n a b, min (f a b) (n + 1) - min (f a b) n,
  have h_le : ∀ a b n, ⌈(f a b).to_real⌉₊ ≤ n → f a b ≤ n,
  { intros a b n hn,
    have : (f a b).to_real ≤ n := nat.le_of_ceil_le hn,
    rw ← ennreal.le_of_real_iff_to_real_le (hf_ne_top a b) _ at this,
    { refine this.trans (le_of_eq _),
      rw ennreal.of_real_coe_nat, },
    { norm_cast,
      exact zero_le _, }, },
  have h_zero : ∀ a b n, ⌈(f a b).to_real⌉₊ ≤ n → fs n a b = 0,
  { intros a b n hn,
    suffices : min (f a b) (n + 1) = f a b ∧ min (f a b) n = f a b,
    { simp_rw [fs, this.1, this.2, tsub_self (f a b)], },
    exact ⟨min_eq_left ((h_le a b n hn).trans (le_add_of_nonneg_right zero_le_one)),
      min_eq_left (h_le a b n hn)⟩, },
  have hf_eq_tsum : f = ∑' n, fs n,
  { have h_sum_a : ∀ a, summable (λ n, fs n a),
    { refine λ a, pi.summable.mpr (λ b, _),
      suffices : ∀ n, n ∉ finset.range ⌈(f a b).to_real⌉₊ → fs n a b = 0,
        from summable_of_ne_finset_zero this,
      intros n hn_not_mem,
      rw [finset.mem_range, not_lt] at hn_not_mem,
      exact h_zero a b n hn_not_mem, },
    ext a b : 2,
    rw [tsum_apply (pi.summable.mpr h_sum_a), tsum_apply (h_sum_a a),
      ennreal.tsum_eq_liminf_sum_nat],
    have h_finset_sum : ∀ n, ∑ i in finset.range n, fs i a b = min (f a b) n,
    { intros n,
      induction n with n hn,
      { simp only [finset.range_zero, finset.sum_empty, algebra_map.coe_zero, min_zero], },
      rw [finset.sum_range_succ, hn],
      simp_rw [fs],
      norm_cast,
      rw add_tsub_cancel_iff_le,
      refine min_le_min le_rfl _,
      norm_cast,
      exact nat.le_succ n, },
    simp_rw h_finset_sum,
    refine (filter.tendsto.liminf_eq _).symm,
    refine filter.tendsto.congr' _ tendsto_const_nhds,
    rw [filter.eventually_eq, filter.eventually_at_top],
    exact ⟨⌈(f a b).to_real⌉₊, λ n hn, (min_eq_left (h_le a b n hn)).symm⟩, },
  rw [hf_eq_tsum, with_density_tsum _ (λ (n : ℕ), _)],
  swap, { exact (hf.min measurable_const).sub (hf.min measurable_const), },
  refine is_s_finite_kernel_sum (λ n, _),
  suffices : is_finite_kernel (with_density κ (fs n)), by { haveI := this, apply_instance, },
  refine is_finite_kernel_with_density_of_bounded _ (ennreal.coe_ne_top : (↑n + 1) ≠ ∞) (λ a b, _),
  norm_cast,
  calc fs n a b ≤ min (f a b) (n + 1) : tsub_le_self
            ... ≤ (n + 1) : min_le_right _ _
            ... = ↑(n + 1) : by norm_cast,
end

/-- For a s-finite kernel `κ` and a function `f : α → β → ℝ≥0∞` which is everywhere finite,
`with_density κ f` is s-finite. -/
theorem is_s_finite_kernel.with_density (κ : kernel α β) [is_s_finite_kernel κ]
  (hf_ne_top : ∀ a b, f a b ≠ ∞) :
  is_s_finite_kernel (with_density κ f) :=
begin
  have h_eq_sum : with_density κ f = kernel.sum (λ i, with_density (seq κ i) f),
  { rw ← with_density_kernel_sum _ _,
    congr,
    exact (kernel_sum_seq κ).symm, },
  rw h_eq_sum,
  exact is_s_finite_kernel_sum
    (λ n, is_s_finite_kernel_with_density_of_is_finite_kernel (seq κ n) hf_ne_top),
end

/-- For a s-finite kernel `κ` and a function `f : α → β → ℝ≥0`, `with_density κ f` is s-finite. -/
instance (κ : kernel α β) [is_s_finite_kernel κ] (f : α → β → ℝ≥0) :
  is_s_finite_kernel (with_density κ (λ a b, f a b)) :=
is_s_finite_kernel.with_density κ (λ _ _, ennreal.coe_ne_top)

end probability_theory.kernel<|MERGE_RESOLUTION|>--- conflicted
+++ resolved
@@ -51,11 +51,7 @@
     begin
       refine measure.measurable_of_measurable_coe _ (λ s hs, _),
       simp_rw with_density_apply _ hs,
-<<<<<<< HEAD
-      exact measurable.set_lintegral_kernel hf hs,
-=======
       exact hf.set_lintegral_kernel_prod_right hs,
->>>>>>> 7112d4b9
     end, } : kernel α β))
   (λ hf, 0)
 
