/-
Copyright (c) 2023 Rémy Degenne. All rights reserved.
Released under Apache 2.0 license as described in the file LICENSE.
Authors: Rémy Degenne
-/

import probability.kernel.measurable_integral

/-!
# Product and composition of kernels

We define
* the composition-product `κ ⊗ₖ η` of two s-finite kernels `κ : kernel α β` and
  `η : kernel (α × β) γ`, a kernel from `α` to `β × γ`.
* the map and comap of a kernel along a measurable function.
* the composition `η ∘ₖ κ` of s-finite kernels `κ : kernel α β` and `η : kernel β γ`,
  a kernel from `α` to `γ`.
* the product `κ ×ₖ η` of s-finite kernels `κ : kernel α β` and `η : kernel α γ`,
  a kernel from `α` to `β × γ`.

A note on names:
The composition-product `kernel α β → kernel (α × β) γ → kernel α (β × γ)` is named composition in
[kallenberg2021] and product on the wikipedia article on transition kernels.
Most papers studying categories of kernels call composition the map we call composition. We adopt
that convention because it fits better with the use of the name `comp` elsewhere in mathlib.

## Main definitions

Kernels built from other kernels:
* `comp_prod (κ : kernel α β) (η : kernel (α × β) γ) : kernel α (β × γ)`: composition-product of 2
  s-finite kernels. We define a notation `κ ⊗ₖ η = comp_prod κ η`.
  `∫⁻ bc, f bc ∂((κ ⊗ₖ η) a) = ∫⁻ b, ∫⁻ c, f (b, c) ∂(η (a, b)) ∂(κ a)`
* `map (κ : kernel α β) (f : β → γ) (hf : measurable f) : kernel α γ`
  `∫⁻ c, g c ∂(map κ f hf a) = ∫⁻ b, g (f b) ∂(κ a)`
* `comap (κ : kernel α β) (f : γ → α) (hf : measurable f) : kernel γ β`
  `∫⁻ b, g b ∂(comap κ f hf c) = ∫⁻ b, g b ∂(κ (f c))`
* `comp (η : kernel β γ) (κ : kernel α β) : kernel α γ`: composition of 2 s-finite kernels.
  We define a notation `η ∘ₖ κ = comp η κ`.
  `∫⁻ c, g c ∂((η ∘ₖ κ) a) = ∫⁻ b, ∫⁻ c, g c ∂(η b) ∂(κ a)`
* `prod (κ : kernel α β) (η : kernel α γ) : kernel α (β × γ)`: product of 2 s-finite kernels.
  `∫⁻ bc, f bc ∂((κ ×ₖ η) a) = ∫⁻ b, ∫⁻ c, f (b, c) ∂(η a) ∂(κ a)`

## Main statements

* `lintegral_comp_prod`, `lintegral_map`, `lintegral_comap`, `lintegral_comp`, `lintegral_prod`:
  Lebesgue integral of a function against a composition-product/map/comap/composition/product of
  kernels.
* Instances of the form `<class>.<operation>` where class is one of `is_markov_kernel`,
  `is_finite_kernel`, `is_s_finite_kernel` and operation is one of `comp_prod`, `map`, `comap`,
  `comp`, `prod`. These instances state that the three classes are stable by the various operations.

## Notations

* `κ ⊗ₖ η = probability_theory.kernel.comp_prod κ η`
* `η ∘ₖ κ = probability_theory.kernel.comp η κ`
* `κ ×ₖ η = probability_theory.kernel.prod κ η`

-/

open measure_theory

open_locale ennreal

namespace probability_theory

namespace kernel

variables {α β ι : Type*} {mα : measurable_space α} {mβ : measurable_space β}

include mα mβ

section composition_product

/-!
### Composition-Product of kernels

We define a kernel composition-product
`comp_prod : kernel α β → kernel (α × β) γ → kernel α (β × γ)`.
-/

variables {γ : Type*} {mγ : measurable_space γ} {s : set (β × γ)}

include mγ

/-- Auxiliary function for the definition of the composition-product of two kernels.
For all `a : α`, `comp_prod_fun κ η a` is a countably additive function with value zero on the empty
set, and the composition-product of kernels is defined in `kernel.comp_prod` through
`measure.of_measurable`. -/
noncomputable
def comp_prod_fun (κ : kernel α β) (η : kernel (α × β) γ) (a : α) (s : set (β × γ)) : ℝ≥0∞ :=
∫⁻ b, η (a, b) {c | (b, c) ∈ s} ∂(κ a)

lemma comp_prod_fun_empty (κ : kernel α β) (η : kernel (α × β) γ) (a : α) :
  comp_prod_fun κ η a ∅ = 0 :=
by simp only [comp_prod_fun, set.mem_empty_iff_false, set.set_of_false, measure_empty,
  measure_theory.lintegral_const, zero_mul]

lemma comp_prod_fun_Union (κ : kernel α β) (η : kernel (α × β) γ) [is_s_finite_kernel η] (a : α)
  (f : ℕ → set (β × γ)) (hf_meas : ∀ i, measurable_set (f i)) (hf_disj : pairwise (disjoint on f)) :
  comp_prod_fun κ η a (⋃ i, f i) = ∑' i, comp_prod_fun κ η a (f i) :=
begin
  have h_Union : (λ b, η (a, b) {c : γ | (b, c) ∈ ⋃ i, f i})
    = λ b, η (a,b) (⋃ i, {c : γ | (b, c) ∈ f i}),
  { ext1 b,
    congr' with c,
    simp only [set.mem_Union, set.supr_eq_Union, set.mem_set_of_eq],
    refl, },
  rw [comp_prod_fun, h_Union],
  have h_tsum : (λ b, η (a, b) (⋃ i, {c : γ | (b, c) ∈ f i}))
    = λ b, ∑' i, η (a, b) {c : γ | (b, c) ∈ f i},
  { ext1 b,
    rw measure_Union,
    { intros i j hij s hsi hsj c hcs,
      have hbci : {(b, c)} ⊆ f i, by { rw set.singleton_subset_iff, exact hsi hcs, },
      have hbcj : {(b, c)} ⊆ f j, by { rw set.singleton_subset_iff, exact hsj hcs, },
      simpa only [set.bot_eq_empty, set.le_eq_subset, set.singleton_subset_iff,
        set.mem_empty_iff_false] using hf_disj hij hbci hbcj, },
    { exact λ i, (@measurable_prod_mk_left β γ _ _ b) _ (hf_meas i), }, },
  rw [h_tsum, lintegral_tsum],
  { refl, },
  { intros i,
    have hm : measurable_set {p : (α × β) × γ | (p.1.2, p.2) ∈ f i},
      from measurable_fst.snd.prod_mk measurable_snd (hf_meas i),
    exact ((measurable_kernel_prod_mk_left hm).comp measurable_prod_mk_left).ae_measurable, },
end

lemma comp_prod_fun_tsum_right (κ : kernel α β) (η : kernel (α × β) γ) [is_s_finite_kernel η]
  (a : α) (hs : measurable_set s) :
  comp_prod_fun κ η a s = ∑' n, comp_prod_fun κ (seq η n) a s :=
begin
  simp_rw [comp_prod_fun, (measure_sum_seq η _).symm],
  have : ∫⁻ b, measure.sum (λ n, seq η n (a, b)) {c : γ | (b, c) ∈ s} ∂(κ a)
    = ∫⁻ b, ∑' n, seq η n (a, b) {c : γ | (b, c) ∈ s} ∂(κ a),
  { congr',
    ext1 b,
    rw measure.sum_apply,
    exact measurable_prod_mk_left hs, },
  rw [this, lintegral_tsum (λ n : ℕ, _)],
  exact ((measurable_kernel_prod_mk_left ((measurable_fst.snd.prod_mk measurable_snd) hs)).comp
    measurable_prod_mk_left).ae_measurable,
end

lemma comp_prod_fun_tsum_left (κ : kernel α β) (η : kernel (α × β) γ) [is_s_finite_kernel κ]
  (a : α) (s : set (β × γ)) :
  comp_prod_fun κ η a s = ∑' n, comp_prod_fun (seq κ n) η a s :=
by simp_rw [comp_prod_fun, (measure_sum_seq κ _).symm, lintegral_sum_measure]

lemma comp_prod_fun_eq_tsum (κ : kernel α β) [is_s_finite_kernel κ]
  (η : kernel (α × β) γ) [is_s_finite_kernel η] (a : α) (hs : measurable_set s) :
  comp_prod_fun κ η a s = ∑' n m, comp_prod_fun (seq κ n) (seq η m) a s :=
by simp_rw [comp_prod_fun_tsum_left κ η a s, comp_prod_fun_tsum_right _ η a hs]

/-- Auxiliary lemma for `measurable_comp_prod_fun`. -/
lemma measurable_comp_prod_fun_of_finite (κ : kernel α β) [is_finite_kernel κ]
  (η : kernel (α × β) γ) [is_finite_kernel η] (hs : measurable_set s) :
  measurable (λ a, comp_prod_fun κ η a s) :=
begin
  simp only [comp_prod_fun],
  have h_meas : measurable (function.uncurry (λ a b, η (a, b) {c : γ | (b, c) ∈ s})),
  { have : function.uncurry (λ a b, η (a, b) {c : γ | (b, c) ∈ s})
      = λ p, η p {c : γ | (p.2, c) ∈ s},
    { ext1 p,
      have hp_eq_mk : p = (p.fst, p.snd) := prod.mk.eta.symm,
      rw [hp_eq_mk, function.uncurry_apply_pair], },
    rw this,
    exact measurable_kernel_prod_mk_left (measurable_fst.snd.prod_mk measurable_snd hs), },
<<<<<<< HEAD
  exact measurable.lintegral_kernel_prod_right h_meas,
=======
  exact h_meas.lintegral_kernel_prod_right,
>>>>>>> 7112d4b9
end

lemma measurable_comp_prod_fun (κ : kernel α β) [is_s_finite_kernel κ]
  (η : kernel (α × β) γ) [is_s_finite_kernel η] (hs : measurable_set s) :
  measurable (λ a, comp_prod_fun κ η a s) :=
begin
  simp_rw comp_prod_fun_tsum_right κ η _ hs,
  refine measurable.ennreal_tsum (λ n, _),
  simp only [comp_prod_fun],
  have h_meas : measurable (function.uncurry (λ a b, seq η n (a, b) {c : γ | (b, c) ∈ s})),
  { have : function.uncurry (λ a b, seq η n (a, b) {c : γ | (b, c) ∈ s})
      = λ p, seq η n p {c : γ | (p.2, c) ∈ s},
    { ext1 p,
      have hp_eq_mk : p = (p.fst, p.snd) := prod.mk.eta.symm,
      rw [hp_eq_mk, function.uncurry_apply_pair], },
    rw this,
    exact measurable_kernel_prod_mk_left (measurable_fst.snd.prod_mk measurable_snd hs), },
<<<<<<< HEAD
  exact measurable.lintegral_kernel_prod_right h_meas,
=======
  exact h_meas.lintegral_kernel_prod_right,
>>>>>>> 7112d4b9
end

/-- Composition-Product of kernels. It verifies
`∫⁻ bc, f bc ∂(comp_prod κ η a) = ∫⁻ b, ∫⁻ c, f (b, c) ∂(η (a, b)) ∂(κ a)`
(see `lintegral_comp_prod`). -/
noncomputable
def comp_prod (κ : kernel α β) [is_s_finite_kernel κ]
  (η : kernel (α × β) γ) [is_s_finite_kernel η] :
  kernel α (β × γ) :=
{ val := λ a, measure.of_measurable (λ s hs, comp_prod_fun κ η a s) (comp_prod_fun_empty κ η a)
    (comp_prod_fun_Union κ η a),
  property :=
  begin
    refine measure.measurable_of_measurable_coe _ (λ s hs, _),
    have : (λ a, measure.of_measurable (λ s hs, comp_prod_fun κ η a s) (comp_prod_fun_empty κ η a)
        (comp_prod_fun_Union κ η a) s) = λ a, comp_prod_fun κ η a s,
    { ext1 a, rwa measure.of_measurable_apply, },
    rw this,
    exact measurable_comp_prod_fun κ η hs,
  end, }

localized "infix (name := kernel.comp_prod) ` ⊗ₖ `:100 := probability_theory.kernel.comp_prod" in
  probability_theory

lemma comp_prod_apply_eq_comp_prod_fun (κ : kernel α β) [is_s_finite_kernel κ]
  (η : kernel (α × β) γ) [is_s_finite_kernel η] (a : α) (hs : measurable_set s) :
  (κ ⊗ₖ η) a s = comp_prod_fun κ η a s :=
begin
  rw [comp_prod],
  change measure.of_measurable (λ s hs, comp_prod_fun κ η a s) (comp_prod_fun_empty κ η a)
    (comp_prod_fun_Union κ η a) s = ∫⁻ b, η (a, b) {c | (b, c) ∈ s} ∂(κ a),
  rw measure.of_measurable_apply _ hs,
  refl,
end

lemma comp_prod_apply (κ : kernel α β) [is_s_finite_kernel κ] (η : kernel (α × β) γ)
  [is_s_finite_kernel η] (a : α) (hs : measurable_set s) :
  (κ ⊗ₖ η) a s = ∫⁻ b, η (a, b) {c | (b, c) ∈ s} ∂(κ a) :=
comp_prod_apply_eq_comp_prod_fun κ η a hs

/-- Lebesgue integral against the composition-product of two kernels. -/
theorem lintegral_comp_prod' (κ : kernel α β) [is_s_finite_kernel κ] (η : kernel (α × β) γ)
  [is_s_finite_kernel η] (a : α) {f : β → γ → ℝ≥0∞} (hf : measurable (function.uncurry f)) :
  ∫⁻ bc, f bc.1 bc.2 ∂((κ ⊗ₖ η) a) = ∫⁻ b, ∫⁻ c, f b c ∂(η (a, b)) ∂(κ a) :=
begin
  let F : ℕ → simple_func (β × γ) ℝ≥0∞ := simple_func.eapprox (function.uncurry f),
  have h : ∀ a, (⨆ n, F n a) = function.uncurry f a,
    from simple_func.supr_eapprox_apply (function.uncurry f) hf,
  simp only [prod.forall, function.uncurry_apply_pair] at h,
  simp_rw [← h, prod.mk.eta],
  have h_mono : monotone F := λ i j hij b, simple_func.monotone_eapprox (function.uncurry f) hij _,
  rw lintegral_supr (λ n, (F n).measurable) h_mono,
  have : ∀ b, ∫⁻ c, (⨆ n, F n (b, c)) ∂(η (a, b)) = ⨆ n, ∫⁻ c, F n (b, c) ∂(η (a, b)),
  { intro a,
    rw lintegral_supr,
    { exact λ n, (F n).measurable.comp measurable_prod_mk_left, },
    { exact λ i j hij b, h_mono hij _, }, },
  simp_rw this,
  have h_some_meas_integral : ∀ f' : simple_func (β × γ) ℝ≥0∞,
    measurable (λ b, ∫⁻ c, f' (b, c) ∂(η (a, b))),
  { intros f',
    have : (λ b, ∫⁻ c, f' (b, c) ∂(η (a, b)))
        = (λ ab, ∫⁻ c, f' (ab.2, c) ∂(η (ab))) ∘ (λ b, (a, b)),
      { ext1 ab, refl, },
      rw this,
      refine measurable.comp _ measurable_prod_mk_left,
      exact (measurable.lintegral_kernel_prod_right
        ((simple_func.measurable _).comp (measurable_fst.snd.prod_mk measurable_snd))), },
  rw lintegral_supr,
  rotate,
  { exact λ n, h_some_meas_integral (F n), },
  { exact λ i j hij b, lintegral_mono (λ c, h_mono hij _), },
  congr,
  ext1 n,
  refine simple_func.induction _ _ (F n),
  { intros c s hs,
    simp only [simple_func.const_zero, simple_func.coe_piecewise, simple_func.coe_const,
      simple_func.coe_zero, set.piecewise_eq_indicator, lintegral_indicator_const hs],
    rw [comp_prod_apply κ η _ hs, ← lintegral_const_mul c _],
    swap, { exact (measurable_kernel_prod_mk_left
      ((measurable_fst.snd.prod_mk measurable_snd) hs)).comp measurable_prod_mk_left, },
    congr,
    ext1 b,
    rw lintegral_indicator_const_comp measurable_prod_mk_left hs,
    refl, },
  { intros f f' h_disj hf_eq hf'_eq,
    simp_rw [simple_func.coe_add, pi.add_apply],
    change ∫⁻ x, ((f : (β × γ) → ℝ≥0∞) x + f' x) ∂((κ ⊗ₖ η) a)
      = ∫⁻ b, ∫⁻ (c : γ), f (b, c) + f' (b, c) ∂(η (a, b)) ∂(κ a),
    rw [lintegral_add_left (simple_func.measurable _), hf_eq, hf'_eq, ← lintegral_add_left],
    swap, { exact h_some_meas_integral f, },
    congr' with b,
    rw ← lintegral_add_left ((simple_func.measurable _).comp measurable_prod_mk_left), },
end

/-- Lebesgue integral against the composition-product of two kernels. -/
theorem lintegral_comp_prod (κ : kernel α β) [is_s_finite_kernel κ] (η : kernel (α × β) γ)
  [is_s_finite_kernel η] (a : α) {f : β × γ → ℝ≥0∞} (hf : measurable f) :
  ∫⁻ bc, f bc ∂((κ ⊗ₖ η) a) = ∫⁻ b, ∫⁻ c, f (b, c) ∂(η (a, b)) ∂(κ a) :=
begin
  let g := function.curry f,
  change ∫⁻ bc, f bc ∂((κ ⊗ₖ η) a) = ∫⁻ b, ∫⁻ c, g b c ∂(η (a, b)) ∂(κ a),
  rw ← lintegral_comp_prod',
  { simp_rw [g, function.curry_apply, prod.mk.eta], },
  { simp_rw [g, function.uncurry_curry], exact hf, },
end

lemma comp_prod_eq_tsum_comp_prod (κ : kernel α β) [is_s_finite_kernel κ] (η : kernel (α × β) γ)
  [is_s_finite_kernel η] (a : α) (hs : measurable_set s) :
  (κ ⊗ₖ η) a s = ∑' (n m : ℕ), (seq κ n ⊗ₖ seq η m) a s :=
by { simp_rw comp_prod_apply_eq_comp_prod_fun _ _ _ hs, exact comp_prod_fun_eq_tsum κ η a hs, }

lemma comp_prod_eq_sum_comp_prod (κ : kernel α β) [is_s_finite_kernel κ]
  (η : kernel (α × β) γ) [is_s_finite_kernel η] :
  κ ⊗ₖ η = kernel.sum (λ n, kernel.sum (λ m, seq κ n ⊗ₖ seq η m)) :=
by { ext a s hs : 2, simp_rw [kernel.sum_apply' _ a hs], rw comp_prod_eq_tsum_comp_prod κ η a hs, }

lemma comp_prod_eq_sum_comp_prod_left (κ : kernel α β) [is_s_finite_kernel κ]
  (η : kernel (α × β) γ) [is_s_finite_kernel η] :
  κ ⊗ₖ η = kernel.sum (λ n, seq κ n ⊗ₖ η) :=
begin
  rw comp_prod_eq_sum_comp_prod,
  congr' with n a s hs,
  simp_rw [kernel.sum_apply' _ _ hs, comp_prod_apply_eq_comp_prod_fun _ _ _ hs,
    comp_prod_fun_tsum_right _ η a hs],
end

lemma comp_prod_eq_sum_comp_prod_right (κ : kernel α β) [is_s_finite_kernel κ]
  (η : kernel (α × β) γ) [is_s_finite_kernel η] :
  κ ⊗ₖ η = kernel.sum (λ n, κ ⊗ₖ seq η n) :=
begin
  rw comp_prod_eq_sum_comp_prod,
  simp_rw comp_prod_eq_sum_comp_prod_left κ _,
  rw kernel.sum_comm,
end

instance is_markov_kernel.comp_prod (κ : kernel α β) [is_markov_kernel κ]
  (η : kernel (α × β) γ) [is_markov_kernel η] :
  is_markov_kernel (κ ⊗ₖ η) :=
⟨λ a, ⟨begin
  rw comp_prod_apply κ η a measurable_set.univ,
  simp only [set.mem_univ, set.set_of_true, measure_univ, lintegral_one],
end⟩⟩

lemma comp_prod_apply_univ_le (κ : kernel α β) [is_s_finite_kernel κ]
  (η : kernel (α × β) γ) [is_finite_kernel η] (a : α) :
  (κ ⊗ₖ η) a set.univ ≤ (κ a set.univ) * (is_finite_kernel.bound η) :=
begin
  rw comp_prod_apply κ η a measurable_set.univ,
  simp only [set.mem_univ, set.set_of_true],
  let Cη := is_finite_kernel.bound η,
  calc ∫⁻ b, η (a, b) set.univ ∂(κ a)
      ≤ ∫⁻ b, Cη ∂(κ a) : lintegral_mono (λ b, measure_le_bound η (a, b) set.univ)
  ... = Cη * κ a set.univ : measure_theory.lintegral_const Cη
  ... = κ a set.univ * Cη : mul_comm _ _,
end

instance is_finite_kernel.comp_prod (κ : kernel α β) [is_finite_kernel κ]
  (η : kernel (α × β) γ) [is_finite_kernel η] :
  is_finite_kernel (κ ⊗ₖ η) :=
⟨⟨is_finite_kernel.bound κ * is_finite_kernel.bound η,
  ennreal.mul_lt_top (is_finite_kernel.bound_ne_top κ) (is_finite_kernel.bound_ne_top η),
  λ a, calc (κ ⊗ₖ η) a set.univ
    ≤ (κ a set.univ) * is_finite_kernel.bound η : comp_prod_apply_univ_le κ η a
... ≤ is_finite_kernel.bound κ * is_finite_kernel.bound η :
        mul_le_mul (measure_le_bound κ a set.univ) le_rfl (zero_le _) (zero_le _), ⟩⟩

instance is_s_finite_kernel.comp_prod (κ : kernel α β) [is_s_finite_kernel κ]
  (η : kernel (α × β) γ) [is_s_finite_kernel η] :
  is_s_finite_kernel (κ ⊗ₖ η) :=
begin
  rw comp_prod_eq_sum_comp_prod,
  exact kernel.is_s_finite_kernel_sum (λ n, kernel.is_s_finite_kernel_sum infer_instance),
end

end composition_product

section map_comap
/-! ### map, comap -/

variables {γ : Type*} {mγ : measurable_space γ} {f : β → γ} {g : γ → α}

include mγ

/-- The pushforward of a kernel along a measurable function.
We include measurability in the assumptions instead of using junk values
to make sure that typeclass inference can infer that the `map` of a Markov kernel
is again a Markov kernel. -/
noncomputable
def map (κ : kernel α β) (f : β → γ) (hf : measurable f) : kernel α γ :=
{ val := λ a, (κ a).map f,
  property := (measure.measurable_map _ hf).comp (kernel.measurable κ) }

lemma map_apply (κ : kernel α β) (hf : measurable f) (a : α) :
  map κ f hf a = (κ a).map f := rfl

lemma map_apply' (κ : kernel α β) (hf : measurable f) (a : α) {s : set γ} (hs : measurable_set s) :
  map κ f hf a s = κ a (f ⁻¹' s) :=
by rw [map_apply, measure.map_apply hf hs]

lemma lintegral_map (κ : kernel α β) (hf : measurable f) (a : α)
  {g' : γ → ℝ≥0∞} (hg : measurable g') :
  ∫⁻ b, g' b ∂(map κ f hf a) = ∫⁻ a, g' (f a) ∂(κ a) :=
by rw [map_apply _ hf, lintegral_map hg hf]

lemma sum_map_seq (κ : kernel α β) [is_s_finite_kernel κ] (hf : measurable f) :
  kernel.sum (λ n, map (seq κ n) f hf) = map κ f hf :=
begin
  ext a s hs : 2,
  rw [kernel.sum_apply, map_apply' κ hf a hs, measure.sum_apply _ hs, ← measure_sum_seq κ,
    measure.sum_apply _ (hf hs)],
  simp_rw map_apply' _ hf _ hs,
end

instance is_markov_kernel.map (κ : kernel α β) [is_markov_kernel κ] (hf : measurable f) :
  is_markov_kernel (map κ f hf) :=
 ⟨λ a, ⟨by rw [map_apply' κ hf a measurable_set.univ, set.preimage_univ, measure_univ]⟩⟩

instance is_finite_kernel.map (κ : kernel α β) [is_finite_kernel κ] (hf : measurable f) :
  is_finite_kernel (map κ f hf) :=
begin
  refine ⟨⟨is_finite_kernel.bound κ, is_finite_kernel.bound_lt_top κ, λ a, _⟩⟩,
  rw map_apply' κ hf a measurable_set.univ,
  exact measure_le_bound κ a _,
end

instance is_s_finite_kernel.map (κ : kernel α β) [is_s_finite_kernel κ] (hf : measurable f) :
  is_s_finite_kernel (map κ f hf) :=
⟨⟨λ n, map (seq κ n) f hf, infer_instance, (sum_map_seq κ hf).symm⟩⟩

/-- Pullback of a kernel, such that for each set s `comap κ g hg c s = κ (g c) s`.
We include measurability in the assumptions instead of using junk values
to make sure that typeclass inference can infer that the `comap` of a Markov kernel
is again a Markov kernel. -/
def comap (κ : kernel α β) (g : γ → α) (hg : measurable g) : kernel γ β :=
{ val := λ a, κ (g a),
  property := (kernel.measurable κ).comp hg }

lemma comap_apply (κ : kernel α β) (hg : measurable g) (c : γ) :
  comap κ g hg c = κ (g c) := rfl

lemma comap_apply' (κ : kernel α β) (hg : measurable g) (c : γ) (s : set β) :
  comap κ g hg c s = κ (g c) s := rfl

lemma lintegral_comap (κ : kernel α β) (hg : measurable g) (c : γ) (g' : β → ℝ≥0∞) :
  ∫⁻ b, g' b ∂(comap κ g hg c) = ∫⁻ b, g' b ∂(κ (g c)) := rfl

lemma sum_comap_seq (κ : kernel α β) [is_s_finite_kernel κ] (hg : measurable g) :
  kernel.sum (λ n, comap (seq κ n) g hg) = comap κ g hg :=
begin
  ext a s hs : 2,
  rw [kernel.sum_apply, comap_apply' κ hg a s, measure.sum_apply _ hs, ← measure_sum_seq κ,
    measure.sum_apply _ hs],
  simp_rw comap_apply' _ hg _ s,
end

instance is_markov_kernel.comap (κ : kernel α β) [is_markov_kernel κ] (hg : measurable g) :
  is_markov_kernel (comap κ g hg) :=
⟨λ a, ⟨by rw [comap_apply' κ hg a set.univ, measure_univ]⟩⟩

instance is_finite_kernel.comap (κ : kernel α β) [is_finite_kernel κ] (hg : measurable g) :
  is_finite_kernel (comap κ g hg) :=
begin
  refine ⟨⟨is_finite_kernel.bound κ, is_finite_kernel.bound_lt_top κ, λ a, _⟩⟩,
  rw comap_apply' κ hg a set.univ,
  exact measure_le_bound κ _ _,
end

instance is_s_finite_kernel.comap (κ : kernel α β) [is_s_finite_kernel κ] (hg : measurable g) :
  is_s_finite_kernel (comap κ g hg) :=
⟨⟨λ n, comap (seq κ n) g hg, infer_instance, (sum_comap_seq κ hg).symm⟩⟩

end map_comap

open_locale probability_theory

section fst_snd

/-- Define a `kernel (γ × α) β` from a `kernel α β` by taking the comap of the projection. -/
def prod_mk_left (γ : Type*) [measurable_space γ] (κ : kernel α β) : kernel (γ × α) β :=
comap κ prod.snd measurable_snd

variables {γ : Type*} {mγ : measurable_space γ} {f : β → γ} {g : γ → α}

include mγ

lemma prod_mk_left_apply (κ : kernel α β) (ca : γ × α) :
  prod_mk_left γ κ ca = κ ca.snd := rfl

lemma prod_mk_left_apply' (κ : kernel α β) (ca : γ × α) (s : set β) :
  prod_mk_left γ κ ca s = κ ca.snd s := rfl

lemma lintegral_prod_mk_left (κ : kernel α β) (ca : γ × α) (g : β → ℝ≥0∞) :
  ∫⁻ b, g b ∂(prod_mk_left γ κ ca) = ∫⁻ b, g b ∂(κ ca.snd) := rfl

instance is_markov_kernel.prod_mk_left (κ : kernel α β) [is_markov_kernel κ] :
  is_markov_kernel (prod_mk_left γ κ) :=
by { rw prod_mk_left, apply_instance, }

instance is_finite_kernel.prod_mk_left (κ : kernel α β) [is_finite_kernel κ] :
  is_finite_kernel (prod_mk_left γ κ) :=
by { rw prod_mk_left, apply_instance, }

instance is_s_finite_kernel.prod_mk_left (κ : kernel α β) [is_s_finite_kernel κ] :
  is_s_finite_kernel (prod_mk_left γ κ) :=
by { rw prod_mk_left, apply_instance, }

/-- Define a `kernel (β × α) γ` from a `kernel (α × β) γ` by taking the comap of `prod.swap`. -/
def swap_left (κ : kernel (α × β) γ) : kernel (β × α) γ :=
comap κ prod.swap measurable_swap

lemma swap_left_apply (κ : kernel (α × β) γ) (a : β × α) :
  swap_left κ a = (κ a.swap) := rfl

lemma swap_left_apply' (κ : kernel (α × β) γ) (a : β × α) (s : set γ) :
  swap_left κ a s = κ a.swap s := rfl

lemma lintegral_swap_left (κ : kernel (α × β) γ) (a : β × α) (g : γ → ℝ≥0∞) :
  ∫⁻ c, g c ∂(swap_left κ a) = ∫⁻ c, g c ∂(κ a.swap) :=
by { rw [swap_left, lintegral_comap _ measurable_swap a], }

instance is_markov_kernel.swap_left (κ : kernel (α × β) γ) [is_markov_kernel κ] :
  is_markov_kernel (swap_left κ) :=
by { rw swap_left, apply_instance, }

instance is_finite_kernel.swap_left (κ : kernel (α × β) γ) [is_finite_kernel κ] :
  is_finite_kernel (swap_left κ) :=
by { rw swap_left, apply_instance, }

instance is_s_finite_kernel.swap_left (κ : kernel (α × β) γ) [is_s_finite_kernel κ] :
  is_s_finite_kernel (swap_left κ) :=
by { rw swap_left, apply_instance, }

/-- Define a `kernel α (γ × β)` from a `kernel α (β × γ)` by taking the map of `prod.swap`. -/
noncomputable
def swap_right (κ : kernel α (β × γ)) : kernel α (γ × β) :=
map κ prod.swap measurable_swap

lemma swap_right_apply (κ : kernel α (β × γ)) (a : α) :
  swap_right κ a = (κ a).map prod.swap := rfl

lemma swap_right_apply' (κ : kernel α (β × γ)) (a : α) {s : set (γ × β)} (hs : measurable_set s) :
  swap_right κ a s = κ a {p | p.swap ∈ s} :=
by { rw [swap_right_apply, measure.map_apply measurable_swap hs], refl, }

lemma lintegral_swap_right (κ : kernel α (β × γ)) (a : α) {g : γ × β → ℝ≥0∞} (hg : measurable g) :
  ∫⁻ c, g c ∂(swap_right κ a) = ∫⁻ (bc : β × γ), g bc.swap ∂(κ a) :=
by rw [swap_right, lintegral_map _ measurable_swap a hg]

instance is_markov_kernel.swap_right (κ : kernel α (β × γ)) [is_markov_kernel κ] :
  is_markov_kernel (swap_right κ) :=
by { rw swap_right, apply_instance, }

instance is_finite_kernel.swap_right (κ : kernel α (β × γ)) [is_finite_kernel κ] :
  is_finite_kernel (swap_right κ) :=
by { rw swap_right, apply_instance, }

instance is_s_finite_kernel.swap_right (κ : kernel α (β × γ)) [is_s_finite_kernel κ] :
  is_s_finite_kernel (swap_right κ) :=
by { rw swap_right, apply_instance, }

/-- Define a `kernel α β` from a `kernel α (β × γ)` by taking the map of the first projection. -/
noncomputable
def fst (κ : kernel α (β × γ)) : kernel α β :=
map κ prod.fst measurable_fst

lemma fst_apply (κ : kernel α (β × γ)) (a : α) :
  fst κ a = (κ a).map prod.fst := rfl

lemma fst_apply' (κ : kernel α (β × γ)) (a : α) {s : set β} (hs : measurable_set s) :
  fst κ a s = κ a {p | p.1 ∈ s} :=
by { rw [fst_apply, measure.map_apply measurable_fst hs], refl, }

lemma lintegral_fst (κ : kernel α (β × γ)) (a : α) {g : β → ℝ≥0∞} (hg : measurable g) :
  ∫⁻ c, g c ∂(fst κ a) = ∫⁻ (bc : β × γ), g bc.fst ∂(κ a) :=
by rw [fst, lintegral_map _ measurable_fst a hg]

instance is_markov_kernel.fst (κ : kernel α (β × γ)) [is_markov_kernel κ] :
  is_markov_kernel (fst κ) :=
by { rw fst, apply_instance, }

instance is_finite_kernel.fst (κ : kernel α (β × γ)) [is_finite_kernel κ] :
  is_finite_kernel (fst κ) :=
by { rw fst, apply_instance, }

instance is_s_finite_kernel.fst (κ : kernel α (β × γ)) [is_s_finite_kernel κ] :
  is_s_finite_kernel (fst κ) :=
by { rw fst, apply_instance, }

/-- Define a `kernel α γ` from a `kernel α (β × γ)` by taking the map of the second projection. -/
noncomputable
def snd (κ : kernel α (β × γ)) : kernel α γ :=
map κ prod.snd measurable_snd

lemma snd_apply (κ : kernel α (β × γ)) (a : α) :
  snd κ a = (κ a).map prod.snd := rfl

lemma snd_apply' (κ : kernel α (β × γ)) (a : α) {s : set γ} (hs : measurable_set s) :
  snd κ a s = κ a {p | p.2 ∈ s} :=
by { rw [snd_apply, measure.map_apply measurable_snd hs], refl, }

lemma lintegral_snd (κ : kernel α (β × γ)) (a : α) {g : γ → ℝ≥0∞} (hg : measurable g) :
  ∫⁻ c, g c ∂(snd κ a) = ∫⁻ (bc : β × γ), g bc.snd ∂(κ a) :=
by rw [snd, lintegral_map _ measurable_snd a hg]

instance is_markov_kernel.snd (κ : kernel α (β × γ)) [is_markov_kernel κ] :
  is_markov_kernel (snd κ) :=
by { rw snd, apply_instance, }

instance is_finite_kernel.snd (κ : kernel α (β × γ)) [is_finite_kernel κ] :
  is_finite_kernel (snd κ) :=
by { rw snd, apply_instance, }

instance is_s_finite_kernel.snd (κ : kernel α (β × γ)) [is_s_finite_kernel κ] :
  is_s_finite_kernel (snd κ) :=
by { rw snd, apply_instance, }

end fst_snd

section comp
/-! ### Composition of two kernels -/

variables {γ : Type*} {mγ : measurable_space γ} {f : β → γ} {g : γ → α}

include mγ

/-- Composition of two s-finite kernels. -/
noncomputable
def comp (η : kernel β γ) [is_s_finite_kernel η] (κ : kernel α β) [is_s_finite_kernel κ] :
  kernel α γ :=
snd (κ ⊗ₖ prod_mk_left α η)

localized "infix (name := kernel.comp) ` ∘ₖ `:100 := probability_theory.kernel.comp" in
  probability_theory

lemma comp_apply (η : kernel β γ) [is_s_finite_kernel η] (κ : kernel α β) [is_s_finite_kernel κ]
  (a : α) {s : set γ} (hs : measurable_set s) :
  (η ∘ₖ κ) a s = ∫⁻ b, η b s ∂(κ a) :=
begin
  rw [comp, snd_apply' _ _ hs, comp_prod_apply],
  swap, { exact measurable_snd hs, },
  simp only [set.mem_set_of_eq, set.set_of_mem_eq, prod_mk_left_apply' _ _ s],
end

lemma lintegral_comp (η : kernel β γ) [is_s_finite_kernel η] (κ : kernel α β) [is_s_finite_kernel κ]
  (a : α) {g : γ → ℝ≥0∞} (hg : measurable g) :
  ∫⁻ c, g c ∂((η ∘ₖ κ) a) = ∫⁻ b, ∫⁻ c, g c ∂(η b) ∂(κ a) :=
begin
  rw [comp, lintegral_snd _ _ hg],
  change ∫⁻ bc, (λ a b, g b) bc.fst bc.snd ∂((κ ⊗ₖ prod_mk_left α η) a)
    = ∫⁻ b, ∫⁻ c, g c ∂(η b) ∂(κ a),
  exact lintegral_comp_prod _ _ _ (hg.comp measurable_snd),
end

instance is_markov_kernel.comp (η : kernel β γ) [is_markov_kernel η]
  (κ : kernel α β) [is_markov_kernel κ] :
  is_markov_kernel (η ∘ₖ κ) :=
by { rw comp, apply_instance, }

instance is_finite_kernel.comp (η : kernel β γ) [is_finite_kernel η]
  (κ : kernel α β) [is_finite_kernel κ] :
  is_finite_kernel (η ∘ₖ κ) :=
by { rw comp, apply_instance, }

instance is_s_finite_kernel.comp (η : kernel β γ) [is_s_finite_kernel η]
  (κ : kernel α β) [is_s_finite_kernel κ] :
  is_s_finite_kernel (η ∘ₖ κ) :=
by { rw comp, apply_instance, }

/-- Composition of kernels is associative. -/
lemma comp_assoc {δ : Type*} {mδ : measurable_space δ} (ξ : kernel γ δ) [is_s_finite_kernel ξ]
  (η : kernel β γ) [is_s_finite_kernel η] (κ : kernel α β) [is_s_finite_kernel κ] :
  (ξ ∘ₖ η ∘ₖ κ) = ξ ∘ₖ (η ∘ₖ κ) :=
begin
  refine ext_fun (λ a f hf, _),
<<<<<<< HEAD
  simp_rw [lintegral_comp _ _ _ hf, lintegral_comp _ _ _ (measurable.lintegral_kernel hf)],
=======
  simp_rw [lintegral_comp _ _ _ hf, lintegral_comp _ _ _ hf.lintegral_kernel],
>>>>>>> 7112d4b9
end

lemma deterministic_comp_eq_map (hf : measurable f) (κ : kernel α β) [is_s_finite_kernel κ] :
  (deterministic f hf ∘ₖ κ) = map κ f hf :=
begin
  ext a s hs : 2,
  simp_rw [map_apply' _ _ _ hs, comp_apply _ _ _ hs, deterministic_apply' hf _ hs,
    lintegral_indicator_const_comp hf hs, one_mul],
end

lemma comp_deterministic_eq_comap (κ : kernel α β) [is_s_finite_kernel κ] (hg : measurable g) :
  (κ ∘ₖ deterministic g hg) = comap κ g hg :=
begin
  ext a s hs : 2,
  simp_rw [comap_apply' _ _ _ s, comp_apply _ _ _ hs, deterministic_apply hg a,
    lintegral_dirac' _ (kernel.measurable_coe κ hs)],
end

end comp

section prod

/-! ### Product of two kernels -/

variables {γ : Type*} {mγ : measurable_space γ}

include mγ

/-- Product of two s-finite kernels. -/
noncomputable
def prod (κ : kernel α β) [is_s_finite_kernel κ] (η : kernel α γ) [is_s_finite_kernel η] :
  kernel α (β × γ) :=
κ ⊗ₖ (swap_left (prod_mk_left β η))

localized "infix (name := kernel.prod) ` ×ₖ `:100 := probability_theory.kernel.prod" in
  probability_theory

lemma prod_apply (κ : kernel α β) [is_s_finite_kernel κ] (η : kernel α γ) [is_s_finite_kernel η]
  (a : α) {s : set (β × γ)} (hs : measurable_set s) :
  (κ ×ₖ η) a s = ∫⁻ (b : β), (η a) {c : γ | (b, c) ∈ s} ∂(κ a) :=
by simp_rw [prod, comp_prod_apply _ _ _ hs, swap_left_apply _ _, prod_mk_left_apply,
  prod.swap_prod_mk]

lemma lintegral_prod (κ : kernel α β) [is_s_finite_kernel κ] (η : kernel α γ) [is_s_finite_kernel η]
  (a : α) {g : (β × γ) → ℝ≥0∞} (hg : measurable g) :
  ∫⁻ c, g c ∂((κ ×ₖ η) a) = ∫⁻ b, ∫⁻ c, g (b, c) ∂(η a) ∂(κ a) :=
by simp_rw [prod, lintegral_comp_prod _ _ _ hg, swap_left_apply, prod_mk_left_apply,
  prod.swap_prod_mk]

instance is_markov_kernel.prod (κ : kernel α β) [is_markov_kernel κ]
  (η : kernel α γ) [is_markov_kernel η] :
  is_markov_kernel (κ ×ₖ η) :=
by { rw prod, apply_instance, }

instance is_finite_kernel.prod (κ : kernel α β) [is_finite_kernel κ]
  (η : kernel α γ) [is_finite_kernel η] :
  is_finite_kernel (κ ×ₖ η) :=
by { rw prod, apply_instance, }

instance is_s_finite_kernel.prod (κ : kernel α β) [is_s_finite_kernel κ]
  (η : kernel α γ) [is_s_finite_kernel η] :
  is_s_finite_kernel (κ ×ₖ η) :=
by { rw prod, apply_instance, }

end prod

end kernel

end probability_theory<|MERGE_RESOLUTION|>--- conflicted
+++ resolved
@@ -164,11 +164,7 @@
       rw [hp_eq_mk, function.uncurry_apply_pair], },
     rw this,
     exact measurable_kernel_prod_mk_left (measurable_fst.snd.prod_mk measurable_snd hs), },
-<<<<<<< HEAD
-  exact measurable.lintegral_kernel_prod_right h_meas,
-=======
   exact h_meas.lintegral_kernel_prod_right,
->>>>>>> 7112d4b9
 end
 
 lemma measurable_comp_prod_fun (κ : kernel α β) [is_s_finite_kernel κ]
@@ -186,11 +182,7 @@
       rw [hp_eq_mk, function.uncurry_apply_pair], },
     rw this,
     exact measurable_kernel_prod_mk_left (measurable_fst.snd.prod_mk measurable_snd hs), },
-<<<<<<< HEAD
-  exact measurable.lintegral_kernel_prod_right h_meas,
-=======
   exact h_meas.lintegral_kernel_prod_right,
->>>>>>> 7112d4b9
 end
 
 /-- Composition-Product of kernels. It verifies
@@ -666,11 +658,7 @@
   (ξ ∘ₖ η ∘ₖ κ) = ξ ∘ₖ (η ∘ₖ κ) :=
 begin
   refine ext_fun (λ a f hf, _),
-<<<<<<< HEAD
-  simp_rw [lintegral_comp _ _ _ hf, lintegral_comp _ _ _ (measurable.lintegral_kernel hf)],
-=======
   simp_rw [lintegral_comp _ _ _ hf, lintegral_comp _ _ _ hf.lintegral_kernel],
->>>>>>> 7112d4b9
 end
 
 lemma deterministic_comp_eq_map (hf : measurable f) (κ : kernel α β) [is_s_finite_kernel κ] :
