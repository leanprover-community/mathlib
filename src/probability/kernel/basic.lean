/-
Copyright (c) 2022 Rémy Degenne. All rights reserved.
Released under Apache 2.0 license as described in the file LICENSE.
Authors: Rémy Degenne
-/

import measure_theory.constructions.prod

/-!
# Markov Kernels

A kernel from a measurable space `α` to another measurable space `β` is a measurable map
`α → measure β`, where the measurable space instance on `measure β` is the one defined in
`measure_theory.measure.measurable_space`. That is, a kernel `κ` verifies that for all measurable
sets `s` of `β`, `a ↦ κ a s` is measurable.

## Main definitions

Classes of kernels:
* `kernel α β`: kernels from `α` to `β`, defined as the `add_submonoid` of the measurable
  functions in `α → measure β`.
* `is_markov_kernel κ`: a kernel from `α` to `β` is said to be a Markov kernel if for all `a : α`,
  `k a` is a probability measure.
* `is_finite_kernel κ`: a kernel from `α` to `β` is said to be finite if there exists `C : ℝ≥0∞`
  such that `C < ∞` and for all `a : α`, `κ a univ ≤ C`. This implies in particular that all
  measures in the image of `κ` are finite, but is stronger since it requires an uniform bound. This
  stronger condition is necessary to ensure that the composition of two finite kernels is finite.
* `is_s_finite_kernel κ`: a kernel is called s-finite if it is a countable sum of finite kernels.

Kernels built from other kernels:
* `prod (κ : kernel α β) (η : kernel (α × β) γ) : kernel α (β × γ)`: product of 2 s-finite kernels.
  `∫⁻ bc, f bc.1 bc.2 ∂(prod κ η a) = ∫⁻ b, ∫⁻ c, f b c ∂(η (a, b)) ∂(κ a)`
* `map (κ : kernel α β) (f : β → γ) (hf : measurable f) : kernel α mγ`
  `∫⁻ b, g b ∂(map κ f hf a) = ∫⁻ a, g (f a) ∂κ a`
* `comap (κ : kernel α β) (f : γ → α) (hf : measurable f) : kernel γ β`
  `∫⁻ b, g b ∂(comap κ f hf c) = ∫⁻ b, g b ∂(κ (f c))`
* `comp (η : kernel β γ) (κ : kernel α β) : kernel α γ`: composition of 2 s-finite kernels.
  We define a notation `η ∘ₖ κ = comp η κ`.
  `∫⁻ c, g c ∂((η ∘ₖ κ) a) = ∫⁻ b, ∫⁻ c, g c ∂(η b) ∂(κ a)`

## Main statements

* `ext_fun`: if `∫⁻ b, f b ∂(κ a) = ∫⁻ b, f b ∂(η a)` for all measurable functions `f` and all `a`,
  then the two kernels `κ` and `η` are equal.

* `measurable_lintegral`: the function `a ↦ ∫⁻ b, f a b ∂(κ a)` is measurable, for an s-finite
  kernel `κ : kernel α β` and a function `f : α → β → ℝ≥0∞` such that `function.uncurry f`
  is measurable.

<<<<<<< HEAD
* `lintegral_prod`: `∫⁻ bc, f bc.1 bc.2 ∂(prod κ η a) = ∫⁻ b, ∫⁻ c, f b c ∂(η (a, b)) ∂(κ a)`.
* `is_finite_kernel.prod`
* `is_s_finite_kernel.prod`

=======
>>>>>>> 52e2fbbd
-/

open measure_theory

open_locale measure_theory ennreal big_operators

namespace probability_theory

/-- A kernel from a measurable space `α` to another measurable space `β` is a measurable function
`κ : α → measure β`. The measurable space structure on `measure β` is given by
`measure_theory.measure.measurable_space`. A map `κ : α → measure β` is measurable iff
`∀ s : set β, measurable_set s → measurable (λ a, κ a s)`. -/
def kernel (α β : Type*) [measurable_space α] [measurable_space β] :
  add_submonoid (α → measure β) :=
{ carrier := measurable,
  zero_mem' := measurable_zero,
  add_mem' := λ f g hf hg, measurable.add hf hg, }

instance {α β : Type*} [measurable_space α] [measurable_space β] :
  has_coe_to_fun (kernel α β) (λ _, α → measure β) := ⟨λ κ, κ.val⟩

variables {α β ι : Type*} {mα : measurable_space α} {mβ : measurable_space β}

include mα mβ

namespace kernel

@[simp] lemma coe_fn_zero : ⇑(0 : kernel α β) = 0 := rfl
@[simp] lemma coe_fn_add (κ η : kernel α β) : ⇑(κ + η) = κ + η := rfl

omit mα mβ

/-- Coercion to a function as an additive monoid homomorphism. -/
def coe_add_hom (α β : Type*) [measurable_space α] [measurable_space β] :
  kernel α β →+ (α → measure β) :=
⟨coe_fn, coe_fn_zero, coe_fn_add⟩

include mα mβ

@[simp] lemma zero_apply (a : α) : (0 : kernel α β) a = 0 := rfl

@[simp] lemma coe_finset_sum (I : finset ι) (κ : ι → kernel α β) :
  ⇑(∑ i in I, κ i) = ∑ i in I, κ i :=
(coe_add_hom α β).map_sum _ _

lemma finset_sum_apply (I : finset ι) (κ : ι → kernel α β) (a : α) :
  (∑ i in I, κ i) a = ∑ i in I, κ i a :=
by rw [coe_finset_sum, finset.sum_apply]

lemma finset_sum_apply' (I : finset ι) (κ : ι → kernel α β) (a : α) (s : set β) :
  (∑ i in I, κ i) a s = ∑ i in I, κ i a s :=
by rw [finset_sum_apply, measure.finset_sum_apply]

end kernel

/-- A kernel is a Markov kernel if every measure in its image is a probability measure. -/
class is_markov_kernel (κ : kernel α β) : Prop :=
(is_probability_measure : ∀ a, is_probability_measure (κ a))

/-- A kernel is finite if every measure in its image is finite, with a uniform bound. -/
class is_finite_kernel (κ : kernel α β) : Prop :=
(exists_univ_le : ∃ C : ℝ≥0∞, C < ∞ ∧ ∀ a, κ a set.univ ≤ C)

/-- A constant `C : ℝ≥0∞` such that `C < ∞` (`is_finite_kernel.bound_lt_top κ`) and for all
`a : α` and `s : set β`, `κ a s ≤ C` (`measure_le_bound κ a s`). -/
noncomputable
def is_finite_kernel.bound (κ : kernel α β) [h : is_finite_kernel κ] : ℝ≥0∞ :=
h.exists_univ_le.some

lemma is_finite_kernel.bound_lt_top (κ : kernel α β) [h : is_finite_kernel κ] :
  is_finite_kernel.bound κ < ∞ :=
h.exists_univ_le.some_spec.1

lemma is_finite_kernel.bound_ne_top (κ : kernel α β) [h : is_finite_kernel κ] :
  is_finite_kernel.bound κ ≠ ∞ :=
(is_finite_kernel.bound_lt_top κ).ne

lemma kernel.measure_le_bound (κ : kernel α β) [h : is_finite_kernel κ] (a : α) (s : set β) :
  κ a s ≤ is_finite_kernel.bound κ :=
(measure_mono (set.subset_univ s)).trans (h.exists_univ_le.some_spec.2 a)

instance is_finite_kernel_zero (α β : Type*) {mα : measurable_space α} {mβ : measurable_space β} :
  is_finite_kernel (0 : kernel α β) :=
⟨⟨0, ennreal.coe_lt_top,
  λ a, by simp only [kernel.zero_apply, measure.coe_zero, pi.zero_apply, le_zero_iff]⟩⟩

instance is_finite_kernel.add (κ η : kernel α β) [is_finite_kernel κ] [is_finite_kernel η] :
  is_finite_kernel (κ + η) :=
begin
  refine ⟨⟨is_finite_kernel.bound κ + is_finite_kernel.bound η,
    ennreal.add_lt_top.mpr ⟨is_finite_kernel.bound_lt_top κ, is_finite_kernel.bound_lt_top η⟩,
    λ a, _⟩⟩,
  simp_rw [kernel.coe_fn_add, pi.add_apply, measure.coe_add, pi.add_apply],
  exact add_le_add (kernel.measure_le_bound _ _ _) (kernel.measure_le_bound _ _ _),
end

variables {κ : kernel α β}

instance is_markov_kernel.is_probability_measure' [h : is_markov_kernel κ] (a : α) :
  is_probability_measure (κ a) :=
is_markov_kernel.is_probability_measure a

instance is_finite_kernel.is_finite_measure [h : is_finite_kernel κ] (a : α) :
  is_finite_measure (κ a) :=
⟨(kernel.measure_le_bound κ a set.univ).trans_lt (is_finite_kernel.bound_lt_top κ)⟩

@[priority 100]
instance is_markov_kernel.is_finite_kernel [h : is_markov_kernel κ] : is_finite_kernel κ :=
⟨⟨1, ennreal.one_lt_top, λ a, prob_le_one⟩⟩

namespace kernel

@[ext] lemma ext {κ : kernel α β} {η : kernel α β} (h : ∀ a, κ a = η a) : κ = η :=
by { ext1, ext1 a, exact h a, }

lemma ext_fun {κ η : kernel α β} (h : ∀ a f, measurable f → ∫⁻ b, f b ∂(κ a) = ∫⁻ b, f b ∂(η a)) :
  κ = η :=
begin
  ext a s hs,
  specialize h a (s.indicator (λ _, 1)) (measurable.indicator measurable_const hs),
  simp_rw [lintegral_indicator_const hs, one_mul] at h,
  rw h,
end

protected lemma measurable (κ : kernel α β) : measurable κ := κ.prop

protected lemma measurable_coe (κ : kernel α β) {s : set β} (hs : measurable_set s) :
  measurable (λ a, κ a s) :=
(measure.measurable_coe hs).comp (kernel.measurable κ)

section sum

/-- Sum of an indexed family of kernels. -/
protected noncomputable
def sum [countable ι] (κ : ι → kernel α β) : kernel α β :=
{ val := λ a, measure.sum (λ n, κ n a),
  property :=
  begin
    refine measure.measurable_of_measurable_coe _ (λ s hs, _),
    simp_rw measure.sum_apply _ hs,
    exact measurable.ennreal_tsum (λ n, kernel.measurable_coe (κ n) hs),
  end, }

lemma sum_apply [countable ι] (κ : ι → kernel α β) (a : α) :
  kernel.sum κ a = measure.sum (λ n, κ n a) := rfl

lemma sum_apply' [countable ι] (κ : ι → kernel α β) (a : α) {s : set β} (hs : measurable_set s) :
  kernel.sum κ a s = ∑' n, κ n a s :=
by rw [sum_apply κ a, measure.sum_apply _ hs]

lemma sum_comm [countable ι] (κ : ι → ι → kernel α β) :
  kernel.sum (λ n, kernel.sum (κ n)) = kernel.sum (λ m, kernel.sum (λ n, κ n m)) :=
by { ext a s hs, simp_rw [sum_apply], rw measure.sum_comm, }

@[simp] lemma sum_fintype [fintype ι] (κ : ι → kernel α β) : kernel.sum κ = ∑ i, κ i :=
by { ext a s hs, simp only [sum_apply' κ a hs, finset_sum_apply' _ κ a s, tsum_fintype], }

lemma sum_add [countable ι] (κ η : ι → kernel α β) :
  kernel.sum (λ n, κ n + η n) = kernel.sum κ + kernel.sum η :=
begin
  ext a s hs,
  simp only [coe_fn_add, pi.add_apply, sum_apply, measure.sum_apply _ hs, pi.add_apply,
    measure.coe_add, tsum_add ennreal.summable ennreal.summable],
end

end sum

section s_finite

/-- A kernel is s-finite if it can be written as the sum of countably many finite kernels. -/
class is_s_finite_kernel (κ : kernel α β) : Prop :=
(tsum_finite : ∃ κs : ℕ → kernel α β, (∀ n, is_finite_kernel (κs n)) ∧ κ = kernel.sum κs)

@[priority 100]
instance is_finite_kernel.is_s_finite_kernel [h : is_finite_kernel κ] : is_s_finite_kernel κ :=
⟨⟨λ n, if n = 0 then κ else 0,
  λ n, by { split_ifs, exact h, apply_instance, },
  begin
    ext a s hs,
    rw kernel.sum_apply' _ _ hs,
    have : (λ i, ((ite (i = 0) κ 0) a) s) = λ i, ite (i = 0) (κ a s) 0,
    { ext1 i, split_ifs; refl, },
    rw [this, tsum_ite_eq],
  end⟩⟩

/-- A sequence of finite kernels such that `κ = kernel.sum (seq κ)`. See `is_finite_kernel_seq`
and `kernel_sum_seq`. -/
noncomputable
def seq (κ : kernel α β) [h : is_s_finite_kernel κ] :
  ℕ → kernel α β :=
h.tsum_finite.some

lemma kernel_sum_seq (κ : kernel α β) [h : is_s_finite_kernel κ] :
  kernel.sum (seq κ) = κ :=
h.tsum_finite.some_spec.2.symm

lemma measure_sum_seq (κ : kernel α β) [h : is_s_finite_kernel κ] (a : α) :
  measure.sum (λ n, seq κ n a) = κ a :=
by rw [← kernel.sum_apply, kernel_sum_seq κ]

instance is_finite_kernel_seq (κ : kernel α β) [h : is_s_finite_kernel κ] (n : ℕ) :
  is_finite_kernel (kernel.seq κ n) :=
h.tsum_finite.some_spec.1 n

instance is_s_finite_kernel.add (κ η : kernel α β) [is_s_finite_kernel κ] [is_s_finite_kernel η] :
  is_s_finite_kernel (κ + η) :=
begin
  refine ⟨⟨λ n, seq κ n + seq η n, λ n, infer_instance, _⟩⟩,
  rw [sum_add, kernel_sum_seq κ, kernel_sum_seq η],
end

lemma is_s_finite_kernel.finset_sum {κs : ι → kernel α β} (I : finset ι)
  (h : ∀ i ∈ I, is_s_finite_kernel (κs i)) :
  is_s_finite_kernel (∑ i in I, κs i) :=
begin
  classical,
  unfreezingI
  { induction I using finset.induction with i I hi_nmem_I h_ind h,
    { rw [finset.sum_empty], apply_instance, },
    { rw finset.sum_insert hi_nmem_I,
      haveI : is_s_finite_kernel (κs i) := h i (finset.mem_insert_self _ _),
      haveI : is_s_finite_kernel (∑ (x : ι) in I, κs x),
        from h_ind (λ i hiI, h i (finset.mem_insert_of_mem hiI)),
      exact is_s_finite_kernel.add _ _, }, },
end

lemma is_s_finite_kernel_sum_of_denumerable [denumerable ι] {κs : ι → kernel α β}
  (hκs : ∀ n, is_s_finite_kernel (κs n)) :
  is_s_finite_kernel (kernel.sum κs) :=
begin
  let e : ℕ ≃ (ι × ℕ) := denumerable.equiv₂ ℕ (ι × ℕ),
  refine ⟨⟨λ n, seq (κs (e n).1) (e n).2, infer_instance, _⟩⟩,
  have hκ_eq : kernel.sum κs = kernel.sum (λ n, kernel.sum (seq (κs n))),
  { simp_rw kernel_sum_seq, },
  ext a s hs : 2,
  rw hκ_eq,
  simp_rw kernel.sum_apply' _ _ hs,
  change ∑' i m, seq (κs i) m a s = ∑' n, (λ im : ι × ℕ, seq (κs im.fst) im.snd a s) (e n),
  rw e.tsum_eq,
  { rw tsum_prod' ennreal.summable (λ _, ennreal.summable), },
  { apply_instance, },
end

lemma is_s_finite_kernel_sum [countable ι] {κs : ι → kernel α β}
  (hκs : ∀ n, is_s_finite_kernel (κs n)) :
  is_s_finite_kernel (kernel.sum κs) :=
begin
  casesI fintype_or_infinite ι,
  { rw sum_fintype,
    exact is_s_finite_kernel.finset_sum finset.univ (λ i _, hκs i), },
  haveI : encodable ι := encodable.of_countable ι,
  haveI : denumerable ι := denumerable.of_encodable_of_infinite ι,
  exact is_s_finite_kernel_sum_of_denumerable hκs,
end

end s_finite

section deterministic

/-- Kernel which to `a` associates the dirac measure at `f a`. This is a Markov kernel. -/
noncomputable
def deterministic {f : α → β} (hf : measurable f) :
  kernel α β :=
{ val := λ a, measure.dirac (f a),
  property :=
    begin
      refine measure.measurable_of_measurable_coe _ (λ s hs, _),
      simp_rw measure.dirac_apply' _ hs,
      refine measurable.indicator _ (hf hs),
      simp only [pi.one_apply, measurable_const],
    end, }

lemma deterministic_apply {f : α → β} (hf : measurable f) (a : α) :
  deterministic hf a = measure.dirac (f a) := rfl

lemma deterministic_apply' {f : α → β} (hf : measurable f) (a : α) {s : set β}
  (hs : measurable_set s) :
  deterministic hf a s = s.indicator (λ _, 1) (f a) :=
begin
  rw [deterministic],
  change measure.dirac (f a) s = s.indicator 1 (f a),
  simp_rw measure.dirac_apply' _ hs,
end

instance is_markov_kernel_deterministic {f : α → β} (hf : measurable f) :
  is_markov_kernel (deterministic hf) :=
⟨λ a, by { rw deterministic_apply hf, apply_instance, }⟩

end deterministic

section const

omit mα mβ

/-- Constant kernel, which always returns the same measure. -/
def const (α : Type*) {β : Type*} [measurable_space α] {mβ : measurable_space β} (μβ : measure β) :
  kernel α β :=
{ val := λ _, μβ,
  property := measure.measurable_of_measurable_coe _ (λ s hs, measurable_const), }

include mα mβ

<<<<<<< HEAD
lemma const_apply (μβ : measure β) (a : α) :
  const α μβ a = μβ :=
rfl

=======
>>>>>>> 52e2fbbd
instance is_finite_kernel_const {μβ : measure β} [hμβ : is_finite_measure μβ] :
  is_finite_kernel (const α μβ) :=
⟨⟨μβ set.univ, measure_lt_top _ _, λ a, le_rfl⟩⟩

instance is_markov_kernel_const {μβ : measure β} [hμβ : is_probability_measure μβ] :
  is_markov_kernel (const α μβ) :=
⟨λ a, hμβ⟩

end const

omit mα

/-- In a countable space with measurable singletons, every function `α → measure β` defines a
kernel. -/
def of_fun_of_countable [measurable_space α] {mβ : measurable_space β}
  [countable α] [measurable_singleton_class α] (f : α → measure β) :
  kernel α β :=
{ val := f,
  property := measurable_of_countable f }

include mα

section restrict
variables {s t : set β}

/-- Kernel given by the restriction of the measures in the image of a kernel to a set. -/
protected noncomputable
def restrict (κ : kernel α β) (hs : measurable_set s) : kernel α β :=
{ val := λ a, (κ a).restrict s,
  property :=
  begin
    refine measure.measurable_of_measurable_coe _ (λ t ht, _),
    simp_rw measure.restrict_apply ht,
    exact kernel.measurable_coe κ (ht.inter hs),
  end, }

lemma restrict_apply (κ : kernel α β) (hs : measurable_set s) (a : α) :
  kernel.restrict κ hs a = (κ a).restrict s := rfl

lemma restrict_apply' (κ : kernel α β) (hs : measurable_set s) (a : α) (ht : measurable_set t) :
  kernel.restrict κ hs a t = (κ a) (t ∩ s) :=
by rw [restrict_apply κ hs a, measure.restrict_apply ht]

lemma lintegral_restrict (κ : kernel α β) (hs : measurable_set s) (a : α) (f : β → ℝ≥0∞) :
  ∫⁻ b, f b ∂(kernel.restrict κ hs a) = ∫⁻ b in s, f b ∂(κ a) :=
by rw restrict_apply

instance is_finite_kernel.restrict (κ : kernel α β) [is_finite_kernel κ] (hs : measurable_set s) :
  is_finite_kernel (kernel.restrict κ hs) :=
begin
  refine ⟨⟨is_finite_kernel.bound κ, is_finite_kernel.bound_lt_top κ, λ a, _⟩⟩,
  rw restrict_apply' κ hs a measurable_set.univ,
  exact measure_le_bound κ a _,
end

instance is_s_finite_kernel.restrict (κ : kernel α β) [is_s_finite_kernel κ]
  (hs : measurable_set s) :
  is_s_finite_kernel (kernel.restrict κ hs) :=
begin
  refine ⟨⟨λ n, kernel.restrict (seq κ n) hs, infer_instance, _⟩⟩,
  ext1 a,
  simp_rw [sum_apply, restrict_apply, ← measure.restrict_sum _ hs, ← sum_apply, kernel_sum_seq],
end

end restrict

section measurable_lintegral

/-- This is an auxiliary lemma for `measurable_prod_mk_mem`. -/
lemma measurable_prod_mk_mem_of_finite (κ : kernel α β) {t : set (α × β)} (ht : measurable_set t)
  (hκs : ∀ a, is_finite_measure (κ a)) :
  measurable (λ a, κ a {b | (a, b) ∈ t}) :=
begin
  -- `t` is a measurable set in the product `α × β`: we use that the product σ-algebra is generated
  -- by boxes to prove the result by induction.
  refine measurable_space.induction_on_inter generate_from_prod.symm is_pi_system_prod _ _ _ _ ht,
  { -- case `t = ∅`
    simp only [set.mem_empty_iff_false, set.set_of_false, measure_empty, measurable_const], },
  { -- case of a box: `t = t₁ ×ˢ t₂` for measurable sets `t₁` and `t₂`
    intros t' ht',
    simp only [set.mem_image2, set.mem_set_of_eq, exists_and_distrib_left] at ht',
    obtain ⟨t₁, ht₁, t₂, ht₂, rfl⟩ := ht',
    simp only [set.prod_mk_mem_set_prod_eq],
    classical,
    have h_eq_ite : (λ a, κ a {b : β | a ∈ t₁ ∧ b ∈ t₂}) = λ a, ite (a ∈ t₁) (κ a t₂) 0,
    { ext1 a,
      split_ifs,
      { simp only [h, true_and], refl, },
      { simp only [h, false_and, set.set_of_false, set.inter_empty, measure_empty], }, },
    rw h_eq_ite,
    exact measurable.ite ht₁ (kernel.measurable_coe κ ht₂) measurable_const },
  { -- we assume that the result is true for `t` and we prove it for `tᶜ`
    intros t' ht' h_meas,
    have h_eq_sdiff : ∀ a, {b : β | (a, b) ∈ t'ᶜ} = set.univ \ {b : β | (a, b) ∈ t'},
    { intro a,
      ext1 b,
      simp only [set.mem_compl_iff, set.mem_set_of_eq, set.mem_diff, set.mem_univ, true_and], },
    simp_rw h_eq_sdiff,
    have : (λ a, κ a (set.univ \ {b : β | (a, b) ∈ t'}))
      = (λ a, (κ a set.univ - κ a {b : β | (a, b) ∈ t'})),
    { ext1 a,
      rw [← set.diff_inter_self_eq_diff, set.inter_univ, measure_diff],
      { exact set.subset_univ _, },
      { exact (@measurable_prod_mk_left α β _ _ a) t' ht', },
      { exact measure_ne_top _ _, }, },
    rw this,
    exact measurable.sub (kernel.measurable_coe κ measurable_set.univ) h_meas, },
  { -- we assume that the result is true for a family of disjoint sets and prove it for their union
    intros f h_disj hf_meas hf,
    have h_Union : (λ a, κ a {b : β | (a, b) ∈ ⋃ i, f i}) = λ a, κ a (⋃ i, {b : β | (a, b) ∈ f i}),
    { ext1 a,
      congr' with b,
      simp only [set.mem_Union, set.supr_eq_Union, set.mem_set_of_eq],
      refl, },
    rw h_Union,
    have h_tsum : (λ a, κ a (⋃ i, {b : β | (a, b) ∈ f i})) = λ a, ∑' i, κ a {b : β | (a, b) ∈ f i},
    { ext1 a,
      rw measure_Union,
      { intros i j hij s hsi hsj b hbs,
        have habi : {(a, b)} ⊆ f i, by { rw set.singleton_subset_iff, exact hsi hbs, },
        have habj : {(a, b)} ⊆ f j, by { rw set.singleton_subset_iff, exact hsj hbs, },
        simpa only [set.bot_eq_empty, set.le_eq_subset, set.singleton_subset_iff,
          set.mem_empty_iff_false] using h_disj hij habi habj, },
      { exact λ i, (@measurable_prod_mk_left α β _ _ a) _ (hf_meas i), }, },
    rw h_tsum,
    exact measurable.ennreal_tsum hf, },
end

lemma measurable_prod_mk_mem (κ : kernel α β) [is_s_finite_kernel κ]
  {t : set (α × β)} (ht : measurable_set t) :
  measurable (λ a, κ a {b | (a, b) ∈ t}) :=
begin
  rw ← kernel_sum_seq κ,
  have : ∀ a, kernel.sum (seq κ) a {b : β | (a, b) ∈ t} = ∑' n, seq κ n a {b : β | (a, b) ∈ t},
    from λ a, kernel.sum_apply' _ _ (measurable_prod_mk_left ht),
  simp_rw this,
  refine measurable.ennreal_tsum (λ n, _),
  exact measurable_prod_mk_mem_of_finite (seq κ n) ht infer_instance,
end

lemma measurable_lintegral_indicator_const (κ : kernel α β) [is_s_finite_kernel κ]
  {t : set (α × β)} (ht : measurable_set t) (c : ℝ≥0∞) :
<<<<<<< HEAD
  measurable (λ a, ∫⁻ b, t.indicator (function.const (α × β) c) (a, b) ∂κ a) :=
=======
  measurable (λ a, ∫⁻ b, t.indicator (function.const (α × β) c) (a, b) ∂(κ a)) :=
>>>>>>> 52e2fbbd
begin
  simp_rw lintegral_indicator_const_comp measurable_prod_mk_left ht _,
  exact measurable.const_mul (measurable_prod_mk_mem _ ht) c,
end

/-- For an s-finite kernel `κ` and a function `f : α → β → ℝ≥0∞` which is measurable when seen as a
map from `α × β` (hypothesis `measurable (function.uncurry f)`), the integral
`a ↦ ∫⁻ b, f a b ∂(κ a)` is measurable. -/
theorem measurable_lintegral (κ : kernel α β) [is_s_finite_kernel κ]
<<<<<<< HEAD
  (f : α → β → ℝ≥0∞) (hf : measurable (function.uncurry f)) :
  measurable (λ a, ∫⁻ b, f a b ∂κ a) :=
=======
  {f : α → β → ℝ≥0∞} (hf : measurable (function.uncurry f)) :
  measurable (λ a, ∫⁻ b, f a b ∂(κ a)) :=
>>>>>>> 52e2fbbd
begin
  let F : ℕ → simple_func (α × β) ℝ≥0∞ := simple_func.eapprox (function.uncurry f),
  have h : ∀ a, (⨆ n, F n a) = function.uncurry f a,
    from simple_func.supr_eapprox_apply (function.uncurry f) hf,
  simp only [prod.forall, function.uncurry_apply_pair] at h,
  simp_rw ← h,
<<<<<<< HEAD
  have : ∀ a, ∫⁻ b, (⨆ n, F n (a, b)) ∂κ a = ⨆ n, ∫⁻ b, F n (a, b) ∂κ a,
=======
  have : ∀ a, ∫⁻ b, (⨆ n, F n (a, b)) ∂(κ a) = ⨆ n, ∫⁻ b, F n (a, b) ∂(κ a),
>>>>>>> 52e2fbbd
  { intro a,
    rw lintegral_supr,
    { exact λ n, (F n).measurable.comp measurable_prod_mk_left, },
    { exact λ i j hij b, simple_func.monotone_eapprox (function.uncurry f) hij _, }, },
  simp_rw this,
  refine measurable_supr (λ n, simple_func.induction _ _ (F n)),
  { intros c t ht,
    simp only [simple_func.const_zero, simple_func.coe_piecewise, simple_func.coe_const,
      simple_func.coe_zero, set.piecewise_eq_indicator],
    exact measurable_lintegral_indicator_const κ ht c, },
  { intros g₁ g₂ h_disj hm₁ hm₂,
    simp only [simple_func.coe_add, pi.add_apply],
<<<<<<< HEAD
    have h_add : (λ a, ∫⁻ b, g₁ (a, b) + g₂ (a, b) ∂κ a)
      = (λ a, ∫⁻ b, g₁ (a, b) ∂κ a) + (λ a, ∫⁻ b, g₂ (a, b) ∂κ a),
=======
    have h_add : (λ a, ∫⁻ b, g₁ (a, b) + g₂ (a, b) ∂(κ a))
      = (λ a, ∫⁻ b, g₁ (a, b) ∂(κ a)) + (λ a, ∫⁻ b, g₂ (a, b) ∂(κ a)),
>>>>>>> 52e2fbbd
    { ext1 a,
      rw [pi.add_apply, lintegral_add_left (g₁.measurable.comp measurable_prod_mk_left)], },
    rw h_add,
    exact measurable.add hm₁ hm₂, },
end

<<<<<<< HEAD
lemma measurable_set_lintegral (κ : kernel α β) [is_s_finite_kernel κ]
  (f : α → β → ℝ≥0∞) (hf : measurable (function.uncurry f)) {s : set β} (hs : measurable_set s) :
  measurable (λ a, ∫⁻ b in s, f a b ∂κ a) :=
by { simp_rw ← lintegral_restrict κ hs, exact measurable_lintegral _ _ hf }

end measurable_lintegral

section with_density
variables {f : α → β → ℝ≥0∞}

/-- Kernel with image `(κ a).with_density (f a)`. It verifies
`∫⁻ b, g b ∂(with_density κ f hf a) = ∫⁻ b, f a b * g b ∂(κ a)`. -/
noncomputable
def with_density (κ : kernel α β) [is_s_finite_kernel κ]
  (f : α → β → ℝ≥0∞) (hf : measurable (function.uncurry f)) :
  kernel α β :=
{ val := λ a, (κ a).with_density (f a),
  property :=
  begin
    refine measure.measurable_of_measurable_coe _ (λ s hs, _),
    have : (λ a, (κ a).with_density (f a) s) = (λ a, ∫⁻ b in s, f a b ∂κ a),
    { ext1 a, exact with_density_apply (f a) hs, },
    rw this,
    exact measurable_set_lintegral κ f hf hs,
  end, }

protected lemma with_density_apply (κ : kernel α β) [is_s_finite_kernel κ]
  (hf : measurable (function.uncurry f)) (a : α) :
  with_density κ f hf a = (κ a).with_density (f a) := rfl

lemma with_density_apply' (κ : kernel α β) [is_s_finite_kernel κ]
  (hf : measurable (function.uncurry f)) (a : α) {s : set β} (hs : measurable_set s) :
  with_density κ f hf a s = ∫⁻ b in s, f a b ∂(κ a) :=
by rw [kernel.with_density_apply, with_density_apply _ hs]

lemma lintegral_with_density (κ : kernel α β) [is_s_finite_kernel κ]
  (hf : measurable (function.uncurry f)) (a : α) {g : β → ℝ≥0∞} (hg : measurable g) :
  ∫⁻ b, g b ∂(with_density κ f hf a) = ∫⁻ b, f a b * g b ∂(κ a) :=
begin
  rw [kernel.with_density_apply,
    lintegral_with_density_eq_lintegral_mul _ (measurable.of_uncurry_left hf) hg],
  simp_rw pi.mul_apply,
end

end with_density

section product

/-!
### Product of kernels

We define a kernel product `prod : kernel α β → kernel (α × β) γ → kernel α (β × γ)`.
-/

variables {γ : Type*} {mγ : measurable_space γ}

include mγ

/-- Auxiliary function for the definition of the product of two kernels. For all `a : α`,
`prod_fun κ η a` is a countably additive function with value zero on the empty set, and the
product of kernels is defined in `kernel.prod` through `measure.of_measurable`. -/
noncomputable
def prod_fun (κ : kernel α β) (η : kernel (α × β) γ) (a : α) (s : set (β × γ)) : ℝ≥0∞ :=
∫⁻ b, η (a, b) {c | (b, c) ∈ s} ∂κ a

lemma prod_fun_empty (κ : kernel α β) (η : kernel (α × β) γ) (a : α) :
  prod_fun κ η a ∅ = 0 :=
by simp only [prod_fun, set.mem_empty_iff_false, set.set_of_false, measure_empty, lintegral_const,
  zero_mul]

lemma prod_fun_Union (κ : kernel α β) (η : kernel (α × β) γ) [is_s_finite_kernel η] (a : α)
  (f : ℕ → set (β × γ)) (hf_meas : ∀ i, measurable_set (f i)) (hf_disj : pairwise (disjoint on f)) :
  prod_fun κ η a (⋃ i, f i) = ∑' i, prod_fun κ η a (f i) :=
begin
  have h_Union : (λ b, η (a, b) {c : γ | (b, c) ∈ ⋃ i, f i})
    = λ b, η (a,b) (⋃ i, {c : γ | (b, c) ∈ f i}),
  { ext b,
    congr' with c,
    simp only [set.mem_Union, set.supr_eq_Union, set.mem_set_of_eq],
    refl, },
  rw [prod_fun, h_Union],
  have h_tsum : (λ b, η (a, b) (⋃ i, {c : γ | (b, c) ∈ f i}))
    = λ b, ∑' i, η (a, b) {c : γ | (b, c) ∈ f i},
  { ext1 b,
    rw measure_Union,
    { intros i j hij s hsi hsj c hcs,
      have hbci : {(b, c)} ⊆ f i, by { rw set.singleton_subset_iff, exact hsi hcs, },
      have hbcj : {(b, c)} ⊆ f j, by { rw set.singleton_subset_iff, exact hsj hcs, },
      simpa only [set.bot_eq_empty, set.le_eq_subset, set.singleton_subset_iff,
        set.mem_empty_iff_false] using hf_disj hij hbci hbcj, },
    { exact λ i, (@measurable_prod_mk_left β γ _ _ b) _ (hf_meas i), }, },
  rw [h_tsum, lintegral_tsum],
  { refl, },
  { intros i,
    have hm : measurable_set {p : (α × β) × γ | (p.1.2, p.2) ∈ f i},
      from measurable_fst.snd.prod_mk measurable_snd (hf_meas i),
    exact ((measurable_prod_mk_mem η hm).comp measurable_prod_mk_left).ae_measurable, },
end

lemma prod_fun_tsum_right (κ : kernel α β) (η : kernel (α × β) γ) [is_s_finite_kernel η]
  (a : α) {s : set (β × γ)} (hs : measurable_set s) :
  prod_fun κ η a s = ∑' n, prod_fun κ (seq η n) a s :=
begin
  simp_rw [prod_fun, (measure_sum_seq η _).symm],
  have : ∫⁻ b, measure.sum (λ n, seq η n (a, b)) {c : γ | (b, c) ∈ s} ∂κ a
    = ∫⁻ b, ∑' n, seq η n (a, b) {c : γ | (b, c) ∈ s} ∂κ a,
  { congr',
    ext1 b,
    rw measure.sum_apply,
    exact measurable_prod_mk_left hs, },
  rw [this, lintegral_tsum (λ n : ℕ, _)],
  exact ((measurable_prod_mk_mem (seq η n) ((measurable_fst.snd.prod_mk measurable_snd) hs)).comp
    measurable_prod_mk_left).ae_measurable,
end

lemma prod_fun_tsum_left (κ : kernel α β) (η : kernel (α × β) γ) [is_s_finite_kernel κ]
  (a : α) (s : set (β × γ)) :
  prod_fun κ η a s = ∑' n, prod_fun (seq κ n) η a s :=
by simp_rw [prod_fun, (measure_sum_seq κ _).symm, lintegral_sum_measure]

lemma prod_fun_eq_tsum (κ : kernel α β) [is_s_finite_kernel κ]
  (η : kernel (α × β) γ) [is_s_finite_kernel η]
  (a : α) {s : set (β × γ)} (hs : measurable_set s) :
  prod_fun κ η a s = ∑' n m, prod_fun (seq κ n) (seq η m) a s :=
by simp_rw [prod_fun_tsum_left κ η a s, prod_fun_tsum_right _ η a hs]

/-- Auxiliary lemma for `measurable_prod_fun`. -/
lemma measurable_prod_fun_of_finite (κ : kernel α β) [is_finite_kernel κ]
  (η : kernel (α × β) γ) [is_finite_kernel η] {s : set (β × γ)} (hs : measurable_set s) :
  measurable (λ a, prod_fun κ η a s) :=
begin
  simp only [prod_fun],
  have h_meas : measurable (function.uncurry (λ a b, η (a, b) {c : γ | (b, c) ∈ s})),
  { have : function.uncurry (λ a b, η (a, b) {c : γ | (b, c) ∈ s})
      = λ p, η p {c : γ | (p.2, c) ∈ s},
    { ext1 p,
      have hp_eq_mk : p = (p.fst, p.snd) := prod.mk.eta.symm,
      rw [hp_eq_mk, function.uncurry_apply_pair], },
    rw this,
    exact measurable_prod_mk_mem η (measurable_fst.snd.prod_mk measurable_snd hs), },
  exact measurable_lintegral κ (λ a b, η (a, b) {c : γ | (b, c) ∈ s}) h_meas,
end

lemma measurable_prod_fun (κ : kernel α β) [is_s_finite_kernel κ]
  (η : kernel (α × β) γ) [is_s_finite_kernel η] {s : set (β × γ)} (hs : measurable_set s) :
  measurable (λ a, prod_fun κ η a s) :=
begin
  simp_rw prod_fun_tsum_right κ η _ hs,
  refine measurable.ennreal_tsum (λ n, _),
  simp only [prod_fun],
  have h_meas : measurable (function.uncurry (λ a b, seq η n (a, b) {c : γ | (b, c) ∈ s})),
  { have : function.uncurry (λ a b, seq η n (a, b) {c : γ | (b, c) ∈ s})
      = λ p, seq η n p {c : γ | (p.2, c) ∈ s},
    { ext1 p,
      have hp_eq_mk : p = (p.fst, p.snd) := prod.mk.eta.symm,
      rw [hp_eq_mk, function.uncurry_apply_pair], },
    rw this,
    exact measurable_prod_mk_mem (seq η n) (measurable_fst.snd.prod_mk measurable_snd hs), },
  exact measurable_lintegral κ (λ a b, seq η n (a, b) {c : γ | (b, c) ∈ s}) h_meas,
end

/-- Product of kernels. It verifies
`∫⁻ bc, f bc.1 bc.2 ∂(prod κ η a) = ∫⁻ b, ∫⁻ c, f b c ∂(η (a, b)) ∂(κ a)` (see `lintegral_prod`). -/
noncomputable
def prod (κ : kernel α β) [is_s_finite_kernel κ] (η : kernel (α × β) γ) [is_s_finite_kernel η] :
  kernel α (β × γ) :=
{ val := λ a, measure.of_measurable (λ s hs, prod_fun κ η a s) (prod_fun_empty κ η a)
    (prod_fun_Union κ η a),
  property :=
  begin
    refine measure.measurable_of_measurable_coe _ (λ s hs, _),
    have : (λ a, measure.of_measurable (λ s hs, prod_fun κ η a s) (prod_fun_empty κ η a)
        (prod_fun_Union κ η a) s) = λ a, prod_fun κ η a s,
    { ext1 a, rwa measure.of_measurable_apply, },
    rw this,
    exact measurable_prod_fun κ η hs,
  end, }

lemma prod_apply_eq_prod_fun (κ : kernel α β) [is_s_finite_kernel κ] (η : kernel (α × β) γ)
  [is_s_finite_kernel η] (a : α) {s : set (β × γ)} (hs : measurable_set s) :
  prod κ η a s = prod_fun κ η a s :=
begin
  rw [prod],
  change measure.of_measurable (λ s hs, prod_fun κ η a s) (prod_fun_empty κ η a)
    (prod_fun_Union κ η a) s = ∫⁻ b, η (a, b) {c | (b, c) ∈ s} ∂κ a,
  rw measure.of_measurable_apply _ hs,
  refl,
end

lemma prod_apply (κ : kernel α β) [is_s_finite_kernel κ] (η : kernel (α × β) γ)
  [is_s_finite_kernel η] (a : α) {s : set (β × γ)} (hs : measurable_set s) :
  prod κ η a s = ∫⁻ b, η (a, b) {c | (b, c) ∈ s} ∂κ a :=
prod_apply_eq_prod_fun κ η a hs

/-- Integral against the product of two kernels. -/
theorem lintegral_prod (κ : kernel α β) [is_s_finite_kernel κ] (η : kernel (α × β) γ)
  [is_s_finite_kernel η] (a : α) {f : β → γ → ℝ≥0∞} (hf : measurable (function.uncurry f)) :
  ∫⁻ bc, f bc.1 bc.2 ∂(prod κ η a) = ∫⁻ b, ∫⁻ c, f b c ∂(η (a, b)) ∂(κ a) :=
begin
  let F : ℕ → simple_func (β × γ) ℝ≥0∞ := simple_func.eapprox (function.uncurry f),
  have h : ∀ a, (⨆ n, F n a) = function.uncurry f a,
    from simple_func.supr_eapprox_apply (function.uncurry f) hf,
  simp only [prod.forall, function.uncurry_apply_pair] at h,
  simp_rw [← h, prod.mk.eta],
  have h_mono : monotone F := λ i j hij b, simple_func.monotone_eapprox (function.uncurry f) hij _,
  rw lintegral_supr (λ n, (F n).measurable) h_mono,
  have : ∀ b, ∫⁻ c, (⨆ n, F n (b, c)) ∂η (a, b) = ⨆ n, ∫⁻ c, F n (b, c) ∂η (a, b),
  { intro a,
    rw lintegral_supr,
    { exact λ n, (F n).measurable.comp measurable_prod_mk_left, },
    { exact λ i j hij b, h_mono hij _, }, },
  simp_rw this,
  have h_some_meas_integral : ∀ f' : simple_func (β × γ) ℝ≥0∞,
    measurable (λ b, ∫⁻ c, f' (b, c) ∂η (a, b)),
  { intros f',
    have : (λ b, ∫⁻ c, f' (b, c) ∂η (a, b)) = (λ ab, ∫⁻ c, f' (ab.2, c) ∂η (ab)) ∘ (λ b, (a, b)),
      { ext1 ab, refl, },
      rw this,
      refine measurable.comp _ measurable_prod_mk_left,
      refine (measurable_lintegral η _
        ((simple_func.measurable _).comp (measurable_fst.snd.prod_mk measurable_snd))), },
  rw lintegral_supr,
  rotate,
  { exact λ n, h_some_meas_integral (F n), },
  { exact λ i j hij b, lintegral_mono (λ c, h_mono hij _), },
  congr,
  ext1 n,
  refine simple_func.induction _ _ (F n),
  { intros c s hs,
    simp only [simple_func.const_zero, simple_func.coe_piecewise, simple_func.coe_const,
      simple_func.coe_zero, set.piecewise_eq_indicator, lintegral_indicator_const hs],
    rw [prod_apply κ η _ hs, ← lintegral_const_mul c _],
    swap, { exact (measurable_prod_mk_mem η ((measurable_fst.snd.prod_mk measurable_snd) hs)).comp
      measurable_prod_mk_left, },
    congr,
    ext1 b,
    rw lintegral_indicator_const_comp measurable_prod_mk_left hs,
    refl, },
  { intros f f' h_disj hf_eq hf'_eq,
    simp_rw [simple_func.coe_add, pi.add_apply],
    change ∫⁻ x, ((f : (β × γ) → ℝ≥0∞) x + f' x) ∂(prod κ η a)
      = ∫⁻ b, ∫⁻ (c : γ), f (b, c) + f' (b, c) ∂η (a, b) ∂κ a,
    rw [lintegral_add_left (simple_func.measurable _), hf_eq, hf'_eq, ← lintegral_add_left],
    swap, { exact h_some_meas_integral f, },
    congr' with b,
    rw ← lintegral_add_left ((simple_func.measurable _).comp measurable_prod_mk_left), },
end

lemma prod_eq_tsum_prod (κ : kernel α β) [is_s_finite_kernel κ] (η : kernel (α × β) γ)
  [is_s_finite_kernel η] (a : α) {s : set (β × γ)} (hs : measurable_set s) :
  prod κ η a s = ∑' (n m : ℕ), prod (seq κ n) (seq η m) a s :=
by { simp_rw prod_apply_eq_prod_fun _ _ _ hs, exact prod_fun_eq_tsum κ η a hs, }

lemma prod_eq_sum_prod (κ : kernel α β) [is_s_finite_kernel κ]
  (η : kernel (α × β) γ) [is_s_finite_kernel η] :
  prod κ η = kernel.sum (λ n, kernel.sum (λ m, prod (seq κ n) (seq η m))) :=
by { ext a s hs, simp_rw [kernel.sum_apply' _ a hs], rw prod_eq_tsum_prod κ η a hs, }

lemma prod_eq_sum_prod_left (κ : kernel α β) [is_s_finite_kernel κ]
  (η : kernel (α × β) γ) [is_s_finite_kernel η] :
  prod κ η = kernel.sum (λ n, prod (seq κ n) η) :=
begin
  rw prod_eq_sum_prod,
  congr' with n a s hs,
  simp_rw [kernel.sum_apply' _ _ hs, prod_apply_eq_prod_fun _ _ _ hs,
    prod_fun_tsum_right _ η a hs],
end

lemma prod_eq_sum_prod_right (κ : kernel α β) [is_s_finite_kernel κ]
  (η : kernel (α × β) γ) [is_s_finite_kernel η] :
  prod κ η = kernel.sum (λ n, prod κ (seq η n)) :=
by { rw prod_eq_sum_prod, simp_rw prod_eq_sum_prod_left κ _, rw kernel.sum_comm, }

instance is_markov_kernel.prod (κ : kernel α β) [is_markov_kernel κ]
  (η : kernel (α × β) γ) [is_markov_kernel η] :
  is_markov_kernel (prod κ η) :=
⟨λ a, ⟨
begin
  rw prod_apply κ η a measurable_set.univ,
  simp only [set.mem_univ, set.set_of_true, measure_univ, lintegral_one],
end⟩⟩

lemma prod_apply_univ_le (κ : kernel α β) [is_s_finite_kernel κ]
  (η : kernel (α × β) γ) [is_finite_kernel η] (a : α) :
  prod κ η a set.univ ≤ (κ a set.univ) * (is_finite_kernel.bound η) :=
begin
  rw prod_apply κ η a measurable_set.univ,
  simp only [set.mem_univ, set.set_of_true],
  let Cη := is_finite_kernel.bound η,
  calc ∫⁻ b, η (a, b) set.univ ∂κ a
      ≤ ∫⁻ b, Cη ∂κ a : lintegral_mono (λ b, measure_le_bound η (a, b) set.univ)
  ... = Cη * κ a set.univ : lintegral_const Cη
  ... = κ a set.univ * Cη : mul_comm _ _,
end

instance is_finite_kernel.prod (κ : kernel α β) [is_finite_kernel κ]
  (η : kernel (α × β) γ) [is_finite_kernel η] :
  is_finite_kernel (prod κ η) :=
⟨⟨is_finite_kernel.bound κ * is_finite_kernel.bound η,
  ennreal.mul_lt_top (is_finite_kernel.bound_ne_top κ) (is_finite_kernel.bound_ne_top η),
  λ a, calc prod κ η a set.univ
    ≤ (κ a set.univ) * is_finite_kernel.bound η : prod_apply_univ_le κ η a
... ≤ is_finite_kernel.bound κ * is_finite_kernel.bound η :
        ennreal.mul_le_mul (measure_le_bound κ a set.univ) le_rfl, ⟩⟩

instance is_s_finite_kernel.prod (κ : kernel α β) [is_s_finite_kernel κ]
  (η : kernel (α × β) γ) [is_s_finite_kernel η] :
  is_s_finite_kernel (prod κ η) :=
begin
  rw prod_eq_sum_prod,
  exact kernel.is_s_finite_kernel_sum (λ n, kernel.is_s_finite_kernel_sum infer_instance),
end

end product

section map_comap

/-! ### map, comap and composition -/

variables {γ : Type*} {mγ : measurable_space γ} {f : β → γ} {g : γ → α}

include mγ

/-- The pushforward of a kernel along a measurable function. -/
noncomputable
def map (κ : kernel α β) (f : β → γ) (hf : measurable f) : kernel α γ :=
{ val := λ a, (κ a).map f,
  property := (measure.measurable_map _ hf).comp (kernel.measurable κ) }

lemma map_apply (κ : kernel α β) (hf : measurable f) (a : α) :
  map κ f hf a = (κ a).map f := rfl

lemma map_apply' (κ : kernel α β) (hf : measurable f) (a : α) {s : set γ} (hs : measurable_set s) :
  map κ f hf a s = κ a (f ⁻¹' s) :=
by rw [map_apply, measure.map_apply hf hs]

lemma lintegral_map (κ : kernel α β) (hf : measurable f) (a : α)
  {g' : γ → ℝ≥0∞} (hg : measurable g') :
  ∫⁻ b, g' b ∂(map κ f hf a) = ∫⁻ a, g' (f a) ∂κ a :=
by rw [map_apply _ hf, lintegral_map hg hf]

instance is_markov_kernel.map (κ : kernel α β) [is_markov_kernel κ] (hf : measurable f) :
  is_markov_kernel (map κ f hf) :=
 ⟨λ a, ⟨by rw [map_apply' κ hf a measurable_set.univ, set.preimage_univ, measure_univ]⟩⟩

instance is_finite_kernel.map (κ : kernel α β) [is_finite_kernel κ] (hf : measurable f) :
  is_finite_kernel (map κ f hf) :=
begin
  refine ⟨⟨is_finite_kernel.bound κ, is_finite_kernel.bound_lt_top κ, λ a, _⟩⟩,
  rw map_apply' κ hf a measurable_set.univ,
  exact measure_le_bound κ a _,
end

instance is_s_finite_kernel.map (κ : kernel α β) [is_s_finite_kernel κ] (hf : measurable f) :
  is_s_finite_kernel (map κ f hf) :=
begin
  refine ⟨⟨λ n, map (seq κ n) f hf, infer_instance, _⟩⟩,
  ext a s hs,
  rw [kernel.sum_apply, map_apply' κ hf a hs, measure.sum_apply _ hs, ← measure_sum_seq κ,
    measure.sum_apply _ (hf hs)],
  simp_rw map_apply' _ hf _ hs,
end

/-- Pullback of a kernel, such that for each set s `comap κ g hg c s = κ (g c) s`. -/
def comap (κ : kernel α β) (g : γ → α) (hg : measurable g) : kernel γ β :=
{ val := λ a, κ (g a),
  property := (kernel.measurable κ).comp hg }

lemma comap_apply (κ : kernel α β) (hg : measurable g) (c : γ) :
  comap κ g hg c = κ (g c) := rfl

lemma comap_apply' (κ : kernel α β) (hg : measurable g) (c : γ) (s : set β) :
  comap κ g hg c s = κ (g c) s := rfl

lemma lintegral_comap (κ : kernel α β) (hg : measurable g) (c : γ) (g' : β → ℝ≥0∞) :
  ∫⁻ b, g' b ∂(comap κ g hg c) = ∫⁻ b, g' b ∂(κ (g c)) := rfl

instance is_markov_kernel.comap (κ : kernel α β) [is_markov_kernel κ] (hg : measurable g) :
  is_markov_kernel (comap κ g hg) :=
⟨λ a, ⟨by rw [comap_apply' κ hg a set.univ, measure_univ]⟩⟩

instance is_finite_kernel.comap (κ : kernel α β) [is_finite_kernel κ] (hg : measurable g) :
  is_finite_kernel (comap κ g hg) :=
begin
  refine ⟨⟨is_finite_kernel.bound κ, is_finite_kernel.bound_lt_top κ, λ a, _⟩⟩,
  rw comap_apply' κ hg a set.univ,
  exact measure_le_bound κ _ _,
end

instance is_s_finite_kernel.comap (κ : kernel α β) [is_s_finite_kernel κ] (hg : measurable g) :
  is_s_finite_kernel (comap κ g hg) :=
begin
  refine ⟨⟨λ n, comap (seq κ n) g hg, infer_instance, _⟩⟩,
  ext a s hs,
  rw [kernel.sum_apply, comap_apply' κ hg a s, measure.sum_apply _ hs, ← measure_sum_seq κ,
    measure.sum_apply _ hs],
  simp_rw comap_apply' _ hg _ s,
end

omit mγ

/-- Define a `kernel (γ × α) β` from a `kernel α β` by taking the comap of the projection. -/
def prod_mk_left (κ : kernel α β) (γ : Type*) [measurable_space γ] : kernel (γ × α) β :=
comap κ prod.snd measurable_snd

include mγ

lemma prod_mk_left_apply (κ : kernel α β) (ca : γ × α) :
  prod_mk_left κ γ ca = (κ ca.snd) :=
by rw [prod_mk_left, comap_apply _ _ _]

lemma prod_mk_left_apply' (κ : kernel α β) (ca : γ × α) (s : set β) :
  prod_mk_left κ γ ca s = (κ ca.snd) s :=
by rw prod_mk_left_apply

lemma lintegral_prod_mk_left (κ : kernel α β) (ca : γ × α) (g : β → ℝ≥0∞) :
  ∫⁻ b, g b ∂(prod_mk_left κ γ ca) = ∫⁻ b, g b ∂κ ca.snd := rfl

instance is_markov_kernel.prod_mk_left (κ : kernel α β) [is_markov_kernel κ] :
  is_markov_kernel (prod_mk_left κ γ) :=
by { rw prod_mk_left, apply_instance, }

instance is_finite_kernel.prod_mk_left (κ : kernel α β) [is_finite_kernel κ] :
  is_finite_kernel (prod_mk_left κ γ) :=
by { rw prod_mk_left, apply_instance, }

instance is_s_finite_kernel.prod_mk_left (κ : kernel α β) [is_s_finite_kernel κ] :
  is_s_finite_kernel (prod_mk_left κ γ) :=
by { rw prod_mk_left, apply_instance, }

/-- Define a `kernel α γ` from a `kernel α (β × γ)` by taking the map of the projection. -/
noncomputable
def snd_right (κ : kernel α (β × γ)) : kernel α γ :=
map κ prod.snd measurable_snd

lemma snd_right_apply (κ : kernel α (β × γ)) (a : α) :
  snd_right κ a = (κ a).map prod.snd :=
by rw [snd_right, map_apply _ _ _]

lemma snd_right_apply' (κ : kernel α (β × γ)) (a : α) {s : set γ} (hs : measurable_set s) :
  snd_right κ a s = κ a {p | p.2 ∈ s} :=
by { rw [snd_right, map_apply' _ _ _ hs], refl, }

lemma lintegral_snd_right (κ : kernel α (β × γ)) (a : α) {g : γ → ℝ≥0∞} (hg : measurable g) :
  ∫⁻ c, g c ∂(snd_right κ a) = ∫⁻ (bc : β × γ), g bc.snd ∂(κ a) :=
by rw [snd_right, lintegral_map _ measurable_snd a hg]

lemma snd_right_univ (κ : kernel α (β × γ)) (a : α) :
  snd_right κ a set.univ = κ a set.univ :=
snd_right_apply' _ _ measurable_set.univ

instance is_markov_kernel.snd_right (κ : kernel α (β × γ)) [is_markov_kernel κ] :
  is_markov_kernel (snd_right κ) :=
by { rw snd_right, apply_instance, }

instance is_finite_kernel.snd_right (κ : kernel α (β × γ)) [is_finite_kernel κ] :
  is_finite_kernel (snd_right κ) :=
by { rw snd_right, apply_instance, }

instance is_s_finite_kernel.snd_right (κ : kernel α (β × γ)) [is_s_finite_kernel κ] :
  is_s_finite_kernel (snd_right κ) :=
by { rw snd_right, apply_instance, }

/-- Composition of two s-finite kernels. -/
noncomputable
def comp (η : kernel β γ) [is_s_finite_kernel η] (κ : kernel α β) [is_s_finite_kernel κ] :
  kernel α γ :=
snd_right (prod κ (prod_mk_left η α))

localized "notation (name := kernel.comp) η ` ∘ₖ `:90 κ := probability_theory.kernel.comp η κ" in
  probability_theory

lemma comp_apply (η : kernel β γ) [is_s_finite_kernel η] (κ : kernel α β) [is_s_finite_kernel κ]
  (a : α) {s : set γ} (hs : measurable_set s) :
  (η ∘ₖ κ) a s = ∫⁻ b, η b s ∂κ a :=
begin
  rw [comp, snd_right_apply' _ _ hs, prod_apply],
  swap, { exact measurable_snd hs, },
  simp only [set.mem_set_of_eq, set.set_of_mem_eq, prod_mk_left_apply' _ _ s],
end

lemma lintegral_comp (η : kernel β γ) [is_s_finite_kernel η] (κ : kernel α β) [is_s_finite_kernel κ]
  (a : α) {g : γ → ℝ≥0∞} (hg : measurable g) :
  ∫⁻ c, g c ∂((η ∘ₖ κ) a) = ∫⁻ b, ∫⁻ c, g c ∂(η b) ∂(κ a) :=
begin
  rw [comp, lintegral_snd_right _ _ hg],
  change ∫⁻ bc, (λ a b, g b) bc.fst bc.snd ∂(prod κ (prod_mk_left η _)) a
    = ∫⁻ b, ∫⁻ c, g c ∂(η b) ∂κ a,
  exact lintegral_prod _ _ _ (hg.comp measurable_snd),
end

instance is_markov_kernel.comp (η : kernel β γ) [is_markov_kernel η]
  (κ : kernel α β) [is_markov_kernel κ] :
  is_markov_kernel (η ∘ₖ κ) :=
by { rw comp, apply_instance, }

instance is_finite_kernel.comp (η : kernel β γ) [is_finite_kernel η]
  (κ : kernel α β) [is_finite_kernel κ] :
  is_finite_kernel (η ∘ₖ κ) :=
by { rw comp, apply_instance, }

instance is_s_finite_kernel.comp (η : kernel β γ) [is_s_finite_kernel η]
  (κ : kernel α β) [is_s_finite_kernel κ] :
  is_s_finite_kernel (η ∘ₖ κ) :=
by { rw comp, apply_instance, }

lemma comp_assoc {δ : Type*} {mδ : measurable_space δ} (ξ : kernel γ δ) [is_s_finite_kernel ξ]
  (η : kernel β γ) [is_s_finite_kernel η] (κ : kernel α β) [is_s_finite_kernel κ] :
  ((ξ ∘ₖ η) ∘ₖ κ) = ξ ∘ₖ η ∘ₖ κ :=
begin
  refine ext_fun (λ a f hf, _),
  simp_rw lintegral_comp _ _ _ hf,
  have h_meas : measurable (λ b, ∫⁻ d, f d ∂(ξ b)),
    from measurable_lintegral ξ _ (hf.comp measurable_snd),
  rw lintegral_comp _ _ _ h_meas,
end

lemma deterministic_comp_eq_map (hf : measurable f) (κ : kernel α β) [is_s_finite_kernel κ] :
  (deterministic hf ∘ₖ κ) = map κ f hf :=
begin
  ext a s hs,
  simp_rw [map_apply' _ _ _ hs, comp_apply _ _ _ hs, deterministic_apply' hf _ hs,
    lintegral_indicator_const_comp hf hs, one_mul],
end

lemma comp_deterministic_eq_comap (κ : kernel α β) [is_s_finite_kernel κ] (hg : measurable g) :
  (κ ∘ₖ deterministic hg) = comap κ g hg :=
begin
  ext a s hs,
  simp_rw [comap_apply' _ _ _ s, comp_apply _ _ _ hs, deterministic_apply hg a,
    lintegral_dirac' _ (kernel.measurable_coe κ hs)],
end

end map_comap
=======
lemma measurable_lintegral' (κ : kernel α β) [is_s_finite_kernel κ]
  {f : β → ℝ≥0∞} (hf : measurable f) :
  measurable (λ a, ∫⁻ b, f b ∂(κ a)) :=
measurable_lintegral κ (hf.comp measurable_snd)

lemma measurable_set_lintegral (κ : kernel α β) [is_s_finite_kernel κ]
  {f : α → β → ℝ≥0∞} (hf : measurable (function.uncurry f)) {s : set β} (hs : measurable_set s) :
  measurable (λ a, ∫⁻ b in s, f a b ∂(κ a)) :=
by { simp_rw ← lintegral_restrict κ hs, exact measurable_lintegral _ hf }

lemma measurable_set_lintegral' (κ : kernel α β) [is_s_finite_kernel κ]
  {f : β → ℝ≥0∞} (hf : measurable f) {s : set β} (hs : measurable_set s) :
  measurable (λ a, ∫⁻ b in s, f b ∂(κ a)) :=
measurable_set_lintegral κ (hf.comp measurable_snd) hs

end measurable_lintegral
>>>>>>> 52e2fbbd

end kernel

end probability_theory<|MERGE_RESOLUTION|>--- conflicted
+++ resolved
@@ -47,13 +47,6 @@
   kernel `κ : kernel α β` and a function `f : α → β → ℝ≥0∞` such that `function.uncurry f`
   is measurable.
 
-<<<<<<< HEAD
-* `lintegral_prod`: `∫⁻ bc, f bc.1 bc.2 ∂(prod κ η a) = ∫⁻ b, ∫⁻ c, f b c ∂(η (a, b)) ∂(κ a)`.
-* `is_finite_kernel.prod`
-* `is_s_finite_kernel.prod`
-
-=======
->>>>>>> 52e2fbbd
 -/
 
 open measure_theory
@@ -356,13 +349,10 @@
 
 include mα mβ
 
-<<<<<<< HEAD
 lemma const_apply (μβ : measure β) (a : α) :
   const α μβ a = μβ :=
 rfl
 
-=======
->>>>>>> 52e2fbbd
 instance is_finite_kernel_const {μβ : measure β} [hμβ : is_finite_measure μβ] :
   is_finite_kernel (const α μβ) :=
 ⟨⟨μβ set.univ, measure_lt_top _ _, λ a, le_rfl⟩⟩
@@ -505,11 +495,7 @@
 
 lemma measurable_lintegral_indicator_const (κ : kernel α β) [is_s_finite_kernel κ]
   {t : set (α × β)} (ht : measurable_set t) (c : ℝ≥0∞) :
-<<<<<<< HEAD
-  measurable (λ a, ∫⁻ b, t.indicator (function.const (α × β) c) (a, b) ∂κ a) :=
-=======
   measurable (λ a, ∫⁻ b, t.indicator (function.const (α × β) c) (a, b) ∂(κ a)) :=
->>>>>>> 52e2fbbd
 begin
   simp_rw lintegral_indicator_const_comp measurable_prod_mk_left ht _,
   exact measurable.const_mul (measurable_prod_mk_mem _ ht) c,
@@ -519,24 +505,15 @@
 map from `α × β` (hypothesis `measurable (function.uncurry f)`), the integral
 `a ↦ ∫⁻ b, f a b ∂(κ a)` is measurable. -/
 theorem measurable_lintegral (κ : kernel α β) [is_s_finite_kernel κ]
-<<<<<<< HEAD
-  (f : α → β → ℝ≥0∞) (hf : measurable (function.uncurry f)) :
-  measurable (λ a, ∫⁻ b, f a b ∂κ a) :=
-=======
   {f : α → β → ℝ≥0∞} (hf : measurable (function.uncurry f)) :
   measurable (λ a, ∫⁻ b, f a b ∂(κ a)) :=
->>>>>>> 52e2fbbd
 begin
   let F : ℕ → simple_func (α × β) ℝ≥0∞ := simple_func.eapprox (function.uncurry f),
   have h : ∀ a, (⨆ n, F n a) = function.uncurry f a,
     from simple_func.supr_eapprox_apply (function.uncurry f) hf,
   simp only [prod.forall, function.uncurry_apply_pair] at h,
   simp_rw ← h,
-<<<<<<< HEAD
-  have : ∀ a, ∫⁻ b, (⨆ n, F n (a, b)) ∂κ a = ⨆ n, ∫⁻ b, F n (a, b) ∂κ a,
-=======
   have : ∀ a, ∫⁻ b, (⨆ n, F n (a, b)) ∂(κ a) = ⨆ n, ∫⁻ b, F n (a, b) ∂(κ a),
->>>>>>> 52e2fbbd
   { intro a,
     rw lintegral_supr,
     { exact λ n, (F n).measurable.comp measurable_prod_mk_left, },
@@ -549,555 +526,14 @@
     exact measurable_lintegral_indicator_const κ ht c, },
   { intros g₁ g₂ h_disj hm₁ hm₂,
     simp only [simple_func.coe_add, pi.add_apply],
-<<<<<<< HEAD
-    have h_add : (λ a, ∫⁻ b, g₁ (a, b) + g₂ (a, b) ∂κ a)
-      = (λ a, ∫⁻ b, g₁ (a, b) ∂κ a) + (λ a, ∫⁻ b, g₂ (a, b) ∂κ a),
-=======
     have h_add : (λ a, ∫⁻ b, g₁ (a, b) + g₂ (a, b) ∂(κ a))
       = (λ a, ∫⁻ b, g₁ (a, b) ∂(κ a)) + (λ a, ∫⁻ b, g₂ (a, b) ∂(κ a)),
->>>>>>> 52e2fbbd
     { ext1 a,
       rw [pi.add_apply, lintegral_add_left (g₁.measurable.comp measurable_prod_mk_left)], },
     rw h_add,
     exact measurable.add hm₁ hm₂, },
 end
 
-<<<<<<< HEAD
-lemma measurable_set_lintegral (κ : kernel α β) [is_s_finite_kernel κ]
-  (f : α → β → ℝ≥0∞) (hf : measurable (function.uncurry f)) {s : set β} (hs : measurable_set s) :
-  measurable (λ a, ∫⁻ b in s, f a b ∂κ a) :=
-by { simp_rw ← lintegral_restrict κ hs, exact measurable_lintegral _ _ hf }
-
-end measurable_lintegral
-
-section with_density
-variables {f : α → β → ℝ≥0∞}
-
-/-- Kernel with image `(κ a).with_density (f a)`. It verifies
-`∫⁻ b, g b ∂(with_density κ f hf a) = ∫⁻ b, f a b * g b ∂(κ a)`. -/
-noncomputable
-def with_density (κ : kernel α β) [is_s_finite_kernel κ]
-  (f : α → β → ℝ≥0∞) (hf : measurable (function.uncurry f)) :
-  kernel α β :=
-{ val := λ a, (κ a).with_density (f a),
-  property :=
-  begin
-    refine measure.measurable_of_measurable_coe _ (λ s hs, _),
-    have : (λ a, (κ a).with_density (f a) s) = (λ a, ∫⁻ b in s, f a b ∂κ a),
-    { ext1 a, exact with_density_apply (f a) hs, },
-    rw this,
-    exact measurable_set_lintegral κ f hf hs,
-  end, }
-
-protected lemma with_density_apply (κ : kernel α β) [is_s_finite_kernel κ]
-  (hf : measurable (function.uncurry f)) (a : α) :
-  with_density κ f hf a = (κ a).with_density (f a) := rfl
-
-lemma with_density_apply' (κ : kernel α β) [is_s_finite_kernel κ]
-  (hf : measurable (function.uncurry f)) (a : α) {s : set β} (hs : measurable_set s) :
-  with_density κ f hf a s = ∫⁻ b in s, f a b ∂(κ a) :=
-by rw [kernel.with_density_apply, with_density_apply _ hs]
-
-lemma lintegral_with_density (κ : kernel α β) [is_s_finite_kernel κ]
-  (hf : measurable (function.uncurry f)) (a : α) {g : β → ℝ≥0∞} (hg : measurable g) :
-  ∫⁻ b, g b ∂(with_density κ f hf a) = ∫⁻ b, f a b * g b ∂(κ a) :=
-begin
-  rw [kernel.with_density_apply,
-    lintegral_with_density_eq_lintegral_mul _ (measurable.of_uncurry_left hf) hg],
-  simp_rw pi.mul_apply,
-end
-
-end with_density
-
-section product
-
-/-!
-### Product of kernels
-
-We define a kernel product `prod : kernel α β → kernel (α × β) γ → kernel α (β × γ)`.
--/
-
-variables {γ : Type*} {mγ : measurable_space γ}
-
-include mγ
-
-/-- Auxiliary function for the definition of the product of two kernels. For all `a : α`,
-`prod_fun κ η a` is a countably additive function with value zero on the empty set, and the
-product of kernels is defined in `kernel.prod` through `measure.of_measurable`. -/
-noncomputable
-def prod_fun (κ : kernel α β) (η : kernel (α × β) γ) (a : α) (s : set (β × γ)) : ℝ≥0∞ :=
-∫⁻ b, η (a, b) {c | (b, c) ∈ s} ∂κ a
-
-lemma prod_fun_empty (κ : kernel α β) (η : kernel (α × β) γ) (a : α) :
-  prod_fun κ η a ∅ = 0 :=
-by simp only [prod_fun, set.mem_empty_iff_false, set.set_of_false, measure_empty, lintegral_const,
-  zero_mul]
-
-lemma prod_fun_Union (κ : kernel α β) (η : kernel (α × β) γ) [is_s_finite_kernel η] (a : α)
-  (f : ℕ → set (β × γ)) (hf_meas : ∀ i, measurable_set (f i)) (hf_disj : pairwise (disjoint on f)) :
-  prod_fun κ η a (⋃ i, f i) = ∑' i, prod_fun κ η a (f i) :=
-begin
-  have h_Union : (λ b, η (a, b) {c : γ | (b, c) ∈ ⋃ i, f i})
-    = λ b, η (a,b) (⋃ i, {c : γ | (b, c) ∈ f i}),
-  { ext b,
-    congr' with c,
-    simp only [set.mem_Union, set.supr_eq_Union, set.mem_set_of_eq],
-    refl, },
-  rw [prod_fun, h_Union],
-  have h_tsum : (λ b, η (a, b) (⋃ i, {c : γ | (b, c) ∈ f i}))
-    = λ b, ∑' i, η (a, b) {c : γ | (b, c) ∈ f i},
-  { ext1 b,
-    rw measure_Union,
-    { intros i j hij s hsi hsj c hcs,
-      have hbci : {(b, c)} ⊆ f i, by { rw set.singleton_subset_iff, exact hsi hcs, },
-      have hbcj : {(b, c)} ⊆ f j, by { rw set.singleton_subset_iff, exact hsj hcs, },
-      simpa only [set.bot_eq_empty, set.le_eq_subset, set.singleton_subset_iff,
-        set.mem_empty_iff_false] using hf_disj hij hbci hbcj, },
-    { exact λ i, (@measurable_prod_mk_left β γ _ _ b) _ (hf_meas i), }, },
-  rw [h_tsum, lintegral_tsum],
-  { refl, },
-  { intros i,
-    have hm : measurable_set {p : (α × β) × γ | (p.1.2, p.2) ∈ f i},
-      from measurable_fst.snd.prod_mk measurable_snd (hf_meas i),
-    exact ((measurable_prod_mk_mem η hm).comp measurable_prod_mk_left).ae_measurable, },
-end
-
-lemma prod_fun_tsum_right (κ : kernel α β) (η : kernel (α × β) γ) [is_s_finite_kernel η]
-  (a : α) {s : set (β × γ)} (hs : measurable_set s) :
-  prod_fun κ η a s = ∑' n, prod_fun κ (seq η n) a s :=
-begin
-  simp_rw [prod_fun, (measure_sum_seq η _).symm],
-  have : ∫⁻ b, measure.sum (λ n, seq η n (a, b)) {c : γ | (b, c) ∈ s} ∂κ a
-    = ∫⁻ b, ∑' n, seq η n (a, b) {c : γ | (b, c) ∈ s} ∂κ a,
-  { congr',
-    ext1 b,
-    rw measure.sum_apply,
-    exact measurable_prod_mk_left hs, },
-  rw [this, lintegral_tsum (λ n : ℕ, _)],
-  exact ((measurable_prod_mk_mem (seq η n) ((measurable_fst.snd.prod_mk measurable_snd) hs)).comp
-    measurable_prod_mk_left).ae_measurable,
-end
-
-lemma prod_fun_tsum_left (κ : kernel α β) (η : kernel (α × β) γ) [is_s_finite_kernel κ]
-  (a : α) (s : set (β × γ)) :
-  prod_fun κ η a s = ∑' n, prod_fun (seq κ n) η a s :=
-by simp_rw [prod_fun, (measure_sum_seq κ _).symm, lintegral_sum_measure]
-
-lemma prod_fun_eq_tsum (κ : kernel α β) [is_s_finite_kernel κ]
-  (η : kernel (α × β) γ) [is_s_finite_kernel η]
-  (a : α) {s : set (β × γ)} (hs : measurable_set s) :
-  prod_fun κ η a s = ∑' n m, prod_fun (seq κ n) (seq η m) a s :=
-by simp_rw [prod_fun_tsum_left κ η a s, prod_fun_tsum_right _ η a hs]
-
-/-- Auxiliary lemma for `measurable_prod_fun`. -/
-lemma measurable_prod_fun_of_finite (κ : kernel α β) [is_finite_kernel κ]
-  (η : kernel (α × β) γ) [is_finite_kernel η] {s : set (β × γ)} (hs : measurable_set s) :
-  measurable (λ a, prod_fun κ η a s) :=
-begin
-  simp only [prod_fun],
-  have h_meas : measurable (function.uncurry (λ a b, η (a, b) {c : γ | (b, c) ∈ s})),
-  { have : function.uncurry (λ a b, η (a, b) {c : γ | (b, c) ∈ s})
-      = λ p, η p {c : γ | (p.2, c) ∈ s},
-    { ext1 p,
-      have hp_eq_mk : p = (p.fst, p.snd) := prod.mk.eta.symm,
-      rw [hp_eq_mk, function.uncurry_apply_pair], },
-    rw this,
-    exact measurable_prod_mk_mem η (measurable_fst.snd.prod_mk measurable_snd hs), },
-  exact measurable_lintegral κ (λ a b, η (a, b) {c : γ | (b, c) ∈ s}) h_meas,
-end
-
-lemma measurable_prod_fun (κ : kernel α β) [is_s_finite_kernel κ]
-  (η : kernel (α × β) γ) [is_s_finite_kernel η] {s : set (β × γ)} (hs : measurable_set s) :
-  measurable (λ a, prod_fun κ η a s) :=
-begin
-  simp_rw prod_fun_tsum_right κ η _ hs,
-  refine measurable.ennreal_tsum (λ n, _),
-  simp only [prod_fun],
-  have h_meas : measurable (function.uncurry (λ a b, seq η n (a, b) {c : γ | (b, c) ∈ s})),
-  { have : function.uncurry (λ a b, seq η n (a, b) {c : γ | (b, c) ∈ s})
-      = λ p, seq η n p {c : γ | (p.2, c) ∈ s},
-    { ext1 p,
-      have hp_eq_mk : p = (p.fst, p.snd) := prod.mk.eta.symm,
-      rw [hp_eq_mk, function.uncurry_apply_pair], },
-    rw this,
-    exact measurable_prod_mk_mem (seq η n) (measurable_fst.snd.prod_mk measurable_snd hs), },
-  exact measurable_lintegral κ (λ a b, seq η n (a, b) {c : γ | (b, c) ∈ s}) h_meas,
-end
-
-/-- Product of kernels. It verifies
-`∫⁻ bc, f bc.1 bc.2 ∂(prod κ η a) = ∫⁻ b, ∫⁻ c, f b c ∂(η (a, b)) ∂(κ a)` (see `lintegral_prod`). -/
-noncomputable
-def prod (κ : kernel α β) [is_s_finite_kernel κ] (η : kernel (α × β) γ) [is_s_finite_kernel η] :
-  kernel α (β × γ) :=
-{ val := λ a, measure.of_measurable (λ s hs, prod_fun κ η a s) (prod_fun_empty κ η a)
-    (prod_fun_Union κ η a),
-  property :=
-  begin
-    refine measure.measurable_of_measurable_coe _ (λ s hs, _),
-    have : (λ a, measure.of_measurable (λ s hs, prod_fun κ η a s) (prod_fun_empty κ η a)
-        (prod_fun_Union κ η a) s) = λ a, prod_fun κ η a s,
-    { ext1 a, rwa measure.of_measurable_apply, },
-    rw this,
-    exact measurable_prod_fun κ η hs,
-  end, }
-
-lemma prod_apply_eq_prod_fun (κ : kernel α β) [is_s_finite_kernel κ] (η : kernel (α × β) γ)
-  [is_s_finite_kernel η] (a : α) {s : set (β × γ)} (hs : measurable_set s) :
-  prod κ η a s = prod_fun κ η a s :=
-begin
-  rw [prod],
-  change measure.of_measurable (λ s hs, prod_fun κ η a s) (prod_fun_empty κ η a)
-    (prod_fun_Union κ η a) s = ∫⁻ b, η (a, b) {c | (b, c) ∈ s} ∂κ a,
-  rw measure.of_measurable_apply _ hs,
-  refl,
-end
-
-lemma prod_apply (κ : kernel α β) [is_s_finite_kernel κ] (η : kernel (α × β) γ)
-  [is_s_finite_kernel η] (a : α) {s : set (β × γ)} (hs : measurable_set s) :
-  prod κ η a s = ∫⁻ b, η (a, b) {c | (b, c) ∈ s} ∂κ a :=
-prod_apply_eq_prod_fun κ η a hs
-
-/-- Integral against the product of two kernels. -/
-theorem lintegral_prod (κ : kernel α β) [is_s_finite_kernel κ] (η : kernel (α × β) γ)
-  [is_s_finite_kernel η] (a : α) {f : β → γ → ℝ≥0∞} (hf : measurable (function.uncurry f)) :
-  ∫⁻ bc, f bc.1 bc.2 ∂(prod κ η a) = ∫⁻ b, ∫⁻ c, f b c ∂(η (a, b)) ∂(κ a) :=
-begin
-  let F : ℕ → simple_func (β × γ) ℝ≥0∞ := simple_func.eapprox (function.uncurry f),
-  have h : ∀ a, (⨆ n, F n a) = function.uncurry f a,
-    from simple_func.supr_eapprox_apply (function.uncurry f) hf,
-  simp only [prod.forall, function.uncurry_apply_pair] at h,
-  simp_rw [← h, prod.mk.eta],
-  have h_mono : monotone F := λ i j hij b, simple_func.monotone_eapprox (function.uncurry f) hij _,
-  rw lintegral_supr (λ n, (F n).measurable) h_mono,
-  have : ∀ b, ∫⁻ c, (⨆ n, F n (b, c)) ∂η (a, b) = ⨆ n, ∫⁻ c, F n (b, c) ∂η (a, b),
-  { intro a,
-    rw lintegral_supr,
-    { exact λ n, (F n).measurable.comp measurable_prod_mk_left, },
-    { exact λ i j hij b, h_mono hij _, }, },
-  simp_rw this,
-  have h_some_meas_integral : ∀ f' : simple_func (β × γ) ℝ≥0∞,
-    measurable (λ b, ∫⁻ c, f' (b, c) ∂η (a, b)),
-  { intros f',
-    have : (λ b, ∫⁻ c, f' (b, c) ∂η (a, b)) = (λ ab, ∫⁻ c, f' (ab.2, c) ∂η (ab)) ∘ (λ b, (a, b)),
-      { ext1 ab, refl, },
-      rw this,
-      refine measurable.comp _ measurable_prod_mk_left,
-      refine (measurable_lintegral η _
-        ((simple_func.measurable _).comp (measurable_fst.snd.prod_mk measurable_snd))), },
-  rw lintegral_supr,
-  rotate,
-  { exact λ n, h_some_meas_integral (F n), },
-  { exact λ i j hij b, lintegral_mono (λ c, h_mono hij _), },
-  congr,
-  ext1 n,
-  refine simple_func.induction _ _ (F n),
-  { intros c s hs,
-    simp only [simple_func.const_zero, simple_func.coe_piecewise, simple_func.coe_const,
-      simple_func.coe_zero, set.piecewise_eq_indicator, lintegral_indicator_const hs],
-    rw [prod_apply κ η _ hs, ← lintegral_const_mul c _],
-    swap, { exact (measurable_prod_mk_mem η ((measurable_fst.snd.prod_mk measurable_snd) hs)).comp
-      measurable_prod_mk_left, },
-    congr,
-    ext1 b,
-    rw lintegral_indicator_const_comp measurable_prod_mk_left hs,
-    refl, },
-  { intros f f' h_disj hf_eq hf'_eq,
-    simp_rw [simple_func.coe_add, pi.add_apply],
-    change ∫⁻ x, ((f : (β × γ) → ℝ≥0∞) x + f' x) ∂(prod κ η a)
-      = ∫⁻ b, ∫⁻ (c : γ), f (b, c) + f' (b, c) ∂η (a, b) ∂κ a,
-    rw [lintegral_add_left (simple_func.measurable _), hf_eq, hf'_eq, ← lintegral_add_left],
-    swap, { exact h_some_meas_integral f, },
-    congr' with b,
-    rw ← lintegral_add_left ((simple_func.measurable _).comp measurable_prod_mk_left), },
-end
-
-lemma prod_eq_tsum_prod (κ : kernel α β) [is_s_finite_kernel κ] (η : kernel (α × β) γ)
-  [is_s_finite_kernel η] (a : α) {s : set (β × γ)} (hs : measurable_set s) :
-  prod κ η a s = ∑' (n m : ℕ), prod (seq κ n) (seq η m) a s :=
-by { simp_rw prod_apply_eq_prod_fun _ _ _ hs, exact prod_fun_eq_tsum κ η a hs, }
-
-lemma prod_eq_sum_prod (κ : kernel α β) [is_s_finite_kernel κ]
-  (η : kernel (α × β) γ) [is_s_finite_kernel η] :
-  prod κ η = kernel.sum (λ n, kernel.sum (λ m, prod (seq κ n) (seq η m))) :=
-by { ext a s hs, simp_rw [kernel.sum_apply' _ a hs], rw prod_eq_tsum_prod κ η a hs, }
-
-lemma prod_eq_sum_prod_left (κ : kernel α β) [is_s_finite_kernel κ]
-  (η : kernel (α × β) γ) [is_s_finite_kernel η] :
-  prod κ η = kernel.sum (λ n, prod (seq κ n) η) :=
-begin
-  rw prod_eq_sum_prod,
-  congr' with n a s hs,
-  simp_rw [kernel.sum_apply' _ _ hs, prod_apply_eq_prod_fun _ _ _ hs,
-    prod_fun_tsum_right _ η a hs],
-end
-
-lemma prod_eq_sum_prod_right (κ : kernel α β) [is_s_finite_kernel κ]
-  (η : kernel (α × β) γ) [is_s_finite_kernel η] :
-  prod κ η = kernel.sum (λ n, prod κ (seq η n)) :=
-by { rw prod_eq_sum_prod, simp_rw prod_eq_sum_prod_left κ _, rw kernel.sum_comm, }
-
-instance is_markov_kernel.prod (κ : kernel α β) [is_markov_kernel κ]
-  (η : kernel (α × β) γ) [is_markov_kernel η] :
-  is_markov_kernel (prod κ η) :=
-⟨λ a, ⟨
-begin
-  rw prod_apply κ η a measurable_set.univ,
-  simp only [set.mem_univ, set.set_of_true, measure_univ, lintegral_one],
-end⟩⟩
-
-lemma prod_apply_univ_le (κ : kernel α β) [is_s_finite_kernel κ]
-  (η : kernel (α × β) γ) [is_finite_kernel η] (a : α) :
-  prod κ η a set.univ ≤ (κ a set.univ) * (is_finite_kernel.bound η) :=
-begin
-  rw prod_apply κ η a measurable_set.univ,
-  simp only [set.mem_univ, set.set_of_true],
-  let Cη := is_finite_kernel.bound η,
-  calc ∫⁻ b, η (a, b) set.univ ∂κ a
-      ≤ ∫⁻ b, Cη ∂κ a : lintegral_mono (λ b, measure_le_bound η (a, b) set.univ)
-  ... = Cη * κ a set.univ : lintegral_const Cη
-  ... = κ a set.univ * Cη : mul_comm _ _,
-end
-
-instance is_finite_kernel.prod (κ : kernel α β) [is_finite_kernel κ]
-  (η : kernel (α × β) γ) [is_finite_kernel η] :
-  is_finite_kernel (prod κ η) :=
-⟨⟨is_finite_kernel.bound κ * is_finite_kernel.bound η,
-  ennreal.mul_lt_top (is_finite_kernel.bound_ne_top κ) (is_finite_kernel.bound_ne_top η),
-  λ a, calc prod κ η a set.univ
-    ≤ (κ a set.univ) * is_finite_kernel.bound η : prod_apply_univ_le κ η a
-... ≤ is_finite_kernel.bound κ * is_finite_kernel.bound η :
-        ennreal.mul_le_mul (measure_le_bound κ a set.univ) le_rfl, ⟩⟩
-
-instance is_s_finite_kernel.prod (κ : kernel α β) [is_s_finite_kernel κ]
-  (η : kernel (α × β) γ) [is_s_finite_kernel η] :
-  is_s_finite_kernel (prod κ η) :=
-begin
-  rw prod_eq_sum_prod,
-  exact kernel.is_s_finite_kernel_sum (λ n, kernel.is_s_finite_kernel_sum infer_instance),
-end
-
-end product
-
-section map_comap
-
-/-! ### map, comap and composition -/
-
-variables {γ : Type*} {mγ : measurable_space γ} {f : β → γ} {g : γ → α}
-
-include mγ
-
-/-- The pushforward of a kernel along a measurable function. -/
-noncomputable
-def map (κ : kernel α β) (f : β → γ) (hf : measurable f) : kernel α γ :=
-{ val := λ a, (κ a).map f,
-  property := (measure.measurable_map _ hf).comp (kernel.measurable κ) }
-
-lemma map_apply (κ : kernel α β) (hf : measurable f) (a : α) :
-  map κ f hf a = (κ a).map f := rfl
-
-lemma map_apply' (κ : kernel α β) (hf : measurable f) (a : α) {s : set γ} (hs : measurable_set s) :
-  map κ f hf a s = κ a (f ⁻¹' s) :=
-by rw [map_apply, measure.map_apply hf hs]
-
-lemma lintegral_map (κ : kernel α β) (hf : measurable f) (a : α)
-  {g' : γ → ℝ≥0∞} (hg : measurable g') :
-  ∫⁻ b, g' b ∂(map κ f hf a) = ∫⁻ a, g' (f a) ∂κ a :=
-by rw [map_apply _ hf, lintegral_map hg hf]
-
-instance is_markov_kernel.map (κ : kernel α β) [is_markov_kernel κ] (hf : measurable f) :
-  is_markov_kernel (map κ f hf) :=
- ⟨λ a, ⟨by rw [map_apply' κ hf a measurable_set.univ, set.preimage_univ, measure_univ]⟩⟩
-
-instance is_finite_kernel.map (κ : kernel α β) [is_finite_kernel κ] (hf : measurable f) :
-  is_finite_kernel (map κ f hf) :=
-begin
-  refine ⟨⟨is_finite_kernel.bound κ, is_finite_kernel.bound_lt_top κ, λ a, _⟩⟩,
-  rw map_apply' κ hf a measurable_set.univ,
-  exact measure_le_bound κ a _,
-end
-
-instance is_s_finite_kernel.map (κ : kernel α β) [is_s_finite_kernel κ] (hf : measurable f) :
-  is_s_finite_kernel (map κ f hf) :=
-begin
-  refine ⟨⟨λ n, map (seq κ n) f hf, infer_instance, _⟩⟩,
-  ext a s hs,
-  rw [kernel.sum_apply, map_apply' κ hf a hs, measure.sum_apply _ hs, ← measure_sum_seq κ,
-    measure.sum_apply _ (hf hs)],
-  simp_rw map_apply' _ hf _ hs,
-end
-
-/-- Pullback of a kernel, such that for each set s `comap κ g hg c s = κ (g c) s`. -/
-def comap (κ : kernel α β) (g : γ → α) (hg : measurable g) : kernel γ β :=
-{ val := λ a, κ (g a),
-  property := (kernel.measurable κ).comp hg }
-
-lemma comap_apply (κ : kernel α β) (hg : measurable g) (c : γ) :
-  comap κ g hg c = κ (g c) := rfl
-
-lemma comap_apply' (κ : kernel α β) (hg : measurable g) (c : γ) (s : set β) :
-  comap κ g hg c s = κ (g c) s := rfl
-
-lemma lintegral_comap (κ : kernel α β) (hg : measurable g) (c : γ) (g' : β → ℝ≥0∞) :
-  ∫⁻ b, g' b ∂(comap κ g hg c) = ∫⁻ b, g' b ∂(κ (g c)) := rfl
-
-instance is_markov_kernel.comap (κ : kernel α β) [is_markov_kernel κ] (hg : measurable g) :
-  is_markov_kernel (comap κ g hg) :=
-⟨λ a, ⟨by rw [comap_apply' κ hg a set.univ, measure_univ]⟩⟩
-
-instance is_finite_kernel.comap (κ : kernel α β) [is_finite_kernel κ] (hg : measurable g) :
-  is_finite_kernel (comap κ g hg) :=
-begin
-  refine ⟨⟨is_finite_kernel.bound κ, is_finite_kernel.bound_lt_top κ, λ a, _⟩⟩,
-  rw comap_apply' κ hg a set.univ,
-  exact measure_le_bound κ _ _,
-end
-
-instance is_s_finite_kernel.comap (κ : kernel α β) [is_s_finite_kernel κ] (hg : measurable g) :
-  is_s_finite_kernel (comap κ g hg) :=
-begin
-  refine ⟨⟨λ n, comap (seq κ n) g hg, infer_instance, _⟩⟩,
-  ext a s hs,
-  rw [kernel.sum_apply, comap_apply' κ hg a s, measure.sum_apply _ hs, ← measure_sum_seq κ,
-    measure.sum_apply _ hs],
-  simp_rw comap_apply' _ hg _ s,
-end
-
-omit mγ
-
-/-- Define a `kernel (γ × α) β` from a `kernel α β` by taking the comap of the projection. -/
-def prod_mk_left (κ : kernel α β) (γ : Type*) [measurable_space γ] : kernel (γ × α) β :=
-comap κ prod.snd measurable_snd
-
-include mγ
-
-lemma prod_mk_left_apply (κ : kernel α β) (ca : γ × α) :
-  prod_mk_left κ γ ca = (κ ca.snd) :=
-by rw [prod_mk_left, comap_apply _ _ _]
-
-lemma prod_mk_left_apply' (κ : kernel α β) (ca : γ × α) (s : set β) :
-  prod_mk_left κ γ ca s = (κ ca.snd) s :=
-by rw prod_mk_left_apply
-
-lemma lintegral_prod_mk_left (κ : kernel α β) (ca : γ × α) (g : β → ℝ≥0∞) :
-  ∫⁻ b, g b ∂(prod_mk_left κ γ ca) = ∫⁻ b, g b ∂κ ca.snd := rfl
-
-instance is_markov_kernel.prod_mk_left (κ : kernel α β) [is_markov_kernel κ] :
-  is_markov_kernel (prod_mk_left κ γ) :=
-by { rw prod_mk_left, apply_instance, }
-
-instance is_finite_kernel.prod_mk_left (κ : kernel α β) [is_finite_kernel κ] :
-  is_finite_kernel (prod_mk_left κ γ) :=
-by { rw prod_mk_left, apply_instance, }
-
-instance is_s_finite_kernel.prod_mk_left (κ : kernel α β) [is_s_finite_kernel κ] :
-  is_s_finite_kernel (prod_mk_left κ γ) :=
-by { rw prod_mk_left, apply_instance, }
-
-/-- Define a `kernel α γ` from a `kernel α (β × γ)` by taking the map of the projection. -/
-noncomputable
-def snd_right (κ : kernel α (β × γ)) : kernel α γ :=
-map κ prod.snd measurable_snd
-
-lemma snd_right_apply (κ : kernel α (β × γ)) (a : α) :
-  snd_right κ a = (κ a).map prod.snd :=
-by rw [snd_right, map_apply _ _ _]
-
-lemma snd_right_apply' (κ : kernel α (β × γ)) (a : α) {s : set γ} (hs : measurable_set s) :
-  snd_right κ a s = κ a {p | p.2 ∈ s} :=
-by { rw [snd_right, map_apply' _ _ _ hs], refl, }
-
-lemma lintegral_snd_right (κ : kernel α (β × γ)) (a : α) {g : γ → ℝ≥0∞} (hg : measurable g) :
-  ∫⁻ c, g c ∂(snd_right κ a) = ∫⁻ (bc : β × γ), g bc.snd ∂(κ a) :=
-by rw [snd_right, lintegral_map _ measurable_snd a hg]
-
-lemma snd_right_univ (κ : kernel α (β × γ)) (a : α) :
-  snd_right κ a set.univ = κ a set.univ :=
-snd_right_apply' _ _ measurable_set.univ
-
-instance is_markov_kernel.snd_right (κ : kernel α (β × γ)) [is_markov_kernel κ] :
-  is_markov_kernel (snd_right κ) :=
-by { rw snd_right, apply_instance, }
-
-instance is_finite_kernel.snd_right (κ : kernel α (β × γ)) [is_finite_kernel κ] :
-  is_finite_kernel (snd_right κ) :=
-by { rw snd_right, apply_instance, }
-
-instance is_s_finite_kernel.snd_right (κ : kernel α (β × γ)) [is_s_finite_kernel κ] :
-  is_s_finite_kernel (snd_right κ) :=
-by { rw snd_right, apply_instance, }
-
-/-- Composition of two s-finite kernels. -/
-noncomputable
-def comp (η : kernel β γ) [is_s_finite_kernel η] (κ : kernel α β) [is_s_finite_kernel κ] :
-  kernel α γ :=
-snd_right (prod κ (prod_mk_left η α))
-
-localized "notation (name := kernel.comp) η ` ∘ₖ `:90 κ := probability_theory.kernel.comp η κ" in
-  probability_theory
-
-lemma comp_apply (η : kernel β γ) [is_s_finite_kernel η] (κ : kernel α β) [is_s_finite_kernel κ]
-  (a : α) {s : set γ} (hs : measurable_set s) :
-  (η ∘ₖ κ) a s = ∫⁻ b, η b s ∂κ a :=
-begin
-  rw [comp, snd_right_apply' _ _ hs, prod_apply],
-  swap, { exact measurable_snd hs, },
-  simp only [set.mem_set_of_eq, set.set_of_mem_eq, prod_mk_left_apply' _ _ s],
-end
-
-lemma lintegral_comp (η : kernel β γ) [is_s_finite_kernel η] (κ : kernel α β) [is_s_finite_kernel κ]
-  (a : α) {g : γ → ℝ≥0∞} (hg : measurable g) :
-  ∫⁻ c, g c ∂((η ∘ₖ κ) a) = ∫⁻ b, ∫⁻ c, g c ∂(η b) ∂(κ a) :=
-begin
-  rw [comp, lintegral_snd_right _ _ hg],
-  change ∫⁻ bc, (λ a b, g b) bc.fst bc.snd ∂(prod κ (prod_mk_left η _)) a
-    = ∫⁻ b, ∫⁻ c, g c ∂(η b) ∂κ a,
-  exact lintegral_prod _ _ _ (hg.comp measurable_snd),
-end
-
-instance is_markov_kernel.comp (η : kernel β γ) [is_markov_kernel η]
-  (κ : kernel α β) [is_markov_kernel κ] :
-  is_markov_kernel (η ∘ₖ κ) :=
-by { rw comp, apply_instance, }
-
-instance is_finite_kernel.comp (η : kernel β γ) [is_finite_kernel η]
-  (κ : kernel α β) [is_finite_kernel κ] :
-  is_finite_kernel (η ∘ₖ κ) :=
-by { rw comp, apply_instance, }
-
-instance is_s_finite_kernel.comp (η : kernel β γ) [is_s_finite_kernel η]
-  (κ : kernel α β) [is_s_finite_kernel κ] :
-  is_s_finite_kernel (η ∘ₖ κ) :=
-by { rw comp, apply_instance, }
-
-lemma comp_assoc {δ : Type*} {mδ : measurable_space δ} (ξ : kernel γ δ) [is_s_finite_kernel ξ]
-  (η : kernel β γ) [is_s_finite_kernel η] (κ : kernel α β) [is_s_finite_kernel κ] :
-  ((ξ ∘ₖ η) ∘ₖ κ) = ξ ∘ₖ η ∘ₖ κ :=
-begin
-  refine ext_fun (λ a f hf, _),
-  simp_rw lintegral_comp _ _ _ hf,
-  have h_meas : measurable (λ b, ∫⁻ d, f d ∂(ξ b)),
-    from measurable_lintegral ξ _ (hf.comp measurable_snd),
-  rw lintegral_comp _ _ _ h_meas,
-end
-
-lemma deterministic_comp_eq_map (hf : measurable f) (κ : kernel α β) [is_s_finite_kernel κ] :
-  (deterministic hf ∘ₖ κ) = map κ f hf :=
-begin
-  ext a s hs,
-  simp_rw [map_apply' _ _ _ hs, comp_apply _ _ _ hs, deterministic_apply' hf _ hs,
-    lintegral_indicator_const_comp hf hs, one_mul],
-end
-
-lemma comp_deterministic_eq_comap (κ : kernel α β) [is_s_finite_kernel κ] (hg : measurable g) :
-  (κ ∘ₖ deterministic hg) = comap κ g hg :=
-begin
-  ext a s hs,
-  simp_rw [comap_apply' _ _ _ s, comp_apply _ _ _ hs, deterministic_apply hg a,
-    lintegral_dirac' _ (kernel.measurable_coe κ hs)],
-end
-
-end map_comap
-=======
 lemma measurable_lintegral' (κ : kernel α β) [is_s_finite_kernel κ]
   {f : β → ℝ≥0∞} (hf : measurable f) :
   measurable (λ a, ∫⁻ b, f b ∂(κ a)) :=
@@ -1114,7 +550,6 @@
 measurable_set_lintegral κ (hf.comp measurable_snd) hs
 
 end measurable_lintegral
->>>>>>> 52e2fbbd
 
 end kernel
 
