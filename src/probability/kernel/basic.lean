--- conflicted
+++ resolved
@@ -358,8 +358,6 @@
   ∫⁻ x, f x ∂(kernel.deterministic g hg a) = f (g a) :=
 by rw [kernel.deterministic_apply, lintegral_dirac (g a) f]
 
-<<<<<<< HEAD
-=======
 lemma set_lintegral_deterministic' {f : β → ℝ≥0∞} {g : α → β} {a : α}
   (hg : measurable g) (hf : measurable f) {s : set β} (hs : measurable_set s)
   [decidable (g a ∈ s)] :
@@ -372,7 +370,6 @@
   ∫⁻ x in s, f x ∂(kernel.deterministic g hg a) = if g a ∈ s then f (g a) else 0 :=
 by rw [kernel.deterministic_apply, set_lintegral_dirac f s]
 
->>>>>>> a9545e8a
 lemma integral_deterministic' {E : Type*} [normed_add_comm_group E] [normed_space ℝ E]
   [complete_space E] {f : β → E} {g : α → β} {a : α}
   (hg : measurable g) (hf : strongly_measurable f) :
@@ -386,8 +383,6 @@
   ∫ x, f x ∂(kernel.deterministic g hg a) = f (g a) :=
 by rw [kernel.deterministic_apply, integral_dirac _ (g a)]
 
-<<<<<<< HEAD
-=======
 lemma set_integral_deterministic' {E : Type*} [normed_add_comm_group E] [normed_space ℝ E]
   [complete_space E] {f : β → E} {g : α → β} {a : α}
   (hg : measurable g) (hf : strongly_measurable f) {s : set β} (hs : measurable_set s)
@@ -401,7 +396,6 @@
   (hg : measurable g) [measurable_singleton_class β] (s : set β) [decidable (g a ∈ s)] :
   ∫ x in s, f x ∂(kernel.deterministic g hg a) = if g a ∈ s then f (g a) else 0 :=
 by rw [kernel.deterministic_apply, set_integral_dirac f _ s]
->>>>>>> a9545e8a
 
 end deterministic
 
@@ -435,28 +429,22 @@
 by rw kernel.const_apply
 
 @[simp]
-<<<<<<< HEAD
-=======
 lemma set_lintegral_const {f : β → ℝ≥0∞} {μ : measure β} {a : α} {s : set β} :
   ∫⁻ x in s, f x ∂(kernel.const α μ a) = ∫⁻ x in s, f x ∂μ :=
 by rw kernel.const_apply
 
 @[simp]
->>>>>>> a9545e8a
 lemma integral_const {E : Type*} [normed_add_comm_group E] [normed_space ℝ E] [complete_space E]
   {f : β → E} {μ : measure β} {a : α} :
   ∫ x, f x ∂(kernel.const α μ a) = ∫ x, f x ∂μ :=
 by rw kernel.const_apply
 
-<<<<<<< HEAD
-=======
 @[simp]
 lemma set_integral_const {E : Type*} [normed_add_comm_group E] [normed_space ℝ E] [complete_space E]
   {f : β → E} {μ : measure β} {a : α} {s : set β} :
   ∫ x in s, f x ∂(kernel.const α μ a) = ∫ x in s, f x ∂μ :=
 by rw kernel.const_apply
 
->>>>>>> a9545e8a
 end const
 
 omit mα
@@ -492,10 +480,7 @@
   kernel.restrict κ hs a t = (κ a) (t ∩ s) :=
 by rw [restrict_apply κ hs a, measure.restrict_apply ht]
 
-<<<<<<< HEAD
-=======
-@[simp]
->>>>>>> a9545e8a
+@[simp]
 lemma restrict_univ : kernel.restrict κ measurable_set.univ = κ :=
 by { ext1 a, rw [kernel.restrict_apply, measure.restrict_univ], }
 
@@ -505,12 +490,6 @@
 by rw restrict_apply
 
 @[simp]
-<<<<<<< HEAD
-lemma integral_restrict {E : Type*} [normed_add_comm_group E] [normed_space ℝ E] [complete_space E]
-  {f : β → E} {a : α} (hs : measurable_set s) :
-  ∫ x, f x ∂(kernel.restrict κ hs a) = ∫ x in s, f x ∂(κ a) :=
-by rw kernel.restrict_apply
-=======
 lemma set_lintegral_restrict (κ : kernel α β) (hs : measurable_set s) (a : α) (f : β → ℝ≥0∞)
   (t : set β) :
   ∫⁻ b in t, f b ∂(kernel.restrict κ hs a) = ∫⁻ b in (t ∩ s), f b ∂(κ a) :=
@@ -521,7 +500,6 @@
   [complete_space E] {f : β → E} {a : α} (hs : measurable_set s) (t : set β) :
   ∫ x in t, f x ∂(kernel.restrict κ hs a) = ∫ x in (t ∩ s), f x ∂(κ a) :=
 by rw [restrict_apply, measure.restrict_restrict' hs]
->>>>>>> a9545e8a
 
 instance is_finite_kernel.restrict (κ : kernel α β) [is_finite_kernel κ] (hs : measurable_set s) :
   is_finite_kernel (kernel.restrict κ hs) :=
