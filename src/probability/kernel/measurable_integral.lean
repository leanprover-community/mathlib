/-
Copyright (c) 2023 Rémy Degenne. All rights reserved.
Released under Apache 2.0 license as described in the file LICENSE.
Authors: Rémy Degenne
-/
import probability.kernel.basic

/-!
# Measurability of the integral against a kernel

The Lebesgue integral of a measurable function against a kernel is measurable. The Bochner integral
is strongly measurable.

## Main statements

<<<<<<< HEAD
* `probability_theory.measurable.lintegral_kernel_prod_right`: the function `a ↦ ∫⁻ b, f a b ∂(κ a)`
  is measurable, for an s-finite kernel `κ : kernel α β` and a function `f : α → β → ℝ≥0∞` such that
  `uncurry f` is measurable.
=======
* `measurable.lintegral_kernel_prod_right`: the function `a ↦ ∫⁻ b, f a b ∂(κ a)` is measurable,
  for an s-finite kernel `κ : kernel α β` and a function `f : α → β → ℝ≥0∞` such that `uncurry f`
  is measurable.
>>>>>>> 7112d4b9
* `measure_theory.strongly_measurable.integral_kernel_prod_right`: the function
  `a ↦ ∫ b, f a b ∂(κ a)` is measurable, for an s-finite kernel `κ : kernel α β` and a function
  `f : α → β → E` such that `uncurry f` is measurable.

-/

open measure_theory probability_theory function set filter

open_locale measure_theory ennreal topology

variables {α β γ : Type*} {mα : measurable_space α} {mβ : measurable_space β}
  {mγ : measurable_space γ}
  {κ : kernel α β} {η : kernel (α × β) γ} {a : α}

namespace probability_theory
namespace kernel

/-- This is an auxiliary lemma for `measurable_kernel_prod_mk_left`. -/
lemma measurable_kernel_prod_mk_left_of_finite {t : set (α × β)} (ht : measurable_set t)
  (hκs : ∀ a, is_finite_measure (κ a)) :
  measurable (λ a, κ a (prod.mk a ⁻¹' t)) :=
begin
  -- `t` is a measurable set in the product `α × β`: we use that the product σ-algebra is generated
  -- by boxes to prove the result by induction.
  refine measurable_space.induction_on_inter generate_from_prod.symm is_pi_system_prod _ _ _ _ ht,
  { -- case `t = ∅`
    simp only [preimage_empty, measure_empty, measurable_const], },
  { -- case of a box: `t = t₁ ×ˢ t₂` for measurable sets `t₁` and `t₂`
    intros t' ht',
    simp only [set.mem_image2, set.mem_set_of_eq, exists_and_distrib_left] at ht',
    obtain ⟨t₁, ht₁, t₂, ht₂, rfl⟩ := ht',
    classical,
    simp_rw mk_preimage_prod_right_eq_if,
    have h_eq_ite : (λ a, κ a (ite (a ∈ t₁) t₂ ∅)) = λ a, ite (a ∈ t₁) (κ a t₂) 0,
    { ext1 a,
      split_ifs,
      exacts [rfl, measure_empty], },
    rw h_eq_ite,
    exact measurable.ite ht₁ (kernel.measurable_coe κ ht₂) measurable_const },
  { -- we assume that the result is true for `t` and we prove it for `tᶜ`
    intros t' ht' h_meas,
    have h_eq_sdiff : ∀ a, (prod.mk a ⁻¹' t'ᶜ) = set.univ \ (prod.mk a ⁻¹' t'),
    { intro a,
      ext1 b,
      simp only [mem_compl_iff, mem_preimage, mem_diff, mem_univ, true_and], },
    simp_rw h_eq_sdiff,
    have : (λ a, κ a (set.univ \ (prod.mk a ⁻¹' t')))
      = (λ a, (κ a set.univ - κ a (prod.mk a ⁻¹' t'))),
    { ext1 a,
      rw [← set.diff_inter_self_eq_diff, set.inter_univ, measure_diff (set.subset_univ _)],
      { exact (@measurable_prod_mk_left α β _ _ a) t' ht', },
      { exact measure_ne_top _ _, }, },
    rw this,
    exact measurable.sub (kernel.measurable_coe κ measurable_set.univ) h_meas, },
  { -- we assume that the result is true for a family of disjoint sets and prove it for their union
    intros f h_disj hf_meas hf,
    have h_Union : (λ a, κ a (prod.mk a ⁻¹' ⋃ i, f i)) = λ a, κ a (⋃ i, prod.mk a ⁻¹' f i),
    { ext1 a,
      congr' with b,
      simp only [mem_Union, mem_preimage], },
    rw h_Union,
    have h_tsum : (λ a, κ a (⋃ i, prod.mk a ⁻¹' f i)) = λ a, ∑' i, κ a (prod.mk a ⁻¹' f i),
    { ext1 a,
      rw measure_Union,
      { intros i j hij s hsi hsj b hbs,
        have habi : {(a, b)} ⊆ f i, by { rw set.singleton_subset_iff, exact hsi hbs, },
        have habj : {(a, b)} ⊆ f j, by { rw set.singleton_subset_iff, exact hsj hbs, },
        simpa only [set.bot_eq_empty, set.le_eq_subset, set.singleton_subset_iff,
          set.mem_empty_iff_false] using h_disj hij habi habj, },
      { exact λ i, (@measurable_prod_mk_left α β _ _ a) _ (hf_meas i), }, },
    rw h_tsum,
    exact measurable.ennreal_tsum hf, },
end

lemma measurable_kernel_prod_mk_left [is_s_finite_kernel κ]
  {t : set (α × β)} (ht : measurable_set t) :
  measurable (λ a, κ a (prod.mk a ⁻¹' t)) :=
begin
  rw ← kernel_sum_seq κ,
  have : ∀ a, kernel.sum (seq κ) a (prod.mk a ⁻¹' t) = ∑' n, seq κ n a (prod.mk a ⁻¹' t),
    from λ a, kernel.sum_apply' _ _ (measurable_prod_mk_left ht),
  simp_rw this,
  refine measurable.ennreal_tsum (λ n, _),
  exact measurable_kernel_prod_mk_left_of_finite ht infer_instance,
end

lemma measurable_kernel_prod_mk_left' [is_s_finite_kernel η]
  {s : set (β × γ)} (hs : measurable_set s) (a : α) :
  measurable (λ b, η (a, b) (prod.mk b ⁻¹' s)) :=
begin
  have : ∀ b, prod.mk b ⁻¹' s = {c | ((a, b), c) ∈ {p : (α × β) × γ | (p.1.2, p.2) ∈ s}},
  { intro b, refl, },
  simp_rw this,
  refine (measurable_kernel_prod_mk_left _).comp measurable_prod_mk_left,
  exact (measurable_fst.snd.prod_mk measurable_snd) hs,
end

lemma measurable_kernel_prod_mk_right [is_s_finite_kernel κ]
  {s : set (β × α)} (hs : measurable_set s) :
  measurable (λ y, κ y ((λ x, (x, y)) ⁻¹' s)) :=
measurable_kernel_prod_mk_left (measurable_set_swap_iff.mpr hs)

end kernel

open probability_theory.kernel

section lintegral

variables [is_s_finite_kernel κ] [is_s_finite_kernel η]

/-- Auxiliary lemma for `measurable.lintegral_kernel_prod_right`. -/
lemma kernel.measurable_lintegral_indicator_const {t : set (α × β)} (ht : measurable_set t)
  (c : ℝ≥0∞) :
  measurable (λ a, ∫⁻ b, t.indicator (function.const (α × β) c) (a, b) ∂(κ a)) :=
begin
  simp_rw lintegral_indicator_const_comp measurable_prod_mk_left ht _,
  exact measurable.const_mul (measurable_kernel_prod_mk_left ht) c,
end

/-- For an s-finite kernel `κ` and a function `f : α → β → ℝ≥0∞` which is measurable when seen as a
map from `α × β` (hypothesis `measurable (uncurry f)`), the integral `a ↦ ∫⁻ b, f a b ∂(κ a)` is
measurable. -/
<<<<<<< HEAD
theorem measurable.lintegral_kernel_prod_right {f : α → β → ℝ≥0∞} (hf : measurable (uncurry f)) :
=======
lemma _root_.measurable.lintegral_kernel_prod_right {f : α → β → ℝ≥0∞}
  (hf : measurable (uncurry f)) :
>>>>>>> 7112d4b9
  measurable (λ a, ∫⁻ b, f a b ∂(κ a)) :=
begin
  let F : ℕ → simple_func (α × β) ℝ≥0∞ := simple_func.eapprox (uncurry f),
  have h : ∀ a, (⨆ n, F n a) = uncurry f a,
    from simple_func.supr_eapprox_apply (uncurry f) hf,
  simp only [prod.forall, uncurry_apply_pair] at h,
  simp_rw ← h,
  have : ∀ a, ∫⁻ b, (⨆ n, F n (a, b)) ∂(κ a) = ⨆ n, ∫⁻ b, F n (a, b) ∂(κ a),
  { intro a,
    rw lintegral_supr,
    { exact λ n, (F n).measurable.comp measurable_prod_mk_left, },
    { exact λ i j hij b, simple_func.monotone_eapprox (uncurry f) hij _, }, },
  simp_rw this,
  refine measurable_supr (λ n, simple_func.induction _ _ (F n)),
  { intros c t ht,
    simp only [simple_func.const_zero, simple_func.coe_piecewise, simple_func.coe_const,
      simple_func.coe_zero, set.piecewise_eq_indicator],
    exact kernel.measurable_lintegral_indicator_const ht c, },
  { intros g₁ g₂ h_disj hm₁ hm₂,
    simp only [simple_func.coe_add, pi.add_apply],
    have h_add : (λ a, ∫⁻ b, g₁ (a, b) + g₂ (a, b) ∂(κ a))
      = (λ a, ∫⁻ b, g₁ (a, b) ∂(κ a)) + (λ a, ∫⁻ b, g₂ (a, b) ∂(κ a)),
    { ext1 a,
      rw [pi.add_apply, lintegral_add_left (g₁.measurable.comp measurable_prod_mk_left)], },
    rw h_add,
    exact measurable.add hm₁ hm₂, },
end

<<<<<<< HEAD
lemma measurable.lintegral_kernel_prod_right' {f : (α × β) → ℝ≥0∞} (hf : measurable f) :
=======
lemma _root_.measurable.lintegral_kernel_prod_right' {f : (α × β) → ℝ≥0∞} (hf : measurable f) :
>>>>>>> 7112d4b9
  measurable (λ a, ∫⁻ b, f (a, b) ∂(κ a)) :=
begin
  refine measurable.lintegral_kernel_prod_right _,
  have : uncurry (λ (a : α) (b : β), f (a, b)) = f,
  { ext x, rw [← @prod.mk.eta _ _ x, uncurry_apply_pair], },
  rwa this,
end

<<<<<<< HEAD
lemma measurable.lintegral_kernel_prod_right'' {f : β × γ → ℝ≥0∞} (hf : measurable f) :
=======
lemma _root_.measurable.lintegral_kernel_prod_right'' {f : β × γ → ℝ≥0∞} (hf : measurable f) :
>>>>>>> 7112d4b9
  measurable (λ x, ∫⁻ y, f (x, y) ∂(η (a, x))) :=
begin
  change measurable ((λ x, ∫⁻ y, (λ u : (α × β) × γ, f (u.1.2, u.2)) (x, y) ∂(η x))
    ∘ (λ x, (a, x))),
  refine (measurable.lintegral_kernel_prod_right' _).comp measurable_prod_mk_left,
  exact hf.comp (measurable_fst.snd.prod_mk measurable_snd),
end

<<<<<<< HEAD
lemma measurable.set_lintegral_kernel_prod_right
=======
lemma _root_.measurable.set_lintegral_kernel_prod_right
>>>>>>> 7112d4b9
  {f : α → β → ℝ≥0∞} (hf : measurable (uncurry f)) {s : set β} (hs : measurable_set s) :
  measurable (λ a, ∫⁻ b in s, f a b ∂(κ a)) :=
by { simp_rw ← lintegral_restrict κ hs, exact hf.lintegral_kernel_prod_right }

<<<<<<< HEAD
lemma measurable.lintegral_kernel_prod_left' {f : β × α → ℝ≥0∞} (hf : measurable f) :
  measurable (λ y, ∫⁻ x, f (x, y) ∂(κ y)) :=
(measurable_swap_iff.mpr hf).lintegral_kernel_prod_right'

lemma measurable.lintegral_kernel_prod_left
=======
lemma _root_.measurable.lintegral_kernel_prod_left' {f : β × α → ℝ≥0∞} (hf : measurable f) :
  measurable (λ y, ∫⁻ x, f (x, y) ∂(κ y)) :=
(measurable_swap_iff.mpr hf).lintegral_kernel_prod_right'

lemma _root_.measurable.lintegral_kernel_prod_left
>>>>>>> 7112d4b9
  {f : β → α → ℝ≥0∞} (hf : measurable (uncurry f)) :
  measurable (λ y, ∫⁻ x, f x y ∂(κ y)) :=
hf.lintegral_kernel_prod_left'

<<<<<<< HEAD
lemma measurable.set_lintegral_kernel_prod_left
=======
lemma _root_.measurable.set_lintegral_kernel_prod_left
>>>>>>> 7112d4b9
  {f : β → α → ℝ≥0∞} (hf : measurable (uncurry f)) {s : set β} (hs : measurable_set s) :
  measurable (λ b, ∫⁻ a in s, f a b ∂(κ b)) :=
by { simp_rw ← lintegral_restrict κ hs, exact hf.lintegral_kernel_prod_left }

<<<<<<< HEAD
lemma measurable.lintegral_kernel {f : β → ℝ≥0∞} (hf : measurable f) :
  measurable (λ a, ∫⁻ b, f b ∂(κ a)) :=
measurable.lintegral_kernel_prod_right (hf.comp measurable_snd)

lemma measurable.set_lintegral_kernel
=======
lemma _root_.measurable.lintegral_kernel {f : β → ℝ≥0∞} (hf : measurable f) :
  measurable (λ a, ∫⁻ b, f b ∂(κ a)) :=
measurable.lintegral_kernel_prod_right (hf.comp measurable_snd)

lemma _root_.measurable.set_lintegral_kernel
>>>>>>> 7112d4b9
  {f : β → ℝ≥0∞} (hf : measurable f) {s : set β} (hs : measurable_set s) :
  measurable (λ a, ∫⁻ b in s, f b ∂(κ a)) :=
measurable.set_lintegral_kernel_prod_right (hf.comp measurable_snd) hs

end lintegral

variables {E : Type*} [normed_add_comm_group E] [is_s_finite_kernel κ] [is_s_finite_kernel η]

lemma measurable_set_kernel_integrable ⦃f : α → β → E⦄ (hf : strongly_measurable (uncurry f)) :
  measurable_set {x | integrable (f x) (κ x)} :=
begin
  simp_rw [integrable, hf.of_uncurry_left.ae_strongly_measurable, true_and],
  exact measurable_set_lt (measurable.lintegral_kernel_prod_right hf.ennnorm) measurable_const
end

end probability_theory

open probability_theory probability_theory.kernel

namespace measure_theory

variables {E : Type*} [normed_add_comm_group E] [normed_space ℝ E] [complete_space E]
  [is_s_finite_kernel κ] [is_s_finite_kernel η]

lemma strongly_measurable.integral_kernel_prod_right
  ⦃f : α → β → E⦄ (hf : strongly_measurable (uncurry f)) :
  strongly_measurable (λ x, ∫ y, f x y ∂(κ x)) :=
begin
  classical,
  borelize E,
  haveI : topological_space.separable_space (range (uncurry f) ∪ {0} : set E) :=
    hf.separable_space_range_union_singleton,
  let s : ℕ → simple_func (α × β) E := simple_func.approx_on _ hf.measurable
    (range (uncurry f) ∪ {0}) 0 (by simp),
  let s' : ℕ → α → simple_func β E := λ n x, (s n).comp (prod.mk x) measurable_prod_mk_left,
  let f' : ℕ → α → E := λ n, {x | integrable (f x) (κ x)}.indicator
    (λ x, (s' n x).integral (κ x)),
  have hf' : ∀ n, strongly_measurable (f' n),
  { intro n, refine strongly_measurable.indicator _ (measurable_set_kernel_integrable hf),
    have : ∀ x, (s' n x).range.filter (λ x, x ≠ 0) ⊆ (s n).range,
    { intros x, refine finset.subset.trans (finset.filter_subset _ _) _, intro y,
      simp_rw [simple_func.mem_range], rintro ⟨z, rfl⟩, exact ⟨(x, z), rfl⟩ },
    simp only [simple_func.integral_eq_sum_of_subset (this _)],
    refine finset.strongly_measurable_sum _ (λ x _, _),
    refine (measurable.ennreal_to_real _).strongly_measurable.smul_const _,
    simp only [simple_func.coe_comp, preimage_comp] {single_pass := tt},
    apply measurable_kernel_prod_mk_left,
    exact (s n).measurable_set_fiber x },
  have h2f' : tendsto f' at_top (𝓝 (λ (x : α), ∫ (y : β), f x y ∂(κ x))),
  { rw [tendsto_pi_nhds], intro x,
    by_cases hfx : integrable (f x) (κ x),
    { have : ∀ n, integrable (s' n x) (κ x),
      { intro n, apply (hfx.norm.add hfx.norm).mono' (s' n x).ae_strongly_measurable,
        apply eventually_of_forall, intro y,
        simp_rw [s', simple_func.coe_comp], exact simple_func.norm_approx_on_zero_le _ _ (x, y) n },
      simp only [f', hfx, simple_func.integral_eq_integral _ (this _), indicator_of_mem,
        mem_set_of_eq],
      refine tendsto_integral_of_dominated_convergence (λ y, ‖f x y‖ + ‖f x y‖)
        (λ n, (s' n x).ae_strongly_measurable) (hfx.norm.add hfx.norm) _ _,
      { exact λ n, eventually_of_forall (λ y, simple_func.norm_approx_on_zero_le _ _ (x, y) n) },
      { refine eventually_of_forall (λ y, simple_func.tendsto_approx_on _ _ _),
        apply subset_closure,
        simp [-uncurry_apply_pair], } },
    { simp [f', hfx, integral_undef], } },
  exact strongly_measurable_of_tendsto _ hf' h2f',
end

lemma strongly_measurable.integral_kernel_prod_right'
  ⦃f : α × β → E⦄ (hf : strongly_measurable f) :
  strongly_measurable (λ x, ∫ y, f (x, y) ∂(κ x)) :=
by { rw [← uncurry_curry f] at hf, exact hf.integral_kernel_prod_right }

lemma strongly_measurable.integral_kernel_prod_right''
  {f : β × γ → E} (hf : strongly_measurable f) :
  strongly_measurable (λ x, ∫ y, f (x, y) ∂(η (a, x))) :=
begin
  change strongly_measurable ((λ x, ∫ y, (λ u : (α × β) × γ, f (u.1.2, u.2)) (x, y) ∂(η x))
    ∘ (λ x, (a, x))),
  refine strongly_measurable.comp_measurable _ measurable_prod_mk_left,
  refine measure_theory.strongly_measurable.integral_kernel_prod_right' _,
  exact hf.comp_measurable (measurable_fst.snd.prod_mk measurable_snd),
end

lemma strongly_measurable.integral_kernel_prod_left
  ⦃f : β → α → E⦄ (hf : strongly_measurable (uncurry f)) :
  strongly_measurable (λ y, ∫ x, f x y ∂(κ y)) :=
(hf.comp_measurable measurable_swap).integral_kernel_prod_right'

lemma strongly_measurable.integral_kernel_prod_left'
  ⦃f : β × α → E⦄ (hf : strongly_measurable f) :
  strongly_measurable (λ y, ∫ x, f (x, y) ∂(κ y)) :=
(hf.comp_measurable measurable_swap).integral_kernel_prod_right'

lemma strongly_measurable.integral_kernel_prod_left''
  {f : γ × β → E} (hf : strongly_measurable f) :
  strongly_measurable (λ y, ∫ x, f (x, y) ∂(η (a, y))) :=
begin
  change strongly_measurable ((λ y, ∫ x, (λ u : γ × (α × β), f (u.1, u.2.2)) (x, y) ∂(η y))
    ∘ (λ x, (a, x))),
  refine strongly_measurable.comp_measurable _ measurable_prod_mk_left,
  refine measure_theory.strongly_measurable.integral_kernel_prod_left' _,
  exact hf.comp_measurable (measurable_fst.prod_mk measurable_snd.snd),
end

end measure_theory<|MERGE_RESOLUTION|>--- conflicted
+++ resolved
@@ -13,15 +13,9 @@
 
 ## Main statements
 
-<<<<<<< HEAD
-* `probability_theory.measurable.lintegral_kernel_prod_right`: the function `a ↦ ∫⁻ b, f a b ∂(κ a)`
-  is measurable, for an s-finite kernel `κ : kernel α β` and a function `f : α → β → ℝ≥0∞` such that
-  `uncurry f` is measurable.
-=======
 * `measurable.lintegral_kernel_prod_right`: the function `a ↦ ∫⁻ b, f a b ∂(κ a)` is measurable,
   for an s-finite kernel `κ : kernel α β` and a function `f : α → β → ℝ≥0∞` such that `uncurry f`
   is measurable.
->>>>>>> 7112d4b9
 * `measure_theory.strongly_measurable.integral_kernel_prod_right`: the function
   `a ↦ ∫ b, f a b ∂(κ a)` is measurable, for an s-finite kernel `κ : kernel α β` and a function
   `f : α → β → E` such that `uncurry f` is measurable.
@@ -144,12 +138,8 @@
 /-- For an s-finite kernel `κ` and a function `f : α → β → ℝ≥0∞` which is measurable when seen as a
 map from `α × β` (hypothesis `measurable (uncurry f)`), the integral `a ↦ ∫⁻ b, f a b ∂(κ a)` is
 measurable. -/
-<<<<<<< HEAD
-theorem measurable.lintegral_kernel_prod_right {f : α → β → ℝ≥0∞} (hf : measurable (uncurry f)) :
-=======
 lemma _root_.measurable.lintegral_kernel_prod_right {f : α → β → ℝ≥0∞}
   (hf : measurable (uncurry f)) :
->>>>>>> 7112d4b9
   measurable (λ a, ∫⁻ b, f a b ∂(κ a)) :=
 begin
   let F : ℕ → simple_func (α × β) ℝ≥0∞ := simple_func.eapprox (uncurry f),
@@ -178,11 +168,7 @@
     exact measurable.add hm₁ hm₂, },
 end
 
-<<<<<<< HEAD
-lemma measurable.lintegral_kernel_prod_right' {f : (α × β) → ℝ≥0∞} (hf : measurable f) :
-=======
 lemma _root_.measurable.lintegral_kernel_prod_right' {f : (α × β) → ℝ≥0∞} (hf : measurable f) :
->>>>>>> 7112d4b9
   measurable (λ a, ∫⁻ b, f (a, b) ∂(κ a)) :=
 begin
   refine measurable.lintegral_kernel_prod_right _,
@@ -191,11 +177,7 @@
   rwa this,
 end
 
-<<<<<<< HEAD
-lemma measurable.lintegral_kernel_prod_right'' {f : β × γ → ℝ≥0∞} (hf : measurable f) :
-=======
 lemma _root_.measurable.lintegral_kernel_prod_right'' {f : β × γ → ℝ≥0∞} (hf : measurable f) :
->>>>>>> 7112d4b9
   measurable (λ x, ∫⁻ y, f (x, y) ∂(η (a, x))) :=
 begin
   change measurable ((λ x, ∫⁻ y, (λ u : (α × β) × γ, f (u.1.2, u.2)) (x, y) ∂(η x))
@@ -204,54 +186,30 @@
   exact hf.comp (measurable_fst.snd.prod_mk measurable_snd),
 end
 
-<<<<<<< HEAD
-lemma measurable.set_lintegral_kernel_prod_right
-=======
 lemma _root_.measurable.set_lintegral_kernel_prod_right
->>>>>>> 7112d4b9
   {f : α → β → ℝ≥0∞} (hf : measurable (uncurry f)) {s : set β} (hs : measurable_set s) :
   measurable (λ a, ∫⁻ b in s, f a b ∂(κ a)) :=
 by { simp_rw ← lintegral_restrict κ hs, exact hf.lintegral_kernel_prod_right }
 
-<<<<<<< HEAD
-lemma measurable.lintegral_kernel_prod_left' {f : β × α → ℝ≥0∞} (hf : measurable f) :
-  measurable (λ y, ∫⁻ x, f (x, y) ∂(κ y)) :=
-(measurable_swap_iff.mpr hf).lintegral_kernel_prod_right'
-
-lemma measurable.lintegral_kernel_prod_left
-=======
 lemma _root_.measurable.lintegral_kernel_prod_left' {f : β × α → ℝ≥0∞} (hf : measurable f) :
   measurable (λ y, ∫⁻ x, f (x, y) ∂(κ y)) :=
 (measurable_swap_iff.mpr hf).lintegral_kernel_prod_right'
 
 lemma _root_.measurable.lintegral_kernel_prod_left
->>>>>>> 7112d4b9
   {f : β → α → ℝ≥0∞} (hf : measurable (uncurry f)) :
   measurable (λ y, ∫⁻ x, f x y ∂(κ y)) :=
 hf.lintegral_kernel_prod_left'
 
-<<<<<<< HEAD
-lemma measurable.set_lintegral_kernel_prod_left
-=======
 lemma _root_.measurable.set_lintegral_kernel_prod_left
->>>>>>> 7112d4b9
   {f : β → α → ℝ≥0∞} (hf : measurable (uncurry f)) {s : set β} (hs : measurable_set s) :
   measurable (λ b, ∫⁻ a in s, f a b ∂(κ b)) :=
 by { simp_rw ← lintegral_restrict κ hs, exact hf.lintegral_kernel_prod_left }
 
-<<<<<<< HEAD
-lemma measurable.lintegral_kernel {f : β → ℝ≥0∞} (hf : measurable f) :
-  measurable (λ a, ∫⁻ b, f b ∂(κ a)) :=
-measurable.lintegral_kernel_prod_right (hf.comp measurable_snd)
-
-lemma measurable.set_lintegral_kernel
-=======
 lemma _root_.measurable.lintegral_kernel {f : β → ℝ≥0∞} (hf : measurable f) :
   measurable (λ a, ∫⁻ b, f b ∂(κ a)) :=
 measurable.lintegral_kernel_prod_right (hf.comp measurable_snd)
 
 lemma _root_.measurable.set_lintegral_kernel
->>>>>>> 7112d4b9
   {f : β → ℝ≥0∞} (hf : measurable f) {s : set β} (hs : measurable_set s) :
   measurable (λ a, ∫⁻ b in s, f b ∂(κ a)) :=
 measurable.set_lintegral_kernel_prod_right (hf.comp measurable_snd) hs
