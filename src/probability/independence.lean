/-
Copyright (c) 2021 Rémy Degenne. All rights reserved.
Released under Apache 2.0 license as described in the file LICENSE.
Authors: Rémy Degenne
-/
import algebra.big_operators.intervals
import measure_theory.measure.measure_space

/-!
# Independence of sets of sets and measure spaces (σ-algebras)

* A family of sets of sets `π : ι → set (set α)` is independent with respect to a measure `μ` if for
  any finite set of indices `s = {i_1, ..., i_n}`, for any sets `f i_1 ∈ π i_1, ..., f i_n ∈ π i_n`,
  `μ (⋂ i in s, f i) = ∏ i in s, μ (f i) `. It will be used for families of π-systems.
* A family of measurable space structures (i.e. of σ-algebras) is independent with respect to a
  measure `μ` (typically defined on a finer σ-algebra) if the family of sets of measurable sets they
  define is independent. I.e., `m : ι → measurable_space α` is independent with respect to a
  measure `μ` if for any finite set of indices `s = {i_1, ..., i_n}`, for any sets
  `f i_1 ∈ m i_1, ..., f i_n ∈ m i_n`, then `μ (⋂ i in s, f i) = ∏ i in s, μ (f i)`.
* Independence of sets (or events in probabilistic parlance) is defined as independence of the
  measurable space structures they generate: a set `s` generates the measurable space structure with
  measurable sets `∅, s, sᶜ, univ`.
* Independence of functions (or random variables) is also defined as independence of the measurable
  space structures they generate: a function `f` for which we have a measurable space `m` on the
  codomain generates `measurable_space.comap f m`.

## Main statements

* `Indep_sets.Indep`: if π-systems are independent as sets of sets, then the
measurable space structures they generate are independent.
* `indep_sets.indep`: variant with two π-systems.

## Implementation notes

We provide one main definition of independence:
* `Indep_sets`: independence of a family of sets of sets `pi : ι → set (set α)`.
Three other independence notions are defined using `Indep_sets`:
* `Indep`: independence of a family of measurable space structures `m : ι → measurable_space α`,
* `Indep_set`: independence of a family of sets `s : ι → set α`,
* `Indep_fun`: independence of a family of functions. For measurable spaces
  `m : Π (i : ι), measurable_space (β i)`, we consider functions `f : Π (i : ι), α → β i`.

Additionally, we provide four corresponding statements for two measurable space structures (resp.
sets of sets, sets, functions) instead of a family. These properties are denoted by the same names
as for a family, but without a capital letter, for example `indep_fun` is the version of `Indep_fun`
for two functions.

The definition of independence for `Indep_sets` uses finite sets (`finset`). An alternative and
equivalent way of defining independence would have been to use countable sets.
TODO: prove that equivalence.

Most of the definitions and lemma in this file list all variables instead of using the `variables`
keyword at the beginning of a section, for example
`lemma indep.symm {α} {m₁ m₂ : measurable_space α} [measurable_space α] {μ : measure α} ...` .
This is intentional, to be able to control the order of the `measurable_space` variables. Indeed
when defining `μ` in the example above, the measurable space used is the last one defined, here
`[measurable_space α]`, and not `m₁` or `m₂`.

## References

* Williams, David. Probability with martingales. Cambridge university press, 1991.
Part A, Chapter 4.
-/

open measure_theory measurable_space
open_locale big_operators classical measure_theory

namespace probability_theory

section definitions

/-- A family of sets of sets `π : ι → set (set α)` is independent with respect to a measure `μ` if
for any finite set of indices `s = {i_1, ..., i_n}`, for any sets
`f i_1 ∈ π i_1, ..., f i_n ∈ π i_n`, then `μ (⋂ i in s, f i) = ∏ i in s, μ (f i) `.
It will be used for families of pi_systems. -/
def Indep_sets {α ι} [measurable_space α] (π : ι → set (set α)) (μ : measure α . volume_tac) :
  Prop :=
∀ (s : finset ι) {f : ι → set α} (H : ∀ i, i ∈ s → f i ∈ π i), μ (⋂ i ∈ s, f i) = ∏ i in s, μ (f i)

/-- Two sets of sets `s₁, s₂` are independent with respect to a measure `μ` if for any sets
`t₁ ∈ p₁, t₂ ∈ s₂`, then `μ (t₁ ∩ t₂) = μ (t₁) * μ (t₂)` -/
def indep_sets {α} [measurable_space α] (s1 s2 : set (set α)) (μ : measure α . volume_tac) : Prop :=
∀ t1 t2 : set α, t1 ∈ s1 → t2 ∈ s2 → μ (t1 ∩ t2) = μ t1 * μ t2

/-- A family of measurable space structures (i.e. of σ-algebras) is independent with respect to a
measure `μ` (typically defined on a finer σ-algebra) if the family of sets of measurable sets they
define is independent. `m : ι → measurable_space α` is independent with respect to measure `μ` if
for any finite set of indices `s = {i_1, ..., i_n}`, for any sets
`f i_1 ∈ m i_1, ..., f i_n ∈ m i_n`, then `μ (⋂ i in s, f i) = ∏ i in s, μ (f i) `. -/
def Indep {α ι} (m : ι → measurable_space α) [measurable_space α] (μ : measure α . volume_tac) :
  Prop :=
Indep_sets (λ x, {s | measurable_set[m x] s}) μ

/-- Two measurable space structures (or σ-algebras) `m₁, m₂` are independent with respect to a
measure `μ` (defined on a third σ-algebra) if for any sets `t₁ ∈ m₁, t₂ ∈ m₂`,
`μ (t₁ ∩ t₂) = μ (t₁) * μ (t₂)` -/
def indep {α} (m₁ m₂ : measurable_space α) [measurable_space α] (μ : measure α . volume_tac) :
  Prop :=
indep_sets {s | measurable_set[m₁] s} {s | measurable_set[m₂] s} μ

/-- A family of sets is independent if the family of measurable space structures they generate is
independent. For a set `s`, the generated measurable space has measurable sets `∅, s, sᶜ, univ`. -/
def Indep_set {α ι} [measurable_space α] (s : ι → set α) (μ : measure α . volume_tac) : Prop :=
Indep (λ i, generate_from {s i}) μ

/-- Two sets are independent if the two measurable space structures they generate are independent.
For a set `s`, the generated measurable space structure has measurable sets `∅, s, sᶜ, univ`. -/
def indep_set {α} [measurable_space α] (s t : set α) (μ : measure α . volume_tac) : Prop :=
indep (generate_from {s}) (generate_from {t}) μ

/-- A family of functions defined on the same space `α` and taking values in possibly different
spaces, each with a measurable space structure, is independent if the family of measurable space
structures they generate on `α` is independent. For a function `g` with codomain having measurable
space structure `m`, the generated measurable space structure is `measurable_space.comap g m`. -/
def Indep_fun {α ι} [measurable_space α] {β : ι → Type*} (m : Π (x : ι), measurable_space (β x))
  (f : Π (x : ι), α → β x) (μ : measure α . volume_tac) : Prop :=
Indep (λ x, measurable_space.comap (f x) (m x)) μ

/-- Two functions are independent if the two measurable space structures they generate are
independent. For a function `f` with codomain having measurable space structure `m`, the generated
measurable space structure is `measurable_space.comap f m`. -/
def indep_fun {α β γ} [measurable_space α] [mβ : measurable_space β] [mγ : measurable_space γ]
  (f : α → β) (g : α → γ) (μ : measure α . volume_tac) : Prop :=
indep (measurable_space.comap f mβ) (measurable_space.comap g mγ) μ

end definitions

section indep

lemma indep_sets.symm {α} {s₁ s₂ : set (set α)} [measurable_space α] {μ : measure α}
  (h : indep_sets s₁ s₂ μ) :
  indep_sets s₂ s₁ μ :=
by { intros t1 t2 ht1 ht2, rw [set.inter_comm, mul_comm], exact h t2 t1 ht2 ht1, }

lemma indep.symm {α} {m₁ m₂ : measurable_space α} [measurable_space α] {μ : measure α}
  (h : indep m₁ m₂ μ) :
  indep m₂ m₁ μ :=
indep_sets.symm h

lemma indep_sets_of_indep_sets_of_le_left {α} {s₁ s₂ s₃: set (set α)} [measurable_space α]
  {μ : measure α} (h_indep : indep_sets s₁ s₂ μ) (h31 : s₃ ⊆ s₁) :
  indep_sets s₃ s₂ μ :=
λ t1 t2 ht1 ht2, h_indep t1 t2 (set.mem_of_subset_of_mem h31 ht1) ht2

lemma indep_sets_of_indep_sets_of_le_right {α} {s₁ s₂ s₃: set (set α)} [measurable_space α]
  {μ : measure α} (h_indep : indep_sets s₁ s₂ μ) (h32 : s₃ ⊆ s₂) :
  indep_sets s₁ s₃ μ :=
λ t1 t2 ht1 ht2, h_indep t1 t2 ht1 (set.mem_of_subset_of_mem h32 ht2)

lemma indep_of_indep_of_le_left {α} {m₁ m₂ m₃: measurable_space α} [measurable_space α]
  {μ : measure α} (h_indep : indep m₁ m₂ μ) (h31 : m₃ ≤ m₁) :
  indep m₃ m₂ μ :=
λ t1 t2 ht1 ht2, h_indep t1 t2 (h31 _ ht1) ht2

lemma indep_of_indep_of_le_right {α} {m₁ m₂ m₃: measurable_space α} [measurable_space α]
  {μ : measure α} (h_indep : indep m₁ m₂ μ) (h32 : m₃ ≤ m₂) :
  indep m₁ m₃ μ :=
λ t1 t2 ht1 ht2, h_indep t1 t2 ht1 (h32 _ ht2)

lemma indep_sets.union {α} [measurable_space α] {s₁ s₂ s' : set (set α)} {μ : measure α}
  (h₁ : indep_sets s₁ s' μ) (h₂ : indep_sets s₂ s' μ) :
  indep_sets (s₁ ∪ s₂) s' μ :=
begin
  intros t1 t2 ht1 ht2,
  cases (set.mem_union _ _ _).mp ht1 with ht1₁ ht1₂,
  { exact h₁ t1 t2 ht1₁ ht2, },
  { exact h₂ t1 t2 ht1₂ ht2, },
end

@[simp] lemma indep_sets.union_iff {α} [measurable_space α] {s₁ s₂ s' : set (set α)}
  {μ : measure α} :
  indep_sets (s₁ ∪ s₂) s' μ ↔ indep_sets s₁ s' μ ∧ indep_sets s₂ s' μ :=
⟨λ h, ⟨indep_sets_of_indep_sets_of_le_left h (set.subset_union_left s₁ s₂),
    indep_sets_of_indep_sets_of_le_left h (set.subset_union_right s₁ s₂)⟩,
  λ h, indep_sets.union h.left h.right⟩

lemma indep_sets.Union {α ι} [measurable_space α] {s : ι → set (set α)} {s' : set (set α)}
  {μ : measure α} (hyp : ∀ n, indep_sets (s n) s' μ) :
  indep_sets (⋃ n, s n) s' μ :=
begin
  intros t1 t2 ht1 ht2,
  rw set.mem_Union at ht1,
  cases ht1 with n ht1,
  exact hyp n t1 t2 ht1 ht2,
end

lemma indep_sets.inter {α} [measurable_space α] {s₁ s' : set (set α)} (s₂ : set (set α))
  {μ : measure α} (h₁ : indep_sets s₁ s' μ) :
  indep_sets (s₁ ∩ s₂) s' μ :=
λ t1 t2 ht1 ht2, h₁ t1 t2 ((set.mem_inter_iff _ _ _).mp ht1).left ht2

lemma indep_sets.Inter {α ι} [measurable_space α] {s : ι → set (set α)} {s' : set (set α)}
  {μ : measure α} (h : ∃ n, indep_sets (s n) s' μ) :
  indep_sets (⋂ n, s n) s' μ :=
by {intros t1 t2 ht1 ht2, cases h with n h, exact h t1 t2 (set.mem_Inter.mp ht1 n) ht2 }

lemma indep_sets_singleton_iff {α} [measurable_space α] {s t : set α} {μ : measure α} :
  indep_sets {s} {t} μ ↔ μ (s ∩ t) = μ s * μ t :=
⟨λ h, h s t rfl rfl,
  λ h s1 t1 hs1 ht1, by rwa [set.mem_singleton_iff.mp hs1, set.mem_singleton_iff.mp ht1]⟩

end indep

/-! ### Deducing `indep` from `Indep` -/
section from_Indep_to_indep

lemma Indep_sets.indep_sets {α ι} {s : ι → set (set α)} [measurable_space α] {μ : measure α}
  (h_indep : Indep_sets s μ) {i j : ι} (hij : i ≠ j) :
  indep_sets (s i) (s j) μ :=
begin
  intros t₁ t₂ ht₁ ht₂,
  have hf_m : ∀ (x : ι), x ∈ {i, j} → (ite (x=i) t₁ t₂) ∈ s x,
  { intros x hx,
    cases finset.mem_insert.mp hx with hx hx,
    { simp [hx, ht₁], },
    { simp [finset.mem_singleton.mp hx, hij.symm, ht₂], }, },
  have h1 : t₁ = ite (i = i) t₁ t₂, by simp only [if_true, eq_self_iff_true],
  have h2 : t₂ = ite (j = i) t₁ t₂, by simp only [hij.symm, if_false],
  have h_inter : (⋂ (t : ι) (H : t ∈ ({i, j} : finset ι)), ite (t = i) t₁ t₂)
      = (ite (i = i) t₁ t₂) ∩ (ite (j = i) t₁ t₂),
    by simp only [finset.set_bInter_singleton, finset.set_bInter_insert],
  have h_prod : (∏ (t : ι) in ({i, j} : finset ι), μ (ite (t = i) t₁ t₂))
      = μ (ite (i = i) t₁ t₂) * μ (ite (j = i) t₁ t₂),
    by simp only [hij, finset.prod_singleton, finset.prod_insert, not_false_iff,
      finset.mem_singleton],
  rw h1,
  nth_rewrite 1 h2,
  nth_rewrite 3 h2,
  rw [← h_inter, ← h_prod, h_indep {i, j} hf_m],
end

lemma Indep.indep {α ι} {m : ι → measurable_space α} [measurable_space α] {μ : measure α}
  (h_indep : Indep m μ) {i j : ι} (hij : i ≠ j) :
  indep (m i) (m j) μ :=
begin
  change indep_sets ((λ x, measurable_set[m x]) i) ((λ x, measurable_set[m x]) j) μ,
  exact Indep_sets.indep_sets h_indep hij,
end

end from_Indep_to_indep

/-!
## π-system lemma

Independence of measurable spaces is equivalent to independence of generating π-systems.
-/

section from_measurable_spaces_to_sets_of_sets
/-! ### Independence of measurable space structures implies independence of generating π-systems -/

lemma Indep.Indep_sets {α ι} [measurable_space α] {μ : measure α} {m : ι → measurable_space α}
  {s : ι → set (set α)} (hms : ∀ n, m n = generate_from (s n))
  (h_indep : Indep m μ) :
  Indep_sets s μ :=
λ S f hfs, h_indep S $ λ x hxS,
  ((hms x).symm ▸ measurable_set_generate_from (hfs x hxS) : measurable_set[m x] (f x))

lemma indep.indep_sets {α} [measurable_space α] {μ : measure α} {s1 s2 : set (set α)}
  (h_indep : indep (generate_from s1) (generate_from s2) μ) :
  indep_sets s1 s2 μ :=
λ t1 t2 ht1 ht2, h_indep t1 t2 (measurable_set_generate_from ht1) (measurable_set_generate_from ht2)

end from_measurable_spaces_to_sets_of_sets

section from_pi_systems_to_measurable_spaces
/-! ### Independence of generating π-systems implies independence of measurable space structures -/

private lemma indep_sets.indep_aux {α} {m2 : measurable_space α}
  {m : measurable_space α} {μ : measure α} [is_probability_measure μ] {p1 p2 : set (set α)}
  (h2 : m2 ≤ m) (hp2 : is_pi_system p2) (hpm2 : m2 = generate_from p2)
  (hyp : indep_sets p1 p2 μ) {t1 t2 : set α} (ht1 : t1 ∈ p1) (ht2m : measurable_set[m2] t2) :
  μ (t1 ∩ t2) = μ t1 * μ t2 :=
begin
  let μ_inter := μ.restrict t1,
  let ν := (μ t1) • μ,
  have h_univ : μ_inter set.univ = ν set.univ,
  by rw [measure.restrict_apply_univ, measure.smul_apply, smul_eq_mul, measure_univ, mul_one],
  haveI : is_finite_measure μ_inter := @restrict.is_finite_measure α _ t1 μ ⟨measure_lt_top μ t1⟩,
  rw [set.inter_comm, ← measure.restrict_apply (h2 t2 ht2m)],
  refine ext_on_measurable_space_of_generate_finite m p2 (λ t ht, _) h2 hpm2 hp2 h_univ ht2m,
  have ht2 : measurable_set[m] t,
  { refine h2 _ _,
    rw hpm2,
    exact measurable_set_generate_from ht, },
  rw [measure.restrict_apply ht2, measure.smul_apply, set.inter_comm],
  exact hyp t1 t ht1 ht,
end

lemma indep_sets.indep {α} {m1 m2 : measurable_space α} {m : measurable_space α}
  {μ : measure α} [is_probability_measure μ] {p1 p2 : set (set α)} (h1 : m1 ≤ m) (h2 : m2 ≤ m)
  (hp1 : is_pi_system p1) (hp2 : is_pi_system p2) (hpm1 : m1 = generate_from p1)
  (hpm2 : m2 = generate_from p2) (hyp : indep_sets p1 p2 μ) :
  indep m1 m2 μ :=
begin
  intros t1 t2 ht1 ht2,
  let μ_inter := μ.restrict t2,
  let ν := (μ t2) • μ,
  have h_univ : μ_inter set.univ = ν set.univ,
  by rw [measure.restrict_apply_univ, measure.smul_apply, smul_eq_mul, measure_univ, mul_one],
  haveI : is_finite_measure μ_inter := @restrict.is_finite_measure α _ t2 μ ⟨measure_lt_top μ t2⟩,
  rw [mul_comm, ← @measure.restrict_apply α _ μ t2 t1 (h1 t1 ht1)],
  refine ext_on_measurable_space_of_generate_finite m p1 (λ t ht, _) h1 hpm1 hp1 h_univ ht1,
  have ht1 : measurable_set[m] t,
  { refine h1 _ _,
    rw hpm1,
    exact measurable_set_generate_from ht, },
  rw [measure.restrict_apply ht1, measure.smul_apply, smul_eq_mul, mul_comm],
  exact indep_sets.indep_aux h2 hp2 hpm2 hyp ht ht2,
end

variables {α ι : Type*} {m0 : measurable_space α} {μ : measure α}

lemma Indep_sets.pi_Union_Inter_singleton {π : ι → set (set α)} {a : ι} {S : finset ι}
  (hp_ind : Indep_sets π μ) (haS : a ∉ S) :
  indep_sets (pi_Union_Inter π {S}) (π a) μ :=
begin
  rintros t1 t2 ⟨s, hs_mem, ft1, hft1_mem, ht1_eq⟩ ht2_mem_pia,
  rw set.mem_singleton_iff at hs_mem,
  subst hs_mem,
  let f := λ n, ite (n = a) t2 (ite (n ∈ s) (ft1 n) set.univ),
  have h_f_mem : ∀ n ∈ insert a s, f n ∈ π n,
  { intros n hn_mem_insert,
    simp_rw f,
    cases (finset.mem_insert.mp hn_mem_insert) with hn_mem hn_mem,
    { simp [hn_mem, ht2_mem_pia], },
    { have hn_ne_a : n ≠ a, by { rintro rfl, exact haS hn_mem, },
      simp [hn_ne_a, hn_mem, hft1_mem n hn_mem], }, },
  have h_f_mem_pi : ∀ n ∈ s, f n ∈ π n, from λ x hxS, h_f_mem x (by simp [hxS]),
  have h_t1 : t1 = ⋂ n ∈ s, f n,
  { suffices h_forall : ∀ n ∈ s, f n = ft1 n,
    { rw ht1_eq,
      congr' with n x,
      congr' with hns y,
      simp only [(h_forall n hns).symm], },
    intros n hnS,
    have hn_ne_a : n ≠ a, by { rintro rfl, exact haS hnS, },
    simp_rw [f, if_pos hnS, if_neg hn_ne_a], },
<<<<<<< HEAD
  have h_μ_t1 : μ t1 = ∏ n in s, μ (f n), by rw [h_t1, ← hp_ind s h_f_mem_pi],
=======
  have h_μ_t1 : μ t1 = ∏ n in s, μ (f n), by rw [h_t1, ←hp_ind s h_f_mem_pi],
>>>>>>> dba3dcef
  have h_t2 : t2 = f a, by { simp_rw [f], simp, },
  have h_μ_inter : μ (t1 ∩ t2) = ∏ n in insert a s, μ (f n),
  { have h_t1_inter_t2 : t1 ∩ t2 = ⋂ n ∈ insert a s, f n,
      by rw [h_t1, h_t2, finset.set_bInter_insert, set.inter_comm],
<<<<<<< HEAD
    rw [h_t1_inter_t2, ← hp_ind (insert a s) h_f_mem], },
=======
    rw [h_t1_inter_t2, ←hp_ind (insert a s) h_f_mem], },
>>>>>>> dba3dcef
  rw [h_μ_inter, finset.prod_insert haS, h_t2, mul_comm, h_μ_t1],
end

/-- Auxiliary lemma for `Indep_sets.Indep`. -/
theorem Indep_sets.Indep_aux [is_probability_measure μ] (m : ι → measurable_space α)
  (h_le : ∀ i, m i ≤ m0) (π : ι → set (set α)) (h_pi : ∀ n, is_pi_system (π n))
  (hp_univ : ∀ i, set.univ ∈ π i) (h_generate : ∀ i, m i = generate_from (π i))
  (h_ind : Indep_sets π μ) :
  Indep m μ :=
begin
  refine finset.induction (by simp [measure_univ]) _,
  intros a S ha_notin_S h_rec f hf_m,
  have hf_m_S : ∀ x ∈ S, measurable_set[m x] (f x) := λ x hx, hf_m x (by simp [hx]),
<<<<<<< HEAD
  rw [finset.set_bInter_insert, finset.prod_insert ha_notin_S, ← h_rec hf_m_S],
=======
  rw [finset.set_bInter_insert, finset.prod_insert ha_notin_S, ←h_rec hf_m_S],
>>>>>>> dba3dcef
  let p := pi_Union_Inter π {S},
  set m_p := generate_from p with hS_eq_generate,
  have h_indep : indep m_p (m a) μ,
  { have hp : is_pi_system p := is_pi_system_pi_Union_Inter π h_pi {S} (sup_closed_singleton S),
    have h_le' : ∀ i, generate_from (π i) ≤ m0 := λ i, (h_generate i).symm.trans_le (h_le i),
    have hm_p : m_p ≤ m0 := generate_from_pi_Union_Inter_le π h_le' {S},
    exact indep_sets.indep hm_p (h_le a) hp (h_pi a) hS_eq_generate (h_generate a)
      (h_ind.pi_Union_Inter_singleton ha_notin_S), },
  refine h_indep.symm (f a) (⋂ n ∈ S, f n) (hf_m a (finset.mem_insert_self a S)) _,
  have h_le_p : ∀ i ∈ S, m i ≤ m_p,
  { intros n hn,
    rw [hS_eq_generate, h_generate n],
    exact le_generate_from_pi_Union_Inter {S} hp_univ (set.mem_singleton _) hn, },
  have h_S_f : ∀ i ∈ S, measurable_set[m_p] (f i) := λ i hi, (h_le_p i hi) (f i) (hf_m_S i hi),
  exact S.measurable_set_bInter h_S_f,
end

/-- The measurable space structures generated by independent pi-systems are independent. -/
theorem Indep_sets.Indep [is_probability_measure μ] (m : ι → measurable_space α)
  (h_le : ∀ i, m i ≤ m0) (π : ι → set (set α)) (h_pi : ∀ n, is_pi_system (π n))
  (h_generate : ∀ i, m i = generate_from (π i)) (h_ind : Indep_sets π μ) :
  Indep m μ :=
begin
  -- We want to apply `Indep_sets.Indep_aux`, but `π i` does not contain `univ`, hence we replace
  -- `π` with a new augmented pi-system `π'`, and prove all hypotheses for that pi-system.
  let π' := λ i, insert set.univ (π i),
  have h_subset : ∀ i, π i ⊆ π' i := λ i, set.subset_insert _ _,
  have h_pi' : ∀ n, is_pi_system (π' n) := λ n, (h_pi n).insert_univ,
  have h_univ' : ∀ i, set.univ ∈ π' i, from λ i, set.mem_insert _ _,
  have h_gen' : ∀ i, m i = generate_from (π' i),
  { intros i,
    rw [h_generate i, generate_from_insert_univ (π i)], },
  have h_ind' : Indep_sets π' μ,
  { intros S f hfπ',
    let S' := finset.filter (λ i, f i ≠ set.univ) S,
    have h_mem : ∀ i ∈ S', f i ∈ π i,
    { intros i hi,
      simp_rw [S', finset.mem_filter] at hi,
      cases hfπ' i hi.1,
      { exact absurd h hi.2, },
      { exact h, }, },
    have h_left : (⋂ i ∈ S, f i) = ⋂ i ∈ S', f i,
    { ext1 x,
      simp only [set.mem_Inter, finset.mem_filter, ne.def, and_imp],
      split,
      { exact λ h i hiS hif, h i hiS, },
      { intros h i hiS,
        by_cases hfi_univ : f i = set.univ,
        { rw hfi_univ, exact set.mem_univ _, },
        { exact h i hiS hfi_univ, }, }, },
    have h_right : ∏ i in S, μ (f i) = ∏ i in S', μ (f i),
    { rw ← finset.prod_filter_mul_prod_filter_not S (λ i, f i ≠ set.univ),
      simp only [ne.def, finset.filter_congr_decidable, not_not],
      suffices : ∏ x in finset.filter (λ x, f x = set.univ) S, μ (f x) = 1,
      { rw [this, mul_one], },
      calc ∏ x in finset.filter (λ x, f x = set.univ) S, μ (f x)
          = ∏ x in finset.filter (λ x, f x = set.univ) S, μ set.univ :
            finset.prod_congr rfl (λ x hx, by { rw finset.mem_filter at hx, rw hx.2, })
      ... = ∏ x in finset.filter (λ x, f x = set.univ) S, 1 :
            finset.prod_congr rfl (λ _ _, measure_univ)
      ... = 1 : finset.prod_const_one, },
    rw [h_left, h_right],
    exact h_ind S' h_mem, },
  exact Indep_sets.Indep_aux m h_le π' h_pi' h_univ' h_gen' h_ind',
end

end from_pi_systems_to_measurable_spaces

section indep_set
/-! ### Independence of measurable sets

We prove the following equivalences on `indep_set`, for measurable sets `s, t`.
* `indep_set s t μ ↔ μ (s ∩ t) = μ s * μ t`,
* `indep_set s t μ ↔ indep_sets {s} {t} μ`.
-/

variables {α : Type*} [measurable_space α] {s t : set α} (S T : set (set α))

lemma indep_set_iff_indep_sets_singleton (hs_meas : measurable_set s) (ht_meas : measurable_set t)
  (μ : measure α . volume_tac) [is_probability_measure μ] :
  indep_set s t μ ↔ indep_sets {s} {t} μ :=
⟨indep.indep_sets,  λ h, indep_sets.indep
  (generate_from_le (λ u hu, by rwa set.mem_singleton_iff.mp hu))
  (generate_from_le (λ u hu, by rwa set.mem_singleton_iff.mp hu)) (is_pi_system.singleton s)
  (is_pi_system.singleton t) rfl rfl h⟩

lemma indep_set_iff_measure_inter_eq_mul (hs_meas : measurable_set s) (ht_meas : measurable_set t)
  (μ : measure α . volume_tac) [is_probability_measure μ] :
  indep_set s t μ ↔ μ (s ∩ t) = μ s * μ t :=
(indep_set_iff_indep_sets_singleton hs_meas ht_meas μ).trans indep_sets_singleton_iff

lemma indep_sets.indep_set_of_mem (hs : s ∈ S) (ht : t ∈ T) (hs_meas : measurable_set s)
  (ht_meas : measurable_set t) (μ : measure α . volume_tac) [is_probability_measure μ]
  (h_indep : indep_sets S T μ) :
  indep_set s t μ :=
(indep_set_iff_measure_inter_eq_mul hs_meas ht_meas μ).mpr (h_indep s t hs ht)

end indep_set

section indep_fun

/-! ### Independence of random variables

-/

variables {α β β' γ γ' : Type*} {mα : measurable_space α} {μ : measure α} {f : α → β} {g : α → β'}

lemma indep_fun_iff_measure_inter_preimage_eq_mul
  {mβ : measurable_space β} {mβ' : measurable_space β'} [is_probability_measure μ]
  (hf : measurable f) (hg : measurable g) :
  indep_fun f g μ
    ↔ ∀ s t, measurable_set s → measurable_set t
      → μ (f ⁻¹' s ∩ g ⁻¹' t) = μ (f ⁻¹' s) * μ (g ⁻¹' t) :=
begin
  let Sf := {t1 | ∃ s, measurable_set s ∧ f ⁻¹' s = t1},
  let Sg := {t1 | ∃ t, measurable_set t ∧ g ⁻¹' t = t1},
  suffices : indep_fun f g μ ↔ indep_sets Sf Sg μ,
  { refine this.trans _,
    simp_rw [indep_sets, Sf, Sg, set.mem_set_of_eq],
    split; intro h,
    { exact λ s t hs ht, h (f ⁻¹' s) (g ⁻¹' t) ⟨s, hs, rfl⟩ ⟨t, ht, rfl⟩, },
    { rintros t1 t2 ⟨s, hs, rfl⟩ ⟨t, ht, rfl⟩,
      exact h s t hs ht, }, },
  have hSf_pi : is_pi_system Sf,
  { rintros s ⟨s', hs', rfl⟩ t ⟨t', ht', rfl⟩ hst_nonempty,
    exact ⟨s' ∩ t', hs'.inter ht', rfl⟩, },
  have hSg_pi : is_pi_system Sg,
  { rintros s ⟨s', hs', rfl⟩ t ⟨t', ht', rfl⟩ hst_nonempty,
    exact ⟨s' ∩ t', hs'.inter ht', rfl⟩, },
  have hSf_gen : mβ.comap f = generate_from Sf := mβ.comap_eq_generate_from f,
  have hSg_gen : mβ'.comap g = generate_from Sg := mβ'.comap_eq_generate_from g,
  rw indep_fun,
  split; intro h,
  { rw [hSf_gen, hSg_gen] at h,
    exact indep.indep_sets h, },
  { exact indep_sets.indep hf.comap_le hg.comap_le hSf_pi hSg_pi hSf_gen hSg_gen h, },
end

lemma indep_fun_iff_indep_set_preimage {mβ : measurable_space β} {mβ' : measurable_space β'}
  [is_probability_measure μ] (hf : measurable f) (hg : measurable g) :
  indep_fun f g μ ↔ ∀ s t, measurable_set s → measurable_set t → indep_set (f ⁻¹' s) (g ⁻¹' t) μ :=
begin
  refine (indep_fun_iff_measure_inter_preimage_eq_mul hf hg).trans _,
  split; intros h s t hs ht; specialize h s t hs ht,
  { rwa indep_set_iff_measure_inter_eq_mul (hf hs) (hg ht) μ, },
  { rwa ← indep_set_iff_measure_inter_eq_mul (hf hs) (hg ht) μ, },
end

lemma indep_fun.ae_eq {mβ : measurable_space β} {f g f' g' : α → β}
  (hfg : indep_fun f g μ) (hf : f =ᵐ[μ] f') (hg : g =ᵐ[μ] g') :
  indep_fun f' g' μ :=
begin
  rintro _ _ ⟨A, hA, rfl⟩ ⟨B, hB, rfl⟩,
  have h1 : f ⁻¹' A =ᵐ[μ] f' ⁻¹' A := hf.fun_comp A,
  have h2 : g ⁻¹' B =ᵐ[μ] g' ⁻¹' B := hg.fun_comp B,
  rw [← measure_congr h1, ← measure_congr h2, ← measure_congr (h1.inter h2)],
  exact hfg _ _ ⟨_, hA, rfl⟩ ⟨_, hB, rfl⟩
end

lemma indep_fun.comp {mβ : measurable_space β} {mβ' : measurable_space β'}
  {mγ : measurable_space γ} {mγ' : measurable_space γ'} {φ : β → γ} {ψ : β' → γ'}
  (hfg : indep_fun f g μ) (hφ : measurable φ) (hψ : measurable ψ) :
  indep_fun (φ ∘ f) (ψ ∘ g) μ :=
begin
  rintro _ _ ⟨A, hA, rfl⟩ ⟨B, hB, rfl⟩,
  apply hfg,
  { exact ⟨φ ⁻¹' A, hφ hA, set.preimage_comp.symm⟩ },
  { exact ⟨ψ ⁻¹' B, hψ hB, set.preimage_comp.symm⟩ }
end

end indep_fun


/-! ### Kolmogorov's 0-1 law

In this section, we prove that any event in the tail σ-algebra has probability 0 or 1.
-/

section lattice

variables {α ι : Type*} [preorder ι] {n m : ι} {x : α}

/-- TODO: rename, or find existing equivalent definition -/
def tail [has_Sup α] [has_Inf α] (s : ι → α) : α := ⨅ n, ⨆ i ≥ n, s i

variables [complete_lattice α]

lemma le_head_n (s : ι → α) (hnm : n < m) : s n ≤ ⨆ j < m, s j := le_supr₂ n hnm

lemma head_n_le (s : ι → α) (n : ι) (h_le : ∀ n, s n ≤ x) : (⨆ i < n, s i) ≤ x :=
supr₂_le (λ i hi, h_le i)

lemma head_n_mono (s : ι → α) (h : n ≤ m) : (⨆ i < n, s i) ≤ ⨆ i < m, s i :=
bsupr_mono (λ i hi, hi.trans_le h)

lemma supr_eq_supr_head_n (s : ℕ → α) : (⨆ n, s n) = ⨆ n, ⨆ i < n, s i :=
le_antisymm (supr_le (λ i, le_trans (le_head_n s (nat.lt_succ_self i))
    (le_supr (λ i, (⨆ j < i, s j)) (i+1))))
  (supr_le (λ i, supr₂_le_supr (λ n, n < i) (λ n, s n)))

lemma tail_n_le (s : ι → α) (n : ι) (h_le : ∀ n, s n ≤ x) : (⨆ i ≥ n, s i) ≤ x :=
supr₂_le (λ i hi, h_le i)

lemma tail_n_le_supr (s : ι → α) (n : ι) : (⨆ i ≥ n, s i) ≤ ⨆ n, s n :=
supr₂_le_supr (λ i, i ≥ n) (λ i, (s i))

lemma tail_le_tail_n (s : ι → α) (n : ι) : tail s ≤ ⨆ i ≥ n, s i :=
infi_le (λ n, ⨆ i ≥ n, s i) n

lemma tail_le [h : nonempty ι] {s : ι → α} (h_le : ∀ n, s n ≤ x) : tail s ≤ x :=
(tail_le_tail_n s h.some).trans (tail_n_le s h.some h_le)

end lattice

section zero_one_law

variables {α : Type*} {m m0 : measurable_space α} {μ : measure α}

lemma measure_eq_zero_or_one_or_top_of_indep_self (h_indep : indep m m μ) {t : set α}
  (ht_m : measurable_set[m] t) :
  μ t = 0 ∨ μ t = 1 ∨ μ t = ⊤ :=
begin
  specialize h_indep t t ht_m ht_m,
  by_cases h0 : μ t = 0,
  { exact or.inl h0, },
  by_cases h_top : μ t = ⊤,
  { exact or.inr (or.inr h_top), },
  rw [← one_mul (μ (t ∩ t)), set.inter_self, ennreal.mul_eq_mul_right h0 h_top] at h_indep,
  exact or.inr (or.inl h_indep.symm),
end

lemma measure_eq_zero_or_one_of_indep_self [is_finite_measure μ] (h_indep : indep m m μ) {t : set α}
  (ht_m : measurable_set[m] t) :
  μ t = 0 ∨ μ t = 1 :=
begin
  have h_0_1_top := measure_eq_zero_or_one_or_top_of_indep_self h_indep ht_m,
  simpa [measure_ne_top μ] using h_0_1_top,
end

lemma head_n_eq_generate_from_Union_Inter_range (s : ℕ → measurable_space α) (n : ℕ) :
  (⨆ i < n, s i)
    = generate_from (pi_Union_Inter (λ n, {t | measurable_set[s n] t}) {finset.range n}) :=
by simp [generate_from_pi_Union_Inter_measurable_space s {finset.range n}]

lemma tail_n_eq_generate_from_pi_Union_Inter_Icc (s : ℕ → measurable_space α) (N : ℕ) :
  (⨆ i ≥ N, s i) = generate_from (pi_Union_Inter (λ n, {t | measurable_set[s n] t})
    {p : finset ℕ | ∃ r, p = finset.Icc N (N + r)}) :=
begin
  rw generate_from_pi_Union_Inter_measurable_space s {p : finset ℕ | ∃ r, p = finset.Icc N (N + r)},
  congr,
  ext1 i,
  suffices h_congr : i ≥ N
      ↔ ∃ (p : finset ℕ) (hp : p ∈ {q : finset ℕ | ∃ r, q = finset.Icc N (N + r)}), i ∈ p,
    by simp [h_congr],
  simp_rw [exists_prop, set.mem_set_of_eq],
  split; intro h,
  { refine ⟨finset.Icc N (N + i), ⟨i, rfl⟩, _⟩,
    rw finset.mem_Icc,
    exact ⟨h, le_add_left le_rfl⟩, },
  { rcases h with ⟨p, ⟨r, rfl⟩, hip⟩,
    rw finset.mem_Icc at hip,
    exact hip.left, },
end

@[to_additive]
lemma prod_ite_mem {ι} [comm_monoid α] (s t : finset ι) (f : ι → α) :
  ∏ i in s, ite (i ∈ t) (f i) 1 = ∏ i in (s ∩ t), f i :=
by rw [← finset.prod_filter, finset.filter_mem_eq_inter]

lemma prod_range_ite_eq_prod_range [comm_monoid α] (N r : ℕ) (f : ℕ → α) :
  (∏ n in finset.range (N + r), ite (n ∈ finset.range N) (f n) 1) = ∏ n in finset.range N, (f n) :=
begin
  convert prod_ite_mem (finset.range (N + r)) (finset.range N) f,
  { ext1 x, congr, },
  { ext1 x,
    simp only [finset.mem_range, finset.mem_inter, iff_and_self],
    exact λ h, h.trans_le (le_add_right le_rfl), },
end

lemma prod_range_ite_range_le [comm_monoid α] (N r : ℕ) (f : ℕ → α) :
  (∏ n in finset.range (N + r), ite (n ∈ finset.Ico N (N + r)) (f n) 1)
    = ∏ n in finset.Ico N (N + r), f n :=
begin
  convert (prod_ite_mem (finset.range (N + r)) (finset.Ico N (N + r)) f),
  { ext1 x, congr, },
  { ext1 x, simp, },
end

lemma aux_t1_inter_t2 (N r : ℕ) (f1 f2 : ℕ → set α) :
  ((⋂ i ∈ finset.range N, f1 i) ∩ ⋂ i ∈ finset.Icc N (N + r), f2 i)
    = ⋂ i ∈ finset.range (N + r + 1), (ite (i ∈ finset.range N) (f1 i) set.univ
      ∩ ite (i ∈ finset.Icc N (N + r)) (f2 i) set.univ) :=
begin
  ext1 x,
  simp only [set.mem_inter_eq, set.mem_Inter, finset.mem_range, finset.mem_Icc],
  split; intro h,
  { intros i _,
    split_ifs,
    exacts [⟨h.1 i h_1, h.2 i h_2⟩, ⟨h.1 i h_1, set.mem_univ _⟩, ⟨set.mem_univ _, h.2 i h_2⟩,
      ⟨set.mem_univ _, set.mem_univ _⟩], },
  { have h_le : N ≤ N + r + 1,
    { rw add_assoc, exact le_add_right le_rfl, },
    split; intros i hi; specialize h i,
    { specialize h (hi.trans_le h_le),
      rw if_pos hi at h,
      exact h.1, },
    { specialize h (nat.lt_succ_of_le hi.2),
      rw if_pos hi at h,
      exact h.2, }, },
end

lemma measurable_set.ite' {m0 : measurable_space α} {s t : set α} {p : Prop}
  (hs : p → measurable_set s) (ht : ¬ p → measurable_set t) :
  measurable_set (ite p s t) :=
by { split_ifs, exacts [hs h, ht h], }

lemma indep_sets_head_n_tail_n [is_probability_measure μ] (s : ℕ → measurable_space α)
  (h_indep : Indep s μ) (N : ℕ) :
  indep_sets (pi_Union_Inter (λ n, {t | measurable_set[s n] t}) {finset.range N})
    (pi_Union_Inter (λ n, {t | measurable_set[s n] t})
      {p : finset ℕ | ∃ r : ℕ, p = finset.Icc N (N + r)}) μ :=
begin
  rintros t1 t2 ⟨p1, hp1, f1, ht1_m, ht1_eq⟩ ⟨p2, ⟨r, rfl⟩, f2, ht2_m, ht2_eq⟩,
  rw set.mem_singleton_iff at hp1,
  simp_rw [hp1] at *,
  let g := λ i, ite (i ∈ finset.range N) (f1 i) set.univ
    ∩ ite (i ∈ finset.Icc N (N + r)) (f2 i) set.univ,
  have h_P_inter : μ (t1 ∩ t2) = ∏ n in finset.range (N + r + 1), μ (g n),
  { have hgm : ∀ i, i ∈ finset.range (N + r + 1) → measurable_set[s i] (g i),
    { refine (λ i _, measurable_set.inter _ _),
      { convert measurable_set.ite' (ht1_m i) (λ _, measurable_set.univ), },
      { convert measurable_set.ite' (ht2_m i) (λ _, measurable_set.univ), }, },
    rw [ht1_eq, ht2_eq, aux_t1_inter_t2 N r f1 f2, ← h_indep (finset.range (N+r+1)) hgm], },
  rw h_P_inter,
  have h_μg : ∀ n, μ (g n)
    = (ite (n ∈ finset.range N) (μ (f1 n)) 1) * (ite (n ∈ finset.Icc N (N + r)) (μ (f2 n)) 1),
  { intro n,
    simp_rw g,
    split_ifs,
    { rw finset.mem_range at h,
      rw finset.mem_Icc at h_1,
      exact absurd h_1.1 (not_le.mpr h), },
    all_goals { simp only [measure_univ, one_mul, mul_one, set.inter_univ, set.univ_inter], }, },
  simp_rw h_μg,
  have h1 : (∏ x in finset.range (N + r + 1), ite (x ∈ finset.range N) (μ (f1 x)) 1)
    = ∏ x in finset.range N, μ (f1 x),
  { simp_rw [add_assoc],
    exact prod_range_ite_eq_prod_range N (r + 1) (λ n, μ (f1 n)), },
  have h2 : (∏ x in finset.range (N + r + 1), ite (x ∈ finset.Icc N (N + r)) (μ (f2 x)) 1)
    = ∏ x in finset.Icc N (N + r), μ (f2 x),
  { simp_rw [add_assoc],
    exact prod_range_ite_range_le N (r + 1) (λ n, μ (f2 n)), },
  rw [finset.prod_mul_distrib, h1, h2, ht1_eq, ← h_indep (finset.range N) ht1_m,
    ht2_eq, ← h_indep (finset.Icc N (N + r)) ht2_m],
end

lemma generate_from_Union_measurable_set {ι : Type*} (s : ι → measurable_space α) :
  generate_from (⋃ n, {t | measurable_set[s n] t}) = ⨆ n, s n :=
(@measurable_space.gi_generate_from α).l_supr_u s

lemma supr_eq_generate_from_Union_head_n (s : ℕ → measurable_space α) :
  (⨆ n, s n) = generate_from (⋃ n, {t | measurable_set[⨆ i < n, s i] t}) :=
by rw [supr_eq_supr_head_n, generate_from_Union_measurable_set]

lemma is_pi_system_Union_of_monotone {ι} [linear_order ι] (p : ι → set (set α))
  (hp_pi : ∀ n, is_pi_system (p n)) (hp_mono : monotone p) :
  is_pi_system (⋃ n, p n) :=
begin
  intros t1 ht1 t2 ht2 h,
  rw set.mem_Union at ht1 ht2 ⊢,
  cases ht1 with n ht1,
  cases ht2 with m ht2,
  cases le_total n m with h_le h_le,
  { exact ⟨m, hp_pi m t1 (set.mem_of_mem_of_subset ht1 (hp_mono h_le)) t2 ht2 h⟩, },
  { exact ⟨n, hp_pi n t1 ht1 t2 (set.mem_of_mem_of_subset ht2 (hp_mono h_le)) h⟩, },
end

variables [is_probability_measure μ] {s : ℕ → measurable_space α}

lemma sup_closed_finset_Icc_right' {ι} [linear_order ι] [locally_finite_order ι] (N : ι) :
  sup_closed {s : finset ι | ∃ (r : ι) (hr : N ≤ r), s = finset.Icc N r} :=
begin
  refine sup_closed_of_totally_ordered _ _,
  rintros s1 s2 ⟨r1, hr1, rfl⟩ ⟨r2, hr2, rfl⟩,
  cases le_total r1 r2,
  { exact or.inr (finset.Icc_subset_Icc le_rfl h), },
  { exact or.inl (finset.Icc_subset_Icc le_rfl h), },
end

lemma sup_closed_finset_Icc_right {ι} [linear_order ι] [locally_finite_order ι] [has_add ι]
  [covariant_class ι ι (+) (≤)] (N : ι) :
  sup_closed {s : finset ι | ∃ r : ι, s = finset.Icc N (N + r)} :=
begin
  refine sup_closed_of_totally_ordered _ _,
  rintros s1 s2 ⟨r1, rfl⟩ ⟨r2, rfl⟩,
  cases le_total r1 r2,
  { exact or.inr (finset.Icc_subset_Icc le_rfl (add_le_add_left h _)), },
  { exact or.inl (finset.Icc_subset_Icc le_rfl (add_le_add_left h _)), },
end

lemma head_n_indep_tail_n (h_le : ∀ n, s n ≤ m0) (h_indep : Indep s μ) (N : ℕ) :
  indep (⨆ n < N, s n) (⨆ i ≥ N, s i) μ :=
begin
  -- define a π-system family
  have h_pi : ∀ n, is_pi_system {t | measurable_set[s n] t},
    from (λ n, @is_pi_system_measurable_set α (s n)),
  -- define generating π-systems for head and tail
  let p_head := pi_Union_Inter (λ n, {t | measurable_set[s n] t}) {finset.range N},
  have h_pi_head : is_pi_system p_head,
    from is_pi_system_pi_Union_Inter (λ n, {t | measurable_set[s n] t}) h_pi {finset.range N}
      (by convert sup_closed_singleton (finset.range N)),
  have h_generate_head : (⨆ n < N, s n) = generate_from p_head,
    from head_n_eq_generate_from_Union_Inter_range s N,
  let p_tail := pi_Union_Inter (λ n, {t | measurable_set[s n] t})
    {p : finset ℕ | ∃ r : ℕ, p = finset.Icc N (N + r)},
  have h_pi_tail : is_pi_system p_tail,
    from is_pi_system_pi_Union_Inter (λ n, {t | measurable_set[s n] t}) h_pi
      {p : finset ℕ | ∃ r : ℕ, p = finset.Icc N (N + r)}
      (by convert sup_closed_finset_Icc_right N),
  have h_generate_tail : (⨆ i ≥ N, s i) = generate_from p_tail,
    from tail_n_eq_generate_from_pi_Union_Inter_Icc s N,
  -- if these π-systems are independent, then head and tail are independent
  refine indep_sets.indep (head_n_le s N h_le) (tail_n_le s N h_le)
    h_pi_head h_pi_tail h_generate_head h_generate_tail _,
  exact indep_sets_head_n_tail_n s h_indep N,
end

lemma head_n_indep_tail (h_le : ∀ n, s n ≤ m0) (h_indep : Indep s μ) (n : ℕ) :
  indep (⨆ i < n, s i) (tail s) μ :=
indep_of_indep_of_le_right (head_n_indep_tail_n h_le h_indep n) (tail_le_tail_n s n)

lemma supr_indep_tail (h_le : ∀ n, s n ≤ m0) (h_indep : Indep s μ) :
  indep (⨆ n, s n) (tail s) μ :=
begin
  let p : ℕ → set (set α) := λ n, {t | measurable_set[⨆ i < n, s i] t},
  have hp : ∀ n, is_pi_system (p n),
    from λ n, @is_pi_system_measurable_set α (⨆ i < n, s i),
  have h_generate_n : ∀ n, (⨆ i < n, s i) = generate_from (p n),
    from λ n, (@generate_from_measurable_set α (⨆ i < n, s i)).symm,
  have hp_mono : ∀ n m, n ≤ m → p n ⊆ p m, from (λ n m hnm, head_n_mono s hnm),
  have hp_supr_pi : is_pi_system (⋃ n, p n), from is_pi_system_Union_of_monotone p hp hp_mono,
  let p_tail := {t : set α | measurable_set[tail s] t},
  have hp_tail_pi : is_pi_system p_tail, from @is_pi_system_measurable_set α (tail s),
  have h_generate_tail : tail s = generate_from p_tail,
    from (@generate_from_measurable_set α (tail s)).symm,
  -- the π-systems defined are independent
  have h_indep_n : ∀ n, indep_sets (p n) p_tail μ,
  { intro n,
    have h_sigma_indep : indep (⨆ i < n, s i) (tail s) μ,
      from head_n_indep_tail h_le h_indep n,
    rw [h_generate_n n, h_generate_tail] at h_sigma_indep,
    exact indep.indep_sets h_sigma_indep, },
  have h_pi_system_indep : indep_sets (⋃ n, p n) p_tail μ, from indep_sets.Union h_indep_n,
  -- now go from π-systems to σ-algebras
  exact indep_sets.indep (supr_le h_le) (tail_le h_le) hp_supr_pi hp_tail_pi
    (supr_eq_generate_from_Union_head_n s) h_generate_tail h_pi_system_indep,
end

lemma tail_indep_tail (h_le : ∀ n, s n ≤ m0) (h_indep : Indep s μ) :
  indep (tail s) (tail s) μ :=
indep_of_indep_of_le_left (supr_indep_tail h_le h_indep)
    (le_trans (tail_le_tail_n s 0) (tail_n_le_supr s 0))

/-- **Kolmogorov's 0-1 law** : any event in the tail σ-algebra has probability 0 or 1 -/
theorem zero_or_one_of_tail (h_le : ∀ n, s n ≤ m0) (h_indep : Indep s μ) {t : set α}
  (h_t_tail : measurable_set[tail s] t) :
  (μ t = 0 ∨ μ t = 1) :=
measure_eq_zero_or_one_of_indep_self (tail_indep_tail h_le h_indep) h_t_tail

end zero_one_law

end probability_theory<|MERGE_RESOLUTION|>--- conflicted
+++ resolved
@@ -335,20 +335,12 @@
     intros n hnS,
     have hn_ne_a : n ≠ a, by { rintro rfl, exact haS hnS, },
     simp_rw [f, if_pos hnS, if_neg hn_ne_a], },
-<<<<<<< HEAD
   have h_μ_t1 : μ t1 = ∏ n in s, μ (f n), by rw [h_t1, ← hp_ind s h_f_mem_pi],
-=======
-  have h_μ_t1 : μ t1 = ∏ n in s, μ (f n), by rw [h_t1, ←hp_ind s h_f_mem_pi],
->>>>>>> dba3dcef
   have h_t2 : t2 = f a, by { simp_rw [f], simp, },
   have h_μ_inter : μ (t1 ∩ t2) = ∏ n in insert a s, μ (f n),
   { have h_t1_inter_t2 : t1 ∩ t2 = ⋂ n ∈ insert a s, f n,
       by rw [h_t1, h_t2, finset.set_bInter_insert, set.inter_comm],
-<<<<<<< HEAD
     rw [h_t1_inter_t2, ← hp_ind (insert a s) h_f_mem], },
-=======
-    rw [h_t1_inter_t2, ←hp_ind (insert a s) h_f_mem], },
->>>>>>> dba3dcef
   rw [h_μ_inter, finset.prod_insert haS, h_t2, mul_comm, h_μ_t1],
 end
 
@@ -362,11 +354,7 @@
   refine finset.induction (by simp [measure_univ]) _,
   intros a S ha_notin_S h_rec f hf_m,
   have hf_m_S : ∀ x ∈ S, measurable_set[m x] (f x) := λ x hx, hf_m x (by simp [hx]),
-<<<<<<< HEAD
   rw [finset.set_bInter_insert, finset.prod_insert ha_notin_S, ← h_rec hf_m_S],
-=======
-  rw [finset.set_bInter_insert, finset.prod_insert ha_notin_S, ←h_rec hf_m_S],
->>>>>>> dba3dcef
   let p := pi_Union_Inter π {S},
   set m_p := generate_from p with hS_eq_generate,
   have h_indep : indep m_p (m a) μ,
