--- conflicted
+++ resolved
@@ -199,27 +199,16 @@
 end
 
 lemma stopped_value_hitting_mem [conditionally_complete_linear_order ι] [is_well_order ι (<)]
-<<<<<<< HEAD
-  {u : ι → α → β} {s : set β} {n m : ι} {x : α} (h : ∃ j ∈ set.Icc n m, u j x ∈ s) :
-  stopped_value u (hitting u s n m) x ∈ s :=
-begin
-  simp only [stopped_value, hitting, if_pos h],
-  obtain ⟨j, hj₁, hj₂⟩ := h,
-  have : Inf (set.Icc n m ∩ {i | u i x ∈ s}) ∈ set.Icc n m ∩ {i | u i x ∈ s} :=
-=======
   {u : ι → Ω → β} {s : set β} {n m : ι} {ω : Ω} (h : ∃ j ∈ set.Icc n m, u j ω ∈ s) :
   stopped_value u (hitting u s n m) ω ∈ s :=
 begin
   simp only [stopped_value, hitting, if_pos h],
   obtain ⟨j, hj₁, hj₂⟩ := h,
   have : Inf (set.Icc n m ∩ {i | u i ω ∈ s}) ∈ set.Icc n m ∩ {i | u i ω ∈ s} :=
->>>>>>> 0a3e8d38
     Inf_mem (set.nonempty_of_mem ⟨hj₁, hj₂⟩),
   exact this.2,
 end
 
-<<<<<<< HEAD
-=======
 /-- The hitting time of a discrete process with the starting time indexed by a stopping time
 is a stopping time. -/
 lemma is_stopping_time_hitting_is_stopping_time
@@ -247,7 +236,6 @@
     (λ hi, (f.mono hi _ (hτ.measurable_set_eq i)).inter (hitting_is_stopping_time hf hs n))),
 end
 
->>>>>>> 0a3e8d38
 section complete_lattice
 
 variables [complete_lattice ι] {u : ι → Ω → β} {s : set β} {f : filtration ι m}
