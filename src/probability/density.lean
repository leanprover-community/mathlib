/-
Copyright (c) 2021 Kexing Ying. All rights reserved.
Released under Apache 2.0 license as described in the file LICENSE.
Authors: Kexing Ying
-/
import measure_theory.decomposition.radon_nikodym
import measure_theory.measure.lebesgue

/-!
# Probability density function

This file defines the probability density function of random variables, by which we mean
measurable functions taking values in a Borel space. In particular, a measurable function `f`
is said to the probability density function of a random variable `X` if for all measurable
sets `S`, `ℙ(X ∈ S) = ∫ x in S, f x dx`. Probability density functions are one way of describing
the distribution of a random variable, and are useful for calculating probabilities and
finding moments (although the latter is better achieved with moment generating functions).

This file also defines the continuous uniform distribution and proves some properties about
random variables with this distribution.

## Main definitions

* `measure_theory.has_pdf` : A random variable `X : α → E` is said to `has_pdf` with
  respect to the measure `ℙ` on `α` and `μ` on `E` if there exists a measurable function `f`
  such that the push-forward measure of `ℙ` along `X` equals `μ.with_density f`.
* `measure_theory.pdf` : If `X` is a random variable that `has_pdf X ℙ μ`, then `pdf X`
  is the measurable function `f` such that the push-forward measure of `ℙ` along `X` equals
  `μ.with_density f`.
* `measure_theory.pdf.uniform` : A random variable `X` is said to follow the uniform
  distribution if it has a constant probability density function with a compact, non-null support.

## Main results

* `measure_theory.pdf.integral_fun_mul_eq_integral` : Law of the unconscious statistician,
  i.e. if a random variable `X : α → E` has pdf `f`, then `𝔼(g(X)) = ∫ x, g x * f x dx` for
  all measurable `g : E → ℝ`.
* `measure_theory.pdf.integral_mul_eq_integral` : A real-valued random variable `X` with
  pdf `f` has expectation `∫ x, x * f x dx`.
* `measure_theory.pdf.uniform.integral_eq` : If `X` follows the uniform distribution with
  its pdf having support `s`, then `X` has expectation `(λ s)⁻¹ * ∫ x in s, x dx` where `λ`
  is the Lebesgue measure.

## TODOs

Ultimately, we would also like to define characteristic functions to describe distributions as
it exists for all random variables. However, to define this, we will need Fourier transforms
which we currently do not have.
-/

noncomputable theory
open_locale classical measure_theory nnreal ennreal

namespace measure_theory

open topological_space measure_theory.measure

variables {α E : Type*} [measurable_space E]

/-- A random variable `X : α → E` is said to `has_pdf` with respect to the measure `ℙ` on `α` and
`μ` on `E` if there exists a measurable function `f` such that the push-forward measure of `ℙ`
along `X` equals `μ.with_density f`. -/
class has_pdf {m : measurable_space α} (X : α → E)
  (ℙ : measure α) (μ : measure E . volume_tac) : Prop :=
(pdf' : measurable X ∧ ∃ (f : E → ℝ≥0∞), measurable f ∧ map X ℙ = μ.with_density f)

@[measurability]
lemma has_pdf.measurable {m : measurable_space α}
  (X : α → E) (ℙ : measure α) (μ : measure E . volume_tac) [hX : has_pdf X ℙ μ] :
  measurable X :=
hX.pdf'.1

/-- If `X` is a random variable that `has_pdf X ℙ μ`, then `pdf X` is the measurable function `f`
such that the push-forward measure of `ℙ` along `X` equals `μ.with_density f`. -/
def pdf {m : measurable_space α} (X : α → E) (ℙ : measure α) (μ : measure E . volume_tac) :=
if hX : has_pdf X ℙ μ then classical.some hX.pdf'.2 else 0

lemma pdf_undef {m : measurable_space α} {ℙ : measure α} {μ : measure E} {X : α → E}
  (h : ¬ has_pdf X ℙ μ) :
  pdf X ℙ μ = 0 :=
by simp only [pdf, dif_neg h]

lemma has_pdf_of_pdf_ne_zero {m : measurable_space α} {ℙ : measure α} {μ : measure E} {X : α → E}
  (h : pdf X ℙ μ ≠ 0) : has_pdf X ℙ μ :=
begin
  by_contra hpdf,
  rw [pdf, dif_neg hpdf] at h,
  exact hpdf (false.rec (has_pdf X ℙ μ) (h rfl))
end

lemma pdf_eq_zero_of_not_measurable {m : measurable_space α}
  {ℙ : measure α} {μ : measure E} {X : α → E} (hX : ¬ measurable X) :
  pdf X ℙ μ = 0 :=
pdf_undef (λ hpdf, hX hpdf.pdf'.1)

lemma measurable_of_pdf_ne_zero {m : measurable_space α}
  {ℙ : measure α} {μ : measure E} (X : α → E) (h : pdf X ℙ μ ≠ 0) :
  measurable X :=
by { by_contra hX, exact h (pdf_eq_zero_of_not_measurable hX) }

@[measurability]
lemma measurable_pdf {m : measurable_space α}
  (X : α → E) (ℙ : measure α) (μ : measure E . volume_tac) :
  measurable (pdf X ℙ μ) :=
begin
  by_cases hX : has_pdf X ℙ μ,
  { rw [pdf, dif_pos hX],
    exact (classical.some_spec hX.pdf'.2).1 },
  { rw [pdf, dif_neg hX],
    exact measurable_zero }
end

lemma map_eq_with_density_pdf {m : measurable_space α}
  (X : α → E) (ℙ : measure α) (μ : measure E . volume_tac) [hX : has_pdf X ℙ μ] :
  measure.map X ℙ = μ.with_density (pdf X ℙ μ) :=
begin
  rw [pdf, dif_pos hX],
  exact (classical.some_spec hX.pdf'.2).2
end

lemma map_eq_set_lintegral_pdf {m : measurable_space α}
  (X : α → E) (ℙ : measure α) (μ : measure E . volume_tac) [hX : has_pdf X ℙ μ]
  {s : set E} (hs : measurable_set s) :
  measure.map X ℙ s = ∫⁻ x in s, pdf X ℙ μ x ∂μ :=
by rw [← with_density_apply _ hs, map_eq_with_density_pdf X ℙ μ]

namespace pdf

variables {m : measurable_space α} {ℙ : measure α} {μ : measure E}

lemma lintegral_eq_measure_univ {X : α → E} [has_pdf X ℙ μ] :
  ∫⁻ x, pdf X ℙ μ x ∂μ = ℙ set.univ :=
begin
  rw [← set_lintegral_univ, ← map_eq_set_lintegral_pdf X ℙ μ measurable_set.univ,
      measure.map_apply (has_pdf.measurable X ℙ μ) measurable_set.univ, set.preimage_univ],
end

lemma ae_lt_top [is_finite_measure ℙ] {μ : measure E} {X : α → E} :
  ∀ᵐ x ∂μ, pdf X ℙ μ x < ∞ :=
begin
  by_cases hpdf : has_pdf X ℙ μ,
  { haveI := hpdf,
    refine ae_lt_top (measurable_pdf X ℙ μ) _,
    rw lintegral_eq_measure_univ,
    exact (measure_lt_top _ _).ne },
  { rw [pdf, dif_neg hpdf],
    exact filter.eventually_of_forall (λ x, with_top.zero_lt_top) }
end

lemma of_real_to_real_ae_eq [is_finite_measure ℙ] {X : α → E} :
  (λ x, ennreal.of_real (pdf X ℙ μ x).to_real) =ᵐ[μ] pdf X ℙ μ :=
of_real_to_real_ae_eq ae_lt_top

lemma integrable_iff_integrable_mul_pdf [is_finite_measure ℙ] {X : α → E} [has_pdf X ℙ μ]
  {f : E → ℝ} (hf : measurable f) :
  integrable (λ x, f (X x)) ℙ ↔ integrable (λ x, f x * (pdf X ℙ μ x).to_real) μ :=
begin
  rw [← integrable_map_measure hf.ae_strongly_measurable (has_pdf.measurable X ℙ μ).ae_measurable,
      map_eq_with_density_pdf X ℙ μ,
      integrable_with_density_iff (measurable_pdf _ _ _) ae_lt_top],
  apply_instance
end

/-- **The Law of the Unconscious Statistician**: Given a random variable `X` and a measurable
function `f`, `f ∘ X` is a random variable with expectation `∫ x, f x * pdf X ∂μ`
where `μ` is a measure on the codomain of `X`. -/
lemma integral_fun_mul_eq_integral [is_finite_measure ℙ]
  {X : α → E} [has_pdf X ℙ μ] {f : E → ℝ} (hf : measurable f) :
  ∫ x, f x * (pdf X ℙ μ x).to_real ∂μ = ∫ x, f (X x) ∂ℙ :=
begin
  by_cases hpdf : integrable (λ x, f x * (pdf X ℙ μ x).to_real) μ,
  { rw [← integral_map (has_pdf.measurable X ℙ μ).ae_measurable hf.ae_strongly_measurable,
        map_eq_with_density_pdf X ℙ μ,
        integral_eq_lintegral_pos_part_sub_lintegral_neg_part hpdf,
        integral_eq_lintegral_pos_part_sub_lintegral_neg_part,
        lintegral_with_density_eq_lintegral_mul _ (measurable_pdf X ℙ μ) hf.neg.ennreal_of_real,
        lintegral_with_density_eq_lintegral_mul _ (measurable_pdf X ℙ μ) hf.ennreal_of_real],
    { congr' 2,
      { have : ∀ x, ennreal.of_real (f x * (pdf X ℙ μ x).to_real) =
          ennreal.of_real (pdf X ℙ μ x).to_real * ennreal.of_real (f x),
        { intro x,
          rw [mul_comm, ennreal.of_real_mul ennreal.to_real_nonneg] },
        simp_rw [this],
        exact lintegral_congr_ae (filter.eventually_eq.mul of_real_to_real_ae_eq (ae_eq_refl _)) },
      { have : ∀ x, ennreal.of_real (- (f x * (pdf X ℙ μ x).to_real)) =
          ennreal.of_real (pdf X ℙ μ x).to_real * ennreal.of_real (-f x),
        { intro x,
          rw [neg_mul_eq_neg_mul, mul_comm, ennreal.of_real_mul ennreal.to_real_nonneg] },
        simp_rw [this],
        exact lintegral_congr_ae (filter.eventually_eq.mul of_real_to_real_ae_eq
          (ae_eq_refl _)) } },
    { refine ⟨hf.ae_strongly_measurable, _⟩,
      rw [has_finite_integral, lintegral_with_density_eq_lintegral_mul _
            (measurable_pdf _ _ _) hf.nnnorm.coe_nnreal_ennreal],
      have : (λ x, (pdf X ℙ μ * λ x, ↑∥f x∥₊) x) =ᵐ[μ] (λ x, ∥f x * (pdf X ℙ μ x).to_real∥₊),
      { simp_rw [← smul_eq_mul, nnnorm_smul, ennreal.coe_mul],
        rw [smul_eq_mul, mul_comm],
        refine filter.eventually_eq.mul (ae_eq_refl _) (ae_eq_trans of_real_to_real_ae_eq.symm _),
        convert ae_eq_refl _,
        ext1 x,
        exact real.ennnorm_eq_of_real ennreal.to_real_nonneg },
      rw lintegral_congr_ae this,
      exact hpdf.2 } },
  { rw [integral_undef hpdf, integral_undef],
    rwa ← integrable_iff_integrable_mul_pdf hf at hpdf,
    all_goals { apply_instance } }
end

lemma map_absolutely_continuous {X : α → E} [has_pdf X ℙ μ] : map X ℙ ≪ μ :=
by { rw map_eq_with_density_pdf X ℙ μ, exact with_density_absolutely_continuous _ _, }

/-- A random variable that `has_pdf` is quasi-measure preserving. -/
lemma to_quasi_measure_preserving {X : α → E} [has_pdf X ℙ μ] : quasi_measure_preserving X ℙ μ :=
{ measurable := has_pdf.measurable X ℙ μ,
  absolutely_continuous := map_absolutely_continuous, }

lemma have_lebesgue_decomposition_of_has_pdf {X : α → E} [hX' : has_pdf X ℙ μ] :
  (map X ℙ).have_lebesgue_decomposition μ :=
⟨⟨⟨0, pdf X ℙ μ⟩,
  by simp only [zero_add, measurable_pdf X ℙ μ, true_and, mutually_singular.zero_left,
    map_eq_with_density_pdf X ℙ μ] ⟩⟩

lemma has_pdf_iff {X : α → E} :
  has_pdf X ℙ μ ↔ measurable X ∧ (map X ℙ).have_lebesgue_decomposition μ ∧ map X ℙ ≪ μ :=
begin
  split,
  { intro hX',
    exactI ⟨hX'.pdf'.1, have_lebesgue_decomposition_of_has_pdf, map_absolutely_continuous⟩ },
  { rintros ⟨hX, h_decomp, h⟩,
    haveI := h_decomp,
    refine ⟨⟨hX, (measure.map X ℙ).rn_deriv μ, measurable_rn_deriv _ _, _⟩⟩,
    rwa with_density_rn_deriv_eq }
end

lemma has_pdf_iff_of_measurable {X : α → E} (hX : measurable X) :
  has_pdf X ℙ μ ↔ (map X ℙ).have_lebesgue_decomposition μ ∧ map X ℙ ≪ μ :=
by { rw has_pdf_iff, simp only [hX, true_and], }

section

variables {F : Type*} [measurable_space F] {ν : measure F}

/-- A random variable that `has_pdf` transformed under a `quasi_measure_preserving`
map also `has_pdf` if `(map g (map X ℙ)).have_lebesgue_decomposition μ`.

`quasi_measure_preserving_has_pdf'` is more useful in the case we are working with a
probability measure and a real-valued random variable. -/
lemma quasi_measure_preserving_has_pdf {X : α → E} [has_pdf X ℙ μ]
  {g : E → F} (hg : quasi_measure_preserving g μ ν)
  (hmap : (map g (map X ℙ)).have_lebesgue_decomposition ν) :
  has_pdf (g ∘ X) ℙ ν :=
begin
  rw [has_pdf_iff, ← map_map hg.measurable (has_pdf.measurable X ℙ μ)],
  refine ⟨hg.measurable.comp (has_pdf.measurable X ℙ μ), hmap, _⟩,
  rw [map_eq_with_density_pdf X ℙ μ],
  refine absolutely_continuous.mk (λ s hsm hs, _),
  rw [map_apply hg.measurable hsm, with_density_apply _ (hg.measurable hsm)],
  have := hg.absolutely_continuous hs,
  rw map_apply hg.measurable hsm at this,
  exact set_lintegral_measure_zero _ _ this,
end

lemma quasi_measure_preserving_has_pdf' [is_finite_measure ℙ] [sigma_finite ν]
  {X : α → E} [has_pdf X ℙ μ] {g : E → F} (hg : quasi_measure_preserving g μ ν) :
  has_pdf (g ∘ X) ℙ ν :=
quasi_measure_preserving_has_pdf hg infer_instance

end

section real

variables [is_finite_measure ℙ] {X : α → ℝ}

/-- A real-valued random variable `X` `has_pdf X ℙ λ` (where `λ` is the Lebesgue measure) if and
only if the push-forward measure of `ℙ` along `X` is absolutely continuous with respect to `λ`. -/
lemma real.has_pdf_iff_of_measurable (hX : measurable X) : has_pdf X ℙ ↔ map X ℙ ≪ volume :=
begin
  rw [has_pdf_iff_of_measurable hX, and_iff_right_iff_imp],
  exact λ h, infer_instance,
end

lemma real.has_pdf_iff : has_pdf X ℙ ↔ measurable X ∧ map X ℙ ≪ volume :=
begin
  by_cases hX : measurable X,
  { rw [real.has_pdf_iff_of_measurable hX, iff_and_self],
    exact λ h, hX,
    apply_instance },
  { exact ⟨λ h, false.elim (hX h.pdf'.1), λ h, false.elim (hX h.1)⟩, }
end

/-- If `X` is a real-valued random variable that has pdf `f`, then the expectation of `X` equals
`∫ x, x * f x ∂λ` where `λ` is the Lebesgue measure. -/
lemma integral_mul_eq_integral [has_pdf X ℙ] :
  ∫ x, x * (pdf X ℙ volume x).to_real = ∫ x, X x ∂ℙ :=
integral_fun_mul_eq_integral measurable_id

lemma has_finite_integral_mul {f : ℝ → ℝ} {g : ℝ → ℝ≥0∞}
  (hg : pdf X ℙ =ᵐ[volume] g) (hgi : ∫⁻ x, ∥f x∥₊ * g x ≠ ∞) :
  has_finite_integral (λ x, f x * (pdf X ℙ volume x).to_real) :=
begin
  rw has_finite_integral,
  have : (λ x, ↑∥f x∥₊ * g x) =ᵐ[volume] (λ x, ∥f x * (pdf X ℙ volume x).to_real∥₊),
  { refine ae_eq_trans (filter.eventually_eq.mul (ae_eq_refl (λ x, ∥f x∥₊))
      (ae_eq_trans hg.symm of_real_to_real_ae_eq.symm)) _,
    simp_rw [← smul_eq_mul, nnnorm_smul, ennreal.coe_mul, smul_eq_mul],
    refine filter.eventually_eq.mul (ae_eq_refl _) _,
    convert ae_eq_refl _,
    ext1 x,
    exact real.ennnorm_eq_of_real ennreal.to_real_nonneg },
  rwa [lt_top_iff_ne_top, ← lintegral_congr_ae this],
end

end real

section

/-! **Uniform Distribution** -/

/-- A random variable `X` has uniform distribution if it has a probability density function `f`
with support `s` such that `f = (μ s)⁻¹ 1ₛ` a.e. where `1ₛ` is the indicator function for `s`. -/
def is_uniform {m : measurable_space α} (X : α → E) (support : set E)
  (ℙ : measure α) (μ : measure E . volume_tac) :=
pdf X ℙ μ =ᵐ[μ] support.indicator ((μ support)⁻¹ • 1)

namespace is_uniform

lemma has_pdf {m : measurable_space α} {X : α → E} {ℙ : measure α} {μ : measure E}
<<<<<<< HEAD
  {s : set E} (hns : μ s ≠ 0) (hnt : μ s ≠ ⊤) (hu : is_uniform X s ℙ μ) :
=======
  {support : set E} (hns : μ support ≠ 0) (hnt : μ support ≠ ∞) (hu : is_uniform X support ℙ μ) :
>>>>>>> e0b52f50
  has_pdf X ℙ μ :=
has_pdf_of_pdf_ne_zero
begin
  intro hpdf,
  rw [is_uniform, hpdf] at hu,
  suffices : μ (s ∩ function.support ((μ s)⁻¹ • 1)) = 0,
  { have heq : function.support ((μ s)⁻¹ • (1 : E → ℝ≥0∞)) = set.univ,
    { ext x,
      rw [function.mem_support],
      simp [hnt] },
    rw [heq, set.inter_univ] at this,
    exact hns this },
  exact set.indicator_ae_eq_zero hu.symm,
end

lemma pdf_to_real_ae_eq {m : measurable_space α}
  {X : α → E} {ℙ : measure α} {μ : measure E} {s : set E} (hX : is_uniform X s ℙ μ) :
  (λ x, (pdf X ℙ μ x).to_real) =ᵐ[μ]
  (λ x, (s.indicator ((μ s)⁻¹ • (1 : E → ℝ≥0∞)) x).to_real) :=
filter.eventually_eq.fun_comp hX ennreal.to_real

<<<<<<< HEAD
lemma measure_preimage {m : measurable_space α} {X : α → E} {ℙ : measure α} {μ : measure E}
  {s : set E} (hns : μ s ≠ 0) (hnt : μ s ≠ ⊤) (hms : measurable_set s)
  (hu : is_uniform X s ℙ μ)
  {A : set E} (hA : measurable_set A) :
  ℙ (X ⁻¹' A) = μ (s ∩ A) / μ s :=
=======
variables {X : α → ℝ} {s : set ℝ} (hms : measurable_set s) (hns : volume s ≠ 0)

include hms hns

lemma measure_preimage {A : set ℝ} (huX : is_uniform X s ℙ) (hA : measurable_set A)
  (hnt : volume s ≠ ∞) :
  ℙ (X ⁻¹' A) = volume (s ∩ A) / volume s :=
>>>>>>> e0b52f50
begin
  haveI := hu.has_pdf hns hnt,
  rw [←measure.map_apply (has_pdf.measurable X ℙ μ) hA, map_eq_set_lintegral_pdf X ℙ μ hA,
    lintegral_congr_ae hu.restrict],
  simp only [hms, hA, lintegral_indicator, pi.smul_apply, pi.one_apply, algebra.id.smul_eq_mul,
    mul_one, lintegral_const, restrict_apply', set.univ_inter],
  rw ennreal.div_eq_inv_mul,
end

<<<<<<< HEAD
lemma is_probability_measure {m : measurable_space α} {X : α → E} {ℙ : measure α} {μ : measure E}
  {s : set E} (hns : μ s ≠ 0) (hnt : μ s ≠ ⊤) (hms : measurable_set s)
  (hu : is_uniform X s ℙ μ) :
=======
lemma is_probability_measure (huX : is_uniform X s ℙ) (hnt : volume s ≠ ∞) :
>>>>>>> e0b52f50
  is_probability_measure ℙ :=
⟨begin
  have : X ⁻¹' set.univ = set.univ, { simp only [set.preimage_univ] },
  rw [←this, hu.measure_preimage hns hnt hms measurable_set.univ, set.inter_univ,
    ennreal.div_self hns hnt],
end⟩

variables {X : α → ℝ} {s : set ℝ} (hms : measurable_set s) (hns : volume s ≠ 0)

include hms hns

lemma mul_pdf_integrable [is_finite_measure ℙ] (hcs : is_compact s) (huX : is_uniform X s ℙ) :
  integrable (λ x : ℝ, x * (pdf X ℙ volume x).to_real) :=
begin
  by_cases hsupp : volume s = ∞,
  { have : pdf X ℙ =ᵐ[volume] 0,
    { refine ae_eq_trans huX _,
      simp [hsupp] },
    refine integrable.congr (integrable_zero _ _ _) _,
    rw [(by simp : (λ x, 0 : ℝ → ℝ) = (λ x, x * (0 : ℝ≥0∞).to_real))],
    refine filter.eventually_eq.mul (ae_eq_refl _)
      (filter.eventually_eq.fun_comp this.symm ennreal.to_real) },
  refine ⟨ae_strongly_measurable_id.mul
    (measurable_pdf X ℙ).ae_measurable.ennreal_to_real.ae_strongly_measurable, _⟩,
  refine has_finite_integral_mul huX _,
  set ind := (volume s)⁻¹ • (1 : ℝ → ℝ≥0∞) with hind,
  have : ∀ x, ↑∥x∥₊ * s.indicator ind x = s.indicator (λ x, ∥x∥₊ * ind x) x :=
      λ x, (s.indicator_mul_right (λ x, ↑∥x∥₊) ind).symm,
  simp only [this, lintegral_indicator _ hms, hind, mul_one,
             algebra.id.smul_eq_mul, pi.one_apply, pi.smul_apply],
  rw lintegral_mul_const _ measurable_nnnorm.coe_nnreal_ennreal,
  { refine (ennreal.mul_lt_top (set_lintegral_lt_top_of_is_compact
      hsupp hcs continuous_nnnorm).ne (ennreal.inv_lt_top.2 (pos_iff_ne_zero.mpr hns)).ne).ne },
  { apply_instance }
end

/-- A real uniform random variable `X` with support `s` has expectation
`(λ s)⁻¹ * ∫ x in s, x ∂λ` where `λ` is the Lebesgue measure. -/
lemma integral_eq (hnt : volume s ≠ ∞) (huX : is_uniform X s ℙ) :
  ∫ x, X x ∂ℙ = (volume s)⁻¹.to_real * ∫ x in s, x :=
begin
  haveI := has_pdf hns hnt huX,
  haveI := huX.is_probability_measure hns hnt hms,
  rw ← integral_mul_eq_integral,
  rw integral_congr_ae (filter.eventually_eq.mul (ae_eq_refl _) (pdf_to_real_ae_eq huX)),
  have : ∀ x, x * (s.indicator ((volume s)⁻¹ • (1 : ℝ → ℝ≥0∞)) x).to_real =
    x * (s.indicator ((volume s)⁻¹.to_real • (1 : ℝ → ℝ)) x),
  { refine λ x, congr_arg ((*) x) _,
    by_cases hx : x ∈ s,
    { simp [set.indicator_of_mem hx] },
    { simp [set.indicator_of_not_mem hx] }},
  simp_rw [this, ← s.indicator_mul_right (λ x, x),  integral_indicator hms],
  change ∫ x in s, x * ((volume s)⁻¹.to_real • 1) ∂(volume) = _,
  rw [integral_mul_right, mul_comm, algebra.id.smul_eq_mul, mul_one],
end .

end is_uniform

end

end pdf

end measure_theory<|MERGE_RESOLUTION|>--- conflicted
+++ resolved
@@ -325,11 +325,7 @@
 namespace is_uniform
 
 lemma has_pdf {m : measurable_space α} {X : α → E} {ℙ : measure α} {μ : measure E}
-<<<<<<< HEAD
-  {s : set E} (hns : μ s ≠ 0) (hnt : μ s ≠ ⊤) (hu : is_uniform X s ℙ μ) :
-=======
-  {support : set E} (hns : μ support ≠ 0) (hnt : μ support ≠ ∞) (hu : is_uniform X support ℙ μ) :
->>>>>>> e0b52f50
+  {s : set E} (hns : μ s ≠ 0) (hnt : μ s ≠ ∞) (hu : is_uniform X s ℙ μ) :
   has_pdf X ℙ μ :=
 has_pdf_of_pdf_ne_zero
 begin
@@ -351,21 +347,11 @@
   (λ x, (s.indicator ((μ s)⁻¹ • (1 : E → ℝ≥0∞)) x).to_real) :=
 filter.eventually_eq.fun_comp hX ennreal.to_real
 
-<<<<<<< HEAD
 lemma measure_preimage {m : measurable_space α} {X : α → E} {ℙ : measure α} {μ : measure E}
-  {s : set E} (hns : μ s ≠ 0) (hnt : μ s ≠ ⊤) (hms : measurable_set s)
+  {s : set E} (hns : μ s ≠ 0) (hnt : μ s ≠ ∞) (hms : measurable_set s)
   (hu : is_uniform X s ℙ μ)
   {A : set E} (hA : measurable_set A) :
   ℙ (X ⁻¹' A) = μ (s ∩ A) / μ s :=
-=======
-variables {X : α → ℝ} {s : set ℝ} (hms : measurable_set s) (hns : volume s ≠ 0)
-
-include hms hns
-
-lemma measure_preimage {A : set ℝ} (huX : is_uniform X s ℙ) (hA : measurable_set A)
-  (hnt : volume s ≠ ∞) :
-  ℙ (X ⁻¹' A) = volume (s ∩ A) / volume s :=
->>>>>>> e0b52f50
 begin
   haveI := hu.has_pdf hns hnt,
   rw [←measure.map_apply (has_pdf.measurable X ℙ μ) hA, map_eq_set_lintegral_pdf X ℙ μ hA,
@@ -375,13 +361,9 @@
   rw ennreal.div_eq_inv_mul,
 end
 
-<<<<<<< HEAD
 lemma is_probability_measure {m : measurable_space α} {X : α → E} {ℙ : measure α} {μ : measure E}
-  {s : set E} (hns : μ s ≠ 0) (hnt : μ s ≠ ⊤) (hms : measurable_set s)
+  {s : set E} (hns : μ s ≠ 0) (hnt : μ s ≠ ∞) (hms : measurable_set s)
   (hu : is_uniform X s ℙ μ) :
-=======
-lemma is_probability_measure (huX : is_uniform X s ℙ) (hnt : volume s ≠ ∞) :
->>>>>>> e0b52f50
   is_probability_measure ℙ :=
 ⟨begin
   have : X ⁻¹' set.univ = set.univ, { simp only [set.preimage_univ] },
