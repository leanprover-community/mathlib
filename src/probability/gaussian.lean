--- conflicted
+++ resolved
@@ -687,18 +687,10 @@
     simp,
     simp_rw [simplify_right_for_change_of_vr hs],
    },
-<<<<<<< HEAD
+
   rw h_integ_eq_form2,
-
-=======
-<<<<<<< HEAD
-  rw h_integ_eq_form2,
-  nth_rewrite 0 ← smul_eq_mul,
-
-=======
->>>>>>> f300c78751481a2f8bf8b41cf2eea272ef305d57
->>>>>>> 0fd39f26
   sorry
+
 --(sqrt 2 * sqrt (s ^ 2) * x + m) * exp (-x ^ 2)
 end
 
@@ -796,11 +788,7 @@
 
 lemma this_is_useless_but_to_make_changes_to_push : 1+1=2:=
 begin
-<<<<<<< HEAD
   exact rfl,
-=======
-sorry
->>>>>>> 0fd39f26
 end
 
 lemma change_onemul_to_smul_t (f:ℝ → ℝ): ∫ (x : ℝ), f x * m
