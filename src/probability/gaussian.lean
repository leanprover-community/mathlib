--- conflicted
+++ resolved
@@ -64,9 +64,7 @@
 easier to work with the second definition as we have the density readily. We will use the
 second definition.
 -/
-<<<<<<< HEAD
-open measure_theory filter real
-=======
+
 
 
 open measure_theory filter real
@@ -106,7 +104,7 @@
   refine integral_eq_zero_of_eq_neg (λ x, _),
   simp only [neg_sq, neg_mul, neg_neg],
 end
->>>>>>> 4f5843c1
+
 open_locale nnreal ennreal probability_theory measure_theory real
 
 namespace measure_theory
@@ -624,12 +622,7 @@
   simp [mul_comm, hs],
 end
 
-<<<<<<< HEAD
-
-
-
-=======
->>>>>>> 4f5843c1
+
 lemma equiv_change (func1 func2 : ℝ → ℝ) (c : ℝ) (hc : c≠0):
   ∫ (x : ℝ) in set.univ, c⁻¹ * func1 x  = ∫ (x : ℝ) in set.univ, func2 x
   →  ∫ (x : ℝ) in set.univ, func1 x  = ∫ (x : ℝ) in set.univ, (func2 x) • c :=
@@ -665,7 +658,7 @@
 
 end
 
-<<<<<<< HEAD
+
 lemma rw_for_change (s : ℝ) (g : ℝ → ℝ ): ∫ (x : ℝ) in set.univ, g x * (sqrt 2 * sqrt (s ^ 2))
  = ∫ (x : ℝ) in set.univ, g x • (sqrt 2 * sqrt (s ^ 2)) :=
 begin
@@ -732,8 +725,7 @@
 begin
   tauto,
 end
-=======
->>>>>>> 4f5843c1
+
 ---lemma set_eq (hs : s≠0): set.univ = λ (x:ℝ), ((sqrt (2 * s ^ 2))⁻¹) * (x-m):=
 lemma change_of_vr_momentone_gaussian (hs: s≠0):
 ∫ (x : ℝ), exp (-(2 * s ^ 2)⁻¹ * (x - m) ^ 2) • x
@@ -758,10 +750,7 @@
     {intro h2,
     simp}},
   simp,
-<<<<<<< HEAD
-
-=======
->>>>>>> 4f5843c1
+
   have h_integ_eq_form1 : ∫ (x : ℝ), exp (-((s ^ 2)⁻¹ * 2⁻¹ * (x - m) ^ 2)) * x
    = ∫ (x : ℝ) in set.univ, g ( (sqrt (2 * s ^ 2))⁻¹ * (x-m)) ,
     {
@@ -770,10 +759,7 @@
       simp,
     },
   rw h_integ_eq_form1,
-<<<<<<< HEAD
-
-=======
->>>>>>> 4f5843c1
+
   have h_integ_eq_form2 : ∫ (x : ℝ), (sqrt 2 * sqrt (s ^ 2) * x + m) * exp (-x ^ 2) * (sqrt 2 * sqrt (s ^ 2))
    = ∫ (x : ℝ) in set.univ, (g x) * (sqrt 2 * sqrt (s ^ 2)),
    {
@@ -781,9 +767,9 @@
     simp,
     simp_rw [simplify_right_for_change_of_vr hs],
    },
-<<<<<<< HEAD
 
   rw h_integ_eq_form2,
+
   rw rw_for_change s g,
 
   have h_intermsof_gf : ∫ (x : ℝ) in set.univ, g ((sqrt (2 * s ^ 2))⁻¹ * (x - m))
@@ -842,7 +828,7 @@
       refine has_fderiv_within_at.sub_const _ m,
       exact has_fderiv_within_at_id x set.univ},
 
-  have hf' : ∀ (x : ℝ), x ∈ set.univ → has_fderiv_within_at f (f' x) set.univ x,
+  have hf' : ∀ (x : ℝ), x ∈ (set.univ : set ℝ) → has_fderiv_within_at f (f' x) set.univ x,
     {intros x hx,
     rw [h_f_eq_fpre_smul_const, h_f'_eq_f'pre_smul_const],
     specialize hf'_pre x hx,
@@ -860,31 +846,15 @@
   { intros x hx, convert hf' x _,
   simp, },
   exact hf,
-
-  ---rw rw_for_change s g,
---(sqrt 2 * sqrt (s ^ 2) * x + m) * exp (-x ^ 2)
-end
-
-lemma change_of_rw_gaussian_momentone_mwe (f g : ℝ → ℝ) (f' : ℝ → (ℝ →L[ℝ] ℝ))
-(hf : set.inj_on f set.univ) :
-∫ (x : ℝ) in set.univ, |(f' x).det| • g (f x) = ∫ (x : ℝ) in f '' set.univ, g x :=
-begin
-  have hf' : ∀ (x : ℝ), (x ∈ set.univ ) → has_fderiv_within_at f (f' x) set.univ x,
-  {sorry,},
-
-=======
-
-  rw h_integ_eq_form2,
-  sorry
-
---(sqrt 2 * sqrt (s ^ 2) * x + m) * exp (-x ^ 2)
-end
+end
+
+
 
 lemma ez_cal: (λ(x : ℝ),(sqrt (2 * s ^ 2) * x + m) * exp (-x ^ 2)) =  (λ(x : ℝ),(sqrt (2 * s ^ 2) * x * exp(-x^2)) +  (m * exp(-x^2))) :=
 begin
   ext x,
   rw right_distrib,
->>>>>>> 4f5843c1
+
 end
 
 
@@ -973,13 +943,8 @@
 simp_rw[← smul_eq_mul],
 end
 
-<<<<<<< HEAD
-=======
-lemma this_is_useless_but_to_make_changes_to_push : 1+1=2:=
-begin
-  exact rfl,
-end
->>>>>>> 4f5843c1
+
+
 
 lemma change_onemul_to_smul_t (f:ℝ → ℝ): ∫ (x : ℝ), f x * m
  = ∫ (x : ℝ), f x • m:=
@@ -991,7 +956,6 @@
  = ∫ (x : ℝ), f x • sqrt (2 * s ^ 2):=
 begin
 simp_rw[← smul_eq_mul],
-<<<<<<< HEAD
 end
 
 ---Thanks JasonKy. The following evaluation of the integration is from him.
@@ -1029,7 +993,7 @@
 begin
   refine integral_eq_zero_of_eq_neg (λ x, _),
   simp only [neg_sq, neg_mul, neg_neg],
-=======
+
 end--lemma eqform_of_gauden_to_nnreal_mea : measurable
 
 lemma sqrt_cal_for_last_part(hs : s ≠ 0): sqrt π * m * (sqrt 2 * sqrt (s ^ 2)) * (sqrt (2 * π * s ^ 2))⁻¹ = m :=
@@ -1066,7 +1030,7 @@
     },
   rw h3,
   simp,
->>>>>>> 4f5843c1
+
 end
 
 lemma moment_one_real_gaussian (hs : s ≠ 0) (hμ : μ.real_gaussian m s) :
@@ -1129,6 +1093,7 @@
   rw ← h_changeform_3halves,
   rw change_onemul_to_smul_f2 f2,
 
+
   have h_integral_smul_const_moveout : ∫ (x : ℝ), f2 x • sqrt (2 * s ^ 2) ∂ℙ
     = (∫ (x : ℝ), f2 x ∂ℙ) • sqrt (2 * s ^ 2),
       {
@@ -1137,7 +1102,6 @@
   rw h_integral_smul_const_moveout,
 
   rw h_depart,
-<<<<<<< HEAD
 
   -- move the constant of the first integral out
   let k : ℝ → ℝ := λ (x : ℝ), x * exp (-x ^ 2),
@@ -1161,30 +1125,6 @@
       },
   rw h_integral_smul_const_move_out,
 
-=======
-  -- move the constant of the first integral out
-  let k : ℝ → ℝ := λ (x : ℝ), x * exp (-x ^ 2),
-  have h_changeform2 : (∫ (x : ℝ), sqrt (2 * s ^ 2) * x * exp (-x ^ 2)) = (∫ (x : ℝ), sqrt (2 * s ^ 2) * k x),
-    {
-      simp_rw[k],
-      have  remove_bracket : (λ (x : ℝ), sqrt (2 * s ^ 2) * x * exp (-x ^ 2)) = (λ (x : ℝ), sqrt (2 * s ^ 2) * (x * exp (-x ^ 2))),
-        {
-          ext x,
-          rw mul_assoc,
-        },
-      rw remove_bracket,
-    },
-  rw h_changeform2,
-  rw ← comm_in_integ k (sqrt (2 * s ^ 2)),
-  rw change_onemul_to_smul_k k,
-  have h_integral_smul_const_move_out : ∫ (x : ℝ), k x • sqrt (2 * s ^ 2) ∂ℙ
-    = (∫ (x : ℝ), k x ∂ℙ) • sqrt (2 * s ^ 2),
-      {
-        exact integral_smul_const k (sqrt (2 * s ^ 2)),
-      },
-  rw h_integral_smul_const_move_out,
-
->>>>>>> 4f5843c1
   -- move the constant of the second integral out
   let t : ℝ → ℝ := λ (x : ℝ), exp (-x ^ 2),
   have h_changeform3 : (∫ (x : ℝ), m * exp (-x ^ 2)) = (∫ (x : ℝ), m * t x),
@@ -1209,11 +1149,6 @@
   rw ez_change_form,
   rw integral_gaussian 1,
   simp,
-<<<<<<< HEAD
-
-
-sorry,
-=======
   simp_rw[k],
   have from_JasonKY : ∫ (x : ℝ), x * exp (-x ^ 2) = 0,
     {
@@ -1225,7 +1160,6 @@
   rw zero_add,
   rw sqrt_cal_for_last_part hs,
 end
->>>>>>> 4f5843c1
 
 
 
@@ -1315,18 +1249,19 @@
 
 end gaussian_rv
 
+#where
 section tvs
 
 /- ### Gaussian measure on TVS -/
 
-variables {E : Type*} [measurable_space E]
-  [topological_space E] [add_comm_monoid E] [module ℝ E]
+variables {E' : Type*} [measurable_space E']
+  [topological_space E'] [add_comm_monoid E'] [module ℝ E']
 
 /-- A measure `ν` on a topological vector space `E` is said to be a Gaussian measure if for all
 continuous linear functionals `l` of `E`, the push-forward measure of `l` along `ν` is a Gaussian
 measure on ℝ with mean 0. -/
-def gaussian (ν : measure E) : Prop :=
-∀ l : E →L[ℝ] ℝ, ∃ s, (ν.map l).real_gaussian 0 s
+def gaussian (ν : measure E') : Prop :=
+∀ l : E' →L[ℝ] ℝ, ∃ s, (ν.map l).real_gaussian 0 s
 
 end tvs
 
