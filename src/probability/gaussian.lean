import probability.density
import probability.moments
import analysis.special_functions.gaussian
import measure_theory.integral.set_to_l1
import analysis.normed_space.bounded_linear_maps
import topology.sequences

import algebra.order.ring
import data.complex.exponential
import topology.algebra.module.basic

import measure_theory.integral.integrable_on
import measure_theory.integral.bochner
import order.filter.indicator_function
import topology.metric_space.thickened_indicator



import measure_theory.covering.besicovitch_vector_space
import measure_theory.measure.haar_lebesgue
import analysis.normed_space.pointwise
import measure_theory.covering.differentiation
import measure_theory.constructions.polish
import measure_theory.integral.integral_eq_improper
import analysis.special_functions.integrals
import measure_theory.group.integration

import measure_theory.integral.integral_eq_improper
import analysis.special_functions.integrals



#check real.exp_pos
#check measure_theory.integral_image_eq_integral_abs_det_fderiv_smul
#check measurable_set.univ
#check measure_theory.integral_image_eq_integral_abs_det_fderiv_smul
#check real.coe_to_nnreal


---#check probability_theory.moment,

/-
We would like to define the Gaussian measure on ℝ.
There are two ways of doing this.

(1). Given `E` a topological vector space equipped with the measure `μ`, we say `f : E → ℝ` is the
  standard Gaussian random variable with respect to `μ` if
  ```
    μ.with_density f = (volume : measure ℝ).with_density (λ x, √(2π)⁻¹ exp (-x² / 2)).
  ```
  Then, we say `μ` is a Gaussian measure if for all `l : E →L[ℝ] ℝ`, there exists some `m s : ℝ`
  such that `l = sf + m` where `f` is the standard Gaussian.

(2). Define the Gaussian measure on ℝ directly by saying `μ : measure ℝ` is a Gaussian measure
  if there exists `m s : ℝ` such that
  ```
    μ = if s ≠ 0 then (volume : measure ℝ).with_density
      (λ x, √(2πs²)⁻¹ exp (-(x - m)² / 2s²)) else δ(m)
  ```
  Then, we say a measure `μ` on the topological vector space `E` is Gaussian if for all
  `l : E →L[ℝ] ℝ`, `μ.map l` is a Gaussian measure on `ℝ`.

The first definition has the advantage of not having a if then else definition while it is
easier to work with the second definition as we have the density readily. We will use the
second definition.
-/



open measure_theory filter real

lemma real.neg_volume_eq : (volume : measure ℝ).map (has_neg.neg) = volume :=
begin
  ext1 s hs,
  rw [measure.map_apply measurable_neg hs, set.neg_preimage, measure.add_haar_preimage_neg],
end

lemma integral_eq_zero_of_eq_neg {f : ℝ → ℝ} (hf : ∀ x, f x = -f (-x)) :
  ∫ x, f x = 0 :=
begin
  by_cases hfint : integrable f,
  swap, { exact integral_undef hfint },
  rw [← integral_univ, ← @set.Iio_union_Ici _ _ (0 : ℝ),
    integral_union _ measurable_set_Ici hfint.integrable_on hfint.integrable_on,
    add_comm, add_eq_zero_iff_eq_neg, ← integral_neg],
  have : ∫ x in set.Iio 0, -f x = ∫ x in set.Ici 0, -f (-x),
  { change _ = ∫ x in set.Ici 0, (-f) (-x),
    rw [(by simp : set.Ici (0 : ℝ) = has_neg.neg ⁻¹' (set.Iic 0)),
      ← set_integral_map measurable_set_Iic];
    try { rw real.neg_volume_eq },
    { exact set_integral_congr_set_ae Iio_ae_eq_Iic },
    { exact hfint.1.neg },
    { exact ae_measurable_id'.neg },
    all_goals { apply_instance } },
  { rw this,
    congr,
    exact funext hf },
  { rintro r ⟨hlt, hge⟩,
    exact (lt_of_lt_of_le hlt hge).ne rfl }
end

example : ∫ (x : ℝ), x * exp (-x ^ 2) = 0 :=
begin
  refine integral_eq_zero_of_eq_neg (λ x, _),
  simp only [neg_sq, neg_mul, neg_neg],
end

open_locale nnreal ennreal probability_theory measure_theory real

namespace measure_theory

open real

noncomputable def gaussian_density (m s : ℝ) : ℝ → ℝ≥0∞ :=
λ x, ennreal.of_real $ (sqrt (2 * real.pi * s^2))⁻¹ * exp (-(2 * s^2)⁻¹ * (x - m)^2)

/-- We say a real measure is Gaussian if there exists some `m s : ℝ` such that the Radon-Nikodym
derivative of `μ` with respect to the Lebesgue integral is the Gaussian density with mean `m` and
standard deviation `s`. -/
def measure.real_gaussian (μ : measure ℝ) (m s : ℝ) : Prop :=
if s ≠ 0 then μ = volume.with_density (gaussian_density m s) else μ = measure.dirac m

open probability_theory measure

variables {μ : measure ℝ} {m s : ℝ}


lemma mulone_eq (g : ℝ → ℝ) (f : ℝ → ℝ): ∫ (x : ℝ) in set.univ, g (f x)
= ∫ (x : ℝ) in set.univ, 1 • g (f x) :=
begin
simp,
end





lemma onenng : 0 ≤ 1 := zero_le 1

lemma detid_eq_one : |(continuous_linear_map.id ℝ ℝ).det| = 1 :=
begin
have h_deteq : (continuous_linear_map.id ℝ ℝ).det = linear_map.det (linear_map.id),
  refl,
rw h_deteq,
simp,
end

lemma integ_smul_eq_mul (f : ℝ → ℝ) (g : ℝ → ℝ): ∫ (x : ℝ) in set.univ, 1 • g (f x)
 = ∫ (x : ℝ) in set.univ, |(continuous_linear_map.id ℝ ℝ).det| • g (f x) :=
begin
rw detid_eq_one,
simp,
end

-- change of variables
lemma change_of_vr_gaussian /-(μ : measure ℝ)-/:
   ∫ (x : ℝ), (sqrt (2 * π * s ^ 2))⁻¹ * exp (-((s ^ 2)⁻¹ * 2⁻¹ * (x - m) ^ 2)) = ∫ (x : ℝ), (sqrt (2 * π * s ^ 2))⁻¹ * exp (-((s ^ 2)⁻¹ * 2⁻¹ * x ^ 2)):=
begin
    let g : ℝ → ℝ := λ (x:ℝ), (sqrt (2 * π * s ^ 2))⁻¹ * exp (-((s ^ 2)⁻¹ * 2⁻¹ * x ^ 2)),
    let f : ℝ → ℝ := λ (x:ℝ), x-m,
    have h_set_eq : set.univ = f '' set.univ,
      {ext e,
      split,
      {intro h1,
      use (e+m),
      split,
      simp,
      simp_rw [f],
      simp},
      {intro h2,
      simp}},

    have h_integ_eq : ∫ (x : ℝ), (sqrt (2 * π * s ^ 2))⁻¹ * exp (-((s ^ 2)⁻¹ * 2⁻¹ * (x - m) ^ 2))
     = ∫ (x : ℝ) in set.univ, g (x-m) ,
      {simp_rw [g],
        simp},

    rw h_integ_eq,

    have h_integ_eq2 : ∫ (x : ℝ), (sqrt (2 * π * s ^ 2))⁻¹ * exp (-((s ^ 2)⁻¹ * 2⁻¹ * x ^ 2))
     = ∫ (x : ℝ) in set.univ, g x ,
      {simp_rw [g],
        simp},

    rw h_integ_eq2,
    nth_rewrite 1 [h_set_eq],

    have h_comp_eq : ∀ (x:ℝ), g (x-m) = g (f x),
      {intro x,
      simp},

    simp_rw [h_comp_eq],
    let f_deriv : ℝ →L[ℝ] ℝ := continuous_linear_map.id ℝ ℝ,
    let f': ℝ → (ℝ →L[ℝ] ℝ) := λ x, continuous_linear_map.id ℝ ℝ,

    rw mulone_eq g f,
    rw integ_smul_eq_mul f g,

    have h_use_f'_tosubst : ∫ (x : ℝ) in set.univ, |(continuous_linear_map.id ℝ ℝ).det| • g (f x)
     = ∫ (x : ℝ) in set.univ, |(f' x).det| • g (f x),
     {refl},

    rw h_use_f'_tosubst,

    have hf : set.inj_on f set.univ,
      refine set.injective_iff_inj_on_univ.mp _,
      unfold function.injective,
      intros a1 a2,
      simp_rw[f],
      simp,

    have hf' : ∀ (x : ℝ), x ∈ set.univ → has_fderiv_within_at f (f' x) set.univ x,
      {intros x hx,
      refine has_fderiv_within_at.sub_const _ m,
      exact has_fderiv_within_at_id x set.univ},
      {rw ← integral_image_eq_integral_abs_det_fderiv_smul ℙ measurable_set.univ hf' hf g},

end


-- 0 < s^2
lemma s_sq_pos (s : ℝ) (hs : s ≠ 0): 0 < s^2 :=
begin
  exact (sq_pos_iff s).mpr hs,
end

-- 0 < 2*s^2
lemma s_sq_pos_2 (s : ℝ) (hs : s ≠ 0): 0 < 2*s^2 :=
begin
  simp,
  exact s_sq_pos s hs,
end

-- nonegative x with sqrt equals to 0 is equal to zero
lemma pos_sqrt_zero_eq_zero : ∀ (x:ℝ), x ≥ 0 → sqrt x = 0 → x = 0 :=
begin
  intros x hx h,
  rw ← sq_sqrt hx,
  simp,
  exact h,
end

-- 0 < 2*π*s^2
lemma s_sq_pos_2_pi (s : ℝ) (hs : s ≠ 0): 0 < 2*π*s^2 :=
begin
  ring_nf,
  simp [s_sq_pos_2 s hs],
  exact pi_pos,
end

-- commutativity inside the integral
lemma comm_in_integ (f : ℝ → ℝ) (c : ℝ):
    ∫ x : ℝ, (f x) * c ∂ℙ = ∫ x : ℝ, c * f x :=
begin
simp_rw [mul_comm],
end

-- to remove the certain bracket of (2 • π) • s ^ 2
--change it into 2 • π • s ^ 2
lemma smul_no_bracket (s : ℝ): (2 • π) • s ^ 2 = 2 • π • s ^ 2 :=
begin
simp,
exact mul_assoc 2 π (s^2),
end

lemma change_onemul_to_smul (f:ℝ → ℝ): ∫ (x : ℝ), f x * (sqrt (2 * π * s ^ 2))⁻¹
 = ∫ (x : ℝ), f x • (sqrt (2 * π * s ^ 2))⁻¹:=
begin
simp_rw[← smul_eq_mul],
end


lemma like_gaussian_eval (s:ℝ) (hs : s≠0): ∫ (x : ℝ), exp (-((s ^ 2)⁻¹ * 2⁻¹ * x ^ 2)) = sqrt (2 * π * s ^ 2) :=
begin
  have h : s * s⁻¹ = 1,
    finish,
  have h_inveq : (2*s^2)⁻¹ = (s ^ 2)⁻¹ * 2⁻¹,
    ring_nf,
    simp,
    ring,
  rw ← h_inveq,
  simp_rw [← neg_mul],
  rw integral_gaussian (2*s^2)⁻¹,
  ring_nf,
  simp,
end

lemma sqrt_not_zero (s:ℝ) (hs : s≠0): sqrt (2*π*s^2) ≠ 0:=
begin
  have h_conpos : ∀ (x:ℝ), x ≥ 0 → x ≠ 0 → sqrt x ≠ 0 ,
    intros x hx h,
    exact mt (pos_sqrt_zero_eq_zero x hx) h,

  apply h_conpos,
  exact le_of_lt (s_sq_pos_2_pi s hs),
  exact ne_of_gt (s_sq_pos_2_pi s hs),

end

lemma mul_inv_eq_one (a:ℝ) (ha: a≠0): a * a⁻¹ = 1:=
begin
finish,
end

---important result below
lemma is_probability_measure_real_gaussian (hμ : μ.real_gaussian m s) :
  is_probability_measure μ :=
begin
  rw real_gaussian at hμ,
  split_ifs at hμ,
 {
    unfold gaussian_density at hμ,
    refine {measure_univ := _},
    rw hμ,
    simp only [mul_inv_rev, neg_mul, with_density_apply, measurable_set.univ, restrict_univ],
    rw ← measure_theory.of_real_integral_eq_lintegral_of_real,

    {rw change_of_vr_gaussian,
     let f : ℝ → ℝ := λ (x : ℝ), exp (-((s ^ 2)⁻¹ * 2⁻¹ * x ^ 2)),
     have h_changeform : ∫ (x : ℝ), (sqrt (2 * π * s ^ 2))⁻¹ * exp (-((s ^ 2)⁻¹ * 2⁻¹ * x ^ 2))
    = ∫ (x : ℝ), (sqrt (2 * π * s ^ 2))⁻¹ * f x,
      refl,
    rw h_changeform,
    rw ← comm_in_integ f (sqrt (2 * π * s ^ 2))⁻¹,
    rw change_onemul_to_smul f,
    have h_integral_smul_const_special : ∫ (x : ℝ), f x • (sqrt (2 * π * s ^ 2))⁻¹ ∂ℙ
    = (∫ (x : ℝ), f x ∂ℙ) • (sqrt (2 * π * s ^ 2))⁻¹,
      {
        exact integral_smul_const f (sqrt (2 * π * s ^ 2))⁻¹,
      },
    rw h_integral_smul_const_special,
    simp_rw [f],
    rw like_gaussian_eval s h,
    simp [h],
    have h_sqrt_not_zero : sqrt (2*π*s^2) ≠ 0,
      {exact sqrt_not_zero s h},

    rw mul_inv_eq_one (sqrt (2*π*s^2)) h_sqrt_not_zero,
    simp,
    ---exact μ,
    },
    {
      rw integrable, fconstructor,
      {
        measurability,
      },
      {
        refine (has_finite_integral_norm_iff
   (λ (x : ℝ), (sqrt (2 * π * s ^ 2))⁻¹ * exp (-((s ^ 2)⁻¹ * 2⁻¹ * (x - m) ^ 2)))).mp
  _,
        apply integrable.has_finite_integral _,
        refine integrable.abs _,
        refine integrable.const_mul _ (sqrt (2 * π * s ^ 2))⁻¹,

        have neg_h_inveq : -(2*s^2)⁻¹ = -(s ^ 2)⁻¹ * 2⁻¹,
        { simp [mul_comm] },

        have hb : 0 < (2*s^2)⁻¹ := inv_pos.mpr (s_sq_pos_2 s h),

        have h_gaussexp : integrable (λ (a : ℝ), exp (-(s ^ 2)⁻¹ * 2⁻¹ * a ^ 2)) ℙ,
          rw ← neg_h_inveq,
          exact integrable_exp_neg_mul_sq hb,

        have h_eqfunc : (λ (a : ℝ), exp (-(s ^ 2)⁻¹ * 2⁻¹ * (a - m)^ 2)) = (λ (a : ℝ), exp (-((s ^ 2)⁻¹ * 2⁻¹ * (a - m) ^ 2)))  ,
          ext x,
          simp,

        rw ← h_eqfunc,
        exact measure_theory.integrable.comp_sub_right h_gaussexp m,
      }
    },
    {refine filter.eventually_of_forall _,

      have h_exppos : 0 < (2 * s ^ 2) * π,
        exact mul_pos (s_sq_pos_2 s h) pi_pos,

      have h_sqrt_pos :  0 < sqrt(2 * s ^ 2 * π),
        exact sqrt_pos.mpr h_exppos,

      have  h_const_pos :  0 < (sqrt(2 * s ^ 2 * π))⁻¹,
        exact inv_pos.mpr h_sqrt_pos,
      have h_mulpi_eq : 2 * s ^ 2 * π = 2 * π * s ^ 2,
        ring,

      rw h_mulpi_eq at h_const_pos,
      intro x,
      have h_compexp_pos : 0 < exp (-((s ^ 2)⁻¹ * 2⁻¹ * (x - m) ^ 2)),
        exact real.exp_pos (-((s ^ 2)⁻¹ * 2⁻¹ * (x - m) ^ 2)),
      simp,
      rw  le_iff_lt_or_eq,
      left,
      exact mul_pos h_const_pos h_compexp_pos,
    }
  },

   -- the lemma `integral_gaussian` is useful!
  { refine {measure_univ := _},
  rw hμ,
  simp
  },
end





lemma gaussian_density_ennreal (hs : s ≠ 0) : ∀ (x:ℝ), (sqrt (2 * π * s ^ 2))⁻¹ * exp (-(2 * s ^ 2)⁻¹ * (x - m) ^ 2)≥ 0 :=
begin
  intro x,
  simp,
  have h_exp_pos :  exp (-((s ^ 2)⁻¹ * 2⁻¹ * (x - m) ^ 2)) > 0 := (-((s ^ 2)⁻¹ * 2⁻¹ * (x - m) ^ 2)).exp_pos,
  have h_invsqrt_pos : (sqrt (2 * π * s ^ 2))⁻¹ > 0,
    {simp,
    exact s_sq_pos_2_pi s hs},
  have h_prod_of_poses_pos : (sqrt (2 * π * s ^ 2))⁻¹ * exp (-((s ^ 2)⁻¹ * 2⁻¹ * (x - m) ^ 2)) > 0 := mul_pos h_invsqrt_pos h_exp_pos,
  exact le_of_lt h_prod_of_poses_pos,
end

lemma eq_integ_in_univ : ∫ (x : ℝ), id x ∂μ =  ∫ (x : ℝ) in set.univ, id x ∂μ :=
begin
  simp,
end

lemma univ_eq_nneg_union_neg : set.univ = {x:ℝ|0≤x} ∪ {x:ℝ|x<0}:=
begin
ext x,
split,
{intro hx,
simp,
exact le_or_lt 0 x},
{intro hx,
simp},
end


---define the equivalent gaussian density mapping ℝ → ℝ≥0 instead
---of ℝ → ℝ≥0∞;
---we do this for later using integral_with_density_eq_integral_smul
noncomputable def gaussian_density_to_nnreal (m s : ℝ) : ℝ → ℝ≥0 :=
λ x, ennreal.to_nnreal (ennreal.of_real $ (sqrt (2 * real.pi * s^2))⁻¹ * exp (-(2 * s^2)⁻¹ * (x - m)^2))

lemma eqform_of_gauden_to_nnreal : ∀ (x:ℝ), gaussian_density m s x = gaussian_density_to_nnreal m s x:=
---λ x, ennreal.to_nnreal (ennreal.of_real $ (sqrt (2 * real.pi * s^2))⁻¹ * exp (-(2 * s^2)⁻¹ * (x - m)^2)):=
begin
  unfold gaussian_density,
  unfold gaussian_density_to_nnreal,
  simp,
end

lemma eqform_of_gauden_mea : measurable (gaussian_density_to_nnreal m s):=
begin
  unfold gaussian_density_to_nnreal,
  measurability,
end



lemma simple_thing (x:ℝ) (hx : 0 ≤ x): x = ((ennreal.of_real x).to_nnreal):=
begin
  unfold ennreal.of_real,
  simp [hx],
end

lemma not_that_simple_thing (hs : s ≠ 0): ∀ (x:ℝ),
  (sqrt (2 * π * s ^ 2))⁻¹ * exp (-(2 * s ^ 2)⁻¹ * (x - m) ^ 2) • x
  = (ennreal.of_real ((sqrt (2 * π * s ^ 2))⁻¹ * exp (-(2 * s ^ 2)⁻¹ * (x - m) ^ 2))).to_nnreal • x :=
begin
  intro x,
  rw smul_eq_mul,
  have h_smul_eq_mul : (ennreal.of_real ((sqrt (2 * π * s ^ 2))⁻¹ * exp (-(2 * s ^ 2)⁻¹ * (x - m) ^ 2))).to_nnreal • x
   = (ennreal.of_real ((sqrt (2 * π * s ^ 2))⁻¹ * exp (-(2 * s ^ 2)⁻¹ * (x - m) ^ 2))).to_nnreal * x,
   {exact rfl},

  rw h_smul_eq_mul,

  have h_exprepos : (sqrt (2 * π * s ^ 2))⁻¹ * exp (-(2 * s ^ 2)⁻¹ * (x - m) ^ 2) ≥ 0,
    {exact gaussian_density_ennreal hs x},

  have h_no_smul_eq : (sqrt (2 * π * s ^ 2))⁻¹ * exp (-(2 * s ^ 2)⁻¹ * (x - m) ^ 2)
    = (ennreal.of_real ((sqrt (2 * π * s ^ 2))⁻¹ * exp (-(2 * s ^ 2)⁻¹ * (x - m) ^ 2))).to_nnreal,
    {exact simple_thing ((sqrt (2 * π * s ^ 2))⁻¹ * exp (-(2 * s ^ 2)⁻¹ * (x - m) ^ 2)) h_exprepos},

  by_cases (x=0),
  rw h,
  simp,
  have h_nonneg_smul_nneg_eq : ∀ (a b : ℝ), a = b ↔ a * x = b * x,
    {intros a b,
    split,
    intro h1,
    simp,
    left,
    exact h1,
    intro h2,
    simp [h] at h2,
    exact h2},
  rw ← mul_assoc (sqrt (2 * π * s ^ 2))⁻¹  (exp (-(2 * s ^ 2)⁻¹ * (x - m) ^ 2)) x,
  rw ← h_nonneg_smul_nneg_eq ((sqrt (2 * π * s ^ 2))⁻¹ * exp (-(2 * s ^ 2)⁻¹ * (x - m) ^ 2)) (ennreal.of_real ((sqrt (2 * π * s ^ 2))⁻¹ * exp (-(2 * s ^ 2)⁻¹ * (x - m) ^ 2))).to_nnreal,
  exact h_no_smul_eq,
end

lemma simp_inv (a b : ℝ) (hb : b ≠ 0): a = a * b * b⁻¹ :=
begin
  have h_mulassoc : a * b * b⁻¹ = a * (b * b⁻¹) := mul_assoc a b b⁻¹,
  rw h_mulassoc,
  simp [hb],
end

lemma twos_neq_zero (hs : s ≠ 0) : sqrt (2 * s^2) ≠ 0 :=
begin
  have h_conpos : ∀ (x:ℝ), x ≥ 0 → x ≠ 0 → sqrt x ≠ 0 ,
    intros x hx h,
    exact mt (pos_sqrt_zero_eq_zero x hx) h,

  apply h_conpos,
  simp,
  exact sq_nonneg s,
  simp,
  exact hs,
end

--sqrt (2 * s ^ 2 * π) ≠ 0
lemma two_pi_neq_zero (hs : s ≠ 0) : sqrt (2 * s ^ 2 * π) ≠ 0 :=
begin
  have h_conpos : ∀ (x:ℝ), x ≥ 0 → x ≠ 0 → sqrt x ≠ 0 ,
    intros x hx h,
    exact mt (pos_sqrt_zero_eq_zero x hx) h,

  apply h_conpos,
  simp,
  --s_sq_pos_2_pi
  rw mul_assoc,
  rw mul_comm (s^2) π,
  rw ← mul_assoc,
  apply has_lt.lt.le,
  exact s_sq_pos_2_pi s hs,
  simp,
  apply not_or,
  exact hs,
  exact  real.pi_ne_zero,
end


lemma simplify_sqrt_and_square_in_exp (hs : s≠0) : ∀ (x:ℝ),
exp (-((s ^ 2)⁻¹ * 2⁻¹ * (x - m) ^ 2)) =
exp (-((sqrt (2 * s ^ 2))⁻¹ * (x - m)) ^ 2):=
begin
  intro x,
  simp,
  have h_squarenn : 0 ≤ s^2 := sq_nonneg s,

  have h1 : sqrt (s ^ 2) ^ 2 = s ^ 2,
    {simp [h_squarenn]},

  have h2 : (sqrt 2)⁻¹ ^ 2 = 2⁻¹,
    {
      simp,
    },

  have h3 : ((sqrt (s ^ 2))⁻¹ * (sqrt 2)⁻¹ * (x - m)) ^ 2 =
  ((sqrt (s ^ 2))⁻¹ ^ 2) * ((sqrt 2)⁻¹ ^ 2) * (x - m) ^ 2,
    {ring_nf},

  rw h3,

  have h_eliminate_sqrt_s: (sqrt (s ^ 2))⁻¹ ^ 2 = (s^2)⁻¹,
    {
      simp [h1],
    },
  simp [h_eliminate_sqrt_s, h2],

end


lemma simplify_sqrt_and_square_out_exp (hs : s≠0) : ∀ (x:ℝ),
(sqrt (2 * s ^ 2) * ((sqrt (2 * s ^ 2))⁻¹ * (x - m)) + m) = x :=
begin
  intro x,
  rw ← mul_assoc (sqrt (2 * s ^ 2)) (sqrt (2 * s ^ 2))⁻¹  (x - m),
  have h1 : sqrt (2 * s ^ 2) ≠ 0 := twos_neq_zero hs,
  have h2 : ∀ (x:ℝ), x≠0 → x * x⁻¹ = 1,
    {intros x hx,
    finish},
  have h2 : (sqrt (2 * s ^ 2)) * (sqrt (2 * s ^ 2))⁻¹ = 1 := h2 (sqrt (2 * s ^ 2)) h1,
  rw h2,
  simp,

end




lemma simplify_left_for_change_of_vr (hs : s≠0): ∀ (x:ℝ), /-(sqrt (2 * s ^ 2))⁻¹ *--/ (exp (-((s ^ 2)⁻¹ * 2⁻¹ * (x - m) ^ 2)) * x)
= (exp (-((sqrt (2 * s ^ 2))⁻¹ * (x - m)) ^ 2) * (sqrt (2 * s ^ 2) * ((sqrt (2 * s ^ 2))⁻¹ * (x - m)) + m)) :=
begin
  intro x,
  ---simp,
  simp_rw [← simplify_sqrt_and_square_in_exp hs],
  simp_rw [simplify_sqrt_and_square_out_exp hs],

end

lemma simplify_right_for_change_of_vr (hs : s≠0): ∀ (x:ℝ),
(sqrt 2 * sqrt (s ^ 2) * x + m) * exp (-x ^ 2) =
exp (-x ^ 2) * (sqrt 2 * sqrt (s ^ 2) * x + m) :=
begin
  intro x,
  simp [mul_comm, hs],
end


lemma equiv_change (func1 func2 : ℝ → ℝ) (c : ℝ) (hc : c≠0):
  ∫ (x : ℝ) in set.univ, c⁻¹ * func1 x  = ∫ (x : ℝ) in set.univ, func2 x
  →  ∫ (x : ℝ) in set.univ, func1 x  = ∫ (x : ℝ) in set.univ, (func2 x) • c :=
begin
  have h_no_univ1 : ∫ (x : ℝ) in set.univ, c⁻¹ * func1 x = ∫ (x : ℝ), c⁻¹ * func1 x,
  {simp},
  have h_no_univ2 : ∫ (x : ℝ) in set.univ, func2 x = ∫ (x : ℝ), func2 x,
  {simp},
  have h_no_univ3 : ∫ (x : ℝ) in set.univ, func1 x = ∫ (x : ℝ), func1 x,
  {simp},
  have h_no_univ4 : ∫ (x : ℝ) in set.univ, func2 x • c = ∫ (x : ℝ), func2 x • c,
  {simp},
  rw [h_no_univ1, h_no_univ2, h_no_univ3, h_no_univ4],


  {intro h1,
  rw ← comm_in_integ func1 c⁻¹ at h1,
  simp_rw [← smul_eq_mul] at h1,
  rw integral_smul_const func1  c⁻¹ at h1,
  have h_mulc2sides : ((∫ (x : ℝ), func1 x) • c⁻¹) • c = (∫ (x : ℝ), func2 x) • c,
    {simp [h1],},

  have h_cancel_cinvc : ((∫ (x : ℝ), func1 x) • c⁻¹) • c = ∫ (x : ℝ), func1 x,
    {
      simp [mul_assoc (∫ (x : ℝ), func1 x) c⁻¹ c],
      finish,
    },
  rw h_cancel_cinvc at h_mulc2sides,
  rw integral_smul_const func2 c,
  assumption,
  },


end


lemma rw_for_change (s : ℝ) (g : ℝ → ℝ ): ∫ (x : ℝ) in set.univ, g x * (sqrt 2 * sqrt (s ^ 2))
 = ∫ (x : ℝ) in set.univ, g x • (sqrt 2 * sqrt (s ^ 2)) :=
begin
  simp,
end

---rewrite the form of integration in change_of_vr_momentone_gaussian to apply rw_for_change
lemma eq_form_of_comp (f : ℝ → ℝ) (g : ℝ → ℝ) : ∫ (x : ℝ) in set.univ, g (f x)
 = ∫ (x : ℝ) in set.univ, (g ∘ f) x :=
begin
  simp,
end

lemma eq_form_of_comp_back (f : ℝ → ℝ) (g : ℝ → ℝ) : ∫ (x : ℝ) in set.univ, (sqrt 2 * sqrt (s ^ 2))⁻¹ * (g ∘ f) x
 =  ∫ (x : ℝ) in set.univ, (sqrt 2 * sqrt (s ^ 2))⁻¹ * g (f x) :=
begin
  simp,
end


lemma sqrt_split_nonzero (hs : s ≠ 0) : sqrt 2 * sqrt (s ^ 2) ≠ 0 :=
begin
  rw real.sqrt_sq_eq_abs,
  simp [hs],
end

lemma det_constmulid_eq_const : | (((sqrt 2 * sqrt (s ^ 2))⁻¹) • continuous_linear_map.id ℝ ℝ).det| = ((sqrt 2 * sqrt (s ^ 2))⁻¹) :=
begin
  have h_detid_eq_one : |(continuous_linear_map.id ℝ ℝ).det| = 1 := detid_eq_one,
  have h_deteq : (((sqrt 2 * sqrt (s ^ 2))⁻¹) • continuous_linear_map.id ℝ ℝ).det = linear_map.det (((sqrt 2 * sqrt (s ^ 2))⁻¹) • linear_map.id),
    refl,
  rw h_deteq,
  simp [h_detid_eq_one, sqrt_sq_eq_abs],
end

lemma mul_const_eq_mul_det (f g : ℝ → ℝ) : ∫ (x : ℝ) in set.univ, (sqrt 2 * sqrt (s ^ 2))⁻¹ * g (f x)
 = ∫ (x : ℝ) in set.univ, | (((sqrt 2 * sqrt (s ^ 2))⁻¹) • continuous_linear_map.id ℝ ℝ).det| * g (f x):=
begin
simp_rw det_constmulid_eq_const,
end


lemma sqrt_s_square_nonzero (hs : s≠0) : sqrt (s^2) ≠ 0 :=
begin
  rw real.sqrt_sq_eq_abs,
  simp [hs],
end


variables {E F : Type*} [normed_add_comm_group E] [normed_space ℝ E] [finite_dimensional ℝ E]
[normed_add_comm_group F] [normed_space ℝ F]

lemma has_deriv_invariant_under_mul (func : E → E) (func' : E → (E →L[ℝ] E)) (x : E)
(h_deriv : has_fderiv_within_at func (func' x) set.univ x) (c:ℝ):
has_fderiv_within_at (c•func) (c•func' x) set.univ x:=
begin
---simp at *,
exact has_fderiv_within_at.const_smul h_deriv c,
---exact has_fderiv_within_at.const_mul h_deriv c,
end


lemma exchange_2sides (a b : E): a=b ↔ b=a :=
begin
  tauto,
end

---lemma set_eq (hs : s≠0): set.univ = λ (x:ℝ), ((sqrt (2 * s ^ 2))⁻¹) * (x-m):=
lemma change_of_vr_momentone_gaussian (hs: s≠0):
∫ (x : ℝ), exp (-(2 * s ^ 2)⁻¹ * (x - m) ^ 2) • x
 = ∫ (x : ℝ), ((sqrt (2 * s ^ 2))* x + m) * exp (- x ^ 2) * (sqrt (2*s^2)):=
begin
  let g : ℝ → ℝ := λ (x:ℝ), exp (- x ^ 2) * ((sqrt (2 * s ^ 2))*x + m),
  let f : ℝ → ℝ := λ (x:ℝ), (sqrt (2 * s ^ 2))⁻¹ * (x-m),

  have h_set_eq : set.univ = f '' set.univ,
    {ext e,
    split,
    {intro h1,
    use (sqrt (2 * s ^ 2))*e+m,
    split,
    {simp},
    {simp_rw [f],
    ---simp,
    ring_nf,
    rw ← simp_inv e (sqrt (2 * s ^ 2)) (twos_neq_zero hs),
    },
    },
    {intro h2,
    simp}},
  simp,

  have h_integ_eq_form1 : ∫ (x : ℝ), exp (-((s ^ 2)⁻¹ * 2⁻¹ * (x - m) ^ 2)) * x
   = ∫ (x : ℝ) in set.univ, g ( (sqrt (2 * s ^ 2))⁻¹ * (x-m)) ,
    {
      simp_rw [g],
      simp_rw [← simplify_left_for_change_of_vr hs],
      simp,
    },
  rw h_integ_eq_form1,

  have h_integ_eq_form2 : ∫ (x : ℝ), (sqrt 2 * sqrt (s ^ 2) * x + m) * exp (-x ^ 2) * (sqrt 2 * sqrt (s ^ 2))
   = ∫ (x : ℝ) in set.univ, (g x) * (sqrt 2 * sqrt (s ^ 2)),
   {
    simp_rw [g],
    simp,
    simp_rw [simplify_right_for_change_of_vr hs],
   },

  rw h_integ_eq_form2,

  rw rw_for_change s g,

  have h_intermsof_gf : ∫ (x : ℝ) in set.univ, g ((sqrt (2 * s ^ 2))⁻¹ * (x - m))
   = ∫ (x : ℝ) in set.univ, g (f x),
  {simp_rw [f],},

  rw h_intermsof_gf,
  rw eq_form_of_comp f g,
  apply equiv_change (g ∘ f) g (sqrt 2 * sqrt (s ^ 2)) (sqrt_split_nonzero hs),
  rw eq_form_of_comp_back f g,
  ---

  let f': ℝ → (ℝ →L[ℝ] ℝ) := λ x, ((sqrt 2 * sqrt (s ^ 2))⁻¹ • continuous_linear_map.id ℝ ℝ),
  rw mul_const_eq_mul_det f g,

  /-have h_subst_f' : ∀ (x:ℝ), |(f' x).det| =  (sqrt 2 * sqrt (s ^ 2))⁻¹,
    {intro x,
    simp_rw [f'],
    exact det_constmulid_eq_const,},-/

  have h_subst_f'_integ :  ∫ (x : ℝ) in set.univ, |(f' x).det| * g (f x)
  = ∫ (x : ℝ) in set.univ, |((sqrt 2 * sqrt (s ^ 2))⁻¹ • continuous_linear_map.id ℝ ℝ).det| * g (f x),
    {simp_rw [f'],},

  have h_change_one_smul_to_mul : ∫ (x : ℝ) in set.univ, |(f' x).det| * g (f x)
  = ∫ (x : ℝ) in set.univ, |(f' x).det| • g (f x),
    {simp,},

  rw [← h_subst_f'_integ, h_change_one_smul_to_mul],
  nth_rewrite 1 h_set_eq,

  have hf : set.inj_on f set.univ,
      {refine set.injective_iff_inj_on_univ.mp _,
      unfold function.injective,
      intros a1 a2,
      simp_rw[f],
      simp [sqrt_s_square_nonzero hs],},
  let f_pre : ℝ → ℝ := λ (x:ℝ), x-m,
  let f'_pre : ℝ → (ℝ →L[ℝ] ℝ) := λ x, continuous_linear_map.id ℝ ℝ,

  have h_f_eq_fpre_smul_const : f = ((sqrt 2 * sqrt (s ^ 2))⁻¹) • f_pre,
    {ext x,
    simp,},

  have h_f'_eq_f'pre_smul_const : f' = ((sqrt 2 * sqrt (s ^ 2))⁻¹) • f'_pre,
    {ext x,
    simp,},

  ---We've proved f = const • f_pre and f' = const • f'_pre.
  ---and we have has_fderiv_within_at f_pre (f'_pre x) set.univ x,
  ---which is proved in change_of_vr_gaussian hf'.
  ---Copy that but rename as hf'_pre here.
  ---Apply lemma has_deriv_invariant_under_mul to the hf', we exact hf'_pre
  have hf'_pre : ∀ (x : ℝ), x ∈ set.univ → has_fderiv_within_at f_pre (f'_pre x) set.univ x,
      {intros x hx,
      refine has_fderiv_within_at.sub_const _ m,
      exact has_fderiv_within_at_id x set.univ},

  have hf' : ∀ (x : ℝ), x ∈ (set.univ : set ℝ) → has_fderiv_within_at f (f' x) set.univ x,
    {intros x hx,
    rw [h_f_eq_fpre_smul_const, h_f'_eq_f'pre_smul_const],
    specialize hf'_pre x hx,
    ---refine has_fderiv_at.const_smul hf'_pre (sqrt 2 * sqrt (s ^ 2))⁻¹,

    exact has_deriv_invariant_under_mul f_pre f'_pre x hf'_pre (sqrt 2 * sqrt (s ^ 2))⁻¹,
    },

  have h_f_eq_lambdaf : f = λ (x:ℝ), f x,
    {
      simp,    },
  rw ← integral_image_eq_integral_abs_det_fderiv_smul,-- volume measurable_set.univ hf' hf g,
  exact measurable_set.univ,
  rw ← h_f_eq_lambdaf,
  { intros x hx, convert hf' x _,
  simp, },
  exact hf,
end



lemma ez_cal: (λ(x : ℝ),(sqrt (2 * s ^ 2) * x + m) * exp (-x ^ 2)) =  (λ(x : ℝ),(sqrt (2 * s ^ 2) * x * exp(-x^2)) +  (m * exp(-x^2))) :=
begin
  ext x,
  rw right_distrib,

end


lemma h_depart: (∫ (x : ℝ), (sqrt (2 * s ^ 2) * x + m) * exp (-x ^ 2)) = (∫ (x : ℝ), sqrt (2 * s ^ 2) * x * exp(-x^2) ) + (∫ (x : ℝ), m * exp(-x^2)) :=
begin
  rw ez_cal,
  let f : ℝ → ℝ := λ (x : ℝ), sqrt (2 * s ^ 2) * x * exp (-x ^ 2),

  have h_changeform1 :∫ (x : ℝ), sqrt (2 * s ^ 2) * x * exp (-x ^ 2) + m * exp (-x ^ 2) = ∫ (x : ℝ), f x + m * exp (-x ^ 2),
  {
    simp_rw[f],
  },
  rw h_changeform1,

  have h_changeform2 :(∫ (x : ℝ), sqrt (2 * s ^ 2) * x * exp (-x ^ 2)) = (∫ (x : ℝ), f x),
  {
    simp_rw[f],
  },
  rw h_changeform2,
  let  g: ℝ → ℝ := λ (x : ℝ), m * exp (-x ^ 2),

  have h_changeform3 :∫ (x : ℝ), f x + m * exp (-x ^ 2) = ∫ (x : ℝ), f x + g x,
  {
     simp_rw[g],
    },
  rw h_changeform3,

  have h_changeform4 :∫ (x : ℝ), m * exp (-x ^ 2) = ∫ (x : ℝ), g x,
  {
     simp_rw[g],
    },
  rw h_changeform4,
  have hf : measure_theory.integrable f ℙ,
  {
      rw integrable, fconstructor,
      {measurability,},
      {
        refine (has_finite_integral_norm_iff f).mp _,
        simp_rw[f],
        apply integrable.has_finite_integral _,
        refine integrable.abs _,
        have h₁: (λ (x : ℝ), sqrt (2 * s ^ 2) * x * exp (-x ^ 2)) = (λ (x : ℝ), sqrt (2 * s ^ 2) * (x * exp (-x ^ 2))),
          {
            ext x,
            rw mul_assoc,
          },
        rw h₁,
        refine integrable.const_mul _ (sqrt(2 * s ^ 2)),
        have hb: (0 : ℝ )<1,
          {simp,},
        have hs: (-1 : ℝ) < 1,
          {simp,},
        have h₂: (λ (x : ℝ), x * exp (-x ^ 2)) = (λ (x : ℝ), x^1 * exp ((-1) *x ^ 2)),
          {simp,},
        rw h₂,
        let k := @integrable_rpow_mul_exp_neg_mul_sq 1 hb 1 hs,
        norm_num,
        norm_num at k,
        exact k,
      },
    },
  have hg : measure_theory.integrable g ℙ,
    {
      rw integrable, fconstructor,
      {measurability},
      {
        simp_rw[g],
        have hb: (0 : ℝ )<1,
          {simp,},
        refine (has_finite_integral_norm_iff g).mp _,
        apply integrable.has_finite_integral _,
        refine integrable.abs _,
        refine integrable.const_mul _ m,
        have h₁ : (λ (a : ℝ), exp (-a ^ 2)) = (λ (a : ℝ), exp ((-1)*a ^ 2)),
          {simp,},
        rw h₁,
        exact integrable_exp_neg_mul_sq hb,
      },
    },
  rw measure_theory.integral_add hf hg,
end

lemma change_onemul_to_smul_k (f:ℝ → ℝ): ∫ (x : ℝ), f x * sqrt (2 * s ^ 2)
 = ∫ (x : ℝ), f x • sqrt (2 * s ^ 2):=
begin
simp_rw[← smul_eq_mul],
end




lemma change_onemul_to_smul_t (f:ℝ → ℝ): ∫ (x : ℝ), f x * m
 = ∫ (x : ℝ), f x • m:=
begin
simp_rw[← smul_eq_mul],
end

lemma change_onemul_to_smul_f2 (f:ℝ → ℝ): ∫ (x : ℝ), f x * sqrt (2 * s ^ 2)
 = ∫ (x : ℝ), f x • sqrt (2 * s ^ 2):=
begin
simp_rw[← smul_eq_mul],
end

---Thanks JasonKy. The following evaluation of the integration is from him.
lemma real.neg_volume_eq : (volume : measure ℝ).map (has_neg.neg) = volume :=
begin
  ext1 s hs,
  rw [measure.map_apply measurable_neg hs, set.neg_preimage, measure.add_haar_preimage_neg],
end

lemma integral_eq_zero_of_eq_neg {f : ℝ → ℝ} (hf : ∀ x, f x = -f (-x)) :
  ∫ x, f x = 0 :=
begin
  by_cases hfint : integrable f,
  swap, { exact integral_undef hfint },
  rw [← integral_univ, ← @set.Iio_union_Ici _ _ (0 : ℝ),
    integral_union _ measurable_set_Ici hfint.integrable_on hfint.integrable_on,
    add_comm, add_eq_zero_iff_eq_neg, ← integral_neg],
  have : ∫ x in set.Iio 0, -f x = ∫ x in set.Ici 0, -f (-x),
  { change _ = ∫ x in set.Ici 0, (-f) (-x),
    rw [(by simp : set.Ici (0 : ℝ) = has_neg.neg ⁻¹' (set.Iic 0)),
      ← set_integral_map measurable_set_Iic];
    try { rw real.neg_volume_eq },
    { exact set_integral_congr_set_ae Iio_ae_eq_Iic },
    { exact hfint.1.neg },
    { exact ae_measurable_id'.neg },
    all_goals { apply_instance } },
  { rw this,
    congr,
    exact funext hf },
  { rintro r ⟨hlt, hge⟩,
    exact (lt_of_lt_of_le hlt hge).ne rfl }
end

example : ∫ x, x * exp (-x ^ 2) = 0 :=
begin
  refine integral_eq_zero_of_eq_neg (λ x, _),
  simp only [neg_sq, neg_mul, neg_neg],

end--lemma eqform_of_gauden_to_nnreal_mea : measurable

lemma sqrt_cal_for_last_part(hs : s ≠ 0): sqrt π * m * (sqrt 2 * sqrt (s ^ 2)) * (sqrt (2 * π * s ^ 2))⁻¹ = m :=
begin
  rw mul_comm (sqrt π) m,
  have h₁: sqrt π * (sqrt 2 * sqrt (s ^ 2)) = sqrt (2 * π * s ^ 2),
    {
      rw[←real.sqrt_mul],
      {
        rw[←real.sqrt_mul],
        have h₂: π * (2 * s ^ 2) = 2 * π * s ^ 2,
          {
            rw mul_comm,
            ring,
          },
        rw h₂,
        apply has_lt.lt.le,
        exact pi_pos,
      },
      {
        simp,
      },
    },
  --rw ← h₁,
  rw [mul_assoc m, h₁],
  ring_nf,
  have h2 : ∀ (x:ℝ), x≠0 →  x⁻¹ * x = 1,
    {intros x hx,
    finish},
  have h3 : (sqrt (2 * s ^ 2 * π))⁻¹ * sqrt (2 * s ^ 2 * π) = 1,
    {
      rw h2,
      exact two_pi_neq_zero hs,
    },
  rw h3,
  simp,

end

lemma moment_one_real_gaussian (hs : s ≠ 0) (hμ : μ.real_gaussian m s) :
  μ[id] = m :=
begin
  have h_is_prob_mea : is_probability_measure μ,
  {exact is_probability_measure_real_gaussian hμ},
  rw real_gaussian at hμ,
  split_ifs at hμ,
  rw hμ,
  have h_lambdaform : gaussian_density m s = λ x, (gaussian_density_to_nnreal m s) x,
    {ext x,
    unfold gaussian_density,
    unfold gaussian_density_to_nnreal,
    simp},
  rw h_lambdaform,
  rw integral_with_density_eq_integral_smul eqform_of_gauden_mea id,
  unfold gaussian_density_to_nnreal,
  ---simp [gaussian_density_ennreal, hs],
  have h_eliminate_ennreal_nnreal :
  ∫ (a : ℝ), (ennreal.of_real ((sqrt (2 * π * s ^ 2))⁻¹ * exp (-(2 * s ^ 2)⁻¹ * (a - m) ^ 2))).to_nnreal • a
  = ∫ (a : ℝ), (sqrt (2 * π * s ^ 2))⁻¹ * exp (-(2 * s ^ 2)⁻¹ * (a - m) ^ 2) • a,
  {
    simp_rw [← not_that_simple_thing hs],

  },
  simp_rw [id],
  rw h_eliminate_ennreal_nnreal,
  --dsimp at *,

  let f : ℝ → ℝ := λ (a : ℝ), exp (-(2 * s ^ 2)⁻¹ * (a - m) ^ 2) • a,
  have h_changeform : ∫ (a : ℝ), (sqrt (2 * π * s ^ 2))⁻¹ * exp (-(2 * s ^ 2)⁻¹ * (a - m) ^ 2) • a =
  ∫ (a : ℝ), (sqrt (2 * π * s ^ 2))⁻¹ * f a,
  {
    simp_rw[f],
  },
  rw h_changeform,
  rw ← comm_in_integ f (sqrt (2 * π * s ^ 2))⁻¹,
  rw change_onemul_to_smul f,
  have h_integral_smul_const_special : ∫ (x : ℝ), f x • (sqrt (2 * π * s ^ 2))⁻¹ ∂ℙ
    = (∫ (x : ℝ), f x ∂ℙ) • (sqrt (2 * π * s ^ 2))⁻¹,
      {
        exact integral_smul_const f (sqrt (2 * π * s ^ 2))⁻¹,
      },
  rw h_integral_smul_const_special,
  simp_rw[f],
  --rw smul_eq_mul,
  /-have h_rw_to_use_change_of_vr : ∫ (x : ℝ), exp (-(2 * s ^ 2)⁻¹ * (x - m) ^ 2) • x
   = ∫ (x : ℝ), exp (-(2 * s ^ 2)⁻¹ * (x - m) ^ 2) • x * (sqrt (2*s^2))⁻¹,
    {
      sorry
    },-/
  rw change_of_vr_momentone_gaussian hs,
  let f2 : ℝ → ℝ := λ (x:ℝ), (sqrt (2 * s ^ 2) * x + m) * exp (-x ^ 2),
  have h_changeform_3halves : ∫ (x : ℝ), (f2 x) * sqrt (2 * s ^ 2)
  = ∫ (x : ℝ), (sqrt (2 * s ^ 2) * x + m) * exp (-x ^ 2) * sqrt (2 * s ^ 2),
    {
      simp_rw [f2],
    },
  rw ← h_changeform_3halves,
  rw change_onemul_to_smul_f2 f2,


  have h_integral_smul_const_moveout : ∫ (x : ℝ), f2 x • sqrt (2 * s ^ 2) ∂ℙ
    = (∫ (x : ℝ), f2 x ∂ℙ) • sqrt (2 * s ^ 2),
      {
        exact integral_smul_const f2 (sqrt (2 * s ^ 2)),
      },
  rw h_integral_smul_const_moveout,

  rw h_depart,

  -- move the constant of the first integral out
  let k : ℝ → ℝ := λ (x : ℝ), x * exp (-x ^ 2),
  have h_changeform2 : (∫ (x : ℝ), sqrt (2 * s ^ 2) * x * exp (-x ^ 2)) = (∫ (x : ℝ), sqrt (2 * s ^ 2) * k x),
    {
      simp_rw[k],
      have  remove_bracket : (λ (x : ℝ), sqrt (2 * s ^ 2) * x * exp (-x ^ 2)) = (λ (x : ℝ), sqrt (2 * s ^ 2) * (x * exp (-x ^ 2))),
        {
          ext x,
          rw mul_assoc,
        },
      rw remove_bracket,
    },
  rw h_changeform2,
  rw ← comm_in_integ k (sqrt (2 * s ^ 2)),
  rw change_onemul_to_smul_k k,
  have h_integral_smul_const_move_out : ∫ (x : ℝ), k x • sqrt (2 * s ^ 2) ∂ℙ
    = (∫ (x : ℝ), k x ∂ℙ) • sqrt (2 * s ^ 2),
      {
        exact integral_smul_const k (sqrt (2 * s ^ 2)),
      },
  rw h_integral_smul_const_move_out,

  -- move the constant of the second integral out
  let t : ℝ → ℝ := λ (x : ℝ), exp (-x ^ 2),
  have h_changeform3 : (∫ (x : ℝ), m * exp (-x ^ 2)) = (∫ (x : ℝ), m * t x),
    {
      simp_rw[t],
    },
  rw h_changeform3,
  rw ← comm_in_integ t m,
  rw change_onemul_to_smul_t t,
  have h_integral_smul_const_move_out2 : ∫ (x : ℝ), t x • m ∂ℙ
    = (∫ (x : ℝ), t x ∂ℙ) • m,
      {
        exact integral_smul_const t m,
      },
  rw h_integral_smul_const_move_out2,
  simp_rw[t],
  have ez_change_form : (λ (x : ℝ), exp (-x ^ 2)) = (λ (x : ℝ), exp ((-1)*x ^ 2)),
    {
      ext x,
      simp,
    },
  rw ez_change_form,
  rw integral_gaussian 1,
  simp,
  simp_rw[k],
  have from_JasonKY : ∫ (x : ℝ), x * exp (-x ^ 2) = 0,
    {
      refine integral_eq_zero_of_eq_neg (λ x, _),
      simp only [neg_sq, neg_mul, neg_neg],
    },
  simp_rw [from_JasonKY],
  rw zero_mul,
  rw zero_add,
  rw sqrt_cal_for_last_part hs,
end

-- Try this: refine eq.absolutely_continuous _
-- Try this: refine has_le.le.absolutely_continuous _
-- Try this: refine has_le.le.absolutely_continuous_of_ae _
-- Try this: refine absolutely_continuous.mk _
-- Try this: refine absolutely_continuous_of_eq _
-- Try this: refine absolutely_continuous_of_le _
-- Try this: refine ae_le_iff_absolutely_continuous.mp _
-- Try this: refine absolutely_continuous_of_le_smul _
-- Try this: refine absolutely_continuous.trans _ _

-- Try this: refine le_iff.mp _
-- Try this: refine le_iff.mpr _
-- Try this: refine le_iff'.mpr _
-- Try this: refine outer_measure.le_trim_iff.mp _
-- Try this: refine to_outer_measure_le.mp _
-- Try this: refine outer_measure.trim_le_trim_iff.mp _
-- Try this: refine le_induced_outer_measure.mp _




-- lemma def_of_m_in_integ (S : set ℝ) : μ S = ∫⁻ x in S, 1 ∂μ :=
-- begin
--   finish,
-- end

-- lemma take_μ_front (S : set ℝ) (hs : s ≠ 0) (hμ : μ.real_gaussian m s) :
--   μ S = ∫⁻ (a : ℝ) in S, ennreal.of_real ((sqrt (2 * π * s ^ 2))⁻¹ * exp (-((s ^ 2)⁻¹ * 2⁻¹ * (a - m) ^ 2))):=
-- begin
--   unfold real_gaussian at hμ,
--   simp [hs] at hμ,
--   unfold gaussian_density at hμ,
--   rw hμ,
--   simp only [mul_inv_rev, neg_mul, with_density_apply],

--   sorry
-- end

-- lemma withdensity_measurable : measurable (λ (x : ℝ), (sqrt (2 * π * s ^ 2))⁻¹ * exp (-((s ^ 2)⁻¹ * 2⁻¹ * (x - m) ^ 2))) :=
-- begin
--   measurability,
-- end

-- easy direction
lemma absolutely_continuous_real_gaussian (hs : s ≠ 0) (hμ : μ.real_gaussian m s) :
  μ ≪ volume :=
begin
<<<<<<< HEAD
/-
  unfold real_gaussian at hμ,
  simp [hs] at hμ,
  ---refine absolutely_continuous_of_le _,
  intros S hS,

  ---unfold gaussian_density at hμ,
  -- rw hμ,
  -- simp,
  rw def_of_m_in_integ S,

  ---simp only [mul_inv_rev, neg_mul, with_density_apply, hPS],
  ---simp only [mul_inv_rev, neg_mul, with_density_apply, measurable_set.univ, restrict_univ],

  -- intros S hS h_lebesgue_mea,
  -- unfold_coes,
-/
=======
  unfold measure.absolutely_continuous,
  unfold real_gaussian at hμ,
  intros S hPs,
  split_ifs at hμ,
  unfold gaussian_density at hμ,
  rw hμ,
  rw measure_theory.with_density_apply_eq_zero,
  {

    sorry
  },
  {measurability},


>>>>>>> 7a0ae93e


end

-- harder
lemma real_gaussian_absolutely_continuous (hs : s ≠ 0) (hμ : μ.real_gaussian m s) :
  volume ≪ μ :=
begin
  -- Hint: first show/find in mathlib that for positive `f`, `∫ x in s, f x ∂μ = 0 ↔ μ s = 0`
  -- Do it on paper first!
  sorry
end

section gaussian_rv

/- ### Transformation of Gaussian random variables -/

variables {α : Type*} [measure_space α]

/-- A real-valued random variable is a Gaussian if its push-forward measure is a Gaussian measure
on ℝ. -/
def gaussian_rv (f : α → ℝ) (m s : ℝ) : Prop := (volume.map f).real_gaussian m s

def std_gaussian_rv (f : α → ℝ) : Prop := gaussian_rv f 0 1

variables {f g : α → ℝ} {m₁ s₁ m₂ s₂ : ℝ}

lemma std_gaussian_rv_add_const (hf : std_gaussian_rv f) (hfmeas : measurable f) (m : ℝ) :
  gaussian_rv (f + λ x, m) m 1 :=
begin
  unfold std_gaussian_rv at hf,
  unfold gaussian_rv at *,
  unfold real_gaussian at *,
  simp at *,
  ---unfold with_density at *,

  ---unfold map at *,

  have h_ae_m_one : ae_measurable (λ (a : α), 1) ℙ,
    simp,
  have h_ae_m_const : ae_measurable (λ (a : α), m) ℙ,
    exact ae_measurable_const,
  have h_eq_ae_m : ae_measurable f ℙ ↔ ae_measurable (f+λ (a : α), m) ℙ,
    split,
    intro h_eq_ae_m1,
    exact ae_measurable.add' h_eq_ae_m1 h_ae_m_const,
    intro h_eq_ae_m2,
    exact measurable.ae_measurable hfmeas,
  have h_zeroeqno : f = f + λ (a : α), 0,
    ext x,
    simp,
  rw h_zeroeqno at hf,

  sorry,


end

lemma std_gaussian_rv_const_smul (hf : std_gaussian_rv f) (hfmeas : measurable f) (s : ℝ) :
  gaussian_rv (s • f) 0 s :=
begin
  sorry
end
--test --
-- Hard!
lemma gaussian_rv_add (hf : gaussian_rv f m₁ s₁) (hg : gaussian_rv g m₂ s₂)
  (hfmeas : measurable f) (hgmeas : measurable g) (hfg : indep_fun f g) :
  gaussian_rv (f + g) (m₁ + m₂) (sqrt (s₁^2 + s₂^2)) :=
begin
  sorry
end

lemma mgf_gaussian_rv  (hf : gaussian_rv f m s) (hfmeas : measurable f) (t : ℝ) :
  mgf f volume t = exp (m * t + s^2 * t^2 / 2) :=
begin
  sorry
end

end gaussian_rv

#where
section tvs

/- ### Gaussian measure on TVS -/

variables {E' : Type*} [measurable_space E']
  [topological_space E'] [add_comm_monoid E'] [module ℝ E']

/-- A measure `ν` on a topological vector space `E` is said to be a Gaussian measure if for all
continuous linear functionals `l` of `E`, the push-forward measure of `l` along `ν` is a Gaussian
measure on ℝ with mean 0. -/
def gaussian (ν : measure E') : Prop :=
∀ l : E' →L[ℝ] ℝ, ∃ s, (ν.map l).real_gaussian 0 s

end tvs

end measure_theory

#lint<|MERGE_RESOLUTION|>--- conflicted
+++ resolved
@@ -35,6 +35,7 @@
 #check measurable_set.univ
 #check measure_theory.integral_image_eq_integral_abs_det_fderiv_smul
 #check real.coe_to_nnreal
+#check set.inter_comm
 
 
 ---#check probability_theory.moment,
@@ -1189,11 +1190,48 @@
 --   measurability,
 -- end
 
+lemma union_comm (S : set ℝ) : {x : ℝ | ennreal.of_real ((sqrt (2 * π * s ^ 2))⁻¹ * exp (-(2 * s ^ 2)⁻¹ * (x - m) ^ 2)) ≠ 0} ∩ S
+ = S ∩ {x : ℝ | ennreal.of_real ((sqrt (2 * π * s ^ 2))⁻¹ * exp (-(2 * s ^ 2)⁻¹ * (x - m) ^ 2)) ≠ 0} :=
+begin
+  exact set.inter_comm {x : ℝ | ennreal.of_real ((sqrt (2 * π * s ^ 2))⁻¹ * exp (-(2 * s ^ 2)⁻¹ * (x - m) ^ 2)) ≠ 0} S,
+end
+
+lemma inv_sqrt_2pis2_pos (hs : s≠0) : 0 < (sqrt (2 * π * s ^ 2))⁻¹ :=
+begin
+  simp,
+  exact s_sq_pos_2_pi s hs,
+end
+
+lemma funcpos_anywhere (hs : s≠0) : ∀ (x:ℝ), 0 < ennreal.of_real ((sqrt (2 * π * s ^ 2))⁻¹ * exp (-(2 * s ^ 2)⁻¹ * (x - m) ^ 2)):=
+begin
+  intro x,
+  simp [inv_sqrt_2pis2_pos hs],
+  exact (-((s ^ 2)⁻¹ * 2⁻¹ * (x - m) ^ 2)).exp_pos,
+end
+
+
+lemma t_eq_set_of_posval (hs : s≠0) :
+{x : ℝ | ennreal.of_real ((sqrt (2 * π * s ^ 2))⁻¹ * exp (-(2 * s ^ 2)⁻¹ * (x - m) ^ 2)) ≠ 0}
+ = {x : ℝ | 0 < ennreal.of_real ((sqrt (2 * π * s ^ 2))⁻¹ * exp (-(2 * s ^ 2)⁻¹ * (x - m) ^ 2))}:=
+begin
+  ext x,
+  simp [funcpos_anywhere hs],
+end
+
+lemma t_eq_setuniv (hs : s≠0) : (set.univ : set ℝ) =
+{x : ℝ | 0 < ennreal.of_real ((sqrt (2 * π * s ^ 2))⁻¹ * exp (-(2 * s ^ 2)⁻¹ * (x - m) ^ 2))}:=
+begin
+  ext x,
+  simp [funcpos_anywhere hs x],
+  simp [inv_sqrt_2pis2_pos hs],
+  exact (-((s ^ 2)⁻¹ * 2⁻¹ * (x - m) ^ 2)).exp_pos,
+end
+
 -- easy direction
 lemma absolutely_continuous_real_gaussian (hs : s ≠ 0) (hμ : μ.real_gaussian m s) :
   μ ≪ volume :=
 begin
-<<<<<<< HEAD
+
 /-
   unfold real_gaussian at hμ,
   simp [hs] at hμ,
@@ -1211,7 +1249,7 @@
   -- intros S hS h_lebesgue_mea,
   -- unfold_coes,
 -/
-=======
+
   unfold measure.absolutely_continuous,
   unfold real_gaussian at hμ,
   intros S hPs,
@@ -1220,13 +1258,24 @@
   rw hμ,
   rw measure_theory.with_density_apply_eq_zero,
   {
-
-    sorry
+    rw union_comm S,
+    rw t_eq_set_of_posval hs,
+    rw ← t_eq_setuniv hs,
+    ---have h_univ_measurable : measurable_set (set.univ : set ℝ) := measurable_set.univ,
+    have h_inter_smaller_measure : ℙ (S ∩ set.univ) ≤ ℙ (S),
+      {
+        rw ← measure_inter_add_diff S measurable_set.univ,
+        simp,
+      },
+    simp [hPs, h_inter_smaller_measure],
+
+
+
   },
   {measurability},
 
 
->>>>>>> 7a0ae93e
+
 
 
 end
