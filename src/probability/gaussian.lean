--- conflicted
+++ resolved
@@ -1148,7 +1148,7 @@
   rw sqrt_cal_for_last_part hs,
 end
 
-<<<<<<< HEAD
+
 lemma union_comm (S : set ℝ) : {x : ℝ | ennreal.of_real ((sqrt (2 * π * s ^ 2))⁻¹ * exp (-(2 * s ^ 2)⁻¹ * (x - m) ^ 2)) ≠ 0} ∩ S
  = S ∩ {x : ℝ | ennreal.of_real ((sqrt (2 * π * s ^ 2))⁻¹ * exp (-(2 * s ^ 2)⁻¹ * (x - m) ^ 2)) ≠ 0} :=
 begin
@@ -1177,79 +1177,7 @@
   simp [funcpos_anywhere hs],
 end
 
-=======
--- Try this: refine eq.absolutely_continuous _
--- Try this: refine has_le.le.absolutely_continuous _
--- Try this: refine has_le.le.absolutely_continuous_of_ae _
--- Try this: refine absolutely_continuous.mk _
--- Try this: refine absolutely_continuous_of_eq _
--- Try this: refine absolutely_continuous_of_le _
--- Try this: refine ae_le_iff_absolutely_continuous.mp _
--- Try this: refine absolutely_continuous_of_le_smul _
--- Try this: refine absolutely_continuous.trans _ _
-
--- Try this: refine le_iff.mp _
--- Try this: refine le_iff.mpr _
--- Try this: refine le_iff'.mpr _
--- Try this: refine outer_measure.le_trim_iff.mp _
--- Try this: refine to_outer_measure_le.mp _
--- Try this: refine outer_measure.trim_le_trim_iff.mp _
--- Try this: refine le_induced_outer_measure.mp _
-
-
-
-
--- lemma def_of_m_in_integ (S : set ℝ) : μ S = ∫⁻ x in S, 1 ∂μ :=
--- begin
---   finish,
--- end
-
--- lemma take_μ_front (S : set ℝ) (hs : s ≠ 0) (hμ : μ.real_gaussian m s) :
---   μ S = ∫⁻ (a : ℝ) in S, ennreal.of_real ((sqrt (2 * π * s ^ 2))⁻¹ * exp (-((s ^ 2)⁻¹ * 2⁻¹ * (a - m) ^ 2))):=
--- begin
---   unfold real_gaussian at hμ,
---   simp [hs] at hμ,
---   unfold gaussian_density at hμ,
---   rw hμ,
---   simp only [mul_inv_rev, neg_mul, with_density_apply],
-
---   sorry
--- end
-
--- lemma withdensity_measurable : measurable (λ (x : ℝ), (sqrt (2 * π * s ^ 2))⁻¹ * exp (-((s ^ 2)⁻¹ * 2⁻¹ * (x - m) ^ 2))) :=
--- begin
---   measurability,
--- end
-
-lemma union_comm (S : set ℝ) : {x : ℝ | ennreal.of_real ((sqrt (2 * π * s ^ 2))⁻¹ * exp (-(2 * s ^ 2)⁻¹ * (x - m) ^ 2)) ≠ 0} ∩ S
- = S ∩ {x : ℝ | ennreal.of_real ((sqrt (2 * π * s ^ 2))⁻¹ * exp (-(2 * s ^ 2)⁻¹ * (x - m) ^ 2)) ≠ 0} :=
-begin
-  exact set.inter_comm {x : ℝ | ennreal.of_real ((sqrt (2 * π * s ^ 2))⁻¹ * exp (-(2 * s ^ 2)⁻¹ * (x - m) ^ 2)) ≠ 0} S,
-end
-
-lemma inv_sqrt_2pis2_pos (hs : s≠0) : 0 < (sqrt (2 * π * s ^ 2))⁻¹ :=
-begin
-  simp,
-  exact s_sq_pos_2_pi s hs,
-end
-
-lemma funcpos_anywhere (hs : s≠0) : ∀ (x:ℝ), 0 < ennreal.of_real ((sqrt (2 * π * s ^ 2))⁻¹ * exp (-(2 * s ^ 2)⁻¹ * (x - m) ^ 2)):=
-begin
-  intro x,
-  simp [inv_sqrt_2pis2_pos hs],
-  exact (-((s ^ 2)⁻¹ * 2⁻¹ * (x - m) ^ 2)).exp_pos,
-end
-
-
-lemma t_eq_set_of_posval (hs : s≠0) :
-{x : ℝ | ennreal.of_real ((sqrt (2 * π * s ^ 2))⁻¹ * exp (-(2 * s ^ 2)⁻¹ * (x - m) ^ 2)) ≠ 0}
- = {x : ℝ | 0 < ennreal.of_real ((sqrt (2 * π * s ^ 2))⁻¹ * exp (-(2 * s ^ 2)⁻¹ * (x - m) ^ 2))}:=
-begin
-  ext x,
-  simp [funcpos_anywhere hs],
-end
-
->>>>>>> c15c98ac
+
 lemma t_eq_setuniv (hs : s≠0) : (set.univ : set ℝ) =
 {x : ℝ | 0 < ennreal.of_real ((sqrt (2 * π * s ^ 2))⁻¹ * exp (-(2 * s ^ 2)⁻¹ * (x - m) ^ 2))}:=
 begin
@@ -1264,23 +1192,6 @@
   μ ≪ volume :=
 begin
 
-/-
-  unfold real_gaussian at hμ,
-  simp [hs] at hμ,
-  ---refine absolutely_continuous_of_le _,
-  intros S hS,
-
-  ---unfold gaussian_density at hμ,
-  -- rw hμ,
-  -- simp,
-  rw def_of_m_in_integ S,
-
-  ---simp only [mul_inv_rev, neg_mul, with_density_apply, hPS],
-  ---simp only [mul_inv_rev, neg_mul, with_density_apply, measurable_set.univ, restrict_univ],
-
-  -- intros S hS h_lebesgue_mea,
-  -- unfold_coes,
--/
 
   unfold measure.absolutely_continuous,
   unfold real_gaussian at hμ,
@@ -1300,21 +1211,9 @@
         simp,
       },
     simp [hPs, h_inter_smaller_measure],
-<<<<<<< HEAD
+
   },
   {measurability},
-=======
-
-
-
-  },
-  {measurability},
-
-
-
-
-
->>>>>>> c15c98ac
 end
 
 -- harder
