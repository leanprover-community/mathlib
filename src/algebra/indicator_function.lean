--- conflicted
+++ resolved
@@ -82,11 +82,7 @@
   mul_indicator s f = 1 ↔ disjoint (mul_support f) s :=
 mul_indicator_eq_one
 
-<<<<<<< HEAD
-@[to_additive] lemma mul_indicator_ne_one_iff (a : α) :
-=======
 @[to_additive] lemma mul_indicator_apply_ne_one {a : α} :
->>>>>>> d6a46b79
   s.mul_indicator f a ≠ 1 ↔ a ∈ s ∩ mul_support f :=
 by simp only [ne.def, mul_indicator_apply_eq_one, not_imp, mem_inter_eq, mem_mul_support]
 
