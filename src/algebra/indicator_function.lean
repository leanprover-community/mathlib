/-
Copyright (c) 2020 Zhouhang Zhou. All rights reserved.
Released under Apache 2.0 license as described in the file LICENSE.
Authors: Zhouhang Zhou
-/
import algebra.support

/-!
# Indicator function

- `indicator (s : set α) (f : α → β) (a : α)` is `f a` if `a ∈ s` and is `0` otherwise.
- `mul_indicator (s : set α) (f : α → β) (a : α)` is `f a` if `a ∈ s` and is `1` otherwise.


## Implementation note

In mathematics, an indicator function or a characteristic function is a function
used to indicate membership of an element in a set `s`,
having the value `1` for all elements of `s` and the value `0` otherwise.
But since it is usually used to restrict a function to a certain set `s`,
we let the indicator function take the value `f x` for some function `f`, instead of `1`.
If the usual indicator function is needed, just set `f` to be the constant function `λx, 1`.

## Tags
indicator, characteristic
-/

noncomputable theory
open_locale classical big_operators
open function

variables {α β ι M N : Type*}

namespace set

section has_one
variables [has_one M] [has_one N] {s t : set α} {f g : α → M} {a : α}

/-- `indicator s f a` is `f a` if `a ∈ s`, `0` otherwise.  -/
def indicator {M} [has_zero M] (s : set α) (f : α → M) : α → M := λ x, if x ∈ s then f x else 0

/-- `mul_indicator s f a` is `f a` if `a ∈ s`, `1` otherwise.  -/
@[to_additive]
def mul_indicator (s : set α) (f : α → M) : α → M := λ x, if x ∈ s then f x else 1

@[simp, to_additive] lemma piecewise_eq_mul_indicator : s.piecewise f 1 = s.mul_indicator f := rfl

@[to_additive] lemma mul_indicator_apply (s : set α) (f : α → M) (a : α) :
  mul_indicator s f a = if a ∈ s then f a else 1 := rfl

@[simp, to_additive] lemma mul_indicator_of_mem (h : a ∈ s) (f : α → M) :
  mul_indicator s f a = f a := if_pos h

@[simp, to_additive] lemma mul_indicator_of_not_mem (h : a ∉ s) (f : α → M) :
  mul_indicator s f a = 1 := if_neg h

@[to_additive] lemma mul_indicator_eq_one_or_self (s : set α) (f : α → M) (a : α) :
  mul_indicator s f a = 1 ∨ mul_indicator s f a = f a :=
if h : a ∈ s then or.inr (mul_indicator_of_mem h f) else or.inl (mul_indicator_of_not_mem h f)

@[simp, to_additive] lemma mul_indicator_apply_eq_self :
  s.mul_indicator f a = f a ↔ (a ∉ s → f a = 1) :=
ite_eq_left_iff.trans $ by rw [@eq_comm _ (f a)]

@[simp, to_additive] lemma mul_indicator_eq_self : s.mul_indicator f = f ↔ mul_support f ⊆ s :=
by simp only [funext_iff, subset_def, mem_mul_support, mul_indicator_apply_eq_self, not_imp_comm]

@[to_additive] lemma mul_indicator_eq_self_of_superset (h1 : s.mul_indicator f = f) (h2 : s ⊆ t) :
  t.mul_indicator f = f :=
by { rw mul_indicator_eq_self at h1 ⊢, exact subset.trans h1 h2 }

@[simp, to_additive] lemma mul_indicator_apply_eq_one :
  mul_indicator s f a = 1 ↔ (a ∈ s → f a = 1) :=
ite_eq_right_iff

@[simp, to_additive] lemma mul_indicator_eq_one :
  mul_indicator s f = (λ x, 1) ↔ disjoint (mul_support f) s :=
by simp only [funext_iff, mul_indicator_apply_eq_one, set.disjoint_left, mem_mul_support,
  not_imp_not]

@[simp, to_additive] lemma mul_indicator_eq_one' :
  mul_indicator s f = 1 ↔ disjoint (mul_support f) s :=
mul_indicator_eq_one

@[simp, to_additive] lemma mul_support_mul_indicator :
  function.mul_support (s.mul_indicator f) = s ∩ function.mul_support f :=
ext $ λ x, by simp [function.mem_mul_support, mul_indicator_apply_eq_one]

/-- If a multiplicative indicator function is not equal to one at a point, then that
point is in the set. -/
@[to_additive] lemma mem_of_mul_indicator_ne_one (h : mul_indicator s f a ≠ 1) : a ∈ s :=
not_imp_comm.1 (λ hn, mul_indicator_of_not_mem hn f) h

@[to_additive] lemma eq_on_mul_indicator : eq_on (mul_indicator s f) f s :=
λ x hx, mul_indicator_of_mem hx f

@[to_additive] lemma mul_support_mul_indicator_subset : mul_support (s.mul_indicator f) ⊆ s :=
λ x hx, hx.imp_symm (λ h, mul_indicator_of_not_mem h f)

@[simp, to_additive] lemma mul_indicator_mul_support : mul_indicator (mul_support f) f = f :=
mul_indicator_eq_self.2 subset.rfl

@[simp, to_additive] lemma mul_indicator_range_comp {ι : Sort*} (f : ι → α) (g : α → M) :
  mul_indicator (range f) g ∘ f = g ∘ f :=
piecewise_range_comp _ _ _

@[to_additive] lemma mul_indicator_congr (h : eq_on f g s) :
  mul_indicator s f = mul_indicator s g :=
funext $ λx, by { simp only [mul_indicator], split_ifs, { exact h h_1 }, refl }

@[simp, to_additive] lemma mul_indicator_univ (f : α → M) : mul_indicator (univ : set α) f = f :=
mul_indicator_eq_self.2 $ subset_univ _

@[simp, to_additive] lemma mul_indicator_empty (f : α → M) : mul_indicator (∅ : set α) f = λa, 1 :=
mul_indicator_eq_one.2 $ disjoint_empty _

@[to_additive] lemma mul_indicator_empty' (f : α → M) : mul_indicator (∅ : set α) f = 1 :=
mul_indicator_empty f

variable (M)

@[simp, to_additive] lemma mul_indicator_one (s : set α) :
  mul_indicator s (λx, (1:M)) = λx, (1:M) :=
mul_indicator_eq_one.2 $ by simp only [mul_support_one, empty_disjoint]

@[simp, to_additive] lemma mul_indicator_one' {s : set α} : s.mul_indicator (1 : α → M) = 1 :=
mul_indicator_one M s

variable {M}

@[to_additive] lemma mul_indicator_mul_indicator (s t : set α) (f : α → M) :
  mul_indicator s (mul_indicator t f) = mul_indicator (s ∩ t) f :=
funext $ λx, by { simp only [mul_indicator], split_ifs, repeat {simp * at * {contextual := tt}} }

@[simp, to_additive] lemma mul_indicator_inter_mul_support (s : set α) (f : α → M) :
  mul_indicator (s ∩ mul_support f) f = mul_indicator s f :=
by rw [← mul_indicator_mul_indicator, mul_indicator_mul_support]

@[to_additive] lemma comp_mul_indicator (h : M → β) (f : α → M) {s : set α} {x : α} :
  h (s.mul_indicator f x) = s.piecewise (h ∘ f) (const α (h 1)) x :=
s.apply_piecewise _ _ (λ _, h)

@[to_additive] lemma mul_indicator_comp_right {s : set α} (f : β → α) {g : α → M} {x : β} :
  mul_indicator (f ⁻¹' s) (g ∘ f) x = mul_indicator s g (f x) :=
by { simp only [mul_indicator], split_ifs; refl }

@[to_additive] lemma mul_indicator_comp_of_one {g : M → N} (hg : g 1 = 1) :
  mul_indicator s (g ∘ f) = g ∘ (mul_indicator s f) :=
begin
  funext,
  simp only [mul_indicator],
  split_ifs; simp [*]
end

@[to_additive] lemma comp_mul_indicator_const (c : M) (f : M → N) (hf : f 1 = 1) :
  (λ x, f (s.mul_indicator (λ x, c) x)) = s.mul_indicator (λ x, f c) :=
(mul_indicator_comp_of_one hf).symm

@[to_additive] lemma mul_indicator_preimage (s : set α) (f : α → M) (B : set M) :
  (mul_indicator s f)⁻¹' B = s.ite (f ⁻¹' B) (1 ⁻¹' B) :=
piecewise_preimage s f 1 B

@[to_additive] lemma mul_indicator_preimage_of_not_mem (s : set α) (f : α → M)
  {t : set M} (ht : (1:M) ∉ t) :
  (mul_indicator s f)⁻¹' t = f ⁻¹' t ∩ s :=
by simp [mul_indicator_preimage, pi.one_def, set.preimage_const_of_not_mem ht]

@[to_additive] lemma mem_range_mul_indicator {r : M} {s : set α} {f : α → M} :
  r ∈ range (mul_indicator s f) ↔ (r = 1 ∧ s ≠ univ) ∨ (r ∈ f '' s) :=
by simp [mul_indicator, ite_eq_iff, exists_or_distrib, eq_univ_iff_forall, and_comm, or_comm,
  @eq_comm _ r 1]

@[to_additive] lemma mul_indicator_rel_mul_indicator {r : M → M → Prop} (h1 : r 1 1)
  (ha : a ∈ s → r (f a) (g a)) :
  r (mul_indicator s f a) (mul_indicator s g a) :=
by { simp only [mul_indicator], split_ifs with has has, exacts [ha has, h1] }

end has_one

section monoid
variables [mul_one_class M] {s t : set α} {f g : α → M} {a : α}

@[to_additive] lemma mul_indicator_union_mul_inter_apply (f : α → M) (s t : set α) (a : α) :
  mul_indicator (s ∪ t) f a * mul_indicator (s ∩ t) f a =
    mul_indicator s f a * mul_indicator t f a :=
by by_cases hs : a ∈ s; by_cases ht : a ∈ t; simp *

@[to_additive] lemma mul_indicator_union_mul_inter (f : α → M) (s t : set α) :
  mul_indicator (s ∪ t) f * mul_indicator (s ∩ t) f = mul_indicator s f * mul_indicator t f :=
funext $ mul_indicator_union_mul_inter_apply f s t

@[to_additive] lemma mul_indicator_union_of_not_mem_inter (h : a ∉ s ∩ t) (f : α → M) :
  mul_indicator (s ∪ t) f a = mul_indicator s f a * mul_indicator t f a :=
by rw [← mul_indicator_union_mul_inter_apply f s t, mul_indicator_of_not_mem h, mul_one]

@[to_additive] lemma mul_indicator_union_of_disjoint (h : disjoint s t) (f : α → M) :
  mul_indicator (s ∪ t) f = λa, mul_indicator s f a * mul_indicator t f a :=
funext $ λa, mul_indicator_union_of_not_mem_inter (λ ha, h ha) _

@[to_additive] lemma mul_indicator_mul (s : set α) (f g : α → M) :
  mul_indicator s (λa, f a * g a) = λa, mul_indicator s f a * mul_indicator s g a :=
by { funext, simp only [mul_indicator], split_ifs, { refl }, rw mul_one }

@[simp, to_additive] lemma mul_indicator_compl_mul_self_apply (s : set α) (f : α → M) (a : α) :
  mul_indicator sᶜ f a * mul_indicator s f a = f a :=
classical.by_cases (λ ha : a ∈ s, by simp [ha]) (λ ha, by simp [ha])

@[simp, to_additive] lemma mul_indicator_compl_mul_self (s : set α) (f : α → M) :
  mul_indicator sᶜ f * mul_indicator s f = f :=
funext $ mul_indicator_compl_mul_self_apply s f

@[simp, to_additive] lemma mul_indicator_self_mul_compl_apply (s : set α) (f : α → M) (a : α) :
  mul_indicator s f a * mul_indicator sᶜ f a = f a :=
classical.by_cases (λ ha : a ∈ s, by simp [ha]) (λ ha, by simp [ha])

@[simp, to_additive] lemma mul_indicator_self_mul_compl (s : set α) (f : α → M) :
  mul_indicator s f * mul_indicator sᶜ f = f :=
funext $ mul_indicator_self_mul_compl_apply s f

@[to_additive] lemma mul_indicator_mul_eq_left {f g : α → M}
  (h : disjoint (mul_support f) (mul_support g)) :
  (mul_support f).mul_indicator (f * g) = f :=
begin
  refine (mul_indicator_congr $ λ x hx, _).trans mul_indicator_mul_support,
  have : g x = 1, from nmem_mul_support.1 (disjoint_left.1 h hx),
  rw [pi.mul_apply, this, mul_one]
end

@[to_additive] lemma mul_indicator_mul_eq_right {f g : α → M}
  (h : disjoint (mul_support f) (mul_support g)) :
  (mul_support g).mul_indicator (f * g) = g :=
begin
  refine (mul_indicator_congr $ λ x hx, _).trans mul_indicator_mul_support,
  have : f x = 1, from nmem_mul_support.1 (disjoint_right.1 h hx),
  rw [pi.mul_apply, this, one_mul]
end

/-- `set.mul_indicator` as a `monoid_hom`. -/
@[to_additive "`set.indicator` as an `add_monoid_hom`."]
def mul_indicator_hom {α} (M) [mul_one_class M] (s : set α) : (α → M) →* (α → M) :=
{ to_fun := mul_indicator s,
  map_one' := mul_indicator_one M s,
  map_mul' := mul_indicator_mul s }

end monoid

section distrib_mul_action

variables {A : Type*} [add_monoid A] [monoid M] [distrib_mul_action M A]

lemma indicator_smul (s : set α) (r : M) (f : α → A) :
  indicator s (λ (x : α), r • f x) = λ (x : α), r • indicator s f x :=
by { simp only [indicator], funext, split_ifs, refl, exact (smul_zero r).symm }

end distrib_mul_action

section group
variables {G : Type*} [group G] {s t : set α} {f g : α → G} {a : α}

@[to_additive] lemma mul_indicator_inv' (s : set α) (f : α → G) :
  mul_indicator s (f⁻¹) = (mul_indicator s f)⁻¹ :=
(mul_indicator_hom G s).map_inv f

@[to_additive] lemma mul_indicator_inv (s : set α) (f : α → G) :
  mul_indicator s (λa, (f a)⁻¹) = λa, (mul_indicator s f a)⁻¹ :=
mul_indicator_inv' s f

lemma indicator_sub {G} [add_group G] (s : set α) (f g : α → G) :
  indicator s (λa, f a - g a) = λa, indicator s f a - indicator s g a :=
(indicator_hom G s).map_sub f g

@[to_additive indicator_compl'] lemma mul_indicator_compl (s : set α) (f : α → G) :
  mul_indicator sᶜ f = f * (mul_indicator s f)⁻¹ :=
eq_mul_inv_of_mul_eq $ s.mul_indicator_compl_mul_self f

lemma indicator_compl {G} [add_group G] (s : set α) (f : α → G) :
  indicator sᶜ f = f - indicator s f :=
by rw [sub_eq_add_neg, indicator_compl']

@[to_additive indicator_diff'] lemma mul_indicator_diff (h : s ⊆ t) (f : α → G) :
  mul_indicator (t \ s) f = mul_indicator t f * (mul_indicator s f)⁻¹ :=
eq_mul_inv_of_mul_eq $ by rw [pi.mul_def, ← mul_indicator_union_of_disjoint disjoint_diff.symm f,
  diff_union_self, union_eq_self_of_subset_right h]

lemma indicator_diff {G : Type*} [add_group G] {s t : set α} (h : s ⊆ t) (f : α → G) :
  indicator (t \ s) f = indicator t f - indicator s f :=
by rw [indicator_diff' h, sub_eq_add_neg]

end group

section comm_monoid

variables [comm_monoid M]

/-- Consider a product of `g i (f i)` over a `finset`.  Suppose `g` is a
function such as `pow`, which maps a second argument of `1` to
`1`. Then if `f` is replaced by the corresponding multiplicative indicator
function, the `finset` may be replaced by a possibly larger `finset`
without changing the value of the sum. -/
@[to_additive] lemma prod_mul_indicator_subset_of_eq_one [has_one N] (f : α → N)
  (g : α → N → M) {s t : finset α} (h : s ⊆ t) (hg : ∀ a, g a 1 = 1) :
  ∏ i in s, g i (f i) = ∏ i in t, g i (mul_indicator ↑s f i) :=
begin
  rw ← finset.prod_subset h _,
  { apply finset.prod_congr rfl,
    intros i hi,
    congr,
    symmetry,
    exact mul_indicator_of_mem hi _ },
  { refine λ i hi hn, _,
    convert hg i,
    exact mul_indicator_of_not_mem hn _ }
end

/-- Consider a sum of `g i (f i)` over a `finset`.  Suppose `g` is a
function such as multiplication, which maps a second argument of 0 to
0.  (A typical use case would be a weighted sum of `f i * h i` or `f i
• h i`, where `f` gives the weights that are multiplied by some other
function `h`.)  Then if `f` is replaced by the corresponding indicator
function, the `finset` may be replaced by a possibly larger `finset`
without changing the value of the sum. -/
add_decl_doc set.sum_indicator_subset_of_eq_zero

@[to_additive] lemma prod_mul_indicator_subset (f : α → M) {s t : finset α} (h : s ⊆ t) :
  ∏ i in s, f i = ∏ i in t, mul_indicator ↑s f i :=
prod_mul_indicator_subset_of_eq_one _ (λ a b, b) h (λ _, rfl)

/-- Summing an indicator function over a possibly larger `finset` is
the same as summing the original function over the original
`finset`. -/
add_decl_doc sum_indicator_subset

@[to_additive] lemma mul_indicator_finset_prod (I : finset ι) (s : set α) (f : ι → α → M) :
  mul_indicator s (∏ i in I, f i) = ∏ i in I, mul_indicator s (f i) :=
(mul_indicator_hom M s).map_prod _ _

@[to_additive] lemma mul_indicator_finset_bUnion {ι} (I : finset ι)
  (s : ι → set α) {f : α → M} : (∀ (i ∈ I) (j ∈ I), i ≠ j → disjoint (s i) (s j)) →
  mul_indicator (⋃ i ∈ I, s i) f = λ a, ∏ i in I, mul_indicator (s i) f a :=
begin
  refine finset.induction_on I _ _,
  { intro h, funext, simp },
  assume a I haI ih hI,
  funext,
  rw [finset.prod_insert haI, finset.set_bUnion_insert, mul_indicator_union_of_not_mem_inter, ih _],
  { assume i hi j hj hij,
    exact hI i (finset.mem_insert_of_mem hi) j (finset.mem_insert_of_mem hj) hij },
  simp only [not_exists, exists_prop, mem_Union, mem_inter_eq, not_and],
  assume hx a' ha',
  refine disjoint_left.1 (hI a (finset.mem_insert_self _ _) a' (finset.mem_insert_of_mem ha') _) hx,
  exact (ne_of_mem_of_not_mem ha' haI).symm
end

end comm_monoid

section mul_zero_class

variables [mul_zero_class M] {s t : set α} {f g : α → M} {a : α}

lemma indicator_mul (s : set α) (f g : α → M) :
  indicator s (λa, f a * g a) = λa, indicator s f a * indicator s g a :=
by { funext, simp only [indicator], split_ifs, { refl }, rw mul_zero }

lemma indicator_mul_left (s : set α) (f g : α → M) :
  indicator s (λa, f a * g a) a = indicator s f a * g a :=
by { simp only [indicator], split_ifs, { refl }, rw [zero_mul] }

lemma indicator_mul_right (s : set α) (f g : α → M) :
  indicator s (λa, f a * g a) a = f a * indicator s g a :=
by { simp only [indicator], split_ifs, { refl }, rw [mul_zero] }

lemma inter_indicator_mul {t1 t2 : set α} (f g : α → M) (x : α) :
  (t1 ∩ t2).indicator (λ x, f x * g x) x = t1.indicator f x * t2.indicator g x :=
by { rw [← set.indicator_indicator], simp [indicator] }

end mul_zero_class

section monoid_with_zero

variables [monoid_with_zero M]

lemma indicator_prod_one {s : set α} {t : set β} {x : α} {y : β} :
  (s.prod t).indicator (1 : _ → M) (x, y) = s.indicator 1 x * t.indicator 1 y :=
by simp [indicator, ← ite_and]

end monoid_with_zero

section order
variables [has_one M] [preorder M] {s t : set α} {f g : α → M} {a : α} {y : M}

@[to_additive] lemma mul_indicator_apply_le' (hfg : a ∈ s → f a ≤ y) (hg : a ∉ s → 1 ≤ y) :
  mul_indicator s f a ≤ y :=
if ha : a ∈ s then by simpa [ha] using hfg ha else by simpa [ha] using hg ha

@[to_additive] lemma mul_indicator_le' (hfg : ∀ a ∈ s, f a ≤ g a) (hg : ∀ a ∉ s, 1 ≤ g a) :
  mul_indicator s f ≤ g :=
λ a, mul_indicator_apply_le' (hfg _) (hg _)

@[to_additive] lemma le_mul_indicator_apply {y} (hfg : a ∈ s → y ≤ g a) (hf : a ∉ s → y ≤ 1) :
  y ≤ mul_indicator s g a :=
@mul_indicator_apply_le' α (order_dual M) ‹_› _ _ _ _ _ hfg hf

@[to_additive] lemma le_mul_indicator (hfg : ∀ a ∈ s, f a ≤ g a) (hf : ∀ a ∉ s, f a ≤ 1) :
  f ≤ mul_indicator s g :=
λ a, le_mul_indicator_apply (hfg _) (hf _)

@[to_additive indicator_apply_nonneg]
lemma one_le_mul_indicator_apply (h : a ∈ s → 1 ≤ f a) : 1 ≤ mul_indicator s f a :=
le_mul_indicator_apply h (λ _, le_rfl)

@[to_additive indicator_nonneg]
lemma one_le_mul_indicator (h : ∀ a ∈ s, 1 ≤ f a) (a : α) : 1 ≤ mul_indicator s f a :=
one_le_mul_indicator_apply (h a)

@[to_additive] lemma mul_indicator_apply_le_one (h : a ∈ s → f a ≤ 1) : mul_indicator s f a ≤ 1 :=
mul_indicator_apply_le' h (λ _, le_rfl)

@[to_additive] lemma mul_indicator_le_one (h : ∀ a ∈ s, f a ≤ 1) (a : α) :
  mul_indicator s f a ≤ 1 :=
mul_indicator_apply_le_one (h a)

@[to_additive] lemma mul_indicator_le_mul_indicator (h : f a ≤ g a) :
  mul_indicator s f a ≤ mul_indicator s g a :=
mul_indicator_rel_mul_indicator (le_refl _) (λ _, h)

attribute [mono] mul_indicator_le_mul_indicator indicator_le_indicator

@[to_additive] lemma mul_indicator_le_mul_indicator_of_subset (h : s ⊆ t) (hf : ∀ a, 1 ≤ f a)
  (a : α) :
  mul_indicator s f a ≤ mul_indicator t f a :=
mul_indicator_apply_le' (λ ha, le_mul_indicator_apply (λ _, le_rfl) (λ hat, (hat $ h ha).elim))
  (λ ha, one_le_mul_indicator_apply (λ _, hf _))

@[to_additive] lemma mul_indicator_le_self' (hf : ∀ x ∉ s, 1 ≤ f x) : mul_indicator s f ≤ f :=
mul_indicator_le' (λ _ _, le_refl _) hf

@[to_additive] lemma mul_indicator_Union_apply {ι M} [complete_lattice M] [has_one M]
  (h1 : (⊥:M) = 1) (s : ι → set α) (f : α → M) (x : α) :
  mul_indicator (⋃ i, s i) f x = ⨆ i, mul_indicator (s i) f x :=
begin
  by_cases hx : x ∈ ⋃ i, s i,
  { rw [mul_indicator_of_mem hx],
    rw [mem_Union] at hx,
    refine le_antisymm _ (supr_le $ λ i, mul_indicator_le_self' (λ x hx, h1 ▸ bot_le) x),
    rcases hx with ⟨i, hi⟩,
    exact le_supr_of_le i (ge_of_eq $ mul_indicator_of_mem hi _) },
  { rw [mul_indicator_of_not_mem hx],
    simp only [mem_Union, not_exists] at hx,
    simp [hx, ← h1] }
end

end order

section canonically_ordered_monoid

variables [canonically_ordered_monoid M]

@[to_additive] lemma mul_indicator_le_self (s : set α) (f : α → M) :
  mul_indicator s f ≤ f :=
mul_indicator_le_self' $ λ _ _, one_le _

@[to_additive] lemma mul_indicator_apply_le {a : α} {s : set α} {f g : α → M}
  (hfg : a ∈ s → f a ≤ g a) :
  mul_indicator s f a ≤ g a :=
mul_indicator_apply_le' hfg $ λ _, one_le _

@[to_additive] lemma mul_indicator_le {s : set α} {f g : α → M} (hfg : ∀ a ∈ s, f a ≤ g a) :
  mul_indicator s f ≤ g :=
mul_indicator_le' hfg $ λ _ _, one_le _

end canonically_ordered_monoid

lemma indicator_le_indicator_nonneg {β} [linear_order β] [has_zero β] (s : set α) (f : α → β) :
  s.indicator f ≤ {x | 0 ≤ f x}.indicator f :=
begin
  intro x,
  simp_rw indicator_apply,
  split_ifs,
  { exact le_rfl, },
  { exact (not_le.mp h_1).le, },
  { exact h_1, },
  { exact le_rfl, },
end

lemma indicator_nonpos_le_indicator {β} [linear_order β] [has_zero β] (s : set α) (f : α → β) :
  {x | f x ≤ 0}.indicator f ≤ s.indicator f :=
<<<<<<< HEAD
begin
  intro x,
  simp_rw indicator_apply,
  split_ifs,
  { exact le_rfl, },
  { exact h, },
  { exact (not_le.mp h).le, },
  { exact le_rfl, },
end
=======
@indicator_le_indicator_nonneg α (order_dual β) _ _ s f
>>>>>>> 73f50ac6

end set

@[to_additive] lemma monoid_hom.map_mul_indicator {M N : Type*} [monoid M] [monoid N] (f : M →* N)
  (s : set α) (g : α → M) (x : α) :
  f (s.mul_indicator g x) = s.mul_indicator (f ∘ g) x :=
congr_fun (set.mul_indicator_comp_of_one f.map_one).symm x<|MERGE_RESOLUTION|>--- conflicted
+++ resolved
@@ -484,19 +484,7 @@
 
 lemma indicator_nonpos_le_indicator {β} [linear_order β] [has_zero β] (s : set α) (f : α → β) :
   {x | f x ≤ 0}.indicator f ≤ s.indicator f :=
-<<<<<<< HEAD
-begin
-  intro x,
-  simp_rw indicator_apply,
-  split_ifs,
-  { exact le_rfl, },
-  { exact h, },
-  { exact (not_le.mp h).le, },
-  { exact le_rfl, },
-end
-=======
 @indicator_le_indicator_nonneg α (order_dual β) _ _ s f
->>>>>>> 73f50ac6
 
 end set
 
