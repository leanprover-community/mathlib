/-
Copyright (c) 2021 Kevin Buzzard. All rights reserved.
Released under Apache 2.0 license as described in the file LICENSE.
Authors: Kevin Buzzard
-/

import algebra.module.basic
import linear_algebra.finsupp
import linear_algebra.free_module.basic

/-!

# Projective modules

This file contains a definition of a projective module, the proof that
our definition is equivalent to a lifting property, and the
proof that all free modules are projective.

## Main definitions

Let `R` be a ring (or a semiring) and let `M` be an `R`-module.

* `is_projective R M` : the proposition saying that `M` is a projective `R`-module.

## Main theorems

* `is_projective.lifting_property` : a map from a projective module can be lifted along
  a surjection.

* `is_projective.of_lifting_property` : If for all R-module surjections `A →ₗ B`, all
  maps `M →ₗ B` lift to `M →ₗ A`, then `M` is projective.

* `is_projective.of_free` : Free modules are projective

## Implementation notes

The actual definition of projective we use is that the natural R-module map
from the free R-module on the type M down to M splits. This is more convenient
than certain other definitions which involve quantifying over universes,
and also universe-polymorphic (the ring and module can be in different universes).

We require that the module sits in at least as high a universe as the ring:
without this, free modules don't even exist,
and it's unclear if projective modules are even a useful notion.

## References

https://en.wikipedia.org/wiki/Projective_module

## TODO

- Direct sum of two projective modules is projective.
- Arbitrary sum of projective modules is projective.

All of these should be relatively straightforward.

## Tags

projective module

-/

universes u v

open linear_map finsupp

/- The actual implementation we choose: `P` is projective if the natural surjection
   from the free `R`-module on `P` to `P` splits. -/
/-- An R-module is projective if it is a direct summand of a free module, or equivalently
  if maps from the module lift along surjections. There are several other equivalent
  definitions. -/
class module.projective (R : Type*) [semiring R] (P : Type*) [add_comm_monoid P]
  [module R P] : Prop :=
(out : ∃ s : P →ₗ[R] (P →₀ R), function.left_inverse (finsupp.total P P R id) s)

namespace module

<<<<<<< HEAD

=======
>>>>>>> 91df768e
section semiring

variables {R : Type*} [semiring R] {P : Type*} [add_comm_monoid P] [module R P]
  {M : Type*} [add_comm_monoid M] [module R M] {N : Type*} [add_comm_monoid N] [module R N]

lemma projective_def : projective R P ↔
  (∃ s : P →ₗ[R] (P →₀ R), function.left_inverse (finsupp.total P P R id) s) :=
⟨λ h, h.1, λ h, ⟨h⟩⟩

lemma projective_def : projective R P ↔
  (∃ s : P →ₗ[R] (P →₀ R), function.left_inverse (finsupp.total P P R id) s) :=
⟨λ h, h.1, λ h, ⟨h⟩⟩

theorem projective_def' : projective R P ↔
  (∃ s : P →ₗ[R] (P →₀ R), (finsupp.total P P R id) ∘ₗ s = id) :=
by simp_rw [projective_def, fun_like.ext_iff, function.left_inverse, coe_comp, id_coe, id.def]


/-- A projective R-module has the property that maps from it lift along surjections. -/
theorem projective_lifting_property [h : projective R P] (f : M →ₗ[R] N) (g : P →ₗ[R] N)
  (hf : function.surjective f) : ∃ (h : P →ₗ[R] M), f.comp h = g :=
begin
  /-
  Here's the first step of the proof.
  Recall that `X →₀ R` is Lean's way of talking about the free `R`-module
  on a type `X`. The universal property `finsupp.total` says that to a map
  `X → N` from a type to an `R`-module, we get an associated R-module map
  `(X →₀ R) →ₗ N`. Apply this to a (noncomputable) map `P → M` coming from the map
  `P →ₗ N` and a random splitting of the surjection `M →ₗ N`, and we get
  a map `φ : (P →₀ R) →ₗ M`.
  -/
  let φ : (P →₀ R) →ₗ[R] M := finsupp.total _ _ _ (λ p, function.surj_inv hf (g p)),
  -- By projectivity we have a map `P →ₗ (P →₀ R)`;
  cases h.out with s hs,
  -- Compose to get `P →ₗ M`. This works.
  use φ.comp s,
  ext p,
  conv_rhs {rw ← hs p},
  simp [φ, finsupp.total_apply, function.surj_inv_eq hf],
end

end semiring

section ring

variables {R : Type*} [ring R] {P : Type*} [add_comm_group P] [module R P]

/-- Free modules are projective. -/
theorem projective_of_basis {ι : Type*} (b : basis ι R P) : projective R P :=
begin
  -- need P →ₗ (P →₀ R) for definition of projective.
  -- get it from `ι → (P →₀ R)` coming from `b`.
  use b.constr ℕ (λ i, finsupp.single (b i) (1 : R)),
  intro m,
  simp only [b.constr_apply, mul_one, id.def, finsupp.smul_single', finsupp.total_single,
    linear_map.map_finsupp_sum],
  exact b.total_repr m,
end

@[priority 100]
instance projective_of_free [module.free R P] : module.projective R P :=
projective_of_basis $ module.free.choose_basis R P

end ring

--This is in a different section because special universe restrictions are required.
section of_lifting_property

/-- A module which satisfies the universal property is projective. Note that the universe variables
in `huniv` are somewhat restricted. -/
theorem projective_of_lifting_property'
  {R : Type u} [semiring R] {P : Type (max u v)} [add_comm_monoid P] [module R P]
  -- If for all surjections of `R`-modules `M →ₗ N`, all maps `P →ₗ N` lift to `P →ₗ M`,
  (huniv : ∀ {M : Type (max v u)} {N : Type (max u v)} [add_comm_monoid M] [add_comm_monoid N],
    by exactI
    ∀ [module R M] [module R N],
    by exactI
    ∀ (f : M →ₗ[R] N) (g : P →ₗ[R] N),
  function.surjective f → ∃ (h : P →ₗ[R] M), f.comp h = g) :
  -- then `P` is projective.
  projective R P :=
begin
  -- let `s` be the universal map `(P →₀ R) →ₗ P` coming from the identity map `P →ₗ P`.
  obtain ⟨s, hs⟩ : ∃ (s : P →ₗ[R] P →₀ R),
    (finsupp.total P P R id).comp s = linear_map.id :=
    huniv (finsupp.total P P R (id : P → P)) (linear_map.id : P →ₗ[R] P) _,
  -- This `s` works.
  { use s,
    rwa linear_map.ext_iff at hs },
  { intro p,
    use finsupp.single p 1,
    simp },
end

<<<<<<< HEAD
variables {Q : Type (max u v)} [add_comm_monoid Q] [module R Q]

instance [hP : projective R P] [hQ : projective R Q] : projective R (P × Q) :=
begin
  rw module.projective_def',
  cases hP.out with sP hsP,
  cases hQ.out with sQ hsQ,
  use coprod (lmap_domain R R (inl R P Q)) (lmap_domain R R (inr R P Q)) ∘ₗ sP.prod_map sQ,
  ext;
  simp only [coe_inl, coe_inr, coe_comp, function.comp_app, prod_map_apply, map_zero, coprod_apply,
  lmap_domain_apply, map_domain_zero, add_zero, zero_add, id_comp,
  total_map_domain R _ (prod.mk.inj_right (0 : Q)),
  total_map_domain R _ (prod.mk.inj_left (0 : P))],

  { rw [←fst_apply _, apply_total R], exact hsP x, },
  { rw [←snd_apply _, apply_total R], exact finsupp.total_zero_apply _ (sP x), },
  { rw [←fst_apply _, apply_total R], exact finsupp.total_zero_apply _ (sQ x), },
  { rw [←snd_apply _, apply_total R], exact hsQ x, },
end

end semiring

section ring

variables {R : Type u} [ring R] {P : Type (max u v)} [add_comm_group P] [module R P]

=======
>>>>>>> 91df768e
/-- A variant of `of_lifting_property'` when we're working over a `[ring R]`,
which only requires quantifying over modules with an `add_comm_group` instance. -/
theorem projective_of_lifting_property
  {R : Type u} [ring R] {P : Type (max u v)} [add_comm_group P] [module R P]
  -- If for all surjections of `R`-modules `M →ₗ N`, all maps `P →ₗ N` lift to `P →ₗ M`,
  (huniv : ∀ {M : Type (max v u)} {N : Type (max u v)} [add_comm_group M] [add_comm_group N],
    by exactI
    ∀ [module R M] [module R N],
    by exactI
    ∀ (f : M →ₗ[R] N) (g : P →ₗ[R] N),
  function.surjective f → ∃ (h : P →ₗ[R] M), f.comp h = g) :
  -- then `P` is projective.
  projective R P :=
-- We could try and prove this *using* `of_lifting_property`,
-- but this quickly leads to typeclass hell,
-- so we just prove it over again.
begin
  -- let `s` be the universal map `(P →₀ R) →ₗ P` coming from the identity map `P →ₗ P`.
  obtain ⟨s, hs⟩ : ∃ (s : P →ₗ[R] P →₀ R),
    (finsupp.total P P R id).comp s = linear_map.id :=
    huniv (finsupp.total P P R (id : P → P)) (linear_map.id : P →ₗ[R] P) _,
  -- This `s` works.
  { use s,
    rwa linear_map.ext_iff at hs },
  { intro p,
    use finsupp.single p 1,
    simp },
end

end of_lifting_property

end module<|MERGE_RESOLUTION|>--- conflicted
+++ resolved
@@ -75,10 +75,6 @@
 
 namespace module
 
-<<<<<<< HEAD
-
-=======
->>>>>>> 91df768e
 section semiring
 
 variables {R : Type*} [semiring R] {P : Type*} [add_comm_monoid P] [module R P]
@@ -95,7 +91,6 @@
 theorem projective_def' : projective R P ↔
   (∃ s : P →ₗ[R] (P →₀ R), (finsupp.total P P R id) ∘ₗ s = id) :=
 by simp_rw [projective_def, fun_like.ext_iff, function.left_inverse, coe_comp, id_coe, id.def]
-
 
 /-- A projective R-module has the property that maps from it lift along surjections. -/
 theorem projective_lifting_property [h : projective R P] (f : M →ₗ[R] N) (g : P →ₗ[R] N)
@@ -120,6 +115,26 @@
   simp [φ, finsupp.total_apply, function.surj_inv_eq hf],
 end
 
+variables {Q : Type (max u v)} [add_comm_monoid Q] [module R Q]
+
+instance [hP : projective R P] [hQ : projective R Q] : projective R (P × Q) :=
+begin
+  rw module.projective_def',
+  cases hP.out with sP hsP,
+  cases hQ.out with sQ hsQ,
+  use coprod (lmap_domain R R (inl R P Q)) (lmap_domain R R (inr R P Q)) ∘ₗ sP.prod_map sQ,
+  ext;
+  simp only [coe_inl, coe_inr, coe_comp, function.comp_app, prod_map_apply, map_zero, coprod_apply,
+  lmap_domain_apply, map_domain_zero, add_zero, zero_add, id_comp,
+  total_map_domain R _ (prod.mk.inj_right (0 : Q)),
+  total_map_domain R _ (prod.mk.inj_left (0 : P))],
+
+  { rw [←fst_apply _, apply_total R], exact hsP x, },
+  { rw [←snd_apply _, apply_total R], exact finsupp.total_zero_apply _ (sP x), },
+  { rw [←fst_apply _, apply_total R], exact finsupp.total_zero_apply _ (sQ x), },
+  { rw [←snd_apply _, apply_total R], exact hsQ x, },
+end
+
 end semiring
 
 section ring
@@ -173,35 +188,6 @@
     simp },
 end
 
-<<<<<<< HEAD
-variables {Q : Type (max u v)} [add_comm_monoid Q] [module R Q]
-
-instance [hP : projective R P] [hQ : projective R Q] : projective R (P × Q) :=
-begin
-  rw module.projective_def',
-  cases hP.out with sP hsP,
-  cases hQ.out with sQ hsQ,
-  use coprod (lmap_domain R R (inl R P Q)) (lmap_domain R R (inr R P Q)) ∘ₗ sP.prod_map sQ,
-  ext;
-  simp only [coe_inl, coe_inr, coe_comp, function.comp_app, prod_map_apply, map_zero, coprod_apply,
-  lmap_domain_apply, map_domain_zero, add_zero, zero_add, id_comp,
-  total_map_domain R _ (prod.mk.inj_right (0 : Q)),
-  total_map_domain R _ (prod.mk.inj_left (0 : P))],
-
-  { rw [←fst_apply _, apply_total R], exact hsP x, },
-  { rw [←snd_apply _, apply_total R], exact finsupp.total_zero_apply _ (sP x), },
-  { rw [←fst_apply _, apply_total R], exact finsupp.total_zero_apply _ (sQ x), },
-  { rw [←snd_apply _, apply_total R], exact hsQ x, },
-end
-
-end semiring
-
-section ring
-
-variables {R : Type u} [ring R] {P : Type (max u v)} [add_comm_group P] [module R P]
-
-=======
->>>>>>> 91df768e
 /-- A variant of `of_lifting_property'` when we're working over a `[ring R]`,
 which only requires quantifying over modules with an `add_comm_group` instance. -/
 theorem projective_of_lifting_property
