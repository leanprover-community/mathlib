--- conflicted
+++ resolved
@@ -220,11 +220,7 @@
 @[simp] theorem neg_smul : -r • x = - (r • x) :=
 eq_neg_of_add_eq_zero (by rw [← add_smul, add_left_neg, zero_smul])
 
-<<<<<<< HEAD
-lemma neg_smul_neg : -r • -x = r • x :=
-=======
 @[simp] lemma neg_smul_neg : -r • -x = r • x :=
->>>>>>> f4f1cd3f
 by rw [neg_smul, smul_neg, neg_neg]
 
 @[simp] theorem units.neg_smul (u : units R) (x : M) : -u • x = - (u • x) :=
