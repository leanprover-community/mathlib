/-
Copyright (c) 2015 Nathaniel Thomas. All rights reserved.
Released under Apache 2.0 license as described in the file LICENSE.
Authors: Nathaniel Thomas, Jeremy Avigad, Johannes Hölzl, Mario Carneiro
-/
import algebra.big_operators.basic
import algebra.group.hom
import group_theory.group_action.group
import algebra.smul_with_zero

/-!
# Modules over a ring

In this file we define

* `module R M` : an additive commutative monoid `M` is a `module` over a
  `semiring R` if for `r : R` and `x : M` their "scalar multiplication `r • x : M` is defined, and
  the operation `•` satisfies some natural associativity and distributivity axioms similar to those
  on a ring.

  ## Implementation notes
  In typical mathematical usage, our definition of `module` corresponds to "semimodule", and the
  word "module" is reserved for `module R M` where `R` is a `ring` and `M` an `add_comm_group`.
  If `R` is a `field` and `M` an `add_comm_group`, `M` would be called an `R`-vector space.
  Since those assumptions can be made by changing the typeclasses applied to `R` and `M`,
  without changing the axioms in `module`, mathlib calls everything a `module`.

  In older versions of mathlib, we had separate `semimodule` and `vector_space` abbreviations.
  This caused inference issues in some cases, while not providing any real advantages, so we decided
  to use a canonical `module` typeclass throughout.

## Tags

semimodule, module, vector space
-/

open function
open_locale big_operators

universes u u' v w x y z
variables {R : Type u} {k : Type u'} {S : Type v} {M : Type w} {M₂ : Type x} {M₃ : Type y}
  {ι : Type z}

/-- A module is a generalization of vector spaces to a scalar semiring.
  It consists of a scalar semiring `R` and an additive monoid of "vectors" `M`,
  connected by a "scalar multiplication" operation `r • x : M`
  (where `r : R` and `x : M`) with some natural associativity and
<<<<<<< HEAD
  distributivity axioms similar to those on a ring.

  `module` and `vector_space` are just abbreviations for `semimodule`, when `R` is a ring (resp.
  a field). -/
@[protect_proj] class semimodule (R : Type u) (M : Type v) [semiring R]
=======
  distributivity axioms similar to those on a ring. -/
@[protect_proj] class module (R : Type u) (M : Type v) [semiring R]
>>>>>>> 46ceb36e
  [add_comm_monoid M] extends distrib_mul_action R M :=
(add_smul : ∀(r s : R) (x : M), (r + s) • x = r • x + s • x)
(zero_smul : ∀x : M, (0 : R) • x = 0)

section add_comm_monoid
variables [semiring R] [add_comm_monoid M] [module R M] (r s : R) (x y : M)

/-- A module over a semiring automatically inherits a `mul_action_with_zero` structure. -/
@[priority 100] -- see Note [lower instance priority]
instance module.to_mul_action_with_zero :
  mul_action_with_zero R M :=
{ smul_zero := smul_zero,
  zero_smul := module.zero_smul,
  ..(infer_instance : mul_action R M) }

instance add_comm_monoid.nat_module : module ℕ M :=
{ one_smul := one_nsmul,
  mul_smul := λ m n a, mul_nsmul a m n,
  smul_add := λ n a b, nsmul_add a b n,
  smul_zero := nsmul_zero,
  zero_smul := zero_nsmul,
  add_smul := λ r s x, add_nsmul x r s }

theorem add_smul : (r + s) • x = r • x + s • x := module.add_smul r s x
variables (R)

theorem two_smul : (2 : R) • x = x + x := by rw [bit0, add_smul, one_smul]

theorem two_smul' : (2 : R) • x = bit0 x := two_smul R x

/-- Pullback a `module` structure along an injective additive monoid homomorphism. -/
protected def function.injective.module [add_comm_monoid M₂] [has_scalar R M₂] (f : M₂ →+ M)
  (hf : injective f) (smul : ∀ (c : R) x, f (c • x) = c • f x) :
  module R M₂ :=
{ smul := (•),
  add_smul := λ c₁ c₂ x, hf $ by simp only [smul, f.map_add, add_smul],
  zero_smul := λ x, hf $ by simp only [smul, zero_smul, f.map_zero],
  .. hf.distrib_mul_action f smul }

/-- Pushforward a `module` structure along a surjective additive monoid homomorphism. -/
protected def function.surjective.module [add_comm_monoid M₂] [has_scalar R M₂] (f : M →+ M₂)
  (hf : surjective f) (smul : ∀ (c : R) x, f (c • x) = c • f x) :
  module R M₂ :=
{ smul := (•),
  add_smul := λ c₁ c₂ x, by { rcases hf x with ⟨x, rfl⟩,
    simp only [add_smul, ← smul, ← f.map_add] },
  zero_smul := λ x, by { rcases hf x with ⟨x, rfl⟩, simp only [← f.map_zero, ← smul, zero_smul] },
  .. hf.distrib_mul_action f smul }

variables {R} (M)

/-- Compose a `module` with a `ring_hom`, with action `f s • m` -/
def module.comp_hom [semiring S] (f : S →+* R) :
  module S M :=
{ smul := (•) ∘ f,
  add_smul := λ r s x, by simp [add_smul],
  .. mul_action_with_zero.comp_hom M f.to_monoid_with_zero_hom,
  .. distrib_mul_action.comp_hom M (f : S →* R) }

variables (R) (M)

/-- `(•)` as an `add_monoid_hom`. -/
def smul_add_hom : R →+ M →+ M :=
{ to_fun := const_smul_hom M,
  map_zero' := add_monoid_hom.ext $ λ r, by simp,
  map_add' := λ x y, add_monoid_hom.ext $ λ r, by simp [add_smul] }

variables {R M}

@[simp] lemma smul_add_hom_apply (r : R) (x : M) :
  smul_add_hom R M r x = r • x := rfl

lemma module.eq_zero_of_zero_eq_one (zero_eq_one : (0 : R) = 1) : x = 0 :=
by rw [←one_smul R x, ←zero_eq_one, zero_smul]

lemma list.sum_smul {l : list R} {x : M} : l.sum • x = (l.map (λ r, r • x)).sum :=
((smul_add_hom R M).flip x).map_list_sum l

lemma multiset.sum_smul {l : multiset R} {x : M} : l.sum • x = (l.map (λ r, r • x)).sum :=
((smul_add_hom R M).flip x).map_multiset_sum l

lemma finset.sum_smul {f : ι → R} {s : finset ι} {x : M} :
  (∑ i in s, f i) • x = (∑ i in s, (f i) • x) :=
((smul_add_hom R M).flip x).map_sum f s

end add_comm_monoid

variables (R)

/-- An `add_comm_monoid` that is a `module` over a `ring` carries a natural `add_comm_group`
structure. -/
def module.add_comm_monoid_to_add_comm_group [ring R] [add_comm_monoid M] [module R M] :
  add_comm_group M :=
{ neg          := λ a, (-1 : R) • a,
  add_left_neg := λ a, show (-1 : R) • a + a = 0, by {
    nth_rewrite 1 ← one_smul _ a,
    rw [← add_smul, add_left_neg, zero_smul] },
  ..(infer_instance : add_comm_monoid M), }

variables {R}

section add_comm_group

variables (R M) [semiring R] [add_comm_group M]

<<<<<<< HEAD
instance add_comm_group.int_module : semimodule ℤ M :=
{ one_smul := one_gsmul,
  mul_smul := λ m n a, mul_gsmul a m n,
  smul_add := λ n a b, gsmul_add a b n,
  smul_zero := gsmul_zero,
  zero_smul := zero_gsmul,
  add_smul := λ r s x, add_gsmul x r s }

/-- A structure containing most informations as in a semimodule, except the fields `zero_smul`
=======
/-- A structure containing most informations as in a module, except the fields `zero_smul`
>>>>>>> 46ceb36e
and `smul_zero`. As these fields can be deduced from the other ones when `M` is an `add_comm_group`,
this provides a way to construct a module structure by checking less properties, in
`module.of_core`. -/
@[nolint has_inhabited_instance]
structure module.core extends has_scalar R M :=
(smul_add : ∀(r : R) (x y : M), r • (x + y) = r • x + r • y)
(add_smul : ∀(r s : R) (x : M), (r + s) • x = r • x + s • x)
(mul_smul : ∀(r s : R) (x : M), (r * s) • x = r • s • x)
(one_smul : ∀x : M, (1 : R) • x = x)

variables {R M}

/-- Define `module` without proving `zero_smul` and `smul_zero` by using an auxiliary
structure `module.core`, when the underlying space is an `add_comm_group`. -/
def module.of_core (H : module.core R M) : module R M :=
by letI := H.to_has_scalar; exact
{ zero_smul := λ x, (add_monoid_hom.mk' (λ r : R, r • x) (λ r s, H.add_smul r s x)).map_zero,
  smul_zero := λ r, (add_monoid_hom.mk' ((•) r) (H.smul_add r)).map_zero,
  ..H }

end add_comm_group

/--
To prove two module structures on a fixed `add_comm_monoid` agree,
it suffices to check the scalar multiplications agree.
-/
-- We'll later use this to show `module ℕ M` and `module ℤ M` are subsingletons.
@[ext]
lemma module_ext {R : Type*} [semiring R] {M : Type*} [add_comm_monoid M] (P Q : module R M)
  (w : ∀ (r : R) (m : M), by { haveI := P, exact r • m } = by { haveI := Q, exact r • m }) :
  P = Q :=
begin
  unfreezingI { rcases P with ⟨⟨⟨⟨P⟩⟩⟩⟩, rcases Q with ⟨⟨⟨⟨Q⟩⟩⟩⟩ },
  congr,
  funext r m,
  exact w r m,
  all_goals { apply proof_irrel_heq },
end

section module
variables [ring R] [add_comm_group M] [module R M] (r s : R) (x y : M)

@[simp] theorem neg_smul : -r • x = - (r • x) :=
eq_neg_of_add_eq_zero (by rw [← add_smul, add_left_neg, zero_smul])

variables (R)
theorem neg_one_smul (x : M) : (-1 : R) • x = -x := by simp
variables {R}

theorem sub_smul (r s : R) (y : M) : (r - s) • y = r • y - s • y :=
by simp [add_smul, sub_eq_add_neg]

end module

/-- A module over a `subsingleton` semiring is a `subsingleton`. We cannot register this
as an instance because Lean has no way to guess `R`. -/
protected
theorem module.subsingleton (R M : Type*) [semiring R] [subsingleton R] [add_comm_monoid M]
  [module R M] :
  subsingleton M :=
⟨λ x y, by rw [← one_smul R x, ← one_smul R y, subsingleton.elim (1:R) 0, zero_smul, zero_smul]⟩

@[priority 910] -- see Note [lower instance priority]
instance semiring.to_module [semiring R] : module R R :=
{ smul_add := mul_add,
  add_smul := add_mul,
  zero_smul := zero_mul,
  smul_zero := mul_zero }

/-- A ring homomorphism `f : R →+* M` defines a module structure by `r • x = f r * x`. -/
def ring_hom.to_module [semiring R] [semiring S] (f : R →+* S) : module R S :=
{ smul := λ r x, f r * x,
  smul_add := λ r x y, by unfold has_scalar.smul; rw [mul_add],
  add_smul := λ r s x, by unfold has_scalar.smul; rw [f.map_add, add_mul],
  mul_smul := λ r s x, by unfold has_scalar.smul; rw [f.map_mul, mul_assoc],
  one_smul := λ x, show f 1 * x = _, by rw [f.map_one, one_mul],
  zero_smul := λ x, show f 0 * x = 0, by rw [f.map_zero, zero_mul],
  smul_zero := λ r, mul_zero (f r) }

section add_comm_monoid

variables [semiring R] [add_comm_monoid M] [module R M]

section
variables (R)
/-- `nsmul` is equal to any other module structure via a cast. -/
lemma nsmul_eq_smul_cast (n : ℕ) (b : M) :
  n • b = (n : R) • b :=
begin
  induction n with n ih,
  { rw [nat.cast_zero, zero_smul, zero_smul] },
  { rw [nat.succ_eq_add_one, nat.cast_succ, add_smul, add_smul, one_smul, ih, one_smul], }
end
end

/-- Convert back any exotic `ℕ`-smul to the canonical instance. This should not be needed since in
mathlib all `add_comm_monoid`s should normally have exactly one `ℕ`-module structure by design.
-/
lemma nat_smul_eq_nsmul (h : module ℕ M) (n : ℕ) (x : M) :
  @has_scalar.smul ℕ M h.to_has_scalar n x = n • x :=
by rw [nsmul_eq_smul_cast ℕ n x, nat.cast_id]

/-- All `ℕ`-module structures are equal. Not an instance since in mathlib all `add_comm_monoid`
should normally have exactly one `ℕ`-module structure by design. -/
def add_comm_monoid.nat_module.unique : unique (module ℕ M) :=
{ default := by apply_instance,
  uniq := λ P, module_ext P _ $ λ n, nat_smul_eq_nsmul P n }

instance add_comm_monoid.nat_is_scalar_tower :
  is_scalar_tower ℕ R M :=
{ smul_assoc := λ n x y, nat.rec_on n
    (by simp only [zero_smul])
    (λ n ih, by simp only [nat.succ_eq_add_one, add_smul, one_smul, ih]) }

instance add_comm_monoid.nat_smul_comm_class : smul_comm_class ℕ R M :=
{ smul_comm := λ n r m, nat.rec_on n
    (by simp only [zero_smul, smul_zero])
    (λ n ih, by simp only [nat.succ_eq_add_one, add_smul, one_smul, ←ih, smul_add]) }

-- `smul_comm_class.symm` is not registered as an instance, as it would cause a loop
instance add_comm_monoid.nat_smul_comm_class' : smul_comm_class R ℕ M :=
smul_comm_class.symm _ _ _

end add_comm_monoid

section add_comm_group

variables [semiring S] [ring R] [add_comm_group M] [module S M] [module R M]

section
variables (R)
/-- `gsmul` is equal to any other module structure via a cast. -/
lemma gsmul_eq_smul_cast (n : ℤ) (b : M) : n • b = (n : R) • b :=
begin
  induction n using int.induction_on with p hp n hn,
  { rw [int.cast_zero, zero_smul, zero_smul] },
  { rw [int.cast_add, int.cast_one, add_smul, add_smul, one_smul, one_smul, hp] },
  { rw [int.cast_sub, int.cast_one, sub_smul, sub_smul, one_smul, one_smul, hn] },
end
end

<<<<<<< HEAD
/-- Convert back any exotic `ℤ`-smul to the canonical instance. This should not be needed since in
mathlib all `add_comm_group`s should normally have exactly one `ℤ`-module structure by design. -/
lemma int_smul_eq_gsmul (h : semimodule ℤ M) (n : ℤ) (x : M) :
  @has_scalar.smul ℤ M h.to_has_scalar n x = n • x :=
by rw [gsmul_eq_smul_cast ℤ n x, int.cast_id]

/-- All `ℤ`-module structures are equal. Not an instance since in mathlib all `add_comm_group`
should normally have exactly one `ℤ`-module structure by design. -/
def add_comm_group.int_module.unique : unique (semimodule ℤ M) :=
{ default := by apply_instance,
  uniq := λ P, semimodule_ext P _ $ λ n, int_smul_eq_gsmul P n }

instance add_comm_group.int_is_scalar_tower : is_scalar_tower ℤ R M :=
=======
/-- `gsmul` is equal to any `ℤ`-module structure. -/
lemma gsmul_eq_smul [module ℤ M] (n : ℤ) (b : M) : n •ℤ b = n • b :=
by rw [gsmul_eq_smul_cast ℤ, n.cast_id]

/-- All `ℤ`-module structures are equal. -/
instance add_comm_group.int_module.subsingleton : subsingleton (module ℤ M) :=
⟨λ P Q, by {
  ext n,
  rw [←gsmul_eq_smul, ←gsmul_eq_smul], }⟩

instance add_comm_group.int_is_scalar_tower [module ℤ R] [module ℤ M] :
  is_scalar_tower ℤ R M :=
>>>>>>> 46ceb36e
{ smul_assoc := λ n x y, int.induction_on n
    (by simp only [zero_smul])
    (λ n ih, by simp only [one_smul, add_smul, ih])
    (λ n ih, by simp only [one_smul, sub_smul, ih]) }

<<<<<<< HEAD
instance add_comm_group.int_smul_comm_class : smul_comm_class ℤ S M :=
=======
instance add_comm_group.int_smul_comm_class [module ℤ M] : smul_comm_class ℤ S M :=
>>>>>>> 46ceb36e
{ smul_comm := λ n x y, int.induction_on n
    (by simp only [zero_smul, smul_zero])
    (λ n ih, by simp only [one_smul, add_smul, smul_add, ih])
    (λ n ih, by simp only [one_smul, sub_smul, smul_sub, ih]) }

-- `smul_comm_class.symm` is not registered as an instance, as it would cause a loop
<<<<<<< HEAD
instance add_comm_group.int_smul_comm_class' : smul_comm_class S ℤ M :=
=======
instance add_comm_group.int_smul_comm_class' [module ℤ M] : smul_comm_class S ℤ M :=
>>>>>>> 46ceb36e
smul_comm_class.symm _ _ _

end add_comm_group

namespace add_monoid_hom

lemma map_int_module_smul [add_comm_group M] [add_comm_group M₂]
  (f : M →+ M₂) (x : ℤ) (a : M) : f (x • a) = x • f a :=
by simp only [f.map_gsmul]

lemma map_int_cast_smul
  [ring R] [add_comm_group M] [add_comm_group M₂] [module R M] [module R M₂]
  (f : M →+ M₂) (x : ℤ) (a : M) : f ((x : R) • a) = (x : R) • f a :=
by simp only [←gsmul_eq_smul_cast, f.map_gsmul]

lemma map_nat_cast_smul
  [semiring R] [add_comm_monoid M] [add_comm_monoid M₂]
  [module R M] [module R M₂] (f : M →+ M₂) (x : ℕ) (a : M) :
  f ((x : R) • a) = (x : R) • f a :=
by simp only [←nsmul_eq_smul_cast, f.map_nsmul]

lemma map_rat_cast_smul {R : Type*} [division_ring R] [char_zero R]
  {E : Type*} [add_comm_group E] [module R E] {F : Type*} [add_comm_group F] [module R F]
  (f : E →+ F) (c : ℚ) (x : E) :
  f ((c : R) • x) = (c : R) • f x :=
begin
  have : ∀ (x : E) (n : ℕ), 0 < n → f (((n⁻¹ : ℚ) : R) • x) = ((n⁻¹ : ℚ) : R) • f x,
  { intros x n hn,
    replace hn : (n : R) ≠ 0 := nat.cast_ne_zero.2 (ne_of_gt hn),
    conv_rhs { congr, skip, rw [← one_smul R x, ← mul_inv_cancel hn, mul_smul] },
    rw [f.map_nat_cast_smul, smul_smul, rat.cast_inv, rat.cast_coe_nat,
      inv_mul_cancel hn, one_smul] },
  refine c.num_denom_cases_on (λ m n hn hmn, _),
  rw [rat.mk_eq_div, div_eq_mul_inv, rat.cast_mul, int.cast_coe_nat, mul_smul, mul_smul,
    rat.cast_coe_int, f.map_int_cast_smul, this _ n hn]
end

lemma map_rat_module_smul {E : Type*} [add_comm_group E] [module ℚ E]
  {F : Type*} [add_comm_group F] [module ℚ F] (f : E →+ F) (c : ℚ) (x : E) :
  f (c • x) = c • f x :=
rat.cast_id c ▸ f.map_rat_cast_smul c x

end add_monoid_hom

section no_zero_smul_divisors
/-! ### `no_zero_smul_divisors`

This section defines the `no_zero_smul_divisors` class, and includes some tests
for the vanishing of elements (especially in modules over division rings).
-/

/-- `no_zero_smul_divisors R M` states that a scalar multiple is `0` only if either argument is `0`.

The main application of `no_zero_smul_divisors R M`, when `M` is a module,
is the result `smul_eq_zero`: a scalar multiple is `0` iff either argument is `0`.

It is a generalization of the `no_zero_divisors` class to heterogeneous multiplication.
-/
class no_zero_smul_divisors (R M : Type*) [has_zero R] [has_zero M] [has_scalar R M] : Prop :=
(eq_zero_or_eq_zero_of_smul_eq_zero : ∀ {c : R} {x : M}, c • x = 0 → c = 0 ∨ x = 0)

export no_zero_smul_divisors (eq_zero_or_eq_zero_of_smul_eq_zero)

section module

variables [semiring R] [add_comm_monoid M] [module R M]

instance no_zero_smul_divisors.of_no_zero_divisors [no_zero_divisors R] :
  no_zero_smul_divisors R R :=
⟨λ c x, no_zero_divisors.eq_zero_or_eq_zero_of_mul_eq_zero⟩

@[simp]
theorem smul_eq_zero [no_zero_smul_divisors R M] {c : R} {x : M} :
  c • x = 0 ↔ c = 0 ∨ x = 0 :=
⟨eq_zero_or_eq_zero_of_smul_eq_zero,
 λ h, h.elim (λ h, h.symm ▸ zero_smul R x) (λ h, h.symm ▸ smul_zero c)⟩

theorem smul_ne_zero [no_zero_smul_divisors R M] {c : R} {x : M} :
  c • x ≠ 0 ↔ c ≠ 0 ∧ x ≠ 0 :=
by simp only [ne.def, smul_eq_zero, not_or_distrib]

section nat

variables (R) (M) [no_zero_smul_divisors R M] [char_zero R]
include R

lemma nat.no_zero_smul_divisors : no_zero_smul_divisors ℕ M :=
⟨by { intros c x, rw [nsmul_eq_smul_cast R, smul_eq_zero], simp }⟩

variables {M}

lemma eq_zero_of_smul_two_eq_zero {v : M} (hv : 2 • v = 0) : v = 0 :=
by haveI := nat.no_zero_smul_divisors R M;
exact (smul_eq_zero.mp hv).resolve_left (by norm_num)

end nat

end module

section add_comm_group -- `R` can still be a semiring here

variables [semiring R] [add_comm_group M] [module R M]

lemma smul_injective [no_zero_smul_divisors R M] {c : R} (hc : c ≠ 0) :
  function.injective (λ (x : M), c • x) :=
λ x y h, sub_eq_zero.mp ((smul_eq_zero.mp
  (calc c • (x - y) = c • x - c • y : smul_sub c x y
                ... = 0 : sub_eq_zero.mpr h)).resolve_left hc)

section nat

variables (R) [no_zero_smul_divisors R M] [char_zero R]
include R

lemma eq_zero_of_eq_neg {v : M} (hv : v = - v) : v = 0 :=
begin
  haveI := nat.no_zero_smul_divisors R M,
  refine eq_zero_of_smul_two_eq_zero R _,
  rw two_smul,
  exact add_eq_zero_iff_eq_neg.mpr hv
end

end nat

end add_comm_group

section module

section nat

variables {R} [ring R] [add_comm_group M] [module R M] [no_zero_smul_divisors R M] [char_zero R]

lemma ne_neg_of_ne_zero [no_zero_divisors R] {v : R} (hv : v ≠ 0) : v ≠ -v :=
λ h, hv (eq_zero_of_eq_neg R h)

end nat

end module

section division_ring

variables [division_ring R] [add_comm_group M] [module R M]

@[priority 100] -- see note [lower instance priority]
instance no_zero_smul_divisors.of_division_ring : no_zero_smul_divisors R M :=
⟨λ c x h, or_iff_not_imp_left.2 $ λ hc, (units.mk0 c hc).smul_eq_zero.1 h⟩

end division_ring

end no_zero_smul_divisors

<<<<<<< HEAD
=======
-- We finally turn on these instances globally. By doing this here, we ensure that none of the
-- lemmas about nat modules above are specific to these instances.
attribute [instance] add_comm_group.int_module

>>>>>>> 46ceb36e
@[simp] lemma nat.smul_one_eq_coe {R : Type*} [semiring R] (m : ℕ) :
  m • (1 : R) = ↑m :=
by rw [nsmul_eq_mul, mul_one]

<<<<<<< HEAD
@[simp] lemma int.smul_one_eq_coe {R : Type*} [ring R] (m : ℤ) :
=======
@[simp] lemma int.smul_one_eq_coe {R : Type*} [ring R] [module ℤ R] (m : ℤ) :
>>>>>>> 46ceb36e
  m • (1 : R) = ↑m :=
by rw [gsmul_eq_mul, mul_one]<|MERGE_RESOLUTION|>--- conflicted
+++ resolved
@@ -45,16 +45,8 @@
   It consists of a scalar semiring `R` and an additive monoid of "vectors" `M`,
   connected by a "scalar multiplication" operation `r • x : M`
   (where `r : R` and `x : M`) with some natural associativity and
-<<<<<<< HEAD
-  distributivity axioms similar to those on a ring.
-
-  `module` and `vector_space` are just abbreviations for `semimodule`, when `R` is a ring (resp.
-  a field). -/
-@[protect_proj] class semimodule (R : Type u) (M : Type v) [semiring R]
-=======
   distributivity axioms similar to those on a ring. -/
 @[protect_proj] class module (R : Type u) (M : Type v) [semiring R]
->>>>>>> 46ceb36e
   [add_comm_monoid M] extends distrib_mul_action R M :=
 (add_smul : ∀(r s : R) (x : M), (r + s) • x = r • x + s • x)
 (zero_smul : ∀x : M, (0 : R) • x = 0)
@@ -160,7 +152,6 @@
 
 variables (R M) [semiring R] [add_comm_group M]
 
-<<<<<<< HEAD
 instance add_comm_group.int_module : semimodule ℤ M :=
 { one_smul := one_gsmul,
   mul_smul := λ m n a, mul_gsmul a m n,
@@ -169,10 +160,7 @@
   zero_smul := zero_gsmul,
   add_smul := λ r s x, add_gsmul x r s }
 
-/-- A structure containing most informations as in a semimodule, except the fields `zero_smul`
-=======
 /-- A structure containing most informations as in a module, except the fields `zero_smul`
->>>>>>> 46ceb36e
 and `smul_zero`. As these fields can be deduced from the other ones when `M` is an `add_comm_group`,
 this provides a way to construct a module structure by checking less properties, in
 `module.of_core`. -/
@@ -314,55 +302,32 @@
 end
 end
 
-<<<<<<< HEAD
 /-- Convert back any exotic `ℤ`-smul to the canonical instance. This should not be needed since in
 mathlib all `add_comm_group`s should normally have exactly one `ℤ`-module structure by design. -/
-lemma int_smul_eq_gsmul (h : semimodule ℤ M) (n : ℤ) (x : M) :
+lemma int_smul_eq_gsmul (h : module ℤ M) (n : ℤ) (x : M) :
   @has_scalar.smul ℤ M h.to_has_scalar n x = n • x :=
 by rw [gsmul_eq_smul_cast ℤ n x, int.cast_id]
 
 /-- All `ℤ`-module structures are equal. Not an instance since in mathlib all `add_comm_group`
 should normally have exactly one `ℤ`-module structure by design. -/
-def add_comm_group.int_module.unique : unique (semimodule ℤ M) :=
+def add_comm_group.int_module.unique : unique (module ℤ M) :=
 { default := by apply_instance,
   uniq := λ P, semimodule_ext P _ $ λ n, int_smul_eq_gsmul P n }
 
 instance add_comm_group.int_is_scalar_tower : is_scalar_tower ℤ R M :=
-=======
-/-- `gsmul` is equal to any `ℤ`-module structure. -/
-lemma gsmul_eq_smul [module ℤ M] (n : ℤ) (b : M) : n •ℤ b = n • b :=
-by rw [gsmul_eq_smul_cast ℤ, n.cast_id]
-
-/-- All `ℤ`-module structures are equal. -/
-instance add_comm_group.int_module.subsingleton : subsingleton (module ℤ M) :=
-⟨λ P Q, by {
-  ext n,
-  rw [←gsmul_eq_smul, ←gsmul_eq_smul], }⟩
-
-instance add_comm_group.int_is_scalar_tower [module ℤ R] [module ℤ M] :
-  is_scalar_tower ℤ R M :=
->>>>>>> 46ceb36e
 { smul_assoc := λ n x y, int.induction_on n
     (by simp only [zero_smul])
     (λ n ih, by simp only [one_smul, add_smul, ih])
     (λ n ih, by simp only [one_smul, sub_smul, ih]) }
 
-<<<<<<< HEAD
 instance add_comm_group.int_smul_comm_class : smul_comm_class ℤ S M :=
-=======
-instance add_comm_group.int_smul_comm_class [module ℤ M] : smul_comm_class ℤ S M :=
->>>>>>> 46ceb36e
 { smul_comm := λ n x y, int.induction_on n
     (by simp only [zero_smul, smul_zero])
     (λ n ih, by simp only [one_smul, add_smul, smul_add, ih])
     (λ n ih, by simp only [one_smul, sub_smul, smul_sub, ih]) }
 
 -- `smul_comm_class.symm` is not registered as an instance, as it would cause a loop
-<<<<<<< HEAD
 instance add_comm_group.int_smul_comm_class' : smul_comm_class S ℤ M :=
-=======
-instance add_comm_group.int_smul_comm_class' [module ℤ M] : smul_comm_class S ℤ M :=
->>>>>>> 46ceb36e
 smul_comm_class.symm _ _ _
 
 end add_comm_group
@@ -514,21 +479,10 @@
 
 end no_zero_smul_divisors
 
-<<<<<<< HEAD
-=======
--- We finally turn on these instances globally. By doing this here, we ensure that none of the
--- lemmas about nat modules above are specific to these instances.
-attribute [instance] add_comm_group.int_module
-
->>>>>>> 46ceb36e
 @[simp] lemma nat.smul_one_eq_coe {R : Type*} [semiring R] (m : ℕ) :
   m • (1 : R) = ↑m :=
 by rw [nsmul_eq_mul, mul_one]
 
-<<<<<<< HEAD
 @[simp] lemma int.smul_one_eq_coe {R : Type*} [ring R] (m : ℤ) :
-=======
-@[simp] lemma int.smul_one_eq_coe {R : Type*} [ring R] [module ℤ R] (m : ℤ) :
->>>>>>> 46ceb36e
   m • (1 : R) = ↑m :=
 by rw [gsmul_eq_mul, mul_one]