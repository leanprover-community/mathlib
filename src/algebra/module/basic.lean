/-
Copyright (c) 2015 Nathaniel Thomas. All rights reserved.
Released under Apache 2.0 license as described in the file LICENSE.
Authors: Nathaniel Thomas, Jeremy Avigad, Johannes Hölzl, Mario Carneiro
-/

import algebra.smul_with_zero
import group_theory.group_action.group
import tactic.abel

/-!
# Modules over a ring

> THIS FILE IS SYNCHRONIZED WITH MATHLIB4.
> Any changes to this file require a corresponding PR to mathlib4.

In this file we define

* `module R M` : an additive commutative monoid `M` is a `module` over a
  `semiring R` if for `r : R` and `x : M` their "scalar multiplication `r • x : M` is defined, and
  the operation `•` satisfies some natural associativity and distributivity axioms similar to those
  on a ring.

## Implementation notes

In typical mathematical usage, our definition of `module` corresponds to "semimodule", and the
word "module" is reserved for `module R M` where `R` is a `ring` and `M` an `add_comm_group`.
If `R` is a `field` and `M` an `add_comm_group`, `M` would be called an `R`-vector space.
Since those assumptions can be made by changing the typeclasses applied to `R` and `M`,
without changing the axioms in `module`, mathlib calls everything a `module`.

In older versions of mathlib, we had separate `semimodule` and `vector_space` abbreviations.
This caused inference issues in some cases, while not providing any real advantages, so we decided
to use a canonical `module` typeclass throughout.

## Tags

semimodule, module, vector space
-/

open function

universes u v
variables {α R k S M M₂ M₃ ι : Type*}

/-- A module is a generalization of vector spaces to a scalar semiring.
  It consists of a scalar semiring `R` and an additive monoid of "vectors" `M`,
  connected by a "scalar multiplication" operation `r • x : M`
  (where `r : R` and `x : M`) with some natural associativity and
  distributivity axioms similar to those on a ring. -/
@[ext, protect_proj] class module (R : Type u) (M : Type v) [semiring R]
  [add_comm_monoid M] extends distrib_mul_action R M :=
(add_smul : ∀(r s : R) (x : M), (r + s) • x = r • x + s • x)
(zero_smul : ∀x : M, (0 : R) • x = 0)

section add_comm_monoid
variables [semiring R] [add_comm_monoid M] [module R M] (r s : R) (x y : M)

/-- A module over a semiring automatically inherits a `mul_action_with_zero` structure. -/
@[priority 100] -- see Note [lower instance priority]
instance module.to_mul_action_with_zero :
  mul_action_with_zero R M :=
{ smul_zero := smul_zero,
  zero_smul := module.zero_smul,
  ..(infer_instance : mul_action R M) }

instance add_comm_monoid.nat_module : module ℕ M :=
{ one_smul := one_nsmul,
  mul_smul := λ m n a, mul_nsmul a m n,
  smul_add := λ n a b, nsmul_add a b n,
  smul_zero := nsmul_zero,
  zero_smul := zero_nsmul,
  add_smul := λ r s x, add_nsmul x r s }

lemma add_monoid.End.nat_cast_def (n : ℕ) :
  (↑n : add_monoid.End M) = distrib_mul_action.to_add_monoid_End ℕ M n := rfl

theorem add_smul : (r + s) • x = r • x + s • x := module.add_smul r s x

lemma convex.combo_self {a b : R} (h : a + b = 1) (x : M) : a • x + b • x = x :=
by rw [←add_smul, h, one_smul]

variables (R)

theorem two_smul : (2 : R) • x = x + x := by rw [bit0, add_smul, one_smul]

theorem two_smul' : (2 : R) • x = bit0 x := two_smul R x

@[simp] lemma inv_of_two_smul_add_inv_of_two_smul [invertible (2 : R)] (x : M) :
  (⅟2 : R) • x + (⅟2 : R) • x = x :=
convex.combo_self inv_of_two_add_inv_of_two _

/-- Pullback a `module` structure along an injective additive monoid homomorphism.
See note [reducible non-instances]. -/
@[reducible]
protected def function.injective.module [add_comm_monoid M₂] [has_smul R M₂] (f : M₂ →+ M)
  (hf : injective f) (smul : ∀ (c : R) x, f (c • x) = c • f x) :
  module R M₂ :=
{ smul := (•),
  add_smul := λ c₁ c₂ x, hf $ by simp only [smul, f.map_add, add_smul],
  zero_smul := λ x, hf $ by simp only [smul, zero_smul, f.map_zero],
  .. hf.distrib_mul_action f smul }

/-- Pushforward a `module` structure along a surjective additive monoid homomorphism. -/
protected def function.surjective.module [add_comm_monoid M₂] [has_smul R M₂] (f : M →+ M₂)
  (hf : surjective f) (smul : ∀ (c : R) x, f (c • x) = c • f x) :
  module R M₂ :=
{ smul := (•),
  add_smul := λ c₁ c₂ x, by { rcases hf x with ⟨x, rfl⟩,
    simp only [add_smul, ← smul, ← f.map_add] },
  zero_smul := λ x, by { rcases hf x with ⟨x, rfl⟩, simp only [← f.map_zero, ← smul, zero_smul] },
  .. hf.distrib_mul_action f smul }

/-- Push forward the action of `R` on `M` along a compatible surjective map `f : R →+* S`.

See also `function.surjective.mul_action_left` and `function.surjective.distrib_mul_action_left`.
-/
@[reducible]
def function.surjective.module_left {R S M : Type*} [semiring R] [add_comm_monoid M]
  [module R M] [semiring S] [has_smul S M]
  (f : R →+* S) (hf : function.surjective f) (hsmul : ∀ c (x : M), f c • x = c • x) :
  module S M :=
{ smul := (•),
  zero_smul := λ x, by rw [← f.map_zero, hsmul, zero_smul],
  add_smul := hf.forall₂.mpr (λ a b x, by simp only [← f.map_add, hsmul, add_smul]),
  .. hf.distrib_mul_action_left f.to_monoid_hom hsmul }

variables {R} (M)

/-- Compose a `module` with a `ring_hom`, with action `f s • m`.

See note [reducible non-instances]. -/
@[reducible] def module.comp_hom [semiring S] (f : S →+* R) :
  module S M :=
{ smul := has_smul.comp.smul f,
  add_smul := λ r s x, by simp [add_smul],
  .. mul_action_with_zero.comp_hom M f.to_monoid_with_zero_hom,
  .. distrib_mul_action.comp_hom M (f : S →* R) }

variables (R) (M)

/-- `(•)` as an `add_monoid_hom`.

This is a stronger version of `distrib_mul_action.to_add_monoid_End` -/
@[simps apply_apply]
def module.to_add_monoid_End : R →+* add_monoid.End M :=
{ map_zero' := add_monoid_hom.ext $ λ r, by simp,
  map_add' := λ x y, add_monoid_hom.ext $ λ r, by simp [add_smul],
  ..distrib_mul_action.to_add_monoid_End R M }

/-- A convenience alias for `module.to_add_monoid_End` as an `add_monoid_hom`, usually to allow the
use of `add_monoid_hom.flip`. -/
def smul_add_hom : R →+ M →+ M :=
(module.to_add_monoid_End R M).to_add_monoid_hom

variables {R M}

@[simp] lemma smul_add_hom_apply (r : R) (x : M) :
  smul_add_hom R M r x = r • x := rfl

lemma module.eq_zero_of_zero_eq_one (zero_eq_one : (0 : R) = 1) : x = 0 :=
by rw [←one_smul R x, ←zero_eq_one, zero_smul]

@[simp] lemma smul_add_one_sub_smul {R : Type*} [ring R] [module R M]
  {r : R} {m : M} : r • m + (1 - r) • m = m :=
by rw [← add_smul, add_sub_cancel'_right, one_smul]

/-- Note that this instance forms non-defeq diamonds with other module instances, as unlike
`add_comm_monoid.nat_module`, it does not reuse an existing `has_smul` instance. Fixing this
will require adding even more fields to `add_comm_monoid`. We defer doing this until these diamonds
start to cause problems. -/
instance add_comm_monoid.nat_op_module : module ℕᵐᵒᵖ M :=
module.comp_hom M $ (ring_hom.id ℕ).from_opposite mul_comm

instance add_comm_monoid.nat_is_central_scalar : is_central_scalar ℕ M :=
{ op_smul_eq_smul := λ _ _, rfl }

end add_comm_monoid

variables (R)

/-- An `add_comm_monoid` that is a `module` over a `ring` carries a natural `add_comm_group`
structure.
See note [reducible non-instances]. -/
@[reducible]
def module.add_comm_monoid_to_add_comm_group [ring R] [add_comm_monoid M] [module R M] :
  add_comm_group M :=
{ neg          := λ a, (-1 : R) • a,
  add_left_neg := λ a, show (-1 : R) • a + a = 0, by
  { nth_rewrite 1 ← one_smul _ a,
    rw [← add_smul, add_left_neg, zero_smul] },
  ..(infer_instance : add_comm_monoid M), }

variables {R}

section add_comm_group

variables (R M) [semiring R] [add_comm_group M]

instance add_comm_group.int_module : module ℤ M :=
{ one_smul := one_zsmul,
  mul_smul := λ m n a, mul_zsmul a m n,
  smul_add := λ n a b, zsmul_add a b n,
  smul_zero := zsmul_zero,
  zero_smul := zero_zsmul,
  add_smul := λ r s x, add_zsmul x r s }

<<<<<<< HEAD
/-- Note that this instance forms non-defeq diamonds with other module instances, as unlike
`add_comm_group.int_module`, it does not reuse an existing `has_smul` instance. Fixing this
will require adding even more fields to `add_comm_group`. We defer doing this until these diamonds
start to cause problems. -/
instance add_comm_group.int_op_module : module ℤᵐᵒᵖ M :=
module.comp_hom M $ (ring_hom.id ℤ).from_opposite mul_comm

instance add_comm_group.int_is_central_scalar : is_central_scalar ℤ M :=
{ op_smul_eq_smul := λ _ _, rfl }
=======
lemma add_monoid.End.int_cast_def (z : ℤ) :
  (↑z : add_monoid.End M) = distrib_mul_action.to_add_monoid_End ℤ M z := rfl
>>>>>>> 573eea92

/-- A structure containing most informations as in a module, except the fields `zero_smul`
and `smul_zero`. As these fields can be deduced from the other ones when `M` is an `add_comm_group`,
this provides a way to construct a module structure by checking less properties, in
`module.of_core`. -/
@[nolint has_nonempty_instance]
structure module.core extends has_smul R M :=
(smul_add : ∀(r : R) (x y : M), r • (x + y) = r • x + r • y)
(add_smul : ∀(r s : R) (x : M), (r + s) • x = r • x + s • x)
(mul_smul : ∀(r s : R) (x : M), (r * s) • x = r • s • x)
(one_smul : ∀x : M, (1 : R) • x = x)

variables {R M}

/-- Define `module` without proving `zero_smul` and `smul_zero` by using an auxiliary
structure `module.core`, when the underlying space is an `add_comm_group`. -/
def module.of_core (H : module.core R M) : module R M :=
by letI := H.to_has_smul; exact
{ zero_smul := λ x, (add_monoid_hom.mk' (λ r : R, r • x) (λ r s, H.add_smul r s x)).map_zero,
  smul_zero := λ r, (add_monoid_hom.mk' ((•) r) (H.smul_add r)).map_zero,
  ..H }

lemma convex.combo_eq_smul_sub_add [module R M] {x y : M} {a b : R} (h : a + b = 1) :
  a • x + b • y = b • (y - x) + x :=
calc
  a • x + b • y = (b • y - b • x) + (a • x + b • x) : by abel
            ... = b • (y - x) + x                   : by rw [smul_sub, convex.combo_self h]

end add_comm_group

/-- A variant of `module.ext` that's convenient for term-mode. -/
-- We'll later use this to show `module ℕ M` and `module ℤ M` are subsingletons.
lemma module.ext' {R : Type*} [semiring R] {M : Type*} [add_comm_monoid M] (P Q : module R M)
  (w : ∀ (r : R) (m : M), by { haveI := P, exact r • m } = by { haveI := Q, exact r • m }) :
  P = Q :=
begin
  ext,
  exact w _ _
end

section module
variables [ring R] [add_comm_group M] [module R M] (r s : R) (x y : M)

@[simp] theorem neg_smul : -r • x = - (r • x) :=
eq_neg_of_add_eq_zero_left $ by rw [← add_smul, add_left_neg, zero_smul]

@[simp] lemma neg_smul_neg : -r • -x = r • x :=
by rw [neg_smul, smul_neg, neg_neg]

@[simp] theorem units.neg_smul (u : Rˣ) (x : M) : -u • x = - (u • x) :=
by rw [units.smul_def, units.coe_neg, neg_smul, units.smul_def]

variables (R)
theorem neg_one_smul (x : M) : (-1 : R) • x = -x := by simp
variables {R}

theorem sub_smul (r s : R) (y : M) : (r - s) • y = r • y - s • y :=
by simp [add_smul, sub_eq_add_neg]

end module

/-- A module over a `subsingleton` semiring is a `subsingleton`. We cannot register this
as an instance because Lean has no way to guess `R`. -/
protected theorem module.subsingleton (R M : Type*) [semiring R] [subsingleton R]
  [add_comm_monoid M] [module R M] :
  subsingleton M :=
mul_action_with_zero.subsingleton R M

/-- A semiring is `nontrivial` provided that there exists a nontrivial module over this semiring. -/
protected theorem module.nontrivial (R M : Type*) [semiring R] [nontrivial M] [add_comm_monoid M]
  [module R M] :
  nontrivial R :=
mul_action_with_zero.nontrivial R M

@[priority 910] -- see Note [lower instance priority]
instance semiring.to_module [semiring R] : module R R :=
{ smul_add := mul_add,
  add_smul := add_mul,
  zero_smul := zero_mul,
  smul_zero := mul_zero }

/-- Like `semiring.to_module`, but multiplies on the right. -/
@[priority 910] -- see Note [lower instance priority]
instance semiring.to_opposite_module [semiring R] : module Rᵐᵒᵖ R :=
{ smul_add := λ r x y, add_mul _ _ _,
  add_smul := λ r x y, mul_add _ _ _,
  ..monoid_with_zero.to_opposite_mul_action_with_zero R}

/-- A ring homomorphism `f : R →+* M` defines a module structure by `r • x = f r * x`. -/
def ring_hom.to_module [semiring R] [semiring S] (f : R →+* S) : module R S :=
module.comp_hom S f

/-- The tautological action by `R →+* R` on `R`.

This generalizes `function.End.apply_mul_action`. -/
instance ring_hom.apply_distrib_mul_action [semiring R] : distrib_mul_action (R →+* R) R :=
{ smul := ($),
  smul_zero := ring_hom.map_zero,
  smul_add := ring_hom.map_add,
  one_smul := λ _, rfl,
  mul_smul := λ _ _ _, rfl }

@[simp] protected lemma ring_hom.smul_def [semiring R] (f : R →+* R) (a : R) :
  f • a = f a := rfl

/-- `ring_hom.apply_distrib_mul_action` is faithful. -/
instance ring_hom.apply_has_faithful_smul [semiring R] : has_faithful_smul (R →+* R) R :=
⟨ring_hom.ext⟩

section add_comm_monoid

variables [semiring R] [add_comm_monoid M] [module R M]

section
variables (R)
/-- `nsmul` is equal to any other module structure via a cast. -/
lemma nsmul_eq_smul_cast (n : ℕ) (b : M) :
  n • b = (n : R) • b :=
begin
  induction n with n ih,
  { rw [nat.cast_zero, zero_smul, zero_smul] },
  { rw [nat.succ_eq_add_one, nat.cast_succ, add_smul, add_smul, one_smul, ih, one_smul], }
end
end

/-- Convert back any exotic `ℕ`-smul to the canonical instance. This should not be needed since in
mathlib all `add_comm_monoid`s should normally have exactly one `ℕ`-module structure by design.
-/
lemma nat_smul_eq_nsmul (h : module ℕ M) (n : ℕ) (x : M) :
  @has_smul.smul ℕ M h.to_has_smul n x = n • x :=
by rw [nsmul_eq_smul_cast ℕ n x, nat.cast_id]

/-- All `ℕ`-module structures are equal. Not an instance since in mathlib all `add_comm_monoid`
should normally have exactly one `ℕ`-module structure by design. -/
def add_comm_monoid.nat_module.unique : unique (module ℕ M) :=
{ default := by apply_instance,
  uniq := λ P, module.ext' P _ $ λ n, nat_smul_eq_nsmul P n }

instance add_comm_monoid.nat_is_scalar_tower :
  is_scalar_tower ℕ R M :=
{ smul_assoc := λ n x y, nat.rec_on n
    (by simp only [zero_smul])
    (λ n ih, by simp only [nat.succ_eq_add_one, add_smul, one_smul, ih]) }

end add_comm_monoid

section add_comm_group

variables [semiring S] [ring R] [add_comm_group M] [module S M] [module R M]

section
variables (R)
/-- `zsmul` is equal to any other module structure via a cast. -/
lemma zsmul_eq_smul_cast (n : ℤ) (b : M) : n • b = (n : R) • b :=
have (smul_add_hom ℤ M).flip b = ((smul_add_hom R M).flip b).comp (int.cast_add_hom R),
  by { ext, simp },
add_monoid_hom.congr_fun this n
end

/-- Convert back any exotic `ℤ`-smul to the canonical instance. This should not be needed since in
mathlib all `add_comm_group`s should normally have exactly one `ℤ`-module structure by design. -/
lemma int_smul_eq_zsmul (h : module ℤ M) (n : ℤ) (x : M) :
  @has_smul.smul ℤ M h.to_has_smul n x = n • x :=
by rw [zsmul_eq_smul_cast ℤ n x, int.cast_id]

/-- All `ℤ`-module structures are equal. Not an instance since in mathlib all `add_comm_group`
should normally have exactly one `ℤ`-module structure by design. -/
def add_comm_group.int_module.unique : unique (module ℤ M) :=
{ default := by apply_instance,
  uniq := λ P, module.ext' P _ $ λ n, int_smul_eq_zsmul P n }

end add_comm_group

lemma map_int_cast_smul [add_comm_group M] [add_comm_group M₂] {F : Type*}
  [add_monoid_hom_class F M M₂] (f : F) (R S : Type*) [ring R] [ring S] [module R M] [module S M₂]
  (x : ℤ) (a : M) : f ((x : R) • a) = (x : S) • f a :=
by simp only [←zsmul_eq_smul_cast, map_zsmul]

lemma map_nat_cast_smul [add_comm_monoid M] [add_comm_monoid M₂] {F : Type*}
  [add_monoid_hom_class F M M₂] (f : F)
  (R S : Type*) [semiring R] [semiring S] [module R M] [module S M₂] (x : ℕ) (a : M) :
  f ((x : R) • a) = (x : S) • f a :=
by simp only [←nsmul_eq_smul_cast, map_nsmul]

lemma map_inv_nat_cast_smul [add_comm_monoid M] [add_comm_monoid M₂] {F : Type*}
  [add_monoid_hom_class F M M₂] (f : F)
  (R S : Type*) [division_semiring R] [division_semiring S] [module R M] [module S M₂]
  (n : ℕ) (x : M) :
  f ((n⁻¹ : R) • x) = (n⁻¹ : S) • f x :=
begin
  by_cases hR : (n : R) = 0; by_cases hS : (n : S) = 0,
  { simp [hR, hS] },
  { suffices : ∀ y, f y = 0, by simp [this], clear x, intro x,
    rw [← inv_smul_smul₀ hS (f x), ← map_nat_cast_smul f R S], simp [hR] },
  { suffices : ∀ y, f y = 0, by simp [this], clear x, intro x,
    rw [← smul_inv_smul₀ hR x, map_nat_cast_smul f R S, hS, zero_smul] },
  { rw [← inv_smul_smul₀ hS (f _), ← map_nat_cast_smul f R S, smul_inv_smul₀ hR] }
end

lemma map_inv_int_cast_smul [add_comm_group M] [add_comm_group M₂] {F : Type*}
  [add_monoid_hom_class F M M₂] (f : F)
  (R S : Type*) [division_ring R] [division_ring S] [module R M] [module S M₂]
  (z : ℤ) (x : M) :
  f ((z⁻¹ : R) • x) = (z⁻¹ : S) • f x :=
begin
  obtain ⟨n, rfl | rfl⟩ := z.eq_coe_or_neg,
  { rw [int.cast_coe_nat, int.cast_coe_nat, map_inv_nat_cast_smul _ R S] },
  { simp_rw [int.cast_neg, int.cast_coe_nat, inv_neg, neg_smul, map_neg,
      map_inv_nat_cast_smul _ R S] },
end

lemma map_rat_cast_smul [add_comm_group M] [add_comm_group M₂] {F : Type*}
  [add_monoid_hom_class F M M₂] (f : F)
  (R S : Type*) [division_ring R] [division_ring S] [module R M] [module S M₂]
  (c : ℚ) (x : M) :
  f ((c : R) • x) = (c : S) • f x :=
by rw [rat.cast_def, rat.cast_def, div_eq_mul_inv, div_eq_mul_inv, mul_smul, mul_smul,
  map_int_cast_smul f R S, map_inv_nat_cast_smul f R S]

lemma map_rat_smul [add_comm_group M] [add_comm_group M₂] [module ℚ M] [module ℚ M₂] {F : Type*}
  [add_monoid_hom_class F M M₂] (f : F) (c : ℚ) (x : M) :
  f (c • x) = c • f x :=
rat.cast_id c ▸ map_rat_cast_smul f ℚ ℚ c x

/-- There can be at most one `module ℚ E` structure on an additive commutative group. -/
instance subsingleton_rat_module (E : Type*) [add_comm_group E] : subsingleton (module ℚ E) :=
⟨λ P Q, module.ext' P Q $ λ r x,
  @map_rat_smul _ _ _ _ P Q _ _ (add_monoid_hom.id E) r x⟩

/-- If `E` is a vector space over two division semirings `R` and `S`, then scalar multiplications
agree on inverses of natural numbers in `R` and `S`. -/
lemma inv_nat_cast_smul_eq {E : Type*} (R S : Type*) [add_comm_monoid E] [division_semiring R]
  [division_semiring S] [module R E] [module S E] (n : ℕ) (x : E) :
  (n⁻¹ : R) • x = (n⁻¹ : S) • x :=
map_inv_nat_cast_smul (add_monoid_hom.id E) R S n x

/-- If `E` is a vector space over two division rings `R` and `S`, then scalar multiplications
agree on inverses of integer numbers in `R` and `S`. -/
lemma inv_int_cast_smul_eq {E : Type*} (R S : Type*) [add_comm_group E] [division_ring R]
  [division_ring S] [module R E] [module S E] (n : ℤ) (x : E) :
  (n⁻¹ : R) • x = (n⁻¹ : S) • x :=
map_inv_int_cast_smul (add_monoid_hom.id E) R S n x

/-- If `E` is a vector space over a division ring `R` and has a monoid action by `α`, then that
action commutes by scalar multiplication of inverses of natural numbers in `R`. -/
lemma inv_nat_cast_smul_comm {α E : Type*} (R : Type*) [add_comm_monoid E] [division_semiring R]
  [monoid α] [module R E] [distrib_mul_action α E] (n : ℕ) (s : α) (x : E) :
  (n⁻¹ : R) • s • x = s • (n⁻¹ : R) • x :=
(map_inv_nat_cast_smul (distrib_mul_action.to_add_monoid_hom E s) R R n x).symm

/-- If `E` is a vector space over a division ring `R` and has a monoid action by `α`, then that
action commutes by scalar multiplication of inverses of integers in `R` -/
lemma inv_int_cast_smul_comm {α E : Type*} (R : Type*) [add_comm_group E] [division_ring R]
  [monoid α] [module R E] [distrib_mul_action α E] (n : ℤ) (s : α) (x : E) :
  (n⁻¹ : R) • s • x = s • (n⁻¹ : R) • x :=
(map_inv_int_cast_smul (distrib_mul_action.to_add_monoid_hom E s) R R n x).symm

/-- If `E` is a vector space over two division rings `R` and `S`, then scalar multiplications
agree on rational numbers in `R` and `S`. -/
lemma rat_cast_smul_eq {E : Type*} (R S : Type*) [add_comm_group E] [division_ring R]
  [division_ring S] [module R E] [module S E] (r : ℚ) (x : E) :
  (r : R) • x = (r : S) • x :=
map_rat_cast_smul (add_monoid_hom.id E) R S r x

instance add_comm_group.int_is_scalar_tower {R : Type u} {M : Type v} [ring R] [add_comm_group M]
  [module R M]: is_scalar_tower ℤ R M :=
{ smul_assoc := λ n x y, ((smul_add_hom R M).flip y).map_zsmul x n }

instance is_scalar_tower.rat {R : Type u} {M : Type v} [ring R] [add_comm_group M]
  [module R M] [module ℚ R] [module ℚ M] : is_scalar_tower ℚ R M :=
{ smul_assoc := λ r x y, map_rat_smul ((smul_add_hom R M).flip y) r x }

instance smul_comm_class.rat {R : Type u} {M : Type v} [semiring R] [add_comm_group M]
  [module R M] [module ℚ M] : smul_comm_class ℚ R M :=
{ smul_comm := λ r x y, (map_rat_smul (smul_add_hom R M x) r y).symm }

instance smul_comm_class.rat' {R : Type u} {M : Type v} [semiring R] [add_comm_group M]
  [module R M] [module ℚ M] : smul_comm_class R ℚ M :=
smul_comm_class.symm _ _ _

section no_zero_smul_divisors
/-! ### `no_zero_smul_divisors`

This section defines the `no_zero_smul_divisors` class, and includes some tests
for the vanishing of elements (especially in modules over division rings).
-/

/-- `no_zero_smul_divisors R M` states that a scalar multiple is `0` only if either argument is `0`.
This a version of saying that `M` is torsion free, without assuming `R` is zero-divisor free.

The main application of `no_zero_smul_divisors R M`, when `M` is a module,
is the result `smul_eq_zero`: a scalar multiple is `0` iff either argument is `0`.

It is a generalization of the `no_zero_divisors` class to heterogeneous multiplication.
-/
class no_zero_smul_divisors (R M : Type*) [has_zero R] [has_zero M] [has_smul R M] : Prop :=
(eq_zero_or_eq_zero_of_smul_eq_zero : ∀ {c : R} {x : M}, c • x = 0 → c = 0 ∨ x = 0)

export no_zero_smul_divisors (eq_zero_or_eq_zero_of_smul_eq_zero)

/-- Pullback a `no_zero_smul_divisors` instance along an injective function. -/
lemma function.injective.no_zero_smul_divisors {R M N : Type*} [has_zero R] [has_zero M]
  [has_zero N] [has_smul R M] [has_smul R N] [no_zero_smul_divisors R N] (f : M → N)
  (hf : function.injective f) (h0 : f 0 = 0) (hs : ∀ (c : R) (x : M), f (c • x) = c • f x) :
  no_zero_smul_divisors R M :=
⟨λ c m h,
  or.imp_right (@hf _ _) $ h0.symm ▸ eq_zero_or_eq_zero_of_smul_eq_zero (by rw [←hs, h, h0])⟩

@[priority 100] -- See note [lower instance priority]
instance no_zero_divisors.to_no_zero_smul_divisors [has_zero R] [has_mul R] [no_zero_divisors R] :
  no_zero_smul_divisors R R :=
⟨λ c x, eq_zero_or_eq_zero_of_mul_eq_zero⟩

lemma smul_ne_zero [has_zero R] [has_zero M] [has_smul R M] [no_zero_smul_divisors R M] {c : R}
  {x : M} (hc : c ≠ 0) (hx : x ≠ 0) : c • x ≠ 0 :=
λ h, (eq_zero_or_eq_zero_of_smul_eq_zero h).elim hc hx

section smul_with_zero
variables [has_zero R] [has_zero M] [smul_with_zero R M] [no_zero_smul_divisors R M] {c : R} {x : M}

@[simp] lemma smul_eq_zero : c • x = 0 ↔ c = 0 ∨ x = 0 :=
⟨eq_zero_or_eq_zero_of_smul_eq_zero,
  λ h, h.elim (λ h, h.symm ▸ zero_smul R x) (λ h, h.symm ▸ smul_zero c)⟩

lemma smul_ne_zero_iff : c • x ≠ 0 ↔ c ≠ 0 ∧ x ≠ 0 := by rw [ne.def, smul_eq_zero, not_or_distrib]

end smul_with_zero

section module
variables [semiring R] [add_comm_monoid M] [module R M]

section nat

variables (R) (M) [no_zero_smul_divisors R M] [char_zero R]
include R

lemma nat.no_zero_smul_divisors : no_zero_smul_divisors ℕ M :=
⟨by { intros c x, rw [nsmul_eq_smul_cast R, smul_eq_zero], simp }⟩

@[simp] lemma two_nsmul_eq_zero {v : M} : 2 • v = 0 ↔ v = 0 :=
by { haveI := nat.no_zero_smul_divisors R M, simp [smul_eq_zero] }

end nat

variables (R M)

/-- If `M` is an `R`-module with one and `M` has characteristic zero, then `R` has characteristic
zero as well. Usually `M` is an `R`-algebra. -/
lemma char_zero.of_module (M) [add_comm_monoid_with_one M] [char_zero M] [module R M] :
  char_zero R :=
begin
  refine ⟨λ m n h, @nat.cast_injective M _ _ _ _ _⟩,
  rw [← nsmul_one, ← nsmul_one, nsmul_eq_smul_cast R m (1 : M), nsmul_eq_smul_cast R n (1 : M), h]
end

end module

section add_comm_group -- `R` can still be a semiring here

variables [semiring R] [add_comm_group M] [module R M]

section smul_injective

variables (M)

lemma smul_right_injective [no_zero_smul_divisors R M] {c : R} (hc : c ≠ 0) :
  function.injective ((•) c : M → M) :=
(injective_iff_map_eq_zero (smul_add_hom R M c)).2 $ λ a ha, (smul_eq_zero.mp ha).resolve_left hc

variables {M}

lemma smul_right_inj [no_zero_smul_divisors R M] {c : R} (hc : c ≠ 0) {x y : M} :
  c • x = c • y ↔ x = y :=
(smul_right_injective M hc).eq_iff

end smul_injective

section nat

variables (R M) [no_zero_smul_divisors R M] [char_zero R]
include R

lemma self_eq_neg {v : M} : v = - v ↔ v = 0 :=
by rw [← two_nsmul_eq_zero R M, two_smul, add_eq_zero_iff_eq_neg]

lemma neg_eq_self {v : M} : - v = v ↔ v = 0 :=
by rw [eq_comm, self_eq_neg R M]

lemma self_ne_neg {v : M} : v ≠ -v ↔ v ≠ 0 :=
(self_eq_neg R M).not

lemma neg_ne_self {v : M} : -v ≠ v ↔ v ≠ 0 :=
(neg_eq_self R M).not

end nat

end add_comm_group

section module

variables [ring R] [add_comm_group M] [module R M] [no_zero_smul_divisors R M]

section smul_injective

variables (R)

lemma smul_left_injective {x : M} (hx : x ≠ 0) :
  function.injective (λ (c : R), c • x) :=
λ c d h, sub_eq_zero.mp ((smul_eq_zero.mp
  (calc (c - d) • x = c • x - d • x : sub_smul c d x
                ... = 0 : sub_eq_zero.mpr h)).resolve_right hx)

end smul_injective

end module

section group_with_zero

variables [group_with_zero R] [add_monoid M] [distrib_mul_action R M]

/-- This instance applies to `division_semiring`s, in particular `nnreal` and `nnrat`. -/
@[priority 100] -- see note [lower instance priority]
instance group_with_zero.to_no_zero_smul_divisors : no_zero_smul_divisors R M :=
⟨λ c x h, or_iff_not_imp_left.2 $ λ hc, (smul_eq_zero_iff_eq' hc).1 h⟩

end group_with_zero

@[priority 100] -- see note [lower instance priority]
instance rat_module.no_zero_smul_divisors [add_comm_group M] [module ℚ M] :
  no_zero_smul_divisors ℤ M :=
⟨λ k x h, by simpa [zsmul_eq_smul_cast ℚ k x] using h⟩

end no_zero_smul_divisors

@[simp] lemma nat.smul_one_eq_coe {R : Type*} [semiring R] (m : ℕ) :
  m • (1 : R) = ↑m :=
by rw [nsmul_eq_mul, mul_one]

@[simp] lemma int.smul_one_eq_coe {R : Type*} [ring R] (m : ℤ) :
  m • (1 : R) = ↑m :=
by rw [zsmul_eq_mul, mul_one]

assert_not_exists multiset<|MERGE_RESOLUTION|>--- conflicted
+++ resolved
@@ -205,7 +205,6 @@
   zero_smul := zero_zsmul,
   add_smul := λ r s x, add_zsmul x r s }
 
-<<<<<<< HEAD
 /-- Note that this instance forms non-defeq diamonds with other module instances, as unlike
 `add_comm_group.int_module`, it does not reuse an existing `has_smul` instance. Fixing this
 will require adding even more fields to `add_comm_group`. We defer doing this until these diamonds
@@ -215,10 +214,9 @@
 
 instance add_comm_group.int_is_central_scalar : is_central_scalar ℤ M :=
 { op_smul_eq_smul := λ _ _, rfl }
-=======
+
 lemma add_monoid.End.int_cast_def (z : ℤ) :
   (↑z : add_monoid.End M) = distrib_mul_action.to_add_monoid_End ℤ M z := rfl
->>>>>>> 573eea92
 
 /-- A structure containing most informations as in a module, except the fields `zero_smul`
 and `smul_zero`. As these fields can be deduced from the other ones when `M` is an `add_comm_group`,
