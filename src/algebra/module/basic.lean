--- conflicted
+++ resolved
@@ -521,11 +521,7 @@
 
 @[simp] lemma smul_eq_zero : c • x = 0 ↔ c = 0 ∨ x = 0 :=
 ⟨eq_zero_or_eq_zero_of_smul_eq_zero,
-<<<<<<< HEAD
- λ h, h.elim (λ h, h.symm ▸ zero_smul R x) (λ h, h.symm ▸ smul_zero' _ c)⟩
-=======
   λ h, h.elim (λ h, h.symm ▸ zero_smul R x) (λ h, h.symm ▸ smul_zero c)⟩
->>>>>>> 08bb56fb
 
 lemma smul_ne_zero_iff : c • x ≠ 0 ↔ c ≠ 0 ∧ x ≠ 0 := by rw [ne.def, smul_eq_zero, not_or_distrib]
 
