/-
Copyright (c) 2015 Nathaniel Thomas. All rights reserved.
Released under Apache 2.0 license as described in the file LICENSE.
Authors: Nathaniel Thomas, Jeremy Avigad, Johannes Hölzl, Mario Carneiro
-/
import algebra.big_operators.basic
import algebra.smul_with_zero
import data.rat.cast
import group_theory.group_action.big_operators
import group_theory.group_action.group

/-!
# Modules over a ring

In this file we define

* `module R M` : an additive commutative monoid `M` is a `module` over a
  `semiring R` if for `r : R` and `x : M` their "scalar multiplication `r • x : M` is defined, and
  the operation `•` satisfies some natural associativity and distributivity axioms similar to those
  on a ring.

## Implementation notes

In typical mathematical usage, our definition of `module` corresponds to "semimodule", and the
word "module" is reserved for `module R M` where `R` is a `ring` and `M` an `add_comm_group`.
If `R` is a `field` and `M` an `add_comm_group`, `M` would be called an `R`-vector space.
Since those assumptions can be made by changing the typeclasses applied to `R` and `M`,
without changing the axioms in `module`, mathlib calls everything a `module`.

In older versions of mathlib, we had separate `semimodule` and `vector_space` abbreviations.
This caused inference issues in some cases, while not providing any real advantages, so we decided
to use a canonical `module` typeclass throughout.

## Tags

semimodule, module, vector space
-/

open function
open_locale big_operators

universes u v
variables {α R k S M M₂ M₃ ι : Type*}

/-- A module is a generalization of vector spaces to a scalar semiring.
  It consists of a scalar semiring `R` and an additive monoid of "vectors" `M`,
  connected by a "scalar multiplication" operation `r • x : M`
  (where `r : R` and `x : M`) with some natural associativity and
  distributivity axioms similar to those on a ring. -/
@[ext, protect_proj] class module (R : Type u) (M : Type v) [semiring R]
  [add_comm_monoid M] extends distrib_mul_action R M :=
(add_smul : ∀(r s : R) (x : M), (r + s) • x = r • x + s • x)
(zero_smul : ∀x : M, (0 : R) • x = 0)

section add_comm_monoid
variables [semiring R] [add_comm_monoid M] [module R M] (r s : R) (x y : M)

/-- A module over a semiring automatically inherits a `mul_action_with_zero` structure. -/
@[priority 100] -- see Note [lower instance priority]
instance module.to_mul_action_with_zero :
  mul_action_with_zero R M :=
{ smul_zero := smul_zero,
  zero_smul := module.zero_smul,
  ..(infer_instance : mul_action R M) }

instance add_comm_monoid.nat_module : module ℕ M :=
{ one_smul := one_nsmul,
  mul_smul := λ m n a, mul_nsmul a m n,
  smul_add := λ n a b, nsmul_add a b n,
  smul_zero := nsmul_zero,
  zero_smul := zero_nsmul,
  add_smul := λ r s x, add_nsmul x r s }

<<<<<<< HEAD
lemma add_monoid.End.nat_cast_def [add_comm_monoid M] (n : ℕ) :
=======
lemma add_monoid.End.nat_cast_def (n : ℕ) :
>>>>>>> 239d882c
  (↑n : add_monoid.End M) = distrib_mul_action.to_add_monoid_End ℕ M n := rfl

theorem add_smul : (r + s) • x = r • x + s • x := module.add_smul r s x

lemma convex.combo_self {a b : R} (h : a + b = 1) (x : M) : a • x + b • x = x :=
by rw [←add_smul, h, one_smul]

variables (R)

theorem two_smul : (2 : R) • x = x + x := by rw [bit0, add_smul, one_smul]

theorem two_smul' : (2 : R) • x = bit0 x := two_smul R x

@[simp] lemma inv_of_two_smul_add_inv_of_two_smul [invertible (2 : R)] (x : M) :
  (⅟2 : R) • x + (⅟2 : R) • x = x :=
convex.combo_self inv_of_two_add_inv_of_two _

/-- Pullback a `module` structure along an injective additive monoid homomorphism.
See note [reducible non-instances]. -/
@[reducible]
protected def function.injective.module [add_comm_monoid M₂] [has_smul R M₂] (f : M₂ →+ M)
  (hf : injective f) (smul : ∀ (c : R) x, f (c • x) = c • f x) :
  module R M₂ :=
{ smul := (•),
  add_smul := λ c₁ c₂ x, hf $ by simp only [smul, f.map_add, add_smul],
  zero_smul := λ x, hf $ by simp only [smul, zero_smul, f.map_zero],
  .. hf.distrib_mul_action f smul }

/-- Pushforward a `module` structure along a surjective additive monoid homomorphism. -/
protected def function.surjective.module [add_comm_monoid M₂] [has_smul R M₂] (f : M →+ M₂)
  (hf : surjective f) (smul : ∀ (c : R) x, f (c • x) = c • f x) :
  module R M₂ :=
{ smul := (•),
  add_smul := λ c₁ c₂ x, by { rcases hf x with ⟨x, rfl⟩,
    simp only [add_smul, ← smul, ← f.map_add] },
  zero_smul := λ x, by { rcases hf x with ⟨x, rfl⟩, simp only [← f.map_zero, ← smul, zero_smul] },
  .. hf.distrib_mul_action f smul }

/-- Push forward the action of `R` on `M` along a compatible surjective map `f : R →+* S`.

See also `function.surjective.mul_action_left` and `function.surjective.distrib_mul_action_left`.
-/
@[reducible]
def function.surjective.module_left {R S M : Type*} [semiring R] [add_comm_monoid M]
  [module R M] [semiring S] [has_smul S M]
  (f : R →+* S) (hf : function.surjective f) (hsmul : ∀ c (x : M), f c • x = c • x) :
  module S M :=
{ smul := (•),
  zero_smul := λ x, by rw [← f.map_zero, hsmul, zero_smul],
  add_smul := hf.forall₂.mpr (λ a b x, by simp only [← f.map_add, hsmul, add_smul]),
  .. hf.distrib_mul_action_left f.to_monoid_hom hsmul }

variables {R} (M)

/-- Compose a `module` with a `ring_hom`, with action `f s • m`.

See note [reducible non-instances]. -/
@[reducible] def module.comp_hom [semiring S] (f : S →+* R) :
  module S M :=
{ smul := has_smul.comp.smul f,
  add_smul := λ r s x, by simp [add_smul],
  .. mul_action_with_zero.comp_hom M f.to_monoid_with_zero_hom,
  .. distrib_mul_action.comp_hom M (f : S →* R) }

variables (R) (M)

/-- `(•)` as an `add_monoid_hom`.

This is a stronger version of `distrib_mul_action.to_add_monoid_End` -/
@[simps apply_apply]
def module.to_add_monoid_End : R →+* add_monoid.End M :=
{ map_zero' := add_monoid_hom.ext $ λ r, by simp,
  map_add' := λ x y, add_monoid_hom.ext $ λ r, by simp [add_smul],
  ..distrib_mul_action.to_add_monoid_End R M }

/-- A convenience alias for `module.to_add_monoid_End` as an `add_monoid_hom`, usually to allow the
use of `add_monoid_hom.flip`. -/
def smul_add_hom : R →+ M →+ M :=
(module.to_add_monoid_End R M).to_add_monoid_hom

variables {R M}

@[simp] lemma smul_add_hom_apply (r : R) (x : M) :
  smul_add_hom R M r x = r • x := rfl

lemma module.eq_zero_of_zero_eq_one (zero_eq_one : (0 : R) = 1) : x = 0 :=
by rw [←one_smul R x, ←zero_eq_one, zero_smul]

lemma list.sum_smul {l : list R} {x : M} : l.sum • x = (l.map (λ r, r • x)).sum :=
((smul_add_hom R M).flip x).map_list_sum l

lemma multiset.sum_smul {l : multiset R} {x : M} : l.sum • x = (l.map (λ r, r • x)).sum :=
((smul_add_hom R M).flip x).map_multiset_sum l

lemma finset.sum_smul {f : ι → R} {s : finset ι} {x : M} :
  (∑ i in s, f i) • x = (∑ i in s, (f i) • x) :=
((smul_add_hom R M).flip x).map_sum f s

end add_comm_monoid

variables (R)

/-- An `add_comm_monoid` that is a `module` over a `ring` carries a natural `add_comm_group`
structure.
See note [reducible non-instances]. -/
@[reducible]
def module.add_comm_monoid_to_add_comm_group [ring R] [add_comm_monoid M] [module R M] :
  add_comm_group M :=
{ neg          := λ a, (-1 : R) • a,
  add_left_neg := λ a, show (-1 : R) • a + a = 0, by
  { nth_rewrite 1 ← one_smul _ a,
    rw [← add_smul, add_left_neg, zero_smul] },
  ..(infer_instance : add_comm_monoid M), }

variables {R}

section add_comm_group

variables (R M) [semiring R] [add_comm_group M]

instance add_comm_group.int_module : module ℤ M :=
{ one_smul := one_zsmul,
  mul_smul := λ m n a, mul_zsmul a m n,
  smul_add := λ n a b, zsmul_add a b n,
  smul_zero := zsmul_zero,
  zero_smul := zero_zsmul,
  add_smul := λ r s x, add_zsmul x r s }

<<<<<<< HEAD
lemma add_monoid.End.int_cast_def [add_comm_group M] (z : ℤ) :
=======
lemma add_monoid.End.int_cast_def (z : ℤ) :
>>>>>>> 239d882c
  (↑z : add_monoid.End M) = distrib_mul_action.to_add_monoid_End ℤ M z := rfl

/-- A structure containing most informations as in a module, except the fields `zero_smul`
and `smul_zero`. As these fields can be deduced from the other ones when `M` is an `add_comm_group`,
this provides a way to construct a module structure by checking less properties, in
`module.of_core`. -/
@[nolint has_nonempty_instance]
structure module.core extends has_smul R M :=
(smul_add : ∀(r : R) (x y : M), r • (x + y) = r • x + r • y)
(add_smul : ∀(r s : R) (x : M), (r + s) • x = r • x + s • x)
(mul_smul : ∀(r s : R) (x : M), (r * s) • x = r • s • x)
(one_smul : ∀x : M, (1 : R) • x = x)

variables {R M}

/-- Define `module` without proving `zero_smul` and `smul_zero` by using an auxiliary
structure `module.core`, when the underlying space is an `add_comm_group`. -/
def module.of_core (H : module.core R M) : module R M :=
by letI := H.to_has_smul; exact
{ zero_smul := λ x, (add_monoid_hom.mk' (λ r : R, r • x) (λ r s, H.add_smul r s x)).map_zero,
  smul_zero := λ r, (add_monoid_hom.mk' ((•) r) (H.smul_add r)).map_zero,
  ..H }

end add_comm_group

/-- A variant of `module.ext` that's convenient for term-mode. -/
-- We'll later use this to show `module ℕ M` and `module ℤ M` are subsingletons.
lemma module.ext' {R : Type*} [semiring R] {M : Type*} [add_comm_monoid M] (P Q : module R M)
  (w : ∀ (r : R) (m : M), by { haveI := P, exact r • m } = by { haveI := Q, exact r • m }) :
  P = Q :=
begin
  ext,
  exact w _ _
end

section module
variables [ring R] [add_comm_group M] [module R M] (r s : R) (x y : M)

@[simp] theorem neg_smul : -r • x = - (r • x) :=
eq_neg_of_add_eq_zero_left $ by rw [← add_smul, add_left_neg, zero_smul]

@[simp] lemma neg_smul_neg : -r • -x = r • x :=
by rw [neg_smul, smul_neg, neg_neg]

@[simp] theorem units.neg_smul (u : Rˣ) (x : M) : -u • x = - (u • x) :=
by rw [units.smul_def, units.coe_neg, neg_smul, units.smul_def]

variables (R)
theorem neg_one_smul (x : M) : (-1 : R) • x = -x := by simp
variables {R}

theorem sub_smul (r s : R) (y : M) : (r - s) • y = r • y - s • y :=
by simp [add_smul, sub_eq_add_neg]

end module

/-- A module over a `subsingleton` semiring is a `subsingleton`. We cannot register this
as an instance because Lean has no way to guess `R`. -/
protected theorem module.subsingleton (R M : Type*) [semiring R] [subsingleton R]
  [add_comm_monoid M] [module R M] :
  subsingleton M :=
⟨λ x y, by rw [← one_smul R x, ← one_smul R y, subsingleton.elim (1:R) 0, zero_smul, zero_smul]⟩

/-- A semiring is `nontrivial` provided that there exists a nontrivial module over this semiring. -/
protected theorem module.nontrivial (R M : Type*) [semiring R] [nontrivial M] [add_comm_monoid M]
  [module R M] :
  nontrivial R :=
(subsingleton_or_nontrivial R).resolve_left $ λ hR, not_subsingleton M $
  by exactI module.subsingleton R M

@[priority 910] -- see Note [lower instance priority]
instance semiring.to_module [semiring R] : module R R :=
{ smul_add := mul_add,
  add_smul := add_mul,
  zero_smul := zero_mul,
  smul_zero := mul_zero }

/-- Like `semiring.to_module`, but multiplies on the right. -/
@[priority 910] -- see Note [lower instance priority]
instance semiring.to_opposite_module [semiring R] : module Rᵐᵒᵖ R :=
{ smul_add := λ r x y, add_mul _ _ _,
  add_smul := λ r x y, mul_add _ _ _,
  ..monoid_with_zero.to_opposite_mul_action_with_zero R}

/-- A ring homomorphism `f : R →+* M` defines a module structure by `r • x = f r * x`. -/
def ring_hom.to_module [semiring R] [semiring S] (f : R →+* S) : module R S :=
module.comp_hom S f

/-- The tautological action by `R →+* R` on `R`.

This generalizes `function.End.apply_mul_action`. -/
instance ring_hom.apply_distrib_mul_action [semiring R] : distrib_mul_action (R →+* R) R :=
{ smul := ($),
  smul_zero := ring_hom.map_zero,
  smul_add := ring_hom.map_add,
  one_smul := λ _, rfl,
  mul_smul := λ _ _ _, rfl }

@[simp] protected lemma ring_hom.smul_def [semiring R] (f : R →+* R) (a : R) :
  f • a = f a := rfl

/-- `ring_hom.apply_distrib_mul_action` is faithful. -/
instance ring_hom.apply_has_faithful_smul [semiring R] : has_faithful_smul (R →+* R) R :=
⟨ring_hom.ext⟩

section add_comm_monoid

variables [semiring R] [add_comm_monoid M] [module R M]

section
variables (R)
/-- `nsmul` is equal to any other module structure via a cast. -/
lemma nsmul_eq_smul_cast (n : ℕ) (b : M) :
  n • b = (n : R) • b :=
begin
  induction n with n ih,
  { rw [nat.cast_zero, zero_smul, zero_smul] },
  { rw [nat.succ_eq_add_one, nat.cast_succ, add_smul, add_smul, one_smul, ih, one_smul], }
end
end

/-- Convert back any exotic `ℕ`-smul to the canonical instance. This should not be needed since in
mathlib all `add_comm_monoid`s should normally have exactly one `ℕ`-module structure by design.
-/
lemma nat_smul_eq_nsmul (h : module ℕ M) (n : ℕ) (x : M) :
  @has_smul.smul ℕ M h.to_has_smul n x = n • x :=
by rw [nsmul_eq_smul_cast ℕ n x, nat.cast_id]

/-- All `ℕ`-module structures are equal. Not an instance since in mathlib all `add_comm_monoid`
should normally have exactly one `ℕ`-module structure by design. -/
def add_comm_monoid.nat_module.unique : unique (module ℕ M) :=
{ default := by apply_instance,
  uniq := λ P, module.ext' P _ $ λ n, nat_smul_eq_nsmul P n }

instance add_comm_monoid.nat_is_scalar_tower :
  is_scalar_tower ℕ R M :=
{ smul_assoc := λ n x y, nat.rec_on n
    (by simp only [zero_smul])
    (λ n ih, by simp only [nat.succ_eq_add_one, add_smul, one_smul, ih]) }

end add_comm_monoid

section add_comm_group

variables [semiring S] [ring R] [add_comm_group M] [module S M] [module R M]

section
variables (R)
/-- `zsmul` is equal to any other module structure via a cast. -/
lemma zsmul_eq_smul_cast (n : ℤ) (b : M) : n • b = (n : R) • b :=
have (smul_add_hom ℤ M).flip b = ((smul_add_hom R M).flip b).comp (int.cast_add_hom R),
  by { ext, simp },
add_monoid_hom.congr_fun this n
end

/-- Convert back any exotic `ℤ`-smul to the canonical instance. This should not be needed since in
mathlib all `add_comm_group`s should normally have exactly one `ℤ`-module structure by design. -/
lemma int_smul_eq_zsmul (h : module ℤ M) (n : ℤ) (x : M) :
  @has_smul.smul ℤ M h.to_has_smul n x = n • x :=
by rw [zsmul_eq_smul_cast ℤ n x, int.cast_id]

/-- All `ℤ`-module structures are equal. Not an instance since in mathlib all `add_comm_group`
should normally have exactly one `ℤ`-module structure by design. -/
def add_comm_group.int_module.unique : unique (module ℤ M) :=
{ default := by apply_instance,
  uniq := λ P, module.ext' P _ $ λ n, int_smul_eq_zsmul P n }

end add_comm_group

lemma map_int_cast_smul [add_comm_group M] [add_comm_group M₂] {F : Type*}
  [add_monoid_hom_class F M M₂] (f : F) (R S : Type*) [ring R] [ring S] [module R M] [module S M₂]
  (x : ℤ) (a : M) : f ((x : R) • a) = (x : S) • f a :=
by simp only [←zsmul_eq_smul_cast, map_zsmul]

lemma map_nat_cast_smul [add_comm_monoid M] [add_comm_monoid M₂] {F : Type*}
  [add_monoid_hom_class F M M₂] (f : F)
  (R S : Type*) [semiring R] [semiring S] [module R M] [module S M₂] (x : ℕ) (a : M) :
  f ((x : R) • a) = (x : S) • f a :=
by simp only [←nsmul_eq_smul_cast, map_nsmul]

lemma map_inv_int_cast_smul [add_comm_group M] [add_comm_group M₂] {F : Type*}
  [add_monoid_hom_class F M M₂] (f : F)
  (R S : Type*) [division_ring R] [division_ring S] [module R M] [module S M₂]
  (n : ℤ) (x : M) :
  f ((n⁻¹ : R) • x) = (n⁻¹ : S) • f x :=
begin
  by_cases hR : (n : R) = 0; by_cases hS : (n : S) = 0,
  { simp [hR, hS] },
  { suffices : ∀ y, f y = 0, by simp [this], clear x, intro x,
    rw [← inv_smul_smul₀ hS (f x), ← map_int_cast_smul f R S], simp [hR] },
  { suffices : ∀ y, f y = 0, by simp [this], clear x, intro x,
    rw [← smul_inv_smul₀ hR x, map_int_cast_smul f R S, hS, zero_smul] },
  { rw [← inv_smul_smul₀ hS (f _), ← map_int_cast_smul f R S, smul_inv_smul₀ hR] }
end

lemma map_inv_nat_cast_smul [add_comm_group M] [add_comm_group M₂] {F : Type*}
  [add_monoid_hom_class F M M₂] (f : F)
  (R S : Type*) [division_ring R] [division_ring S] [module R M] [module S M₂]
  (n : ℕ) (x : M) :
  f ((n⁻¹ : R) • x) = (n⁻¹ : S) • f x :=
by exact_mod_cast map_inv_int_cast_smul f R S n x

lemma map_rat_cast_smul [add_comm_group M] [add_comm_group M₂] {F : Type*}
  [add_monoid_hom_class F M M₂] (f : F)
  (R S : Type*) [division_ring R] [division_ring S] [module R M] [module S M₂]
  (c : ℚ) (x : M) :
  f ((c : R) • x) = (c : S) • f x :=
by rw [rat.cast_def, rat.cast_def, div_eq_mul_inv, div_eq_mul_inv, mul_smul, mul_smul,
  map_int_cast_smul f R S, map_inv_nat_cast_smul f R S]

lemma map_rat_smul [add_comm_group M] [add_comm_group M₂] [module ℚ M] [module ℚ M₂] {F : Type*}
  [add_monoid_hom_class F M M₂] (f : F) (c : ℚ) (x : M) :
  f (c • x) = c • f x :=
rat.cast_id c ▸ map_rat_cast_smul f ℚ ℚ c x

/-- There can be at most one `module ℚ E` structure on an additive commutative group. This is not
an instance because `simp` becomes very slow if we have many `subsingleton` instances,
see [gh-6025]. -/
lemma subsingleton_rat_module (E : Type*) [add_comm_group E] : subsingleton (module ℚ E) :=
⟨λ P Q, module.ext' P Q $ λ r x,
  @map_rat_smul _ _ _ _ P Q _ _ (add_monoid_hom.id E) r x⟩

/-- If `E` is a vector space over two division rings `R` and `S`, then scalar multiplications
agree on inverses of integer numbers in `R` and `S`. -/
lemma inv_int_cast_smul_eq {E : Type*} (R S : Type*) [add_comm_group E] [division_ring R]
  [division_ring S] [module R E] [module S E] (n : ℤ) (x : E) :
  (n⁻¹ : R) • x = (n⁻¹ : S) • x :=
map_inv_int_cast_smul (add_monoid_hom.id E) R S n x

/-- If `E` is a vector space over two division rings `R` and `S`, then scalar multiplications
agree on inverses of natural numbers in `R` and `S`. -/
lemma inv_nat_cast_smul_eq {E : Type*} (R S : Type*) [add_comm_group E] [division_ring R]
  [division_ring S] [module R E] [module S E] (n : ℕ) (x : E) :
  (n⁻¹ : R) • x = (n⁻¹ : S) • x :=
map_inv_nat_cast_smul (add_monoid_hom.id E) R S n x

/-- If `E` is a vector space over a division rings `R` and has a monoid action by `α`, then that
action commutes by scalar multiplication of inverses of integers in `R` -/
lemma inv_int_cast_smul_comm {α E : Type*} (R : Type*) [add_comm_group E] [division_ring R]
  [monoid α] [module R E] [distrib_mul_action α E] (n : ℤ) (s : α) (x : E) :
  (n⁻¹ : R) • s • x = s • (n⁻¹ : R) • x :=
(map_inv_int_cast_smul (distrib_mul_action.to_add_monoid_hom E s) R R n x).symm

/-- If `E` is a vector space over a division rings `R` and has a monoid action by `α`, then that
action commutes by scalar multiplication of inverses of natural numbers in `R`. -/
lemma inv_nat_cast_smul_comm {α E : Type*} (R : Type*) [add_comm_group E] [division_ring R]
  [monoid α] [module R E] [distrib_mul_action α E] (n : ℕ) (s : α) (x : E) :
  (n⁻¹ : R) • s • x = s • (n⁻¹ : R) • x :=
(map_inv_nat_cast_smul (distrib_mul_action.to_add_monoid_hom E s) R R n x).symm

/-- If `E` is a vector space over two division rings `R` and `S`, then scalar multiplications
agree on rational numbers in `R` and `S`. -/
lemma rat_cast_smul_eq {E : Type*} (R S : Type*) [add_comm_group E] [division_ring R]
  [division_ring S] [module R E] [module S E] (r : ℚ) (x : E) :
  (r : R) • x = (r : S) • x :=
map_rat_cast_smul (add_monoid_hom.id E) R S r x

instance add_comm_group.int_is_scalar_tower {R : Type u} {M : Type v} [ring R] [add_comm_group M]
  [module R M]: is_scalar_tower ℤ R M :=
{ smul_assoc := λ n x y, ((smul_add_hom R M).flip y).map_zsmul x n }

instance is_scalar_tower.rat {R : Type u} {M : Type v} [ring R] [add_comm_group M]
  [module R M] [module ℚ R] [module ℚ M] : is_scalar_tower ℚ R M :=
{ smul_assoc := λ r x y, map_rat_smul ((smul_add_hom R M).flip y) r x }

instance smul_comm_class.rat {R : Type u} {M : Type v} [semiring R] [add_comm_group M]
  [module R M] [module ℚ M] : smul_comm_class ℚ R M :=
{ smul_comm := λ r x y, (map_rat_smul (smul_add_hom R M x) r y).symm }

instance smul_comm_class.rat' {R : Type u} {M : Type v} [semiring R] [add_comm_group M]
  [module R M] [module ℚ M] : smul_comm_class R ℚ M :=
smul_comm_class.symm _ _ _

section no_zero_smul_divisors
/-! ### `no_zero_smul_divisors`

This section defines the `no_zero_smul_divisors` class, and includes some tests
for the vanishing of elements (especially in modules over division rings).
-/

/-- `no_zero_smul_divisors R M` states that a scalar multiple is `0` only if either argument is `0`.
This a version of saying that `M` is torsion free, without assuming `R` is zero-divisor free.

The main application of `no_zero_smul_divisors R M`, when `M` is a module,
is the result `smul_eq_zero`: a scalar multiple is `0` iff either argument is `0`.

It is a generalization of the `no_zero_divisors` class to heterogeneous multiplication.
-/
class no_zero_smul_divisors (R M : Type*) [has_zero R] [has_zero M] [has_smul R M] : Prop :=
(eq_zero_or_eq_zero_of_smul_eq_zero : ∀ {c : R} {x : M}, c • x = 0 → c = 0 ∨ x = 0)

export no_zero_smul_divisors (eq_zero_or_eq_zero_of_smul_eq_zero)

/-- Pullback a `no_zero_smul_divisors` instance along an injective function. -/
lemma function.injective.no_zero_smul_divisors {R M N : Type*} [has_zero R] [has_zero M]
  [has_zero N] [has_smul R M] [has_smul R N] [no_zero_smul_divisors R N] (f : M → N)
  (hf : function.injective f) (h0 : f 0 = 0) (hs : ∀ (c : R) (x : M), f (c • x) = c • f x) :
  no_zero_smul_divisors R M :=
⟨λ c m h,
  or.imp_right (@hf _ _) $ h0.symm ▸ eq_zero_or_eq_zero_of_smul_eq_zero (by rw [←hs, h, h0])⟩

@[priority 100] -- See note [lower instance priority]
instance no_zero_divisors.to_no_zero_smul_divisors [has_zero R] [has_mul R] [no_zero_divisors R] :
  no_zero_smul_divisors R R :=
⟨λ c x, eq_zero_or_eq_zero_of_mul_eq_zero⟩

section module

variables [semiring R] [add_comm_monoid M] [module R M]

@[simp]
theorem smul_eq_zero [no_zero_smul_divisors R M] {c : R} {x : M} :
  c • x = 0 ↔ c = 0 ∨ x = 0 :=
⟨eq_zero_or_eq_zero_of_smul_eq_zero,
 λ h, h.elim (λ h, h.symm ▸ zero_smul R x) (λ h, h.symm ▸ smul_zero c)⟩

theorem smul_ne_zero [no_zero_smul_divisors R M] {c : R} {x : M} :
  c • x ≠ 0 ↔ c ≠ 0 ∧ x ≠ 0 :=
by simp only [ne.def, smul_eq_zero, not_or_distrib]

section nat

variables (R) (M) [no_zero_smul_divisors R M] [char_zero R]
include R

lemma nat.no_zero_smul_divisors : no_zero_smul_divisors ℕ M :=
⟨by { intros c x, rw [nsmul_eq_smul_cast R, smul_eq_zero], simp }⟩

@[simp] lemma two_nsmul_eq_zero {v : M} : 2 • v = 0 ↔ v = 0 :=
by { haveI := nat.no_zero_smul_divisors R M, simp [smul_eq_zero] }

end nat

variables (R M)

/-- If `M` is an `R`-module with one and `M` has characteristic zero, then `R` has characteristic
zero as well. Usually `M` is an `R`-algebra. -/
lemma char_zero.of_module (M) [add_comm_monoid_with_one M] [char_zero M] [module R M] :
  char_zero R :=
begin
  refine ⟨λ m n h, @nat.cast_injective M _ _ _ _ _⟩,
  rw [← nsmul_one, ← nsmul_one, nsmul_eq_smul_cast R m (1 : M), nsmul_eq_smul_cast R n (1 : M), h]
end

end module

section add_comm_group -- `R` can still be a semiring here

variables [semiring R] [add_comm_group M] [module R M]

section smul_injective

variables (M)

lemma smul_right_injective [no_zero_smul_divisors R M] {c : R} (hc : c ≠ 0) :
  function.injective ((•) c : M → M) :=
(injective_iff_map_eq_zero (smul_add_hom R M c)).2 $ λ a ha, (smul_eq_zero.mp ha).resolve_left hc

variables {M}

lemma smul_right_inj [no_zero_smul_divisors R M] {c : R} (hc : c ≠ 0) {x y : M} :
  c • x = c • y ↔ x = y :=
(smul_right_injective M hc).eq_iff

end smul_injective

section nat

variables (R M) [no_zero_smul_divisors R M] [char_zero R]
include R

lemma self_eq_neg {v : M} : v = - v ↔ v = 0 :=
by rw [← two_nsmul_eq_zero R M, two_smul, add_eq_zero_iff_eq_neg]

lemma neg_eq_self {v : M} : - v = v ↔ v = 0 :=
by rw [eq_comm, self_eq_neg R M]

lemma self_ne_neg {v : M} : v ≠ -v ↔ v ≠ 0 :=
(self_eq_neg R M).not

lemma neg_ne_self {v : M} : -v ≠ v ↔ v ≠ 0 :=
(neg_eq_self R M).not

end nat

end add_comm_group

section module

variables [ring R] [add_comm_group M] [module R M] [no_zero_smul_divisors R M]

section smul_injective

variables (R)

lemma smul_left_injective {x : M} (hx : x ≠ 0) :
  function.injective (λ (c : R), c • x) :=
λ c d h, sub_eq_zero.mp ((smul_eq_zero.mp
  (calc (c - d) • x = c • x - d • x : sub_smul c d x
                ... = 0 : sub_eq_zero.mpr h)).resolve_right hx)

end smul_injective

end module

section division_ring

variables [division_ring R] [add_comm_group M] [module R M]

@[priority 100] -- see note [lower instance priority]
instance division_ring.to_no_zero_smul_divisors : no_zero_smul_divisors R M :=
⟨λ c x h, or_iff_not_imp_left.2 $ λ hc, (smul_eq_zero_iff_eq' hc).1 h⟩

end division_ring

end no_zero_smul_divisors

@[simp] lemma nat.smul_one_eq_coe {R : Type*} [semiring R] (m : ℕ) :
  m • (1 : R) = ↑m :=
by rw [nsmul_eq_mul, mul_one]

@[simp] lemma int.smul_one_eq_coe {R : Type*} [ring R] (m : ℤ) :
  m • (1 : R) = ↑m :=
by rw [zsmul_eq_mul, mul_one]

lemma finset.cast_card [comm_semiring R] (s : finset α) : (s.card : R) = ∑ a in s, 1 :=
by rw [finset.sum_const, nat.smul_one_eq_coe]<|MERGE_RESOLUTION|>--- conflicted
+++ resolved
@@ -71,11 +71,7 @@
   zero_smul := zero_nsmul,
   add_smul := λ r s x, add_nsmul x r s }
 
-<<<<<<< HEAD
-lemma add_monoid.End.nat_cast_def [add_comm_monoid M] (n : ℕ) :
-=======
 lemma add_monoid.End.nat_cast_def (n : ℕ) :
->>>>>>> 239d882c
   (↑n : add_monoid.End M) = distrib_mul_action.to_add_monoid_End ℕ M n := rfl
 
 theorem add_smul : (r + s) • x = r • x + s • x := module.add_smul r s x
@@ -204,11 +200,7 @@
   zero_smul := zero_zsmul,
   add_smul := λ r s x, add_zsmul x r s }
 
-<<<<<<< HEAD
-lemma add_monoid.End.int_cast_def [add_comm_group M] (z : ℤ) :
-=======
 lemma add_monoid.End.int_cast_def (z : ℤ) :
->>>>>>> 239d882c
   (↑z : add_monoid.End M) = distrib_mul_action.to_add_monoid_End ℤ M z := rfl
 
 /-- A structure containing most informations as in a module, except the fields `zero_smul`
