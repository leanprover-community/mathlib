/-
Copyright (c) 2022 Pierre-Alexandre Bazin. All rights reserved.
Released under Apache 2.0 license as described in the file LICENSE.
Authors: Pierre-Alexandre Bazin
-/
import algebra.module.dedekind_domain
import linear_algebra.free_module.pid
import algebra.module.projective
import algebra.category.Module.biproducts

/-!
# Structure of finitely generated modules over a PID

## Main statements

* `module.equiv_direct_sum_of_is_torsion` : A finitely generated torsion module over a PID is
  isomorphic to a direct sum of some `R ⧸ R ∙ (p i ^ e i)` where the `p i ^ e i` are prime powers.
* `module.equiv_free_prod_direct_sum` : A finitely generated module over a PID is isomorphic to the
  product of a free module (its torsion free part) and a direct sum of the form above (its torsion
  submodule).

## Notation

* `R` is a PID and `M` is a (finitely generated for main statements) `R`-module, with additional
  torsion hypotheses in the intermediate lemmas.
* `N` is a `R`-module lying over a higher type universe than `R`. This assumption is needed on the
  final statement for technical reasons.
* `p` is an irreducible element of `R` or a tuple of these.

## Implementation details

We first prove (`submodule.is_internal_prime_power_torsion_of_pid`) that a finitely generated
torsion module is the internal direct sum of its `p i ^ e i`-torsion submodules for some
(finitely many) prime powers `p i ^ e i`. This is proved in more generality for a Dedekind domain
at `submodule.is_internal_prime_power_torsion`.

Then we treat the case of a `p ^ ∞`-torsion module (that is, a module where all elements are
cancelled by scalar multiplication by some power of `p`) and apply it to the `p i ^ e i`-torsion
submodules (that are `p i ^ ∞`-torsion) to get the result for torsion modules.

Then we get the general result using that a torsion free module is free (which has been proved at
`module.free_of_finite_type_torsion_free'` at `linear_algebra/free_module/pid.lean`.)

## Tags

Finitely generated module, principal ideal domain, classification, structure theorem
-/

universes u v
open_locale big_operators classical

variables {R : Type u} [comm_ring R] [is_domain R] [is_principal_ideal_ring R]
variables {M : Type v} [add_comm_group M] [module R M]
variables {N : Type (max u v)} [add_comm_group N] [module R N]

open_locale direct_sum
open submodule

open unique_factorization_monoid

/--A finitely generated torsion module over a PID is an internal direct sum of its
`p i ^ e i`-torsion submodules for some primes `p i` and numbers `e i`.-/
theorem submodule.is_internal_prime_power_torsion_of_pid
  [module.finite R M] (hM : module.is_torsion R M) :
<<<<<<< HEAD
  direct_sum.is_internal (λ p : (factors $ module.torsion_ideal R M).to_finset,
    torsion_by R M
      (is_principal.generator (p : ideal R) ^ (factors $ module.torsion_ideal R M).count p)) :=
begin
  convert is_internal_prime_power_torsion hM,
  ext p : 1,
  rw [← torsion_by_span_singleton_eq, ideal.submodule_span_eq, ← ideal.span_singleton_pow,
    ideal.span_singleton_generator],
end

/--A finitely generated torsion module over a PID is an internal direct sum of its
`p i ^ e i`-torsion submodules for some primes `p i` and numbers `e i`.-/
theorem submodule.exists_is_internal_prime_power_torsion_of_pid
  [module.finite R M] (hM : module.is_torsion R M) :
  ∃ (ι : Type u) [fintype ι] [decidable_eq ι] (p : ι → R) [∀ i, irreducible $ p i] (e : ι → ℕ),
=======
  ∃ (ι : Type u) [fintype ι] [decidable_eq ι] (p : ι → R) (h : ∀ i, irreducible $ p i) (e : ι → ℕ),
>>>>>>> 57e09a12
  by exactI direct_sum.is_internal (λ i, torsion_by R M $ p i ^ e i) :=
begin
  refine ⟨_, _, _, _, _, _, submodule.is_internal_prime_power_torsion_of_pid hM⟩,
  exact finset.fintype_coe_sort _,
  { rintro ⟨p, hp⟩,
    have hP := prime_of_factor p (multiset.mem_to_finset.mp hp),
    haveI := ideal.is_prime_of_prime hP,
    exact (is_principal.prime_generator_of_is_prime p hP.ne_zero).irreducible },
end

namespace module
section p_torsion
variables {p : R} (hp : irreducible p) (hM : module.is_torsion' M (submonoid.powers p))
variables [dec : Π x : M, decidable (x = 0)]

open ideal submodule.is_principal
include dec

include hp hM
lemma _root_.ideal.torsion_of_eq_span_pow_p_order (x : M) :
  torsion_of R M x = span {p ^ p_order hM x} :=
begin
  dunfold p_order,
  rw [← (torsion_of R M x).span_singleton_generator, ideal.span_singleton_eq_span_singleton,
    ← associates.mk_eq_mk_iff_associated, associates.mk_pow],
  have prop : (λ n : ℕ, p ^ n • x = 0) =
    λ n : ℕ, (associates.mk $ generator $ torsion_of R M x) ∣ associates.mk p ^ n,
  { ext n, rw [← associates.mk_pow, associates.mk_dvd_mk, ← mem_iff_generator_dvd], refl },
  have := (is_torsion'_powers_iff p).mp hM x, rw prop at this,
  classical,
  convert associates.eq_pow_find_of_dvd_irreducible_pow ((associates.irreducible_mk p).mpr hp)
    this.some_spec,
end

lemma p_pow_smul_lift {x y : M} {k : ℕ} (hM' : module.is_torsion_by R M (p ^ p_order hM y))
  (h : p ^ k • x ∈ R ∙ y) : ∃ a : R, p ^ k • x = p ^ k • a • y :=
begin
  by_cases hk : k ≤ p_order hM y,
  { let f := ((R ∙ p ^ (p_order hM y - k) * p ^ k).quot_equiv_of_eq _ _).trans
      (quot_torsion_of_equiv_span_singleton R M y),
    have : f.symm ⟨p ^ k • x, h⟩ ∈
      R ∙ ideal.quotient.mk (R ∙ p ^ (p_order hM y - k) * p ^ k) (p ^ k),
    { rw [← quotient.torsion_by_eq_span_singleton, mem_torsion_by_iff, ← f.symm.map_smul],
      convert f.symm.map_zero, ext,
      rw [coe_smul_of_tower, coe_mk, coe_zero, smul_smul, ← pow_add, nat.sub_add_cancel hk, @hM' x],
      { exact mem_non_zero_divisors_of_ne_zero (pow_ne_zero _ hp.ne_zero) } },
    rw submodule.mem_span_singleton at this, obtain ⟨a, ha⟩ := this, use a,
    rw [f.eq_symm_apply, ← ideal.quotient.mk_eq_mk, ← quotient.mk_smul] at ha,
    dsimp only [smul_eq_mul, f, linear_equiv.trans_apply, submodule.quot_equiv_of_eq_mk,
      quot_torsion_of_equiv_span_singleton_apply_mk] at ha,
    rw [smul_smul, mul_comm], exact congr_arg coe ha.symm,
    { symmetry, convert ideal.torsion_of_eq_span_pow_p_order hp hM y,
      rw [← pow_add, nat.sub_add_cancel hk] } },
  { use 0, rw [zero_smul, smul_zero, ← nat.sub_add_cancel (le_of_not_le hk),
      pow_add, mul_smul, hM', smul_zero] }
end

open submodule.quotient

lemma exists_smul_eq_zero_and_mk_eq {z : M} (hz : module.is_torsion_by R M (p ^ p_order hM z))
  {k : ℕ} (f : (R ⧸ R ∙ p ^ k) →ₗ[R] M ⧸ R ∙ z) :
  ∃ x : M, p ^ k • x = 0 ∧ submodule.quotient.mk x = f 1 :=
begin
  have f1 := mk_surjective (R ∙ z) (f 1),
  have : p ^ k • f1.some ∈ R ∙ z,
  { rw [← quotient.mk_eq_zero, mk_smul, f1.some_spec, ← f.map_smul],
    convert f.map_zero, change _ • submodule.quotient.mk _ = _,
    rw [← mk_smul, quotient.mk_eq_zero, algebra.id.smul_eq_mul, mul_one],
    exact submodule.mem_span_singleton_self _ },
  obtain ⟨a, ha⟩ := p_pow_smul_lift hp hM hz this,
  refine ⟨f1.some - a • z, by rw [smul_sub, sub_eq_zero, ha], _⟩,
  rw [mk_sub, mk_smul, (quotient.mk_eq_zero _).mpr $ submodule.mem_span_singleton_self _,
    smul_zero, sub_zero, f1.some_spec]
end

open finset multiset
omit dec hM

/--A finitely generated `p ^ ∞`-torsion module over a PID is isomorphic to a direct sum of some
  `R ⧸ R ∙ (p ^ e i)` for some `e i`.-/
theorem torsion_by_prime_power_decomposition (hN : module.is_torsion' N (submonoid.powers p))
  [h' : module.finite R N] :
  ∃ (d : ℕ) (k : fin d → ℕ), nonempty $ N ≃ₗ[R] ⨁ (i : fin d), R ⧸ R ∙ (p ^ (k i : ℕ)) :=
begin
  obtain ⟨d, s, hs⟩ := @module.finite.exists_fin _ _ _ _ _ h', use d, clear h',
  unfreezingI { induction d with d IH generalizing N },
  { use λ i, fin_zero_elim i,
    rw [set.range_eq_empty, submodule.span_empty] at hs,
    haveI : unique N := ⟨⟨0⟩, λ x, by { rw [← mem_bot _, hs], trivial }⟩,
    exact ⟨0⟩ },
  { haveI : Π x : N, decidable (x = 0), classical, apply_instance,
    obtain ⟨j, hj⟩ := exists_is_torsion_by hN d.succ d.succ_ne_zero s hs,
    let s' : fin d → N ⧸ R ∙ s j := submodule.quotient.mk ∘ s ∘ j.succ_above,
    obtain ⟨k, ⟨f⟩⟩ := IH _ s' _; clear IH,
    { have : ∀ i : fin d, ∃ x : N,
        p ^ k i • x = 0 ∧ f (submodule.quotient.mk x) = direct_sum.lof R _ _ i 1,
      { intro i,
        let fi := f.symm.to_linear_map.comp (direct_sum.lof _ _ _ i),
        obtain ⟨x, h0, h1⟩ := exists_smul_eq_zero_and_mk_eq hp hN hj fi, refine ⟨x, h0, _⟩, rw h1,
        simp only [linear_map.coe_comp, f.symm.coe_to_linear_map, f.apply_symm_apply] },
      refine ⟨_, ⟨(((
        @lequiv_prod_of_right_split_exact _ _ _ _ _ _ _ _ _ _ _ _
          ((f.trans ulift.module_equiv.{u u v}.symm).to_linear_map.comp $ mkq _)
          ((direct_sum.to_module _ _ _ $ λ i, (liftq_span_singleton.{u u} (p ^ k i)
            (linear_map.to_span_singleton _ _ _) (this i).some_spec.left : R ⧸ _ →ₗ[R] _)).comp
            ulift.module_equiv.to_linear_map)
          (R ∙ s j).injective_subtype _ _).symm.trans $
        ((quot_torsion_of_equiv_span_singleton _ _ _).symm.trans $
          quot_equiv_of_eq _ _ $ ideal.torsion_of_eq_span_pow_p_order hp hN _).prod $
          ulift.module_equiv).trans $
        (@direct_sum.lequiv_prod_direct_sum R _ _ _
          (λ i, R ⧸ R ∙ p ^ @option.rec _ (λ _, ℕ) (p_order hN $ s j) k i) _ _).symm).trans $
        direct_sum.lequiv_congr_left R (fin_succ_equiv d).symm⟩⟩,
      { rw [range_subtype, linear_equiv.to_linear_map_eq_coe, linear_equiv.ker_comp, ker_mkq] },
      { rw [linear_equiv.to_linear_map_eq_coe, ← f.comp_coe, linear_map.comp_assoc,
          linear_map.comp_assoc, ← linear_equiv.to_linear_map_eq_coe,
          linear_equiv.to_linear_map_symm_comp_eq, linear_map.comp_id,
          ← linear_map.comp_assoc, ← linear_map.comp_assoc],
        suffices : (f.to_linear_map.comp (R ∙ s j).mkq).comp _ = linear_map.id,
        { rw [← f.to_linear_map_eq_coe, this, linear_map.id_comp] },
        ext i : 3,
        simp only [linear_map.coe_comp, function.comp_app, mkq_apply],
        rw [linear_equiv.coe_to_linear_map, linear_map.id_apply, direct_sum.to_module_lof,
          liftq_span_singleton_apply, linear_map.to_span_singleton_one,
          ideal.quotient.mk_eq_mk, map_one, (this i).some_spec.right] } },
    { exact (mk_surjective _).forall.mpr
      (λ x, ⟨(@hN x).some, by rw [← quotient.mk_smul, (@hN x).some_spec, quotient.mk_zero]⟩) },
    { have hs' := congr_arg (submodule.map $ mkq $ R ∙ s j) hs,
      rw [submodule.map_span, submodule.map_top, range_mkq] at hs', simp only [mkq_apply] at hs',
      simp only [s'], rw [set.range_comp (_ ∘ s), fin.range_succ_above],
      rw [← set.range_comp, ← set.insert_image_compl_eq_range _ j, function.comp_apply,
        (quotient.mk_eq_zero _).mpr (submodule.mem_span_singleton_self _), span_insert_zero] at hs',
      exact hs' } }
end
end p_torsion

/--A finitely generated torsion module over a PID is isomorphic to a direct sum of some
  `R ⧸ R ∙ (p i ^ e i)` where the `p i ^ e i` are prime powers.-/
theorem equiv_direct_sum_of_is_torsion [h' : module.finite R N] (hN : module.is_torsion R N) :
  ∃ (ι : Type u) [fintype ι] (p : ι → R) (h : ∀ i, irreducible $ p i) (e : ι → ℕ),
  nonempty $ N ≃ₗ[R] ⨁ (i : ι), R ⧸ R ∙ (p i ^ e i) :=
begin
  obtain ⟨I, fI, _, p, hp, e, h⟩ := submodule.exists_is_internal_prime_power_torsion_of_pid hN,
  haveI := fI,
  have : ∀ i, ∃ (d : ℕ) (k : fin d → ℕ),
    nonempty $ torsion_by R N (p i ^ e i) ≃ₗ[R] ⨁ j, R ⧸ R ∙ (p i ^ k j),
  { haveI := is_noetherian_of_fg_of_noetherian' (module.finite_def.mp h'),
    haveI := λ i, is_noetherian_submodule' (torsion_by R N $ p i ^ e i),
    exact λ i, torsion_by_prime_power_decomposition (hp i)
      ((is_torsion'_powers_iff $ p i).mpr $ λ x, ⟨e i, smul_torsion_by _ _⟩) },
  classical,
  refine ⟨Σ i, fin (this i).some, infer_instance,
    λ ⟨i, j⟩, p i, λ ⟨i, j⟩, hp i, λ ⟨i, j⟩, (this i).some_spec.some j,
    ⟨(linear_equiv.of_bijective (direct_sum.coe_linear_map _) h).symm.trans $
      (dfinsupp.map_range.linear_equiv $ λ i, (this i).some_spec.some_spec.some).trans $
      (direct_sum.sigma_lcurry_equiv R).symm.trans
      (dfinsupp.map_range.linear_equiv $ λ i, quot_equiv_of_eq _ _ _)⟩⟩,
  cases i with i j, simp only
end

/--**Structure theorem of finitely generated modules over a PID** : A finitely generated
  module over a PID is isomorphic to the product of a free module and a direct sum of some
  `R ⧸ R ∙ (p i ^ e i)` where the `p i ^ e i` are prime powers.-/
theorem equiv_free_prod_direct_sum [h' : module.finite R N] :
  ∃ (n : ℕ) (ι : Type u) [fintype ι] (p : ι → R) (h : ∀ i, irreducible $ p i) (e : ι → ℕ),
  nonempty $ N ≃ₗ[R] (fin n →₀ R) × ⨁ (i : ι), R ⧸ R ∙ (p i ^ e i) :=
begin
  haveI := is_noetherian_of_fg_of_noetherian' (module.finite_def.mp h'),
  haveI := is_noetherian_submodule' (torsion R N),
  haveI := module.finite.of_surjective _ (torsion R N).mkq_surjective,
  obtain ⟨I, fI, p, hp, e, ⟨h⟩⟩ := equiv_direct_sum_of_is_torsion (@torsion_is_torsion R N _ _ _),
  obtain ⟨n, ⟨g⟩⟩ := @module.basis_of_finite_type_torsion_free' R _ _ _ (N ⧸ torsion R N) _ _ _ _,
  haveI : module.projective R (N ⧸ torsion R N) := module.projective_of_basis ⟨g⟩,
  obtain ⟨f, hf⟩ := module.projective_lifting_property _ linear_map.id (torsion R N).mkq_surjective,
  refine ⟨n, I, fI, p, hp, e,
    ⟨(lequiv_prod_of_right_split_exact (torsion R N).injective_subtype _ hf).symm.trans $
      (h.prod g).trans $ linear_equiv.prod_comm R _ _⟩⟩,
  rw [range_subtype, ker_mkq]
end
end module<|MERGE_RESOLUTION|>--- conflicted
+++ resolved
@@ -62,7 +62,6 @@
 `p i ^ e i`-torsion submodules for some primes `p i` and numbers `e i`.-/
 theorem submodule.is_internal_prime_power_torsion_of_pid
   [module.finite R M] (hM : module.is_torsion R M) :
-<<<<<<< HEAD
   direct_sum.is_internal (λ p : (factors $ module.torsion_ideal R M).to_finset,
     torsion_by R M
       (is_principal.generator (p : ideal R) ^ (factors $ module.torsion_ideal R M).count p)) :=
@@ -77,10 +76,7 @@
 `p i ^ e i`-torsion submodules for some primes `p i` and numbers `e i`.-/
 theorem submodule.exists_is_internal_prime_power_torsion_of_pid
   [module.finite R M] (hM : module.is_torsion R M) :
-  ∃ (ι : Type u) [fintype ι] [decidable_eq ι] (p : ι → R) [∀ i, irreducible $ p i] (e : ι → ℕ),
-=======
   ∃ (ι : Type u) [fintype ι] [decidable_eq ι] (p : ι → R) (h : ∀ i, irreducible $ p i) (e : ι → ℕ),
->>>>>>> 57e09a12
   by exactI direct_sum.is_internal (λ i, torsion_by R M $ p i ^ e i) :=
 begin
   refine ⟨_, _, _, _, _, _, submodule.is_internal_prime_power_torsion_of_pid hM⟩,
