--- conflicted
+++ resolved
@@ -15,10 +15,6 @@
 
 In this file we define
 
-<<<<<<< HEAD
-* `linear_map R M M₂`, `M →ₗ[R] M₂` : a linear map between two R-`module`s.
-* `is_linear_map R f` : predicate saying that `f : M → M₂` is a linear map.
-=======
 * `linear_map σ M M₂`, `M →ₛₗ[σ] M₂` : a semilinear map between two `module`s. Here,
   `σ` is a `ring_hom` from `R` to `R₂` and an `f : M →ₛₗ[σ] M₂` satisfies
   `f (c • x) = (σ c) • (f x)`. We recover plain linear maps by choosing `σ` to be `ring_hom.id R`.
@@ -41,7 +37,6 @@
 ## TODO
 
 * Parts of this file have not yet been generalized to semilinear maps (i.e. `compatible_smul`)
->>>>>>> a4b92a3f
 
 We then provide `linear_map` with the following instances:
 
@@ -61,15 +56,9 @@
 open_locale big_operators
 
 universes u u' v w x y z
-<<<<<<< HEAD
-variables {R : Type u} {k : Type u'} {S : Type v} {T : Type*}
-  {M : Type w} {M₂ : Type x} {M₃ : Type y} {N : Type*} {N₂ : Type*} {N₃ : Type*}
-  {ι : Type z}
-=======
 variables {R : Type*} {R₁ : Type*} {R₂ : Type*} {R₃ : Type*}
 variables {k : Type*} {S : Type*} {M : Type*} {M₁ : Type*} {M₂ : Type*} {M₃ : Type*}
 variables {N₁ : Type*} {N₂ : Type*} {N₃ : Type*} {N₄ : Type*} {ι : Type*}
->>>>>>> a4b92a3f
 
 /-- A map `f` between modules over a semiring is linear if it satisfies the two properties
 `f (x + y) = f x + f y` and `f (c • x) = c • f x`. The predicate `is_linear_map R f` asserts this
@@ -486,83 +475,93 @@
 variables [semiring R]
 variables [add_comm_monoid M] [add_comm_monoid M₂] [add_comm_monoid M₃]
 variables [add_comm_group N] [add_comm_group N₂] [add_comm_group N₃]
-variables [module R M] [module R M₂] [module R M₃]
-variables [module R N] [module R N₂] [module R N₃]
+variables [module R₁ M] [module R₂ M₂] [module R₃ M₃]
+variables [module R₁ N] [module R₂ N₂] [module R₃ N₃]
+variables {σ₁₂ : R →+* R₂} {σ₂₃ : R₂ →+* R₃} {σ₁₃ : R →+* R₃} [ring_hom_comp_triple σ₁₂ σ₂₃ σ₁₃]
 
 /-! ### Arithmetic on the codomain -/
 section arithmetic
 
 /-- The constant 0 map is linear. -/
-instance : has_zero (M →ₗ[R] M₂) :=
+instance : has_zero (M →ₛₗ[σ₁₂] M₂) :=
 ⟨{ to_fun := 0, map_add' := by simp, map_smul' := by simp }⟩
 
-@[simp] lemma zero_apply (x : M) : (0 : M →ₗ[R] M₂) x = 0 := rfl
-
-@[simp] theorem comp_zero (f : M →ₗ[R] M₂) : f.comp (0 : M₃ →ₗ[R] M) = 0 :=
-ext $ assume c, by rw [comp_apply, zero_apply, zero_apply, f.map_zero]
-
-@[simp] theorem zero_comp (f : M →ₗ[R] M₂) : (0 : M₂ →ₗ[R] M₃).comp f = 0 :=
-rfl
-
-instance : inhabited (M →ₗ[R] M₂) := ⟨0⟩
-
-@[simp] lemma default_def : default (M →ₗ[R] M₂) = 0 := rfl
+@[simp] lemma zero_apply (x : M) : (0 : M →ₛₗ[σ₁₂] M₂) x = 0 := rfl
+
+@[simp] theorem comp_zero (g : M₂ →ₛₗ[σ₂₃] M₃) : (g.comp (0 : M →ₛₗ[σ₁₂] M₂) : M →ₛₗ[σ₁₃] M₃) = 0 :=
+ext $ assume c, by rw [comp_apply, zero_apply, zero_apply, g.map_zero]
+
+@[simp] theorem zero_comp (f : M →ₛₗ[σ₁₂] M₂) : ((0 : M₂ →ₛₗ[σ₂₃] M₃).comp f : M →ₛₗ[σ₁₃] M₃) = 0 := rfl
+
+instance : inhabited (M →ₛₗ[σ₁₂] M₂) := ⟨0⟩
+
+@[simp] lemma default_def : default (M →ₛₗ[σ₁₂] M₂) = 0 := rfl
 
 /-- The sum of two linear maps is linear. -/
-instance : has_add (M →ₗ[R] M₂) :=
+instance : has_add (M →ₛₗ[σ₁₂] M₂) :=
 ⟨λ f g, { to_fun := f + g,
           map_add' := by simp [add_comm, add_left_comm], map_smul' := by simp [smul_add] }⟩
 
-@[simp] lemma add_apply (f g : M →ₗ[R] M₂) (x : M) : (f + g) x = f x + g x := rfl
-
-lemma add_comp (f : M →ₗ[R] M₂) (g h : M₂ →ₗ[R] M₃) :
-  (h + g).comp f = h.comp f + g.comp f := rfl
-
-lemma comp_add (f g : M →ₗ[R] M₂) (h : M₂ →ₗ[R] M₃) :
-  h.comp (f + g) = h.comp f + h.comp g := by { ext, simp }
+@[simp] lemma add_apply (f g : M →ₛₗ[σ₁₂] M₂) (x : M) : (f + g) x = f x + g x := rfl
+
+lemma add_comp (f : M →ₛₗ[σ₁₂] M₂) (g h : M₂ →ₛₗ[σ₂₃] M₃) :
+  ((h + g).comp f : M →ₛₗ[σ₁₃] M₃) = h.comp f + g.comp f := rfl
+
+lemma comp_add (f g : M →ₛₗ[σ₁₂] M₂) (h : M₂ →ₛₗ[σ₂₃] M₃) :
+  (h.comp (f + g) : M →ₛₗ[σ₁₃] M₃) = h.comp f + h.comp g :=
+ext $ λ _, h.map_add _ _
 
 /-- The type of linear maps is an additive monoid. -/
-instance : add_comm_monoid (M →ₗ[R] M₂) :=
+instance : add_comm_monoid (M →ₛₗ[σ₁₂] M₂) :=
 { zero := 0,
   add := (+),
   add_assoc := by intros; ext; simp [add_comm, add_left_comm],
   zero_add := by intros; ext; simp [add_comm, add_left_comm],
   add_zero := by intros; ext; simp [add_comm, add_left_comm],
   add_comm := by intros; ext; simp [add_comm, add_left_comm],
-  nsmul := λ n f, {
-    to_fun := λ x, n • (f x),
+  nsmul := λ n f,
+  { to_fun := λ x, n • (f x),
     map_add' := λ x y, by rw [f.map_add, smul_add],
-    map_smul' := λ c x, by rw [f.map_smul, smul_comm n c (f x)] },
-  nsmul_zero' := λ f, by { ext x, simp },
-  nsmul_succ' := λ n f, by { ext x, simp [nat.succ_eq_one_add, add_nsmul] } }
+    map_smul' := λ c x,
+    begin
+      rw [f.map_smulₛₗ],
+      simp [smul_comm n (σ₁₂ c) (f x)],
+    end },
+  nsmul_zero' := λ f, by { ext x, change 0 • f x = 0, simp only [zero_smul] },
+  nsmul_succ' := λ n f, linear_map.ext $ λ x,
+  begin
+    change n.succ • (f x) = f x + n • (f x),
+    simp [nat.succ_eq_one_add, add_nsmul],
+  end }
 
 /-- The negation of a linear map is linear. -/
-instance : has_neg (M →ₗ[R] N₂) :=
+instance : has_neg (M →ₛₗ[σ₁₂] N₃) :=
 ⟨λ f, { to_fun := -f, map_add' := by simp [add_comm], map_smul' := by simp }⟩
 
 @[simp] lemma neg_apply (f : M →ₗ[R] N₂) (x : M) : (- f) x = - f x := rfl
 
-@[simp] lemma neg_comp (f : M →ₗ[R] M₂) (g : M₂ →ₗ[R] N₃) : (- g).comp f = - g.comp f := rfl
-
-@[simp] lemma comp_neg (f : M →ₗ[R] N₂) (g : N₂ →ₗ[R] N₃) : g.comp (- f) = - g.comp f :=
-by { ext, simp }
+@[simp] lemma neg_comp (f : M →ₛₗ[σ₁₂] M₂) (g : M₂ →ₛₗ[σ₂₃] N₃) : (- g).comp f = - g.comp f := rfl
+
+@[simp] lemma comp_neg (f : M →ₛₗ[σ₁₂] N₂) (g : N₂ →ₛₗ[σ₂₃] N₃) : g.comp (- f) = - g.comp f :=
+ext $ λ _, g.map_neg _
 
 /-- The negation of a linear map is linear. -/
-instance : has_sub (M →ₗ[R] N₂) :=
+instance : has_sub (M →ₛₗ[σ₁₂] N₂) :=
 ⟨λ f g, { to_fun := f - g,
           map_add' := λ x y, by simp only [pi.sub_apply, map_add, add_sub_comm],
-          map_smul' := λ r x, by simp only [pi.sub_apply, map_smul, smul_sub] }⟩
-
-@[simp] lemma sub_apply (f g : M →ₗ[R] N₂) (x : M) : (f - g) x = f x - g x := rfl
-
-lemma sub_comp (f : M →ₗ[R] M₂) (g h : M₂ →ₗ[R] N₃) :
+          map_smul' := λ r x, by simp [pi.sub_apply, map_smul, smul_sub] }⟩
+
+@[simp] lemma sub_apply (f g : M →ₗ[σ₁₂] N₂) (x : M) : (f - g) x = f x - g x := rfl
+
+lemma sub_comp (f : M →ₗ[σ₁₂] M₂) (g h : M₂ →ₗ[σ₂₃] N₃) :
   (g - h).comp f = g.comp f - h.comp f := rfl
 
-lemma comp_sub (f g : M →ₗ[R] N₂) (h : N₂ →ₗ[R] N₃) :
-  h.comp (g - f) = h.comp g - h.comp f := by { ext, simp }
+lemma comp_sub (f g : M →ₗ[σ₁₂] N₂) (h : N₂ →ₗ[σ₂₃] N₃) :
+  h.comp (g - f) = h.comp g - h.comp f :=
+ext $ λ _, g.map_sub _ _
 
 /-- The type of linear maps is an additive group. -/
-instance : add_comm_group (M →ₗ[R] N₂) :=
+instance : add_comm_group (M →ₗ[σ₁₂] N₂) :=
 by refine
 { zero := 0,
   add := (+),
@@ -652,7 +651,7 @@
 by refine_struct { mul := (*), one := (1 : M →ₗ[R] M), npow := @npow_rec _ ⟨1⟩ ⟨(*)⟩ };
 intros; try { refl }; apply linear_map.ext; simp {proj := ff}
 
-instance _root_.module.End.semiring : semiring (M →ₗ[R] M) :=
+instance _root_.module.End.semiring : semiring (module.End R M) :=
 { mul := (*),
   one := (1 : M →ₗ[R] M),
   zero := 0,
