--- conflicted
+++ resolved
@@ -643,15 +643,10 @@
 ext $ λ _, h.map_sub _ _
 omit σ₁₃
 
-<<<<<<< HEAD
-@[simp] lemma inv_fun_eq_symm : e.inv_fun = e.symm := rfl
-@[simp] lemma coe_to_equiv_symm : ⇑e.to_equiv.symm = e.symm := rfl
-=======
 /-- The type of linear maps is an additive group. -/
 instance : add_comm_group (M →ₛₗ[σ₁₂] N₂) :=
 fun_like.coe_injective.add_comm_group _
   rfl (λ _ _, rfl) (λ _, rfl) (λ _ _, rfl) (λ _ _, rfl)  (λ _ _, rfl)
->>>>>>> c0a51cf2
 
 end arithmetic
 
