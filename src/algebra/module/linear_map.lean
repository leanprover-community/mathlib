--- conflicted
+++ resolved
@@ -250,12 +250,7 @@
 { map_add := map_add f }
 
 instance compatible_smul.int_module
-<<<<<<< HEAD
-  {S : Type*} [semiring S] [semimodule S M] [semimodule S M₂] : compatible_smul M M₂ ℤ S :=
-=======
-  {S : Type*} [semiring S] [module ℤ M]
-  [module S M] [module ℤ M₂] [module S M₂] : compatible_smul M M₂ ℤ S :=
->>>>>>> 46ceb36e
+  {S : Type*} [semiring S] [module S M] [module S M₂] : compatible_smul M M₂ ℤ S :=
 ⟨λ f c x, begin
   induction c using int.induction_on,
   case hz : { simp },
