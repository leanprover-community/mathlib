/-
Copyright (c) 2020 Anne Baanen. All rights reserved.
Released under Apache 2.0 license as described in the file LICENSE.
Authors: Nathaniel Thomas, Jeremy Avigad, Johannes Hölzl, Mario Carneiro, Anne Baanen,
  Frédéric Dupuis, Heather Macbeth
-/
import algebra.hom.group
import algebra.hom.group_action
import algebra.module.basic
import algebra.module.pi
import algebra.ring.comp_typeclasses
import algebra.star.basic

/-!
# (Semi)linear maps

In this file we define

* `linear_map σ M M₂`, `M →ₛₗ[σ] M₂` : a semilinear map between two `module`s. Here,
  `σ` is a `ring_hom` from `R` to `R₂` and an `f : M →ₛₗ[σ] M₂` satisfies
  `f (c • x) = (σ c) • (f x)`. We recover plain linear maps by choosing `σ` to be `ring_hom.id R`.
  This is denoted by `M →ₗ[R] M₂`. We also add the notation `M →ₗ⋆[R] M₂` for star-linear maps.

* `is_linear_map R f` : predicate saying that `f : M → M₂` is a linear map. (Note that this
  was not generalized to semilinear maps.)

We then provide `linear_map` with the following instances:

* `linear_map.add_comm_monoid` and `linear_map.add_comm_group`: the elementwise addition structures
  corresponding to addition in the codomain
* `linear_map.distrib_mul_action` and `linear_map.module`: the elementwise scalar action structures
  corresponding to applying the action in the codomain.
* `module.End.semiring` and `module.End.ring`: the (semi)ring of endomorphisms formed by taking the
  additive structure above with composition as multiplication.

## Implementation notes

To ensure that composition works smoothly for semilinear maps, we use the typeclasses
`ring_hom_comp_triple`, `ring_hom_inv_pair` and `ring_hom_surjective` from
`algebra/ring/comp_typeclasses`.

## Notation

* Throughout the file, we denote regular linear maps by `fₗ`, `gₗ`, etc, and semilinear maps
  by `f`, `g`, etc.

## TODO

* Parts of this file have not yet been generalized to semilinear maps (i.e. `compatible_smul`)

## Tags

linear map
-/

open function
open_locale big_operators

universes u u' v w x y z
variables {R : Type*} {R₁ : Type*} {R₂ : Type*} {R₃ : Type*}
variables {k : Type*} {S : Type*} {S₃ : Type*} {T : Type*}
variables {M : Type*} {M₁ : Type*} {M₂ : Type*} {M₃ : Type*}
variables {N₁ : Type*} {N₂ : Type*} {N₃ : Type*} {ι : Type*}

/-- A map `f` between modules over a semiring is linear if it satisfies the two properties
`f (x + y) = f x + f y` and `f (c • x) = c • f x`. The predicate `is_linear_map R f` asserts this
property. A bundled version is available with `linear_map`, and should be favored over
`is_linear_map` most of the time. -/
structure is_linear_map (R : Type u) {M : Type v} {M₂ : Type w}
  [semiring R] [add_comm_monoid M] [add_comm_monoid M₂] [module R M] [module R M₂]
  (f : M → M₂) : Prop :=
(map_add : ∀ x y, f (x + y) = f x + f y)
(map_smul : ∀ (c : R) x, f (c • x) = c • f x)

section

set_option old_structure_cmd true

/-- A map `f` between an `R`-module and an `S`-module over a ring homomorphism `σ : R →+* S`
is semilinear if it satisfies the two properties `f (x + y) = f x + f y` and
`f (c • x) = (σ c) • f x`. Elements of `linear_map σ M M₂` (available under the notation
`M →ₛₗ[σ] M₂`) are bundled versions of such maps. For plain linear maps (i.e. for which
`σ = ring_hom.id R`), the notation `M →ₗ[R] M₂` is available. An unbundled version of plain linear
maps is available with the predicate `is_linear_map`, but it should be avoided most of the time. -/
structure linear_map {R : Type*} {S : Type*} [semiring R] [semiring S] (σ : R →+* S)
  (M : Type*) (M₂ : Type*)
  [add_comm_monoid M] [add_comm_monoid M₂] [module R M] [module S M₂]
  extends add_hom M M₂ :=
(map_smul' : ∀ (r : R) (x : M), to_fun (r • x) = (σ r) • to_fun x)

/-- The `add_hom` underlying a `linear_map`. -/
add_decl_doc linear_map.to_add_hom

notation M ` →ₛₗ[`:25 σ:25 `] `:0 M₂:0 := linear_map σ M M₂
notation M ` →ₗ[`:25 R:25 `] `:0 M₂:0 := linear_map (ring_hom.id R) M M₂
notation M ` →ₗ⋆[`:25 R:25 `] `:0 M₂:0 := linear_map (star_ring_end R) M M₂

/-- `semilinear_map_class F σ M M₂` asserts `F` is a type of bundled `σ`-semilinear maps `M → M₂`.

See also `linear_map_class F R M M₂` for the case where `σ` is the identity map on `R`.

A map `f` between an `R`-module and an `S`-module over a ring homomorphism `σ : R →+* S`
is semilinear if it satisfies the two properties `f (x + y) = f x + f y` and
`f (c • x) = (σ c) • f x`. -/
class semilinear_map_class (F : Type*) {R S : out_param Type*} [semiring R] [semiring S]
  (σ : out_param $ R →+* S) (M M₂ : out_param Type*)
  [add_comm_monoid M] [add_comm_monoid M₂] [module R M] [module S M₂]
  extends add_hom_class F M M₂ :=
(map_smulₛₗ : ∀ (f : F) (r : R) (x : M), f (r • x) = (σ r) • f x)

end

-- `σ` becomes a metavariable but that's fine because it's an `out_param`
attribute [nolint dangerous_instance] semilinear_map_class.to_add_hom_class

export semilinear_map_class (map_smulₛₗ)
attribute [simp] map_smulₛₗ

/-- `linear_map_class F R M M₂` asserts `F` is a type of bundled `R`-linear maps `M → M₂`.

This is an abbreviation for `semilinear_map_class F (ring_hom.id R) M M₂`.
-/
abbreviation linear_map_class (F : Type*) (R M M₂ : out_param Type*)
  [semiring R] [add_comm_monoid M] [add_comm_monoid M₂] [module R M] [module R M₂] :=
semilinear_map_class F (ring_hom.id R) M M₂

namespace semilinear_map_class

variables (F : Type*)
variables [semiring R] [semiring S]
variables [add_comm_monoid M] [add_comm_monoid M₁] [add_comm_monoid M₂] [add_comm_monoid M₃]
variables [add_comm_monoid N₁] [add_comm_monoid N₂] [add_comm_monoid N₃]
variables [module R M] [module R M₂] [module S M₃]
variables {σ : R →+* S}

@[priority 100, nolint dangerous_instance] -- `σ` is an `out_param` so it's not dangerous
instance [semilinear_map_class F σ M M₃] : add_monoid_hom_class F M M₃ :=
{ coe := λ f, (f : M → M₃),
  map_zero := λ f, show f 0 = 0, by { rw [← zero_smul R (0 : M), map_smulₛₗ], simp },
  .. semilinear_map_class.to_add_hom_class F σ M M₃ }

@[priority 100, nolint dangerous_instance] -- `R` is an `out_param` so it's not dangerous
instance [linear_map_class F R M M₂] : distrib_mul_action_hom_class F R M M₂ :=
{ coe := λ f, (f : M → M₂),
  map_smul := λ f c x, by rw [map_smulₛₗ, ring_hom.id_apply],
  .. semilinear_map_class.add_monoid_hom_class F }

variables {F} (f : F) [i : semilinear_map_class F σ M M₃]
include i

lemma map_smul_inv {σ' : S →+* R} [ring_hom_inv_pair σ σ'] (c : S) (x : M) :
  c • f x = f (σ' c • x) :=
by simp

end semilinear_map_class

namespace linear_map

section add_comm_monoid

variables [semiring R] [semiring S]

section
variables [add_comm_monoid M] [add_comm_monoid M₁] [add_comm_monoid M₂] [add_comm_monoid M₃]
variables [add_comm_monoid N₁] [add_comm_monoid N₂] [add_comm_monoid N₃]
variables [module R M] [module R M₂] [module S M₃]
variables {σ : R →+* S}

instance : semilinear_map_class (M →ₛₗ[σ] M₃) σ M M₃ :=
{ coe := linear_map.to_fun,
  coe_injective' := λ f g h, by cases f; cases g; congr',
  map_add := linear_map.map_add',
  map_smulₛₗ := linear_map.map_smul' }

/-- Helper instance for when there's too many metavariables to apply `fun_like.has_coe_to_fun`
directly.
-/
instance : has_coe_to_fun (M →ₛₗ[σ] M₃) (λ _, M → M₃) := ⟨λ f, f⟩

/-- The `distrib_mul_action_hom` underlying a `linear_map`. -/
def to_distrib_mul_action_hom (f : M →ₗ[R] M₂) : distrib_mul_action_hom R M M₂ :=
{ map_zero' := show f 0 = 0, from map_zero f, ..f }

@[simp] lemma to_fun_eq_coe {f : M →ₛₗ[σ] M₃} : f.to_fun = (f : M → M₃) := rfl

@[ext] theorem ext {f g : M →ₛₗ[σ] M₃} (h : ∀ x, f x = g x) : f = g := fun_like.ext f g h

/-- Copy of a `linear_map` with a new `to_fun` equal to the old one. Useful to fix definitional
equalities. -/
protected def copy (f : M →ₛₗ[σ] M₃) (f' : M → M₃) (h : f' = ⇑f) : M →ₛₗ[σ] M₃ :=
{ to_fun := f',
  map_add' := h.symm ▸ f.map_add',
  map_smul' := h.symm ▸ f.map_smul' }

/-- See Note [custom simps projection]. -/
protected def simps.apply {R S : Type*} [semiring R] [semiring S] (σ : R →+* S)
  (M M₃ : Type*) [add_comm_monoid M] [add_comm_monoid M₃] [module R M] [module S M₃]
  (f : M →ₛₗ[σ] M₃) : M → M₃ := f

initialize_simps_projections linear_map (to_fun → apply)

@[simp] lemma coe_mk {σ : R →+* S} (f : M → M₃) (h₁ h₂) :
  ((linear_map.mk f h₁ h₂ : M →ₛₗ[σ] M₃) : M → M₃) = f := rfl

/-- Identity map as a `linear_map` -/
def id : M →ₗ[R] M :=
{ to_fun := id, ..distrib_mul_action_hom.id R }

lemma id_apply (x : M) :
  @id R M _ _ _ x = x := rfl

@[simp, norm_cast] lemma id_coe : ((linear_map.id : M →ₗ[R] M) : M → M) = _root_.id := rfl

end

section
variables [add_comm_monoid M] [add_comm_monoid M₁] [add_comm_monoid M₂] [add_comm_monoid M₃]
variables [add_comm_monoid N₁] [add_comm_monoid N₂] [add_comm_monoid N₃]
variables [module R M] [module R M₂] [module S M₃]
variables (σ : R →+* S)
variables (fₗ gₗ : M →ₗ[R] M₂) (f g : M →ₛₗ[σ] M₃)

theorem is_linear : is_linear_map R fₗ := ⟨fₗ.map_add', fₗ.map_smul'⟩

variables {fₗ gₗ f g σ}

theorem coe_injective : @injective (M →ₛₗ[σ] M₃) (M → M₃) coe_fn :=
fun_like.coe_injective

protected lemma congr_arg {x x' : M} : x = x' → f x = f x' :=
fun_like.congr_arg f

/-- If two linear maps are equal, they are equal at each point. -/
protected lemma congr_fun (h : f = g) (x : M) : f x = g x :=
fun_like.congr_fun h x

theorem ext_iff : f = g ↔ ∀ x, f x = g x :=
fun_like.ext_iff

@[simp] lemma mk_coe (f : M →ₛₗ[σ] M₃) (h₁ h₂) :
  (linear_map.mk f h₁ h₂ : M →ₛₗ[σ] M₃) = f := ext $ λ _, rfl

variables (fₗ gₗ f g)

protected lemma map_add (x y : M) : f (x + y) = f x + f y := map_add f x y
protected lemma map_zero : f 0 = 0 := map_zero f
-- TODO: `simp` isn't picking up `map_smulₛₗ` for `linear_map`s without specifying `map_smulₛₗ f`
@[simp] protected lemma map_smulₛₗ (c : R) (x : M) : f (c • x) = (σ c) • f x := map_smulₛₗ f c x
protected lemma map_smul (c : R) (x : M) : fₗ (c • x) = c • fₗ x := map_smul fₗ c x
protected lemma map_smul_inv {σ' : S →+* R} [ring_hom_inv_pair σ σ'] (c : S) (x : M) :
  c • f x = f (σ' c • x) :=
by simp

-- TODO: generalize to `zero_hom_class`
@[simp] lemma map_eq_zero_iff (h : function.injective f) {x : M} : f x = 0 ↔ x = 0 :=
⟨λ w, by { apply h, simp [w], }, λ w, by { subst w, simp, }⟩

section pointwise
open_locale pointwise

variables (M M₃ σ) {F : Type*} (h : F)

@[simp] lemma _root_.image_smul_setₛₗ [semilinear_map_class F σ M M₃] (c : R) (s : set M) :
  h '' (c • s) = (σ c) • h '' s :=
begin
  apply set.subset.antisymm,
  { rintros x ⟨y, ⟨z, zs, rfl⟩, rfl⟩,
    exact ⟨h z, set.mem_image_of_mem _ zs, (map_smulₛₗ _ _ _).symm ⟩ },
  { rintros x ⟨y, ⟨z, hz, rfl⟩, rfl⟩,
    exact (set.mem_image _ _ _).2 ⟨c • z, set.smul_mem_smul_set hz, map_smulₛₗ _ _ _⟩ }
end

lemma _root_.preimage_smul_setₛₗ [semilinear_map_class F σ M M₃] {c : R} (hc : is_unit c)
  (s : set M₃) : h ⁻¹' (σ c • s) = c • h ⁻¹' s :=
begin
  apply set.subset.antisymm,
  { rintros x ⟨y, ys, hy⟩,
    refine ⟨(hc.unit.inv : R) • x, _, _⟩,
    { simp only [←hy, smul_smul, set.mem_preimage, units.inv_eq_coe_inv, map_smulₛₗ h, ← map_mul,
        is_unit.coe_inv_mul, one_smul, map_one, ys] },
    { simp only [smul_smul, is_unit.mul_coe_inv, one_smul, units.inv_eq_coe_inv] } },
  { rintros x ⟨y, hy, rfl⟩,
    refine ⟨h y, hy, by simp only [ring_hom.id_apply, map_smulₛₗ h]⟩ }
end

variables (R M₂)

lemma _root_.image_smul_set [linear_map_class F R M M₂] (c : R) (s : set M) :
  h '' (c • s) = c • h '' s :=
image_smul_setₛₗ _ _ _ h c s

lemma _root_.preimage_smul_set [linear_map_class F R M M₂] {c : R} (hc : is_unit c) (s : set M₂) :
  h ⁻¹' (c • s) = c • h ⁻¹' s :=
preimage_smul_setₛₗ _ _ _ h hc s

end pointwise

variables (M M₂)
/--
A typeclass for `has_smul` structures which can be moved through a `linear_map`.
This typeclass is generated automatically from a `is_scalar_tower` instance, but exists so that
we can also add an instance for `add_comm_group.int_module`, allowing `z •` to be moved even if
`R` does not support negation.
-/
class compatible_smul (R S : Type*) [semiring S] [has_smul R M]
  [module S M] [has_smul R M₂] [module S M₂] :=
(map_smul : ∀ (fₗ : M →ₗ[S] M₂) (c : R) (x : M), fₗ (c • x) = c • fₗ x)
variables {M M₂}

@[priority 100]
instance is_scalar_tower.compatible_smul
  {R S : Type*} [semiring S] [has_smul R S]
  [has_smul R M] [module S M] [is_scalar_tower R S M]
  [has_smul R M₂] [module S M₂] [is_scalar_tower R S M₂] : compatible_smul M M₂ R S :=
⟨λ fₗ c x, by rw [← smul_one_smul S c x, ← smul_one_smul S c (fₗ x), map_smul]⟩

@[simp, priority 900]
lemma map_smul_of_tower {R S : Type*} [semiring S] [has_smul R M]
  [module S M] [has_smul R M₂] [module S M₂]
  [compatible_smul M M₂ R S] (fₗ : M →ₗ[S] M₂) (c : R) (x : M) :
  fₗ (c • x) = c • fₗ x :=
compatible_smul.map_smul fₗ c x

/-- convert a linear map to an additive map -/
def to_add_monoid_hom : M →+ M₃ :=
{ to_fun := f,
  map_zero' := f.map_zero,
  map_add' := f.map_add }

@[simp] lemma to_add_monoid_hom_coe : ⇑f.to_add_monoid_hom = f := rfl

section restrict_scalars

variables (R) [module S M] [module S M₂] [compatible_smul M M₂ R S]

/-- If `M` and `M₂` are both `R`-modules and `S`-modules and `R`-module structures
are defined by an action of `R` on `S` (formally, we have two scalar towers), then any `S`-linear
map from `M` to `M₂` is `R`-linear.

See also `linear_map.map_smul_of_tower`. -/
def restrict_scalars (fₗ : M →ₗ[S] M₂) : M →ₗ[R] M₂ :=
{ to_fun := fₗ,
  map_add' := fₗ.map_add,
  map_smul' := fₗ.map_smul_of_tower }

@[simp] lemma coe_restrict_scalars (fₗ : M →ₗ[S] M₂) : ⇑(restrict_scalars R fₗ) = fₗ :=
rfl

lemma restrict_scalars_apply (fₗ : M →ₗ[S] M₂) (x) : restrict_scalars R fₗ x = fₗ x :=
rfl

lemma restrict_scalars_injective :
  function.injective (restrict_scalars R : (M →ₗ[S] M₂) → (M →ₗ[R] M₂)) :=
λ fₗ gₗ h, ext (linear_map.congr_fun h : _)

@[simp]
lemma restrict_scalars_inj (fₗ gₗ : M →ₗ[S] M₂) :
  fₗ.restrict_scalars R = gₗ.restrict_scalars R ↔ fₗ = gₗ :=
(restrict_scalars_injective R).eq_iff

end restrict_scalars

variable {R}

@[simp] lemma map_sum {ι} {t : finset ι} {g : ι → M} :
  f (∑ i in t, g i) = (∑ i in t, f (g i)) :=
f.to_add_monoid_hom.map_sum _ _

theorem to_add_monoid_hom_injective :
  function.injective (to_add_monoid_hom : (M →ₛₗ[σ] M₃) → (M →+ M₃)) :=
λ f g h, ext $ add_monoid_hom.congr_fun h

/-- If two `σ`-linear maps from `R` are equal on `1`, then they are equal. -/
@[ext] theorem ext_ring {f g : R →ₛₗ[σ] M₃} (h : f 1 = g 1) : f = g :=
ext $ λ x, by rw [← mul_one x, ← smul_eq_mul, f.map_smulₛₗ, g.map_smulₛₗ, h]

theorem ext_ring_iff {σ : R →+* R} {f g : R →ₛₗ[σ] M} : f = g ↔ f 1 = g 1 :=
⟨λ h, h ▸ rfl, ext_ring⟩

@[ext] theorem ext_ring_op {σ : Rᵐᵒᵖ →+* S} {f g : R →ₛₗ[σ] M₃} (h : f 1 = g 1) : f = g :=
ext $ λ x, by rw [← one_mul x, ← op_smul_eq_mul, f.map_smulₛₗ, g.map_smulₛₗ, h]

end

/-- Interpret a `ring_hom` `f` as an `f`-semilinear map. -/
@[simps]
def _root_.ring_hom.to_semilinear_map (f : R →+* S) : R →ₛₗ[f] S :=
{ to_fun := f,
  map_smul' := f.map_mul,
  .. f}

section

variables [semiring R₁] [semiring R₂] [semiring R₃]
variables [add_comm_monoid M] [add_comm_monoid M₁] [add_comm_monoid M₂] [add_comm_monoid M₃]
variables {module_M₁ : module R₁ M₁} {module_M₂ : module R₂ M₂} {module_M₃ : module R₃ M₃}
variables {σ₁₂ : R₁ →+* R₂} {σ₂₃ : R₂ →+* R₃} {σ₁₃ : R₁ →+* R₃}
variables [ring_hom_comp_triple σ₁₂ σ₂₃ σ₁₃]
variables (f : M₂ →ₛₗ[σ₂₃] M₃) (g : M₁ →ₛₗ[σ₁₂] M₂)

include module_M₁ module_M₂ module_M₃
/-- Composition of two linear maps is a linear map -/
def comp : M₁ →ₛₗ[σ₁₃] M₃ :=
{ to_fun := f ∘ g,
  map_add' := by simp only [map_add, forall_const, eq_self_iff_true, comp_app],
  map_smul' := λ r x, by rw [comp_app, map_smulₛₗ, map_smulₛₗ, ring_hom_comp_triple.comp_apply] }
omit module_M₁ module_M₂ module_M₃

infixr ` ∘ₗ `:80 := @linear_map.comp _ _ _ _ _ _ _ _ _ _ _ _ _ _ _
  (ring_hom.id _) (ring_hom.id _) (ring_hom.id _) ring_hom_comp_triple.ids

include σ₁₃
lemma comp_apply (x : M₁) : f.comp g x = f (g x) := rfl
omit σ₁₃

include σ₁₃
@[simp, norm_cast] lemma coe_comp : (f.comp g : M₁ → M₃) = f ∘ g := rfl
omit σ₁₃

@[simp] theorem comp_id : f.comp id = f :=
linear_map.ext $ λ x, rfl

@[simp] theorem id_comp : id.comp f = f :=
linear_map.ext $ λ x, rfl

variables {f g} {f' : M₂ →ₛₗ[σ₂₃] M₃} {g' : M₁ →ₛₗ[σ₁₂] M₂}

include σ₁₃
theorem cancel_right (hg : function.surjective g) :
  f.comp g = f'.comp g ↔ f = f' :=
⟨λ h, ext $ hg.forall.2 (ext_iff.1 h), λ h, h ▸ rfl⟩

theorem cancel_left (hf : function.injective f) :
  f.comp g = f.comp g' ↔ g = g' :=
⟨λ h, ext $ λ x, hf $ by rw [← comp_apply, h, comp_apply], λ h, h ▸ rfl⟩
omit σ₁₃

end

variables [add_comm_monoid M] [add_comm_monoid M₁] [add_comm_monoid M₂] [add_comm_monoid M₃]

/-- If a function `g` is a left and right inverse of a linear map `f`, then `g` is linear itself. -/
def inverse [module R M] [module S M₂] {σ : R →+* S} {σ' : S →+* R} [ring_hom_inv_pair σ σ']
  (f : M →ₛₗ[σ] M₂) (g : M₂ → M) (h₁ : left_inverse g f) (h₂ : right_inverse g f) :
  M₂ →ₛₗ[σ'] M :=
by dsimp [left_inverse, function.right_inverse] at h₁ h₂; exact
  { to_fun := g,
    map_add' := λ x y, by { rw [← h₁ (g (x + y)), ← h₁ (g x + g y)]; simp [h₂] },
    map_smul' := λ a b, by { rw [← h₁ (g (a • b)), ← h₁ ((σ' a) • g b)], simp [h₂] } }

end add_comm_monoid

section add_comm_group

variables [semiring R] [semiring S] [add_comm_group M] [add_comm_group M₂]
variables {module_M : module R M} {module_M₂ : module S M₂} {σ : R →+* S}
variables (f : M →ₛₗ[σ] M₂)

protected lemma map_neg (x : M) : f (- x) = - f x := map_neg f x

protected lemma map_sub (x y : M) : f (x - y) = f x - f y := map_sub f x y

instance compatible_smul.int_module
  {S : Type*} [semiring S] [module S M] [module S M₂] : compatible_smul M M₂ ℤ S :=
⟨λ fₗ c x, begin
  induction c using int.induction_on,
  case hz : { simp },
  case hp : n ih { simp [add_smul, ih] },
  case hn : n ih { simp [sub_smul, ih] }
end⟩

instance compatible_smul.units {R S : Type*}
  [monoid R] [mul_action R M] [mul_action R M₂] [semiring S] [module S M] [module S M₂]
  [compatible_smul M M₂ R S] :
  compatible_smul M M₂ Rˣ S :=
⟨λ fₗ c x, (compatible_smul.map_smul fₗ (c : R) x : _)⟩

end add_comm_group

end linear_map

namespace module

/-- `g : R →+* S` is `R`-linear when the module structure on `S` is `module.comp_hom S g` . -/
@[simps]
def comp_hom.to_linear_map {R S : Type*} [semiring R] [semiring S] (g : R →+* S) :
  (by haveI := comp_hom S g; exact (R →ₗ[R] S)) :=
by exact
{ to_fun := (g : R → S),
  map_add' := g.map_add,
  map_smul' := g.map_mul }

end module

namespace distrib_mul_action_hom

variables [semiring R] [add_comm_monoid M] [add_comm_monoid M₂] [module R M] [module R M₂]

/-- A `distrib_mul_action_hom` between two modules is a linear map. -/
def to_linear_map (fₗ : M →+[R] M₂) : M →ₗ[R] M₂ := { ..fₗ }

instance : has_coe (M →+[R] M₂) (M →ₗ[R] M₂) := ⟨to_linear_map⟩

@[simp] lemma to_linear_map_eq_coe (f : M →+[R] M₂) :
  f.to_linear_map = ↑f :=
rfl

@[simp, norm_cast] lemma coe_to_linear_map (f : M →+[R] M₂) :
  ((f : M →ₗ[R] M₂) : M → M₂) = f :=
rfl

lemma to_linear_map_injective {f g : M →+[R] M₂} (h : (f : M →ₗ[R] M₂) = (g : M →ₗ[R] M₂)) :
  f = g :=
by { ext m, exact linear_map.congr_fun h m, }

end distrib_mul_action_hom

namespace is_linear_map

section add_comm_monoid
variables [semiring R] [add_comm_monoid M] [add_comm_monoid M₂]
variables [module R M] [module R M₂]
include R

/-- Convert an `is_linear_map` predicate to a `linear_map` -/
def mk' (f : M → M₂) (H : is_linear_map R f) : M →ₗ[R] M₂ :=
{ to_fun := f, map_add' := H.1, map_smul' := H.2 }

@[simp] theorem mk'_apply {f : M → M₂} (H : is_linear_map R f) (x : M) :
  mk' f H x = f x := rfl

lemma is_linear_map_smul {R M : Type*} [comm_semiring R] [add_comm_monoid M] [module R M]
  (c : R) :
  is_linear_map R (λ (z : M), c • z) :=
begin
  refine is_linear_map.mk (smul_add c) _,
  intros _ _,
  simp only [smul_smul, mul_comm]
end

lemma is_linear_map_smul' {R M : Type*} [semiring R] [add_comm_monoid M] [module R M] (a : M) :
  is_linear_map R (λ (c : R), c • a) :=
is_linear_map.mk (λ x y, add_smul x y a) (λ x y, mul_smul x y a)

variables {f : M → M₂} (lin : is_linear_map R f)
include M M₂ lin

lemma map_zero : f (0 : M) = (0 : M₂) := (lin.mk' f).map_zero

end add_comm_monoid

section add_comm_group

variables [semiring R] [add_comm_group M] [add_comm_group M₂]
variables [module R M] [module R M₂]
include R

lemma is_linear_map_neg :
  is_linear_map R (λ (z : M), -z) :=
is_linear_map.mk neg_add (λ x y, (smul_neg x y).symm)

variables {f : M → M₂} (lin : is_linear_map R f)
include M M₂ lin

lemma map_neg (x : M) : f (- x) = - f x := (lin.mk' f).map_neg x

lemma map_sub (x y) : f (x - y) = f x - f y := (lin.mk' f).map_sub x y

end add_comm_group

end is_linear_map

/-- Linear endomorphisms of a module, with associated ring structure
`module.End.semiring` and algebra structure `module.End.algebra`. -/
abbreviation module.End (R : Type u) (M : Type v)
  [semiring R] [add_comm_monoid M] [module R M] := M →ₗ[R] M

/-- Reinterpret an additive homomorphism as a `ℕ`-linear map. -/
def add_monoid_hom.to_nat_linear_map [add_comm_monoid M] [add_comm_monoid M₂] (f : M →+ M₂) :
  M →ₗ[ℕ] M₂ :=
{ to_fun := f, map_add' := f.map_add, map_smul' := map_nsmul f }

lemma add_monoid_hom.to_nat_linear_map_injective [add_comm_monoid M] [add_comm_monoid M₂] :
  function.injective (@add_monoid_hom.to_nat_linear_map M M₂ _ _) :=
by { intros f g h, ext, exact linear_map.congr_fun h x }

/-- Reinterpret an additive homomorphism as a `ℤ`-linear map. -/
def add_monoid_hom.to_int_linear_map [add_comm_group M] [add_comm_group M₂] (f : M →+ M₂) :
  M →ₗ[ℤ] M₂ :=
{ to_fun := f, map_add' := f.map_add, map_smul' := map_zsmul f }

lemma add_monoid_hom.to_int_linear_map_injective [add_comm_group M] [add_comm_group M₂] :
  function.injective (@add_monoid_hom.to_int_linear_map M M₂ _ _) :=
by { intros f g h, ext, exact linear_map.congr_fun h x }

@[simp] lemma add_monoid_hom.coe_to_int_linear_map [add_comm_group M] [add_comm_group M₂]
  (f : M →+ M₂) :
  ⇑f.to_int_linear_map = f := rfl

/-- Reinterpret an additive homomorphism as a `ℚ`-linear map. -/
def add_monoid_hom.to_rat_linear_map [add_comm_group M] [module ℚ M]
  [add_comm_group M₂] [module ℚ M₂] (f : M →+ M₂) :
  M →ₗ[ℚ] M₂ :=
{ map_smul' := map_rat_smul f, ..f }

lemma add_monoid_hom.to_rat_linear_map_injective
  [add_comm_group M] [module ℚ M] [add_comm_group M₂] [module ℚ M₂] :
  function.injective (@add_monoid_hom.to_rat_linear_map M M₂ _ _ _ _) :=
by { intros f g h, ext, exact linear_map.congr_fun h x }

@[simp] lemma add_monoid_hom.coe_to_rat_linear_map [add_comm_group M] [module ℚ M]
  [add_comm_group M₂] [module ℚ M₂] (f : M →+ M₂) :
  ⇑f.to_rat_linear_map = f := rfl

namespace linear_map

section has_smul

variables [semiring R] [semiring R₂] [semiring R₃]
variables [add_comm_monoid M] [add_comm_monoid M₂] [add_comm_monoid M₃]
variables [module R M] [module R₂ M₂] [module R₃ M₃]
variables {σ₁₂ : R →+* R₂} {σ₂₃ : R₂ →+* R₃} {σ₁₃ : R →+* R₃} [ring_hom_comp_triple σ₁₂ σ₂₃ σ₁₃]
variables [monoid S] [distrib_mul_action S M₂] [smul_comm_class R₂ S M₂]
variables [monoid S₃] [distrib_mul_action S₃ M₃] [smul_comm_class R₃ S₃ M₃]
variables [monoid T] [distrib_mul_action T M₂] [smul_comm_class R₂ T M₂]

instance : has_smul S (M →ₛₗ[σ₁₂] M₂) :=
⟨λ a f, { to_fun := a • f,
          map_add' := λ x y, by simp only [pi.smul_apply, f.map_add, smul_add],
          map_smul' := λ c x, by simp [pi.smul_apply, smul_comm (σ₁₂ c)] }⟩

@[simp] lemma smul_apply (a : S) (f : M →ₛₗ[σ₁₂] M₂) (x : M) : (a • f) x = a • f x := rfl

lemma coe_smul (a : S) (f : M →ₛₗ[σ₁₂] M₂) : ⇑(a • f) = a • f := rfl

instance [smul_comm_class S T M₂] : smul_comm_class S T (M →ₛₗ[σ₁₂] M₂) :=
⟨λ a b f, ext $ λ x, smul_comm _ _ _⟩

-- example application of this instance: if S -> T -> R are homomorphisms of commutative rings and
-- M and M₂ are R-modules then the S-module and T-module structures on Hom_R(M,M₂) are compatible.
instance [has_smul S T] [is_scalar_tower S T M₂] : is_scalar_tower S T (M →ₛₗ[σ₁₂] M₂) :=
{ smul_assoc := λ _ _ _, ext $ λ _, smul_assoc _ _ _ }

instance [distrib_mul_action Sᵐᵒᵖ M₂] [smul_comm_class R₂ Sᵐᵒᵖ M₂] [is_central_scalar S M₂] :
  is_central_scalar S (M →ₛₗ[σ₁₂] M₂) :=
{ op_smul_eq_smul := λ a b, ext $ λ x, op_smul_eq_smul _ _ }

end has_smul

/-! ### Arithmetic on the codomain -/
section arithmetic

variables [semiring R₁] [semiring R₂] [semiring R₃]
variables [add_comm_monoid M] [add_comm_monoid M₂] [add_comm_monoid M₃]
variables [add_comm_group N₁] [add_comm_group N₂] [add_comm_group N₃]
variables [module R₁ M] [module R₂ M₂] [module R₃ M₃]
variables [module R₁ N₁] [module R₂ N₂] [module R₃ N₃]
variables {σ₁₂ : R₁ →+* R₂} {σ₂₃ : R₂ →+* R₃} {σ₁₃ : R₁ →+* R₃} [ring_hom_comp_triple σ₁₂ σ₂₃ σ₁₃]

/-- The constant 0 map is linear. -/
instance : has_zero (M →ₛₗ[σ₁₂] M₂) :=
⟨{ to_fun := 0, map_add' := by simp, map_smul' := by simp }⟩

@[simp] lemma zero_apply (x : M) : (0 : M →ₛₗ[σ₁₂] M₂) x = 0 := rfl

@[simp] theorem comp_zero (g : M₂ →ₛₗ[σ₂₃] M₃) : (g.comp (0 : M →ₛₗ[σ₁₂] M₂) : M →ₛₗ[σ₁₃] M₃) = 0 :=
ext $ assume c, by rw [comp_apply, zero_apply, zero_apply, g.map_zero]

@[simp] theorem zero_comp (f : M →ₛₗ[σ₁₂] M₂) : ((0 : M₂ →ₛₗ[σ₂₃] M₃).comp f : M →ₛₗ[σ₁₃] M₃) = 0 :=
rfl

instance : inhabited (M →ₛₗ[σ₁₂] M₂) := ⟨0⟩

@[simp] lemma default_def : (default : (M →ₛₗ[σ₁₂] M₂)) = 0 := rfl

/-- The sum of two linear maps is linear. -/
instance : has_add (M →ₛₗ[σ₁₂] M₂) :=
⟨λ f g, { to_fun := f + g,
          map_add' := by simp [add_comm, add_left_comm],
          map_smul' := by simp [smul_add] }⟩

@[simp] lemma add_apply (f g : M →ₛₗ[σ₁₂] M₂) (x : M) : (f + g) x = f x + g x := rfl

lemma add_comp (f : M →ₛₗ[σ₁₂] M₂) (g h : M₂ →ₛₗ[σ₂₃] M₃) :
  ((h + g).comp f : M →ₛₗ[σ₁₃] M₃) = h.comp f + g.comp f := rfl

lemma comp_add (f g : M →ₛₗ[σ₁₂] M₂) (h : M₂ →ₛₗ[σ₂₃] M₃) :
  (h.comp (f + g) : M →ₛₗ[σ₁₃] M₃) = h.comp f + h.comp g :=
ext $ λ _, h.map_add _ _

/-- The type of linear maps is an additive monoid. -/
instance : add_comm_monoid (M →ₛₗ[σ₁₂] M₂) :=
fun_like.coe_injective.add_comm_monoid _ rfl (λ _ _, rfl) (λ _ _, rfl)

/-- The negation of a linear map is linear. -/
instance : has_neg (M →ₛₗ[σ₁₂] N₂) :=
⟨λ f, { to_fun := -f, map_add' := by simp [add_comm], map_smul' := by simp }⟩

@[simp] lemma neg_apply (f : M →ₛₗ[σ₁₂] N₂) (x : M) : (- f) x = - f x := rfl

include σ₁₃
@[simp] lemma neg_comp (f : M →ₛₗ[σ₁₂] M₂) (g : M₂ →ₛₗ[σ₂₃] N₃) : (- g).comp f = - g.comp f := rfl

@[simp] lemma comp_neg (f : M →ₛₗ[σ₁₂] N₂) (g : N₂ →ₛₗ[σ₂₃] N₃) : g.comp (- f) = - g.comp f :=
ext $ λ _, g.map_neg _
omit σ₁₃

/-- The negation of a linear map is linear. -/
instance : has_sub (M →ₛₗ[σ₁₂] N₂) :=
⟨λ f g, { to_fun := f - g,
          map_add' := λ x y, by simp only [pi.sub_apply, map_add, add_sub_add_comm],
          map_smul' := λ r x, by simp [pi.sub_apply, map_smul, smul_sub] }⟩

@[simp] lemma sub_apply (f g : M →ₛₗ[σ₁₂] N₂) (x : M) : (f - g) x = f x - g x := rfl

include σ₁₃
lemma sub_comp (f : M →ₛₗ[σ₁₂] M₂) (g h : M₂ →ₛₗ[σ₂₃] N₃) :
  (g - h).comp f = g.comp f - h.comp f := rfl

lemma comp_sub (f g : M →ₛₗ[σ₁₂] N₂) (h : N₂ →ₛₗ[σ₂₃] N₃) :
  h.comp (g - f) = h.comp g - h.comp f :=
ext $ λ _, h.map_sub _ _
omit σ₁₃

/-- The type of linear maps is an additive group. -/
instance : add_comm_group (M →ₛₗ[σ₁₂] N₂) :=
fun_like.coe_injective.add_comm_group _
  rfl (λ _ _, rfl) (λ _, rfl) (λ _ _, rfl) (λ _ _, rfl)  (λ _ _, rfl)

end arithmetic

section actions

variables [semiring R] [semiring R₂] [semiring R₃]
variables [add_comm_monoid M] [add_comm_monoid M₂] [add_comm_monoid M₃]
variables [module R M] [module R₂ M₂] [module R₃ M₃]
variables {σ₁₂ : R →+* R₂} {σ₂₃ : R₂ →+* R₃} {σ₁₃ : R →+* R₃} [ring_hom_comp_triple σ₁₂ σ₂₃ σ₁₃]

section has_smul
variables [monoid S] [distrib_mul_action S M₂] [smul_comm_class R₂ S M₂]
variables [monoid S₃] [distrib_mul_action S₃ M₃] [smul_comm_class R₃ S₃ M₃]
variables [monoid T] [distrib_mul_action T M₂] [smul_comm_class R₂ T M₂]

instance : distrib_mul_action S (M →ₛₗ[σ₁₂] M₂) :=
{ one_smul := λ f, ext $ λ _, one_smul _ _,
  mul_smul := λ c c' f, ext $ λ _, mul_smul _ _ _,
  smul_add := λ c f g, ext $ λ x, smul_add _ _ _,
  smul_zero := λ c, ext $ λ x, smul_zero _ }

include σ₁₃
theorem smul_comp (a : S₃) (g : M₂ →ₛₗ[σ₂₃] M₃) (f : M →ₛₗ[σ₁₂] M₂) :
  (a • g).comp f = a • (g.comp f) := rfl
omit σ₁₃

-- TODO: generalize this to semilinear maps
theorem comp_smul [module R M₂] [module R M₃] [smul_comm_class R S M₂] [distrib_mul_action S M₃]
  [smul_comm_class R S M₃] [compatible_smul M₃ M₂ S R]
  (g : M₃ →ₗ[R] M₂) (a : S) (f : M →ₗ[R] M₃) : g.comp (a • f) = a • (g.comp f) :=
ext $ λ x, g.map_smul_of_tower _ _

end has_smul

section module
variables [semiring S] [module S M₂] [smul_comm_class R₂ S M₂]

instance : module S (M →ₛₗ[σ₁₂] M₂) :=
{ add_smul := λ a b f, ext $ λ x, add_smul _ _ _,
  zero_smul := λ f, ext $ λ x, zero_smul _ _ }

instance [no_zero_smul_divisors S M₂] : no_zero_smul_divisors S (M →ₛₗ[σ₁₂] M₂) :=
coe_injective.no_zero_smul_divisors _ rfl coe_smul

end module

end actions

/-!
### Monoid structure of endomorphisms

Lemmas about `pow` such as `linear_map.pow_apply` appear in later files.
-/
section endomorphisms

variables [semiring R] [add_comm_monoid M] [add_comm_group N₁] [module R M] [module R N₁]

instance : has_one (module.End R M) := ⟨linear_map.id⟩
instance : has_mul (module.End R M) := ⟨linear_map.comp⟩

lemma one_eq_id : (1 : module.End R M) = id := rfl
lemma mul_eq_comp (f g : module.End R M) : f * g = f.comp g := rfl

@[simp] lemma one_apply (x : M) : (1 : module.End R M) x = x := rfl
@[simp] lemma mul_apply (f g : module.End R M) (x : M) : (f * g) x = f (g x) := rfl

lemma coe_one : ⇑(1 : module.End R M) = _root_.id := rfl
lemma coe_mul (f g : module.End R M) : ⇑(f * g) = f ∘ g := rfl

instance _root_.module.End.monoid : monoid (module.End R M) :=
{ mul := (*),
  one := (1 : M →ₗ[R] M),
  mul_assoc := λ f g h, linear_map.ext $ λ x, rfl,
  mul_one := comp_id,
  one_mul := id_comp }

instance _root_.module.End.semiring : semiring (module.End R M) :=
{ mul := (*),
  one := (1 : M →ₗ[R] M),
  zero := 0,
  add := (+),
  mul_zero := comp_zero,
  zero_mul := zero_comp,
  left_distrib := λ f g h, comp_add _ _ _,
  right_distrib := λ f g h, add_comp _ _ _,
<<<<<<< HEAD
=======
  nat_cast := λ n, n • 1,
  nat_cast_zero := add_monoid.nsmul_zero' _,
  nat_cast_succ := λ n, (add_monoid.nsmul_succ' n 1).trans (add_comm _ _),
>>>>>>> 0a3e8d38
  .. add_monoid_with_one.unary,
  .. _root_.module.End.monoid,
  .. linear_map.add_comm_monoid }

/-- See also `module.End.nat_cast_def`. -/
@[simp] lemma _root_.module.End.nat_cast_apply (n : ℕ) (m : M) :
  (↑n : module.End R M) m = n • m := rfl

instance _root_.module.End.ring : ring (module.End R N₁) :=
{ int_cast := λ z, z • 1,
  int_cast_of_nat := of_nat_zsmul _,
  int_cast_neg_succ_of_nat := zsmul_neg_succ_of_nat _,
  ..module.End.semiring, ..linear_map.add_comm_group }

/-- See also `module.End.int_cast_def`. -/
@[simp] lemma _root_.module.End.int_cast_apply (z : ℤ) (m : N₁) :
  (↑z : module.End R N₁) m = z • m := rfl

section
variables [monoid S] [distrib_mul_action S M] [smul_comm_class R S M]

instance _root_.module.End.is_scalar_tower :
  is_scalar_tower S (module.End R M) (module.End R M) := ⟨smul_comp⟩

instance _root_.module.End.smul_comm_class [has_smul S R] [is_scalar_tower S R M] :
  smul_comm_class S (module.End R M) (module.End R M) :=
⟨λ s _ _, (comp_smul _ s _).symm⟩

instance _root_.module.End.smul_comm_class' [has_smul S R] [is_scalar_tower S R M] :
  smul_comm_class (module.End R M) S (module.End R M) :=
smul_comm_class.symm _ _ _

end

/-! ### Action by a module endomorphism. -/

/-- The tautological action by `module.End R M` (aka `M →ₗ[R] M`) on `M`.

This generalizes `function.End.apply_mul_action`. -/
instance apply_module : module (module.End R M) M :=
{ smul := ($),
  smul_zero := linear_map.map_zero,
  smul_add := linear_map.map_add,
  add_smul := linear_map.add_apply,
  zero_smul := (linear_map.zero_apply : ∀ m, (0 : M →ₗ[R] M) m = 0),
  one_smul := λ _, rfl,
  mul_smul := λ _ _ _, rfl }

@[simp] protected lemma smul_def (f : module.End R M) (a : M) : f • a = f a := rfl

/-- `linear_map.apply_module` is faithful. -/
instance apply_has_faithful_smul : has_faithful_smul (module.End R M) M :=
⟨λ _ _, linear_map.ext⟩

instance apply_smul_comm_class : smul_comm_class R (module.End R M) M :=
{ smul_comm := λ r e m, (e.map_smul r m).symm }

instance apply_smul_comm_class' : smul_comm_class (module.End R M) R M :=
{ smul_comm := linear_map.map_smul }

instance apply_is_scalar_tower {R M : Type*} [comm_semiring R] [add_comm_monoid M] [module R M] :
  is_scalar_tower R (module.End R M) M :=
⟨λ t f m, rfl⟩

end endomorphisms

end linear_map

/-! ### Actions as module endomorphisms -/

namespace distrib_mul_action

variables (R M) [semiring R] [add_comm_monoid M] [module R M]
variables [monoid S] [distrib_mul_action S M] [smul_comm_class S R M]

/-- Each element of the monoid defines a linear map.

This is a stronger version of `distrib_mul_action.to_add_monoid_hom`. -/
@[simps]
def to_linear_map (s : S) : M →ₗ[R] M :=
{ to_fun := has_smul.smul s,
  map_add' := smul_add s,
  map_smul' := λ a b, smul_comm _ _ _ }

/-- Each element of the monoid defines a module endomorphism.

This is a stronger version of `distrib_mul_action.to_add_monoid_End`. -/
@[simps]
def to_module_End : S →* module.End R M :=
{ to_fun := to_linear_map R M,
  map_one' := linear_map.ext $ one_smul _,
  map_mul' := λ a b, linear_map.ext $ mul_smul _ _ }

end distrib_mul_action

namespace module

variables (R M) [semiring R] [add_comm_monoid M] [module R M]
variables [semiring S] [module S M] [smul_comm_class S R M]

/-- Each element of the semiring defines a module endomorphism.

This is a stronger version of `distrib_mul_action.to_module_End`. -/
@[simps]
def to_module_End : S →+* module.End R M :=
{ to_fun := distrib_mul_action.to_linear_map R M,
  map_zero' := linear_map.ext $ zero_smul _,
  map_add' := λ f g, linear_map.ext $ add_smul _ _,
  ..distrib_mul_action.to_module_End R M }

/-- The canonical (semi)ring isomorphism from `Rᵐᵒᵖ` to `module.End R R` induced by the right
multiplication. -/
@[simps]
def module_End_self : Rᵐᵒᵖ ≃+* module.End R R :=
{ to_fun := distrib_mul_action.to_linear_map R R,
  inv_fun := λ f, mul_opposite.op (f 1),
  left_inv := mul_one,
  right_inv := λ f, linear_map.ext_ring $ one_mul _,
  ..module.to_module_End R R }

/-- The canonical (semi)ring isomorphism from `R` to `module.End Rᵐᵒᵖ R` induced by the left
multiplication. -/
@[simps]
def module_End_self_op : R ≃+* module.End Rᵐᵒᵖ R :=
{ to_fun := distrib_mul_action.to_linear_map _ _,
  inv_fun := λ f, f 1,
  left_inv := mul_one,
  right_inv := λ f, linear_map.ext_ring_op $ mul_one _,
  ..module.to_module_End _ _ }

lemma End.nat_cast_def (n : ℕ) [add_comm_monoid N₁] [module R N₁] :
  (↑n : module.End R N₁) = module.to_module_End R N₁ n := rfl

lemma End.int_cast_def (z : ℤ) [add_comm_group N₁] [module R N₁] :
  (↑z : module.End R N₁) = module.to_module_End R N₁ z := rfl

end module<|MERGE_RESOLUTION|>--- conflicted
+++ resolved
@@ -811,12 +811,9 @@
   zero_mul := zero_comp,
   left_distrib := λ f g h, comp_add _ _ _,
   right_distrib := λ f g h, add_comp _ _ _,
-<<<<<<< HEAD
-=======
   nat_cast := λ n, n • 1,
   nat_cast_zero := add_monoid.nsmul_zero' _,
   nat_cast_succ := λ n, (add_monoid.nsmul_succ' n 1).trans (add_comm _ _),
->>>>>>> 0a3e8d38
   .. add_monoid_with_one.unary,
   .. _root_.module.End.monoid,
   .. linear_map.add_comm_monoid }
