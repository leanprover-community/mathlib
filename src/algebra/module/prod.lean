--- conflicted
+++ resolved
@@ -23,17 +23,6 @@
 @[simp] theorem smul_mk [has_scalar R M] [has_scalar R N]
   (a : R) (b : M) (c : N) : a • (b, c) = (a • b, a • c) := rfl
 
-<<<<<<< HEAD
-instance {r : semiring R} [add_comm_monoid M] [add_comm_monoid N]
-  [semimodule R M] [semimodule R N] : semimodule R (M × N) :=
-{ smul_add  := assume a p₁ p₂, mk.inj_iff.mpr ⟨smul_add _ _ _, smul_add _ _ _⟩,
-  add_smul  := assume a p₁ p₂, mk.inj_iff.mpr ⟨add_smul _ _ _, add_smul _ _ _⟩,
-  mul_smul  := assume a₁ a₂ p, mk.inj_iff.mpr ⟨mul_smul _ _ _, mul_smul _ _ _⟩,
-  one_smul  := assume ⟨b, c⟩, mk.inj_iff.mpr ⟨one_smul _ _, one_smul _ _⟩,
-  zero_smul := assume ⟨b, c⟩, mk.inj_iff.mpr ⟨zero_smul _ _, zero_smul _ _⟩,
-  smul_zero := assume a, mk.inj_iff.mpr ⟨smul_zero _, smul_zero _⟩,
-  .. prod.has_scalar }
-=======
 instance [has_scalar R S] [has_scalar S M] [has_scalar R M] [has_scalar S N] [has_scalar R N]
   [is_scalar_tower R S M] [is_scalar_tower R S N] : is_scalar_tower R S (M × N) :=
 ⟨λ x y z, mk.inj_iff.mpr ⟨smul_assoc _ _ _, smul_assoc _ _ _⟩⟩
@@ -57,12 +46,5 @@
 { add_smul  := λ a p₁ p₂, mk.inj_iff.mpr ⟨add_smul _ _ _, add_smul _ _ _⟩,
   zero_smul := λ ⟨b, c⟩, mk.inj_iff.mpr ⟨zero_smul _ _, zero_smul _ _⟩,
   .. prod.distrib_mul_action }
->>>>>>> d7a4f727
-
-instance {r : semiring R} {s : semiring S} [add_comm_monoid M] [add_comm_monoid N]
-  [semimodule R M] [semimodule R N] [semimodule S M] [semimodule S N]
-  [smul_comm_class R S M] [smul_comm_class R S N] :
-  smul_comm_class R S (M × N) :=
-{ smul_comm := λ r s x, mk.inj_iff.mpr ⟨smul_comm _ _ _, smul_comm _ _ _⟩ }
 
 end prod