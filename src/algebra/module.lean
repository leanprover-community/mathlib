/-
Copyright (c) 2015 Nathaniel Thomas. All rights reserved.
Released under Apache 2.0 license as described in the file LICENSE.
Authors: Nathaniel Thomas, Jeremy Avigad, Johannes Hölzl, Mario Carneiro

Modules over a ring.

## Implemetation notes


Throughout the `linear_map` section implicit `{}` brackets are often used instead of type class `[]` brackets.
This is done when the instances can be inferred because they are implicit arguments to the type `linear_map`.
When they can be inferred from the type it is faster to use this method than to use type class inference

-/

import algebra.ring algebra.big_operators group_theory.subgroup group_theory.group_action
open function

universes u v w x
variables {α : Type u} {β : Type v} {γ : Type w} {δ : Type x}

-- /-- Typeclass for types with a scalar multiplication operation, denoted `•` (`\bu`) -/
-- class has_scalar (α : Type u) (γ : Type v) := (smul : α → γ → γ)

-- infixr ` • `:73 := has_scalar.smul

/-- A semimodule is a generalization of vector spaces to a scalar semiring.
  It consists of a scalar semiring `α` and an additive monoid of "vectors" `β`,
  connected by a "scalar multiplication" operation `r • x : β`
  (where `r : α` and `x : β`) with some natural associativity and
  distributivity axioms similar to those on a ring. -/
class semimodule (α : Type u) (β : Type v) [semiring α]
  [add_comm_monoid β] extends distrib_mul_action α β :=
(add_smul : ∀(r s : α) (x : β), (r + s) • x = r • x + s • x)
(zero_smul : ∀x : β, (0 : α) • x = 0)

section semimodule
variables [R:semiring α] [add_comm_monoid β] [semimodule α β] (r s : α) (x y : β)
include R

theorem add_smul : (r + s) • x = r • x + s • x := semimodule.add_smul r s x
variables (α)
@[simp] theorem zero_smul : (0 : α) • x = 0 := semimodule.zero_smul α x

lemma smul_smul : r • s • x = (r * s) • x := (mul_smul _ _ _).symm

instance smul.is_add_monoid_hom {r : α} : is_add_monoid_hom (λ x : β, r • x) :=
{ map_add := smul_add _, map_zero := smul_zero _ }

lemma semimodule.eq_zero_of_zero_eq_one (zero_eq_one : (0 : α) = 1) : x = 0 :=
by rw [←one_smul α x, ←zero_eq_one, zero_smul]

end semimodule

/-- A module is a generalization of vector spaces to a scalar ring.
  It consists of a scalar ring `α` and an additive group of "vectors" `β`,
  connected by a "scalar multiplication" operation `r • x : β`
  (where `r : α` and `x : β`) with some natural associativity and
  distributivity axioms similar to those on a ring. -/
class module (α : Type u) (β : Type v) [ring α] [add_comm_group β] extends semimodule α β

structure module.core (α β) [ring α] [add_comm_group β] extends has_scalar α β :=
(smul_add : ∀(r : α) (x y : β), r • (x + y) = r • x + r • y)
(add_smul : ∀(r s : α) (x : β), (r + s) • x = r • x + s • x)
(mul_smul : ∀(r s : α) (x : β), (r * s) • x = r • s • x)
(one_smul : ∀x : β, (1 : α) • x = x)

def module.of_core {α β} [ring α] [add_comm_group β] (M : module.core α β) : module α β :=
by letI := M.to_has_scalar; exact
{ zero_smul := λ x,
    have (0 : α) • x + (0 : α) • x = (0 : α) • x + 0, by rw ← M.add_smul; simp,
    add_left_cancel this,
  smul_zero := λ r,
    have r • (0:β) + r • 0 = r • 0 + 0, by rw ← M.smul_add; simp,
    add_left_cancel this,
  ..M }

section module
variables [ring α] [add_comm_group β] [module α β] (r s : α) (x y : β)

@[simp] theorem neg_smul : -r • x = - (r • x) :=
eq_neg_of_add_eq_zero (by rw [← add_smul, add_left_neg, zero_smul])

variables (α)
theorem neg_one_smul (x : β) : (-1 : α) • x = -x := by simp
variables {α}

@[simp] theorem smul_neg : r • (-x) = -(r • x) :=
by rw [← neg_one_smul α, ← mul_smul, mul_neg_one, neg_smul]

theorem smul_sub (r : α) (x y : β) : r • (x - y) = r • x - r • y :=
by simp [smul_add]; rw smul_neg

theorem sub_smul (r s : α) (y : β) : (r - s) • y = r • y - s • y :=
by simp [add_smul]

end module

instance semiring.to_semimodule [r : semiring α] : semimodule α α :=
{ smul := (*),
  smul_add := mul_add,
  add_smul := add_mul,
  mul_smul := mul_assoc,
  one_smul := one_mul,
  zero_smul := zero_mul,
  smul_zero := mul_zero, ..r }

@[simp] lemma smul_eq_mul [semiring α] {a a' : α} : a • a' = a * a' := rfl

instance ring.to_module [r : ring α] : module α α :=
{ ..semiring.to_semimodule }

def is_ring_hom.to_module [ring α] [ring β] (f : α → β) [h : is_ring_hom f] : module α β :=
module.of_core
{ smul := λ r x, f r * x,
  smul_add := λ r x y, by unfold has_scalar.smul; rw [mul_add],
  add_smul := λ r s x, by unfold has_scalar.smul; rw [h.map_add, add_mul],
  mul_smul := λ r s x, by unfold has_scalar.smul; rw [h.map_mul, mul_assoc],
  one_smul := λ x, show f 1 * x = _, by rw [h.map_one, one_mul] }

class is_linear_map (α : Type u) {β : Type v} {γ : Type w}
  [ring α] [add_comm_group β] [add_comm_group γ] [module α β] [module α γ]
  (f : β → γ) : Prop :=
(add  : ∀x y, f (x + y) = f x + f y)
(smul : ∀(c : α) x, f (c • x) = c • f x)

structure linear_map (α : Type u) (β : Type v) (γ : Type w)
  [ring α] [add_comm_group β] [add_comm_group γ] [module α β] [module α γ] :=
(to_fun : β → γ)
(add  : ∀x y, to_fun (x + y) = to_fun x + to_fun y)
(smul : ∀(c : α) x, to_fun (c • x) = c • to_fun x)

infixr ` →ₗ `:25 := linear_map _
notation β ` →ₗ[`:25 α:25 `] `:0 γ:0 := linear_map α β γ

namespace linear_map

variables {rα : ring α} {gβ : add_comm_group β} {gγ : add_comm_group γ} {gδ : add_comm_group δ}
variables {mβ : module α β} {mγ : module α γ} {mδ : module α δ}
variables (f g : β →ₗ[α] γ)
include α mβ mγ

instance : has_coe_to_fun (β →ₗ[α] γ) := ⟨_, to_fun⟩

@[simp] lemma coe_mk (f : β → γ) (h₁ h₂) :
  ((linear_map.mk f h₁ h₂ : β →ₗ[α] γ) : β → γ) = f := rfl

theorem is_linear : is_linear_map α f := {..f}

@[extensionality] theorem ext {f g : β →ₗ[α] γ} (H : ∀ x, f x = g x) : f = g :=
by cases f; cases g; congr'; exact funext H

theorem ext_iff {f g : β →ₗ[α] γ} : f = g ↔ ∀ x, f x = g x :=
⟨by rintro rfl; simp, ext⟩

@[simp] lemma map_add (x y : β) : f (x + y) = f x + f y := f.add x y

@[simp] lemma map_smul (c : α) (x : β) : f (c • x) = c • f x := f.smul c x

@[simp] lemma map_zero : f 0 = 0 :=
by rw [← zero_smul α, map_smul f 0 0, zero_smul]

instance : is_add_group_hom f := { map_add := map_add f }

@[simp] lemma map_neg (x : β) : f (- x) = - f x :=
by rw [← neg_one_smul α, map_smul, neg_one_smul]

@[simp] lemma map_sub (x y : β) : f (x - y) = f x - f y :=
by simp [map_neg, map_add]

@[simp] lemma map_sum {ι} {t : finset ι} {g : ι → β} :
  f (t.sum g) = t.sum (λi, f (g i)) :=
(finset.sum_hom f).symm

include mδ

def comp (f : γ →ₗ[α] δ) (g : β →ₗ[α] γ) : β →ₗ[α] δ := ⟨f ∘ g, by simp, by simp⟩

@[simp] lemma comp_apply (f : γ →ₗ[α] δ) (g : β →ₗ[α] γ) (x : β) : f.comp g x = f (g x) := rfl

omit mγ mδ
variables [rα] [gβ] [mβ]

def id : β →ₗ[α] β := ⟨id, by simp, by simp⟩

@[simp] lemma id_apply (x : β) : @id α β _ _ _ x = x := rfl

end linear_map

namespace is_linear_map
variables [ring α] [add_comm_group β] [add_comm_group γ]
variables [module α β] [module α γ]
include α

def mk' (f : β → γ) (H : is_linear_map α f) : β →ₗ γ := {to_fun := f, ..H}

@[simp] theorem mk'_apply {f : β → γ} (H : is_linear_map α f) (x : β) :
  mk' f H x = f x := rfl

lemma is_linear_map_neg :
  is_linear_map α (λ (z : β), -z) :=
is_linear_map.mk neg_add (λ x y, (smul_neg x y).symm)

lemma is_linear_map_smul {α R : Type*} [add_comm_group α] [comm_ring R] [module R α] (c : R) :
  is_linear_map R (λ (z : α), c • z) :=
begin
  refine is_linear_map.mk (smul_add c) _,
  intros _ _,
  simp [smul_smul],
  ac_refl
end

--TODO: move
lemma is_linear_map_smul' {α R : Type*} [add_comm_group α] [comm_ring R] [module R α] (a : α) :
  is_linear_map R (λ (c : R), c • a) :=
begin
  refine is_linear_map.mk (λ x y, add_smul x y a) _,
  intros _ _,
  simp [smul_smul]
end

variables {f : β → γ} (lin : is_linear_map α f)
include β γ lin

@[simp] lemma map_zero : f (0 : β) = (0 : γ) :=
by rw [← zero_smul α (0 : β), lin.smul, zero_smul]

@[simp] lemma map_add (x y : β) : f (x + y) = f x + f y :=
by rw [lin.add]

@[simp] lemma map_neg (x : β) : f (- x) = - f x :=
by rw [← neg_one_smul α, lin.smul, neg_one_smul]

@[simp] lemma map_sub (x y : β) : f (x - y) = f x - f y :=
by simp [lin.map_neg, lin.map_add]

end is_linear_map

/-- A submodule of a module is one which is closed under vector operations.
  This is a sufficient condition for the subset of vectors in the submodule
  to themselves form a module. -/
structure submodule (α : Type u) (β : Type v) [ring α]
  [add_comm_group β] [module α β] : Type v :=
(carrier : set β)
(zero : (0:β) ∈ carrier)
(add : ∀ {x y}, x ∈ carrier → y ∈ carrier → x + y ∈ carrier)
(smul : ∀ (c:α) {x}, x ∈ carrier → c • x ∈ carrier)

namespace submodule
variables [ring α] [add_comm_group β] [add_comm_group γ]
variables [module α β] [module α γ]
variables (p p' : submodule α β)
variables {r : α} {x y : β}

instance : has_coe (submodule α β) (set β) := ⟨submodule.carrier⟩
instance : has_mem β (submodule α β) := ⟨λ x p, x ∈ (p : set β)⟩
@[simp] theorem mem_coe : x ∈ (p : set β) ↔ x ∈ p := iff.rfl

theorem ext' {s t : submodule α β} (h : (s : set β) = t) : s = t :=
by cases s; cases t; congr'

protected theorem ext'_iff {s t : submodule α β}  : (s : set β) = t ↔ s = t :=
⟨ext', λ h, h ▸ rfl⟩

@[extensionality] theorem ext {s t : submodule α β}
  (h : ∀ x, x ∈ s ↔ x ∈ t) : s = t := ext' $ set.ext h

@[simp] lemma zero_mem : (0 : β) ∈ p := p.zero

lemma add_mem (h₁ : x ∈ p) (h₂ : y ∈ p) : x + y ∈ p := p.add h₁ h₂

lemma smul_mem (r : α) (h : x ∈ p) : r • x ∈ p := p.smul r h

lemma neg_mem (hx : x ∈ p) : -x ∈ p := by rw ← neg_one_smul α; exact p.smul_mem _ hx

lemma sub_mem (hx : x ∈ p) (hy : y ∈ p) : x - y ∈ p := p.add_mem hx (p.neg_mem hy)

lemma neg_mem_iff : -x ∈ p ↔ x ∈ p :=
⟨λ h, by simpa using neg_mem p h, neg_mem p⟩

lemma add_mem_iff_left (h₁ : y ∈ p) : x + y ∈ p ↔ x ∈ p :=
⟨λ h₂, by simpa using sub_mem _ h₂ h₁, λ h₂, add_mem _ h₂ h₁⟩

lemma add_mem_iff_right (h₁ : x ∈ p) : x + y ∈ p ↔ y ∈ p :=
⟨λ h₂, by simpa using sub_mem _ h₂ h₁, add_mem _ h₁⟩

lemma sum_mem {ι : Type w} [decidable_eq ι] {t : finset ι} {f : ι → β} :
  (∀c∈t, f c ∈ p) → t.sum f ∈ p :=
finset.induction_on t (by simp [p.zero_mem]) (by simp [p.add_mem] {contextual := tt})

instance : has_add p := ⟨λx y, ⟨x.1 + y.1, add_mem _ x.2 y.2⟩⟩
instance : has_zero p := ⟨⟨0, zero_mem _⟩⟩
instance : has_neg p := ⟨λx, ⟨-x.1, neg_mem _ x.2⟩⟩
instance : has_scalar α p := ⟨λ c x, ⟨c • x.1, smul_mem _ c x.2⟩⟩

@[simp] lemma coe_add (x y : p) : (↑(x + y) : β) = ↑x + ↑y := rfl
@[simp] lemma coe_zero : ((0 : p) : β) = 0 := rfl
@[simp] lemma coe_neg (x : p) : ((-x : p) : β) = -x := rfl
@[simp] lemma coe_smul (r : α) (x : p) : ((r • x : p) : β) = r • ↑x := rfl

instance : add_comm_group p :=
by refine {add := (+), zero := 0, neg := has_neg.neg, ..};
  { intros, apply set_coe.ext, simp }

instance submodule_is_add_subgroup : is_add_subgroup (p : set β) :=
{ zero_mem := p.zero,
  add_mem  := p.add,
  neg_mem  := λ _, p.neg_mem }

lemma coe_sub (x y : p) : (↑(x - y) : β) = ↑x - ↑y := by simp

instance : module α p :=
by refine {smul := (•), ..};
   { intros, apply set_coe.ext, simp [smul_add, add_smul, mul_smul] }

protected def subtype : p →ₗ[α] β :=
by refine {to_fun := coe, ..}; simp [coe_smul]

@[simp] theorem subtype_apply (x : p) : p.subtype x = x := rfl

lemma subtype_eq_val (p : submodule α β) :
  ((submodule.subtype p) : p → β) = subtype.val := rfl

end submodule

@[reducible] def ideal (α : Type u) [comm_ring α] := submodule α α

namespace ideal
variables [comm_ring α] (I : ideal α) {a b : α}

protected lemma zero_mem : (0 : α) ∈ I := I.zero_mem

protected lemma add_mem : a ∈ I → b ∈ I → a + b ∈ I := I.add_mem

lemma neg_mem_iff : -a ∈ I ↔ a ∈ I := I.neg_mem_iff

lemma add_mem_iff_left : b ∈ I → (a + b ∈ I ↔ a ∈ I) := I.add_mem_iff_left

lemma add_mem_iff_right : a ∈ I → (a + b ∈ I ↔ b ∈ I) := I.add_mem_iff_right

protected lemma sub_mem : a ∈ I → b ∈ I → a - b ∈ I := I.sub_mem

lemma mul_mem_left : b ∈ I → a * b ∈ I := I.smul_mem _

lemma mul_mem_right (h : a ∈ I) : a * b ∈ I := mul_comm b a ▸ I.mul_mem_left h

end ideal

/-- A vector space is the same as a module, except the scalar ring is actually
  a field. (This adds commutativity of the multiplication and existence of inverses.)
  This is the traditional generalization of spaces like `ℝ^n`, which have a natural
  addition operation and a way to multiply them by real numbers, but no multiplication
  operation between vectors. -/
class vector_space (α : Type u) (β : Type v) [discrete_field α] [add_comm_group β] extends module α β

instance discrete_field.to_vector_space {α : Type*} [discrete_field α] : vector_space α α :=
{ .. ring.to_module }

/-- Subspace of a vector space. Defined to equal `submodule`. -/
@[reducible] def subspace (α : Type u) (β : Type v)
  [discrete_field α] [add_comm_group β] [vector_space α β] : Type v :=
submodule α β

instance subspace.vector_space {α β}
  {f : discrete_field α} [add_comm_group β] [vector_space α β]
  (p : subspace α β) : vector_space α p := {..submodule.module p}

namespace submodule

variables {R:discrete_field α} [add_comm_group β] [add_comm_group γ]
variables [vector_space α β] [vector_space α γ]
variables (p p' : submodule α β)
variables {r : α} {x y : β}
include R

set_option class.instance_max_depth 36

theorem smul_mem_iff (r0 : r ≠ 0) : r • x ∈ p ↔ x ∈ p :=
⟨λ h, by simpa [smul_smul, inv_mul_cancel r0] using p.smul_mem (r⁻¹) h,
 p.smul_mem r⟩

end submodule

namespace add_comm_monoid
open add_monoid

variables {M : Type*} [add_comm_monoid M]

instance : semimodule ℕ M :=
{ smul := smul,
  smul_add := λ _ _ _, smul_add _ _ _,
  add_smul := λ _ _ _, add_smul _ _ _,
  mul_smul := λ _ _ _, mul_smul _ _ _,
  one_smul := one_smul,
  zero_smul := zero_smul,
  smul_zero := smul_zero }

end add_comm_monoid

namespace add_comm_group

variables {M : Type*} [add_comm_group M]

instance : module ℤ M :=
{ smul := gsmul,
  smul_add := λ _ _ _, gsmul_add _ _ _,
  add_smul := λ _ _ _, add_gsmul _ _ _,
  mul_smul := λ _ _ _, gsmul_mul _ _ _,
  one_smul := one_gsmul,
  zero_smul := zero_gsmul,
  smul_zero := gsmul_zero }

end add_comm_group

def is_add_group_hom.to_linear_map [add_comm_group α] [add_comm_group β]
  (f : α → β) [is_add_group_hom f] : α →ₗ[ℤ] β :=
{ to_fun := f,
  add := is_add_hom.map_add f,
  smul := λ i x, int.induction_on i (by rw [zero_smul, zero_smul, is_add_group_hom.map_zero f])
    (λ i ih, by rw [add_smul, add_smul, is_add_hom.map_add f, ih, one_smul, one_smul])
    (λ i ih, by rw [sub_smul, sub_smul, is_add_group_hom.map_sub f, ih, one_smul, one_smul]) }

lemma module.smul_eq_smul {R : Type*} [ring R] {β : Type*} [add_comm_group β] [module R β]
  (n : ℕ) (b : β) : n • b = (n : R) • b :=
begin
  induction n with n ih,
  { rw [nat.cast_zero, zero_smul, zero_smul] },
  { change (n + 1) • b = (n + 1 : R) • b,
    rw [add_smul, add_smul, one_smul, ih, one_smul] }
end

<<<<<<< HEAD
@[simp] lemma finset.sum_const' {α : Type*} {R : Type*} [ring R] {β : Type*}
=======
lemma finset.sum_const' {α : Type*} (R : Type*) [ring R] {β : Type*}
>>>>>>> c9ba7a5c
  [add_comm_group β] [module R β] {s : finset α} (b : β) :
  finset.sum s (λ (a : α), b) = (finset.card s : R) • b :=
by rw [finset.sum_const, ← module.smul_eq_smul]; refl<|MERGE_RESOLUTION|>--- conflicted
+++ resolved
@@ -430,11 +430,7 @@
     rw [add_smul, add_smul, one_smul, ih, one_smul] }
 end
 
-<<<<<<< HEAD
-@[simp] lemma finset.sum_const' {α : Type*} {R : Type*} [ring R] {β : Type*}
-=======
 lemma finset.sum_const' {α : Type*} (R : Type*) [ring R] {β : Type*}
->>>>>>> c9ba7a5c
   [add_comm_group β] [module R β] {s : finset α} (b : β) :
   finset.sum s (λ (a : α), b) = (finset.card s : R) • b :=
 by rw [finset.sum_const, ← module.smul_eq_smul]; refl