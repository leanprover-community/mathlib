--- conflicted
+++ resolved
@@ -163,11 +163,7 @@
   rw fact at *, linarith,
 end
 
-<<<<<<< HEAD
-lemma char_p.char_field_eq_char_field {K L : Type*} [field K] [field L] (f : K →+* L) (p : ℕ) :
-=======
 lemma ring_hom.char_p_iff_char_p {K L : Type*} [field K] [field L] (f : K →+* L) (p : ℕ) :
->>>>>>> f7edbca4
   char_p K p ↔ char_p L p :=
 begin
   split;
