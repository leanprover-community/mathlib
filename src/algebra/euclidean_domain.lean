--- conflicted
+++ resolved
@@ -5,12 +5,8 @@
 -/
 
 import data.int.basic
-<<<<<<< HEAD
-import algebra.field
+import algebra.field.basic
 import algebra.gcd_monoid.basic
-=======
-import algebra.field.basic
->>>>>>> ee71ddfe
 
 /-!
 # Euclidean domains
