--- conflicted
+++ resolved
@@ -676,47 +676,6 @@
 lemma preimage_smul' {a : α} (ha : a ≠ 0) (t : set β) : (λ x, a • x) ⁻¹' t = a⁻¹ • t :=
 preimage_smul (units.mk0 a ha) t
 
-<<<<<<< HEAD
-lemma subset_smul_iff [group α] [mul_action α β] {a : α} {s t : set β} :
-  s ⊆ a • t ↔ a⁻¹ • s ⊆ t :=
-begin
-  refine ⟨λ h, _, λ h, _⟩,
-  { rw ←inv_smul_smul a t,
-    exact smul_set_mono h },
-  { rw ←smul_inv_smul a s,
-    exact smul_set_mono h }
-end
-
-lemma subset_smul_iff' [group_with_zero α] [mul_action α β] {a : α} (ha : a ≠ 0) {s t : set β} :
-  s ⊆ a • t ↔ a⁻¹ • s ⊆ t :=
-begin
-  refine ⟨λ h, _, λ h, _⟩,
-  { rw ←inv_smul_smul' ha t,
-    exact smul_set_mono h },
-  { rw ←smul_inv_smul' ha s,
-    exact smul_set_mono h }
-end
-
-lemma smul_subset_iff [group α] [mul_action α β] {a : α} {s t : set β} :
-  a • s ⊆ t ↔ s ⊆ a⁻¹ • t :=
-begin
-  refine ⟨λ h, _, λ h, _⟩,
-  { rw ←inv_smul_smul a s,
-    exact smul_set_mono h },
-  { rw ←smul_inv_smul a t,
-    exact smul_set_mono h }
-end
-
-lemma smul_subset_iff' [group_with_zero α] [mul_action α β] {a : α} (ha : a ≠ 0) {s t : set β} :
-  a • s ⊆ t ↔ s ⊆ a⁻¹ • t :=
-begin
-  refine ⟨λ h, _, λ h, _⟩,
-  { rw ←inv_smul_smul' ha s,
-    exact smul_set_mono h },
-  { rw ←smul_inv_smul' ha t,
-    exact smul_set_mono h }
-end
-=======
 lemma preimage_smul_inv' {a : α} (ha : a ≠ 0) (t : set β) :
   (λ x, a⁻¹ • x) ⁻¹' t = a • t :=
 preimage_smul ((units.mk0 a ha)⁻¹) t
@@ -732,7 +691,6 @@
 show _ ⊆ units.mk0 a ha • _ ↔ _, from subset_set_smul_iff
 
 end group_with_zero
->>>>>>> 8b238eb4
 
 end
 
