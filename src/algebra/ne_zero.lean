--- conflicted
+++ resolved
@@ -41,15 +41,9 @@
 
 @[simp] lemma zero_ne_one [ne_zero (1 : α)] : (0 : α) ≠ 1 := ne_zero.ne' (1 : α)
 @[simp] lemma one_ne_zero [ne_zero (1 : α)] : (1 : α) ≠ 0 := ne_zero.ne (1 : α)
-<<<<<<< HEAD
-@[field_simps] lemma two_ne_zero [has_add α] [ne_zero (2 : α)] : (2 : α) ≠ 0 := ne_zero.ne (2 : α)
-@[field_simps] lemma three_ne_zero [has_add α] [ne_zero (3 : α)] : (3 : α) ≠ 0 := ne_zero.ne (3 : α)
-@[field_simps] lemma four_ne_zero [has_add α] [ne_zero (4 : α)] : (4 : α) ≠ 0 := ne_zero.ne (4 : α)
-=======
 lemma two_ne_zero [has_add α] [ne_zero (2 : α)] : (2 : α) ≠ 0 := ne_zero.ne (2 : α)
 lemma three_ne_zero [has_add α] [ne_zero (3 : α)] : (3 : α) ≠ 0 := ne_zero.ne (3 : α)
 lemma four_ne_zero [has_add α] [ne_zero (4 : α)] : (4 : α) ≠ 0 := ne_zero.ne (4 : α)
->>>>>>> 71dbd401
 
 lemma ne_zero_of_eq_one [ne_zero (1 : α)] {a : α} (h : a = 1) : a ≠ 0 :=
 calc a = 1 : h
