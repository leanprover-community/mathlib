--- conflicted
+++ resolved
@@ -87,15 +87,11 @@
 lemma char_p_of_is_fraction_ring [char_p R p] : char_p K p :=
 char_p_of_injective_algebra_map (is_fraction_ring.injective R K) p
 
-<<<<<<< HEAD
-variables [is_domain R]
-=======
 /-- If `R` has characteristic `0`, then so does Frac(R). -/
 lemma char_zero_of_is_fraction_ring [char_zero R] : char_zero K :=
 @char_p.char_p_to_char_zero K _ (char_p_of_is_fraction_ring R 0)
 
-variables [integral_domain R]
->>>>>>> 26a0eebc
+variables [is_domain R]
 
 /-- If `R` has characteristic `p`, then so does `fraction_ring R`. -/
 instance char_p [char_p R p] : char_p (fraction_ring R) p :=
