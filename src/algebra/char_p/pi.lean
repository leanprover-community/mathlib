/-
Copyright (c) 2020 Kenny Lau. All rights reserved.
Released under Apache 2.0 license as described in the file LICENSE.
Authors: Kenny Lau
-/

import algebra.char_p.basic
import algebra.ring.pi

/-!
# Characteristic of semirings of functions
-/

universes u v

namespace char_p

instance pi (ι : Type u) [hi : nonempty ι] (R : Type v) [semiring R] (p : ℕ) [char_p R p] :
  char_p (ι → R) p :=
⟨λ x, let ⟨i⟩ := hi in iff.symm $ (char_p.cast_eq_zero_iff R p x).symm.trans
⟨λ h, funext $ λ j, show pi.eval_ring_hom (λ _, R) j (↑x : ι → R) = 0,
    by rw [ring_hom.map_nat_cast, h],
<<<<<<< HEAD
  λ h, (ring_hom.apply (λ _ : ι, R) i).map_nat_cast x ▸ by rw [h, ring_hom.map_zero]⟩⟩
=======
  λ h, (pi.eval_ring_hom (λ _, R) i).map_nat_cast x ▸ by rw [h, ring_hom.map_zero]⟩⟩
>>>>>>> 5360e476

-- diamonds
instance pi' (ι : Type u) [hi : nonempty ι] (R : Type v) [comm_ring R] (p : ℕ) [char_p R p] :
  char_p (ι → R) p :=
char_p.pi ι R p

end char_p<|MERGE_RESOLUTION|>--- conflicted
+++ resolved
@@ -20,11 +20,7 @@
 ⟨λ x, let ⟨i⟩ := hi in iff.symm $ (char_p.cast_eq_zero_iff R p x).symm.trans
 ⟨λ h, funext $ λ j, show pi.eval_ring_hom (λ _, R) j (↑x : ι → R) = 0,
     by rw [ring_hom.map_nat_cast, h],
-<<<<<<< HEAD
-  λ h, (ring_hom.apply (λ _ : ι, R) i).map_nat_cast x ▸ by rw [h, ring_hom.map_zero]⟩⟩
-=======
-  λ h, (pi.eval_ring_hom (λ _, R) i).map_nat_cast x ▸ by rw [h, ring_hom.map_zero]⟩⟩
->>>>>>> 5360e476
+  λ h, (pi.eval_ring_hom (λ _: ι, R) i).map_nat_cast x ▸ by rw [h, ring_hom.map_zero]⟩⟩
 
 -- diamonds
 instance pi' (ι : Type u) [hi : nonempty ι] (R : Type v) [comm_ring R] (p : ℕ) [char_p R p] :
