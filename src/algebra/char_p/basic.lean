/-
Copyright (c) 2018 Kenny Lau. All rights reserved.
Released under Apache 2.0 license as described in the file LICENSE.
Authors: Kenny Lau, Joey van Langen, Casper Putz
-/

import algebra.hom.iterate
import data.int.modeq
import data.nat.choose.dvd
import data.nat.choose.sum
import group_theory.order_of_element
import ring_theory.nilpotent
/-!
# Characteristic of semirings
-/

universes u v

variables (R : Type u)

<<<<<<< HEAD
/-- The generator of the kernel of the unique homomorphism ℕ → R for a semiring R -/
@[mk_iff]
class char_p [add_monoid_with_one R] (p : ℕ) : Prop :=
=======
/-- The generator of the kernel of the unique homomorphism ℕ → R for a semiring R.

*Warning*: for a semiring `R`, `char_p R 0` and `char_zero R` need not coincide.
* `char_p R 0` asks that only `0 : ℕ` maps to `0 : R` under the map `ℕ → R`;
* `char_zero R` requires an injection `ℕ ↪ R`.

For instance, endowing `{0, 1}` with addition given by `max` (i.e. `1` is absorbing), shows that
`char_zero {0, 1}` does not hold and yet `char_p {0, 1} 0` does.
This example is formalized in `counterexamples/char_p_zero_ne_char_zero`.
 -/
class char_p [add_monoid R] [has_one R] (p : ℕ) : Prop :=
>>>>>>> 4cf20164
(cast_eq_zero_iff [] : ∀ x:ℕ, (x:R) = 0 ↔ p ∣ x)

theorem char_p.cast_eq_zero [add_monoid_with_one R] (p : ℕ) [char_p R p] :
  (p:R) = 0 :=
(char_p.cast_eq_zero_iff R p p).2 (dvd_refl p)

@[simp] lemma char_p.cast_card_eq_zero [add_group_with_one R] [fintype R] :
  (fintype.card R : R) = 0 :=
by rw [← nsmul_one, card_nsmul_eq_zero]

lemma char_p.int_cast_eq_zero_iff [add_group_with_one R] (p : ℕ) [char_p R p]
  (a : ℤ) :
  (a : R) = 0 ↔ (p:ℤ) ∣ a :=
begin
  rcases lt_trichotomy a 0 with h|rfl|h,
  { rw [← neg_eq_zero, ← int.cast_neg, ← dvd_neg],
    lift -a to ℕ using neg_nonneg.mpr (le_of_lt h) with b,
    rw [int.cast_coe_nat, char_p.cast_eq_zero_iff R p, int.coe_nat_dvd] },
  { simp only [int.cast_zero, eq_self_iff_true, dvd_zero] },
  { lift a to ℕ using (le_of_lt h) with b,
    rw [int.cast_coe_nat, char_p.cast_eq_zero_iff R p, int.coe_nat_dvd] }
end

lemma char_p.int_coe_eq_int_coe_iff [add_group_with_one R] (p : ℕ) [char_p R p] (a b : ℤ) :
  (a : R) = (b : R) ↔ a ≡ b [ZMOD p] :=
by rw [eq_comm, ←sub_eq_zero, ←int.cast_sub,
       char_p.int_cast_eq_zero_iff R p, int.modeq_iff_dvd]

theorem char_p.eq [add_monoid_with_one R] {p q : ℕ} (c1 : char_p R p) (c2 : char_p R q) :
  p = q :=
nat.dvd_antisymm
  ((char_p.cast_eq_zero_iff R p q).1 (char_p.cast_eq_zero _ _))
  ((char_p.cast_eq_zero_iff R q p).1 (char_p.cast_eq_zero _ _))

instance char_p.of_char_zero [add_monoid_with_one R] [char_zero R] : char_p R 0 :=
⟨λ x, by rw [zero_dvd_iff, ← nat.cast_zero, nat.cast_inj]⟩

theorem char_p.exists [non_assoc_semiring R] : ∃ p, char_p R p :=
by letI := classical.dec_eq R; exact
classical.by_cases
  (assume H : ∀ p:ℕ, (p:R) = 0 → p = 0, ⟨0,
    ⟨λ x, by rw [zero_dvd_iff]; exact ⟨H x, by rintro rfl; simp⟩⟩⟩)
  (λ H, ⟨nat.find (not_forall.1 H), ⟨λ x,
    ⟨λ H1, nat.dvd_of_mod_eq_zero (by_contradiction $ λ H2,
      nat.find_min (not_forall.1 H)
        (nat.mod_lt x $ nat.pos_of_ne_zero $ not_of_not_imp $
          nat.find_spec (not_forall.1 H))
        (not_imp_of_and_not ⟨by rwa [← nat.mod_add_div x (nat.find (not_forall.1 H)),
          nat.cast_add, nat.cast_mul, of_not_not (not_not_of_not_imp $ nat.find_spec
            (not_forall.1 H)),
          zero_mul, add_zero] at H1, H2⟩)),
    λ H1, by rw [← nat.mul_div_cancel' H1, nat.cast_mul,
      of_not_not (not_not_of_not_imp $ nat.find_spec (not_forall.1 H)), zero_mul]⟩⟩⟩)

theorem char_p.exists_unique [non_assoc_semiring R] : ∃! p, char_p R p :=
let ⟨c, H⟩ := char_p.exists R in ⟨c, H, λ y H2, char_p.eq R H2 H⟩

theorem char_p.congr {R : Type u} [add_monoid_with_one R] {p : ℕ} (q : ℕ) [hq : char_p R q]
  (h : q = p) :
  char_p R p :=
h ▸ hq

/-- Noncomputable function that outputs the unique characteristic of a semiring. -/
noncomputable def ring_char [non_assoc_semiring R] : ℕ :=
classical.some (char_p.exists_unique R)

namespace ring_char
variables [non_assoc_semiring R]

theorem spec : ∀ x:ℕ, (x:R) = 0 ↔ ring_char R ∣ x :=
by letI := (classical.some_spec (char_p.exists_unique R)).1;
unfold ring_char; exact char_p.cast_eq_zero_iff R (ring_char R)

theorem eq (p : ℕ) [C : char_p R p] : ring_char R = p :=
((classical.some_spec (char_p.exists_unique R)).2 p C).symm

instance char_p : char_p R (ring_char R) :=
⟨spec R⟩

variables {R}

theorem of_eq {p : ℕ} (h : ring_char R = p) : char_p R p :=
char_p.congr (ring_char R) h

theorem eq_iff {p : ℕ} : ring_char R = p ↔ char_p R p :=
⟨of_eq, @eq R _ p⟩

theorem dvd {x : ℕ} (hx : (x : R) = 0) : ring_char R ∣ x :=
(spec R x).1 hx

@[simp]
lemma eq_zero [char_zero R] : ring_char R = 0 := eq R 0

end ring_char

theorem add_pow_char_of_commute [semiring R] {p : ℕ} [fact p.prime]
  [char_p R p] (x y : R) (h : commute x y) :
  (x + y)^p = x^p + y^p :=
begin
  rw [commute.add_pow h, finset.sum_range_succ_comm, tsub_self, pow_zero, nat.choose_self],
  rw [nat.cast_one, mul_one, mul_one], congr' 1,
  convert finset.sum_eq_single 0 _ _,
  { simp only [mul_one, one_mul, nat.choose_zero_right, tsub_zero, nat.cast_one, pow_zero] },
  { intros b h1 h2,
    suffices : (p.choose b : R) = 0, { rw this, simp },
    rw char_p.cast_eq_zero_iff R p,
    refine nat.prime.dvd_choose_self (pos_iff_ne_zero.mpr h2) _ (fact.out _),
    rwa ← finset.mem_range },
  { intro h1,
    contrapose! h1,
    rw finset.mem_range,
    exact nat.prime.pos (fact.out _) }
end

theorem add_pow_char_pow_of_commute [semiring R] {p : ℕ} [fact p.prime]
  [char_p R p] {n : ℕ} (x y : R) (h : commute x y) :
  (x + y) ^ (p ^ n) = x ^ (p ^ n) + y ^ (p ^ n) :=
begin
  induction n, { simp, },
  rw [pow_succ', pow_mul, pow_mul, pow_mul, n_ih],
  apply add_pow_char_of_commute, apply commute.pow_pow h,
end

theorem sub_pow_char_of_commute [ring R] {p : ℕ} [fact p.prime]
  [char_p R p] (x y : R) (h : commute x y) :
  (x - y)^p = x^p - y^p :=
begin
  rw [eq_sub_iff_add_eq, ← add_pow_char_of_commute _ _ _ (commute.sub_left h rfl)],
  simp, repeat {apply_instance},
end

theorem sub_pow_char_pow_of_commute [ring R] {p : ℕ} [fact p.prime]
  [char_p R p] {n : ℕ} (x y : R) (h : commute x y) :
  (x - y) ^ (p ^ n) = x ^ (p ^ n) - y ^ (p ^ n) :=
begin
  induction n, { simp, },
  rw [pow_succ', pow_mul, pow_mul, pow_mul, n_ih],
  apply sub_pow_char_of_commute, apply commute.pow_pow h,
end

theorem add_pow_char [comm_semiring R] {p : ℕ} [fact p.prime]
  [char_p R p] (x y : R) : (x + y)^p = x^p + y^p :=
add_pow_char_of_commute _ _ _ (commute.all _ _)

theorem add_pow_char_pow [comm_semiring R] {p : ℕ} [fact p.prime]
  [char_p R p] {n : ℕ} (x y : R) :
  (x + y) ^ (p ^ n) = x ^ (p ^ n) + y ^ (p ^ n) :=
add_pow_char_pow_of_commute _ _ _ (commute.all _ _)

theorem sub_pow_char [comm_ring R] {p : ℕ} [fact p.prime]
  [char_p R p] (x y : R) : (x - y)^p = x^p - y^p :=
sub_pow_char_of_commute _ _ _ (commute.all _ _)

theorem sub_pow_char_pow [comm_ring R] {p : ℕ} [fact p.prime]
  [char_p R p] {n : ℕ} (x y : R) :
  (x - y) ^ (p ^ n) = x ^ (p ^ n) - y ^ (p ^ n) :=
sub_pow_char_pow_of_commute _ _ _ (commute.all _ _)

lemma eq_iff_modeq_int [ring R] (p : ℕ) [char_p R p] (a b : ℤ) :
  (a : R) = b ↔ a ≡ b [ZMOD p] :=
by rw [eq_comm, ←sub_eq_zero, ←int.cast_sub,
       char_p.int_cast_eq_zero_iff R p, int.modeq_iff_dvd]

lemma char_p.neg_one_ne_one [ring R] (p : ℕ) [char_p R p] [fact (2 < p)] :
  (-1 : R) ≠ (1 : R) :=
begin
  suffices : (2 : R) ≠ 0,
  { symmetry, rw [ne.def, ← sub_eq_zero, sub_neg_eq_add], exact this },
  assume h,
  rw [show (2 : R) = (2 : ℕ), by norm_cast] at h,
  have := (char_p.cast_eq_zero_iff R p 2).mp h,
  have := nat.le_of_dvd dec_trivial this,
  rw fact_iff at *, linarith,
end

lemma char_p.neg_one_pow_char [comm_ring R] (p : ℕ) [char_p R p] [fact p.prime] :
  (-1 : R) ^ p = -1 :=
begin
  rw eq_neg_iff_add_eq_zero,
  nth_rewrite 1 ← one_pow p,
  rw [← add_pow_char, add_left_neg, zero_pow (fact.out (nat.prime p)).pos],
end

lemma char_p.neg_one_pow_char_pow [comm_ring R] (p n : ℕ) [char_p R p] [fact p.prime] :
  (-1 : R) ^ p ^ n = -1 :=
begin
  rw eq_neg_iff_add_eq_zero,
  nth_rewrite 1 ← one_pow (p ^ n),
  rw [← add_pow_char_pow, add_left_neg, zero_pow (pow_pos (fact.out (nat.prime p)).pos _)],
end

lemma ring_hom.char_p_iff_char_p {K L : Type*} [division_ring K] [semiring L] [nontrivial L]
  (f : K →+* L) (p : ℕ) :
  char_p K p ↔ char_p L p :=
by simp only [char_p_iff, ← f.injective.eq_iff, map_nat_cast f, f.map_zero]

section frobenius

section comm_semiring

variables [comm_semiring R] {S : Type v} [comm_semiring S] (f : R →* S) (g : R →+* S)
  (p : ℕ) [fact p.prime] [char_p R p] [char_p S p] (x y : R)

/-- The frobenius map that sends x to x^p -/
def frobenius : R →+* R :=
{ to_fun := λ x, x^p,
  map_one' := one_pow p,
  map_mul' := λ x y, mul_pow x y p,
  map_zero' := zero_pow (fact.out (nat.prime p)).pos,
  map_add' := add_pow_char R }

variable {R}

theorem frobenius_def : frobenius R p x = x ^ p := rfl

theorem iterate_frobenius (n : ℕ) : (frobenius R p)^[n] x = x ^ p ^ n :=
begin
  induction n, {simp},
  rw [function.iterate_succ', pow_succ', pow_mul, function.comp_apply, frobenius_def, n_ih]
end

theorem frobenius_mul : frobenius R p (x * y) = frobenius R p x * frobenius R p y :=
(frobenius R p).map_mul x y

theorem frobenius_one : frobenius R p 1 = 1 := one_pow _

theorem monoid_hom.map_frobenius : f (frobenius R p x) = frobenius S p (f x) :=
f.map_pow x p

theorem ring_hom.map_frobenius : g (frobenius R p x) = frobenius S p (g x) :=
g.map_pow x p

theorem monoid_hom.map_iterate_frobenius (n : ℕ) :
  f (frobenius R p^[n] x) = (frobenius S p^[n] (f x)) :=
function.semiconj.iterate_right (f.map_frobenius p) n x

theorem ring_hom.map_iterate_frobenius (n : ℕ) :
  g (frobenius R p^[n] x) = (frobenius S p^[n] (g x)) :=
g.to_monoid_hom.map_iterate_frobenius p x n

theorem monoid_hom.iterate_map_frobenius (f : R →* R) (p : ℕ) [fact p.prime] [char_p R p] (n : ℕ) :
  f^[n] (frobenius R p x) = frobenius R p (f^[n] x) :=
f.iterate_map_pow _ _ _

theorem ring_hom.iterate_map_frobenius (f : R →+* R) (p : ℕ) [fact p.prime] [char_p R p] (n : ℕ) :
  f^[n] (frobenius R p x) = frobenius R p (f^[n] x) :=
f.iterate_map_pow _ _ _

variable (R)

theorem frobenius_zero : frobenius R p 0 = 0 := (frobenius R p).map_zero

theorem frobenius_add : frobenius R p (x + y) = frobenius R p x + frobenius R p y :=
(frobenius R p).map_add x y

theorem frobenius_nat_cast (n : ℕ) : frobenius R p n = n := map_nat_cast (frobenius R p) n

open_locale big_operators
variables {R}

lemma list_sum_pow_char (l : list R) : l.sum ^ p = (l.map (^ p)).sum :=
(frobenius R p).map_list_sum _

lemma multiset_sum_pow_char (s : multiset R) : s.sum ^ p = (s.map (^ p)).sum :=
(frobenius R p).map_multiset_sum _

lemma sum_pow_char {ι : Type*} (s : finset ι) (f : ι → R) :
  (∑ i in s, f i) ^ p = ∑ i in s, f i ^ p :=
(frobenius R p).map_sum _ _

end comm_semiring

section comm_ring

variables [comm_ring R] {S : Type v} [comm_ring S] (f : R →* S) (g : R →+* S)
  (p : ℕ) [fact p.prime] [char_p R p]  [char_p S p] (x y : R)

theorem frobenius_neg : frobenius R p (-x) = -frobenius R p x := (frobenius R p).map_neg x

theorem frobenius_sub : frobenius R p (x - y) = frobenius R p x - frobenius R p y :=
(frobenius R p).map_sub x y

end comm_ring

end frobenius

theorem frobenius_inj [comm_ring R] [is_reduced R]
  (p : ℕ) [fact p.prime] [char_p R p] :
  function.injective (frobenius R p) :=
λ x h H, by { rw ← sub_eq_zero at H ⊢, rw ← frobenius_sub at H, exact is_reduced.eq_zero _ ⟨_,H⟩ }

namespace char_p

section
variables [ring R]

lemma char_p_to_char_zero (R : Type*) [add_left_cancel_monoid R] [has_one R] [char_p R 0] :
  char_zero R :=
char_zero_of_inj_zero $
  λ n h0, eq_zero_of_zero_dvd ((cast_eq_zero_iff R 0 n).mp h0)

lemma cast_eq_mod (p : ℕ) [char_p R p] (k : ℕ) : (k : R) = (k % p : ℕ) :=
calc (k : R) = ↑(k % p + p * (k / p)) : by rw [nat.mod_add_div]
         ... = ↑(k % p)               : by simp [cast_eq_zero]

theorem char_ne_zero_of_fintype (p : ℕ) [hc : char_p R p] [fintype R] : p ≠ 0 :=
assume h : p = 0,
<<<<<<< HEAD
have char_zero R := @char_p_to_char_zero R _ (h ▸ hc),
absurd (@nat.cast_injective R _ this) (not_injective_infinite_fintype coe)
=======
have char_zero R := @char_p_to_char_zero R _ _ (h ▸ hc),
absurd (@nat.cast_injective R _ _ this) (not_injective_infinite_fintype coe)
>>>>>>> 4cf20164

end

section semiring
open nat

variables [non_assoc_semiring R]

theorem char_ne_one [nontrivial R] (p : ℕ) [hc : char_p R p] : p ≠ 1 :=
assume hp : p = 1,
have ( 1 : R) = 0, by simpa using (cast_eq_zero_iff R p 1).mpr (hp ▸ dvd_refl p),
absurd this one_ne_zero

section no_zero_divisors

variable [no_zero_divisors R]

theorem char_is_prime_of_two_le (p : ℕ) [hc : char_p R p] (hp : 2 ≤ p) : nat.prime p :=
suffices ∀d ∣ p, d = 1 ∨ d = p, from nat.prime_def_lt''.mpr ⟨hp, this⟩,
assume (d : ℕ) (hdvd : ∃ e, p = d * e),
let ⟨e, hmul⟩ := hdvd in
have (p : R) = 0, from (cast_eq_zero_iff R p p).mpr (dvd_refl p),
have (d : R) * e = 0, from (@cast_mul R _ d e) ▸ (hmul ▸ this),
or.elim (eq_zero_or_eq_zero_of_mul_eq_zero this)
  (assume hd : (d : R) = 0,
  have p ∣ d, from (cast_eq_zero_iff R p d).mp hd,
  show d = 1 ∨ d = p, from or.inr (dvd_antisymm ⟨e, hmul⟩ this))
  (assume he : (e : R) = 0,
  have p ∣ e, from (cast_eq_zero_iff R p e).mp he,
  have e ∣ p, from dvd_of_mul_left_eq d (eq.symm hmul),
  have e = p, from dvd_antisymm ‹e ∣ p› ‹p ∣ e›,
  have h₀ : p > 0, from gt_of_ge_of_gt hp (nat.zero_lt_succ 1),
  have d * p = 1 * p, by rw ‹e = p› at hmul; rw [one_mul]; exact eq.symm hmul,
  show d = 1 ∨ d = p, from or.inl (eq_of_mul_eq_mul_right h₀ this))

section nontrivial

variables [nontrivial R]

theorem char_is_prime_or_zero (p : ℕ) [hc : char_p R p] : nat.prime p ∨ p = 0 :=
match p, hc with
| 0,     _  := or.inr rfl
| 1,     hc := absurd (eq.refl (1 : ℕ)) (@char_ne_one R _ _ (1 : ℕ) hc)
| (m+2), hc := or.inl (@char_is_prime_of_two_le R _ _ (m+2) hc (nat.le_add_left 2 m))
end

lemma char_is_prime_of_pos (p : ℕ) [h : fact (0 < p)] [char_p R p] : fact p.prime :=
⟨(char_p.char_is_prime_or_zero R _).resolve_right (pos_iff_ne_zero.1 h.1)⟩

end nontrivial

end no_zero_divisors

end semiring

section ring

variables (R) [ring R] [no_zero_divisors R] [nontrivial R] [fintype R]

theorem char_is_prime (p : ℕ) [char_p R p] :
  p.prime :=
or.resolve_right (char_is_prime_or_zero R p) (char_ne_zero_of_fintype R p)

end ring

section char_one

variables {R} [non_assoc_semiring R]

@[priority 100]  -- see Note [lower instance priority]
instance [char_p R 1] : subsingleton R :=
subsingleton.intro $
suffices ∀ (r : R), r = 0,
  from assume a b, show a = b, by rw [this a, this b],
assume r,
calc r = 1 * r       : by rw one_mul
   ... = (1 : ℕ) * r : by rw nat.cast_one
   ... = 0 * r       : by rw char_p.cast_eq_zero
   ... = 0           : by rw zero_mul

lemma false_of_nontrivial_of_char_one [nontrivial R] [char_p R 1] : false :=
false_of_nontrivial_of_subsingleton R

lemma ring_char_ne_one [nontrivial R] : ring_char R ≠ 1 :=
by { intros h, apply @zero_ne_one R, symmetry, rw [←nat.cast_one, ring_char.spec, h], }

lemma nontrivial_of_char_ne_one {v : ℕ} (hv : v ≠ 1) [hr : char_p R v] :
  nontrivial R :=
⟨⟨(1 : ℕ), 0, λ h, hv $ by rwa [char_p.cast_eq_zero_iff _ v, nat.dvd_one] at h; assumption ⟩⟩

lemma ring_char_of_prime_eq_zero [nontrivial R] {p : ℕ}
  (hprime : nat.prime p) (hp0 : (p : R) = 0) : ring_char R = p :=
or.resolve_left ((nat.dvd_prime hprime).1 (ring_char.dvd hp0)) ring_char_ne_one

end char_one

end char_p

section

variables (R) [comm_ring R] [fintype R] (n : ℕ)

lemma char_p_of_ne_zero (hn : fintype.card R = n) (hR : ∀ i < n, (i : R) = 0 → i = 0) :
  char_p R n :=
{ cast_eq_zero_iff :=
  begin
    have H : (n : R) = 0, by { rw [← hn, char_p.cast_card_eq_zero] },
    intro k,
    split,
    { intro h,
      rw [← nat.mod_add_div k n, nat.cast_add, nat.cast_mul, H, zero_mul, add_zero] at h,
      rw nat.dvd_iff_mod_eq_zero,
      apply hR _ (nat.mod_lt _ _) h,
      rw [← hn, fintype.card_pos_iff],
      exact ⟨0⟩, },
    { rintro ⟨k, rfl⟩, rw [nat.cast_mul, H, zero_mul] }
  end }

lemma char_p_of_prime_pow_injective (p : ℕ) [hp : fact p.prime] (n : ℕ)
  (hn : fintype.card R = p ^ n) (hR : ∀ i ≤ n, (p ^ i : R) = 0 → i = n) :
  char_p R (p ^ n) :=
begin
  obtain ⟨c, hc⟩ := char_p.exists R, resetI,
  have hcpn : c ∣ p ^ n,
  { rw [← char_p.cast_eq_zero_iff R c, ← hn, char_p.cast_card_eq_zero], },
  obtain ⟨i, hi, hc⟩ : ∃ i ≤ n, c = p ^ i, by rwa nat.dvd_prime_pow hp.1 at hcpn,
  obtain rfl : i = n,
  { apply hR i hi, rw [← nat.cast_pow, ← hc, char_p.cast_eq_zero] },
  rwa ← hc
end

end

section prod

variables (S : Type v) [semiring R] [semiring S] (p q : ℕ) [char_p R p]

/-- The characteristic of the product of rings is the least common multiple of the
characteristics of the two rings. -/
instance [char_p S q] : char_p (R × S) (nat.lcm p q) :=
{ cast_eq_zero_iff :=
    by simp [prod.ext_iff, char_p.cast_eq_zero_iff R p,
      char_p.cast_eq_zero_iff S q, nat.lcm_dvd_iff] }

/-- The characteristic of the product of two rings of the same characteristic
  is the same as the characteristic of the rings -/
instance prod.char_p [char_p S p] : char_p (R × S) p :=
by convert nat.lcm.char_p R S p p; simp

end prod<|MERGE_RESOLUTION|>--- conflicted
+++ resolved
@@ -18,11 +18,6 @@
 
 variables (R : Type u)
 
-<<<<<<< HEAD
-/-- The generator of the kernel of the unique homomorphism ℕ → R for a semiring R -/
-@[mk_iff]
-class char_p [add_monoid_with_one R] (p : ℕ) : Prop :=
-=======
 /-- The generator of the kernel of the unique homomorphism ℕ → R for a semiring R.
 
 *Warning*: for a semiring `R`, `char_p R 0` and `char_zero R` need not coincide.
@@ -33,8 +28,8 @@
 `char_zero {0, 1}` does not hold and yet `char_p {0, 1} 0` does.
 This example is formalized in `counterexamples/char_p_zero_ne_char_zero`.
  -/
-class char_p [add_monoid R] [has_one R] (p : ℕ) : Prop :=
->>>>>>> 4cf20164
+@[mk_iff]
+class char_p [add_monoid_with_one R] (p : ℕ) : Prop :=
 (cast_eq_zero_iff [] : ∀ x:ℕ, (x:R) = 0 ↔ p ∣ x)
 
 theorem char_p.cast_eq_zero [add_monoid_with_one R] (p : ℕ) [char_p R p] :
@@ -331,7 +326,7 @@
 section
 variables [ring R]
 
-lemma char_p_to_char_zero (R : Type*) [add_left_cancel_monoid R] [has_one R] [char_p R 0] :
+lemma char_p_to_char_zero (R : Type*) [add_group_with_one R] [char_p R 0] :
   char_zero R :=
 char_zero_of_inj_zero $
   λ n h0, eq_zero_of_zero_dvd ((cast_eq_zero_iff R 0 n).mp h0)
@@ -342,13 +337,8 @@
 
 theorem char_ne_zero_of_fintype (p : ℕ) [hc : char_p R p] [fintype R] : p ≠ 0 :=
 assume h : p = 0,
-<<<<<<< HEAD
 have char_zero R := @char_p_to_char_zero R _ (h ▸ hc),
 absurd (@nat.cast_injective R _ this) (not_injective_infinite_fintype coe)
-=======
-have char_zero R := @char_p_to_char_zero R _ _ (h ▸ hc),
-absurd (@nat.cast_injective R _ _ this) (not_injective_infinite_fintype coe)
->>>>>>> 4cf20164
 
 end
 
