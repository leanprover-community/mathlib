/-
Copyright (c) 2015 Jeremy Avigad. All rights reserved.
Released under Apache 2.0 license as described in the file LICENSE.
Authors: Jeremy Avigad, Robert Y. Lewis
-/
import data.int.basic
import data.equiv.basic
import deprecated.ring

/-!
# Power operations on monoids and groups

The power operation on monoids and groups.
We separate this from group, because it depends on `ℕ`,
which in turn depends on other parts of algebra.

## Notation

The class `has_pow α β` provides the notation `a^b` for powers.
We define instances of `has_pow M ℕ`, for monoids `M`, and `has_pow G ℤ` for groups `G`.

We also define infix operators `•ℕ` and `•ℤ` for scalar multiplication by a natural and an integer
numbers, respectively.

## Implementation details

We adopt the convention that `0^0 = 1`.
-/

universes u v w x y z u₁ u₂

variables {M : Type u} {N : Type v} {G : Type w} {H : Type x} {A : Type y} {B : Type z}
  {R : Type u₁} {S : Type u₂}

/-- The power operation in a monoid. `a^n = a*a*...*a` n times. -/
def monoid.pow [has_mul M] [has_one M] (a : M) : ℕ → M
| 0     := 1
| (n+1) := a * monoid.pow n

/-- The scalar multiplication in an additive monoid.
`n •ℕ a = a+a+...+a` n times. -/
def nsmul [has_add A] [has_zero A] (n : ℕ) (a : A) : A :=
@monoid.pow (multiplicative A) _ { one := (0 : A) } a n

infix ` •ℕ `:70 := nsmul

@[priority 5] instance monoid.has_pow [monoid M] : has_pow M ℕ := ⟨monoid.pow⟩

/-!
### Commutativity

First we prove some facts about `semiconj_by` and `commute`. They do not require any theory about
`pow` and/or `nsmul` and will be useful later in this file.
-/

namespace semiconj_by

variables [monoid M]

@[simp] lemma pow_right {a x y : M} (h : semiconj_by a x y) (n : ℕ) : semiconj_by a (x^n) (y^n) :=
nat.rec_on n (one_right a) $ λ n ihn, h.mul_right ihn

variables [semiring R] {a b x y : R} (h : semiconj_by a x y)
include h

@[simp] lemma nsmul_right : ∀ n, semiconj_by a (n •ℕ x) (n •ℕ y)
| 0 := zero_right a
| (n+1) := h.add_right (nsmul_right n)

@[simp] lemma nsmul_left : ∀ n, semiconj_by (n •ℕ a) x y
| 0 := zero_left x y
| (n+1) := h.add_left (nsmul_left n)

lemma nsmul_nsmul (m n : ℕ) : semiconj_by (m •ℕ a) (n •ℕ x) (n •ℕ y) :=
(h.nsmul_left m).nsmul_right n

end semiconj_by

namespace commute

section monoid

variables [monoid M] {a b : M}

@[simp] theorem pow_right (h : commute a b) (n : ℕ) : commute a (b ^ n) := h.pow_right n
@[simp] theorem pow_left (h : commute a b) (n : ℕ) : commute (a ^ n) b := (h.symm.pow_right n).symm
@[simp] theorem pow_pow (h : commute a b) (m n : ℕ) : commute (a ^ m) (b ^ n) :=
(h.pow_left m).pow_right n

@[simp] theorem self_pow (a : M) (n : ℕ) : commute a (a ^ n) := (commute.refl a).pow_right n
@[simp] theorem pow_self (a : M) (n : ℕ) : commute (a ^ n) a := (commute.refl a).pow_left n
@[simp] theorem pow_pow_self (a : M) (m n : ℕ) : commute (a ^ m) (a ^ n) :=
(commute.refl a).pow_pow m n

end monoid

variables [semiring R] {a b : R}

@[simp] theorem nsmul_right (h : commute a b) (n : ℕ) : commute a (n •ℕ b) := h.nsmul_right n
@[simp] theorem nsmul_left (h : commute a b) (n : ℕ) : commute (n •ℕ a) b := h.nsmul_left n
@[simp] theorem nsmul_nsmul (h : commute a b) (m n : ℕ) : commute (m •ℕ a) (n •ℕ b) :=
h.nsmul_nsmul m n

@[simp] theorem self_nsmul (a : R) (n : ℕ) : commute a (n •ℕ a) := (commute.refl a).nsmul_right n
@[simp] theorem nsmul_self (a : R) (n : ℕ) : commute (n •ℕ a) a := (commute.refl a).nsmul_left n
@[simp] theorem self_nsmul_nsmul (a : R) (m n : ℕ) : commute (m •ℕ a) (n •ℕ a) :=
(commute.refl a).nsmul_nsmul m n

end commute

/-!
### (Additive) monoid
-/
section monoid
variables [monoid M] [monoid N] [add_monoid A] [add_monoid B]

@[simp] theorem pow_zero (a : M) : a^0 = 1 := rfl
@[simp] theorem zero_nsmul (a : A) : 0 •ℕ a = 0 := rfl

theorem pow_succ (a : M) (n : ℕ) : a^(n+1) = a * a^n := rfl
theorem succ_nsmul (a : A) (n : ℕ) : (n+1) •ℕ a = a + n •ℕ a := rfl

@[simp] theorem pow_one (a : M) : a^1 = a := mul_one _
@[simp] theorem one_nsmul (a : A) : 1 •ℕ a = a := add_zero _

@[simp] lemma pow_ite (P : Prop) [decidable P] (a : M) (b c : ℕ) :
  a ^ (if P then b else c) = if P then a ^ b else a ^ c :=
by split_ifs; refl

@[simp] lemma ite_pow (P : Prop) [decidable P] (a b : M) (c : ℕ) :
  (if P then a else b) ^ c = if P then a ^ c else b ^ c :=
by split_ifs; refl

@[simp] lemma pow_boole (P : Prop) [decidable P] (a : M) :
  a ^ (if P then 1 else 0) = if P then a else 1 :=
by simp

theorem pow_mul_comm' (a : M) (n : ℕ) : a^n * a = a * a^n := commute.pow_self a n
theorem nsmul_add_comm' : ∀ (a : A) (n : ℕ), n •ℕ a + a = a + n •ℕ a :=
@pow_mul_comm' (multiplicative A) _

theorem pow_succ' (a : M) (n : ℕ) : a^(n+1) = a^n * a :=
by rw [pow_succ, pow_mul_comm']
theorem succ_nsmul' (a : A) (n : ℕ) : (n+1) •ℕ a = n •ℕ a + a :=
@pow_succ' (multiplicative A) _ _ _

theorem pow_two (a : M) : a^2 = a * a :=
show a*(a*1)=a*a, by rw mul_one
theorem two_nsmul (a : A) : 2 •ℕ a = a + a :=
@pow_two (multiplicative A) _ a

theorem pow_add (a : M) (m n : ℕ) : a^(m + n) = a^m * a^n :=
by induction n with n ih; [rw [add_zero, pow_zero, mul_one],
  rw [pow_succ', ← mul_assoc, ← ih, ← pow_succ', add_assoc]]
theorem add_nsmul : ∀ (a : A) (m n : ℕ), (m + n) •ℕ a = m •ℕ a + n •ℕ a :=
@pow_add (multiplicative A) _

@[simp] theorem one_pow (n : ℕ) : (1 : M)^n = 1 :=
by induction n with n ih; [refl, rw [pow_succ, ih, one_mul]]
@[simp] theorem nsmul_zero (n : ℕ) : n •ℕ (0 : A) = 0 :=
by induction n with n ih; [refl, rw [succ_nsmul, ih, zero_add]]

theorem pow_mul (a : M) (m n : ℕ) : a^(m * n) = (a^m)^n :=
by induction n with n ih; [rw mul_zero, rw [nat.mul_succ, pow_add, pow_succ', ih]]; refl
theorem mul_nsmul' : ∀ (a : A) (m n : ℕ), m * n •ℕ a = n •ℕ (m •ℕ a) :=
@pow_mul (multiplicative A) _

theorem pow_mul' (a : M) (m n : ℕ) : a^(m * n) = (a^n)^m :=
by rw [mul_comm, pow_mul]
theorem mul_nsmul (a : A) (m n : ℕ) : m * n •ℕ a = m •ℕ (n •ℕ a) :=
@pow_mul' (multiplicative A) _ a m n

@[simp] theorem nsmul_one [has_one A] : ∀ n : ℕ, n •ℕ (1 : A) = n :=
add_monoid_hom.eq_nat_cast
  ⟨λ n, n •ℕ (1 : A), zero_nsmul _, λ _ _, add_nsmul _ _ _⟩
  (one_nsmul _)

theorem pow_bit0 (a : M) (n : ℕ) : a ^ bit0 n = a^n * a^n := pow_add _ _ _
theorem bit0_nsmul (a : A) (n : ℕ) : bit0 n •ℕ a = n •ℕ a + n •ℕ a := add_nsmul _ _ _

theorem pow_bit1 (a : M) (n : ℕ) : a ^ bit1 n = a^n * a^n * a :=
by rw [bit1, pow_succ', pow_bit0]
theorem bit1_nsmul : ∀ (a : A) (n : ℕ), bit1 n •ℕ a = n •ℕ a + n •ℕ a + a :=
@pow_bit1 (multiplicative A) _

theorem pow_mul_comm (a : M) (m n : ℕ) : a^m * a^n = a^n * a^m :=
commute.pow_pow_self a m n
theorem nsmul_add_comm : ∀ (a : A) (m n : ℕ), m •ℕ a + n •ℕ a = n •ℕ a + m •ℕ a :=
@pow_mul_comm (multiplicative A) _

@[simp, priority 500]
theorem list.prod_repeat (a : M) (n : ℕ) : (list.repeat a n).prod = a ^ n :=
by induction n with n ih; [refl, rw [list.repeat_succ, list.prod_cons, ih]]; refl
@[simp, priority 500]
theorem list.sum_repeat : ∀ (a : A) (n : ℕ), (list.repeat a n).sum = n •ℕ a :=
@list.prod_repeat (multiplicative A) _

theorem monoid_hom.map_pow (f : M →* N) (a : M) : ∀(n : ℕ), f (a ^ n) = (f a) ^ n
| 0     := f.map_one
| (n+1) := by rw [pow_succ, pow_succ, f.map_mul, monoid_hom.map_pow]

theorem add_monoid_hom.map_nsmul (f : A →+ B) (a : A) (n : ℕ) : f (n •ℕ a) = n •ℕ f a :=
f.to_multiplicative.map_pow a n

theorem is_monoid_hom.map_pow (f : M → N) [is_monoid_hom f] (a : M) :
  ∀(n : ℕ), f (a ^ n) = (f a) ^ n :=
(monoid_hom.of f).map_pow a

theorem is_add_monoid_hom.map_nsmul (f : A → B) [is_add_monoid_hom f] (a : A) (n : ℕ) :
  f (n •ℕ a) = n •ℕ f a :=
(add_monoid_hom.of f).map_nsmul a n

@[simp, norm_cast] lemma units.coe_pow (u : units M) (n : ℕ) : ((u ^ n : units M) : M) = u ^ n :=
(units.coe_hom M).map_pow u n

lemma commute.mul_pow {a b : M} (h : commute a b) (n : ℕ) : (a * b) ^ n = a ^ n * b ^ n :=
nat.rec_on n (by simp) $ λ n ihn,
by simp only [pow_succ, ihn, ← mul_assoc, (h.pow_left n).right_comm]

end monoid

@[simp] theorem nat.pow_eq_pow (p q : ℕ) :
  @has_pow.pow _ _ monoid.has_pow p q = p ^ q :=
by induction q with q ih; [refl, rw [nat.pow_succ, pow_succ', ih]]

@[simp] theorem nat.nsmul_eq_mul (m n : ℕ) : m •ℕ n = m * n :=
by induction m with m ih; [rw [zero_nsmul, zero_mul],
  rw [succ_nsmul', ih, nat.succ_mul]]

/-!
### Commutative (additive) monoid
-/

section comm_monoid
variables [comm_monoid M] [add_comm_monoid A]

theorem mul_pow (a b : M) (n : ℕ) : (a * b)^n = a^n * b^n :=
(commute.all a b).mul_pow n
theorem nsmul_add : ∀ (a b : A) (n : ℕ), n •ℕ (a + b) = n •ℕ a + n •ℕ b :=
@mul_pow (multiplicative A) _

instance pow.is_monoid_hom (n : ℕ) : is_monoid_hom ((^ n) : M → M) :=
{ map_mul := λ _ _, mul_pow _ _ _, map_one := one_pow _ }

instance nsmul.is_add_monoid_hom (n : ℕ) : is_add_monoid_hom (nsmul n : A → A) :=
{ map_add := λ _ _, nsmul_add _ _ _, map_zero := nsmul_zero _ }

end comm_monoid

section group
variables [group G] [group H] [add_group A] [add_group B]

section nat

@[simp] theorem inv_pow (a : G) (n : ℕ) : (a⁻¹)^n = (a^n)⁻¹ :=
by induction n with n ih; [exact one_inv.symm,
  rw [pow_succ', pow_succ, ih, mul_inv_rev]]
@[simp] theorem neg_nsmul : ∀ (a : A) (n : ℕ), n •ℕ (-a) = -(n •ℕ a) :=
@inv_pow (multiplicative A) _

theorem pow_sub (a : G) {m n : ℕ} (h : n ≤ m) : a^(m - n) = a^m * (a^n)⁻¹ :=
have h1 : m - n + n = m, from nat.sub_add_cancel h,
have h2 : a^(m - n) * a^n = a^m, by rw [←pow_add, h1],
eq_mul_inv_of_mul_eq h2
theorem nsmul_sub : ∀ (a : A) {m n : ℕ}, n ≤ m → (m - n) •ℕ a = m •ℕ a - n •ℕ a :=
@pow_sub (multiplicative A) _

theorem pow_inv_comm (a : G) (m n : ℕ) : (a⁻¹)^m * a^n = a^n * (a⁻¹)^m :=
(commute.refl a).inv_left.pow_pow m n
theorem nsmul_neg_comm : ∀ (a : A) (m n : ℕ), m •ℕ (-a) + n •ℕ a = n •ℕ a + m •ℕ (-a) :=
@pow_inv_comm (multiplicative A) _
end nat

open int

/--
The power operation in a group. This extends `monoid.pow` to negative integers
with the definition `a^(-n) = (a^n)⁻¹`.
-/
def gpow (a : G) : ℤ → G
| (of_nat n) := a^n
| -[1+n]     := (a^(nat.succ n))⁻¹

/--
The scalar multiplication by integers on an additive group.
This extends `nsmul` to negative integers
with the definition `(-n) •ℤ a = -(n •ℕ a)`.
-/
def gsmul (n : ℤ) (a : A) : A :=
@gpow (multiplicative A) _ a n

@[priority 10] instance group.has_pow : has_pow G ℤ := ⟨gpow⟩

infix ` •ℤ `:70 := gsmul

@[simp] theorem gpow_coe_nat (a : G) (n : ℕ) : a ^ (n:ℤ) = a ^ n := rfl
@[simp] theorem gsmul_coe_nat (a : A) (n : ℕ) : n •ℤ a = n •ℕ a := rfl

theorem gpow_of_nat (a : G) (n : ℕ) : a ^ of_nat n = a ^ n := rfl
theorem gsmul_of_nat (a : A) (n : ℕ) : of_nat n •ℤ a = n •ℕ a := rfl

@[simp] theorem gpow_neg_succ (a : G) (n : ℕ) : a ^ -[1+n] = (a ^ n.succ)⁻¹ := rfl
@[simp] theorem gsmul_neg_succ (a : A) (n : ℕ) : -[1+n] •ℤ a = - (n.succ •ℕ a) := rfl

local attribute [ematch] le_of_lt
open nat

@[simp] theorem gpow_zero (a : G) : a ^ (0:ℤ) = 1 := rfl
@[simp] theorem zero_gsmul (a : A) : (0:ℤ) •ℤ a = 0 := rfl

@[simp] theorem gpow_one (a : G) : a ^ (1:ℤ) = a := pow_one a
@[simp] theorem one_gsmul (a : A) : (1:ℤ) •ℤ a = a := add_zero _

@[simp] theorem one_gpow : ∀ (n : ℤ), (1 : G) ^ n = 1
| (n : ℕ) := one_pow _
| -[1+ n] := show _⁻¹=(1:G), by rw [_root_.one_pow, one_inv]
@[simp] theorem gsmul_zero : ∀ (n : ℤ), n •ℤ (0 : A) = 0 :=
@one_gpow (multiplicative A) _

@[simp] theorem gpow_neg (a : G) : ∀ (n : ℤ), a ^ -n = (a ^ n)⁻¹
| (n+1:ℕ) := rfl
| 0       := one_inv.symm
| -[1+ n] := (inv_inv _).symm

@[simp] theorem neg_gsmul : ∀ (a : A) (n : ℤ), -n •ℤ a = -(n •ℤ a) :=
@gpow_neg (multiplicative A) _

theorem gpow_neg_one (x : G) : x ^ (-1:ℤ) = x⁻¹ := congr_arg has_inv.inv $ pow_one x
theorem neg_one_gsmul (x : A) : (-1:ℤ) •ℤ x = -x := congr_arg has_neg.neg $ one_nsmul x

theorem gsmul_one [has_one A] (n : ℤ) : n •ℤ (1 : A) = n :=
by cases n; simp

theorem inv_gpow (a : G) : ∀n:ℤ, a⁻¹ ^ n = (a ^ n)⁻¹
| (n : ℕ) := inv_pow a n
| -[1+ n] := congr_arg has_inv.inv $ inv_pow a (n+1)
theorem gsmul_neg (a : A) (n : ℤ) : gsmul n (- a) = - gsmul n a :=
@inv_gpow (multiplicative A) _ a n

lemma gpow_add_one (a : G) : ∀ n : ℤ, a ^ (n + 1) = a ^ n * a
| (of_nat n) := by simp [← int.coe_nat_succ, pow_succ']
| -[1+0]     := by simp [int.neg_succ_of_nat_eq]
| -[1+(n+1)] := by rw [int.neg_succ_of_nat_eq, gpow_neg, neg_add, neg_add_cancel_right, gpow_neg,
  ← int.coe_nat_succ, gpow_coe_nat, gpow_coe_nat, _root_.pow_succ _ (n + 1), mul_inv_rev,
  inv_mul_cancel_right]

theorem add_one_gsmul : ∀ (a : A) (i : ℤ), (i + 1) •ℤ a = i •ℤ a + a :=
@gpow_add_one (multiplicative A) _

lemma gpow_sub_one (a : G) (n : ℤ) : a ^ (n - 1) = a ^ n * a⁻¹ :=
calc a ^ (n - 1) = a ^ (n - 1) * a * a⁻¹ : (mul_inv_cancel_right _ _).symm
             ... = a^n * a⁻¹             : by rw [← gpow_add_one, sub_add_cancel]

lemma gpow_add (a : G) (m n : ℤ) : a ^ (m + n) = a ^ m * a ^ n :=
begin
  induction n using int.induction_on with n ihn n ihn,
  case hz : { simp },
  { simp only [← add_assoc, gpow_add_one, ihn, mul_assoc] },
  { rw [gpow_sub_one, ← mul_assoc, ← ihn, ← gpow_sub_one, add_sub_assoc] }
end

theorem add_gsmul : ∀ (a : A) (i j : ℤ), (i + j) •ℤ a = i •ℤ a + j •ℤ a :=
@gpow_add (multiplicative A) _

lemma gpow_sub (a : G) (m n : ℤ) : a ^ (m - n) = a ^ m * (a ^ n)⁻¹ :=
by rw [sub_eq_add_neg, gpow_add, gpow_neg]
<<<<<<< HEAD
=======

>>>>>>> fd623d6c
lemma sub_gsmul (m n : ℤ) (a : A) : (m - n) •ℤ a = m •ℤ a - n •ℤ a :=
@gpow_sub (multiplicative A) _ _ _ _

theorem gpow_one_add (a : G) (i : ℤ) : a ^ (1 + i) = a * a ^ i :=
by rw [gpow_add, gpow_one]
theorem one_add_gsmul : ∀ (a : A) (i : ℤ), (1 + i) •ℤ a = a + i •ℤ a :=
@gpow_one_add (multiplicative A) _

theorem gpow_mul_comm (a : G) (i j : ℤ) : a ^ i * a ^ j = a ^ j * a ^ i :=
by rw [← gpow_add, ← gpow_add, add_comm]
theorem gsmul_add_comm : ∀ (a : A) (i j), i •ℤ a + j •ℤ a = j •ℤ a + i •ℤ a :=
@gpow_mul_comm (multiplicative A) _

theorem gpow_mul (a : G) (m n : ℤ) : a ^ (m * n) = (a ^ m) ^ n :=
int.induction_on n (by simp) (λ n ihn, by simp [mul_add, gpow_add, ihn])
  (λ n ihn, by simp only [mul_sub, gpow_sub, ihn, mul_one, gpow_one])

theorem gsmul_mul' : ∀ (a : A) (m n : ℤ), m * n •ℤ a = n •ℤ (m •ℤ a) :=
@gpow_mul (multiplicative A) _

theorem gpow_mul' (a : G) (m n : ℤ) : a ^ (m * n) = (a ^ n) ^ m :=
by rw [mul_comm, gpow_mul]
theorem gsmul_mul (a : A) (m n : ℤ) : m * n •ℤ a = m •ℤ (n •ℤ a) :=
by rw [mul_comm, gsmul_mul']

theorem gpow_bit0 (a : G) (n : ℤ) : a ^ bit0 n = a ^ n * a ^ n := gpow_add _ _ _
theorem bit0_gsmul (a : A) (n : ℤ) : bit0 n •ℤ a = n •ℤ a + n •ℤ a := gpow_add _ _ _

theorem gpow_bit1 (a : G) (n : ℤ) : a ^ bit1 n = a ^ n * a ^ n * a :=
by rw [bit1, gpow_add]; simp [gpow_bit0]
theorem bit1_gsmul : ∀ (a : A) (n : ℤ), bit1 n •ℤ a = n •ℤ a + n •ℤ a + a :=
@gpow_bit1 (multiplicative A) _

theorem monoid_hom.map_gpow (f : G →* H) (a : G) (n : ℤ) : f (a ^ n) = f a ^ n :=
by cases n; [exact f.map_pow _ _, exact (f.map_inv _).trans (congr_arg _ $ f.map_pow _ _)]

theorem add_monoid_hom.map_gsmul (f : A →+ B) (a : A) (n : ℤ) : f (n •ℤ a) = n •ℤ f a :=
f.to_multiplicative.map_gpow a n

end group

section comm_group
variables [comm_group G] [add_comm_group A]

theorem mul_gpow (a b : G) : ∀ n:ℤ, (a * b)^n = a^n * b^n
| (n : ℕ) := mul_pow a b n
| -[1+ n] := show _⁻¹=_⁻¹*_⁻¹, by rw [mul_pow, mul_inv_rev, mul_comm]
theorem gsmul_add : ∀ (a b : A) (n : ℤ), n •ℤ (a + b) = n •ℤ a + n •ℤ b :=
@mul_gpow (multiplicative A) _

theorem gsmul_sub (a b : A) (n : ℤ) : gsmul n (a - b) = gsmul n a - gsmul n b :=
by simp only [gsmul_add, gsmul_neg, sub_eq_add_neg]

instance gpow.is_group_hom (n : ℤ) : is_group_hom ((^ n) : G → G) :=
{ map_mul := λ _ _, mul_gpow _ _ n }

instance gsmul.is_add_group_hom (n : ℤ) : is_add_group_hom (gsmul n : A → A) :=
{ map_add := λ _ _, gsmul_add _ _ n }

end comm_group

@[simp] lemma with_bot.coe_nsmul [add_monoid A] (a : A) (n : ℕ) :
  ((nsmul n a : A) : with_bot A) = nsmul n a :=
add_monoid_hom.map_nsmul ⟨_, with_bot.coe_zero, with_bot.coe_add⟩ a n

theorem nsmul_eq_mul' [semiring R] (a : R) (n : ℕ) : n •ℕ a = a * n :=
by induction n with n ih; [rw [zero_nsmul, nat.cast_zero, mul_zero],
  rw [succ_nsmul', ih, nat.cast_succ, mul_add, mul_one]]

theorem nsmul_eq_mul [semiring R] (n : ℕ) (a : R) : n •ℕ a = n * a :=
by rw [nsmul_eq_mul', nat.mul_cast_comm]

theorem mul_nsmul_left [semiring R] (a b : R) (n : ℕ) : n •ℕ (a * b) = a * (n •ℕ b) :=
by rw [nsmul_eq_mul', nsmul_eq_mul', mul_assoc]

theorem mul_nsmul_assoc [semiring R] (a b : R) (n : ℕ) : n •ℕ (a * b) = n •ℕ a * b :=
by rw [nsmul_eq_mul, nsmul_eq_mul, mul_assoc]

lemma zero_pow [semiring R] : ∀ {n : ℕ}, 0 < n → (0 : R) ^ n = 0
| (n+1) _ := zero_mul _

@[simp, norm_cast] theorem nat.cast_pow [semiring R] (n m : ℕ) : (↑(n ^ m) : R) = ↑n ^ m :=
by induction m with m ih; [exact nat.cast_one, rw [nat.pow_succ, pow_succ', nat.cast_mul, ih]]

@[simp, norm_cast] theorem int.coe_nat_pow (n m : ℕ) : ((n ^ m : ℕ) : ℤ) = n ^ m :=
by induction m with m ih; [exact int.coe_nat_one, rw [nat.pow_succ, pow_succ', int.coe_nat_mul, ih]]

theorem int.nat_abs_pow (n : ℤ) (k : ℕ) : int.nat_abs (n ^ k) = (int.nat_abs n) ^ k :=
by induction k with k ih; [refl, rw [pow_succ', int.nat_abs_mul, nat.pow_succ, ih]]

namespace ring_hom

variables [semiring R] [semiring S]

@[simp] lemma map_pow (f : R →+* S) (a) :
  ∀ n : ℕ, f (a ^ n) = (f a) ^ n :=
f.to_monoid_hom.map_pow a

end ring_hom

lemma is_semiring_hom.map_pow [semiring R] [semiring S] (f : R → S) [is_semiring_hom f] (a) :
  ∀ n : ℕ, f (a ^ n) = (f a) ^ n :=
is_monoid_hom.map_pow f a

theorem neg_one_pow_eq_or [ring R] : ∀ n : ℕ, (-1 : R)^n = 1 ∨ (-1 : R)^n = -1
| 0     := or.inl rfl
| (n+1) := (neg_one_pow_eq_or n).swap.imp
  (λ h, by rw [pow_succ, h, neg_one_mul, neg_neg])
  (λ h, by rw [pow_succ, h, mul_one])

lemma pow_dvd_pow [comm_semiring R] (a : R) {m n : ℕ} (h : m ≤ n) :
  a ^ m ∣ a ^ n := ⟨a ^ (n - m), by rw [← pow_add, nat.add_sub_cancel' h]⟩

-- The next four lemmas allow us to replace multiplication by a numeral with a `gsmul` expression.
-- They are used by the `noncomm_ring` tactic, to normalise expressions before passing to `abel`.

lemma bit0_mul [ring R] {n r : R} : bit0 n * r = gsmul 2 (n * r) :=
by { dsimp [bit0], rw [add_mul, add_gsmul, one_gsmul], }

lemma mul_bit0 [ring R] {n r : R} : r * bit0 n = gsmul 2 (r * n) :=
by { dsimp [bit0], rw [mul_add, add_gsmul, one_gsmul], }

lemma bit1_mul [ring R] {n r : R} : bit1 n * r = gsmul 2 (n * r) + r :=
by { dsimp [bit1], rw [add_mul, bit0_mul, one_mul], }

lemma mul_bit1 [ring R] {n r : R} : r * bit1 n = gsmul 2 (r * n) + r :=
by { dsimp [bit1], rw [mul_add, mul_bit0, mul_one], }

theorem gsmul_eq_mul [ring R] (a : R) : ∀ n, n •ℤ a = n * a
| (n : ℕ) := nsmul_eq_mul _ _
| -[1+ n] := show -(_ •ℕ _)=-_*_, by rw [neg_mul_eq_neg_mul_symm, nsmul_eq_mul, nat.cast_succ]

theorem gsmul_eq_mul' [ring R] (a : R) (n : ℤ) : n •ℤ a = a * n :=
by rw [gsmul_eq_mul, int.mul_cast_comm]

theorem mul_gsmul_left [ring R] (a b : R) (n : ℤ) : n •ℤ (a * b) = a * (n •ℤ b) :=
by rw [gsmul_eq_mul', gsmul_eq_mul', mul_assoc]

theorem mul_gsmul_assoc [ring R] (a b : R) (n : ℤ) : n •ℤ (a * b) = n •ℤ a * b :=
by rw [gsmul_eq_mul, gsmul_eq_mul, mul_assoc]

@[simp]
lemma gsmul_int_int (a b : ℤ) : a •ℤ b = a * b := by simp [gsmul_eq_mul]

lemma gsmul_int_one (n : ℤ) : n •ℤ 1 = n := by simp

@[simp, norm_cast] theorem int.cast_pow [ring R] (n : ℤ) (m : ℕ) : (↑(n ^ m) : R) = ↑n ^ m :=
by induction m with m ih; [exact int.cast_one,
  rw [pow_succ, pow_succ, int.cast_mul, ih]]

lemma neg_one_pow_eq_pow_mod_two [ring R] {n : ℕ} : (-1 : R) ^ n = -1 ^ (n % 2) :=
by rw [← nat.mod_add_div n 2, pow_add, pow_mul]; simp [pow_two]

theorem sq_sub_sq [comm_ring R] (a b : R) : a ^ 2 - b ^ 2 = (a + b) * (a - b) :=
by rw [pow_two, pow_two, mul_self_sub_mul_self]

theorem pow_eq_zero [domain R] {x : R} {n : ℕ} (H : x^n = 0) : x = 0 :=
begin
  induction n with n ih,
  { rw pow_zero at H,
    rw [← mul_one x, H, mul_zero] },
  exact or.cases_on (mul_eq_zero.1 H) id ih
end

@[field_simps] theorem pow_ne_zero [domain R] {a : R} (n : ℕ) (h : a ≠ 0) : a ^ n ≠ 0 :=
mt pow_eq_zero h

theorem nsmul_nonneg [ordered_add_comm_monoid R] {a : R} (H : 0 ≤ a) : ∀ n : ℕ, 0 ≤ n •ℕ a
| 0     := le_refl _
| (n+1) := add_nonneg' H (nsmul_nonneg n)

lemma pow_abs [decidable_linear_ordered_comm_ring R] (a : R) (n : ℕ) : (abs a)^n = abs (a^n) :=
by induction n with n ih; [exact (abs_one).symm,
  rw [pow_succ, pow_succ, ih, abs_mul]]

lemma abs_neg_one_pow [decidable_linear_ordered_comm_ring R] (n : ℕ) : abs ((-1 : R)^n) = 1 :=
by rw [←pow_abs, abs_neg, abs_one, one_pow]

section add_monoid
variable [ordered_add_comm_monoid A]

theorem nsmul_le_nsmul {a : A} {n m : ℕ} (ha : 0 ≤ a) (h : n ≤ m) : n •ℕ a ≤ m •ℕ a :=
let ⟨k, hk⟩ := nat.le.dest h in
calc n •ℕ a = n •ℕ a + 0 : (add_zero _).symm
  ... ≤ n •ℕ a + k •ℕ a : add_le_add_left' (nsmul_nonneg ha _)
  ... = m •ℕ a : by rw [← hk, add_nsmul]

lemma nsmul_le_nsmul_of_le_right {a b : A} (hab : a ≤ b) : ∀ i : ℕ, i •ℕ a ≤ i •ℕ b
| 0 := by simp
| (k+1) := add_le_add' hab (nsmul_le_nsmul_of_le_right _)

end add_monoid

namespace canonically_ordered_semiring
variable [canonically_ordered_comm_semiring R]

theorem pow_pos {a : R} (H : 0 < a) : ∀ n : ℕ, 0 < a ^ n
| 0     := canonically_ordered_semiring.zero_lt_one
| (n+1) := canonically_ordered_semiring.mul_pos.2 ⟨H, pow_pos n⟩

lemma pow_le_pow_of_le_left {a b : R} (hab : a ≤ b) : ∀ i : ℕ, a^i ≤ b^i
| 0     := by simp
| (k+1) := canonically_ordered_semiring.mul_le_mul hab (pow_le_pow_of_le_left k)

theorem one_le_pow_of_one_le {a : R} (H : 1 ≤ a) (n : ℕ) : 1 ≤ a ^ n :=
by simpa only [one_pow] using pow_le_pow_of_le_left H n

theorem pow_le_one {a : R} (H : a ≤ 1) (n : ℕ) : a ^ n ≤ 1:=
by simpa only [one_pow] using pow_le_pow_of_le_left H n

end canonically_ordered_semiring

section linear_ordered_semiring
variable [linear_ordered_semiring R]

theorem pow_pos {a : R} (H : 0 < a) : ∀ (n : ℕ), 0 < a ^ n
| 0     := zero_lt_one
| (n+1) := mul_pos H (pow_pos _)

theorem pow_nonneg {a : R} (H : 0 ≤ a) : ∀ (n : ℕ), 0 ≤ a ^ n
| 0     := zero_le_one
| (n+1) := mul_nonneg H (pow_nonneg _)

theorem pow_lt_pow_of_lt_left {x y : R} {n : ℕ} (Hxy : x < y) (Hxpos : 0 ≤ x) (Hnpos : 0 < n) :
  x ^ n < y ^ n :=
begin
  cases lt_or_eq_of_le Hxpos,
  { rw ←nat.sub_add_cancel Hnpos,
    induction (n - 1), { simpa only [pow_one] },
    rw [pow_add, pow_add, nat.succ_eq_add_one, pow_one, pow_one],
    apply mul_lt_mul ih (le_of_lt Hxy) h (le_of_lt (pow_pos (lt_trans h Hxy) _)) },
  { rw [←h, zero_pow Hnpos], apply pow_pos (by rwa ←h at Hxy : 0 < y),}
end

theorem pow_left_inj {x y : R} {n : ℕ} (Hxpos : 0 ≤ x) (Hypos : 0 ≤ y) (Hnpos : 0 < n)
  (Hxyn : x ^ n = y ^ n) : x = y :=
begin
  rcases lt_trichotomy x y with hxy | rfl | hyx,
  { exact absurd Hxyn (ne_of_lt (pow_lt_pow_of_lt_left hxy Hxpos Hnpos)) },
  { refl },
  { exact absurd Hxyn (ne_of_gt (pow_lt_pow_of_lt_left hyx Hypos Hnpos)) },
end

theorem one_le_pow_of_one_le {a : R} (H : 1 ≤ a) : ∀ (n : ℕ), 1 ≤ a ^ n
| 0     := le_refl _
| (n+1) := by simpa only [mul_one] using mul_le_mul H (one_le_pow_of_one_le n)
    zero_le_one (le_trans zero_le_one H)

/-- Bernoulli's inequality. This version works for semirings but requires
an additional hypothesis `0 ≤ a * a`. -/
theorem one_add_mul_le_pow' {a : R} (Hsqr : 0 ≤ a * a) (H : 0 ≤ 1 + a) :
  ∀ (n : ℕ), 1 + n •ℕ a ≤ (1 + a) ^ n
| 0     := le_of_eq $ add_zero _
| (n+1) :=
calc 1 + (n + 1) •ℕ a ≤ (1 + a) * (1 + n •ℕ a) :
  by simpa [succ_nsmul, mul_add, add_mul, mul_nsmul_left, add_comm, add_left_comm]
    using nsmul_nonneg Hsqr n
... ≤ (1 + a)^(n+1) : mul_le_mul_of_nonneg_left (one_add_mul_le_pow' n) H

theorem pow_le_pow {a : R} {n m : ℕ} (ha : 1 ≤ a) (h : n ≤ m) : a ^ n ≤ a ^ m :=
let ⟨k, hk⟩ := nat.le.dest h in
calc a ^ n = a ^ n * 1 : (mul_one _).symm
  ... ≤ a ^ n * a ^ k : mul_le_mul_of_nonneg_left
    (one_le_pow_of_one_le ha _)
    (pow_nonneg (le_trans zero_le_one ha) _)
  ... = a ^ m : by rw [←hk, pow_add]

lemma pow_lt_pow {a : R} {n m : ℕ} (h : 1 < a) (h2 : n < m) : a ^ n < a ^ m :=
begin
  have h' : 1 ≤ a := le_of_lt h,
  have h'' : 0 < a := lt_trans zero_lt_one h,
  cases m, cases h2, rw [pow_succ, ←one_mul (a ^ n)],
  exact mul_lt_mul h (pow_le_pow h' (nat.le_of_lt_succ h2)) (pow_pos h'' _) (le_of_lt h'')
end

lemma pow_le_pow_of_le_left {a b : R} (ha : 0 ≤ a) (hab : a ≤ b) : ∀ i : ℕ, a^i ≤ b^i
| 0     := by simp
| (k+1) := mul_le_mul hab (pow_le_pow_of_le_left _) (pow_nonneg ha _) (le_trans ha hab)

lemma lt_of_pow_lt_pow {a b : R} (n : ℕ) (hb : 0 ≤ b) (h : a ^ n < b ^ n) : a < b :=
lt_of_not_ge $ λ hn, not_lt_of_ge (pow_le_pow_of_le_left hb hn _) h

private lemma pow_lt_pow_of_lt_one_aux {a : R} (h : 0 < a) (ha : a < 1) (i : ℕ) :
  ∀ k : ℕ, a ^ (i + k + 1) < a ^ i
| 0 :=
  begin
    simp only [add_zero],
    rw ←one_mul (a^i), exact mul_lt_mul ha (le_refl _) (pow_pos h _) zero_le_one
  end
| (k+1) :=
  begin
    rw ←one_mul (a^i),
    apply mul_lt_mul ha _ _ zero_le_one,
    { apply le_of_lt, apply pow_lt_pow_of_lt_one_aux },
    { show 0 < a ^ (i + (k + 1) + 0), apply pow_pos h }
  end

private lemma pow_le_pow_of_le_one_aux {a : R}  (h : 0 ≤ a) (ha : a ≤ 1) (i : ℕ) :
  ∀ k : ℕ, a ^ (i + k) ≤ a ^ i
| 0 := by simp
| (k+1) := by rw [←add_assoc, ←one_mul (a^i)];
              exact mul_le_mul ha (pow_le_pow_of_le_one_aux _) (pow_nonneg h _) zero_le_one

lemma pow_lt_pow_of_lt_one  {a : R} (h : 0 < a) (ha : a < 1)
  {i j : ℕ} (hij : i < j) : a ^ j < a ^ i :=
let ⟨k, hk⟩ := nat.exists_eq_add_of_lt hij in
by rw hk; exact pow_lt_pow_of_lt_one_aux h ha _ _

lemma pow_le_pow_of_le_one  {a : R} (h : 0 ≤ a) (ha : a ≤ 1)
  {i j : ℕ} (hij : i ≤ j) : a ^ j ≤ a ^ i :=
let ⟨k, hk⟩ := nat.exists_eq_add_of_le hij in
by rw hk; exact pow_le_pow_of_le_one_aux h ha _ _

lemma pow_le_one {x : R} : ∀ (n : ℕ) (h0 : 0 ≤ x) (h1 : x ≤ 1), x ^ n ≤ 1
| 0     h0 h1 := le_refl (1 : R)
| (n+1) h0 h1 := mul_le_one h1 (pow_nonneg h0 _) (pow_le_one n h0 h1)

end linear_ordered_semiring

theorem pow_two_nonneg [linear_ordered_ring R] (a : R) : 0 ≤ a ^ 2 :=
by { rw pow_two, exact mul_self_nonneg _ }

/-- Bernoulli's inequality for `n : ℕ`, `-2 ≤ a`. -/
theorem one_add_mul_le_pow [linear_ordered_ring R] {a : R} (H : -2 ≤ a) :
  ∀ (n : ℕ), 1 + n •ℕ a ≤ (1 + a) ^ n
| 0     := le_of_eq $ add_zero _
| 1     := by simp
| (n+2) :=
have H' : 0 ≤ 2 + a,
  from neg_le_iff_add_nonneg.1 H,
have 0 ≤ n •ℕ (a * a * (2 + a)) + a * a,
  from add_nonneg (nsmul_nonneg (mul_nonneg (mul_self_nonneg a) H') n)
    (mul_self_nonneg a),
calc 1 + (n + 2) •ℕ a ≤ 1 + (n + 2) •ℕ a + (n •ℕ (a * a * (2 + a)) + a * a) :
  (le_add_iff_nonneg_right _).2 this
... = (1 + a) * (1 + a) * (1 + n •ℕ a) :
  by { simp only [add_mul, mul_add, mul_two, mul_one, one_mul, succ_nsmul, nsmul_add,
         mul_nsmul_assoc, (mul_nsmul_left _ _ _).symm],
       ac_refl }
... ≤ (1 + a) * (1 + a) * (1 + a)^n :
  mul_le_mul_of_nonneg_left (one_add_mul_le_pow n) (mul_self_nonneg (1 + a))
... = (1 + a)^(n + 2) : by simp only [pow_succ, mul_assoc]

/-- Bernoulli's inequality reformulated to estimate `a^n`. -/
theorem one_add_sub_mul_le_pow [linear_ordered_ring R]
  {a : R} (H : -1 ≤ a) (n : ℕ) : 1 + n •ℕ (a - 1) ≤ a ^ n :=
have -2 ≤ a - 1, by { rw [bit0, neg_add], exact sub_le_sub_right H 1 },
by simpa only [add_sub_cancel'_right] using one_add_mul_le_pow this n

namespace int

lemma units_pow_two (u : units ℤ) : u ^ 2 = 1 :=
(units_eq_one_or u).elim (λ h, h.symm ▸ rfl) (λ h, h.symm ▸ rfl)

lemma units_pow_eq_pow_mod_two (u : units ℤ) (n : ℕ) : u ^ n = u ^ (n % 2) :=
by conv {to_lhs, rw ← nat.mod_add_div n 2}; rw [pow_add, pow_mul, units_pow_two, one_pow, mul_one]

@[simp] lemma nat_abs_pow_two (x : ℤ) : (x.nat_abs ^ 2 : ℤ) = x ^ 2 :=
by rw [pow_two, int.nat_abs_mul_self', pow_two]

end int

@[simp] lemma neg_square {α} [ring α] (z : α) : (-z)^2 = z^2 :=
by simp [pow, monoid.pow]

lemma of_add_nsmul [add_monoid A] (x : A) (n : ℕ) :
  multiplicative.of_add (n •ℕ x) = (multiplicative.of_add x)^n := rfl

lemma of_add_gsmul [add_group A] (x : A) (n : ℤ) :
  multiplicative.of_add (n •ℤ x) = (multiplicative.of_add x)^n := rfl

variables (M G A)

/-- Monoid homomorphisms from `multiplicative ℕ` are defined by the image
of `multiplicative.of_add 1`. -/
def powers_hom [monoid M] : M ≃ (multiplicative ℕ →* M) :=
{ to_fun := λ x, ⟨λ n, x ^ n.to_add, pow_zero x, λ m n, pow_add x m n⟩,
  inv_fun := λ f, f (multiplicative.of_add 1),
  left_inv := pow_one,
  right_inv := λ f, monoid_hom.ext $ λ n, by { simp [← f.map_pow, ← of_add_nsmul] } }

/-- Monoid homomorphisms from `multiplicative ℤ` are defined by the image
of `multiplicative.of_add 1`. -/
def gpowers_hom [group G] : G ≃ (multiplicative ℤ →* G) :=
{ to_fun := λ x, ⟨λ n, x ^ n.to_add, gpow_zero x, λ m n, gpow_add x m n⟩,
  inv_fun := λ f, f (multiplicative.of_add 1),
  left_inv := gpow_one,
  right_inv := λ f, monoid_hom.ext $ λ n, by { simp [← f.map_gpow, ← of_add_gsmul ] } }

/-- Additive homomorphisms from `ℕ` are defined by the image of `1`. -/
def multiples_hom [add_monoid A] : A ≃ (ℕ →+ A) :=
{ to_fun := λ x, ⟨λ n, n •ℕ x, zero_nsmul x, λ m n, add_nsmul _ _ _⟩,
  inv_fun := λ f, f 1,
  left_inv := one_nsmul,
  right_inv := λ f, add_monoid_hom.ext_nat $ one_nsmul (f 1) }

/-- Additive homomorphisms from `ℤ` are defined by the image of `1`. -/
def gmultiples_hom [add_group A] : A ≃ (ℤ →+ A) :=
{ to_fun := λ x, ⟨λ n, n •ℤ x, zero_gsmul x, λ m n, add_gsmul _ _ _⟩,
  inv_fun := λ f, f 1,
  left_inv := one_gsmul,
  right_inv := λ f, add_monoid_hom.ext_int $ one_gsmul (f 1) }

variables {M G A}

@[simp] lemma powers_hom_apply [monoid M] (x : M) (n : multiplicative ℕ) :
  powers_hom M x n = x ^ n.to_add := rfl

@[simp] lemma powers_hom_symm_apply [monoid M] (f : multiplicative ℕ →* M) :
  (powers_hom M).symm f = f (multiplicative.of_add 1) := rfl

lemma mnat_monoid_hom_eq [monoid M] (f : multiplicative ℕ →* M) (n : multiplicative ℕ) :
  f n = (f (multiplicative.of_add 1)) ^ n.to_add :=
by rw [← powers_hom_symm_apply, ← powers_hom_apply, equiv.apply_symm_apply]

lemma mnat_monoid_hom_ext [monoid M] ⦃f g : multiplicative ℕ →* M⦄
  (h : f (multiplicative.of_add 1) = g (multiplicative.of_add 1)) : f = g :=
monoid_hom.ext $ λ n, by rw [mnat_monoid_hom_eq f, mnat_monoid_hom_eq g, h]

/-!
### Commutativity (again)

Facts about `semiconj_by` and `commute` that require 
-/

namespace semiconj_by

variables [monoid M] [group G]

@[simp] lemma units_gpow_right {a : M} {x y : units M} (h : semiconj_by a x y) :
  ∀ m : ℤ, semiconj_by a (↑(x^m)) (↑(y^m))
| (n : ℕ) := by simp only [gpow_coe_nat, units.coe_pow, h, pow_right]
| -[1+n] := by simp only [gpow_neg_succ, units.coe_pow, units_inv_right, h, pow_right]

@[simp] lemma gpow_right (h : semiconj_by a x y) : ∀ m : ℤ, semiconj_by a (x^m) (y^m)
| (n : ℕ) := h.pow_right n
| -[1+n] := (h.pow_right n.succ).inv_right


omit h

end semiring

section ring

variables {R : Type u} [ring R] {a b x y x' y' : R}

@[simp] lemma gsmul_right (h : semiconj_by a x y) : ∀ m, semiconj_by a (m •ℤ x) (m •ℤ y)
| (n : ℕ) := h.nsmul_right n
| -[1+n] := (h.nsmul_right n.succ).neg_right

@[simp] lemma gsmul_left (h : semiconj_by a x y) : ∀ m, semiconj_by (m •ℤ a) x y
| (n : ℕ) := h.nsmul_left n
| -[1+n] := (h.nsmul_left n.succ).neg_left

lemma gsmul_gsmul (h : semiconj_by a x y) (m n : ℤ) : semiconj_by (m •ℤ a) (n •ℤ x) (n •ℤ y) :=
(h.gsmul_left m).gsmul_right n

end ring

end semiconj_by<|MERGE_RESOLUTION|>--- conflicted
+++ resolved
@@ -364,10 +364,7 @@
 
 lemma gpow_sub (a : G) (m n : ℤ) : a ^ (m - n) = a ^ m * (a ^ n)⁻¹ :=
 by rw [sub_eq_add_neg, gpow_add, gpow_neg]
-<<<<<<< HEAD
-=======
-
->>>>>>> fd623d6c
+
 lemma sub_gsmul (m n : ℤ) (a : A) : (m - n) •ℤ a = m •ℤ a - n •ℤ a :=
 @gpow_sub (multiplicative A) _ _ _ _
 
