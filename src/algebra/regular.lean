/-
Copyright (c) 2021 Damiano Testa. All rights reserved.
Released under Apache 2.0 license as described in the file LICENSE.
Authors: Damiano Testa
-/
import algebra.group

/-!
# Regular elements

We introduce left-regular, right-regular and regular elements.

By definition, a regular element in a commutative ring is a non-zero divisor.
Lemma `is_regular_of_integral_domain` shows that every non-zero element of an integral domain
is regular.

The final goal is to develop part of the API to prove, eventually, results about non-zero-divisors.
-/
variables {R : Type*}

/-- A left-regular element is an element `c` such that multiplication on the left by `c`
is injective on the left. -/
def is_left_regular [has_mul R] (c : R) := function.injective ((*) c)

/-- A right-regular element is an element `c` such that multiplication on the right by `c`
is injective on the right. -/
def is_right_regular [has_mul R] (c : R) := function.injective (* c)

/-- A regular element is an element `c` such that multiplication by `c` both on the left and
on the right is injective. -/
structure is_regular [has_mul R] (c : R) : Prop :=
(left : is_left_regular c)
(right : is_right_regular c)

namespace is_regular

variables [monoid R]

/-- An element admitting a right inverse is right-regular. -/
lemma right_of_mul_eq_one {a ai : R} (h : a * ai = 1) : is_right_regular a :=
begin
  intros b c bc,
  rw [← mul_one b, ← mul_one c, ← h, ← mul_assoc, ← mul_assoc],
  exact congr_fun (congr_arg has_mul.mul bc) ai,
end

/-- An element admitting a left inverse is left-regular. -/
lemma left_of_mul_eq_one {a ai : R} (h : ai * a = 1) : is_left_regular a :=
begin
  intros b c bc,
  rw [← one_mul b, ← one_mul c, ← h, mul_assoc, mul_assoc],
  exact congr_arg (has_mul.mul ai) bc,
end

/-- A left and right regular element is regular. -/
lemma of_left_right {a : R} (hl : is_left_regular a) (hr : is_right_regular a) : is_regular a :=
⟨hl, hr⟩

/-- An element admitting a left and a right inverse is regular. -/
lemma unit.is_regular (a : unit R) : is_regular (a : R) :=
⟨left_of_mul_eq_one sorry, right_of_mul_eq_one sorry⟩

/--  Elements of a left cancel semigroup are left regular. -/
lemma is_left_regular_of_left_cancel_semigroup {G : Type*} [left_cancel_semigroup G] (g : G) :
  is_left_regular g :=
mul_right_injective g

/--  Elements of a right cancel semigroup are right regular. -/
lemma is_right_regular_of_right_cancel_semigroup {G : Type*} [right_cancel_semigroup G] (g : G) :
  is_right_regular g :=
mul_left_injective g

/--  Elements of a cancel monoid are regular.  Cancel semigroups do not appear to exist. -/
lemma is_regular_of_cancel_monoid {G : Type*} [cancel_monoid G] (g : G) :
  is_regular g :=
⟨mul_right_injective g, mul_left_injective g⟩

<<<<<<< HEAD
/--  Non-zero elements of an integral domain are regular. -/
lemma is_regular_of_integral_domain {D : Type*} [integral_domain D] {a : D} (a0 : a ≠ 0) :
=======
/--  Non-zero elements of an integral domain are regular.

Funny how left and right change positions. -/
lemma is_regular_of_cancel_monoid_with_zero {D : Type*} [cancel_monoid_with_zero D] {a : D} (a0 : a ≠ 0) :
>>>>>>> 8cab3f7f
  is_regular a :=
⟨λ b c, (mul_right_inj' a0).mp, λ b c, (mul_left_inj' a0).mp⟩

end is_regular

open is_regular

/-- A unit in a monoid is regular. -/
lemma is_unit.is_regular [monoid R] {a : R} : is_unit a → is_regular a
| ⟨⟨a, b, ab, ba⟩, rfl⟩ := of_mul_eq_one_mul_eq_one ab ba<|MERGE_RESOLUTION|>--- conflicted
+++ resolved
@@ -52,13 +52,9 @@
   exact congr_arg (has_mul.mul ai) bc,
 end
 
-/-- A left and right regular element is regular. -/
-lemma of_left_right {a : R} (hl : is_left_regular a) (hr : is_right_regular a) : is_regular a :=
-⟨hl, hr⟩
-
 /-- An element admitting a left and a right inverse is regular. -/
-lemma unit.is_regular (a : unit R) : is_regular (a : R) :=
-⟨left_of_mul_eq_one sorry, right_of_mul_eq_one sorry⟩
+lemma unit.is_regular (a : units R) : is_regular (a : R) :=
+⟨left_of_mul_eq_one a.inv_mul,  right_of_mul_eq_one a.mul_inv⟩
 
 /--  Elements of a left cancel semigroup are left regular. -/
 lemma is_left_regular_of_left_cancel_semigroup {G : Type*} [left_cancel_semigroup G] (g : G) :
@@ -75,15 +71,9 @@
   is_regular g :=
 ⟨mul_right_injective g, mul_left_injective g⟩
 
-<<<<<<< HEAD
 /--  Non-zero elements of an integral domain are regular. -/
-lemma is_regular_of_integral_domain {D : Type*} [integral_domain D] {a : D} (a0 : a ≠ 0) :
-=======
-/--  Non-zero elements of an integral domain are regular.
-
-Funny how left and right change positions. -/
-lemma is_regular_of_cancel_monoid_with_zero {D : Type*} [cancel_monoid_with_zero D] {a : D} (a0 : a ≠ 0) :
->>>>>>> 8cab3f7f
+lemma is_regular_of_cancel_monoid_with_zero {D : Type*} [cancel_monoid_with_zero D] {a : D}
+ (a0 : a ≠ 0) :
   is_regular a :=
 ⟨λ b c, (mul_right_inj' a0).mp, λ b c, (mul_left_inj' a0).mp⟩
 
@@ -92,5 +82,8 @@
 open is_regular
 
 /-- A unit in a monoid is regular. -/
-lemma is_unit.is_regular [monoid R] {a : R} : is_unit a → is_regular a
-| ⟨⟨a, b, ab, ba⟩, rfl⟩ := of_mul_eq_one_mul_eq_one ab ba+lemma is_unit.is_regular [monoid R] {a : R} : is_unit a → is_regular a :=
+begin
+  rintros ⟨⟨a, b, ab, ba⟩, rfl⟩,
+  exact unit.is_regular _,
+end