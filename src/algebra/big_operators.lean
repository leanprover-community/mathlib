/-
Copyright (c) 2017 Johannes Hölzl. All rights reserved.
Released under Apache 2.0 license as described in the file LICENSE.
Authors: Johannes Hölzl

Some big operators for lists and finite sets.
-/
import tactic.tauto data.list.defs data.finset data.nat.enat

universes u v w
variables {α : Type u} {β : Type v} {γ : Type w}

theorem directed.finset_le {r : α → α → Prop} [is_trans α r]
  {ι} (hι : nonempty ι) {f : ι → α} (D : directed r f) (s : finset ι) :
  ∃ z, ∀ i ∈ s, r (f i) (f z) :=
show ∃ z, ∀ i ∈ s.1, r (f i) (f z), from
multiset.induction_on s.1 (let ⟨z⟩ := hι in ⟨z, λ _, false.elim⟩) $
λ i s ⟨j, H⟩, let ⟨k, h₁, h₂⟩ := D i j in
⟨k, λ a h, or.cases_on (multiset.mem_cons.1 h)
  (λ h, h.symm ▸ h₁)
  (λ h, trans (H _ h) h₂)⟩

theorem finset.exists_le {α : Type u} [nonempty α] [directed_order α] (s : finset α) :
  ∃ M, ∀ i ∈ s, i ≤ M :=
directed.finset_le (by apply_instance) directed_order.directed s

namespace finset
variables {s s₁ s₂ : finset α} {a : α} {f g : α → β}

/-- `s.prod f` is the product of `f x` as `x` ranges over the elements of the finite set `s`. -/
@[to_additive "`s.sum f` is the sum of `f x` as `x` ranges over the elements
of the finite set `s`."]
protected def prod [comm_monoid β] (s : finset α) (f : α → β) : β := (s.1.map f).prod

@[to_additive] lemma prod_eq_multiset_prod [comm_monoid β] (s : finset α) (f : α → β) :
  s.prod f = (s.1.map f).prod := rfl

@[to_additive]
theorem prod_eq_fold [comm_monoid β] (s : finset α) (f : α → β) : s.prod f = s.fold (*) 1 f := rfl

end finset

@[to_additive]
lemma monoid_hom.map_prod [comm_monoid β] [comm_monoid γ] (g : β →* γ) (f : α → β) (s : finset α) :
  g (s.prod f) = s.prod (λx, g (f x)) :=
by simp only [finset.prod_eq_multiset_prod, g.map_multiset_prod, multiset.map_map]

lemma ring_hom.map_prod [comm_semiring β] [comm_semiring γ]
  (g : β →+* γ) (f : α → β) (s : finset α) :
  g (s.prod f) = s.prod (λx, g (f x)) :=
g.to_monoid_hom.map_prod f s

lemma ring_hom.map_sum [semiring β] [semiring γ]
  (g : β →+* γ) (f : α → β) (s : finset α) :
  g (s.sum f) = s.sum (λx, g (f x)) :=
g.to_add_monoid_hom.map_sum f s

namespace finset
variables {s s₁ s₂ : finset α} {a : α} {f g : α → β}

section comm_monoid
variables [comm_monoid β]

@[simp, to_additive]
lemma prod_empty {α : Type u} {f : α → β} : (∅:finset α).prod f = 1 := rfl

@[simp, to_additive]
lemma prod_insert [decidable_eq α] : a ∉ s → (insert a s).prod f = f a * s.prod f := fold_insert

@[simp, to_additive]
lemma prod_singleton : (singleton a).prod f = f a :=
eq.trans fold_singleton $ mul_one _

@[to_additive]
lemma prod_pair [decidable_eq α] {a b : α} (h : a ≠ b) :
  ({a, b} : finset α).prod f = f a * f b :=
by simp [prod_insert (not_mem_singleton.2 h.symm), mul_comm]

@[simp, priority 1100] lemma prod_const_one : s.prod (λx, (1 : β)) = 1 :=
by simp only [finset.prod, multiset.map_const, multiset.prod_repeat, one_pow]
@[simp, priority 1100] lemma sum_const_zero {β} {s : finset α} [add_comm_monoid β] :
  s.sum (λx, (0 : β)) = 0 :=
@prod_const_one _ (multiplicative β) _ _
attribute [to_additive] prod_const_one

@[simp, to_additive]
lemma prod_image [decidable_eq α] {s : finset γ} {g : γ → α} :
  (∀x∈s, ∀y∈s, g x = g y → x = y) → (s.image g).prod f = s.prod (λx, f (g x)) :=
fold_image

@[simp, to_additive]
lemma prod_map (s : finset α) (e : α ↪ γ) (f : γ → β) :
  (s.map e).prod f = s.prod (λa, f (e a)) :=
by rw [finset.prod, finset.map_val, multiset.map_map]; refl

@[congr, to_additive]
lemma prod_congr (h : s₁ = s₂) : (∀x∈s₂, f x = g x) → s₁.prod f = s₂.prod g :=
by rw [h]; exact fold_congr
attribute [congr] finset.sum_congr

@[to_additive]
lemma prod_union_inter [decidable_eq α] :
  (s₁ ∪ s₂).prod f * (s₁ ∩ s₂).prod f = s₁.prod f * s₂.prod f :=
fold_union_inter

@[to_additive]
lemma prod_union [decidable_eq α] (h : disjoint s₁ s₂) : (s₁ ∪ s₂).prod f = s₁.prod f * s₂.prod f :=
by rw [←prod_union_inter, (disjoint_iff_inter_eq_empty.mp h)]; exact (mul_one _).symm

@[to_additive]
lemma prod_sdiff [decidable_eq α] (h : s₁ ⊆ s₂) : (s₂ \ s₁).prod f * s₁.prod f = s₂.prod f :=
by rw [←prod_union sdiff_disjoint, sdiff_union_of_subset h]

@[simp, to_additive]
lemma prod_sum_elim [decidable_eq (α ⊕ γ)]
  (s : finset α) (t : finset γ) (f : α → β) (g : γ → β) :
  (s.image sum.inl ∪ t.image sum.inr).prod (sum.elim f g) = s.prod f * t.prod g :=
begin
  rw [prod_union, prod_image, prod_image],
  { simp only [sum.elim_inl, sum.elim_inr] },
  { exact λ _ _ _ _, sum.inr.inj },
  { exact λ _ _ _ _, sum.inl.inj },
  { rintros i hi,
    erw [finset.mem_inter, finset.mem_image, finset.mem_image] at hi,
    rcases hi with ⟨⟨i, hi, rfl⟩, ⟨j, hj, H⟩⟩,
    cases H }
end

@[to_additive]
lemma prod_bind [decidable_eq α] {s : finset γ} {t : γ → finset α} :
  (∀x∈s, ∀y∈s, x ≠ y → disjoint (t x) (t y)) → (s.bind t).prod f = s.prod (λx, (t x).prod f) :=
by haveI := classical.dec_eq γ; exact
finset.induction_on s (λ _, by simp only [bind_empty, prod_empty])
  (assume x s hxs ih hd,
  have hd' : ∀x∈s, ∀y∈s, x ≠ y → disjoint (t x) (t y),
    from assume _ hx _ hy, hd _ (mem_insert_of_mem hx) _ (mem_insert_of_mem hy),
  have ∀y∈s, x ≠ y,
    from assume _ hy h, by rw [←h] at hy; contradiction,
  have ∀y∈s, disjoint (t x) (t y),
    from assume _ hy, hd _ (mem_insert_self _ _) _ (mem_insert_of_mem hy) (this _ hy),
  have disjoint (t x) (finset.bind s t),
    from (disjoint_bind_right _ _ _).mpr this,
  by simp only [bind_insert, prod_insert hxs, prod_union this, ih hd'])

@[to_additive]
lemma prod_product {s : finset γ} {t : finset α} {f : γ×α → β} :
  (s.product t).prod f = s.prod (λx, t.prod $ λy, f (x, y)) :=
begin
  haveI := classical.dec_eq α, haveI := classical.dec_eq γ,
  rw [product_eq_bind, prod_bind],
  { congr, funext, exact prod_image (λ _ _ _ _ H, (prod.mk.inj H).2) },
  simp only [disjoint_iff_ne, mem_image],
  rintros _ _ _ _ h ⟨_, _⟩ ⟨_, _, ⟨_, _⟩⟩ ⟨_, _⟩ ⟨_, _, ⟨_, _⟩⟩ _,
  apply h, cc
end

@[to_additive]
lemma prod_sigma {σ : α → Type*}
  {s : finset α} {t : Πa, finset (σ a)} {f : sigma σ → β} :
  (s.sigma t).prod f = s.prod (λa, (t a).prod $ λs, f ⟨a, s⟩) :=
by haveI := classical.dec_eq α; haveI := (λ a, classical.dec_eq (σ a)); exact
calc (s.sigma t).prod f =
       (s.bind (λa, (t a).image (λs, sigma.mk a s))).prod f : by rw sigma_eq_bind
  ... = s.prod (λa, ((t a).image (λs, sigma.mk a s)).prod f) :
    prod_bind $ assume a₁ ha a₂ ha₂ h,
    by simp only [disjoint_iff_ne, mem_image];
    rintro ⟨_, _⟩ ⟨_, _, _⟩ ⟨_, _⟩ ⟨_, _, _⟩ ⟨_, _⟩; apply h; cc
  ... = (s.prod $ λa, (t a).prod $ λs, f ⟨a, s⟩) :
    prod_congr rfl $ λ _ _, prod_image $ λ _ _ _ _ _, by cc

@[to_additive]
lemma prod_image' [decidable_eq α] {s : finset γ} {g : γ → α} (h : γ → β)
  (eq : ∀c∈s, f (g c) = (s.filter (λc', g c' = g c)).prod h) :
  (s.image g).prod f = s.prod h :=
begin
  letI := classical.dec_eq γ,
  rw [← image_bind_filter_eq s g] {occs := occurrences.pos [2]},
  rw [finset.prod_bind],
  { refine finset.prod_congr rfl (assume a ha, _),
    rcases finset.mem_image.1 ha with ⟨b, hb, rfl⟩,
    exact eq b hb },
  assume a₀ _ a₁ _ ne,
  refine (disjoint_iff_ne.2 _),
  assume c₀ h₀ c₁ h₁,
  rcases mem_filter.1 h₀ with ⟨h₀, rfl⟩,
  rcases mem_filter.1 h₁ with ⟨h₁, rfl⟩,
  exact mt (congr_arg g) ne
end

@[to_additive]
lemma prod_mul_distrib : s.prod (λx, f x * g x) = s.prod f * s.prod g :=
eq.trans (by rw one_mul; refl) fold_op_distrib

@[to_additive]
lemma prod_comm {s : finset γ} {t : finset α} {f : γ → α → β} :
  s.prod (λx, t.prod $ f x) = t.prod (λy, s.prod $ λx, f x y) :=
begin
  classical,
  apply finset.induction_on s,
  { simp only [prod_empty, prod_const_one] },
  { intros _ _ H ih,
    simp only [prod_insert H, prod_mul_distrib, ih] }
end

@[to_additive]
lemma prod_hom [comm_monoid γ] (s : finset α) {f : α → β} (g : β → γ) [is_monoid_hom g] :
  s.prod (λx, g (f x)) = g (s.prod f) :=
((monoid_hom.of g).map_prod f s).symm

@[to_additive]
lemma prod_hom_rel [comm_monoid γ] {r : β → γ → Prop} {f : α → β} {g : α → γ} {s : finset α}
  (h₁ : r 1 1) (h₂ : ∀a b c, r b c → r (f a * b) (g a * c)) : r (s.prod f) (s.prod g) :=
by { delta finset.prod, apply multiset.prod_hom_rel; assumption }

@[to_additive]
lemma prod_subset (h : s₁ ⊆ s₂) (hf : ∀x∈s₂, x ∉ s₁ → f x = 1) : s₁.prod f = s₂.prod f :=
by haveI := classical.dec_eq α; exact
have (s₂ \ s₁).prod f = (s₂ \ s₁).prod (λx, 1),
  from prod_congr rfl $ by simpa only [mem_sdiff, and_imp],
by rw [←prod_sdiff h]; simp only [this, prod_const_one, one_mul]

-- If we use `[decidable_eq β]` here, some rewrites fail because they find a wrong `decidable`
-- instance first; `{∀x, decidable (f x ≠ 1)}` doesn't work with `rw ← prod_filter_ne_one`
@[to_additive]
lemma prod_filter_ne_one [∀ x, decidable (f x ≠ 1)] : (s.filter $ λx, f x ≠ 1).prod f = s.prod f :=
prod_subset (filter_subset _) $ λ x,
  by { classical, rw [not_imp_comm, mem_filter], exact and.intro }

@[to_additive]
lemma prod_filter (p : α → Prop) [decidable_pred p] (f : α → β) :
  (s.filter p).prod f = s.prod (λa, if p a then f a else 1) :=
calc (s.filter p).prod f = (s.filter p).prod (λa, if p a then f a else 1) :
    prod_congr rfl (assume a h, by rw [if_pos (mem_filter.1 h).2])
  ... = s.prod (λa, if p a then f a else 1) :
    begin
      refine prod_subset (filter_subset s) (assume x hs h, _),
      rw [mem_filter, not_and] at h,
      exact if_neg (h hs)
    end

@[to_additive]
lemma prod_eq_single {s : finset α} {f : α → β} (a : α)
  (h₀ : ∀b∈s, b ≠ a → f b = 1) (h₁ : a ∉ s → f a = 1) : s.prod f = f a :=
by haveI := classical.dec_eq α;
from classical.by_cases
  (assume : a ∈ s,
    calc s.prod f = ({a} : finset α).prod f :
      begin
        refine (prod_subset _ _).symm,
        { intros _ H, rwa mem_singleton.1 H },
        { simpa only [mem_singleton] }
      end
      ... = f a : prod_singleton)
  (assume : a ∉ s,
    (prod_congr rfl $ λ b hb, h₀ b hb $ by rintro rfl; cc).trans $
      prod_const_one.trans (h₁ this).symm)

@[to_additive] lemma prod_apply_ite {s : finset α}
  {p : α → Prop} {hp : decidable_pred p} (f g : α → γ) (h : γ → β) :
  s.prod (λ x, h (if p x then f x else g x)) =
  (s.filter p).prod (λ x, h (f x)) * (s.filter (λ x, ¬ p x)).prod (λ x, h (g x)) :=
by letI := classical.dec_eq α; exact
calc s.prod (λ x, h (if p x then f x else g x))
    = (s.filter p ∪ s.filter (λ x, ¬ p x)).prod (λ x, h (if p x then f x else g x)) :
  by rw [filter_union_filter_neg_eq]
... = (s.filter p).prod (λ x, h (if p x then f x else g x)) *
    (s.filter (λ x, ¬ p x)).prod (λ x, h (if p x then f x else g x)) :
  prod_union (by simp [disjoint_right] {contextual := tt})
... = (s.filter p).prod (λ x, h (f x)) * (s.filter (λ x, ¬ p x)).prod (λ x, h (g x)) :
  congr_arg2 _
    (prod_congr rfl (by simp {contextual := tt}))
    (prod_congr rfl (by simp {contextual := tt}))

@[to_additive] lemma prod_ite {s : finset α}
  {p : α → Prop} {hp : decidable_pred p} (f g : α → β) :
  s.prod (λ x, if p x then f x else g x) =
  (s.filter p).prod (λ x, f x) * (s.filter (λ x, ¬ p x)).prod (λ x, g x) :=
by simp [prod_apply_ite _ _ (λ x, x)]

@[simp, to_additive] lemma prod_ite_eq [decidable_eq α] (s : finset α) (a : α) (b : α → β) :
  s.prod (λ x, (ite (a = x) (b x) 1)) = ite (a ∈ s) (b a) 1 :=
begin
  rw ←finset.prod_filter,
  split_ifs;
  simp only [filter_eq, if_true, if_false, h, prod_empty, prod_singleton, insert_empty_eq_singleton],
end

/--
  When a product is taken over a conditional whose condition is an equality test on the index
  and whose alternative is 1, then the product's value is either the term at that index or `1`.

  The difference with `prod_ite_eq` is that the arguments to `eq` are swapped.
-/
@[simp, to_additive] lemma prod_ite_eq' [decidable_eq α] (s : finset α) (a : α) (b : α → β) :
  s.prod (λ x, (ite (x = a) (b x) 1)) = ite (a ∈ s) (b a) 1 :=
begin
  rw ←prod_ite_eq,
  congr, ext x,
  by_cases x = a; finish
end

@[to_additive]
lemma prod_attach {f : α → β} : s.attach.prod (λx, f x.val) = s.prod f :=
by haveI := classical.dec_eq α; exact
calc s.attach.prod (λx, f x.val) = ((s.attach).image subtype.val).prod f :
    by rw [prod_image]; exact assume x _ y _, subtype.eq
  ... = _ : by rw [attach_image_val]

@[to_additive]
lemma prod_bij {s : finset α} {t : finset γ} {f : α → β} {g : γ → β}
  (i : Πa∈s, γ) (hi : ∀a ha, i a ha ∈ t) (h : ∀a ha, f a = g (i a ha))
  (i_inj : ∀a₁ a₂ ha₁ ha₂, i a₁ ha₁ = i a₂ ha₂ → a₁ = a₂) (i_surj : ∀b∈t, ∃a ha, b = i a ha) :
  s.prod f = t.prod g :=
congr_arg multiset.prod
  (multiset.map_eq_map_of_bij_of_nodup f g s.2 t.2 i hi h i_inj i_surj)

@[to_additive]
lemma prod_bij_ne_one {s : finset α} {t : finset γ} {f : α → β} {g : γ → β}
  (i : Πa∈s, f a ≠ 1 → γ) (hi₁ : ∀a h₁ h₂, i a h₁ h₂ ∈ t)
  (hi₂ : ∀a₁ a₂ h₁₁ h₁₂ h₂₁ h₂₂, i a₁ h₁₁ h₁₂ = i a₂ h₂₁ h₂₂ → a₁ = a₂)
  (hi₃ : ∀b∈t, g b ≠ 1 → ∃a h₁ h₂, b = i a h₁ h₂)
  (h : ∀a h₁ h₂, f a = g (i a h₁ h₂)) :
  s.prod f = t.prod g :=
by classical; exact
calc s.prod f = (s.filter $ λx, f x ≠ 1).prod f : prod_filter_ne_one.symm
  ... = (t.filter $ λx, g x ≠ 1).prod g :
    prod_bij (assume a ha, i a (mem_filter.mp ha).1 (mem_filter.mp ha).2)
      (assume a ha, (mem_filter.mp ha).elim $ λh₁ h₂, mem_filter.mpr
        ⟨hi₁ a h₁ h₂, λ hg, h₂ (hg ▸ h a h₁ h₂)⟩)
      (assume a ha, (mem_filter.mp ha).elim $ h a)
      (assume a₁ a₂ ha₁ ha₂,
        (mem_filter.mp ha₁).elim $ λha₁₁ ha₁₂, (mem_filter.mp ha₂).elim $ λha₂₁ ha₂₂, hi₂ a₁ a₂ _ _ _ _)
      (assume b hb, (mem_filter.mp hb).elim $ λh₁ h₂,
        let ⟨a, ha₁, ha₂, eq⟩ := hi₃ b h₁ h₂ in ⟨a, mem_filter.mpr ⟨ha₁, ha₂⟩, eq⟩)
  ... = t.prod g : prod_filter_ne_one

@[to_additive]
lemma nonempty_of_prod_ne_one (h : s.prod f ≠ 1) : s.nonempty :=
s.eq_empty_or_nonempty.elim (λ H, false.elim $ h $ H.symm ▸ prod_empty) id

@[to_additive]
lemma exists_ne_one_of_prod_ne_one (h : s.prod f ≠ 1) : ∃a∈s, f a ≠ 1 :=
begin
  classical,
  rw ← prod_filter_ne_one at h,
  rcases nonempty_of_prod_ne_one h with ⟨x, hx⟩,
  exact ⟨x, (mem_filter.1 hx).1, (mem_filter.1 hx).2⟩
end

@[to_additive]
lemma prod_range_succ (f : ℕ → β) (n : ℕ) :
  (range (nat.succ n)).prod f = f n * (range n).prod f :=
by rw [range_succ, prod_insert not_mem_range_self]

lemma prod_range_succ' (f : ℕ → β) :
  ∀ n : ℕ, (range (nat.succ n)).prod f = (range n).prod (f ∘ nat.succ) * f 0
| 0       := (prod_range_succ _ _).trans $ mul_comm _ _
| (n + 1) := by rw [prod_range_succ (λ m, f (nat.succ m)), mul_assoc, ← prod_range_succ'];
                 exact prod_range_succ _ _

lemma sum_Ico_add {δ : Type*} [add_comm_monoid δ] (f : ℕ → δ) (m n k : ℕ) :
  (Ico m n).sum (λ l, f (k + l)) = (Ico (m + k) (n + k)).sum f :=
Ico.image_add m n k ▸ eq.symm $ sum_image $ λ x hx y hy h, nat.add_left_cancel h

@[to_additive]
lemma prod_Ico_add (f : ℕ → β) (m n k : ℕ) :
  (Ico m n).prod (λ l, f (k + l)) = (Ico (m + k) (n + k)).prod f :=
Ico.image_add m n k ▸ eq.symm $ prod_image $ λ x hx y hy h, nat.add_left_cancel h

lemma sum_Ico_succ_top {δ : Type*} [add_comm_monoid δ] {a b : ℕ}
  (hab : a ≤ b) (f : ℕ → δ) : (Ico a (b + 1)).sum f = (Ico a b).sum f + f b :=
by rw [Ico.succ_top hab, sum_insert Ico.not_mem_top, add_comm]

@[to_additive]
lemma prod_Ico_succ_top {a b : ℕ} (hab : a ≤ b) (f : ℕ → β) :
  (Ico a b.succ).prod f = (Ico a b).prod f * f b :=
@sum_Ico_succ_top (additive β) _ _ _ hab _

lemma sum_eq_sum_Ico_succ_bot {δ : Type*} [add_comm_monoid δ] {a b : ℕ}
  (hab : a < b) (f : ℕ → δ) : (Ico a b).sum f = f a + (Ico (a + 1) b).sum f :=
have ha : a ∉ Ico (a + 1) b, by simp,
by rw [← sum_insert ha, Ico.insert_succ_bot hab]

@[to_additive]
lemma prod_eq_prod_Ico_succ_bot {a b : ℕ} (hab : a < b) (f : ℕ → β) :
  (Ico a b).prod f = f a * (Ico (a + 1) b).prod f :=
@sum_eq_sum_Ico_succ_bot (additive β) _ _ _ hab _

@[to_additive]
lemma prod_Ico_consecutive (f : ℕ → β) {m n k : ℕ} (hmn : m ≤ n) (hnk : n ≤ k) :
  (Ico m n).prod f * (Ico n k).prod f = (Ico m k).prod f :=
Ico.union_consecutive hmn hnk ▸ eq.symm $ prod_union $ Ico.disjoint_consecutive m n k

@[to_additive]
lemma prod_range_mul_prod_Ico (f : ℕ → β) {m n : ℕ} (h : m ≤ n) :
  (range m).prod f * (Ico m n).prod f = (range n).prod f :=
Ico.zero_bot m ▸ Ico.zero_bot n ▸ prod_Ico_consecutive f (nat.zero_le m) h

@[to_additive sum_Ico_eq_add_neg]
lemma prod_Ico_eq_div {δ : Type*} [comm_group δ] (f : ℕ → δ) {m n : ℕ} (h : m ≤ n) :
  (Ico m n).prod f = (range n).prod f * ((range m).prod f)⁻¹ :=
eq_mul_inv_iff_mul_eq.2 $ by rw [mul_comm]; exact prod_range_mul_prod_Ico f h

lemma sum_Ico_eq_sub {δ : Type*} [add_comm_group δ] (f : ℕ → δ) {m n : ℕ} (h : m ≤ n) :
  (Ico m n).sum f = (range n).sum f - (range m).sum f :=
sum_Ico_eq_add_neg f h

@[to_additive]
lemma prod_Ico_eq_prod_range (f : ℕ → β) (m n : ℕ) :
  (Ico m n).prod f = (range (n - m)).prod (λ l, f (m + l)) :=
begin
  by_cases h : m ≤ n,
  { rw [← Ico.zero_bot, prod_Ico_add, zero_add, nat.sub_add_cancel h] },
  { replace h : n ≤ m :=  le_of_not_ge h,
     rw [Ico.eq_empty_of_le h, nat.sub_eq_zero_of_le h, range_zero, prod_empty, prod_empty] }
end

@[to_additive]
lemma prod_range_zero (f : ℕ → β) :
 (range 0).prod f = 1 :=
by rw [range_zero, prod_empty]

lemma prod_range_one (f : ℕ → β) :
  (range 1).prod f = f 0 :=
by { rw [range_one], apply @prod_singleton ℕ β 0 f }

lemma sum_range_one {δ : Type*} [add_comm_monoid δ] (f : ℕ → δ) :
  (range 1).sum f = f 0 :=
by { rw [range_one], apply @sum_singleton ℕ δ 0 f }

attribute [to_additive finset.sum_range_one] prod_range_one

@[simp] lemma prod_const (b : β) : s.prod (λ a, b) = b ^ s.card :=
by haveI := classical.dec_eq α; exact
finset.induction_on s rfl (λ a s has ih,
by rw [prod_insert has, card_insert_of_not_mem has, pow_succ, ih])

lemma prod_pow (s : finset α) (n : ℕ) (f : α → β) :
  s.prod (λ x, f x ^ n) = s.prod f ^ n :=
by haveI := classical.dec_eq α; exact
finset.induction_on s (by simp) (by simp [_root_.mul_pow] {contextual := tt})

lemma prod_nat_pow (s : finset α) (n : ℕ) (f : α → ℕ) :
  s.prod (λ x, f x ^ n) = s.prod f ^ n :=
by haveI := classical.dec_eq α; exact
finset.induction_on s (by simp) (by simp [nat.mul_pow] {contextual := tt})

lemma prod_flip {n : ℕ} (f : ℕ → β) :
  (range (nat.succ n)).prod (λ r, f (n - r)) = (range (nat.succ n)).prod f :=
begin
  induction n with n ih,
  { rw [prod_range_one, prod_range_one] },
  { rw [prod_range_succ', prod_range_succ _ (nat.succ n), mul_comm],
    simp [← ih] }
end

@[to_additive]
lemma prod_involution {s : finset α} {f : α → β} :
  ∀ (g : Π a ∈ s, α)
  (h₁ : ∀ a ha, f a * f (g a ha) = 1)
  (h₂ : ∀ a ha, f a ≠ 1 → g a ha ≠ a)
  (h₃ : ∀ a ha, g a ha ∈ s)
  (h₄ : ∀ a ha, g (g a ha) (h₃ a ha) = a),
  s.prod f = 1 :=
by haveI := classical.dec_eq α;
haveI := classical.dec_eq β; exact
finset.strong_induction_on s
  (λ s ih g h₁ h₂ h₃ h₄,
    s.eq_empty_or_nonempty.elim (λ hs, hs.symm ▸ rfl)
      (λ ⟨x, hx⟩,
      have hmem : ∀ y ∈ (s.erase x).erase (g x hx), y ∈ s,
        from λ y hy, (mem_of_mem_erase (mem_of_mem_erase hy)),
      have g_inj : ∀ {x hx y hy}, g x hx = g y hy → x = y,
        from λ x hx y hy h, by rw [← h₄ x hx, ← h₄ y hy]; simp [h],
      have ih': (erase (erase s x) (g x hx)).prod f = (1 : β) :=
        ih ((s.erase x).erase (g x hx))
          ⟨subset.trans (erase_subset _ _) (erase_subset _ _),
            λ h, not_mem_erase (g x hx) (s.erase x) (h (h₃ x hx))⟩
          (λ y hy, g y (hmem y hy))
          (λ y hy, h₁ y (hmem y hy))
          (λ y hy, h₂ y (hmem y hy))
          (λ y hy, mem_erase.2 ⟨λ (h : g y _ = g x hx), by simpa [g_inj h] using hy,
            mem_erase.2 ⟨λ (h : g y _ = x),
              have y = g x hx, from h₄ y (hmem y hy) ▸ by simp [h],
              by simpa [this] using hy, h₃ y (hmem y hy)⟩⟩)
          (λ y hy, h₄ y (hmem y hy)),
      if hx1 : f x = 1
      then ih' ▸ eq.symm (prod_subset hmem
        (λ y hy hy₁,
          have y = x ∨ y = g x hx, by simp [hy] at hy₁; tauto,
          this.elim (λ h, h.symm ▸ hx1)
            (λ h, h₁ x hx ▸ h ▸ hx1.symm ▸ (one_mul _).symm)))
      else by rw [← insert_erase hx, prod_insert (not_mem_erase _ _),
        ← insert_erase (mem_erase.2 ⟨h₂ x hx hx1, h₃ x hx⟩),
        prod_insert (not_mem_erase _ _), ih', mul_one, h₁ x hx]))

@[to_additive]
lemma prod_eq_one {f : α → β} {s : finset α} (h : ∀x∈s, f x = 1) : s.prod f = 1 :=
calc s.prod f = s.prod (λx, 1) : finset.prod_congr rfl h
  ... = 1 : finset.prod_const_one

/-- A product over all subsets of `s ∪ {x}` is obtained by multiplying the product over all subsets
of `s`, and over all subsets of `s` to which one adds `x`. -/
@[to_additive]
lemma prod_powerset_insert [decidable_eq α] {s : finset α} {x : α} (h : x ∉ s) (f : finset α → β) :
  (insert x s).powerset.prod f = s.powerset.prod f * s.powerset.prod (λt, f (insert x t)) :=
begin
  rw [powerset_insert, finset.prod_union, finset.prod_image],
  { assume t₁ h₁ t₂ h₂ heq,
    rw [← finset.erase_insert (not_mem_of_mem_powerset_of_not_mem h₁ h),
        ← finset.erase_insert (not_mem_of_mem_powerset_of_not_mem h₂ h), heq] },
  { rw finset.disjoint_iff_ne,
    assume t₁ h₁ t₂ h₂,
    rcases finset.mem_image.1 h₂ with ⟨t₃, h₃, H₃₂⟩,
    rw ← H₃₂,
    exact ne_insert_of_not_mem _ _ (not_mem_of_mem_powerset_of_not_mem h₁ h) }
end

@[to_additive]
lemma prod_piecewise [decidable_eq α] (s t : finset α) (f g : α → β) :
  s.prod (t.piecewise f g) = (s ∩ t).prod f * (s \ t).prod g :=
by { rw [piecewise, prod_ite, filter_mem_eq_inter, ← sdiff_eq_filter], }

/-- If we can partition a product into subsets that cancel out, then the whole product cancels. -/
@[to_additive]
lemma prod_cancels_of_partition_cancels (R : setoid α) [decidable_rel R.r]
  (h : ∀ x ∈ s, (s.filter (λy, y ≈ x)).prod f = 1) : s.prod f = 1 :=
begin
  suffices : (s.image quotient.mk).prod (λ xbar, (s.filter (λ y, ⟦y⟧ = xbar)).prod f) = s.prod f,
  { rw [←this, ←finset.prod_eq_one],
    intros xbar xbar_in_s,
    rcases (mem_image).mp xbar_in_s with ⟨x, x_in_s, xbar_eq_x⟩,
    rw [←xbar_eq_x, filter_congr (λ y _, @quotient.eq _ R y x)],
    apply h x x_in_s },
  apply finset.prod_image' f,
  intros,
  refl
end

@[to_additive]
lemma prod_update_of_not_mem [decidable_eq α] {s : finset α} {i : α}
  (h : i ∉ s) (f : α → β) (b : β) : s.prod (function.update f i b) = s.prod f :=
begin
  apply prod_congr rfl (λj hj, _),
  have : j ≠ i, by { assume eq, rw eq at hj, exact h hj },
  simp [this]
end

lemma prod_update_of_mem [decidable_eq α] {s : finset α} {i : α} (h : i ∈ s) (f : α → β) (b : β) :
  s.prod (function.update f i b) = b * (s \ (singleton i)).prod f :=
by { rw [update_eq_piecewise, prod_piecewise], simp [h] }

end comm_monoid

lemma sum_update_of_mem [add_comm_monoid β] [decidable_eq α] {s : finset α} {i : α}
  (h : i ∈ s) (f : α → β) (b : β) :
  s.sum (function.update f i b) = b + (s \ (singleton i)).sum f :=
by { rw [update_eq_piecewise, sum_piecewise], simp [h] }
attribute [to_additive] prod_update_of_mem

lemma sum_smul' [add_comm_monoid β] (s : finset α) (n : ℕ) (f : α → β) :
  s.sum (λ x, add_monoid.smul n (f x)) = add_monoid.smul n (s.sum f) :=
@prod_pow _ (multiplicative β) _ _ _ _
attribute [to_additive sum_smul'] prod_pow

@[simp] lemma sum_const [add_comm_monoid β] (b : β) :
  s.sum (λ a, b) = add_monoid.smul s.card b :=
@prod_const _ (multiplicative β) _ _ _
attribute [to_additive] prod_const

<<<<<<< HEAD
lemma sum_const_on_nat {m : ℕ} {f : α → ℕ} (h₁ : ∀x ∈ s, f x = m) :
  s.sum f = card s * m :=
begin
  rw [← nat.smul_eq_mul, ← sum_const],
  apply sum_congr rfl h₁
end
=======
@[simp]
lemma sum_boole {s : finset α} {p : α → Prop} [semiring β] {hp : decidable_pred p} :
  s.sum (λ x, if p x then (1 : β) else (0 : β)) = (s.filter p).card :=
by simp [sum_ite]
>>>>>>> ee8cb15a

lemma sum_range_succ' [add_comm_monoid β] (f : ℕ → β) :
  ∀ n : ℕ, (range (nat.succ n)).sum f = (range n).sum (f ∘ nat.succ) + f 0 :=
@prod_range_succ' (multiplicative β) _ _
attribute [to_additive] prod_range_succ'

lemma sum_flip [add_comm_monoid β] {n : ℕ} (f : ℕ → β) :
  sum (range (nat.succ n)) (λ r, f (n - r)) = sum (range (nat.succ n)) f :=
@prod_flip (multiplicative β) _ _ _
attribute [to_additive] prod_flip

lemma sum_nat_cast [add_comm_monoid β] [has_one β] (s : finset α) (f : α → ℕ) :
  ↑(s.sum f) = s.sum (λa, f a : α → β) :=
(nat.cast_add_monoid_hom β).map_sum f s

lemma prod_nat_cast [comm_semiring β] (s : finset α) (f : α → ℕ) :
  ↑(s.prod f) = s.prod (λa, f a : α → β) :=
(nat.cast_ring_hom β).map_prod f s

protected lemma sum_nat_coe_enat (s : finset α) (f : α → ℕ) :
  s.sum (λ x, (f x : enat)) = (s.sum f : ℕ) :=
begin
  classical,
  induction s using finset.induction with a s has ih h,
  { simp },
  { simp [has, ih] }
end

theorem dvd_sum [comm_semiring α] {a : α} {s : finset β} {f : β → α}
  (h : ∀ x ∈ s, a ∣ f x) : a ∣ s.sum f :=
multiset.dvd_sum (λ y hy, by rcases multiset.mem_map.1 hy with ⟨x, hx, rfl⟩; exact h x hx)

lemma le_sum_of_subadditive [add_comm_monoid α] [ordered_add_comm_monoid β]
  (f : α → β) (h_zero : f 0 = 0) (h_add : ∀x y, f (x + y) ≤ f x + f y) (s : finset γ) (g : γ → α) :
  f (s.sum g) ≤ s.sum (λc, f (g c)) :=
begin
  refine le_trans (multiset.le_sum_of_subadditive f h_zero h_add _) _,
  rw [multiset.map_map],
  refl
end

lemma abs_sum_le_sum_abs [discrete_linear_ordered_field α] {f : β → α} {s : finset β} :
  abs (s.sum f) ≤ s.sum (λa, abs (f a)) :=
le_sum_of_subadditive _ abs_zero abs_add s f

section comm_group
variables [comm_group β]

@[simp, to_additive]
lemma prod_inv_distrib : s.prod (λx, (f x)⁻¹) = (s.prod f)⁻¹ :=
s.prod_hom has_inv.inv

end comm_group

@[simp] theorem card_sigma {σ : α → Type*} (s : finset α) (t : Π a, finset (σ a)) :
  card (s.sigma t) = s.sum (λ a, card (t a)) :=
multiset.card_sigma _ _

lemma card_bind [decidable_eq β] {s : finset α} {t : α → finset β}
  (h : ∀ x ∈ s, ∀ y ∈ s, x ≠ y → disjoint (t x) (t y)) :
  (s.bind t).card = s.sum (λ u, card (t u)) :=
calc (s.bind t).card = (s.bind t).sum (λ _, 1) : by simp
... = s.sum (λ a, (t a).sum (λ _, 1)) : finset.sum_bind h
... = s.sum (λ u, card (t u)) : by simp

lemma card_bind_le [decidable_eq β] {s : finset α} {t : α → finset β} :
  (s.bind t).card ≤ s.sum (λ a, (t a).card) :=
by haveI := classical.dec_eq α; exact
finset.induction_on s (by simp)
  (λ a s has ih,
    calc ((insert a s).bind t).card ≤ (t a).card + (s.bind t).card :
    by rw bind_insert; exact finset.card_union_le _ _
    ... ≤ (insert a s).sum (λ a, card (t a)) :
    by rw sum_insert has; exact add_le_add_left ih _)

theorem card_eq_sum_card_image [decidable_eq β] (f : α → β) (s : finset α) :
  s.card = (s.image f).sum (λ a, (s.filter (λ x, f x = a)).card) :=
by letI := classical.dec_eq α; exact
calc s.card = ((s.image f).bind (λ a, s.filter (λ x, f x = a))).card :
  congr_arg _ (finset.ext.2 $ λ x,
    ⟨λ hs, mem_bind.2 ⟨f x, mem_image_of_mem _ hs,
      mem_filter.2 ⟨hs, rfl⟩⟩,
    λ h, let ⟨a, ha₁, ha₂⟩ := mem_bind.1 h in by convert filter_subset s ha₂⟩)
... = (s.image f).sum (λ a, (s.filter (λ x, f x = a)).card) :
  card_bind (by simp [disjoint_left, finset.ext] {contextual := tt})

lemma gsmul_sum [add_comm_group β] {f : α → β} {s : finset α} (z : ℤ) :
  gsmul z (s.sum f) = s.sum (λa, gsmul z (f a)) :=
(s.sum_hom (gsmul z)).symm

end finset

namespace finset
variables {s s₁ s₂ : finset α} {f g : α → β} {b : β} {a : α}

@[simp] lemma sum_sub_distrib [add_comm_group β] : s.sum (λx, f x - g x) = s.sum f - s.sum g :=
sum_add_distrib.trans $ congr_arg _ sum_neg_distrib

section comm_monoid
variables [comm_monoid β]

lemma prod_pow_boole [decidable_eq α] (s : finset α) (f : α → β) (a : α) :
  s.prod (λ x, (f x)^(ite (a = x) 1 0)) = ite (a ∈ s) (f a) 1 :=
by simp

end comm_monoid

section semiring
variables [semiring β]

lemma sum_mul : s.sum f * b = s.sum (λx, f x * b) :=
(s.sum_hom (λ x, x * b)).symm

lemma mul_sum : b * s.sum f = s.sum (λx, b * f x) :=
(s.sum_hom _).symm

lemma sum_mul_boole [decidable_eq α] (s : finset α) (f : α → β) (a : α) :
  s.sum (λ x, (f x * ite (a = x) 1 0)) = ite (a ∈ s) (f a) 0 :=
by simp

lemma sum_boole_mul [decidable_eq α] (s : finset α) (f : α → β) (a : α) :
  s.sum (λ x, (ite (a = x) 1 0) * f x) = ite (a ∈ s) (f a) 0 :=
by simp

end semiring

lemma sum_div [division_ring β] {s : finset α} {f : α → β} {b : β} :
  s.sum f / b = s.sum (λx, f x / b) :=
calc s.sum f / b = s.sum (λ x, f x * (1 / b)) : by rw [div_eq_mul_one_div, sum_mul]
     ...         = s.sum (λ x, f x / b) : by { congr, ext, rw ← div_eq_mul_one_div (f x) b }

section comm_semiring
variables [comm_semiring β]

lemma prod_eq_zero (ha : a ∈ s) (h : f a = 0) : s.prod f = 0 :=
by haveI := classical.dec_eq α;
calc s.prod f = (insert a (erase s a)).prod f : by rw insert_erase ha
  ... = 0 : by rw [prod_insert (not_mem_erase _ _), h, zero_mul]

/-- The product over a sum can be written as a sum over the product of sets, `finset.pi`.
  `finset.prod_univ_sum` is an alternative statement when the product is over `univ`. -/
lemma prod_sum {δ : α → Type*} [decidable_eq α] [∀a, decidable_eq (δ a)]
  {s : finset α} {t : Πa, finset (δ a)} {f : Πa, δ a → β} :
  s.prod (λa, (t a).sum (λb, f a b)) =
    (s.pi t).sum (λp, s.attach.prod (λx, f x.1 (p x.1 x.2))) :=
begin
  induction s using finset.induction with a s ha ih,
  { rw [pi_empty, sum_singleton], refl },
  { have h₁ : ∀x ∈ t a, ∀y ∈ t a, ∀h : x ≠ y,
        disjoint (image (pi.cons s a x) (pi s t)) (image (pi.cons s a y) (pi s t)),
    { assume x hx y hy h,
      simp only [disjoint_iff_ne, mem_image],
      rintros _ ⟨p₂, hp, eq₂⟩ _ ⟨p₃, hp₃, eq₃⟩ eq,
      have : pi.cons s a x p₂ a (mem_insert_self _ _) = pi.cons s a y p₃ a (mem_insert_self _ _),
      { rw [eq₂, eq₃, eq] },
      rw [pi.cons_same, pi.cons_same] at this,
      exact h this },
    rw [prod_insert ha, pi_insert ha, ih, sum_mul, sum_bind h₁],
    refine sum_congr rfl (λ b _, _),
    have h₂ : ∀p₁∈pi s t, ∀p₂∈pi s t, pi.cons s a b p₁ = pi.cons s a b p₂ → p₁ = p₂, from
      assume p₁ h₁ p₂ h₂ eq, injective_pi_cons ha eq,
    rw [sum_image h₂, mul_sum],
    refine sum_congr rfl (λ g _, _),
    rw [attach_insert, prod_insert, prod_image],
    { simp only [pi.cons_same],
      congr', ext ⟨v, hv⟩, congr',
      exact (pi.cons_ne (by rintro rfl; exact ha hv)).symm },
    { exact λ _ _ _ _, subtype.eq ∘ subtype.mk.inj },
    { simp only [mem_image], rintro ⟨⟨_, hm⟩, _, rfl⟩, exact ha hm } }
end

open_locale classical

/-- The product of `f a + g a` over all of `s` is the sum
  over the powerset of `s` of the product of `f` over a subset `t` times
  the product of `g` over the complement of `t`  -/
lemma prod_add (f g : α → β) (s : finset α) :
  s.prod (λ a, f a + g a) =
  s.powerset.sum (λ t : finset α, t.prod f * (s \ t).prod g) :=
calc s.prod (λ a, f a + g a)
    = s.prod (λ a, ({false, true} : finset Prop).sum
      (λ p : Prop, if p then f a else g a)) : by simp
... = (s.pi (λ _, {false, true})).sum (λ p : Π a ∈ s, Prop,
      s.attach.prod (λ a : {a // a ∈ s}, if p a.1 a.2 then f a.1 else g a.1)) : prod_sum
... = s.powerset.sum (λ (t : finset α), t.prod f * (s \ t).prod g) : begin
  refine eq.symm (sum_bij (λ t _ a _, a ∈ t) _ _ _ _),
  { simp [subset_iff]; tauto },
  { intros t ht,
    erw [prod_ite (λ a : {a // a ∈ s}, f a.1) (λ a : {a // a ∈ s}, g a.1)],
    refine congr_arg2 _
      (prod_bij (λ (a : α) (ha : a ∈ t), ⟨a, mem_powerset.1 ht ha⟩)
         _ _ _
        (λ b hb, ⟨b, by cases b; finish⟩))
      (prod_bij (λ (a : α) (ha : a ∈ s \ t), ⟨a, by simp * at *⟩)
        _ _ _
        (λ b hb, ⟨b, by cases b; finish⟩));
    intros; simp * at *; simp * at * },
  { finish [function.funext_iff, finset.ext, subset_iff] },
  { assume f hf,
    exact ⟨s.filter (λ a : α, ∃ h : a ∈ s, f a h),
      by simp, by funext; intros; simp *⟩ }
end

/--  Summing `a^s.card * b^(n-s.card)` over all finite subsets `s` of a `finset`
gives `(a + b)^s.card`.-/
lemma sum_pow_mul_eq_add_pow
  {α R : Type*} [comm_semiring R] (a b : R) (s : finset α) :
  s.powerset.sum (λ t : finset α, a ^ t.card * b ^ (s.card - t.card)) =
  (a + b) ^ s.card :=
begin
  rw [← prod_const, prod_add],
  refine finset.sum_congr rfl (λ t ht, _),
  rw [prod_const, prod_const, ← card_sdiff (mem_powerset.1 ht)]
end

lemma prod_pow_eq_pow_sum {x : β} {f : α → ℕ} :
  ∀ {s : finset α}, s.prod (λ i, x ^ (f i)) = x ^ (s.sum f) :=
begin
  apply finset.induction,
  { simp },
  { assume a s has H,
    rw [finset.prod_insert has, finset.sum_insert has, pow_add, H] }
end

end comm_semiring

section integral_domain /- add integral_semi_domain to support nat and ennreal -/
variables [integral_domain β]

lemma prod_eq_zero_iff : s.prod f = 0 ↔ (∃a∈s, f a = 0) :=
begin
  classical,
  apply finset.induction_on s,
  exact ⟨not.elim one_ne_zero, λ ⟨_, H, _⟩, H.elim⟩,
  assume a s ha ih,
  rw [prod_insert ha, mul_eq_zero_iff_eq_zero_or_eq_zero, bex_def, exists_mem_insert, ih, ← bex_def]
end

end integral_domain

section ordered_add_comm_monoid
variables [ordered_add_comm_monoid β]

lemma sum_le_sum : (∀x∈s, f x ≤ g x) → s.sum f ≤ s.sum g :=
begin
  classical,
  apply finset.induction_on s,
  exact (λ _, le_refl _),
  assume a s ha ih h,
  have : f a + s.sum f ≤ g a + s.sum g,
    from add_le_add' (h _ (mem_insert_self _ _)) (ih $ assume x hx, h _ $ mem_insert_of_mem hx),
  by simpa only [sum_insert ha]
end

lemma sum_nonneg (h : ∀x∈s, 0 ≤ f x) : 0 ≤ s.sum f := le_trans (by rw [sum_const_zero]) (sum_le_sum h)

lemma sum_nonpos (h : ∀x∈s, f x ≤ 0) : s.sum f ≤ 0 := le_trans (sum_le_sum h) (by rw [sum_const_zero])

lemma sum_le_sum_of_subset_of_nonneg
  (h : s₁ ⊆ s₂) (hf : ∀x∈s₂, x ∉ s₁ → 0 ≤ f x) : s₁.sum f ≤ s₂.sum f :=
by classical;
calc s₁.sum f ≤ (s₂ \ s₁).sum f + s₁.sum f :
    le_add_of_nonneg_left' $ sum_nonneg $ by simpa only [mem_sdiff, and_imp]
  ... = (s₂ \ s₁ ∪ s₁).sum f : (sum_union sdiff_disjoint).symm
  ... = s₂.sum f : by rw [sdiff_union_of_subset h]

lemma sum_eq_zero_iff_of_nonneg : (∀x∈s, 0 ≤ f x) → (s.sum f = 0 ↔ ∀x∈s, f x = 0) :=
begin
  classical,
  apply finset.induction_on s,
  exact λ _, ⟨λ _ _, false.elim, λ _, rfl⟩,
  assume a s ha ih H,
  have : ∀ x ∈ s, 0 ≤ f x, from λ _, H _ ∘ mem_insert_of_mem,
  rw [sum_insert ha, add_eq_zero_iff' (H _ $ mem_insert_self _ _) (sum_nonneg this),
    forall_mem_insert, ih this]
end

lemma sum_eq_zero_iff_of_nonpos : (∀x∈s, f x ≤ 0) → (s.sum f = 0 ↔ ∀x∈s, f x = 0) :=
@sum_eq_zero_iff_of_nonneg _ (order_dual β) _ _ _

lemma single_le_sum (hf : ∀x∈s, 0 ≤ f x) {a} (h : a ∈ s) : f a ≤ s.sum f :=
have (singleton a).sum f ≤ s.sum f,
  from sum_le_sum_of_subset_of_nonneg
  (λ x e, (mem_singleton.1 e).symm ▸ h) (λ x h _, hf x h),
by rwa sum_singleton at this

end ordered_add_comm_monoid

section canonically_ordered_add_monoid
variables [canonically_ordered_add_monoid β]

lemma sum_le_sum_of_subset (h : s₁ ⊆ s₂) : s₁.sum f ≤ s₂.sum f :=
sum_le_sum_of_subset_of_nonneg h $ assume x h₁ h₂, zero_le _

lemma sum_le_sum_of_ne_zero (h : ∀x∈s₁, f x ≠ 0 → x ∈ s₂) :
  s₁.sum f ≤ s₂.sum f :=
by classical;
calc s₁.sum f = (s₁.filter (λx, f x = 0)).sum f + (s₁.filter (λx, f x ≠ 0)).sum f :
    by rw [←sum_union, filter_union_filter_neg_eq];
       exact disjoint_filter.2 (assume _ _ h n_h, n_h h)
  ... ≤ s₂.sum f : add_le_of_nonpos_of_le'
      (sum_nonpos $ by simp only [mem_filter, and_imp]; exact λ _ _, le_of_eq)
      (sum_le_sum_of_subset $ by simpa only [subset_iff, mem_filter, and_imp])

end canonically_ordered_add_monoid

section ordered_cancel_comm_monoid

variables [ordered_cancel_add_comm_monoid β]

theorem sum_lt_sum (Hle : ∀ i ∈ s, f i ≤ g i) (Hlt : ∃ i ∈ s, f i < g i) :
  s.sum f < s.sum g :=
begin
  classical,
  rcases Hlt with ⟨i, hi, hlt⟩,
  rw [← insert_erase hi, sum_insert (not_mem_erase _ _), sum_insert (not_mem_erase _ _)],
  exact add_lt_add_of_lt_of_le hlt (sum_le_sum $ λ j hj, Hle j  $ mem_of_mem_erase hj)
end

<<<<<<< HEAD
lemma sum_lt_sum_of_nonempty (hs : s.nonempty) (Hlt : ∀ x ∈ s, f x < g x) :
  s.sum f < s.sum g :=
begin
  apply sum_lt_sum,
    intros i hi, apply le_of_lt (Hlt i hi),
  cases hs with i hi,
  exact ⟨i, hi, Hlt i hi⟩,
=======
lemma sum_lt_sum_of_subset [decidable_eq α]
  (h : s₁ ⊆ s₂) {i : α} (hi : i ∈ s₂ \ s₁) (hpos : 0 < f i) (hnonneg : ∀ j ∈ s₂ \ s₁, 0 ≤ f j) :
  s₁.sum f < s₂.sum f :=
calc s₁.sum f < (insert i s₁).sum f :
begin
  simp only [mem_sdiff] at hi,
  rw sum_insert hi.2,
  exact lt_add_of_pos_left (finset.sum s₁ f) hpos,
end
... ≤ s₂.sum f :
begin
  simp only [mem_sdiff] at hi,
  apply sum_le_sum_of_subset_of_nonneg,
  { simp [finset.insert_subset, h, hi.1] },
  { assume x hx h'x,
    apply hnonneg x,
    simp [mem_insert, not_or_distrib] at h'x,
    rw mem_sdiff,
    simp [hx, h'x] }
>>>>>>> ee8cb15a
end

end ordered_cancel_comm_monoid

section decidable_linear_ordered_cancel_comm_monoid

variables [decidable_linear_ordered_cancel_add_comm_monoid β]

theorem exists_le_of_sum_le (hs : s.nonempty) (Hle : s.sum f ≤ s.sum g) :
  ∃ i ∈ s, f i ≤ g i :=
begin
  classical,
  contrapose! Hle with Hlt,
  rcases hs with ⟨i, hi⟩,
  exact sum_lt_sum (λ i hi, le_of_lt (Hlt i hi)) ⟨i, hi, Hlt i hi⟩
end

end decidable_linear_ordered_cancel_comm_monoid

section linear_ordered_comm_ring
variables [linear_ordered_comm_ring β]
open_locale classical

/- this is also true for a ordered commutative multiplicative monoid -/
lemma prod_nonneg {s : finset α} {f : α → β}
  (h0 : ∀(x ∈ s), 0 ≤ f x) : 0 ≤ s.prod f :=
begin
  induction s using finset.induction with a s has ih h,
  { simp [zero_le_one] },
  { simp [has], apply mul_nonneg, apply h0 a (mem_insert_self a s),
    exact ih (λ x H, h0 x (mem_insert_of_mem H)) }
end

/- this is also true for a ordered commutative multiplicative monoid -/
lemma prod_pos {s : finset α} {f : α → β} (h0 : ∀(x ∈ s), 0 < f x) : 0 < s.prod f :=
begin
  induction s using finset.induction with a s has ih h,
  { simp [zero_lt_one] },
  { simp [has], apply mul_pos, apply h0 a (mem_insert_self a s),
    exact ih (λ x H, h0 x (mem_insert_of_mem H)) }
end

/- this is also true for a ordered commutative multiplicative monoid -/
lemma prod_le_prod {s : finset α} {f g : α → β} (h0 : ∀(x ∈ s), 0 ≤ f x)
  (h1 : ∀(x ∈ s), f x ≤ g x) : s.prod f ≤ s.prod g :=
begin
  induction s using finset.induction with a s has ih h,
  { simp },
  { simp [has], apply mul_le_mul,
      exact h1 a (mem_insert_self a s),
      apply ih (λ x H, h0 _ _) (λ x H, h1 _ _); exact (mem_insert_of_mem H),
      apply prod_nonneg (λ x H, h0 x (mem_insert_of_mem H)),
      apply le_trans (h0 a (mem_insert_self a s)) (h1 a (mem_insert_self a s)) }
end

end linear_ordered_comm_ring

section canonically_ordered_comm_semiring

variables [canonically_ordered_comm_semiring β]

lemma prod_le_prod' {s : finset α} {f g : α → β} (h : ∀ i ∈ s, f i ≤ g i) :
  s.prod f ≤ s.prod g :=
begin
  classical,
  induction s using finset.induction with a s has ih h,
  { simp },
  { rw [finset.prod_insert has, finset.prod_insert has],
    apply canonically_ordered_semiring.mul_le_mul,
    { exact h _ (finset.mem_insert_self a s) },
    { exact ih (λ i hi, h _ (finset.mem_insert_of_mem hi)) } }
end

end canonically_ordered_comm_semiring

@[simp] lemma card_pi [decidable_eq α] {δ : α → Type*}
  (s : finset α) (t : Π a, finset (δ a)) :
  (s.pi t).card = s.prod (λ a, card (t a)) :=
multiset.card_pi _ _

theorem card_le_mul_card_image [decidable_eq β] {f : α → β} (s : finset α)
  (n : ℕ) (hn : ∀ a ∈ s.image f, (s.filter (λ x, f x = a)).card ≤ n) :
  s.card ≤ n * (s.image f).card :=
calc s.card = (s.image f).sum (λ a, (s.filter (λ x, f x = a)).card) :
  card_eq_sum_card_image _ _
... ≤ (s.image f).sum (λ _, n) : sum_le_sum hn
... = _ : by simp [mul_comm]

@[simp] lemma prod_Ico_id_eq_fact : ∀ n : ℕ, (Ico 1 n.succ).prod (λ x, x) = nat.fact n
| 0 := rfl
| (n+1) := by rw [prod_Ico_succ_top $ nat.succ_le_succ $ zero_le n,
  nat.fact_succ, prod_Ico_id_eq_fact n, nat.succ_eq_add_one, mul_comm]

end finset


namespace finset
section gauss_sum

/-- Gauss' summation formula -/
lemma sum_range_id_mul_two :
  ∀(n : ℕ), (finset.range n).sum (λi, i) * 2 = n * (n - 1)
| 0       := rfl
| 1       := rfl
| ((n + 1) + 1) :=
  begin
    rw [sum_range_succ, add_mul, sum_range_id_mul_two (n + 1), mul_comm, two_mul,
      nat.add_sub_cancel, nat.add_sub_cancel, mul_comm _ n],
    simp only [add_mul, one_mul, add_comm, add_assoc, add_left_comm]
  end

/-- Gauss' summation formula -/
lemma sum_range_id (n : ℕ) : (finset.range n).sum (λi, i) = (n * (n - 1)) / 2 :=
by rw [← sum_range_id_mul_two n, nat.mul_div_cancel]; exact dec_trivial

end gauss_sum

lemma card_eq_sum_ones (s : finset α) : s.card = s.sum (λ _, 1) :=
by simp

end finset

section group

open list
variables [group α] [group β]

theorem is_group_anti_hom.map_prod (f : α → β) [is_group_anti_hom f] (l : list α) :
  f (prod l) = prod (map f (reverse l)) :=
by induction l with hd tl ih; [exact is_group_anti_hom.map_one f,
  simp only [prod_cons, is_group_anti_hom.map_mul f, ih, reverse_cons, map_append, prod_append, map_singleton, prod_cons, prod_nil, mul_one]]

theorem inv_prod : ∀ l : list α, (prod l)⁻¹ = prod (map (λ x, x⁻¹) (reverse l)) :=
λ l, @is_group_anti_hom.map_prod _ _ _ _ _ inv_is_group_anti_hom l -- TODO there is probably a cleaner proof of this

end group

@[to_additive is_add_group_hom_finset_sum]
lemma is_group_hom_finset_prod {α β γ} [group α] [comm_group β] (s : finset γ)
  (f : γ → α → β) [∀c, is_group_hom (f c)] : is_group_hom (λa, s.prod (λc, f c a)) :=
{ map_mul := assume a b, by simp only [λc, is_mul_hom.map_mul (f c), finset.prod_mul_distrib] }

attribute [instance] is_group_hom_finset_prod is_add_group_hom_finset_sum

namespace multiset
variables [decidable_eq α]

@[simp] lemma to_finset_sum_count_eq (s : multiset α) :
  s.to_finset.sum (λa, s.count a) = s.card :=
multiset.induction_on s rfl
  (assume a s ih,
    calc (to_finset (a :: s)).sum (λx, count x (a :: s)) =
      (to_finset (a :: s)).sum (λx, (if x = a then 1 else 0) + count x s) :
        finset.sum_congr rfl $ λ _ _, by split_ifs;
        [simp only [h, count_cons_self, nat.one_add], simp only [count_cons_of_ne h, zero_add]]
      ... = card (a :: s) :
      begin
        by_cases a ∈ s.to_finset,
        { have : (to_finset s).sum (λx, ite (x = a) 1 0) = (finset.singleton a).sum (λx, ite (x = a) 1 0),
          { apply (finset.sum_subset _ _).symm,
            { intros _ H, rwa mem_singleton.1 H },
            { exact λ _ _ H, if_neg (mt finset.mem_singleton.2 H) } },
          rw [to_finset_cons, finset.insert_eq_of_mem h, finset.sum_add_distrib, ih, this, finset.sum_singleton, if_pos rfl, add_comm, card_cons] },
        { have ha : a ∉ s, by rwa mem_to_finset at h,
          have : (to_finset s).sum (λx, ite (x = a) 1 0) = (to_finset s).sum (λx, 0), from
            finset.sum_congr rfl (λ x hx, if_neg $ by rintro rfl; cc),
          rw [to_finset_cons, finset.sum_insert h, if_pos rfl, finset.sum_add_distrib, this, finset.sum_const_zero, ih, count_eq_zero_of_not_mem ha, zero_add, add_comm, card_cons] }
      end)

end multiset

namespace with_top
open finset
open_locale classical

/-- sum of finite numbers is still finite -/
lemma sum_lt_top [ordered_add_comm_monoid β] {s : finset α} {f : α → with_top β} :
  (∀a∈s, f a < ⊤) → s.sum f < ⊤ :=
finset.induction_on s (by { intro h, rw sum_empty, exact coe_lt_top _ })
  (λa s ha ih h,
  begin
    rw [sum_insert ha, add_lt_top], split,
    { apply h, apply mem_insert_self },
    { apply ih, intros a ha, apply h, apply mem_insert_of_mem ha }
  end)

/-- sum of finite numbers is still finite -/
lemma sum_lt_top_iff [canonically_ordered_add_monoid β] {s : finset α} {f : α → with_top β} :
  s.sum f < ⊤ ↔ (∀a∈s, f a < ⊤) :=
iff.intro (λh a ha, lt_of_le_of_lt (single_le_sum (λa ha, zero_le _) ha) h) sum_lt_top

end with_top<|MERGE_RESOLUTION|>--- conflicted
+++ resolved
@@ -568,19 +568,17 @@
 @prod_const _ (multiplicative β) _ _ _
 attribute [to_additive] prod_const
 
-<<<<<<< HEAD
 lemma sum_const_on_nat {m : ℕ} {f : α → ℕ} (h₁ : ∀x ∈ s, f x = m) :
   s.sum f = card s * m :=
 begin
   rw [← nat.smul_eq_mul, ← sum_const],
   apply sum_congr rfl h₁
 end
-=======
+
 @[simp]
 lemma sum_boole {s : finset α} {p : α → Prop} [semiring β] {hp : decidable_pred p} :
   s.sum (λ x, if p x then (1 : β) else (0 : β)) = (s.filter p).card :=
 by simp [sum_ite]
->>>>>>> ee8cb15a
 
 lemma sum_range_succ' [add_comm_monoid β] (f : ℕ → β) :
   ∀ n : ℕ, (range (nat.succ n)).sum f = (range n).sum (f ∘ nat.succ) + f 0 :=
@@ -900,7 +898,7 @@
   exact add_lt_add_of_lt_of_le hlt (sum_le_sum $ λ j hj, Hle j  $ mem_of_mem_erase hj)
 end
 
-<<<<<<< HEAD
+
 lemma sum_lt_sum_of_nonempty (hs : s.nonempty) (Hlt : ∀ x ∈ s, f x < g x) :
   s.sum f < s.sum g :=
 begin
@@ -908,7 +906,7 @@
     intros i hi, apply le_of_lt (Hlt i hi),
   cases hs with i hi,
   exact ⟨i, hi, Hlt i hi⟩,
-=======
+  
 lemma sum_lt_sum_of_subset [decidable_eq α]
   (h : s₁ ⊆ s₂) {i : α} (hi : i ∈ s₂ \ s₁) (hpos : 0 < f i) (hnonneg : ∀ j ∈ s₂ \ s₁, 0 ≤ f j) :
   s₁.sum f < s₂.sum f :=
@@ -928,7 +926,6 @@
     simp [mem_insert, not_or_distrib] at h'x,
     rw mem_sdiff,
     simp [hx, h'x] }
->>>>>>> ee8cb15a
 end
 
 end ordered_cancel_comm_monoid
