--- conflicted
+++ resolved
@@ -6,11 +6,7 @@
 
 import data.finset
 import data.nat.enat
-<<<<<<< HEAD
-=======
 import data.equiv.mul_add
-import tactic.omega
->>>>>>> 859edfb0
 import tactic.abel
 
 /-!
