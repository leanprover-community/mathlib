--- conflicted
+++ resolved
@@ -301,16 +301,6 @@
 
 /-- Group homomorphisms preserve inverse. -/
 @[simp, to_additive "Additive group homomorphisms preserve negation."]
-<<<<<<< HEAD
-theorem map_inv [group G] [division_monoid H] [monoid_hom_class F G H]
-  (f : F) (g : G) : f g⁻¹ = (f g)⁻¹ :=
-eq_inv_of_mul_eq_one_left $ map_mul_eq_one f $ inv_mul_self g
-
-/-- Group homomorphisms preserve division. -/
-@[simp, to_additive "Additive group homomorphisms preserve subtraction."]
-theorem map_mul_inv [group G] [division_monoid H] [monoid_hom_class F G H]
-  (f : F) (g h : G) : f (g * h⁻¹) = f g * (f h)⁻¹ :=
-=======
 lemma map_inv [group G] [division_monoid H] [monoid_hom_class F G H] (f : F) (a : G) :
   f a⁻¹ = (f a)⁻¹ :=
 eq_inv_of_mul_eq_one_left $ map_mul_eq_one f $ inv_mul_self _
@@ -319,25 +309,13 @@
 @[simp, to_additive "Additive group homomorphisms preserve subtraction."]
 lemma map_mul_inv [group G] [division_monoid H] [monoid_hom_class F G H] (f : F) (a b : G) :
   f (a * b⁻¹) = f a * (f b)⁻¹ :=
->>>>>>> f1c08cde
 by rw [map_mul, map_inv]
 
 /-- Group homomorphisms preserve division. -/
 @[simp, to_additive "Additive group homomorphisms preserve subtraction."]
-<<<<<<< HEAD
-lemma map_div [group G] [division_monoid H] [monoid_hom_class F G H]
-  (f : F) (x y : G) : f (x / y) = f x / f y :=
-by rw [div_eq_mul_inv, div_eq_mul_inv, map_mul_inv]
-
-@[to_additive]
-theorem map_div' [div_inv_monoid G] [div_inv_monoid H] [monoid_hom_class F G H] (f : F)
-  (hf : ∀ x, f (x⁻¹) = (f x)⁻¹) (a b : G) : f (a / b) = f a / f b :=
-by rw [div_eq_mul_inv, div_eq_mul_inv, map_mul, hf]
-=======
 lemma map_div [group G] [division_monoid H] [monoid_hom_class F G H] (f : F) :
   ∀ a b, f (a / b) = f a / f b :=
 map_div' _ $ map_inv f
->>>>>>> f1c08cde
 
 -- to_additive puts the arguments in the wrong order, so generate an auxiliary lemma, then
 -- swap its arguments.
@@ -1092,15 +1070,6 @@
   h.symm ▸ map_mul_eq_one g $ mul_inv_self x
 
 /-- Group homomorphisms preserve inverse. -/
-<<<<<<< HEAD
-@[to_additive] protected lemma map_inv {G H} [group G] [division_monoid H] (f : G →* H) (g : G) :
-  f g⁻¹ = (f g)⁻¹ :=
-map_inv f g
-
-/-- Group homomorphisms preserve integer power. -/
-@[to_additive "Additive group homomorphisms preserve integer scaling."]
-protected theorem map_zpow {G H} [group G] [division_monoid H] (f : G →* H) (g : G) (n : ℤ) :
-=======
 @[to_additive "Additive group homomorphisms preserve negation."]
 protected lemma map_inv [group α] [division_monoid β] (f : α →* β) (a : α) : f a⁻¹ = (f a)⁻¹ :=
 map_inv f _
@@ -1108,28 +1077,18 @@
 /-- Group homomorphisms preserve integer power. -/
 @[to_additive "Additive group homomorphisms preserve integer scaling."]
 protected theorem map_zpow [group α] [division_monoid β] (f : α →* β) (g : α) (n : ℤ) :
->>>>>>> f1c08cde
   f (g ^ n) = (f g) ^ n :=
 map_zpow f g n
 
 /-- Group homomorphisms preserve division. -/
 @[to_additive "Additive group homomorphisms preserve subtraction."]
-<<<<<<< HEAD
-protected theorem map_div {G H} [group G] [division_monoid H] (f : G →* H) (g h : G) :
-=======
 protected theorem map_div [group α] [division_monoid β] (f : α →* β) (g h : α) :
->>>>>>> f1c08cde
   f (g / h) = f g / f h :=
 map_div f g h
 
 /-- Group homomorphisms preserve division. -/
-<<<<<<< HEAD
-@[to_additive]
-protected theorem map_mul_inv {G H} [group G] [division_monoid H] (f : G →* H) (g h : G) :
-=======
 @[to_additive "Additive group homomorphisms preserve subtraction."]
 protected theorem map_mul_inv [group α] [division_monoid β] (f : α →* β) (g h : α) :
->>>>>>> f1c08cde
   f (g * h⁻¹) = (f g) * (f h)⁻¹ :=
 map_mul_inv f g h
 
