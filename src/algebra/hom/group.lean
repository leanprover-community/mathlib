/-
Copyright (c) 2018 Patrick Massot. All rights reserved.
Released under Apache 2.0 license as described in the file LICENSE.
Authors: Patrick Massot, Kevin Buzzard, Scott Morrison, Johan Commelin, Chris Hughes,
  Johannes Hölzl, Yury Kudryashov
-/
import algebra.ne_zero
import algebra.group.basic
import algebra.group_with_zero.defs
import data.fun_like.basic

/-!
# Monoid and group homomorphisms

This file defines the bundled structures for monoid and group homomorphisms. Namely, we define
`monoid_hom` (resp., `add_monoid_hom`) to be bundled homomorphisms between multiplicative (resp.,
additive) monoids or groups.

We also define coercion to a function, and  usual operations: composition, identity homomorphism,
pointwise multiplication and pointwise inversion.

This file also defines the lesser-used (and notation-less) homomorphism types which are used as
building blocks for other homomorphisms:

* `zero_hom`
* `one_hom`
* `add_hom`
* `mul_hom`
* `monoid_with_zero_hom`

Finally, we define classes that state the coercion operator `↑` (a.k.a. `coe`) is a homomorphism:
 * `coe_is_one_hom`/`coe_is_zero_hom`
 * `coe_is_mul_hom`/`coe_is_add_monoid_hom`
 * `coe_is_monoid_hom`/`coe_is_add_monoid_hom`
 * `coe_is_monoid_with_zero_hom`
These come with a selection of `simp` lemmas stating that `↑` preserves the corresponding operation:
`coe_add`, `coe_mul`, `coe_zero`, `coe_one`, `coe_pow`, `coe_nsmul`, `coe_zpow`, `coe_zsmul`,
`coe_bit0`, `coe_bit1`, `coe_sub`, `coe_neg`, ..., etc.

## Notations

* `→+`: Bundled `add_monoid` homs. Also use for `add_group` homs.
* `→*`: Bundled `monoid` homs. Also use for `group` homs.
* `→*₀`: Bundled `monoid_with_zero` homs. Also use for `group_with_zero` homs.
* `→ₙ*`: Bundled `semigroup` homs.

## Implementation notes

There's a coercion from bundled homs to fun, and the canonical
notation is to use the bundled hom as a function via this coercion.

There is no `group_hom` -- the idea is that `monoid_hom` is used.
The constructor for `monoid_hom` needs a proof of `map_one` as well
as `map_mul`; a separate constructor `monoid_hom.mk'` will construct
group homs (i.e. monoid homs between groups) given only a proof
that multiplication is preserved,

Implicit `{}` brackets are often used instead of type class `[]` brackets.  This is done when the
instances can be inferred because they are implicit arguments to the type `monoid_hom`.  When they
can be inferred from the type it is faster to use this method than to use type class inference.

Historically this file also included definitions of unbundled homomorphism classes; they were
deprecated and moved to `deprecated/group`.

## Tags

monoid_hom, add_monoid_hom

-/

variables {α β M N P : Type*} -- monoids
variables {G : Type*} {H : Type*} -- groups
variables {F : Type*} -- homs

-- for easy multiple inheritance
set_option old_structure_cmd true

section zero

/-- `zero_hom M N` is the type of functions `M → N` that preserve zero.

When possible, instead of parametrizing results over `(f : zero_hom M N)`,
you should parametrize over `(F : Type*) [zero_hom_class F M N] (f : F)`.

When you extend this structure, make sure to also extend `zero_hom_class`.
-/
structure zero_hom (M : Type*) (N : Type*) [has_zero M] [has_zero N] :=
(to_fun : M → N)
(map_zero' : to_fun 0 = 0)

/-- `zero_hom_class F M N` states that `F` is a type of zero-preserving homomorphisms.

You should extend this typeclass when you extend `zero_hom`.
-/
class zero_hom_class (F : Type*) (M N : out_param $ Type*)
  [has_zero M] [has_zero N] extends fun_like F M (λ _, N) :=
(map_zero : ∀ (f : F), f 0 = 0)

-- Instances and lemmas are defined below through `@[to_additive]`.

end zero

namespace ne_zero

lemma of_map {R M} [has_zero R] [has_zero M] [zero_hom_class F R M] (f : F) {r : R}
  [ne_zero (f r)] : ne_zero r := ⟨λ h, ne (f r) $ by convert zero_hom_class.map_zero f⟩

lemma of_injective {R M} [has_zero R] {r : R} [ne_zero r] [has_zero M] [zero_hom_class F R M]
  {f : F} (hf : function.injective f) : ne_zero (f r) :=
⟨by { rw ← zero_hom_class.map_zero f, exact hf.ne (ne r) }⟩

end ne_zero

section add


/-- `add_hom M N` is the type of functions `M → N` that preserve addition.

When possible, instead of parametrizing results over `(f : add_hom M N)`,
you should parametrize over `(F : Type*) [add_hom_class F M N] (f : F)`.

When you extend this structure, make sure to extend `add_hom_class`.
-/
structure add_hom (M : Type*) (N : Type*) [has_add M] [has_add N] :=
(to_fun : M → N)
(map_add' : ∀ x y, to_fun (x + y) = to_fun x + to_fun y)

/-- `add_hom_class F M N` states that `F` is a type of addition-preserving homomorphisms.
You should declare an instance of this typeclass when you extend `add_hom`.
-/
class add_hom_class (F : Type*) (M N : out_param $ Type*)
  [has_add M] [has_add N] extends fun_like F M (λ _, N) :=
(map_add : ∀ (f : F) (x y : M), f (x + y) = f x + f y)

-- Instances and lemmas are defined below through `@[to_additive]`.

end add

section add_zero

/-- `M →+ N` is the type of functions `M → N` that preserve the `add_zero_class` structure.

`add_monoid_hom` is also used for group homomorphisms.

When possible, instead of parametrizing results over `(f : M →+ N)`,
you should parametrize over `(F : Type*) [add_monoid_hom_class F M N] (f : F)`.

When you extend this structure, make sure to extend `add_monoid_hom_class`.
-/
@[ancestor zero_hom add_hom]
structure add_monoid_hom (M : Type*) (N : Type*) [add_zero_class M] [add_zero_class N]
  extends zero_hom M N, add_hom M N

attribute [nolint doc_blame] add_monoid_hom.to_add_hom
attribute [nolint doc_blame] add_monoid_hom.to_zero_hom

infixr ` →+ `:25 := add_monoid_hom

/-- `add_monoid_hom_class F M N` states that `F` is a type of `add_zero_class`-preserving
homomorphisms.

You should also extend this typeclass when you extend `add_monoid_hom`.
-/
@[ancestor add_hom_class zero_hom_class]
class add_monoid_hom_class (F : Type*) (M N : out_param $ Type*)
  [add_zero_class M] [add_zero_class N]
  extends add_hom_class F M N, zero_hom_class F M N

-- Instances and lemmas are defined below through `@[to_additive]`.

end add_zero

section one

variables [has_one M] [has_one N]

/-- `one_hom M N` is the type of functions `M → N` that preserve one.

When possible, instead of parametrizing results over `(f : one_hom M N)`,
you should parametrize over `(F : Type*) [one_hom_class F M N] (f : F)`.

When you extend this structure, make sure to also extend `one_hom_class`.
-/
@[to_additive]
structure one_hom (M : Type*) (N : Type*) [has_one M] [has_one N] :=
(to_fun : M → N)
(map_one' : to_fun 1 = 1)

/-- `one_hom_class F M N` states that `F` is a type of one-preserving homomorphisms.
You should extend this typeclass when you extend `one_hom`.
-/
@[to_additive]
class one_hom_class (F : Type*) (M N : out_param $ Type*)
  [has_one M] [has_one N]
  extends fun_like F M (λ _, N) :=
(map_one : ∀ (f : F), f 1 = 1)

@[to_additive]
instance one_hom.one_hom_class : one_hom_class (one_hom M N) M N :=
{ coe := one_hom.to_fun,
  coe_injective' := λ f g h, by cases f; cases g; congr',
  map_one := one_hom.map_one' }

@[simp, to_additive] lemma map_one [one_hom_class F M N] (f : F) : f 1 = 1 :=
one_hom_class.map_one f

@[to_additive] lemma map_eq_one_iff [one_hom_class F M N] (f : F)
  (hf : function.injective f) {x : M} : f x = 1 ↔ x = 1 :=
hf.eq_iff' (map_one f)

@[to_additive]
lemma map_ne_one_iff {R S F : Type*} [has_one R] [has_one S] [one_hom_class F R S]
  (f : F) (hf : function.injective f) {x : R} :
  f x ≠ 1 ↔ x ≠ 1 :=
(map_eq_one_iff f hf).not

@[to_additive]
lemma ne_one_of_map {R S F : Type*} [has_one R] [has_one S] [one_hom_class F R S]
  {f : F} {x : R} (hx : f x ≠ 1) : x ≠ 1 :=
ne_of_apply_ne f $ ne_of_ne_of_eq hx (map_one f).symm

@[to_additive]
instance [one_hom_class F M N] : has_coe_t F (one_hom M N) :=
⟨λ f, { to_fun := f, map_one' := map_one f }⟩

@[simp, to_additive] lemma one_hom.coe_coe [one_hom_class F M N] (f : F) :
  ((f : one_hom M N) : M → N) = f := rfl

end one

section mul

variables [has_mul M] [has_mul N]

/-- `M →ₙ* N` is the type of functions `M → N` that preserve multiplication. The `ₙ` in the notation
stands for "non-unital" because it is intended to match the notation for `non_unital_alg_hom` and
`non_unital_ring_hom`, so a `mul_hom` is a non-unital monoid hom.

When possible, instead of parametrizing results over `(f : M →ₙ* N)`,
you should parametrize over `(F : Type*) [mul_hom_class F M N] (f : F)`.
When you extend this structure, make sure to extend `mul_hom_class`.
-/
@[to_additive]
structure mul_hom (M : Type*) (N : Type*) [has_mul M] [has_mul N] :=
(to_fun : M → N)
(map_mul' : ∀ x y, to_fun (x * y) = to_fun x * to_fun y)

infixr ` →ₙ* `:25 := mul_hom

/-- `mul_hom_class F M N` states that `F` is a type of multiplication-preserving homomorphisms.

You should declare an instance of this typeclass when you extend `mul_hom`.
-/
@[to_additive]
class mul_hom_class (F : Type*) (M N : out_param $ Type*)
  [has_mul M] [has_mul N] extends fun_like F M (λ _, N) :=
(map_mul : ∀ (f : F) (x y : M), f (x * y) = f x * f y)

@[to_additive]
instance mul_hom.mul_hom_class : mul_hom_class (M →ₙ* N) M N :=
{ coe := mul_hom.to_fun,
  coe_injective' := λ f g h, by cases f; cases g; congr',
  map_mul := mul_hom.map_mul' }

@[simp, to_additive] lemma map_mul [mul_hom_class F M N] (f : F) (x y : M) :
  f (x * y) = f x * f y :=
mul_hom_class.map_mul f x y

@[to_additive]
instance [mul_hom_class F M N] : has_coe_t F (M →ₙ* N) :=
⟨λ f, { to_fun := f, map_mul' := map_mul f }⟩

@[simp, to_additive] lemma mul_hom.coe_coe [mul_hom_class F M N] (f : F) :
  ((f : mul_hom M N) : M → N) = f := rfl

end mul

section mul_one

variables [mul_one_class M] [mul_one_class N]

/-- `M →* N` is the type of functions `M → N` that preserve the `monoid` structure.
`monoid_hom` is also used for group homomorphisms.

When possible, instead of parametrizing results over `(f : M →+ N)`,
you should parametrize over `(F : Type*) [monoid_hom_class F M N] (f : F)`.

When you extend this structure, make sure to extend `monoid_hom_class`.
-/
@[ancestor one_hom mul_hom, to_additive]
structure monoid_hom (M : Type*) (N : Type*) [mul_one_class M] [mul_one_class N]
  extends one_hom M N, M →ₙ* N

attribute [nolint doc_blame] monoid_hom.to_mul_hom
attribute [nolint doc_blame] monoid_hom.to_one_hom

infixr ` →* `:25 := monoid_hom

/-- `monoid_hom_class F M N` states that `F` is a type of `monoid`-preserving homomorphisms.
You should also extend this typeclass when you extend `monoid_hom`. -/
@[ancestor mul_hom_class one_hom_class, to_additive
"`add_monoid_hom_class F M N` states that `F` is a type of `add_monoid`-preserving homomorphisms.
You should also extend this typeclass when you extend `add_monoid_hom`."]
class monoid_hom_class (F : Type*) (M N : out_param $ Type*)
  [mul_one_class M] [mul_one_class N]
  extends mul_hom_class F M N, one_hom_class F M N

@[to_additive]
instance monoid_hom.monoid_hom_class : monoid_hom_class (M →* N) M N :=
{ coe := monoid_hom.to_fun,
  coe_injective' := λ f g h, by cases f; cases g; congr',
  map_mul := monoid_hom.map_mul',
  map_one := monoid_hom.map_one' }

@[to_additive]
instance [monoid_hom_class F M N] : has_coe_t F (M →* N) :=
⟨λ f, { to_fun := f, map_one' := map_one f, map_mul' := map_mul f }⟩

@[simp, to_additive] lemma monoid_hom.coe_coe [monoid_hom_class F M N] (f : F) :
  ((f : M →* N) : M → N) = f := rfl

@[to_additive]
lemma map_mul_eq_one [monoid_hom_class F M N] (f : F) {a b : M} (h : a * b = 1) :
  f a * f b = 1 :=
by rw [← map_mul, h, map_one]

@[to_additive]
lemma map_div' [div_inv_monoid G] [div_inv_monoid H] [monoid_hom_class F G H] (f : F)
  (hf : ∀ a, f a⁻¹ = (f a)⁻¹) (a b : G) : f (a / b) = f a / f b :=
by rw [div_eq_mul_inv, div_eq_mul_inv, map_mul, hf]

/-- Group homomorphisms preserve inverse. -/
@[simp, to_additive "Additive group homomorphisms preserve negation."]
lemma map_inv [group G] [division_monoid H] [monoid_hom_class F G H] (f : F) (a : G) :
  f a⁻¹ = (f a)⁻¹ :=
eq_inv_of_mul_eq_one_left $ map_mul_eq_one f $ inv_mul_self _

/-- Group homomorphisms preserve division. -/
@[simp, to_additive "Additive group homomorphisms preserve subtraction."]
lemma map_mul_inv [group G] [division_monoid H] [monoid_hom_class F G H] (f : F) (a b : G) :
  f (a * b⁻¹) = f a * (f b)⁻¹ :=
by rw [map_mul, map_inv]

/-- Group homomorphisms preserve division. -/
@[simp, to_additive "Additive group homomorphisms preserve subtraction."]
lemma map_div [group G] [division_monoid H] [monoid_hom_class F G H] (f : F) :
  ∀ a b, f (a / b) = f a / f b :=
map_div' _ $ map_inv f

-- to_additive puts the arguments in the wrong order, so generate an auxiliary lemma, then
-- swap its arguments.
@[to_additive map_nsmul.aux, simp] theorem map_pow [monoid G] [monoid H] [monoid_hom_class F G H]
  (f : F) (a : G) :
  ∀ (n : ℕ), f (a ^ n) = (f a) ^ n
| 0     := by rw [pow_zero, pow_zero, map_one]
| (n+1) := by rw [pow_succ, pow_succ, map_mul, map_pow]

@[simp] theorem map_nsmul [add_monoid G] [add_monoid H] [add_monoid_hom_class F G H]
  (f : F) (n : ℕ) (a : G) : f (n • a) = n • (f a) :=
map_nsmul.aux f a n

attribute [to_additive_reorder 8, to_additive] map_pow

@[to_additive]
theorem map_zpow' [div_inv_monoid G] [div_inv_monoid H] [monoid_hom_class F G H]
  (f : F) (hf : ∀ (x : G), f (x⁻¹) = (f x)⁻¹) (a : G) :
  ∀ n : ℤ, f (a ^ n) = (f a) ^ n
| (n : ℕ) := by rw [zpow_coe_nat, map_pow, zpow_coe_nat]
| -[1+n]  := by rw [zpow_neg_succ_of_nat, hf, map_pow, ← zpow_neg_succ_of_nat]

-- to_additive puts the arguments in the wrong order, so generate an auxiliary lemma, then
-- swap its arguments.
/-- Group homomorphisms preserve integer power. -/
@[to_additive map_zsmul.aux, simp]
theorem map_zpow [group G] [division_monoid H] [monoid_hom_class F G H] (f : F) (g : G) (n : ℤ) :
  f (g ^ n) = (f g) ^ n :=
map_zpow' f (map_inv f) g n

/-- Additive group homomorphisms preserve integer scaling. -/
theorem map_zsmul [add_group G] [subtraction_monoid H] [add_monoid_hom_class F G H] (f : F)
  (n : ℤ) (g : G) :
  f (n • g) = n • f g :=
map_zsmul.aux f g n

attribute [to_additive_reorder 8, to_additive] map_zpow

end mul_one

section mul_zero_one

variables [mul_zero_one_class M] [mul_zero_one_class N]

/-- `M →*₀ N` is the type of functions `M → N` that preserve
the `monoid_with_zero` structure.

`monoid_with_zero_hom` is also used for group homomorphisms.

When possible, instead of parametrizing results over `(f : M →*₀ N)`,
you should parametrize over `(F : Type*) [monoid_with_zero_hom_class F M N] (f : F)`.

When you extend this structure, make sure to extend `monoid_with_zero_hom_class`.
-/
@[ancestor zero_hom monoid_hom]
structure monoid_with_zero_hom (M : Type*) (N : Type*) [mul_zero_one_class M] [mul_zero_one_class N]
  extends zero_hom M N, monoid_hom M N

attribute [nolint doc_blame] monoid_with_zero_hom.to_monoid_hom
attribute [nolint doc_blame] monoid_with_zero_hom.to_zero_hom

infixr ` →*₀ `:25 := monoid_with_zero_hom

/-- `monoid_with_zero_hom_class F M N` states that `F` is a type of
`monoid_with_zero`-preserving homomorphisms.

You should also extend this typeclass when you extend `monoid_with_zero_hom`.
-/
class monoid_with_zero_hom_class (F : Type*) (M N : out_param $ Type*)
  [mul_zero_one_class M] [mul_zero_one_class N]
  extends monoid_hom_class F M N, zero_hom_class F M N

instance monoid_with_zero_hom.monoid_with_zero_hom_class :
  monoid_with_zero_hom_class (M →*₀ N) M N :=
{ coe := monoid_with_zero_hom.to_fun,
  coe_injective' := λ f g h, by cases f; cases g; congr',
  map_mul := monoid_with_zero_hom.map_mul',
  map_one := monoid_with_zero_hom.map_one',
  map_zero := monoid_with_zero_hom.map_zero' }

instance [monoid_with_zero_hom_class F M N] : has_coe_t F (M →*₀ N) :=
⟨λ f, { to_fun := f, map_one' := map_one f, map_zero' := map_zero f, map_mul' := map_mul f }⟩

@[simp] lemma monoid_with_zero_hom.coe_coe [monoid_with_zero_hom_class F M N] (f : F) :
  ((f : M →*₀ N) : M → N) = f := rfl

end mul_zero_one

-- completely uninteresting lemmas about coercion to function, that all homs need
section coes

/-! Bundled morphisms can be down-cast to weaker bundlings -/
@[to_additive]
instance monoid_hom.has_coe_to_one_hom {mM : mul_one_class M} {mN : mul_one_class N} :
  has_coe (M →* N) (one_hom M N) := ⟨monoid_hom.to_one_hom⟩
@[to_additive]
instance monoid_hom.has_coe_to_mul_hom {mM : mul_one_class M} {mN : mul_one_class N} :
  has_coe (M →* N) (M →ₙ* N) := ⟨monoid_hom.to_mul_hom⟩
instance monoid_with_zero_hom.has_coe_to_monoid_hom
  {mM : mul_zero_one_class M} {mN : mul_zero_one_class N} :
  has_coe (M →*₀ N) (M →* N) := ⟨monoid_with_zero_hom.to_monoid_hom⟩
instance monoid_with_zero_hom.has_coe_to_zero_hom
  {mM : mul_zero_one_class M} {mN : mul_zero_one_class N} :
  has_coe (M →*₀ N) (zero_hom M N) := ⟨monoid_with_zero_hom.to_zero_hom⟩

/-! The simp-normal form of morphism coercion is `f.to_..._hom`. This choice is primarily because
this is the way things were before the above coercions were introduced. Bundled morphisms defined
elsewhere in Mathlib may choose `↑f` as their simp-normal form instead. -/
@[simp, to_additive]
lemma monoid_hom.coe_eq_to_one_hom {mM : mul_one_class M} {mN : mul_one_class N} (f : M →* N) :
  (f : one_hom M N) = f.to_one_hom := rfl
@[simp, to_additive]
lemma monoid_hom.coe_eq_to_mul_hom {mM : mul_one_class M} {mN : mul_one_class N} (f : M →* N) :
  (f : M →ₙ* N) = f.to_mul_hom := rfl
@[simp]
lemma monoid_with_zero_hom.coe_eq_to_monoid_hom
  {mM : mul_zero_one_class M} {mN : mul_zero_one_class N} (f : M →*₀ N) :
  (f : M →* N) = f.to_monoid_hom := rfl
@[simp]
lemma monoid_with_zero_hom.coe_eq_to_zero_hom
  {mM : mul_zero_one_class M} {mN : mul_zero_one_class N} (f : M →*₀ N) :
  (f : zero_hom M N) = f.to_zero_hom := rfl

-- Fallback `has_coe_to_fun` instances to help the elaborator
@[to_additive]
instance {mM : has_one M} {mN : has_one N} : has_coe_to_fun (one_hom M N) (λ _, M → N) :=
⟨one_hom.to_fun⟩
@[to_additive]
instance {mM : has_mul M} {mN : has_mul N} : has_coe_to_fun (M →ₙ* N) (λ _, M → N) :=
⟨mul_hom.to_fun⟩
@[to_additive]
instance {mM : mul_one_class M} {mN : mul_one_class N} : has_coe_to_fun (M →* N) (λ _, M → N) :=
⟨monoid_hom.to_fun⟩
instance {mM : mul_zero_one_class M} {mN : mul_zero_one_class N} :
  has_coe_to_fun (M →*₀ N) (λ _, M → N) :=
⟨monoid_with_zero_hom.to_fun⟩

-- these must come after the coe_to_fun definitions
initialize_simps_projections zero_hom (to_fun → apply)
initialize_simps_projections add_hom (to_fun → apply)
initialize_simps_projections add_monoid_hom (to_fun → apply)

initialize_simps_projections one_hom (to_fun → apply)
initialize_simps_projections mul_hom (to_fun → apply)
initialize_simps_projections monoid_hom (to_fun → apply)
initialize_simps_projections monoid_with_zero_hom (to_fun → apply)

@[simp, to_additive]
lemma one_hom.to_fun_eq_coe [has_one M] [has_one N] (f : one_hom M N) : f.to_fun = f := rfl
@[simp, to_additive]
lemma mul_hom.to_fun_eq_coe [has_mul M] [has_mul N] (f : M →ₙ* N) : f.to_fun = f := rfl
@[simp, to_additive]
lemma monoid_hom.to_fun_eq_coe [mul_one_class M] [mul_one_class N]
  (f : M →* N) : f.to_fun = f := rfl
@[simp]
lemma monoid_with_zero_hom.to_fun_eq_coe [mul_zero_one_class M] [mul_zero_one_class N]
  (f : M →*₀ N) : f.to_fun = f := rfl

@[simp, to_additive]
lemma one_hom.coe_mk [has_one M] [has_one N]
  (f : M → N) (h1) : (one_hom.mk f h1 : M → N) = f := rfl
@[simp, to_additive]
lemma mul_hom.coe_mk [has_mul M] [has_mul N]
  (f : M → N) (hmul) : (mul_hom.mk f hmul : M → N) = f := rfl
@[simp, to_additive]
lemma monoid_hom.coe_mk [mul_one_class M] [mul_one_class N]
  (f : M → N) (h1 hmul) : (monoid_hom.mk f h1 hmul : M → N) = f := rfl
@[simp]
lemma monoid_with_zero_hom.coe_mk [mul_zero_one_class M] [mul_zero_one_class N]
  (f : M → N) (h0 h1 hmul) : (monoid_with_zero_hom.mk f h0 h1 hmul : M → N) = f := rfl

@[simp, to_additive]
lemma monoid_hom.to_one_hom_coe [mul_one_class M] [mul_one_class N] (f : M →* N) :
  (f.to_one_hom : M → N) = f := rfl
@[simp, to_additive]
lemma monoid_hom.to_mul_hom_coe [mul_one_class M] [mul_one_class N] (f : M →* N) :
  (f.to_mul_hom : M → N) = f := rfl
@[simp]
lemma monoid_with_zero_hom.to_zero_hom_coe [mul_zero_one_class M] [mul_zero_one_class N]
  (f : M →*₀ N) :
  (f.to_zero_hom : M → N) = f := rfl
@[simp]
lemma monoid_with_zero_hom.to_monoid_hom_coe [mul_zero_one_class M] [mul_zero_one_class N]
  (f : M →*₀ N) :
  (f.to_monoid_hom : M → N) = f := rfl

@[ext, to_additive]
lemma one_hom.ext [has_one M] [has_one N] ⦃f g : one_hom M N⦄ (h : ∀ x, f x = g x) : f = g :=
fun_like.ext _ _ h
@[ext, to_additive]
lemma mul_hom.ext [has_mul M] [has_mul N] ⦃f g : M →ₙ* N⦄ (h : ∀ x, f x = g x) : f = g :=
fun_like.ext _ _ h
@[ext, to_additive]
lemma monoid_hom.ext [mul_one_class M] [mul_one_class N]
  ⦃f g : M →* N⦄ (h : ∀ x, f x = g x) : f = g :=
fun_like.ext _ _ h
@[ext]
lemma monoid_with_zero_hom.ext [mul_zero_one_class M] [mul_zero_one_class N] ⦃f g : M →*₀ N⦄
  (h : ∀ x, f x = g x) : f = g :=
fun_like.ext _ _ h

section deprecated

/-- Deprecated: use `fun_like.congr_fun` instead. -/
@[to_additive "Deprecated: use `fun_like.congr_fun` instead."]
theorem one_hom.congr_fun [has_one M] [has_one N]
  {f g : one_hom M N} (h : f = g) (x : M) : f x = g x :=
fun_like.congr_fun h x
/-- Deprecated: use `fun_like.congr_fun` instead. -/
@[to_additive "Deprecated: use `fun_like.congr_fun` instead."]
theorem mul_hom.congr_fun [has_mul M] [has_mul N]
  {f g : M →ₙ* N} (h : f = g) (x : M) : f x = g x :=
fun_like.congr_fun h x
/-- Deprecated: use `fun_like.congr_fun` instead. -/
@[to_additive "Deprecated: use `fun_like.congr_fun` instead."]
theorem monoid_hom.congr_fun [mul_one_class M] [mul_one_class N]
  {f g : M →* N} (h : f = g) (x : M) : f x = g x :=
fun_like.congr_fun h x
/-- Deprecated: use `fun_like.congr_fun` instead. -/
theorem monoid_with_zero_hom.congr_fun [mul_zero_one_class M] [mul_zero_one_class N] {f g : M →*₀ N}
  (h : f = g) (x : M) : f x = g x :=
fun_like.congr_fun h x

/-- Deprecated: use `fun_like.congr_arg` instead. -/
@[to_additive "Deprecated: use `fun_like.congr_arg` instead."]
theorem one_hom.congr_arg [has_one M] [has_one N]
  (f : one_hom M N) {x y : M} (h : x = y) : f x = f y :=
fun_like.congr_arg f h
/-- Deprecated: use `fun_like.congr_arg` instead. -/
@[to_additive "Deprecated: use `fun_like.congr_arg` instead."]
theorem mul_hom.congr_arg [has_mul M] [has_mul N]
  (f : M →ₙ* N) {x y : M} (h : x = y) : f x = f y :=
fun_like.congr_arg f h
/-- Deprecated: use `fun_like.congr_arg` instead. -/
@[to_additive "Deprecated: use `fun_like.congr_arg` instead."]
theorem monoid_hom.congr_arg [mul_one_class M] [mul_one_class N]
  (f : M →* N) {x y : M} (h : x = y) : f x = f y :=
fun_like.congr_arg f h
/-- Deprecated: use `fun_like.congr_arg` instead. -/
theorem monoid_with_zero_hom.congr_arg [mul_zero_one_class M] [mul_zero_one_class N] (f : M →*₀ N)
  {x y : M} (h : x = y) : f x = f y :=
fun_like.congr_arg f h

/-- Deprecated: use `fun_like.coe_injective` instead. -/
@[to_additive "Deprecated: use `fun_like.coe_injective` instead."]
lemma one_hom.coe_inj [has_one M] [has_one N] ⦃f g : one_hom M N⦄ (h : (f : M → N) = g) : f = g :=
fun_like.coe_injective h
/-- Deprecated: use `fun_like.coe_injective` instead. -/
@[to_additive "Deprecated: use `fun_like.coe_injective` instead."]
lemma mul_hom.coe_inj [has_mul M] [has_mul N] ⦃f g : M →ₙ* N⦄ (h : (f : M → N) = g) : f = g :=
fun_like.coe_injective h
/-- Deprecated: use `fun_like.coe_injective` instead. -/
@[to_additive "Deprecated: use `fun_like.coe_injective` instead."]
lemma monoid_hom.coe_inj [mul_one_class M] [mul_one_class N]
  ⦃f g : M →* N⦄ (h : (f : M → N) = g) : f = g :=
fun_like.coe_injective h
/-- Deprecated: use `fun_like.coe_injective` instead. -/
lemma monoid_with_zero_hom.coe_inj [mul_zero_one_class M] [mul_zero_one_class N]
  ⦃f g : M →*₀ N⦄ (h : (f : M → N) = g) : f = g :=
fun_like.coe_injective h

/-- Deprecated: use `fun_like.ext_iff` instead. -/
@[to_additive "Deprecated: use `fun_like.ext_iff` instead."]
lemma one_hom.ext_iff [has_one M] [has_one N] {f g : one_hom M N} : f = g ↔ ∀ x, f x = g x :=
fun_like.ext_iff
/-- Deprecated: use `fun_like.ext_iff` instead. -/
@[to_additive "Deprecated: use `fun_like.ext_iff` instead."]
lemma mul_hom.ext_iff [has_mul M] [has_mul N] {f g : M →ₙ* N} : f = g ↔ ∀ x, f x = g x :=
fun_like.ext_iff
/-- Deprecated: use `fun_like.ext_iff` instead. -/
@[to_additive "Deprecated: use `fun_like.ext_iff` instead."]
lemma monoid_hom.ext_iff [mul_one_class M] [mul_one_class N]
  {f g : M →* N} : f = g ↔ ∀ x, f x = g x :=
fun_like.ext_iff
/-- Deprecated: use `fun_like.ext_iff` instead. -/
lemma monoid_with_zero_hom.ext_iff [mul_zero_one_class M] [mul_zero_one_class N] {f g : M →*₀ N} :
  f = g ↔ ∀ x, f x = g x :=
fun_like.ext_iff
end deprecated

@[simp, to_additive]
lemma one_hom.mk_coe [has_one M] [has_one N]
  (f : one_hom M N) (h1) : one_hom.mk f h1 = f :=
one_hom.ext $ λ _, rfl
@[simp, to_additive]
lemma mul_hom.mk_coe [has_mul M] [has_mul N]
  (f : M →ₙ* N) (hmul) : mul_hom.mk f hmul = f :=
mul_hom.ext $ λ _, rfl
@[simp, to_additive]
lemma monoid_hom.mk_coe [mul_one_class M] [mul_one_class N]
  (f : M →* N) (h1 hmul) : monoid_hom.mk f h1 hmul = f :=
monoid_hom.ext $ λ _, rfl
@[simp]
lemma monoid_with_zero_hom.mk_coe [mul_zero_one_class M] [mul_zero_one_class N] (f : M →*₀ N)
  (h0 h1 hmul) : monoid_with_zero_hom.mk f h0 h1 hmul = f :=
monoid_with_zero_hom.ext $ λ _, rfl

end coes

/-- Copy of a `one_hom` with a new `to_fun` equal to the old one. Useful to fix definitional
equalities. -/
@[to_additive "Copy of a `zero_hom` with a new `to_fun` equal to the old one. Useful to fix
definitional equalities."]
protected def one_hom.copy {hM : has_one M} {hN : has_one N} (f : one_hom M N) (f' : M → N)
  (h : f' = f) : one_hom M N :=
{ to_fun := f',
  map_one' := h.symm ▸ f.map_one' }

@[simp, to_additive] lemma one_hom.coe_copy {hM : has_one M} {hN : has_one N} (f : one_hom M N)
  (f' : M → N) (h : f' = f) : ⇑(f.copy f' h) = f' :=
rfl

@[to_additive] lemma one_hom.coe_copy_eq {hM : has_one M} {hN : has_one N} (f : one_hom M N)
  (f' : M → N) (h : f' = f) : f.copy f' h = f :=
fun_like.ext' h

/-- Copy of a `mul_hom` with a new `to_fun` equal to the old one. Useful to fix definitional
equalities. -/
@[to_additive "Copy of an `add_hom` with a new `to_fun` equal to the old one. Useful to fix
definitional equalities."]
protected def mul_hom.copy {hM : has_mul M} {hN : has_mul N} (f : M →ₙ* N) (f' : M → N)
  (h : f' = f) : M →ₙ* N :=
{ to_fun := f',
  map_mul' := h.symm ▸ f.map_mul' }

@[simp, to_additive]
lemma mul_hom.coe_copy {hM : has_mul M} {hN : has_mul N} (f : M →ₙ* N) (f' : M → N)
  (h : f' = f) : ⇑(f.copy f' h) = f' := rfl

@[to_additive] lemma mul_hom.coe_copy_eq {hM : has_mul M} {hN : has_mul N} (f : M →ₙ* N)
  (f' : M → N) (h : f' = f) : f.copy f' h = f :=
fun_like.ext' h

/-- Copy of a `monoid_hom` with a new `to_fun` equal to the old one. Useful to fix
definitional equalities. -/
@[to_additive "Copy of an `add_monoid_hom` with a new `to_fun` equal to the old one. Useful to fix
definitional equalities."]
protected def monoid_hom.copy {hM : mul_one_class M} {hN : mul_one_class N} (f : M →* N)
  (f' : M → N) (h : f' = f) : M →* N :=
{ ..f.to_one_hom.copy f' h, ..f.to_mul_hom.copy f' h }

<<<<<<< HEAD
protected lemma monoid_hom.copy_eq_self {hM : mul_one_class M} {hN : mul_one_class N} (f : M →* N)
  (f' : M → N) (h : f' = f) : f.copy f' h = f :=
=======
@[simp, to_additive] lemma monoid_hom.coe_copy {hM : mul_one_class M} {hN : mul_one_class N}
  (f : M →* N) (f' : M → N) (h : f' = f) : ⇑(f.copy f' h) = f' :=
rfl

@[to_additive] lemma monoid_hom.copy_eq {hM : mul_one_class M} {hN : mul_one_class N}
  (f : M →* N) (f' : M → N) (h : f' = f) : f.copy f' h = f :=
>>>>>>> 1f8921fb
fun_like.ext' h

/-- Copy of a `monoid_hom` with a new `to_fun` equal to the old one. Useful to fix
definitional equalities. -/
protected def monoid_with_zero_hom.copy {hM : mul_zero_one_class M} {hN : mul_zero_one_class N}
  (f : M →*₀ N) (f' : M → N) (h : f' = f) : M →* N :=
{ ..f.to_zero_hom.copy f' h, ..f.to_monoid_hom.copy f' h }

@[simp] lemma monoid_with_zero_hom.coe_copy {hM : mul_zero_one_class M} {hN : mul_zero_one_class N}
  (f : M →*₀ N) (f' : M → N) (h : f' = f) : ⇑(f.copy f' h) = f' :=
rfl

lemma monoid_with_zero_hom.copy_eq {hM : mul_zero_one_class M} {hN : mul_zero_one_class N}
  (f : M →*₀ N) (f' : M → N) (h : f' = f) : f.copy f' h = f :=
fun_like.ext' h

@[to_additive]
protected lemma one_hom.map_one [has_one M] [has_one N] (f : one_hom M N) : f 1 = 1 := f.map_one'
/-- If `f` is a monoid homomorphism then `f 1 = 1`. -/
@[to_additive]
protected lemma monoid_hom.map_one [mul_one_class M] [mul_one_class N] (f : M →* N) :
  f 1 = 1 := f.map_one'
protected lemma monoid_with_zero_hom.map_one [mul_zero_one_class M] [mul_zero_one_class N]
  (f : M →*₀ N) : f 1 = 1 := f.map_one'

/-- If `f` is an additive monoid homomorphism then `f 0 = 0`. -/
add_decl_doc add_monoid_hom.map_zero
protected lemma monoid_with_zero_hom.map_zero [mul_zero_one_class M] [mul_zero_one_class N]
  (f : M →*₀ N) : f 0 = 0 := f.map_zero'

@[to_additive]
protected lemma mul_hom.map_mul [has_mul M] [has_mul N]
  (f : M →ₙ* N) (a b : M) : f (a * b) = f a * f b := f.map_mul' a b
/-- If `f` is a monoid homomorphism then `f (a * b) = f a * f b`. -/
@[to_additive]
protected lemma monoid_hom.map_mul [mul_one_class M] [mul_one_class N]
  (f : M →* N) (a b : M) : f (a * b) = f a * f b := f.map_mul' a b
protected lemma monoid_with_zero_hom.map_mul [mul_zero_one_class M] [mul_zero_one_class N]
  (f :  M →*₀ N) (a b : M) : f (a * b) = f a * f b := f.map_mul' a b

/-- If `f` is an additive monoid homomorphism then `f (a + b) = f a + f b`. -/
add_decl_doc add_monoid_hom.map_add

namespace monoid_hom
variables {mM : mul_one_class M} {mN : mul_one_class N} [monoid_hom_class F M N]

include mM mN

/-- Given a monoid homomorphism `f : M →* N` and an element `x : M`, if `x` has a right inverse,
then `f x` has a right inverse too. For elements invertible on both sides see `is_unit.map`. -/
@[to_additive "Given an add_monoid homomorphism `f : M →+ N` and an element `x : M`, if `x` has
a right inverse, then `f x` has a right inverse too."]
lemma map_exists_right_inv (f : F) {x : M} (hx : ∃ y, x * y = 1) :
  ∃ y, f x * y = 1 :=
let ⟨y, hy⟩ := hx in ⟨f y, map_mul_eq_one f hy⟩

/-- Given a monoid homomorphism `f : M →* N` and an element `x : M`, if `x` has a left inverse,
then `f x` has a left inverse too. For elements invertible on both sides see `is_unit.map`. -/
@[to_additive "Given an add_monoid homomorphism `f : M →+ N` and an element `x : M`, if `x` has
a left inverse, then `f x` has a left inverse too. For elements invertible on both sides see
`is_add_unit.map`."]
lemma map_exists_left_inv (f : F) {x : M} (hx : ∃ y, y * x = 1) :
  ∃ y, y * f x = 1 :=
let ⟨y, hy⟩ := hx in ⟨f y, map_mul_eq_one f hy⟩

end monoid_hom

section division_comm_monoid
variables [division_comm_monoid α]

/-- Inversion on a commutative group, considered as a monoid homomorphism. -/
@[to_additive "Negation on a commutative additive group, considered as an additive monoid
homomorphism."]
def inv_monoid_hom : α →* α :=
{ to_fun := has_inv.inv,
  map_one' := inv_one,
  map_mul' := mul_inv }

@[simp] lemma coe_inv_monoid_hom : (inv_monoid_hom : α → α) = has_inv.inv := rfl
@[simp] lemma inv_monoid_hom_apply (a : α) : inv_monoid_hom a = a⁻¹ := rfl

end division_comm_monoid

/-- The identity map from a type with 1 to itself. -/
@[to_additive, simps]
def one_hom.id (M : Type*) [has_one M] : one_hom M M :=
{ to_fun := λ x, x, map_one' := rfl, }
/-- The identity map from a type with multiplication to itself. -/
@[to_additive, simps]
def mul_hom.id (M : Type*) [has_mul M] : M →ₙ* M :=
{ to_fun := λ x, x, map_mul' := λ _ _, rfl, }
/-- The identity map from a monoid to itself. -/
@[to_additive, simps]
def monoid_hom.id (M : Type*) [mul_one_class M] : M →* M :=
{ to_fun := λ x, x, map_one' := rfl, map_mul' := λ _ _, rfl, }
/-- The identity map from a monoid_with_zero to itself. -/
@[simps]
def monoid_with_zero_hom.id (M : Type*) [mul_zero_one_class M] : M →*₀ M :=
{ to_fun := λ x, x, map_zero' := rfl, map_one' := rfl, map_mul' := λ _ _, rfl, }

/-- The identity map from an type with zero to itself. -/
add_decl_doc zero_hom.id
/-- The identity map from an type with addition to itself. -/
add_decl_doc add_hom.id
/-- The identity map from an additive monoid to itself. -/
add_decl_doc add_monoid_hom.id

/-- Composition of `one_hom`s as a `one_hom`. -/
@[to_additive]
def one_hom.comp [has_one M] [has_one N] [has_one P]
  (hnp : one_hom N P) (hmn : one_hom M N) : one_hom M P :=
{ to_fun := hnp ∘ hmn, map_one' := by simp, }
/-- Composition of `mul_hom`s as a `mul_hom`. -/
@[to_additive]
def mul_hom.comp [has_mul M] [has_mul N] [has_mul P]
  (hnp : N →ₙ* P) (hmn : M →ₙ* N) : M →ₙ* P :=
{ to_fun := hnp ∘ hmn, map_mul' := by simp, }

/-- Composition of monoid morphisms as a monoid morphism. -/
@[to_additive]
def monoid_hom.comp [mul_one_class M] [mul_one_class N] [mul_one_class P]
  (hnp : N →* P) (hmn : M →* N) : M →* P :=
{ to_fun := hnp ∘ hmn, map_one' := by simp, map_mul' := by simp, }

/-- Composition of `monoid_with_zero_hom`s as a `monoid_with_zero_hom`. -/
def monoid_with_zero_hom.comp [mul_zero_one_class M] [mul_zero_one_class N] [mul_zero_one_class P]
  (hnp : N →*₀ P) (hmn : M →*₀ N) : M →*₀ P :=
{ to_fun := hnp ∘ hmn, map_zero' := by simp, map_one' := by simp, map_mul' := by simp, }

/-- Composition of `zero_hom`s as a `zero_hom`. -/
add_decl_doc zero_hom.comp
/-- Composition of `add_hom`s as a `add_hom`. -/
add_decl_doc add_hom.comp
/-- Composition of additive monoid morphisms as an additive monoid morphism. -/
add_decl_doc add_monoid_hom.comp

@[simp, to_additive] lemma one_hom.coe_comp [has_one M] [has_one N] [has_one P]
  (g : one_hom N P) (f : one_hom M N) :
  ⇑(g.comp f) = g ∘ f := rfl
@[simp, to_additive] lemma mul_hom.coe_comp [has_mul M] [has_mul N] [has_mul P]
  (g : N →ₙ* P) (f : M →ₙ* N) :
  ⇑(g.comp f) = g ∘ f := rfl
@[simp, to_additive] lemma monoid_hom.coe_comp [mul_one_class M] [mul_one_class N] [mul_one_class P]
  (g : N →* P) (f : M →* N) :
  ⇑(g.comp f) = g ∘ f := rfl
@[simp] lemma monoid_with_zero_hom.coe_comp [mul_zero_one_class M] [mul_zero_one_class N]
  [mul_zero_one_class P] (g : N →*₀ P) (f : M →*₀ N) :
  ⇑(g.comp f) = g ∘ f := rfl

@[to_additive] lemma one_hom.comp_apply [has_one M] [has_one N] [has_one P]
  (g : one_hom N P) (f : one_hom M N) (x : M) :
  g.comp f x = g (f x) := rfl
@[to_additive] lemma mul_hom.comp_apply [has_mul M] [has_mul N] [has_mul P]
  (g : N →ₙ* P) (f : M →ₙ* N) (x : M) :
  g.comp f x = g (f x) := rfl
@[to_additive] lemma monoid_hom.comp_apply [mul_one_class M] [mul_one_class N] [mul_one_class P]
  (g : N →* P) (f : M →* N) (x : M) :
  g.comp f x = g (f x) := rfl
lemma monoid_with_zero_hom.comp_apply [mul_zero_one_class M] [mul_zero_one_class N]
  [mul_zero_one_class P] (g : N →*₀ P) (f : M →*₀ N) (x : M) :
  g.comp f x = g (f x) := rfl

/-- Composition of monoid homomorphisms is associative. -/
@[to_additive "Composition of additive monoid homomorphisms is associative."]
lemma one_hom.comp_assoc {Q : Type*} [has_one M] [has_one N] [has_one P] [has_one Q]
  (f : one_hom M N) (g : one_hom N P) (h : one_hom P Q) :
  (h.comp g).comp f = h.comp (g.comp f) := rfl
@[to_additive] lemma mul_hom.comp_assoc {Q : Type*} [has_mul M] [has_mul N] [has_mul P] [has_mul Q]
  (f : M →ₙ* N) (g : N →ₙ* P) (h : P →ₙ* Q) :
  (h.comp g).comp f = h.comp (g.comp f) := rfl
@[to_additive] lemma monoid_hom.comp_assoc {Q : Type*}
  [mul_one_class M] [mul_one_class N] [mul_one_class P] [mul_one_class Q]
  (f : M →* N) (g : N →* P) (h : P →* Q) :
  (h.comp g).comp f = h.comp (g.comp f) := rfl
lemma monoid_with_zero_hom.comp_assoc {Q : Type*}
  [mul_zero_one_class M] [mul_zero_one_class N] [mul_zero_one_class P] [mul_zero_one_class Q]
  (f : M →*₀ N) (g : N →*₀ P) (h : P →*₀ Q) :
  (h.comp g).comp f = h.comp (g.comp f) := rfl

@[to_additive]
lemma one_hom.cancel_right [has_one M] [has_one N] [has_one P]
  {g₁ g₂ : one_hom N P} {f : one_hom M N} (hf : function.surjective f) :
  g₁.comp f = g₂.comp f ↔ g₁ = g₂ :=
⟨λ h, one_hom.ext $ hf.forall.2 (one_hom.ext_iff.1 h), λ h, h ▸ rfl⟩
@[to_additive]
lemma mul_hom.cancel_right [has_mul M] [has_mul N] [has_mul P]
  {g₁ g₂ : N →ₙ* P} {f : M →ₙ* N} (hf : function.surjective f) :
  g₁.comp f = g₂.comp f ↔ g₁ = g₂ :=
⟨λ h, mul_hom.ext $ hf.forall.2 (mul_hom.ext_iff.1 h), λ h, h ▸ rfl⟩
@[to_additive]
lemma monoid_hom.cancel_right
  [mul_one_class M] [mul_one_class N] [mul_one_class P]
  {g₁ g₂ : N →* P} {f : M →* N} (hf : function.surjective f) :
  g₁.comp f = g₂.comp f ↔ g₁ = g₂ :=
⟨λ h, monoid_hom.ext $ hf.forall.2 (monoid_hom.ext_iff.1 h), λ h, h ▸ rfl⟩
lemma monoid_with_zero_hom.cancel_right [mul_zero_one_class M] [mul_zero_one_class N]
  [mul_zero_one_class P] {g₁ g₂ : N →*₀ P} {f : M →*₀ N} (hf : function.surjective f) :
  g₁.comp f = g₂.comp f ↔ g₁ = g₂ :=
⟨λ h, monoid_with_zero_hom.ext $ hf.forall.2 (monoid_with_zero_hom.ext_iff.1 h),
 λ h, h ▸ rfl⟩

@[to_additive]
lemma one_hom.cancel_left [has_one M] [has_one N] [has_one P]
  {g : one_hom N P} {f₁ f₂ : one_hom M N} (hg : function.injective g) :
  g.comp f₁ = g.comp f₂ ↔ f₁ = f₂ :=
⟨λ h, one_hom.ext $ λ x, hg $ by rw [← one_hom.comp_apply, h, one_hom.comp_apply],
 λ h, h ▸ rfl⟩
@[to_additive]
lemma mul_hom.cancel_left [has_mul M] [has_mul N] [has_mul P]
  {g : N →ₙ* P} {f₁ f₂ : M →ₙ* N} (hg : function.injective g) :
  g.comp f₁ = g.comp f₂ ↔ f₁ = f₂ :=
⟨λ h, mul_hom.ext $ λ x, hg $ by rw [← mul_hom.comp_apply, h, mul_hom.comp_apply],
 λ h, h ▸ rfl⟩
@[to_additive]
lemma monoid_hom.cancel_left [mul_one_class M] [mul_one_class N] [mul_one_class P]
  {g : N →* P} {f₁ f₂ : M →* N} (hg : function.injective g) :
  g.comp f₁ = g.comp f₂ ↔ f₁ = f₂ :=
⟨λ h, monoid_hom.ext $ λ x, hg $ by rw [← monoid_hom.comp_apply, h, monoid_hom.comp_apply],
 λ h, h ▸ rfl⟩
lemma monoid_with_zero_hom.cancel_left [mul_zero_one_class M] [mul_zero_one_class N]
  [mul_zero_one_class P] {g : N →*₀ P} {f₁ f₂ : M →*₀ N} (hg : function.injective g) :
  g.comp f₁ = g.comp f₂ ↔ f₁ = f₂ :=
⟨λ h, monoid_with_zero_hom.ext $ λ x, hg $ by rw [
        ← monoid_with_zero_hom.comp_apply, h, monoid_with_zero_hom.comp_apply],
 λ h, h ▸ rfl⟩

@[to_additive]
lemma monoid_hom.to_one_hom_injective [mul_one_class M] [mul_one_class N] :
  function.injective (monoid_hom.to_one_hom : (M →* N) → one_hom M N) :=
λ f g h, monoid_hom.ext $ one_hom.ext_iff.mp h
@[to_additive]
lemma monoid_hom.to_mul_hom_injective [mul_one_class M] [mul_one_class N] :
  function.injective (monoid_hom.to_mul_hom : (M →* N) → M →ₙ* N) :=
λ f g h, monoid_hom.ext $ mul_hom.ext_iff.mp h
lemma monoid_with_zero_hom.to_monoid_hom_injective [mul_zero_one_class M] [mul_zero_one_class N] :
  function.injective (monoid_with_zero_hom.to_monoid_hom : (M →*₀ N) → M →* N) :=
λ f g h, monoid_with_zero_hom.ext $ monoid_hom.ext_iff.mp h
lemma monoid_with_zero_hom.to_zero_hom_injective [mul_zero_one_class M] [mul_zero_one_class N] :
  function.injective (monoid_with_zero_hom.to_zero_hom : (M →*₀ N) → zero_hom M N) :=
λ f g h, monoid_with_zero_hom.ext $ zero_hom.ext_iff.mp h

@[simp, to_additive] lemma one_hom.comp_id [has_one M] [has_one N]
  (f : one_hom M N) : f.comp (one_hom.id M) = f := one_hom.ext $ λ x, rfl
@[simp, to_additive] lemma mul_hom.comp_id [has_mul M] [has_mul N]
  (f : M →ₙ* N) : f.comp (mul_hom.id M) = f := mul_hom.ext $ λ x, rfl
@[simp, to_additive] lemma monoid_hom.comp_id [mul_one_class M] [mul_one_class N]
  (f : M →* N) : f.comp (monoid_hom.id M) = f := monoid_hom.ext $ λ x, rfl
@[simp] lemma monoid_with_zero_hom.comp_id [mul_zero_one_class M] [mul_zero_one_class N]
  (f : M →*₀ N) : f.comp (monoid_with_zero_hom.id M) = f :=
monoid_with_zero_hom.ext $ λ x, rfl

@[simp, to_additive] lemma one_hom.id_comp [has_one M] [has_one N]
  (f : one_hom M N) : (one_hom.id N).comp f = f := one_hom.ext $ λ x, rfl
@[simp, to_additive] lemma mul_hom.id_comp [has_mul M] [has_mul N]
  (f : M →ₙ* N) : (mul_hom.id N).comp f = f := mul_hom.ext $ λ x, rfl
@[simp, to_additive] lemma monoid_hom.id_comp [mul_one_class M] [mul_one_class N]
  (f : M →* N) : (monoid_hom.id N).comp f = f := monoid_hom.ext $ λ x, rfl
@[simp] lemma monoid_with_zero_hom.id_comp [mul_zero_one_class M] [mul_zero_one_class N]
  (f : M →*₀ N) : (monoid_with_zero_hom.id N).comp f = f :=
monoid_with_zero_hom.ext $ λ x, rfl

@[to_additive add_monoid_hom.map_nsmul]
protected theorem monoid_hom.map_pow [monoid M] [monoid N] (f : M →* N) (a : M) (n : ℕ) :
  f (a ^ n) = (f a) ^ n :=
map_pow f a n

@[to_additive]
protected theorem monoid_hom.map_zpow' [div_inv_monoid M] [div_inv_monoid N] (f : M →* N)
  (hf : ∀ x, f (x⁻¹) = (f x)⁻¹) (a : M) (n : ℤ) :
  f (a ^ n) = (f a) ^ n :=
map_zpow' f hf a n

section End

namespace monoid

variables (M) [mul_one_class M]

/-- The monoid of endomorphisms. -/
protected def End := M →* M

namespace End

instance : monoid (monoid.End M) :=
{ mul := monoid_hom.comp,
  one := monoid_hom.id M,
  mul_assoc := λ _ _ _, monoid_hom.comp_assoc _ _ _,
  mul_one := monoid_hom.comp_id,
  one_mul := monoid_hom.id_comp }

instance : inhabited (monoid.End M) := ⟨1⟩

instance : monoid_hom_class (monoid.End M) M M := monoid_hom.monoid_hom_class

end End

@[simp] lemma coe_one : ((1 : monoid.End M) : M → M) = id := rfl
@[simp] lemma coe_mul (f g) : ((f * g : monoid.End M) : M → M) = f ∘ g := rfl

end monoid

namespace add_monoid

variables (A : Type*) [add_zero_class A]

/-- The monoid of endomorphisms. -/
protected def End := A →+ A

namespace End

instance : monoid (add_monoid.End A) :=
{ mul := add_monoid_hom.comp,
  one := add_monoid_hom.id A,
  mul_assoc := λ _ _ _, add_monoid_hom.comp_assoc _ _ _,
  mul_one := add_monoid_hom.comp_id,
  one_mul := add_monoid_hom.id_comp }

instance : inhabited (add_monoid.End A) := ⟨1⟩

instance : add_monoid_hom_class (add_monoid.End A) A A := add_monoid_hom.add_monoid_hom_class

end End

@[simp] lemma coe_one : ((1 : add_monoid.End A) : A → A) = id := rfl
@[simp] lemma coe_mul (f g) : ((f * g : add_monoid.End A) : A → A) = f ∘ g := rfl

end add_monoid

end End

/-- `1` is the homomorphism sending all elements to `1`. -/
@[to_additive]
instance [has_one M] [has_one N] : has_one (one_hom M N) := ⟨⟨λ _, 1, rfl⟩⟩
/-- `1` is the multiplicative homomorphism sending all elements to `1`. -/
@[to_additive]
instance [has_mul M] [mul_one_class N] : has_one (M →ₙ* N) :=
⟨⟨λ _, 1, λ _ _, (one_mul 1).symm⟩⟩
/-- `1` is the monoid homomorphism sending all elements to `1`. -/
@[to_additive]
instance [mul_one_class M] [mul_one_class N] : has_one (M →* N) :=
⟨⟨λ _, 1, rfl, λ _ _, (one_mul 1).symm⟩⟩

/-- `0` is the homomorphism sending all elements to `0`. -/
add_decl_doc zero_hom.has_zero
/-- `0` is the additive homomorphism sending all elements to `0`. -/
add_decl_doc add_hom.has_zero
/-- `0` is the additive monoid homomorphism sending all elements to `0`. -/
add_decl_doc add_monoid_hom.has_zero

@[simp, to_additive] lemma one_hom.one_apply [has_one M] [has_one N]
  (x : M) : (1 : one_hom M N) x = 1 := rfl
@[simp, to_additive] lemma monoid_hom.one_apply [mul_one_class M] [mul_one_class N]
  (x : M) : (1 : M →* N) x = 1 := rfl

@[simp, to_additive] lemma one_hom.one_comp [has_one M] [has_one N] [has_one P] (f : one_hom M N) :
  (1 : one_hom N P).comp f = 1 := rfl
@[simp, to_additive] lemma one_hom.comp_one [has_one M] [has_one N] [has_one P] (f : one_hom N P) :
  f.comp (1 : one_hom M N) = 1 :=
by { ext, simp only [one_hom.map_one, one_hom.coe_comp, function.comp_app, one_hom.one_apply] }

@[to_additive]
instance [has_one M] [has_one N] : inhabited (one_hom M N) := ⟨1⟩
@[to_additive]
instance [has_mul M] [mul_one_class N] : inhabited (M →ₙ* N) := ⟨1⟩
@[to_additive]
instance [mul_one_class M] [mul_one_class N] : inhabited (M →* N) := ⟨1⟩
-- unlike the other homs, `monoid_with_zero_hom` does not have a `1` or `0`
instance [mul_zero_one_class M] : inhabited (M →*₀ M) := ⟨monoid_with_zero_hom.id M⟩

namespace mul_hom

/-- Given two mul morphisms `f`, `g` to a commutative semigroup, `f * g` is the mul morphism
sending `x` to `f x * g x`. -/
@[to_additive]
instance [has_mul M] [comm_semigroup N] : has_mul (M →ₙ* N) :=
⟨λ f g,
  { to_fun := λ m, f m * g m,
    map_mul' := begin intros, show f (x * y) * g (x * y) = f x * g x * (f y * g y),
      rw [f.map_mul, g.map_mul, ←mul_assoc, ←mul_assoc, mul_right_comm (f x)], end }⟩

/-- Given two additive morphisms `f`, `g` to an additive commutative semigroup, `f + g` is the
additive morphism sending `x` to `f x + g x`. -/
add_decl_doc add_hom.has_add

@[simp, to_additive] lemma mul_apply {M N} {mM : has_mul M} {mN : comm_semigroup N}
  (f g : M →ₙ* N) (x : M) :
  (f * g) x = f x * g x := rfl

@[to_additive] lemma mul_comp [has_mul M] [has_mul N] [comm_semigroup P]
  (g₁ g₂ : N →ₙ* P) (f : M →ₙ* N) :
  (g₁ * g₂).comp f = g₁.comp f * g₂.comp f := rfl
@[to_additive] lemma comp_mul [has_mul M] [comm_semigroup N] [comm_semigroup P]
  (g : N →ₙ* P) (f₁ f₂ : M →ₙ* N) :
  g.comp (f₁ * f₂) = g.comp f₁ * g.comp f₂ :=
by { ext, simp only [mul_apply, function.comp_app, map_mul, coe_comp] }

end mul_hom

namespace monoid_hom
variables [mM : mul_one_class M] [mN : mul_one_class N] [mP : mul_one_class P]
variables [group G] [comm_group H]

/-- Given two monoid morphisms `f`, `g` to a commutative monoid, `f * g` is the monoid morphism
sending `x` to `f x * g x`. -/
@[to_additive]
instance {M N} {mM : mul_one_class M} [comm_monoid N] : has_mul (M →* N) :=
⟨λ f g,
  { to_fun := λ m, f m * g m,
    map_one' := show f 1 * g 1 = 1, by simp,
    map_mul' := begin intros, show f (x * y) * g (x * y) = f x * g x * (f y * g y),
      rw [f.map_mul, g.map_mul, ←mul_assoc, ←mul_assoc, mul_right_comm (f x)], end }⟩

/-- Given two additive monoid morphisms `f`, `g` to an additive commutative monoid, `f + g` is the
additive monoid morphism sending `x` to `f x + g x`. -/
add_decl_doc add_monoid_hom.has_add

@[simp, to_additive] lemma mul_apply {M N} {mM : mul_one_class M} {mN : comm_monoid N}
  (f g : M →* N) (x : M) :
  (f * g) x = f x * g x := rfl

@[simp, to_additive] lemma one_comp [mul_one_class M] [mul_one_class N] [mul_one_class P]
  (f : M →* N) : (1 : N →* P).comp f = 1 := rfl
@[simp, to_additive] lemma comp_one [mul_one_class M] [mul_one_class N] [mul_one_class P]
  (f : N →* P) : f.comp (1 : M →* N) = 1 :=
by { ext, simp only [map_one, coe_comp, function.comp_app, one_apply] }

@[to_additive] lemma mul_comp [mul_one_class M] [mul_one_class N] [comm_monoid P]
  (g₁ g₂ : N →* P) (f : M →* N) :
  (g₁ * g₂).comp f = g₁.comp f * g₂.comp f := rfl
@[to_additive] lemma comp_mul [mul_one_class M] [comm_monoid N] [comm_monoid P]
  (g : N →* P) (f₁ f₂ : M →* N) :
  g.comp (f₁ * f₂) = g.comp f₁ * g.comp f₂ :=
by { ext, simp only [mul_apply, function.comp_app, map_mul, coe_comp] }

/-- Group homomorphisms preserve inverse. -/
@[to_additive "Additive group homomorphisms preserve negation."]
protected lemma map_inv [group α] [division_monoid β] (f : α →* β) (a : α) : f a⁻¹ = (f a)⁻¹ :=
map_inv f _

/-- Group homomorphisms preserve integer power. -/
@[to_additive "Additive group homomorphisms preserve integer scaling."]
protected theorem map_zpow [group α] [division_monoid β] (f : α →* β) (g : α) (n : ℤ) :
  f (g ^ n) = (f g) ^ n :=
map_zpow f g n

/-- Group homomorphisms preserve division. -/
@[to_additive "Additive group homomorphisms preserve subtraction."]
protected theorem map_div [group α] [division_monoid β] (f : α →* β) (g h : α) :
  f (g / h) = f g / f h :=
map_div f g h

/-- Group homomorphisms preserve division. -/
@[to_additive "Additive group homomorphisms preserve subtraction."]
protected theorem map_mul_inv [group α] [division_monoid β] (f : α →* β) (g h : α) :
  f (g * h⁻¹) = (f g) * (f h)⁻¹ :=
map_mul_inv f g h

/-- A homomorphism from a group to a monoid is injective iff its kernel is trivial.
For the iff statement on the triviality of the kernel, see `injective_iff_map_eq_one'`.  -/
@[to_additive "A homomorphism from an additive group to an additive monoid is injective iff
its kernel is trivial. For the iff statement on the triviality of the kernel,
see `injective_iff_map_eq_zero'`."]
lemma _root_.injective_iff_map_eq_one {G H} [group G] [mul_one_class H] [monoid_hom_class F G H]
  (f : F) : function.injective f ↔ (∀ a, f a = 1 → a = 1) :=
⟨λ h x, (map_eq_one_iff f h).mp,
 λ h x y hxy, mul_inv_eq_one.1 $ h _ $ by rw [map_mul, hxy, ← map_mul, mul_inv_self, map_one]⟩

/-- A homomorphism from a group to a monoid is injective iff its kernel is trivial,
stated as an iff on the triviality of the kernel.
For the implication, see `injective_iff_map_eq_one`. -/
@[to_additive "A homomorphism from an additive group to an additive monoid is injective iff its
kernel is trivial, stated as an iff on the triviality of the kernel. For the implication, see
`injective_iff_map_eq_zero`."]
lemma _root_.injective_iff_map_eq_one' {G H} [group G] [mul_one_class H] [monoid_hom_class F G H]
  (f : F) : function.injective f ↔ (∀ a, f a = 1 ↔ a = 1) :=
(injective_iff_map_eq_one f).trans $ forall_congr $ λ a, ⟨λ h, ⟨h, λ H, H.symm ▸ map_one f⟩, iff.mp⟩

include mM
/-- Makes a group homomorphism from a proof that the map preserves multiplication. -/
@[to_additive "Makes an additive group homomorphism from a proof that the map preserves addition.",
  simps {fully_applied := ff}]
def mk' (f : M → G) (map_mul : ∀ a b : M, f (a * b) = f a * f b) : M →* G :=
{ to_fun := f,
  map_mul' := map_mul,
  map_one' := mul_left_eq_self.1 $ by rw [←map_mul, mul_one] }

omit mM

/-- Makes a group homomorphism from a proof that the map preserves right division `λ x y, x * y⁻¹`.
See also `monoid_hom.of_map_div` for a version using `λ x y, x / y`.
-/
@[to_additive "Makes an additive group homomorphism from a proof that the map preserves
the operation `λ a b, a + -b`. See also `add_monoid_hom.of_map_sub` for a version using
`λ a b, a - b`."]
def of_map_mul_inv {H : Type*} [group H] (f : G → H)
  (map_div : ∀ a b : G, f (a * b⁻¹) = f a * (f b)⁻¹) :
  G →* H :=
mk' f $ λ x y,
calc f (x * y) = f x * (f $ 1 * 1⁻¹ * y⁻¹)⁻¹ : by simp only [one_mul, inv_one, ← map_div, inv_inv]
... = f x * f y : by { simp only [map_div], simp only [mul_right_inv, one_mul, inv_inv] }

@[simp, to_additive] lemma coe_of_map_mul_inv {H : Type*} [group H] (f : G → H)
  (map_div : ∀ a b : G, f (a * b⁻¹) = f a * (f b)⁻¹) :
  ⇑(of_map_mul_inv f map_div) = f :=
rfl

/-- Define a morphism of additive groups given a map which respects ratios. -/
@[to_additive /-"Define a morphism of additive groups given a map which respects difference."-/]
def of_map_div {H : Type*} [group H] (f : G → H) (hf : ∀ x y, f (x / y) = f x / f y) : G →* H :=
of_map_mul_inv f (by simpa only [div_eq_mul_inv] using hf)

@[simp, to_additive]
lemma coe_of_map_div {H : Type*} [group H] (f : G → H) (hf : ∀ x y, f (x / y) = f x / f y) :
  ⇑(of_map_div f hf) = f :=
rfl

/-- If `f` is a monoid homomorphism to a commutative group, then `f⁻¹` is the homomorphism sending
`x` to `(f x)⁻¹`. -/
@[to_additive]
instance {M G} [mul_one_class M] [comm_group G] : has_inv (M →* G) :=
⟨λ f, mk' (λ g, (f g)⁻¹) $ λ a b, by rw [←mul_inv, f.map_mul]⟩

/-- If `f` is an additive monoid homomorphism to an additive commutative group, then `-f` is the
homomorphism sending `x` to `-(f x)`. -/
add_decl_doc add_monoid_hom.has_neg

@[simp, to_additive] lemma inv_apply {M G} {mM : mul_one_class M} {gG : comm_group G}
  (f : M →* G) (x : M) :
  f⁻¹ x = (f x)⁻¹ := rfl

@[simp, to_additive] lemma inv_comp {M N A} {mM : mul_one_class M} {gN : mul_one_class N}
  {gA : comm_group A} (φ : N →* A) (ψ : M →* N) : φ⁻¹.comp ψ = (φ.comp ψ)⁻¹ :=
by { ext, simp only [function.comp_app, inv_apply, coe_comp] }

@[simp, to_additive] lemma comp_inv {M A B} {mM : mul_one_class M} {mA : comm_group A}
  {mB : comm_group B} (φ : A →* B) (ψ : M →* A) : φ.comp ψ⁻¹ = (φ.comp ψ)⁻¹ :=
by { ext, simp only [function.comp_app, inv_apply, map_inv, coe_comp] }

/-- If `f` and `g` are monoid homomorphisms to a commutative group, then `f / g` is the homomorphism
sending `x` to `(f x) / (g x)`. -/
@[to_additive]
instance {M G} [mul_one_class M] [comm_group G] : has_div (M →* G) :=
⟨λ f g, mk' (λ x, f x / g x) $ λ a b,
  by simp [div_eq_mul_inv, mul_assoc, mul_left_comm, mul_comm]⟩

/-- If `f` and `g` are monoid homomorphisms to an additive commutative group, then `f - g`
is the homomorphism sending `x` to `(f x) - (g x)`. -/
add_decl_doc add_monoid_hom.has_sub

@[simp, to_additive] lemma div_apply {M G} {mM : mul_one_class M} {gG : comm_group G}
  (f g : M →* G) (x : M) :
  (f / g) x = f x / g x := rfl

end monoid_hom

/-- Given two monoid with zero morphisms `f`, `g` to a commutative monoid, `f * g` is the monoid
with zero morphism sending `x` to `f x * g x`. -/
instance {M N} {hM : mul_zero_one_class M} [comm_monoid_with_zero N] : has_mul (M →*₀ N) :=
⟨λ f g,
  { to_fun := λ a, f a * g a,
    map_zero' := by rw [map_zero, zero_mul],
    ..(f * g : M →* N) }⟩

section coe

/-! ### Coercions as bundled morphisms

The classes `coe_is_mul_hom`, `coe_is_monoid_hom`, etc. state that the coercion map `↑`
(a.k.a. `coe`) is a homomorphism.

These classes are unbundled (they take an instance of `has_lift_t R S` as a parameter, rather than
extending `has_lift_t` or one of its subclasses) for two reasons:
 * We wouldn't have to introduce new classes that handle transitivity (and probably cause diamonds)
 * It doesn't matter whether a coercion is written with `has_coe` or `has_lift`, you can give it
   a homomorphism structure in exactly the same way.
-/

variables (M N) [has_lift_t M N]

/-- `coe_is_zero_hom M N` is a class stating that the coercion map `↑ : M → N` (a.k.a. `coe`)
is an zero-preserving homomorphism.
-/
class coe_is_zero_hom [has_zero M] [has_zero N] : Prop :=
(coe_zero : (↑(0 : M) : N) = 0)
export coe_is_zero_hom (coe_zero)

attribute [simp, norm_cast] coe_zero

/-- `coe_is_one_hom M N` is a class stating that the coercion map `↑ : M → N` (a.k.a. `coe`)
is a one-preserving homomorphism.
-/
@[to_additive]
class coe_is_one_hom [has_one M] [has_one N] : Prop :=
(coe_one : (↑(1 : M) : N) = 1)
export coe_is_one_hom (coe_one)

attribute [simp, norm_cast] coe_one

/-- `one_hom.coe M N` is the map `↑ : M → N` (a.k.a. `coe`),
bundled as a one-preserving homomorphism. -/
@[to_additive "`zero_hom.coe M N` is the map `↑ : M → N` (a.k.a. `coe`),
bundled as a zero-preserving homomorphism.", simps { fully_applied := ff }]
protected def one_hom.coe [has_one M] [has_one N] [coe_is_one_hom M N] : one_hom M N :=
{ to_fun := coe,
  map_one' := coe_one }

/-- `coe_is_add_hom M N` is a class stating that the coercion map `↑ : M → N` (a.k.a. `coe`)
is an additive homomorphism.
-/
class coe_is_add_hom [has_add M] [has_add N] : Prop :=
(coe_add : ∀ (x y : M), (↑(x + y) : N) = ↑x + ↑y)
export coe_is_add_hom (coe_add)

attribute [simp, norm_cast] coe_add

/-- `coe_is_mul_hom M N` is a class stating that the coercion map `↑ : M → N` (a.k.a. `coe`)
is a multiplicative homomorphism.
-/
@[to_additive]
class coe_is_mul_hom [has_mul M] [has_mul N] : Prop :=
(coe_mul : ∀ (x y : M), (↑(x * y) : N) = ↑x * ↑y)
export coe_is_mul_hom (coe_mul)

attribute [simp, norm_cast] coe_mul

/-- `mul_hom.coe M N` is the map `↑ : M → N` (a.k.a. `coe`),
bundled as a multiplicative homomorphism. -/
@[to_additive "`add_hom.coe M N` is the map `↑ : M → N` (a.k.a. `coe`),
bundled as an additive homomorphism.", simps { fully_applied := ff }]
protected def mul_hom.coe [has_mul M] [has_mul N] [coe_is_mul_hom M N] : mul_hom M N :=
{ to_fun := coe,
  map_mul' := coe_mul }

@[simp, norm_cast]
lemma coe_bit0 [has_add M] [has_add N] [coe_is_add_hom M N]
  (x : M) : ↑(bit0 x) = bit0 (↑x : N) :=
coe_add _ _

@[simp, norm_cast]
lemma coe_bit1 [has_one M] [has_add M] [has_one N] [has_add N] [coe_is_one_hom M N]
  [coe_is_add_hom M N] (x : M) :
  ↑(bit1 x) = bit1 (↑x : N) :=
by simp [bit1]

/-- `coe_is_add_monoid_hom M N` is a class stating that the coercion map `↑ : M → N` (a.k.a. `coe`)
is an additive monoid homomorphism.
-/
class coe_is_add_monoid_hom [add_zero_class M] [add_zero_class N]
  extends coe_is_zero_hom M N, coe_is_add_hom M N

/-- `coe_is_monoid_hom M N` is a class stating that the coercion map `↑ : M → N` (a.k.a. `coe`)
is a monoid homomorphism.
-/
@[to_additive]
class coe_is_monoid_hom [mul_one_class M] [mul_one_class N]
  extends coe_is_one_hom M N, coe_is_mul_hom M N

-- `to_additive` doesn't seem to map these correctly...
attribute [to_additive coe_is_add_monoid_hom.to_coe_is_zero_hom] coe_is_monoid_hom.to_coe_is_one_hom
attribute [to_additive coe_is_add_monoid_hom.to_coe_is_add_hom] coe_is_monoid_hom.to_coe_is_mul_hom

/-- `monoid_hom.coe M N` is the map `↑ : M → N` (a.k.a. `coe`),
bundled as a monoid homomorphism. -/
@[to_additive "`add_monoid_hom.coe M N` is the map `↑ : M → N` (a.k.a. `coe`),
bundled as an additive monoid homomorphism.", simps { fully_applied := ff }]
protected def monoid_hom.coe [mul_one_class M] [mul_one_class N] [coe_is_monoid_hom M N] : M →* N :=
{ to_fun := coe,
  .. one_hom.coe M N,
  .. mul_hom.coe M N }

variables {M N}

@[simp, norm_cast, to_additive]
lemma coe_pow [monoid M] [monoid N] [coe_is_monoid_hom M N]
  (a : M) (n : ℕ) : ↑(a ^ n) = (↑a : N) ^ n :=
map_pow (monoid_hom.coe M N) a n

@[simp, norm_cast, to_additive]
lemma coe_zpow [group M] [group N] [coe_is_monoid_hom M N]
  (a : M) (n : ℤ) : ↑(a ^ n) = (↑a : N) ^ n :=
map_zpow (monoid_hom.coe M N) a n

@[simp, norm_cast, to_additive]
lemma coe_inv [group G] [division_monoid H] [has_lift_t G H] [coe_is_monoid_hom G H]
  (a : G) : ↑(a⁻¹) = (↑a : H)⁻¹ :=
map_inv (monoid_hom.coe G H) a

@[simp, norm_cast, to_additive]
lemma coe_div [group G] [division_monoid H] [has_lift_t G H] [coe_is_monoid_hom G H]
  (a b : G) : ↑(a / b) = (↑a : H) / ↑b :=
map_div (monoid_hom.coe G H) a b

variables (M N)

/-- `coe_monoid_with-zero_hom M N` is a class stating that the coercion map `↑ : M → N`
(a.k.a. `coe`) is a monoid with zero homomorphism.
-/
class coe_is_monoid_with_zero_hom [monoid_with_zero M] [monoid_with_zero N]
  extends coe_is_monoid_hom M N, coe_is_zero_hom M N

/-- `monoid_with_zero_hom.coe M N` is the map `↑ : M → N` (a.k.a. `coe`),
bundled as a monoid with zero homomorphism. -/
@[simps { fully_applied := ff }]
protected def monoid_with_zero_hom.coe [monoid_with_zero M] [monoid_with_zero N]
  [coe_is_monoid_with_zero_hom M N] : M →*₀ N :=
{ to_fun := coe,
  .. monoid_hom.coe M N,
  .. zero_hom.coe M N }

end coe<|MERGE_RESOLUTION|>--- conflicted
+++ resolved
@@ -687,17 +687,12 @@
   (f' : M → N) (h : f' = f) : M →* N :=
 { ..f.to_one_hom.copy f' h, ..f.to_mul_hom.copy f' h }
 
-<<<<<<< HEAD
-protected lemma monoid_hom.copy_eq_self {hM : mul_one_class M} {hN : mul_one_class N} (f : M →* N)
-  (f' : M → N) (h : f' = f) : f.copy f' h = f :=
-=======
 @[simp, to_additive] lemma monoid_hom.coe_copy {hM : mul_one_class M} {hN : mul_one_class N}
   (f : M →* N) (f' : M → N) (h : f' = f) : ⇑(f.copy f' h) = f' :=
 rfl
 
 @[to_additive] lemma monoid_hom.copy_eq {hM : mul_one_class M} {hN : mul_one_class N}
   (f : M →* N) (f' : M → N) (h : f' = f) : f.copy f' h = f :=
->>>>>>> 1f8921fb
 fun_like.ext' h
 
 /-- Copy of a `monoid_hom` with a new `to_fun` equal to the old one. Useful to fix
