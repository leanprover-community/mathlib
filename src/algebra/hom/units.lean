--- conflicted
+++ resolved
@@ -124,17 +124,10 @@
 
 namespace is_unit
 variables {F α M N : Type*}
-<<<<<<< HEAD
 
 section monoid
 variables [monoid M] [monoid N]
 
-=======
-
-section monoid
-variables [monoid M] [monoid N]
-
->>>>>>> d1a6dd23
 @[to_additive] lemma map [monoid_hom_class F M N] (f : F) {x : M} (h : is_unit x) : is_unit (f x) :=
 by rcases h with ⟨y, rfl⟩; exact (units.map (f : M →* N) y).is_unit
 
