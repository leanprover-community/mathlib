--- conflicted
+++ resolved
@@ -74,11 +74,7 @@
 (units.coe_hom α).map_zpow
 
 lemma _root_.divp_eq_div (a : α) (u : αˣ) : a /ₚ u = a / u :=
-<<<<<<< HEAD
-by simpa only [div_eq_mul_inv] using congr_arg ((*) a) u.coe_inv
-=======
 by rw [div_eq_mul_inv, divp, u.coe_inv]
->>>>>>> 053a03d6
 
 end division_monoid
 
