/-
Copyright (c) 2014 Jeremy Avigad. All rights reserved.
Released under Apache 2.0 license as described in the file LICENSE.
Authors: Jeremy Avigad, Leonardo de Moura

Various multiplicative and additive structures.
-/
import tactic.interactive data.option.defs

section pending_1857

/- Transport multiplicative to additive -/
section transport
open tactic

@[user_attribute]
meta def to_additive_attr : user_attribute (name_map name) name :=
{ name      := `to_additive,
  descr     := "Transport multiplicative to additive",
  cache_cfg := ⟨λ ns, ns.mfoldl (λ dict n, do
    val ← to_additive_attr.get_param n,
    pure $ dict.insert n val) mk_name_map, []⟩,
  parser    := lean.parser.ident,
  after_set := some $ λ src _ _, do
    env ← get_env,
    dict ← to_additive_attr.get_cache,
    tgt ← to_additive_attr.get_param src,
    (get_decl tgt >> skip) <|>
      transport_with_dict dict src tgt }

end transport

/- map operations -/
attribute [to_additive has_add.add] has_mul.mul
attribute [to_additive has_zero.zero] has_one.one
attribute [to_additive has_neg.neg] has_inv.inv
attribute [to_additive has_add] has_mul
attribute [to_additive has_zero] has_one
attribute [to_additive has_neg] has_inv

/- map constructors -/
attribute [to_additive has_add.mk] has_mul.mk
attribute [to_additive has_zero.mk] has_one.mk
attribute [to_additive has_neg.mk] has_inv.mk

/- map structures -/
attribute [to_additive add_semigroup] semigroup
attribute [to_additive add_semigroup.mk] semigroup.mk
attribute [to_additive add_semigroup.to_has_add] semigroup.to_has_mul
attribute [to_additive add_semigroup.add_assoc] semigroup.mul_assoc
attribute [to_additive add_semigroup.add] semigroup.mul

attribute [to_additive add_comm_semigroup] comm_semigroup
attribute [to_additive add_comm_semigroup.mk] comm_semigroup.mk
attribute [to_additive add_comm_semigroup.to_add_semigroup] comm_semigroup.to_semigroup
attribute [to_additive add_comm_semigroup.add_comm] comm_semigroup.mul_comm

attribute [to_additive add_left_cancel_semigroup] left_cancel_semigroup
attribute [to_additive add_left_cancel_semigroup.mk] left_cancel_semigroup.mk
attribute [to_additive add_left_cancel_semigroup.to_add_semigroup] left_cancel_semigroup.to_semigroup
attribute [to_additive add_left_cancel_semigroup.add_left_cancel] left_cancel_semigroup.mul_left_cancel

attribute [to_additive add_right_cancel_semigroup] right_cancel_semigroup
attribute [to_additive add_right_cancel_semigroup.mk] right_cancel_semigroup.mk
attribute [to_additive add_right_cancel_semigroup.to_add_semigroup] right_cancel_semigroup.to_semigroup
attribute [to_additive add_right_cancel_semigroup.add_right_cancel] right_cancel_semigroup.mul_right_cancel

attribute [to_additive add_monoid] monoid
attribute [to_additive add_monoid.mk] monoid.mk
attribute [to_additive add_monoid.to_has_zero] monoid.to_has_one
attribute [to_additive add_monoid.to_add_semigroup] monoid.to_semigroup
attribute [to_additive add_monoid.add] monoid.mul
attribute [to_additive add_monoid.add_assoc] monoid.mul_assoc
attribute [to_additive add_monoid.zero] monoid.one
attribute [to_additive add_monoid.zero_add] monoid.one_mul
attribute [to_additive add_monoid.add_zero] monoid.mul_one

attribute [to_additive add_comm_monoid] comm_monoid
attribute [to_additive add_comm_monoid.mk] comm_monoid.mk
attribute [to_additive add_comm_monoid.to_add_monoid] comm_monoid.to_monoid
attribute [to_additive add_comm_monoid.to_add_comm_semigroup] comm_monoid.to_comm_semigroup

attribute [to_additive add_group] group
attribute [to_additive add_group.mk] group.mk
attribute [to_additive add_group.to_has_neg] group.to_has_inv
attribute [to_additive add_group.to_add_monoid] group.to_monoid
attribute [to_additive add_group.add_left_neg] group.mul_left_inv
attribute [to_additive add_group.add] group.mul
attribute [to_additive add_group.add_assoc] group.mul_assoc
attribute [to_additive add_group.zero] group.one
attribute [to_additive add_group.zero_add] group.one_mul
attribute [to_additive add_group.add_zero] group.mul_one
attribute [to_additive add_group.neg] group.inv

attribute [to_additive add_comm_group] comm_group
attribute [to_additive add_comm_group.mk] comm_group.mk
attribute [to_additive add_comm_group.to_add_group] comm_group.to_group
attribute [to_additive add_comm_group.to_add_comm_monoid] comm_group.to_comm_monoid

/- map theorems -/
attribute [to_additive add_assoc] mul_assoc
attribute [to_additive add_semigroup_to_is_associative] semigroup_to_is_associative
attribute [to_additive add_comm] mul_comm
attribute [to_additive add_comm_semigroup_to_is_commutative] comm_semigroup_to_is_commutative
attribute [to_additive add_left_comm] mul_left_comm
attribute [to_additive add_right_comm] mul_right_comm
attribute [to_additive add_left_cancel] mul_left_cancel
attribute [to_additive add_right_cancel] mul_right_cancel
attribute [to_additive add_left_cancel_iff] mul_left_cancel_iff
attribute [to_additive add_right_cancel_iff] mul_right_cancel_iff
attribute [to_additive zero_add] one_mul
attribute [to_additive add_zero] mul_one
attribute [to_additive add_left_neg] mul_left_inv
attribute [to_additive neg_add_self] inv_mul_self
attribute [to_additive neg_add_cancel_left] inv_mul_cancel_left
attribute [to_additive neg_add_cancel_right] inv_mul_cancel_right
attribute [to_additive neg_eq_of_add_eq_zero] inv_eq_of_mul_eq_one
attribute [to_additive neg_zero] one_inv
attribute [to_additive neg_neg] inv_inv
attribute [to_additive add_right_neg] mul_right_inv
attribute [to_additive add_neg_self] mul_inv_self
attribute [to_additive neg_inj] inv_inj
attribute [to_additive add_group.add_left_cancel] group.mul_left_cancel
attribute [to_additive add_group.add_right_cancel] group.mul_right_cancel
attribute [to_additive add_group.to_left_cancel_add_semigroup] group.to_left_cancel_semigroup
attribute [to_additive add_group.to_right_cancel_add_semigroup] group.to_right_cancel_semigroup
attribute [to_additive add_neg_cancel_left] mul_inv_cancel_left
attribute [to_additive add_neg_cancel_right] mul_inv_cancel_right
attribute [to_additive neg_add_rev] mul_inv_rev
attribute [to_additive eq_neg_of_eq_neg] eq_inv_of_eq_inv
attribute [to_additive eq_neg_of_add_eq_zero] eq_inv_of_mul_eq_one
attribute [to_additive eq_add_neg_of_add_eq] eq_mul_inv_of_mul_eq
attribute [to_additive eq_neg_add_of_add_eq] eq_inv_mul_of_mul_eq
attribute [to_additive neg_add_eq_of_eq_add] inv_mul_eq_of_eq_mul
attribute [to_additive add_neg_eq_of_eq_add] mul_inv_eq_of_eq_mul
attribute [to_additive eq_add_of_add_neg_eq] eq_mul_of_mul_inv_eq
attribute [to_additive eq_add_of_neg_add_eq] eq_mul_of_inv_mul_eq
attribute [to_additive add_eq_of_eq_neg_add] mul_eq_of_eq_inv_mul
attribute [to_additive add_eq_of_eq_add_neg] mul_eq_of_eq_mul_inv
attribute [to_additive neg_add] mul_inv

end pending_1857

instance monoid_to_is_left_id {α : Type*} [monoid α]
: is_left_id α (*) 1 :=
⟨ monoid.one_mul ⟩

instance monoid_to_is_right_id {α : Type*} [monoid α]
: is_right_id α (*) 1 :=
⟨ monoid.mul_one ⟩

instance add_monoid_to_is_left_id {α : Type*} [add_monoid α]
: is_left_id α (+) 0 :=
⟨ add_monoid.zero_add ⟩

instance add_monoid_to_is_right_id {α : Type*} [add_monoid α]
: is_right_id α (+) 0 :=
⟨ add_monoid.add_zero ⟩

universes u v
variables {α : Type u} {β : Type v}

def additive (α : Type*) := α
def multiplicative (α : Type*) := α

instance [semigroup α] : add_semigroup (additive α) :=
{ add := ((*) : α → α → α),
  add_assoc := @mul_assoc _ _ }

instance [add_semigroup α] : semigroup (multiplicative α) :=
{ mul := ((+) : α → α → α),
  mul_assoc := @add_assoc _ _ }

instance [comm_semigroup α] : add_comm_semigroup (additive α) :=
{ add_comm := @mul_comm _ _,
  ..additive.add_semigroup }

instance [add_comm_semigroup α] : comm_semigroup (multiplicative α) :=
{ mul_comm := @add_comm _ _,
  ..multiplicative.semigroup }

instance [left_cancel_semigroup α] : add_left_cancel_semigroup (additive α) :=
{ add_left_cancel := @mul_left_cancel _ _,
  ..additive.add_semigroup }

instance [add_left_cancel_semigroup α] : left_cancel_semigroup (multiplicative α) :=
{ mul_left_cancel := @add_left_cancel _ _,
  ..multiplicative.semigroup }

instance [right_cancel_semigroup α] : add_right_cancel_semigroup (additive α) :=
{ add_right_cancel := @mul_right_cancel _ _,
  ..additive.add_semigroup }

instance [add_right_cancel_semigroup α] : right_cancel_semigroup (multiplicative α) :=
{ mul_right_cancel := @add_right_cancel _ _,
  ..multiplicative.semigroup }

@[simp, to_additive add_left_inj]
theorem mul_left_inj [left_cancel_semigroup α] (a : α) {b c : α} : a * b = a * c ↔ b = c :=
⟨mul_left_cancel, congr_arg _⟩

@[simp, to_additive add_right_inj]
theorem mul_right_inj [right_cancel_semigroup α] (a : α) {b c : α} : b * a = c * a ↔ b = c :=
⟨mul_right_cancel, congr_arg _⟩

structure units (α : Type u) [monoid α] :=
(val : α)
(inv : α)
(val_inv : val * inv = 1)
(inv_val : inv * val = 1)

namespace units
variables [monoid α] {a b c : units α}

instance : has_coe (units α) α := ⟨val⟩

@[extensionality] theorem ext : ∀ {a b : units α}, (a : α) = b → a = b
| ⟨v, i₁, vi₁, iv₁⟩ ⟨v', i₂, vi₂, iv₂⟩ e :=
  by change v = v' at e; subst v'; congr;
      simpa only [iv₂, vi₁, one_mul, mul_one] using mul_assoc i₂ v i₁

theorem ext_iff {a b : units α} : a = b ↔ (a : α) = b :=
⟨congr_arg _, ext⟩

instance [decidable_eq α] : decidable_eq (units α)
| a b := decidable_of_iff' _ ext_iff

protected def mul (u₁ u₂ : units α) : units α :=
⟨u₁.val * u₂.val, u₂.inv * u₁.inv,
  have u₁.val * (u₂.val * u₂.inv) * u₁.inv = 1,
    by rw [u₂.val_inv]; rw [mul_one, u₁.val_inv],
  by simpa only [mul_assoc],
  have u₂.inv * (u₁.inv * u₁.val) * u₂.val = 1,
    by rw [u₁.inv_val]; rw [mul_one, u₂.inv_val],
  by simpa only [mul_assoc]⟩

protected def inv' (u : units α) : units α :=
⟨u.inv, u.val, u.inv_val, u.val_inv⟩

instance : has_mul (units α) := ⟨units.mul⟩
instance : has_one (units α) := ⟨⟨1, 1, mul_one 1, one_mul 1⟩⟩
instance : has_inv (units α) := ⟨units.inv'⟩

variables (a b)
@[simp] lemma coe_mul : (↑(a * b) : α) = a * b := rfl
@[simp] lemma coe_one : ((1 : units α) : α) = 1 := rfl
lemma val_coe : (↑a : α) = a.val := rfl
lemma coe_inv : ((a⁻¹ : units α) : α) = a.inv := rfl
@[simp] lemma inv_mul : (↑a⁻¹ * a : α) = 1 := inv_val _
@[simp] lemma mul_inv : (a * ↑a⁻¹ : α) = 1 := val_inv _

@[simp] lemma mul_inv_cancel_left (a : units α) (b : α) : (a:α) * (↑a⁻¹ * b) = b :=
by rw [← mul_assoc, mul_inv, one_mul]

@[simp] lemma inv_mul_cancel_left (a : units α) (b : α) : (↑a⁻¹:α) * (a * b) = b :=
by rw [← mul_assoc, inv_mul, one_mul]

@[simp] lemma mul_inv_cancel_right (a : α) (b : units α) : a * b * ↑b⁻¹ = a :=
by rw [mul_assoc, mul_inv, mul_one]

@[simp] lemma inv_mul_cancel_right (a : α) (b : units α) : a * ↑b⁻¹ * b = a :=
by rw [mul_assoc, inv_mul, mul_one]

instance : group (units α) :=
by refine {mul := (*), one := 1, inv := has_inv.inv, ..};
  { intros, apply ext, simp only [coe_mul, coe_one,
      mul_assoc, one_mul, mul_one, inv_mul] }

instance {α} [comm_monoid α] : comm_group (units α) :=
{ mul_comm := λ u₁ u₂, ext $ mul_comm _ _, ..units.group }

instance [has_repr α] : has_repr (units α) := ⟨repr ∘ val⟩

@[simp] theorem mul_left_inj (a : units α) {b c : α} : (a:α) * b = a * c ↔ b = c :=
⟨λ h, by simpa only [inv_mul_cancel_left] using congr_arg ((*) ↑(a⁻¹ : units α)) h, congr_arg _⟩

@[simp] theorem mul_right_inj (a : units α) {b c : α} : b * a = c * a ↔ b = c :=
⟨λ h, by simpa only [mul_inv_cancel_right] using congr_arg (* ↑(a⁻¹ : units α)) h, congr_arg _⟩

end units

theorem nat.units_eq_one (u : units ℕ) : u = 1 :=
units.ext $ nat.eq_one_of_dvd_one ⟨u.inv, u.val_inv.symm⟩

def units.mk_of_mul_eq_one [comm_monoid α] (a b : α) (hab : a * b = 1) : units α :=
⟨a, b, hab, (mul_comm b a).trans hab⟩

instance [monoid α] : add_monoid (additive α) :=
{ zero     := (1 : α),
  zero_add := @one_mul _ _,
  add_zero := @mul_one _ _,
  ..additive.add_semigroup }

instance [add_monoid α] : monoid (multiplicative α) :=
{ one     := (0 : α),
  one_mul := @zero_add _ _,
  mul_one := @add_zero _ _,
  ..multiplicative.semigroup }

def free_monoid (α) := list α

instance {α} : monoid (free_monoid α) :=
{ one := [],
  mul := λ x y, (x ++ y : list α),
  mul_one := by intros; apply list.append_nil,
  one_mul := by intros; refl,
  mul_assoc := by intros; apply list.append_assoc }

@[simp] lemma free_monoid.one_def {α} : (1 : free_monoid α) = [] := rfl

@[simp] lemma free_monoid.mul_def {α} (xs ys : list α) : (xs * ys : free_monoid α) = (xs ++ ys : list α) := rfl

def free_add_monoid (α) := list α

instance {α} : add_monoid (free_add_monoid α) :=
{ zero := [],
  add := λ x y, (x ++ y : list α),
  add_zero := by intros; apply list.append_nil,
  zero_add := by intros; refl,
  add_assoc := by intros; apply list.append_assoc }

@[simp] lemma free_add_monoid.zero_def {α} : (1 : free_monoid α) = [] := rfl

@[simp] lemma free_add_monoid.add_def {α} (xs ys : list α) : (xs * ys : free_monoid α) = (xs ++ ys : list α) := rfl

section monoid
  variables [monoid α] {a b c : α}

  /-- Partial division. It is defined when the
    second argument is invertible, and unlike the division operator
    in `division_ring` it is not totalized at zero. -/
  def divp (a : α) (u) : α := a * (u⁻¹ : units α)

  infix ` /ₚ `:70 := divp

  @[simp] theorem divp_self (u : units α) : (u : α) /ₚ u = 1 := units.mul_inv _

  @[simp] theorem divp_one (a : α) : a /ₚ 1 = a := mul_one _

  theorem divp_assoc (a b : α) (u : units α) : a * b /ₚ u = a * (b /ₚ u) :=
  mul_assoc _ _ _

  @[simp] theorem divp_mul_cancel (a : α) (u : units α) : a /ₚ u * u = a :=
  (mul_assoc _ _ _).trans $ by rw [units.inv_mul, mul_one]

  @[simp] theorem mul_divp_cancel (a : α) (u : units α) : (a * u) /ₚ u = a :=
  (mul_assoc _ _ _).trans $ by rw [units.mul_inv, mul_one]

  @[simp] theorem divp_right_inj (u : units α) {a b : α} : a /ₚ u = b /ₚ u ↔ a = b :=
  units.mul_right_inj _

  theorem divp_eq_one (a : α) (u : units α) : a /ₚ u = 1 ↔ a = u :=
  (units.mul_right_inj u).symm.trans $ by rw [divp_mul_cancel, one_mul]

  @[simp] theorem one_divp (u : units α) : 1 /ₚ u = ↑u⁻¹ :=
  one_mul _

end monoid

instance [comm_monoid α] : add_comm_monoid (additive α) :=
{ add_comm := @mul_comm α _,
  ..additive.add_monoid }

instance [add_comm_monoid α] : comm_monoid (multiplicative α) :=
{ mul_comm := @add_comm α _,
  ..multiplicative.monoid }

instance [group α] : add_group (additive α) :=
{ neg := @has_inv.inv α _,
  add_left_neg := @mul_left_inv _ _,
  ..additive.add_monoid }

instance [add_group α] : group (multiplicative α) :=
{ inv := @has_neg.neg α _,
  mul_left_inv := @add_left_neg _ _,
  ..multiplicative.monoid }

section group
  variables [group α] {a b c : α}

  instance : has_lift α (units α) :=
  ⟨λ a, ⟨a, a⁻¹, mul_inv_self _, inv_mul_self _⟩⟩

  @[simp, to_additive neg_inj']
  theorem inv_inj' : a⁻¹ = b⁻¹ ↔ a = b :=
  ⟨λ h, by rw [← inv_inv a, h, inv_inv], congr_arg _⟩

  @[to_additive eq_of_neg_eq_neg]
  theorem eq_of_inv_eq_inv : a⁻¹ = b⁻¹ → a = b :=
  inv_inj'.1

  @[simp, to_additive add_self_iff_eq_zero]
  theorem mul_self_iff_eq_one : a * a = a ↔ a = 1 :=
  by have := @mul_left_inj _ _ a a 1; rwa mul_one at this

  @[simp, to_additive neg_eq_zero]
  theorem inv_eq_one : a⁻¹ = 1 ↔ a = 1 :=
  by rw [← @inv_inj' _ _ a 1, one_inv]

  @[simp, to_additive neg_ne_zero]
  theorem inv_ne_one : a⁻¹ ≠ 1 ↔ a ≠ 1 :=
  not_congr inv_eq_one

  @[to_additive left_inverse_neg]
  theorem left_inverse_inv (α) [group α] :
    function.left_inverse (λ a : α, a⁻¹) (λ a, a⁻¹) :=
  assume a, inv_inv a

  attribute [simp] mul_inv_cancel_left add_neg_cancel_left
                   mul_inv_cancel_right add_neg_cancel_right

  @[to_additive eq_neg_iff_eq_neg]
  theorem eq_inv_iff_eq_inv : a = b⁻¹ ↔ b = a⁻¹ :=
  ⟨eq_inv_of_eq_inv, eq_inv_of_eq_inv⟩

  @[to_additive neg_eq_iff_neg_eq]
  theorem inv_eq_iff_inv_eq : a⁻¹ = b ↔ b⁻¹ = a :=
  by rw [eq_comm, @eq_comm _ _ a, eq_inv_iff_eq_inv]

  @[to_additive add_eq_zero_iff_eq_neg]
  theorem mul_eq_one_iff_eq_inv : a * b = 1 ↔ a = b⁻¹ :=
  by simpa [mul_left_inv, -mul_right_inj] using @mul_right_inj _ _ b a (b⁻¹)

  @[to_additive add_eq_zero_iff_neg_eq]
  theorem mul_eq_one_iff_inv_eq : a * b = 1 ↔ a⁻¹ = b :=
  by rw [mul_eq_one_iff_eq_inv, eq_inv_iff_eq_inv, eq_comm]

  @[to_additive eq_neg_iff_add_eq_zero]
  theorem eq_inv_iff_mul_eq_one : a = b⁻¹ ↔ a * b = 1 :=
  mul_eq_one_iff_eq_inv.symm

  @[to_additive neg_eq_iff_add_eq_zero]
  theorem inv_eq_iff_mul_eq_one : a⁻¹ = b ↔ a * b = 1 :=
  mul_eq_one_iff_inv_eq.symm

  @[to_additive eq_add_neg_iff_add_eq]
  theorem eq_mul_inv_iff_mul_eq : a = b * c⁻¹ ↔ a * c = b :=
  ⟨λ h, by rw [h, inv_mul_cancel_right], λ h, by rw [← h, mul_inv_cancel_right]⟩

  @[to_additive eq_neg_add_iff_add_eq]
  theorem eq_inv_mul_iff_mul_eq : a = b⁻¹ * c ↔ b * a = c :=
  ⟨λ h, by rw [h, mul_inv_cancel_left], λ h, by rw [← h, inv_mul_cancel_left]⟩

  @[to_additive neg_add_eq_iff_eq_add]
  theorem inv_mul_eq_iff_eq_mul : a⁻¹ * b = c ↔ b = a * c :=
  ⟨λ h, by rw [← h, mul_inv_cancel_left], λ h, by rw [h, inv_mul_cancel_left]⟩

  @[to_additive add_neg_eq_iff_eq_add]
  theorem mul_inv_eq_iff_eq_mul : a * b⁻¹ = c ↔ a = c * b :=
  ⟨λ h, by rw [← h, inv_mul_cancel_right], λ h, by rw [h, mul_inv_cancel_right]⟩

  @[to_additive add_neg_eq_zero]
  theorem mul_inv_eq_one {a b : α} : a * b⁻¹ = 1 ↔ a = b :=
  by rw [mul_eq_one_iff_eq_inv, inv_inv]

  @[to_additive neg_comm_of_comm]
  theorem inv_comm_of_comm {a b : α} (H : a * b = b * a) : a⁻¹ * b = b * a⁻¹ :=
  begin
    have : a⁻¹ * (b * a) * a⁻¹ = a⁻¹ * (a * b) * a⁻¹ :=
      congr_arg (λ x:α, a⁻¹ * x * a⁻¹) H.symm,
    rwa [inv_mul_cancel_left, mul_assoc, mul_inv_cancel_right] at this
  end

end group

instance [comm_group α] : add_comm_group (additive α) :=
{ add_comm := @mul_comm α _,
  ..additive.add_group }

instance [add_comm_group α] : comm_group (multiplicative α) :=
{ mul_comm := @add_comm α _,
  ..multiplicative.group }

section add_monoid
  variables [add_monoid α] {a b c : α}

  @[simp] lemma bit0_zero : bit0 (0 : α) = 0 := add_zero _
  @[simp] lemma bit1_zero [has_one α] : bit1 (0 : α) = 1 :=
  show 0+0+1=(1:α), by rw [zero_add, zero_add]

end add_monoid

section add_group
  variables [add_group α] {a b c : α}

  local attribute [simp] sub_eq_add_neg

  def sub_sub_cancel := @sub_sub_self

  @[simp] lemma sub_left_inj : a - b = a - c ↔ b = c :=
  (add_left_inj _).trans neg_inj'

  @[simp] lemma sub_right_inj : b - a = c - a ↔ b = c :=
  add_right_inj _

  lemma sub_add_sub_cancel (a b c : α) : (a - b) + (b - c) = a - c :=
  by rw [← add_sub_assoc, sub_add_cancel]

  lemma sub_sub_sub_cancel_right (a b c : α) : (a - c) - (b - c) = a - b :=
  by rw [← neg_sub c b, sub_neg_eq_add, sub_add_sub_cancel]

  theorem sub_eq_zero : a - b = 0 ↔ a = b :=
  ⟨eq_of_sub_eq_zero, λ h, by rw [h, sub_self]⟩

  theorem sub_ne_zero : a - b ≠ 0 ↔ a ≠ b :=
  not_congr sub_eq_zero

  theorem eq_sub_iff_add_eq : a = b - c ↔ a + c = b :=
  eq_add_neg_iff_add_eq

  theorem sub_eq_iff_eq_add : a - b = c ↔ a = c + b :=
  add_neg_eq_iff_eq_add

  theorem eq_iff_eq_of_sub_eq_sub {a b c d : α} (H : a - b = c - d) : a = b ↔ c = d :=
  by rw [← sub_eq_zero, H, sub_eq_zero]

  theorem left_inverse_sub_add_left (c : α) : function.left_inverse (λ x, x - c) (λ x, x + c) :=
  assume x, add_sub_cancel x c

  theorem left_inverse_add_left_sub (c : α) : function.left_inverse (λ x, x + c) (λ x, x - c) :=
  assume x, sub_add_cancel x c

  theorem left_inverse_add_right_neg_add (c : α) :
      function.left_inverse (λ x, c + x) (λ x, - c + x) :=
  assume x, add_neg_cancel_left c x

  theorem left_inverse_neg_add_add_right (c : α) :
      function.left_inverse (λ x, - c + x) (λ x, c + x) :=
  assume x, neg_add_cancel_left c x
end add_group

section add_comm_group
  variables [add_comm_group α] {a b c : α}

  lemma sub_eq_neg_add (a b : α) : a - b = -b + a :=
  add_comm _ _

  theorem neg_add' (a b : α) : -(a + b) = -a - b := neg_add a b

  lemma neg_sub_neg (a b : α) : -a - -b = b - a := by simp

  lemma eq_sub_iff_add_eq' : a = b - c ↔ c + a = b :=
  by rw [eq_sub_iff_add_eq, add_comm]

  lemma sub_eq_iff_eq_add' : a - b = c ↔ a = b + c :=
  by rw [sub_eq_iff_eq_add, add_comm]

  lemma add_sub_cancel' (a b : α) : a + b - a = b :=
  by rw [sub_eq_neg_add, neg_add_cancel_left]

  lemma add_sub_cancel'_right (a b : α) : a + (b - a) = b :=
  by rw [← add_sub_assoc, add_sub_cancel']

  lemma sub_right_comm (a b c : α) : a - b - c = a - c - b :=
  add_right_comm _ _ _

  lemma sub_add_sub_cancel' (a b c : α) : (a - b) + (c - a) = c - b :=
  by rw add_comm; apply sub_add_sub_cancel

  lemma sub_sub_sub_cancel_left (a b c : α) : (c - a) - (c - b) = b - a :=
  by rw [← neg_sub b c, sub_neg_eq_add, add_comm, sub_add_sub_cancel]

  lemma sub_eq_sub_iff_sub_eq_sub {d : α} :
  a - b = c - d ↔ a - c = b - d :=
  ⟨λ h, by rw eq_add_of_sub_eq h; simp, λ h, by rw eq_add_of_sub_eq h; simp⟩

end add_comm_group

section is_conj
variables [group α] [group β]

def is_conj (a b : α) := ∃ c : α, c * a * c⁻¹ = b

@[refl] lemma is_conj_refl (a : α) : is_conj a a :=
⟨1, by rw [one_mul, one_inv, mul_one]⟩

@[symm] lemma is_conj_symm {a b : α} : is_conj a b → is_conj b a
| ⟨c, hc⟩ := ⟨c⁻¹, by rw [← hc, mul_assoc, mul_inv_cancel_right, inv_mul_cancel_left]⟩

@[trans] lemma is_conj_trans {a b c : α} : is_conj a b → is_conj b c → is_conj a c
| ⟨c₁, hc₁⟩ ⟨c₂, hc₂⟩ := ⟨c₂ * c₁, by rw [← hc₂, ← hc₁, mul_inv_rev]; simp only [mul_assoc]⟩

@[simp] lemma is_conj_one_right {a : α} : is_conj 1 a  ↔ a = 1 :=
⟨by simp [is_conj, is_conj_refl] {contextual := tt}, by simp [is_conj_refl] {contextual := tt}⟩

@[simp] lemma is_conj_one_left {a : α} : is_conj a 1 ↔ a = 1 :=
calc is_conj a 1 ↔ is_conj 1 a : ⟨is_conj_symm, is_conj_symm⟩
... ↔ a = 1 : is_conj_one_right

@[simp] lemma is_conj_iff_eq {α : Type*} [comm_group α] {a b : α} : is_conj a b ↔ a = b :=
⟨λ ⟨c, hc⟩, by rw [← hc, mul_right_comm, mul_inv_self, one_mul], λ h, by rw h⟩

end is_conj

class is_mul_hom {α β : Type*} [has_mul α] [has_mul β] (f : α → β) : Prop :=
(map_mul : ∀ {x y}, f (x * y) = f x * f y)

class is_add_hom {α β : Type*} [has_add α] [has_add β] (f : α → β) : Prop :=
(map_add : ∀ {x y}, f (x + y) = f x + f y)

attribute [to_additive is_add_hom] is_mul_hom
attribute [to_additive is_add_hom.cases_on] is_mul_hom.cases_on
attribute [to_additive is_add_hom.dcases_on] is_mul_hom.dcases_on
attribute [to_additive is_add_hom.drec] is_mul_hom.drec
attribute [to_additive is_add_hom.drec_on] is_mul_hom.drec_on
attribute [to_additive is_add_hom.map_add] is_mul_hom.map_mul
attribute [to_additive is_add_hom.mk] is_mul_hom.mk
attribute [to_additive is_add_hom.rec] is_mul_hom.rec
attribute [to_additive is_add_hom.rec_on] is_mul_hom.rec_on

namespace is_mul_hom
variables [has_mul α] [has_mul β] {γ : Type*} [has_mul γ]

@[to_additive is_add_hom.id]
lemma id : is_mul_hom (id : α → α) := {map_mul := λ _ _, rfl}

@[to_additive is_add_hom.comp]
lemma comp {f : α → β} {g : β → γ} (hf : is_mul_hom f) (hg : is_mul_hom g) : is_mul_hom (g ∘ f) :=
⟨λ x y, by show _ = g _ * g _; rw [←hg.map_mul, ←hf.map_mul]⟩

@[to_additive is_add_hom.comp']
lemma comp' {f : α → β} {g : β → γ} (hf : is_mul_hom f) (hg : is_mul_hom g) :
  is_mul_hom (λ x, g (f x)) :=
⟨λ x y, by rw [←hg.map_mul, ←hf.map_mul]⟩

end is_mul_hom

class is_monoid_hom [monoid α] [monoid β] (f : α → β) extends is_mul_hom f : Prop :=
(map_one : f 1 = 1)

class is_add_monoid_hom [add_monoid α] [add_monoid β] (f : α → β) extends is_add_hom f : Prop :=
(map_zero : f 0 = 0)

attribute [to_additive is_add_monoid_hom] is_monoid_hom
attribute [to_additive is_add_monoid_hom.mk] is_monoid_hom.mk
attribute [to_additive is_add_monoid_hom.cases_on] is_monoid_hom.cases_on
attribute [to_additive is_add_monoid_hom.dcases_on] is_monoid_hom.dcases_on
attribute [to_additive is_add_monoid_hom.rec] is_monoid_hom.rec
attribute [to_additive is_add_monoid_hom.drec] is_monoid_hom.drec
attribute [to_additive is_add_monoid_hom.rec_on] is_monoid_hom.rec_on
attribute [to_additive is_add_monoid_hom.drec_on] is_monoid_hom.drec_on
attribute [to_additive is_add_monoid_hom.map_zero] is_monoid_hom.map_one

namespace is_monoid_hom
variables [monoid α] [monoid β] (f : α → β) [is_monoid_hom f]

lemma map_mul {x y} : f (x * y) = f x * f y :=
is_mul_hom.map_mul f

end is_monoid_hom

namespace is_add_monoid_hom
variables [add_monoid α] [add_monoid β] (f : α → β) [is_add_monoid_hom f]

lemma map_add {x y} : f (x + y) = f x + f y :=
is_add_hom.map_add f

attribute [to_additive is_add_monoid_hom.map_add] is_monoid_hom.map_mul

end is_add_monoid_hom

namespace is_monoid_hom
variables [monoid α] [monoid β] (f : α → β) [is_monoid_hom f]

@[to_additive is_add_monoid_hom.id]
instance id : is_monoid_hom (@id α) := by refine {..}; intros; refl

@[to_additive is_add_monoid_hom.comp]
instance comp {γ} [monoid γ] (g : β → γ) [is_monoid_hom g] :
  is_monoid_hom (g ∘ f) :=
{ map_mul := λ x y, show g _ = g _ * g _, by rw [map_mul f, map_mul g],
  map_one := show g _ = 1, by rw [map_one f, map_one g] }

end is_monoid_hom

namespace is_add_monoid_hom
variables [add_monoid α] [add_monoid β] (f : α → β) [is_add_monoid_hom f]

instance is_add_monoid_hom_mul_left {γ : Type*} [semiring γ] (x : γ) : is_add_monoid_hom (λ y : γ, x * y) :=
{ map_zero := mul_zero x, map_add := λ y z, mul_add x y z }

instance is_add_monoid_hom_mul_right {γ : Type*} [semiring γ] (x : γ) : is_add_monoid_hom (λ y : γ, y * x) :=
{ map_zero := zero_mul x, map_add := λ y z, add_mul y z x }


end is_add_monoid_hom

/-- Predicate for group homomorphism. -/
class is_group_hom [group α] [group β] (f : α → β) : Prop :=
(map_mul : ∀ a b : α, f (a * b) = f a * f b)

class is_add_group_hom [add_group α] [add_group β] (f : α → β) : Prop :=
(map_add : ∀ a b, f (a + b) = f a + f b)

attribute [to_additive is_add_group_hom] is_group_hom
attribute [to_additive is_add_group_hom.cases_on] is_group_hom.cases_on
attribute [to_additive is_add_group_hom.dcases_on] is_group_hom.dcases_on
attribute [to_additive is_add_group_hom.rec] is_group_hom.rec
attribute [to_additive is_add_group_hom.drec] is_group_hom.drec
attribute [to_additive is_add_group_hom.rec_on] is_group_hom.rec_on
attribute [to_additive is_add_group_hom.drec_on] is_group_hom.drec_on
attribute [to_additive is_add_group_hom.map_add] is_group_hom.map_mul
attribute [to_additive is_add_group_hom.mk] is_group_hom.mk

instance additive.is_add_group_hom [group α] [group β] (f : α → β) [is_group_hom f] :
  @is_add_group_hom (additive α) (additive β) _ _ f :=
⟨@is_group_hom.map_mul α β _ _ f _⟩

instance multiplicative.is_group_hom [add_group α] [add_group β] (f : α → β) [is_add_group_hom f] :
  @is_group_hom (multiplicative α) (multiplicative β) _ _ f :=
⟨@is_add_group_hom.map_add α β _ _ f _⟩

attribute [to_additive additive.is_add_group_hom] multiplicative.is_group_hom

namespace is_group_hom
variables [group α] [group β] (f : α → β) [is_group_hom f]

@[to_additive is_add_group_hom.map_zero]
theorem map_one : f 1 = 1 :=
mul_self_iff_eq_one.1 $ by rw [← map_mul f, one_mul]

@[to_additive is_add_group_hom.map_neg]
theorem map_inv (a : α) : f a⁻¹ = (f a)⁻¹ :=
eq_inv_of_mul_eq_one $ by rw [← map_mul f, inv_mul_self, map_one f]

@[to_additive is_add_group_hom.id]
instance id : is_group_hom (@id α) :=
⟨λ _ _, rfl⟩

@[to_additive is_add_group_hom.comp]
instance comp {γ} [group γ] (g : β → γ) [is_group_hom g] :
  is_group_hom (g ∘ f) :=
⟨λ x y, show g _ = g _ * g _, by rw [map_mul f, map_mul g]⟩

protected lemma is_conj (f : α → β) [is_group_hom f] {a b : α} : is_conj a b → is_conj (f a) (f b)
| ⟨c, hc⟩ := ⟨f c, by rw [← is_group_hom.map_mul f, ← is_group_hom.map_inv f, ← is_group_hom.map_mul f, hc]⟩

@[to_additive is_add_group_hom.to_is_add_monoid_hom]
lemma to_is_monoid_hom (f : α → β) [is_group_hom f] : is_monoid_hom f :=
<<<<<<< HEAD
{ map_one := is_group_hom.one f, map_mul := is_group_hom.mul f }
=======
⟨is_group_hom.map_one f, is_group_hom.map_mul f⟩
>>>>>>> 66a86ffe

@[to_additive is_add_group_hom.injective_iff]
lemma injective_iff (f : α → β) [is_group_hom f] :
  function.injective f ↔ (∀ a, f a = 1 → a = 1) :=
⟨λ h _, by rw ← is_group_hom.map_one f; exact @h _ _,
  λ h x y hxy, by rw [← inv_inv (f x), inv_eq_iff_mul_eq_one, ← is_group_hom.map_inv f,
      ← is_group_hom.map_mul f] at hxy;
    simpa using inv_eq_of_mul_eq_one (h _ hxy)⟩

attribute [instance] is_group_hom.to_is_monoid_hom
  is_add_group_hom.to_is_add_monoid_hom

end is_group_hom

@[to_additive is_add_group_hom.add]
lemma is_group_hom.mul {α β} [group α] [comm_group β]
  (f g : α → β) [is_group_hom f] [is_group_hom g] :
  is_group_hom (λa, f a * g a) :=
⟨assume a b, by simp only [is_group_hom.map_mul f, is_group_hom.map_mul g, mul_comm, mul_assoc, mul_left_comm]⟩

attribute [instance] is_group_hom.mul is_add_group_hom.add

@[to_additive is_add_group_hom.neg]
lemma is_group_hom.inv {α β} [group α] [comm_group β] (f : α → β) [is_group_hom f] :
  is_group_hom (λa, (f a)⁻¹) :=
⟨assume a b, by rw [is_group_hom.map_mul f, mul_inv]⟩

attribute [instance] is_group_hom.inv is_add_group_hom.neg

@[to_additive neg.is_add_group_hom]
lemma inv.is_group_hom [comm_group α] : is_group_hom (has_inv.inv : α → α) :=
⟨by simp [mul_inv_rev, mul_comm]⟩

attribute [instance] inv.is_group_hom neg.is_add_group_hom

/-- Predicate for group anti-homomorphism, or a homomorphism
  into the opposite group. -/
class is_group_anti_hom {β : Type*} [group α] [group β] (f : α → β) : Prop :=
(map_mul : ∀ a b : α, f (a * b) = f b * f a)

namespace is_group_anti_hom
variables [group α] [group β] (f : α → β) [w : is_group_anti_hom f]
include w

theorem map_one : f 1 = 1 :=
mul_self_iff_eq_one.1 $ by rw [← map_mul f, one_mul]

theorem map_inv (a : α) : f a⁻¹ = (f a)⁻¹ :=
eq_inv_of_mul_eq_one $ by rw [← map_mul f, mul_inv_self, map_one f]

end is_group_anti_hom

theorem inv_is_group_anti_hom [group α] : is_group_anti_hom (λ x : α, x⁻¹) :=
⟨mul_inv_rev⟩

namespace is_add_group_hom
variables [add_group α] [add_group β] (f : α → β) [is_add_group_hom f]

lemma map_sub (a b) : f (a - b) = f a - f b :=
calc f (a - b) = f (a + -b)   : rfl
           ... = f a + f (-b) : map_add f _ _
           ... = f a - f b    : by  simp[map_neg f]

end is_add_group_hom

lemma is_add_group_hom.sub {α β} [add_group α] [add_comm_group β]
  (f g : α → β) [is_add_group_hom f] [is_add_group_hom g] :
  is_add_group_hom (λa, f a - g a) :=
is_add_group_hom.add f (λa, - g a)

attribute [instance] is_add_group_hom.sub

namespace units

variables {γ : Type*} [monoid α] [monoid β] [monoid γ] (f : α → β) (g : β → γ)
[is_monoid_hom f] [is_monoid_hom g]

definition map : units α → units β :=
λ u, ⟨f u.val, f u.inv,
      by rw [← is_monoid_hom.map_mul f, u.val_inv, is_monoid_hom.map_one f],
      by rw [← is_monoid_hom.map_mul f, u.inv_val, is_monoid_hom.map_one f] ⟩

instance : is_group_hom (units.map f) :=
⟨λ a b, by ext; exact is_monoid_hom.map_mul f ⟩

instance : is_monoid_hom (coe : units α → α) :=
{ map_one := rfl, map_mul := by simp }

@[simp] lemma coe_map (u : units α) : (map f u : β) = f u := rfl

@[simp] lemma map_id : map (id : α → α) = id := by ext; refl

lemma map_comp : map (g ∘ f) = map g ∘ map f := rfl

lemma map_comp' : map (λ x, g (f x)) = λ x, map g (map f x) := rfl

end units

@[to_additive with_zero]
def with_one (α) := option α

@[to_additive with_zero.monad]
instance : monad with_one := option.monad

@[to_additive with_zero.has_zero]
instance : has_one (with_one α) := ⟨none⟩

@[to_additive with_zero.has_coe_t]
instance : has_coe_t α (with_one α) := ⟨some⟩

@[simp, to_additive with_zero.zero_ne_coe]
lemma with_one.one_ne_coe {a : α} : (1 : with_one α) ≠ a :=
λ h, option.no_confusion h

@[simp, to_additive with_zero.coe_ne_zero]
lemma with_one.coe_ne_one {a : α} : (a : with_one α) ≠ (1 : with_one α) :=
λ h, option.no_confusion h

@[to_additive with_zero.ne_zero_iff_exists]
lemma with_one.ne_one_iff_exists : ∀ {x : with_one α}, x ≠ 1 ↔ ∃ (a : α), x = a
| 1       := ⟨λ h, false.elim $ h rfl, by { rintros ⟨a,ha⟩ h, simpa using h }⟩
| (a : α) := ⟨λ h, ⟨a, rfl⟩, λ h, with_one.coe_ne_one⟩

@[to_additive with_zero.coe_inj]
lemma with_one.coe_inj {a b : α} : (a : with_one α) = b ↔ a = b :=
option.some_inj

@[elab_as_eliminator, to_additive with_zero.cases_on]
protected lemma with_one.cases_on (P : with_one α → Prop) :
  ∀ (x : with_one α), P 1 → (∀ a : α, P a) → P x :=
option.cases_on

attribute [to_additive with_zero.has_zero.equations._eqn_1] with_one.has_one.equations._eqn_1

@[to_additive with_zero.has_add]
instance [has_mul α] : has_mul (with_one α) :=
{ mul := option.lift_or_get (*) }

@[simp, to_additive with_zero.add_coe]
lemma with_one.mul_coe [has_mul α] (a b : α) : (a : with_one α) * b = (a * b : α) := rfl

attribute [to_additive with_zero.has_add.equations._eqn_1] with_one.has_mul.equations._eqn_1

instance [semigroup α] : monoid (with_one α) :=
{ mul_assoc := (option.lift_or_get_assoc _).1,
  one_mul   := (option.lift_or_get_is_left_id _).1,
  mul_one   := (option.lift_or_get_is_right_id _).1,
  ..with_one.has_one,
  ..with_one.has_mul }

attribute [to_additive with_zero.add_monoid._proof_1] with_one.monoid._proof_1
attribute [to_additive with_zero.add_monoid._proof_2] with_one.monoid._proof_2
attribute [to_additive with_zero.add_monoid._proof_3] with_one.monoid._proof_3
attribute [to_additive with_zero.add_monoid] with_one.monoid
attribute [to_additive with_zero.add_monoid.equations._eqn_1] with_one.monoid.equations._eqn_1

instance [comm_semigroup α] : comm_monoid (with_one α) :=
{ mul_comm := (option.lift_or_get_comm _).1,
  ..with_one.monoid }

instance [add_comm_semigroup α] : add_comm_monoid (with_zero α) :=
{ add_comm := (option.lift_or_get_comm _).1,
  ..with_zero.add_monoid }
attribute [to_additive with_zero.add_comm_monoid] with_one.comm_monoid

namespace with_zero

instance [one : has_one α] : has_one (with_zero α) :=
{ ..one }

instance [has_one α] : zero_ne_one_class (with_zero α) :=
{ zero_ne_one := λ h, option.no_confusion h,
  ..with_zero.has_zero,
  ..with_zero.has_one }

lemma coe_one [has_one α] : ((1 : α) : with_zero α) = 1 := rfl

instance [has_mul α] : mul_zero_class (with_zero α) :=
{ mul       := λ o₁ o₂, o₁.bind (λ a, o₂.map (λ b, a * b)),
  zero_mul  := λ a, rfl,
  mul_zero  := λ a, by cases a; refl,
  ..with_zero.has_zero }

@[simp] lemma mul_coe [has_mul α] (a b : α) :
  (a : with_zero α) * b = (a * b : α) := rfl

instance [semigroup α] : semigroup (with_zero α) :=
{ mul_assoc := λ a b c, match a, b, c with
    | none,   _,      _      := rfl
    | some a, none,   _      := rfl
    | some a, some b, none   := rfl
    | some a, some b, some c := congr_arg some (mul_assoc _ _ _)
    end,
  ..with_zero.mul_zero_class }

instance [comm_semigroup α] : comm_semigroup (with_zero α) :=
{ mul_comm := λ a b, match a, b with
    | none,   _      := (mul_zero _).symm
    | some a, none   := rfl
    | some a, some b := congr_arg some (mul_comm _ _)
    end,
  ..with_zero.semigroup }

instance [monoid α] : monoid (with_zero α) :=
{ one_mul := λ a, match a with
    | none   := rfl
    | some a := congr_arg some $ one_mul _
    end,
  mul_one := λ a, match a with
    | none   := rfl
    | some a := congr_arg some $ mul_one _
    end,
  ..with_zero.zero_ne_one_class,
  ..with_zero.semigroup }

instance [comm_monoid α] : comm_monoid (with_zero α) :=
{ ..with_zero.monoid, ..with_zero.comm_semigroup }

definition inv [has_inv α] (x : with_zero α) : with_zero α :=
do a ← x, return a⁻¹

instance [has_inv α] : has_inv (with_zero α) := ⟨with_zero.inv⟩

@[simp] lemma inv_coe [has_inv α] (a : α) :
  (a : with_zero α)⁻¹ = (a⁻¹ : α) := rfl
@[simp] lemma inv_zero [has_inv α] :
  (0 : with_zero α)⁻¹ = 0 := rfl

section group
variables [group α]

@[simp] lemma inv_one : (1 : with_zero α)⁻¹ = 1 :=
show ((1⁻¹ : α) : with_zero α) = 1, by simp [coe_one]

definition with_zero.div (x y : with_zero α) : with_zero α :=
x * y⁻¹

instance : has_div (with_zero α) := ⟨with_zero.div⟩

@[simp] lemma zero_div (a : with_zero α) : 0 / a = 0 := rfl
@[simp] lemma div_zero (a : with_zero α) : a / 0 = 0 := by change a * _ = _; simp

lemma div_coe (a b : α) : (a : with_zero α) / b = (a * b⁻¹ : α) := rfl

lemma one_div (x : with_zero α) : 1 / x = x⁻¹ := one_mul _

@[simp] lemma div_one : ∀ (x : with_zero α), x / 1 = x
| 0       := rfl
| (a : α) := show _ * _ = _, by simp

@[simp] lemma mul_right_inv : ∀  (x : with_zero α) (h : x ≠ 0), x * x⁻¹ = 1
| 0       h := false.elim $ h rfl
| (a : α) h := by simp [coe_one]

@[simp] lemma mul_left_inv : ∀  (x : with_zero α) (h : x ≠ 0), x⁻¹ * x = 1
| 0       h := false.elim $ h rfl
| (a : α) h := by simp [coe_one]

@[simp] lemma mul_inv_rev : ∀ (x y : with_zero α), (x * y)⁻¹ = y⁻¹ * x⁻¹
| 0       0       := rfl
| 0       (b : α) := rfl
| (a : α) 0       := rfl
| (a : α) (b : α) := by simp

@[simp] lemma mul_div_cancel {a b : with_zero α} (hb : b ≠ 0) : a * b / b = a :=
show _ * _ * _ = _, by simp [mul_assoc, hb]

@[simp] lemma div_mul_cancel {a b : with_zero α} (hb : b ≠ 0) : a / b * b = a :=
show _ * _ * _ = _, by simp [mul_assoc, hb]

lemma div_eq_iff_mul_eq {a b c : with_zero α} (hb : b ≠ 0) : a / b = c ↔ c * b = a :=
by split; intro h; simp [h.symm, hb]

end group

section comm_group
variables [comm_group α] {a b c d : with_zero α}

lemma div_eq_div (hb : b ≠ 0) (hd : d ≠ 0) : a / b = c / d ↔ a * d = b * c :=
begin
  rw ne_zero_iff_exists at hb hd,
  rcases hb with ⟨b, rfl⟩,
  rcases hd with ⟨d, rfl⟩,
  induction a using with_zero.cases_on;
  induction c using with_zero.cases_on,
  { refl },
  { simp [div_coe] },
  { simp [div_coe] },
  erw [with_zero.coe_inj, with_zero.coe_inj],
  show a * b⁻¹ = c * d⁻¹ ↔ a * d = b * c,
  split; intro H,
  { rw mul_inv_eq_iff_eq_mul at H,
    rw [H, mul_right_comm, inv_mul_cancel_right, mul_comm] },
  { rw [mul_inv_eq_iff_eq_mul, mul_right_comm, mul_comm c, ← H, mul_inv_cancel_right] }
end

end comm_group

end with_zero<|MERGE_RESOLUTION|>--- conflicted
+++ resolved
@@ -737,11 +737,7 @@
 
 @[to_additive is_add_group_hom.to_is_add_monoid_hom]
 lemma to_is_monoid_hom (f : α → β) [is_group_hom f] : is_monoid_hom f :=
-<<<<<<< HEAD
-{ map_one := is_group_hom.one f, map_mul := is_group_hom.mul f }
-=======
-⟨is_group_hom.map_one f, is_group_hom.map_mul f⟩
->>>>>>> 66a86ffe
+{ map_one := is_group_hom.map_one f, map_mul := is_group_hom.map_mul f }
 
 @[to_additive is_add_group_hom.injective_iff]
 lemma injective_iff (f : α → β) [is_group_hom f] :
