/-
Copyright (c) 2020 Scott Morrison. All rights reserved.
Released under Apache 2.0 license as described in the file LICENSE.
Authors: Scott Morrison
-/
import algebra.algebra.hom
import ring_theory.ideal.quotient

/-!
# Quotients of non-commutative rings

> THIS FILE IS SYNCHRONIZED WITH MATHLIB4.
> Any changes to this file require a corresponding PR to mathlib4.

Unfortunately, ideals have only been developed in the commutative case as `ideal`,
and it's not immediately clear how one should formalise ideals in the non-commutative case.

In this file, we directly define the quotient of a semiring by any relation,
by building a bigger relation that represents the ideal generated by that relation.

We prove the universal properties of the quotient, and recommend avoiding relying on the actual
definition, which is made irreducible for this purpose.

Since everything runs in parallel for quotients of `R`-algebras, we do that case at the same time.
-/

universes u₁ u₂ u₃ u₄

variables {R : Type u₁} [semiring R]
variables {S : Type u₂} [comm_semiring S]
variables {A : Type u₃} [semiring A] [algebra S A]

namespace ring_con

instance (c : ring_con A) : algebra S c.quotient :=
{ smul := (•),
  to_ring_hom := c.mk'.comp (algebra_map S A),
  commutes' := λ r, quotient.ind' $ by exact λ a, congr_arg quotient.mk' $ algebra.commutes _ _,
  smul_def' := λ r, quotient.ind' $ by exact λ a, congr_arg quotient.mk' $ algebra.smul_def _ _ }

@[simp, norm_cast] lemma coe_algebra_map (c : ring_con A) (s : S) :
  (↑(algebra_map S A s) : c.quotient) = algebra_map S _ s := rfl

end ring_con

namespace ring_quot

/--
Given an arbitrary relation `r` on a ring, we strengthen it to a relation `rel r`,
such that the equivalence relation generated by `rel r` has `x ~ y` if and only if
`x - y` is in the ideal generated by elements `a - b` such that `r a b`.
-/
inductive rel (r : R → R → Prop) : R → R → Prop
| of ⦃x y : R⦄ (h : r x y) : rel x y
| add_left ⦃a b c⦄ : rel a b → rel (a + c) (b + c)
| mul_left ⦃a b c⦄ : rel a b → rel (a * c) (b * c)
| mul_right ⦃a b c⦄ : rel b c → rel (a * b) (a * c)

theorem rel.add_right {r : R → R → Prop} ⦃a b c : R⦄ (h : rel r b c) : rel r (a + b) (a + c) :=
by { rw [add_comm a b, add_comm a c], exact rel.add_left h }

theorem rel.neg {R : Type u₁} [ring R] {r : R → R → Prop} ⦃a b : R⦄ (h : rel r a b) :
  rel r (-a) (-b) :=
by simp only [neg_eq_neg_one_mul a, neg_eq_neg_one_mul b, rel.mul_right h]

theorem rel.sub_left {R : Type u₁} [ring R] {r : R → R → Prop} ⦃a b c : R⦄ (h : rel r a b) :
  rel r (a - c) (b - c) :=
by simp only [sub_eq_add_neg, h.add_left]

theorem rel.sub_right {R : Type u₁} [ring R] {r : R → R → Prop} ⦃a b c : R⦄ (h : rel r b c) :
  rel r (a - b) (a - c) :=
by simp only [sub_eq_add_neg, h.neg.add_right]

theorem rel.smul {r : A → A → Prop} (k : S) ⦃a b : A⦄ (h : rel r a b) : rel r (k • a) (k • b) :=
by simp only [algebra.smul_def, rel.mul_right h]

<<<<<<< HEAD
open mul_opposite

theorem rel.op_smul {r : A → A → Prop} (k : S) ⦃a b : A⦄ (h : rel r a b) :
  rel r (op k • a) (op k • b) :=
by simp only [algebra.op_smul_def, rel.mul_left h]
=======
/-- `eqv_gen (ring_quot.rel r)` is a ring congruence. -/
def ring_con (r : R → R → Prop) : ring_con R :=
{ r := eqv_gen (rel r),
  iseqv := eqv_gen.is_equivalence _,
  add' := λ a b c d hab hcd, begin
    induction hab with a' b' hab e a' b' hab' _ c' d' e hcd' hde' ihcd' ihde' generalizing c d,
    { refine (eqv_gen.rel _ _ hab.add_left).trans _ _ _ _,
      induction hcd with c' d' hcd f c' d' hcd' habcd' c' d' f' hcd' hdf' hbcd' hbcf',
      { exact (eqv_gen.rel _ _ hcd.add_right), },
      { exact (eqv_gen.refl _), },
      { exact (habcd'.symm _ _), },
      { exact hbcd'.trans _ _ _ hbcf', }, },
    { induction hcd with c' d' hcd f c' d' hcd' habcd' c' d' f' hcd' hdf' hbcd' hbcf',
      { exact (eqv_gen.rel _ _ hcd.add_right), },
      { exact (eqv_gen.refl _), },
      { exact (eqv_gen.symm _ _ habcd'), },
      { exact hbcd'.trans _ _ _ hbcf' }, },
    { exact (hab_ih _ _ $ hcd.symm _ _).symm _ _, },
    { exact (ihcd' _ _ hcd).trans _ _ _ (ihde' _ _ $ eqv_gen.refl _), },
  end,
  mul' := λ a b c d hab hcd, begin
    induction hab with a' b' hab e a' b' hab' _ c' d' e hcd' hde' ihcd' ihde' generalizing c d,
    { refine (eqv_gen.rel _ _ hab.mul_left).trans _ _ _ _,
      induction hcd with c' d' hcd f c' d' hcd' habcd' c' d' f' hcd' hdf' hbcd' hbcf',
      { exact (eqv_gen.rel _ _ hcd.mul_right), },
      { exact (eqv_gen.refl _), },
      { exact (habcd'.symm _ _), },
      { exact hbcd'.trans _ _ _ hbcf', }, },
    { induction hcd with c' d' hcd f c' d' hcd' habcd' c' d' f' hcd' hdf' hbcd' hbcf',
      { exact (eqv_gen.rel _ _ hcd.mul_right), },
      { exact (eqv_gen.refl _), },
      { exact (eqv_gen.symm _ _ habcd'), },
      { exact hbcd'.trans _ _ _ hbcf' }, },
    { exact (hab_ih _ _ $ hcd.symm _ _).symm _ _, },
    { exact (ihcd' _ _ hcd).trans _ _ _ (ihde' _ _ $ eqv_gen.refl _), },
  end }

lemma eqv_gen_rel_eq (r : R → R → Prop) : eqv_gen (rel r) = ring_con_gen.rel r :=
begin
  ext x₁ x₂,
  split,
  { intro h,
    induction h with x₃ x₄ h₃₄,
    { induction h₃₄ with _ dfg h₃₄ x₃ x₄ x₅ h₃₄',
      { exact ring_con_gen.rel.of _ _ ‹_› },
      { exact h₃₄_ih.add (ring_con_gen.rel.refl _) },
      { exact h₃₄_ih.mul (ring_con_gen.rel.refl _) },
      { exact (ring_con_gen.rel.refl _).mul h₃₄_ih} },
    { exact ring_con_gen.rel.refl _ },
    { exact ring_con_gen.rel.symm ‹_› },
    { exact ring_con_gen.rel.trans ‹_› ‹_› } },
  { intro h,
    induction h,
    { exact eqv_gen.rel _ _ (rel.of ‹_›), },
    { exact (ring_quot.ring_con r).refl _, },
    { exact (ring_quot.ring_con r).symm ‹_›, },
    { exact (ring_quot.ring_con r).trans ‹_› ‹_›, },
    { exact (ring_quot.ring_con r).add ‹_› ‹_›, },
    { exact (ring_quot.ring_con r).mul ‹_› ‹_›, } }
end
>>>>>>> 573eea92

end ring_quot

/-- The quotient of a ring by an arbitrary relation. -/
structure ring_quot (r : R → R → Prop) :=
(to_quot : quot (ring_quot.rel r))

namespace ring_quot

variable (r : R → R → Prop)

@[irreducible] private def nat_cast (n : ℕ) : ring_quot r := ⟨quot.mk _ n⟩
@[irreducible] private def zero : ring_quot r := ⟨quot.mk _ 0⟩
@[irreducible] private def one : ring_quot r := ⟨quot.mk _ 1⟩
@[irreducible] private def add : ring_quot r → ring_quot r → ring_quot r
| ⟨a⟩ ⟨b⟩ := ⟨quot.map₂ (+) rel.add_right rel.add_left a b⟩
@[irreducible] private def mul : ring_quot r → ring_quot r → ring_quot r
| ⟨a⟩ ⟨b⟩ := ⟨quot.map₂ (*) rel.mul_right rel.mul_left a b⟩
@[irreducible] private def neg {R : Type u₁} [ring R] (r : R → R → Prop) : ring_quot r → ring_quot r
| ⟨a⟩:= ⟨quot.map (λ a, -a) rel.neg a⟩
@[irreducible] private def sub {R : Type u₁} [ring R] (r : R → R → Prop) :
  ring_quot r → ring_quot r → ring_quot r
| ⟨a⟩ ⟨b⟩ := ⟨quot.map₂ has_sub.sub rel.sub_right rel.sub_left a b⟩
@[irreducible] private def npow (n : ℕ) : ring_quot r → ring_quot r
| ⟨a⟩ := ⟨quot.lift
          (λ a, quot.mk (ring_quot.rel r) (a ^ n))
          (λ a b (h : rel r a b), begin
            -- note we can't define a `rel.pow` as `rel` isn't reflexive so `rel r 1 1` isn't true
            dsimp only,
            induction n,
            { rw [pow_zero, pow_zero] },
            { rw [pow_succ, pow_succ],
              simpa only [mul] using congr_arg2 (λ x y, mul r ⟨x⟩ ⟨y⟩) (quot.sound h) n_ih }
          end)
          a⟩
@[irreducible] private def smul [algebra S R] (n : S) : ring_quot r → ring_quot r
| ⟨a⟩ := ⟨quot.map (λ a, n • a) (rel.smul n) a⟩
@[irreducible] private def op_smul [algebra S R] (n : Sᵐᵒᵖ) : ring_quot r → ring_quot r
| ⟨a⟩ := ⟨quot.map (λ a, n • a) (rel.op_smul n.unop) a⟩

instance : has_zero (ring_quot r) := ⟨zero r⟩
instance : has_one (ring_quot r) := ⟨one r⟩
instance : has_add (ring_quot r) := ⟨add r⟩
instance : has_mul (ring_quot r) := ⟨mul r⟩
instance : has_pow (ring_quot r) ℕ := ⟨λ x n, npow r n x⟩
instance {R : Type u₁} [ring R] (r : R → R → Prop) : has_neg (ring_quot r) := ⟨neg r⟩
instance {R : Type u₁} [ring R] (r : R → R → Prop) : has_sub (ring_quot r) := ⟨sub r⟩
instance [algebra S R] : has_smul S (ring_quot r) := ⟨smul r⟩
instance has_op_smul [algebra S R] : has_smul Sᵐᵒᵖ (ring_quot r) := ⟨op_smul r⟩

lemma zero_quot : (⟨quot.mk _ 0⟩ : ring_quot r) = 0 := show _ = zero r, by rw zero
lemma one_quot : (⟨quot.mk _ 1⟩ : ring_quot r) = 1 := show _ = one r, by rw one
lemma add_quot {a b} : (⟨quot.mk _ a⟩ + ⟨quot.mk _ b⟩ : ring_quot r) = ⟨quot.mk _ (a + b)⟩ :=
by { show add r _ _ = _, rw add, refl }
lemma mul_quot {a b} : (⟨quot.mk _ a⟩ * ⟨quot.mk _ b⟩ : ring_quot r) = ⟨quot.mk _ (a * b)⟩ :=
by { show mul r _ _ = _, rw mul, refl }
lemma pow_quot {a} {n : ℕ}: (⟨quot.mk _ a⟩ ^ n : ring_quot r) = ⟨quot.mk _ (a ^ n)⟩ :=
by { show npow r _ _ = _, rw npow }
lemma neg_quot {R : Type u₁} [ring R] (r : R → R → Prop) {a} :
  (-⟨quot.mk _ a⟩ : ring_quot r) = ⟨quot.mk _ (-a)⟩ :=
by { show neg r _ = _, rw neg, refl }
lemma sub_quot {R : Type u₁} [ring R] (r : R → R → Prop) {a b} :
  (⟨quot.mk _ a⟩ - ⟨ quot.mk _ b⟩ : ring_quot r) = ⟨quot.mk _ (a - b)⟩ :=
by { show sub r _ _ = _, rw sub, refl }
lemma smul_quot [algebra S R] {n : S} {a : R} :
  (n • ⟨quot.mk _ a⟩ : ring_quot r) = ⟨quot.mk _ (n • a)⟩ :=
by { show smul r _ _ = _, rw smul, refl }
lemma op_smul_quot [algebra S R] {n : Sᵐᵒᵖ} {a : R} :
  (n • ⟨quot.mk _ a⟩ : ring_quot r) = ⟨quot.mk _ (n • a)⟩ :=
by { show op_smul r _ _ = _, rw op_smul, refl }

instance (r : R → R → Prop) : semiring (ring_quot r) :=
{ add           := (+),
  mul           := (*),
  zero          := 0,
  one           := 1,
  nat_cast      := nat_cast r,
  nat_cast_zero := by simp [nat.cast, nat_cast, ← zero_quot],
  nat_cast_succ := by simp [nat.cast, nat_cast, ← one_quot, add_quot],
  add_assoc     := by { rintros ⟨⟨⟩⟩ ⟨⟨⟩⟩ ⟨⟨⟩⟩, simp [add_quot, add_assoc] },
  zero_add      := by { rintros ⟨⟨⟩⟩, simp [add_quot, ← zero_quot] },
  add_zero      := by { rintros ⟨⟨⟩⟩, simp [add_quot, ← zero_quot], },
  zero_mul      := by { rintros ⟨⟨⟩⟩, simp [mul_quot, ← zero_quot], },
  mul_zero      := by { rintros ⟨⟨⟩⟩, simp [mul_quot, ← zero_quot], },
  add_comm      := by { rintros ⟨⟨⟩⟩ ⟨⟨⟩⟩, simp [add_quot, add_comm], },
  mul_assoc     := by { rintros ⟨⟨⟩⟩ ⟨⟨⟩⟩ ⟨⟨⟩⟩, simp [mul_quot, mul_assoc] },
  one_mul       := by { rintros ⟨⟨⟩⟩, simp [mul_quot, ← one_quot] },
  mul_one       := by { rintros ⟨⟨⟩⟩, simp [mul_quot, ← one_quot] },
  left_distrib  := by { rintros ⟨⟨⟩⟩ ⟨⟨⟩⟩ ⟨⟨⟩⟩, simp [mul_quot, add_quot, left_distrib] },
  right_distrib := by { rintros ⟨⟨⟩⟩ ⟨⟨⟩⟩ ⟨⟨⟩⟩, simp [mul_quot, add_quot, right_distrib] },
  npow          := λ n x, x ^ n,
  npow_zero'    := by { rintros ⟨⟨⟩⟩, simp [pow_quot, ← one_quot] },
  npow_succ'    := by { rintros n ⟨⟨⟩⟩, simp [pow_quot, mul_quot, pow_succ] },
  nsmul         := (•),
  nsmul_zero'   := by { rintros ⟨⟨⟩⟩, simp [smul_quot, ← zero_quot] },
  nsmul_succ'   := by { rintros n ⟨⟨⟩⟩, simp [smul_quot, add_quot, add_mul, add_comm] } }

instance {R : Type u₁} [ring R] (r : R → R → Prop) : ring (ring_quot r) :=
{ neg           := has_neg.neg,
  add_left_neg  := by { rintros ⟨⟨⟩⟩, simp [neg_quot, add_quot, ← zero_quot], },
  sub            := has_sub.sub,
  sub_eq_add_neg := by { rintros ⟨⟨⟩⟩ ⟨⟨⟩⟩, simp [neg_quot, sub_quot, add_quot, sub_eq_add_neg] },
  zsmul          := (•),
  zsmul_zero'   := by { rintros ⟨⟨⟩⟩, simp [smul_quot, ← zero_quot] },
  zsmul_succ'   := by { rintros n ⟨⟨⟩⟩, simp [smul_quot, add_quot, add_mul, add_comm] },
  zsmul_neg'   := by { rintros n ⟨⟨⟩⟩, simp [smul_quot, neg_quot, add_mul] },
  .. (ring_quot.semiring r) }

instance {R : Type u₁} [comm_semiring R] (r : R → R → Prop) : comm_semiring (ring_quot r) :=
{ mul_comm := by { rintros ⟨⟨⟩⟩ ⟨⟨⟩⟩, simp [mul_quot, mul_comm], }
  .. (ring_quot.semiring r) }

instance {R : Type u₁} [comm_ring R] (r : R → R → Prop) : comm_ring (ring_quot r) :=
{ .. (ring_quot.comm_semiring r),
  .. (ring_quot.ring r) }

instance (r : R → R → Prop) : inhabited (ring_quot r) := ⟨0⟩

instance [algebra S R] (r : R → R → Prop) : algebra S (ring_quot r) :=
{ smul      := (•),
  to_fun    := λ r, ⟨quot.mk _ (algebra_map S R r)⟩,
  map_one'  := by simp [← one_quot],
  map_mul'  := by simp [mul_quot],
  map_zero' := by simp [← zero_quot],
  map_add'  := by simp [add_quot],
  commutes' := λ r, by { rintro ⟨⟨a⟩⟩, simp [algebra.commutes, mul_quot] },
  smul_def' := λ r, by { rintro ⟨⟨a⟩⟩, simp [smul_quot, algebra.smul_def, mul_quot], },
  op_smul_def' := by { rintro ⟨⟨a⟩⟩ r, simp [op_smul_quot, algebra.op_smul_def, mul_quot], },  }

/--
The quotient map from a ring to its quotient, as a homomorphism of rings.
-/
@[irreducible] def mk_ring_hom (r : R → R → Prop) : R →+* ring_quot r :=
{ to_fun := λ x, ⟨quot.mk _ x⟩,
  map_one'  := by simp [← one_quot],
  map_mul'  := by simp [mul_quot],
  map_zero' := by simp [← zero_quot],
  map_add'  := by simp [add_quot], }

lemma mk_ring_hom_rel {r : R → R → Prop} {x y : R} (w : r x y) :
  mk_ring_hom r x = mk_ring_hom r y :=
by simp [mk_ring_hom, quot.sound (rel.of w)]

lemma mk_ring_hom_surjective (r : R → R → Prop) : function.surjective (mk_ring_hom r) :=
by { dsimp [mk_ring_hom], rintro ⟨⟨⟩⟩, simp, }

@[ext]
lemma ring_quot_ext {T : Type u₄} [semiring T] {r : R → R → Prop} (f g : ring_quot r →+* T)
  (w : f.comp (mk_ring_hom r) = g.comp (mk_ring_hom r)) : f = g :=
begin
  ext,
  rcases mk_ring_hom_surjective r x with ⟨x, rfl⟩,
  exact (ring_hom.congr_fun w x : _),
end

variables  {T : Type u₄} [semiring T]

/--
Any ring homomorphism `f : R →+* T` which respects a relation `r : R → R → Prop`
factors uniquely through a morphism `ring_quot r →+* T`.
-/
@[irreducible] def lift {r : R → R → Prop} :
  {f : R →+* T // ∀ ⦃x y⦄, r x y → f x = f y} ≃ (ring_quot r →+* T) :=
{ to_fun := λ f', let f := (f' : R →+* T) in
  { to_fun := λ x, quot.lift f
    begin
      rintros _ _ r,
      induction r,
      case of : _ _ r { exact f'.prop r, },
      case add_left : _ _ _ _ r' { simp [r'], },
      case mul_left : _ _ _ _ r' { simp [r'], },
      case mul_right : _ _ _ _ r' { simp [r'], },
    end x.to_quot,
    map_zero' := by simp [← zero_quot, f.map_zero],
    map_add' := by { rintros ⟨⟨x⟩⟩ ⟨⟨y⟩⟩, simp [add_quot, f.map_add x y], },
    map_one' := by simp [← one_quot, f.map_one],
    map_mul' := by { rintros ⟨⟨x⟩⟩ ⟨⟨y⟩⟩, simp [mul_quot, f.map_mul x y] }, },
  inv_fun := λ F, ⟨F.comp (mk_ring_hom r), λ x y h, by { dsimp, rw mk_ring_hom_rel h, }⟩,
  left_inv := λ f, by { ext, simp [mk_ring_hom] },
  right_inv := λ F, by { ext, simp [mk_ring_hom] } }

@[simp]
lemma lift_mk_ring_hom_apply (f : R →+* T) {r : R → R → Prop} (w : ∀ ⦃x y⦄, r x y → f x = f y) (x) :
  lift ⟨f, w⟩ (mk_ring_hom r x) = f x :=
by { simp_rw [lift, mk_ring_hom], refl }

-- note this is essentially `lift.symm_apply_eq.mp h`
lemma lift_unique (f : R →+* T) {r : R → R → Prop} (w : ∀ ⦃x y⦄, r x y → f x = f y)
  (g : ring_quot r →+* T) (h : g.comp (mk_ring_hom r) = f) : g = lift ⟨f, w⟩ :=
by { ext, simp [h], }

lemma eq_lift_comp_mk_ring_hom {r : R → R → Prop} (f : ring_quot r →+* T) :
  f = lift ⟨f.comp (mk_ring_hom r), λ x y h, by { dsimp, rw mk_ring_hom_rel h, }⟩ :=
begin
  conv_lhs { rw ← lift.apply_symm_apply f },
  rw lift,
  refl,
end


section comm_ring
/-!
We now verify that in the case of a commutative ring, the `ring_quot` construction
agrees with the quotient by the appropriate ideal.
-/

variables {B : Type u₁} [comm_ring B]

/-- The universal ring homomorphism from `ring_quot r` to `B ⧸ ideal.of_rel r`. -/
def ring_quot_to_ideal_quotient (r : B → B → Prop) :
  ring_quot r →+* B ⧸ ideal.of_rel r :=
lift
  ⟨ideal.quotient.mk (ideal.of_rel r),
    λ x y h, ideal.quotient.eq.2 $ submodule.mem_Inf.mpr (λ p w, w ⟨x, y, h, sub_add_cancel x y⟩)⟩

@[simp] lemma ring_quot_to_ideal_quotient_apply (r : B → B → Prop) (x : B) :
  ring_quot_to_ideal_quotient r (mk_ring_hom r x) = ideal.quotient.mk _ x :=
begin
  simp_rw [ring_quot_to_ideal_quotient, lift, mk_ring_hom],
  refl
end

/-- The universal ring homomorphism from `B ⧸ ideal.of_rel r` to `ring_quot r`. -/
def ideal_quotient_to_ring_quot (r : B → B → Prop) :
  B ⧸ ideal.of_rel r →+* ring_quot r :=
ideal.quotient.lift (ideal.of_rel r) (mk_ring_hom r)
begin
  refine λ x h, submodule.span_induction h _ _ _ _,
  { rintro y ⟨a, b, h, su⟩,
    symmetry' at su,
    rw ←sub_eq_iff_eq_add at su,
    rw [ ← su, ring_hom.map_sub, mk_ring_hom_rel h, sub_self], },
  { simp, },
  { intros a b ha hb, simp [ha, hb], },
  { intros a x hx, simp [hx], },
end

@[simp] lemma ideal_quotient_to_ring_quot_apply (r : B → B → Prop) (x : B) :
  ideal_quotient_to_ring_quot r (ideal.quotient.mk _ x) = mk_ring_hom r x := rfl

/--
The ring equivalence between `ring_quot r` and `(ideal.of_rel r).quotient`
-/
def ring_quot_equiv_ideal_quotient (r : B → B → Prop) :
  ring_quot r ≃+* B ⧸ ideal.of_rel r :=
ring_equiv.of_hom_inv (ring_quot_to_ideal_quotient r) (ideal_quotient_to_ring_quot r)
  (begin
    ext,
    simp_rw [ring_quot_to_ideal_quotient, lift, mk_ring_hom],
    dsimp,
    rw [mk_ring_hom],
    refl
  end)
  (begin
    ext,
    simp_rw [ring_quot_to_ideal_quotient, lift, mk_ring_hom],
    dsimp,
    rw [mk_ring_hom],
    refl
  end)

end comm_ring

section star_ring

variables [star_ring R] (r) (hr : ∀ a b, r a b → r (star a) (star b))
include hr

theorem rel.star ⦃a b : R⦄ (h : rel r a b) :
  rel r (star a) (star b) :=
begin
  induction h,
  { exact rel.of (hr _ _ h_h) },
  { rw [star_add, star_add], exact rel.add_left h_ih, },
  { rw [star_mul, star_mul], exact rel.mul_right h_ih, },
  { rw [star_mul, star_mul], exact rel.mul_left h_ih, },
end

@[irreducible] private def star' : ring_quot r → ring_quot r
| ⟨a⟩ := ⟨quot.map (star : R → R) (rel.star r hr) a⟩

lemma star'_quot (hr : ∀ a b, r a b → r (star a) (star b)) {a} :
  (star' r hr ⟨quot.mk _ a⟩ : ring_quot r) = ⟨quot.mk _ (star a)⟩ :=
by { show star' r _ _ = _, rw star', refl }

/-- Transfer a star_ring instance through a quotient, if the quotient is invariant to `star` -/
def star_ring {R : Type u₁} [semiring R] [star_ring R] (r : R → R → Prop)
  (hr : ∀ a b, r a b → r (star a) (star b)) :
  star_ring (ring_quot r) :=
{ star := star' r hr,
  star_involutive := by { rintros ⟨⟨⟩⟩, simp [star'_quot], },
  star_mul := by { rintros ⟨⟨⟩⟩ ⟨⟨⟩⟩, simp [star'_quot, mul_quot, star_mul], },
  star_add := by { rintros ⟨⟨⟩⟩ ⟨⟨⟩⟩, simp [star'_quot, add_quot, star_add], } }

end star_ring

section algebra

variables (S)

/--
The quotient map from an `S`-algebra to its quotient, as a homomorphism of `S`-algebras.
-/
@[irreducible] def mk_alg_hom (s : A → A → Prop) : A →ₐ[S] ring_quot s :=
{ commutes' := λ r, by { simp [mk_ring_hom], refl },
  ..mk_ring_hom s }

@[simp]
lemma mk_alg_hom_coe (s : A → A → Prop) : (mk_alg_hom S s : A →+* ring_quot s) = mk_ring_hom s :=
by { simp_rw [mk_alg_hom, mk_ring_hom], refl }

lemma mk_alg_hom_rel {s : A → A → Prop} {x y : A} (w : s x y) :
  mk_alg_hom S s x = mk_alg_hom S s y :=
by simp [mk_alg_hom, mk_ring_hom, quot.sound (rel.of w)]

lemma mk_alg_hom_surjective (s : A → A → Prop) : function.surjective (mk_alg_hom S s) :=
by { dsimp [mk_alg_hom, mk_ring_hom], rintro ⟨⟨a⟩⟩, use a, refl, }

variables {B : Type u₄} [semiring B] [algebra S B]

@[ext]
lemma ring_quot_ext' {s : A → A → Prop}
  (f g : ring_quot s →ₐ[S] B) (w : f.comp (mk_alg_hom S s) = g.comp (mk_alg_hom S s)) : f = g :=
begin
  ext,
  rcases mk_alg_hom_surjective S s x with ⟨x, rfl⟩,
  exact (alg_hom.congr_fun w x : _),
end

/--
Any `S`-algebra homomorphism `f : A →ₐ[S] B` which respects a relation `s : A → A → Prop`
factors uniquely through a morphism `ring_quot s →ₐ[S]  B`.
-/
@[irreducible] def lift_alg_hom {s : A → A → Prop} :
  {f : A →ₐ[S] B // ∀ ⦃x y⦄, s x y → f x = f y} ≃ (ring_quot s →ₐ[S] B) :=
{ to_fun := λ f', let f := (f' : A →ₐ[S] B) in
  { to_fun := λ x, quot.lift f
    begin
      rintros _ _ r,
      induction r,
      case of : _ _ r { exact f'.prop r, },
      case add_left : _ _ _ _ r' { simp [r'], },
      case mul_left : _ _ _ _ r' { simp [r'], },
      case mul_right : _ _ _ _ r' { simp [r'], },
    end x.to_quot,
    map_zero' := by simp [← zero_quot, f.map_zero],
    map_add' := by { rintros ⟨⟨x⟩⟩ ⟨⟨y⟩⟩, simp [add_quot, f.map_add x y] },
    map_one' := by simp [← one_quot, f.map_one],
    map_mul' := by { rintros ⟨⟨x⟩⟩ ⟨⟨y⟩⟩, simp [mul_quot, f.map_mul x y], },
    commutes' := by { rintros x, simp [← one_quot, smul_quot, algebra.algebra_map_eq_smul_one] } },
  inv_fun := λ F, ⟨F.comp (mk_alg_hom S s), λ _ _ h, by { dsimp, erw mk_alg_hom_rel S h }⟩,
  left_inv := λ f, by { ext, simp [mk_alg_hom, mk_ring_hom] },
  right_inv := λ F, by { ext, simp [mk_alg_hom, mk_ring_hom] } }

@[simp]
lemma lift_alg_hom_mk_alg_hom_apply (f : A →ₐ[S] B) {s : A → A → Prop}
  (w : ∀ ⦃x y⦄, s x y → f x = f y) (x) :
  (lift_alg_hom S ⟨f, w⟩) ((mk_alg_hom S s) x) = f x :=
by { simp_rw [lift_alg_hom, mk_alg_hom, mk_ring_hom], refl, }

-- note this is essentially `(lift_alg_hom S).symm_apply_eq.mp h`
lemma lift_alg_hom_unique (f : A →ₐ[S] B) {s : A → A → Prop} (w : ∀ ⦃x y⦄, s x y → f x = f y)
  (g : ring_quot s →ₐ[S] B) (h : g.comp (mk_alg_hom S s) = f) : g = lift_alg_hom S ⟨f, w⟩ :=
by { ext, simp [h], }

lemma eq_lift_alg_hom_comp_mk_alg_hom {s : A → A → Prop} (f : ring_quot s →ₐ[S] B) :
  f = lift_alg_hom S ⟨f.comp (mk_alg_hom S s), λ x y h, by { dsimp, erw mk_alg_hom_rel S h, }⟩ :=
begin
  conv_lhs { rw ← ((lift_alg_hom S).apply_symm_apply f) },
  rw lift_alg_hom,
  refl,
end

end algebra

end ring_quot<|MERGE_RESOLUTION|>--- conflicted
+++ resolved
@@ -74,13 +74,12 @@
 theorem rel.smul {r : A → A → Prop} (k : S) ⦃a b : A⦄ (h : rel r a b) : rel r (k • a) (k • b) :=
 by simp only [algebra.smul_def, rel.mul_right h]
 
-<<<<<<< HEAD
 open mul_opposite
 
 theorem rel.op_smul {r : A → A → Prop} (k : S) ⦃a b : A⦄ (h : rel r a b) :
   rel r (op k • a) (op k • b) :=
 by simp only [algebra.op_smul_def, rel.mul_left h]
-=======
+
 /-- `eqv_gen (ring_quot.rel r)` is a ring congruence. -/
 def ring_con (r : R → R → Prop) : ring_con R :=
 { r := eqv_gen (rel r),
@@ -141,7 +140,6 @@
     { exact (ring_quot.ring_con r).add ‹_› ‹_›, },
     { exact (ring_quot.ring_con r).mul ‹_› ‹_›, } }
 end
->>>>>>> 573eea92
 
 end ring_quot
 
