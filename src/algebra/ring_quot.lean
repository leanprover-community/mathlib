--- conflicted
+++ resolved
@@ -140,16 +140,9 @@
   map_mul' := by { rintros ⟨x⟩ ⟨y⟩, exact f.map_mul x y, }, }
 
 @[simp]
-<<<<<<< HEAD
-lemma lift_mk_ring_hom_apply
-  (f : R →+* T) {r : R → R → Prop} (w : ∀ {x y}, r x y → f x = f y) (x : R) :
-  (lift f @w (mk_ring_hom r x)) = f x :=
-rfl
-=======
-lemma lift_mk_ring_hom (f : R →+* T) {r : R → R → Prop} (w : ∀ ⦃x y⦄, r x y → f x = f y) :
+lemma lift_mk_ring_hom_apply (f : R →+* T) {r : R → R → Prop} (w : ∀ ⦃x y⦄, r x y → f x = f y) :
   (lift f w).comp (mk_ring_hom r) = f :=
 by { ext, simp, refl, }
->>>>>>> 40f33fd1
 
 lemma lift_unique (f : R →+* T) {r : R → R → Prop} (w : ∀ ⦃x y⦄, r x y → f x = f y)
   (g : ring_quot r →+* T) (h : g.comp (mk_ring_hom r) = f) : g = lift f w :=
@@ -263,16 +256,9 @@
   end, }
 
 @[simp]
-<<<<<<< HEAD
-lemma lift_alg_hom_mk_alg_hom_apply
-  (f : A →ₐ[S] B) {s : A → A → Prop} (w : ∀ {x y}, s x y → f x = f y) (x : A) :
-  lift_alg_hom S f @w (mk_alg_hom S s x) = f x :=
-rfl
-=======
-lemma lift_alg_hom_mk_alg_hom (f : A →ₐ[S] B) {s : A → A → Prop} (w : ∀ ⦃x y⦄, s x y → f x = f y) :
+lemma lift_alg_hom_mk_alg_hom_apply (f : A →ₐ[S] B) {s : A → A → Prop} (w : ∀ ⦃x y⦄, s x y → f x = f y) :
   (lift_alg_hom S f w).comp (mk_alg_hom S s) = f :=
 by { ext, simp, refl, }
->>>>>>> 40f33fd1
 
 lemma lift_alg_hom_unique (f : A →ₐ[S] B) {s : A → A → Prop} (w : ∀ ⦃x y⦄, s x y → f x = f y)
   (g : ring_quot s →ₐ[S] B) (h : g.comp (mk_alg_hom S s) = f) : g = lift_alg_hom S f w :=
