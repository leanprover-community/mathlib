/-
Copyright (c) 2016 Jeremy Avigad. All rights reserved.
Released under Apache 2.0 license as described in the file LICENSE.
Authors: Jeremy Avigad, Leonardo de Moura, Mario Carneiro, Johannes Hölzl
-/
import algebra.ordered_monoid

/-!
# Ordered groups

This file develops the basics of ordered groups.

## Implementation details

Unfortunately, the number of `'` appended to lemmas in this file
may differ between the multiplicative and the additive version of a lemma.
The reason is that we did not want to change existing names in the library.
-/

set_option old_structure_cmd true

universe u
variable {α : Type u}

@[to_additive]
instance group.covariant_class_le.to_contravariant_class_le
  [group α] [has_le α] [covariant_class α α (*) (≤)] : contravariant_class α α (*) (≤) :=
{ elim := λ a b c bc, calc  b = a⁻¹ * (a * b) : eq_inv_mul_of_mul_eq rfl
                          ... ≤ a⁻¹ * (a * c) : mul_le_mul_left' bc a⁻¹
                          ... = c             : inv_mul_cancel_left a c }

@[to_additive]
instance group.swap.covariant_class_le.to_contravariant_class_le [group α] [has_le α]
  [covariant_class α α (function.swap (*)) (≤)] : contravariant_class α α (function.swap (*)) (≤) :=
{ elim := λ a b c bc, calc  b = b * a * a⁻¹ : eq_mul_inv_of_mul_eq rfl
                          ... ≤ c * a * a⁻¹ : mul_le_mul_right' bc a⁻¹
                          ... = c           : mul_inv_eq_of_eq_mul rfl }

@[to_additive]
instance group.covariant_class_lt.to_contravariant_class_lt
  [group α] [has_lt α] [covariant_class α α (*) (<)] : contravariant_class α α (*) (<) :=
{ elim := λ a b c bc, calc  b = a⁻¹ * (a * b) : eq_inv_mul_of_mul_eq rfl
                          ... < a⁻¹ * (a * c) : mul_lt_mul_left' bc a⁻¹
                          ... = c             : inv_mul_cancel_left a c }

@[to_additive]
instance group.swap.covariant_class_lt.to_contravariant_class_lt [group α] [has_lt α]
  [covariant_class α α (function.swap (*)) (<)] : contravariant_class α α (function.swap (*)) (<) :=
{ elim := λ a b c bc, calc  b = b * a * a⁻¹ : eq_mul_inv_of_mul_eq rfl
                          ... < c * a * a⁻¹ : mul_lt_mul_right' bc a⁻¹
                          ... = c           : mul_inv_eq_of_eq_mul rfl }

/-- An ordered additive commutative group is an additive commutative group
with a partial order in which addition is strictly monotone. -/
@[protect_proj, ancestor add_comm_group partial_order]
class ordered_add_comm_group (α : Type u) extends add_comm_group α, partial_order α :=
(add_le_add_left : ∀ a b : α, a ≤ b → ∀ c : α, c + a ≤ c + b)

/-- An ordered commutative group is an commutative group
with a partial order in which multiplication is strictly monotone. -/
@[protect_proj, ancestor comm_group partial_order]
class ordered_comm_group (α : Type u) extends comm_group α, partial_order α :=
(mul_le_mul_left : ∀ a b : α, a ≤ b → ∀ c : α, c * a ≤ c * b)
attribute [to_additive] ordered_comm_group

@[to_additive]
instance ordered_comm_group.to_covariant_class_left_le (α : Type u) [ordered_comm_group α] :
  covariant_class α α (*) (≤) :=
{ elim := λ a b c bc, ordered_comm_group.mul_le_mul_left b c bc a }

/--The units of an ordered commutative monoid form an ordered commutative group. -/
@[to_additive]
instance units.ordered_comm_group [ordered_comm_monoid α] : ordered_comm_group (units α) :=
{ mul_le_mul_left := λ a b h c, (mul_le_mul_left' (h : (a : α) ≤ (b : α)) _ :  (c : α) * a ≤ c * b),
  .. units.partial_order,
  .. (infer_instance : comm_group (units α)) }

@[priority 100, to_additive]    -- see Note [lower instance priority]
instance ordered_comm_group.to_ordered_cancel_comm_monoid (α : Type u)
  [s : ordered_comm_group α] :
  ordered_cancel_comm_monoid α :=
{ mul_left_cancel       := λ a b c, (mul_right_inj a).mp,
  le_of_mul_le_mul_left := λ a b c, (mul_le_mul_iff_left a).mp,
  ..s }

@[priority 100, to_additive]
instance ordered_comm_group.has_exists_mul_of_le (α : Type u)
  [ordered_comm_group α] :
  has_exists_mul_of_le α :=
⟨λ a b hab, ⟨b * a⁻¹, (mul_inv_cancel_comm_assoc a b).symm⟩⟩

section group
variables [group α]

section typeclasses_left_le
variables [has_le α] [covariant_class α α (*) (≤)] {a b c d : α}

/--  Uses `left` co(ntra)variant. -/
@[simp, to_additive left.neg_nonpos_iff]
lemma left.inv_le_one_iff :
  a⁻¹ ≤ 1 ↔ 1 ≤ a :=
by { rw [← mul_le_mul_iff_left a], simp }

/--  Uses `left` co(ntra)variant. -/
@[simp, to_additive left.nonneg_neg_iff]
lemma left.one_le_inv_iff :
  1 ≤ a⁻¹ ↔ a ≤ 1 :=
by { rw [← mul_le_mul_iff_left a], simp }

@[simp, to_additive]
lemma le_inv_mul_iff_mul_le : b ≤ a⁻¹ * c ↔ a * b ≤ c :=
by { rw ← mul_le_mul_iff_left a, simp }

<<<<<<< HEAD
@[to_additive]
lemma inv_mul_iff_le_mul : b⁻¹ * a ≤ c ↔ a ≤ b * c :=
by { rw ← mul_le_mul_iff_left b, simp }
=======
@[simp, to_additive]
lemma inv_mul_le_iff_le_mul : b⁻¹ * a ≤ c ↔ a ≤ b * c :=
by rw [← mul_le_mul_iff_left b, mul_inv_cancel_left]
>>>>>>> 06f0d517

@[to_additive neg_le_iff_add_nonneg']
lemma inv_le_iff_one_le_mul' : a⁻¹ ≤ b ↔ 1 ≤ a * b :=
(mul_le_mul_iff_left a).symm.trans $ by rw mul_inv_self

@[to_additive]
<<<<<<< HEAD
lemma le_inv_iff_mul_le_one' : a ≤ b⁻¹ ↔ b * a ≤ 1 :=
(mul_le_mul_iff_left b).symm.trans $ by rw mul_inv_self

@[simp, to_additive]
lemma inv_mul_le_iff_le_mul : b⁻¹ * a ≤ c ↔ a ≤ b * c :=
by rw [← mul_le_mul_iff_left b, mul_inv_cancel_left]

end typeclasses_left_le

section typeclasses_left_lt
variables [has_lt α] [covariant_class α α (*) (<)] {a b c : α}

/--  Uses `left` co(ntra)variant. -/
@[simp, to_additive left.neg_pos_iff]
lemma left.one_lt_inv_iff :
  1 < a⁻¹ ↔ a < 1 :=
by rw [← mul_lt_mul_iff_left a, mul_inv_self, mul_one]

/--  Uses `left` co(ntra)variant. -/
@[simp, to_additive left.neg_neg_iff]
lemma left.inv_lt_one_iff :
  a⁻¹ < 1 ↔ 1 < a :=
by rw [← mul_lt_mul_iff_left a, mul_inv_self, mul_one]

@[simp, to_additive]
lemma lt_inv_mul_iff_mul_lt : b < a⁻¹ * c ↔ a * b < c :=
by { rw [← mul_lt_mul_iff_left a], simp }

@[simp, to_additive]
lemma inv_mul_lt_iff_lt_mul : b⁻¹ * a < c ↔ a < b * c :=
by rw [← mul_lt_mul_iff_left b, mul_inv_cancel_left]

@[to_additive]
lemma inv_lt_iff_one_lt_mul' : a⁻¹ < b ↔ 1 < a * b :=
(mul_lt_mul_iff_left a).symm.trans $ by rw mul_inv_self

@[to_additive]
lemma lt_inv_iff_mul_lt_one' : a < b⁻¹ ↔ b * a < 1 :=
(mul_lt_mul_iff_left b).symm.trans $ by rw mul_inv_self

@[to_additive]
lemma lt_inv_iff_lt : 1 < b⁻¹ * a ↔ b < a :=
by rw [← mul_lt_mul_iff_left b, mul_one, mul_inv_cancel_left]

end typeclasses_left_lt

section typeclasses_right_le
variables [has_le α] [covariant_class α α (function.swap (*)) (≤)] {a b c : α}

/--  Uses `right` co(ntra)variant. -/
@[simp, to_additive right.neg_nonpos_iff]
lemma right.inv_le_one_iff :
  a⁻¹ ≤ 1 ↔ 1 ≤ a :=
by { rw [← mul_le_mul_iff_right a], simp }

/--  Uses `right` co(ntra)variant. -/
@[simp, to_additive right.nonneg_neg_iff]
lemma right.one_le_inv_iff :
  1 ≤ a⁻¹ ↔ a ≤ 1 :=
by { rw [← mul_le_mul_iff_right a], simp }

@[to_additive neg_le_iff_add_nonneg]
lemma inv_le_iff_one_le_mul : a⁻¹ ≤ b ↔ 1 ≤ b * a :=
(mul_le_mul_iff_right a).symm.trans $ by rw inv_mul_self

@[to_additive]
lemma le_inv_iff_mul_le_one : a ≤ b⁻¹ ↔ a * b ≤ 1 :=
(mul_le_mul_iff_right b).symm.trans $ by rw inv_mul_self

@[simp, to_additive]
lemma mul_inv_le_iff_le_mul : a * b⁻¹ ≤ c ↔ a ≤ c * b :=
by rw [← mul_le_mul_iff_right b, inv_mul_cancel_right]

@[simp, to_additive]
lemma inv_mul_le_one_iff_le : a * b⁻¹ ≤ 1 ↔ a ≤ b :=
by rw [← mul_le_mul_iff_right b, inv_mul_cancel_right, one_mul]

end typeclasses_right_le

section typeclasses_right_lt
variables [has_lt α] [covariant_class α α (function.swap (*)) (<)] {a b c : α}

/--  Uses `right` co(ntra)variant. -/
@[simp, to_additive right.neg_neg_iff]
lemma right.inv_lt_one_iff :
  a⁻¹ < 1 ↔ 1 < a :=
by rw [← mul_lt_mul_iff_right a, inv_mul_self, one_mul]

/--  Uses `right` co(ntra)variant. -/
@[simp, to_additive right.neg_pos_iff]
lemma right.one_lt_inv_iff :
  1 < a⁻¹ ↔ a < 1 :=
by rw [← mul_lt_mul_iff_right a, inv_mul_self, one_mul]

@[to_additive]
lemma inv_lt_iff_one_lt_mul : a⁻¹ < b ↔ 1 < b * a :=
(mul_lt_mul_iff_right a).symm.trans $ by rw inv_mul_self

@[to_additive]
lemma lt_inv_iff_mul_lt_one : a < b⁻¹ ↔ a * b < 1 :=
(mul_lt_mul_iff_right b).symm.trans $ by rw inv_mul_self

@[simp, to_additive]
lemma mul_inv_lt_iff_lt_mul : a * b⁻¹ < c ↔ a < c * b :=
by rw [← mul_lt_mul_iff_right b, inv_mul_cancel_right]

@[simp, to_additive]

lemma inv_mul_lt_one_iff_lt : a * b⁻¹ < 1 ↔ a < b :=
by rw [← mul_lt_mul_iff_right b, inv_mul_cancel_right, one_mul]

=======
lemma le_inv_iff_mul_le_one_left : a ≤ b⁻¹ ↔ b * a ≤ 1 :=
(mul_le_mul_iff_left b).symm.trans $ by rw mul_inv_self

@[to_additive]
lemma le_inv_mul_iff_le : 1 ≤ b⁻¹ * a ↔ b ≤ a :=
by rw [← mul_le_mul_iff_left b, mul_one, mul_inv_cancel_left]

@[to_additive]
lemma inv_mul_le_one_iff : a⁻¹ * b ≤ 1 ↔ b ≤ a :=
trans (inv_mul_le_iff_le_mul) $ by rw mul_one

end typeclasses_left_le

section typeclasses_left_lt
variables [has_lt α] [covariant_class α α (*) (<)] {a b c : α}

/--  Uses `left` co(ntra)variant. -/
@[simp, to_additive left.neg_pos_iff]
lemma left.one_lt_inv_iff :
  1 < a⁻¹ ↔ a < 1 :=
by rw [← mul_lt_mul_iff_left a, mul_inv_self, mul_one]

/--  Uses `left` co(ntra)variant. -/
@[simp, to_additive left.neg_neg_iff]
lemma left.inv_lt_one_iff :
  a⁻¹ < 1 ↔ 1 < a :=
by rw [← mul_lt_mul_iff_left a, mul_inv_self, mul_one]

@[simp, to_additive]
lemma lt_inv_mul_iff_mul_lt : b < a⁻¹ * c ↔ a * b < c :=
by { rw [← mul_lt_mul_iff_left a], simp }

@[simp, to_additive]
lemma inv_mul_lt_iff_lt_mul : b⁻¹ * a < c ↔ a < b * c :=
by rw [← mul_lt_mul_iff_left b, mul_inv_cancel_left]

@[to_additive]
lemma inv_lt_iff_one_lt_mul' : a⁻¹ < b ↔ 1 < a * b :=
(mul_lt_mul_iff_left a).symm.trans $ by rw mul_inv_self

@[to_additive]
lemma lt_inv_iff_mul_lt_one' : a < b⁻¹ ↔ b * a < 1 :=
(mul_lt_mul_iff_left b).symm.trans $ by rw mul_inv_self

@[to_additive]
lemma lt_inv_mul_iff_lt : 1 < b⁻¹ * a ↔ b < a :=
by rw [← mul_lt_mul_iff_left b, mul_one, mul_inv_cancel_left]

@[to_additive]
lemma inv_mul_lt_one_iff : a⁻¹ * b < 1 ↔ b < a :=
trans (inv_mul_lt_iff_lt_mul) $ by rw mul_one

end typeclasses_left_lt

section typeclasses_right_le
variables [has_le α] [covariant_class α α (function.swap (*)) (≤)] {a b c : α}

/--  Uses `right` co(ntra)variant. -/
@[simp, to_additive right.neg_nonpos_iff]
lemma right.inv_le_one_iff :
  a⁻¹ ≤ 1 ↔ 1 ≤ a :=
by { rw [← mul_le_mul_iff_right a], simp }

/--  Uses `right` co(ntra)variant. -/
@[simp, to_additive right.nonneg_neg_iff]
lemma right.one_le_inv_iff :
  1 ≤ a⁻¹ ↔ a ≤ 1 :=
by { rw [← mul_le_mul_iff_right a], simp }

@[to_additive neg_le_iff_add_nonneg]
lemma inv_le_iff_one_le_mul : a⁻¹ ≤ b ↔ 1 ≤ b * a :=
(mul_le_mul_iff_right a).symm.trans $ by rw inv_mul_self

@[to_additive]
lemma le_inv_iff_mul_le_one_right : a ≤ b⁻¹ ↔ a * b ≤ 1 :=
(mul_le_mul_iff_right b).symm.trans $ by rw inv_mul_self

@[simp, to_additive]
lemma mul_inv_le_iff_le_mul : a * b⁻¹ ≤ c ↔ a ≤ c * b :=
(mul_le_mul_iff_right b).symm.trans $ by rw inv_mul_cancel_right

@[simp, to_additive]
lemma le_mul_inv_iff_mul_le : c ≤ a * b⁻¹ ↔ c * b ≤ a :=
(mul_le_mul_iff_right b).symm.trans $ by rw inv_mul_cancel_right

@[simp, to_additive]
lemma mul_inv_le_one_iff_le : a * b⁻¹ ≤ 1 ↔ a ≤ b :=
mul_inv_le_iff_le_mul.trans $ by rw one_mul

@[to_additive]
lemma le_mul_inv_iff_le : 1 ≤ a * b⁻¹ ↔ b ≤ a :=
by rw [← mul_le_mul_iff_right b, one_mul, inv_mul_cancel_right]

@[to_additive]
lemma mul_inv_le_one_iff : b * a⁻¹ ≤ 1 ↔ b ≤ a :=
trans (mul_inv_le_iff_le_mul) $ by rw one_mul

end typeclasses_right_le

section typeclasses_right_lt
variables [has_lt α] [covariant_class α α (function.swap (*)) (<)] {a b c : α}

/--  Uses `right` co(ntra)variant. -/
@[simp, to_additive right.neg_neg_iff]
lemma right.inv_lt_one_iff :
  a⁻¹ < 1 ↔ 1 < a :=
by rw [← mul_lt_mul_iff_right a, inv_mul_self, one_mul]

/--  Uses `right` co(ntra)variant. -/
@[simp, to_additive right.neg_pos_iff]
lemma right.one_lt_inv_iff :
  1 < a⁻¹ ↔ a < 1 :=
by rw [← mul_lt_mul_iff_right a, inv_mul_self, one_mul]

@[to_additive]
lemma inv_lt_iff_one_lt_mul : a⁻¹ < b ↔ 1 < b * a :=
(mul_lt_mul_iff_right a).symm.trans $ by rw inv_mul_self

@[to_additive]
lemma lt_inv_iff_mul_lt_one : a < b⁻¹ ↔ a * b < 1 :=
(mul_lt_mul_iff_right b).symm.trans $ by rw inv_mul_self

@[simp, to_additive]
lemma mul_inv_lt_iff_lt_mul : a * b⁻¹ < c ↔ a < c * b :=
by rw [← mul_lt_mul_iff_right b, inv_mul_cancel_right]

@[simp, to_additive]
lemma lt_mul_inv_iff_mul_lt : c < a * b⁻¹ ↔ c * b < a :=
(mul_lt_mul_iff_right b).symm.trans $ by rw inv_mul_cancel_right

@[simp, to_additive]
lemma inv_mul_lt_one_iff_lt : a * b⁻¹ < 1 ↔ a < b :=
by rw [← mul_lt_mul_iff_right b, inv_mul_cancel_right, one_mul]

@[to_additive]
lemma lt_mul_inv_iff_lt : 1 < a * b⁻¹ ↔ b < a :=
by rw [← mul_lt_mul_iff_right b, one_mul, inv_mul_cancel_right]

@[to_additive]
lemma mul_inv_lt_one_iff : b * a⁻¹ < 1 ↔ b < a :=
trans (mul_inv_lt_iff_lt_mul) $ by rw one_mul

>>>>>>> 06f0d517
end typeclasses_right_lt

section typeclasses_left_right_le
variables [has_le α] [covariant_class α α (*) (≤)] [covariant_class α α (function.swap (*)) (≤)]
  {a b c d : α}

@[simp, to_additive]
lemma inv_le_inv_iff : a⁻¹ ≤ b⁻¹ ↔ b ≤ a :=
by { rw [← mul_le_mul_iff_left a, ← mul_le_mul_iff_right b], simp }

alias neg_le_neg_iff ↔ le_of_neg_le_neg _

@[to_additive]
lemma inv_le_of_inv_le (h : a⁻¹ ≤ b) : b⁻¹ ≤ a :=
inv_le_inv_iff.mp (
<<<<<<< HEAD
  calc  a⁻¹ ≤ b   : h
        ... = b⁻¹⁻¹ : eq_inv_of_eq_inv rfl)
=======
  calc  a⁻¹ ≤ b     : h
        ... = b⁻¹⁻¹ : (inv_inv _).symm)
>>>>>>> 06f0d517

@[to_additive neg_le]
lemma inv_le' : a⁻¹ ≤ b ↔ b⁻¹ ≤ a :=
by rw [← inv_le_inv_iff, inv_inv]

@[to_additive le_neg]
lemma le_inv' : a ≤ b⁻¹ ↔ b ≤ a⁻¹ :=
by rw [← inv_le_inv_iff, inv_inv]

@[to_additive]
lemma mul_inv_le_inv_mul_iff : a * b⁻¹ ≤ d⁻¹ * c ↔ d * a ≤ c * b :=
by rw [← mul_le_mul_iff_left d, ← mul_le_mul_iff_right b, mul_inv_cancel_left, mul_assoc,
    inv_mul_cancel_right]

@[simp, to_additive] lemma div_le_self_iff (a : α) {b : α} : a / b ≤ a ↔ 1 ≤ b :=
by simp [div_eq_mul_inv]

alias sub_le_self_iff ↔ _ sub_le_self

end typeclasses_left_right_le

section typeclasses_left_right_lt
variables [has_lt α] [covariant_class α α (*) (<)] [covariant_class α α (function.swap (*)) (<)]
  {a b c d : α}

@[simp, to_additive]
lemma inv_lt_inv_iff : a⁻¹ < b⁻¹ ↔ b < a :=
by { rw [← mul_lt_mul_iff_left a, ← mul_lt_mul_iff_right b], simp }

@[to_additive]
lemma lt_inv_of_lt_inv (h : a < b⁻¹) : b < a⁻¹ :=
inv_lt_inv_iff.mp (
  calc  a⁻¹⁻¹ = a   : inv_inv a
          ... < b⁻¹ : h)

@[to_additive]
lemma inv_lt_of_inv_lt (h : a⁻¹ < b) : b⁻¹ < a :=
inv_lt_inv_iff.mp (
    calc  a⁻¹ < b : h
          ... = b⁻¹⁻¹   : (inv_inv b).symm)

@[to_additive neg_lt]
lemma inv_lt' : a⁻¹ < b ↔ b⁻¹ < a :=
by rw [← inv_lt_inv_iff, inv_inv]

@[to_additive lt_neg]
lemma lt_inv' : a < b⁻¹ ↔ b < a⁻¹ :=
by rw [← inv_lt_inv_iff, inv_inv]

@[to_additive]
lemma mul_inv_lt_inv_mul_iff : a * b⁻¹ < d⁻¹ * c ↔ d * a < c * b :=
by rw [← mul_lt_mul_iff_left d, ← mul_lt_mul_iff_right b, mul_inv_cancel_left, mul_assoc,
    inv_mul_cancel_right]

@[simp, to_additive] lemma div_lt_self_iff (a : α) {b : α} : a / b < a ↔ 1 < b :=
by simp [div_eq_mul_inv]

alias sub_lt_self_iff ↔ _ sub_lt_self

end typeclasses_left_right_lt

section pre_order
variable [preorder α]

section left_le
variables [covariant_class α α (*) (≤)] {a : α}

@[to_additive]
lemma left.inv_le_self (h : 1 ≤ a) : a⁻¹ ≤ a :=
le_trans (left.inv_le_one_iff.mpr h) h

alias left.neg_le_self ← neg_le_self

@[to_additive]
lemma left.self_le_inv (h : a ≤ 1) : a ≤ a⁻¹ :=
le_trans h (left.one_le_inv_iff.mpr h)

end left_le

section left_lt
variables [covariant_class α α (*) (<)] {a : α}

@[to_additive]
lemma left.inv_lt_self (h : 1 < a) : a⁻¹ < a :=
(left.inv_lt_one_iff.mpr h).trans h

alias left.neg_lt_self ← neg_lt_self

@[to_additive]
lemma left.self_lt_inv (h : a < 1) : a < a⁻¹ :=
lt_trans h (left.one_lt_inv_iff.mpr h)

end left_lt

section right_le
variables [covariant_class α α (function.swap (*)) (≤)] {a : α}

@[to_additive]
lemma right.inv_le_self (h : 1 ≤ a) : a⁻¹ ≤ a :=
le_trans (right.inv_le_one_iff.mpr h) h

@[to_additive]
lemma right.self_le_inv (h : a ≤ 1) : a ≤ a⁻¹ :=
le_trans h (right.one_le_inv_iff.mpr h)

end right_le

section right_lt
variables [covariant_class α α (function.swap (*)) (<)] {a : α}

@[to_additive]
lemma right.inv_lt_self (h : 1 < a) : a⁻¹ < a :=
(right.inv_lt_one_iff.mpr h).trans h

@[to_additive]
lemma right.self_lt_inv (h : a < 1) : a < a⁻¹ :=
lt_trans h (right.one_lt_inv_iff.mpr h)

end right_lt

end pre_order

end group
<<<<<<< HEAD
=======

section comm_group
variables [comm_group α]

section has_le
variables [has_le α] [covariant_class α α (*) (≤)] {a b c d : α}
>>>>>>> 06f0d517

section comm_group
variables [comm_group α]

section has_le
variables [has_le α] [covariant_class α α (*) (≤)] {a b c d : α}

@[simp, to_additive]
lemma inv_mul_le_iff_le_mul' : c⁻¹ * a ≤ b ↔ a ≤ b * c :=
by rw [inv_mul_le_iff_le_mul, mul_comm]

@[simp, to_additive]
lemma mul_inv_le_iff_le_mul' : a * b⁻¹ ≤ c ↔ a ≤ b * c :=
by rw [← inv_mul_le_iff_le_mul, mul_comm]

@[to_additive add_neg_le_add_neg_iff]
lemma mul_inv_le_mul_inv_iff' : a * b⁻¹ ≤ c * d⁻¹ ↔ a * d ≤ c * b :=
by rw [mul_comm c, mul_inv_le_inv_mul_iff, mul_comm]

end has_le

section has_lt
variables [has_lt α] [covariant_class α α (*) (<)] {a b c d : α}

@[to_additive]
lemma inv_mul_lt_iff_lt_mul' : c⁻¹ * a < b ↔ a < b * c :=
by rw [inv_mul_lt_iff_lt_mul, mul_comm]

@[simp, to_additive]
lemma mul_inv_lt_iff_le_mul' : a * b⁻¹ < c ↔ a < b * c :=
by rw [← inv_mul_lt_iff_lt_mul, mul_comm]

@[to_additive add_neg_lt_add_neg_iff]
lemma mul_inv_lt_mul_inv_iff' : a * b⁻¹ < c * d⁻¹ ↔ a * d < c * b :=
by rw [mul_comm c, mul_inv_lt_inv_mul_iff, mul_comm]

end has_lt

end comm_group

alias le_inv' ↔ le_inv_of_le_inv _
attribute [to_additive] le_inv_of_le_inv

alias left.inv_le_one_iff ↔ one_le_of_inv_le_one _
attribute [to_additive] one_le_of_inv_le_one

alias left.one_le_inv_iff ↔ le_one_of_one_le_inv _
attribute [to_additive nonpos_of_neg_nonneg] le_one_of_one_le_inv

alias inv_lt_inv_iff ↔ lt_of_inv_lt_inv _
attribute [to_additive] lt_of_inv_lt_inv

alias left.inv_lt_one_iff ↔ one_lt_of_inv_lt_one _
attribute [to_additive] one_lt_of_inv_lt_one

alias left.inv_lt_one_iff ← inv_lt_one_iff_one_lt
attribute [to_additive] inv_lt_one_iff_one_lt

alias left.inv_lt_one_iff ← inv_lt_one'
attribute [to_additive neg_lt_zero] inv_lt_one'

alias left.one_lt_inv_iff ↔  inv_of_one_lt_inv _
attribute [to_additive neg_of_neg_pos] inv_of_one_lt_inv

alias left.one_lt_inv_iff ↔ _ one_lt_inv_of_inv
attribute [to_additive neg_pos_of_neg] one_lt_inv_of_inv

alias le_inv_mul_iff_mul_le ↔ mul_le_of_le_inv_mul _
attribute [to_additive] mul_le_of_le_inv_mul

alias le_inv_mul_iff_mul_le ↔ _ le_inv_mul_of_mul_le
attribute [to_additive] le_inv_mul_of_mul_le

<<<<<<< HEAD
alias inv_mul_iff_le_mul ↔ _ inv_mul_le_of_le_mul
attribute [to_additive] inv_mul_le_of_le_mul
=======
alias inv_mul_le_iff_le_mul ↔ _ inv_mul_le_of_le_mul
attribute [to_additive] inv_mul_le_iff_le_mul
>>>>>>> 06f0d517

alias lt_inv_mul_iff_mul_lt ↔ mul_lt_of_lt_inv_mul _
attribute [to_additive] mul_lt_of_lt_inv_mul

alias lt_inv_mul_iff_mul_lt ↔ _ lt_inv_mul_of_mul_lt
attribute [to_additive] lt_inv_mul_of_mul_lt

alias inv_mul_lt_iff_lt_mul ↔ lt_mul_of_inv_mul_lt inv_mul_lt_of_lt_mul
attribute [to_additive] lt_mul_of_inv_mul_lt
attribute [to_additive] inv_mul_lt_of_lt_mul

alias lt_mul_of_inv_mul_lt ← lt_mul_of_inv_mul_lt_left
attribute [to_additive] lt_mul_of_inv_mul_lt_left

alias left.inv_le_one_iff ← inv_le_one'
attribute [to_additive neg_nonpos] inv_le_one'

alias left.one_le_inv_iff ← one_le_inv'
attribute [to_additive neg_nonneg] one_le_inv'

alias left.one_lt_inv_iff ← one_lt_inv'
attribute [to_additive neg_pos] one_lt_inv'

alias mul_lt_mul_left' ← ordered_comm_group.mul_lt_mul_left'
attribute [to_additive ordered_add_comm_group.add_lt_add_left] ordered_comm_group.mul_lt_mul_left'

alias le_of_mul_le_mul_left' ← ordered_comm_group.le_of_mul_le_mul_left
attribute [to_additive ordered_add_comm_group.le_of_add_le_add_left]
  ordered_comm_group.le_of_mul_le_mul_left

alias lt_of_mul_lt_mul_left' ← ordered_comm_group.lt_of_mul_lt_mul_left
attribute [to_additive ordered_add_comm_group.lt_of_add_lt_add_left]
  ordered_comm_group.lt_of_mul_lt_mul_left

/-- Pullback an `ordered_comm_group` under an injective map.
See note [reducible non-instances]. -/
@[reducible, to_additive function.injective.ordered_add_comm_group
"Pullback an `ordered_add_comm_group` under an injective map."]
def function.injective.ordered_comm_group [ordered_comm_group α] {β : Type*}
  [has_one β] [has_mul β] [has_inv β] [has_div β]
  (f : β → α) (hf : function.injective f) (one : f 1 = 1)
  (mul : ∀ x y, f (x * y) = f x * f y)
  (inv : ∀ x, f (x⁻¹) = (f x)⁻¹)
  (div : ∀ x y, f (x / y) = f x / f y) :
  ordered_comm_group β :=
{ ..partial_order.lift f hf,
  ..hf.ordered_comm_monoid f one mul,
  ..hf.comm_group f one mul inv div }

/-  Most of the lemmas that are primed in this section appear in ordered_field. -/
/-  I (DT) did not try to minimise the assumptions. -/
section group
variables [group α] [has_le α]

section right
variables [covariant_class α α (function.swap (*)) (≤)] {a b c d : α}

@[simp, to_additive]
lemma div_le_div_iff_right (c : α) : a / c ≤ b / c ↔ a ≤ b :=
by simpa only [div_eq_mul_inv] using mul_le_mul_iff_right _

@[to_additive sub_le_sub_right]
lemma div_le_div_right' (h : a ≤ b) (c : α) : a / c ≤ b / c :=
(div_le_div_iff_right c).2 h

@[simp, to_additive sub_nonneg]
lemma one_le_div' : 1 ≤ a / b ↔ b ≤ a :=
by rw [← mul_le_mul_iff_right b, one_mul, div_eq_mul_inv, inv_mul_cancel_right]

alias sub_nonneg ↔ le_of_sub_nonneg sub_nonneg_of_le

@[simp, to_additive sub_nonpos]
lemma div_le_one' : a / b ≤ 1 ↔ a ≤ b :=
by rw [← mul_le_mul_iff_right b, one_mul, div_eq_mul_inv, inv_mul_cancel_right]

alias sub_nonpos ↔ le_of_sub_nonpos sub_nonpos_of_le

@[to_additive]
lemma le_div_iff_mul_le : a ≤ c / b ↔ a * b ≤ c :=
by rw [← mul_le_mul_iff_right b, div_eq_mul_inv, inv_mul_cancel_right]

alias le_sub_iff_add_le ↔ add_le_of_le_sub_right le_sub_right_of_add_le

@[to_additive]
lemma div_le_iff_le_mul : a / c ≤ b ↔ a ≤ b * c :=
by rw [← mul_le_mul_iff_right c, div_eq_mul_inv, inv_mul_cancel_right]

end right

section left
variables [covariant_class α α (*) (≤)] [covariant_class α α (function.swap (*)) (≤)] {a b c : α}

@[simp, to_additive]
lemma div_le_div_iff_left (a : α) : a / b ≤ a / c ↔ c ≤ b :=
by rw [div_eq_mul_inv, div_eq_mul_inv, ← mul_le_mul_iff_left a⁻¹, inv_mul_cancel_left,
    inv_mul_cancel_left, inv_le_inv_iff]

@[to_additive sub_le_sub_left]
lemma div_le_div_left' (h : a ≤ b) (c : α) : c / b ≤ c / a :=
(div_le_div_iff_left c).2 h

end left

end group

section comm_group
variables [comm_group α]

section has_le
variables [has_le α] [covariant_class α α (*) (≤)] {a b c d : α}

@[to_additive sub_le_sub_iff]
lemma div_le_div_iff' : a / b ≤ c / d ↔ a * d ≤ c * b :=
by simpa only [div_eq_mul_inv] using mul_inv_le_mul_inv_iff'

@[to_additive]
lemma le_div_iff_mul_le' : b ≤ c / a ↔ a * b ≤ c :=
by rw [le_div_iff_mul_le, mul_comm]

alias le_sub_iff_add_le' ↔ add_le_of_le_sub_left le_sub_left_of_add_le

@[to_additive]
lemma div_le_iff_le_mul' : a / b ≤ c ↔ a ≤ b * c :=
by rw [div_le_iff_le_mul, mul_comm]

alias sub_le_iff_le_add' ↔ le_add_of_sub_left_le sub_left_le_of_le_add

@[simp, to_additive]
lemma inv_le_div_iff_le_mul : b⁻¹ ≤ a / c ↔ c ≤ a * b :=
le_div_iff_mul_le.trans inv_mul_le_iff_le_mul'

@[to_additive]
lemma inv_le_div_iff_le_mul' : a⁻¹ ≤ b / c ↔ c ≤ a * b :=
by rw [inv_le_div_iff_le_mul, mul_comm]

@[to_additive sub_le]
<<<<<<< HEAD
lemma inv_le'' : a / b ≤ c ↔ a / c ≤ b :=
div_le_iff_le_mul'.trans div_le_iff_le_mul.symm

@[to_additive le_sub]
lemma le_inv'' : a ≤ b / c ↔ c ≤ b / a :=
le_div_iff_mul_le'.trans le_div_iff_mul_le.symm

end has_le

section preorder
variables [preorder α] [covariant_class α α (*) (≤)] {a b c d : α}

@[to_additive sub_le_sub]
lemma div_le_div'' (hab : a ≤ b) (hcd : c ≤ d) :
  a / d ≤ b / c :=
begin
  rw [div_eq_mul_inv, div_eq_mul_inv, mul_comm b, mul_inv_le_inv_mul_iff, mul_comm],
  exact mul_le_mul' hab hcd
end

end preorder

end comm_group

/-  Most of the lemmas that are primed in this section appear in ordered_field. -/
/-  I (DT) did not try to minimise the assumptions. -/
section group
variables [group α] [has_lt α]

section right
variables [covariant_class α α (function.swap (*)) (<)] {a b c d : α}

@[simp, to_additive]
lemma div_lt_div_iff_right (c : α) : a / c < b / c ↔ a < b :=
by simpa only [div_eq_mul_inv] using mul_lt_mul_iff_right _

@[to_additive sub_lt_sub_right]
lemma div_lt_div_right' (h : a < b) (c : α) : a / c < b / c :=
(div_lt_div_iff_right c).2 h

=======
lemma div_le'' : a / b ≤ c ↔ a / c ≤ b :=
div_le_iff_le_mul'.trans div_le_iff_le_mul.symm

@[to_additive le_sub]
lemma le_div'' : a ≤ b / c ↔ c ≤ b / a :=
le_div_iff_mul_le'.trans le_div_iff_mul_le.symm

end has_le

section preorder
variables [preorder α] [covariant_class α α (*) (≤)] {a b c d : α}

@[to_additive sub_le_sub]
lemma div_le_div'' (hab : a ≤ b) (hcd : c ≤ d) :
  a / d ≤ b / c :=
begin
  rw [div_eq_mul_inv, div_eq_mul_inv, mul_comm b, mul_inv_le_inv_mul_iff, mul_comm],
  exact mul_le_mul' hab hcd
end

end preorder

end comm_group

/-  Most of the lemmas that are primed in this section appear in ordered_field. -/
/-  I (DT) did not try to minimise the assumptions. -/
section group
variables [group α] [has_lt α]

section right
variables [covariant_class α α (function.swap (*)) (<)] {a b c d : α}

@[simp, to_additive]
lemma div_lt_div_iff_right (c : α) : a / c < b / c ↔ a < b :=
by simpa only [div_eq_mul_inv] using mul_lt_mul_iff_right _

@[to_additive sub_lt_sub_right]
lemma div_lt_div_right' (h : a < b) (c : α) : a / c < b / c :=
(div_lt_div_iff_right c).2 h

>>>>>>> 06f0d517
@[simp, to_additive sub_pos]
lemma one_lt_div' : 1 < a / b ↔ b < a :=
by rw [← mul_lt_mul_iff_right b, one_mul, div_eq_mul_inv, inv_mul_cancel_right]

alias sub_pos ↔ lt_of_sub_pos sub_pos_of_lt

@[simp, to_additive sub_neg]
lemma div_lt_one' : a / b < 1 ↔ a < b :=
by rw [← mul_lt_mul_iff_right b, one_mul, div_eq_mul_inv, inv_mul_cancel_right]
<<<<<<< HEAD

alias sub_neg ↔ lt_of_sub_neg sub_neg_of_lt

=======

alias sub_neg ↔ lt_of_sub_neg sub_neg_of_lt

>>>>>>> 06f0d517
alias sub_neg ← sub_lt_zero

@[to_additive]
lemma lt_div_iff_mul_lt : a < c / b ↔ a * b < c :=
by rw [← mul_lt_mul_iff_right b, div_eq_mul_inv, inv_mul_cancel_right]

alias lt_sub_iff_add_lt ↔ add_lt_of_lt_sub_right lt_sub_right_of_add_lt

@[to_additive]
lemma div_lt_iff_lt_mul : a / c < b ↔ a < b * c :=
by rw [← mul_lt_mul_iff_right c, div_eq_mul_inv, inv_mul_cancel_right]

alias sub_lt_iff_lt_add ↔ lt_add_of_sub_right_lt sub_right_lt_of_lt_add

end right

section left
variables [covariant_class α α (*) (<)] [covariant_class α α (function.swap (*)) (<)] {a b c : α}

@[simp, to_additive]
lemma div_lt_div_iff_left (a : α) : a / b < a / c ↔ c < b :=
by rw [div_eq_mul_inv, div_eq_mul_inv, ← mul_lt_mul_iff_left a⁻¹, inv_mul_cancel_left,
    inv_mul_cancel_left, inv_lt_inv_iff]

<<<<<<< HEAD
=======
@[simp, to_additive]
lemma inv_lt_div_iff_lt_mul : a⁻¹ < b / c ↔ c < a * b :=
by rw [div_eq_mul_inv, lt_mul_inv_iff_mul_lt, inv_mul_lt_iff_lt_mul]

>>>>>>> 06f0d517
@[to_additive sub_lt_sub_left]
lemma div_lt_div_left' (h : a < b) (c : α) : c / b < c / a :=
(div_lt_div_iff_left c).2 h

end left

end group

section comm_group
variables [comm_group α]

section has_lt
variables [has_lt α] [covariant_class α α (*) (<)] {a b c d : α}

@[to_additive sub_lt_sub_iff]
lemma div_lt_div_iff' : a / b < c / d ↔ a * d < c * b :=
by simpa only [div_eq_mul_inv] using mul_inv_lt_mul_inv_iff'

@[to_additive]
lemma lt_div_iff_mul_lt' : b < c / a ↔ a * b < c :=
by rw [lt_div_iff_mul_lt, mul_comm]

alias lt_sub_iff_add_lt' ↔ add_lt_of_lt_sub_left lt_sub_left_of_add_lt

@[to_additive]
lemma div_lt_iff_lt_mul' : a / b < c ↔ a < b * c :=
by rw [div_lt_iff_lt_mul, mul_comm]

alias sub_lt_iff_lt_add' ↔ lt_add_of_sub_left_lt sub_left_lt_of_lt_add

<<<<<<< HEAD
@[simp, to_additive]
lemma inv_lt_div_iff_lt_mul : b⁻¹ < a / c ↔ c < a * b :=
lt_div_iff_mul_lt.trans inv_mul_lt_iff_lt_mul'

@[to_additive]
lemma inv_lt_div_iff_lt_mul' : a⁻¹ < b / c ↔ c < a * b :=
by rw [inv_lt_div_iff_lt_mul, mul_comm]

@[to_additive sub_lt]
lemma inv_lt'' : a / b < c ↔ a / c < b :=
div_lt_iff_lt_mul'.trans div_lt_iff_lt_mul.symm

@[to_additive lt_sub]
lemma lt_inv'' : a < b / c ↔ c < b / a :=
=======
@[to_additive]
lemma inv_lt_div_iff_lt_mul' : b⁻¹ < a / c ↔ c < a * b :=
lt_div_iff_mul_lt.trans inv_mul_lt_iff_lt_mul'

@[to_additive sub_lt]
lemma div_lt'' : a / b < c ↔ a / c < b :=
div_lt_iff_lt_mul'.trans div_lt_iff_lt_mul.symm

@[to_additive lt_sub]
lemma lt_div'' : a < b / c ↔ c < b / a :=
>>>>>>> 06f0d517
lt_div_iff_mul_lt'.trans lt_div_iff_mul_lt.symm

end has_lt

section preorder
variables [preorder α] [covariant_class α α (*) (<)] {a b c d : α}

@[to_additive sub_lt_sub]
lemma div_lt_div'' (hab : a < b) (hcd : c < d) :
  a / d < b / c :=
begin
  rw [div_eq_mul_inv, div_eq_mul_inv, mul_comm b, mul_inv_lt_inv_mul_iff, mul_comm],
  exact mul_lt_mul_of_lt_of_lt hab hcd
end

end preorder

end comm_group

section linear_order
variables [group α] [linear_order α] [covariant_class α α (*) (≤)]

section variable_names
variables {a b c : α}

@[to_additive]
lemma le_of_forall_one_lt_lt_mul (h : ∀ ε : α, 1 < ε → a < b * ε) : a ≤ b :=
<<<<<<< HEAD
le_of_not_lt (λ h₁, lt_irrefl a (by simpa using (h _ (lt_inv_iff_lt.mpr h₁))))
=======
le_of_not_lt (λ h₁, lt_irrefl a (by simpa using (h _ (lt_inv_mul_iff_lt.mpr h₁))))
>>>>>>> 06f0d517

@[to_additive]
lemma le_iff_forall_one_lt_lt_mul : a ≤ b ↔ ∀ ε, 1 < ε → a < b * ε :=
⟨λ h ε, lt_mul_of_le_of_one_lt h, le_of_forall_one_lt_lt_mul⟩

/-  I (DT) introduced this lemma to prove (the additive version `sub_le_sub_flip` of)
`div_le_div_flip` below.  Now I wonder what is the point of either of these lemmas... -/
@[to_additive]
lemma div_le_inv_mul_iff [covariant_class α α (function.swap (*)) (≤)] :
  a / b ≤ a⁻¹ * b ↔ a ≤ b :=
begin
  rw [div_eq_mul_inv, mul_inv_le_inv_mul_iff],
  exact ⟨λ h, not_lt.mp (λ k, not_lt.mpr h (mul_lt_mul''' k k)), λ h, mul_le_mul' h h⟩,
end

/-  What is the point of this lemma?  See comment about `div_le_inv_mul_iff` above. -/
@[simp, to_additive]
lemma div_le_div_flip {α : Type*} [comm_group α] [linear_order α] [covariant_class α α (*) (≤)]
  {a b : α}:
  a / b ≤ b / a ↔ a ≤ b :=
begin
  rw [div_eq_mul_inv b, mul_comm],
  exact div_le_inv_mul_iff,
end

@[simp, to_additive] lemma max_one_div_max_inv_one_eq_self (a : α) :
  max a 1 / max a⁻¹ 1 = a :=
by { rcases le_total a 1 with h|h; simp [h] }

alias max_zero_sub_max_neg_zero_eq_self ← max_zero_sub_eq_self

end variable_names

section densely_ordered
variables [densely_ordered α] {a b c : α}

@[to_additive]
lemma le_of_forall_one_lt_le_mul (h : ∀ ε : α, 1 < ε → a ≤ b * ε) : a ≤ b :=
le_of_forall_le_of_dense $ λ c hc,
<<<<<<< HEAD
calc a ≤ b * (b⁻¹ * c) : h _ (lt_inv_iff_lt.mpr hc)
=======
calc a ≤ b * (b⁻¹ * c) : h _ (lt_inv_mul_iff_lt.mpr hc)
>>>>>>> 06f0d517
   ... = c            : mul_inv_cancel_left b c

@[to_additive]
lemma le_iff_forall_one_lt_le_mul : a ≤ b ↔ ∀ ε, 1 < ε → a ≤ b * ε :=
⟨λ h ε ε_pos, le_mul_of_le_of_one_le h ε_pos.le, le_of_forall_one_lt_le_mul⟩
<<<<<<< HEAD

end densely_ordered

=======

end densely_ordered

>>>>>>> 06f0d517
end linear_order

/-!
### Linearly ordered commutative groups
-/

/-- A linearly ordered additive commutative group is an
additive commutative group with a linear order in which
addition is monotone. -/
@[protect_proj, ancestor ordered_add_comm_group linear_order]
class linear_ordered_add_comm_group (α : Type u) extends ordered_add_comm_group α, linear_order α

/-- A linearly ordered commutative monoid with an additively absorbing `⊤` element.
  Instances should include number systems with an infinite element adjoined.` -/
@[protect_proj, ancestor linear_ordered_add_comm_monoid_with_top sub_neg_monoid nontrivial]
class linear_ordered_add_comm_group_with_top (α : Type*)
  extends linear_ordered_add_comm_monoid_with_top α, sub_neg_monoid α, nontrivial α :=
(neg_top : - (⊤ : α) = ⊤)
(add_neg_cancel : ∀ a:α, a ≠ ⊤ → a + (- a) = 0)

/-- A linearly ordered commutative group is a
commutative group with a linear order in which
multiplication is monotone. -/
@[protect_proj, ancestor ordered_comm_group linear_order, to_additive]
class linear_ordered_comm_group (α : Type u) extends ordered_comm_group α, linear_order α

section linear_ordered_comm_group
variables [linear_ordered_comm_group α] {a b c : α}

@[priority 100, to_additive] -- see Note [lower instance priority]
instance linear_ordered_comm_group.to_linear_ordered_cancel_comm_monoid :
  linear_ordered_cancel_comm_monoid α :=
{ le_of_mul_le_mul_left := λ x y z, le_of_mul_le_mul_left',
  mul_left_cancel := λ x y z, mul_left_cancel,
  ..‹linear_ordered_comm_group α› }

/-- Pullback a `linear_ordered_comm_group` under an injective map.
See note [reducible non-instances]. -/
@[reducible, to_additive function.injective.linear_ordered_add_comm_group
"Pullback a `linear_ordered_add_comm_group` under an injective map."]
def function.injective.linear_ordered_comm_group {β : Type*}
  [has_one β] [has_mul β] [has_inv β] [has_div β]
  (f : β → α) (hf : function.injective f) (one : f 1 = 1)
  (mul : ∀ x y, f (x * y) = f x * f y)
  (inv : ∀ x, f (x⁻¹) = (f x)⁻¹)
  (div : ∀ x y, f (x / y) = f x / f y)  :
  linear_ordered_comm_group β :=
{ ..linear_order.lift f hf,
  ..hf.ordered_comm_group f one mul inv div }

@[to_additive linear_ordered_add_comm_group.add_lt_add_left]
lemma linear_ordered_comm_group.mul_lt_mul_left'
  (a b : α) (h : a < b) (c : α) : c * a < c * b :=
mul_lt_mul_left' h c

@[to_additive min_neg_neg]
lemma min_inv_inv' (a b : α) : min (a⁻¹) (b⁻¹) = (max a b)⁻¹ :=
eq.symm $ @monotone.map_max α (order_dual α) _ _ has_inv.inv a b $ λ a b, inv_le_inv_iff.mpr

@[to_additive max_neg_neg]
lemma max_inv_inv' (a b : α) : max (a⁻¹) (b⁻¹) = (min a b)⁻¹ :=
eq.symm $ @monotone.map_min α (order_dual α) _ _ has_inv.inv a b $ λ a b, inv_le_inv_iff.mpr

@[to_additive min_sub_sub_right]
lemma min_div_div_right' (a b c : α) : min (a / c) (b / c) = min a b / c :=
by simpa only [div_eq_mul_inv] using min_mul_mul_right a b (c⁻¹)

@[to_additive max_sub_sub_right]
lemma max_div_div_right' (a b c : α) : max (a / c) (b / c) = max a b / c :=
by simpa only [div_eq_mul_inv] using max_mul_mul_right a b (c⁻¹)

@[to_additive min_sub_sub_left]
lemma min_div_div_left' (a b c : α) : min (a / b) (a / c) = a / max b c :=
by simp only [div_eq_mul_inv, min_mul_mul_left, min_inv_inv']

@[to_additive max_sub_sub_left]
lemma max_div_div_left' (a b c : α) : max (a / b) (a / c) = a / min b c :=
by simp only [div_eq_mul_inv, max_mul_mul_left, max_inv_inv']

@[to_additive eq_zero_of_neg_eq]
lemma eq_one_of_inv_eq' (h : a⁻¹ = a) : a = 1 :=
match lt_trichotomy a 1 with
| or.inl h₁ :=
  have 1 < a, from h ▸ one_lt_inv_of_inv h₁,
  absurd h₁ this.asymm
| or.inr (or.inl h₁) := h₁
| or.inr (or.inr h₁) :=
  have a < 1, from h ▸ inv_lt_one'.mpr h₁,
  absurd h₁ this.asymm
end

@[to_additive exists_zero_lt]
lemma exists_one_lt' [nontrivial α] : ∃ (a:α), 1 < a :=
begin
  obtain ⟨y, hy⟩ := decidable.exists_ne (1 : α),
  cases hy.lt_or_lt,
  { exact ⟨y⁻¹, one_lt_inv'.mpr h⟩ },
  { exact ⟨y, h⟩ }
end

@[priority 100, to_additive] -- see Note [lower instance priority]
instance linear_ordered_comm_group.to_no_top_order [nontrivial α] :
  no_top_order α :=
⟨ begin
    obtain ⟨y, hy⟩ : ∃ (a:α), 1 < a := exists_one_lt',
    exact λ a, ⟨a * y, lt_mul_of_one_lt_right' a hy⟩
  end ⟩

@[priority 100, to_additive] -- see Note [lower instance priority]
instance linear_ordered_comm_group.to_no_bot_order [nontrivial α] : no_bot_order α :=
⟨ begin
    obtain ⟨y, hy⟩ : ∃ (a:α), 1 < a := exists_one_lt',
    exact λ a, ⟨a / y, (div_lt_self_iff a).mpr hy⟩
  end ⟩

end linear_ordered_comm_group

section covariant_add_le

section has_neg
variables [has_neg α] [linear_order α] {a b: α}

/-- `abs a` is the absolute value of `a`. -/
def abs {α : Type*} [has_neg α] [linear_order α] (a : α) : α := max a (-a)

lemma abs_choice (x : α) : abs x = x ∨ abs x = -x := max_choice _ _

lemma abs_le' : abs a ≤ b ↔ a ≤ b ∧ -a ≤ b := max_le_iff

lemma le_abs : a ≤ abs b ↔ a ≤ b ∨ a ≤ -b := le_max_iff

lemma le_abs_self (a : α) : a ≤ abs a := le_max_left _ _

lemma neg_le_abs_self (a : α) : -a ≤ abs a := le_max_right _ _

lemma lt_abs : a < abs b ↔ a < b ∨ a < -b := lt_max_iff

theorem abs_le_abs (h₀ : a ≤ b) (h₁ : -a ≤ b) : abs a ≤ abs b :=
(abs_le'.2 ⟨h₀, h₁⟩).trans (le_abs_self b)

lemma abs_by_cases (P : α → Prop) {a : α} (h1 : P a) (h2 : P (-a)) : P (abs a) :=
sup_ind _ _ h1 h2

end has_neg

section add_group
variables [add_group α] [linear_order α]

@[simp] lemma abs_neg (a : α) : abs (-a) = abs a :=
begin unfold abs, rw [max_comm, neg_neg] end

lemma eq_or_eq_neg_of_abs_eq {a b : α} (h : abs a = b) : a = b ∨ a = -b :=
by simpa only [← h, eq_comm, eq_neg_iff_eq_neg] using abs_choice a

lemma abs_eq_abs {a b : α} : abs a = abs b ↔ a = b ∨ a = -b :=
begin
  refine ⟨λ h, _, λ h, _⟩,
  { obtain rfl | rfl := eq_or_eq_neg_of_abs_eq h;
    simpa only [neg_eq_iff_neg_eq, neg_inj, or.comm, @eq_comm _ (-b)] using abs_choice b },
  { cases h; simp only [h, abs_neg] },
end

lemma abs_sub_comm (a b : α) : abs (a - b) = abs (b - a) :=
calc  abs (a - b) = abs (- (b - a)) : congr_arg _ (neg_sub b a).symm
              ... = abs (b - a)     : abs_neg (b - a)

variables [covariant_class α α (+) (≤)] {a b c : α}

lemma abs_of_nonneg (h : 0 ≤ a) : abs a = a :=
max_eq_left $ (neg_nonpos.2 h).trans h

lemma abs_of_pos (h : 0 < a) : abs a = a :=
abs_of_nonneg h.le

lemma abs_of_nonpos (h : a ≤ 0) : abs a = -a :=
max_eq_right $ h.trans (neg_nonneg.2 h)

lemma abs_of_neg (h : a < 0) : abs a = -a :=
abs_of_nonpos h.le

@[simp] lemma abs_zero : abs 0 = (0:α) :=
abs_of_nonneg le_rfl

@[simp] lemma abs_pos : 0 < abs a ↔ a ≠ 0 :=
begin
  rcases lt_trichotomy a 0 with (ha|rfl|ha),
  { simp [abs_of_neg ha, neg_pos, ha.ne, ha] },
  { simp },
  { simp [abs_of_pos ha, ha, ha.ne.symm] }
end

lemma abs_pos_of_pos (h : 0 < a) : 0 < abs a := abs_pos.2 h.ne.symm

lemma abs_pos_of_neg (h : a < 0) : 0 < abs a := abs_pos.2 h.ne

lemma neg_abs_le_self (a : α) : -abs a ≤ a :=
begin
  cases le_total 0 a with h h,
  { calc -abs a = - a   : congr_arg (has_neg.neg) (abs_of_nonneg h)
            ... ≤ 0     : neg_nonpos.mpr h
            ... ≤ a     : h },
  { calc -abs a = - - a : congr_arg (has_neg.neg) (abs_of_nonpos h)
            ... ≤ a     : (neg_neg a).le }
end

lemma abs_nonneg (a : α) : 0 ≤ abs a :=
(le_total 0 a).elim (λ h, h.trans (le_abs_self a)) (λ h, (neg_nonneg.2 h).trans $ neg_le_abs_self a)

@[simp] lemma abs_abs (a : α) : abs (abs a) = abs a :=
abs_of_nonneg $ abs_nonneg a

@[simp] lemma abs_eq_zero : abs a = 0 ↔ a = 0 :=
decidable.not_iff_not.1 $ ne_comm.trans $ (abs_nonneg a).lt_iff_ne.symm.trans abs_pos

@[simp] lemma abs_nonpos_iff {a : α} : abs a ≤ 0 ↔ a = 0 :=
(abs_nonneg a).le_iff_eq.trans abs_eq_zero

variable [covariant_class α α (function.swap (+)) (≤)]

lemma abs_lt : abs a < b ↔ - b < a ∧ a < b :=
max_lt_iff.trans $ and.comm.trans $ by rw [neg_lt]

lemma neg_lt_of_abs_lt (h : abs a < b) : -b < a := (abs_lt.mp h).1

lemma lt_of_abs_lt (h : abs a < b) : a < b := (abs_lt.mp h).2

lemma max_sub_min_eq_abs' (a b : α) : max a b - min a b = abs (a - b) :=
begin
  cases le_total a b with ab ba,
  { rw [max_eq_right ab, min_eq_left ab, abs_of_nonpos, neg_sub], rwa sub_nonpos },
  { rw [max_eq_left ba, min_eq_right ba, abs_of_nonneg], rwa sub_nonneg }
end

lemma max_sub_min_eq_abs (a b : α) : max a b - min a b = abs (b - a) :=
by { rw abs_sub_comm, exact max_sub_min_eq_abs' _ _ }

end add_group

section add_comm_group
variables [add_comm_group α] [linear_order α] [covariant_class α α (+) (≤)] {a b c d : α}

lemma abs_le : abs a ≤ b ↔ - b ≤ a ∧ a ≤ b :=
by rw [abs_le', and.comm, neg_le]

lemma neg_le_of_abs_le (h : abs a ≤ b) : -b ≤ a := (abs_le.mp h).1

lemma le_of_abs_le (h : abs a ≤ b) : a ≤ b := (abs_le.mp h).2

<<<<<<< HEAD
=======
/--
The **triangle inequality** in `linear_ordered_add_comm_group`s.
-/
>>>>>>> 06f0d517
lemma abs_add (a b : α) : abs (a + b) ≤ abs a + abs b :=
abs_le.2 ⟨(neg_add (abs a) (abs b)).symm ▸
  add_le_add (neg_le.2 $ neg_le_abs_self _) (neg_le.2 $ neg_le_abs_self _),
  add_le_add (le_abs_self _) (le_abs_self _)⟩

theorem abs_sub (a b : α) :
  abs (a - b) ≤ abs a + abs b :=
by { rw [sub_eq_add_neg, ←abs_neg b], exact abs_add a _ }

lemma abs_sub_le_iff : abs (a - b) ≤ c ↔ a - b ≤ c ∧ b - a ≤ c :=
<<<<<<< HEAD
by rw [abs_le, neg_le_sub_iff_le_add, @sub_le_iff_le_add' _ _ _ _ _ b, and_comm, sub_le_iff_le_add']

lemma abs_sub_lt_iff : abs (a - b) < c ↔ a - b < c ∧ b - a < c :=
by rw [abs_lt, neg_lt_sub_iff_lt_add, @sub_lt_iff_lt_add' _ _ _ _ _ b, and_comm, sub_lt_iff_lt_add']
=======
by rw [abs_le, neg_le_sub_iff_le_add, sub_le_iff_le_add', and_comm, sub_le_iff_le_add']

lemma abs_sub_lt_iff : abs (a - b) < c ↔ a - b < c ∧ b - a < c :=
by rw [abs_lt, neg_lt_sub_iff_lt_add', sub_lt_iff_lt_add', and_comm, sub_lt_iff_lt_add']
>>>>>>> 06f0d517

lemma sub_le_of_abs_sub_le_left (h : abs (a - b) ≤ c) : b - c ≤ a :=
sub_le.1 $ (abs_sub_le_iff.1 h).2

lemma sub_le_of_abs_sub_le_right (h : abs (a - b) ≤ c) : a - c ≤ b :=
sub_le_of_abs_sub_le_left (abs_sub_comm a b ▸ h)

lemma sub_lt_of_abs_sub_lt_left (h : abs (a - b) < c) : b - c < a :=
sub_lt.1 $ (abs_sub_lt_iff.1 h).2

lemma sub_lt_of_abs_sub_lt_right (h : abs (a - b) < c) : a - c < b :=
sub_lt_of_abs_sub_lt_left (abs_sub_comm a b ▸ h)

lemma abs_sub_abs_le_abs_sub (a b : α) : abs a - abs b ≤ abs (a - b) :=
sub_le_iff_le_add.2 $
calc abs a = abs (a - b + b)     : by rw [sub_add_cancel]
       ... ≤ abs (a - b) + abs b : abs_add _ _

lemma abs_abs_sub_abs_le_abs_sub (a b : α) : abs (abs a - abs b) ≤ abs (a - b) :=
abs_sub_le_iff.2 ⟨abs_sub_abs_le_abs_sub _ _, by rw abs_sub_comm; apply abs_sub_abs_le_abs_sub⟩

lemma abs_eq (hb : 0 ≤ b) : abs a = b ↔ a = b ∨ a = -b :=
begin
  refine ⟨eq_or_eq_neg_of_abs_eq, _⟩,
  rintro (rfl|rfl); simp only [abs_neg, abs_of_nonneg hb]
end

lemma abs_le_max_abs_abs (hab : a ≤ b)  (hbc : b ≤ c) : abs b ≤ max (abs a) (abs c) :=
abs_le'.2
  ⟨by simp [hbc.trans (le_abs_self c)],
   by simp [(neg_le_neg_iff.mpr hab).trans (neg_le_abs_self a)]⟩

lemma eq_of_abs_sub_eq_zero {a b : α} (h : abs (a - b) = 0) : a = b :=
sub_eq_zero.1 $ abs_eq_zero.1 h

lemma abs_sub_le (a b c : α) : abs (a - c) ≤ abs (a - b) + abs (b - c) :=
calc
    abs (a - c) = abs (a - b + (b - c))     : by rw [sub_add_sub_cancel]
            ... ≤ abs (a - b) + abs (b - c) : abs_add _ _

lemma abs_add_three (a b c : α) : abs (a + b + c) ≤ abs a + abs b + abs c :=
(abs_add _ _).trans (add_le_add_right (abs_add _ _) _)

lemma dist_bdd_within_interval {a b lb ub : α} (hal : lb ≤ a) (hau : a ≤ ub)
      (hbl : lb ≤ b) (hbu : b ≤ ub) : abs (a - b) ≤ ub - lb :=
abs_sub_le_iff.2 ⟨sub_le_sub hau hbl, sub_le_sub hbu hal⟩

lemma eq_of_abs_sub_nonpos (h : abs (a - b) ≤ 0) : a = b :=
eq_of_abs_sub_eq_zero (le_antisymm h (abs_nonneg (a - b)))

lemma abs_max_sub_max_le_abs (a b c : α) : abs (max a c - max b c) ≤ abs (a - b) :=
begin
  simp_rw [abs_le, le_sub_iff_add_le, sub_le_iff_le_add, ← max_add_add_left],
  split; apply max_le_max; simp only [← le_sub_iff_add_le, ← sub_le_iff_le_add, sub_self, neg_le,
    neg_le_abs_self, neg_zero, abs_nonneg, le_abs_self]
end

end add_comm_group

end covariant_add_le

section linear_ordered_add_comm_group
variable [linear_ordered_add_comm_group α]

instance with_top.linear_ordered_add_comm_group_with_top :
  linear_ordered_add_comm_group_with_top (with_top α) :=
{ neg            := option.map (λ a : α, -a),
  neg_top        := @option.map_none _ _ (λ a : α, -a),
  add_neg_cancel := begin
    rintro (a | a) ha,
    { exact (ha rfl).elim },
    { exact with_top.coe_add.symm.trans (with_top.coe_eq_coe.2 (add_neg_self a)) }
  end,
  .. with_top.linear_ordered_add_comm_monoid_with_top,
  .. option.nontrivial }

end linear_ordered_add_comm_group

/-- This is not so much a new structure as a construction mechanism
  for ordered groups, by specifying only the "positive cone" of the group. -/
class nonneg_add_comm_group (α : Type*) extends add_comm_group α :=
(nonneg          : α → Prop)
(pos             : α → Prop := λ a, nonneg a ∧ ¬ nonneg (neg a))
(pos_iff         : ∀ a, pos a ↔ nonneg a ∧ ¬ nonneg (-a) . order_laws_tac)
(zero_nonneg     : nonneg 0)
(add_nonneg      : ∀ {a b}, nonneg a → nonneg b → nonneg (a + b))
(nonneg_antisymm : ∀ {a}, nonneg a → nonneg (-a) → a = 0)

namespace nonneg_add_comm_group
variable [s : nonneg_add_comm_group α]
include s

@[reducible, priority 100] -- see Note [lower instance priority]
instance to_ordered_add_comm_group : ordered_add_comm_group α :=
{ le               := λ a b, nonneg (b - a),
  lt               := λ a b, pos (b - a),
  lt_iff_le_not_le := λ a b, by simp; rw [pos_iff]; simp,
  le_refl          := λ a, by simp [zero_nonneg],
  le_trans         := λ a b c nab nbc, by simp [-sub_eq_add_neg];
    rw ← sub_add_sub_cancel; exact add_nonneg nbc nab,
  le_antisymm      := λ a b nab nba, eq_of_sub_eq_zero $
    nonneg_antisymm nba (by rw neg_sub; exact nab),
  add_le_add_left  := λ a b nab c, by simpa [(≤), preorder.le] using nab,
  ..s }

theorem nonneg_def {a : α} : nonneg a ↔ 0 ≤ a :=
show _ ↔ nonneg _, by simp

theorem pos_def {a : α} : pos a ↔ 0 < a :=
show _ ↔ pos _, by simp

theorem not_zero_pos : ¬ pos (0 : α) :=
mt pos_def.1 (lt_irrefl _)

theorem zero_lt_iff_nonneg_nonneg {a : α} :
  0 < a ↔ nonneg a ∧ ¬ nonneg (-a) :=
pos_def.symm.trans (pos_iff _)

theorem nonneg_total_iff :
  (∀ a : α, nonneg a ∨ nonneg (-a)) ↔
  (∀ a b : α, a ≤ b ∨ b ≤ a) :=
⟨λ h a b, by have := h (b - a); rwa [neg_sub] at this,
 λ h a, by rw [nonneg_def, nonneg_def, neg_nonneg]; apply h⟩

/--
A `nonneg_add_comm_group` is a `linear_ordered_add_comm_group`
if `nonneg` is total and decidable.
-/
def to_linear_ordered_add_comm_group
  [decidable_pred (@nonneg α _)]
  (nonneg_total : ∀ a : α, nonneg a ∨ nonneg (-a))
  : linear_ordered_add_comm_group α :=
{ le := (≤),
  lt := (<),
  le_total := nonneg_total_iff.1 nonneg_total,
  decidable_le := by apply_instance,
  decidable_lt := by apply_instance,
  ..@nonneg_add_comm_group.to_ordered_add_comm_group _ s }

end nonneg_add_comm_group

namespace order_dual

instance [ordered_add_comm_group α] : ordered_add_comm_group (order_dual α) :=
{ add_left_neg := λ a : α, add_left_neg a,
  sub := λ a b, (a - b : α),
  ..order_dual.ordered_add_comm_monoid,
  ..show add_comm_group α, by apply_instance }

instance [linear_ordered_add_comm_group α] :
  linear_ordered_add_comm_group (order_dual α) :=
{ add_le_add_left := λ a b h c, by exact add_le_add_left h _,
  ..order_dual.linear_order α,
  ..show add_comm_group α, by apply_instance }

end order_dual

namespace prod

variables {G H : Type*}

@[to_additive]
instance [ordered_comm_group G] [ordered_comm_group H] :
  ordered_comm_group (G × H) :=
{ .. prod.comm_group, .. prod.partial_order G H, .. prod.ordered_cancel_comm_monoid }

end prod

section type_tags

instance [ordered_add_comm_group α] : ordered_comm_group (multiplicative α) :=
{ ..multiplicative.comm_group,
  ..multiplicative.ordered_comm_monoid }

instance [ordered_comm_group α] : ordered_add_comm_group (additive α) :=
{ ..additive.add_comm_group,
  ..additive.ordered_add_comm_monoid }

instance [linear_ordered_add_comm_group α] : linear_ordered_comm_group (multiplicative α) :=
{ ..multiplicative.linear_order,
  ..multiplicative.ordered_comm_group }

instance [linear_ordered_comm_group α] : linear_ordered_add_comm_group (additive α) :=
{ ..additive.linear_order,
  ..additive.ordered_add_comm_group }

end type_tags

section norm_num_lemmas
/- The following lemmas are stated so that the `norm_num` tactic can use them with the
expected signatures.  -/
variables [ordered_comm_group α] {a b : α}

@[to_additive neg_le_neg]
lemma inv_le_inv' : a ≤ b → b⁻¹ ≤ a⁻¹ :=
inv_le_inv_iff.mpr

@[to_additive neg_lt_neg]
lemma inv_lt_inv' : a < b → b⁻¹ < a⁻¹ :=
inv_lt_inv_iff.mpr

/-  The additive version is also a `linarith` lemma. -/
@[to_additive]
theorem inv_lt_one_of_one_lt : 1 < a → a⁻¹ < 1 :=
inv_lt_one_iff_one_lt.mpr

/-  The additive version is also a `linarith` lemma. -/
@[to_additive]
lemma inv_le_one_of_one_le : 1 ≤ a → a⁻¹ ≤ 1 :=
inv_le_one'.mpr

@[to_additive neg_nonneg_of_nonpos]
lemma one_le_inv_of_le_one :  a ≤ 1 → 1 ≤ a⁻¹ :=
one_le_inv'.mpr

end norm_num_lemmas<|MERGE_RESOLUTION|>--- conflicted
+++ resolved
@@ -111,28 +111,25 @@
 lemma le_inv_mul_iff_mul_le : b ≤ a⁻¹ * c ↔ a * b ≤ c :=
 by { rw ← mul_le_mul_iff_left a, simp }
 
-<<<<<<< HEAD
-@[to_additive]
-lemma inv_mul_iff_le_mul : b⁻¹ * a ≤ c ↔ a ≤ b * c :=
-by { rw ← mul_le_mul_iff_left b, simp }
-=======
 @[simp, to_additive]
 lemma inv_mul_le_iff_le_mul : b⁻¹ * a ≤ c ↔ a ≤ b * c :=
 by rw [← mul_le_mul_iff_left b, mul_inv_cancel_left]
->>>>>>> 06f0d517
 
 @[to_additive neg_le_iff_add_nonneg']
 lemma inv_le_iff_one_le_mul' : a⁻¹ ≤ b ↔ 1 ≤ a * b :=
 (mul_le_mul_iff_left a).symm.trans $ by rw mul_inv_self
 
 @[to_additive]
-<<<<<<< HEAD
-lemma le_inv_iff_mul_le_one' : a ≤ b⁻¹ ↔ b * a ≤ 1 :=
+lemma le_inv_iff_mul_le_one_left : a ≤ b⁻¹ ↔ b * a ≤ 1 :=
 (mul_le_mul_iff_left b).symm.trans $ by rw mul_inv_self
 
-@[simp, to_additive]
-lemma inv_mul_le_iff_le_mul : b⁻¹ * a ≤ c ↔ a ≤ b * c :=
-by rw [← mul_le_mul_iff_left b, mul_inv_cancel_left]
+@[to_additive]
+lemma le_inv_mul_iff_le : 1 ≤ b⁻¹ * a ↔ b ≤ a :=
+by rw [← mul_le_mul_iff_left b, mul_one, mul_inv_cancel_left]
+
+@[to_additive]
+lemma inv_mul_le_one_iff : a⁻¹ * b ≤ 1 ↔ b ≤ a :=
+trans (inv_mul_le_iff_le_mul) $ by rw mul_one
 
 end typeclasses_left_le
 
@@ -168,8 +165,12 @@
 (mul_lt_mul_iff_left b).symm.trans $ by rw mul_inv_self
 
 @[to_additive]
-lemma lt_inv_iff_lt : 1 < b⁻¹ * a ↔ b < a :=
+lemma lt_inv_mul_iff_lt : 1 < b⁻¹ * a ↔ b < a :=
 by rw [← mul_lt_mul_iff_left b, mul_one, mul_inv_cancel_left]
+
+@[to_additive]
+lemma inv_mul_lt_one_iff : a⁻¹ * b < 1 ↔ b < a :=
+trans (inv_mul_lt_iff_lt_mul) $ by rw mul_one
 
 end typeclasses_left_lt
 
@@ -193,16 +194,28 @@
 (mul_le_mul_iff_right a).symm.trans $ by rw inv_mul_self
 
 @[to_additive]
-lemma le_inv_iff_mul_le_one : a ≤ b⁻¹ ↔ a * b ≤ 1 :=
+lemma le_inv_iff_mul_le_one_right : a ≤ b⁻¹ ↔ a * b ≤ 1 :=
 (mul_le_mul_iff_right b).symm.trans $ by rw inv_mul_self
 
 @[simp, to_additive]
 lemma mul_inv_le_iff_le_mul : a * b⁻¹ ≤ c ↔ a ≤ c * b :=
-by rw [← mul_le_mul_iff_right b, inv_mul_cancel_right]
-
-@[simp, to_additive]
-lemma inv_mul_le_one_iff_le : a * b⁻¹ ≤ 1 ↔ a ≤ b :=
-by rw [← mul_le_mul_iff_right b, inv_mul_cancel_right, one_mul]
+(mul_le_mul_iff_right b).symm.trans $ by rw inv_mul_cancel_right
+
+@[simp, to_additive]
+lemma le_mul_inv_iff_mul_le : c ≤ a * b⁻¹ ↔ c * b ≤ a :=
+(mul_le_mul_iff_right b).symm.trans $ by rw inv_mul_cancel_right
+
+@[simp, to_additive]
+lemma mul_inv_le_one_iff_le : a * b⁻¹ ≤ 1 ↔ a ≤ b :=
+mul_inv_le_iff_le_mul.trans $ by rw one_mul
+
+@[to_additive]
+lemma le_mul_inv_iff_le : 1 ≤ a * b⁻¹ ↔ b ≤ a :=
+by rw [← mul_le_mul_iff_right b, one_mul, inv_mul_cancel_right]
+
+@[to_additive]
+lemma mul_inv_le_one_iff : b * a⁻¹ ≤ 1 ↔ b ≤ a :=
+trans (mul_inv_le_iff_le_mul) $ by rw one_mul
 
 end typeclasses_right_le
 
@@ -234,145 +247,13 @@
 by rw [← mul_lt_mul_iff_right b, inv_mul_cancel_right]
 
 @[simp, to_additive]
-
+lemma lt_mul_inv_iff_mul_lt : c < a * b⁻¹ ↔ c * b < a :=
+(mul_lt_mul_iff_right b).symm.trans $ by rw inv_mul_cancel_right
+
+@[simp, to_additive]
 lemma inv_mul_lt_one_iff_lt : a * b⁻¹ < 1 ↔ a < b :=
 by rw [← mul_lt_mul_iff_right b, inv_mul_cancel_right, one_mul]
 
-=======
-lemma le_inv_iff_mul_le_one_left : a ≤ b⁻¹ ↔ b * a ≤ 1 :=
-(mul_le_mul_iff_left b).symm.trans $ by rw mul_inv_self
-
-@[to_additive]
-lemma le_inv_mul_iff_le : 1 ≤ b⁻¹ * a ↔ b ≤ a :=
-by rw [← mul_le_mul_iff_left b, mul_one, mul_inv_cancel_left]
-
-@[to_additive]
-lemma inv_mul_le_one_iff : a⁻¹ * b ≤ 1 ↔ b ≤ a :=
-trans (inv_mul_le_iff_le_mul) $ by rw mul_one
-
-end typeclasses_left_le
-
-section typeclasses_left_lt
-variables [has_lt α] [covariant_class α α (*) (<)] {a b c : α}
-
-/--  Uses `left` co(ntra)variant. -/
-@[simp, to_additive left.neg_pos_iff]
-lemma left.one_lt_inv_iff :
-  1 < a⁻¹ ↔ a < 1 :=
-by rw [← mul_lt_mul_iff_left a, mul_inv_self, mul_one]
-
-/--  Uses `left` co(ntra)variant. -/
-@[simp, to_additive left.neg_neg_iff]
-lemma left.inv_lt_one_iff :
-  a⁻¹ < 1 ↔ 1 < a :=
-by rw [← mul_lt_mul_iff_left a, mul_inv_self, mul_one]
-
-@[simp, to_additive]
-lemma lt_inv_mul_iff_mul_lt : b < a⁻¹ * c ↔ a * b < c :=
-by { rw [← mul_lt_mul_iff_left a], simp }
-
-@[simp, to_additive]
-lemma inv_mul_lt_iff_lt_mul : b⁻¹ * a < c ↔ a < b * c :=
-by rw [← mul_lt_mul_iff_left b, mul_inv_cancel_left]
-
-@[to_additive]
-lemma inv_lt_iff_one_lt_mul' : a⁻¹ < b ↔ 1 < a * b :=
-(mul_lt_mul_iff_left a).symm.trans $ by rw mul_inv_self
-
-@[to_additive]
-lemma lt_inv_iff_mul_lt_one' : a < b⁻¹ ↔ b * a < 1 :=
-(mul_lt_mul_iff_left b).symm.trans $ by rw mul_inv_self
-
-@[to_additive]
-lemma lt_inv_mul_iff_lt : 1 < b⁻¹ * a ↔ b < a :=
-by rw [← mul_lt_mul_iff_left b, mul_one, mul_inv_cancel_left]
-
-@[to_additive]
-lemma inv_mul_lt_one_iff : a⁻¹ * b < 1 ↔ b < a :=
-trans (inv_mul_lt_iff_lt_mul) $ by rw mul_one
-
-end typeclasses_left_lt
-
-section typeclasses_right_le
-variables [has_le α] [covariant_class α α (function.swap (*)) (≤)] {a b c : α}
-
-/--  Uses `right` co(ntra)variant. -/
-@[simp, to_additive right.neg_nonpos_iff]
-lemma right.inv_le_one_iff :
-  a⁻¹ ≤ 1 ↔ 1 ≤ a :=
-by { rw [← mul_le_mul_iff_right a], simp }
-
-/--  Uses `right` co(ntra)variant. -/
-@[simp, to_additive right.nonneg_neg_iff]
-lemma right.one_le_inv_iff :
-  1 ≤ a⁻¹ ↔ a ≤ 1 :=
-by { rw [← mul_le_mul_iff_right a], simp }
-
-@[to_additive neg_le_iff_add_nonneg]
-lemma inv_le_iff_one_le_mul : a⁻¹ ≤ b ↔ 1 ≤ b * a :=
-(mul_le_mul_iff_right a).symm.trans $ by rw inv_mul_self
-
-@[to_additive]
-lemma le_inv_iff_mul_le_one_right : a ≤ b⁻¹ ↔ a * b ≤ 1 :=
-(mul_le_mul_iff_right b).symm.trans $ by rw inv_mul_self
-
-@[simp, to_additive]
-lemma mul_inv_le_iff_le_mul : a * b⁻¹ ≤ c ↔ a ≤ c * b :=
-(mul_le_mul_iff_right b).symm.trans $ by rw inv_mul_cancel_right
-
-@[simp, to_additive]
-lemma le_mul_inv_iff_mul_le : c ≤ a * b⁻¹ ↔ c * b ≤ a :=
-(mul_le_mul_iff_right b).symm.trans $ by rw inv_mul_cancel_right
-
-@[simp, to_additive]
-lemma mul_inv_le_one_iff_le : a * b⁻¹ ≤ 1 ↔ a ≤ b :=
-mul_inv_le_iff_le_mul.trans $ by rw one_mul
-
-@[to_additive]
-lemma le_mul_inv_iff_le : 1 ≤ a * b⁻¹ ↔ b ≤ a :=
-by rw [← mul_le_mul_iff_right b, one_mul, inv_mul_cancel_right]
-
-@[to_additive]
-lemma mul_inv_le_one_iff : b * a⁻¹ ≤ 1 ↔ b ≤ a :=
-trans (mul_inv_le_iff_le_mul) $ by rw one_mul
-
-end typeclasses_right_le
-
-section typeclasses_right_lt
-variables [has_lt α] [covariant_class α α (function.swap (*)) (<)] {a b c : α}
-
-/--  Uses `right` co(ntra)variant. -/
-@[simp, to_additive right.neg_neg_iff]
-lemma right.inv_lt_one_iff :
-  a⁻¹ < 1 ↔ 1 < a :=
-by rw [← mul_lt_mul_iff_right a, inv_mul_self, one_mul]
-
-/--  Uses `right` co(ntra)variant. -/
-@[simp, to_additive right.neg_pos_iff]
-lemma right.one_lt_inv_iff :
-  1 < a⁻¹ ↔ a < 1 :=
-by rw [← mul_lt_mul_iff_right a, inv_mul_self, one_mul]
-
-@[to_additive]
-lemma inv_lt_iff_one_lt_mul : a⁻¹ < b ↔ 1 < b * a :=
-(mul_lt_mul_iff_right a).symm.trans $ by rw inv_mul_self
-
-@[to_additive]
-lemma lt_inv_iff_mul_lt_one : a < b⁻¹ ↔ a * b < 1 :=
-(mul_lt_mul_iff_right b).symm.trans $ by rw inv_mul_self
-
-@[simp, to_additive]
-lemma mul_inv_lt_iff_lt_mul : a * b⁻¹ < c ↔ a < c * b :=
-by rw [← mul_lt_mul_iff_right b, inv_mul_cancel_right]
-
-@[simp, to_additive]
-lemma lt_mul_inv_iff_mul_lt : c < a * b⁻¹ ↔ c * b < a :=
-(mul_lt_mul_iff_right b).symm.trans $ by rw inv_mul_cancel_right
-
-@[simp, to_additive]
-lemma inv_mul_lt_one_iff_lt : a * b⁻¹ < 1 ↔ a < b :=
-by rw [← mul_lt_mul_iff_right b, inv_mul_cancel_right, one_mul]
-
 @[to_additive]
 lemma lt_mul_inv_iff_lt : 1 < a * b⁻¹ ↔ b < a :=
 by rw [← mul_lt_mul_iff_right b, one_mul, inv_mul_cancel_right]
@@ -381,7 +262,6 @@
 lemma mul_inv_lt_one_iff : b * a⁻¹ < 1 ↔ b < a :=
 trans (mul_inv_lt_iff_lt_mul) $ by rw one_mul
 
->>>>>>> 06f0d517
 end typeclasses_right_lt
 
 section typeclasses_left_right_le
@@ -397,13 +277,8 @@
 @[to_additive]
 lemma inv_le_of_inv_le (h : a⁻¹ ≤ b) : b⁻¹ ≤ a :=
 inv_le_inv_iff.mp (
-<<<<<<< HEAD
-  calc  a⁻¹ ≤ b   : h
-        ... = b⁻¹⁻¹ : eq_inv_of_eq_inv rfl)
-=======
   calc  a⁻¹ ≤ b     : h
         ... = b⁻¹⁻¹ : (inv_inv _).symm)
->>>>>>> 06f0d517
 
 @[to_additive neg_le]
 lemma inv_le' : a⁻¹ ≤ b ↔ b⁻¹ ≤ a :=
@@ -527,15 +402,12 @@
 end pre_order
 
 end group
-<<<<<<< HEAD
-=======
 
 section comm_group
 variables [comm_group α]
 
 section has_le
 variables [has_le α] [covariant_class α α (*) (≤)] {a b c d : α}
->>>>>>> 06f0d517
 
 section comm_group
 variables [comm_group α]
@@ -609,13 +481,8 @@
 alias le_inv_mul_iff_mul_le ↔ _ le_inv_mul_of_mul_le
 attribute [to_additive] le_inv_mul_of_mul_le
 
-<<<<<<< HEAD
-alias inv_mul_iff_le_mul ↔ _ inv_mul_le_of_le_mul
-attribute [to_additive] inv_mul_le_of_le_mul
-=======
 alias inv_mul_le_iff_le_mul ↔ _ inv_mul_le_of_le_mul
 attribute [to_additive] inv_mul_le_iff_le_mul
->>>>>>> 06f0d517
 
 alias lt_inv_mul_iff_mul_lt ↔ mul_lt_of_lt_inv_mul _
 attribute [to_additive] mul_lt_of_lt_inv_mul
@@ -752,12 +619,11 @@
 by rw [inv_le_div_iff_le_mul, mul_comm]
 
 @[to_additive sub_le]
-<<<<<<< HEAD
-lemma inv_le'' : a / b ≤ c ↔ a / c ≤ b :=
+lemma div_le'' : a / b ≤ c ↔ a / c ≤ b :=
 div_le_iff_le_mul'.trans div_le_iff_le_mul.symm
 
 @[to_additive le_sub]
-lemma le_inv'' : a ≤ b / c ↔ c ≤ b / a :=
+lemma le_div'' : a ≤ b / c ↔ c ≤ b / a :=
 le_div_iff_mul_le'.trans le_div_iff_mul_le.symm
 
 end has_le
@@ -793,48 +659,6 @@
 lemma div_lt_div_right' (h : a < b) (c : α) : a / c < b / c :=
 (div_lt_div_iff_right c).2 h
 
-=======
-lemma div_le'' : a / b ≤ c ↔ a / c ≤ b :=
-div_le_iff_le_mul'.trans div_le_iff_le_mul.symm
-
-@[to_additive le_sub]
-lemma le_div'' : a ≤ b / c ↔ c ≤ b / a :=
-le_div_iff_mul_le'.trans le_div_iff_mul_le.symm
-
-end has_le
-
-section preorder
-variables [preorder α] [covariant_class α α (*) (≤)] {a b c d : α}
-
-@[to_additive sub_le_sub]
-lemma div_le_div'' (hab : a ≤ b) (hcd : c ≤ d) :
-  a / d ≤ b / c :=
-begin
-  rw [div_eq_mul_inv, div_eq_mul_inv, mul_comm b, mul_inv_le_inv_mul_iff, mul_comm],
-  exact mul_le_mul' hab hcd
-end
-
-end preorder
-
-end comm_group
-
-/-  Most of the lemmas that are primed in this section appear in ordered_field. -/
-/-  I (DT) did not try to minimise the assumptions. -/
-section group
-variables [group α] [has_lt α]
-
-section right
-variables [covariant_class α α (function.swap (*)) (<)] {a b c d : α}
-
-@[simp, to_additive]
-lemma div_lt_div_iff_right (c : α) : a / c < b / c ↔ a < b :=
-by simpa only [div_eq_mul_inv] using mul_lt_mul_iff_right _
-
-@[to_additive sub_lt_sub_right]
-lemma div_lt_div_right' (h : a < b) (c : α) : a / c < b / c :=
-(div_lt_div_iff_right c).2 h
-
->>>>>>> 06f0d517
 @[simp, to_additive sub_pos]
 lemma one_lt_div' : 1 < a / b ↔ b < a :=
 by rw [← mul_lt_mul_iff_right b, one_mul, div_eq_mul_inv, inv_mul_cancel_right]
@@ -844,15 +668,9 @@
 @[simp, to_additive sub_neg]
 lemma div_lt_one' : a / b < 1 ↔ a < b :=
 by rw [← mul_lt_mul_iff_right b, one_mul, div_eq_mul_inv, inv_mul_cancel_right]
-<<<<<<< HEAD
 
 alias sub_neg ↔ lt_of_sub_neg sub_neg_of_lt
 
-=======
-
-alias sub_neg ↔ lt_of_sub_neg sub_neg_of_lt
-
->>>>>>> 06f0d517
 alias sub_neg ← sub_lt_zero
 
 @[to_additive]
@@ -877,13 +695,10 @@
 by rw [div_eq_mul_inv, div_eq_mul_inv, ← mul_lt_mul_iff_left a⁻¹, inv_mul_cancel_left,
     inv_mul_cancel_left, inv_lt_inv_iff]
 
-<<<<<<< HEAD
-=======
 @[simp, to_additive]
 lemma inv_lt_div_iff_lt_mul : a⁻¹ < b / c ↔ c < a * b :=
 by rw [div_eq_mul_inv, lt_mul_inv_iff_mul_lt, inv_mul_lt_iff_lt_mul]
 
->>>>>>> 06f0d517
 @[to_additive sub_lt_sub_left]
 lemma div_lt_div_left' (h : a < b) (c : α) : c / b < c / a :=
 (div_lt_div_iff_left c).2 h
@@ -914,22 +729,6 @@
 
 alias sub_lt_iff_lt_add' ↔ lt_add_of_sub_left_lt sub_left_lt_of_lt_add
 
-<<<<<<< HEAD
-@[simp, to_additive]
-lemma inv_lt_div_iff_lt_mul : b⁻¹ < a / c ↔ c < a * b :=
-lt_div_iff_mul_lt.trans inv_mul_lt_iff_lt_mul'
-
-@[to_additive]
-lemma inv_lt_div_iff_lt_mul' : a⁻¹ < b / c ↔ c < a * b :=
-by rw [inv_lt_div_iff_lt_mul, mul_comm]
-
-@[to_additive sub_lt]
-lemma inv_lt'' : a / b < c ↔ a / c < b :=
-div_lt_iff_lt_mul'.trans div_lt_iff_lt_mul.symm
-
-@[to_additive lt_sub]
-lemma lt_inv'' : a < b / c ↔ c < b / a :=
-=======
 @[to_additive]
 lemma inv_lt_div_iff_lt_mul' : b⁻¹ < a / c ↔ c < a * b :=
 lt_div_iff_mul_lt.trans inv_mul_lt_iff_lt_mul'
@@ -940,7 +739,6 @@
 
 @[to_additive lt_sub]
 lemma lt_div'' : a < b / c ↔ c < b / a :=
->>>>>>> 06f0d517
 lt_div_iff_mul_lt'.trans lt_div_iff_mul_lt.symm
 
 end has_lt
@@ -968,11 +766,7 @@
 
 @[to_additive]
 lemma le_of_forall_one_lt_lt_mul (h : ∀ ε : α, 1 < ε → a < b * ε) : a ≤ b :=
-<<<<<<< HEAD
-le_of_not_lt (λ h₁, lt_irrefl a (by simpa using (h _ (lt_inv_iff_lt.mpr h₁))))
-=======
 le_of_not_lt (λ h₁, lt_irrefl a (by simpa using (h _ (lt_inv_mul_iff_lt.mpr h₁))))
->>>>>>> 06f0d517
 
 @[to_additive]
 lemma le_iff_forall_one_lt_lt_mul : a ≤ b ↔ ∀ ε, 1 < ε → a < b * ε :=
@@ -1012,25 +806,15 @@
 @[to_additive]
 lemma le_of_forall_one_lt_le_mul (h : ∀ ε : α, 1 < ε → a ≤ b * ε) : a ≤ b :=
 le_of_forall_le_of_dense $ λ c hc,
-<<<<<<< HEAD
-calc a ≤ b * (b⁻¹ * c) : h _ (lt_inv_iff_lt.mpr hc)
-=======
 calc a ≤ b * (b⁻¹ * c) : h _ (lt_inv_mul_iff_lt.mpr hc)
->>>>>>> 06f0d517
    ... = c            : mul_inv_cancel_left b c
 
 @[to_additive]
 lemma le_iff_forall_one_lt_le_mul : a ≤ b ↔ ∀ ε, 1 < ε → a ≤ b * ε :=
 ⟨λ h ε ε_pos, le_mul_of_le_of_one_le h ε_pos.le, le_of_forall_one_lt_le_mul⟩
-<<<<<<< HEAD
 
 end densely_ordered
 
-=======
-
-end densely_ordered
-
->>>>>>> 06f0d517
 end linear_order
 
 /-!
@@ -1279,12 +1063,9 @@
 
 lemma le_of_abs_le (h : abs a ≤ b) : a ≤ b := (abs_le.mp h).2
 
-<<<<<<< HEAD
-=======
 /--
 The **triangle inequality** in `linear_ordered_add_comm_group`s.
 -/
->>>>>>> 06f0d517
 lemma abs_add (a b : α) : abs (a + b) ≤ abs a + abs b :=
 abs_le.2 ⟨(neg_add (abs a) (abs b)).symm ▸
   add_le_add (neg_le.2 $ neg_le_abs_self _) (neg_le.2 $ neg_le_abs_self _),
@@ -1295,17 +1076,10 @@
 by { rw [sub_eq_add_neg, ←abs_neg b], exact abs_add a _ }
 
 lemma abs_sub_le_iff : abs (a - b) ≤ c ↔ a - b ≤ c ∧ b - a ≤ c :=
-<<<<<<< HEAD
-by rw [abs_le, neg_le_sub_iff_le_add, @sub_le_iff_le_add' _ _ _ _ _ b, and_comm, sub_le_iff_le_add']
-
-lemma abs_sub_lt_iff : abs (a - b) < c ↔ a - b < c ∧ b - a < c :=
-by rw [abs_lt, neg_lt_sub_iff_lt_add, @sub_lt_iff_lt_add' _ _ _ _ _ b, and_comm, sub_lt_iff_lt_add']
-=======
 by rw [abs_le, neg_le_sub_iff_le_add, sub_le_iff_le_add', and_comm, sub_le_iff_le_add']
 
 lemma abs_sub_lt_iff : abs (a - b) < c ↔ a - b < c ∧ b - a < c :=
 by rw [abs_lt, neg_lt_sub_iff_lt_add', sub_lt_iff_lt_add', and_comm, sub_lt_iff_lt_add']
->>>>>>> 06f0d517
 
 lemma sub_le_of_abs_sub_le_left (h : abs (a - b) ≤ c) : b - c ≤ a :=
 sub_le.1 $ (abs_sub_le_iff.1 h).2
