--- conflicted
+++ resolved
@@ -291,31 +291,17 @@
 @[simp] lemma star_ring_end_self_apply [comm_semiring R] [star_ring R] (x : R) :
   star_ring_end R (star_ring_end R x) = x := star_star x
 
-<<<<<<< HEAD
--- instance ring_hom.has_involutive_star {S : Type u} [non_assoc_semiring S] [comm_semiring R]
---   [star_ring R] : has_involutive_star (S →+* R) :=
--- { to_has_star := { star := λ f, ring_hom.comp (star_ring_end R) f },
---   star_involutive :=
---     by { intro _, ext, simp only [ring_hom.coe_comp, function.comp_app, star_ring_end_self_apply] }}
-
--- lemma ring_hom.star_def {S : Type u} [non_assoc_semiring S] [comm_semiring R] [star_ring R]
---   (f : S →+* R) : has_star.star f = ring_hom.comp (star_ring_end R) f := rfl
-
--- lemma ring_hom.star_apply {S : Type u} [non_assoc_semiring S] [comm_semiring R] [star_ring R]
---   (f : S →+* R) (s : S) : star f s = star (f s) := rfl
-=======
-instance ring_hom.has_involutive_star {S : Type u} [non_assoc_semiring S] [comm_semiring R]
+instance ring_hom.has_involutive_star {S : Type*} [non_assoc_semiring S] [comm_semiring R]
   [star_ring R] : has_involutive_star (S →+* R) :=
 { to_has_star := { star := λ f, ring_hom.comp (star_ring_end R) f },
   star_involutive :=
     by { intro _, ext, simp only [ring_hom.coe_comp, function.comp_app, star_ring_end_self_apply] }}
 
-lemma ring_hom.star_def {S : Type u} [non_assoc_semiring S] [comm_semiring R] [star_ring R]
+lemma ring_hom.star_def {S : Type*} [non_assoc_semiring S] [comm_semiring R] [star_ring R]
   (f : S →+* R) : has_star.star f = ring_hom.comp (star_ring_end R) f := rfl
 
-lemma ring_hom.star_apply {S : Type u} [non_assoc_semiring S] [comm_semiring R] [star_ring R]
+lemma ring_hom.star_apply {S : Type*} [non_assoc_semiring S] [comm_semiring R] [star_ring R]
   (f : S →+* R) (s : S) : star f s = star (f s) := rfl
->>>>>>> 49420fb1
 
 -- A more convenient name for complex conjugation
 alias star_ring_end_self_apply ← complex.conj_conj
