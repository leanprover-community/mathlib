--- conflicted
+++ resolved
@@ -230,13 +230,9 @@
   { dsimp [P, Q],
     -- distribute out all the powers and products appearing on the RHS
     simp only [pow_two, sub_mul, mul_sub, add_mul, mul_add, smul_add, smul_sub],
-<<<<<<< HEAD
+    -- pull all coefficients out to the front, and combine `√2`s where possible
     simp only [algebra.mul_smul_comm, algebra.smul_mul_assoc, ←mul_smul, sqrt_two_inv_mul_self],
-=======
-    -- pull all coefficients out to the front, and combine `√2`s where possible
-    simp only [algebra.mul_smul_comm, algebra.smul_mul_assoc, ←mul_smul, sqrt_two_inv_sq],
     -- replace Aᵢ * Aᵢ = 1 and Bᵢ * Bᵢ = 1
->>>>>>> 1639da58
     simp only [←pow_two, T.A₀_inv, T.A₁_inv, T.B₀_inv, T.B₁_inv],
     -- move Aᵢ to the left of Bᵢ
     simp only [←T.A₀B₀_commutes, ←T.A₀B₁_commutes, ←T.A₁B₀_commutes, ←T.A₁B₁_commutes],
