--- conflicted
+++ resolved
@@ -107,23 +107,12 @@
 @[simp, norm_cast] lemma coe_pow (x : self_adjoint R) (n : ℕ) : ↑(x ^ n) = (x : R) ^ n := rfl
 
 instance : comm_ring (self_adjoint R) :=
-<<<<<<< HEAD
-{ mul_assoc := λ x y z, by { ext, exact mul_assoc _ _ _ },
-  one_mul := λ x, by { ext, simp only [coe_mul, one_mul, coe_one] },
-  mul_one := λ x, by { ext, simp only [mul_one, coe_mul, coe_one] },
-  mul_comm := λ x y, by { ext, exact mul_comm _ _ },
-  left_distrib := λ x y z, by { ext, exact left_distrib _ _ _ },
-  right_distrib := λ x y z, by { ext, exact right_distrib _ _ _ },
+{ npow := λ n x, x ^ n,
+  nsmul := (•),
+  zsmul := (•),
   nat_cast := λ n, ⟨n, by simp [mem_iff]⟩,
   nat_cast_zero := by { simp [nat.cast], refl },
   nat_cast_succ := λ _, by { simp [nat.cast], refl },
-  ..self_adjoint.add_comm_group,
-  ..self_adjoint.has_one,
-  ..self_adjoint.has_mul }
-=======
-{ npow := λ n x, x ^ n,
-  nsmul := (•),
-  zsmul := (•),
   -- note: we have to do this in four pieces because there is no `injective.comm_ring_pow`.
   ..(function.injective.monoid_pow _ subtype.coe_injective coe_one coe_mul coe_pow :
       monoid (self_adjoint R)),
@@ -132,7 +121,6 @@
   ..(function.injective.comm_semigroup _ subtype.coe_injective coe_mul :
       comm_semigroup (self_adjoint R)),
   ..(self_adjoint R).to_add_comm_group }
->>>>>>> 334fb89d
 
 end comm_ring
 
