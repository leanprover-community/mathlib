/-
Copyright (c) 2021 Frédéric Dupuis. All rights reserved.
Released under Apache 2.0 license as described in the file LICENSE.
Authors: Frédéric Dupuis
-/

import algebra.star.basic
import group_theory.subgroup.basic
import algebra.star.pi

/-!
# Self-adjoint, skew-adjoint and normal elements of a star additive group

> THIS FILE IS SYNCHRONIZED WITH MATHLIB4.
> Any changes to this file require a corresponding PR to mathlib4.

This file defines `self_adjoint R` (resp. `skew_adjoint R`), where `R` is a star additive group,
as the additive subgroup containing the elements that satisfy `star x = x` (resp. `star x = -x`).
This includes, for instance, (skew-)Hermitian operators on Hilbert spaces.

We also define `is_star_normal R`, a `Prop` that states that an element `x` satisfies
`star x * x = x * star x`.

## Implementation notes

* When `R` is a `star_module R₂ R`, then `self_adjoint R` has a natural
  `module (self_adjoint R₂) (self_adjoint R)` structure. However, doing this literally would be
  undesirable since in the main case of interest (`R₂ = ℂ`) we want `module ℝ (self_adjoint R)`
  and not `module (self_adjoint ℂ) (self_adjoint R)`. We solve this issue by adding the typeclass
  `[has_trivial_star R₃]`, of which `ℝ` is an instance (registered in `data/real/basic`), and then
  add a `[module R₃ (self_adjoint R)]` instance whenever we have
  `[module R₃ R] [has_trivial_star R₃]`. (Another approach would have been to define
  `[star_invariant_scalars R₃ R]` to express the fact that `star (x • v) = x • star v`, but
  this typeclass would have the disadvantage of taking two type arguments.)

## TODO

* Define `is_skew_adjoint` to match `is_self_adjoint`.
* Define `λ z x, z * x * star z` (i.e. conjugation by `z`) as a monoid action of `R` on `R`
  (similar to the existing `conj_act` for groups), and then state the fact that `self_adjoint R` is
  invariant under it.

-/

variables {R A : Type*}

/-- An element is self-adjoint if it is equal to its star. -/
def is_self_adjoint [has_star R] (x : R) : Prop := star x = x

/-- An element of a star monoid is normal if it commutes with its adjoint. -/
class is_star_normal [has_mul R] [has_star R] (x : R) : Prop :=
(star_comm_self : commute (star x) x)

export is_star_normal (star_comm_self)

lemma star_comm_self' [has_mul R] [has_star R] (x : R) [is_star_normal x] :
  (star x) * x = x * star x :=
is_star_normal.star_comm_self

namespace is_self_adjoint

-- named to match `commute.all`
/-- All elements are self-adjoint when `star` is trivial. -/
lemma all [has_star R] [has_trivial_star R] (r : R) : is_self_adjoint r := star_trivial _

lemma star_eq [has_star R] {x : R} (hx : is_self_adjoint x) : star x = x := hx

lemma _root_.is_self_adjoint_iff [has_star R] {x : R} : is_self_adjoint x ↔ star x = x := iff.rfl

@[simp]
lemma star_iff [has_involutive_star R] {x : R} : is_self_adjoint (star x) ↔ is_self_adjoint x :=
by simpa only [is_self_adjoint, star_star] using eq_comm

@[simp]
lemma star_mul_self [has_mul R] [has_star_mul R] (x : R) : is_self_adjoint (star x * x) :=
by simp only [is_self_adjoint, star_mul, star_star]

@[simp]
lemma mul_star_self [has_mul R] [has_star_mul R] (x : R) : is_self_adjoint (x * star x) :=
by simpa only [star_star] using star_mul_self (star x)

/-- Functions in a `star_hom_class` preserve self-adjoint elements. -/
lemma star_hom_apply {F R S : Type*} [has_star R] [has_star S] [star_hom_class F R S]
  {x : R} (hx : is_self_adjoint x) (f : F) : is_self_adjoint (f x) :=
show star (f x) = f x, from map_star f x ▸ congr_arg f hx

<<<<<<< HEAD
section monoid
variables (R) [monoid R] [has_star_mul R] {x : R}
=======
section add_monoid
variables [add_monoid R] [star_add_monoid R]

variables (R)
>>>>>>> d4817f88

@[to_additive] lemma _root_.is_self_adjoint_one : is_self_adjoint (1 : R) := star_one _

variables {R}

lemma pow (hx : is_self_adjoint x) (n : ℕ) : is_self_adjoint (x ^ n):=
by simp only [is_self_adjoint_iff, star_pow, hx.star_eq]

<<<<<<< HEAD
end monoid
=======
lemma bit0 {x : R} (hx : is_self_adjoint x) : is_self_adjoint (bit0 x) :=
by simp only [is_self_adjoint_iff, star_bit0, hx.star_eq]

end add_monoid

section add_group
variables [add_group R] [star_add_monoid R]

lemma neg {x : R} (hx : is_self_adjoint x) : is_self_adjoint (-x) :=
by simp only [is_self_adjoint_iff, star_neg, hx.star_eq]
>>>>>>> d4817f88

section add_monoid
variables [add_monoid R] [has_star_add R] {x : R}

<<<<<<< HEAD
lemma bit0 (hx : is_self_adjoint x) : is_self_adjoint (bit0 x) :=
by simp only [is_self_adjoint_iff, star_bit0, hx.star_eq]

end add_monoid

section comm_semigroup
variables [comm_semigroup R] [has_star_mul R] {x y : R}

@[to_additive]
lemma mul (hx : is_self_adjoint x) (hy : is_self_adjoint y) : is_self_adjoint (x * y) :=
by simp only [is_self_adjoint_iff, star_mul, hx.star_eq, hy.star_eq, mul_comm]

end comm_semigroup

section add_group
variables [add_group R] [has_star_add R] {x : R}

lemma neg (hx : is_self_adjoint x) : is_self_adjoint (-x) :=
by simp only [is_self_adjoint_iff, star_neg, hx.star_eq]

end add_group

section add_comm_group
variables [add_comm_group R] [has_star_add R] {x y : R}

lemma sub (hx : is_self_adjoint x) (hy : is_self_adjoint y) : is_self_adjoint (x - y) :=
by simp only [is_self_adjoint_iff, star_sub, hx.star_eq, hy.star_eq]

end add_comm_group

section non_unital_semiring
variables [non_unital_semiring R] [star_ring R]
=======
end add_group

section add_comm_monoid
variables [add_comm_monoid R] [star_add_monoid R]

lemma _root_.is_self_adjoint_add_star_self (x : R) : is_self_adjoint (x + star x) :=
by simp only [is_self_adjoint_iff, add_comm, star_add, star_star]

lemma _root_.is_self_adjoint_star_add_self (x : R) : is_self_adjoint (star x + x) :=
by simp only [is_self_adjoint_iff, add_comm, star_add, star_star]

end add_comm_monoid

section semigroup
variables [semigroup R] [star_semigroup R]
>>>>>>> d4817f88

lemma conjugate {x : R} (hx : is_self_adjoint x) (z : R) : is_self_adjoint (z * x * star z) :=
by simp only [is_self_adjoint_iff, star_mul, star_star, mul_assoc, hx.star_eq]

lemma conjugate' {x : R} (hx : is_self_adjoint x) (z : R) : is_self_adjoint (star z * x * z) :=
by simp only [is_self_adjoint_iff, star_mul, star_star, mul_assoc, hx.star_eq]

lemma is_star_normal {x : R} (hx : is_self_adjoint x) : is_star_normal x :=
⟨by simp only [hx.star_eq]⟩

end semigroup

<<<<<<< HEAD
section semiring
variables [semiring R] [star_ring R]
=======
section monoid
variables [monoid R] [star_semigroup R]

variables (R)

lemma _root_.is_self_adjoint_one : is_self_adjoint (1 : R) := star_one R

variables {R}
>>>>>>> d4817f88

lemma pow {x : R} (hx : is_self_adjoint x) (n : ℕ) : is_self_adjoint (x ^ n):=
by simp only [is_self_adjoint_iff, star_pow, hx.star_eq]

end monoid

section semiring
variables [semiring R] [star_ring R]

lemma bit1 {x : R} (hx : is_self_adjoint x) : is_self_adjoint (bit1 x) :=
by simp only [is_self_adjoint_iff, star_bit1, hx.star_eq]

<<<<<<< HEAD
end semiring

section semifield
variables [semifield R] [star_ring R]
=======
@[simp] lemma _root_.is_self_adjoint_nat_cast (n : ℕ) : is_self_adjoint (n : R) :=
star_nat_cast _

end semiring

section comm_semigroup
variables [comm_semigroup R] [star_semigroup R]

lemma mul {x y : R} (hx : is_self_adjoint x) (hy : is_self_adjoint y) : is_self_adjoint (x * y) :=
by simp only [is_self_adjoint_iff, star_mul', hx.star_eq, hy.star_eq]

end comm_semigroup

section ring
variables [ring R] [star_ring R]

@[simp] lemma _root_.is_self_adjoint_int_cast (z : ℤ) : is_self_adjoint (z : R) :=
star_int_cast _

end ring

section division_semiring
variables [division_semiring R] [star_ring R]
>>>>>>> d4817f88

lemma inv {x : R} (hx : is_self_adjoint x) : is_self_adjoint x⁻¹ :=
by simp only [is_self_adjoint_iff, star_inv', hx.star_eq]

lemma zpow {x : R} (hx : is_self_adjoint x) (n : ℤ) : is_self_adjoint (x ^ n):=
by simp only [is_self_adjoint_iff, star_zpow₀, hx.star_eq]

<<<<<<< HEAD
end semifield

section has_smul
variables [has_star R] [has_trivial_star R] [add_group A] [has_star_add A]
=======
end division_semiring

section division_ring
variables [division_ring R] [star_ring R]

lemma _root_.is_self_adjoint_rat_cast (x : ℚ) : is_self_adjoint (x : R) :=
star_rat_cast _

end division_ring

section semifield
variables [semifield R] [star_ring R]

lemma div {x y : R} (hx : is_self_adjoint x) (hy : is_self_adjoint y) : is_self_adjoint (x / y) :=
by simp only [is_self_adjoint_iff, star_div', hx.star_eq, hy.star_eq]

end semifield

section has_smul
variables [has_star R] [add_monoid A] [star_add_monoid A] [has_smul R A] [star_module R A]
>>>>>>> d4817f88

lemma smul {r : R} (hr : is_self_adjoint r) {x : A} (hx : is_self_adjoint x) :
  is_self_adjoint (r • x) :=
by simp only [is_self_adjoint_iff, star_smul, hr.star_eq, hx.star_eq]

end has_smul

end is_self_adjoint

variables (R)

/-- The self-adjoint elements of a star additive group, as an additive subgroup. -/
def self_adjoint [add_comm_group R] [has_star_add R] : add_subgroup R :=
{ carrier := {x | is_self_adjoint x},
  zero_mem' := star_zero R,
  add_mem' := λ _ _ hx, hx.add,
  neg_mem' := λ _ hx, hx.neg }

/-- The skew-adjoint elements of a star additive group, as an additive subgroup. -/
def skew_adjoint [add_group R] [has_star_add R] : add_subgroup R :=
{ carrier := {x | star x = -x},
  zero_mem' := show star (0 : R) = -0, by simp only [star_zero, neg_zero],
  add_mem' := λ x y (hx : star x = -x) (hy : star y = -y),
                show star (x + y) = -(x + y), by rw [star_add' x y, hx, hy, neg_add_rev],
  neg_mem' := λ x (hx : star x = -x), show star (-x) = (- -x), by simp only [hx, star_neg] }

variables {R}

namespace self_adjoint

section add_group
variables [add_comm_group R] [has_star_add R]

lemma mem_iff {x : R} : x ∈ self_adjoint R ↔ star x = x :=
by { rw [←add_subgroup.mem_carrier], exact iff.rfl }

@[simp, norm_cast] lemma star_coe_eq {x : self_adjoint R} : star (x : R) = x := x.prop

instance : inhabited (self_adjoint R) := ⟨0⟩

end add_group

section ring
variables [ring R] [star_ring R]

instance : has_one (self_adjoint R) := ⟨⟨1, is_self_adjoint_one R⟩⟩

@[simp, norm_cast] lemma coe_one : ↑(1 : self_adjoint R) = (1 : R) := rfl

instance [nontrivial R] : nontrivial (self_adjoint R) := ⟨⟨0, 1, subtype.ne_of_val_ne zero_ne_one⟩⟩

instance : has_nat_cast (self_adjoint R) :=
⟨λ n, ⟨n, is_self_adjoint_nat_cast _⟩⟩

instance : has_int_cast (self_adjoint R) :=
⟨λ n, ⟨n, is_self_adjoint_int_cast _⟩ ⟩

instance : has_pow (self_adjoint R) ℕ :=
⟨λ x n, ⟨(x : R) ^ n, x.prop.pow n⟩⟩

@[norm_cast] lemma coe_pow (x : self_adjoint R) (n : ℕ) : ↑(x ^ n) = (x : R) ^ n := rfl

end ring

section non_unital_comm_ring
variables [non_unital_comm_ring R] [star_ring R]

instance : has_mul (self_adjoint R) :=
⟨λ x y, ⟨(x : R) * y, x.prop.mul y.prop⟩⟩

@[simp, norm_cast] lemma coe_mul (x y : self_adjoint R) : ↑(x * y) = (x : R) * y := rfl

end non_unital_comm_ring

section comm_ring
variables [comm_ring R] [star_ring R]

instance : comm_ring (self_adjoint R) :=
function.injective.comm_ring _ subtype.coe_injective
  (self_adjoint R).coe_zero coe_one (self_adjoint R).coe_add coe_mul (self_adjoint R).coe_neg
  (self_adjoint R).coe_sub (self_adjoint R).coe_nsmul (self_adjoint R).coe_zsmul coe_pow
  (λ _, rfl) (λ _, rfl)

end comm_ring

section field

variables [field R] [star_ring R]

instance : has_inv (self_adjoint R) :=
{ inv := λ x, ⟨(x.val)⁻¹, x.prop.inv⟩ }

@[simp, norm_cast] lemma coe_inv (x : self_adjoint R) : ↑(x⁻¹) = (x : R)⁻¹ := rfl

instance : has_div (self_adjoint R) :=
{ div := λ x y, ⟨x / y, x.prop.div y.prop⟩ }

@[simp, norm_cast] lemma coe_div (x y : self_adjoint R) : ↑(x / y) = (x / y : R) := rfl

instance : has_pow (self_adjoint R) ℤ :=
{ pow := λ x z, ⟨x ^ z, x.prop.zpow z⟩ }

@[simp, norm_cast] lemma coe_zpow (x : self_adjoint R) (z : ℤ) : ↑(x ^ z) = (x : R) ^ z := rfl

instance : has_rat_cast (self_adjoint R) :=
⟨λ n, ⟨n, is_self_adjoint_rat_cast n⟩⟩

@[simp, norm_cast] lemma coe_rat_cast (x : ℚ) : ↑(x : self_adjoint R) = (x : R) :=
rfl

instance has_qsmul : has_smul ℚ (self_adjoint R) :=
<<<<<<< HEAD
⟨λ a x, ⟨a • x, by rw rat.smul_def;
  begin
    apply is_self_adjoint.mul,
    exact rat_cast_mem a,
    exact x.prop,
  end ⟩ ⟩
=======
⟨λ a x, ⟨a • x, by rw rat.smul_def; exact is_self_adjoint.mul (is_self_adjoint_rat_cast a) x.prop⟩⟩
>>>>>>> d4817f88

@[simp, norm_cast] lemma coe_rat_smul (x : self_adjoint R) (a : ℚ) : ↑(a • x) = a • (x : R) :=
rfl

instance : field (self_adjoint R) :=
function.injective.field _ subtype.coe_injective
  (self_adjoint R).coe_zero coe_one (self_adjoint R).coe_add coe_mul (self_adjoint R).coe_neg
  (self_adjoint R).coe_sub coe_inv coe_div (self_adjoint R).coe_nsmul (self_adjoint R).coe_zsmul
  coe_rat_smul coe_pow coe_zpow (λ _, rfl) (λ _, rfl) coe_rat_cast

end field

section has_smul
variables [has_star R] [has_trivial_star R] [add_comm_group A] [has_star_add A]

instance [has_smul R A] [star_module R A] : has_smul R (self_adjoint A) :=
⟨λ r x, ⟨r • x, (is_self_adjoint.all _).smul x.prop⟩⟩

@[simp, norm_cast] lemma coe_smul [has_smul R A] [star_module R A] (r : R) (x : self_adjoint A) :
  ↑(r • x) = r • (x : A) := rfl

instance [monoid R] [mul_action R A] [star_module R A] : mul_action R (self_adjoint A) :=
function.injective.mul_action coe subtype.coe_injective coe_smul

instance [monoid R] [distrib_mul_action R A] [star_module R A] :
  distrib_mul_action R (self_adjoint A) :=
function.injective.distrib_mul_action (self_adjoint A).subtype subtype.coe_injective coe_smul

end has_smul

section module
variables [has_star R] [has_trivial_star R] [add_comm_group A] [has_star_add A]

instance [semiring R] [module R A] [star_module R A] : module R (self_adjoint A) :=
function.injective.module R (self_adjoint A).subtype subtype.coe_injective coe_smul

end module

end self_adjoint

namespace skew_adjoint

section add_group
variables [add_comm_group R] [has_star_add R]

lemma mem_iff {x : R} : x ∈ skew_adjoint R ↔ star x = -x :=
by { rw [←add_subgroup.mem_carrier], exact iff.rfl }

@[simp, norm_cast] lemma star_coe_eq {x : skew_adjoint R} : star (x : R) = -x := x.prop

instance : inhabited (skew_adjoint R) := ⟨0⟩

lemma bit0_mem {x : R} (hx : x ∈ skew_adjoint R) : bit0 x ∈ skew_adjoint R :=
by rw [mem_iff, star_bit0, mem_iff.mp hx, bit0, bit0, neg_add]

end add_group

section ring
variables [ring R] [star_ring R]

lemma conjugate {x : R} (hx : x ∈ skew_adjoint R) (z : R) : z * x * star z ∈ skew_adjoint R :=
by simp only [mem_iff, star_mul, star_star, mem_iff.mp hx, neg_mul, mul_neg, mul_assoc]

lemma conjugate' {x : R} (hx : x ∈ skew_adjoint R) (z : R) : star z * x * z ∈ skew_adjoint R :=
by simp only [mem_iff, star_mul, star_star, mem_iff.mp hx, neg_mul, mul_neg, mul_assoc]

lemma is_star_normal_of_mem {x : R} (hx : x ∈ skew_adjoint R) : is_star_normal x :=
⟨by { simp only [mem_iff] at hx, simp only [hx, commute.neg_left] }⟩

instance (x : skew_adjoint R) : is_star_normal (x : R) :=
is_star_normal_of_mem (set_like.coe_mem _)

end ring

section has_smul
variables [has_star R] [has_trivial_star R] [add_comm_group A] [has_star_add A]

lemma smul_mem [monoid R] [distrib_mul_action R A] [star_module R A] (r : R) {x : A}
  (h : x ∈ skew_adjoint A) : r • x ∈ skew_adjoint A :=
by rw [mem_iff, star_smul, star_trivial, mem_iff.mp h, smul_neg r]

instance [monoid R] [distrib_mul_action R A] [star_module R A] : has_smul R (skew_adjoint A) :=
⟨λ r x, ⟨r • x, smul_mem r x.prop⟩⟩

@[simp, norm_cast] lemma coe_smul [monoid R] [distrib_mul_action R A] [star_module R A]
  (r : R) (x : skew_adjoint A) : ↑(r • x) = r • (x : A) := rfl

instance [monoid R] [distrib_mul_action R A] [star_module R A] :
  distrib_mul_action R (skew_adjoint A) :=
function.injective.distrib_mul_action (skew_adjoint A).subtype subtype.coe_injective coe_smul

instance [semiring R] [module R A] [star_module R A] : module R (skew_adjoint A) :=
function.injective.module R (skew_adjoint A).subtype subtype.coe_injective coe_smul

end has_smul

end skew_adjoint

/-- Scalar multiplication of a self-adjoint element by a skew-adjoint element produces a
skew-adjoint element. -/
lemma is_self_adjoint.smul_mem_skew_adjoint [ring R] [add_comm_group A] [module R A]
  [star_add_monoid R] [star_add_monoid A] [star_module R A] {r : R}
  (hr : r ∈ skew_adjoint R) {a : A} (ha : is_self_adjoint a) :
  r • a ∈ skew_adjoint A :=
(star_smul _ _).trans $ (congr_arg2 _ hr ha).trans $ neg_smul _ _

/-- Scalar multiplication of a skew-adjoint element by a skew-adjoint element produces a
self-adjoint element. -/
lemma is_self_adjoint_smul_of_mem_skew_adjoint [ring R] [add_comm_group A] [module R A]
  [star_add_monoid R] [star_add_monoid A] [star_module R A] {r : R}
  (hr : r ∈ skew_adjoint R) {a : A} (ha : a ∈ skew_adjoint A) :
  is_self_adjoint (r • a) :=
(star_smul _ _).trans $ (congr_arg2 _ hr ha).trans $ neg_smul_neg _ _

instance is_star_normal_zero [semiring R] [star_ring R] : is_star_normal (0 : R) :=
⟨by simp only [star_comm_self, star_zero]⟩

instance is_star_normal_one [monoid R] [has_star_mul R] : is_star_normal (1 : R) :=
⟨by simp only [star_comm_self, star_one]⟩

instance is_star_normal_star_self [monoid R] [has_star_mul R] {x : R} [is_star_normal x] :
  is_star_normal (star x) :=
⟨show star (star x) * (star x) = (star x) * star (star x), by rw [star_star, star_comm_self']⟩

@[priority 100] -- see Note [lower instance priority]
instance has_trivial_star.is_star_normal [monoid R] [has_star_mul R]
  [has_trivial_star R] {x : R} : is_star_normal x :=
⟨by rw [star_trivial]⟩

@[priority 100] -- see Note [lower instance priority]
instance comm_monoid.is_star_normal [comm_monoid R] [has_star_mul R] {x : R} :
  is_star_normal x :=
⟨mul_comm _ _⟩<|MERGE_RESOLUTION|>--- conflicted
+++ resolved
@@ -84,16 +84,9 @@
   {x : R} (hx : is_self_adjoint x) (f : F) : is_self_adjoint (f x) :=
 show star (f x) = f x, from map_star f x ▸ congr_arg f hx
 
-<<<<<<< HEAD
-section monoid
-variables (R) [monoid R] [has_star_mul R] {x : R}
-=======
 section add_monoid
 variables [add_monoid R] [star_add_monoid R]
 
-variables (R)
->>>>>>> d4817f88
-
 @[to_additive] lemma _root_.is_self_adjoint_one : is_self_adjoint (1 : R) := star_one _
 
 variables {R}
@@ -101,9 +94,6 @@
 lemma pow (hx : is_self_adjoint x) (n : ℕ) : is_self_adjoint (x ^ n):=
 by simp only [is_self_adjoint_iff, star_pow, hx.star_eq]
 
-<<<<<<< HEAD
-end monoid
-=======
 lemma bit0 {x : R} (hx : is_self_adjoint x) : is_self_adjoint (bit0 x) :=
 by simp only [is_self_adjoint_iff, star_bit0, hx.star_eq]
 
@@ -114,45 +104,10 @@
 
 lemma neg {x : R} (hx : is_self_adjoint x) : is_self_adjoint (-x) :=
 by simp only [is_self_adjoint_iff, star_neg, hx.star_eq]
->>>>>>> d4817f88
 
 section add_monoid
 variables [add_monoid R] [has_star_add R] {x : R}
 
-<<<<<<< HEAD
-lemma bit0 (hx : is_self_adjoint x) : is_self_adjoint (bit0 x) :=
-by simp only [is_self_adjoint_iff, star_bit0, hx.star_eq]
-
-end add_monoid
-
-section comm_semigroup
-variables [comm_semigroup R] [has_star_mul R] {x y : R}
-
-@[to_additive]
-lemma mul (hx : is_self_adjoint x) (hy : is_self_adjoint y) : is_self_adjoint (x * y) :=
-by simp only [is_self_adjoint_iff, star_mul, hx.star_eq, hy.star_eq, mul_comm]
-
-end comm_semigroup
-
-section add_group
-variables [add_group R] [has_star_add R] {x : R}
-
-lemma neg (hx : is_self_adjoint x) : is_self_adjoint (-x) :=
-by simp only [is_self_adjoint_iff, star_neg, hx.star_eq]
-
-end add_group
-
-section add_comm_group
-variables [add_comm_group R] [has_star_add R] {x y : R}
-
-lemma sub (hx : is_self_adjoint x) (hy : is_self_adjoint y) : is_self_adjoint (x - y) :=
-by simp only [is_self_adjoint_iff, star_sub, hx.star_eq, hy.star_eq]
-
-end add_comm_group
-
-section non_unital_semiring
-variables [non_unital_semiring R] [star_ring R]
-=======
 end add_group
 
 section add_comm_monoid
@@ -168,7 +123,6 @@
 
 section semigroup
 variables [semigroup R] [star_semigroup R]
->>>>>>> d4817f88
 
 lemma conjugate {x : R} (hx : is_self_adjoint x) (z : R) : is_self_adjoint (z * x * star z) :=
 by simp only [is_self_adjoint_iff, star_mul, star_star, mul_assoc, hx.star_eq]
@@ -181,86 +135,68 @@
 
 end semigroup
 
-<<<<<<< HEAD
+section monoid
+variables [monoid R] [star_semigroup R]
+
+variables (R)
+
+lemma _root_.is_self_adjoint_one : is_self_adjoint (1 : R) := star_one R
+
+variables {R}
+
+lemma pow {x : R} (hx : is_self_adjoint x) (n : ℕ) : is_self_adjoint (x ^ n):=
+by simp only [is_self_adjoint_iff, star_pow, hx.star_eq]
+
+end monoid
+
 section semiring
 variables [semiring R] [star_ring R]
-=======
-section monoid
-variables [monoid R] [star_semigroup R]
-
-variables (R)
-
-lemma _root_.is_self_adjoint_one : is_self_adjoint (1 : R) := star_one R
-
-variables {R}
->>>>>>> d4817f88
-
-lemma pow {x : R} (hx : is_self_adjoint x) (n : ℕ) : is_self_adjoint (x ^ n):=
-by simp only [is_self_adjoint_iff, star_pow, hx.star_eq]
-
-end monoid
-
-section semiring
-variables [semiring R] [star_ring R]
 
 lemma bit1 {x : R} (hx : is_self_adjoint x) : is_self_adjoint (bit1 x) :=
 by simp only [is_self_adjoint_iff, star_bit1, hx.star_eq]
 
-<<<<<<< HEAD
+@[simp] lemma _root_.is_self_adjoint_nat_cast (n : ℕ) : is_self_adjoint (n : R) :=
+star_nat_cast _
+
 end semiring
+
+section comm_semigroup
+variables [comm_semigroup R] [star_semigroup R]
+
+lemma mul {x y : R} (hx : is_self_adjoint x) (hy : is_self_adjoint y) : is_self_adjoint (x * y) :=
+by simp only [is_self_adjoint_iff, star_mul', hx.star_eq, hy.star_eq]
+
+end comm_semigroup
+
+section ring
+variables [ring R] [star_ring R]
+
+@[simp] lemma _root_.is_self_adjoint_int_cast (z : ℤ) : is_self_adjoint (z : R) :=
+star_int_cast _
+
+end ring
+
+section division_semiring
+variables [division_semiring R] [star_ring R]
+
+lemma inv {x : R} (hx : is_self_adjoint x) : is_self_adjoint x⁻¹ :=
+by simp only [is_self_adjoint_iff, star_inv', hx.star_eq]
+
+lemma zpow {x : R} (hx : is_self_adjoint x) (n : ℤ) : is_self_adjoint (x ^ n):=
+by simp only [is_self_adjoint_iff, star_zpow₀, hx.star_eq]
+
+end division_semiring
+
+section division_ring
+variables [division_ring R] [star_ring R]
+
+lemma _root_.is_self_adjoint_rat_cast (x : ℚ) : is_self_adjoint (x : R) :=
+star_rat_cast _
+
+end division_ring
 
 section semifield
 variables [semifield R] [star_ring R]
-=======
-@[simp] lemma _root_.is_self_adjoint_nat_cast (n : ℕ) : is_self_adjoint (n : R) :=
-star_nat_cast _
-
-end semiring
-
-section comm_semigroup
-variables [comm_semigroup R] [star_semigroup R]
-
-lemma mul {x y : R} (hx : is_self_adjoint x) (hy : is_self_adjoint y) : is_self_adjoint (x * y) :=
-by simp only [is_self_adjoint_iff, star_mul', hx.star_eq, hy.star_eq]
-
-end comm_semigroup
-
-section ring
-variables [ring R] [star_ring R]
-
-@[simp] lemma _root_.is_self_adjoint_int_cast (z : ℤ) : is_self_adjoint (z : R) :=
-star_int_cast _
-
-end ring
-
-section division_semiring
-variables [division_semiring R] [star_ring R]
->>>>>>> d4817f88
-
-lemma inv {x : R} (hx : is_self_adjoint x) : is_self_adjoint x⁻¹ :=
-by simp only [is_self_adjoint_iff, star_inv', hx.star_eq]
-
-lemma zpow {x : R} (hx : is_self_adjoint x) (n : ℤ) : is_self_adjoint (x ^ n):=
-by simp only [is_self_adjoint_iff, star_zpow₀, hx.star_eq]
-
-<<<<<<< HEAD
-end semifield
-
-section has_smul
-variables [has_star R] [has_trivial_star R] [add_group A] [has_star_add A]
-=======
-end division_semiring
-
-section division_ring
-variables [division_ring R] [star_ring R]
-
-lemma _root_.is_self_adjoint_rat_cast (x : ℚ) : is_self_adjoint (x : R) :=
-star_rat_cast _
-
-end division_ring
-
-section semifield
-variables [semifield R] [star_ring R]
 
 lemma div {x y : R} (hx : is_self_adjoint x) (hy : is_self_adjoint y) : is_self_adjoint (x / y) :=
 by simp only [is_self_adjoint_iff, star_div', hx.star_eq, hy.star_eq]
@@ -269,7 +205,6 @@
 
 section has_smul
 variables [has_star R] [add_monoid A] [star_add_monoid A] [has_smul R A] [star_module R A]
->>>>>>> d4817f88
 
 lemma smul {r : R} (hr : is_self_adjoint r) {x : A} (hx : is_self_adjoint x) :
   is_self_adjoint (r • x) :=
@@ -381,16 +316,7 @@
 rfl
 
 instance has_qsmul : has_smul ℚ (self_adjoint R) :=
-<<<<<<< HEAD
-⟨λ a x, ⟨a • x, by rw rat.smul_def;
-  begin
-    apply is_self_adjoint.mul,
-    exact rat_cast_mem a,
-    exact x.prop,
-  end ⟩ ⟩
-=======
 ⟨λ a x, ⟨a • x, by rw rat.smul_def; exact is_self_adjoint.mul (is_self_adjoint_rat_cast a) x.prop⟩⟩
->>>>>>> d4817f88
 
 @[simp, norm_cast] lemma coe_rat_smul (x : self_adjoint R) (a : ℚ) : ↑(a • x) = a • (x : R) :=
 rfl
