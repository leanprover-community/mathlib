--- conflicted
+++ resolved
@@ -164,18 +164,7 @@
 
 /-- If a monoid homomorphism `f` between two `group_with_zero`s maps `0` to `0`, then it maps `x^n`,
 `n : ℤ`, to `(f x)^n`. -/
-<<<<<<< HEAD
-lemma monoid_with_zero_hom.map_zpow {G₀ G₀' : Type*} [group_with_zero G₀] [group_with_zero G₀']
-  (f : G₀ →*₀ G₀') (x : G₀) :
-  ∀ n : ℤ, f (x ^ n) = f x ^ n
-| (n : ℕ) := by { rw [zpow_coe_nat, zpow_coe_nat], exact f.to_monoid_hom.map_pow x n }
-| -[1+n] := begin
-    rw [zpow_neg_succ_of_nat, zpow_neg_succ_of_nat],
-    exact ((f.map_inv _).trans $ congr_arg _ $ f.to_monoid_hom.map_pow x _)
-  end
-=======
 @[simp] lemma map_zpow₀ {F G₀ G₀' : Type*} [group_with_zero G₀] [group_with_zero G₀']
   [monoid_with_zero_hom_class F G₀ G₀'] (f : F) (x : G₀) (n : ℤ) :
   f (x ^ n) = f x ^ n :=
-map_zpow' f (map_inv₀ f) x n
->>>>>>> 0a3e8d38
+map_zpow' f (map_inv₀ f) x n