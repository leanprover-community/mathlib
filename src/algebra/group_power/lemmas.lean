--- conflicted
+++ resolved
@@ -113,36 +113,21 @@
 theorem zsmul_one [has_one A] (n : ℤ) : n • (1 : A) = n :=
 by cases n; simp
 
-<<<<<<< HEAD
-@[to_additive add_one_gsmul]
-lemma gpow_add_one (a : G) : ∀ n : ℤ, a ^ (n + 1) = a ^ n * a
-=======
+@[to_additive add_one_zsmul]
 lemma zpow_add_one (a : G) : ∀ n : ℤ, a ^ (n + 1) = a ^ n * a
->>>>>>> c722dae6
 | (of_nat n) := by simp [← int.coe_nat_succ, pow_succ']
 | -[1+0]     := by simp [int.neg_succ_of_nat_eq]
 | -[1+(n+1)] := by rw [int.neg_succ_of_nat_eq, zpow_neg, neg_add, neg_add_cancel_right, zpow_neg,
   ← int.coe_nat_succ, zpow_coe_nat, zpow_coe_nat, pow_succ _ (n + 1), mul_inv_rev,
   inv_mul_cancel_right]
 
-<<<<<<< HEAD
-@[to_additive gsmul_sub_one]
-lemma gpow_sub_one (a : G) (n : ℤ) : a ^ (n - 1) = a ^ n * a⁻¹ :=
-=======
-theorem add_one_zsmul : ∀ (a : A) (i : ℤ), (i + 1) • a = i • a + a :=
-@zpow_add_one (multiplicative A) _
-
+@[to_additive zsmul_sub_one]
 lemma zpow_sub_one (a : G) (n : ℤ) : a ^ (n - 1) = a ^ n * a⁻¹ :=
->>>>>>> c722dae6
 calc a ^ (n - 1) = a ^ (n - 1) * a * a⁻¹ : (mul_inv_cancel_right _ _).symm
              ... = a^n * a⁻¹             : by rw [← zpow_add_one, sub_add_cancel]
 
-<<<<<<< HEAD
-@[to_additive add_gsmul]
-lemma gpow_add (a : G) (m n : ℤ) : a ^ (m + n) = a ^ m * a ^ n :=
-=======
+@[to_additive add_zsmul]
 lemma zpow_add (a : G) (m n : ℤ) : a ^ (m + n) = a ^ m * a ^ n :=
->>>>>>> c722dae6
 begin
   induction n using int.induction_on with n ihn n ihn,
   case hz : { simp },
@@ -150,108 +135,51 @@
   { rw [zpow_sub_one, ← mul_assoc, ← ihn, ← zpow_sub_one, add_sub_assoc] }
 end
 
-<<<<<<< HEAD
-@[to_additive add_gsmul_self]
-lemma mul_self_gpow (b : G) (m : ℤ) : b*b^m = b^(m+1) :=
-by { conv_lhs {congr, rw ← gpow_one b }, rw [← gpow_add, add_comm] }
-=======
+@[to_additive add_zsmul_self]
 lemma mul_self_zpow (b : G) (m : ℤ) : b*b^m = b^(m+1) :=
 by { conv_lhs {congr, rw ← zpow_one b }, rw [← zpow_add, add_comm] }
->>>>>>> c722dae6
-
+
+@[to_additive add_self_zsmul]
 lemma mul_zpow_self (b : G) (m : ℤ) : b^m*b = b^(m+1) :=
 by { conv_lhs {congr, skip, rw ← zpow_one b }, rw [← zpow_add, add_comm] }
 
-<<<<<<< HEAD
-@[to_additive sub_gsmul]
-lemma gpow_sub (a : G) (m n : ℤ) : a ^ (m - n) = a ^ m * (a ^ n)⁻¹ :=
-by rw [sub_eq_add_neg, gpow_add, gpow_neg]
-
-theorem gpow_one_add (a : G) (i : ℤ) : a ^ (1 + i) = a * a ^ i :=
-by rw [gpow_add, gpow_one]
-=======
-theorem add_zsmul : ∀ (a : A) (i j : ℤ), (i + j) • a = i • a + j • a :=
-@zpow_add (multiplicative A) _
-
+@[to_additive sub_zsmul]
 lemma zpow_sub (a : G) (m n : ℤ) : a ^ (m - n) = a ^ m * (a ^ n)⁻¹ :=
 by rw [sub_eq_add_neg, zpow_add, zpow_neg]
 
-lemma sub_zsmul (m n : ℤ) (a : A) : (m - n) • a = m • a - n • a :=
-by simpa only [sub_eq_add_neg] using @zpow_sub (multiplicative A) _ _ _ _
-
+@[to_additive one_add_zsmul]
 theorem zpow_one_add (a : G) (i : ℤ) : a ^ (1 + i) = a * a ^ i :=
 by rw [zpow_add, zpow_one]
->>>>>>> c722dae6
-
-theorem one_add_zsmul : ∀ (a : A) (i : ℤ), (1 + i) • a = a + i • a :=
-@zpow_one_add (multiplicative A) _
-
+
+@[to_additive]
 theorem zpow_mul_comm (a : G) (i j : ℤ) : a ^ i * a ^ j = a ^ j * a ^ i :=
 by rw [← zpow_add, ← zpow_add, add_comm]
 
-theorem zsmul_add_comm : ∀ (a : A) (i j : ℤ), i • a + j • a = j • a + i • a :=
-@zpow_mul_comm (multiplicative A) _
-
-<<<<<<< HEAD
--- note that `mul_gsmul` and `gpow_mul` have the primes swapped since their argument order
+-- note that `mul_zsmul` and `zpow_mul` have the primes swapped since their argument order
 -- and therefore the more "natural" choice of lemma is reversed.
-@[to_additive mul_gsmul']
-theorem gpow_mul (a : G) (m n : ℤ) : a ^ (m * n) = (a ^ m) ^ n :=
-int.induction_on n (by simp) (λ n ihn, by simp [mul_add, gpow_add, ihn])
-  (λ n ihn, by simp only [mul_sub, gpow_sub, ihn, mul_one, gpow_one])
-
-@[to_additive mul_gsmul]
-theorem gpow_mul' (a : G) (m n : ℤ) : a ^ (m * n) = (a ^ n) ^ m :=
-by rw [mul_comm, gpow_mul]
-
-@[to_additive bit0_gsmul]
-theorem gpow_bit0 (a : G) (n : ℤ) : a ^ bit0 n = a ^ n * a ^ n := gpow_add _ _ _
-
-@[to_additive bit1_gsmul]
-theorem gpow_bit1 (a : G) (n : ℤ) : a ^ bit1 n = a ^ n * a ^ n * a :=
-by rw [bit1, gpow_add, gpow_bit0, gpow_one]
-
-@[simp, to_additive]
-theorem monoid_hom.map_gpow (f : G →* H) (a : G) (n : ℤ) : f (a ^ n) = f a ^ n :=
-by cases n; simp
-
-@[simp, norm_cast, to_additive]
-lemma units.coe_gpow (u : units G) (n : ℤ) : ((u ^ n : units G) : G) = u ^ n :=
-(units.coe_hom G).map_gpow u n
-=======
+@[to_additive mul_zsmul']
 theorem zpow_mul (a : G) (m n : ℤ) : a ^ (m * n) = (a ^ m) ^ n :=
 int.induction_on n (by simp) (λ n ihn, by simp [mul_add, zpow_add, ihn])
   (λ n ihn, by simp only [mul_sub, zpow_sub, ihn, mul_one, zpow_one])
 
-theorem zsmul_mul' : ∀ (a : A) (m n : ℤ), (m * n) • a = n • (m • a) :=
-@zpow_mul (multiplicative A) _
-
+@[to_additive mul_zsmul]
 theorem zpow_mul' (a : G) (m n : ℤ) : a ^ (m * n) = (a ^ n) ^ m :=
 by rw [mul_comm, zpow_mul]
 
-theorem mul_zsmul (a : A) (m n : ℤ) : (m * n) • a = m • (n • a) :=
-by rw [mul_comm, zsmul_mul']
-
+@[to_additive bit0_zsmul]
 theorem zpow_bit0 (a : G) (n : ℤ) : a ^ bit0 n = a ^ n * a ^ n := zpow_add _ _ _
 
-theorem bit0_zsmul (a : A) (n : ℤ) : bit0 n • a = n • a + n • a :=
-@zpow_bit0 (multiplicative A) _ _ _
-
+@[to_additive bit1_zsmul]
 theorem zpow_bit1 (a : G) (n : ℤ) : a ^ bit1 n = a ^ n * a ^ n * a :=
 by rw [bit1, zpow_add, zpow_bit0, zpow_one]
 
-theorem bit1_zsmul : ∀ (a : A) (n : ℤ), bit1 n • a = n • a + n • a + a :=
-@zpow_bit1 (multiplicative A) _
-
-@[simp] theorem monoid_hom.map_zpow (f : G →* H) (a : G) (n : ℤ) : f (a ^ n) = f a ^ n :=
+@[simp, to_additive]
+theorem monoid_hom.map_zpow (f : G →* H) (a : G) (n : ℤ) : f (a ^ n) = f a ^ n :=
 by cases n; simp
 
-@[simp] theorem add_monoid_hom.map_zsmul (f : A →+ B) (a : A) (n : ℤ) : f (n • a) = n • f a :=
-f.to_multiplicative.map_zpow a n
-
-@[simp, norm_cast] lemma units.coe_zpow (u : units G) (n : ℤ) : ((u ^ n : units G) : G) = u ^ n :=
+@[simp, norm_cast, to_additive]
+lemma units.coe_zpow (u : units G) (n : ℤ) : ((u ^ n : units G) : G) = u ^ n :=
 (units.coe_hom G).map_zpow u n
->>>>>>> c722dae6
 
 end group
 
@@ -731,7 +659,7 @@
   right_inv := λ f, add_monoid_hom.ext_int $ one_zsmul (f 1) }
 
 attribute [to_additive multiples_hom] powers_hom
-attribute [to_additive gmultiples_hom] gpowers_hom
+attribute [to_additive zmultiples_hom] zpowers_hom
 
 variables {M G A}
 
@@ -755,25 +683,17 @@
 @[simp] lemma multiples_hom_symm_apply [add_monoid A] (f : ℕ →+ A) :
   (multiples_hom A).symm f = f 1 := rfl
 
-<<<<<<< HEAD
 attribute [to_additive multiples_hom_symm_apply] powers_hom_symm_apply
 
-@[simp] lemma gmultiples_hom_apply [add_group A] (x : A) (n : ℤ) :
-  gmultiples_hom A x n = n • x := rfl
-
-attribute [to_additive gmultiples_hom_apply] gpowers_hom_apply
-
-@[simp] lemma gmultiples_hom_symm_apply [add_group A] (f : ℤ →+ A) :
-  (gmultiples_hom A).symm f = f 1 := rfl
-=======
 @[simp] lemma zmultiples_hom_apply [add_group A] (x : A) (n : ℤ) :
   zmultiples_hom A x n = n • x := rfl
 
+attribute [to_additive zmultiples_hom_apply] zpowers_hom_apply
+
 @[simp] lemma zmultiples_hom_symm_apply [add_group A] (f : ℤ →+ A) :
   (zmultiples_hom A).symm f = f 1 := rfl
->>>>>>> c722dae6
-
-attribute [to_additive gmultiples_hom_symm_apply] gpowers_hom_symm_apply
+
+attribute [to_additive zmultiples_hom_symm_apply] zpowers_hom_symm_apply
 
 -- TODO use to_additive in the rest of this file
 
