--- conflicted
+++ resolved
@@ -423,12 +423,8 @@
 lemma mul_bit1 [non_assoc_ring R] {n r : R} : r * bit1 n = (2 : ℤ) • (r * n) + r :=
 by { dsimp [bit1], rw [mul_add, mul_bit0, mul_one], }
 
-<<<<<<< HEAD
-lemma int.cast_mul' [add_comm_group_with_one α] : ∀ m n, ((m * n : ℤ) : α) = m • n :=
-=======
 /-- Note this holds in marginally more generality than `int.cast_mul` -/
 lemma int.cast_mul_eq_zsmul_cast [add_comm_group_with_one α] : ∀ m n, ((m * n : ℤ) : α) = m • n :=
->>>>>>> a07d7509
 λ m, int.induction_on' m 0 (by simp) (λ k _ ih n, by simp [add_mul, add_zsmul, ih])
   (λ k _ ih n, by simp [sub_mul, sub_zsmul, ih, ←sub_eq_add_neg])
 
