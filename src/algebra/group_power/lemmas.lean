--- conflicted
+++ resolved
@@ -100,7 +100,6 @@
 
 section sub_neg_monoid
 variables [sub_neg_monoid A]
-<<<<<<< HEAD
 
 lemma zsmul_one [has_one A] (n : ℤ) : n • (1 : A) = n := by cases n; simp
 
@@ -129,15 +128,6 @@
 
 section group
 variables [group α]
-=======
-
-lemma zsmul_one [has_one A] (n : ℤ) : n • (1 : A) = n := by cases n; simp
-
-end sub_neg_monoid
-
-section group
-variables [group G]
->>>>>>> 631890bf
 
 @[to_additive add_one_zsmul]
 lemma zpow_add_one (a : α) : ∀ n : ℤ, a ^ (n + 1) = a ^ n * a
@@ -195,17 +185,10 @@
 Those lemmas are placed here (rather than in `algebra.group_power.order` with their friends) because
 they require facts from `data.int.basic`.
 -/
-<<<<<<< HEAD
 
 section ordered_add_comm_group
 variables [ordered_comm_group α] {m n : ℤ} {a b : α}
 
-=======
-
-section ordered_add_comm_group
-variables [ordered_comm_group α] {m n : ℤ} {a b : α}
-
->>>>>>> 631890bf
 @[to_additive zsmul_pos]
 lemma one_lt_zpow' (ha : 1 < a) {k : ℤ} (hk : (0:ℤ) < k) : 1 < a^k :=
 begin
@@ -216,62 +199,6 @@
 
 @[to_additive zsmul_strict_mono_left]
 lemma zpow_strict_mono_right (ha : 1 < a) : strict_mono (λ n : ℤ, a ^ n) :=
-<<<<<<< HEAD
-λ n m h,
-  calc a ^ n = a ^ n * 1 : (mul_one _).symm
-    ... < a ^ n * a ^ (m - n) : mul_lt_mul_left' (one_lt_zpow' ha $ sub_pos_of_lt h) _
-    ... = a ^ m : by { rw ←zpow_add, simp }
-
-@[to_additive zsmul_mono_left]
-lemma zpow_mono_right (ha : 1 ≤ a) : monotone (λ n : ℤ, a ^ n) :=
-λ n m h,
-  calc a ^ n = a ^ n * 1 : (mul_one _).symm
-    ... ≤ a ^ n * a ^ (m - n) : mul_le_mul_left' (one_le_zpow ha $ sub_nonneg_of_le h) _
-    ... = a ^ m : by { rw ←zpow_add, simp }
-
-@[to_additive]
-lemma zpow_le_zpow (ha : 1 ≤ a) (h : m ≤ n) : a ^ m ≤ a ^ n := zpow_mono_right ha h
-
-@[to_additive]
-lemma zpow_lt_zpow (ha : 1 < a) (h : m < n) : a ^ m < a ^ n := zpow_strict_mono_right ha h
-
-@[to_additive]
-lemma zpow_le_zpow_iff (ha : 1 < a) : a ^ m ≤ a ^ n ↔ m ≤ n := (zpow_strict_mono_right ha).le_iff_le
-
-@[to_additive]
-lemma zpow_lt_zpow_iff (ha : 1 < a) : a ^ m < a ^ n ↔ m < n := (zpow_strict_mono_right ha).lt_iff_lt
-
-variables (α)
-
-@[to_additive zsmul_strict_mono_right]
-lemma zpow_strict_mono_left (hn : 0 < n) : strict_mono ((^ n) : α → α) :=
-λ a b hab, by { rw [←one_lt_div', ←div_zpow], exact one_lt_zpow' (one_lt_div'.2 hab) hn }
-
-@[to_additive zsmul_mono_right]
-lemma zpow_mono_left (hn : 0 ≤ n) : monotone ((^ n) : α → α) :=
-λ a b hab, by { rw [←one_le_div', ←div_zpow], exact one_le_zpow (one_le_div'.2 hab) hn }
-
-variables {α}
-
-@[to_additive]
-lemma zpow_le_zpow' (hn : 0 ≤ n) (h : a ≤ b) : a ^ n ≤ b ^ n := zpow_mono_left α hn h
-
-@[to_additive]
-lemma zpow_lt_zpow' (hn : 0 < n) (h : a < b) : a ^ n < b ^ n := zpow_strict_mono_left α hn h
-
-end ordered_add_comm_group
-
-section linear_ordered_comm_group
-variables [linear_ordered_comm_group α] {n : ℤ} {a b : α}
-
-@[to_additive]
-lemma zpow_le_zpow_iff' (hn : 0 < n) {a b : α} : a ^ n ≤ b ^ n ↔ a ≤ b :=
-(zpow_strict_mono_left α hn).le_iff_le
-
-lemma zpow_lt_zpow_iff' (hn : 0 < n) {a b : α} : a ^ n < b ^ n ↔ a < b :=
-(zpow_strict_mono_left α hn).lt_iff_lt
-
-=======
 λ m n h,
   calc a ^ m = a ^ m * 1 : (mul_one _).symm
     ... < a ^ m * a ^ (n - m) : mul_lt_mul_left' (one_lt_zpow' ha $ sub_pos_of_lt h) _
@@ -327,7 +254,6 @@
 lemma zpow_lt_zpow_iff' (hn : 0 < n) {a b : α} : a ^ n < b ^ n ↔ a < b :=
 (zpow_strict_mono_left α hn).lt_iff_lt
 
->>>>>>> 631890bf
 @[nolint to_additive_doc, to_additive zsmul_right_injective
 "See also `smul_right_injective`. TODO: provide a `no_zero_smul_divisors` instance. We can't do that
 here because importing that definition would create import cycles."]
@@ -341,7 +267,6 @@
 
 @[to_additive zsmul_right_inj]
 lemma zpow_left_inj (hn : n ≠ 0) : a ^ n = b ^ n ↔ a = b := (zpow_left_injective hn).eq_iff
-<<<<<<< HEAD
 
 /-- Alias of `zsmul_right_inj`, for ease of discovery alongside `zsmul_le_zsmul_iff'` and
 `zsmul_lt_zsmul_iff'`. -/
@@ -354,20 +279,6 @@
 section linear_ordered_add_comm_group
 variables [linear_ordered_add_comm_group α] {a b : α}
 
-=======
-
-/-- Alias of `zsmul_right_inj`, for ease of discovery alongside `zsmul_le_zsmul_iff'` and
-`zsmul_lt_zsmul_iff'`. -/
-@[to_additive "Alias of `zsmul_right_inj`, for ease of discovery alongside `zsmul_le_zsmul_iff'` and
-`zsmul_lt_zsmul_iff'`."]
-lemma zpow_eq_zpow_iff' (hn : n ≠ 0) : a ^ n = b ^ n ↔ a = b := zpow_left_inj hn
-
-end linear_ordered_comm_group
-
-section linear_ordered_add_comm_group
-variables [linear_ordered_add_comm_group α] {a b : α}
-
->>>>>>> 631890bf
 lemma abs_nsmul (n : ℕ) (a : α) : |n • a| = n • |a| :=
 begin
   cases le_total a 0 with hneg hpos,
