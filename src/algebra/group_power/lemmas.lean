/-
Copyright (c) 2015 Jeremy Avigad. All rights reserved.
Released under Apache 2.0 license as described in the file LICENSE.
Authors: Jeremy Avigad, Robert Y. Lewis
-/
import algebra.group_power.basic
import algebra.invertible
import algebra.opposites
import data.list.basic
import data.int.cast
import data.equiv.basic
import data.equiv.mul_add

/-!
# Lemmas about power operations on monoids and groups

This file contains lemmas about `monoid.pow`, `group.pow`, `nsmul`, `gsmul`
which require additional imports besides those available in `.basic`.
-/

universes u v w x y z u₁ u₂

variables {M : Type u} {N : Type v} {G : Type w} {H : Type x} {A : Type y} {B : Type z}
  {R : Type u₁} {S : Type u₂}

/-!
### (Additive) monoid
-/
section monoid
variables [monoid M] [monoid N] [add_monoid A] [add_monoid B]

@[simp] theorem nsmul_one [has_one A] : ∀ n : ℕ, n • (1 : A) = n :=
add_monoid_hom.eq_nat_cast
  ⟨λ n, n • (1 : A), zero_nsmul _, λ _ _, add_nsmul _ _ _⟩
  (one_nsmul _)

@[simp, norm_cast] lemma units.coe_pow (u : units M) (n : ℕ) : ((u ^ n : units M) : M) = u ^ n :=
(units.coe_hom M).map_pow u n

instance invertible_pow (m : M) [invertible m] (n : ℕ) : invertible (m ^ n) :=
{ inv_of := ⅟ m ^ n,
  inv_of_mul_self := by rw [← (commute_inv_of m).symm.mul_pow, inv_of_mul_self, one_pow],
  mul_inv_of_self := by rw [← (commute_inv_of m).mul_pow, mul_inv_of_self, one_pow] }

lemma inv_of_pow (m : M) [invertible m] (n : ℕ) [invertible (m ^ n)] :
  ⅟(m ^ n) = ⅟m ^ n :=
@invertible_unique M _ (m ^ n) (m ^ n) rfl ‹_› (invertible_pow m n)

lemma is_unit.pow {m : M} (n : ℕ) : is_unit m → is_unit (m ^ n) :=
λ ⟨u, hu⟩, ⟨u ^ n, by simp *⟩

lemma is_unit_pos_pow_iff {M : Type*} [comm_monoid M] {m : M} {n : ℕ} (h : 0 < n) :
  is_unit (m ^ n) ↔ is_unit m :=
begin
  obtain ⟨p, rfl⟩ := nat.exists_eq_succ_of_ne_zero h.ne',
  refine ⟨λ h, _, is_unit.pow _⟩,
  obtain ⟨⟨k, k', hk, hk'⟩, h⟩ := h,
  rw [units.coe_mk] at h,
  refine ⟨⟨m, m ^ p * k', _, _⟩, _⟩,
  { rw [←mul_assoc, ←pow_succ, ←h, hk] },
  { rw [mul_right_comm, ←pow_succ', ←h, hk] },
  { exact units.coe_mk _ _ _ _ }
end

/-- If `x ^ n.succ = 1` then `x` has an inverse, `x^n`. -/
def invertible_of_pow_succ_eq_one (x : M) (n : ℕ) (hx : x ^ n.succ = 1) :
  invertible x :=
⟨x ^ n, (pow_succ' x n).symm.trans hx, (pow_succ x n).symm.trans hx⟩

/-- If `x ^ n = 1` then `x` has an inverse, `x^(n - 1)`. -/
def invertible_of_pow_eq_one (x : M) (n : ℕ) (hx : x ^ n = 1) (hn : 0 < n) :
  invertible x :=
begin
  apply invertible_of_pow_succ_eq_one x (n - 1),
  convert hx,
  exact nat.sub_add_cancel (nat.succ_le_of_lt hn),
end

lemma is_unit_of_pow_eq_one (x : M) (n : ℕ) (hx : x ^ n = 1) (hn : 0 < n) :
  is_unit x :=
begin
  haveI := invertible_of_pow_eq_one x n hx hn,
  exact is_unit_of_invertible x
end

end monoid

section group
variables [group G] [group H] [add_group A] [add_group B]

open int

local attribute [ematch] le_of_lt
open nat

theorem gsmul_one [has_one A] (n : ℤ) : n • (1 : A) = n :=
by cases n; simp

lemma gpow_add_one (a : G) : ∀ n : ℤ, a ^ (n + 1) = a ^ n * a
| (of_nat n) := by simp [← int.coe_nat_succ, pow_succ']
| -[1+0]     := by simp [int.neg_succ_of_nat_eq]
| -[1+(n+1)] := by rw [int.neg_succ_of_nat_eq, gpow_neg, neg_add, neg_add_cancel_right, gpow_neg,
  ← int.coe_nat_succ, gpow_coe_nat, gpow_coe_nat, pow_succ _ (n + 1), mul_inv_rev,
  inv_mul_cancel_right]

theorem add_one_gsmul : ∀ (a : A) (i : ℤ), (i + 1) • a = i • a + a :=
@gpow_add_one (multiplicative A) _

lemma gpow_sub_one (a : G) (n : ℤ) : a ^ (n - 1) = a ^ n * a⁻¹ :=
calc a ^ (n - 1) = a ^ (n - 1) * a * a⁻¹ : (mul_inv_cancel_right _ _).symm
             ... = a^n * a⁻¹             : by rw [← gpow_add_one, sub_add_cancel]

lemma gpow_add (a : G) (m n : ℤ) : a ^ (m + n) = a ^ m * a ^ n :=
begin
  induction n using int.induction_on with n ihn n ihn,
  case hz : { simp },
  { simp only [← add_assoc, gpow_add_one, ihn, mul_assoc] },
  { rw [gpow_sub_one, ← mul_assoc, ← ihn, ← gpow_sub_one, add_sub_assoc] }
end

lemma mul_self_gpow (b : G) (m : ℤ) : b*b^m = b^(m+1) :=
by { conv_lhs {congr, rw ← gpow_one b }, rw [← gpow_add, add_comm] }

lemma mul_gpow_self (b : G) (m : ℤ) : b^m*b = b^(m+1) :=
by { conv_lhs {congr, skip, rw ← gpow_one b }, rw [← gpow_add, add_comm] }

theorem add_gsmul : ∀ (a : A) (i j : ℤ), (i + j) • a = i • a + j • a :=
@gpow_add (multiplicative A) _

lemma gpow_sub (a : G) (m n : ℤ) : a ^ (m - n) = a ^ m * (a ^ n)⁻¹ :=
by rw [sub_eq_add_neg, gpow_add, gpow_neg]

lemma sub_gsmul (m n : ℤ) (a : A) : (m - n) • a = m • a - n • a :=
by simpa only [sub_eq_add_neg] using @gpow_sub (multiplicative A) _ _ _ _

theorem gpow_one_add (a : G) (i : ℤ) : a ^ (1 + i) = a * a ^ i :=
by rw [gpow_add, gpow_one]

theorem one_add_gsmul : ∀ (a : A) (i : ℤ), (1 + i) • a = a + i • a :=
@gpow_one_add (multiplicative A) _

theorem gpow_mul_comm (a : G) (i j : ℤ) : a ^ i * a ^ j = a ^ j * a ^ i :=
by rw [← gpow_add, ← gpow_add, add_comm]

theorem gsmul_add_comm : ∀ (a : A) (i j : ℤ), i • a + j • a = j • a + i • a :=
@gpow_mul_comm (multiplicative A) _

theorem gpow_mul (a : G) (m n : ℤ) : a ^ (m * n) = (a ^ m) ^ n :=
int.induction_on n (by simp) (λ n ihn, by simp [mul_add, gpow_add, ihn])
  (λ n ihn, by simp only [mul_sub, gpow_sub, ihn, mul_one, gpow_one])

theorem gsmul_mul' : ∀ (a : A) (m n : ℤ), (m * n) • a = n • (m • a) :=
@gpow_mul (multiplicative A) _

theorem gpow_mul' (a : G) (m n : ℤ) : a ^ (m * n) = (a ^ n) ^ m :=
by rw [mul_comm, gpow_mul]

theorem mul_gsmul (a : A) (m n : ℤ) : (m * n) • a = m • (n • a) :=
by rw [mul_comm, gsmul_mul']

theorem gpow_bit0 (a : G) (n : ℤ) : a ^ bit0 n = a ^ n * a ^ n := gpow_add _ _ _

theorem bit0_gsmul (a : A) (n : ℤ) : bit0 n • a = n • a + n • a :=
@gpow_bit0 (multiplicative A) _ _ _

theorem gpow_bit1 (a : G) (n : ℤ) : a ^ bit1 n = a ^ n * a ^ n * a :=
by rw [bit1, gpow_add, gpow_bit0, gpow_one]

theorem bit1_gsmul : ∀ (a : A) (n : ℤ), bit1 n • a = n • a + n • a + a :=
@gpow_bit1 (multiplicative A) _

@[simp] theorem monoid_hom.map_gpow (f : G →* H) (a : G) (n : ℤ) : f (a ^ n) = f a ^ n :=
by cases n; simp

@[simp] theorem add_monoid_hom.map_gsmul (f : A →+ B) (a : A) (n : ℤ) : f (n • a) = n • f a :=
f.to_multiplicative.map_gpow a n

@[simp, norm_cast] lemma units.coe_gpow (u : units G) (n : ℤ) : ((u ^ n : units G) : G) = u ^ n :=
(units.coe_hom G).map_gpow u n

end group

section ordered_add_comm_group

variables [ordered_add_comm_group A]
/-! Lemmas about `gsmul` under ordering,  placed here (rather than in `algebra.group_power.order`
with their friends) because they require facts from `data.int.basic`-/
open int

lemma gsmul_pos {a : A} (ha : 0 < a) {k : ℤ} (hk : (0:ℤ) < k) : 0 < k • a :=
begin
  lift k to ℕ using int.le_of_lt hk,
  rw gsmul_coe_nat,
  apply nsmul_pos ha,
  exact coe_nat_pos.mp hk,
end

theorem gsmul_strict_mono_left {a : A} (ha : 0 < a) : strict_mono (λ n : ℤ, n • a) :=
λ n m h,
  calc n • a = n • a + 0 : (add_zero _).symm
    ... < n • a + (m - n) • a : add_lt_add_left (gsmul_pos ha (sub_pos.mpr h)) _
    ... = m • a : by { rw [← add_gsmul], simp }

theorem gsmul_mono_left {a : A} (ha : 0 ≤ a) : monotone (λ n : ℤ, n • a) :=
λ n m h,
  calc n • a = n • a + 0 : (add_zero _).symm
    ... ≤ n • a + (m - n) • a : add_le_add_left (gsmul_nonneg ha (sub_nonneg.mpr h)) _
    ... = m • a : by { rw [← add_gsmul], simp }

theorem gsmul_le_gsmul {a : A} {n m : ℤ} (ha : 0 ≤ a) (h : n ≤ m) : n • a ≤ m • a :=
gsmul_mono_left ha h

theorem gsmul_lt_gsmul {a : A} {n m : ℤ} (ha : 0 < a) (h : n < m) : n • a < m • a :=
gsmul_strict_mono_left ha h

theorem gsmul_le_gsmul_iff {a : A} {n m : ℤ} (ha : 0 < a) : n • a ≤ m • a ↔ n ≤ m :=
(gsmul_strict_mono_left ha).le_iff_le

theorem gsmul_lt_gsmul_iff {a : A} {n m : ℤ} (ha : 0 < a) : n • a < m • a ↔ n < m :=
(gsmul_strict_mono_left ha).lt_iff_lt

variables (A)

lemma gsmul_strict_mono_right {n : ℤ} (hn : 0 < n) :
  strict_mono ((•) n : A → A) :=
λ a b hab, begin
  rw ← sub_pos at hab,
  rw [← sub_pos, ← gsmul_sub],
  exact gsmul_pos hab hn,
end

lemma gsmul_mono_right {n : ℤ} (hn : 0 ≤ n) :
  monotone ((•) n : A → A) :=
λ a b hab, begin
  rw ← sub_nonneg at hab,
  rw [← sub_nonneg, ← gsmul_sub],
  exact gsmul_nonneg hab hn,
end

variables {A}

theorem gsmul_le_gsmul' {n : ℤ} (hn : 0 ≤ n) {a₁ a₂ : A} (h : a₁ ≤ a₂) : n • a₁ ≤ n • a₂ :=
gsmul_mono_right A hn h

theorem gsmul_lt_gsmul' {n : ℤ} (hn : 0 < n) {a₁ a₂ : A} (h : a₁ < a₂) : n • a₁ < n • a₂ :=
gsmul_strict_mono_right A hn h

lemma gsmul_lt_gsmul_of_lt_right_of_pos {a b : A} {m : ℤ} (hab : a < b) (hm : 0 < m) :
  m • a < m • b :=
begin
  rw ← sub_pos at hab,
  rw [← sub_pos, ← gsmul_sub],
  exact gsmul_pos hab hm,
end

lemma abs_nsmul {α : Type*} [linear_ordered_add_comm_group α] (n : ℕ) (a : α) :
  abs (n • a) = n • abs a :=
begin
  cases le_total a 0 with hneg hpos,
  { rw [abs_of_nonpos hneg, ← abs_neg, ← neg_nsmul, abs_of_nonneg],
    exact nsmul_nonneg (neg_nonneg.mpr hneg) n },
  { rw [abs_of_nonneg hpos, abs_of_nonneg],
    exact nsmul_nonneg hpos n }
end

lemma abs_gsmul {α : Type*} [linear_ordered_add_comm_group α] (n : ℤ) (a : α) :
  abs (n • a) = (abs n) • abs a :=
begin
  by_cases n0 : 0 ≤ n,
  { lift n to ℕ using n0,
    simp only [abs_nsmul, coe_nat_abs, gsmul_coe_nat] },
  { lift (- n) to ℕ using int.le_of_lt (neg_pos.mpr (not_le.mp n0)) with m h,
    rw [← abs_neg (n • a), ← neg_gsmul, ← abs_neg n, ← h, gsmul_coe_nat, coe_nat_abs,
      gsmul_coe_nat],
    exact abs_nsmul m _ },
end

lemma abs_add_eq_add_abs_le {α : Type*} [linear_ordered_add_comm_group α] {a b : α} (hle : a ≤ b) :
  abs (a + b) = abs a + abs b ↔ (0 ≤ a ∧ 0 ≤ b ∨ a ≤ 0 ∧ b ≤ 0) :=
begin
  by_cases a0 : 0 ≤ a; by_cases b0 : 0 ≤ b,
  { simp [a0, b0, abs_of_nonneg, add_nonneg a0 b0] },
  { exact (lt_irrefl (0 : α) (a0.trans_lt (hle.trans_lt (not_le.mp b0)))).elim },
  any_goals { simp [(not_le.mp a0).le, (not_le.mp b0).le, abs_of_nonpos, add_nonpos, add_comm] },
  obtain F := (not_le.mp a0),
  have : (abs (a + b) = -a + b ↔ b ≤ 0) ↔ (abs (a + b) =
    abs a + abs b ↔ 0 ≤ a ∧ 0 ≤ b ∨ a ≤ 0 ∧ b ≤ 0),
  { simp [a0, b0, abs_of_neg, abs_of_nonneg, F, F.le] },
  refine this.mp ⟨λ h, _, λ h, by simp only [le_antisymm h b0, abs_of_neg F, add_zero]⟩,
  by_cases ba : a + b ≤ 0,
  { refine le_of_eq (eq_zero_of_neg_eq _),
    rwa [abs_of_nonpos ba, neg_add_rev, add_comm, add_right_inj] at h },
  { refine (lt_irrefl (0 : α) _).elim,
    rw [abs_of_pos (not_le.mp ba), add_left_inj] at h,
    rwa eq_zero_of_neg_eq h.symm at F }
end

lemma abs_add_eq_add_abs_iff {α : Type*} [linear_ordered_add_comm_group α] (a b : α) :
  abs (a + b) = abs a + abs b ↔ (0 ≤ a ∧ 0 ≤ b ∨ a ≤ 0 ∧ b ≤ 0) :=
begin
  by_cases ab : a ≤ b,
  { exact abs_add_eq_add_abs_le ab },
  { rw [add_comm a, add_comm (abs _), abs_add_eq_add_abs_le ((not_le.mp ab).le), and.comm,
    @and.comm (b ≤ 0 ) _] }
end

end ordered_add_comm_group

section linear_ordered_add_comm_group
variable [linear_ordered_add_comm_group A]

theorem gsmul_le_gsmul_iff' {n : ℤ} (hn : 0 < n) {a₁ a₂ : A} : n • a₁ ≤ n • a₂ ↔ a₁ ≤ a₂ :=
(gsmul_strict_mono_right A hn).le_iff_le

theorem gsmul_lt_gsmul_iff' {n : ℤ} (hn : 0 < n) {a₁ a₂ : A} : n • a₁ < n • a₂ ↔ a₁ < a₂ :=
(gsmul_strict_mono_right A hn).lt_iff_lt

theorem nsmul_le_nsmul_iff {a : A} {n m : ℕ} (ha : 0 < a) : n • a ≤ m • a ↔ n ≤ m :=
begin
  refine ⟨λ h, _, nsmul_le_nsmul $ le_of_lt ha⟩,
  by_contra H,
  exact lt_irrefl _ (lt_of_lt_of_le (nsmul_lt_nsmul ha (not_le.mp H)) h)
end

theorem nsmul_lt_nsmul_iff {a : A} {n m : ℕ} (ha : 0 < a) : n • a < m • a ↔ n < m :=
begin
  refine ⟨λ h, _, nsmul_lt_nsmul ha⟩,
  by_contra H,
  exact lt_irrefl _ (lt_of_le_of_lt (nsmul_le_nsmul (le_of_lt ha) $ not_lt.mp H) h)
end

<<<<<<< HEAD
lemma gsmul_eq_gsmul_iff {a b : A} {m : ℤ} (hm : 0 < m) : m • a = m • b ↔ a = b :=
begin
  refine ⟨λ hab, _, congr_arg _⟩,
  contrapose hab,
  obtain hab' | hab' := ne_iff_lt_or_gt.mp hab,
  { apply ne_of_lt,
    exact gsmul_lt_gsmul_of_lt_right_of_pos hab' hm },
  { apply ne_of_gt,
    exact gsmul_lt_gsmul_of_lt_right_of_pos hab' hm }
end

=======
/-- See also `smul_right_injective`. TODO: provide a `no_zero_smul_divisors` instance. We can't
do that here because importing that definition would create import cycles. -/
lemma gsmul_right_injective {m : ℤ} (hm : m ≠ 0) : function.injective ((•) m : A → A) :=
begin
  cases hm.symm.lt_or_lt,
  { exact (gsmul_strict_mono_right A h).injective, },
  { intros a b hab,
    refine (gsmul_strict_mono_right A (neg_pos.mpr h)).injective _,
    rw [neg_gsmul, neg_gsmul, hab], },
end

lemma gsmul_right_inj {a b : A} {m : ℤ} (hm : m ≠ 0) : m • a = m • b ↔ a = b :=
(gsmul_right_injective hm).eq_iff

/-- Alias of `gsmul_right_inj`, for ease of discovery alongside `gsmul_le_gsmul_iff'` and
`gsmul_lt_gsmul_iff'`. -/
lemma gsmul_eq_gsmul_iff' {a b : A} {m : ℤ} (hm : m ≠ 0) : m • a = m • b ↔ a = b :=
gsmul_right_inj hm

>>>>>>> 45e7eb84
end linear_ordered_add_comm_group

@[simp] lemma with_bot.coe_nsmul [add_monoid A] (a : A) (n : ℕ) :
  ((n • a : A) : with_bot A) = n • a :=
add_monoid_hom.map_nsmul ⟨(coe : A → with_bot A), with_bot.coe_zero, with_bot.coe_add⟩ a n

theorem nsmul_eq_mul' [semiring R] (a : R) (n : ℕ) : n • a = a * n :=
by induction n with n ih; [rw [zero_nsmul, nat.cast_zero, mul_zero],
  rw [succ_nsmul', ih, nat.cast_succ, mul_add, mul_one]]

@[simp] theorem nsmul_eq_mul [semiring R] (n : ℕ) (a : R) : n • a = n * a :=
by rw [nsmul_eq_mul', (n.cast_commute a).eq]

theorem mul_nsmul_left [semiring R] (a b : R) (n : ℕ) : n • (a * b) = a * (n • b) :=
by rw [nsmul_eq_mul', nsmul_eq_mul', mul_assoc]

theorem mul_nsmul_assoc [semiring R] (a b : R) (n : ℕ) : n • (a * b) = n • a * b :=
by rw [nsmul_eq_mul, nsmul_eq_mul, mul_assoc]

@[simp, norm_cast] theorem nat.cast_pow [semiring R] (n m : ℕ) : (↑(n ^ m) : R) = ↑n ^ m :=
begin
  induction m with m ih,
  { rw [pow_zero, pow_zero], exact nat.cast_one },
  { rw [pow_succ', pow_succ', nat.cast_mul, ih] }
end

@[simp, norm_cast] theorem int.coe_nat_pow (n m : ℕ) : ((n ^ m : ℕ) : ℤ) = n ^ m :=
by induction m with m ih; [exact int.coe_nat_one, rw [pow_succ', pow_succ', int.coe_nat_mul, ih]]

theorem int.nat_abs_pow (n : ℤ) (k : ℕ) : int.nat_abs (n ^ k) = (int.nat_abs n) ^ k :=
by induction k with k ih; [refl, rw [pow_succ', int.nat_abs_mul, pow_succ', ih]]

-- The next four lemmas allow us to replace multiplication by a numeral with a `gsmul` expression.
-- They are used by the `noncomm_ring` tactic, to normalise expressions before passing to `abel`.

lemma bit0_mul [ring R] {n r : R} : bit0 n * r = (2 : ℤ) • (n * r) :=
by { dsimp [bit0], rw [add_mul, add_gsmul, one_gsmul], }

lemma mul_bit0 [ring R] {n r : R} : r * bit0 n = (2 : ℤ) • (r * n) :=
by { dsimp [bit0], rw [mul_add, add_gsmul, one_gsmul], }

lemma bit1_mul [ring R] {n r : R} : bit1 n * r = (2 : ℤ) • (n * r) + r :=
by { dsimp [bit1], rw [add_mul, bit0_mul, one_mul], }

lemma mul_bit1 [ring R] {n r : R} : r * bit1 n = (2 : ℤ) • (r * n) + r :=
by { dsimp [bit1], rw [mul_add, mul_bit0, mul_one], }

@[simp] theorem gsmul_eq_mul [ring R] (a : R) : ∀ (n : ℤ), n • a = n * a
| (n : ℕ) := by { rw [gsmul_coe_nat, nsmul_eq_mul], refl }
| -[1+ n] := by simp [nat.cast_succ, neg_add_rev, int.cast_neg_succ_of_nat, add_mul]

theorem gsmul_eq_mul' [ring R] (a : R) (n : ℤ) : n • a = a * n :=
by rw [gsmul_eq_mul, (n.cast_commute a).eq]

theorem mul_gsmul_left [ring R] (a b : R) (n : ℤ) : n • (a * b) = a * (n • b) :=
by rw [gsmul_eq_mul', gsmul_eq_mul', mul_assoc]

theorem mul_gsmul_assoc [ring R] (a b : R) (n : ℤ) : n • (a * b) = n • a * b :=
by rw [gsmul_eq_mul, gsmul_eq_mul, mul_assoc]

lemma gsmul_int_int (a b : ℤ) : a • b = a * b := by simp

lemma gsmul_int_one (n : ℤ) : n • 1 = n := by simp

@[simp, norm_cast] theorem int.cast_pow [ring R] (n : ℤ) (m : ℕ) : (↑(n ^ m) : R) = ↑n ^ m :=
begin
  induction m with m ih,
  { rw [pow_zero, pow_zero, int.cast_one] },
  { rw [pow_succ, pow_succ, int.cast_mul, ih] }
end

lemma neg_one_pow_eq_pow_mod_two [ring R] {n : ℕ} : (-1 : R) ^ n = (-1) ^ (n % 2) :=
by rw [← nat.mod_add_div n 2, pow_add, pow_mul]; simp [sq]

section ordered_semiring
variable [ordered_semiring R]

/-- Bernoulli's inequality. This version works for semirings but requires
additional hypotheses `0 ≤ a * a` and `0 ≤ (1 + a) * (1 + a)`. -/
theorem one_add_mul_le_pow' {a : R} (Hsq : 0 ≤ a * a) (Hsq' : 0 ≤ (1 + a) * (1 + a))
  (H : 0 ≤ 2 + a) :
  ∀ (n : ℕ), 1 + (n : R) * a ≤ (1 + a) ^ n
| 0     := by simp
| 1     := by simp
| (n+2) :=
have 0 ≤ (n : R) * (a * a * (2 + a)) + a * a,
  from add_nonneg (mul_nonneg n.cast_nonneg (mul_nonneg Hsq H)) Hsq,
calc 1 + (↑(n + 2) : R) * a ≤ 1 + ↑(n + 2) * a + (n * (a * a * (2 + a)) + a * a) :
  (le_add_iff_nonneg_right _).2 this
... = (1 + a) * (1 + a) * (1 + n * a) :
  by { simp [add_mul, mul_add, bit0, mul_assoc, (n.cast_commute (_ : R)).left_comm],
       ac_refl }
... ≤ (1 + a) * (1 + a) * (1 + a)^n :
  mul_le_mul_of_nonneg_left (one_add_mul_le_pow' n) Hsq'
... = (1 + a)^(n + 2) : by simp only [pow_succ, mul_assoc]

private lemma pow_lt_pow_of_lt_one_aux {a : R} (h : 0 < a) (ha : a < 1) (i : ℕ) :
  ∀ k : ℕ, a ^ (i + k + 1) < a ^ i
| 0 :=
  begin
    rw [←one_mul (a^i), add_zero, pow_succ],
    exact mul_lt_mul ha (le_refl _) (pow_pos h _) zero_le_one
  end
| (k+1) :=
  begin
    rw [←one_mul (a^i), pow_succ],
    apply mul_lt_mul ha _ _ zero_le_one,
    { apply le_of_lt, apply pow_lt_pow_of_lt_one_aux },
    { show 0 < a ^ (i + (k + 1) + 0), apply pow_pos h }
  end

private lemma pow_le_pow_of_le_one_aux {a : R}  (h : 0 ≤ a) (ha : a ≤ 1) (i : ℕ) :
  ∀ k : ℕ, a ^ (i + k) ≤ a ^ i
| 0 := by simp
| (k+1) := by { rw [←add_assoc, ←one_mul (a^i), pow_succ],
                exact mul_le_mul ha (pow_le_pow_of_le_one_aux _) (pow_nonneg h _) zero_le_one }

lemma pow_lt_pow_of_lt_one  {a : R} (h : 0 < a) (ha : a < 1)
  {i j : ℕ} (hij : i < j) : a ^ j < a ^ i :=
let ⟨k, hk⟩ := nat.exists_eq_add_of_lt hij in
by rw hk; exact pow_lt_pow_of_lt_one_aux h ha _ _

lemma pow_lt_pow_iff_of_lt_one {a : R} {n m : ℕ} (hpos : 0 < a) (h : a < 1) :
  a ^ m < a ^ n ↔ n < m :=
begin
  have : strict_mono (λ (n : order_dual ℕ), a ^ (id n : ℕ)) := λ m n, pow_lt_pow_of_lt_one hpos h,
  exact this.lt_iff_lt
end

lemma pow_le_pow_of_le_one  {a : R} (h : 0 ≤ a) (ha : a ≤ 1)
  {i j : ℕ} (hij : i ≤ j) : a ^ j ≤ a ^ i :=
let ⟨k, hk⟩ := nat.exists_eq_add_of_le hij in
by rw hk; exact pow_le_pow_of_le_one_aux h ha _ _

lemma pow_le_one {x : R} : ∀ (n : ℕ) (h0 : 0 ≤ x) (h1 : x ≤ 1), x ^ n ≤ 1
| 0     h0 h1 := by rw [pow_zero]
| (n+1) h0 h1 := by { rw [pow_succ], exact mul_le_one h1 (pow_nonneg h0 _) (pow_le_one n h0 h1) }

end ordered_semiring

section linear_ordered_semiring

variables [linear_ordered_semiring R]

lemma sign_cases_of_C_mul_pow_nonneg {C r : R} (h : ∀ n : ℕ, 0 ≤ C * r ^ n) :
  C = 0 ∨ (0 < C ∧ 0 ≤ r) :=
begin
  have : 0 ≤ C, by simpa only [pow_zero, mul_one] using h 0,
  refine this.eq_or_lt.elim (λ h, or.inl h.symm) (λ hC, or.inr ⟨hC, _⟩),
  refine nonneg_of_mul_nonneg_left _ hC,
  simpa only [pow_one] using h 1
end

end linear_ordered_semiring

section linear_ordered_ring

variables [linear_ordered_ring R] {a : R} {n : ℕ}

@[simp] lemma abs_pow (a : R) (n : ℕ) : abs (a ^ n) = abs a ^ n :=
(pow_abs a n).symm

@[simp] theorem pow_bit1_neg_iff : a ^ bit1 n < 0 ↔ a < 0 :=
⟨λ h, not_le.1 $ λ h', not_le.2 h $ pow_nonneg h' _,
  λ h, by { rw [bit1, pow_succ], exact mul_neg_of_neg_of_pos h (pow_bit0_pos h.ne _)}⟩

@[simp] theorem pow_bit1_nonneg_iff : 0 ≤ a ^ bit1 n ↔ 0 ≤ a :=
le_iff_le_iff_lt_iff_lt.2 pow_bit1_neg_iff

@[simp] theorem pow_bit1_nonpos_iff : a ^ bit1 n ≤ 0 ↔ a ≤ 0 :=
by simp only [le_iff_lt_or_eq, pow_bit1_neg_iff, pow_eq_zero_iff (bit1_pos (zero_le n))]

@[simp] theorem pow_bit1_pos_iff : 0 < a ^ bit1 n ↔ 0 < a :=
lt_iff_lt_of_le_iff_le pow_bit1_nonpos_iff

theorem pow_even_nonneg (a : R) (hn : even n) : 0 ≤ a ^ n :=
by cases hn with k hk; simpa only [hk, two_mul] using pow_bit0_nonneg a k

theorem pow_even_pos (ha : a ≠ 0) (hn : even n) : 0 < a ^ n :=
by cases hn with k hk; simpa only [hk, two_mul] using pow_bit0_pos ha k

theorem pow_odd_nonneg (ha : 0 ≤ a) (hn : odd n) : 0 ≤ a ^ n :=
by cases hn with k hk; simpa only [hk, two_mul] using pow_bit1_nonneg_iff.mpr ha

theorem pow_odd_pos (ha : 0 < a) (hn : odd n) : 0 < a ^ n :=
by cases hn with k hk; simpa only [hk, two_mul] using pow_bit1_pos_iff.mpr ha

theorem pow_odd_nonpos (ha : a ≤ 0) (hn : odd n) : a ^ n ≤ 0:=
by cases hn with k hk; simpa only [hk, two_mul] using pow_bit1_nonpos_iff.mpr ha

theorem pow_odd_neg (ha : a < 0) (hn : odd n) : a ^ n < 0:=
by cases hn with k hk; simpa only [hk, two_mul] using pow_bit1_neg_iff.mpr ha

lemma pow_even_abs (a : R) {p : ℕ} (hp : even p) :
  abs a ^ p = a ^ p :=
begin
  rw [←abs_pow, abs_eq_self],
  exact pow_even_nonneg _ hp
end

@[simp] lemma pow_bit0_abs (a : R) (p : ℕ) :
  abs a ^ bit0 p = a ^ bit0 p :=
pow_even_abs _ (even_bit0 _)

lemma strict_mono_pow_bit1 (n : ℕ) : strict_mono (λ a : R, a ^ bit1 n) :=
begin
  intros a b hab,
  cases le_total a 0 with ha ha,
  { cases le_or_lt b 0 with hb hb,
    { rw [← neg_lt_neg_iff, ← neg_pow_bit1, ← neg_pow_bit1],
      exact pow_lt_pow_of_lt_left (neg_lt_neg hab) (neg_nonneg.2 hb) (bit1_pos (zero_le n)) },
    { exact (pow_bit1_nonpos_iff.2 ha).trans_lt (pow_bit1_pos_iff.2 hb) } },
  { exact pow_lt_pow_of_lt_left hab ha (bit1_pos (zero_le n)) }
end

/-- Bernoulli's inequality for `n : ℕ`, `-2 ≤ a`. -/
theorem one_add_mul_le_pow (H : -2 ≤ a) (n : ℕ) : 1 + (n : R) * a ≤ (1 + a) ^ n :=
one_add_mul_le_pow' (mul_self_nonneg _) (mul_self_nonneg _) (neg_le_iff_add_nonneg'.1 H) _

/-- Bernoulli's inequality reformulated to estimate `a^n`. -/
theorem one_add_mul_sub_le_pow (H : -1 ≤ a) (n : ℕ) : 1 + (n : R) * (a - 1) ≤ a ^ n :=
have -2 ≤ a - 1, by rwa [bit0, neg_add, ← sub_eq_add_neg, sub_le_sub_iff_right],
by simpa only [add_sub_cancel'_right] using one_add_mul_le_pow this n

end linear_ordered_ring

/-- Bernoulli's inequality reformulated to estimate `(n : K)`. -/
theorem nat.cast_le_pow_sub_div_sub {K : Type*} [linear_ordered_field K] {a : K} (H : 1 < a)
  (n : ℕ) :
  (n : K) ≤ (a ^ n - 1) / (a - 1) :=
(le_div_iff (sub_pos.2 H)).2 $ le_sub_left_of_add_le $
  one_add_mul_sub_le_pow ((neg_le_self $ @zero_le_one K _).trans H.le) _

/-- For any `a > 1` and a natural `n` we have `n ≤ a ^ n / (a - 1)`. See also
`nat.cast_le_pow_sub_div_sub` for a stronger inequality with `a ^ n - 1` in the numerator. -/
theorem nat.cast_le_pow_div_sub {K : Type*} [linear_ordered_field K] {a : K} (H : 1 < a) (n : ℕ) :
  (n : K) ≤ a ^ n / (a - 1) :=
(n.cast_le_pow_sub_div_sub H).trans $ div_le_div_of_le (sub_nonneg.2 H.le)
  (sub_le_self _ zero_le_one)

namespace int

lemma units_sq (u : units ℤ) : u ^ 2 = 1 :=
(sq u).symm ▸ units_mul_self u

alias int.units_sq ← int.units_pow_two

lemma units_pow_eq_pow_mod_two (u : units ℤ) (n : ℕ) : u ^ n = u ^ (n % 2) :=
by conv {to_lhs, rw ← nat.mod_add_div n 2}; rw [pow_add, pow_mul, units_sq, one_pow, mul_one]

@[simp] lemma nat_abs_sq (x : ℤ) : (x.nat_abs ^ 2 : ℤ) = x ^ 2 :=
by rw [sq, int.nat_abs_mul_self', sq]

alias int.nat_abs_sq ← int.nat_abs_pow_two

lemma abs_le_self_sq (a : ℤ) : (int.nat_abs a : ℤ) ≤ a ^ 2 :=
by { rw [← int.nat_abs_sq a, sq], norm_cast, apply nat.le_mul_self }

alias int.abs_le_self_sq ← int.abs_le_self_pow_two

lemma le_self_sq (b : ℤ) : b ≤ b ^ 2 := le_trans (le_nat_abs) (abs_le_self_sq _)

alias int.le_self_sq ← int.le_self_pow_two

lemma pow_right_injective {x : ℤ} (h : 1 < x.nat_abs) : function.injective ((^) x : ℕ → ℤ) :=
begin
  suffices : function.injective (nat_abs ∘ ((^) x : ℕ → ℤ)),
  { exact function.injective.of_comp this },
  convert nat.pow_right_injective h,
  ext n,
  rw [function.comp_app, nat_abs_pow]
end

end int

variables (M G A)

/-- Monoid homomorphisms from `multiplicative ℕ` are defined by the image
of `multiplicative.of_add 1`. -/
def powers_hom [monoid M] : M ≃ (multiplicative ℕ →* M) :=
{ to_fun := λ x, ⟨λ n, x ^ n.to_add, by { convert pow_zero x, exact to_add_one },
    λ m n, pow_add x m n⟩,
  inv_fun := λ f, f (multiplicative.of_add 1),
  left_inv := pow_one,
  right_inv := λ f, monoid_hom.ext $ λ n, by { simp [← f.map_pow, ← of_add_nsmul] } }

/-- Monoid homomorphisms from `multiplicative ℤ` are defined by the image
of `multiplicative.of_add 1`. -/
def gpowers_hom [group G] : G ≃ (multiplicative ℤ →* G) :=
{ to_fun := λ x, ⟨λ n, x ^ n.to_add, gpow_zero x, λ m n, gpow_add x m n⟩,
  inv_fun := λ f, f (multiplicative.of_add 1),
  left_inv := gpow_one,
  right_inv := λ f, monoid_hom.ext $ λ n, by { simp [← f.map_gpow, ← of_add_gsmul ] } }

/-- Additive homomorphisms from `ℕ` are defined by the image of `1`. -/
def multiples_hom [add_monoid A] : A ≃ (ℕ →+ A) :=
{ to_fun := λ x, ⟨λ n, n • x, zero_nsmul x, λ m n, add_nsmul _ _ _⟩,
  inv_fun := λ f, f 1,
  left_inv := one_nsmul,
  right_inv := λ f, add_monoid_hom.ext_nat $ one_nsmul (f 1) }

/-- Additive homomorphisms from `ℤ` are defined by the image of `1`. -/
def gmultiples_hom [add_group A] : A ≃ (ℤ →+ A) :=
{ to_fun := λ x, ⟨λ n, n • x, zero_gsmul x, λ m n, add_gsmul _ _ _⟩,
  inv_fun := λ f, f 1,
  left_inv := one_gsmul,
  right_inv := λ f, add_monoid_hom.ext_int $ one_gsmul (f 1) }

variables {M G A}

@[simp] lemma powers_hom_apply [monoid M] (x : M) (n : multiplicative ℕ) :
  powers_hom M x n = x ^ n.to_add := rfl

@[simp] lemma powers_hom_symm_apply [monoid M] (f : multiplicative ℕ →* M) :
  (powers_hom M).symm f = f (multiplicative.of_add 1) := rfl

@[simp] lemma gpowers_hom_apply [group G] (x : G) (n : multiplicative ℤ) :
  gpowers_hom G x n = x ^ n.to_add := rfl

@[simp] lemma gpowers_hom_symm_apply [group G] (f : multiplicative ℤ →* G) :
  (gpowers_hom G).symm f = f (multiplicative.of_add 1) := rfl

@[simp] lemma multiples_hom_apply [add_monoid A] (x : A) (n : ℕ) :
  multiples_hom A x n = n • x := rfl

@[simp] lemma multiples_hom_symm_apply [add_monoid A] (f : ℕ →+ A) :
  (multiples_hom A).symm f = f 1 := rfl

@[simp] lemma gmultiples_hom_apply [add_group A] (x : A) (n : ℤ) :
  gmultiples_hom A x n = n • x := rfl

@[simp] lemma gmultiples_hom_symm_apply [add_group A] (f : ℤ →+ A) :
  (gmultiples_hom A).symm f = f 1 := rfl

lemma monoid_hom.apply_mnat [monoid M] (f : multiplicative ℕ →* M) (n : multiplicative ℕ) :
  f n = (f (multiplicative.of_add 1)) ^ n.to_add :=
by rw [← powers_hom_symm_apply, ← powers_hom_apply, equiv.apply_symm_apply]

@[ext] lemma monoid_hom.ext_mnat [monoid M] ⦃f g : multiplicative ℕ →* M⦄
  (h : f (multiplicative.of_add 1) = g (multiplicative.of_add 1)) : f = g :=
monoid_hom.ext $ λ n, by rw [f.apply_mnat, g.apply_mnat, h]

lemma monoid_hom.apply_mint [group M] (f : multiplicative ℤ →* M) (n : multiplicative ℤ) :
  f n = (f (multiplicative.of_add 1)) ^ n.to_add :=
by rw [← gpowers_hom_symm_apply, ← gpowers_hom_apply, equiv.apply_symm_apply]

/-! `monoid_hom.ext_mint` is defined in `data.int.cast` -/

lemma add_monoid_hom.apply_nat [add_monoid M] (f : ℕ →+ M) (n : ℕ) :
  f n = n • (f 1) :=
by rw [← multiples_hom_symm_apply, ← multiples_hom_apply, equiv.apply_symm_apply]

/-! `add_monoid_hom.ext_nat` is defined in `data.nat.cast` -/

lemma add_monoid_hom.apply_int [add_group M] (f : ℤ →+ M) (n : ℤ) :
  f n = n • (f 1) :=
by rw [← gmultiples_hom_symm_apply, ← gmultiples_hom_apply, equiv.apply_symm_apply]

/-! `add_monoid_hom.ext_int` is defined in `data.int.cast` -/

variables (M G A)

/-- If `M` is commutative, `powers_hom` is a multiplicative equivalence. -/
def powers_mul_hom [comm_monoid M] : M ≃* (multiplicative ℕ →* M) :=
{ map_mul' := λ a b, monoid_hom.ext $ by simp [mul_pow],
  ..powers_hom M}

/-- If `M` is commutative, `gpowers_hom` is a multiplicative equivalence. -/
def gpowers_mul_hom [comm_group G] : G ≃* (multiplicative ℤ →* G) :=
{ map_mul' := λ a b, monoid_hom.ext $ by simp [mul_gpow],
  ..gpowers_hom G}

/-- If `M` is commutative, `multiples_hom` is an additive equivalence. -/
def multiples_add_hom [add_comm_monoid A] : A ≃+ (ℕ →+ A) :=
{ map_add' := λ a b, add_monoid_hom.ext $ by simp [nsmul_add],
  ..multiples_hom A}

/-- If `M` is commutative, `gmultiples_hom` is an additive equivalence. -/
def gmultiples_add_hom [add_comm_group A] : A ≃+ (ℤ →+ A) :=
{ map_add' := λ a b, add_monoid_hom.ext $ by simp [gsmul_add],
  ..gmultiples_hom A}

variables {M G A}

@[simp] lemma powers_mul_hom_apply [comm_monoid M] (x : M) (n : multiplicative ℕ) :
  powers_mul_hom M x n = x ^ n.to_add := rfl

@[simp] lemma powers_mul_hom_symm_apply [comm_monoid M] (f : multiplicative ℕ →* M) :
  (powers_mul_hom M).symm f = f (multiplicative.of_add 1) := rfl

@[simp] lemma gpowers_mul_hom_apply [comm_group G] (x : G) (n : multiplicative ℤ) :
  gpowers_mul_hom G x n = x ^ n.to_add := rfl

@[simp] lemma gpowers_mul_hom_symm_apply [comm_group G] (f : multiplicative ℤ →* G) :
  (gpowers_mul_hom G).symm f = f (multiplicative.of_add 1) := rfl

@[simp] lemma multiples_add_hom_apply [add_comm_monoid A] (x : A) (n : ℕ) :
  multiples_add_hom A x n = n • x := rfl

@[simp] lemma multiples_add_hom_symm_apply [add_comm_monoid A] (f : ℕ →+ A) :
  (multiples_add_hom A).symm f = f 1 := rfl

@[simp] lemma gmultiples_add_hom_apply [add_comm_group A] (x : A) (n : ℤ) :
  gmultiples_add_hom A x n = n • x := rfl

@[simp] lemma gmultiples_add_hom_symm_apply [add_comm_group A] (f : ℤ →+ A) :
  (gmultiples_add_hom A).symm f = f 1 := rfl

/-!
### Commutativity (again)

Facts about `semiconj_by` and `commute` that require `gpow` or `gsmul`, or the fact that integer
multiplication equals semiring multiplication.
-/

namespace semiconj_by

section

variables [semiring R] {a x y : R}

@[simp] lemma cast_nat_mul_right (h : semiconj_by a x y) (n : ℕ) :
  semiconj_by a ((n : R) * x) (n * y) :=
semiconj_by.mul_right (nat.commute_cast _ _) h

@[simp] lemma cast_nat_mul_left (h : semiconj_by a x y) (n : ℕ) : semiconj_by ((n : R) * a) x y :=
semiconj_by.mul_left (nat.cast_commute _ _) h

@[simp] lemma cast_nat_mul_cast_nat_mul (h : semiconj_by a x y) (m n : ℕ) :
  semiconj_by ((m : R) * a) (n * x) (n * y) :=
(h.cast_nat_mul_left m).cast_nat_mul_right n

end

variables [monoid M] [group G] [ring R]

@[simp] lemma units_gpow_right {a : M} {x y : units M} (h : semiconj_by a x y) :
  ∀ m : ℤ, semiconj_by a (↑(x^m)) (↑(y^m))
| (n : ℕ) := by simp only [gpow_coe_nat, units.coe_pow, h, pow_right]
| -[1+n] := by simp only [gpow_neg_succ_of_nat, units.coe_pow, units_inv_right, h, pow_right]

variables {a b x y x' y' : R}

@[simp] lemma cast_int_mul_right (h : semiconj_by a x y) (m : ℤ) :
  semiconj_by a ((m : ℤ) * x) (m * y) :=
semiconj_by.mul_right (int.commute_cast _ _) h

@[simp] lemma cast_int_mul_left (h : semiconj_by a x y) (m : ℤ) : semiconj_by ((m : R) * a) x y :=
semiconj_by.mul_left (int.cast_commute _ _) h

@[simp] lemma cast_int_mul_cast_int_mul (h : semiconj_by a x y) (m n : ℤ) :
  semiconj_by ((m : R) * a) (n * x) (n * y) :=
(h.cast_int_mul_left m).cast_int_mul_right n

end semiconj_by

namespace commute

section

variables [semiring R] {a b : R}

@[simp] theorem cast_nat_mul_right (h : commute a b) (n : ℕ) : commute a ((n : R) * b) :=
h.cast_nat_mul_right n

@[simp] theorem cast_nat_mul_left (h : commute a b) (n : ℕ) : commute ((n : R) * a) b :=
h.cast_nat_mul_left n

@[simp] theorem cast_nat_mul_cast_nat_mul (h : commute a b) (m n : ℕ) :
  commute ((m : R) * a) (n * b) :=
h.cast_nat_mul_cast_nat_mul m n

@[simp] theorem self_cast_nat_mul (n : ℕ) : commute a (n * a) :=
(commute.refl a).cast_nat_mul_right n

@[simp] theorem cast_nat_mul_self (n : ℕ) : commute ((n : R) * a) a :=
(commute.refl a).cast_nat_mul_left n

@[simp] theorem self_cast_nat_mul_cast_nat_mul (m n : ℕ) : commute ((m : R) * a) (n * a) :=
(commute.refl a).cast_nat_mul_cast_nat_mul m n

end

variables [monoid M] [group G] [ring R]

@[simp] lemma units_gpow_right {a : M} {u : units M} (h : commute a u) (m : ℤ) :
  commute a (↑(u^m)) :=
h.units_gpow_right m

@[simp] lemma units_gpow_left {u : units M} {a : M} (h : commute ↑u a) (m : ℤ) :
  commute (↑(u^m)) a :=
(h.symm.units_gpow_right m).symm

variables {a b : R}

@[simp] lemma cast_int_mul_right (h : commute a b) (m : ℤ) : commute a (m * b) :=
h.cast_int_mul_right m

@[simp] lemma cast_int_mul_left (h : commute a b) (m : ℤ) : commute ((m : R) * a) b :=
h.cast_int_mul_left m

lemma cast_int_mul_cast_int_mul (h : commute a b) (m n : ℤ) : commute ((m : R) * a) (n * b) :=
h.cast_int_mul_cast_int_mul m n

variables (a) (m n : ℤ)

@[simp] theorem self_cast_int_mul : commute a (n * a) := (commute.refl a).cast_int_mul_right n

@[simp] theorem cast_int_mul_self : commute ((n : R) * a) a := (commute.refl a).cast_int_mul_left n

theorem self_cast_int_mul_cast_int_mul : commute ((m : R) * a) (n * a) :=
(commute.refl a).cast_int_mul_cast_int_mul m n

end commute

section multiplicative

open multiplicative

@[simp] lemma nat.to_add_pow (a : multiplicative ℕ) (b : ℕ) : to_add (a ^ b) = to_add a * b :=
begin
  induction b with b ih,
  { erw [pow_zero, to_add_one, mul_zero] },
  { simp [*, pow_succ, add_comm, nat.mul_succ] }
end

@[simp] lemma nat.of_add_mul (a b : ℕ) : of_add (a * b) = of_add a ^ b :=
(nat.to_add_pow _ _).symm

@[simp] lemma int.to_add_pow (a : multiplicative ℤ) (b : ℕ) : to_add (a ^ b) = to_add a * b :=
by induction b; simp [*, mul_add, pow_succ, add_comm]

@[simp] lemma int.to_add_gpow (a : multiplicative ℤ) (b : ℤ) : to_add (a ^ b) = to_add a * b :=
int.induction_on b (by simp)
  (by simp [gpow_add, mul_add] {contextual := tt})
  (by simp [gpow_add, mul_add, sub_eq_add_neg, -int.add_neg_one] {contextual := tt})

@[simp] lemma int.of_add_mul (a b : ℤ) : of_add (a * b) = of_add a ^ b :=
(int.to_add_gpow _ _).symm

end multiplicative

namespace units

variables [monoid M]

lemma conj_pow (u : units M) (x : M) (n : ℕ) : (↑u * x * ↑(u⁻¹))^n = u * x^n * ↑(u⁻¹) :=
(divp_eq_iff_mul_eq.2 ((u.mk_semiconj_by x).pow_right n).eq.symm).symm

lemma conj_pow' (u : units M) (x : M) (n : ℕ) : (↑(u⁻¹) * x * u)^n = ↑(u⁻¹) * x^n * u:=
(u⁻¹).conj_pow x n

end units

namespace opposite
variables [monoid M]
/-- Moving to the opposite monoid commutes with taking powers. -/
@[simp] lemma op_pow (x : M) (n : ℕ) : op (x ^ n) = (op x) ^ n :=
begin
  induction n with n h,
  { simp },
  { rw [pow_succ', op_mul, h, pow_succ] }
end

@[simp] lemma unop_pow (x : Mᵒᵖ) (n : ℕ) : unop (x ^ n) = (unop x) ^ n :=
begin
  induction n with n h,
  { simp },
  { rw [pow_succ', unop_mul, h, pow_succ] }
end

end opposite<|MERGE_RESOLUTION|>--- conflicted
+++ resolved
@@ -329,19 +329,6 @@
   exact lt_irrefl _ (lt_of_le_of_lt (nsmul_le_nsmul (le_of_lt ha) $ not_lt.mp H) h)
 end
 
-<<<<<<< HEAD
-lemma gsmul_eq_gsmul_iff {a b : A} {m : ℤ} (hm : 0 < m) : m • a = m • b ↔ a = b :=
-begin
-  refine ⟨λ hab, _, congr_arg _⟩,
-  contrapose hab,
-  obtain hab' | hab' := ne_iff_lt_or_gt.mp hab,
-  { apply ne_of_lt,
-    exact gsmul_lt_gsmul_of_lt_right_of_pos hab' hm },
-  { apply ne_of_gt,
-    exact gsmul_lt_gsmul_of_lt_right_of_pos hab' hm }
-end
-
-=======
 /-- See also `smul_right_injective`. TODO: provide a `no_zero_smul_divisors` instance. We can't
 do that here because importing that definition would create import cycles. -/
 lemma gsmul_right_injective {m : ℤ} (hm : m ≠ 0) : function.injective ((•) m : A → A) :=
@@ -361,7 +348,6 @@
 lemma gsmul_eq_gsmul_iff' {a b : A} {m : ℤ} (hm : m ≠ 0) : m • a = m • b ↔ a = b :=
 gsmul_right_inj hm
 
->>>>>>> 45e7eb84
 end linear_ordered_add_comm_group
 
 @[simp] lemma with_bot.coe_nsmul [add_monoid A] (a : A) (n : ℕ) :
