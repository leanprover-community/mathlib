--- conflicted
+++ resolved
@@ -70,13 +70,8 @@
 
 /-- Compose a `mul_semiring_action` with a `monoid_hom`, with action `f r' • m`.
 See note [reducible non-instances]. -/
-<<<<<<< HEAD
-@[reducible] def mul_semiring_action.comp_hom (f : N →* M)
+@[reducible] def mul_semiring_action.comp_hom {N M : Type*} [monoid N] [monoid M] (f : N →* M)
 [mul_semiring_action M R] : mul_semiring_action N R :=
-=======
-@[reducible] def mul_semiring_action.comp_hom {N M : Type*} [monoid N] [monoid M] (f : N →* M)
-  [mul_semiring_action M R] : mul_semiring_action N R :=
->>>>>>> 85965ab7
 { smul := has_smul.comp.smul f,
   ..distrib_mul_action.comp_hom R f,
   ..mul_distrib_mul_action.comp_hom R f }
