/-
Copyright (c) 2018 Robert Y. Lewis. All rights reserved.
Released under Apache 2.0 license as described in the file LICENSE.
Authors: Robert Y. Lewis

Integer power operation on fields.
-/
import algebra.group_with_zero_power
import tactic.linarith

universe u

@[simp] lemma ring_hom.map_fpow {K L : Type*} [division_ring K] [division_ring L] (f : K →+* L)
  (a : K) : ∀ (n : ℤ), f (a ^ n) = f a ^ n
| (n : ℕ) := f.map_pow a n
| -[1+n] := by simp only [fpow_neg_succ_of_nat, f.map_pow, f.map_inv, f.map_one]

namespace is_ring_hom

lemma map_fpow {K L : Type*} [division_ring K] [division_ring L] (f : K → L) [is_ring_hom f]
  (a : K) : ∀ (n : ℤ), f (a ^ n) = f a ^ n :=
(ring_hom.of f).map_fpow a

end is_ring_hom

section ordered_field_power
open int

variables {K : Type u} [discrete_linear_ordered_field K]

lemma fpow_nonneg_of_nonneg {a : K} (ha : 0 ≤ a) : ∀ (z : ℤ), 0 ≤ a ^ z
| (of_nat n) := pow_nonneg ha _
| -[1+n]     := inv_nonneg.2 $ pow_nonneg ha _

lemma fpow_pos_of_pos {a : K} (ha : 0 < a) : ∀ (z : ℤ), 0 < a ^ z
| (of_nat n) := pow_pos ha _
| -[1+n]     := inv_pos.2 $ pow_pos ha _

lemma fpow_le_of_le {x : K} (hx : 1 ≤ x) {a b : ℤ} (h : a ≤ b) : x ^ a ≤ x ^ b :=
begin
  induction a with a a; induction b with b b,
  { simp only [fpow_of_nat, of_nat_eq_coe],
    apply pow_le_pow hx,
    apply le_of_coe_nat_le_coe_nat h },
  { apply absurd h,
    apply not_le_of_gt,
    exact lt_of_lt_of_le (neg_succ_lt_zero _) (of_nat_nonneg _) },
  { simp only [fpow_neg_succ_of_nat, one_div_eq_inv],
    apply le_trans (inv_le_one _); apply one_le_pow_of_one_le hx },
  { simp only [fpow_neg_succ_of_nat],
    apply (inv_le_inv _ _).2,
    { apply pow_le_pow hx,
      have : -(↑(a+1) : ℤ) ≤ -(↑(b+1) : ℤ), from h,
      have h' := le_of_neg_le_neg this,
      apply le_of_coe_nat_le_coe_nat h' },
    repeat { apply pow_pos (lt_of_lt_of_le zero_lt_one hx) } }
end

lemma pow_le_max_of_min_le {x : K} (hx : 1 ≤ x) {a b c : ℤ} (h : min a b ≤ c) :
      x ^ (-c) ≤ max (x ^ (-a)) (x ^ (-b)) :=
begin
  wlog hle : a ≤ b,
  have hnle : -b ≤ -a, from neg_le_neg hle,
  have hfle : x ^ (-b) ≤ x ^ (-a), from fpow_le_of_le hx hnle,
  have : x ^ (-c) ≤ x ^ (-a),
  { apply fpow_le_of_le hx,
    simpa only [min_eq_left hle, neg_le_neg_iff] using h },
  simpa only [max_eq_left hfle]
end

lemma fpow_le_one_of_nonpos {p : K} (hp : 1 ≤ p) {z : ℤ} (hz : z ≤ 0) : p ^ z ≤ 1 :=
calc p ^ z ≤ p ^ 0 : fpow_le_of_le hp hz
          ... = 1        : by simp

lemma one_le_fpow_of_nonneg {p : K} (hp : 1 ≤ p) {z : ℤ} (hz : 0 ≤ z) : 1 ≤ p ^ z :=
calc p ^ z ≥ p ^ 0 : fpow_le_of_le hp hz
          ... = 1        : by simp

end ordered_field_power

lemma one_lt_pow {K} [linear_ordered_semiring K] {p : K} (hp : 1 < p) : ∀ {n : ℕ}, 1 ≤ n → 1 < p ^ n
| 1 h := by simp; assumption
| (k+2) h :=
  begin
    rw ←one_mul (1 : K),
    apply mul_lt_mul,
    { assumption },
    { apply le_of_lt, simpa using one_lt_pow (nat.le_add_left 1 k)},
    { apply zero_lt_one },
    { apply le_of_lt (lt_trans zero_lt_one hp) }
  end

lemma one_lt_fpow {K}  [discrete_linear_ordered_field K] {p : K} (hp : 1 < p) :
  ∀ z : ℤ, 0 < z → 1 < p ^ z
| (int.of_nat n) h := one_lt_pow hp (nat.succ_le_of_lt (int.lt_of_coe_nat_lt_coe_nat h))

section ordered
variables  {K : Type*} [discrete_linear_ordered_field K]

lemma nat.fpow_pos_of_pos {p : ℕ} (h : 0 < p) (n:ℤ) : 0 < (p:K)^n :=
by { apply fpow_pos_of_pos, exact_mod_cast h }

lemma nat.fpow_ne_zero_of_pos {p : ℕ} (h : 0 < p) (n:ℤ) : (p:K)^n ≠ 0 :=
ne_of_gt (nat.fpow_pos_of_pos h n)

lemma fpow_strict_mono {x : K} (hx : 1 < x) :
  strict_mono (λ n:ℤ, x ^ n) :=
λ m n h, show x ^ m < x ^ n,
begin
  have xpos : 0 < x := by linarith,
  have h₀ : x ≠ 0 := by linarith,
  have hxm : 0 < x^m := fpow_pos_of_pos xpos m,
  have hxm₀ : x^m ≠ 0 := ne_of_gt hxm,
  suffices : 1 < x^(n-m),
  { replace := mul_lt_mul_of_pos_right this hxm,
    simp [sub_eq_add_neg] at this,
    simpa [*, fpow_add, mul_assoc, fpow_neg, inv_mul_cancel], },
  apply one_lt_fpow hx, linarith,
end

@[simp] lemma fpow_lt_iff_lt {x : K} (hx : 1 < x) {m n : ℤ} :
  x ^ m < x ^ n ↔ m < n :=
(fpow_strict_mono hx).lt_iff_lt

@[simp] lemma fpow_le_iff_le {x : K} (hx : 1 < x) {m n : ℤ} :
  x ^ m ≤ x ^ n ↔ m ≤ n :=
(fpow_strict_mono hx).le_iff_le

<<<<<<< HEAD
lemma fpow_injective {x : K} (h₀ : 0 < x) (h₁ : x ≠ 1) :
=======
@[simp] lemma pos_div_pow_pos {a b : K} (ha : 0 < a) (hb : 0 < b) (k : ℕ) : 0 < a/b^k :=
div_pos ha (pow_pos hb k)

@[simp] lemma div_pow_le {a b : K} (ha : 0 < a) (hb : 1 ≤ b) (k : ℕ) : a/b^k ≤ a :=
(div_le_iff $ pow_pos (lt_of_lt_of_le zero_lt_one hb) k).mpr
(calc a = a * 1 : (mul_one a).symm
   ...  ≤ a*b^k : (mul_le_mul_left ha).mpr $ one_le_pow_of_one_le hb _)

lemma injective_fpow {x : K} (h₀ : 0 < x) (h₁ : x ≠ 1) :
>>>>>>> a7960085
  function.injective ((^) x : ℤ → K) :=
begin
  intros m n h,
  rcases lt_trichotomy x 1 with H|rfl|H,
  { apply (fpow_strict_mono (one_lt_inv h₀ H)).injective,
    show x⁻¹ ^ m = x⁻¹ ^ n,
    rw [← fpow_neg_one, ← fpow_mul, ← fpow_mul, mul_comm _ m, mul_comm _ n, fpow_mul, fpow_mul,
      h], },
  { contradiction },
  { exact (fpow_strict_mono H).injective h, },
end

@[simp] lemma fpow_inj {x : K} (h₀ : 0 < x) (h₁ : x ≠ 1) {m n : ℤ} :
  x ^ m = x ^ n ↔ m = n :=
(fpow_injective h₀ h₁).eq_iff

end ordered

section
variables {K : Type*} [field K]

@[simp, norm_cast] theorem rat.cast_fpow [char_zero K] (q : ℚ) (n : ℤ) :
  ((q ^ n : ℚ) : K) = q ^ n :=
(rat.cast_hom K).map_fpow q n

end<|MERGE_RESOLUTION|>--- conflicted
+++ resolved
@@ -126,9 +126,6 @@
   x ^ m ≤ x ^ n ↔ m ≤ n :=
 (fpow_strict_mono hx).le_iff_le
 
-<<<<<<< HEAD
-lemma fpow_injective {x : K} (h₀ : 0 < x) (h₁ : x ≠ 1) :
-=======
 @[simp] lemma pos_div_pow_pos {a b : K} (ha : 0 < a) (hb : 0 < b) (k : ℕ) : 0 < a/b^k :=
 div_pos ha (pow_pos hb k)
 
@@ -137,8 +134,7 @@
 (calc a = a * 1 : (mul_one a).symm
    ...  ≤ a*b^k : (mul_le_mul_left ha).mpr $ one_le_pow_of_one_le hb _)
 
-lemma injective_fpow {x : K} (h₀ : 0 < x) (h₁ : x ≠ 1) :
->>>>>>> a7960085
+lemma fpow_injective {x : K} (h₀ : 0 < x) (h₁ : x ≠ 1) :
   function.injective ((^) x : ℤ → K) :=
 begin
   intros m n h,
