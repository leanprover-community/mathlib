/-
Copyright (c) 2021 Yakov Pechersky. All rights reserved.
Released under Apache 2.0 license as described in the file LICENSE.
Authors: Yakov Pechersky
-/
import algebra.group_power.order
import algebra.smul_with_zero

/-!

# Tropical algebraic structures

This file defines algebraic structures of the (min-)tropical numbers, up to the tropical semiring.
Some basic lemmas about conversion from the base type `R` to `tropical R` are provided, as
well as the expected implementations of tropical addition and tropical multiplication.

## Main declarations

* `tropical R`: The type synonym of the tropical interpretation of `R`.
    If `[linear_order R]`, then addition on `R` is via `min`.
* `semiring (tropical R)`: A `linear_ordered_add_comm_monoid_with_top R`
    induces a `semiring (tropical R)`. If one solely has `[linear_ordered_add_comm_monoid R]`,
    then the "tropicalization of `R`" would be `tropical (with_top R)`.

## Implementation notes

The tropical structure relies on `has_top` and `min`. For the max-tropical numbers, use
`order_dual R`.

Inspiration was drawn from the implementation of `additive`/`multiplicative`/`opposite`,
where a type synonym is created with some barebones API, and quickly made irreducible.

Algebraic structures are provided with as few typeclass assumptions as possible, even though
most references rely on `semiring (tropical R)` for building up the whole theory.

## References followed

* https://arxiv.org/pdf/math/0408099.pdf
* https://www.mathenjeans.fr/sites/default/files/sujets/tropical_geometry_-_casagrande.pdf

-/

universes u v
variables (R : Type u)

/-- The tropicalization of a type `R`. -/
def tropical : Type u := R

variables {R}

namespace tropical

/-- Reinterpret `x : R` as an element of `tropical R`.
See `tropical.trop_equiv` for the equivalence.
-/
@[pp_nodot]
def trop : R → tropical R := id
/-- Reinterpret `x : tropical R` as an element of `R`.
See `tropical.trop_equiv` for the equivalence. -/
@[pp_nodot]
def untrop : tropical R → R := id

lemma trop_injective : function.injective (trop : R → tropical R) := λ _ _, id
lemma untrop_injective : function.injective (untrop : tropical R → R) := λ _ _, id

@[simp] lemma trop_inj_iff (x y : R) : trop x = trop y ↔ x = y := iff.rfl
@[simp] lemma untrop_inj_iff (x y : tropical R) : untrop x = untrop y ↔ x = y := iff.rfl

@[simp] lemma trop_untrop (x : tropical R) : trop (untrop x) = x := rfl
@[simp] lemma untrop_trop (x : R) : untrop (trop x) = x := rfl

lemma left_inverse_trop : function.left_inverse (trop : R → tropical R) untrop := trop_untrop
lemma right_inverse_trop : function.right_inverse (trop : R → tropical R) untrop := trop_untrop

attribute [irreducible] tropical

/-- Reinterpret `x : R` as an element of `tropical R`.
See `tropical.trop_order_iso` for the order-preserving equivalence. -/
def trop_equiv : R ≃ tropical R :=
{ to_fun := trop,
  inv_fun := untrop,
  left_inv := untrop_trop,
  right_inv := trop_untrop }

@[simp]
lemma trop_equiv_coe_fn : (trop_equiv : R → tropical R) = trop := rfl
@[simp]
lemma trop_equiv_symm_coe_fn : (trop_equiv.symm : tropical R → R) = untrop := rfl

lemma trop_eq_iff_eq_untrop {x : R} {y} : trop x = y ↔ x = untrop y :=
trop_equiv.apply_eq_iff_eq_symm_apply

lemma untrop_eq_iff_eq_trop {x} {y : R} : untrop x = y ↔ x = trop y :=
trop_equiv.symm.apply_eq_iff_eq_symm_apply

lemma injective_trop : function.injective (trop : R → tropical R) := trop_equiv.injective
lemma injective_untrop : function.injective (untrop : tropical R → R) := trop_equiv.symm.injective
lemma surjective_trop : function.surjective (trop : R → tropical R) := trop_equiv.surjective
lemma surjective_untrop : function.surjective (untrop : tropical R → R) :=
trop_equiv.symm.surjective

instance [inhabited R] : inhabited (tropical R) := ⟨trop (default _)⟩

/-- Recursing on a `x' : tropical R` is the same as recursing on an `x : R` reinterpreted
as a term of `tropical R` via `trop x`. -/
@[simp]
def trop_rec {F : Π (X : tropical R), Sort v} (h : Π X, F (trop X)) : Π X, F X :=
λ X, h (untrop X)

section order

-- TODO: generalize this to a `has_le` and use below in `le_zero` and `order_top`
instance [preorder R] : preorder (tropical R) :=
{ le := λ x y, untrop x ≤ untrop y,
  le_refl := λ _, le_refl _,
  le_trans := λ _ _ _ h h', le_trans h h', }

@[simp] lemma untrop_le_iff [preorder R] {x y : tropical R} :
  untrop x ≤ untrop y ↔ x ≤ y := iff.rfl

/-- Reinterpret `x : R` as an element of `tropical R`, preserving the order. -/
def trop_order_iso [preorder R] : R ≃o tropical R :=
{ map_rel_iff' := λ _ _, untrop_le_iff,
  ..trop_equiv }

@[simp]
lemma trop_order_iso_coe_fn [preorder R] : (trop_order_iso : R → tropical R) = trop := rfl
@[simp]
lemma trop_order_iso_symm_coe_fn [preorder R] : (trop_order_iso.symm : tropical R → R) = untrop :=
rfl

instance [partial_order R] : partial_order (tropical R) :=
{ le_antisymm := λ _ _ h h', untrop_injective (le_antisymm h h'),
  ..tropical.preorder }

instance [has_top R] : has_zero (tropical R) := ⟨trop ⊤⟩
instance [has_top R] : has_top (tropical R) := ⟨0⟩

@[simp] lemma untrop_zero [has_top R] : untrop (0 : tropical R) = ⊤ := rfl
@[simp] lemma trop_top [has_top R] : trop (⊤ : R) = 0 := rfl

@[simp] lemma trop_coe_ne_zero (x : R) : trop (x : with_top R) ≠ 0 .
@[simp] lemma zero_ne_trop_coe (x : R) : (0 : tropical (with_top R)) ≠ trop x .

<<<<<<< HEAD
=======
-- TODO: generalize to `has_le`
>>>>>>> e5a79a7a
@[simp] lemma le_zero [preorder R] [order_top R] (x : tropical R) : x ≤ 0 := le_top

instance [partial_order R] : order_top (tropical (with_top R)) :=
{ le_top := λ a a' h, option.no_confusion h,
  ..tropical.has_top }

variable [linear_order R]

/-- Tropical addition is the minimum of two underlying elements of `R`. -/
protected def add (x y : tropical R) : tropical R :=
trop (min (untrop x) (untrop y))

instance : add_comm_semigroup (tropical R) :=
{ add := tropical.add,
  add_assoc := λ _ _ _, untrop_injective (min_assoc _ _ _),
  add_comm := λ _ _, untrop_injective (min_comm _ _) }

instance : linear_order (tropical R) :=
{ le_total := λ a b, le_total (untrop a) (untrop b),
  decidable_le := λ x y, if h : (untrop x) ≤ (untrop y) then is_true h else is_false h,
  ..tropical.partial_order }

@[simp] lemma untrop_add (x y : tropical R) : untrop (x + y) = min (untrop x) (untrop y) := rfl

lemma trop_add_def (x y : tropical R) : x + y = trop (min (untrop x) (untrop y)) := rfl

@[simp] lemma add_eq_left ⦃x y : tropical R⦄ (h : x ≤ y) :
  x + y = x := untrop_injective (by simpa using h)

@[simp] lemma add_eq_right ⦃x y : tropical R⦄ (h : y ≤ x) :
  x + y = y := untrop_injective (by simpa using h)

@[simp] lemma add_self (x : tropical R) : x + x = x := untrop_injective (min_eq_right le_rfl)

@[simp] lemma bit0 (x : tropical R) : bit0 x = x := add_self x

lemma add_eq_iff {x y z : tropical R} :
  x + y = z ↔ x = z ∧ x ≤ y ∨ y = z ∧ y ≤ x :=
by simp [trop_add_def, trop_eq_iff_eq_untrop, min_eq_iff]

@[simp] lemma add_eq_zero_iff {a b : tropical (with_top R)} :
  a + b = 0 ↔ a = 0 ∧ b = 0 :=
begin
  rw add_eq_iff,
  split,
  { rintro (⟨rfl, h⟩|⟨rfl, h⟩),
    { exact ⟨rfl, le_antisymm (le_zero _) h⟩ },
    { exact ⟨le_antisymm (le_zero _) h, rfl⟩ } },
  { rintro ⟨rfl, rfl⟩,
    simp }
end

-- We cannot define `add_comm_monoid` here because there is no class that is solely
-- `[linear_order R] [order_top R]`

end order

section monoid

/-- Tropical multiplication is the addition in the underlying `R`. -/
protected def mul [has_add R] (x y : tropical R) : tropical R := trop (untrop x + untrop y)

instance [has_add R] : has_mul (tropical R) := ⟨tropical.mul⟩

@[simp] lemma untrop_mul [has_add R] (x y : tropical R) :
  untrop (x * y) = untrop x + untrop y := rfl

lemma trop_mul_def [has_add R] (x y : tropical R) :
  x * y = trop (untrop x + untrop y) := rfl

instance [has_zero R] : has_one (tropical R) := ⟨trop 0⟩
instance [has_zero R] : nontrivial (tropical (with_top R)) :=
⟨⟨0, 1, trop_injective.ne with_top.top_ne_coe⟩⟩

instance [has_neg R] : has_inv (tropical R) := ⟨λ x, trop (- untrop x)⟩

@[simp] lemma untrop_inv [has_neg R] (x : tropical R) : untrop x⁻¹ = - untrop x := rfl

instance [has_sub R] : has_div (tropical R) := ⟨λ x y, trop (untrop x - untrop y)⟩

@[simp] lemma untrop_div [has_sub R] (x y : tropical R) :
  untrop (x / y) = untrop x - untrop y := rfl

instance [add_semigroup R] : semigroup (tropical R) :=
{ mul := tropical.mul,
  mul_assoc := λ _ _ _, untrop_injective (add_assoc _ _ _) }

instance [add_comm_semigroup R] : comm_semigroup (tropical R) :=
{ mul_comm := λ _ _, untrop_injective (add_comm _ _),
  ..tropical.semigroup }

instance [add_monoid R] : monoid (tropical R) :=
{ one := trop 0,
  one_mul := λ _, untrop_injective (zero_add _),
  mul_one := λ _, untrop_injective (add_zero _),
  ..tropical.semigroup }

@[simp] lemma untrop_one [add_monoid R] : untrop (1 : tropical R) = 0 := rfl

@[simp] lemma untrop_pow [add_monoid R] (x : tropical R) (n : ℕ) :
  untrop (x ^ n) = n • untrop x :=
begin
  induction n with n IH,
  { simp, },
  { rw [pow_succ, untrop_mul, IH, succ_nsmul] }
end

@[simp] lemma trop_nsmul [add_monoid R] (x : R) (n : ℕ) :
  trop (n • x) = trop x ^ n :=
by simp [trop_eq_iff_eq_untrop]

instance [add_comm_monoid R] : comm_monoid (tropical R) :=
{ ..tropical.monoid, ..tropical.comm_semigroup }

instance [add_group R] : group (tropical R) :=
{ inv := λ x, trop (- untrop x),
  mul_left_inv := λ _, untrop_injective (add_left_neg _),
  ..tropical.monoid }

instance [add_comm_group R] : comm_group (tropical R) :=
{ mul_comm := λ _ _, untrop_injective (add_comm _ _),
  ..tropical.group }

end monoid

section distrib

instance covariant_mul [preorder R] [has_add R] [covariant_class R R (+) (≤)] :
  covariant_class (tropical R) (tropical R) (*) (≤) :=
⟨λ x y z h, add_le_add_left h _⟩

instance covariant_swap_mul [preorder R] [has_add R] [covariant_class R R (function.swap (+)) (≤)] :
  covariant_class (tropical R) (tropical R) (function.swap (*)) (≤) :=
⟨λ x y z h, add_le_add_right h _⟩

instance [linear_order R] [has_add R]
  [covariant_class R R (+) (≤)] [covariant_class R R (function.swap (+)) (≤)] :
  distrib (tropical R) :=
{ mul := tropical.mul,
  add := tropical.add,
  left_distrib := λ _ _ _, untrop_injective (min_add_add_left _ _ _).symm,
  right_distrib := λ _ _ _, untrop_injective (min_add_add_right _ _ _).symm }

@[simp] lemma add_pow [linear_order R] [add_monoid R]
  [covariant_class R R (+) (≤)] [covariant_class R R (function.swap (+)) (≤)]
  (x y : tropical R) (n : ℕ) :
  (x + y) ^ n = x ^ n + y ^ n :=
begin
  cases le_total x y with h h,
  { rw [add_eq_left h, add_eq_left (pow_le_pow_of_le_left' h _)] },
  { rw [add_eq_right h, add_eq_right (pow_le_pow_of_le_left' h _)] }
end

end distrib

section semiring

variable [linear_ordered_add_comm_monoid_with_top R]

instance : comm_semiring (tropical R) :=
{ zero_add := λ _, untrop_injective (min_top_left _),
  add_zero := λ _, untrop_injective (min_top_right _),
  zero_mul := λ _, untrop_injective (top_add _),
  mul_zero := λ _, untrop_injective (add_top _),
  ..tropical.has_zero,
  ..tropical.distrib,
  ..tropical.add_comm_semigroup,
  ..tropical.comm_monoid  }

-- This could be stated on something like `linear_order_with_top α` if that existed
@[simp] lemma succ_nsmul (x : tropical R) (n : ℕ) :
  (n + 1) • x = x :=
begin
  induction n with n IH,
  { simp },
  { rw [add_nsmul, IH, one_nsmul, add_self] }
end

-- TODO: find/create the right classes to make this hold (for enat, ennreal, etc)
-- Requires `zero_eq_bot` to be true
-- lemma add_eq_zero_iff {a b : tropical R} :
--   a + b = 1 ↔ a = 1 ∨ b = 1 := sorry

@[simp] lemma mul_eq_zero_iff {R : Type*} [linear_ordered_add_comm_monoid R]
  {a b : tropical (with_top R)} :
  a * b = 0 ↔ a = 0 ∨ b = 0 :=
by simp [←untrop_inj_iff, with_top.add_eq_top]

instance {R : Type*} [linear_ordered_add_comm_monoid R] :
  no_zero_divisors (tropical (with_top R)) :=
⟨λ _ _, mul_eq_zero_iff.mp⟩

end semiring

end tropical<|MERGE_RESOLUTION|>--- conflicted
+++ resolved
@@ -142,10 +142,7 @@
 @[simp] lemma trop_coe_ne_zero (x : R) : trop (x : with_top R) ≠ 0 .
 @[simp] lemma zero_ne_trop_coe (x : R) : (0 : tropical (with_top R)) ≠ trop x .
 
-<<<<<<< HEAD
-=======
 -- TODO: generalize to `has_le`
->>>>>>> e5a79a7a
 @[simp] lemma le_zero [preorder R] [order_top R] (x : tropical R) : x ≤ 0 := le_top
 
 instance [partial_order R] : order_top (tropical (with_top R)) :=
