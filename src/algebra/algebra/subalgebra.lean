/-
Copyright (c) 2018 Kenny Lau. All rights reserved.
Released under Apache 2.0 license as described in the file LICENSE.
Authors: Kenny Lau, Yury Kudryashov
-/
import algebra.algebra.operations
import data.set.Union_lift

/-!
# Subalgebras over Commutative Semiring

In this file we define `subalgebra`s and the usual operations on them (`map`, `comap'`).

More lemmas about `adjoin` can be found in `ring_theory.adjoin`.
-/
universes u u' v w

open_locale tensor_product big_operators

set_option old_structure_cmd true

/-- A subalgebra is a sub(semi)ring that includes the range of `algebra_map`. -/
structure subalgebra (R : Type u) (A : Type v)
  [comm_semiring R] [semiring A] [algebra R A] extends subsemiring A : Type v :=
(algebra_map_mem' : ∀ r, algebra_map R A r ∈ carrier)
(zero_mem' := (algebra_map R A).map_zero ▸ algebra_map_mem' 0)
(one_mem' := (algebra_map R A).map_one ▸ algebra_map_mem' 1)

/-- Reinterpret a `subalgebra` as a `subsemiring`. -/
add_decl_doc subalgebra.to_subsemiring

namespace subalgebra

variables {R' : Type u'} {R : Type u} {A : Type v} {B : Type w} {C : Type w}
variables [comm_semiring R]
variables [semiring A] [algebra R A] [semiring B] [algebra R B] [semiring C] [algebra R C]
include R

instance : set_like (subalgebra R A) A :=
⟨subalgebra.carrier, λ p q h, by cases p; cases q; congr'⟩

@[simp]
lemma mem_carrier {s : subalgebra R A} {x : A} : x ∈ s.carrier ↔ x ∈ s := iff.rfl

@[ext] theorem ext {S T : subalgebra R A} (h : ∀ x : A, x ∈ S ↔ x ∈ T) : S = T := set_like.ext h

@[simp] lemma mem_to_subsemiring {S : subalgebra R A} {x} : x ∈ S.to_subsemiring ↔ x ∈ S := iff.rfl

@[simp] lemma coe_to_subsemiring (S : subalgebra R A) : (↑S.to_subsemiring : set A) = S := rfl

/-- Copy of a subalgebra with a new `carrier` equal to the old one. Useful to fix definitional
equalities. -/
protected def copy (S : subalgebra R A) (s : set A) (hs : s = ↑S) : subalgebra R A :=
{ carrier := s,
  add_mem' := hs.symm ▸ S.add_mem',
  mul_mem' := hs.symm ▸ S.mul_mem',
  algebra_map_mem' := hs.symm ▸ S.algebra_map_mem' }

variables (S : subalgebra R A)

theorem algebra_map_mem (r : R) : algebra_map R A r ∈ S :=
S.algebra_map_mem' r

theorem srange_le : (algebra_map R A).srange ≤ S.to_subsemiring :=
λ x ⟨r, hr⟩, hr ▸ S.algebra_map_mem r

theorem range_subset : set.range (algebra_map R A) ⊆ S :=
λ x ⟨r, hr⟩, hr ▸ S.algebra_map_mem r

theorem range_le : set.range (algebra_map R A) ≤ S :=
S.range_subset

theorem one_mem : (1 : A) ∈ S :=
S.to_subsemiring.one_mem

theorem mul_mem {x y : A} (hx : x ∈ S) (hy : y ∈ S) : x * y ∈ S :=
S.to_subsemiring.mul_mem hx hy

theorem smul_mem {x : A} (hx : x ∈ S) (r : R) : r • x ∈ S :=
(algebra.smul_def r x).symm ▸ S.mul_mem (S.algebra_map_mem r) hx

theorem pow_mem {x : A} (hx : x ∈ S) (n : ℕ) : x ^ n ∈ S :=
S.to_subsemiring.pow_mem hx n

theorem zero_mem : (0 : A) ∈ S :=
S.to_subsemiring.zero_mem

theorem add_mem {x y : A} (hx : x ∈ S) (hy : y ∈ S) : x + y ∈ S :=
S.to_subsemiring.add_mem hx hy

theorem neg_mem {R : Type u} {A : Type v} [comm_ring R] [ring A]
  [algebra R A] (S : subalgebra R A) {x : A} (hx : x ∈ S) : -x ∈ S :=
neg_one_smul R x ▸ S.smul_mem hx _

theorem sub_mem {R : Type u} {A : Type v} [comm_ring R] [ring A]
  [algebra R A] (S : subalgebra R A) {x y : A} (hx : x ∈ S) (hy : y ∈ S) : x - y ∈ S :=
by simpa only [sub_eq_add_neg] using S.add_mem hx (S.neg_mem hy)

theorem nsmul_mem {x : A} (hx : x ∈ S) (n : ℕ) : n • x ∈ S :=
S.to_subsemiring.nsmul_mem hx n

theorem gsmul_mem {R : Type u} {A : Type v} [comm_ring R] [ring A]
  [algebra R A] (S : subalgebra R A) {x : A} (hx : x ∈ S) : ∀ (n : ℤ), n • x ∈ S
| (n : ℕ) := by { rw [gsmul_coe_nat], exact S.nsmul_mem hx n }
| -[1+ n] := by { rw [gsmul_neg_succ_of_nat], exact S.neg_mem (S.nsmul_mem hx _) }

theorem coe_nat_mem (n : ℕ) : (n : A) ∈ S :=
S.to_subsemiring.coe_nat_mem n

theorem coe_int_mem {R : Type u} {A : Type v} [comm_ring R] [ring A]
  [algebra R A] (S : subalgebra R A) (n : ℤ) : (n : A) ∈ S :=
int.cases_on n (λ i, S.coe_nat_mem i) (λ i, S.neg_mem $ S.coe_nat_mem $ i + 1)

theorem list_prod_mem {L : list A} (h : ∀ x ∈ L, x ∈ S) : L.prod ∈ S :=
S.to_subsemiring.list_prod_mem h

theorem list_sum_mem {L : list A} (h : ∀ x ∈ L, x ∈ S) : L.sum ∈ S :=
S.to_subsemiring.list_sum_mem h

theorem multiset_prod_mem {R : Type u} {A : Type v} [comm_semiring R] [comm_semiring A]
  [algebra R A] (S : subalgebra R A) {m : multiset A} (h : ∀ x ∈ m, x ∈ S) : m.prod ∈ S :=
S.to_subsemiring.multiset_prod_mem m h

theorem multiset_sum_mem {m : multiset A} (h : ∀ x ∈ m, x ∈ S) : m.sum ∈ S :=
S.to_subsemiring.multiset_sum_mem m h

theorem prod_mem {R : Type u} {A : Type v} [comm_semiring R] [comm_semiring A]
  [algebra R A] (S : subalgebra R A) {ι : Type w} {t : finset ι} {f : ι → A}
  (h : ∀ x ∈ t, f x ∈ S) : ∏ x in t, f x ∈ S :=
S.to_subsemiring.prod_mem h

theorem sum_mem {ι : Type w} {t : finset ι} {f : ι → A}
  (h : ∀ x ∈ t, f x ∈ S) : ∑ x in t, f x ∈ S :=
S.to_subsemiring.sum_mem h

/-- The projection from a subalgebra of `A` to an additive submonoid of `A`. -/
def to_add_submonoid {R : Type u} {A : Type v} [comm_semiring R] [semiring A] [algebra R A]
  (S : subalgebra R A) : add_submonoid A :=
S.to_subsemiring.to_add_submonoid

/-- The projection from a subalgebra of `A` to a submonoid of `A`. -/
def to_submonoid {R : Type u} {A : Type v} [comm_semiring R] [semiring A] [algebra R A]
  (S : subalgebra R A) : submonoid A :=
S.to_subsemiring.to_submonoid

/-- A subalgebra over a ring is also a `subring`. -/
def to_subring {R : Type u} {A : Type v} [comm_ring R] [ring A] [algebra R A] (S : subalgebra R A) :
  subring A :=
{ neg_mem' := λ _, S.neg_mem,
  .. S.to_subsemiring }

@[simp] lemma mem_to_subring {R : Type u} {A : Type v} [comm_ring R] [ring A] [algebra R A]
  {S : subalgebra R A} {x} : x ∈ S.to_subring ↔ x ∈ S := iff.rfl

@[simp] lemma coe_to_subring {R : Type u} {A : Type v} [comm_ring R] [ring A] [algebra R A]
  (S : subalgebra R A) : (↑S.to_subring : set A) = S := rfl

instance : inhabited S := ⟨(0 : S.to_subsemiring)⟩

section

/-! `subalgebra`s inherit structure from their `subsemiring` / `semiring` coercions. -/

instance to_semiring {R A}
  [comm_semiring R] [semiring A] [algebra R A] (S : subalgebra R A) :
  semiring S := S.to_subsemiring.to_semiring
instance to_comm_semiring {R A}
  [comm_semiring R] [comm_semiring A] [algebra R A] (S : subalgebra R A) :
  comm_semiring S := S.to_subsemiring.to_comm_semiring
instance to_ring {R A}
  [comm_ring R] [ring A] [algebra R A] (S : subalgebra R A) :
  ring S := S.to_subring.to_ring
instance to_comm_ring {R A}
  [comm_ring R] [comm_ring A] [algebra R A] (S : subalgebra R A) :
  comm_ring S := S.to_subring.to_comm_ring

instance to_ordered_semiring {R A}
  [comm_semiring R] [ordered_semiring A] [algebra R A] (S : subalgebra R A) :
  ordered_semiring S := S.to_subsemiring.to_ordered_semiring
instance to_ordered_comm_semiring {R A}
  [comm_semiring R] [ordered_comm_semiring A] [algebra R A] (S : subalgebra R A) :
  ordered_comm_semiring S := S.to_subsemiring.to_ordered_comm_semiring
instance to_ordered_ring {R A}
  [comm_ring R] [ordered_ring A] [algebra R A] (S : subalgebra R A) :
  ordered_ring S := S.to_subring.to_ordered_ring
instance to_ordered_comm_ring {R A}
  [comm_ring R] [ordered_comm_ring A] [algebra R A] (S : subalgebra R A) :
  ordered_comm_ring S := S.to_subring.to_ordered_comm_ring

instance to_linear_ordered_semiring {R A}
  [comm_semiring R] [linear_ordered_semiring A] [algebra R A] (S : subalgebra R A) :
  linear_ordered_semiring S := S.to_subsemiring.to_linear_ordered_semiring
/-! There is no `linear_ordered_comm_semiring`. -/
instance to_linear_ordered_ring {R A}
  [comm_ring R] [linear_ordered_ring A] [algebra R A] (S : subalgebra R A) :
  linear_ordered_ring S := S.to_subring.to_linear_ordered_ring
instance to_linear_ordered_comm_ring {R A}
  [comm_ring R] [linear_ordered_comm_ring A] [algebra R A] (S : subalgebra R A) :
  linear_ordered_comm_ring S := S.to_subring.to_linear_ordered_comm_ring

end

/-- Convert a `subalgebra` to `submodule` -/
def to_submodule : submodule R A :=
{ carrier := S,
  zero_mem' := (0:S).2,
  add_mem' := λ x y hx hy, (⟨x, hx⟩ + ⟨y, hy⟩ : S).2,
  smul_mem' := λ c x hx, (algebra.smul_def c x).symm ▸
    (⟨algebra_map R A c, S.range_le ⟨c, rfl⟩⟩ * ⟨x, hx⟩:S).2 }

@[simp] lemma mem_to_submodule {x} : x ∈ S.to_submodule ↔ x ∈ S := iff.rfl

@[simp] lemma coe_to_submodule (S : subalgebra R A) : (↑S.to_submodule : set A) = S := rfl

theorem to_submodule_injective :
  function.injective (to_submodule : subalgebra R A → submodule R A) :=
λ S T h, ext $ λ x, by rw [← mem_to_submodule, ← mem_to_submodule, h]

theorem to_submodule_inj {S U : subalgebra R A} : S.to_submodule = U.to_submodule ↔ S = U :=
to_submodule_injective.eq_iff

section

/-! `subalgebra`s inherit structure from their `submodule` coercions. -/

instance module' [semiring R'] [has_scalar R' R] [module R' A] [is_scalar_tower R' R A] :
  module R' S :=
S.to_submodule.module'
instance : module R S := S.module'

instance [semiring R'] [has_scalar R' R] [module R' A] [is_scalar_tower R' R A] :
  is_scalar_tower R' R S :=
S.to_submodule.is_scalar_tower

instance algebra' [comm_semiring R'] [has_scalar R' R] [algebra R' A]
  [is_scalar_tower R' R A] : algebra R' S :=
{ commutes' := λ c x, subtype.eq $ algebra.commutes _ _,
  smul_def' := λ c x, subtype.eq $ algebra.smul_def _ _,
  .. (algebra_map R' A).cod_srestrict S.to_subsemiring $ λ x, begin
    rw [algebra.algebra_map_eq_smul_one, ←smul_one_smul R x (1 : A),
      ←algebra.algebra_map_eq_smul_one],
    exact algebra_map_mem S _,
  end }
instance : algebra R S := S.algebra'


end

instance nontrivial [nontrivial A] : nontrivial S :=
S.to_subsemiring.nontrivial

instance no_zero_smul_divisors_bot [no_zero_smul_divisors R A] : no_zero_smul_divisors R S :=
⟨λ c x h,
  have c = 0 ∨ (x : A) = 0,
  from eq_zero_or_eq_zero_of_smul_eq_zero (congr_arg coe h),
  this.imp_right (@subtype.ext_iff _ _ x 0).mpr⟩

@[simp, norm_cast] lemma coe_add (x y : S) : (↑(x + y) : A) = ↑x + ↑y := rfl
@[simp, norm_cast] lemma coe_mul (x y : S) : (↑(x * y) : A) = ↑x * ↑y := rfl
@[simp, norm_cast] lemma coe_zero : ((0 : S) : A) = 0 := rfl
@[simp, norm_cast] lemma coe_one : ((1 : S) : A) = 1 := rfl
@[simp, norm_cast] lemma coe_neg {R : Type u} {A : Type v} [comm_ring R] [ring A] [algebra R A]
  {S : subalgebra R A} (x : S) : (↑(-x) : A) = -↑x := rfl
@[simp, norm_cast] lemma coe_sub {R : Type u} {A : Type v} [comm_ring R] [ring A] [algebra R A]
  {S : subalgebra R A} (x y : S) : (↑(x - y) : A) = ↑x - ↑y := rfl
@[simp, norm_cast] lemma coe_smul [semiring R'] [has_scalar R' R] [module R' A]
  [is_scalar_tower R' R A] (r : R') (x : S) : (↑(r • x) : A) = r • ↑x := rfl
@[simp, norm_cast] lemma coe_algebra_map [comm_semiring R'] [has_scalar R' R] [algebra R' A]
  [is_scalar_tower R' R A] (r : R') :
  ↑(algebra_map R' S r) = algebra_map R' A r := rfl

@[simp, norm_cast] lemma coe_pow (x : S) (n : ℕ) : (↑(x^n) : A) = (↑x)^n :=
begin
  induction n with n ih,
  { simp, },
  { simp [pow_succ, ih], },
end

@[simp, norm_cast] lemma coe_eq_zero {x : S} : (x : A) = 0 ↔ x = 0 :=
(subtype.ext_iff.symm : (x : A) = (0 : S) ↔ x = 0)
@[simp, norm_cast] lemma coe_eq_one {x : S} : (x : A) = 1 ↔ x = 1 :=
(subtype.ext_iff.symm : (x : A) = (1 : S) ↔ x = 1)

-- todo: standardize on the names these morphisms
-- compare with submodule.subtype

/-- Embedding of a subalgebra into the algebra. -/
def val : S →ₐ[R] A :=
by refine_struct { to_fun := (coe : S → A) }; intros; refl

@[simp] lemma coe_val : (S.val : S → A) = coe := rfl

lemma val_apply (x : S) : S.val x = (x : A) := rfl

/-- As submodules, subalgebras are idempotent. -/
@[simp] theorem mul_self : S.to_submodule * S.to_submodule = S.to_submodule :=
begin
  apply le_antisymm,
  { rw submodule.mul_le,
    intros y hy z hz,
    exact mul_mem S hy hz },
  { intros x hx1,
    rw ← mul_one x,
    exact submodule.mul_mem_mul hx1 (one_mem S) }
end

/-- Linear equivalence between `S : submodule R A` and `S`. Though these types are equal,
we define it as a `linear_equiv` to avoid type equalities. -/
def to_submodule_equiv (S : subalgebra R A) : S.to_submodule ≃ₗ[R] S :=
linear_equiv.of_eq _ _ rfl

/-- Transport a subalgebra via an algebra homomorphism. -/
def map (S : subalgebra R A) (f : A →ₐ[R] B) : subalgebra R B :=
{ algebra_map_mem' := λ r, f.commutes r ▸ set.mem_image_of_mem _ (S.algebra_map_mem r),
  .. S.to_subsemiring.map (f : A →+* B) }

lemma map_mono {S₁ S₂ : subalgebra R A} {f : A →ₐ[R] B} :
  S₁ ≤ S₂ → S₁.map f ≤ S₂.map f :=
set.image_subset f

lemma map_injective {S₁ S₂ : subalgebra R A} (f : A →ₐ[R] B)
  (hf : function.injective f) (ih : S₁.map f = S₂.map f) : S₁ = S₂ :=
ext $ set.ext_iff.1 $ set.image_injective.2 hf $ set.ext $ set_like.ext_iff.mp ih

@[simp] lemma map_id (S : subalgebra R A) : S.map (alg_hom.id R A) = S :=
set_like.coe_injective $ set.image_id _

lemma map_map (S : subalgebra R A) (g : B →ₐ[R] C) (f : A →ₐ[R] B) :
  (S.map f).map g = S.map (g.comp f) :=
set_like.coe_injective $ set.image_image _ _ _

lemma mem_map {S : subalgebra R A} {f : A →ₐ[R] B} {y : B} :
  y ∈ map S f ↔ ∃ x ∈ S, f x = y :=
subsemiring.mem_map

/-- Preimage of a subalgebra under an algebra homomorphism. -/
def comap' (S : subalgebra R B) (f : A →ₐ[R] B) : subalgebra R A :=
{ algebra_map_mem' := λ r, show f (algebra_map R A r) ∈ S,
    from (f.commutes r).symm ▸ S.algebra_map_mem r,
  .. S.to_subsemiring.comap (f : A →+* B) }

theorem map_le {S : subalgebra R A} {f : A →ₐ[R] B} {U : subalgebra R B} :
  map S f ≤ U ↔ S ≤ comap' U f :=
set.image_subset_iff

@[simp] lemma mem_comap (S : subalgebra R B) (f : A →ₐ[R] B) (x : A) :
  x ∈ S.comap' f ↔ f x ∈ S :=
iff.rfl

@[simp, norm_cast] lemma coe_comap (S : subalgebra R B) (f : A →ₐ[R] B) :
  (S.comap' f : set A) = f ⁻¹' (S : set B) :=
by { ext, simp, }

instance no_zero_divisors {R A : Type*} [comm_ring R] [semiring A] [no_zero_divisors A]
  [algebra R A] (S : subalgebra R A) : no_zero_divisors S :=
S.to_subsemiring.no_zero_divisors

instance integral_domain {R A : Type*} [comm_ring R] [integral_domain A] [algebra R A]
  (S : subalgebra R A) : integral_domain S :=
subring.integral_domain S.to_subring

end subalgebra

namespace alg_hom

variables {R : Type u} {A : Type v} {B : Type w}
variables [comm_semiring R] [semiring A] [semiring B] [algebra R A] [algebra R B]
variables (φ : A →ₐ[R] B)

/-- Range of an `alg_hom` as a subalgebra. -/
protected def range (φ : A →ₐ[R] B) : subalgebra R B :=
{ algebra_map_mem' := λ r, ⟨algebra_map R A r, φ.commutes r⟩,
  .. φ.to_ring_hom.srange }

@[simp] lemma mem_range (φ : A →ₐ[R] B) {y : B} :
  y ∈ φ.range ↔ ∃ x, φ x = y := ring_hom.mem_srange

theorem mem_range_self (φ : A →ₐ[R] B) (x : A) : φ x ∈ φ.range := φ.mem_range.2 ⟨x, rfl⟩

@[simp] lemma coe_range (φ : A →ₐ[R] B) : (φ.range : set B) = set.range φ :=
by { ext, rw [set_like.mem_coe, mem_range], refl }

/-- Restrict the codomain of an algebra homomorphism. -/
def cod_restrict (f : A →ₐ[R] B) (S : subalgebra R B) (hf : ∀ x, f x ∈ S) : A →ₐ[R] S :=
{ commutes' := λ r, subtype.eq $ f.commutes r,
  .. ring_hom.cod_srestrict (f : A →+* B) S.to_subsemiring hf }

@[simp] lemma val_comp_cod_restrict (f : A →ₐ[R] B) (S : subalgebra R B) (hf : ∀ x, f x ∈ S) :
  S.val.comp (f.cod_restrict S hf) = f :=
alg_hom.ext $ λ _, rfl

@[simp] lemma coe_cod_restrict (f : A →ₐ[R] B) (S : subalgebra R B) (hf : ∀ x, f x ∈ S) (x : A) :
  ↑(f.cod_restrict S hf x) = f x := rfl

theorem injective_cod_restrict (f : A →ₐ[R] B) (S : subalgebra R B) (hf : ∀ x, f x ∈ S) :
  function.injective (f.cod_restrict S hf) ↔ function.injective f :=
⟨λ H x y hxy, H $ subtype.eq hxy, λ H x y hxy, H (congr_arg subtype.val hxy : _)⟩

/-- Restrict the codomain of a alg_hom `f` to `f.range`.

This is the bundled version of `set.range_factorization`. -/
@[reducible] def range_restrict (f : A →ₐ[R] B) : A →ₐ[R] f.range :=
f.cod_restrict f.range f.mem_range_self

/-- The equalizer of two R-algebra homomorphisms -/
def equalizer (ϕ ψ : A →ₐ[R] B) : subalgebra R A :=
{ carrier := {a | ϕ a = ψ a},
  add_mem' := λ x y hx hy, by
  { change ϕ x = ψ x at hx,
    change ϕ y = ψ y at hy,
    change ϕ (x + y) = ψ (x + y),
    rw [alg_hom.map_add, alg_hom.map_add, hx, hy] },
  mul_mem' := λ x y hx hy, by
  { change ϕ x = ψ x at hx,
    change ϕ y = ψ y at hy,
    change ϕ (x * y) = ψ (x * y),
    rw [alg_hom.map_mul, alg_hom.map_mul, hx, hy] },
  algebra_map_mem' := λ x, by
  { change ϕ (algebra_map R A x) = ψ (algebra_map R A x),
    rw [alg_hom.commutes, alg_hom.commutes] } }

@[simp] lemma mem_equalizer (ϕ ψ : A →ₐ[R] B) (x : A) :
  x ∈ ϕ.equalizer ψ ↔ ϕ x = ψ x := iff.rfl

/-- The range of a morphism of algebras is a fintype, if the domain is a fintype.

Note that this instance can cause a diamond with `subtype.fintype` if `B` is also a fintype. -/
instance fintype_range [fintype A] [decidable_eq B] (φ : A →ₐ[R] B) : fintype φ.range :=
set.fintype_range φ

end alg_hom

namespace alg_equiv

variables {R : Type u} {A : Type v} {B : Type w}
variables [comm_semiring R] [semiring A] [semiring B] [algebra R A] [algebra R B]

/-- Restrict an algebra homomorphism with a left inverse to an algebra isomorphism to its range.

This is a computable alternative to `alg_equiv.of_injective`. -/
def of_left_inverse
  {g : B → A} {f : A →ₐ[R] B} (h : function.left_inverse g f) :
  A ≃ₐ[R] f.range :=
{ to_fun := f.range_restrict,
  inv_fun := g ∘ f.range.val,
  left_inv := h,
  right_inv := λ x, subtype.ext $
    let ⟨x', hx'⟩ := f.mem_range.mp x.prop in
    show f (g x) = x, by rw [←hx', h x'],
  ..f.range_restrict }

@[simp] lemma of_left_inverse_apply
  {g : B → A} {f : A →ₐ[R] B} (h : function.left_inverse g f) (x : A) :
  ↑(of_left_inverse h x) = f x := rfl

@[simp] lemma of_left_inverse_symm_apply
  {g : B → A} {f : A →ₐ[R] B} (h : function.left_inverse g f) (x : f.range) :
  (of_left_inverse h).symm x = g x := rfl

/-- Restrict an injective algebra homomorphism to an algebra isomorphism -/
noncomputable def of_injective (f : A →ₐ[R] B) (hf : function.injective f) :
  A ≃ₐ[R] f.range :=
of_left_inverse (classical.some_spec hf.has_left_inverse)

@[simp] lemma of_injective_apply (f : A →ₐ[R] B) (hf : function.injective f) (x : A) :
  ↑(of_injective f hf x) = f x := rfl

/-- Restrict an algebra homomorphism between fields to an algebra isomorphism -/
noncomputable def of_injective_field {E F : Type*} [division_ring E] [semiring F]
  [nontrivial F] [algebra R E] [algebra R F] (f : E →ₐ[R] F) : E ≃ₐ[R] f.range :=
of_injective f f.to_ring_hom.injective

end alg_equiv

namespace algebra

variables (R : Type u) {A : Type v} {B : Type w}
variables [comm_semiring R] [semiring A] [algebra R A] [semiring B] [algebra R B]

/-- The minimal subalgebra that includes `s`. -/
def adjoin (s : set A) : subalgebra R A :=
{ algebra_map_mem' := λ r, subsemiring.subset_closure $ or.inl ⟨r, rfl⟩,
  .. subsemiring.closure (set.range (algebra_map R A) ∪ s) }
variables {R}

protected lemma gc : galois_connection (adjoin R : set A → subalgebra R A) coe :=
λ s S, ⟨λ H, le_trans (le_trans (set.subset_union_right _ _) subsemiring.subset_closure) H,
λ H, show subsemiring.closure (set.range (algebra_map R A) ∪ s) ≤ S.to_subsemiring,
     from subsemiring.closure_le.2 $ set.union_subset S.range_subset H⟩

/-- Galois insertion between `adjoin` and `coe`. -/
protected def gi : galois_insertion (adjoin R : set A → subalgebra R A) coe :=
{ choice := λ s hs, (adjoin R s).copy s $ le_antisymm (algebra.gc.le_u_l s) hs,
  gc := algebra.gc,
  le_l_u := λ S, (algebra.gc (S : set A) (adjoin R S)).1 $ le_refl _,
  choice_eq := λ _ _, set_like.coe_injective $ by { generalize_proofs h, exact h } }

instance : complete_lattice (subalgebra R A) :=
galois_insertion.lift_complete_lattice algebra.gi

@[simp]
lemma coe_top : (↑(⊤ : subalgebra R A) : set A) = set.univ := rfl

@[simp] lemma mem_top {x : A} : x ∈ (⊤ : subalgebra R A) :=
set.mem_univ x

@[simp] lemma top_to_submodule : (⊤ : subalgebra R A).to_submodule = ⊤ := rfl

@[simp] lemma top_to_subsemiring : (⊤ : subalgebra R A).to_subsemiring = ⊤ := rfl

@[simp, norm_cast]
lemma coe_inf (S T : subalgebra R A) : (↑(S ⊓ T) : set A) = S ∩ T := rfl

@[simp]
lemma mem_inf {S T : subalgebra R A} {x : A} : x ∈ S ⊓ T ↔ x ∈ S ∧ x ∈ T := iff.rfl

@[simp] lemma inf_to_submodule (S T : subalgebra R A) :
  (S ⊓ T).to_submodule = S.to_submodule ⊓ T.to_submodule := rfl

@[simp] lemma inf_to_subsemiring (S T : subalgebra R A) :
  (S ⊓ T).to_subsemiring = S.to_subsemiring ⊓ T.to_subsemiring := rfl

@[simp, norm_cast]
lemma coe_Inf (S : set (subalgebra R A)) : (↑(Inf S) : set A) = ⋂ s ∈ S, ↑s := rfl

lemma mem_Inf {S : set (subalgebra R A)} {x : A} : x ∈ Inf S ↔ ∀ p ∈ S, x ∈ p := set.mem_bInter_iff

@[simp] lemma Inf_to_submodule (S : set (subalgebra R A)) :
  (Inf S).to_submodule = Inf (subalgebra.to_submodule '' S) :=
set_like.coe_injective $ by simp

@[simp] lemma Inf_to_subsemiring (S : set (subalgebra R A)) :
  (Inf S).to_subsemiring = Inf (subalgebra.to_subsemiring '' S) :=
set_like.coe_injective $ by simp

@[simp, norm_cast]
lemma coe_infi {ι : Sort*} {S : ι → subalgebra R A} : (↑(⨅ i, S i) : set A) = ⋂ i, S i :=
set.bInter_range

lemma mem_infi {ι : Sort*} {S : ι → subalgebra R A} {x : A} : (x ∈ ⨅ i, S i) ↔ ∀ i, x ∈ S i :=
by simp only [infi, mem_Inf, set.forall_range_iff]

@[simp] lemma infi_to_submodule {ι : Sort*} (S : ι → subalgebra R A) :
  (⨅ i, S i).to_submodule = ⨅ i, (S i).to_submodule :=
set_like.coe_injective $ by simp

instance : inhabited (subalgebra R A) := ⟨⊥⟩

theorem mem_bot {x : A} : x ∈ (⊥ : subalgebra R A) ↔ x ∈ set.range (algebra_map R A) :=
suffices (of_id R A).range = (⊥ : subalgebra R A),
by { rw [← this, ←set_like.mem_coe, alg_hom.coe_range], refl },
le_bot_iff.mp (λ x hx, subalgebra.range_le _ ((of_id R A).coe_range ▸ hx))

theorem to_submodule_bot : (⊥ : subalgebra R A).to_submodule = R ∙ 1 :=
by { ext x, simp [mem_bot, -set.singleton_one, submodule.mem_span_singleton, algebra.smul_def] }

@[simp] theorem coe_bot : ((⊥ : subalgebra R A) : set A) = set.range (algebra_map R A) :=
by simp [set.ext_iff, algebra.mem_bot]

theorem eq_top_iff {S : subalgebra R A} :
  S = ⊤ ↔ ∀ x : A, x ∈ S :=
⟨λ h x, by rw h; exact mem_top, λ h, by ext x; exact ⟨λ _, mem_top, λ _, h x⟩⟩

@[simp] theorem map_top (f : A →ₐ[R] B) : subalgebra.map (⊤ : subalgebra R A) f = f.range :=
subalgebra.ext $ λ x,
  ⟨λ ⟨y, _, hy⟩, ⟨y, hy⟩, λ ⟨y, hy⟩, ⟨y, algebra.mem_top, hy⟩⟩

@[simp] theorem map_bot (f : A →ₐ[R] B) : subalgebra.map (⊥ : subalgebra R A) f = ⊥ :=
eq_bot_iff.2 $ λ x ⟨y, hy, hfy⟩, let ⟨r, hr⟩ := mem_bot.1 hy in subalgebra.range_le _
⟨r, by rwa [← f.commutes, hr]⟩

@[simp] theorem comap_top (f : A →ₐ[R] B) : subalgebra.comap' (⊤ : subalgebra R B) f = ⊤ :=
eq_top_iff.2 $ λ x, mem_top

/-- `alg_hom` to `⊤ : subalgebra R A`. -/
def to_top : A →ₐ[R] (⊤ : subalgebra R A) :=
by refine_struct { to_fun := λ x, (⟨x, mem_top⟩ : (⊤ : subalgebra R A)) }; intros; refl

theorem surjective_algebra_map_iff :
  function.surjective (algebra_map R A) ↔ (⊤ : subalgebra R A) = ⊥ :=
⟨λ h, eq_bot_iff.2 $ λ y _, let ⟨x, hx⟩ := h y in hx ▸ subalgebra.algebra_map_mem _ _,
λ h y, algebra.mem_bot.1 $ eq_bot_iff.1 h (algebra.mem_top : y ∈ _)⟩

theorem bijective_algebra_map_iff {R A : Type*} [field R] [semiring A] [nontrivial A]
  [algebra R A] :
  function.bijective (algebra_map R A) ↔ (⊤ : subalgebra R A) = ⊥ :=
⟨λ h, surjective_algebra_map_iff.1 h.2,
λ h, ⟨(algebra_map R A).injective, surjective_algebra_map_iff.2 h⟩⟩

/-- The bottom subalgebra is isomorphic to the base ring. -/
noncomputable def bot_equiv_of_injective (h : function.injective (algebra_map R A)) :
  (⊥ : subalgebra R A) ≃ₐ[R] R :=
alg_equiv.symm $ alg_equiv.of_bijective (algebra.of_id R _)
⟨λ x y hxy, h (congr_arg subtype.val hxy : _),
 λ ⟨y, hy⟩, let ⟨x, hx⟩ := algebra.mem_bot.1 hy in ⟨x, subtype.eq hx⟩⟩

/-- The bottom subalgebra is isomorphic to the field. -/
noncomputable def bot_equiv (F R : Type*) [field F] [semiring R] [nontrivial R] [algebra F R] :
  (⊥ : subalgebra F R) ≃ₐ[F] F :=
bot_equiv_of_injective (ring_hom.injective _)

/-- The top subalgebra is isomorphic to the field. -/
noncomputable def top_equiv : (⊤ : subalgebra R A) ≃ₐ[R] A :=
(alg_equiv.of_bijective to_top ⟨λ _ _, subtype.mk.inj,
  λ x, ⟨x.val, by { ext, refl }⟩⟩ : A ≃ₐ[R] (⊤ : subalgebra R A)).symm

end algebra

namespace subalgebra
open algebra

variables {R : Type u} {A : Type v} {B : Type w}
variables [comm_semiring R] [semiring A] [algebra R A] [semiring B] [algebra R B]
variables (S : subalgebra R A)

-- TODO[gh-6025]: make this an instance once safe to do so
lemma subsingleton_of_subsingleton [subsingleton A] : subsingleton (subalgebra R A) :=
⟨λ B C, ext (λ x, by { simp only [subsingleton.elim x 0, zero_mem] })⟩

/--
For performance reasons this is not an instance. If you need this instance, add
```
local attribute [instance] alg_hom.subsingleton subalgebra.subsingleton_of_subsingleton
```
in the section that needs it.
-/
-- TODO[gh-6025]: make this an instance once safe to do so
lemma _root_.alg_hom.subsingleton [subsingleton (subalgebra R A)] : subsingleton (A →ₐ[R] B) :=
⟨λ f g, alg_hom.ext $ λ a,
  have a ∈ (⊥ : subalgebra R A) := subsingleton.elim (⊤ : subalgebra R A) ⊥ ▸ mem_top,
  let ⟨x, hx⟩ := set.mem_range.mp (mem_bot.mp this) in
  hx ▸ (f.commutes _).trans (g.commutes _).symm⟩

-- TODO[gh-6025]: make this an instance once safe to do so
lemma _root_.alg_equiv.subsingleton_left [subsingleton (subalgebra R A)] :
  subsingleton (A ≃ₐ[R] B) :=
begin
  haveI : subsingleton (A →ₐ[R] B) := alg_hom.subsingleton,
  exact ⟨λ f g, alg_equiv.ext
    (λ x, alg_hom.ext_iff.mp (subsingleton.elim f.to_alg_hom g.to_alg_hom) x)⟩,
end

-- TODO[gh-6025]: make this an instance once safe to do so
lemma _root_.alg_equiv.subsingleton_right [subsingleton (subalgebra R B)] :
  subsingleton (A ≃ₐ[R] B) :=
begin
  haveI : subsingleton (B ≃ₐ[R] A) := alg_equiv.subsingleton_left,
  exact ⟨λ f g, eq.trans (alg_equiv.symm_symm _).symm
    (by rw [subsingleton.elim f.symm g.symm, alg_equiv.symm_symm])⟩
end

lemma range_val : S.val.range = S :=
ext $ set.ext_iff.1 $ S.val.coe_range.trans subtype.range_val

instance : unique (subalgebra R R) :=
{ uniq :=
  begin
    intro S,
    refine le_antisymm (λ r hr, _) bot_le,
    simp only [set.mem_range, mem_bot, id.map_eq_self, exists_apply_eq_apply, default],
  end
  .. algebra.subalgebra.inhabited }

/-- The map `S → T` when `S` is a subalgebra contained in the subalgebra `T`.

This is the subalgebra version of `submodule.of_le`, or `subring.inclusion`  -/
def inclusion {S T : subalgebra R A} (h : S ≤ T) : S →ₐ[R] T :=
{ to_fun := set.inclusion h,
  map_one' := rfl,
  map_add' := λ _ _, rfl,
  map_mul' := λ _ _, rfl,
  map_zero' := rfl,
  commutes' := λ _, rfl }

lemma inclusion_injective {S T : subalgebra R A} (h : S ≤ T) :
  function.injective (inclusion h) :=
λ _ _, subtype.ext ∘ subtype.mk.inj

@[simp] lemma inclusion_self {S : subalgebra R A}:
  inclusion (le_refl S) = alg_hom.id R S :=
alg_hom.ext $ λ x, subtype.ext rfl

@[simp] lemma inclusion_right {S T : subalgebra R A} (h : S ≤ T) (x : T)
  (m : (x : A) ∈ S) : inclusion h ⟨x, m⟩ = x := subtype.ext rfl

@[simp] lemma inclusion_inclusion {S T U : subalgebra R A} (hst : S ≤ T) (htu : T ≤ U)
  (x : S) : inclusion htu (inclusion hst x) = inclusion (le_trans hst htu) x :=
subtype.ext rfl

@[simp] lemma coe_inclusion {S T : subalgebra R A} (h : S ≤ T) (s : S) :
  (inclusion h s : A) = s := rfl

/-- Two subalgebras that are equal are also equivalent as algebras.

This is the `subalgebra` version of `linear_equiv.of_eq` and `equiv.set.of_eq`. -/
@[simps apply]
def equiv_of_eq (S T : subalgebra R A) (h : S = T) : S ≃ₐ[R] T :=
{ to_fun := λ x, ⟨x, h ▸ x.2⟩,
  inv_fun := λ x, ⟨x, h.symm ▸ x.2⟩,
  map_mul' := λ _ _, rfl,
  commutes' := λ _, rfl,
  .. linear_equiv.of_eq _ _ (congr_arg to_submodule h) }

@[simp] lemma equiv_of_eq_symm (S T : subalgebra R A) (h : S = T) :
  (equiv_of_eq S T h).symm = equiv_of_eq T S h.symm :=
rfl

@[simp] lemma equiv_of_eq_rfl (S : subalgebra R A) :
  equiv_of_eq S S rfl = alg_equiv.refl :=
by { ext, refl }

@[simp] lemma equiv_of_eq_trans (S T U : subalgebra R A) (hST : S = T) (hTU : T = U) :
  (equiv_of_eq S T hST).trans (equiv_of_eq T U hTU) = equiv_of_eq S U (trans hST hTU) :=
rfl

section prod

variables (S₁ : subalgebra R B)

/-- The product of two subalgebras is a subalgebra. -/
def prod : subalgebra R (A × B) :=
{ carrier := set.prod S S₁,
  algebra_map_mem' := λ r, ⟨algebra_map_mem _ _, algebra_map_mem _ _⟩,
  .. S.to_subsemiring.prod S₁.to_subsemiring }

@[simp] lemma coe_prod :
  (prod S S₁ : set (A × B)) = set.prod S S₁ := rfl

lemma prod_to_submodule :
  (S.prod S₁).to_submodule = S.to_submodule.prod S₁.to_submodule := rfl

@[simp] lemma mem_prod {S : subalgebra R A} {S₁ : subalgebra R B} {x : A × B} :
  x ∈ prod S S₁ ↔ x.1 ∈ S ∧ x.2 ∈ S₁ := set.mem_prod

@[simp] lemma prod_top : (prod ⊤ ⊤ : subalgebra R (A × B)) = ⊤ :=
by ext; simp

lemma prod_mono {S T : subalgebra R A} {S₁ T₁ : subalgebra R B} :
  S ≤ T → S₁ ≤ T₁ → prod S S₁ ≤ prod T T₁ := set.prod_mono

@[simp] lemma prod_inf_prod {S T : subalgebra R A} {S₁ T₁ : subalgebra R B} :
  S.prod S₁ ⊓ T.prod T₁ = (S ⊓ T).prod (S₁ ⊓ T₁) :=
set_like.coe_injective set.prod_inter_prod

end prod

section supr_lift
variables {ι : Type*}

lemma coe_supr_of_directed [nonempty ι] {S : ι → subalgebra R A}
  (dir : directed (≤) S) : ↑(supr S) = ⋃ i, (S i : set A) :=
let K : subalgebra R A :=
  { carrier := ⋃ i, (S i),
    mul_mem' := λ x y hx hy,
      let ⟨i, hi⟩ := set.mem_Union.1 hx in
      let ⟨j, hj⟩ := set.mem_Union.1 hy in
      let ⟨k, hik, hjk⟩ := dir i j in
      set.mem_Union.2 ⟨k, subalgebra.mul_mem (S k) (hik hi) (hjk hj)⟩ ,
    add_mem' := λ x y hx hy,
      let ⟨i, hi⟩ := set.mem_Union.1 hx in
      let ⟨j, hj⟩ := set.mem_Union.1 hy in
      let ⟨k, hik, hjk⟩ := dir i j in
      set.mem_Union.2 ⟨k, subalgebra.add_mem (S k) (hik hi) (hjk hj)⟩,
<<<<<<< HEAD
    algebra_map_mem' := λ r, let ⟨i⟩ := ‹nonempty ι› in
=======
    algebra_map_mem' := λ r, let i := @nonempty.some ι infer_instance in
>>>>>>> 03aab664
      set.mem_Union.2 ⟨i, subalgebra.algebra_map_mem _ _⟩ } in
have supr S = K,
  from le_antisymm (supr_le (λ i, set.subset_Union (λ i, ↑(S i)) i))
    (set_like.coe_subset_coe.1
      (set.Union_subset (λ i, set_like.coe_subset_coe.2 (le_supr _ _)))),
this.symm ▸ rfl

/-- Define an algebra homomorphism on a directed supremum of subalgebras by defining
it on each subalgebra, and proving that it agrees on the intersection of subalgebras. -/
noncomputable def supr_lift [nonempty ι]
  (K : ι → subalgebra R A)
  (dir : directed (≤) K)
  (f : Π i, K i →ₐ[R] B)
  (hf : ∀ (i j : ι) (h : K i ≤ K j), f i = (f j).comp (inclusion h)) :
  ↥(supr K) →ₐ[R] B :=
<<<<<<< HEAD
{ to_fun := set.lift_of_eq_Union (λ i, ↑(K i)) (λ i x, f i x)
=======
{ to_fun := set.Union_lift (λ i, ↑(K i)) (λ i x, f i x)
>>>>>>> 03aab664
    (λ i j x hxi hxj,
      let ⟨k, hik, hjk⟩ := dir i j in
      begin
        rw [hf i k hik, hf j k hjk],
        refl
      end) _
<<<<<<< HEAD
    (by exactI coe_supr_of_directed dir),
  map_one' := set.lift_of_eq_Union_const _ (λ _, 1) (λ _, rfl) _ (by simp),
  map_zero' := set.lift_of_eq_Union_const _ (λ _, 0) (λ _, rfl) _ (by simp),
  map_mul' := set.lift_of_eq_Union_binary dir _ (λ _, (*)) (λ _ _ _, rfl) _ (by simp),
  map_add' := set.lift_of_eq_Union_binary dir _ (λ _, (+)) (λ _ _ _, rfl) _ (by simp),
  commutes' := λ r, set.lift_of_eq_Union_const _ (λ _, algebra_map _ _ r)
=======
    (le_of_eq $ by exactI coe_supr_of_directed dir),
  map_one' := set.Union_lift_const _ (λ _, 1) (λ _, rfl) _ (by simp),
  map_zero' := set.Union_lift_const _ (λ _, 0) (λ _, rfl) _ (by simp),
  map_mul' := set.Union_lift_binary dir _ (λ _, (*)) (λ _ _ _, rfl) _ (by simp),
  map_add' := set.Union_lift_binary dir _ (λ _, (+)) (λ _ _ _, rfl) _ (by simp),
  commutes' := λ r, set.Union_lift_const _ (λ _, algebra_map _ _ r)
>>>>>>> 03aab664
    (λ _, rfl) _ (λ i, by erw [alg_hom.commutes (f i)]) }

variables [nonempty ι] {K : ι → subalgebra R A} {dir : directed (≤) K}
  {f : Π i, K i →ₐ[R] B}
  {hf : ∀ (i j : ι) (h : K i ≤ K j), f i = (f j).comp (inclusion h)}

@[simp] lemma supr_lift_inclusion {i : ι} (x : K i)
  (h : K i ≤ supr K := le_supr K i) :
  supr_lift K dir f hf (inclusion h x) = f i x :=
set.lift_of_eq_Union_inclusion _

@[simp] lemma supr_lift_comp_inclusion {i : ι}
  (h : K i ≤ supr K := le_supr K i) :
  (supr_lift K dir f hf).comp (inclusion h) = f i :=
by ext; simp

@[simp] lemma supr_lift_mk {i : ι} (x : K i)
  (hx : (x : A) ∈ supr K := set_like.le_def.2 (le_supr K i) x.prop) :
  supr_lift K dir f hf ⟨x, hx⟩ = f i x :=
set.lift_of_eq_Union_mk x hx

lemma supr_lift_of_mem {i : ι} (x : supr K) (hx : (x : A) ∈ K i) :
  supr_lift K dir f hf x = f i ⟨x, hx⟩ :=
set.lift_of_eq_Union_of_mem x hx

end supr_lift

/-! ## Actions by `subalgebra`s

These are just copies of the definitions about `subsemiring` starting from
`subring.mul_action`.
-/
section actions

variables {α β : Type*}

/-- The action by a subalgebra is the action by the underlying ring. -/
instance [mul_action A α] (S : subalgebra R A) : mul_action S α :=
S.to_subsemiring.mul_action

lemma smul_def [mul_action A α] {S : subalgebra R A} (g : S) (m : α) : g • m = (g : A) • m := rfl

instance smul_comm_class_left
  [mul_action A β] [has_scalar α β] [smul_comm_class A α β] (S : subalgebra R A) :
  smul_comm_class S α β :=
S.to_subsemiring.smul_comm_class_left

instance smul_comm_class_right
  [has_scalar α β] [mul_action A β] [smul_comm_class α A β] (S : subalgebra R A) :
  smul_comm_class α S β :=
S.to_subsemiring.smul_comm_class_right

/-- Note that this provides `is_scalar_tower S R R` which is needed by `smul_mul_assoc`. -/
instance is_scalar_tower_left
  [has_scalar α β] [mul_action A α] [mul_action A β] [is_scalar_tower A α β] (S : subalgebra R A) :
  is_scalar_tower S α β :=
S.to_subsemiring.is_scalar_tower

instance [mul_action A α] [has_faithful_scalar A α] (S : subalgebra R A) :
  has_faithful_scalar S α :=
S.to_subsemiring.has_faithful_scalar

/-- The action by a subalgebra is the action by the underlying algebra. -/
instance [add_monoid α] [distrib_mul_action A α] (S : subalgebra R A) : distrib_mul_action S α :=
S.to_subsemiring.distrib_mul_action

/-- The action by a subalgebra is the action by the underlying algebra. -/
instance module_left [add_comm_monoid α] [module A α] (S : subalgebra R A) : module S α :=
S.to_subsemiring.module

/-- The action by a subalgebra is the action by the underlying algebra. -/
instance to_algebra {R A : Type*} [comm_semiring R] [comm_semiring A] [semiring α]
  [algebra R A] [algebra A α] (S : subalgebra R A) : algebra S α :=
algebra.of_subsemiring S.to_subsemiring

instance no_zero_smul_divisors_top [no_zero_divisors A] (S : subalgebra R A) :
  no_zero_smul_divisors S A :=
⟨λ c x h,
  have (c : A) = 0 ∨ x = 0,
  from eq_zero_or_eq_zero_of_mul_eq_zero h,
  this.imp_left (@subtype.ext_iff _ _ c 0).mpr⟩

/-- If `S` is an `R`-subalgebra of `A` and `T` is an `S`-subalgebra of `A`,
then `T` is an `R`-subalgebra of `A`. -/
def under {R : Type u} {A : Type v} [comm_semiring R] [comm_semiring A]
  {i : algebra R A} (S : subalgebra R A)
  (T : subalgebra S A) : subalgebra R A :=
{ algebra_map_mem' := λ r, T.algebra_map_mem ⟨algebra_map R A r, S.algebra_map_mem r⟩,
  .. T }

@[simp] lemma mem_under {R : Type u} {A : Type v} [comm_semiring R] [comm_semiring A]
  {i : algebra R A} {S : subalgebra R A} {T : subalgebra S A} {x : A} :
  x ∈ S.under T ↔ x ∈ T := iff.rfl

end actions

section pointwise
variables {R' : Type*} [semiring R'] [mul_semiring_action R' A] [smul_comm_class R' R A]

/-- The action on a subalgebra corresponding to applying the action to every element.

This is available as an instance in the `pointwise` locale. -/
protected def pointwise_mul_action : mul_action R' (subalgebra R A) :=
{ smul := λ a S, S.map (mul_semiring_action.to_alg_hom _ _ a),
  one_smul := λ S,
    (congr_arg (λ f, S.map f) (alg_hom.ext $ by exact one_smul R')).trans S.map_id,
  mul_smul := λ a₁ a₂ S,
    (congr_arg (λ f, S.map f) (alg_hom.ext $ by exact mul_smul _ _)).trans (S.map_map _ _).symm }

localized "attribute [instance] subalgebra.pointwise_mul_action" in pointwise
open_locale pointwise

@[simp] lemma coe_pointwise_smul (m : R') (S : subalgebra R A) : ↑(m • S) = m • (S : set A) := rfl

@[simp] lemma pointwise_smul_to_subsemiring (m : R') (S : subalgebra R A) :
  (m • S).to_subsemiring = m • S.to_subsemiring := rfl

@[simp] lemma pointwise_smul_to_submodule (m : R') (S : subalgebra R A) :
  (m • S).to_submodule = m • S.to_submodule := rfl

@[simp] lemma pointwise_smul_to_subring {R' R A : Type*} [semiring R'] [comm_ring R] [ring A]
  [mul_semiring_action R' A] [algebra R A] [smul_comm_class R' R A] (m : R') (S : subalgebra R A) :
  (m • S).to_subring = m • S.to_subring := rfl

lemma smul_mem_pointwise_smul (m : R') (r : A) (S : subalgebra R A) : r ∈ S → m • r ∈ m • S :=
(set.smul_mem_smul_set : _ → _ ∈ m • (S : set A))

end pointwise

end subalgebra

section nat

variables {R : Type*} [semiring R]

/-- A subsemiring is a `ℕ`-subalgebra. -/
def subalgebra_of_subsemiring (S : subsemiring R) : subalgebra ℕ R :=
{ algebra_map_mem' := λ i, S.coe_nat_mem i,
  .. S }

@[simp] lemma mem_subalgebra_of_subsemiring {x : R} {S : subsemiring R} :
  x ∈ subalgebra_of_subsemiring S ↔ x ∈ S :=
iff.rfl

end nat

section int

variables {R : Type*} [ring R]

/-- A subring is a `ℤ`-subalgebra. -/
def subalgebra_of_subring (S : subring R) : subalgebra ℤ R :=
{ algebra_map_mem' := λ i, int.induction_on i S.zero_mem
  (λ i ih, S.add_mem ih S.one_mem)
  (λ i ih, show ((-i - 1 : ℤ) : R) ∈ S, by { rw [int.cast_sub, int.cast_one],
    exact S.sub_mem ih S.one_mem }),
  .. S }

variables {S : Type*} [semiring S]

@[simp] lemma mem_subalgebra_of_subring {x : R} {S : subring R} :
  x ∈ subalgebra_of_subring S ↔ x ∈ S :=
iff.rfl

end int<|MERGE_RESOLUTION|>--- conflicted
+++ resolved
@@ -761,11 +761,7 @@
       let ⟨j, hj⟩ := set.mem_Union.1 hy in
       let ⟨k, hik, hjk⟩ := dir i j in
       set.mem_Union.2 ⟨k, subalgebra.add_mem (S k) (hik hi) (hjk hj)⟩,
-<<<<<<< HEAD
     algebra_map_mem' := λ r, let ⟨i⟩ := ‹nonempty ι› in
-=======
-    algebra_map_mem' := λ r, let i := @nonempty.some ι infer_instance in
->>>>>>> 03aab664
       set.mem_Union.2 ⟨i, subalgebra.algebra_map_mem _ _⟩ } in
 have supr S = K,
   from le_antisymm (supr_le (λ i, set.subset_Union (λ i, ↑(S i)) i))
@@ -781,32 +777,19 @@
   (f : Π i, K i →ₐ[R] B)
   (hf : ∀ (i j : ι) (h : K i ≤ K j), f i = (f j).comp (inclusion h)) :
   ↥(supr K) →ₐ[R] B :=
-<<<<<<< HEAD
-{ to_fun := set.lift_of_eq_Union (λ i, ↑(K i)) (λ i x, f i x)
-=======
 { to_fun := set.Union_lift (λ i, ↑(K i)) (λ i x, f i x)
->>>>>>> 03aab664
     (λ i j x hxi hxj,
       let ⟨k, hik, hjk⟩ := dir i j in
       begin
         rw [hf i k hik, hf j k hjk],
         refl
       end) _
-<<<<<<< HEAD
-    (by exactI coe_supr_of_directed dir),
-  map_one' := set.lift_of_eq_Union_const _ (λ _, 1) (λ _, rfl) _ (by simp),
-  map_zero' := set.lift_of_eq_Union_const _ (λ _, 0) (λ _, rfl) _ (by simp),
-  map_mul' := set.lift_of_eq_Union_binary dir _ (λ _, (*)) (λ _ _ _, rfl) _ (by simp),
-  map_add' := set.lift_of_eq_Union_binary dir _ (λ _, (+)) (λ _ _ _, rfl) _ (by simp),
-  commutes' := λ r, set.lift_of_eq_Union_const _ (λ _, algebra_map _ _ r)
-=======
     (le_of_eq $ by exactI coe_supr_of_directed dir),
   map_one' := set.Union_lift_const _ (λ _, 1) (λ _, rfl) _ (by simp),
   map_zero' := set.Union_lift_const _ (λ _, 0) (λ _, rfl) _ (by simp),
   map_mul' := set.Union_lift_binary dir _ (λ _, (*)) (λ _ _ _, rfl) _ (by simp),
   map_add' := set.Union_lift_binary dir _ (λ _, (+)) (λ _ _ _, rfl) _ (by simp),
   commutes' := λ r, set.Union_lift_const _ (λ _, algebra_map _ _ r)
->>>>>>> 03aab664
     (λ _, rfl) _ (λ i, by erw [alg_hom.commutes (f i)]) }
 
 variables [nonempty ι] {K : ι → subalgebra R A} {dir : directed (≤) K}
