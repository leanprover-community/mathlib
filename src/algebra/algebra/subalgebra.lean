--- conflicted
+++ resolved
@@ -649,12 +649,9 @@
   end
   .. algebra.subalgebra.inhabited }
 
-<<<<<<< HEAD
-=======
 /-- The map `S → T` when `S` is a subalgebra contained in the subalgebra `T`.
 
 This is the subalgebra version of `submodule.of_le`, or `subring.inclusion`  -/
->>>>>>> 10697b57
 def inclusion {S T : subalgebra R A} (h : S ≤ T) : S →ₐ[R] T :=
 { to_fun := set.inclusion h,
   map_one' := rfl,
@@ -667,8 +664,6 @@
   function.injective (inclusion h) :=
 λ _ _, subtype.ext ∘ subtype.mk.inj
 
-<<<<<<< HEAD
-=======
 @[simp] lemma inclusion_self {S : subalgebra R A} (x : S) :
   inclusion (le_refl S) x = x := subtype.ext rfl
 
@@ -679,7 +674,6 @@
   (x : S) : inclusion htu (inclusion hst x) = inclusion (set.subset.trans hst htu) x :=
 subtype.ext rfl
 
->>>>>>> 10697b57
 @[simp] lemma coe_inclusion {S T : subalgebra R A} (h : S ≤ T) (s : S) :
   (inclusion h s : A) = s := rfl
 
