/-
Copyright (c) 2018 Kenny Lau. All rights reserved.
Released under Apache 2.0 license as described in the file LICENSE.
Authors: Kenny Lau, Yury Kudryashov
-/
import algebra.algebra.basic
import data.set.Union_lift
import linear_algebra.finsupp
import ring_theory.ideal.operations

/-!
# Subalgebras over Commutative Semiring

In this file we define `subalgebra`s and the usual operations on them (`map`, `comap`).

More lemmas about `adjoin` can be found in `ring_theory.adjoin`.
-/
universes u u' v w w'

open_locale big_operators

set_option old_structure_cmd true

/-- A subalgebra is a sub(semi)ring that includes the range of `algebra_map`. -/
structure subalgebra (R : Type u) (A : Type v)
  [comm_semiring R] [semiring A] [algebra R A] extends subsemiring A : Type v :=
(algebra_map_mem' : ∀ r, algebra_map R A r ∈ carrier)
(zero_mem' := (algebra_map R A).map_zero ▸ algebra_map_mem' 0)
(one_mem' := (algebra_map R A).map_one ▸ algebra_map_mem' 1)

/-- Reinterpret a `subalgebra` as a `subsemiring`. -/
add_decl_doc subalgebra.to_subsemiring

namespace subalgebra

variables {R' : Type u'} {R : Type u} {A : Type v} {B : Type w} {C : Type w'}
variables [comm_semiring R]
variables [semiring A] [algebra R A] [semiring B] [algebra R B] [semiring C] [algebra R C]
include R

instance : set_like (subalgebra R A) A :=
{ coe := subalgebra.carrier,
  coe_injective' := λ p q h, by cases p; cases q; congr' }

instance : subsemiring_class (subalgebra R A) A :=
{ add_mem := add_mem',
  mul_mem := mul_mem',
  one_mem := one_mem',
  zero_mem := zero_mem' }

@[simp]
lemma mem_carrier {s : subalgebra R A} {x : A} : x ∈ s.carrier ↔ x ∈ s := iff.rfl

@[ext] theorem ext {S T : subalgebra R A} (h : ∀ x : A, x ∈ S ↔ x ∈ T) : S = T := set_like.ext h

@[simp] lemma mem_to_subsemiring {S : subalgebra R A} {x} : x ∈ S.to_subsemiring ↔ x ∈ S := iff.rfl

@[simp] lemma coe_to_subsemiring (S : subalgebra R A) : (↑S.to_subsemiring : set A) = S := rfl

theorem to_subsemiring_injective :
  function.injective (to_subsemiring : subalgebra R A → subsemiring A) :=
λ S T h, ext $ λ x, by rw [← mem_to_subsemiring, ← mem_to_subsemiring, h]

theorem to_subsemiring_inj {S U : subalgebra R A} : S.to_subsemiring = U.to_subsemiring ↔ S = U :=
to_subsemiring_injective.eq_iff

/-- Copy of a subalgebra with a new `carrier` equal to the old one. Useful to fix definitional
equalities. -/
protected def copy (S : subalgebra R A) (s : set A) (hs : s = ↑S) : subalgebra R A :=
{ carrier := s,
  add_mem' := hs.symm ▸ S.add_mem',
  mul_mem' := hs.symm ▸ S.mul_mem',
  algebra_map_mem' := hs.symm ▸ S.algebra_map_mem' }

@[simp] lemma coe_copy (S : subalgebra R A) (s : set A) (hs : s = ↑S) :
  (S.copy s hs : set A) = s := rfl

lemma copy_eq (S : subalgebra R A) (s : set A) (hs : s = ↑S) : S.copy s hs = S :=
set_like.coe_injective hs

variables (S : subalgebra R A)

theorem algebra_map_mem (r : R) : algebra_map R A r ∈ S :=
S.algebra_map_mem' r

theorem srange_le : (algebra_map R A).srange ≤ S.to_subsemiring :=
λ x ⟨r, hr⟩, hr ▸ S.algebra_map_mem r

theorem range_subset : set.range (algebra_map R A) ⊆ S :=
λ x ⟨r, hr⟩, hr ▸ S.algebra_map_mem r

theorem range_le : set.range (algebra_map R A) ≤ S :=
S.range_subset

theorem smul_mem {x : A} (hx : x ∈ S) (r : R) : r • x ∈ S :=
(algebra.smul_def r x).symm ▸ mul_mem (S.algebra_map_mem r) hx

protected theorem one_mem : (1 : A) ∈ S := one_mem S
protected theorem mul_mem {x y : A} (hx : x ∈ S) (hy : y ∈ S) : x * y ∈ S := mul_mem hx hy
protected theorem pow_mem {x : A} (hx : x ∈ S) (n : ℕ) : x ^ n ∈ S := pow_mem hx n
protected theorem zero_mem : (0 : A) ∈ S := zero_mem S
protected theorem add_mem {x y : A} (hx : x ∈ S) (hy : y ∈ S) : x + y ∈ S := add_mem hx hy
protected theorem nsmul_mem {x : A} (hx : x ∈ S) (n : ℕ) : n • x ∈ S := nsmul_mem hx n
protected theorem coe_nat_mem (n : ℕ) : (n : A) ∈ S := coe_nat_mem S n
protected theorem list_prod_mem {L : list A} (h : ∀ x ∈ L, x ∈ S) : L.prod ∈ S := list_prod_mem h
protected theorem list_sum_mem {L : list A} (h : ∀ x ∈ L, x ∈ S) : L.sum ∈ S := list_sum_mem h
protected theorem multiset_sum_mem {m : multiset A} (h : ∀ x ∈ m, x ∈ S) : m.sum ∈ S :=
multiset_sum_mem m h
protected theorem sum_mem {ι : Type w} {t : finset ι} {f : ι → A} (h : ∀ x ∈ t, f x ∈ S) :
  ∑ x in t, f x ∈ S :=
sum_mem h

protected theorem multiset_prod_mem {R : Type u} {A : Type v} [comm_semiring R] [comm_semiring A]
  [algebra R A] (S : subalgebra R A) {m : multiset A} (h : ∀ x ∈ m, x ∈ S) : m.prod ∈ S :=
multiset_prod_mem m h
protected theorem prod_mem {R : Type u} {A : Type v} [comm_semiring R] [comm_semiring A]
  [algebra R A] (S : subalgebra R A) {ι : Type w} {t : finset ι} {f : ι → A}
  (h : ∀ x ∈ t, f x ∈ S) : ∏ x in t, f x ∈ S :=
prod_mem h

instance {R A : Type*} [comm_ring R] [ring A] [algebra R A] : subring_class (subalgebra R A) A :=
{ neg_mem := λ S x hx, neg_one_smul R x ▸ S.smul_mem hx _,
  .. subalgebra.subsemiring_class }

protected theorem neg_mem {R : Type u} {A : Type v} [comm_ring R] [ring A]
  [algebra R A] (S : subalgebra R A) {x : A} (hx : x ∈ S) : -x ∈ S :=
neg_mem hx
protected theorem sub_mem {R : Type u} {A : Type v} [comm_ring R] [ring A]
  [algebra R A] (S : subalgebra R A) {x y : A} (hx : x ∈ S) (hy : y ∈ S) : x - y ∈ S :=
sub_mem hx hy

protected theorem zsmul_mem {R : Type u} {A : Type v} [comm_ring R] [ring A]
  [algebra R A] (S : subalgebra R A) {x : A} (hx : x ∈ S) (n : ℤ) : n • x ∈ S :=
zsmul_mem hx n
protected theorem coe_int_mem {R : Type u} {A : Type v} [comm_ring R] [ring A]
  [algebra R A] (S : subalgebra R A) (n : ℤ) : (n : A) ∈ S :=
coe_int_mem S n

/-- The projection from a subalgebra of `A` to an additive submonoid of `A`. -/
def to_add_submonoid {R : Type u} {A : Type v} [comm_semiring R] [semiring A] [algebra R A]
  (S : subalgebra R A) : add_submonoid A :=
S.to_subsemiring.to_add_submonoid

/-- The projection from a subalgebra of `A` to a submonoid of `A`. -/
def to_submonoid {R : Type u} {A : Type v} [comm_semiring R] [semiring A] [algebra R A]
  (S : subalgebra R A) : submonoid A :=
S.to_subsemiring.to_submonoid

/-- A subalgebra over a ring is also a `subring`. -/
def to_subring {R : Type u} {A : Type v} [comm_ring R] [ring A] [algebra R A] (S : subalgebra R A) :
  subring A :=
{ neg_mem' := λ _, S.neg_mem,
  .. S.to_subsemiring }

@[simp] lemma mem_to_subring {R : Type u} {A : Type v} [comm_ring R] [ring A] [algebra R A]
  {S : subalgebra R A} {x} : x ∈ S.to_subring ↔ x ∈ S := iff.rfl

@[simp] lemma coe_to_subring {R : Type u} {A : Type v} [comm_ring R] [ring A] [algebra R A]
  (S : subalgebra R A) : (↑S.to_subring : set A) = S := rfl

theorem to_subring_injective {R : Type u} {A : Type v} [comm_ring R] [ring A] [algebra R A] :
  function.injective (to_subring : subalgebra R A → subring A) :=
λ S T h, ext $ λ x, by rw [← mem_to_subring, ← mem_to_subring, h]

theorem to_subring_inj {R : Type u} {A : Type v} [comm_ring R] [ring A] [algebra R A]
  {S U : subalgebra R A} : S.to_subring = U.to_subring ↔ S = U :=
to_subring_injective.eq_iff

instance : inhabited S := ⟨(0 : S.to_subsemiring)⟩

section

/-! `subalgebra`s inherit structure from their `subsemiring` / `semiring` coercions. -/

instance to_semiring {R A}
  [comm_semiring R] [semiring A] [algebra R A] (S : subalgebra R A) :
  semiring S := S.to_subsemiring.to_semiring
instance to_comm_semiring {R A}
  [comm_semiring R] [comm_semiring A] [algebra R A] (S : subalgebra R A) :
  comm_semiring S := S.to_subsemiring.to_comm_semiring
instance to_ring {R A}
  [comm_ring R] [ring A] [algebra R A] (S : subalgebra R A) :
  ring S := S.to_subring.to_ring
instance to_comm_ring {R A}
  [comm_ring R] [comm_ring A] [algebra R A] (S : subalgebra R A) :
  comm_ring S := S.to_subring.to_comm_ring

instance to_ordered_semiring {R A}
  [comm_semiring R] [ordered_semiring A] [algebra R A] (S : subalgebra R A) :
  ordered_semiring S := S.to_subsemiring.to_ordered_semiring
instance to_ordered_comm_semiring {R A}
  [comm_semiring R] [ordered_comm_semiring A] [algebra R A] (S : subalgebra R A) :
  ordered_comm_semiring S := S.to_subsemiring.to_ordered_comm_semiring
instance to_ordered_ring {R A}
  [comm_ring R] [ordered_ring A] [algebra R A] (S : subalgebra R A) :
  ordered_ring S := S.to_subring.to_ordered_ring
instance to_ordered_comm_ring {R A}
  [comm_ring R] [ordered_comm_ring A] [algebra R A] (S : subalgebra R A) :
  ordered_comm_ring S := S.to_subring.to_ordered_comm_ring

instance to_linear_ordered_semiring {R A}
  [comm_semiring R] [linear_ordered_semiring A] [algebra R A] (S : subalgebra R A) :
  linear_ordered_semiring S := S.to_subsemiring.to_linear_ordered_semiring
/-! There is no `linear_ordered_comm_semiring`. -/
instance to_linear_ordered_ring {R A}
  [comm_ring R] [linear_ordered_ring A] [algebra R A] (S : subalgebra R A) :
  linear_ordered_ring S := S.to_subring.to_linear_ordered_ring
instance to_linear_ordered_comm_ring {R A}
  [comm_ring R] [linear_ordered_comm_ring A] [algebra R A] (S : subalgebra R A) :
  linear_ordered_comm_ring S := S.to_subring.to_linear_ordered_comm_ring

end

/-- Convert a `subalgebra` to `submodule` -/
def to_submodule : submodule R A :=
{ carrier := S,
  zero_mem' := (0:S).2,
  add_mem' := λ x y hx hy, (⟨x, hx⟩ + ⟨y, hy⟩ : S).2,
  smul_mem' := λ c x hx, (algebra.smul_def c x).symm ▸
    (⟨algebra_map R A c, S.range_le ⟨c, rfl⟩⟩ * ⟨x, hx⟩:S).2 }

@[simp] lemma mem_to_submodule {x} : x ∈ S.to_submodule ↔ x ∈ S := iff.rfl

@[simp] lemma coe_to_submodule (S : subalgebra R A) : (↑S.to_submodule : set A) = S := rfl

theorem to_submodule_injective :
  function.injective (to_submodule : subalgebra R A → submodule R A) :=
λ S T h, ext $ λ x, by rw [← mem_to_submodule, ← mem_to_submodule, h]

theorem to_submodule_inj {S U : subalgebra R A} : S.to_submodule = U.to_submodule ↔ S = U :=
to_submodule_injective.eq_iff

section

/-! `subalgebra`s inherit structure from their `submodule` coercions. -/

instance module' [semiring R'] [has_smul R' R] [module R' A] [is_scalar_tower R' R A] :
  module R' S :=
S.to_submodule.module'
instance : module R S := S.module'

instance [semiring R'] [has_smul R' R] [module R' A] [is_scalar_tower R' R A] :
  is_scalar_tower R' R S :=
S.to_submodule.is_scalar_tower

instance algebra' [comm_semiring R'] [has_smul R' R] [algebra R' A]
  [is_scalar_tower R' R A] : algebra R' S :=
{ commutes' := λ c x, subtype.eq $ algebra.commutes _ _,
  smul_def' := λ c x, subtype.eq $ algebra.smul_def _ _,
  .. (algebra_map R' A).cod_restrict S $ λ x, begin
    rw [algebra.algebra_map_eq_smul_one, ←smul_one_smul R x (1 : A),
      ←algebra.algebra_map_eq_smul_one],
    exact algebra_map_mem S _,
  end }
instance : algebra R S := S.algebra'


end

instance no_zero_smul_divisors_bot [no_zero_smul_divisors R A] : no_zero_smul_divisors R S :=
⟨λ c x h,
  have c = 0 ∨ (x : A) = 0,
  from eq_zero_or_eq_zero_of_smul_eq_zero (congr_arg coe h),
  this.imp_right (@subtype.ext_iff _ _ x 0).mpr⟩

protected lemma coe_add (x y : S) : (↑(x + y) : A) = ↑x + ↑y := rfl
protected lemma coe_mul (x y : S) : (↑(x * y) : A) = ↑x * ↑y := rfl
protected lemma coe_zero : ((0 : S) : A) = 0 := rfl
protected lemma coe_one : ((1 : S) : A) = 1 := rfl
protected lemma coe_neg {R : Type u} {A : Type v} [comm_ring R] [ring A] [algebra R A]
  {S : subalgebra R A} (x : S) : (↑(-x) : A) = -↑x := rfl
protected lemma coe_sub {R : Type u} {A : Type v} [comm_ring R] [ring A] [algebra R A]
  {S : subalgebra R A} (x y : S) : (↑(x - y) : A) = ↑x - ↑y := rfl
@[simp, norm_cast] lemma coe_smul [semiring R'] [has_smul R' R] [module R' A]
  [is_scalar_tower R' R A] (r : R') (x : S) : (↑(r • x) : A) = r • ↑x := rfl
@[simp, norm_cast] lemma coe_algebra_map [comm_semiring R'] [has_smul R' R] [algebra R' A]
  [is_scalar_tower R' R A] (r : R') :
  ↑(algebra_map R' S r) = algebra_map R' A r := rfl

protected lemma coe_pow (x : S) (n : ℕ) : (↑(x^n) : A) = (↑x)^n := submonoid_class.coe_pow x n
protected lemma coe_eq_zero {x : S} : (x : A) = 0 ↔ x = 0 := add_submonoid_class.coe_eq_zero
protected lemma coe_eq_one {x : S} : (x : A) = 1 ↔ x = 1 := submonoid_class.coe_eq_one

-- todo: standardize on the names these morphisms
-- compare with submodule.subtype

/-- Embedding of a subalgebra into the algebra. -/
def val : S →ₐ[R] A :=
by refine_struct { to_fun := (coe : S → A) }; intros; refl

@[simp] lemma coe_val : (S.val : S → A) = coe := rfl

lemma val_apply (x : S) : S.val x = (x : A) := rfl

@[simp] lemma to_subsemiring_subtype : S.to_subsemiring.subtype = (S.val : S →+* A) :=
rfl

@[simp] lemma to_subring_subtype {R A : Type*} [comm_ring R] [ring A]
  [algebra R A] (S : subalgebra R A) : S.to_subring.subtype = (S.val : S →+* A) :=
rfl

/-- Linear equivalence between `S : submodule R A` and `S`. Though these types are equal,
we define it as a `linear_equiv` to avoid type equalities. -/
def to_submodule_equiv (S : subalgebra R A) : S.to_submodule ≃ₗ[R] S :=
linear_equiv.of_eq _ _ rfl

/-- Transport a subalgebra via an algebra homomorphism. -/
def map (f : A →ₐ[R] B) (S : subalgebra R A) : subalgebra R B :=
{ algebra_map_mem' := λ r, f.commutes r ▸ set.mem_image_of_mem _ (S.algebra_map_mem r),
  .. S.to_subsemiring.map (f : A →+* B) }

lemma map_mono {S₁ S₂ : subalgebra R A} {f : A →ₐ[R] B} :
  S₁ ≤ S₂ → S₁.map f ≤ S₂.map f :=
set.image_subset f

lemma map_injective {f : A →ₐ[R] B} (hf : function.injective f) :
  function.injective (map f) :=
λ S₁ S₂ ih, ext $ set.ext_iff.1 $ set.image_injective.2 hf $ set.ext $ set_like.ext_iff.mp ih

@[simp] lemma map_id (S : subalgebra R A) : S.map (alg_hom.id R A) = S :=
set_like.coe_injective $ set.image_id _

lemma map_map (S : subalgebra R A) (g : B →ₐ[R] C) (f : A →ₐ[R] B) :
  (S.map f).map g = S.map (g.comp f) :=
set_like.coe_injective $ set.image_image _ _ _

lemma mem_map {S : subalgebra R A} {f : A →ₐ[R] B} {y : B} :
  y ∈ map f S ↔ ∃ x ∈ S, f x = y :=
subsemiring.mem_map

lemma map_to_submodule {S : subalgebra R A} {f : A →ₐ[R] B} :
  (S.map f).to_submodule = S.to_submodule.map f.to_linear_map :=
set_like.coe_injective rfl

lemma map_to_subsemiring {S : subalgebra R A} {f : A →ₐ[R] B} :
  (S.map f).to_subsemiring = S.to_subsemiring.map f.to_ring_hom :=
set_like.coe_injective rfl

@[simp] lemma coe_map (S : subalgebra R A) (f : A →ₐ[R] B) :
  (S.map f : set B) = f '' S :=
rfl

/-- Preimage of a subalgebra under an algebra homomorphism. -/
<<<<<<< HEAD
def comap (S : subalgebra R B) (f : A →ₐ[R] B) : subalgebra R A :=
=======
def comap (f : A →ₐ[R] B) (S : subalgebra R B) : subalgebra R A :=
>>>>>>> 0a3e8d38
{ algebra_map_mem' := λ r, show f (algebra_map R A r) ∈ S,
    from (f.commutes r).symm ▸ S.algebra_map_mem r,
  .. S.to_subsemiring.comap (f : A →+* B) }

theorem map_le {S : subalgebra R A} {f : A →ₐ[R] B} {U : subalgebra R B} :
<<<<<<< HEAD
  map S f ≤ U ↔ S ≤ comap U f :=
set.image_subset_iff

lemma gc_map_comap (f : A →ₐ[R] B) : galois_connection (λ S, map S f) (λ S, comap S f) :=
=======
  map f S ≤ U ↔ S ≤ comap f U :=
set.image_subset_iff

lemma gc_map_comap (f : A →ₐ[R] B) : galois_connection (map f) (comap f) :=
>>>>>>> 0a3e8d38
λ S U, map_le

@[simp] lemma mem_comap (S : subalgebra R B) (f : A →ₐ[R] B) (x : A) :
  x ∈ S.comap f ↔ f x ∈ S :=
iff.rfl

@[simp, norm_cast] lemma coe_comap (S : subalgebra R B) (f : A →ₐ[R] B) :
  (S.comap f : set A) = f ⁻¹' (S : set B) :=
rfl

instance no_zero_divisors {R A : Type*} [comm_semiring R] [semiring A] [no_zero_divisors A]
  [algebra R A] (S : subalgebra R A) : no_zero_divisors S :=
S.to_subsemiring.no_zero_divisors

instance is_domain {R A : Type*} [comm_ring R] [ring A] [is_domain A] [algebra R A]
  (S : subalgebra R A) : is_domain S :=
subring.is_domain S.to_subring

end subalgebra

namespace submodule

variables {R A : Type*} [comm_semiring R] [semiring A] [algebra R A]
variables (p : submodule R A)

/-- A submodule containing `1` and closed under multiplication is a subalgebra. -/
def to_subalgebra (p : submodule R A) (h_one : (1 : A) ∈ p)
  (h_mul : ∀ x y, x ∈ p → y ∈ p → x * y ∈ p) : subalgebra R A :=
{ mul_mem' := h_mul,
  algebra_map_mem' := λ r, begin
    rw algebra.algebra_map_eq_smul_one,
    exact p.smul_mem _ h_one,
  end,
  ..p}

@[simp] lemma mem_to_subalgebra {p : submodule R A} {h_one h_mul} {x} :
  x ∈ p.to_subalgebra h_one h_mul ↔ x ∈ p := iff.rfl

@[simp] lemma coe_to_subalgebra (p : submodule R A) (h_one h_mul) :
  (p.to_subalgebra h_one h_mul : set A) = p := rfl

@[simp] lemma to_subalgebra_mk (s : set A) (h0 hadd hsmul h1 hmul) :
  (submodule.mk s hadd h0 hsmul : submodule R A).to_subalgebra h1 hmul =
    subalgebra.mk s @hmul h1 @hadd h0
      (λ r, by { rw algebra.algebra_map_eq_smul_one, exact hsmul r h1 }) := rfl

@[simp] lemma to_subalgebra_to_submodule (p : submodule R A) (h_one h_mul) :
  (p.to_subalgebra h_one h_mul).to_submodule = p :=
set_like.coe_injective rfl

@[simp] lemma _root_.subalgebra.to_submodule_to_subalgebra (S : subalgebra R A) :
  S.to_submodule.to_subalgebra S.one_mem (λ _ _, S.mul_mem) = S :=
set_like.coe_injective rfl

end submodule

namespace alg_hom

variables {R' : Type u'} {R : Type u} {A : Type v} {B : Type w} {C : Type w'}
variables [comm_semiring R]
variables [semiring A] [algebra R A] [semiring B] [algebra R B] [semiring C] [algebra R C]
variables (φ : A →ₐ[R] B)

/-- Range of an `alg_hom` as a subalgebra. -/
protected def range (φ : A →ₐ[R] B) : subalgebra R B :=
{ algebra_map_mem' := λ r, ⟨algebra_map R A r, φ.commutes r⟩,
  .. φ.to_ring_hom.srange }

@[simp] lemma mem_range (φ : A →ₐ[R] B) {y : B} :
  y ∈ φ.range ↔ ∃ x, φ x = y := ring_hom.mem_srange

theorem mem_range_self (φ : A →ₐ[R] B) (x : A) : φ x ∈ φ.range := φ.mem_range.2 ⟨x, rfl⟩

@[simp] lemma coe_range (φ : A →ₐ[R] B) : (φ.range : set B) = set.range φ :=
by { ext, rw [set_like.mem_coe, mem_range], refl }

theorem range_comp (f : A →ₐ[R] B) (g : B →ₐ[R] C) : (g.comp f).range = f.range.map g :=
set_like.coe_injective (set.range_comp g f)

theorem range_comp_le_range (f : A →ₐ[R] B) (g : B →ₐ[R] C) : (g.comp f).range ≤ g.range :=
set_like.coe_mono (set.range_comp_subset_range f g)

/-- Restrict the codomain of an algebra homomorphism. -/
def cod_restrict (f : A →ₐ[R] B) (S : subalgebra R B) (hf : ∀ x, f x ∈ S) : A →ₐ[R] S :=
{ commutes' := λ r, subtype.eq $ f.commutes r,
  .. ring_hom.cod_restrict (f : A →+* B) S hf }

@[simp] lemma val_comp_cod_restrict (f : A →ₐ[R] B) (S : subalgebra R B) (hf : ∀ x, f x ∈ S) :
  S.val.comp (f.cod_restrict S hf) = f :=
alg_hom.ext $ λ _, rfl

@[simp] lemma coe_cod_restrict (f : A →ₐ[R] B) (S : subalgebra R B) (hf : ∀ x, f x ∈ S) (x : A) :
  ↑(f.cod_restrict S hf x) = f x := rfl

theorem injective_cod_restrict (f : A →ₐ[R] B) (S : subalgebra R B) (hf : ∀ x, f x ∈ S) :
  function.injective (f.cod_restrict S hf) ↔ function.injective f :=
⟨λ H x y hxy, H $ subtype.eq hxy, λ H x y hxy, H (congr_arg subtype.val hxy : _)⟩

/-- Restrict the codomain of a alg_hom `f` to `f.range`.

This is the bundled version of `set.range_factorization`. -/
@[reducible] def range_restrict (f : A →ₐ[R] B) : A →ₐ[R] f.range :=
f.cod_restrict f.range f.mem_range_self

/-- The equalizer of two R-algebra homomorphisms -/
def equalizer (ϕ ψ : A →ₐ[R] B) : subalgebra R A :=
{ carrier := {a | ϕ a = ψ a},
  add_mem' := λ x y (hx : ϕ x = ψ x) (hy : ϕ y = ψ y),
    by rw [set.mem_set_of_eq, ϕ.map_add, ψ.map_add, hx, hy],
  mul_mem' := λ x y (hx : ϕ x = ψ x) (hy : ϕ y = ψ y),
    by rw [set.mem_set_of_eq, ϕ.map_mul, ψ.map_mul, hx, hy],
  algebra_map_mem' := λ x,
    by rw [set.mem_set_of_eq, alg_hom.commutes, alg_hom.commutes] }

@[simp] lemma mem_equalizer (ϕ ψ : A →ₐ[R] B) (x : A) :
  x ∈ ϕ.equalizer ψ ↔ ϕ x = ψ x := iff.rfl

/-- The range of a morphism of algebras is a fintype, if the domain is a fintype.

Note that this instance can cause a diamond with `subtype.fintype` if `B` is also a fintype. -/
instance fintype_range [fintype A] [decidable_eq B] (φ : A →ₐ[R] B) : fintype φ.range :=
set.fintype_range φ

end alg_hom

namespace alg_equiv

variables {R : Type u} {A : Type v} {B : Type w}
variables [comm_semiring R] [semiring A] [semiring B] [algebra R A] [algebra R B]

/-- Restrict an algebra homomorphism with a left inverse to an algebra isomorphism to its range.

This is a computable alternative to `alg_equiv.of_injective`. -/
def of_left_inverse
  {g : B → A} {f : A →ₐ[R] B} (h : function.left_inverse g f) :
  A ≃ₐ[R] f.range :=
{ to_fun := f.range_restrict,
  inv_fun := g ∘ f.range.val,
  left_inv := h,
  right_inv := λ x, subtype.ext $
    let ⟨x', hx'⟩ := f.mem_range.mp x.prop in
    show f (g x) = x, by rw [←hx', h x'],
  ..f.range_restrict }

@[simp] lemma of_left_inverse_apply
  {g : B → A} {f : A →ₐ[R] B} (h : function.left_inverse g f) (x : A) :
  ↑(of_left_inverse h x) = f x := rfl

@[simp] lemma of_left_inverse_symm_apply
  {g : B → A} {f : A →ₐ[R] B} (h : function.left_inverse g f) (x : f.range) :
  (of_left_inverse h).symm x = g x := rfl

/-- Restrict an injective algebra homomorphism to an algebra isomorphism -/
noncomputable def of_injective (f : A →ₐ[R] B) (hf : function.injective f) :
  A ≃ₐ[R] f.range :=
of_left_inverse (classical.some_spec hf.has_left_inverse)

@[simp] lemma of_injective_apply (f : A →ₐ[R] B) (hf : function.injective f) (x : A) :
  ↑(of_injective f hf x) = f x := rfl

/-- Restrict an algebra homomorphism between fields to an algebra isomorphism -/
noncomputable def of_injective_field {E F : Type*} [division_ring E] [semiring F]
  [nontrivial F] [algebra R E] [algebra R F] (f : E →ₐ[R] F) : E ≃ₐ[R] f.range :=
of_injective f f.to_ring_hom.injective

/-- Given an equivalence `e : A ≃ₐ[R] B` of `R`-algebras and a subalgebra `S` of `A`,
`subalgebra_map` is the induced equivalence between `S` and `S.map e` -/
@[simps] def subalgebra_map (e : A ≃ₐ[R] B) (S : subalgebra R A) :
  S ≃ₐ[R] (S.map e.to_alg_hom) :=
{ commutes' := λ r, by { ext, simp },
  ..e.to_ring_equiv.subsemiring_map S.to_subsemiring }

end alg_equiv

namespace algebra

variables (R : Type u) {A : Type v} {B : Type w}
variables [comm_semiring R] [semiring A] [algebra R A] [semiring B] [algebra R B]

/-- The minimal subalgebra that includes `s`. -/
def adjoin (s : set A) : subalgebra R A :=
{ algebra_map_mem' := λ r, subsemiring.subset_closure $ or.inl ⟨r, rfl⟩,
  .. subsemiring.closure (set.range (algebra_map R A) ∪ s) }
variables {R}

protected lemma gc : galois_connection (adjoin R : set A → subalgebra R A) coe :=
λ s S, ⟨λ H, le_trans (le_trans (set.subset_union_right _ _) subsemiring.subset_closure) H,
λ H, show subsemiring.closure (set.range (algebra_map R A) ∪ s) ≤ S.to_subsemiring,
     from subsemiring.closure_le.2 $ set.union_subset S.range_subset H⟩

/-- Galois insertion between `adjoin` and `coe`. -/
protected def gi : galois_insertion (adjoin R : set A → subalgebra R A) coe :=
{ choice := λ s hs, (adjoin R s).copy s $ le_antisymm (algebra.gc.le_u_l s) hs,
  gc := algebra.gc,
  le_l_u := λ S, (algebra.gc (S : set A) (adjoin R S)).1 $ le_rfl,
  choice_eq := λ _ _, subalgebra.copy_eq _ _ _ }

instance : complete_lattice (subalgebra R A) :=
galois_insertion.lift_complete_lattice algebra.gi

@[simp]
lemma coe_top : (↑(⊤ : subalgebra R A) : set A) = set.univ := rfl

@[simp] lemma mem_top {x : A} : x ∈ (⊤ : subalgebra R A) :=
set.mem_univ x

@[simp] lemma top_to_submodule : (⊤ : subalgebra R A).to_submodule = ⊤ := rfl

@[simp] lemma top_to_subsemiring : (⊤ : subalgebra R A).to_subsemiring = ⊤ := rfl

@[simp] lemma top_to_subring {R A : Type*} [comm_ring R] [ring A] [algebra R A] :
  (⊤ : subalgebra R A).to_subring = ⊤ := rfl

@[simp] lemma to_submodule_eq_top {S : subalgebra R A} : S.to_submodule = ⊤ ↔ S = ⊤ :=
subalgebra.to_submodule_injective.eq_iff' top_to_submodule

@[simp] lemma to_subsemiring_eq_top {S : subalgebra R A} : S.to_subsemiring = ⊤ ↔ S = ⊤ :=
subalgebra.to_subsemiring_injective.eq_iff' top_to_subsemiring

@[simp] lemma to_subring_eq_top {R A : Type*} [comm_ring R] [ring A] [algebra R A]
  {S : subalgebra R A} : S.to_subring = ⊤ ↔ S = ⊤ :=
subalgebra.to_subring_injective.eq_iff' top_to_subring

lemma mem_sup_left {S T : subalgebra R A} : ∀ {x : A}, x ∈ S → x ∈ S ⊔ T :=
show S ≤ S ⊔ T, from le_sup_left

lemma mem_sup_right {S T : subalgebra R A} : ∀ {x : A}, x ∈ T → x ∈ S ⊔ T :=
show T ≤ S ⊔ T, from le_sup_right

lemma mul_mem_sup {S T : subalgebra R A} {x y : A} (hx : x ∈ S) (hy : y ∈ T) :
  x * y ∈ S ⊔ T :=
(S ⊔ T).mul_mem (mem_sup_left hx) (mem_sup_right hy)

lemma map_sup (f : A →ₐ[R] B) (S T : subalgebra R A) : (S ⊔ T).map f = S.map f ⊔ T.map f :=
(subalgebra.gc_map_comap f).l_sup

@[simp, norm_cast]
lemma coe_inf (S T : subalgebra R A) : (↑(S ⊓ T) : set A) = S ∩ T := rfl

@[simp]
lemma mem_inf {S T : subalgebra R A} {x : A} : x ∈ S ⊓ T ↔ x ∈ S ∧ x ∈ T := iff.rfl

@[simp] lemma inf_to_submodule (S T : subalgebra R A) :
  (S ⊓ T).to_submodule = S.to_submodule ⊓ T.to_submodule := rfl

@[simp] lemma inf_to_subsemiring (S T : subalgebra R A) :
  (S ⊓ T).to_subsemiring = S.to_subsemiring ⊓ T.to_subsemiring := rfl

@[simp, norm_cast]
lemma coe_Inf (S : set (subalgebra R A)) : (↑(Inf S) : set A) = ⋂ s ∈ S, ↑s := Inf_image

lemma mem_Inf {S : set (subalgebra R A)} {x : A} : x ∈ Inf S ↔ ∀ p ∈ S, x ∈ p :=
by simp only [← set_like.mem_coe, coe_Inf, set.mem_Inter₂]

@[simp] lemma Inf_to_submodule (S : set (subalgebra R A)) :
  (Inf S).to_submodule = Inf (subalgebra.to_submodule '' S) :=
set_like.coe_injective $ by simp

@[simp] lemma Inf_to_subsemiring (S : set (subalgebra R A)) :
  (Inf S).to_subsemiring = Inf (subalgebra.to_subsemiring '' S) :=
set_like.coe_injective $ by simp

@[simp, norm_cast]
lemma coe_infi {ι : Sort*} {S : ι → subalgebra R A} : (↑(⨅ i, S i) : set A) = ⋂ i, S i :=
by simp [infi]

lemma mem_infi {ι : Sort*} {S : ι → subalgebra R A} {x : A} : (x ∈ ⨅ i, S i) ↔ ∀ i, x ∈ S i :=
by simp only [infi, mem_Inf, set.forall_range_iff]

@[simp] lemma infi_to_submodule {ι : Sort*} (S : ι → subalgebra R A) :
  (⨅ i, S i).to_submodule = ⨅ i, (S i).to_submodule :=
set_like.coe_injective $ by simp

instance : inhabited (subalgebra R A) := ⟨⊥⟩

theorem mem_bot {x : A} : x ∈ (⊥ : subalgebra R A) ↔ x ∈ set.range (algebra_map R A) :=
suffices (of_id R A).range = (⊥ : subalgebra R A),
by { rw [← this, ←set_like.mem_coe, alg_hom.coe_range], refl },
le_bot_iff.mp (λ x hx, subalgebra.range_le _ ((of_id R A).coe_range ▸ hx))

theorem to_submodule_bot : (⊥ : subalgebra R A).to_submodule = R ∙ 1 :=
by { ext x, simp [mem_bot, -set.singleton_one, submodule.mem_span_singleton, algebra.smul_def] }

@[simp] theorem coe_bot : ((⊥ : subalgebra R A) : set A) = set.range (algebra_map R A) :=
by simp [set.ext_iff, algebra.mem_bot]

theorem eq_top_iff {S : subalgebra R A} :
  S = ⊤ ↔ ∀ x : A, x ∈ S :=
⟨λ h x, by rw h; exact mem_top, λ h, by ext x; exact ⟨λ _, mem_top, λ _, h x⟩⟩

lemma range_top_iff_surjective (f : A →ₐ[R] B) :
  f.range = (⊤ : subalgebra R B) ↔ function.surjective f :=
algebra.eq_top_iff

@[simp] theorem range_id : (alg_hom.id R A).range = ⊤ :=
set_like.coe_injective set.range_id

@[simp] theorem map_top (f : A →ₐ[R] B) : (⊤ : subalgebra R A).map f = f.range :=
set_like.coe_injective set.image_univ

@[simp] theorem map_bot (f : A →ₐ[R] B) : (⊥ : subalgebra R A).map f = ⊥ :=
set_like.coe_injective $
  by simp only [← set.range_comp, (∘), algebra.coe_bot, subalgebra.coe_map, f.commutes]

<<<<<<< HEAD
@[simp] theorem comap_top (f : A →ₐ[R] B) : subalgebra.comap (⊤ : subalgebra R B) f = ⊤ :=
=======
@[simp] theorem comap_top (f : A →ₐ[R] B) : (⊤ : subalgebra R B).comap f = ⊤ :=
>>>>>>> 0a3e8d38
eq_top_iff.2 $ λ x, mem_top

/-- `alg_hom` to `⊤ : subalgebra R A`. -/
def to_top : A →ₐ[R] (⊤ : subalgebra R A) :=
(alg_hom.id R A).cod_restrict ⊤ (λ _, mem_top)

theorem surjective_algebra_map_iff :
  function.surjective (algebra_map R A) ↔ (⊤ : subalgebra R A) = ⊥ :=
⟨λ h, eq_bot_iff.2 $ λ y _, let ⟨x, hx⟩ := h y in hx ▸ subalgebra.algebra_map_mem _ _,
λ h y, algebra.mem_bot.1 $ eq_bot_iff.1 h (algebra.mem_top : y ∈ _)⟩

theorem bijective_algebra_map_iff {R A : Type*} [field R] [semiring A] [nontrivial A]
  [algebra R A] :
  function.bijective (algebra_map R A) ↔ (⊤ : subalgebra R A) = ⊥ :=
⟨λ h, surjective_algebra_map_iff.1 h.2,
λ h, ⟨(algebra_map R A).injective, surjective_algebra_map_iff.2 h⟩⟩

/-- The bottom subalgebra is isomorphic to the base ring. -/
noncomputable def bot_equiv_of_injective (h : function.injective (algebra_map R A)) :
  (⊥ : subalgebra R A) ≃ₐ[R] R :=
alg_equiv.symm $ alg_equiv.of_bijective (algebra.of_id R _)
⟨λ x y hxy, h (congr_arg subtype.val hxy : _),
 λ ⟨y, hy⟩, let ⟨x, hx⟩ := algebra.mem_bot.1 hy in ⟨x, subtype.eq hx⟩⟩

/-- The bottom subalgebra is isomorphic to the field. -/
@[simps symm_apply]
noncomputable def bot_equiv (F R : Type*) [field F] [semiring R] [nontrivial R] [algebra F R] :
  (⊥ : subalgebra F R) ≃ₐ[F] F :=
bot_equiv_of_injective (ring_hom.injective _)

end algebra

namespace subalgebra
open algebra

variables {R : Type u} {A : Type v} {B : Type w}
variables [comm_semiring R] [semiring A] [algebra R A] [semiring B] [algebra R B]
variables (S : subalgebra R A)

/-- The top subalgebra is isomorphic to the algebra.

This is the algebra version of `submodule.top_equiv`. -/
@[simps] def top_equiv : (⊤ : subalgebra R A) ≃ₐ[R] A :=
alg_equiv.of_alg_hom (subalgebra.val ⊤) to_top rfl $ alg_hom.ext $ λ _, subtype.ext rfl

-- TODO[gh-6025]: make this an instance once safe to do so
lemma subsingleton_of_subsingleton [subsingleton A] : subsingleton (subalgebra R A) :=
⟨λ B C, ext (λ x, by { simp only [subsingleton.elim x 0, zero_mem B, zero_mem C] })⟩

/--
For performance reasons this is not an instance. If you need this instance, add
```
local attribute [instance] alg_hom.subsingleton subalgebra.subsingleton_of_subsingleton
```
in the section that needs it.
-/
-- TODO[gh-6025]: make this an instance once safe to do so
lemma _root_.alg_hom.subsingleton [subsingleton (subalgebra R A)] : subsingleton (A →ₐ[R] B) :=
⟨λ f g, alg_hom.ext $ λ a,
  have a ∈ (⊥ : subalgebra R A) := subsingleton.elim (⊤ : subalgebra R A) ⊥ ▸ mem_top,
  let ⟨x, hx⟩ := set.mem_range.mp (mem_bot.mp this) in
  hx ▸ (f.commutes _).trans (g.commutes _).symm⟩

-- TODO[gh-6025]: make this an instance once safe to do so
lemma _root_.alg_equiv.subsingleton_left [subsingleton (subalgebra R A)] :
  subsingleton (A ≃ₐ[R] B) :=
begin
  haveI : subsingleton (A →ₐ[R] B) := alg_hom.subsingleton,
  exact ⟨λ f g, alg_equiv.ext
    (λ x, alg_hom.ext_iff.mp (subsingleton.elim f.to_alg_hom g.to_alg_hom) x)⟩,
end

-- TODO[gh-6025]: make this an instance once safe to do so
lemma _root_.alg_equiv.subsingleton_right [subsingleton (subalgebra R B)] :
  subsingleton (A ≃ₐ[R] B) :=
begin
  haveI : subsingleton (B ≃ₐ[R] A) := alg_equiv.subsingleton_left,
  exact ⟨λ f g, eq.trans (alg_equiv.symm_symm _).symm
    (by rw [subsingleton.elim f.symm g.symm, alg_equiv.symm_symm])⟩
end

lemma range_val : S.val.range = S :=
ext $ set.ext_iff.1 $ S.val.coe_range.trans subtype.range_val

instance : unique (subalgebra R R) :=
{ uniq :=
  begin
    intro S,
    refine le_antisymm (λ r hr, _) bot_le,
    simp only [set.mem_range, mem_bot, id.map_eq_self, exists_apply_eq_apply, default],
  end
  .. algebra.subalgebra.inhabited }

/-- The map `S → T` when `S` is a subalgebra contained in the subalgebra `T`.

This is the subalgebra version of `submodule.of_le`, or `subring.inclusion`  -/
def inclusion {S T : subalgebra R A} (h : S ≤ T) : S →ₐ[R] T :=
{ to_fun := set.inclusion h,
  map_one' := rfl,
  map_add' := λ _ _, rfl,
  map_mul' := λ _ _, rfl,
  map_zero' := rfl,
  commutes' := λ _, rfl }

lemma inclusion_injective {S T : subalgebra R A} (h : S ≤ T) :
  function.injective (inclusion h) :=
λ _ _, subtype.ext ∘ subtype.mk.inj

@[simp] lemma inclusion_self {S : subalgebra R A}:
  inclusion (le_refl S) = alg_hom.id R S :=
alg_hom.ext $ λ x, subtype.ext rfl

@[simp] lemma inclusion_mk {S T : subalgebra R A} (h : S ≤ T) (x : A) (hx : x ∈ S) :
  inclusion h ⟨x, hx⟩ = ⟨x, h hx⟩ := rfl

lemma inclusion_right {S T : subalgebra R A} (h : S ≤ T) (x : T)
  (m : (x : A) ∈ S) : inclusion h ⟨x, m⟩ = x := subtype.ext rfl

@[simp] lemma inclusion_inclusion {S T U : subalgebra R A} (hst : S ≤ T) (htu : T ≤ U)
  (x : S) : inclusion htu (inclusion hst x) = inclusion (le_trans hst htu) x :=
subtype.ext rfl

@[simp] lemma coe_inclusion {S T : subalgebra R A} (h : S ≤ T) (s : S) :
  (inclusion h s : A) = s := rfl

/-- Two subalgebras that are equal are also equivalent as algebras.

This is the `subalgebra` version of `linear_equiv.of_eq` and `equiv.set.of_eq`. -/
@[simps apply]
def equiv_of_eq (S T : subalgebra R A) (h : S = T) : S ≃ₐ[R] T :=
{ to_fun := λ x, ⟨x, h ▸ x.2⟩,
  inv_fun := λ x, ⟨x, h.symm ▸ x.2⟩,
  map_mul' := λ _ _, rfl,
  commutes' := λ _, rfl,
  .. linear_equiv.of_eq _ _ (congr_arg to_submodule h) }

@[simp] lemma equiv_of_eq_symm (S T : subalgebra R A) (h : S = T) :
  (equiv_of_eq S T h).symm = equiv_of_eq T S h.symm :=
rfl

@[simp] lemma equiv_of_eq_rfl (S : subalgebra R A) :
  equiv_of_eq S S rfl = alg_equiv.refl :=
by { ext, refl }

@[simp] lemma equiv_of_eq_trans (S T U : subalgebra R A) (hST : S = T) (hTU : T = U) :
  (equiv_of_eq S T hST).trans (equiv_of_eq T U hTU) = equiv_of_eq S U (trans hST hTU) :=
rfl

section prod

variables (S₁ : subalgebra R B)

/-- The product of two subalgebras is a subalgebra. -/
def prod : subalgebra R (A × B) :=
{ carrier := S ×ˢ S₁,
  algebra_map_mem' := λ r, ⟨algebra_map_mem _ _, algebra_map_mem _ _⟩,
  .. S.to_subsemiring.prod S₁.to_subsemiring }

@[simp] lemma coe_prod : (prod S S₁ : set (A × B)) = S ×ˢ S₁ := rfl

lemma prod_to_submodule :
  (S.prod S₁).to_submodule = S.to_submodule.prod S₁.to_submodule := rfl

@[simp] lemma mem_prod {S : subalgebra R A} {S₁ : subalgebra R B} {x : A × B} :
  x ∈ prod S S₁ ↔ x.1 ∈ S ∧ x.2 ∈ S₁ := set.mem_prod

@[simp] lemma prod_top : (prod ⊤ ⊤ : subalgebra R (A × B)) = ⊤ :=
by ext; simp

lemma prod_mono {S T : subalgebra R A} {S₁ T₁ : subalgebra R B} :
  S ≤ T → S₁ ≤ T₁ → prod S S₁ ≤ prod T T₁ := set.prod_mono

@[simp] lemma prod_inf_prod {S T : subalgebra R A} {S₁ T₁ : subalgebra R B} :
  S.prod S₁ ⊓ T.prod T₁ = (S ⊓ T).prod (S₁ ⊓ T₁) :=
set_like.coe_injective set.prod_inter_prod

end prod

section supr_lift
variables {ι : Type*}

lemma coe_supr_of_directed [nonempty ι] {S : ι → subalgebra R A}
  (dir : directed (≤) S) : ↑(supr S) = ⋃ i, (S i : set A) :=
let K : subalgebra R A :=
  { carrier := ⋃ i, (S i),
    mul_mem' := λ x y hx hy,
      let ⟨i, hi⟩ := set.mem_Union.1 hx in
      let ⟨j, hj⟩ := set.mem_Union.1 hy in
      let ⟨k, hik, hjk⟩ := dir i j in
      set.mem_Union.2 ⟨k, subalgebra.mul_mem (S k) (hik hi) (hjk hj)⟩ ,
    add_mem' := λ x y hx hy,
      let ⟨i, hi⟩ := set.mem_Union.1 hx in
      let ⟨j, hj⟩ := set.mem_Union.1 hy in
      let ⟨k, hik, hjk⟩ := dir i j in
      set.mem_Union.2 ⟨k, subalgebra.add_mem (S k) (hik hi) (hjk hj)⟩,
    algebra_map_mem' := λ r, let i := @nonempty.some ι infer_instance in
      set.mem_Union.2 ⟨i, subalgebra.algebra_map_mem _ _⟩ } in
have supr S = K,
  from le_antisymm (supr_le (λ i, set.subset_Union (λ i, ↑(S i)) i))
    (set_like.coe_subset_coe.1
      (set.Union_subset (λ i, set_like.coe_subset_coe.2 (le_supr _ _)))),
this.symm ▸ rfl

/-- Define an algebra homomorphism on a directed supremum of subalgebras by defining
it on each subalgebra, and proving that it agrees on the intersection of subalgebras. -/
noncomputable def supr_lift [nonempty ι]
  (K : ι → subalgebra R A)
  (dir : directed (≤) K)
  (f : Π i, K i →ₐ[R] B)
  (hf : ∀ (i j : ι) (h : K i ≤ K j), f i = (f j).comp (inclusion h))
  (T : subalgebra R A) (hT : T = supr K) :
  ↥T →ₐ[R] B :=
by subst hT; exact
{ to_fun := set.Union_lift (λ i, ↑(K i)) (λ i x, f i x)
    (λ i j x hxi hxj,
      let ⟨k, hik, hjk⟩ := dir i j in
      begin
        rw [hf i k hik, hf j k hjk],
        refl
      end) ↑(supr K)
    (by rw coe_supr_of_directed dir; refl),
  map_one' := set.Union_lift_const _ (λ _, 1) (λ _, rfl) _ (by simp),
  map_zero' := set.Union_lift_const _ (λ _, 0) (λ _, rfl) _ (by simp),
  map_mul' := set.Union_lift_binary (coe_supr_of_directed dir) dir _
    (λ _, (*)) (λ _ _ _, rfl) _ (by simp),
  map_add' := set.Union_lift_binary (coe_supr_of_directed dir) dir _
    (λ _, (+)) (λ _ _ _, rfl) _ (by simp),
  commutes' := λ r, set.Union_lift_const _ (λ _, algebra_map _ _ r)
    (λ _, rfl) _ (λ i, by erw [alg_hom.commutes (f i)]) }

variables [nonempty ι] {K : ι → subalgebra R A} {dir : directed (≤) K}
  {f : Π i, K i →ₐ[R] B}
  {hf : ∀ (i j : ι) (h : K i ≤ K j), f i = (f j).comp (inclusion h)}
  {T : subalgebra R A} {hT : T = supr K}

@[simp] lemma supr_lift_inclusion {i : ι} (x : K i) (h : K i ≤ T) :
  supr_lift K dir f hf T hT (inclusion h x) = f i x :=
by subst T; exact set.Union_lift_inclusion _ _

@[simp] lemma supr_lift_comp_inclusion {i : ι} (h : K i ≤ T) :
  (supr_lift K dir f hf T hT).comp (inclusion h) = f i :=
by ext; simp

@[simp] lemma supr_lift_mk {i : ι} (x : K i) (hx : (x : A) ∈ T) :
  supr_lift K dir f hf T hT ⟨x, hx⟩ = f i x :=
by subst hT; exact set.Union_lift_mk x hx

lemma supr_lift_of_mem {i : ι} (x : T) (hx : (x : A) ∈ K i) :
  supr_lift K dir f hf T hT x = f i ⟨x, hx⟩ :=
by subst hT; exact set.Union_lift_of_mem x hx

end supr_lift

/-! ## Actions by `subalgebra`s

These are just copies of the definitions about `subsemiring` starting from
`subring.mul_action`.
-/
section actions

variables {α β : Type*}

/-- The action by a subalgebra is the action by the underlying algebra. -/
instance [has_smul A α] (S : subalgebra R A) : has_smul S α := S.to_subsemiring.has_smul

lemma smul_def [has_smul A α] {S : subalgebra R A} (g : S) (m : α) : g • m = (g : A) • m := rfl

instance smul_comm_class_left
  [has_smul A β] [has_smul α β] [smul_comm_class A α β] (S : subalgebra R A) :
  smul_comm_class S α β :=
S.to_subsemiring.smul_comm_class_left

instance smul_comm_class_right
  [has_smul α β] [has_smul A β] [smul_comm_class α A β] (S : subalgebra R A) :
  smul_comm_class α S β :=
S.to_subsemiring.smul_comm_class_right

/-- Note that this provides `is_scalar_tower S R R` which is needed by `smul_mul_assoc`. -/
instance is_scalar_tower_left
  [has_smul α β] [has_smul A α] [has_smul A β] [is_scalar_tower A α β] (S : subalgebra R A) :
  is_scalar_tower S α β :=
S.to_subsemiring.is_scalar_tower

instance is_scalar_tower_mid {R S T : Type*} [comm_semiring R] [semiring S] [add_comm_monoid T]
  [algebra R S] [module R T] [module S T] [is_scalar_tower R S T] (S' : subalgebra R S) :
  is_scalar_tower R S' T :=
⟨λ x y z, (smul_assoc _ (y : S) _ : _)⟩

instance [has_smul A α] [has_faithful_smul A α] (S : subalgebra R A) :
  has_faithful_smul S α :=
S.to_subsemiring.has_faithful_smul

/-- The action by a subalgebra is the action by the underlying algebra. -/
instance [mul_action A α] (S : subalgebra R A) : mul_action S α :=
S.to_subsemiring.mul_action

/-- The action by a subalgebra is the action by the underlying algebra. -/
instance [add_monoid α] [distrib_mul_action A α] (S : subalgebra R A) : distrib_mul_action S α :=
S.to_subsemiring.distrib_mul_action

/-- The action by a subalgebra is the action by the underlying algebra. -/
instance [has_zero α] [smul_with_zero A α] (S : subalgebra R A) : smul_with_zero S α :=
S.to_subsemiring.smul_with_zero

/-- The action by a subalgebra is the action by the underlying algebra. -/
instance [has_zero α] [mul_action_with_zero A α] (S : subalgebra R A) : mul_action_with_zero S α :=
S.to_subsemiring.mul_action_with_zero

/-- The action by a subalgebra is the action by the underlying algebra. -/
instance module_left [add_comm_monoid α] [module A α] (S : subalgebra R A) : module S α :=
S.to_subsemiring.module

/-- The action by a subalgebra is the action by the underlying algebra. -/
instance to_algebra {R A : Type*} [comm_semiring R] [comm_semiring A] [semiring α]
  [algebra R A] [algebra A α] (S : subalgebra R A) : algebra S α :=
algebra.of_subsemiring S.to_subsemiring

lemma algebra_map_eq {R A : Type*} [comm_semiring R] [comm_semiring A] [semiring α]
  [algebra R A] [algebra A α] (S : subalgebra R A) :
  algebra_map S α = (algebra_map A α).comp S.val := rfl

@[simp] lemma srange_algebra_map {R A : Type*} [comm_semiring R] [comm_semiring A]
  [algebra R A] (S : subalgebra R A) :
  (algebra_map S A).srange = S.to_subsemiring :=
by rw [algebra_map_eq, algebra.id.map_eq_id, ring_hom.id_comp, ← to_subsemiring_subtype,
       subsemiring.srange_subtype]

@[simp] lemma range_algebra_map {R A : Type*} [comm_ring R] [comm_ring A]
  [algebra R A] (S : subalgebra R A) :
  (algebra_map S A).range = S.to_subring :=
by rw [algebra_map_eq, algebra.id.map_eq_id, ring_hom.id_comp, ← to_subring_subtype,
       subring.range_subtype]

instance no_zero_smul_divisors_top [no_zero_divisors A] (S : subalgebra R A) :
  no_zero_smul_divisors S A :=
⟨λ c x h,
  have (c : A) = 0 ∨ x = 0,
  from eq_zero_or_eq_zero_of_mul_eq_zero h,
  this.imp_left (@subtype.ext_iff _ _ c 0).mpr⟩

end actions

section center

lemma _root_.set.algebra_map_mem_center (r : R) : algebra_map R A r ∈ set.center A :=
by simp [algebra.commutes, set.mem_center_iff]

variables (R A)

/-- The center of an algebra is the set of elements which commute with every element. They form a
subalgebra. -/
def center : subalgebra R A :=
{ algebra_map_mem' := set.algebra_map_mem_center,
  .. subsemiring.center A }

lemma coe_center : (center R A : set A) = set.center A := rfl

@[simp] lemma center_to_subsemiring :
  (center R A).to_subsemiring = subsemiring.center A :=
rfl

@[simp] lemma center_to_subring (R A : Type*) [comm_ring R] [ring A] [algebra R A] :
  (center R A).to_subring = subring.center A :=
rfl

@[simp] lemma center_eq_top (A : Type*) [comm_semiring A] [algebra R A] : center R A = ⊤ :=
set_like.coe_injective (set.center_eq_univ A)

variables {R A}

instance : comm_semiring (center R A) := subsemiring.center.comm_semiring

instance {A : Type*} [ring A] [algebra R A] : comm_ring (center R A) := subring.center.comm_ring

lemma mem_center_iff {a : A} : a ∈ center R A ↔ ∀ (b : A), b*a = a*b := iff.rfl

end center

section centralizer

@[simp]
lemma _root_.set.algebra_map_mem_centralizer
  {s : set A} (r : R) : algebra_map R A r ∈ s.centralizer :=
λ a h, (algebra.commutes _ _).symm

variables (R)

/-- The centralizer of a set as a subalgebra. -/
def centralizer (s : set A) : subalgebra R A :=
{ algebra_map_mem' := set.algebra_map_mem_centralizer,
  ..subsemiring.centralizer s, }

@[simp, norm_cast]
lemma coe_centralizer (s : set A) : (centralizer R s : set A) = s.centralizer := rfl

lemma mem_centralizer_iff {s : set A} {z : A} :
  z ∈ centralizer R s ↔ ∀ g ∈ s, g * z = z * g :=
iff.rfl

lemma centralizer_le (s t : set A) (h : s ⊆ t) :
  centralizer R t ≤ centralizer R s :=
set.centralizer_subset h

@[simp]
lemma centralizer_univ : centralizer R set.univ = center R A :=
set_like.ext' (set.centralizer_univ A)

end centralizer

/-- Suppose we are given `∑ i, lᵢ * sᵢ = 1` in `S`, and `S'` a subalgebra of `S` that contains
`lᵢ` and `sᵢ`. To check that an `x : S` falls in `S'`, we only need to show that
`r ^ n • x ∈ M'` for some `n` for each `r : s`. -/
lemma mem_of_span_eq_top_of_smul_pow_mem {S : Type*} [comm_ring S] [algebra R S]
  (S' : subalgebra R S) (s : set S) (l : s →₀ S) (hs : finsupp.total s S S coe l = 1)
  (hs' : s ⊆ S') (hl : ∀ i, l i ∈ S') (x : S)
  (H : ∀ r : s, ∃ (n : ℕ), (r ^ n : S) • x ∈ S') : x ∈ S' :=
begin
  let s' : set S' := coe ⁻¹' s,
  let e : s' ≃ s := ⟨λ x, ⟨x.1, x.2⟩, λ x, ⟨⟨_, hs' x.2⟩, x.2⟩, λ ⟨⟨_, _⟩, _⟩, rfl, λ ⟨_, _⟩, rfl⟩,
  let l' : s →₀ S' := ⟨l.support, λ x, ⟨_, hl x⟩,
    λ _, finsupp.mem_support_iff.trans $ iff.not $ by { rw ← subtype.coe_inj, refl }⟩,
  have : ideal.span s' = ⊤,
  { rw [ideal.eq_top_iff_one, ideal.span, finsupp.mem_span_iff_total],
    refine ⟨finsupp.equiv_map_domain e.symm l', subtype.ext $ eq.trans _ hs⟩,
    rw finsupp.total_equiv_map_domain,
    exact finsupp.apply_total _ (algebra.of_id S' S).to_linear_map _ _ },
  obtain ⟨s'', hs₁, hs₂⟩ := (ideal.span_eq_top_iff_finite _).mp this,
  replace H : ∀ r : s'', ∃ (n : ℕ), (r ^ n : S) • x ∈ S' := λ r, H ⟨r, hs₁ r.2⟩,
  choose n₁ n₂ using H,
  let N := s''.attach.sup n₁,
  have hs' := ideal.span_pow_eq_top _ hs₂ N,
  have : ∀ {x : S}, x ∈ (algebra.of_id S' S).range.to_submodule ↔ x ∈ S' :=
    λ x, ⟨by { rintro ⟨x, rfl⟩, exact x.2 }, λ h, ⟨⟨x, h⟩, rfl⟩⟩,
  rw ← this,
  apply (algebra.of_id S' S).range.to_submodule.mem_of_span_top_of_smul_mem _ hs',
  rintro ⟨_, r, hr, rfl⟩,
  convert submodule.smul_mem _ (r ^ (N - n₁ ⟨r, hr⟩)) (this.mpr $ n₂ ⟨r, hr⟩) using 1,
  simp only [_root_.coe_coe, subtype.coe_mk,
    subalgebra.smul_def, smul_smul, ← pow_add, subalgebra.coe_pow],
  rw tsub_add_cancel_of_le (finset.le_sup (s''.mem_attach _) : n₁ ⟨r, hr⟩ ≤ N),
end

end subalgebra

section nat

variables {R : Type*} [semiring R]

/-- A subsemiring is a `ℕ`-subalgebra. -/
def subalgebra_of_subsemiring (S : subsemiring R) : subalgebra ℕ R :=
{ algebra_map_mem' := λ i, coe_nat_mem S i,
  .. S }

@[simp] lemma mem_subalgebra_of_subsemiring {x : R} {S : subsemiring R} :
  x ∈ subalgebra_of_subsemiring S ↔ x ∈ S :=
iff.rfl

end nat

section int

variables {R : Type*} [ring R]

/-- A subring is a `ℤ`-subalgebra. -/
def subalgebra_of_subring (S : subring R) : subalgebra ℤ R :=
{ algebra_map_mem' := λ i, int.induction_on i (by simpa using S.zero_mem)
  (λ i ih, by simpa using S.add_mem ih S.one_mem)
  (λ i ih, show ((-i - 1 : ℤ) : R) ∈ S, by { rw [int.cast_sub, int.cast_one],
    exact S.sub_mem ih S.one_mem }),
  .. S }

variables {S : Type*} [semiring S]

@[simp] lemma mem_subalgebra_of_subring {x : R} {S : subring R} :
  x ∈ subalgebra_of_subring S ↔ x ∈ S :=
iff.rfl

end int<|MERGE_RESOLUTION|>--- conflicted
+++ resolved
@@ -341,27 +341,16 @@
 rfl
 
 /-- Preimage of a subalgebra under an algebra homomorphism. -/
-<<<<<<< HEAD
-def comap (S : subalgebra R B) (f : A →ₐ[R] B) : subalgebra R A :=
-=======
 def comap (f : A →ₐ[R] B) (S : subalgebra R B) : subalgebra R A :=
->>>>>>> 0a3e8d38
 { algebra_map_mem' := λ r, show f (algebra_map R A r) ∈ S,
     from (f.commutes r).symm ▸ S.algebra_map_mem r,
   .. S.to_subsemiring.comap (f : A →+* B) }
 
 theorem map_le {S : subalgebra R A} {f : A →ₐ[R] B} {U : subalgebra R B} :
-<<<<<<< HEAD
-  map S f ≤ U ↔ S ≤ comap U f :=
-set.image_subset_iff
-
-lemma gc_map_comap (f : A →ₐ[R] B) : galois_connection (λ S, map S f) (λ S, comap S f) :=
-=======
   map f S ≤ U ↔ S ≤ comap f U :=
 set.image_subset_iff
 
 lemma gc_map_comap (f : A →ₐ[R] B) : galois_connection (map f) (comap f) :=
->>>>>>> 0a3e8d38
 λ S U, map_le
 
 @[simp] lemma mem_comap (S : subalgebra R B) (f : A →ₐ[R] B) (x : A) :
@@ -666,11 +655,7 @@
 set_like.coe_injective $
   by simp only [← set.range_comp, (∘), algebra.coe_bot, subalgebra.coe_map, f.commutes]
 
-<<<<<<< HEAD
-@[simp] theorem comap_top (f : A →ₐ[R] B) : subalgebra.comap (⊤ : subalgebra R B) f = ⊤ :=
-=======
 @[simp] theorem comap_top (f : A →ₐ[R] B) : (⊤ : subalgebra R B).comap f = ⊤ :=
->>>>>>> 0a3e8d38
 eq_top_iff.2 $ λ x, mem_top
 
 /-- `alg_hom` to `⊤ : subalgebra R A`. -/
