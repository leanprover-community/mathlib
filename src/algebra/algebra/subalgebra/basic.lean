--- conflicted
+++ resolved
@@ -975,14 +975,11 @@
 S.to_subsemiring.mul_action_with_zero
 
 /-- The action by a subalgebra is the action by the underlying algebra. -/
-<<<<<<< HEAD
 instance [add_monoid α] [distrib_mul_action_with_zero A α] (S : subalgebra R A) :
   distrib_mul_action_with_zero S α :=
 S.to_subsemiring.distrib_mul_action_with_zero
 
 /-- The action by a subalgebra is the action by the underlying algebra. -/
-=======
->>>>>>> 1494a9b2
 instance module_left [add_comm_monoid α] [module A α] (S : subalgebra R A) : module S α :=
 S.to_subsemiring.module
 
