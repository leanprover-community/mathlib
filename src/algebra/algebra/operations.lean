--- conflicted
+++ resolved
@@ -159,18 +159,6 @@
 variables {R}
 
 variables (M N P Q)
-<<<<<<< HEAD
-protected theorem mul_assoc : (M * N) * P = M * (N * P) :=
-le_antisymm (mul_le.2 $ λ mn hmn p hp,
-  suffices M * N ≤ (M * (N * P)).comap (linear_map.mul_right R p), from this hmn,
-  mul_le.2 $ λ m hm n hn, show m * n * p ∈ M * (N * P), from
-  (mul_assoc m n p).symm ▸ mul_mem_mul hm (mul_mem_mul hn hp))
-(mul_le.2 $ λ m hm np hnp,
-  suffices N * P ≤ (M * N * P).comap (linear_map.mul_left R m), from this hnp,
-  mul_le.2 $ λ n hn p hp, show m * (n * p) ∈ M * N * P, from
-  mul_assoc m n p ▸ mul_mem_mul (mul_mem_mul hm hn) hp)
-=======
->>>>>>> 106f0ac9
 
 @[simp] theorem mul_bot : M * ⊥ = ⊥ := map₂_bot_right _ _
 
