/-
Copyright (c) 2019 Kenny Lau. All rights reserved.
Released under Apache 2.0 license as described in the file LICENSE.
Authors: Kenny Lau
-/
<<<<<<< HEAD
import algebra.algebra.bilinear
=======
import algebra.algebra.basic
import algebra.module.submodule_pointwise
>>>>>>> 671b1797

/-!
# Multiplication and division of submodules of an algebra.

An interface for multiplication and division of sub-R-modules of an R-algebra A is developed.

## Main definitions

Let `R` be a commutative ring (or semiring) and aet `A` be an `R`-algebra.

* `1 : submodule R A`       : the R-submodule R of the R-algebra A
* `has_mul (submodule R A)` : multiplication of two sub-R-modules M and N of A is defined to be
                              the smallest submodule containing all the products `m * n`.
* `has_div (submodule R A)` : `I / J` is defined to be the submodule consisting of all `a : A` such
                              that `a • J ⊆ I`

It is proved that `submodule R A` is a semiring, and also an algebra over `set A`.

## Tags

multiplication of submodules, division of subodules, submodule semiring
-/

universes uι u v

open algebra set
open_locale pointwise

namespace submodule

variables {ι : Sort uι}
variables {R : Type u} [comm_semiring R]

section ring

variables {A : Type v} [semiring A] [algebra R A]
variables (S T : set A) {M N P Q : submodule R A} {m n : A}

/-- `1 : submodule R A` is the submodule R of A. -/
instance : has_one (submodule R A) :=
⟨(algebra.linear_map R A).range⟩

theorem one_eq_range :
  (1 : submodule R A) = (algebra.linear_map R A).range := rfl

lemma algebra_map_mem (r : R) : algebra_map R A r ∈ (1 : submodule R A) :=
linear_map.mem_range_self _ _

@[simp] lemma mem_one {x : A} : x ∈ (1 : submodule R A) ↔ ∃ y, algebra_map R A y = x :=
by simp only [one_eq_range, linear_map.mem_range, algebra.linear_map_apply]

theorem one_eq_span : (1 : submodule R A) = R ∙ 1 :=
begin
  apply submodule.ext,
  intro a,
  simp only [mem_one, mem_span_singleton, algebra.smul_def, mul_one]
end

theorem one_le : (1 : submodule R A) ≤ P ↔ (1 : A) ∈ P :=
by simpa only [one_eq_span, span_le, set.singleton_subset_iff]

/-- Multiplication of sub-R-modules of an R-algebra A. The submodule `M * N` is the
smallest R-submodule of `A` containing the elements `m * n` for `m ∈ M` and `n ∈ N`. -/
instance : has_mul (submodule R A) :=
⟨λ M N, ⨆ s : M, N.map $ algebra.lmul R A s.1⟩

theorem mul_mem_mul (hm : m ∈ M) (hn : n ∈ N) : m * n ∈ M * N :=
(le_supr _ ⟨m, hm⟩ : _ ≤ M * N) ⟨n, hn, rfl⟩

theorem mul_le : M * N ≤ P ↔ ∀ (m ∈ M) (n ∈ N), m * n ∈ P :=
⟨λ H m hm n hn, H $ mul_mem_mul hm hn,
λ H, supr_le $ λ ⟨m, hm⟩, map_le_iff_le_comap.2 $ λ n hn, H m hm n hn⟩

@[elab_as_eliminator] protected theorem mul_induction_on
  {C : A → Prop} {r : A} (hr : r ∈ M * N)
  (hm : ∀ (m ∈ M) (n ∈ N), C (m * n))
  (h0 : C 0) (ha : ∀ x y, C x → C y → C (x + y))
  (hs : ∀ (r : R) x, C x → C (r • x)) : C r :=
(@mul_le _ _ _ _ _ _ _ ⟨C, h0, ha, hs⟩).2 hm hr

variables R
theorem span_mul_span : span R S * span R T = span R (S * T) :=
begin
  apply le_antisymm,
  { rw mul_le, intros a ha b hb,
    apply span_induction ha,
    work_on_goal 0 { intros, apply span_induction hb,
      work_on_goal 0 { intros, exact subset_span ⟨_, _, ‹_›, ‹_›, rfl⟩ } },
    all_goals { intros, simp only [mul_zero, zero_mul, zero_mem,
        left_distrib, right_distrib, mul_smul_comm, smul_mul_assoc],
      try {apply add_mem _ _ _}, try {apply smul_mem _ _ _} }, assumption' },
  { rw span_le, rintros _ ⟨a, b, ha, hb, rfl⟩,
    exact mul_mem_mul (subset_span ha) (subset_span hb) }
end
variables {R}

variables (M N P Q)
protected theorem mul_assoc : (M * N) * P = M * (N * P) :=
le_antisymm (mul_le.2 $ λ mn hmn p hp,
  suffices M * N ≤ (M * (N * P)).comap (algebra.lmul_right R p), from this hmn,
  mul_le.2 $ λ m hm n hn, show m * n * p ∈ M * (N * P), from
  (mul_assoc m n p).symm ▸ mul_mem_mul hm (mul_mem_mul hn hp))
(mul_le.2 $ λ m hm np hnp,
  suffices N * P ≤ (M * N * P).comap (algebra.lmul_left R m), from this hnp,
  mul_le.2 $ λ n hn p hp, show m * (n * p) ∈ M * N * P, from
  mul_assoc m n p ▸ mul_mem_mul (mul_mem_mul hm hn) hp)

@[simp] theorem mul_bot : M * ⊥ = ⊥ :=
eq_bot_iff.2 $ mul_le.2 $ λ m hm n hn, by rw [submodule.mem_bot] at hn ⊢; rw [hn, mul_zero]

@[simp] theorem bot_mul : ⊥ * M = ⊥ :=
eq_bot_iff.2 $ mul_le.2 $ λ m hm n hn, by rw [submodule.mem_bot] at hm ⊢; rw [hm, zero_mul]

@[simp] protected theorem one_mul : (1 : submodule R A) * M = M :=
by { conv_lhs { rw [one_eq_span, ← span_eq M] }, erw [span_mul_span, one_mul, span_eq] }

@[simp] protected theorem mul_one : M * 1 = M :=
by { conv_lhs { rw [one_eq_span, ← span_eq M] }, erw [span_mul_span, mul_one, span_eq] }

variables {M N P Q}

@[mono] theorem mul_le_mul (hmp : M ≤ P) (hnq : N ≤ Q) : M * N ≤ P * Q :=
mul_le.2 $ λ m hm n hn, mul_mem_mul (hmp hm) (hnq hn)

theorem mul_le_mul_left (h : M ≤ N) : M * P ≤ N * P :=
mul_le_mul h (le_refl P)

theorem mul_le_mul_right (h : N ≤ P) : M * N ≤ M * P :=
mul_le_mul (le_refl M) h

variables (M N P)
theorem mul_sup : M * (N ⊔ P) = M * N ⊔ M * P :=
le_antisymm (mul_le.2 $ λ m hm np hnp, let ⟨n, hn, p, hp, hnp⟩ := mem_sup.1 hnp in
  mem_sup.2 ⟨_, mul_mem_mul hm hn, _, mul_mem_mul hm hp, hnp ▸ (mul_add m n p).symm⟩)
(sup_le (mul_le_mul_right le_sup_left) (mul_le_mul_right le_sup_right))

theorem sup_mul : (M ⊔ N) * P = M * P ⊔ N * P :=
le_antisymm (mul_le.2 $ λ mn hmn p hp, let ⟨m, hm, n, hn, hmn⟩ := mem_sup.1 hmn in
  mem_sup.2 ⟨_, mul_mem_mul hm hp, _, mul_mem_mul hn hp, hmn ▸ (add_mul m n p).symm⟩)
(sup_le (mul_le_mul_left le_sup_left) (mul_le_mul_left le_sup_right))

lemma mul_subset_mul : (↑M : set A) * (↑N : set A) ⊆ (↑(M * N) : set A) :=
by { rintros _ ⟨i, j, hi, hj, rfl⟩, exact mul_mem_mul hi hj }

lemma map_mul {A'} [semiring A'] [algebra R A'] (f : A →ₐ[R] A') :
  map f.to_linear_map (M * N) = map f.to_linear_map M * map f.to_linear_map N :=
calc map f.to_linear_map (M * N)
    = ⨆ (i : M), (N.map (lmul R A i)).map f.to_linear_map : map_supr _ _
... = map f.to_linear_map M * map f.to_linear_map N  :
  begin
    apply congr_arg Sup,
    ext S,
    split; rintros ⟨y, hy⟩,
    { use [f y, mem_map.mpr ⟨y.1, y.2, rfl⟩],
      refine trans _ hy,
      ext,
      simp },
    { obtain ⟨y', hy', fy_eq⟩ := mem_map.mp y.2,
      use [y', hy'],
      refine trans _ hy,
      rw f.to_linear_map_apply at fy_eq,
      ext,
      simp [fy_eq] }
end

section decidable_eq

open_locale classical

lemma mem_span_mul_finite_of_mem_span_mul {S : set A} {S' : set A} {x : A}
  (hx : x ∈ span R (S * S')) :
  ∃ (T T' : finset A), ↑T ⊆ S ∧ ↑T' ⊆ S' ∧ x ∈ span R (T * T' : set A) :=
begin
  obtain ⟨U, h, hU⟩ := mem_span_finite_of_mem_span hx,
  obtain ⟨T, T', hS, hS', h⟩ := finset.subset_mul h,
  use [T, T', hS, hS'],
  have h' : (U : set A) ⊆ T * T', { assumption_mod_cast, },
  have h'' := span_mono h' hU,
  assumption,
end

end decidable_eq

lemma mul_eq_span_mul_set (s t : submodule R A) : s * t = span R ((s : set A) * (t : set A)) :=
by rw [← span_mul_span, span_eq, span_eq]

lemma supr_mul (s : ι → submodule R A) (t : submodule R A) : (⨆ i, s i) * t = ⨆ i, s i * t :=
begin
  suffices : (⨆ i, span R (s i : set A)) * span R t = (⨆ i, span R (s i) * span R t),
  { simpa only [span_eq] using this },
  simp_rw [span_mul_span, ← span_Union, span_mul_span, set.Union_mul],
end

lemma mul_supr (t : submodule R A) (s : ι → submodule R A) : t * (⨆ i, s i) = ⨆ i, t * s i :=
begin
  suffices : span R (t : set A) * (⨆ i, span R (s i)) = (⨆ i, span R t * span R (s i)),
  { simpa only [span_eq] using this },
  simp_rw [span_mul_span, ← span_Union, span_mul_span, set.mul_Union],
end

lemma mem_span_mul_finite_of_mem_mul {P Q : submodule R A} {x : A} (hx : x ∈ P * Q) :
  ∃ (T T' : finset A), (T : set A) ⊆ P ∧ (T' : set A) ⊆ Q ∧ x ∈ span R (T * T' : set A) :=
submodule.mem_span_mul_finite_of_mem_span_mul
  (by rwa [← submodule.span_eq P, ← submodule.span_eq Q, submodule.span_mul_span] at hx)

variables {M N P}

/-- Sub-R-modules of an R-algebra form a semiring. -/
instance : semiring (submodule R A) :=
{ one_mul       := submodule.one_mul,
  mul_one       := submodule.mul_one,
  mul_assoc     := submodule.mul_assoc,
  zero_mul      := bot_mul,
  mul_zero      := mul_bot,
  left_distrib  := mul_sup,
  right_distrib := sup_mul,
  ..submodule.pointwise_add_comm_monoid,
  ..submodule.has_one,
  ..submodule.has_mul }

variables (M)

lemma pow_subset_pow {n : ℕ} : (↑M : set A)^n ⊆ ↑(M^n : submodule R A) :=
begin
  induction n with n ih,
  { erw [pow_zero, pow_zero, set.singleton_subset_iff],
    rw [set_like.mem_coe, ← one_le],
    exact le_refl _ },
  { rw [pow_succ, pow_succ],
    refine set.subset.trans (set.mul_subset_mul (subset.refl _) ih) _,
    apply mul_subset_mul }
end

/-- `span` is a semiring homomorphism (recall multiplication is pointwise multiplication of subsets
on either side). -/
def span.ring_hom : set_semiring A →+* submodule R A :=
{ to_fun := submodule.span R,
  map_zero' := span_empty,
  map_one' := one_eq_span.symm,
  map_add' := span_union,
  map_mul' := λ s t, by erw [span_mul_span, ← image_mul_prod] }

end ring

section comm_ring

variables {A : Type v} [comm_semiring A] [algebra R A]
variables {M N : submodule R A} {m n : A}

theorem mul_mem_mul_rev (hm : m ∈ M) (hn : n ∈ N) : n * m ∈ M * N :=
mul_comm m n ▸ mul_mem_mul hm hn

variables (M N)
protected theorem mul_comm : M * N = N * M :=
le_antisymm (mul_le.2 $ λ r hrm s hsn, mul_mem_mul_rev hsn hrm)
(mul_le.2 $ λ r hrn s hsm, mul_mem_mul_rev hsm hrn)

/-- Sub-R-modules of an R-algebra A form a semiring. -/
instance : comm_semiring (submodule R A) :=
{ mul_comm := submodule.mul_comm,
  .. submodule.semiring }

variables (R A)

/-- R-submodules of the R-algebra A are a module over `set A`. -/
instance module_set : module (set_semiring A) (submodule R A) :=
{ smul := λ s P, span R s * P,
  smul_add := λ _ _ _, mul_add _ _ _,
  add_smul := λ s t P, show span R (s ⊔ t) * P = _, by { erw [span_union, right_distrib] },
  mul_smul := λ s t P, show _ = _ * (_ * _),
    by { rw [← mul_assoc, span_mul_span, ← image_mul_prod] },
  one_smul := λ P, show span R {(1 : A)} * P = _,
    by { conv_lhs {erw ← span_eq P}, erw [span_mul_span, one_mul, span_eq] },
  zero_smul := λ P, show span R ∅ * P = ⊥, by erw [span_empty, bot_mul],
  smul_zero := λ _, mul_bot _ }


variables {R A}

lemma smul_def {s : set_semiring A} {P : submodule R A} : s • P = span R s * P := rfl

lemma smul_le_smul {s t : set_semiring A} {M N : submodule R A} (h₁ : s.down ≤ t.down)
  (h₂ : M ≤ N) : s • M ≤ t • N :=
mul_le_mul (span_mono h₁) h₂

lemma smul_singleton (a : A) (M : submodule R A) :
  ({a} : set A).up • M = M.map (lmul_left _ a) :=
begin
  conv_lhs {rw ← span_eq M},
  change span _ _ * span _ _ = _,
  rw [span_mul_span],
  apply le_antisymm,
  { rw span_le,
    rintros _ ⟨b, m, hb, hm, rfl⟩,
    rw [set_like.mem_coe, mem_map, set.mem_singleton_iff.mp hb],
    exact ⟨m, hm, rfl⟩ },
  { rintros _ ⟨m, hm, rfl⟩, exact subset_span ⟨a, m, set.mem_singleton a, hm, rfl⟩ }
end

section quotient

/-- The elements of `I / J` are the `x` such that `x • J ⊆ I`.

In fact, we define `x ∈ I / J` to be `∀ y ∈ J, x * y ∈ I` (see `mem_div_iff_forall_mul_mem`),
which is equivalent to `x • J ⊆ I` (see `mem_div_iff_smul_subset`), but nicer to use in proofs.

This is the general form of the ideal quotient, traditionally written $I : J$.
-/
instance : has_div (submodule R A) :=
⟨ λ I J, {
  carrier   := { x | ∀ y ∈ J, x * y ∈ I },
  zero_mem' := λ y hy, by { rw zero_mul, apply submodule.zero_mem },
  add_mem'  := λ a b ha hb y hy, by { rw add_mul, exact submodule.add_mem _ (ha _ hy) (hb _ hy) },
  smul_mem' := λ r x hx y hy, by { rw algebra.smul_mul_assoc,
    exact submodule.smul_mem _ _ (hx _ hy) } } ⟩

lemma mem_div_iff_forall_mul_mem {x : A} {I J : submodule R A} :
  x ∈ I / J ↔ ∀ y ∈ J, x * y ∈ I :=
iff.refl _

lemma mem_div_iff_smul_subset {x : A} {I J : submodule R A} : x ∈ I / J ↔ x • (J : set A) ⊆ I :=
⟨ λ h y ⟨y', hy', xy'_eq_y⟩, by { rw ← xy'_eq_y, apply h, assumption },
  λ h y hy, h (set.smul_mem_smul_set hy) ⟩

lemma le_div_iff {I J K : submodule R A} : I ≤ J / K ↔ ∀ (x ∈ I) (z ∈ K), x * z ∈ J := iff.refl _

lemma le_div_iff_mul_le {I J K : submodule R A} : I ≤ J / K ↔ I * K ≤ J :=
by rw [le_div_iff, mul_le]

@[simp] lemma one_le_one_div {I : submodule R A} :
  1 ≤ 1 / I ↔ I ≤ 1 :=
begin
  split, all_goals {intro hI},
  {rwa [le_div_iff_mul_le, one_mul] at hI},
  {rwa [le_div_iff_mul_le, one_mul]},
end

lemma le_self_mul_one_div {I : submodule R A} (hI : I ≤ 1) :
  I ≤ I * (1 / I) :=
begin
  rw [← mul_one I] {occs := occurrences.pos [1]},
  apply mul_le_mul_right (one_le_one_div.mpr hI),
end

lemma mul_one_div_le_one {I : submodule R A} : I * (1 / I) ≤ 1 :=
begin
  rw submodule.mul_le,
  intros m hm n hn,
  rw [submodule.mem_div_iff_forall_mul_mem] at hn,
  rw mul_comm,
  exact hn m hm,
end

@[simp] lemma map_div {B : Type*} [comm_ring B] [algebra R B]
  (I J : submodule R A) (h : A ≃ₐ[R] B) :
  (I / J).map h.to_linear_map = I.map h.to_linear_map / J.map h.to_linear_map :=
begin
  ext x,
  simp only [mem_map, mem_div_iff_forall_mul_mem],
  split,
  { rintro ⟨x, hx, rfl⟩ _ ⟨y, hy, rfl⟩,
    exact ⟨x * y, hx _ hy, h.map_mul x y⟩ },
  { rintro hx,
    refine ⟨h.symm x, λ z hz, _, h.apply_symm_apply x⟩,
    obtain ⟨xz, xz_mem, hxz⟩ := hx (h z) ⟨z, hz, rfl⟩,
    convert xz_mem,
    apply h.injective,
    erw [h.map_mul, h.apply_symm_apply, hxz] }
end

end quotient

end comm_ring

end submodule<|MERGE_RESOLUTION|>--- conflicted
+++ resolved
@@ -3,12 +3,8 @@
 Released under Apache 2.0 license as described in the file LICENSE.
 Authors: Kenny Lau
 -/
-<<<<<<< HEAD
 import algebra.algebra.bilinear
-=======
-import algebra.algebra.basic
 import algebra.module.submodule_pointwise
->>>>>>> 671b1797
 
 /-!
 # Multiplication and division of submodules of an algebra.
