/-
Copyright (c) 2018 Kenny Lau. All rights reserved.
Released under Apache 2.0 license as described in the file LICENSE.
Authors: Kenny Lau, Yury Kudryashov
-/
import algebra.algebra.basic
import algebra.hom.iterate
import algebra.hom.non_unital_alg
import linear_algebra.tensor_product

/-!
# Facts about algebras involving bilinear maps and tensor products

> THIS FILE IS SYNCHRONIZED WITH MATHLIB4.
> Any changes to this file require a corresponding PR to mathlib4.

We move a few basic statements about algebras out of `algebra.algebra.basic`,
in order to avoid importing `linear_algebra.bilinear_map` and
`linear_algebra.tensor_product` unnecessarily.
-/

open_locale tensor_product
open module

namespace linear_map

section non_unital_non_assoc

variables (R A : Type*) [comm_semiring R] [non_unital_non_assoc_semiring A]
  [module R A] [smul_comm_class R A A] [is_scalar_tower R A A]

/-- The multiplication in a non-unital non-associative algebra is a bilinear map.

A weaker version of this for semirings exists as `add_monoid_hom.mul`. -/
def mul : A →ₗ[R] A →ₗ[R] A := linear_map.mk₂ R (*) add_mul smul_mul_assoc mul_add mul_smul_comm

/-- The multiplication map on a non-unital algebra, as an `R`-linear map from `A ⊗[R] A` to `A`. -/
def mul' : A ⊗[R] A →ₗ[R] A :=
tensor_product.lift (mul R A)

variables {A}

/-- The multiplication on the left in a non-unital algebra is a linear map. -/
def mul_left (a : A) : A →ₗ[R] A := mul R A a

/-- The multiplication on the right in an algebra is a linear map. -/
def mul_right (a : A) : A →ₗ[R] A := (mul R A).flip a

/-- Simultaneous multiplication on the left and right is a linear map. -/
def mul_left_right (ab : A × A) : A →ₗ[R] A := (mul_right R ab.snd).comp (mul_left R ab.fst)

@[simp] lemma mul_left_to_add_monoid_hom (a : A) :
  (mul_left R a : A →+ A) = add_monoid_hom.mul_left a := rfl

@[simp] lemma mul_right_to_add_monoid_hom (a : A) :
  (mul_right R a : A →+ A) = add_monoid_hom.mul_right a := rfl

variables {R}

@[simp] lemma mul_apply' (a b : A) : mul R A a b = a * b := rfl
@[simp] lemma mul_left_apply (a b : A) : mul_left R a b = a * b := rfl
@[simp] lemma mul_right_apply (a b : A) : mul_right R a b = b * a := rfl
@[simp] lemma mul_left_right_apply (a b x : A) : mul_left_right R (a, b) x = a * x * b := rfl

@[simp] lemma mul'_apply {a b : A} : mul' R A (a ⊗ₜ b) = a * b := rfl

@[simp] lemma mul_left_zero_eq_zero :
  mul_left R (0 : A) = 0 :=
(mul R A).map_zero

@[simp] lemma mul_right_zero_eq_zero :
  mul_right R (0 : A) = 0 :=
(mul R A).flip.map_zero

end non_unital_non_assoc

section non_unital

variables (R A : Type*) [comm_semiring R] [non_unital_semiring A]
  [module R A] [smul_comm_class R A A] [is_scalar_tower R A A]

/-- The multiplication in a non-unital algebra is a bilinear map.

A weaker version of this for non-unital non-associative algebras exists as `linear_map.mul`. -/
def _root_.non_unital_alg_hom.lmul : A →ₙₐ[R] (End R A) :=
{ map_mul' := by { intros a b, ext c, exact mul_assoc a b c },
  map_zero' := by { ext a, exact zero_mul a },
  .. (mul R A) }

variables {R A}

@[simp]
lemma _root_.non_unital_alg_hom.coe_lmul_eq_mul : ⇑(non_unital_alg_hom.lmul R A) = mul R A := rfl

lemma commute_mul_left_right (a b : A) :
  commute (mul_left R a) (mul_right R b) :=
by { ext c, exact (mul_assoc a c b).symm, }

@[simp] lemma mul_left_mul (a b : A) :
  mul_left R (a * b) = (mul_left R a).comp (mul_left R b) :=
by { ext, simp only [mul_left_apply, comp_apply, mul_assoc] }

@[simp] lemma mul_right_mul (a b : A) :
  mul_right R (a * b) = (mul_right R b).comp (mul_right R a) :=
by { ext, simp only [mul_right_apply, comp_apply, mul_assoc] }

end non_unital

section semiring

variables (R A : Type*) [comm_semiring R] [semiring A] [algebra R A]

/-- The multiplication in an algebra is an algebra homomorphism into the endomorphisms on
the algebra.

A weaker version of this for non-unital algebras exists as `non_unital_alg_hom.mul`. -/
def _root_.algebra.lmul : A →ₐ[R] (End R A) :=
{ map_one' := by { ext a, exact one_mul a },
  map_mul' := by { intros a b, ext c, exact mul_assoc a b c },
  map_zero' := by { ext a, exact zero_mul a },
  commutes' := by { intro r, ext a, exact (algebra.smul_def r a).symm, },
  .. (linear_map.mul R A) }

variables {R A}

@[simp] lemma _root_.algebra.coe_lmul_eq_mul : ⇑(algebra.lmul R A) = mul R A := rfl

@[simp] lemma mul_left_eq_zero_iff (a : A) :
  mul_left R a = 0 ↔ a = 0 :=
begin
  split; intros h,
  { rw [← mul_one a, ← mul_left_apply a 1, h, linear_map.zero_apply], },
  { rw h, exact mul_left_zero_eq_zero, },
end

@[simp] lemma mul_right_eq_zero_iff (a : A) :
  mul_right R a = 0 ↔ a = 0 :=
begin
  split; intros h,
  { rw [← one_mul a, ← mul_right_apply a 1, h, linear_map.zero_apply], },
  { rw h, exact mul_right_zero_eq_zero, },
end

@[simp] lemma mul_left_one : mul_left R (1:A) = linear_map.id :=
by { ext, simp only [linear_map.id_coe, one_mul, id.def, mul_left_apply] }

@[simp] lemma mul_right_one : mul_right R (1:A) = linear_map.id :=
by { ext, simp only [linear_map.id_coe, mul_one, id.def, mul_right_apply] }

@[simp] lemma pow_mul_left (a : A) (n : ℕ) :
  (mul_left R a) ^ n = mul_left R (a ^ n) :=
by simpa only [mul_left, ←algebra.coe_lmul_eq_mul] using ((algebra.lmul R A).map_pow a n).symm

@[simp] lemma pow_mul_right (a : A) (n : ℕ) :
  (mul_right R a) ^ n = mul_right R (a ^ n) :=
begin
  simp only [mul_right, ←algebra.coe_lmul_eq_mul],
  exact linear_map.coe_injective
    (((mul_right R a).coe_pow n).symm ▸ (mul_right_iterate a n)),
end

end semiring

<<<<<<< HEAD
section ring
=======
variables (R A : Type*) [comm_semiring R] [ring A] [algebra R A]

lemma lmul_injective' : function.injective (lmul R A) :=
begin
  rw injective_iff_map_eq_zero,
  intros a ha,
  rw [← mul_one a, ← lmul_apply a 1, ha, linear_map.zero_apply]
end

variables {R A}
>>>>>>> 3a57527c

variables {R A : Type*} [comm_semiring R] [ring A] [algebra R A]

lemma mul_left_injective [no_zero_divisors A] {x : A} (hx : x ≠ 0) :
  function.injective (mul_left R x) :=
begin
  letI : nontrivial A := ⟨⟨x, 0, hx⟩⟩,
  letI := no_zero_divisors.to_is_domain A,
  exact mul_right_injective₀ hx,
end

lemma mul_right_injective [no_zero_divisors A] {x : A} (hx : x ≠ 0) :
  function.injective (mul_right R x) :=
begin
  letI : nontrivial A := ⟨⟨x, 0, hx⟩⟩,
  letI := no_zero_divisors.to_is_domain A,
  exact mul_left_injective₀ hx,
end

lemma mul_injective [no_zero_divisors A] {x : A} (hx : x ≠ 0) :
  function.injective (mul R A x) :=
begin
  letI : nontrivial A := ⟨⟨x, 0, hx⟩⟩,
  letI := no_zero_divisors.to_is_domain A,
  exact mul_right_injective₀ hx,
end

end ring

end linear_map<|MERGE_RESOLUTION|>--- conflicted
+++ resolved
@@ -161,9 +161,8 @@
 
 end semiring
 
-<<<<<<< HEAD
 section ring
-=======
+
 variables (R A : Type*) [comm_semiring R] [ring A] [algebra R A]
 
 lemma lmul_injective' : function.injective (lmul R A) :=
@@ -174,9 +173,6 @@
 end
 
 variables {R A}
->>>>>>> 3a57527c
-
-variables {R A : Type*} [comm_semiring R] [ring A] [algebra R A]
 
 lemma mul_left_injective [no_zero_divisors A] {x : A} (hx : x ≠ 0) :
   function.injective (mul_left R x) :=
