/-
Copyright (c) 2018 Kenny Lau. All rights reserved.
Released under Apache 2.0 license as described in the file LICENSE.
Authors: Kenny Lau, Yury Kudryashov
-/
import algebra.module.basic
import algebra.module.ulift
import algebra.ne_zero
import algebra.ring.aut
import algebra.ring.ulift
import linear_algebra.span
import tactic.abel

/-!
# Algebras over commutative semirings

In this file we define associative unital `algebra`s over commutative (semi)rings, algebra
homomorphisms `alg_hom`, and algebra equivalences `alg_equiv`.

`subalgebra`s are defined in `algebra.algebra.subalgebra`.

For the category of `R`-algebras, denoted `Algebra R`, see the file
`algebra/category/Algebra/basic.lean`.

See the implementation notes for remarks about non-associative and non-unital algebras.

## Main definitions:

* `algebra R A`: the algebra typeclass.
* `alg_hom R A B`: the type of `R`-algebra morphisms from `A` to `B`.
* `alg_equiv R A B`: the type of `R`-algebra isomorphisms between `A` to `B`.
* `algebra_map R A : R →+* A`: the canonical map from `R` to `A`, as a `ring_hom`. This is the
  preferred spelling of this map.
* `algebra.linear_map R A : R →ₗ[R] A`: the canonical map from `R` to `A`, as a `linear_map`.
* `algebra.of_id R A : R →ₐ[R] A`: the canonical map from `R` to `A`, as n `alg_hom`.
* Instances of `algebra` in this file:
  * `algebra.id`
  * `pi.algebra`
  * `prod.algebra`
  * `algebra_nat`
  * `algebra_int`
  * `algebra_rat`
  * `mul_opposite.algebra`
  * `module.End.algebra`

## Notations

* `A →ₐ[R] B` : `R`-algebra homomorphism from `A` to `B`.
* `A ≃ₐ[R] B` : `R`-algebra equivalence from `A` to `B`.

## Implementation notes

Given a commutative (semi)ring `R`, there are two ways to define an `R`-algebra structure on a
(possibly noncommutative) (semi)ring `A`:
* By endowing `A` with a morphism of rings `R →+* A` denoted `algebra_map R A` which lands in the
  center of `A`.
* By requiring `A` be an `R`-module such that the action associates and commutes with multiplication
  as `r • (a₁ * a₂) = (r • a₁) * a₂ = a₁ * (r • a₂)`.

We define `algebra R A` in a way that subsumes both definitions, by extending `has_smul R A` and
requiring that this scalar action `r • x` must agree with left multiplication by the image of the
structure morphism `algebra_map R A r * x`.

As a result, there are two ways to talk about an `R`-algebra `A` when `A` is a semiring:
1. ```lean
   variables [comm_semiring R] [semiring A]
   variables [algebra R A]
   ```
2. ```lean
   variables [comm_semiring R] [semiring A]
   variables [module R A] [smul_comm_class R A A] [is_scalar_tower R A A]
   ```

The first approach implies the second via typeclass search; so any lemma stated with the second set
of arguments will automatically apply to the first set. Typeclass search does not know that the
second approach implies the first, but this can be shown with:
```lean
example {R A : Type*} [comm_semiring R] [semiring A]
  [module R A] [smul_comm_class R A A] [is_scalar_tower R A A] : algebra R A :=
algebra.of_module smul_mul_assoc mul_smul_comm
```

The advantage of the first approach is that `algebra_map R A` is available, and `alg_hom R A B` and
`subalgebra R A` can be used. For concrete `R` and `A`, `algebra_map R A` is often definitionally
convenient.

The advantage of the second approach is that `comm_semiring R`, `semiring A`, and `module R A` can
all be relaxed independently; for instance, this allows us to:
* Replace `semiring A` with `non_unital_non_assoc_semiring A` in order to describe non-unital and/or
  non-associative algebras.
* Replace `comm_semiring R` and `module R A` with `comm_group R'` and `distrib_mul_action R' A`,
  which when `R' = Rˣ` lets us talk about the "algebra-like" action of `Rˣ` on an
  `R`-algebra `A`.

While `alg_hom R A B` cannot be used in the second approach, `non_unital_alg_hom R A B` still can.

You should always use the first approach when working with associative unital algebras, and mimic
the second approach only when you need to weaken a condition on either `R` or `A`.

-/

universes u v w u₁ v₁

open_locale big_operators

section prio
-- We set this priority to 0 later in this file
set_option extends_priority 200 /- control priority of
`instance [algebra R A] : has_smul R A` -/

/--
An associative unital `R`-algebra is a semiring `A` equipped with a map into its center `R → A`.

See the implementation notes in this file for discussion of the details of this definition.
-/
@[nolint has_nonempty_instance]
class algebra (R : Type u) (A : Type v) [comm_semiring R] [semiring A]
  extends has_smul R A, R →+* A :=
(commutes' : ∀ r x, to_fun r * x = x * to_fun r)
(smul_def' : ∀ r x, r • x = to_fun r * x)
end prio

/-- Embedding `R →+* A` given by `algebra` structure. -/
def algebra_map (R : Type u) (A : Type v) [comm_semiring R] [semiring A] [algebra R A] : R →+* A :=
algebra.to_ring_hom

/-- Creating an algebra from a morphism to the center of a semiring. -/
def ring_hom.to_algebra' {R S} [comm_semiring R] [semiring S] (i : R →+* S)
  (h : ∀ c x, i c * x = x * i c) :
  algebra R S :=
{ smul := λ c x, i c * x,
  commutes' := h,
  smul_def' := λ c x, rfl,
  to_ring_hom := i}

/-- Creating an algebra from a morphism to a commutative semiring. -/
def ring_hom.to_algebra {R S} [comm_semiring R] [comm_semiring S] (i : R →+* S) :
  algebra R S :=
i.to_algebra' $ λ _, mul_comm _

lemma ring_hom.algebra_map_to_algebra {R S} [comm_semiring R] [comm_semiring S]
  (i : R →+* S) :
  @algebra_map R S _ _ i.to_algebra = i :=
rfl

namespace algebra

variables {R : Type u} {S : Type v} {A : Type w} {B : Type*}

/-- Let `R` be a commutative semiring, let `A` be a semiring with a `module R` structure.
If `(r • 1) * x = x * (r • 1) = r • x` for all `r : R` and `x : A`, then `A` is an `algebra`
over `R`.

See note [reducible non-instances]. -/
@[reducible]
def of_module' [comm_semiring R] [semiring A] [module R A]
  (h₁ : ∀ (r : R) (x : A), (r • 1) * x = r • x)
  (h₂ : ∀ (r : R) (x : A), x * (r • 1) = r • x) : algebra R A :=
{ to_fun := λ r, r • 1,
  map_one' := one_smul _ _,
  map_mul' := λ r₁ r₂, by rw [h₁, mul_smul],
  map_zero' := zero_smul _ _,
  map_add' := λ r₁ r₂, add_smul r₁ r₂ 1,
  commutes' := λ r x, by simp only [h₁, h₂],
  smul_def' := λ r x, by simp only [h₁] }

/-- Let `R` be a commutative semiring, let `A` be a semiring with a `module R` structure.
If `(r • x) * y = x * (r • y) = r • (x * y)` for all `r : R` and `x y : A`, then `A`
is an `algebra` over `R`.

See note [reducible non-instances]. -/
@[reducible]
def of_module [comm_semiring R] [semiring A] [module R A]
  (h₁ : ∀ (r : R) (x y : A), (r • x) * y = r • (x * y))
  (h₂ : ∀ (r : R) (x y : A), x * (r • y) = r • (x * y)) : algebra R A :=
of_module' (λ r x, by rw [h₁, one_mul]) (λ r x, by rw [h₂, mul_one])

section semiring

variables [comm_semiring R] [comm_semiring S]
variables [semiring A] [algebra R A] [semiring B] [algebra R B]

/-- We keep this lemma private because it picks up the `algebra.to_has_smul` instance
which we set to priority 0 shortly. See `smul_def` below for the public version. -/
private lemma smul_def'' (r : R) (x : A) : r • x = algebra_map R A r * x :=
algebra.smul_def' r x

/--
To prove two algebra structures on a fixed `[comm_semiring R] [semiring A]` agree,
it suffices to check the `algebra_map`s agree.
-/
-- We'll later use this to show `algebra ℤ M` is a subsingleton.
@[ext]
lemma algebra_ext {R : Type*} [comm_semiring R] {A : Type*} [semiring A] (P Q : algebra R A)
  (w : ∀ (r : R), by { haveI := P, exact algebra_map R A r } =
    by { haveI := Q, exact algebra_map R A r }) :
  P = Q :=
begin
  unfreezingI { rcases P with ⟨⟨P⟩⟩, rcases Q with ⟨⟨Q⟩⟩ },
  congr,
  { funext r a,
    replace w := congr_arg (λ s, s * a) (w r),
    simp only [←smul_def''] at w,
    apply w, },
  { ext r,
    exact w r, },
  { apply proof_irrel_heq, },
  { apply proof_irrel_heq, },
end

@[priority 200] -- see Note [lower instance priority]
instance to_module : module R A :=
{ one_smul := by simp [smul_def''],
  mul_smul := by simp [smul_def'', mul_assoc],
  smul_add := by simp [smul_def'', mul_add],
  smul_zero := by simp [smul_def''],
  add_smul := by simp [smul_def'', add_mul],
  zero_smul := by simp [smul_def''] }

-- From now on, we don't want to use the following instance anymore.
-- Unfortunately, leaving it in place causes deterministic timeouts later in mathlib.
attribute [instance, priority 0] algebra.to_has_smul

lemma smul_def (r : R) (x : A) : r • x = algebra_map R A r * x :=
algebra.smul_def' r x

lemma algebra_map_eq_smul_one (r : R) : algebra_map R A r = r • 1 :=
calc algebra_map R A r = algebra_map R A r * 1 : (mul_one _).symm
                   ... = r • 1                 : (algebra.smul_def r 1).symm

lemma algebra_map_eq_smul_one' : ⇑(algebra_map R A) = λ r, r • (1 : A) :=
funext algebra_map_eq_smul_one

/-- `mul_comm` for `algebra`s when one element is from the base ring. -/
theorem commutes (r : R) (x : A) : algebra_map R A r * x = x * algebra_map R A r :=
algebra.commutes' r x

/-- `mul_left_comm` for `algebra`s when one element is from the base ring. -/
theorem left_comm (x : A) (r : R) (y : A) :
  x * (algebra_map R A r * y) = algebra_map R A r * (x * y) :=
by rw [← mul_assoc, ← commutes, mul_assoc]

/-- `mul_right_comm` for `algebra`s when one element is from the base ring. -/
theorem right_comm (x : A) (r : R) (y : A) :
  (x * algebra_map R A r) * y = (x * y) * algebra_map R A r :=
by rw [mul_assoc, commutes, ←mul_assoc]

instance _root_.is_scalar_tower.right : is_scalar_tower R A A :=
⟨λ x y z, by rw [smul_eq_mul, smul_eq_mul, smul_def, smul_def, mul_assoc]⟩

/-- This is just a special case of the global `mul_smul_comm` lemma that requires less typeclass
search (and was here first). -/
@[simp] protected lemma mul_smul_comm (s : R) (x y : A) :
  x * (s • y) = s • (x * y) :=
-- TODO: set up `is_scalar_tower.smul_comm_class` earlier so that we can actually prove this using
-- `mul_smul_comm s x y`.
by rw [smul_def, smul_def, left_comm]

/-- This is just a special case of the global `smul_mul_assoc` lemma that requires less typeclass
search (and was here first). -/
@[simp] protected lemma smul_mul_assoc (r : R) (x y : A) :
  (r • x) * y = r • (x * y) :=
smul_mul_assoc r x y

@[simp]
lemma _root_.smul_algebra_map {α : Type*} [monoid α] [mul_distrib_mul_action α A]
  [smul_comm_class α R A] (a : α) (r : R) : a • algebra_map R A r = algebra_map R A r :=
by rw [algebra_map_eq_smul_one, smul_comm a r (1 : A), smul_one]

section
variables {r : R} {a : A}

@[simp] lemma bit0_smul_one : bit0 r • (1 : A) = bit0 (r • (1 : A)) :=
by simp [bit0, add_smul]
lemma bit0_smul_one' : bit0 r • (1 : A) = r • 2 :=
by simp [bit0, add_smul, smul_add]
@[simp] lemma bit0_smul_bit0 : bit0 r • bit0 a = r • (bit0 (bit0 a)) :=
by simp [bit0, add_smul, smul_add]
@[simp] lemma bit0_smul_bit1 : bit0 r • bit1 a = r • (bit0 (bit1 a)) :=
by simp [bit0, add_smul, smul_add]
@[simp] lemma bit1_smul_one : bit1 r • (1 : A) = bit1 (r • (1 : A)) :=
by simp [bit1, add_smul]
lemma bit1_smul_one' : bit1 r • (1 : A) = r • 2 + 1 :=
by simp [bit1, bit0, add_smul, smul_add]
@[simp] lemma bit1_smul_bit0 : bit1 r • bit0 a = r • (bit0 (bit0 a)) + bit0 a :=
by simp [bit1, add_smul, smul_add]
@[simp] lemma bit1_smul_bit1 : bit1 r • bit1 a = r • (bit0 (bit1 a)) + bit1 a :=
by { simp only [bit0, bit1, add_smul, smul_add, one_smul], abel }

end

variables (R A)

/--
The canonical ring homomorphism `algebra_map R A : R →* A` for any `R`-algebra `A`,
packaged as an `R`-linear map.
-/
protected def linear_map : R →ₗ[R] A :=
{ map_smul' := λ x y, by simp [algebra.smul_def],
  ..algebra_map R A }

@[simp]
lemma linear_map_apply (r : R) : algebra.linear_map R A r = algebra_map R A r := rfl

lemma coe_linear_map : ⇑(algebra.linear_map R A) = algebra_map R A := rfl

instance id : algebra R R := (ring_hom.id R).to_algebra

variables {R A}

namespace id

@[simp] lemma map_eq_id : algebra_map R R = ring_hom.id _ := rfl

lemma map_eq_self (x : R) : algebra_map R R x = x := rfl

@[simp] lemma smul_eq_mul (x y : R) : x • y = x * y := rfl

end id

section punit

instance _root_.punit.algebra : algebra R punit :=
{ to_fun := λ x, punit.star,
  map_one' := rfl,
  map_mul' := λ _ _, rfl,
  map_zero' := rfl,
  map_add' := λ _ _, rfl,
  commutes' := λ _ _, rfl,
  smul_def' := λ _ _, rfl }

@[simp] lemma algebra_map_punit (r : R) : algebra_map R punit r = punit.star := rfl

end punit

section ulift

instance _root_.ulift.algebra : algebra R (ulift A) :=
{ to_fun := λ r, ulift.up (algebra_map R A r),
  commutes' := λ r x, ulift.down_injective $ algebra.commutes r x.down,
  smul_def' := λ r x, ulift.down_injective $ algebra.smul_def' r x.down,
  .. ulift.module',
  .. (ulift.ring_equiv : ulift A ≃+* A).symm.to_ring_hom.comp (algebra_map R A) }

lemma _root_.ulift.algebra_map_eq (r : R) :
  algebra_map R (ulift A) r = ulift.up (algebra_map R A r) := rfl

@[simp] lemma _root_.ulift.down_algebra_map (r : R) :
  (algebra_map R (ulift A) r).down = algebra_map R A r := rfl

end ulift

section prod
variables (R A B)

instance _root_.prod.algebra : algebra R (A × B) :=
{ commutes' := by { rintro r ⟨a, b⟩, dsimp, rw [commutes r a, commutes r b] },
  smul_def' := by { rintro r ⟨a, b⟩, dsimp, rw [smul_def r a, smul_def r b] },
  .. prod.module,
  .. ring_hom.prod (algebra_map R A) (algebra_map R B) }

variables {R A B}

@[simp] lemma algebra_map_prod_apply (r : R) :
  algebra_map R (A × B) r = (algebra_map R A r, algebra_map R B r) := rfl

end prod

/-- Algebra over a subsemiring. This builds upon `subsemiring.module`. -/
instance of_subsemiring (S : subsemiring R) : algebra S A :=
{ smul := (•),
  commutes' := λ r x, algebra.commutes r x,
  smul_def' := λ r x, algebra.smul_def r x,
  .. (algebra_map R A).comp S.subtype }

lemma algebra_map_of_subsemiring (S : subsemiring R) :
  (algebra_map S R : S →+* R) = subsemiring.subtype S := rfl

lemma coe_algebra_map_of_subsemiring (S : subsemiring R) :
  (algebra_map S R : S → R) = subtype.val := rfl

lemma algebra_map_of_subsemiring_apply (S : subsemiring R) (x : S) :
  algebra_map S R x = x := rfl

/-- Algebra over a subring. This builds upon `subring.module`. -/
instance of_subring {R A : Type*} [comm_ring R] [ring A] [algebra R A]
  (S : subring R) : algebra S A :=
{ smul := (•),
  .. algebra.of_subsemiring S.to_subsemiring,
  .. (algebra_map R A).comp S.subtype }

lemma algebra_map_of_subring {R : Type*} [comm_ring R] (S : subring R) :
  (algebra_map S R : S →+* R) = subring.subtype S := rfl

lemma coe_algebra_map_of_subring {R : Type*} [comm_ring R] (S : subring R) :
  (algebra_map S R : S → R) = subtype.val := rfl

lemma algebra_map_of_subring_apply {R : Type*} [comm_ring R] (S : subring R) (x : S) :
  algebra_map S R x = x := rfl

/-- Explicit characterization of the submonoid map in the case of an algebra.
`S` is made explicit to help with type inference -/
def algebra_map_submonoid (S : Type*) [semiring S] [algebra R S]
  (M : submonoid R) : submonoid S :=
M.map (algebra_map R S)

lemma mem_algebra_map_submonoid_of_mem {S : Type*} [semiring S] [algebra R S] {M : submonoid R}
  (x : M) : (algebra_map R S x) ∈ algebra_map_submonoid S M :=
set.mem_image_of_mem (algebra_map R S) x.2

end semiring

section comm_semiring

variables [comm_semiring R]

lemma mul_sub_algebra_map_commutes [ring A] [algebra R A] (x : A) (r : R) :
  x * (x - algebra_map R A r) = (x - algebra_map R A r) * x :=
by rw [mul_sub, ←commutes, sub_mul]

lemma mul_sub_algebra_map_pow_commutes [ring A] [algebra R A] (x : A) (r : R) (n : ℕ) :
  x * (x - algebra_map R A r) ^ n = (x - algebra_map R A r) ^ n * x :=
begin
  induction n with n ih,
  { simp },
  { rw [pow_succ, ←mul_assoc, mul_sub_algebra_map_commutes, mul_assoc, ih, ←mul_assoc] }
end

end comm_semiring

section ring
variables [comm_ring R]

variables (R)

/-- A `semiring` that is an `algebra` over a commutative ring carries a natural `ring` structure.
See note [reducible non-instances]. -/
@[reducible]
def semiring_to_ring [semiring A] [algebra R A] : ring A :=
{ ..module.add_comm_monoid_to_add_comm_group R,
  ..(infer_instance : semiring A) }

end ring

end algebra

namespace mul_opposite

variables {R A : Type*} [comm_semiring R] [semiring A] [algebra R A]

instance : algebra R Aᵐᵒᵖ :=
{ to_ring_hom := (algebra_map R A).to_opposite $ λ x y, algebra.commutes _ _,
  smul_def' := λ c x, unop_injective $
    by { dsimp, simp only [op_mul, algebra.smul_def, algebra.commutes, op_unop] },
  commutes' := λ r, mul_opposite.rec $ λ x, by dsimp; simp only [← op_mul, algebra.commutes],
  .. mul_opposite.has_smul A R }

@[simp] lemma algebra_map_apply (c : R) : algebra_map R Aᵐᵒᵖ c = op (algebra_map R A c) := rfl

end mul_opposite

namespace module
variables (R : Type u) (M : Type v) [comm_semiring R] [add_comm_monoid M] [module R M]

instance : algebra R (module.End R M) :=
algebra.of_module smul_mul_assoc (λ r f g, (smul_comm r f g).symm)

lemma algebra_map_End_eq_smul_id (a : R) :
  (algebra_map R (End R M)) a = a • linear_map.id := rfl

@[simp] lemma algebra_map_End_apply (a : R) (m : M) :
  (algebra_map R (End R M)) a m = a • m := rfl

@[simp] lemma ker_algebra_map_End (K : Type u) (V : Type v)
  [field K] [add_comm_group V] [module K V] (a : K) (ha : a ≠ 0) :
  ((algebra_map K (End K V)) a).ker = ⊥ :=
linear_map.ker_smul _ _ ha

end module

namespace linear_map

variables {R : Type*} {A : Type*} {B : Type*} [comm_semiring R] [semiring A] [semiring B]
  [algebra R A] [algebra R B]

/-- An alternate statement of `linear_map.map_smul` for when `algebra_map` is more convenient to
work with than `•`. -/
lemma map_algebra_map_mul (f : A →ₗ[R] B) (a : A) (r : R) :
  f (algebra_map R A r * a) = algebra_map R B r * f a :=
by rw [←algebra.smul_def, ←algebra.smul_def, map_smul]

lemma map_mul_algebra_map (f : A →ₗ[R] B) (a : A) (r : R) :
  f (a * algebra_map R A r) = f a * algebra_map R B r :=
by rw [←algebra.commutes, ←algebra.commutes, map_algebra_map_mul]

end linear_map

set_option old_structure_cmd true
/-- Defining the homomorphism in the category R-Alg. -/
@[nolint has_nonempty_instance]
structure alg_hom (R : Type u) (A : Type v) (B : Type w)
  [comm_semiring R] [semiring A] [semiring B] [algebra R A] [algebra R B] extends ring_hom A B :=
(commutes' : ∀ r : R, to_fun (algebra_map R A r) = algebra_map R B r)

run_cmd tactic.add_doc_string `alg_hom.to_ring_hom "Reinterpret an `alg_hom` as a `ring_hom`"

infixr ` →ₐ `:25 := alg_hom _
notation A ` →ₐ[`:25 R `] ` B := alg_hom R A B

/-- `alg_hom_class F R A B` asserts `F` is a type of bundled algebra homomorphisms
from `A` to `B`.  -/
class alg_hom_class (F : Type*) (R : out_param Type*) (A : out_param Type*) (B : out_param Type*)
  [comm_semiring R] [semiring A] [semiring B] [algebra R A] [algebra R B]
  extends ring_hom_class F A B :=
(commutes : ∀ (f : F) (r : R), f (algebra_map R A r) = algebra_map R B r)

-- `R` becomes a metavariable but that's fine because it's an `out_param`
attribute [nolint dangerous_instance] alg_hom_class.to_ring_hom_class

attribute [simp] alg_hom_class.commutes

namespace alg_hom_class

variables {R : Type*} {A : Type*} {B : Type*} [comm_semiring R] [semiring A] [semiring B]
  [algebra R A] [algebra R B]

@[priority 100] -- see Note [lower instance priority]
instance {F : Type*} [alg_hom_class F R A B] : linear_map_class F R A B :=
{ map_smulₛₗ := λ f r x, by simp only [algebra.smul_def, map_mul, commutes, ring_hom.id_apply],
  ..‹alg_hom_class F R A B› }

end alg_hom_class

namespace alg_hom

variables {R : Type u} {A : Type v} {B : Type w} {C : Type u₁} {D : Type v₁}

section semiring

variables [comm_semiring R] [semiring A] [semiring B] [semiring C] [semiring D]
variables [algebra R A] [algebra R B] [algebra R C] [algebra R D]

instance : has_coe_to_fun (A →ₐ[R] B) (λ _, A → B) := ⟨alg_hom.to_fun⟩

initialize_simps_projections alg_hom (to_fun → apply)

@[simp] lemma to_fun_eq_coe (f : A →ₐ[R] B) : f.to_fun = f := rfl

instance : alg_hom_class (A →ₐ[R] B) R A B :=
{ coe := to_fun,
  coe_injective' := λ f g h, by { cases f, cases g, congr' },
  map_add := map_add',
  map_zero := map_zero',
  map_mul := map_mul',
  map_one := map_one',
  commutes := λ f, f.commutes' }

instance coe_ring_hom : has_coe (A →ₐ[R] B) (A →+* B) := ⟨alg_hom.to_ring_hom⟩

instance coe_monoid_hom : has_coe (A →ₐ[R] B) (A →* B) := ⟨λ f, ↑(f : A →+* B)⟩

instance coe_add_monoid_hom : has_coe (A →ₐ[R] B) (A →+ B) := ⟨λ f, ↑(f : A →+* B)⟩

@[simp, norm_cast] lemma coe_mk {f : A → B} (h₁ h₂ h₃ h₄ h₅) :
  ⇑(⟨f, h₁, h₂, h₃, h₄, h₅⟩ : A →ₐ[R] B) = f := rfl

-- make the coercion the simp-normal form
@[simp] lemma to_ring_hom_eq_coe (f : A →ₐ[R] B) : f.to_ring_hom = f := rfl

@[simp, norm_cast] lemma coe_to_ring_hom (f : A →ₐ[R] B) : ⇑(f : A →+* B) = f := rfl

@[simp, norm_cast] lemma coe_to_monoid_hom (f : A →ₐ[R] B) : ⇑(f : A →* B) = f := rfl

@[simp, norm_cast] lemma coe_to_add_monoid_hom (f : A →ₐ[R] B) : ⇑(f : A →+ B) = f := rfl

variables (φ : A →ₐ[R] B)

theorem coe_fn_injective : @function.injective (A →ₐ[R] B) (A → B) coe_fn := fun_like.coe_injective

theorem coe_fn_inj {φ₁ φ₂ : A →ₐ[R] B} : (φ₁ : A → B) = φ₂ ↔ φ₁ = φ₂ := fun_like.coe_fn_eq

theorem coe_ring_hom_injective : function.injective (coe : (A →ₐ[R] B) → (A →+* B)) :=
λ φ₁ φ₂ H, coe_fn_injective $ show ((φ₁ : (A →+* B)) : A → B) = ((φ₂ : (A →+* B)) : A → B),
  from congr_arg _ H

theorem coe_monoid_hom_injective : function.injective (coe : (A →ₐ[R] B)  → (A →* B)) :=
ring_hom.coe_monoid_hom_injective.comp coe_ring_hom_injective

theorem coe_add_monoid_hom_injective : function.injective (coe : (A →ₐ[R] B)  → (A →+ B)) :=
ring_hom.coe_add_monoid_hom_injective.comp coe_ring_hom_injective

protected lemma congr_fun {φ₁ φ₂ : A →ₐ[R] B} (H : φ₁ = φ₂) (x : A) : φ₁ x = φ₂ x :=
fun_like.congr_fun H x
protected lemma congr_arg (φ : A →ₐ[R] B) {x y : A} (h : x = y) : φ x = φ y :=
fun_like.congr_arg φ h

@[ext]
theorem ext {φ₁ φ₂ : A →ₐ[R] B} (H : ∀ x, φ₁ x = φ₂ x) : φ₁ = φ₂ := fun_like.ext _ _ H

theorem ext_iff {φ₁ φ₂ : A →ₐ[R] B} : φ₁ = φ₂ ↔ ∀ x, φ₁ x = φ₂ x := fun_like.ext_iff

@[simp] theorem mk_coe {f : A →ₐ[R] B} (h₁ h₂ h₃ h₄ h₅) :
  (⟨f, h₁, h₂, h₃, h₄, h₅⟩ : A →ₐ[R] B) = f := ext $ λ _, rfl

@[simp]
theorem commutes (r : R) : φ (algebra_map R A r) = algebra_map R B r := φ.commutes' r

theorem comp_algebra_map : (φ : A →+* B).comp (algebra_map R A) = algebra_map R B :=
ring_hom.ext $ φ.commutes

protected lemma map_add (r s : A) : φ (r + s) = φ r + φ s := map_add _ _ _
protected lemma map_zero : φ 0 = 0 := map_zero _
protected lemma map_mul (x y) : φ (x * y) = φ x * φ y := map_mul _ _ _
protected lemma map_one : φ 1 = 1 := map_one _
protected lemma map_pow (x : A) (n : ℕ) : φ (x ^ n) = (φ x) ^ n := map_pow _ _ _

@[simp] protected lemma map_smul (r : R) (x : A) : φ (r • x) = r • φ x := map_smul _ _ _

protected lemma map_sum {ι : Type*} (f : ι → A) (s : finset ι) :
  φ (∑ x in s, f x) = ∑ x in s, φ (f x) := map_sum _ _ _

protected lemma map_finsupp_sum {α : Type*} [has_zero α] {ι : Type*} (f : ι →₀ α) (g : ι → α → A) :
  φ (f.sum g) = f.sum (λ i a, φ (g i a)) := map_finsupp_sum _ _ _

protected lemma map_bit0 (x) : φ (bit0 x) = bit0 (φ x) := map_bit0 _ _
protected lemma map_bit1 (x) : φ (bit1 x) = bit1 (φ x) := map_bit1 _ _

/-- If a `ring_hom` is `R`-linear, then it is an `alg_hom`. -/
def mk' (f : A →+* B) (h : ∀ (c : R) x, f (c • x) = c • f x) : A →ₐ[R] B :=
{ to_fun := f,
  commutes' := λ c, by simp only [algebra.algebra_map_eq_smul_one, h, f.map_one],
  .. f }

@[simp] lemma coe_mk' (f : A →+* B) (h : ∀ (c : R) x, f (c • x) = c • f x) : ⇑(mk' f h) = f := rfl

section

variables (R A)
/-- Identity map as an `alg_hom`. -/
protected def id : A →ₐ[R] A :=
{ commutes' := λ _, rfl,
  ..ring_hom.id A }

@[simp] lemma coe_id : ⇑(alg_hom.id R A) = id := rfl

@[simp] lemma id_to_ring_hom : (alg_hom.id R A : A →+* A) = ring_hom.id _ := rfl

end

lemma id_apply (p : A) : alg_hom.id R A p = p := rfl

/-- Composition of algebra homeomorphisms. -/
def comp (φ₁ : B →ₐ[R] C) (φ₂ : A →ₐ[R] B) : A →ₐ[R] C :=
{ commutes' := λ r : R, by rw [← φ₁.commutes, ← φ₂.commutes]; refl,
  .. φ₁.to_ring_hom.comp ↑φ₂ }

@[simp] lemma coe_comp (φ₁ : B →ₐ[R] C) (φ₂ : A →ₐ[R] B) : ⇑(φ₁.comp φ₂) = φ₁ ∘ φ₂ := rfl

lemma comp_apply (φ₁ : B →ₐ[R] C) (φ₂ : A →ₐ[R] B) (p : A) : φ₁.comp φ₂ p = φ₁ (φ₂ p) := rfl

lemma comp_to_ring_hom (φ₁ : B →ₐ[R] C) (φ₂ : A →ₐ[R] B) :
  ⇑(φ₁.comp φ₂ : A →+* C) = (φ₁ : B →+* C).comp ↑φ₂ := rfl

@[simp] theorem comp_id : φ.comp (alg_hom.id R A) = φ :=
ext $ λ x, rfl

@[simp] theorem id_comp : (alg_hom.id R B).comp φ = φ :=
ext $ λ x, rfl

theorem comp_assoc (φ₁ : C →ₐ[R] D) (φ₂ : B →ₐ[R] C) (φ₃ : A →ₐ[R] B) :
  (φ₁.comp φ₂).comp φ₃ = φ₁.comp (φ₂.comp φ₃) :=
ext $ λ x, rfl

/-- R-Alg ⥤ R-Mod -/
def to_linear_map : A →ₗ[R] B :=
{ to_fun := φ,
  map_add' := map_add _,
  map_smul' := map_smul _ }

@[simp] lemma to_linear_map_apply (p : A) : φ.to_linear_map p = φ p := rfl

theorem to_linear_map_injective : function.injective (to_linear_map : _ → (A →ₗ[R] B)) :=
λ φ₁ φ₂ h, ext $ linear_map.congr_fun h

@[simp] lemma comp_to_linear_map (f : A →ₐ[R] B) (g : B →ₐ[R] C) :
  (g.comp f).to_linear_map = g.to_linear_map.comp f.to_linear_map := rfl

@[simp] lemma to_linear_map_id : to_linear_map (alg_hom.id R A) = linear_map.id :=
linear_map.ext $ λ _, rfl

/-- Promote a `linear_map` to an `alg_hom` by supplying proofs about the behavior on `1` and `*`. -/
@[simps]
def of_linear_map (f : A →ₗ[R] B) (map_one : f 1 = 1) (map_mul : ∀ x y, f (x * y) = f x * f y) :
  A →ₐ[R] B :=
{ to_fun := f,
  map_one' := map_one,
  map_mul' := map_mul,
  commutes' := λ c, by simp only [algebra.algebra_map_eq_smul_one, f.map_smul, map_one],
  .. f.to_add_monoid_hom }

@[simp] lemma of_linear_map_to_linear_map (map_one) (map_mul) :
  of_linear_map φ.to_linear_map map_one map_mul = φ :=
by { ext, refl }

@[simp] lemma to_linear_map_of_linear_map (f : A →ₗ[R] B) (map_one) (map_mul) :
  to_linear_map (of_linear_map f map_one map_mul) = f :=
by { ext, refl }

@[simp] lemma of_linear_map_id (map_one) (map_mul) :
  of_linear_map linear_map.id map_one map_mul = alg_hom.id R A :=
ext $ λ _, rfl

lemma map_smul_of_tower {R'} [has_smul R' A] [has_smul R' B]
  [linear_map.compatible_smul A B R' R] (r : R') (x : A) : φ (r • x) = r • φ x :=
φ.to_linear_map.map_smul_of_tower r x

lemma map_list_prod (s : list A) :
  φ s.prod = (s.map φ).prod :=
φ.to_ring_hom.map_list_prod s

@[simps mul one {attrs := []}] instance End : monoid (A →ₐ[R] A) :=
{ mul := comp,
  mul_assoc := λ ϕ ψ χ, rfl,
  one := alg_hom.id R A,
  one_mul := λ ϕ, ext $ λ x, rfl,
  mul_one := λ ϕ, ext $ λ x, rfl }

@[simp] lemma one_apply (x : A) : (1 : A →ₐ[R] A) x = x := rfl

@[simp] lemma mul_apply (φ ψ : A →ₐ[R] A) (x : A) : (φ * ψ) x = φ (ψ x) := rfl

section prod

variables (R A B)

/-- First projection as `alg_hom`. -/
def fst : A × B →ₐ[R] A :=
{ commutes' := λ r, rfl, .. ring_hom.fst A B}

/-- Second projection as `alg_hom`. -/
def snd : A × B →ₐ[R] B :=
{ commutes' := λ r, rfl, .. ring_hom.snd A B}

variables {R A B}

/-- The `pi.prod` of two morphisms is a morphism. -/
@[simps] def prod (f : A →ₐ[R] B) (g : A →ₐ[R] C) : (A →ₐ[R] B × C) :=
{ commutes' := λ r, by simp only [to_ring_hom_eq_coe, ring_hom.to_fun_eq_coe, ring_hom.prod_apply,
    coe_to_ring_hom, commutes, algebra.algebra_map_prod_apply],
  .. (f.to_ring_hom.prod g.to_ring_hom) }

lemma coe_prod (f : A →ₐ[R] B) (g : A →ₐ[R] C) : ⇑(f.prod g) = pi.prod f g := rfl

@[simp] theorem fst_prod (f : A →ₐ[R] B) (g : A →ₐ[R] C) :
  (fst R B C).comp (prod f g) = f := by ext; refl

@[simp] theorem snd_prod (f : A →ₐ[R] B) (g : A →ₐ[R] C) :
  (snd R B C).comp (prod f g) = g := by ext; refl

@[simp] theorem prod_fst_snd : prod (fst R A B) (snd R A B) = 1 :=
fun_like.coe_injective pi.prod_fst_snd

/-- Taking the product of two maps with the same domain is equivalent to taking the product of
their codomains. -/
@[simps] def prod_equiv : ((A →ₐ[R] B) × (A →ₐ[R] C)) ≃ (A →ₐ[R] B × C) :=
{ to_fun := λ f, f.1.prod f.2,
  inv_fun := λ f, ((fst _ _ _).comp f, (snd _ _ _).comp f),
  left_inv := λ f, by ext; refl,
  right_inv := λ f, by ext; refl }

end prod

lemma algebra_map_eq_apply (f : A →ₐ[R] B) {y : R} {x : A} (h : algebra_map R A y = x) :
  algebra_map R B y = f x :=
h ▸ (f.commutes _).symm

end semiring

section comm_semiring

variables [comm_semiring R] [comm_semiring A] [comm_semiring B]
variables [algebra R A] [algebra R B] (φ : A →ₐ[R] B)

protected lemma map_multiset_prod (s : multiset A) :
  φ s.prod = (s.map φ).prod := map_multiset_prod _ _

protected lemma map_prod {ι : Type*} (f : ι → A) (s : finset ι) :
  φ (∏ x in s, f x) = ∏ x in s, φ (f x) := map_prod _ _ _

protected lemma map_finsupp_prod {α : Type*} [has_zero α] {ι : Type*} (f : ι →₀ α) (g : ι → α → A) :
  φ (f.prod g) = f.prod (λ i a, φ (g i a)) := map_finsupp_prod _ _ _

end comm_semiring

section ring

variables [comm_semiring R] [ring A] [ring B]
variables [algebra R A] [algebra R B] (φ : A →ₐ[R] B)

protected lemma map_neg (x) : φ (-x) = -φ x := map_neg _ _
protected lemma map_sub (x y) : φ (x - y) = φ x - φ y := map_sub _ _ _

end ring

end alg_hom

@[simp] lemma rat.smul_one_eq_coe {A : Type*} [division_ring A] [algebra ℚ A] (m : ℚ) :
  @@has_smul.smul algebra.to_has_smul m (1 : A) = ↑m :=
by rw [algebra.smul_def, mul_one, eq_rat_cast]

set_option old_structure_cmd true
/-- An equivalence of algebras is an equivalence of rings commuting with the actions of scalars. -/
structure alg_equiv (R : Type u) (A : Type v) (B : Type w)
  [comm_semiring R] [semiring A] [semiring B] [algebra R A] [algebra R B]
  extends A ≃ B, A ≃* B, A ≃+ B, A ≃+* B :=
(commutes' : ∀ r : R, to_fun (algebra_map R A r) = algebra_map R B r)

attribute [nolint doc_blame] alg_equiv.to_ring_equiv
attribute [nolint doc_blame] alg_equiv.to_equiv
attribute [nolint doc_blame] alg_equiv.to_add_equiv
attribute [nolint doc_blame] alg_equiv.to_mul_equiv

notation A ` ≃ₐ[`:50 R `] ` A' := alg_equiv R A A'

/-- `alg_equiv_class F R A B` states that `F` is a type of algebra structure preserving
  equivalences. You should extend this class when you extend `alg_equiv`. -/
class alg_equiv_class (F : Type*) (R A B : out_param Type*)
  [comm_semiring R] [semiring A] [semiring B] [algebra R A] [algebra R B]
  extends ring_equiv_class F A B :=
(commutes : ∀ (f : F) (r : R), f (algebra_map R A r) = algebra_map R B r)

-- `R` becomes a metavariable but that's fine because it's an `out_param`
attribute [nolint dangerous_instance] alg_equiv_class.to_ring_equiv_class

namespace alg_equiv_class

@[priority 100] -- See note [lower instance priority]
instance to_alg_hom_class (F R A B : Type*)
  [comm_semiring R] [semiring A] [semiring B] [algebra R A] [algebra R B]
  [h : alg_equiv_class F R A B] : alg_hom_class F R A B :=
{ coe := coe_fn,
  coe_injective' := fun_like.coe_injective,
  map_zero := map_zero,
  map_one := map_one,
  .. h }

@[priority 100]
instance to_linear_equiv_class (F R A B : Type*)
  [comm_semiring R] [semiring A] [semiring B] [algebra R A] [algebra R B]
  [h : alg_equiv_class F R A B] : linear_equiv_class F R A B :=
{ map_smulₛₗ := λ f, map_smulₛₗ f,
  ..h }

end alg_equiv_class

namespace alg_equiv

variables {R : Type u} {A₁ : Type v} {A₂ : Type w} {A₃ : Type u₁}

section semiring

variables [comm_semiring R] [semiring A₁] [semiring A₂] [semiring A₃]
variables [algebra R A₁] [algebra R A₂] [algebra R A₃]
variables (e : A₁ ≃ₐ[R] A₂)

instance : alg_equiv_class (A₁ ≃ₐ[R] A₂) R A₁ A₂ :=
{ coe := to_fun,
  inv := inv_fun,
  coe_injective' := λ f g h₁ h₂, by { cases f, cases g, congr' },
  map_add := map_add',
  map_mul := map_mul',
  commutes := commutes',
  left_inv := left_inv,
  right_inv := right_inv }

/--  Helper instance for when there's too many metavariables to apply
`fun_like.has_coe_to_fun` directly. -/
instance : has_coe_to_fun (A₁ ≃ₐ[R] A₂) (λ _, A₁ → A₂) := ⟨alg_equiv.to_fun⟩

@[ext]
lemma ext {f g : A₁ ≃ₐ[R] A₂} (h : ∀ a, f a = g a) : f = g := fun_like.ext f g h

protected lemma congr_arg {f : A₁ ≃ₐ[R] A₂} {x x' : A₁} : x = x' → f x = f x' :=
fun_like.congr_arg f

protected lemma congr_fun {f g : A₁ ≃ₐ[R] A₂} (h : f = g) (x : A₁) : f x = g x :=
fun_like.congr_fun h x

protected lemma ext_iff {f g : A₁ ≃ₐ[R] A₂} : f = g ↔ ∀ x, f x = g x := fun_like.ext_iff

lemma coe_fun_injective : @function.injective (A₁ ≃ₐ[R] A₂) (A₁ → A₂) (λ e, (e : A₁ → A₂)) :=
fun_like.coe_injective

instance has_coe_to_ring_equiv : has_coe (A₁ ≃ₐ[R] A₂) (A₁ ≃+* A₂) := ⟨alg_equiv.to_ring_equiv⟩

@[simp] lemma coe_mk {to_fun inv_fun left_inv right_inv map_mul map_add commutes} :
  ⇑(⟨to_fun, inv_fun, left_inv, right_inv, map_mul, map_add, commutes⟩ : A₁ ≃ₐ[R] A₂) = to_fun :=
rfl

@[simp] theorem mk_coe (e : A₁ ≃ₐ[R] A₂) (e' h₁ h₂ h₃ h₄ h₅) :
  (⟨e, e', h₁, h₂, h₃, h₄, h₅⟩ : A₁ ≃ₐ[R] A₂) = e := ext $ λ _, rfl

@[simp] lemma to_fun_eq_coe (e : A₁ ≃ₐ[R] A₂) : e.to_fun = e := rfl

@[simp] lemma to_equiv_eq_coe : e.to_equiv = e := rfl

@[simp] lemma to_ring_equiv_eq_coe : e.to_ring_equiv = e := rfl

@[simp, norm_cast] lemma coe_ring_equiv : ((e : A₁ ≃+* A₂) : A₁ → A₂) = e := rfl

<<<<<<< HEAD
@[simp] lemma coe_ring_equiv' : (e.to_ring_equiv : A₁ → A₂) = e := rfl
=======
lemma coe_ring_equiv' : (e.to_ring_equiv : A₁ → A₂) = e := rfl
>>>>>>> 54882236

lemma coe_ring_equiv_injective : function.injective (coe : (A₁ ≃ₐ[R] A₂) → (A₁ ≃+* A₂)) :=
λ e₁ e₂ h, ext $ ring_equiv.congr_fun h

protected lemma map_add : ∀ x y, e (x + y) = e x + e y := map_add e
protected lemma map_zero : e 0 = 0 := map_zero e
protected lemma map_mul : ∀ x y, e (x * y) = (e x) * (e y) := map_mul e
protected lemma map_one : e 1 = 1 := map_one e

@[simp] lemma commutes : ∀ (r : R), e (algebra_map R A₁ r) = algebra_map R A₂ r :=
  e.commutes'

@[simp] lemma map_smul (r : R) (x : A₁) : e (r • x) = r • e x :=
by simp only [algebra.smul_def, map_mul, commutes]

lemma map_sum {ι : Type*} (f : ι → A₁) (s : finset ι) :
  e (∑ x in s, f x) = ∑ x in s, e (f x) :=
e.to_add_equiv.map_sum f s

lemma map_finsupp_sum {α : Type*} [has_zero α] {ι : Type*} (f : ι →₀ α) (g : ι → α → A₁) :
  e (f.sum g) = f.sum (λ i b, e (g i b)) :=
e.map_sum _ _

/-- Interpret an algebra equivalence as an algebra homomorphism.

This definition is included for symmetry with the other `to_*_hom` projections.
The `simp` normal form is to use the coercion of the `has_coe_to_alg_hom` instance. -/
def to_alg_hom : A₁ →ₐ[R] A₂ :=
{ map_one' := e.map_one, map_zero' := e.map_zero, ..e }

instance has_coe_to_alg_hom : has_coe (A₁ ≃ₐ[R] A₂) (A₁ →ₐ[R] A₂) :=
⟨to_alg_hom⟩

@[simp] lemma to_alg_hom_eq_coe : e.to_alg_hom = e := rfl

@[simp, norm_cast] lemma coe_alg_hom : ((e : A₁ →ₐ[R] A₂) : A₁ → A₂) = e :=
rfl

lemma coe_alg_hom_injective : function.injective (coe : (A₁ ≃ₐ[R] A₂) → (A₁ →ₐ[R] A₂)) :=
λ e₁ e₂ h, ext $ alg_hom.congr_fun h

/-- The two paths coercion can take to a `ring_hom` are equivalent -/
lemma coe_ring_hom_commutes : ((e : A₁ →ₐ[R] A₂) : A₁ →+* A₂) = ((e : A₁ ≃+* A₂) : A₁ →+* A₂) :=
rfl

protected lemma map_pow : ∀ (x : A₁) (n : ℕ), e (x ^ n) = (e x) ^ n := map_pow _
protected lemma injective : function.injective e := equiv_like.injective e
protected lemma surjective : function.surjective e := equiv_like.surjective e
protected lemma bijective : function.bijective e := equiv_like.bijective e

/-- Algebra equivalences are reflexive. -/
@[refl] def refl : A₁ ≃ₐ[R] A₁ := {commutes' := λ r, rfl, ..(1 : A₁ ≃+* A₁)}

instance : inhabited (A₁ ≃ₐ[R] A₁) := ⟨refl⟩

@[simp] lemma refl_to_alg_hom : ↑(refl : A₁ ≃ₐ[R] A₁) = alg_hom.id R A₁ := rfl

@[simp] lemma coe_refl : ⇑(refl : A₁ ≃ₐ[R] A₁) = id := rfl

/-- Algebra equivalences are symmetric. -/
@[symm]
def symm (e : A₁ ≃ₐ[R] A₂) : A₂ ≃ₐ[R] A₁ :=
{ commutes' := λ r, by { rw ←e.to_ring_equiv.symm_apply_apply (algebra_map R A₁ r), congr,
                         change _ = e _, rw e.commutes, },
  ..e.to_ring_equiv.symm, }

/-- See Note [custom simps projection] -/
def simps.symm_apply (e : A₁ ≃ₐ[R] A₂) : A₂ → A₁ := e.symm

initialize_simps_projections alg_equiv (to_fun → apply, inv_fun → symm_apply)

@[simp] lemma inv_fun_eq_symm {e : A₁ ≃ₐ[R] A₂} : e.inv_fun = e.symm := rfl

@[simp] lemma symm_symm (e : A₁ ≃ₐ[R] A₂) : e.symm.symm = e :=
by { ext, refl, }

lemma symm_bijective : function.bijective (symm : (A₁ ≃ₐ[R] A₂) → (A₂ ≃ₐ[R] A₁)) :=
equiv.bijective ⟨symm, symm, symm_symm, symm_symm⟩

@[simp] lemma mk_coe' (e : A₁ ≃ₐ[R] A₂) (f h₁ h₂ h₃ h₄ h₅) :
  (⟨f, e, h₁, h₂, h₃, h₄, h₅⟩ : A₂ ≃ₐ[R] A₁) = e.symm :=
symm_bijective.injective $ ext $ λ x, rfl

@[simp] theorem symm_mk (f f') (h₁ h₂ h₃ h₄ h₅) :
  (⟨f, f', h₁, h₂, h₃, h₄, h₅⟩ : A₁ ≃ₐ[R] A₂).symm =
  { to_fun := f', inv_fun := f,
    ..(⟨f, f', h₁, h₂, h₃, h₄, h₅⟩ : A₁ ≃ₐ[R] A₂).symm } := rfl

@[simp] theorem refl_symm : (alg_equiv.refl : A₁ ≃ₐ[R] A₁).symm = alg_equiv.refl := rfl

--this should be a simp lemma but causes a lint timeout
lemma to_ring_equiv_symm (f : A₁ ≃ₐ[R] A₁) : (f : A₁ ≃+* A₁).symm = f.symm := rfl

@[simp] lemma symm_to_ring_equiv : (e.symm : A₂ ≃+* A₁) = (e : A₁ ≃+* A₂).symm := rfl

@[simp]
lemma to_ring_equiv_symm (f : A₁ ≃ₐ[R] A₁) : (f : A₁ ≃+* A₁).symm = f.symm := rfl

--@[simp] lemma coe_ring_equiv_symm : (e.symm : A₂ ≃+* A₁) = (e : A₁ ≃+* A₂).symm := rfl

/-- Algebra equivalences are transitive. -/
@[trans]
def trans (e₁ : A₁ ≃ₐ[R] A₂) (e₂ : A₂ ≃ₐ[R] A₃) : A₁ ≃ₐ[R] A₃ :=
{ commutes' := λ r, show e₂.to_fun (e₁.to_fun _) = _, by rw [e₁.commutes', e₂.commutes'],
  ..(e₁.to_ring_equiv.trans e₂.to_ring_equiv), }

@[simp] lemma apply_symm_apply (e : A₁ ≃ₐ[R] A₂) : ∀ x, e (e.symm x) = x :=
  e.to_equiv.apply_symm_apply

@[simp] lemma symm_apply_apply (e : A₁ ≃ₐ[R] A₂) : ∀ x, e.symm (e x) = x :=
  e.to_equiv.symm_apply_apply

@[simp] lemma symm_trans_apply (e₁ : A₁ ≃ₐ[R] A₂) (e₂ : A₂ ≃ₐ[R] A₃) (x : A₃) :
  (e₁.trans e₂).symm x = e₁.symm (e₂.symm x) := rfl

@[simp] lemma coe_trans (e₁ : A₁ ≃ₐ[R] A₂) (e₂ : A₂ ≃ₐ[R] A₃) :
  ⇑(e₁.trans e₂) = e₂ ∘ e₁ := rfl

@[simp] lemma trans_apply (e₁ : A₁ ≃ₐ[R] A₂) (e₂ : A₂ ≃ₐ[R] A₃) (x : A₁) :
  (e₁.trans e₂) x = e₂ (e₁ x) := rfl

@[simp] lemma comp_symm (e : A₁ ≃ₐ[R] A₂) :
  alg_hom.comp (e : A₁ →ₐ[R] A₂) ↑e.symm = alg_hom.id R A₂ :=
by { ext, simp }

@[simp] lemma symm_comp (e : A₁ ≃ₐ[R] A₂) :
  alg_hom.comp ↑e.symm (e : A₁ →ₐ[R] A₂) = alg_hom.id R A₁ :=
by { ext, simp }

theorem left_inverse_symm (e : A₁ ≃ₐ[R] A₂) : function.left_inverse e.symm e := e.left_inv

theorem right_inverse_symm (e : A₁ ≃ₐ[R] A₂) : function.right_inverse e.symm e := e.right_inv

/-- If `A₁` is equivalent to `A₁'` and `A₂` is equivalent to `A₂'`, then the type of maps
`A₁ →ₐ[R] A₂` is equivalent to the type of maps `A₁' →ₐ[R] A₂'`. -/
def arrow_congr {A₁' A₂' : Type*} [semiring A₁'] [semiring A₂'] [algebra R A₁'] [algebra R A₂']
  (e₁ : A₁ ≃ₐ[R] A₁') (e₂ : A₂ ≃ₐ[R] A₂') : (A₁ →ₐ[R] A₂) ≃ (A₁' →ₐ[R] A₂') :=
{ to_fun := λ f, (e₂.to_alg_hom.comp f).comp e₁.symm.to_alg_hom,
  inv_fun := λ f, (e₂.symm.to_alg_hom.comp f).comp e₁.to_alg_hom,
  left_inv := λ f, by { simp only [alg_hom.comp_assoc, to_alg_hom_eq_coe, symm_comp],
    simp only [←alg_hom.comp_assoc, symm_comp, alg_hom.id_comp, alg_hom.comp_id] },
  right_inv := λ f, by { simp only [alg_hom.comp_assoc, to_alg_hom_eq_coe, comp_symm],
    simp only [←alg_hom.comp_assoc, comp_symm, alg_hom.id_comp, alg_hom.comp_id] } }

lemma arrow_congr_comp {A₁' A₂' A₃' : Type*} [semiring A₁'] [semiring A₂'] [semiring A₃']
  [algebra R A₁'] [algebra R A₂'] [algebra R A₃'] (e₁ : A₁ ≃ₐ[R] A₁') (e₂ : A₂ ≃ₐ[R] A₂')
  (e₃ : A₃ ≃ₐ[R] A₃') (f : A₁ →ₐ[R] A₂) (g : A₂ →ₐ[R] A₃) :
  arrow_congr e₁ e₃ (g.comp f) = (arrow_congr e₂ e₃ g).comp (arrow_congr e₁ e₂ f) :=
by { ext, simp only [arrow_congr, equiv.coe_fn_mk, alg_hom.comp_apply],
  congr, exact (e₂.symm_apply_apply _).symm }

@[simp] lemma arrow_congr_refl :
  arrow_congr alg_equiv.refl alg_equiv.refl = equiv.refl (A₁ →ₐ[R] A₂) :=
by { ext, refl }

@[simp] lemma arrow_congr_trans {A₁' A₂' A₃' : Type*} [semiring A₁'] [semiring A₂'] [semiring A₃']
  [algebra R A₁'] [algebra R A₂'] [algebra R A₃'] (e₁ : A₁ ≃ₐ[R] A₂) (e₁' : A₁' ≃ₐ[R] A₂')
  (e₂ : A₂ ≃ₐ[R] A₃) (e₂' : A₂' ≃ₐ[R] A₃') :
  arrow_congr (e₁.trans e₂) (e₁'.trans e₂') = (arrow_congr e₁ e₁').trans (arrow_congr e₂ e₂') :=
by { ext, refl }

@[simp] lemma arrow_congr_symm {A₁' A₂' : Type*} [semiring A₁'] [semiring A₂']
  [algebra R A₁'] [algebra R A₂'] (e₁ : A₁ ≃ₐ[R] A₁') (e₂ : A₂ ≃ₐ[R] A₂') :
  (arrow_congr e₁ e₂).symm = arrow_congr e₁.symm e₂.symm :=
by { ext, refl }

/-- If an algebra morphism has an inverse, it is a algebra isomorphism. -/
def of_alg_hom (f : A₁ →ₐ[R] A₂) (g : A₂ →ₐ[R] A₁) (h₁ : f.comp g = alg_hom.id R A₂)
  (h₂ : g.comp f = alg_hom.id R A₁) : A₁ ≃ₐ[R] A₂ :=
{ to_fun    := f,
  inv_fun   := g,
  left_inv  := alg_hom.ext_iff.1 h₂,
  right_inv := alg_hom.ext_iff.1 h₁,
  ..f }

lemma coe_alg_hom_of_alg_hom (f : A₁ →ₐ[R] A₂) (g : A₂ →ₐ[R] A₁) (h₁ h₂) :
  ↑(of_alg_hom f g h₁ h₂) = f := alg_hom.ext $ λ _, rfl

@[simp]
lemma of_alg_hom_coe_alg_hom (f : A₁ ≃ₐ[R] A₂) (g : A₂ →ₐ[R] A₁) (h₁ h₂) :
  of_alg_hom ↑f g h₁ h₂ = f := ext $ λ _, rfl

lemma of_alg_hom_symm (f : A₁ →ₐ[R] A₂) (g : A₂ →ₐ[R] A₁) (h₁ h₂) :
  (of_alg_hom f g h₁ h₂).symm = of_alg_hom g f h₂ h₁ := rfl

/-- Promotes a bijective algebra homomorphism to an algebra equivalence. -/
noncomputable def of_bijective (f : A₁ →ₐ[R] A₂) (hf : function.bijective f) : A₁ ≃ₐ[R] A₂ :=
{ .. ring_equiv.of_bijective (f : A₁ →+* A₂) hf, .. f }

@[simp] lemma coe_of_bijective {f : A₁ →ₐ[R] A₂} {hf : function.bijective f} :
  (alg_equiv.of_bijective f hf : A₁ → A₂) = f := rfl

lemma of_bijective_apply {f : A₁ →ₐ[R] A₂} {hf : function.bijective f} (a : A₁) :
  (alg_equiv.of_bijective f hf) a = f a := rfl

/-- Forgetting the multiplicative structures, an equivalence of algebras is a linear equivalence. -/
@[simps apply] def to_linear_equiv (e : A₁ ≃ₐ[R] A₂) : A₁ ≃ₗ[R] A₂ :=
{ to_fun    := e,
  map_smul' := e.map_smul,
  inv_fun   := e.symm,
  .. e }

@[simp] lemma to_linear_equiv_refl :
  (alg_equiv.refl : A₁ ≃ₐ[R] A₁).to_linear_equiv = linear_equiv.refl R A₁ := rfl

@[simp] lemma to_linear_equiv_symm (e : A₁ ≃ₐ[R] A₂) :
  e.to_linear_equiv.symm = e.symm.to_linear_equiv := rfl

@[simp] lemma to_linear_equiv_trans (e₁ : A₁ ≃ₐ[R] A₂) (e₂ : A₂ ≃ₐ[R] A₃) :
  (e₁.trans e₂).to_linear_equiv = e₁.to_linear_equiv.trans e₂.to_linear_equiv := rfl

theorem to_linear_equiv_injective : function.injective (to_linear_equiv : _ → (A₁ ≃ₗ[R] A₂)) :=
λ e₁ e₂ h, ext $ linear_equiv.congr_fun h

/-- Interpret an algebra equivalence as a linear map. -/
def to_linear_map : A₁ →ₗ[R] A₂ :=
e.to_alg_hom.to_linear_map

@[simp] lemma to_alg_hom_to_linear_map :
  (e : A₁ →ₐ[R] A₂).to_linear_map = e.to_linear_map := rfl

@[simp] lemma to_linear_equiv_to_linear_map :
  e.to_linear_equiv.to_linear_map = e.to_linear_map := rfl

@[simp] lemma to_linear_map_apply (x : A₁) : e.to_linear_map x = e x := rfl

theorem to_linear_map_injective : function.injective (to_linear_map : _ → (A₁ →ₗ[R] A₂)) :=
λ e₁ e₂ h, ext $ linear_map.congr_fun h

@[simp] lemma trans_to_linear_map (f : A₁ ≃ₐ[R] A₂) (g : A₂ ≃ₐ[R] A₃) :
  (f.trans g).to_linear_map = g.to_linear_map.comp f.to_linear_map := rfl

section of_linear_equiv

variables (l : A₁ ≃ₗ[R] A₂)
  (map_mul : ∀ x y : A₁, l (x * y) = l x * l y)
  (commutes : ∀ r : R, l (algebra_map R A₁ r) = algebra_map R A₂ r)

/--
Upgrade a linear equivalence to an algebra equivalence,
given that it distributes over multiplication and action of scalars.
-/
@[simps apply]
def of_linear_equiv : A₁ ≃ₐ[R] A₂ :=
{ to_fun := l,
  inv_fun := l.symm,
  map_mul' := map_mul,
  commutes' := commutes,
  ..l }

@[simp]
lemma of_linear_equiv_symm :
  (of_linear_equiv l map_mul commutes).symm = of_linear_equiv l.symm
    ((of_linear_equiv l map_mul commutes).symm.map_mul)
    ((of_linear_equiv l map_mul commutes).symm.commutes) :=
rfl

@[simp] lemma of_linear_equiv_to_linear_equiv (map_mul) (commutes) :
  of_linear_equiv e.to_linear_equiv map_mul commutes = e :=
by { ext, refl }

@[simp] lemma to_linear_equiv_of_linear_equiv :
  to_linear_equiv (of_linear_equiv l map_mul commutes) = l :=
by { ext, refl }

end of_linear_equiv

section of_ring_equiv

/-- Promotes a linear ring_equiv to an alg_equiv. -/
@[simps]
def of_ring_equiv {f : A₁ ≃+* A₂}
  (hf : ∀ x, f (algebra_map R A₁ x) = algebra_map R A₂ x) : A₁ ≃ₐ[R] A₂ :=
{ to_fun := f,
  inv_fun := f.symm,
  commutes' := hf,
  .. f }

end of_ring_equiv

@[simps mul one {attrs := []}] instance aut : group (A₁ ≃ₐ[R] A₁) :=
{ mul := λ ϕ ψ, ψ.trans ϕ,
  mul_assoc := λ ϕ ψ χ, rfl,
  one := refl,
  one_mul := λ ϕ, ext $ λ x, rfl,
  mul_one := λ ϕ, ext $ λ x, rfl,
  inv := symm,
  mul_left_inv := λ ϕ, ext $ symm_apply_apply ϕ }

@[simp] lemma one_apply (x : A₁) : (1 : A₁ ≃ₐ[R] A₁) x = x := rfl

@[simp] lemma mul_apply (e₁ e₂ : A₁ ≃ₐ[R] A₁) (x : A₁) : (e₁ * e₂) x = e₁ (e₂ x) := rfl

/-- An algebra isomorphism induces a group isomorphism between automorphism groups -/
@[simps apply]
def aut_congr (ϕ : A₁ ≃ₐ[R] A₂) : (A₁ ≃ₐ[R] A₁) ≃* (A₂ ≃ₐ[R] A₂) :=
{ to_fun := λ ψ, ϕ.symm.trans (ψ.trans ϕ),
  inv_fun := λ ψ, ϕ.trans (ψ.trans ϕ.symm),
  left_inv := λ ψ, by { ext, simp_rw [trans_apply, symm_apply_apply] },
  right_inv := λ ψ, by { ext, simp_rw [trans_apply, apply_symm_apply] },
  map_mul' := λ ψ χ, by { ext, simp only [mul_apply, trans_apply, symm_apply_apply] } }

@[simp] lemma aut_congr_refl : aut_congr (alg_equiv.refl) = mul_equiv.refl (A₁ ≃ₐ[R] A₁) :=
by { ext, refl }

@[simp] lemma aut_congr_symm (ϕ : A₁ ≃ₐ[R] A₂) : (aut_congr ϕ).symm = aut_congr ϕ.symm := rfl

@[simp] lemma aut_congr_trans (ϕ : A₁ ≃ₐ[R] A₂) (ψ : A₂ ≃ₐ[R] A₃) :
  (aut_congr ϕ).trans (aut_congr ψ) = aut_congr (ϕ.trans ψ) := rfl

/-- The tautological action by `A₁ ≃ₐ[R] A₁` on `A₁`.

This generalizes `function.End.apply_mul_action`. -/
instance apply_mul_semiring_action : mul_semiring_action (A₁ ≃ₐ[R] A₁) A₁ :=
{ smul := ($),
  smul_zero := alg_equiv.map_zero,
  smul_add := alg_equiv.map_add,
  smul_one := alg_equiv.map_one,
  smul_mul := alg_equiv.map_mul,
  one_smul := λ _, rfl,
  mul_smul := λ _ _ _, rfl }

@[simp] protected lemma smul_def (f : A₁ ≃ₐ[R] A₁) (a : A₁) : f • a = f a := rfl

instance apply_has_faithful_smul : has_faithful_smul (A₁ ≃ₐ[R] A₁) A₁ :=
⟨λ _ _, alg_equiv.ext⟩

instance apply_smul_comm_class : smul_comm_class R (A₁ ≃ₐ[R] A₁) A₁ :=
{ smul_comm := λ r e a, (e.map_smul r a).symm }

instance apply_smul_comm_class' : smul_comm_class (A₁ ≃ₐ[R] A₁) R A₁ :=
{ smul_comm := λ e r a, (e.map_smul r a) }

@[simp] lemma algebra_map_eq_apply (e : A₁ ≃ₐ[R] A₂) {y : R} {x : A₁} :
  (algebra_map R A₂ y = e x) ↔ (algebra_map R A₁ y = x) :=
⟨λ h, by simpa using e.symm.to_alg_hom.algebra_map_eq_apply h,
 λ h, e.to_alg_hom.algebra_map_eq_apply h⟩

end semiring

section comm_semiring

variables [comm_semiring R] [comm_semiring A₁] [comm_semiring A₂]
variables [algebra R A₁] [algebra R A₂] (e : A₁ ≃ₐ[R] A₂)

lemma map_prod {ι : Type*} (f : ι → A₁) (s : finset ι) :
  e (∏ x in s, f x) = ∏ x in s, e (f x) :=
map_prod _ f s

lemma map_finsupp_prod {α : Type*} [has_zero α] {ι : Type*} (f : ι →₀ α) (g : ι → α → A₁) :
  e (f.prod g) = f.prod (λ i a, e (g i a)) :=
map_finsupp_prod _ f g

end comm_semiring

section ring

variables [comm_semiring R] [ring A₁] [ring A₂]
variables [algebra R A₁] [algebra R A₂] (e : A₁ ≃ₐ[R] A₂)

protected lemma map_neg (x) : e (-x) = -e x := map_neg e x
protected lemma map_sub (x y) : e (x - y) = e x - e y := map_sub e x y

end ring

end alg_equiv

namespace mul_semiring_action

variables {M G : Type*} (R A : Type*) [comm_semiring R] [semiring A] [algebra R A]

section
variables [monoid M] [mul_semiring_action M A] [smul_comm_class M R A]

/-- Each element of the monoid defines a algebra homomorphism.

This is a stronger version of `mul_semiring_action.to_ring_hom` and
`distrib_mul_action.to_linear_map`. -/
@[simps]
def to_alg_hom (m : M) : A →ₐ[R] A :=
{ to_fun := λ a, m • a,
  commutes' := smul_algebra_map _,
  ..mul_semiring_action.to_ring_hom _ _ m }

theorem to_alg_hom_injective [has_faithful_smul M A] :
  function.injective (mul_semiring_action.to_alg_hom R A : M → A →ₐ[R] A) :=
λ m₁ m₂ h, eq_of_smul_eq_smul $ λ r, alg_hom.ext_iff.1 h r

end

section
variables [group G] [mul_semiring_action G A] [smul_comm_class G R A]

/-- Each element of the group defines a algebra equivalence.

This is a stronger version of `mul_semiring_action.to_ring_equiv` and
`distrib_mul_action.to_linear_equiv`. -/
@[simps]
def to_alg_equiv (g : G) : A ≃ₐ[R] A :=
{ .. mul_semiring_action.to_ring_equiv _ _ g,
  .. mul_semiring_action.to_alg_hom R A g }

theorem to_alg_equiv_injective [has_faithful_smul G A] :
  function.injective (mul_semiring_action.to_alg_equiv R A : G → A ≃ₐ[R] A) :=
λ m₁ m₂ h, eq_of_smul_eq_smul $ λ r, alg_equiv.ext_iff.1 h r

end

end mul_semiring_action

section nat

variables {R : Type*} [semiring R]

-- Lower the priority so that `algebra.id` is picked most of the time when working with
-- `ℕ`-algebras. This is only an issue since `algebra.id` and `algebra_nat` are not yet defeq.
-- TODO: fix this by adding an `of_nat` field to semirings.
/-- Semiring ⥤ ℕ-Alg -/
@[priority 99] instance algebra_nat : algebra ℕ R :=
{ commutes' := nat.cast_commute,
  smul_def' := λ _ _, nsmul_eq_mul _ _,
  to_ring_hom := nat.cast_ring_hom R }

instance nat_algebra_subsingleton : subsingleton (algebra ℕ R) :=
⟨λ P Q, by { ext, simp, }⟩

end nat

namespace ring_hom

variables {R S : Type*}

/-- Reinterpret a `ring_hom` as an `ℕ`-algebra homomorphism. -/
def to_nat_alg_hom [semiring R] [semiring S] (f : R →+* S) :
  R →ₐ[ℕ] S :=
{ to_fun := f, commutes' := λ n, by simp, .. f }

/-- Reinterpret a `ring_hom` as a `ℤ`-algebra homomorphism. -/
def to_int_alg_hom [ring R] [ring S] [algebra ℤ R] [algebra ℤ S] (f : R →+* S) :
  R →ₐ[ℤ] S :=
{ commutes' := λ n, by simp, .. f }

-- note that `R`, `S` could be `semiring`s but this is useless mathematically speaking -
-- a ℚ-algebra is a ring. furthermore, this change probably slows down elaboration.
@[simp] lemma map_rat_algebra_map [ring R] [ring S] [algebra ℚ R] [algebra ℚ S]
  (f : R →+* S) (r : ℚ) : f (algebra_map ℚ R r) = algebra_map ℚ S r :=
ring_hom.ext_iff.1 (subsingleton.elim (f.comp (algebra_map ℚ R)) (algebra_map ℚ S)) r

/-- Reinterpret a `ring_hom` as a `ℚ`-algebra homomorphism. This actually yields an equivalence,
see `ring_hom.equiv_rat_alg_hom`. -/
def to_rat_alg_hom [ring R] [ring S] [algebra ℚ R] [algebra ℚ S] (f : R →+* S) :
  R →ₐ[ℚ] S :=
{ commutes' := f.map_rat_algebra_map, .. f }

@[simp]
lemma to_rat_alg_hom_to_ring_hom [ring R] [ring S] [algebra ℚ R] [algebra ℚ S]
  (f : R →+* S) : ↑f.to_rat_alg_hom = f :=
ring_hom.ext $ λ x, rfl

end ring_hom

section

variables {R S : Type*}

@[simp]
lemma alg_hom.to_ring_hom_to_rat_alg_hom [ring R] [ring S] [algebra ℚ R] [algebra ℚ S]
  (f : R →ₐ[ℚ] S) : (f : R →+* S).to_rat_alg_hom = f :=
alg_hom.ext $ λ x, rfl

/-- The equivalence between `ring_hom` and `ℚ`-algebra homomorphisms. -/
@[simps]
def ring_hom.equiv_rat_alg_hom [ring R] [ring S] [algebra ℚ R] [algebra ℚ S] :
  (R →+* S) ≃ (R →ₐ[ℚ] S) :=
{ to_fun := ring_hom.to_rat_alg_hom,
  inv_fun := alg_hom.to_ring_hom,
  left_inv := ring_hom.to_rat_alg_hom_to_ring_hom,
  right_inv := alg_hom.to_ring_hom_to_rat_alg_hom, }

end

section rat

instance algebra_rat {α} [division_ring α] [char_zero α] : algebra ℚ α :=
{ smul := (•),
  smul_def' := division_ring.qsmul_eq_mul',
  to_ring_hom := rat.cast_hom α,
  commutes' := rat.cast_commute }

/-- The two `algebra ℚ ℚ` instances should coincide. -/
example : algebra_rat = algebra.id ℚ := rfl

@[simp] theorem algebra_map_rat_rat : algebra_map ℚ ℚ = ring_hom.id ℚ :=
subsingleton.elim _ _

instance algebra_rat_subsingleton {α} [semiring α] :
  subsingleton (algebra ℚ α) :=
⟨λ x y, algebra.algebra_ext x y $ ring_hom.congr_fun $ subsingleton.elim _ _⟩

end rat

namespace algebra
open module

variables (R : Type u) (A : Type v)

variables [comm_semiring R] [semiring A] [algebra R A]

/-- `algebra_map` as an `alg_hom`. -/
def of_id : R →ₐ[R] A :=
{ commutes' := λ _, rfl, .. algebra_map R A }
variables {R}

theorem of_id_apply (r) : of_id R A r = algebra_map R A r := rfl

end algebra

section int

variables (R : Type*) [ring R]

-- Lower the priority so that `algebra.id` is picked most of the time when working with
-- `ℤ`-algebras. This is only an issue since `algebra.id ℤ` and `algebra_int ℤ` are not yet defeq.
-- TODO: fix this by adding an `of_int` field to rings.
/-- Ring ⥤ ℤ-Alg -/
@[priority 99] instance algebra_int : algebra ℤ R :=
{ commutes' := int.cast_commute,
  smul_def' := λ _ _, zsmul_eq_mul _ _,
  to_ring_hom := int.cast_ring_hom R }

/-- A special case of `eq_int_cast'` that happens to be true definitionally -/
@[simp] lemma algebra_map_int_eq : algebra_map ℤ R = int.cast_ring_hom R := rfl

variables {R}

instance int_algebra_subsingleton : subsingleton (algebra ℤ R) :=
⟨λ P Q, by { ext, simp, }⟩

end int

namespace no_zero_smul_divisors

variables {R A : Type*}

open algebra

/-- If `algebra_map R A` is injective and `A` has no zero divisors,
`R`-multiples in `A` are zero only if one of the factors is zero.

Cannot be an instance because there is no `injective (algebra_map R A)` typeclass.
-/
lemma of_algebra_map_injective
  [comm_semiring R] [semiring A] [algebra R A] [no_zero_divisors A]
  (h : function.injective (algebra_map R A)) : no_zero_smul_divisors R A :=
⟨λ c x hcx, (mul_eq_zero.mp ((smul_def c x).symm.trans hcx)).imp_left
  (map_eq_zero_iff (algebra_map R A) h).mp⟩

variables (R A)
lemma algebra_map_injective [comm_ring R] [ring A] [nontrivial A]
  [algebra R A] [no_zero_smul_divisors R A] :
  function.injective (algebra_map R A) :=
suffices function.injective (λ (c : R), c • (1 : A)),
by { convert this, ext, rw [algebra.smul_def, mul_one] },
smul_left_injective R one_ne_zero

lemma _root_.ne_zero.of_no_zero_smul_divisors (n : ℕ) [comm_ring R] [ne_zero (n : R)] [ring A]
  [nontrivial A] [algebra R A] [no_zero_smul_divisors R A] : ne_zero (n : A) :=
ne_zero.nat_of_injective $ no_zero_smul_divisors.algebra_map_injective R A

variables {R A}
lemma iff_algebra_map_injective [comm_ring R] [ring A] [is_domain A] [algebra R A] :
  no_zero_smul_divisors R A ↔ function.injective (algebra_map R A) :=
⟨@@no_zero_smul_divisors.algebra_map_injective R A _ _ _ _,
 no_zero_smul_divisors.of_algebra_map_injective⟩

@[priority 100] -- see note [lower instance priority]
instance char_zero.no_zero_smul_divisors_nat [semiring R] [no_zero_divisors R] [char_zero R] :
  no_zero_smul_divisors ℕ R :=
no_zero_smul_divisors.of_algebra_map_injective $ (algebra_map ℕ R).injective_nat

@[priority 100] -- see note [lower instance priority]
instance char_zero.no_zero_smul_divisors_int [ring R] [no_zero_divisors R] [char_zero R] :
  no_zero_smul_divisors ℤ R :=
no_zero_smul_divisors.of_algebra_map_injective $ (algebra_map ℤ R).injective_int

section field

variables [field R] [semiring A] [algebra R A]

@[priority 100] -- see note [lower instance priority]
instance algebra.no_zero_smul_divisors [nontrivial A] [no_zero_divisors A] :
  no_zero_smul_divisors R A :=
no_zero_smul_divisors.of_algebra_map_injective (algebra_map R A).injective

end field

end no_zero_smul_divisors

/-!
The R-algebra structure on `Π i : I, A i` when each `A i` is an R-algebra.

We couldn't set this up back in `algebra.pi_instances` because this file imports it.
-/
namespace pi

variable {I : Type u}     -- The indexing type
variable {R : Type*}      -- The scalar type
variable {f : I → Type v} -- The family of types already equipped with instances
variables (x y : Π i, f i) (i : I)
variables (I f)

instance algebra {r : comm_semiring R}
  [s : ∀ i, semiring (f i)] [∀ i, algebra R (f i)] :
  algebra R (Π i : I, f i) :=
{ commutes' := λ a f, begin ext, simp [algebra.commutes], end,
  smul_def' := λ a f, begin ext, simp [algebra.smul_def], end,
  ..(pi.ring_hom (λ i, algebra_map R (f i)) : R →+* Π i : I, f i) }

@[simp] lemma algebra_map_apply {r : comm_semiring R}
  [s : ∀ i, semiring (f i)] [∀ i, algebra R (f i)] (a : R) (i : I) :
  algebra_map R (Π i, f i) a i = algebra_map R (f i) a := rfl

-- One could also build a `Π i, R i`-algebra structure on `Π i, A i`,
-- when each `A i` is an `R i`-algebra, although I'm not sure that it's useful.

variables {I} (R) (f)

/-- `function.eval` as an `alg_hom`. The name matches `pi.eval_ring_hom`, `pi.eval_monoid_hom`,
etc. -/
@[simps]
def eval_alg_hom {r : comm_semiring R} [Π i, semiring (f i)] [Π i, algebra R (f i)] (i : I) :
  (Π i, f i) →ₐ[R] f i :=
{ to_fun := λ f, f i, commutes' := λ r, rfl, .. pi.eval_ring_hom f i}

variables (A B : Type*) [comm_semiring R] [semiring B] [algebra R B]

/-- `function.const` as an `alg_hom`. The name matches `pi.const_ring_hom`, `pi.const_monoid_hom`,
etc. -/
@[simps]
def const_alg_hom : B →ₐ[R] (A → B) :=
{ to_fun := function.const _,
  commutes' := λ r, rfl,
  .. pi.const_ring_hom A B}

/-- When `R` is commutative and permits an `algebra_map`, `pi.const_ring_hom` is equal to that
map. -/
@[simp] lemma const_ring_hom_eq_algebra_map : const_ring_hom A R = algebra_map R (A → R) :=
rfl

@[simp] lemma const_alg_hom_eq_algebra_of_id : const_alg_hom R A R = algebra.of_id R (A → R) :=
rfl

end pi

/-- A special case of `pi.algebra` for non-dependent types. Lean struggles to elaborate
definitions elsewhere in the library without this, -/
instance function.algebra {R : Type*} (I : Type*)  (A : Type*) [comm_semiring R]
  [semiring A] [algebra R A] : algebra R (I → A) :=
pi.algebra _ _

namespace alg_equiv

/-- A family of algebra equivalences `Π j, (A₁ j ≃ₐ A₂ j)` generates a
multiplicative equivalence between `Π j, A₁ j` and `Π j, A₂ j`.

This is the `alg_equiv` version of `equiv.Pi_congr_right`, and the dependent version of
`alg_equiv.arrow_congr`.
-/
@[simps apply]
def Pi_congr_right {R ι : Type*} {A₁ A₂ : ι → Type*} [comm_semiring R]
  [Π i, semiring (A₁ i)] [Π i, semiring (A₂ i)] [Π i, algebra R (A₁ i)] [Π i, algebra R (A₂ i)]
  (e : Π i, A₁ i ≃ₐ[R] A₂ i) : (Π i, A₁ i) ≃ₐ[R] Π i, A₂ i :=
{ to_fun := λ x j, e j (x j),
  inv_fun := λ x j, (e j).symm (x j),
  commutes' := λ r, by { ext i, simp },
  .. @ring_equiv.Pi_congr_right ι A₁ A₂ _ _ (λ i, (e i).to_ring_equiv) }

@[simp]
lemma Pi_congr_right_refl {R ι : Type*} {A : ι → Type*} [comm_semiring R]
  [Π i, semiring (A i)] [Π i, algebra R (A i)] :
  Pi_congr_right (λ i, (alg_equiv.refl : A i ≃ₐ[R] A i)) = alg_equiv.refl := rfl

@[simp]
lemma Pi_congr_right_symm {R ι : Type*} {A₁ A₂ : ι → Type*} [comm_semiring R]
  [Π i, semiring (A₁ i)] [Π i, semiring (A₂ i)] [Π i, algebra R (A₁ i)] [Π i, algebra R (A₂ i)]
  (e : Π i, A₁ i ≃ₐ[R] A₂ i) : (Pi_congr_right e).symm = (Pi_congr_right $ λ i, (e i).symm) := rfl

@[simp]
lemma Pi_congr_right_trans {R ι : Type*} {A₁ A₂ A₃ : ι → Type*} [comm_semiring R]
  [Π i, semiring (A₁ i)] [Π i, semiring (A₂ i)] [Π i, semiring (A₃ i)]
  [Π i, algebra R (A₁ i)] [Π i, algebra R (A₂ i)] [Π i, algebra R (A₃ i)]
  (e₁ : Π i, A₁ i ≃ₐ[R] A₂ i) (e₂ : Π i, A₂ i ≃ₐ[R] A₃ i) :
  (Pi_congr_right e₁).trans (Pi_congr_right e₂) = (Pi_congr_right $ λ i, (e₁ i).trans (e₂ i)) :=
rfl

end alg_equiv

section is_scalar_tower

variables {R : Type*} [comm_semiring R]
variables (A : Type*) [semiring A] [algebra R A]
variables {M : Type*} [add_comm_monoid M] [module A M] [module R M] [is_scalar_tower R A M]
variables {N : Type*} [add_comm_monoid N] [module A N] [module R N] [is_scalar_tower R A N]

lemma algebra_compatible_smul (r : R) (m : M) : r • m = ((algebra_map R A) r) • m :=
by rw [←(one_smul A m), ←smul_assoc, algebra.smul_def, mul_one, one_smul]

@[simp] lemma algebra_map_smul (r : R) (m : M) : ((algebra_map R A) r) • m = r • m :=
(algebra_compatible_smul A r m).symm

lemma no_zero_smul_divisors.trans (R A M : Type*) [comm_ring R] [ring A] [is_domain A] [algebra R A]
  [add_comm_group M] [module R M] [module A M] [is_scalar_tower R A M] [no_zero_smul_divisors R A]
  [no_zero_smul_divisors A M] : no_zero_smul_divisors R M :=
begin
  refine ⟨λ r m h, _⟩,
  rw [algebra_compatible_smul A r m] at h,
  cases smul_eq_zero.1 h with H H,
  { have : function.injective (algebra_map R A) :=
      no_zero_smul_divisors.iff_algebra_map_injective.1 infer_instance,
    left,
    exact (injective_iff_map_eq_zero _).1 this _ H },
  { right,
    exact H }
end

variable {A}

@[priority 100] -- see Note [lower instance priority]
instance is_scalar_tower.to_smul_comm_class : smul_comm_class R A M :=
⟨λ r a m, by rw [algebra_compatible_smul A r (a • m), smul_smul, algebra.commutes, mul_smul,
  ←algebra_compatible_smul]⟩

@[priority 100] -- see Note [lower instance priority]
instance is_scalar_tower.to_smul_comm_class' : smul_comm_class A R M :=
smul_comm_class.symm _ _ _

lemma smul_algebra_smul_comm (r : R) (a : A) (m : M) : a • r • m = r • a • m :=
smul_comm _ _ _

namespace linear_map

instance coe_is_scalar_tower : has_coe (M →ₗ[A] N) (M →ₗ[R] N) :=
⟨restrict_scalars R⟩

variables (R) {A M N}

@[simp, norm_cast squash] lemma coe_restrict_scalars_eq_coe (f : M →ₗ[A] N) :
  (f.restrict_scalars R : M → N) = f := rfl

@[simp, norm_cast squash] lemma coe_coe_is_scalar_tower (f : M →ₗ[A] N) :
  ((f : M →ₗ[R] N) : M → N) = f := rfl

/-- `A`-linearly coerce a `R`-linear map from `M` to `A` to a function, given an algebra `A` over
a commutative semiring `R` and `M` a module over `R`. -/
def lto_fun (R : Type u) (M : Type v) (A : Type w)
  [comm_semiring R] [add_comm_monoid M] [module R M] [comm_ring A] [algebra R A] :
  (M →ₗ[R] A) →ₗ[A] (M → A) :=
{ to_fun := linear_map.to_fun,
  map_add' := λ f g, rfl,
  map_smul' := λ c f, rfl }

end linear_map

end is_scalar_tower

/-! TODO: The following lemmas no longer involve `algebra` at all, and could be moved closer
to `algebra/module/submodule.lean`. Currently this is tricky because `ker`, `range`, `⊤`, and `⊥`
are all defined in `linear_algebra/basic.lean`. -/
section module
open module

variables (R S M N : Type*) [semiring R] [semiring S] [has_smul R S]
variables [add_comm_monoid M] [module R M] [module S M] [is_scalar_tower R S M]
variables [add_comm_monoid N] [module R N] [module S N] [is_scalar_tower R S N]

variables {S M N}

@[simp]
lemma linear_map.ker_restrict_scalars (f : M →ₗ[S] N) :
  (f.restrict_scalars R).ker = f.ker.restrict_scalars R :=
rfl

end module

namespace submodule

variables (R A M : Type*)
variables [comm_semiring R] [semiring A] [algebra R A] [add_comm_monoid M]
variables [module R M] [module A M] [is_scalar_tower R A M]

/-- If `A` is an `R`-algebra such that the induced morhpsim `R →+* A` is surjective, then the
`R`-module generated by a set `X` equals the `A`-module generated by `X`. -/
lemma span_eq_restrict_scalars (X : set M) (hsur : function.surjective (algebra_map R A)) :
  span R X = restrict_scalars R (span A X) :=
begin
  apply (span_le_restrict_scalars R A X).antisymm (λ m hm, _),
  refine span_induction hm subset_span (zero_mem _) (λ _ _, add_mem) (λ a m hm, _),
  obtain ⟨r, rfl⟩ := hsur a,
  simpa [algebra_map_smul] using smul_mem _ r hm
end

end submodule

namespace alg_hom

variables {R : Type u} {A : Type v} {B : Type w} {I : Type*}

variables [comm_semiring R] [semiring A] [semiring B]
variables [algebra R A] [algebra R B]

/-- `R`-algebra homomorphism between the function spaces `I → A` and `I → B`, induced by an
`R`-algebra homomorphism `f` between `A` and `B`. -/
@[simps] protected def comp_left (f : A →ₐ[R] B) (I : Type*) : (I → A) →ₐ[R] (I → B) :=
{ to_fun := λ h, f ∘ h,
  commutes' := λ c, by { ext, exact f.commutes' c },
  .. f.to_ring_hom.comp_left I }

end alg_hom

example {R A} [comm_semiring R] [semiring A]
  [module R A] [smul_comm_class R A A] [is_scalar_tower R A A] : algebra R A :=
algebra.of_module smul_mul_assoc mul_smul_comm<|MERGE_RESOLUTION|>--- conflicted
+++ resolved
@@ -908,11 +908,7 @@
 
 @[simp, norm_cast] lemma coe_ring_equiv : ((e : A₁ ≃+* A₂) : A₁ → A₂) = e := rfl
 
-<<<<<<< HEAD
-@[simp] lemma coe_ring_equiv' : (e.to_ring_equiv : A₁ → A₂) = e := rfl
-=======
 lemma coe_ring_equiv' : (e.to_ring_equiv : A₁ → A₂) = e := rfl
->>>>>>> 54882236
 
 lemma coe_ring_equiv_injective : function.injective (coe : (A₁ ≃ₐ[R] A₂) → (A₁ ≃+* A₂)) :=
 λ e₁ e₂ h, ext $ ring_equiv.congr_fun h
