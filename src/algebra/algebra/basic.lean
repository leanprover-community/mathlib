/-
Copyright (c) 2018 Kenny Lau. All rights reserved.
Released under Apache 2.0 license as described in the file LICENSE.
Authors: Kenny Lau, Yury Kudryashov
-/
import tactic.nth_rewrite
import data.matrix.basic
import data.equiv.ring_aut
import linear_algebra.tensor_product
import ring_theory.subring
import deprecated.subring
import algebra.opposites

/-!
# Algebra over Commutative Semiring

In this file we define `algebra`s over commutative (semi)rings, algebra homomorphisms `alg_hom`,
algebra equivalences `alg_equiv`. We also define usual operations on `alg_hom`s
(`id`, `comp`).

`subalgebra`s are defined in `algebra.algebra.subalgebra`.

If `S` is an `R`-algebra and `A` is an `S`-algebra then `algebra.comap.algebra R S A` can be used
to provide `A` with a structure of an `R`-algebra. Other than that, `algebra.comap` is now
deprecated and replaced with `is_scalar_tower`.

For the category of `R`-algebras, denoted `Algebra R`, see the file
`algebra/category/Algebra/basic.lean`.

## Notations

* `A →ₐ[R] B` : `R`-algebra homomorphism from `A` to `B`.
* `A ≃ₐ[R] B` : `R`-algebra equivalence from `A` to `B`.
-/

universes u v w u₁ v₁

open_locale tensor_product big_operators

section prio
-- We set this priority to 0 later in this file
set_option extends_priority 200 /- control priority of
`instance [algebra R A] : has_scalar R A` -/

/--
Given a commutative (semi)ring `R`, an `R`-algebra is a (possibly noncommutative)
(semi)ring `A` endowed with a morphism of rings `R →+* A` which lands in the
center of `A`.

For convenience, this typeclass extends `has_scalar R A` where the scalar action must
agree with left multiplication by the image of the structure morphism.

Given an `algebra R A` instance, the structure morphism `R →+* A` is denoted `algebra_map R A`.
-/
@[nolint has_inhabited_instance]
class algebra (R : Type u) (A : Type v) [comm_semiring R] [semiring A]
  extends has_scalar R A, R →+* A :=
(commutes' : ∀ r x, to_fun r * x = x * to_fun r)
(smul_def' : ∀ r x, r • x = to_fun r * x)
end prio

/-- Embedding `R →+* A` given by `algebra` structure. -/
def algebra_map (R : Type u) (A : Type v) [comm_semiring R] [semiring A] [algebra R A] : R →+* A :=
algebra.to_ring_hom

/-- Creating an algebra from a morphism to the center of a semiring. -/
def ring_hom.to_algebra' {R S} [comm_semiring R] [semiring S] (i : R →+* S)
  (h : ∀ c x, i c * x = x * i c) :
  algebra R S :=
{ smul := λ c x, i c * x,
  commutes' := h,
  smul_def' := λ c x, rfl,
  to_ring_hom := i}

/-- Creating an algebra from a morphism to a commutative semiring. -/
def ring_hom.to_algebra {R S} [comm_semiring R] [comm_semiring S] (i : R →+* S) :
  algebra R S :=
i.to_algebra' $ λ _, mul_comm _

lemma ring_hom.algebra_map_to_algebra {R S} [comm_semiring R] [comm_semiring S]
  (i : R →+* S) :
  @algebra_map R S _ _ i.to_algebra = i :=
rfl

namespace algebra

variables {R : Type u} {S : Type v} {A : Type w} {B : Type*}

/-- Let `R` be a commutative semiring, let `A` be a semiring with a `semimodule R` structure.
If `(r • 1) * x = x * (r • 1) = r • x` for all `r : R` and `x : A`, then `A` is an `algebra`
over `R`. -/
def of_semimodule' [comm_semiring R] [semiring A] [semimodule R A]
  (h₁ : ∀ (r : R) (x : A), (r • 1) * x = r • x)
  (h₂ : ∀ (r : R) (x : A), x * (r • 1) = r • x) : algebra R A :=
{ to_fun := λ r, r • 1,
  map_one' := one_smul _ _,
  map_mul' := λ r₁ r₂, by rw [h₁, mul_smul],
  map_zero' := zero_smul _ _,
  map_add' := λ r₁ r₂, add_smul r₁ r₂ 1,
  commutes' := λ r x, by simp only [h₁, h₂],
  smul_def' := λ r x, by simp only [h₁] }

/-- Let `R` be a commutative semiring, let `A` be a semiring with a `semimodule R` structure.
If `(r • x) * y = x * (r • y) = r • (x * y)` for all `r : R` and `x y : A`, then `A`
is an `algebra` over `R`. -/
def of_semimodule [comm_semiring R] [semiring A] [semimodule R A]
  (h₁ : ∀ (r : R) (x y : A), (r • x) * y = r • (x * y))
  (h₂ : ∀ (r : R) (x y : A), x * (r • y) = r • (x * y)) : algebra R A :=
of_semimodule' (λ r x, by rw [h₁, one_mul]) (λ r x, by rw [h₂, mul_one])

section semiring

variables [comm_semiring R] [comm_semiring S]
variables [semiring A] [algebra R A] [semiring B] [algebra R B]

lemma smul_def'' (r : R) (x : A) : r • x = algebra_map R A r * x :=
algebra.smul_def' r x

/--
To prove two algebra structures on a fixed `[comm_semiring R] [semiring A]` agree,
it suffices to check the `algebra_map`s agree.
-/
-- We'll later use this to show `algebra ℤ M` is a subsingleton.
@[ext]
lemma algebra_ext {R : Type*} [comm_semiring R] {A : Type*} [semiring A] (P Q : algebra R A)
  (w : ∀ (r : R), by { haveI := P, exact algebra_map R A r } =
    by { haveI := Q, exact algebra_map R A r }) :
  P = Q :=
begin
  unfreezingI { rcases P with ⟨⟨P⟩⟩, rcases Q with ⟨⟨Q⟩⟩ },
  congr,
  { funext r a,
    replace w := congr_arg (λ s, s * a) (w r),
    simp only [←algebra.smul_def''] at w,
    apply w, },
  { ext r,
    exact w r, },
  { apply proof_irrel_heq, },
  { apply proof_irrel_heq, },
end

@[priority 200] -- see Note [lower instance priority]
instance to_semimodule : semimodule R A :=
{ one_smul := by simp [smul_def''],
  mul_smul := by simp [smul_def'', mul_assoc],
  smul_add := by simp [smul_def'', mul_add],
  smul_zero := by simp [smul_def''],
  add_smul := by simp [smul_def'', add_mul],
  zero_smul := by simp [smul_def''] }

-- from now on, we don't want to use the following instance anymore
attribute [instance, priority 0] algebra.to_has_scalar

lemma smul_def (r : R) (x : A) : r • x = algebra_map R A r * x :=
algebra.smul_def' r x

lemma algebra_map_eq_smul_one (r : R) : algebra_map R A r = r • 1 :=
calc algebra_map R A r = algebra_map R A r * 1 : (mul_one _).symm
                   ... = r • 1                 : (algebra.smul_def r 1).symm

theorem commutes (r : R) (x : A) : algebra_map R A r * x = x * algebra_map R A r :=
algebra.commutes' r x

theorem left_comm (r : R) (x y : A) : x * (algebra_map R A r * y) = algebra_map R A r * (x * y) :=
by rw [← mul_assoc, ← commutes, mul_assoc]

@[simp] lemma mul_smul_comm (s : R) (x y : A) :
  x * (s • y) = s • (x * y) :=
by rw [smul_def, smul_def, left_comm]

@[simp] lemma smul_mul_assoc (r : R) (x y : A) :
  (r • x) * y = r • (x * y) :=
by rw [smul_def, smul_def, mul_assoc]

lemma smul_mul_smul (r s : R) (x y : A) :
  (r • x) * (s • y) = (r * s) • (x * y) :=
by rw [algebra.smul_mul_assoc, algebra.mul_smul_comm, smul_smul]

section
variables {r : R} {a : A}

@[simp] lemma bit0_smul_one : bit0 r • (1 : A) = r • 2 :=
by simp [bit0, add_smul, smul_add]
@[simp] lemma bit0_smul_bit0 : bit0 r • bit0 a = r • (bit0 (bit0 a)) :=
by simp [bit0, add_smul, smul_add]
@[simp] lemma bit0_smul_bit1 : bit0 r • bit1 a = r • (bit0 (bit1 a)) :=
by simp [bit0, add_smul, smul_add]
@[simp] lemma bit1_smul_one : bit1 r • (1 : A) = r • 2 + 1 :=
by simp [bit1, add_smul, smul_add]
@[simp] lemma bit1_smul_bit0 : bit1 r • bit0 a = r • (bit0 (bit0 a)) + bit0 a :=
by simp [bit1, add_smul, smul_add]
@[simp] lemma bit1_smul_bit1 : bit1 r • bit1 a = r • (bit0 (bit1 a)) + bit1 a :=
by { simp only [bit0, bit1, add_smul, smul_add, one_smul], abel }

end

variables (R A)

/--
The canonical ring homomorphism `algebra_map R A : R →* A` for any `R`-algebra `A`,
packaged as an `R`-linear map.
-/
protected def linear_map : R →ₗ[R] A :=
{ map_smul' := λ x y, by simp [algebra.smul_def],
  ..algebra_map R A }

@[simp]
lemma linear_map_apply (r : R) : algebra.linear_map R A r = algebra_map R A r := rfl

instance id : algebra R R := (ring_hom.id R).to_algebra

variables {R A}

namespace id

@[simp] lemma map_eq_self (x : R) : algebra_map R R x = x := rfl

@[simp] lemma smul_eq_mul (x y : R) : x • y = x * y := rfl

end id

section prod
variables (R A B)

instance : algebra R (A × B) :=
{ commutes' := by { rintro r ⟨a, b⟩, dsimp, rw [commutes r a, commutes r b] },
  smul_def' := by { rintro r ⟨a, b⟩, dsimp, rw [smul_def r a, smul_def r b] },
  .. prod.semimodule,
  .. ring_hom.prod (algebra_map R A) (algebra_map R B) }

variables {R A B}

@[simp] lemma algebra_map_prod_apply (r : R) :
  algebra_map R (A × B) r = (algebra_map R A r, algebra_map R B r) := rfl

end prod

/-- Algebra over a subsemiring. -/
instance of_subsemiring (S : subsemiring R) : algebra S A :=
{ smul := λ s x, (s : R) • x,
  commutes' := λ r x, algebra.commutes r x,
  smul_def' := λ r x, algebra.smul_def r x,
  .. (algebra_map R A).comp (subsemiring.subtype S) }

/-- Algebra over a subring. -/
instance of_subring {R A : Type*} [comm_ring R] [ring A] [algebra R A]
  (S : subring R) : algebra S A :=
{ smul := λ s x, (s : R) • x,
  commutes' := λ r x, algebra.commutes r x,
  smul_def' := λ r x, algebra.smul_def r x,
  .. (algebra_map R A).comp (subring.subtype S) }

lemma algebra_map_of_subring {R : Type*} [comm_ring R] (S : subring R) :
  (algebra_map S R : S →+* R) = subring.subtype S := rfl

lemma coe_algebra_map_of_subring {R : Type*} [comm_ring R] (S : subring R) :
  (algebra_map S R : S → R) = subtype.val := rfl

lemma algebra_map_of_subring_apply {R : Type*} [comm_ring R] (S : subring R) (x : S) :
  algebra_map S R x = x := rfl

section
local attribute [instance] subset.comm_ring

/-- Algebra over a set that is closed under the ring operations. -/
local attribute [instance]
def of_is_subring {R A : Type*} [comm_ring R] [ring A] [algebra R A]
  (S : set R) [is_subring S] : algebra S A :=
algebra.of_subring S.to_subring

lemma is_subring_coe_algebra_map_hom {R : Type*} [comm_ring R] (S : set R) [is_subring S] :
  (algebra_map S R : S →+* R) = is_subring.subtype S := rfl

lemma is_subring_coe_algebra_map {R : Type*} [comm_ring R] (S : set R) [is_subring S] :
  (algebra_map S R : S → R) = subtype.val := rfl

lemma is_subring_algebra_map_apply {R : Type*} [comm_ring R] (S : set R) [is_subring S] (x : S) :
  algebra_map S R x = x := rfl

lemma set_range_subset {R : Type*} [comm_ring R] {T₁ T₂ : set R} [is_subring T₁] (hyp : T₁ ⊆ T₂) :
  set.range (algebra_map T₁ R) ⊆ T₂ :=
begin
  rintros x ⟨⟨t, ht⟩, rfl⟩,
  exact hyp ht,
end

end

/-- Explicit characterization of the submonoid map in the case of an algebra.
`S` is made explicit to help with type inference -/
def algebra_map_submonoid (S : Type*) [semiring S] [algebra R S]
  (M : submonoid R) : (submonoid S) :=
submonoid.map (algebra_map R S : R →* S) M

lemma mem_algebra_map_submonoid_of_mem [algebra R S] {M : submonoid R} (x : M) :
  (algebra_map R S x) ∈ algebra_map_submonoid S M :=
set.mem_image_of_mem (algebra_map R S) x.2

end semiring

section ring
variables [comm_ring R]

variables (R)

/-- A `semiring` that is an `algebra` over a commutative ring carries a natural `ring` structure. -/
def semiring_to_ring [semiring A] [algebra R A] : ring A := {
  ..semimodule.add_comm_monoid_to_add_comm_group R,
  ..(infer_instance : semiring A) }

variables {R}

lemma mul_sub_algebra_map_commutes [ring A] [algebra R A] (x : A) (r : R) :
  x * (x - algebra_map R A r) = (x - algebra_map R A r) * x :=
by rw [mul_sub, ←commutes, sub_mul]

lemma mul_sub_algebra_map_pow_commutes [ring A] [algebra R A] (x : A) (r : R) (n : ℕ) :
  x * (x - algebra_map R A r) ^ n = (x - algebra_map R A r) ^ n * x :=
begin
  induction n with n ih,
  { simp },
  { rw [pow_succ, ←mul_assoc, mul_sub_algebra_map_commutes,
      mul_assoc, ih, ←mul_assoc], }
end

/-- If `algebra_map R A` is injective and `A` has no zero divisors,
`R`-multiples in `A` are zero only if one of the factors is zero.

Cannot be an instance because there is no `injective (algebra_map R A)` typeclass.
-/
lemma no_zero_smul_divisors.of_algebra_map_injective
  [semiring A] [algebra R A] [no_zero_divisors A]
  (h : function.injective (algebra_map R A)) : no_zero_smul_divisors R A :=
⟨λ c x hcx, (mul_eq_zero.mp ((smul_def c x).symm.trans hcx)).imp_left
  ((algebra_map R A).injective_iff.mp h _)⟩

end ring

section field

variables [field R] [semiring A] [algebra R A]

@[priority 100] -- see note [lower instance priority]
instance [nontrivial A] [no_zero_divisors A] : no_zero_smul_divisors R A :=
no_zero_smul_divisors.of_algebra_map_injective (algebra_map R A).injective

end field

end algebra

namespace opposite

variables {R A : Type*} [comm_semiring R] [semiring A] [algebra R A]

instance : algebra R Aᵒᵖ :=
{ to_ring_hom := (algebra_map R A).to_opposite $ λ x y, algebra.commutes _ _,
  smul_def' := λ c x, unop_injective $
    by { dsimp, simp only [op_mul, algebra.smul_def, algebra.commutes, op_unop] },
  commutes' := λ r, op_induction $ λ x, by dsimp; simp only [← op_mul, algebra.commutes],
  ..opposite.has_scalar A R }

@[simp] lemma algebra_map_apply (c : R) : algebra_map R Aᵒᵖ c = op (algebra_map R A c) := rfl

end opposite

namespace module
variables (R : Type u) (M : Type v) [comm_semiring R] [add_comm_monoid M] [semimodule R M]

instance endomorphism_algebra : algebra R (M →ₗ[R] M) :=
{ to_fun    := λ r, r • linear_map.id,
  map_one' := one_smul _ _,
  map_zero' := zero_smul _ _,
  map_add' := λ r₁ r₂, add_smul _ _ _,
  map_mul' := λ r₁ r₂, by { ext x, simp [mul_smul] },
  commutes' := by { intros, ext, simp },
  smul_def' := by { intros, ext, simp } }

lemma algebra_map_End_eq_smul_id (a : R) :
  (algebra_map R (End R M)) a = a • linear_map.id := rfl

@[simp] lemma algebra_map_End_apply (a : R) (m : M) :
  (algebra_map R (End R M)) a m = a • m := rfl

@[simp] lemma ker_algebra_map_End (K : Type u) (V : Type v)
  [field K] [add_comm_group V] [vector_space K V] (a : K) (ha : a ≠ 0) :
  ((algebra_map K (End K V)) a).ker = ⊥ :=
linear_map.ker_smul _ _ ha

end module

instance matrix_algebra (n : Type u) (R : Type v)
  [decidable_eq n] [fintype n] [comm_semiring R] : algebra R (matrix n n R) :=
{ commutes' := by { intros, simp [matrix.scalar], },
  smul_def' := by { intros, simp [matrix.scalar], },
  ..(matrix.scalar n) }

set_option old_structure_cmd true
/-- Defining the homomorphism in the category R-Alg. -/
@[nolint has_inhabited_instance]
structure alg_hom (R : Type u) (A : Type v) (B : Type w)
  [comm_semiring R] [semiring A] [semiring B] [algebra R A] [algebra R B] extends ring_hom A B :=
(commutes' : ∀ r : R, to_fun (algebra_map R A r) = algebra_map R B r)

run_cmd tactic.add_doc_string `alg_hom.to_ring_hom "Reinterpret an `alg_hom` as a `ring_hom`"

infixr ` →ₐ `:25 := alg_hom _
notation A ` →ₐ[`:25 R `] ` B := alg_hom R A B

namespace alg_hom

variables {R : Type u} {A : Type v} {B : Type w} {C : Type u₁} {D : Type v₁}

section semiring

variables [comm_semiring R] [semiring A] [semiring B] [semiring C] [semiring D]
variables [algebra R A] [algebra R B] [algebra R C] [algebra R D]

instance : has_coe_to_fun (A →ₐ[R] B) := ⟨_, λ f, f.to_fun⟩

initialize_simps_projections alg_hom (to_fun → apply)

@[simp] lemma to_fun_eq_coe (f : A →ₐ[R] B) : f.to_fun = f := rfl

instance coe_ring_hom : has_coe (A →ₐ[R] B) (A →+* B) := ⟨alg_hom.to_ring_hom⟩

instance coe_monoid_hom : has_coe (A →ₐ[R] B) (A →* B) := ⟨λ f, ↑(f : A →+* B)⟩

instance coe_add_monoid_hom : has_coe (A →ₐ[R] B) (A →+ B) := ⟨λ f, ↑(f : A →+* B)⟩

@[simp, norm_cast] lemma coe_mk {f : A → B} (h₁ h₂ h₃ h₄ h₅) :
  ⇑(⟨f, h₁, h₂, h₃, h₄, h₅⟩ : A →ₐ[R] B) = f := rfl

@[simp, norm_cast] lemma coe_to_ring_hom (f : A →ₐ[R] B) : ⇑(f : A →+* B) = f := rfl

-- as `simp` can already prove this lemma, it is not tagged with the `simp` attribute.
@[norm_cast] lemma coe_to_monoid_hom (f : A →ₐ[R] B) : ⇑(f : A →* B) = f := rfl

-- as `simp` can already prove this lemma, it is not tagged with the `simp` attribute.
@[norm_cast] lemma coe_to_add_monoid_hom (f : A →ₐ[R] B) : ⇑(f : A →+ B) = f := rfl

variables (φ : A →ₐ[R] B)

theorem coe_fn_inj ⦃φ₁ φ₂ : A →ₐ[R] B⦄ (H : ⇑φ₁ = φ₂) : φ₁ = φ₂ :=
by { cases φ₁, cases φ₂, congr, exact H }

theorem coe_ring_hom_injective : function.injective (coe : (A →ₐ[R] B) → (A →+* B)) :=
λ φ₁ φ₂ H, coe_fn_inj $ show ((φ₁ : (A →+* B)) : A → B) = ((φ₂ : (A →+* B)) : A → B),
  from congr_arg _ H

theorem coe_monoid_hom_injective : function.injective (coe : (A →ₐ[R] B)  → (A →* B)) :=
ring_hom.coe_monoid_hom_injective.comp coe_ring_hom_injective

theorem coe_add_monoid_hom_injective : function.injective (coe : (A →ₐ[R] B)  → (A →+ B)) :=
ring_hom.coe_add_monoid_hom_injective.comp coe_ring_hom_injective

protected lemma congr_fun {φ₁ φ₂ : A →ₐ[R] B} (H : φ₁ = φ₂) (x : A) : φ₁ x = φ₂ x := H ▸ rfl
protected lemma congr_arg (φ : A →ₐ[R] B) {x y : A} (h : x = y) : φ x = φ y := h ▸ rfl

@[ext]
theorem ext {φ₁ φ₂ : A →ₐ[R] B} (H : ∀ x, φ₁ x = φ₂ x) : φ₁ = φ₂ :=
coe_fn_inj $ funext H

theorem ext_iff {φ₁ φ₂ : A →ₐ[R] B} : φ₁ = φ₂ ↔ ∀ x, φ₁ x = φ₂ x :=
⟨alg_hom.congr_fun, ext⟩

@[simp] theorem mk_coe {f : A →ₐ[R] B} (h₁ h₂ h₃ h₄ h₅) :
  (⟨f, h₁, h₂, h₃, h₄, h₅⟩ : A →ₐ[R] B) = f := ext $ λ _, rfl

@[simp]
theorem commutes (r : R) : φ (algebra_map R A r) = algebra_map R B r := φ.commutes' r

theorem comp_algebra_map : (φ : A →+* B).comp (algebra_map R A) = algebra_map R B :=
ring_hom.ext $ φ.commutes

@[simp] lemma map_add (r s : A) : φ (r + s) = φ r + φ s :=
φ.to_ring_hom.map_add r s

@[simp] lemma map_zero : φ 0 = 0 :=
φ.to_ring_hom.map_zero

@[simp] lemma map_mul (x y) : φ (x * y) = φ x * φ y :=
φ.to_ring_hom.map_mul x y

@[simp] lemma map_one : φ 1 = 1 :=
φ.to_ring_hom.map_one

@[simp] lemma map_smul (r : R) (x : A) : φ (r • x) = r • φ x :=
by simp only [algebra.smul_def, map_mul, commutes]

@[simp] lemma map_pow (x : A) (n : ℕ) : φ (x ^ n) = (φ x) ^ n :=
φ.to_ring_hom.map_pow x n

lemma map_sum {ι : Type*} (f : ι → A) (s : finset ι) :
  φ (∑ x in s, f x) = ∑ x in s, φ (f x) :=
φ.to_ring_hom.map_sum f s

lemma map_finsupp_sum {α : Type*} [has_zero α] {ι : Type*} (f : ι →₀ α) (g : ι → α → A) :
  φ (f.sum g) = f.sum (λ i a, φ (g i a)) :=
φ.map_sum _ _

@[simp] lemma map_nat_cast (n : ℕ) : φ n = n :=
φ.to_ring_hom.map_nat_cast n

@[simp] lemma map_bit0 (x) : φ (bit0 x) = bit0 (φ x) :=
φ.to_ring_hom.map_bit0 x

@[simp] lemma map_bit1 (x) : φ (bit1 x) = bit1 (φ x) :=
φ.to_ring_hom.map_bit1 x

/-- If a `ring_hom` is `R`-linear, then it is an `alg_hom`. -/
def mk' (f : A →+* B) (h : ∀ (c : R) x, f (c • x) = c • f x) : A →ₐ[R] B :=
{ to_fun := f,
  commutes' := λ c, by simp only [algebra.algebra_map_eq_smul_one, h, f.map_one],
  .. f }

@[simp] lemma coe_mk' (f : A →+* B) (h : ∀ (c : R) x, f (c • x) = c • f x) : ⇑(mk' f h) = f := rfl

section

variables (R A)
/-- Identity map as an `alg_hom`. -/
protected def id : A →ₐ[R] A :=
{ commutes' := λ _, rfl,
  ..ring_hom.id A  }

end

@[simp] lemma id_apply (p : A) : alg_hom.id R A p = p := rfl

/-- Composition of algebra homeomorphisms. -/
def comp (φ₁ : B →ₐ[R] C) (φ₂ : A →ₐ[R] B) : A →ₐ[R] C :=
{ commutes' := λ r : R, by rw [← φ₁.commutes, ← φ₂.commutes]; refl,
  .. φ₁.to_ring_hom.comp ↑φ₂ }

@[simp] lemma comp_apply (φ₁ : B →ₐ[R] C) (φ₂ : A →ₐ[R] B) (p : A) :
  φ₁.comp φ₂ p = φ₁ (φ₂ p) := rfl

@[simp] theorem comp_id : φ.comp (alg_hom.id R A) = φ :=
ext $ λ x, rfl

@[simp] theorem id_comp : (alg_hom.id R B).comp φ = φ :=
ext $ λ x, rfl

theorem comp_assoc (φ₁ : C →ₐ[R] D) (φ₂ : B →ₐ[R] C) (φ₃ : A →ₐ[R] B) :
  (φ₁.comp φ₂).comp φ₃ = φ₁.comp (φ₂.comp φ₃) :=
ext $ λ x, rfl

/-- R-Alg ⥤ R-Mod -/
def to_linear_map : A →ₗ B :=
{ to_fun := φ,
  map_add' := φ.map_add,
  map_smul' := φ.map_smul }

@[simp] lemma to_linear_map_apply (p : A) : φ.to_linear_map p = φ p := rfl

theorem to_linear_map_inj {φ₁ φ₂ : A →ₐ[R] B} (H : φ₁.to_linear_map = φ₂.to_linear_map) : φ₁ = φ₂ :=
ext $ λ x, show φ₁.to_linear_map x = φ₂.to_linear_map x, by rw H

@[simp] lemma comp_to_linear_map (f : A →ₐ[R] B) (g : B →ₐ[R] C) :
  (g.comp f).to_linear_map = g.to_linear_map.comp f.to_linear_map := rfl

end semiring

section comm_semiring

variables [comm_semiring R] [comm_semiring A] [comm_semiring B]
variables [algebra R A] [algebra R B] (φ : A →ₐ[R] B)

lemma map_prod {ι : Type*} (f : ι → A) (s : finset ι) :
  φ (∏ x in s, f x) = ∏ x in s, φ (f x) :=
φ.to_ring_hom.map_prod f s

lemma map_finsupp_prod {α : Type*} [has_zero α] {ι : Type*} (f : ι →₀ α) (g : ι → α → A) :
  φ (f.prod g) = f.prod (λ i a, φ (g i a)) :=
φ.map_prod _ _

end comm_semiring

section ring

variables [comm_semiring R] [ring A] [ring B]
variables [algebra R A] [algebra R B] (φ : A →ₐ[R] B)

@[simp] lemma map_neg (x) : φ (-x) = -φ x :=
φ.to_ring_hom.map_neg x

@[simp] lemma map_sub (x y) : φ (x - y) = φ x - φ y :=
φ.to_ring_hom.map_sub x y

@[simp] lemma map_int_cast (n : ℤ) : φ n = n :=
φ.to_ring_hom.map_int_cast n

end ring

section division_ring

variables [comm_ring R] [division_ring A] [division_ring B]
variables [algebra R A] [algebra R B] (φ : A →ₐ[R] B)

@[simp] lemma map_inv (x) : φ (x⁻¹) = (φ x)⁻¹ :=
φ.to_ring_hom.map_inv x

@[simp] lemma map_div (x y) : φ (x / y) = φ x / φ y :=
φ.to_ring_hom.map_div x y

end division_ring

theorem injective_iff {R A B : Type*} [comm_semiring R] [ring A] [semiring B]
  [algebra R A] [algebra R B] (f : A →ₐ[R] B) :
  function.injective f ↔ (∀ x, f x = 0 → x = 0) :=
ring_hom.injective_iff (f : A →+* B)

end alg_hom

set_option old_structure_cmd true
/-- An equivalence of algebras is an equivalence of rings commuting with the actions of scalars. -/
structure alg_equiv (R : Type u) (A : Type v) (B : Type w)
  [comm_semiring R] [semiring A] [semiring B] [algebra R A] [algebra R B]
  extends A ≃ B, A ≃* B, A ≃+ B, A ≃+* B :=
(commutes' : ∀ r : R, to_fun (algebra_map R A r) = algebra_map R B r)

attribute [nolint doc_blame] alg_equiv.to_ring_equiv
attribute [nolint doc_blame] alg_equiv.to_equiv
attribute [nolint doc_blame] alg_equiv.to_add_equiv
attribute [nolint doc_blame] alg_equiv.to_mul_equiv

notation A ` ≃ₐ[`:50 R `] ` A' := alg_equiv R A A'

namespace alg_equiv

variables {R : Type u} {A₁ : Type v} {A₂ : Type w} {A₃ : Type u₁}

section semiring

variables [comm_semiring R] [semiring A₁] [semiring A₂] [semiring A₃]
variables [algebra R A₁] [algebra R A₂] [algebra R A₃]
variables (e : A₁ ≃ₐ[R] A₂)

instance : has_coe_to_fun (A₁ ≃ₐ[R] A₂) := ⟨_, alg_equiv.to_fun⟩

@[ext]
lemma ext {f g : A₁ ≃ₐ[R] A₂} (h : ∀ a, f a = g a) : f = g :=
begin
  have h₁ : f.to_equiv = g.to_equiv := equiv.ext h,
  cases f, cases g, congr,
  { exact (funext h) },
  { exact congr_arg equiv.inv_fun h₁ }
end

protected lemma congr_arg {f : A₁ ≃ₐ[R] A₂} : Π {x x' : A₁}, x = x' → f x = f x'
| _ _ rfl := rfl

protected lemma congr_fun {f g : A₁ ≃ₐ[R] A₂} (h : f = g) (x : A₁) : f x = g x := h ▸ rfl

lemma ext_iff {f g : A₁ ≃ₐ[R] A₂} : f = g ↔ ∀ x, f x = g x :=
⟨λ h x, h ▸ rfl, ext⟩

lemma coe_fun_injective : @function.injective (A₁ ≃ₐ[R] A₂) (A₁ → A₂) (λ e, (e : A₁ → A₂)) :=
begin
  intros f g w,
  ext,
  exact congr_fun w a,
end

instance has_coe_to_ring_equiv : has_coe (A₁ ≃ₐ[R] A₂) (A₁ ≃+* A₂) := ⟨alg_equiv.to_ring_equiv⟩

@[simp] lemma coe_mk {to_fun inv_fun left_inv right_inv map_mul map_add commutes} :
  ⇑(⟨to_fun, inv_fun, left_inv, right_inv, map_mul, map_add, commutes⟩ : A₁ ≃ₐ[R] A₂) = to_fun :=
rfl

@[simp] theorem mk_coe (e : A₁ ≃ₐ[R] A₂) (e' h₁ h₂ h₃ h₄ h₅) :
  (⟨e, e', h₁, h₂, h₃, h₄, h₅⟩ : A₁ ≃ₐ[R] A₂) = e := ext $ λ _, rfl

@[simp] lemma to_fun_eq_coe (e : A₁ ≃ₐ[R] A₂) : e.to_fun = e := rfl

-- TODO: decide on a simp-normal form so that only one of these two lemmas is needed
@[simp, norm_cast] lemma coe_ring_equiv : ((e : A₁ ≃+* A₂) : A₁ → A₂) = e := rfl
@[simp] lemma coe_ring_equiv' : (e.to_ring_equiv : A₁ → A₂) = e := rfl

lemma coe_ring_equiv_injective : function.injective (λ e : A₁ ≃ₐ[R] A₂, (e : A₁ ≃+* A₂)) :=
begin
  intros f g w,
  ext,
  replace w : ((f : A₁ ≃+* A₂) : A₁ → A₂) = ((g : A₁ ≃+* A₂) : A₁ → A₂) :=
    congr_arg (λ e : A₁ ≃+* A₂, (e : A₁ → A₂)) w,
  exact congr_fun w a,
end

@[simp] lemma map_add : ∀ x y, e (x + y) = e x + e y := e.to_add_equiv.map_add

@[simp] lemma map_zero : e 0 = 0 := e.to_add_equiv.map_zero

@[simp] lemma map_mul : ∀ x y, e (x * y) = (e x) * (e y) := e.to_mul_equiv.map_mul

@[simp] lemma map_one : e 1 = 1 := e.to_mul_equiv.map_one

@[simp] lemma commutes : ∀ (r : R), e (algebra_map R A₁ r) = algebra_map R A₂ r :=
  e.commutes'

lemma map_sum {ι : Type*} (f : ι → A₁) (s : finset ι) :
  e (∑ x in s, f x) = ∑ x in s, e (f x) :=
e.to_add_equiv.map_sum f s

lemma map_finsupp_sum {α : Type*} [has_zero α] {ι : Type*} (f : ι →₀ α) (g : ι → α → A₁) :
  e (f.sum g) = f.sum (λ i b, e (g i b)) :=
e.map_sum _ _

/-- Interpret an algebra equivalence as an algebra homomorphism.

This definition is included for symmetry with the other `to_*_hom` projections.
The `simp` normal form is to use the coercion of the `has_coe_to_alg_hom` instance. -/
def to_alg_hom : A₁ →ₐ[R] A₂ :=
{ map_one' := e.map_one, map_zero' := e.map_zero, ..e }

instance has_coe_to_alg_hom : has_coe (A₁ ≃ₐ[R] A₂) (A₁ →ₐ[R] A₂) :=
⟨to_alg_hom⟩

@[simp] lemma to_alg_hom_eq_coe : e.to_alg_hom = e := rfl

@[simp, norm_cast] lemma coe_alg_hom : ((e : A₁ →ₐ[R] A₂) : A₁ → A₂) = e :=
rfl

@[simp] lemma map_pow : ∀ (x : A₁) (n : ℕ), e (x ^ n) = (e x) ^ n := e.to_alg_hom.map_pow

lemma injective : function.injective e := e.to_equiv.injective

lemma surjective : function.surjective e := e.to_equiv.surjective

lemma bijective : function.bijective e := e.to_equiv.bijective

instance : has_one (A₁ ≃ₐ[R] A₁) := ⟨{commutes' := λ r, rfl, ..(1 : A₁ ≃+* A₁)}⟩

instance : inhabited (A₁ ≃ₐ[R] A₁) := ⟨1⟩

/-- Algebra equivalences are reflexive. -/
@[refl]
def refl : A₁ ≃ₐ[R] A₁ := 1

@[simp] lemma coe_refl : (@refl R A₁ _ _ _ : A₁ →ₐ[R] A₁) = alg_hom.id R A₁ :=
alg_hom.ext (λ x, rfl)

/-- Algebra equivalences are symmetric. -/
@[symm]
def symm (e : A₁ ≃ₐ[R] A₂) : A₂ ≃ₐ[R] A₁ :=
{ commutes' := λ r, by { rw ←e.to_ring_equiv.symm_apply_apply (algebra_map R A₁ r), congr,
                         change _ = e _, rw e.commutes, },
  ..e.to_ring_equiv.symm, }

/-- See Note [custom simps projection] -/
def simps.inv_fun (e : A₁ ≃ₐ[R] A₂) : A₂ → A₁ := e.symm

initialize_simps_projections alg_equiv (to_fun → apply, inv_fun → symm_apply)

@[simp] lemma inv_fun_eq_symm {e : A₁ ≃ₐ[R] A₂} : e.inv_fun = e.symm := rfl

@[simp] lemma symm_symm (e : A₁ ≃ₐ[R] A₂) : e.symm.symm = e :=
by { ext, refl, }

lemma symm_bijective : function.bijective (symm : (A₁ ≃ₐ[R] A₂) → (A₂ ≃ₐ[R] A₁)) :=
equiv.bijective ⟨symm, symm, symm_symm, symm_symm⟩

@[simp] lemma mk_coe' (e : A₁ ≃ₐ[R] A₂) (f h₁ h₂ h₃ h₄ h₅) :
  (⟨f, e, h₁, h₂, h₃, h₄, h₅⟩ : A₂ ≃ₐ[R] A₁) = e.symm :=
symm_bijective.injective $ ext $ λ x, rfl

@[simp] theorem symm_mk (f f') (h₁ h₂ h₃ h₄ h₅) :
  (⟨f, f', h₁, h₂, h₃, h₄, h₅⟩ : A₁ ≃ₐ[R] A₂).symm =
  { to_fun := f', inv_fun := f,
    ..(⟨f, f', h₁, h₂, h₃, h₄, h₅⟩ : A₁ ≃ₐ[R] A₂).symm } := rfl

/-- Algebra equivalences are transitive. -/
@[trans]
def trans (e₁ : A₁ ≃ₐ[R] A₂) (e₂ : A₂ ≃ₐ[R] A₃) : A₁ ≃ₐ[R] A₃ :=
{ commutes' := λ r, show e₂.to_fun (e₁.to_fun _) = _, by rw [e₁.commutes', e₂.commutes'],
  ..(e₁.to_ring_equiv.trans e₂.to_ring_equiv), }

@[simp] lemma apply_symm_apply (e : A₁ ≃ₐ[R] A₂) : ∀ x, e (e.symm x) = x :=
  e.to_equiv.apply_symm_apply

@[simp] lemma symm_apply_apply (e : A₁ ≃ₐ[R] A₂) : ∀ x, e.symm (e x) = x :=
  e.to_equiv.symm_apply_apply

@[simp] lemma trans_apply (e₁ : A₁ ≃ₐ[R] A₂) (e₂ : A₂ ≃ₐ[R] A₃) (x : A₁) :
  (e₁.trans e₂) x = e₂ (e₁ x) := rfl

@[simp] lemma comp_symm (e : A₁ ≃ₐ[R] A₂) :
  alg_hom.comp (e : A₁ →ₐ[R] A₂) ↑e.symm = alg_hom.id R A₂ :=
by { ext, simp }

@[simp] lemma symm_comp (e : A₁ ≃ₐ[R] A₂) :
  alg_hom.comp ↑e.symm (e : A₁ →ₐ[R] A₂) = alg_hom.id R A₁ :=
by { ext, simp }

/-- If `A₁` is equivalent to `A₁'` and `A₂` is equivalent to `A₂'`, then the type of maps
`A₁ →ₐ[R] A₂` is equivalent to the type of maps `A₁' →ₐ[R] A₂'`. -/
def arrow_congr {A₁' A₂' : Type*} [semiring A₁'] [semiring A₂'] [algebra R A₁'] [algebra R A₂']
  (e₁ : A₁ ≃ₐ[R] A₁') (e₂ : A₂ ≃ₐ[R] A₂') : (A₁ →ₐ[R] A₂) ≃ (A₁' →ₐ[R] A₂') :=
{ to_fun := λ f, (e₂.to_alg_hom.comp f).comp e₁.symm.to_alg_hom,
  inv_fun := λ f, (e₂.symm.to_alg_hom.comp f).comp e₁.to_alg_hom,
  left_inv := λ f, by { simp only [alg_hom.comp_assoc, to_alg_hom_eq_coe, symm_comp],
    simp only [←alg_hom.comp_assoc, symm_comp, alg_hom.id_comp, alg_hom.comp_id] },
  right_inv := λ f, by { simp only [alg_hom.comp_assoc, to_alg_hom_eq_coe, comp_symm],
    simp only [←alg_hom.comp_assoc, comp_symm, alg_hom.id_comp, alg_hom.comp_id] } }

lemma arrow_congr_comp {A₁' A₂' A₃' : Type*} [semiring A₁'] [semiring A₂'] [semiring A₃']
  [algebra R A₁'] [algebra R A₂'] [algebra R A₃'] (e₁ : A₁ ≃ₐ[R] A₁') (e₂ : A₂ ≃ₐ[R] A₂')
  (e₃ : A₃ ≃ₐ[R] A₃') (f : A₁ →ₐ[R] A₂) (g : A₂ →ₐ[R] A₃) :
  arrow_congr e₁ e₃ (g.comp f) = (arrow_congr e₂ e₃ g).comp (arrow_congr e₁ e₂ f) :=
by { ext, simp only [arrow_congr, equiv.coe_fn_mk, alg_hom.comp_apply],
  congr, exact (e₂.symm_apply_apply _).symm }

@[simp] lemma arrow_congr_refl :
  arrow_congr alg_equiv.refl alg_equiv.refl = equiv.refl (A₁ →ₐ[R] A₂) :=
by { ext, refl }

@[simp] lemma arrow_congr_trans {A₁' A₂' A₃' : Type*} [semiring A₁'] [semiring A₂'] [semiring A₃']
  [algebra R A₁'] [algebra R A₂'] [algebra R A₃'] (e₁ : A₁ ≃ₐ[R] A₂) (e₁' : A₁' ≃ₐ[R] A₂')
  (e₂ : A₂ ≃ₐ[R] A₃) (e₂' : A₂' ≃ₐ[R] A₃') :
  arrow_congr (e₁.trans e₂) (e₁'.trans e₂') = (arrow_congr e₁ e₁').trans (arrow_congr e₂ e₂') :=
by { ext, refl }

@[simp] lemma arrow_congr_symm {A₁' A₂' : Type*} [semiring A₁'] [semiring A₂']
  [algebra R A₁'] [algebra R A₂'] (e₁ : A₁ ≃ₐ[R] A₁') (e₂ : A₂ ≃ₐ[R] A₂') :
  (arrow_congr e₁ e₂).symm = arrow_congr e₁.symm e₂.symm :=
by { ext, refl }

/-- If an algebra morphism has an inverse, it is a algebra isomorphism. -/
def of_alg_hom (f : A₁ →ₐ[R] A₂) (g : A₂ →ₐ[R] A₁) (h₁ : f.comp g = alg_hom.id R A₂)
  (h₂ : g.comp f = alg_hom.id R A₁) : A₁ ≃ₐ[R] A₂ :=
{ inv_fun   := g,
  left_inv  := alg_hom.ext_iff.1 h₂,
  right_inv := alg_hom.ext_iff.1 h₁,
  ..f }

/-- Promotes a bijective algebra homomorphism to an algebra equivalence. -/
noncomputable def of_bijective (f : A₁ →ₐ[R] A₂) (hf : function.bijective f) : A₁ ≃ₐ[R] A₂ :=
{ .. ring_equiv.of_bijective (f : A₁ →+* A₂) hf, .. f }

/-- Forgetting the multiplicative structures, an equivalence of algebras is a linear equivalence. -/
def to_linear_equiv (e : A₁ ≃ₐ[R] A₂) : A₁ ≃ₗ[R] A₂ :=
{ to_fun    := e.to_fun,
  map_add'  := λ x y, by simp,
  map_smul' := λ r x, by simp [algebra.smul_def''],
  inv_fun   := e.symm.to_fun,
  left_inv  := e.left_inv,
  right_inv := e.right_inv, }

@[simp] lemma to_linear_equiv_apply (e : A₁ ≃ₐ[R] A₂) (x : A₁) : e.to_linear_equiv x = e x := rfl

theorem to_linear_equiv_inj {e₁ e₂ : A₁ ≃ₐ[R] A₂} (H : e₁.to_linear_equiv = e₂.to_linear_equiv) :
  e₁ = e₂ :=
ext $ λ x, show e₁.to_linear_equiv x = e₂.to_linear_equiv x, by rw H

/-- Interpret an algebra equivalence as a linear map. -/
def to_linear_map : A₁ →ₗ[R] A₂ :=
e.to_alg_hom.to_linear_map

@[simp] lemma to_alg_hom_to_linear_map :
  (e : A₁ →ₐ[R] A₂).to_linear_map = e.to_linear_map := rfl

@[simp] lemma to_linear_equiv_to_linear_map :
  e.to_linear_equiv.to_linear_map = e.to_linear_map := rfl

@[simp] lemma to_linear_map_apply (x : A₁) : e.to_linear_map x = e x := rfl

theorem to_linear_map_inj {e₁ e₂ : A₁ ≃ₐ[R] A₂} (H : e₁.to_linear_map = e₂.to_linear_map) :
  e₁ = e₂ :=
ext $ λ x, show e₁.to_linear_map x = e₂.to_linear_map x, by rw H

@[simp] lemma trans_to_linear_map (f : A₁ ≃ₐ[R] A₂) (g : A₂ ≃ₐ[R] A₃) :
  (f.trans g).to_linear_map = g.to_linear_map.comp f.to_linear_map := rfl

section of_linear_equiv

variables (l : A₁ ≃ₗ[R] A₂)
  (map_mul : ∀ x y : A₁, l (x * y) = l x * l y)
  (commutes : ∀ r : R, l (algebra_map R A₁ r) = algebra_map R A₂ r)

/--
Upgrade a linear equivalence to an algebra equivalence,
given that it distributes over multiplication and action of scalars.
-/
def of_linear_equiv : A₁ ≃ₐ[R] A₂ :=
{ to_fun := l,
  inv_fun := l.symm,
  map_mul' := map_mul,
  commutes' := commutes,
  ..l }

@[simp] lemma of_linear_equiv_to_linear_equiv (map_mul) (commutes) :
  of_linear_equiv e.to_linear_equiv map_mul commutes = e :=
by { ext, refl }

@[simp] lemma to_linear_equiv_of_linear_equiv :
  to_linear_equiv (of_linear_equiv l map_mul commutes) = l :=
by { ext, refl }

@[simp] lemma of_linear_equiv_apply (x : A₁) : of_linear_equiv l map_mul commutes x = l x := rfl

end of_linear_equiv

instance aut : group (A₁ ≃ₐ[R] A₁) :=
{ mul := λ ϕ ψ, ψ.trans ϕ,
  mul_assoc := λ ϕ ψ χ, rfl,
  one := 1,
  one_mul := λ ϕ, by { ext, refl },
  mul_one := λ ϕ, by { ext, refl },
  inv := symm,
  mul_left_inv := λ ϕ, by { ext, exact symm_apply_apply ϕ a } }

end semiring

section comm_semiring

variables [comm_semiring R] [comm_semiring A₁] [comm_semiring A₂]
variables [algebra R A₁] [algebra R A₂] (e : A₁ ≃ₐ[R] A₂)

lemma map_prod {ι : Type*} (f : ι → A₁) (s : finset ι) :
  e (∏ x in s, f x) = ∏ x in s, e (f x) :=
e.to_alg_hom.map_prod f s

lemma map_finsupp_prod {α : Type*} [has_zero α] {ι : Type*} (f : ι →₀ α) (g : ι → α → A₁) :
  e (f.prod g) = f.prod (λ i a, e (g i a)) :=
e.to_alg_hom.map_finsupp_prod f g

end comm_semiring

section ring

variables [comm_ring R] [ring A₁] [ring A₂]
variables [algebra R A₁] [algebra R A₂] (e : A₁ ≃ₐ[R] A₂)

@[simp] lemma map_neg (x) : e (-x) = -e x :=
e.to_alg_hom.map_neg x

@[simp] lemma map_sub (x y) : e (x - y) = e x - e y :=
e.to_alg_hom.map_sub x y

end ring

section division_ring

variables [comm_ring R] [division_ring A₁] [division_ring A₂]
variables [algebra R A₁] [algebra R A₂] (e : A₁ ≃ₐ[R] A₂)

@[simp] lemma map_inv (x) : e (x⁻¹) = (e x)⁻¹ :=
e.to_alg_hom.map_inv x

@[simp] lemma map_div (x y) : e (x / y) = e x / e y :=
e.to_alg_hom.map_div x y

end division_ring

end alg_equiv

namespace matrix

/-! ### `matrix` section

Specialize `matrix.one_map` and `matrix.zero_map` to `alg_hom` and `alg_equiv`.
TODO: there should be a way to avoid restating these for each `foo_hom`.
-/

variables {R A₁ A₂ n : Type*} [fintype n]

section semiring

variables [comm_semiring R] [semiring A₁] [algebra R A₁] [semiring A₂] [algebra R A₂]

/-- A version of `matrix.one_map` where `f` is an `alg_hom`. -/
@[simp] lemma alg_hom_map_one [decidable_eq n]
  (f : A₁ →ₐ[R] A₂) : (1 : matrix n n A₁).map f = 1 :=
one_map f.map_zero f.map_one

/-- A version of `matrix.one_map` where `f` is an `alg_equiv`. -/
@[simp] lemma alg_equiv_map_one [decidable_eq n]
  (f : A₁ ≃ₐ[R] A₂) : (1 : matrix n n A₁).map f = 1 :=
one_map f.map_zero f.map_one

/-- A version of `matrix.zero_map` where `f` is an `alg_hom`. -/
@[simp] lemma alg_hom_map_zero
  (f : A₁ →ₐ[R] A₂) : (0 : matrix n n A₁).map f = 0 :=
map_zero f.map_zero

/-- A version of `matrix.zero_map` where `f` is an `alg_equiv`. -/
@[simp] lemma alg_equiv_map_zero
  (f : A₁ ≃ₐ[R] A₂) : (0 : matrix n n A₁).map f = 0 :=
map_zero f.map_zero

end semiring

end matrix

namespace algebra

variables (R : Type u) (S : Type v) (A : Type w)
include R S A

/-- `comap R S A` is a type alias for `A`, and has an R-algebra structure defined on it
  when `algebra R S` and `algebra S A`. If `S` is an `R`-algebra and `A` is an `S`-algebra then
  `algebra.comap.algebra R S A` can be used to provide `A` with a structure of an `R`-algebra.
  Other than that, `algebra.comap` is now deprecated and replaced with `is_scalar_tower`. -/
/- This is done to avoid a type class search with meta-variables `algebra R ?m_1` and
    `algebra ?m_1 A -/
/- The `nolint` attribute is added because it has unused arguments `R` and `S`, but these are
  necessary for synthesizing the appropriate type classes -/
@[nolint unused_arguments]
def comap : Type w := A

instance comap.inhabited [h : inhabited A] : inhabited (comap R S A) := h
instance comap.semiring [h : semiring A] : semiring (comap R S A) := h
instance comap.ring [h : ring A] : ring (comap R S A) := h
instance comap.comm_semiring [h : comm_semiring A] : comm_semiring (comap R S A) := h
instance comap.comm_ring [h : comm_ring A] : comm_ring (comap R S A) := h

instance comap.algebra' [comm_semiring S] [semiring A] [h : algebra S A] :
  algebra S (comap R S A) := h

/-- Identity homomorphism `A →ₐ[S] comap R S A`. -/
def comap.to_comap [comm_semiring S] [semiring A] [algebra S A] :
  A →ₐ[S] comap R S A := alg_hom.id S A
/-- Identity homomorphism `comap R S A →ₐ[S] A`. -/
def comap.of_comap [comm_semiring S] [semiring A] [algebra S A] :
  comap R S A →ₐ[S] A := alg_hom.id S A

variables [comm_semiring R] [comm_semiring S] [semiring A] [algebra R S] [algebra S A]

/-- `R ⟶ S` induces `S-Alg ⥤ R-Alg` -/
instance comap.algebra : algebra R (comap R S A) :=
{ smul := λ r x, (algebra_map R S r • x : A),
  commutes' := λ r x, algebra.commutes _ _,
  smul_def' := λ _ _, algebra.smul_def _ _,
  .. (algebra_map S A).comp (algebra_map R S) }

/-- Embedding of `S` into `comap R S A`. -/
def to_comap : S →ₐ[R] comap R S A :=
{ commutes' := λ r, rfl,
  .. algebra_map S A }

theorem to_comap_apply (x) : to_comap R S A x = algebra_map S A x := rfl

end algebra

section

variables {R : Type u} {S : Type v} {A : Type w} {B : Type u₁}
variables [comm_semiring R] [comm_semiring S] [semiring A] [semiring B]
variables [algebra R S] [algebra S A] [algebra S B]
include R

/-- R ⟶ S induces S-Alg ⥤ R-Alg.

See `alg_hom.restrict_scalars` for the version that uses `is_scalar_tower` instead of `comap`. -/
def alg_hom.comap (φ : A →ₐ[S] B) : algebra.comap R S A →ₐ[R] algebra.comap R S B :=
{ commutes' := λ r, φ.commutes (algebra_map R S r)
  ..φ }

/-- `alg_hom.comap` for `alg_equiv`.

See `alg_equiv.restrict_scalars` for the version that uses `is_scalar_tower` instead of `comap`. -/
def alg_equiv.comap (φ : A ≃ₐ[S] B) : algebra.comap R S A ≃ₐ[R] algebra.comap R S B :=
{ commutes' := λ r, φ.commutes (algebra_map R S r)
  ..φ }

end

namespace ring_hom

variables {R S : Type*}

/-- Reinterpret a `ring_hom` as an `ℕ`-algebra homomorphism. -/
def to_nat_alg_hom [semiring R] [semiring S] [algebra ℕ R] [algebra ℕ S] (f : R →+* S) :
  R →ₐ[ℕ] S :=
{ to_fun := f, commutes' := λ n, by simp, .. f }

/-- Reinterpret a `ring_hom` as a `ℤ`-algebra homomorphism. -/
def to_int_alg_hom [ring R] [ring S] [algebra ℤ R] [algebra ℤ S] (f : R →+* S) :
  R →ₐ[ℤ] S :=
{ commutes' := λ n, by simp, .. f }

@[simp] lemma map_rat_algebra_map [ring R] [ring S] [algebra ℚ R] [algebra ℚ S] (f : R →+* S)
  (r : ℚ) :
  f (algebra_map ℚ R r) = algebra_map ℚ S r :=
ring_hom.ext_iff.1 (subsingleton.elim (f.comp (algebra_map ℚ R)) (algebra_map ℚ S)) r

/-- Reinterpret a `ring_hom` as a `ℚ`-algebra homomorphism. -/
def to_rat_alg_hom [ring R] [ring S] [algebra ℚ R] [algebra ℚ S] (f : R →+* S) :
  R →ₐ[ℚ] S :=
{ commutes' := f.map_rat_algebra_map, .. f }

end ring_hom

namespace rat

instance algebra_rat {α} [division_ring α] [char_zero α] : algebra ℚ α :=
(rat.cast_hom α).to_algebra' $ λ r x, r.cast_commute x

@[simp] theorem algebra_map_rat_rat : algebra_map ℚ ℚ = ring_hom.id ℚ :=
subsingleton.elim _ _

-- TODO[gh-6025]: make this an instance once safe to do so
lemma algebra_rat_subsingleton {α} [semiring α] :
  subsingleton (algebra ℚ α) :=
⟨λ x y, algebra.algebra_ext x y $ ring_hom.congr_fun $ subsingleton.elim _ _⟩

end rat

namespace algebra
open module

variables (R : Type u) (A : Type v)

variables [comm_semiring R] [semiring A] [algebra R A]

/-- `algebra_map` as an `alg_hom`. -/
def of_id : R →ₐ[R] A :=
{ commutes' := λ _, rfl, .. algebra_map R A }
variables {R}

theorem of_id_apply (r) : of_id R A r = algebra_map R A r := rfl

variables (R A)
/-- The multiplication in an algebra is a bilinear map. -/
def lmul : A →ₐ[R] (End R A) :=
{ map_one' := by { ext a, exact one_mul a },
  map_mul' := by { intros a b, ext c, exact mul_assoc a b c },
  map_zero' := by { ext a, exact zero_mul a },
  commutes' := by { intro r, ext a, dsimp, rw [smul_def] },
  .. (show A →ₗ[R] A →ₗ[R] A, from linear_map.mk₂ R (*)
  (λ x y z, add_mul x y z)
  (λ c x y, by rw [smul_def, smul_def, mul_assoc _ x y])
  (λ x y z, mul_add x y z)
  (λ c x y, by rw [smul_def, smul_def, left_comm])) }

variables {A}

/-- The multiplication on the left in an algebra is a linear map. -/
def lmul_left (r : A) : A →ₗ A :=
lmul R A r

/-- The multiplication on the right in an algebra is a linear map. -/
def lmul_right (r : A) : A →ₗ A :=
(lmul R A).to_linear_map.flip r

/-- Simultaneous multiplication on the left and right is a linear map. -/
def lmul_left_right (vw: A × A) : A →ₗ[R] A :=
(lmul_right R vw.2).comp (lmul_left R vw.1)

/-- The multiplication map on an algebra, as an `R`-linear map from `A ⊗[R] A` to `A`. -/
def lmul' : A ⊗[R] A →ₗ[R] A :=
tensor_product.lift (lmul R A).to_linear_map

variables {R A}

@[simp] lemma lmul_apply (p q : A) : lmul R A p q = p * q := rfl
@[simp] lemma lmul_left_apply (p q : A) : lmul_left R p q = p * q := rfl
@[simp] lemma lmul_right_apply (p q : A) : lmul_right R p q = q * p := rfl
@[simp] lemma lmul_left_right_apply (vw : A × A) (p : A) :
  lmul_left_right R vw p = vw.1 * p * vw.2 := rfl

@[simp] lemma lmul_left_one : lmul_left R (1:A) = linear_map.id :=
by { ext, simp only [linear_map.id_coe, one_mul, id.def, lmul_left_apply] }

@[simp] lemma lmul_left_mul (a b : A) :
  lmul_left R (a * b) = (lmul_left R a).comp (lmul_left R b) :=
by { ext, simp only [lmul_left_apply, linear_map.comp_apply, mul_assoc] }

@[simp] lemma lmul_right_one : lmul_right R (1:A) = linear_map.id :=
by { ext, simp only [linear_map.id_coe, mul_one, id.def, lmul_right_apply] }

@[simp] lemma lmul_right_mul (a b : A) :
  lmul_right R (a * b) = (lmul_right R b).comp (lmul_right R a) :=
by { ext, simp only [lmul_right_apply, linear_map.comp_apply, mul_assoc] }

@[simp] lemma lmul'_apply {x y : A} : lmul' R (x ⊗ₜ y) = x * y :=
by simp only [algebra.lmul', tensor_product.lift.tmul, alg_hom.to_linear_map_apply, lmul_apply]

instance linear_map.semimodule' (R : Type u) [comm_semiring R]
  (M : Type v) [add_comm_monoid M] [semimodule R M]
  (S : Type w) [comm_semiring S] [algebra R S] : semimodule S (M →ₗ[R] S) :=
{ smul := λ s f, linear_map.llcomp _ _ _ _ (algebra.lmul R S s) f,
  one_smul := λ f, linear_map.ext $ λ x, one_mul _,
  mul_smul := λ s₁ s₂ f, linear_map.ext $ λ x, mul_assoc _ _ _,
  smul_add := λ s f g, linear_map.map_add _ _ _,
  smul_zero := λ s, linear_map.map_zero _,
  add_smul := λ s₁ s₂ f, linear_map.ext $ λ x, add_mul _ _ _,
  zero_smul := λ f, linear_map.ext $ λ x, zero_mul _ }

end algebra

<<<<<<< HEAD
section domain

namespace algebra

variables {R A : Type*} [comm_semiring R] [domain A] [algebra R A]

lemma lmul_injective {x : A} (hx : x ≠ 0) : function.injective (lmul R A x) :=
mul_right_injective' hx

end algebra

end domain
=======
section ring

namespace algebra

variables {R A : Type*} [comm_semiring R] [ring A] [algebra R A]

lemma lmul_left_injective [no_zero_divisors A] {x : A} (hx : x ≠ 0) :
  function.injective (lmul_left R x) :=
by { letI : domain A := { exists_pair_ne := ⟨x, 0, hx⟩, ..‹ring A›, ..‹no_zero_divisors A› },
     exact mul_right_injective' hx }

lemma lmul_right_injective [no_zero_divisors A] {x : A} (hx : x ≠ 0) :
  function.injective (lmul_right R x) :=
by { letI : domain A := { exists_pair_ne := ⟨x, 0, hx⟩, ..‹ring A›, ..‹no_zero_divisors A› },
     exact mul_left_injective' hx }

lemma lmul_injective [no_zero_divisors A] {x : A} (hx : x ≠ 0) :
  function.injective (lmul R A x) :=
by { letI : domain A := { exists_pair_ne := ⟨x, 0, hx⟩, ..‹ring A›, ..‹no_zero_divisors A› },
     exact mul_right_injective' hx }

end algebra

end ring
>>>>>>> b697e523

section nat

variables (R : Type*) [semiring R]

/-- Semiring ⥤ ℕ-Alg -/
instance algebra_nat : algebra ℕ R :=
{ commutes' := nat.cast_commute,
  smul_def' := λ _ _, nsmul_eq_mul _ _,
  to_ring_hom := nat.cast_ring_hom R }

section span_nat
open submodule

lemma span_nat_eq_add_group_closure (s : set R) :
  (span ℕ s).to_add_submonoid = add_submonoid.closure s :=
eq.symm $ add_submonoid.closure_eq_of_le subset_span $ λ x hx, span_induction hx
  (λ x hx, add_submonoid.subset_closure hx) (add_submonoid.zero_mem _)
  (λ _ _, add_submonoid.add_mem _) (λ _ _ _, add_submonoid.nsmul_mem _ ‹_› _)

@[simp] lemma span_nat_eq (s : add_submonoid R) : (span ℕ (s : set R)).to_add_submonoid = s :=
by rw [span_nat_eq_add_group_closure, s.closure_eq]

end span_nat

end nat

section int

variables (R : Type*) [ring R]

/-- Ring ⥤ ℤ-Alg -/
instance algebra_int : algebra ℤ R :=
{ commutes' := int.cast_commute,
  smul_def' := λ _ _, gsmul_eq_mul _ _,
  to_ring_hom := int.cast_ring_hom R }

variables {R}

section
variables {S : Type*} [ring S]

instance int_algebra_subsingleton : subsingleton (algebra ℤ S) :=
⟨λ P Q, by { ext, simp, }⟩
end

section
variables {S : Type*} [semiring S]

instance nat_algebra_subsingleton : subsingleton (algebra ℕ S) :=
⟨λ P Q, by { ext, simp, }⟩
end

section span_int
open submodule

lemma span_int_eq_add_group_closure (s : set R) :
  (span ℤ s).to_add_subgroup = add_subgroup.closure s :=
eq.symm $ add_subgroup.closure_eq_of_le _ subset_span $ λ x hx, span_induction hx
  (λ x hx, add_subgroup.subset_closure hx) (add_subgroup.zero_mem _)
  (λ _ _, add_subgroup.add_mem _) (λ _ _ _, add_subgroup.gsmul_mem _ ‹_› _)

@[simp] lemma span_int_eq (s : add_subgroup R) : (span ℤ (s : set R)).to_add_subgroup = s :=
by rw [span_int_eq_add_group_closure, s.closure_eq]

end span_int

end int

/-!
The R-algebra structure on `Π i : I, A i` when each `A i` is an R-algebra.

We couldn't set this up back in `algebra.pi_instances` because this file imports it.
-/
namespace pi

variable {I : Type u}     -- The indexing type
variable {f : I → Type v} -- The family of types already equipped with instances
variables (x y : Π i, f i) (i : I)
variables (I f)

instance algebra (α) {r : comm_semiring α}
  [s : ∀ i, semiring (f i)] [∀ i, algebra α (f i)] :
  algebra α (Π i : I, f i) :=
{ commutes' := λ a f, begin ext, simp [algebra.commutes], end,
  smul_def' := λ a f, begin ext, simp [algebra.smul_def''], end,
  ..pi.ring_hom (λ i, algebra_map α (f i)) }

@[simp] lemma algebra_map_apply (α) {r : comm_semiring α}
  [s : ∀ i, semiring (f i)] [∀ i, algebra α (f i)] (a : α) (i : I) :
  algebra_map α (Π i, f i) a i = algebra_map α (f i) a := rfl

-- One could also build a `Π i, R i`-algebra structure on `Π i, A i`,
-- when each `A i` is an `R i`-algebra, although I'm not sure that it's useful.

end pi

section is_scalar_tower

variables {R : Type*} [comm_semiring R]
variables (A : Type*) [semiring A] [algebra R A]
variables {M : Type*} [add_comm_monoid M] [semimodule A M] [semimodule R M] [is_scalar_tower R A M]
variables {N : Type*} [add_comm_monoid N] [semimodule A N] [semimodule R N] [is_scalar_tower R A N]

lemma algebra_compatible_smul (r : R) (m : M) : r • m = ((algebra_map R A) r) • m :=
by rw [←(one_smul A m), ←smul_assoc, algebra.smul_def, mul_one, one_smul]

@[simp] lemma algebra_map_smul (r : R) (m : M) : ((algebra_map R A) r) • m = r • m :=
(algebra_compatible_smul A r m).symm

variable {A}

@[priority 100] -- see Note [lower instance priority]
instance is_scalar_tower.to_smul_comm_class : smul_comm_class R A M :=
⟨λ r a m, by rw [algebra_compatible_smul A r (a • m), smul_smul, algebra.commutes, mul_smul,
  ←algebra_compatible_smul]⟩

@[priority 100] -- see Note [lower instance priority]
instance is_scalar_tower.to_smul_comm_class' : smul_comm_class A R M :=
smul_comm_class.symm _ _ _

lemma smul_algebra_smul_comm (r : R) (a : A) (m : M) : a • r • m = r • a • m :=
smul_comm _ _ _

namespace linear_map

instance coe_is_scalar_tower : has_coe (M →ₗ[A] N) (M →ₗ[R] N) :=
⟨restrict_scalars R⟩

variables (R) {A M N}

@[simp, norm_cast squash] lemma coe_restrict_scalars_eq_coe (f : M →ₗ[A] N) :
  (f.restrict_scalars R : M → N) = f := rfl

@[simp, norm_cast squash] lemma coe_coe_is_scalar_tower (f : M →ₗ[A] N) :
  ((f : M →ₗ[R] N) : M → N) = f := rfl

/-- `A`-linearly coerce a `R`-linear map from `M` to `A` to a function, given an algebra `A` over
a commutative semiring `R` and `M` a semimodule over `R`. -/
def lto_fun (R : Type u) (M : Type v) (A : Type w)
  [comm_semiring R] [add_comm_monoid M] [semimodule R M] [comm_ring A] [algebra R A] :
  (M →ₗ[R] A) →ₗ[A] (M → A) :=
{ to_fun := linear_map.to_fun,
  map_add' := λ f g, rfl,
  map_smul' := λ c f, rfl }

end linear_map

end is_scalar_tower

section restrict_scalars
/- In this section, we describe restriction of scalars: if `S` is an algebra over `R`, then
`S`-modules are also `R`-modules. -/

section type_synonym
variables (R A M : Type*)

/--
Warning: use this type synonym judiciously!
The preferred way of working with an `A`-module `M` as `R`-module (where `A` is an `R`-algebra),
is by `[module R M] [module A M] [is_scalar_tower R A M]`.

When `M` is a module over a ring `A`, and `A` is an algebra over `R`, then `M` inherits a
module structure over `R`, provided as a type synonym `module.restrict_scalars R A M := M`.
-/
@[nolint unused_arguments]
def restrict_scalars (R A M : Type*) : Type* := M

instance [I : inhabited M] : inhabited (restrict_scalars R A M) := I

instance [I : add_comm_monoid M] : add_comm_monoid (restrict_scalars R A M) := I

instance [I : add_comm_group M] : add_comm_group (restrict_scalars R A M) := I

instance restrict_scalars.module_orig [semiring A] [add_comm_monoid M] [I : semimodule A M] :
  semimodule A (restrict_scalars R A M) := I

variables [comm_semiring R] [semiring A] [algebra R A]
variables [add_comm_monoid M] [semimodule A M]

/--
When `M` is a module over a ring `A`, and `A` is an algebra over `R`, then `M` inherits a
module structure over `R`.

The preferred way of setting this up is `[module R M] [module A M] [is_scalar_tower R A M]`.
-/
instance : semimodule R (restrict_scalars R A M) :=
{ smul      := λ c x, (algebra_map R A c) • x,
  one_smul  := by simp,
  mul_smul  := by simp [mul_smul],
  smul_add  := by simp [smul_add],
  smul_zero := by simp [smul_zero],
  add_smul  := by simp [add_smul],
  zero_smul := by simp [zero_smul] }

lemma restrict_scalars_smul_def (c : R) (x : restrict_scalars R A M) :
  c • x = ((algebra_map R A c) • x : M) := rfl

instance : is_scalar_tower R A (restrict_scalars R A M) :=
⟨λ r A M, by { rw [algebra.smul_def, mul_smul], refl }⟩

instance submodule.restricted_module (V : submodule A M) :
  semimodule R V :=
restrict_scalars.semimodule R A V

instance submodule.restricted_module_is_scalar_tower (V : submodule A M) :
  is_scalar_tower R A V :=
restrict_scalars.is_scalar_tower R A V

end type_synonym

section semimodule
open semimodule

variables (R A M N : Type*) [comm_semiring R] [semiring A] [algebra R A]
variables [add_comm_monoid M] [semimodule R M] [semimodule A M] [is_scalar_tower R A M]
variables [add_comm_monoid N] [semimodule R N] [semimodule A N] [is_scalar_tower R A N]

variables {A M N}

namespace submodule

/--
`V.restrict_scalars R` is the `R`-submodule of the `R`-module given by restriction of scalars,
corresponding to `V`, an `S`-submodule of the original `S`-module.
-/
@[simps]
def restrict_scalars (V : submodule A M) : submodule R M :=
{ carrier := V.carrier,
  zero_mem' := V.zero_mem,
  smul_mem' := λ c m h, by { rw algebra_compatible_smul A c m, exact V.smul_mem _ h },
  add_mem' := λ x y hx hy, V.add_mem hx hy }

@[simp]
lemma restrict_scalars_mem (V : submodule A M) (m : M) :
  m ∈ V.restrict_scalars R ↔ m ∈ V :=
iff.refl _

variables (R A M)

lemma restrict_scalars_injective :
  function.injective (restrict_scalars R : submodule A M → submodule R M) :=
λ V₁ V₂ h, ext $ by convert set.ext_iff.1 (ext'_iff.1 h); refl

@[simp] lemma restrict_scalars_inj {V₁ V₂ : submodule A M} :
  restrict_scalars R V₁ = restrict_scalars R V₂ ↔ V₁ = V₂ :=
⟨λ h, restrict_scalars_injective R _ _ h, congr_arg _⟩

@[simp]
lemma restrict_scalars_bot : restrict_scalars R (⊥ : submodule A M) = ⊥ := rfl

@[simp]
lemma restrict_scalars_top : restrict_scalars R (⊤ : submodule A M) = ⊤ := rfl

/-- If `A` is an `R`-algebra, then the `R`-module generated by a set `X` is included in the
`A`-module generated by `X`. -/
lemma span_le_restrict_scalars (X : set M) : span R (X : set M) ≤ restrict_scalars R (span A X) :=
submodule.span_le.mpr submodule.subset_span

/-- If `A` is an `R`-algebra such that the induced morhpsim `R →+* A` is surjective, then the
`R`-module generated by a set `X` equals the `A`-module generated by `X`. -/
lemma span_eq_restrict_scalars (X : set M) (hsur : function.surjective (algebra_map R A)) :
  span R X = restrict_scalars R (span A X) :=
begin
  apply (span_le_restrict_scalars R A M X).antisymm (λ m hm, _),
  refine span_induction hm subset_span (zero_mem _) (λ _ _, add_mem _) (λ a m hm, _),
  obtain ⟨r, rfl⟩ := hsur a,
  simpa [algebra_map_smul] using smul_mem _ r hm
end

end submodule

@[simp]
lemma linear_map.ker_restrict_scalars (f : M →ₗ[A] N) :
  (f.restrict_scalars R).ker = submodule.restrict_scalars R f.ker :=
rfl

end semimodule

end restrict_scalars<|MERGE_RESOLUTION|>--- conflicted
+++ resolved
@@ -1188,20 +1188,6 @@
 
 end algebra
 
-<<<<<<< HEAD
-section domain
-
-namespace algebra
-
-variables {R A : Type*} [comm_semiring R] [domain A] [algebra R A]
-
-lemma lmul_injective {x : A} (hx : x ≠ 0) : function.injective (lmul R A x) :=
-mul_right_injective' hx
-
-end algebra
-
-end domain
-=======
 section ring
 
 namespace algebra
@@ -1226,7 +1212,6 @@
 end algebra
 
 end ring
->>>>>>> b697e523
 
 section nat
 
