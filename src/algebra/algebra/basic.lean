/-
Copyright (c) 2018 Kenny Lau. All rights reserved.
Released under Apache 2.0 license as described in the file LICENSE.
Authors: Kenny Lau, Yury Kudryashov
-/
import algebra.iterate_hom
import data.equiv.ring_aut
import linear_algebra.tensor_product
import tactic.nth_rewrite

/-!
# Algebra over Commutative Semiring

In this file we define `algebra`s over commutative (semi)rings, algebra homomorphisms `alg_hom`,
algebra equivalences `alg_equiv`. We also define usual operations on `alg_hom`s
(`id`, `comp`).

`subalgebra`s are defined in `algebra.algebra.subalgebra`.

If `S` is an `R`-algebra and `A` is an `S`-algebra then `algebra.comap.algebra R S A` can be used
to provide `A` with a structure of an `R`-algebra. Other than that, `algebra.comap` is now
deprecated and replaced with `is_scalar_tower`.

For the category of `R`-algebras, denoted `Algebra R`, see the file
`algebra/category/Algebra/basic.lean`.

## Notations

* `A →ₐ[R] B` : `R`-algebra homomorphism from `A` to `B`.
* `A ≃ₐ[R] B` : `R`-algebra equivalence from `A` to `B`.
-/

universes u v w u₁ v₁

open_locale tensor_product big_operators

section prio
-- We set this priority to 0 later in this file
set_option extends_priority 200 /- control priority of
`instance [algebra R A] : has_scalar R A` -/

/--
Given a commutative (semi)ring `R`, an `R`-algebra is a (possibly noncommutative)
(semi)ring `A` endowed with a morphism of rings `R →+* A` which lands in the
center of `A`.

For convenience, this typeclass extends `has_scalar R A` where the scalar action must
agree with left multiplication by the image of the structure morphism.

Given an `algebra R A` instance, the structure morphism `R →+* A` is denoted `algebra_map R A`.
-/
@[nolint has_inhabited_instance]
class algebra (R : Type u) (A : Type v) [comm_semiring R] [semiring A]
  extends has_scalar R A, R →+* A :=
(commutes' : ∀ r x, to_fun r * x = x * to_fun r)
(smul_def' : ∀ r x, r • x = to_fun r * x)
end prio

/-- Embedding `R →+* A` given by `algebra` structure. -/
def algebra_map (R : Type u) (A : Type v) [comm_semiring R] [semiring A] [algebra R A] : R →+* A :=
algebra.to_ring_hom

/-- Creating an algebra from a morphism to the center of a semiring. -/
def ring_hom.to_algebra' {R S} [comm_semiring R] [semiring S] (i : R →+* S)
  (h : ∀ c x, i c * x = x * i c) :
  algebra R S :=
{ smul := λ c x, i c * x,
  commutes' := h,
  smul_def' := λ c x, rfl,
  to_ring_hom := i}

/-- Creating an algebra from a morphism to a commutative semiring. -/
def ring_hom.to_algebra {R S} [comm_semiring R] [comm_semiring S] (i : R →+* S) :
  algebra R S :=
i.to_algebra' $ λ _, mul_comm _

lemma ring_hom.algebra_map_to_algebra {R S} [comm_semiring R] [comm_semiring S]
  (i : R →+* S) :
  @algebra_map R S _ _ i.to_algebra = i :=
rfl

namespace algebra

variables {R : Type u} {S : Type v} {A : Type w} {B : Type*}

/-- Let `R` be a commutative semiring, let `A` be a semiring with a `module R` structure.
If `(r • 1) * x = x * (r • 1) = r • x` for all `r : R` and `x : A`, then `A` is an `algebra`
over `R`.

See note [reducible non-instances]. -/
@[reducible]
def of_module' [comm_semiring R] [semiring A] [module R A]
  (h₁ : ∀ (r : R) (x : A), (r • 1) * x = r • x)
  (h₂ : ∀ (r : R) (x : A), x * (r • 1) = r • x) : algebra R A :=
{ to_fun := λ r, r • 1,
  map_one' := one_smul _ _,
  map_mul' := λ r₁ r₂, by rw [h₁, mul_smul],
  map_zero' := zero_smul _ _,
  map_add' := λ r₁ r₂, add_smul r₁ r₂ 1,
  commutes' := λ r x, by simp only [h₁, h₂],
  smul_def' := λ r x, by simp only [h₁] }

/-- Let `R` be a commutative semiring, let `A` be a semiring with a `module R` structure.
If `(r • x) * y = x * (r • y) = r • (x * y)` for all `r : R` and `x y : A`, then `A`
is an `algebra` over `R`.

See note [reducible non-instances]. -/
@[reducible]
def of_module [comm_semiring R] [semiring A] [module R A]
  (h₁ : ∀ (r : R) (x y : A), (r • x) * y = r • (x * y))
  (h₂ : ∀ (r : R) (x y : A), x * (r • y) = r • (x * y)) : algebra R A :=
of_module' (λ r x, by rw [h₁, one_mul]) (λ r x, by rw [h₂, mul_one])

section semiring

variables [comm_semiring R] [comm_semiring S]
variables [semiring A] [algebra R A] [semiring B] [algebra R B]

lemma smul_def'' (r : R) (x : A) : r • x = algebra_map R A r * x :=
algebra.smul_def' r x

/--
To prove two algebra structures on a fixed `[comm_semiring R] [semiring A]` agree,
it suffices to check the `algebra_map`s agree.
-/
-- We'll later use this to show `algebra ℤ M` is a subsingleton.
@[ext]
lemma algebra_ext {R : Type*} [comm_semiring R] {A : Type*} [semiring A] (P Q : algebra R A)
  (w : ∀ (r : R), by { haveI := P, exact algebra_map R A r } =
    by { haveI := Q, exact algebra_map R A r }) :
  P = Q :=
begin
  unfreezingI { rcases P with ⟨⟨P⟩⟩, rcases Q with ⟨⟨Q⟩⟩ },
  congr,
  { funext r a,
    replace w := congr_arg (λ s, s * a) (w r),
    simp only [←algebra.smul_def''] at w,
    apply w, },
  { ext r,
    exact w r, },
  { apply proof_irrel_heq, },
  { apply proof_irrel_heq, },
end

@[priority 200] -- see Note [lower instance priority]
instance to_module : module R A :=
{ one_smul := by simp [smul_def''],
  mul_smul := by simp [smul_def'', mul_assoc],
  smul_add := by simp [smul_def'', mul_add],
  smul_zero := by simp [smul_def''],
  add_smul := by simp [smul_def'', add_mul],
  zero_smul := by simp [smul_def''] }

-- from now on, we don't want to use the following instance anymore
attribute [instance, priority 0] algebra.to_has_scalar

lemma smul_def (r : R) (x : A) : r • x = algebra_map R A r * x :=
algebra.smul_def' r x

lemma algebra_map_eq_smul_one (r : R) : algebra_map R A r = r • 1 :=
calc algebra_map R A r = algebra_map R A r * 1 : (mul_one _).symm
                   ... = r • 1                 : (algebra.smul_def r 1).symm

lemma algebra_map_eq_smul_one' : ⇑(algebra_map R A) = λ r, r • (1 : A) :=
funext algebra_map_eq_smul_one

/-- `mul_comm` for `algebra`s when one element is from the base ring. -/
theorem commutes (r : R) (x : A) : algebra_map R A r * x = x * algebra_map R A r :=
algebra.commutes' r x

/-- `mul_left_comm` for `algebra`s when one element is from the base ring. -/
theorem left_comm (x : A) (r : R) (y : A) :
  x * (algebra_map R A r * y) = algebra_map R A r * (x * y) :=
by rw [← mul_assoc, ← commutes, mul_assoc]

/-- `mul_right_comm` for `algebra`s when one element is from the base ring. -/
theorem right_comm (x : A) (r : R) (y : A) :
  (x * algebra_map R A r) * y = (x * y) * algebra_map R A r :=
by rw [mul_assoc, commutes, ←mul_assoc]

instance _root_.is_scalar_tower.right : is_scalar_tower R A A :=
⟨λ x y z, by rw [smul_eq_mul, smul_eq_mul, smul_def, smul_def, mul_assoc]⟩

/-- This is just a special case of the global `mul_smul_comm` lemma that requires less typeclass
search (and was here first). -/
@[simp] protected lemma mul_smul_comm (s : R) (x y : A) :
  x * (s • y) = s • (x * y) :=
-- TODO: set up `is_scalar_tower.smul_comm_class` earlier so that we can actually prove this using
-- `mul_smul_comm s x y`.
by rw [smul_def, smul_def, left_comm]

/-- This is just a special case of the global `smul_mul_assoc` lemma that requires less typeclass
search (and was here first). -/
@[simp] protected lemma smul_mul_assoc (r : R) (x y : A) :
  (r • x) * y = r • (x * y) :=
smul_mul_assoc r x y

instance _root_.is_scalar_tower.opposite_right : is_scalar_tower R Aᵒᵖ A :=
⟨λ x y z, algebra.mul_smul_comm _ _ _⟩

section
variables {r : R} {a : A}

@[simp] lemma bit0_smul_one : bit0 r • (1 : A) = bit0 (r • (1 : A)) :=
by simp [bit0, add_smul]
lemma bit0_smul_one' : bit0 r • (1 : A) = r • 2 :=
by simp [bit0, add_smul, smul_add]
@[simp] lemma bit0_smul_bit0 : bit0 r • bit0 a = r • (bit0 (bit0 a)) :=
by simp [bit0, add_smul, smul_add]
@[simp] lemma bit0_smul_bit1 : bit0 r • bit1 a = r • (bit0 (bit1 a)) :=
by simp [bit0, add_smul, smul_add]
@[simp] lemma bit1_smul_one : bit1 r • (1 : A) = bit1 (r • (1 : A)) :=
by simp [bit1, add_smul]
lemma bit1_smul_one' : bit1 r • (1 : A) = r • 2 + 1 :=
by simp [bit1, bit0, add_smul, smul_add]
@[simp] lemma bit1_smul_bit0 : bit1 r • bit0 a = r • (bit0 (bit0 a)) + bit0 a :=
by simp [bit1, add_smul, smul_add]
@[simp] lemma bit1_smul_bit1 : bit1 r • bit1 a = r • (bit0 (bit1 a)) + bit1 a :=
by { simp only [bit0, bit1, add_smul, smul_add, one_smul], abel }

end

variables (R A)

/--
The canonical ring homomorphism `algebra_map R A : R →* A` for any `R`-algebra `A`,
packaged as an `R`-linear map.
-/
protected def linear_map : R →ₗ[R] A :=
{ map_smul' := λ x y, by simp [algebra.smul_def],
  ..algebra_map R A }

@[simp]
lemma linear_map_apply (r : R) : algebra.linear_map R A r = algebra_map R A r := rfl

instance id : algebra R R := (ring_hom.id R).to_algebra

variables {R A}

namespace id

@[simp] lemma map_eq_self (x : R) : algebra_map R R x = x := rfl

@[simp] lemma smul_eq_mul (x y : R) : x • y = x * y := rfl

end id

section prod
variables (R A B)

instance : algebra R (A × B) :=
{ commutes' := by { rintro r ⟨a, b⟩, dsimp, rw [commutes r a, commutes r b] },
  smul_def' := by { rintro r ⟨a, b⟩, dsimp, rw [smul_def r a, smul_def r b] },
  .. prod.module,
  .. ring_hom.prod (algebra_map R A) (algebra_map R B) }

variables {R A B}

@[simp] lemma algebra_map_prod_apply (r : R) :
  algebra_map R (A × B) r = (algebra_map R A r, algebra_map R B r) := rfl

end prod

/-- Algebra over a subsemiring. This builds upon `subsemiring.module`. -/
instance of_subsemiring (S : subsemiring R) : algebra S A :=
{ smul := (•),
  commutes' := λ r x, algebra.commutes r x,
  smul_def' := λ r x, algebra.smul_def r x,
  .. (algebra_map R A).comp S.subtype }

/-- Algebra over a subring. This builds upon `subring.module`. -/
instance of_subring {R A : Type*} [comm_ring R] [ring A] [algebra R A]
  (S : subring R) : algebra S A :=
{ smul := (•),
  .. algebra.of_subsemiring S.to_subsemiring,
  .. (algebra_map R A).comp S.subtype }

lemma algebra_map_of_subring {R : Type*} [comm_ring R] (S : subring R) :
  (algebra_map S R : S →+* R) = subring.subtype S := rfl

lemma coe_algebra_map_of_subring {R : Type*} [comm_ring R] (S : subring R) :
  (algebra_map S R : S → R) = subtype.val := rfl

lemma algebra_map_of_subring_apply {R : Type*} [comm_ring R] (S : subring R) (x : S) :
  algebra_map S R x = x := rfl

/-- Explicit characterization of the submonoid map in the case of an algebra.
`S` is made explicit to help with type inference -/
def algebra_map_submonoid (S : Type*) [semiring S] [algebra R S]
  (M : submonoid R) : (submonoid S) :=
submonoid.map (algebra_map R S : R →* S) M

lemma mem_algebra_map_submonoid_of_mem [algebra R S] {M : submonoid R} (x : M) :
  (algebra_map R S x) ∈ algebra_map_submonoid S M :=
set.mem_image_of_mem (algebra_map R S) x.2

end semiring

section ring
variables [comm_ring R]

variables (R)

/-- A `semiring` that is an `algebra` over a commutative ring carries a natural `ring` structure.
See note [reducible non-instances]. -/
@[reducible]
def semiring_to_ring [semiring A] [algebra R A] : ring A := {
  ..module.add_comm_monoid_to_add_comm_group R,
  ..(infer_instance : semiring A) }

variables {R}

lemma mul_sub_algebra_map_commutes [ring A] [algebra R A] (x : A) (r : R) :
  x * (x - algebra_map R A r) = (x - algebra_map R A r) * x :=
by rw [mul_sub, ←commutes, sub_mul]

lemma mul_sub_algebra_map_pow_commutes [ring A] [algebra R A] (x : A) (r : R) (n : ℕ) :
  x * (x - algebra_map R A r) ^ n = (x - algebra_map R A r) ^ n * x :=
begin
  induction n with n ih,
  { simp },
  { rw [pow_succ, ←mul_assoc, mul_sub_algebra_map_commutes,
      mul_assoc, ih, ←mul_assoc], }
end

end ring

end algebra

namespace no_zero_smul_divisors

variables {R A : Type*}

open algebra

section ring

variables [comm_ring R]

/-- If `algebra_map R A` is injective and `A` has no zero divisors,
`R`-multiples in `A` are zero only if one of the factors is zero.

Cannot be an instance because there is no `injective (algebra_map R A)` typeclass.
-/
lemma of_algebra_map_injective
  [semiring A] [algebra R A] [no_zero_divisors A]
  (h : function.injective (algebra_map R A)) : no_zero_smul_divisors R A :=
⟨λ c x hcx, (mul_eq_zero.mp ((smul_def c x).symm.trans hcx)).imp_left
  ((algebra_map R A).injective_iff.mp h _)⟩

variables (R A)
lemma algebra_map_injective [ring A] [nontrivial A]
  [algebra R A] [no_zero_smul_divisors R A] :
  function.injective (algebra_map R A) :=
suffices function.injective (λ (c : R), c • (1 : A)),
by { convert this, ext, rw [algebra.smul_def, mul_one] },
smul_left_injective R one_ne_zero

variables {R A}
lemma iff_algebra_map_injective [domain A] [algebra R A] :
  no_zero_smul_divisors R A ↔ function.injective (algebra_map R A) :=
⟨@@no_zero_smul_divisors.algebra_map_injective R A _ _ _ _,
 no_zero_smul_divisors.of_algebra_map_injective⟩

end ring

section field

variables [field R] [semiring A] [algebra R A]

@[priority 100] -- see note [lower instance priority]
instance algebra.no_zero_smul_divisors [nontrivial A] [no_zero_divisors A] :
  no_zero_smul_divisors R A :=
no_zero_smul_divisors.of_algebra_map_injective (algebra_map R A).injective

end field

end no_zero_smul_divisors

namespace opposite

variables {R A : Type*} [comm_semiring R] [semiring A] [algebra R A]

instance : algebra R Aᵒᵖ :=
{ to_ring_hom := (algebra_map R A).to_opposite $ λ x y, algebra.commutes _ _,
  smul_def' := λ c x, unop_injective $
    by { dsimp, simp only [op_mul, algebra.smul_def, algebra.commutes, op_unop] },
  commutes' := λ r, op_induction $ λ x, by dsimp; simp only [← op_mul, algebra.commutes],
  ..opposite.has_scalar A R }

@[simp] lemma algebra_map_apply (c : R) : algebra_map R Aᵒᵖ c = op (algebra_map R A c) := rfl

end opposite

namespace module
variables (R : Type u) (M : Type v) [comm_semiring R] [add_comm_monoid M] [module R M]

instance endomorphism_algebra : algebra R (M →ₗ[R] M) :=
{ to_fun    := λ r, r • linear_map.id,
  map_one' := one_smul _ _,
  map_zero' := zero_smul _ _,
  map_add' := λ r₁ r₂, add_smul _ _ _,
  map_mul' := λ r₁ r₂, by { ext x, simp [mul_smul] },
  commutes' := by { intros, ext, simp },
  smul_def' := by { intros, ext, simp } }

lemma algebra_map_End_eq_smul_id (a : R) :
  (algebra_map R (End R M)) a = a • linear_map.id := rfl

@[simp] lemma algebra_map_End_apply (a : R) (m : M) :
  (algebra_map R (End R M)) a m = a • m := rfl

@[simp] lemma ker_algebra_map_End (K : Type u) (V : Type v)
  [field K] [add_comm_group V] [module K V] (a : K) (ha : a ≠ 0) :
  ((algebra_map K (End K V)) a).ker = ⊥ :=
linear_map.ker_smul _ _ ha

end module

set_option old_structure_cmd true
/-- Defining the homomorphism in the category R-Alg. -/
@[nolint has_inhabited_instance]
structure alg_hom (R : Type u) (A : Type v) (B : Type w)
  [comm_semiring R] [semiring A] [semiring B] [algebra R A] [algebra R B] extends ring_hom A B :=
(commutes' : ∀ r : R, to_fun (algebra_map R A r) = algebra_map R B r)

run_cmd tactic.add_doc_string `alg_hom.to_ring_hom "Reinterpret an `alg_hom` as a `ring_hom`"

infixr ` →ₐ `:25 := alg_hom _
notation A ` →ₐ[`:25 R `] ` B := alg_hom R A B

namespace alg_hom

variables {R : Type u} {A : Type v} {B : Type w} {C : Type u₁} {D : Type v₁}

section semiring

variables [comm_semiring R] [semiring A] [semiring B] [semiring C] [semiring D]
variables [algebra R A] [algebra R B] [algebra R C] [algebra R D]

instance : has_coe_to_fun (A →ₐ[R] B) (λ _, A → B) := ⟨alg_hom.to_fun⟩

initialize_simps_projections alg_hom (to_fun → apply)

@[simp] lemma to_fun_eq_coe (f : A →ₐ[R] B) : f.to_fun = f := rfl

instance coe_ring_hom : has_coe (A →ₐ[R] B) (A →+* B) := ⟨alg_hom.to_ring_hom⟩

instance coe_monoid_hom : has_coe (A →ₐ[R] B) (A →* B) := ⟨λ f, ↑(f : A →+* B)⟩

instance coe_add_monoid_hom : has_coe (A →ₐ[R] B) (A →+ B) := ⟨λ f, ↑(f : A →+* B)⟩

@[simp, norm_cast] lemma coe_mk {f : A → B} (h₁ h₂ h₃ h₄ h₅) :
  ⇑(⟨f, h₁, h₂, h₃, h₄, h₅⟩ : A →ₐ[R] B) = f := rfl

-- make the coercion the simp-normal form
@[simp] lemma to_ring_hom_eq_coe (f : A →ₐ[R] B) : f.to_ring_hom = f := rfl

@[simp, norm_cast] lemma coe_to_ring_hom (f : A →ₐ[R] B) : ⇑(f : A →+* B) = f := rfl

-- as `simp` can already prove this lemma, it is not tagged with the `simp` attribute.
@[norm_cast] lemma coe_to_monoid_hom (f : A →ₐ[R] B) : ⇑(f : A →* B) = f := rfl

-- as `simp` can already prove this lemma, it is not tagged with the `simp` attribute.
@[norm_cast] lemma coe_to_add_monoid_hom (f : A →ₐ[R] B) : ⇑(f : A →+ B) = f := rfl

variables (φ : A →ₐ[R] B)

<<<<<<< HEAD
theorem coe_fn_injective : function.injective (coe_fn : (A →ₐ[R] B) → (A → B)) :=
by { intros φ₁ φ₂ H, cases φ₁, cases φ₂, congr, exact H }

theorem coe_fn_inj {φ₁ φ₂ : A →ₐ[R] B} : (φ₁ : A → B) = φ₂ ↔ φ₁ = φ₂ := coe_fn_injective.eq_iff
=======
theorem coe_fn_injective : @function.injective (A →ₐ[R] B) (A → B) coe_fn :=
by { intros φ₁ φ₂ H, cases φ₁, cases φ₂, congr, exact H }
>>>>>>> f59dbf2c

theorem coe_ring_hom_injective : function.injective (coe : (A →ₐ[R] B) → (A →+* B)) :=
λ φ₁ φ₂ H, coe_fn_injective $ show ((φ₁ : (A →+* B)) : A → B) = ((φ₂ : (A →+* B)) : A → B),
  from congr_arg _ H

theorem coe_monoid_hom_injective : function.injective (coe : (A →ₐ[R] B)  → (A →* B)) :=
ring_hom.coe_monoid_hom_injective.comp coe_ring_hom_injective

theorem coe_add_monoid_hom_injective : function.injective (coe : (A →ₐ[R] B)  → (A →+ B)) :=
ring_hom.coe_add_monoid_hom_injective.comp coe_ring_hom_injective

protected lemma congr_fun {φ₁ φ₂ : A →ₐ[R] B} (H : φ₁ = φ₂) (x : A) : φ₁ x = φ₂ x := H ▸ rfl
protected lemma congr_arg (φ : A →ₐ[R] B) {x y : A} (h : x = y) : φ x = φ y := h ▸ rfl

@[ext]
theorem ext {φ₁ φ₂ : A →ₐ[R] B} (H : ∀ x, φ₁ x = φ₂ x) : φ₁ = φ₂ :=
coe_fn_injective $ funext H

theorem ext_iff {φ₁ φ₂ : A →ₐ[R] B} : φ₁ = φ₂ ↔ ∀ x, φ₁ x = φ₂ x :=
⟨alg_hom.congr_fun, ext⟩

@[simp] theorem mk_coe {f : A →ₐ[R] B} (h₁ h₂ h₃ h₄ h₅) :
  (⟨f, h₁, h₂, h₃, h₄, h₅⟩ : A →ₐ[R] B) = f := ext $ λ _, rfl

@[simp]
theorem commutes (r : R) : φ (algebra_map R A r) = algebra_map R B r := φ.commutes' r

theorem comp_algebra_map : (φ : A →+* B).comp (algebra_map R A) = algebra_map R B :=
ring_hom.ext $ φ.commutes

@[simp] lemma map_add (r s : A) : φ (r + s) = φ r + φ s :=
φ.to_ring_hom.map_add r s

@[simp] lemma map_zero : φ 0 = 0 :=
φ.to_ring_hom.map_zero

@[simp] lemma map_mul (x y) : φ (x * y) = φ x * φ y :=
φ.to_ring_hom.map_mul x y

@[simp] lemma map_one : φ 1 = 1 :=
φ.to_ring_hom.map_one

@[simp] lemma map_smul (r : R) (x : A) : φ (r • x) = r • φ x :=
by simp only [algebra.smul_def, map_mul, commutes]

@[simp] lemma map_pow (x : A) (n : ℕ) : φ (x ^ n) = (φ x) ^ n :=
φ.to_ring_hom.map_pow x n

lemma map_sum {ι : Type*} (f : ι → A) (s : finset ι) :
  φ (∑ x in s, f x) = ∑ x in s, φ (f x) :=
φ.to_ring_hom.map_sum f s

lemma map_finsupp_sum {α : Type*} [has_zero α] {ι : Type*} (f : ι →₀ α) (g : ι → α → A) :
  φ (f.sum g) = f.sum (λ i a, φ (g i a)) :=
φ.map_sum _ _

@[simp] lemma map_nat_cast (n : ℕ) : φ n = n :=
φ.to_ring_hom.map_nat_cast n

@[simp] lemma map_bit0 (x) : φ (bit0 x) = bit0 (φ x) :=
φ.to_ring_hom.map_bit0 x

@[simp] lemma map_bit1 (x) : φ (bit1 x) = bit1 (φ x) :=
φ.to_ring_hom.map_bit1 x

/-- If a `ring_hom` is `R`-linear, then it is an `alg_hom`. -/
def mk' (f : A →+* B) (h : ∀ (c : R) x, f (c • x) = c • f x) : A →ₐ[R] B :=
{ to_fun := f,
  commutes' := λ c, by simp only [algebra.algebra_map_eq_smul_one, h, f.map_one],
  .. f }

@[simp] lemma coe_mk' (f : A →+* B) (h : ∀ (c : R) x, f (c • x) = c • f x) : ⇑(mk' f h) = f := rfl

section

variables (R A)
/-- Identity map as an `alg_hom`. -/
protected def id : A →ₐ[R] A :=
{ commutes' := λ _, rfl,
  ..ring_hom.id A }

@[simp] lemma coe_id : ⇑(alg_hom.id R A) = id := rfl

@[simp] lemma id_to_ring_hom : (alg_hom.id R A : A →+* A) = ring_hom.id _ := rfl

end

lemma id_apply (p : A) : alg_hom.id R A p = p := rfl

/-- Composition of algebra homeomorphisms. -/
def comp (φ₁ : B →ₐ[R] C) (φ₂ : A →ₐ[R] B) : A →ₐ[R] C :=
{ commutes' := λ r : R, by rw [← φ₁.commutes, ← φ₂.commutes]; refl,
  .. φ₁.to_ring_hom.comp ↑φ₂ }

@[simp] lemma coe_comp (φ₁ : B →ₐ[R] C) (φ₂ : A →ₐ[R] B) : ⇑(φ₁.comp φ₂) = φ₁ ∘ φ₂ := rfl

lemma comp_apply (φ₁ : B →ₐ[R] C) (φ₂ : A →ₐ[R] B) (p : A) : φ₁.comp φ₂ p = φ₁ (φ₂ p) := rfl

lemma comp_to_ring_hom (φ₁ : B →ₐ[R] C) (φ₂ : A →ₐ[R] B) :
  ⇑(φ₁.comp φ₂ : A →+* C) = (φ₁ : B →+* C).comp ↑φ₂ := rfl

@[simp] theorem comp_id : φ.comp (alg_hom.id R A) = φ :=
ext $ λ x, rfl

@[simp] theorem id_comp : (alg_hom.id R B).comp φ = φ :=
ext $ λ x, rfl

theorem comp_assoc (φ₁ : C →ₐ[R] D) (φ₂ : B →ₐ[R] C) (φ₃ : A →ₐ[R] B) :
  (φ₁.comp φ₂).comp φ₃ = φ₁.comp (φ₂.comp φ₃) :=
ext $ λ x, rfl

/-- R-Alg ⥤ R-Mod -/
def to_linear_map : A →ₗ[R] B :=
{ to_fun := φ,
  map_add' := φ.map_add,
  map_smul' := φ.map_smul }

@[simp] lemma to_linear_map_apply (p : A) : φ.to_linear_map p = φ p := rfl

theorem to_linear_map_injective : function.injective (to_linear_map : _ → (A →ₗ[R] B)) :=
λ φ₁ φ₂ h, ext $ linear_map.congr_fun h

@[simp] lemma comp_to_linear_map (f : A →ₐ[R] B) (g : B →ₐ[R] C) :
  (g.comp f).to_linear_map = g.to_linear_map.comp f.to_linear_map := rfl

@[simp] lemma to_linear_map_id : to_linear_map (alg_hom.id R A) = linear_map.id :=
linear_map.ext $ λ _, rfl

/-- Promote a `linear_map` to an `alg_hom` by supplying proofs about the behavior on `1` and `*`. -/
@[simps]
def of_linear_map (f : A →ₗ[R] B) (map_one : f 1 = 1) (map_mul : ∀ x y, f (x * y) = f x * f y) :
  A →ₐ[R] B :=
{ to_fun := f,
  map_one' := map_one,
  map_mul' := map_mul,
  commutes' := λ c, by simp only [algebra.algebra_map_eq_smul_one, f.map_smul, map_one],
  .. f.to_add_monoid_hom }

@[simp] lemma of_linear_map_to_linear_map (map_one) (map_mul) :
  of_linear_map φ.to_linear_map map_one map_mul = φ :=
by { ext, refl }

@[simp] lemma to_linear_map_of_linear_map (f : A →ₗ[R] B) (map_one) (map_mul) :
  to_linear_map (of_linear_map f map_one map_mul) = f :=
by { ext, refl }

@[simp] lemma of_linear_map_id (map_one) (map_mul) :
  of_linear_map linear_map.id map_one map_mul = alg_hom.id R A :=
ext $ λ _, rfl

lemma map_list_prod (s : list A) :
  φ s.prod = (s.map φ).prod :=
φ.to_ring_hom.map_list_prod s

section prod

/-- First projection as `alg_hom`. -/
def fst : A × B →ₐ[R] A :=
{ commutes' := λ r, rfl, .. ring_hom.fst A B}

/-- Second projection as `alg_hom`. -/
def snd : A × B →ₐ[R] B :=
{ commutes' := λ r, rfl, .. ring_hom.snd A B}

end prod

lemma algebra_map_eq_apply (f : A →ₐ[R] B) {y : R} {x : A} (h : algebra_map R A y = x) :
  algebra_map R B y = f x :=
h ▸ (f.commutes _).symm

end semiring

section comm_semiring

variables [comm_semiring R] [comm_semiring A] [comm_semiring B]
variables [algebra R A] [algebra R B] (φ : A →ₐ[R] B)

lemma map_multiset_prod (s : multiset A) :
  φ s.prod = (s.map φ).prod :=
φ.to_ring_hom.map_multiset_prod s

lemma map_prod {ι : Type*} (f : ι → A) (s : finset ι) :
  φ (∏ x in s, f x) = ∏ x in s, φ (f x) :=
φ.to_ring_hom.map_prod f s

lemma map_finsupp_prod {α : Type*} [has_zero α] {ι : Type*} (f : ι →₀ α) (g : ι → α → A) :
  φ (f.prod g) = f.prod (λ i a, φ (g i a)) :=
φ.map_prod _ _

end comm_semiring

section ring

variables [comm_semiring R] [ring A] [ring B]
variables [algebra R A] [algebra R B] (φ : A →ₐ[R] B)

@[simp] lemma map_neg (x) : φ (-x) = -φ x :=
φ.to_ring_hom.map_neg x

@[simp] lemma map_sub (x y) : φ (x - y) = φ x - φ y :=
φ.to_ring_hom.map_sub x y

@[simp] lemma map_int_cast (n : ℤ) : φ n = n :=
φ.to_ring_hom.map_int_cast n

end ring

section division_ring

variables [comm_ring R] [division_ring A] [division_ring B]
variables [algebra R A] [algebra R B] (φ : A →ₐ[R] B)

@[simp] lemma map_inv (x) : φ (x⁻¹) = (φ x)⁻¹ :=
φ.to_ring_hom.map_inv x

@[simp] lemma map_div (x y) : φ (x / y) = φ x / φ y :=
φ.to_ring_hom.map_div x y

end division_ring

theorem injective_iff {R A B : Type*} [comm_semiring R] [ring A] [semiring B]
  [algebra R A] [algebra R B] (f : A →ₐ[R] B) :
  function.injective f ↔ (∀ x, f x = 0 → x = 0) :=
ring_hom.injective_iff (f : A →+* B)

end alg_hom

@[simp] lemma rat.smul_one_eq_coe {A : Type*} [division_ring A] [algebra ℚ A] (m : ℚ) :
  m • (1 : A) = ↑m :=
by rw [algebra.smul_def, mul_one, ring_hom.eq_rat_cast]

set_option old_structure_cmd true
/-- An equivalence of algebras is an equivalence of rings commuting with the actions of scalars. -/
structure alg_equiv (R : Type u) (A : Type v) (B : Type w)
  [comm_semiring R] [semiring A] [semiring B] [algebra R A] [algebra R B]
  extends A ≃ B, A ≃* B, A ≃+ B, A ≃+* B :=
(commutes' : ∀ r : R, to_fun (algebra_map R A r) = algebra_map R B r)

attribute [nolint doc_blame] alg_equiv.to_ring_equiv
attribute [nolint doc_blame] alg_equiv.to_equiv
attribute [nolint doc_blame] alg_equiv.to_add_equiv
attribute [nolint doc_blame] alg_equiv.to_mul_equiv

notation A ` ≃ₐ[`:50 R `] ` A' := alg_equiv R A A'

namespace alg_equiv

variables {R : Type u} {A₁ : Type v} {A₂ : Type w} {A₃ : Type u₁}

section semiring

variables [comm_semiring R] [semiring A₁] [semiring A₂] [semiring A₃]
variables [algebra R A₁] [algebra R A₂] [algebra R A₃]
variables (e : A₁ ≃ₐ[R] A₂)

instance : has_coe_to_fun (A₁ ≃ₐ[R] A₂) (λ _, A₁ → A₂) := ⟨alg_equiv.to_fun⟩

@[ext]
lemma ext {f g : A₁ ≃ₐ[R] A₂} (h : ∀ a, f a = g a) : f = g :=
begin
  have h₁ : f.to_equiv = g.to_equiv := equiv.ext h,
  cases f, cases g, congr,
  { exact (funext h) },
  { exact congr_arg equiv.inv_fun h₁ }
end

protected lemma congr_arg {f : A₁ ≃ₐ[R] A₂} : Π {x x' : A₁}, x = x' → f x = f x'
| _ _ rfl := rfl

protected lemma congr_fun {f g : A₁ ≃ₐ[R] A₂} (h : f = g) (x : A₁) : f x = g x := h ▸ rfl

lemma ext_iff {f g : A₁ ≃ₐ[R] A₂} : f = g ↔ ∀ x, f x = g x :=
⟨λ h x, h ▸ rfl, ext⟩

lemma coe_fun_injective : @function.injective (A₁ ≃ₐ[R] A₂) (A₁ → A₂) (λ e, (e : A₁ → A₂)) :=
begin
  intros f g w,
  ext,
  exact congr_fun w a,
end

instance has_coe_to_ring_equiv : has_coe (A₁ ≃ₐ[R] A₂) (A₁ ≃+* A₂) := ⟨alg_equiv.to_ring_equiv⟩

@[simp] lemma coe_mk {to_fun inv_fun left_inv right_inv map_mul map_add commutes} :
  ⇑(⟨to_fun, inv_fun, left_inv, right_inv, map_mul, map_add, commutes⟩ : A₁ ≃ₐ[R] A₂) = to_fun :=
rfl

@[simp] theorem mk_coe (e : A₁ ≃ₐ[R] A₂) (e' h₁ h₂ h₃ h₄ h₅) :
  (⟨e, e', h₁, h₂, h₃, h₄, h₅⟩ : A₁ ≃ₐ[R] A₂) = e := ext $ λ _, rfl

@[simp] lemma to_fun_eq_coe (e : A₁ ≃ₐ[R] A₂) : e.to_fun = e := rfl

-- TODO: decide on a simp-normal form so that only one of these two lemmas is needed
@[simp, norm_cast] lemma coe_ring_equiv : ((e : A₁ ≃+* A₂) : A₁ → A₂) = e := rfl
@[simp] lemma coe_ring_equiv' : (e.to_ring_equiv : A₁ → A₂) = e := rfl

lemma coe_ring_equiv_injective : function.injective (coe : (A₁ ≃ₐ[R] A₂) → (A₁ ≃+* A₂)) :=
λ e₁ e₂ h, ext $ ring_equiv.congr_fun h

@[simp] lemma map_add : ∀ x y, e (x + y) = e x + e y := e.to_add_equiv.map_add

@[simp] lemma map_zero : e 0 = 0 := e.to_add_equiv.map_zero

@[simp] lemma map_mul : ∀ x y, e (x * y) = (e x) * (e y) := e.to_mul_equiv.map_mul

@[simp] lemma map_one : e 1 = 1 := e.to_mul_equiv.map_one

@[simp] lemma commutes : ∀ (r : R), e (algebra_map R A₁ r) = algebra_map R A₂ r :=
  e.commutes'

lemma map_sum {ι : Type*} (f : ι → A₁) (s : finset ι) :
  e (∑ x in s, f x) = ∑ x in s, e (f x) :=
e.to_add_equiv.map_sum f s

lemma map_finsupp_sum {α : Type*} [has_zero α] {ι : Type*} (f : ι →₀ α) (g : ι → α → A₁) :
  e (f.sum g) = f.sum (λ i b, e (g i b)) :=
e.map_sum _ _

/-- Interpret an algebra equivalence as an algebra homomorphism.

This definition is included for symmetry with the other `to_*_hom` projections.
The `simp` normal form is to use the coercion of the `has_coe_to_alg_hom` instance. -/
def to_alg_hom : A₁ →ₐ[R] A₂ :=
{ map_one' := e.map_one, map_zero' := e.map_zero, ..e }

instance has_coe_to_alg_hom : has_coe (A₁ ≃ₐ[R] A₂) (A₁ →ₐ[R] A₂) :=
⟨to_alg_hom⟩

@[simp] lemma to_alg_hom_eq_coe : e.to_alg_hom = e := rfl

@[simp, norm_cast] lemma coe_alg_hom : ((e : A₁ →ₐ[R] A₂) : A₁ → A₂) = e :=
rfl

lemma coe_alg_hom_injective : function.injective (coe : (A₁ ≃ₐ[R] A₂) → (A₁ →ₐ[R] A₂)) :=
λ e₁ e₂ h, ext $ alg_hom.congr_fun h

/-- The two paths coercion can take to a `ring_hom` are equivalent -/
lemma coe_ring_hom_commutes : ((e : A₁ →ₐ[R] A₂) : A₁ →+* A₂) = ((e : A₁ ≃+* A₂) : A₁ →+* A₂) :=
rfl

@[simp] lemma map_pow : ∀ (x : A₁) (n : ℕ), e (x ^ n) = (e x) ^ n := e.to_alg_hom.map_pow

lemma injective : function.injective e := e.to_equiv.injective

lemma surjective : function.surjective e := e.to_equiv.surjective

lemma bijective : function.bijective e := e.to_equiv.bijective

instance : has_one (A₁ ≃ₐ[R] A₁) := ⟨{commutes' := λ r, rfl, ..(1 : A₁ ≃+* A₁)}⟩

instance : inhabited (A₁ ≃ₐ[R] A₁) := ⟨1⟩

/-- Algebra equivalences are reflexive. -/
@[refl]
def refl : A₁ ≃ₐ[R] A₁ := 1

@[simp] lemma refl_to_alg_hom : ↑(refl : A₁ ≃ₐ[R] A₁) = alg_hom.id R A₁ := rfl

@[simp] lemma coe_refl : ⇑(refl : A₁ ≃ₐ[R] A₁) = id := rfl

/-- Algebra equivalences are symmetric. -/
@[symm]
def symm (e : A₁ ≃ₐ[R] A₂) : A₂ ≃ₐ[R] A₁ :=
{ commutes' := λ r, by { rw ←e.to_ring_equiv.symm_apply_apply (algebra_map R A₁ r), congr,
                         change _ = e _, rw e.commutes, },
  ..e.to_ring_equiv.symm, }

/-- See Note [custom simps projection] -/
def simps.symm_apply (e : A₁ ≃ₐ[R] A₂) : A₂ → A₁ := e.symm

initialize_simps_projections alg_equiv (to_fun → apply, inv_fun → symm_apply)

@[simp] lemma inv_fun_eq_symm {e : A₁ ≃ₐ[R] A₂} : e.inv_fun = e.symm := rfl

@[simp] lemma symm_symm (e : A₁ ≃ₐ[R] A₂) : e.symm.symm = e :=
by { ext, refl, }

lemma symm_bijective : function.bijective (symm : (A₁ ≃ₐ[R] A₂) → (A₂ ≃ₐ[R] A₁)) :=
equiv.bijective ⟨symm, symm, symm_symm, symm_symm⟩

@[simp] lemma mk_coe' (e : A₁ ≃ₐ[R] A₂) (f h₁ h₂ h₃ h₄ h₅) :
  (⟨f, e, h₁, h₂, h₃, h₄, h₅⟩ : A₂ ≃ₐ[R] A₁) = e.symm :=
symm_bijective.injective $ ext $ λ x, rfl

@[simp] theorem symm_mk (f f') (h₁ h₂ h₃ h₄ h₅) :
  (⟨f, f', h₁, h₂, h₃, h₄, h₅⟩ : A₁ ≃ₐ[R] A₂).symm =
  { to_fun := f', inv_fun := f,
    ..(⟨f, f', h₁, h₂, h₃, h₄, h₅⟩ : A₁ ≃ₐ[R] A₂).symm } := rfl

/-- Algebra equivalences are transitive. -/
@[trans]
def trans (e₁ : A₁ ≃ₐ[R] A₂) (e₂ : A₂ ≃ₐ[R] A₃) : A₁ ≃ₐ[R] A₃ :=
{ commutes' := λ r, show e₂.to_fun (e₁.to_fun _) = _, by rw [e₁.commutes', e₂.commutes'],
  ..(e₁.to_ring_equiv.trans e₂.to_ring_equiv), }

@[simp] lemma apply_symm_apply (e : A₁ ≃ₐ[R] A₂) : ∀ x, e (e.symm x) = x :=
  e.to_equiv.apply_symm_apply

@[simp] lemma symm_apply_apply (e : A₁ ≃ₐ[R] A₂) : ∀ x, e.symm (e x) = x :=
  e.to_equiv.symm_apply_apply

@[simp] lemma coe_trans (e₁ : A₁ ≃ₐ[R] A₂) (e₂ : A₂ ≃ₐ[R] A₃) :
  ⇑(e₁.trans e₂) = e₂ ∘ e₁ := rfl

lemma trans_apply (e₁ : A₁ ≃ₐ[R] A₂) (e₂ : A₂ ≃ₐ[R] A₃) (x : A₁) :
  (e₁.trans e₂) x = e₂ (e₁ x) := rfl

@[simp] lemma comp_symm (e : A₁ ≃ₐ[R] A₂) :
  alg_hom.comp (e : A₁ →ₐ[R] A₂) ↑e.symm = alg_hom.id R A₂ :=
by { ext, simp }

@[simp] lemma symm_comp (e : A₁ ≃ₐ[R] A₂) :
  alg_hom.comp ↑e.symm (e : A₁ →ₐ[R] A₂) = alg_hom.id R A₁ :=
by { ext, simp }

theorem left_inverse_symm (e : A₁ ≃ₐ[R] A₂) : function.left_inverse e.symm e := e.left_inv

theorem right_inverse_symm (e : A₁ ≃ₐ[R] A₂) : function.right_inverse e.symm e := e.right_inv

/-- If `A₁` is equivalent to `A₁'` and `A₂` is equivalent to `A₂'`, then the type of maps
`A₁ →ₐ[R] A₂` is equivalent to the type of maps `A₁' →ₐ[R] A₂'`. -/
def arrow_congr {A₁' A₂' : Type*} [semiring A₁'] [semiring A₂'] [algebra R A₁'] [algebra R A₂']
  (e₁ : A₁ ≃ₐ[R] A₁') (e₂ : A₂ ≃ₐ[R] A₂') : (A₁ →ₐ[R] A₂) ≃ (A₁' →ₐ[R] A₂') :=
{ to_fun := λ f, (e₂.to_alg_hom.comp f).comp e₁.symm.to_alg_hom,
  inv_fun := λ f, (e₂.symm.to_alg_hom.comp f).comp e₁.to_alg_hom,
  left_inv := λ f, by { simp only [alg_hom.comp_assoc, to_alg_hom_eq_coe, symm_comp],
    simp only [←alg_hom.comp_assoc, symm_comp, alg_hom.id_comp, alg_hom.comp_id] },
  right_inv := λ f, by { simp only [alg_hom.comp_assoc, to_alg_hom_eq_coe, comp_symm],
    simp only [←alg_hom.comp_assoc, comp_symm, alg_hom.id_comp, alg_hom.comp_id] } }

lemma arrow_congr_comp {A₁' A₂' A₃' : Type*} [semiring A₁'] [semiring A₂'] [semiring A₃']
  [algebra R A₁'] [algebra R A₂'] [algebra R A₃'] (e₁ : A₁ ≃ₐ[R] A₁') (e₂ : A₂ ≃ₐ[R] A₂')
  (e₃ : A₃ ≃ₐ[R] A₃') (f : A₁ →ₐ[R] A₂) (g : A₂ →ₐ[R] A₃) :
  arrow_congr e₁ e₃ (g.comp f) = (arrow_congr e₂ e₃ g).comp (arrow_congr e₁ e₂ f) :=
by { ext, simp only [arrow_congr, equiv.coe_fn_mk, alg_hom.comp_apply],
  congr, exact (e₂.symm_apply_apply _).symm }

@[simp] lemma arrow_congr_refl :
  arrow_congr alg_equiv.refl alg_equiv.refl = equiv.refl (A₁ →ₐ[R] A₂) :=
by { ext, refl }

@[simp] lemma arrow_congr_trans {A₁' A₂' A₃' : Type*} [semiring A₁'] [semiring A₂'] [semiring A₃']
  [algebra R A₁'] [algebra R A₂'] [algebra R A₃'] (e₁ : A₁ ≃ₐ[R] A₂) (e₁' : A₁' ≃ₐ[R] A₂')
  (e₂ : A₂ ≃ₐ[R] A₃) (e₂' : A₂' ≃ₐ[R] A₃') :
  arrow_congr (e₁.trans e₂) (e₁'.trans e₂') = (arrow_congr e₁ e₁').trans (arrow_congr e₂ e₂') :=
by { ext, refl }

@[simp] lemma arrow_congr_symm {A₁' A₂' : Type*} [semiring A₁'] [semiring A₂']
  [algebra R A₁'] [algebra R A₂'] (e₁ : A₁ ≃ₐ[R] A₁') (e₂ : A₂ ≃ₐ[R] A₂') :
  (arrow_congr e₁ e₂).symm = arrow_congr e₁.symm e₂.symm :=
by { ext, refl }

/-- If an algebra morphism has an inverse, it is a algebra isomorphism. -/
def of_alg_hom (f : A₁ →ₐ[R] A₂) (g : A₂ →ₐ[R] A₁) (h₁ : f.comp g = alg_hom.id R A₂)
  (h₂ : g.comp f = alg_hom.id R A₁) : A₁ ≃ₐ[R] A₂ :=
{ to_fun    := f,
  inv_fun   := g,
  left_inv  := alg_hom.ext_iff.1 h₂,
  right_inv := alg_hom.ext_iff.1 h₁,
  ..f }

lemma coe_alg_hom_of_alg_hom (f : A₁ →ₐ[R] A₂) (g : A₂ →ₐ[R] A₁) (h₁ h₂) :
  ↑(of_alg_hom f g h₁ h₂) = f := alg_hom.ext $ λ _, rfl

@[simp]
lemma of_alg_hom_coe_alg_hom (f : A₁ ≃ₐ[R] A₂) (g : A₂ →ₐ[R] A₁) (h₁ h₂) :
  of_alg_hom ↑f g h₁ h₂ = f := ext $ λ _, rfl

lemma of_alg_hom_symm (f : A₁ →ₐ[R] A₂) (g : A₂ →ₐ[R] A₁) (h₁ h₂) :
  (of_alg_hom f g h₁ h₂).symm = of_alg_hom g f h₂ h₁ := rfl

/-- Promotes a bijective algebra homomorphism to an algebra equivalence. -/
noncomputable def of_bijective (f : A₁ →ₐ[R] A₂) (hf : function.bijective f) : A₁ ≃ₐ[R] A₂ :=
{ .. ring_equiv.of_bijective (f : A₁ →+* A₂) hf, .. f }

/-- Forgetting the multiplicative structures, an equivalence of algebras is a linear equivalence. -/
@[simps apply] def to_linear_equiv (e : A₁ ≃ₐ[R] A₂) : A₁ ≃ₗ[R] A₂ :=
{ to_fun    := e,
  map_smul' := λ r x, by simp [algebra.smul_def''],
  inv_fun   := e.symm,
  .. e }

@[simp] lemma to_linear_equiv_refl :
  (alg_equiv.refl : A₁ ≃ₐ[R] A₁).to_linear_equiv = linear_equiv.refl R A₁ := rfl

@[simp] lemma to_linear_equiv_symm (e : A₁ ≃ₐ[R] A₂) :
  e.to_linear_equiv.symm = e.symm.to_linear_equiv := rfl

@[simp] lemma to_linear_equiv_trans (e₁ : A₁ ≃ₐ[R] A₂) (e₂ : A₂ ≃ₐ[R] A₃) :
  (e₁.trans e₂).to_linear_equiv = e₁.to_linear_equiv.trans e₂.to_linear_equiv := rfl

theorem to_linear_equiv_injective : function.injective (to_linear_equiv : _ → (A₁ ≃ₗ[R] A₂)) :=
λ e₁ e₂ h, ext $ linear_equiv.congr_fun h

/-- Interpret an algebra equivalence as a linear map. -/
def to_linear_map : A₁ →ₗ[R] A₂ :=
e.to_alg_hom.to_linear_map

@[simp] lemma to_alg_hom_to_linear_map :
  (e : A₁ →ₐ[R] A₂).to_linear_map = e.to_linear_map := rfl

@[simp] lemma to_linear_equiv_to_linear_map :
  e.to_linear_equiv.to_linear_map = e.to_linear_map := rfl

@[simp] lemma to_linear_map_apply (x : A₁) : e.to_linear_map x = e x := rfl

theorem to_linear_map_injective : function.injective (to_linear_map : _ → (A₁ →ₗ[R] A₂)) :=
λ e₁ e₂ h, ext $ linear_map.congr_fun h

@[simp] lemma trans_to_linear_map (f : A₁ ≃ₐ[R] A₂) (g : A₂ ≃ₐ[R] A₃) :
  (f.trans g).to_linear_map = g.to_linear_map.comp f.to_linear_map := rfl

section of_linear_equiv

variables (l : A₁ ≃ₗ[R] A₂)
  (map_mul : ∀ x y : A₁, l (x * y) = l x * l y)
  (commutes : ∀ r : R, l (algebra_map R A₁ r) = algebra_map R A₂ r)

/--
Upgrade a linear equivalence to an algebra equivalence,
given that it distributes over multiplication and action of scalars.
-/
@[simps apply]
def of_linear_equiv : A₁ ≃ₐ[R] A₂ :=
{ to_fun := l,
  inv_fun := l.symm,
  map_mul' := map_mul,
  commutes' := commutes,
  ..l }

@[simp]
lemma of_linear_equiv_symm :
  (of_linear_equiv l map_mul commutes).symm = of_linear_equiv l.symm
    ((of_linear_equiv l map_mul commutes).symm.map_mul)
    ((of_linear_equiv l map_mul commutes).symm.commutes) :=
rfl

@[simp] lemma of_linear_equiv_to_linear_equiv (map_mul) (commutes) :
  of_linear_equiv e.to_linear_equiv map_mul commutes = e :=
by { ext, refl }

@[simp] lemma to_linear_equiv_of_linear_equiv :
  to_linear_equiv (of_linear_equiv l map_mul commutes) = l :=
by { ext, refl }

end of_linear_equiv

instance aut : group (A₁ ≃ₐ[R] A₁) :=
{ mul := λ ϕ ψ, ψ.trans ϕ,
  mul_assoc := λ ϕ ψ χ, rfl,
  one := 1,
  one_mul := λ ϕ, by { ext, refl },
  mul_one := λ ϕ, by { ext, refl },
  inv := symm,
  mul_left_inv := λ ϕ, by { ext, exact symm_apply_apply ϕ a } }

@[simp] lemma mul_apply (e₁ e₂ : A₁ ≃ₐ[R] A₁) (x : A₁) : (e₁ * e₂) x = e₁ (e₂ x) := rfl

/-- An algebra isomorphism induces a group isomorphism between automorphism groups -/
@[simps apply]
def aut_congr (ϕ : A₁ ≃ₐ[R] A₂) : (A₁ ≃ₐ[R] A₁) ≃* (A₂ ≃ₐ[R] A₂) :=
{ to_fun := λ ψ, ϕ.symm.trans (ψ.trans ϕ),
  inv_fun := λ ψ, ϕ.trans (ψ.trans ϕ.symm),
  left_inv := λ ψ, by { ext, simp_rw [trans_apply, symm_apply_apply] },
  right_inv := λ ψ, by { ext, simp_rw [trans_apply, apply_symm_apply] },
  map_mul' := λ ψ χ, by { ext, simp only [mul_apply, trans_apply, symm_apply_apply] } }

@[simp] lemma aut_congr_refl : aut_congr (alg_equiv.refl) = mul_equiv.refl (A₁ ≃ₐ[R] A₁) :=
by { ext, refl }

@[simp] lemma aut_congr_symm (ϕ : A₁ ≃ₐ[R] A₂) : (aut_congr ϕ).symm = aut_congr ϕ.symm := rfl

@[simp] lemma aut_congr_trans (ϕ : A₁ ≃ₐ[R] A₂) (ψ : A₂ ≃ₐ[R] A₃) :
  (aut_congr ϕ).trans (aut_congr ψ) = aut_congr (ϕ.trans ψ) := rfl

/-- The tautological action by `A₁ ≃ₐ[R] A₁` on `A₁`.

This generalizes `function.End.apply_mul_action`. -/
instance apply_mul_semiring_action : mul_semiring_action (A₁ ≃ₐ[R] A₁) A₁ :=
{ smul := ($),
  smul_zero := alg_equiv.map_zero,
  smul_add := alg_equiv.map_add,
  smul_one := alg_equiv.map_one,
  smul_mul := alg_equiv.map_mul,
  one_smul := λ _, rfl,
  mul_smul := λ _ _ _, rfl }

@[simp] protected lemma smul_def (f : A₁ ≃ₐ[R] A₁) (a : A₁) : f • a = f a := rfl

instance apply_has_faithful_scalar : has_faithful_scalar (A₁ ≃ₐ[R] A₁) A₁ :=
⟨λ _ _, alg_equiv.ext⟩

instance apply_smul_comm_class : smul_comm_class R (A₁ ≃ₐ[R] A₁) A₁ :=
{ smul_comm := λ r e a, (e.to_linear_equiv.map_smul r a).symm }

instance apply_smul_comm_class' : smul_comm_class (A₁ ≃ₐ[R] A₁) R A₁ :=
{ smul_comm := λ e r a, (e.to_linear_equiv.map_smul r a) }

@[simp] lemma algebra_map_eq_apply (e : A₁ ≃ₐ[R] A₂) {y : R} {x : A₁} :
  (algebra_map R A₂ y = e x) ↔ (algebra_map R A₁ y = x) :=
⟨λ h, by simpa using e.symm.to_alg_hom.algebra_map_eq_apply h,
 λ h, e.to_alg_hom.algebra_map_eq_apply h⟩

end semiring

section comm_semiring

variables [comm_semiring R] [comm_semiring A₁] [comm_semiring A₂]
variables [algebra R A₁] [algebra R A₂] (e : A₁ ≃ₐ[R] A₂)

lemma map_prod {ι : Type*} (f : ι → A₁) (s : finset ι) :
  e (∏ x in s, f x) = ∏ x in s, e (f x) :=
e.to_alg_hom.map_prod f s

lemma map_finsupp_prod {α : Type*} [has_zero α] {ι : Type*} (f : ι →₀ α) (g : ι → α → A₁) :
  e (f.prod g) = f.prod (λ i a, e (g i a)) :=
e.to_alg_hom.map_finsupp_prod f g

end comm_semiring

section ring

variables [comm_ring R] [ring A₁] [ring A₂]
variables [algebra R A₁] [algebra R A₂] (e : A₁ ≃ₐ[R] A₂)

@[simp] lemma map_neg (x) : e (-x) = -e x :=
e.to_alg_hom.map_neg x

@[simp] lemma map_sub (x y) : e (x - y) = e x - e y :=
e.to_alg_hom.map_sub x y

end ring

section division_ring

variables [comm_ring R] [division_ring A₁] [division_ring A₂]
variables [algebra R A₁] [algebra R A₂] (e : A₁ ≃ₐ[R] A₂)

@[simp] lemma map_inv (x) : e (x⁻¹) = (e x)⁻¹ :=
e.to_alg_hom.map_inv x

@[simp] lemma map_div (x y) : e (x / y) = e x / e y :=
e.to_alg_hom.map_div x y

end division_ring

end alg_equiv

namespace mul_semiring_action

variables {M G : Type*} (R A : Type*) [comm_semiring R] [semiring A] [algebra R A]

section
variables [monoid M] [mul_semiring_action M A] [smul_comm_class M R A]

/-- Each element of the monoid defines a algebra homomorphism.

This is a stronger version of `mul_semiring_action.to_ring_hom` and
`distrib_mul_action.to_linear_map`. -/
@[simps]
def to_alg_hom (m : M) : A →ₐ[R] A :=
alg_hom.mk' (mul_semiring_action.to_ring_hom _ _ m) (smul_comm _)

theorem to_alg_hom_injective [has_faithful_scalar M A] :
  function.injective (mul_semiring_action.to_alg_hom R A : M → A →ₐ[R] A) :=
λ m₁ m₂ h, eq_of_smul_eq_smul $ λ r, alg_hom.ext_iff.1 h r

end

section
variables [group G] [mul_semiring_action G A] [smul_comm_class G R A]

/-- Each element of the group defines a algebra equivalence.

This is a stronger version of `mul_semiring_action.to_ring_equiv` and
`distrib_mul_action.to_linear_equiv`. -/
@[simps]
def to_alg_equiv (g : G) : A ≃ₐ[R] A :=
{ .. mul_semiring_action.to_ring_equiv _ _ g,
  .. mul_semiring_action.to_alg_hom R A g }

theorem to_alg_equiv_injective [has_faithful_scalar G A] :
  function.injective (mul_semiring_action.to_alg_equiv R A : G → A ≃ₐ[R] A) :=
λ m₁ m₂ h, eq_of_smul_eq_smul $ λ r, alg_equiv.ext_iff.1 h r

end

end mul_semiring_action

section nat

variables {R : Type*} [semiring R]

-- Lower the priority so that `algebra.id` is picked most of the time when working with
-- `ℕ`-algebras. This is only an issue since `algebra.id` and `algebra_nat` are not yet defeq.
-- TODO: fix this by adding an `of_nat` field to semirings.
/-- Semiring ⥤ ℕ-Alg -/
@[priority 99] instance algebra_nat : algebra ℕ R :=
{ commutes' := nat.cast_commute,
  smul_def' := λ _ _, nsmul_eq_mul _ _,
  to_ring_hom := nat.cast_ring_hom R }

instance nat_algebra_subsingleton : subsingleton (algebra ℕ R) :=
⟨λ P Q, by { ext, simp, }⟩

end nat

namespace ring_hom

variables {R S : Type*}

/-- Reinterpret a `ring_hom` as an `ℕ`-algebra homomorphism. -/
def to_nat_alg_hom [semiring R] [semiring S] (f : R →+* S) :
  R →ₐ[ℕ] S :=
{ to_fun := f, commutes' := λ n, by simp, .. f }

/-- Reinterpret a `ring_hom` as a `ℤ`-algebra homomorphism. -/
def to_int_alg_hom [ring R] [ring S] [algebra ℤ R] [algebra ℤ S] (f : R →+* S) :
  R →ₐ[ℤ] S :=
{ commutes' := λ n, by simp, .. f }

@[simp] lemma map_rat_algebra_map [ring R] [ring S] [algebra ℚ R] [algebra ℚ S] (f : R →+* S)
  (r : ℚ) :
  f (algebra_map ℚ R r) = algebra_map ℚ S r :=
ring_hom.ext_iff.1 (subsingleton.elim (f.comp (algebra_map ℚ R)) (algebra_map ℚ S)) r

/-- Reinterpret a `ring_hom` as a `ℚ`-algebra homomorphism. -/
def to_rat_alg_hom [ring R] [ring S] [algebra ℚ R] [algebra ℚ S] (f : R →+* S) :
  R →ₐ[ℚ] S :=
{ commutes' := f.map_rat_algebra_map, .. f }

end ring_hom

namespace rat

instance algebra_rat {α} [division_ring α] [char_zero α] : algebra ℚ α :=
(rat.cast_hom α).to_algebra' $ λ r x, r.cast_commute x

@[simp] theorem algebra_map_rat_rat : algebra_map ℚ ℚ = ring_hom.id ℚ :=
subsingleton.elim _ _

-- TODO[gh-6025]: make this an instance once safe to do so
lemma algebra_rat_subsingleton {α} [semiring α] :
  subsingleton (algebra ℚ α) :=
⟨λ x y, algebra.algebra_ext x y $ ring_hom.congr_fun $ subsingleton.elim _ _⟩

end rat

namespace char_zero

variables {R : Type*} (S : Type*) [comm_semiring R] [semiring S] [algebra R S]

lemma of_algebra [char_zero S] : char_zero R :=
⟨begin
  suffices : function.injective (algebra_map R S ∘ coe),
  { exact this.of_comp },
  convert char_zero.cast_injective,
  ext n,
  rw [function.comp_app, ← (algebra_map ℕ _).eq_nat_cast, ← ring_hom.comp_apply,
      ring_hom.eq_nat_cast],
  all_goals { apply_instance }
end⟩

end char_zero

namespace algebra
open module

variables (R : Type u) (A : Type v)

variables [comm_semiring R] [semiring A] [algebra R A]

/-- `algebra_map` as an `alg_hom`. -/
def of_id : R →ₐ[R] A :=
{ commutes' := λ _, rfl, .. algebra_map R A }
variables {R}

theorem of_id_apply (r) : of_id R A r = algebra_map R A r := rfl

variables (R A)
/-- The multiplication in an algebra is a bilinear map.

A weaker version of this for semirings exists as `add_monoid_hom.mul`. -/
def lmul : A →ₐ[R] (End R A) :=
{ map_one' := by { ext a, exact one_mul a },
  map_mul' := by { intros a b, ext c, exact mul_assoc a b c },
  map_zero' := by { ext a, exact zero_mul a },
  commutes' := by { intro r, ext a, dsimp, rw [smul_def] },
  .. (show A →ₗ[R] A →ₗ[R] A, from linear_map.mk₂ R (*)
  (λ x y z, add_mul x y z)
  (λ c x y, by rw [smul_def, smul_def, mul_assoc _ x y])
  (λ x y z, mul_add x y z)
  (λ c x y, by rw [smul_def, smul_def, left_comm])) }

variables {A}

/-- The multiplication on the left in an algebra is a linear map. -/
def lmul_left (r : A) : A →ₗ[R] A :=
lmul R A r

/-- The multiplication on the right in an algebra is a linear map. -/
def lmul_right (r : A) : A →ₗ[R] A :=
(lmul R A).to_linear_map.flip r

/-- Simultaneous multiplication on the left and right is a linear map. -/
def lmul_left_right (vw: A × A) : A →ₗ[R] A :=
(lmul_right R vw.2).comp (lmul_left R vw.1)

/-- The multiplication map on an algebra, as an `R`-linear map from `A ⊗[R] A` to `A`. -/
def lmul' : A ⊗[R] A →ₗ[R] A :=
tensor_product.lift (lmul R A).to_linear_map

lemma commute_lmul_left_right (a b : A) :
  commute (lmul_left R a) (lmul_right R b) :=
by { ext c, exact (mul_assoc a c b).symm, }

variables {R A}

@[simp] lemma lmul_apply (p q : A) : lmul R A p q = p * q := rfl
@[simp] lemma lmul_left_apply (p q : A) : lmul_left R p q = p * q := rfl
@[simp] lemma lmul_right_apply (p q : A) : lmul_right R p q = q * p := rfl
@[simp] lemma lmul_left_right_apply (vw : A × A) (p : A) :
  lmul_left_right R vw p = vw.1 * p * vw.2 := rfl

@[simp] lemma lmul_left_one : lmul_left R (1:A) = linear_map.id :=
by { ext, simp only [linear_map.id_coe, one_mul, id.def, lmul_left_apply] }

@[simp] lemma lmul_left_mul (a b : A) :
  lmul_left R (a * b) = (lmul_left R a).comp (lmul_left R b) :=
by { ext, simp only [lmul_left_apply, linear_map.comp_apply, mul_assoc] }

@[simp] lemma lmul_right_one : lmul_right R (1:A) = linear_map.id :=
by { ext, simp only [linear_map.id_coe, mul_one, id.def, lmul_right_apply] }

@[simp] lemma lmul_right_mul (a b : A) :
  lmul_right R (a * b) = (lmul_right R b).comp (lmul_right R a) :=
by { ext, simp only [lmul_right_apply, linear_map.comp_apply, mul_assoc] }

@[simp] lemma lmul_left_zero_eq_zero :
  lmul_left R (0 : A) = 0 :=
(lmul R A).map_zero

@[simp] lemma lmul_right_zero_eq_zero :
  lmul_right R (0 : A) = 0 :=
(lmul R A).to_linear_map.flip.map_zero

@[simp] lemma lmul_left_eq_zero_iff (a : A) :
  lmul_left R a = 0 ↔ a = 0 :=
begin
  split; intros h,
  { rw [← mul_one a, ← lmul_left_apply a 1, h, linear_map.zero_apply], },
  { rw h, exact lmul_left_zero_eq_zero, },
end

@[simp] lemma lmul_right_eq_zero_iff (a : A) :
  lmul_right R a = 0 ↔ a = 0 :=
begin
  split; intros h,
  { rw [← one_mul a, ← lmul_right_apply a 1, h, linear_map.zero_apply], },
  { rw h, exact lmul_right_zero_eq_zero, },
end

@[simp] lemma pow_lmul_left (a : A) (n : ℕ) :
  (lmul_left R a) ^ n = lmul_left R (a ^ n) :=
((lmul R A).map_pow a n).symm

@[simp] lemma pow_lmul_right (a : A) (n : ℕ) :
  (lmul_right R a) ^ n = lmul_right R (a ^ n) :=
linear_map.coe_injective $ ((lmul_right R a).coe_pow n).symm ▸ (mul_right_iterate a n)

@[simp] lemma lmul'_apply {x y : A} : lmul' R (x ⊗ₜ y) = x * y :=
by simp only [algebra.lmul', tensor_product.lift.tmul, alg_hom.to_linear_map_apply, lmul_apply]

end algebra

section ring

namespace algebra

variables {R A : Type*} [comm_semiring R] [ring A] [algebra R A]

lemma lmul_left_injective [no_zero_divisors A] {x : A} (hx : x ≠ 0) :
  function.injective (lmul_left R x) :=
by { letI : domain A := { exists_pair_ne := ⟨x, 0, hx⟩, ..‹ring A›, ..‹no_zero_divisors A› },
     exact mul_right_injective' hx }

lemma lmul_right_injective [no_zero_divisors A] {x : A} (hx : x ≠ 0) :
  function.injective (lmul_right R x) :=
by { letI : domain A := { exists_pair_ne := ⟨x, 0, hx⟩, ..‹ring A›, ..‹no_zero_divisors A› },
     exact mul_left_injective' hx }

lemma lmul_injective [no_zero_divisors A] {x : A} (hx : x ≠ 0) :
  function.injective (lmul R A x) :=
by { letI : domain A := { exists_pair_ne := ⟨x, 0, hx⟩, ..‹ring A›, ..‹no_zero_divisors A› },
     exact mul_right_injective' hx }

end algebra

end ring

section int

variables (R : Type*) [ring R]

-- Lower the priority so that `algebra.id` is picked most of the time when working with
-- `ℤ`-algebras. This is only an issue since `algebra.id ℤ` and `algebra_int ℤ` are not yet defeq.
-- TODO: fix this by adding an `of_int` field to rings.
/-- Ring ⥤ ℤ-Alg -/
@[priority 99] instance algebra_int : algebra ℤ R :=
{ commutes' := int.cast_commute,
  smul_def' := λ _ _, gsmul_eq_mul _ _,
  to_ring_hom := int.cast_ring_hom R }

variables {R}

instance int_algebra_subsingleton : subsingleton (algebra ℤ R) :=
⟨λ P Q, by { ext, simp, }⟩

end int

/-!
The R-algebra structure on `Π i : I, A i` when each `A i` is an R-algebra.

We couldn't set this up back in `algebra.pi_instances` because this file imports it.
-/
namespace pi

variable {I : Type u}     -- The indexing type
variable {R : Type*}      -- The scalar type
variable {f : I → Type v} -- The family of types already equipped with instances
variables (x y : Π i, f i) (i : I)
variables (I f)

instance algebra {r : comm_semiring R}
  [s : ∀ i, semiring (f i)] [∀ i, algebra R (f i)] :
  algebra R (Π i : I, f i) :=
{ commutes' := λ a f, begin ext, simp [algebra.commutes], end,
  smul_def' := λ a f, begin ext, simp [algebra.smul_def''], end,
  ..(pi.ring_hom (λ i, algebra_map R (f i)) : R →+* Π i : I, f i) }

@[simp] lemma algebra_map_apply {r : comm_semiring R}
  [s : ∀ i, semiring (f i)] [∀ i, algebra R (f i)] (a : R) (i : I) :
  algebra_map R (Π i, f i) a i = algebra_map R (f i) a := rfl

-- One could also build a `Π i, R i`-algebra structure on `Π i, A i`,
-- when each `A i` is an `R i`-algebra, although I'm not sure that it's useful.

variables {I} (R) (f)

/-- `function.eval` as an `alg_hom`. The name matches `pi.eval_ring_hom`, `pi.eval_monoid_hom`,
etc. -/
@[simps]
def eval_alg_hom {r : comm_semiring R} [Π i, semiring (f i)] [Π i, algebra R (f i)] (i : I) :
  (Π i, f i) →ₐ[R] f i :=
{ to_fun := λ f, f i, commutes' := λ r, rfl, .. pi.eval_ring_hom f i}

variables (A B : Type*) [comm_semiring R] [semiring B] [algebra R B]

/-- `function.const` as an `alg_hom`. The name matches `pi.const_ring_hom`, `pi.const_monoid_hom`,
etc. -/
@[simps]
def const_alg_hom : B →ₐ[R] (A → B) :=
{ to_fun := function.const _,
  commutes' := λ r, rfl,
  .. pi.const_ring_hom A B}

/-- When `R` is commutative and permits an `algebra_map`, `pi.const_ring_hom` is equal to that
map. -/
@[simp] lemma const_ring_hom_eq_algebra_map : const_ring_hom A R = algebra_map R (A → R) :=
rfl

@[simp] lemma const_alg_hom_eq_algebra_of_id : const_alg_hom R A R = algebra.of_id R (A → R) :=
rfl

end pi

section is_scalar_tower

variables {R : Type*} [comm_semiring R]
variables (A : Type*) [semiring A] [algebra R A]
variables {M : Type*} [add_comm_monoid M] [module A M] [module R M] [is_scalar_tower R A M]
variables {N : Type*} [add_comm_monoid N] [module A N] [module R N] [is_scalar_tower R A N]

lemma algebra_compatible_smul (r : R) (m : M) : r • m = ((algebra_map R A) r) • m :=
by rw [←(one_smul A m), ←smul_assoc, algebra.smul_def, mul_one, one_smul]

@[simp] lemma algebra_map_smul (r : R) (m : M) : ((algebra_map R A) r) • m = r • m :=
(algebra_compatible_smul A r m).symm

variable {A}

@[priority 100] -- see Note [lower instance priority]
instance is_scalar_tower.to_smul_comm_class : smul_comm_class R A M :=
⟨λ r a m, by rw [algebra_compatible_smul A r (a • m), smul_smul, algebra.commutes, mul_smul,
  ←algebra_compatible_smul]⟩

@[priority 100] -- see Note [lower instance priority]
instance is_scalar_tower.to_smul_comm_class' : smul_comm_class A R M :=
smul_comm_class.symm _ _ _

lemma smul_algebra_smul_comm (r : R) (a : A) (m : M) : a • r • m = r • a • m :=
smul_comm _ _ _

namespace linear_map

instance coe_is_scalar_tower : has_coe (M →ₗ[A] N) (M →ₗ[R] N) :=
⟨restrict_scalars R⟩

variables (R) {A M N}

@[simp, norm_cast squash] lemma coe_restrict_scalars_eq_coe (f : M →ₗ[A] N) :
  (f.restrict_scalars R : M → N) = f := rfl

@[simp, norm_cast squash] lemma coe_coe_is_scalar_tower (f : M →ₗ[A] N) :
  ((f : M →ₗ[R] N) : M → N) = f := rfl

/-- `A`-linearly coerce a `R`-linear map from `M` to `A` to a function, given an algebra `A` over
a commutative semiring `R` and `M` a module over `R`. -/
def lto_fun (R : Type u) (M : Type v) (A : Type w)
  [comm_semiring R] [add_comm_monoid M] [module R M] [comm_ring A] [algebra R A] :
  (M →ₗ[R] A) →ₗ[A] (M → A) :=
{ to_fun := linear_map.to_fun,
  map_add' := λ f g, rfl,
  map_smul' := λ c f, rfl }

end linear_map

end is_scalar_tower

/-! TODO: The following lemmas no longer involve `algebra` at all, and could be moved closer
to `algebra/module/submodule.lean`. Currently this is tricky because `ker`, `range`, `⊤`, and `⊥`
are all defined in `linear_algebra/basic.lean`. -/
section module
open module

variables (R S M N : Type*) [semiring R] [semiring S] [has_scalar R S]
variables [add_comm_monoid M] [module R M] [module S M] [is_scalar_tower R S M]
variables [add_comm_monoid N] [module R N] [module S N] [is_scalar_tower R S N]

variables {S M N}

namespace submodule

variables (R S M)

/-- If `S` is an `R`-algebra, then the `R`-module generated by a set `X` is included in the
`S`-module generated by `X`. -/
lemma span_le_restrict_scalars (X : set M) : span R (X : set M) ≤ restrict_scalars R (span S X) :=
submodule.span_le.mpr submodule.subset_span

end submodule

@[simp]
lemma linear_map.ker_restrict_scalars (f : M →ₗ[S] N) :
  (f.restrict_scalars R).ker = f.ker.restrict_scalars R :=
rfl

end module

namespace submodule

variables (R A M : Type*)
variables [comm_semiring R] [semiring A] [algebra R A] [add_comm_monoid M]
variables [module R M] [module A M] [is_scalar_tower R A M]

/-- If `A` is an `R`-algebra such that the induced morhpsim `R →+* A` is surjective, then the
`R`-module generated by a set `X` equals the `A`-module generated by `X`. -/
lemma span_eq_restrict_scalars (X : set M) (hsur : function.surjective (algebra_map R A)) :
  span R X = restrict_scalars R (span A X) :=
begin
  apply (span_le_restrict_scalars R A M X).antisymm (λ m hm, _),
  refine span_induction hm subset_span (zero_mem _) (λ _ _, add_mem _) (λ a m hm, _),
  obtain ⟨r, rfl⟩ := hsur a,
  simpa [algebra_map_smul] using smul_mem _ r hm
end

end submodule

namespace alg_hom

variables {R : Type u} {A : Type v} {B : Type w} {I : Type*}

variables [comm_semiring R] [semiring A] [semiring B]
variables [algebra R A] [algebra R B]

/-- `R`-algebra homomorphism between the function spaces `I → A` and `I → B`, induced by an
`R`-algebra homomorphism `f` between `A` and `B`. -/
@[simps] protected def comp_left (f : A →ₐ[R] B) (I : Type*) : (I → A) →ₐ[R] (I → B) :=
{ to_fun := λ h, f ∘ h,
  commutes' := λ c, by { ext, exact f.commutes' c },
  .. f.to_ring_hom.comp_left I }

end alg_hom<|MERGE_RESOLUTION|>--- conflicted
+++ resolved
@@ -466,15 +466,10 @@
 
 variables (φ : A →ₐ[R] B)
 
-<<<<<<< HEAD
-theorem coe_fn_injective : function.injective (coe_fn : (A →ₐ[R] B) → (A → B)) :=
-by { intros φ₁ φ₂ H, cases φ₁, cases φ₂, congr, exact H }
-
-theorem coe_fn_inj {φ₁ φ₂ : A →ₐ[R] B} : (φ₁ : A → B) = φ₂ ↔ φ₁ = φ₂ := coe_fn_injective.eq_iff
-=======
 theorem coe_fn_injective : @function.injective (A →ₐ[R] B) (A → B) coe_fn :=
 by { intros φ₁ φ₂ H, cases φ₁, cases φ₂, congr, exact H }
->>>>>>> f59dbf2c
+
+theorem coe_fn_inj {φ₁ φ₂ : A →ₐ[R] B} : (φ₁ : A → B) = φ₂ ↔ φ₁ = φ₂ := coe_fn_injective.eq_iff
 
 theorem coe_ring_hom_injective : function.injective (coe : (A →ₐ[R] B) → (A →+* B)) :=
 λ φ₁ φ₂ H, coe_fn_injective $ show ((φ₁ : (A →+* B)) : A → B) = ((φ₂ : (A →+* B)) : A → B),
