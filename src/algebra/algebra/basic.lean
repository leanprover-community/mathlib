/-
Copyright (c) 2018 Kenny Lau. All rights reserved.
Released under Apache 2.0 license as described in the file LICENSE.
Authors: Kenny Lau, Yury Kudryashov
-/
import algebra.module.basic
import algebra.module.ulift
import algebra.ne_zero
import algebra.ring.aut
import algebra.ring.ulift
import linear_algebra.span
import tactic.abel

/-!
# Algebras over commutative semirings

In this file we define associative unital `algebra`s over commutative (semi)rings, algebra
homomorphisms `alg_hom`, and algebra equivalences `alg_equiv`.

`subalgebra`s are defined in `algebra.algebra.subalgebra`.

For the category of `R`-algebras, denoted `Algebra R`, see the file
`algebra/category/Algebra/basic.lean`.

See the implementation notes for remarks about non-associative and non-unital algebras.

## Main definitions:

* `algebra R A`: the algebra typeclass.
* `alg_hom R A B`: the type of `R`-algebra morphisms from `A` to `B`.
* `alg_equiv R A B`: the type of `R`-algebra isomorphisms between `A` to `B`.
* `algebra_map R A : R →+* A`: the canonical map from `R` to `A`, as a `ring_hom`. This is the
  preferred spelling of this map.
* `algebra.linear_map R A : R →ₗ[R] A`: the canonical map from `R` to `A`, as a `linear_map`.
* `algebra.of_id R A : R →ₐ[R] A`: the canonical map from `R` to `A`, as n `alg_hom`.
* Instances of `algebra` in this file:
  * `algebra.id`
  * `pi.algebra`
  * `prod.algebra`
  * `algebra_nat`
  * `algebra_int`
  * `algebra_rat`
  * `mul_opposite.algebra`
  * `module.End.algebra`

## Notations

* `A →ₐ[R] B` : `R`-algebra homomorphism from `A` to `B`.
* `A ≃ₐ[R] B` : `R`-algebra equivalence from `A` to `B`.

## Implementation notes

Given a commutative (semi)ring `R`, there are two ways to define an `R`-algebra structure on a
(possibly noncommutative) (semi)ring `A`:
* By endowing `A` with a morphism of rings `R →+* A` denoted `algebra_map R A` which lands in the
  center of `A`.
* By requiring `A` be an `R`-module such that the action associates and commutes with multiplication
  as `r • (a₁ * a₂) = (r • a₁) * a₂ = a₁ * (r • a₂)`.

We define `algebra R A` in a way that subsumes both definitions, by extending `has_smul R A` and
requiring that this scalar action `r • x` must agree with left multiplication by the image of the
structure morphism `algebra_map R A r * x`.

As a result, there are two ways to talk about an `R`-algebra `A` when `A` is a semiring:
1. ```lean
   variables [comm_semiring R] [semiring A]
   variables [algebra R A]
   ```
2. ```lean
   variables [comm_semiring R] [semiring A]
   variables [module R A] [smul_comm_class R A A] [is_scalar_tower R A A]
   ```

The first approach implies the second via typeclass search; so any lemma stated with the second set
of arguments will automatically apply to the first set. Typeclass search does not know that the
second approach implies the first, but this can be shown with:
```lean
example {R A : Type*} [comm_semiring R] [semiring A]
  [module R A] [smul_comm_class R A A] [is_scalar_tower R A A] : algebra R A :=
algebra.of_module smul_mul_assoc mul_smul_comm
```

The advantage of the first approach is that `algebra_map R A` is available, and `alg_hom R A B` and
`subalgebra R A` can be used. For concrete `R` and `A`, `algebra_map R A` is often definitionally
convenient.

The advantage of the second approach is that `comm_semiring R`, `semiring A`, and `module R A` can
all be relaxed independently; for instance, this allows us to:
* Replace `semiring A` with `non_unital_non_assoc_semiring A` in order to describe non-unital and/or
  non-associative algebras.
* Replace `comm_semiring R` and `module R A` with `comm_group R'` and `distrib_mul_action R' A`,
  which when `R' = Rˣ` lets us talk about the "algebra-like" action of `Rˣ` on an
  `R`-algebra `A`.

While `alg_hom R A B` cannot be used in the second approach, `non_unital_alg_hom R A B` still can.

You should always use the first approach when working with associative unital algebras, and mimic
the second approach only when you need to weaken a condition on either `R` or `A`.

-/

universes u v w u₁ v₁

open_locale big_operators

section prio
-- We set this priority to 0 later in this file
set_option extends_priority 200 /- control priority of
`instance [algebra R A] : has_smul R A` -/

/--
An associative unital `R`-algebra is a semiring `A` equipped with a map into its center `R → A`.

See the implementation notes in this file for discussion of the details of this definition.
-/
@[nolint has_nonempty_instance]
class algebra (R : Type u) (A : Type v) [comm_semiring R] [semiring A]
  extends has_smul R A, R →+* A :=
(commutes' : ∀ r x, to_fun r * x = x * to_fun r)
(smul_def' : ∀ r x, r • x = to_fun r * x)
end prio

/-- Embedding `R →+* A` given by `algebra` structure. -/
def algebra_map (R : Type u) (A : Type v) [comm_semiring R] [semiring A] [algebra R A] : R →+* A :=
algebra.to_ring_hom

/-- Creating an algebra from a morphism to the center of a semiring. -/
def ring_hom.to_algebra' {R S} [comm_semiring R] [semiring S] (i : R →+* S)
  (h : ∀ c x, i c * x = x * i c) :
  algebra R S :=
{ smul := λ c x, i c * x,
  commutes' := h,
  smul_def' := λ c x, rfl,
  to_ring_hom := i}

/-- Creating an algebra from a morphism to a commutative semiring. -/
def ring_hom.to_algebra {R S} [comm_semiring R] [comm_semiring S] (i : R →+* S) :
  algebra R S :=
i.to_algebra' $ λ _, mul_comm _

lemma ring_hom.algebra_map_to_algebra {R S} [comm_semiring R] [comm_semiring S]
  (i : R →+* S) :
  @algebra_map R S _ _ i.to_algebra = i :=
rfl

namespace algebra

variables {R : Type u} {S : Type v} {A : Type w} {B : Type*}

/-- Let `R` be a commutative semiring, let `A` be a semiring with a `module R` structure.
If `(r • 1) * x = x * (r • 1) = r • x` for all `r : R` and `x : A`, then `A` is an `algebra`
over `R`.

See note [reducible non-instances]. -/
@[reducible]
def of_module' [comm_semiring R] [semiring A] [module R A]
  (h₁ : ∀ (r : R) (x : A), (r • 1) * x = r • x)
  (h₂ : ∀ (r : R) (x : A), x * (r • 1) = r • x) : algebra R A :=
{ to_fun := λ r, r • 1,
  map_one' := one_smul _ _,
  map_mul' := λ r₁ r₂, by rw [h₁, mul_smul],
  map_zero' := zero_smul _ _,
  map_add' := λ r₁ r₂, add_smul r₁ r₂ 1,
  commutes' := λ r x, by simp only [h₁, h₂],
  smul_def' := λ r x, by simp only [h₁] }

/-- Let `R` be a commutative semiring, let `A` be a semiring with a `module R` structure.
If `(r • x) * y = x * (r • y) = r • (x * y)` for all `r : R` and `x y : A`, then `A`
is an `algebra` over `R`.

See note [reducible non-instances]. -/
@[reducible]
def of_module [comm_semiring R] [semiring A] [module R A]
  (h₁ : ∀ (r : R) (x y : A), (r • x) * y = r • (x * y))
  (h₂ : ∀ (r : R) (x y : A), x * (r • y) = r • (x * y)) : algebra R A :=
of_module' (λ r x, by rw [h₁, one_mul]) (λ r x, by rw [h₂, mul_one])

section semiring

variables [comm_semiring R] [comm_semiring S]
variables [semiring A] [algebra R A] [semiring B] [algebra R B]

/-- We keep this lemma private because it picks up the `algebra.to_has_smul` instance
which we set to priority 0 shortly. See `smul_def` below for the public version. -/
private lemma smul_def'' (r : R) (x : A) : r • x = algebra_map R A r * x :=
algebra.smul_def' r x

/--
To prove two algebra structures on a fixed `[comm_semiring R] [semiring A]` agree,
it suffices to check the `algebra_map`s agree.
-/
-- We'll later use this to show `algebra ℤ M` is a subsingleton.
@[ext]
lemma algebra_ext {R : Type*} [comm_semiring R] {A : Type*} [semiring A] (P Q : algebra R A)
  (w : ∀ (r : R), by { haveI := P, exact algebra_map R A r } =
    by { haveI := Q, exact algebra_map R A r }) :
  P = Q :=
begin
  unfreezingI { rcases P with ⟨⟨P⟩⟩, rcases Q with ⟨⟨Q⟩⟩ },
  congr,
  { funext r a,
    replace w := congr_arg (λ s, s * a) (w r),
    simp only [←smul_def''] at w,
    apply w, },
  { ext r,
    exact w r, },
  { apply proof_irrel_heq, },
  { apply proof_irrel_heq, },
end

@[priority 200] -- see Note [lower instance priority]
instance to_module : module R A :=
{ one_smul := by simp [smul_def''],
  mul_smul := by simp [smul_def'', mul_assoc],
  smul_add := by simp [smul_def'', mul_add],
  smul_zero := by simp [smul_def''],
  add_smul := by simp [smul_def'', add_mul],
  zero_smul := by simp [smul_def''] }

-- From now on, we don't want to use the following instance anymore.
-- Unfortunately, leaving it in place causes deterministic timeouts later in mathlib.
attribute [instance, priority 0] algebra.to_has_smul

lemma smul_def (r : R) (x : A) : r • x = algebra_map R A r * x :=
algebra.smul_def' r x

lemma algebra_map_eq_smul_one (r : R) : algebra_map R A r = r • 1 :=
calc algebra_map R A r = algebra_map R A r * 1 : (mul_one _).symm
                   ... = r • 1                 : (algebra.smul_def r 1).symm

lemma algebra_map_eq_smul_one' : ⇑(algebra_map R A) = λ r, r • (1 : A) :=
funext algebra_map_eq_smul_one

/-- `mul_comm` for `algebra`s when one element is from the base ring. -/
theorem commutes (r : R) (x : A) : algebra_map R A r * x = x * algebra_map R A r :=
algebra.commutes' r x

/-- `mul_left_comm` for `algebra`s when one element is from the base ring. -/
theorem left_comm (x : A) (r : R) (y : A) :
  x * (algebra_map R A r * y) = algebra_map R A r * (x * y) :=
by rw [← mul_assoc, ← commutes, mul_assoc]

/-- `mul_right_comm` for `algebra`s when one element is from the base ring. -/
theorem right_comm (x : A) (r : R) (y : A) :
  (x * algebra_map R A r) * y = (x * y) * algebra_map R A r :=
by rw [mul_assoc, commutes, ←mul_assoc]

instance _root_.is_scalar_tower.right : is_scalar_tower R A A :=
⟨λ x y z, by rw [smul_eq_mul, smul_eq_mul, smul_def, smul_def, mul_assoc]⟩

/-- This is just a special case of the global `mul_smul_comm` lemma that requires less typeclass
search (and was here first). -/
@[simp] protected lemma mul_smul_comm (s : R) (x y : A) :
  x * (s • y) = s • (x * y) :=
-- TODO: set up `is_scalar_tower.smul_comm_class` earlier so that we can actually prove this using
-- `mul_smul_comm s x y`.
by rw [smul_def, smul_def, left_comm]

/-- This is just a special case of the global `smul_mul_assoc` lemma that requires less typeclass
search (and was here first). -/
@[simp] protected lemma smul_mul_assoc (r : R) (x y : A) :
  (r • x) * y = r • (x * y) :=
smul_mul_assoc r x y

@[simp]
lemma _root_.smul_algebra_map {α : Type*} [monoid α] [mul_distrib_mul_action α A]
  [smul_comm_class α R A] (a : α) (r : R) : a • algebra_map R A r = algebra_map R A r :=
by rw [algebra_map_eq_smul_one, smul_comm a r (1 : A), smul_one]

section
variables {r : R} {a : A}

@[simp] lemma bit0_smul_one : bit0 r • (1 : A) = bit0 (r • (1 : A)) :=
by simp [bit0, add_smul]
lemma bit0_smul_one' : bit0 r • (1 : A) = r • 2 :=
by simp [bit0, add_smul, smul_add]
@[simp] lemma bit0_smul_bit0 : bit0 r • bit0 a = r • (bit0 (bit0 a)) :=
by simp [bit0, add_smul, smul_add]
@[simp] lemma bit0_smul_bit1 : bit0 r • bit1 a = r • (bit0 (bit1 a)) :=
by simp [bit0, add_smul, smul_add]
@[simp] lemma bit1_smul_one : bit1 r • (1 : A) = bit1 (r • (1 : A)) :=
by simp [bit1, add_smul]
lemma bit1_smul_one' : bit1 r • (1 : A) = r • 2 + 1 :=
by simp [bit1, bit0, add_smul, smul_add]
@[simp] lemma bit1_smul_bit0 : bit1 r • bit0 a = r • (bit0 (bit0 a)) + bit0 a :=
by simp [bit1, add_smul, smul_add]
@[simp] lemma bit1_smul_bit1 : bit1 r • bit1 a = r • (bit0 (bit1 a)) + bit1 a :=
by { simp only [bit0, bit1, add_smul, smul_add, one_smul], abel }

end

variables (R A)

/--
The canonical ring homomorphism `algebra_map R A : R →* A` for any `R`-algebra `A`,
packaged as an `R`-linear map.
-/
protected def linear_map : R →ₗ[R] A :=
{ map_smul' := λ x y, by simp [algebra.smul_def],
  ..algebra_map R A }

@[simp]
lemma linear_map_apply (r : R) : algebra.linear_map R A r = algebra_map R A r := rfl

lemma coe_linear_map : ⇑(algebra.linear_map R A) = algebra_map R A := rfl

instance id : algebra R R := (ring_hom.id R).to_algebra

variables {R A}

namespace id

@[simp] lemma map_eq_id : algebra_map R R = ring_hom.id _ := rfl

lemma map_eq_self (x : R) : algebra_map R R x = x := rfl

@[simp] lemma smul_eq_mul (x y : R) : x • y = x * y := rfl

end id

section punit

instance _root_.punit.algebra : algebra R punit :=
{ to_fun := λ x, punit.star,
  map_one' := rfl,
  map_mul' := λ _ _, rfl,
  map_zero' := rfl,
  map_add' := λ _ _, rfl,
  commutes' := λ _ _, rfl,
  smul_def' := λ _ _, rfl }

@[simp] lemma algebra_map_punit (r : R) : algebra_map R punit r = punit.star := rfl

end punit

section ulift

instance _root_.ulift.algebra : algebra R (ulift A) :=
{ to_fun := λ r, ulift.up (algebra_map R A r),
  commutes' := λ r x, ulift.down_injective $ algebra.commutes r x.down,
  smul_def' := λ r x, ulift.down_injective $ algebra.smul_def' r x.down,
  .. ulift.module',
  .. (ulift.ring_equiv : ulift A ≃+* A).symm.to_ring_hom.comp (algebra_map R A) }

lemma _root_.ulift.algebra_map_eq (r : R) :
  algebra_map R (ulift A) r = ulift.up (algebra_map R A r) := rfl

@[simp] lemma _root_.ulift.down_algebra_map (r : R) :
  (algebra_map R (ulift A) r).down = algebra_map R A r := rfl

end ulift

section prod
variables (R A B)

instance _root_.prod.algebra : algebra R (A × B) :=
{ commutes' := by { rintro r ⟨a, b⟩, dsimp, rw [commutes r a, commutes r b] },
  smul_def' := by { rintro r ⟨a, b⟩, dsimp, rw [smul_def r a, smul_def r b] },
  .. prod.module,
  .. ring_hom.prod (algebra_map R A) (algebra_map R B) }

variables {R A B}

@[simp] lemma algebra_map_prod_apply (r : R) :
  algebra_map R (A × B) r = (algebra_map R A r, algebra_map R B r) := rfl

end prod

/-- Algebra over a subsemiring. This builds upon `subsemiring.module`. -/
instance of_subsemiring (S : subsemiring R) : algebra S A :=
{ smul := (•),
  commutes' := λ r x, algebra.commutes r x,
  smul_def' := λ r x, algebra.smul_def r x,
  .. (algebra_map R A).comp S.subtype }

lemma algebra_map_of_subsemiring (S : subsemiring R) :
  (algebra_map S R : S →+* R) = subsemiring.subtype S := rfl

lemma coe_algebra_map_of_subsemiring (S : subsemiring R) :
  (algebra_map S R : S → R) = subtype.val := rfl

lemma algebra_map_of_subsemiring_apply (S : subsemiring R) (x : S) :
  algebra_map S R x = x := rfl

/-- Algebra over a subring. This builds upon `subring.module`. -/
instance of_subring {R A : Type*} [comm_ring R] [ring A] [algebra R A]
  (S : subring R) : algebra S A :=
{ smul := (•),
  .. algebra.of_subsemiring S.to_subsemiring,
  .. (algebra_map R A).comp S.subtype }

lemma algebra_map_of_subring {R : Type*} [comm_ring R] (S : subring R) :
  (algebra_map S R : S →+* R) = subring.subtype S := rfl

lemma coe_algebra_map_of_subring {R : Type*} [comm_ring R] (S : subring R) :
  (algebra_map S R : S → R) = subtype.val := rfl

lemma algebra_map_of_subring_apply {R : Type*} [comm_ring R] (S : subring R) (x : S) :
  algebra_map S R x = x := rfl

/-- Explicit characterization of the submonoid map in the case of an algebra.
`S` is made explicit to help with type inference -/
def algebra_map_submonoid (S : Type*) [semiring S] [algebra R S]
  (M : submonoid R) : submonoid S :=
M.map (algebra_map R S)

lemma mem_algebra_map_submonoid_of_mem {S : Type*} [semiring S] [algebra R S] {M : submonoid R}
  (x : M) : (algebra_map R S x) ∈ algebra_map_submonoid S M :=
set.mem_image_of_mem (algebra_map R S) x.2

end semiring

section comm_semiring

variables [comm_semiring R]

lemma mul_sub_algebra_map_commutes [ring A] [algebra R A] (x : A) (r : R) :
  x * (x - algebra_map R A r) = (x - algebra_map R A r) * x :=
by rw [mul_sub, ←commutes, sub_mul]

lemma mul_sub_algebra_map_pow_commutes [ring A] [algebra R A] (x : A) (r : R) (n : ℕ) :
  x * (x - algebra_map R A r) ^ n = (x - algebra_map R A r) ^ n * x :=
begin
  induction n with n ih,
  { simp },
  { rw [pow_succ, ←mul_assoc, mul_sub_algebra_map_commutes, mul_assoc, ih, ←mul_assoc] }
end

end comm_semiring

section ring
variables [comm_ring R]

variables (R)

/-- A `semiring` that is an `algebra` over a commutative ring carries a natural `ring` structure.
See note [reducible non-instances]. -/
@[reducible]
def semiring_to_ring [semiring A] [algebra R A] : ring A :=
{ ..module.add_comm_monoid_to_add_comm_group R,
  ..(infer_instance : semiring A) }

end ring

end algebra

namespace mul_opposite

variables {R A : Type*} [comm_semiring R] [semiring A] [algebra R A]

instance : algebra R Aᵐᵒᵖ :=
{ to_ring_hom := (algebra_map R A).to_opposite $ λ x y, algebra.commutes _ _,
  smul_def' := λ c x, unop_injective $
    by { dsimp, simp only [op_mul, algebra.smul_def, algebra.commutes, op_unop] },
  commutes' := λ r, mul_opposite.rec $ λ x, by dsimp; simp only [← op_mul, algebra.commutes],
  .. mul_opposite.has_smul A R }

@[simp] lemma algebra_map_apply (c : R) : algebra_map R Aᵐᵒᵖ c = op (algebra_map R A c) := rfl

end mul_opposite

namespace module
variables (R : Type u) (M : Type v) [comm_semiring R] [add_comm_monoid M] [module R M]

instance : algebra R (module.End R M) :=
algebra.of_module smul_mul_assoc (λ r f g, (smul_comm r f g).symm)

lemma algebra_map_End_eq_smul_id (a : R) :
  (algebra_map R (End R M)) a = a • linear_map.id := rfl

@[simp] lemma algebra_map_End_apply (a : R) (m : M) :
  (algebra_map R (End R M)) a m = a • m := rfl

@[simp] lemma ker_algebra_map_End (K : Type u) (V : Type v)
  [field K] [add_comm_group V] [module K V] (a : K) (ha : a ≠ 0) :
  ((algebra_map K (End K V)) a).ker = ⊥ :=
linear_map.ker_smul _ _ ha

end module

namespace linear_map

variables {R : Type*} {A : Type*} {B : Type*} [comm_semiring R] [semiring A] [semiring B]
  [algebra R A] [algebra R B]

/-- An alternate statement of `linear_map.map_smul` for when `algebra_map` is more convenient to
work with than `•`. -/
lemma map_algebra_map_mul (f : A →ₗ[R] B) (a : A) (r : R) :
  f (algebra_map R A r * a) = algebra_map R B r * f a :=
by rw [←algebra.smul_def, ←algebra.smul_def, map_smul]

lemma map_mul_algebra_map (f : A →ₗ[R] B) (a : A) (r : R) :
  f (a * algebra_map R A r) = f a * algebra_map R B r :=
by rw [←algebra.commutes, ←algebra.commutes, map_algebra_map_mul]

end linear_map

set_option old_structure_cmd true
/-- Defining the homomorphism in the category R-Alg. -/
@[nolint has_nonempty_instance]
structure alg_hom (R : Type u) (A : Type v) (B : Type w)
  [comm_semiring R] [semiring A] [semiring B] [algebra R A] [algebra R B] extends ring_hom A B :=
(commutes' : ∀ r : R, to_fun (algebra_map R A r) = algebra_map R B r)

run_cmd tactic.add_doc_string `alg_hom.to_ring_hom "Reinterpret an `alg_hom` as a `ring_hom`"

infixr ` →ₐ `:25 := alg_hom _
notation A ` →ₐ[`:25 R `] ` B := alg_hom R A B

/-- `alg_hom_class F R A B` asserts `F` is a type of bundled algebra homomorphisms
from `A` to `B`.  -/
class alg_hom_class (F : Type*) (R : out_param Type*) (A : out_param Type*) (B : out_param Type*)
  [comm_semiring R] [semiring A] [semiring B] [algebra R A] [algebra R B]
  extends ring_hom_class F A B :=
(commutes : ∀ (f : F) (r : R), f (algebra_map R A r) = algebra_map R B r)

-- `R` becomes a metavariable but that's fine because it's an `out_param`
attribute [nolint dangerous_instance] alg_hom_class.to_ring_hom_class

attribute [simp] alg_hom_class.commutes

namespace alg_hom_class

variables {R : Type*} {A : Type*} {B : Type*} [comm_semiring R] [semiring A] [semiring B]
  [algebra R A] [algebra R B]

@[priority 100] -- see Note [lower instance priority]
instance {F : Type*} [alg_hom_class F R A B] : linear_map_class F R A B :=
{ map_smulₛₗ := λ f r x, by simp only [algebra.smul_def, map_mul, commutes, ring_hom.id_apply],
  ..‹alg_hom_class F R A B› }

end alg_hom_class

namespace alg_hom

variables {R : Type u} {A : Type v} {B : Type w} {C : Type u₁} {D : Type v₁}

section semiring

variables [comm_semiring R] [semiring A] [semiring B] [semiring C] [semiring D]
variables [algebra R A] [algebra R B] [algebra R C] [algebra R D]

instance : has_coe_to_fun (A →ₐ[R] B) (λ _, A → B) := ⟨alg_hom.to_fun⟩

initialize_simps_projections alg_hom (to_fun → apply)

@[simp] lemma to_fun_eq_coe (f : A →ₐ[R] B) : f.to_fun = f := rfl

instance : alg_hom_class (A →ₐ[R] B) R A B :=
{ coe := to_fun,
  coe_injective' := λ f g h, by { cases f, cases g, congr' },
  map_add := map_add',
  map_zero := map_zero',
  map_mul := map_mul',
  map_one := map_one',
  commutes := λ f, f.commutes' }

instance coe_ring_hom : has_coe (A →ₐ[R] B) (A →+* B) := ⟨alg_hom.to_ring_hom⟩

instance coe_monoid_hom : has_coe (A →ₐ[R] B) (A →* B) := ⟨λ f, ↑(f : A →+* B)⟩

instance coe_add_monoid_hom : has_coe (A →ₐ[R] B) (A →+ B) := ⟨λ f, ↑(f : A →+* B)⟩

@[simp, norm_cast] lemma coe_mk {f : A → B} (h₁ h₂ h₃ h₄ h₅) :
  ⇑(⟨f, h₁, h₂, h₃, h₄, h₅⟩ : A →ₐ[R] B) = f := rfl

-- make the coercion the simp-normal form
@[simp] lemma to_ring_hom_eq_coe (f : A →ₐ[R] B) : f.to_ring_hom = f := rfl

@[simp, norm_cast] lemma coe_to_ring_hom (f : A →ₐ[R] B) : ⇑(f : A →+* B) = f := rfl

@[simp, norm_cast] lemma coe_to_monoid_hom (f : A →ₐ[R] B) : ⇑(f : A →* B) = f := rfl

@[simp, norm_cast] lemma coe_to_add_monoid_hom (f : A →ₐ[R] B) : ⇑(f : A →+ B) = f := rfl

variables (φ : A →ₐ[R] B)

theorem coe_fn_injective : @function.injective (A →ₐ[R] B) (A → B) coe_fn := fun_like.coe_injective

theorem coe_fn_inj {φ₁ φ₂ : A →ₐ[R] B} : (φ₁ : A → B) = φ₂ ↔ φ₁ = φ₂ := fun_like.coe_fn_eq

theorem coe_ring_hom_injective : function.injective (coe : (A →ₐ[R] B) → (A →+* B)) :=
λ φ₁ φ₂ H, coe_fn_injective $ show ((φ₁ : (A →+* B)) : A → B) = ((φ₂ : (A →+* B)) : A → B),
  from congr_arg _ H

theorem coe_monoid_hom_injective : function.injective (coe : (A →ₐ[R] B)  → (A →* B)) :=
ring_hom.coe_monoid_hom_injective.comp coe_ring_hom_injective

theorem coe_add_monoid_hom_injective : function.injective (coe : (A →ₐ[R] B)  → (A →+ B)) :=
ring_hom.coe_add_monoid_hom_injective.comp coe_ring_hom_injective

protected lemma congr_fun {φ₁ φ₂ : A →ₐ[R] B} (H : φ₁ = φ₂) (x : A) : φ₁ x = φ₂ x :=
fun_like.congr_fun H x
protected lemma congr_arg (φ : A →ₐ[R] B) {x y : A} (h : x = y) : φ x = φ y :=
fun_like.congr_arg φ h

@[ext]
theorem ext {φ₁ φ₂ : A →ₐ[R] B} (H : ∀ x, φ₁ x = φ₂ x) : φ₁ = φ₂ := fun_like.ext _ _ H

theorem ext_iff {φ₁ φ₂ : A →ₐ[R] B} : φ₁ = φ₂ ↔ ∀ x, φ₁ x = φ₂ x := fun_like.ext_iff

@[simp] theorem mk_coe {f : A →ₐ[R] B} (h₁ h₂ h₃ h₄ h₅) :
  (⟨f, h₁, h₂, h₃, h₄, h₅⟩ : A →ₐ[R] B) = f := ext $ λ _, rfl

@[simp]
theorem commutes (r : R) : φ (algebra_map R A r) = algebra_map R B r := φ.commutes' r

theorem comp_algebra_map : (φ : A →+* B).comp (algebra_map R A) = algebra_map R B :=
ring_hom.ext $ φ.commutes

protected lemma map_add (r s : A) : φ (r + s) = φ r + φ s := map_add _ _ _
protected lemma map_zero : φ 0 = 0 := map_zero _
protected lemma map_mul (x y) : φ (x * y) = φ x * φ y := map_mul _ _ _
protected lemma map_one : φ 1 = 1 := map_one _
protected lemma map_pow (x : A) (n : ℕ) : φ (x ^ n) = (φ x) ^ n := map_pow _ _ _

@[simp] protected lemma map_smul (r : R) (x : A) : φ (r • x) = r • φ x := map_smul _ _ _

protected lemma map_sum {ι : Type*} (f : ι → A) (s : finset ι) :
  φ (∑ x in s, f x) = ∑ x in s, φ (f x) := map_sum _ _ _

protected lemma map_finsupp_sum {α : Type*} [has_zero α] {ι : Type*} (f : ι →₀ α) (g : ι → α → A) :
  φ (f.sum g) = f.sum (λ i a, φ (g i a)) := map_finsupp_sum _ _ _

protected lemma map_bit0 (x) : φ (bit0 x) = bit0 (φ x) := map_bit0 _ _
protected lemma map_bit1 (x) : φ (bit1 x) = bit1 (φ x) := map_bit1 _ _

/-- If a `ring_hom` is `R`-linear, then it is an `alg_hom`. -/
def mk' (f : A →+* B) (h : ∀ (c : R) x, f (c • x) = c • f x) : A →ₐ[R] B :=
{ to_fun := f,
  commutes' := λ c, by simp only [algebra.algebra_map_eq_smul_one, h, f.map_one],
  .. f }

@[simp] lemma coe_mk' (f : A →+* B) (h : ∀ (c : R) x, f (c • x) = c • f x) : ⇑(mk' f h) = f := rfl

section

variables (R A)
/-- Identity map as an `alg_hom`. -/
protected def id : A →ₐ[R] A :=
{ commutes' := λ _, rfl,
  ..ring_hom.id A }

@[simp] lemma coe_id : ⇑(alg_hom.id R A) = id := rfl

@[simp] lemma id_to_ring_hom : (alg_hom.id R A : A →+* A) = ring_hom.id _ := rfl

end

lemma id_apply (p : A) : alg_hom.id R A p = p := rfl

/-- Composition of algebra homeomorphisms. -/
def comp (φ₁ : B →ₐ[R] C) (φ₂ : A →ₐ[R] B) : A →ₐ[R] C :=
{ commutes' := λ r : R, by rw [← φ₁.commutes, ← φ₂.commutes]; refl,
  .. φ₁.to_ring_hom.comp ↑φ₂ }

@[simp] lemma coe_comp (φ₁ : B →ₐ[R] C) (φ₂ : A →ₐ[R] B) : ⇑(φ₁.comp φ₂) = φ₁ ∘ φ₂ := rfl

lemma comp_apply (φ₁ : B →ₐ[R] C) (φ₂ : A →ₐ[R] B) (p : A) : φ₁.comp φ₂ p = φ₁ (φ₂ p) := rfl

lemma comp_to_ring_hom (φ₁ : B →ₐ[R] C) (φ₂ : A →ₐ[R] B) :
  ⇑(φ₁.comp φ₂ : A →+* C) = (φ₁ : B →+* C).comp ↑φ₂ := rfl

@[simp] theorem comp_id : φ.comp (alg_hom.id R A) = φ :=
ext $ λ x, rfl

@[simp] theorem id_comp : (alg_hom.id R B).comp φ = φ :=
ext $ λ x, rfl

theorem comp_assoc (φ₁ : C →ₐ[R] D) (φ₂ : B →ₐ[R] C) (φ₃ : A →ₐ[R] B) :
  (φ₁.comp φ₂).comp φ₃ = φ₁.comp (φ₂.comp φ₃) :=
ext $ λ x, rfl

/-- R-Alg ⥤ R-Mod -/
def to_linear_map : A →ₗ[R] B :=
{ to_fun := φ,
  map_add' := map_add _,
  map_smul' := map_smul _ }

@[simp] lemma to_linear_map_apply (p : A) : φ.to_linear_map p = φ p := rfl

theorem to_linear_map_injective : function.injective (to_linear_map : _ → (A →ₗ[R] B)) :=
λ φ₁ φ₂ h, ext $ linear_map.congr_fun h

@[simp] lemma comp_to_linear_map (f : A →ₐ[R] B) (g : B →ₐ[R] C) :
  (g.comp f).to_linear_map = g.to_linear_map.comp f.to_linear_map := rfl

@[simp] lemma to_linear_map_id : to_linear_map (alg_hom.id R A) = linear_map.id :=
linear_map.ext $ λ _, rfl

/-- Promote a `linear_map` to an `alg_hom` by supplying proofs about the behavior on `1` and `*`. -/
@[simps]
def of_linear_map (f : A →ₗ[R] B) (map_one : f 1 = 1) (map_mul : ∀ x y, f (x * y) = f x * f y) :
  A →ₐ[R] B :=
{ to_fun := f,
  map_one' := map_one,
  map_mul' := map_mul,
  commutes' := λ c, by simp only [algebra.algebra_map_eq_smul_one, f.map_smul, map_one],
  .. f.to_add_monoid_hom }

@[simp] lemma of_linear_map_to_linear_map (map_one) (map_mul) :
  of_linear_map φ.to_linear_map map_one map_mul = φ :=
by { ext, refl }

@[simp] lemma to_linear_map_of_linear_map (f : A →ₗ[R] B) (map_one) (map_mul) :
  to_linear_map (of_linear_map f map_one map_mul) = f :=
by { ext, refl }

@[simp] lemma of_linear_map_id (map_one) (map_mul) :
  of_linear_map linear_map.id map_one map_mul = alg_hom.id R A :=
ext $ λ _, rfl

lemma map_smul_of_tower {R'} [has_smul R' A] [has_smul R' B]
  [linear_map.compatible_smul A B R' R] (r : R') (x : A) : φ (r • x) = r • φ x :=
φ.to_linear_map.map_smul_of_tower r x

lemma map_list_prod (s : list A) :
  φ s.prod = (s.map φ).prod :=
φ.to_ring_hom.map_list_prod s

@[simps mul one {attrs := []}] instance End : monoid (A →ₐ[R] A) :=
{ mul := comp,
  mul_assoc := λ ϕ ψ χ, rfl,
  one := alg_hom.id R A,
  one_mul := λ ϕ, ext $ λ x, rfl,
  mul_one := λ ϕ, ext $ λ x, rfl }

@[simp] lemma one_apply (x : A) : (1 : A →ₐ[R] A) x = x := rfl

@[simp] lemma mul_apply (φ ψ : A →ₐ[R] A) (x : A) : (φ * ψ) x = φ (ψ x) := rfl

section prod

variables (R A B)

/-- First projection as `alg_hom`. -/
def fst : A × B →ₐ[R] A :=
{ commutes' := λ r, rfl, .. ring_hom.fst A B}

/-- Second projection as `alg_hom`. -/
def snd : A × B →ₐ[R] B :=
{ commutes' := λ r, rfl, .. ring_hom.snd A B}

variables {R A B}

/-- The `pi.prod` of two morphisms is a morphism. -/
@[simps] def prod (f : A →ₐ[R] B) (g : A →ₐ[R] C) : (A →ₐ[R] B × C) :=
{ commutes' := λ r, by simp only [to_ring_hom_eq_coe, ring_hom.to_fun_eq_coe, ring_hom.prod_apply,
    coe_to_ring_hom, commutes, algebra.algebra_map_prod_apply],
  .. (f.to_ring_hom.prod g.to_ring_hom) }

lemma coe_prod (f : A →ₐ[R] B) (g : A →ₐ[R] C) : ⇑(f.prod g) = pi.prod f g := rfl

@[simp] theorem fst_prod (f : A →ₐ[R] B) (g : A →ₐ[R] C) :
  (fst R B C).comp (prod f g) = f := by ext; refl

@[simp] theorem snd_prod (f : A →ₐ[R] B) (g : A →ₐ[R] C) :
  (snd R B C).comp (prod f g) = g := by ext; refl

@[simp] theorem prod_fst_snd : prod (fst R A B) (snd R A B) = 1 :=
fun_like.coe_injective pi.prod_fst_snd

/-- Taking the product of two maps with the same domain is equivalent to taking the product of
their codomains. -/
@[simps] def prod_equiv : ((A →ₐ[R] B) × (A →ₐ[R] C)) ≃ (A →ₐ[R] B × C) :=
{ to_fun := λ f, f.1.prod f.2,
  inv_fun := λ f, ((fst _ _ _).comp f, (snd _ _ _).comp f),
  left_inv := λ f, by ext; refl,
  right_inv := λ f, by ext; refl }

end prod

lemma algebra_map_eq_apply (f : A →ₐ[R] B) {y : R} {x : A} (h : algebra_map R A y = x) :
  algebra_map R B y = f x :=
h ▸ (f.commutes _).symm

end semiring

section comm_semiring

variables [comm_semiring R] [comm_semiring A] [comm_semiring B]
variables [algebra R A] [algebra R B] (φ : A →ₐ[R] B)

protected lemma map_multiset_prod (s : multiset A) :
  φ s.prod = (s.map φ).prod := map_multiset_prod _ _

protected lemma map_prod {ι : Type*} (f : ι → A) (s : finset ι) :
  φ (∏ x in s, f x) = ∏ x in s, φ (f x) := map_prod _ _ _

protected lemma map_finsupp_prod {α : Type*} [has_zero α] {ι : Type*} (f : ι →₀ α) (g : ι → α → A) :
  φ (f.prod g) = f.prod (λ i a, φ (g i a)) := map_finsupp_prod _ _ _

end comm_semiring

section ring

variables [comm_semiring R] [ring A] [ring B]
variables [algebra R A] [algebra R B] (φ : A →ₐ[R] B)

protected lemma map_neg (x) : φ (-x) = -φ x := map_neg _ _
protected lemma map_sub (x y) : φ (x - y) = φ x - φ y := map_sub _ _ _

end ring

end alg_hom

@[simp] lemma rat.smul_one_eq_coe {A : Type*} [division_ring A] [algebra ℚ A] (m : ℚ) :
  @@has_smul.smul algebra.to_has_smul m (1 : A) = ↑m :=
by rw [algebra.smul_def, mul_one, eq_rat_cast]

set_option old_structure_cmd true
/-- An equivalence of algebras is an equivalence of rings commuting with the actions of scalars. -/
structure alg_equiv (R : Type u) (A : Type v) (B : Type w)
  [comm_semiring R] [semiring A] [semiring B] [algebra R A] [algebra R B]
  extends A ≃ B, A ≃* B, A ≃+ B, A ≃+* B :=
(commutes' : ∀ r : R, to_fun (algebra_map R A r) = algebra_map R B r)

attribute [nolint doc_blame] alg_equiv.to_ring_equiv
attribute [nolint doc_blame] alg_equiv.to_equiv
attribute [nolint doc_blame] alg_equiv.to_add_equiv
attribute [nolint doc_blame] alg_equiv.to_mul_equiv

notation A ` ≃ₐ[`:50 R `] ` A' := alg_equiv R A A'

/-- `alg_equiv_class F R A B` states that `F` is a type of algebra structure preserving
  equivalences. You should extend this class when you extend `alg_equiv`. -/
class alg_equiv_class (F : Type*) (R A B : out_param Type*)
  [comm_semiring R] [semiring A] [semiring B] [algebra R A] [algebra R B]
  extends ring_equiv_class F A B :=
(commutes : ∀ (f : F) (r : R), f (algebra_map R A r) = algebra_map R B r)

-- `R` becomes a metavariable but that's fine because it's an `out_param`
attribute [nolint dangerous_instance] alg_equiv_class.to_ring_equiv_class

namespace alg_equiv_class

@[priority 100] -- See note [lower instance priority]
instance to_alg_hom_class (F R A B : Type*)
  [comm_semiring R] [semiring A] [semiring B] [algebra R A] [algebra R B]
  [h : alg_equiv_class F R A B] : alg_hom_class F R A B :=
{ coe := coe_fn,
  coe_injective' := fun_like.coe_injective,
  map_zero := map_zero,
  map_one := map_one,
  .. h }

@[priority 100]
instance to_linear_equiv_class (F R A B : Type*)
  [comm_semiring R] [semiring A] [semiring B] [algebra R A] [algebra R B]
  [h : alg_equiv_class F R A B] : linear_equiv_class F R A B :=
{ map_smulₛₗ := λ f, map_smulₛₗ f,
  ..h }

end alg_equiv_class

namespace alg_equiv

variables {R : Type u} {A₁ : Type v} {A₂ : Type w} {A₃ : Type u₁}

section semiring

variables [comm_semiring R] [semiring A₁] [semiring A₂] [semiring A₃]
variables [algebra R A₁] [algebra R A₂] [algebra R A₃]
variables (e : A₁ ≃ₐ[R] A₂)

instance : alg_equiv_class (A₁ ≃ₐ[R] A₂) R A₁ A₂ :=
{ coe := to_fun,
  inv := inv_fun,
  coe_injective' := λ f g h₁ h₂, by { cases f, cases g, congr' },
  map_add := map_add',
  map_mul := map_mul',
  commutes := commutes',
  left_inv := left_inv,
  right_inv := right_inv }

/--  Helper instance for when there's too many metavariables to apply
`fun_like.has_coe_to_fun` directly. -/
instance : has_coe_to_fun (A₁ ≃ₐ[R] A₂) (λ _, A₁ → A₂) := ⟨alg_equiv.to_fun⟩

@[ext]
lemma ext {f g : A₁ ≃ₐ[R] A₂} (h : ∀ a, f a = g a) : f = g := fun_like.ext f g h

protected lemma congr_arg {f : A₁ ≃ₐ[R] A₂} {x x' : A₁} : x = x' → f x = f x' :=
fun_like.congr_arg f

protected lemma congr_fun {f g : A₁ ≃ₐ[R] A₂} (h : f = g) (x : A₁) : f x = g x :=
fun_like.congr_fun h x

protected lemma ext_iff {f g : A₁ ≃ₐ[R] A₂} : f = g ↔ ∀ x, f x = g x := fun_like.ext_iff

lemma coe_fun_injective : @function.injective (A₁ ≃ₐ[R] A₂) (A₁ → A₂) (λ e, (e : A₁ → A₂)) :=
fun_like.coe_injective

instance has_coe_to_ring_equiv : has_coe (A₁ ≃ₐ[R] A₂) (A₁ ≃+* A₂) := ⟨alg_equiv.to_ring_equiv⟩

@[simp] lemma coe_mk {to_fun inv_fun left_inv right_inv map_mul map_add commutes} :
  ⇑(⟨to_fun, inv_fun, left_inv, right_inv, map_mul, map_add, commutes⟩ : A₁ ≃ₐ[R] A₂) = to_fun :=
rfl

@[simp] theorem mk_coe (e : A₁ ≃ₐ[R] A₂) (e' h₁ h₂ h₃ h₄ h₅) :
  (⟨e, e', h₁, h₂, h₃, h₄, h₅⟩ : A₁ ≃ₐ[R] A₂) = e := ext $ λ _, rfl

@[simp] lemma to_fun_eq_coe (e : A₁ ≃ₐ[R] A₂) : e.to_fun = e := rfl

@[simp] lemma to_equiv_eq_coe : e.to_equiv = e := rfl

@[simp] lemma to_ring_equiv_eq_coe : e.to_ring_equiv = e := rfl

@[simp, norm_cast] lemma coe_ring_equiv : ((e : A₁ ≃+* A₂) : A₁ → A₂) = e := rfl

lemma coe_ring_equiv' : (e.to_ring_equiv : A₁ → A₂) = e := rfl

lemma coe_ring_equiv_injective : function.injective (coe : (A₁ ≃ₐ[R] A₂) → (A₁ ≃+* A₂)) :=
λ e₁ e₂ h, ext $ ring_equiv.congr_fun h

protected lemma map_add : ∀ x y, e (x + y) = e x + e y := map_add e
protected lemma map_zero : e 0 = 0 := map_zero e
protected lemma map_mul : ∀ x y, e (x * y) = (e x) * (e y) := map_mul e
protected lemma map_one : e 1 = 1 := map_one e

@[simp] lemma commutes : ∀ (r : R), e (algebra_map R A₁ r) = algebra_map R A₂ r :=
  e.commutes'

@[simp] lemma map_smul (r : R) (x : A₁) : e (r • x) = r • e x :=
by simp only [algebra.smul_def, map_mul, commutes]

lemma map_sum {ι : Type*} (f : ι → A₁) (s : finset ι) :
  e (∑ x in s, f x) = ∑ x in s, e (f x) :=
e.to_add_equiv.map_sum f s

lemma map_finsupp_sum {α : Type*} [has_zero α] {ι : Type*} (f : ι →₀ α) (g : ι → α → A₁) :
  e (f.sum g) = f.sum (λ i b, e (g i b)) :=
e.map_sum _ _

/-- Interpret an algebra equivalence as an algebra homomorphism.

This definition is included for symmetry with the other `to_*_hom` projections.
The `simp` normal form is to use the coercion of the `has_coe_to_alg_hom` instance. -/
def to_alg_hom : A₁ →ₐ[R] A₂ :=
{ map_one' := e.map_one, map_zero' := e.map_zero, ..e }

instance has_coe_to_alg_hom : has_coe (A₁ ≃ₐ[R] A₂) (A₁ →ₐ[R] A₂) :=
⟨to_alg_hom⟩

@[simp] lemma to_alg_hom_eq_coe : e.to_alg_hom = e := rfl

@[simp, norm_cast] lemma coe_alg_hom : ((e : A₁ →ₐ[R] A₂) : A₁ → A₂) = e :=
rfl

lemma coe_alg_hom_injective : function.injective (coe : (A₁ ≃ₐ[R] A₂) → (A₁ →ₐ[R] A₂)) :=
λ e₁ e₂ h, ext $ alg_hom.congr_fun h

/-- The two paths coercion can take to a `ring_hom` are equivalent -/
lemma coe_ring_hom_commutes : ((e : A₁ →ₐ[R] A₂) : A₁ →+* A₂) = ((e : A₁ ≃+* A₂) : A₁ →+* A₂) :=
rfl

protected lemma map_pow : ∀ (x : A₁) (n : ℕ), e (x ^ n) = (e x) ^ n := map_pow _
protected lemma injective : function.injective e := equiv_like.injective e
protected lemma surjective : function.surjective e := equiv_like.surjective e
protected lemma bijective : function.bijective e := equiv_like.bijective e

/-- Algebra equivalences are reflexive. -/
@[refl] def refl : A₁ ≃ₐ[R] A₁ := {commutes' := λ r, rfl, ..(1 : A₁ ≃+* A₁)}

instance : inhabited (A₁ ≃ₐ[R] A₁) := ⟨refl⟩

@[simp] lemma refl_to_alg_hom : ↑(refl : A₁ ≃ₐ[R] A₁) = alg_hom.id R A₁ := rfl

@[simp] lemma coe_refl : ⇑(refl : A₁ ≃ₐ[R] A₁) = id := rfl

/-- Algebra equivalences are symmetric. -/
@[symm]
def symm (e : A₁ ≃ₐ[R] A₂) : A₂ ≃ₐ[R] A₁ :=
{ commutes' := λ r, by { rw ←e.to_ring_equiv.symm_apply_apply (algebra_map R A₁ r), congr,
                         change _ = e _, rw e.commutes, },
  ..e.to_ring_equiv.symm, }

/-- See Note [custom simps projection] -/
def simps.symm_apply (e : A₁ ≃ₐ[R] A₂) : A₂ → A₁ := e.symm

initialize_simps_projections alg_equiv (to_fun → apply, inv_fun → symm_apply)

@[simp] lemma inv_fun_eq_symm {e : A₁ ≃ₐ[R] A₂} : e.inv_fun = e.symm := rfl

@[simp] lemma symm_symm (e : A₁ ≃ₐ[R] A₂) : e.symm.symm = e :=
by { ext, refl, }

lemma symm_bijective : function.bijective (symm : (A₁ ≃ₐ[R] A₂) → (A₂ ≃ₐ[R] A₁)) :=
equiv.bijective ⟨symm, symm, symm_symm, symm_symm⟩

@[simp] lemma mk_coe' (e : A₁ ≃ₐ[R] A₂) (f h₁ h₂ h₃ h₄ h₅) :
  (⟨f, e, h₁, h₂, h₃, h₄, h₅⟩ : A₂ ≃ₐ[R] A₁) = e.symm :=
symm_bijective.injective $ ext $ λ x, rfl

@[simp] theorem symm_mk (f f') (h₁ h₂ h₃ h₄ h₅) :
  (⟨f, f', h₁, h₂, h₃, h₄, h₅⟩ : A₁ ≃ₐ[R] A₂).symm =
  { to_fun := f', inv_fun := f,
    ..(⟨f, f', h₁, h₂, h₃, h₄, h₅⟩ : A₁ ≃ₐ[R] A₂).symm } := rfl

@[simp]
theorem refl_symm : (alg_equiv.refl : A₁ ≃ₐ[R] A₁).symm = alg_equiv.refl := rfl

@[simp]
lemma to_ring_equiv_symm (f : A₁ ≃ₐ[R] A₁) :
  (f : A₁ ≃+* A₁).symm = f.symm :=
rfl

/-- Algebra equivalences are transitive. -/
@[trans]
def trans (e₁ : A₁ ≃ₐ[R] A₂) (e₂ : A₂ ≃ₐ[R] A₃) : A₁ ≃ₐ[R] A₃ :=
{ commutes' := λ r, show e₂.to_fun (e₁.to_fun _) = _, by rw [e₁.commutes', e₂.commutes'],
  ..(e₁.to_ring_equiv.trans e₂.to_ring_equiv), }

@[simp] lemma apply_symm_apply (e : A₁ ≃ₐ[R] A₂) : ∀ x, e (e.symm x) = x :=
  e.to_equiv.apply_symm_apply

@[simp] lemma symm_apply_apply (e : A₁ ≃ₐ[R] A₂) : ∀ x, e.symm (e x) = x :=
  e.to_equiv.symm_apply_apply

@[simp] lemma symm_trans_apply (e₁ : A₁ ≃ₐ[R] A₂) (e₂ : A₂ ≃ₐ[R] A₃) (x : A₃) :
  (e₁.trans e₂).symm x = e₁.symm (e₂.symm x) := rfl

@[simp] lemma coe_trans (e₁ : A₁ ≃ₐ[R] A₂) (e₂ : A₂ ≃ₐ[R] A₃) :
  ⇑(e₁.trans e₂) = e₂ ∘ e₁ := rfl

@[simp] lemma trans_apply (e₁ : A₁ ≃ₐ[R] A₂) (e₂ : A₂ ≃ₐ[R] A₃) (x : A₁) :
  (e₁.trans e₂) x = e₂ (e₁ x) := rfl

@[simp] lemma comp_symm (e : A₁ ≃ₐ[R] A₂) :
  alg_hom.comp (e : A₁ →ₐ[R] A₂) ↑e.symm = alg_hom.id R A₂ :=
by { ext, simp }

@[simp] lemma symm_comp (e : A₁ ≃ₐ[R] A₂) :
  alg_hom.comp ↑e.symm (e : A₁ →ₐ[R] A₂) = alg_hom.id R A₁ :=
by { ext, simp }

theorem left_inverse_symm (e : A₁ ≃ₐ[R] A₂) : function.left_inverse e.symm e := e.left_inv

theorem right_inverse_symm (e : A₁ ≃ₐ[R] A₂) : function.right_inverse e.symm e := e.right_inv

/-- If `A₁` is equivalent to `A₁'` and `A₂` is equivalent to `A₂'`, then the type of maps
`A₁ →ₐ[R] A₂` is equivalent to the type of maps `A₁' →ₐ[R] A₂'`. -/
def arrow_congr {A₁' A₂' : Type*} [semiring A₁'] [semiring A₂'] [algebra R A₁'] [algebra R A₂']
  (e₁ : A₁ ≃ₐ[R] A₁') (e₂ : A₂ ≃ₐ[R] A₂') : (A₁ →ₐ[R] A₂) ≃ (A₁' →ₐ[R] A₂') :=
{ to_fun := λ f, (e₂.to_alg_hom.comp f).comp e₁.symm.to_alg_hom,
  inv_fun := λ f, (e₂.symm.to_alg_hom.comp f).comp e₁.to_alg_hom,
  left_inv := λ f, by { simp only [alg_hom.comp_assoc, to_alg_hom_eq_coe, symm_comp],
    simp only [←alg_hom.comp_assoc, symm_comp, alg_hom.id_comp, alg_hom.comp_id] },
  right_inv := λ f, by { simp only [alg_hom.comp_assoc, to_alg_hom_eq_coe, comp_symm],
    simp only [←alg_hom.comp_assoc, comp_symm, alg_hom.id_comp, alg_hom.comp_id] } }

lemma arrow_congr_comp {A₁' A₂' A₃' : Type*} [semiring A₁'] [semiring A₂'] [semiring A₃']
  [algebra R A₁'] [algebra R A₂'] [algebra R A₃'] (e₁ : A₁ ≃ₐ[R] A₁') (e₂ : A₂ ≃ₐ[R] A₂')
  (e₃ : A₃ ≃ₐ[R] A₃') (f : A₁ →ₐ[R] A₂) (g : A₂ →ₐ[R] A₃) :
  arrow_congr e₁ e₃ (g.comp f) = (arrow_congr e₂ e₃ g).comp (arrow_congr e₁ e₂ f) :=
by { ext, simp only [arrow_congr, equiv.coe_fn_mk, alg_hom.comp_apply],
  congr, exact (e₂.symm_apply_apply _).symm }

@[simp] lemma arrow_congr_refl :
  arrow_congr alg_equiv.refl alg_equiv.refl = equiv.refl (A₁ →ₐ[R] A₂) :=
by { ext, refl }

@[simp] lemma arrow_congr_trans {A₁' A₂' A₃' : Type*} [semiring A₁'] [semiring A₂'] [semiring A₃']
  [algebra R A₁'] [algebra R A₂'] [algebra R A₃'] (e₁ : A₁ ≃ₐ[R] A₂) (e₁' : A₁' ≃ₐ[R] A₂')
  (e₂ : A₂ ≃ₐ[R] A₃) (e₂' : A₂' ≃ₐ[R] A₃') :
  arrow_congr (e₁.trans e₂) (e₁'.trans e₂') = (arrow_congr e₁ e₁').trans (arrow_congr e₂ e₂') :=
by { ext, refl }

@[simp] lemma arrow_congr_symm {A₁' A₂' : Type*} [semiring A₁'] [semiring A₂']
  [algebra R A₁'] [algebra R A₂'] (e₁ : A₁ ≃ₐ[R] A₁') (e₂ : A₂ ≃ₐ[R] A₂') :
  (arrow_congr e₁ e₂).symm = arrow_congr e₁.symm e₂.symm :=
by { ext, refl }

/-- If an algebra morphism has an inverse, it is a algebra isomorphism. -/
def of_alg_hom (f : A₁ →ₐ[R] A₂) (g : A₂ →ₐ[R] A₁) (h₁ : f.comp g = alg_hom.id R A₂)
  (h₂ : g.comp f = alg_hom.id R A₁) : A₁ ≃ₐ[R] A₂ :=
{ to_fun    := f,
  inv_fun   := g,
  left_inv  := alg_hom.ext_iff.1 h₂,
  right_inv := alg_hom.ext_iff.1 h₁,
  ..f }

lemma coe_alg_hom_of_alg_hom (f : A₁ →ₐ[R] A₂) (g : A₂ →ₐ[R] A₁) (h₁ h₂) :
  ↑(of_alg_hom f g h₁ h₂) = f := alg_hom.ext $ λ _, rfl

@[simp]
lemma of_alg_hom_coe_alg_hom (f : A₁ ≃ₐ[R] A₂) (g : A₂ →ₐ[R] A₁) (h₁ h₂) :
  of_alg_hom ↑f g h₁ h₂ = f := ext $ λ _, rfl

lemma of_alg_hom_symm (f : A₁ →ₐ[R] A₂) (g : A₂ →ₐ[R] A₁) (h₁ h₂) :
  (of_alg_hom f g h₁ h₂).symm = of_alg_hom g f h₂ h₁ := rfl

/-- Promotes a bijective algebra homomorphism to an algebra equivalence. -/
noncomputable def of_bijective (f : A₁ →ₐ[R] A₂) (hf : function.bijective f) : A₁ ≃ₐ[R] A₂ :=
{ .. ring_equiv.of_bijective (f : A₁ →+* A₂) hf, .. f }

@[simp] lemma coe_of_bijective {f : A₁ →ₐ[R] A₂} {hf : function.bijective f} :
  (alg_equiv.of_bijective f hf : A₁ → A₂) = f := rfl

lemma of_bijective_apply {f : A₁ →ₐ[R] A₂} {hf : function.bijective f} (a : A₁) :
  (alg_equiv.of_bijective f hf) a = f a := rfl

/-- Forgetting the multiplicative structures, an equivalence of algebras is a linear equivalence. -/
@[simps apply] def to_linear_equiv (e : A₁ ≃ₐ[R] A₂) : A₁ ≃ₗ[R] A₂ :=
{ to_fun    := e,
  map_smul' := e.map_smul,
  inv_fun   := e.symm,
  .. e }

@[simp] lemma to_linear_equiv_refl :
  (alg_equiv.refl : A₁ ≃ₐ[R] A₁).to_linear_equiv = linear_equiv.refl R A₁ := rfl

@[simp] lemma to_linear_equiv_symm (e : A₁ ≃ₐ[R] A₂) :
  e.to_linear_equiv.symm = e.symm.to_linear_equiv := rfl

@[simp] lemma to_linear_equiv_trans (e₁ : A₁ ≃ₐ[R] A₂) (e₂ : A₂ ≃ₐ[R] A₃) :
  (e₁.trans e₂).to_linear_equiv = e₁.to_linear_equiv.trans e₂.to_linear_equiv := rfl

theorem to_linear_equiv_injective : function.injective (to_linear_equiv : _ → (A₁ ≃ₗ[R] A₂)) :=
λ e₁ e₂ h, ext $ linear_equiv.congr_fun h

/-- Interpret an algebra equivalence as a linear map. -/
def to_linear_map : A₁ →ₗ[R] A₂ :=
e.to_alg_hom.to_linear_map

@[simp] lemma to_alg_hom_to_linear_map :
  (e : A₁ →ₐ[R] A₂).to_linear_map = e.to_linear_map := rfl

@[simp] lemma to_linear_equiv_to_linear_map :
  e.to_linear_equiv.to_linear_map = e.to_linear_map := rfl

@[simp] lemma to_linear_map_apply (x : A₁) : e.to_linear_map x = e x := rfl

theorem to_linear_map_injective : function.injective (to_linear_map : _ → (A₁ →ₗ[R] A₂)) :=
λ e₁ e₂ h, ext $ linear_map.congr_fun h

@[simp] lemma trans_to_linear_map (f : A₁ ≃ₐ[R] A₂) (g : A₂ ≃ₐ[R] A₃) :
  (f.trans g).to_linear_map = g.to_linear_map.comp f.to_linear_map := rfl

section of_linear_equiv

variables (l : A₁ ≃ₗ[R] A₂)
  (map_mul : ∀ x y : A₁, l (x * y) = l x * l y)
  (commutes : ∀ r : R, l (algebra_map R A₁ r) = algebra_map R A₂ r)

/--
Upgrade a linear equivalence to an algebra equivalence,
given that it distributes over multiplication and action of scalars.
-/
@[simps apply]
def of_linear_equiv : A₁ ≃ₐ[R] A₂ :=
{ to_fun := l,
  inv_fun := l.symm,
  map_mul' := map_mul,
  commutes' := commutes,
  ..l }

@[simp]
lemma of_linear_equiv_symm :
  (of_linear_equiv l map_mul commutes).symm = of_linear_equiv l.symm
    ((of_linear_equiv l map_mul commutes).symm.map_mul)
    ((of_linear_equiv l map_mul commutes).symm.commutes) :=
rfl

@[simp] lemma of_linear_equiv_to_linear_equiv (map_mul) (commutes) :
  of_linear_equiv e.to_linear_equiv map_mul commutes = e :=
by { ext, refl }

@[simp] lemma to_linear_equiv_of_linear_equiv :
  to_linear_equiv (of_linear_equiv l map_mul commutes) = l :=
by { ext, refl }

end of_linear_equiv

<<<<<<< HEAD
section of_ring_equiv

/-- Promotes a linear ring_equiv to an alg_equiv -/
@[simps]
def of_ring_equiv (f : A₁ ≃+* A₂)
  (hf : ∀ x, f (algebra_map R A₁ x) = algebra_map R A₂ x) : A₁ ≃ₐ[R] A₂ :=
{ to_fun := f,
  inv_fun := f.symm,
  commutes' := hf,
  .. f }

end of_ring_equiv

@[simps mul one {attrs := []}] instance aut : group (A₁ ≃ₐ[R] A₁) :=
=======
@[simps mul one inv {attrs := []}] instance aut : group (A₁ ≃ₐ[R] A₁) :=
>>>>>>> 5bd4f627
{ mul := λ ϕ ψ, ψ.trans ϕ,
  mul_assoc := λ ϕ ψ χ, rfl,
  one := refl,
  one_mul := λ ϕ, ext $ λ x, rfl,
  mul_one := λ ϕ, ext $ λ x, rfl,
  inv := symm,
  mul_left_inv := λ ϕ, ext $ symm_apply_apply ϕ }

@[simp] lemma one_apply (x : A₁) : (1 : A₁ ≃ₐ[R] A₁) x = x := rfl

@[simp] lemma mul_apply (e₁ e₂ : A₁ ≃ₐ[R] A₁) (x : A₁) : (e₁ * e₂) x = e₁ (e₂ x) := rfl

/-- An algebra isomorphism induces a group isomorphism between automorphism groups -/
@[simps apply]
def aut_congr (ϕ : A₁ ≃ₐ[R] A₂) : (A₁ ≃ₐ[R] A₁) ≃* (A₂ ≃ₐ[R] A₂) :=
{ to_fun := λ ψ, ϕ.symm.trans (ψ.trans ϕ),
  inv_fun := λ ψ, ϕ.trans (ψ.trans ϕ.symm),
  left_inv := λ ψ, by { ext, simp_rw [trans_apply, symm_apply_apply] },
  right_inv := λ ψ, by { ext, simp_rw [trans_apply, apply_symm_apply] },
  map_mul' := λ ψ χ, by { ext, simp only [mul_apply, trans_apply, symm_apply_apply] } }

@[simp] lemma aut_congr_refl : aut_congr (alg_equiv.refl) = mul_equiv.refl (A₁ ≃ₐ[R] A₁) :=
by { ext, refl }

@[simp] lemma aut_congr_symm (ϕ : A₁ ≃ₐ[R] A₂) : (aut_congr ϕ).symm = aut_congr ϕ.symm := rfl

@[simp] lemma aut_congr_trans (ϕ : A₁ ≃ₐ[R] A₂) (ψ : A₂ ≃ₐ[R] A₃) :
  (aut_congr ϕ).trans (aut_congr ψ) = aut_congr (ϕ.trans ψ) := rfl

/-- The tautological action by `A₁ ≃ₐ[R] A₁` on `A₁`.

This generalizes `function.End.apply_mul_action`. -/
instance apply_mul_semiring_action : mul_semiring_action (A₁ ≃ₐ[R] A₁) A₁ :=
{ smul := ($),
  smul_zero := alg_equiv.map_zero,
  smul_add := alg_equiv.map_add,
  smul_one := alg_equiv.map_one,
  smul_mul := alg_equiv.map_mul,
  one_smul := λ _, rfl,
  mul_smul := λ _ _ _, rfl }

@[simp] protected lemma smul_def (f : A₁ ≃ₐ[R] A₁) (a : A₁) : f • a = f a := rfl

instance apply_has_faithful_smul : has_faithful_smul (A₁ ≃ₐ[R] A₁) A₁ :=
⟨λ _ _, alg_equiv.ext⟩

instance apply_smul_comm_class : smul_comm_class R (A₁ ≃ₐ[R] A₁) A₁ :=
{ smul_comm := λ r e a, (e.map_smul r a).symm }

instance apply_smul_comm_class' : smul_comm_class (A₁ ≃ₐ[R] A₁) R A₁ :=
{ smul_comm := λ e r a, (e.map_smul r a) }

@[simp] lemma algebra_map_eq_apply (e : A₁ ≃ₐ[R] A₂) {y : R} {x : A₁} :
  (algebra_map R A₂ y = e x) ↔ (algebra_map R A₁ y = x) :=
⟨λ h, by simpa using e.symm.to_alg_hom.algebra_map_eq_apply h,
 λ h, e.to_alg_hom.algebra_map_eq_apply h⟩

end semiring

section comm_semiring

variables [comm_semiring R] [comm_semiring A₁] [comm_semiring A₂]
variables [algebra R A₁] [algebra R A₂] (e : A₁ ≃ₐ[R] A₂)

lemma map_prod {ι : Type*} (f : ι → A₁) (s : finset ι) :
  e (∏ x in s, f x) = ∏ x in s, e (f x) :=
map_prod _ f s

lemma map_finsupp_prod {α : Type*} [has_zero α] {ι : Type*} (f : ι →₀ α) (g : ι → α → A₁) :
  e (f.prod g) = f.prod (λ i a, e (g i a)) :=
map_finsupp_prod _ f g

end comm_semiring

section ring

variables [comm_semiring R] [ring A₁] [ring A₂]
variables [algebra R A₁] [algebra R A₂] (e : A₁ ≃ₐ[R] A₂)

protected lemma map_neg (x) : e (-x) = -e x := map_neg e x
protected lemma map_sub (x y) : e (x - y) = e x - e y := map_sub e x y

end ring

end alg_equiv

namespace mul_semiring_action

variables {M G : Type*} (R A : Type*) [comm_semiring R] [semiring A] [algebra R A]

section
variables [monoid M] [mul_semiring_action M A] [smul_comm_class M R A]

/-- Each element of the monoid defines a algebra homomorphism.

This is a stronger version of `mul_semiring_action.to_ring_hom` and
`distrib_mul_action.to_linear_map`. -/
@[simps]
def to_alg_hom (m : M) : A →ₐ[R] A :=
{ to_fun := λ a, m • a,
  commutes' := smul_algebra_map _,
  ..mul_semiring_action.to_ring_hom _ _ m }

theorem to_alg_hom_injective [has_faithful_smul M A] :
  function.injective (mul_semiring_action.to_alg_hom R A : M → A →ₐ[R] A) :=
λ m₁ m₂ h, eq_of_smul_eq_smul $ λ r, alg_hom.ext_iff.1 h r

end

section
variables [group G] [mul_semiring_action G A] [smul_comm_class G R A]

/-- Each element of the group defines a algebra equivalence.

This is a stronger version of `mul_semiring_action.to_ring_equiv` and
`distrib_mul_action.to_linear_equiv`. -/
@[simps]
def to_alg_equiv (g : G) : A ≃ₐ[R] A :=
{ .. mul_semiring_action.to_ring_equiv _ _ g,
  .. mul_semiring_action.to_alg_hom R A g }

theorem to_alg_equiv_injective [has_faithful_smul G A] :
  function.injective (mul_semiring_action.to_alg_equiv R A : G → A ≃ₐ[R] A) :=
λ m₁ m₂ h, eq_of_smul_eq_smul $ λ r, alg_equiv.ext_iff.1 h r

end

end mul_semiring_action

section nat

variables {R : Type*} [semiring R]

-- Lower the priority so that `algebra.id` is picked most of the time when working with
-- `ℕ`-algebras. This is only an issue since `algebra.id` and `algebra_nat` are not yet defeq.
-- TODO: fix this by adding an `of_nat` field to semirings.
/-- Semiring ⥤ ℕ-Alg -/
@[priority 99] instance algebra_nat : algebra ℕ R :=
{ commutes' := nat.cast_commute,
  smul_def' := λ _ _, nsmul_eq_mul _ _,
  to_ring_hom := nat.cast_ring_hom R }

instance nat_algebra_subsingleton : subsingleton (algebra ℕ R) :=
⟨λ P Q, by { ext, simp, }⟩

end nat

namespace ring_hom

variables {R S : Type*}

/-- Reinterpret a `ring_hom` as an `ℕ`-algebra homomorphism. -/
def to_nat_alg_hom [semiring R] [semiring S] (f : R →+* S) :
  R →ₐ[ℕ] S :=
{ to_fun := f, commutes' := λ n, by simp, .. f }

/-- Reinterpret a `ring_hom` as a `ℤ`-algebra homomorphism. -/
def to_int_alg_hom [ring R] [ring S] [algebra ℤ R] [algebra ℤ S] (f : R →+* S) :
  R →ₐ[ℤ] S :=
{ commutes' := λ n, by simp, .. f }

-- note that `R`, `S` could be `semiring`s but this is useless mathematically speaking -
-- a ℚ-algebra is a ring. furthermore, this change probably slows down elaboration.
@[simp] lemma map_rat_algebra_map [ring R] [ring S] [algebra ℚ R] [algebra ℚ S]
  (f : R →+* S) (r : ℚ) : f (algebra_map ℚ R r) = algebra_map ℚ S r :=
ring_hom.ext_iff.1 (subsingleton.elim (f.comp (algebra_map ℚ R)) (algebra_map ℚ S)) r

/-- Reinterpret a `ring_hom` as a `ℚ`-algebra homomorphism. This actually yields an equivalence,
see `ring_hom.equiv_rat_alg_hom`. -/
def to_rat_alg_hom [ring R] [ring S] [algebra ℚ R] [algebra ℚ S] (f : R →+* S) :
  R →ₐ[ℚ] S :=
{ commutes' := f.map_rat_algebra_map, .. f }

@[simp]
lemma to_rat_alg_hom_to_ring_hom [ring R] [ring S] [algebra ℚ R] [algebra ℚ S]
  (f : R →+* S) : ↑f.to_rat_alg_hom = f :=
ring_hom.ext $ λ x, rfl

end ring_hom

section

variables {R S : Type*}

@[simp]
lemma alg_hom.to_ring_hom_to_rat_alg_hom [ring R] [ring S] [algebra ℚ R] [algebra ℚ S]
  (f : R →ₐ[ℚ] S) : (f : R →+* S).to_rat_alg_hom = f :=
alg_hom.ext $ λ x, rfl

/-- The equivalence between `ring_hom` and `ℚ`-algebra homomorphisms. -/
@[simps]
def ring_hom.equiv_rat_alg_hom [ring R] [ring S] [algebra ℚ R] [algebra ℚ S] :
  (R →+* S) ≃ (R →ₐ[ℚ] S) :=
{ to_fun := ring_hom.to_rat_alg_hom,
  inv_fun := alg_hom.to_ring_hom,
  left_inv := ring_hom.to_rat_alg_hom_to_ring_hom,
  right_inv := alg_hom.to_ring_hom_to_rat_alg_hom, }

end

section rat

instance algebra_rat {α} [division_ring α] [char_zero α] : algebra ℚ α :=
{ smul := (•),
  smul_def' := division_ring.qsmul_eq_mul',
  to_ring_hom := rat.cast_hom α,
  commutes' := rat.cast_commute }

/-- The two `algebra ℚ ℚ` instances should coincide. -/
example : algebra_rat = algebra.id ℚ := rfl

@[simp] theorem algebra_map_rat_rat : algebra_map ℚ ℚ = ring_hom.id ℚ :=
subsingleton.elim _ _

instance algebra_rat_subsingleton {α} [semiring α] :
  subsingleton (algebra ℚ α) :=
⟨λ x y, algebra.algebra_ext x y $ ring_hom.congr_fun $ subsingleton.elim _ _⟩

end rat

namespace algebra
open module

variables (R : Type u) (A : Type v)

variables [comm_semiring R] [semiring A] [algebra R A]

/-- `algebra_map` as an `alg_hom`. -/
def of_id : R →ₐ[R] A :=
{ commutes' := λ _, rfl, .. algebra_map R A }
variables {R}

theorem of_id_apply (r) : of_id R A r = algebra_map R A r := rfl

end algebra

section int

variables (R : Type*) [ring R]

-- Lower the priority so that `algebra.id` is picked most of the time when working with
-- `ℤ`-algebras. This is only an issue since `algebra.id ℤ` and `algebra_int ℤ` are not yet defeq.
-- TODO: fix this by adding an `of_int` field to rings.
/-- Ring ⥤ ℤ-Alg -/
@[priority 99] instance algebra_int : algebra ℤ R :=
{ commutes' := int.cast_commute,
  smul_def' := λ _ _, zsmul_eq_mul _ _,
  to_ring_hom := int.cast_ring_hom R }

/-- A special case of `eq_int_cast'` that happens to be true definitionally -/
@[simp] lemma algebra_map_int_eq : algebra_map ℤ R = int.cast_ring_hom R := rfl

variables {R}

instance int_algebra_subsingleton : subsingleton (algebra ℤ R) :=
⟨λ P Q, by { ext, simp, }⟩

end int

namespace no_zero_smul_divisors

variables {R A : Type*}

open algebra

/-- If `algebra_map R A` is injective and `A` has no zero divisors,
`R`-multiples in `A` are zero only if one of the factors is zero.

Cannot be an instance because there is no `injective (algebra_map R A)` typeclass.
-/
lemma of_algebra_map_injective
  [comm_semiring R] [semiring A] [algebra R A] [no_zero_divisors A]
  (h : function.injective (algebra_map R A)) : no_zero_smul_divisors R A :=
⟨λ c x hcx, (mul_eq_zero.mp ((smul_def c x).symm.trans hcx)).imp_left
  (map_eq_zero_iff (algebra_map R A) h).mp⟩

variables (R A)
lemma algebra_map_injective [comm_ring R] [ring A] [nontrivial A]
  [algebra R A] [no_zero_smul_divisors R A] :
  function.injective (algebra_map R A) :=
suffices function.injective (λ (c : R), c • (1 : A)),
by { convert this, ext, rw [algebra.smul_def, mul_one] },
smul_left_injective R one_ne_zero

lemma _root_.ne_zero.of_no_zero_smul_divisors (n : ℕ) [comm_ring R] [ne_zero (n : R)] [ring A]
  [nontrivial A] [algebra R A] [no_zero_smul_divisors R A] : ne_zero (n : A) :=
ne_zero.nat_of_injective $ no_zero_smul_divisors.algebra_map_injective R A

variables {R A}
lemma iff_algebra_map_injective [comm_ring R] [ring A] [is_domain A] [algebra R A] :
  no_zero_smul_divisors R A ↔ function.injective (algebra_map R A) :=
⟨@@no_zero_smul_divisors.algebra_map_injective R A _ _ _ _,
 no_zero_smul_divisors.of_algebra_map_injective⟩

@[priority 100] -- see note [lower instance priority]
instance char_zero.no_zero_smul_divisors_nat [semiring R] [no_zero_divisors R] [char_zero R] :
  no_zero_smul_divisors ℕ R :=
no_zero_smul_divisors.of_algebra_map_injective $ (algebra_map ℕ R).injective_nat

@[priority 100] -- see note [lower instance priority]
instance char_zero.no_zero_smul_divisors_int [ring R] [no_zero_divisors R] [char_zero R] :
  no_zero_smul_divisors ℤ R :=
no_zero_smul_divisors.of_algebra_map_injective $ (algebra_map ℤ R).injective_int

section field

variables [field R] [semiring A] [algebra R A]

@[priority 100] -- see note [lower instance priority]
instance algebra.no_zero_smul_divisors [nontrivial A] [no_zero_divisors A] :
  no_zero_smul_divisors R A :=
no_zero_smul_divisors.of_algebra_map_injective (algebra_map R A).injective

end field

end no_zero_smul_divisors

/-!
The R-algebra structure on `Π i : I, A i` when each `A i` is an R-algebra.

We couldn't set this up back in `algebra.pi_instances` because this file imports it.
-/
namespace pi

variable {I : Type u}     -- The indexing type
variable {R : Type*}      -- The scalar type
variable {f : I → Type v} -- The family of types already equipped with instances
variables (x y : Π i, f i) (i : I)
variables (I f)

instance algebra {r : comm_semiring R}
  [s : ∀ i, semiring (f i)] [∀ i, algebra R (f i)] :
  algebra R (Π i : I, f i) :=
{ commutes' := λ a f, begin ext, simp [algebra.commutes], end,
  smul_def' := λ a f, begin ext, simp [algebra.smul_def], end,
  ..(pi.ring_hom (λ i, algebra_map R (f i)) : R →+* Π i : I, f i) }

@[simp] lemma algebra_map_apply {r : comm_semiring R}
  [s : ∀ i, semiring (f i)] [∀ i, algebra R (f i)] (a : R) (i : I) :
  algebra_map R (Π i, f i) a i = algebra_map R (f i) a := rfl

-- One could also build a `Π i, R i`-algebra structure on `Π i, A i`,
-- when each `A i` is an `R i`-algebra, although I'm not sure that it's useful.

variables {I} (R) (f)

/-- `function.eval` as an `alg_hom`. The name matches `pi.eval_ring_hom`, `pi.eval_monoid_hom`,
etc. -/
@[simps]
def eval_alg_hom {r : comm_semiring R} [Π i, semiring (f i)] [Π i, algebra R (f i)] (i : I) :
  (Π i, f i) →ₐ[R] f i :=
{ to_fun := λ f, f i, commutes' := λ r, rfl, .. pi.eval_ring_hom f i}

variables (A B : Type*) [comm_semiring R] [semiring B] [algebra R B]

/-- `function.const` as an `alg_hom`. The name matches `pi.const_ring_hom`, `pi.const_monoid_hom`,
etc. -/
@[simps]
def const_alg_hom : B →ₐ[R] (A → B) :=
{ to_fun := function.const _,
  commutes' := λ r, rfl,
  .. pi.const_ring_hom A B}

/-- When `R` is commutative and permits an `algebra_map`, `pi.const_ring_hom` is equal to that
map. -/
@[simp] lemma const_ring_hom_eq_algebra_map : const_ring_hom A R = algebra_map R (A → R) :=
rfl

@[simp] lemma const_alg_hom_eq_algebra_of_id : const_alg_hom R A R = algebra.of_id R (A → R) :=
rfl

end pi

/-- A special case of `pi.algebra` for non-dependent types. Lean struggles to elaborate
definitions elsewhere in the library without this, -/
instance function.algebra {R : Type*} (I : Type*)  (A : Type*) [comm_semiring R]
  [semiring A] [algebra R A] : algebra R (I → A) :=
pi.algebra _ _

namespace alg_equiv

/-- A family of algebra equivalences `Π j, (A₁ j ≃ₐ A₂ j)` generates a
multiplicative equivalence between `Π j, A₁ j` and `Π j, A₂ j`.

This is the `alg_equiv` version of `equiv.Pi_congr_right`, and the dependent version of
`alg_equiv.arrow_congr`.
-/
@[simps apply]
def Pi_congr_right {R ι : Type*} {A₁ A₂ : ι → Type*} [comm_semiring R]
  [Π i, semiring (A₁ i)] [Π i, semiring (A₂ i)] [Π i, algebra R (A₁ i)] [Π i, algebra R (A₂ i)]
  (e : Π i, A₁ i ≃ₐ[R] A₂ i) : (Π i, A₁ i) ≃ₐ[R] Π i, A₂ i :=
{ to_fun := λ x j, e j (x j),
  inv_fun := λ x j, (e j).symm (x j),
  commutes' := λ r, by { ext i, simp },
  .. @ring_equiv.Pi_congr_right ι A₁ A₂ _ _ (λ i, (e i).to_ring_equiv) }

@[simp]
lemma Pi_congr_right_refl {R ι : Type*} {A : ι → Type*} [comm_semiring R]
  [Π i, semiring (A i)] [Π i, algebra R (A i)] :
  Pi_congr_right (λ i, (alg_equiv.refl : A i ≃ₐ[R] A i)) = alg_equiv.refl := rfl

@[simp]
lemma Pi_congr_right_symm {R ι : Type*} {A₁ A₂ : ι → Type*} [comm_semiring R]
  [Π i, semiring (A₁ i)] [Π i, semiring (A₂ i)] [Π i, algebra R (A₁ i)] [Π i, algebra R (A₂ i)]
  (e : Π i, A₁ i ≃ₐ[R] A₂ i) : (Pi_congr_right e).symm = (Pi_congr_right $ λ i, (e i).symm) := rfl

@[simp]
lemma Pi_congr_right_trans {R ι : Type*} {A₁ A₂ A₃ : ι → Type*} [comm_semiring R]
  [Π i, semiring (A₁ i)] [Π i, semiring (A₂ i)] [Π i, semiring (A₃ i)]
  [Π i, algebra R (A₁ i)] [Π i, algebra R (A₂ i)] [Π i, algebra R (A₃ i)]
  (e₁ : Π i, A₁ i ≃ₐ[R] A₂ i) (e₂ : Π i, A₂ i ≃ₐ[R] A₃ i) :
  (Pi_congr_right e₁).trans (Pi_congr_right e₂) = (Pi_congr_right $ λ i, (e₁ i).trans (e₂ i)) :=
rfl

end alg_equiv

section is_scalar_tower

variables {R : Type*} [comm_semiring R]
variables (A : Type*) [semiring A] [algebra R A]
variables {M : Type*} [add_comm_monoid M] [module A M] [module R M] [is_scalar_tower R A M]
variables {N : Type*} [add_comm_monoid N] [module A N] [module R N] [is_scalar_tower R A N]

lemma algebra_compatible_smul (r : R) (m : M) : r • m = ((algebra_map R A) r) • m :=
by rw [←(one_smul A m), ←smul_assoc, algebra.smul_def, mul_one, one_smul]

@[simp] lemma algebra_map_smul (r : R) (m : M) : ((algebra_map R A) r) • m = r • m :=
(algebra_compatible_smul A r m).symm

lemma no_zero_smul_divisors.trans (R A M : Type*) [comm_ring R] [ring A] [is_domain A] [algebra R A]
  [add_comm_group M] [module R M] [module A M] [is_scalar_tower R A M] [no_zero_smul_divisors R A]
  [no_zero_smul_divisors A M] : no_zero_smul_divisors R M :=
begin
  refine ⟨λ r m h, _⟩,
  rw [algebra_compatible_smul A r m] at h,
  cases smul_eq_zero.1 h with H H,
  { have : function.injective (algebra_map R A) :=
      no_zero_smul_divisors.iff_algebra_map_injective.1 infer_instance,
    left,
    exact (injective_iff_map_eq_zero _).1 this _ H },
  { right,
    exact H }
end

variable {A}

@[priority 100] -- see Note [lower instance priority]
instance is_scalar_tower.to_smul_comm_class : smul_comm_class R A M :=
⟨λ r a m, by rw [algebra_compatible_smul A r (a • m), smul_smul, algebra.commutes, mul_smul,
  ←algebra_compatible_smul]⟩

@[priority 100] -- see Note [lower instance priority]
instance is_scalar_tower.to_smul_comm_class' : smul_comm_class A R M :=
smul_comm_class.symm _ _ _

lemma smul_algebra_smul_comm (r : R) (a : A) (m : M) : a • r • m = r • a • m :=
smul_comm _ _ _

namespace linear_map

instance coe_is_scalar_tower : has_coe (M →ₗ[A] N) (M →ₗ[R] N) :=
⟨restrict_scalars R⟩

variables (R) {A M N}

@[simp, norm_cast squash] lemma coe_restrict_scalars_eq_coe (f : M →ₗ[A] N) :
  (f.restrict_scalars R : M → N) = f := rfl

@[simp, norm_cast squash] lemma coe_coe_is_scalar_tower (f : M →ₗ[A] N) :
  ((f : M →ₗ[R] N) : M → N) = f := rfl

/-- `A`-linearly coerce a `R`-linear map from `M` to `A` to a function, given an algebra `A` over
a commutative semiring `R` and `M` a module over `R`. -/
def lto_fun (R : Type u) (M : Type v) (A : Type w)
  [comm_semiring R] [add_comm_monoid M] [module R M] [comm_ring A] [algebra R A] :
  (M →ₗ[R] A) →ₗ[A] (M → A) :=
{ to_fun := linear_map.to_fun,
  map_add' := λ f g, rfl,
  map_smul' := λ c f, rfl }

end linear_map

end is_scalar_tower

/-! TODO: The following lemmas no longer involve `algebra` at all, and could be moved closer
to `algebra/module/submodule.lean`. Currently this is tricky because `ker`, `range`, `⊤`, and `⊥`
are all defined in `linear_algebra/basic.lean`. -/
section module
open module

variables (R S M N : Type*) [semiring R] [semiring S] [has_smul R S]
variables [add_comm_monoid M] [module R M] [module S M] [is_scalar_tower R S M]
variables [add_comm_monoid N] [module R N] [module S N] [is_scalar_tower R S N]

variables {S M N}

@[simp]
lemma linear_map.ker_restrict_scalars (f : M →ₗ[S] N) :
  (f.restrict_scalars R).ker = f.ker.restrict_scalars R :=
rfl

end module

namespace submodule

variables (R A M : Type*)
variables [comm_semiring R] [semiring A] [algebra R A] [add_comm_monoid M]
variables [module R M] [module A M] [is_scalar_tower R A M]

/-- If `A` is an `R`-algebra such that the induced morhpsim `R →+* A` is surjective, then the
`R`-module generated by a set `X` equals the `A`-module generated by `X`. -/
lemma span_eq_restrict_scalars (X : set M) (hsur : function.surjective (algebra_map R A)) :
  span R X = restrict_scalars R (span A X) :=
begin
  apply (span_le_restrict_scalars R A X).antisymm (λ m hm, _),
  refine span_induction hm subset_span (zero_mem _) (λ _ _, add_mem) (λ a m hm, _),
  obtain ⟨r, rfl⟩ := hsur a,
  simpa [algebra_map_smul] using smul_mem _ r hm
end

end submodule

namespace alg_hom

variables {R : Type u} {A : Type v} {B : Type w} {I : Type*}

variables [comm_semiring R] [semiring A] [semiring B]
variables [algebra R A] [algebra R B]

/-- `R`-algebra homomorphism between the function spaces `I → A` and `I → B`, induced by an
`R`-algebra homomorphism `f` between `A` and `B`. -/
@[simps] protected def comp_left (f : A →ₐ[R] B) (I : Type*) : (I → A) →ₐ[R] (I → B) :=
{ to_fun := λ h, f ∘ h,
  commutes' := λ c, by { ext, exact f.commutes' c },
  .. f.to_ring_hom.comp_left I }

end alg_hom

example {R A} [comm_semiring R] [semiring A]
  [module R A] [smul_comm_class R A A] [is_scalar_tower R A A] : algebra R A :=
algebra.of_module smul_mul_assoc mul_smul_comm<|MERGE_RESOLUTION|>--- conflicted
+++ resolved
@@ -1172,7 +1172,6 @@
 
 end of_linear_equiv
 
-<<<<<<< HEAD
 section of_ring_equiv
 
 /-- Promotes a linear ring_equiv to an alg_equiv -/
@@ -1187,9 +1186,6 @@
 end of_ring_equiv
 
 @[simps mul one {attrs := []}] instance aut : group (A₁ ≃ₐ[R] A₁) :=
-=======
-@[simps mul one inv {attrs := []}] instance aut : group (A₁ ≃ₐ[R] A₁) :=
->>>>>>> 5bd4f627
 { mul := λ ϕ ψ, ψ.trans ϕ,
   mul_assoc := λ ϕ ψ χ, rfl,
   one := refl,
