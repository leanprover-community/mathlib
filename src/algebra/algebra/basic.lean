/-
Copyright (c) 2018 Kenny Lau. All rights reserved.
Released under Apache 2.0 license as described in the file LICENSE.
Authors: Kenny Lau, Yury Kudryashov
-/
import tactic.nth_rewrite
import data.matrix.basic
import data.equiv.ring_aut
import linear_algebra.tensor_product
import ring_theory.subring
import deprecated.subring
import algebra.opposites

/-!
# Algebra over Commutative Semiring

In this file we define `algebra`s over commutative (semi)rings, algebra homomorphisms `alg_hom`,
algebra equivalences `alg_equiv`. We also define usual operations on `alg_hom`s
(`id`, `comp`).

`subalgebra`s are defined in `algebra.algebra.subalgebra`.

If `S` is an `R`-algebra and `A` is an `S`-algebra then `algebra.comap.algebra R S A` can be used
to provide `A` with a structure of an `R`-algebra. Other than that, `algebra.comap` is now
deprecated and replaced with `is_scalar_tower`.

For the category of `R`-algebras, denoted `Algebra R`, see the file
`algebra/category/Algebra/basic.lean`.

## Notations

* `A →ₐ[R] B` : `R`-algebra homomorphism from `A` to `B`.
* `A ≃ₐ[R] B` : `R`-algebra equivalence from `A` to `B`.
-/

universes u v w u₁ v₁

open_locale tensor_product big_operators

section prio
-- We set this priority to 0 later in this file
set_option extends_priority 200 /- control priority of
`instance [algebra R A] : has_scalar R A` -/

/--
Given a commutative (semi)ring `R`, an `R`-algebra is a (possibly noncommutative)
(semi)ring `A` endowed with a morphism of rings `R →+* A` which lands in the
center of `A`.

For convenience, this typeclass extends `has_scalar R A` where the scalar action must
agree with left multiplication by the image of the structure morphism.

Given an `algebra R A` instance, the structure morphism `R →+* A` is denoted `algebra_map R A`.
-/
@[nolint has_inhabited_instance]
class algebra (R : Type u) (A : Type v) [comm_semiring R] [semiring A]
  extends has_scalar R A, R →+* A :=
(commutes' : ∀ r x, to_fun r * x = x * to_fun r)
(smul_def' : ∀ r x, r • x = to_fun r * x)
end prio

/-- Embedding `R →+* A` given by `algebra` structure. -/
def algebra_map (R : Type u) (A : Type v) [comm_semiring R] [semiring A] [algebra R A] : R →+* A :=
algebra.to_ring_hom

/-- Creating an algebra from a morphism to the center of a semiring. -/
def ring_hom.to_algebra' {R S} [comm_semiring R] [semiring S] (i : R →+* S)
  (h : ∀ c x, i c * x = x * i c) :
  algebra R S :=
{ smul := λ c x, i c * x,
  commutes' := h,
  smul_def' := λ c x, rfl,
  to_ring_hom := i}

/-- Creating an algebra from a morphism to a commutative semiring. -/
def ring_hom.to_algebra {R S} [comm_semiring R] [comm_semiring S] (i : R →+* S) :
  algebra R S :=
i.to_algebra' $ λ _, mul_comm _

lemma ring_hom.algebra_map_to_algebra {R S} [comm_semiring R] [comm_semiring S]
  (i : R →+* S) :
  @algebra_map R S _ _ i.to_algebra = i :=
rfl

namespace algebra

variables {R : Type u} {S : Type v} {A : Type w} {B : Type*}

/-- Let `R` be a commutative semiring, let `A` be a semiring with a `module R` structure.
If `(r • 1) * x = x * (r • 1) = r • x` for all `r : R` and `x : A`, then `A` is an `algebra`
over `R`. -/
def of_module' [comm_semiring R] [semiring A] [module R A]
  (h₁ : ∀ (r : R) (x : A), (r • 1) * x = r • x)
  (h₂ : ∀ (r : R) (x : A), x * (r • 1) = r • x) : algebra R A :=
{ to_fun := λ r, r • 1,
  map_one' := one_smul _ _,
  map_mul' := λ r₁ r₂, by rw [h₁, mul_smul],
  map_zero' := zero_smul _ _,
  map_add' := λ r₁ r₂, add_smul r₁ r₂ 1,
  commutes' := λ r x, by simp only [h₁, h₂],
  smul_def' := λ r x, by simp only [h₁] }

/-- Let `R` be a commutative semiring, let `A` be a semiring with a `module R` structure.
If `(r • x) * y = x * (r • y) = r • (x * y)` for all `r : R` and `x y : A`, then `A`
is an `algebra` over `R`. -/
def of_module [comm_semiring R] [semiring A] [module R A]
  (h₁ : ∀ (r : R) (x y : A), (r • x) * y = r • (x * y))
  (h₂ : ∀ (r : R) (x y : A), x * (r • y) = r • (x * y)) : algebra R A :=
of_module' (λ r x, by rw [h₁, one_mul]) (λ r x, by rw [h₂, mul_one])

section semiring

variables [comm_semiring R] [comm_semiring S]
variables [semiring A] [algebra R A] [semiring B] [algebra R B]

lemma smul_def'' (r : R) (x : A) : r • x = algebra_map R A r * x :=
algebra.smul_def' r x

/--
To prove two algebra structures on a fixed `[comm_semiring R] [semiring A]` agree,
it suffices to check the `algebra_map`s agree.
-/
-- We'll later use this to show `algebra ℤ M` is a subsingleton.
@[ext]
lemma algebra_ext {R : Type*} [comm_semiring R] {A : Type*} [semiring A] (P Q : algebra R A)
  (w : ∀ (r : R), by { haveI := P, exact algebra_map R A r } =
    by { haveI := Q, exact algebra_map R A r }) :
  P = Q :=
begin
  unfreezingI { rcases P with ⟨⟨P⟩⟩, rcases Q with ⟨⟨Q⟩⟩ },
  congr,
  { funext r a,
    replace w := congr_arg (λ s, s * a) (w r),
    simp only [←algebra.smul_def''] at w,
    apply w, },
  { ext r,
    exact w r, },
  { apply proof_irrel_heq, },
  { apply proof_irrel_heq, },
end

@[priority 200] -- see Note [lower instance priority]
instance to_module : module R A :=
{ one_smul := by simp [smul_def''],
  mul_smul := by simp [smul_def'', mul_assoc],
  smul_add := by simp [smul_def'', mul_add],
  smul_zero := by simp [smul_def''],
  add_smul := by simp [smul_def'', add_mul],
  zero_smul := by simp [smul_def''] }

-- from now on, we don't want to use the following instance anymore
attribute [instance, priority 0] algebra.to_has_scalar

lemma smul_def (r : R) (x : A) : r • x = algebra_map R A r * x :=
algebra.smul_def' r x

lemma algebra_map_eq_smul_one (r : R) : algebra_map R A r = r • 1 :=
calc algebra_map R A r = algebra_map R A r * 1 : (mul_one _).symm
                   ... = r • 1                 : (algebra.smul_def r 1).symm

lemma algebra_map_eq_smul_one' : ⇑(algebra_map R A) = λ r, r • (1 : A) :=
funext algebra_map_eq_smul_one

theorem commutes (r : R) (x : A) : algebra_map R A r * x = x * algebra_map R A r :=
algebra.commutes' r x

theorem left_comm (r : R) (x y : A) : x * (algebra_map R A r * y) = algebra_map R A r * (x * y) :=
by rw [← mul_assoc, ← commutes, mul_assoc]

instance _root_.is_scalar_tower.right : is_scalar_tower R A A :=
⟨λ x y z, by rw [smul_eq_mul, smul_eq_mul, smul_def, smul_def, mul_assoc]⟩

/-- This is just a special case of the global `mul_smul_comm` lemma that requires less typeclass
search (and was here first). -/
@[simp] protected lemma mul_smul_comm (s : R) (x y : A) :
  x * (s • y) = s • (x * y) :=
-- TODO: set up `is_scalar_tower.smul_comm_class` earlier so that we can actually prove this using
-- `mul_smul_comm s x y`.
by rw [smul_def, smul_def, left_comm]

/-- This is just a special case of the global `smul_mul_assoc` lemma that requires less typeclass
search (and was here first). -/
@[simp] protected lemma smul_mul_assoc (r : R) (x y : A) :
  (r • x) * y = r • (x * y) :=
smul_mul_assoc r x y

section
variables {r : R} {a : A}

@[simp] lemma bit0_smul_one : bit0 r • (1 : A) = r • 2 :=
by simp [bit0, add_smul, smul_add]
@[simp] lemma bit0_smul_bit0 : bit0 r • bit0 a = r • (bit0 (bit0 a)) :=
by simp [bit0, add_smul, smul_add]
@[simp] lemma bit0_smul_bit1 : bit0 r • bit1 a = r • (bit0 (bit1 a)) :=
by simp [bit0, add_smul, smul_add]
@[simp] lemma bit1_smul_one : bit1 r • (1 : A) = r • 2 + 1 :=
by simp [bit1, add_smul, smul_add]
@[simp] lemma bit1_smul_bit0 : bit1 r • bit0 a = r • (bit0 (bit0 a)) + bit0 a :=
by simp [bit1, add_smul, smul_add]
@[simp] lemma bit1_smul_bit1 : bit1 r • bit1 a = r • (bit0 (bit1 a)) + bit1 a :=
by { simp only [bit0, bit1, add_smul, smul_add, one_smul], abel }

end

variables (R A)

/--
The canonical ring homomorphism `algebra_map R A : R →* A` for any `R`-algebra `A`,
packaged as an `R`-linear map.
-/
protected def linear_map : R →ₗ[R] A :=
{ map_smul' := λ x y, by simp [algebra.smul_def],
  ..algebra_map R A }

@[simp]
lemma linear_map_apply (r : R) : algebra.linear_map R A r = algebra_map R A r := rfl

instance id : algebra R R := (ring_hom.id R).to_algebra

variables {R A}

namespace id

@[simp] lemma map_eq_self (x : R) : algebra_map R R x = x := rfl

@[simp] lemma smul_eq_mul (x y : R) : x • y = x * y := rfl

end id

section prod
variables (R A B)

instance : algebra R (A × B) :=
{ commutes' := by { rintro r ⟨a, b⟩, dsimp, rw [commutes r a, commutes r b] },
  smul_def' := by { rintro r ⟨a, b⟩, dsimp, rw [smul_def r a, smul_def r b] },
  .. prod.module,
  .. ring_hom.prod (algebra_map R A) (algebra_map R B) }

variables {R A B}

@[simp] lemma algebra_map_prod_apply (r : R) :
  algebra_map R (A × B) r = (algebra_map R A r, algebra_map R B r) := rfl

end prod

/-- Algebra over a subsemiring. This builds upon `subsemiring.module`. -/
instance of_subsemiring (S : subsemiring R) : algebra S A :=
{ smul := (•),
  commutes' := λ r x, algebra.commutes r x,
  smul_def' := λ r x, algebra.smul_def r x,
  .. (algebra_map R A).comp S.subtype }

/-- Algebra over a subring. This builds upon `subring.module`. -/
instance of_subring {R A : Type*} [comm_ring R] [ring A] [algebra R A]
  (S : subring R) : algebra S A :=
{ smul := (•),
  .. algebra.of_subsemiring S.to_subsemiring,
  .. (algebra_map R A).comp S.subtype }

lemma algebra_map_of_subring {R : Type*} [comm_ring R] (S : subring R) :
  (algebra_map S R : S →+* R) = subring.subtype S := rfl

lemma coe_algebra_map_of_subring {R : Type*} [comm_ring R] (S : subring R) :
  (algebra_map S R : S → R) = subtype.val := rfl

lemma algebra_map_of_subring_apply {R : Type*} [comm_ring R] (S : subring R) (x : S) :
  algebra_map S R x = x := rfl

section
local attribute [instance] subset.comm_ring

/-- Algebra over a set that is closed under the ring operations. -/
local attribute [instance]
def of_is_subring {R A : Type*} [comm_ring R] [ring A] [algebra R A]
  (S : set R) [is_subring S] : algebra S A :=
algebra.of_subring S.to_subring

lemma is_subring_coe_algebra_map_hom {R : Type*} [comm_ring R] (S : set R) [is_subring S] :
  (algebra_map S R : S →+* R) = is_subring.subtype S := rfl

lemma is_subring_coe_algebra_map {R : Type*} [comm_ring R] (S : set R) [is_subring S] :
  (algebra_map S R : S → R) = subtype.val := rfl

lemma is_subring_algebra_map_apply {R : Type*} [comm_ring R] (S : set R) [is_subring S] (x : S) :
  algebra_map S R x = x := rfl

lemma set_range_subset {R : Type*} [comm_ring R] {T₁ T₂ : set R} [is_subring T₁] (hyp : T₁ ⊆ T₂) :
  set.range (algebra_map T₁ R) ⊆ T₂ :=
begin
  rintros x ⟨⟨t, ht⟩, rfl⟩,
  exact hyp ht,
end

end

/-- Explicit characterization of the submonoid map in the case of an algebra.
`S` is made explicit to help with type inference -/
def algebra_map_submonoid (S : Type*) [semiring S] [algebra R S]
  (M : submonoid R) : (submonoid S) :=
submonoid.map (algebra_map R S : R →* S) M

lemma mem_algebra_map_submonoid_of_mem [algebra R S] {M : submonoid R} (x : M) :
  (algebra_map R S x) ∈ algebra_map_submonoid S M :=
set.mem_image_of_mem (algebra_map R S) x.2

end semiring

section ring
variables [comm_ring R]

variables (R)

/-- A `semiring` that is an `algebra` over a commutative ring carries a natural `ring` structure. -/
def semiring_to_ring [semiring A] [algebra R A] : ring A := {
  ..module.add_comm_monoid_to_add_comm_group R,
  ..(infer_instance : semiring A) }

variables {R}

lemma mul_sub_algebra_map_commutes [ring A] [algebra R A] (x : A) (r : R) :
  x * (x - algebra_map R A r) = (x - algebra_map R A r) * x :=
by rw [mul_sub, ←commutes, sub_mul]

lemma mul_sub_algebra_map_pow_commutes [ring A] [algebra R A] (x : A) (r : R) (n : ℕ) :
  x * (x - algebra_map R A r) ^ n = (x - algebra_map R A r) ^ n * x :=
begin
  induction n with n ih,
  { simp },
  { rw [pow_succ, ←mul_assoc, mul_sub_algebra_map_commutes,
      mul_assoc, ih, ←mul_assoc], }
end

/-- If `algebra_map R A` is injective and `A` has no zero divisors,
`R`-multiples in `A` are zero only if one of the factors is zero.

Cannot be an instance because there is no `injective (algebra_map R A)` typeclass.
-/
lemma no_zero_smul_divisors.of_algebra_map_injective
  [semiring A] [algebra R A] [no_zero_divisors A]
  (h : function.injective (algebra_map R A)) : no_zero_smul_divisors R A :=
⟨λ c x hcx, (mul_eq_zero.mp ((smul_def c x).symm.trans hcx)).imp_left
  ((algebra_map R A).injective_iff.mp h _)⟩

end ring

section field

variables [field R] [semiring A] [algebra R A]

@[priority 100] -- see note [lower instance priority]
instance [nontrivial A] [no_zero_divisors A] : no_zero_smul_divisors R A :=
no_zero_smul_divisors.of_algebra_map_injective (algebra_map R A).injective

end field

end algebra

namespace opposite

variables {R A : Type*} [comm_semiring R] [semiring A] [algebra R A]

instance : algebra R Aᵒᵖ :=
{ to_ring_hom := (algebra_map R A).to_opposite $ λ x y, algebra.commutes _ _,
  smul_def' := λ c x, unop_injective $
    by { dsimp, simp only [op_mul, algebra.smul_def, algebra.commutes, op_unop] },
  commutes' := λ r, op_induction $ λ x, by dsimp; simp only [← op_mul, algebra.commutes],
  ..opposite.has_scalar A R }

@[simp] lemma algebra_map_apply (c : R) : algebra_map R Aᵒᵖ c = op (algebra_map R A c) := rfl

end opposite

namespace module
variables (R : Type u) (M : Type v) [comm_semiring R] [add_comm_monoid M] [module R M]

instance endomorphism_algebra : algebra R (M →ₗ[R] M) :=
{ to_fun    := λ r, r • linear_map.id,
  map_one' := one_smul _ _,
  map_zero' := zero_smul _ _,
  map_add' := λ r₁ r₂, add_smul _ _ _,
  map_mul' := λ r₁ r₂, by { ext x, simp [mul_smul] },
  commutes' := by { intros, ext, simp },
  smul_def' := by { intros, ext, simp } }

lemma algebra_map_End_eq_smul_id (a : R) :
  (algebra_map R (End R M)) a = a • linear_map.id := rfl

@[simp] lemma algebra_map_End_apply (a : R) (m : M) :
  (algebra_map R (End R M)) a m = a • m := rfl

@[simp] lemma ker_algebra_map_End (K : Type u) (V : Type v)
  [field K] [add_comm_group V] [module K V] (a : K) (ha : a ≠ 0) :
  ((algebra_map K (End K V)) a).ker = ⊥ :=
linear_map.ker_smul _ _ ha

end module

instance matrix_algebra (n : Type u) (R : Type v)
  [decidable_eq n] [fintype n] [comm_semiring R] : algebra R (matrix n n R) :=
{ commutes' := by { intros, simp [matrix.scalar], },
  smul_def' := by { intros, simp [matrix.scalar], },
  ..(matrix.scalar n) }

@[simp] lemma matrix.algebra_map_eq_smul (n : Type u) {R : Type v} [decidable_eq n] [fintype n]
  [comm_semiring R] (r : R) : (algebra_map R (matrix n n R)) r = r • 1 := rfl

set_option old_structure_cmd true
/-- Defining the homomorphism in the category R-Alg. -/
@[nolint has_inhabited_instance]
structure alg_hom (R : Type u) (A : Type v) (B : Type w)
  [comm_semiring R] [semiring A] [semiring B] [algebra R A] [algebra R B] extends ring_hom A B :=
(commutes' : ∀ r : R, to_fun (algebra_map R A r) = algebra_map R B r)

run_cmd tactic.add_doc_string `alg_hom.to_ring_hom "Reinterpret an `alg_hom` as a `ring_hom`"

infixr ` →ₐ `:25 := alg_hom _
notation A ` →ₐ[`:25 R `] ` B := alg_hom R A B

namespace alg_hom

variables {R : Type u} {A : Type v} {B : Type w} {C : Type u₁} {D : Type v₁}

section semiring

variables [comm_semiring R] [semiring A] [semiring B] [semiring C] [semiring D]
variables [algebra R A] [algebra R B] [algebra R C] [algebra R D]

instance : has_coe_to_fun (A →ₐ[R] B) := ⟨_, λ f, f.to_fun⟩

initialize_simps_projections alg_hom (to_fun → apply)

@[simp] lemma to_fun_eq_coe (f : A →ₐ[R] B) : f.to_fun = f := rfl

instance coe_ring_hom : has_coe (A →ₐ[R] B) (A →+* B) := ⟨alg_hom.to_ring_hom⟩

instance coe_monoid_hom : has_coe (A →ₐ[R] B) (A →* B) := ⟨λ f, ↑(f : A →+* B)⟩

instance coe_add_monoid_hom : has_coe (A →ₐ[R] B) (A →+ B) := ⟨λ f, ↑(f : A →+* B)⟩

@[simp, norm_cast] lemma coe_mk {f : A → B} (h₁ h₂ h₃ h₄ h₅) :
  ⇑(⟨f, h₁, h₂, h₃, h₄, h₅⟩ : A →ₐ[R] B) = f := rfl

@[simp, norm_cast] lemma coe_to_ring_hom (f : A →ₐ[R] B) : ⇑(f : A →+* B) = f := rfl

-- as `simp` can already prove this lemma, it is not tagged with the `simp` attribute.
@[norm_cast] lemma coe_to_monoid_hom (f : A →ₐ[R] B) : ⇑(f : A →* B) = f := rfl

-- as `simp` can already prove this lemma, it is not tagged with the `simp` attribute.
@[norm_cast] lemma coe_to_add_monoid_hom (f : A →ₐ[R] B) : ⇑(f : A →+ B) = f := rfl

variables (φ : A →ₐ[R] B)

theorem coe_fn_inj ⦃φ₁ φ₂ : A →ₐ[R] B⦄ (H : ⇑φ₁ = φ₂) : φ₁ = φ₂ :=
by { cases φ₁, cases φ₂, congr, exact H }

theorem coe_ring_hom_injective : function.injective (coe : (A →ₐ[R] B) → (A →+* B)) :=
λ φ₁ φ₂ H, coe_fn_inj $ show ((φ₁ : (A →+* B)) : A → B) = ((φ₂ : (A →+* B)) : A → B),
  from congr_arg _ H

theorem coe_monoid_hom_injective : function.injective (coe : (A →ₐ[R] B)  → (A →* B)) :=
ring_hom.coe_monoid_hom_injective.comp coe_ring_hom_injective

theorem coe_add_monoid_hom_injective : function.injective (coe : (A →ₐ[R] B)  → (A →+ B)) :=
ring_hom.coe_add_monoid_hom_injective.comp coe_ring_hom_injective

protected lemma congr_fun {φ₁ φ₂ : A →ₐ[R] B} (H : φ₁ = φ₂) (x : A) : φ₁ x = φ₂ x := H ▸ rfl
protected lemma congr_arg (φ : A →ₐ[R] B) {x y : A} (h : x = y) : φ x = φ y := h ▸ rfl

@[ext]
theorem ext {φ₁ φ₂ : A →ₐ[R] B} (H : ∀ x, φ₁ x = φ₂ x) : φ₁ = φ₂ :=
coe_fn_inj $ funext H

theorem ext_iff {φ₁ φ₂ : A →ₐ[R] B} : φ₁ = φ₂ ↔ ∀ x, φ₁ x = φ₂ x :=
⟨alg_hom.congr_fun, ext⟩

@[simp] theorem mk_coe {f : A →ₐ[R] B} (h₁ h₂ h₃ h₄ h₅) :
  (⟨f, h₁, h₂, h₃, h₄, h₅⟩ : A →ₐ[R] B) = f := ext $ λ _, rfl

@[simp]
theorem commutes (r : R) : φ (algebra_map R A r) = algebra_map R B r := φ.commutes' r

theorem comp_algebra_map : (φ : A →+* B).comp (algebra_map R A) = algebra_map R B :=
ring_hom.ext $ φ.commutes

@[simp] lemma map_add (r s : A) : φ (r + s) = φ r + φ s :=
φ.to_ring_hom.map_add r s

@[simp] lemma map_zero : φ 0 = 0 :=
φ.to_ring_hom.map_zero

@[simp] lemma map_mul (x y) : φ (x * y) = φ x * φ y :=
φ.to_ring_hom.map_mul x y

@[simp] lemma map_one : φ 1 = 1 :=
φ.to_ring_hom.map_one

@[simp] lemma map_smul (r : R) (x : A) : φ (r • x) = r • φ x :=
by simp only [algebra.smul_def, map_mul, commutes]

@[simp] lemma map_pow (x : A) (n : ℕ) : φ (x ^ n) = (φ x) ^ n :=
φ.to_ring_hom.map_pow x n

lemma map_sum {ι : Type*} (f : ι → A) (s : finset ι) :
  φ (∑ x in s, f x) = ∑ x in s, φ (f x) :=
φ.to_ring_hom.map_sum f s

lemma map_finsupp_sum {α : Type*} [has_zero α] {ι : Type*} (f : ι →₀ α) (g : ι → α → A) :
  φ (f.sum g) = f.sum (λ i a, φ (g i a)) :=
φ.map_sum _ _

@[simp] lemma map_nat_cast (n : ℕ) : φ n = n :=
φ.to_ring_hom.map_nat_cast n

@[simp] lemma map_bit0 (x) : φ (bit0 x) = bit0 (φ x) :=
φ.to_ring_hom.map_bit0 x

@[simp] lemma map_bit1 (x) : φ (bit1 x) = bit1 (φ x) :=
φ.to_ring_hom.map_bit1 x

/-- If a `ring_hom` is `R`-linear, then it is an `alg_hom`. -/
def mk' (f : A →+* B) (h : ∀ (c : R) x, f (c • x) = c • f x) : A →ₐ[R] B :=
{ to_fun := f,
  commutes' := λ c, by simp only [algebra.algebra_map_eq_smul_one, h, f.map_one],
  .. f }

@[simp] lemma coe_mk' (f : A →+* B) (h : ∀ (c : R) x, f (c • x) = c • f x) : ⇑(mk' f h) = f := rfl

section

variables (R A)
/-- Identity map as an `alg_hom`. -/
protected def id : A →ₐ[R] A :=
{ commutes' := λ _, rfl,
  ..ring_hom.id A  }

@[simp] lemma coe_id : ⇑(alg_hom.id R A) = id := rfl

@[simp] lemma id_to_ring_hom : (alg_hom.id R A : A →+* A) = ring_hom.id _ := rfl

end

lemma id_apply (p : A) : alg_hom.id R A p = p := rfl

/-- Composition of algebra homeomorphisms. -/
def comp (φ₁ : B →ₐ[R] C) (φ₂ : A →ₐ[R] B) : A →ₐ[R] C :=
{ commutes' := λ r : R, by rw [← φ₁.commutes, ← φ₂.commutes]; refl,
  .. φ₁.to_ring_hom.comp ↑φ₂ }

@[simp] lemma coe_comp (φ₁ : B →ₐ[R] C) (φ₂ : A →ₐ[R] B) : ⇑(φ₁.comp φ₂) = φ₁ ∘ φ₂ := rfl

lemma comp_apply (φ₁ : B →ₐ[R] C) (φ₂ : A →ₐ[R] B) (p : A) : φ₁.comp φ₂ p = φ₁ (φ₂ p) := rfl

lemma comp_to_ring_hom (φ₁ : B →ₐ[R] C) (φ₂ : A →ₐ[R] B) :
  ⇑(φ₁.comp φ₂ : A →+* C) = (φ₁ : B →+* C).comp ↑φ₂ := rfl

@[simp] theorem comp_id : φ.comp (alg_hom.id R A) = φ :=
ext $ λ x, rfl

@[simp] theorem id_comp : (alg_hom.id R B).comp φ = φ :=
ext $ λ x, rfl

theorem comp_assoc (φ₁ : C →ₐ[R] D) (φ₂ : B →ₐ[R] C) (φ₃ : A →ₐ[R] B) :
  (φ₁.comp φ₂).comp φ₃ = φ₁.comp (φ₂.comp φ₃) :=
ext $ λ x, rfl

/-- R-Alg ⥤ R-Mod -/
def to_linear_map : A →ₗ B :=
{ to_fun := φ,
  map_add' := φ.map_add,
  map_smul' := φ.map_smul }

@[simp] lemma to_linear_map_apply (p : A) : φ.to_linear_map p = φ p := rfl

theorem to_linear_map_inj {φ₁ φ₂ : A →ₐ[R] B} (H : φ₁.to_linear_map = φ₂.to_linear_map) : φ₁ = φ₂ :=
ext $ λ x, show φ₁.to_linear_map x = φ₂.to_linear_map x, by rw H

@[simp] lemma comp_to_linear_map (f : A →ₐ[R] B) (g : B →ₐ[R] C) :
  (g.comp f).to_linear_map = g.to_linear_map.comp f.to_linear_map := rfl

lemma map_list_prod (s : list A) :
  φ s.prod = (s.map φ).prod :=
φ.to_ring_hom.map_list_prod s

section prod

/-- First projection as `alg_hom`. -/
def fst : A × B →ₐ[R] A :=
{ commutes' := λ r, rfl, .. ring_hom.fst A B}

/-- Second projection as `alg_hom`. -/
def snd : A × B →ₐ[R] B :=
{ commutes' := λ r, rfl, .. ring_hom.snd A B}

end prod

end semiring

section comm_semiring

variables [comm_semiring R] [comm_semiring A] [comm_semiring B]
variables [algebra R A] [algebra R B] (φ : A →ₐ[R] B)

lemma map_multiset_prod (s : multiset A) :
  φ s.prod = (s.map φ).prod :=
φ.to_ring_hom.map_multiset_prod s

lemma map_prod {ι : Type*} (f : ι → A) (s : finset ι) :
  φ (∏ x in s, f x) = ∏ x in s, φ (f x) :=
φ.to_ring_hom.map_prod f s

lemma map_finsupp_prod {α : Type*} [has_zero α] {ι : Type*} (f : ι →₀ α) (g : ι → α → A) :
  φ (f.prod g) = f.prod (λ i a, φ (g i a)) :=
φ.map_prod _ _

end comm_semiring

section ring

variables [comm_semiring R] [ring A] [ring B]
variables [algebra R A] [algebra R B] (φ : A →ₐ[R] B)

@[simp] lemma map_neg (x) : φ (-x) = -φ x :=
φ.to_ring_hom.map_neg x

@[simp] lemma map_sub (x y) : φ (x - y) = φ x - φ y :=
φ.to_ring_hom.map_sub x y

@[simp] lemma map_int_cast (n : ℤ) : φ n = n :=
φ.to_ring_hom.map_int_cast n

end ring

section division_ring

variables [comm_ring R] [division_ring A] [division_ring B]
variables [algebra R A] [algebra R B] (φ : A →ₐ[R] B)

@[simp] lemma map_inv (x) : φ (x⁻¹) = (φ x)⁻¹ :=
φ.to_ring_hom.map_inv x

@[simp] lemma map_div (x y) : φ (x / y) = φ x / φ y :=
φ.to_ring_hom.map_div x y

end division_ring

theorem injective_iff {R A B : Type*} [comm_semiring R] [ring A] [semiring B]
  [algebra R A] [algebra R B] (f : A →ₐ[R] B) :
  function.injective f ↔ (∀ x, f x = 0 → x = 0) :=
ring_hom.injective_iff (f : A →+* B)

end alg_hom

@[simp] lemma rat.smul_one_eq_coe {A : Type*} [division_ring A] [algebra ℚ A] (m : ℚ) :
  m • (1 : A) = ↑m :=
by rw [algebra.smul_def, mul_one, ring_hom.eq_rat_cast]

set_option old_structure_cmd true
/-- An equivalence of algebras is an equivalence of rings commuting with the actions of scalars. -/
structure alg_equiv (R : Type u) (A : Type v) (B : Type w)
  [comm_semiring R] [semiring A] [semiring B] [algebra R A] [algebra R B]
  extends A ≃ B, A ≃* B, A ≃+ B, A ≃+* B :=
(commutes' : ∀ r : R, to_fun (algebra_map R A r) = algebra_map R B r)

attribute [nolint doc_blame] alg_equiv.to_ring_equiv
attribute [nolint doc_blame] alg_equiv.to_equiv
attribute [nolint doc_blame] alg_equiv.to_add_equiv
attribute [nolint doc_blame] alg_equiv.to_mul_equiv

notation A ` ≃ₐ[`:50 R `] ` A' := alg_equiv R A A'

namespace alg_equiv

variables {R : Type u} {A₁ : Type v} {A₂ : Type w} {A₃ : Type u₁}

section semiring

variables [comm_semiring R] [semiring A₁] [semiring A₂] [semiring A₃]
variables [algebra R A₁] [algebra R A₂] [algebra R A₃]
variables (e : A₁ ≃ₐ[R] A₂)

instance : has_coe_to_fun (A₁ ≃ₐ[R] A₂) := ⟨_, alg_equiv.to_fun⟩

@[ext]
lemma ext {f g : A₁ ≃ₐ[R] A₂} (h : ∀ a, f a = g a) : f = g :=
begin
  have h₁ : f.to_equiv = g.to_equiv := equiv.ext h,
  cases f, cases g, congr,
  { exact (funext h) },
  { exact congr_arg equiv.inv_fun h₁ }
end

protected lemma congr_arg {f : A₁ ≃ₐ[R] A₂} : Π {x x' : A₁}, x = x' → f x = f x'
| _ _ rfl := rfl

protected lemma congr_fun {f g : A₁ ≃ₐ[R] A₂} (h : f = g) (x : A₁) : f x = g x := h ▸ rfl

lemma ext_iff {f g : A₁ ≃ₐ[R] A₂} : f = g ↔ ∀ x, f x = g x :=
⟨λ h x, h ▸ rfl, ext⟩

lemma coe_fun_injective : @function.injective (A₁ ≃ₐ[R] A₂) (A₁ → A₂) (λ e, (e : A₁ → A₂)) :=
begin
  intros f g w,
  ext,
  exact congr_fun w a,
end

instance has_coe_to_ring_equiv : has_coe (A₁ ≃ₐ[R] A₂) (A₁ ≃+* A₂) := ⟨alg_equiv.to_ring_equiv⟩

@[simp] lemma coe_mk {to_fun inv_fun left_inv right_inv map_mul map_add commutes} :
  ⇑(⟨to_fun, inv_fun, left_inv, right_inv, map_mul, map_add, commutes⟩ : A₁ ≃ₐ[R] A₂) = to_fun :=
rfl

@[simp] theorem mk_coe (e : A₁ ≃ₐ[R] A₂) (e' h₁ h₂ h₃ h₄ h₅) :
  (⟨e, e', h₁, h₂, h₃, h₄, h₅⟩ : A₁ ≃ₐ[R] A₂) = e := ext $ λ _, rfl

@[simp] lemma to_fun_eq_coe (e : A₁ ≃ₐ[R] A₂) : e.to_fun = e := rfl

-- TODO: decide on a simp-normal form so that only one of these two lemmas is needed
@[simp, norm_cast] lemma coe_ring_equiv : ((e : A₁ ≃+* A₂) : A₁ → A₂) = e := rfl
@[simp] lemma coe_ring_equiv' : (e.to_ring_equiv : A₁ → A₂) = e := rfl

lemma coe_ring_equiv_injective : function.injective (λ e : A₁ ≃ₐ[R] A₂, (e : A₁ ≃+* A₂)) :=
begin
  intros f g w,
  ext,
  replace w : ((f : A₁ ≃+* A₂) : A₁ → A₂) = ((g : A₁ ≃+* A₂) : A₁ → A₂) :=
    congr_arg (λ e : A₁ ≃+* A₂, (e : A₁ → A₂)) w,
  exact congr_fun w a,
end

@[simp] lemma map_add : ∀ x y, e (x + y) = e x + e y := e.to_add_equiv.map_add

@[simp] lemma map_zero : e 0 = 0 := e.to_add_equiv.map_zero

@[simp] lemma map_mul : ∀ x y, e (x * y) = (e x) * (e y) := e.to_mul_equiv.map_mul

@[simp] lemma map_one : e 1 = 1 := e.to_mul_equiv.map_one

@[simp] lemma commutes : ∀ (r : R), e (algebra_map R A₁ r) = algebra_map R A₂ r :=
  e.commutes'

lemma map_sum {ι : Type*} (f : ι → A₁) (s : finset ι) :
  e (∑ x in s, f x) = ∑ x in s, e (f x) :=
e.to_add_equiv.map_sum f s

lemma map_finsupp_sum {α : Type*} [has_zero α] {ι : Type*} (f : ι →₀ α) (g : ι → α → A₁) :
  e (f.sum g) = f.sum (λ i b, e (g i b)) :=
e.map_sum _ _

/-- Interpret an algebra equivalence as an algebra homomorphism.

This definition is included for symmetry with the other `to_*_hom` projections.
The `simp` normal form is to use the coercion of the `has_coe_to_alg_hom` instance. -/
def to_alg_hom : A₁ →ₐ[R] A₂ :=
{ map_one' := e.map_one, map_zero' := e.map_zero, ..e }

instance has_coe_to_alg_hom : has_coe (A₁ ≃ₐ[R] A₂) (A₁ →ₐ[R] A₂) :=
⟨to_alg_hom⟩

@[simp] lemma to_alg_hom_eq_coe : e.to_alg_hom = e := rfl

@[simp, norm_cast] lemma coe_alg_hom : ((e : A₁ →ₐ[R] A₂) : A₁ → A₂) = e :=
rfl

/-- The two paths coercion can take to a `ring_hom` are equivalent -/
lemma coe_ring_hom_commutes : ((e : A₁ →ₐ[R] A₂) : A₁ →+* A₂) = ((e : A₁ ≃+* A₂) : A₁ →+* A₂) :=
rfl

@[simp] lemma map_pow : ∀ (x : A₁) (n : ℕ), e (x ^ n) = (e x) ^ n := e.to_alg_hom.map_pow

lemma injective : function.injective e := e.to_equiv.injective

lemma surjective : function.surjective e := e.to_equiv.surjective

lemma bijective : function.bijective e := e.to_equiv.bijective

instance : has_one (A₁ ≃ₐ[R] A₁) := ⟨{commutes' := λ r, rfl, ..(1 : A₁ ≃+* A₁)}⟩

instance : inhabited (A₁ ≃ₐ[R] A₁) := ⟨1⟩

/-- Algebra equivalences are reflexive. -/
@[refl]
def refl : A₁ ≃ₐ[R] A₁ := 1

@[simp] lemma refl_to_alg_hom : ↑(refl : A₁ ≃ₐ[R] A₁) = alg_hom.id R A₁ := rfl

@[simp] lemma coe_refl : ⇑(refl : A₁ ≃ₐ[R] A₁) = id := rfl

/-- Algebra equivalences are symmetric. -/
@[symm]
def symm (e : A₁ ≃ₐ[R] A₂) : A₂ ≃ₐ[R] A₁ :=
{ commutes' := λ r, by { rw ←e.to_ring_equiv.symm_apply_apply (algebra_map R A₁ r), congr,
                         change _ = e _, rw e.commutes, },
  ..e.to_ring_equiv.symm, }

/-- See Note [custom simps projection] -/
def simps.symm_apply (e : A₁ ≃ₐ[R] A₂) : A₂ → A₁ := e.symm

initialize_simps_projections alg_equiv (to_fun → apply, inv_fun → symm_apply)

@[simp] lemma inv_fun_eq_symm {e : A₁ ≃ₐ[R] A₂} : e.inv_fun = e.symm := rfl

@[simp] lemma symm_symm (e : A₁ ≃ₐ[R] A₂) : e.symm.symm = e :=
by { ext, refl, }

lemma symm_bijective : function.bijective (symm : (A₁ ≃ₐ[R] A₂) → (A₂ ≃ₐ[R] A₁)) :=
equiv.bijective ⟨symm, symm, symm_symm, symm_symm⟩

@[simp] lemma mk_coe' (e : A₁ ≃ₐ[R] A₂) (f h₁ h₂ h₃ h₄ h₅) :
  (⟨f, e, h₁, h₂, h₃, h₄, h₅⟩ : A₂ ≃ₐ[R] A₁) = e.symm :=
symm_bijective.injective $ ext $ λ x, rfl

@[simp] theorem symm_mk (f f') (h₁ h₂ h₃ h₄ h₅) :
  (⟨f, f', h₁, h₂, h₃, h₄, h₅⟩ : A₁ ≃ₐ[R] A₂).symm =
  { to_fun := f', inv_fun := f,
    ..(⟨f, f', h₁, h₂, h₃, h₄, h₅⟩ : A₁ ≃ₐ[R] A₂).symm } := rfl

/-- Algebra equivalences are transitive. -/
@[trans]
def trans (e₁ : A₁ ≃ₐ[R] A₂) (e₂ : A₂ ≃ₐ[R] A₃) : A₁ ≃ₐ[R] A₃ :=
{ commutes' := λ r, show e₂.to_fun (e₁.to_fun _) = _, by rw [e₁.commutes', e₂.commutes'],
  ..(e₁.to_ring_equiv.trans e₂.to_ring_equiv), }

@[simp] lemma apply_symm_apply (e : A₁ ≃ₐ[R] A₂) : ∀ x, e (e.symm x) = x :=
  e.to_equiv.apply_symm_apply

@[simp] lemma symm_apply_apply (e : A₁ ≃ₐ[R] A₂) : ∀ x, e.symm (e x) = x :=
  e.to_equiv.symm_apply_apply

@[simp] lemma coe_trans (e₁ : A₁ ≃ₐ[R] A₂) (e₂ : A₂ ≃ₐ[R] A₃) :
  ⇑(e₁.trans e₂) = e₂ ∘ e₁ := rfl

lemma trans_apply (e₁ : A₁ ≃ₐ[R] A₂) (e₂ : A₂ ≃ₐ[R] A₃) (x : A₁) :
  (e₁.trans e₂) x = e₂ (e₁ x) := rfl

@[simp] lemma comp_symm (e : A₁ ≃ₐ[R] A₂) :
  alg_hom.comp (e : A₁ →ₐ[R] A₂) ↑e.symm = alg_hom.id R A₂ :=
by { ext, simp }

@[simp] lemma symm_comp (e : A₁ ≃ₐ[R] A₂) :
  alg_hom.comp ↑e.symm (e : A₁ →ₐ[R] A₂) = alg_hom.id R A₁ :=
by { ext, simp }

theorem left_inverse_symm (e : A₁ ≃ₐ[R] A₂) : function.left_inverse e.symm e := e.left_inv

theorem right_inverse_symm (e : A₁ ≃ₐ[R] A₂) : function.right_inverse e.symm e := e.right_inv

/-- If `A₁` is equivalent to `A₁'` and `A₂` is equivalent to `A₂'`, then the type of maps
`A₁ →ₐ[R] A₂` is equivalent to the type of maps `A₁' →ₐ[R] A₂'`. -/
def arrow_congr {A₁' A₂' : Type*} [semiring A₁'] [semiring A₂'] [algebra R A₁'] [algebra R A₂']
  (e₁ : A₁ ≃ₐ[R] A₁') (e₂ : A₂ ≃ₐ[R] A₂') : (A₁ →ₐ[R] A₂) ≃ (A₁' →ₐ[R] A₂') :=
{ to_fun := λ f, (e₂.to_alg_hom.comp f).comp e₁.symm.to_alg_hom,
  inv_fun := λ f, (e₂.symm.to_alg_hom.comp f).comp e₁.to_alg_hom,
  left_inv := λ f, by { simp only [alg_hom.comp_assoc, to_alg_hom_eq_coe, symm_comp],
    simp only [←alg_hom.comp_assoc, symm_comp, alg_hom.id_comp, alg_hom.comp_id] },
  right_inv := λ f, by { simp only [alg_hom.comp_assoc, to_alg_hom_eq_coe, comp_symm],
    simp only [←alg_hom.comp_assoc, comp_symm, alg_hom.id_comp, alg_hom.comp_id] } }

lemma arrow_congr_comp {A₁' A₂' A₃' : Type*} [semiring A₁'] [semiring A₂'] [semiring A₃']
  [algebra R A₁'] [algebra R A₂'] [algebra R A₃'] (e₁ : A₁ ≃ₐ[R] A₁') (e₂ : A₂ ≃ₐ[R] A₂')
  (e₃ : A₃ ≃ₐ[R] A₃') (f : A₁ →ₐ[R] A₂) (g : A₂ →ₐ[R] A₃) :
  arrow_congr e₁ e₃ (g.comp f) = (arrow_congr e₂ e₃ g).comp (arrow_congr e₁ e₂ f) :=
by { ext, simp only [arrow_congr, equiv.coe_fn_mk, alg_hom.comp_apply],
  congr, exact (e₂.symm_apply_apply _).symm }

@[simp] lemma arrow_congr_refl :
  arrow_congr alg_equiv.refl alg_equiv.refl = equiv.refl (A₁ →ₐ[R] A₂) :=
by { ext, refl }

@[simp] lemma arrow_congr_trans {A₁' A₂' A₃' : Type*} [semiring A₁'] [semiring A₂'] [semiring A₃']
  [algebra R A₁'] [algebra R A₂'] [algebra R A₃'] (e₁ : A₁ ≃ₐ[R] A₂) (e₁' : A₁' ≃ₐ[R] A₂')
  (e₂ : A₂ ≃ₐ[R] A₃) (e₂' : A₂' ≃ₐ[R] A₃') :
  arrow_congr (e₁.trans e₂) (e₁'.trans e₂') = (arrow_congr e₁ e₁').trans (arrow_congr e₂ e₂') :=
by { ext, refl }

@[simp] lemma arrow_congr_symm {A₁' A₂' : Type*} [semiring A₁'] [semiring A₂']
  [algebra R A₁'] [algebra R A₂'] (e₁ : A₁ ≃ₐ[R] A₁') (e₂ : A₂ ≃ₐ[R] A₂') :
  (arrow_congr e₁ e₂).symm = arrow_congr e₁.symm e₂.symm :=
by { ext, refl }

/-- If an algebra morphism has an inverse, it is a algebra isomorphism. -/
def of_alg_hom (f : A₁ →ₐ[R] A₂) (g : A₂ →ₐ[R] A₁) (h₁ : f.comp g = alg_hom.id R A₂)
  (h₂ : g.comp f = alg_hom.id R A₁) : A₁ ≃ₐ[R] A₂ :=
{ inv_fun   := g,
  left_inv  := alg_hom.ext_iff.1 h₂,
  right_inv := alg_hom.ext_iff.1 h₁,
  ..f }

/-- Promotes a bijective algebra homomorphism to an algebra equivalence. -/
noncomputable def of_bijective (f : A₁ →ₐ[R] A₂) (hf : function.bijective f) : A₁ ≃ₐ[R] A₂ :=
{ .. ring_equiv.of_bijective (f : A₁ →+* A₂) hf, .. f }

/-- Forgetting the multiplicative structures, an equivalence of algebras is a linear equivalence. -/
def to_linear_equiv (e : A₁ ≃ₐ[R] A₂) : A₁ ≃ₗ[R] A₂ :=
{ to_fun    := e.to_fun,
  map_add'  := λ x y, by simp,
  map_smul' := λ r x, by simp [algebra.smul_def''],
  inv_fun   := e.symm.to_fun,
  left_inv  := e.left_inv,
  right_inv := e.right_inv, }

@[simp] lemma to_linear_equiv_apply (e : A₁ ≃ₐ[R] A₂) (x : A₁) : e.to_linear_equiv x = e x := rfl

theorem to_linear_equiv_inj {e₁ e₂ : A₁ ≃ₐ[R] A₂} (H : e₁.to_linear_equiv = e₂.to_linear_equiv) :
  e₁ = e₂ :=
ext $ λ x, show e₁.to_linear_equiv x = e₂.to_linear_equiv x, by rw H

/-- Interpret an algebra equivalence as a linear map. -/
def to_linear_map : A₁ →ₗ[R] A₂ :=
e.to_alg_hom.to_linear_map

@[simp] lemma to_alg_hom_to_linear_map :
  (e : A₁ →ₐ[R] A₂).to_linear_map = e.to_linear_map := rfl

@[simp] lemma to_linear_equiv_to_linear_map :
  e.to_linear_equiv.to_linear_map = e.to_linear_map := rfl

@[simp] lemma to_linear_map_apply (x : A₁) : e.to_linear_map x = e x := rfl

theorem to_linear_map_inj {e₁ e₂ : A₁ ≃ₐ[R] A₂} (H : e₁.to_linear_map = e₂.to_linear_map) :
  e₁ = e₂ :=
ext $ λ x, show e₁.to_linear_map x = e₂.to_linear_map x, by rw H

@[simp] lemma trans_to_linear_map (f : A₁ ≃ₐ[R] A₂) (g : A₂ ≃ₐ[R] A₃) :
  (f.trans g).to_linear_map = g.to_linear_map.comp f.to_linear_map := rfl

section of_linear_equiv

variables (l : A₁ ≃ₗ[R] A₂)
  (map_mul : ∀ x y : A₁, l (x * y) = l x * l y)
  (commutes : ∀ r : R, l (algebra_map R A₁ r) = algebra_map R A₂ r)

/--
Upgrade a linear equivalence to an algebra equivalence,
given that it distributes over multiplication and action of scalars.
-/
def of_linear_equiv : A₁ ≃ₐ[R] A₂ :=
{ to_fun := l,
  inv_fun := l.symm,
  map_mul' := map_mul,
  commutes' := commutes,
  ..l }

@[simp] lemma of_linear_equiv_to_linear_equiv (map_mul) (commutes) :
  of_linear_equiv e.to_linear_equiv map_mul commutes = e :=
by { ext, refl }

@[simp] lemma to_linear_equiv_of_linear_equiv :
  to_linear_equiv (of_linear_equiv l map_mul commutes) = l :=
by { ext, refl }

@[simp] lemma of_linear_equiv_apply (x : A₁) : of_linear_equiv l map_mul commutes x = l x := rfl

end of_linear_equiv

instance aut : group (A₁ ≃ₐ[R] A₁) :=
{ mul := λ ϕ ψ, ψ.trans ϕ,
  mul_assoc := λ ϕ ψ χ, rfl,
  one := 1,
  one_mul := λ ϕ, by { ext, refl },
  mul_one := λ ϕ, by { ext, refl },
  inv := symm,
  mul_left_inv := λ ϕ, by { ext, exact symm_apply_apply ϕ a } }

@[simp] lemma mul_apply (e₁ e₂ : A₁ ≃ₐ[R] A₁) (x : A₁) : (e₁ * e₂) x = e₁ (e₂ x) := rfl

/-- An algebra isomorphism induces a group isomorphism between automorphism groups -/
@[simps apply]
def aut_congr (ϕ : A₁ ≃ₐ[R] A₂) : (A₁ ≃ₐ[R] A₁) ≃* (A₂ ≃ₐ[R] A₂) :=
{ to_fun := λ ψ, ϕ.symm.trans (ψ.trans ϕ),
  inv_fun := λ ψ, ϕ.trans (ψ.trans ϕ.symm),
  left_inv := λ ψ, by { ext, simp_rw [trans_apply, symm_apply_apply] },
  right_inv := λ ψ, by { ext, simp_rw [trans_apply, apply_symm_apply] },
  map_mul' := λ ψ χ, by { ext, simp only [mul_apply, trans_apply, symm_apply_apply] } }

@[simp] lemma aut_congr_refl : aut_congr (alg_equiv.refl) = mul_equiv.refl (A₁ ≃ₐ[R] A₁) :=
by { ext, refl }

@[simp] lemma aut_congr_symm (ϕ : A₁ ≃ₐ[R] A₂) : (aut_congr ϕ).symm = aut_congr ϕ.symm := rfl

@[simp] lemma aut_congr_trans (ϕ : A₁ ≃ₐ[R] A₂) (ψ : A₂ ≃ₐ[R] A₃) :
  (aut_congr ϕ).trans (aut_congr ψ) = aut_congr (ϕ.trans ψ) := rfl

end semiring

section comm_semiring

variables [comm_semiring R] [comm_semiring A₁] [comm_semiring A₂]
variables [algebra R A₁] [algebra R A₂] (e : A₁ ≃ₐ[R] A₂)

lemma map_prod {ι : Type*} (f : ι → A₁) (s : finset ι) :
  e (∏ x in s, f x) = ∏ x in s, e (f x) :=
e.to_alg_hom.map_prod f s

lemma map_finsupp_prod {α : Type*} [has_zero α] {ι : Type*} (f : ι →₀ α) (g : ι → α → A₁) :
  e (f.prod g) = f.prod (λ i a, e (g i a)) :=
e.to_alg_hom.map_finsupp_prod f g

end comm_semiring

section ring

variables [comm_ring R] [ring A₁] [ring A₂]
variables [algebra R A₁] [algebra R A₂] (e : A₁ ≃ₐ[R] A₂)

@[simp] lemma map_neg (x) : e (-x) = -e x :=
e.to_alg_hom.map_neg x

@[simp] lemma map_sub (x y) : e (x - y) = e x - e y :=
e.to_alg_hom.map_sub x y

end ring

section division_ring

variables [comm_ring R] [division_ring A₁] [division_ring A₂]
variables [algebra R A₁] [algebra R A₂] (e : A₁ ≃ₐ[R] A₂)

@[simp] lemma map_inv (x) : e (x⁻¹) = (e x)⁻¹ :=
e.to_alg_hom.map_inv x

@[simp] lemma map_div (x y) : e (x / y) = e x / e y :=
e.to_alg_hom.map_div x y

end division_ring

end alg_equiv

namespace matrix

/-! ### `matrix` section

Specialize `matrix.one_map` and `matrix.zero_map` to `alg_hom` and `alg_equiv`.
TODO: there should be a way to avoid restating these for each `foo_hom`.
-/

variables {R A₁ A₂ n : Type*} [fintype n]

section semiring

variables [comm_semiring R] [semiring A₁] [algebra R A₁] [semiring A₂] [algebra R A₂]

/-- A version of `matrix.one_map` where `f` is an `alg_hom`. -/
@[simp] lemma alg_hom_map_one [decidable_eq n]
  (f : A₁ →ₐ[R] A₂) : (1 : matrix n n A₁).map f = 1 :=
one_map f.map_zero f.map_one

/-- A version of `matrix.one_map` where `f` is an `alg_equiv`. -/
@[simp] lemma alg_equiv_map_one [decidable_eq n]
  (f : A₁ ≃ₐ[R] A₂) : (1 : matrix n n A₁).map f = 1 :=
one_map f.map_zero f.map_one

/-- A version of `matrix.zero_map` where `f` is an `alg_hom`. -/
@[simp] lemma alg_hom_map_zero
  (f : A₁ →ₐ[R] A₂) : (0 : matrix n n A₁).map f = 0 :=
map_zero f.map_zero

/-- A version of `matrix.zero_map` where `f` is an `alg_equiv`. -/
@[simp] lemma alg_equiv_map_zero
  (f : A₁ ≃ₐ[R] A₂) : (0 : matrix n n A₁).map f = 0 :=
map_zero f.map_zero

end semiring

end matrix

section nat

variables {R : Type*} [semiring R]

-- Lower the priority so that `algebra.id` is picked most of the time when working with
-- `ℕ`-algebras. This is only an issue since `algebra.id` and `algebra_nat` are not yet defeq.
-- TODO: fix this by adding an `of_nat` field to semirings.
/-- Semiring ⥤ ℕ-Alg -/
@[priority 99] instance algebra_nat : algebra ℕ R :=
{ commutes' := nat.cast_commute,
  smul_def' := λ _ _, nsmul_eq_mul _ _,
  to_ring_hom := nat.cast_ring_hom R }

instance nat_algebra_subsingleton : subsingleton (algebra ℕ R) :=
⟨λ P Q, by { ext, simp, }⟩

end nat

namespace ring_hom

variables {R S : Type*}

/-- Reinterpret a `ring_hom` as an `ℕ`-algebra homomorphism. -/
def to_nat_alg_hom [semiring R] [semiring S] (f : R →+* S) :
  R →ₐ[ℕ] S :=
{ to_fun := f, commutes' := λ n, by simp, .. f }

/-- Reinterpret a `ring_hom` as a `ℤ`-algebra homomorphism. -/
def to_int_alg_hom [ring R] [ring S] [algebra ℤ R] [algebra ℤ S] (f : R →+* S) :
  R →ₐ[ℤ] S :=
{ commutes' := λ n, by simp, .. f }

@[simp] lemma map_rat_algebra_map [ring R] [ring S] [algebra ℚ R] [algebra ℚ S] (f : R →+* S)
  (r : ℚ) :
  f (algebra_map ℚ R r) = algebra_map ℚ S r :=
ring_hom.ext_iff.1 (subsingleton.elim (f.comp (algebra_map ℚ R)) (algebra_map ℚ S)) r

/-- Reinterpret a `ring_hom` as a `ℚ`-algebra homomorphism. -/
def to_rat_alg_hom [ring R] [ring S] [algebra ℚ R] [algebra ℚ S] (f : R →+* S) :
  R →ₐ[ℚ] S :=
{ commutes' := f.map_rat_algebra_map, .. f }

end ring_hom

namespace rat

instance algebra_rat {α} [division_ring α] [char_zero α] : algebra ℚ α :=
(rat.cast_hom α).to_algebra' $ λ r x, r.cast_commute x

@[simp] theorem algebra_map_rat_rat : algebra_map ℚ ℚ = ring_hom.id ℚ :=
subsingleton.elim _ _

-- TODO[gh-6025]: make this an instance once safe to do so
lemma algebra_rat_subsingleton {α} [semiring α] :
  subsingleton (algebra ℚ α) :=
⟨λ x y, algebra.algebra_ext x y $ ring_hom.congr_fun $ subsingleton.elim _ _⟩

end rat

namespace algebra
open module

variables (R : Type u) (A : Type v)

variables [comm_semiring R] [semiring A] [algebra R A]

/-- `algebra_map` as an `alg_hom`. -/
def of_id : R →ₐ[R] A :=
{ commutes' := λ _, rfl, .. algebra_map R A }
variables {R}

theorem of_id_apply (r) : of_id R A r = algebra_map R A r := rfl

variables (R A)
/-- The multiplication in an algebra is a bilinear map. -/
def lmul : A →ₐ[R] (End R A) :=
{ map_one' := by { ext a, exact one_mul a },
  map_mul' := by { intros a b, ext c, exact mul_assoc a b c },
  map_zero' := by { ext a, exact zero_mul a },
  commutes' := by { intro r, ext a, dsimp, rw [smul_def] },
  .. (show A →ₗ[R] A →ₗ[R] A, from linear_map.mk₂ R (*)
  (λ x y z, add_mul x y z)
  (λ c x y, by rw [smul_def, smul_def, mul_assoc _ x y])
  (λ x y z, mul_add x y z)
  (λ c x y, by rw [smul_def, smul_def, left_comm])) }

variables {A}

/-- The multiplication on the left in an algebra is a linear map. -/
def lmul_left (r : A) : A →ₗ A :=
lmul R A r

/-- The multiplication on the right in an algebra is a linear map. -/
def lmul_right (r : A) : A →ₗ A :=
(lmul R A).to_linear_map.flip r

/-- Simultaneous multiplication on the left and right is a linear map. -/
def lmul_left_right (vw: A × A) : A →ₗ[R] A :=
(lmul_right R vw.2).comp (lmul_left R vw.1)

/-- The multiplication map on an algebra, as an `R`-linear map from `A ⊗[R] A` to `A`. -/
def lmul' : A ⊗[R] A →ₗ[R] A :=
tensor_product.lift (lmul R A).to_linear_map

variables {R A}

@[simp] lemma lmul_apply (p q : A) : lmul R A p q = p * q := rfl
@[simp] lemma lmul_left_apply (p q : A) : lmul_left R p q = p * q := rfl
@[simp] lemma lmul_right_apply (p q : A) : lmul_right R p q = q * p := rfl
@[simp] lemma lmul_left_right_apply (vw : A × A) (p : A) :
  lmul_left_right R vw p = vw.1 * p * vw.2 := rfl

@[simp] lemma lmul_left_one : lmul_left R (1:A) = linear_map.id :=
by { ext, simp only [linear_map.id_coe, one_mul, id.def, lmul_left_apply] }

@[simp] lemma lmul_left_mul (a b : A) :
  lmul_left R (a * b) = (lmul_left R a).comp (lmul_left R b) :=
by { ext, simp only [lmul_left_apply, linear_map.comp_apply, mul_assoc] }

@[simp] lemma lmul_right_one : lmul_right R (1:A) = linear_map.id :=
by { ext, simp only [linear_map.id_coe, mul_one, id.def, lmul_right_apply] }

@[simp] lemma lmul_right_mul (a b : A) :
  lmul_right R (a * b) = (lmul_right R b).comp (lmul_right R a) :=
by { ext, simp only [lmul_right_apply, linear_map.comp_apply, mul_assoc] }

@[simp] lemma lmul'_apply {x y : A} : lmul' R (x ⊗ₜ y) = x * y :=
by simp only [algebra.lmul', tensor_product.lift.tmul, alg_hom.to_linear_map_apply, lmul_apply]

instance linear_map.module' (R : Type u) [comm_semiring R]
  (M : Type v) [add_comm_monoid M] [module R M]
  (S : Type w) [comm_semiring S] [algebra R S] : module S (M →ₗ[R] S) :=
{ smul := λ s f, linear_map.llcomp _ _ _ _ (algebra.lmul R S s) f,
  one_smul := λ f, linear_map.ext $ λ x, one_mul _,
  mul_smul := λ s₁ s₂ f, linear_map.ext $ λ x, mul_assoc _ _ _,
  smul_add := λ s f g, linear_map.map_add _ _ _,
  smul_zero := λ s, linear_map.map_zero _,
  add_smul := λ s₁ s₂ f, linear_map.ext $ λ x, add_mul _ _ _,
  zero_smul := λ f, linear_map.ext $ λ x, zero_mul _ }

end algebra

section ring

namespace algebra

variables {R A : Type*} [comm_semiring R] [ring A] [algebra R A]

lemma lmul_left_injective [no_zero_divisors A] {x : A} (hx : x ≠ 0) :
  function.injective (lmul_left R x) :=
by { letI : domain A := { exists_pair_ne := ⟨x, 0, hx⟩, ..‹ring A›, ..‹no_zero_divisors A› },
     exact mul_right_injective' hx }

lemma lmul_right_injective [no_zero_divisors A] {x : A} (hx : x ≠ 0) :
  function.injective (lmul_right R x) :=
by { letI : domain A := { exists_pair_ne := ⟨x, 0, hx⟩, ..‹ring A›, ..‹no_zero_divisors A› },
     exact mul_left_injective' hx }

lemma lmul_injective [no_zero_divisors A] {x : A} (hx : x ≠ 0) :
  function.injective (lmul R A x) :=
by { letI : domain A := { exists_pair_ne := ⟨x, 0, hx⟩, ..‹ring A›, ..‹no_zero_divisors A› },
     exact mul_right_injective' hx }

end algebra

end ring

section int

variables (R : Type*) [ring R]

-- Lower the priority so that `algebra.id` is picked most of the time when working with
-- `ℤ`-algebras. This is only an issue since `algebra.id ℤ` and `algebra_int ℤ` are not yet defeq.
-- TODO: fix this by adding an `of_int` field to rings.
/-- Ring ⥤ ℤ-Alg -/
@[priority 99] instance algebra_int : algebra ℤ R :=
{ commutes' := int.cast_commute,
  smul_def' := λ _ _, gsmul_eq_mul _ _,
  to_ring_hom := int.cast_ring_hom R }

variables {R}

instance int_algebra_subsingleton : subsingleton (algebra ℤ R) :=
⟨λ P Q, by { ext, simp, }⟩

end int

/-!
The R-algebra structure on `Π i : I, A i` when each `A i` is an R-algebra.

We couldn't set this up back in `algebra.pi_instances` because this file imports it.
-/
namespace pi

variable {I : Type u}     -- The indexing type
variable {R : Type*}      -- The scalar type
variable {f : I → Type v} -- The family of types already equipped with instances
variables (x y : Π i, f i) (i : I)
variables (I f)

instance algebra {r : comm_semiring R}
  [s : ∀ i, semiring (f i)] [∀ i, algebra R (f i)] :
  algebra R (Π i : I, f i) :=
{ commutes' := λ a f, begin ext, simp [algebra.commutes], end,
  smul_def' := λ a f, begin ext, simp [algebra.smul_def''], end,
  ..(pi.ring_hom (λ i, algebra_map R (f i)) : R →+* Π i : I, f i) }

@[simp] lemma algebra_map_apply {r : comm_semiring R}
  [s : ∀ i, semiring (f i)] [∀ i, algebra R (f i)] (a : R) (i : I) :
  algebra_map R (Π i, f i) a i = algebra_map R (f i) a := rfl

-- One could also build a `Π i, R i`-algebra structure on `Π i, A i`,
-- when each `A i` is an `R i`-algebra, although I'm not sure that it's useful.

variables {I} (R) (f)

/-- `function.eval` as an `alg_hom`. The name matches `pi.eval_ring_hom`, `pi.eval_monoid_hom`,
etc. -/
@[simps]
def eval_alg_hom {r : comm_semiring R} [Π i, semiring (f i)] [Π i, algebra R (f i)] (i : I) :
  (Π i, f i) →ₐ[R] f i :=
{ to_fun := λ f, f i, commutes' := λ r, rfl, .. pi.eval_ring_hom f i}

end pi

section is_scalar_tower

variables {R : Type*} [comm_semiring R]
variables (A : Type*) [semiring A] [algebra R A]
variables {M : Type*} [add_comm_monoid M] [module A M] [module R M] [is_scalar_tower R A M]
variables {N : Type*} [add_comm_monoid N] [module A N] [module R N] [is_scalar_tower R A N]

lemma algebra_compatible_smul (r : R) (m : M) : r • m = ((algebra_map R A) r) • m :=
by rw [←(one_smul A m), ←smul_assoc, algebra.smul_def, mul_one, one_smul]

@[simp] lemma algebra_map_smul (r : R) (m : M) : ((algebra_map R A) r) • m = r • m :=
(algebra_compatible_smul A r m).symm

variable {A}

@[priority 100] -- see Note [lower instance priority]
instance is_scalar_tower.to_smul_comm_class : smul_comm_class R A M :=
⟨λ r a m, by rw [algebra_compatible_smul A r (a • m), smul_smul, algebra.commutes, mul_smul,
  ←algebra_compatible_smul]⟩

@[priority 100] -- see Note [lower instance priority]
instance is_scalar_tower.to_smul_comm_class' : smul_comm_class A R M :=
smul_comm_class.symm _ _ _

lemma smul_algebra_smul_comm (r : R) (a : A) (m : M) : a • r • m = r • a • m :=
smul_comm _ _ _

namespace linear_map

instance coe_is_scalar_tower : has_coe (M →ₗ[A] N) (M →ₗ[R] N) :=
⟨restrict_scalars R⟩

variables (R) {A M N}

@[simp, norm_cast squash] lemma coe_restrict_scalars_eq_coe (f : M →ₗ[A] N) :
  (f.restrict_scalars R : M → N) = f := rfl

@[simp, norm_cast squash] lemma coe_coe_is_scalar_tower (f : M →ₗ[A] N) :
  ((f : M →ₗ[R] N) : M → N) = f := rfl

/-- `A`-linearly coerce a `R`-linear map from `M` to `A` to a function, given an algebra `A` over
a commutative semiring `R` and `M` a module over `R`. -/
def lto_fun (R : Type u) (M : Type v) (A : Type w)
  [comm_semiring R] [add_comm_monoid M] [module R M] [comm_ring A] [algebra R A] :
  (M →ₗ[R] A) →ₗ[A] (M → A) :=
{ to_fun := linear_map.to_fun,
  map_add' := λ f g, rfl,
  map_smul' := λ c f, rfl }

end linear_map

end is_scalar_tower

section restrict_scalars

section type_synonym
variables (R S M A : Type*)

<<<<<<< HEAD
/--
Warning: use this type synonym judiciously!
The preferred way of working with an `S`-module `M` as `R`-module (where `S` is an `R`-algebra),
is by `[module R M] [module S M] [is_scalar_tower R S M]`.

When `M` is a module over a ring `S`, and `S` is an algebra over `R`, then `M` inherits a
module structure over `R`, provided as a type synonym `module.restrict_scalars R S M := M`.

When `A` is an algebra over a ring `S`, and `S` is an algebra over `R`, then `A` inherits an
algebra structure over `R`, provided as a type synonym `algebra.restrict_scalars R S M := M`.
-/
=======
/-- If we put an `R`-algebra structure on a semiring `A`, we get a natural equivalence from the
category of `A`-modules to the category of representations of the algebra `A` (over `R`). The type
synonym `restrict_scalars` is essentially this equivalence.

Warning: use this type synonym judiciously! Consider an example where we want to construct an
`R`-linear map from `M` to `A`, given:
```lean
variables (R A M : Type*)
variables [comm_semiring R] [semiring A] [algebra R A] [add_comm_monoid M] [module A M]
```
With the assumptions above we can't directly state our map as we have no `module R M` structure, but
`restrict_scalars` permits it to be written as:
```lean
-- an `R`-module structure on `M` is provided by `restrict_scalars` which is compatible
example : restrict_scalars R A M →ₗ[R] A := sorry
```
However, it is usually better just to add this extra structure as an argument:
```lean
-- an `R`-module structure on `M` and proof of its compatibility is provided by the user
example [module R M] [is_scalar_tower R A M] : M →ₗ[R] A := sorry
```
The advantage of the second approach is that it defers the duty of providing the missing typeclasses
`[module R M] [is_scalar_tower R A M]`. If some concrete `M` naturally carries these (as is often
the case) then we have avoided `restrict_scalars` entirely. If not, we can pass
`restrict_scalars R A M` later on instead of `M`.

Note that this means we almost always want to state definitions and lemmas in the language of
`is_scalar_tower` rather than `restrict_scalars`.

An example of when one might want to use `restrict_scalars` would be if one has a vector space
over a field of characteristic zero and wishes to make use of the `ℚ`-algebra structure. -/
>>>>>>> 2f1f34a9
@[nolint unused_arguments]
def restrict_scalars (R S M : Type*) : Type* := M

instance [I : inhabited M] : inhabited (restrict_scalars R S M) := I

instance [I : add_comm_monoid M] : add_comm_monoid (restrict_scalars R S M) := I

instance [I : add_comm_group M] : add_comm_group (restrict_scalars R S M) := I

instance restrict_scalars.module_orig [semiring S] [add_comm_monoid M] [I : module S M] :
  module S (restrict_scalars R S M) := I

<<<<<<< HEAD
section module
variables [comm_semiring R] [semiring S] [algebra R S] [add_comm_monoid M] [module S M]

/--
When `M` is a module over a ring `S`, and `S` is an algebra over `R`, then `M` inherits a
module structure over `R`.

The preferred way of setting this up is `[module R M] [module S M] [is_scalar_tower R S M]`.
-/
instance : module R (restrict_scalars R S M) :=
module.comp_hom M (algebra_map R S)

lemma restrict_scalars_smul_def (c : R) (x : restrict_scalars R S M) :
  c • x = ((algebra_map R S c) • x : M) := rfl
=======
variables [semiring A] [add_comm_monoid M] [module A M]

/-- When `M` is a module over a semiring `A`, and `A` is an algebra over `R`, then `M` inherits a
module structure over `R`. -/
instance [comm_semiring R] [algebra R A] : module R (restrict_scalars R A M) :=
module.comp_hom M (algebra_map R A)

namespace restrict_scalars

/-- `restrict_scalars` is an equivalence of modules over the semiring `A`. -/
def linear_equiv : restrict_scalars R A M ≃ₗ[A] M := linear_equiv.refl A M

@[simp] lemma linear_equiv_map_smul (t : R) (x : restrict_scalars R A M)
  [comm_semiring R] [algebra R A] :
  linear_equiv R A M (t • x) = (algebra_map R A t) • linear_equiv R A M x :=
rfl

end restrict_scalars

variables [comm_semiring R] [algebra R A]

lemma restrict_scalars_smul_def (c : R) (x : restrict_scalars R A M) :
  c • x = ((algebra_map R A c) • x : M) := rfl
>>>>>>> 2f1f34a9

instance : is_scalar_tower R S (restrict_scalars R S M) :=
⟨λ r S M, by { rw [algebra.smul_def, mul_smul], refl }⟩

instance submodule.restricted_module (V : submodule S M) :
  module R V :=
restrict_scalars.module R S V

instance submodule.restricted_module_is_scalar_tower (V : submodule S M) :
  is_scalar_tower R S V :=
restrict_scalars.is_scalar_tower R S V
end module

section algebra

instance [I : semiring A] : semiring (restrict_scalars R S A) := I
instance [I : ring A] : ring (restrict_scalars R S A) := I
instance [I : comm_semiring A] : comm_semiring (restrict_scalars R S A) := I
instance [I : comm_ring A] : comm_ring (restrict_scalars R S A) := I

variables [comm_semiring S] [semiring A]

instance restrict_scalars.algebra_orig [I : algebra S A] : algebra S (restrict_scalars R S A) := I

variables [algebra S A]

/-- Tautological `S`-algebra isomorphism `A ≃ₐ[S] restrict_scalars R S A`. -/
def alg_equiv.self_to_restrict_scalars : A ≃ₐ[S] restrict_scalars R S A := alg_equiv.refl

variables [comm_semiring R] [algebra R S]

/-- `R ⟶ S` induces `S-Alg ⥤ R-Alg` -/
instance : algebra R (restrict_scalars R S A) :=
{ smul := (•),
  commutes' := λ r x, algebra.commutes _ _,
  smul_def' := λ _ _, algebra.smul_def _ _,
  .. (algebra_map S A).comp (algebra_map R S) }

end algebra

end type_synonym

/-! TODO: The following lemmas no longer involve `algebra` at all, and could be moved closer
to `algebra/module/submodule.lean`. Currently this is tricky because `ker`, `range`, `⊤`, and `⊥`
are all defined in `linear_algebra/basic.lean`. -/
section module
open module

variables (R S M N : Type*) [semiring R] [semiring S] [has_scalar R S]
variables [add_comm_monoid M] [module R M] [module S M] [is_scalar_tower R S M]
variables [add_comm_monoid N] [module R N] [module S N] [is_scalar_tower R S N]

variables {S M N}

namespace submodule

/--
`V.restrict_scalars R` is the `R`-submodule of the `R`-module given by restriction of scalars,
corresponding to `V`, an `S`-submodule of the original `S`-module.
-/
@[simps]
def restrict_scalars (V : submodule S M) : submodule R M :=
{ carrier := V.carrier,
  zero_mem' := V.zero_mem,
  smul_mem' := λ c m h, V.smul_of_tower_mem c h,
  add_mem' := λ x y hx hy, V.add_mem hx hy }

@[simp]
lemma restrict_scalars_mem (V : submodule S M) (m : M) :
  m ∈ V.restrict_scalars R ↔ m ∈ V :=
iff.refl _

variables (R S M)

lemma restrict_scalars_injective :
  function.injective (restrict_scalars R : submodule S M → submodule R M) :=
λ V₁ V₂ h, ext $ by convert set.ext_iff.1 (set_like.ext'_iff.1 h); refl

@[simp] lemma restrict_scalars_inj {V₁ V₂ : submodule S M} :
  restrict_scalars R V₁ = restrict_scalars R V₂ ↔ V₁ = V₂ :=
(restrict_scalars_injective R _ _).eq_iff

@[simp]
lemma restrict_scalars_bot : restrict_scalars R (⊥ : submodule S M) = ⊥ := rfl

@[simp]
lemma restrict_scalars_top : restrict_scalars R (⊤ : submodule S M) = ⊤ := rfl

/-- If `S` is an `R`-algebra, then the `R`-module generated by a set `X` is included in the
`S`-module generated by `X`. -/
lemma span_le_restrict_scalars (X : set M) : span R (X : set M) ≤ restrict_scalars R (span S X) :=
submodule.span_le.mpr submodule.subset_span

end submodule

@[simp]
lemma linear_map.ker_restrict_scalars (f : M →ₗ[S] N) :
  (f.restrict_scalars R).ker = f.ker.restrict_scalars R :=
rfl

end module

end restrict_scalars

namespace submodule

variables (R A M : Type*)
variables [comm_semiring R] [semiring A] [algebra R A] [add_comm_monoid M]
variables [module R M] [module A M] [is_scalar_tower R A M]

/-- If `A` is an `R`-algebra such that the induced morhpsim `R →+* A` is surjective, then the
`R`-module generated by a set `X` equals the `A`-module generated by `X`. -/
lemma span_eq_restrict_scalars (X : set M) (hsur : function.surjective (algebra_map R A)) :
  span R X = restrict_scalars R (span A X) :=
begin
  apply (span_le_restrict_scalars R A M X).antisymm (λ m hm, _),
  refine span_induction hm subset_span (zero_mem _) (λ _ _, add_mem _) (λ a m hm, _),
  obtain ⟨r, rfl⟩ := hsur a,
  simpa [algebra_map_smul] using smul_mem _ r hm
end

end submodule<|MERGE_RESOLUTION|>--- conflicted
+++ resolved
@@ -1347,51 +1347,37 @@
 section type_synonym
 variables (R S M A : Type*)
 
-<<<<<<< HEAD
-/--
-Warning: use this type synonym judiciously!
-The preferred way of working with an `S`-module `M` as `R`-module (where `S` is an `R`-algebra),
-is by `[module R M] [module S M] [is_scalar_tower R S M]`.
-
-When `M` is a module over a ring `S`, and `S` is an algebra over `R`, then `M` inherits a
-module structure over `R`, provided as a type synonym `module.restrict_scalars R S M := M`.
-
-When `A` is an algebra over a ring `S`, and `S` is an algebra over `R`, then `A` inherits an
-algebra structure over `R`, provided as a type synonym `algebra.restrict_scalars R S M := M`.
--/
-=======
-/-- If we put an `R`-algebra structure on a semiring `A`, we get a natural equivalence from the
-category of `A`-modules to the category of representations of the algebra `A` (over `R`). The type
+/-- If we put an `R`-algebra structure on a semiring `S`, we get a natural equivalence from the
+category of `S`-modules to the category of representations of the algebra `S` (over `R`). The type
 synonym `restrict_scalars` is essentially this equivalence.
 
 Warning: use this type synonym judiciously! Consider an example where we want to construct an
-`R`-linear map from `M` to `A`, given:
+`R`-linear map from `M` to `S`, given:
 ```lean
-variables (R A M : Type*)
-variables [comm_semiring R] [semiring A] [algebra R A] [add_comm_monoid M] [module A M]
+variables (R S M : Type*)
+variables [comm_semiring R] [semiring S] [algebra R S] [add_comm_monoid M] [module S M]
 ```
 With the assumptions above we can't directly state our map as we have no `module R M` structure, but
 `restrict_scalars` permits it to be written as:
 ```lean
 -- an `R`-module structure on `M` is provided by `restrict_scalars` which is compatible
-example : restrict_scalars R A M →ₗ[R] A := sorry
+example : restrict_scalars R S M →ₗ[R] S := sorry
 ```
 However, it is usually better just to add this extra structure as an argument:
 ```lean
 -- an `R`-module structure on `M` and proof of its compatibility is provided by the user
-example [module R M] [is_scalar_tower R A M] : M →ₗ[R] A := sorry
+example [module R M] [is_scalar_tower R S M] : M →ₗ[R] S := sorry
 ```
 The advantage of the second approach is that it defers the duty of providing the missing typeclasses
-`[module R M] [is_scalar_tower R A M]`. If some concrete `M` naturally carries these (as is often
+`[module R M] [is_scalar_tower R S M]`. If some concrete `M` naturally carries these (as is often
 the case) then we have avoided `restrict_scalars` entirely. If not, we can pass
-`restrict_scalars R A M` later on instead of `M`.
+`restrict_scalars R S M` later on instead of `M`.
 
 Note that this means we almost always want to state definitions and lemmas in the language of
 `is_scalar_tower` rather than `restrict_scalars`.
 
 An example of when one might want to use `restrict_scalars` would be if one has a vector space
 over a field of characteristic zero and wishes to make use of the `ℚ`-algebra structure. -/
->>>>>>> 2f1f34a9
 @[nolint unused_arguments]
 def restrict_scalars (R S M : Type*) : Type* := M
 
@@ -1404,7 +1390,9 @@
 instance restrict_scalars.module_orig [semiring S] [add_comm_monoid M] [I : module S M] :
   module S (restrict_scalars R S M) := I
 
-<<<<<<< HEAD
+/-- `restrict_scalars.linear_equiv` is an equivalence of modules over the semiring `S`. -/
+def restrict_scalars.linear_equiv : restrict_scalars R S M ≃ₗ[A] M := linear_equiv.refl S M
+
 section module
 variables [comm_semiring R] [semiring S] [algebra R S] [add_comm_monoid M] [module S M]
 
@@ -1419,31 +1407,13 @@
 
 lemma restrict_scalars_smul_def (c : R) (x : restrict_scalars R S M) :
   c • x = ((algebra_map R S c) • x : M) := rfl
-=======
-variables [semiring A] [add_comm_monoid M] [module A M]
-
-/-- When `M` is a module over a semiring `A`, and `A` is an algebra over `R`, then `M` inherits a
-module structure over `R`. -/
-instance [comm_semiring R] [algebra R A] : module R (restrict_scalars R A M) :=
-module.comp_hom M (algebra_map R A)
-
-namespace restrict_scalars
-
-/-- `restrict_scalars` is an equivalence of modules over the semiring `A`. -/
-def linear_equiv : restrict_scalars R A M ≃ₗ[A] M := linear_equiv.refl A M
 
 @[simp] lemma linear_equiv_map_smul (t : R) (x : restrict_scalars R A M)
   [comm_semiring R] [algebra R A] :
   linear_equiv R A M (t • x) = (algebra_map R A t) • linear_equiv R A M x :=
 rfl
 
-end restrict_scalars
-
 variables [comm_semiring R] [algebra R A]
-
-lemma restrict_scalars_smul_def (c : R) (x : restrict_scalars R A M) :
-  c • x = ((algebra_map R A c) • x : M) := rfl
->>>>>>> 2f1f34a9
 
 instance : is_scalar_tower R S (restrict_scalars R S M) :=
 ⟨λ r S M, by { rw [algebra.smul_def, mul_smul], refl }⟩
@@ -1471,7 +1441,7 @@
 variables [algebra S A]
 
 /-- Tautological `S`-algebra isomorphism `A ≃ₐ[S] restrict_scalars R S A`. -/
-def alg_equiv.self_to_restrict_scalars : A ≃ₐ[S] restrict_scalars R S A := alg_equiv.refl
+def restrict_scalars.alg_equiv : restrict_scalars R S A ≃ₐ[S] A:= alg_equiv.refl
 
 variables [comm_semiring R] [algebra R S]
 
