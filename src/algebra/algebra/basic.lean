/-
Copyright (c) 2018 Kenny Lau. All rights reserved.
Released under Apache 2.0 license as described in the file LICENSE.
Authors: Kenny Lau, Yury Kudryashov
-/
import algebra.module.basic
import algebra.module.ulift
import algebra.ne_zero
import algebra.ring.aut
import algebra.ring.ulift
import linear_algebra.span
import tactic.abel

/-!
# Algebras over commutative semirings

In this file we define associative unital `algebra`s over commutative (semi)rings, algebra
homomorphisms `alg_hom`, and algebra equivalences `alg_equiv`.

`subalgebra`s are defined in `algebra.algebra.subalgebra`.

For the category of `R`-algebras, denoted `Algebra R`, see the file
`algebra/category/Algebra/basic.lean`.

See the implementation notes for remarks about non-associative and non-unital algebras.

## Main definitions:

* `algebra R A`: the algebra typeclass.
* `alg_hom R A B`: the type of `R`-algebra morphisms from `A` to `B`.
* `alg_equiv R A B`: the type of `R`-algebra isomorphisms between `A` to `B`.
* `algebra_map R A : R →+* A`: the canonical map from `R` to `A`, as a `ring_hom`. This is the
  preferred spelling of this map.
* `algebra.linear_map R A : R →ₗ[R] A`: the canonical map from `R` to `A`, as a `linear_map`.
* `algebra.of_id R A : R →ₐ[R] A`: the canonical map from `R` to `A`, as n `alg_hom`.
* Instances of `algebra` in this file:
  * `algebra.id`
  * `pi.algebra`
  * `prod.algebra`
  * `algebra_nat`
  * `algebra_int`
  * `algebra_rat`
  * `mul_opposite.algebra`
  * `module.End.algebra`

## Notations

* `A →ₐ[R] B` : `R`-algebra homomorphism from `A` to `B`.
* `A ≃ₐ[R] B` : `R`-algebra equivalence from `A` to `B`.

## Implementation notes

Given a commutative (semi)ring `R`, there are two ways to define an `R`-algebra structure on a
(possibly noncommutative) (semi)ring `A`:
* By endowing `A` with a morphism of rings `R →+* A` denoted `algebra_map R A` which lands in the
  center of `A`.
* By requiring `A` be an `R`-module such that the action associates and commutes with multiplication
  as `r • (a₁ * a₂) = (r • a₁) * a₂ = a₁ * (r • a₂)`.

We define `algebra R A` in a way that subsumes both definitions, by extending `has_smul R A` and
requiring that this scalar action `r • x` must agree with left multiplication by the image of the
structure morphism `algebra_map R A r * x`.

As a result, there are two ways to talk about an `R`-algebra `A` when `A` is a semiring:
1. ```lean
   variables [comm_semiring R] [semiring A]
   variables [algebra R A]
   ```
2. ```lean
   variables [comm_semiring R] [semiring A]
   variables [module R A] [smul_comm_class R A A] [is_scalar_tower R A A]
   ```

The first approach implies the second via typeclass search; so any lemma stated with the second set
of arguments will automatically apply to the first set. Typeclass search does not know that the
second approach implies the first, but this can be shown with:
```lean
example {R A : Type*} [comm_semiring R] [semiring A]
  [module R A] [smul_comm_class R A A] [is_scalar_tower R A A] : algebra R A :=
algebra.of_module smul_mul_assoc mul_smul_comm
```

The advantage of the first approach is that `algebra_map R A` is available, and `alg_hom R A B` and
`subalgebra R A` can be used. For concrete `R` and `A`, `algebra_map R A` is often definitionally
convenient.

The advantage of the second approach is that `comm_semiring R`, `semiring A`, and `module R A` can
all be relaxed independently; for instance, this allows us to:
* Replace `semiring A` with `non_unital_non_assoc_semiring A` in order to describe non-unital and/or
  non-associative algebras.
* Replace `comm_semiring R` and `module R A` with `comm_group R'` and `distrib_mul_action R' A`,
  which when `R' = Rˣ` lets us talk about the "algebra-like" action of `Rˣ` on an
  `R`-algebra `A`.

While `alg_hom R A B` cannot be used in the second approach, `non_unital_alg_hom R A B` still can.

You should always use the first approach when working with associative unital algebras, and mimic
the second approach only when you need to weaken a condition on either `R` or `A`.

-/

universes u v w u₁ v₁

open_locale big_operators

section prio
-- We set this priority to 0 later in this file
set_option extends_priority 200 /- control priority of
`instance [algebra R A] : has_smul R A` -/

/--
An associative unital `R`-algebra is a semiring `A` equipped with a map into its center `R → A`.

See the implementation notes in this file for discussion of the details of this definition.
-/
@[nolint has_nonempty_instance]
class algebra (R : Type u) (A : Type v) [comm_semiring R] [semiring A]
  extends has_smul R A, R →+* A :=
(commutes' : ∀ r x, to_fun r * x = x * to_fun r)
(smul_def' : ∀ r x, r • x = to_fun r * x)
end prio

/-- Embedding `R →+* A` given by `algebra` structure. -/
def algebra_map (R : Type u) (A : Type v) [comm_semiring R] [semiring A] [algebra R A] : R →+* A :=
algebra.to_ring_hom

/-- Creating an algebra from a morphism to the center of a semiring. -/
def ring_hom.to_algebra' {R S} [comm_semiring R] [semiring S] (i : R →+* S)
  (h : ∀ c x, i c * x = x * i c) :
  algebra R S :=
{ smul := λ c x, i c * x,
  commutes' := h,
  smul_def' := λ c x, rfl,
  to_ring_hom := i}

/-- Creating an algebra from a morphism to a commutative semiring. -/
def ring_hom.to_algebra {R S} [comm_semiring R] [comm_semiring S] (i : R →+* S) :
  algebra R S :=
i.to_algebra' $ λ _, mul_comm _

lemma ring_hom.algebra_map_to_algebra {R S} [comm_semiring R] [comm_semiring S]
  (i : R →+* S) :
  @algebra_map R S _ _ i.to_algebra = i :=
rfl

namespace algebra

variables {R : Type u} {S : Type v} {A : Type w} {B : Type*}

/-- Let `R` be a commutative semiring, let `A` be a semiring with a `module R` structure.
If `(r • 1) * x = x * (r • 1) = r • x` for all `r : R` and `x : A`, then `A` is an `algebra`
over `R`.

See note [reducible non-instances]. -/
@[reducible]
def of_module' [comm_semiring R] [semiring A] [module R A]
  (h₁ : ∀ (r : R) (x : A), (r • 1) * x = r • x)
  (h₂ : ∀ (r : R) (x : A), x * (r • 1) = r • x) : algebra R A :=
{ to_fun := λ r, r • 1,
  map_one' := one_smul _ _,
  map_mul' := λ r₁ r₂, by rw [h₁, mul_smul],
  map_zero' := zero_smul _ _,
  map_add' := λ r₁ r₂, add_smul r₁ r₂ 1,
  commutes' := λ r x, by simp only [h₁, h₂],
  smul_def' := λ r x, by simp only [h₁] }

/-- Let `R` be a commutative semiring, let `A` be a semiring with a `module R` structure.
If `(r • x) * y = x * (r • y) = r • (x * y)` for all `r : R` and `x y : A`, then `A`
is an `algebra` over `R`.

See note [reducible non-instances]. -/
@[reducible]
def of_module [comm_semiring R] [semiring A] [module R A]
  (h₁ : ∀ (r : R) (x y : A), (r • x) * y = r • (x * y))
  (h₂ : ∀ (r : R) (x y : A), x * (r • y) = r • (x * y)) : algebra R A :=
of_module' (λ r x, by rw [h₁, one_mul]) (λ r x, by rw [h₂, mul_one])

section semiring

variables [comm_semiring R] [comm_semiring S]
variables [semiring A] [algebra R A] [semiring B] [algebra R B]

/-- We keep this lemma private because it picks up the `algebra.to_has_smul` instance
which we set to priority 0 shortly. See `smul_def` below for the public version. -/
private lemma smul_def'' (r : R) (x : A) : r • x = algebra_map R A r * x :=
algebra.smul_def' r x

/--
To prove two algebra structures on a fixed `[comm_semiring R] [semiring A]` agree,
it suffices to check the `algebra_map`s agree.
-/
-- We'll later use this to show `algebra ℤ M` is a subsingleton.
@[ext]
lemma algebra_ext {R : Type*} [comm_semiring R] {A : Type*} [semiring A] (P Q : algebra R A)
  (w : ∀ (r : R), by { haveI := P, exact algebra_map R A r } =
    by { haveI := Q, exact algebra_map R A r }) :
  P = Q :=
begin
  unfreezingI { rcases P with ⟨⟨P⟩⟩, rcases Q with ⟨⟨Q⟩⟩ },
  congr,
  { funext r a,
    replace w := congr_arg (λ s, s * a) (w r),
    simp only [←smul_def''] at w,
    apply w, },
  { ext r,
    exact w r, },
  { apply proof_irrel_heq, },
  { apply proof_irrel_heq, },
end

@[priority 200] -- see Note [lower instance priority]
instance to_module : module R A :=
{ one_smul := by simp [smul_def''],
  mul_smul := by simp [smul_def'', mul_assoc],
  smul_add := by simp [smul_def'', mul_add],
  smul_zero := by simp [smul_def''],
  add_smul := by simp [smul_def'', add_mul],
  zero_smul := by simp [smul_def''] }

-- From now on, we don't want to use the following instance anymore.
-- Unfortunately, leaving it in place causes deterministic timeouts later in mathlib.
attribute [instance, priority 0] algebra.to_has_smul

lemma smul_def (r : R) (x : A) : r • x = algebra_map R A r * x :=
algebra.smul_def' r x

lemma algebra_map_eq_smul_one (r : R) : algebra_map R A r = r • 1 :=
calc algebra_map R A r = algebra_map R A r * 1 : (mul_one _).symm
                   ... = r • 1                 : (algebra.smul_def r 1).symm

lemma algebra_map_eq_smul_one' : ⇑(algebra_map R A) = λ r, r • (1 : A) :=
funext algebra_map_eq_smul_one

/-- `mul_comm` for `algebra`s when one element is from the base ring. -/
theorem commutes (r : R) (x : A) : algebra_map R A r * x = x * algebra_map R A r :=
algebra.commutes' r x

/-- `mul_left_comm` for `algebra`s when one element is from the base ring. -/
theorem left_comm (x : A) (r : R) (y : A) :
  x * (algebra_map R A r * y) = algebra_map R A r * (x * y) :=
by rw [← mul_assoc, ← commutes, mul_assoc]

/-- `mul_right_comm` for `algebra`s when one element is from the base ring. -/
theorem right_comm (x : A) (r : R) (y : A) :
  (x * algebra_map R A r) * y = (x * y) * algebra_map R A r :=
by rw [mul_assoc, commutes, ←mul_assoc]

instance _root_.is_scalar_tower.right : is_scalar_tower R A A :=
⟨λ x y z, by rw [smul_eq_mul, smul_eq_mul, smul_def, smul_def, mul_assoc]⟩

/-- This is just a special case of the global `mul_smul_comm` lemma that requires less typeclass
search (and was here first). -/
@[simp] protected lemma mul_smul_comm (s : R) (x y : A) :
  x * (s • y) = s • (x * y) :=
-- TODO: set up `is_scalar_tower.smul_comm_class` earlier so that we can actually prove this using
-- `mul_smul_comm s x y`.
by rw [smul_def, smul_def, left_comm]

/-- This is just a special case of the global `smul_mul_assoc` lemma that requires less typeclass
search (and was here first). -/
@[simp] protected lemma smul_mul_assoc (r : R) (x y : A) :
  (r • x) * y = r • (x * y) :=
smul_mul_assoc r x y

@[simp]
lemma _root_.smul_algebra_map {α : Type*} [monoid α] [mul_distrib_mul_action α A]
  [smul_comm_class α R A] (a : α) (r : R) : a • algebra_map R A r = algebra_map R A r :=
by rw [algebra_map_eq_smul_one, smul_comm a r (1 : A), smul_one]

section
variables {r : R} {a : A}

@[simp] lemma bit0_smul_one : bit0 r • (1 : A) = bit0 (r • (1 : A)) :=
by simp [bit0, add_smul]
lemma bit0_smul_one' : bit0 r • (1 : A) = r • 2 :=
by simp [bit0, add_smul, smul_add]
@[simp] lemma bit0_smul_bit0 : bit0 r • bit0 a = r • (bit0 (bit0 a)) :=
by simp [bit0, add_smul, smul_add]
@[simp] lemma bit0_smul_bit1 : bit0 r • bit1 a = r • (bit0 (bit1 a)) :=
by simp [bit0, add_smul, smul_add]
@[simp] lemma bit1_smul_one : bit1 r • (1 : A) = bit1 (r • (1 : A)) :=
by simp [bit1, add_smul]
lemma bit1_smul_one' : bit1 r • (1 : A) = r • 2 + 1 :=
by simp [bit1, bit0, add_smul, smul_add]
@[simp] lemma bit1_smul_bit0 : bit1 r • bit0 a = r • (bit0 (bit0 a)) + bit0 a :=
by simp [bit1, add_smul, smul_add]
@[simp] lemma bit1_smul_bit1 : bit1 r • bit1 a = r • (bit0 (bit1 a)) + bit1 a :=
by { simp only [bit0, bit1, add_smul, smul_add, one_smul], abel }

end

variables (R A)

/--
The canonical ring homomorphism `algebra_map R A : R →* A` for any `R`-algebra `A`,
packaged as an `R`-linear map.
-/
protected def linear_map : R →ₗ[R] A :=
{ map_smul' := λ x y, by simp [algebra.smul_def],
  ..algebra_map R A }

@[simp]
lemma linear_map_apply (r : R) : algebra.linear_map R A r = algebra_map R A r := rfl

lemma coe_linear_map : ⇑(algebra.linear_map R A) = algebra_map R A := rfl

instance id : algebra R R := (ring_hom.id R).to_algebra

variables {R A}

namespace id

@[simp] lemma map_eq_id : algebra_map R R = ring_hom.id _ := rfl

lemma map_eq_self (x : R) : algebra_map R R x = x := rfl

@[simp] lemma smul_eq_mul (x y : R) : x • y = x * y := rfl

end id

section punit

instance _root_.punit.algebra : algebra R punit :=
{ to_fun := λ x, punit.star,
  map_one' := rfl,
  map_mul' := λ _ _, rfl,
  map_zero' := rfl,
  map_add' := λ _ _, rfl,
  commutes' := λ _ _, rfl,
  smul_def' := λ _ _, rfl }

@[simp] lemma algebra_map_punit (r : R) : algebra_map R punit r = punit.star := rfl

end punit

section ulift

instance _root_.ulift.algebra : algebra R (ulift A) :=
{ to_fun := λ r, ulift.up (algebra_map R A r),
  commutes' := λ r x, ulift.down_injective $ algebra.commutes r x.down,
  smul_def' := λ r x, ulift.down_injective $ algebra.smul_def' r x.down,
  .. ulift.module',
  .. (ulift.ring_equiv : ulift A ≃+* A).symm.to_ring_hom.comp (algebra_map R A) }

lemma _root_.ulift.algebra_map_eq (r : R) :
  algebra_map R (ulift A) r = ulift.up (algebra_map R A r) := rfl

@[simp] lemma _root_.ulift.down_algebra_map (r : R) :
  (algebra_map R (ulift A) r).down = algebra_map R A r := rfl

end ulift

section prod
variables (R A B)

instance _root_.prod.algebra : algebra R (A × B) :=
{ commutes' := by { rintro r ⟨a, b⟩, dsimp, rw [commutes r a, commutes r b] },
  smul_def' := by { rintro r ⟨a, b⟩, dsimp, rw [smul_def r a, smul_def r b] },
  .. prod.module,
  .. ring_hom.prod (algebra_map R A) (algebra_map R B) }

variables {R A B}

@[simp] lemma algebra_map_prod_apply (r : R) :
  algebra_map R (A × B) r = (algebra_map R A r, algebra_map R B r) := rfl

end prod

/-- Algebra over a subsemiring. This builds upon `subsemiring.module`. -/
instance of_subsemiring (S : subsemiring R) : algebra S A :=
{ smul := (•),
  commutes' := λ r x, algebra.commutes r x,
  smul_def' := λ r x, algebra.smul_def r x,
  .. (algebra_map R A).comp S.subtype }

lemma algebra_map_of_subsemiring (S : subsemiring R) :
  (algebra_map S R : S →+* R) = subsemiring.subtype S := rfl

lemma coe_algebra_map_of_subsemiring (S : subsemiring R) :
  (algebra_map S R : S → R) = subtype.val := rfl

lemma algebra_map_of_subsemiring_apply (S : subsemiring R) (x : S) :
  algebra_map S R x = x := rfl

/-- Algebra over a subring. This builds upon `subring.module`. -/
instance of_subring {R A : Type*} [comm_ring R] [ring A] [algebra R A]
  (S : subring R) : algebra S A :=
{ smul := (•),
  .. algebra.of_subsemiring S.to_subsemiring,
  .. (algebra_map R A).comp S.subtype }

lemma algebra_map_of_subring {R : Type*} [comm_ring R] (S : subring R) :
  (algebra_map S R : S →+* R) = subring.subtype S := rfl

lemma coe_algebra_map_of_subring {R : Type*} [comm_ring R] (S : subring R) :
  (algebra_map S R : S → R) = subtype.val := rfl

lemma algebra_map_of_subring_apply {R : Type*} [comm_ring R] (S : subring R) (x : S) :
  algebra_map S R x = x := rfl

/-- Explicit characterization of the submonoid map in the case of an algebra.
`S` is made explicit to help with type inference -/
def algebra_map_submonoid (S : Type*) [semiring S] [algebra R S]
  (M : submonoid R) : submonoid S :=
M.map (algebra_map R S)

lemma mem_algebra_map_submonoid_of_mem {S : Type*} [semiring S] [algebra R S] {M : submonoid R}
  (x : M) : (algebra_map R S x) ∈ algebra_map_submonoid S M :=
set.mem_image_of_mem (algebra_map R S) x.2

end semiring

section comm_semiring

variables [comm_semiring R]

lemma mul_sub_algebra_map_commutes [ring A] [algebra R A] (x : A) (r : R) :
  x * (x - algebra_map R A r) = (x - algebra_map R A r) * x :=
by rw [mul_sub, ←commutes, sub_mul]

lemma mul_sub_algebra_map_pow_commutes [ring A] [algebra R A] (x : A) (r : R) (n : ℕ) :
  x * (x - algebra_map R A r) ^ n = (x - algebra_map R A r) ^ n * x :=
begin
  induction n with n ih,
  { simp },
  { rw [pow_succ, ←mul_assoc, mul_sub_algebra_map_commutes, mul_assoc, ih, ←mul_assoc] }
end

end comm_semiring

section ring
variables [comm_ring R]

variables (R)

/-- A `semiring` that is an `algebra` over a commutative ring carries a natural `ring` structure.
See note [reducible non-instances]. -/
@[reducible]
def semiring_to_ring [semiring A] [algebra R A] : ring A :=
{ ..module.add_comm_monoid_to_add_comm_group R,
  ..(infer_instance : semiring A) }

end ring

end algebra

namespace mul_opposite

variables {R A : Type*} [comm_semiring R] [semiring A] [algebra R A]

instance : algebra R Aᵐᵒᵖ :=
{ to_ring_hom := (algebra_map R A).to_opposite $ λ x y, algebra.commutes _ _,
  smul_def' := λ c x, unop_injective $
    by { dsimp, simp only [op_mul, algebra.smul_def, algebra.commutes, op_unop] },
  commutes' := λ r, mul_opposite.rec $ λ x, by dsimp; simp only [← op_mul, algebra.commutes],
  .. mul_opposite.has_smul A R }

@[simp] lemma algebra_map_apply (c : R) : algebra_map R Aᵐᵒᵖ c = op (algebra_map R A c) := rfl

end mul_opposite

namespace module
variables (R : Type u) (M : Type v) [comm_semiring R] [add_comm_monoid M] [module R M]

instance : algebra R (module.End R M) :=
algebra.of_module smul_mul_assoc (λ r f g, (smul_comm r f g).symm)

lemma algebra_map_End_eq_smul_id (a : R) :
  (algebra_map R (End R M)) a = a • linear_map.id := rfl

@[simp] lemma algebra_map_End_apply (a : R) (m : M) :
  (algebra_map R (End R M)) a m = a • m := rfl

@[simp] lemma ker_algebra_map_End (K : Type u) (V : Type v)
  [field K] [add_comm_group V] [module K V] (a : K) (ha : a ≠ 0) :
  ((algebra_map K (End K V)) a).ker = ⊥ :=
linear_map.ker_smul _ _ ha

end module

namespace linear_map

variables {R : Type*} {A : Type*} {B : Type*} [comm_semiring R] [semiring A] [semiring B]
  [algebra R A] [algebra R B]

/-- An alternate statement of `linear_map.map_smul` for when `algebra_map` is more convenient to
work with than `•`. -/
lemma map_algebra_map_mul (f : A →ₗ[R] B) (a : A) (r : R) :
  f (algebra_map R A r * a) = algebra_map R B r * f a :=
by rw [←algebra.smul_def, ←algebra.smul_def, map_smul]

lemma map_mul_algebra_map (f : A →ₗ[R] B) (a : A) (r : R) :
  f (a * algebra_map R A r) = f a * algebra_map R B r :=
by rw [←algebra.commutes, ←algebra.commutes, map_algebra_map_mul]

end linear_map

set_option old_structure_cmd true
/-- Defining the homomorphism in the category R-Alg. -/
@[nolint has_nonempty_instance]
structure alg_hom (R : Type u) (A : Type v) (B : Type w)
  [comm_semiring R] [semiring A] [semiring B] [algebra R A] [algebra R B] extends ring_hom A B :=
(commutes' : ∀ r : R, to_fun (algebra_map R A r) = algebra_map R B r)

run_cmd tactic.add_doc_string `alg_hom.to_ring_hom "Reinterpret an `alg_hom` as a `ring_hom`"

infixr ` →ₐ `:25 := alg_hom _
notation A ` →ₐ[`:25 R `] ` B := alg_hom R A B

/-- `alg_hom_class F R A B` asserts `F` is a type of bundled algebra homomorphisms
from `A` to `B`.  -/
class alg_hom_class (F : Type*) (R : out_param Type*) (A : out_param Type*) (B : out_param Type*)
  [comm_semiring R] [semiring A] [semiring B] [algebra R A] [algebra R B]
  extends ring_hom_class F A B :=
(commutes : ∀ (f : F) (r : R), f (algebra_map R A r) = algebra_map R B r)

-- `R` becomes a metavariable but that's fine because it's an `out_param`
attribute [nolint dangerous_instance] alg_hom_class.to_ring_hom_class

attribute [simp] alg_hom_class.commutes

namespace alg_hom_class

variables {R : Type*} {A : Type*} {B : Type*} [comm_semiring R] [semiring A] [semiring B]
  [algebra R A] [algebra R B]

@[priority 100] -- see Note [lower instance priority]
instance {F : Type*} [alg_hom_class F R A B] : linear_map_class F R A B :=
{ map_smulₛₗ := λ f r x, by simp only [algebra.smul_def, map_mul, commutes, ring_hom.id_apply],
  ..‹alg_hom_class F R A B› }

end alg_hom_class

namespace alg_hom

variables {R : Type u} {A : Type v} {B : Type w} {C : Type u₁} {D : Type v₁}

section semiring

variables [comm_semiring R] [semiring A] [semiring B] [semiring C] [semiring D]
variables [algebra R A] [algebra R B] [algebra R C] [algebra R D]

instance : has_coe_to_fun (A →ₐ[R] B) (λ _, A → B) := ⟨alg_hom.to_fun⟩

initialize_simps_projections alg_hom (to_fun → apply)

@[simp] lemma to_fun_eq_coe (f : A →ₐ[R] B) : f.to_fun = f := rfl

instance : alg_hom_class (A →ₐ[R] B) R A B :=
{ coe := to_fun,
  coe_injective' := λ f g h, by { cases f, cases g, congr' },
  map_add := map_add',
  map_zero := map_zero',
  map_mul := map_mul',
  map_one := map_one',
  commutes := λ f, f.commutes' }

instance coe_ring_hom : has_coe (A →ₐ[R] B) (A →+* B) := ⟨alg_hom.to_ring_hom⟩

instance coe_monoid_hom : has_coe (A →ₐ[R] B) (A →* B) := ⟨λ f, ↑(f : A →+* B)⟩

instance coe_add_monoid_hom : has_coe (A →ₐ[R] B) (A →+ B) := ⟨λ f, ↑(f : A →+* B)⟩

@[simp, norm_cast] lemma coe_mk {f : A → B} (h₁ h₂ h₃ h₄ h₅) :
  ⇑(⟨f, h₁, h₂, h₃, h₄, h₅⟩ : A →ₐ[R] B) = f := rfl

-- make the coercion the simp-normal form
@[simp] lemma to_ring_hom_eq_coe (f : A →ₐ[R] B) : f.to_ring_hom = f := rfl

@[simp, norm_cast] lemma coe_to_ring_hom (f : A →ₐ[R] B) : ⇑(f : A →+* B) = f := rfl

@[simp, norm_cast] lemma coe_to_monoid_hom (f : A →ₐ[R] B) : ⇑(f : A →* B) = f := rfl

@[simp, norm_cast] lemma coe_to_add_monoid_hom (f : A →ₐ[R] B) : ⇑(f : A →+ B) = f := rfl

variables (φ : A →ₐ[R] B)

theorem coe_fn_injective : @function.injective (A →ₐ[R] B) (A → B) coe_fn := fun_like.coe_injective

theorem coe_fn_inj {φ₁ φ₂ : A →ₐ[R] B} : (φ₁ : A → B) = φ₂ ↔ φ₁ = φ₂ := fun_like.coe_fn_eq

theorem coe_ring_hom_injective : function.injective (coe : (A →ₐ[R] B) → (A →+* B)) :=
λ φ₁ φ₂ H, coe_fn_injective $ show ((φ₁ : (A →+* B)) : A → B) = ((φ₂ : (A →+* B)) : A → B),
  from congr_arg _ H

theorem coe_monoid_hom_injective : function.injective (coe : (A →ₐ[R] B)  → (A →* B)) :=
ring_hom.coe_monoid_hom_injective.comp coe_ring_hom_injective

theorem coe_add_monoid_hom_injective : function.injective (coe : (A →ₐ[R] B)  → (A →+ B)) :=
ring_hom.coe_add_monoid_hom_injective.comp coe_ring_hom_injective

protected lemma congr_fun {φ₁ φ₂ : A →ₐ[R] B} (H : φ₁ = φ₂) (x : A) : φ₁ x = φ₂ x :=
fun_like.congr_fun H x
protected lemma congr_arg (φ : A →ₐ[R] B) {x y : A} (h : x = y) : φ x = φ y :=
fun_like.congr_arg φ h

@[ext]
theorem ext {φ₁ φ₂ : A →ₐ[R] B} (H : ∀ x, φ₁ x = φ₂ x) : φ₁ = φ₂ := fun_like.ext _ _ H

theorem ext_iff {φ₁ φ₂ : A →ₐ[R] B} : φ₁ = φ₂ ↔ ∀ x, φ₁ x = φ₂ x := fun_like.ext_iff

@[simp] theorem mk_coe {f : A →ₐ[R] B} (h₁ h₂ h₃ h₄ h₅) :
  (⟨f, h₁, h₂, h₃, h₄, h₅⟩ : A →ₐ[R] B) = f := ext $ λ _, rfl

@[simp]
theorem commutes (r : R) : φ (algebra_map R A r) = algebra_map R B r := φ.commutes' r

theorem comp_algebra_map : (φ : A →+* B).comp (algebra_map R A) = algebra_map R B :=
ring_hom.ext $ φ.commutes

protected lemma map_add (r s : A) : φ (r + s) = φ r + φ s := map_add _ _ _
protected lemma map_zero : φ 0 = 0 := map_zero _
protected lemma map_mul (x y) : φ (x * y) = φ x * φ y := map_mul _ _ _
protected lemma map_one : φ 1 = 1 := map_one _
protected lemma map_pow (x : A) (n : ℕ) : φ (x ^ n) = (φ x) ^ n := map_pow _ _ _

@[simp] protected lemma map_smul (r : R) (x : A) : φ (r • x) = r • φ x := map_smul _ _ _

protected lemma map_sum {ι : Type*} (f : ι → A) (s : finset ι) :
  φ (∑ x in s, f x) = ∑ x in s, φ (f x) := map_sum _ _ _

protected lemma map_finsupp_sum {α : Type*} [has_zero α] {ι : Type*} (f : ι →₀ α) (g : ι → α → A) :
  φ (f.sum g) = f.sum (λ i a, φ (g i a)) := map_finsupp_sum _ _ _

protected lemma map_bit0 (x) : φ (bit0 x) = bit0 (φ x) := map_bit0 _ _
protected lemma map_bit1 (x) : φ (bit1 x) = bit1 (φ x) := map_bit1 _ _

/-- If a `ring_hom` is `R`-linear, then it is an `alg_hom`. -/
def mk' (f : A →+* B) (h : ∀ (c : R) x, f (c • x) = c • f x) : A →ₐ[R] B :=
{ to_fun := f,
  commutes' := λ c, by simp only [algebra.algebra_map_eq_smul_one, h, f.map_one],
  .. f }

@[simp] lemma coe_mk' (f : A →+* B) (h : ∀ (c : R) x, f (c • x) = c • f x) : ⇑(mk' f h) = f := rfl

section

variables (R A)
/-- Identity map as an `alg_hom`. -/
protected def id : A →ₐ[R] A :=
{ commutes' := λ _, rfl,
  ..ring_hom.id A }

@[simp] lemma coe_id : ⇑(alg_hom.id R A) = id := rfl

@[simp] lemma id_to_ring_hom : (alg_hom.id R A : A →+* A) = ring_hom.id _ := rfl

end

lemma id_apply (p : A) : alg_hom.id R A p = p := rfl

/-- Composition of algebra homeomorphisms. -/
def comp (φ₁ : B →ₐ[R] C) (φ₂ : A →ₐ[R] B) : A →ₐ[R] C :=
{ commutes' := λ r : R, by rw [← φ₁.commutes, ← φ₂.commutes]; refl,
  .. φ₁.to_ring_hom.comp ↑φ₂ }

@[simp] lemma coe_comp (φ₁ : B →ₐ[R] C) (φ₂ : A →ₐ[R] B) : ⇑(φ₁.comp φ₂) = φ₁ ∘ φ₂ := rfl

lemma comp_apply (φ₁ : B →ₐ[R] C) (φ₂ : A →ₐ[R] B) (p : A) : φ₁.comp φ₂ p = φ₁ (φ₂ p) := rfl

lemma comp_to_ring_hom (φ₁ : B →ₐ[R] C) (φ₂ : A →ₐ[R] B) :
  ⇑(φ₁.comp φ₂ : A →+* C) = (φ₁ : B →+* C).comp ↑φ₂ := rfl

@[simp] theorem comp_id : φ.comp (alg_hom.id R A) = φ :=
ext $ λ x, rfl

@[simp] theorem id_comp : (alg_hom.id R B).comp φ = φ :=
ext $ λ x, rfl

theorem comp_assoc (φ₁ : C →ₐ[R] D) (φ₂ : B →ₐ[R] C) (φ₃ : A →ₐ[R] B) :
  (φ₁.comp φ₂).comp φ₃ = φ₁.comp (φ₂.comp φ₃) :=
ext $ λ x, rfl

/-- R-Alg ⥤ R-Mod -/
def to_linear_map : A →ₗ[R] B :=
{ to_fun := φ,
  map_add' := map_add _,
  map_smul' := map_smul _ }

@[simp] lemma to_linear_map_apply (p : A) : φ.to_linear_map p = φ p := rfl

theorem to_linear_map_injective : function.injective (to_linear_map : _ → (A →ₗ[R] B)) :=
λ φ₁ φ₂ h, ext $ linear_map.congr_fun h

@[simp] lemma comp_to_linear_map (f : A →ₐ[R] B) (g : B →ₐ[R] C) :
  (g.comp f).to_linear_map = g.to_linear_map.comp f.to_linear_map := rfl

@[simp] lemma to_linear_map_id : to_linear_map (alg_hom.id R A) = linear_map.id :=
linear_map.ext $ λ _, rfl

/-- Promote a `linear_map` to an `alg_hom` by supplying proofs about the behavior on `1` and `*`. -/
@[simps]
def of_linear_map (f : A →ₗ[R] B) (map_one : f 1 = 1) (map_mul : ∀ x y, f (x * y) = f x * f y) :
  A →ₐ[R] B :=
{ to_fun := f,
  map_one' := map_one,
  map_mul' := map_mul,
  commutes' := λ c, by simp only [algebra.algebra_map_eq_smul_one, f.map_smul, map_one],
  .. f.to_add_monoid_hom }

@[simp] lemma of_linear_map_to_linear_map (map_one) (map_mul) :
  of_linear_map φ.to_linear_map map_one map_mul = φ :=
by { ext, refl }

@[simp] lemma to_linear_map_of_linear_map (f : A →ₗ[R] B) (map_one) (map_mul) :
  to_linear_map (of_linear_map f map_one map_mul) = f :=
by { ext, refl }

@[simp] lemma of_linear_map_id (map_one) (map_mul) :
  of_linear_map linear_map.id map_one map_mul = alg_hom.id R A :=
ext $ λ _, rfl

lemma map_smul_of_tower {R'} [has_smul R' A] [has_smul R' B]
  [linear_map.compatible_smul A B R' R] (r : R') (x : A) : φ (r • x) = r • φ x :=
φ.to_linear_map.map_smul_of_tower r x

lemma map_list_prod (s : list A) :
  φ s.prod = (s.map φ).prod :=
φ.to_ring_hom.map_list_prod s

@[simps mul one {attrs := []}] instance End : monoid (A →ₐ[R] A) :=
{ mul := comp,
  mul_assoc := λ ϕ ψ χ, rfl,
  one := alg_hom.id R A,
  one_mul := λ ϕ, ext $ λ x, rfl,
  mul_one := λ ϕ, ext $ λ x, rfl }

@[simp] lemma one_apply (x : A) : (1 : A →ₐ[R] A) x = x := rfl

@[simp] lemma mul_apply (φ ψ : A →ₐ[R] A) (x : A) : (φ * ψ) x = φ (ψ x) := rfl

section prod

variables (R A B)

/-- First projection as `alg_hom`. -/
def fst : A × B →ₐ[R] A :=
{ commutes' := λ r, rfl, .. ring_hom.fst A B}

/-- Second projection as `alg_hom`. -/
def snd : A × B →ₐ[R] B :=
{ commutes' := λ r, rfl, .. ring_hom.snd A B}

variables {R A B}

/-- The `pi.prod` of two morphisms is a morphism. -/
@[simps] def prod (f : A →ₐ[R] B) (g : A →ₐ[R] C) : (A →ₐ[R] B × C) :=
{ commutes' := λ r, by simp only [to_ring_hom_eq_coe, ring_hom.to_fun_eq_coe, ring_hom.prod_apply,
    coe_to_ring_hom, commutes, algebra.algebra_map_prod_apply],
  .. (f.to_ring_hom.prod g.to_ring_hom) }

lemma coe_prod (f : A →ₐ[R] B) (g : A →ₐ[R] C) : ⇑(f.prod g) = pi.prod f g := rfl

@[simp] theorem fst_prod (f : A →ₐ[R] B) (g : A →ₐ[R] C) :
  (fst R B C).comp (prod f g) = f := by ext; refl

@[simp] theorem snd_prod (f : A →ₐ[R] B) (g : A →ₐ[R] C) :
  (snd R B C).comp (prod f g) = g := by ext; refl

@[simp] theorem prod_fst_snd : prod (fst R A B) (snd R A B) = 1 :=
fun_like.coe_injective pi.prod_fst_snd

/-- Taking the product of two maps with the same domain is equivalent to taking the product of
their codomains. -/
@[simps] def prod_equiv : ((A →ₐ[R] B) × (A →ₐ[R] C)) ≃ (A →ₐ[R] B × C) :=
{ to_fun := λ f, f.1.prod f.2,
  inv_fun := λ f, ((fst _ _ _).comp f, (snd _ _ _).comp f),
  left_inv := λ f, by ext; refl,
  right_inv := λ f, by ext; refl }

end prod

lemma algebra_map_eq_apply (f : A →ₐ[R] B) {y : R} {x : A} (h : algebra_map R A y = x) :
  algebra_map R B y = f x :=
h ▸ (f.commutes _).symm

end semiring

section comm_semiring

variables [comm_semiring R] [comm_semiring A] [comm_semiring B]
variables [algebra R A] [algebra R B] (φ : A →ₐ[R] B)

protected lemma map_multiset_prod (s : multiset A) :
  φ s.prod = (s.map φ).prod := map_multiset_prod _ _

protected lemma map_prod {ι : Type*} (f : ι → A) (s : finset ι) :
  φ (∏ x in s, f x) = ∏ x in s, φ (f x) := map_prod _ _ _

protected lemma map_finsupp_prod {α : Type*} [has_zero α] {ι : Type*} (f : ι →₀ α) (g : ι → α → A) :
  φ (f.prod g) = f.prod (λ i a, φ (g i a)) := map_finsupp_prod _ _ _

end comm_semiring

section ring

variables [comm_semiring R] [ring A] [ring B]
variables [algebra R A] [algebra R B] (φ : A →ₐ[R] B)

protected lemma map_neg (x) : φ (-x) = -φ x := map_neg _ _
protected lemma map_sub (x y) : φ (x - y) = φ x - φ y := map_sub _ _ _

end ring

end alg_hom

@[simp] lemma rat.smul_one_eq_coe {A : Type*} [division_ring A] [algebra ℚ A] (m : ℚ) :
  @@has_smul.smul algebra.to_has_smul m (1 : A) = ↑m :=
by rw [algebra.smul_def, mul_one, eq_rat_cast]

set_option old_structure_cmd true
/-- An equivalence of algebras is an equivalence of rings commuting with the actions of scalars. -/
structure alg_equiv (R : Type u) (A : Type v) (B : Type w)
  [comm_semiring R] [semiring A] [semiring B] [algebra R A] [algebra R B]
  extends A ≃ B, A ≃* B, A ≃+ B, A ≃+* B :=
(commutes' : ∀ r : R, to_fun (algebra_map R A r) = algebra_map R B r)

attribute [nolint doc_blame] alg_equiv.to_ring_equiv
attribute [nolint doc_blame] alg_equiv.to_equiv
attribute [nolint doc_blame] alg_equiv.to_add_equiv
attribute [nolint doc_blame] alg_equiv.to_mul_equiv

notation A ` ≃ₐ[`:50 R `] ` A' := alg_equiv R A A'

/-- `alg_equiv_class F R A B` states that `F` is a type of algebra structure preserving
  equivalences. You should extend this class when you extend `alg_equiv`. -/
class alg_equiv_class (F : Type*) (R A B : out_param Type*)
  [comm_semiring R] [semiring A] [semiring B] [algebra R A] [algebra R B]
  extends ring_equiv_class F A B :=
(commutes : ∀ (f : F) (r : R), f (algebra_map R A r) = algebra_map R B r)

-- `R` becomes a metavariable but that's fine because it's an `out_param`
attribute [nolint dangerous_instance] alg_equiv_class.to_ring_equiv_class

namespace alg_equiv_class

@[priority 100] -- See note [lower instance priority]
instance to_alg_hom_class (F R A B : Type*)
  [comm_semiring R] [semiring A] [semiring B] [algebra R A] [algebra R B]
  [h : alg_equiv_class F R A B] : alg_hom_class F R A B :=
{ coe := coe_fn,
  coe_injective' := fun_like.coe_injective,
  map_zero := map_zero,
  map_one := map_one,
  .. h }

@[priority 100]
instance to_linear_equiv_class (F R A B : Type*)
  [comm_semiring R] [semiring A] [semiring B] [algebra R A] [algebra R B]
  [h : alg_equiv_class F R A B] : linear_equiv_class F R A B :=
{ map_smulₛₗ := λ f, map_smulₛₗ f,
  ..h }

end alg_equiv_class

namespace alg_equiv

variables {R : Type u} {A₁ : Type v} {A₂ : Type w} {A₃ : Type u₁}

section semiring

variables [comm_semiring R] [semiring A₁] [semiring A₂] [semiring A₃]
variables [algebra R A₁] [algebra R A₂] [algebra R A₃]
variables (e : A₁ ≃ₐ[R] A₂)

instance : alg_equiv_class (A₁ ≃ₐ[R] A₂) R A₁ A₂ :=
{ coe := to_fun,
  inv := inv_fun,
  coe_injective' := λ f g h₁ h₂, by { cases f, cases g, congr' },
  map_add := map_add',
  map_mul := map_mul',
  commutes := commutes',
  left_inv := left_inv,
  right_inv := right_inv }

/--  Helper instance for when there's too many metavariables to apply
`fun_like.has_coe_to_fun` directly. -/
instance : has_coe_to_fun (A₁ ≃ₐ[R] A₂) (λ _, A₁ → A₂) := ⟨alg_equiv.to_fun⟩

@[ext]
lemma ext {f g : A₁ ≃ₐ[R] A₂} (h : ∀ a, f a = g a) : f = g := fun_like.ext f g h

protected lemma congr_arg {f : A₁ ≃ₐ[R] A₂} {x x' : A₁} : x = x' → f x = f x' :=
fun_like.congr_arg f

protected lemma congr_fun {f g : A₁ ≃ₐ[R] A₂} (h : f = g) (x : A₁) : f x = g x :=
fun_like.congr_fun h x

protected lemma ext_iff {f g : A₁ ≃ₐ[R] A₂} : f = g ↔ ∀ x, f x = g x := fun_like.ext_iff

lemma coe_fun_injective : @function.injective (A₁ ≃ₐ[R] A₂) (A₁ → A₂) (λ e, (e : A₁ → A₂)) :=
fun_like.coe_injective

instance has_coe_to_ring_equiv : has_coe (A₁ ≃ₐ[R] A₂) (A₁ ≃+* A₂) := ⟨alg_equiv.to_ring_equiv⟩

@[simp] lemma coe_mk {to_fun inv_fun left_inv right_inv map_mul map_add commutes} :
  ⇑(⟨to_fun, inv_fun, left_inv, right_inv, map_mul, map_add, commutes⟩ : A₁ ≃ₐ[R] A₂) = to_fun :=
rfl

@[simp] theorem mk_coe (e : A₁ ≃ₐ[R] A₂) (e' h₁ h₂ h₃ h₄ h₅) :
  (⟨e, e', h₁, h₂, h₃, h₄, h₅⟩ : A₁ ≃ₐ[R] A₂) = e := ext $ λ _, rfl

@[simp] lemma to_fun_eq_coe (e : A₁ ≃ₐ[R] A₂) : e.to_fun = e := rfl

@[simp] lemma to_equiv_eq_coe : e.to_equiv = e := rfl

@[simp] lemma to_ring_equiv_eq_coe : e.to_ring_equiv = e := rfl

@[simp, norm_cast] lemma coe_ring_equiv : ((e : A₁ ≃+* A₂) : A₁ → A₂) = e := rfl

<<<<<<< HEAD
lemma coe_ring_equiv' : (e.to_ring_equiv : A₁ → A₂) = e := rfl
=======
@[simp] lemma coe_ring_equiv' : (e.to_ring_equiv : A₁ → A₂) = e := rfl
>>>>>>> e7fcfc99

lemma coe_ring_equiv_injective : function.injective (coe : (A₁ ≃ₐ[R] A₂) → (A₁ ≃+* A₂)) :=
λ e₁ e₂ h, ext $ ring_equiv.congr_fun h

protected lemma map_add : ∀ x y, e (x + y) = e x + e y := map_add e
protected lemma map_zero : e 0 = 0 := map_zero e
protected lemma map_mul : ∀ x y, e (x * y) = (e x) * (e y) := map_mul e
protected lemma map_one : e 1 = 1 := map_one e

@[simp] lemma commutes : ∀ (r : R), e (algebra_map R A₁ r) = algebra_map R A₂ r :=
  e.commutes'

@[simp] lemma map_smul (r : R) (x : A₁) : e (r • x) = r • e x :=
by simp only [algebra.smul_def, map_mul, commutes]

lemma map_sum {ι : Type*} (f : ι → A₁) (s : finset ι) :
  e (∑ x in s, f x) = ∑ x in s, e (f x) :=
e.to_add_equiv.map_sum f s

lemma map_finsupp_sum {α : Type*} [has_zero α] {ι : Type*} (f : ι →₀ α) (g : ι → α → A₁) :
  e (f.sum g) = f.sum (λ i b, e (g i b)) :=
e.map_sum _ _

/-- Interpret an algebra equivalence as an algebra homomorphism.

This definition is included for symmetry with the other `to_*_hom` projections.
The `simp` normal form is to use the coercion of the `has_coe_to_alg_hom` instance. -/
def to_alg_hom : A₁ →ₐ[R] A₂ :=
{ map_one' := e.map_one, map_zero' := e.map_zero, ..e }

instance has_coe_to_alg_hom : has_coe (A₁ ≃ₐ[R] A₂) (A₁ →ₐ[R] A₂) :=
⟨to_alg_hom⟩

@[simp] lemma to_alg_hom_eq_coe : e.to_alg_hom = e := rfl

@[simp, norm_cast] lemma coe_alg_hom : ((e : A₁ →ₐ[R] A₂) : A₁ → A₂) = e :=
rfl

lemma coe_alg_hom_injective : function.injective (coe : (A₁ ≃ₐ[R] A₂) → (A₁ →ₐ[R] A₂)) :=
λ e₁ e₂ h, ext $ alg_hom.congr_fun h

/-- The two paths coercion can take to a `ring_hom` are equivalent -/
lemma coe_ring_hom_commutes : ((e : A₁ →ₐ[R] A₂) : A₁ →+* A₂) = ((e : A₁ ≃+* A₂) : A₁ →+* A₂) :=
rfl

protected lemma map_pow : ∀ (x : A₁) (n : ℕ), e (x ^ n) = (e x) ^ n := map_pow _
protected lemma injective : function.injective e := equiv_like.injective e
protected lemma surjective : function.surjective e := equiv_like.surjective e
protected lemma bijective : function.bijective e := equiv_like.bijective e

/-- Algebra equivalences are reflexive. -/
@[refl] def refl : A₁ ≃ₐ[R] A₁ := {commutes' := λ r, rfl, ..(1 : A₁ ≃+* A₁)}

instance : inhabited (A₁ ≃ₐ[R] A₁) := ⟨refl⟩

@[simp] lemma refl_to_alg_hom : ↑(refl : A₁ ≃ₐ[R] A₁) = alg_hom.id R A₁ := rfl

@[simp] lemma coe_refl : ⇑(refl : A₁ ≃ₐ[R] A₁) = id := rfl

/-- Algebra equivalences are symmetric. -/
@[symm]
def symm (e : A₁ ≃ₐ[R] A₂) : A₂ ≃ₐ[R] A₁ :=
{ commutes' := λ r, by { rw ←e.to_ring_equiv.symm_apply_apply (algebra_map R A₁ r), congr,
                         change _ = e _, rw e.commutes, },
  ..e.to_ring_equiv.symm, }

/-- See Note [custom simps projection] -/
def simps.symm_apply (e : A₁ ≃ₐ[R] A₂) : A₂ → A₁ := e.symm

initialize_simps_projections alg_equiv (to_fun → apply, inv_fun → symm_apply)

@[simp] lemma inv_fun_eq_symm {e : A₁ ≃ₐ[R] A₂} : e.inv_fun = e.symm := rfl

@[simp] lemma symm_symm (e : A₁ ≃ₐ[R] A₂) : e.symm.symm = e :=
by { ext, refl, }

lemma symm_bijective : function.bijective (symm : (A₁ ≃ₐ[R] A₂) → (A₂ ≃ₐ[R] A₁)) :=
equiv.bijective ⟨symm, symm, symm_symm, symm_symm⟩

@[simp] lemma mk_coe' (e : A₁ ≃ₐ[R] A₂) (f h₁ h₂ h₃ h₄ h₅) :
  (⟨f, e, h₁, h₂, h₃, h₄, h₅⟩ : A₂ ≃ₐ[R] A₁) = e.symm :=
symm_bijective.injective $ ext $ λ x, rfl

@[simp] theorem symm_mk (f f') (h₁ h₂ h₃ h₄ h₅) :
  (⟨f, f', h₁, h₂, h₃, h₄, h₅⟩ : A₁ ≃ₐ[R] A₂).symm =
  { to_fun := f', inv_fun := f,
    ..(⟨f, f', h₁, h₂, h₃, h₄, h₅⟩ : A₁ ≃ₐ[R] A₂).symm } := rfl

@[simp]
theorem refl_symm : (alg_equiv.refl : A₁ ≃ₐ[R] A₁).symm = alg_equiv.refl := rfl

@[simp]
<<<<<<< HEAD
lemma to_ring_equiv_symm (f : A₁ ≃ₐ[R] A₁) :
  (f : A₁ ≃+* A₁).symm = f.symm :=
rfl
=======
lemma to_ring_equiv_symm (f : A₁ ≃ₐ[R] A₁) : (f : A₁ ≃+* A₁).symm = f.symm := rfl

--@[simp] lemma coe_ring_equiv_symm : (e.symm : A₂ ≃+* A₁) = (e : A₁ ≃+* A₂).symm := rfl
>>>>>>> e7fcfc99

/-- Algebra equivalences are transitive. -/
@[trans]
def trans (e₁ : A₁ ≃ₐ[R] A₂) (e₂ : A₂ ≃ₐ[R] A₃) : A₁ ≃ₐ[R] A₃ :=
{ commutes' := λ r, show e₂.to_fun (e₁.to_fun _) = _, by rw [e₁.commutes', e₂.commutes'],
  ..(e₁.to_ring_equiv.trans e₂.to_ring_equiv), }

@[simp] lemma apply_symm_apply (e : A₁ ≃ₐ[R] A₂) : ∀ x, e (e.symm x) = x :=
  e.to_equiv.apply_symm_apply

@[simp] lemma symm_apply_apply (e : A₁ ≃ₐ[R] A₂) : ∀ x, e.symm (e x) = x :=
  e.to_equiv.symm_apply_apply

@[simp] lemma symm_trans_apply (e₁ : A₁ ≃ₐ[R] A₂) (e₂ : A₂ ≃ₐ[R] A₃) (x : A₃) :
  (e₁.trans e₂).symm x = e₁.symm (e₂.symm x) := rfl

@[simp] lemma coe_trans (e₁ : A₁ ≃ₐ[R] A₂) (e₂ : A₂ ≃ₐ[R] A₃) :
  ⇑(e₁.trans e₂) = e₂ ∘ e₁ := rfl

@[simp] lemma trans_apply (e₁ : A₁ ≃ₐ[R] A₂) (e₂ : A₂ ≃ₐ[R] A₃) (x : A₁) :
  (e₁.trans e₂) x = e₂ (e₁ x) := rfl

@[simp] lemma comp_symm (e : A₁ ≃ₐ[R] A₂) :
  alg_hom.comp (e : A₁ →ₐ[R] A₂) ↑e.symm = alg_hom.id R A₂ :=
by { ext, simp }

@[simp] lemma symm_comp (e : A₁ ≃ₐ[R] A₂) :
  alg_hom.comp ↑e.symm (e : A₁ →ₐ[R] A₂) = alg_hom.id R A₁ :=
by { ext, simp }

theorem left_inverse_symm (e : A₁ ≃ₐ[R] A₂) : function.left_inverse e.symm e := e.left_inv

theorem right_inverse_symm (e : A₁ ≃ₐ[R] A₂) : function.right_inverse e.symm e := e.right_inv

/-- If `A₁` is equivalent to `A₁'` and `A₂` is equivalent to `A₂'`, then the type of maps
`A₁ →ₐ[R] A₂` is equivalent to the type of maps `A₁' →ₐ[R] A₂'`. -/
def arrow_congr {A₁' A₂' : Type*} [semiring A₁'] [semiring A₂'] [algebra R A₁'] [algebra R A₂']
  (e₁ : A₁ ≃ₐ[R] A₁') (e₂ : A₂ ≃ₐ[R] A₂') : (A₁ →ₐ[R] A₂) ≃ (A₁' →ₐ[R] A₂') :=
{ to_fun := λ f, (e₂.to_alg_hom.comp f).comp e₁.symm.to_alg_hom,
  inv_fun := λ f, (e₂.symm.to_alg_hom.comp f).comp e₁.to_alg_hom,
  left_inv := λ f, by { simp only [alg_hom.comp_assoc, to_alg_hom_eq_coe, symm_comp],
    simp only [←alg_hom.comp_assoc, symm_comp, alg_hom.id_comp, alg_hom.comp_id] },
  right_inv := λ f, by { simp only [alg_hom.comp_assoc, to_alg_hom_eq_coe, comp_symm],
    simp only [←alg_hom.comp_assoc, comp_symm, alg_hom.id_comp, alg_hom.comp_id] } }

lemma arrow_congr_comp {A₁' A₂' A₃' : Type*} [semiring A₁'] [semiring A₂'] [semiring A₃']
  [algebra R A₁'] [algebra R A₂'] [algebra R A₃'] (e₁ : A₁ ≃ₐ[R] A₁') (e₂ : A₂ ≃ₐ[R] A₂')
  (e₃ : A₃ ≃ₐ[R] A₃') (f : A₁ →ₐ[R] A₂) (g : A₂ →ₐ[R] A₃) :
  arrow_congr e₁ e₃ (g.comp f) = (arrow_congr e₂ e₃ g).comp (arrow_congr e₁ e₂ f) :=
by { ext, simp only [arrow_congr, equiv.coe_fn_mk, alg_hom.comp_apply],
  congr, exact (e₂.symm_apply_apply _).symm }

@[simp] lemma arrow_congr_refl :
  arrow_congr alg_equiv.refl alg_equiv.refl = equiv.refl (A₁ →ₐ[R] A₂) :=
by { ext, refl }

@[simp] lemma arrow_congr_trans {A₁' A₂' A₃' : Type*} [semiring A₁'] [semiring A₂'] [semiring A₃']
  [algebra R A₁'] [algebra R A₂'] [algebra R A₃'] (e₁ : A₁ ≃ₐ[R] A₂) (e₁' : A₁' ≃ₐ[R] A₂')
  (e₂ : A₂ ≃ₐ[R] A₃) (e₂' : A₂' ≃ₐ[R] A₃') :
  arrow_congr (e₁.trans e₂) (e₁'.trans e₂') = (arrow_congr e₁ e₁').trans (arrow_congr e₂ e₂') :=
by { ext, refl }

@[simp] lemma arrow_congr_symm {A₁' A₂' : Type*} [semiring A₁'] [semiring A₂']
  [algebra R A₁'] [algebra R A₂'] (e₁ : A₁ ≃ₐ[R] A₁') (e₂ : A₂ ≃ₐ[R] A₂') :
  (arrow_congr e₁ e₂).symm = arrow_congr e₁.symm e₂.symm :=
by { ext, refl }

/-- If an algebra morphism has an inverse, it is a algebra isomorphism. -/
def of_alg_hom (f : A₁ →ₐ[R] A₂) (g : A₂ →ₐ[R] A₁) (h₁ : f.comp g = alg_hom.id R A₂)
  (h₂ : g.comp f = alg_hom.id R A₁) : A₁ ≃ₐ[R] A₂ :=
{ to_fun    := f,
  inv_fun   := g,
  left_inv  := alg_hom.ext_iff.1 h₂,
  right_inv := alg_hom.ext_iff.1 h₁,
  ..f }

lemma coe_alg_hom_of_alg_hom (f : A₁ →ₐ[R] A₂) (g : A₂ →ₐ[R] A₁) (h₁ h₂) :
  ↑(of_alg_hom f g h₁ h₂) = f := alg_hom.ext $ λ _, rfl

@[simp]
lemma of_alg_hom_coe_alg_hom (f : A₁ ≃ₐ[R] A₂) (g : A₂ →ₐ[R] A₁) (h₁ h₂) :
  of_alg_hom ↑f g h₁ h₂ = f := ext $ λ _, rfl

lemma of_alg_hom_symm (f : A₁ →ₐ[R] A₂) (g : A₂ →ₐ[R] A₁) (h₁ h₂) :
  (of_alg_hom f g h₁ h₂).symm = of_alg_hom g f h₂ h₁ := rfl

/-- Promotes a bijective algebra homomorphism to an algebra equivalence. -/
noncomputable def of_bijective (f : A₁ →ₐ[R] A₂) (hf : function.bijective f) : A₁ ≃ₐ[R] A₂ :=
{ .. ring_equiv.of_bijective (f : A₁ →+* A₂) hf, .. f }

@[simp] lemma coe_of_bijective {f : A₁ →ₐ[R] A₂} {hf : function.bijective f} :
  (alg_equiv.of_bijective f hf : A₁ → A₂) = f := rfl

lemma of_bijective_apply {f : A₁ →ₐ[R] A₂} {hf : function.bijective f} (a : A₁) :
  (alg_equiv.of_bijective f hf) a = f a := rfl

/-- Forgetting the multiplicative structures, an equivalence of algebras is a linear equivalence. -/
@[simps apply] def to_linear_equiv (e : A₁ ≃ₐ[R] A₂) : A₁ ≃ₗ[R] A₂ :=
{ to_fun    := e,
  map_smul' := e.map_smul,
  inv_fun   := e.symm,
  .. e }

@[simp] lemma to_linear_equiv_refl :
  (alg_equiv.refl : A₁ ≃ₐ[R] A₁).to_linear_equiv = linear_equiv.refl R A₁ := rfl

@[simp] lemma to_linear_equiv_symm (e : A₁ ≃ₐ[R] A₂) :
  e.to_linear_equiv.symm = e.symm.to_linear_equiv := rfl

@[simp] lemma to_linear_equiv_trans (e₁ : A₁ ≃ₐ[R] A₂) (e₂ : A₂ ≃ₐ[R] A₃) :
  (e₁.trans e₂).to_linear_equiv = e₁.to_linear_equiv.trans e₂.to_linear_equiv := rfl

theorem to_linear_equiv_injective : function.injective (to_linear_equiv : _ → (A₁ ≃ₗ[R] A₂)) :=
λ e₁ e₂ h, ext $ linear_equiv.congr_fun h

/-- Interpret an algebra equivalence as a linear map. -/
def to_linear_map : A₁ →ₗ[R] A₂ :=
e.to_alg_hom.to_linear_map

@[simp] lemma to_alg_hom_to_linear_map :
  (e : A₁ →ₐ[R] A₂).to_linear_map = e.to_linear_map := rfl

@[simp] lemma to_linear_equiv_to_linear_map :
  e.to_linear_equiv.to_linear_map = e.to_linear_map := rfl

@[simp] lemma to_linear_map_apply (x : A₁) : e.to_linear_map x = e x := rfl

theorem to_linear_map_injective : function.injective (to_linear_map : _ → (A₁ →ₗ[R] A₂)) :=
λ e₁ e₂ h, ext $ linear_map.congr_fun h

@[simp] lemma trans_to_linear_map (f : A₁ ≃ₐ[R] A₂) (g : A₂ ≃ₐ[R] A₃) :
  (f.trans g).to_linear_map = g.to_linear_map.comp f.to_linear_map := rfl

section of_linear_equiv

variables (l : A₁ ≃ₗ[R] A₂)
  (map_mul : ∀ x y : A₁, l (x * y) = l x * l y)
  (commutes : ∀ r : R, l (algebra_map R A₁ r) = algebra_map R A₂ r)

/--
Upgrade a linear equivalence to an algebra equivalence,
given that it distributes over multiplication and action of scalars.
-/
@[simps apply]
def of_linear_equiv : A₁ ≃ₐ[R] A₂ :=
{ to_fun := l,
  inv_fun := l.symm,
  map_mul' := map_mul,
  commutes' := commutes,
  ..l }

@[simp]
lemma of_linear_equiv_symm :
  (of_linear_equiv l map_mul commutes).symm = of_linear_equiv l.symm
    ((of_linear_equiv l map_mul commutes).symm.map_mul)
    ((of_linear_equiv l map_mul commutes).symm.commutes) :=
rfl

@[simp] lemma of_linear_equiv_to_linear_equiv (map_mul) (commutes) :
  of_linear_equiv e.to_linear_equiv map_mul commutes = e :=
by { ext, refl }

@[simp] lemma to_linear_equiv_of_linear_equiv :
  to_linear_equiv (of_linear_equiv l map_mul commutes) = l :=
by { ext, refl }

end of_linear_equiv

section of_ring_equiv

<<<<<<< HEAD
/-- Promotes a linear ring_equiv to an alg_equiv -/
@[simps]
def of_ring_equiv (f : A₁ ≃+* A₂)
=======
/-- Promotes a linear ring_equiv to an alg_equiv. -/
@[simps]
def of_ring_equiv {f : A₁ ≃+* A₂}
>>>>>>> e7fcfc99
  (hf : ∀ x, f (algebra_map R A₁ x) = algebra_map R A₂ x) : A₁ ≃ₐ[R] A₂ :=
{ to_fun := f,
  inv_fun := f.symm,
  commutes' := hf,
  .. f }

end of_ring_equiv

@[simps mul one {attrs := []}] instance aut : group (A₁ ≃ₐ[R] A₁) :=
{ mul := λ ϕ ψ, ψ.trans ϕ,
  mul_assoc := λ ϕ ψ χ, rfl,
  one := refl,
  one_mul := λ ϕ, ext $ λ x, rfl,
  mul_one := λ ϕ, ext $ λ x, rfl,
  inv := symm,
  mul_left_inv := λ ϕ, ext $ symm_apply_apply ϕ }

@[simp] lemma one_apply (x : A₁) : (1 : A₁ ≃ₐ[R] A₁) x = x := rfl

@[simp] lemma mul_apply (e₁ e₂ : A₁ ≃ₐ[R] A₁) (x : A₁) : (e₁ * e₂) x = e₁ (e₂ x) := rfl

/-- An algebra isomorphism induces a group isomorphism between automorphism groups -/
@[simps apply]
def aut_congr (ϕ : A₁ ≃ₐ[R] A₂) : (A₁ ≃ₐ[R] A₁) ≃* (A₂ ≃ₐ[R] A₂) :=
{ to_fun := λ ψ, ϕ.symm.trans (ψ.trans ϕ),
  inv_fun := λ ψ, ϕ.trans (ψ.trans ϕ.symm),
  left_inv := λ ψ, by { ext, simp_rw [trans_apply, symm_apply_apply] },
  right_inv := λ ψ, by { ext, simp_rw [trans_apply, apply_symm_apply] },
  map_mul' := λ ψ χ, by { ext, simp only [mul_apply, trans_apply, symm_apply_apply] } }

@[simp] lemma aut_congr_refl : aut_congr (alg_equiv.refl) = mul_equiv.refl (A₁ ≃ₐ[R] A₁) :=
by { ext, refl }

@[simp] lemma aut_congr_symm (ϕ : A₁ ≃ₐ[R] A₂) : (aut_congr ϕ).symm = aut_congr ϕ.symm := rfl

@[simp] lemma aut_congr_trans (ϕ : A₁ ≃ₐ[R] A₂) (ψ : A₂ ≃ₐ[R] A₃) :
  (aut_congr ϕ).trans (aut_congr ψ) = aut_congr (ϕ.trans ψ) := rfl

/-- The tautological action by `A₁ ≃ₐ[R] A₁` on `A₁`.

This generalizes `function.End.apply_mul_action`. -/
instance apply_mul_semiring_action : mul_semiring_action (A₁ ≃ₐ[R] A₁) A₁ :=
{ smul := ($),
  smul_zero := alg_equiv.map_zero,
  smul_add := alg_equiv.map_add,
  smul_one := alg_equiv.map_one,
  smul_mul := alg_equiv.map_mul,
  one_smul := λ _, rfl,
  mul_smul := λ _ _ _, rfl }

@[simp] protected lemma smul_def (f : A₁ ≃ₐ[R] A₁) (a : A₁) : f • a = f a := rfl

instance apply_has_faithful_smul : has_faithful_smul (A₁ ≃ₐ[R] A₁) A₁ :=
⟨λ _ _, alg_equiv.ext⟩

instance apply_smul_comm_class : smul_comm_class R (A₁ ≃ₐ[R] A₁) A₁ :=
{ smul_comm := λ r e a, (e.map_smul r a).symm }

instance apply_smul_comm_class' : smul_comm_class (A₁ ≃ₐ[R] A₁) R A₁ :=
{ smul_comm := λ e r a, (e.map_smul r a) }

@[simp] lemma algebra_map_eq_apply (e : A₁ ≃ₐ[R] A₂) {y : R} {x : A₁} :
  (algebra_map R A₂ y = e x) ↔ (algebra_map R A₁ y = x) :=
⟨λ h, by simpa using e.symm.to_alg_hom.algebra_map_eq_apply h,
 λ h, e.to_alg_hom.algebra_map_eq_apply h⟩

end semiring

section comm_semiring

variables [comm_semiring R] [comm_semiring A₁] [comm_semiring A₂]
variables [algebra R A₁] [algebra R A₂] (e : A₁ ≃ₐ[R] A₂)

lemma map_prod {ι : Type*} (f : ι → A₁) (s : finset ι) :
  e (∏ x in s, f x) = ∏ x in s, e (f x) :=
map_prod _ f s

lemma map_finsupp_prod {α : Type*} [has_zero α] {ι : Type*} (f : ι →₀ α) (g : ι → α → A₁) :
  e (f.prod g) = f.prod (λ i a, e (g i a)) :=
map_finsupp_prod _ f g

end comm_semiring

section ring

variables [comm_semiring R] [ring A₁] [ring A₂]
variables [algebra R A₁] [algebra R A₂] (e : A₁ ≃ₐ[R] A₂)

protected lemma map_neg (x) : e (-x) = -e x := map_neg e x
protected lemma map_sub (x y) : e (x - y) = e x - e y := map_sub e x y

end ring

end alg_equiv

namespace mul_semiring_action

variables {M G : Type*} (R A : Type*) [comm_semiring R] [semiring A] [algebra R A]

section
variables [monoid M] [mul_semiring_action M A] [smul_comm_class M R A]

/-- Each element of the monoid defines a algebra homomorphism.

This is a stronger version of `mul_semiring_action.to_ring_hom` and
`distrib_mul_action.to_linear_map`. -/
@[simps]
def to_alg_hom (m : M) : A →ₐ[R] A :=
{ to_fun := λ a, m • a,
  commutes' := smul_algebra_map _,
  ..mul_semiring_action.to_ring_hom _ _ m }

theorem to_alg_hom_injective [has_faithful_smul M A] :
  function.injective (mul_semiring_action.to_alg_hom R A : M → A →ₐ[R] A) :=
λ m₁ m₂ h, eq_of_smul_eq_smul $ λ r, alg_hom.ext_iff.1 h r

end

section
variables [group G] [mul_semiring_action G A] [smul_comm_class G R A]

/-- Each element of the group defines a algebra equivalence.

This is a stronger version of `mul_semiring_action.to_ring_equiv` and
`distrib_mul_action.to_linear_equiv`. -/
@[simps]
def to_alg_equiv (g : G) : A ≃ₐ[R] A :=
{ .. mul_semiring_action.to_ring_equiv _ _ g,
  .. mul_semiring_action.to_alg_hom R A g }

theorem to_alg_equiv_injective [has_faithful_smul G A] :
  function.injective (mul_semiring_action.to_alg_equiv R A : G → A ≃ₐ[R] A) :=
λ m₁ m₂ h, eq_of_smul_eq_smul $ λ r, alg_equiv.ext_iff.1 h r

end

end mul_semiring_action

section nat

variables {R : Type*} [semiring R]

-- Lower the priority so that `algebra.id` is picked most of the time when working with
-- `ℕ`-algebras. This is only an issue since `algebra.id` and `algebra_nat` are not yet defeq.
-- TODO: fix this by adding an `of_nat` field to semirings.
/-- Semiring ⥤ ℕ-Alg -/
@[priority 99] instance algebra_nat : algebra ℕ R :=
{ commutes' := nat.cast_commute,
  smul_def' := λ _ _, nsmul_eq_mul _ _,
  to_ring_hom := nat.cast_ring_hom R }

instance nat_algebra_subsingleton : subsingleton (algebra ℕ R) :=
⟨λ P Q, by { ext, simp, }⟩

end nat

namespace ring_hom

variables {R S : Type*}

/-- Reinterpret a `ring_hom` as an `ℕ`-algebra homomorphism. -/
def to_nat_alg_hom [semiring R] [semiring S] (f : R →+* S) :
  R →ₐ[ℕ] S :=
{ to_fun := f, commutes' := λ n, by simp, .. f }

/-- Reinterpret a `ring_hom` as a `ℤ`-algebra homomorphism. -/
def to_int_alg_hom [ring R] [ring S] [algebra ℤ R] [algebra ℤ S] (f : R →+* S) :
  R →ₐ[ℤ] S :=
{ commutes' := λ n, by simp, .. f }

-- note that `R`, `S` could be `semiring`s but this is useless mathematically speaking -
-- a ℚ-algebra is a ring. furthermore, this change probably slows down elaboration.
@[simp] lemma map_rat_algebra_map [ring R] [ring S] [algebra ℚ R] [algebra ℚ S]
  (f : R →+* S) (r : ℚ) : f (algebra_map ℚ R r) = algebra_map ℚ S r :=
ring_hom.ext_iff.1 (subsingleton.elim (f.comp (algebra_map ℚ R)) (algebra_map ℚ S)) r

/-- Reinterpret a `ring_hom` as a `ℚ`-algebra homomorphism. This actually yields an equivalence,
see `ring_hom.equiv_rat_alg_hom`. -/
def to_rat_alg_hom [ring R] [ring S] [algebra ℚ R] [algebra ℚ S] (f : R →+* S) :
  R →ₐ[ℚ] S :=
{ commutes' := f.map_rat_algebra_map, .. f }

@[simp]
lemma to_rat_alg_hom_to_ring_hom [ring R] [ring S] [algebra ℚ R] [algebra ℚ S]
  (f : R →+* S) : ↑f.to_rat_alg_hom = f :=
ring_hom.ext $ λ x, rfl

end ring_hom

section

variables {R S : Type*}

@[simp]
lemma alg_hom.to_ring_hom_to_rat_alg_hom [ring R] [ring S] [algebra ℚ R] [algebra ℚ S]
  (f : R →ₐ[ℚ] S) : (f : R →+* S).to_rat_alg_hom = f :=
alg_hom.ext $ λ x, rfl

/-- The equivalence between `ring_hom` and `ℚ`-algebra homomorphisms. -/
@[simps]
def ring_hom.equiv_rat_alg_hom [ring R] [ring S] [algebra ℚ R] [algebra ℚ S] :
  (R →+* S) ≃ (R →ₐ[ℚ] S) :=
{ to_fun := ring_hom.to_rat_alg_hom,
  inv_fun := alg_hom.to_ring_hom,
  left_inv := ring_hom.to_rat_alg_hom_to_ring_hom,
  right_inv := alg_hom.to_ring_hom_to_rat_alg_hom, }

end

section rat

instance algebra_rat {α} [division_ring α] [char_zero α] : algebra ℚ α :=
{ smul := (•),
  smul_def' := division_ring.qsmul_eq_mul',
  to_ring_hom := rat.cast_hom α,
  commutes' := rat.cast_commute }

/-- The two `algebra ℚ ℚ` instances should coincide. -/
example : algebra_rat = algebra.id ℚ := rfl

@[simp] theorem algebra_map_rat_rat : algebra_map ℚ ℚ = ring_hom.id ℚ :=
subsingleton.elim _ _

instance algebra_rat_subsingleton {α} [semiring α] :
  subsingleton (algebra ℚ α) :=
⟨λ x y, algebra.algebra_ext x y $ ring_hom.congr_fun $ subsingleton.elim _ _⟩

end rat

namespace algebra
open module

variables (R : Type u) (A : Type v)

variables [comm_semiring R] [semiring A] [algebra R A]

/-- `algebra_map` as an `alg_hom`. -/
def of_id : R →ₐ[R] A :=
{ commutes' := λ _, rfl, .. algebra_map R A }
variables {R}

theorem of_id_apply (r) : of_id R A r = algebra_map R A r := rfl

end algebra

section int

variables (R : Type*) [ring R]

-- Lower the priority so that `algebra.id` is picked most of the time when working with
-- `ℤ`-algebras. This is only an issue since `algebra.id ℤ` and `algebra_int ℤ` are not yet defeq.
-- TODO: fix this by adding an `of_int` field to rings.
/-- Ring ⥤ ℤ-Alg -/
@[priority 99] instance algebra_int : algebra ℤ R :=
{ commutes' := int.cast_commute,
  smul_def' := λ _ _, zsmul_eq_mul _ _,
  to_ring_hom := int.cast_ring_hom R }

/-- A special case of `eq_int_cast'` that happens to be true definitionally -/
@[simp] lemma algebra_map_int_eq : algebra_map ℤ R = int.cast_ring_hom R := rfl

variables {R}

instance int_algebra_subsingleton : subsingleton (algebra ℤ R) :=
⟨λ P Q, by { ext, simp, }⟩

end int

namespace no_zero_smul_divisors

variables {R A : Type*}

open algebra

/-- If `algebra_map R A` is injective and `A` has no zero divisors,
`R`-multiples in `A` are zero only if one of the factors is zero.

Cannot be an instance because there is no `injective (algebra_map R A)` typeclass.
-/
lemma of_algebra_map_injective
  [comm_semiring R] [semiring A] [algebra R A] [no_zero_divisors A]
  (h : function.injective (algebra_map R A)) : no_zero_smul_divisors R A :=
⟨λ c x hcx, (mul_eq_zero.mp ((smul_def c x).symm.trans hcx)).imp_left
  (map_eq_zero_iff (algebra_map R A) h).mp⟩

variables (R A)
lemma algebra_map_injective [comm_ring R] [ring A] [nontrivial A]
  [algebra R A] [no_zero_smul_divisors R A] :
  function.injective (algebra_map R A) :=
suffices function.injective (λ (c : R), c • (1 : A)),
by { convert this, ext, rw [algebra.smul_def, mul_one] },
smul_left_injective R one_ne_zero

lemma _root_.ne_zero.of_no_zero_smul_divisors (n : ℕ) [comm_ring R] [ne_zero (n : R)] [ring A]
  [nontrivial A] [algebra R A] [no_zero_smul_divisors R A] : ne_zero (n : A) :=
ne_zero.nat_of_injective $ no_zero_smul_divisors.algebra_map_injective R A

variables {R A}
lemma iff_algebra_map_injective [comm_ring R] [ring A] [is_domain A] [algebra R A] :
  no_zero_smul_divisors R A ↔ function.injective (algebra_map R A) :=
⟨@@no_zero_smul_divisors.algebra_map_injective R A _ _ _ _,
 no_zero_smul_divisors.of_algebra_map_injective⟩

@[priority 100] -- see note [lower instance priority]
instance char_zero.no_zero_smul_divisors_nat [semiring R] [no_zero_divisors R] [char_zero R] :
  no_zero_smul_divisors ℕ R :=
no_zero_smul_divisors.of_algebra_map_injective $ (algebra_map ℕ R).injective_nat

@[priority 100] -- see note [lower instance priority]
instance char_zero.no_zero_smul_divisors_int [ring R] [no_zero_divisors R] [char_zero R] :
  no_zero_smul_divisors ℤ R :=
no_zero_smul_divisors.of_algebra_map_injective $ (algebra_map ℤ R).injective_int

section field

variables [field R] [semiring A] [algebra R A]

@[priority 100] -- see note [lower instance priority]
instance algebra.no_zero_smul_divisors [nontrivial A] [no_zero_divisors A] :
  no_zero_smul_divisors R A :=
no_zero_smul_divisors.of_algebra_map_injective (algebra_map R A).injective

end field

end no_zero_smul_divisors

/-!
The R-algebra structure on `Π i : I, A i` when each `A i` is an R-algebra.

We couldn't set this up back in `algebra.pi_instances` because this file imports it.
-/
namespace pi

variable {I : Type u}     -- The indexing type
variable {R : Type*}      -- The scalar type
variable {f : I → Type v} -- The family of types already equipped with instances
variables (x y : Π i, f i) (i : I)
variables (I f)

instance algebra {r : comm_semiring R}
  [s : ∀ i, semiring (f i)] [∀ i, algebra R (f i)] :
  algebra R (Π i : I, f i) :=
{ commutes' := λ a f, begin ext, simp [algebra.commutes], end,
  smul_def' := λ a f, begin ext, simp [algebra.smul_def], end,
  ..(pi.ring_hom (λ i, algebra_map R (f i)) : R →+* Π i : I, f i) }

@[simp] lemma algebra_map_apply {r : comm_semiring R}
  [s : ∀ i, semiring (f i)] [∀ i, algebra R (f i)] (a : R) (i : I) :
  algebra_map R (Π i, f i) a i = algebra_map R (f i) a := rfl

-- One could also build a `Π i, R i`-algebra structure on `Π i, A i`,
-- when each `A i` is an `R i`-algebra, although I'm not sure that it's useful.

variables {I} (R) (f)

/-- `function.eval` as an `alg_hom`. The name matches `pi.eval_ring_hom`, `pi.eval_monoid_hom`,
etc. -/
@[simps]
def eval_alg_hom {r : comm_semiring R} [Π i, semiring (f i)] [Π i, algebra R (f i)] (i : I) :
  (Π i, f i) →ₐ[R] f i :=
{ to_fun := λ f, f i, commutes' := λ r, rfl, .. pi.eval_ring_hom f i}

variables (A B : Type*) [comm_semiring R] [semiring B] [algebra R B]

/-- `function.const` as an `alg_hom`. The name matches `pi.const_ring_hom`, `pi.const_monoid_hom`,
etc. -/
@[simps]
def const_alg_hom : B →ₐ[R] (A → B) :=
{ to_fun := function.const _,
  commutes' := λ r, rfl,
  .. pi.const_ring_hom A B}

/-- When `R` is commutative and permits an `algebra_map`, `pi.const_ring_hom` is equal to that
map. -/
@[simp] lemma const_ring_hom_eq_algebra_map : const_ring_hom A R = algebra_map R (A → R) :=
rfl

@[simp] lemma const_alg_hom_eq_algebra_of_id : const_alg_hom R A R = algebra.of_id R (A → R) :=
rfl

end pi

/-- A special case of `pi.algebra` for non-dependent types. Lean struggles to elaborate
definitions elsewhere in the library without this, -/
instance function.algebra {R : Type*} (I : Type*)  (A : Type*) [comm_semiring R]
  [semiring A] [algebra R A] : algebra R (I → A) :=
pi.algebra _ _

namespace alg_equiv

/-- A family of algebra equivalences `Π j, (A₁ j ≃ₐ A₂ j)` generates a
multiplicative equivalence between `Π j, A₁ j` and `Π j, A₂ j`.

This is the `alg_equiv` version of `equiv.Pi_congr_right`, and the dependent version of
`alg_equiv.arrow_congr`.
-/
@[simps apply]
def Pi_congr_right {R ι : Type*} {A₁ A₂ : ι → Type*} [comm_semiring R]
  [Π i, semiring (A₁ i)] [Π i, semiring (A₂ i)] [Π i, algebra R (A₁ i)] [Π i, algebra R (A₂ i)]
  (e : Π i, A₁ i ≃ₐ[R] A₂ i) : (Π i, A₁ i) ≃ₐ[R] Π i, A₂ i :=
{ to_fun := λ x j, e j (x j),
  inv_fun := λ x j, (e j).symm (x j),
  commutes' := λ r, by { ext i, simp },
  .. @ring_equiv.Pi_congr_right ι A₁ A₂ _ _ (λ i, (e i).to_ring_equiv) }

@[simp]
lemma Pi_congr_right_refl {R ι : Type*} {A : ι → Type*} [comm_semiring R]
  [Π i, semiring (A i)] [Π i, algebra R (A i)] :
  Pi_congr_right (λ i, (alg_equiv.refl : A i ≃ₐ[R] A i)) = alg_equiv.refl := rfl

@[simp]
lemma Pi_congr_right_symm {R ι : Type*} {A₁ A₂ : ι → Type*} [comm_semiring R]
  [Π i, semiring (A₁ i)] [Π i, semiring (A₂ i)] [Π i, algebra R (A₁ i)] [Π i, algebra R (A₂ i)]
  (e : Π i, A₁ i ≃ₐ[R] A₂ i) : (Pi_congr_right e).symm = (Pi_congr_right $ λ i, (e i).symm) := rfl

@[simp]
lemma Pi_congr_right_trans {R ι : Type*} {A₁ A₂ A₃ : ι → Type*} [comm_semiring R]
  [Π i, semiring (A₁ i)] [Π i, semiring (A₂ i)] [Π i, semiring (A₃ i)]
  [Π i, algebra R (A₁ i)] [Π i, algebra R (A₂ i)] [Π i, algebra R (A₃ i)]
  (e₁ : Π i, A₁ i ≃ₐ[R] A₂ i) (e₂ : Π i, A₂ i ≃ₐ[R] A₃ i) :
  (Pi_congr_right e₁).trans (Pi_congr_right e₂) = (Pi_congr_right $ λ i, (e₁ i).trans (e₂ i)) :=
rfl

end alg_equiv

section is_scalar_tower

variables {R : Type*} [comm_semiring R]
variables (A : Type*) [semiring A] [algebra R A]
variables {M : Type*} [add_comm_monoid M] [module A M] [module R M] [is_scalar_tower R A M]
variables {N : Type*} [add_comm_monoid N] [module A N] [module R N] [is_scalar_tower R A N]

lemma algebra_compatible_smul (r : R) (m : M) : r • m = ((algebra_map R A) r) • m :=
by rw [←(one_smul A m), ←smul_assoc, algebra.smul_def, mul_one, one_smul]

@[simp] lemma algebra_map_smul (r : R) (m : M) : ((algebra_map R A) r) • m = r • m :=
(algebra_compatible_smul A r m).symm

lemma no_zero_smul_divisors.trans (R A M : Type*) [comm_ring R] [ring A] [is_domain A] [algebra R A]
  [add_comm_group M] [module R M] [module A M] [is_scalar_tower R A M] [no_zero_smul_divisors R A]
  [no_zero_smul_divisors A M] : no_zero_smul_divisors R M :=
begin
  refine ⟨λ r m h, _⟩,
  rw [algebra_compatible_smul A r m] at h,
  cases smul_eq_zero.1 h with H H,
  { have : function.injective (algebra_map R A) :=
      no_zero_smul_divisors.iff_algebra_map_injective.1 infer_instance,
    left,
    exact (injective_iff_map_eq_zero _).1 this _ H },
  { right,
    exact H }
end

variable {A}

@[priority 100] -- see Note [lower instance priority]
instance is_scalar_tower.to_smul_comm_class : smul_comm_class R A M :=
⟨λ r a m, by rw [algebra_compatible_smul A r (a • m), smul_smul, algebra.commutes, mul_smul,
  ←algebra_compatible_smul]⟩

@[priority 100] -- see Note [lower instance priority]
instance is_scalar_tower.to_smul_comm_class' : smul_comm_class A R M :=
smul_comm_class.symm _ _ _

lemma smul_algebra_smul_comm (r : R) (a : A) (m : M) : a • r • m = r • a • m :=
smul_comm _ _ _

namespace linear_map

instance coe_is_scalar_tower : has_coe (M →ₗ[A] N) (M →ₗ[R] N) :=
⟨restrict_scalars R⟩

variables (R) {A M N}

@[simp, norm_cast squash] lemma coe_restrict_scalars_eq_coe (f : M →ₗ[A] N) :
  (f.restrict_scalars R : M → N) = f := rfl

@[simp, norm_cast squash] lemma coe_coe_is_scalar_tower (f : M →ₗ[A] N) :
  ((f : M →ₗ[R] N) : M → N) = f := rfl

/-- `A`-linearly coerce a `R`-linear map from `M` to `A` to a function, given an algebra `A` over
a commutative semiring `R` and `M` a module over `R`. -/
def lto_fun (R : Type u) (M : Type v) (A : Type w)
  [comm_semiring R] [add_comm_monoid M] [module R M] [comm_ring A] [algebra R A] :
  (M →ₗ[R] A) →ₗ[A] (M → A) :=
{ to_fun := linear_map.to_fun,
  map_add' := λ f g, rfl,
  map_smul' := λ c f, rfl }

end linear_map

end is_scalar_tower

/-! TODO: The following lemmas no longer involve `algebra` at all, and could be moved closer
to `algebra/module/submodule.lean`. Currently this is tricky because `ker`, `range`, `⊤`, and `⊥`
are all defined in `linear_algebra/basic.lean`. -/
section module
open module

variables (R S M N : Type*) [semiring R] [semiring S] [has_smul R S]
variables [add_comm_monoid M] [module R M] [module S M] [is_scalar_tower R S M]
variables [add_comm_monoid N] [module R N] [module S N] [is_scalar_tower R S N]

variables {S M N}

@[simp]
lemma linear_map.ker_restrict_scalars (f : M →ₗ[S] N) :
  (f.restrict_scalars R).ker = f.ker.restrict_scalars R :=
rfl

end module

namespace submodule

variables (R A M : Type*)
variables [comm_semiring R] [semiring A] [algebra R A] [add_comm_monoid M]
variables [module R M] [module A M] [is_scalar_tower R A M]

/-- If `A` is an `R`-algebra such that the induced morhpsim `R →+* A` is surjective, then the
`R`-module generated by a set `X` equals the `A`-module generated by `X`. -/
lemma span_eq_restrict_scalars (X : set M) (hsur : function.surjective (algebra_map R A)) :
  span R X = restrict_scalars R (span A X) :=
begin
  apply (span_le_restrict_scalars R A X).antisymm (λ m hm, _),
  refine span_induction hm subset_span (zero_mem _) (λ _ _, add_mem) (λ a m hm, _),
  obtain ⟨r, rfl⟩ := hsur a,
  simpa [algebra_map_smul] using smul_mem _ r hm
end

end submodule

namespace alg_hom

variables {R : Type u} {A : Type v} {B : Type w} {I : Type*}

variables [comm_semiring R] [semiring A] [semiring B]
variables [algebra R A] [algebra R B]

/-- `R`-algebra homomorphism between the function spaces `I → A` and `I → B`, induced by an
`R`-algebra homomorphism `f` between `A` and `B`. -/
@[simps] protected def comp_left (f : A →ₐ[R] B) (I : Type*) : (I → A) →ₐ[R] (I → B) :=
{ to_fun := λ h, f ∘ h,
  commutes' := λ c, by { ext, exact f.commutes' c },
  .. f.to_ring_hom.comp_left I }

end alg_hom

example {R A} [comm_semiring R] [semiring A]
  [module R A] [smul_comm_class R A A] [is_scalar_tower R A A] : algebra R A :=
algebra.of_module smul_mul_assoc mul_smul_comm<|MERGE_RESOLUTION|>--- conflicted
+++ resolved
@@ -908,11 +908,7 @@
 
 @[simp, norm_cast] lemma coe_ring_equiv : ((e : A₁ ≃+* A₂) : A₁ → A₂) = e := rfl
 
-<<<<<<< HEAD
-lemma coe_ring_equiv' : (e.to_ring_equiv : A₁ → A₂) = e := rfl
-=======
 @[simp] lemma coe_ring_equiv' : (e.to_ring_equiv : A₁ → A₂) = e := rfl
->>>>>>> e7fcfc99
 
 lemma coe_ring_equiv_injective : function.injective (coe : (A₁ ≃ₐ[R] A₂) → (A₁ ≃+* A₂)) :=
 λ e₁ e₂ h, ext $ ring_equiv.congr_fun h
@@ -1005,15 +1001,9 @@
 theorem refl_symm : (alg_equiv.refl : A₁ ≃ₐ[R] A₁).symm = alg_equiv.refl := rfl
 
 @[simp]
-<<<<<<< HEAD
-lemma to_ring_equiv_symm (f : A₁ ≃ₐ[R] A₁) :
-  (f : A₁ ≃+* A₁).symm = f.symm :=
-rfl
-=======
 lemma to_ring_equiv_symm (f : A₁ ≃ₐ[R] A₁) : (f : A₁ ≃+* A₁).symm = f.symm := rfl
 
 --@[simp] lemma coe_ring_equiv_symm : (e.symm : A₂ ≃+* A₁) = (e : A₁ ≃+* A₂).symm := rfl
->>>>>>> e7fcfc99
 
 /-- Algebra equivalences are transitive. -/
 @[trans]
@@ -1184,15 +1174,9 @@
 
 section of_ring_equiv
 
-<<<<<<< HEAD
-/-- Promotes a linear ring_equiv to an alg_equiv -/
-@[simps]
-def of_ring_equiv (f : A₁ ≃+* A₂)
-=======
 /-- Promotes a linear ring_equiv to an alg_equiv. -/
 @[simps]
 def of_ring_equiv {f : A₁ ≃+* A₂}
->>>>>>> e7fcfc99
   (hf : ∀ x, f (algebra_map R A₁ x) = algebra_map R A₂ x) : A₁ ≃ₐ[R] A₂ :=
 { to_fun := f,
   inv_fun := f.symm,
