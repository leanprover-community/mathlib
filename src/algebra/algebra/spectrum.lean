--- conflicted
+++ resolved
@@ -129,30 +129,18 @@
   exact (hcomm.is_unit_mul_iff.mp (h₁.symm ▸ h)).2,
 end
 
-<<<<<<< HEAD
-lemma inv_mem_spectrum_iff {r : Rˣ} {a : Aˣ} :
-=======
 lemma inv_mem_iff {r : Rˣ} {a : Aˣ} :
->>>>>>> 257bddff
   (r : R) ∈ σ (a : A) ↔ (↑r⁻¹ : R) ∈ σ (↑a⁻¹ : A) :=
 begin
   simp only [mem_iff, not_iff_not, ←mem_resolvent_set_iff],
   exact ⟨λ h, inv_mem_resolvent_set h, λ h, by simpa using inv_mem_resolvent_set h⟩,
 end
 
-<<<<<<< HEAD
-lemma zero_not_mem_resolvent_set_of_unit (a : Aˣ) : 0 ∈ resolvent_set R (a : A) :=
-by { rw [mem_resolvent_set_iff, is_unit.sub_iff], simp }
-
-lemma not_eq_zero_of_mem_of_unit {a : Aˣ} {r : R} (hr : r ∈ σ (a : A)) : r ≠ 0 :=
-λ hn, (hn ▸ hr) (zero_not_mem_resolvent_set_of_unit a)
-=======
 lemma zero_mem_resolvent_set_of_unit (a : Aˣ) : 0 ∈ resolvent_set R (a : A) :=
 by { rw [mem_resolvent_set_iff, is_unit.sub_iff], simp }
 
 lemma ne_zero_of_mem_of_unit {a : Aˣ} {r : R} (hr : r ∈ σ (a : A)) : r ≠ 0 :=
 λ hn, (hn ▸ hr) (zero_mem_resolvent_set_of_unit a)
->>>>>>> 257bddff
 
 lemma add_mem_iff {a : A} {r s : R} :
   r ∈ σ a ↔ r + s ∈ σ (↑ₐs + a) :=
@@ -282,30 +270,17 @@
     exact ⟨unit_mem_mul_iff_mem_swap_mul.mp k_mem, k_neq⟩ },
 end
 
-<<<<<<< HEAD
-lemma map_inv (a : Aˣ) : (σ (a : A))⁻¹ = σ (↑a⁻¹ : A) :=
-=======
 protected lemma map_inv (a : Aˣ) : (σ (a : A))⁻¹ = σ (↑a⁻¹ : A) :=
->>>>>>> 257bddff
 begin
   refine set.eq_of_subset_of_subset (λ k hk, _) (λ k hk, _),
   { rw set.mem_inv at hk,
     have : k ≠ 0,
-<<<<<<< HEAD
-    { simpa only [inv_inv] using inv_ne_zero (not_eq_zero_of_mem_of_unit hk), },
-    lift k to 𝕜ˣ using is_unit_iff_ne_zero.mpr this,
-    rw ←units.coe_inv' k at hk,
-    exact inv_mem_spectrum_iff.mp hk },
-  { lift k to 𝕜ˣ using is_unit_iff_ne_zero.mpr (not_eq_zero_of_mem_of_unit hk),
-    simpa only [units.coe_inv'] using inv_mem_spectrum_iff.mp hk, }
-=======
     { simpa only [inv_inv] using inv_ne_zero (ne_zero_of_mem_of_unit hk), },
     lift k to 𝕜ˣ using is_unit_iff_ne_zero.mpr this,
     rw ←units.coe_inv' k at hk,
     exact inv_mem_iff.mp hk },
   { lift k to 𝕜ˣ using is_unit_iff_ne_zero.mpr (ne_zero_of_mem_of_unit hk),
     simpa only [units.coe_inv'] using inv_mem_iff.mp hk, }
->>>>>>> 257bddff
 end
 
 open polynomial
