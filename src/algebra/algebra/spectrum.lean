--- conflicted
+++ resolved
@@ -126,7 +126,6 @@
   resolvent a r = ↑h.unit⁻¹ :=
 ring.inverse_unit h.unit
 
-<<<<<<< HEAD
 lemma smul_resolvent_self {r : Rˣ} {a : A} :
   r • resolvent a (r : R) = resolvent (r⁻¹ • a) (1 : R) :=
 begin
@@ -146,7 +145,7 @@
 lemma is_unit_resolvent {r : R} {a : A} (h : r ∈ resolvent_set R a) :
   is_unit (resolvent a r) :=
 (resolvent_eq h).symm ▸ ⟨⟨(h.unit⁻¹ : Aˣ), h.unit, _, _⟩, rfl⟩
-=======
+
 lemma inv_mem_resolvent_set {r : Rˣ} {a : Aˣ} (h : (r : R) ∈ resolvent_set R (a : A)) :
   (↑r⁻¹ : R) ∈ resolvent_set R (↑a⁻¹ : A) :=
 begin
@@ -172,7 +171,6 @@
 
 lemma ne_zero_of_mem_of_unit {a : Aˣ} {r : R} (hr : r ∈ σ (a : A)) : r ≠ 0 :=
 λ hn, (hn ▸ hr) (zero_mem_resolvent_set_of_unit a)
->>>>>>> 7f52f94a
 
 lemma add_mem_iff {a : A} {r s : R} :
   r ∈ σ a ↔ r + s ∈ σ (↑ₐs + a) :=
