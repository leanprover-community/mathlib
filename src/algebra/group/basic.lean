/-
Copyright (c) 2014 Jeremy Avigad. All rights reserved.
Released under Apache 2.0 license as described in the file LICENSE.
Authors: Jeremy Avigad, Leonardo de Moura, Simon Hudon, Mario Carneiro
-/

import algebra.group.defs
import logic.function.basic

/-!
# Basic lemmas about semigroups, monoids, and groups

This file lists various basic lemmas about semigroups, monoids, and groups. Most proofs are
one-liners from the corresponding axioms. For the definitions of semigroups, monoids and groups, see
`algebra/group/defs.lean`.
-/

universe u

section associative
variables {α : Type u} (f : α → α → α) [is_associative α f] (x y : α)

/--
Composing two associative operations of `f : α → α → α` on the left
is equal to an associative operation on the left.
-/
lemma comp_assoc_left : (f x) ∘ (f y) = (f (f x y)) :=
by { ext z, rw [function.comp_apply, @is_associative.assoc _ f] }

/--
Composing two associative operations of `f : α → α → α` on the right
is equal to an associative operation on the right.
-/
lemma comp_assoc_right : (λ z, f z x) ∘ (λ z, f z y) = (λ z, f z (f y x)) :=
by { ext z, rw [function.comp_apply, @is_associative.assoc _ f] }

end associative

section semigroup
variables {α : Type*}

/--
Composing two multiplications on the left by `y` then `x`
is equal to a multiplication on the left by `x * y`.
-/
@[simp, to_additive
"Composing two additions on the left by `y` then `x`
is equal to a addition on the left by `x + y`."]
lemma comp_mul_left [semigroup α] (x y : α) :
  ((*) x) ∘ ((*) y) = ((*) (x * y)) :=
comp_assoc_left _ _ _

/--
Composing two multiplications on the right by `y` and `x`
is equal to a multiplication on the right by `y * x`.
-/
@[simp, to_additive
"Composing two additions on the right by `y` and `x`
is equal to a addition on the right by `y + x`."]
lemma comp_mul_right [semigroup α] (x y : α) :
  (* x) ∘ (* y) = (* (y * x)) :=
comp_assoc_right _ _ _

end semigroup

section mul_one_class
variables {M : Type u} [mul_one_class M]

@[to_additive]
lemma ite_mul_one {P : Prop} [decidable P] {a b : M} :
  ite P (a * b) 1 = ite P a 1 * ite P b 1 :=
by { by_cases h : P; simp [h], }

@[to_additive]
lemma eq_one_iff_eq_one_of_mul_eq_one {a b : M} (h : a * b = 1) : a = 1 ↔ b = 1 :=
by split; { rintro rfl, simpa using h }

<<<<<<< HEAD
lemma involutive_mul_left (x : M) (h : x * x = 1) : function.involutive ((*) x) :=
λ _, by rw [←mul_assoc, h, one_mul]

lemma involutive_mul_right (x : M) (h : x * x = 1) : function.involutive (* x) :=
λ _, by simp [mul_assoc, h]

end monoid
=======
@[to_additive]
lemma one_mul_eq_id : ((*) (1 : M)) = id := funext one_mul

@[to_additive]
lemma mul_one_eq_id : (* (1 : M)) = id := funext mul_one

end mul_one_class
>>>>>>> 7da83031

section comm_semigroup
variables {G : Type u} [comm_semigroup G]

@[no_rsimp, to_additive]
lemma mul_left_comm : ∀ a b c : G, a * (b * c) = b * (a * c) :=
left_comm has_mul.mul mul_comm mul_assoc
attribute [no_rsimp] add_left_comm

@[to_additive]
lemma mul_right_comm : ∀ a b c : G, a * b * c = a * c * b :=
right_comm has_mul.mul mul_comm mul_assoc

@[to_additive]
theorem mul_mul_mul_comm (a b c d : G) : (a * b) * (c * d) = (a * c) * (b * d) :=
by simp only [mul_left_comm, mul_assoc]

end comm_semigroup

local attribute [simp] mul_assoc sub_eq_add_neg

section add_monoid
variables {M : Type u} [add_monoid M] {a b c : M}

@[simp] lemma bit0_zero : bit0 (0 : M) = 0 := add_zero _
@[simp] lemma bit1_zero [has_one M] : bit1 (0 : M) = 1 :=
by rw [bit1, bit0_zero, zero_add]

end add_monoid

section comm_monoid
variables {M : Type u} [comm_monoid M] {x y z : M}

@[to_additive] lemma inv_unique (hy : x * y = 1) (hz : x * z = 1) : y = z :=
left_inv_eq_right_inv (trans (mul_comm _ _) hy) hz

end comm_monoid

section left_cancel_monoid

variables {M : Type u} [left_cancel_monoid M] {a b : M}

@[simp, to_additive] lemma mul_right_eq_self : a * b = a ↔ b = 1 :=
calc a * b = a ↔ a * b = a * 1 : by rw mul_one
           ... ↔ b = 1         : mul_left_cancel_iff

@[simp, to_additive] lemma self_eq_mul_right : a = a * b ↔ b = 1 :=
eq_comm.trans mul_right_eq_self

end left_cancel_monoid

section right_cancel_monoid

variables {M : Type u} [right_cancel_monoid M] {a b : M}

@[simp, to_additive] lemma mul_left_eq_self : a * b = b ↔ a = 1 :=
calc a * b = b ↔ a * b = 1 * b : by rw one_mul
           ... ↔ a = 1         : mul_right_cancel_iff

@[simp, to_additive] lemma self_eq_mul_left : b = a * b ↔ a = 1 :=
eq_comm.trans mul_left_eq_self

end right_cancel_monoid

section div_inv_monoid

variables {G : Type u} [div_inv_monoid G]

@[to_additive]
lemma inv_eq_one_div (x : G) :
  x⁻¹ = 1 / x :=
by rw [div_eq_mul_inv, one_mul]

@[to_additive]
lemma mul_one_div (x y : G) :
  x * (1 / y) = x / y :=
by rw [div_eq_mul_inv, one_mul, div_eq_mul_inv]

lemma mul_div_assoc {a b c : G} : a * b / c = a * (b / c) :=
by rw [div_eq_mul_inv, div_eq_mul_inv, mul_assoc _ _ _]

lemma mul_div_assoc' (a b c : G) : a * (b / c) = (a * b) / c :=
mul_div_assoc.symm

@[simp, to_additive] lemma one_div (a : G) : 1 / a = a⁻¹ :=
(inv_eq_one_div a).symm

end div_inv_monoid

section group
variables {G : Type u} [group G] {a b c : G}

@[simp, to_additive]
lemma inv_mul_cancel_right (a b : G) : a * b⁻¹ * b = a :=
by simp [mul_assoc]

@[simp, to_additive neg_zero]
lemma one_inv : 1⁻¹ = (1 : G) :=
inv_eq_of_mul_eq_one (one_mul 1)

@[to_additive]
theorem left_inverse_inv (G) [group G] :
  function.left_inverse (λ a : G, a⁻¹) (λ a, a⁻¹) :=
inv_inv

@[simp, to_additive]
lemma inv_involutive : function.involutive (has_inv.inv : G → G) := inv_inv

@[to_additive]
lemma inv_injective : function.injective (has_inv.inv : G → G) :=
inv_involutive.injective

@[simp, to_additive] theorem inv_inj : a⁻¹ = b⁻¹ ↔ a = b := inv_injective.eq_iff

@[simp, to_additive]
lemma mul_inv_cancel_left (a b : G) : a * (a⁻¹ * b) = b :=
by rw [← mul_assoc, mul_right_inv, one_mul]

@[to_additive]
theorem mul_left_surjective (a : G) : function.surjective ((*) a) :=
λ x, ⟨a⁻¹ * x, mul_inv_cancel_left a x⟩

@[to_additive]
theorem mul_right_surjective (a : G) : function.surjective (λ x, x * a) :=
λ x, ⟨x * a⁻¹, inv_mul_cancel_right x a⟩

@[simp, to_additive neg_add_rev]
lemma mul_inv_rev (a b : G) : (a * b)⁻¹ = b⁻¹ * a⁻¹ :=
inv_eq_of_mul_eq_one $ by simp

@[to_additive]
lemma eq_inv_of_eq_inv (h : a = b⁻¹) : b = a⁻¹ :=
by simp [h]

@[to_additive]
lemma eq_inv_of_mul_eq_one (h : a * b = 1) : a = b⁻¹ :=
have a⁻¹ = b, from inv_eq_of_mul_eq_one h,
by simp [this.symm]

@[to_additive]
lemma eq_mul_inv_of_mul_eq (h : a * c = b) : a = b * c⁻¹ :=
by simp [h.symm]

@[to_additive]
lemma eq_inv_mul_of_mul_eq (h : b * a = c) : a = b⁻¹ * c :=
by simp [h.symm]

@[to_additive]
lemma inv_mul_eq_of_eq_mul (h : b = a * c) : a⁻¹ * b = c :=
by simp [h]

@[to_additive]
lemma mul_inv_eq_of_eq_mul (h : a = c * b) : a * b⁻¹ = c :=
by simp [h]

@[to_additive]
lemma eq_mul_of_mul_inv_eq (h : a * c⁻¹ = b) : a = b * c :=
by simp [h.symm]

@[to_additive]
lemma eq_mul_of_inv_mul_eq (h : b⁻¹ * a = c) : a = b * c :=
by simp [h.symm, mul_inv_cancel_left]

@[to_additive]
lemma mul_eq_of_eq_inv_mul (h : b = a⁻¹ * c) : a * b = c :=
by rw [h, mul_inv_cancel_left]

@[to_additive]
lemma mul_eq_of_eq_mul_inv (h : a = c * b⁻¹) : a * b = c :=
by simp [h]

@[simp, to_additive]
theorem inv_eq_one : a⁻¹ = 1 ↔ a = 1 :=
by rw [← @inv_inj _ _ a 1, one_inv]

@[simp, to_additive]
theorem one_eq_inv : 1 = a⁻¹ ↔ a = 1 :=
by rw [eq_comm, inv_eq_one]

@[to_additive]
theorem inv_ne_one : a⁻¹ ≠ 1 ↔ a ≠ 1 :=
not_congr inv_eq_one

@[to_additive]
theorem eq_inv_iff_eq_inv : a = b⁻¹ ↔ b = a⁻¹ :=
⟨eq_inv_of_eq_inv, eq_inv_of_eq_inv⟩

@[to_additive]
theorem inv_eq_iff_inv_eq : a⁻¹ = b ↔ b⁻¹ = a :=
eq_comm.trans $ eq_inv_iff_eq_inv.trans eq_comm

@[to_additive]
theorem mul_eq_one_iff_eq_inv : a * b = 1 ↔ a = b⁻¹ :=
⟨eq_inv_of_mul_eq_one, λ h, by rw [h, mul_left_inv]⟩

@[to_additive]
theorem mul_eq_one_iff_inv_eq : a * b = 1 ↔ a⁻¹ = b :=
by rw [mul_eq_one_iff_eq_inv, eq_inv_iff_eq_inv, eq_comm]

@[to_additive]
theorem eq_inv_iff_mul_eq_one : a = b⁻¹ ↔ a * b = 1 :=
mul_eq_one_iff_eq_inv.symm

@[to_additive]
theorem inv_eq_iff_mul_eq_one : a⁻¹ = b ↔ a * b = 1 :=
mul_eq_one_iff_inv_eq.symm

@[to_additive]
theorem eq_mul_inv_iff_mul_eq : a = b * c⁻¹ ↔ a * c = b :=
⟨λ h, by rw [h, inv_mul_cancel_right], λ h, by rw [← h, mul_inv_cancel_right]⟩

@[to_additive]
theorem eq_inv_mul_iff_mul_eq : a = b⁻¹ * c ↔ b * a = c :=
⟨λ h, by rw [h, mul_inv_cancel_left], λ h, by rw [← h, inv_mul_cancel_left]⟩

@[to_additive]
theorem inv_mul_eq_iff_eq_mul : a⁻¹ * b = c ↔ b = a * c :=
⟨λ h, by rw [← h, mul_inv_cancel_left], λ h, by rw [h, inv_mul_cancel_left]⟩

@[to_additive]
theorem mul_inv_eq_iff_eq_mul : a * b⁻¹ = c ↔ a = c * b :=
⟨λ h, by rw [← h, inv_mul_cancel_right], λ h, by rw [h, mul_inv_cancel_right]⟩

@[to_additive]
theorem mul_inv_eq_one : a * b⁻¹ = 1 ↔ a = b :=
by rw [mul_eq_one_iff_eq_inv, inv_inv]

@[to_additive]
theorem inv_mul_eq_one : a⁻¹ * b = 1 ↔ a = b :=
by rw [mul_eq_one_iff_eq_inv, inv_inj]

@[to_additive]
lemma div_left_injective : function.injective (λ a, a / b) :=
by simpa only [div_eq_mul_inv] using λ a a' h, mul_left_injective (b⁻¹) h

@[to_additive]
lemma div_right_injective : function.injective (λ a, b / a) :=
by simpa only [div_eq_mul_inv] using λ a a' h, inv_injective (mul_right_injective b h)

end group

section add_group
variables {G : Type u} [add_group G] {a b c d : G}

@[simp] lemma sub_self (a : G) : a - a = 0 :=
by rw [sub_eq_add_neg, add_right_neg a]

@[simp] lemma sub_add_cancel (a b : G) : a - b + b = a :=
by rw [sub_eq_add_neg, neg_add_cancel_right a b]

@[simp] lemma add_sub_cancel (a b : G) : a + b - b = a :=
by rw [sub_eq_add_neg, add_neg_cancel_right a b]

lemma add_sub_assoc (a b c : G) : a + b - c = a + (b - c) :=
by rw [sub_eq_add_neg, add_assoc, ←sub_eq_add_neg]

lemma eq_of_sub_eq_zero (h : a - b = 0) : a = b :=
calc a = a - b + b : (sub_add_cancel a b).symm
   ... = b         : by rw [h, zero_add]

@[simp] lemma sub_zero (a : G) : a - 0 = a :=
by rw [sub_eq_add_neg, neg_zero, add_zero]

lemma sub_ne_zero_of_ne (h : a ≠ b) : a - b ≠ 0 :=
mt eq_of_sub_eq_zero h

@[simp] lemma sub_neg_eq_add (a b : G) : a - (-b) = a + b :=
by rw [sub_eq_add_neg, neg_neg]

@[simp] lemma neg_sub (a b : G) : -(a - b) = b - a :=
neg_eq_of_add_eq_zero (by rw [sub_eq_add_neg, sub_eq_add_neg, add_assoc, neg_add_cancel_left,
  add_right_neg])

local attribute [simp] add_assoc

lemma add_sub (a b c : G) : a + (b - c) = a + b - c :=
by simp

lemma sub_add_eq_sub_sub_swap (a b c : G) : a - (b + c) = a - c - b :=
by simp

@[simp] lemma add_sub_add_right_eq_sub (a b c : G) : (a + c) - (b + c) = a - b :=
by rw [sub_add_eq_sub_sub_swap]; simp

lemma eq_sub_of_add_eq (h : a + c = b) : a = b - c :=
by simp [← h]

lemma sub_eq_of_eq_add (h : a = c + b) : a - b = c :=
by simp [h]

lemma eq_add_of_sub_eq (h : a - c = b) : a = b + c :=
by simp [← h]

lemma add_eq_of_eq_sub (h : a = c - b) : a + b = c :=
by simp [h]

@[simp] lemma sub_right_inj : a - b = a - c ↔ b = c :=
sub_right_injective.eq_iff

@[simp] lemma sub_left_inj : b - a = c - a ↔ b = c :=
by { rw [sub_eq_add_neg, sub_eq_add_neg], exact add_left_inj _ }

lemma sub_add_sub_cancel (a b c : G) : (a - b) + (b - c) = a - c :=
by rw [← add_sub_assoc, sub_add_cancel]

lemma sub_sub_sub_cancel_right (a b c : G) : (a - c) - (b - c) = a - b :=
by rw [← neg_sub c b, sub_neg_eq_add, sub_add_sub_cancel]

theorem sub_sub_assoc_swap : a - (b - c) = a + c - b :=
by simp

theorem sub_eq_zero : a - b = 0 ↔ a = b :=
⟨eq_of_sub_eq_zero, λ h, by rw [h, sub_self]⟩

alias sub_eq_zero ↔ _ sub_eq_zero_of_eq

theorem sub_ne_zero : a - b ≠ 0 ↔ a ≠ b :=
not_congr sub_eq_zero

@[simp] theorem sub_eq_self : a - b = a ↔ b = 0 :=
by rw [sub_eq_add_neg, add_right_eq_self, neg_eq_zero]

theorem eq_sub_iff_add_eq : a = b - c ↔ a + c = b :=
by rw [sub_eq_add_neg, eq_add_neg_iff_add_eq]

theorem sub_eq_iff_eq_add : a - b = c ↔ a = c + b :=
by rw [sub_eq_add_neg, add_neg_eq_iff_eq_add]

theorem eq_iff_eq_of_sub_eq_sub (H : a - b = c - d) : a = b ↔ c = d :=
by rw [← sub_eq_zero, H, sub_eq_zero]

theorem left_inverse_sub_add_left (c : G) : function.left_inverse (λ x, x - c) (λ x, x + c) :=
assume x, add_sub_cancel x c

theorem left_inverse_add_left_sub (c : G) : function.left_inverse (λ x, x + c) (λ x, x - c) :=
assume x, sub_add_cancel x c

theorem left_inverse_add_right_neg_add (c : G) :
  function.left_inverse (λ x, c + x) (λ x, - c + x) :=
assume x, add_neg_cancel_left c x

theorem left_inverse_neg_add_add_right (c : G) :
  function.left_inverse (λ x, - c + x) (λ x, c + x) :=
assume x, neg_add_cancel_left c x

end add_group

section comm_group
variables {G : Type u} [comm_group G]

@[to_additive neg_add]
lemma mul_inv (a b : G) : (a * b)⁻¹ = a⁻¹ * b⁻¹ :=
by rw [mul_inv_rev, mul_comm]

end comm_group

section add_comm_group
variables {G : Type u} [add_comm_group G] {a b c d : G}

local attribute [simp] add_assoc add_comm add_left_comm sub_eq_add_neg

lemma sub_add_eq_sub_sub (a b c : G) : a - (b + c) = a - b - c :=
by simp

lemma neg_add_eq_sub (a b : G) : -a + b = b - a :=
by simp

lemma sub_add_eq_add_sub (a b c : G) : a - b + c = a + c - b :=
by simp

lemma sub_sub (a b c : G) : a - b - c = a - (b + c) :=
by simp

lemma sub_add (a b c : G) : a - b + c = a - (b - c) :=
by simp

@[simp] lemma add_sub_add_left_eq_sub (a b c : G) : (c + a) - (c + b) = a - b :=
by simp

lemma eq_sub_of_add_eq' (h : c + a = b) : a = b - c :=
by simp [h.symm]

lemma sub_eq_of_eq_add' (h : a = b + c) : a - b = c :=
begin simp [h], rw [add_left_comm], simp end

lemma eq_add_of_sub_eq' (h : a - b = c) : a = b + c :=
by simp [h.symm]

lemma add_eq_of_eq_sub' (h : b = c - a) : a + b = c :=
begin simp [h], rw [add_comm c, add_neg_cancel_left] end

lemma sub_sub_self (a b : G) : a - (a - b) = b :=
begin simp, rw [add_comm b, add_neg_cancel_left] end

lemma add_sub_comm (a b c d : G) : a + b - (c + d) = (a - c) + (b - d) :=
by simp

lemma sub_eq_sub_add_sub (a b c : G) : a - b = c - b + (a - c) :=
begin simp, rw [add_left_comm c], simp end

lemma neg_neg_sub_neg (a b : G) : - (-a - -b) = a - b :=
by simp

@[simp] lemma sub_sub_cancel (a b : G) : a - (a - b) = b := sub_sub_self a b

lemma sub_eq_neg_add (a b : G) : a - b = -b + a :=
by rw [sub_eq_add_neg, add_comm _ _]

theorem neg_add' (a b : G) : -(a + b) = -a - b :=
by rw [sub_eq_add_neg, neg_add a b]

@[simp]
lemma neg_sub_neg (a b : G) : -a - -b = b - a :=
by simp [sub_eq_neg_add, add_comm]

lemma eq_sub_iff_add_eq' : a = b - c ↔ c + a = b :=
by rw [eq_sub_iff_add_eq, add_comm]

lemma sub_eq_iff_eq_add' : a - b = c ↔ a = b + c :=
by rw [sub_eq_iff_eq_add, add_comm]

@[simp]
lemma add_sub_cancel' (a b : G) : a + b - a = b :=
by rw [sub_eq_neg_add, neg_add_cancel_left]

@[simp]
lemma add_sub_cancel'_right (a b : G) : a + (b - a) = b :=
by rw [← add_sub_assoc, add_sub_cancel']

-- This lemma is in the `simp` set under the name `add_neg_cancel_comm_assoc`,
-- defined  in `algebra/group/commute`
lemma add_add_neg_cancel'_right (a b : G) : a + (b + -a) = b :=
by rw [← sub_eq_add_neg, add_sub_cancel'_right a b]

lemma sub_right_comm (a b c : G) : a - b - c = a - c - b :=
by { repeat { rw sub_eq_add_neg }, exact add_right_comm _ _ _ }

@[simp] lemma add_add_sub_cancel (a b c : G) : (a + c) + (b - c) = a + b :=
by rw [add_assoc, add_sub_cancel'_right]

@[simp] lemma sub_add_add_cancel (a b c : G) : (a - c) + (b + c) = a + b :=
by rw [add_left_comm, sub_add_cancel, add_comm]

@[simp] lemma sub_add_sub_cancel' (a b c : G) : (a - b) + (c - a) = c - b :=
by rw add_comm; apply sub_add_sub_cancel

@[simp] lemma add_sub_sub_cancel (a b c : G) : (a + b) - (a - c) = b + c :=
by rw [← sub_add, add_sub_cancel']

@[simp] lemma sub_sub_sub_cancel_left (a b c : G) : (c - a) - (c - b) = b - a :=
by rw [← neg_sub b c, sub_neg_eq_add, add_comm, sub_add_sub_cancel]

lemma sub_eq_sub_iff_add_eq_add : a - b = c - d ↔ a + d = c + b :=
begin
  rw [sub_eq_iff_eq_add, sub_add_eq_add_sub, eq_comm, sub_eq_iff_eq_add'],
  simp only [add_comm, eq_comm]
end

lemma sub_eq_sub_iff_sub_eq_sub : a - b = c - d ↔ a - c = b - d :=
by rw [sub_eq_iff_eq_add, sub_add_eq_add_sub, sub_eq_iff_eq_add', add_sub_assoc]

end add_comm_group<|MERGE_RESOLUTION|>--- conflicted
+++ resolved
@@ -75,15 +75,6 @@
 lemma eq_one_iff_eq_one_of_mul_eq_one {a b : M} (h : a * b = 1) : a = 1 ↔ b = 1 :=
 by split; { rintro rfl, simpa using h }
 
-<<<<<<< HEAD
-lemma involutive_mul_left (x : M) (h : x * x = 1) : function.involutive ((*) x) :=
-λ _, by rw [←mul_assoc, h, one_mul]
-
-lemma involutive_mul_right (x : M) (h : x * x = 1) : function.involutive (* x) :=
-λ _, by simp [mul_assoc, h]
-
-end monoid
-=======
 @[to_additive]
 lemma one_mul_eq_id : ((*) (1 : M)) = id := funext one_mul
 
@@ -91,7 +82,6 @@
 lemma mul_one_eq_id : (* (1 : M)) = id := funext mul_one
 
 end mul_one_class
->>>>>>> 7da83031
 
 section comm_semigroup
 variables {G : Type u} [comm_semigroup G]
