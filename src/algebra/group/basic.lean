/-
Copyright (c) 2014 Jeremy Avigad. All rights reserved.
Released under Apache 2.0 license as described in the file LICENSE.
Authors: Jeremy Avigad, Leonardo de Moura, Simon Hudon, Mario Carneiro
-/

import algebra.group.defs
import logic.function.basic

/-!
# Basic lemmas about semigroups, monoids, and groups

This file lists various basic lemmas about semigroups, monoids, and groups. Most proofs are
one-liners from the corresponding axioms. For the definitions of semigroups, monoids and groups, see
`algebra/group/defs.lean`.
-/

universe u

section associative
variables {α : Type u} (f : α → α → α) [is_associative α f] (x y : α)

/--
Composing two associative operations of `f : α → α → α` on the left
is equal to an associative operation on the left.
-/
lemma comp_assoc_left : (f x) ∘ (f y) = (f (f x y)) :=
by { ext z, rw [function.comp_apply, @is_associative.assoc _ f] }

/--
Composing two associative operations of `f : α → α → α` on the right
is equal to an associative operation on the right.
-/
lemma comp_assoc_right : (λ z, f z x) ∘ (λ z, f z y) = (λ z, f z (f y x)) :=
by { ext z, rw [function.comp_apply, @is_associative.assoc _ f] }

end associative

section semigroup
variables {α : Type*}

/--
Composing two multiplications on the left by `y` then `x`
is equal to a multiplication on the left by `x * y`.
-/
@[simp, to_additive
"Composing two additions on the left by `y` then `x`
is equal to a addition on the left by `x + y`."]
lemma comp_mul_left [semigroup α] (x y : α) :
  ((*) x) ∘ ((*) y) = ((*) (x * y)) :=
comp_assoc_left _ _ _

/--
Composing two multiplications on the right by `y` and `x`
is equal to a multiplication on the right by `y * x`.
-/
@[simp, to_additive
"Composing two additions on the right by `y` and `x`
is equal to a addition on the right by `y + x`."]
lemma comp_mul_right [semigroup α] (x y : α) :
  (* x) ∘ (* y) = (* (y * x)) :=
comp_assoc_right _ _ _

end semigroup

section mul_one_class
variables {M : Type u} [mul_one_class M]

@[to_additive]
lemma ite_mul_one {P : Prop} [decidable P] {a b : M} :
  ite P (a * b) 1 = ite P a 1 * ite P b 1 :=
by { by_cases h : P; simp [h], }

@[to_additive]
lemma ite_one_mul {P : Prop} [decidable P] {a b : M} :
  ite P 1 (a * b) = ite P 1 a * ite P 1 b :=
by { by_cases h : P; simp [h], }

@[to_additive]
lemma eq_one_iff_eq_one_of_mul_eq_one {a b : M} (h : a * b = 1) : a = 1 ↔ b = 1 :=
by split; { rintro rfl, simpa using h }

@[to_additive]
lemma one_mul_eq_id : ((*) (1 : M)) = id := funext one_mul

@[to_additive]
lemma mul_one_eq_id : (* (1 : M)) = id := funext mul_one

end mul_one_class

section comm_semigroup
variables {G : Type u} [comm_semigroup G]

@[no_rsimp, to_additive]
lemma mul_left_comm : ∀ a b c : G, a * (b * c) = b * (a * c) :=
left_comm has_mul.mul mul_comm mul_assoc

@[to_additive]
lemma mul_right_comm : ∀ a b c : G, a * b * c = a * c * b :=
right_comm has_mul.mul mul_comm mul_assoc

@[to_additive]
theorem mul_mul_mul_comm (a b c d : G) : (a * b) * (c * d) = (a * c) * (b * d) :=
by simp only [mul_left_comm, mul_assoc]

end comm_semigroup

local attribute [simp] mul_assoc sub_eq_add_neg

section add_monoid
variables {M : Type u} [add_monoid M] {a b c : M}

@[simp] lemma bit0_zero : bit0 (0 : M) = 0 := add_zero _
@[simp] lemma bit1_zero [has_one M] : bit1 (0 : M) = 1 :=
by rw [bit1, bit0_zero, zero_add]

end add_monoid

section comm_monoid
variables {M : Type u} [comm_monoid M] {x y z : M}

@[to_additive] lemma inv_unique (hy : x * y = 1) (hz : x * z = 1) : y = z :=
left_inv_eq_right_inv (trans (mul_comm _ _) hy) hz

end comm_monoid

section left_cancel_monoid

variables {M : Type u} [left_cancel_monoid M] {a b : M}

@[simp, to_additive] lemma mul_right_eq_self : a * b = a ↔ b = 1 :=
calc a * b = a ↔ a * b = a * 1 : by rw mul_one
           ... ↔ b = 1         : mul_left_cancel_iff

@[simp, to_additive] lemma self_eq_mul_right : a = a * b ↔ b = 1 :=
eq_comm.trans mul_right_eq_self

end left_cancel_monoid

section right_cancel_monoid

variables {M : Type u} [right_cancel_monoid M] {a b : M}

@[simp, to_additive] lemma mul_left_eq_self : a * b = b ↔ a = 1 :=
calc a * b = b ↔ a * b = 1 * b : by rw one_mul
           ... ↔ a = 1         : mul_right_cancel_iff

@[simp, to_additive] lemma self_eq_mul_left : b = a * b ↔ a = 1 :=
eq_comm.trans mul_left_eq_self

end right_cancel_monoid

section div_inv_monoid

variables {G : Type u} [div_inv_monoid G]

@[to_additive]
lemma inv_eq_one_div (x : G) :
  x⁻¹ = 1 / x :=
by rw [div_eq_mul_inv, one_mul]

@[to_additive]
lemma mul_one_div (x y : G) :
  x * (1 / y) = x / y :=
by rw [div_eq_mul_inv, one_mul, div_eq_mul_inv]

@[to_additive]
lemma mul_div_assoc {a b c : G} : a * b / c = a * (b / c) :=
by rw [div_eq_mul_inv, div_eq_mul_inv, mul_assoc _ _ _]

lemma mul_div_assoc' (a b c : G) : a * (b / c) = (a * b) / c :=
mul_div_assoc.symm

@[simp, to_additive] lemma one_div (a : G) : 1 / a = a⁻¹ :=
(inv_eq_one_div a).symm

end div_inv_monoid

section group
variables {G : Type u} [group G] {a b c : G}

@[simp, to_additive]
lemma inv_mul_cancel_right (a b : G) : a * b⁻¹ * b = a :=
by simp [mul_assoc]

@[simp, to_additive neg_zero]
lemma one_inv : 1⁻¹ = (1 : G) :=
inv_eq_of_mul_eq_one (one_mul 1)

@[to_additive]
theorem left_inverse_inv (G) [group G] :
  function.left_inverse (λ a : G, a⁻¹) (λ a, a⁻¹) :=
inv_inv

@[simp, to_additive]
lemma inv_involutive : function.involutive (has_inv.inv : G → G) := inv_inv

@[simp, to_additive]
lemma inv_surjective : function.surjective (has_inv.inv : G → G) :=
inv_involutive.surjective

@[to_additive]
lemma inv_injective : function.injective (has_inv.inv : G → G) :=
inv_involutive.injective

@[simp, to_additive] theorem inv_inj : a⁻¹ = b⁻¹ ↔ a = b := inv_injective.eq_iff

@[simp, to_additive]
lemma mul_inv_cancel_left (a b : G) : a * (a⁻¹ * b) = b :=
by rw [← mul_assoc, mul_right_inv, one_mul]

@[to_additive]
theorem mul_left_surjective (a : G) : function.surjective ((*) a) :=
λ x, ⟨a⁻¹ * x, mul_inv_cancel_left a x⟩

@[to_additive]
theorem mul_right_surjective (a : G) : function.surjective (λ x, x * a) :=
λ x, ⟨x * a⁻¹, inv_mul_cancel_right x a⟩

@[simp, to_additive neg_add_rev]
lemma mul_inv_rev (a b : G) : (a * b)⁻¹ = b⁻¹ * a⁻¹ :=
inv_eq_of_mul_eq_one $ by simp

@[to_additive]
lemma eq_inv_of_eq_inv (h : a = b⁻¹) : b = a⁻¹ :=
by simp [h]

@[to_additive]
lemma eq_inv_of_mul_eq_one (h : a * b = 1) : a = b⁻¹ :=
have a⁻¹ = b, from inv_eq_of_mul_eq_one h,
by simp [this.symm]

@[to_additive]
lemma eq_mul_inv_of_mul_eq (h : a * c = b) : a = b * c⁻¹ :=
by simp [h.symm]

@[to_additive]
lemma eq_inv_mul_of_mul_eq (h : b * a = c) : a = b⁻¹ * c :=
by simp [h.symm]

@[to_additive]
lemma inv_mul_eq_of_eq_mul (h : b = a * c) : a⁻¹ * b = c :=
by simp [h]

@[to_additive]
lemma mul_inv_eq_of_eq_mul (h : a = c * b) : a * b⁻¹ = c :=
by simp [h]

@[to_additive]
lemma eq_mul_of_mul_inv_eq (h : a * c⁻¹ = b) : a = b * c :=
by simp [h.symm]

@[to_additive]
lemma eq_mul_of_inv_mul_eq (h : b⁻¹ * a = c) : a = b * c :=
by simp [h.symm, mul_inv_cancel_left]

@[to_additive]
lemma mul_eq_of_eq_inv_mul (h : b = a⁻¹ * c) : a * b = c :=
by rw [h, mul_inv_cancel_left]

@[to_additive]
lemma mul_eq_of_eq_mul_inv (h : a = c * b⁻¹) : a * b = c :=
by simp [h]

@[simp, to_additive]
theorem inv_eq_one : a⁻¹ = 1 ↔ a = 1 :=
by rw [← @inv_inj _ _ a 1, one_inv]

@[simp, to_additive]
theorem one_eq_inv : 1 = a⁻¹ ↔ a = 1 :=
by rw [eq_comm, inv_eq_one]

@[to_additive]
theorem inv_ne_one : a⁻¹ ≠ 1 ↔ a ≠ 1 :=
not_congr inv_eq_one

@[to_additive]
theorem eq_inv_iff_eq_inv : a = b⁻¹ ↔ b = a⁻¹ :=
⟨eq_inv_of_eq_inv, eq_inv_of_eq_inv⟩

@[to_additive]
theorem inv_eq_iff_inv_eq : a⁻¹ = b ↔ b⁻¹ = a :=
eq_comm.trans $ eq_inv_iff_eq_inv.trans eq_comm

@[to_additive]
theorem mul_eq_one_iff_eq_inv : a * b = 1 ↔ a = b⁻¹ :=
⟨eq_inv_of_mul_eq_one, λ h, by rw [h, mul_left_inv]⟩

@[to_additive]
theorem mul_eq_one_iff_inv_eq : a * b = 1 ↔ a⁻¹ = b :=
by rw [mul_eq_one_iff_eq_inv, eq_inv_iff_eq_inv, eq_comm]

@[to_additive]
theorem eq_inv_iff_mul_eq_one : a = b⁻¹ ↔ a * b = 1 :=
mul_eq_one_iff_eq_inv.symm

@[to_additive]
theorem inv_eq_iff_mul_eq_one : a⁻¹ = b ↔ a * b = 1 :=
mul_eq_one_iff_inv_eq.symm

@[to_additive]
theorem eq_mul_inv_iff_mul_eq : a = b * c⁻¹ ↔ a * c = b :=
⟨λ h, by rw [h, inv_mul_cancel_right], λ h, by rw [← h, mul_inv_cancel_right]⟩

@[to_additive]
theorem eq_inv_mul_iff_mul_eq : a = b⁻¹ * c ↔ b * a = c :=
⟨λ h, by rw [h, mul_inv_cancel_left], λ h, by rw [← h, inv_mul_cancel_left]⟩

@[to_additive]
theorem inv_mul_eq_iff_eq_mul : a⁻¹ * b = c ↔ b = a * c :=
⟨λ h, by rw [← h, mul_inv_cancel_left], λ h, by rw [h, inv_mul_cancel_left]⟩

@[to_additive]
theorem mul_inv_eq_iff_eq_mul : a * b⁻¹ = c ↔ a = c * b :=
⟨λ h, by rw [← h, inv_mul_cancel_right], λ h, by rw [h, mul_inv_cancel_right]⟩

@[to_additive]
theorem mul_inv_eq_one : a * b⁻¹ = 1 ↔ a = b :=
by rw [mul_eq_one_iff_eq_inv, inv_inv]

@[to_additive]
theorem inv_mul_eq_one : a⁻¹ * b = 1 ↔ a = b :=
by rw [mul_eq_one_iff_eq_inv, inv_inj]

@[to_additive]
lemma div_left_injective : function.injective (λ a, a / b) :=
by simpa only [div_eq_mul_inv] using λ a a' h, mul_left_injective (b⁻¹) h

@[to_additive]
lemma div_right_injective : function.injective (λ a, b / a) :=
by simpa only [div_eq_mul_inv] using λ a a' h, inv_injective (mul_right_injective b h)

-- The unprimed version is used by `group_with_zero`.  This is the preferred choice.
-- See https://leanprover.zulipchat.com/#narrow/stream/113488-general/topic/.60div_one'.60
@[simp, to_additive sub_zero]
lemma div_one' (a : G) : a / 1 = a :=
calc  a / 1 = a * 1⁻¹ : div_eq_mul_inv a 1
          ... = a * 1 : congr_arg _ one_inv
          ... = a     : mul_one a

@[simp, to_additive neg_sub]
lemma inv_div' (a b : G) : (a / b)⁻¹ = b / a :=
inv_eq_of_mul_eq_one ( by rw [div_eq_mul_inv, div_eq_mul_inv, mul_assoc, inv_mul_cancel_left,
  mul_right_inv])

@[simp, to_additive sub_add_cancel]
lemma div_mul_cancel' (a b : G) : a / b * b = a :=
by rw [div_eq_mul_inv, inv_mul_cancel_right a b]

end group

section add_group
<<<<<<< HEAD
variables {G : Type u} [group G] {a b c d : G}
=======
-- TODO: Generalize the contents of this section with to_additive as per
-- https://leanprover.zulipchat.com/#narrow/stream/144837-PR-reviews/topic/.238667
variables {G : Type u} [add_group G] {a b c d : G}
>>>>>>> master

@[simp, to_additive] lemma div_self (a : G) : a / a = 1 :=
by rw [div_eq_mul_inv, mul_right_inv a]

<<<<<<< HEAD
@[simp, to_additive] lemma div_mul_cancel (a b : G) : a / b * b = a :=
by rw [div_eq_mul_inv, inv_mul_cancel_right a b]

@[simp, to_additive] lemma mul_div_cancel (a b : G) : a * b / b = a :=
by rw [div_eq_mul_inv, mul_inv_cancel_right a b]
=======
@[simp] lemma add_sub_cancel (a b : G) : a + b - b = a :=
by rw [sub_eq_add_neg, add_neg_cancel_right a b]
>>>>>>> master

@[to_additive] lemma eq_of_div_eq_one (h : a / b = 1) : a = b :=
calc a = a / b * b : (div_mul_cancel a b).symm
   ... = b         : by rw [h, one_mul]

@[to_additive] lemma div_ne_one_of_ne (h : a ≠ b) : a / b ≠ 1 :=
mt eq_of_div_eq_one h

@[simp, to_additive] lemma div_inv_eq_mul (a b : G) : a / (b⁻¹) = a * b :=
by rw [div_eq_mul_inv, inv_inv]

@[simp, to_additive] lemma inv_div (a b : G) : (a / b)⁻¹  = b / a :=
inv_eq_of_mul_eq_one (by rw [div_eq_mul_inv, div_eq_mul_inv, mul_assoc, inv_mul_cancel_left,
  mul_right_inv])

<<<<<<< HEAD
local attribute [simp] mul_assoc

@[to_additive] lemma mul_div (a b c : G) : a * (b / c) = a * b / c :=
by simp only [mul_assoc, div_eq_mul_inv]
=======
local attribute [simp] add_assoc
>>>>>>> master

@[to_additive] lemma div_mul_eq_div_div_swap (a b c : G) : a / (b * c) = a / c / b :=
by simp only [mul_assoc, mul_inv_rev , div_eq_mul_inv]

@[simp, to_additive] lemma mul_div_mul_right_eq_div (a b c : G) : (a * c) / (b * c) = a / b :=
by rw [div_mul_eq_div_div_swap]; simp only [mul_left_inj, eq_self_iff_true, mul_div_cancel]

@[to_additive] lemma eq_div_of_mul_eq (h : a * c = b) : a = b / c :=
by simp [← h]

@[to_additive] lemma div_eq_of_eq_mul (h : a = c * b) : a / b = c :=
by simp [h]

@[to_additive] lemma eq_mul_of_div_eq (h : a / c = b) : a = b * c :=
by simp [← h]

@[to_additive] lemma mul_eq_of_eq_div (h : a = c / b) : a * b = c :=
by simp [h]

@[simp, to_additive] lemma div_right_inj : a / b = a / c ↔ b = c :=
div_right_injective.eq_iff

@[simp, to_additive] lemma div_left_inj : b / a = c / a ↔ b = c :=
by { rw [div_eq_mul_inv, div_eq_mul_inv], exact mul_left_inj _ }

<<<<<<< HEAD
@[to_additive] lemma div_mul_div_cancel (a b c : G) : (a / b) * (b / c) = a / c :=
by rw [← mul_div_assoc, div_mul_cancel]

@[to_additive] lemma div_div_div_cancel_right (a b c : G) : (a / c) / (b / c) = a / b :=
by rw [← inv_div c b, div_inv_eq_mul, div_mul_div_cancel]
=======
@[simp] lemma sub_add_sub_cancel (a b c : G) : (a - b) + (b - c) = a - c :=
by rw [← add_sub_assoc, sub_add_cancel]

@[simp] lemma sub_sub_sub_cancel_right (a b c : G) : (a - c) - (b - c) = a - b :=
by rw [← neg_sub c b, sub_neg_eq_add, sub_add_sub_cancel]
>>>>>>> master

@[to_additive] theorem div_div_assoc_swap : a / (b / c) = a * c / b :=
by simp only [mul_assoc, mul_inv_rev, inv_inv, div_eq_mul_inv]

@[to_additive] theorem div_eq_one : a / b = 1 ↔ a = b :=
⟨eq_of_div_eq_one, λ h, by rw [h, div_self]⟩

@[to_additive] alias div_eq_one ↔ _ div_eq_one_of_eq

@[to_additive] theorem div_ne_one : a / b ≠ 1 ↔ a ≠ b :=
not_congr div_eq_one

@[simp, to_additive] theorem div_eq_self : a / b = a ↔ b = 1 :=
by rw [div_eq_mul_inv, mul_right_eq_self, inv_eq_one]

@[to_additive] theorem eq_div_iff_mul_eq : a = b / c ↔ a * c = b :=
by rw [div_eq_mul_inv, eq_mul_inv_iff_mul_eq]

@[to_additive] theorem div_eq_iff_eq_mul : a / b = c ↔ a = c * b :=
by rw [div_eq_mul_inv, mul_inv_eq_iff_eq_mul]

@[to_additive] theorem eq_iff_eq_of_div_eq_div (H : a / b = c / d) : a = b ↔ c = d :=
by rw [← div_eq_one, H, div_eq_one]

@[to_additive] theorem left_inverse_div_mul_left (c : G) : function.left_inverse (λ x, x / c) (λ x, x * c) :=
assume x, mul_div_cancel x c

@[to_additive] theorem left_inverse_mul_left_div (c : G) : function.left_inverse (λ x, x * c) (λ x, x / c) :=
assume x, div_mul_cancel x c

@[to_additive] theorem left_inverse_mul_right_inv_mul (c : G) :
  function.left_inverse (λ x, c * x) (λ x, c⁻¹ * x) :=
assume x, mul_inv_cancel_left c x

@[to_additive] theorem left_inverse_inv_mul_mul_right (c : G) :
  function.left_inverse (λ x, c⁻¹ * x) (λ x, c * x) :=
assume x, inv_mul_cancel_left c x

end add_group

section comm_group
variables {G : Type u} [comm_group G]

@[to_additive neg_add]
lemma mul_inv (a b : G) : (a * b)⁻¹ = a⁻¹ * b⁻¹ :=
by rw [mul_inv_rev, mul_comm]

@[to_additive]
lemma div_eq_of_eq_mul' {a b c : G} (h : a = b * c) : a / b = c :=
by rw [h, div_eq_mul_inv, mul_comm, inv_mul_cancel_left]

@[to_additive]
lemma div_mul_comm (a b c d : G) : a / b * (c / d) = a * c / (b * d) :=
by rw [div_eq_mul_inv, div_eq_mul_inv, div_eq_mul_inv, mul_inv_rev, mul_assoc, mul_assoc,
  mul_left_cancel_iff, mul_comm, mul_assoc]

end comm_group

<<<<<<< HEAD
section comm_group
variables {G : Type u} [comm_group G] {a b c d : G}
=======
section add_comm_group
-- TODO: Generalize the contents of this section with to_additive as per
-- https://leanprover.zulipchat.com/#narrow/stream/144837-PR-reviews/topic/.238667
variables {G : Type u} [add_comm_group G] {a b c d : G}
>>>>>>> master

local attribute [simp] mul_assoc mul_comm mul_left_comm div_eq_mul_inv

@[to_additive] lemma div_mul_eq_div_ (a b c : G) : a / (b * c) = a / b / c :=
by simp

@[to_additive] lemma inv_mul_eq_div (a b : G) : a⁻¹ * b = b / a :=
by simp

@[to_additive] lemma div_mul_eq_mul_div (a b c : G) : a / b * c = a * c / b :=
by simp

@[to_additive] lemma div_div (a b c : G) : a / b / c = a / (b * c) :=
by simp

@[to_additive] lemma div_mul (a b c : G) : a / b * c = a / (b / c) :=
by simp

@[simp, to_additive] lemma mul_div_mul_left_eq_div (a b c : G) : (c * a) / (c * b) = a / b :=
by simp

@[to_additive] lemma eq_div_of_mul_eq' (h : c * a = b) : a = b / c :=
by simp [h.symm]

<<<<<<< HEAD
@[to_additive] lemma div_eq_of_eq_mul' (h : a = b * c) : a / b = c :=
begin simp [h], rw [mul_left_comm], simp end

@[to_additive] lemma eq_mul_of_div_eq' (h : a / b = c) : a = b * c :=
=======
lemma eq_add_of_sub_eq' (h : a - b = c) : a = b + c :=
>>>>>>> master
by simp [h.symm]

@[to_additive] lemma mul_eq_of_eq_div' (h : b = c / a) : a * b = c :=
begin simp [h], rw [mul_comm c, mul_inv_cancel_left] end

<<<<<<< HEAD
lemma sub_sub_self (a b : G) : a - (a - b) = b :=
by simpa using add_neg_cancel_left a b
=======
@[to_additive] lemma div_div_self (a b : G) : a / (a / b) = b :=
begin simp, rw [mul_comm b, mul_inv_cancel_left] end
>>>>>>> da882139

@[to_additive] lemma mul_div_comm (a b c d : G) : a * b / (c * d) = (a / c) * (b / d) :=
by simp

@[to_additive] lemma div_eq_div_mul_div (a b c : G) : a / b = c / b * (a / c) :=
begin simp, rw [mul_left_comm c], simp end

@[to_additive] lemma inv_inv_div_inv (a b : G) : (a⁻¹ / b⁻¹)⁻¹ = a / b :=
by simp

@[simp, to_additive] lemma div_div_cancel (a b : G) : a / (a / b) = b := div_div_self a b

<<<<<<< HEAD
@[to_additive] lemma div_eq_inv_mul (a b : G) : a / b = b⁻¹ * a :=
by rw [div_eq_mul_inv, mul_comm _ _]
=======
@[simp] lemma sub_sub_cancel_left (a b : G) : a - b - a = -b := by simp

lemma sub_eq_neg_add (a b : G) : a - b = -b + a :=
by rw [sub_eq_add_neg, add_comm _ _]
>>>>>>> master

@[to_additive] theorem inv_mul' (a b : G) : (a * b)⁻¹ = a⁻¹ / b :=
by rw [div_eq_mul_inv, mul_inv a b]

@[simp, to_additive]
lemma inv_div_inv (a b : G) : a⁻¹ / b⁻¹ = b / a :=
by simp [div_eq_inv_mul, mul_comm]

@[to_additive] lemma eq_div_iff_mul_eq' : a = b / c ↔ c * a = b :=
by rw [eq_div_iff_mul_eq, mul_comm]

@[to_additive] lemma div_eq_iff_eq_mul' : a / b = c ↔ a = b * c :=
by rw [div_eq_iff_eq_mul, mul_comm]

@[simp, to_additive]
lemma mul_div_cancel' (a b : G) : a * b / a = b :=
by rw [div_eq_inv_mul, inv_mul_cancel_left]

@[simp, to_additive]
lemma mul_div_cancel'_right (a b : G) : a * (b / a) = b :=
by rw [← mul_div_assoc, mul_div_cancel']

@[simp] lemma sub_add_cancel' (a b : G) : a - (a + b) = -b :=
by rw [← neg_sub, add_sub_cancel']

-- This lemma is in the `simp` set under the name `add_neg_cancel_comm_assoc`,
-- defined  in `algebra/group/commute`
@[to_additive] lemma mul_mul_inv_cancel'_right (a b : G) : a * (b * a⁻¹) = b :=
by rw [← div_eq_mul_inv, mul_div_cancel'_right a b]

@[to_additive] lemma div_right_comm (a b c : G) : a / b / c = a / c / b :=
by { repeat { rw div_eq_mul_inv }, exact mul_right_comm _ _ _ }

@[simp, to_additive] lemma mul_mul_div_cancel (a b c : G) : (a * c) * (b / c) = a * b :=
by rw [mul_assoc, mul_div_cancel'_right]

@[simp, to_additive] lemma div_mul_mul_cancel (a b c : G) : (a / c) * (b * c) = a * b :=
by rw [mul_left_comm, div_mul_cancel, mul_comm]

@[simp, to_additive] lemma div_mul_div_cancel' (a b c : G) : (a / b) * (c / a) = c / b :=
by rw mul_comm; apply div_mul_div_cancel

@[simp, to_additive] lemma mul_div_div_cancel (a b c : G) : (a * b) / (a / c) = b * c :=
by rw [← div_mul, mul_div_cancel']

@[simp, to_additive] lemma div_div_div_cancel_left (a b c : G) : (c / a) / (c / b) = b / a :=
by rw [← inv_div b c, div_inv_eq_mul, mul_comm, div_mul_div_cancel]

@[to_additive] lemma div_eq_div_iff_mul_eq_mul : a / b = c / d ↔ a * d = c * b :=
begin
  rw [div_eq_iff_eq_mul, div_mul_eq_mul_div, eq_comm, div_eq_iff_eq_mul'],
  simp only [mul_comm, eq_comm]
end

@[to_additive] lemma div_eq_div_iff_div_eq_div : a / b = c / d ↔ a / c = b / d :=
by rw [div_eq_iff_eq_mul, div_mul_eq_mul_div, div_eq_iff_eq_mul', mul_div_assoc]

end comm_group<|MERGE_RESOLUTION|>--- conflicted
+++ resolved
@@ -350,27 +350,16 @@
 end group
 
 section add_group
-<<<<<<< HEAD
 variables {G : Type u} [group G] {a b c d : G}
-=======
--- TODO: Generalize the contents of this section with to_additive as per
--- https://leanprover.zulipchat.com/#narrow/stream/144837-PR-reviews/topic/.238667
-variables {G : Type u} [add_group G] {a b c d : G}
->>>>>>> master
 
 @[simp, to_additive] lemma div_self (a : G) : a / a = 1 :=
 by rw [div_eq_mul_inv, mul_right_inv a]
 
-<<<<<<< HEAD
 @[simp, to_additive] lemma div_mul_cancel (a b : G) : a / b * b = a :=
 by rw [div_eq_mul_inv, inv_mul_cancel_right a b]
 
 @[simp, to_additive] lemma mul_div_cancel (a b : G) : a * b / b = a :=
 by rw [div_eq_mul_inv, mul_inv_cancel_right a b]
-=======
-@[simp] lemma add_sub_cancel (a b : G) : a + b - b = a :=
-by rw [sub_eq_add_neg, add_neg_cancel_right a b]
->>>>>>> master
 
 @[to_additive] lemma eq_of_div_eq_one (h : a / b = 1) : a = b :=
 calc a = a / b * b : (div_mul_cancel a b).symm
@@ -386,14 +375,10 @@
 inv_eq_of_mul_eq_one (by rw [div_eq_mul_inv, div_eq_mul_inv, mul_assoc, inv_mul_cancel_left,
   mul_right_inv])
 
-<<<<<<< HEAD
 local attribute [simp] mul_assoc
 
 @[to_additive] lemma mul_div (a b c : G) : a * (b / c) = a * b / c :=
 by simp only [mul_assoc, div_eq_mul_inv]
-=======
-local attribute [simp] add_assoc
->>>>>>> master
 
 @[to_additive] lemma div_mul_eq_div_div_swap (a b c : G) : a / (b * c) = a / c / b :=
 by simp only [mul_assoc, mul_inv_rev , div_eq_mul_inv]
@@ -419,19 +404,11 @@
 @[simp, to_additive] lemma div_left_inj : b / a = c / a ↔ b = c :=
 by { rw [div_eq_mul_inv, div_eq_mul_inv], exact mul_left_inj _ }
 
-<<<<<<< HEAD
 @[to_additive] lemma div_mul_div_cancel (a b c : G) : (a / b) * (b / c) = a / c :=
 by rw [← mul_div_assoc, div_mul_cancel]
 
 @[to_additive] lemma div_div_div_cancel_right (a b c : G) : (a / c) / (b / c) = a / b :=
 by rw [← inv_div c b, div_inv_eq_mul, div_mul_div_cancel]
-=======
-@[simp] lemma sub_add_sub_cancel (a b c : G) : (a - b) + (b - c) = a - c :=
-by rw [← add_sub_assoc, sub_add_cancel]
-
-@[simp] lemma sub_sub_sub_cancel_right (a b c : G) : (a - c) - (b - c) = a - b :=
-by rw [← neg_sub c b, sub_neg_eq_add, sub_add_sub_cancel]
->>>>>>> master
 
 @[to_additive] theorem div_div_assoc_swap : a / (b / c) = a * c / b :=
 by simp only [mul_assoc, mul_inv_rev, inv_inv, div_eq_mul_inv]
@@ -490,15 +467,8 @@
 
 end comm_group
 
-<<<<<<< HEAD
 section comm_group
 variables {G : Type u} [comm_group G] {a b c d : G}
-=======
-section add_comm_group
--- TODO: Generalize the contents of this section with to_additive as per
--- https://leanprover.zulipchat.com/#narrow/stream/144837-PR-reviews/topic/.238667
-variables {G : Type u} [add_comm_group G] {a b c d : G}
->>>>>>> master
 
 local attribute [simp] mul_assoc mul_comm mul_left_comm div_eq_mul_inv
 
@@ -523,26 +493,17 @@
 @[to_additive] lemma eq_div_of_mul_eq' (h : c * a = b) : a = b / c :=
 by simp [h.symm]
 
-<<<<<<< HEAD
 @[to_additive] lemma div_eq_of_eq_mul' (h : a = b * c) : a / b = c :=
 begin simp [h], rw [mul_left_comm], simp end
 
 @[to_additive] lemma eq_mul_of_div_eq' (h : a / b = c) : a = b * c :=
-=======
-lemma eq_add_of_sub_eq' (h : a - b = c) : a = b + c :=
->>>>>>> master
 by simp [h.symm]
 
 @[to_additive] lemma mul_eq_of_eq_div' (h : b = c / a) : a * b = c :=
 begin simp [h], rw [mul_comm c, mul_inv_cancel_left] end
 
-<<<<<<< HEAD
 lemma sub_sub_self (a b : G) : a - (a - b) = b :=
 by simpa using add_neg_cancel_left a b
-=======
-@[to_additive] lemma div_div_self (a b : G) : a / (a / b) = b :=
-begin simp, rw [mul_comm b, mul_inv_cancel_left] end
->>>>>>> da882139
 
 @[to_additive] lemma mul_div_comm (a b c d : G) : a * b / (c * d) = (a / c) * (b / d) :=
 by simp
@@ -555,15 +516,8 @@
 
 @[simp, to_additive] lemma div_div_cancel (a b : G) : a / (a / b) = b := div_div_self a b
 
-<<<<<<< HEAD
 @[to_additive] lemma div_eq_inv_mul (a b : G) : a / b = b⁻¹ * a :=
 by rw [div_eq_mul_inv, mul_comm _ _]
-=======
-@[simp] lemma sub_sub_cancel_left (a b : G) : a - b - a = -b := by simp
-
-lemma sub_eq_neg_add (a b : G) : a - b = -b + a :=
-by rw [sub_eq_add_neg, add_comm _ _]
->>>>>>> master
 
 @[to_additive] theorem inv_mul' (a b : G) : (a * b)⁻¹ = a⁻¹ / b :=
 by rw [div_eq_mul_inv, mul_inv a b]
