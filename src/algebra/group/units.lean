--- conflicted
+++ resolved
@@ -454,16 +454,8 @@
   simp [h.unit_spec]
 end
 
-<<<<<<< HEAD
-lemma is_unit_one_def {M : Type*} [monoid M] : (@is_unit_one M _).unit = 1 :=
-begin
-  have h : is_unit ((1 : Mˣ) : M) := by simp only [units.coe_one, is_unit_one],
-  exact h.unit_of_coe_units,
-end
-=======
 /-- `is_unit x` is decidable if we can decide if `x` comes from `Mˣ`. -/
 instance [monoid M] (x : M) [h : decidable (∃ u : Mˣ, ↑u = x)] : decidable (is_unit x) := h
->>>>>>> 0ba3098a
 
 section monoid
 variables [monoid M] {a b c : M}
