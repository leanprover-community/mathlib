--- conflicted
+++ resolved
@@ -333,14 +333,7 @@
 
 /-- The element of the group of units, corresponding to an element of a monoid which is a unit. -/
 noncomputable def is_unit.unit [monoid M] {a : M} (h : is_unit a) : units M :=
-<<<<<<< HEAD
-{ val := a,
-  inv := (classical.some h).inv,
-  val_inv := by { convert (classical.some h).val_inv, exact (classical.some_spec h).symm },
-  inv_val := by { convert (classical.some h).inv_val, exact (classical.some_spec h).symm } }
-=======
 (classical.some h).copy a (classical.some_spec h).symm _ rfl
->>>>>>> 579ca5ed
 
 lemma is_unit.unit_spec [monoid M] {a : M} (h : is_unit a) : ↑h.unit = a :=
 rfl
