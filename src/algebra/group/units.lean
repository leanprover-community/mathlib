/-
Copyright (c) 2017 Kenny Lau. All rights reserved.
Released under Apache 2.0 license as described in the file LICENSE.
Authors: Kenny Lau, Mario Carneiro, Johannes Hölzl, Chris Hughes, Jens Wagemaker
-/
import algebra.group.basic
import logic.nontrivial

/-!
# Units (i.e., invertible elements) of a multiplicative monoid
-/

universe u
variable {α : Type u}

/-- Units of a monoid, bundled version. An element of a `monoid` is a unit if it has a two-sided
inverse. This version bundles the inverse element so that it can be computed. For a predicate
see `is_unit`. -/
structure units (α : Type u) [monoid α] :=
(val : α)
(inv : α)
(val_inv : val * inv = 1)
(inv_val : inv * val = 1)

/-- Units of an add_monoid, bundled version. An element of an add_monoid is a unit if it has a
    two-sided additive inverse. This version bundles the inverse element so that it can be
    computed. For a predicate see `is_add_unit`. -/
structure add_units (α : Type u) [add_monoid α] :=
(val : α)
(neg : α)
(val_neg : val + neg = 0)
(neg_val : neg + val = 0)

attribute [to_additive add_units] units

section has_elem

@[to_additive] lemma unique_has_one {α : Type*} [unique α] [has_one α] :
  default α = 1 :=
unique.default_eq 1

end has_elem

namespace units

variables [monoid α]

@[to_additive] instance : has_coe (units α) α := ⟨val⟩

@[to_additive] instance : has_inv (units α) := ⟨λ u, ⟨u.2, u.1, u.4, u.3⟩⟩

/-- See Note [custom simps projection] -/
@[to_additive /-" See Note [custom simps projection] "-/]
def simps.coe (u : units α) : α := u

/-- See Note [custom simps projection] -/
@[to_additive /-" See Note [custom simps projection] "-/]
def simps.coe_inv (u : units α) : α := ↑(u⁻¹)

initialize_simps_projections units (val → coe as_prefix, inv → coe_inv as_prefix)
initialize_simps_projections add_units (val → coe as_prefix, neg → coe_neg as_prefix)

@[simp, to_additive] lemma coe_mk (a : α) (b h₁ h₂) : ↑(units.mk a b h₁ h₂) = a := rfl

@[ext, to_additive] theorem ext :
  function.injective (coe : units α → α)
| ⟨v, i₁, vi₁, iv₁⟩ ⟨v', i₂, vi₂, iv₂⟩ e :=
  by change v = v' at e; subst v'; congr;
      simpa only [iv₂, vi₁, one_mul, mul_one] using mul_assoc i₂ v i₁

@[norm_cast, to_additive] theorem eq_iff {a b : units α} :
  (a : α) = b ↔ a = b := ext.eq_iff

@[to_additive] theorem ext_iff {a b : units α} :
  a = b ↔ (a : α) = b := eq_iff.symm

@[to_additive] instance [decidable_eq α] : decidable_eq (units α) :=
λ a b, decidable_of_iff' _ ext_iff

@[simp, to_additive] theorem mk_coe (u : units α) (y h₁ h₂) :
  mk (u : α) y h₁ h₂ = u :=
ext rfl

/-- Copy a unit, adjusting definition equalities. -/
@[to_additive /-"Copy an `add_unit`, adjusting definitional equalities."-/, simps]
def copy (u : units α) (val : α) (hv : val = u) (inv : α) (hi : inv = ↑(u⁻¹)) : units α :=
{ val := val, inv := inv,
  inv_val := hv.symm ▸ hi.symm ▸ u.inv_val, val_inv := hv.symm ▸ hi.symm ▸ u.val_inv }

@[to_additive]
lemma copy_eq (u : units α) (val hv inv hi) :
  u.copy val hv inv hi = u :=
ext hv

/-- Units of a monoid form a group. -/
@[to_additive] instance : group (units α) :=
{ mul := λ u₁ u₂, ⟨u₁.val * u₂.val, u₂.inv * u₁.inv,
    by rw [mul_assoc, ← mul_assoc u₂.val, val_inv, one_mul, val_inv],
    by rw [mul_assoc, ← mul_assoc u₁.inv, inv_val, one_mul, inv_val]⟩,
  one := ⟨1, 1, one_mul 1, one_mul 1⟩,
  mul_one := λ u, ext $ mul_one u,
  one_mul := λ u, ext $ one_mul u,
  mul_assoc := λ u₁ u₂ u₃, ext $ mul_assoc u₁ u₂ u₃,
  inv := has_inv.inv,
  mul_left_inv := λ u, ext u.inv_val }

variables (a b : units α) {c : units α}
@[simp, norm_cast, to_additive] lemma coe_mul : (↑(a * b) : α) = a * b := rfl

@[simp, norm_cast, to_additive] lemma coe_one : ((1 : units α) : α) = 1 := rfl

@[simp, norm_cast, to_additive] lemma coe_eq_one {a : units α} : (a : α) = 1 ↔ a = 1 :=
by rw [←units.coe_one, eq_iff]

@[simp, to_additive] lemma inv_mk (x y : α) (h₁ h₂) : (mk x y h₁ h₂)⁻¹ = mk y x h₂ h₁ := rfl

@[simp, to_additive] lemma val_eq_coe : a.val = (↑a : α) := rfl

<<<<<<< HEAD
@[norm_cast, to_additive] lemma coe_inv : ((a⁻¹ : units α) : α) = a.inv := rfl
=======
@[simp, to_additive] lemma inv_eq_coe_inv : a.inv = ((a⁻¹ : units α) : α) := rfl
>>>>>>> ab967d23

@[simp, to_additive] lemma inv_mul : (↑a⁻¹ * a : α) = 1 := inv_val _
@[simp, to_additive] lemma mul_inv : (a * ↑a⁻¹ : α) = 1 := val_inv _

@[to_additive] lemma inv_mul_of_eq {u : units α} {a : α} (h : ↑u = a) : ↑u⁻¹ * a = 1 :=
by { rw [←h, u.inv_mul], }

@[to_additive] lemma mul_inv_of_eq {u : units α} {a : α} (h : ↑u = a) : a * ↑u⁻¹ = 1 :=
by { rw [←h, u.mul_inv], }

@[simp, to_additive] lemma mul_inv_cancel_left (a : units α) (b : α) : (a:α) * (↑a⁻¹ * b) = b :=
by rw [← mul_assoc, mul_inv, one_mul]

@[simp, to_additive] lemma inv_mul_cancel_left (a : units α) (b : α) : (↑a⁻¹:α) * (a * b) = b :=
by rw [← mul_assoc, inv_mul, one_mul]

@[simp, to_additive] lemma mul_inv_cancel_right (a : α) (b : units α) : a * b * ↑b⁻¹ = a :=
by rw [mul_assoc, mul_inv, mul_one]

@[simp, to_additive] lemma inv_mul_cancel_right (a : α) (b : units α) : a * ↑b⁻¹ * b = a :=
by rw [mul_assoc, inv_mul, mul_one]

@[to_additive] instance : inhabited (units α) := ⟨1⟩

@[to_additive] instance {α} [comm_monoid α] : comm_group (units α) :=
{ mul_comm := λ u₁ u₂, ext $ mul_comm _ _, ..units.group }

@[to_additive] instance [has_repr α] : has_repr (units α) := ⟨repr ∘ val⟩

@[simp, to_additive] theorem mul_right_inj (a : units α) {b c : α} : (a:α) * b = a * c ↔ b = c :=
⟨λ h, by simpa only [inv_mul_cancel_left] using congr_arg ((*) ↑(a⁻¹ : units α)) h, congr_arg _⟩

@[simp, to_additive] theorem mul_left_inj (a : units α) {b c : α} : b * a = c * a ↔ b = c :=
⟨λ h, by simpa only [mul_inv_cancel_right] using congr_arg (* ↑(a⁻¹ : units α)) h, congr_arg _⟩

@[to_additive] theorem eq_mul_inv_iff_mul_eq {a b : α} : a = b * ↑c⁻¹ ↔ a * c = b :=
⟨λ h, by rw [h, inv_mul_cancel_right], λ h, by rw [← h, mul_inv_cancel_right]⟩

@[to_additive] theorem eq_inv_mul_iff_mul_eq {a c : α} : a = ↑b⁻¹ * c ↔ ↑b * a = c :=
⟨λ h, by rw [h, mul_inv_cancel_left], λ h, by rw [← h, inv_mul_cancel_left]⟩

@[to_additive] theorem inv_mul_eq_iff_eq_mul {b c : α} : ↑a⁻¹ * b = c ↔ b = a * c :=
⟨λ h, by rw [← h, mul_inv_cancel_left], λ h, by rw [h, inv_mul_cancel_left]⟩

@[to_additive] theorem mul_inv_eq_iff_eq_mul {a c : α} : a * ↑b⁻¹ = c ↔ a = c * b :=
⟨λ h, by rw [← h, inv_mul_cancel_right], λ h, by rw [h, mul_inv_cancel_right]⟩

lemma inv_eq_of_mul_eq_one {u : units α} {a : α} (h : ↑u * a = 1) : ↑u⁻¹ = a :=
calc ↑u⁻¹ = ↑u⁻¹ * 1 : by rw mul_one
      ... = ↑u⁻¹ * ↑u * a : by rw [←h, ←mul_assoc]
      ... = a : by rw [u.inv_mul, one_mul]

lemma inv_unique {u₁ u₂ : units α} (h : (↑u₁ : α) = ↑u₂) : (↑u₁⁻¹ : α) = ↑u₂⁻¹ :=
inv_eq_of_mul_eq_one $ by rw [h, u₂.mul_inv]

end units

/-- For `a, b` in a `comm_monoid` such that `a * b = 1`, makes a unit out of `a`. -/
@[to_additive "For `a, b` in an `add_comm_monoid` such that `a + b = 0`, makes an add_unit
out of `a`."]
def units.mk_of_mul_eq_one [comm_monoid α] (a b : α) (hab : a * b = 1) :
  units α :=
⟨a, b, hab, (mul_comm b a).trans hab⟩

@[simp, to_additive] lemma units.coe_mk_of_mul_eq_one [comm_monoid α] {a b : α} (h : a * b = 1) :
  (units.mk_of_mul_eq_one a b h : α) = a := rfl

section monoid
variables [monoid α] {a b c : α}

/-- Partial division. It is defined when the
  second argument is invertible, and unlike the division operator
  in `division_ring` it is not totalized at zero. -/
def divp (a : α) (u) : α := a * (u⁻¹ : units α)

infix ` /ₚ `:70 := divp

@[simp] theorem divp_self (u : units α) : (u : α) /ₚ u = 1 := units.mul_inv _

@[simp] theorem divp_one (a : α) : a /ₚ 1 = a := mul_one _

theorem divp_assoc (a b : α) (u : units α) : a * b /ₚ u = a * (b /ₚ u) :=
mul_assoc _ _ _

@[simp] theorem divp_inv (u : units α) : a /ₚ u⁻¹ = a * u := rfl

@[simp] theorem divp_mul_cancel (a : α) (u : units α) : a /ₚ u * u = a :=
(mul_assoc _ _ _).trans $ by rw [units.inv_mul, mul_one]

@[simp] theorem mul_divp_cancel (a : α) (u : units α) : (a * u) /ₚ u = a :=
(mul_assoc _ _ _).trans $ by rw [units.mul_inv, mul_one]

@[simp] theorem divp_left_inj (u : units α) {a b : α} : a /ₚ u = b /ₚ u ↔ a = b :=
units.mul_left_inj _

theorem divp_divp_eq_divp_mul (x : α) (u₁ u₂ : units α) : (x /ₚ u₁) /ₚ u₂ = x /ₚ (u₂ * u₁) :=
by simp only [divp, mul_inv_rev, units.coe_mul, mul_assoc]

theorem divp_eq_iff_mul_eq {x : α} {u : units α} {y : α} : x /ₚ u = y ↔ y * u = x :=
u.mul_left_inj.symm.trans $ by rw [divp_mul_cancel]; exact ⟨eq.symm, eq.symm⟩

theorem divp_eq_one_iff_eq {a : α} {u : units α} : a /ₚ u = 1 ↔ a = u :=
(units.mul_left_inj u).symm.trans $ by rw [divp_mul_cancel, one_mul]

@[simp] theorem one_divp (u : units α) : 1 /ₚ u = ↑u⁻¹ :=
one_mul _

end monoid

section comm_monoid

variables [comm_monoid α]

theorem divp_eq_divp_iff {x y : α} {ux uy : units α} :
  x /ₚ ux = y /ₚ uy ↔ x * uy = y * ux :=
by rw [divp_eq_iff_mul_eq, mul_comm, ← divp_assoc, divp_eq_iff_mul_eq, mul_comm y ux]

theorem divp_mul_divp (x y : α) (ux uy : units α) :
  (x /ₚ ux) * (y /ₚ uy) = (x * y) /ₚ (ux * uy) :=
by rw [← divp_divp_eq_divp_mul, divp_assoc, mul_comm x, divp_assoc, mul_comm]

end comm_monoid

/-!
# `is_unit` predicate

In this file we define the `is_unit` predicate on a `monoid`, and
prove a few basic properties. For the bundled version see `units`. See
also `prime`, `associated`, and `irreducible` in `algebra/associated`.

-/

section is_unit

variables {M : Type*} {N : Type*}

/-- An element `a : M` of a monoid is a unit if it has a two-sided inverse.
The actual definition says that `a` is equal to some `u : units M`, where
`units M` is a bundled version of `is_unit`. -/
@[to_additive is_add_unit "An element `a : M` of an add_monoid is an `add_unit` if it has
a two-sided additive inverse. The actual definition says that `a` is equal to some
`u : add_units M`, where `add_units M` is a bundled version of `is_add_unit`."]
def is_unit [monoid M] (a : M) : Prop := ∃ u : units M, (u : M) = a

@[nontriviality] lemma is_unit_of_subsingleton [monoid M] [subsingleton M] (a : M) : is_unit a :=
⟨⟨a, a, subsingleton.elim _ _, subsingleton.elim _ _⟩, rfl⟩

@[simp, to_additive is_add_unit_add_unit]
protected lemma units.is_unit [monoid M] (u : units M) : is_unit (u : M) := ⟨u, rfl⟩

@[simp, to_additive is_add_unit_zero]
theorem is_unit_one [monoid M] : is_unit (1:M) := ⟨1, rfl⟩

@[to_additive is_add_unit_of_add_eq_zero] theorem is_unit_of_mul_eq_one [comm_monoid M]
  (a b : M) (h : a * b = 1) : is_unit a :=
⟨units.mk_of_mul_eq_one a b h, rfl⟩

@[to_additive is_add_unit.exists_neg] theorem is_unit.exists_right_inv [monoid M]
  {a : M} (h : is_unit a) : ∃ b, a * b = 1 :=
by { rcases h with ⟨⟨a, b, hab, _⟩, rfl⟩, exact ⟨b, hab⟩ }

@[to_additive is_add_unit.exists_neg'] theorem is_unit.exists_left_inv [monoid M]
  {a : M} (h : is_unit a) : ∃ b, b * a = 1 :=
by { rcases h with ⟨⟨a, b, _, hba⟩, rfl⟩, exact ⟨b, hba⟩ }

@[to_additive is_add_unit_iff_exists_neg] theorem is_unit_iff_exists_inv [comm_monoid M]
  {a : M} : is_unit a ↔ ∃ b, a * b = 1 :=
⟨λ h, h.exists_right_inv,
 λ ⟨b, hab⟩, is_unit_of_mul_eq_one _ b hab⟩

@[to_additive is_add_unit_iff_exists_neg'] theorem is_unit_iff_exists_inv' [comm_monoid M]
  {a : M} : is_unit a ↔ ∃ b, b * a = 1 :=
by simp [is_unit_iff_exists_inv, mul_comm]

/-- Multiplication by a `u : units M` doesn't affect `is_unit`. -/
@[simp, to_additive is_add_unit_add_add_units "Addition of a `u : add_units M` doesn't affect
`is_add_unit`."]
theorem units.is_unit_mul_units [monoid M] (a : M) (u : units M) :
  is_unit (a * u) ↔ is_unit a :=
iff.intro
  (assume ⟨v, hv⟩,
    have is_unit (a * ↑u * ↑u⁻¹), by existsi v * u⁻¹; rw [←hv, units.coe_mul],
    by rwa [mul_assoc, units.mul_inv, mul_one] at this)
  (assume ⟨v, hv⟩, hv ▸ ⟨v * u, (units.coe_mul v u).symm⟩)

@[to_additive]
lemma is_unit.mul [monoid M] {x y : M} : is_unit x → is_unit y → is_unit (x * y) :=
by { rintros ⟨x, rfl⟩ ⟨y, rfl⟩, exact ⟨x * y, units.coe_mul _ _⟩ }

@[to_additive is_add_unit_of_add_is_add_unit_left]
theorem is_unit_of_mul_is_unit_left [comm_monoid M] {x y : M}
  (hu : is_unit (x * y)) : is_unit x :=
let ⟨z, hz⟩ := is_unit_iff_exists_inv.1 hu in
is_unit_iff_exists_inv.2 ⟨y * z, by rwa ← mul_assoc⟩

@[to_additive] theorem is_unit_of_mul_is_unit_right [comm_monoid M] {x y : M}
  (hu : is_unit (x * y)) : is_unit y :=
@is_unit_of_mul_is_unit_left _ _ y x $ by rwa mul_comm

@[simp]
lemma is_unit.mul_iff [comm_monoid M] {x y : M} : is_unit (x * y) ↔ is_unit x ∧ is_unit y :=
⟨λ h, ⟨is_unit_of_mul_is_unit_left h, is_unit_of_mul_is_unit_right h⟩,
  λ h, is_unit.mul h.1 h.2⟩

@[to_additive] theorem is_unit.mul_right_inj [monoid M] {a b c : M} (ha : is_unit a) :
  a * b = a * c ↔ b = c :=
by cases ha with a ha; rw [←ha, units.mul_right_inj]

@[to_additive] theorem is_unit.mul_left_inj [monoid M] {a b c : M} (ha : is_unit a) :
  b * a = c * a ↔ b = c :=
by cases ha with a ha; rw [←ha, units.mul_left_inj]

/-- The element of the group of units, corresponding to an element of a monoid which is a unit. -/
noncomputable def is_unit.unit [monoid M] {a : M} (h : is_unit a) : units M :=
classical.some h

lemma is_unit.unit_spec [monoid M] {a : M} (h : is_unit a) : ↑h.unit = a :=
classical.some_spec h

end is_unit

section noncomputable_defs

variables {M : Type*}

/-- Constructs a `group` structure on a `monoid` consisting only of units. -/
noncomputable def group_of_is_unit [hM : monoid M] (h : ∀ (a : M), is_unit a) : group M :=
{ inv := λ a, ↑((h a).unit)⁻¹,
  mul_left_inv := λ a, by {
    change ↑((h a).unit)⁻¹ * a = 1,
    rw [units.inv_mul_eq_iff_eq_mul, (h a).unit_spec, mul_one] },
.. hM }

/-- Constructs a `comm_group` structure on a `comm_monoid` consisting only of units. -/
noncomputable def comm_group_of_is_unit [hM : comm_monoid M] (h : ∀ (a : M), is_unit a) :
  comm_group M :=
{ inv := λ a, ↑((h a).unit)⁻¹,
  mul_left_inv := λ a, by {
    change ↑((h a).unit)⁻¹ * a = 1,
    rw [units.inv_mul_eq_iff_eq_mul, (h a).unit_spec, mul_one] },
.. hM }

end noncomputable_defs<|MERGE_RESOLUTION|>--- conflicted
+++ resolved
@@ -116,11 +116,7 @@
 
 @[simp, to_additive] lemma val_eq_coe : a.val = (↑a : α) := rfl
 
-<<<<<<< HEAD
-@[norm_cast, to_additive] lemma coe_inv : ((a⁻¹ : units α) : α) = a.inv := rfl
-=======
-@[simp, to_additive] lemma inv_eq_coe_inv : a.inv = ((a⁻¹ : units α) : α) := rfl
->>>>>>> ab967d23
+@[simp, norm_cast, to_additive] lemma inv_eq_coe_inv : a.inv = ((a⁻¹ : units α) : α) := rfl
 
 @[simp, to_additive] lemma inv_mul : (↑a⁻¹ * a : α) = 1 := inv_val _
 @[simp, to_additive] lemma mul_inv : (a * ↑a⁻¹ : α) = 1 := val_inv _
