/-
Copyright (c) 2018 Kenny Lau. All rights reserved.
Released under Apache 2.0 license as described in the file LICENSE.
Authors: Kenny Lau
-/
import algebra.group.inj_surj
import algebra.group.commute
import algebra.opposites
import data.equiv.mul_add

/-!
# Group structures on the multiplicative and additive opposites
-/
universes u v
variables (α : Type u)

namespace mul_opposite

/-!
### Additive structures on `αᵐᵒᵖ`
-/

instance [add_semigroup α] : add_semigroup (αᵐᵒᵖ) :=
unop_injective.add_semigroup _ (λ x y, rfl)

instance [add_left_cancel_semigroup α] : add_left_cancel_semigroup αᵐᵒᵖ :=
unop_injective.add_left_cancel_semigroup _ (λ x y, rfl)

instance [add_right_cancel_semigroup α] : add_right_cancel_semigroup αᵐᵒᵖ :=
unop_injective.add_right_cancel_semigroup _ (λ x y, rfl)

instance [add_comm_semigroup α] : add_comm_semigroup αᵐᵒᵖ :=
{ add_comm := λ x y, unop_injective $ add_comm (unop x) (unop y),
  .. mul_opposite.add_semigroup α }

instance [add_zero_class α] : add_zero_class αᵐᵒᵖ :=
unop_injective.add_zero_class _ rfl (λ x y, rfl)

instance [add_monoid α] : add_monoid αᵐᵒᵖ :=
unop_injective.add_monoid_smul _ rfl (λ _ _, rfl) (λ _ _, rfl)

instance [add_comm_monoid α] : add_comm_monoid αᵐᵒᵖ :=
{ .. mul_opposite.add_monoid α, .. mul_opposite.add_comm_semigroup α }

instance [sub_neg_monoid α] : sub_neg_monoid αᵐᵒᵖ :=
unop_injective.sub_neg_monoid_smul _ rfl (λ _ _, rfl) (λ _, rfl)
  (λ _ _, rfl) (λ _ _, rfl) (λ _ _, rfl)

instance [add_group α] : add_group αᵐᵒᵖ :=
unop_injective.add_group_smul _ rfl (λ _ _, rfl) (λ _, rfl)
  (λ _ _, rfl) (λ _ _, rfl) (λ _ _, rfl)

instance [add_comm_group α] : add_comm_group αᵐᵒᵖ :=
{ .. mul_opposite.add_group α, .. mul_opposite.add_comm_monoid α }

/-!
### Multiplicative structures on `αᵐᵒᵖ`

We also generate additive structures on `αᵃᵒᵖ` using `to_additive`
-/

@[to_additive] instance [semigroup α] : semigroup αᵐᵒᵖ :=
{ mul_assoc := λ x y z, unop_injective $ eq.symm $ mul_assoc (unop z) (unop y) (unop x),
  .. mul_opposite.has_mul α }

@[to_additive] instance [right_cancel_semigroup α] : left_cancel_semigroup αᵐᵒᵖ :=
{ mul_left_cancel := λ x y z H, unop_injective $ mul_right_cancel $ op_injective H,
  .. mul_opposite.semigroup α }

@[to_additive] instance [left_cancel_semigroup α] : right_cancel_semigroup αᵐᵒᵖ :=
{ mul_right_cancel := λ x y z H, unop_injective $ mul_left_cancel $ op_injective H,
  .. mul_opposite.semigroup α }

@[to_additive] instance [comm_semigroup α] : comm_semigroup αᵐᵒᵖ :=
{ mul_comm := λ x y, unop_injective $ mul_comm (unop y) (unop x),
  .. mul_opposite.semigroup α }

@[to_additive] instance [mul_one_class α] : mul_one_class αᵐᵒᵖ :=
{ one_mul := λ x, unop_injective $ mul_one $ unop x,
  mul_one := λ x, unop_injective $ one_mul $ unop x,
  .. mul_opposite.has_mul α, .. mul_opposite.has_one α }

@[to_additive] instance [monoid α] : monoid αᵐᵒᵖ :=
{ npow := λ n x, op $ x.unop ^ n,
  npow_zero' := λ x, unop_injective $ monoid.npow_zero' x.unop,
  npow_succ' := λ n x, unop_injective $ pow_succ' x.unop n,
  .. mul_opposite.semigroup α, .. mul_opposite.mul_one_class α }

@[to_additive] instance [right_cancel_monoid α] : left_cancel_monoid αᵐᵒᵖ :=
{ .. mul_opposite.left_cancel_semigroup α, .. mul_opposite.monoid α }

@[to_additive] instance [left_cancel_monoid α] : right_cancel_monoid αᵐᵒᵖ :=
{ .. mul_opposite.right_cancel_semigroup α, .. mul_opposite.monoid α }

@[to_additive] instance [cancel_monoid α] : cancel_monoid αᵐᵒᵖ :=
{ .. mul_opposite.right_cancel_monoid α, .. mul_opposite.left_cancel_monoid α }

@[to_additive] instance [comm_monoid α] : comm_monoid αᵐᵒᵖ :=
{ .. mul_opposite.monoid α, .. mul_opposite.comm_semigroup α }

@[to_additive] instance [cancel_comm_monoid α] : cancel_comm_monoid αᵐᵒᵖ :=
{ .. mul_opposite.cancel_monoid α, .. mul_opposite.comm_monoid α }

@[to_additive] instance [div_inv_monoid α] : div_inv_monoid αᵐᵒᵖ :=
{ zpow := λ n x, op $ x.unop ^ n,
  zpow_zero' := λ x, unop_injective $ div_inv_monoid.zpow_zero' x.unop,
  zpow_succ' := λ n x, unop_injective $
    by rw [unop_op, zpow_of_nat, zpow_of_nat, pow_succ', unop_mul, unop_op],
  zpow_neg' := λ z x, unop_injective $ div_inv_monoid.zpow_neg' z x.unop,
  .. mul_opposite.monoid α, .. mul_opposite.has_inv α }

@[to_additive] instance [group α] : group αᵐᵒᵖ :=
{ mul_left_inv := λ x, unop_injective $ mul_inv_self $ unop x,
  .. mul_opposite.div_inv_monoid α, }

@[to_additive] instance [comm_group α] : comm_group αᵐᵒᵖ :=
{ .. mul_opposite.group α, .. mul_opposite.comm_monoid α }

variable {α}

@[simp, to_additive] lemma semiconj_by_op [has_mul α] {a x y : α} :
  semiconj_by (op a) (op y) (op x) ↔ semiconj_by a x y :=
by simp only [semiconj_by, ← op_mul, op_inj, eq_comm]

@[simp, to_additive] lemma semiconj_by_unop [has_mul α] {a x y : αᵐᵒᵖ} :
  semiconj_by (unop a) (unop y) (unop x) ↔ semiconj_by a x y :=
by conv_rhs { rw [← op_unop a, ← op_unop x, ← op_unop y, semiconj_by_op] }

@[to_additive] lemma _root_.semiconj_by.op [has_mul α] {a x y : α} (h : semiconj_by a x y) :
  semiconj_by (op a) (op y) (op x) :=
semiconj_by_op.2 h

@[to_additive] lemma _root_.semiconj_by.unop [has_mul α] {a x y : αᵐᵒᵖ} (h : semiconj_by a x y) :
  semiconj_by (unop a) (unop y) (unop x) :=
semiconj_by_unop.2 h

@[to_additive] lemma _root_.commute.op [has_mul α] {x y : α} (h : commute x y) :
  commute (op x) (op y) := h.op

@[to_additive] lemma commute.unop [has_mul α] {x y : αᵐᵒᵖ} (h : commute x y) :
  commute (unop x) (unop y) := h.unop

@[to_additive, simp] lemma commute_op [has_mul α] {x y : α} :
  commute (op x) (op y) ↔ commute x y :=
semiconj_by_op

@[to_additive, simp] lemma commute_unop [has_mul α] {x y : αᵐᵒᵖ} :
  commute (unop x) (unop y) ↔ commute x y :=
semiconj_by_unop

/-- The function `mul_opposite.op` is an additive equivalence. -/
@[simps { fully_applied := ff, simp_rhs := tt }]
def op_add_equiv [has_add α] : α ≃+ αᵐᵒᵖ :=
{ map_add' := λ a b, rfl, .. op_equiv }

@[simp] lemma op_add_equiv_to_equiv [has_add α] :
  (op_add_equiv : α ≃+ αᵐᵒᵖ).to_equiv = op_equiv :=
rfl

end mul_opposite

/-!
### Multiplicative structures on `αᵃᵒᵖ`
-/

namespace add_opposite

instance [semigroup α] : semigroup (αᵃᵒᵖ) :=
unop_injective.semigroup _ (λ x y, rfl)

instance [left_cancel_semigroup α] : left_cancel_semigroup αᵃᵒᵖ :=
unop_injective.left_cancel_semigroup _ (λ x y, rfl)

instance [right_cancel_semigroup α] : right_cancel_semigroup αᵃᵒᵖ :=
unop_injective.right_cancel_semigroup _ (λ x y, rfl)

instance [comm_semigroup α] : comm_semigroup αᵃᵒᵖ :=
{ mul_comm := λ x y, unop_injective $ mul_comm (unop x) (unop y),
  .. add_opposite.semigroup α }

instance [mul_one_class α] : mul_one_class αᵃᵒᵖ :=
unop_injective.mul_one_class _ rfl (λ x y, rfl)

instance {β} [has_pow α β] : has_pow αᵃᵒᵖ β := { pow := λ a b, op (unop a ^ b) }

@[simp] lemma op_pow {β} [has_pow α β] (a : α) (b : β) : op (a ^ b) = op a ^ b := rfl
@[simp] lemma unop_pow {β} [has_pow α β] (a : αᵃᵒᵖ) (b : β) : unop (a ^ b) = unop a ^ b := rfl

instance [monoid α] : monoid αᵃᵒᵖ :=
unop_injective.monoid_pow _ rfl (λ _ _, rfl) (λ _ _, rfl)

instance [comm_monoid α] : comm_monoid αᵃᵒᵖ :=
{ .. add_opposite.monoid α, .. add_opposite.comm_semigroup α }

instance [div_inv_monoid α] : div_inv_monoid αᵃᵒᵖ :=
unop_injective.div_inv_monoid_pow _ rfl (λ _ _, rfl) (λ _, rfl)
  (λ _ _, rfl) (λ _ _, rfl) (λ _ _, rfl)

instance [group α] : group αᵃᵒᵖ :=
unop_injective.group_pow _ rfl (λ _ _, rfl) (λ _, rfl)
  (λ _ _, rfl) (λ _ _, rfl) (λ _ _, rfl)

instance [comm_group α] : comm_group αᵃᵒᵖ :=
{ .. add_opposite.group α, .. add_opposite.comm_monoid α }

variable {α}

/-- The function `add_opposite.op` is a multiplicative equivalence. -/
@[simps { fully_applied := ff, simp_rhs := tt }]
def op_mul_equiv [has_mul α] : α ≃* αᵃᵒᵖ :=
{ map_mul' := λ a b, rfl, .. op_equiv }

@[simp] lemma op_mul_equiv_to_equiv [has_mul α] :
  (op_mul_equiv : α ≃* αᵃᵒᵖ).to_equiv = op_equiv :=
rfl

end add_opposite

open mul_opposite

/-- Inversion on a group is a `mul_equiv` to the opposite group. When `G` is commutative, there is
`mul_equiv.inv`. -/
@[to_additive "/-- Negation on an additive group is an `add_equiv` to the opposite group. When `G`
is commutative, there is `add_equiv.inv`. -/", simps { fully_applied := ff, simp_rhs := tt }]
def mul_equiv.inv' (G : Type*) [group G] : G ≃* Gᵐᵒᵖ :=
{ map_mul' := λ x y, unop_injective $ mul_inv_rev x y,
  .. (equiv.inv G).trans op_equiv }

/-- A monoid homomorphism `f : M →* N` such that `f x` commutes with `f y` for all `x, y` defines
a monoid homomorphism to `Nᵐᵒᵖ`. -/
@[to_additive "/-- An additive monoid homomorphism `f : M →+ N` such that `f x` additively commutes
with `f y` for all `x, y` defines an additive monoid homomorphism to `Sᵃᵒᵖ`. -/",
  simps {fully_applied := ff}]
def monoid_hom.to_opposite {M N : Type*} [mul_one_class M] [mul_one_class N] (f : M →* N)
  (hf : ∀ x y, commute (f x) (f y)) : M →* Nᵐᵒᵖ :=
{ to_fun := mul_opposite.op ∘ f,
  map_one' := congr_arg op f.map_one,
  map_mul' := λ x y, by simp [(hf x y).eq] }

/-- A monoid homomorphism `f : M →* N` such that `f x` commutes with `f y` for all `x, y` defines
a monoid homomorphism from `Mᵐᵒᵖ`. -/
@[to_additive "/-- An additive monoid homomorphism `f : M →+ N` such that `f x` additively commutes
with `f y` for all `x`, `y` defines an additive monoid homomorphism from `Mᵃᵒᵖ`. -/",
  simps {fully_applied := ff}]
def monoid_hom.from_opposite {M N : Type*} [mul_one_class M] [mul_one_class N] (f : M →* N)
  (hf : ∀ x y, commute (f x) (f y)) : Mᵐᵒᵖ →* N :=
{ to_fun := f ∘ mul_opposite.unop,
  map_one' := f.map_one,
  map_mul' := λ x y, (f.map_mul _ _).trans (hf _ _).eq }

/-- The units of the opposites are equivalent to the opposites of the units. -/
<<<<<<< HEAD
def units.op_equiv {R} [monoid R] : (Rᵐᵒᵖ)ˣ ≃* Rˣᵐᵒᵖ :=
=======
@[to_additive "The additive units of the additive opposites are equivalent to the additive opposites
of the additive units."]
def units.op_equiv {M} [monoid M] : units Mᵐᵒᵖ ≃* (units M)ᵐᵒᵖ :=
>>>>>>> b99a98e3
{ to_fun := λ u, op ⟨unop u, unop ↑(u⁻¹), op_injective u.4, op_injective u.3⟩,
  inv_fun := mul_opposite.rec $ λ u, ⟨op ↑(u), op ↑(u⁻¹), unop_injective $ u.4, unop_injective u.3⟩,
  map_mul' := λ x y, unop_injective $ units.ext $ rfl,
  left_inv := λ x, units.ext $ by simp,
  right_inv := λ x, unop_injective $ units.ext $ rfl }

<<<<<<< HEAD
@[simp]
lemma units.coe_unop_op_equiv {R} [monoid R] (u : (Rᵐᵒᵖ)ˣ) :
  ((units.op_equiv u).unop : R) = unop (u : Rᵐᵒᵖ) :=
rfl

@[simp]
lemma units.coe_op_equiv_symm {R} [monoid R] (u : Rˣᵐᵒᵖ) :
  (units.op_equiv.symm u : Rᵐᵒᵖ) = op (u.unop : R) :=
=======
@[simp, to_additive]
lemma units.coe_unop_op_equiv {M} [monoid M] (u : units Mᵐᵒᵖ) :
  ((units.op_equiv u).unop : M) = unop (u : Mᵐᵒᵖ) :=
rfl

@[simp, to_additive]
lemma units.coe_op_equiv_symm {M} [monoid M] (u : (units M)ᵐᵒᵖ) :
  (units.op_equiv.symm u : Mᵐᵒᵖ) = op (u.unop : M) :=
>>>>>>> b99a98e3
rfl

/-- A monoid homomorphism `M →* N` can equivalently be viewed as a monoid homomorphism
`Mᵐᵒᵖ →* Nᵐᵒᵖ`. This is the action of the (fully faithful) `ᵐᵒᵖ`-functor on morphisms. -/
@[to_additive "/-- An additive monoid homomorphism `M →+ N` can equivalently be viewed as an
additive monoid homomorphism `Mᵃᵒᵖ →+ Nᵃᵒᵖ`. This is the action of the (fully faithful)
`ᵃᵒᵖ`-functor on morphisms. -/", simps]
def monoid_hom.op {M N} [mul_one_class M] [mul_one_class N] :
  (M →* N) ≃ (Mᵐᵒᵖ →* Nᵐᵒᵖ) :=
{ to_fun    := λ f, { to_fun   := op ∘ f ∘ unop,
                      map_one' := congr_arg op f.map_one,
                      map_mul' := λ x y, unop_injective (f.map_mul y.unop x.unop) },
  inv_fun   := λ f, { to_fun   := unop ∘ f ∘ op,
                      map_one' := congr_arg unop f.map_one,
                      map_mul' := λ x y, congr_arg unop (f.map_mul (op y) (op x)) },
  left_inv  := λ f, by { ext, refl },
  right_inv := λ f, by { ext x, simp } }

/-- The 'unopposite' of a monoid homomorphism `Mᵐᵒᵖ →* Nᵐᵒᵖ`. Inverse to `monoid_hom.op`. -/
@[simp, to_additive "The 'unopposite' of an additive monoid homomorphism `Mᵃᵒᵖ →+ Nᵃᵒᵖ`. Inverse to
`add_monoid_hom.op`."]
def monoid_hom.unop {M N} [mul_one_class M] [mul_one_class N] :
  (Mᵐᵒᵖ →* Nᵐᵒᵖ) ≃ (M →* N) := monoid_hom.op.symm

/-- An additive homomorphism `M →+ N` can equivalently be viewed as an additive homomorphism
`Mᵐᵒᵖ →+ Nᵐᵒᵖ`. This is the action of the (fully faithful) `ᵐᵒᵖ`-functor on morphisms. -/
@[simps]
def add_monoid_hom.mul_op {M N} [add_zero_class M] [add_zero_class N] :
  (M →+ N) ≃ (Mᵐᵒᵖ →+ Nᵐᵒᵖ) :=
{ to_fun    := λ f, { to_fun    := op ∘ f ∘ unop,
                      map_zero' := unop_injective f.map_zero,
                      map_add'  := λ x y, unop_injective (f.map_add x.unop y.unop) },
  inv_fun   := λ f, { to_fun    := unop ∘ f ∘ op,
                      map_zero' := congr_arg unop f.map_zero,
                      map_add'  := λ x y, congr_arg unop (f.map_add (op x) (op y)) },
  left_inv  := λ f, by { ext, refl },
  right_inv := λ f, by { ext, simp } }

/-- The 'unopposite' of an additive monoid hom `αᵐᵒᵖ →+ βᵐᵒᵖ`. Inverse to
`add_monoid_hom.mul_op`. -/
@[simp] def add_monoid_hom.mul_unop {α β} [add_zero_class α] [add_zero_class β] :
  (αᵐᵒᵖ →+ βᵐᵒᵖ) ≃ (α →+ β) := add_monoid_hom.mul_op.symm

/-- A iso `α ≃+ β` can equivalently be viewed as an iso `αᵐᵒᵖ ≃+ βᵐᵒᵖ`. -/
@[simps]
def add_equiv.mul_op {α β} [has_add α] [has_add β] :
  (α ≃+ β) ≃ (αᵐᵒᵖ ≃+ βᵐᵒᵖ) :=
{ to_fun    := λ f, op_add_equiv.symm.trans (f.trans op_add_equiv),
  inv_fun   := λ f, op_add_equiv.trans (f.trans op_add_equiv.symm),
  left_inv  := λ f, by { ext, refl },
  right_inv := λ f, by { ext, simp } }

/-- The 'unopposite' of an iso `αᵐᵒᵖ ≃+ βᵐᵒᵖ`. Inverse to `add_equiv.mul_op`. -/
@[simp] def add_equiv.mul_unop {α β} [has_add α] [has_add β] :
  (αᵐᵒᵖ ≃+ βᵐᵒᵖ) ≃ (α ≃+ β) := add_equiv.mul_op.symm

/-- A iso `α ≃* β` can equivalently be viewed as an iso `αᵐᵒᵖ ≃* βᵐᵒᵖ`. -/
@[to_additive "A iso `α ≃+ β` can equivalently be viewed as an iso `αᵃᵒᵖ ≃+ βᵃᵒᵖ`. -/", simps]
def mul_equiv.op {α β} [has_mul α] [has_mul β] :
  (α ≃* β) ≃ (αᵐᵒᵖ ≃* βᵐᵒᵖ) :=
{ to_fun    := λ f, { to_fun   := op ∘ f ∘ unop,
                      inv_fun  := op ∘ f.symm ∘ unop,
                      left_inv := λ x, unop_injective (f.symm_apply_apply x.unop),
                      right_inv := λ x, unop_injective (f.apply_symm_apply x.unop),
                      map_mul' := λ x y, unop_injective (f.map_mul y.unop x.unop) },
  inv_fun   := λ f, { to_fun   := unop ∘ f ∘ op,
                      inv_fun  := unop ∘ f.symm ∘ op,
                      left_inv := λ x, by simp,
                      right_inv := λ x, by simp,
                      map_mul' := λ x y, congr_arg unop (f.map_mul (op y) (op x)) },
  left_inv  := λ f, by { ext, refl },
  right_inv := λ f, by { ext, simp } }

/-- The 'unopposite' of an iso `αᵐᵒᵖ ≃* βᵐᵒᵖ`. Inverse to `mul_equiv.op`. -/
@[simp, to_additive "The 'unopposite' of an iso `αᵃᵒᵖ ≃+ βᵃᵒᵖ`. Inverse to `add_equiv.op`."]
def mul_equiv.unop {α β} [has_mul α] [has_mul β] :
  (αᵐᵒᵖ ≃* βᵐᵒᵖ) ≃ (α ≃* β) := mul_equiv.op.symm

section ext

/-- This ext lemma change equalities on `αᵐᵒᵖ →+ β` to equalities on `α →+ β`.
This is useful because there are often ext lemmas for specific `α`s that will apply
to an equality of `α →+ β` such as `finsupp.add_hom_ext'`. -/
@[ext]
lemma add_monoid_hom.mul_op_ext {α β} [add_zero_class α] [add_zero_class β]
  (f g : αᵐᵒᵖ →+ β)
  (h : f.comp (op_add_equiv : α ≃+ αᵐᵒᵖ).to_add_monoid_hom =
       g.comp (op_add_equiv : α ≃+ αᵐᵒᵖ).to_add_monoid_hom) : f = g :=
add_monoid_hom.ext $ mul_opposite.rec $ λ x, (add_monoid_hom.congr_fun h : _) x

end ext<|MERGE_RESOLUTION|>--- conflicted
+++ resolved
@@ -249,38 +249,23 @@
   map_mul' := λ x y, (f.map_mul _ _).trans (hf _ _).eq }
 
 /-- The units of the opposites are equivalent to the opposites of the units. -/
-<<<<<<< HEAD
-def units.op_equiv {R} [monoid R] : (Rᵐᵒᵖ)ˣ ≃* Rˣᵐᵒᵖ :=
-=======
 @[to_additive "The additive units of the additive opposites are equivalent to the additive opposites
 of the additive units."]
-def units.op_equiv {M} [monoid M] : units Mᵐᵒᵖ ≃* (units M)ᵐᵒᵖ :=
->>>>>>> b99a98e3
+def units.op_equiv {M} [monoid M] : (Mᵐᵒᵖ)ˣ ≃* (Mˣ)ᵐᵒᵖ :=
 { to_fun := λ u, op ⟨unop u, unop ↑(u⁻¹), op_injective u.4, op_injective u.3⟩,
   inv_fun := mul_opposite.rec $ λ u, ⟨op ↑(u), op ↑(u⁻¹), unop_injective $ u.4, unop_injective u.3⟩,
   map_mul' := λ x y, unop_injective $ units.ext $ rfl,
   left_inv := λ x, units.ext $ by simp,
   right_inv := λ x, unop_injective $ units.ext $ rfl }
 
-<<<<<<< HEAD
-@[simp]
-lemma units.coe_unop_op_equiv {R} [monoid R] (u : (Rᵐᵒᵖ)ˣ) :
-  ((units.op_equiv u).unop : R) = unop (u : Rᵐᵒᵖ) :=
-rfl
-
-@[simp]
-lemma units.coe_op_equiv_symm {R} [monoid R] (u : Rˣᵐᵒᵖ) :
-  (units.op_equiv.symm u : Rᵐᵒᵖ) = op (u.unop : R) :=
-=======
 @[simp, to_additive]
-lemma units.coe_unop_op_equiv {M} [monoid M] (u : units Mᵐᵒᵖ) :
+lemma units.coe_unop_op_equiv {M} [monoid M] (u : (Mᵐᵒᵖ)ˣ) :
   ((units.op_equiv u).unop : M) = unop (u : Mᵐᵒᵖ) :=
 rfl
 
 @[simp, to_additive]
-lemma units.coe_op_equiv_symm {M} [monoid M] (u : (units M)ᵐᵒᵖ) :
+lemma units.coe_op_equiv_symm {M} [monoid M] (u : (Mˣ)ᵐᵒᵖ) :
   (units.op_equiv.symm u : Mᵐᵒᵖ) = op (u.unop : M) :=
->>>>>>> b99a98e3
 rfl
 
 /-- A monoid homomorphism `M →* N` can equivalently be viewed as a monoid homomorphism
