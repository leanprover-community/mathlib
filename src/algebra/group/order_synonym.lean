--- conflicted
+++ resolved
@@ -11,10 +11,6 @@
 # Group structure on the order type synonyms
 
 > THIS FILE IS SYNCHRONIZED WITH MATHLIB4.
-<<<<<<< HEAD
-> https://github.com/leanprover-community/mathlib4/pull/651
-=======
->>>>>>> dbde88c8
 > Any changes to this file require a corresponding PR to mathlib4.
 
 Transfer algebraic instances from `α` to `αᵒᵈ` and `lex α`.
