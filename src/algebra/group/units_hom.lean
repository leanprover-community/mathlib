--- conflicted
+++ resolved
@@ -22,24 +22,9 @@
                   by rw [← f.map_mul, u.inv_val, f.map_one]⟩)
   (λ x y, ext (f.map_mul x y))
 
-<<<<<<< HEAD
-/-- The group homomorphism on units induced by a multiplicative morphism. -/
-@[to_additive "The `add_group` homomorphism on `add_unit`s induced by an additive morphism.", reducible]
-def map' (f : M → N) [is_monoid_hom f] : units M →* units N :=
-  map (monoid_hom.of f)
-
 @[simp, to_additive] lemma coe_map (f : M →* N) (x : units M) : ↑(map f x) = f x := rfl
 
-@[simp, to_additive] lemma coe_map' (f : M → N) [is_monoid_hom f] (x : units M) :
-  ↑((map' f : units M → units N) x) = f x :=
-rfl
-
 @[simp, to_additive] lemma map_comp (f : M →* N) (g : N →* P) : map (g.comp f) = (map g).comp (map f) := rfl
-=======
-@[simp] lemma coe_map (f : M →* N) (x : units M) : ↑(map f x) = f x := rfl
-
-@[simp] lemma map_comp (f : M →* N) (g : N →* P) : map (g.comp f) = (map g).comp (map f) := rfl
->>>>>>> 50c4adf9
 
 variables (M)
 @[simp, to_additive] lemma map_id : map (monoid_hom.id M) = monoid_hom.id (units M) :=
@@ -53,11 +38,6 @@
 
 @[simp, to_additive] lemma coe_hom_apply (x : units M) : coe_hom M x = ↑x := rfl
 
-<<<<<<< HEAD
-@[to_additive] instance coe_is_monoid_hom : is_monoid_hom (coe : units M → M) := (coe_hom M).is_monoid_hom
-
-=======
->>>>>>> 50c4adf9
 /-- If a map `g : M → units N` agrees with a homomorphism `f : M →* N`, then
 this map is a monoid homomorphism too. -/
 @[to_additive "If a map `g : M → add_units N` agrees with a homomorphism `f : M →+ N`, then this map is an add_monoid homomorphism too."]
