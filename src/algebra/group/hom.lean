--- conflicted
+++ resolved
@@ -713,11 +713,7 @@
 eq_inv_of_mul_eq_one $ f.map_mul_eq_one $ inv_mul_self g
 
 /-- Group homomorphisms preserve integer power. -/
-<<<<<<< HEAD
-@[simp, to_additive /-" Group homomorphisms preserve integer power. "-/]
-=======
 @[simp, to_additive /-" Additive group homomorphisms preserve integer scaling. "-/]
->>>>>>> b31af6d9
 theorem map_zpow {G H} [group G] [group H] (f : G →* H) (g : G) (n : ℤ) : f (g ^ n) = (f g) ^ n :=
 f.map_zpow' f.map_inv g n
 
