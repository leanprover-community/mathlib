/-
Copyright (c) 2018 Patrick Massot. All rights reserved.
Released under Apache 2.0 license as described in the file LICENSE.
Authors: Patrick Massot, Kevin Buzzard, Scott Morrison, Johan Commelin, Chris Hughes,
  Johannes Hölzl, Yury Kudryashov
-/

import algebra.group.to_additive algebra.group.basic

/-!
# monoid and group homomorphisms

This file defines the bundled structures for monoid and group homomorphisms. Namely, we define
`monoid_hom` (resp., `add_monoid_hom`) to be bundled homomorphisms between multiplicative (resp.,
additive) monoids or groups.

We also define coercion to a function, and  usual operations: composition, identity homomorphism,
pointwise multiplication and pointwise inversion.

## Notations

* `→*` for bundled monoid homs (also use for group homs)
* `→+` for bundled add_monoid homs (also use for add_group homs)

## implementation notes

There's a coercion from bundled homs to fun, and the canonical
notation is to use the bundled hom as a function via this coercion.

There is no `group_hom` -- the idea is that `monoid_hom` is used.
The constructor for `monoid_hom` needs a proof of `map_one` as well
as `map_mul`; a separate constructor `monoid_hom.mk'` will construct
group homs (i.e. monoid homs between groups) given only a proof
that multiplication is preserved,

Implicit `{}` brackets are often used instead of type class `[]` brackets.  This is done when the
instances can be inferred because they are implicit arguments to the type `monoid_hom`.  When they
can be inferred from the type it is faster to use this method than to use type class inference.

Historically this file also included definitions of unbundled homomorphism classes; they were
deprecated and moved to `deprecated/group`.

## Tags

monoid_hom, add_monoid_hom

-/

variables {M : Type*} {N : Type*} {P : Type*} -- monoids
  {G : Type*} {H : Type*} -- groups

/-- Bundled add_monoid homomorphisms; use this for bundled add_group homomorphisms too. -/
structure add_monoid_hom (M : Type*) (N : Type*) [add_monoid M] [add_monoid N] :=
(to_fun : M → N)
(map_zero' : to_fun 0 = 0)
(map_add' : ∀ x y, to_fun (x + y) = to_fun x + to_fun y)

infixr ` →+ `:25 := add_monoid_hom

/-- Bundled monoid homomorphisms; use this for bundled group homomorphisms too. -/
@[to_additive add_monoid_hom]
structure monoid_hom (M : Type*) (N : Type*) [monoid M] [monoid N] :=
(to_fun : M → N)
(map_one' : to_fun 1 = 1)
(map_mul' : ∀ x y, to_fun (x * y) = to_fun x * to_fun y)

infixr ` →* `:25 := monoid_hom

@[to_additive]
instance {M : Type*} {N : Type*} {mM : monoid M} {mN : monoid N} : has_coe_to_fun (M →* N) :=
⟨_, monoid_hom.to_fun⟩


namespace monoid_hom
variables {mM : monoid M} {mN : monoid N} {mP : monoid P}
variables [group G] [comm_group H]

include mM mN

@[simp, to_additive]
lemma coe_mk (f : M → N) (h1 hmul) : ⇑(monoid_hom.mk f h1 hmul) = f := rfl

@[to_additive]
lemma coe_inj ⦃f g : M →* N⦄ (h : (f : M → N) = g) : f = g :=
by cases f; cases g; cases h; refl

@[ext, to_additive]
lemma ext ⦃f g : M →* N⦄ (h : ∀ x, f x = g x) : f = g :=
coe_inj (funext h)

<<<<<<< HEAD
attribute [ext] _root_.add_monoid_hom.ext -- FIXME `to_additive` does not copy `ext`
=======
attribute [ext] _root_.add_monoid_hom.ext
>>>>>>> 2065438d

@[to_additive]
lemma ext_iff {f g : M →* N} : f = g ↔ ∀ x, f x = g x :=
⟨λ h x, h ▸ rfl, λ h, ext h⟩

/-- If f is a monoid homomorphism then f 1 = 1. -/
@[simp, to_additive]
lemma map_one (f : M →* N) : f 1 = 1 := f.map_one'

/-- If f is a monoid homomorphism then f (a * b) = f a * f b. -/
@[simp, to_additive]
lemma map_mul (f : M →* N) (a b : M) : f (a * b) = f a * f b := f.map_mul' a b

omit mN mM

/-- The identity map from a monoid to itself. -/
@[to_additive]
def id (M : Type*) [monoid M] : M →* M :=
{ to_fun := id,
  map_one' := rfl,
  map_mul' := λ _ _, rfl }

include mM mN mP

/-- Composition of monoid morphisms is a monoid morphism. -/
@[to_additive]
def comp (hnp : N →* P) (hmn : M →* N) : M →* P :=
{ to_fun := hnp ∘ hmn,
  map_one' := by simp,
  map_mul' := by simp }

@[simp, to_additive] lemma comp_apply (g : N →* P) (f : M →* N) (x : M) :
  g.comp f x = g (f x) := rfl

/-- Composition of monoid homomorphisms is associative. -/
@[to_additive] lemma comp_assoc {Q : Type*} [monoid Q] (f : M →* N) (g : N →* P) (h : P →* Q) :
  (h.comp g).comp f = h.comp (g.comp f) := rfl

/-- Given a monoid homomorphism `f : M →* N` and a set `S ⊆ M` such that `f` maps elements of
    `S` to invertible elements of `N`, any monoid homomorphism `g : N →* P` maps elements of
    `f(S)` to invertible elements of `P`. -/
@[to_additive "Given an add_monoid homomorphism `f : M →+ N` and a set `S ⊆ M` such that `f` maps elements of `S` to invertible elements of `N`, any add_monoid homomorphism `g : N →+ P` maps elements of `f(S)` to invertible elements of `P`."]
lemma exists_inv_of_comp_exists_inv {S : set M} {f : M →* N}
  (hf : ∀ s ∈ S, ∃ b, f s * b = 1) (g : N →* P) (s ∈ S) :
  ∃ x : P, g.comp f s * x = 1 :=
let ⟨c, hc⟩ := hf s H in ⟨g c, show g _ * _ = _, by rw [←g.map_mul, hc, g.map_one]⟩

@[to_additive]
lemma cancel_right {g₁ g₂ : N →* P} {f : M →* N} (hf : function.surjective f) :
  g₁.comp f = g₂.comp f ↔ g₁ = g₂ :=
⟨λ h, monoid_hom.ext $ (forall_iff_forall_surj hf).1 (ext_iff.1 h), λ h, h ▸ rfl⟩

@[to_additive]
lemma cancel_left {g : N →* P} {f₁ f₂ : M →* N} (hg : function.injective g) :
  g.comp f₁ = g.comp f₂ ↔ f₁ = f₂ :=
⟨λ h, monoid_hom.ext $ λ x, hg $ by rw [← comp_apply, h, comp_apply], λ h, h ▸ rfl⟩

omit mP
variables [mM] [mN]

@[to_additive]
protected def one : M →* N :=
{ to_fun := λ _, 1,
  map_one' := rfl,
  map_mul' := λ _ _, (one_mul 1).symm }

@[to_additive]
instance : has_one (M →* N) := ⟨monoid_hom.one⟩

@[to_additive]
instance : inhabited (M →* N) := ⟨1⟩

omit mM mN

/-- The product of two monoid morphisms is a monoid morphism if the target is commutative. -/
@[to_additive]
protected def mul {M N} {mM : monoid M} [comm_monoid N] (f g : M →* N) : M →* N :=
{ to_fun := λ m, f m * g m,
  map_one' := show f 1 * g 1 = 1, by simp,
  map_mul' := begin intros, show f (x * y) * g (x * y) = f x * g x * (f y * g y),
    rw [f.map_mul, g.map_mul, ←mul_assoc, ←mul_assoc, mul_right_comm (f x)], end }

@[to_additive]
instance {M N} {mM : monoid M} [comm_monoid N] : has_mul (M →* N) := ⟨monoid_hom.mul⟩

/-- (M →* N) is a comm_monoid if N is commutative. -/
@[to_additive add_comm_monoid]
instance {M N} [monoid M] [comm_monoid N] : comm_monoid (M →* N) :=
{ mul := (*),
  mul_assoc := by intros; ext; apply mul_assoc,
  one := 1,
  one_mul := by intros; ext; apply one_mul,
  mul_one := by intros; ext; apply mul_one,
  mul_comm := by intros; ext; apply mul_comm }

/-- Group homomorphisms preserve inverse. -/
@[simp, to_additive]
theorem map_inv {G H} [group G] [group H] (f : G →* H) (g : G) : f g⁻¹ = (f g)⁻¹ :=
eq_inv_of_mul_eq_one $ by rw [←f.map_mul, inv_mul_self, f.map_one]

/-- Group homomorphisms preserve division. -/
@[simp, to_additive]
theorem map_mul_inv {G H} [group G] [group H] (f : G →* H) (g h : G) :
  f (g * h⁻¹) = (f g) * (f h)⁻¹ := by rw [f.map_mul, f.map_inv]

/-- A group homomorphism is injective iff its kernel is trivial. -/
@[to_additive]
lemma injective_iff {G H} [group G] [group H] (f : G →* H) :
  function.injective f ↔ (∀ a, f a = 1 → a = 1) :=
⟨λ h _, by rw ← f.map_one; exact @h _ _,
  λ h x y hxy, by rw [← inv_inv (f x), inv_eq_iff_mul_eq_one, ← f.map_inv,
      ← f.map_mul] at hxy;
    simpa using inv_eq_of_mul_eq_one (h _ hxy)⟩

include mM
/-- Makes a group homomomorphism from a proof that the map preserves multiplication. -/
@[to_additive]
def mk' (f : M → G) (map_mul : ∀ a b : M, f (a * b) = f a * f b) : M →* G :=
{ to_fun := f,
  map_mul' := map_mul,
  map_one' := mul_self_iff_eq_one.1 $ by rw [←map_mul, mul_one] }

omit mM

/-- The inverse of a monoid homomorphism is a monoid homomorphism if the target is
    a commutative group.-/
@[to_additive]
protected def inv {M G} {mM : monoid M} [comm_group G] (f : M →* G) : M →* G :=
mk' (λ g, (f g)⁻¹) $ λ a b, by rw [←mul_inv, f.map_mul]

@[to_additive]
instance {M G} [monoid M] [comm_group G] : has_inv (M →* G) := ⟨monoid_hom.inv⟩

/-- (M →* G) is a comm_group if G is a comm_group -/
@[to_additive add_comm_group]
instance {M G} [monoid M] [comm_group G] : comm_group (M →* G) :=
{ inv := has_inv.inv,
  mul_left_inv := by intros; ext; apply mul_left_inv,
  ..monoid_hom.comm_monoid }

end monoid_hom

/-- Additive group homomorphisms preserve subtraction. -/
@[simp] theorem add_monoid_hom.map_sub {G H} [add_group G] [add_group H] (f : G →+ H) (g h : G) :
  f (g - h) = (f g) - (f h) := f.map_add_neg g h<|MERGE_RESOLUTION|>--- conflicted
+++ resolved
@@ -88,11 +88,7 @@
 lemma ext ⦃f g : M →* N⦄ (h : ∀ x, f x = g x) : f = g :=
 coe_inj (funext h)
 
-<<<<<<< HEAD
-attribute [ext] _root_.add_monoid_hom.ext -- FIXME `to_additive` does not copy `ext`
-=======
 attribute [ext] _root_.add_monoid_hom.ext
->>>>>>> 2065438d
 
 @[to_additive]
 lemma ext_iff {f g : M →* N} : f = g ↔ ∀ x, f x = g x :=
