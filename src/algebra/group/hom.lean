--- conflicted
+++ resolved
@@ -134,8 +134,6 @@
   ∃ x : P, g.comp f s * x = 1 :=
 let ⟨c, hc⟩ := hf s H in ⟨g c, show g _ * _ = _, by rw [←g.map_mul, hc, g.map_one]⟩
 
-<<<<<<< HEAD
-=======
 @[to_additive]
 lemma cancel_right {g₁ g₂ : N →* P} {f : M →* N} (hf : function.surjective f) :
   g₁.comp f = g₂.comp f ↔ g₁ = g₂ :=
@@ -146,7 +144,6 @@
   g.comp f₁ = g.comp f₂ ↔ f₁ = f₂ :=
 ⟨λ h, monoid_hom.ext $ λ x, hg $ by rw [← comp_apply, h, comp_apply], λ h, h ▸ rfl⟩
 
->>>>>>> f90803c9
 omit mP
 variables [mM] [mN]
 
