--- conflicted
+++ resolved
@@ -153,19 +153,11 @@
 instance {mM : has_mul M} {mN : has_mul N} : has_coe_to_fun (mul_hom M N) (λ _, M → N) :=
 ⟨mul_hom.to_fun⟩
 @[to_additive]
-<<<<<<< HEAD
-instance {mM : monoid M} {mN : monoid N} : has_coe_to_fun (M →* N) (λ _, M → N) :=
+instance {mM : mul_one_class M} {mN : mul_one_class N} : has_coe_to_fun (M →* N) (λ _, M → N) :=
 ⟨monoid_hom.to_fun⟩
-instance {mM : monoid_with_zero M} {mN : monoid_with_zero N} :
+instance {mM : mul_zero_one_class M} {mN : mul_zero_one_class N} :
   has_coe_to_fun (monoid_with_zero_hom M N) (λ _, M → N) :=
 ⟨monoid_with_zero_hom.to_fun⟩
-=======
-instance {mM : mul_one_class M} {mN : mul_one_class N} : has_coe_to_fun (M →* N) :=
-⟨_, monoid_hom.to_fun⟩
-instance {mM : mul_zero_one_class M} {mN : mul_zero_one_class N} :
-  has_coe_to_fun (monoid_with_zero_hom M N) :=
-⟨_, monoid_with_zero_hom.to_fun⟩
->>>>>>> 6823886c
 
 -- these must come after the coe_to_fun definitions
 initialize_simps_projections zero_hom (to_fun → apply)
