--- conflicted
+++ resolved
@@ -45,11 +45,7 @@
 class has_vsub (G : out_param Type*) (P : Type*) := (vsub : P → P → G)
 
 /-- Typeclass for types with a scalar multiplication operation, denoted `•` (`\bu`) -/
-<<<<<<< HEAD
-@[ext, to_additive has_vadd]
-=======
 @[ext, to_additive]
->>>>>>> 806bbb01
 class has_smul (M : Type*) (α : Type*) := (smul : M → α → α)
 
 infix ` +ᵥ `:65 := has_vadd.vadd
