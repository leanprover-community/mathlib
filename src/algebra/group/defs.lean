/-
Copyright (c) 2014 Jeremy Avigad. All rights reserved.
Released under Apache 2.0 license as described in the file LICENSE.
Authors: Jeremy Avigad, Leonardo de Moura, Simon Hudon, Mario Carneiro
-/
import tactic.basic
import logic.function.basic

/-!
# Typeclasses for (semi)groups and monoids

> THIS FILE IS SYNCHRONIZED WITH MATHLIB4.
> Any changes to this file require a corresponding PR to mathlib4.

In this file we define typeclasses for algebraic structures with one binary operation.
The classes are named `(add_)?(comm_)?(semigroup|monoid|group)`, where `add_` means that
the class uses additive notation and `comm_` means that the class assumes that the binary
operation is commutative.

The file does not contain any lemmas except for

* axioms of typeclasses restated in the root namespace;
* lemmas required for instances.

For basic lemmas about these classes see `algebra.group.basic`.

We also introduce notation classes `has_smul` and `has_vadd` for multiplicative and additive
actions and register the following instances:

- `has_pow M ℕ`, for monoids `M`, and `has_pow G ℤ` for groups `G`;
- `has_smul ℕ M` for additive monoids `M`, and `has_smul ℤ G` for additive groups `G`.

## Notation

- `+`, `-`, `*`, `/`, `^` : the usual arithmetic operations; the underlying functions are
  `has_add.add`, `has_neg.neg`/`has_sub.sub`, `has_mul.mul`, `has_div.div`, and `has_pow.pow`.
- `a • b` is used as notation for `has_smul.smul a b`.
- `a +ᵥ b` is used as notation for `has_vadd.vadd a b`.

-/

open function

/-- Type class for the `+ᵥ` notation. -/
class has_vadd (G : Type*) (P : Type*) := (vadd : G → P → P)

/-- Type class for the `-ᵥ` notation. -/
class has_vsub (G : out_param Type*) (P : Type*) := (vsub : P → P → G)

/-- Typeclass for types with a scalar multiplication operation, denoted `•` (`\bu`) -/
@[ext, to_additive]
class has_smul (M : Type*) (α : Type*) := (smul : M → α → α)

infix ` +ᵥ `:65 := has_vadd.vadd
infix ` -ᵥ `:65 := has_vsub.vsub
infixr ` • `:73 := has_smul.smul

attribute [to_additive_reorder 1] has_pow
attribute [to_additive_reorder 1 4] has_pow.pow
attribute [to_additive has_smul] has_pow
attribute [to_additive has_smul.smul] has_pow.pow

set_option old_structure_cmd true

universe u

variables {G : Type*}

/- Additive "sister" structures.
   Example, add_semigroup mirrors semigroup.
   These structures exist just to help automation.
   In an alternative design, we could have the binary operation as an
   extra argument for semigroup, monoid, group, etc. However, the lemmas
   would be hard to index since they would not contain any constant.
   For example, mul_assoc would be

   lemma mul_assoc {α : Type u} {op : α → α → α} [semigroup α op] :
                   ∀ a b c : α, op (op a b) c = op a (op b c) :=
    semigroup.mul_assoc

   The simplifier cannot effectively use this lemma since the pattern for
   the left-hand-side would be

        ?op (?op ?a ?b) ?c

   Remark: we use a tactic for transporting theorems from the multiplicative fragment
   to the additive one.
-/

mk_simp_attribute field_simps "The simpset `field_simps` is used by the tactic `field_simp` to
reduce an expression in a field to an expression of the form `n / d` where `n` and `d` are
division-free."

section has_mul
variables [has_mul G]

/-- `left_mul g` denotes left multiplication by `g` -/
@[to_additive "`left_add g` denotes left addition by `g`"]
def left_mul : G → G → G := λ g : G, λ x : G, g * x

/-- `right_mul g` denotes right multiplication by `g` -/
@[to_additive "`right_add g` denotes right addition by `g`"]
def right_mul : G → G → G := λ g : G, λ x : G, x * g

/-- A mixin for left cancellative multiplication. -/
@[protect_proj] class is_left_cancel_mul (G : Type u) [has_mul G] : Prop :=
  (mul_left_cancel : ∀ a b c : G, a * b = a * c → b = c)

/-- A mixin for right cancellative multiplication. -/
@[protect_proj] class is_right_cancel_mul (G : Type u) [has_mul G] : Prop :=
  (mul_right_cancel : ∀ a b c : G, a * b = c * b → a = c)

/-- A mixin for cancellative multiplication. -/
@[protect_proj] class is_cancel_mul (G : Type u) [has_mul G]
  extends is_left_cancel_mul G, is_right_cancel_mul G : Prop

/-- A mixin for left cancellative addition. -/
@[protect_proj] class is_left_cancel_add (G : Type u) [has_add G] : Prop :=
  (add_left_cancel : ∀ a b c : G, a + b = a + c → b = c)

attribute [to_additive] is_left_cancel_mul

/-- A mixin for right cancellative addition. -/
@[protect_proj] class is_right_cancel_add (G : Type u) [has_add G] : Prop :=
  (add_right_cancel : ∀ a b c : G, a + b = c + b → a = c)

attribute [to_additive] is_right_cancel_mul

/-- A mixin for cancellative addition. -/
class is_cancel_add (G : Type u) [has_add G]
  extends is_left_cancel_add G, is_right_cancel_add G : Prop

attribute [to_additive] is_cancel_mul

<<<<<<< HEAD
=======
section is_left_cancel_mul
variables [is_left_cancel_mul G] {a b c : G}

@[to_additive]
lemma mul_left_cancel : a * b = a * c → b = c :=
is_left_cancel_mul.mul_left_cancel a b c

@[to_additive]
lemma mul_left_cancel_iff : a * b = a * c ↔ b = c :=
⟨mul_left_cancel, congr_arg _⟩

@[to_additive]
theorem mul_right_injective (a : G) : function.injective ((*) a) :=
λ b c, mul_left_cancel

@[simp, to_additive]
theorem mul_right_inj (a : G) {b c : G} : a * b = a * c ↔ b = c :=
(mul_right_injective a).eq_iff

@[to_additive]
theorem mul_ne_mul_right (a : G) {b c : G} : a * b ≠ a * c ↔ b ≠ c :=
(mul_right_injective a).ne_iff

end is_left_cancel_mul

section is_right_cancel_mul

variables [is_right_cancel_mul G] {a b c : G}

@[to_additive]
lemma mul_right_cancel : a * b = c * b → a = c :=
is_right_cancel_mul.mul_right_cancel a b c

@[to_additive]
lemma mul_right_cancel_iff : b * a = c * a ↔ b = c :=
⟨mul_right_cancel, congr_arg _⟩

@[to_additive]
theorem mul_left_injective (a : G) : function.injective (λ x, x * a) :=
λ b c, mul_right_cancel

@[simp, to_additive]
theorem mul_left_inj (a : G) {b c : G} : b * a = c * a ↔ b = c :=
(mul_left_injective a).eq_iff

@[to_additive]
theorem mul_ne_mul_left (a : G) {b c : G} : b * a ≠ c * a ↔ b ≠ c :=
(mul_left_injective a).ne_iff

end is_right_cancel_mul

>>>>>>> dbde88c8
end has_mul

/-- A semigroup is a type with an associative `(*)`. -/
@[protect_proj, ancestor has_mul, ext] class semigroup (G : Type u) extends has_mul G :=
(mul_assoc : ∀ a b c : G, a * b * c = a * (b * c))
/-- An additive semigroup is a type with an associative `(+)`. -/
@[protect_proj, ancestor has_add, ext] class add_semigroup (G : Type u) extends has_add G :=
(add_assoc : ∀ a b c : G, a + b + c = a + (b + c))
attribute [to_additive] semigroup

section semigroup
variables [semigroup G]

@[no_rsimp, to_additive]
lemma mul_assoc : ∀ a b c : G, a * b * c = a * (b * c) :=
semigroup.mul_assoc

@[to_additive]
instance semigroup.to_is_associative : is_associative G (*) :=
⟨mul_assoc⟩

end semigroup

/-- A commutative semigroup is a type with an associative commutative `(*)`. -/
@[protect_proj, ancestor semigroup, ext]
class comm_semigroup (G : Type u) extends semigroup G :=
(mul_comm : ∀ a b : G, a * b = b * a)

/-- A commutative additive semigroup is a type with an associative commutative `(+)`. -/
@[protect_proj, ancestor add_semigroup, ext]
class add_comm_semigroup (G : Type u) extends add_semigroup G :=
(add_comm : ∀ a b : G, a + b = b + a)
attribute [to_additive] comm_semigroup

section comm_semigroup
variables [comm_semigroup G]

@[no_rsimp, to_additive]
lemma mul_comm : ∀ a b : G, a * b = b * a :=
comm_semigroup.mul_comm

@[to_additive]
instance comm_semigroup.to_is_commutative : is_commutative G (*) :=
⟨mul_comm⟩

/-- Any `comm_semigroup G` that satisfies `is_right_cancel_mul G` also satisfies
`is_left_cancel_mul G`. -/
@[to_additive add_comm_semigroup.is_right_cancel_add.to_is_left_cancel_add "Any
`add_comm_semigroup G` that satisfies `is_right_cancel_add G` also satisfies
`is_right_cancel_add G`."]
lemma comm_semigroup.is_right_cancel_mul.to_is_left_cancel_mul (G : Type u) [comm_semigroup G]
  [is_right_cancel_mul G] : is_left_cancel_mul G :=
<<<<<<< HEAD
{ mul_left_cancel := λ a b c h,
  begin
    rw [mul_comm a b, mul_comm a c] at h,
    exact is_right_cancel_mul.mul_right_cancel _ _ _ h
  end }
=======
⟨λ a b c h, mul_right_cancel $ (mul_comm _ _).trans (h.trans $ mul_comm _ _)⟩
>>>>>>> dbde88c8

/-- Any `comm_semigroup G` that satisfies `is_left_cancel_mul G` also satisfies
`is_right_cancel_mul G`. -/
@[to_additive add_comm_semigroup.is_left_cancel_add.to_is_right_cancel_add "Any
`add_comm_semigroup G` that satisfies `is_left_cancel_add G` also satisfies
`is_left_cancel_add G`."]
lemma comm_semigroup.is_left_cancel_mul.to_is_right_cancel_mul (G : Type u) [comm_semigroup G]
  [is_left_cancel_mul G] : is_right_cancel_mul G :=
<<<<<<< HEAD
{ mul_right_cancel := λ a b c h,
  begin
    rw [mul_comm a b, mul_comm c b] at h,
    exact is_left_cancel_mul.mul_left_cancel _ _ _ h
  end }
=======
⟨λ a b c h, mul_left_cancel $ (mul_comm _ _).trans (h.trans $ mul_comm _ _)⟩
>>>>>>> dbde88c8

/-- Any `comm_semigroup G` that satisfies `is_left_cancel_mul G` also satisfies
`is_cancel_mul G`. -/
@[to_additive add_comm_semigroup.is_left_cancel_add.to_is_cancel_add "Any `add_comm_semigroup G`
that satisfies `is_left_cancel_add G` also satisfies `is_cancel_add G`."]
lemma comm_semigroup.is_left_cancel_mul.to_is_cancel_mul (G : Type u) [comm_semigroup G]
  [is_left_cancel_mul G] : is_cancel_mul G :=
<<<<<<< HEAD
{ mul_left_cancel := is_left_cancel_mul.mul_left_cancel,
  mul_right_cancel := λ a b c h,
  begin
    rw [mul_comm a b, mul_comm c b] at h,
    exact is_left_cancel_mul.mul_left_cancel _ _ _ h
  end }
=======
{ .. ‹is_left_cancel_mul G›, .. comm_semigroup.is_left_cancel_mul.to_is_right_cancel_mul G }
>>>>>>> dbde88c8

/-- Any `comm_semigroup G` that satisfies `is_right_cancel_mul G` also satisfies
`is_cancel_mul G`. -/
@[to_additive add_comm_semigroup.is_right_cancel_add.to_is_cancel_add "Any `add_comm_semigroup G`
that satisfies `is_right_cancel_add G` also satisfies `is_cancel_add G`."]
lemma comm_semigroup.is_right_cancel_mul.to_is_cancel_mul (G : Type u) [comm_semigroup G]
  [is_right_cancel_mul G] : is_cancel_mul G :=
<<<<<<< HEAD
{ mul_left_cancel := λ a b c h,
  begin
    rw [mul_comm a b, mul_comm a c] at h,
    exact is_right_cancel_mul.mul_right_cancel _ _ _ h
  end,
  mul_right_cancel := is_right_cancel_mul.mul_right_cancel }
=======
{ .. ‹is_right_cancel_mul G›, .. comm_semigroup.is_right_cancel_mul.to_is_left_cancel_mul G }
>>>>>>> dbde88c8

end comm_semigroup

/-- A `left_cancel_semigroup` is a semigroup such that `a * b = a * c` implies `b = c`. -/
@[protect_proj, ancestor semigroup, ext]
class left_cancel_semigroup (G : Type u) extends semigroup G :=
(mul_left_cancel : ∀ a b c : G, a * b = a * c → b = c)
/-- An `add_left_cancel_semigroup` is an additive semigroup such that
`a + b = a + c` implies `b = c`. -/
@[protect_proj, ancestor add_semigroup, ext]
class add_left_cancel_semigroup (G : Type u) extends add_semigroup G :=
(add_left_cancel : ∀ a b c : G, a + b = a + c → b = c)
attribute [to_additive add_left_cancel_semigroup] left_cancel_semigroup

<<<<<<< HEAD
section left_cancel_semigroup
variables [left_cancel_semigroup G] {a b c : G}

@[to_additive]
lemma mul_left_cancel : a * b = a * c → b = c :=
left_cancel_semigroup.mul_left_cancel a b c

@[to_additive]
lemma mul_left_cancel_iff : a * b = a * c ↔ b = c :=
⟨mul_left_cancel, congr_arg _⟩

@[to_additive]
theorem mul_right_injective (a : G) : function.injective ((*) a) :=
λ b c, mul_left_cancel

@[simp, to_additive]
theorem mul_right_inj (a : G) {b c : G} : a * b = a * c ↔ b = c :=
(mul_right_injective a).eq_iff

@[to_additive]
theorem mul_ne_mul_right (a : G) {b c : G} : a * b ≠ a * c ↔ b ≠ c :=
(mul_right_injective a).ne_iff

=======
>>>>>>> dbde88c8
/-- Any `left_cancel_semigroup` satisfies `is_left_cancel_mul`. -/
@[priority 100, to_additive "Any `add_left_cancel_semigroup` satisfies `is_left_cancel_add`."]
instance left_cancel_semigroup.to_is_left_cancel_mul (G : Type u) [left_cancel_semigroup G] :
  is_left_cancel_mul G :=
{ mul_left_cancel := left_cancel_semigroup.mul_left_cancel }
<<<<<<< HEAD

end left_cancel_semigroup
=======
>>>>>>> dbde88c8

/-- A `right_cancel_semigroup` is a semigroup such that `a * b = c * b` implies `a = c`. -/
@[protect_proj, ancestor semigroup, ext]
class right_cancel_semigroup (G : Type u) extends semigroup G :=
(mul_right_cancel : ∀ a b c : G, a * b = c * b → a = c)

/-- An `add_right_cancel_semigroup` is an additive semigroup such that
`a + b = c + b` implies `a = c`. -/
@[protect_proj, ancestor add_semigroup, ext]
class add_right_cancel_semigroup (G : Type u) extends add_semigroup G :=
(add_right_cancel : ∀ a b c : G, a + b = c + b → a = c)
attribute [to_additive add_right_cancel_semigroup] right_cancel_semigroup

<<<<<<< HEAD
section right_cancel_semigroup
variables [right_cancel_semigroup G] {a b c : G}

@[to_additive]
lemma mul_right_cancel : a * b = c * b → a = c :=
right_cancel_semigroup.mul_right_cancel a b c

@[to_additive]
lemma mul_right_cancel_iff : b * a = c * a ↔ b = c :=
⟨mul_right_cancel, congr_arg _⟩

@[to_additive]
theorem mul_left_injective (a : G) : function.injective (λ x, x * a) :=
λ b c, mul_right_cancel

@[simp, to_additive]
theorem mul_left_inj (a : G) {b c : G} : b * a = c * a ↔ b = c :=
(mul_left_injective a).eq_iff

@[to_additive]
theorem mul_ne_mul_left (a : G) {b c : G} : b * a ≠ c * a ↔ b ≠ c :=
(mul_left_injective a).ne_iff

/-- Any `right_cancel_semigroup` satisfies `is_right_cancel_mul`. -/
@[priority 100, to_additive "Any `add_right_cancel_semigroup` satisfies `is_right_cancel_add`."]
instance right_cancel_semigroup.to_is_right_cancel_mul (G : Type u)
  [right_cancel_semigroup G] : is_right_cancel_mul G :=
{ mul_right_cancel := right_cancel_semigroup.mul_right_cancel }

end right_cancel_semigroup
=======
/-- Any `right_cancel_semigroup` satisfies `is_right_cancel_mul`. -/
@[priority 100, to_additive "Any `add_right_cancel_semigroup` satisfies `is_right_cancel_add`."]
instance right_cancel_semigroup.to_is_right_cancel_mul (G : Type u) [right_cancel_semigroup G] :
  is_right_cancel_mul G :=
{ mul_right_cancel := right_cancel_semigroup.mul_right_cancel }
>>>>>>> dbde88c8

/-- Typeclass for expressing that a type `M` with multiplication and a one satisfies
`1 * a = a` and `a * 1 = a` for all `a : M`. -/
@[ancestor has_one has_mul]
class mul_one_class (M : Type u) extends has_one M, has_mul M :=
(one_mul : ∀ (a : M), 1 * a = a)
(mul_one : ∀ (a : M), a * 1 = a)

/-- Typeclass for expressing that a type `M` with addition and a zero satisfies
`0 + a = a` and `a + 0 = a` for all `a : M`. -/
@[ancestor has_zero has_add]
class add_zero_class (M : Type u) extends has_zero M, has_add M :=
(zero_add : ∀ (a : M), 0 + a = a)
(add_zero : ∀ (a : M), a + 0 = a)

attribute [to_additive] mul_one_class

@[ext, to_additive]
lemma mul_one_class.ext {M : Type u} : ∀ ⦃m₁ m₂ : mul_one_class M⦄, m₁.mul = m₂.mul → m₁ = m₂ :=
begin
  rintros ⟨one₁, mul₁, one_mul₁, mul_one₁⟩ ⟨one₂, mul₂, one_mul₂, mul_one₂⟩ (rfl : mul₁ = mul₂),
  congr,
  exact (one_mul₂ one₁).symm.trans (mul_one₁ one₂),
end

section mul_one_class
variables {M : Type u} [mul_one_class M]

@[ematch, simp, to_additive]
lemma one_mul : ∀ a : M, 1 * a = a :=
mul_one_class.one_mul

@[ematch, simp, to_additive]
lemma mul_one : ∀ a : M, a * 1 = a :=
mul_one_class.mul_one

@[to_additive]
instance mul_one_class.to_is_left_id : is_left_id M (*) 1 :=
⟨ mul_one_class.one_mul ⟩

@[to_additive]
instance mul_one_class.to_is_right_id : is_right_id M (*) 1 :=
⟨ mul_one_class.mul_one ⟩

end mul_one_class

section
variables {M : Type u}

-- use `x * npow_rec n x` and not `npow_rec n x * x` in the definition to make sure that
-- definitional unfolding of `npow_rec` is blocked, to avoid deep recursion issues.
/-- The fundamental power operation in a monoid. `npow_rec n a = a*a*...*a` n times.
Use instead `a ^ n`,  which has better definitional behavior. -/
def npow_rec [has_one M] [has_mul M] : ℕ → M → M
| 0     a := 1
| (n+1) a := a * npow_rec n a

/-- The fundamental scalar multiplication in an additive monoid. `nsmul_rec n a = a+a+...+a` n
times. Use instead `n • a`, which has better definitional behavior. -/
def nsmul_rec [has_zero M] [has_add M] : ℕ → M → M
| 0     a := 0
| (n+1) a := a + nsmul_rec n a

attribute [to_additive] npow_rec

end

/-- Suppose that one can put two mathematical structures on a type, a rich one `R` and a poor one
`P`, and that one can deduce the poor structure from the rich structure through a map `F` (called a
forgetful functor) (think `R = metric_space` and `P = topological_space`). A possible
implementation would be to have a type class `rich` containing a field `R`, a type class `poor`
containing a field `P`, and an instance from `rich` to `poor`. However, this creates diamond
problems, and a better approach is to let `rich` extend `poor` and have a field saying that
`F R = P`.

To illustrate this, consider the pair `metric_space` / `topological_space`. Consider the topology
on a product of two metric spaces. With the first approach, it could be obtained by going first from
each metric space to its topology, and then taking the product topology. But it could also be
obtained by considering the product metric space (with its sup distance) and then the topology
coming from this distance. These would be the same topology, but not definitionally, which means
that from the point of view of Lean's kernel, there would be two different `topological_space`
instances on the product. This is not compatible with the way instances are designed and used:
there should be at most one instance of a kind on each type. This approach has created an instance
diamond that does not commute definitionally.

The second approach solves this issue. Now, a metric space contains both a distance, a topology, and
a proof that the topology coincides with the one coming from the distance. When one defines the
product of two metric spaces, one uses the sup distance and the product topology, and one has to
give the proof that the sup distance induces the product topology. Following both sides of the
instance diamond then gives rise (definitionally) to the product topology on the product space.

Another approach would be to have the rich type class take the poor type class as an instance
parameter. It would solve the diamond problem, but it would lead to a blow up of the number
of type classes one would need to declare to work with complicated classes, say a real inner
product space, and would create exponential complexity when working with products of
such complicated spaces, that are avoided by bundling things carefully as above.

Note that this description of this specific case of the product of metric spaces is oversimplified
compared to mathlib, as there is an intermediate typeclass between `metric_space` and
`topological_space` called `uniform_space`. The above scheme is used at both levels, embedding a
topology in the uniform space structure, and a uniform structure in the metric space structure.

Note also that, when `P` is a proposition, there is no such issue as any two proofs of `P` are
definitionally equivalent in Lean.

To avoid boilerplate, there are some designs that can automatically fill the poor fields when
creating a rich structure if one doesn't want to do something special about them. For instance,
in the definition of metric spaces, default tactics fill the uniform space fields if they are
not given explicitly. One can also have a helper function creating the rich structure from a
structure with fewer fields, where the helper function fills the remaining fields. See for instance
`uniform_space.of_core` or `real_inner_product.of_core`.

For more details on this question, called the forgetful inheritance pattern, see [Competing
inheritance paths in dependent type theory: a case study in functional
analysis](https://hal.inria.fr/hal-02463336).
-/
library_note "forgetful inheritance"

/-- `try_refl_tac` solves goals of the form `∀ a b, f a b = g a b`,
if they hold by definition. -/
meta def try_refl_tac : tactic unit := `[intros; refl]

/-!
### Design note on `add_monoid` and `monoid`

An `add_monoid` has a natural `ℕ`-action, defined by `n • a = a + ... + a`, that we want to declare
as an instance as it makes it possible to use the language of linear algebra. However, there are
often other natural `ℕ`-actions. For instance, for any semiring `R`, the space of polynomials
`R[X]` has a natural `R`-action defined by multiplication on the coefficients. This means
that `ℕ[X]` would have two natural `ℕ`-actions, which are equal but not defeq. The same
goes for linear maps, tensor products, and so on (and even for `ℕ` itself).

To solve this issue, we embed an `ℕ`-action in the definition of an `add_monoid` (which is by
default equal to the naive action `a + ... + a`, but can be adjusted when needed), and declare
a `has_smul ℕ α` instance using this action. See Note [forgetful inheritance] for more
explanations on this pattern.

For example, when we define `R[X]`, then we declare the `ℕ`-action to be by multiplication
on each coefficient (using the `ℕ`-action on `R` that comes from the fact that `R` is
an `add_monoid`). In this way, the two natural `has_smul ℕ ℕ[X]` instances are defeq.

The tactic `to_additive` transfers definitions and results from multiplicative monoids to additive
monoids. To work, it has to map fields to fields. This means that we should also add corresponding
fields to the multiplicative structure `monoid`, which could solve defeq problems for powers if
needed. These problems do not come up in practice, so most of the time we will not need to adjust
the `npow` field when defining multiplicative objects.

A basic theory for the power function on monoids and the `ℕ`-action on additive monoids is built in
the file `algebra.group_power.basic`. For now, we only register the most basic properties that we
need right away.

In the definition, we use `n.succ` instead of `n + 1` in the `nsmul_succ'` and `npow_succ'` fields
to make sure that `to_additive` is not confused (otherwise, it would try to convert `1 : ℕ`
to `0 : ℕ`).
-/

/-- An `add_monoid` is an `add_semigroup` with an element `0` such that `0 + a = a + 0 = a`. -/
@[ancestor add_semigroup add_zero_class]
class add_monoid (M : Type u) extends add_semigroup M, add_zero_class M :=
(nsmul : ℕ → M → M := nsmul_rec)
(nsmul_zero' : ∀ x, nsmul 0 x = 0 . try_refl_tac)
(nsmul_succ' : ∀ (n : ℕ) x, nsmul n.succ x = x + nsmul n x . try_refl_tac)

/-- A `monoid` is a `semigroup` with an element `1` such that `1 * a = a * 1 = a`. -/
@[ancestor semigroup mul_one_class, to_additive]
class monoid (M : Type u) extends semigroup M, mul_one_class M :=
(npow : ℕ → M → M := npow_rec)
(npow_zero' : ∀ x, npow 0 x = 1 . try_refl_tac)
(npow_succ' : ∀ (n : ℕ) x, npow n.succ x = x * npow n x . try_refl_tac)

instance monoid.has_pow {M : Type*} [monoid M] : has_pow M ℕ := ⟨λ x n, monoid.npow n x⟩

instance add_monoid.has_smul_nat {M : Type*} [add_monoid M] : has_smul ℕ M :=
⟨add_monoid.nsmul⟩

attribute [to_additive add_monoid.has_smul_nat] monoid.has_pow

section

variables {M : Type*} [monoid M]

@[simp, to_additive nsmul_eq_smul]
lemma npow_eq_pow (n : ℕ) (x : M) : monoid.npow n x = x^n := rfl

-- the attributes are intentionally out of order. `zero_smul` proves `zero_nsmul`.
@[to_additive zero_nsmul, simp]
theorem pow_zero (a : M) : a^0 = 1 := monoid.npow_zero' _

@[to_additive succ_nsmul]
theorem pow_succ (a : M) (n : ℕ) : a^(n+1) = a * a^n := monoid.npow_succ' n a

end

section monoid
variables {M : Type u} [monoid M]

@[to_additive]
lemma left_inv_eq_right_inv {a b c : M} (hba : b * a = 1) (hac : a * c = 1) : b = c :=
by rw [←one_mul c, ←hba, mul_assoc, hac, mul_one b]

end monoid

/-- An additive commutative monoid is an additive monoid with commutative `(+)`. -/
@[protect_proj, ancestor add_monoid add_comm_semigroup]
class add_comm_monoid (M : Type u) extends add_monoid M, add_comm_semigroup M

/-- A commutative monoid is a monoid with commutative `(*)`. -/
@[protect_proj, ancestor monoid comm_semigroup, to_additive]
class comm_monoid (M : Type u) extends monoid M, comm_semigroup M

section left_cancel_monoid

/-- An additive monoid in which addition is left-cancellative.
Main examples are `ℕ` and groups. This is the right typeclass for many sum lemmas, as having a zero
is useful to define the sum over the empty set, so `add_left_cancel_semigroup` is not enough. -/
@[protect_proj, ancestor add_left_cancel_semigroup add_monoid]
class add_left_cancel_monoid (M : Type u) extends add_left_cancel_semigroup M, add_monoid M

/-- A monoid in which multiplication is left-cancellative. -/
@[protect_proj, ancestor left_cancel_semigroup monoid, to_additive add_left_cancel_monoid]
class left_cancel_monoid (M : Type u) extends left_cancel_semigroup M, monoid M

end left_cancel_monoid

section right_cancel_monoid

/-- An additive monoid in which addition is right-cancellative.
Main examples are `ℕ` and groups. This is the right typeclass for many sum lemmas, as having a zero
is useful to define the sum over the empty set, so `add_right_cancel_semigroup` is not enough. -/
@[protect_proj, ancestor add_right_cancel_semigroup add_monoid]
class add_right_cancel_monoid (M : Type u) extends add_right_cancel_semigroup M, add_monoid M

/-- A monoid in which multiplication is right-cancellative. -/
@[protect_proj, ancestor right_cancel_semigroup monoid, to_additive add_right_cancel_monoid]
class right_cancel_monoid (M : Type u) extends right_cancel_semigroup M, monoid M

end right_cancel_monoid

section cancel_monoid

/-- An additive monoid in which addition is cancellative on both sides.
Main examples are `ℕ` and groups. This is the right typeclass for many sum lemmas, as having a zero
is useful to define the sum over the empty set, so `add_right_cancel_semigroup` is not enough. -/
@[protect_proj, ancestor add_left_cancel_monoid add_right_cancel_monoid]
class add_cancel_monoid (M : Type u)
  extends add_left_cancel_monoid M, add_right_cancel_monoid M

/-- A monoid in which multiplication is cancellative. -/
@[protect_proj, ancestor left_cancel_monoid right_cancel_monoid, to_additive add_cancel_monoid]
class cancel_monoid (M : Type u) extends left_cancel_monoid M, right_cancel_monoid M

/-- Commutative version of `add_cancel_monoid`. -/
@[protect_proj, ancestor add_left_cancel_monoid add_comm_monoid]
class add_cancel_comm_monoid (M : Type u) extends add_left_cancel_monoid M, add_comm_monoid M

/-- Commutative version of `cancel_monoid`. -/
@[protect_proj, ancestor left_cancel_monoid comm_monoid, to_additive add_cancel_comm_monoid]
class cancel_comm_monoid (M : Type u) extends left_cancel_monoid M, comm_monoid M

@[priority 100, to_additive] -- see Note [lower instance priority]
instance cancel_comm_monoid.to_cancel_monoid (M : Type u) [cancel_comm_monoid M] :
  cancel_monoid M :=
{ .. ‹cancel_comm_monoid M›, .. comm_semigroup.is_left_cancel_mul.to_is_right_cancel_mul M }

/-- Any `cancel_monoid M` satisfies `is_cancel_mul M`. -/
@[priority 100, to_additive "Any `add_cancel_monoid M` satisfies `is_cancel_add M`."]
instance cancel_monoid.to_is_cancel_mul (M : Type u) [cancel_monoid M] : is_cancel_mul M :=
{ mul_left_cancel := cancel_monoid.mul_left_cancel,
  mul_right_cancel := cancel_monoid.mul_right_cancel }

/-- Any `cancel_monoid M` satisfies `is_cancel_mul M`. -/
@[priority 100, to_additive "Any `add_cancel_monoid M` satisfies `is_cancel_add M`."]
instance cancel_monoid.to_is_cancel_mul (M : Type u) [cancel_monoid M] : is_cancel_mul M :=
{ mul_left_cancel := cancel_monoid.mul_left_cancel,
  mul_right_cancel := cancel_monoid.mul_right_cancel }

end cancel_monoid

/-- The fundamental power operation in a group. `zpow_rec n a = a*a*...*a` n times, for integer `n`.
Use instead `a ^ n`,  which has better definitional behavior. -/
def zpow_rec {M : Type*} [has_one M] [has_mul M] [has_inv M] : ℤ → M → M
| (int.of_nat n) a := npow_rec n a
| -[1+ n]    a := (npow_rec n.succ a) ⁻¹

/-- The fundamental scalar multiplication in an additive group. `zsmul_rec n a = a+a+...+a` n
times, for integer `n`. Use instead `n • a`, which has better definitional behavior. -/
def zsmul_rec {M : Type*} [has_zero M] [has_add M] [has_neg M]: ℤ → M → M
| (int.of_nat n) a := nsmul_rec n a
| -[1+ n]    a := - (nsmul_rec n.succ a)

attribute [to_additive] zpow_rec

section has_involutive_inv

-- ensure that we don't go via these typeclasses to find `has_inv` on groups and groups with zero
set_option extends_priority 50

/-- Auxiliary typeclass for types with an involutive `has_neg`. -/
@[ancestor has_neg]
class has_involutive_neg (A : Type*) extends has_neg A :=
(neg_neg : ∀ x : A, - -x = x)

/-- Auxiliary typeclass for types with an involutive `has_inv`. -/
@[ancestor has_inv, to_additive]
class has_involutive_inv (G : Type*) extends has_inv G :=
(inv_inv : ∀ x : G, x⁻¹⁻¹ = x)

variables [has_involutive_inv G]

@[simp, to_additive] lemma inv_inv (a : G) : a⁻¹⁻¹ = a := has_involutive_inv.inv_inv _

end has_involutive_inv

/-!
### Design note on `div_inv_monoid`/`sub_neg_monoid` and `division_monoid`/`subtraction_monoid`

Those two pairs of made-up classes fulfill slightly different roles.

`div_inv_monoid`/`sub_neg_monoid` provides the minimum amount of information to define the
`ℤ` action (`zpow` or `zsmul`). Further, it provides a `div` field, matching the forgetful
inheritance pattern. This is useful to shorten extension clauses of stronger structures (`group`,
`group_with_zero`, `division_ring`, `field`) and for a few structures with a rather weak
pseudo-inverse (`matrix`).

`division_monoid`/`subtraction_monoid` is targeted at structures with stronger pseudo-inverses. It
is an ad hoc collection of axioms that are mainly respected by three things:
* Groups
* Groups with zero
* The pointwise monoids `set α`, `finset α`, `filter α`

It acts as a middle ground for structures with an inversion operator that plays well with
multiplication, except for the fact that it might not be a true inverse (`a / a ≠ 1` in general).
The axioms are pretty arbitrary (many other combinations are equivalent to it), but they are
independent:
* Without `division_monoid.div_eq_mul_inv`, you can define `/` arbitrarily.
* Without `division_monoid.inv_inv`, you can consider `with_top unit` with `a⁻¹ = ⊤` for all `a`.
* Without `division_monoid.mul_inv_rev`, you can consider `with_top α` with `a⁻¹ = a` for all `a`
  where `α` non commutative.
* Without `division_monoid.inv_eq_of_mul`, you can consider any `comm_monoid` with `a⁻¹ = a` for all
  `a`.

As a consequence, a few natural structures do not fit in this framework. For example, `ennreal`
respects everything except for the fact that `(0 * ∞)⁻¹ = 0⁻¹ = ∞` while `∞⁻¹ * 0⁻¹ = 0 * ∞ = 0`.
-/

/-- A `div_inv_monoid` is a `monoid` with operations `/` and `⁻¹` satisfying
`div_eq_mul_inv : ∀ a b, a / b = a * b⁻¹`.

This deduplicates the name `div_eq_mul_inv`.
The default for `div` is such that `a / b = a * b⁻¹` holds by definition.

Adding `div` as a field rather than defining `a / b := a * b⁻¹` allows us to
avoid certain classes of unification failures, for example:
Let `foo X` be a type with a `∀ X, has_div (foo X)` instance but no
`∀ X, has_inv (foo X)`, e.g. when `foo X` is a `euclidean_domain`. Suppose we
also have an instance `∀ X [cromulent X], group_with_zero (foo X)`. Then the
`(/)` coming from `group_with_zero_has_div` cannot be definitionally equal to
the `(/)` coming from `foo.has_div`.

In the same way, adding a `zpow` field makes it possible to avoid definitional failures
in diamonds. See the definition of `monoid` and Note [forgetful inheritance] for more
explanations on this.
-/
@[protect_proj, ancestor monoid has_inv has_div]
class div_inv_monoid (G : Type u) extends monoid G, has_inv G, has_div G :=
(div := λ a b, a * b⁻¹)
(div_eq_mul_inv : ∀ a b : G, a / b = a * b⁻¹ . try_refl_tac)
(zpow : ℤ → G → G := zpow_rec)
(zpow_zero' : ∀ (a : G), zpow 0 a = 1 . try_refl_tac)
(zpow_succ' :
  ∀ (n : ℕ) (a : G), zpow (int.of_nat n.succ) a = a * zpow (int.of_nat n) a . try_refl_tac)
(zpow_neg' :
  ∀ (n : ℕ) (a : G), zpow (-[1+ n]) a = (zpow n.succ a)⁻¹ . try_refl_tac)

/-- A `sub_neg_monoid` is an `add_monoid` with unary `-` and binary `-` operations
satisfying `sub_eq_add_neg : ∀ a b, a - b = a + -b`.

The default for `sub` is such that `a - b = a + -b` holds by definition.

Adding `sub` as a field rather than defining `a - b := a + -b` allows us to
avoid certain classes of unification failures, for example:
Let `foo X` be a type with a `∀ X, has_sub (foo X)` instance but no
`∀ X, has_neg (foo X)`. Suppose we also have an instance
`∀ X [cromulent X], add_group (foo X)`. Then the `(-)` coming from
`add_group.has_sub` cannot be definitionally equal to the `(-)` coming from
`foo.has_sub`.

In the same way, adding a `zsmul` field makes it possible to avoid definitional failures
in diamonds. See the definition of `add_monoid` and Note [forgetful inheritance] for more
explanations on this.
-/
@[protect_proj, ancestor add_monoid has_neg has_sub]
class sub_neg_monoid (G : Type u) extends add_monoid G, has_neg G, has_sub G :=
(sub := λ a b, a + -b)
(sub_eq_add_neg : ∀ a b : G, a - b = a + -b . try_refl_tac)
(zsmul : ℤ → G → G := zsmul_rec)
(zsmul_zero' : ∀ (a : G), zsmul 0 a = 0 . try_refl_tac)
(zsmul_succ' :
  ∀ (n : ℕ) (a : G), zsmul (int.of_nat n.succ) a = a + zsmul (int.of_nat n) a . try_refl_tac)
(zsmul_neg' :
  ∀ (n : ℕ) (a : G), zsmul (-[1+ n]) a = - (zsmul n.succ a) . try_refl_tac)

attribute [to_additive sub_neg_monoid] div_inv_monoid

instance div_inv_monoid.has_pow {M} [div_inv_monoid M] : has_pow M ℤ :=
⟨λ x n, div_inv_monoid.zpow n x⟩

instance sub_neg_monoid.has_smul_int {M} [sub_neg_monoid M] : has_smul ℤ M :=
⟨sub_neg_monoid.zsmul⟩

attribute [to_additive sub_neg_monoid.has_smul_int] div_inv_monoid.has_pow

section div_inv_monoid
variables [div_inv_monoid G] {a b : G}

@[simp, to_additive zsmul_eq_smul]
lemma zpow_eq_pow (n : ℤ) (x : G) : div_inv_monoid.zpow n x = x^n := rfl

@[simp, to_additive zero_zsmul]
theorem zpow_zero (a : G) : a ^ (0:ℤ) = 1 := div_inv_monoid.zpow_zero' a

@[simp, norm_cast, to_additive coe_nat_zsmul]
theorem zpow_coe_nat (a : G) : ∀ n : ℕ, a ^ (n:ℤ) = a ^ n
| 0 := (zpow_zero _).trans (pow_zero _).symm
| (n + 1) :=
  calc a ^ (↑(n + 1) : ℤ) = a * a ^ (n : ℤ) : div_inv_monoid.zpow_succ' _ _
                      ... = a * a ^ n       : congr_arg ((*) a) (zpow_coe_nat n)
                      ... = a ^ (n + 1)     : (pow_succ _ _).symm

@[to_additive of_nat_zsmul]
theorem zpow_of_nat (a : G) (n : ℕ) : a ^ (int.of_nat n) = a ^ n :=
zpow_coe_nat a n

@[simp, to_additive]
theorem zpow_neg_succ_of_nat (a : G) (n : ℕ) : a ^ -[1+n] = (a ^ (n + 1))⁻¹ :=
by { rw ← zpow_coe_nat, exact div_inv_monoid.zpow_neg' n a }

/-- Dividing by an element is the same as multiplying by its inverse.

This is a duplicate of `div_inv_monoid.div_eq_mul_inv` ensuring that the types unfold better.
-/
@[to_additive "Subtracting an element is the same as adding by its negative.

This is a duplicate of `sub_neg_monoid.sub_eq_mul_neg` ensuring that the types unfold better."]
lemma div_eq_mul_inv (a b : G) : a / b = a * b⁻¹ := div_inv_monoid.div_eq_mul_inv _ _

alias div_eq_mul_inv ← division_def

end div_inv_monoid

section inv_one_class

set_option extends_priority 50

/-- Typeclass for expressing that `-0 = 0`. -/
class neg_zero_class (G : Type*) extends has_zero G, has_neg G :=
(neg_zero : -(0 : G) = 0)

/-- A `sub_neg_monoid` where `-0 = 0`. -/
class sub_neg_zero_monoid (G : Type*) extends sub_neg_monoid G, neg_zero_class G

/-- Typeclass for expressing that `1⁻¹ = 1`. -/
@[to_additive]
class inv_one_class (G : Type*) extends has_one G, has_inv G :=
(inv_one : (1 : G)⁻¹ = 1)

attribute [to_additive neg_zero_class.to_has_neg] inv_one_class.to_has_inv
attribute [to_additive neg_zero_class.to_has_zero] inv_one_class.to_has_one

/-- A `div_inv_monoid` where `1⁻¹ = 1`. -/
@[to_additive sub_neg_zero_monoid]
class div_inv_one_monoid (G : Type*) extends div_inv_monoid G, inv_one_class G

attribute [to_additive sub_neg_zero_monoid.to_sub_neg_monoid] div_inv_one_monoid.to_div_inv_monoid
attribute [to_additive sub_neg_zero_monoid.to_neg_zero_class] div_inv_one_monoid.to_inv_one_class

variables [inv_one_class G]

@[simp, to_additive] lemma inv_one : (1 : G)⁻¹ = 1 := inv_one_class.inv_one

end inv_one_class

/-- A `subtraction_monoid` is a `sub_neg_monoid` with involutive negation and such that
`-(a + b) = -b + -a` and `a + b = 0 → -a = b`. -/
@[protect_proj, ancestor sub_neg_monoid has_involutive_neg]
class subtraction_monoid (G : Type u) extends sub_neg_monoid G, has_involutive_neg G :=
(neg_add_rev (a b : G) : -(a + b) = -b + -a)
/- Despite the asymmetry of `neg_eq_of_add`, the symmetric version is true thanks to the
involutivity of negation. -/
(neg_eq_of_add (a b : G) : a + b = 0 → -a = b)

/-- A `division_monoid` is a `div_inv_monoid` with involutive inversion and such that
`(a * b)⁻¹ = b⁻¹ * a⁻¹` and `a * b = 1 → a⁻¹ = b`.

This is the immediate common ancestor of `group` and `group_with_zero`. -/
@[protect_proj, ancestor div_inv_monoid has_involutive_inv, to_additive]
class division_monoid (G : Type u) extends div_inv_monoid G, has_involutive_inv G :=
(mul_inv_rev (a b : G) : (a * b)⁻¹ = b⁻¹ * a⁻¹)
/- Despite the asymmetry of `inv_eq_of_mul`, the symmetric version is true thanks to the
involutivity of inversion. -/
(inv_eq_of_mul (a b : G) : a * b = 1 → a⁻¹ = b)

section division_monoid
variables [division_monoid G] {a b : G}

@[simp, to_additive neg_add_rev] lemma mul_inv_rev (a b : G) : (a * b)⁻¹ = b⁻¹ * a⁻¹ :=
division_monoid.mul_inv_rev _ _

@[to_additive]
lemma inv_eq_of_mul_eq_one_right : a * b = 1 → a⁻¹ = b := division_monoid.inv_eq_of_mul _ _

end division_monoid

/-- Commutative `subtraction_monoid`. -/
@[protect_proj, ancestor subtraction_monoid add_comm_monoid]
class subtraction_comm_monoid (G : Type u) extends subtraction_monoid G, add_comm_monoid G

/-- Commutative `division_monoid`.

This is the immediate common ancestor of `comm_group` and `comm_group_with_zero`. -/
@[protect_proj, ancestor division_monoid comm_monoid, to_additive subtraction_comm_monoid]
class division_comm_monoid (G : Type u) extends division_monoid G, comm_monoid G

/-- A `group` is a `monoid` with an operation `⁻¹` satisfying `a⁻¹ * a = 1`.

There is also a division operation `/` such that `a / b = a * b⁻¹`,
with a default so that `a / b = a * b⁻¹` holds by definition.
-/
@[protect_proj, ancestor div_inv_monoid]
class group (G : Type u) extends div_inv_monoid G :=
(mul_left_inv : ∀ a : G, a⁻¹ * a = 1)

/-- An `add_group` is an `add_monoid` with a unary `-` satisfying `-a + a = 0`.

There is also a binary operation `-` such that `a - b = a + -b`,
with a default so that `a - b = a + -b` holds by definition.
-/
@[protect_proj, ancestor sub_neg_monoid]
class add_group (A : Type u) extends sub_neg_monoid A :=
(add_left_neg : ∀ a : A, -a + a = 0)

attribute [to_additive] group

/-- Abbreviation for `@div_inv_monoid.to_monoid _ (@group.to_div_inv_monoid _ _)`.

Useful because it corresponds to the fact that `Grp` is a subcategory of `Mon`.
Not an instance since it duplicates `@div_inv_monoid.to_monoid _ (@group.to_div_inv_monoid _ _)`.
See note [reducible non-instances]. -/
@[reducible, to_additive
"Abbreviation for `@sub_neg_monoid.to_add_monoid _ (@add_group.to_sub_neg_monoid _ _)`.

Useful because it corresponds to the fact that `AddGroup` is a subcategory of `AddMon`.
Not an instance since it duplicates
`@sub_neg_monoid.to_add_monoid _ (@add_group.to_sub_neg_monoid _ _)`."]
def group.to_monoid (G : Type u) [group G] : monoid G :=
@div_inv_monoid.to_monoid _ (@group.to_div_inv_monoid _ _)

section group
variables [group G] {a b c : G}

@[simp, to_additive]
lemma mul_left_inv : ∀ a : G, a⁻¹ * a = 1 :=
group.mul_left_inv

@[to_additive] lemma inv_mul_self (a : G) : a⁻¹ * a = 1 := mul_left_inv a

@[to_additive] private lemma inv_eq_of_mul (h : a * b = 1) : a⁻¹ = b :=
left_inv_eq_right_inv (inv_mul_self a) h

@[simp, to_additive]
lemma mul_right_inv (a : G) : a * a⁻¹ = 1 :=
by rw [←mul_left_inv a⁻¹, inv_eq_of_mul (mul_left_inv a)]

@[to_additive] lemma mul_inv_self (a : G) : a * a⁻¹ = 1 := mul_right_inv a

@[simp, to_additive] lemma inv_mul_cancel_left (a b : G) : a⁻¹ * (a * b) = b :=
by rw [←mul_assoc, mul_left_inv, one_mul]

@[simp, to_additive] lemma mul_inv_cancel_left (a b : G) : a * (a⁻¹ * b) = b :=
by rw [←mul_assoc, mul_right_inv, one_mul]

@[simp, to_additive] lemma mul_inv_cancel_right (a b : G) : a * b * b⁻¹ = a :=
by rw [mul_assoc, mul_right_inv, mul_one]

@[simp, to_additive] lemma inv_mul_cancel_right (a b : G) : a * b⁻¹ * b = a :=
by rw [mul_assoc, mul_left_inv, mul_one]

@[priority 100, to_additive add_group.to_subtraction_monoid]
instance group.to_division_monoid : division_monoid G :=
{ inv_inv := λ a, inv_eq_of_mul (mul_left_inv a),
  mul_inv_rev := λ a b, inv_eq_of_mul $ by rw [mul_assoc, mul_inv_cancel_left, mul_right_inv],
  inv_eq_of_mul := λ _ _, inv_eq_of_mul,
  ..‹group G› }

@[priority 100, to_additive]    -- see Note [lower instance priority]
instance group.to_cancel_monoid : cancel_monoid G :=
{ mul_right_cancel := λ a b c h, by rw [← mul_inv_cancel_right a b, h, mul_inv_cancel_right],
  mul_left_cancel := λ a b c h, by rw [← inv_mul_cancel_left a b, h, inv_mul_cancel_left],
  ..‹group G› }

end group

@[to_additive]
lemma group.to_div_inv_monoid_injective {G : Type*} :
  function.injective (@group.to_div_inv_monoid G) :=
by { rintros ⟨⟩ ⟨⟩ ⟨⟩, refl }

/-- A commutative group is a group with commutative `(*)`. -/
@[protect_proj, ancestor group comm_monoid]
class comm_group (G : Type u) extends group G, comm_monoid G
/-- An additive commutative group is an additive group with commutative `(+)`. -/
@[protect_proj, ancestor add_group add_comm_monoid]
class add_comm_group (G : Type u) extends add_group G, add_comm_monoid G
attribute [to_additive] comm_group
attribute [instance, priority 300] add_comm_group.to_add_comm_monoid

@[to_additive]
lemma comm_group.to_group_injective {G : Type u} :
  function.injective (@comm_group.to_group G) :=
by { rintros ⟨⟩ ⟨⟩ ⟨⟩, refl }

section comm_group

variables [comm_group G]

@[priority 100, to_additive]    -- see Note [lower instance priority]
instance comm_group.to_cancel_comm_monoid : cancel_comm_monoid G :=
{ ..‹comm_group G›,
  ..group.to_cancel_monoid }

@[priority 100, to_additive]    -- see Note [lower instance priority]
instance comm_group.to_division_comm_monoid : division_comm_monoid G :=
{ ..‹comm_group G›,
  ..group.to_division_monoid }

end comm_group<|MERGE_RESOLUTION|>--- conflicted
+++ resolved
@@ -132,8 +132,6 @@
 
 attribute [to_additive] is_cancel_mul
 
-<<<<<<< HEAD
-=======
 section is_left_cancel_mul
 variables [is_left_cancel_mul G] {a b c : G}
 
@@ -185,7 +183,6 @@
 
 end is_right_cancel_mul
 
->>>>>>> dbde88c8
 end has_mul
 
 /-- A semigroup is a type with an associative `(*)`. -/
@@ -238,15 +235,7 @@
 `is_right_cancel_add G`."]
 lemma comm_semigroup.is_right_cancel_mul.to_is_left_cancel_mul (G : Type u) [comm_semigroup G]
   [is_right_cancel_mul G] : is_left_cancel_mul G :=
-<<<<<<< HEAD
-{ mul_left_cancel := λ a b c h,
-  begin
-    rw [mul_comm a b, mul_comm a c] at h,
-    exact is_right_cancel_mul.mul_right_cancel _ _ _ h
-  end }
-=======
 ⟨λ a b c h, mul_right_cancel $ (mul_comm _ _).trans (h.trans $ mul_comm _ _)⟩
->>>>>>> dbde88c8
 
 /-- Any `comm_semigroup G` that satisfies `is_left_cancel_mul G` also satisfies
 `is_right_cancel_mul G`. -/
@@ -255,15 +244,7 @@
 `is_left_cancel_add G`."]
 lemma comm_semigroup.is_left_cancel_mul.to_is_right_cancel_mul (G : Type u) [comm_semigroup G]
   [is_left_cancel_mul G] : is_right_cancel_mul G :=
-<<<<<<< HEAD
-{ mul_right_cancel := λ a b c h,
-  begin
-    rw [mul_comm a b, mul_comm c b] at h,
-    exact is_left_cancel_mul.mul_left_cancel _ _ _ h
-  end }
-=======
 ⟨λ a b c h, mul_left_cancel $ (mul_comm _ _).trans (h.trans $ mul_comm _ _)⟩
->>>>>>> dbde88c8
 
 /-- Any `comm_semigroup G` that satisfies `is_left_cancel_mul G` also satisfies
 `is_cancel_mul G`. -/
@@ -271,16 +252,7 @@
 that satisfies `is_left_cancel_add G` also satisfies `is_cancel_add G`."]
 lemma comm_semigroup.is_left_cancel_mul.to_is_cancel_mul (G : Type u) [comm_semigroup G]
   [is_left_cancel_mul G] : is_cancel_mul G :=
-<<<<<<< HEAD
-{ mul_left_cancel := is_left_cancel_mul.mul_left_cancel,
-  mul_right_cancel := λ a b c h,
-  begin
-    rw [mul_comm a b, mul_comm c b] at h,
-    exact is_left_cancel_mul.mul_left_cancel _ _ _ h
-  end }
-=======
 { .. ‹is_left_cancel_mul G›, .. comm_semigroup.is_left_cancel_mul.to_is_right_cancel_mul G }
->>>>>>> dbde88c8
 
 /-- Any `comm_semigroup G` that satisfies `is_right_cancel_mul G` also satisfies
 `is_cancel_mul G`. -/
@@ -288,16 +260,7 @@
 that satisfies `is_right_cancel_add G` also satisfies `is_cancel_add G`."]
 lemma comm_semigroup.is_right_cancel_mul.to_is_cancel_mul (G : Type u) [comm_semigroup G]
   [is_right_cancel_mul G] : is_cancel_mul G :=
-<<<<<<< HEAD
-{ mul_left_cancel := λ a b c h,
-  begin
-    rw [mul_comm a b, mul_comm a c] at h,
-    exact is_right_cancel_mul.mul_right_cancel _ _ _ h
-  end,
-  mul_right_cancel := is_right_cancel_mul.mul_right_cancel }
-=======
 { .. ‹is_right_cancel_mul G›, .. comm_semigroup.is_right_cancel_mul.to_is_left_cancel_mul G }
->>>>>>> dbde88c8
 
 end comm_semigroup
 
@@ -312,42 +275,11 @@
 (add_left_cancel : ∀ a b c : G, a + b = a + c → b = c)
 attribute [to_additive add_left_cancel_semigroup] left_cancel_semigroup
 
-<<<<<<< HEAD
-section left_cancel_semigroup
-variables [left_cancel_semigroup G] {a b c : G}
-
-@[to_additive]
-lemma mul_left_cancel : a * b = a * c → b = c :=
-left_cancel_semigroup.mul_left_cancel a b c
-
-@[to_additive]
-lemma mul_left_cancel_iff : a * b = a * c ↔ b = c :=
-⟨mul_left_cancel, congr_arg _⟩
-
-@[to_additive]
-theorem mul_right_injective (a : G) : function.injective ((*) a) :=
-λ b c, mul_left_cancel
-
-@[simp, to_additive]
-theorem mul_right_inj (a : G) {b c : G} : a * b = a * c ↔ b = c :=
-(mul_right_injective a).eq_iff
-
-@[to_additive]
-theorem mul_ne_mul_right (a : G) {b c : G} : a * b ≠ a * c ↔ b ≠ c :=
-(mul_right_injective a).ne_iff
-
-=======
->>>>>>> dbde88c8
 /-- Any `left_cancel_semigroup` satisfies `is_left_cancel_mul`. -/
 @[priority 100, to_additive "Any `add_left_cancel_semigroup` satisfies `is_left_cancel_add`."]
 instance left_cancel_semigroup.to_is_left_cancel_mul (G : Type u) [left_cancel_semigroup G] :
   is_left_cancel_mul G :=
 { mul_left_cancel := left_cancel_semigroup.mul_left_cancel }
-<<<<<<< HEAD
-
-end left_cancel_semigroup
-=======
->>>>>>> dbde88c8
 
 /-- A `right_cancel_semigroup` is a semigroup such that `a * b = c * b` implies `a = c`. -/
 @[protect_proj, ancestor semigroup, ext]
@@ -361,44 +293,11 @@
 (add_right_cancel : ∀ a b c : G, a + b = c + b → a = c)
 attribute [to_additive add_right_cancel_semigroup] right_cancel_semigroup
 
-<<<<<<< HEAD
-section right_cancel_semigroup
-variables [right_cancel_semigroup G] {a b c : G}
-
-@[to_additive]
-lemma mul_right_cancel : a * b = c * b → a = c :=
-right_cancel_semigroup.mul_right_cancel a b c
-
-@[to_additive]
-lemma mul_right_cancel_iff : b * a = c * a ↔ b = c :=
-⟨mul_right_cancel, congr_arg _⟩
-
-@[to_additive]
-theorem mul_left_injective (a : G) : function.injective (λ x, x * a) :=
-λ b c, mul_right_cancel
-
-@[simp, to_additive]
-theorem mul_left_inj (a : G) {b c : G} : b * a = c * a ↔ b = c :=
-(mul_left_injective a).eq_iff
-
-@[to_additive]
-theorem mul_ne_mul_left (a : G) {b c : G} : b * a ≠ c * a ↔ b ≠ c :=
-(mul_left_injective a).ne_iff
-
-/-- Any `right_cancel_semigroup` satisfies `is_right_cancel_mul`. -/
-@[priority 100, to_additive "Any `add_right_cancel_semigroup` satisfies `is_right_cancel_add`."]
-instance right_cancel_semigroup.to_is_right_cancel_mul (G : Type u)
-  [right_cancel_semigroup G] : is_right_cancel_mul G :=
-{ mul_right_cancel := right_cancel_semigroup.mul_right_cancel }
-
-end right_cancel_semigroup
-=======
 /-- Any `right_cancel_semigroup` satisfies `is_right_cancel_mul`. -/
 @[priority 100, to_additive "Any `add_right_cancel_semigroup` satisfies `is_right_cancel_add`."]
 instance right_cancel_semigroup.to_is_right_cancel_mul (G : Type u) [right_cancel_semigroup G] :
   is_right_cancel_mul G :=
 { mul_right_cancel := right_cancel_semigroup.mul_right_cancel }
->>>>>>> dbde88c8
 
 /-- Typeclass for expressing that a type `M` with multiplication and a one satisfies
 `1 * a = a` and `a * 1 = a` for all `a : M`. -/
@@ -662,12 +561,6 @@
 instance cancel_comm_monoid.to_cancel_monoid (M : Type u) [cancel_comm_monoid M] :
   cancel_monoid M :=
 { .. ‹cancel_comm_monoid M›, .. comm_semigroup.is_left_cancel_mul.to_is_right_cancel_mul M }
-
-/-- Any `cancel_monoid M` satisfies `is_cancel_mul M`. -/
-@[priority 100, to_additive "Any `add_cancel_monoid M` satisfies `is_cancel_add M`."]
-instance cancel_monoid.to_is_cancel_mul (M : Type u) [cancel_monoid M] : is_cancel_mul M :=
-{ mul_left_cancel := cancel_monoid.mul_left_cancel,
-  mul_right_cancel := cancel_monoid.mul_right_cancel }
 
 /-- Any `cancel_monoid M` satisfies `is_cancel_mul M`. -/
 @[priority 100, to_additive "Any `add_cancel_monoid M` satisfies `is_cancel_add M`."]
