/-
Copyright (c) 2014 Jeremy Avigad. All rights reserved.
Released under Apache 2.0 license as described in the file LICENSE.
Authors: Jeremy Avigad, Leonardo de Moura, Simon Hudon, Mario Carneiro
-/
import algebra.group.to_additive
import tactic.basic

/-!
# Typeclasses for (semi)groups and monoids

In this file we define typeclasses for algebraic structures with one binary operation.
The classes are named `(add_)?(comm_)?(semigroup|monoid|group)`, where `add_` means that
the class uses additive notation and `comm_` means that the class assumes that the binary
operation is commutative.

The file does not contain any lemmas except for

* axioms of typeclasses restated in the root namespace;
* lemmas required for instances.

For basic lemmas about these classes see `algebra.group.basic`.

We also introduce notation classes `has_scalar` and `has_vadd` for multiplicative and additive
actions and register the following instances:

- `has_pow M ℕ`, for monoids `M`, and `has_pow G ℤ` for groups `G`;
<<<<<<< HEAD
- `has_smul ℕ M` for additive monoids `M`, and `has_smul ℤ G` for additive groups `G`.
=======
- `has_scalar ℕ M` for additive monoids `M`, and `has_scalar ℤ G` for additive groups `G`.
>>>>>>> b31af6d9

## Notation

- `+`, `-`, `*`, `/`, `^` : the usual arithmetic operations; the underlying functions are
  `has_add.add`, `has_neg.neg`/`has_sub.sub`, `has_mul.mul`, `has_div.div`, and `has_pow.pow`.
- `a • b` is used as notation for `has_scalar.smul a b`.
- `a +ᵥ b` is used as notation for `has_vadd.vadd a b`.

-/

/-- Type class for the `+ᵥ` notation. -/
class has_vadd (G : Type*) (P : Type*) := (vadd : G → P → P)

/-- Typeclass for types with a scalar multiplication operation, denoted `•` (`\bu`) -/
@[to_additive has_vadd]
class has_scalar (M : Type*) (α : Type*) := (smul : M → α → α)

infix ` +ᵥ `:65 := has_vadd.vadd
infixr ` • `:73 := has_scalar.smul

attribute [to_additive_reorder 1] has_pow
attribute [to_additive_reorder 1 4] has_pow.pow
attribute [to_additive has_scalar] has_pow
attribute [to_additive has_scalar.smul] has_pow.pow

set_option old_structure_cmd true

universe u

/- Additive "sister" structures.
   Example, add_semigroup mirrors semigroup.
   These structures exist just to help automation.
   In an alternative design, we could have the binary operation as an
   extra argument for semigroup, monoid, group, etc. However, the lemmas
   would be hard to index since they would not contain any constant.
   For example, mul_assoc would be

   lemma mul_assoc {α : Type u} {op : α → α → α} [semigroup α op] :
                   ∀ a b c : α, op (op a b) c = op a (op b c) :=
    semigroup.mul_assoc

   The simplifier cannot effectively use this lemma since the pattern for
   the left-hand-side would be

        ?op (?op ?a ?b) ?c

   Remark: we use a tactic for transporting theorems from the multiplicative fragment
   to the additive one.
-/

section has_mul

variables {G : Type u} [has_mul G]

/-- `left_mul g` denotes left multiplication by `g` -/
@[to_additive "`left_add g` denotes left addition by `g`"]
def left_mul : G → G → G := λ g : G, λ x : G, g * x

/-- `right_mul g` denotes right multiplication by `g` -/
@[to_additive "`right_add g` denotes right addition by `g`"]
def right_mul : G → G → G := λ g : G, λ x : G, x * g

end has_mul

/-- A semigroup is a type with an associative `(*)`. -/
@[protect_proj, ancestor has_mul, ext] class semigroup (G : Type u) extends has_mul G :=
(mul_assoc : ∀ a b c : G, a * b * c = a * (b * c))
/-- An additive semigroup is a type with an associative `(+)`. -/
@[protect_proj, ancestor has_add, ext] class add_semigroup (G : Type u) extends has_add G :=
(add_assoc : ∀ a b c : G, a + b + c = a + (b + c))
attribute [to_additive] semigroup

section semigroup
variables {G : Type u} [semigroup G]

@[no_rsimp, to_additive]
lemma mul_assoc : ∀ a b c : G, a * b * c = a * (b * c) :=
semigroup.mul_assoc

@[to_additive]
instance semigroup.to_is_associative : is_associative G (*) :=
⟨mul_assoc⟩

end semigroup

/-- A commutative semigroup is a type with an associative commutative `(*)`. -/
@[protect_proj, ancestor semigroup, ext]
class comm_semigroup (G : Type u) extends semigroup G :=
(mul_comm : ∀ a b : G, a * b = b * a)

/-- A commutative additive semigroup is a type with an associative commutative `(+)`. -/
@[protect_proj, ancestor add_semigroup, ext]
class add_comm_semigroup (G : Type u) extends add_semigroup G :=
(add_comm : ∀ a b : G, a + b = b + a)
attribute [to_additive] comm_semigroup

section comm_semigroup
variables {G : Type u} [comm_semigroup G]

@[no_rsimp, to_additive]
lemma mul_comm : ∀ a b : G, a * b = b * a :=
comm_semigroup.mul_comm

@[to_additive]
instance comm_semigroup.to_is_commutative : is_commutative G (*) :=
⟨mul_comm⟩

end comm_semigroup

/-- A `left_cancel_semigroup` is a semigroup such that `a * b = a * c` implies `b = c`. -/
@[protect_proj, ancestor semigroup, ext]
class left_cancel_semigroup (G : Type u) extends semigroup G :=
(mul_left_cancel : ∀ a b c : G, a * b = a * c → b = c)
/-- An `add_left_cancel_semigroup` is an additive semigroup such that
`a + b = a + c` implies `b = c`. -/
@[protect_proj, ancestor add_semigroup, ext]
class add_left_cancel_semigroup (G : Type u) extends add_semigroup G :=
(add_left_cancel : ∀ a b c : G, a + b = a + c → b = c)
attribute [to_additive add_left_cancel_semigroup] left_cancel_semigroup

section left_cancel_semigroup
variables {G : Type u} [left_cancel_semigroup G] {a b c : G}

@[to_additive]
lemma mul_left_cancel : a * b = a * c → b = c :=
left_cancel_semigroup.mul_left_cancel a b c

@[to_additive]
lemma mul_left_cancel_iff : a * b = a * c ↔ b = c :=
⟨mul_left_cancel, congr_arg _⟩

@[to_additive]
theorem mul_right_injective (a : G) : function.injective ((*) a) :=
λ b c, mul_left_cancel

@[simp, to_additive]
theorem mul_right_inj (a : G) {b c : G} : a * b = a * c ↔ b = c :=
(mul_right_injective a).eq_iff

@[to_additive]
theorem mul_ne_mul_right (a : G) {b c : G} : a * b ≠ a * c ↔ b ≠ c :=
(mul_right_injective a).ne_iff

end left_cancel_semigroup

/-- A `right_cancel_semigroup` is a semigroup such that `a * b = c * b` implies `a = c`. -/
@[protect_proj, ancestor semigroup, ext]
class right_cancel_semigroup (G : Type u) extends semigroup G :=
(mul_right_cancel : ∀ a b c : G, a * b = c * b → a = c)

/-- An `add_right_cancel_semigroup` is an additive semigroup such that
`a + b = c + b` implies `a = c`. -/
@[protect_proj, ancestor add_semigroup, ext]
class add_right_cancel_semigroup (G : Type u) extends add_semigroup G :=
(add_right_cancel : ∀ a b c : G, a + b = c + b → a = c)
attribute [to_additive add_right_cancel_semigroup] right_cancel_semigroup

section right_cancel_semigroup
variables {G : Type u} [right_cancel_semigroup G] {a b c : G}

@[to_additive]
lemma mul_right_cancel : a * b = c * b → a = c :=
right_cancel_semigroup.mul_right_cancel a b c

@[to_additive]
lemma mul_right_cancel_iff : b * a = c * a ↔ b = c :=
⟨mul_right_cancel, congr_arg _⟩

@[to_additive]
theorem mul_left_injective (a : G) : function.injective (λ x, x * a) :=
λ b c, mul_right_cancel

@[simp, to_additive]
theorem mul_left_inj (a : G) {b c : G} : b * a = c * a ↔ b = c :=
(mul_left_injective a).eq_iff

@[to_additive]
theorem mul_ne_mul_left (a : G) {b c : G} : b * a ≠ c * a ↔ b ≠ c :=
(mul_left_injective a).ne_iff

end right_cancel_semigroup

/-- Typeclass for expressing that a type `M` with multiplication and a one satisfies
`1 * a = a` and `a * 1 = a` for all `a : M`. -/
@[ancestor has_one has_mul]
class mul_one_class (M : Type u) extends has_one M, has_mul M :=
(one_mul : ∀ (a : M), 1 * a = a)
(mul_one : ∀ (a : M), a * 1 = a)

/-- Typeclass for expressing that a type `M` with addition and a zero satisfies
`0 + a = a` and `a + 0 = a` for all `a : M`. -/
@[ancestor has_zero has_add]
class add_zero_class (M : Type u) extends has_zero M, has_add M :=
(zero_add : ∀ (a : M), 0 + a = a)
(add_zero : ∀ (a : M), a + 0 = a)

attribute [to_additive] mul_one_class

@[ext, to_additive]
lemma mul_one_class.ext {M : Type u} : ∀ ⦃m₁ m₂ : mul_one_class M⦄, m₁.mul = m₂.mul → m₁ = m₂ :=
begin
  rintros ⟨one₁, mul₁, one_mul₁, mul_one₁⟩ ⟨one₂, mul₂, one_mul₂, mul_one₂⟩ (rfl : mul₁ = mul₂),
  congr,
  exact (one_mul₂ one₁).symm.trans (mul_one₁ one₂),
end

section mul_one_class
variables {M : Type u} [mul_one_class M]

@[ematch, simp, to_additive]
lemma one_mul : ∀ a : M, 1 * a = a :=
mul_one_class.one_mul

@[ematch, simp, to_additive]
lemma mul_one : ∀ a : M, a * 1 = a :=
mul_one_class.mul_one

@[to_additive]
instance mul_one_class.to_is_left_id : is_left_id M (*) 1 :=
⟨ mul_one_class.one_mul ⟩

@[to_additive]
instance mul_one_class.to_is_right_id : is_right_id M (*) 1 :=
⟨ mul_one_class.mul_one ⟩

end mul_one_class



section
variables {M : Type u}

-- use `x * npow_rec n x` and not `npow_rec n x * x` in the definition to make sure that
-- definitional unfolding of `npow_rec` is blocked, to avoid deep recursion issues.
/-- The fundamental power operation in a monoid. `npow_rec n a = a*a*...*a` n times.
Use instead `a ^ n`,  which has better definitional behavior. -/
def npow_rec [has_one M] [has_mul M] : ℕ → M → M
| 0     a := 1
| (n+1) a := a * npow_rec n a

/-- The fundamental scalar multiplication in an additive monoid. `nsmul_rec n a = a+a+...+a` n
times. Use instead `n • a`, which has better definitional behavior. -/
def nsmul_rec [has_zero M] [has_add M] : ℕ → M → M
| 0     a := 0
| (n+1) a := a + nsmul_rec n a

attribute [to_additive] npow_rec

end

/-- Suppose that one can put two mathematical structures on a type, a rich one `R` and a poor one
`P`, and that one can deduce the poor structure from the rich structure through a map `F` (called a
forgetful functor) (think `R = metric_space` and `P = topological_space`). A possible
implementation would be to have a type class `rich` containing a field `R`, a type class `poor`
containing a field `P`, and an instance from `rich` to `poor`. However, this creates diamond
problems, and a better approach is to let `rich` extend `poor` and have a field saying that
`F R = P`.

To illustrate this, consider the pair `metric_space` / `topological_space`. Consider the topology
on a product of two metric spaces. With the first approach, it could be obtained by going first from
each metric space to its topology, and then taking the product topology. But it could also be
obtained by considering the product metric space (with its sup distance) and then the topology
coming from this distance. These would be the same topology, but not definitionally, which means
that from the point of view of Lean's kernel, there would be two different `topological_space`
instances on the product. This is not compatible with the way instances are designed and used:
there should be at most one instance of a kind on each type. This approach has created an instance
diamond that does not commute definitionally.

The second approach solves this issue. Now, a metric space contains both a distance, a topology, and
a proof that the topology coincides with the one coming from the distance. When one defines the
product of two metric spaces, one uses the sup distance and the product topology, and one has to
give the proof that the sup distance induces the product topology. Following both sides of the
instance diamond then gives rise (definitionally) to the product topology on the product space.

Another approach would be to have the rich type class take the poor type class as an instance
parameter. It would solve the diamond problem, but it would lead to a blow up of the number
of type classes one would need to declare to work with complicated classes, say a real inner
product space, and would create exponential complexity when working with products of
such complicated spaces, that are avoided by bundling things carefully as above.

Note that this description of this specific case of the product of metric spaces is oversimplified
compared to mathlib, as there is an intermediate typeclass between `metric_space` and
`topological_space` called `uniform_space`. The above scheme is used at both levels, embedding a
topology in the uniform space structure, and a uniform structure in the metric space structure.

Note also that, when `P` is a proposition, there is no such issue as any two proofs of `P` are
definitionally equivalent in Lean.

To avoid boilerplate, there are some designs that can automatically fill the poor fields when
creating a rich structure if one doesn't want to do something special about them. For instance,
in the definition of metric spaces, default tactics fill the uniform space fields if they are
not given explicitly. One can also have a helper function creating the rich structure from a
structure with fewer fields, where the helper function fills the remaining fields. See for instance
`uniform_space.of_core` or `real_inner_product.of_core`.

For more details on this question, called the forgetful inheritance pattern, see [Competing
inheritance paths in dependent type theory: a case study in functional
analysis](https://hal.inria.fr/hal-02463336).
-/
library_note "forgetful inheritance"

/-- `try_refl_tac` solves goals of the form `∀ a b, f a b = g a b`,
if they hold by definition. -/
meta def try_refl_tac : tactic unit := `[intros; refl]

/-!
### Design note on `add_monoid` and `monoid`

An `add_monoid` has a natural `ℕ`-action, defined by `n • a = a + ... + a`, that we want to declare
as an instance as it makes it possible to use the language of linear algebra. However, there are
often other natural `ℕ`-actions. For instance, for any semiring `R`, the space of polynomials
`polynomial R` has a natural `R`-action defined by multiplication on the coefficients. This means
that `polynomial ℕ` would have two natural `ℕ`-actions, which are equal but not defeq. The same
goes for linear maps, tensor products, and so on (and even for `ℕ` itself).

To solve this issue, we embed an `ℕ`-action in the definition of an `add_monoid` (which is by
default equal to the naive action `a + ... + a`, but can be adjusted when needed), and declare
a `has_scalar ℕ α` instance using this action. See Note [forgetful inheritance] for more
explanations on this pattern.

For example, when we define `polynomial R`, then we declare the `ℕ`-action to be by multiplication
on each coefficient (using the `ℕ`-action on `R` that comes from the fact that `R` is
an `add_monoid`). In this way, the two natural `has_scalar ℕ (polynomial ℕ)` instances are defeq.

The tactic `to_additive` transfers definitions and results from multiplicative monoids to additive
monoids. To work, it has to map fields to fields. This means that we should also add corresponding
fields to the multiplicative structure `monoid`, which could solve defeq problems for powers if
needed. These problems do not come up in practice, so most of the time we will not need to adjust
the `npow` field when defining multiplicative objects.

A basic theory for the power function on monoids and the `ℕ`-action on additive monoids is built in
the file `algebra.group_power.basic`. For now, we only register the most basic properties that we
need right away.

In the definition, we use `n.succ` instead of `n + 1` in the `nsmul_succ'` and `npow_succ'` fields
to make sure that `to_additive` is not confused (otherwise, it would try to convert `1 : ℕ`
to `0 : ℕ`).
-/

/-- An `add_monoid` is an `add_semigroup` with an element `0` such that `0 + a = a + 0 = a`. -/
@[ancestor add_semigroup add_zero_class]
class add_monoid (M : Type u) extends add_semigroup M, add_zero_class M :=
(nsmul : ℕ → M → M := nsmul_rec)
(nsmul_zero' : ∀ x, nsmul 0 x = 0 . try_refl_tac)
(nsmul_succ' : ∀ (n : ℕ) x, nsmul n.succ x = x + nsmul n x . try_refl_tac)

/-- A `monoid` is a `semigroup` with an element `1` such that `1 * a = a * 1 = a`. -/
@[ancestor semigroup mul_one_class, to_additive]
class monoid (M : Type u) extends semigroup M, mul_one_class M :=
(npow : ℕ → M → M := npow_rec)
(npow_zero' : ∀ x, npow 0 x = 1 . try_refl_tac)
(npow_succ' : ∀ (n : ℕ) x, npow n.succ x = x * npow n x . try_refl_tac)

instance monoid.has_pow {M : Type*} [monoid M] : has_pow M ℕ := ⟨λ x n, monoid.npow n x⟩

instance add_monoid.has_scalar_nat {M : Type*} [add_monoid M] : has_scalar ℕ M :=
⟨add_monoid.nsmul⟩

attribute [to_additive add_monoid.has_scalar_nat] monoid.has_pow

section

variables {M : Type*} [monoid M]

@[simp, to_additive nsmul_eq_smul]
lemma npow_eq_pow (n : ℕ) (x : M) : monoid.npow n x = x^n := rfl

-- the attributes are intentionally out of order. `zero_smul` proves `zero_nsmul`.
@[to_additive zero_nsmul, simp]
theorem pow_zero (a : M) : a^0 = 1 := monoid.npow_zero' _

@[to_additive succ_nsmul]
theorem pow_succ (a : M) (n : ℕ) : a^(n+1) = a * a^n := monoid.npow_succ' n a

end

section monoid
variables {M : Type u} [monoid M]

@[to_additive]
lemma left_inv_eq_right_inv {a b c : M} (hba : b * a = 1) (hac : a * c = 1) : b = c :=
by rw [←one_mul c, ←hba, mul_assoc, hac, mul_one b]

end monoid

/-- An additive commutative monoid is an additive monoid with commutative `(+)`. -/
@[protect_proj, ancestor add_monoid add_comm_semigroup]
class add_comm_monoid (M : Type u) extends add_monoid M, add_comm_semigroup M

/-- A commutative monoid is a monoid with commutative `(*)`. -/
@[protect_proj, ancestor monoid comm_semigroup, to_additive]
class comm_monoid (M : Type u) extends monoid M, comm_semigroup M

section left_cancel_monoid

/-- An additive monoid in which addition is left-cancellative.
Main examples are `ℕ` and groups. This is the right typeclass for many sum lemmas, as having a zero
is useful to define the sum over the empty set, so `add_left_cancel_semigroup` is not enough. -/
@[protect_proj, ancestor add_left_cancel_semigroup add_monoid]
class add_left_cancel_monoid (M : Type u) extends add_left_cancel_semigroup M, add_monoid M

/-- A monoid in which multiplication is left-cancellative. -/
@[protect_proj, ancestor left_cancel_semigroup monoid, to_additive add_left_cancel_monoid]
class left_cancel_monoid (M : Type u) extends left_cancel_semigroup M, monoid M

end left_cancel_monoid

section right_cancel_monoid

/-- An additive monoid in which addition is right-cancellative.
Main examples are `ℕ` and groups. This is the right typeclass for many sum lemmas, as having a zero
is useful to define the sum over the empty set, so `add_right_cancel_semigroup` is not enough. -/
@[protect_proj, ancestor add_right_cancel_semigroup add_monoid]
class add_right_cancel_monoid (M : Type u) extends add_right_cancel_semigroup M, add_monoid M

/-- A monoid in which multiplication is right-cancellative. -/
@[protect_proj, ancestor right_cancel_semigroup monoid, to_additive add_right_cancel_monoid]
class right_cancel_monoid (M : Type u) extends right_cancel_semigroup M, monoid M

end right_cancel_monoid

section cancel_monoid

/-- An additive monoid in which addition is cancellative on both sides.
Main examples are `ℕ` and groups. This is the right typeclass for many sum lemmas, as having a zero
is useful to define the sum over the empty set, so `add_right_cancel_semigroup` is not enough. -/
@[protect_proj, ancestor add_left_cancel_monoid add_right_cancel_monoid]
class add_cancel_monoid (M : Type u)
  extends add_left_cancel_monoid M, add_right_cancel_monoid M

/-- A monoid in which multiplication is cancellative. -/
@[protect_proj, ancestor left_cancel_monoid right_cancel_monoid, to_additive add_cancel_monoid]
class cancel_monoid (M : Type u) extends left_cancel_monoid M, right_cancel_monoid M

/-- Commutative version of add_cancel_monoid. -/
@[protect_proj, ancestor add_left_cancel_monoid add_comm_monoid]
class add_cancel_comm_monoid (M : Type u) extends add_left_cancel_monoid M, add_comm_monoid M

/-- Commutative version of cancel_monoid. -/
@[protect_proj, ancestor left_cancel_monoid comm_monoid, to_additive add_cancel_comm_monoid]
class cancel_comm_monoid (M : Type u) extends left_cancel_monoid M, comm_monoid M

@[priority 100, to_additive] -- see Note [lower instance priority]
instance cancel_comm_monoid.to_cancel_monoid (M : Type u) [cancel_comm_monoid M] :
  cancel_monoid M :=
{ mul_right_cancel := λ a b c h, mul_left_cancel $ by rw [mul_comm, h, mul_comm],
  .. ‹cancel_comm_monoid M› }

end cancel_monoid

/-- The fundamental power operation in a group. `zpow_rec n a = a*a*...*a` n times, for integer `n`.
Use instead `a ^ n`,  which has better definitional behavior. -/
def zpow_rec {M : Type*} [has_one M] [has_mul M] [has_inv M] : ℤ → M → M
| (int.of_nat n) a := npow_rec n a
| -[1+ n]    a := (npow_rec n.succ a) ⁻¹

/-- The fundamental scalar multiplication in an additive group. `zsmul_rec n a = a+a+...+a` n
times, for integer `n`. Use instead `n • a`, which has better definitional behavior. -/
def zsmul_rec {M : Type*} [has_zero M] [has_add M] [has_neg M]: ℤ → M → M
| (int.of_nat n) a := nsmul_rec n a
| -[1+ n]    a := - (nsmul_rec n.succ a)

attribute [to_additive] zpow_rec

/-- A `div_inv_monoid` is a `monoid` with operations `/` and `⁻¹` satisfying
`div_eq_mul_inv : ∀ a b, a / b = a * b⁻¹`.

This is the immediate common ancestor of `group` and `group_with_zero`,
in order to deduplicate the name `div_eq_mul_inv`.
The default for `div` is such that `a / b = a * b⁻¹` holds by definition.

Adding `div` as a field rather than defining `a / b := a * b⁻¹` allows us to
avoid certain classes of unification failures, for example:
Let `foo X` be a type with a `∀ X, has_div (foo X)` instance but no
`∀ X, has_inv (foo X)`, e.g. when `foo X` is a `euclidean_domain`. Suppose we
also have an instance `∀ X [cromulent X], group_with_zero (foo X)`. Then the
`(/)` coming from `group_with_zero_has_div` cannot be definitionally equal to
the `(/)` coming from `foo.has_div`.

In the same way, adding a `zpow` field makes it possible to avoid definitional failures
in diamonds. See the definition of `monoid` and Note [forgetful inheritance] for more
explanations on this.
-/
@[protect_proj, ancestor monoid has_inv has_div]
class div_inv_monoid (G : Type u) extends monoid G, has_inv G, has_div G :=
(div := λ a b, a * b⁻¹)
(div_eq_mul_inv : ∀ a b : G, a / b = a * b⁻¹ . try_refl_tac)
(zpow : ℤ → G → G := zpow_rec)
(zpow_zero' : ∀ (a : G), zpow 0 a = 1 . try_refl_tac)
(zpow_succ' :
  ∀ (n : ℕ) (a : G), zpow (int.of_nat n.succ) a = a * zpow (int.of_nat n) a . try_refl_tac)
(zpow_neg' :
  ∀ (n : ℕ) (a : G), zpow (-[1+ n]) a = (zpow n.succ a)⁻¹ . try_refl_tac)

/-- A `sub_neg_monoid` is an `add_monoid` with unary `-` and binary `-` operations
satisfying `sub_eq_add_neg : ∀ a b, a - b = a + -b`.

The default for `sub` is such that `a - b = a + -b` holds by definition.

Adding `sub` as a field rather than defining `a - b := a + -b` allows us to
avoid certain classes of unification failures, for example:
Let `foo X` be a type with a `∀ X, has_sub (foo X)` instance but no
`∀ X, has_neg (foo X)`. Suppose we also have an instance
`∀ X [cromulent X], add_group (foo X)`. Then the `(-)` coming from
`add_group.has_sub` cannot be definitionally equal to the `(-)` coming from
`foo.has_sub`.

In the same way, adding a `zsmul` field makes it possible to avoid definitional failures
in diamonds. See the definition of `add_monoid` and Note [forgetful inheritance] for more
explanations on this.
-/
@[protect_proj, ancestor add_monoid has_neg has_sub]
class sub_neg_monoid (G : Type u) extends add_monoid G, has_neg G, has_sub G :=
(sub := λ a b, a + -b)
(sub_eq_add_neg : ∀ a b : G, a - b = a + -b . try_refl_tac)
(zsmul : ℤ → G → G := zsmul_rec)
(zsmul_zero' : ∀ (a : G), zsmul 0 a = 0 . try_refl_tac)
(zsmul_succ' :
  ∀ (n : ℕ) (a : G), zsmul (int.of_nat n.succ) a = a + zsmul (int.of_nat n) a . try_refl_tac)
(zsmul_neg' :
  ∀ (n : ℕ) (a : G), zsmul (-[1+ n]) a = - (zsmul n.succ a) . try_refl_tac)

attribute [to_additive sub_neg_monoid] div_inv_monoid

instance div_inv_monoid.has_pow {M} [div_inv_monoid M] : has_pow M ℤ :=
⟨λ x n, div_inv_monoid.zpow n x⟩

instance sub_neg_monoid.has_scalar_int {M} [sub_neg_monoid M] : has_scalar ℤ M :=
⟨sub_neg_monoid.zsmul⟩

attribute [to_additive sub_neg_monoid.has_scalar_int] div_inv_monoid.has_pow

section

variables {G : Type*} [div_inv_monoid G]

@[simp, to_additive zsmul_eq_smul]
lemma zpow_eq_pow (n : ℤ) (x : G) : div_inv_monoid.zpow n x = x^n := rfl

@[simp, to_additive zero_zsmul]
theorem zpow_zero (a : G) : a ^ (0:ℤ) = 1 := div_inv_monoid.zpow_zero' a

@[simp, norm_cast, to_additive coe_nat_zsmul]
theorem zpow_coe_nat (a : G) : ∀ n : ℕ, a ^ (n:ℤ) = a ^ n
| 0 := (zpow_zero _).trans (pow_zero _).symm
| (n + 1) :=
  calc a ^ (↑(n + 1) : ℤ) = a * a ^ (n : ℤ) : div_inv_monoid.zpow_succ' _ _
                      ... = a * a ^ n       : congr_arg ((*) a) (zpow_coe_nat n)
                      ... = a ^ (n + 1)     : (pow_succ _ _).symm

@[to_additive of_nat_zsmul]
theorem zpow_of_nat (a : G) (n : ℕ) : a ^ (int.of_nat n) = a ^ n :=
zpow_coe_nat a n

@[simp, to_additive]
theorem zpow_neg_succ_of_nat (a : G) (n : ℕ) : a ^ -[1+n] = (a ^ (n + 1))⁻¹ :=
by { rw ← zpow_coe_nat, exact div_inv_monoid.zpow_neg' n a }

end

@[to_additive]
lemma div_eq_mul_inv {G : Type u} [div_inv_monoid G] :
  ∀ a b : G, a / b = a * b⁻¹ :=
div_inv_monoid.div_eq_mul_inv

/-- A `group` is a `monoid` with an operation `⁻¹` satisfying `a⁻¹ * a = 1`.

There is also a division operation `/` such that `a / b = a * b⁻¹`,
with a default so that `a / b = a * b⁻¹` holds by definition.
-/
@[protect_proj, ancestor div_inv_monoid]
class group (G : Type u) extends div_inv_monoid G :=
(mul_left_inv : ∀ a : G, a⁻¹ * a = 1)

/-- An `add_group` is an `add_monoid` with a unary `-` satisfying `-a + a = 0`.

There is also a binary operation `-` such that `a - b = a + -b`,
with a default so that `a - b = a + -b` holds by definition.
-/
@[protect_proj, ancestor sub_neg_monoid]
class add_group (A : Type u) extends sub_neg_monoid A :=
(add_left_neg : ∀ a : A, -a + a = 0)

attribute [to_additive] group

/-- Abbreviation for `@div_inv_monoid.to_monoid _ (@group.to_div_inv_monoid _ _)`.

Useful because it corresponds to the fact that `Grp` is a subcategory of `Mon`.
Not an instance since it duplicates `@div_inv_monoid.to_monoid _ (@group.to_div_inv_monoid _ _)`.
See note [reducible non-instances]. -/
@[reducible, to_additive
"Abbreviation for `@sub_neg_monoid.to_add_monoid _ (@add_group.to_sub_neg_monoid _ _)`.

Useful because it corresponds to the fact that `AddGroup` is a subcategory of `AddMon`.
Not an instance since it duplicates
`@sub_neg_monoid.to_add_monoid _ (@add_group.to_sub_neg_monoid _ _)`."]
def group.to_monoid (G : Type u) [group G] : monoid G :=
@div_inv_monoid.to_monoid _ (@group.to_div_inv_monoid _ _)

section group
variables {G : Type u} [group G] {a b c : G}

@[simp, to_additive]
lemma mul_left_inv : ∀ a : G, a⁻¹ * a = 1 :=
group.mul_left_inv

@[to_additive] lemma inv_mul_self (a : G) : a⁻¹ * a = 1 := mul_left_inv a

@[simp, to_additive]
lemma inv_mul_cancel_left (a b : G) : a⁻¹ * (a * b) = b :=
by rw [← mul_assoc, mul_left_inv, one_mul]

@[simp, to_additive]
lemma inv_eq_of_mul_eq_one (h : a * b = 1) : a⁻¹ = b :=
left_inv_eq_right_inv (inv_mul_self a) h

@[simp, to_additive]
lemma inv_inv (a : G) : (a⁻¹)⁻¹ = a :=
inv_eq_of_mul_eq_one (mul_left_inv a)

@[simp, to_additive]
lemma mul_right_inv (a : G) : a * a⁻¹ = 1 :=
have a⁻¹⁻¹ * a⁻¹ = 1 := mul_left_inv a⁻¹,
by rwa [inv_inv] at this

@[to_additive] lemma mul_inv_self (a : G) : a * a⁻¹ = 1 := mul_right_inv a

@[simp, to_additive]
lemma mul_inv_cancel_right (a b : G) : a * b * b⁻¹ = a :=
by rw [mul_assoc, mul_right_inv, mul_one]

@[priority 100, to_additive]    -- see Note [lower instance priority]
instance group.to_cancel_monoid : cancel_monoid G :=
{ mul_right_cancel := λ a b c h, by rw [← mul_inv_cancel_right a b, h, mul_inv_cancel_right],
  mul_left_cancel := λ a b c h, by rw [← inv_mul_cancel_left a b, h, inv_mul_cancel_left],
  ..‹group G› }

end group

@[to_additive]
lemma group.to_div_inv_monoid_injective {G : Type*} :
  function.injective (@group.to_div_inv_monoid G) :=
begin
  rintros ⟨⟩ ⟨⟩ h,
  replace h := div_inv_monoid.mk.inj h,
  dsimp at h,
  rcases h with ⟨rfl, rfl, rfl, rfl, rfl, rfl⟩,
  refl
end

/-- A commutative group is a group with commutative `(*)`. -/
@[protect_proj, ancestor group comm_monoid]
class comm_group (G : Type u) extends group G, comm_monoid G
/-- An additive commutative group is an additive group with commutative `(+)`. -/
@[protect_proj, ancestor add_group add_comm_monoid]
class add_comm_group (G : Type u) extends add_group G, add_comm_monoid G
attribute [to_additive] comm_group
attribute [instance, priority 300] add_comm_group.to_add_comm_monoid

@[to_additive]
lemma comm_group.to_group_injective {G : Type u} :
  function.injective (@comm_group.to_group G) :=
begin
  rintros ⟨⟩ ⟨⟩ h,
  replace h := group.mk.inj h,
  dsimp at h,
  rcases h with ⟨rfl, rfl, rfl, rfl, rfl, rfl⟩,
  refl
end

section comm_group

variables {G : Type u} [comm_group G]

@[priority 100, to_additive]    -- see Note [lower instance priority]
instance comm_group.to_cancel_comm_monoid : cancel_comm_monoid G :=
{ ..‹comm_group G›,
  ..group.to_cancel_monoid }

end comm_group<|MERGE_RESOLUTION|>--- conflicted
+++ resolved
@@ -25,11 +25,7 @@
 actions and register the following instances:
 
 - `has_pow M ℕ`, for monoids `M`, and `has_pow G ℤ` for groups `G`;
-<<<<<<< HEAD
-- `has_smul ℕ M` for additive monoids `M`, and `has_smul ℤ G` for additive groups `G`.
-=======
 - `has_scalar ℕ M` for additive monoids `M`, and `has_scalar ℤ G` for additive groups `G`.
->>>>>>> b31af6d9
 
 ## Notation
 
