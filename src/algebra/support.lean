--- conflicted
+++ resolved
@@ -225,14 +225,6 @@
   support (f • g) ⊆ support f :=
 λ x hfg hf, hfg $ by rw [pi.smul_apply', hf, zero_smul]
 
-<<<<<<< HEAD
-lemma support_smul [semiring R] [add_comm_monoid M] [module R M]
-  [no_zero_smul_divisors R M] (f : α → R) (g : α → M) :
-  support (f • g) = support f ∩ support g :=
-ext $ λ x, smul_ne_zero_iff
-
-=======
->>>>>>> 08bb56fb
 lemma support_const_smul_of_ne_zero [semiring R] [add_comm_monoid M] [module R M]
   [no_zero_smul_divisors R M] (c : R) (g : α → M) (hc : c ≠ 0) :
   support (c • g) = support g :=
