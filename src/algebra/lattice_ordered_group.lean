--- conflicted
+++ resolved
@@ -326,24 +326,15 @@
 end
 
 -- 2•(a ⊔ b) = a + b + |b - a|
-<<<<<<< HEAD
 @[to_additive two_sup_eq_add_add_abs_sub]
-=======
-@[to_additive]
->>>>>>> 1e18e93d
 lemma sup_sq_eq_mul_mul_abs_div [covariant_class α α (*) (≤)] (a b : α) :
   (a ⊔ b)^2 = a * b * |b / a| :=
 by rw [← inf_mul_sup a b, ← sup_div_inf_eq_abs_div, div_eq_mul_inv, ← mul_assoc, mul_comm,
     mul_assoc, ← pow_two, inv_mul_cancel_left]
 
 -- 2•(a ⊓ b) = a + b - |b - a|
-<<<<<<< HEAD
 @[to_additive two_inf_eq_add_sub_abs_sub]
 lemma inf_sq_eq_mul_div_abs_div [covariant_class α α (*) (≤)] (a b : α) :
-=======
-@[to_additive]
-lemma two_inf_eq_mul_div_abs_div [covariant_class α α (*) (≤)] (a b : α) :
->>>>>>> 1e18e93d
   (a ⊓ b)^2 = a * b / |b / a| :=
 by rw [← inf_mul_sup a b, ← sup_div_inf_eq_abs_div, div_eq_mul_inv, div_eq_mul_inv,
     mul_inv_rev, inv_inv, mul_assoc, mul_inv_cancel_comm_assoc, ← pow_two]
