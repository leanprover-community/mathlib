/-
Copyright (c) 2018 Kenny Lau. All rights reserved.
Released under Apache 2.0 license as described in the file LICENSE.
Authors: Kenny Lau
-/
import algebra.direct_sum.basic
import linear_algebra.dfinsupp

/-!
# Direct sum of modules

The first part of the file provides constructors for direct sums of modules. It provides a
construction of the direct sum using the universal property and proves its uniqueness
(`direct_sum.to_module.unique`).

The second part of the file covers the special case of direct sums of submodules of a fixed module
`M`.  There is a canonical linear map from this direct sum to `M`, and the construction is
of particular importance when this linear map is an equivalence; that is, when the submodules
provide an internal decomposition of `M`.  The property is defined as
`direct_sum.submodule_is_internal`, and its basic consequences are established.

-/

universes u v w u₁

<<<<<<< HEAD
variables (R : Type u) [semiring R]
variables (ι : Type v) [dec_ι : decidable_eq ι] (M : ι → Type w)
variables [Π i, add_comm_monoid (M i)] [Π i, module R (M i)]
=======
>>>>>>> 380d6cae

namespace direct_sum
open_locale direct_sum

section general
variables {R : Type u} [semiring R]
variables {ι : Type v} [dec_ι : decidable_eq ι]
include R
variables {M : ι → Type w} [Π i, add_comm_monoid (M i)] [Π i, module R (M i)]

instance : module R (⨁ i, M i) := dfinsupp.module
instance {S : Type*} [semiring S] [Π i, module S (M i)] [Π i, smul_comm_class R S (M i)] :
  smul_comm_class R S (⨁ i, M i) := dfinsupp.smul_comm_class
instance {S : Type*} [semiring S] [has_scalar R S] [Π i, module S (M i)]
  [Π i, is_scalar_tower R S (M i)] :
  is_scalar_tower R S (⨁ i, M i) := dfinsupp.is_scalar_tower

lemma smul_apply (b : R) (v : ⨁ i, M i) (i : ι) :
  (b • v) i = b • (v i) := dfinsupp.smul_apply _ _ _

include dec_ι

variables R ι M
/-- Create the direct sum given a family `M` of `R` modules indexed over `ι`. -/
def lmk : Π s : finset ι, (Π i : (↑s : set ι), M i.val) →ₗ[R] (⨁ i, M i) :=
dfinsupp.lmk

/-- Inclusion of each component into the direct sum. -/
def lof : Π i : ι, M i →ₗ[R] (⨁ i, M i) :=
dfinsupp.lsingle

lemma lof_eq_of (i : ι) (b : M i) : lof R ι M i b = of M i b := rfl

variables {ι M}

lemma single_eq_lof (i : ι) (b : M i) :
  dfinsupp.single i b = lof R ι M i b := rfl

/-- Scalar multiplication commutes with direct sums. -/
theorem mk_smul (s : finset ι) (c : R) (x) : mk M s (c • x) = c • mk M s x :=
(lmk R ι M s).map_smul c x

/-- Scalar multiplication commutes with the inclusion of each component into the direct sum. -/
theorem of_smul (i : ι) (c : R) (x) : of M i (c • x) = c • of M i x :=
(lof R ι M i).map_smul c x

variables {R}
lemma support_smul [Π (i : ι) (x : M i), decidable (x ≠ 0)]
  (c : R) (v : ⨁ i, M i) : (c • v).support ⊆ v.support := dfinsupp.support_smul _ _

variables {N : Type u₁} [add_comm_monoid N] [module R N]
variables (φ : Π i, M i →ₗ[R] N)

variables (R ι N φ)
/-- The linear map constructed using the universal property of the coproduct. -/
def to_module : (⨁ i, M i) →ₗ[R] N :=
dfinsupp.lsum ℕ φ

/-- Coproducts in the categories of modules and additive monoids commute with the forgetful functor
from modules to additive monoids. -/
lemma coe_to_module_eq_coe_to_add_monoid :
  (to_module R ι N φ : (⨁ i, M i) → N) = to_add_monoid (λ i, (φ i).to_add_monoid_hom) :=
rfl

variables {ι N φ}

/-- The map constructed using the universal property gives back the original maps when
restricted to each component. -/
@[simp] lemma to_module_lof (i) (x : M i) : to_module R ι N φ (lof R ι M i x) = φ i x :=
to_add_monoid_of (λ i, (φ i).to_add_monoid_hom) i x

variables (ψ : (⨁ i, M i) →ₗ[R] N)

/-- Every linear map from a direct sum agrees with the one obtained by applying
the universal property to each of its components. -/
theorem to_module.unique (f : ⨁ i, M i) : ψ f = to_module R ι N (λ i, ψ.comp $ lof R ι M i) f :=
to_add_monoid.unique ψ.to_add_monoid_hom f

variables {ψ} {ψ' : (⨁ i, M i) →ₗ[R] N}

/-- Two `linear_map`s out of a direct sum are equal if they agree on the generators.

See note [partially-applied ext lemmas]. -/
@[ext]
theorem linear_map_ext ⦃ψ ψ' : (⨁ i, M i) →ₗ[R] N⦄
  (H : ∀ i, ψ.comp (lof R ι M i) = ψ'.comp (lof R ι M i)) : ψ = ψ' :=
dfinsupp.lhom_ext' H

/--
The inclusion of a subset of the direct summands
into a larger subset of the direct summands, as a linear map.
-/
def lset_to_set (S T : set ι) (H : S ⊆ T) :
  (⨁ (i : S), M i) →ₗ[R] (⨁ (i : T), M i) :=
to_module R _ _ $ λ i, lof R T (λ (i : subtype T), M i) ⟨i, H i.prop⟩

omit dec_ι

variables (ι M)
/-- Given `fintype α`, `linear_equiv_fun_on_fintype R` is the natural `R`-linear equivalence
between `⨁ i, M i` and `Π i, M i`. -/
@[simps apply] def linear_equiv_fun_on_fintype [fintype ι] :
  (⨁ i, M i) ≃ₗ[R] (Π i, M i) :=
{ to_fun := coe_fn,
  map_add' := λ f g, by { ext, simp only [add_apply, pi.add_apply] },
  map_smul' := λ c f, by { ext, simp only [dfinsupp.coe_smul, ring_hom.id_apply] },
  .. dfinsupp.equiv_fun_on_fintype }

variables {ι M}
@[simp] lemma linear_equiv_fun_on_fintype_lof [fintype ι] [decidable_eq ι] (i : ι) (m : M i) :
  (linear_equiv_fun_on_fintype R ι M) (lof R ι M i m) = pi.single i m :=
begin
  ext a,
  change (dfinsupp.equiv_fun_on_fintype (lof R ι M i m)) a = _,
  convert _root_.congr_fun (dfinsupp.equiv_fun_on_fintype_single i m) a,
end

@[simp] lemma linear_equiv_fun_on_fintype_symm_single [fintype ι] [decidable_eq ι]
  (i : ι) (m : M i) :
  (linear_equiv_fun_on_fintype R ι M).symm (pi.single i m) = lof R ι M i m :=
begin
  ext a,
  change (dfinsupp.equiv_fun_on_fintype.symm (pi.single i m)) a = _,
  rw (dfinsupp.equiv_fun_on_fintype_symm_single i m),
  refl
end

@[simp] lemma linear_equiv_fun_on_fintype_symm_coe [fintype ι] (f : ⨁ i, M i) :
  (linear_equiv_fun_on_fintype R ι M).symm f = f :=
by { ext, simp [linear_equiv_fun_on_fintype], }

/-- The natural linear equivalence between `⨁ _ : ι, M` and `M` when `unique ι`. -/
protected def lid (M : Type v) (ι : Type* := punit) [add_comm_monoid M] [module R M]
  [unique ι] :
  (⨁ (_ : ι), M) ≃ₗ[R] M :=
{ .. direct_sum.id M ι,
  .. to_module R ι M (λ i, linear_map.id) }

variables (ι M)
/-- The projection map onto one component, as a linear map. -/
def component (i : ι) : (⨁ i, M i) →ₗ[R] M i :=
dfinsupp.lapply i

variables {ι M}

lemma apply_eq_component (f : ⨁ i, M i) (i : ι) :
  f i = component R ι M i f := rfl

@[ext] lemma ext {f g : ⨁ i, M i}
  (h : ∀ i, component R ι M i f = component R ι M i g) : f = g :=
dfinsupp.ext h

lemma ext_iff {f g : ⨁ i, M i} : f = g ↔
  ∀ i, component R ι M i f = component R ι M i g :=
⟨λ h _, by rw h, ext R⟩

include dec_ι

@[simp] lemma lof_apply (i : ι) (b : M i) : ((lof R ι M i) b) i = b :=
dfinsupp.single_eq_same

@[simp] lemma component.lof_self (i : ι) (b : M i) :
  component R ι M i ((lof R ι M i) b) = b :=
lof_apply R i b

lemma component.of (i j : ι) (b : M j) :
  component R ι M i ((lof R ι M j) b) =
  if h : j = i then eq.rec_on h b else 0 :=
dfinsupp.single_apply

end general

section submodule

section semiring
variables {R : Type u} [semiring R]
variables {ι : Type v} [dec_ι : decidable_eq ι]
include dec_ι
variables {M : Type*} [add_comm_monoid M] [module R M]
variables (A : ι → submodule R M)

/-- The canonical embedding from `⨁ i, A i` to `M`  where `A` is a collection of `submodule R M`
indexed by `ι`-/
def submodule_coe : (⨁ i, A i) →ₗ[R] M := to_module R ι M (λ i, (A i).subtype)

@[simp] lemma submodule_coe_of (i : ι) (x : A i) : submodule_coe A (of (λ i, A i) i x) = x :=
to_add_monoid_of _ _ _


/-- The `direct_sum` formed by a collection of `submodule`s of `M` is said to be internal if the
canonical map `(⨁ i, A i) →ₗ[R] M` is bijective.

For the alternate statement in terms of independence and spanning, see
`direct_sum.submodule_is_internal_iff_independent_and_supr_eq_top`. -/
def submodule_is_internal : Prop := function.bijective (submodule_coe A)

lemma submodule_is_internal.to_add_submonoid :
  submodule_is_internal A ↔ add_submonoid_is_internal (λ i, (A i).to_add_submonoid) :=
iff.rfl

variables {A}

/-- If a direct sum of submodules is internal then the submodules span the module. -/
lemma submodule_is_internal.supr_eq_top (h : submodule_is_internal A) : supr A = ⊤ :=
begin
  rw [submodule.supr_eq_range_dfinsupp_lsum, linear_map.range_eq_top],
  exact function.bijective.surjective h,
end

/-- If a direct sum of submodules is internal then the submodules are independent. -/
lemma submodule_is_internal.independent (h : submodule_is_internal A) :
  complete_lattice.independent A :=
complete_lattice.independent_of_dfinsupp_lsum_injective _ h.injective

end semiring

section ring
variables {R : Type u} [ring R]
variables {ι : Type v} [dec_ι : decidable_eq ι]
include dec_ι
variables {M : Type*} [add_comm_group M] [module R M]

lemma submodule_is_internal.to_add_subgroup (A : ι → submodule R M) :
  submodule_is_internal A ↔ add_subgroup_is_internal (λ i, (A i).to_add_subgroup) :=
iff.rfl

/-- Note that this is not generally true for `[semiring R]`; see
`complete_lattice.independent.dfinsupp_lsum_injective` for details. -/
lemma submodule_is_internal_of_independent_of_supr_eq_top {A : ι → submodule R M}
  (hi : complete_lattice.independent A) (hs : supr A = ⊤) : submodule_is_internal A :=
⟨hi.dfinsupp_lsum_injective, linear_map.range_eq_top.1 $
  (submodule.supr_eq_range_dfinsupp_lsum _).symm.trans hs⟩

/-- `iff` version of `direct_sum.submodule_is_internal_of_independent_of_supr_eq_top`,
`direct_sum.submodule_is_internal.independent`, and `direct_sum.submodule_is_internal.supr_eq_top`.
-/
lemma submodule_is_internal_iff_independent_and_supr_eq_top (A : ι → submodule R M) :
    submodule_is_internal A ↔ complete_lattice.independent A ∧ supr A = ⊤ :=
⟨λ i, ⟨i.independent, i.supr_eq_top⟩,
 and.rec submodule_is_internal_of_independent_of_supr_eq_top⟩

<<<<<<< HEAD
/-! Now copy the lemmas for subgroup and submonoids. -/

lemma add_submonoid_is_internal.independent {M : Type*} [add_comm_monoid M]
  {A : ι → add_submonoid M} (h : add_submonoid_is_internal A) :
  complete_lattice.independent A :=
complete_lattice.independent_of_dfinsupp_sum_add_hom_injective _ h.injective

lemma add_subgroup_is_internal.independent {M : Type*} [add_comm_group M]
  {A : ι → add_subgroup M} (h : add_subgroup_is_internal A) :
  complete_lattice.independent A :=
complete_lattice.independent_of_dfinsupp_sum_add_hom_injective' _ h.injective
=======
end ring

end submodule
>>>>>>> 380d6cae

end direct_sum<|MERGE_RESOLUTION|>--- conflicted
+++ resolved
@@ -22,13 +22,6 @@
 -/
 
 universes u v w u₁
-
-<<<<<<< HEAD
-variables (R : Type u) [semiring R]
-variables (ι : Type v) [dec_ι : decidable_eq ι] (M : ι → Type w)
-variables [Π i, add_comm_monoid (M i)] [Π i, module R (M i)]
-=======
->>>>>>> 380d6cae
 
 namespace direct_sum
 open_locale direct_sum
@@ -270,7 +263,6 @@
 ⟨λ i, ⟨i.independent, i.supr_eq_top⟩,
  and.rec submodule_is_internal_of_independent_of_supr_eq_top⟩
 
-<<<<<<< HEAD
 /-! Now copy the lemmas for subgroup and submonoids. -/
 
 lemma add_submonoid_is_internal.independent {M : Type*} [add_comm_monoid M]
@@ -282,10 +274,9 @@
   {A : ι → add_subgroup M} (h : add_subgroup_is_internal A) :
   complete_lattice.independent A :=
 complete_lattice.independent_of_dfinsupp_sum_add_hom_injective' _ h.injective
-=======
+
 end ring
 
 end submodule
->>>>>>> 380d6cae
 
 end direct_sum