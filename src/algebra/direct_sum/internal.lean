/-
Copyright (c) 2021 Eric Wieser. All rights reserved.
Released under Apache 2.0 license as described in the file LICENSE.
Authors: Eric Wieser, Kevin Buzzard, Jujian Zhang
-/

import algebra.algebra.operations
import algebra.algebra.subalgebra.basic
import algebra.direct_sum.algebra

/-!
# Internally graded rings and algebras

This module provides `gsemiring` and `gcomm_semiring` instances for a collection of subobjects `A`
when a `set_like.graded_monoid` instance is available:

* on `add_submonoid R`s: `add_submonoid.gsemiring`, `add_submonoid.gcomm_semiring`.
* on `add_subgroup R`s: `add_subgroup.gsemiring`, `add_subgroup.gcomm_semiring`.
* on `submodule S R`s: `submodule.gsemiring`, `submodule.gcomm_semiring`.

With these instances in place, it provides the bundled canonical maps out of a direct sum of
subobjects into their carrier type:

* `direct_sum.add_submonoid_coe_ring_hom` (a `ring_hom` version of `direct_sum.add_submonoid_coe`)
* `direct_sum.add_subgroup_coe_ring_hom` (a `ring_hom` version of `direct_sum.add_subgroup_coe`)
* `direct_sum.submodule_coe_alg_hom` (an `alg_hom` version of `direct_sum.submodule_coe`)

Strictly the definitions in this file are not sufficient to fully define an "internal" direct sum;
to represent this case, `(h : direct_sum.submodule_is_internal A) [set_like.graded_monoid A]` is
needed. In the future there will likely be a data-carrying, constructive, typeclass version of
`direct_sum.submodule_is_internal` for providing an explicit decomposition function.

When `complete_lattice.independent (set.range A)` (a weaker condition than
`direct_sum.submodule_is_internal A`), these provide a grading of `⨆ i, A i`, and the
mapping `⨁ i, A i →+ ⨆ i, A i` can be obtained as
`direct_sum.to_monoid (λ i, add_submonoid.inclusion $ le_supr A i)`.

## tags

internally graded ring
-/

open_locale direct_sum big_operators

variables {ι : Type*} {S R : Type*}

<<<<<<< HEAD
instance add_comm_monoid.of_submonoid_on_semiring [semiring R] (A : ι → add_submonoid R) :
  ∀ i, add_comm_monoid (A i) := λ i, by apply_instance
instance add_comm_monoid.of_subgroup_on_ring [ring R] (A : ι → add_subgroup R) :
  ∀ i, add_comm_monoid (A i) := λ i, by apply_instance
=======
lemma set_like.has_graded_one.algebra_map_mem [has_zero ι]
  [comm_semiring S] [semiring R] [algebra S R]
  (A : ι → submodule S R) [set_like.has_graded_one A] (s : S) : algebra_map S R s ∈ A 0 :=
begin
  rw algebra.algebra_map_eq_smul_one,
  exact ((A 0).smul_mem s set_like.has_graded_one.one_mem),
end
>>>>>>> 375419f9

section direct_sum
variables [decidable_eq ι]

/-! #### From `add_submonoid`s -/

namespace add_submonoid

/-- Build a `gsemiring` instance for a collection of `add_submonoid`s. -/
instance gsemiring [add_monoid ι] [semiring R]
  (A : ι → add_submonoid R) [set_like.graded_monoid A] :
  direct_sum.gsemiring (λ i, A i) :=
{ mul_zero := λ i j _, subtype.ext (mul_zero _),
  zero_mul := λ i j _, subtype.ext (zero_mul _),
  mul_add := λ i j _ _ _, subtype.ext (mul_add _ _ _),
  add_mul := λ i j _ _ _, subtype.ext (add_mul _ _ _),
  ..set_like.gmonoid A }

/-- Build a `gcomm_semiring` instance for a collection of `add_submonoid`s. -/
instance gcomm_semiring [add_comm_monoid ι] [comm_semiring R]
  (A : ι → add_submonoid R) [set_like.graded_monoid A] :
  direct_sum.gcomm_semiring (λ i, A i) :=
{ ..set_like.gcomm_monoid A,
  ..add_submonoid.gsemiring A, }

end add_submonoid

/-- The canonical ring isomorphism between `⨁ i, A i` and `R`-/
def direct_sum.submonoid_coe_ring_hom [add_monoid ι] [semiring R]
  (A : ι → add_submonoid R) [h : set_like.graded_monoid A] : (⨁ i, A i) →+* R :=
direct_sum.to_semiring (λ i, (A i).subtype) rfl (λ _ _ _ _, rfl)

/-- The canonical ring isomorphism between `⨁ i, A i` and `R`-/
@[simp] lemma direct_sum.submonoid_coe_ring_hom_of [add_monoid ι] [semiring R]
  (A : ι → add_submonoid R) [h : set_like.graded_monoid A] (i : ι) (x : A i) :
  direct_sum.submonoid_coe_ring_hom A (direct_sum.of (λ i, A i) i x) = x :=
direct_sum.to_semiring_of _ _ _ _ _

lemma direct_sum.coe_mul_apply_add_submonoid [add_monoid ι] [semiring R]
  (A : ι → add_submonoid R) [set_like.graded_monoid A]
  [Π (i : ι) (x : A i), decidable (x ≠ 0)] (r r' : ⨁ i, A i) (i : ι) :
  ((r * r') i : R) =
    ∑ ij in finset.filter (λ ij : ι × ι, ij.1 + ij.2 = i) (r.support.product r'.support),
      r ij.1 * r' ij.2 :=
begin
  rw [direct_sum.mul_eq_sum_support_ghas_mul, dfinsupp.finset_sum_apply,
    add_submonoid.coe_finset_sum],
  simp_rw [direct_sum.coe_of_add_submonoid_apply, ←finset.sum_filter, set_like.coe_ghas_mul],
end

/-! #### From `add_subgroup`s -/

namespace add_subgroup

/-- Build a `gsemiring` instance for a collection of `add_subgroup`s. -/
instance gsemiring [add_monoid ι] [ring R]
  (A : ι → add_subgroup R) [h : set_like.graded_monoid A] :
  direct_sum.gsemiring (λ i, A i) :=
have i' : set_like.graded_monoid (λ i, (A i).to_add_submonoid) := {..h},
by exactI add_submonoid.gsemiring (λ i, (A i).to_add_submonoid)

/-- Build a `gcomm_semiring` instance for a collection of `add_subgroup`s. -/
instance gcomm_semiring [add_comm_group ι] [comm_ring R]
  (A : ι → add_subgroup R) [h : set_like.graded_monoid A] :
  direct_sum.gsemiring (λ i, A i) :=
have i' : set_like.graded_monoid (λ i, (A i).to_add_submonoid) := {..h},
by exactI add_submonoid.gsemiring (λ i, (A i).to_add_submonoid)

end add_subgroup

/-- The canonical ring isomorphism between `⨁ i, A i` and `R`. -/
def direct_sum.subgroup_coe_ring_hom [add_monoid ι] [ring R]
  (A : ι → add_subgroup R) [set_like.graded_monoid A] : (⨁ i, A i) →+* R :=
direct_sum.to_semiring (λ i, (A i).subtype) rfl (λ _ _ _ _, rfl)

@[simp] lemma direct_sum.subgroup_coe_ring_hom_of [add_monoid ι] [ring R]
  (A : ι → add_subgroup R) [set_like.graded_monoid A] (i : ι) (x : A i) :
  direct_sum.subgroup_coe_ring_hom A (direct_sum.of (λ i, A i) i x) = x :=
direct_sum.to_semiring_of _ _ _ _ _

lemma direct_sum.coe_mul_apply_add_subgroup [add_monoid ι] [ring R]
  (A : ι → add_subgroup R) [set_like.graded_monoid A] [Π (i : ι) (x : A i), decidable (x ≠ 0)]
  (r r' : ⨁ i, A i) (i : ι) :
  ((r * r') i : R) =
    ∑ ij in finset.filter (λ ij : ι × ι, ij.1 + ij.2 = i) (r.support.product r'.support),
      r ij.1 * r' ij.2 :=
begin
  rw [direct_sum.mul_eq_sum_support_ghas_mul, dfinsupp.finset_sum_apply,
    add_subgroup.coe_finset_sum],
  simp_rw [direct_sum.coe_of_add_subgroup_apply, ←finset.sum_filter, set_like.coe_ghas_mul],
end

/-! #### From `submodules`s -/

namespace submodule

/-- Build a `gsemiring` instance for a collection of `submodule`s. -/
instance gsemiring [add_monoid ι]
  [comm_semiring S] [semiring R] [algebra S R]
  (A : ι → submodule S R) [h : set_like.graded_monoid A] :
  direct_sum.gsemiring (λ i, A i) :=
have i' : set_like.graded_monoid (λ i, (A i).to_add_submonoid) := {..h},
by exactI add_submonoid.gsemiring (λ i, (A i).to_add_submonoid)

/-- Build a `gsemiring` instance for a collection of `submodule`s. -/
instance gcomm_semiring [add_comm_monoid ι]
  [comm_semiring S] [comm_semiring R] [algebra S R]
  (A : ι → submodule S R) [h : set_like.graded_monoid A] :
  direct_sum.gcomm_semiring (λ i, A i) :=
have i' : set_like.graded_monoid (λ i, (A i).to_add_submonoid) := {..h},
by exactI add_submonoid.gcomm_semiring (λ i, (A i).to_add_submonoid)

/-- Build a `galgebra` instance for a collection of `submodule`s. -/
instance galgebra [add_monoid ι]
  [comm_semiring S] [semiring R] [algebra S R]
  (A : ι → submodule S R) [h : set_like.graded_monoid A] :
  direct_sum.galgebra S (λ i, A i) :=
{ to_fun := ((algebra.linear_map S R).cod_restrict (A 0) $
    set_like.has_graded_one.algebra_map_mem A).to_add_monoid_hom,
  map_one := subtype.ext $ by exact (algebra_map S R).map_one,
  map_mul := λ x y, sigma.subtype_ext (add_zero 0).symm $ (algebra_map S R).map_mul _ _,
  commutes := λ r ⟨i, xi⟩,
    sigma.subtype_ext ((zero_add i).trans (add_zero i).symm) $ algebra.commutes _ _,
  smul_def := λ r ⟨i, xi⟩, sigma.subtype_ext (zero_add i).symm $ algebra.smul_def _ _ }

@[simp] lemma set_like.coe_galgebra_to_fun [add_monoid ι]
  [comm_semiring S] [semiring R] [algebra S R]
  (A : ι → submodule S R) [h : set_like.graded_monoid A] (s : S) :
    ↑(@direct_sum.galgebra.to_fun _ S (λ i, A i) _ _ _ _ _ _ _ s) = (algebra_map S R s : R) := rfl

/-- A direct sum of powers of a submodule of an algebra has a multiplicative structure. -/
instance nat_power_graded_monoid
  [comm_semiring S] [semiring R] [algebra S R] (p : submodule S R) :
  set_like.graded_monoid (λ i : ℕ, p ^ i) :=
{ one_mem := by { rw [←one_le, pow_zero], exact le_rfl },
  mul_mem := λ i j p q hp hq, by { rw pow_add, exact submodule.mul_mem_mul hp hq } }

end submodule

/-- The canonical algebra isomorphism between `⨁ i, A i` and `R`. -/
def direct_sum.submodule_coe_alg_hom [add_monoid ι]
  [comm_semiring S] [semiring R] [algebra S R]
  (A : ι → submodule S R) [h : set_like.graded_monoid A] : (⨁ i, A i) →ₐ[S] R :=
direct_sum.to_algebra S _ (λ i, (A i).subtype) rfl (λ _ _ _ _, rfl) (λ _, rfl)

/-- The supremum of submodules that form a graded monoid is a subalgebra, and equal to the range of
`direct_sum.submodule_coe_alg_hom`. -/
lemma submodule.supr_eq_to_submodule_range [add_monoid ι]
  [comm_semiring S] [semiring R] [algebra S R] (A : ι → submodule S R) [set_like.graded_monoid A] :
  (⨆ i, A i) = (direct_sum.submodule_coe_alg_hom A).range.to_submodule :=
(submodule.supr_eq_range_dfinsupp_lsum A).trans $ set_like.coe_injective rfl

@[simp] lemma direct_sum.submodule_coe_alg_hom_of [add_monoid ι]
  [comm_semiring S] [semiring R] [algebra S R]
  (A : ι → submodule S R) [h : set_like.graded_monoid A] (i : ι) (x : A i) :
  direct_sum.submodule_coe_alg_hom A (direct_sum.of (λ i, A i) i x) = x :=
direct_sum.to_semiring_of _ rfl (λ _ _ _ _, rfl) _ _

lemma direct_sum.coe_mul_apply_submodule [add_monoid ι]
  [comm_semiring S] [semiring R] [algebra S R]
  (A : ι → submodule S R) [Π (i : ι) (x : A i), decidable (x ≠ 0)]
  [set_like.graded_monoid A] (r r' : ⨁ i, A i) (i : ι) :
  ((r * r') i : R) =
    ∑ ij in finset.filter (λ ij : ι × ι, ij.1 + ij.2 = i) (r.support.product r'.support),
      r ij.1 * r' ij.2 :=
begin
  rw [direct_sum.mul_eq_sum_support_ghas_mul, dfinsupp.finset_sum_apply, submodule.coe_sum],
  simp_rw [direct_sum.coe_of_submodule_apply, ←finset.sum_filter, set_like.coe_ghas_mul],
end

end direct_sum

section homogeneous_element

lemma set_like.is_homogeneous_zero_submodule [has_zero ι]
  [semiring S] [add_comm_monoid R] [module S R]
  (A : ι → submodule S R) : set_like.is_homogeneous A (0 : R) :=
⟨0, submodule.zero_mem _⟩

lemma set_like.is_homogeneous.smul [comm_semiring S] [semiring R] [algebra S R]
  {A : ι → submodule S R} {s : S}
  {r : R} (hr : set_like.is_homogeneous A r) : set_like.is_homogeneous A (s • r) :=
let ⟨i, hi⟩ := hr in ⟨i, submodule.smul_mem _ _ hi⟩

end homogeneous_element<|MERGE_RESOLUTION|>--- conflicted
+++ resolved
@@ -44,12 +44,11 @@
 
 variables {ι : Type*} {S R : Type*}
 
-<<<<<<< HEAD
 instance add_comm_monoid.of_submonoid_on_semiring [semiring R] (A : ι → add_submonoid R) :
   ∀ i, add_comm_monoid (A i) := λ i, by apply_instance
 instance add_comm_monoid.of_subgroup_on_ring [ring R] (A : ι → add_subgroup R) :
   ∀ i, add_comm_monoid (A i) := λ i, by apply_instance
-=======
+
 lemma set_like.has_graded_one.algebra_map_mem [has_zero ι]
   [comm_semiring S] [semiring R] [algebra S R]
   (A : ι → submodule S R) [set_like.has_graded_one A] (s : S) : algebra_map S R s ∈ A 0 :=
@@ -57,7 +56,6 @@
   rw algebra.algebra_map_eq_smul_one,
   exact ((A 0).smul_mem s set_like.has_graded_one.one_mem),
 end
->>>>>>> 375419f9
 
 section direct_sum
 variables [decidable_eq ι]
