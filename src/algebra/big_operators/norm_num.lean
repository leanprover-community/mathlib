/-
Copyright (c) 2022 Anne Baanen. All rights reserved.
Released under Apache 2.0 license as described in the file LICENSE.
Authors: Anne Baanen
-/
import algebra.big_operators.basic
import tactic.norm_num

/-! ### `norm_num` plugin for big operators

This `norm_num` plugin provides support for computing sums and products of
lists, multisets and finsets.

Example goals this plugin can solve:

 * `∑ i in finset.range 10, (i^2 : ℕ) = 285`
 * `Π i in {1, 4, 9, 16}, nat.sqrt i = 24`
 * `([1, 2, 1, 3]).sum = 7`

## Implementation notes

The tactic works by first converting the expression denoting the collection
(list, multiset, finset) to a list of expressions denoting each element. For
finsets, this involves erasing duplicate elements (the tactic fails if equality
or disequality cannot be determined).

After rewriting the big operator to a product/sum of lists, we evaluate this
using `norm_num` itself to handle multiplication/addition.

Finally, we package up the result using some congruence lemmas.

-/

open tactic

namespace tactic.norm_num

/-- Use `norm_num` to decide equality between two expressions.

If the decision procedure succeeds, the `bool` value indicates whether the expressions are equal,
and the `expr` is a proof of (dis)equality.
This procedure is partial: it will fail in cases where `norm_num` can't reduce either side
to a rational numeral.
-/
meta def decide_eq (l r : expr) : tactic (bool × expr) := do
  (l', l'_pf) ← or_refl_conv norm_num.derive l,
  (r', r'_pf) ← or_refl_conv norm_num.derive r,
  n₁ ← l'.to_rat, n₂ ← r'.to_rat,
  c ← infer_type l' >>= mk_instance_cache,
  if n₁ = n₂ then do
    pf ← i_to_expr ``(eq.trans %%l'_pf $ eq.symm %%r'_pf),
    pure (tt, pf)
  else do
    (_, p) ← norm_num.prove_ne c l' r' n₁ n₂,
    pure (ff, p)

lemma list.not_mem_cons {α : Type*} {x y : α} {ys : list α} (h₁ : x ≠ y) (h₂ : x ∉ ys) :
  x ∉ y :: ys :=
λ h, ((list.mem_cons_iff _ _ _).mp h).elim h₁ h₂

/-- Use a decision procedure for the equality of list elements to decide list membership.

If the decision procedure succeeds, the `bool` value indicates whether the expressions are equal,
and the `expr` is a proof of (dis)equality.
This procedure is partial iff its parameter `decide_eq` is partial.
-/
meta def list.decide_mem (decide_eq : expr → expr → tactic (bool × expr)) :
  expr → list expr → tactic (bool × expr)
| x [] := do
  pf ← i_to_expr ``(list.not_mem_nil %%x),
  pure (ff, pf)
| x (y :: ys) := do
  (is_head, head_pf) ← decide_eq x y,
  if is_head then do
    pf ← i_to_expr ``((list.mem_cons_iff %%x %%y _).mpr (or.inl %%head_pf)),
    pure (tt, pf)
  else do
    (mem_tail, tail_pf) ← list.decide_mem x ys,
    if mem_tail then do
      pf ← i_to_expr ``((list.mem_cons_iff %%x %%y _).mpr (or.inr %%tail_pf)),
      pure (tt, pf)
    else do
      pf ← i_to_expr ``(list.not_mem_cons %%head_pf %%tail_pf),
      pure (ff, pf)

lemma list.map_cons_congr {α β : Type*} (f : α → β) {x : α} {xs : list α} {fx : β} {fxs : list β}
  (h₁ : f x = fx) (h₂ : xs.map f = fxs) : (x :: xs).map f = fx :: fxs :=
by rw [list.map_cons, h₁, h₂]

/-- Apply `ef : α → β` to all elements of the list, constructing an equality proof. -/
meta def eval_list_map (ef : expr) : list expr → tactic (list expr × expr)
| [] := do
  eq ← i_to_expr ``(list.map_nil %%ef),
  pure ([], eq)
| (x :: xs) := do
  (fx, fx_eq) ← or_refl_conv norm_num.derive (expr.app ef x),
  (fxs, fxs_eq) ← eval_list_map xs,
  eq ← i_to_expr ``(list.map_cons_congr %%ef %%fx_eq %%fxs_eq),
  pure (fx :: fxs, eq)

lemma list.cons_congr {α : Type*} (x : α) {xs : list α} {xs' : list α} (xs_eq : xs' = xs) :
  x :: xs' = x :: xs :=
by rw xs_eq

lemma list.map_congr {α β : Type*} (f : α → β) {xs xs' : list α}
  {ys : list β} (xs_eq : xs = xs') (ys_eq : xs'.map f = ys) :
  xs.map f = ys :=
by rw [← ys_eq, xs_eq]

/-- Convert an expression denoting a list to a list of elements. -/
meta def eval_list : expr → tactic (list expr × expr)
| e@`(list.nil) := do
  eq ← mk_eq_refl e,
  pure ([], eq)
| e@`(list.cons %%x %%xs) := do
  (xs, xs_eq) ← eval_list xs,
  eq ← i_to_expr ``(list.cons_congr %%x %%xs_eq),
  pure (x :: xs, eq)
| e@`(list.range %%en) := do
  n ← expr.to_nat en,
  eis ← (list.range n).mmap (λ i, expr.of_nat `(ℕ) i),
  eq ← mk_eq_refl e,
  pure (eis, eq)
| `(@list.map %%α %%β %%ef %%exs) := do
  (xs, xs_eq) ← eval_list exs,
  (ys, ys_eq) ← eval_list_map ef xs,
  eq ← i_to_expr ``(list.map_congr %%ef %%xs_eq %%ys_eq),
  pure (ys, eq)
<<<<<<< HEAD
| e@`(@list.fin_range %%en) := do
  n ← expr.to_nat en,
  eis ← (list.fin_range n).mmap (λ i, expr.of_nat `(fin %%en) i),
  eq ← mk_eq_refl e,
  pure (eis, eq)
=======
>>>>>>> 239d882c
| e := fail (to_fmt "Unknown list expression" ++ format.line ++ to_fmt e)

lemma multiset.cons_congr {α : Type*} (x : α) {xs : multiset α} {xs' : list α}
  (xs_eq : (xs' : multiset α) = xs) : (list.cons x xs' : multiset α) = x ::ₘ xs :=
by rw [← xs_eq]; refl

lemma multiset.map_congr {α β : Type*} (f : α → β) {xs : multiset α}
  {xs' : list α} {ys : list β} (xs_eq : xs = (xs' : multiset α)) (ys_eq : xs'.map f = ys) :
  xs.map f = (ys : multiset β) :=
by rw [← ys_eq, ← multiset.coe_map, xs_eq]

/-- Convert an expression denoting a multiset to a list of elements.

We return a list rather than a finset, so we can more easily iterate over it
(without having to prove that our tactics are independent of the order of iteration,
which is in general not true).
-/
meta def eval_multiset : expr → tactic (list expr × expr)
| e@`(@has_zero.zero (multiset _) _) := do
  eq ← mk_eq_refl e,
  pure ([], eq)
| e@`(has_emptyc.emptyc) := do
  eq ← mk_eq_refl e,
  pure ([], eq)
| e@`(has_singleton.singleton %%x) := do
  eq ← mk_eq_refl e,
  pure ([x], eq)
| e@`(multiset.cons %%x %%xs) := do
  (xs, xs_eq) ← eval_multiset xs,
  eq ← i_to_expr ``(multiset.cons_congr %%x %%xs_eq),
  pure (x :: xs, eq)
| e@`(@@has_insert.insert multiset.has_insert %%x %%xs) := do
  (xs, xs_eq) ← eval_multiset xs,
  eq ← i_to_expr ``(multiset.cons_congr %%x %%xs_eq),
  pure (x :: xs, eq)
| e@`(multiset.range %%en) := do
  n ← expr.to_nat en,
  eis ← (list.range n).mmap (λ i, expr.of_nat `(ℕ) i),
  eq ← mk_eq_refl e,
  pure (eis, eq)
| `(@@coe (@@coe_to_lift (@@coe_base (multiset.has_coe))) %%exs) := do
  (xs, xs_eq) ← eval_list exs,
  eq ← i_to_expr ``(congr_arg coe %%xs_eq),
  pure (xs, eq)
| `(@multiset.map %%α %%β %%ef %%exs) := do
  (xs, xs_eq) ← eval_multiset exs,
  (ys, ys_eq) ← eval_list_map ef xs,
  eq ← i_to_expr ``(multiset.map_congr %%ef %%xs_eq %%ys_eq),
  pure (ys, eq)
| e := fail (to_fmt "Unknown multiset expression" ++ format.line ++ to_fmt e)

<<<<<<< HEAD
lemma finset.mk_congr {α : Type*} {xs xs' : multiset α} (h : xs = xs') (nd nd') :
  finset.mk xs nd = finset.mk xs' nd' :=
by congr; assumption

lemma finset.insert_eq_coe_list_of_mem {α : Type*} [decidable_eq α] (x : α) (xs : finset α)
  {xs' : list α} (h : x ∈ xs') (nd_xs : xs'.nodup)
  (hxs' : xs = finset.mk ↑xs' (multiset.coe_nodup.mpr nd_xs)) :
  insert x xs = finset.mk ↑xs' (multiset.coe_nodup.mpr nd_xs) :=
have h : x ∈ xs, by simpa [hxs'] using h,
by rw [finset.insert_eq_of_mem h, hxs']

lemma finset.insert_eq_coe_list_cons {α : Type*} [decidable_eq α] (x : α) (xs : finset α)
  {xs' : list α} (h : x ∉ xs') (nd_xs : xs'.nodup) (nd_xxs : (x :: xs').nodup)
  (hxs' : xs = finset.mk ↑xs' (multiset.coe_nodup.mpr nd_xs)) :
  insert x xs = finset.mk ↑(x :: xs') (multiset.coe_nodup.mpr nd_xxs) :=
have h : x ∉ xs, by simpa [hxs'] using h,
by { rw [← finset.val_inj, finset.insert_val_of_not_mem h, hxs'], simp only [multiset.cons_coe] }

=======
lemma finset.insert_eq_coe_list_of_mem {α : Type*} [decidable_eq α] (x : α) (xs : finset α)
  {xs' : list α} (h : x ∈ xs') (nd_xs : xs'.nodup)
  (hxs' : xs = finset.mk ↑xs' (multiset.coe_nodup.mpr nd_xs)) :
  insert x xs = finset.mk ↑xs' (multiset.coe_nodup.mpr nd_xs) :=
have h : x ∈ xs, by simpa [hxs'] using h,
by rw [finset.insert_eq_of_mem h, hxs']

lemma finset.insert_eq_coe_list_cons {α : Type*} [decidable_eq α] (x : α) (xs : finset α)
  {xs' : list α} (h : x ∉ xs') (nd_xs : xs'.nodup) (nd_xxs : (x :: xs').nodup)
  (hxs' : xs = finset.mk ↑xs' (multiset.coe_nodup.mpr nd_xs)) :
  insert x xs = finset.mk ↑(x :: xs') (multiset.coe_nodup.mpr nd_xxs) :=
have h : x ∉ xs, by simpa [hxs'] using h,
by { rw [← finset.val_inj, finset.insert_val_of_not_mem h, hxs'], simp only [multiset.cons_coe] }

>>>>>>> 239d882c
/-- Convert an expression denoting a finset to a list of elements,
a proof that this list is equal to the original finset,
and a proof that the list contains no duplicates.

We return a list rather than a finset, so we can more easily iterate over it
(without having to prove that our tactics are independent of the order of iteration,
which is in general not true).

`decide_eq` is a (partial) decision procedure for determining whether two
elements of the finset are equal, for example to parse `{2, 1, 2}` into `[2, 1]`.
-/
meta def eval_finset (decide_eq : expr → expr → tactic (bool × expr)) :
  expr → tactic (list expr × expr × expr)
<<<<<<< HEAD
| e@`(finset.mk %%val %%nd) := do
  (val', eq) ← eval_multiset val,
  eq' ← i_to_expr ``(finset.mk_congr %%eq _ _),
  pure (val', eq', nd)
=======
>>>>>>> 239d882c
| e@`(has_emptyc.emptyc) := do
  eq ← mk_eq_refl e,
  nd ← i_to_expr ``(list.nodup_nil),
  pure ([], eq, nd)
| e@`(has_singleton.singleton %%x) := do
  eq ← mk_eq_refl e,
  nd ← i_to_expr ``(list.nodup_singleton %%x),
  pure ([x], eq, nd)
| `(@@has_insert.insert (@@finset.has_insert %%dec) %%x %%xs) := do
  (exs, xs_eq, xs_nd) ← eval_finset xs,
  (is_mem, mem_pf) ← list.decide_mem decide_eq x exs,
  if is_mem then do
    pf ← i_to_expr ``(finset.insert_eq_coe_list_of_mem %%x %%xs %%mem_pf %%xs_nd %%xs_eq),
    pure (exs, pf, xs_nd)
  else do
    nd ← i_to_expr ``(list.nodup_cons.mpr ⟨%%mem_pf, %%xs_nd⟩),
    pf ← i_to_expr ``(finset.insert_eq_coe_list_cons %%x %%xs %%mem_pf %%xs_nd %%nd %%xs_eq),
    pure (x :: exs, pf, nd)
| `(@@finset.univ %%ft) := do
  -- Convert the fintype instance expression `ft` to a list of its elements.
  -- Unfold it to the `fintype.mk` constructor and a list of arguments.
  `fintype.mk ← get_app_fn_const_whnf ft
    | fail (to_fmt "Unknown fintype expression" ++ format.line ++ to_fmt ft),
  [_, args, _] ← get_app_args_whnf ft | fail (to_fmt "Expected 3 arguments to `fintype.mk`"),
  eval_finset args
| e@`(finset.range %%en) := do
  n ← expr.to_nat en,
  eis ← (list.range n).mmap (λ i, expr.of_nat `(ℕ) i),
  eq ← mk_eq_refl e,
  nd ← i_to_expr ``(list.nodup_range %%en),
  pure (eis, eq, nd)
<<<<<<< HEAD
=======
| e@`(finset.fin_range %%en) := do
  n ← expr.to_nat en,
  eis ← (list.fin_range n).mmap (λ i, expr.of_nat `(fin %%en) i),
  eq ← mk_eq_refl e,
  nd ← i_to_expr ``(list.nodup_fin_range %%en),
  pure (eis, eq, nd)
>>>>>>> 239d882c
| e := fail (to_fmt "Unknown finset expression" ++ format.line ++ to_fmt e)

@[to_additive]
lemma list.prod_cons_congr {α : Type*} [monoid α] (xs : list α) (x y z : α)
  (his : xs.prod = y) (hi : x * y = z) : (x :: xs).prod = z :=
by rw [list.prod_cons, his, hi]

/-- Evaluate `list.prod %%xs`,
producing the evaluated expression and an equality proof. -/
meta def list.prove_prod (α : expr) : list expr → tactic (expr × expr)
| [] := do
  result ← expr.of_nat α 1,
  proof ← i_to_expr ``(@list.prod_nil %%α _),
  pure (result, proof)
| (x :: xs) := do
  eval_xs ← list.prove_prod xs,
  xxs ← i_to_expr ``(%%x * %%eval_xs.1),
  eval_xxs ← or_refl_conv norm_num.derive xxs,
  exs ← expr.of_list α xs,
  proof ← i_to_expr
    ``(list.prod_cons_congr %%exs%%x %%eval_xs.1 %%eval_xxs.1 %%eval_xs.2 %%eval_xxs.2),
  pure (eval_xxs.1, proof)

/-- Evaluate `list.sum %%xs`,
sumucing the evaluated expression and an equality proof. -/
meta def list.prove_sum (α : expr) : list expr → tactic (expr × expr)
| [] := do
  result ← expr.of_nat α 0,
  proof ← i_to_expr ``(@list.sum_nil %%α _),
  pure (result, proof)
| (x :: xs) := do
  eval_xs ← list.prove_sum xs,
  xxs ← i_to_expr ``(%%x + %%eval_xs.1),
  eval_xxs ← or_refl_conv norm_num.derive xxs,
  exs ← expr.of_list α xs,
  proof ← i_to_expr
    ``(list.sum_cons_congr %%exs%%x %%eval_xs.1 %%eval_xxs.1 %%eval_xs.2 %%eval_xxs.2),
  pure (eval_xxs.1, proof)

@[to_additive] lemma list.prod_congr {α : Type*} [monoid α] {xs xs' : list α} {z : α}
  (h₁ : xs = xs') (h₂ : xs'.prod = z) : xs.prod = z := by cc

@[to_additive] lemma multiset.prod_congr {α : Type*} [comm_monoid α]
  {xs : multiset α} {xs' : list α} {z : α}
  (h₁ : xs = (xs' : multiset α)) (h₂ : xs'.prod = z) : xs.prod = z :=
by rw [← h₂, ← multiset.coe_prod, h₁]

/-- Evaluate `(%%xs.map (%%ef : %%α → %%β)).prod`,
producing the evaluated expression and an equality proof. -/
meta def list.prove_prod_map (β ef : expr) (xs : list expr) : tactic (expr × expr) := do
  (fxs, fxs_eq) ← eval_list_map ef xs,
  (prod, prod_eq) ← list.prove_prod β fxs,
  eq ← i_to_expr ``(list.prod_congr %%fxs_eq %%prod_eq),
  pure (prod, eq)

/-- Evaluate `(%%xs.map (%%ef : %%α → %%β)).sum`,
producing the evaluated expression and an equality proof. -/
meta def list.prove_sum_map (β ef : expr) (xs : list expr) : tactic (expr × expr) := do
  (fxs, fxs_eq) ← eval_list_map ef xs,
  (sum, sum_eq) ← list.prove_sum β fxs,
  eq ← i_to_expr ``(list.sum_congr %%fxs_eq %%sum_eq),
  pure (sum, eq)

@[to_additive]
lemma finset.eval_prod_of_list {β α : Type*} [comm_monoid β]
  (s : finset α) (f : α → β) {is : list α} (his : is.nodup)
  (hs : finset.mk ↑is (multiset.coe_nodup.mpr his) = s)
  {x : β} (hx : (is.map f).prod = x) :
  s.prod f = x :=
by rw [← hs, finset.prod_mk, multiset.coe_map, multiset.coe_prod, hx]

/-- `norm_num` plugin for evaluating big operators:
 * `list.prod`
 * `list.sum`
 * `multiset.prod`
 * `multiset.sum`
 * `finset.prod`
 * `finset.sum`
-/
@[norm_num] meta def eval_big_operators : expr → tactic (expr × expr)
| `(@list.prod %%α %%inst1 %%inst2 %%exs) :=
tactic.trace_error "Internal error in `tactic.norm_num.eval_big_operators`:" $ do
  (xs, list_eq) ← eval_list exs,
  (result, sum_eq) ← list.prove_prod α xs,
  pf ← i_to_expr ``(list.prod_congr %%list_eq %%sum_eq),
  pure (result, pf)
| `(@list.sum %%α %%inst1 %%inst2 %%exs) :=
tactic.trace_error "Internal error in `tactic.norm_num.eval_big_operators`:" $ do
  (xs, list_eq) ← eval_list exs,
  (result, sum_eq) ← list.prove_sum α xs,
  pf ← i_to_expr ``(list.sum_congr %%list_eq %%sum_eq),
  pure (result, pf)
| `(@multiset.prod %%α %%inst %%exs) :=
tactic.trace_error "Internal error in `tactic.norm_num.eval_big_operators`:" $ do
  (xs, list_eq) ← eval_multiset exs,
  (result, sum_eq) ← list.prove_prod α xs,
  pf ← i_to_expr ``(multiset.prod_congr %%list_eq %%sum_eq),
  pure (result, pf)
| `(@multiset.sum %%α %%inst %%exs) :=
tactic.trace_error "Internal error in `tactic.norm_num.eval_big_operators`:" $ do
  (xs, list_eq) ← eval_multiset exs,
  (result, sum_eq) ← list.prove_sum α xs,
  pf ← i_to_expr ``(multiset.sum_congr %%list_eq %%sum_eq),
  pure (result, pf)
| `(@finset.prod %%β %%α %%inst %%es %%ef) :=
tactic.trace_error "Internal error in `tactic.norm_num.eval_big_operators`:" $ do
  (xs, list_eq, nodup) ← eval_finset decide_eq es,
  (result, sum_eq) ← list.prove_prod_map β ef xs,
  pf ← i_to_expr ``(finset.eval_prod_of_list %%es %%ef %%nodup %%list_eq %%sum_eq),
  pure (result, pf)
| `(@finset.sum %%β %%α %%inst %%es %%ef) :=
tactic.trace_error "Internal error in `tactic.norm_num.eval_big_operators`:" $ do
  (xs, list_eq, nodup) ← eval_finset decide_eq es,
  (result, sum_eq) ← list.prove_sum_map β ef xs,
  pf ← i_to_expr ``(finset.eval_sum_of_list %%es %%ef %%nodup %%list_eq %%sum_eq),
  pure (result, pf)
| _ := failed

end tactic.norm_num<|MERGE_RESOLUTION|>--- conflicted
+++ resolved
@@ -126,14 +126,11 @@
   (ys, ys_eq) ← eval_list_map ef xs,
   eq ← i_to_expr ``(list.map_congr %%ef %%xs_eq %%ys_eq),
   pure (ys, eq)
-<<<<<<< HEAD
 | e@`(@list.fin_range %%en) := do
   n ← expr.to_nat en,
   eis ← (list.fin_range n).mmap (λ i, expr.of_nat `(fin %%en) i),
   eq ← mk_eq_refl e,
   pure (eis, eq)
-=======
->>>>>>> 239d882c
 | e := fail (to_fmt "Unknown list expression" ++ format.line ++ to_fmt e)
 
 lemma multiset.cons_congr {α : Type*} (x : α) {xs : multiset α} {xs' : list α}
@@ -185,7 +182,6 @@
   pure (ys, eq)
 | e := fail (to_fmt "Unknown multiset expression" ++ format.line ++ to_fmt e)
 
-<<<<<<< HEAD
 lemma finset.mk_congr {α : Type*} {xs xs' : multiset α} (h : xs = xs') (nd nd') :
   finset.mk xs nd = finset.mk xs' nd' :=
 by congr; assumption
@@ -204,22 +200,6 @@
 have h : x ∉ xs, by simpa [hxs'] using h,
 by { rw [← finset.val_inj, finset.insert_val_of_not_mem h, hxs'], simp only [multiset.cons_coe] }
 
-=======
-lemma finset.insert_eq_coe_list_of_mem {α : Type*} [decidable_eq α] (x : α) (xs : finset α)
-  {xs' : list α} (h : x ∈ xs') (nd_xs : xs'.nodup)
-  (hxs' : xs = finset.mk ↑xs' (multiset.coe_nodup.mpr nd_xs)) :
-  insert x xs = finset.mk ↑xs' (multiset.coe_nodup.mpr nd_xs) :=
-have h : x ∈ xs, by simpa [hxs'] using h,
-by rw [finset.insert_eq_of_mem h, hxs']
-
-lemma finset.insert_eq_coe_list_cons {α : Type*} [decidable_eq α] (x : α) (xs : finset α)
-  {xs' : list α} (h : x ∉ xs') (nd_xs : xs'.nodup) (nd_xxs : (x :: xs').nodup)
-  (hxs' : xs = finset.mk ↑xs' (multiset.coe_nodup.mpr nd_xs)) :
-  insert x xs = finset.mk ↑(x :: xs') (multiset.coe_nodup.mpr nd_xxs) :=
-have h : x ∉ xs, by simpa [hxs'] using h,
-by { rw [← finset.val_inj, finset.insert_val_of_not_mem h, hxs'], simp only [multiset.cons_coe] }
-
->>>>>>> 239d882c
 /-- Convert an expression denoting a finset to a list of elements,
 a proof that this list is equal to the original finset,
 and a proof that the list contains no duplicates.
@@ -233,13 +213,10 @@
 -/
 meta def eval_finset (decide_eq : expr → expr → tactic (bool × expr)) :
   expr → tactic (list expr × expr × expr)
-<<<<<<< HEAD
-| e@`(finset.mk %%val %%nd) := do
+| e@`(finset.mk %%val %%n
   (val', eq) ← eval_multiset val,
   eq' ← i_to_expr ``(finset.mk_congr %%eq _ _),
   pure (val', eq', nd)
-=======
->>>>>>> 239d882c
 | e@`(has_emptyc.emptyc) := do
   eq ← mk_eq_refl e,
   nd ← i_to_expr ``(list.nodup_nil),
@@ -271,15 +248,6 @@
   eq ← mk_eq_refl e,
   nd ← i_to_expr ``(list.nodup_range %%en),
   pure (eis, eq, nd)
-<<<<<<< HEAD
-=======
-| e@`(finset.fin_range %%en) := do
-  n ← expr.to_nat en,
-  eis ← (list.fin_range n).mmap (λ i, expr.of_nat `(fin %%en) i),
-  eq ← mk_eq_refl e,
-  nd ← i_to_expr ``(list.nodup_fin_range %%en),
-  pure (eis, eq, nd)
->>>>>>> 239d882c
 | e := fail (to_fmt "Unknown finset expression" ++ format.line ++ to_fmt e)
 
 @[to_additive]
