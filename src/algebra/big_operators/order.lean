--- conflicted
+++ resolved
@@ -37,11 +37,7 @@
 
 lemma abs_prod [linear_ordered_comm_ring α] {f : β → α} {s : finset β} :
   abs (∏ x in s, f x) = ∏ x in s, abs (f x) :=
-<<<<<<< HEAD
-(abs_hom : α →* α).map_prod _ _
-=======
 (abs_hom.to_monoid_hom : α →* α).map_prod _ _
->>>>>>> d2bde119
 
 section ordered_add_comm_monoid
 variables [ordered_add_comm_monoid β]
