/-
Copyright (c) 2020 Johan Commelin. All rights reserved.
Released under Apache 2.0 license as described in the file LICENSE.
Authors: Johan Commelin
-/
import logic.nontrivial
import algebra.group.units_hom
import algebra.group.inj_surj

/-!
# Groups with an adjoined zero element

This file describes structures that are not usually studied on their own right in mathematics,
namely a special sort of monoid: apart from a distinguished “zero element” they form a group,
or in other words, they are groups with an adjoined zero element.

Examples are:

* division rings;
* the value monoid of a multiplicative valuation;
* in particular, the non-negative real numbers.

## Main definitions

* `group_with_zero`
* `comm_group_with_zero`

## Implementation details

As is usual in mathlib, we extend the inverse function to the zero element,
and require `0⁻¹ = 0`.

-/

set_option old_structure_cmd true
open_locale classical
open function

variables {M₀ G₀ M₀' G₀' : Type*}

mk_simp_attribute field_simps "The simpset `field_simps` is used by the tactic `field_simp` to
reduce an expression in a field to an expression of the form `n / d` where `n` and `d` are
division-free."

section

section prio
set_option default_priority 100 -- see Note [default priority]

/-- Typeclass for expressing that a type `M₀` with multiplication and a zero satisfies
`0 * a = 0` and `a * 0 = 0` for all `a : M₀`. -/
@[protect_proj, ancestor has_mul has_zero]
class mul_zero_class (M₀ : Type*) extends has_mul M₀, has_zero M₀ :=
(zero_mul : ∀ a : M₀, 0 * a = 0)
(mul_zero : ∀ a : M₀, a * 0 = 0)

end prio

section mul_zero_class

variables [mul_zero_class M₀] {a b : M₀}

@[ematch, simp] lemma zero_mul (a : M₀) : 0 * a = 0 :=
mul_zero_class.zero_mul a

@[ematch, simp] lemma mul_zero (a : M₀) : a * 0 = 0 :=
mul_zero_class.mul_zero a

/-- Pullback a `mul_zero_class` instance along an injective function. -/
protected def function.injective.mul_zero_class [has_mul M₀'] [has_zero M₀'] (f : M₀' → M₀)
  (hf : injective f) (zero : f 0 = 0) (mul : ∀ a b, f (a * b) = f a * f b) :
  mul_zero_class M₀' :=
{ mul := (*),
  zero := 0,
  zero_mul := λ a, hf $ by simp only [mul, zero, zero_mul],
  mul_zero := λ a, hf $ by simp only [mul, zero, mul_zero] }

/-- Pushforward a `mul_zero_class` instance along an surjective function. -/
protected def function.surjective.mul_zero_class [has_mul M₀'] [has_zero M₀'] (f : M₀ → M₀')
  (hf : surjective f) (zero : f 0 = 0) (mul : ∀ a b, f (a * b) = f a * f b) :
  mul_zero_class M₀' :=
{ mul := (*),
  zero := 0,
  mul_zero := hf.forall.2 $ λ x, by simp only [← zero, ← mul, mul_zero],
  zero_mul := hf.forall.2 $ λ x, by simp only [← zero, ← mul, zero_mul] }

lemma mul_eq_zero_of_left (h : a = 0) (b : M₀) : a * b = 0 := h.symm ▸ zero_mul b

lemma mul_eq_zero_of_right (a : M₀) (h : b = 0) : a * b = 0 := h.symm ▸ mul_zero a

lemma left_ne_zero_of_mul : a * b ≠ 0 → a ≠ 0 := mt (λ h, mul_eq_zero_of_left h b)

lemma right_ne_zero_of_mul : a * b ≠ 0 → b ≠ 0 := mt (mul_eq_zero_of_right a)

lemma ne_zero_and_ne_zero_of_mul (h : a * b ≠ 0) : a ≠ 0 ∧ b ≠ 0 :=
⟨left_ne_zero_of_mul h, right_ne_zero_of_mul h⟩

end mul_zero_class

/-- Predicate typeclass for expressing that `a * b = 0` implies `a = 0` or `b = 0`
for all `a` and `b` of type `G₀`. -/
class no_zero_divisors (M₀ : Type*) [has_mul M₀] [has_zero M₀] : Prop :=
(eq_zero_or_eq_zero_of_mul_eq_zero : ∀ {a b : M₀}, a * b = 0 → a = 0 ∨ b = 0)

export no_zero_divisors (eq_zero_or_eq_zero_of_mul_eq_zero)

/-- Pushforward a `no_zero_divisors` instance along an injective function. -/
protected lemma function.injective.no_zero_divisors [has_mul M₀] [has_zero M₀]
  [has_mul M₀'] [has_zero M₀'] [no_zero_divisors M₀']
  (f : M₀ → M₀') (hf : injective f) (zero : f 0 = 0) (mul : ∀ x y, f (x * y) = f x * f y) :
  no_zero_divisors M₀ :=
{ eq_zero_or_eq_zero_of_mul_eq_zero := λ x y H,
  have f x * f y = 0, by rw [← mul, H, zero],
  (eq_zero_or_eq_zero_of_mul_eq_zero this).imp (λ H, hf $ by rwa zero)  (λ H, hf $ by rwa zero) }

lemma eq_zero_of_mul_self_eq_zero [has_mul M₀] [has_zero M₀] [no_zero_divisors M₀]
  {a : M₀} (h : a * a = 0) :
  a = 0 :=
(eq_zero_or_eq_zero_of_mul_eq_zero h).elim id id

section

variables [mul_zero_class M₀] [no_zero_divisors M₀] {a b : M₀}

/-- If `α` has no zero divisors, then the product of two elements equals zero iff one of them
equals zero. -/
@[simp] theorem mul_eq_zero : a * b = 0 ↔ a = 0 ∨ b = 0 :=
⟨eq_zero_or_eq_zero_of_mul_eq_zero,
  λo, o.elim (λ h, mul_eq_zero_of_left h b) (mul_eq_zero_of_right a)⟩

/-- If `α` has no zero divisors, then the product of two elements equals zero iff one of them
equals zero. -/
@[simp] theorem zero_eq_mul : 0 = a * b ↔ a = 0 ∨ b = 0 :=
by rw [eq_comm, mul_eq_zero]

/-- If `α` has no zero divisors, then the product of two elements is nonzero iff both of them
are nonzero. -/
theorem mul_ne_zero_iff : a * b ≠ 0 ↔ a ≠ 0 ∧ b ≠ 0 :=
(not_congr mul_eq_zero).trans not_or_distrib

theorem mul_ne_zero (ha : a ≠ 0) (hb : b ≠ 0) : a * b ≠ 0 :=
mul_ne_zero_iff.2 ⟨ha, hb⟩

/-- If `α` has no zero divisors, then for elements `a, b : α`, `a * b` equals zero iff so is
`b * a`. -/
theorem mul_eq_zero_comm : a * b = 0 ↔ b * a = 0 :=
mul_eq_zero.trans $ (or_comm _ _).trans mul_eq_zero.symm

/-- If `α` has no zero divisors, then for elements `a, b : α`, `a * b` is nonzero iff so is
`b * a`. -/
theorem mul_ne_zero_comm : a * b ≠ 0 ↔ b * a ≠ 0 :=
not_congr mul_eq_zero_comm

lemma mul_self_eq_zero : a * a = 0 ↔ a = 0 := by simp
lemma zero_eq_mul_self : 0 = a * a ↔ a = 0 := by simp

end

end -- default_priority 100

section prio
set_option default_priority 10 -- see Note [default priority]

/-- A type `M` is a “monoid with zero” if it is a monoid with zero element, and `0` is left
and right absorbing. -/
@[protect_proj] class monoid_with_zero (M₀ : Type*) extends monoid M₀, mul_zero_class M₀.

/-- A type `M` is a `cancel_monoid_with_zero` if it is a monoid with zero element, `0` is left
and right absorbing, and left/right multiplication by a non-zero element is injective. -/
@[protect_proj] class cancel_monoid_with_zero (M₀ : Type*) extends monoid_with_zero M₀ :=
(mul_left_cancel_of_ne_zero : ∀ {a b c : M₀}, a ≠ 0 → a * b = a * c → b = c)
(mul_right_cancel_of_ne_zero : ∀ {a b c : M₀}, b ≠ 0 → a * b = c * b → a = c)

section

variables [monoid_with_zero M₀] [nontrivial M₀] {a b : M₀}

/-- In a nontrivial monoid with zero, zero and one are different. -/
@[simp] lemma zero_ne_one : 0 ≠ (1:M₀) :=
begin
  assume h,
  rcases exists_pair_ne M₀ with ⟨x, y, hx⟩,
  apply hx,
  calc x = 1 * x : by rw [one_mul]
  ... = 0 : by rw [← h, zero_mul]
  ... = 1 * y : by rw [← h, zero_mul]
  ... = y : by rw [one_mul]
end

@[simp] lemma one_ne_zero : (1:M₀) ≠ 0 :=
zero_ne_one.symm

lemma ne_zero_of_eq_one {a : M₀} (h : a = 1) : a ≠ 0 :=
calc a = 1 : h
   ... ≠ 0 : one_ne_zero

lemma left_ne_zero_of_mul_eq_one (h : a * b = 1) : a ≠ 0 :=
left_ne_zero_of_mul $ ne_zero_of_eq_one h

lemma right_ne_zero_of_mul_eq_one (h : a * b = 1) : b ≠ 0 :=
right_ne_zero_of_mul $ ne_zero_of_eq_one h

/-- Pullback a `nontrivial` instance along a function sending `0` to `0` and `1` to `1`. -/
protected lemma pullback_nonzero [has_zero M₀'] [has_one M₀']
  (f : M₀' → M₀) (zero : f 0 = 0) (one : f 1 = 1) : nontrivial M₀' :=
⟨⟨0, 1, mt (congr_arg f) $ by { rw [zero, one], exact zero_ne_one }⟩⟩

end

/-- A type `M` is a commutative “monoid with zero” if it is a commutative monoid with zero
element, and `0` is left and right absorbing. -/
@[protect_proj]
class comm_monoid_with_zero (M₀ : Type*) extends comm_monoid M₀, monoid_with_zero M₀.

/-- A type `G₀` is a “group with zero” if it is a monoid with zero element (distinct from `1`)
such that every nonzero element is invertible.
The type is required to come with an “inverse” function, and the inverse of `0` must be `0`.

Examples include division rings and the ordered monoids that are the
target of valuations in general valuation theory.-/
class group_with_zero (G₀ : Type*) extends monoid_with_zero G₀, has_inv G₀, nontrivial G₀ :=
(inv_zero : (0 : G₀)⁻¹ = 0)
(mul_inv_cancel : ∀ a:G₀, a ≠ 0 → a * a⁻¹ = 1)

/-- A type `G₀` is a commutative “group with zero”
if it is a commutative monoid with zero element (distinct from `1`)
such that every nonzero element is invertible.
The type is required to come with an “inverse” function, and the inverse of `0` must be `0`. -/
class comm_group_with_zero (G₀ : Type*) extends comm_monoid_with_zero G₀, group_with_zero G₀.

/-- The division operation on a group with zero element. -/
instance group_with_zero.has_div {G₀ : Type*} [group_with_zero G₀] :
  has_div G₀ := ⟨λ g h, g * h⁻¹⟩

end prio

section monoid_with_zero

/-- Pullback a `monoid_with_zero` class along an injective function. -/
protected def function.injective.monoid_with_zero [has_zero M₀'] [has_mul M₀'] [has_one M₀']
  [monoid_with_zero M₀]
  (f : M₀' → M₀) (hf : injective f) (zero : f 0 = 0) (one : f 1 = 1)
  (mul : ∀ x y, f (x * y) = f x * f y) :
  monoid_with_zero M₀' :=
{ .. hf.monoid f one mul, .. hf.mul_zero_class f zero mul }

/-- Pushforward a `monoid_with_zero` class along a surjective function. -/
protected def function.surjective.monoid_with_zero [has_zero M₀'] [has_mul M₀'] [has_one M₀']
  [monoid_with_zero M₀]
  (f : M₀ → M₀') (hf : surjective f) (zero : f 0 = 0) (one : f 1 = 1)
  (mul : ∀ x y, f (x * y) = f x * f y) :
  monoid_with_zero M₀' :=
{ .. hf.monoid f one mul, .. hf.mul_zero_class f zero mul }

/-- Pullback a `monoid_with_zero` class along an injective function. -/
protected def function.injective.comm_monoid_with_zero [has_zero M₀'] [has_mul M₀'] [has_one M₀']
  [comm_monoid_with_zero M₀]
  (f : M₀' → M₀) (hf : injective f) (zero : f 0 = 0) (one : f 1 = 1)
  (mul : ∀ x y, f (x * y) = f x * f y) :
  comm_monoid_with_zero M₀' :=
{ .. hf.comm_monoid f one mul, .. hf.mul_zero_class f zero mul }

/-- Pushforward a `monoid_with_zero` class along a surjective function. -/
protected def function.surjective.comm_monoid_with_zero [has_zero M₀'] [has_mul M₀'] [has_one M₀']
  [comm_monoid_with_zero M₀]
  (f : M₀ → M₀') (hf : surjective f) (zero : f 0 = 0) (one : f 1 = 1)
  (mul : ∀ x y, f (x * y) = f x * f y) :
  comm_monoid_with_zero M₀' :=
{ .. hf.comm_monoid f one mul, .. hf.mul_zero_class f zero mul }

variables [monoid_with_zero M₀]

namespace units

@[simp] lemma ne_zero [nontrivial M₀] (u : units M₀) :
  (u : M₀) ≠ 0 :=
left_ne_zero_of_mul_eq_one u.mul_inv

-- We can't use `mul_eq_zero` + `units.ne_zero` in the next two lemmas because we don't assume
-- `nonzero M₀`.

@[simp] lemma mul_left_eq_zero (u : units M₀) {a : M₀} : a * u = 0 ↔ a = 0 :=
⟨λ h, by simpa using mul_eq_zero_of_left h ↑u⁻¹, λ h, mul_eq_zero_of_left h u⟩

@[simp] lemma mul_right_eq_zero (u : units M₀) {a : M₀} : ↑u * a = 0 ↔ a = 0 :=
⟨λ h, by simpa using mul_eq_zero_of_right ↑u⁻¹ h, mul_eq_zero_of_right u⟩

end units

namespace is_unit

lemma ne_zero [nontrivial M₀] {a : M₀} (ha : is_unit a) : a ≠ 0 := let ⟨u, hu⟩ := ha in hu ▸ u.ne_zero

lemma mul_right_eq_zero {a b : M₀} (ha : is_unit a) : a * b = 0 ↔ b = 0 :=
let ⟨u, hu⟩ := ha in hu ▸ u.mul_right_eq_zero

lemma mul_left_eq_zero {a b : M₀} (hb : is_unit b) : a * b = 0 ↔ a = 0 :=
let ⟨u, hu⟩ := hb in hu ▸ u.mul_left_eq_zero

end is_unit

/-- In a monoid with zero, if zero equals one, then zero is the only element. -/
lemma eq_zero_of_zero_eq_one (h : (0 : M₀) = 1) (a : M₀) : a = 0 :=
by rw [← mul_one a, ← h, mul_zero]

/-- In a monoid with zero, if zero equals one, then zero is the unique element.

Somewhat arbitrarily, we define the default element to be `0`.
All other elements will be provably equal to it, but not necessarily definitionally equal. -/
def unique_of_zero_eq_one (h : (0 : M₀) = 1) : unique M₀ :=
{ default := 0, uniq := eq_zero_of_zero_eq_one h }

/-- In a monoid with zero, if zero equals one, then all elements of that semiring are equal. -/
theorem subsingleton_of_zero_eq_one (h : (0 : M₀) = 1) : subsingleton M₀ :=
@unique.subsingleton _ (unique_of_zero_eq_one h)

lemma eq_of_zero_eq_one (h : (0 : M₀) = 1) (a b : M₀) : a = b :=
@subsingleton.elim _ (subsingleton_of_zero_eq_one h) a b

@[simp] theorem is_unit_zero_iff : is_unit (0 : M₀) ↔ (0:M₀) = 1 :=
⟨λ ⟨⟨_, a, (a0 : 0 * a = 1), _⟩, rfl⟩, by rwa zero_mul at a0,
 λ h, ⟨⟨0, 0, eq_of_zero_eq_one h _ _, eq_of_zero_eq_one h _ _⟩, rfl⟩⟩

@[simp] theorem not_is_unit_zero [nontrivial M₀] : ¬ is_unit (0 : M₀) :=
mt is_unit_zero_iff.1 zero_ne_one

variable (M₀)

/-- In a monoid with zero, either zero and one are nonequal, or zero is the only element. -/
lemma zero_ne_one_or_forall_eq_0 : (0 : M₀) ≠ 1 ∨ (∀a:M₀, a = 0) :=
not_or_of_imp eq_zero_of_zero_eq_one

end monoid_with_zero

section cancel_monoid_with_zero

variables [cancel_monoid_with_zero M₀] {a b c : M₀}

lemma mul_left_cancel' (ha : a ≠ 0) (h : a * b = a * c) : b = c :=
cancel_monoid_with_zero.mul_left_cancel_of_ne_zero ha h

lemma mul_right_cancel' (hb : b ≠ 0) (h : a * b = c * b) : a = c :=
cancel_monoid_with_zero.mul_right_cancel_of_ne_zero hb h

lemma mul_left_inj' (hc : c ≠ 0) : a * c = b * c ↔ a = b := ⟨mul_right_cancel' hc, λ h, h ▸ rfl⟩

lemma mul_right_inj' (ha : a ≠ 0) : a * b = a * c ↔ b = c := ⟨mul_left_cancel' ha, λ h, h ▸ rfl⟩

/-- Pullback a `monoid_with_zero` class along an injective function. -/
protected def function.injective.cancel_monoid_with_zero [has_zero M₀'] [has_mul M₀'] [has_one M₀']
  (f : M₀' → M₀) (hf : injective f) (zero : f 0 = 0) (one : f 1 = 1)
  (mul : ∀ x y, f (x * y) = f x * f y) :
  cancel_monoid_with_zero M₀' :=
{ mul_left_cancel_of_ne_zero := λ x y z hx H, hf $ mul_left_cancel' ((hf.ne_iff' zero).2 hx) $
    by erw [← mul, ← mul, H]; refl,
  mul_right_cancel_of_ne_zero := λ x y z hx H, hf $ mul_right_cancel' ((hf.ne_iff' zero).2 hx) $
    by erw [← mul, ← mul, H]; refl,
  .. hf.monoid f one mul, .. hf.mul_zero_class f zero mul }

/-- An element of a `cancel_monoid_with_zero` fixed by right multiplication by an element other
than one must be zero. -/
theorem eq_zero_of_mul_eq_self_right (h₁ : b ≠ 1) (h₂ : a * b = a) : a = 0 :=
classical.by_contradiction $ λ ha, h₁ $ mul_left_cancel' ha $ h₂.symm ▸ (mul_one a).symm

/-- An element of a `cancel_monoid_with_zero` fixed by left multiplication by an element other
than one must be zero. -/
theorem eq_zero_of_mul_eq_self_left (h₁ : b ≠ 1) (h₂ : b * a = a) : a = 0 :=
classical.by_contradiction $ λ ha, h₁ $ mul_right_cancel' ha $ h₂.symm ▸ (one_mul a).symm

end cancel_monoid_with_zero

section group_with_zero
variables [group_with_zero G₀]

lemma div_eq_mul_inv {a b : G₀} : a / b = a * b⁻¹ := rfl

alias div_eq_mul_inv ← division_def

@[simp] lemma inv_zero : (0 : G₀)⁻¹ = 0 :=
group_with_zero.inv_zero

@[simp] lemma mul_inv_cancel {a : G₀} (h : a ≠ 0) : a * a⁻¹ = 1 :=
group_with_zero.mul_inv_cancel a h

/-- Pullback a `group_with_zero` class along an injective function. -/
protected def function.injective.group_with_zero [has_zero G₀'] [has_mul G₀'] [has_one G₀']
  [has_inv G₀'] (f : G₀' → G₀) (hf : injective f) (zero : f 0 = 0) (one : f 1 = 1)
  (mul : ∀ x y, f (x * y) = f x * f y) (inv : ∀ x, f x⁻¹ = (f x)⁻¹) :
  group_with_zero G₀' :=
{ inv := has_inv.inv,
  inv_zero := hf $ by erw [inv, zero, inv_zero],
  mul_inv_cancel := λ x hx, hf $ by erw [one, mul, inv, mul_inv_cancel ((hf.ne_iff' zero).2 hx)],
  .. hf.monoid_with_zero f zero one mul,
  .. pullback_nonzero f zero one }

/-- Pushforward a `group_with_zero` class along an surjective function. -/
protected def function.surjective.group_with_zero [has_zero G₀'] [has_mul G₀'] [has_one G₀']
  [has_inv G₀'] (h01 : (0:G₀') ≠ 1)
  (f : G₀ → G₀') (hf : surjective f) (zero : f 0 = 0) (one : f 1 = 1)
  (mul : ∀ x y, f (x * y) = f x * f y) (inv : ∀ x, f x⁻¹ = (f x)⁻¹) :
  group_with_zero G₀' :=
{ inv := has_inv.inv,
  inv_zero := by erw [← zero, ← inv, inv_zero],
  mul_inv_cancel := hf.forall.2 $ λ x hx,
    by erw [← inv, ← mul, mul_inv_cancel (mt (congr_arg f) $ trans_rel_left ne hx zero.symm)];
      exact one,
  exists_pair_ne := ⟨0, 1, h01⟩,
  .. hf.monoid_with_zero f zero one mul }

@[simp] lemma mul_inv_cancel_right' {b : G₀} (h : b ≠ 0) (a : G₀) :
  (a * b) * b⁻¹ = a :=
calc (a * b) * b⁻¹ = a * (b * b⁻¹) : mul_assoc _ _ _
               ... = a             : by simp [h]

@[simp] lemma mul_inv_cancel_left' {a : G₀} (h : a ≠ 0) (b : G₀) :
  a * (a⁻¹ * b) = b :=
calc a * (a⁻¹ * b) = (a * a⁻¹) * b : (mul_assoc _ _ _).symm
               ... = b             : by simp [h]

lemma inv_ne_zero {a : G₀} (h : a ≠ 0) : a⁻¹ ≠ 0 :=
assume a_eq_0, by simpa [a_eq_0] using mul_inv_cancel h

@[simp] lemma inv_mul_cancel {a : G₀} (h : a ≠ 0) : a⁻¹ * a = 1 :=
calc a⁻¹ * a = (a⁻¹ * a) * a⁻¹ * a⁻¹⁻¹ : by simp [inv_ne_zero h]
         ... = a⁻¹ * a⁻¹⁻¹             : by simp [h]
         ... = 1                       : by simp [inv_ne_zero h]

@[simp] lemma inv_mul_cancel_right' {b : G₀} (h : b ≠ 0) (a : G₀) :
  (a * b⁻¹) * b = a :=
calc (a * b⁻¹) * b = a * (b⁻¹ * b) : mul_assoc _ _ _
               ... = a             : by simp [h]

@[simp] lemma inv_mul_cancel_left' {a : G₀} (h : a ≠ 0) (b : G₀) :
  a⁻¹ * (a * b) = b :=
calc a⁻¹ * (a * b) = (a⁻¹ * a) * b : (mul_assoc _ _ _).symm
               ... = b             : by simp [h]

@[simp] lemma inv_one : 1⁻¹ = (1:G₀) :=
calc 1⁻¹ = 1 * 1⁻¹ : by rw [one_mul]
     ... = (1:G₀)  : by simp

@[simp] lemma inv_inv' (a : G₀) : a⁻¹⁻¹ = a :=
begin
  classical,
  by_cases h : a = 0, { simp [h] },
  calc a⁻¹⁻¹ = a * (a⁻¹ * a⁻¹⁻¹) : by simp [h]
         ... = a                 : by simp [inv_ne_zero h]
end

/-- Multiplying `a` by itself and then by its inverse results in `a`
(whether or not `a` is zero). -/
@[simp] lemma mul_self_mul_inv (a : G₀) : a * a * a⁻¹ = a :=
begin
  classical,
  by_cases h : a = 0,
  { rw [h, inv_zero, mul_zero] },
  { rw [mul_assoc, mul_inv_cancel h, mul_one] }
end

/-- Multiplying `a` by its inverse and then by itself results in `a`
(whether or not `a` is zero). -/
@[simp] lemma mul_inv_mul_self (a : G₀) : a * a⁻¹ * a = a :=
begin
  classical,
  by_cases h : a = 0,
  { rw [h, inv_zero, mul_zero] },
  { rw [mul_inv_cancel h, one_mul] }
end

/-- Multiplying `a⁻¹` by `a` twice results in `a` (whether or not `a`
is zero). -/
@[simp] lemma inv_mul_mul_self (a : G₀) : a⁻¹ * a * a = a :=
begin
  classical,
  by_cases h : a = 0,
  { rw [h, inv_zero, mul_zero] },
  { rw [inv_mul_cancel h, one_mul] }
end

/-- Multiplying `a` by itself and then dividing by itself results in
`a` (whether or not `a` is zero). -/
@[simp] lemma mul_self_div_self (a : G₀) : a * a / a = a :=
mul_self_mul_inv a

/-- Dividing `a` by itself and then multiplying by itself results in
`a` (whether or not `a` is zero). -/
@[simp] lemma div_self_mul_self (a : G₀) : a / a * a = a :=
mul_inv_mul_self a

lemma inv_involutive' : function.involutive (has_inv.inv : G₀ → G₀) :=
inv_inv'

lemma eq_inv_of_mul_right_eq_one {a b : G₀} (h : a * b = 1) :
  b = a⁻¹ :=
by rw [← inv_mul_cancel_left' (left_ne_zero_of_mul_eq_one h) b, h, mul_one]

lemma eq_inv_of_mul_left_eq_one {a b : G₀} (h : a * b = 1) :
  a = b⁻¹ :=
by rw [← mul_inv_cancel_right' (right_ne_zero_of_mul_eq_one h) a, h, one_mul]

lemma inv_injective' : function.injective (@has_inv.inv G₀ _) :=
inv_involutive'.injective

@[simp] lemma inv_inj' {g h : G₀} : g⁻¹ = h⁻¹ ↔ g = h := inv_injective'.eq_iff

lemma inv_eq_iff {g h : G₀} : g⁻¹ = h ↔ h⁻¹ = g :=
by rw [← inv_inj', eq_comm, inv_inv']

end group_with_zero

namespace units
variables [group_with_zero G₀]
variables {a b : G₀}

/-- Embed a non-zero element of a `group_with_zero` into the unit group.
  By combining this function with the operations on units,
  or the `/ₚ` operation, it is possible to write a division
  as a partial function with three arguments. -/
def mk0 (a : G₀) (ha : a ≠ 0) : units G₀ :=
⟨a, a⁻¹, mul_inv_cancel ha, inv_mul_cancel ha⟩

@[simp] lemma coe_mk0 {a : G₀} (h : a ≠ 0) : (mk0 a h : G₀) = a := rfl

@[simp] lemma mk0_coe (u : units G₀) (h : (u : G₀) ≠ 0) : mk0 (u : G₀) h = u :=
units.ext rfl

@[simp, norm_cast] lemma coe_inv' (u : units G₀) : ((u⁻¹ : units G₀) : G₀) = u⁻¹ :=
eq_inv_of_mul_left_eq_one u.inv_mul

@[simp] lemma mul_inv' (u : units G₀) : (u : G₀) * u⁻¹ = 1 := mul_inv_cancel u.ne_zero

@[simp] lemma inv_mul' (u : units G₀) : (u⁻¹ : G₀) * u = 1 := inv_mul_cancel u.ne_zero

@[simp] lemma mk0_inj {a b : G₀} (ha : a ≠ 0) (hb : b ≠ 0) :
  units.mk0 a ha = units.mk0 b hb ↔ a = b :=
⟨λ h, by injection h, λ h, units.ext h⟩

@[simp] lemma exists_iff_ne_zero {x : G₀} : (∃ u : units G₀, ↑u = x) ↔ x ≠ 0 :=
⟨λ ⟨u, hu⟩, hu ▸ u.ne_zero, assume hx, ⟨mk0 x hx, rfl⟩⟩

end units

section group_with_zero
variables [group_with_zero G₀]

lemma is_unit.mk0 (x : G₀) (hx : x ≠ 0) : is_unit x := is_unit_unit (units.mk0 x hx)

lemma is_unit_iff_ne_zero {x : G₀} : is_unit x ↔ x ≠ 0 :=
units.exists_iff_ne_zero

section prio
set_option default_priority 10 -- see Note [default priority]

instance group_with_zero.no_zero_divisors : no_zero_divisors G₀ :=
{ eq_zero_or_eq_zero_of_mul_eq_zero := λ a b h,
    begin
      classical, contrapose! h,
      exact ((units.mk0 a h.1) * (units.mk0 b h.2)).ne_zero
    end,
  .. (‹_› : group_with_zero G₀) }

instance group_with_zero.cancel_monoid_with_zero : cancel_monoid_with_zero G₀ :=
{ mul_left_cancel_of_ne_zero := λ x y z hx h,
    by rw [← inv_mul_cancel_left' hx y, h, inv_mul_cancel_left' hx z],
  mul_right_cancel_of_ne_zero := λ x y z hy h,
    by rw [← mul_inv_cancel_right' hy x, h, mul_inv_cancel_right' hy z],
  .. (‹_› : group_with_zero G₀) }

end prio

lemma mul_inv_rev' (x y : G₀) : (x * y)⁻¹ = y⁻¹ * x⁻¹ :=
begin
  classical,
  by_cases hx : x = 0, { simp [hx] },
  by_cases hy : y = 0, { simp [hy] },
  symmetry,
  apply eq_inv_of_mul_left_eq_one,
  simp [mul_assoc, hx, hy]
end

@[simp] lemma div_self {a : G₀} (h : a ≠ 0) : a / a = 1 := mul_inv_cancel h

@[simp] lemma div_one (a : G₀) : a / 1 = a := by simp [div_eq_mul_inv]

lemma one_div (a : G₀) : 1 / a = a⁻¹ := one_mul _

@[simp] lemma zero_div (a : G₀) : 0 / a = 0 := zero_mul _

@[simp] lemma div_zero (a : G₀) : a / 0 = 0 :=
show a * 0⁻¹ = 0, by rw [inv_zero, mul_zero]

@[simp] lemma div_mul_cancel (a : G₀) {b : G₀} (h : b ≠ 0) : a / b * b = a :=
inv_mul_cancel_right' h a

lemma div_mul_cancel_of_imp {a b : G₀} (h : b = 0 → a = 0) : a / b * b = a :=
classical.by_cases (λ hb : b = 0, by simp [*]) (div_mul_cancel a)

@[simp] lemma mul_div_cancel (a : G₀) {b : G₀} (h : b ≠ 0) : a * b / b = a :=
mul_inv_cancel_right' h a

lemma mul_div_cancel_of_imp {a b : G₀} (h : b = 0 → a = 0) : a * b / b = a :=
classical.by_cases (λ hb : b = 0, by simp [*]) (mul_div_cancel a)

lemma mul_div_assoc {a b c : G₀} : a * b / c = a * (b / c) :=
mul_assoc _ _ _

local attribute [simp] div_eq_mul_inv mul_comm mul_assoc mul_left_comm

lemma div_eq_mul_one_div (a b : G₀) : a / b = a * (1 / b) :=
by simp

lemma mul_one_div_cancel {a : G₀} (h : a ≠ 0) : a * (1 / a) = 1 :=
by simp [h]

lemma one_div_mul_cancel {a : G₀} (h : a ≠ 0) : (1 / a) * a = 1 :=
by simp [h]

lemma one_div_one : 1 / 1 = (1:G₀) :=
div_self (ne.symm zero_ne_one)

lemma one_div_ne_zero {a : G₀} (h : a ≠ 0) : 1 / a ≠ 0 :=
by simpa only [one_div] using inv_ne_zero h

lemma eq_one_div_of_mul_eq_one {a b : G₀} (h : a * b = 1) : b = 1 / a :=
by simpa only [one_div] using eq_inv_of_mul_right_eq_one h

lemma eq_one_div_of_mul_eq_one_left {a b : G₀} (h : b * a = 1) : b = 1 / a :=
by simpa only [one_div] using eq_inv_of_mul_left_eq_one h

@[simp] lemma one_div_div (a b : G₀) : 1 / (a / b) = b / a :=
by rw [one_div, div_eq_mul_inv, mul_inv_rev', inv_inv', div_eq_mul_inv]

@[simp] lemma one_div_one_div (a : G₀) : 1 / (1 / a) = a :=
by simp

lemma eq_of_one_div_eq_one_div {a b : G₀} (h : 1 / a = 1 / b) : a = b :=
by rw [← one_div_one_div a, h, one_div_one_div]

variables {a b c : G₀}

@[simp] lemma inv_eq_zero {a : G₀} : a⁻¹ = 0 ↔ a = 0 :=
by rw [inv_eq_iff, inv_zero, eq_comm]

lemma one_div_mul_one_div_rev (a b : G₀) : (1 / a) * (1 / b) =  1 / (b * a) :=
by simp only [div_eq_mul_inv, one_mul, mul_inv_rev']

theorem divp_eq_div (a : G₀) (u : units G₀) : a /ₚ u = a / u :=
congr_arg _ $ u.coe_inv'

@[simp] theorem divp_mk0 (a : G₀) {b : G₀} (hb : b ≠ 0) :
  a /ₚ units.mk0 b hb = a / b :=
divp_eq_div _ _

lemma inv_div : (a / b)⁻¹ = b / a :=
(mul_inv_rev' _ _).trans (by rw inv_inv'; refl)

lemma inv_div_left : a⁻¹ / b = (b * a)⁻¹ :=
(mul_inv_rev' _ _).symm

lemma div_ne_zero (ha : a ≠ 0) (hb : b ≠ 0) : a / b ≠ 0 :=
mul_ne_zero ha (inv_ne_zero hb)

@[simp] lemma div_eq_zero_iff : a / b = 0 ↔ a = 0 ∨ b = 0:=
by simp [div_eq_mul_inv]

lemma div_ne_zero_iff : a / b ≠ 0 ↔ a ≠ 0 ∧ b ≠ 0 :=
(not_congr div_eq_zero_iff).trans not_or_distrib

lemma div_left_inj' (hc : c ≠ 0) : a / c = b / c ↔ a = b :=
by rw [← divp_mk0 _ hc, ← divp_mk0 _ hc, divp_left_inj]

lemma div_eq_iff_mul_eq (hb : b ≠ 0) : a / b = c ↔ c * b = a :=
⟨λ h, by rw [← h, div_mul_cancel _ hb],
 λ h, by rw [← h, mul_div_cancel _ hb]⟩

lemma eq_div_iff_mul_eq (hc : c ≠ 0) : a = b / c ↔ a * c = b :=
by rw [eq_comm, div_eq_iff_mul_eq hc]

lemma div_eq_of_eq_mul {x : G₀} (hx : x ≠ 0) {y z : G₀} (h : y = z * x) : y / x = z :=
(div_eq_iff_mul_eq hx).2 h.symm

lemma eq_div_of_mul_eq {x : G₀} (hx : x ≠ 0) {y z : G₀} (h : z * x = y) : z = y / x :=
eq.symm $ div_eq_of_eq_mul hx h.symm

lemma eq_of_div_eq_one (h : a / b = 1) : a = b :=
begin
  classical,
  by_cases hb : b = 0,
  { rw [hb, div_zero] at h,
    exact eq_of_zero_eq_one h a b },
  { rwa [div_eq_iff_mul_eq hb, one_mul, eq_comm] at h }
end

lemma div_eq_one_iff_eq (hb : b ≠ 0) : a / b = 1 ↔ a = b :=
⟨eq_of_div_eq_one, λ h, h.symm ▸ div_self hb⟩

lemma div_mul_left {a b : G₀} (hb : b ≠ 0) : b / (a * b) = 1 / a :=
by simp only [div_eq_mul_inv, mul_inv_rev', mul_inv_cancel_left' hb, one_mul]

lemma mul_div_mul_right (a b : G₀) {c : G₀} (hc : c ≠ 0) :
  (a * c) / (b * c) = a / b :=
by simp only [div_eq_mul_inv, mul_inv_rev', mul_assoc, mul_inv_cancel_left' hc]

lemma mul_mul_div (a : G₀) {b : G₀} (hb : b ≠ 0) : a = a * b * (1 / b) :=
by simp [hb]

end group_with_zero

section comm_group_with_zero -- comm
variables [comm_group_with_zero G₀] {a b c : G₀}

/-- Pullback a `comm_group_with_zero` class along an injective function. -/
protected def function.injective.comm_group_with_zero [has_zero G₀'] [has_mul G₀'] [has_one G₀']
  [has_inv G₀'] (f : G₀' → G₀) (hf : injective f) (zero : f 0 = 0) (one : f 1 = 1)
  (mul : ∀ x y, f (x * y) = f x * f y) (inv : ∀ x, f x⁻¹ = (f x)⁻¹) :
  comm_group_with_zero G₀' :=
{ .. hf.group_with_zero f zero one mul inv, .. hf.comm_semigroup f mul }

/-- Pushforward a `comm_group_with_zero` class along an surjective function. -/
protected def function.surjective.comm_group_with_zero [has_zero G₀'] [has_mul G₀'] [has_one G₀']
  [has_inv G₀'] (h01 : (0:G₀') ≠ 1)
  (f : G₀ → G₀') (hf : surjective f) (zero : f 0 = 0) (one : f 1 = 1)
  (mul : ∀ x y, f (x * y) = f x * f y) (inv : ∀ x, f x⁻¹ = (f x)⁻¹) :
  comm_group_with_zero G₀' :=
{ .. hf.group_with_zero h01 f zero one mul inv, .. hf.comm_semigroup f mul }

lemma mul_inv' : (a * b)⁻¹ = a⁻¹ * b⁻¹ :=
by rw [mul_inv_rev', mul_comm]

lemma one_div_mul_one_div (a b : G₀) : (1 / a) * (1 / b) = 1 / (a * b) :=
by rw [one_div_mul_one_div_rev, mul_comm b]

lemma div_mul_right {a : G₀} (b : G₀) (ha : a ≠ 0) : a / (a * b) = 1 / b :=
by rw [mul_comm, div_mul_left ha]

lemma mul_div_cancel_left_of_imp {a b : G₀} (h : a = 0 → b = 0) : a * b / a = b :=
by rw [mul_comm, mul_div_cancel_of_imp h]

lemma mul_div_cancel_left {a : G₀} (b : G₀) (ha : a ≠ 0) : a * b / a = b :=
mul_div_cancel_left_of_imp $ λ h, (ha h).elim

lemma mul_div_cancel_of_imp' {a b : G₀} (h : b = 0 → a = 0) : b * (a / b) = a :=
by rw [mul_comm, div_mul_cancel_of_imp h]

lemma mul_div_cancel' (a : G₀) {b : G₀} (hb : b ≠ 0) : b * (a / b) = a :=
by rw [mul_comm, (div_mul_cancel _ hb)]

local attribute [simp] mul_assoc mul_comm mul_left_comm

lemma div_mul_div (a b c d : G₀) :
      (a / b) * (c / d) = (a * c) / (b * d) :=
by { simp [div_eq_mul_inv], rw [mul_inv_rev', mul_comm d⁻¹] }

lemma mul_div_mul_left (a b : G₀) {c : G₀} (hc : c ≠ 0) :
      (c * a) / (c * b) = a / b :=
by rw [mul_comm c, mul_comm c, mul_div_mul_right _ _ hc]

@[field_simps] lemma div_mul_eq_mul_div (a b c : G₀) : (b / c) * a = (b * a) / c :=
by simp [div_eq_mul_inv]

lemma div_mul_eq_mul_div_comm (a b c : G₀) :
      (b / c) * a = b * (a / c) :=
by rw [div_mul_eq_mul_div, ← one_mul c, ← div_mul_div, div_one, one_mul]

lemma mul_eq_mul_of_div_eq_div (a : G₀) {b : G₀} (c : G₀) {d : G₀} (hb : b ≠ 0)
      (hd : d ≠ 0) (h : a / b = c / d) : a * d = c * b :=
by rw [← mul_one (a*d), mul_assoc, mul_comm d, ← mul_assoc, ← div_self hb,
       ← div_mul_eq_mul_div_comm, h, div_mul_eq_mul_div, div_mul_cancel _ hd]

@[field_simps] lemma div_div_eq_mul_div (a b c : G₀) :
      a / (b / c) = (a * c) / b :=
by rw [div_eq_mul_one_div, one_div_div, ← mul_div_assoc]

@[field_simps] lemma div_div_eq_div_mul (a b c : G₀) :
      (a / b) / c = a / (b * c) :=
by rw [div_eq_mul_one_div, div_mul_div, mul_one]

lemma div_div_div_div_eq (a : G₀) {b c d : G₀} :
      (a / b) / (c / d) = (a * d) / (b * c) :=
by rw [div_div_eq_mul_div, div_mul_eq_mul_div, div_div_eq_div_mul]

lemma div_mul_eq_div_mul_one_div (a b c : G₀) :
      a / (b * c) = (a / b) * (1 / c) :=
by rw [← div_div_eq_div_mul, ← div_eq_mul_one_div]

/-- Dividing `a` by the result of dividing `a` by itself results in
`a` (whether or not `a` is zero). -/
@[simp] lemma div_div_self (a : G₀) : a / (a / a) = a :=
begin
  rw div_div_eq_mul_div,
  exact mul_self_div_self a
end

lemma ne_zero_of_one_div_ne_zero {a : G₀} (h : 1 / a ≠ 0) : a ≠ 0 :=
assume ha : a = 0, begin rw [ha, div_zero] at h, contradiction end

lemma eq_zero_of_one_div_eq_zero {a : G₀} (h : 1 / a = 0) : a = 0 :=
classical.by_cases
  (assume ha, ha)
  (assume ha, ((one_div_ne_zero ha) h).elim)

lemma div_helper {a : G₀} (b : G₀) (h : a ≠ 0) : (1 / (a * b)) * a = 1 / b :=
by rw [div_mul_eq_mul_div, one_mul, div_mul_right _ h]

end comm_group_with_zero

section comm_group_with_zero
variables [comm_group_with_zero G₀] {a b c d : G₀}

lemma div_eq_inv_mul : a / b = b⁻¹ * a := mul_comm _ _

lemma mul_div_right_comm (a b c : G₀) : (a * b) / c = (a / c) * b :=
by rw [div_eq_mul_inv, mul_assoc, mul_comm b, ← mul_assoc]; refl

lemma mul_comm_div' (a b c : G₀) : (a / b) * c = a * (c / b) :=
by rw [← mul_div_assoc, mul_div_right_comm]

lemma div_mul_comm' (a b c : G₀) : (a / b) * c = (c / b) * a :=
by rw [div_mul_eq_mul_div, mul_comm, mul_div_right_comm]

lemma mul_div_comm (a b c : G₀) : a * (b / c) = b * (a / c) :=
by rw [← mul_div_assoc, mul_comm, mul_div_assoc]

lemma div_right_comm (a : G₀) : (a / b) / c = (a / c) / b :=
by rw [div_div_eq_div_mul, div_div_eq_div_mul, mul_comm]

lemma div_div_div_cancel_right (a : G₀) (hc : c ≠ 0) : (a / c) / (b / c) = a / b :=
by rw [div_div_eq_mul_div, div_mul_cancel _ hc]

lemma div_mul_div_cancel (a : G₀) (hc : c ≠ 0) : (a / c) * (c / b) = a / b :=
by rw [← mul_div_assoc, div_mul_cancel _ hc]

@[field_simps] lemma div_eq_div_iff (hb : b ≠ 0) (hd : d ≠ 0) : a / b = c / d ↔ a * d = c * b :=
calc a / b = c / d ↔ a / b * (b * d) = c / d * (b * d) :
by rw [mul_left_inj' (mul_ne_zero hb hd)]
               ... ↔ a * d = c * b :
by rw [← mul_assoc, div_mul_cancel _ hb,
      ← mul_assoc, mul_right_comm, div_mul_cancel _ hd]

@[field_simps] lemma div_eq_iff (hb : b ≠ 0) : a / b = c ↔ a = c * b :=
by simpa using @div_eq_div_iff _ _ a b c 1 hb one_ne_zero

@[field_simps] lemma eq_div_iff (hb : b ≠ 0) : c = a / b ↔ c * b = a :=
by simpa using @div_eq_div_iff _ _ c 1 a b one_ne_zero hb

lemma div_div_cancel' (ha : a ≠ 0) : a / (a / b) = b :=
by rw [div_eq_mul_inv, inv_div, mul_div_cancel' _ ha]

end comm_group_with_zero

namespace semiconj_by

@[simp] lemma zero_right [mul_zero_class G₀] (a : G₀) : semiconj_by a 0 0 :=
by simp only [semiconj_by, mul_zero, zero_mul]

@[simp] lemma zero_left [mul_zero_class G₀] (x y : G₀) : semiconj_by 0 x y :=
by simp only [semiconj_by, mul_zero, zero_mul]

variables [group_with_zero G₀] {a x y x' y' : G₀}

@[simp] lemma inv_symm_left_iff' : semiconj_by a⁻¹ x y ↔ semiconj_by a y x :=
classical.by_cases
  (λ ha : a = 0, by simp only [ha, inv_zero, semiconj_by.zero_left])
  (λ ha, @units_inv_symm_left_iff _ _ (units.mk0 a ha) _ _)

lemma inv_symm_left' (h : semiconj_by a x y) : semiconj_by a⁻¹ y x :=
semiconj_by.inv_symm_left_iff'.2 h

lemma inv_right' (h : semiconj_by a x y) : semiconj_by a x⁻¹ y⁻¹ :=
begin
  classical,
  by_cases ha : a = 0,
  { simp only [ha, zero_left] },
  by_cases hx : x = 0,
  { subst x,
    simp only [semiconj_by, mul_zero, @eq_comm _ _ (y * a), mul_eq_zero] at h,
    simp [h.resolve_right ha] },
  { have := mul_ne_zero ha hx,
    rw [h.eq, mul_ne_zero_iff] at this,
    exact @units_inv_right _ _ _ (units.mk0 x hx) (units.mk0 y this.1) h },
end

@[simp] lemma inv_right_iff' : semiconj_by a x⁻¹ y⁻¹ ↔ semiconj_by a x y :=
⟨λ h, inv_inv' x ▸ inv_inv' y ▸ h.inv_right', inv_right'⟩

lemma div_right (h : semiconj_by a x y) (h' : semiconj_by a x' y') :
  semiconj_by a (x / x') (y / y') :=
h.mul_right h'.inv_right'

end semiconj_by

namespace commute

@[simp] theorem zero_right [mul_zero_class G₀] (a : G₀) :commute a 0 := semiconj_by.zero_right a
@[simp] theorem zero_left [mul_zero_class G₀] (a : G₀) : commute 0 a := semiconj_by.zero_left a a

variables [group_with_zero G₀] {a b c : G₀}

@[simp] theorem inv_left_iff' : commute a⁻¹ b ↔ commute a b :=
semiconj_by.inv_symm_left_iff'

theorem inv_left' (h : commute a b) : commute a⁻¹ b := inv_left_iff'.2 h

@[simp] theorem inv_right_iff' : commute a b⁻¹ ↔ commute a b :=
semiconj_by.inv_right_iff'

theorem inv_right' (h : commute a b) : commute a b⁻¹ := inv_right_iff'.2 h

theorem inv_inv' (h : commute a b) : commute a⁻¹ b⁻¹ := h.inv_left'.inv_right'

@[simp] theorem div_right (hab : commute a b) (hac : commute a c) :
  commute a (b / c) :=
hab.div_right hac

@[simp] theorem div_left (hac : commute a c) (hbc : commute b c) :
  commute (a / b) c :=
hac.mul_left hbc.inv_left'

end commute

namespace monoid_hom

variables [group_with_zero G₀] [group_with_zero G₀'] [monoid_with_zero M₀] [nontrivial M₀]

section monoid_with_zero

<<<<<<< HEAD
variables [group_with_zero G₀]

section monoid_with_zero
=======
variables (f : G₀ →* M₀) (h0 : f 0 = 0) {a : G₀}
>>>>>>> f78a012d

variables [monoid_with_zero G₀'] [nontrivial G₀'] (f : G₀ →* G₀') (h0 : f 0 = 0) {a : G₀}
include h0

lemma map_ne_zero : f a ≠ 0 ↔ a ≠ 0 :=
⟨λ hfa ha, hfa $ ha.symm ▸ h0, λ ha, ((is_unit.mk0 a ha).map f).ne_zero⟩

lemma map_eq_zero : f a = 0 ↔ a = 0 :=
by { classical, exact not_iff_not.1 (f.map_ne_zero h0) }

end monoid_with_zero

<<<<<<< HEAD
variables [group_with_zero G₀'] (f : G₀ →* G₀') (h0 : f 0 = 0) (a b : G₀)
=======
section group_with_zero

variables (f : G₀ →* G₀') (h0 : f 0 = 0) (a b : G₀)

>>>>>>> f78a012d
include h0

/-- A monoid homomorphism between groups with zeros sending `0` to `0` sends `a⁻¹` to `(f a)⁻¹`. -/
lemma map_inv' : f a⁻¹ = (f a)⁻¹ :=
begin
  classical, by_cases h : a = 0, by simp [h, h0],
  apply eq_inv_of_mul_left_eq_one,
  rw [← f.map_mul, inv_mul_cancel h, f.map_one]
end

lemma map_div : f (a / b) = f a / f b := (f.map_mul _ _).trans $ congr_arg _ $ f.map_inv' h0 b

omit h0

@[simp] lemma map_units_inv {M G₀ : Type*} [monoid M] [group_with_zero G₀]
  (f : M →* G₀) (u : units M) : f ↑u⁻¹ = (f u)⁻¹ :=
by rw [← units.coe_map, ← units.coe_map, ← units.coe_inv', map_inv]

end group_with_zero

end monoid_hom<|MERGE_RESOLUTION|>--- conflicted
+++ resolved
@@ -924,15 +924,8 @@
 
 section monoid_with_zero
 
-<<<<<<< HEAD
-variables [group_with_zero G₀]
-
-section monoid_with_zero
-=======
 variables (f : G₀ →* M₀) (h0 : f 0 = 0) {a : G₀}
->>>>>>> f78a012d
-
-variables [monoid_with_zero G₀'] [nontrivial G₀'] (f : G₀ →* G₀') (h0 : f 0 = 0) {a : G₀}
+
 include h0
 
 lemma map_ne_zero : f a ≠ 0 ↔ a ≠ 0 :=
@@ -943,14 +936,10 @@
 
 end monoid_with_zero
 
-<<<<<<< HEAD
-variables [group_with_zero G₀'] (f : G₀ →* G₀') (h0 : f 0 = 0) (a b : G₀)
-=======
 section group_with_zero
 
 variables (f : G₀ →* G₀') (h0 : f 0 = 0) (a b : G₀)
 
->>>>>>> f78a012d
 include h0
 
 /-- A monoid homomorphism between groups with zeros sending `0` to `0` sends `a⁻¹` to `(f a)⁻¹`. -/
