--- conflicted
+++ resolved
@@ -142,29 +142,6 @@
 
 end ordered_smul
 
-<<<<<<< HEAD
-/-- If `R` is a linear ordered semifield, then it suffices to verify only the first axiom of
-`ordered_smul`. Moreover, it suffices to verify that `a < b` and `0 < c` imply
-`c • a ≤ c • b`. -/
-lemma ordered_smul.mk' {R M : Type*} [linear_ordered_semifield R] [ordered_add_comm_monoid M]
-  [mul_action_with_zero R M]  (hlt : ∀ ⦃a b : M⦄ ⦃c : R⦄, a < b → 0 < c → c • a ≤ c • b) :
-  ordered_smul R M :=
-begin
-  have hlt' : ∀ ⦃a b : M⦄ ⦃c : R⦄, a < b → 0 < c → c • a < c • b,
-  { exact λ a b c hab hc, (hlt hab hc).lt_of_ne ((hc.ne'.is_unit.smul_left_cancel).not.2 hab.ne) },
-  refine { smul_lt_smul_of_pos := hlt', .. },
-  intros a b c h hc,
-  lift c to Rˣ using hc.ne'.is_unit,
-    rw [← inv_smul_smul c a, ← inv_smul_smul c b],
-  refine hlt' h (pos_of_mul_pos_right _ hc.le),
-  simp only [c.mul_inv, zero_lt_one]
-end
-
-instance linear_ordered_semiring.to_ordered_smul {R : Type*} [linear_ordered_semiring R] :
-  ordered_smul R R :=
-{ smul_lt_smul_of_pos        := ordered_semiring.mul_lt_mul_of_pos_left,
-  lt_of_smul_lt_smul_of_pos  := λ _ _ _ h hc, lt_of_mul_lt_mul_left h hc.le }
-=======
 instance linear_ordered_semiring.to_ordered_smul {R : Type*} [linear_ordered_semiring R] :
   ordered_smul R R :=
 { smul_lt_smul_of_pos        := ordered_semiring.mul_lt_mul_of_pos_left,
@@ -187,10 +164,10 @@
     rw [ne.def, hc.ne'.is_unit.smul_left_cancel],
     exact hab.ne },
   refine { smul_lt_smul_of_pos := hlt', .. },
-  intros a b c hab hc,
-  obtain ⟨c, rfl⟩ := hc.ne'.is_unit,
-  rw [← inv_smul_smul c a, ← inv_smul_smul c b],
-  refine hlt' hab (pos_of_mul_pos_right _ hc.le),
+  intros a b c h hc,
+  lift c to Rˣ using hc.ne'.is_unit,
+    rw [← inv_smul_smul c a, ← inv_smul_smul c b],
+  refine hlt' h (pos_of_mul_pos_right _ hc.le),
   simp only [c.mul_inv, zero_lt_one]
 end
 
@@ -206,21 +183,15 @@
 /- Sometimes Lean fails to apply the dependent version to non-dependent functions, so we define
 another instance. -/
 instance pi.ordered_smul' [ordered_smul 𝕜 M] : ordered_smul 𝕜 (ι → M) := pi.ordered_smul
->>>>>>> de62604b
 
 /- Sometimes Lean fails to unify the module with the scalars, so we define another instance. -/
 instance pi.ordered_smul'' : ordered_smul 𝕜 (ι → 𝕜) := @pi.ordered_smul' ι 𝕜 𝕜 _ _ _ _
 
-<<<<<<< HEAD
-variables {k M : Type*} [linear_ordered_semifield k] [ordered_add_comm_group M]
-  [mul_action_with_zero k M] [ordered_smul k M] {a b : M} {c : k}
-=======
 end ordered_add_comm_monoid
 
 section ordered_add_comm_group
 variables [ordered_add_comm_group M] [mul_action_with_zero 𝕜 M] [ordered_smul 𝕜 M] {s : set M}
   {a b : M} {c : 𝕜}
->>>>>>> de62604b
 
 lemma smul_le_smul_iff_of_pos (hc : 0 < c) : c • a ≤ c • b ↔ a ≤ b :=
 ⟨λ h, inv_smul_smul₀ hc.ne' a ▸ inv_smul_smul₀ hc.ne' b ▸
