--- conflicted
+++ resolved
@@ -473,12 +473,9 @@
 lemma is_solid_solid_closure (s : set β) : is_solid (solid_closure s) :=
 λ x ⟨y, hy, hxy⟩ z hzx, ⟨y, hy, hzx.trans hxy⟩
 
-<<<<<<< HEAD
-=======
 lemma solid_closure_min (s t : set β) (h1 : s ⊆ t) (h2 : is_solid t) : solid_closure s ⊆ t :=
 λ _ ⟨_, hy, hxy⟩, h2 (h1 hy) hxy
 
->>>>>>> 5dc275ec
 end solid
 
 end lattice_ordered_add_comm_group