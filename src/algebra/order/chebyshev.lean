/-
Copyright (c) 2023 Mantas Bakšys, Yaël Dillies. All rights reserved.
Released under Apache 2.0 license as described in the file LICENSE.
Authors: Mantas Bakšys, Yaël Dillies
-/
import algebra.big_operators.order
import algebra.order.rearrangement
import group_theory.perm.cycle.basic

/-!
# Chebyshev's sum inequality

This file proves the Chebyshev sum inequality.

Chebyshev's inequality states `(∑ i in s, f i) * (∑ i in s, g i) ≤ s.card * ∑ i in s, f i * g i`
when `f g : ι → α` monovary, and the reverse inequality when `f` and `g` antivary.


## Main declarations

* `monovary_on.sum_mul_sum_le_card_mul_sum`: Chebyshev's inequality.
* `antivary_on.card_mul_sum_le_sum_mul_sum`: Chebyshev's inequality, dual version.
* `sq_sum_le_card_mul_sum_sq`: Special case of Chebyshev's inequality when `f = g`.

## Implementation notes

In fact, we don't need much compatibility between the addition and multiplication of `α`, so we can
actually decouple them by replacing multiplication with scalar multiplication and making `f` and `g`
land in different types.
As a bonus, this makes the dual statement trivial. The multiplication versions are provided for
convenience.

The case for `monotone`/`antitone` pairs of functions over a `linear_order` is not deduced in this
file because it is easily deducible from the `monovary` API.
-/

open equiv equiv.perm finset function order_dual
open_locale big_operators

variables {ι α β : Type*}

/-! ### Scalar multiplication versions -/

section smul
variables [linear_ordered_ring α] [linear_ordered_add_comm_group β] [module α β]
  [ordered_smul α β] {s : finset ι} {σ : perm ι} {f : ι → α} {g : ι → β}

/-- **Chebyshev's Sum Inequality**: When `f` and `g` monovary together (eg they are both
monotone/antitone), the scalar product of their sum is less than the size of the set times their
scalar product. -/
lemma monovary_on.sum_smul_sum_le_card_smul_sum (hfg : monovary_on f g s) :
  (∑ i in s, f i) • ∑ i in s, g i ≤ s.card • ∑ i in s, f i • g i :=
begin
  classical,
  obtain ⟨σ, hσ, hs⟩ := s.countable_to_set.exists_cycle_on,
  rw [←card_range s.card, sum_smul_sum_eq_sum_perm hσ],
  exact sum_le_card_nsmul _ _ _ (λ n _, hfg.sum_smul_comp_perm_le_sum_smul $ λ x hx, hs $ λ h, hx $
    is_fixed_pt.perm_pow h _),
end

/-- **Chebyshev's Sum Inequality**: When `f` and `g` antivary together (eg one is monotone, the
other is antitone), the scalar product of their sum is less than the size of the set times their
scalar product. -/
lemma antivary_on.card_smul_sum_le_sum_smul_sum (hfg : antivary_on f g s) :
  s.card • ∑ i in s, f i • g i ≤ (∑ i in s, f i) • ∑ i in s, g i :=
by convert hfg.dual_right.sum_smul_sum_le_card_smul_sum

variables [fintype ι]

/-- **Chebyshev's Sum Inequality**: When `f` and `g` monovary together (eg they are both
monotone/antitone), the scalar product of their sum is less than the size of the set times their
scalar product. -/
lemma monovary.sum_smul_sum_le_card_smul_sum (hfg : monovary f g) :
  (∑ i, f i) • ∑ i, g i ≤ fintype.card ι • ∑ i, f i • g i :=
(hfg.monovary_on _).sum_smul_sum_le_card_smul_sum

/-- **Chebyshev's Sum Inequality**: When `f` and `g` antivary together (eg one is monotone, the
other is antitone), the scalar product of their sum is less than the size of the set times their
scalar product. -/
lemma antivary.card_smul_sum_le_sum_smul_sum (hfg : antivary f g) :
  fintype.card ι • ∑ i, f i • g i ≤ (∑ i, f i) • ∑ i, g i :=
by convert (hfg.dual_right.monovary_on _).sum_smul_sum_le_card_smul_sum

end smul

/-!
### Multiplication versions

Special cases of the above when scalar multiplication is actually multiplication.
-/

section mul
variables [linear_ordered_ring α] {s : finset ι} {σ : perm ι} {f g : ι → α}

/-- **Chebyshev's Sum Inequality**: When `f` and `g` monovary together (eg they are both
monotone/antitone), the product of their sum is less than the size of the set times their scalar
product. -/
lemma monovary_on.sum_mul_sum_le_card_mul_sum (hfg : monovary_on f g s) :
  (∑ i in s, f i) * (∑ i in s, g i) ≤ s.card * ∑ i in s, f i * g i :=
by { rw ←nsmul_eq_mul, exact hfg.sum_smul_sum_le_card_smul_sum }

/-- **Chebyshev's Sum Inequality**: When `f` and `g` antivary together (eg one is monotone, the
other is antitone), the product of their sum is greater than the size of the set times their scalar
product. -/
lemma antivary_on.card_mul_sum_le_sum_mul_sum (hfg : antivary_on f g s) :
  (s.card : α) * ∑ i in s, f i * g i ≤ (∑ i in s, f i) * (∑ i in s, g i) :=
by { rw ←nsmul_eq_mul, exact hfg.card_smul_sum_le_sum_smul_sum }

/-- Special case of **Chebyshev's Sum Inequality** or the **Cauchy-Schwarz Inequality**: The square
of the sum is less than the size of the set times the sum of the squares. -/
lemma sq_sum_le_card_mul_sum_sq : (∑ i in s, f i)^2 ≤ s.card * ∑ i in s, f i ^ 2 :=
by { simp_rw sq, exact (monovary_on_self _ _).sum_mul_sum_le_card_mul_sum }

variables [fintype ι]

/-- **Chebyshev's Sum Inequality**: When `f` and `g` monovary together (eg they are both
monotone/antitone), the product of their sum is less than the size of the set times their scalar
product. -/
lemma monovary.sum_mul_sum_le_card_mul_sum (hfg : monovary f g) :
  (∑ i, f i) * (∑ i, g i) ≤ fintype.card ι * ∑ i, f i * g i :=
(hfg.monovary_on _).sum_mul_sum_le_card_mul_sum

/-- **Chebyshev's Sum Inequality**: When `f` and `g` antivary together (eg one is monotone, the
other is antitone), the product of their sum is less than the size of the set times their scalar
product. -/
lemma antivary.card_mul_sum_le_sum_mul_sum (hfg : antivary f g) :
  (fintype.card ι : α) * ∑ i, f i * g i ≤ (∑ i, f i) * (∑ i, g i) :=
(hfg.antivary_on _).card_mul_sum_le_sum_mul_sum

end mul

variables [linear_ordered_field α] {s : finset ι} {f : ι → α}

lemma sum_div_card_sq_le_sum_sq_div_card :
<<<<<<< HEAD
  ((∑ i in s, f i) / s.card)^2 ≤ (∑ i in s, (f i)^2) / s.card :=
=======
  ((∑ i in s, f i) / s.card) ^ 2 ≤ (∑ i in s, f i ^ 2) / s.card :=
>>>>>>> 4c19a16e
begin
  obtain rfl | hs := s.eq_empty_or_nonempty,
  { simp },
  rw [←card_pos, ←@nat.cast_pos α] at hs,
  rw [div_pow, div_le_div_iff (sq_pos_of_ne_zero _ hs.ne') hs, sq (s.card : α), mul_left_comm,
    ←mul_assoc],
  exact mul_le_mul_of_nonneg_right (sq_sum_le_card_mul_sum_sq) hs.le,
end<|MERGE_RESOLUTION|>--- conflicted
+++ resolved
@@ -132,11 +132,7 @@
 variables [linear_ordered_field α] {s : finset ι} {f : ι → α}
 
 lemma sum_div_card_sq_le_sum_sq_div_card :
-<<<<<<< HEAD
-  ((∑ i in s, f i) / s.card)^2 ≤ (∑ i in s, (f i)^2) / s.card :=
-=======
   ((∑ i in s, f i) / s.card) ^ 2 ≤ (∑ i in s, f i ^ 2) / s.card :=
->>>>>>> 4c19a16e
 begin
   obtain rfl | hs := s.eq_empty_or_nonempty,
   { simp },
