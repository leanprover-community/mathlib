/-
Copyright (c) 2016 Jeremy Avigad. All rights reserved.
Released under Apache 2.0 license as described in the file LICENSE.
Authors: Jeremy Avigad, Leonardo de Moura, Mario Carneiro, Johannes Hölzl, Damiano Testa,
Yuyang Zhao
-/
import algebra.covariant_and_contravariant
import order.monotone

/-!
# Ordered monoids

This file develops the basics of ordered monoids.

## Implementation details

Unfortunately, the number of `'` appended to lemmas in this file
may differ between the multiplicative and the additive version of a lemma.
The reason is that we did not want to change existing names in the library.

## Remark

Almost no monoid is actually present in this file: most assumptions have been generalized to
`has_mul` or `mul_one_class`.

-/

-- TODO: If possible, uniformize lemma names, taking special care of `'`,
-- after the `ordered`-refactor is done.

open function

variables {α β : Type*}

section has_mul
variables [has_mul α]

section has_le
variables [has_le α]

/- The prime on this lemma is present only on the multiplicative version.  The unprimed version
is taken by the analogous lemma for semiring, with an extra non-negativity assumption. -/
@[to_additive add_le_add_left]
lemma mul_le_mul_left' [covariant_class α α (*) (≤)]
  {b c : α} (bc : b ≤ c) (a : α) :
  a * b ≤ a * c :=
covariant_class.elim _ bc

@[to_additive le_of_add_le_add_left]
lemma le_of_mul_le_mul_left' [contravariant_class α α (*) (≤)]
  {a b c : α} (bc : a * b ≤ a * c) :
  b ≤ c :=
contravariant_class.elim _ bc

/- The prime on this lemma is present only on the multiplicative version.  The unprimed version
is taken by the analogous lemma for semiring, with an extra non-negativity assumption. -/
@[to_additive add_le_add_right]
lemma mul_le_mul_right' [covariant_class α α (swap (*)) (≤)]
  {b c : α} (bc : b ≤ c) (a : α) :
  b * a ≤ c * a :=
covariant_class.elim a bc

@[to_additive le_of_add_le_add_right]
lemma le_of_mul_le_mul_right' [contravariant_class α α (swap (*)) (≤)]
  {a b c : α} (bc : b * a ≤ c * a) :
  b ≤ c :=
contravariant_class.elim a bc

@[simp, to_additive]
lemma mul_le_mul_iff_left [covariant_class α α (*) (≤)] [contravariant_class α α (*) (≤)]
  (a : α) {b c : α} :
  a * b ≤ a * c ↔ b ≤ c :=
rel_iff_cov α α (*) (≤) a

@[simp, to_additive]
lemma mul_le_mul_iff_right
  [covariant_class α α (swap (*)) (≤)] [contravariant_class α α (swap (*)) (≤)]
  (a : α) {b c : α} :
  b * a ≤ c * a ↔ b ≤ c :=
rel_iff_cov α α (swap (*)) (≤) a

end has_le

section has_lt
variables [has_lt α]

@[simp, to_additive]
lemma mul_lt_mul_iff_left [covariant_class α α (*) (<)] [contravariant_class α α (*) (<)]
  (a : α) {b c : α} :
  a * b < a * c ↔ b < c :=
rel_iff_cov α α (*) (<) a

@[simp, to_additive]
lemma mul_lt_mul_iff_right
  [covariant_class α α (swap (*)) (<)] [contravariant_class α α (swap (*)) (<)]
  (a : α) {b c : α} :
  b * a < c * a ↔ b < c :=
rel_iff_cov α α (swap (*)) (<) a

@[to_additive add_lt_add_left]
lemma mul_lt_mul_left' [covariant_class α α (*) (<)]
  {b c : α} (bc : b < c) (a : α) :
  a * b < a * c :=
covariant_class.elim _ bc

@[to_additive lt_of_add_lt_add_left]
lemma lt_of_mul_lt_mul_left' [contravariant_class α α (*) (<)]
  {a b c : α} (bc : a * b < a * c) :
  b < c :=
contravariant_class.elim _ bc

@[to_additive add_lt_add_right]
lemma mul_lt_mul_right' [covariant_class α α (swap (*)) (<)]
  {b c : α} (bc : b < c) (a : α) :
  b * a < c * a :=
covariant_class.elim a bc

@[to_additive lt_of_add_lt_add_right]
lemma lt_of_mul_lt_mul_right' [contravariant_class α α (swap (*)) (<)]
  {a b c : α} (bc : b * a < c * a) :
  b < c :=
contravariant_class.elim a bc

end has_lt

section preorder
variables [preorder α]

@[to_additive]
lemma mul_lt_mul_of_lt_of_lt [covariant_class α α (*) (<)] [covariant_class α α (swap (*)) (<)]
  {a b c d : α} (h₁ : a < b) (h₂ : c < d) : a * c < b * d :=
calc  a * c < a * d : mul_lt_mul_left' h₂ a
        ... < b * d : mul_lt_mul_right' h₁ d

<<<<<<< HEAD
alias mul_lt_mul_of_lt_of_lt ← mul_lt_mul'''
attribute [to_additive add_lt_add "**Alias** of `add_lt_add_of_lt_of_lt`."] mul_lt_mul'''

=======
>>>>>>> cf65daf0
@[to_additive]
lemma mul_lt_mul_of_le_of_lt [covariant_class α α (*) (<)] [covariant_class α α (swap (*)) (≤)]
  {a b c d : α} (h₁ : a ≤ b) (h₂ : c < d) : a * c < b * d :=
(mul_le_mul_right' h₁ _).trans_lt (mul_lt_mul_left' h₂ b)

@[to_additive]
lemma mul_lt_mul_of_lt_of_le [covariant_class α α (*) (≤)] [covariant_class α α (swap (*)) (<)]
  {a b c d : α} (h₁ : a < b) (h₂ : c ≤ d) : a * c < b * d :=
(mul_le_mul_left' h₂ _).trans_lt (mul_lt_mul_right' h₁ d)

<<<<<<< HEAD
/-- Only assumes left strict covariance. -/
@[to_additive "Only assumes left strict covariance"]
lemma left.mul_lt_mul [covariant_class α α (*) (<)] [covariant_class α α (swap (*)) (≤)]
  {a b c d : α} (h₁ : a < b) (h₂ : c < d) : a * c < b * d :=
mul_lt_mul_of_le_of_lt h₁.le h₂

/-- Only assumes right strict covariance. -/
@[to_additive "Only assumes right strict covariance"]
lemma right.mul_lt_mul [covariant_class α α (*) (≤)] [covariant_class α α (swap (*)) (<)]
  {a b c d : α} (h₁ : a < b) (h₂ : c < d) : a * c < b * d :=
mul_lt_mul_of_lt_of_le h₁ h₂.le

=======
@[to_additive add_lt_add]
lemma mul_lt_mul''' [covariant_class α α (*) (<)] [covariant_class α α (swap (*)) (≤)]
  {a b c d : α} (h₁ : a < b) (h₂ : c < d) : a * c < b * d :=
mul_lt_mul_of_le_of_lt h₁.le h₂

>>>>>>> cf65daf0
@[to_additive add_le_add]
lemma mul_le_mul' [covariant_class α α (*) (≤)] [covariant_class α α (swap (*)) (≤)]
  {a b c d : α} (h₁ : a ≤ b) (h₂ : c ≤ d) : a * c ≤ b * d :=
(mul_le_mul_left' h₂ _).trans (mul_le_mul_right' h₁ d)

@[to_additive]
lemma mul_le_mul_three [covariant_class α α (*) (≤)] [covariant_class α α (swap (*)) (≤)]
  {a b c d e f : α} (h₁ : a ≤ d) (h₂ : b ≤ e) (h₃ : c ≤ f) :
  a * b * c ≤ d * e * f :=
mul_le_mul' (mul_le_mul' h₁ h₂) h₃

@[to_additive]
lemma mul_lt_of_mul_lt_left [covariant_class α α (*) (≤)]
  {a b c d : α} (h : a * b < c) (hle : d ≤ b) :
  a * d < c :=
(mul_le_mul_left' hle a).trans_lt h

@[to_additive]
lemma mul_le_of_mul_le_left [covariant_class α α (*) (≤)]
  {a b c d : α} (h : a * b ≤ c) (hle : d ≤ b) :
  a * d ≤ c :=
@act_rel_of_rel_of_act_rel _ _ _ (≤) _ ⟨λ _ _ _, le_trans⟩ a _ _ _ hle h

@[to_additive]
lemma mul_lt_of_mul_lt_right [covariant_class α α (swap (*)) (≤)]
  {a b c d : α} (h : a * b < c) (hle : d ≤ a) :
  d * b < c :=
(mul_le_mul_right' hle b).trans_lt h

@[to_additive]
lemma mul_le_of_mul_le_right [covariant_class α α (swap (*)) (≤)]
  {a b c d : α} (h : a * b ≤ c) (hle : d ≤ a) :
  d * b ≤ c :=
(mul_le_mul_right' hle b).trans h

@[to_additive]
lemma lt_mul_of_lt_mul_left [covariant_class α α (*) (≤)]
  {a b c d : α} (h : a < b * c) (hle : c ≤ d) :
  a < b * d :=
h.trans_le (mul_le_mul_left' hle b)

@[to_additive]
lemma le_mul_of_le_mul_left [covariant_class α α (*) (≤)]
  {a b c d : α} (h : a ≤ b * c) (hle : c ≤ d) :
  a ≤ b * d :=
@rel_act_of_rel_of_rel_act _ _ _ (≤) _ ⟨λ _ _ _, le_trans⟩ b _ _ _ hle h

@[to_additive]
lemma lt_mul_of_lt_mul_right [covariant_class α α (swap (*)) (≤)]
  {a b c d : α} (h : a < b * c) (hle : b ≤ d) :
  a < d * c :=
h.trans_le (mul_le_mul_right' hle c)

@[to_additive]
lemma le_mul_of_le_mul_right [covariant_class α α (swap (*)) (≤)]
  {a b c d : α} (h : a ≤ b * c) (hle : b ≤ d) :
  a ≤ d * c :=
h.trans (mul_le_mul_right' hle c)

end preorder

section partial_order
variables [partial_order α]

@[to_additive]
lemma mul_left_cancel'' [contravariant_class α α (*) (≤)]
  {a b c : α} (h : a * b = a * c) :
  b = c :=
(le_of_mul_le_mul_left' h.le).antisymm (le_of_mul_le_mul_left' h.ge)

@[to_additive]
lemma mul_right_cancel'' [contravariant_class α α (swap (*)) (≤)]
  {a b c : α} (h : a * b = c * b) :
  a = c :=
le_antisymm (le_of_mul_le_mul_right' h.le) (le_of_mul_le_mul_right' h.ge)

end partial_order

end has_mul

-- using one
section mul_one_class
variables [mul_one_class α]

section has_le
variables [has_le α]

@[to_additive le_add_of_nonneg_right]
<<<<<<< HEAD
lemma le_mul_of_one_le_right' [covariant_class α α (*) (≤)]
  {a b : α} (h : 1 ≤ b) :
  a ≤ a * b :=
calc  a = a * 1  : (mul_one a).symm
    ... ≤ a * b  : mul_le_mul_left' h a

@[to_additive add_le_of_nonpos_right]
lemma mul_le_of_le_one_right' [covariant_class α α (*) (≤)]
  {a b : α} (h : b ≤ 1) :
=======
lemma le_mul_of_one_le_right' [covariant_class α α (*) (≤)] {a b : α} (h : 1 ≤ b) :
  a ≤ a * b :=
calc  a = a * 1  : (mul_one _).symm
    ... ≤ a * b  : mul_le_mul_left' h a

@[to_additive add_le_of_nonpos_right]
lemma mul_le_of_le_one_right' [covariant_class α α (*) (≤)] {a b : α} (h : b ≤ 1) :
>>>>>>> cf65daf0
  a * b ≤ a :=
calc  a * b ≤ a * 1 : mul_le_mul_left' h a
        ... = a     : mul_one a

<<<<<<< HEAD
@[to_additive le_add_of_nonneg_left]
lemma le_mul_of_one_le_left' [covariant_class α α (swap (*)) (≤)]
  {a b : α} (h : 1 ≤ b) :
  a ≤ b * a :=
calc  a = 1 * a  : (one_mul a).symm
    ... ≤ b * a  : mul_le_mul_right' h a

@[to_additive add_le_of_nonpos_left]
lemma mul_le_of_le_one_left' [covariant_class α α (swap (*)) (≤)]
  {a b : α} (h : b ≤ 1) :
  b * a ≤ a :=
calc  b * a ≤ 1 * a : mul_le_mul_right' h a
        ... = a     : one_mul a

=======
>>>>>>> cf65daf0
@[simp, to_additive le_add_iff_nonneg_right]
lemma le_mul_iff_one_le_right'
  [covariant_class α α (*) (≤)] [contravariant_class α α (*) (≤)]
  (a : α) {b : α} :
  a ≤ a * b ↔ 1 ≤ b :=
iff.trans (by rw [mul_one]) (mul_le_mul_iff_left a)

@[simp, to_additive le_add_iff_nonneg_left]
lemma le_mul_iff_one_le_left'
  [covariant_class α α (swap (*)) (≤)] [contravariant_class α α (swap (*)) (≤)]
  (a : α) {b : α} :
  a ≤ b * a ↔ 1 ≤ b :=
iff.trans (by rw one_mul) (mul_le_mul_iff_right a)

@[simp, to_additive add_le_iff_nonpos_right]
lemma mul_le_iff_le_one_right'
  [covariant_class α α (*) (≤)] [contravariant_class α α (*) (≤)]
  (a : α) {b : α} :
  a * b ≤ a ↔ b ≤ 1 :=
iff.trans (by rw [mul_one]) (mul_le_mul_iff_left a)

@[simp, to_additive add_le_iff_nonpos_left]
lemma mul_le_iff_le_one_left'
  [covariant_class α α (swap (*)) (≤)] [contravariant_class α α (swap (*)) (≤)]
  {a b : α} :
  a * b ≤ b ↔ a ≤ 1 :=
iff.trans (by rw one_mul) (mul_le_mul_iff_right b)

end has_le

section has_lt
variable [has_lt α]

@[to_additive lt_add_of_pos_right]
<<<<<<< HEAD
lemma lt_mul_of_one_lt_right' [covariant_class α α (*) (<)]
  (a : α) {b : α} (h : 1 < b) :
  a < a * b :=
calc  a = a * 1  : (mul_one a).symm
    ... < a * b  : mul_lt_mul_left' h a

@[to_additive add_lt_of_neg_right]
lemma mul_lt_of_lt_one_right' [covariant_class α α (*) (<)]
  (a : α) {b : α} (h : b < 1) :
  a * b < a :=
calc  a * b < a * 1 : mul_lt_mul_left' h a
        ... = a     : mul_one a

@[to_additive lt_add_of_pos_left]
lemma lt_mul_of_one_lt_left' [covariant_class α α (swap (*)) (<)]
  (a : α) {b : α} (h : 1 < b) :
  a < b * a :=
calc  a = 1 * a  : (one_mul a).symm
    ... < b * a  : mul_lt_mul_right' h a

@[to_additive add_lt_of_neg_left]
lemma mul_lt_of_lt_one_left' [covariant_class α α (swap (*)) (<)]
  (a : α) {b : α} (h : b < 1) :
  b * a < a :=
calc  b * a < 1 * a : mul_lt_mul_right' h a
        ... = a     : one_mul a
=======
lemma lt_mul_of_one_lt_right'
  [covariant_class α α (*) (<)]
  (a : α) {b : α} (h : 1 < b) :
  a < a * b :=
calc a = a * 1 : (mul_one _).symm
   ... < a * b : mul_lt_mul_left' h a
>>>>>>> cf65daf0

@[simp, to_additive lt_add_iff_pos_right]
lemma lt_mul_iff_one_lt_right'
  [covariant_class α α (*) (<)] [contravariant_class α α (*) (<)]
  (a : α) {b : α} :
  a < a * b ↔ 1 < b :=
iff.trans (by rw mul_one) (mul_lt_mul_iff_left a)

@[simp, to_additive lt_add_iff_pos_left]
lemma lt_mul_iff_one_lt_left'
  [covariant_class α α (swap (*)) (<)] [contravariant_class α α (swap (*)) (<)]
  (a : α) {b : α} :
  a < b * a ↔ 1 < b :=
iff.trans (by rw one_mul) (mul_lt_mul_iff_right a)

@[simp, to_additive add_lt_iff_neg_left]
lemma mul_lt_iff_lt_one_left'
  [covariant_class α α (*) (<)] [contravariant_class α α (*) (<)]
  {a b : α} :
  a * b < a ↔ b < 1 :=
iff.trans (by rw mul_one) (mul_lt_mul_iff_left a)

@[simp, to_additive add_lt_iff_neg_right]
lemma mul_lt_iff_lt_one_right'
  [covariant_class α α (swap (*)) (<)] [contravariant_class α α (swap (*)) (<)]
  {a : α} (b : α) :
  a * b < b ↔ a < 1 :=
iff.trans (by rw one_mul) (mul_lt_mul_iff_right b)

end has_lt

section preorder
variable [preorder α]

/-! Lemmas in the form of `b ≤ c → a ≤ 1 → b * a ≤ c`,
which assume left covariance. -/

@[to_additive]
lemma mul_le_of_le_of_le_one [covariant_class α α (*) (≤)]
  {a b c : α} (hbc : b ≤ c) (ha : a ≤ 1) : b * a ≤ c :=
calc  b * a ≤ b * 1 : mul_le_mul_left' ha b
        ... = b     : mul_one b
        ... ≤ c     : hbc

@[to_additive]
lemma mul_lt_of_le_of_lt_one [covariant_class α α (*) (<)]
  {a b c : α} (hbc : b ≤ c) (ha : a < 1) : b * a < c :=
calc  b * a < b * 1 : mul_lt_mul_left' ha b
        ... = b     : mul_one b
        ... ≤ c     : hbc

@[to_additive]
lemma mul_lt_of_lt_of_le_one [covariant_class α α (*) (≤)]
  {a b c : α} (hbc : b < c) (ha : a ≤ 1) : b * a < c :=
calc  b * a ≤ b * 1 : mul_le_mul_left' ha b
        ... = b     : mul_one b
        ... < c     : hbc

@[to_additive]
lemma mul_lt_of_lt_of_lt_one [covariant_class α α (*) (<)]
  {a b c : α} (hbc : b < c) (ha : a < 1) : b * a < c :=
calc  b * a < b * 1 : mul_lt_mul_left' ha b
        ... = b     : mul_one b
        ... < c     : hbc

<<<<<<< HEAD
@[to_additive]
lemma mul_lt_of_lt_of_lt_one' [covariant_class α α (*) (≤)]
  {a b c : α} (hbc : b < c) (ha : a < 1) : b * a < c :=
mul_lt_of_lt_of_le_one hbc ha.le

/-- Assumes left covariance.
The lemma assuming right covariance is `right.mul_le_one`. -/
@[to_additive "Assumes left covariance.
The lemma assuming right covariance is `right.add_nonpos`."]
lemma left.mul_le_one [covariant_class α α (*) (≤)]
  {a b : α} (ha : a ≤ 1) (hb : b ≤ 1) : a * b ≤ 1 :=
mul_le_of_le_of_le_one ha hb

/-- Assumes left covariance.
The lemma assuming right covariance is `right.mul_lt_one_of_le_of_lt`. -/
@[to_additive left.add_neg_of_nonpos_of_neg "Assumes left covariance.
The lemma assuming right covariance is `right.add_neg_of_nonpos_of_neg`."]
lemma left.mul_lt_one_of_le_of_lt [covariant_class α α (*) (<)]
  {a b : α} (ha : a ≤ 1) (hb : b < 1) : a * b < 1 :=
mul_lt_of_le_of_lt_one ha hb

/-- Assumes left covariance.
The lemma assuming right covariance is `right.mul_lt_one_of_lt_of_le`. -/
@[to_additive left.add_neg_of_neg_of_nonpos "Assumes left covariance.
The lemma assuming right covariance is `right.add_neg_of_neg_of_nonpos`."]
lemma left.mul_lt_one_of_lt_of_le [covariant_class α α (*) (≤)]
  {a b : α} (ha : a < 1) (hb : b ≤ 1) : a * b < 1 :=
mul_lt_of_lt_of_le_one ha hb

/-- Assumes left covariance.
The lemma assuming right covariance is `right.mul_lt_one`. -/
@[to_additive "Assumes left covariance.
The lemma assuming right covariance is `right.add_neg`."]
lemma left.mul_lt_one [covariant_class α α (*) (<)]
  {a b : α} (ha : a < 1) (hb : b < 1) : a * b < 1 :=
mul_lt_of_lt_of_lt_one ha hb

/-- Assumes left covariance.
The lemma assuming right covariance is `right.mul_lt_one'`. -/
@[to_additive "Assumes left covariance.
The lemma assuming right covariance is `right.add_neg'`."]
lemma left.mul_lt_one' [covariant_class α α (*) (≤)]
  {a b : α} (ha : a < 1) (hb : b < 1) : a * b < 1 :=
mul_lt_of_lt_of_lt_one' ha hb
=======
/-- Assumes left covariance. The lemma assuming right covariance is `right.mul_lt_one`. -/
@[to_additive "Assumes left covariance. The lemma assuming right covariance is `right.add_neg`."]
lemma left.mul_lt_one [covariant_class α α (*) (<)]
  {a b : α} (ha : a < 1) (hb : b < 1) : a * b < 1 :=
calc  a * b < a * 1 : mul_lt_mul_left' hb a
        ... = a     : mul_one a
        ... < 1     : ha
>>>>>>> cf65daf0

/-! Lemmas in the form of `b ≤ c → 1 ≤ a → b ≤ c * a`,
which assume left covariance. -/

@[to_additive]
<<<<<<< HEAD
lemma le_mul_of_le_of_one_le [covariant_class α α (*) (≤)]
=======
lemma le_mul_of_le_of_le_one [covariant_class α α (*) (≤)]
>>>>>>> cf65daf0
  {a b c : α} (hbc : b ≤ c) (ha : 1 ≤ a) : b ≤ c * a :=
calc  b ≤ c     : hbc
    ... = c * 1 : (mul_one c).symm
    ... ≤ c * a : mul_le_mul_left' ha c

@[to_additive]
lemma lt_mul_of_le_of_one_lt [covariant_class α α (*) (<)]
  {a b c : α} (hbc : b ≤ c) (ha : 1 < a) : b < c * a :=
calc  b ≤ c     : hbc
    ... = c * 1 : (mul_one c).symm
    ... < c * a : mul_lt_mul_left' ha c

@[to_additive]
lemma lt_mul_of_lt_of_one_le [covariant_class α α (*) (≤)]
  {a b c : α} (hbc : b < c) (ha : 1 ≤ a) : b < c * a :=
calc  b < c     : hbc
    ... = c * 1 : (mul_one c).symm
    ... ≤ c * a : mul_le_mul_left' ha c
<<<<<<< HEAD

@[to_additive]
lemma lt_mul_of_lt_of_one_lt [covariant_class α α (*) (<)]
  {a b c : α} (hbc : b < c) (ha : 1 < a) : b < c * a :=
calc  b < c     : hbc
    ... = c * 1 : (mul_one c).symm
    ... < c * a : mul_lt_mul_left' ha c

@[to_additive]
lemma lt_mul_of_lt_of_one_lt' [covariant_class α α (*) (≤)]
  {a b c : α} (hbc : b < c) (ha : 1 < a) : b < c * a :=
lt_mul_of_lt_of_one_le hbc ha.le

/-- Assumes left covariance.
The lemma assuming right covariance is `right.one_le_mul`. -/
@[to_additive left.add_nonneg "Assumes left covariance.
The lemma assuming right covariance is `right.add_nonneg`."]
lemma left.one_le_mul [covariant_class α α (*) (≤)]
  {a b : α} (ha : 1 ≤ a) (hb : 1 ≤ b) : 1 ≤ a * b :=
le_mul_of_le_of_one_le ha hb

/-- Assumes left covariance.
The lemma assuming right covariance is `right.one_lt_mul_of_le_of_lt`. -/
@[to_additive left.add_pos_of_nonneg_of_pos "Assumes left covariance.
The lemma assuming right covariance is `right.add_pos_of_nonneg_of_pos`."]
lemma left.one_lt_mul_of_le_of_lt [covariant_class α α (*) (<)]
  {a b : α} (ha : 1 ≤ a) (hb : 1 < b) : 1 < a * b :=
lt_mul_of_le_of_one_lt ha hb

/-- Assumes left covariance.
The lemma assuming right covariance is `right.one_lt_mul_of_lt_of_le`. -/
@[to_additive left.add_pos_of_pos_of_nonneg "Assumes left covariance.
The lemma assuming right covariance is `right.add_pos_of_pos_of_nonneg`."]
lemma left.one_lt_mul_of_lt_of_le [covariant_class α α (*) (≤)]
  {a b : α} (ha : 1 < a) (hb : 1 ≤ b) : 1 < a * b :=
lt_mul_of_lt_of_one_le ha hb

/-- Assumes left covariance.
The lemma assuming right covariance is `right.one_lt_mul`. -/
@[to_additive left.add_pos "Assumes left covariance.
The lemma assuming right covariance is `right.add_pos`."]
lemma left.one_lt_mul [covariant_class α α (*) (<)]
  {a b : α} (ha : 1 < a) (hb : 1 < b) : 1 < a * b :=
lt_mul_of_lt_of_one_lt ha hb

/-- Assumes left covariance.
The lemma assuming right covariance is `right.one_lt_mul'`. -/
@[to_additive left.add_pos' "Assumes left covariance.
The lemma assuming right covariance is `right.add_pos'`."]
lemma left.one_lt_mul' [covariant_class α α (*) (≤)]
  {a b : α} (ha : 1 < a) (hb : 1 < b) : 1 < a * b :=
lt_mul_of_lt_of_one_lt' ha hb

/-! Lemmas in the form of `a ≤ 1 → b ≤ c → a * b ≤ c`,
which assume right covariance. -/

@[to_additive]
lemma mul_le_of_le_one_of_le [covariant_class α α (swap (*)) (≤)]
  {a b c : α} (ha : a ≤ 1) (hbc : b ≤ c) : a * b ≤ c :=
calc  a * b ≤ 1 * b : mul_le_mul_right' ha b
        ... = b     : one_mul b
        ... ≤ c     : hbc
=======

@[to_additive]
lemma lt_mul_of_lt_of_one_lt [covariant_class α α (*) (<)]
  {a b c : α} (hbc : b < c) (ha : 1 < a) : b < c * a :=
calc  b < c     : hbc
    ... = c * 1 : (mul_one c).symm
    ... < c * a : mul_lt_mul_left' ha c

@[to_additive]
lemma lt_mul_of_lt_of_one_le' [covariant_class α α (*) (≤)]
  {a b c : α} (hbc : b < c) (ha : 1 ≤ a) : b < c * a :=
hbc.trans_le $ le_mul_of_one_le_right' ha

@[to_additive]
lemma lt_mul_of_lt_of_one_lt' [covariant_class α α (*) (≤)]
  {a b c : α} (hbc : b < c) (ha : 1 < a) : b < c * a :=
lt_mul_of_lt_of_one_le' hbc ha.le

@[to_additive]
lemma le_mul_of_le_of_one_le [covariant_class α α (*) (≤)]
  {a b c : α} (hbc : b ≤ c) (ha : 1 ≤ a) : b ≤ c * a :=
calc  b ≤ c : hbc
    ... = c * 1 : (mul_one c).symm
    ... ≤ c * a : mul_le_mul_left' ha c

@[to_additive add_nonneg]
lemma one_le_mul_right [covariant_class α α (*) (≤)]
  {a b : α} (ha : 1 ≤ a) (hb : 1 ≤ b) : 1 ≤ a * b :=
calc  1 ≤ a     : ha
    ... = a * 1 : (mul_one a).symm
    ... ≤ a * b : mul_le_mul_left' hb a

/-  This lemma is present to mimick the name of an existing one. -/
@[to_additive add_nonneg]
lemma one_le_mul [covariant_class α α (*) (≤)]
  {a b : α} (ha : 1 ≤ a) (hb : 1 ≤ b) : 1 ≤ a * b :=
le_mul_of_le_of_le_one ha hb

@[to_additive add_pos_of_pos_of_nonneg]
lemma one_lt_mul_of_lt_of_le' [covariant_class α α (*) (≤)]
  {a b : α} (ha : 1 < a) (hb : 1 ≤ b) : 1 < a * b :=
lt_of_lt_of_le ha $ le_mul_of_one_le_right' hb

@[to_additive add_pos]
lemma one_lt_mul' [covariant_class α α (*) (≤)]
  {a b : α} (ha : 1 < a) (hb : 1 < b) : 1 < a * b :=
one_lt_mul_of_lt_of_le' ha hb.le

/-! Lemmas in the form of `a ≤ 1 → b ≤ c → a * b ≤ c`,
which assume right covariance. -/

@[to_additive]
lemma mul_le_of_le_one_of_le [covariant_class α α (swap (*)) (≤)]
  {a b c : α} (ha : a ≤ 1) (hbc : b ≤ c) : a * b ≤ c :=
calc  a * b ≤ 1 * b : mul_le_mul_right' ha b
        ... = b     : one_mul b
        ... ≤ c     : hbc

@[to_additive]
lemma mul_lt_of_lt_one_of_le [covariant_class α α (swap (*)) (<)]
  {a b c : α} (ha : a < 1) (hbc : b ≤ c) : a * b < c :=
calc  a * b < 1 * b : mul_lt_mul_right' ha b
        ... = b     : one_mul b
        ... ≤ c     : hbc

@[to_additive]
lemma mul_lt_of_le_one_of_lt [covariant_class α α (swap (*)) (≤)]
  {a b c : α} (ha : a ≤ 1) (hb : b < c) : a * b < c :=
calc  a * b ≤ 1 * b : mul_le_mul_right' ha b
        ... = b     : one_mul b
        ... < c     : hb

@[to_additive]
lemma mul_lt_of_lt_one_of_lt [covariant_class α α (swap (*)) (<)]
  {a b c : α} (ha : a < 1) (hb : b < c) : a * b < c :=
calc  a * b < 1 * b : mul_lt_mul_right' ha b
        ... = b     : one_mul b
        ... < c     : hb

@[to_additive add_le_of_nonpos_left]
lemma mul_le_of_le_one_left' [covariant_class α α (swap (*)) (≤)]
  {a b : α} (h : b ≤ 1) : b * a ≤ a :=
calc  b * a ≤ 1 * a : mul_le_mul_right' h a
        ... = a     : one_mul a

/-- Assumes right covariance. The lemma assuming left covariance is `left.mul_lt_one`. -/
@[to_additive "Assumes right covariance. The lemma assuming left covariance is `left.add_neg`"]
lemma right.mul_lt_one [covariant_class α α (swap (*)) (<)]
  {a b : α} (ha : a < 1) (hb : b < 1) : a * b < 1 :=
calc  a * b < 1 * b : mul_lt_mul_right' ha b
        ... = b     : one_mul b
        ... < 1     : hb

/-! Lemmas in the form of `1 ≤ a → b ≤ c → b ≤ a * c`,
which assume right covariance. -/
>>>>>>> cf65daf0

@[to_additive]
lemma le_mul_of_one_le_of_le [covariant_class α α (swap (*)) (≤)]
  {a b c : α} (ha : 1 ≤ a) (hbc : b ≤ c) : b ≤ a * c :=
calc  b ≤ c     : hbc
    ... = 1 * c : (one_mul c).symm
    ... ≤ a * c : mul_le_mul_right' ha c

@[to_additive]
<<<<<<< HEAD
lemma mul_lt_of_le_one_of_lt [covariant_class α α (swap (*)) (≤)]
  {a b c : α} (ha : a ≤ 1) (hb : b < c) : a * b < c :=
calc  a * b ≤ 1 * b : mul_le_mul_right' ha b
        ... = b     : one_mul b
        ... < c     : hb

@[to_additive]
lemma mul_lt_of_lt_one_of_lt [covariant_class α α (swap (*)) (<)]
  {a b c : α} (ha : a < 1) (hb : b < c) : a * b < c :=
calc  a * b < 1 * b : mul_lt_mul_right' ha b
        ... = b     : one_mul b
        ... < c     : hb

@[to_additive]
lemma mul_lt_of_lt_one_of_lt' [covariant_class α α (swap (*)) (≤)]
  {a b c : α} (ha : a < 1) (hbc : b < c) : a * b < c :=
mul_lt_of_le_one_of_lt ha.le hbc

/-- Assumes right covariance.
The lemma assuming left covariance is `left.mul_le_one`. -/
@[to_additive "Assumes right covariance.
The lemma assuming left covariance is `left.add_nonpos`."]
lemma right.mul_le_one [covariant_class α α (swap (*)) (≤)]
  {a b : α} (ha : a ≤ 1) (hb : b ≤ 1) : a * b ≤ 1 :=
mul_le_of_le_one_of_le ha hb

/-- Assumes right covariance.
The lemma assuming left covariance is `left.mul_lt_one_of_lt_of_le`. -/
@[to_additive right.add_neg_of_neg_of_nonpos "Assumes right covariance.
The lemma assuming left covariance is `left.add_neg_of_neg_of_nonpos`."]
lemma right.mul_lt_one_of_lt_of_le [covariant_class α α (swap (*)) (<)]
  {a b : α} (ha : a < 1) (hb : b ≤ 1) : a * b < 1 :=
mul_lt_of_lt_one_of_le ha hb

/-- Assumes right covariance.
The lemma assuming left covariance is `left.mul_lt_one_of_le_of_lt`. -/
@[to_additive right.add_neg_of_nonpos_of_neg "Assumes right covariance.
The lemma assuming left covariance is `left.add_neg_of_nonpos_of_neg`."]
lemma right.mul_lt_one_of_le_of_lt [covariant_class α α (swap (*)) (≤)]
  {a b : α} (ha : a ≤ 1) (hb : b < 1) : a * b < 1 :=
mul_lt_of_le_one_of_lt ha hb

/-- Assumes right covariance.
The lemma assuming left covariance is `left.mul_lt_one`. -/
@[to_additive "Assumes right covariance.
The lemma assuming left covariance is `left.add_neg`."]
lemma right.mul_lt_one [covariant_class α α (swap (*)) (<)]
  {a b : α} (ha : a < 1) (hb : b < 1) : a * b < 1 :=
mul_lt_of_lt_one_of_lt ha hb

/-- Assumes right covariance.
The lemma assuming left covariance is `left.mul_lt_one'`. -/
@[to_additive "Assumes right covariance.
The lemma assuming left covariance is `left.add_neg'`."]
lemma right.mul_lt_one' [covariant_class α α (swap (*)) (≤)]
  {a b : α} (ha : a < 1) (hb : b < 1) : a * b < 1 :=
mul_lt_of_lt_one_of_lt' ha hb

/-! Lemmas in the form of `1 ≤ a → b ≤ c → b ≤ a * c`,
which assume right covariance. -/

@[to_additive]
lemma le_mul_of_one_le_of_le [covariant_class α α (swap (*)) (≤)]
  {a b c : α} (ha : 1 ≤ a) (hbc : b ≤ c) : b ≤ a * c :=
calc  b ≤ c     : hbc
    ... = 1 * c : (one_mul c).symm
    ... ≤ a * c : mul_le_mul_right' ha c

@[to_additive]
lemma lt_mul_of_one_lt_of_le [covariant_class α α (swap (*)) (<)]
  {a b c : α} (ha : 1 < a) (hbc : b ≤ c) : b < a * c :=
calc  b ≤ c     : hbc
    ... = 1 * c : (one_mul c).symm
    ... < a * c : mul_lt_mul_right' ha c

@[to_additive]
lemma lt_mul_of_one_le_of_lt [covariant_class α α (swap (*)) (≤)]
  {a b c : α} (ha : 1 ≤ a) (hbc : b < c) : b < a * c :=
calc  b < c     : hbc
    ... = 1 * c : (one_mul c).symm
    ... ≤ a * c : mul_le_mul_right' ha c

@[to_additive]
lemma lt_mul_of_one_lt_of_lt [covariant_class α α (swap (*)) (<)]
  {a b c : α} (ha : 1 < a) (hbc : b < c) : b < a * c :=
calc  b < c     : hbc
    ... = 1 * c : (one_mul c).symm
    ... < a * c : mul_lt_mul_right' ha c

@[to_additive]
lemma lt_mul_of_one_lt_of_lt' [covariant_class α α (swap (*)) (≤)]
  {a b c : α} (ha : 1 < a) (hbc : b < c) : b < a * c :=
lt_mul_of_one_le_of_lt ha.le hbc

/-- Assumes right covariance.
The lemma assuming left covariance is `left.one_le_mul`. -/
@[to_additive right.add_nonneg "Assumes right covariance.
The lemma assuming left covariance is `left.add_nonneg`."]
lemma right.one_le_mul [covariant_class α α (swap (*)) (≤)]
  {a b : α} (ha : 1 ≤ a) (hb : 1 ≤ b) : 1 ≤ a * b :=
le_mul_of_one_le_of_le ha hb

/-- Assumes right covariance.
The lemma assuming left covariance is `left.one_lt_mul_of_lt_of_le`. -/
@[to_additive right.add_pos_of_pos_of_nonneg "Assumes right covariance.
The lemma assuming left covariance is `left.add_pos_of_pos_of_nonneg`."]
lemma right.one_lt_mul_of_lt_of_le [covariant_class α α (swap (*)) (<)]
  {a b : α} (ha : 1 < a) (hb : 1 ≤ b) : 1 < a * b :=
lt_mul_of_one_lt_of_le ha hb

/-- Assumes right covariance.
The lemma assuming left covariance is `left.one_lt_mul_of_le_of_lt`. -/
@[to_additive right.add_pos_of_nonneg_of_pos "Assumes right covariance.
The lemma assuming left covariance is `left.add_pos_of_nonneg_of_pos`."]
lemma right.one_lt_mul_of_le_of_lt [covariant_class α α (swap (*)) (≤)]
  {a b : α} (ha : 1 ≤ a) (hb : 1 < b) : 1 < a * b :=
lt_mul_of_one_le_of_lt ha hb

/-- Assumes right covariance.
The lemma assuming left covariance is `left.one_lt_mul`. -/
@[to_additive right.add_pos "Assumes right covariance.
The lemma assuming left covariance is `left.add_pos`."]
lemma right.one_lt_mul [covariant_class α α (swap (*)) (<)]
  {a b : α} (ha : 1 < a) (hb : 1 < b) : 1 < a * b :=
lt_mul_of_one_lt_of_lt ha hb

/-- Assumes right covariance.
The lemma assuming left covariance is `left.one_lt_mul'`. -/
@[to_additive right.add_pos' "Assumes right covariance.
The lemma assuming left covariance is `left.add_pos'`."]
lemma right.one_lt_mul' [covariant_class α α (swap (*)) (≤)]
  {a b : α} (ha : 1 < a) (hb : 1 < b) : 1 < a * b :=
lt_mul_of_one_lt_of_lt' ha hb

alias left.mul_le_one             ← mul_le_one'
alias left.mul_lt_one_of_le_of_lt ← mul_lt_one_of_le_of_lt
alias left.mul_lt_one_of_lt_of_le ← mul_lt_one_of_lt_of_le
alias left.mul_lt_one             ← mul_lt_one
alias left.mul_lt_one'            ← mul_lt_one'
attribute [to_additive add_nonpos "**Alias** of `left.add_nonpos`."]
mul_le_one'
attribute [to_additive add_neg_of_nonpos_of_neg "**Alias** of `left.add_neg_of_nonpos_of_neg`."]
mul_lt_one_of_le_of_lt
attribute [to_additive add_neg_of_neg_of_nonpos "**Alias** of `left.add_neg_of_neg_of_nonpos`."]
mul_lt_one_of_lt_of_le
attribute [to_additive "**Alias** of `left.add_neg`."]
mul_lt_one
attribute [to_additive "**Alias** of `left.add_neg'`."]
mul_lt_one'

alias left.one_le_mul             ← one_le_mul
alias left.one_lt_mul_of_le_of_lt ← one_lt_mul_of_le_of_lt'
alias left.one_lt_mul_of_lt_of_le ← one_lt_mul_of_lt_of_le'
alias left.one_lt_mul             ← one_lt_mul'
alias left.one_lt_mul'            ← one_lt_mul''
attribute [to_additive add_nonneg "**Alias** of `left.add_nonneg`."]
one_le_mul
attribute [to_additive add_pos_of_nonneg_of_pos "**Alias** of `left.add_pos_of_nonneg_of_pos`."]
one_lt_mul_of_le_of_lt'
attribute [to_additive add_pos_of_pos_of_nonneg "**Alias** of `left.add_pos_of_pos_of_nonneg`."]
one_lt_mul_of_lt_of_le'
attribute [to_additive add_pos "**Alias** of `left.add_pos`."]
one_lt_mul'
attribute [to_additive add_pos' "**Alias** of `left.add_pos'`."]
one_lt_mul''

@[to_additive]
lemma lt_of_mul_lt_of_one_le_left [covariant_class α α (*) (≤)]
  {a b c : α} (h : a * b < c) (hle : 1 ≤ b) : a < c :=
(le_mul_of_one_le_right' hle).trans_lt h

@[to_additive]
lemma le_of_mul_le_of_one_le_left [covariant_class α α (*) (≤)]
  {a b c : α} (h : a * b ≤ c) (hle : 1 ≤ b) : a ≤ c :=
(le_mul_of_one_le_right' hle).trans h

@[to_additive]
lemma lt_of_lt_mul_of_le_one_left [covariant_class α α (*) (≤)]
  {a b c : α} (h : a < b * c) (hle : c ≤ 1) : a < b :=
h.trans_le (mul_le_of_le_one_right' hle)

@[to_additive]
lemma le_of_le_mul_of_le_one_left [covariant_class α α (*) (≤)]
  {a b c : α} (h : a ≤ b * c) (hle : c ≤ 1) : a ≤ b :=
h.trans (mul_le_of_le_one_right' hle)

@[to_additive]
lemma lt_of_mul_lt_of_one_le_right [covariant_class α α (swap (*)) (≤)]
  {a b c : α} (h : a * b < c) (hle : 1 ≤ a) : b < c :=
(le_mul_of_one_le_left' hle).trans_lt h

@[to_additive]
lemma le_of_mul_le_of_one_le_right [covariant_class α α (swap (*)) (≤)]
  {a b c : α} (h : a * b ≤ c) (hle : 1 ≤ a) : b ≤ c :=
(le_mul_of_one_le_left' hle).trans h

@[to_additive]
lemma lt_of_lt_mul_of_le_one_right [covariant_class α α (swap (*)) (≤)]
  {a b c : α} (h : a < b * c) (hle : b ≤ 1) : a < c :=
h.trans_le (mul_le_of_le_one_left' hle)

@[to_additive]
lemma le_of_le_mul_of_le_one_right [covariant_class α α (swap (*)) (≤)]
  {a b c : α} (h : a ≤ b * c) (hle : b ≤ 1) : a ≤ c :=
h.trans (mul_le_of_le_one_left' hle)

end preorder

section partial_order
variables [partial_order α]

@[to_additive]
lemma mul_eq_one_iff' [covariant_class α α (*) (≤)] [covariant_class α α (swap (*)) (≤)]
  {a b : α} (ha : 1 ≤ a) (hb : 1 ≤ b) : a * b = 1 ↔ a = 1 ∧ b = 1 :=
iff.intro
  (assume hab : a * b = 1,
   have a ≤ 1, from hab ▸ le_mul_of_le_of_one_le le_rfl hb,
   have a = 1, from le_antisymm this ha,
   have b ≤ 1, from hab ▸ le_mul_of_one_le_of_le ha le_rfl,
   have b = 1, from le_antisymm this hb,
   and.intro ‹a = 1› ‹b = 1›)
  (assume ⟨ha', hb'⟩, by rw [ha', hb', mul_one])

end partial_order

section linear_order
variables [linear_order α]

lemma exists_square_le [covariant_class α α (*) (<)]
  (a : α) : ∃ (b : α), b * b ≤ a :=
begin
  by_cases h : a < 1,
  { use a,
    have : a*a < a*1,
    exact mul_lt_mul_left' h a,
    rw mul_one at this,
    exact le_of_lt this },
  { use 1,
    push_neg at h,
    rwa mul_one }
end

end linear_order

end mul_one_class

section semigroup
variables [semigroup α]

section partial_order
variables [partial_order α]

/- This is not instance, since we want to have an instance from `left_cancel_semigroup`s
to the appropriate `covariant_class`. -/
/--  A semigroup with a partial order and satisfying `left_cancel_semigroup`
(i.e. `a * c < b * c → a < b`) is a `left_cancel semigroup`. -/
@[to_additive
"An additive semigroup with a partial order and satisfying `left_cancel_add_semigroup`
(i.e. `c + a < c + b → a < b`) is a `left_cancel add_semigroup`."]
def contravariant.to_left_cancel_semigroup
  [contravariant_class α α (*) (≤)] :
  left_cancel_semigroup α :=
{ mul_left_cancel := λ a b c, mul_left_cancel''
  ..‹semigroup α› }

/- This is not instance, since we want to have an instance from `right_cancel_semigroup`s
to the appropriate `covariant_class`. -/
/--  A semigroup with a partial order and satisfying `right_cancel_semigroup`
(i.e. `a * c < b * c → a < b`) is a `right_cancel semigroup`. -/
@[to_additive
"An additive semigroup with a partial order and satisfying `right_cancel_add_semigroup`
(`a + c < b + c → a < b`) is a `right_cancel add_semigroup`."]
def contravariant.to_right_cancel_semigroup
  [contravariant_class α α (swap (*)) (≤)] :
  right_cancel_semigroup α :=
{ mul_right_cancel := λ a b c, mul_right_cancel''
  ..‹semigroup α› }

@[to_additive] lemma left.mul_eq_mul_iff_eq_and_eq
  [covariant_class α α (*) (<)] [covariant_class α α (swap (*)) (≤)]
  [contravariant_class α α (*) (≤)] [contravariant_class α α (swap (*)) (≤)]
  {a b c d : α} (hac : a ≤ c) (hbd : b ≤ d) : a * b = c * d ↔ a = c ∧ b = d :=
begin
  refine ⟨λ h, _, λ h, congr_arg2 (*) h.1 h.2⟩,
  rcases hac.eq_or_lt with rfl | hac,
  { exact ⟨rfl, mul_left_cancel'' h⟩ },
  rcases eq_or_lt_of_le hbd with rfl | hbd,
  { exact ⟨mul_right_cancel'' h, rfl⟩ },
  exact ((left.mul_lt_mul hac hbd).ne h).elim,
end

@[to_additive] lemma right.mul_eq_mul_iff_eq_and_eq
  [covariant_class α α (*) (≤)] [contravariant_class α α (*) (≤)]
  [covariant_class α α (swap (*)) (<)] [contravariant_class α α (swap (*)) (≤)]
  {a b c d : α} (hac : a ≤ c) (hbd : b ≤ d) : a * b = c * d ↔ a = c ∧ b = d :=
begin
  refine ⟨λ h, _, λ h, congr_arg2 (*) h.1 h.2⟩,
  rcases hac.eq_or_lt with rfl | hac,
  { exact ⟨rfl, mul_left_cancel'' h⟩ },
  rcases eq_or_lt_of_le hbd with rfl | hbd,
  { exact ⟨mul_right_cancel'' h, rfl⟩ },
  exact ((right.mul_lt_mul hac hbd).ne h).elim,
end

alias left.mul_eq_mul_iff_eq_and_eq ← mul_eq_mul_iff_eq_and_eq
attribute [to_additive] mul_eq_mul_iff_eq_and_eq

=======
lemma lt_mul_of_one_lt_of_le [covariant_class α α (swap (*)) (<)]
  {a b c : α} (ha : 1 < a) (hbc : b ≤ c) : b < a * c :=
calc  b ≤ c     : hbc
    ... = 1 * c : (one_mul c).symm
    ... < a * c : mul_lt_mul_right' ha c

@[to_additive]
lemma lt_mul_of_one_le_of_lt [covariant_class α α (swap (*)) (≤)]
  {a b c : α} (ha : 1 ≤ a) (hbc : b < c) : b < a * c :=
calc  b < c     : hbc
    ... = 1 * c : (one_mul c).symm
    ... ≤ a * c : mul_le_mul_right' ha c

@[to_additive]
lemma lt_mul_of_one_lt_of_lt [covariant_class α α (swap (*)) (≤)]
  {a b c : α} (ha : 1 < a) (hbc : b < c) : b < a * c :=
lt_mul_of_one_le_of_lt ha.le hbc

@[to_additive le_add_of_nonneg_left]
lemma le_mul_of_one_le_left' [covariant_class α α (swap (*)) (≤)]
  {a b : α} (h : 1 ≤ b) : a ≤ b * a :=
calc  a = 1 * a : (one_mul a).symm
    ... ≤ b * a : mul_le_mul_right' h a

@[to_additive lt_add_of_pos_left]
lemma lt_mul_of_one_lt_left' [covariant_class α α (swap (*)) (<)]
  (a : α) {b : α} (h : 1 < b) : a < b * a :=
calc a = 1 * a : (one_mul _).symm
   ... < b * a : mul_lt_mul_right' h a

/-- Assumes right covariance. -/
@[to_additive right.add_nonneg "Assumes right covariance."]
lemma right.one_le_mul [covariant_class α α (swap (*)) (≤)]
  {a b : α} (ha : 1 ≤ a) (hb : 1 ≤ b) : 1 ≤ a * b :=
calc  1 ≤ b     : hb
    ... = 1 * b : (one_mul b).symm
    ... ≤ a * b : mul_le_mul_right' ha b

@[to_additive add_pos_of_nonneg_of_pos]
lemma one_lt_mul_of_le_of_lt' [covariant_class α α (swap (*)) (≤)]
  {a b : α} (ha : 1 ≤ a) (hb : 1 < b) : 1 < a * b :=
lt_of_lt_of_le hb $ le_mul_of_one_le_left' ha

/-- Assumes right covariance. -/
@[to_additive right.add_pos "Assumes right covariance."]
lemma right.one_lt_mul [covariant_class α α (swap (*)) (<)]
  {a b : α} (hb : 1 < b) (ha : 1 < a) : 1 < a * b :=
calc  1 < b     : hb
    ... = 1 * b : (one_mul b).symm
    ... < a * b : mul_lt_mul_right' ha b

@[to_additive]
lemma lt_of_mul_lt_of_one_le_left [covariant_class α α (*) (≤)]
  {a b c : α} (h : a * b < c) (hle : 1 ≤ b) : a < c :=
(le_mul_of_one_le_right' hle).trans_lt h

@[to_additive]
lemma le_of_mul_le_of_one_le_left [covariant_class α α (*) (≤)]
  {a b c : α} (h : a * b ≤ c) (hle : 1 ≤ b) : a ≤ c :=
(le_mul_of_one_le_right' hle).trans h

@[to_additive]
lemma lt_of_lt_mul_of_le_one_left [covariant_class α α (*) (≤)]
  {a b c : α} (h : a < b * c) (hle : c ≤ 1) : a < b :=
h.trans_le (mul_le_of_le_one_right' hle)

@[to_additive]
lemma le_of_le_mul_of_le_one_left [covariant_class α α (*) (≤)]
  {a b c : α} (h : a ≤ b * c) (hle : c ≤ 1) : a ≤ b :=
h.trans (mul_le_of_le_one_right' hle)

@[to_additive]
lemma lt_of_mul_lt_of_one_le_right [covariant_class α α (swap (*)) (≤)]
  {a b c : α} (h : a * b < c) (hle : 1 ≤ a) : b < c :=
(le_mul_of_one_le_left' hle).trans_lt h

@[to_additive]
lemma le_of_mul_le_of_one_le_right [covariant_class α α (swap (*)) (≤)]
  {a b c : α} (h : a * b ≤ c) (hle : 1 ≤ a) : b ≤ c :=
(le_mul_of_one_le_left' hle).trans h

@[to_additive]
lemma lt_of_lt_mul_of_le_one_right [covariant_class α α (swap (*)) (≤)]
  {a b c : α} (h : a < b * c) (hle : b ≤ 1) : a < c :=
h.trans_le (mul_le_of_le_one_left' hle)

@[to_additive]
lemma le_of_le_mul_of_le_one_right [covariant_class α α (swap (*)) (≤)]
  {a b c : α} (h : a ≤ b * c) (hle : b ≤ 1) : a ≤ c :=
h.trans (mul_le_of_le_one_left' hle)

end preorder

section partial_order
variables [partial_order α]

@[to_additive]
lemma mul_eq_one_iff' [covariant_class α α (*) (≤)] [covariant_class α α (swap (*)) (≤)]
  {a b : α} (ha : 1 ≤ a) (hb : 1 ≤ b) : a * b = 1 ↔ a = 1 ∧ b = 1 :=
iff.intro
  (assume hab : a * b = 1,
   have a ≤ 1, from hab ▸ le_mul_of_le_of_one_le le_rfl hb,
   have a = 1, from le_antisymm this ha,
   have b ≤ 1, from hab ▸ le_mul_of_one_le_of_le ha le_rfl,
   have b = 1, from le_antisymm this hb,
   and.intro ‹a = 1› ‹b = 1›)
  (assume ⟨ha', hb'⟩, by rw [ha', hb', mul_one])

end partial_order

section linear_order
variables [linear_order α]

lemma exists_square_le [covariant_class α α (*) (<)]
  (a : α) : ∃ (b : α), b * b ≤ a :=
begin
  by_cases h : a < 1,
  { use a,
    have : a*a < a*1,
    exact mul_lt_mul_left' h a,
    rw mul_one at this,
    exact le_of_lt this },
  { use 1,
    push_neg at h,
    rwa mul_one }
end

end linear_order

end mul_one_class

section semigroup
variables [semigroup α]

section partial_order
variables [partial_order α]

/- This is not instance, since we want to have an instance from `left_cancel_semigroup`s
to the appropriate `covariant_class`. -/
/--  A semigroup with a partial order and satisfying `left_cancel_semigroup`
(i.e. `a * c < b * c → a < b`) is a `left_cancel semigroup`. -/
@[to_additive
"An additive semigroup with a partial order and satisfying `left_cancel_add_semigroup`
(i.e. `c + a < c + b → a < b`) is a `left_cancel add_semigroup`."]
def contravariant.to_left_cancel_semigroup
  [contravariant_class α α (*) (≤)] :
  left_cancel_semigroup α :=
{ mul_left_cancel := λ a b c, mul_left_cancel''
  ..‹semigroup α› }

/- This is not instance, since we want to have an instance from `right_cancel_semigroup`s
to the appropriate `covariant_class`. -/
/--  A semigroup with a partial order and satisfying `right_cancel_semigroup`
(i.e. `a * c < b * c → a < b`) is a `right_cancel semigroup`. -/
@[to_additive
"An additive semigroup with a partial order and satisfying `right_cancel_add_semigroup`
(`a + c < b + c → a < b`) is a `right_cancel add_semigroup`."]
def contravariant.to_right_cancel_semigroup
  [contravariant_class α α (swap (*)) (≤)] :
  right_cancel_semigroup α :=
{ mul_right_cancel := λ a b c, mul_right_cancel''
  ..‹semigroup α› }

@[to_additive] lemma mul_eq_mul_iff_eq_and_eq
  [contravariant_class α α (*) (≤)] [covariant_class α α (swap (*)) (≤)]
  [covariant_class α α (*) (<)] [contravariant_class α α (swap (*)) (≤)]
  {a b c d : α} (hac : a ≤ c) (hbd : b ≤ d) : a * b = c * d ↔ a = c ∧ b = d :=
begin
  refine ⟨λ h, _, λ h, congr_arg2 (*) h.1 h.2⟩,
  rcases hac.eq_or_lt with rfl | hac,
  { exact ⟨rfl, mul_left_cancel'' h⟩ },
  rcases eq_or_lt_of_le hbd with rfl | hbd,
  { exact ⟨mul_right_cancel'' h, rfl⟩ },
  exact ((mul_lt_mul''' hac hbd).ne h).elim,
end

>>>>>>> cf65daf0
end partial_order

end semigroup

section mono
variables [has_mul α] [preorder α] [preorder β] {f g : β → α}

@[to_additive monotone.const_add]
lemma monotone.const_mul' [covariant_class α α (*) (≤)] (hf : monotone f) (a : α) :
  monotone (λ x, a * f x) :=
λ x y h, mul_le_mul_left' (hf h) a

@[to_additive monotone.add_const]
lemma monotone.mul_const' [covariant_class α α (swap (*)) (≤)]
  (hf : monotone f) (a : α) : monotone (λ x, f x * a) :=
λ x y h, mul_le_mul_right' (hf h) a

/--  The product of two monotone functions is monotone. -/
@[to_additive monotone.add "The sum of two monotone functions is monotone."]
lemma monotone.mul' [covariant_class α α (*) (≤)] [covariant_class α α (swap (*)) (≤)]
  (hf : monotone f) (hg : monotone g) : monotone (λ x, f x * g x) :=
λ x y h, mul_le_mul' (hf h) (hg h)

section left
variables [covariant_class α α (*) (<)]

@[to_additive strict_mono.const_add]
lemma strict_mono.const_mul' (hf : strict_mono f) (c : α) :
  strict_mono (λ x, c * f x) :=
λ a b ab, mul_lt_mul_left' (hf ab) c

end left

section right
variables [covariant_class α α (swap (*)) (<)]

@[to_additive strict_mono.add_const]
lemma strict_mono.mul_const' (hf : strict_mono f) (c : α) :
  strict_mono (λ x, f x * c) :=
λ a b ab, mul_lt_mul_right' (hf ab) c

end right

/--  The product of two strictly monotone functions is strictly monotone. -/
@[to_additive strict_mono.add
"The sum of two strictly monotone functions is strictly monotone."]
lemma strict_mono.mul' [covariant_class α α (*) (<)] [covariant_class α α (swap (*)) (<)]
  (hf : strict_mono f) (hg : strict_mono g) :
  strict_mono (λ x, f x * g x) :=
λ a b ab, mul_lt_mul_of_lt_of_lt (hf ab) (hg ab)

/--  The product of a monotone function and a strictly monotone function is strictly monotone. -/
@[to_additive monotone.add_strict_mono
"The sum of a monotone function and a strictly monotone function is strictly monotone."]
lemma monotone.mul_strict_mono' [covariant_class α α (*) (<)] [covariant_class α α (swap (*)) (≤)]
  {f g : β → α} (hf : monotone f) (hg : strict_mono g) :
  strict_mono (λ x, f x * g x) :=
λ x y h, mul_lt_mul_of_le_of_lt (hf h.le) (hg h)

variables [covariant_class α α (*) (≤)] [covariant_class α α (swap (*)) (<)]

/--  The product of a strictly monotone function and a monotone function is strictly monotone. -/
@[to_additive strict_mono.add_monotone
"The sum of a strictly monotone function and a monotone function is strictly monotone."]
lemma strict_mono.mul_monotone' (hf : strict_mono f) (hg : monotone g) :
  strict_mono (λ x, f x * g x) :=
λ x y h, mul_lt_mul_of_lt_of_le (hf h) (hg h.le)

end mono

/--
An element `a : α` is `mul_le_cancellable` if `x ↦ a * x` is order-reflecting.
We will make a separate version of many lemmas that require `[contravariant_class α α (*) (≤)]` with
`mul_le_cancellable` assumptions instead. These lemmas can then be instantiated to specific types,
like `ennreal`, where we can replace the assumption `add_le_cancellable x` by `x ≠ ∞`.
-/
@[to_additive /-" An element `a : α` is `add_le_cancellable` if `x ↦ a + x` is order-reflecting.
We will make a separate version of many lemmas that require `[contravariant_class α α (+) (≤)]` with
`mul_le_cancellable` assumptions instead. These lemmas can then be instantiated to specific types,
like `ennreal`, where we can replace the assumption `add_le_cancellable x` by `x ≠ ∞`. "-/
]
def mul_le_cancellable [has_mul α] [has_le α] (a : α) : Prop :=
∀ ⦃b c⦄, a * b ≤ a * c → b ≤ c

@[to_additive]
lemma contravariant.mul_le_cancellable [has_mul α] [has_le α] [contravariant_class α α (*) (≤)]
  {a : α} : mul_le_cancellable a :=
λ b c, le_of_mul_le_mul_left'

namespace mul_le_cancellable

@[to_additive]
protected lemma injective [has_mul α] [partial_order α] {a : α} (ha : mul_le_cancellable a) :
  injective ((*) a) :=
λ b c h, le_antisymm (ha h.le) (ha h.ge)

@[to_additive]
protected lemma inj [has_mul α] [partial_order α] {a b c : α} (ha : mul_le_cancellable a) :
  a * b = a * c ↔ b = c :=
ha.injective.eq_iff

@[to_additive]
protected lemma injective_left [comm_semigroup α] [partial_order α] {a : α}
  (ha : mul_le_cancellable a) : injective (* a) :=
λ b c h, ha.injective $ by rwa [mul_comm a, mul_comm a]

@[to_additive]
protected lemma inj_left [comm_semigroup α] [partial_order α] {a b c : α}
  (hc : mul_le_cancellable c) : a * c = b * c ↔ a = b :=
hc.injective_left.eq_iff

variable [has_le α]

@[to_additive]
protected lemma mul_le_mul_iff_left [has_mul α] [covariant_class α α (*) (≤)]
  {a b c : α} (ha : mul_le_cancellable a) : a * b ≤ a * c ↔ b ≤ c :=
⟨λ h, ha h, λ h, mul_le_mul_left' h a⟩

@[to_additive]
protected lemma mul_le_mul_iff_right [comm_semigroup α] [covariant_class α α (*) (≤)]
  {a b c : α} (ha : mul_le_cancellable a) : b * a ≤ c * a ↔ b ≤ c :=
by rw [mul_comm b, mul_comm c, ha.mul_le_mul_iff_left]

@[to_additive]
protected lemma le_mul_iff_one_le_right [mul_one_class α] [covariant_class α α (*) (≤)]
  {a b : α} (ha : mul_le_cancellable a) : a ≤ a * b ↔ 1 ≤ b :=
iff.trans (by rw [mul_one]) ha.mul_le_mul_iff_left

@[to_additive]
protected lemma mul_le_iff_le_one_right [mul_one_class α] [covariant_class α α (*) (≤)]
  {a b : α} (ha : mul_le_cancellable a) : a * b ≤ a ↔ b ≤ 1 :=
iff.trans (by rw [mul_one]) ha.mul_le_mul_iff_left

@[to_additive]
protected lemma le_mul_iff_one_le_left [comm_monoid α] [covariant_class α α (*) (≤)]
  {a b : α} (ha : mul_le_cancellable a) : a ≤ b * a ↔ 1 ≤ b :=
by rw [mul_comm, ha.le_mul_iff_one_le_right]

@[to_additive]
protected lemma mul_le_iff_le_one_left [comm_monoid α] [covariant_class α α (*) (≤)]
  {a b : α} (ha : mul_le_cancellable a) : b * a ≤ a ↔ b ≤ 1 :=
by rw [mul_comm, ha.mul_le_iff_le_one_right]

end mul_le_cancellable<|MERGE_RESOLUTION|>--- conflicted
+++ resolved
@@ -132,12 +132,9 @@
 calc  a * c < a * d : mul_lt_mul_left' h₂ a
         ... < b * d : mul_lt_mul_right' h₁ d
 
-<<<<<<< HEAD
 alias mul_lt_mul_of_lt_of_lt ← mul_lt_mul'''
 attribute [to_additive add_lt_add "**Alias** of `add_lt_add_of_lt_of_lt`."] mul_lt_mul'''
 
-=======
->>>>>>> cf65daf0
 @[to_additive]
 lemma mul_lt_mul_of_le_of_lt [covariant_class α α (*) (<)] [covariant_class α α (swap (*)) (≤)]
   {a b c d : α} (h₁ : a ≤ b) (h₂ : c < d) : a * c < b * d :=
@@ -148,7 +145,6 @@
   {a b c d : α} (h₁ : a < b) (h₂ : c ≤ d) : a * c < b * d :=
 (mul_le_mul_left' h₂ _).trans_lt (mul_lt_mul_right' h₁ d)
 
-<<<<<<< HEAD
 /-- Only assumes left strict covariance. -/
 @[to_additive "Only assumes left strict covariance"]
 lemma left.mul_lt_mul [covariant_class α α (*) (<)] [covariant_class α α (swap (*)) (≤)]
@@ -161,13 +157,6 @@
   {a b c d : α} (h₁ : a < b) (h₂ : c < d) : a * c < b * d :=
 mul_lt_mul_of_lt_of_le h₁ h₂.le
 
-=======
-@[to_additive add_lt_add]
-lemma mul_lt_mul''' [covariant_class α α (*) (<)] [covariant_class α α (swap (*)) (≤)]
-  {a b c d : α} (h₁ : a < b) (h₂ : c < d) : a * c < b * d :=
-mul_lt_mul_of_le_of_lt h₁.le h₂
-
->>>>>>> cf65daf0
 @[to_additive add_le_add]
 lemma mul_le_mul' [covariant_class α α (*) (≤)] [covariant_class α α (swap (*)) (≤)]
   {a b c d : α} (h₁ : a ≤ b) (h₂ : c ≤ d) : a * c ≤ b * d :=
@@ -256,7 +245,6 @@
 variables [has_le α]
 
 @[to_additive le_add_of_nonneg_right]
-<<<<<<< HEAD
 lemma le_mul_of_one_le_right' [covariant_class α α (*) (≤)]
   {a b : α} (h : 1 ≤ b) :
   a ≤ a * b :=
@@ -266,20 +254,10 @@
 @[to_additive add_le_of_nonpos_right]
 lemma mul_le_of_le_one_right' [covariant_class α α (*) (≤)]
   {a b : α} (h : b ≤ 1) :
-=======
-lemma le_mul_of_one_le_right' [covariant_class α α (*) (≤)] {a b : α} (h : 1 ≤ b) :
-  a ≤ a * b :=
-calc  a = a * 1  : (mul_one _).symm
-    ... ≤ a * b  : mul_le_mul_left' h a
-
-@[to_additive add_le_of_nonpos_right]
-lemma mul_le_of_le_one_right' [covariant_class α α (*) (≤)] {a b : α} (h : b ≤ 1) :
->>>>>>> cf65daf0
   a * b ≤ a :=
 calc  a * b ≤ a * 1 : mul_le_mul_left' h a
         ... = a     : mul_one a
 
-<<<<<<< HEAD
 @[to_additive le_add_of_nonneg_left]
 lemma le_mul_of_one_le_left' [covariant_class α α (swap (*)) (≤)]
   {a b : α} (h : 1 ≤ b) :
@@ -294,8 +272,6 @@
 calc  b * a ≤ 1 * a : mul_le_mul_right' h a
         ... = a     : one_mul a
 
-=======
->>>>>>> cf65daf0
 @[simp, to_additive le_add_iff_nonneg_right]
 lemma le_mul_iff_one_le_right'
   [covariant_class α α (*) (≤)] [contravariant_class α α (*) (≤)]
@@ -330,7 +306,6 @@
 variable [has_lt α]
 
 @[to_additive lt_add_of_pos_right]
-<<<<<<< HEAD
 lemma lt_mul_of_one_lt_right' [covariant_class α α (*) (<)]
   (a : α) {b : α} (h : 1 < b) :
   a < a * b :=
@@ -357,14 +332,6 @@
   b * a < a :=
 calc  b * a < 1 * a : mul_lt_mul_right' h a
         ... = a     : one_mul a
-=======
-lemma lt_mul_of_one_lt_right'
-  [covariant_class α α (*) (<)]
-  (a : α) {b : α} (h : 1 < b) :
-  a < a * b :=
-calc a = a * 1 : (mul_one _).symm
-   ... < a * b : mul_lt_mul_left' h a
->>>>>>> cf65daf0
 
 @[simp, to_additive lt_add_iff_pos_right]
 lemma lt_mul_iff_one_lt_right'
@@ -430,7 +397,6 @@
         ... = b     : mul_one b
         ... < c     : hbc
 
-<<<<<<< HEAD
 @[to_additive]
 lemma mul_lt_of_lt_of_lt_one' [covariant_class α α (*) (≤)]
   {a b c : α} (hbc : b < c) (ha : a < 1) : b * a < c :=
@@ -475,25 +441,12 @@
 lemma left.mul_lt_one' [covariant_class α α (*) (≤)]
   {a b : α} (ha : a < 1) (hb : b < 1) : a * b < 1 :=
 mul_lt_of_lt_of_lt_one' ha hb
-=======
-/-- Assumes left covariance. The lemma assuming right covariance is `right.mul_lt_one`. -/
-@[to_additive "Assumes left covariance. The lemma assuming right covariance is `right.add_neg`."]
-lemma left.mul_lt_one [covariant_class α α (*) (<)]
-  {a b : α} (ha : a < 1) (hb : b < 1) : a * b < 1 :=
-calc  a * b < a * 1 : mul_lt_mul_left' hb a
-        ... = a     : mul_one a
-        ... < 1     : ha
->>>>>>> cf65daf0
 
 /-! Lemmas in the form of `b ≤ c → 1 ≤ a → b ≤ c * a`,
 which assume left covariance. -/
 
 @[to_additive]
-<<<<<<< HEAD
 lemma le_mul_of_le_of_one_le [covariant_class α α (*) (≤)]
-=======
-lemma le_mul_of_le_of_le_one [covariant_class α α (*) (≤)]
->>>>>>> cf65daf0
   {a b c : α} (hbc : b ≤ c) (ha : 1 ≤ a) : b ≤ c * a :=
 calc  b ≤ c     : hbc
     ... = c * 1 : (mul_one c).symm
@@ -512,7 +465,6 @@
 calc  b < c     : hbc
     ... = c * 1 : (mul_one c).symm
     ... ≤ c * a : mul_le_mul_left' ha c
-<<<<<<< HEAD
 
 @[to_additive]
 lemma lt_mul_of_lt_of_one_lt [covariant_class α α (*) (<)]
@@ -575,103 +527,6 @@
 calc  a * b ≤ 1 * b : mul_le_mul_right' ha b
         ... = b     : one_mul b
         ... ≤ c     : hbc
-=======
-
-@[to_additive]
-lemma lt_mul_of_lt_of_one_lt [covariant_class α α (*) (<)]
-  {a b c : α} (hbc : b < c) (ha : 1 < a) : b < c * a :=
-calc  b < c     : hbc
-    ... = c * 1 : (mul_one c).symm
-    ... < c * a : mul_lt_mul_left' ha c
-
-@[to_additive]
-lemma lt_mul_of_lt_of_one_le' [covariant_class α α (*) (≤)]
-  {a b c : α} (hbc : b < c) (ha : 1 ≤ a) : b < c * a :=
-hbc.trans_le $ le_mul_of_one_le_right' ha
-
-@[to_additive]
-lemma lt_mul_of_lt_of_one_lt' [covariant_class α α (*) (≤)]
-  {a b c : α} (hbc : b < c) (ha : 1 < a) : b < c * a :=
-lt_mul_of_lt_of_one_le' hbc ha.le
-
-@[to_additive]
-lemma le_mul_of_le_of_one_le [covariant_class α α (*) (≤)]
-  {a b c : α} (hbc : b ≤ c) (ha : 1 ≤ a) : b ≤ c * a :=
-calc  b ≤ c : hbc
-    ... = c * 1 : (mul_one c).symm
-    ... ≤ c * a : mul_le_mul_left' ha c
-
-@[to_additive add_nonneg]
-lemma one_le_mul_right [covariant_class α α (*) (≤)]
-  {a b : α} (ha : 1 ≤ a) (hb : 1 ≤ b) : 1 ≤ a * b :=
-calc  1 ≤ a     : ha
-    ... = a * 1 : (mul_one a).symm
-    ... ≤ a * b : mul_le_mul_left' hb a
-
-/-  This lemma is present to mimick the name of an existing one. -/
-@[to_additive add_nonneg]
-lemma one_le_mul [covariant_class α α (*) (≤)]
-  {a b : α} (ha : 1 ≤ a) (hb : 1 ≤ b) : 1 ≤ a * b :=
-le_mul_of_le_of_le_one ha hb
-
-@[to_additive add_pos_of_pos_of_nonneg]
-lemma one_lt_mul_of_lt_of_le' [covariant_class α α (*) (≤)]
-  {a b : α} (ha : 1 < a) (hb : 1 ≤ b) : 1 < a * b :=
-lt_of_lt_of_le ha $ le_mul_of_one_le_right' hb
-
-@[to_additive add_pos]
-lemma one_lt_mul' [covariant_class α α (*) (≤)]
-  {a b : α} (ha : 1 < a) (hb : 1 < b) : 1 < a * b :=
-one_lt_mul_of_lt_of_le' ha hb.le
-
-/-! Lemmas in the form of `a ≤ 1 → b ≤ c → a * b ≤ c`,
-which assume right covariance. -/
-
-@[to_additive]
-lemma mul_le_of_le_one_of_le [covariant_class α α (swap (*)) (≤)]
-  {a b c : α} (ha : a ≤ 1) (hbc : b ≤ c) : a * b ≤ c :=
-calc  a * b ≤ 1 * b : mul_le_mul_right' ha b
-        ... = b     : one_mul b
-        ... ≤ c     : hbc
-
-@[to_additive]
-lemma mul_lt_of_lt_one_of_le [covariant_class α α (swap (*)) (<)]
-  {a b c : α} (ha : a < 1) (hbc : b ≤ c) : a * b < c :=
-calc  a * b < 1 * b : mul_lt_mul_right' ha b
-        ... = b     : one_mul b
-        ... ≤ c     : hbc
-
-@[to_additive]
-lemma mul_lt_of_le_one_of_lt [covariant_class α α (swap (*)) (≤)]
-  {a b c : α} (ha : a ≤ 1) (hb : b < c) : a * b < c :=
-calc  a * b ≤ 1 * b : mul_le_mul_right' ha b
-        ... = b     : one_mul b
-        ... < c     : hb
-
-@[to_additive]
-lemma mul_lt_of_lt_one_of_lt [covariant_class α α (swap (*)) (<)]
-  {a b c : α} (ha : a < 1) (hb : b < c) : a * b < c :=
-calc  a * b < 1 * b : mul_lt_mul_right' ha b
-        ... = b     : one_mul b
-        ... < c     : hb
-
-@[to_additive add_le_of_nonpos_left]
-lemma mul_le_of_le_one_left' [covariant_class α α (swap (*)) (≤)]
-  {a b : α} (h : b ≤ 1) : b * a ≤ a :=
-calc  b * a ≤ 1 * a : mul_le_mul_right' h a
-        ... = a     : one_mul a
-
-/-- Assumes right covariance. The lemma assuming left covariance is `left.mul_lt_one`. -/
-@[to_additive "Assumes right covariance. The lemma assuming left covariance is `left.add_neg`"]
-lemma right.mul_lt_one [covariant_class α α (swap (*)) (<)]
-  {a b : α} (ha : a < 1) (hb : b < 1) : a * b < 1 :=
-calc  a * b < 1 * b : mul_lt_mul_right' ha b
-        ... = b     : one_mul b
-        ... < 1     : hb
-
-/-! Lemmas in the form of `1 ≤ a → b ≤ c → b ≤ a * c`,
-which assume right covariance. -/
->>>>>>> cf65daf0
 
 @[to_additive]
 lemma le_mul_of_one_le_of_le [covariant_class α α (swap (*)) (≤)]
@@ -681,7 +536,6 @@
     ... ≤ a * c : mul_le_mul_right' ha c
 
 @[to_additive]
-<<<<<<< HEAD
 lemma mul_lt_of_le_one_of_lt [covariant_class α α (swap (*)) (≤)]
   {a b c : α} (ha : a ≤ 1) (hb : b < c) : a * b < c :=
 calc  a * b ≤ 1 * b : mul_le_mul_right' ha b
@@ -989,184 +843,6 @@
 alias left.mul_eq_mul_iff_eq_and_eq ← mul_eq_mul_iff_eq_and_eq
 attribute [to_additive] mul_eq_mul_iff_eq_and_eq
 
-=======
-lemma lt_mul_of_one_lt_of_le [covariant_class α α (swap (*)) (<)]
-  {a b c : α} (ha : 1 < a) (hbc : b ≤ c) : b < a * c :=
-calc  b ≤ c     : hbc
-    ... = 1 * c : (one_mul c).symm
-    ... < a * c : mul_lt_mul_right' ha c
-
-@[to_additive]
-lemma lt_mul_of_one_le_of_lt [covariant_class α α (swap (*)) (≤)]
-  {a b c : α} (ha : 1 ≤ a) (hbc : b < c) : b < a * c :=
-calc  b < c     : hbc
-    ... = 1 * c : (one_mul c).symm
-    ... ≤ a * c : mul_le_mul_right' ha c
-
-@[to_additive]
-lemma lt_mul_of_one_lt_of_lt [covariant_class α α (swap (*)) (≤)]
-  {a b c : α} (ha : 1 < a) (hbc : b < c) : b < a * c :=
-lt_mul_of_one_le_of_lt ha.le hbc
-
-@[to_additive le_add_of_nonneg_left]
-lemma le_mul_of_one_le_left' [covariant_class α α (swap (*)) (≤)]
-  {a b : α} (h : 1 ≤ b) : a ≤ b * a :=
-calc  a = 1 * a : (one_mul a).symm
-    ... ≤ b * a : mul_le_mul_right' h a
-
-@[to_additive lt_add_of_pos_left]
-lemma lt_mul_of_one_lt_left' [covariant_class α α (swap (*)) (<)]
-  (a : α) {b : α} (h : 1 < b) : a < b * a :=
-calc a = 1 * a : (one_mul _).symm
-   ... < b * a : mul_lt_mul_right' h a
-
-/-- Assumes right covariance. -/
-@[to_additive right.add_nonneg "Assumes right covariance."]
-lemma right.one_le_mul [covariant_class α α (swap (*)) (≤)]
-  {a b : α} (ha : 1 ≤ a) (hb : 1 ≤ b) : 1 ≤ a * b :=
-calc  1 ≤ b     : hb
-    ... = 1 * b : (one_mul b).symm
-    ... ≤ a * b : mul_le_mul_right' ha b
-
-@[to_additive add_pos_of_nonneg_of_pos]
-lemma one_lt_mul_of_le_of_lt' [covariant_class α α (swap (*)) (≤)]
-  {a b : α} (ha : 1 ≤ a) (hb : 1 < b) : 1 < a * b :=
-lt_of_lt_of_le hb $ le_mul_of_one_le_left' ha
-
-/-- Assumes right covariance. -/
-@[to_additive right.add_pos "Assumes right covariance."]
-lemma right.one_lt_mul [covariant_class α α (swap (*)) (<)]
-  {a b : α} (hb : 1 < b) (ha : 1 < a) : 1 < a * b :=
-calc  1 < b     : hb
-    ... = 1 * b : (one_mul b).symm
-    ... < a * b : mul_lt_mul_right' ha b
-
-@[to_additive]
-lemma lt_of_mul_lt_of_one_le_left [covariant_class α α (*) (≤)]
-  {a b c : α} (h : a * b < c) (hle : 1 ≤ b) : a < c :=
-(le_mul_of_one_le_right' hle).trans_lt h
-
-@[to_additive]
-lemma le_of_mul_le_of_one_le_left [covariant_class α α (*) (≤)]
-  {a b c : α} (h : a * b ≤ c) (hle : 1 ≤ b) : a ≤ c :=
-(le_mul_of_one_le_right' hle).trans h
-
-@[to_additive]
-lemma lt_of_lt_mul_of_le_one_left [covariant_class α α (*) (≤)]
-  {a b c : α} (h : a < b * c) (hle : c ≤ 1) : a < b :=
-h.trans_le (mul_le_of_le_one_right' hle)
-
-@[to_additive]
-lemma le_of_le_mul_of_le_one_left [covariant_class α α (*) (≤)]
-  {a b c : α} (h : a ≤ b * c) (hle : c ≤ 1) : a ≤ b :=
-h.trans (mul_le_of_le_one_right' hle)
-
-@[to_additive]
-lemma lt_of_mul_lt_of_one_le_right [covariant_class α α (swap (*)) (≤)]
-  {a b c : α} (h : a * b < c) (hle : 1 ≤ a) : b < c :=
-(le_mul_of_one_le_left' hle).trans_lt h
-
-@[to_additive]
-lemma le_of_mul_le_of_one_le_right [covariant_class α α (swap (*)) (≤)]
-  {a b c : α} (h : a * b ≤ c) (hle : 1 ≤ a) : b ≤ c :=
-(le_mul_of_one_le_left' hle).trans h
-
-@[to_additive]
-lemma lt_of_lt_mul_of_le_one_right [covariant_class α α (swap (*)) (≤)]
-  {a b c : α} (h : a < b * c) (hle : b ≤ 1) : a < c :=
-h.trans_le (mul_le_of_le_one_left' hle)
-
-@[to_additive]
-lemma le_of_le_mul_of_le_one_right [covariant_class α α (swap (*)) (≤)]
-  {a b c : α} (h : a ≤ b * c) (hle : b ≤ 1) : a ≤ c :=
-h.trans (mul_le_of_le_one_left' hle)
-
-end preorder
-
-section partial_order
-variables [partial_order α]
-
-@[to_additive]
-lemma mul_eq_one_iff' [covariant_class α α (*) (≤)] [covariant_class α α (swap (*)) (≤)]
-  {a b : α} (ha : 1 ≤ a) (hb : 1 ≤ b) : a * b = 1 ↔ a = 1 ∧ b = 1 :=
-iff.intro
-  (assume hab : a * b = 1,
-   have a ≤ 1, from hab ▸ le_mul_of_le_of_one_le le_rfl hb,
-   have a = 1, from le_antisymm this ha,
-   have b ≤ 1, from hab ▸ le_mul_of_one_le_of_le ha le_rfl,
-   have b = 1, from le_antisymm this hb,
-   and.intro ‹a = 1› ‹b = 1›)
-  (assume ⟨ha', hb'⟩, by rw [ha', hb', mul_one])
-
-end partial_order
-
-section linear_order
-variables [linear_order α]
-
-lemma exists_square_le [covariant_class α α (*) (<)]
-  (a : α) : ∃ (b : α), b * b ≤ a :=
-begin
-  by_cases h : a < 1,
-  { use a,
-    have : a*a < a*1,
-    exact mul_lt_mul_left' h a,
-    rw mul_one at this,
-    exact le_of_lt this },
-  { use 1,
-    push_neg at h,
-    rwa mul_one }
-end
-
-end linear_order
-
-end mul_one_class
-
-section semigroup
-variables [semigroup α]
-
-section partial_order
-variables [partial_order α]
-
-/- This is not instance, since we want to have an instance from `left_cancel_semigroup`s
-to the appropriate `covariant_class`. -/
-/--  A semigroup with a partial order and satisfying `left_cancel_semigroup`
-(i.e. `a * c < b * c → a < b`) is a `left_cancel semigroup`. -/
-@[to_additive
-"An additive semigroup with a partial order and satisfying `left_cancel_add_semigroup`
-(i.e. `c + a < c + b → a < b`) is a `left_cancel add_semigroup`."]
-def contravariant.to_left_cancel_semigroup
-  [contravariant_class α α (*) (≤)] :
-  left_cancel_semigroup α :=
-{ mul_left_cancel := λ a b c, mul_left_cancel''
-  ..‹semigroup α› }
-
-/- This is not instance, since we want to have an instance from `right_cancel_semigroup`s
-to the appropriate `covariant_class`. -/
-/--  A semigroup with a partial order and satisfying `right_cancel_semigroup`
-(i.e. `a * c < b * c → a < b`) is a `right_cancel semigroup`. -/
-@[to_additive
-"An additive semigroup with a partial order and satisfying `right_cancel_add_semigroup`
-(`a + c < b + c → a < b`) is a `right_cancel add_semigroup`."]
-def contravariant.to_right_cancel_semigroup
-  [contravariant_class α α (swap (*)) (≤)] :
-  right_cancel_semigroup α :=
-{ mul_right_cancel := λ a b c, mul_right_cancel''
-  ..‹semigroup α› }
-
-@[to_additive] lemma mul_eq_mul_iff_eq_and_eq
-  [contravariant_class α α (*) (≤)] [covariant_class α α (swap (*)) (≤)]
-  [covariant_class α α (*) (<)] [contravariant_class α α (swap (*)) (≤)]
-  {a b c d : α} (hac : a ≤ c) (hbd : b ≤ d) : a * b = c * d ↔ a = c ∧ b = d :=
-begin
-  refine ⟨λ h, _, λ h, congr_arg2 (*) h.1 h.2⟩,
-  rcases hac.eq_or_lt with rfl | hac,
-  { exact ⟨rfl, mul_left_cancel'' h⟩ },
-  rcases eq_or_lt_of_le hbd with rfl | hbd,
-  { exact ⟨mul_right_cancel'' h, rfl⟩ },
-  exact ((mul_lt_mul''' hac hbd).ne h).elim,
-end
-
->>>>>>> cf65daf0
 end partial_order
 
 end semigroup
