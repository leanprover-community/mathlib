--- conflicted
+++ resolved
@@ -536,6 +536,10 @@
 theorem nat.strict_mono_cast [nontrivial α] : strict_mono (coe : ℕ → α) :=
 strict_mono_nat_of_lt_succ $ λ n, by rw [nat.cast_succ]; apply lt_add_one
 
+/-- `coe : ℕ → α` as an `order_embedding` -/
+@[simps { fully_applied := ff }] def nat.cast_order_embedding [nontrivial α] : ℕ ↪o α :=
+order_embedding.of_strict_mono coe nat.strict_mono_cast
+
 /-- Note this is not an instance as `char_zero` implies `nontrivial`,
 and this would risk forming a loop. -/
 lemma ordered_semiring.to_char_zero [nontrivial α] : char_zero α :=
@@ -1563,11 +1567,7 @@
   .. with_top.mul_zero_class }
 
 /-- A version of `with_top.map` for `monoid_with_zero_hom`s. -/
-<<<<<<< HEAD
-@[simps { fully_applied := ff }] protected def _root_.monoid_with_zero_hom.with_top
-=======
 @[simps { fully_applied := ff }] protected def _root_.monoid_with_zero_hom.with_top_map
->>>>>>> a3e847c0
   {R S : Type*} [mul_zero_one_class R] [decidable_eq R] [nontrivial R]
   [mul_zero_one_class S] [decidable_eq S] [nontrivial S] (f : R →*₀ S) (hf : function.injective f) :
   with_top R →*₀ with_top S :=
@@ -1575,11 +1575,7 @@
   map_mul' := λ x y,
     begin
       have : ∀ z, map f z = 0 ↔ z = 0,
-<<<<<<< HEAD
-        from λ z, (option.map_injective hf).eq_iff' f.to_zero_hom.with_top.map_zero,
-=======
         from λ z, (option.map_injective hf).eq_iff' f.to_zero_hom.with_top_map.map_zero,
->>>>>>> a3e847c0
       rcases eq_or_ne x 0 with rfl|hx, { simp },
       rcases eq_or_ne y 0 with rfl|hy, { simp },
       induction x using with_top.rec_top_coe, { simp [hy, this] },
@@ -1588,11 +1584,7 @@
         simp [hx, this] },
       simp [← coe_mul]
     end,
-<<<<<<< HEAD
-  .. f.to_zero_hom.with_top, .. f.to_monoid_hom.to_one_hom.with_top }
-=======
   .. f.to_zero_hom.with_top_map, .. f.to_monoid_hom.to_one_hom.with_top_map }
->>>>>>> a3e847c0
 
 instance [mul_zero_class α] [no_zero_divisors α] : no_zero_divisors (with_top α) :=
 ⟨λ a b, by cases a; cases b; dsimp [mul_def]; split_ifs;
@@ -1648,21 +1640,13 @@
   .. with_top.no_zero_divisors, }
 
 /-- A version of `with_top.map` for `ring_hom`s. -/
-<<<<<<< HEAD
-@[simps { fully_applied := ff }] protected def _root_.ring_hom.with_top
-=======
 @[simps { fully_applied := ff }] protected def _root_.ring_hom.with_top_map
->>>>>>> a3e847c0
   {R S : Type*} [canonically_ordered_comm_semiring R] [decidable_eq R] [nontrivial R]
   [canonically_ordered_comm_semiring S] [decidable_eq S] [nontrivial S]
   (f : R →+* S) (hf : function.injective f) :
   with_top R →+* with_top S :=
 { to_fun := with_top.map f,
-<<<<<<< HEAD
-  .. f.to_monoid_with_zero_hom.with_top hf, .. f.to_add_monoid_hom.with_top }
-=======
   .. f.to_monoid_with_zero_hom.with_top_map hf, .. f.to_add_monoid_hom.with_top_map }
->>>>>>> a3e847c0
 
 end with_top
 
