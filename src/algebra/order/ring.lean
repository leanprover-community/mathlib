/-
Copyright (c) 2016 Jeremy Avigad. All rights reserved.
Released under Apache 2.0 license as described in the file LICENSE.
Authors: Jeremy Avigad, Leonardo de Moura, Mario Carneiro
-/
import algebra.char_zero.defs
import algebra.hom.ring
import algebra.order.group
import algebra.order.ring_lemmas

/-!
# Ordered rings and semirings

This file develops the basics of ordered (semi)rings.

Each typeclass here comprises
* an algebraic class (`semiring`, `comm_semiring`, `ring`, `comm_ring`)
* an order class (`partial_order`, `linear_order`)
* assumptions on how both interact ((strict) monotonicity, canonicity)

For short,
* "`+` respects `≤`" means "monotonicity of addition"
* "`+` respects `<`" means "strict monotonicity of addition"
* "`*` respects `≤`" means "monotonicity of multiplication by a nonnegative number".
* "`*` respects `<`" means "strict monotonicity of multiplication by a positive number".

## Typeclasses

* `ordered_semiring`: Semiring with a partial order such that `+` and `*` respect `≤`.
* `strict_ordered_semiring`: Semiring with a partial order such that `+` and `*` respects `<`.
* `ordered_comm_semiring`: Commutative semiring with a partial order such that `+` and `*` respect
  `≤`.
* `strict_ordered_comm_semiring`: Commutative semiring with a partial order such that `+` and `*`
  respect `<`.
* `ordered_ring`: Ring with a partial order such that `+` respects `≤` and `*` respects `<`.
* `ordered_comm_ring`: Commutative ring with a partial order such that `+` respects `≤` and
  `*` respects `<`.
* `linear_ordered_semiring`: Semiring with a linear order such that `+` respects `≤` and
  `*` respects `<`.
* `linear_ordered_comm_semiring`: Commutative semiring with a linear order such that `+` respects
  `≤` and `*` respects `<`.
* `linear_ordered_ring`: Ring with a linear order such that `+` respects `≤` and `*` respects `<`.
* `linear_ordered_comm_ring`: Commutative ring with a linear order such that `+` respects `≤` and
  `*` respects `<`.
* `canonically_ordered_comm_semiring`: Commutative semiring with a partial order such that `+`
  respects `≤`, `*` respects `<`, and `a ≤ b ↔ ∃ c, b = a + c`.

and some typeclasses to define ordered rings by specifying their nonnegative elements:
* `nonneg_ring`: To define `ordered_ring`s.
* `linear_nonneg_ring`: To define `linear_ordered_ring`s.

## Hierarchy

The hardest part of proving order lemmas might be to figure out the correct generality and its
corresponding typeclass. Here's an attempt at demystifying it. For each typeclass, we list its
immediate predecessors and what conditions are added to each of them.

* `ordered_semiring`
  - `ordered_add_comm_monoid` & multiplication & `*` respects `≤`
  - `semiring` & partial order structure & `+` respects `≤` & `*` respects `≤`
* `strict_ordered_semiring`
  - `ordered_cancel_add_comm_monoid` & multiplication & `*` respects `<`
  - `ordered_semiring` & `+` respects `<` & `*` respects `<`
* `ordered_comm_semiring`
  - `ordered_semiring` & commutativity of multiplication
  - `comm_semiring` & partial order structure & `+` respects `≤` & `*` respects `<`
* `strict_ordered_comm_semiring`
  - `strict_ordered_semiring` & commutativity of multiplication
  - `ordered_comm_semiring` & `+` respects `<` & `*` respects `<`
* `ordered_ring`
  - `strict_ordered_semiring` & additive inverses
  - `ordered_add_comm_group` & multiplication & `*` respects `<`
  - `ring` & partial order structure & `+` respects `≤` & `*` respects `<`
* `ordered_comm_ring`
  - `ordered_ring` & commutativity of multiplication
  - `ordered_comm_semiring` & additive inverses
  - `comm_ring` & partial order structure & `+` respects `≤` & `*` respects `<`
* `linear_ordered_semiring`
  - `strict_ordered_semiring` & totality of the order & nontriviality
  - `linear_ordered_add_comm_monoid` & multiplication & nontriviality & `*` respects `<`
* `linear_ordered_comm_semiring`
  - `strict_ordered_comm_semiring` & totality of the order & nontriviality
  - `linear_ordered_semiring` & commutativity of multiplication
* `linear_ordered_ring`
  - `ordered_ring` & totality of the order & nontriviality
  - `linear_ordered_semiring` & additive inverses
  - `linear_ordered_add_comm_group` & multiplication & `*` respects `<`
  - `domain` & linear order structure
* `linear_ordered_comm_ring`
  - `ordered_comm_ring` & totality of the order & nontriviality
  - `linear_ordered_ring` & commutativity of multiplication
  - `linear_ordered_comm_semiring` & additive inverses
  - `is_domain` & linear order structure
* `canonically_ordered_comm_semiring`
  - `canonically_ordered_add_monoid` & multiplication & `*` respects `≤` & no zero divisors
  - `comm_semiring` & `a ≤ b ↔ ∃ c, b = a + c` & no zero divisors

## TODO

We're still missing some typeclasses, like
* `canonically_ordered_semiring`
They have yet to come up in practice.
-/

open function

set_option old_structure_cmd true

open function

universe u
variables {α : Type u} {β : Type*}

/-! Note that `order_dual` does not satisfy any of the ordered ring typeclasses due to the
`zero_le_one` field. -/

lemma add_one_le_two_mul [has_le α] [semiring α] [covariant_class α α (+) (≤)]
  {a : α} (a1 : 1 ≤ a) :
  a + 1 ≤ 2 * a :=
calc  a + 1 ≤ a + a : add_le_add_left a1 a
        ... = 2 * a : (two_mul _).symm

/-- An `ordered_semiring` is a semiring with a partial order such that addition is monotone and
multiplication by a nonnegative number is monotone. -/
@[protect_proj]
class ordered_semiring (α : Type u) extends semiring α, ordered_add_comm_monoid α :=
(zero_le_one : (0 : α) ≤ 1)
(mul_le_mul_of_nonneg_left  : ∀ a b c : α, a ≤ b → 0 ≤ c → c * a ≤ c * b)
(mul_le_mul_of_nonneg_right : ∀ a b c : α, a ≤ b → 0 ≤ c → a * c ≤ b * c)

/-- An `ordered_comm_semiring` is a commutative semiring with a partial order such that addition is
monotone and multiplication by a nonnegative number is monotone. -/
@[protect_proj]
class ordered_comm_semiring (α : Type u) extends ordered_semiring α, comm_semiring α

/-- An `ordered_ring` is a ring with a partial order such that addition is monotone and
multiplication by a nonnegative number is monotone. -/
@[protect_proj]
class ordered_ring (α : Type u) extends ring α, ordered_add_comm_group α :=
(zero_le_one : 0 ≤ (1 : α))
(mul_nonneg : ∀ a b : α, 0 ≤ a → 0 ≤ b → 0 ≤ a * b)

/-- An `ordered_comm_ring` is a commutative ring with a partial order such that addition is monotone
and multiplication by a nonnegative number is monotone. -/
@[protect_proj]
class ordered_comm_ring (α : Type u) extends ordered_ring α, comm_ring α

/-- A `strict_ordered_semiring` is a semiring with a partial order such that addition is strictly
monotone and multiplication by a positive number is strictly monotone. -/
@[protect_proj]
class strict_ordered_semiring (α : Type u) extends semiring α, ordered_cancel_add_comm_monoid α :=
(zero_le_one : (0 : α) ≤ 1)
(mul_lt_mul_of_pos_left  : ∀ a b c : α, a < b → 0 < c → c * a < c * b)
(mul_lt_mul_of_pos_right : ∀ a b c : α, a < b → 0 < c → a * c < b * c)

/-- A `strict_ordered_comm_semiring` is a commutative semiring with a partial order such that
addition is strictly monotone and multiplication by a positive number is strictly monotone. -/
@[protect_proj]
class strict_ordered_comm_semiring (α : Type u) extends strict_ordered_semiring α, comm_semiring α

/-- A `strict_ordered_ring` is a ring with a partial order such that addition is strictly monotone
and multiplication by a positive number is strictly monotone. -/
@[protect_proj]
class strict_ordered_ring (α : Type u) extends ring α, ordered_add_comm_group α :=
(zero_le_one : 0 ≤ (1 : α))
(mul_pos     : ∀ a b : α, 0 < a → 0 < b → 0 < a * b)

/-- A `strict_ordered_comm_ring` is a commutative ring with a partial order such that addition is
strictly monotone and multiplication by a positive number is strictly monotone. -/
@[protect_proj]
class strict_ordered_comm_ring (α : Type*) extends strict_ordered_ring α, comm_ring α

/-- A `linear_ordered_semiring` is a nontrivial semiring with a linear order such that
addition is monotone and multiplication by a positive number is strictly monotone. -/
/- It's not entirely clear we should assume `nontrivial` at this point; it would be reasonable to
explore changing this, but be warned that the instances involving `domain` may cause typeclass
search loops. -/
@[protect_proj]
class linear_ordered_semiring (α : Type u)
  extends strict_ordered_semiring α, linear_ordered_add_comm_monoid α, nontrivial α

/-- A `linear_ordered_comm_semiring` is a nontrivial commutative semiring with a linear order such
that addition is monotone and multiplication by a positive number is strictly monotone. -/
@[protect_proj, ancestor ordered_comm_semiring linear_ordered_semiring]
class linear_ordered_comm_semiring (α : Type*)
  extends strict_ordered_comm_semiring α, linear_ordered_semiring α

/-- A `linear_ordered_ring` is a ring with a linear order such that addition is monotone and
multiplication by a positive number is strictly monotone. -/
@[protect_proj]
class linear_ordered_ring (α : Type u) extends strict_ordered_ring α, linear_order α, nontrivial α

/-- A `linear_ordered_comm_ring` is a commutative ring with a linear order such that addition is
monotone and multiplication by a positive number is strictly monotone. -/
@[protect_proj]
class linear_ordered_comm_ring (α : Type u) extends linear_ordered_ring α, comm_monoid α

/-- A canonically ordered commutative semiring is an ordered, commutative semiring in which `a ≤ b`
iff there exists `c` with `b = a + c`. This is satisfied by the natural numbers, for example, but
not the integers or other ordered groups. -/
@[protect_proj]
class canonically_ordered_comm_semiring (α : Type*) extends
  canonically_ordered_add_monoid α, comm_semiring α :=
(eq_zero_or_eq_zero_of_mul_eq_zero : ∀ a b : α, a * b = 0 → a = 0 ∨ b = 0)

section ordered_semiring
variables [ordered_semiring α] {a b c d : α}

@[priority 100] -- see Note [lower instance priority]
instance ordered_semiring.zero_le_one_class : zero_le_one_class α :=
{ ..‹ordered_semiring α› }

@[priority 200] -- see Note [lower instance priority]
instance ordered_semiring.to_pos_mul_mono : pos_mul_mono α :=
⟨λ x a b h, ordered_semiring.mul_le_mul_of_nonneg_left _ _ _ h x.2⟩

@[priority 200] -- see Note [lower instance priority]
instance ordered_semiring.to_mul_pos_mono : mul_pos_mono α :=
⟨λ x a b h, ordered_semiring.mul_le_mul_of_nonneg_right _ _ _ h x.2⟩

lemma bit1_mono : monotone (bit1 : α → α) := λ a b h, add_le_add_right (bit0_mono h) _

@[simp] lemma pow_nonneg (H : 0 ≤ a) : ∀ (n : ℕ), 0 ≤ a ^ n
| 0     := by { rw pow_zero, exact zero_le_one}
| (n+1) := by { rw pow_succ, exact mul_nonneg H (pow_nonneg _) }

lemma add_le_mul_two_add (a2 : 2 ≤ a) (b0 : 0 ≤ b) : a + (2 + b) ≤ a * (2 + b) :=
calc a + (2 + b) ≤ a + (a + a * b) :
      add_le_add_left (add_le_add a2 $ le_mul_of_one_le_left b0 $ one_le_two.trans a2) a
             ... ≤ a * (2 + b) : by rw [mul_add, mul_two, add_assoc]

lemma one_le_mul_of_one_le_of_one_le (ha : 1 ≤ a) (hb : 1 ≤ b) : (1 : α) ≤ a * b :=
left.one_le_mul_of_le_of_le ha hb $ zero_le_one.trans ha

section monotone
variables [preorder β] {f g : β → α}

lemma monotone_mul_left_of_nonneg (ha : 0 ≤ a) : monotone (λ x, a * x) :=
λ b c h, mul_le_mul_of_nonneg_left h ha

lemma monotone_mul_right_of_nonneg (ha : 0 ≤ a) : monotone (λ x, x * a) :=
λ b c h, mul_le_mul_of_nonneg_right h ha

lemma monotone.mul_const (hf : monotone f) (ha : 0 ≤ a) : monotone (λ x, f x * a) :=
(monotone_mul_right_of_nonneg ha).comp hf

lemma monotone.const_mul (hf : monotone f) (ha : 0 ≤ a) : monotone (λ x, a * f x) :=
(monotone_mul_left_of_nonneg ha).comp hf

lemma antitone.mul_const (hf : antitone f) (ha : 0 ≤ a) : antitone (λ x, f x * a) :=
(monotone_mul_right_of_nonneg ha).comp_antitone hf

lemma antitone.const_mul (hf : antitone f) (ha : 0 ≤ a) : antitone (λ x, a * f x) :=
(monotone_mul_left_of_nonneg ha).comp_antitone hf

lemma monotone.mul (hf : monotone f) (hg : monotone g) (hf₀ : ∀ x, 0 ≤ f x) (hg₀ : ∀ x, 0 ≤ g x) :
  monotone (f * g) :=
λ b c h, mul_le_mul (hf h) (hg h) (hg₀ _) (hf₀ _)

end monotone

section nontrivial
variables [nontrivial α]

/-- See `zero_lt_one'` for a version with the type explicit. -/
@[simp] lemma zero_lt_one : (0 : α) < 1 := zero_le_one.lt_of_ne zero_ne_one
/-- See `zero_lt_two'` for a version with the type explicit. -/
@[simp] lemma zero_lt_two : (0 : α) < 2 := zero_lt_one.trans_le one_le_two
/-- See `zero_lt_three'` for a version with the type explicit. -/
@[simp] lemma zero_lt_three : (0 : α) < 3 :=
zero_lt_one.trans_le $ bit1_zero.symm.trans_le $ bit1_mono zero_le_one
/-- See `zero_lt_four'` for a version with the type explicit. -/
@[simp] lemma zero_lt_four : (0 : α) < 4 := zero_lt_two.trans_le $ bit0_mono one_le_two

@[field_simps] lemma two_ne_zero : (2 : α) ≠ 0 := zero_lt_two.ne'
@[field_simps] lemma three_ne_zero : (3 : α) ≠ 0 := zero_lt_three.ne'
@[field_simps] lemma four_ne_zero : (4 : α) ≠ 0 := zero_lt_four.ne'

alias zero_lt_one ← one_pos
alias zero_lt_two ← two_pos
alias zero_lt_three ← three_pos
alias zero_lt_four ← four_pos

lemma bit1_pos (h : 0 ≤ a) : 0 < bit1 a :=
zero_lt_one.trans_le $ bit1_zero.symm.trans_le $ bit1_mono h

variables (α)

/-- See `zero_lt_one` for a version with the type implicit. -/
lemma zero_lt_one' : (0 : α) < 1 := zero_lt_one
/-- See `zero_lt_two` for a version with the type implicit. -/
lemma zero_lt_two' : (0 : α) < 2 := zero_lt_two
/-- See `zero_lt_three` for a version with the type implicit. -/
lemma zero_lt_three' : (0 : α) < 3 := zero_lt_three
/-- See `zero_lt_four` for a version with the type implicit. -/
lemma zero_lt_four' : (0 : α) < 4 := zero_lt_four

end nontrivial

lemma bit1_pos' (h : 0 < a) : 0 < bit1 a := by { nontriviality, exact bit1_pos h.le }

lemma mul_le_one (ha : a ≤ 1) (hb' : 0 ≤ b) (hb : b ≤ 1) : a * b ≤ 1 :=
one_mul (1 : α) ▸ mul_le_mul ha hb hb' zero_le_one

lemma one_lt_mul_of_le_of_lt (ha : 1 ≤ a) (hb : 1 < b) : 1 < a * b :=
hb.trans_le $ le_mul_of_one_le_left (zero_le_one.trans hb.le) ha

lemma one_lt_mul_of_lt_of_le (ha : 1 < a) (hb : 1 ≤ b) : 1 < a * b :=
ha.trans_le $ le_mul_of_one_le_right (zero_le_one.trans ha.le) hb

alias one_lt_mul_of_le_of_lt ← one_lt_mul

lemma mul_lt_one_of_nonneg_of_lt_one_left (ha₀ : 0 ≤ a) (ha : a < 1) (hb : b ≤ 1) : a * b < 1 :=
(mul_le_of_le_one_right ha₀ hb).trans_lt ha

lemma mul_lt_one_of_nonneg_of_lt_one_right (ha : a ≤ 1) (hb₀ : 0 ≤ b) (hb : b < 1) : a * b < 1 :=
(mul_le_of_le_one_left hb₀ ha).trans_lt hb

end ordered_semiring

section ordered_ring
variables [ordered_ring α] {a b c d : α}

@[priority 100] -- see Note [lower instance priority]
instance ordered_ring.to_ordered_semiring : ordered_semiring α :=
{ mul_le_mul_of_nonneg_left := λ a b c h hc,
    by simpa only [mul_sub, sub_nonneg] using ordered_ring.mul_nonneg _ _ hc (sub_nonneg.2 h),
  mul_le_mul_of_nonneg_right := λ a b c h hc,
    by simpa only [sub_mul, sub_nonneg] using ordered_ring.mul_nonneg _ _ (sub_nonneg.2 h) hc,
  ..‹ordered_ring α›, ..ring.to_semiring }

lemma mul_le_mul_of_nonpos_left (h : b ≤ a) (hc : c ≤ 0) : c * a ≤ c * b :=
by simpa only [neg_mul, neg_le_neg_iff] using mul_le_mul_of_nonneg_left h (neg_nonneg.2 hc)

lemma mul_le_mul_of_nonpos_right (h : b ≤ a) (hc : c ≤ 0) : a * c ≤ b * c :=
by simpa only [mul_neg, neg_le_neg_iff] using mul_le_mul_of_nonneg_right h (neg_nonneg.2 hc)

lemma mul_nonneg_of_nonpos_of_nonpos (ha : a ≤ 0) (hb : b ≤ 0) : 0 ≤ a * b :=
by simpa only [zero_mul] using mul_le_mul_of_nonpos_right ha hb

lemma mul_le_mul_of_nonneg_of_nonpos (hca : c ≤ a) (hbd : b ≤ d) (hc : 0 ≤ c) (hb : b ≤ 0) :
  a * b ≤ c * d :=
(mul_le_mul_of_nonpos_right hca hb).trans $ mul_le_mul_of_nonneg_left hbd hc

lemma mul_le_mul_of_nonneg_of_nonpos' (hca : c ≤ a) (hbd : b ≤ d) (ha : 0 ≤ a) (hd : d ≤ 0) :
  a * b ≤ c * d :=
(mul_le_mul_of_nonneg_left hbd ha).trans $ mul_le_mul_of_nonpos_right hca hd

<<<<<<< HEAD
-- In the next two lemmas, we used to write `set.Ici 0` instead of `{x | 0 ≤ x}`.
-- As these lemmas are not used outside this file,
-- and the import for `set.Ici` is not otherwise needed until later,
-- we choose not to use it here.

-- See Note [decidable namespace]
protected lemma decidable.strict_mono_on_mul_self [@decidable_rel α (≤)] :
  strict_mono_on (λ x : α, x * x) {x | 0 ≤ x} :=
λ x hx y hy hxy, decidable.mul_self_lt_mul_self hx hxy

lemma strict_mono_on_mul_self : strict_mono_on (λ x : α, x * x) {x | 0 ≤ x} :=
λ x hx y hy hxy, mul_self_lt_mul_self hx hxy
=======
lemma mul_le_mul_of_nonpos_of_nonneg (hac : a ≤ c) (hdb : d ≤ b) (hc : c ≤ 0) (hb : 0 ≤ b) :
  a * b ≤ c * d :=
(mul_le_mul_of_nonneg_right hac hb).trans $ mul_le_mul_of_nonpos_left hdb hc

lemma mul_le_mul_of_nonpos_of_nonneg' (hca : c ≤ a) (hbd : b ≤ d) (ha : 0 ≤ a) (hd : d ≤ 0) :
  a * b ≤ c * d :=
(mul_le_mul_of_nonneg_left hbd ha).trans $ mul_le_mul_of_nonpos_right hca hd
>>>>>>> 619fd4d5

lemma mul_le_mul_of_nonpos_of_nonpos (hca : c ≤ a) (hdb : d ≤ b) (hc : c ≤ 0) (hb : b ≤ 0) :
  a * b ≤ c * d :=
(mul_le_mul_of_nonpos_right hca hb).trans $ mul_le_mul_of_nonpos_left hdb hc

lemma mul_le_mul_of_nonpos_of_nonpos' (hca : c ≤ a) (hdb : d ≤ b) (ha : a ≤ 0) (hd : d ≤ 0) :
  a * b ≤ c * d :=
(mul_le_mul_of_nonpos_left hdb ha).trans $ mul_le_mul_of_nonpos_right hca hd

section monotone
variables [preorder β] {f g : β → α}

lemma antitone_mul_left {a : α} (ha : a ≤ 0) : antitone ((*) a) :=
λ b c b_le_c, mul_le_mul_of_nonpos_left b_le_c ha

lemma antitone_mul_right {a : α} (ha : a ≤ 0) : antitone (λ x, x * a) :=
λ b c b_le_c, mul_le_mul_of_nonpos_right b_le_c ha

lemma monotone.const_mul_of_nonpos (hf : monotone f) (ha : a ≤ 0) : antitone (λ x, a * f x) :=
(antitone_mul_left ha).comp_monotone hf

lemma monotone.mul_const_of_nonpos (hf : monotone f) (ha : a ≤ 0) : antitone (λ x, f x * a) :=
(antitone_mul_right ha).comp_monotone hf

lemma antitone.const_mul_of_nonpos (hf : antitone f) (ha : a ≤ 0) : monotone (λ x, a * f x) :=
(antitone_mul_left ha).comp hf

lemma antitone.mul_const_of_nonpos (hf : antitone f) (ha : a ≤ 0) : monotone (λ x, f x * a) :=
(antitone_mul_right ha).comp hf

lemma antitone.mul_monotone (hf : antitone f) (hg : monotone g) (hf₀ : ∀ x, f x ≤ 0)
  (hg₀ : ∀ x, 0 ≤ g x) :
  antitone (f * g) :=
λ b c h, mul_le_mul_of_nonpos_of_nonneg (hf h) (hg h) (hf₀ _) (hg₀ _)

lemma monotone.mul_antitone (hf : monotone f) (hg : antitone g) (hf₀ : ∀ x, 0 ≤ f x)
  (hg₀ : ∀ x, g x ≤ 0) :
  antitone (f * g) :=
λ b c h, mul_le_mul_of_nonneg_of_nonpos (hf h) (hg h) (hf₀ _) (hg₀ _)

lemma antitone.mul (hf : antitone f) (hg : antitone g) (hf₀ : ∀ x, f x ≤ 0) (hg₀ : ∀ x, g x ≤ 0) :
  monotone (f * g) :=
λ b c h, mul_le_mul_of_nonpos_of_nonpos (hf h) (hg h) (hf₀ _) (hg₀ _)

end monotone

lemma le_iff_exists_nonneg_add (a b : α) : a ≤ b ↔ ∃ c ≥ 0, b = a + c :=
⟨λ h, ⟨b - a, sub_nonneg.mpr h, by simp⟩,
  λ ⟨c, hc, h⟩, by { rw [h, le_add_iff_nonneg_right], exact hc }⟩

end ordered_ring

section ordered_comm_ring
variables [ordered_comm_ring α]

@[priority 100] -- See note [lower instance priority]
instance ordered_comm_ring.to_ordered_comm_semiring : ordered_comm_semiring α :=
{ ..ordered_ring.to_ordered_semiring, ..‹ordered_comm_ring α› }

end ordered_comm_ring

section strict_ordered_semiring
variables [strict_ordered_semiring α] {a b c d : α}

@[priority 200] -- see Note [lower instance priority]
instance strict_ordered_semiring.to_pos_mul_strict_mono : pos_mul_strict_mono α :=
⟨λ x a b h, strict_ordered_semiring.mul_lt_mul_of_pos_left _ _ _ h x.prop⟩

@[priority 200] -- see Note [lower instance priority]
instance strict_ordered_semiring.to_mul_pos_strict_mono : mul_pos_strict_mono α :=
⟨λ x a b h, strict_ordered_semiring.mul_lt_mul_of_pos_right _ _ _ h x.prop⟩

/-- A choice-free version of `strict_ordered_semiring.to_ordered_semiring` to avoid using choice in
basic `nat` lemmas. -/
@[reducible] -- See note [reducible non-instances]
def strict_ordered_semiring.to_ordered_semiring' [@decidable_rel α (≤)] : ordered_semiring α :=
{ mul_le_mul_of_nonneg_left := λ a b c hab hc, begin
    obtain rfl | hab := decidable.eq_or_lt_of_le hab,
    { refl },
    obtain rfl | hc := decidable.eq_or_lt_of_le hc,
    { simp },
    { exact (mul_lt_mul_of_pos_left hab hc).le }
  end,
  mul_le_mul_of_nonneg_right := λ a b c hab hc, begin
    obtain rfl | hab := decidable.eq_or_lt_of_le hab,
    { refl },
    obtain rfl | hc := decidable.eq_or_lt_of_le hc,
    { simp },
    { exact (mul_lt_mul_of_pos_right hab hc).le }
  end,
  ..‹strict_ordered_semiring α› }

@[priority 100] -- see Note [lower instance priority]
instance strict_ordered_semiring.to_ordered_semiring : ordered_semiring α :=
{ mul_le_mul_of_nonneg_left := λ _ _ _, begin
    letI := @strict_ordered_semiring.to_ordered_semiring' α _ (classical.dec_rel _),
    exact mul_le_mul_of_nonneg_left,
  end,
  mul_le_mul_of_nonneg_right := λ _ _ _, begin
    letI := @strict_ordered_semiring.to_ordered_semiring' α _ (classical.dec_rel _),
    exact mul_le_mul_of_nonneg_right,
  end,
  ..‹strict_ordered_semiring α› }

lemma mul_lt_mul (hac : a < c) (hbd : b ≤ d) (hb : 0 < b) (hc : 0 ≤ c) : a * b < c * d :=
(mul_lt_mul_of_pos_right hac hb).trans_le $ mul_le_mul_of_nonneg_left hbd hc

lemma mul_lt_mul' (hac : a ≤ c) (hbd : b < d) (hb : 0 ≤ b) (hc : 0 < c) : a * b < c * d :=
(mul_le_mul_of_nonneg_right hac hb).trans_lt $ mul_lt_mul_of_pos_left hbd hc

@[simp] theorem pow_pos (H : 0 < a) : ∀ (n : ℕ), 0 < a ^ n
| 0     := by { nontriviality, rw pow_zero, exact zero_lt_one }
| (n+1) := by { rw pow_succ, exact mul_pos H (pow_pos _) }

lemma mul_self_lt_mul_self (h1 : 0 ≤ a) (h2 : a < b) : a * a < b * b :=
mul_lt_mul' h2.le h2 h1 $ h1.trans_lt h2

lemma strict_mono_on_mul_self : strict_mono_on (λ x : α, x * x) (set.Ici 0) :=
λ x hx y hy hxy, mul_self_lt_mul_self hx hxy

-- See Note [decidable namespace]
protected lemma decidable.mul_lt_mul'' [@decidable_rel α (≤)]
  (h1 : a < c) (h2 : b < d) (h3 : 0 ≤ a) (h4 : 0 ≤ b) : a * b < c * d :=
h4.lt_or_eq_dec.elim
  (λ b0, mul_lt_mul h1 h2.le b0 $ h3.trans h1.le)
  (λ b0, by rw [← b0, mul_zero]; exact
    mul_pos (h3.trans_lt h1) (h4.trans_lt h2))

lemma mul_lt_mul'' : a < c → b < d → 0 ≤ a → 0 ≤ b → a * b < c * d :=
by classical; exact decidable.mul_lt_mul''

lemma lt_mul_left (hn : 0 < a) (hm : 1 < b) : a < b * a :=
by { convert mul_lt_mul_of_pos_right hm hn, rw one_mul }

lemma lt_mul_right (hn : 0 < a) (hm : 1 < b) : a < a * b :=
by { convert mul_lt_mul_of_pos_left hm hn, rw mul_one }

lemma lt_mul_self (hn : 1 < a) : a < a * a :=
lt_mul_left (hn.trans_le' zero_le_one) hn

section monotone
variables [preorder β] {f g : β → α}

lemma strict_mono_mul_left_of_pos (ha : 0 < a) : strict_mono (λ x, a * x) :=
assume b c b_lt_c, mul_lt_mul_of_pos_left b_lt_c ha

lemma strict_mono_mul_right_of_pos (ha : 0 < a) : strict_mono (λ x, x * a) :=
assume b c b_lt_c, mul_lt_mul_of_pos_right b_lt_c ha

lemma strict_mono.mul_const (hf : strict_mono f) (ha : 0 < a) :
  strict_mono (λ x, (f x) * a) :=
(strict_mono_mul_right_of_pos ha).comp hf

lemma strict_mono.const_mul (hf : strict_mono f) (ha : 0 < a) :
  strict_mono (λ x, a * (f x)) :=
(strict_mono_mul_left_of_pos ha).comp hf

lemma strict_anti.mul_const (hf : strict_anti f) (ha : 0 < a) : strict_anti (λ x, f x * a) :=
(strict_mono_mul_right_of_pos ha).comp_strict_anti hf

lemma strict_anti.const_mul (hf : strict_anti f) (ha : 0 < a) : strict_anti (λ x, a * f x) :=
(strict_mono_mul_left_of_pos ha).comp_strict_anti hf

lemma strict_mono.mul_monotone (hf : strict_mono f) (hg : monotone g) (hf₀ : ∀ x, 0 ≤ f x)
  (hg₀ : ∀ x, 0 < g x) :
  strict_mono (f * g) :=
λ b c h, mul_lt_mul (hf h) (hg h.le) (hg₀ _) (hf₀ _)

lemma monotone.mul_strict_mono (hf : monotone f) (hg : strict_mono g) (hf₀ : ∀ x, 0 < f x)
  (hg₀ : ∀ x, 0 ≤ g x) :
  strict_mono (f * g) :=
λ b c h, mul_lt_mul' (hf h.le) (hg h) (hg₀ _) (hf₀ _)

lemma strict_mono.mul (hf : strict_mono f) (hg : strict_mono g) (hf₀ : ∀ x, 0 ≤ f x)
  (hg₀ : ∀ x, 0 ≤ g x) :
  strict_mono (f * g) :=
λ b c h, mul_lt_mul'' (hf h) (hg h) (hf₀ _) (hg₀ _)

end monotone

section nontrivial
variables [nontrivial α]

lemma lt_one_add (a : α) : a < 1 + a := lt_add_of_pos_left _ zero_lt_one
lemma lt_add_one (a : α) : a < a + 1 := lt_add_of_pos_right _ zero_lt_one

lemma one_lt_two : (1 : α) < 2 := lt_add_one _

lemma lt_two_mul_self (ha : 0 < a) : a < 2 * a := lt_mul_of_one_lt_left ha one_lt_two

lemma nat.strict_mono_cast : strict_mono (coe : ℕ → α) :=
strict_mono_nat_of_lt_succ $ λ n, by rw [nat.cast_succ]; apply lt_add_one

@[priority 100] -- see Note [lower instance priority]
instance strict_ordered_semiring.to_no_max_order : no_max_order α :=
⟨λ a, ⟨a + 1, lt_add_of_pos_right _ one_pos⟩⟩

/-- Note this is not an instance as `char_zero` implies `nontrivial`, and this would risk forming a
loop. -/
lemma strict_ordered_semiring.to_char_zero : char_zero α := ⟨nat.strict_mono_cast.injective⟩

end nontrivial

section has_exists_add_of_le
variables [has_exists_add_of_le α]

/-- Binary **rearrangement inequality**. -/
lemma mul_add_mul_le_mul_add_mul (hab : a ≤ b) (hcd : c ≤ d) : a * d + b * c ≤ a * c + b * d :=
begin
  obtain ⟨b, rfl⟩ := exists_add_of_le hab,
  obtain ⟨d, rfl⟩ := exists_add_of_le hcd,
  rw [mul_add, add_right_comm, mul_add, ←add_assoc],
  exact add_le_add_left (mul_le_mul_of_nonneg_right hab $ (le_add_iff_nonneg_right _).1 hcd) _,
end

/-- Binary **rearrangement inequality**. -/
lemma mul_add_mul_le_mul_add_mul' (hba : b ≤ a) (hdc : d ≤ c) : a • d + b • c ≤ a • c + b • d :=
by { rw [add_comm (a • d), add_comm (a • c)], exact mul_add_mul_le_mul_add_mul hba hdc }

/-- Binary strict **rearrangement inequality**. -/
lemma mul_add_mul_lt_mul_add_mul (hab : a < b) (hcd : c < d) : a * d + b * c < a * c + b * d :=
begin
  obtain ⟨b, rfl⟩ := exists_add_of_le hab.le,
  obtain ⟨d, rfl⟩ := exists_add_of_le hcd.le,
  rw [mul_add, add_right_comm, mul_add, ←add_assoc],
  exact add_lt_add_left (mul_lt_mul_of_pos_right hab $ (lt_add_iff_pos_right _).1 hcd) _,
end

/-- Binary **rearrangement inequality**. -/
lemma mul_add_mul_lt_mul_add_mul' (hba : b < a) (hdc : d < c) : a • d + b • c < a • c + b • d :=
by { rw [add_comm (a • d), add_comm (a • c)], exact mul_add_mul_lt_mul_add_mul hba hdc }

end has_exists_add_of_le
end strict_ordered_semiring

section strict_ordered_comm_semiring
variables [strict_ordered_comm_semiring α]

/-- A choice-free version of `strict_ordered_comm_semiring.to_ordered_comm_semiring` to avoid using
choice in basic `nat` lemmas. -/
@[reducible] -- See note [reducible non-instances]
def strict_ordered_comm_semiring.to_ordered_comm_semiring' [@decidable_rel α (≤)] :
  ordered_comm_semiring α :=
{ ..‹strict_ordered_comm_semiring α›, ..strict_ordered_semiring.to_ordered_semiring' }

@[priority 100] -- see Note [lower instance priority]
instance strict_ordered_comm_semiring.to_ordered_comm_semiring : ordered_comm_semiring α :=
{ ..‹strict_ordered_comm_semiring α›, ..strict_ordered_semiring.to_ordered_semiring }

end strict_ordered_comm_semiring

section strict_ordered_ring
variables [strict_ordered_ring α] {a b c : α}

@[priority 100] -- see Note [lower instance priority]
instance strict_ordered_ring.to_strict_ordered_semiring : strict_ordered_semiring α :=
{ le_of_add_le_add_left := @le_of_add_le_add_left α _ _ _,
  mul_lt_mul_of_pos_left := λ a b c h hc,
    by simpa only [mul_sub, sub_pos] using strict_ordered_ring.mul_pos _ _ hc (sub_pos.2 h),
  mul_lt_mul_of_pos_right := λ a b c h hc,
    by simpa only [sub_mul, sub_pos] using strict_ordered_ring.mul_pos _ _ (sub_pos.2 h) hc,
  ..‹strict_ordered_ring α›,  ..ring.to_semiring }

/-- A choice-free version of `strict_ordered_ring.to_ordered_ring` to avoid using choice in basic
`int` lemmas. -/
@[reducible] -- See note [reducible non-instances]
def strict_ordered_ring.to_ordered_ring' [@decidable_rel α (≤)] : ordered_ring α :=
{ mul_nonneg := λ a b ha hb, begin
    cases decidable.eq_or_lt_of_le ha with ha ha,
    { rw [←ha, zero_mul] },
    cases decidable.eq_or_lt_of_le hb with hb hb,
    { rw [←hb, mul_zero] },
    { exact (mul_pos ha hb).le }
  end,
  ..‹strict_ordered_ring α›,  ..ring.to_semiring }


@[priority 100] -- see Note [lower instance priority]
instance strict_ordered_ring.to_ordered_ring : ordered_ring α :=
{ mul_nonneg := λ a b, begin
    letI := @strict_ordered_ring.to_ordered_ring' α _ (classical.dec_rel _),
    exact mul_nonneg,
  end,
  ..‹strict_ordered_ring α› }

lemma mul_lt_mul_of_neg_left (h : b < a) (hc : c < 0) : c * a < c * b :=
by simpa only [neg_mul, neg_lt_neg_iff] using mul_lt_mul_of_pos_left h (neg_pos_of_neg hc)

lemma mul_lt_mul_of_neg_right (h : b < a) (hc : c < 0) : a * c < b * c :=
by simpa only [mul_neg, neg_lt_neg_iff] using mul_lt_mul_of_pos_right h (neg_pos_of_neg hc)

lemma mul_pos_of_neg_of_neg {a b : α} (ha : a < 0) (hb : b < 0) : 0 < a * b :=
by simpa only [zero_mul] using mul_lt_mul_of_neg_right ha hb

section monotone
variables [preorder β] {f g : β → α}

lemma strict_anti_mul_left {a : α} (ha : a < 0) : strict_anti ((*) a) :=
λ b c b_lt_c, mul_lt_mul_of_neg_left b_lt_c ha

lemma strict_anti_mul_right {a : α} (ha : a < 0) : strict_anti (λ x, x * a) :=
λ b c b_lt_c, mul_lt_mul_of_neg_right b_lt_c ha

lemma strict_mono.const_mul_of_neg (hf : strict_mono f) (ha : a < 0) : strict_anti (λ x, a * f x) :=
(strict_anti_mul_left ha).comp_strict_mono hf

lemma strict_mono.mul_const_of_neg (hf : strict_mono f) (ha : a < 0) : strict_anti (λ x, f x * a) :=
(strict_anti_mul_right ha).comp_strict_mono hf

lemma strict_anti.const_mul_of_neg (hf : strict_anti f) (ha : a < 0) : strict_mono (λ x, a * f x) :=
(strict_anti_mul_left ha).comp hf

lemma strict_anti.mul_const_of_neg (hf : strict_anti f) (ha : a < 0) : strict_mono (λ x, f x * a) :=
(strict_anti_mul_right ha).comp hf

end monotone
end strict_ordered_ring

section strict_ordered_comm_ring
variables [strict_ordered_comm_ring α]

/-- A choice-free version of `strict_ordered_comm_ring.to_ordered_comm_semiring'` to avoid using
choice in basic `int` lemmas. -/
@[reducible] -- See note [reducible non-instances]
def strict_ordered_comm_ring.to_ordered_comm_ring' [@decidable_rel α (≤)] : ordered_comm_ring α :=
{ ..‹strict_ordered_comm_ring α›, ..strict_ordered_ring.to_ordered_ring' }

@[priority 100] -- See note [lower instance priority]
instance strict_ordered_comm_ring.to_strict_ordered_comm_semiring :
  strict_ordered_comm_semiring α :=
{ ..‹strict_ordered_comm_ring α›, ..strict_ordered_ring.to_strict_ordered_semiring }

@[priority 100] -- See note [lower instance priority]
instance strict_ordered_comm_ring.to_ordered_comm_ring : ordered_comm_ring α :=
{ ..‹strict_ordered_comm_ring α›, ..strict_ordered_ring.to_ordered_ring }

end strict_ordered_comm_ring

section linear_ordered_semiring
variables [linear_ordered_semiring α] {a b c d : α}

@[priority 200] -- see Note [lower instance priority]
instance linear_ordered_semiring.to_pos_mul_reflect_lt : pos_mul_reflect_lt α :=
⟨λ a b c, (monotone_mul_left_of_nonneg a.2).reflect_lt⟩

@[priority 200] -- see Note [lower instance priority]
instance linear_ordered_semiring.to_mul_pos_reflect_lt : mul_pos_reflect_lt α :=
⟨λ a b c, (monotone_mul_right_of_nonneg a.2).reflect_lt⟩

local attribute [instance] linear_ordered_semiring.decidable_le linear_ordered_semiring.decidable_lt

lemma nonneg_and_nonneg_or_nonpos_and_nonpos_of_mul_nnonneg (hab : 0 ≤ a * b) :
    (0 ≤ a ∧ 0 ≤ b) ∨ (a ≤ 0 ∧ b ≤ 0) :=
begin
  refine decidable.or_iff_not_and_not.2 _,
  simp only [not_and, not_le], intros ab nab, apply not_lt_of_le hab _,
  rcases lt_trichotomy 0 a with (ha|rfl|ha),
  exacts [mul_neg_of_pos_of_neg ha (ab ha.le), ((ab le_rfl).asymm (nab le_rfl)).elim,
    mul_neg_of_neg_of_pos ha (nab ha.le)]
end

lemma nonneg_of_mul_nonneg_left (h : 0 ≤ a * b) (hb : 0 < b) : 0 ≤ a :=
le_of_not_gt $ λ ha, (mul_neg_of_neg_of_pos ha hb).not_le h

lemma nonneg_of_mul_nonneg_right (h : 0 ≤ a * b) (ha : 0 < a) : 0 ≤ b :=
le_of_not_gt $ λ hb, (mul_neg_of_pos_of_neg ha hb).not_le h

lemma neg_of_mul_neg_left (h : a * b < 0) (hb : 0 ≤ b) : a < 0 :=
lt_of_not_ge $ λ ha, (mul_nonneg ha hb).not_lt h

lemma neg_of_mul_neg_right (h : a * b < 0) (ha : 0 ≤ a) : b < 0 :=
lt_of_not_ge $ λ hb, (mul_nonneg ha hb).not_lt h

lemma nonpos_of_mul_nonpos_left (h : a * b ≤ 0) (hb : 0 < b) : a ≤ 0 :=
le_of_not_gt (assume ha : a > 0, (mul_pos ha hb).not_le h)

lemma nonpos_of_mul_nonpos_right (h : a * b ≤ 0) (ha : 0 < a) : b ≤ 0 :=
le_of_not_gt (assume hb : b > 0, (mul_pos ha hb).not_le h)

@[simp] lemma zero_le_mul_left (h : 0 < c) : 0 ≤ c * b ↔ 0 ≤ b :=
by { convert mul_le_mul_left h, simp }

@[simp] lemma zero_le_mul_right (h : 0 < c) : 0 ≤ b * c ↔ 0 ≤ b :=
by { convert mul_le_mul_right h, simp }

lemma add_le_mul_of_left_le_right (a2 : 2 ≤ a) (ab : a ≤ b) : a + b ≤ a * b :=
have 0 < b, from
calc 0 < 2 : zero_lt_two
   ... ≤ a : a2
   ... ≤ b : ab,
calc a + b ≤ b + b : add_le_add_right ab b
       ... = 2 * b : (two_mul b).symm
       ... ≤ a * b : (mul_le_mul_right this).mpr a2

lemma add_le_mul_of_right_le_left (b2 : 2 ≤ b) (ba : b ≤ a) : a + b ≤ a * b :=
have 0 < a, from
calc 0 < 2 : zero_lt_two
   ... ≤ b : b2
   ... ≤ a : ba,
calc a + b ≤ a + a : add_le_add_left ba a
       ... = a * 2 : (mul_two a).symm
       ... ≤ a * b : (mul_le_mul_left this).mpr b2

lemma add_le_mul (a2 : 2 ≤ a) (b2 : 2 ≤ b) : a + b ≤ a * b :=
if hab : a ≤ b then add_le_mul_of_left_le_right a2 hab
               else add_le_mul_of_right_le_left b2 (le_of_not_le hab)

lemma add_le_mul' (a2 : 2 ≤ a) (b2 : 2 ≤ b) : a + b ≤ b * a :=
(le_of_eq (add_comm _ _)).trans (add_le_mul b2 a2)

section

@[simp] lemma bit0_le_bit0 : bit0 a ≤ bit0 b ↔ a ≤ b :=
by rw [bit0, bit0, ← two_mul, ← two_mul, mul_le_mul_left (zero_lt_two : 0 < (2:α))]

@[simp] lemma bit0_lt_bit0 : bit0 a < bit0 b ↔ a < b :=
by rw [bit0, bit0, ← two_mul, ← two_mul, mul_lt_mul_left (zero_lt_two : 0 < (2:α))]

@[simp] lemma bit1_le_bit1 : bit1 a ≤ bit1 b ↔ a ≤ b :=
(add_le_add_iff_right 1).trans bit0_le_bit0

@[simp] lemma bit1_lt_bit1 : bit1 a < bit1 b ↔ a < b :=
(add_lt_add_iff_right 1).trans bit0_lt_bit0

@[simp] lemma one_le_bit1 : (1 : α) ≤ bit1 a ↔ 0 ≤ a :=
by rw [bit1, le_add_iff_nonneg_left, bit0, ← two_mul, zero_le_mul_left (zero_lt_two : 0 < (2:α))]

@[simp] lemma one_lt_bit1 : (1 : α) < bit1 a ↔ 0 < a :=
by rw [bit1, lt_add_iff_pos_left, bit0, ← two_mul, zero_lt_mul_left (zero_lt_two : 0 < (2:α))]

@[simp] lemma zero_le_bit0 : (0 : α) ≤ bit0 a ↔ 0 ≤ a :=
by rw [bit0, ← two_mul, zero_le_mul_left (zero_lt_two : 0 < (2:α))]

@[simp] lemma zero_lt_bit0 : (0 : α) < bit0 a ↔ 0 < a :=
by rw [bit0, ← two_mul, zero_lt_mul_left (zero_lt_two : 0 < (2:α))]

end

theorem mul_nonneg_iff_right_nonneg_of_pos (ha : 0 < a) : 0 ≤ a * b ↔ 0 ≤ b :=
⟨λ h, nonneg_of_mul_nonneg_right h ha, mul_nonneg ha.le⟩

theorem mul_nonneg_iff_left_nonneg_of_pos (hb : 0 < b) : 0 ≤ a * b ↔ 0 ≤ a :=
⟨λ h, nonneg_of_mul_nonneg_left h hb, λ h, mul_nonneg h hb.le⟩

lemma nonpos_of_mul_nonneg_left (h : 0 ≤ a * b) (hb : b < 0) : a ≤ 0 :=
le_of_not_gt (λ ha, absurd h (mul_neg_of_pos_of_neg ha hb).not_le)

lemma nonpos_of_mul_nonneg_right (h : 0 ≤ a * b) (ha : a < 0) : b ≤ 0 :=
le_of_not_gt (λ hb, absurd h (mul_neg_of_neg_of_pos ha hb).not_le)

@[simp] lemma units.inv_pos {u : αˣ} : (0 : α) < ↑u⁻¹ ↔ (0 : α) < u :=
have ∀ {u : αˣ}, (0 : α) < u → (0 : α) < ↑u⁻¹ := λ u h,
  (zero_lt_mul_left h).mp $ u.mul_inv.symm ▸ zero_lt_one,
⟨this, this⟩

@[simp] lemma units.inv_neg {u : αˣ} : ↑u⁻¹ < (0 : α) ↔ ↑u < (0 : α) :=
have ∀ {u : αˣ}, ↑u < (0 : α) → ↑u⁻¹ < (0 : α) := λ u h,
  neg_of_mul_pos_right (by exact (u.mul_inv.symm ▸ zero_lt_one)) h.le,
⟨this, this⟩

@[priority 100] -- see Note [lower instance priority]
instance linear_ordered_semiring.to_char_zero : char_zero α :=
strict_ordered_semiring.to_char_zero

lemma cmp_mul_pos_left (ha : 0 < a) (b c : α) : cmp (a * b) (a * c) = cmp b c :=
(strict_mono_mul_left_of_pos ha).cmp_map_eq b c

lemma cmp_mul_pos_right (ha : 0 < a) (b c : α) : cmp (b * a) (c * a) = cmp b c :=
(strict_mono_mul_right_of_pos ha).cmp_map_eq b c

lemma mul_max_of_nonneg (b c : α) (ha : 0 ≤ a) : a * max b c = max (a * b) (a * c) :=
(monotone_mul_left_of_nonneg ha).map_max

lemma mul_min_of_nonneg (b c : α) (ha : 0 ≤ a) : a * min b c = min (a * b) (a * c) :=
(monotone_mul_left_of_nonneg ha).map_min

lemma max_mul_of_nonneg (a b : α) (hc : 0 ≤ c) : max a b * c = max (a * c) (b * c) :=
(monotone_mul_right_of_nonneg hc).map_max

lemma min_mul_of_nonneg (a b : α) (hc : 0 ≤ c) : min a b * c = min (a * c) (b * c) :=
(monotone_mul_right_of_nonneg hc).map_min

lemma le_of_mul_le_of_one_le {a b c : α} (h : a * c ≤ b) (hb : 0 ≤ b) (hc : 1 ≤ c) : a ≤ b :=
le_of_mul_le_mul_right (h.trans $ le_mul_of_one_le_right hb hc) $ zero_lt_one.trans_le hc

lemma nonneg_le_nonneg_of_sq_le_sq {a b : α} (hb : 0 ≤ b) (h : a * a ≤ b * b) : a ≤ b :=
le_of_not_gt $ λ hab, (mul_self_lt_mul_self hb hab).not_le h

lemma mul_self_le_mul_self_iff {a b : α} (h1 : 0 ≤ a) (h2 : 0 ≤ b) : a ≤ b ↔ a * a ≤ b * b :=
⟨mul_self_le_mul_self h1, nonneg_le_nonneg_of_sq_le_sq h2⟩

lemma mul_self_lt_mul_self_iff {a b : α} (h1 : 0 ≤ a) (h2 : 0 ≤ b) : a < b ↔ a * a < b * b :=
((@strict_mono_on_mul_self α _).lt_iff_lt h1 h2).symm

lemma mul_self_inj {a b : α} (h1 : 0 ≤ a) (h2 : 0 ≤ b) : a * a = b * b ↔ a = b :=
(@strict_mono_on_mul_self α _).inj_on.eq_iff h1 h2

end linear_ordered_semiring

@[priority 100] -- See note [lower instance priority]
instance linear_ordered_comm_semiring.to_linear_ordered_cancel_add_comm_monoid
  [linear_ordered_comm_semiring α] : linear_ordered_cancel_add_comm_monoid α :=
{ ..‹linear_ordered_comm_semiring α› }

section linear_ordered_ring
variables [linear_ordered_ring α] {a b c : α}

local attribute [instance] linear_ordered_ring.decidable_le linear_ordered_ring.decidable_lt

@[priority 100] -- see Note [lower instance priority]
instance linear_ordered_ring.to_linear_ordered_semiring : linear_ordered_semiring α :=
{ ..‹linear_ordered_ring α›, ..strict_ordered_ring.to_strict_ordered_semiring }

@[priority 100] -- see Note [lower instance priority]
instance linear_ordered_ring.to_linear_ordered_add_comm_group : linear_ordered_add_comm_group α :=
{ ..‹linear_ordered_ring α› }

@[priority 100] -- see Note [lower instance priority]
instance linear_ordered_ring.is_domain : is_domain α :=
{ eq_zero_or_eq_zero_of_mul_eq_zero :=
    begin
      intros a b hab,
      refine decidable.or_iff_not_and_not.2 (λ h, _), revert hab,
      cases lt_or_gt_of_ne h.1 with ha ha; cases lt_or_gt_of_ne h.2 with hb hb,
      exacts [(mul_pos_of_neg_of_neg ha hb).ne.symm, (mul_neg_of_neg_of_pos ha hb).ne,
        (mul_neg_of_pos_of_neg ha hb).ne, (mul_pos ha hb).ne.symm]
    end,
  .. ‹linear_ordered_ring α› }

@[simp] lemma abs_one : |(1 : α)| = 1 := abs_of_pos zero_lt_one
@[simp] lemma abs_two : |(2 : α)| = 2 := abs_of_pos zero_lt_two

lemma abs_mul (a b : α) : |a * b| = |a| * |b| :=
begin
  rw [abs_eq (mul_nonneg (abs_nonneg a) (abs_nonneg b))],
  cases le_total a 0 with ha ha; cases le_total b 0 with hb hb;
    simp only [abs_of_nonpos, abs_of_nonneg, true_or, or_true, eq_self_iff_true,
      neg_mul, mul_neg, neg_neg, *]
end

/-- `abs` as a `monoid_with_zero_hom`. -/
def abs_hom : α →*₀ α := ⟨abs, abs_zero, abs_one, abs_mul⟩

@[simp] lemma abs_mul_abs_self (a : α) : |a| * |a| = a * a :=
abs_by_cases (λ x, x * x = a * a) rfl (neg_mul_neg a a)

@[simp] lemma abs_mul_self (a : α) : |a * a| = a * a :=
by rw [abs_mul, abs_mul_abs_self]

lemma mul_pos_iff : 0 < a * b ↔ 0 < a ∧ 0 < b ∨ a < 0 ∧ b < 0 :=
⟨pos_and_pos_or_neg_and_neg_of_mul_pos,
  λ h, h.elim (and_imp.2 mul_pos) (and_imp.2 mul_pos_of_neg_of_neg)⟩

lemma mul_neg_iff : a * b < 0 ↔ 0 < a ∧ b < 0 ∨ a < 0 ∧ 0 < b :=
by rw [← neg_pos, neg_mul_eq_mul_neg, mul_pos_iff, neg_pos, neg_lt_zero]

lemma mul_nonneg_iff : 0 ≤ a * b ↔ 0 ≤ a ∧ 0 ≤ b ∨ a ≤ 0 ∧ b ≤ 0 :=
⟨nonneg_and_nonneg_or_nonpos_and_nonpos_of_mul_nnonneg,
  λ h, h.elim (and_imp.2 mul_nonneg) (and_imp.2 mul_nonneg_of_nonpos_of_nonpos)⟩

/-- Out of three elements of a `linear_ordered_ring`, two must have the same sign. -/
lemma mul_nonneg_of_three (a b c : α) :
  0 ≤ a * b ∨ 0 ≤ b * c ∨ 0 ≤ c * a :=
by iterate 3 { rw mul_nonneg_iff };
  have := le_total 0 a; have := le_total 0 b; have := le_total 0 c; itauto

lemma mul_nonpos_iff : a * b ≤ 0 ↔ 0 ≤ a ∧ b ≤ 0 ∨ a ≤ 0 ∧ 0 ≤ b :=
by rw [← neg_nonneg, neg_mul_eq_mul_neg, mul_nonneg_iff, neg_nonneg, neg_nonpos]

lemma mul_self_nonneg (a : α) : 0 ≤ a * a :=
abs_mul_self a ▸ abs_nonneg _

@[simp] lemma neg_le_self_iff : -a ≤ a ↔ 0 ≤ a :=
by simp [neg_le_iff_add_nonneg, ← two_mul, mul_nonneg_iff, zero_le_one, (@zero_lt_two α _ _).not_le]

@[simp] lemma neg_lt_self_iff : -a < a ↔ 0 < a :=
by simp [neg_lt_iff_pos_add, ← two_mul, mul_pos_iff, zero_lt_one, (@zero_lt_two α _ _).not_lt]

@[simp] lemma le_neg_self_iff : a ≤ -a ↔ a ≤ 0 :=
calc a ≤ -a ↔ -(-a) ≤ -a : by rw neg_neg
... ↔ 0 ≤ -a : neg_le_self_iff
... ↔ a ≤ 0 : neg_nonneg

@[simp] lemma lt_neg_self_iff : a < -a ↔ a < 0 :=
calc a < -a ↔ -(-a) < -a : by rw neg_neg
... ↔ 0 < -a : neg_lt_self_iff
... ↔ a < 0 : neg_pos

@[simp] lemma abs_eq_self : |a| = a ↔ 0 ≤ a := by simp [abs_eq_max_neg]

@[simp] lemma abs_eq_neg_self : |a| = -a ↔ a ≤ 0 := by simp [abs_eq_max_neg]

/-- For an element `a` of a linear ordered ring, either `abs a = a` and `0 ≤ a`,
    or `abs a = -a` and `a < 0`.
    Use cases on this lemma to automate linarith in inequalities -/
lemma abs_cases (a : α) : (|a| = a ∧ 0 ≤ a) ∨ (|a| = -a ∧ a < 0) :=
begin
  by_cases 0 ≤ a,
  { left,
    exact ⟨abs_eq_self.mpr h, h⟩ },
  { right,
    push_neg at h,
    exact ⟨abs_eq_neg_self.mpr (le_of_lt h), h⟩ }
end

@[simp] lemma max_zero_add_max_neg_zero_eq_abs_self (a : α) :
  max a 0 + max (-a) 0 = |a| :=
begin
  symmetry,
  rcases le_total 0 a with ha|ha;
  simp [ha],
end

lemma neg_one_lt_zero : -1 < (0:α) := neg_lt_zero.2 zero_lt_one

@[simp] lemma mul_le_mul_left_of_neg {a b c : α} (h : c < 0) : c * a ≤ c * b ↔ b ≤ a :=
(strict_anti_mul_left h).le_iff_le

@[simp] lemma mul_le_mul_right_of_neg {a b c : α} (h : c < 0) : a * c ≤ b * c ↔ b ≤ a :=
(strict_anti_mul_right h).le_iff_le

@[simp] lemma mul_lt_mul_left_of_neg {a b c : α} (h : c < 0) : c * a < c * b ↔ b < a :=
(strict_anti_mul_left h).lt_iff_lt

@[simp] lemma mul_lt_mul_right_of_neg {a b c : α} (h : c < 0) : a * c < b * c ↔ b < a :=
(strict_anti_mul_right h).lt_iff_lt

lemma lt_of_mul_lt_mul_of_nonpos_left (h : c * a < c * b) (hc : c ≤ 0) : b < a :=
lt_of_mul_lt_mul_left (by rwa [neg_mul, neg_mul, neg_lt_neg_iff]) $ neg_nonneg.2 hc

lemma lt_of_mul_lt_mul_of_nonpos_right (h : a * c < b * c) (hc : c ≤ 0) : b < a :=
lt_of_mul_lt_mul_right (by rwa [mul_neg, mul_neg, neg_lt_neg_iff]) $ neg_nonneg.2 hc

lemma cmp_mul_neg_left {a : α} (ha : a < 0) (b c : α) : cmp (a * b) (a * c) = cmp c b :=
(strict_anti_mul_left ha).cmp_map_eq b c

lemma cmp_mul_neg_right {a : α} (ha : a < 0) (b c : α) : cmp (b * a) (c * a) = cmp c b :=
(strict_anti_mul_right ha).cmp_map_eq b c

lemma sub_one_lt (a : α) : a - 1 < a :=
sub_lt_iff_lt_add.2 (lt_add_one a)

@[simp] lemma mul_self_pos {a : α} : 0 < a * a ↔ a ≠ 0 :=
begin
  split,
  { rintro h rfl, rw mul_zero at h, exact h.false },
  { intro h,
    cases h.lt_or_lt with h h,
    exacts [mul_pos_of_neg_of_neg h h, mul_pos h h] }
end

lemma mul_self_le_mul_self_of_le_of_neg_le {x y : α} (h₁ : x ≤ y) (h₂ : -x ≤ y) : x * x ≤ y * y :=
begin
  rw [← abs_mul_abs_self x],
  exact mul_self_le_mul_self (abs_nonneg x) (abs_le.2 ⟨neg_le.2 h₂, h₁⟩)
end

lemma nonneg_of_mul_nonpos_left {a b : α} (h : a * b ≤ 0) (hb : b < 0) : 0 ≤ a :=
le_of_not_gt (λ ha, absurd h (mul_pos_of_neg_of_neg ha hb).not_le)

lemma nonneg_of_mul_nonpos_right {a b : α} (h : a * b ≤ 0) (ha : a < 0) : 0 ≤ b :=
le_of_not_gt (λ hb, absurd h (mul_pos_of_neg_of_neg ha hb).not_le)

lemma pos_of_mul_neg_left {a b : α} (h : a * b < 0) (hb : b ≤ 0) : 0 < a :=
lt_of_not_ge (λ ha, absurd h (mul_nonneg_of_nonpos_of_nonpos ha hb).not_lt)

lemma pos_of_mul_neg_right {a b : α} (h : a * b < 0) (ha : a ≤ 0) : 0 < b :=
lt_of_not_ge (λ hb, absurd h (mul_nonneg_of_nonpos_of_nonpos ha hb).not_lt)

lemma neg_iff_pos_of_mul_neg (hab : a * b < 0) : a < 0 ↔ 0 < b :=
⟨pos_of_mul_neg_right hab ∘ le_of_lt, neg_of_mul_neg_left hab ∘ le_of_lt⟩

lemma pos_iff_neg_of_mul_neg (hab : a * b < 0) : 0 < a ↔ b < 0 :=
⟨neg_of_mul_neg_right hab ∘ le_of_lt, pos_of_mul_neg_left hab ∘ le_of_lt⟩

/-- The sum of two squares is zero iff both elements are zero. -/
lemma mul_self_add_mul_self_eq_zero {x y : α} : x * x + y * y = 0 ↔ x = 0 ∧ y = 0 :=
by rw [add_eq_zero_iff', mul_self_eq_zero, mul_self_eq_zero]; apply mul_self_nonneg

lemma eq_zero_of_mul_self_add_mul_self_eq_zero (h : a * a + b * b = 0) : a = 0 :=
(mul_self_add_mul_self_eq_zero.mp h).left

lemma abs_eq_iff_mul_self_eq : |a| = |b| ↔ a * a = b * b :=
begin
  rw [← abs_mul_abs_self, ← abs_mul_abs_self b],
  exact (mul_self_inj (abs_nonneg a) (abs_nonneg b)).symm,
end

lemma abs_lt_iff_mul_self_lt : |a| < |b| ↔ a * a < b * b :=
begin
  rw [← abs_mul_abs_self, ← abs_mul_abs_self b],
  exact mul_self_lt_mul_self_iff (abs_nonneg a) (abs_nonneg b)
end

lemma abs_le_iff_mul_self_le : |a| ≤ |b| ↔ a * a ≤ b * b :=
begin
  rw [← abs_mul_abs_self, ← abs_mul_abs_self b],
  exact mul_self_le_mul_self_iff (abs_nonneg a) (abs_nonneg b)
end

lemma abs_le_one_iff_mul_self_le_one : |a| ≤ 1 ↔ a * a ≤ 1 :=
by simpa only [abs_one, one_mul] using @abs_le_iff_mul_self_le α _ a 1

end linear_ordered_ring

@[priority 100] -- see Note [lower instance priority]
instance linear_ordered_comm_ring.to_strict_ordered_comm_ring [d : linear_ordered_comm_ring α] :
  strict_ordered_comm_ring α :=
{ ..d }

@[priority 100] -- see Note [lower instance priority]
instance linear_ordered_comm_ring.to_linear_ordered_comm_semiring [d : linear_ordered_comm_ring α] :
   linear_ordered_comm_semiring α :=
{ .. d, ..linear_ordered_ring.to_linear_ordered_semiring }

section linear_ordered_comm_ring

variables [linear_ordered_comm_ring α] {a b c d : α}

lemma max_mul_mul_le_max_mul_max (b c : α) (ha : 0 ≤ a) (hd: 0 ≤ d) :
  max (a * b) (d * c) ≤ max a c * max d b :=
have ba : b * a ≤ max d b * max c a, from
  mul_le_mul (le_max_right d b) (le_max_right c a) ha (le_trans hd (le_max_left d b)),
have cd : c * d ≤ max a c * max b d, from
  mul_le_mul (le_max_right a c) (le_max_right b d) hd (le_trans ha (le_max_left a c)),
max_le
  (by simpa [mul_comm, max_comm] using ba)
  (by simpa [mul_comm, max_comm] using cd)

lemma abs_sub_sq (a b : α) : |a - b| * |a - b| = a * a + b * b - (1 + 1) * a * b :=
begin
  rw abs_mul_abs_self,
  simp only [mul_add, add_comm, add_left_comm, mul_comm, sub_eq_add_neg,
    mul_one, mul_neg, neg_add_rev, neg_neg],
end

end linear_ordered_comm_ring
section
variables [ring α] [linear_order α] {a b : α}

@[simp] lemma abs_dvd (a b : α) : |a| ∣ b ↔ a ∣ b :=
by { cases abs_choice a with h h; simp only [h, neg_dvd] }

lemma abs_dvd_self (a : α) : |a| ∣ a :=
(abs_dvd a a).mpr (dvd_refl a)

@[simp] lemma dvd_abs (a b : α) : a ∣ |b| ↔ a ∣ b :=
by { cases abs_choice b with h h; simp only [h, dvd_neg] }

lemma self_dvd_abs (a : α) : a ∣ |a| :=
(dvd_abs a a).mpr (dvd_refl a)

lemma abs_dvd_abs (a b : α) : |a| ∣ |b| ↔ a ∣ b :=
(abs_dvd _ _).trans (dvd_abs _ _)

end

namespace function.injective

/-- Pullback an `ordered_semiring` under an injective map. -/
@[reducible] -- See note [reducible non-instances]
protected def ordered_semiring [ordered_semiring α] [has_zero β] [has_one β] [has_add β] [has_mul β]
  [has_pow β ℕ] [has_smul ℕ β] [has_nat_cast β] (f : β → α) (hf : injective f) (zero : f 0 = 0)
  (one : f 1 = 1) (add : ∀ x y, f (x + y) = f x + f y) (mul : ∀ x y, f (x * y) = f x * f y)
  (nsmul : ∀ x (n : ℕ), f (n • x) = n • f x) (npow : ∀ x (n : ℕ), f (x ^ n) = f x ^ n)
  (nat_cast : ∀ n : ℕ, f n = n) :
  ordered_semiring β :=
{ zero_le_one := show f 0 ≤ f 1, by simp only [zero, one, zero_le_one],
  mul_le_mul_of_nonneg_left := λ a b c h hc, show f (c * a) ≤ f (c * b),
    by { rw [mul, mul], refine mul_le_mul_of_nonneg_left h _, rwa ←zero },
  mul_le_mul_of_nonneg_right := λ a b c h hc, show f (a * c) ≤ f (b * c),
    by { rw [mul, mul], refine mul_le_mul_of_nonneg_right h _, rwa ←zero },
  ..hf.ordered_add_comm_monoid f zero add nsmul,
  ..hf.semiring f zero one add mul nsmul npow nat_cast }

/-- Pullback an `ordered_comm_semiring` under an injective map. -/
@[reducible] -- See note [reducible non-instances]
protected def ordered_comm_semiring [ordered_comm_semiring α] [has_zero β] [has_one β] [has_add β]
  [has_mul β] [has_pow β ℕ] [has_smul ℕ β] [has_nat_cast β] (f : β → α) (hf : injective f)
  (zero : f 0 = 0) (one : f 1 = 1) (add : ∀ x y, f (x + y) = f x + f y)
  (mul : ∀ x y, f (x * y) = f x * f y) (nsmul : ∀ x (n : ℕ), f (n • x) = n • f x)
  (npow : ∀ x (n : ℕ), f (x ^ n) = f x ^ n) (nat_cast : ∀ n : ℕ, f n = n) :
  ordered_comm_semiring β :=
{ ..hf.comm_semiring f zero one add mul nsmul npow nat_cast,
  ..hf.ordered_semiring f zero one add mul nsmul npow nat_cast }

/-- Pullback an `ordered_ring` under an injective map. -/
@[reducible] -- See note [reducible non-instances]
protected def ordered_ring [ordered_ring α] [has_zero β] [has_one β] [has_add β] [has_mul β]
  [has_neg β] [has_sub β] [has_smul ℕ β] [has_smul ℤ β] [has_pow β ℕ] [has_nat_cast β]
  [has_int_cast β] (f : β → α) (hf : injective f) (zero : f 0 = 0) (one : f 1 = 1)
  (add : ∀ x y, f (x + y) = f x + f y) (mul : ∀ x y, f (x * y) = f x * f y)
  (neg : ∀ x, f (- x) = - f x) (sub : ∀ x y, f (x - y) = f x - f y)
  (nsmul : ∀ x (n : ℕ), f (n • x) = n • f x) (zsmul : ∀ x (n : ℤ), f (n • x) = n • f x)
  (npow : ∀ x (n : ℕ), f (x ^ n) = f x ^ n)
  (nat_cast : ∀ n : ℕ, f n = n) (int_cast : ∀ n : ℤ, f n = n) :
  ordered_ring β :=
{ mul_nonneg := λ a b ha hb, show f 0 ≤ f (a * b),
    by { rw [zero, mul], apply mul_nonneg; rwa ← zero },
  ..hf.ordered_semiring f zero one add mul nsmul npow nat_cast,
  ..hf.ring f zero one add mul neg sub nsmul zsmul npow nat_cast int_cast }

/-- Pullback an `ordered_comm_ring` under an injective map. -/
@[reducible] -- See note [reducible non-instances]
protected def ordered_comm_ring [ordered_comm_ring α] [has_zero β] [has_one β] [has_add β]
  [has_mul β] [has_neg β] [has_sub β] [has_pow β ℕ] [has_smul ℕ β] [has_smul ℤ β] [has_nat_cast β]
  [has_int_cast β] (f : β → α) (hf : injective f) (zero : f 0 = 0) (one : f 1 = 1)
  (add : ∀ x y, f (x + y) = f x + f y) (mul : ∀ x y, f (x * y) = f x * f y)
  (neg : ∀ x, f (- x) = - f x) (sub : ∀ x y, f (x - y) = f x - f y)
  (nsmul : ∀ x (n : ℕ), f (n • x) = n • f x) (zsmul : ∀ x (n : ℤ), f (n • x) = n • f x)
  (npow : ∀ x (n : ℕ), f (x ^ n) = f x ^ n)
  (nat_cast : ∀ n : ℕ, f n = n) (int_cast : ∀ n : ℤ, f n = n) :
  ordered_comm_ring β :=
{ ..hf.ordered_ring f zero one add mul neg sub nsmul zsmul npow nat_cast int_cast,
  ..hf.comm_ring f zero one add mul neg sub nsmul zsmul npow nat_cast int_cast }

/-- Pullback a `strict_ordered_semiring` under an injective map. -/
@[reducible] -- See note [reducible non-instances]
protected def strict_ordered_semiring [strict_ordered_semiring α] [has_zero β] [has_one β]
  [has_add β] [has_mul β] [has_pow β ℕ] [has_smul ℕ β] [has_nat_cast β] (f : β → α)
  (hf : injective f) (zero : f 0 = 0) (one : f 1 = 1) (add : ∀ x y, f (x + y) = f x + f y)
  (mul : ∀ x y, f (x * y) = f x * f y) (nsmul : ∀ x (n : ℕ), f (n • x) = n • f x)
  (npow : ∀ x (n : ℕ), f (x ^ n) = f x ^ n) (nat_cast : ∀ n : ℕ, f n = n) :
  strict_ordered_semiring β :=
{ mul_lt_mul_of_pos_left := λ a b c h hc, show f (c * a) < f (c * b),
    by simpa only [mul, zero] using mul_lt_mul_of_pos_left ‹f a < f b› (by rwa ←zero),
  mul_lt_mul_of_pos_right := λ a b c h hc, show f (a * c) < f (b * c),
    by simpa only [mul, zero] using mul_lt_mul_of_pos_right ‹f a < f b› (by rwa ←zero),
  ..hf.ordered_cancel_add_comm_monoid f zero add nsmul,
  ..hf.ordered_semiring f zero one add mul nsmul npow nat_cast }

/-- Pullback a `strict_ordered_comm_semiring` under an injective map. -/
@[reducible] -- See note [reducible non-instances]
protected def strict_ordered_comm_semiring [strict_ordered_comm_semiring α] [has_zero β] [has_one β]
  [has_add β] [has_mul β] [has_pow β ℕ] [has_smul ℕ β] [has_nat_cast β] (f : β → α)
  (hf : injective f) (zero : f 0 = 0) (one : f 1 = 1) (add : ∀ x y, f (x + y) = f x + f y)
  (mul : ∀ x y, f (x * y) = f x * f y) (nsmul : ∀ x (n : ℕ), f (n • x) = n • f x)
  (npow : ∀ x (n : ℕ), f (x ^ n) = f x ^ n) (nat_cast : ∀ n : ℕ, f n = n) :
  strict_ordered_comm_semiring β :=
{ ..hf.comm_semiring f zero one add mul nsmul npow nat_cast,
  ..hf.strict_ordered_semiring f zero one add mul nsmul npow nat_cast }

/-- Pullback a `strict_ordered_ring` under an injective map. -/
@[reducible] -- See note [reducible non-instances]
protected def strict_ordered_ring [strict_ordered_ring α] [has_zero β] [has_one β] [has_add β]
  [has_mul β] [has_neg β] [has_sub β] [has_smul ℕ β] [has_smul ℤ β] [has_pow β ℕ] [has_nat_cast β]
  [has_int_cast β] (f : β → α) (hf : injective f) (zero : f 0 = 0) (one : f 1 = 1)
  (add : ∀ x y, f (x + y) = f x + f y) (mul : ∀ x y, f (x * y) = f x * f y)
  (neg : ∀ x, f (- x) = - f x) (sub : ∀ x y, f (x - y) = f x - f y)
  (nsmul : ∀ x (n : ℕ), f (n • x) = n • f x) (zsmul : ∀ x (n : ℤ), f (n • x) = n • f x)
  (npow : ∀ x (n : ℕ), f (x ^ n) = f x ^ n)
  (nat_cast : ∀ n : ℕ, f n = n) (int_cast : ∀ n : ℤ, f n = n) :
  strict_ordered_ring β :=
{ mul_pos := λ a b a0 b0, show f 0 < f (a * b), by { rw [zero, mul], apply mul_pos; rwa ← zero },
  ..hf.strict_ordered_semiring f zero one add mul nsmul npow nat_cast,
  ..hf.ring f zero one add mul neg sub nsmul zsmul npow nat_cast int_cast }

/-- Pullback a `strict_ordered_comm_ring` under an injective map. -/
@[reducible] -- See note [reducible non-instances]
protected def strict_ordered_comm_ring [strict_ordered_comm_ring α] [has_zero β]
  [has_one β] [has_add β] [has_mul β] [has_neg β] [has_sub β] [has_pow β ℕ] [has_smul ℕ β]
  [has_smul ℤ β] [has_nat_cast β] [has_int_cast β] (f : β → α) (hf : injective f) (zero : f 0 = 0)
  (one : f 1 = 1) (add : ∀ x y, f (x + y) = f x + f y) (mul : ∀ x y, f (x * y) = f x * f y)
  (neg : ∀ x, f (- x) = - f x) (sub : ∀ x y, f (x - y) = f x - f y)
  (nsmul : ∀ x (n : ℕ), f (n • x) = n • f x) (zsmul : ∀ x (n : ℤ), f (n • x) = n • f x)
  (npow : ∀ x (n : ℕ), f (x ^ n) = f x ^ n)
  (nat_cast : ∀ n : ℕ, f n = n) (int_cast : ∀ n : ℤ, f n = n) :
  strict_ordered_comm_ring β :=
{ ..hf.strict_ordered_ring f zero one add mul neg sub nsmul zsmul npow nat_cast int_cast,
  ..hf.comm_ring f zero one add mul neg sub nsmul zsmul npow nat_cast int_cast }

/-- Pullback a `linear_ordered_semiring` under an injective map. -/
@[reducible] -- See note [reducible non-instances]
protected def linear_ordered_semiring [linear_ordered_semiring α] [has_zero β] [has_one β]
  [has_add β] [has_mul β] [has_pow β ℕ] [has_smul ℕ β] [has_nat_cast β] [has_sup β] [has_inf β]
  (f : β → α) (hf : injective f) (zero : f 0 = 0) (one : f 1 = 1)
  (add : ∀ x y, f (x + y) = f x + f y) (mul : ∀ x y, f (x * y) = f x * f y)
  (nsmul : ∀ x (n : ℕ), f (n • x) = n • f x) (npow : ∀ x (n : ℕ), f (x ^ n) = f x ^ n)
  (nat_cast : ∀ n : ℕ, f n = n) (hsup : ∀ x y, f (x ⊔ y) = max (f x) (f y))
  (hinf : ∀ x y, f (x ⊓ y) = min (f x) (f y)) :
  linear_ordered_semiring β :=
{ .. linear_order.lift f hf hsup hinf,
  .. pullback_nonzero f zero one,
  .. hf.strict_ordered_semiring f zero one add mul nsmul npow nat_cast }

/-- Pullback a `linear_ordered_semiring` under an injective map. -/
@[reducible] -- See note [reducible non-instances]
protected def linear_ordered_comm_semiring [linear_ordered_comm_semiring α]
  [has_zero β] [has_one β] [has_add β] [has_mul β] [has_pow β ℕ] [has_smul ℕ β] [has_nat_cast β]
  [has_sup β] [has_inf β] (f : β → α) (hf : injective f) (zero : f 0 = 0) (one : f 1 = 1)
  (add : ∀ x y, f (x + y) = f x + f y) (mul : ∀ x y, f (x * y) = f x * f y)
  (nsmul : ∀ x (n : ℕ), f (n • x) = n • f x) (npow : ∀ x (n : ℕ), f (x ^ n) = f x ^ n)
  (nat_cast : ∀ n : ℕ, f n = n) (hsup : ∀ x y, f (x ⊔ y) = max (f x) (f y))
  (hinf : ∀ x y, f (x ⊓ y) = min (f x) (f y)) :
  linear_ordered_comm_semiring β :=
{ ..hf.linear_ordered_semiring f zero one add mul nsmul npow nat_cast hsup hinf,
  ..hf.strict_ordered_comm_semiring f zero one add mul nsmul npow nat_cast }

/-- Pullback a `linear_ordered_ring` under an injective map. -/
@[reducible] -- See note [reducible non-instances]
def linear_ordered_ring [linear_ordered_ring α] [has_zero β] [has_one β] [has_add β] [has_mul β]
  [has_neg β] [has_sub β] [has_smul ℕ β] [has_smul ℤ β] [has_pow β ℕ] [has_nat_cast β]
  [has_int_cast β] [has_sup β] [has_inf β] (f : β → α) (hf : injective f) (zero : f 0 = 0)
  (one : f 1 = 1) (add : ∀ x y, f (x + y) = f x + f y) (mul : ∀ x y, f (x * y) = f x * f y)
  (neg : ∀ x, f (-x) = -f x) (sub : ∀ x y, f (x - y) = f x - f y)
  (nsmul : ∀ x (n : ℕ), f (n • x) = n • f x) (zsmul : ∀ x (n : ℤ), f (n • x) = n • f x)
  (npow : ∀ x (n : ℕ), f (x ^ n) = f x ^ n)
  (nat_cast : ∀ n : ℕ, f n = n) (int_cast : ∀ n : ℤ, f n = n)
  (hsup : ∀ x y, f (x ⊔ y) = max (f x) (f y)) (hinf : ∀ x y, f (x ⊓ y) = min (f x) (f y)) :
  linear_ordered_ring β :=
{ .. linear_order.lift f hf hsup hinf,
  .. pullback_nonzero f zero one,
  .. hf.strict_ordered_ring f zero one add mul neg sub nsmul zsmul npow nat_cast int_cast }

/-- Pullback a `linear_ordered_comm_ring` under an injective map. -/
@[reducible] -- See note [reducible non-instances]
protected def linear_ordered_comm_ring [linear_ordered_comm_ring α] [has_zero β]
  [has_one β] [has_add β] [has_mul β] [has_neg β] [has_sub β] [has_pow β ℕ] [has_smul ℕ β]
  [has_smul ℤ β] [has_nat_cast β] [has_int_cast β]  [has_sup β] [has_inf β] (f : β → α)
  (hf : injective f) (zero : f 0 = 0) (one : f 1 = 1) (add : ∀ x y, f (x + y) = f x + f y)
  (mul : ∀ x y, f (x * y) = f x * f y) (neg : ∀ x, f (-x) = -f x)
  (sub : ∀ x y, f (x - y) = f x - f y) (nsmul : ∀ x (n : ℕ), f (n • x) = n • f x)
  (zsmul : ∀ x (n : ℤ), f (n • x) = n • f x) (npow : ∀ x (n : ℕ), f (x ^ n) = f x ^ n)
  (nat_cast : ∀ n : ℕ, f n = n) (int_cast : ∀ n : ℤ, f n = n)
  (hsup : ∀ x y, f (x ⊔ y) = max (f x) (f y)) (hinf : ∀ x y, f (x ⊓ y) = min (f x) (f y)) :
  linear_ordered_comm_ring β :=
{ .. linear_order.lift f hf hsup hinf,
  .. pullback_nonzero f zero one,
  .. hf.strict_ordered_comm_ring f zero one add mul neg sub nsmul zsmul npow nat_cast int_cast }

end function.injective

/-! ### Positive cones -/

namespace ring

/-- A positive cone in a ring consists of a positive cone in underlying `add_comm_group`,
which contains `1` and such that the positive elements are closed under multiplication. -/
@[nolint has_nonempty_instance]
structure positive_cone (α : Type*) [ring α] extends add_comm_group.positive_cone α :=
(one_nonneg : nonneg 1)
(mul_pos : ∀ (a b), pos a → pos b → pos (a * b))

/-- Forget that a positive cone in a ring respects the multiplicative structure. -/
add_decl_doc positive_cone.to_positive_cone

/-- A positive cone in a ring induces a linear order if `1` is a positive element. -/
@[nolint has_nonempty_instance]
structure total_positive_cone (α : Type*) [ring α]
  extends positive_cone α, add_comm_group.total_positive_cone α :=
(one_pos : pos 1)

/-- Forget that a `total_positive_cone` in a ring is total. -/
add_decl_doc total_positive_cone.to_positive_cone

/-- Forget that a `total_positive_cone` in a ring respects the multiplicative structure. -/
add_decl_doc total_positive_cone.to_total_positive_cone

end ring

namespace strict_ordered_ring

open ring

/-- Construct a `strict_ordered_ring` by designating a positive cone in an existing `ring`. -/
def mk_of_positive_cone {α : Type*} [ring α] (C : positive_cone α) : strict_ordered_ring α :=
{ zero_le_one := by { change C.nonneg (1 - 0), convert C.one_nonneg, simp, },
  mul_pos := λ x y xp yp, begin
    change C.pos (x*y - 0),
    convert C.mul_pos x y (by { convert xp, simp, }) (by { convert yp, simp, }),
    simp,
  end,
  ..‹ring α›,
  ..ordered_add_comm_group.mk_of_positive_cone C.to_positive_cone }

end strict_ordered_ring

namespace linear_ordered_ring

open ring

/-- Construct a `linear_ordered_ring` by
designating a positive cone in an existing `ring`. -/
def mk_of_positive_cone {α : Type*} [ring α] (C : total_positive_cone α) :
  linear_ordered_ring α :=
{ exists_pair_ne := ⟨0, 1, begin
    intro h,
    have one_pos := C.one_pos,
    rw [←h, C.pos_iff] at one_pos,
    simpa using one_pos,
  end⟩,
  ..strict_ordered_ring.mk_of_positive_cone C.to_positive_cone,
  ..linear_ordered_add_comm_group.mk_of_positive_cone C.to_total_positive_cone, }

end linear_ordered_ring

namespace canonically_ordered_comm_semiring
variables [canonically_ordered_comm_semiring α] {a b : α}

@[priority 100] -- see Note [lower instance priority]
instance to_no_zero_divisors : no_zero_divisors α :=
⟨canonically_ordered_comm_semiring.eq_zero_or_eq_zero_of_mul_eq_zero⟩

@[priority 100] -- see Note [lower instance priority]
instance to_covariant_mul_le : covariant_class α α (*) (≤) :=
begin
  refine ⟨λ a b c h, _⟩,
  rcases exists_add_of_le h with ⟨c, rfl⟩,
  rw mul_add,
  apply self_le_add_right
end

@[priority 100] -- see Note [lower instance priority]
instance to_ordered_comm_semiring : ordered_comm_semiring α :=
{ zero_le_one := zero_le _,
  mul_le_mul_of_nonneg_left := λ a b c h _, mul_le_mul_left' h _,
  mul_le_mul_of_nonneg_right := λ a b c h _, mul_le_mul_right' h _,
  ..‹canonically_ordered_comm_semiring α› }

@[simp] lemma mul_pos : 0 < a * b ↔ (0 < a) ∧ (0 < b) :=
by simp only [pos_iff_ne_zero, ne.def, mul_eq_zero, not_or_distrib]


end canonically_ordered_comm_semiring

section sub

variables [canonically_ordered_comm_semiring α] {a b c : α}
variables [has_sub α] [has_ordered_sub α]

variables [is_total α (≤)]

namespace add_le_cancellable
protected lemma mul_tsub (h : add_le_cancellable (a * c)) :
  a * (b - c) = a * b - a * c :=
begin
  cases total_of (≤) b c with hbc hcb,
  { rw [tsub_eq_zero_iff_le.2 hbc, mul_zero, tsub_eq_zero_iff_le.2 (mul_le_mul_left' hbc a)] },
  { apply h.eq_tsub_of_add_eq, rw [← mul_add, tsub_add_cancel_of_le hcb] }
end

protected lemma tsub_mul (h : add_le_cancellable (b * c)) : (a - b) * c = a * c - b * c :=
by { simp only [mul_comm _ c] at *, exact h.mul_tsub }

end add_le_cancellable

variables [contravariant_class α α (+) (≤)]

lemma mul_tsub (a b c : α) : a * (b - c) = a * b - a * c :=
contravariant.add_le_cancellable.mul_tsub

lemma tsub_mul (a b c : α) : (a - b) * c = a * c - b * c :=
contravariant.add_le_cancellable.tsub_mul

end sub

/-! ### Structures involving `*` and `0` on `with_top` and `with_bot`

The main results of this section are `with_top.canonically_ordered_comm_semiring` and
`with_bot.comm_monoid_with_zero`.
-/

namespace with_top

instance [nonempty α] : nontrivial (with_top α) := option.nontrivial

variable [decidable_eq α]

section has_mul

variables [has_zero α] [has_mul α]

instance : mul_zero_class (with_top α) :=
{ zero := 0,
  mul := λ m n, if m = 0 ∨ n = 0 then 0 else m.bind (λa, n.bind $ λb, ↑(a * b)),
  zero_mul := assume a, if_pos $ or.inl rfl,
  mul_zero := assume a, if_pos $ or.inr rfl }

lemma mul_def {a b : with_top α} :
  a * b = if a = 0 ∨ b = 0 then 0 else a.bind (λa, b.bind $ λb, ↑(a * b)) := rfl

@[simp] lemma mul_top {a : with_top α} (h : a ≠ 0) : a * ⊤ = ⊤ :=
by cases a; simp [mul_def, h]; refl

@[simp] lemma top_mul {a : with_top α} (h : a ≠ 0) : ⊤ * a = ⊤ :=
by cases a; simp [mul_def, h]; refl

@[simp] lemma top_mul_top : (⊤ * ⊤ : with_top α) = ⊤ :=
top_mul top_ne_zero

end has_mul

section mul_zero_class

variables [mul_zero_class α]

@[norm_cast] lemma coe_mul {a b : α} : (↑(a * b) : with_top α) = a * b :=
decidable.by_cases (assume : a = 0, by simp [this]) $ assume ha,
decidable.by_cases (assume : b = 0, by simp [this]) $ assume hb,
by { simp [*, mul_def], refl }

lemma mul_coe {b : α} (hb : b ≠ 0) : ∀{a : with_top α}, a * b = a.bind (λa:α, ↑(a * b))
| none     := show (if (⊤:with_top α) = 0 ∨ (b:with_top α) = 0 then 0 else ⊤ : with_top α) = ⊤,
    by simp [hb]
| (some a) := show ↑a * ↑b = ↑(a * b), from coe_mul.symm

@[simp] lemma mul_eq_top_iff {a b : with_top α} : a * b = ⊤ ↔ (a ≠ 0 ∧ b = ⊤) ∨ (a = ⊤ ∧ b ≠ 0) :=
begin
  cases a; cases b; simp only [none_eq_top, some_eq_coe],
  { simp [← coe_mul] },
  { by_cases hb : b = 0; simp [hb] },
  { by_cases ha : a = 0; simp [ha] },
  { simp [← coe_mul] }
end

lemma mul_lt_top [preorder α] {a b : with_top α} (ha : a ≠ ⊤) (hb : b ≠ ⊤) : a * b < ⊤ :=
begin
  lift a to α using ha,
  lift b to α using hb,
  simp only [← coe_mul, coe_lt_top]
end

@[simp] lemma untop'_zero_mul (a b : with_top α) : (a * b).untop' 0 = a.untop' 0 * b.untop' 0 :=
begin
  by_cases ha : a = 0, { rw [ha, zero_mul, ← coe_zero, untop'_coe, zero_mul] },
  by_cases hb : b = 0, { rw [hb, mul_zero, ← coe_zero, untop'_coe, mul_zero] },
  induction a using with_top.rec_top_coe, { rw [top_mul hb, untop'_top, zero_mul] },
  induction b using with_top.rec_top_coe, { rw [mul_top ha, untop'_top, mul_zero] },
  rw [← coe_mul, untop'_coe, untop'_coe, untop'_coe]
end

end mul_zero_class

/-- `nontrivial α` is needed here as otherwise we have `1 * ⊤ = ⊤` but also `= 0 * ⊤ = 0`. -/
instance [mul_zero_one_class α] [nontrivial α] : mul_zero_one_class (with_top α) :=
{ mul := (*),
  one := 1,
  zero := 0,
  one_mul := λ a, match a with
  | ⊤       := mul_top (mt coe_eq_coe.1 one_ne_zero)
  | (a : α) := by rw [← coe_one, ← coe_mul, one_mul]
  end,
  mul_one := λ a, match a with
  | ⊤       := top_mul (mt coe_eq_coe.1 one_ne_zero)
  | (a : α) := by rw [← coe_one, ← coe_mul, mul_one]
  end,
  .. with_top.mul_zero_class }

/-- A version of `with_top.map` for `monoid_with_zero_hom`s. -/
@[simps { fully_applied := ff }] protected def _root_.monoid_with_zero_hom.with_top_map
  {R S : Type*} [mul_zero_one_class R] [decidable_eq R] [nontrivial R]
  [mul_zero_one_class S] [decidable_eq S] [nontrivial S] (f : R →*₀ S) (hf : function.injective f) :
  with_top R →*₀ with_top S :=
{ to_fun := with_top.map f,
  map_mul' := λ x y,
    begin
      have : ∀ z, map f z = 0 ↔ z = 0,
        from λ z, (option.map_injective hf).eq_iff' f.to_zero_hom.with_top_map.map_zero,
      rcases eq_or_ne x 0 with rfl|hx, { simp },
      rcases eq_or_ne y 0 with rfl|hy, { simp },
      induction x using with_top.rec_top_coe, { simp [hy, this] },
      induction y using with_top.rec_top_coe,
      { have : (f x : with_top S) ≠ 0, by simpa [hf.eq_iff' (map_zero f)] using hx,
        simp [hx, this] },
      simp [← coe_mul]
    end,
  .. f.to_zero_hom.with_top_map, .. f.to_monoid_hom.to_one_hom.with_top_map }

instance [mul_zero_class α] [no_zero_divisors α] : no_zero_divisors (with_top α) :=
⟨λ a b, by cases a; cases b; dsimp [mul_def]; split_ifs;
  simp [*, none_eq_top, some_eq_coe, mul_eq_zero] at *⟩

instance [semigroup_with_zero α] [no_zero_divisors α] : semigroup_with_zero (with_top α) :=
{ mul := (*),
  zero := 0,
  mul_assoc := λ a b c, begin
    rcases eq_or_ne a 0 with rfl|ha, { simp only [zero_mul] },
    rcases eq_or_ne b 0 with rfl|hb, { simp only [zero_mul, mul_zero] },
    rcases eq_or_ne c 0 with rfl|hc, { simp only [mul_zero] },
    induction a using with_top.rec_top_coe, { simp [hb, hc] },
    induction b using with_top.rec_top_coe, { simp [ha, hc] },
    induction c using with_top.rec_top_coe, { simp [ha, hb] },
    simp only [← coe_mul, mul_assoc]
  end,
  .. with_top.mul_zero_class }

instance [monoid_with_zero α] [no_zero_divisors α] [nontrivial α] : monoid_with_zero (with_top α) :=
{ .. with_top.mul_zero_one_class, .. with_top.semigroup_with_zero }

instance [comm_monoid_with_zero α] [no_zero_divisors α] [nontrivial α] :
  comm_monoid_with_zero (with_top α) :=
{ mul := (*),
  zero := 0,
  mul_comm := λ a b,
    by simp only [or_comm, mul_def, option.bind_comm a b, mul_comm],
  .. with_top.monoid_with_zero }

variables [canonically_ordered_comm_semiring α]

private lemma distrib' (a b c : with_top α) : (a + b) * c = a * c + b * c :=
begin
  induction c using with_top.rec_top_coe,
  { by_cases ha : a = 0; simp [ha] },
  { by_cases hc : c = 0, { simp [hc] },
    simp [mul_coe hc], cases a; cases b,
    repeat { refl <|> exact congr_arg some (add_mul _ _ _) } }
end

/-- This instance requires `canonically_ordered_comm_semiring` as it is the smallest class
that derives from both `non_assoc_non_unital_semiring` and `canonically_ordered_add_monoid`, both
of which are required for distributivity. -/
instance [nontrivial α] : comm_semiring (with_top α) :=
{ right_distrib   := distrib',
  left_distrib    := λ a b c, by { rw [mul_comm, distrib', mul_comm b, mul_comm c], refl },
  .. with_top.add_comm_monoid_with_one, .. with_top.comm_monoid_with_zero }

instance [nontrivial α] : canonically_ordered_comm_semiring (with_top α) :=
{ .. with_top.comm_semiring,
  .. with_top.canonically_ordered_add_monoid,
  .. with_top.no_zero_divisors, }

/-- A version of `with_top.map` for `ring_hom`s. -/
@[simps { fully_applied := ff }] protected def _root_.ring_hom.with_top_map
  {R S : Type*} [canonically_ordered_comm_semiring R] [decidable_eq R] [nontrivial R]
  [canonically_ordered_comm_semiring S] [decidable_eq S] [nontrivial S]
  (f : R →+* S) (hf : function.injective f) :
  with_top R →+* with_top S :=
{ to_fun := with_top.map f,
  .. f.to_monoid_with_zero_hom.with_top_map hf, .. f.to_add_monoid_hom.with_top_map }

end with_top

namespace with_bot

instance [nonempty α] : nontrivial (with_bot α) := option.nontrivial

variable [decidable_eq α]

section has_mul

variables [has_zero α] [has_mul α]

instance : mul_zero_class (with_bot α) :=
with_top.mul_zero_class

lemma mul_def {a b : with_bot α} :
  a * b = if a = 0 ∨ b = 0 then 0 else a.bind (λa, b.bind $ λb, ↑(a * b)) := rfl

@[simp] lemma mul_bot {a : with_bot α} (h : a ≠ 0) : a * ⊥ = ⊥ :=
with_top.mul_top h

@[simp] lemma bot_mul {a : with_bot α} (h : a ≠ 0) : ⊥ * a = ⊥ :=
with_top.top_mul h

@[simp] lemma bot_mul_bot : (⊥ * ⊥ : with_bot α) = ⊥ :=
with_top.top_mul_top

end has_mul

section mul_zero_class

variables [mul_zero_class α]

@[norm_cast] lemma coe_mul {a b : α} : (↑(a * b) : with_bot α) = a * b :=
decidable.by_cases (assume : a = 0, by simp [this]) $ assume ha,
decidable.by_cases (assume : b = 0, by simp [this]) $ assume hb,
by { simp [*, mul_def], refl }

lemma mul_coe {b : α} (hb : b ≠ 0) {a : with_bot α} : a * b = a.bind (λa:α, ↑(a * b)) :=
with_top.mul_coe hb

@[simp] lemma mul_eq_bot_iff {a b : with_bot α} : a * b = ⊥ ↔ (a ≠ 0 ∧ b = ⊥) ∨ (a = ⊥ ∧ b ≠ 0) :=
with_top.mul_eq_top_iff

lemma bot_lt_mul [preorder α] {a b : with_bot α} (ha : ⊥ < a) (hb : ⊥ < b) : ⊥ < a * b :=
begin
  lift a to α using ne_bot_of_gt ha,
  lift b to α using ne_bot_of_gt hb,
  simp only [← coe_mul, bot_lt_coe],
end

end mul_zero_class

/-- `nontrivial α` is needed here as otherwise we have `1 * ⊥ = ⊥` but also `= 0 * ⊥ = 0`. -/
instance [mul_zero_one_class α] [nontrivial α] : mul_zero_one_class (with_bot α) :=
with_top.mul_zero_one_class

instance [mul_zero_class α] [no_zero_divisors α] : no_zero_divisors (with_bot α) :=
with_top.no_zero_divisors

instance [semigroup_with_zero α] [no_zero_divisors α] : semigroup_with_zero (with_bot α) :=
with_top.semigroup_with_zero

instance [monoid_with_zero α] [no_zero_divisors α] [nontrivial α] : monoid_with_zero (with_bot α) :=
with_top.monoid_with_zero

instance [comm_monoid_with_zero α] [no_zero_divisors α] [nontrivial α] :
  comm_monoid_with_zero (with_bot α) :=
with_top.comm_monoid_with_zero

instance [canonically_ordered_comm_semiring α] [nontrivial α] : comm_semiring (with_bot α) :=
with_top.comm_semiring

instance [canonically_ordered_comm_semiring α] [nontrivial α] : pos_mul_mono (with_bot α) :=
pos_mul_mono_iff_covariant_pos.2 ⟨begin
    rintros ⟨x, x0⟩ a b h, simp only [subtype.coe_mk],
    lift x to α using x0.ne_bot,
    induction a using with_bot.rec_bot_coe, { simp_rw [mul_bot x0.ne.symm, bot_le] },
    induction b using with_bot.rec_bot_coe, { exact absurd h (bot_lt_coe a).not_le },
    simp only [← coe_mul, coe_le_coe] at *,
    exact mul_le_mul_left' h x,
  end ⟩

instance [canonically_ordered_comm_semiring α] [nontrivial α] : mul_pos_mono (with_bot α) :=
pos_mul_mono_iff_mul_pos_mono.mp infer_instance

end with_bot<|MERGE_RESOLUTION|>--- conflicted
+++ resolved
@@ -346,20 +346,6 @@
   a * b ≤ c * d :=
 (mul_le_mul_of_nonneg_left hbd ha).trans $ mul_le_mul_of_nonpos_right hca hd
 
-<<<<<<< HEAD
--- In the next two lemmas, we used to write `set.Ici 0` instead of `{x | 0 ≤ x}`.
--- As these lemmas are not used outside this file,
--- and the import for `set.Ici` is not otherwise needed until later,
--- we choose not to use it here.
-
--- See Note [decidable namespace]
-protected lemma decidable.strict_mono_on_mul_self [@decidable_rel α (≤)] :
-  strict_mono_on (λ x : α, x * x) {x | 0 ≤ x} :=
-λ x hx y hy hxy, decidable.mul_self_lt_mul_self hx hxy
-
-lemma strict_mono_on_mul_self : strict_mono_on (λ x : α, x * x) {x | 0 ≤ x} :=
-λ x hx y hy hxy, mul_self_lt_mul_self hx hxy
-=======
 lemma mul_le_mul_of_nonpos_of_nonneg (hac : a ≤ c) (hdb : d ≤ b) (hc : c ≤ 0) (hb : 0 ≤ b) :
   a * b ≤ c * d :=
 (mul_le_mul_of_nonneg_right hac hb).trans $ mul_le_mul_of_nonpos_left hdb hc
@@ -367,7 +353,6 @@
 lemma mul_le_mul_of_nonpos_of_nonneg' (hca : c ≤ a) (hbd : b ≤ d) (ha : 0 ≤ a) (hd : d ≤ 0) :
   a * b ≤ c * d :=
 (mul_le_mul_of_nonneg_left hbd ha).trans $ mul_le_mul_of_nonpos_right hca hd
->>>>>>> 619fd4d5
 
 lemma mul_le_mul_of_nonpos_of_nonpos (hca : c ≤ a) (hdb : d ≤ b) (hc : c ≤ 0) (hb : b ≤ 0) :
   a * b ≤ c * d :=
