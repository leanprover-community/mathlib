--- conflicted
+++ resolved
@@ -141,12 +141,9 @@
 
 lemma zero_lt_four : 0 < (4:α) := add_pos zero_lt_two zero_lt_two
 
-<<<<<<< HEAD
-=======
 @[field_simps] lemma four_ne_zero : (4:α) ≠ 0 :=
 zero_lt_four.ne'
 
->>>>>>> 3da03b97
 alias zero_lt_one ← one_pos
 alias zero_lt_two ← two_pos
 alias zero_lt_three ← three_pos
