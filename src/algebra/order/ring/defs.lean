/-
Copyright (c) 2016 Jeremy Avigad. All rights reserved.
Released under Apache 2.0 license as described in the file LICENSE.
Authors: Jeremy Avigad, Leonardo de Moura, Mario Carneiro, Yaël Dillies
-/
import order.min_max
import algebra.ring.defs
import algebra.order.monoid.cancel.defs
import algebra.order.group.defs
import algebra.order.ring.lemmas
import tactic.nontriviality

/-!
# Ordered rings and semirings

This file develops the basics of ordered (semi)rings.

Each typeclass here comprises
* an algebraic class (`semiring`, `comm_semiring`, `ring`, `comm_ring`)
* an order class (`partial_order`, `linear_order`)
* assumptions on how both interact ((strict) monotonicity, canonicity)

For short,
* "`+` respects `≤`" means "monotonicity of addition"
* "`+` respects `<`" means "strict monotonicity of addition"
* "`*` respects `≤`" means "monotonicity of multiplication by a nonnegative number".
* "`*` respects `<`" means "strict monotonicity of multiplication by a positive number".

## Typeclasses

* `ordered_semiring`: Semiring with a partial order such that `+` and `*` respect `≤`.
* `strict_ordered_semiring`: Nontrivial semiring with a partial order such that `+` and `*` respects
  `<`.
* `ordered_comm_semiring`: Commutative semiring with a partial order such that `+` and `*` respect
  `≤`.
* `strict_ordered_comm_semiring`: Nontrivial commutative semiring with a partial order such that `+`
  and `*` respect `<`.
* `ordered_ring`: Ring with a partial order such that `+` respects `≤` and `*` respects `<`.
* `ordered_comm_ring`: Commutative ring with a partial order such that `+` respects `≤` and
  `*` respects `<`.
* `linear_ordered_semiring`: Nontrivial semiring with a linear order such that `+` respects `≤` and
  `*` respects `<`.
* `linear_ordered_comm_semiring`: Nontrivial commutative semiring with a linear order such that `+`
  respects `≤` and `*` respects `<`.
* `linear_ordered_ring`: Nontrivial ring with a linear order such that `+` respects `≤` and `*`
  respects `<`.
* `linear_ordered_comm_ring`: Nontrivial commutative ring with a linear order such that `+` respects
  `≤` and `*` respects `<`.
* `canonically_ordered_comm_semiring`: Commutative semiring with a partial order such that `+`
  respects `≤`, `*` respects `<`, and `a ≤ b ↔ ∃ c, b = a + c`.

## Hierarchy

The hardest part of proving order lemmas might be to figure out the correct generality and its
corresponding typeclass. Here's an attempt at demystifying it. For each typeclass, we list its
immediate predecessors and what conditions are added to each of them.

* `ordered_semiring`
  - `ordered_add_comm_monoid` & multiplication & `*` respects `≤`
  - `semiring` & partial order structure & `+` respects `≤` & `*` respects `≤`
* `strict_ordered_semiring`
  - `ordered_cancel_add_comm_monoid` & multiplication & `*` respects `<` & nontriviality
  - `ordered_semiring` & `+` respects `<` & `*` respects `<` & nontriviality
* `ordered_comm_semiring`
  - `ordered_semiring` & commutativity of multiplication
  - `comm_semiring` & partial order structure & `+` respects `≤` & `*` respects `<`
* `strict_ordered_comm_semiring`
  - `strict_ordered_semiring` & commutativity of multiplication
  - `ordered_comm_semiring` & `+` respects `<` & `*` respects `<` & nontriviality
* `ordered_ring`
  - `ordered_semiring` & additive inverses
  - `ordered_add_comm_group` & multiplication & `*` respects `<`
  - `ring` & partial order structure & `+` respects `≤` & `*` respects `<`
* `strict_ordered_ring`
  - `strict_ordered_semiring` & additive inverses
  - `ordered_semiring` & `+` respects `<` & `*` respects `<` & nontriviality
* `ordered_comm_ring`
  - `ordered_ring` & commutativity of multiplication
  - `ordered_comm_semiring` & additive inverses
  - `comm_ring` & partial order structure & `+` respects `≤` & `*` respects `<`
* `strict_ordered_comm_ring`
  - `strict_ordered_comm_semiring` & additive inverses
  - `strict_ordered_ring` & commutativity of multiplication
  - `ordered_comm_ring` & `+` respects `<` & `*` respects `<` & nontriviality
* `linear_ordered_semiring`
  - `strict_ordered_semiring` & totality of the order
  - `linear_ordered_add_comm_monoid` & multiplication & nontriviality & `*` respects `<`
* `linear_ordered_comm_semiring`
  - `strict_ordered_comm_semiring` & totality of the order
  - `linear_ordered_semiring` & commutativity of multiplication
* `linear_ordered_ring`
  - `strict_ordered_ring` & totality of the order
  - `linear_ordered_semiring` & additive inverses
  - `linear_ordered_add_comm_group` & multiplication & `*` respects `<`
  - `domain` & linear order structure
* `linear_ordered_comm_ring`
  - `strict_ordered_comm_ring` & totality of the order
  - `linear_ordered_ring` & commutativity of multiplication
  - `linear_ordered_comm_semiring` & additive inverses
  - `is_domain` & linear order structure

-/

open function

set_option old_structure_cmd true

universe u
variables {α : Type u} {β : Type*}

/-! Note that `order_dual` does not satisfy any of the ordered ring typeclasses due to the
`zero_le_one` field. -/

lemma add_one_le_two_mul [has_le α] [semiring α] [covariant_class α α (+) (≤)]
  {a : α} (a1 : 1 ≤ a) :
  a + 1 ≤ 2 * a :=
calc  a + 1 ≤ a + a : add_le_add_left a1 a
        ... = 2 * a : (two_mul _).symm

/-- An `ordered_semiring` is a semiring with a partial order such that addition is monotone and
multiplication by a nonnegative number is monotone. -/
@[protect_proj, ancestor semiring ordered_add_comm_monoid]
class ordered_semiring (α : Type u) extends semiring α, ordered_add_comm_monoid α :=
(zero_le_one : (0 : α) ≤ 1)
(mul_le_mul_of_nonneg_left  : ∀ a b c : α, a ≤ b → 0 ≤ c → c * a ≤ c * b)
(mul_le_mul_of_nonneg_right : ∀ a b c : α, a ≤ b → 0 ≤ c → a * c ≤ b * c)

/-- An `ordered_comm_semiring` is a commutative semiring with a partial order such that addition is
monotone and multiplication by a nonnegative number is monotone. -/
@[protect_proj, ancestor ordered_semiring comm_semiring]
class ordered_comm_semiring (α : Type u) extends ordered_semiring α, comm_semiring α

/-- An `ordered_ring` is a ring with a partial order such that addition is monotone and
multiplication by a nonnegative number is monotone. -/
@[protect_proj, ancestor ring ordered_add_comm_group]
class ordered_ring (α : Type u) extends ring α, ordered_add_comm_group α :=
(zero_le_one : 0 ≤ (1 : α))
(mul_nonneg : ∀ a b : α, 0 ≤ a → 0 ≤ b → 0 ≤ a * b)

/-- An `ordered_comm_ring` is a commutative ring with a partial order such that addition is monotone
and multiplication by a nonnegative number is monotone. -/
@[protect_proj, ancestor ordered_ring comm_ring]
class ordered_comm_ring (α : Type u) extends ordered_ring α, comm_ring α

/-- A `strict_ordered_semiring` is a nontrivial semiring with a partial order such that addition is
strictly monotone and multiplication by a positive number is strictly monotone. -/
@[protect_proj, ancestor semiring ordered_cancel_add_comm_monoid nontrivial]
class strict_ordered_semiring (α : Type u)
  extends semiring α, ordered_cancel_add_comm_monoid α, nontrivial α :=
(zero_le_one : (0 : α) ≤ 1)
(mul_lt_mul_of_pos_left  : ∀ a b c : α, a < b → 0 < c → c * a < c * b)
(mul_lt_mul_of_pos_right : ∀ a b c : α, a < b → 0 < c → a * c < b * c)

/-- A `strict_ordered_comm_semiring` is a commutative semiring with a partial order such that
addition is strictly monotone and multiplication by a positive number is strictly monotone. -/
@[protect_proj, ancestor strict_ordered_semiring comm_semiring]
class strict_ordered_comm_semiring (α : Type u) extends strict_ordered_semiring α, comm_semiring α

/-- A `strict_ordered_ring` is a ring with a partial order such that addition is strictly monotone
and multiplication by a positive number is strictly monotone. -/
@[protect_proj, ancestor ring ordered_add_comm_group nontrivial]
class strict_ordered_ring (α : Type u) extends ring α, ordered_add_comm_group α, nontrivial α :=
(zero_le_one : 0 ≤ (1 : α))
(mul_pos     : ∀ a b : α, 0 < a → 0 < b → 0 < a * b)

/-- A `strict_ordered_comm_ring` is a commutative ring with a partial order such that addition is
strictly monotone and multiplication by a positive number is strictly monotone. -/
@[protect_proj, ancestor strict_ordered_ring comm_ring]
class strict_ordered_comm_ring (α : Type*) extends strict_ordered_ring α, comm_ring α

/-- A `linear_ordered_semiring` is a nontrivial semiring with a linear order such that
addition is monotone and multiplication by a positive number is strictly monotone. -/
/- It's not entirely clear we should assume `nontrivial` at this point; it would be reasonable to
explore changing this, but be warned that the instances involving `domain` may cause typeclass
search loops. -/
@[protect_proj, ancestor strict_ordered_semiring linear_ordered_add_comm_monoid nontrivial]
class linear_ordered_semiring (α : Type u)
  extends strict_ordered_semiring α, linear_ordered_add_comm_monoid α

/-- A `linear_ordered_comm_semiring` is a nontrivial commutative semiring with a linear order such
that addition is monotone and multiplication by a positive number is strictly monotone. -/
@[protect_proj, ancestor ordered_comm_semiring linear_ordered_semiring]
class linear_ordered_comm_semiring (α : Type*)
  extends strict_ordered_comm_semiring α, linear_ordered_semiring α

/-- A `linear_ordered_ring` is a ring with a linear order such that addition is monotone and
multiplication by a positive number is strictly monotone. -/
@[protect_proj, ancestor strict_ordered_ring linear_order]
class linear_ordered_ring (α : Type u) extends strict_ordered_ring α, linear_order α

/-- A `linear_ordered_comm_ring` is a commutative ring with a linear order such that addition is
monotone and multiplication by a positive number is strictly monotone. -/
@[protect_proj, ancestor linear_ordered_ring comm_monoid]
class linear_ordered_comm_ring (α : Type u) extends linear_ordered_ring α, comm_monoid α


section ordered_semiring
variables [ordered_semiring α] {a b c d : α}

@[priority 100] -- see Note [lower instance priority]
instance ordered_semiring.zero_le_one_class : zero_le_one_class α :=
{ ..‹ordered_semiring α› }

@[priority 200] -- see Note [lower instance priority]
instance ordered_semiring.to_pos_mul_mono : pos_mul_mono α :=
⟨λ x a b h, ordered_semiring.mul_le_mul_of_nonneg_left _ _ _ h x.2⟩

@[priority 200] -- see Note [lower instance priority]
instance ordered_semiring.to_mul_pos_mono : mul_pos_mono α :=
⟨λ x a b h, ordered_semiring.mul_le_mul_of_nonneg_right _ _ _ h x.2⟩

lemma bit1_mono : monotone (bit1 : α → α) := λ a b h, add_le_add_right (bit0_mono h) _

@[simp] lemma pow_nonneg (H : 0 ≤ a) : ∀ (n : ℕ), 0 ≤ a ^ n
| 0     := by { rw pow_zero, exact zero_le_one}
| (n+1) := by { rw pow_succ, exact mul_nonneg H (pow_nonneg _) }

lemma add_le_mul_two_add (a2 : 2 ≤ a) (b0 : 0 ≤ b) : a + (2 + b) ≤ a * (2 + b) :=
calc a + (2 + b) ≤ a + (a + a * b) :
      add_le_add_left (add_le_add a2 $ le_mul_of_one_le_left b0 $ one_le_two.trans a2) a
             ... ≤ a * (2 + b) : by rw [mul_add, mul_two, add_assoc]

lemma one_le_mul_of_one_le_of_one_le (ha : 1 ≤ a) (hb : 1 ≤ b) : (1 : α) ≤ a * b :=
left.one_le_mul_of_le_of_le ha hb $ zero_le_one.trans ha

section monotone
variables [preorder β] {f g : β → α}

lemma monotone_mul_left_of_nonneg (ha : 0 ≤ a) : monotone (λ x, a * x) :=
λ b c h, mul_le_mul_of_nonneg_left h ha

lemma monotone_mul_right_of_nonneg (ha : 0 ≤ a) : monotone (λ x, x * a) :=
λ b c h, mul_le_mul_of_nonneg_right h ha

lemma monotone.mul_const (hf : monotone f) (ha : 0 ≤ a) : monotone (λ x, f x * a) :=
(monotone_mul_right_of_nonneg ha).comp hf

lemma monotone.const_mul (hf : monotone f) (ha : 0 ≤ a) : monotone (λ x, a * f x) :=
(monotone_mul_left_of_nonneg ha).comp hf

lemma antitone.mul_const (hf : antitone f) (ha : 0 ≤ a) : antitone (λ x, f x * a) :=
(monotone_mul_right_of_nonneg ha).comp_antitone hf

lemma antitone.const_mul (hf : antitone f) (ha : 0 ≤ a) : antitone (λ x, a * f x) :=
(monotone_mul_left_of_nonneg ha).comp_antitone hf

lemma monotone.mul (hf : monotone f) (hg : monotone g) (hf₀ : ∀ x, 0 ≤ f x) (hg₀ : ∀ x, 0 ≤ g x) :
  monotone (f * g) :=
λ b c h, mul_le_mul (hf h) (hg h) (hg₀ _) (hf₀ _)

end monotone

<<<<<<< HEAD
lemma bit1_pos [nontrivial α] (h : 0 ≤ a) : 0 < bit1 a :=
=======
section nontrivial
variables [nontrivial α]

/-- See `zero_lt_one'` for a version with the type explicit. -/
@[simp] lemma zero_lt_one : (0 : α) < 1 := zero_le_one.lt_of_ne zero_ne_one
/-- See `zero_lt_two'` for a version with the type explicit. -/
@[simp] lemma zero_lt_two : (0 : α) < 2 := zero_lt_one.trans_le one_le_two
/-- See `zero_lt_three'` for a version with the type explicit. -/
@[simp] lemma zero_lt_three : (0 : α) < 3 :=
zero_lt_one.trans_le $ bit1_zero.symm.trans_le $ bit1_mono zero_le_one
/-- See `zero_lt_four'` for a version with the type explicit. -/
@[simp] lemma zero_lt_four : (0 : α) < 4 := zero_lt_two.trans_le $ bit0_mono one_le_two

instance zero_le_one_class.ne_zero.two : ne_zero (2 : α) := ⟨zero_lt_two.ne'⟩
instance zero_le_one_class.ne_zero.three : ne_zero (3 : α) := ⟨zero_lt_three.ne'⟩
instance zero_le_one_class.ne_zero.four : ne_zero (4 : α) := ⟨zero_lt_four.ne'⟩

alias zero_lt_one ← one_pos
alias zero_lt_two ← two_pos
alias zero_lt_three ← three_pos
alias zero_lt_four ← four_pos

lemma bit1_pos (h : 0 ≤ a) : 0 < bit1 a :=
>>>>>>> 71dbd401
zero_lt_one.trans_le $ bit1_zero.symm.trans_le $ bit1_mono h

lemma bit1_pos' (h : 0 < a) : 0 < bit1 a := by { nontriviality, exact bit1_pos h.le }

lemma mul_le_one (ha : a ≤ 1) (hb' : 0 ≤ b) (hb : b ≤ 1) : a * b ≤ 1 :=
one_mul (1 : α) ▸ mul_le_mul ha hb hb' zero_le_one

lemma one_lt_mul_of_le_of_lt (ha : 1 ≤ a) (hb : 1 < b) : 1 < a * b :=
hb.trans_le $ le_mul_of_one_le_left (zero_le_one.trans hb.le) ha

lemma one_lt_mul_of_lt_of_le (ha : 1 < a) (hb : 1 ≤ b) : 1 < a * b :=
ha.trans_le $ le_mul_of_one_le_right (zero_le_one.trans ha.le) hb

alias one_lt_mul_of_le_of_lt ← one_lt_mul

lemma mul_lt_one_of_nonneg_of_lt_one_left (ha₀ : 0 ≤ a) (ha : a < 1) (hb : b ≤ 1) : a * b < 1 :=
(mul_le_of_le_one_right ha₀ hb).trans_lt ha

lemma mul_lt_one_of_nonneg_of_lt_one_right (ha : a ≤ 1) (hb₀ : 0 ≤ b) (hb : b < 1) : a * b < 1 :=
(mul_le_of_le_one_left hb₀ ha).trans_lt hb

end ordered_semiring

section ordered_ring
variables [ordered_ring α] {a b c d : α}

@[priority 100] -- see Note [lower instance priority]
instance ordered_ring.to_ordered_semiring : ordered_semiring α :=
{ mul_le_mul_of_nonneg_left := λ a b c h hc,
    by simpa only [mul_sub, sub_nonneg] using ordered_ring.mul_nonneg _ _ hc (sub_nonneg.2 h),
  mul_le_mul_of_nonneg_right := λ a b c h hc,
    by simpa only [sub_mul, sub_nonneg] using ordered_ring.mul_nonneg _ _ (sub_nonneg.2 h) hc,
  ..‹ordered_ring α›, ..ring.to_semiring }

lemma mul_le_mul_of_nonpos_left (h : b ≤ a) (hc : c ≤ 0) : c * a ≤ c * b :=
by simpa only [neg_mul, neg_le_neg_iff] using mul_le_mul_of_nonneg_left h (neg_nonneg.2 hc)

lemma mul_le_mul_of_nonpos_right (h : b ≤ a) (hc : c ≤ 0) : a * c ≤ b * c :=
by simpa only [mul_neg, neg_le_neg_iff] using mul_le_mul_of_nonneg_right h (neg_nonneg.2 hc)

lemma mul_nonneg_of_nonpos_of_nonpos (ha : a ≤ 0) (hb : b ≤ 0) : 0 ≤ a * b :=
by simpa only [zero_mul] using mul_le_mul_of_nonpos_right ha hb

lemma mul_le_mul_of_nonneg_of_nonpos (hca : c ≤ a) (hbd : b ≤ d) (hc : 0 ≤ c) (hb : b ≤ 0) :
  a * b ≤ c * d :=
(mul_le_mul_of_nonpos_right hca hb).trans $ mul_le_mul_of_nonneg_left hbd hc

lemma mul_le_mul_of_nonneg_of_nonpos' (hca : c ≤ a) (hbd : b ≤ d) (ha : 0 ≤ a) (hd : d ≤ 0) :
  a * b ≤ c * d :=
(mul_le_mul_of_nonneg_left hbd ha).trans $ mul_le_mul_of_nonpos_right hca hd

lemma mul_le_mul_of_nonpos_of_nonneg (hac : a ≤ c) (hdb : d ≤ b) (hc : c ≤ 0) (hb : 0 ≤ b) :
  a * b ≤ c * d :=
(mul_le_mul_of_nonneg_right hac hb).trans $ mul_le_mul_of_nonpos_left hdb hc

lemma mul_le_mul_of_nonpos_of_nonneg' (hca : c ≤ a) (hbd : b ≤ d) (ha : 0 ≤ a) (hd : d ≤ 0) :
  a * b ≤ c * d :=
(mul_le_mul_of_nonneg_left hbd ha).trans $ mul_le_mul_of_nonpos_right hca hd

lemma mul_le_mul_of_nonpos_of_nonpos (hca : c ≤ a) (hdb : d ≤ b) (hc : c ≤ 0) (hb : b ≤ 0) :
  a * b ≤ c * d :=
(mul_le_mul_of_nonpos_right hca hb).trans $ mul_le_mul_of_nonpos_left hdb hc

lemma mul_le_mul_of_nonpos_of_nonpos' (hca : c ≤ a) (hdb : d ≤ b) (ha : a ≤ 0) (hd : d ≤ 0) :
  a * b ≤ c * d :=
(mul_le_mul_of_nonpos_left hdb ha).trans $ mul_le_mul_of_nonpos_right hca hd

section monotone
variables [preorder β] {f g : β → α}

lemma antitone_mul_left {a : α} (ha : a ≤ 0) : antitone ((*) a) :=
λ b c b_le_c, mul_le_mul_of_nonpos_left b_le_c ha

lemma antitone_mul_right {a : α} (ha : a ≤ 0) : antitone (λ x, x * a) :=
λ b c b_le_c, mul_le_mul_of_nonpos_right b_le_c ha

lemma monotone.const_mul_of_nonpos (hf : monotone f) (ha : a ≤ 0) : antitone (λ x, a * f x) :=
(antitone_mul_left ha).comp_monotone hf

lemma monotone.mul_const_of_nonpos (hf : monotone f) (ha : a ≤ 0) : antitone (λ x, f x * a) :=
(antitone_mul_right ha).comp_monotone hf

lemma antitone.const_mul_of_nonpos (hf : antitone f) (ha : a ≤ 0) : monotone (λ x, a * f x) :=
(antitone_mul_left ha).comp hf

lemma antitone.mul_const_of_nonpos (hf : antitone f) (ha : a ≤ 0) : monotone (λ x, f x * a) :=
(antitone_mul_right ha).comp hf

lemma antitone.mul_monotone (hf : antitone f) (hg : monotone g) (hf₀ : ∀ x, f x ≤ 0)
  (hg₀ : ∀ x, 0 ≤ g x) :
  antitone (f * g) :=
λ b c h, mul_le_mul_of_nonpos_of_nonneg (hf h) (hg h) (hf₀ _) (hg₀ _)

lemma monotone.mul_antitone (hf : monotone f) (hg : antitone g) (hf₀ : ∀ x, 0 ≤ f x)
  (hg₀ : ∀ x, g x ≤ 0) :
  antitone (f * g) :=
λ b c h, mul_le_mul_of_nonneg_of_nonpos (hf h) (hg h) (hf₀ _) (hg₀ _)

lemma antitone.mul (hf : antitone f) (hg : antitone g) (hf₀ : ∀ x, f x ≤ 0) (hg₀ : ∀ x, g x ≤ 0) :
  monotone (f * g) :=
λ b c h, mul_le_mul_of_nonpos_of_nonpos (hf h) (hg h) (hf₀ _) (hg₀ _)

end monotone

lemma le_iff_exists_nonneg_add (a b : α) : a ≤ b ↔ ∃ c ≥ 0, b = a + c :=
⟨λ h, ⟨b - a, sub_nonneg.mpr h, by simp⟩,
  λ ⟨c, hc, h⟩, by { rw [h, le_add_iff_nonneg_right], exact hc }⟩

end ordered_ring

section ordered_comm_ring
variables [ordered_comm_ring α]

@[priority 100] -- See note [lower instance priority]
instance ordered_comm_ring.to_ordered_comm_semiring : ordered_comm_semiring α :=
{ ..ordered_ring.to_ordered_semiring, ..‹ordered_comm_ring α› }

end ordered_comm_ring

section strict_ordered_semiring
variables [strict_ordered_semiring α] {a b c d : α}

@[priority 200] -- see Note [lower instance priority]
instance strict_ordered_semiring.to_pos_mul_strict_mono : pos_mul_strict_mono α :=
⟨λ x a b h, strict_ordered_semiring.mul_lt_mul_of_pos_left _ _ _ h x.prop⟩

@[priority 200] -- see Note [lower instance priority]
instance strict_ordered_semiring.to_mul_pos_strict_mono : mul_pos_strict_mono α :=
⟨λ x a b h, strict_ordered_semiring.mul_lt_mul_of_pos_right _ _ _ h x.prop⟩

/-- A choice-free version of `strict_ordered_semiring.to_ordered_semiring` to avoid using choice in
basic `nat` lemmas. -/
@[reducible] -- See note [reducible non-instances]
def strict_ordered_semiring.to_ordered_semiring' [@decidable_rel α (≤)] : ordered_semiring α :=
{ mul_le_mul_of_nonneg_left := λ a b c hab hc, begin
    obtain rfl | hab := decidable.eq_or_lt_of_le hab,
    { refl },
    obtain rfl | hc := decidable.eq_or_lt_of_le hc,
    { simp },
    { exact (mul_lt_mul_of_pos_left hab hc).le }
  end,
  mul_le_mul_of_nonneg_right := λ a b c hab hc, begin
    obtain rfl | hab := decidable.eq_or_lt_of_le hab,
    { refl },
    obtain rfl | hc := decidable.eq_or_lt_of_le hc,
    { simp },
    { exact (mul_lt_mul_of_pos_right hab hc).le }
  end,
  ..‹strict_ordered_semiring α› }

@[priority 100] -- see Note [lower instance priority]
instance strict_ordered_semiring.to_ordered_semiring : ordered_semiring α :=
{ mul_le_mul_of_nonneg_left := λ _ _ _, begin
    letI := @strict_ordered_semiring.to_ordered_semiring' α _ (classical.dec_rel _),
    exact mul_le_mul_of_nonneg_left,
  end,
  mul_le_mul_of_nonneg_right := λ _ _ _, begin
    letI := @strict_ordered_semiring.to_ordered_semiring' α _ (classical.dec_rel _),
    exact mul_le_mul_of_nonneg_right,
  end,
  ..‹strict_ordered_semiring α› }

lemma mul_lt_mul (hac : a < c) (hbd : b ≤ d) (hb : 0 < b) (hc : 0 ≤ c) : a * b < c * d :=
(mul_lt_mul_of_pos_right hac hb).trans_le $ mul_le_mul_of_nonneg_left hbd hc

lemma mul_lt_mul' (hac : a ≤ c) (hbd : b < d) (hb : 0 ≤ b) (hc : 0 < c) : a * b < c * d :=
(mul_le_mul_of_nonneg_right hac hb).trans_lt $ mul_lt_mul_of_pos_left hbd hc

@[simp] theorem pow_pos (H : 0 < a) : ∀ (n : ℕ), 0 < a ^ n
| 0     := by { nontriviality, rw pow_zero, exact zero_lt_one }
| (n+1) := by { rw pow_succ, exact mul_pos H (pow_pos _) }

lemma mul_self_lt_mul_self (h1 : 0 ≤ a) (h2 : a < b) : a * a < b * b :=
mul_lt_mul' h2.le h2 h1 $ h1.trans_lt h2

-- In the next lemma, we used to write `set.Ici 0` instead of `{x | 0 ≤ x}`.
-- As this lemma is not used outside this file,
-- and the import for `set.Ici` is not otherwise needed until later,
-- we choose not to use it here.
lemma strict_mono_on_mul_self : strict_mono_on (λ x : α, x * x) {x | 0 ≤ x} :=
λ x hx y hy hxy, mul_self_lt_mul_self hx hxy

-- See Note [decidable namespace]
protected lemma decidable.mul_lt_mul'' [@decidable_rel α (≤)]
  (h1 : a < c) (h2 : b < d) (h3 : 0 ≤ a) (h4 : 0 ≤ b) : a * b < c * d :=
h4.lt_or_eq_dec.elim
  (λ b0, mul_lt_mul h1 h2.le b0 $ h3.trans h1.le)
  (λ b0, by rw [← b0, mul_zero]; exact
    mul_pos (h3.trans_lt h1) (h4.trans_lt h2))

lemma mul_lt_mul'' : a < c → b < d → 0 ≤ a → 0 ≤ b → a * b < c * d :=
by classical; exact decidable.mul_lt_mul''

lemma lt_mul_left (hn : 0 < a) (hm : 1 < b) : a < b * a :=
by { convert mul_lt_mul_of_pos_right hm hn, rw one_mul }

lemma lt_mul_right (hn : 0 < a) (hm : 1 < b) : a < a * b :=
by { convert mul_lt_mul_of_pos_left hm hn, rw mul_one }

lemma lt_mul_self (hn : 1 < a) : a < a * a :=
lt_mul_left (hn.trans_le' zero_le_one) hn

section monotone
variables [preorder β] {f g : β → α}

lemma strict_mono_mul_left_of_pos (ha : 0 < a) : strict_mono (λ x, a * x) :=
assume b c b_lt_c, mul_lt_mul_of_pos_left b_lt_c ha

lemma strict_mono_mul_right_of_pos (ha : 0 < a) : strict_mono (λ x, x * a) :=
assume b c b_lt_c, mul_lt_mul_of_pos_right b_lt_c ha

lemma strict_mono.mul_const (hf : strict_mono f) (ha : 0 < a) :
  strict_mono (λ x, (f x) * a) :=
(strict_mono_mul_right_of_pos ha).comp hf

lemma strict_mono.const_mul (hf : strict_mono f) (ha : 0 < a) :
  strict_mono (λ x, a * (f x)) :=
(strict_mono_mul_left_of_pos ha).comp hf

lemma strict_anti.mul_const (hf : strict_anti f) (ha : 0 < a) : strict_anti (λ x, f x * a) :=
(strict_mono_mul_right_of_pos ha).comp_strict_anti hf

lemma strict_anti.const_mul (hf : strict_anti f) (ha : 0 < a) : strict_anti (λ x, a * f x) :=
(strict_mono_mul_left_of_pos ha).comp_strict_anti hf

lemma strict_mono.mul_monotone (hf : strict_mono f) (hg : monotone g) (hf₀ : ∀ x, 0 ≤ f x)
  (hg₀ : ∀ x, 0 < g x) :
  strict_mono (f * g) :=
λ b c h, mul_lt_mul (hf h) (hg h.le) (hg₀ _) (hf₀ _)

lemma monotone.mul_strict_mono (hf : monotone f) (hg : strict_mono g) (hf₀ : ∀ x, 0 < f x)
  (hg₀ : ∀ x, 0 ≤ g x) :
  strict_mono (f * g) :=
λ b c h, mul_lt_mul' (hf h.le) (hg h) (hg₀ _) (hf₀ _)

lemma strict_mono.mul (hf : strict_mono f) (hg : strict_mono g) (hf₀ : ∀ x, 0 ≤ f x)
  (hg₀ : ∀ x, 0 ≤ g x) :
  strict_mono (f * g) :=
λ b c h, mul_lt_mul'' (hf h) (hg h) (hf₀ _) (hg₀ _)

end monotone

<<<<<<< HEAD
section nontrivial
variables [nontrivial α]
=======
lemma lt_one_add (a : α) : a < 1 + a := lt_add_of_pos_left _ zero_lt_one
lemma lt_add_one (a : α) : a < a + 1 := lt_add_of_pos_right _ zero_lt_one

lemma one_lt_two : (1 : α) < 2 := lt_add_one _
>>>>>>> 71dbd401

lemma lt_two_mul_self (ha : 0 < a) : a < 2 * a := lt_mul_of_one_lt_left ha one_lt_two

@[priority 100] -- see Note [lower instance priority]
instance strict_ordered_semiring.to_no_max_order : no_max_order α :=
⟨λ a, ⟨a + 1, lt_add_of_pos_right _ one_pos⟩⟩

end strict_ordered_semiring

section strict_ordered_comm_semiring
variables [strict_ordered_comm_semiring α]

/-- A choice-free version of `strict_ordered_comm_semiring.to_ordered_comm_semiring` to avoid using
choice in basic `nat` lemmas. -/
@[reducible] -- See note [reducible non-instances]
def strict_ordered_comm_semiring.to_ordered_comm_semiring' [@decidable_rel α (≤)] :
  ordered_comm_semiring α :=
{ ..‹strict_ordered_comm_semiring α›, ..strict_ordered_semiring.to_ordered_semiring' }

@[priority 100] -- see Note [lower instance priority]
instance strict_ordered_comm_semiring.to_ordered_comm_semiring : ordered_comm_semiring α :=
{ ..‹strict_ordered_comm_semiring α›, ..strict_ordered_semiring.to_ordered_semiring }

end strict_ordered_comm_semiring

section strict_ordered_ring
variables [strict_ordered_ring α] {a b c : α}

@[priority 100] -- see Note [lower instance priority]
instance strict_ordered_ring.to_strict_ordered_semiring : strict_ordered_semiring α :=
{ le_of_add_le_add_left := @le_of_add_le_add_left α _ _ _,
  mul_lt_mul_of_pos_left := λ a b c h hc,
    by simpa only [mul_sub, sub_pos] using strict_ordered_ring.mul_pos _ _ hc (sub_pos.2 h),
  mul_lt_mul_of_pos_right := λ a b c h hc,
    by simpa only [sub_mul, sub_pos] using strict_ordered_ring.mul_pos _ _ (sub_pos.2 h) hc,
  ..‹strict_ordered_ring α›,  ..ring.to_semiring }

/-- A choice-free version of `strict_ordered_ring.to_ordered_ring` to avoid using choice in basic
`int` lemmas. -/
@[reducible] -- See note [reducible non-instances]
def strict_ordered_ring.to_ordered_ring' [@decidable_rel α (≤)] : ordered_ring α :=
{ mul_nonneg := λ a b ha hb, begin
    cases decidable.eq_or_lt_of_le ha with ha ha,
    { rw [←ha, zero_mul] },
    cases decidable.eq_or_lt_of_le hb with hb hb,
    { rw [←hb, mul_zero] },
    { exact (mul_pos ha hb).le }
  end,
  ..‹strict_ordered_ring α›,  ..ring.to_semiring }


@[priority 100] -- see Note [lower instance priority]
instance strict_ordered_ring.to_ordered_ring : ordered_ring α :=
{ mul_nonneg := λ a b, begin
    letI := @strict_ordered_ring.to_ordered_ring' α _ (classical.dec_rel _),
    exact mul_nonneg,
  end,
  ..‹strict_ordered_ring α› }

lemma mul_lt_mul_of_neg_left (h : b < a) (hc : c < 0) : c * a < c * b :=
by simpa only [neg_mul, neg_lt_neg_iff] using mul_lt_mul_of_pos_left h (neg_pos_of_neg hc)

lemma mul_lt_mul_of_neg_right (h : b < a) (hc : c < 0) : a * c < b * c :=
by simpa only [mul_neg, neg_lt_neg_iff] using mul_lt_mul_of_pos_right h (neg_pos_of_neg hc)

lemma mul_pos_of_neg_of_neg {a b : α} (ha : a < 0) (hb : b < 0) : 0 < a * b :=
by simpa only [zero_mul] using mul_lt_mul_of_neg_right ha hb

section monotone
variables [preorder β] {f g : β → α}

lemma strict_anti_mul_left {a : α} (ha : a < 0) : strict_anti ((*) a) :=
λ b c b_lt_c, mul_lt_mul_of_neg_left b_lt_c ha

lemma strict_anti_mul_right {a : α} (ha : a < 0) : strict_anti (λ x, x * a) :=
λ b c b_lt_c, mul_lt_mul_of_neg_right b_lt_c ha

lemma strict_mono.const_mul_of_neg (hf : strict_mono f) (ha : a < 0) : strict_anti (λ x, a * f x) :=
(strict_anti_mul_left ha).comp_strict_mono hf

lemma strict_mono.mul_const_of_neg (hf : strict_mono f) (ha : a < 0) : strict_anti (λ x, f x * a) :=
(strict_anti_mul_right ha).comp_strict_mono hf

lemma strict_anti.const_mul_of_neg (hf : strict_anti f) (ha : a < 0) : strict_mono (λ x, a * f x) :=
(strict_anti_mul_left ha).comp hf

lemma strict_anti.mul_const_of_neg (hf : strict_anti f) (ha : a < 0) : strict_mono (λ x, f x * a) :=
(strict_anti_mul_right ha).comp hf

end monotone
end strict_ordered_ring

section strict_ordered_comm_ring
variables [strict_ordered_comm_ring α]

/-- A choice-free version of `strict_ordered_comm_ring.to_ordered_comm_semiring'` to avoid using
choice in basic `int` lemmas. -/
@[reducible] -- See note [reducible non-instances]
def strict_ordered_comm_ring.to_ordered_comm_ring' [@decidable_rel α (≤)] : ordered_comm_ring α :=
{ ..‹strict_ordered_comm_ring α›, ..strict_ordered_ring.to_ordered_ring' }

@[priority 100] -- See note [lower instance priority]
instance strict_ordered_comm_ring.to_strict_ordered_comm_semiring :
  strict_ordered_comm_semiring α :=
{ ..‹strict_ordered_comm_ring α›, ..strict_ordered_ring.to_strict_ordered_semiring }

@[priority 100] -- See note [lower instance priority]
instance strict_ordered_comm_ring.to_ordered_comm_ring : ordered_comm_ring α :=
{ ..‹strict_ordered_comm_ring α›, ..strict_ordered_ring.to_ordered_ring }

end strict_ordered_comm_ring

section linear_ordered_semiring
variables [linear_ordered_semiring α] {a b c d : α}

@[priority 200] -- see Note [lower instance priority]
instance linear_ordered_semiring.to_pos_mul_reflect_lt : pos_mul_reflect_lt α :=
⟨λ a b c, (monotone_mul_left_of_nonneg a.2).reflect_lt⟩

@[priority 200] -- see Note [lower instance priority]
instance linear_ordered_semiring.to_mul_pos_reflect_lt : mul_pos_reflect_lt α :=
⟨λ a b c, (monotone_mul_right_of_nonneg a.2).reflect_lt⟩

local attribute [instance] linear_ordered_semiring.decidable_le linear_ordered_semiring.decidable_lt

lemma nonneg_and_nonneg_or_nonpos_and_nonpos_of_mul_nnonneg (hab : 0 ≤ a * b) :
    (0 ≤ a ∧ 0 ≤ b) ∨ (a ≤ 0 ∧ b ≤ 0) :=
begin
  refine decidable.or_iff_not_and_not.2 _,
  simp only [not_and, not_le], intros ab nab, apply not_lt_of_le hab _,
  rcases lt_trichotomy 0 a with (ha|rfl|ha),
  exacts [mul_neg_of_pos_of_neg ha (ab ha.le), ((ab le_rfl).asymm (nab le_rfl)).elim,
    mul_neg_of_neg_of_pos ha (nab ha.le)]
end

lemma nonneg_of_mul_nonneg_left (h : 0 ≤ a * b) (hb : 0 < b) : 0 ≤ a :=
le_of_not_gt $ λ ha, (mul_neg_of_neg_of_pos ha hb).not_le h

lemma nonneg_of_mul_nonneg_right (h : 0 ≤ a * b) (ha : 0 < a) : 0 ≤ b :=
le_of_not_gt $ λ hb, (mul_neg_of_pos_of_neg ha hb).not_le h

lemma neg_of_mul_neg_left (h : a * b < 0) (hb : 0 ≤ b) : a < 0 :=
lt_of_not_ge $ λ ha, (mul_nonneg ha hb).not_lt h

lemma neg_of_mul_neg_right (h : a * b < 0) (ha : 0 ≤ a) : b < 0 :=
lt_of_not_ge $ λ hb, (mul_nonneg ha hb).not_lt h

lemma nonpos_of_mul_nonpos_left (h : a * b ≤ 0) (hb : 0 < b) : a ≤ 0 :=
le_of_not_gt (assume ha : a > 0, (mul_pos ha hb).not_le h)

lemma nonpos_of_mul_nonpos_right (h : a * b ≤ 0) (ha : 0 < a) : b ≤ 0 :=
le_of_not_gt (assume hb : b > 0, (mul_pos ha hb).not_le h)

@[simp] lemma zero_le_mul_left (h : 0 < c) : 0 ≤ c * b ↔ 0 ≤ b :=
by { convert mul_le_mul_left h, simp }

@[simp] lemma zero_le_mul_right (h : 0 < c) : 0 ≤ b * c ↔ 0 ≤ b :=
by { convert mul_le_mul_right h, simp }

lemma add_le_mul_of_left_le_right (a2 : 2 ≤ a) (ab : a ≤ b) : a + b ≤ a * b :=
have 0 < b, from
calc 0 < 2 : zero_lt_two
   ... ≤ a : a2
   ... ≤ b : ab,
calc a + b ≤ b + b : add_le_add_right ab b
       ... = 2 * b : (two_mul b).symm
       ... ≤ a * b : (mul_le_mul_right this).mpr a2

lemma add_le_mul_of_right_le_left (b2 : 2 ≤ b) (ba : b ≤ a) : a + b ≤ a * b :=
have 0 < a, from
calc 0 < 2 : zero_lt_two
   ... ≤ b : b2
   ... ≤ a : ba,
calc a + b ≤ a + a : add_le_add_left ba a
       ... = a * 2 : (mul_two a).symm
       ... ≤ a * b : (mul_le_mul_left this).mpr b2

lemma add_le_mul (a2 : 2 ≤ a) (b2 : 2 ≤ b) : a + b ≤ a * b :=
if hab : a ≤ b then add_le_mul_of_left_le_right a2 hab
               else add_le_mul_of_right_le_left b2 (le_of_not_le hab)

lemma add_le_mul' (a2 : 2 ≤ a) (b2 : 2 ≤ b) : a + b ≤ b * a :=
(le_of_eq (add_comm _ _)).trans (add_le_mul b2 a2)

section

@[simp] lemma bit0_le_bit0 : bit0 a ≤ bit0 b ↔ a ≤ b :=
by rw [bit0, bit0, ← two_mul, ← two_mul, mul_le_mul_left (zero_lt_two : 0 < (2:α))]

@[simp] lemma bit0_lt_bit0 : bit0 a < bit0 b ↔ a < b :=
by rw [bit0, bit0, ← two_mul, ← two_mul, mul_lt_mul_left (zero_lt_two : 0 < (2:α))]

@[simp] lemma bit1_le_bit1 : bit1 a ≤ bit1 b ↔ a ≤ b :=
(add_le_add_iff_right 1).trans bit0_le_bit0

@[simp] lemma bit1_lt_bit1 : bit1 a < bit1 b ↔ a < b :=
(add_lt_add_iff_right 1).trans bit0_lt_bit0

@[simp] lemma one_le_bit1 : (1 : α) ≤ bit1 a ↔ 0 ≤ a :=
by rw [bit1, le_add_iff_nonneg_left, bit0, ← two_mul, zero_le_mul_left (zero_lt_two : 0 < (2:α))]

@[simp] lemma one_lt_bit1 : (1 : α) < bit1 a ↔ 0 < a :=
by rw [bit1, lt_add_iff_pos_left, bit0, ← two_mul, zero_lt_mul_left (zero_lt_two : 0 < (2:α))]

@[simp] lemma zero_le_bit0 : (0 : α) ≤ bit0 a ↔ 0 ≤ a :=
by rw [bit0, ← two_mul, zero_le_mul_left (zero_lt_two : 0 < (2:α))]

@[simp] lemma zero_lt_bit0 : (0 : α) < bit0 a ↔ 0 < a :=
by rw [bit0, ← two_mul, zero_lt_mul_left (zero_lt_two : 0 < (2:α))]

end

theorem mul_nonneg_iff_right_nonneg_of_pos (ha : 0 < a) : 0 ≤ a * b ↔ 0 ≤ b :=
⟨λ h, nonneg_of_mul_nonneg_right h ha, mul_nonneg ha.le⟩

theorem mul_nonneg_iff_left_nonneg_of_pos (hb : 0 < b) : 0 ≤ a * b ↔ 0 ≤ a :=
⟨λ h, nonneg_of_mul_nonneg_left h hb, λ h, mul_nonneg h hb.le⟩

lemma nonpos_of_mul_nonneg_left (h : 0 ≤ a * b) (hb : b < 0) : a ≤ 0 :=
le_of_not_gt (λ ha, absurd h (mul_neg_of_pos_of_neg ha hb).not_le)

lemma nonpos_of_mul_nonneg_right (h : 0 ≤ a * b) (ha : a < 0) : b ≤ 0 :=
le_of_not_gt (λ hb, absurd h (mul_neg_of_neg_of_pos ha hb).not_le)

@[simp] lemma units.inv_pos {u : αˣ} : (0 : α) < ↑u⁻¹ ↔ (0 : α) < u :=
have ∀ {u : αˣ}, (0 : α) < u → (0 : α) < ↑u⁻¹ := λ u h,
  (zero_lt_mul_left h).mp $ u.mul_inv.symm ▸ zero_lt_one,
⟨this, this⟩

@[simp] lemma units.inv_neg {u : αˣ} : ↑u⁻¹ < (0 : α) ↔ ↑u < (0 : α) :=
have ∀ {u : αˣ}, ↑u < (0 : α) → ↑u⁻¹ < (0 : α) := λ u h,
  neg_of_mul_pos_right (by exact (u.mul_inv.symm ▸ zero_lt_one)) h.le,
⟨this, this⟩

lemma cmp_mul_pos_left (ha : 0 < a) (b c : α) : cmp (a * b) (a * c) = cmp b c :=
(strict_mono_mul_left_of_pos ha).cmp_map_eq b c

lemma cmp_mul_pos_right (ha : 0 < a) (b c : α) : cmp (b * a) (c * a) = cmp b c :=
(strict_mono_mul_right_of_pos ha).cmp_map_eq b c

lemma mul_max_of_nonneg (b c : α) (ha : 0 ≤ a) : a * max b c = max (a * b) (a * c) :=
(monotone_mul_left_of_nonneg ha).map_max

lemma mul_min_of_nonneg (b c : α) (ha : 0 ≤ a) : a * min b c = min (a * b) (a * c) :=
(monotone_mul_left_of_nonneg ha).map_min

lemma max_mul_of_nonneg (a b : α) (hc : 0 ≤ c) : max a b * c = max (a * c) (b * c) :=
(monotone_mul_right_of_nonneg hc).map_max

lemma min_mul_of_nonneg (a b : α) (hc : 0 ≤ c) : min a b * c = min (a * c) (b * c) :=
(monotone_mul_right_of_nonneg hc).map_min

lemma le_of_mul_le_of_one_le {a b c : α} (h : a * c ≤ b) (hb : 0 ≤ b) (hc : 1 ≤ c) : a ≤ b :=
le_of_mul_le_mul_right (h.trans $ le_mul_of_one_le_right hb hc) $ zero_lt_one.trans_le hc

lemma nonneg_le_nonneg_of_sq_le_sq {a b : α} (hb : 0 ≤ b) (h : a * a ≤ b * b) : a ≤ b :=
le_of_not_gt $ λ hab, (mul_self_lt_mul_self hb hab).not_le h

lemma mul_self_le_mul_self_iff {a b : α} (h1 : 0 ≤ a) (h2 : 0 ≤ b) : a ≤ b ↔ a * a ≤ b * b :=
⟨mul_self_le_mul_self h1, nonneg_le_nonneg_of_sq_le_sq h2⟩

lemma mul_self_lt_mul_self_iff {a b : α} (h1 : 0 ≤ a) (h2 : 0 ≤ b) : a < b ↔ a * a < b * b :=
((@strict_mono_on_mul_self α _).lt_iff_lt h1 h2).symm

lemma mul_self_inj {a b : α} (h1 : 0 ≤ a) (h2 : 0 ≤ b) : a * a = b * b ↔ a = b :=
(@strict_mono_on_mul_self α _).eq_iff_eq h1 h2

end linear_ordered_semiring

@[priority 100] -- See note [lower instance priority]
instance linear_ordered_comm_semiring.to_linear_ordered_cancel_add_comm_monoid
  [linear_ordered_comm_semiring α] : linear_ordered_cancel_add_comm_monoid α :=
{ ..‹linear_ordered_comm_semiring α› }

section linear_ordered_ring
variables [linear_ordered_ring α] {a b c : α}

local attribute [instance] linear_ordered_ring.decidable_le linear_ordered_ring.decidable_lt

@[priority 100] -- see Note [lower instance priority]
instance linear_ordered_ring.to_linear_ordered_semiring : linear_ordered_semiring α :=
{ ..‹linear_ordered_ring α›, ..strict_ordered_ring.to_strict_ordered_semiring }

@[priority 100] -- see Note [lower instance priority]
instance linear_ordered_ring.to_linear_ordered_add_comm_group : linear_ordered_add_comm_group α :=
{ ..‹linear_ordered_ring α› }

@[priority 100] -- see Note [lower instance priority]
instance linear_ordered_ring.is_domain : is_domain α :=
{ eq_zero_or_eq_zero_of_mul_eq_zero :=
    begin
      intros a b hab,
      refine decidable.or_iff_not_and_not.2 (λ h, _), revert hab,
      cases lt_or_gt_of_ne h.1 with ha ha; cases lt_or_gt_of_ne h.2 with hb hb,
      exacts [(mul_pos_of_neg_of_neg ha hb).ne.symm, (mul_neg_of_neg_of_pos ha hb).ne,
        (mul_neg_of_pos_of_neg ha hb).ne, (mul_pos ha hb).ne.symm]
    end,
  .. ‹linear_ordered_ring α› }

lemma mul_pos_iff : 0 < a * b ↔ 0 < a ∧ 0 < b ∨ a < 0 ∧ b < 0 :=
⟨pos_and_pos_or_neg_and_neg_of_mul_pos,
  λ h, h.elim (and_imp.2 mul_pos) (and_imp.2 mul_pos_of_neg_of_neg)⟩

lemma mul_neg_iff : a * b < 0 ↔ 0 < a ∧ b < 0 ∨ a < 0 ∧ 0 < b :=
by rw [← neg_pos, neg_mul_eq_mul_neg, mul_pos_iff, neg_pos, neg_lt_zero]

lemma mul_nonneg_iff : 0 ≤ a * b ↔ 0 ≤ a ∧ 0 ≤ b ∨ a ≤ 0 ∧ b ≤ 0 :=
⟨nonneg_and_nonneg_or_nonpos_and_nonpos_of_mul_nnonneg,
  λ h, h.elim (and_imp.2 mul_nonneg) (and_imp.2 mul_nonneg_of_nonpos_of_nonpos)⟩

/-- Out of three elements of a `linear_ordered_ring`, two must have the same sign. -/
lemma mul_nonneg_of_three (a b c : α) :
  0 ≤ a * b ∨ 0 ≤ b * c ∨ 0 ≤ c * a :=
by iterate 3 { rw mul_nonneg_iff };
  have := le_total 0 a; have := le_total 0 b; have := le_total 0 c; itauto

lemma mul_nonpos_iff : a * b ≤ 0 ↔ 0 ≤ a ∧ b ≤ 0 ∨ a ≤ 0 ∧ 0 ≤ b :=
by rw [← neg_nonneg, neg_mul_eq_mul_neg, mul_nonneg_iff, neg_nonneg, neg_nonpos]

lemma mul_self_nonneg (a : α) : 0 ≤ a * a :=
(le_total 0 a).elim (λ h, mul_nonneg h h) (λ h, mul_nonneg_of_nonpos_of_nonpos h h)

@[simp] lemma neg_le_self_iff : -a ≤ a ↔ 0 ≤ a :=
by simp [neg_le_iff_add_nonneg, ← two_mul, mul_nonneg_iff, zero_le_one, (zero_lt_two' α).not_le]

@[simp] lemma neg_lt_self_iff : -a < a ↔ 0 < a :=
by simp [neg_lt_iff_pos_add, ← two_mul, mul_pos_iff, zero_lt_one, (zero_lt_two' α).not_lt]

@[simp] lemma le_neg_self_iff : a ≤ -a ↔ a ≤ 0 :=
calc a ≤ -a ↔ -(-a) ≤ -a : by rw neg_neg
... ↔ 0 ≤ -a : neg_le_self_iff
... ↔ a ≤ 0 : neg_nonneg

@[simp] lemma lt_neg_self_iff : a < -a ↔ a < 0 :=
calc a < -a ↔ -(-a) < -a : by rw neg_neg
... ↔ 0 < -a : neg_lt_self_iff
... ↔ a < 0 : neg_pos

lemma neg_one_lt_zero : -1 < (0:α) := neg_lt_zero.2 zero_lt_one

@[simp] lemma mul_le_mul_left_of_neg {a b c : α} (h : c < 0) : c * a ≤ c * b ↔ b ≤ a :=
(strict_anti_mul_left h).le_iff_le

@[simp] lemma mul_le_mul_right_of_neg {a b c : α} (h : c < 0) : a * c ≤ b * c ↔ b ≤ a :=
(strict_anti_mul_right h).le_iff_le

@[simp] lemma mul_lt_mul_left_of_neg {a b c : α} (h : c < 0) : c * a < c * b ↔ b < a :=
(strict_anti_mul_left h).lt_iff_lt

@[simp] lemma mul_lt_mul_right_of_neg {a b c : α} (h : c < 0) : a * c < b * c ↔ b < a :=
(strict_anti_mul_right h).lt_iff_lt

lemma lt_of_mul_lt_mul_of_nonpos_left (h : c * a < c * b) (hc : c ≤ 0) : b < a :=
lt_of_mul_lt_mul_left (by rwa [neg_mul, neg_mul, neg_lt_neg_iff]) $ neg_nonneg.2 hc

lemma lt_of_mul_lt_mul_of_nonpos_right (h : a * c < b * c) (hc : c ≤ 0) : b < a :=
lt_of_mul_lt_mul_right (by rwa [mul_neg, mul_neg, neg_lt_neg_iff]) $ neg_nonneg.2 hc

lemma cmp_mul_neg_left {a : α} (ha : a < 0) (b c : α) : cmp (a * b) (a * c) = cmp c b :=
(strict_anti_mul_left ha).cmp_map_eq b c

lemma cmp_mul_neg_right {a : α} (ha : a < 0) (b c : α) : cmp (b * a) (c * a) = cmp c b :=
(strict_anti_mul_right ha).cmp_map_eq b c

lemma sub_one_lt (a : α) : a - 1 < a :=
sub_lt_iff_lt_add.2 (lt_add_one a)

@[simp] lemma mul_self_pos {a : α} : 0 < a * a ↔ a ≠ 0 :=
begin
  split,
  { rintro h rfl, rw mul_zero at h, exact h.false },
  { intro h,
    cases h.lt_or_lt with h h,
    exacts [mul_pos_of_neg_of_neg h h, mul_pos h h] }
end

lemma mul_self_le_mul_self_of_le_of_neg_le {x y : α} (h₁ : x ≤ y) (h₂ : -x ≤ y) : x * x ≤ y * y :=
(le_total 0 x).elim (λ h, mul_le_mul h₁ h₁ h (h.trans h₁))
  (λ h, le_of_eq_of_le (neg_mul_neg x x).symm
    (mul_le_mul h₂ h₂ (neg_nonneg.mpr h) ((neg_nonneg.mpr h).trans h₂)))

lemma nonneg_of_mul_nonpos_left {a b : α} (h : a * b ≤ 0) (hb : b < 0) : 0 ≤ a :=
le_of_not_gt (λ ha, absurd h (mul_pos_of_neg_of_neg ha hb).not_le)

lemma nonneg_of_mul_nonpos_right {a b : α} (h : a * b ≤ 0) (ha : a < 0) : 0 ≤ b :=
le_of_not_gt (λ hb, absurd h (mul_pos_of_neg_of_neg ha hb).not_le)

lemma pos_of_mul_neg_left {a b : α} (h : a * b < 0) (hb : b ≤ 0) : 0 < a :=
lt_of_not_ge (λ ha, absurd h (mul_nonneg_of_nonpos_of_nonpos ha hb).not_lt)

lemma pos_of_mul_neg_right {a b : α} (h : a * b < 0) (ha : a ≤ 0) : 0 < b :=
lt_of_not_ge (λ hb, absurd h (mul_nonneg_of_nonpos_of_nonpos ha hb).not_lt)

lemma neg_iff_pos_of_mul_neg (hab : a * b < 0) : a < 0 ↔ 0 < b :=
⟨pos_of_mul_neg_right hab ∘ le_of_lt, neg_of_mul_neg_left hab ∘ le_of_lt⟩

lemma pos_iff_neg_of_mul_neg (hab : a * b < 0) : 0 < a ↔ b < 0 :=
⟨neg_of_mul_neg_right hab ∘ le_of_lt, pos_of_mul_neg_left hab ∘ le_of_lt⟩

/-- The sum of two squares is zero iff both elements are zero. -/
lemma mul_self_add_mul_self_eq_zero {x y : α} : x * x + y * y = 0 ↔ x = 0 ∧ y = 0 :=
by rw [add_eq_zero_iff', mul_self_eq_zero, mul_self_eq_zero]; apply mul_self_nonneg

lemma eq_zero_of_mul_self_add_mul_self_eq_zero (h : a * a + b * b = 0) : a = 0 :=
(mul_self_add_mul_self_eq_zero.mp h).left

end linear_ordered_ring

@[priority 100] -- see Note [lower instance priority]
instance linear_ordered_comm_ring.to_strict_ordered_comm_ring [d : linear_ordered_comm_ring α] :
  strict_ordered_comm_ring α :=
{ ..d }

@[priority 100] -- see Note [lower instance priority]
instance linear_ordered_comm_ring.to_linear_ordered_comm_semiring [d : linear_ordered_comm_ring α] :
   linear_ordered_comm_semiring α :=
{ .. d, ..linear_ordered_ring.to_linear_ordered_semiring }

section linear_ordered_comm_ring

variables [linear_ordered_comm_ring α] {a b c d : α}

lemma max_mul_mul_le_max_mul_max (b c : α) (ha : 0 ≤ a) (hd: 0 ≤ d) :
  max (a * b) (d * c) ≤ max a c * max d b :=
have ba : b * a ≤ max d b * max c a, from
  mul_le_mul (le_max_right d b) (le_max_right c a) ha (le_trans hd (le_max_left d b)),
have cd : c * d ≤ max a c * max b d, from
  mul_le_mul (le_max_right a c) (le_max_right b d) hd (le_trans ha (le_max_left a c)),
max_le
  (by simpa [mul_comm, max_comm] using ba)
  (by simpa [mul_comm, max_comm] using cd)

end linear_ordered_comm_ring<|MERGE_RESOLUTION|>--- conflicted
+++ resolved
@@ -250,33 +250,7 @@
 
 end monotone
 
-<<<<<<< HEAD
 lemma bit1_pos [nontrivial α] (h : 0 ≤ a) : 0 < bit1 a :=
-=======
-section nontrivial
-variables [nontrivial α]
-
-/-- See `zero_lt_one'` for a version with the type explicit. -/
-@[simp] lemma zero_lt_one : (0 : α) < 1 := zero_le_one.lt_of_ne zero_ne_one
-/-- See `zero_lt_two'` for a version with the type explicit. -/
-@[simp] lemma zero_lt_two : (0 : α) < 2 := zero_lt_one.trans_le one_le_two
-/-- See `zero_lt_three'` for a version with the type explicit. -/
-@[simp] lemma zero_lt_three : (0 : α) < 3 :=
-zero_lt_one.trans_le $ bit1_zero.symm.trans_le $ bit1_mono zero_le_one
-/-- See `zero_lt_four'` for a version with the type explicit. -/
-@[simp] lemma zero_lt_four : (0 : α) < 4 := zero_lt_two.trans_le $ bit0_mono one_le_two
-
-instance zero_le_one_class.ne_zero.two : ne_zero (2 : α) := ⟨zero_lt_two.ne'⟩
-instance zero_le_one_class.ne_zero.three : ne_zero (3 : α) := ⟨zero_lt_three.ne'⟩
-instance zero_le_one_class.ne_zero.four : ne_zero (4 : α) := ⟨zero_lt_four.ne'⟩
-
-alias zero_lt_one ← one_pos
-alias zero_lt_two ← two_pos
-alias zero_lt_three ← three_pos
-alias zero_lt_four ← four_pos
-
-lemma bit1_pos (h : 0 ≤ a) : 0 < bit1 a :=
->>>>>>> 71dbd401
 zero_lt_one.trans_le $ bit1_zero.symm.trans_le $ bit1_mono h
 
 lemma bit1_pos' (h : 0 < a) : 0 < bit1 a := by { nontriviality, exact bit1_pos h.le }
@@ -519,16 +493,6 @@
 
 end monotone
 
-<<<<<<< HEAD
-section nontrivial
-variables [nontrivial α]
-=======
-lemma lt_one_add (a : α) : a < 1 + a := lt_add_of_pos_left _ zero_lt_one
-lemma lt_add_one (a : α) : a < a + 1 := lt_add_of_pos_right _ zero_lt_one
-
-lemma one_lt_two : (1 : α) < 2 := lt_add_one _
->>>>>>> 71dbd401
-
 lemma lt_two_mul_self (ha : 0 < a) : a < 2 * a := lt_mul_of_one_lt_left ha one_lt_two
 
 @[priority 100] -- see Note [lower instance priority]
