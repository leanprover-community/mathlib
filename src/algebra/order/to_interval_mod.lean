--- conflicted
+++ resolved
@@ -460,58 +460,6 @@
 
 section Ico_Ioc
 
-<<<<<<< HEAD
-variables (a : α) {b : α} (hb : 0 < b)
-
-lemma tfae_to_Ico_eq_to_Ioc (x : α) :
-  tfae
-   [to_Ico_div a hb x = to_Ioc_div a hb x,
-    to_Ico_div a hb x + 1 ≠ to_Ioc_div a hb x,
-    to_Ico_mod a hb x = to_Ioc_mod a hb x,
-    to_Ico_mod a hb x + b ≠ to_Ioc_mod a hb x,
-    to_Ioc_mod a hb x ≠ a + b,
-    to_Ico_mod a hb x ≠ a,
-    ∀ z : ℤ, a - x ≠ z • b,
-    ∃ z : ℤ, x + z • b ∈ set.Ioo a (a + b),
-    (x : α ⧸ add_subgroup.zmultiples b) ≠ a] :=
-begin
-  tfae_have : 1 ↔ 3,
-  { rw [to_Ico_mod, to_Ioc_mod, add_right_inj, (zsmul_strict_mono_left hb).injective.eq_iff] },
-  tfae_have : 1 → 2,
-  { intro h, linarith },
-  tfae_have : 2 ↔ 4,
-  { rw [ne, ne, to_Ico_mod, to_Ioc_mod, add_assoc, add_right_inj],
-    convert iff.not (zsmul_strict_mono_left hb).injective.eq_iff.symm,
-    rw [add_smul, one_smul] },
-  tfae_have : 4 → 5,
-  { refine mt (λ h, _), rw h,
-    rw [add_left_inj, to_Ico_mod_eq_iff],
-    refine ⟨le_rfl, lt_add_of_pos_right a hb, to_Ioc_div a hb x - 1, _⟩,
-    conv_lhs { rw [← sub_eq_iff_eq_add.2 h, to_Ioc_mod] },
-    rw [sub_smul, one_smul], abel },
-  tfae_have : 5 → 3,
-  { have := to_Ioc_mod_mem_Ioc a hb x,
-    exact λ h, (to_Ico_mod_eq_iff hb).2 ⟨this.1.le, this.2.lt_of_ne h, _, add_sub_cancel' x _⟩ },
-  tfae_have : 3 ↔ 6,
-  { rw [eq_comm, to_Ioc_mod_eq_iff],
-    have := to_Ico_mod_mem_Ico a hb x,
-    refine ⟨λ h, h.1.ne', λ h, ⟨this.1.lt_of_ne' h, this.2.le, _, add_sub_cancel' x _⟩⟩ },
-  tfae_have : 6 ↔ 7,
-  { rw ← not_iff_not, push_neg, split; intro h,
-    { rw ← h, exact ⟨_, add_sub_cancel' x _⟩ },
-    { exact (to_Ico_mod_eq_iff hb).2 ⟨le_rfl, lt_add_of_pos_right a hb, h⟩ } },
-  tfae_have : 6 → 8,
-  { have h' := to_Ico_mod_mem_Ico a hb x, exact λ h, ⟨_, h'.1.lt_of_ne h.symm, h'.2⟩ },
-  tfae_have : 8 → 3,
-  { exact λ ⟨i, hi⟩, ((to_Ico_mod_eq_iff hb).2 ⟨hi.1.le, hi.2, i, add_sub_cancel' x _⟩).trans
-      ((to_Ioc_mod_eq_iff hb).2 ⟨hi.1, hi.2.le, i, add_sub_cancel' x _⟩).symm },
-  tfae_have : 7 ↔ 9,
-  { rw [ne, eq_comm, quotient_add_group.eq_iff_sub_mem, add_subgroup.mem_zmultiples_iff],
-    push_neg, simp_rw ne_comm },
-  tfae_finish,
-end
-
-=======
 variables (a : α) {b : α} (hb : 0 < b) (x : α)
 
 omit hα
@@ -584,16 +532,11 @@
   push_neg, simp_rw ne_comm,
 end
 
->>>>>>> 39b35156
 lemma Ico_eq_locus_Ioc_eq_Union_Ioo :
   {x | to_Ico_mod a hb x = to_Ioc_mod a hb x} = ⋃ z : ℤ, set.Ioo (a - z • b) (a + b - z • b) :=
 begin
   ext1, simp_rw [set.mem_set_of, set.mem_Union, ← set.add_mem_Ioo_iff_left],
-<<<<<<< HEAD
-  exact (tfae_to_Ico_eq_to_Ioc a hb x).out 2 7,
-=======
   exact (mem_Ioo_mod_iff_to_Ico_mod_eq_to_Ioc_mod hb).symm,
->>>>>>> 39b35156
 end
 
 end Ico_Ioc
