/-
Copyright (c) 2022 Joseph Myers. All rights reserved.
Released under Apache 2.0 license as described in the file LICENSE.
Authors: Joseph Myers
-/
import algebra.module.basic
import algebra.order.archimedean
import algebra.periodic
import data.int.succ_pred
import group_theory.quotient_group
import order.circular
/-!
# Reducing to an interval modulo its length

This file defines operations that reduce a number (in an `archimedean`
`linear_ordered_add_comm_group`) to a number in a given interval, modulo the length of that
interval.

## Main definitions

* `to_Ico_div a hb x` (where `hb : 0 < b`): The unique integer such that this multiple of `b`,
  subtracted from `x`, is in `Ico a (a + b)`.
* `to_Ico_mod a hb x` (where `hb : 0 < b`): Reduce `x` to the interval `Ico a (a + b)`.
* `to_Ioc_div a hb x` (where `hb : 0 < b`): The unique integer such that this multiple of `b`,
  subtracted from `x`, is in `Ioc a (a + b)`.
* `to_Ioc_mod a hb x` (where `hb : 0 < b`): Reduce `x` to the interval `Ioc a (a + b)`.

-/

noncomputable theory

section linear_ordered_add_comm_group

variables {α : Type*} [linear_ordered_add_comm_group α] [hα : archimedean α]
include hα

/--
The unique integer such that this multiple of `b`, subtracted from `x`, is in `Ico a (a + b)`. -/
def to_Ico_div (a : α) {b : α} (hb : 0 < b) (x : α) : ℤ :=
(exists_unique_sub_zsmul_mem_Ico hb x a).some

lemma sub_to_Ico_div_zsmul_mem_Ico (a : α) {b : α} (hb : 0 < b) (x : α) :
  x - to_Ico_div a hb x • b ∈ set.Ico a (a + b) :=
(exists_unique_sub_zsmul_mem_Ico hb x a).some_spec.1

lemma eq_to_Ico_div_of_sub_zsmul_mem_Ico {a b x : α} (hb : 0 < b) {y : ℤ}
  (hy : x - y • b ∈ set.Ico a (a + b)) : y = to_Ico_div a hb x :=
(exists_unique_sub_zsmul_mem_Ico hb x a).some_spec.2 y hy

/--
The unique integer such that this multiple of `b`, subtracted from `x`, is in `Ioc a (a + b)`. -/
def to_Ioc_div (a : α) {b : α} (hb : 0 < b) (x : α) : ℤ :=
(exists_unique_sub_zsmul_mem_Ioc hb x a).some

lemma sub_to_Ioc_div_zsmul_mem_Ioc (a : α) {b : α} (hb : 0 < b) (x : α) :
  x - to_Ioc_div a hb x • b ∈ set.Ioc a (a + b) :=
(exists_unique_sub_zsmul_mem_Ioc hb x a).some_spec.1

lemma eq_to_Ioc_div_of_sub_zsmul_mem_Ioc {a b x : α} (hb : 0 < b) {y : ℤ}
  (hy : x - y • b ∈ set.Ioc a (a + b)) : y = to_Ioc_div a hb x :=
(exists_unique_sub_zsmul_mem_Ioc hb x a).some_spec.2 y hy

/-- Reduce `x` to the interval `Ico a (a + b)`. -/
def to_Ico_mod (a : α) {b : α} (hb : 0 < b) (x : α) : α := x - to_Ico_div a hb x • b

/-- Reduce `x` to the interval `Ioc a (a + b)`. -/
def to_Ioc_mod (a : α) {b : α} (hb : 0 < b) (x : α) : α := x - to_Ioc_div a hb x • b

lemma to_Ico_mod_mem_Ico (a : α) {b : α} (hb : 0 < b) (x : α) :
  to_Ico_mod a hb x ∈ set.Ico a (a + b) :=
sub_to_Ico_div_zsmul_mem_Ico a hb x

lemma to_Ico_mod_mem_Ico' {b : α} (hb : 0 < b) (x : α) :
  to_Ico_mod 0 hb x ∈ set.Ico 0 b :=
by { convert to_Ico_mod_mem_Ico 0 hb x, exact (zero_add b).symm, }

lemma to_Ioc_mod_mem_Ioc (a : α) {b : α} (hb : 0 < b) (x : α) :
  to_Ioc_mod a hb x ∈ set.Ioc a (a + b) :=
sub_to_Ioc_div_zsmul_mem_Ioc a hb x

lemma left_le_to_Ico_mod (a : α) {b : α} (hb : 0 < b) (x : α) : a ≤ to_Ico_mod a hb x :=
(set.mem_Ico.1 (to_Ico_mod_mem_Ico a hb x)).1

lemma left_lt_to_Ioc_mod (a : α) {b : α} (hb : 0 < b) (x : α) : a < to_Ioc_mod a hb x :=
(set.mem_Ioc.1 (to_Ioc_mod_mem_Ioc a hb x)).1

lemma to_Ico_mod_lt_right (a : α) {b : α} (hb : 0 < b) (x : α) : to_Ico_mod a hb x < a + b :=
(set.mem_Ico.1 (to_Ico_mod_mem_Ico a hb x)).2

lemma to_Ioc_mod_le_right (a : α) {b : α} (hb : 0 < b) (x : α) : to_Ioc_mod a hb x ≤ a + b :=
(set.mem_Ioc.1 (to_Ioc_mod_mem_Ioc a hb x)).2

@[simp] lemma self_sub_to_Ico_div_zsmul (a : α) {b : α} (hb : 0 < b) (x : α) :
  x - to_Ico_div a hb x • b = to_Ico_mod a hb x :=
rfl

@[simp] lemma self_sub_to_Ioc_div_zsmul (a : α) {b : α} (hb : 0 < b) (x : α) :
  x - to_Ioc_div a hb x • b = to_Ioc_mod a hb x :=
rfl

@[simp] lemma to_Ico_div_zsmul_sub_self (a : α) {b : α} (hb : 0 < b) (x : α) :
  to_Ico_div a hb x • b - x = -to_Ico_mod a hb x :=
by rw [to_Ico_mod, neg_sub]

@[simp] lemma to_Ioc_div_zsmul_sub_self (a : α) {b : α} (hb : 0 < b) (x : α) :
  to_Ioc_div a hb x • b - x = -to_Ioc_mod a hb x :=
by rw [to_Ioc_mod, neg_sub]

@[simp] lemma to_Ico_mod_sub_self (a : α) {b : α} (hb : 0 < b) (x : α) :
  to_Ico_mod a hb x - x = -to_Ico_div a hb x • b :=
by rw [to_Ico_mod, sub_sub_cancel_left, neg_smul]

@[simp] lemma to_Ioc_mod_sub_self (a : α) {b : α} (hb : 0 < b) (x : α) :
  to_Ioc_mod a hb x - x = -to_Ioc_div a hb x • b :=
by rw [to_Ioc_mod, sub_sub_cancel_left, neg_smul]

@[simp] lemma self_sub_to_Ico_mod (a : α) {b : α} (hb : 0 < b) (x : α) :
  x - to_Ico_mod a hb x = to_Ico_div a hb x • b :=
by rw [to_Ico_mod, sub_sub_cancel]

@[simp] lemma self_sub_to_Ioc_mod (a : α) {b : α} (hb : 0 < b) (x : α) :
  x - to_Ioc_mod a hb x = to_Ioc_div a hb x • b :=
by rw [to_Ioc_mod, sub_sub_cancel]

@[simp] lemma to_Ico_mod_add_to_Ico_div_zsmul (a : α) {b : α} (hb : 0 < b) (x : α) :
  to_Ico_mod a hb x + to_Ico_div a hb x • b = x :=
by rw [to_Ico_mod, sub_add_cancel]

@[simp] lemma to_Ioc_mod_add_to_Ioc_div_zsmul (a : α) {b : α} (hb : 0 < b) (x : α) :
  to_Ioc_mod a hb x + to_Ioc_div a hb x • b = x :=
by rw [to_Ioc_mod, sub_add_cancel]

@[simp] lemma to_Ico_div_zsmul_sub_to_Ico_mod (a : α) {b : α} (hb : 0 < b) (x : α) :
  to_Ico_div a hb x • b + to_Ico_mod a hb x = x :=
by rw [add_comm, to_Ico_mod_add_to_Ico_div_zsmul]

@[simp] lemma to_Ioc_div_zsmul_sub_to_Ioc_mod (a : α) {b : α} (hb : 0 < b) (x : α) :
  to_Ioc_div a hb x • b + to_Ioc_mod a hb x = x :=
by rw [add_comm, to_Ioc_mod_add_to_Ioc_div_zsmul]

lemma to_Ico_mod_eq_iff {a b x y : α} (hb : 0 < b) :
  to_Ico_mod a hb x = y ↔ y ∈ set.Ico a (a + b) ∧ ∃ z : ℤ, x = y + z • b :=
begin
  refine ⟨λ h, ⟨h ▸ to_Ico_mod_mem_Ico a hb x,
                to_Ico_div a hb x,
                h ▸ (to_Ico_mod_add_to_Ico_div_zsmul _ _ _).symm⟩,
          λ h, _⟩,
  rcases h with ⟨hy, z, hz⟩,
  rw ←sub_eq_iff_eq_add at hz,
  subst hz,
  rw eq_to_Ico_div_of_sub_zsmul_mem_Ico hb hy,
  refl
end

lemma to_Ioc_mod_eq_iff {a b x y : α} (hb : 0 < b) :
  to_Ioc_mod a hb x = y ↔ y ∈ set.Ioc a (a + b) ∧ ∃ z : ℤ, x = y + z • b :=
begin
  refine ⟨λ h, ⟨h ▸ to_Ioc_mod_mem_Ioc a hb x,
                to_Ioc_div a hb x,
                h ▸ (to_Ioc_mod_add_to_Ioc_div_zsmul _ hb _).symm⟩,
          λ h, _⟩,
  rcases h with ⟨hy, z, hz⟩,
  rw ←sub_eq_iff_eq_add at hz,
  subst hz,
  rw eq_to_Ioc_div_of_sub_zsmul_mem_Ioc hb hy,
  refl
end

@[simp] lemma to_Ico_div_apply_left (a : α) {b : α} (hb : 0 < b) : to_Ico_div a hb a = 0 :=
begin
  refine (eq_to_Ico_div_of_sub_zsmul_mem_Ico hb _).symm,
  simp [hb]
end

@[simp] lemma to_Ioc_div_apply_left (a : α) {b : α} (hb : 0 < b) : to_Ioc_div a hb a = -1 :=
begin
  refine (eq_to_Ioc_div_of_sub_zsmul_mem_Ioc hb _).symm,
  simp [hb],
end

@[simp] lemma to_Ico_mod_apply_left (a : α) {b : α} (hb : 0 < b) : to_Ico_mod a hb a = a :=
begin
  rw [to_Ico_mod_eq_iff hb, set.left_mem_Ico],
  refine ⟨lt_add_of_pos_right _ hb, 0, _⟩,
  simp
end

@[simp] lemma to_Ioc_mod_apply_left (a : α) {b : α} (hb : 0 < b) : to_Ioc_mod a hb a = a + b :=
begin
  rw [to_Ioc_mod_eq_iff hb, set.right_mem_Ioc],
  refine ⟨lt_add_of_pos_right _ hb, -1, _⟩,
  simp
end

lemma to_Ico_div_apply_right (a : α) {b : α} (hb : 0 < b) :
  to_Ico_div a hb (a + b) = 1 :=
begin
  refine (eq_to_Ico_div_of_sub_zsmul_mem_Ico hb _).symm,
  simp [hb]
end

lemma to_Ioc_div_apply_right (a : α) {b : α} (hb : 0 < b) :
  to_Ioc_div a hb (a + b) = 0 :=
begin
  refine (eq_to_Ioc_div_of_sub_zsmul_mem_Ioc hb _).symm,
  simp [hb]
end

lemma to_Ico_mod_apply_right (a : α) {b : α} (hb : 0 < b) : to_Ico_mod a hb (a + b) = a :=
begin
  rw [to_Ico_mod_eq_iff hb, set.left_mem_Ico],
  refine ⟨lt_add_of_pos_right _ hb, 1, _⟩,
  simp
end

lemma to_Ioc_mod_apply_right (a : α) {b : α} (hb : 0 < b) :
  to_Ioc_mod a hb (a + b) = a + b :=
begin
  rw [to_Ioc_mod_eq_iff hb, set.right_mem_Ioc],
  refine ⟨lt_add_of_pos_right _ hb, 0, _⟩,
  simp
end

@[simp] lemma to_Ico_div_add_zsmul (a : α) {b : α} (hb : 0 < b) (x : α) (m : ℤ) :
  to_Ico_div a hb (x + m • b) = to_Ico_div a hb x + m :=
begin
  refine (eq_to_Ico_div_of_sub_zsmul_mem_Ico hb _).symm,
  convert sub_to_Ico_div_zsmul_mem_Ico a hb x using 1,
  simp [add_smul],
end

@[simp] lemma to_Ioc_div_add_zsmul (a : α) {b : α} (hb : 0 < b) (x : α) (m : ℤ) :
  to_Ioc_div a hb (x + m • b) = to_Ioc_div a hb x + m :=
begin
  refine (eq_to_Ioc_div_of_sub_zsmul_mem_Ioc hb _).symm,
  convert sub_to_Ioc_div_zsmul_mem_Ioc a hb x using 1,
  simp [add_smul]
end

@[simp] lemma to_Ico_div_zsmul_add (a : α) {b : α} (hb : 0 < b) (x : α) (m : ℤ) :
  to_Ico_div a hb (m • b + x) = m + to_Ico_div a hb x :=
by rw [add_comm, to_Ico_div_add_zsmul, add_comm]

@[simp] lemma to_Ioc_div_zsmul_add (a : α) {b : α} (hb : 0 < b) (x : α) (m : ℤ) :
  to_Ioc_div a hb (m • b + x) = to_Ioc_div a hb x + m :=
by rw [add_comm, to_Ioc_div_add_zsmul, add_comm]

@[simp] lemma to_Ico_div_sub_zsmul (a : α) {b : α} (hb : 0 < b) (x : α) (m : ℤ) :
  to_Ico_div a hb (x - m • b) = to_Ico_div a hb x - m :=
by rw [sub_eq_add_neg, ←neg_smul, to_Ico_div_add_zsmul, sub_eq_add_neg]

@[simp] lemma to_Ioc_div_sub_zsmul (a : α) {b : α} (hb : 0 < b) (x : α) (m : ℤ) :
  to_Ioc_div a hb (x - m • b) = to_Ioc_div a hb x - m :=
by rw [sub_eq_add_neg, ←neg_smul, to_Ioc_div_add_zsmul, sub_eq_add_neg]

@[simp] lemma to_Ico_div_add_right (a : α) {b : α} (hb : 0 < b) (x : α) :
  to_Ico_div a hb (x + b) = to_Ico_div a hb x + 1 :=
begin
  convert to_Ico_div_add_zsmul a hb x 1,
  exact (one_zsmul _).symm
end

@[simp] lemma to_Ioc_div_add_right (a : α) {b : α} (hb : 0 < b) (x : α) :
  to_Ioc_div a hb (x + b) = to_Ioc_div a hb x + 1 :=
begin
  convert to_Ioc_div_add_zsmul a hb x 1,
  exact (one_zsmul _).symm
end

@[simp] lemma to_Ico_div_add_left (a : α) {b : α} (hb : 0 < b) (x : α) :
  to_Ico_div a hb (b + x) = to_Ico_div a hb x + 1 :=
by rw [add_comm, to_Ico_div_add_right]

@[simp] lemma to_Ioc_div_add_left (a : α) {b : α} (hb : 0 < b) (x : α) :
  to_Ioc_div a hb (b + x) = to_Ioc_div a hb x + 1 :=
by rw [add_comm, to_Ioc_div_add_right]

@[simp] lemma to_Ico_div_sub (a : α) {b : α} (hb : 0 < b) (x : α) :
  to_Ico_div a hb (x - b) = to_Ico_div a hb x - 1 :=
begin
  convert to_Ico_div_sub_zsmul a hb x 1,
  exact (one_zsmul _).symm
end

@[simp] lemma to_Ioc_div_sub (a : α) {b : α} (hb : 0 < b) (x : α) :
  to_Ioc_div a hb (x - b) = to_Ioc_div a hb x - 1 :=
begin
  convert to_Ioc_div_sub_zsmul a hb x 1,
  exact (one_zsmul _).symm
end

lemma to_Ico_div_sub' (a : α) {b : α} (hb : 0 < b) (x y : α) :
  to_Ico_div a hb (x - y) = to_Ico_div (a + y) hb x :=
begin
  rw eq_comm,
  apply eq_to_Ico_div_of_sub_zsmul_mem_Ico,
  rw [←sub_right_comm, set.sub_mem_Ico_iff_left, add_right_comm],
  exact sub_to_Ico_div_zsmul_mem_Ico (a + y) hb x,
end

lemma to_Ioc_div_sub' (a : α) {b : α} (hb : 0 < b) (x y : α) :
  to_Ioc_div a hb (x - y) = to_Ioc_div (a + y) hb x :=
begin
  rw eq_comm,
  apply eq_to_Ioc_div_of_sub_zsmul_mem_Ioc,
  rw [←sub_right_comm, set.sub_mem_Ioc_iff_left, add_right_comm],
  exact sub_to_Ioc_div_zsmul_mem_Ioc (a + y) hb x,
end

lemma to_Ico_div_eq_to_Ico_div_zero (a : α) {b : α} (hb : 0 < b) (x : α) :
  to_Ico_div a hb x = to_Ico_div 0 hb (x - a) :=
by rw [to_Ico_div_sub', zero_add]

lemma to_Ioc_div_eq_to_Ioc_div_zero (a : α) {b : α} (hb : 0 < b) (x : α) :
  to_Ioc_div a hb x = to_Ioc_div 0 hb (x - a) :=
by rw [to_Ioc_div_sub', zero_add]

lemma to_Ico_div_add_right' (a : α) {b : α} (hb : 0 < b) (x y : α) :
  to_Ico_div a hb (x + y) = to_Ico_div (a - y) hb x :=
by rw [←sub_neg_eq_add, to_Ico_div_sub', sub_eq_add_neg]

lemma to_Ioc_div_add_right' (a : α) {b : α} (hb : 0 < b) (x y : α) :
  to_Ioc_div a hb (x + y) = to_Ioc_div (a - y) hb x :=
by rw [←sub_neg_eq_add, to_Ioc_div_sub', sub_eq_add_neg]

lemma to_Ico_div_neg (a : α) {b : α} (hb : 0 < b) (x : α) :
  to_Ico_div a hb (-x) = -(to_Ioc_div (-a) hb x + 1) :=
begin
  suffices : to_Ico_div a hb (-x) = -(to_Ioc_div (-(a + b)) hb x),
  { rwa [neg_add, ←sub_eq_add_neg, ←to_Ioc_div_add_right', to_Ioc_div_add_right] at this },
  rw [eq_neg_iff_eq_neg, eq_comm],
  apply eq_to_Ioc_div_of_sub_zsmul_mem_Ioc,
  obtain ⟨hc, ho⟩ := sub_to_Ico_div_zsmul_mem_Ico a hb (-x),
  rw [←neg_lt_neg_iff, neg_sub' (-x), neg_neg, ←neg_smul] at ho,
  rw [←neg_le_neg_iff, neg_sub' (-x), neg_neg, ←neg_smul] at hc,
  refine ⟨ho, hc.trans_eq _⟩,
  rw [neg_add, neg_add_cancel_right],
end

lemma to_Ioc_div_neg (a : α) {b : α} (hb : 0 < b) (x : α) :
  to_Ioc_div a hb (-x) = -(to_Ico_div (-a) hb x + 1) :=
by rw [←neg_neg x, to_Ico_div_neg, neg_neg, neg_neg, neg_add', neg_neg, add_sub_cancel]

@[simp] lemma to_Ico_mod_add_zsmul (a : α) {b : α} (hb : 0 < b) (x : α) (m : ℤ) :
  to_Ico_mod a hb (x + m • b) = to_Ico_mod a hb x :=
begin
  rw [to_Ico_mod, to_Ico_div_add_zsmul, to_Ico_mod, add_smul],
  abel
end

@[simp] lemma to_Ioc_mod_add_zsmul (a : α) {b : α} (hb : 0 < b) (x : α) (m : ℤ) :
  to_Ioc_mod a hb (x + m • b) = to_Ioc_mod a hb x :=
begin
  rw [to_Ioc_mod, to_Ioc_div_add_zsmul, to_Ioc_mod, add_smul],
  abel
end

@[simp] lemma to_Ico_mod_zsmul_add (a : α) {b : α} (hb : 0 < b) (x : α) (m : ℤ) :
  to_Ico_mod a hb (m • b + x) = to_Ico_mod a hb x :=
by rw [add_comm, to_Ico_mod_add_zsmul]

@[simp] lemma to_Ioc_mod_zsmul_add (a : α) {b : α} (hb : 0 < b) (x : α) (m : ℤ) :
  to_Ioc_mod a hb (m • b + x) = to_Ioc_mod a hb x :=
by rw [add_comm, to_Ioc_mod_add_zsmul]

@[simp] lemma to_Ico_mod_sub_zsmul (a : α) {b : α} (hb : 0 < b) (x : α) (m : ℤ) :
  to_Ico_mod a hb (x - m • b) = to_Ico_mod a hb x :=
by rw [sub_eq_add_neg, ←neg_smul, to_Ico_mod_add_zsmul]

@[simp] lemma to_Ioc_mod_sub_zsmul (a : α) {b : α} (hb : 0 < b) (x : α) (m : ℤ) :
  to_Ioc_mod a hb (x - m • b) = to_Ioc_mod a hb x :=
by rw [sub_eq_add_neg, ←neg_smul, to_Ioc_mod_add_zsmul]

@[simp] lemma to_Ico_mod_add_right (a : α) {b : α} (hb : 0 < b) (x : α) :
  to_Ico_mod a hb (x + b) = to_Ico_mod a hb x :=
begin
  convert to_Ico_mod_add_zsmul a hb x 1,
  exact (one_zsmul _).symm
end

@[simp] lemma to_Ioc_mod_add_right (a : α) {b : α} (hb : 0 < b) (x : α) :
  to_Ioc_mod a hb (x + b) = to_Ioc_mod a hb x :=
begin
  convert to_Ioc_mod_add_zsmul a hb x 1,
  exact (one_zsmul _).symm
end

@[simp] lemma to_Ico_mod_add_left (a : α) {b : α} (hb : 0 < b) (x : α) :
  to_Ico_mod a hb (b + x) = to_Ico_mod a hb x :=
by rw [add_comm, to_Ico_mod_add_right]

@[simp] lemma to_Ioc_mod_add_left (a : α) {b : α} (hb : 0 < b) (x : α) :
  to_Ioc_mod a hb (b + x) = to_Ioc_mod a hb x :=
by rw [add_comm, to_Ioc_mod_add_right]

@[simp] lemma to_Ico_mod_sub (a : α) {b : α} (hb : 0 < b) (x : α) :
  to_Ico_mod a hb (x - b) = to_Ico_mod a hb x :=
begin
  convert to_Ico_mod_sub_zsmul a hb x 1,
  exact (one_zsmul _).symm
end

@[simp] lemma to_Ioc_mod_sub (a : α) {b : α} (hb : 0 < b) (x : α) :
  to_Ioc_mod a hb (x - b) = to_Ioc_mod a hb x :=
begin
  convert to_Ioc_mod_sub_zsmul a hb x 1,
  exact (one_zsmul _).symm
end

lemma to_Ico_mod_sub' (a : α) {b : α} (hb : 0 < b) (x y : α) :
  to_Ico_mod a hb (x - y) = to_Ico_mod (a + y) hb x - y :=
by simp_rw [to_Ico_mod, to_Ico_div_sub', sub_right_comm]

lemma to_Ioc_mod_sub' (a : α) {b : α} (hb : 0 < b) (x y : α) :
  to_Ioc_mod a hb (x - y) = to_Ioc_mod (a + y) hb x - y :=
by simp_rw [to_Ioc_mod, to_Ioc_div_sub', sub_right_comm]

lemma to_Ico_mod_add_right' (a : α) {b : α} (hb : 0 < b) (x y : α) :
  to_Ico_mod a hb (x + y) = to_Ico_mod (a - y) hb x + y :=
by simp_rw [to_Ico_mod, to_Ico_div_add_right', sub_add_eq_add_sub]

lemma to_Ioc_mod_add_right' (a : α) {b : α} (hb : 0 < b) (x y : α) :
  to_Ioc_mod a hb (x + y) = to_Ioc_mod (a - y) hb x + y :=
by simp_rw [to_Ioc_mod, to_Ioc_div_add_right', sub_add_eq_add_sub]

lemma to_Ico_mod_neg (a : α) {b : α} (hb : 0 < b) (x : α) :
  to_Ico_mod a hb (-x) = b - to_Ioc_mod (-a) hb x :=
begin
  simp_rw [to_Ico_mod, to_Ioc_mod, to_Ico_div_neg, neg_smul, add_smul],
  abel,
end

lemma to_Ioc_mod_neg (a : α) {b : α} (hb : 0 < b) (x : α) :
  to_Ioc_mod a hb (-x) = b - to_Ico_mod (-a) hb x :=
begin
  simp_rw [to_Ioc_mod, to_Ico_mod, to_Ioc_div_neg, neg_smul, add_smul],
  abel,
end

lemma to_Ico_mod_eq_to_Ico_mod (a : α) {b x y : α} (hb : 0 < b) :
  to_Ico_mod a hb x = to_Ico_mod a hb y ↔ ∃ z : ℤ, y - x = z • b :=
begin
  refine ⟨λ h, ⟨to_Ico_div a hb y - to_Ico_div a hb x, _⟩, λ h, _⟩,
  { conv_lhs { rw [←to_Ico_mod_add_to_Ico_div_zsmul a hb x,
                   ←to_Ico_mod_add_to_Ico_div_zsmul a hb y] },
    rw [h, sub_smul],
    abel },
  { rcases h with ⟨z, hz⟩,
    rw sub_eq_iff_eq_add at hz,
    rw [hz, to_Ico_mod_zsmul_add] }
end

lemma to_Ioc_mod_eq_to_Ioc_mod (a : α) {b x y : α} (hb : 0 < b) :
  to_Ioc_mod a hb x = to_Ioc_mod a hb y ↔ ∃ z : ℤ, y - x = z • b :=
begin
  refine ⟨λ h, ⟨to_Ioc_div a hb y - to_Ioc_div a hb x, _⟩, λ h, _⟩,
  { conv_lhs { rw [←to_Ioc_mod_add_to_Ioc_div_zsmul a hb x,
                   ←to_Ioc_mod_add_to_Ioc_div_zsmul a hb y] },
    rw [h, sub_smul],
    abel },
  { rcases h with ⟨z, hz⟩,
    rw sub_eq_iff_eq_add at hz,
    rw [hz, to_Ioc_mod_zsmul_add] }
end

/-! ### Links between the `Ico` and `Ioc` variants applied to the same element -/

section Ico_Ioc

variables (a : α) {b : α} (hb : 0 < b) (x : α)

omit hα
/-- `mem_Ioo_mod a b x` means that `x` lies in the open interval `(a, a + b)` modulo `b`.
Equivalently (as shown below), `x` is not congruent to `a` modulo `b`, or `to_Ico_mod a hb` agrees
with `to_Ioc_mod a hb` at `x`, or `to_Ico_div a hb` agrees with `to_Ioc_div a hb` at `x`. -/
def mem_Ioo_mod (b x : α) : Prop := ∃ z : ℤ, x - z • b ∈ set.Ioo a (a + b)
include hα

lemma tfae_mem_Ioo_mod :
  tfae [mem_Ioo_mod a b x,
    to_Ico_mod a hb x = to_Ioc_mod a hb x,
    to_Ico_mod a hb x + b ≠ to_Ioc_mod a hb x,
    to_Ico_mod a hb x ≠ a] :=
begin
  tfae_have : 1 → 2,
  { exact λ ⟨i, hi⟩,
      ((to_Ico_mod_eq_iff hb).2 ⟨set.Ioo_subset_Ico_self hi, i, (sub_add_cancel x _).symm⟩).trans
      ((to_Ioc_mod_eq_iff hb).2 ⟨set.Ioo_subset_Ioc_self hi, i, (sub_add_cancel x _).symm⟩).symm },
  tfae_have : 2 → 3,
  { intro h, rw [h, ne, add_right_eq_self], exact hb.ne' },
  tfae_have : 3 → 4,
  { refine mt (λ h, _),
    rw [h, eq_comm, to_Ioc_mod_eq_iff, set.right_mem_Ioc],
    refine ⟨lt_add_of_pos_right a hb, to_Ico_div a hb x - 1, _⟩,
    rw [sub_one_zsmul, add_add_add_comm, add_right_neg, add_zero],
    conv_lhs { rw [← to_Ico_mod_add_to_Ico_div_zsmul a hb x, h] } },
  tfae_have : 4 → 1,
  { have h' := to_Ico_mod_mem_Ico a hb x, exact λ h, ⟨_, h'.1.lt_of_ne' h, h'.2⟩ },
  tfae_finish,
end

variables {a x}

lemma mem_Ioo_mod_iff_to_Ico_mod_eq_to_Ioc_mod :
  mem_Ioo_mod a b x ↔ to_Ico_mod a hb x = to_Ioc_mod a hb x := (tfae_mem_Ioo_mod a hb x).out 0 1
lemma mem_Ioo_mod_iff_to_Ico_mod_add_period_ne_to_Ioc_mod :
  mem_Ioo_mod a b x ↔ to_Ico_mod a hb x + b ≠ to_Ioc_mod a hb x := (tfae_mem_Ioo_mod a hb x).out 0 2
lemma mem_Ioo_mod_iff_to_Ico_mod_ne_left :
  mem_Ioo_mod a b x ↔ to_Ico_mod a hb x ≠ a := (tfae_mem_Ioo_mod a hb x).out 0 3

lemma not_mem_Ioo_mod_iff_to_Ico_mod_add_period_eq_to_Ioc_mod :
  ¬mem_Ioo_mod a b x ↔ to_Ico_mod a hb x + b = to_Ioc_mod a hb x :=
(mem_Ioo_mod_iff_to_Ico_mod_add_period_ne_to_Ioc_mod hb).not_left

lemma not_mem_Ioo_mod_iff_to_Ico_mod_eq_left : ¬mem_Ioo_mod a b x ↔ to_Ico_mod a hb x = a :=
(mem_Ioo_mod_iff_to_Ico_mod_ne_left hb).not_left

lemma mem_Ioo_mod_iff_to_Ioc_mod_ne_right : mem_Ioo_mod a b x ↔ to_Ioc_mod a hb x ≠ a + b :=
begin
  rw [mem_Ioo_mod_iff_to_Ico_mod_eq_to_Ioc_mod, to_Ico_mod_eq_iff hb],
  obtain ⟨h₁, h₂⟩ := to_Ioc_mod_mem_Ioc a hb x,
  exact ⟨λ h, h.1.2.ne, λ h, ⟨⟨h₁.le, h₂.lt_of_ne h⟩, _,
    (to_Ioc_mod_add_to_Ioc_div_zsmul _ _ _).symm⟩⟩,
end

lemma not_mem_Ioo_mod_iff_to_Ioc_eq_right : ¬mem_Ioo_mod a b x ↔ to_Ioc_mod a hb x = a + b :=
(mem_Ioo_mod_iff_to_Ioc_mod_ne_right hb).not_left

lemma mem_Ioo_mod_iff_to_Ico_div_eq_to_Ioc_div :
  mem_Ioo_mod a b x ↔ to_Ico_div a hb x = to_Ioc_div a hb x :=
by rw [mem_Ioo_mod_iff_to_Ico_mod_eq_to_Ioc_mod hb,
       to_Ico_mod, to_Ioc_mod, sub_right_inj, (zsmul_strict_mono_left hb).injective.eq_iff]

lemma mem_Ioo_mod_iff_to_Ico_div_ne_to_Ioc_div_add_one :
  mem_Ioo_mod a b x ↔ to_Ico_div a hb x ≠ to_Ioc_div a hb x + 1 :=
by rw [mem_Ioo_mod_iff_to_Ico_mod_add_period_ne_to_Ioc_mod hb, ne, ne, to_Ico_mod, to_Ioc_mod,
       ← eq_sub_iff_add_eq, sub_sub, sub_right_inj, ← add_one_zsmul,
       (zsmul_strict_mono_left hb).injective.eq_iff]

lemma not_mem_Ioo_mod_iff_to_Ico_div_eq_to_Ioc_div_add_one :
  ¬mem_Ioo_mod a b x ↔ to_Ico_div a hb x = to_Ioc_div a hb x + 1 :=
(mem_Ioo_mod_iff_to_Ico_div_ne_to_Ioc_div_add_one hb).not_left

include hb

lemma mem_Ioo_mod_iff_ne_add_zsmul : mem_Ioo_mod a b x ↔ ∀ z : ℤ, x ≠ a + z • b :=
begin
  rw [mem_Ioo_mod_iff_to_Ico_mod_ne_left hb, ← not_iff_not],
  push_neg, split; intro h,
  { rw ← h,
    exact ⟨_, (to_Ico_mod_add_to_Ico_div_zsmul _ _ _).symm⟩ },
  { rw [to_Ico_mod_eq_iff, set.left_mem_Ico],
    exact ⟨lt_add_of_pos_right a hb, h⟩, },
end

lemma not_mem_Ioo_mod_iff_eq_add_zsmul : ¬mem_Ioo_mod a b x ↔ ∃ z : ℤ, x = a + z • b :=
by simpa only [not_forall, not_ne_iff] using (mem_Ioo_mod_iff_ne_add_zsmul hb).not

lemma not_mem_Ioo_mod_iff_eq_mod_zmultiples :
  ¬mem_Ioo_mod a b x ↔ (x : α ⧸ add_subgroup.zmultiples b) = a :=
<<<<<<< HEAD
by simp_rw [not_mem_Ioo_mod_iff_eq_add_zsmul hb,  quotient_add_group.eq_iff_sub_mem,
    add_subgroup.mem_zmultiples_iff, eq_sub_iff_add_eq', eq_comm]

lemma mem_Ioo_mod_iff_eq_mod_zmultiples :
=======
by simp_rw [not_mem_Ioo_mod_iff_eq_add_zsmul hb, quotient_add_group.eq_iff_sub_mem,
    add_subgroup.mem_zmultiples_iff, eq_sub_iff_add_eq', eq_comm]

lemma mem_Ioo_mod_iff_ne_mod_zmultiples :
>>>>>>> beec237c
  mem_Ioo_mod a b x ↔ (x : α ⧸ add_subgroup.zmultiples b) ≠ a :=
(not_mem_Ioo_mod_iff_eq_mod_zmultiples hb).not_right

lemma Ico_eq_locus_Ioc_eq_Union_Ioo :
  {x | to_Ico_mod a hb x = to_Ioc_mod a hb x} = ⋃ z : ℤ, set.Ioo (a + z • b) (a + b + z • b) :=
begin
  ext1, simp_rw [set.mem_set_of, set.mem_Union, ← set.sub_mem_Ioo_iff_left],
  exact (mem_Ioo_mod_iff_to_Ico_mod_eq_to_Ioc_mod hb).symm,
end

lemma to_Ioc_div_wcovby_to_Ico_div (a : α) {b : α} (hb : 0 < b) (x : α) :
  to_Ioc_div a hb x ⩿ to_Ico_div a hb x :=
begin
  suffices : to_Ioc_div a hb x = to_Ico_div a hb x ∨ to_Ioc_div a hb x + 1 = to_Ico_div a hb x,
  { rwa [wcovby_iff_eq_or_covby, ←order.succ_eq_iff_covby] },
  rw [eq_comm, ←mem_Ioo_mod_iff_to_Ico_div_eq_to_Ioc_div,
    eq_comm, ←not_mem_Ioo_mod_iff_to_Ico_div_eq_to_Ioc_div_add_one],
  exact em _,
end

lemma to_Ico_mod_le_to_Ioc_mod (a : α) {b : α} (hb : 0 < b) (x : α) :
  to_Ico_mod a hb x ≤ to_Ioc_mod a hb x :=
begin
  rw [to_Ico_mod, to_Ioc_mod, sub_le_sub_iff_left],
  exact zsmul_mono_left hb.le (to_Ioc_div_wcovby_to_Ico_div _ _ _).le
end

lemma to_Ioc_mod_le_to_Ico_mod_add (a : α) {b : α} (hb : 0 < b) (x : α) :
  to_Ioc_mod a hb x ≤ to_Ico_mod a hb x + b :=
begin
  rw [to_Ico_mod, to_Ioc_mod, sub_add, sub_le_sub_iff_left, sub_le_iff_le_add, ←add_one_zsmul,
    (zsmul_strict_mono_left hb).le_iff_le],
  apply (to_Ioc_div_wcovby_to_Ico_div _ _ _).le_succ,
end

end Ico_Ioc

lemma to_Ico_mod_eq_self {a b x : α} (hb : 0 < b) : to_Ico_mod a hb x = x ↔ x ∈ set.Ico a (a + b) :=
begin
  rw [to_Ico_mod_eq_iff, and_iff_left],
  refine ⟨0, _⟩,
  simp
end

lemma to_Ioc_mod_eq_self {a b x : α} (hb : 0 < b) : to_Ioc_mod a hb x = x ↔ x ∈ set.Ioc a (a + b) :=
begin
  rw [to_Ioc_mod_eq_iff, and_iff_left],
  refine ⟨0, _⟩,
  simp
end

@[simp] lemma to_Ico_mod_to_Ico_mod (a₁ a₂ : α) {b : α} (hb : 0 < b) (x : α) :
  to_Ico_mod a₁ hb (to_Ico_mod a₂ hb x) = to_Ico_mod a₁ hb x :=
begin
  rw to_Ico_mod_eq_to_Ico_mod,
  exact ⟨to_Ico_div a₂ hb x, self_sub_to_Ico_mod a₂ hb x⟩
end

@[simp] lemma to_Ico_mod_to_Ioc_mod (a₁ a₂ : α) {b : α} (hb : 0 < b) (x : α) :
  to_Ico_mod a₁ hb (to_Ioc_mod a₂ hb x) = to_Ico_mod a₁ hb x :=
begin
  rw to_Ico_mod_eq_to_Ico_mod,
  exact ⟨to_Ioc_div a₂ hb x, self_sub_to_Ioc_mod a₂ hb x⟩
end

@[simp] lemma to_Ioc_mod_to_Ioc_mod (a₁ a₂ : α) {b : α} (hb : 0 < b) (x : α) :
  to_Ioc_mod a₁ hb (to_Ioc_mod a₂ hb x) = to_Ioc_mod a₁ hb x :=
begin
  rw to_Ioc_mod_eq_to_Ioc_mod,
  exact ⟨to_Ioc_div a₂ hb x, self_sub_to_Ioc_mod a₂ hb x⟩
end

@[simp] lemma to_Ioc_mod_to_Ico_mod (a₁ a₂ : α) {b : α} (hb : 0 < b) (x : α) :
  to_Ioc_mod a₁ hb (to_Ico_mod a₂ hb x) = to_Ioc_mod a₁ hb x :=
begin
  rw to_Ioc_mod_eq_to_Ioc_mod,
  exact ⟨to_Ico_div a₂ hb x, self_sub_to_Ico_mod a₂ hb x⟩
end

lemma to_Ico_mod_zero_sub_comm {b : α} (hb : 0 < b) (x y : α) :
  to_Ico_mod 0 hb (x - y) = b - to_Ioc_mod 0 hb (y - x) :=
by rw [←neg_sub, to_Ico_mod_neg, neg_zero]

lemma to_Ioc_mod_zero_sub_comm {b : α} (hb : 0 < b) (x y : α) :
  to_Ioc_mod 0 hb (x - y) = b - to_Ico_mod 0 hb (y - x) :=
by rw [←neg_sub, to_Ioc_mod_neg, neg_zero]

private lemma to_Ixx_mod_add_eq {b : α} (hb : 0 < b) (x₁ x₂ : α) :
  to_Ico_mod 0 hb (x₁ - x₂) + to_Ioc_mod 0 hb (x₂ - x₁) = b :=
by rw [to_Ico_mod_zero_sub_comm, sub_add_cancel]

lemma to_Ico_mod_periodic (a : α) {b : α} (hb : 0 < b) : function.periodic (to_Ico_mod a hb) b :=
to_Ico_mod_add_right a hb

lemma to_Ioc_mod_periodic (a : α) {b : α} (hb : 0 < b) : function.periodic (to_Ioc_mod a hb) b :=
to_Ioc_mod_add_right a hb

/-- `to_Ico_mod` as an equiv from the quotient. -/
@[simps symm_apply]
def quotient_add_group.equiv_Ico_mod (a : α) {b : α} (hb : 0 < b) :
  (α ⧸ add_subgroup.zmultiples b) ≃ set.Ico a (a + b) :=
{ to_fun := λ x, ⟨(to_Ico_mod_periodic a hb).lift x,
    quotient_add_group.induction_on' x $ to_Ico_mod_mem_Ico a hb⟩,
  inv_fun := coe,
  right_inv := λ x, subtype.ext $ (to_Ico_mod_eq_self hb).mpr x.prop,
  left_inv := λ x, begin
    induction x using quotient_add_group.induction_on',
    dsimp,
    rw [quotient_add_group.eq_iff_sub_mem, to_Ico_mod_sub_self],
    apply add_subgroup.zsmul_mem_zmultiples,
  end }

@[simp]
lemma quotient_add_group.equiv_Ico_mod_coe (a : α) {b : α} (hb : 0 < b) (x : α) :
  quotient_add_group.equiv_Ico_mod a hb ↑x = ⟨to_Ico_mod a hb x, to_Ico_mod_mem_Ico a hb _⟩ :=
rfl

@[simp]
lemma quotient_add_group.equiv_Ico_mod_zero (a : α) {b : α} (hb : 0 < b) :
  quotient_add_group.equiv_Ico_mod a hb 0 = ⟨to_Ico_mod a hb 0, to_Ico_mod_mem_Ico a hb _⟩ :=
rfl

/-- `to_Ioc_mod` as an equiv  from the quotient. -/
@[simps symm_apply]
def quotient_add_group.equiv_Ioc_mod (a : α) {b : α} (hb : 0 < b) :
  (α ⧸ add_subgroup.zmultiples b) ≃ set.Ioc a (a + b) :=
{ to_fun := λ x, ⟨(to_Ioc_mod_periodic a hb).lift x,
    quotient_add_group.induction_on' x $ to_Ioc_mod_mem_Ioc a hb⟩,
  inv_fun := coe,
  right_inv := λ x, subtype.ext $ (to_Ioc_mod_eq_self hb).mpr x.prop,
  left_inv := λ x, begin
    induction x using quotient_add_group.induction_on',
    dsimp,
    rw [quotient_add_group.eq_iff_sub_mem, to_Ioc_mod_sub_self],
    apply add_subgroup.zsmul_mem_zmultiples,
  end }

@[simp]
lemma quotient_add_group.equiv_Ioc_mod_coe (a : α) {b : α} (hb : 0 < b) (x : α) :
  quotient_add_group.equiv_Ioc_mod a hb ↑x = ⟨to_Ioc_mod a hb x, to_Ioc_mod_mem_Ioc a hb _⟩ :=
rfl

@[simp]
lemma quotient_add_group.equiv_Ioc_mod_zero (a : α) {b : α} (hb : 0 < b) :
  quotient_add_group.equiv_Ioc_mod a hb 0 = ⟨to_Ioc_mod a hb 0, to_Ioc_mod_mem_Ioc a hb _⟩ :=
rfl

namespace quotient_add_group
variables {b : α} [hb : fact (0 < b)]
include hb

instance : has_btw (α ⧸ add_subgroup.zmultiples b) :=
{ btw := λ x₁ x₂ x₃, (equiv_Ico_mod 0 hb.out (x₂ - x₁) : α) ≤ equiv_Ioc_mod 0 hb.out (x₃ - x₁) }

lemma btw_coe_iff' (x₁ x₂ x₃ : α) :
  has_btw.btw (x₁ : α ⧸ add_subgroup.zmultiples b) x₂ x₃ ↔
    to_Ico_mod 0 hb.out (x₂ - x₁) ≤ to_Ioc_mod 0 hb.out (x₃ - x₁) :=
iff.rfl

-- maybe harder to prove with than the primed one?
lemma btw_coe_iff (x₁ x₂ x₃ : α) :
  has_btw.btw (x₁ : α ⧸ add_subgroup.zmultiples b) x₂ x₃ ↔
    to_Ico_mod x₁ hb.out x₂ ≤ to_Ioc_mod x₁ hb.out x₃ :=
by rw [btw_coe_iff', to_Ioc_mod_sub', to_Ico_mod_sub', zero_add, sub_le_sub_iff_right]

lemma to_Ico_mod_eq_sub (hb : 0 < b)  (x₁ x₂ : α) :
  to_Ico_mod x₁ hb x₂ =  to_Ico_mod 0 hb (x₂ - x₁) + x₁ :=
begin
  rw [to_Ico_mod_sub', zero_add, sub_add_cancel],
end

lemma to_Ioc_mod_eq_sub (hb : 0 < b) (x₁ x₂ : α) :
  to_Ioc_mod x₁ hb x₂ =  to_Ioc_mod 0 hb (x₂ - x₁) + x₁ :=
begin
  rw [to_Ioc_mod_sub', zero_add, sub_add_cancel],
end


private lemma to_Ixx_mod_iff (hb : 0 < b) (x₁ x₂ x₃ : α) :
  to_Ico_mod x₁ hb x₂ ≤ to_Ioc_mod x₁ hb x₃ ↔
  to_Ico_mod 0 hb (x₂ - x₁) + to_Ico_mod 0 hb (x₁ - x₃) ≤ b :=
begin
  rw [to_Ico_mod_eq_sub, to_Ioc_mod_eq_sub _ x₁, add_le_add_iff_right],
  rw ←neg_sub x₁ x₃,
  rw to_Ioc_mod_neg,
  rw neg_zero,
  rw le_sub_iff_add_le,
end


private lemma to_Ixx_mod_cyclic_left (x₁ x₂ x₃ : α)
  (h : to_Ico_mod x₁ hb.out x₂ ≤ to_Ioc_mod x₁ hb.out x₃) :
  to_Ico_mod x₂ hb.out x₃ ≤ to_Ioc_mod x₂ hb.out x₁ :=
begin
  have h' := to_Ioc_mod_le_right x₁ hb.out x₃,
  have h' := left_le_to_Ico_mod x₁ hb.out x₃,
  --| 1  2   3 | 1
  rw [←zero_add x₂, ←sub_le_sub_iff_right x₂],
  rw [←to_Ico_mod_sub', ←to_Ioc_mod_sub', ←neg_sub x₂ x₁, to_Ioc_mod_neg,
   ←neg_sub x₂ x₃, to_Ico_mod_neg, sub_le_sub_iff_left,
    neg_zero, to_Ico_mod_sub' _ _ _ x₁, zero_add],
  rw sub_le_iff_le_add,
  rw [←sub_add_sub_cancel x₂ x₁ x₃, add_comm (_ - _), add_sub_assoc', to_Ioc_mod_sub', zero_add,
    sub_add_cancel],
  refine  h.trans _,
  -- rw ← to_Ico_mod_to_Ioc_mod _ _  (_ + _),
  -- rw [to_Ioc_mod, to_Ioc_mod],
  -- rw to_Ioc_mod_le_right,
  sorry
end

private lemma to_Ixx_mod_antisymm {x₁ x₂ x₃ : α}
  (h₁₂₃ : to_Ico_mod x₁ hb.out x₂ ≤ to_Ioc_mod x₁ hb.out x₃)
  (h₃₂₁ : to_Ico_mod x₃ hb.out x₂ ≤ to_Ioc_mod x₃ hb.out x₁) :
  ¬mem_Ioo_mod x₂ b x₁ ∨ ¬mem_Ioo_mod x₃ b x₂ ∨ ¬mem_Ioo_mod x₁ b x₃ :=
begin
  sorry
end

/--
 From this I think it's a lot easier to verify the axioms; another essential ingredient is the lemma
 saying {x-y} + {y-x} = period if x ≠ y (and = 0 if x = y). Thus if x ≠ y and y ≠ z then
 ({x-y} + {y-z}) + ({z-y} + {y-x}) = 2 * period, so one of {x-y} + {y-z} and {z-y} + {y-x} must be
 `≤ period`, proving btw_total;
-/
private lemma to_Ixx_mod_total' (x y z : α) :
  to_Ico_mod y hb.out x ≤ to_Ioc_mod y hb.out z ∨
  to_Ico_mod y hb.out z ≤ to_Ioc_mod y hb.out x :=
begin
  have := congr_arg2 (+) (to_Ixx_mod_add_eq hb.out x y) (to_Ixx_mod_add_eq hb.out z y),
  rw [add_add_add_comm, add_comm (to_Ioc_mod _ _ _), add_add_add_comm, ←two_nsmul] at this,
  replace := min_le_of_add_le_two_nsmul this.le,
  rw min_le_iff at this,
  rw [to_Ixx_mod_iff, to_Ixx_mod_iff],
  refine this.imp
    (le_trans (add_le_add_left _ _))
    (le_trans (add_le_add_left _ _)),
  { apply to_Ico_mod_le_to_Ioc_mod },
  { apply to_Ico_mod_le_to_Ioc_mod },
end

private lemma to_Ixx_mod_total (x y z : α) :
  to_Ico_mod x hb.out y ≤ to_Ioc_mod x hb.out z ∨
  to_Ico_mod z hb.out y ≤ to_Ioc_mod z hb.out x :=
begin
  refine ( to_Ixx_mod_total' _ _ _).imp_right _,
  apply to_Ixx_mod_cyclic_left,
end

private lemma to_Ixx_mod_trans {x₁ x₂ x₃ x₄ : α}
  (h₁₂₃ : to_Ico_mod x₁ hb.out x₂ ≤ to_Ioc_mod x₁ hb.out x₃ ∧ ¬to_Ico_mod x₃ hb.out x₂ ≤ to_Ioc_mod x₃ hb.out x₁)
  (h₂₃₄ : to_Ico_mod x₂ hb.out x₄ ≤ to_Ioc_mod x₂ hb.out x₃ ∧ ¬to_Ico_mod x₃ hb.out x₄ ≤ to_Ioc_mod x₃ hb.out x₂) :
  to_Ico_mod x₁ hb.out x₄ ≤ to_Ioc_mod x₁ hb.out x₃ ∧ ¬to_Ico_mod x₃ hb.out x₄ ≤ to_Ioc_mod x₃ hb.out x₁ :=
begin
  have h₁₂₃' := (to_Ixx_mod_iff hb.out _ _ _).mp
     (to_Ixx_mod_cyclic_left _ _ _ (to_Ixx_mod_cyclic_left _ _ _ h₁₂₃.1)),
  have h₂₃₄' := (to_Ixx_mod_iff hb.out _ _ _).mp
     (to_Ixx_mod_cyclic_left _ _ _ (to_Ixx_mod_cyclic_left _ _ _ h₂₃₄.1)),
  have h := to_Ixx_mod_add_eq hb.out x₃ x₂,
  have := sub_le_sub (add_le_add h₁₂₃' h₂₃₄') h.ge,
  rw [add_sub_cancel, add_sub_add_comm, add_sub_cancel, add_sub_right_comm, ←add_assoc,
    add_right_comm, ←le_sub_iff_add_le, sub_sub_eq_add_sub] at this,
  sorry
end

instance circular_order : circular_order (α ⧸ add_subgroup.zmultiples b) :=
{ sbtw := _,
  btw_refl := λ x, show _ ≤ _, by simp [sub_self, hb.out.le],
  btw_cyclic_left := λ x₁ x₂ x₃ h, begin
    induction x₁ using quotient_add_group.induction_on',
    induction x₂ using quotient_add_group.induction_on',
    induction x₃ using quotient_add_group.induction_on',
    simp_rw [btw_coe_iff] at h ⊢,
    apply to_Ixx_mod_cyclic_left _ _ _ h,
  end,
  sbtw_iff_btw_not_btw := λ _ _ _, iff.rfl,
  sbtw_trans_left := λ x₁ x₂ x₃ x₄ (h₁₂₃ : _ ∧ _) (h₂₃₄ : _ ∧ _), show _ ∧ _, begin
    induction x₁ using quotient_add_group.induction_on',
    induction x₂ using quotient_add_group.induction_on',
    induction x₃ using quotient_add_group.induction_on',
    induction x₄ using quotient_add_group.induction_on',
    simp_rw [btw_coe_iff] at h₁₂₃ h₂₃₄ ⊢,
    apply to_Ixx_mod_trans h₁₂₃ h₂₃₄,
  end,
  btw_antisymm := λ x₁ x₂ x₃ h₁₂₃ h₃₂₁, begin
    induction x₁ using quotient_add_group.induction_on',
    induction x₂ using quotient_add_group.induction_on',
    induction x₃ using quotient_add_group.induction_on',
    simp_rw [btw_coe_iff] at h₁₂₃ h₃₂₁,
    simp_rw ←not_mem_Ioo_mod_iff_eq_mod_zmultiples hb.out,
    apply to_Ixx_mod_antisymm h₁₂₃ h₃₂₁,
  end,
  btw_total := λ x₁ x₂ x₃, begin
    induction x₁ using quotient_add_group.induction_on',
    induction x₂ using quotient_add_group.induction_on',
    induction x₃ using quotient_add_group.induction_on',
    simp_rw [btw_coe_iff] at ⊢,
    apply to_Ixx_mod_total,
  end }

end quotient_add_group

end linear_ordered_add_comm_group

section linear_ordered_field

variables {α : Type*} [linear_ordered_field α] [floor_ring α]

lemma to_Ico_div_eq_floor (a : α) {b : α} (hb : 0 < b) (x : α) :
  to_Ico_div a hb x = ⌊(x - a) / b⌋ :=
begin
  refine (eq_to_Ico_div_of_sub_zsmul_mem_Ico hb _).symm,
  rw [set.mem_Ico, zsmul_eq_mul, ←sub_nonneg, add_comm, sub_right_comm, ←sub_lt_iff_lt_add,
    sub_right_comm _ _ a],
  exact ⟨int.sub_floor_div_mul_nonneg _ hb, int.sub_floor_div_mul_lt _ hb⟩,
end

lemma to_Ioc_div_eq_neg_floor (a : α) {b : α} (hb : 0 < b) (x : α) :
  to_Ioc_div a hb x = -⌊(a + b - x) / b⌋ :=
begin
  refine (eq_to_Ioc_div_of_sub_zsmul_mem_Ioc hb _).symm,
  rw [set.mem_Ioc, zsmul_eq_mul, int.cast_neg, neg_mul, sub_neg_eq_add, ←sub_nonneg,
    sub_add_eq_sub_sub],
  refine ⟨_, int.sub_floor_div_mul_nonneg _ hb⟩,
  rw [←add_lt_add_iff_right b, add_assoc, add_comm x, ←sub_lt_iff_lt_add, add_comm (_ * _),
      ←sub_lt_iff_lt_add],
  exact int.sub_floor_div_mul_lt _ hb
end

lemma to_Ico_div_zero_one (x : α) : to_Ico_div (0 : α) zero_lt_one x = ⌊x⌋ :=
by simp [to_Ico_div_eq_floor]

lemma to_Ico_mod_eq_add_fract_mul (a : α) {b : α} (hb : 0 < b) (x : α) :
  to_Ico_mod a hb x = a + int.fract ((x - a) / b) * b :=
begin
  rw [to_Ico_mod, to_Ico_div_eq_floor, int.fract],
  field_simp [hb.ne.symm],
  ring
end

lemma to_Ico_mod_eq_fract_mul {b : α} (hb : 0 < b) (x : α) :
  to_Ico_mod 0 hb x = int.fract (x / b) * b :=
by simp [to_Ico_mod_eq_add_fract_mul]

lemma to_Ioc_mod_eq_sub_fract_mul (a : α) {b : α} (hb : 0 < b) (x : α) :
  to_Ioc_mod a hb x = a + b - int.fract ((a + b - x) / b) * b :=
begin
  rw [to_Ioc_mod, to_Ioc_div_eq_neg_floor, int.fract],
  field_simp [hb.ne.symm],
  ring
end

lemma to_Ico_mod_zero_one (x : α) : to_Ico_mod (0 : α) zero_lt_one x = int.fract x :=
by simp [to_Ico_mod_eq_add_fract_mul]

end linear_ordered_field<|MERGE_RESOLUTION|>--- conflicted
+++ resolved
@@ -558,17 +558,10 @@
 
 lemma not_mem_Ioo_mod_iff_eq_mod_zmultiples :
   ¬mem_Ioo_mod a b x ↔ (x : α ⧸ add_subgroup.zmultiples b) = a :=
-<<<<<<< HEAD
-by simp_rw [not_mem_Ioo_mod_iff_eq_add_zsmul hb,  quotient_add_group.eq_iff_sub_mem,
-    add_subgroup.mem_zmultiples_iff, eq_sub_iff_add_eq', eq_comm]
-
-lemma mem_Ioo_mod_iff_eq_mod_zmultiples :
-=======
 by simp_rw [not_mem_Ioo_mod_iff_eq_add_zsmul hb, quotient_add_group.eq_iff_sub_mem,
     add_subgroup.mem_zmultiples_iff, eq_sub_iff_add_eq', eq_comm]
 
 lemma mem_Ioo_mod_iff_ne_mod_zmultiples :
->>>>>>> beec237c
   mem_Ioo_mod a b x ↔ (x : α ⧸ add_subgroup.zmultiples b) ≠ a :=
 (not_mem_Ioo_mod_iff_eq_mod_zmultiples hb).not_right
 
