--- conflicted
+++ resolved
@@ -29,11 +29,6 @@
 * `to_Ioc_div hp a b` (where `hp : 0 < p`): The unique integer such that this multiple of `p`,
   subtracted from `b`, is in `Ioc a (a + p)`.
 * `to_Ioc_mod hp a b` (where `hp : 0 < p`): Reduce `b` to the interval `Ioc a (a + p)`.
-<<<<<<< HEAD
-=======
-* `a ≡ b [PMOD p]`: `a` and `b` are congruent modulo a multiple of `p`. See also `smodeq` which is a
-  more general version in arbitrary submodules. This is notation for `add_comm_group.modeq p a b`.
->>>>>>> 483dd86c
 
 ## TODO
 
@@ -525,10 +520,7 @@
 
 lemma tfae_modeq :
   tfae [a ≡ b [PMOD p],
-<<<<<<< HEAD
     ∀ z : ℤ, b - z • p ∉ set.Ioo a (a + p),
-=======
->>>>>>> 483dd86c
     to_Ico_mod hp a b ≠ to_Ioc_mod hp a b,
     to_Ico_mod hp a b + p = to_Ioc_mod hp a b] :=
 begin
@@ -558,33 +550,14 @@
 lemma modeq_iff_not_forall_mem_Ioo_mod :
   a ≡ b [PMOD p] ↔ ∀ z : ℤ, b - z • p ∉ set.Ioo a (a + p) := (tfae_modeq hp a b).out 0 1
 lemma modeq_iff_to_Ico_mod_ne_to_Ioc_mod :
-<<<<<<< HEAD
   a ≡ b [PMOD p] ↔ to_Ico_mod hp a b ≠ to_Ioc_mod hp a b := (tfae_modeq hp a b).out 0 2
 lemma modeq_iff_to_Ico_mod_add_period_eq_to_Ioc_mod :
   a ≡ b [PMOD p] ↔ to_Ico_mod hp a b + p = to_Ioc_mod hp a b := (tfae_modeq hp a b).out 0 3
-=======
-  a ≡ b [PMOD p] ↔ to_Ico_mod hp a b ≠ to_Ioc_mod hp a b := (tfae_modeq hp a b).out 0 1
-lemma modeq_iff_to_Ico_mod_add_period_eq_to_Ioc_mod :
-  a ≡ b [PMOD p] ↔ to_Ico_mod hp a b + p = to_Ioc_mod hp a b := (tfae_modeq hp a b).out 0 2
-lemma modeq_iff_to_Ico_mod_eq_left :
-  a ≡ b [PMOD p] ↔ to_Ico_mod hp a b = a := (tfae_modeq hp a b).out 0 3
->>>>>>> 483dd86c
 
 lemma not_modeq_iff_to_Ico_mod_eq_to_Ioc_mod :
   ¬a ≡ b [PMOD p] ↔ to_Ico_mod hp a b = to_Ioc_mod hp a b :=
 (modeq_iff_to_Ico_mod_ne_to_Ioc_mod _).not_left
 
-<<<<<<< HEAD
-=======
-lemma modeq_iff_to_Ioc_mod_eq_right : a ≡ b [PMOD p] ↔ to_Ioc_mod hp a b = a + p :=
-begin
-  rw [modeq_iff_to_Ico_mod_ne_to_Ioc_mod hp, ne, to_Ico_mod_eq_iff hp, not_iff_comm],
-  obtain ⟨h₁, h₂⟩ := to_Ioc_mod_mem_Ioc hp a b,
-  exact ⟨λ h, ⟨⟨h₁.le, h₂.lt_of_ne h⟩, _, (to_Ioc_mod_add_to_Ioc_div_zsmul _ _ _).symm⟩,
-    λ h, h.1.2.ne⟩,
-end
-
->>>>>>> 483dd86c
 lemma not_modeq_iff_to_Ico_div_eq_to_Ioc_div :
   ¬a ≡ b [PMOD p] ↔ to_Ico_div hp a b = to_Ioc_div hp a b :=
 by rw [not_modeq_iff_to_Ico_mod_eq_to_Ioc_mod hp,
@@ -596,33 +569,6 @@
        ← eq_sub_iff_add_eq, sub_sub, sub_right_inj, ← add_one_zsmul,
        (zsmul_strict_mono_left hp).injective.eq_iff]
 
-<<<<<<< HEAD
-=======
-include hp
-
-lemma modeq_iff_eq_add_zsmul : a ≡ b [PMOD p] ↔ ∃ z : ℤ, b = a + z • p :=
-begin
-  rw [modeq_iff_to_Ico_mod_eq_left hp],
-  split; intro h,
-  { rw ← h,
-    exact ⟨_, (to_Ico_mod_add_to_Ico_div_zsmul _ _ _).symm⟩ },
-  { rw [to_Ico_mod_eq_iff, set.left_mem_Ico],
-    exact ⟨lt_add_of_pos_right a hp, h⟩, },
-end
-
-lemma not_modeq_iff_ne_add_zsmul : ¬a ≡ b [PMOD p] ↔ ∀ z : ℤ, b ≠ a + z • p :=
-by rw [modeq_iff_eq_add_zsmul hp, not_exists]
-
-lemma modeq_iff_eq_mod_zmultiples :
-  a ≡ b [PMOD p] ↔ (b : α ⧸ add_subgroup.zmultiples p) = a :=
-by simp_rw [modeq_iff_eq_add_zsmul hp, quotient_add_group.eq_iff_sub_mem,
-    add_subgroup.mem_zmultiples_iff, eq_sub_iff_add_eq', eq_comm]
-
-lemma not_modeq_iff_ne_mod_zmultiples :
-  ¬a ≡ b [PMOD p] ↔ (b : α ⧸ add_subgroup.zmultiples p) ≠ a :=
-(modeq_iff_eq_mod_zmultiples hp).not
-
->>>>>>> 483dd86c
 end add_comm_group
 
 lemma Ico_eq_locus_Ioc_eq_Union_Ioo :
