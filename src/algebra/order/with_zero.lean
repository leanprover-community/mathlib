/-
Copyright (c) 2020 Kenny Lau. All rights reserved.
Released under Apache 2.0 license as described in the file LICENSE.
Authors: Kenny Lau, Johan Commelin, Patrick Massot
-/
<<<<<<< HEAD
import algebra.order.group
=======
import algebra.order.group.type_tags
import algebra.order.monoid.with_zero
>>>>>>> 11dcb6b5

/-!
# Linearly ordered commutative groups and monoids with a zero element adjoined

This file sets up a special class of linearly ordered commutative monoids
that show up as the target of so-called “valuations” in algebraic number theory.

Usually, in the informal literature, these objects are constructed
by taking a linearly ordered commutative group Γ and formally adjoining a zero element: Γ ∪ {0}.

The disadvantage is that a type such as `nnreal` is not of that form,
whereas it is a very common target for valuations.
The solutions is to use a typeclass, and that is exactly what we do in this file.

Note that to avoid issues with import cycles, `linear_ordered_comm_monoid_with_zero` is defined
in another file. However, the lemmas about it are stated here.
-/

set_option old_structure_cmd true

/-- A linearly ordered commutative group with a zero element. -/
@[protect_proj]
class linear_ordered_comm_group_with_zero (α : Type*)
  extends linear_ordered_comm_monoid_with_zero α, comm_group_with_zero α

variables {α : Type*}
variables {a b c d x y z : α}

instance [linear_ordered_add_comm_monoid_with_top α] :
  linear_ordered_comm_monoid_with_zero (multiplicative αᵒᵈ) :=
{ zero := multiplicative.of_add (⊤ : α),
  zero_mul := top_add,
  mul_zero := add_top,
  zero_le_one := (le_top : (0 : α) ≤ ⊤),
  ..multiplicative.ordered_comm_monoid,
  ..multiplicative.linear_order }

instance [linear_ordered_add_comm_group_with_top α] :
  linear_ordered_comm_group_with_zero (multiplicative αᵒᵈ) :=
{ inv_zero := linear_ordered_add_comm_group_with_top.neg_top,
  mul_inv_cancel := linear_ordered_add_comm_group_with_top.add_neg_cancel,
  ..multiplicative.div_inv_monoid,
  ..multiplicative.linear_ordered_comm_monoid_with_zero,
  ..multiplicative.nontrivial }

instance [linear_ordered_comm_monoid α] :
  linear_ordered_comm_monoid_with_zero (with_zero α) :=
{ mul_le_mul_left := λ x y, mul_le_mul_left',
  zero_le_one     := with_zero.zero_le _,
  ..with_zero.linear_order,
  ..with_zero.comm_monoid_with_zero }

instance [linear_ordered_comm_group α] :
  linear_ordered_comm_group_with_zero (with_zero α) :=
{ ..with_zero.linear_ordered_comm_monoid_with_zero,
  ..with_zero.comm_group_with_zero }

section linear_ordered_comm_monoid

variables [linear_ordered_comm_monoid_with_zero α]
/-
The following facts are true more generally in a (linearly) ordered commutative monoid.
-/

/-- Pullback a `linear_ordered_comm_monoid_with_zero` under an injective map.
See note [reducible non-instances]. -/
@[reducible]
def function.injective.linear_ordered_comm_monoid_with_zero {β : Type*}
  [has_zero β] [has_one β] [has_mul β] [has_pow β ℕ] [has_sup β] [has_inf β]
  (f : β → α) (hf : function.injective f) (zero : f 0 = 0) (one : f 1 = 1)
  (mul : ∀ x y, f (x * y) = f x * f y) (npow : ∀ x (n : ℕ), f (x ^ n) = f x ^ n)
  (hsup : ∀ x y, f (x ⊔ y) = max (f x) (f y)) (hinf : ∀ x y, f (x ⊓ y) = min (f x) (f y)) :
  linear_ordered_comm_monoid_with_zero β :=
{ zero_le_one := show f 0 ≤ f 1, by simp only [zero, one,
    linear_ordered_comm_monoid_with_zero.zero_le_one],
  ..linear_order.lift f hf hsup hinf,
  ..hf.ordered_comm_monoid f one mul npow,
  ..hf.comm_monoid_with_zero f zero one mul npow }

@[simp] lemma zero_le' : 0 ≤ a :=
by simpa only [mul_zero, mul_one] using mul_le_mul_left' zero_le_one a

@[simp] lemma not_lt_zero' : ¬a < 0 :=
not_lt_of_le zero_le'

@[simp] lemma le_zero_iff : a ≤ 0 ↔ a = 0 :=
⟨λ h, le_antisymm h zero_le', λ h, h ▸ le_rfl⟩

lemma zero_lt_iff : 0 < a ↔ a ≠ 0 :=
⟨ne_of_gt, λ h, lt_of_le_of_ne zero_le' h.symm⟩

lemma ne_zero_of_lt (h : b < a) : a ≠ 0 :=
λ h1, not_lt_zero' $ show b < 0, from h1 ▸ h

instance : linear_ordered_add_comm_monoid_with_top (additive αᵒᵈ) :=
{ top := (0 : α),
  top_add' := λ a, (zero_mul a : (0 : α) * a = 0),
  le_top := λ _, zero_le',
  ..additive.ordered_add_comm_monoid,
  ..additive.linear_order }

end linear_ordered_comm_monoid

variables [linear_ordered_comm_group_with_zero α]

lemma zero_lt_one₀ : (0 : α) < 1 :=
lt_of_le_of_ne zero_le_one zero_ne_one

-- TODO: Do we really need the following two?

/-- Alias of `mul_le_one'` for unification. -/
lemma mul_le_one₀ (ha : a ≤ 1) (hb : b ≤ 1) : a * b ≤ 1 := mul_le_one' ha hb

/-- Alias of `one_le_mul'` for unification. -/
lemma one_le_mul₀ (ha : 1 ≤ a) (hb : 1 ≤ b) : 1 ≤ a * b := one_le_mul ha hb

lemma le_of_le_mul_right (h : c ≠ 0) (hab : a * c ≤ b * c) : a ≤ b :=
by simpa only [mul_inv_cancel_right₀ h] using (mul_le_mul_right' hab c⁻¹)

lemma le_mul_inv_of_mul_le (h : c ≠ 0) (hab : a * c ≤ b) : a ≤ b * c⁻¹ :=
le_of_le_mul_right h (by simpa [h] using hab)

lemma mul_inv_le_of_le_mul (hab : a ≤ b * c) : a * c⁻¹ ≤ b :=
begin
  by_cases h : c = 0,
  { simp [h], },
  { exact le_of_le_mul_right h (by simpa [h] using hab), },
end

lemma inv_le_one₀ (ha : a ≠ 0) : a⁻¹ ≤ 1 ↔ 1 ≤ a := @inv_le_one' _ _ _ _ $ units.mk0 a ha

lemma one_le_inv₀ (ha : a ≠ 0) : 1 ≤ a⁻¹ ↔ a ≤ 1 := @one_le_inv' _ _ _ _ $ units.mk0 a ha

lemma le_mul_inv_iff₀ (hc : c ≠ 0) : a ≤ b * c⁻¹ ↔ a * c ≤ b :=
⟨λ h, inv_inv c ▸ mul_inv_le_of_le_mul h, le_mul_inv_of_mul_le hc⟩

lemma mul_inv_le_iff₀ (hc : c ≠ 0) : a * c⁻¹ ≤ b ↔ a ≤ b * c :=
⟨λ h, inv_inv c ▸ le_mul_inv_of_mul_le (inv_ne_zero hc) h, mul_inv_le_of_le_mul⟩

lemma div_le_div₀ (a b c d : α) (hb : b ≠ 0) (hd : d ≠ 0) :
  a * b⁻¹ ≤ c * d⁻¹ ↔ a * d ≤ c * b :=
if ha : a = 0 then by simp [ha] else
if hc : c = 0 then by simp [inv_ne_zero hb, hc, hd] else
show (units.mk0 a ha) * (units.mk0 b hb)⁻¹ ≤ (units.mk0 c hc) * (units.mk0 d hd)⁻¹ ↔
  (units.mk0 a ha) * (units.mk0 d hd) ≤ (units.mk0 c hc) * (units.mk0 b hb),
from mul_inv_le_mul_inv_iff'

@[simp] lemma units.zero_lt (u : αˣ) : (0 : α) < u :=
zero_lt_iff.2 $ u.ne_zero

lemma mul_lt_mul_of_lt_of_le₀ (hab : a ≤ b) (hb : b ≠ 0) (hcd : c < d) : a * c < b * d :=
have hd : d ≠ 0 := ne_zero_of_lt hcd,
if ha : a = 0 then by { rw [ha, zero_mul, zero_lt_iff], exact mul_ne_zero hb hd } else
if hc : c = 0 then by { rw [hc, mul_zero, zero_lt_iff], exact mul_ne_zero hb hd } else
show (units.mk0 a ha) * (units.mk0 c hc) < (units.mk0 b hb) * (units.mk0 d hd),
from mul_lt_mul_of_le_of_lt hab hcd

lemma mul_lt_mul₀ (hab : a < b) (hcd : c < d) : a * c < b * d :=
mul_lt_mul_of_lt_of_le₀ hab.le (ne_zero_of_lt hab) hcd

lemma mul_inv_lt_of_lt_mul₀ (h : x < y * z) : x * z⁻¹ < y :=
by { contrapose! h, simpa only [inv_inv] using mul_inv_le_of_le_mul h }

lemma inv_mul_lt_of_lt_mul₀ (h : x < y * z) : y⁻¹ * x < z :=
by { rw mul_comm at *, exact mul_inv_lt_of_lt_mul₀ h }

lemma mul_lt_right₀ (c : α) (h : a < b) (hc : c ≠ 0) : a * c < b * c :=
by { contrapose! h, exact le_of_le_mul_right hc h }

lemma inv_lt_inv₀ (ha : a ≠ 0) (hb : b ≠ 0) : a⁻¹ < b⁻¹ ↔ b < a :=
show (units.mk0 a ha)⁻¹ < (units.mk0 b hb)⁻¹ ↔ (units.mk0 b hb) < (units.mk0 a ha),
from inv_lt_inv_iff

lemma inv_le_inv₀ (ha : a ≠ 0) (hb : b ≠ 0) : a⁻¹ ≤ b⁻¹ ↔ b ≤ a :=
show (units.mk0 a ha)⁻¹ ≤ (units.mk0 b hb)⁻¹ ↔ (units.mk0 b hb) ≤ (units.mk0 a ha),
from inv_le_inv_iff

lemma lt_of_mul_lt_mul_of_le₀ (h : a * b < c * d) (hc : 0 < c) (hh : c ≤ a) : b < d :=
begin
  have ha : a ≠ 0 := ne_of_gt (lt_of_lt_of_le hc hh),
  simp_rw ← inv_le_inv₀ ha (ne_of_gt hc) at hh,
  have := mul_lt_mul_of_lt_of_le₀ hh (inv_ne_zero (ne_of_gt hc)) h,
  simpa [inv_mul_cancel_left₀ ha, inv_mul_cancel_left₀ (ne_of_gt hc)] using this,
end

lemma mul_le_mul_right₀ (hc : c ≠ 0) : a * c ≤ b * c ↔ a ≤ b :=
⟨le_of_le_mul_right hc, λ hab, mul_le_mul_right' hab _⟩

lemma mul_le_mul_left₀ (ha : a ≠ 0) : a * b ≤ a * c ↔ b ≤ c :=
by {simp only [mul_comm a], exact mul_le_mul_right₀ ha }

lemma div_le_div_right₀ (hc : c ≠ 0) : a / c ≤ b / c ↔ a ≤ b :=
by rw [div_eq_mul_inv, div_eq_mul_inv, mul_le_mul_right₀ (inv_ne_zero hc)]

lemma div_le_div_left₀ (ha : a ≠ 0) (hb : b ≠ 0) (hc : c ≠ 0) : a / b ≤ a / c ↔ c ≤ b :=
by simp only [div_eq_mul_inv, mul_le_mul_left₀ ha, inv_le_inv₀ hb hc]

lemma le_div_iff₀ (hc : c ≠ 0) : a ≤ b / c ↔ a*c ≤ b :=
by rw [div_eq_mul_inv, le_mul_inv_iff₀ hc]

lemma div_le_iff₀ (hc : c ≠ 0) : a / c ≤ b ↔ a ≤ b*c :=
by rw [div_eq_mul_inv, mul_inv_le_iff₀ hc]

/-- `equiv.mul_left₀` as an order_iso on a `linear_ordered_comm_group_with_zero.`.

Note that `order_iso.mul_left₀` refers to the `linear_ordered_field` version. -/
@[simps apply to_equiv {simp_rhs := tt}]
def order_iso.mul_left₀' {a : α} (ha : a ≠ 0) : α ≃o α :=
{ map_rel_iff' := λ x y,  mul_le_mul_left₀ ha, ..equiv.mul_left₀ a ha }

lemma order_iso.mul_left₀'_symm {a : α} (ha : a ≠ 0) :
  (order_iso.mul_left₀' ha).symm = order_iso.mul_left₀' (inv_ne_zero ha) :=
by { ext, refl }

/-- `equiv.mul_right₀` as an order_iso on a `linear_ordered_comm_group_with_zero.`.

Note that `order_iso.mul_right₀` refers to the `linear_ordered_field` version. -/
@[simps apply to_equiv {simp_rhs := tt}]
def order_iso.mul_right₀' {a : α} (ha : a ≠ 0) : α ≃o α :=
{ map_rel_iff' := λ _ _, mul_le_mul_right₀ ha, ..equiv.mul_right₀ a ha }

lemma order_iso.mul_right₀'_symm {a : α} (ha : a ≠ 0) :
  (order_iso.mul_right₀' ha).symm = order_iso.mul_right₀' (inv_ne_zero ha) :=
by { ext, refl }

instance : linear_ordered_add_comm_group_with_top (additive αᵒᵈ) :=
{ neg_top := inv_zero,
  add_neg_cancel := λ a ha, mul_inv_cancel ha,
  ..additive.sub_neg_monoid,
  ..additive.linear_ordered_add_comm_monoid_with_top,
  ..additive.nontrivial }<|MERGE_RESOLUTION|>--- conflicted
+++ resolved
@@ -3,12 +3,8 @@
 Released under Apache 2.0 license as described in the file LICENSE.
 Authors: Kenny Lau, Johan Commelin, Patrick Massot
 -/
-<<<<<<< HEAD
-import algebra.order.group
-=======
 import algebra.order.group.type_tags
 import algebra.order.monoid.with_zero
->>>>>>> 11dcb6b5
 
 /-!
 # Linearly ordered commutative groups and monoids with a zero element adjoined
