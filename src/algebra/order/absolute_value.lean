/-
Copyright (c) 2021 Anne Baanen. All rights reserved.
Released under Apache 2.0 license as described in the file LICENSE.
Authors: Mario Carneiro, Anne Baanen
-/
import algebra.order.field
import algebra.order.hom.basic

/-!
# Absolute values

This file defines a bundled type of absolute values `absolute_value R S`.

## Main definitions

 * `absolute_value R S` is the type of absolute values on `R` mapping to `S`.
 * `absolute_value.abs` is the "standard" absolute value on `S`, mapping negative `x` to `-x`.
 * `absolute_value.to_monoid_with_zero_hom`: absolute values mapping to a
   linear ordered field preserve `0`, `*` and `1`
 * `is_absolute_value`: a type class stating that `f : β → α` satisfies the axioms of an abs val
-/

/-- `absolute_value R S` is the type of absolute values on `R` mapping to `S`:
the maps that preserve `*`, are nonnegative, positive definite and satisfy the triangle equality. -/
structure absolute_value (R S : Type*) [semiring R] [ordered_semiring S]
  extends R →ₙ* S :=
(nonneg' : ∀ x, 0 ≤ to_fun x)
(eq_zero' : ∀ x, to_fun x = 0 ↔ x = 0)
(add_le' : ∀ x y, to_fun (x + y) ≤ to_fun x + to_fun y)

namespace absolute_value

attribute [nolint doc_blame] absolute_value.to_mul_hom

initialize_simps_projections absolute_value (to_mul_hom_to_fun → apply)

section ordered_semiring

section semiring

variables {R S : Type*} [semiring R] [ordered_semiring S] (abv : absolute_value R S)

instance zero_hom_class : zero_hom_class (absolute_value R S) R S :=
{ coe := λ f, f.to_fun,
  coe_injective' := λ f g h, by { obtain ⟨⟨_, _⟩, _⟩ := f, obtain ⟨⟨_, _⟩, _⟩ := g, congr' },
  map_zero := λ f, (f.eq_zero' _).2 rfl }

instance mul_hom_class : mul_hom_class (absolute_value R S) R S :=
{ map_mul := λ f, f.map_mul'
  ..absolute_value.zero_hom_class }

instance nonneg_hom_class : nonneg_hom_class (absolute_value R S) R S :=
{ map_nonneg := λ f, f.nonneg',
  ..absolute_value.zero_hom_class }

instance subadditive_hom_class : subadditive_hom_class (absolute_value R S) R S :=
{ map_add_le_add := λ f, f.add_le',
  ..absolute_value.zero_hom_class }

<<<<<<< HEAD
@[simp] lemma coe_mk (f : R →ₙ* S) {h₁ h₂ h₃} : ((absolute_value.mk f h₁ h₂ h₃) : R → S) = f := rfl

instance : has_coe_to_fun (absolute_value R S) (λ f, R → S) := ⟨λ f, f.to_fun⟩
=======
/-- Helper instance for when there's too many metavariables to apply `fun_like.has_coe_to_fun`
directly. -/
instance : has_coe_to_fun (absolute_value R S) (λ f, R → S) := fun_like.has_coe_to_fun
>>>>>>> 5e78882f

@[simp] lemma coe_to_mul_hom : ⇑abv.to_mul_hom = abv := rfl

protected theorem nonneg (x : R) : 0 ≤ abv x := abv.nonneg' x
@[simp] protected theorem eq_zero {x : R} : abv x = 0 ↔ x = 0 := abv.eq_zero' x
protected theorem add_le (x y : R) : abv (x + y) ≤ abv x + abv y := abv.add_le' x y
@[simp] protected theorem map_mul (x y : R) : abv (x * y) = abv x * abv y := abv.map_mul' x y

protected theorem ne_zero_iff {x : R} : abv x ≠ 0 ↔ x ≠ 0 := abv.eq_zero.not

protected theorem pos {x : R} (hx : x ≠ 0) : 0 < abv x :=
lt_of_le_of_ne (abv.nonneg x) (ne.symm $ mt abv.eq_zero.mp hx)

@[simp] protected theorem pos_iff {x : R} : 0 < abv x ↔ x ≠ 0 :=
⟨λ h₁, mt abv.eq_zero.mpr h₁.ne', abv.pos⟩

protected theorem ne_zero {x : R} (hx : x ≠ 0) : abv x ≠ 0 := (abv.pos hx).ne'

theorem map_one_of_is_regular (h : is_left_regular (abv 1)) : abv 1 = 1 :=
h $ by simp [←abv.map_mul]

@[simp] protected theorem map_zero : abv 0 = 0 := abv.eq_zero.2 rfl

end semiring

section ring

variables {R S : Type*} [ring R] [ordered_semiring S] (abv : absolute_value R S)

protected lemma sub_le (a b c : R) : abv (a - c) ≤ abv (a - b) + abv (b - c) :=
by simpa [sub_eq_add_neg, add_assoc] using abv.add_le (a - b) (b - c)

@[simp] lemma map_sub_eq_zero_iff (a b : R) : abv (a - b) = 0 ↔ a = b :=
abv.eq_zero.trans sub_eq_zero

end ring

end ordered_semiring

section ordered_ring

section semiring

section is_domain

-- all of these are true for `no_zero_divisors S`; but it doesn't work smoothly with the
-- `is_domain`/`cancel_monoid_with_zero` API
variables {R S : Type*} [semiring R] [ordered_ring S] (abv : absolute_value R S)
variables [is_domain S] [nontrivial R]

@[simp] protected theorem map_one : abv 1 = 1 :=
abv.map_one_of_is_regular ((is_regular_of_ne_zero $ abv.ne_zero one_ne_zero).left)

instance : monoid_with_zero_hom_class (absolute_value R S) R S :=
{ map_zero := λ f, f.map_zero,
  map_one := λ f, f.map_one,
  ..absolute_value.mul_hom_class }

/-- Absolute values from a nontrivial `R` to a linear ordered ring preserve `*`, `0` and `1`. -/
def to_monoid_with_zero_hom : R →*₀ S := abv

@[simp] lemma coe_to_monoid_with_zero_hom : ⇑abv.to_monoid_with_zero_hom = abv := rfl

/-- Absolute values from a nontrivial `R` to a linear ordered ring preserve `*` and `1`. -/
def to_monoid_hom : R →* S := abv

@[simp] lemma coe_to_monoid_hom : ⇑abv.to_monoid_hom = abv := rfl

@[simp] protected lemma map_pow (a : R) (n : ℕ) : abv (a ^ n) = abv a ^ n :=
abv.to_monoid_hom.map_pow a n

end is_domain

end semiring

section ring

variables {R S : Type*} [ring R] [ordered_ring S] (abv : absolute_value R S)

protected lemma le_sub (a b : R) : abv a - abv b ≤ abv (a - b) :=
sub_le_iff_le_add.2 $ by simpa using abv.add_le (a - b) b

end ring

end ordered_ring

section ordered_comm_ring

variables {R S : Type*} [ring R] [ordered_comm_ring S] (abv : absolute_value R S)
variables [no_zero_divisors S]

@[simp] protected theorem map_neg (a : R) : abv (-a) = abv a :=
begin
  by_cases ha : a = 0, { simp [ha] },
  refine (mul_self_eq_mul_self_iff.mp
    (by rw [← abv.map_mul, neg_mul_neg, abv.map_mul])).resolve_right _,
  exact ((neg_lt_zero.mpr (abv.pos ha)).trans (abv.pos (neg_ne_zero.mpr ha))).ne'
end

protected theorem map_sub (a b : R) : abv (a - b) = abv (b - a) :=
by rw [← neg_sub, abv.map_neg]

end ordered_comm_ring

section linear_ordered_ring

variables {R S : Type*} [semiring R] [linear_ordered_ring S] (abv : absolute_value R S)

/-- `absolute_value.abs` is `abs` as a bundled `absolute_value`. -/
@[simps]
protected def abs : absolute_value S S :=
{ to_fun := abs,
  nonneg' := abs_nonneg,
  eq_zero' := λ _, abs_eq_zero,
  add_le' := abs_add,
  map_mul' := abs_mul }

instance : inhabited (absolute_value S S) := ⟨absolute_value.abs⟩

end linear_ordered_ring

section linear_ordered_comm_ring

variables {R S : Type*} [ring R] [linear_ordered_comm_ring S] (abv : absolute_value R S)

lemma abs_abv_sub_le_abv_sub (a b : R) :
  abs (abv a - abv b) ≤ abv (a - b) :=
abs_sub_le_iff.2 ⟨abv.le_sub _ _, by rw abv.map_sub; apply abv.le_sub⟩

end linear_ordered_comm_ring

end absolute_value

/-- A function `f` is an absolute value if it is nonnegative, zero only at 0, additive, and
multiplicative.

See also the type `absolute_value` which represents a bundled version of absolute values.
-/
class is_absolute_value {S} [ordered_semiring S]
  {R} [semiring R] (f : R → S) : Prop :=
(abv_nonneg [] : ∀ x, 0 ≤ f x)
(abv_eq_zero [] : ∀ {x}, f x = 0 ↔ x = 0)
(abv_add [] : ∀ x y, f (x + y) ≤ f x + f y)
(abv_mul [] : ∀ x y, f (x * y) = f x * f y)

namespace is_absolute_value

section ordered_semiring

variables {S : Type*} [ordered_semiring S]
variables {R : Type*} [semiring R] (abv : R → S) [is_absolute_value abv]

/-- A bundled absolute value is an absolute value. -/
instance _root_.absolute_value.is_absolute_value
  (abv : absolute_value R S) : is_absolute_value abv :=
{ abv_nonneg := abv.nonneg,
  abv_eq_zero := λ _, abv.eq_zero,
  abv_add := abv.add_le,
  abv_mul := abv.map_mul }

/-- Convert an unbundled `is_absolute_value` to a bundled `absolute_value`. -/
@[simps]
def to_absolute_value : absolute_value R S :=
{ to_fun := abv,
  add_le' := abv_add abv,
  eq_zero' := λ _, abv_eq_zero abv,
  nonneg' := abv_nonneg abv,
  map_mul' := abv_mul abv }

theorem abv_zero : abv 0 = 0 := (to_absolute_value abv).map_zero

theorem abv_pos {a : R} : 0 < abv a ↔ a ≠ 0 := (to_absolute_value abv).pos_iff

end ordered_semiring

section linear_ordered_ring

variables {S : Type*} [linear_ordered_ring S]

instance abs_is_absolute_value : is_absolute_value (abs : S → S) :=
  absolute_value.abs.is_absolute_value

end linear_ordered_ring

section ordered_ring

variables {S : Type*} [ordered_ring S]

section semiring

variables {R : Type*} [semiring R] (abv : R → S) [is_absolute_value abv]

variables [is_domain S]

theorem abv_one [nontrivial R] : abv 1 = 1 := (to_absolute_value abv).map_one

/-- `abv` as a `monoid_with_zero_hom`. -/
def abv_hom [nontrivial R] : R →*₀ S := (to_absolute_value abv).to_monoid_with_zero_hom

lemma abv_pow [nontrivial R] (abv : R → S) [is_absolute_value abv]
  (a : R) (n : ℕ) : abv (a ^ n) = abv a ^ n :=
(to_absolute_value abv).map_pow a n

end semiring

section ring

variables {R : Type*} [ring R] (abv : R → S) [is_absolute_value abv]

lemma abv_sub_le (a b c : R) : abv (a - c) ≤ abv (a - b) + abv (b - c) :=
by simpa [sub_eq_add_neg, add_assoc] using abv_add abv (a - b) (b - c)

lemma sub_abv_le_abv_sub (a b : R) : abv a - abv b ≤ abv (a - b) :=
(to_absolute_value abv).le_sub a b

end ring

end ordered_ring

section ordered_comm_ring

variables {S : Type*} [ordered_comm_ring S]

section ring

variables {R : Type*} [ring R] (abv : R → S) [is_absolute_value abv]

variables [no_zero_divisors S]

theorem abv_neg (a : R) : abv (-a) = abv a :=
(to_absolute_value abv).map_neg a

theorem abv_sub (a b : R) : abv (a - b) = abv (b - a) :=
(to_absolute_value abv).map_sub a b

end ring

end ordered_comm_ring

section linear_ordered_comm_ring

variables {S : Type*} [linear_ordered_comm_ring S]

section ring

variables {R : Type*} [ring R] (abv : R → S) [is_absolute_value abv]

lemma abs_abv_sub_le_abv_sub (a b : R) :
  abs (abv a - abv b) ≤ abv (a - b) :=
(to_absolute_value abv).abs_abv_sub_le_abv_sub a b

end ring

end linear_ordered_comm_ring

section linear_ordered_field

variables {S : Type*} [linear_ordered_semifield S]

section semiring

variables {R : Type*} [semiring R] [nontrivial R] (abv : R → S) [is_absolute_value abv]

lemma abv_one' : abv 1 = 1 :=
(to_absolute_value abv).map_one_of_is_regular
  $ (is_regular_of_ne_zero $ (to_absolute_value abv).ne_zero one_ne_zero).left

/-- An absolute value as a monoid with zero homomorphism, assuming the target is a semifield. -/
def abv_hom' : R →*₀ S := ⟨abv, abv_zero abv, abv_one' abv, abv_mul abv⟩

end semiring

section division_semiring

variables {R : Type*} [division_semiring R] (abv : R → S) [is_absolute_value abv]

theorem abv_inv (a : R) : abv a⁻¹ = (abv a)⁻¹ := map_inv₀ (abv_hom' abv) a
theorem abv_div (a b : R) : abv (a / b) = abv a / abv b := map_div₀ (abv_hom' abv) a b

end division_semiring

end linear_ordered_field

end is_absolute_value<|MERGE_RESOLUTION|>--- conflicted
+++ resolved
@@ -57,15 +57,11 @@
 { map_add_le_add := λ f, f.add_le',
   ..absolute_value.zero_hom_class }
 
-<<<<<<< HEAD
 @[simp] lemma coe_mk (f : R →ₙ* S) {h₁ h₂ h₃} : ((absolute_value.mk f h₁ h₂ h₃) : R → S) = f := rfl
 
-instance : has_coe_to_fun (absolute_value R S) (λ f, R → S) := ⟨λ f, f.to_fun⟩
-=======
 /-- Helper instance for when there's too many metavariables to apply `fun_like.has_coe_to_fun`
 directly. -/
 instance : has_coe_to_fun (absolute_value R S) (λ f, R → S) := fun_like.has_coe_to_fun
->>>>>>> 5e78882f
 
 @[simp] lemma coe_to_mul_hom : ⇑abv.to_mul_hom = abv := rfl
 
