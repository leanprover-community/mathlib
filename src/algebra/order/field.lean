/-
Copyright (c) 2014 Robert Lewis. All rights reserved.
Released under Apache 2.0 license as described in the file LICENSE.
Authors: Robert Lewis, Leonardo de Moura, Mario Carneiro, Floris van Doorn
-/
<<<<<<< HEAD
import algebra.field.basic
import algebra.group_power.lemmas
import algebra.group_power.order
import algebra.order.ring
import order.bounds
import tactic.monotonicity.basic
=======
import algebra.order.field_defs
>>>>>>> 0a3e8d38

/-!
# Linear ordered (semi)fields

A linear ordered (semi)field is a (semi)field equipped with a linear order such that
* addition respects the order: `a ≤ b → c + a ≤ c + b`;
* multiplication of positives is positive: `0 < a → 0 < b → 0 < a * b`;
* `0 < 1`.

## Main Definitions

* `linear_ordered_semifield`: Typeclass for linear order semifields.
* `linear_ordered_field`: Typeclass for linear ordered fields.
-/

set_option old_structure_cmd true

variables {α β : Type*}
<<<<<<< HEAD

/-- A linear ordered semifield is a field with a linear order respecting the operations. -/
@[protect_proj] class linear_ordered_semifield (α : Type*)
  extends linear_ordered_semiring α, semifield α
=======
>>>>>>> 0a3e8d38

namespace function

<<<<<<< HEAD
@[priority 100] -- See note [lower instance priority]
instance linear_ordered_field.to_linear_ordered_semifield [linear_ordered_field α] :
  linear_ordered_semifield α :=
{ ..linear_ordered_ring.to_linear_ordered_semiring, ..‹linear_ordered_field α› }

namespace function

/-- Pullback a `linear_ordered_semifield` under an injective map. -/
@[reducible] -- See note [reducible non-instances]
def injective.linear_ordered_semifield [linear_ordered_semifield α] [has_zero β] [has_one β]
  [has_add β] [has_mul β] [has_pow β ℕ] [has_smul ℕ β] [has_nat_cast β] [has_inv β] [has_div β]
  [has_pow β ℤ] [has_sup β] [has_inf β] (f : β → α) (hf : injective f) (zero : f 0 = 0)
  (one : f 1 = 1) (add : ∀ x y, f (x + y) = f x + f y) (mul : ∀ x y, f (x * y) = f x * f y)
  (inv : ∀ x, f (x⁻¹) = (f x)⁻¹) (div : ∀ x y, f (x / y) = f x / f y)
  (nsmul : ∀ x (n : ℕ), f (n • x) = n • f x)
  (npow : ∀ x (n : ℕ), f (x ^ n) = f x ^ n) (zpow : ∀ x (n : ℤ), f (x ^ n) = f x ^ n)
  (nat_cast : ∀ n : ℕ, f n = n) (hsup : ∀ x y, f (x ⊔ y) = max (f x) (f y))
  (hinf : ∀ x y, f (x ⊓ y) = min (f x) (f y)) :
  linear_ordered_semifield β :=
{ ..hf.linear_ordered_semiring f zero one add mul nsmul npow nat_cast hsup hinf,
  ..hf.semifield f zero one add mul inv div nsmul npow zpow nat_cast }

/-- Pullback a `linear_ordered_field` under an injective map. -/
@[reducible] -- See note [reducible non-instances]
def injective.linear_ordered_field [linear_ordered_field α] [has_zero β] [has_one β] [has_add β]
  [has_mul β] [has_neg β] [has_sub β] [has_pow β ℕ] [has_smul ℕ β] [has_smul ℤ β] [has_smul ℚ β]
  [has_nat_cast β] [has_int_cast β] [has_rat_cast β] [has_inv β] [has_div β] [has_pow β ℤ]
  [has_sup β] [has_inf β]
  (f : β → α) (hf : injective f) (zero : f 0 = 0) (one : f 1 = 1)
  (add : ∀ x y, f (x + y) = f x + f y) (mul : ∀ x y, f (x * y) = f x * f y)
  (neg : ∀ x, f (-x) = -f x) (sub : ∀ x y, f (x - y) = f x - f y)
  (inv : ∀ x, f (x⁻¹) = (f x)⁻¹) (div : ∀ x y, f (x / y) = f x / f y)
  (nsmul : ∀ x (n : ℕ), f (n • x) = n • f x) (zsmul : ∀ x (n : ℤ), f (n • x) = n • f x)
  (qsmul : ∀ x (n : ℚ), f (n • x) = n • f x)
  (npow : ∀ x (n : ℕ), f (x ^ n) = f x ^ n) (zpow : ∀ x (n : ℤ), f (x ^ n) = f x ^ n)
  (nat_cast : ∀ n : ℕ, f n = n) (int_cast : ∀ n : ℤ, f n = n) (rat_cast : ∀ n : ℚ, f n = n)
  (hsup : ∀ x y, f (x ⊔ y) = max (f x) (f y)) (hinf : ∀ x y, f (x ⊓ y) = min (f x) (f y)) :
  linear_ordered_field β :=
{ .. hf.linear_ordered_ring f zero one add mul neg sub nsmul zsmul npow nat_cast int_cast hsup hinf,
  .. hf.field f zero one add mul neg sub inv div nsmul zsmul qsmul npow zpow nat_cast int_cast
      rat_cast }

=======
/-- Pullback a `linear_ordered_semifield` under an injective map. -/
@[reducible] -- See note [reducible non-instances]
def injective.linear_ordered_semifield [linear_ordered_semifield α] [has_zero β] [has_one β]
  [has_add β] [has_mul β] [has_pow β ℕ] [has_smul ℕ β] [has_nat_cast β] [has_inv β] [has_div β]
  [has_pow β ℤ] [has_sup β] [has_inf β] (f : β → α) (hf : injective f) (zero : f 0 = 0)
  (one : f 1 = 1) (add : ∀ x y, f (x + y) = f x + f y) (mul : ∀ x y, f (x * y) = f x * f y)
  (inv : ∀ x, f (x⁻¹) = (f x)⁻¹) (div : ∀ x y, f (x / y) = f x / f y)
  (nsmul : ∀ x (n : ℕ), f (n • x) = n • f x)
  (npow : ∀ x (n : ℕ), f (x ^ n) = f x ^ n) (zpow : ∀ x (n : ℤ), f (x ^ n) = f x ^ n)
  (nat_cast : ∀ n : ℕ, f n = n) (hsup : ∀ x y, f (x ⊔ y) = max (f x) (f y))
  (hinf : ∀ x y, f (x ⊓ y) = min (f x) (f y)) :
  linear_ordered_semifield β :=
{ ..hf.linear_ordered_semiring f zero one add mul nsmul npow nat_cast hsup hinf,
  ..hf.semifield f zero one add mul inv div nsmul npow zpow nat_cast }

/-- Pullback a `linear_ordered_field` under an injective map. -/
@[reducible] -- See note [reducible non-instances]
def injective.linear_ordered_field [linear_ordered_field α] [has_zero β] [has_one β] [has_add β]
  [has_mul β] [has_neg β] [has_sub β] [has_pow β ℕ] [has_smul ℕ β] [has_smul ℤ β] [has_smul ℚ β]
  [has_nat_cast β] [has_int_cast β] [has_rat_cast β] [has_inv β] [has_div β] [has_pow β ℤ]
  [has_sup β] [has_inf β]
  (f : β → α) (hf : injective f) (zero : f 0 = 0) (one : f 1 = 1)
  (add : ∀ x y, f (x + y) = f x + f y) (mul : ∀ x y, f (x * y) = f x * f y)
  (neg : ∀ x, f (-x) = -f x) (sub : ∀ x y, f (x - y) = f x - f y)
  (inv : ∀ x, f (x⁻¹) = (f x)⁻¹) (div : ∀ x y, f (x / y) = f x / f y)
  (nsmul : ∀ x (n : ℕ), f (n • x) = n • f x) (zsmul : ∀ x (n : ℤ), f (n • x) = n • f x)
  (qsmul : ∀ x (n : ℚ), f (n • x) = n • f x)
  (npow : ∀ x (n : ℕ), f (x ^ n) = f x ^ n) (zpow : ∀ x (n : ℤ), f (x ^ n) = f x ^ n)
  (nat_cast : ∀ n : ℕ, f n = n) (int_cast : ∀ n : ℤ, f n = n) (rat_cast : ∀ n : ℚ, f n = n)
  (hsup : ∀ x y, f (x ⊔ y) = max (f x) (f y)) (hinf : ∀ x y, f (x ⊓ y) = min (f x) (f y)) :
  linear_ordered_field β :=
{ .. hf.linear_ordered_ring f zero one add mul neg sub nsmul zsmul npow nat_cast int_cast hsup hinf,
  .. hf.field f zero one add mul neg sub inv div nsmul zsmul qsmul npow zpow nat_cast int_cast
      rat_cast }

>>>>>>> 0a3e8d38
end function

section linear_ordered_semifield
variables [linear_ordered_semifield α] {a b c d e : α}

/-- `equiv.mul_left₀` as an order_iso. -/
@[simps {simp_rhs := tt}]
def order_iso.mul_left₀ (a : α) (ha : 0 < a) : α ≃o α :=
{ map_rel_iff' := λ _ _, mul_le_mul_left ha, ..equiv.mul_left₀ a ha.ne' }

/-- `equiv.mul_right₀` as an order_iso. -/
@[simps {simp_rhs := tt}]
def order_iso.mul_right₀ (a : α) (ha : 0 < a) : α ≃o α :=
{ map_rel_iff' := λ _ _, mul_le_mul_right ha, ..equiv.mul_right₀ a ha.ne' }

/-!
### Lemmas about pos, nonneg, nonpos, neg
-/

@[simp] lemma inv_pos : 0 < a⁻¹ ↔ 0 < a :=
suffices ∀ a : α, 0 < a → 0 < a⁻¹,
from ⟨λ h, inv_inv a ▸ this _ h, this a⟩,
assume a ha, flip lt_of_mul_lt_mul_left ha.le $ by simp [ne_of_gt ha, zero_lt_one]

alias inv_pos ↔ _ inv_pos_of_pos

@[simp] lemma inv_nonneg : 0 ≤ a⁻¹ ↔ 0 ≤ a :=
by simp only [le_iff_eq_or_lt, inv_pos, zero_eq_inv]

alias inv_nonneg ↔ _ inv_nonneg_of_nonneg

@[simp] lemma inv_lt_zero : a⁻¹ < 0 ↔ a < 0 :=
by simp only [← not_le, inv_nonneg]

@[simp] lemma inv_nonpos : a⁻¹ ≤ 0 ↔ a ≤ 0 :=
by simp only [← not_lt, inv_pos]

lemma one_div_pos : 0 < 1 / a ↔ 0 < a :=
inv_eq_one_div a ▸ inv_pos

lemma one_div_neg : 1 / a < 0 ↔ a < 0 :=
inv_eq_one_div a ▸ inv_lt_zero

lemma one_div_nonneg : 0 ≤ 1 / a ↔ 0 ≤ a :=
inv_eq_one_div a ▸ inv_nonneg

lemma one_div_nonpos : 1 / a ≤ 0 ↔ a ≤ 0 :=
inv_eq_one_div a ▸ inv_nonpos

lemma div_pos (ha : 0 < a) (hb : 0 < b) : 0 < a / b :=
by { rw div_eq_mul_inv, exact mul_pos ha (inv_pos.2 hb) }

lemma div_nonneg (ha : 0 ≤ a) (hb : 0 ≤ b) : 0 ≤ a / b :=
by { rw div_eq_mul_inv, exact mul_nonneg ha (inv_nonneg.2 hb) }

lemma div_nonpos_of_nonpos_of_nonneg (ha : a ≤ 0) (hb : 0 ≤ b) : a / b ≤ 0 :=
by { rw div_eq_mul_inv, exact mul_nonpos_of_nonpos_of_nonneg ha (inv_nonneg.2 hb) }

lemma div_nonpos_of_nonneg_of_nonpos (ha : 0 ≤ a) (hb : b ≤ 0) : a / b ≤ 0 :=
by { rw div_eq_mul_inv, exact mul_nonpos_of_nonneg_of_nonpos ha (inv_nonpos.2 hb) }

/-!
### Relating one division with another term.
-/

lemma le_div_iff (hc : 0 < c) : a ≤ b / c ↔ a * c ≤ b :=
⟨λ h, div_mul_cancel b (ne_of_lt hc).symm ▸ mul_le_mul_of_nonneg_right h hc.le,
  λ h, calc
    a   = a * c * (1 / c) : mul_mul_div a (ne_of_lt hc).symm
    ... ≤ b * (1 / c)     : mul_le_mul_of_nonneg_right h (one_div_pos.2 hc).le
    ... = b / c           : (div_eq_mul_one_div b c).symm⟩

lemma le_div_iff' (hc : 0 < c) : a ≤ b / c ↔ c * a ≤ b :=
by rw [mul_comm, le_div_iff hc]

lemma div_le_iff (hb : 0 < b) : a / b ≤ c ↔ a ≤ c * b :=
⟨λ h, calc
  a = a / b * b : by rw (div_mul_cancel _ (ne_of_lt hb).symm)
  ... ≤ c * b     : mul_le_mul_of_nonneg_right h hb.le,
  λ h, calc
  a / b = a * (1 / b)     : div_eq_mul_one_div a b
  ... ≤ (c * b) * (1 / b) : mul_le_mul_of_nonneg_right h (one_div_pos.2 hb).le
  ... = (c * b) / b       : (div_eq_mul_one_div (c * b) b).symm
  ... = c                 : by refine (div_eq_iff (ne_of_gt hb)).mpr rfl⟩

lemma div_le_iff' (hb : 0 < b) : a / b ≤ c ↔ a ≤ b * c :=
by rw [mul_comm, div_le_iff hb]

lemma lt_div_iff (hc : 0 < c) : a < b / c ↔ a * c < b :=
lt_iff_lt_of_le_iff_le $ div_le_iff hc

lemma lt_div_iff' (hc : 0 < c) : a < b / c ↔ c * a < b :=
by rw [mul_comm, lt_div_iff hc]

lemma div_lt_iff (hc : 0 < c) : b / c < a ↔ b < a * c :=
lt_iff_lt_of_le_iff_le (le_div_iff hc)

lemma div_lt_iff' (hc : 0 < c) : b / c < a ↔ b < c * a :=
by rw [mul_comm, div_lt_iff hc]

lemma inv_mul_le_iff (h : 0 < b) : b⁻¹ * a ≤ c ↔ a ≤ b * c :=
begin
  rw [inv_eq_one_div, mul_comm, ← div_eq_mul_one_div],
  exact div_le_iff' h,
end

lemma inv_mul_le_iff' (h : 0 < b) : b⁻¹ * a ≤ c ↔ a ≤ c * b :=
by rw [inv_mul_le_iff h, mul_comm]

lemma mul_inv_le_iff (h : 0 < b) : a * b⁻¹ ≤ c ↔ a ≤ b * c :=
by rw [mul_comm, inv_mul_le_iff h]

lemma mul_inv_le_iff' (h : 0 < b) : a * b⁻¹ ≤ c ↔ a ≤ c * b :=
by rw [mul_comm, inv_mul_le_iff' h]

lemma div_self_le_one (a : α) : a / a ≤ 1 :=
if h : a = 0 then by simp [h] else by simp [h]

lemma inv_mul_lt_iff (h : 0 < b) : b⁻¹ * a < c ↔ a < b * c :=
begin
  rw [inv_eq_one_div, mul_comm, ← div_eq_mul_one_div],
  exact div_lt_iff' h,
end

lemma inv_mul_lt_iff' (h : 0 < b) : b⁻¹ * a < c ↔ a < c * b :=
by rw [inv_mul_lt_iff h, mul_comm]

lemma mul_inv_lt_iff (h : 0 < b) : a * b⁻¹ < c ↔ a < b * c :=
by rw [mul_comm, inv_mul_lt_iff h]

lemma mul_inv_lt_iff' (h : 0 < b) : a * b⁻¹ < c ↔ a < c * b :=
by rw [mul_comm, inv_mul_lt_iff' h]

lemma inv_pos_le_iff_one_le_mul (ha : 0 < a) : a⁻¹ ≤ b ↔ 1 ≤ b * a :=
by { rw [inv_eq_one_div], exact div_le_iff ha }

lemma inv_pos_le_iff_one_le_mul' (ha : 0 < a) : a⁻¹ ≤ b ↔ 1 ≤ a * b :=
by { rw [inv_eq_one_div], exact div_le_iff' ha }

lemma inv_pos_lt_iff_one_lt_mul (ha : 0 < a) : a⁻¹ < b ↔ 1 < b * a :=
by { rw [inv_eq_one_div], exact div_lt_iff ha }

lemma inv_pos_lt_iff_one_lt_mul' (ha : 0 < a) : a⁻¹ < b ↔ 1 < a * b :=
by { rw [inv_eq_one_div], exact div_lt_iff' ha }

/-- One direction of `div_le_iff` where `b` is allowed to be `0` (but `c` must be nonnegative) -/
lemma div_le_of_nonneg_of_le_mul (hb : 0 ≤ b) (hc : 0 ≤ c) (h : a ≤ c * b) : a / b ≤ c :=
by { rcases eq_or_lt_of_le hb with rfl|hb', simp [hc], rwa [div_le_iff hb'] }

lemma div_le_one_of_le (h : a ≤ b) (hb : 0 ≤ b) : a / b ≤ 1 :=
div_le_of_nonneg_of_le_mul hb zero_le_one $ by rwa one_mul

/-!
### Bi-implications of inequalities using inversions
-/

lemma inv_le_inv_of_le (ha : 0 < a) (h : a ≤ b) : b⁻¹ ≤ a⁻¹ :=
by rwa [← one_div a, le_div_iff' ha, ← div_eq_mul_inv, div_le_iff (ha.trans_le h), one_mul]

/-- See `inv_le_inv_of_le` for the implication from right-to-left with one fewer assumption. -/
lemma inv_le_inv (ha : 0 < a) (hb : 0 < b) : a⁻¹ ≤ b⁻¹ ↔ b ≤ a :=
by rw [← one_div, div_le_iff ha, ← div_eq_inv_mul, le_div_iff hb, one_mul]

/-- In a linear ordered field, for positive `a` and `b` we have `a⁻¹ ≤ b ↔ b⁻¹ ≤ a`.
See also `inv_le_of_inv_le` for a one-sided implication with one fewer assumption. -/
lemma inv_le (ha : 0 < a) (hb : 0 < b) : a⁻¹ ≤ b ↔ b⁻¹ ≤ a :=
by rw [← inv_le_inv hb (inv_pos.2 ha), inv_inv]

lemma inv_le_of_inv_le (ha : 0 < a) (h : a⁻¹ ≤ b) : b⁻¹ ≤ a :=
(inv_le ha ((inv_pos.2 ha).trans_le h)).1 h

lemma le_inv (ha : 0 < a) (hb : 0 < b) : a ≤ b⁻¹ ↔ b ≤ a⁻¹ :=
by rw [← inv_le_inv (inv_pos.2 hb) ha, inv_inv]

/-- See `inv_lt_inv_of_lt` for the implication from right-to-left with one fewer assumption. -/
lemma inv_lt_inv (ha : 0 < a) (hb : 0 < b) : a⁻¹ < b⁻¹ ↔ b < a :=
lt_iff_lt_of_le_iff_le (inv_le_inv hb ha)

lemma inv_lt_inv_of_lt (hb : 0 < b) (h : b < a) : a⁻¹ < b⁻¹ :=
(inv_lt_inv (hb.trans h) hb).2 h

/-- In a linear ordered field, for positive `a` and `b` we have `a⁻¹ < b ↔ b⁻¹ < a`.
See also `inv_lt_of_inv_lt` for a one-sided implication with one fewer assumption. -/
lemma inv_lt (ha : 0 < a) (hb : 0 < b) : a⁻¹ < b ↔ b⁻¹ < a :=
lt_iff_lt_of_le_iff_le (le_inv hb ha)

lemma inv_lt_of_inv_lt (ha : 0 < a) (h : a⁻¹ < b) : b⁻¹ < a :=
(inv_lt ha ((inv_pos.2 ha).trans h)).1 h

lemma lt_inv (ha : 0 < a) (hb : 0 < b) : a < b⁻¹ ↔ b < a⁻¹ :=
lt_iff_lt_of_le_iff_le (inv_le hb ha)

lemma inv_lt_one (ha : 1 < a) : a⁻¹ < 1 :=
by rwa [inv_lt ((@zero_lt_one α _ _).trans ha) zero_lt_one, inv_one]

lemma one_lt_inv (h₁ : 0 < a) (h₂ : a < 1) : 1 < a⁻¹ :=
by rwa [lt_inv (@zero_lt_one α _ _) h₁, inv_one]

lemma inv_le_one (ha : 1 ≤ a) : a⁻¹ ≤ 1 :=
by rwa [inv_le ((@zero_lt_one α _ _).trans_le ha) zero_lt_one, inv_one]

lemma one_le_inv (h₁ : 0 < a) (h₂ : a ≤ 1) : 1 ≤ a⁻¹ :=
by rwa [le_inv (@zero_lt_one α _ _) h₁, inv_one]

lemma inv_lt_one_iff_of_pos (h₀ : 0 < a) : a⁻¹ < 1 ↔ 1 < a :=
⟨λ h₁, inv_inv a ▸ one_lt_inv (inv_pos.2 h₀) h₁, inv_lt_one⟩

lemma inv_lt_one_iff : a⁻¹ < 1 ↔ a ≤ 0 ∨ 1 < a :=
begin
  cases le_or_lt a 0 with ha ha,
  { simp [ha, (inv_nonpos.2 ha).trans_lt zero_lt_one] },
  { simp only [ha.not_le, false_or, inv_lt_one_iff_of_pos ha] }
end

lemma one_lt_inv_iff : 1 < a⁻¹ ↔ 0 < a ∧ a < 1 :=
⟨λ h, ⟨inv_pos.1 (zero_lt_one.trans h), inv_inv a ▸ inv_lt_one h⟩, and_imp.2 one_lt_inv⟩

lemma inv_le_one_iff : a⁻¹ ≤ 1 ↔ a ≤ 0 ∨ 1 ≤ a :=
begin
  rcases em (a = 1) with (rfl|ha),
  { simp [le_rfl] },
  { simp only [ne.le_iff_lt (ne.symm ha), ne.le_iff_lt (mt inv_eq_one.1 ha), inv_lt_one_iff] }
end

lemma one_le_inv_iff : 1 ≤ a⁻¹ ↔ 0 < a ∧ a ≤ 1 :=
⟨λ h, ⟨inv_pos.1 (zero_lt_one.trans_le h), inv_inv a ▸ inv_le_one h⟩, and_imp.2 one_le_inv⟩

/-!
### Relating two divisions.
-/

@[mono] lemma div_le_div_of_le (hc : 0 ≤ c) (h : a ≤ b) : a / c ≤ b / c :=
begin
  rw [div_eq_mul_one_div a c, div_eq_mul_one_div b c],
  exact mul_le_mul_of_nonneg_right h (one_div_nonneg.2 hc)
end

-- Not a `mono` lemma b/c `div_le_div` is strictly more general
lemma div_le_div_of_le_left (ha : 0 ≤ a) (hc : 0 < c) (h : c ≤ b) : a / b ≤ a / c :=
begin
  rw [div_eq_mul_inv, div_eq_mul_inv],
  exact mul_le_mul_of_nonneg_left ((inv_le_inv (hc.trans_le h) hc).mpr h) ha
end

lemma div_le_div_of_le_of_nonneg (hab : a ≤ b) (hc : 0 ≤ c) : a / c ≤ b / c :=
div_le_div_of_le hc hab

lemma div_lt_div_of_lt (hc : 0 < c) (h : a < b) : a / c < b / c :=
begin
  rw [div_eq_mul_one_div a c, div_eq_mul_one_div b c],
  exact mul_lt_mul_of_pos_right h (one_div_pos.2 hc)
end

lemma div_le_div_right (hc : 0 < c) : a / c ≤ b / c ↔ a ≤ b :=
⟨le_imp_le_of_lt_imp_lt $ div_lt_div_of_lt hc, div_le_div_of_le $ hc.le⟩

lemma div_lt_div_right (hc : 0 < c) : a / c < b / c ↔ a < b :=
lt_iff_lt_of_le_iff_le $ div_le_div_right hc

lemma div_lt_div_left (ha : 0 < a) (hb : 0 < b) (hc : 0 < c) : a / b < a / c ↔ c < b :=
by simp only [div_eq_mul_inv, mul_lt_mul_left ha, inv_lt_inv hb hc]

lemma div_le_div_left (ha : 0 < a) (hb : 0 < b) (hc : 0 < c) : a / b ≤ a / c ↔ c ≤ b :=
le_iff_le_iff_lt_iff_lt.2 (div_lt_div_left ha hc hb)

lemma div_lt_div_iff (b0 : 0 < b) (d0 : 0 < d) :
  a / b < c / d ↔ a * d < c * b :=
by rw [lt_div_iff d0, div_mul_eq_mul_div, div_lt_iff b0]

lemma div_le_div_iff (b0 : 0 < b) (d0 : 0 < d) : a / b ≤ c / d ↔ a * d ≤ c * b :=
by rw [le_div_iff d0, div_mul_eq_mul_div, div_le_iff b0]

@[mono] lemma div_le_div (hc : 0 ≤ c) (hac : a ≤ c) (hd : 0 < d) (hbd : d ≤ b) : a / b ≤ c / d :=
by { rw div_le_div_iff (hd.trans_le hbd) hd, exact mul_le_mul hac hbd hd.le hc }

lemma div_lt_div (hac : a < c) (hbd : d ≤ b) (c0 : 0 ≤ c) (d0 : 0 < d) :
  a / b < c / d :=
(div_lt_div_iff (d0.trans_le hbd) d0).2 (mul_lt_mul hac hbd d0 c0)

lemma div_lt_div' (hac : a ≤ c) (hbd : d < b) (c0 : 0 < c) (d0 : 0 < d) :
  a / b < c / d :=
(div_lt_div_iff (d0.trans hbd) d0).2 (mul_lt_mul' hac hbd d0.le c0)

lemma div_lt_div_of_lt_left (hc : 0 < c) (hb : 0 < b) (h : b < a) : c / a < c / b :=
(div_lt_div_left hc (hb.trans h) hb).mpr h

/-!
### Relating one division and involving `1`
-/

lemma div_le_self (ha : 0 ≤ a) (hb : 1 ≤ b) : a / b ≤ a :=
by simpa only [div_one] using div_le_div_of_le_left ha zero_lt_one hb

lemma div_lt_self (ha : 0 < a) (hb : 1 < b) : a / b < a :=
by simpa only [div_one] using div_lt_div_of_lt_left ha zero_lt_one hb

lemma le_div_self (ha : 0 ≤ a) (hb₀ : 0 < b) (hb₁ : b ≤ 1) : a ≤ a / b :=
by simpa only [div_one] using div_le_div_of_le_left ha hb₀ hb₁

lemma one_le_div (hb : 0 < b) : 1 ≤ a / b ↔ b ≤ a :=
by rw [le_div_iff hb, one_mul]

lemma div_le_one (hb : 0 < b) : a / b ≤ 1 ↔ a ≤ b :=
by rw [div_le_iff hb, one_mul]

lemma one_lt_div (hb : 0 < b) : 1 < a / b ↔ b < a :=
by rw [lt_div_iff hb, one_mul]

lemma div_lt_one (hb : 0 < b) : a / b < 1 ↔ a < b :=
by rw [div_lt_iff hb, one_mul]

lemma one_div_le (ha : 0 < a) (hb : 0 < b) : 1 / a ≤ b ↔ 1 / b ≤ a :=
by simpa using inv_le ha hb

lemma one_div_lt (ha : 0 < a) (hb : 0 < b) : 1 / a < b ↔ 1 / b < a :=
by simpa using inv_lt ha hb

lemma le_one_div (ha : 0 < a) (hb : 0 < b) : a ≤ 1 / b ↔ b ≤ 1 / a :=
by simpa using le_inv ha hb

lemma lt_one_div (ha : 0 < a) (hb : 0 < b) : a < 1 / b ↔ b < 1 / a :=
by simpa using lt_inv ha hb

/-!
### Relating two divisions, involving `1`
-/
lemma one_div_le_one_div_of_le (ha : 0 < a) (h : a ≤ b) : 1 / b ≤ 1 / a :=
by simpa using inv_le_inv_of_le ha h

lemma one_div_lt_one_div_of_lt (ha : 0 < a) (h : a < b) : 1 / b < 1 / a :=
by rwa [lt_div_iff' ha, ← div_eq_mul_one_div, div_lt_one (ha.trans h)]

lemma le_of_one_div_le_one_div (ha : 0 < a) (h : 1 / a ≤ 1 / b) : b ≤ a :=
le_imp_le_of_lt_imp_lt (one_div_lt_one_div_of_lt ha) h

lemma lt_of_one_div_lt_one_div (ha : 0 < a) (h : 1 / a < 1 / b) : b < a :=
lt_imp_lt_of_le_imp_le (one_div_le_one_div_of_le ha) h

/-- For the single implications with fewer assumptions, see `one_div_le_one_div_of_le` and
  `le_of_one_div_le_one_div` -/
lemma one_div_le_one_div (ha : 0 < a) (hb : 0 < b) : 1 / a ≤ 1 / b ↔ b ≤ a :=
div_le_div_left zero_lt_one ha hb

/-- For the single implications with fewer assumptions, see `one_div_lt_one_div_of_lt` and
  `lt_of_one_div_lt_one_div` -/
lemma one_div_lt_one_div (ha : 0 < a) (hb : 0 < b) : 1 / a < 1 / b ↔ b < a :=
div_lt_div_left zero_lt_one ha hb

lemma one_lt_one_div (h1 : 0 < a) (h2 : a < 1) : 1 < 1 / a :=
by rwa [lt_one_div (@zero_lt_one α _ _) h1, one_div_one]

lemma one_le_one_div (h1 : 0 < a) (h2 : a ≤ 1) : 1 ≤ 1 / a :=
by rwa [le_one_div (@zero_lt_one α _ _) h1, one_div_one]

/-!
### Results about halving.

The equalities also hold in semifields of characteristic `0`.
-/

/- TODO: Unify `add_halves` and `add_halves'` into a single lemma about
`division_semiring` + `char_zero` -/
lemma add_halves (a : α) : a / 2 + a / 2 = a :=
by rw [div_add_div_same, ← two_mul, mul_div_cancel_left a two_ne_zero]

-- TODO: Generalize to `division_semiring`
lemma add_self_div_two (a : α) : (a + a) / 2 = a :=
by rw [← mul_two, mul_div_cancel a two_ne_zero]

lemma half_pos (h : 0 < a) : 0 < a / 2 := div_pos h zero_lt_two

lemma one_half_pos : (0:α) < 1 / 2 := half_pos zero_lt_one

lemma div_two_lt_of_pos (h : 0 < a) : a / 2 < a :=
by { rw [div_lt_iff (@zero_lt_two α _ _)], exact lt_mul_of_one_lt_right h one_lt_two }

lemma half_lt_self : 0 < a → a / 2 < a := div_two_lt_of_pos

lemma half_le_self (ha_nonneg : 0 ≤ a) : a / 2 ≤ a :=
begin
  by_cases h0 : a = 0,
  { simp [h0], },
  { rw ← ne.def at h0,
    exact (half_lt_self (lt_of_le_of_ne ha_nonneg h0.symm)).le, },
end

lemma one_half_lt_one : (1 / 2 : α) < 1 := half_lt_self zero_lt_one

lemma left_lt_add_div_two : a < (a + b) / 2 ↔ a < b := by simp [lt_div_iff, mul_two]

lemma add_div_two_lt_right : (a + b) / 2 < b ↔ a < b := by simp [div_lt_iff, mul_two]

/-!
### Miscellaneous lemmas
-/

lemma mul_le_mul_of_mul_div_le (h : a * (b / c) ≤ d) (hc : 0 < c) : b * a ≤ d * c :=
begin
  rw [← mul_div_assoc] at h,
  rwa [mul_comm b, ← div_le_iff hc],
end

lemma div_mul_le_div_mul_of_div_le_div (h : a / b ≤ c / d) (he : 0 ≤ e) :
  a / (b * e) ≤ c / (d * e) :=
begin
  rw [div_mul_eq_div_mul_one_div, div_mul_eq_div_mul_one_div],
  exact mul_le_mul_of_nonneg_right h (one_div_nonneg.2 he)
end

lemma exists_pos_mul_lt {a : α} (h : 0 < a) (b : α) : ∃ c : α, 0 < c ∧ b * c < a :=
begin
  have : 0 < a / max (b + 1) 1, from div_pos h (lt_max_iff.2 (or.inr zero_lt_one)),
  refine ⟨a / max (b + 1) 1, this, _⟩,
  rw [← lt_div_iff this, div_div_cancel' h.ne'],
  exact lt_max_iff.2 (or.inl $ lt_add_one _)
end

lemma monotone.div_const {β : Type*} [preorder β] {f : β → α} (hf : monotone f)
  {c : α} (hc : 0 ≤ c) : monotone (λ x, (f x) / c) :=
by simpa only [div_eq_mul_inv] using hf.mul_const (inv_nonneg.2 hc)

lemma strict_mono.div_const {β : Type*} [preorder β] {f : β → α} (hf : strict_mono f)
  {c : α} (hc : 0 < c) :
  strict_mono (λ x, (f x) / c) :=
by simpa only [div_eq_mul_inv] using hf.mul_const (inv_pos.2 hc)

@[priority 100] -- see Note [lower instance priority]
instance linear_ordered_field.to_densely_ordered : densely_ordered α :=
{ dense := λ a₁ a₂ h, ⟨(a₁ + a₂) / 2,
  calc a₁ = (a₁ + a₁) / 2 : (add_self_div_two a₁).symm
      ... < (a₁ + a₂) / 2 : div_lt_div_of_lt zero_lt_two (add_lt_add_left h _),
  calc (a₁ + a₂) / 2 < (a₂ + a₂) / 2 : div_lt_div_of_lt zero_lt_two (add_lt_add_right h _)
                 ... = a₂            : add_self_div_two a₂⟩ }

lemma min_div_div_right {c : α} (hc : 0 ≤ c) (a b : α) : min (a / c) (b / c) = (min a b) / c :=
eq.symm $ monotone.map_min (λ x y, div_le_div_of_le hc)

lemma max_div_div_right {c : α} (hc : 0 ≤ c) (a b : α) : max (a / c) (b / c) = (max a b) / c :=
eq.symm $ monotone.map_max (λ x y, div_le_div_of_le hc)

lemma one_div_strict_anti_on : strict_anti_on (λ x : α, 1 / x) (set.Ioi 0) :=
λ x x1 y y1 xy, (one_div_lt_one_div (set.mem_Ioi.mp y1) (set.mem_Ioi.mp x1)).mpr xy

lemma one_div_pow_le_one_div_pow_of_le (a1 : 1 ≤ a) {m n : ℕ} (mn : m ≤ n) :
  1 / a ^ n ≤ 1 / a ^ m :=
by refine (one_div_le_one_div _ _).mpr (pow_le_pow a1 mn);
  exact pow_pos (zero_lt_one.trans_le a1) _

lemma one_div_pow_lt_one_div_pow_of_lt (a1 : 1 < a) {m n : ℕ} (mn : m < n) :
  1 / a ^ n < 1 / a ^ m :=
by refine (one_div_lt_one_div _ _).mpr (pow_lt_pow a1 mn);
  exact pow_pos (trans zero_lt_one a1) _

lemma one_div_pow_anti (a1 : 1 ≤ a) : antitone (λ n : ℕ, 1 / a ^ n) :=
λ m n, one_div_pow_le_one_div_pow_of_le a1

lemma one_div_pow_strict_anti (a1 : 1 < a) : strict_anti (λ n : ℕ, 1 / a ^ n) :=
λ m n, one_div_pow_lt_one_div_pow_of_lt a1

lemma inv_strict_anti_on : strict_anti_on (λ x : α, x⁻¹) (set.Ioi 0) :=
λ x hx y hy xy, (inv_lt_inv hy hx).2 xy

lemma inv_pow_le_inv_pow_of_le (a1 : 1 ≤ a) {m n : ℕ} (mn : m ≤ n) :
  (a ^ n)⁻¹ ≤ (a ^ m)⁻¹ :=
by convert one_div_pow_le_one_div_pow_of_le a1 mn; simp

lemma inv_pow_lt_inv_pow_of_lt (a1 : 1 < a) {m n : ℕ} (mn : m < n) :
  (a ^ n)⁻¹ < (a ^ m)⁻¹ :=
by convert one_div_pow_lt_one_div_pow_of_lt a1 mn; simp

lemma inv_pow_anti (a1 : 1 ≤ a) : antitone (λ n : ℕ, (a ^ n)⁻¹) :=
λ m n, inv_pow_le_inv_pow_of_le a1

lemma inv_pow_strict_anti (a1 : 1 < a) : strict_anti (λ n : ℕ, (a ^ n)⁻¹) :=
λ m n, inv_pow_lt_inv_pow_of_lt a1

/-! ### Results about `is_lub` and `is_glb` -/

lemma is_glb.mul_left {s : set α} (ha : 0 ≤ a) (hs : is_glb s b) :
  is_glb ((λ b, a * b) '' s) (a * b) :=
begin
  rcases lt_or_eq_of_le ha with ha | rfl,
  { exact (order_iso.mul_left₀ _ ha).is_glb_image'.2 hs, },
  { simp_rw zero_mul,
    rw hs.nonempty.image_const,
    exact is_glb_singleton },
end

lemma is_glb.mul_right {s : set α} (ha : 0 ≤ a) (hs : is_glb s b) :
  is_glb ((λ b, b * a) '' s) (b * a) :=
by simpa [mul_comm] using hs.mul_left ha

end linear_ordered_semifield

section
variables [linear_ordered_field α] {a b c d : α}

/-! ### Lemmas about pos, nonneg, nonpos, neg -/

lemma div_pos_iff : 0 < a / b ↔ 0 < a ∧ 0 < b ∨ a < 0 ∧ b < 0 := by simp [division_def, mul_pos_iff]
lemma div_neg_iff : a / b < 0 ↔ 0 < a ∧ b < 0 ∨ a < 0 ∧ 0 < b := by simp [division_def, mul_neg_iff]

lemma div_nonneg_iff : 0 ≤ a / b ↔ 0 ≤ a ∧ 0 ≤ b ∨ a ≤ 0 ∧ b ≤ 0 :=
by simp [division_def, mul_nonneg_iff]

lemma div_nonpos_iff : a / b ≤ 0 ↔ 0 ≤ a ∧ b ≤ 0 ∨ a ≤ 0 ∧ 0 ≤ b :=
by simp [division_def, mul_nonpos_iff]

lemma div_nonneg_of_nonpos (ha : a ≤ 0) (hb : b ≤ 0) : 0 ≤ a / b :=
div_nonneg_iff.2 $ or.inr ⟨ha, hb⟩

lemma div_pos_of_neg_of_neg (ha : a < 0) (hb : b < 0) : 0 < a / b :=
div_pos_iff.2 $ or.inr ⟨ha, hb⟩

lemma div_neg_of_neg_of_pos (ha : a < 0) (hb : 0 < b) : a / b < 0 :=
div_neg_iff.2 $ or.inr ⟨ha, hb⟩

lemma div_neg_of_pos_of_neg (ha : 0 < a) (hb : b < 0) : a / b < 0 :=
div_neg_iff.2 $ or.inl ⟨ha, hb⟩

/-! ### Relating one division with another term -/

lemma div_le_iff_of_neg (hc : c < 0) : b / c ≤ a ↔ a * c ≤ b :=
⟨λ h, div_mul_cancel b (ne_of_lt hc) ▸ mul_le_mul_of_nonpos_right h hc.le,
  λ h, calc
    a = a * c * (1 / c) : mul_mul_div a (ne_of_lt hc)
  ... ≥ b * (1 / c)     : mul_le_mul_of_nonpos_right h (one_div_neg.2 hc).le
  ... = b / c           : (div_eq_mul_one_div b c).symm⟩

lemma div_le_iff_of_neg' (hc : c < 0) : b / c ≤ a ↔ c * a ≤ b :=
by rw [mul_comm, div_le_iff_of_neg hc]

lemma le_div_iff_of_neg (hc : c < 0) : a ≤ b / c ↔ b ≤ a * c :=
by rw [← neg_neg c, mul_neg, div_neg, le_neg,
    div_le_iff (neg_pos.2 hc), neg_mul]

lemma le_div_iff_of_neg' (hc : c < 0) : a ≤ b / c ↔ b ≤ c * a :=
by rw [mul_comm, le_div_iff_of_neg hc]

lemma div_lt_iff_of_neg (hc : c < 0) : b / c < a ↔ a * c < b :=
lt_iff_lt_of_le_iff_le $ le_div_iff_of_neg hc

lemma div_lt_iff_of_neg' (hc : c < 0) : b / c < a ↔ c * a < b :=
by rw [mul_comm, div_lt_iff_of_neg hc]

lemma lt_div_iff_of_neg (hc : c < 0) : a < b / c ↔ b < a * c :=
lt_iff_lt_of_le_iff_le $ div_le_iff_of_neg hc

lemma lt_div_iff_of_neg' (hc : c < 0) : a < b / c ↔ b < c * a :=
by rw [mul_comm, lt_div_iff_of_neg hc]

/-! ### Bi-implications of inequalities using inversions -/

lemma inv_le_inv_of_neg (ha : a < 0) (hb : b < 0) : a⁻¹ ≤ b⁻¹ ↔ b ≤ a :=
by rw [← one_div, div_le_iff_of_neg ha, ← div_eq_inv_mul, div_le_iff_of_neg hb, one_mul]

lemma inv_le_of_neg (ha : a < 0) (hb : b < 0) : a⁻¹ ≤ b ↔ b⁻¹ ≤ a :=
by rw [← inv_le_inv_of_neg hb (inv_lt_zero.2 ha), inv_inv]

lemma le_inv_of_neg (ha : a < 0) (hb : b < 0) : a ≤ b⁻¹ ↔ b ≤ a⁻¹ :=
by rw [← inv_le_inv_of_neg (inv_lt_zero.2 hb) ha, inv_inv]

lemma inv_lt_inv_of_neg (ha : a < 0) (hb : b < 0) : a⁻¹ < b⁻¹ ↔ b < a :=
lt_iff_lt_of_le_iff_le (inv_le_inv_of_neg hb ha)

lemma inv_lt_of_neg (ha : a < 0) (hb : b < 0) : a⁻¹ < b ↔ b⁻¹ < a :=
lt_iff_lt_of_le_iff_le (le_inv_of_neg hb ha)

lemma lt_inv_of_neg (ha : a < 0) (hb : b < 0) : a < b⁻¹ ↔ b < a⁻¹ :=
lt_iff_lt_of_le_iff_le (inv_le_of_neg hb ha)

/-! ### Relating two divisions -/

lemma div_le_div_of_nonpos_of_le (hc : c ≤ 0) (h : b ≤ a) : a / c ≤ b / c :=
begin
  rw [div_eq_mul_one_div a c, div_eq_mul_one_div b c],
  exact mul_le_mul_of_nonpos_right h (one_div_nonpos.2 hc)
end

lemma div_lt_div_of_neg_of_lt (hc : c < 0) (h : b < a) : a / c < b / c :=
begin
  rw [div_eq_mul_one_div a c, div_eq_mul_one_div b c],
  exact mul_lt_mul_of_neg_right h (one_div_neg.2 hc)
end

lemma div_le_div_right_of_neg (hc : c < 0) : a / c ≤ b / c ↔ b ≤ a :=
⟨le_imp_le_of_lt_imp_lt $ div_lt_div_of_neg_of_lt hc, div_le_div_of_nonpos_of_le $ hc.le⟩

lemma div_lt_div_right_of_neg (hc : c < 0) : a / c < b / c ↔ b < a :=
lt_iff_lt_of_le_iff_le $ div_le_div_right_of_neg hc

/-! ### Relating one division and involving `1` -/

lemma one_le_div_of_neg (hb : b < 0) : 1 ≤ a / b ↔ a ≤ b :=
by rw [le_div_iff_of_neg hb, one_mul]

lemma div_le_one_of_neg (hb : b < 0) : a / b ≤ 1 ↔ b ≤ a :=
by rw [div_le_iff_of_neg hb, one_mul]

lemma one_lt_div_of_neg (hb : b < 0) : 1 < a / b ↔ a < b :=
by rw [lt_div_iff_of_neg hb, one_mul]

lemma div_lt_one_of_neg (hb : b < 0) : a / b < 1 ↔ b < a :=
by rw [div_lt_iff_of_neg hb, one_mul]

lemma one_div_le_of_neg (ha : a < 0) (hb : b < 0) : 1 / a ≤ b ↔ 1 / b ≤ a :=
by simpa using inv_le_of_neg ha hb

lemma one_div_lt_of_neg (ha : a < 0) (hb : b < 0) : 1 / a < b ↔ 1 / b < a :=
by simpa using inv_lt_of_neg ha hb

lemma le_one_div_of_neg (ha : a < 0) (hb : b < 0) : a ≤ 1 / b ↔ b ≤ 1 / a :=
by simpa using le_inv_of_neg ha hb

lemma lt_one_div_of_neg (ha : a < 0) (hb : b < 0) : a < 1 / b ↔ b < 1 / a :=
by simpa using lt_inv_of_neg ha hb

lemma one_lt_div_iff : 1 < a / b ↔ 0 < b ∧ b < a ∨ b < 0 ∧ a < b :=
begin
  rcases lt_trichotomy b 0 with (hb|rfl|hb),
  { simp [hb, hb.not_lt, one_lt_div_of_neg] },
  { simp [lt_irrefl, zero_le_one] },
  { simp [hb, hb.not_lt, one_lt_div] }
end

lemma one_le_div_iff : 1 ≤ a / b ↔ 0 < b ∧ b ≤ a ∨ b < 0 ∧ a ≤ b :=
begin
  rcases lt_trichotomy b 0 with (hb|rfl|hb),
  { simp [hb, hb.not_lt, one_le_div_of_neg] },
  { simp [lt_irrefl, zero_lt_one.not_le, zero_lt_one] },
  { simp [hb, hb.not_lt, one_le_div] }
end

lemma div_lt_one_iff : a / b < 1 ↔ 0 < b ∧ a < b ∨ b = 0 ∨ b < 0 ∧ b < a :=
begin
  rcases lt_trichotomy b 0 with (hb|rfl|hb),
  { simp [hb, hb.not_lt, hb.ne, div_lt_one_of_neg] },
  { simp [zero_lt_one], },
  { simp [hb, hb.not_lt, div_lt_one, hb.ne.symm] }
end

lemma div_le_one_iff : a / b ≤ 1 ↔ 0 < b ∧ a ≤ b ∨ b = 0 ∨ b < 0 ∧ b ≤ a :=
begin
  rcases lt_trichotomy b 0 with (hb|rfl|hb),
  { simp [hb, hb.not_lt, hb.ne, div_le_one_of_neg] },
  { simp [zero_le_one], },
  { simp [hb, hb.not_lt, div_le_one, hb.ne.symm] }
end

/-! ### Relating two divisions, involving `1` -/

lemma one_div_le_one_div_of_neg_of_le (hb : b < 0) (h : a ≤ b) : 1 / b ≤ 1 / a :=
by rwa [div_le_iff_of_neg' hb, ← div_eq_mul_one_div, div_le_one_of_neg (h.trans_lt hb)]

lemma one_div_lt_one_div_of_neg_of_lt (hb : b < 0) (h : a < b) : 1 / b < 1 / a :=
by rwa [div_lt_iff_of_neg' hb, ← div_eq_mul_one_div, div_lt_one_of_neg (h.trans hb)]

lemma le_of_neg_of_one_div_le_one_div (hb : b < 0) (h : 1 / a ≤ 1 / b) : b ≤ a :=
le_imp_le_of_lt_imp_lt (one_div_lt_one_div_of_neg_of_lt hb) h

lemma lt_of_neg_of_one_div_lt_one_div (hb : b < 0) (h : 1 / a < 1 / b) : b < a :=
lt_imp_lt_of_le_imp_le (one_div_le_one_div_of_neg_of_le hb) h

/-- For the single implications with fewer assumptions, see `one_div_lt_one_div_of_neg_of_lt` and
  `lt_of_one_div_lt_one_div` -/
lemma one_div_le_one_div_of_neg (ha : a < 0) (hb : b < 0) : 1 / a ≤ 1 / b ↔ b ≤ a :=
by simpa [one_div] using inv_le_inv_of_neg ha hb

/-- For the single implications with fewer assumptions, see `one_div_lt_one_div_of_lt` and
  `lt_of_one_div_lt_one_div` -/
lemma one_div_lt_one_div_of_neg (ha : a < 0) (hb : b < 0) : 1 / a < 1 / b ↔ b < a :=
lt_iff_lt_of_le_iff_le (one_div_le_one_div_of_neg hb ha)

lemma one_div_lt_neg_one (h1 : a < 0) (h2 : -1 < a) : 1 / a < -1 :=
suffices 1 / a < 1 / -1, by rwa one_div_neg_one_eq_neg_one at this,
one_div_lt_one_div_of_neg_of_lt h1 h2

lemma one_div_le_neg_one (h1 : a < 0) (h2 : -1 ≤ a) : 1 / a ≤ -1 :=
suffices 1 / a ≤ 1 / -1, by rwa one_div_neg_one_eq_neg_one at this,
one_div_le_one_div_of_neg_of_le h1 h2

/-! ### Results about halving -/

lemma sub_self_div_two (a : α) : a - a / 2 = a / 2 :=
suffices a / 2 + a / 2 - a / 2 = a / 2, by rwa add_halves at this,
by rw [add_sub_cancel]

lemma div_two_sub_self (a : α) : a / 2 - a = - (a / 2) :=
suffices a / 2 - (a / 2 + a / 2) = - (a / 2), by rwa add_halves at this,
by rw [sub_add_eq_sub_sub, sub_self, zero_sub]

lemma add_sub_div_two_lt (h : a < b) : a + (b - a) / 2 < b :=
begin
  rwa [← div_sub_div_same, sub_eq_add_neg, add_comm (b/2), ← add_assoc, ← sub_eq_add_neg,
    ← lt_sub_iff_add_lt, sub_self_div_two, sub_self_div_two, div_lt_div_right (@zero_lt_two α _ _)]
end

/--  An inequality involving `2`. -/
lemma sub_one_div_inv_le_two (a2 : 2 ≤ a) : (1 - 1 / a)⁻¹ ≤ 2 :=
begin
  -- Take inverses on both sides to obtain `2⁻¹ ≤ 1 - 1 / a`
  refine (inv_le_inv_of_le (inv_pos.2 zero_lt_two) _).trans_eq (inv_inv (2 : α)),
  -- move `1 / a` to the left and `1 - 1 / 2 = 1 / 2` to the right to obtain `1 / a ≤ ⅟ 2`
  refine (le_sub_iff_add_le.2 (_ : _ + 2⁻¹ = _ ).le).trans ((sub_le_sub_iff_left 1).2 _),
  { -- show 2⁻¹ + 2⁻¹ = 1
    exact (two_mul _).symm.trans (mul_inv_cancel two_ne_zero) },
  { -- take inverses on both sides and use the assumption `2 ≤ a`.
    exact (one_div a).le.trans (inv_le_inv_of_le zero_lt_two a2) }
end

/-! ### Results about `is_lub` and `is_glb` -/

-- TODO: Generalize to `linear_ordered_semifield`
lemma is_lub.mul_left {s : set α} (ha : 0 ≤ a) (hs : is_lub s b) :
  is_lub ((λ b, a * b) '' s) (a * b) :=
begin
  rcases lt_or_eq_of_le ha with ha | rfl,
  { exact (order_iso.mul_left₀ _ ha).is_lub_image'.2 hs, },
  { simp_rw zero_mul,
    rw hs.nonempty.image_const,
    exact is_lub_singleton },
end

-- TODO: Generalize to `linear_ordered_semifield`
lemma is_lub.mul_right {s : set α} (ha : 0 ≤ a) (hs : is_lub s b) :
  is_lub ((λ b, b * a) '' s) (b * a) :=
by simpa [mul_comm] using hs.mul_left ha

/-! ### Miscellaneous lemmmas -/

lemma mul_sub_mul_div_mul_neg_iff (hc : c ≠ 0) (hd : d ≠ 0) :
  (a * d - b * c) / (c * d) < 0 ↔ a / c < b / d :=
by rw [mul_comm b c, ← div_sub_div _ _ hc hd, sub_lt_zero]

lemma mul_sub_mul_div_mul_nonpos_iff (hc : c ≠ 0) (hd : d ≠ 0) :
  (a * d - b * c) / (c * d) ≤ 0 ↔ a / c ≤ b / d :=
by rw [mul_comm b c, ← div_sub_div _ _ hc hd, sub_nonpos]

alias mul_sub_mul_div_mul_neg_iff ↔ div_lt_div_of_mul_sub_mul_div_neg mul_sub_mul_div_mul_neg
alias mul_sub_mul_div_mul_nonpos_iff ↔
  div_le_div_of_mul_sub_mul_div_nonpos mul_sub_mul_div_mul_nonpos

lemma exists_add_lt_and_pos_of_lt (h : b < a) : ∃ c, b + c < a ∧ 0 < c :=
⟨(a - b) / 2, add_sub_div_two_lt h, div_pos (sub_pos_of_lt h) zero_lt_two⟩

lemma le_of_forall_sub_le (h : ∀ ε > 0, b - ε ≤ a) : b ≤ a :=
begin
  contrapose! h,
  simpa only [and_comm ((0 : α) < _), lt_sub_iff_add_lt, gt_iff_lt]
    using exists_add_lt_and_pos_of_lt h,
end

lemma mul_self_inj_of_nonneg (a0 : 0 ≤ a) (b0 : 0 ≤ b) : a * a = b * b ↔ a = b :=
mul_self_eq_mul_self_iff.trans $ or_iff_left_of_imp $
  λ h, by { subst a, have : b = 0 := le_antisymm (neg_nonneg.1 a0) b0, rw [this, neg_zero] }

lemma min_div_div_right_of_nonpos (hc : c ≤ 0) (a b : α) : min (a / c) (b / c) = (max a b) / c :=
eq.symm $ antitone.map_max $ λ x y, div_le_div_of_nonpos_of_le hc

lemma max_div_div_right_of_nonpos (hc : c ≤ 0) (a b : α) : max (a / c) (b / c) = (min a b) / c :=
eq.symm $ antitone.map_min $ λ x y, div_le_div_of_nonpos_of_le hc

<<<<<<< HEAD
lemma abs_inv (a : α) : |a⁻¹| = (|a|)⁻¹ := (abs_hom : α →*₀ α).map_inv a
lemma abs_div (a b : α) : |a / b| = |a| / |b| := (abs_hom : α →*₀ α).map_div a b
=======
lemma abs_inv (a : α) : |a⁻¹| = (|a|)⁻¹ := map_inv₀ (abs_hom : α →*₀ α) a
lemma abs_div (a b : α) : |a / b| = |a| / |b| := map_div₀ (abs_hom : α →*₀ α) a b
>>>>>>> 0a3e8d38
lemma abs_one_div (a : α) : |1 / a| = 1 / |a| := by rw [abs_div, abs_one]

lemma pow_minus_two_nonneg : 0 ≤ a^(-2 : ℤ) :=
begin
  simp only [inv_nonneg, zpow_neg],
  change 0 ≤ a ^ ((2 : ℕ) : ℤ),
  rw zpow_coe_nat,
  apply sq_nonneg,
end

/-- Bernoulli's inequality reformulated to estimate `(n : α)`. -/
lemma nat.cast_le_pow_sub_div_sub (H : 1 < a)  (n : ℕ) : (n : α) ≤ (a ^ n - 1) / (a - 1) :=
(le_div_iff (sub_pos.2 H)).2 $ le_sub_left_of_add_le $
  one_add_mul_sub_le_pow ((neg_le_self zero_le_one).trans H.le) _

/-- For any `a > 1` and a natural `n` we have `n ≤ a ^ n / (a - 1)`. See also
`nat.cast_le_pow_sub_div_sub` for a stronger inequality with `a ^ n - 1` in the numerator. -/
theorem nat.cast_le_pow_div_sub (H : 1 < a) (n : ℕ) : (n : α) ≤ a ^ n / (a - 1) :=
(n.cast_le_pow_sub_div_sub H).trans $ div_le_div_of_le (sub_nonneg.2 H.le)
  (sub_le_self _ zero_le_one)

end<|MERGE_RESOLUTION|>--- conflicted
+++ resolved
@@ -3,16 +3,7 @@
 Released under Apache 2.0 license as described in the file LICENSE.
 Authors: Robert Lewis, Leonardo de Moura, Mario Carneiro, Floris van Doorn
 -/
-<<<<<<< HEAD
-import algebra.field.basic
-import algebra.group_power.lemmas
-import algebra.group_power.order
-import algebra.order.ring
-import order.bounds
-import tactic.monotonicity.basic
-=======
 import algebra.order.field_defs
->>>>>>> 0a3e8d38
 
 /-!
 # Linear ordered (semi)fields
@@ -31,21 +22,6 @@
 set_option old_structure_cmd true
 
 variables {α β : Type*}
-<<<<<<< HEAD
-
-/-- A linear ordered semifield is a field with a linear order respecting the operations. -/
-@[protect_proj] class linear_ordered_semifield (α : Type*)
-  extends linear_ordered_semiring α, semifield α
-=======
->>>>>>> 0a3e8d38
-
-namespace function
-
-<<<<<<< HEAD
-@[priority 100] -- See note [lower instance priority]
-instance linear_ordered_field.to_linear_ordered_semifield [linear_ordered_field α] :
-  linear_ordered_semifield α :=
-{ ..linear_ordered_ring.to_linear_ordered_semiring, ..‹linear_ordered_field α› }
 
 namespace function
 
@@ -84,43 +60,6 @@
   .. hf.field f zero one add mul neg sub inv div nsmul zsmul qsmul npow zpow nat_cast int_cast
       rat_cast }
 
-=======
-/-- Pullback a `linear_ordered_semifield` under an injective map. -/
-@[reducible] -- See note [reducible non-instances]
-def injective.linear_ordered_semifield [linear_ordered_semifield α] [has_zero β] [has_one β]
-  [has_add β] [has_mul β] [has_pow β ℕ] [has_smul ℕ β] [has_nat_cast β] [has_inv β] [has_div β]
-  [has_pow β ℤ] [has_sup β] [has_inf β] (f : β → α) (hf : injective f) (zero : f 0 = 0)
-  (one : f 1 = 1) (add : ∀ x y, f (x + y) = f x + f y) (mul : ∀ x y, f (x * y) = f x * f y)
-  (inv : ∀ x, f (x⁻¹) = (f x)⁻¹) (div : ∀ x y, f (x / y) = f x / f y)
-  (nsmul : ∀ x (n : ℕ), f (n • x) = n • f x)
-  (npow : ∀ x (n : ℕ), f (x ^ n) = f x ^ n) (zpow : ∀ x (n : ℤ), f (x ^ n) = f x ^ n)
-  (nat_cast : ∀ n : ℕ, f n = n) (hsup : ∀ x y, f (x ⊔ y) = max (f x) (f y))
-  (hinf : ∀ x y, f (x ⊓ y) = min (f x) (f y)) :
-  linear_ordered_semifield β :=
-{ ..hf.linear_ordered_semiring f zero one add mul nsmul npow nat_cast hsup hinf,
-  ..hf.semifield f zero one add mul inv div nsmul npow zpow nat_cast }
-
-/-- Pullback a `linear_ordered_field` under an injective map. -/
-@[reducible] -- See note [reducible non-instances]
-def injective.linear_ordered_field [linear_ordered_field α] [has_zero β] [has_one β] [has_add β]
-  [has_mul β] [has_neg β] [has_sub β] [has_pow β ℕ] [has_smul ℕ β] [has_smul ℤ β] [has_smul ℚ β]
-  [has_nat_cast β] [has_int_cast β] [has_rat_cast β] [has_inv β] [has_div β] [has_pow β ℤ]
-  [has_sup β] [has_inf β]
-  (f : β → α) (hf : injective f) (zero : f 0 = 0) (one : f 1 = 1)
-  (add : ∀ x y, f (x + y) = f x + f y) (mul : ∀ x y, f (x * y) = f x * f y)
-  (neg : ∀ x, f (-x) = -f x) (sub : ∀ x y, f (x - y) = f x - f y)
-  (inv : ∀ x, f (x⁻¹) = (f x)⁻¹) (div : ∀ x y, f (x / y) = f x / f y)
-  (nsmul : ∀ x (n : ℕ), f (n • x) = n • f x) (zsmul : ∀ x (n : ℤ), f (n • x) = n • f x)
-  (qsmul : ∀ x (n : ℚ), f (n • x) = n • f x)
-  (npow : ∀ x (n : ℕ), f (x ^ n) = f x ^ n) (zpow : ∀ x (n : ℤ), f (x ^ n) = f x ^ n)
-  (nat_cast : ∀ n : ℕ, f n = n) (int_cast : ∀ n : ℤ, f n = n) (rat_cast : ∀ n : ℚ, f n = n)
-  (hsup : ∀ x y, f (x ⊔ y) = max (f x) (f y)) (hinf : ∀ x y, f (x ⊓ y) = min (f x) (f y)) :
-  linear_ordered_field β :=
-{ .. hf.linear_ordered_ring f zero one add mul neg sub nsmul zsmul npow nat_cast int_cast hsup hinf,
-  .. hf.field f zero one add mul neg sub inv div nsmul zsmul qsmul npow zpow nat_cast int_cast
-      rat_cast }
-
->>>>>>> 0a3e8d38
 end function
 
 section linear_ordered_semifield
@@ -883,13 +822,8 @@
 lemma max_div_div_right_of_nonpos (hc : c ≤ 0) (a b : α) : max (a / c) (b / c) = (min a b) / c :=
 eq.symm $ antitone.map_min $ λ x y, div_le_div_of_nonpos_of_le hc
 
-<<<<<<< HEAD
-lemma abs_inv (a : α) : |a⁻¹| = (|a|)⁻¹ := (abs_hom : α →*₀ α).map_inv a
-lemma abs_div (a b : α) : |a / b| = |a| / |b| := (abs_hom : α →*₀ α).map_div a b
-=======
 lemma abs_inv (a : α) : |a⁻¹| = (|a|)⁻¹ := map_inv₀ (abs_hom : α →*₀ α) a
 lemma abs_div (a b : α) : |a / b| = |a| / |b| := map_div₀ (abs_hom : α →*₀ α) a b
->>>>>>> 0a3e8d38
 lemma abs_one_div (a : α) : |1 / a| = 1 / |a| := by rw [abs_div, abs_one]
 
 lemma pow_minus_two_nonneg : 0 ≤ a^(-2 : ℤ) :=
