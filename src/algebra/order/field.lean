--- conflicted
+++ resolved
@@ -3,16 +3,8 @@
 Released under Apache 2.0 license as described in the file LICENSE.
 Authors: Robert Lewis, Leonardo de Moura, Mario Carneiro, Floris van Doorn
 -/
-<<<<<<< HEAD
-import algebra.field.basic
-import algebra.group_power.lemmas
-import algebra.order.with_zero
-import order.bounds
-import tactic.monotonicity.basic
-=======
 import algebra.order.field_defs
 import algebra.order.with_zero
->>>>>>> de62604b
 
 /-!
 # Linear ordered (semi)fields
@@ -32,25 +24,7 @@
 
 open order_dual
 
-<<<<<<< HEAD
-/-- A canonically linear ordered field is a linear ordered field in which `a ≤ b` iff there exists
-`c` with `b = a + c`. -/
-@[protect_proj] class canonically_linear_ordered_semifield (α : Type*)
-  extends canonically_ordered_comm_semiring α, linear_ordered_semifield α
-
-@[priority 100] -- See note [lower instance priority]
-instance linear_ordered_field.to_linear_ordered_semifield [linear_ordered_field α] :
-  linear_ordered_semifield α :=
-{ ..linear_ordered_ring.to_linear_ordered_semiring, ..‹linear_ordered_field α› }
-=======
 variables {α β : Type*}
->>>>>>> de62604b
-
-@[priority 100] -- See note [lower instance priority]
-instance canonically_linear_ordered_semifield.to_linear_ordered_comm_group_with_zero
-  [canonically_linear_ordered_semifield α] : linear_ordered_comm_group_with_zero α :=
-{ mul_le_mul_left := λ a b h c, mul_le_mul_of_nonneg_left h $ zero_le _,
-  ..‹canonically_linear_ordered_semifield α› }
 
 namespace function
 
