--- conflicted
+++ resolved
@@ -43,59 +43,7 @@
 
 variables {ι α β : Type*}
 
-<<<<<<< HEAD
 /-! ### Rearrangement inequality -/
-=======
--- move to `group_theory.perm.list`
-theorem list.form_perm_mem_of_apply_mem {α : Type*} [decidable_eq α] (x : α) (l : list α)
-  (h : l.form_perm x ∈ l) : x ∈ l :=
-begin
-  cases l with y l,
-  { simpa },
-  induction l with z l IH generalizing x y,
-  { simpa using h },
-  { by_cases hx : (z :: l).form_perm x ∈ z :: l,
-    { rw [list.form_perm_cons_cons, mul_apply, swap_apply_def] at h,
-      split_ifs at h;
-      simp [IH _ _ hx] },
-    { replace hx := (function.injective.eq_iff (equiv.injective _)).mp
-        (list.form_perm_apply_of_not_mem _ _ hx),
-      simp only [list.form_perm_cons_cons, hx, equiv.perm.coe_mul, function.comp_app,
-        list.mem_cons_iff, swap_apply_def, ite_eq_left_iff] at h,
-      simp only [list.mem_cons_iff],
-      obtain h | h | h := h;
-      { split_ifs at h;
-        cc } } }
-end
-
--- move to `group_theory.perm.list`
-theorem list.form_perm_mem_iff_mem {α : Type*} [decidable_eq α] (x : α) (l : list α) :
-  x ∈ l ↔ l.form_perm x ∈ l :=
-by exact ⟨λ h, l.form_perm_apply_mem_of_mem x h, λ h, l.form_perm_mem_of_apply_mem x h⟩
-
--- move to `group_theory.perm.list`
-theorem list.form_perm_mem_of_apply_ne {α : Type*} [decidable_eq α] (x : α) (l : list α)
-  (h : l.form_perm x ≠ x) : x ∈ l :=
-begin
-  contrapose! h,
-  exact list.form_perm_apply_of_not_mem _ _ h
-end
-
--- move to `group_theory.perm.basic`
-lemma subtype_perm_support_eq (f : perm α) {p : α → Prop} (h : ∀ x, p x ↔ p (f x)) :
-  {x | (subtype_perm f h) x ≠ x} = {x | f x ≠ x} :=
-begin
-  ext y,
-  simp only [subtype_perm_apply, ne.def, set.mem_set_of_eq],
-  refine ⟨λ hy, _, λ hy, _⟩,
-  { contrapose! hy,
-    cases subtype.coe_eq_iff.mp (eq.symm hy) with z hz,
-    conv_rhs { rw hz } },
-  { contrapose! hy,
-    exact (subtype.coe_inj.mpr hy) }
-end
-
->>>>>>> 3b3a49bc
 /-! ### Scalar multiplication versions -/
 
 section smul
@@ -317,48 +265,6 @@
       exact hbs } }
 end
 
-<<<<<<< HEAD
-=======
--- to move to `group_theory.perm.cycles`
-lemma is_cycle.pow_eq_pow_iff [fintype ι] [decidable_eq ι] {f : perm ι} (hf : is_cycle f)
-  {a b : ℕ} : f ^ a = f ^ b ↔ ∃ (x ∈ f.support), (f ^ a) x = (f ^ b) x :=
-begin
-  split,
-  { intro h,
-    obtain ⟨x, hx, -⟩ := id hf,
-    exact ⟨x, mem_support.mpr hx, by simp [h]⟩ },
-  { rintro ⟨x, hx, hx'⟩,
-    obtain hab | rfl | hab := lt_trichotomy a b,
-    { suffices : f ^ (b - a) = 1,
-      { rw [pow_sub _ (le_of_lt hab), mul_inv_eq_one] at this,
-        rw this },
-      rw hf.pow_eq_one_iff,
-      by_cases hfa : (f ^ a) x ∈ f.support,
-      { refine ⟨(f ^ a) x, hfa, _⟩,
-        simp only [pow_sub _ (le_of_lt hab), equiv.perm.coe_mul, function.comp_app,
-          inv_apply_self, ← hx'] },
-      { have h := @equiv.perm.zpow_apply_comm _ f 1 a x,
-        simp only [zpow_one, zpow_coe_nat] at h,
-        rw [not_mem_support, h, function.injective.eq_iff (f ^ a).injective] at hfa,
-        exfalso,
-        exact (mem_support.mp hx) hfa } },
-    { refl },
-    { suffices : f ^ (a - b) = 1,
-      { rw [pow_sub _ (le_of_lt hab), mul_inv_eq_one] at this,
-        rw this },
-      rw hf.pow_eq_one_iff,
-      by_cases hfa : (f ^ b) x ∈ f.support,
-      { refine ⟨(f ^ b) x, hfa, _⟩,
-        simp only [pow_sub _ (le_of_lt hab), equiv.perm.coe_mul, function.comp_app,
-          inv_apply_self, hx'] },
-      { have h := @equiv.perm.zpow_apply_comm _ f 1 b x,
-        simp only [zpow_one, zpow_coe_nat] at h,
-        rw [not_mem_support, h, function.injective.eq_iff (f ^ b).injective] at hfa,
-        exfalso,
-        exact (mem_support.mp hx) hfa } } }
-end
-
->>>>>>> 3b3a49bc
 -- where to move?
 lemma sum_mul_sum_eq_sum_perm [decidable_eq ι] (s : finset ι) (π : perm s) (hπ : π.is_cycle)
   (hπs : π.support = univ) : (∑ i in s, f i) • (∑ i in s, g i) =
@@ -401,32 +307,17 @@
       split; linarith },
 end
 
-<<<<<<< HEAD
 /-- **Chebyshev Inequality**: Scalar multiplication of sums of `f` and `g`, which vary together,
 is less than or equal to the pointwise scalar multiplication of `f` and `g` multiplied by the
 cardinality of the index set. -/
 lemma monovary_on.sum_smul_sum_le_card_smul_sum (hfg : monovary_on f g s) :
   (∑ i in s, f i) • (∑ i in s, g i) ≤ s.card • (∑ i in s, f i • g i) :=
-=======
-@[simp] lemma image_set_of {α β : Type*} (p : α → Prop) (f : α → β) :
-  f '' {a | p a} = {b | ∃ a, p a ∧ f a = b} :=
-set.ext $ set.mem_image _ _
-
-/-- **Chebyshev Inequality**: When `f` and `g` vary together, the scalar product of their sum is
-less than the size of the set times their scalar product. -/
-lemma monovary.sum_smul_sum_le_card_smul_sum [decidable_eq ι] (hfg : monovary_on f g s) :
-  (∑ i in s, f i) • (∑ i in s, g i) ≤ (∑ i in s, (s.card • f i) • g i) :=
->>>>>>> 3b3a49bc
 begin
   obtain hs | hs := lt_or_ge s.card 2,
   { interval_cases s.card,
     { simp only [finset.card_eq_zero.mp h, finset.sum_empty, smul_zero] },
     { cases (card_eq_one.mp h) with a ha,
-<<<<<<< HEAD
       simp only [ha, sum_singleton, card_singleton, one_smul] }},
-=======
-      simp only [ha, sum_singleton, card_singleton, nsmul_eq_mul, nat.cast_one, one_mul] } },
->>>>>>> 3b3a49bc
   { set π : perm s :=
     begin
       refine equiv.perm.subtype_perm (s.to_list.form_perm) _,
@@ -449,17 +340,11 @@
         use i,
         cases subtype.coe_eq_iff.mp (eq.symm hi) with z hz,
         conv_rhs { rw hz },
-<<<<<<< HEAD
         rw [← subtype.coe_inj, ← of_subtype_apply_of_mem (π ^ i), map_zpow, subtype.coe_mk],
         congr',
         refine of_subtype_subtype_perm _ _,
         intros x hx,
         simp only [← s.mem_to_list, (s.to_list).form_perm_mem_of_apply_ne _ hx] }},
-=======
-        rw [← subtype.coe_inj, ← of_subtype_apply_of_mem (π ^ i)],
-        sorry -- what power lemmas do I want here?
-         } },
->>>>>>> 3b3a49bc
     have hπs : π.support = univ,
     { suffices h1 : {x | (s.to_list).form_perm x ≠ x} = s,
       { suffices h2 : (π.support : set s) = set.univ,
@@ -467,7 +352,6 @@
           replace h2 := (set.ext_iff.mp h2) x,
           simp only [mem_coe] at h2,
           convert h2 using 1; simp },
-<<<<<<< HEAD
         { simp only [coe_support_eq_set_support, hπ, subtype_perm_apply],
           ext y,
           replace h1 := set.ext_iff.mp h1 y,
@@ -475,10 +359,6 @@
             eq_self_iff_true] at *,
           contrapose! h1,
           conv_rhs { rw ← h1, simp only [subtype.coe_mk] }}},
-=======
-        { simp only [coe_support_eq_set_support, hπ],
-          sorry } },
->>>>>>> 3b3a49bc
       { rw list.support_form_perm_of_nodup' s.to_list (nodup_to_list s),
         { simp only [to_list_to_finset]},
         { simp only [ne.def],
