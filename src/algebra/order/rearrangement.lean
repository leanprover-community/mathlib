--- conflicted
+++ resolved
@@ -51,11 +51,7 @@
   [ordered_smul α β] {s : finset ι} {σ : perm ι} {f : ι → α} {g : ι → β}
 
 /-- **Rearrangement Inequality**: Pointwise scalar multiplication of `f` and `g` is maximized when
-<<<<<<< HEAD
 `f` and `g` monovary together. Stated by permuting the entries of `g`.  -/
-=======
-`f` and `g` vary together. Stated by permuting the entries of `g`. -/
->>>>>>> f5e4dc02
 lemma monovary_on.sum_smul_comp_perm_le_sum_smul (hfg : monovary_on f g s)
   (hσ : {x | σ x ≠ x} ⊆ s) :
   ∑ i in s, f i • g (σ i) ≤ ∑ i in s, f i • g i :=
@@ -113,15 +109,9 @@
     exact has hx.2 }
 end
 
-<<<<<<< HEAD
 /-- **Equality case of Rearrangement Inequality**: Pointwise scalar multiplication of `f` and `g`,
 which monovary together, is unchanged by a permutation if and only if `f` and `g ∘ σ` monovary
 together. Stated by permuting the entries of `g`.  -/
-=======
-/-- **Equality case of the Rearrangement Inequality**: Pointwise scalar multiplication of `f` and
-`g`, which vary together, is unchanged by a permutation if and only if `f` and `g ∘ σ` vary
-together. Stated by permuting the entries of `g`. -/
->>>>>>> f5e4dc02
 lemma monovary_on.sum_smul_comp_perm_eq_sum_smul_iff (hfg : monovary_on f g s)
   (hσ : {x | σ x ≠ x} ⊆ s) :
   ∑ i in s, f i • g (σ i) = ∑ i in s, f i • g i ↔ monovary_on f (g ∘ σ) s :=
@@ -169,15 +159,9 @@
     simp only [function.comp_app, apply_inv_self] }
 end
 
-<<<<<<< HEAD
 /-- **Strict inequality case of Rearrangement Inequality**: Pointwise scalar multiplication of
 `f` and `g`, which monovary together, is strictly decreased by a permutation if and only if
 `f` and `g ∘ σ` do not monovary together. Stated by permuting the entries of `g`.  -/
-=======
-/-- **Strict inequality case of the Rearrangement Inequality**: Pointwise scalar multiplication of
-`f` and `g`, which vary together, is strictly decreased by a permutation if and only if
-`f` and `g ∘ σ` do not vary together. Stated by permuting the entries of `g`. -/
->>>>>>> f5e4dc02
 lemma monovary_on.sum_smul_comp_perm_lt_sum_smul_iff (hfg : monovary_on f g s)
   (hσ : {x | σ x ≠ x} ⊆ s) :
   ∑ i in s, f i • g (σ i) < ∑ i in s, f i • g i ↔ ¬ monovary_on f (g ∘ σ) s :=
@@ -185,11 +169,7 @@
   lt_iff_le_and_ne, hfg.sum_smul_comp_perm_le_sum_smul hσ]
 
 /-- **Rearrangement Inequality**: Pointwise scalar multiplication of `f` and `g` is maximized when
-<<<<<<< HEAD
 `f` and `g` monovary together. Stated by permuting the entries of `f`.  -/
-=======
-`f` and `g` vary together. Stated by permuting the entries of `f`. -/
->>>>>>> f5e4dc02
 lemma monovary_on.sum_comp_perm_smul_le_sum_smul (hfg : monovary_on f g s)
   (hσ : {x | σ x ≠ x} ⊆ s) :
   ∑ i in s, f (σ i) • g i ≤ ∑ i in s, f i • g i :=
@@ -199,15 +179,9 @@
   exact σ.sum_comp' s (λ i j, f i • g j) hσ,
 end
 
-<<<<<<< HEAD
 /-- **Equality case of Rearrangement Inequality**: Pointwise scalar multiplication of `f` and `g`,
 which monovary together, is unchanged by a permutation if and only if `f ∘ σ` and `g` monovary
 together. Stated by permuting the entries of `f`.  -/
-=======
-/-- **Equality case of the Rearrangement Inequality**: Pointwise scalar multiplication of `f` and
-`g`, which vary together, is unchanged by a permutation if and only if `f ∘ σ` and `g` vary
-together. Stated by permuting the entries of `f`. -/
->>>>>>> f5e4dc02
 lemma monovary_on.sum_comp_perm_smul_eq_sum_smul_iff (hfg : monovary_on f g s)
   (hσ : {x | σ x ≠ x} ⊆ s) :
   ∑ i in s, f (σ i) • g i = ∑ i in s, f i • g i ↔ monovary_on (f ∘ σ) g s :=
@@ -226,15 +200,9 @@
         exact set.image_perm hσ }}}
 end
 
-<<<<<<< HEAD
 /-- **Strict inequality case of Rearrangement Inequality**: Pointwise scalar multiplication of
 `f` and `g`, which monovary together, is strictly decreased by a permutation if and only if
 `f ∘ σ` and `g` do not monovary together. Stated by permuting the entries of `f`.  -/
-=======
-/-- **Strict inequality case of the Rearrangement Inequality**: Pointwise scalar multiplication of
-`f` and `g`, which vary together, is strictly decreased by a permutation if and only if
-`f ∘ σ` and `g` do not vary together. Stated by permuting the entries of `f`. -/
->>>>>>> f5e4dc02
 lemma monovary_on.sum_comp_perm_smul_lt_sum_smul_iff (hfg : monovary_on f g s)
   (hσ : {x | σ x ≠ x} ⊆ s) :
   ∑ i in s, f (σ i) • g i < ∑ i in s, f i • g i ↔ ¬ monovary_on (f ∘ σ) g s :=
@@ -310,73 +278,41 @@
 variables [fintype ι]
 
 /-- **Rearrangement Inequality**: Pointwise scalar multiplication of `f` and `g` is maximized when
-<<<<<<< HEAD
 `f` and `g` monovary together. Stated by permuting the entries of `g`.  -/
-=======
-`f` and `g` vary together. Stated by permuting the entries of `g`. -/
->>>>>>> f5e4dc02
 lemma monovary.sum_smul_comp_perm_le_sum_smul (hfg : monovary f g) :
   ∑ i, f i • g (σ i) ≤ ∑ i, f i • g i :=
 (hfg.monovary_on _).sum_smul_comp_perm_le_sum_smul $ λ i _, mem_univ _
 
-<<<<<<< HEAD
 /-- **Equality case of Rearrangement Inequality**: Pointwise scalar multiplication of `f` and `g`,
 which monovary together, is unchanged by a permutation if and only if `f` and `g ∘ σ` monovary
 together. Stated by permuting the entries of `g`.  -/
-=======
-/-- **Equality case of the Rearrangement Inequality**: Pointwise scalar multiplication of `f` and
-`g`, which vary together, is unchanged by a permutation if and only if `f` and `g ∘ σ` vary
-together. Stated by permuting the entries of `g`. -/
->>>>>>> f5e4dc02
 lemma monovary.sum_smul_comp_perm_eq_sum_smul_iff (hfg : monovary f g) :
   ∑ i, f i • g (σ i) = ∑ i, f i • g i ↔ monovary f (g ∘ σ) :=
 by simp [(hfg.monovary_on _).sum_smul_comp_perm_eq_sum_smul_iff (λ i _, mem_univ _)]
 
-<<<<<<< HEAD
 /-- **Strict inequality case of Rearrangement Inequality**: Pointwise scalar multiplication of
 `f` and `g`, which monovary together, is strictly decreased by a permutation if and only if
 `f` and `g ∘ σ` do not monovary together. Stated by permuting the entries of `g`.  -/
-=======
-/-- **Strict inequality case of the Rearrangement Inequality**: Pointwise scalar multiplication of
-`f` and `g`, which vary together, is strictly decreased by a permutation if and only if
-`f` and `g ∘ σ` do not vary together. Stated by permuting the entries of `g`. -/
->>>>>>> f5e4dc02
 lemma monovary.sum_smul_comp_perm_lt_sum_smul_iff (hfg : monovary f g) :
   ∑ i, f i • g (σ i) < ∑ i, f i • g i ↔ ¬ monovary f (g ∘ σ) :=
 by simp [(hfg.monovary_on _).sum_smul_comp_perm_lt_sum_smul_iff (λ i _, mem_univ _)]
 
 /-- **Rearrangement Inequality**: Pointwise scalar multiplication of `f` and `g` is maximized when
-<<<<<<< HEAD
 `f` and `g` monovary together. Stated by permuting the entries of `f`.  -/
-=======
-`f` and `g` vary together. Stated by permuting the entries of `f`. -/
->>>>>>> f5e4dc02
 lemma monovary.sum_comp_perm_smul_le_sum_smul (hfg : monovary f g) :
   ∑ i, f (σ i) • g i ≤ ∑ i, f i • g i :=
 (hfg.monovary_on _).sum_comp_perm_smul_le_sum_smul $ λ i _, mem_univ _
 
-<<<<<<< HEAD
 /-- **Equality case of Rearrangement Inequality**: Pointwise scalar multiplication of `f` and `g`,
 which monovary together, is unchanged by a permutation if and only if `f ∘ σ` and `g` monovary
 together. Stated by permuting the entries of `g`.  -/
-=======
-/-- **Equality case of the Rearrangement Inequality**: Pointwise scalar multiplication of `f` and
-`g`, which vary together, is unchanged by a permutation if and only if `f ∘ σ` and `g` vary
-together. Stated by permuting the entries of `g`. -/
->>>>>>> f5e4dc02
 lemma monovary.sum_comp_perm_smul_eq_sum_smul_iff (hfg : monovary f g) :
   ∑ i, f (σ i) • g i = ∑ i, f i • g i ↔ monovary (f ∘ σ) g :=
 by simp [(hfg.monovary_on _).sum_comp_perm_smul_eq_sum_smul_iff (λ i _, mem_univ _)]
 
-<<<<<<< HEAD
 /-- **Strict inequality case of Rearrangement Inequality**: Pointwise scalar multiplication of
 `f` and `g`, which monovary together, is strictly decreased by a permutation if and only if
 `f` and `g ∘ σ` do not monovary together. Stated by permuting the entries of `g`.  -/
-=======
-/-- **Strict inequality case of the Rearrangement Inequality**: Pointwise scalar multiplication of
-`f` and `g`, which vary together, is strictly decreased by a permutation if and only if
-`f` and `g ∘ σ` do not vary together. Stated by permuting the entries of `g`. -/
->>>>>>> f5e4dc02
 lemma monovary.sum_comp_perm_smul_lt_sum_smul_iff (hfg : monovary f g) :
    ∑ i, f (σ i) • g i < ∑ i, f i • g i ↔ ¬ monovary (f ∘ σ) g :=
 by simp [(hfg.monovary_on _).sum_comp_perm_smul_lt_sum_smul_iff (λ i _, mem_univ _)]
@@ -433,76 +369,44 @@
 variables [linear_ordered_ring α] {s : finset ι} {σ : perm ι} {f g : ι → α}
 
 /-- **Rearrangement Inequality**: Pointwise multiplication of `f` and `g` is maximized when `f` and
-<<<<<<< HEAD
 `g` monovary together. Stated by permuting the entries of `g`.  -/
-=======
-`g` vary together. Stated by permuting the entries of `g`. -/
->>>>>>> f5e4dc02
 lemma monovary_on.sum_mul_comp_perm_le_sum_mul (hfg : monovary_on f g s) (hσ : {x | σ x ≠ x} ⊆ s) :
   ∑ i in s, f i * g (σ i) ≤ ∑ i in s, f i * g i :=
 hfg.sum_smul_comp_perm_le_sum_smul hσ
 
-<<<<<<< HEAD
 /-- **Equality case of Rearrangement Inequality**: Pointwise multiplication of `f` and `g`,
 which monovary together, is unchanged by a permutation if and only if `f` and `g ∘ σ` monovary
 together. Stated by permuting the entries of `g`.  -/
-=======
-/-- **Equality case of the Rearrangement Inequality**: Pointwise multiplication of `f` and `g`,
-which vary together, is unchanged by a permutation if and only if `f` and `g ∘ σ` vary together.
-Stated by permuting the entries of `g`. -/
->>>>>>> f5e4dc02
 lemma monovary_on.sum_mul_comp_perm_eq_sum_mul_iff (hfg : monovary_on f g s)
   (hσ : {x | σ x ≠ x} ⊆ s) :
   ∑ i in s, f i * g (σ i) = ∑ i in s, f i * g i ↔ monovary_on f (g ∘ σ) s :=
 hfg.sum_smul_comp_perm_eq_sum_smul_iff hσ
 
-<<<<<<< HEAD
 /-- **Strict inequality case of Rearrangement Inequality**: Pointwise scalar multiplication of
 `f` and `g`, which monovary together, is strictly decreased by a permutation if and only if
 `f` and `g ∘ σ` do not monovary together. Stated by permuting the entries of `g`.  -/
-=======
-/-- **Strict inequality case of the Rearrangement Inequality**: Pointwise scalar multiplication of
-`f` and `g`, which vary together, is strictly decreased by a permutation if and only if
-`f` and `g ∘ σ` do not vary together. Stated by permuting the entries of `g`. -/
->>>>>>> f5e4dc02
 lemma monovary_on.sum_mul_comp_perm_lt_sum_mul_iff (hfg : monovary_on f g s)
   (hσ : {x | σ x ≠ x} ⊆ s) :
   ∑ i in s, f i • g (σ i) < ∑ i in s, f i • g i ↔ ¬ monovary_on f (g ∘ σ) s :=
 hfg.sum_smul_comp_perm_lt_sum_smul_iff hσ
 
 /-- **Rearrangement Inequality**: Pointwise multiplication of `f` and `g` is maximized when `f` and
-<<<<<<< HEAD
 `g` monovary together. Stated by permuting the entries of `f`.  -/
-=======
-`g` vary together. Stated by permuting the entries of `f`. -/
->>>>>>> f5e4dc02
 lemma monovary_on.sum_comp_perm_mul_le_sum_mul (hfg : monovary_on f g s) (hσ : {x | σ x ≠ x} ⊆ s) :
   ∑ i in s, f (σ i) * g i ≤ ∑ i in s, f i * g i :=
 hfg.sum_comp_perm_smul_le_sum_smul hσ
 
-<<<<<<< HEAD
 /-- **Equality case of Rearrangement Inequality**: Pointwise multiplication of `f` and `g`,
 which monovary together, is unchanged by a permutation if and only if `f ∘ σ` and `g` monovary
 together. Stated by permuting the entries of `f`.  -/
-=======
-/-- **Equality case of the Rearrangement Inequality**: Pointwise multiplication of `f` and `g`,
-which vary together, is unchanged by a permutation if and only if `f ∘ σ` and `g` vary together.
-Stated by permuting the entries of `f`. -/
->>>>>>> f5e4dc02
 lemma monovary_on.sum_comp_perm_mul_eq_sum_mul_iff (hfg : monovary_on f g s)
   (hσ : {x | σ x ≠ x} ⊆ s) :
   ∑ i in s, f (σ i) * g i = ∑ i in s, f i * g i ↔ monovary_on (f ∘ σ) g s :=
 hfg.sum_comp_perm_smul_eq_sum_smul_iff hσ
 
-<<<<<<< HEAD
 /-- **Strict inequality case of Rearrangement Inequality**: Pointwise multiplication of
 `f` and `g`, which monovary together, is strictly decreased by a permutation if and only if
 `f ∘ σ` and `g` do not monovary together. Stated by permuting the entries of `f`.  -/
-=======
-/-- **Strict inequality case of the Rearrangement Inequality**: Pointwise multiplication of
-`f` and `g`, which vary together, is strictly decreased by a permutation if and only if
-`f ∘ σ` and `g` do not vary together. Stated by permuting the entries of `f`. -/
->>>>>>> f5e4dc02
 lemma monovary_on.sum_comp_perm_mul_lt_sum_mul_iff (hfg : monovary_on f g s)
   (hσ : {x | σ x ≠ x} ⊆ s) :
   ∑ i in s, f (σ i) * g i < ∑ i in s, f i * g i ↔ ¬ monovary_on (f ∘ σ) g s :=
@@ -555,73 +459,41 @@
 variables [fintype ι]
 
 /-- **Rearrangement Inequality**: Pointwise multiplication of `f` and `g` is maximized when `f` and
-<<<<<<< HEAD
 `g` monovary together. Stated by permuting the entries of `g`.  -/
-=======
-`g` vary together. Stated by permuting the entries of `g`. -/
->>>>>>> f5e4dc02
 lemma monovary.sum_mul_comp_perm_le_sum_mul (hfg : monovary f g) :
   ∑ i, f i * g (σ i) ≤ ∑ i, f i * g i :=
 hfg.sum_smul_comp_perm_le_sum_smul
 
-<<<<<<< HEAD
 /-- **Equality case of Rearrangement Inequality**: Pointwise multiplication of `f` and `g`,
 which monovary together, is unchanged by a permutation if and only if `f` and `g ∘ σ` monovary
 together. Stated by permuting the entries of `g`.  -/
-=======
-/-- **Equality case of the Rearrangement Inequality**: Pointwise multiplication of `f` and `g`,
-which vary together, is unchanged by a permutation if and only if `f` and `g ∘ σ` vary together.
-Stated by permuting the entries of `g`. -/
->>>>>>> f5e4dc02
 lemma monovary.sum_mul_comp_perm_eq_sum_mul_iff (hfg : monovary f g) :
   ∑ i, f i * g (σ i) = ∑ i, f i * g i ↔ monovary f (g ∘ σ) :=
 hfg.sum_smul_comp_perm_eq_sum_smul_iff
 
-<<<<<<< HEAD
 /-- **Strict inequality case of Rearrangement Inequality**: Pointwise multiplication of
 `f` and `g`, which monovary together, is strictly decreased by a permutation if and only if
 `f` and `g ∘ σ` do not monovary together. Stated by permuting the entries of `g`.  -/
-=======
-/-- **Strict inequality case of the Rearrangement Inequality**: Pointwise multiplication of
-`f` and `g`, which vary together, is strictly decreased by a permutation if and only if
-`f` and `g ∘ σ` do not vary together. Stated by permuting the entries of `g`. -/
->>>>>>> f5e4dc02
 lemma monovary.sum_mul_comp_perm_lt_sum_mul_iff (hfg : monovary f g) :
   ∑ i, f i * g (σ i) < ∑ i, f i * g i ↔ ¬ monovary f (g ∘ σ) :=
 hfg.sum_smul_comp_perm_lt_sum_smul_iff
 
 /-- **Rearrangement Inequality**: Pointwise multiplication of `f` and `g` is maximized when `f` and
-<<<<<<< HEAD
 `g` monovary together. Stated by permuting the entries of `f`.  -/
-=======
-`g` vary together. Stated by permuting the entries of `f`. -/
->>>>>>> f5e4dc02
 lemma monovary.sum_comp_perm_mul_le_sum_mul (hfg : monovary f g) :
   ∑ i, f (σ i) * g i ≤ ∑ i, f i * g i :=
 hfg.sum_comp_perm_smul_le_sum_smul
 
-<<<<<<< HEAD
 /-- **Equality case of Rearrangement Inequality**: Pointwise multiplication of `f` and `g`,
 which monovary together, is unchanged by a permutation if and only if `f ∘ σ` and `g` monovary
 together. Stated by permuting the entries of `g`.  -/
-=======
-/-- **Equality case of the Rearrangement Inequality**: Pointwise multiplication of `f` and `g`,
-which vary together, is unchanged by a permutation if and only if `f ∘ σ` and `g` vary together.
-Stated by permuting the entries of `g`. -/
->>>>>>> f5e4dc02
 lemma monovary.sum_comp_perm_mul_eq_sum_mul_iff (hfg : monovary f g) :
   ∑ i, f (σ i) * g i = ∑ i, f i * g i ↔ monovary (f ∘ σ) g :=
 hfg.sum_comp_perm_smul_eq_sum_smul_iff
 
-<<<<<<< HEAD
 /-- **Strict inequality case of Rearrangement Inequality**: Pointwise multiplication of
 `f` and `g`, which monovary together, is strictly decreased by a permutation if and only if
 `f` and `g ∘ σ` do not monovary together. Stated by permuting the entries of `g`.  -/
-=======
-/-- **Strict inequality case of the Rearrangement Inequality**: Pointwise multiplication of
-`f` and `g`, which vary together, is strictly decreased by a permutation if and only if
-`f` and `g ∘ σ` do not vary together. Stated by permuting the entries of `g`. -/
->>>>>>> f5e4dc02
 lemma monovary.sum_comp_perm_mul_lt_sum_mul_iff (hfg : monovary f g) :
    ∑ i, f (σ i) * g i < ∑ i, f i * g i ↔ ¬ monovary (f ∘ σ) g :=
 hfg.sum_comp_perm_smul_lt_sum_smul_iff
