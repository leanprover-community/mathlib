--- conflicted
+++ resolved
@@ -288,11 +288,7 @@
   lift a to α using left_ne_zero_of_mul this,
   lift c to α using right_ne_zero_of_mul this,
   induction b using with_zero.rec_zero_coe,
-<<<<<<< HEAD
-  exacts [zero_lt_coe _, coe_lt_coe.mpr (lt_of_mul_lt_mul_left' h)]
-=======
   exacts [zero_lt_coe _, coe_lt_coe.mpr (lt_of_mul_lt_mul_left' $ coe_lt_coe.mp h)]
->>>>>>> 89a80e67
 end
 
 @[simp] lemma le_max_iff [linear_order α] {a b c : α} :
@@ -318,11 +314,7 @@
   induction b using with_zero.rec_zero_coe,
   { rw [add_zero],
     induction c using with_zero.rec_zero_coe,
-<<<<<<< HEAD
     { rw [add_zero] },
-=======
-    { rw [add_zero], exact le_rfl },
->>>>>>> 89a80e67
     { rw [← coe_add, coe_le_coe],
       exact le_add_of_nonneg_right (h _) } },
   { rcases with_bot.coe_le_iff.1 hbc with ⟨c, rfl, hbc'⟩,
@@ -926,15 +918,9 @@
 instance contravariant_class_add_lt [has_lt α] [contravariant_class α α (+) (<)] :
   contravariant_class (with_top α) (with_top α) (+) (<) :=
 ⟨λ a b c h, begin
-<<<<<<< HEAD
-  induction a using with_top.rec_top_coe;
-    induction b using with_top.rec_top_coe; try { exact (not_top_lt _ h).elim },
-  cases c,
-=======
   induction a using with_top.rec_top_coe, { exact (not_none_lt _ h).elim },
   induction b using with_top.rec_top_coe, { exact (not_none_lt _ h).elim },
   induction c using with_top.rec_top_coe,
->>>>>>> 89a80e67
   { exact coe_lt_top _ },
   { exact coe_lt_coe.2 (lt_of_add_lt_add_left $ coe_lt_coe.1 h) }
 end⟩
@@ -942,11 +928,7 @@
 instance contravariant_class_swap_add_lt [has_lt α] [contravariant_class α α (swap (+)) (<)] :
   contravariant_class (with_top α) (with_top α) (swap (+)) (<) :=
 ⟨λ a b c h, begin
-<<<<<<< HEAD
-  cases a; cases b; try { exact (not_top_lt _ h).elim },
-=======
   cases a; cases b; try { exact (not_none_lt _ h).elim },
->>>>>>> 89a80e67
   cases c,
   { exact coe_lt_top _ },
   { exact coe_lt_coe.2 (lt_of_add_lt_add_right $ coe_lt_coe.1 h) }
@@ -983,12 +965,8 @@
   { exact coe_lt_coe.2 (add_lt_add_left (coe_lt_coe.1 h) _) }
 end
 
-<<<<<<< HEAD
-protected lemma add_lt_add_right [has_lt α] [covariant_class α α (swap (+)) (<)] (ha : a ≠ ⊤) (h : b < c) :
-=======
 protected lemma add_lt_add_right [has_lt α] [covariant_class α α (swap (+)) (<)]
   (ha : a ≠ ⊤) (h : b < c) :
->>>>>>> 89a80e67
   b + a < c + a :=
 begin
   lift a to α using ha,
