--- conflicted
+++ resolved
@@ -1179,11 +1179,7 @@
 @[to_additive] protected lemma map_one {β} [has_one α] (f : α → β) :
   (1 : with_bot α).map f = (f 1 : with_bot β) := rfl
 
-<<<<<<< HEAD
-@[simp, norm_cast] lemma coe_nat [add_monoid_with_one α] (n : ℕ) : ((n : α) : with_bot α) = n := rfl
-=======
 @[norm_cast] lemma coe_nat [add_monoid_with_one α] (n : ℕ) : ((n : α) : with_bot α) = n := rfl
->>>>>>> 0d251e5f
 @[simp] lemma nat_ne_bot [add_monoid_with_one α] (n : ℕ) : (n : with_bot α) ≠ ⊥ := coe_ne_bot
 @[simp] lemma bot_ne_nat [add_monoid_with_one α] (n : ℕ) : (⊥ : with_bot α) ≠ n := bot_ne_coe
 
