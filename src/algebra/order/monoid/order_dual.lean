--- conflicted
+++ resolved
@@ -3,11 +3,8 @@
 Released under Apache 2.0 license as described in the file LICENSE.
 Authors: Jeremy Avigad, Leonardo de Moura, Mario Carneiro, Johannes Hölzl
 -/
-<<<<<<< HEAD
-=======
 
 import algebra.group.order_synonym
->>>>>>> c4a3ea48
 import algebra.order.monoid.cancel
 
 /-! # Ordered monoid structures on the order dual. -/
