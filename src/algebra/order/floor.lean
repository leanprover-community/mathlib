/-
Copyright (c) 2018 Mario Carneiro. All rights reserved.
Released under Apache 2.0 license as described in the file LICENSE.
Authors: Mario Carneiro, Kevin Kappelmann
-/
import tactic.abel
import tactic.linarith
import tactic.positivity

/-!
# Floor and ceil

## Summary

We define the natural- and integer-valued floor and ceil functions on ordered rings.

## Main Definitions

* `floor_semiring`: An ordered semiring with natural-valued floor and ceil.
* `nat.floor a`: Greatest natural `n` such that `n ≤ a`. Equal to `0` if `a < 0`.
* `nat.ceil a`: Least natural `n` such that `a ≤ n`.

* `floor_ring`: An ordered ring with integer-valued floor and ceil.
* `int.floor a`: Greatest integer `z` such that `z ≤ a`.
* `int.ceil a`: Least integer `z` such that `a ≤ z`.
* `int.fract a`: Fractional part of `a`, defined as `a - floor a`.
* `round a`: Nearest integer to `a`. Defined only on linearly ordered rings.
             It rounds halves towards infinity.

## Notations

* `⌊a⌋₊` is `nat.floor a`.
* `⌈a⌉₊` is `nat.ceil a`.
* `⌊a⌋` is `int.floor a`.
* `⌈a⌉` is `int.ceil a`.

The index `₊` in the notations for `nat.floor` and `nat.ceil` is used in analogy to the notation
for `nnnorm`.

## Tags

rounding, floor, ceil
-/

open set
variables {F α β : Type*}

/-! ### Floor semiring -/

/-- A `floor_semiring` is an ordered semiring over `α` with a function
`floor : α → ℕ` satisfying `∀ (n : ℕ) (x : α), n ≤ ⌊x⌋ ↔ (n : α) ≤ x)`.
Note that many lemmas require a `linear_order`. Please see the above `TODO`. -/
class floor_semiring (α) [strict_ordered_semiring α] :=
(floor : α → ℕ)
(ceil : α → ℕ)
(nonneg_of_floor {a : α} : floor a ≠ 0 → 0 ≤ a)
(gc_floor {a : α} {n : ℕ} (ha : 0 ≤ a) : n ≤ floor a ↔ (n : α) ≤ a)
(gc_ceil : galois_connection ceil coe)

instance : floor_semiring ℕ :=
{ floor := id,
  ceil := id,
  nonneg_of_floor := λ a ha, zero_le _,
  gc_floor := λ n a ha, by { rw nat.cast_id, refl },
  gc_ceil := λ n a, by { rw nat.cast_id, refl } }

@[priority 100] -- see Note [lower instance priority]
instance floor_semiring.to_nontrivial [strict_ordered_semiring α] [floor_semiring α] :
  nontrivial α :=
begin
  refine (subsingleton_or_nontrivial α).resolve_left (λ h, _),
  refine nat.not_succ_le_self (floor_semiring.floor (0 : α)) _,
  exact (floor_semiring.gc_floor le_rfl).mpr (by exactI subsingleton.le _ _)
end

namespace nat

section ordered_semiring
variables [strict_ordered_semiring α] [floor_semiring α] {a b : α} {n : ℕ}

/-- `⌊a⌋₊` is the greatest natural `n` such that `n ≤ a`. If `a` is negative, then `⌊a⌋₊ = 0`. -/
def floor : α → ℕ := floor_semiring.floor

/-- `⌈a⌉₊` is the least natural `n` such that `a ≤ n` -/
def ceil : α → ℕ := floor_semiring.ceil

@[simp] lemma floor_nat : (nat.floor : ℕ → ℕ) = id := rfl
@[simp] lemma ceil_nat : (nat.ceil : ℕ → ℕ) = id := rfl

notation `⌊` a `⌋₊` := nat.floor a
notation `⌈` a `⌉₊` := nat.ceil a

/-! #### Floor -/

lemma le_floor_iff (ha : 0 ≤ a) : n ≤ ⌊a⌋₊ ↔ (n : α) ≤ a := floor_semiring.gc_floor ha

lemma le_floor (h : (n : α) ≤ a) : n ≤ ⌊a⌋₊ := (le_floor_iff $ n.cast_nonneg.trans h).2 h

lemma floor_le (ha : 0 ≤ a) : (⌊a⌋₊ : α) ≤ a := (le_floor_iff ha).1 le_rfl

@[simp] lemma floor_coe (n : ℕ) : ⌊(n : α)⌋₊ = n :=
eq_of_forall_le_iff $ λ a, by { rw [le_floor_iff (@cast_nonneg α _ n)], exact nat.cast_le }

@[priority 100] -- see Note [lower instance priority]
instance _root_.floor_semiring.to_char_zero :
  char_zero α := ⟨λ m n hmn, by rw [← @floor_coe α _ _ n, ← @floor_coe α _ _ m, hmn]⟩

@[simp] lemma floor_zero : ⌊(0 : α)⌋₊ = 0 := by rw [← nat.cast_zero, floor_coe]

@[simp] lemma floor_one : ⌊(1 : α)⌋₊ = 1 := by rw [←nat.cast_one, floor_coe]

lemma floor_of_not_nonneg : ¬ 0 ≤ a → ⌊a⌋₊ = 0 :=
imp_of_not_imp_not _ _ (λ H, not_not.mpr (floor_semiring.nonneg_of_floor H))

lemma floor_of_nonpos (ha : a ≤ 0) : ⌊a⌋₊ = 0 :=
by { classical, exact dite (0 ≤ a) (λ H, (le_antisymm H ha) ▸ floor_zero ) floor_of_not_nonneg }

lemma floor_mono : monotone (floor : α → ℕ) := λ a b h, begin
  by_cases ha : 0 ≤ a,
  { exact le_floor ((floor_le ha).trans h) },
  { rw floor_of_not_nonneg ha,
    exact nat.zero_le _ }
end

lemma le_floor_iff' (hn : n ≠ 0) : n ≤ ⌊a⌋₊ ↔ (n : α) ≤ a :=
begin
  by_cases ha : 0 ≤ a,
  { exact le_floor_iff ha },
  { rw floor_of_not_nonneg ha,
    exact iff_of_false (nat.pos_of_ne_zero hn).not_le (ha.imp (λ H, le_trans (cast_nonneg _) H)) },
end

@[simp] lemma one_le_floor_iff (x : α) : 1 ≤ ⌊x⌋₊ ↔ 1 ≤ x :=
by exact_mod_cast (@le_floor_iff' α _ _ x 1 one_ne_zero)

lemma floor_pos : 0 < ⌊a⌋₊ ↔ 1 ≤ a :=
by { convert le_floor_iff' nat.one_ne_zero, exact cast_one.symm }

lemma floor_le_of_le (h : a ≤ n) : ⌊a⌋₊ ≤ n :=
by { convert floor_mono h, exact (floor_coe _).symm }

lemma floor_le_one_of_le_one (h : a ≤ 1) : ⌊a⌋₊ ≤ 1 :=
floor_le_of_le $ h.trans_eq $ nat.cast_one.symm

lemma floor_add_nat (ha : 0 ≤ a) (n : ℕ) : ⌊a + n⌋₊ = ⌊a⌋₊ + n :=
eq_of_forall_le_iff $ λ b, begin
  rw [le_floor_iff (add_nonneg ha n.cast_nonneg)],
  obtain hb | hb := le_total n b,
  { obtain ⟨d, rfl⟩ := exists_add_of_le hb,
    rw [nat.cast_add, add_comm n, add_comm (n : α), add_le_add_iff_right, add_le_add_iff_right,
      le_floor_iff ha] },
  { obtain ⟨d, rfl⟩ := exists_add_of_le hb,
    rw [nat.cast_add, add_left_comm _ b, add_left_comm _ (b : α)],
    refine iff_of_true _ le_self_add,
    exact (le_add_of_nonneg_right $ ha.trans $ le_add_of_nonneg_right d.cast_nonneg) }
end

lemma floor_add_one (ha : 0 ≤ a) : ⌊a + 1⌋₊ = ⌊a⌋₊ + 1 :=
by { convert floor_add_nat ha 1, exact cast_one.symm }

/-! #### Ceil -/

lemma gc_ceil_coe : galois_connection (ceil : α → ℕ) coe := floor_semiring.gc_ceil

@[simp] lemma ceil_le : ⌈a⌉₊ ≤ n ↔ a ≤ n := gc_ceil_coe _ _

lemma le_ceil (a : α) : a ≤ ⌈a⌉₊ := ceil_le.1 le_rfl

lemma ceil_mono : monotone (ceil : α → ℕ) := gc_ceil_coe.monotone_l

@[simp] lemma ceil_coe (n : ℕ) : ⌈(n : α)⌉₊ = n :=
eq_of_forall_ge_iff $ λ a, ceil_le.trans nat.cast_le

@[simp] lemma ceil_zero : ⌈(0 : α)⌉₊ = 0 := by rw [← nat.cast_zero, ceil_coe]

@[simp] lemma ceil_one : ⌈(1 : α)⌉₊ = 1 := by rw [←nat.cast_one, ceil_coe]

@[simp] lemma ceil_eq_zero : ⌈a⌉₊ = 0 ↔ a ≤ 0 := by rw [← le_zero_iff, ceil_le, nat.cast_zero]

lemma le_of_ceil_le (h : ⌈a⌉₊ ≤ n) : a ≤ n := (le_ceil a).trans (nat.cast_le.2 h)

@[simp] lemma preimage_ceil_zero : (nat.ceil : α → ℕ) ⁻¹' {0} = Iic 0 :=
ext $ λ x, ceil_eq_zero

lemma ceil_add_nat (ha : 0 ≤ a) (n : ℕ) : ⌈a + n⌉₊ = ⌈a⌉₊ + n :=
eq_of_forall_ge_iff $ λ b, begin
  rw [ceil_le],
  obtain hb | hb := le_total n b,
  { obtain ⟨d, rfl⟩ := exists_add_of_le hb,
    rw [nat.cast_add, add_comm n, add_comm (n : α), add_le_add_iff_right, add_le_add_iff_right,
        ceil_le] },
  { obtain ⟨d, rfl⟩ := exists_add_of_le hb,
    rw [nat.cast_add, add_left_comm _ b, add_left_comm _ (b : α), add_le_iff_nonpos_right,
    add_le_iff_nonpos_right, le_zero_iff, add_eq_zero_iff, ceil_eq_zero, ← @cast_eq_zero α,
    ha.le_iff_eq, iff_iff_implies_and_implies, and_imp],
    exact ⟨λ H, and.intro (eq_zero_of_add_nonpos_left ha (nat.cast_nonneg d) H)
    (eq_zero_of_add_nonpos_right ha (nat.cast_nonneg d) H), λ H1 H2, add_nonpos H1.le H2.le⟩ }
end

lemma ceil_add_one (ha : 0 ≤ a) : ⌈a + 1⌉₊ = ⌈a⌉₊ + 1 :=
by { convert ceil_add_nat ha 1, exact cast_one.symm }

lemma floor_le_ceil (a : α) : ⌊a⌋₊ ≤ ⌈a⌉₊ :=
begin
  by_cases ha : 0 ≤ a,
  { exact cast_le.1 ((floor_le ha).trans $ le_ceil _) },
  { rw floor_of_not_nonneg ha,
    exact nat.zero_le _ }
end

/-! #### Intervals -/

@[simp] lemma preimage_Icc {a b : α} (hb : 0 ≤ b) :
  ((coe : ℕ → α) ⁻¹' (set.Icc a b)) = set.Icc ⌈a⌉₊ ⌊b⌋₊ :=
by { ext, simp [ceil_le, hb, le_floor_iff] }

@[simp] lemma preimage_Ici {a : α} : ((coe : ℕ → α) ⁻¹' (set.Ici a)) = set.Ici ⌈a⌉₊ :=
by { ext, simp [ceil_le] }

@[simp] lemma preimage_Iic {a : α} (ha : 0 ≤ a) : ((coe : ℕ → α) ⁻¹' (set.Iic a)) = set.Iic ⌊a⌋₊ :=
by { ext, simp [le_floor_iff, ha] }

end ordered_semiring

section linear_ordered_semiring
variables [linear_ordered_semiring α] [floor_semiring α] {a : α} {n : ℕ}

/-! #### Floor -/

lemma floor_lt (ha : 0 ≤ a) : ⌊a⌋₊ < n ↔ a < n := lt_iff_lt_of_le_iff_le $ le_floor_iff ha

lemma floor_lt_one (ha : 0 ≤ a) : ⌊a⌋₊ < 1 ↔ a < 1 :=
(floor_lt ha).trans $ by rw nat.cast_one

lemma lt_of_floor_lt (h : ⌊a⌋₊ < n) : a < n := lt_of_not_le $ λ h', (le_floor h').not_lt h

lemma lt_one_of_floor_lt_one (h : ⌊a⌋₊ < 1) : a < 1 := by exact_mod_cast lt_of_floor_lt h

lemma lt_succ_floor (a : α) : a < ⌊a⌋₊.succ := lt_of_floor_lt $ nat.lt_succ_self _

lemma lt_floor_add_one (a : α) : a < ⌊a⌋₊ + 1 := by simpa using lt_succ_floor a

lemma floor_lt' (hn : n ≠ 0) : ⌊a⌋₊ < n ↔ a < n := lt_iff_lt_of_le_iff_le $ le_floor_iff' hn

lemma pos_of_floor_pos (h : 0 < ⌊a⌋₊) : 0 < a :=
(le_or_lt a 0).resolve_left (λ ha, lt_irrefl 0 $ by rwa floor_of_nonpos ha at h)

lemma lt_of_lt_floor (h : n < ⌊a⌋₊) : ↑n < a :=
(nat.cast_lt.2 h).trans_le $ floor_le (pos_of_floor_pos $ (nat.zero_le n).trans_lt h).le

@[simp] lemma floor_eq_zero : ⌊a⌋₊ = 0 ↔ a < 1 :=
by { rw [←lt_one_iff, ←@cast_one α], exact floor_lt' nat.one_ne_zero }

lemma floor_eq_iff (ha : 0 ≤ a) : ⌊a⌋₊ = n ↔ ↑n ≤ a ∧ a < ↑n + 1 :=
by rw [←le_floor_iff ha, ←nat.cast_one, ←nat.cast_add, ←floor_lt ha, nat.lt_add_one_iff,
  le_antisymm_iff, and.comm]

lemma floor_eq_iff' (hn : n ≠ 0) : ⌊a⌋₊ = n ↔ ↑n ≤ a ∧ a < ↑n + 1 :=
by rw [← le_floor_iff' hn, ← nat.cast_one, ← nat.cast_add, ← floor_lt' (nat.add_one_ne_zero n),
  nat.lt_add_one_iff, le_antisymm_iff, and.comm]

lemma floor_eq_on_Ico (n : ℕ) : ∀ a ∈ (set.Ico n (n+1) : set α), ⌊a⌋₊ = n :=
λ a ⟨h₀, h₁⟩, (floor_eq_iff $ n.cast_nonneg.trans h₀).mpr ⟨h₀, h₁⟩

lemma floor_eq_on_Ico' (n : ℕ) : ∀ a ∈ (set.Ico n (n+1) : set α), (⌊a⌋₊ : α) = n :=
λ x hx, by exact_mod_cast floor_eq_on_Ico n x hx

lemma preimage_floor_of_ne_zero {n : ℕ} (hn : n ≠ 0) : (floor : α → ℕ) ⁻¹' {n} = Ico n (n + 1) :=
ext $ λ a, floor_eq_iff' hn

@[simp] lemma preimage_floor_zero : (floor : α → ℕ) ⁻¹' {0} = Iio 1 :=
ext $ λ a, floor_eq_zero

/-! #### Ceil -/

lemma lt_ceil : n < ⌈a⌉₊ ↔ (n : α) < a := lt_iff_lt_of_le_iff_le ceil_le

<<<<<<< HEAD
=======
@[simp] lemma add_one_le_ceil_iff : n + 1 ≤ ⌈a⌉₊ ↔ (n : α) < a :=
by rw [← nat.lt_ceil, nat.add_one_le_iff]

@[simp] lemma one_le_ceil_iff : 1 ≤ ⌈a⌉₊ ↔ 0 < a :=
by rw [← zero_add 1, nat.add_one_le_ceil_iff, nat.cast_zero]

lemma ceil_le_floor_add_one (a : α) : ⌈a⌉₊ ≤ ⌊a⌋₊ + 1 :=
by { rw [ceil_le, nat.cast_add, nat.cast_one], exact (lt_floor_add_one a).le }

lemma le_ceil (a : α) : a ≤ ⌈a⌉₊ := ceil_le.1 le_rfl

@[simp] lemma ceil_int_cast {α : Type*} [linear_ordered_ring α]
  [floor_semiring α] (z : ℤ) : ⌈(z : α)⌉₊ = z.to_nat :=
eq_of_forall_ge_iff $ λ a, by { simp, norm_cast }

@[simp] lemma ceil_nat_cast (n : ℕ) : ⌈(n : α)⌉₊ = n :=
eq_of_forall_ge_iff $ λ a, by rw [ceil_le, cast_le]

lemma ceil_mono : monotone (ceil : α → ℕ) := gc_ceil_coe.monotone_l

@[simp] lemma ceil_zero : ⌈(0 : α)⌉₊ = 0 := by rw [← nat.cast_zero, ceil_nat_cast]

@[simp] lemma ceil_one : ⌈(1 : α)⌉₊ = 1 := by rw [←nat.cast_one, ceil_nat_cast]

@[simp] lemma ceil_eq_zero : ⌈a⌉₊ = 0 ↔ a ≤ 0 := by rw [← le_zero_iff, ceil_le, nat.cast_zero]

>>>>>>> aae5e52b
@[simp] lemma ceil_pos : 0 < ⌈a⌉₊ ↔ 0 < a := by rw [lt_ceil, cast_zero]

lemma lt_of_ceil_lt (h : ⌈a⌉₊ < n) : a < n := (le_ceil a).trans_lt (nat.cast_lt.2 h)

lemma floor_lt_ceil_of_lt_of_pos {a b : α} (h : a < b) (h' : 0 < b) : ⌊a⌋₊ < ⌈b⌉₊ :=
begin
  rcases le_or_lt 0 a with ha|ha,
  { rw floor_lt ha, exact h.trans_le (le_ceil _) },
  { rwa [floor_of_nonpos ha.le, lt_ceil, nat.cast_zero] }
end

lemma ceil_eq_iff (hn : n ≠ 0) : ⌈a⌉₊ = n ↔ ↑(n - 1) < a ∧ a ≤ n :=
by rw [← ceil_le, ← not_le, ← ceil_le, not_le,
  tsub_lt_iff_right (nat.add_one_le_iff.2 (pos_iff_ne_zero.2 hn)), nat.lt_add_one_iff,
  le_antisymm_iff, and.comm]

lemma preimage_ceil_of_ne_zero (hn : n ≠ 0) : (nat.ceil : α → ℕ) ⁻¹' {n} = Ioc ↑(n - 1) n :=
ext $ λ x, ceil_eq_iff hn

lemma ceil_lt_add_one (ha : 0 ≤ a) : (⌈a⌉₊ : α) < a + 1 :=
lt_ceil.1 $ (nat.lt_succ_self _).trans_le (ceil_add_one ha).ge

/-! #### Intervals -/

@[simp] lemma preimage_Ioo {a b : α} (ha : 0 ≤ a) :
  ((coe : ℕ → α) ⁻¹' (set.Ioo a b)) = set.Ioo ⌊a⌋₊ ⌈b⌉₊ :=
by { ext, simp [floor_lt, lt_ceil, ha] }

@[simp] lemma preimage_Ico {a b : α} : ((coe : ℕ → α) ⁻¹' (set.Ico a b)) = set.Ico ⌈a⌉₊ ⌈b⌉₊ :=
by { ext, simp [ceil_le, lt_ceil] }

@[simp] lemma preimage_Ioc {a b : α} (ha : 0 ≤ a) (hb : 0 ≤ b) :
  ((coe : ℕ → α) ⁻¹' (set.Ioc a b)) = set.Ioc ⌊a⌋₊ ⌊b⌋₊ :=
by { ext, simp [floor_lt, le_floor_iff, hb, ha] }

@[simp] lemma preimage_Ioi {a : α} (ha : 0 ≤ a) : ((coe : ℕ → α) ⁻¹' (set.Ioi a)) = set.Ioi ⌊a⌋₊ :=
by { ext, simp [floor_lt, ha] }

@[simp] lemma preimage_Iio {a : α} : ((coe : ℕ → α) ⁻¹' (set.Iio a)) = set.Iio ⌈a⌉₊ :=
by { ext, simp [lt_ceil] }

lemma floor_sub_nat [has_sub α] [has_ordered_sub α] [has_exists_add_of_le α] (a : α) (n : ℕ) :
  ⌊a - n⌋₊ = ⌊a⌋₊ - n :=
begin
  obtain ha | ha := le_total a 0,
  { rw [floor_of_nonpos ha, floor_of_nonpos (tsub_nonpos_of_le (ha.trans n.cast_nonneg)),
      zero_tsub] },
  cases le_total a n,
  { rw [floor_of_nonpos (tsub_nonpos_of_le h), eq_comm, tsub_eq_zero_iff_le],
    exact nat.cast_le.1 ((nat.floor_le ha).trans h) },
  { rw [eq_tsub_iff_add_eq_of_le (le_floor h), ←floor_add_nat _,
      tsub_add_cancel_of_le h],
    exact le_tsub_of_add_le_left ((add_zero _).trans_le h), }
end

end linear_ordered_semiring

section linear_ordered_ring
variables [linear_ordered_ring α] [floor_semiring α]

lemma sub_one_lt_floor (a : α) : a - 1 < ⌊a⌋₊ := sub_lt_iff_lt_add.2 $ lt_floor_add_one a

end linear_ordered_ring

section linear_ordered_semifield
variables [linear_ordered_semifield α] [floor_semiring α]

lemma floor_div_nat (a : α) (n : ℕ) : ⌊a / n⌋₊ = ⌊a⌋₊ / n :=
begin
  cases le_total a 0 with ha ha,
  { rw [floor_of_nonpos, floor_of_nonpos ha],
    { simp },
    apply div_nonpos_of_nonpos_of_nonneg ha n.cast_nonneg },
  obtain rfl | hn := n.eq_zero_or_pos,
  { rw [cast_zero, div_zero, nat.div_zero, floor_zero] },
  refine (floor_eq_iff _).2 _,
  { exact div_nonneg ha n.cast_nonneg },
  split,
  { exact cast_div_le.trans (div_le_div_of_le_of_nonneg (floor_le ha) n.cast_nonneg) },
  rw [div_lt_iff, add_mul, one_mul, ←cast_mul, ←cast_add, ←floor_lt ha],
  { exact lt_div_mul_add hn },
  { exact (cast_pos.2 hn) }
end

/-- Natural division is the floor of field division. -/
lemma floor_div_eq_div (m n : ℕ) : ⌊(m : α) / n⌋₊ = m / n :=
by { convert floor_div_nat (m : α) n, rw m.floor_coe }

end linear_ordered_semifield

end nat

/-- There exists at most one `floor_semiring` structure on an ordered semiring. -/
lemma floor_semiring.subsingleton [strict_ordered_semiring α] :
  subsingleton (floor_semiring α) :=
begin
  refine ⟨λ H₁ H₂, _⟩,
  have : H₁.ceil = H₂.ceil,
    from funext (λ a, H₁.gc_ceil.l_unique H₂.gc_ceil $ λ n, rfl),
  have : H₁.floor = H₂.floor,
  { ext a,
    by_cases 0 ≤ a,
    { refine eq_of_forall_le_iff (λ n, _),
      rw [H₁.gc_floor, H₂.gc_floor]; exact h },
    { transitivity,
      { exact @nat.floor_of_not_nonneg _ _ H₁ _ h },
      { exact (@nat.floor_of_not_nonneg _ _ H₂ _ h).symm } } },
  cases H₁, cases H₂, congr; assumption
end

/-! ### Floor rings -/

/--
A `floor_ring` is an ordered ring over `α` with a function `floor : α → ℤ` satisfying
`∀ (z : ℤ) (a : α), z ≤ floor a ↔ (z : α) ≤ a)`.
-/
class floor_ring (α) [strict_ordered_ring α] :=
(floor : α → ℤ)
(ceil : α → ℤ)
(gc_coe_floor : galois_connection coe floor)
(gc_ceil_coe : galois_connection ceil coe)

instance : floor_ring ℤ :=
{ floor := id,
  ceil := id,
  gc_coe_floor := λ a b, by { rw int.cast_id, refl },
  gc_ceil_coe := λ a b, by { rw int.cast_id, refl } }

/-- A `floor_ring` constructor from the `floor` function alone. -/
def floor_ring.of_floor (α) [strict_ordered_ring α] (floor : α → ℤ)
  (gc_coe_floor : galois_connection coe floor) : floor_ring α :=
{ floor := floor,
  ceil := λ a, -floor (-a),
  gc_coe_floor := gc_coe_floor,
  gc_ceil_coe := λ a z, by rw [neg_le, ←gc_coe_floor, int.cast_neg, neg_le_neg_iff] }

/-- A `floor_ring` constructor from the `ceil` function alone. -/
def floor_ring.of_ceil (α) [strict_ordered_ring α] (ceil : α → ℤ)
  (gc_ceil_coe : galois_connection ceil coe) : floor_ring α :=
{ floor := λ a, -ceil (-a),
  ceil := ceil,
  gc_coe_floor := λ a z, by rw [le_neg, gc_ceil_coe, int.cast_neg, neg_le_neg_iff],
  gc_ceil_coe := gc_ceil_coe }

@[priority 100] -- see Note [lower instance priority]
instance floor_ring.to_nontrivial [strict_ordered_ring α] [floor_ring α] : nontrivial α :=
begin
  refine (subsingleton_or_nontrivial α).resolve_left (λ h, (int.zero_lt_one).not_le _),
  rw ← add_le_iff_nonpos_right (floor_ring.floor (0 : α)),
  exactI (floor_ring.gc_coe_floor).le_u (by exactI subsingleton.le _ _)
end

namespace int

section ordered_ring
variables [strict_ordered_ring α] [floor_ring α] {z : ℤ} {a : α}

/-- `int.floor a` is the greatest integer `z` such that `z ≤ a`. It is denoted with `⌊a⌋`. -/
def floor : α → ℤ := floor_ring.floor

/-- `int.ceil a` is the smallest integer `z` such that `a ≤ z`. It is denoted with `⌈a⌉`. -/
def ceil : α → ℤ := floor_ring.ceil

/-- `int.fract a`, the fractional part of `a`, is `a` minus its floor. -/
def fract (a : α) : α := a - floor a

@[simp] lemma floor_int : (int.floor : ℤ → ℤ) = id := rfl
@[simp] lemma ceil_int : (int.ceil : ℤ → ℤ) = id := rfl
@[simp] lemma fract_int : (int.fract : ℤ → ℤ) = 0 := funext $ λ x, by simp [fract]

notation `⌊` a `⌋` := int.floor a
notation `⌈` a `⌉` := int.ceil a
-- Mathematical notation for `fract a` is usually `{a}`. Let's not even go there.

@[simp] lemma floor_ring_floor_eq : @floor_ring.floor = @int.floor := rfl

@[simp] lemma floor_ring_ceil_eq : @floor_ring.ceil = @int.ceil := rfl

/-! #### Floor -/

lemma gc_coe_floor : galois_connection (coe : ℤ → α) floor := floor_ring.gc_coe_floor

@[mono] lemma floor_mono : monotone (floor : α → ℤ) := gc_coe_floor.monotone_u

lemma le_floor : z ≤ ⌊a⌋ ↔ (z : α) ≤ a := (gc_coe_floor z a).symm

lemma floor_le (a : α) : (⌊a⌋ : α) ≤ a := gc_coe_floor.l_u_le a

lemma floor_nonneg : 0 ≤ ⌊a⌋ ↔ 0 ≤ a := by rw [le_floor, int.cast_zero]

lemma floor_nonpos (ha : a ≤ 0) : ⌊a⌋ ≤ 0 := by exact_mod_cast (floor_le a).trans ha

lemma floor_pos : 0 < ⌊a⌋ ↔ 1 ≤ a := by { convert le_floor, exact cast_one.symm }

lemma floor_neg_iff' : ⌊a⌋ < 0 ↔ ¬ 0 ≤ a := by rw [← floor_nonneg, not_le]

@[simp] lemma floor_int_cast (z : ℤ) : ⌊(z : α)⌋ = z :=
eq_of_forall_le_iff $ λ a, by rw [le_floor, int.cast_le]

@[simp] lemma floor_nat_cast (n : ℕ) : ⌊(n : α)⌋ = n :=
eq_of_forall_le_iff $ λ a, by rw [le_floor, ← cast_coe_nat, cast_le]

@[simp] lemma floor_zero : ⌊(0 : α)⌋ = 0 := by rw [← cast_zero, floor_int_cast]

@[simp] lemma floor_one : ⌊(1 : α)⌋ = 1 := by rw [← cast_one, floor_int_cast]

@[simp] lemma floor_add_int (a : α) (z : ℤ) : ⌊a + z⌋ = ⌊a⌋ + z :=
eq_of_forall_le_iff $ λ a, by rw [le_floor,
  ← sub_le_iff_le_add, ← sub_le_iff_le_add, le_floor, int.cast_sub]

lemma floor_add_one (a : α) : ⌊a + 1⌋ = ⌊a⌋ + 1 :=
by { convert floor_add_int a 1, exact cast_one.symm }

@[simp] lemma floor_int_add (z : ℤ) (a : α) : ⌊↑z + a⌋ = z + ⌊a⌋ :=
by simpa only [add_comm] using floor_add_int a z

@[simp] lemma floor_add_nat (a : α) (n : ℕ) : ⌊a + n⌋ = ⌊a⌋ + n :=
by rw [← int.cast_coe_nat, floor_add_int]

@[simp] lemma floor_nat_add (n : ℕ) (a : α) : ⌊↑n + a⌋ = n + ⌊a⌋ :=
by rw [← int.cast_coe_nat, floor_int_add]

@[simp] lemma floor_sub_int (a : α) (z : ℤ) : ⌊a - z⌋ = ⌊a⌋ - z :=
eq.trans (by rw [int.cast_neg, sub_eq_add_neg]) (floor_add_int _ _)

@[simp] lemma floor_sub_nat (a : α) (n : ℕ) : ⌊a - n⌋ = ⌊a⌋ - n :=
by rw [← int.cast_coe_nat, floor_sub_int]

/-! #### Fractional part -/

@[simp] lemma self_sub_floor (a : α) : a - ⌊a⌋ = fract a := rfl

@[simp] lemma floor_add_fract (a : α) : (⌊a⌋ : α) + fract a = a := add_sub_cancel'_right _ _

@[simp] lemma fract_add_floor (a : α) : fract a + ⌊a⌋ = a := sub_add_cancel _ _

@[simp] lemma fract_add_int (a : α) (m : ℤ) : fract (a + m) = fract a :=
by { rw fract, simp }

@[simp] lemma fract_add_nat (a : α) (m : ℕ) : fract (a + m) = fract a :=
by { rw fract, simp }

@[simp] lemma fract_sub_int (a : α) (m : ℤ) : fract (a - m) = fract a :=
by { rw fract, simp }

@[simp] lemma fract_int_add (m : ℤ) (a : α) : fract (↑m + a) = fract a :=
by rw [add_comm, fract_add_int]

@[simp] lemma fract_sub_nat (a : α) (n : ℕ) : fract (a - n) = fract a :=
by { rw fract, simp }

@[simp] lemma fract_int_nat (n : ℕ) (a : α) : fract (↑n + a) = fract a :=
by rw [add_comm, fract_add_nat]

@[simp] lemma self_sub_fract (a : α) : a - fract a = ⌊a⌋ := sub_sub_cancel _ _

@[simp] lemma fract_sub_self (a : α) : fract a - a = -⌊a⌋ := sub_sub_cancel_left _ _

@[simp] lemma fract_nonneg (a : α) : 0 ≤ fract a := sub_nonneg.2 $ floor_le _

@[simp] lemma fract_zero : fract (0 : α) = 0 := by rw [fract, floor_zero, cast_zero, sub_self]

@[simp] lemma fract_one : fract (1 : α) = 0 :=
by simp [fract]

@[simp] lemma fract_int_cast (z : ℤ) : fract (z : α) = 0 :=
by { unfold fract, rw floor_int_cast, exact sub_self _ }

@[simp] lemma fract_nat_cast (n : ℕ) : fract (n : α) = 0 := by simp [fract]

@[simp] lemma fract_floor (a : α) : fract (⌊a⌋ : α) = 0 := fract_int_cast _

lemma fract_add (a b : α) : ∃ z : ℤ, fract (a + b) - fract a - fract b = z :=
⟨⌊a⌋ + ⌊b⌋ - ⌊a + b⌋, by { unfold fract, simp [sub_eq_add_neg], abel }⟩

lemma fract_mul_nat (a : α) (b : ℕ) : ∃ z : ℤ, fract a * b - fract (a * b) = z :=
begin
  induction b with c hc,
    use 0, simp,
  rcases hc with ⟨z, hz⟩,
  rw [nat.succ_eq_add_one, nat.cast_add, mul_add, mul_add, nat.cast_one, mul_one, mul_one],
  rcases fract_add (a * c) a with ⟨y, hy⟩,
  use z - y,
  rw [int.cast_sub, ←hz, ←hy],
  abel
end

/-! #### Ceil -/

lemma gc_ceil_coe : galois_connection ceil (coe : ℤ → α) := floor_ring.gc_ceil_coe

@[mono] lemma ceil_mono : monotone (ceil : α → ℤ) := gc_ceil_coe.monotone_l

lemma ceil_le : ⌈a⌉ ≤ z ↔ a ≤ z := gc_ceil_coe a z

lemma le_ceil (a : α) : a ≤ ⌈a⌉ := gc_ceil_coe.le_u_l a

lemma ceil_nonneg (ha : 0 ≤ a) : 0 ≤ ⌈a⌉ := by exact_mod_cast ha.trans (le_ceil a)

lemma ceil_nonpos : ⌈a⌉ ≤ 0 ↔ a ≤ 0 := by rw [ceil_le, int.cast_zero]

lemma ceil_neg_iff : ⌈a⌉ < 0 ↔ a ≤ -1 :=
by rw [←le_sub_one_iff, ceil_le, zero_sub, cast_neg, cast_one]

lemma ceil_pos' : 0 < ⌈a⌉ ↔ ¬ a ≤ 0 := by rw [← ceil_nonpos, not_le]

@[simp] lemma ceil_int_cast (z : ℤ) : ⌈(z : α)⌉ = z :=
eq_of_forall_ge_iff $ λ a, by rw [ceil_le, int.cast_le]

@[simp] lemma ceil_nat_cast (n : ℕ) : ⌈(n : α)⌉ = n :=
eq_of_forall_ge_iff $ λ a, by rw [ceil_le, ← cast_coe_nat, cast_le]

@[simp] lemma ceil_zero : ⌈(0 : α)⌉ = 0 := by rw [← cast_zero, ceil_int_cast]

@[simp] lemma ceil_one : ⌈(1 : α)⌉ = 1 := by rw [← cast_one, ceil_int_cast]

lemma floor_neg : ⌊-a⌋ = -⌈a⌉ :=
eq_of_forall_le_iff (λ z, by rw [le_neg, ceil_le, le_floor, int.cast_neg, le_neg])

lemma ceil_neg : ⌈-a⌉ = -⌊a⌋ :=
eq_of_forall_ge_iff (λ z, by rw [neg_le, ceil_le, le_floor, int.cast_neg, neg_le])

@[simp] lemma ceil_add_int (a : α) (z : ℤ) : ⌈a + z⌉ = ⌈a⌉ + z :=
by rw [←neg_inj, neg_add', ←floor_neg, ←floor_neg, neg_add', floor_sub_int]

@[simp] lemma ceil_add_nat (a : α) (n : ℕ) : ⌈a + n⌉ = ⌈a⌉ + n :=
by rw [← int.cast_coe_nat, ceil_add_int]

@[simp] lemma ceil_add_one (a : α) : ⌈a + 1⌉ = ⌈a⌉ + 1 :=
by { convert ceil_add_int a (1 : ℤ), exact cast_one.symm }

@[simp] lemma ceil_sub_int (a : α) (z : ℤ) : ⌈a - z⌉ = ⌈a⌉ - z :=
eq.trans (by rw [int.cast_neg, sub_eq_add_neg]) (ceil_add_int _ _)

@[simp] lemma ceil_sub_nat (a : α) (n : ℕ) : ⌈a - n⌉ = ⌈a⌉ - n :=
by convert ceil_sub_int a n using 1; simp

@[simp] lemma ceil_sub_one (a : α) : ⌈a - 1⌉ = ⌈a⌉ - 1 :=
by rw [eq_sub_iff_add_eq, ← ceil_add_one, sub_add_cancel]

lemma floor_le_ceil (a : α) : ⌊a⌋ ≤ ⌈a⌉ := cast_le.1 $ (floor_le _).trans $ le_ceil _

lemma floor_lt_ceil_of_lt {a b : α} (h : a < b) : ⌊a⌋ < ⌈b⌉ :=
cast_lt.1 $ (floor_le a).trans_lt $ h.trans_le $ le_ceil b

/-! #### Intervals -/

@[simp] lemma preimage_Icc {a b : α} : ((coe : ℤ → α) ⁻¹' (set.Icc a b)) = set.Icc ⌈a⌉ ⌊b⌋ :=
by { ext, simp [ceil_le, le_floor] }

@[simp] lemma preimage_Ici : ((coe : ℤ → α) ⁻¹' (set.Ici a)) = set.Ici ⌈a⌉ :=
by { ext, simp [ceil_le] }

@[simp] lemma preimage_Iic : ((coe : ℤ → α) ⁻¹' (set.Iic a)) = set.Iic ⌊a⌋ :=
by { ext, simp [le_floor] }

end ordered_ring

section linear_ordered_ring
variables [linear_ordered_ring α] [floor_ring α] {z : ℤ} {a : α}

/-! #### Floor -/

lemma floor_lt : ⌊a⌋ < z ↔ a < z := lt_iff_lt_of_le_iff_le le_floor

@[simp] lemma floor_neg_iff : ⌊a⌋ < 0 ↔ a < 0 := by rw [floor_neg_iff', not_le]

@[simp] lemma floor_le_sub_one_iff : ⌊a⌋ ≤ z - 1 ↔ a < z := by rw [← floor_lt, le_sub_one_iff]

@[simp] lemma floor_le_neg_one_iff : ⌊a⌋ ≤ -1 ↔ a < 0 :=
by rw [← zero_sub (1 : ℤ), floor_le_sub_one_iff, cast_zero]

lemma lt_succ_floor (a : α) : a < ⌊a⌋.succ := floor_lt.1 $ int.lt_succ_self _

@[simp] lemma lt_floor_add_one (a : α) : a < ⌊a⌋ + 1 :=
by simpa only [int.succ, int.cast_add, int.cast_one] using lt_succ_floor a

@[simp] lemma sub_one_lt_floor (a : α) : a - 1 < ⌊a⌋ := sub_lt_iff_lt_add.2 (lt_floor_add_one a)

lemma lt_add_one_of_floor_eq_floor {a b : α} (h : ⌊a⌋ = ⌊b⌋) : b < a + 1 :=
lt_of_lt_of_le (lt_floor_add_one _) ((add_le_add_iff_right _).mpr (h ▸ (floor_le a)))

lemma abs_sub_lt_one_of_floor_eq_floor {a b : α} (h : ⌊a⌋ = ⌊b⌋) : |a - b| < 1 :=
begin
  simp_rw [abs_sub_lt_iff, sub_lt_iff_lt_add'],
  exact ⟨lt_add_one_of_floor_eq_floor h.symm, lt_add_one_of_floor_eq_floor h⟩
end

lemma floor_eq_iff : ⌊a⌋ = z ↔ ↑z ≤ a ∧ a < z + 1 :=
by rw [le_antisymm_iff, le_floor, ←int.lt_add_one_iff, floor_lt, int.cast_add, int.cast_one,
  and.comm]

@[simp] lemma floor_eq_zero_iff : ⌊a⌋ = 0 ↔ a ∈ Ico (0 : α) 1 := by simp [floor_eq_iff]

lemma floor_eq_on_Ico (n : ℤ) : ∀ a ∈ set.Ico (n : α) (n + 1), ⌊a⌋ = n :=
λ a ⟨h₀, h₁⟩, floor_eq_iff.mpr ⟨h₀, h₁⟩

lemma floor_eq_on_Ico' (n : ℤ) : ∀ a ∈ set.Ico (n : α) (n + 1), (⌊a⌋ : α) = n :=
λ a ha, congr_arg _ $ floor_eq_on_Ico n a ha

@[simp] lemma preimage_floor_singleton (m : ℤ) : (floor : α → ℤ) ⁻¹' {m} = Ico m (m + 1) :=
ext $ λ x, floor_eq_iff

/-! #### Fractional part -/

lemma fract_lt_one (a : α) : fract a < 1 := sub_lt.1 $ sub_one_lt_floor _

lemma abs_fract : |int.fract a| = int.fract a := abs_eq_self.mpr $ fract_nonneg a

@[simp] lemma abs_one_sub_fract : |1 - fract a| = 1 - fract a :=
abs_eq_self.mpr $ sub_nonneg.mpr (fract_lt_one a).le

@[simp] lemma floor_fract (a : α) : ⌊fract a⌋ = 0 :=
by rw [floor_eq_iff, int.cast_zero, zero_add]; exact ⟨fract_nonneg _, fract_lt_one _⟩

lemma fract_eq_iff {a b : α} : fract a = b ↔ 0 ≤ b ∧ b < 1 ∧ ∃ z : ℤ, a - b = z :=
⟨λ h, by { rw ←h, exact ⟨fract_nonneg _, fract_lt_one _, ⟨⌊a⌋, sub_sub_cancel _ _⟩⟩},
  begin
    rintro ⟨h₀, h₁, z, hz⟩,
    show a - ⌊a⌋ = b, apply eq.symm,
    rw [eq_sub_iff_add_eq, add_comm, ←eq_sub_iff_add_eq],
    rw [hz, int.cast_inj, floor_eq_iff, ←hz],
    clear hz, split; simpa [sub_eq_add_neg, add_assoc]
  end⟩

lemma fract_eq_fract {a b : α} : fract a = fract b ↔ ∃ z : ℤ, a - b = z :=
⟨λ h, ⟨⌊a⌋ - ⌊b⌋, begin
  unfold fract at h, rw [int.cast_sub, sub_eq_sub_iff_sub_eq_sub.1 h],
 end⟩, begin
  rintro ⟨z, hz⟩,
  refine fract_eq_iff.2 ⟨fract_nonneg _, fract_lt_one _, z + ⌊b⌋, _⟩,
  rw [eq_add_of_sub_eq hz, add_comm, int.cast_add],
  exact add_sub_sub_cancel _ _ _,
end⟩

@[simp] lemma fract_eq_self {a : α} : fract a = a ↔ 0 ≤ a ∧ a < 1 :=
fract_eq_iff.trans $ and.assoc.symm.trans $ and_iff_left ⟨0, by simp⟩

@[simp] lemma fract_fract (a : α) : fract (fract a) = fract a :=
fract_eq_self.2 ⟨fract_nonneg _, fract_lt_one _⟩

lemma fract_neg {x : α} (hx : fract x ≠ 0) :
  fract (-x) = 1 - fract x :=
begin
  rw fract_eq_iff,
  split,
  { rw [le_sub_iff_add_le, zero_add],
    exact (fract_lt_one x).le, },
  refine ⟨sub_lt_self _ (lt_of_le_of_ne' (fract_nonneg x) hx), -⌊x⌋ - 1, _⟩,
  simp only [sub_sub_eq_add_sub, cast_sub, cast_neg, cast_one, sub_left_inj],
  conv in (-x) {rw ← floor_add_fract x},
  simp [-floor_add_fract],
end

@[simp]
lemma fract_neg_eq_zero {x : α} : fract (-x) = 0 ↔ fract x = 0 :=
begin
  simp only [fract_eq_iff, le_refl, zero_lt_one, tsub_zero, true_and],
  split; rintros ⟨z, hz⟩; use [-z]; simp [← hz],
end

lemma preimage_fract (s : set α) : fract ⁻¹' s = ⋃ m : ℤ, (λ x, x - m) ⁻¹' (s ∩ Ico (0 : α) 1) :=
begin
  ext x,
  simp only [mem_preimage, mem_Union, mem_inter_iff],
  refine ⟨λ h, ⟨⌊x⌋, h, fract_nonneg x, fract_lt_one x⟩, _⟩,
  rintro ⟨m, hms, hm0, hm1⟩,
  obtain rfl : ⌊x⌋ = m, from floor_eq_iff.2 ⟨sub_nonneg.1 hm0, sub_lt_iff_lt_add'.1 hm1⟩,
  exact hms
end

lemma image_fract (s : set α) : fract '' s = ⋃ m : ℤ, (λ x, x - m) '' s ∩ Ico 0 1 :=
begin
  ext x,
  simp only [mem_image, mem_inter_iff, mem_Union], split,
  { rintro ⟨y, hy, rfl⟩,
    exact ⟨⌊y⌋, ⟨y, hy, rfl⟩, fract_nonneg y, fract_lt_one y⟩ },
  { rintro ⟨m, ⟨y, hys, rfl⟩, h0, h1⟩,
    obtain rfl : ⌊y⌋ = m, from floor_eq_iff.2 ⟨sub_nonneg.1 h0, sub_lt_iff_lt_add'.1 h1⟩,
    exact ⟨y, hys, rfl⟩ }
end

/-! #### Ceil -/

lemma lt_ceil : z < ⌈a⌉ ↔ (z : α) < a := lt_iff_lt_of_le_iff_le ceil_le

@[simp] lemma ceil_pos : 0 < ⌈a⌉ ↔ 0 < a := by rw [ceil_pos', not_le]

@[simp] lemma add_one_le_ceil_iff : z + 1 ≤ ⌈a⌉ ↔ (z : α) < a := by rw [← lt_ceil, add_one_le_iff]

@[simp] lemma one_le_ceil_iff : 1 ≤ ⌈a⌉ ↔ 0 < a :=
by rw [← zero_add (1 : ℤ), add_one_le_ceil_iff, cast_zero]

lemma ceil_le_floor_add_one (a : α) : ⌈a⌉ ≤ ⌊a⌋ + 1 :=
by { rw [ceil_le, int.cast_add, int.cast_one], exact (lt_floor_add_one a).le }

lemma ceil_lt_add_one (a : α) : (⌈a⌉ : α) < a + 1 :=
by { rw [← lt_ceil, ← int.cast_one, ceil_add_int], apply lt_add_one }

lemma ceil_eq_iff : ⌈a⌉ = z ↔ ↑z - 1 < a ∧ a ≤ z :=
by rw [←ceil_le, ←int.cast_one, ←int.cast_sub, ←lt_ceil, int.sub_one_lt_iff, le_antisymm_iff,
  and.comm]

@[simp] lemma ceil_eq_zero_iff : ⌈a⌉ = 0 ↔ a ∈ Ioc (-1 : α) 0 := by simp [ceil_eq_iff]

lemma ceil_eq_on_Ioc (z : ℤ) : ∀ a ∈ set.Ioc (z - 1 : α) z, ⌈a⌉ = z :=
λ a ⟨h₀, h₁⟩, ceil_eq_iff.mpr ⟨h₀, h₁⟩

lemma ceil_eq_on_Ioc' (z : ℤ) : ∀ a ∈ set.Ioc (z - 1 : α) z, (⌈a⌉ : α) = z :=
λ a ha, by exact_mod_cast ceil_eq_on_Ioc z a ha

@[simp] lemma preimage_ceil_singleton (m : ℤ) : (ceil : α → ℤ) ⁻¹' {m} = Ioc (m - 1) m :=
ext $ λ x, ceil_eq_iff

lemma fract_eq_zero_or_add_one_sub_ceil (a : α) : fract a = 0 ∨ fract a = a + 1 - (⌈a⌉ : α) :=
begin
  cases eq_or_ne (fract a) 0 with ha ha, { exact or.inl ha, }, right,
  suffices : (⌈a⌉ : α) = ⌊a⌋ + 1, { rw [this, ← self_sub_fract], abel, },
  norm_cast,
  rw ceil_eq_iff,
  refine ⟨_, _root_.le_of_lt $ by simp⟩,
  rw [cast_add, cast_one, add_tsub_cancel_right, ← self_sub_fract a, sub_lt_self_iff],
  exact ha.symm.lt_of_le (fract_nonneg a),
end

lemma ceil_eq_add_one_sub_fract (ha : fract a ≠ 0) : (⌈a⌉ : α) = a + 1 - fract a :=
by { rw (or_iff_right ha).mp (fract_eq_zero_or_add_one_sub_ceil a), abel, }

lemma ceil_sub_self_eq (ha : fract a ≠ 0) : (⌈a⌉ : α) - a = 1 - fract a :=
by { rw (or_iff_right ha).mp (fract_eq_zero_or_add_one_sub_ceil a), abel, }

/-! #### Intervals -/

@[simp] lemma preimage_Ioo {a b : α} : ((coe : ℤ → α) ⁻¹' (set.Ioo a b)) = set.Ioo ⌊a⌋ ⌈b⌉ :=
by { ext, simp [floor_lt, lt_ceil] }

@[simp] lemma preimage_Ico {a b : α} : ((coe : ℤ → α) ⁻¹' (set.Ico a b)) = set.Ico ⌈a⌉ ⌈b⌉ :=
by { ext, simp [ceil_le, lt_ceil] }

@[simp] lemma preimage_Ioc {a b : α} : ((coe : ℤ → α) ⁻¹' (set.Ioc a b)) = set.Ioc ⌊a⌋ ⌊b⌋ :=
by { ext, simp [floor_lt, le_floor] }

@[simp] lemma preimage_Ioi : ((coe : ℤ → α) ⁻¹' (set.Ioi a)) = set.Ioi ⌊a⌋ :=
by { ext, simp [floor_lt] }

@[simp] lemma preimage_Iio : ((coe : ℤ → α) ⁻¹' (set.Iio a)) = set.Iio ⌈a⌉ :=
by { ext, simp [lt_ceil] }

end linear_ordered_ring

section linear_ordered_field

variables {k : Type*} [linear_ordered_field k] [floor_ring k] {b : k}

lemma fract_div_mul_self_mem_Ico (a b : k) (ha : 0 < a) : fract (b/a) * a ∈ Ico 0 a :=
⟨(zero_le_mul_right ha).2 (fract_nonneg (b/a)), (mul_lt_iff_lt_one_left ha).2 (fract_lt_one (b/a))⟩

lemma fract_div_mul_self_add_zsmul_eq (a b : k) (ha : a ≠ 0) :
  fract (b/a) * a + ⌊b/a⌋ • a = b :=
by rw [zsmul_eq_mul, ← add_mul, fract_add_floor, div_mul_cancel b ha]

lemma sub_floor_div_mul_nonneg (a : k) (hb : 0 < b) : 0 ≤ a - ⌊a / b⌋ * b :=
sub_nonneg_of_le $ (le_div_iff hb).1 $ floor_le _

lemma sub_floor_div_mul_lt (a : k) (hb : 0 < b) : a - ⌊a / b⌋ * b < b :=
sub_lt_iff_lt_add.2 $ by { rw [←one_add_mul, ←div_lt_iff hb, add_comm], exact lt_floor_add_one _ }

end linear_ordered_field

end int

open int

/-! ### Round -/

section round

section linear_ordered_ring

variables [linear_ordered_ring α] [floor_ring α]

/-- `round` rounds a number to the nearest integer. `round (1 / 2) = 1` -/
def round (x : α) : ℤ := if 2 * fract x < 1 then ⌊x⌋ else ⌈x⌉

@[simp] lemma round_zero : round (0 : α) = 0 := by simp [round]

@[simp] lemma round_one : round (1 : α) = 1 := by simp [round]

@[simp] lemma round_nat_cast (n : ℕ) : round (n : α) = n := by simp [round]

@[simp] lemma round_int_cast (n : ℤ) : round (n : α) = n := by simp [round]

@[simp]
lemma round_add_int (x : α) (y : ℤ) : round (x + y) = round x + y :=
by rw [round, round, int.fract_add_int, int.floor_add_int, int.ceil_add_int, ← apply_ite2, if_t_t]

@[simp]
lemma round_add_one (a : α) : round (a + 1) = round a + 1 :=
by { convert round_add_int a 1, exact int.cast_one.symm }

@[simp]
lemma round_sub_int (x : α) (y : ℤ) : round (x - y) = round x - y :=
by { rw [sub_eq_add_neg], norm_cast, rw [round_add_int, sub_eq_add_neg] }

@[simp]
lemma round_sub_one (a : α) : round (a - 1) = round a - 1 :=
by { convert round_sub_int a 1, exact int.cast_one.symm }

@[simp]
lemma round_add_nat (x : α) (y : ℕ) : round (x + y) = round x + y :=
by rw [round, round, fract_add_nat, int.floor_add_nat, int.ceil_add_nat, ← apply_ite2, if_t_t]

@[simp]
lemma round_sub_nat (x : α) (y : ℕ) : round (x - y) = round x - y :=
by { rw [sub_eq_add_neg, ← int.cast_coe_nat], norm_cast, rw [round_add_int, sub_eq_add_neg] }

@[simp]
lemma round_int_add (x : α) (y : ℤ) : round ((y : α) + x) = y + round x :=
by { rw [add_comm, round_add_int, add_comm] }

@[simp]
lemma round_nat_add (x : α) (y : ℕ) : round ((y : α) + x) = y + round x :=
by { rw [add_comm, round_add_nat, add_comm] }

lemma abs_sub_round_eq_min (x : α) : |x - round x| = min (fract x) (1 - fract x) :=
begin
  simp_rw [round, min_def', two_mul, ← lt_tsub_iff_left],
  cases lt_or_ge (fract x) (1 - fract x) with hx hx,
  { rw [if_pos hx, if_pos hx, self_sub_floor, abs_fract], },
  { have : 0 < fract x,
    { replace hx : 0 < fract x + fract x := lt_of_lt_of_le zero_lt_one (tsub_le_iff_left.mp hx),
      simpa only [← two_mul, zero_lt_mul_left, zero_lt_two] using hx, },
    rw [if_neg (not_lt.mpr hx), if_neg (not_lt.mpr hx), abs_sub_comm, ceil_sub_self_eq this.ne.symm,
      abs_one_sub_fract], },
end

lemma round_le (x : α) (z : ℤ) : |x - round x| ≤ |x - z| :=
begin
  rw [abs_sub_round_eq_min, min_le_iff],
  rcases le_or_lt (z : α) x with hx | hx; [left, right],
  { conv_rhs { rw [abs_eq_self.mpr (sub_nonneg.mpr hx), ← fract_add_floor x, add_sub_assoc], },
    simpa only [le_add_iff_nonneg_right, sub_nonneg, cast_le] using le_floor.mpr hx, },
  { rw abs_eq_neg_self.mpr (sub_neg.mpr hx).le,
    conv_rhs { rw ← fract_add_floor x, },
    rw [add_sub_assoc, add_comm, neg_add, neg_sub, le_add_neg_iff_add_le, sub_add_cancel, le_sub],
    norm_cast,
    exact floor_le_sub_one_iff.mpr hx, },
end

end linear_ordered_ring

section linear_ordered_field

variables [linear_ordered_field α] [floor_ring α]

lemma round_eq (x : α) : round x = ⌊x + 1 / 2⌋ :=
begin
  simp_rw [round, (by simp only [lt_div_iff', two_pos] : 2 * fract x < 1 ↔ fract x < 1 / 2)],
  cases lt_or_ge (fract x) (1 / 2) with hx hx,
  { conv_rhs { rw [← fract_add_floor x, add_assoc, add_left_comm, floor_int_add], },
    rw [if_pos hx, self_eq_add_right, floor_eq_iff, cast_zero, zero_add],
    split; linarith [fract_nonneg x], },
  { have : ⌊fract x + 1 / 2⌋ = 1, { rw floor_eq_iff, split; norm_num; linarith [fract_lt_one x], },
    rw [if_neg (not_lt.mpr hx), ← fract_add_floor x, add_assoc, add_left_comm, floor_int_add,
      ceil_add_int, add_comm _ ⌊x⌋, add_right_inj, ceil_eq_iff, this, cast_one, sub_self],
    split; linarith [fract_lt_one x], },
end

@[simp] lemma round_two_inv : round (2⁻¹ : α) = 1 :=
by simp only [round_eq, ← one_div, add_halves', floor_one]

@[simp] lemma round_neg_two_inv : round (-2⁻¹ : α) = 0 :=
by simp only [round_eq, ← one_div, add_left_neg, floor_zero]

@[simp] lemma round_eq_zero_iff {x : α} : round x = 0 ↔ x ∈ Ico (-(1 / 2)) ((1 : α)/2) :=
begin
  rw [round_eq, floor_eq_zero_iff, add_mem_Ico_iff_left],
  norm_num,
end

lemma abs_sub_round (x : α) : |x - round x| ≤ 1 / 2 :=
begin
  rw [round_eq, abs_sub_le_iff],
  have := floor_le (x + 1 / 2),
  have := lt_floor_add_one (x + 1 / 2),
  split; linarith
end

end linear_ordered_field

end round

namespace nat

section ordered_semiring

variables [strict_ordered_semiring α] [strict_ordered_semiring β] [floor_semiring α]
  [floor_semiring β] [ring_hom_class F α β] {a : α} {b : β}
include β

lemma ceil_congr (h : ∀ n : ℕ, a ≤ n ↔ b ≤ n) : ⌈a⌉₊ = ⌈b⌉₊ :=
(ceil_le.2 $ (h _).2 $ le_ceil _).antisymm $ ceil_le.2 $ (h _).1 $ le_ceil _

end ordered_semiring

section linear_ordered_semiring_ordered_semiring

variables [linear_ordered_semiring α] [strict_ordered_semiring β] [floor_semiring α]
  [floor_semiring β] [ring_hom_class F α β] {a : α} {b : β}
include β

lemma map_ceil (f : F) (hf : strict_mono f) (a : α) : ⌈f a⌉₊ = ⌈a⌉₊ :=
ceil_congr $ λ n, by rw [←map_nat_cast f, hf.le_iff_le]

end linear_ordered_semiring_ordered_semiring

section linear_ordered_semiring_linear_ordered_semiring

variables [linear_ordered_semiring α] [linear_ordered_semiring β] [floor_semiring α]
  [floor_semiring β] [ring_hom_class F α β] {a : α} {b : β}
include β

lemma floor_congr (h : ∀ n : ℕ, (n : α) ≤ a ↔ (n : β) ≤ b) : ⌊a⌋₊ = ⌊b⌋₊ :=
begin
  have h₀ : 0 ≤ a ↔ 0 ≤ b := by simpa only [cast_zero] using h 0,
  obtain ha | ha := lt_or_le a 0,
  { rw [floor_of_nonpos ha.le, floor_of_nonpos (le_of_not_le $ h₀.not.mp ha.not_le)] },
  exact (le_floor $ (h _).1 $ floor_le ha).antisymm (le_floor $ (h _).2 $ floor_le $ h₀.1 ha),
end

lemma map_floor (f : F) (hf : strict_mono f) (a : α) : ⌊f a⌋₊ = ⌊a⌋₊ :=
floor_congr $ λ n, by rw [←map_nat_cast f, hf.le_iff_le]

end linear_ordered_semiring_linear_ordered_semiring

end nat

namespace int
section ordered_ring
variables [strict_ordered_ring α] [strict_ordered_ring β] [floor_ring α] [floor_ring β]
  [ring_hom_class F α β] {a : α} {b : β}
include β

lemma floor_congr (h : ∀ n : ℤ, (n : α) ≤ a ↔ (n : β) ≤ b) : ⌊a⌋ = ⌊b⌋ :=
(le_floor.2 $ (h _).1 $ floor_le _).antisymm $ le_floor.2 $ (h _).2 $ floor_le _

lemma ceil_congr (h : ∀ n : ℤ, a ≤ n ↔ b ≤ n) : ⌈a⌉ = ⌈b⌉ :=
(ceil_le.2 $ (h _).2 $ le_ceil _).antisymm $ ceil_le.2 $ (h _).1 $ le_ceil _

end ordered_ring

section linear_ordered_ring_ordered_ring

variables [linear_ordered_ring α] [strict_ordered_ring β] [floor_ring α] [floor_ring β]
  [ring_hom_class F α β] {a : α} {b : β}
include β

lemma map_floor (f : F) (hf : strict_mono f) (a : α) : ⌊f a⌋ = ⌊a⌋ :=
floor_congr $ λ n, by rw [←map_int_cast f, hf.le_iff_le]

lemma map_ceil (f : F) (hf : strict_mono f) (a : α) : ⌈f a⌉ = ⌈a⌉ :=
ceil_congr $ λ n, by rw [←map_int_cast f, hf.le_iff_le]

lemma map_fract (f : F) (hf : strict_mono f) (a : α) : fract (f a) = f (fract a) :=
by simp_rw [fract, map_sub, map_int_cast, map_floor _ hf]

end linear_ordered_ring_ordered_ring

end int

namespace int
variables [linear_ordered_field α] [linear_ordered_field β] [floor_ring α] [floor_ring β]
  [ring_hom_class F α β] {a : α} {b : β}
include β

lemma map_round (f : F) (hf : strict_mono f) (a : α) : round (f a) = round a :=
by simp_rw [round_eq, ←map_floor _ hf, map_add, one_div, map_inv₀, map_bit0, map_one]

end int

/-! #### A floor ring as a floor semiring -/

@[priority 100] -- see Note [lower instance priority]
instance floor_ring.to_floor_semiring [strict_ordered_ring α] [zero_le_one_class α] [floor_ring α] :
floor_semiring α :=
{ floor := λ a, ⌊a⌋.to_nat,
  ceil := λ a, ⌈a⌉.to_nat,
  nonneg_of_floor := λ a ha,
  by { rw [ne.def, int.to_nat_eq_zero, not_le, floor_pos] at ha,
       exact zero_le_one.trans ha },
  gc_floor := λ a n ha,
    by rw [int.le_to_nat_iff (int.floor_nonneg.2 ha), int.le_floor, int.cast_coe_nat],
  gc_ceil := λ a n, by rw [int.to_nat_le, int.ceil_le, int.cast_coe_nat] }

namespace int
variables [strict_ordered_ring α] [floor_ring α] (a : α)

lemma floor_to_nat : ⌊a⌋.to_nat = ⌊a⌋₊ := rfl

lemma ceil_to_nat : ⌈a⌉.to_nat = ⌈a⌉₊ := rfl

end int

namespace nat
@[simp] lemma floor_int : (nat.floor : ℤ → ℕ) = int.to_nat := rfl
@[simp] lemma ceil_int : (nat.ceil : ℤ → ℕ) = int.to_nat := rfl

variables [strict_ordered_ring α] [floor_ring α] {a : α}

lemma cast_floor_eq_int_floor (ha : 0 ≤ a) : (⌊a⌋₊ : ℤ) = ⌊a⌋ :=
by rw [←int.floor_to_nat, int.to_nat_of_nonneg (int.floor_nonneg.2 ha)]

lemma cast_floor_eq_cast_int_floor (ha : 0 ≤ a) : (⌊a⌋₊ : α) = ⌊a⌋ :=
by rw [←nat.cast_floor_eq_int_floor ha, int.cast_coe_nat]

lemma cast_ceil_eq_int_ceil (ha : 0 ≤ a) : (⌈a⌉₊ : ℤ) = ⌈a⌉ :=
by { rw [←int.ceil_to_nat, int.to_nat_of_nonneg (int.ceil_nonneg ha)] }

lemma cast_ceil_eq_cast_int_ceil (ha : 0 ≤ a) : (⌈a⌉₊ : α) = ⌈a⌉ :=
by rw [←nat.cast_ceil_eq_int_ceil ha, int.cast_coe_nat]

end nat

/-- There exists at most one `floor_ring` structure on a given ordered ring. -/
lemma floor_ring.subsingleton [strict_ordered_ring α] :
  subsingleton (floor_ring α) :=
begin
  refine ⟨λ H₁ H₂, _⟩,
  have : H₁.floor = H₂.floor := funext (λ a, H₁.gc_coe_floor.u_unique H₂.gc_coe_floor $ λ _, rfl),
  have : H₁.ceil = H₂.ceil := funext (λ a, H₁.gc_ceil_coe.l_unique H₂.gc_ceil_coe $ λ _, rfl),
  cases H₁, cases H₂, congr; assumption
end

namespace tactic
open positivity

private lemma int_floor_nonneg [strict_ordered_ring α] [floor_ring α] {a : α} (ha : 0 ≤ a) :
  0 ≤ ⌊a⌋ := int.floor_nonneg.2 ha
private lemma int_floor_nonneg_of_pos [strict_ordered_ring α] [floor_ring α] {a : α} (ha : 0 < a) :
  0 ≤ ⌊a⌋ := int_floor_nonneg ha.le

/-- Extension for the `positivity` tactic: `int.floor` is nonnegative if its input is. -/
@[positivity]
meta def positivity_floor : expr → tactic strictness
| `(⌊%%a⌋) := do
      strictness_a ← core a,
      match strictness_a with
      | positive p := nonnegative <$> mk_app ``int_floor_nonneg_of_pos [p]
      | nonnegative p := nonnegative <$> mk_app ``int_floor_nonneg [p]
      | _ := failed
      end
| e := pp e >>= fail ∘ format.bracket "The expression `" "` is not of the form `⌊a⌋`"

private lemma nat_ceil_pos [linear_ordered_semiring α] [floor_semiring α] {a : α} :
  0 < a → 0 < ⌈a⌉₊ := nat.ceil_pos.2
private lemma int_ceil_pos [linear_ordered_ring α] [floor_ring α] {a : α} : 0 < a → 0 < ⌈a⌉ :=
int.ceil_pos.2

/-- Extension for the `positivity` tactic: `ceil` and `int.ceil` are positive/nonnegative if
their input is. -/
@[positivity]
meta def positivity_ceil : expr → tactic strictness
| `(⌈%%a⌉₊) := do
      positive p ← core a, -- We already know `0 ≤ n` for all `n : ℕ`
      positive <$> mk_app ``nat_ceil_pos [p]
| `(⌈%%a⌉) := do
      strictness_a ← core a,
      match strictness_a with
      | positive p := positive <$> mk_app ``int_ceil_pos [p]
      | nonnegative p := nonnegative <$> mk_app ``int.ceil_nonneg [p]
      | _ := failed
      end
| e := pp e >>= fail ∘ format.bracket "The expression `" "` is not of the form `⌈a⌉₊` nor `⌈a⌉`"

end tactic<|MERGE_RESOLUTION|>--- conflicted
+++ resolved
@@ -275,35 +275,6 @@
 
 lemma lt_ceil : n < ⌈a⌉₊ ↔ (n : α) < a := lt_iff_lt_of_le_iff_le ceil_le
 
-<<<<<<< HEAD
-=======
-@[simp] lemma add_one_le_ceil_iff : n + 1 ≤ ⌈a⌉₊ ↔ (n : α) < a :=
-by rw [← nat.lt_ceil, nat.add_one_le_iff]
-
-@[simp] lemma one_le_ceil_iff : 1 ≤ ⌈a⌉₊ ↔ 0 < a :=
-by rw [← zero_add 1, nat.add_one_le_ceil_iff, nat.cast_zero]
-
-lemma ceil_le_floor_add_one (a : α) : ⌈a⌉₊ ≤ ⌊a⌋₊ + 1 :=
-by { rw [ceil_le, nat.cast_add, nat.cast_one], exact (lt_floor_add_one a).le }
-
-lemma le_ceil (a : α) : a ≤ ⌈a⌉₊ := ceil_le.1 le_rfl
-
-@[simp] lemma ceil_int_cast {α : Type*} [linear_ordered_ring α]
-  [floor_semiring α] (z : ℤ) : ⌈(z : α)⌉₊ = z.to_nat :=
-eq_of_forall_ge_iff $ λ a, by { simp, norm_cast }
-
-@[simp] lemma ceil_nat_cast (n : ℕ) : ⌈(n : α)⌉₊ = n :=
-eq_of_forall_ge_iff $ λ a, by rw [ceil_le, cast_le]
-
-lemma ceil_mono : monotone (ceil : α → ℕ) := gc_ceil_coe.monotone_l
-
-@[simp] lemma ceil_zero : ⌈(0 : α)⌉₊ = 0 := by rw [← nat.cast_zero, ceil_nat_cast]
-
-@[simp] lemma ceil_one : ⌈(1 : α)⌉₊ = 1 := by rw [←nat.cast_one, ceil_nat_cast]
-
-@[simp] lemma ceil_eq_zero : ⌈a⌉₊ = 0 ↔ a ≤ 0 := by rw [← le_zero_iff, ceil_le, nat.cast_zero]
-
->>>>>>> aae5e52b
 @[simp] lemma ceil_pos : 0 < ⌈a⌉₊ ↔ 0 < a := by rw [lt_ceil, cast_zero]
 
 lemma lt_of_ceil_lt (h : ⌈a⌉₊ < n) : a < n := (le_ceil a).trans_lt (nat.cast_lt.2 h)
