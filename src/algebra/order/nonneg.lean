--- conflicted
+++ resolved
@@ -41,16 +41,11 @@
 
 namespace nonneg
 
-<<<<<<< HEAD
-instance order_bot [preorder α] {a : α} : order_bot {x : α // a ≤ x} :=
-set.Ici.order_bot
-=======
 /-- This instance uses data fields from `subtype.partial_order` to help type-class inference.
 The `set.Ici` data fields are definitionally equal, but that requires unfolding semireducible
 definitions, so type-class inference won't see this. -/
 instance order_bot [preorder α] {a : α} : order_bot {x : α // a ≤ x} :=
 { ..set.Ici.order_bot }
->>>>>>> e5a79a7a
 
 lemma bot_eq [preorder α] {a : α} : (⊥ : {x : α // a ≤ x}) = ⟨a, le_rfl⟩ := rfl
 
@@ -82,11 +77,7 @@
   conditionally_complete_linear_order_bot {x : α // a ≤ x} :=
 { cSup_empty := (function.funext_iff.1
     (@subset_Sup_def α (set.Ici a) _ ⟨⟨a, le_rfl⟩⟩) ∅).trans $ subtype.eq $
-<<<<<<< HEAD
-      by { rw bot_eq, cases h.lt_or_eq with h2 h2, { simp [h2.not_le] }, simp [h2], },
-=======
       by { rw bot_eq, cases h.lt_or_eq with h2 h2, { simp [h2.not_le] }, simp [h2] },
->>>>>>> e5a79a7a
   ..nonneg.order_bot,
   ..nonneg.conditionally_complete_linear_order }
 
