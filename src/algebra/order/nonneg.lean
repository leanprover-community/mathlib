--- conflicted
+++ resolved
@@ -170,13 +170,12 @@
   (⟨x, hx⟩ : {x : α // 0 ≤ x}) * ⟨y, hy⟩ = ⟨x * y, mul_nonneg hx hy⟩ :=
 rfl
 
-<<<<<<< HEAD
 instance add_monoid_with_one [ordered_semiring α] : add_monoid_with_one {x : α // 0 ≤ x} :=
 { nat_cast := λ n, ⟨n, nat.cast_nonneg n⟩,
   nat_cast_zero := by simp [nat.cast],
   nat_cast_succ := λ _, by simp [nat.cast]; refl,
   .. nonneg.has_one, .. nonneg.ordered_cancel_add_comm_monoid }
-=======
+
 instance has_pow [ordered_semiring α] : has_pow {x : α // 0 ≤ x} ℕ :=
 { pow := λ x n, ⟨x ^ n, pow_nonneg x.2 n⟩ }
 
@@ -187,7 +186,6 @@
 @[simp] lemma mk_pow [ordered_semiring α] {x : α} (hx : 0 ≤ x) (n : ℕ) :
   (⟨x, hx⟩ : {x : α // 0 ≤ x}) ^ n = ⟨x ^ n, pow_nonneg hx n⟩ :=
 rfl
->>>>>>> 223e7428
 
 instance ordered_semiring [ordered_semiring α] : ordered_semiring {x : α // 0 ≤ x} :=
 subtype.coe_injective.ordered_semiring _
