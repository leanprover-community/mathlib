/-
Copyright (c) 2020 Yury Kudryashov. All rights reserved.
Released under Apache 2.0 license as described in the file LICENSE.
Authors: Yury Kudryashov
-/
import algebra.algebra.equiv
import linear_algebra.finrank
import linear_algebra.free_module.basic
import linear_algebra.free_module.finite.basic
import set_theory.cardinal.ordinal
import tactic.ring_exp

/-!
# Quaternions

> THIS FILE IS SYNCHRONIZED WITH MATHLIB4.
> Any changes to this file require a corresponding PR to mathlib4.

In this file we define quaternions `ℍ[R]` over a commutative ring `R`, and define some
algebraic structures on `ℍ[R]`.

## Main definitions

* `quaternion_algebra R a b`, `ℍ[R, a, b]` :
  [quaternion algebra](https://en.wikipedia.org/wiki/Quaternion_algebra) with coefficients `a`, `b`
* `quaternion R`, `ℍ[R]` : the space of quaternions, a.k.a. `quaternion_algebra R (-1) (-1)`;
* `quaternion.norm_sq` : square of the norm of a quaternion;
* `quaternion.star_ring` : provides the conjugate of a quaternion as `has_star.star`;

We also define the following algebraic structures on `ℍ[R]`:

* `ring ℍ[R, a, b]` and `algebra R ℍ[R, a, b]` : for any commutative ring `R`;
* `ring ℍ[R]` and `algebra R ℍ[R]` : for any commutative ring `R`;
* `domain ℍ[R]` : for a linear ordered commutative ring `R`;
* `division_algebra ℍ[R]` : for a linear ordered field `R`.

## Notation

The following notation is available with `open_locale quaternion`.

* `ℍ[R, c₁, c₂]` : `quaternion_algebra R  c₁ c₂`
* `ℍ[R]` : quaternions over `R`.

## Implementation notes

We define quaternions over any ring `R`, not just `ℝ` to be able to deal with, e.g., integer
or rational quaternions without using real numbers. In particular, all definitions in this file
are computable.

## Tags

quaternion
-/

/-- Quaternion algebra over a type with fixed coefficients $a=i^2$ and $b=j^2$.
Implemented as a structure with four fields: `re`, `im_i`, `im_j`, and `im_k`. -/
@[nolint unused_arguments, ext]
structure quaternion_algebra (R : Type*) (a b : R) :=
mk {} :: (re : R) (im_i : R) (im_j : R) (im_k : R)

localized "notation (name := quaternion_algebra) `ℍ[` R`,` a`,` b `]` :=
  quaternion_algebra R a b" in quaternion

namespace quaternion_algebra

/-- The equivalence between a quaternion algebra over R and R × R × R × R. -/
@[simps]
def equiv_prod {R : Type*} (c₁ c₂ : R) : ℍ[R, c₁, c₂] ≃ R × R × R × R :=
{ to_fun := λ a, ⟨a.1, a.2, a.3, a.4⟩,
  inv_fun := λ a, ⟨a.1, a.2.1, a.2.2.1, a.2.2.2⟩,
  left_inv := λ ⟨a₁, a₂, a₃, a₄⟩, rfl,
  right_inv := λ ⟨a₁, a₂, a₃, a₄⟩, rfl }

/-- The equivalence between a quaternion algebra over `R` and `fin 4 → R`. -/
@[simps symm_apply]
def equiv_tuple {R : Type*} (c₁ c₂ : R) : ℍ[R, c₁, c₂] ≃ (fin 4 → R) :=
{ to_fun := λ a, ![a.1, a.2, a.3, a.4],
  inv_fun := λ a, ⟨a 0, a 1, a 2, a 3⟩,
  left_inv := λ ⟨a₁, a₂, a₃, a₄⟩, rfl,
  right_inv := λ f, by ext ⟨_, _|_|_|_|_|⟨⟩⟩; refl }

@[simp] lemma equiv_tuple_apply {R : Type*} (c₁ c₂ : R) (x : ℍ[R, c₁, c₂]) :
  equiv_tuple c₁ c₂ x = ![x.re, x.im_i, x.im_j, x.im_k] := rfl

@[simp] lemma mk.eta {R : Type*} {c₁ c₂} : ∀ a : ℍ[R, c₁, c₂], mk a.1 a.2 a.3 a.4 = a
| ⟨a₁, a₂, a₃, a₄⟩ := rfl

variables {S T R : Type*} [comm_ring R] {c₁ c₂ : R} (r x y z : R) (a b c : ℍ[R, c₁, c₂])

/-- The imaginary part of a quaternion. -/
def im (x : ℍ[R, c₁, c₂]) : ℍ[R, c₁, c₂] := ⟨0, x.im_i, x.im_j, x.im_k⟩

@[simp] lemma im_re : a.im.re = 0 := rfl
@[simp] lemma im_im_i : a.im.im_i = a.im_i := rfl
@[simp] lemma im_im_j : a.im.im_j = a.im_j := rfl
@[simp] lemma im_im_k : a.im.im_k = a.im_k := rfl
@[simp] lemma im_idem : a.im.im = a.im := rfl

instance : has_coe_t R (ℍ[R, c₁, c₂]) := ⟨λ x, ⟨x, 0, 0, 0⟩⟩

@[simp, norm_cast] lemma coe_re : (x : ℍ[R, c₁, c₂]).re = x := rfl
@[simp, norm_cast] lemma coe_im_i : (x : ℍ[R, c₁, c₂]).im_i = 0 := rfl
@[simp, norm_cast] lemma coe_im_j : (x : ℍ[R, c₁, c₂]).im_j = 0 := rfl
@[simp, norm_cast] lemma coe_im_k : (x : ℍ[R, c₁, c₂]).im_k = 0 := rfl

lemma coe_injective : function.injective (coe : R → ℍ[R, c₁, c₂]) :=
λ x y h, congr_arg re h

@[simp] lemma coe_inj {x y : R} : (x : ℍ[R, c₁, c₂]) = y ↔ x = y := coe_injective.eq_iff

@[simps] instance : has_zero ℍ[R, c₁, c₂] := ⟨⟨0, 0, 0, 0⟩⟩

@[simp, norm_cast] lemma coe_zero : ((0 : R) : ℍ[R, c₁, c₂]) = 0 := rfl

instance : inhabited ℍ[R, c₁, c₂] := ⟨0⟩

@[simps] instance : has_one ℍ[R, c₁, c₂] := ⟨⟨1, 0, 0, 0⟩⟩

@[simp, norm_cast] lemma coe_one : ((1 : R) : ℍ[R, c₁, c₂]) = 1 := rfl

@[simps] instance : has_add ℍ[R, c₁, c₂] :=
⟨λ a b, ⟨a.1 + b.1, a.2 + b.2, a.3 + b.3, a.4 + b.4⟩⟩

@[simp] lemma mk_add_mk (a₁ a₂ a₃ a₄ b₁ b₂ b₃ b₄ : R) :
  (mk a₁ a₂ a₃ a₄ : ℍ[R, c₁, c₂]) + mk b₁ b₂ b₃ b₄ = mk (a₁ + b₁) (a₂ + b₂) (a₃ + b₃) (a₄ + b₄) :=
rfl

@[norm_cast, simp] lemma coe_add : ((x + y : R) : ℍ[R, c₁, c₂]) = x + y :=
by ext; simp

@[simps] instance : has_neg ℍ[R, c₁, c₂] := ⟨λ a, ⟨-a.1, -a.2, -a.3, -a.4⟩⟩

@[simp] lemma neg_mk (a₁ a₂ a₃ a₄ : R) : -(mk a₁ a₂ a₃ a₄ : ℍ[R, c₁, c₂]) = ⟨-a₁, -a₂, -a₃, -a₄⟩ :=
rfl

@[norm_cast, simp] lemma coe_neg : ((-x : R) : ℍ[R, c₁, c₂]) = -x :=
by ext; simp

@[simps] instance : has_sub ℍ[R, c₁, c₂] :=
⟨λ a b, ⟨a.1 - b.1, a.2 - b.2, a.3 - b.3, a.4 - b.4⟩⟩

@[simp] lemma mk_sub_mk (a₁ a₂ a₃ a₄ b₁ b₂ b₃ b₄ : R) :
  (mk a₁ a₂ a₃ a₄ : ℍ[R, c₁, c₂]) - mk b₁ b₂ b₃ b₄ = mk (a₁ - b₁) (a₂ - b₂) (a₃ - b₃) (a₄ - b₄) :=
rfl

@[simp, norm_cast] lemma coe_im : (x : ℍ[R, c₁, c₂]).im = 0 := rfl

@[simp] lemma re_add_im : ↑a.re + a.im = a :=
ext _ _ (add_zero _) (zero_add _) (zero_add _) (zero_add _)

@[simp] lemma sub_self_im : a - a.im = a.re :=
ext _ _ (sub_zero _) (sub_self _) (sub_self _) (sub_self _)

@[simp] lemma sub_self_re : a - a.re = a.im :=
ext _ _ (sub_self _) (sub_zero _) (sub_zero _) (sub_zero _)

/-- Multiplication is given by

* `1 * x = x * 1 = x`;
* `i * i = c₁`;
* `j * j = c₂`;
* `i * j = k`, `j * i = -k`;
* `k * k = -c₁ * c₂`;
* `i * k = c₁ * j`, `k * i = `-c₁ * j`;
* `j * k = -c₂ * i`, `k * j = c₂ * i`.  -/
@[simps] instance : has_mul ℍ[R, c₁, c₂] := ⟨λ a b,
  ⟨a.1 * b.1 + c₁ * a.2 * b.2 + c₂ * a.3 * b.3 - c₁ * c₂ * a.4 * b.4,
   a.1 * b.2 + a.2 * b.1 - c₂ * a.3 * b.4 + c₂ * a.4 * b.3,
   a.1 * b.3 + c₁ * a.2 * b.4 + a.3 * b.1 - c₁ *  a.4 * b.2,
   a.1 * b.4 + a.2 * b.3 - a.3 * b.2 + a.4 * b.1⟩⟩

@[simp] lemma mk_mul_mk (a₁ a₂ a₃ a₄ b₁ b₂ b₃ b₄ : R) :
  (mk a₁ a₂ a₃ a₄ : ℍ[R, c₁, c₂]) * mk b₁ b₂ b₃ b₄ =
    ⟨a₁ * b₁ + c₁ * a₂ * b₂ + c₂ * a₃ * b₃ - c₁ * c₂ * a₄ * b₄,
     a₁ * b₂ + a₂ * b₁ - c₂ * a₃ * b₄ + c₂ * a₄ * b₃,
     a₁ * b₃ + c₁ * a₂ * b₄ + a₃ * b₁ - c₁ *  a₄ * b₂,
     a₁ * b₄ + a₂ * b₃ - a₃ * b₂ + a₄ * b₁⟩ := rfl

section
variables [has_smul S R] [has_smul T R] (s : S)

/-
The `ring R` argument is not used, but it's also much stronger than the other definitions in this
file need; for instance `quaternion_algebra.has_zero` only really needs `has_zero R`. For
simplicity we just keep things consistent.
-/
@[nolint unused_arguments]
instance : has_smul S ℍ[R, c₁, c₂] :=
{ smul := λ s a, ⟨s • a.1, s • a.2, s • a.3, s • a.4⟩ }

instance [has_smul S T] [is_scalar_tower S T R] : is_scalar_tower S T ℍ[R, c₁, c₂] :=
{ smul_assoc := λ s t x, by ext; exact smul_assoc _ _ _ }

instance [smul_comm_class S T R] : smul_comm_class S T ℍ[R, c₁, c₂] :=
{ smul_comm := λ s t x, by ext; exact smul_comm _ _ _ }

@[simp] lemma smul_re : (s • a).re = s • a.re := rfl
@[simp] lemma smul_im_i : (s • a).im_i = s • a.im_i := rfl
@[simp] lemma smul_im_j : (s • a).im_j = s • a.im_j := rfl
@[simp] lemma smul_im_k : (s • a).im_k = s • a.im_k := rfl

@[simp] lemma smul_mk (re im_i im_j im_k : R) :
  s • (⟨re, im_i, im_j, im_k⟩ : ℍ[R, c₁, c₂]) = ⟨s • re, s • im_i, s • im_j, s • im_k⟩ := rfl

end

@[simp, norm_cast] lemma coe_smul [smul_zero_class S R] (s : S) (r : R) :
  (↑(s • r) : ℍ[R, c₁, c₂]) = s • ↑r :=
ext _ _ rfl (smul_zero s).symm (smul_zero s).symm (smul_zero s).symm

instance : add_comm_group ℍ[R, c₁, c₂] :=
by refine_struct
  { add := (+),
    neg := has_neg.neg,
    sub := has_sub.sub,
    zero := (0 : ℍ[R, c₁, c₂]),
    nsmul := (•),
    zsmul := (•), };
  intros; try { refl }; ext; simp; ring_exp

instance : add_group_with_one ℍ[R, c₁, c₂] :=
{ nat_cast := λ n, ((n : R) : ℍ[R, c₁, c₂]),
  nat_cast_zero := by simp,
  nat_cast_succ := by simp,
  int_cast := λ n, ((n : R) : ℍ[R, c₁, c₂]),
  int_cast_of_nat := λ _, congr_arg coe (int.cast_of_nat _),
  int_cast_neg_succ_of_nat := λ n,
    show ↑↑_ = -↑↑_, by rw [int.cast_neg, int.cast_coe_nat, coe_neg],
  one := 1,
  .. quaternion_algebra.add_comm_group }

@[simp, norm_cast] lemma nat_cast_re (n : ℕ) : (n : ℍ[R, c₁, c₂]).re = n := rfl
@[simp, norm_cast] lemma nat_cast_im_i (n : ℕ) : (n : ℍ[R, c₁, c₂]).im_i = 0 := rfl
@[simp, norm_cast] lemma nat_cast_im_j (n : ℕ) : (n : ℍ[R, c₁, c₂]).im_j = 0 := rfl
@[simp, norm_cast] lemma nat_cast_im_k (n : ℕ) : (n : ℍ[R, c₁, c₂]).im_k = 0 := rfl
@[simp, norm_cast] lemma nat_cast_im (n : ℕ) : (n : ℍ[R, c₁, c₂]).im = 0 := rfl
@[norm_cast] lemma coe_nat_cast (n : ℕ) : ↑(n : R) = (n : ℍ[R, c₁, c₂]) := rfl

@[simp, norm_cast] lemma int_cast_re (z : ℤ) : (z : ℍ[R, c₁, c₂]).re = z := rfl
@[simp, norm_cast] lemma int_cast_im_i (z : ℤ) : (z : ℍ[R, c₁, c₂]).im_i = 0 := rfl
@[simp, norm_cast] lemma int_cast_im_j (z : ℤ) : (z : ℍ[R, c₁, c₂]).im_j = 0 := rfl
@[simp, norm_cast] lemma int_cast_im_k (z : ℤ) : (z : ℍ[R, c₁, c₂]).im_k = 0 := rfl
@[simp, norm_cast] lemma int_cast_im (z : ℤ) : (z : ℍ[R, c₁, c₂]).im = 0 := rfl
@[norm_cast] lemma coe_int_cast (z : ℤ) : ↑(z : R) = (z : ℍ[R, c₁, c₂]) := rfl

instance : ring ℍ[R, c₁, c₂] :=
by refine_struct
  { add := (+),
    mul := (*),
    one := 1,
    npow := @npow_rec _ ⟨(1 : ℍ[R, c₁, c₂])⟩ ⟨(*)⟩,
    .. quaternion_algebra.add_group_with_one,
    .. quaternion_algebra.add_comm_group };
  intros; try { refl }; ext; simp; ring_exp

<<<<<<< HEAD
instance : algebra R ℍ[R, c₁, c₂] :=
{ smul := λ r a, ⟨r * a.1, r * a.2, r * a.3, r * a.4⟩,
  to_has_opposite_smul := { smul := λ r a, ⟨r • a.1, r • a.2, r • a.3, r • a.4⟩ },
  to_fun := coe,
  map_one' := rfl,
  map_zero' := rfl,
  map_mul' := λ x y, by ext; simp,
  map_add' := λ x y, by ext; simp,
  smul_def' := λ r x, by ext; simp,
  op_smul_def' := λ x r, by ext; simp,
  commutes' := λ r x, by ext; simp [mul_comm] }

@[simp] lemma smul_re : (r • a).re = r • a.re := rfl
@[simp] lemma smul_im_i : (r • a).im_i = r • a.im_i := rfl
@[simp] lemma smul_im_j : (r • a).im_j = r • a.im_j := rfl
@[simp] lemma smul_im_k : (r • a).im_k = r • a.im_k := rfl
=======
@[norm_cast, simp] lemma coe_mul : ((x * y : R) : ℍ[R, c₁, c₂]) = x * y :=
by ext; simp
>>>>>>> 573eea92

-- TODO: add weaker `mul_action`, `distrib_mul_action`, and `module` instances (and repeat them
-- for `ℍ[R]`)
instance [comm_semiring S] [algebra S R] : algebra S ℍ[R, c₁, c₂] :=
{ smul := (•),
  to_fun := λ s, coe (algebra_map S R s),
  map_one' := by simpa only [map_one],
  map_zero' := by simpa only [map_zero],
  map_mul' := λ x y, by rw [map_mul, coe_mul],
  map_add' := λ x y, by rw [map_add, coe_add],
  smul_def' := λ s x, by ext; simp [algebra.smul_def],
  commutes' := λ s x, by ext; simp [algebra.commutes] }

lemma algebra_map_eq (r : R) : algebra_map R ℍ[R,c₁,c₂] r = ⟨r, 0, 0, 0⟩ := rfl

section
variables (c₁ c₂)

/-- `quaternion_algebra.re` as a `linear_map`-/
@[simps] def re_lm : ℍ[R, c₁, c₂] →ₗ[R] R :=
{ to_fun := re, map_add' := λ x y, rfl, map_smul' := λ r x, rfl }

/-- `quaternion_algebra.im_i` as a `linear_map`-/
@[simps] def im_i_lm : ℍ[R, c₁, c₂] →ₗ[R] R :=
{ to_fun := im_i, map_add' := λ x y, rfl, map_smul' := λ r x, rfl }

/-- `quaternion_algebra.im_j` as a `linear_map`-/
@[simps] def im_j_lm : ℍ[R, c₁, c₂] →ₗ[R] R :=
{ to_fun := im_j, map_add' := λ x y, rfl, map_smul' := λ r x, rfl }

/-- `quaternion_algebra.im_k` as a `linear_map`-/
@[simps] def im_k_lm : ℍ[R, c₁, c₂] →ₗ[R] R :=
{ to_fun := im_k, map_add' := λ x y, rfl, map_smul' := λ r x, rfl }

/-- `quaternion_algebra.equiv_tuple` as a linear equivalence. -/
def linear_equiv_tuple : ℍ[R,c₁,c₂] ≃ₗ[R] (fin 4 → R) :=
linear_equiv.symm  -- proofs are not `rfl` in the forward direction
  { to_fun := (equiv_tuple c₁ c₂).symm,
    inv_fun := equiv_tuple c₁ c₂,
    map_add' := λ v₁ v₂, rfl,
    map_smul' := λ v₁ v₂, rfl,
    .. (equiv_tuple c₁ c₂).symm }

@[simp] lemma coe_linear_equiv_tuple : ⇑(linear_equiv_tuple c₁ c₂) = equiv_tuple c₁ c₂ := rfl
@[simp] lemma coe_linear_equiv_tuple_symm :
  ⇑(linear_equiv_tuple c₁ c₂).symm = (equiv_tuple c₁ c₂).symm := rfl

/-- `ℍ[R, c₁, c₂]` has a basis over `R` given by `1`, `i`, `j`, and `k`. -/
noncomputable def basis_one_i_j_k : basis (fin 4) R ℍ[R, c₁, c₂] :=
basis.of_equiv_fun $ linear_equiv_tuple c₁ c₂

@[simp] lemma coe_basis_one_i_j_k_repr (q : ℍ[R, c₁, c₂]) :
  ⇑((basis_one_i_j_k c₁ c₂).repr q) = ![q.re, q.im_i, q.im_j, q.im_k] := rfl

instance : module.finite R ℍ[R, c₁, c₂] := module.finite.of_basis (basis_one_i_j_k c₁ c₂)
instance : module.free R ℍ[R, c₁, c₂] := module.free.of_basis (basis_one_i_j_k c₁ c₂)

lemma rank_eq_four [strong_rank_condition R] : module.rank R ℍ[R, c₁, c₂] = 4 :=
by { rw [rank_eq_card_basis (basis_one_i_j_k c₁ c₂), fintype.card_fin], norm_num }

lemma finrank_eq_four [strong_rank_condition R] : finite_dimensional.finrank R ℍ[R, c₁, c₂] = 4 :=
have cardinal.to_nat 4 = 4,
  by rw [←cardinal.to_nat_cast 4, nat.cast_bit0, nat.cast_bit0, nat.cast_one],
by rw [finite_dimensional.finrank, rank_eq_four, this]

end

@[norm_cast, simp] lemma coe_sub : ((x - y : R) : ℍ[R, c₁, c₂]) = x - y :=
(algebra_map R ℍ[R, c₁, c₂]).map_sub x y

@[norm_cast, simp] lemma coe_pow (n : ℕ) : (↑(x ^ n) : ℍ[R, c₁, c₂]) = ↑x ^ n :=
(algebra_map R ℍ[R, c₁, c₂]).map_pow x n

lemma coe_commutes : ↑r * a = a * r := algebra.commutes r a

lemma coe_commute : commute ↑r a := coe_commutes r a

lemma coe_mul_eq_smul : ↑r * a = r • a := (algebra.smul_def r a).symm

lemma mul_coe_eq_smul : a * r = r • a :=
by rw [← coe_commutes, coe_mul_eq_smul]

@[norm_cast, simp] lemma coe_algebra_map : ⇑(algebra_map R ℍ[R, c₁, c₂]) = coe := rfl

lemma smul_coe : x • (y : ℍ[R, c₁, c₂]) = ↑(x * y) := by rw [coe_mul, coe_mul_eq_smul]

/-- Quaternion conjugate. -/
instance : has_star ℍ[R, c₁, c₂] :=
{ star := λ a, ⟨a.1, -a.2, -a.3, -a.4⟩ }

@[simp] lemma re_star : (star a).re = a.re := rfl
@[simp] lemma im_i_star : (star a).im_i = - a.im_i := rfl
@[simp] lemma im_j_star : (star a).im_j = - a.im_j := rfl
@[simp] lemma im_k_star : (star a).im_k = - a.im_k := rfl
@[simp] lemma im_star : (star a).im = - a.im := ext _ _ neg_zero.symm rfl rfl rfl

@[simp] lemma star_mk (a₁ a₂ a₃ a₄ : R) :
  star (mk a₁ a₂ a₃ a₄ : ℍ[R, c₁, c₂]) = ⟨a₁, -a₂, -a₃, -a₄⟩ :=
rfl

instance : star_ring ℍ[R, c₁, c₂] :=
{ star_involutive := λ x, by simp [has_star.star],
  star_add := λ a b, by ext; simp [neg_add],
  star_mul := λ a b, by ext; simp; ring_exp }

lemma self_add_star' : a + star a = ↑(2 * a.re) := by ext; simp [two_mul]

lemma self_add_star : a + star a = 2 * a.re :=
by simp only [self_add_star', two_mul, coe_add]

lemma star_add_self' : star a + a = ↑(2 * a.re) := by rw [add_comm, self_add_star']

lemma star_add_self : star a + a = 2 * a.re := by rw [add_comm, self_add_star]

lemma star_eq_two_re_sub : star a = ↑(2 * a.re) - a := eq_sub_iff_add_eq.2 a.star_add_self'

instance : is_star_normal a := ⟨begin
  rw [a.star_eq_two_re_sub],
  exact (coe_commute (2 * a.re) a).sub_left (commute.refl a)
end⟩

@[simp, norm_cast] lemma star_coe : star (x : ℍ[R, c₁, c₂]) = x := by ext; simp

@[simp] lemma star_im : star a.im = - a.im := im_star _

@[simp] lemma star_smul [monoid S] [distrib_mul_action S R] (s : S) (a : ℍ[R, c₁, c₂]) :
  star (s • a) = s • star a :=
ext _ _ rfl (smul_neg _ _).symm (smul_neg _ _).symm (smul_neg _ _).symm

lemma eq_re_of_eq_coe {a : ℍ[R, c₁, c₂]} {x : R} (h : a = x) : a = a.re :=
by rw [h, coe_re]

lemma eq_re_iff_mem_range_coe {a : ℍ[R, c₁, c₂]} :
  a = a.re ↔ a ∈ set.range (coe : R → ℍ[R, c₁, c₂]) :=
⟨λ h, ⟨a.re, h.symm⟩, λ ⟨x, h⟩, eq_re_of_eq_coe h.symm⟩

section char_zero
variables [no_zero_divisors R] [char_zero R]

@[simp]
lemma star_eq_self {c₁ c₂ : R} {a : ℍ[R, c₁, c₂]} :
  star a = a ↔ a = a.re :=
by simp [ext_iff, neg_eq_iff_add_eq_zero, add_self_eq_zero]

lemma star_eq_neg {c₁ c₂ : R} {a : ℍ[R, c₁, c₂]} :
  star a = -a ↔ a.re = 0 :=
by simp [ext_iff, eq_neg_iff_add_eq_zero]

end char_zero
-- Can't use `rw ← star_eq_self` in the proof without additional assumptions

lemma star_mul_eq_coe : star a * a = (star a * a).re := by ext; simp; ring_exp

lemma mul_star_eq_coe : a * star a = (a * star a).re :=
by { rw ←star_comm_self', exact a.star_mul_eq_coe }

open mul_opposite

/-- Quaternion conjugate as an `alg_equiv` to the opposite ring. -/
def star_ae : ℍ[R, c₁, c₂] ≃ₐ[R] (ℍ[R, c₁, c₂]ᵐᵒᵖ) :=
{ to_fun := op ∘ star,
  inv_fun := star ∘ unop,
  map_mul' := λ x y, by simp,
  commutes' := λ r, by simp,
  .. star_add_equiv.trans op_add_equiv }

@[simp] lemma coe_star_ae : ⇑(star_ae : ℍ[R, c₁, c₂] ≃ₐ[R] _) = op ∘ star := rfl

end quaternion_algebra

/-- Space of quaternions over a type. Implemented as a structure with four fields:
`re`, `im_i`, `im_j`, and `im_k`. -/
def quaternion (R : Type*) [has_one R] [has_neg R] := quaternion_algebra R (-1) (-1)

localized "notation (name := quaternion) `ℍ[` R `]` := quaternion R" in quaternion

/-- The equivalence between the quaternions over `R` and `R × R × R × R`. -/
@[simps]
def quaternion.equiv_prod (R : Type*) [has_one R] [has_neg R] : ℍ[R] ≃ R × R × R × R :=
quaternion_algebra.equiv_prod _ _

/-- The equivalence between the quaternions over `R` and `fin 4 → R`. -/
@[simps symm_apply]
def quaternion.equiv_tuple (R : Type*) [has_one R] [has_neg R] : ℍ[R] ≃ (fin 4 → R) :=
quaternion_algebra.equiv_tuple _ _

@[simp] lemma quaternion.equiv_tuple_apply (R : Type*) [has_one R] [has_neg R] (x : ℍ[R]) :
  quaternion.equiv_tuple R x = ![x.re, x.im_i, x.im_j, x.im_k] := rfl

namespace quaternion

variables {S T R : Type*} [comm_ring R] (r x y z : R) (a b c : ℍ[R])

export quaternion_algebra (re im_i im_j im_k)

instance : has_coe_t R ℍ[R] := quaternion_algebra.has_coe_t
instance : ring ℍ[R] := quaternion_algebra.ring
instance : inhabited ℍ[R] := quaternion_algebra.inhabited
instance [has_smul S R] : has_smul S ℍ[R] := quaternion_algebra.has_smul
instance [has_smul S T] [has_smul S R] [has_smul T R] [is_scalar_tower S T R] :
  is_scalar_tower S T ℍ[R] := quaternion_algebra.is_scalar_tower
instance [has_smul S R] [has_smul T R] [smul_comm_class S T R] :
  smul_comm_class S T ℍ[R] := quaternion_algebra.smul_comm_class
instance [comm_semiring S] [algebra S R] : algebra S ℍ[R] := quaternion_algebra.algebra
instance : star_ring ℍ[R] := quaternion_algebra.star_ring

@[ext] lemma ext : a.re = b.re → a.im_i = b.im_i → a.im_j = b.im_j → a.im_k = b.im_k → a = b :=
quaternion_algebra.ext a b

lemma ext_iff {a b : ℍ[R]} :
  a = b ↔ a.re = b.re ∧ a.im_i = b.im_i ∧ a.im_j = b.im_j ∧ a.im_k = b.im_k :=
quaternion_algebra.ext_iff a b

/-- The imaginary part of a quaternion. -/
def im (x : ℍ[R]) : ℍ[R] := x.im

@[simp] lemma im_re : a.im.re = 0 := rfl
@[simp] lemma im_im_i : a.im.im_i = a.im_i := rfl
@[simp] lemma im_im_j : a.im.im_j = a.im_j := rfl
@[simp] lemma im_im_k : a.im.im_k = a.im_k := rfl
@[simp] lemma im_idem : a.im.im = a.im := rfl

@[simp] lemma re_add_im : ↑a.re + a.im = a := a.re_add_im
@[simp] lemma sub_self_im : a - a.im = a.re := a.sub_self_im
@[simp] lemma sub_self_re : a - a.re = a.im := a.sub_self_re

@[simp, norm_cast] lemma coe_re : (x : ℍ[R]).re = x := rfl
@[simp, norm_cast] lemma coe_im_i : (x : ℍ[R]).im_i = 0 := rfl
@[simp, norm_cast] lemma coe_im_j : (x : ℍ[R]).im_j = 0 := rfl
@[simp, norm_cast] lemma coe_im_k : (x : ℍ[R]).im_k = 0 := rfl
@[simp, norm_cast] lemma coe_im : (x : ℍ[R]).im = 0 := rfl

@[simp] lemma zero_re : (0 : ℍ[R]).re = 0 := rfl
@[simp] lemma zero_im_i : (0 : ℍ[R]).im_i = 0 := rfl
@[simp] lemma zero_im_j : (0 : ℍ[R]).im_j = 0 := rfl
@[simp] lemma zero_im_k : (0 : ℍ[R]).im_k = 0 := rfl
@[simp] lemma zero_im : (0 : ℍ[R]).im = 0 := rfl
@[simp, norm_cast] lemma coe_zero : ((0 : R) : ℍ[R]) = 0 := rfl

@[simp] lemma one_re : (1 : ℍ[R]).re = 1 := rfl
@[simp] lemma one_im_i : (1 : ℍ[R]).im_i = 0 := rfl
@[simp] lemma one_im_j : (1 : ℍ[R]).im_j = 0 := rfl
@[simp] lemma one_im_k : (1 : ℍ[R]).im_k = 0 := rfl
@[simp] lemma one_im : (1 : ℍ[R]).im = 0 := rfl
@[simp, norm_cast] lemma coe_one : ((1 : R) : ℍ[R]) = 1 := rfl

@[simp] lemma add_re : (a + b).re = a.re + b.re := rfl
@[simp] lemma add_im_i : (a + b).im_i = a.im_i + b.im_i := rfl
@[simp] lemma add_im_j : (a + b).im_j = a.im_j + b.im_j := rfl
@[simp] lemma add_im_k : (a + b).im_k = a.im_k + b.im_k := rfl
@[simp] lemma add_im : (a + b).im = a.im + b.im := ext _ _ (add_zero _).symm rfl rfl rfl
@[simp, norm_cast] lemma coe_add : ((x + y : R) : ℍ[R]) = x + y := quaternion_algebra.coe_add x y

@[simp] lemma neg_re : (-a).re = -a.re := rfl
@[simp] lemma neg_im_i : (-a).im_i = -a.im_i := rfl
@[simp] lemma neg_im_j : (-a).im_j = -a.im_j := rfl
@[simp] lemma neg_im_k : (-a).im_k = -a.im_k := rfl
@[simp] lemma neg_im : (-a).im = -a.im := ext _ _ neg_zero.symm rfl rfl rfl
@[simp, norm_cast] lemma coe_neg : ((-x : R) : ℍ[R]) = -x := quaternion_algebra.coe_neg x

@[simp] lemma sub_re : (a - b).re = a.re - b.re := rfl
@[simp] lemma sub_im_i : (a - b).im_i = a.im_i - b.im_i := rfl
@[simp] lemma sub_im_j : (a - b).im_j = a.im_j - b.im_j := rfl
@[simp] lemma sub_im_k : (a - b).im_k = a.im_k - b.im_k := rfl
@[simp] lemma sub_im : (a - b).im = a.im - b.im := ext _ _ (sub_zero _).symm rfl rfl rfl
@[simp, norm_cast] lemma coe_sub : ((x - y : R) : ℍ[R]) = x - y := quaternion_algebra.coe_sub x y

@[simp] lemma mul_re :
  (a * b).re = a.re * b.re - a.im_i * b.im_i - a.im_j * b.im_j - a.im_k * b.im_k :=
(quaternion_algebra.has_mul_mul_re a b).trans $
  by simp only [one_mul, neg_mul, sub_eq_add_neg, neg_neg]

@[simp] lemma mul_im_i :
  (a * b).im_i = a.re * b.im_i + a.im_i * b.re + a.im_j * b.im_k - a.im_k * b.im_j :=
(quaternion_algebra.has_mul_mul_im_i a b).trans $
  by simp only [one_mul, neg_mul, sub_eq_add_neg, neg_neg]

@[simp] lemma mul_im_j :
  (a * b).im_j = a.re * b.im_j - a.im_i * b.im_k + a.im_j * b.re + a.im_k * b.im_i :=
(quaternion_algebra.has_mul_mul_im_j a b).trans $
  by simp only [one_mul, neg_mul, sub_eq_add_neg, neg_neg]

@[simp] lemma mul_im_k :
  (a * b).im_k = a.re * b.im_k + a.im_i * b.im_j - a.im_j * b.im_i + a.im_k * b.re :=
(quaternion_algebra.has_mul_mul_im_k a b).trans $
  by simp only [one_mul, neg_mul, sub_eq_add_neg, neg_neg]

@[simp, norm_cast] lemma coe_mul : ((x * y : R) : ℍ[R]) = x * y := quaternion_algebra.coe_mul x y

@[norm_cast, simp] lemma coe_pow (n : ℕ) : (↑(x ^ n) : ℍ[R]) = ↑x ^ n :=
quaternion_algebra.coe_pow x n

@[simp, norm_cast] lemma nat_cast_re (n : ℕ) : (n : ℍ[R]).re = n := rfl
@[simp, norm_cast] lemma nat_cast_im_i (n : ℕ) : (n : ℍ[R]).im_i = 0 := rfl
@[simp, norm_cast] lemma nat_cast_im_j (n : ℕ) : (n : ℍ[R]).im_j = 0 := rfl
@[simp, norm_cast] lemma nat_cast_im_k (n : ℕ) : (n : ℍ[R]).im_k = 0 := rfl
@[simp, norm_cast] lemma nat_cast_im (n : ℕ) : (n : ℍ[R]).im = 0 := rfl
@[norm_cast] lemma coe_nat_cast (n : ℕ) : ↑(n : R) = (n : ℍ[R]) := rfl

@[simp, norm_cast] lemma int_cast_re (z : ℤ) : (z : ℍ[R]).re = z := rfl
@[simp, norm_cast] lemma int_cast_im_i (z : ℤ) : (z : ℍ[R]).im_i = 0 := rfl
@[simp, norm_cast] lemma int_cast_im_j (z : ℤ) : (z : ℍ[R]).im_j = 0 := rfl
@[simp, norm_cast] lemma int_cast_im_k (z : ℤ) : (z : ℍ[R]).im_k = 0 := rfl
@[simp, norm_cast] lemma int_cast_im (z : ℤ) : (z : ℍ[R]).im = 0 := rfl
@[norm_cast] lemma coe_int_cast (z : ℤ) : ↑(z : R) = (z : ℍ[R]) := rfl

lemma coe_injective : function.injective (coe : R → ℍ[R]) := quaternion_algebra.coe_injective

@[simp] lemma coe_inj {x y : R} : (x : ℍ[R]) = y ↔ x = y := coe_injective.eq_iff

@[simp] lemma smul_re [has_smul S R] (s : S) : (s • a).re = s • a.re := rfl
@[simp] lemma smul_im_i [has_smul S R] (s : S) : (s • a).im_i = s • a.im_i := rfl
@[simp] lemma smul_im_j [has_smul S R] (s : S) : (s • a).im_j = s • a.im_j := rfl
@[simp] lemma smul_im_k [has_smul S R] (s : S) : (s • a).im_k = s • a.im_k := rfl
@[simp] lemma smul_im [smul_zero_class S R] (s : S) : (s • a).im = s • a.im :=
ext _ _ (smul_zero _).symm rfl rfl rfl

@[simp, norm_cast] lemma coe_smul [smul_zero_class S R] (s : S) (r : R) :
  (↑(s • r) : ℍ[R]) = s • ↑r :=
quaternion_algebra.coe_smul _ _

lemma coe_commutes : ↑r * a = a * r := quaternion_algebra.coe_commutes r a

lemma coe_commute : commute ↑r a := quaternion_algebra.coe_commute r a

lemma coe_mul_eq_smul : ↑r * a = r • a := quaternion_algebra.coe_mul_eq_smul r a

lemma mul_coe_eq_smul : a * r = r • a := quaternion_algebra.mul_coe_eq_smul r a

@[simp] lemma algebra_map_def : ⇑(algebra_map R ℍ[R]) = coe := rfl

lemma smul_coe : x • (y : ℍ[R]) = ↑(x * y) := quaternion_algebra.smul_coe x y

instance : module.finite R ℍ[R] := quaternion_algebra.module.finite _ _
instance : module.free R ℍ[R] := quaternion_algebra.module.free _ _

lemma rank_eq_four [strong_rank_condition R] : module.rank R ℍ[R] = 4 :=
quaternion_algebra.rank_eq_four _ _

lemma finrank_eq_four [strong_rank_condition R] : finite_dimensional.finrank R ℍ[R] = 4 :=
quaternion_algebra.finrank_eq_four _ _

@[simp] lemma star_re : (star a).re = a.re := rfl
@[simp] lemma star_im_i : (star a).im_i = - a.im_i := rfl
@[simp] lemma star_im_j : (star a).im_j = - a.im_j := rfl
@[simp] lemma star_im_k : (star a).im_k = - a.im_k := rfl
@[simp] lemma star_im : (star a).im = - a.im := a.im_star

lemma self_add_star' : a + star a = ↑(2 * a.re) := a.self_add_star'

lemma self_add_star : a + star a = 2 * a.re := a.self_add_star

lemma star_add_self' : star a + a = ↑(2 * a.re) := a.star_add_self'

lemma star_add_self : star a + a = 2 * a.re := a.star_add_self

lemma star_eq_two_re_sub : star a = ↑(2 * a.re) - a := a.star_eq_two_re_sub

@[simp, norm_cast] lemma star_coe : star (x : ℍ[R]) = x := quaternion_algebra.star_coe x
@[simp] lemma im_star : star a.im = - a.im := quaternion_algebra.im_star _

@[simp] lemma star_smul [monoid S] [distrib_mul_action S R] (s : S) (a : ℍ[R]) :
  star (s • a) = s • star a := quaternion_algebra.star_smul _ _

lemma eq_re_of_eq_coe {a : ℍ[R]} {x : R} (h : a = x) : a = a.re :=
quaternion_algebra.eq_re_of_eq_coe h

lemma eq_re_iff_mem_range_coe {a : ℍ[R]} : a = a.re ↔ a ∈ set.range (coe : R → ℍ[R]) :=
quaternion_algebra.eq_re_iff_mem_range_coe

section char_zero
variables [no_zero_divisors R] [char_zero R]

@[simp] lemma star_eq_self {a : ℍ[R]} : star a = a ↔ a = a.re := quaternion_algebra.star_eq_self

@[simp] lemma star_eq_neg {a : ℍ[R]} : star a = -a ↔ a.re = 0 := quaternion_algebra.star_eq_neg

end char_zero

lemma star_mul_eq_coe : star a * a = (star a * a).re := a.star_mul_eq_coe

lemma mul_star_eq_coe : a * star a = (a * star a).re := a.mul_star_eq_coe

open mul_opposite

/-- Quaternion conjugate as an `alg_equiv` to the opposite ring. -/
def star_ae : ℍ[R] ≃ₐ[R] (ℍ[R]ᵐᵒᵖ) := quaternion_algebra.star_ae

@[simp] lemma coe_star_ae : ⇑(star_ae : ℍ[R] ≃ₐ[R] ℍ[R]ᵐᵒᵖ) = op ∘ star := rfl

/-- Square of the norm. -/
def norm_sq : ℍ[R] →*₀ R :=
{ to_fun := λ a, (a * star a).re,
  map_zero' := by rw [star_zero, zero_mul, zero_re],
  map_one' := by rw [star_one, one_mul, one_re],
  map_mul' := λ x y, coe_injective $ by conv_lhs { rw [← mul_star_eq_coe, star_mul, mul_assoc,
    ← mul_assoc y, y.mul_star_eq_coe, coe_commutes, ← mul_assoc, x.mul_star_eq_coe, ← coe_mul] } }

lemma norm_sq_def : norm_sq a = (a * star a).re := rfl

lemma norm_sq_def' : norm_sq a = a.1^2 + a.2^2 + a.3^2 + a.4^2 :=
by simp only [norm_sq_def, sq, mul_neg, sub_neg_eq_add,
  mul_re, star_re, star_im_i, star_im_j, star_im_k]

lemma norm_sq_coe : norm_sq (x : ℍ[R]) = x^2 :=
by rw [norm_sq_def, star_coe, ← coe_mul, coe_re, sq]

@[simp] lemma norm_sq_star : norm_sq (star a) = norm_sq a := by simp [norm_sq_def']

@[norm_cast] lemma norm_sq_nat_cast (n : ℕ) : norm_sq (n : ℍ[R]) = n^2 :=
by rw [←coe_nat_cast, norm_sq_coe]

@[norm_cast] lemma norm_sq_int_cast (z : ℤ) : norm_sq (z : ℍ[R]) = z^2 :=
by rw [←coe_int_cast, norm_sq_coe]

@[simp] lemma norm_sq_neg : norm_sq (-a) = norm_sq a :=
by simp only [norm_sq_def, star_neg, neg_mul_neg]

lemma self_mul_star : a * star a = norm_sq a := by rw [mul_star_eq_coe, norm_sq_def]

lemma star_mul_self : star a * a = norm_sq a := by rw [star_comm_self', self_mul_star]

lemma im_sq : a.im^2 = -norm_sq a.im :=
by simp_rw [sq, ←star_mul_self, im_star, neg_mul, neg_neg]

lemma coe_norm_sq_add :
  (norm_sq (a + b) : ℍ[R]) = norm_sq a + a * star b + b * star a + norm_sq b :=
by simp [← self_mul_star, mul_add, add_mul, add_assoc]

lemma norm_sq_smul (r : R) (q : ℍ[R]) : norm_sq (r • q) = r^2 * norm_sq q :=
by simp_rw [norm_sq_def, star_smul, smul_mul_smul, smul_re, sq, smul_eq_mul]

lemma norm_sq_add (a b : ℍ[R]) : norm_sq (a + b) = norm_sq a + norm_sq b + 2 * (a * star b).re :=
calc norm_sq (a + b) = (norm_sq a + (a * star b).re) + ((b * star a).re + norm_sq b)
                     : by simp_rw [norm_sq_def, star_add, add_mul, mul_add, add_re]
                 ... = norm_sq a + norm_sq b + ((a * star b).re + (b * star a).re) : by abel
                 ... = norm_sq a + norm_sq b + 2 * (a * star b).re
                     : by rw [←add_re, ←star_mul_star a b, self_add_star', coe_re]

end quaternion

namespace quaternion

variables {R : Type*}

section linear_ordered_comm_ring

variables [linear_ordered_comm_ring R] {a : ℍ[R]}

@[simp] lemma norm_sq_eq_zero : norm_sq a = 0 ↔ a = 0 :=
begin
  refine ⟨λ h, _, λ h, h.symm ▸ norm_sq.map_zero⟩,
  rw [norm_sq_def', add_eq_zero_iff', add_eq_zero_iff', add_eq_zero_iff'] at h,
  exact ext a 0 (pow_eq_zero h.1.1.1) (pow_eq_zero h.1.1.2) (pow_eq_zero h.1.2) (pow_eq_zero h.2),
  all_goals { apply_rules [sq_nonneg, add_nonneg] }
end

lemma norm_sq_ne_zero : norm_sq a ≠ 0 ↔ a ≠ 0 := not_congr norm_sq_eq_zero

@[simp] lemma norm_sq_nonneg : 0 ≤ norm_sq a :=
by { rw norm_sq_def', apply_rules [sq_nonneg, add_nonneg] }

@[simp] lemma norm_sq_le_zero : norm_sq a ≤ 0 ↔ a = 0 :=
by simpa only [le_antisymm_iff, norm_sq_nonneg, and_true] using @norm_sq_eq_zero _ _ a

instance : nontrivial ℍ[R] :=
{ exists_pair_ne := ⟨0, 1, mt (congr_arg re) zero_ne_one⟩, }

instance : no_zero_divisors ℍ[R] :=
{ eq_zero_or_eq_zero_of_mul_eq_zero := λ a b hab,
    have norm_sq a * norm_sq b = 0, by rwa [← norm_sq.map_mul, norm_sq_eq_zero],
    (eq_zero_or_eq_zero_of_mul_eq_zero this).imp norm_sq_eq_zero.1 norm_sq_eq_zero.1,
  ..quaternion.nontrivial, }

instance : is_domain ℍ[R] :=
no_zero_divisors.to_is_domain _

lemma sq_eq_norm_sq : a^2 = norm_sq a ↔ a = a.re :=
begin
  simp_rw [←star_eq_self],
  obtain rfl | hq0 := eq_or_ne a 0,
  { simp },
  { rw [←star_mul_self, sq, mul_left_inj' hq0, eq_comm] }
end

lemma sq_eq_neg_norm_sq : a^2 = -norm_sq a ↔ a.re = 0 :=
begin
  simp_rw [←star_eq_neg],
  obtain rfl | hq0 := eq_or_ne a 0,
  { simp },
  rw [←star_mul_self, ←mul_neg, ←neg_sq, sq, mul_left_inj' (neg_ne_zero.mpr hq0), eq_comm],
end

end linear_ordered_comm_ring

section field

variables [linear_ordered_field R] (a b : ℍ[R])

@[simps { attrs := [] }] instance : has_inv ℍ[R] := ⟨λ a, (norm_sq a)⁻¹ • star a⟩

instance : group_with_zero ℍ[R] :=
{ inv := has_inv.inv,
  inv_zero := by rw [has_inv_inv, star_zero, smul_zero],
  mul_inv_cancel := λ a ha, by rw [has_inv_inv, algebra.mul_smul_comm, self_mul_star, smul_coe,
    inv_mul_cancel (norm_sq_ne_zero.2 ha), coe_one],
  .. quaternion.nontrivial,
  .. (by apply_instance : monoid_with_zero ℍ[R]) }

@[norm_cast, simp] lemma coe_inv (x : R) : ((x⁻¹ : R) : ℍ[R]) = x⁻¹ :=
map_inv₀ (algebra_map R ℍ[R]) _

@[norm_cast, simp] lemma coe_div (x y : R) : ((x / y : R) : ℍ[R]) = x / y :=
map_div₀ (algebra_map R ℍ[R]) x y

@[norm_cast, simp] lemma coe_zpow (x : R) (z : ℤ) : ((x ^ z : R) : ℍ[R]) = x ^ z :=
map_zpow₀ (algebra_map R ℍ[R]) x z

instance : division_ring ℍ[R] :=
{ rat_cast := λ q, ↑(q : R),
  rat_cast_mk := λ n d hd h, by rw [rat.cast_mk', coe_mul, coe_int_cast, coe_inv, coe_nat_cast],
  qsmul := (•),
  qsmul_eq_mul' := λ q x, begin
    rw coe_mul_eq_smul,
    ext; exact division_ring.qsmul_eq_mul' _ _,
  end,
  .. quaternion.group_with_zero,
  .. quaternion.ring }

@[simp, norm_cast] lemma rat_cast_re (q : ℚ) : (q : ℍ[R]).re = q := rfl
@[simp, norm_cast] lemma rat_cast_im_i (q : ℚ) : (q : ℍ[R]).im_i = 0 := rfl
@[simp, norm_cast] lemma rat_cast_im_j (q : ℚ) : (q : ℍ[R]).im_j = 0 := rfl
@[simp, norm_cast] lemma rat_cast_im_k (q : ℚ) : (q : ℍ[R]).im_k = 0 := rfl
@[simp, norm_cast] lemma rat_cast_im (q : ℚ) : (q : ℍ[R]).im = 0 := rfl
@[norm_cast] lemma coe_rat_cast (q : ℚ) : ↑(q : R) = (q : ℍ[R]) := rfl

@[simp] lemma norm_sq_inv : norm_sq a⁻¹ = (norm_sq a)⁻¹ := map_inv₀ norm_sq _
@[simp] lemma norm_sq_div : norm_sq (a / b) = norm_sq a / norm_sq b := map_div₀ norm_sq a b
@[simp] lemma norm_sq_zpow (z : ℤ) : norm_sq (a ^ z) = norm_sq a ^ z := map_zpow₀ norm_sq a z
@[norm_cast] lemma norm_sq_rat_cast (q : ℚ) : norm_sq (q : ℍ[R]) = q^2 :=
by rw [←coe_rat_cast, norm_sq_coe]

end field

end quaternion

namespace cardinal

open_locale cardinal quaternion

section quaternion_algebra

variables {R : Type*} (c₁ c₂ : R)

private theorem pow_four [infinite R] : #R ^ 4 = #R :=
power_nat_eq (aleph_0_le_mk R) $ by simp

/-- The cardinality of a quaternion algebra, as a type. -/
lemma mk_quaternion_algebra : #ℍ[R, c₁, c₂] = #R ^ 4 :=
by { rw mk_congr (quaternion_algebra.equiv_prod c₁ c₂), simp only [mk_prod, lift_id], ring }

@[simp] lemma mk_quaternion_algebra_of_infinite [infinite R] : #ℍ[R, c₁, c₂] = #R :=
by rw [mk_quaternion_algebra, pow_four]

/-- The cardinality of a quaternion algebra, as a set. -/
lemma mk_univ_quaternion_algebra : #(set.univ : set ℍ[R, c₁, c₂]) = #R ^ 4 :=
by rw [mk_univ, mk_quaternion_algebra]

@[simp] lemma mk_univ_quaternion_algebra_of_infinite [infinite R] :
  #(set.univ : set ℍ[R, c₁, c₂]) = #R :=
by rw [mk_univ_quaternion_algebra, pow_four]

end quaternion_algebra

section quaternion

variables (R : Type*) [has_one R] [has_neg R]

/-- The cardinality of the quaternions, as a type. -/
@[simp] lemma mk_quaternion : #ℍ[R] = #R ^ 4 :=
mk_quaternion_algebra _ _

@[simp] lemma mk_quaternion_of_infinite [infinite R] : #ℍ[R] = #R :=
by rw [mk_quaternion, pow_four]

/-- The cardinality of the quaternions, as a set. -/
@[simp] lemma mk_univ_quaternion : #(set.univ : set ℍ[R]) = #R ^ 4 :=
mk_univ_quaternion_algebra _ _

@[simp] lemma mk_univ_quaternion_of_infinite [infinite R] : #(set.univ : set ℍ[R]) = #R :=
by rw [mk_univ_quaternion, pow_four]

end quaternion

end cardinal<|MERGE_RESOLUTION|>--- conflicted
+++ resolved
@@ -253,8 +253,12 @@
     .. quaternion_algebra.add_comm_group };
   intros; try { refl }; ext; simp; ring_exp
 
-<<<<<<< HEAD
-instance : algebra R ℍ[R, c₁, c₂] :=
+@[norm_cast, simp] lemma coe_mul : ((x * y : R) : ℍ[R, c₁, c₂]) = x * y :=
+by ext; simp
+
+-- TODO: add weaker `mul_action`, `distrib_mul_action`, and `module` instances (and repeat them
+-- for `ℍ[R]`)
+instance [comm_semiring S] [algebra S R] : algebra S ℍ[R, c₁, c₂] :=
 { smul := λ r a, ⟨r * a.1, r * a.2, r * a.3, r * a.4⟩,
   to_has_opposite_smul := { smul := λ r a, ⟨r • a.1, r • a.2, r • a.3, r • a.4⟩ },
   to_fun := coe,
@@ -266,27 +270,6 @@
   op_smul_def' := λ x r, by ext; simp,
   commutes' := λ r x, by ext; simp [mul_comm] }
 
-@[simp] lemma smul_re : (r • a).re = r • a.re := rfl
-@[simp] lemma smul_im_i : (r • a).im_i = r • a.im_i := rfl
-@[simp] lemma smul_im_j : (r • a).im_j = r • a.im_j := rfl
-@[simp] lemma smul_im_k : (r • a).im_k = r • a.im_k := rfl
-=======
-@[norm_cast, simp] lemma coe_mul : ((x * y : R) : ℍ[R, c₁, c₂]) = x * y :=
-by ext; simp
->>>>>>> 573eea92
-
--- TODO: add weaker `mul_action`, `distrib_mul_action`, and `module` instances (and repeat them
--- for `ℍ[R]`)
-instance [comm_semiring S] [algebra S R] : algebra S ℍ[R, c₁, c₂] :=
-{ smul := (•),
-  to_fun := λ s, coe (algebra_map S R s),
-  map_one' := by simpa only [map_one],
-  map_zero' := by simpa only [map_zero],
-  map_mul' := λ x y, by rw [map_mul, coe_mul],
-  map_add' := λ x y, by rw [map_add, coe_add],
-  smul_def' := λ s x, by ext; simp [algebra.smul_def],
-  commutes' := λ s x, by ext; simp [algebra.commutes] }
-
 lemma algebra_map_eq (r : R) : algebra_map R ℍ[R,c₁,c₂] r = ⟨r, 0, 0, 0⟩ := rfl
 
 section
