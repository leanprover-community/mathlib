/-
Copyright (c) 2020 Kevin Kappelmann. All rights reserved.
Released under Apache 2.0 license as described in the file LICENSE.
Authors: Kevin Kappelmann
-/
import algebra.continued_fractions.continuants_recurrence
import algebra.continued_fractions.terminated_stable
import tactic.field_simp
import tactic.ring

/-!
# Equivalence of Recursive and Direct Computations of `gcf` Convergents

## Summary

We show the equivalence of two computations of convergents (recurrence relation (`convergents`) vs.
direct evaluation (`convergents'`)) for `gcf`s on linear ordered fields. We follow the proof from
[hardy2008introduction], Chapter 10. Here's a sketch:

Let `c` be a continued fraction `[h; (a₀, b₀), (a₁, b₁), (a₂, b₂),...]`, visually:
                                a₀
                h + ---------------------------
                                  a₁
                      b₀ + --------------------
                                    a₂
                            b₁ + --------------
                                        a₃
                                  b₂ + --------
                                      b₃ + ...

One can compute the convergents of `c` in two ways:
1. Directly evaluating the fraction described by `c` up to a given `n` (`convergents'`)
2. Using the recurrence (`convergents`):
  - `A₋₁ = 1,  A₀ = h,  Aₙ = bₙ₋₁ * Aₙ₋₁ + aₙ₋₁ * Aₙ₋₂`, and
  - `B₋₁ = 0,  B₀ = 1,  Bₙ = bₙ₋₁ * Bₙ₋₁ + aₙ₋₁ * Bₙ₋₂`.

To show the equivalence of the computations in the main theorem of this file
`convergents_eq_convergents'`, we proceed by induction. The case `n = 0` is trivial.

For `n + 1`, we first "squash" the `n + 1`th position of `c` into the `n`th position to obtain
another continued fraction
  `c' := [h; (a₀, b₀),..., (aₙ-₁, bₙ-₁), (aₙ, bₙ + aₙ₊₁ / bₙ₊₁), (aₙ₊₁, bₙ₊₁),...]`.
This squashing process is formalised in section `squash`. Note that directly evaluating `c` up to
position `n + 1` is equal to evaluating `c'` up to `n`. This is shown in lemma
`succ_nth_convergent'_eq_squash_gcf_nth_convergent'`.

By the inductive hypothesis, the two computations for the `n`th convergent of `c` coincide.
So all that is left to show is that the recurrence relation for `c` at `n + 1` and and `c'` at
`n` coincide. This can be shown by another induction.
The corresponding lemma in this file is `succ_nth_convergent_eq_squash_gcf_nth_convergent`.

## Main Theorems

- `generalized_continued_fraction.convergents_eq_convergents'` shows the equivalence under a strict
positivity restriction on the sequence.
- `continued_fractions.convergents_eq_convergents'` shows the equivalence for (regular) continued
fractions.

## References

- https://en.wikipedia.org/wiki/Generalized_continued_fraction
- [*Hardy, GH and Wright, EM and Heath-Brown, Roger and Silverman, Joseph*][hardy2008introduction]

## Tags

fractions, recurrence, equivalence
-/

variables {K : Type*} {n : ℕ}
namespace generalized_continued_fraction

variables {g : generalized_continued_fraction K} {s : seq $ pair K}

section squash
/-!
We will show the equivalence of the computations by induction. To make the induction work, we need
to be able to *squash* the nth and (n + 1)th value of a sequence. This squashing itself and the
lemmas about it are not very interesting. As a reader, you hence might want to skip this section.
-/

section with_division_ring
variable [division_ring K]

/--
Given a sequence of gcf.pairs `s = [(a₀, bₒ), (a₁, b₁), ...]`, `squash_seq s n`
combines `⟨aₙ, bₙ⟩` and `⟨aₙ₊₁, bₙ₊₁⟩` at position `n` to `⟨aₙ, bₙ + aₙ₊₁ / bₙ₊₁⟩`. For example,
`squash_seq s 0 = [(a₀, bₒ + a₁ / b₁), (a₁, b₁),...]`.
If `s.terminated_at (n + 1)`, then `squash_seq s n = s`.
-/
def squash_seq (s : seq (pair K)) (n : ℕ) : seq (pair K) :=
match (s.nth n, s.nth (n + 1)) with
| ⟨some gp_n, some gp_succ_n⟩ := seq.nats.zip_with
    -- return the squashed value at position `n`; otherwise, do nothing.
    (λ n' gp, if n' = n then ⟨gp_n.a, gp_n.b + gp_succ_n.a / gp_succ_n.b⟩ else gp) s
| _ := s
end

/-! We now prove some simple lemmas about the squashed sequence -/

/-- If the sequence already terminated at position `n + 1`, nothing gets squashed. -/
lemma squash_seq_eq_self_of_terminated (terminated_at_succ_n : s.terminated_at (n + 1)) :
  squash_seq s n = s :=
begin
  change s.nth (n + 1) = none at terminated_at_succ_n,
  cases s_nth_eq : (s.nth n);
  simp only [*, squash_seq]
end

/-- If the sequence has not terminated before position `n + 1`, the value at `n + 1` gets
squashed into position `n`. -/
lemma squash_seq_nth_of_not_terminated {gp_n gp_succ_n : pair K}
  (s_nth_eq : s.nth n = some gp_n) (s_succ_nth_eq : s.nth (n + 1) = some gp_succ_n) :
  (squash_seq s n).nth n = some ⟨gp_n.a, gp_n.b + gp_succ_n.a / gp_succ_n.b⟩ :=
<<<<<<< HEAD
by simp only [*, squash_seq, seq.zip_with_nth_some (seq.nats_nth n) s_nth_eq _, if_true,
  eq_self_iff_true, true_and]
=======
by simp [*, squash_seq]
>>>>>>> f15389d9

/-- The values before the squashed position stay the same. -/
lemma squash_seq_nth_of_lt {m : ℕ} (m_lt_n : m < n) : (squash_seq s n).nth m = s.nth m :=
begin
  cases s_succ_nth_eq : s.nth (n + 1),
  case option.none { rw (squash_seq_eq_self_of_terminated s_succ_nth_eq) },
  case option.some
  { obtain ⟨gp_n, s_nth_eq⟩ : ∃ gp_n, s.nth n = some gp_n, from
      s.ge_stable n.le_succ s_succ_nth_eq,
    obtain ⟨gp_m, s_mth_eq⟩ : ∃ gp_m, s.nth m = some gp_m, from
      s.ge_stable (le_of_lt m_lt_n) s_nth_eq,
<<<<<<< HEAD
    simp only [*, squash_seq, seq.zip_with_nth_some (seq.nats_nth m) s_mth_eq, if_neg m_lt_n.ne] }
=======
    simp [*, squash_seq, m_lt_n.ne] }
>>>>>>> f15389d9
end

/-- Squashing at position `n + 1` and taking the tail is the same as squashing the tail of the
sequence at position `n`. -/
lemma squash_seq_succ_n_tail_eq_squash_seq_tail_n :
  (squash_seq s (n + 1)).tail = squash_seq s.tail n :=
begin
  cases s_succ_succ_nth_eq : s.nth (n + 2) with gp_succ_succ_n,
  case option.none
  { have : squash_seq s (n + 1) = s, from squash_seq_eq_self_of_terminated s_succ_succ_nth_eq,
    cases s_succ_nth_eq : (s.nth (n + 1));
    simp only [squash_seq, seq.nth_tail, s_succ_nth_eq, s_succ_succ_nth_eq] },
  case option.some
  { obtain ⟨gp_succ_n, s_succ_nth_eq⟩ : ∃ gp_succ_n, s.nth (n + 1) = some gp_succ_n, from
      s.ge_stable (n + 1).le_succ s_succ_succ_nth_eq,
    -- apply extensionality with `m` and continue by cases `m = n`.
    ext1 m,
    cases decidable.em (m = n) with m_eq_n m_ne_n,
    { have : s.tail.nth n = some gp_succ_n, from (s.nth_tail n).trans s_succ_nth_eq,
<<<<<<< HEAD
      simp only [*, squash_seq, seq.nth_tail, seq.zip_with_nth_some (seq.nats_nth n) this,
        (seq.zip_with_nth_some (seq.nats_nth (n + 1)) s_succ_nth_eq), eq_self_iff_true] },
    { have : s.tail.nth m = s.nth (m + 1), from s.nth_tail m,
      cases s_succ_mth_eq : s.nth (m + 1),
      all_goals { have s_tail_mth_eq, from this.trans s_succ_mth_eq },
      { simp only [*, squash_seq, seq.nth_tail, (seq.zip_with_nth_none' s_succ_mth_eq),
          (seq.zip_with_nth_none' s_tail_mth_eq)] },
      { simp only [*, squash_seq, seq.nth_tail, add_right_cancel_iff,
          (seq.zip_with_nth_some (seq.nats_nth (m + 1)) s_succ_mth_eq),
          (seq.zip_with_nth_some (seq.nats_nth m) s_tail_mth_eq)] } } }
=======
      simp [*, squash_seq] },
    { have : s.tail.nth m = s.nth (m + 1), from s.nth_tail m,
      cases s_succ_mth_eq : s.nth (m + 1),
      all_goals { have s_tail_mth_eq, from this.trans s_succ_mth_eq },
      { simp only [*, squash_seq, seq.nth_tail, seq.nth_zip_with, option.map₂_none_right] },
      { simp [*, squash_seq] } } }
>>>>>>> f15389d9
end

/-- The auxiliary function `convergents'_aux` returns the same value for a sequence and the
corresponding squashed sequence at the squashed position. -/
lemma succ_succ_nth_convergent'_aux_eq_succ_nth_convergent'_aux_squash_seq :
  convergents'_aux s (n + 2) = convergents'_aux (squash_seq s n) (n + 1) :=
begin
  cases s_succ_nth_eq : (s.nth $ n + 1) with gp_succ_n,
  case option.none
  { rw [(squash_seq_eq_self_of_terminated s_succ_nth_eq),
        (convergents'_aux_stable_step_of_terminated s_succ_nth_eq)] },
  case option.some
  { induction n with m IH generalizing s gp_succ_n,
    case nat.zero
    { obtain ⟨gp_head, s_head_eq⟩ : ∃ gp_head, s.head = some gp_head, from
        s.ge_stable zero_le_one s_succ_nth_eq,
      have : (squash_seq s 0).head = some ⟨gp_head.a, gp_head.b + gp_succ_n.a / gp_succ_n.b⟩,
        from squash_seq_nth_of_not_terminated s_head_eq s_succ_nth_eq,
      simp only [*, convergents'_aux, seq.head, seq.nth_tail, add_zero] },
    case nat.succ
    { obtain ⟨gp_head, s_head_eq⟩ : ∃ gp_head, s.head = some gp_head, from
        s.ge_stable (m + 2).zero_le s_succ_nth_eq,
      suffices : gp_head.a / (gp_head.b + convergents'_aux s.tail (m + 2))
               = convergents'_aux (squash_seq s (m + 1)) (m + 2), by
        simpa only [convergents'_aux, s_head_eq],
      have : convergents'_aux s.tail (m + 2) = convergents'_aux (squash_seq s.tail m) (m + 1), by
      { refine (IH gp_succ_n _), exact s_succ_nth_eq },
      have : (squash_seq s (m + 1)).head = some gp_head, from
        (squash_seq_nth_of_lt m.succ_pos).trans s_head_eq,
      simp only [*, convergents'_aux, squash_seq_succ_n_tail_eq_squash_seq_tail_n] } }
end

/-! Let us now lift the squashing operation to gcfs. -/

/--
Given a gcf `g = [h; (a₀, bₒ), (a₁, b₁), ...]`, we have
- `squash_nth.gcf g 0 = [h + a₀ / b₀); (a₀, bₒ), ...]`,
- `squash_nth.gcf g (n + 1) = ⟨g.h, squash_seq g.s n⟩`
-/
def squash_gcf (g : generalized_continued_fraction K) : ℕ → generalized_continued_fraction K
| 0 := match g.s.nth 0 with
  | none := g
  | some gp := ⟨g.h + gp.a / gp.b, g.s⟩
  end
| (n + 1) := ⟨g.h, squash_seq g.s n⟩

/-! Again, we derive some simple lemmas that are not really of interest. This time for the
squashed gcf. -/

/-- If the gcf already terminated at position `n`, nothing gets squashed. -/
lemma squash_gcf_eq_self_of_terminated (terminated_at_n : terminated_at g n) :
  squash_gcf g n = g :=
begin
  cases n,
  case nat.zero
  { change g.s.nth 0 = none at terminated_at_n,
    simp only [convergents', squash_gcf, convergents'_aux, terminated_at_n] },
  case nat.succ
  { cases g, simp [(squash_seq_eq_self_of_terminated terminated_at_n), squash_gcf] }
end

/-- The values before the squashed position stay the same. -/
lemma squash_gcf_nth_of_lt {m : ℕ} (m_lt_n : m < n) :
  (squash_gcf g (n + 1)).s.nth m = g.s.nth m :=
by simp only [squash_gcf, (squash_seq_nth_of_lt m_lt_n)]

/-- `convergents'` returns the same value for a gcf and the corresponding squashed gcf at the
squashed position. -/
lemma succ_nth_convergent'_eq_squash_gcf_nth_convergent' :
  g.convergents' (n + 1) = (squash_gcf g n).convergents' n :=
begin
  cases n,
  case nat.zero
  { cases g_s_head_eq : (g.s.nth 0);
    simp only [g_s_head_eq, squash_gcf, convergents', convergents'_aux, seq.head, add_zero] },
  case nat.succ
  { simp only [succ_succ_nth_convergent'_aux_eq_succ_nth_convergent'_aux_squash_seq,
      convergents', squash_gcf] }
end

/-- The auxiliary continuants before the squashed position stay the same. -/
lemma continuants_aux_eq_continuants_aux_squash_gcf_of_le {m : ℕ} :
  m ≤ n → continuants_aux g m = (squash_gcf g n).continuants_aux m :=
nat.strong_induction_on m
(begin
  clear m,
  assume m IH m_le_n,
  cases m with m',
  { refl },
  { cases n with n',
    { exact (m'.not_succ_le_zero m_le_n).elim }, -- 1 ≰ 0
    { cases m' with m'',
      { refl },
      { -- get some inequalities to instantiate the IH for m'' and m'' + 1
        have m'_lt_n : m'' + 1 < n' + 1 := m_le_n,
        have succ_m''th_conts_aux_eq := IH (m'' + 1) (lt_add_one (m'' + 1)) m'_lt_n.le,
        have : m'' < m'' + 2 := lt_add_of_pos_right m'' zero_lt_two,
        have m''th_conts_aux_eq := IH m'' this (le_trans this.le m_le_n),
        have : (squash_gcf g (n' + 1)).s.nth m'' = g.s.nth m'', from
          squash_gcf_nth_of_lt (nat.succ_lt_succ_iff.mp m'_lt_n),
        simp only [continuants_aux, succ_m''th_conts_aux_eq, m''th_conts_aux_eq, this] } } }
end)

end with_division_ring

/-- The convergents coincide in the expected way at the squashed position if the partial denominator
at the squashed position is not zero. -/
lemma succ_nth_convergent_eq_squash_gcf_nth_convergent [field K]
  (nth_part_denom_ne_zero : ∀ {b : K}, g.partial_denominators.nth n = some b → b ≠ 0) :
  g.convergents.nth (n + 1) = (squash_gcf g n).convergents.nth n :=
begin
  cases decidable.em (g.terminated_at n) with terminated_at_n not_terminated_at_n,
  { have : squash_gcf g n = g, from squash_gcf_eq_self_of_terminated terminated_at_n,
    simp only [this, (convergents_stable_of_terminated n.le_succ terminated_at_n)] },
  { obtain ⟨⟨a, b⟩, s_nth_eq⟩ : ∃ gp_n, g.s.nth n = some gp_n, from
      option.ne_none_iff_exists'.mp not_terminated_at_n,
    have b_ne_zero : b ≠ 0, from nth_part_denom_ne_zero (part_denom_eq_s_b s_nth_eq),
    cases n with n',
    case nat.zero
    { suffices : (b * g.h + a) / b = g.h + a / b, by
        simpa only [squash_gcf, s_nth_eq, convergent_eq_conts_a_div_conts_b,
          (continuants_recurrence_aux s_nth_eq continuant_aux_zero continuant_aux_one)],
      calc
        (b * g.h + a) / b = b * g.h / b + a / b  : by ring -- requires `field`, not `division_ring`
                      ... = g.h + a / b          : by rw (mul_div_cancel_left _ b_ne_zero) },
    case nat.succ
    { obtain ⟨⟨pa, pb⟩, s_n'th_eq⟩ : ∃ gp_n', g.s.nth n' = some gp_n' :=
        g.s.ge_stable n'.le_succ s_nth_eq,
      -- Notations
      let g' := squash_gcf g (n' + 1),
      set pred_conts := g.continuants_aux (n' + 1) with succ_n'th_conts_aux_eq,
      set ppred_conts := g.continuants_aux n' with n'th_conts_aux_eq,
      let pA := pred_conts.a, let pB := pred_conts.b,
      let ppA := ppred_conts.a, let ppB := ppred_conts.b,
      set pred_conts' := g'.continuants_aux (n' + 1) with succ_n'th_conts_aux_eq',
      set ppred_conts' := g'.continuants_aux n' with n'th_conts_aux_eq',
      let pA' := pred_conts'.a, let pB' := pred_conts'.b, let ppA' := ppred_conts'.a,
      let ppB' := ppred_conts'.b,
      -- first compute the convergent of the squashed gcf
      have : g'.convergents (n' + 1)
           = ((pb + a / b) * pA' + pa * ppA') / ((pb + a / b) * pB' + pa * ppB'),
      { have : g'.s.nth n' = some ⟨pa, pb + a / b⟩ :=
          squash_seq_nth_of_not_terminated s_n'th_eq s_nth_eq,
        rw [convergent_eq_conts_a_div_conts_b,
          continuants_recurrence_aux this n'th_conts_aux_eq'.symm succ_n'th_conts_aux_eq'.symm], },
      rw this,
      -- then compute the convergent of the original gcf by recursively unfolding the continuants
      -- computation twice
      have : g.convergents (n' + 2)
           = (b * (pb * pA + pa * ppA) + a * pA) / (b * (pb * pB + pa * ppB) + a * pB),
      { -- use the recurrence once
        have : g.continuants_aux (n' + 2) = ⟨pb * pA + pa * ppA, pb * pB + pa * ppB⟩ :=
          continuants_aux_recurrence s_n'th_eq n'th_conts_aux_eq.symm succ_n'th_conts_aux_eq.symm,
        -- and a second time
        rw [convergent_eq_conts_a_div_conts_b,
          continuants_recurrence_aux s_nth_eq succ_n'th_conts_aux_eq.symm this] },
      rw this,
      suffices : ((pb + a / b) * pA + pa * ppA) / ((pb + a / b) * pB + pa * ppB)
               = (b * (pb * pA + pa * ppA) + a * pA) / (b * (pb * pB + pa * ppB) + a * pB),
      { obtain ⟨eq1, eq2, eq3, eq4⟩ : pA' = pA ∧ pB' = pB ∧ ppA' = ppA ∧ ppB' = ppB,
        { simp [*, (continuants_aux_eq_continuants_aux_squash_gcf_of_le $ le_refl $ n' + 1).symm,
            (continuants_aux_eq_continuants_aux_squash_gcf_of_le n'.le_succ).symm] },
        symmetry,
        simpa only [eq1, eq2, eq3, eq4, mul_div_cancel _  b_ne_zero] },
      field_simp,
      congr' 1; ring } }
end

end squash

/-- Shows that the recurrence relation (`convergents`) and direct evaluation (`convergents'`) of the
gcf coincide at position `n` if the sequence of fractions contains strictly positive values only.
Requiring positivity of all values is just one possible condition to obtain this result.
For example, the dual - sequences with strictly negative values only - would also work.

In practice, one most commonly deals with (regular) continued fractions, which satisfy the
positivity criterion required here. The analogous result for them
(see `continued_fractions.convergents_eq_convergents`) hence follows directly from this theorem.
-/
theorem convergents_eq_convergents' [linear_ordered_field K]
  (s_pos : ∀ {gp : pair K} {m : ℕ}, m < n → g.s.nth m = some gp → 0 < gp.a ∧ 0 < gp.b) :
  g.convergents.nth n = g.convergents' n :=
begin
  induction n with n IH generalizing g,
  case nat.zero { simp },
  case nat.succ
  { let g' := squash_gcf g n, -- first replace the rhs with the squashed computation
    suffices : g.convergents.nth (n + 1) = g'.convergents' n, by
      rwa [succ_nth_convergent'_eq_squash_gcf_nth_convergent'],
    cases decidable.em (terminated_at g n) with terminated_at_n not_terminated_at_n,
    { have g'_eq_g : g' = g, from squash_gcf_eq_self_of_terminated terminated_at_n,
      rw [(convergents_stable_of_terminated n.le_succ terminated_at_n), g'_eq_g, (IH _)],
      assume _ _ m_lt_n s_mth_eq, exact (s_pos (nat.lt.step m_lt_n) s_mth_eq) },
    { suffices : g.convergents.nth (n + 1) = g'.convergents.nth n, by -- invoke the IH for the squashed gcf
      { rwa ← IH,
        assume gp' m m_lt_n s_mth_eq',
        -- case distinction on m + 1 = n or m + 1 < n
        cases m_lt_n with n succ_m_lt_n,
        { -- the difficult case at the squashed position: we first obtain the values from
          -- the sequence
          obtain ⟨gp_succ_m, s_succ_mth_eq⟩ : ∃ gp_succ_m, g.s.nth (m + 1) = some gp_succ_m, from
            option.ne_none_iff_exists'.mp not_terminated_at_n,
          obtain ⟨gp_m, mth_s_eq⟩ : ∃ gp_m, g.s.nth m = some gp_m, from
            g.s.ge_stable m.le_succ s_succ_mth_eq,
          -- we then plug them into the recurrence
          suffices : 0 < gp_m.a ∧ 0 < gp_m.b + gp_succ_m.a / gp_succ_m.b, by
          { have ot : g'.s.nth m = some ⟨gp_m.a, gp_m.b + gp_succ_m.a / gp_succ_m.b⟩, from
              squash_seq_nth_of_not_terminated mth_s_eq s_succ_mth_eq,
            have : gp' = ⟨gp_m.a, gp_m.b + gp_succ_m.a / gp_succ_m.b⟩, by cc,
            rwa this },
          refine ⟨(s_pos (nat.lt.step m_lt_n) mth_s_eq).left, _⟩,
          refine add_pos (s_pos (nat.lt.step m_lt_n) mth_s_eq).right _,
          have : 0 < gp_succ_m.a ∧ 0 < gp_succ_m.b := s_pos (lt_add_one $ m + 1) s_succ_mth_eq,
          exact (div_pos this.left this.right) },
        { -- the easy case: before the squashed position, nothing changes
          refine s_pos (nat.lt.step $ nat.lt.step succ_m_lt_n) _,
          exact eq.trans (squash_gcf_nth_of_lt succ_m_lt_n).symm s_mth_eq' } },
      -- now the result follows from the fact that the convergents coincide at the squashed position
      -- as established in `succ_nth_convergent_eq_squash_gcf_nth_convergent`.
      have : ∀ ⦃b⦄, g.partial_denominators.nth n = some b → b ≠ 0, by
      { assume b nth_part_denom_eq,
        obtain ⟨gp, s_nth_eq, ⟨refl⟩⟩ : ∃ gp, g.s.nth n = some gp ∧ gp.b = b, from
          exists_s_b_of_part_denom nth_part_denom_eq,
        exact (ne_of_lt (s_pos (lt_add_one n) s_nth_eq).right).symm },
      exact succ_nth_convergent_eq_squash_gcf_nth_convergent this } }
end

end generalized_continued_fraction

open generalized_continued_fraction

namespace continued_fraction

/-- Shows that the recurrence relation (`convergents`) and direct evaluation (`convergents'`) of a
(regular) continued fraction coincide. -/
theorem convergents_eq_convergents' [linear_ordered_field K] {c : continued_fraction K} :
  (↑c : generalized_continued_fraction K).convergents.nth =
    (↑c : generalized_continued_fraction K).convergents' :=
begin
  ext n,
  apply convergents_eq_convergents',
  assume gp m m_lt_n s_nth_eq,
  exact ⟨zero_lt_one.trans_le ((c : simple_continued_fraction K).property m gp.a
      (part_num_eq_s_a s_nth_eq)).symm.le,
    c.property m gp.b $ part_denom_eq_s_b s_nth_eq⟩
end

end continued_fraction<|MERGE_RESOLUTION|>--- conflicted
+++ resolved
@@ -111,12 +111,7 @@
 lemma squash_seq_nth_of_not_terminated {gp_n gp_succ_n : pair K}
   (s_nth_eq : s.nth n = some gp_n) (s_succ_nth_eq : s.nth (n + 1) = some gp_succ_n) :
   (squash_seq s n).nth n = some ⟨gp_n.a, gp_n.b + gp_succ_n.a / gp_succ_n.b⟩ :=
-<<<<<<< HEAD
-by simp only [*, squash_seq, seq.zip_with_nth_some (seq.nats_nth n) s_nth_eq _, if_true,
-  eq_self_iff_true, true_and]
-=======
 by simp [*, squash_seq]
->>>>>>> f15389d9
 
 /-- The values before the squashed position stay the same. -/
 lemma squash_seq_nth_of_lt {m : ℕ} (m_lt_n : m < n) : (squash_seq s n).nth m = s.nth m :=
@@ -128,11 +123,7 @@
       s.ge_stable n.le_succ s_succ_nth_eq,
     obtain ⟨gp_m, s_mth_eq⟩ : ∃ gp_m, s.nth m = some gp_m, from
       s.ge_stable (le_of_lt m_lt_n) s_nth_eq,
-<<<<<<< HEAD
-    simp only [*, squash_seq, seq.zip_with_nth_some (seq.nats_nth m) s_mth_eq, if_neg m_lt_n.ne] }
-=======
     simp [*, squash_seq, m_lt_n.ne] }
->>>>>>> f15389d9
 end
 
 /-- Squashing at position `n + 1` and taking the tail is the same as squashing the tail of the
@@ -152,25 +143,12 @@
     ext1 m,
     cases decidable.em (m = n) with m_eq_n m_ne_n,
     { have : s.tail.nth n = some gp_succ_n, from (s.nth_tail n).trans s_succ_nth_eq,
-<<<<<<< HEAD
-      simp only [*, squash_seq, seq.nth_tail, seq.zip_with_nth_some (seq.nats_nth n) this,
-        (seq.zip_with_nth_some (seq.nats_nth (n + 1)) s_succ_nth_eq), eq_self_iff_true] },
-    { have : s.tail.nth m = s.nth (m + 1), from s.nth_tail m,
-      cases s_succ_mth_eq : s.nth (m + 1),
-      all_goals { have s_tail_mth_eq, from this.trans s_succ_mth_eq },
-      { simp only [*, squash_seq, seq.nth_tail, (seq.zip_with_nth_none' s_succ_mth_eq),
-          (seq.zip_with_nth_none' s_tail_mth_eq)] },
-      { simp only [*, squash_seq, seq.nth_tail, add_right_cancel_iff,
-          (seq.zip_with_nth_some (seq.nats_nth (m + 1)) s_succ_mth_eq),
-          (seq.zip_with_nth_some (seq.nats_nth m) s_tail_mth_eq)] } } }
-=======
       simp [*, squash_seq] },
     { have : s.tail.nth m = s.nth (m + 1), from s.nth_tail m,
       cases s_succ_mth_eq : s.nth (m + 1),
       all_goals { have s_tail_mth_eq, from this.trans s_succ_mth_eq },
       { simp only [*, squash_seq, seq.nth_tail, seq.nth_zip_with, option.map₂_none_right] },
       { simp [*, squash_seq] } } }
->>>>>>> f15389d9
 end
 
 /-- The auxiliary function `convergents'_aux` returns the same value for a sequence and the
