--- conflicted
+++ resolved
@@ -3,12 +3,8 @@
 Released under Apache 2.0 license as described in the file LICENSE.
 Authors: Johannes Hölzl, Jens Wagemaker
 -/
-<<<<<<< HEAD
-import algebra.divisibility
-=======
 import algebra.divisibility.basic
 import algebra.group_power.lemmas
->>>>>>> 47b51515
 import algebra.invertible
 import algebra.parity
 import order.atoms
