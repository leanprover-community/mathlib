/-
Copyright (c) 2017 Mario Carneiro. All rights reserved.
Released under Apache 2.0 license as described in the file LICENSE.
Authors: Mario Carneiro
-/
import algebra.order
import order.lattice

/-!
# `max` and `min`

This file proves basic properties about maxima and minima on a `linear_order`.

## Tags

min, max
-/

universes u v
variables {α : Type u} {β : Type v}

attribute [simp] max_eq_left max_eq_right min_eq_left min_eq_right

section
variables [linear_order α] [linear_order β] {f : α → β} {a b c d : α}

-- translate from lattices to linear orders (sup → max, inf → min)
@[simp] lemma le_min_iff : c ≤ min a b ↔ c ≤ a ∧ c ≤ b := le_inf_iff
@[simp] lemma max_le_iff : max a b ≤ c ↔ a ≤ c ∧ b ≤ c := sup_le_iff
lemma max_le_max : a ≤ c → b ≤ d → max a b ≤ max c d := sup_le_sup
lemma min_le_min : a ≤ c → b ≤ d → min a b ≤ min c d := inf_le_inf
lemma le_max_of_le_left : a ≤ b → a ≤ max b c := le_sup_of_le_left
lemma le_max_of_le_right : a ≤ c → a ≤ max b c := le_sup_of_le_right
lemma lt_max_of_lt_left (h : a < b) : a < max b c := h.trans_le (le_max_left b c)
lemma lt_max_of_lt_right (h : a < c) : a < max b c := h.trans_le (le_max_right b c)
lemma min_le_of_left_le : a ≤ c → min a b ≤ c := inf_le_of_left_le
lemma min_le_of_right_le : b ≤ c → min a b ≤ c := inf_le_of_right_le
lemma min_lt_of_left_lt (h : a < c) : min a b < c := (min_le_left a b).trans_lt h
lemma min_lt_of_right_lt (h : b < c) : min a b < c := (min_le_right a b).trans_lt h
lemma max_min_distrib_left : max a (min b c) = min (max a b) (max a c) := sup_inf_left
lemma max_min_distrib_right : max (min a b) c = min (max a c) (max b c) := sup_inf_right
lemma min_max_distrib_left : min a (max b c) = max (min a b) (min a c) := inf_sup_left
lemma min_max_distrib_right : min (max a b) c = max (min a c) (min b c) := inf_sup_right
lemma min_le_max : min a b ≤ max a b := le_trans (min_le_left a b) (le_max_left a b)

@[simp] lemma min_eq_left_iff : min a b = a ↔ a ≤ b := inf_eq_left
@[simp] lemma min_eq_right_iff : min a b = b ↔ b ≤ a := inf_eq_right
@[simp] lemma max_eq_left_iff : max a b = a ↔ b ≤ a := sup_eq_left
@[simp] lemma max_eq_right_iff : max a b = b ↔ a ≤ b := sup_eq_right

lemma min_eq_iff : min a b = c ↔ a = c ∧ a ≤ b ∨ b = c ∧ b ≤ a :=
begin
  split,
  { intro h,
    refine or.imp (λ h', _) (λ h', _) (le_total a b);
    exact ⟨by simpa [h'] using h, h'⟩ },
  { rintro (⟨rfl, h⟩|⟨rfl, h⟩);
    simp [h] }
end

lemma max_eq_iff : max a b = c ↔ a = c ∧ b ≤ a ∨ b = c ∧ a ≤ b :=
<<<<<<< HEAD
begin
  split,
  { intro h,
    refine or.imp (λ h', _) (λ h', _) (le_total b a);
    exact ⟨by simpa [h'] using h, h'⟩ },
  { rintro (⟨rfl, h⟩|⟨rfl, h⟩);
    simp [h] }
end
=======
@min_eq_iff (order_dual α) _ a b c
>>>>>>> 2ea1650d

/-- An instance asserting that `max a a = a` -/
instance max_idem : is_idempotent α max := by apply_instance -- short-circuit type class inference

/-- An instance asserting that `min a a = a` -/
instance min_idem : is_idempotent α min := by apply_instance -- short-circuit type class inference

@[simp] lemma max_lt_iff : max a b < c ↔ (a < c ∧ b < c) :=
sup_lt_iff

@[simp] lemma lt_min_iff : a < min b c ↔ (a < b ∧ a < c) :=
lt_inf_iff

@[simp] lemma lt_max_iff : a < max b c ↔ a < b ∨ a < c :=
lt_sup_iff

@[simp] lemma min_lt_iff : min a b < c ↔ a < c ∨ b < c :=
@lt_max_iff (order_dual α) _ _ _ _

@[simp] lemma min_le_iff : min a b ≤ c ↔ a ≤ c ∨ b ≤ c :=
inf_le_iff

@[simp] lemma le_max_iff : a ≤ max b c ↔ a ≤ b ∨ a ≤ c :=
@min_le_iff (order_dual α) _ _ _ _

lemma max_lt_max (h₁ : a < c) (h₂ : b < d) : max a b < max c d :=
by simp [lt_max_iff, max_lt_iff, *]

lemma min_lt_min (h₁ : a < c) (h₂ : b < d) : min a b < min c d :=
@max_lt_max (order_dual α) _ _ _ _ _ h₁ h₂

theorem min_right_comm (a b c : α) : min (min a b) c = min (min a c) b :=
right_comm min min_comm min_assoc a b c

theorem max.left_comm (a b c : α) : max a (max b c) = max b (max a c) :=
left_comm max max_comm max_assoc a b c

theorem max.right_comm (a b c : α) : max (max a b) c = max (max a c) b :=
right_comm max max_comm max_assoc a b c

lemma monotone.map_max (hf : monotone f) : f (max a b) = max (f a) (f b) :=
by cases le_total a b; simp [h, hf h]

lemma monotone.map_min (hf : monotone f) : f (min a b) = min (f a) (f b) :=
hf.order_dual.map_max

theorem min_choice (a b : α) : min a b = a ∨ min a b = b :=
by cases le_total a b; simp *

theorem max_choice (a b : α) : max a b = a ∨ max a b = b :=
@min_choice (order_dual α) _ a b

lemma le_of_max_le_left {a b c : α} (h : max a b ≤ c) : a ≤ c :=
le_trans (le_max_left _ _) h

lemma le_of_max_le_right {a b c : α} (h : max a b ≤ c) : b ≤ c :=
le_trans (le_max_right _ _) h

lemma max_commutative : commutative (max : α → α → α) :=
max_comm

lemma max_associative : associative (max : α → α → α) :=
max_assoc

lemma max_left_commutative : left_commutative (max : α → α → α) :=
max_left_comm

lemma min_commutative : commutative (min : α → α → α) :=
min_comm

lemma min_associative : associative (min : α → α → α) :=
min_assoc

lemma min_left_commutative : left_commutative (min : α → α → α) :=
min_left_comm

end<|MERGE_RESOLUTION|>--- conflicted
+++ resolved
@@ -59,18 +59,7 @@
 end
 
 lemma max_eq_iff : max a b = c ↔ a = c ∧ b ≤ a ∨ b = c ∧ a ≤ b :=
-<<<<<<< HEAD
-begin
-  split,
-  { intro h,
-    refine or.imp (λ h', _) (λ h', _) (le_total b a);
-    exact ⟨by simpa [h'] using h, h'⟩ },
-  { rintro (⟨rfl, h⟩|⟨rfl, h⟩);
-    simp [h] }
-end
-=======
 @min_eq_iff (order_dual α) _ a b c
->>>>>>> 2ea1650d
 
 /-- An instance asserting that `max a a = a` -/
 instance max_idem : is_idempotent α max := by apply_instance -- short-circuit type class inference
