--- conflicted
+++ resolved
@@ -19,11 +19,6 @@
       division_ring.mul_ne_zero (mt or.inl hn) (mt or.inr hn) h
   ..s }
 
-<<<<<<< HEAD
-@[simp] theorem inv_one [division_ring α] : (1⁻¹ : α) = 1 := by rw [inv_eq_one_div, one_div_one]
-
-=======
->>>>>>> efd5ab2d
 @[simp] theorem inv_inv' [discrete_field α] (x : α) : x⁻¹⁻¹ = x :=
 if h : x = 0
 then by rw [h, inv_zero, inv_zero]
