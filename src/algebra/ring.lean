/-
Copyright (c) 2014 Jeremy Avigad. All rights reserved.
Released under Apache 2.0 license as described in the file LICENSE.
Authors: Jeremy Avigad, Leonardo de Moura, Floris van Doorn, Amelia Livingston
-/

import algebra.group
import tactic.norm_cast

/-!
# Properties and homomorphisms of semirings and rings

This file proves simple properties of semirings, rings and domains and their unit groups. It also
defines homomorphisms of semirings and rings, both unbundled (e.g. `is_semiring_hom f`)
and bundled (e.g. `ring_hom a β`, a.k.a. `α →+* β`). The unbundled ones are deprecated
and the plan is to slowly remove them from mathlib.

## Main definitions

is_semiring_hom (deprecated), is_ring_hom (deprecated), ring_hom, nonzero_comm_semiring,
nonzero_comm_ring, domain

## Notations

→+* for bundled ring homs (also use for semiring homs)

## Implementation notes

There's a coercion from bundled homs to fun, and the canonical
notation is to use the bundled hom as a function via this coercion.

There is no `semiring_hom` -- the idea is that `ring_hom` is used.
The constructor for a `ring_hom` between semirings needs a proof of `map_zero`, `map_one` and
`map_add` as well as `map_mul`; a separate constructor `ring_hom.mk'` will construct ring homs
between rings from monoid homs given only a proof that addition is preserved.


Throughout the section on `ring_hom` implicit `{}` brackets are often used instead of type class `[]` brackets.
This is done when the instances can be inferred because they are implicit arguments to the type `ring_hom`.
When they can be inferred from the type it is faster to use this method than to use type class inference.

## Tags

is_ring_hom, is_semiring_hom, ring_hom, semiring_hom, semiring, comm_semiring, ring, comm_ring,
domain, integral_domain, nonzero_comm_semiring, nonzero_comm_ring, units
-/
universes u v w
variable {α : Type u}

section
variable [semiring α]

theorem mul_two (n : α) : n * 2 = n + n :=
(left_distrib n 1 1).trans (by simp)

theorem bit0_eq_two_mul (n : α) : bit0 n = 2 * n :=
(two_mul _).symm

variable (α)

/-- Either zero and one are nonequal in a semiring, or the semiring is the zero ring. -/
lemma zero_ne_one_or_forall_eq_0 : (0 : α) ≠ 1 ∨ (∀a:α, a = 0) :=
by haveI := classical.dec;
   refine not_or_of_imp (λ h a, _); simpa using congr_arg ((*) a) h.symm

/-- If zero equals one in a semiring, the semiring is the zero ring. -/
lemma eq_zero_of_zero_eq_one (h : (0 : α) = 1) : (∀a:α, a = 0) :=
(zero_ne_one_or_forall_eq_0 α).neg_resolve_left h

/-- If zero equals one in a semiring, all elements of that semiring are equal. -/
theorem subsingleton_of_zero_eq_one (h : (0 : α) = 1) : subsingleton α :=
⟨λa b, by rw [eq_zero_of_zero_eq_one α h a, eq_zero_of_zero_eq_one α h b]⟩

end

namespace units
variables [ring α] {a b : α}

/-- Each element of the group of units of a ring has an additive inverse. -/
instance : has_neg (units α) := ⟨λu, ⟨-↑u, -↑u⁻¹, by simp, by simp⟩ ⟩

/-- Representing an element of a ring's unit group as an element of the ring commutes with
    mapping this element to its additive inverse. -/
@[simp] protected theorem coe_neg (u : units α) : (↑-u : α) = -u := rfl

/-- Mapping an element of a ring's unit group to its inverse commutes with mapping this element
    to its additive inverse. -/
@[simp] protected theorem neg_inv (u : units α) : (-u)⁻¹ = -u⁻¹ := rfl

/-- An element of a ring's unit group equals the additive inverse of its additive inverse. -/
@[simp] protected theorem neg_neg (u : units α) : - -u = u :=
units.ext $ neg_neg _

/-- Multiplication of elements of a ring's unit group commutes with mapping the first
    argument to its additive inverse. -/
@[simp] protected theorem neg_mul (u₁ u₂ : units α) : -u₁ * u₂ = -(u₁ * u₂) :=
units.ext $ neg_mul_eq_neg_mul_symm _ _

/-- Multiplication of elements of a ring's unit group commutes with mapping the second argument
    to its additive inverse. -/
@[simp] protected theorem mul_neg (u₁ u₂ : units α) : u₁ * -u₂ = -(u₁ * u₂) :=
units.ext $ (neg_mul_eq_mul_neg _ _).symm

/-- Multiplication of the additive inverses of two elements of a ring's unit group equals
    multiplication of the two original elements. -/
@[simp] protected theorem neg_mul_neg (u₁ u₂ : units α) : -u₁ * -u₂ = u₁ * u₂ := by simp

/-- The additive inverse of an element of a ring's unit group equals the additive inverse of
    one times the original element. -/
protected theorem neg_eq_neg_one_mul (u : units α) : -u = -1 * u := by simp

end units

instance [semiring α] : semiring (with_zero α) :=
{ left_distrib := λ a b c, begin
    cases a with a, {refl},
    cases b with b; cases c with c; try {refl},
    exact congr_arg some (left_distrib _ _ _)
  end,
  right_distrib := λ a b c, begin
    cases c with c,
    { change (a + b) * 0 = a * 0 + b * 0, simp },
    cases a with a; cases b with b; try {refl},
    exact congr_arg some (right_distrib _ _ _)
  end,
  ..with_zero.add_comm_monoid,
  ..with_zero.mul_zero_class,
  ..with_zero.monoid }

attribute [refl] dvd_refl
attribute [trans] dvd.trans

/-- Predicate for semiring homomorphisms (deprecated -- use the bundled `ring_hom` version). -/
class is_semiring_hom {α : Type u} {β : Type v} [semiring α] [semiring β] (f : α → β) : Prop :=
(map_zero : f 0 = 0)
(map_one : f 1 = 1)
(map_add : ∀ {x y}, f (x + y) = f x + f y)
(map_mul : ∀ {x y}, f (x * y) = f x * f y)

namespace is_semiring_hom

variables {β : Type v} [semiring α] [semiring β]
variables (f : α → β) [is_semiring_hom f] {x y : α}

/-- The identity map is a semiring homomorphism. -/
instance id : is_semiring_hom (@id α) := by refine {..}; intros; refl

/-- The composition of two semiring homomorphisms is a semiring homomorphism. -/
instance comp {γ} [semiring γ] (g : β → γ) [is_semiring_hom g] :
  is_semiring_hom (g ∘ f) :=
{ map_zero := by simp [map_zero f]; exact map_zero g,
  map_one := by simp [map_one f]; exact map_one g,
  map_add := λ x y, by simp [map_add f]; rw map_add g; refl,
  map_mul := λ x y, by simp [map_mul f]; rw map_mul g; refl }

/-- A semiring homomorphism is an additive monoid homomorphism. -/
instance : is_add_monoid_hom f :=
{ ..‹is_semiring_hom f› }

/-- A semiring homomorphism is a monoid homomorphism. -/
instance : is_monoid_hom f :=
{ ..‹is_semiring_hom f› }

end is_semiring_hom

section
  variables [ring α] (a b c d e : α)

/-- An element of a ring multiplied by the additive inverse of one is the element's additive
    inverse. -/
  lemma mul_neg_one (a : α) : a * -1 = -a := by simp

/-- The additive inverse of one multiplied by an element of a ring is the element's additive
    inverse. -/
  lemma neg_one_mul (a : α) : -1 * a = -a := by simp

/-- An iff statement following from right distributivity in rings and the definition
    of subtraction. -/
  theorem mul_add_eq_mul_add_iff_sub_mul_add_eq : a * e + c = b * e + d ↔ (a - b) * e + c = d :=
  calc
    a * e + c = b * e + d ↔ a * e + c = d + b * e : by simp
      ... ↔ a * e + c - b * e = d : iff.intro (λ h, begin simp [h] end) (λ h,
                                                    begin simp [h.symm] end)
      ... ↔ (a - b) * e + c = d   : begin simp [@sub_eq_add_neg α, @right_distrib α] end

/-- A simplification of one side of an equation exploiting right distributivity in rings
    and the definition of subtraction. -/
  theorem sub_mul_add_eq_of_mul_add_eq_mul_add : a * e + c = b * e + d → (a - b) * e + c = d :=
  assume h,
  calc
    (a - b) * e + c = (a * e + c) - b * e : begin simp [@sub_eq_add_neg α, @right_distrib α] end
                ... = d                   : begin rw h, simp [@add_sub_cancel α] end

/-- If the product of two elements of a ring is nonzero, both elements are nonzero. -/
  theorem ne_zero_and_ne_zero_of_mul_ne_zero {a b : α} (h : a * b ≠ 0) : a ≠ 0 ∧ b ≠ 0 :=
  begin
    split,
    { intro ha, apply h, simp [ha] },
    { intro hb, apply h, simp [hb] }
  end

end

/-- Given an element a of a commutative semiring, there exists another element whose product
    with zero equals a iff a equals zero. -/
@[simp] lemma zero_dvd_iff [comm_semiring α] {a : α} : 0 ∣ a ↔ a = 0 :=
⟨eq_zero_of_zero_dvd, λ h, by rw h⟩

section comm_ring
  variable [comm_ring α]

/-- Representation of a difference of two squares in a commutative ring as a product. -/
  theorem mul_self_sub_mul_self (a b : α) : a * a - b * b = (a + b) * (a - b) :=
  by rw [add_mul, mul_sub, mul_sub, mul_comm a b, sub_add_sub_cancel]

/-- An element a of a commutative ring divides the additive inverse of an element b iff a
    divides b. -/
  @[simp] lemma dvd_neg (a b : α) : (a ∣ -b) ↔ (a ∣ b) :=
  ⟨dvd_of_dvd_neg, dvd_neg_of_dvd⟩

/-- The additive inverse of an element a of a commutative ring divides another element b iff a
    divides b. -/
  @[simp] lemma neg_dvd (a b : α) : (-a ∣ b) ↔ (a ∣ b) :=
  ⟨dvd_of_neg_dvd, neg_dvd_of_dvd⟩

/-- If an element a divides another element c in a commutative ring, a divides the sum of another
    element b with c iff a divides b. -/
  theorem dvd_add_left {a b c : α} (h : a ∣ c) : a ∣ b + c ↔ a ∣ b :=
  (dvd_add_iff_left h).symm

/-- If an element a divides another element b in a commutative ring, a divides the sum of b and
    another element c iff a divides c. -/
  theorem dvd_add_right {a b c : α} (h : a ∣ b) : a ∣ b + c ↔ a ∣ c :=
  (dvd_add_iff_right h).symm

/-- An element a divides the sum a + b if and only if a divides b.-/
@[simp] lemma dvd_add_self_left {a b : α} :
  a ∣ a + b ↔ a ∣ b :=
dvd_add_right (dvd_refl a)

/-- An element a divides the sum b + a if and only if a divides b.-/
@[simp] lemma dvd_add_self_right {a b : α} :
  a ∣ b + a ↔ a ∣ b :=
dvd_add_left (dvd_refl a)

/-- Vieta's formula for a quadratic equation, relating the coefficients of the polynomial with
  its roots. This particular version states that if we have a root `x` of a monic quadratic
  polynomial, then there is another root `y` such that `x + y` is negative the `a_1` coefficient
  and `x * y` is the `a_0` coefficient. -/
lemma Vieta_formula_quadratic {b c x : α} (h : x * x - b * x + c = 0) :
  ∃ y : α, y * y - b * y + c = 0 ∧ x + y = b ∧ x * y = c :=
begin
  have : c = b * x - x * x, { apply eq_of_sub_eq_zero, simpa using h },
  use b - x, simp [left_distrib, mul_comm, this],
end

end comm_ring

/-- Predicate for ring homomorphisms (deprecated -- use the bundled `ring_hom` version). -/
class is_ring_hom {α : Type u} {β : Type v} [ring α] [ring β] (f : α → β) : Prop :=
(map_one : f 1 = 1)
(map_mul : ∀ {x y}, f (x * y) = f x * f y)
(map_add : ∀ {x y}, f (x + y) = f x + f y)

namespace is_ring_hom

variables {β : Type v} [ring α] [ring β]

/-- A map of rings that is a semiring homomorphism is also a ring homomorphism. -/
lemma of_semiring (f : α → β) [H : is_semiring_hom f] : is_ring_hom f := {..H}

variables (f : α → β) [is_ring_hom f] {x y : α}

/-- Ring homomorphisms map zero to zero. -/
lemma map_zero : f 0 = 0 :=
calc f 0 = f (0 + 0) - f 0 : by rw [map_add f]; simp
     ... = 0 : by simp

/-- Ring homomorphisms preserve additive inverses. -/
lemma map_neg : f (-x) = -f x :=
calc f (-x) = f (-x + x) - f x : by rw [map_add f]; simp
        ... = -f x : by simp [map_zero f]

/-- Ring homomorphisms preserve subtraction. -/
lemma map_sub : f (x - y) = f x - f y :=
by simp [map_add f, map_neg f]

/-- The identity map is a ring homomorphism. -/
instance id : is_ring_hom (@id α) := by refine {..}; intros; refl

/-- The composition of two ring homomorphisms is a ring homomorphism. -/
instance comp {γ} [ring γ] (g : β → γ) [is_ring_hom g] :
  is_ring_hom (g ∘ f) :=
{ map_add := λ x y, by simp [map_add f]; rw map_add g; refl,
  map_mul := λ x y, by simp [map_mul f]; rw map_mul g; refl,
  map_one := by simp [map_one f]; exact map_one g }

/-- A ring homomorphism is also a semiring homomorphism. -/
instance : is_semiring_hom f :=
{ map_zero := map_zero f, ..‹is_ring_hom f› }

instance : is_add_group_hom f := { }

end is_ring_hom

set_option old_structure_cmd true

/-- Bundled semiring homomorphisms; use this for bundled ring homomorphisms too. -/
structure ring_hom (α : Type*) (β : Type*) [semiring α] [semiring β]
  extends monoid_hom α β, add_monoid_hom α β

infixr ` →+* `:25 := ring_hom

instance {α : Type*} {β : Type*} {rα : semiring α} {rβ : semiring β} : has_coe_to_fun (α →+* β) :=
⟨_, ring_hom.to_fun⟩

instance {α : Type*} {β : Type*} {rα : semiring α} {rβ : semiring β} : has_coe (α →+* β) (α →* β) :=
⟨ring_hom.to_monoid_hom⟩

instance {α : Type*} {β : Type*} {rα : semiring α} {rβ : semiring β} : has_coe (α →+* β) (α →+ β) :=
⟨ring_hom.to_add_monoid_hom⟩

@[squash_cast] lemma coe_monoid_hom {α : Type*} {β : Type*} {rα : semiring α} {rβ : semiring β} (f : α →+* β) (a : α) :
  ((f : α →* β) : α → β) a = (f : α → β) a := rfl
@[squash_cast] lemma coe_add_monoid_hom {α : Type*} {β : Type*} {rα : semiring α} {rβ : semiring β} (f : α →+* β) (a : α) :
  ((f : α →+ β) : α → β) a = (f : α → β) a := rfl

namespace ring_hom

variables {β : Type v} {γ : Type w} [rα : semiring α] [rβ : semiring β]

include rα rβ

/-- Interpret `f : α → β` with `is_semiring_hom f` as a ring homomorphism. -/
def of (f : α → β) [is_semiring_hom f] : α →+* β :=
{ to_fun := f,
  .. monoid_hom.of f,
  .. add_monoid_hom.of f }

@[simp] lemma coe_of (f : α → β) [is_semiring_hom f] : ⇑(of f) = f := rfl

variables (f : α →+* β) {x y : α} {rα rβ}

theorem coe_inj ⦃f g : α →+* β⦄ (h : (f : α → β) = g) : f = g :=
by cases f; cases g; cases h; refl

@[extensionality] theorem ext ⦃f g : α →+* β⦄ (h : ∀ x, f x = g x) : f = g :=
coe_inj (funext h)

theorem ext_iff {f g : α →+* β} : f = g ↔ ∀ x, f x = g x :=
⟨λ h x, h ▸ rfl, λ h, ext h⟩

/-- Ring homomorphisms map zero to zero. -/
@[simp] lemma map_zero (f : α →+* β) : f 0 = 0 := f.map_zero'

/-- Ring homomorphisms map one to one. -/
@[simp] lemma map_one (f : α →+* β) : f 1 = 1 := f.map_one'

/-- Ring homomorphisms preserve addition. -/
@[simp] lemma map_add (f : α →+* β) (a b : α) : f (a + b) = f a + f b := f.map_add' a b

/-- Ring homomorphisms preserve multiplication. -/
@[simp] lemma map_mul (f : α →+* β) (a b : α) : f (a * b) = f a * f b := f.map_mul' a b

instance (f : α →+* β) : is_semiring_hom f :=
{ map_zero := f.map_zero,
  map_one := f.map_one,
  map_add := f.map_add,
  map_mul := f.map_mul }

omit rα rβ

instance {α γ} [ring α] [ring γ] (g : α →+* γ) : is_ring_hom g :=
is_ring_hom.of_semiring g

/-- The identity ring homomorphism from a semiring to itself. -/
def id (α : Type*) [semiring α] : α →+* α :=
by refine {to_fun := id, ..}; intros; refl

include rα

@[simp] lemma id_apply : ring_hom.id α x = x := rfl

variable {rγ : semiring γ}
include rβ rγ

/-- Composition of ring homomorphisms is a ring homomorphism. -/
def comp (hnp : β →+* γ) (hmn : α →+* β) : α →+* γ :=
{ to_fun := hnp ∘ hmn,
  map_zero' := by simp,
  map_one' := by simp,
  map_add' := λ x y, by simp,
  map_mul' := λ x y, by simp}

@[simp] lemma comp_apply {γ} [semiring γ] (g : β →+* γ) (f : α →+* β) {x : α} : g.comp f x = g (f x) := rfl

/-- Composition of semiring homomorphisms is associative. -/
lemma comp_assoc {γ} {δ} [semiring γ] [semiring δ] (f : α →+* β) (g : β →+* γ) (h : γ →+* δ) :
  (h.comp g).comp f = h.comp (g.comp f) := rfl

@[simp] lemma coe_comp (hnp : β →+* γ) (hmn : α →+* β) : (hnp.comp hmn : α → γ) = hnp ∘ hmn := rfl

@[simp] lemma comp_apply (hnp : β →+* γ) (hmn : α →+* β) (x : α) : (hnp.comp hmn : α → γ) x =
  (hnp (hmn x)) := rfl

omit rα rβ rγ

/-- Ring homomorphisms preserve additive inverse. -/
@[simp] theorem map_neg {α β} [ring α] [ring β] (f : α →+* β) (x : α) : f (-x) = -(f x) :=
eq_neg_of_add_eq_zero $ by rw [←f.map_add, neg_add_self, f.map_zero]

/-- Ring homomorphisms preserve subtraction. -/
@[simp] theorem map_sub {α β} [ring α] [ring β] (f : α →+* β) (x y : α) :
  f (x - y) = (f x) - (f y) := by simp

<<<<<<< HEAD
/-- A ring homomorphism is injective iff its kernel is trivial. -/
theorem injective_iff {α β} [ring α] [ring β] (f : α →+* β) :
  function.injective f ↔ (∀ a, f a = 0 → a = 0) :=
add_monoid_hom.injective_iff f.to_add_monoid_hom
=======
include rα
>>>>>>> c3d1bd71

/-- Makes a ring homomorphism from a monoid homomorphism of rings which preserves addition. -/
def mk' {γ} [ring γ] (f : α →* γ) (map_add : ∀ a b : α, f (a + b) = f a + f b) : α →+* γ :=
{ to_fun := f,
  map_zero' := add_self_iff_eq_zero.1 $ by rw [←map_add, add_zero],
  map_one' := f.map_one,
  map_mul' := f.map_mul,
  map_add' := map_add }

end ring_hom

/-- Predicate for commutative semirings in which zero does not equal one. -/
class nonzero_comm_semiring (α : Type*) extends comm_semiring α, zero_ne_one_class α

/-- Predicate for commutative rings in which zero does not equal one. -/
class nonzero_comm_ring (α : Type*) extends comm_ring α, zero_ne_one_class α

/-- A nonzero commutative ring is a nonzero commutative semiring. -/
instance nonzero_comm_ring.to_nonzero_comm_semiring {α : Type*} [I : nonzero_comm_ring α] :
  nonzero_comm_semiring α :=
{ zero_ne_one := by convert zero_ne_one,
  ..show comm_semiring α, by apply_instance }

/-- An integral domain is a nonzero commutative ring. -/
instance integral_domain.to_nonzero_comm_ring (α : Type*) [id : integral_domain α] :
  nonzero_comm_ring α :=
{ ..id }

/-- An element of the unit group of a nonzero commutative semiring represented as an element
    of the semiring is nonzero. -/
lemma units.coe_ne_zero [nonzero_comm_semiring α] (u : units α) : (u : α) ≠ 0 :=
λ h : u.1 = 0, by simpa [h, zero_ne_one] using u.3

/-- Makes a nonzero commutative ring from a commutative ring containing at least two distinct
    elements. -/
def nonzero_comm_ring.of_ne [comm_ring α] {x y : α} (h : x ≠ y) : nonzero_comm_ring α :=
{ one := 1,
  zero := 0,
  zero_ne_one := λ h01, h $ by rw [← one_mul x, ← one_mul y, ← h01, zero_mul, zero_mul],
  ..show comm_ring α, by apply_instance }

/-- Makes a nonzero commutative semiring from a commutative semiring containing at least two
    distinct elements. -/
def nonzero_comm_semiring.of_ne [comm_semiring α] {x y : α} (h : x ≠ y) : nonzero_comm_semiring α :=
{ one := 1,
  zero := 0,
  zero_ne_one := λ h01, h $ by rw [← one_mul x, ← one_mul y, ← h01, zero_mul, zero_mul],
  ..show comm_semiring α, by apply_instance }

/-- this is needed for compatibility between Lean 3.4.2 and Lean 3.5.0c -/
def has_div_of_division_ring [division_ring α] : has_div α := division_ring_has_div

/-- A domain is a ring with no zero divisors, i.e. satisfying
  the condition `a * b = 0 ↔ a = 0 ∨ b = 0`. Alternatively, a domain
  is an integral domain without assuming commutativity of multiplication. -/
class domain (α : Type u) extends ring α, no_zero_divisors α, zero_ne_one_class α

section domain
  variable [domain α]

/-- Simplification theorems for the definition of a domain. -/
  @[simp] theorem mul_eq_zero {a b : α} : a * b = 0 ↔ a = 0 ∨ b = 0 :=
  ⟨eq_zero_or_eq_zero_of_mul_eq_zero, λo,
    or.elim o (λh, by rw h; apply zero_mul) (λh, by rw h; apply mul_zero)⟩

  @[simp] theorem zero_eq_mul {a b : α} : 0 = a * b ↔ a = 0 ∨ b = 0 :=
  by rw [eq_comm, mul_eq_zero]

  lemma mul_self_eq_zero {α} [domain α] {x : α} : x * x = 0 ↔ x = 0 := by simp
  lemma zero_eq_mul_self {α} [domain α] {x : α} : 0 = x * x ↔ x = 0 := by simp

/-- The product of two nonzero elements of a domain is nonzero. -/
  theorem mul_ne_zero' {a b : α} (h₁ : a ≠ 0) (h₂ : b ≠ 0) : a * b ≠ 0 :=
  λ h, or.elim (eq_zero_or_eq_zero_of_mul_eq_zero h) h₁ h₂

/-- Right multiplication by a nonzero element in a domain is injective. -/
  theorem domain.mul_right_inj {a b c : α} (ha : a ≠ 0) : b * a = c * a ↔ b = c :=
  by rw [← sub_eq_zero, ← mul_sub_right_distrib, mul_eq_zero];
     simp [ha]; exact sub_eq_zero

/-- Left multiplication by a nonzero element in a domain is injective. -/
  theorem domain.mul_left_inj {a b c : α} (ha : a ≠ 0) : a * b = a * c ↔ b = c :=
  by rw [← sub_eq_zero, ← mul_sub_left_distrib, mul_eq_zero];
     simp [ha]; exact sub_eq_zero

/-- An element of a domain fixed by right multiplication by an element other than one must
    be zero. -/
  theorem eq_zero_of_mul_eq_self_right' {a b : α} (h₁ : b ≠ 1) (h₂ : a * b = a) : a = 0 :=
  by apply (mul_eq_zero.1 _).resolve_right (sub_ne_zero.2 h₁);
     rw [mul_sub_left_distrib, mul_one, sub_eq_zero, h₂]

/-- An element of a domain fixed by left multiplication by an element other than one must
    be zero. -/
  theorem eq_zero_of_mul_eq_self_left' {a b : α} (h₁ : b ≠ 1) (h₂ : b * a = a) : a = 0 :=
  by apply (mul_eq_zero.1 _).resolve_left (sub_ne_zero.2 h₁);
     rw [mul_sub_right_distrib, one_mul, sub_eq_zero, h₂]

/-- For elements a, b of a domain, if a*b is nonzero, so is b*a. -/
  theorem mul_ne_zero_comm' {a b : α} (h : a * b ≠ 0) : b * a ≠ 0 :=
  mul_ne_zero' (ne_zero_of_mul_ne_zero_left h) (ne_zero_of_mul_ne_zero_right h)

end domain

/- integral domains -/

section
  variables [s : integral_domain α] (a b c d e : α)
  include s

/-- An integral domain is a domain. -/
  instance integral_domain.to_domain : domain α := {..s}

/-- Right multiplcation by a nonzero element of an integral domain is injective. -/
  theorem eq_of_mul_eq_mul_right_of_ne_zero {a b c : α} (ha : a ≠ 0) (h : b * a = c * a) : b = c :=
  have b * a - c * a = 0, by simp [h],
  have (b - c) * a = 0, by rw [mul_sub_right_distrib, this],
  have b - c = 0, from (eq_zero_or_eq_zero_of_mul_eq_zero this).resolve_right ha,
  eq_of_sub_eq_zero this

/-- Left multiplication by a nonzero element of an integral domain is injective. -/
  theorem eq_of_mul_eq_mul_left_of_ne_zero {a b c : α} (ha : a ≠ 0) (h : a * b = a * c) : b = c :=
  have a * b - a * c = 0, by simp [h],
  have a * (b - c) = 0, by rw [mul_sub_left_distrib, this],
  have b - c = 0, from (eq_zero_or_eq_zero_of_mul_eq_zero this).resolve_left ha,
  eq_of_sub_eq_zero this

/-- Given two elements b, c of an integral domain and a nonzero element a, a*b divides a*c iff
    b divides c. -/
  theorem mul_dvd_mul_iff_left {a b c : α} (ha : a ≠ 0) : a * b ∣ a * c ↔ b ∣ c :=
  exists_congr $ λ d, by rw [mul_assoc, domain.mul_left_inj ha]

/-- Given two elements a, b of an integral domain and a nonzero element c, a*c divides b*c iff
    a divides b. -/
  theorem mul_dvd_mul_iff_right {a b c : α} (hc : c ≠ 0) : a * c ∣ b * c ↔ a ∣ b :=
  exists_congr $ λ d, by rw [mul_right_comm, domain.mul_right_inj hc]

/-- In the unit group of an integral domain, a unit is its own inverse iff the unit is one or
    one's additive inverse. -/
  lemma units.inv_eq_self_iff (u : units α) : u⁻¹ = u ↔ u = 1 ∨ u = -1 :=
  by conv {to_lhs, rw [inv_eq_iff_mul_eq_one, ← mul_one (1 : units α), units.ext_iff, units.coe_mul,
    units.coe_mul, mul_self_eq_mul_self_iff, ← units.ext_iff, ← units.coe_neg, ← units.ext_iff] }

end

/- units in various rings -/

namespace units

section comm_semiring
variables [comm_semiring α] (a b : α) (u : units α)

/-- Elements of the unit group of a commutative semiring represented as elements of the semiring
    divide any element of the semiring. -/
@[simp] lemma coe_dvd : ↑u ∣ a := ⟨↑u⁻¹ * a, by simp⟩

/-- In a commutative semiring, an element a divides an element b iff a divides all
    associates of b. -/
@[simp] lemma dvd_coe_mul : a ∣ b * u ↔ a ∣ b :=
iff.intro
  (assume ⟨c, eq⟩, ⟨c * ↑u⁻¹, by rw [← mul_assoc, ← eq, units.mul_inv_cancel_right]⟩)
  (assume ⟨c, eq⟩, eq.symm ▸ dvd_mul_of_dvd_left (dvd_mul_right _ _) _)

/-- An element of a commutative semiring divides a unit iff the element divides one. -/
@[simp] lemma dvd_coe : a ∣ ↑u ↔ a ∣ 1 :=
suffices a ∣ 1 * ↑u ↔ a ∣ 1, by simpa,
dvd_coe_mul _ _ _

/-- In a commutative semiring, an element a divides an element b iff all associates of a divide b.-/
@[simp] lemma coe_mul_dvd : a * u ∣ b ↔ a ∣ b :=
iff.intro
  (assume ⟨c, eq⟩, ⟨c * ↑u, eq.symm ▸ by ac_refl⟩)
  (assume h, suffices a * ↑u ∣ b * 1, by simpa, mul_dvd_mul h (coe_dvd _ _))

end comm_semiring

section domain
variables [domain α]

/-- Every unit in a domain is nonzero. -/
@[simp] theorem ne_zero : ∀(u : units α), (↑u : α) ≠ 0
| ⟨u, v, (huv : 0 * v = 1), hvu⟩ rfl := by simpa using huv

end domain

end units<|MERGE_RESOLUTION|>--- conflicted
+++ resolved
@@ -392,10 +392,8 @@
   map_add' := λ x y, by simp,
   map_mul' := λ x y, by simp}
 
-@[simp] lemma comp_apply {γ} [semiring γ] (g : β →+* γ) (f : α →+* β) {x : α} : g.comp f x = g (f x) := rfl
-
 /-- Composition of semiring homomorphisms is associative. -/
-lemma comp_assoc {γ} {δ} [semiring γ] [semiring δ] (f : α →+* β) (g : β →+* γ) (h : γ →+* δ) :
+lemma comp_assoc {δ} {rδ: semiring δ} (f : α →+* β) (g : β →+* γ) (h : γ →+* δ) :
   (h.comp g).comp f = h.comp (g.comp f) := rfl
 
 @[simp] lemma coe_comp (hnp : β →+* γ) (hmn : α →+* β) : (hnp.comp hmn : α → γ) = hnp ∘ hmn := rfl
@@ -413,14 +411,11 @@
 @[simp] theorem map_sub {α β} [ring α] [ring β] (f : α →+* β) (x y : α) :
   f (x - y) = (f x) - (f y) := by simp
 
-<<<<<<< HEAD
 /-- A ring homomorphism is injective iff its kernel is trivial. -/
 theorem injective_iff {α β} [ring α] [ring β] (f : α →+* β) :
   function.injective f ↔ (∀ a, f a = 0 → a = 0) :=
 add_monoid_hom.injective_iff f.to_add_monoid_hom
-=======
 include rα
->>>>>>> c3d1bd71
 
 /-- Makes a ring homomorphism from a monoid homomorphism of rings which preserves addition. -/
 def mk' {γ} [ring γ] (f : α →* γ) (map_add : ∀ a b : α, f (a + b) = f a + f b) : α →+* γ :=
