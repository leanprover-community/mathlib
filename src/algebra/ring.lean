/-
Copyright (c) 2014 Jeremy Avigad. All rights reserved.
Released under Apache 2.0 license as described in the file LICENSE.
Authors: Jeremy Avigad, Leonardo de Moura, Floris van Doorn, Amelia Livingston
-/

import algebra.group

/-!
# Properties and homomorphisms of semirings and rings

This file proves simple properties of semirings, rings and domains and their unit groups. It also
defines homomorphisms of semirings and rings, both unbundled (e.g. `is_semiring_hom f`)
and bundled (e.g. `ring_hom a β`, a.k.a. `α →+* β`). The unbundled ones are deprecated
and the plan is to slowly remove them from mathlib.

## Main definitions

semiring_hom, is_semiring_hom (deprecated), is_ring_hom (deprecated), nonzero_comm_semiring,
nonzero_comm_ring, domain

## Notations

→+* for bundled semiring homs (also use for ring homs)

## Implementation notes

There's a coercion from bundled homs to fun, and the canonical
notation is to use the bundled hom as a function via this coercion.

There is no `ring_hom` -- the idea is that `semiring_hom` is used.
The constructor for `ring_hom` needs a proof of `map_zero`, `map_one` and
`map_add` as well as `map_mul`; a separate constructor `semiring_hom.mk'`
will construct ring homs (i.e. semiring homs between additive commutative groups) from
monoid homs given only a proof that addition is preserved.

## Tags

is_ring_hom, is_semiring_hom, ring_hom, semiring, comm_semiring, ring, comm_ring, domain,
integral_domain, nonzero_comm_semiring, nonzero_comm_ring, units
-/
universes u v
variable {α : Type u}

section
variable [semiring α]

theorem mul_two (n : α) : n * 2 = n + n :=
(left_distrib n 1 1).trans (by simp)

theorem bit0_eq_two_mul (n : α) : bit0 n = 2 * n :=
(two_mul _).symm

variable (α)

/-- Either zero and one are nonequal in a semiring, or the semiring is the zero ring. -/
lemma zero_ne_one_or_forall_eq_0 : (0 : α) ≠ 1 ∨ (∀a:α, a = 0) :=
by haveI := classical.dec;
   refine not_or_of_imp (λ h a, _); simpa using congr_arg ((*) a) h.symm

/-- If zero equals one in a semiring, the semiring is the zero ring. -/
lemma eq_zero_of_zero_eq_one (h : (0 : α) = 1) : (∀a:α, a = 0) :=
(zero_ne_one_or_forall_eq_0 α).neg_resolve_left h

/-- If zero equals one in a semiring, all elements of that semiring are equal. -/
theorem subsingleton_of_zero_eq_one (h : (0 : α) = 1) : subsingleton α :=
⟨λa b, by rw [eq_zero_of_zero_eq_one α h a, eq_zero_of_zero_eq_one α h b]⟩

end

namespace units
variables [ring α] {a b : α}

/-- Each element of the group of units of a ring has an additive inverse. -/
instance : has_neg (units α) := ⟨λu, ⟨-↑u, -↑u⁻¹, by simp, by simp⟩ ⟩

/-- Representing an element of a ring's unit group as an element of the ring commutes with
    mapping this element to its additive inverse. -/
@[simp] protected theorem coe_neg (u : units α) : (↑-u : α) = -u := rfl

/-- Mapping an element of a ring's unit group to its inverse commutes with mapping this element
    to its additive inverse. -/
@[simp] protected theorem neg_inv (u : units α) : (-u)⁻¹ = -u⁻¹ := rfl

/-- An element of a ring's unit group equals the additive inverse of its additive inverse. -/
@[simp] protected theorem neg_neg (u : units α) : - -u = u :=
units.ext $ neg_neg _

/-- Multiplication of elements of a ring's unit group commutes with mapping the first
    argument to its additive inverse. -/
@[simp] protected theorem neg_mul (u₁ u₂ : units α) : -u₁ * u₂ = -(u₁ * u₂) :=
units.ext $ neg_mul_eq_neg_mul_symm _ _

/-- Multiplication of elements of a ring's unit group commutes with mapping the second argument
    to its additive inverse. -/
@[simp] protected theorem mul_neg (u₁ u₂ : units α) : u₁ * -u₂ = -(u₁ * u₂) :=
units.ext $ (neg_mul_eq_mul_neg _ _).symm

/-- Multiplication of the additive inverses of two elements of a ring's unit group equals
    multiplication of the two original elements. -/
@[simp] protected theorem neg_mul_neg (u₁ u₂ : units α) : -u₁ * -u₂ = u₁ * u₂ := by simp

/-- The additive inverse of an element of a ring's unit group equals the additive inverse of
    one times the original element. -/
protected theorem neg_eq_neg_one_mul (u : units α) : -u = -1 * u := by simp

end units

instance [semiring α] : semiring (with_zero α) :=
{ left_distrib := λ a b c, begin
    cases a with a, {refl},
    cases b with b; cases c with c; try {refl},
    exact congr_arg some (left_distrib _ _ _)
  end,
  right_distrib := λ a b c, begin
    cases c with c,
    { change (a + b) * 0 = a * 0 + b * 0, simp },
    cases a with a; cases b with b; try {refl},
    exact congr_arg some (right_distrib _ _ _)
  end,
  ..with_zero.add_comm_monoid,
  ..with_zero.mul_zero_class,
  ..with_zero.monoid }

attribute [refl] dvd_refl
attribute [trans] dvd.trans

/-- Predicate for semiring homomorphisms (deprecated -- use the bundled `semiring_hom` version). -/
class is_semiring_hom {α : Type u} {β : Type v} [semiring α] [semiring β] (f : α → β) : Prop :=
(map_zero : f 0 = 0)
(map_one : f 1 = 1)
(map_add : ∀ {x y}, f (x + y) = f x + f y)
(map_mul : ∀ {x y}, f (x * y) = f x * f y)

namespace is_semiring_hom

variables {β : Type v} [semiring α] [semiring β]
variables (f : α → β) [is_semiring_hom f] {x y : α}

/-- The identity map is a semiring homomorphism. -/
instance id : is_semiring_hom (@id α) := by refine {..}; intros; refl

/-- The composition of two semiring homomorphisms is a semiring homomorphism. -/
instance comp {γ} [semiring γ] (g : β → γ) [is_semiring_hom g] :
  is_semiring_hom (g ∘ f) :=
{ map_zero := by simp [map_zero f]; exact map_zero g,
  map_one := by simp [map_one f]; exact map_one g,
  map_add := λ x y, by simp [map_add f]; rw map_add g; refl,
  map_mul := λ x y, by simp [map_mul f]; rw map_mul g; refl }

/-- A semiring homomorphism is an additive monoid homomorphism. -/
instance : is_add_monoid_hom f :=
{ ..‹is_semiring_hom f› }

/-- A semiring homomorphism is a monoid homomorphism. -/
instance : is_monoid_hom f :=
{ ..‹is_semiring_hom f› }

end is_semiring_hom

section
  variables [ring α] (a b c d e : α)

/-- An element of a ring multiplied by the additive inverse of one is the element's additive
    inverse. -/
  lemma mul_neg_one (a : α) : a * -1 = -a := by simp

/-- The additive inverse of one multiplied by an element of a ring is the element's additive
    inverse. -/
  lemma neg_one_mul (a : α) : -1 * a = -a := by simp

/-- An iff statement following from right distributivity in rings and the definition
    of subtraction. -/
  theorem mul_add_eq_mul_add_iff_sub_mul_add_eq : a * e + c = b * e + d ↔ (a - b) * e + c = d :=
  calc
    a * e + c = b * e + d ↔ a * e + c = d + b * e : by simp
      ... ↔ a * e + c - b * e = d : iff.intro (λ h, begin simp [h] end) (λ h,
                                                    begin simp [h.symm] end)
      ... ↔ (a - b) * e + c = d   : begin simp [@sub_eq_add_neg α, @right_distrib α] end

/-- A simplification of one side of an equation exploiting right distributivity in rings
    and the definition of subtraction. -/
  theorem sub_mul_add_eq_of_mul_add_eq_mul_add : a * e + c = b * e + d → (a - b) * e + c = d :=
  assume h,
  calc
    (a - b) * e + c = (a * e + c) - b * e : begin simp [@sub_eq_add_neg α, @right_distrib α] end
                ... = d                   : begin rw h, simp [@add_sub_cancel α] end

/-- If the product of two elements of a ring is nonzero, both elements are nonzero. -/
  theorem ne_zero_and_ne_zero_of_mul_ne_zero {a b : α} (h : a * b ≠ 0) : a ≠ 0 ∧ b ≠ 0 :=
  begin
    split,
    { intro ha, apply h, simp [ha] },
    { intro hb, apply h, simp [hb] }
  end

end

/-- Given an element a of a commutative semiring, there exists another element whose product
    with zero equals a iff a equals zero. -/
@[simp] lemma zero_dvd_iff [comm_semiring α] {a : α} : 0 ∣ a ↔ a = 0 :=
⟨eq_zero_of_zero_dvd, λ h, by rw h⟩

section comm_ring
  variable [comm_ring α]

/-- Representation of a difference of two squares in a commutative ring as a product. -/
  theorem mul_self_sub_mul_self (a b : α) : a * a - b * b = (a + b) * (a - b) :=
  by rw [add_mul, mul_sub, mul_sub, mul_comm a b, sub_add_sub_cancel]

/-- An element a of a commutative ring divides the additive inverse of an element b iff a
    divides b. -/
  @[simp] lemma dvd_neg (a b : α) : (a ∣ -b) ↔ (a ∣ b) :=
  ⟨dvd_of_dvd_neg, dvd_neg_of_dvd⟩

/-- The additive inverse of an element a of a commutative ring divides another element b iff a
    divides b. -/
  @[simp] lemma neg_dvd (a b : α) : (-a ∣ b) ↔ (a ∣ b) :=
  ⟨dvd_of_neg_dvd, neg_dvd_of_dvd⟩

/-- If an element a divides another element c in a commutative ring, a divides the sum of another
    element b with c iff a divides b. -/
  theorem dvd_add_left {a b c : α} (h : a ∣ c) : a ∣ b + c ↔ a ∣ b :=
  (dvd_add_iff_left h).symm

/-- If an element a divides another element b in a commutative ring, a divides the sum of b and
    another element c iff a divides c. -/
  theorem dvd_add_right {a b c : α} (h : a ∣ b) : a ∣ b + c ↔ a ∣ c :=
  (dvd_add_iff_right h).symm

/-- Vieta's formula for a quadratic equation, relating the coefficients of the polynomial with
  its roots. This particular version states that if we have a root `x` of a monic quadratic
  polynomial, then there is another root `y` such that `x + y` is negative the `a_1` coefficient
  and `x * y` is the `a_0` coefficient. -/
lemma Vieta_formula_quadratic {b c x : α} (h : x * x - b * x + c = 0) :
  ∃ y : α, y * y - b * y + c = 0 ∧ x + y = b ∧ x * y = c :=
begin
  have : c = b * x - x * x, { apply eq_of_sub_eq_zero, simpa using h },
  use b - x, simp [left_distrib, mul_comm, this],
end

end comm_ring

/-- Predicate for ring homomorphisms (deprecated -- use the bundled `semiring_hom` version). -/
class is_ring_hom {α : Type u} {β : Type v} [ring α] [ring β] (f : α → β) : Prop :=
(map_one : f 1 = 1)
(map_mul : ∀ {x y}, f (x * y) = f x * f y)
(map_add : ∀ {x y}, f (x + y) = f x + f y)

namespace is_ring_hom

variables {β : Type v} [ring α] [ring β]

/-- A map of rings that is a semiring homomorphism is also a ring homomorphism. -/
def of_semiring (f : α → β) [H : is_semiring_hom f] : is_ring_hom f := {..H}

variables (f : α → β) [is_ring_hom f] {x y : α}

/-- Ring homomorphisms map zero to zero. -/
lemma map_zero : f 0 = 0 :=
calc f 0 = f (0 + 0) - f 0 : by rw [map_add f]; simp
     ... = 0 : by simp

/-- Ring homomorphisms preserve additive inverses. -/
lemma map_neg : f (-x) = -f x :=
calc f (-x) = f (-x + x) - f x : by rw [map_add f]; simp
        ... = -f x : by simp [map_zero f]

/-- Ring homomorphisms preserve subtraction. -/
lemma map_sub : f (x - y) = f x - f y :=
by simp [map_add f, map_neg f]

/-- The identity map is a ring homomorphism. -/
instance id : is_ring_hom (@id α) := by refine {..}; intros; refl

/-- The composition of two ring homomorphisms is a ring homomorphism. -/
instance comp {γ} [ring γ] (g : β → γ) [is_ring_hom g] :
  is_ring_hom (g ∘ f) :=
{ map_add := λ x y, by simp [map_add f]; rw map_add g; refl,
  map_mul := λ x y, by simp [map_mul f]; rw map_mul g; refl,
  map_one := by simp [map_one f]; exact map_one g }

/-- A ring homomorphism is also a semiring homomorphism. -/
instance : is_semiring_hom f :=
{ map_zero := map_zero f, ..‹is_ring_hom f› }

instance : is_add_group_hom f := { }

end is_ring_hom

set_option old_structure_cmd true

/-- Bundled semiring homomorphisms; use this for bundled ring homomorphisms too. -/
structure semiring_hom (α : Type*) (β : Type*) [semiring α] [semiring β]
  extends monoid_hom α β, add_monoid_hom α β

infixr ` →+* `:25 := semiring_hom

instance {α : Type*} {β : Type*} [semiring α] [semiring β] : has_coe_to_fun (α →+* β) :=
⟨_, semiring_hom.to_fun⟩

namespace semiring_hom

variables {β : Type v} [semiring α] [semiring β]
variables (f : α →+* β) {x y : α}

@[extensionality] theorem ext (f g : α →+* β) (h : (f : α → β) = g) : f = g :=
by cases f; cases g; cases h; refl

/-- Semiring homomorphisms map zero to zero. -/
@[simp] lemma map_zero (f : α →+* β) : f 0 = 0 := f.map_zero'

/-- Semiring homomorphisms map one to one. -/
@[simp] lemma map_one (f : α →+* β) : f 1 = 1 := f.map_one'

/-- Semiring homomorphisms preserve addition. -/
@[simp] lemma map_add (f : α →+* β) (a b : α) : f (a + b) = f a + f b := f.map_add' a b

/-- Semiring homomorphisms preserve multiplication. -/
@[simp] lemma map_mul (f : α →+* β) (a b : α) : f (a * b) = f a * f b := f.map_mul' a b

instance {α : Type*} {β : Type*} [semiring α] [semiring β] (f : α →+* β) :
  is_semiring_hom f :=
{ map_zero := f.map_zero,
  map_one := f.map_one,
  map_add := f.map_add,
  map_mul := f.map_mul }

/-- A semiring homomorphism of rings is a ring homomorphism. -/
instance {α γ} [ring α] [ring γ] {g : α →+* γ} : is_ring_hom g :=
is_ring_hom.of_semiring g

/-- The identity map from a semiring to itself. -/
def id (α : Type*) [semiring α] : α →+* α :=
by refine {to_fun := id, ..}; intros; refl

/-- Composition of semiring homomorphisms is a semiring homomorphism. -/
def comp {γ} [semiring γ] (hnp : β →+* γ) (hmn : α →+* β) : α →+* γ :=
{ to_fun := hnp ∘ hmn,
  map_zero' := by simp,
  map_one' := by simp,
  map_add' := λ x y, by simp,
  map_mul' := λ x y, by simp}

/-- Ring homomorphisms preserve additive inverse. -/
@[simp] theorem map_neg {α β} [ring α] [ring β] (f : α →+* β) (x : α) : f (-x) = -(f x) :=
eq_neg_of_add_eq_zero $ by rw [←f.map_add, neg_add_self, f.map_zero]

/-- Ring homomorphisms preserve subtraction. -/
@[simp] theorem map_sub {α β} [ring α] [ring β] (f : α →+* β) (x y : α) :
  f (x - y) = (f x) - (f y) := by simp

<<<<<<< HEAD
/-- Makes a ring homomomorphism from a proof that the monoid homomorphism preserves addition. -/
=======
/-- Makes a ring homomorphism from a proof that the monoid homomorphism preserves addition. -/
>>>>>>> 7bc18a84
def mk' {γ} [ring γ] (f : α →* γ) (map_add : ∀ a b : α, f (a + b) = f a + f b) : α →+* γ :=
{ to_fun := f,
  map_zero' := add_self_iff_eq_zero.1 $ by rw [←map_add, add_zero],
  map_one' := f.map_one,
  map_mul' := f.map_mul,
  map_add' := map_add }

end semiring_hom

/-- Predicate for commutative semirings in which zero does not equal one. -/
class nonzero_comm_semiring (α : Type*) extends comm_semiring α, zero_ne_one_class α

/-- Predicate for commutative rings in which zero does not equal one. -/
class nonzero_comm_ring (α : Type*) extends comm_ring α, zero_ne_one_class α

/-- A nonzero commutative ring is a nonzero commutative semiring. -/
instance nonzero_comm_ring.to_nonzero_comm_semiring {α : Type*} [I : nonzero_comm_ring α] :
  nonzero_comm_semiring α :=
{ zero_ne_one := by convert zero_ne_one,
  ..show comm_semiring α, by apply_instance }

/-- An integral domain is a nonzero commutative ring. -/
instance integral_domain.to_nonzero_comm_ring (α : Type*) [id : integral_domain α] :
  nonzero_comm_ring α :=
{ ..id }

/-- An element of the unit group of a nonzero commutative semiring represented as an element
    of the semiring is nonzero. -/
lemma units.coe_ne_zero [nonzero_comm_semiring α] (u : units α) : (u : α) ≠ 0 :=
λ h : u.1 = 0, by simpa [h, zero_ne_one] using u.3

/-- Makes a nonzero commutative ring from a commutative ring containing at least two distinct
    elements. -/
def nonzero_comm_ring.of_ne [comm_ring α] {x y : α} (h : x ≠ y) : nonzero_comm_ring α :=
{ one := 1,
  zero := 0,
  zero_ne_one := λ h01, h $ by rw [← one_mul x, ← one_mul y, ← h01, zero_mul, zero_mul],
  ..show comm_ring α, by apply_instance }

/-- Makes a nonzero commutative semiring from a commutative semiring containing at least two
    distinct elements. -/
def nonzero_comm_semiring.of_ne [comm_semiring α] {x y : α} (h : x ≠ y) : nonzero_comm_semiring α :=
{ one := 1,
  zero := 0,
  zero_ne_one := λ h01, h $ by rw [← one_mul x, ← one_mul y, ← h01, zero_mul, zero_mul],
  ..show comm_semiring α, by apply_instance }

/-- this is needed for compatibility between Lean 3.4.2 and Lean 3.5.0c -/
def has_div_of_division_ring [division_ring α] : has_div α := division_ring_has_div

/-- A domain is a ring with no zero divisors, i.e. satisfying
  the condition `a * b = 0 ↔ a = 0 ∨ b = 0`. Alternatively, a domain
  is an integral domain without assuming commutativity of multiplication. -/
class domain (α : Type u) extends ring α, no_zero_divisors α, zero_ne_one_class α

section domain
  variable [domain α]

/-- Simplification theorems for the definition of a domain. -/
  @[simp] theorem mul_eq_zero {a b : α} : a * b = 0 ↔ a = 0 ∨ b = 0 :=
  ⟨eq_zero_or_eq_zero_of_mul_eq_zero, λo,
    or.elim o (λh, by rw h; apply zero_mul) (λh, by rw h; apply mul_zero)⟩

  @[simp] theorem zero_eq_mul {a b : α} : 0 = a * b ↔ a = 0 ∨ b = 0 :=
  by rw [eq_comm, mul_eq_zero]

<<<<<<< HEAD
=======
  lemma mul_self_eq_zero {α} [domain α] {x : α} : x * x = 0 ↔ x = 0 := by simp
  lemma zero_eq_mul_self {α} [domain α] {x : α} : 0 = x * x ↔ x = 0 := by simp

>>>>>>> 7bc18a84
/-- The product of two nonzero elements of a domain is nonzero. -/
  theorem mul_ne_zero' {a b : α} (h₁ : a ≠ 0) (h₂ : b ≠ 0) : a * b ≠ 0 :=
  λ h, or.elim (eq_zero_or_eq_zero_of_mul_eq_zero h) h₁ h₂

/-- Right multiplication by a nonzero element in a domain is injective. -/
  theorem domain.mul_right_inj {a b c : α} (ha : a ≠ 0) : b * a = c * a ↔ b = c :=
  by rw [← sub_eq_zero, ← mul_sub_right_distrib, mul_eq_zero];
     simp [ha]; exact sub_eq_zero

/-- Left multiplication by a nonzero element in a domain is injective. -/
  theorem domain.mul_left_inj {a b c : α} (ha : a ≠ 0) : a * b = a * c ↔ b = c :=
  by rw [← sub_eq_zero, ← mul_sub_left_distrib, mul_eq_zero];
     simp [ha]; exact sub_eq_zero

/-- An element of a domain fixed by right multiplication by an element other than one must
    be zero. -/
  theorem eq_zero_of_mul_eq_self_right' {a b : α} (h₁ : b ≠ 1) (h₂ : a * b = a) : a = 0 :=
  by apply (mul_eq_zero.1 _).resolve_right (sub_ne_zero.2 h₁);
     rw [mul_sub_left_distrib, mul_one, sub_eq_zero, h₂]

/-- An element of a domain fixed by left multiplication by an element other than one must
    be zero. -/
  theorem eq_zero_of_mul_eq_self_left' {a b : α} (h₁ : b ≠ 1) (h₂ : b * a = a) : a = 0 :=
  by apply (mul_eq_zero.1 _).resolve_left (sub_ne_zero.2 h₁);
     rw [mul_sub_right_distrib, one_mul, sub_eq_zero, h₂]

/-- For elements a, b of a domain, if a*b is nonzero, so is b*a. -/
  theorem mul_ne_zero_comm' {a b : α} (h : a * b ≠ 0) : b * a ≠ 0 :=
  mul_ne_zero' (ne_zero_of_mul_ne_zero_left h) (ne_zero_of_mul_ne_zero_right h)

end domain

/- integral domains -/

section
  variables [s : integral_domain α] (a b c d e : α)
  include s

/-- An integral domain is a domain. -/
  instance integral_domain.to_domain : domain α := {..s}

/-- Right multiplcation by a nonzero element of an integral domain is injective. -/
  theorem eq_of_mul_eq_mul_right_of_ne_zero {a b c : α} (ha : a ≠ 0) (h : b * a = c * a) : b = c :=
  have b * a - c * a = 0, by simp [h],
  have (b - c) * a = 0, by rw [mul_sub_right_distrib, this],
  have b - c = 0, from (eq_zero_or_eq_zero_of_mul_eq_zero this).resolve_right ha,
  eq_of_sub_eq_zero this

/-- Left multiplication by a nonzero element of an integral domain is injective. -/
  theorem eq_of_mul_eq_mul_left_of_ne_zero {a b c : α} (ha : a ≠ 0) (h : a * b = a * c) : b = c :=
  have a * b - a * c = 0, by simp [h],
  have a * (b - c) = 0, by rw [mul_sub_left_distrib, this],
  have b - c = 0, from (eq_zero_or_eq_zero_of_mul_eq_zero this).resolve_left ha,
  eq_of_sub_eq_zero this

/-- Given two elements b, c of an integral domain and a nonzero element a, a*b divides a*c iff
    b divides c. -/
  theorem mul_dvd_mul_iff_left {a b c : α} (ha : a ≠ 0) : a * b ∣ a * c ↔ b ∣ c :=
  exists_congr $ λ d, by rw [mul_assoc, domain.mul_left_inj ha]

/-- Given two elements a, b of an integral domain and a nonzero element c, a*c divides b*c iff
    a divides b. -/
  theorem mul_dvd_mul_iff_right {a b c : α} (hc : c ≠ 0) : a * c ∣ b * c ↔ a ∣ b :=
  exists_congr $ λ d, by rw [mul_right_comm, domain.mul_right_inj hc]

/-- In the unit group of an integral domain, a unit is its own inverse iff the unit is one or
    one's additive inverse. -/
  lemma units.inv_eq_self_iff (u : units α) : u⁻¹ = u ↔ u = 1 ∨ u = -1 :=
  by conv {to_lhs, rw [inv_eq_iff_mul_eq_one, ← mul_one (1 : units α), units.ext_iff, units.coe_mul,
    units.coe_mul, mul_self_eq_mul_self_iff, ← units.ext_iff, ← units.coe_neg, ← units.ext_iff] }

end

/- units in various rings -/

namespace units

section comm_semiring
variables [comm_semiring α] (a b : α) (u : units α)

/-- Elements of the unit group of a commutative semiring represented as elements of the semiring
    divide any element of the semiring. -/
@[simp] lemma coe_dvd : ↑u ∣ a := ⟨↑u⁻¹ * a, by simp⟩

/-- In a commutative semiring, an element a divides an element b iff a divides all
    associates of b. -/
@[simp] lemma dvd_coe_mul : a ∣ b * u ↔ a ∣ b :=
iff.intro
  (assume ⟨c, eq⟩, ⟨c * ↑u⁻¹, by rw [← mul_assoc, ← eq, units.mul_inv_cancel_right]⟩)
  (assume ⟨c, eq⟩, eq.symm ▸ dvd_mul_of_dvd_left (dvd_mul_right _ _) _)

/-- An element of a commutative semiring divides a unit iff the element divides one. -/
@[simp] lemma dvd_coe : a ∣ ↑u ↔ a ∣ 1 :=
suffices a ∣ 1 * ↑u ↔ a ∣ 1, by simpa,
dvd_coe_mul _ _ _

/-- In a commutative semiring, an element a divides an element b iff all associates of a divide b.-/
@[simp] lemma coe_mul_dvd : a * u ∣ b ↔ a ∣ b :=
iff.intro
  (assume ⟨c, eq⟩, ⟨c * ↑u, eq.symm ▸ by ac_refl⟩)
  (assume h, suffices a * ↑u ∣ b * 1, by simpa, mul_dvd_mul h (coe_dvd _ _))

end comm_semiring

section domain
variables [domain α]

/-- Every unit in a domain is nonzero. -/
@[simp] theorem ne_zero : ∀(u : units α), (↑u : α) ≠ 0
| ⟨u, v, (huv : 0 * v = 1), hvu⟩ rfl := by simpa using huv

end domain

end units<|MERGE_RESOLUTION|>--- conflicted
+++ resolved
@@ -350,11 +350,7 @@
 @[simp] theorem map_sub {α β} [ring α] [ring β] (f : α →+* β) (x y : α) :
   f (x - y) = (f x) - (f y) := by simp
 
-<<<<<<< HEAD
-/-- Makes a ring homomomorphism from a proof that the monoid homomorphism preserves addition. -/
-=======
 /-- Makes a ring homomorphism from a proof that the monoid homomorphism preserves addition. -/
->>>>>>> 7bc18a84
 def mk' {γ} [ring γ] (f : α →* γ) (map_add : ∀ a b : α, f (a + b) = f a + f b) : α →+* γ :=
 { to_fun := f,
   map_zero' := add_self_iff_eq_zero.1 $ by rw [←map_add, add_zero],
@@ -421,12 +417,9 @@
   @[simp] theorem zero_eq_mul {a b : α} : 0 = a * b ↔ a = 0 ∨ b = 0 :=
   by rw [eq_comm, mul_eq_zero]
 
-<<<<<<< HEAD
-=======
   lemma mul_self_eq_zero {α} [domain α] {x : α} : x * x = 0 ↔ x = 0 := by simp
   lemma zero_eq_mul_self {α} [domain α] {x : α} : 0 = x * x ↔ x = 0 := by simp
 
->>>>>>> 7bc18a84
 /-- The product of two nonzero elements of a domain is nonzero. -/
   theorem mul_ne_zero' {a b : α} (h₁ : a ≠ 0) (h₂ : b ≠ 0) : a * b ≠ 0 :=
   λ h, or.elim (eq_zero_or_eq_zero_of_mul_eq_zero h) h₁ h₂
