--- conflicted
+++ resolved
@@ -45,13 +45,8 @@
 
 ## Tags
 
-<<<<<<< HEAD
-ring_hom, semiring_hom, semiring, comm_semiring, ring, comm_ring, domain, integral_domain, nonzero,
-units
-=======
-`ring_hom`, `semiring_hom`, `semiring`, `comm_semiring`, `ring`, `comm_ring`, `domain`, `integral_domain`, `nonzero`,
-`units`
->>>>>>> 516d9b54
+`ring_hom`, `semiring_hom`, `semiring`, `comm_semiring`, `ring`, `comm_ring`, `domain`,
+`integral_domain`, `nonzero`, `units`
 -/
 universes u v w x
 variables {α : Type u} {β : Type v} {γ : Type w} {R : Type x}
