--- conflicted
+++ resolved
@@ -329,12 +329,8 @@
 See note [reducible non-instances]. -/
 @[reducible]
 protected def function.injective.division_ring [division_ring K] {K'}
-<<<<<<< HEAD
   [add_monoid_with_one K'] [has_mul K'] [has_neg K'] [has_sub K'] [has_inv K'] [has_div K']
-=======
-  [has_zero K'] [has_mul K'] [has_add K'] [has_neg K'] [has_sub K'] [has_one K'] [has_inv K']
-  [has_div K'] [has_scalar ℕ K'] [has_scalar ℤ K'] [has_pow K' ℕ] [has_pow K' ℤ]
->>>>>>> 223e7428
+  [has_div K'] [has_scalar ℤ K'] [has_pow K' ℕ] [has_pow K' ℤ]
   (f : K' → K) (hf : function.injective f) (zero : f 0 = 0) (one : f 1 = 1)
   (add : ∀ x y, f (x + y) = f x + f y) (mul : ∀ x y, f (x * y) = f x * f y)
   (neg : ∀ x, f (-x) = -f x) (sub : ∀ x y, f (x - y) = f x - f y)
@@ -349,12 +345,8 @@
 See note [reducible non-instances]. -/
 @[reducible]
 protected def function.injective.field [field K] {K'}
-<<<<<<< HEAD
   [add_monoid_with_one K'] [has_mul K'] [has_neg K'] [has_sub K'] [has_inv K'] [has_div K']
-=======
-  [has_zero K'] [has_mul K'] [has_add K'] [has_neg K'] [has_sub K'] [has_one K'] [has_inv K']
-  [has_div K'] [has_scalar ℕ K'] [has_scalar ℤ K'] [has_pow K' ℕ] [has_pow K' ℤ]
->>>>>>> 223e7428
+  [has_div K'] [has_scalar ℤ K'] [has_pow K' ℕ] [has_pow K' ℤ]
   (f : K' → K) (hf : function.injective f) (zero : f 0 = 0) (one : f 1 = 1)
   (add : ∀ x y, f (x + y) = f x + f y) (mul : ∀ x y, f (x * y) = f x * f y)
   (neg : ∀ x, f (-x) = -f x) (sub : ∀ x y, f (x - y) = f x - f y)
