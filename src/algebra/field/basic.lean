--- conflicted
+++ resolved
@@ -358,32 +358,6 @@
 end is_field
 
 namespace ring_hom
-<<<<<<< HEAD
-section semiring
-variables [semiring α] [division_semiring β]
-
-@[simp] lemma map_units_inv (f : α →+* β) (u : αˣ) : f ↑u⁻¹ = (f ↑u)⁻¹ :=
-(f : α →* β).map_units_inv u
-
-variables [nontrivial α] (f : β →+* α) {a : β}
-
-@[simp] lemma map_eq_zero : f a = 0 ↔ a = 0 := f.to_monoid_with_zero_hom.map_eq_zero
-lemma map_ne_zero : f a ≠ 0 ↔ a ≠ 0 := f.to_monoid_with_zero_hom.map_ne_zero
-
-end semiring
-
-section division_semiring
-variables [division_semiring α] [division_semiring β] (f g : α →+* β) (a b : α)
-
-lemma eq_on_inv {R : Type*} [semiring R] (f g : α →+* R) {a : α} (h : f a = g a) : f a⁻¹ = g a⁻¹ :=
-f.to_monoid_with_zero_hom.eq_on_inv g.to_monoid_with_zero_hom h
-
-lemma map_inv : f a⁻¹ = (f a)⁻¹ := f.to_monoid_with_zero_hom.map_inv _
-lemma map_div : f (a / b) = f a / f b := f.to_monoid_with_zero_hom.map_div _ _
-
-end division_semiring
-=======
->>>>>>> 4ddb7a54
 
 protected lemma injective [division_ring α] [semiring β] [nontrivial β] (f : α →+* β) :
   injective f :=
