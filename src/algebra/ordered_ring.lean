/-
Copyright (c) 2016 Jeremy Avigad. All rights reserved.
Released under Apache 2.0 license as described in the file LICENSE.
Authors: Jeremy Avigad, Leonardo de Moura, Mario Carneiro
-/
import algebra.ordered_group
import data.set.intervals.basic

set_option old_structure_cmd true

universe u
variable {α : Type u}

/-- An `ordered_semiring α` is a semiring `α` with a partial order such that
multiplication with a positive number and addition are monotone. -/
@[protect_proj]
class ordered_semiring (α : Type u) extends semiring α, ordered_cancel_add_comm_monoid α :=
(zero_le_one : 0 ≤ (1 : α))
(mul_lt_mul_of_pos_left :  ∀ a b c : α, a < b → 0 < c → c * a < c * b)
(mul_lt_mul_of_pos_right : ∀ a b c : α, a < b → 0 < c → a * c < b * c)

section ordered_semiring
variables [ordered_semiring α] {a b c d : α}

lemma zero_le_one : 0 ≤ (1:α) :=
ordered_semiring.zero_le_one

lemma zero_le_two : 0 ≤ (2:α) :=
add_nonneg zero_le_one zero_le_one

section nontrivial

variables [nontrivial α]

lemma zero_lt_one : 0 < (1 : α) :=
lt_of_le_of_ne zero_le_one zero_ne_one

lemma zero_lt_two : 0 < (2:α) := add_pos zero_lt_one zero_lt_one

@[field_simps] lemma two_ne_zero : (2:α) ≠ 0 :=
ne.symm (ne_of_lt zero_lt_two)

lemma one_lt_two : 1 < (2:α) :=
calc (2:α) = 1+1 : one_add_one_eq_two
     ...   > 1+0 : add_lt_add_left zero_lt_one _
     ...   = 1   : add_zero 1

lemma one_le_two : 1 ≤ (2:α) := one_lt_two.le

lemma zero_lt_three : 0 < (3:α) := add_pos zero_lt_two zero_lt_one

lemma zero_lt_four : 0 < (4:α) := add_pos zero_lt_two zero_lt_two

end nontrivial

lemma mul_lt_mul_of_pos_left (h₁ : a < b) (h₂ : 0 < c) : c * a < c * b :=
ordered_semiring.mul_lt_mul_of_pos_left a b c h₁ h₂

lemma mul_lt_mul_of_pos_right (h₁ : a < b) (h₂ : 0 < c) : a * c < b * c :=
ordered_semiring.mul_lt_mul_of_pos_right a b c h₁ h₂

lemma mul_le_mul_of_nonneg_left (h₁ : a ≤ b) (h₂ : 0 ≤ c) : c * a ≤ c * b :=
begin
  cases classical.em (b ≤ a), { simp [h.antisymm h₁] },
  cases classical.em (c ≤ 0), { simp [h_1.antisymm h₂] },
  exact (mul_lt_mul_of_pos_left (h₁.lt_of_not_le h) (h₂.lt_of_not_le h_1)).le,
end

lemma mul_le_mul_of_nonneg_right (h₁ : a ≤ b) (h₂ : 0 ≤ c) : a * c ≤ b * c :=
begin
  cases classical.em (b ≤ a), { simp [h.antisymm h₁] },
  cases classical.em (c ≤ 0), { simp [h_1.antisymm h₂] },
  exact (mul_lt_mul_of_pos_right (h₁.lt_of_not_le h) (h₂.lt_of_not_le h_1)).le,
end

-- TODO: there are four variations, depending on which variables we assume to be nonneg
lemma mul_le_mul (hac : a ≤ c) (hbd : b ≤ d) (nn_b : 0 ≤ b) (nn_c : 0 ≤ c) : a * b ≤ c * d :=
calc
  a * b ≤ c * b : mul_le_mul_of_nonneg_right hac nn_b
    ... ≤ c * d : mul_le_mul_of_nonneg_left hbd nn_c

lemma mul_nonneg (ha : 0 ≤ a) (hb : 0 ≤ b) : 0 ≤ a * b :=
have h : 0 * b ≤ a * b, from mul_le_mul_of_nonneg_right ha hb,
by rwa [zero_mul] at h

lemma mul_nonpos_of_nonneg_of_nonpos (ha : 0 ≤ a) (hb : b ≤ 0) : a * b ≤ 0 :=
have h : a * b ≤ a * 0, from mul_le_mul_of_nonneg_left hb ha,
by rwa mul_zero at h

lemma mul_nonpos_of_nonpos_of_nonneg (ha : a ≤ 0) (hb : 0 ≤ b) : a * b ≤ 0 :=
have h : a * b ≤ 0 * b, from mul_le_mul_of_nonneg_right ha hb,
by rwa zero_mul at h

lemma mul_lt_mul (hac : a < c) (hbd : b ≤ d) (pos_b : 0 < b) (nn_c : 0 ≤ c) : a * b < c * d :=
calc
  a * b < c * b : mul_lt_mul_of_pos_right hac pos_b
    ... ≤ c * d : mul_le_mul_of_nonneg_left hbd nn_c

lemma mul_lt_mul' (h1 : a ≤ c) (h2 : b < d) (h3 : 0 ≤ b) (h4 : 0 < c) : a * b < c * d :=
calc
   a * b ≤ c * b : mul_le_mul_of_nonneg_right h1 h3
     ... < c * d : mul_lt_mul_of_pos_left h2 h4

lemma mul_pos (ha : 0 < a) (hb : 0 < b) : 0 < a * b :=
have h : 0 * b < a * b, from mul_lt_mul_of_pos_right ha hb,
by rwa zero_mul at h

lemma mul_neg_of_pos_of_neg (ha : 0 < a) (hb : b < 0) : a * b < 0 :=
have h : a * b < a * 0, from mul_lt_mul_of_pos_left hb ha,
by rwa mul_zero at h

lemma mul_neg_of_neg_of_pos (ha : a < 0) (hb : 0 < b) : a * b < 0 :=
have h : a * b < 0 * b, from mul_lt_mul_of_pos_right ha hb,
by rwa zero_mul at  h

lemma mul_self_lt_mul_self (h1 : 0 ≤ a) (h2 : a < b) : a * a < b * b :=
mul_lt_mul' h2.le h2 h1 $ h1.trans_lt h2

lemma strict_mono_incr_on_mul_self : strict_mono_incr_on (λ x : α, x * x) (set.Ici 0) :=
λ x hx y hy hxy, mul_self_lt_mul_self hx hxy

lemma mul_self_le_mul_self (h1 : 0 ≤ a) (h2 : a ≤ b) : a * a ≤ b * b :=
mul_le_mul h2 h2 h1 $ h1.trans h2

lemma mul_lt_mul'' (h1 : a < c) (h2 : b < d) (h3 : 0 ≤ a) (h4 : 0 ≤ b) : a * b < c * d :=
(lt_or_eq_of_le h4).elim
  (λ b0, mul_lt_mul h1 h2.le b0 $ h3.trans h1.le)
  (λ b0, by rw [← b0, mul_zero]; exact
    mul_pos (h3.trans_lt h1) (h4.trans_lt h2))

lemma le_mul_of_one_le_right (hb : 0 ≤ b) (h : 1 ≤ a) : b ≤ b * a :=
suffices b * 1 ≤ b * a, by rwa mul_one at this,
mul_le_mul_of_nonneg_left h hb

lemma le_mul_of_one_le_left (hb : 0 ≤ b) (h : 1 ≤ a) : b ≤ a * b :=
suffices 1 * b ≤ a * b, by rwa one_mul at this,
mul_le_mul_of_nonneg_right h hb

section
variable [nontrivial α]

lemma bit1_pos (h : 0 ≤ a) : 0 < bit1 a :=
lt_add_of_le_of_pos (add_nonneg h h) zero_lt_one

lemma lt_add_one (a : α) : a < a + 1 :=
lt_add_of_le_of_pos le_rfl zero_lt_one

lemma lt_one_add (a : α) : a < 1 + a :=
by { rw [add_comm], apply lt_add_one }

end

lemma bit1_pos' (h : 0 < a) : 0 < bit1 a :=
begin
  nontriviality,
  exact bit1_pos h.le,
end

lemma one_lt_mul (ha : 1 ≤ a) (hb : 1 < b) : 1 < a * b :=
begin
  nontriviality,
  exact (one_mul (1 : α)) ▸ mul_lt_mul' ha hb zero_le_one (zero_lt_one.trans_le ha)
end

lemma mul_le_one (ha : a ≤ 1) (hb' : 0 ≤ b) (hb : b ≤ 1) : a * b ≤ 1 :=
begin rw ← one_mul (1 : α), apply mul_le_mul; {assumption <|> apply zero_le_one} end

lemma one_lt_mul_of_le_of_lt (ha : 1 ≤ a) (hb : 1 < b) : 1 < a * b :=
begin
  nontriviality,
  calc 1 = 1 * 1 : by rw one_mul
     ... < a * b : mul_lt_mul' ha hb zero_le_one (zero_lt_one.trans_le ha)
end

lemma one_lt_mul_of_lt_of_le (ha : 1 < a) (hb : 1 ≤ b) : 1 < a * b :=
begin
  nontriviality,
  calc 1 = 1 * 1 : by rw one_mul
    ... < a * b : mul_lt_mul ha hb zero_lt_one $ zero_le_one.trans ha.le
end

lemma mul_le_of_le_one_right (ha : 0 ≤ a) (hb1 : b ≤ 1) : a * b ≤ a :=
calc a * b ≤ a * 1 : mul_le_mul_of_nonneg_left hb1 ha
... = a : mul_one a

lemma mul_le_of_le_one_left (hb : 0 ≤ b) (ha1 : a ≤ 1) : a * b ≤ b :=
calc a * b ≤ 1 * b : mul_le_mul ha1 le_rfl hb zero_le_one
... = b : one_mul b

lemma mul_lt_one_of_nonneg_of_lt_one_left (ha0 : 0 ≤ a) (ha : a < 1) (hb : b ≤ 1) : a * b < 1 :=
calc a * b ≤ a : mul_le_of_le_one_right ha0 hb
... < 1 : ha

lemma mul_lt_one_of_nonneg_of_lt_one_right (ha : a ≤ 1) (hb0 : 0 ≤ b) (hb : b < 1) : a * b < 1 :=
calc a * b ≤ b : mul_le_of_le_one_left hb0 ha
... < 1 : hb

end ordered_semiring

section ordered_comm_semiring

/-- An `ordered_comm_semiring α` is a commutative semiring `α` with a partial order such that
multiplication with a positive number and addition are monotone. -/
@[protect_proj]
class ordered_comm_semiring (α : Type u) extends ordered_semiring α, comm_semiring α

end ordered_comm_semiring

/--
A `linear_ordered_semiring α` is a nontrivial semiring `α` with a linear order
such that multiplication with a positive number and addition are monotone.
-/
-- It's not entirely clear we should assume `nontrivial` at this point;
-- it would be reasonable to explore changing this,
-- but be warned that the instances involving `domain` may cause
-- typeclass search loops.
@[protect_proj]
class linear_ordered_semiring (α : Type u) extends ordered_semiring α, linear_order α, nontrivial α

section linear_ordered_semiring
variables [linear_ordered_semiring α] {a b c d : α}

-- `norm_num` expects the lemma stating `0 < 1` to have a single typeclass argument
-- (see `norm_num.prove_pos_nat`).
-- Rather than working out how to relax that assumption,
-- we provide a synonym for `zero_lt_one` (which needs both `ordered_semiring α` and `nontrivial α`)
-- with only a `linear_ordered_semiring` typeclass argument.
lemma zero_lt_one' : 0 < (1 : α) := zero_lt_one

lemma lt_of_mul_lt_mul_left (h : c * a < c * b) (hc : 0 ≤ c) : a < b :=
lt_of_not_ge
  (assume h1 : b ≤ a,
   have h2 : c * b ≤ c * a, from mul_le_mul_of_nonneg_left h1 hc,
   h2.not_lt h)

lemma lt_of_mul_lt_mul_right (h : a * c < b * c) (hc : 0 ≤ c) : a < b :=
lt_of_not_ge
  (assume h1 : b ≤ a,
   have h2 : b * c ≤ a * c, from mul_le_mul_of_nonneg_right h1 hc,
   h2.not_lt h)

lemma le_of_mul_le_mul_left (h : c * a ≤ c * b) (hc : 0 < c) : a ≤ b :=
le_of_not_gt
  (assume h1 : b < a,
   have h2 : c * b < c * a, from mul_lt_mul_of_pos_left h1 hc,
   h2.not_le h)

lemma le_of_mul_le_mul_right (h : a * c ≤ b * c) (hc : 0 < c) : a ≤ b :=
le_of_not_gt
  (assume h1 : b < a,
   have h2 : b * c < a * c, from mul_lt_mul_of_pos_right h1 hc,
   h2.not_le h)

lemma pos_and_pos_or_neg_and_neg_of_mul_pos (hab : 0 < a * b) :
  (0 < a ∧ 0 < b) ∨ (a < 0 ∧ b < 0) :=
begin
  rcases lt_trichotomy 0 a with (ha|rfl|ha),
  { refine or.inl ⟨ha, _⟩,
    contrapose! hab,
    exact mul_nonpos_of_nonneg_of_nonpos ha.le hab },
  { rw [zero_mul] at hab, exact hab.false.elim },
  { refine or.inr ⟨ha, _⟩,
    contrapose! hab,
    exact mul_nonpos_of_nonpos_of_nonneg ha.le hab }
end

lemma nonneg_and_nonneg_or_nonpos_and_nonpos_of_mul_nnonneg (hab : 0 ≤ a * b) :
    (0 ≤ a ∧ 0 ≤ b) ∨ (a ≤ 0 ∧ b ≤ 0) :=
begin
  contrapose! hab,
  rcases lt_trichotomy 0 a with (ha|rfl|ha),
  exacts [mul_neg_of_pos_of_neg ha (hab.1 ha.le), ((hab.1 le_rfl).asymm (hab.2 le_rfl)).elim,
    mul_neg_of_neg_of_pos ha (hab.2 ha.le)]
end

lemma pos_of_mul_pos_left (h : 0 < a * b) (ha : 0 ≤ a) : 0 < b :=
((pos_and_pos_or_neg_and_neg_of_mul_pos h).resolve_right $ λ h, h.1.not_le ha).2

lemma pos_of_mul_pos_right (h : 0 < a * b) (hb : 0 ≤ b) : 0 < a :=
((pos_and_pos_or_neg_and_neg_of_mul_pos h).resolve_right $ λ h, h.2.not_le hb).1

lemma nonneg_of_mul_nonneg_left (h : 0 ≤ a * b) (h1 : 0 < a) : 0 ≤ b :=
le_of_not_gt (assume h2 : b < 0, (mul_neg_of_pos_of_neg h1 h2).not_le h)

lemma nonneg_of_mul_nonneg_right (h : 0 ≤ a * b) (h1 : 0 < b) : 0 ≤ a :=
le_of_not_gt (assume h2 : a < 0, (mul_neg_of_neg_of_pos h2 h1).not_le h)

lemma neg_of_mul_neg_left (h : a * b < 0) (h1 : 0 ≤ a) : b < 0 :=
lt_of_not_ge (assume h2 : b ≥ 0, (mul_nonneg h1 h2).not_lt h)

lemma neg_of_mul_neg_right (h : a * b < 0) (h1 : 0 ≤ b) : a < 0 :=
lt_of_not_ge (assume h2 : a ≥ 0, (mul_nonneg h2 h1).not_lt h)

lemma nonpos_of_mul_nonpos_left (h : a * b ≤ 0) (h1 : 0 < a) : b ≤ 0 :=
le_of_not_gt (assume h2 : b > 0, (mul_pos h1 h2).not_le h)

lemma nonpos_of_mul_nonpos_right (h : a * b ≤ 0) (h1 : 0 < b) : a ≤ 0 :=
le_of_not_gt (assume h2 : a > 0, (mul_pos h2 h1).not_le h)

@[simp] lemma mul_le_mul_left (h : 0 < c) : c * a ≤ c * b ↔ a ≤ b :=
⟨λ h', le_of_mul_le_mul_left h' h, λ h', mul_le_mul_of_nonneg_left h' h.le⟩

@[simp] lemma mul_le_mul_right (h : 0 < c) : a * c ≤ b * c ↔ a ≤ b :=
⟨λ h', le_of_mul_le_mul_right h' h, λ h', mul_le_mul_of_nonneg_right h' h.le⟩

@[simp] lemma mul_lt_mul_left (h : 0 < c) : c * a < c * b ↔ a < b :=
⟨lt_imp_lt_of_le_imp_le $ λ h', mul_le_mul_of_nonneg_left h' h.le,
 λ h', mul_lt_mul_of_pos_left h' h⟩

@[simp] lemma mul_lt_mul_right (h : 0 < c) : a * c < b * c ↔ a < b :=
⟨lt_imp_lt_of_le_imp_le $ λ h', mul_le_mul_of_nonneg_right h' h.le,
 λ h', mul_lt_mul_of_pos_right h' h⟩

@[simp] lemma zero_le_mul_left (h : 0 < c) : 0 ≤ c * b ↔ 0 ≤ b :=
by { convert mul_le_mul_left h, simp }

@[simp] lemma zero_le_mul_right (h : 0 < c) : 0 ≤ b * c ↔ 0 ≤ b :=
by { convert mul_le_mul_right h, simp }

@[simp] lemma zero_lt_mul_left (h : 0 < c) : 0 < c * b ↔ 0 < b :=
by { convert mul_lt_mul_left h, simp }

@[simp] lemma zero_lt_mul_right (h : 0 < c) : 0 < b * c ↔ 0 < b :=
by { convert mul_lt_mul_right h, simp }

section
variables [nontrivial α]

@[simp] lemma bit0_le_bit0 : bit0 a ≤ bit0 b ↔ a ≤ b :=
by rw [bit0, bit0, ← two_mul, ← two_mul, mul_le_mul_left (zero_lt_two : 0 < (2:α))]

@[simp] lemma bit0_lt_bit0 : bit0 a < bit0 b ↔ a < b :=
by rw [bit0, bit0, ← two_mul, ← two_mul, mul_lt_mul_left (zero_lt_two : 0 < (2:α))]

@[simp] lemma bit1_le_bit1 : bit1 a ≤ bit1 b ↔ a ≤ b :=
(add_le_add_iff_right 1).trans bit0_le_bit0

@[simp] lemma bit1_lt_bit1 : bit1 a < bit1 b ↔ a < b :=
(add_lt_add_iff_right 1).trans bit0_lt_bit0

@[simp] lemma one_le_bit1 : (1 : α) ≤ bit1 a ↔ 0 ≤ a :=
by rw [bit1, le_add_iff_nonneg_left, bit0, ← two_mul, zero_le_mul_left (zero_lt_two : 0 < (2:α))]

@[simp] lemma one_lt_bit1 : (1 : α) < bit1 a ↔ 0 < a :=
by rw [bit1, lt_add_iff_pos_left, bit0, ← two_mul, zero_lt_mul_left (zero_lt_two : 0 < (2:α))]

@[simp] lemma zero_le_bit0 : (0 : α) ≤ bit0 a ↔ 0 ≤ a :=
by rw [bit0, ← two_mul, zero_le_mul_left (zero_lt_two : 0 < (2:α))]

@[simp] lemma zero_lt_bit0 : (0 : α) < bit0 a ↔ 0 < a :=
by rw [bit0, ← two_mul, zero_lt_mul_left (zero_lt_two : 0 < (2:α))]

end

lemma le_mul_iff_one_le_left (hb : 0 < b) : b ≤ a * b ↔ 1 ≤ a :=
suffices 1 * b ≤ a * b ↔ 1 ≤ a, by rwa one_mul at this,
mul_le_mul_right hb

lemma lt_mul_iff_one_lt_left (hb : 0 < b) : b < a * b ↔ 1 < a :=
suffices 1 * b < a * b ↔ 1 < a, by rwa one_mul at this,
mul_lt_mul_right hb

lemma le_mul_iff_one_le_right (hb : 0 < b) : b ≤ b * a ↔ 1 ≤ a :=
suffices b * 1 ≤ b * a ↔ 1 ≤ a, by rwa mul_one at this,
mul_le_mul_left hb

lemma lt_mul_iff_one_lt_right (hb : 0 < b) : b < b * a ↔ 1 < a :=
suffices b * 1 < b * a ↔ 1 < a, by rwa mul_one at this,
mul_lt_mul_left hb

lemma lt_mul_of_one_lt_right (hb : 0 < b) : 1 < a → b < b * a :=
(lt_mul_iff_one_lt_right hb).2

theorem mul_nonneg_iff_right_nonneg_of_pos (h : 0 < a) : 0 ≤ b * a ↔ 0 ≤ b :=
⟨assume : 0 ≤ b * a, nonneg_of_mul_nonneg_right this h, assume : 0 ≤ b, mul_nonneg this h.le⟩

lemma mul_le_iff_le_one_left (hb : 0 < b) : a * b ≤ b ↔ a ≤ 1 :=
⟨ λ h, le_of_not_lt (mt (lt_mul_iff_one_lt_left hb).2 h.not_lt),
  λ h, le_of_not_lt (mt (lt_mul_iff_one_lt_left hb).1 h.not_lt) ⟩

lemma mul_lt_iff_lt_one_left (hb : 0 < b) : a * b < b ↔ a < 1 :=
⟨ λ h, lt_of_not_ge (mt (le_mul_iff_one_le_left hb).2 h.not_le),
  λ h, lt_of_not_ge (mt (le_mul_iff_one_le_left hb).1 h.not_le) ⟩

lemma mul_le_iff_le_one_right (hb : 0 < b) : b * a ≤ b ↔ a ≤ 1 :=
⟨ λ h, le_of_not_lt (mt (lt_mul_iff_one_lt_right hb).2 h.not_lt),
  λ h, le_of_not_lt (mt (lt_mul_iff_one_lt_right hb).1 h.not_lt) ⟩

lemma mul_lt_iff_lt_one_right (hb : 0 < b) : b * a < b ↔ a < 1 :=
⟨ λ h, lt_of_not_ge (mt (le_mul_iff_one_le_right hb).2 h.not_le),
  λ h, lt_of_not_ge (mt (le_mul_iff_one_le_right hb).1 h.not_le) ⟩

lemma nonpos_of_mul_nonneg_left (h : 0 ≤ a * b) (hb : b < 0) : a ≤ 0 :=
le_of_not_gt (λ ha, absurd h (mul_neg_of_pos_of_neg ha hb).not_le)

lemma nonpos_of_mul_nonneg_right (h : 0 ≤ a * b) (ha : a < 0) : b ≤ 0 :=
le_of_not_gt (λ hb, absurd h (mul_neg_of_neg_of_pos ha hb).not_le)

lemma neg_of_mul_pos_left (h : 0 < a * b) (hb : b ≤ 0) : a < 0 :=
lt_of_not_ge (λ ha, absurd h (mul_nonpos_of_nonneg_of_nonpos ha hb).not_lt)

lemma neg_of_mul_pos_right (h : 0 < a * b) (ha : a ≤ 0) : b < 0 :=
lt_of_not_ge (λ hb, absurd h (mul_nonpos_of_nonpos_of_nonneg ha hb).not_lt)

@[priority 100] -- see Note [lower instance priority]
instance linear_ordered_semiring.to_no_top_order {α : Type*} [linear_ordered_semiring α] :
  no_top_order α :=
⟨assume a, ⟨a + 1, lt_add_of_pos_right _ zero_lt_one⟩⟩

end linear_ordered_semiring

section mono
variables {β : Type*} [linear_ordered_semiring α] [preorder β] {f g : β → α} {a : α}

lemma monotone_mul_left_of_nonneg (ha : 0 ≤ a) : monotone (λ x, a*x) :=
assume b c b_le_c, mul_le_mul_of_nonneg_left b_le_c ha

lemma monotone_mul_right_of_nonneg (ha : 0 ≤ a) : monotone (λ x, x*a) :=
assume b c b_le_c, mul_le_mul_of_nonneg_right b_le_c ha

lemma monotone.mul_const (hf : monotone f) (ha : 0 ≤ a) :
  monotone (λ x, (f x) * a) :=
(monotone_mul_right_of_nonneg ha).comp hf

lemma monotone.const_mul (hf : monotone f) (ha : 0 ≤ a) :
  monotone (λ x, a * (f x)) :=
(monotone_mul_left_of_nonneg ha).comp hf

lemma monotone.mul (hf : monotone f) (hg : monotone g) (hf0 : ∀ x, 0 ≤ f x) (hg0 : ∀ x, 0 ≤ g x) :
  monotone (λ x, f x * g x) :=
λ x y h, mul_le_mul (hf h) (hg h) (hg0 x) (hf0 y)

lemma strict_mono_mul_left_of_pos (ha : 0 < a) : strict_mono (λ x, a * x) :=
assume b c b_lt_c, (mul_lt_mul_left ha).2 b_lt_c

lemma strict_mono_mul_right_of_pos (ha : 0 < a) : strict_mono (λ x, x * a) :=
assume b c b_lt_c, (mul_lt_mul_right ha).2 b_lt_c

lemma strict_mono.mul_const (hf : strict_mono f) (ha : 0 < a) :
  strict_mono (λ x, (f x) * a) :=
(strict_mono_mul_right_of_pos ha).comp hf

lemma strict_mono.const_mul (hf : strict_mono f) (ha : 0 < a) :
  strict_mono (λ x, a * (f x)) :=
(strict_mono_mul_left_of_pos ha).comp hf

lemma strict_mono.mul_monotone (hf : strict_mono f) (hg : monotone g) (hf0 : ∀ x, 0 ≤ f x)
  (hg0 : ∀ x, 0 < g x) :
  strict_mono (λ x, f x * g x) :=
λ x y h, mul_lt_mul (hf h) (hg h.le) (hg0 x) (hf0 y)

lemma monotone.mul_strict_mono (hf : monotone f) (hg : strict_mono g) (hf0 : ∀ x, 0 < f x)
  (hg0 : ∀ x, 0 ≤ g x) :
  strict_mono (λ x, f x * g x) :=
λ x y h, mul_lt_mul' (hf h.le) (hg h) (hg0 x) (hf0 y)

lemma strict_mono.mul (hf : strict_mono f) (hg : strict_mono g) (hf0 : ∀ x, 0 ≤ f x)
  (hg0 : ∀ x, 0 ≤ g x) :
  strict_mono (λ x, f x * g x) :=
λ x y h, mul_lt_mul'' (hf h) (hg h) (hf0 x) (hg0 x)

end mono

section linear_ordered_semiring
variables [linear_ordered_semiring α] {a b c : α}

@[simp] lemma decidable.mul_le_mul_left (h : 0 < c) : c * a ≤ c * b ↔ a ≤ b :=
decidable.le_iff_le_iff_lt_iff_lt.2 $ mul_lt_mul_left h

@[simp] lemma decidable.mul_le_mul_right (h : 0 < c) : a * c ≤ b * c ↔ a ≤ b :=
decidable.le_iff_le_iff_lt_iff_lt.2 $ mul_lt_mul_right h

lemma mul_max_of_nonneg (b c : α) (ha : 0 ≤ a) : a * max b c = max (a * b) (a * c) :=
(monotone_mul_left_of_nonneg ha).map_max

lemma mul_min_of_nonneg (b c : α) (ha : 0 ≤ a) : a * min b c = min (a * b) (a * c) :=
(monotone_mul_left_of_nonneg ha).map_min

lemma max_mul_of_nonneg (a b : α) (hc : 0 ≤ c) : max a b * c = max (a * c) (b * c) :=
(monotone_mul_right_of_nonneg hc).map_max

lemma min_mul_of_nonneg (a b : α) (hc : 0 ≤ c) : min a b * c = min (a * c) (b * c) :=
(monotone_mul_right_of_nonneg hc).map_min

end linear_ordered_semiring

/-- An `ordered_ring α` is a ring `α` with a partial order such that
multiplication with a positive number and addition are monotone. -/
@[protect_proj]
class ordered_ring (α : Type u) extends ring α, ordered_add_comm_group α :=
(zero_le_one : 0 ≤ (1 : α))
(mul_pos     : ∀ a b : α, 0 < a → 0 < b → 0 < a * b)

section ordered_ring
variables [ordered_ring α] {a b c : α}

lemma ordered_ring.mul_nonneg (a b : α) (h₁ : 0 ≤ a) (h₂ : 0 ≤ b) : 0 ≤ a * b :=
begin
  cases classical.em (a ≤ 0), { simp [le_antisymm h h₁] },
  cases classical.em (b ≤ 0), { simp [le_antisymm h_1 h₂] },
  exact (le_not_le_of_lt (ordered_ring.mul_pos a b (h₁.lt_of_not_le h) (h₂.lt_of_not_le h_1))).left,
end

lemma ordered_ring.mul_le_mul_of_nonneg_left (h₁ : a ≤ b) (h₂ : 0 ≤ c) : c * a ≤ c * b :=
begin
  rw [← sub_nonneg, ← mul_sub],
  exact ordered_ring.mul_nonneg c (b - a) h₂ (sub_nonneg.2 h₁),
end

lemma ordered_ring.mul_le_mul_of_nonneg_right (h₁ : a ≤ b) (h₂ : 0 ≤ c) : a * c ≤ b * c :=
begin
  rw [← sub_nonneg, ← sub_mul],
  exact ordered_ring.mul_nonneg _ _ (sub_nonneg.2 h₁) h₂,
end

lemma ordered_ring.mul_lt_mul_of_pos_left (h₁ : a < b) (h₂ : 0 < c) : c * a < c * b :=
begin
  rw [← sub_pos, ← mul_sub],
  exact ordered_ring.mul_pos _ _ h₂ (sub_pos.2 h₁),
end

lemma ordered_ring.mul_lt_mul_of_pos_right (h₁ : a < b) (h₂ : 0 < c) : a * c < b * c :=
begin
  rw [← sub_pos, ← sub_mul],
  exact ordered_ring.mul_pos _ _ (sub_pos.2 h₁) h₂,
end

@[priority 100] -- see Note [lower instance priority]
instance ordered_ring.to_ordered_semiring : ordered_semiring α :=
{ mul_zero                   := mul_zero,
  zero_mul                   := zero_mul,
  add_left_cancel            := @add_left_cancel α _,
  add_right_cancel           := @add_right_cancel α _,
  le_of_add_le_add_left      := @le_of_add_le_add_left α _,
  mul_lt_mul_of_pos_left     := @ordered_ring.mul_lt_mul_of_pos_left α _,
  mul_lt_mul_of_pos_right    := @ordered_ring.mul_lt_mul_of_pos_right α _,
  ..‹ordered_ring α› }

lemma mul_le_mul_of_nonpos_left {a b c : α} (h : b ≤ a) (hc : c ≤ 0) : c * a ≤ c * b :=
have -c ≥ 0,              from neg_nonneg_of_nonpos hc,
have -c * b ≤ -c * a,     from mul_le_mul_of_nonneg_left h this,
have -(c * b) ≤ -(c * a), by rwa [← neg_mul_eq_neg_mul, ← neg_mul_eq_neg_mul] at this,
le_of_neg_le_neg this

lemma mul_le_mul_of_nonpos_right {a b c : α} (h : b ≤ a) (hc : c ≤ 0) : a * c ≤ b * c :=
have -c ≥ 0,              from neg_nonneg_of_nonpos hc,
have b * -c ≤ a * -c,     from mul_le_mul_of_nonneg_right h this,
have -(b * c) ≤ -(a * c), by rwa [← neg_mul_eq_mul_neg, ← neg_mul_eq_mul_neg] at this,
le_of_neg_le_neg this

lemma mul_nonneg_of_nonpos_of_nonpos {a b : α} (ha : a ≤ 0) (hb : b ≤ 0) : 0 ≤ a * b :=
have 0 * b ≤ a * b, from mul_le_mul_of_nonpos_right ha hb,
by rwa zero_mul at this

lemma mul_lt_mul_of_neg_left {a b c : α} (h : b < a) (hc : c < 0) : c * a < c * b :=
have -c > 0,              from neg_pos_of_neg hc,
have -c * b < -c * a,     from mul_lt_mul_of_pos_left h this,
have -(c * b) < -(c * a), by rwa [← neg_mul_eq_neg_mul, ← neg_mul_eq_neg_mul] at this,
lt_of_neg_lt_neg this

lemma mul_lt_mul_of_neg_right {a b c : α} (h : b < a) (hc : c < 0) : a * c < b * c :=
have -c > 0,              from neg_pos_of_neg hc,
have b * -c < a * -c,     from mul_lt_mul_of_pos_right h this,
have -(b * c) < -(a * c), by rwa [← neg_mul_eq_mul_neg, ← neg_mul_eq_mul_neg] at this,
lt_of_neg_lt_neg this

lemma mul_pos_of_neg_of_neg {a b : α} (ha : a < 0) (hb : b < 0) : 0 < a * b :=
have 0 * b < a * b, from mul_lt_mul_of_neg_right ha hb,
by rwa zero_mul at this

end ordered_ring

section ordered_comm_ring

/-- An `ordered_comm_ring α` is a commutative ring `α` with a partial order such that
multiplication with a positive number and addition are monotone. -/
@[protect_proj]
class ordered_comm_ring (α : Type u) extends ordered_ring α, ordered_comm_semiring α, comm_ring α

end ordered_comm_ring

/-- A `linear_ordered_ring α` is a ring `α` with a linear order such that
multiplication with a positive number and addition are monotone. -/
@[protect_proj] class linear_ordered_ring (α : Type u)
  extends ordered_ring α, linear_order α, nontrivial α

@[priority 100] -- see Note [lower instance priority]
instance linear_ordered_ring.to_linear_ordered_add_comm_group [s : linear_ordered_ring α] :
  linear_ordered_add_comm_group α :=
{ .. s }

section linear_ordered_ring
variables [linear_ordered_ring α] {a b c : α}

@[priority 100] -- see Note [lower instance priority]
instance linear_ordered_ring.to_linear_ordered_semiring : linear_ordered_semiring α :=
{ mul_zero                   := mul_zero,
  zero_mul                   := zero_mul,
  add_left_cancel            := @add_left_cancel α _,
  add_right_cancel           := @add_right_cancel α _,
  le_of_add_le_add_left      := @le_of_add_le_add_left α _,
  mul_lt_mul_of_pos_left     := @mul_lt_mul_of_pos_left α _,
  mul_lt_mul_of_pos_right    := @mul_lt_mul_of_pos_right α _,
  le_total                   := linear_ordered_ring.le_total,
  ..‹linear_ordered_ring α› }

@[priority 100] -- see Note [lower instance priority]
instance linear_ordered_ring.to_domain : domain α :=
{ eq_zero_or_eq_zero_of_mul_eq_zero :=
    begin
      intros a b hab,
      contrapose! hab,
      cases (lt_or_gt_of_ne hab.1) with ha ha; cases (lt_or_gt_of_ne hab.2) with hb hb,
      exacts [(mul_pos_of_neg_of_neg ha hb).ne.symm, (mul_neg_of_neg_of_pos ha hb).ne,
        (mul_neg_of_pos_of_neg ha hb).ne, (mul_pos ha hb).ne.symm]
    end,
  .. ‹linear_ordered_ring α› }

@[simp] lemma abs_one : abs (1 : α) = 1 := abs_of_pos zero_lt_one
@[simp] lemma abs_two : abs (2 : α) = 2 := abs_of_pos zero_lt_two

lemma abs_mul (a b : α) : abs (a * b) = abs a * abs b :=
begin
  rw [abs_eq (mul_nonneg (abs_nonneg a) (abs_nonneg b))],
  cases le_total a 0 with ha ha; cases le_total b 0 with hb hb;
    simp [abs_of_nonpos, abs_of_nonneg, *]
end

/-- `abs` as a `monoid_with_zero_hom`. -/
def abs_hom : monoid_with_zero_hom α α := ⟨abs, abs_zero, abs_one, abs_mul⟩

@[simp] lemma abs_mul_abs_self (a : α) : abs a * abs a = a * a :=
abs_by_cases (λ x, x * x = a * a) rfl (neg_mul_neg a a)

@[simp] lemma abs_mul_self (a : α) : abs (a * a) = a * a :=
by rw [abs_mul, abs_mul_abs_self]

lemma mul_pos_iff : 0 < a * b ↔ 0 < a ∧ 0 < b ∨ a < 0 ∧ b < 0 :=
⟨pos_and_pos_or_neg_and_neg_of_mul_pos,
  λ h, h.elim (and_imp.2 mul_pos) (and_imp.2 mul_pos_of_neg_of_neg)⟩

lemma mul_neg_iff : a * b < 0 ↔ 0 < a ∧ b < 0 ∨ a < 0 ∧ 0 < b :=
by rw [← neg_pos, neg_mul_eq_mul_neg, mul_pos_iff, neg_pos, neg_lt_zero]

lemma mul_nonneg_iff : 0 ≤ a * b ↔ 0 ≤ a ∧ 0 ≤ b ∨ a ≤ 0 ∧ b ≤ 0 :=
⟨nonneg_and_nonneg_or_nonpos_and_nonpos_of_mul_nnonneg,
  λ h, h.elim (and_imp.2 mul_nonneg) (and_imp.2 mul_nonneg_of_nonpos_of_nonpos)⟩

lemma mul_nonpos_iff : a * b ≤ 0 ↔ 0 ≤ a ∧ b ≤ 0 ∨ a ≤ 0 ∧ 0 ≤ b :=
by rw [← neg_nonneg, neg_mul_eq_mul_neg, mul_nonneg_iff, neg_nonneg, neg_nonpos]

lemma mul_self_nonneg (a : α) : 0 ≤ a * a :=
abs_mul_self a ▸ abs_nonneg _

@[simp] lemma neg_le_self_iff : -a ≤ a ↔ 0 ≤ a :=
by simp [neg_le_iff_add_nonneg, ← two_mul, mul_nonneg_iff, zero_le_one, (@zero_lt_two α _ _).not_le]

@[simp] lemma neg_lt_self_iff : -a < a ↔ 0 < a :=
<<<<<<< HEAD
by simp [neg_lt_iff_add_pos, ← two_mul, mul_pos_iff, zero_lt_one, (@zero_lt_two α _ _).not_lt]
=======
by simp [neg_lt_iff_pos_add, ← two_mul, mul_pos_iff, zero_lt_one, (@zero_lt_two α _ _).not_lt]
>>>>>>> 1ea49596

@[simp] lemma le_neg_self_iff : a ≤ -a ↔ a ≤ 0 :=
calc a ≤ -a ↔ -(-a) ≤ -a : by rw neg_neg
... ↔ 0 ≤ -a : neg_le_self_iff
... ↔ a ≤ 0 : neg_nonneg

@[simp] lemma lt_neg_self_iff : a < -a ↔ a < 0 :=
calc a < -a ↔ -(-a) < -a : by rw neg_neg
... ↔ 0 < -a : neg_lt_self_iff
... ↔ a < 0 : neg_pos

@[simp] lemma abs_eq_self : abs a = a ↔ 0 ≤ a := by simp [abs]

@[simp] lemma abs_eq_neg_self : abs a = -a ↔ a ≤ 0 := by simp [abs]

lemma gt_of_mul_lt_mul_neg_left (h : c * a < c * b) (hc : c ≤ 0) : b < a :=
have nhc : 0 ≤ -c, from neg_nonneg_of_nonpos hc,
have h2 : -(c * b) < -(c * a), from neg_lt_neg h,
have h3 : (-c) * b < (-c) * a, from calc
     (-c) * b = - (c * b)    : by rewrite neg_mul_eq_neg_mul
          ... < -(c * a)     : h2
          ... = (-c) * a     : by rewrite neg_mul_eq_neg_mul,
lt_of_mul_lt_mul_left h3 nhc

lemma neg_one_lt_zero : -1 < (0:α) := neg_lt_zero.2 zero_lt_one

lemma le_of_mul_le_of_one_le {a b c : α} (h : a * c ≤ b) (hb : 0 ≤ b) (hc : 1 ≤ c) :
  a ≤ b :=
have h' : a * c ≤ b * c, from calc
     a * c ≤ b : h
       ... = b * 1 : by rewrite mul_one
       ... ≤ b * c : mul_le_mul_of_nonneg_left hc hb,
le_of_mul_le_mul_right h' (zero_lt_one.trans_le hc)

lemma nonneg_le_nonneg_of_squares_le {a b : α} (hb : 0 ≤ b) (h : a * a ≤ b * b) : a ≤ b :=
le_of_not_gt (λhab, (mul_self_lt_mul_self hb hab).not_le h)

lemma mul_self_le_mul_self_iff {a b : α} (h1 : 0 ≤ a) (h2 : 0 ≤ b) : a ≤ b ↔ a * a ≤ b * b :=
⟨mul_self_le_mul_self h1, nonneg_le_nonneg_of_squares_le h2⟩

lemma mul_self_lt_mul_self_iff {a b : α} (h1 : 0 ≤ a) (h2 : 0 ≤ b) : a < b ↔ a * a < b * b :=
((@strict_mono_incr_on_mul_self α _).lt_iff_lt h1 h2).symm

lemma mul_self_inj {a b : α} (h1 : 0 ≤ a) (h2 : 0 ≤ b) : a * a = b * b ↔ a = b :=
(@strict_mono_incr_on_mul_self α _).inj_on.eq_iff h1 h2

@[simp] lemma mul_le_mul_left_of_neg {a b c : α} (h : c < 0) : c * a ≤ c * b ↔ b ≤ a :=
⟨le_imp_le_of_lt_imp_lt $ λ h', mul_lt_mul_of_neg_left h' h,
  λ h', mul_le_mul_of_nonpos_left h' h.le⟩

@[simp] lemma mul_le_mul_right_of_neg {a b c : α} (h : c < 0) : a * c ≤ b * c ↔ b ≤ a :=
⟨le_imp_le_of_lt_imp_lt $ λ h', mul_lt_mul_of_neg_right h' h,
  λ h', mul_le_mul_of_nonpos_right h' h.le⟩

@[simp] lemma mul_lt_mul_left_of_neg {a b c : α} (h : c < 0) : c * a < c * b ↔ b < a :=
lt_iff_lt_of_le_iff_le (mul_le_mul_left_of_neg h)

@[simp] lemma mul_lt_mul_right_of_neg {a b c : α} (h : c < 0) : a * c < b * c ↔ b < a :=
lt_iff_lt_of_le_iff_le (mul_le_mul_right_of_neg h)

lemma sub_one_lt (a : α) : a - 1 < a :=
sub_lt_iff_lt_add.2 (lt_add_one a)

lemma mul_self_pos {a : α} (ha : a ≠ 0) : 0 < a * a :=
by rcases lt_trichotomy a 0 with h|h|h;
   [exact mul_pos_of_neg_of_neg h h, exact (ha h).elim, exact mul_pos h h]

lemma mul_self_le_mul_self_of_le_of_neg_le {x y : α} (h₁ : x ≤ y) (h₂ : -x ≤ y) : x * x ≤ y * y :=
begin
  rw [← abs_mul_abs_self x],
  exact mul_self_le_mul_self (abs_nonneg x) (abs_le.2 ⟨neg_le.2 h₂, h₁⟩)
end

lemma nonneg_of_mul_nonpos_left {a b : α} (h : a * b ≤ 0) (hb : b < 0) : 0 ≤ a :=
le_of_not_gt (λ ha, absurd h (mul_pos_of_neg_of_neg ha hb).not_le)

lemma nonneg_of_mul_nonpos_right {a b : α} (h : a * b ≤ 0) (ha : a < 0) : 0 ≤ b :=
le_of_not_gt (λ hb, absurd h (mul_pos_of_neg_of_neg ha hb).not_le)

lemma pos_of_mul_neg_left {a b : α} (h : a * b < 0) (hb : b ≤ 0) : 0 < a :=
lt_of_not_ge (λ ha, absurd h (mul_nonneg_of_nonpos_of_nonpos ha hb).not_lt)

lemma pos_of_mul_neg_right {a b : α} (h : a * b < 0) (ha : a ≤ 0) : 0 < b :=
lt_of_not_ge (λ hb, absurd h (mul_nonneg_of_nonpos_of_nonpos ha hb).not_lt)

/-- The sum of two squares is zero iff both elements are zero. -/
lemma mul_self_add_mul_self_eq_zero {x y : α} : x * x + y * y = 0 ↔ x = 0 ∧ y = 0 :=
by rw [add_eq_zero_iff', mul_self_eq_zero, mul_self_eq_zero]; apply mul_self_nonneg

lemma eq_zero_of_mul_self_add_mul_self_eq_zero (h : a * a + b * b = 0) : a = 0 :=
(mul_self_add_mul_self_eq_zero.mp h).left

lemma abs_eq_iff_mul_self_eq : abs a = abs b ↔ a * a = b * b :=
begin
  rw [← abs_mul_abs_self, ← abs_mul_abs_self b],
  exact (mul_self_inj (abs_nonneg a) (abs_nonneg b)).symm,
end

lemma abs_lt_iff_mul_self_lt : abs a < abs b ↔ a * a < b * b :=
begin
  rw [← abs_mul_abs_self, ← abs_mul_abs_self b],
  exact mul_self_lt_mul_self_iff (abs_nonneg a) (abs_nonneg b)
end

lemma abs_le_iff_mul_self_le : abs a ≤ abs b ↔ a * a ≤ b * b :=
begin
  rw [← abs_mul_abs_self, ← abs_mul_abs_self b],
  exact mul_self_le_mul_self_iff (abs_nonneg a) (abs_nonneg b)
end

lemma abs_le_one_iff_mul_self_le_one : abs a ≤ 1 ↔ a * a ≤ 1 :=
by simpa only [abs_one, one_mul] using @abs_le_iff_mul_self_le α _ a 1

end linear_ordered_ring

/-- A `linear_ordered_comm_ring α` is a commutative ring `α` with a linear order
such that multiplication with a positive number and addition are monotone. -/
@[protect_proj]
class linear_ordered_comm_ring (α : Type u) extends linear_ordered_ring α, comm_monoid α

@[priority 100] -- see Note [lower instance priority]
instance linear_ordered_comm_ring.to_ordered_comm_ring [d : linear_ordered_comm_ring α] :
  ordered_comm_ring α :=
-- One might hope that `{ ..linear_ordered_ring.to_linear_ordered_semiring, ..d }`
-- achieved the same result here.
-- Unfortunately with that definition we see mismatched instances in `algebra.star.chsh`.
let s : linear_ordered_semiring α := @linear_ordered_ring.to_linear_ordered_semiring α _ in
{ zero_mul                   := @linear_ordered_semiring.zero_mul α s,
  mul_zero                   := @linear_ordered_semiring.mul_zero α s,
  add_left_cancel            := @linear_ordered_semiring.add_left_cancel α s,
  add_right_cancel           := @linear_ordered_semiring.add_right_cancel α s,
  le_of_add_le_add_left      := @linear_ordered_semiring.le_of_add_le_add_left α s,
  mul_lt_mul_of_pos_left     := @linear_ordered_semiring.mul_lt_mul_of_pos_left α s,
  mul_lt_mul_of_pos_right    := @linear_ordered_semiring.mul_lt_mul_of_pos_right α s,
  ..d }

@[priority 100] -- see Note [lower instance priority]
instance linear_ordered_comm_ring.to_integral_domain [s : linear_ordered_comm_ring α] :
  integral_domain α :=
{ ..linear_ordered_ring.to_domain, ..s }

@[priority 100] -- see Note [lower instance priority]
instance linear_ordered_comm_ring.to_linear_ordered_semiring [d : linear_ordered_comm_ring α] :
   linear_ordered_semiring α :=
let s : linear_ordered_semiring α := @linear_ordered_ring.to_linear_ordered_semiring α _ in
{ zero_mul                   := @linear_ordered_semiring.zero_mul α s,
  mul_zero                   := @linear_ordered_semiring.mul_zero α s,
  add_left_cancel            := @linear_ordered_semiring.add_left_cancel α s,
  add_right_cancel           := @linear_ordered_semiring.add_right_cancel α s,
  le_of_add_le_add_left      := @linear_ordered_semiring.le_of_add_le_add_left α s,
  mul_lt_mul_of_pos_left     := @linear_ordered_semiring.mul_lt_mul_of_pos_left α s,
  mul_lt_mul_of_pos_right    := @linear_ordered_semiring.mul_lt_mul_of_pos_right α s,
  ..d }

section linear_ordered_comm_ring

variables [linear_ordered_comm_ring α] {a b c d : α}

lemma max_mul_mul_le_max_mul_max (b c : α) (ha : 0 ≤ a) (hd: 0 ≤ d) :
  max (a * b) (d * c) ≤ max a c * max d b :=
have ba : b * a ≤ max d b * max c a,
  from mul_le_mul (le_max_right d b) (le_max_right c a) ha (le_trans hd (le_max_left d b)),
have cd : c * d ≤ max a c * max b d,
  from mul_le_mul (le_max_right a c) (le_max_right b d) hd (le_trans ha (le_max_left a c)),
max_le
  (by simpa [mul_comm, max_comm] using ba)
  (by simpa [mul_comm, max_comm] using cd)

lemma abs_sub_square (a b : α) : abs (a - b) * abs (a - b) = a * a + b * b - (1 + 1) * a * b :=
begin
  rw abs_mul_abs_self,
  simp [left_distrib, right_distrib, add_assoc, add_comm, add_left_comm, mul_comm, sub_eq_add_neg],
end

end linear_ordered_comm_ring

/-- Extend `nonneg_add_comm_group` to support ordered rings
  specified by their nonnegative elements -/
class nonneg_ring (α : Type*) extends ring α, nonneg_add_comm_group α :=
(one_nonneg : nonneg 1)
(mul_nonneg : ∀ {a b}, nonneg a → nonneg b → nonneg (a * b))
(mul_pos : ∀ {a b}, pos a → pos b → pos (a * b))

/-- Extend `nonneg_add_comm_group` to support linearly ordered rings
  specified by their nonnegative elements -/
class linear_nonneg_ring (α : Type*) extends domain α, nonneg_add_comm_group α :=
(one_pos : pos 1)
(mul_nonneg : ∀ {a b}, nonneg a → nonneg b → nonneg (a * b))
(nonneg_total : ∀ a, nonneg a ∨ nonneg (-a))

namespace nonneg_ring
open nonneg_add_comm_group
variable [nonneg_ring α]

/-- `to_linear_nonneg_ring` shows that a `nonneg_ring` with a total order is a `domain`,
hence a `linear_nonneg_ring`. -/
def to_linear_nonneg_ring [nontrivial α]
  (nonneg_total : ∀ a : α, nonneg a ∨ nonneg (-a))
  : linear_nonneg_ring α :=
{ one_pos := (pos_iff 1).mpr ⟨one_nonneg, λ h, zero_ne_one (nonneg_antisymm one_nonneg h).symm⟩,
  nonneg_total := nonneg_total,
  eq_zero_or_eq_zero_of_mul_eq_zero :=
    suffices ∀ {a} b : α, nonneg a → a * b = 0 → a = 0 ∨ b = 0,
    from λ a b, (nonneg_total a).elim (this b)
      (λ na, by simpa using this b na),
    suffices ∀ {a b : α}, nonneg a → nonneg b → a * b = 0 → a = 0 ∨ b = 0,
    from λ a b na, (nonneg_total b).elim (this na)
      (λ nb, by simpa using this na nb),
    λ a b na nb z, classical.by_cases
      (λ nna : nonneg (-a), or.inl (nonneg_antisymm na nna))
      (λ pa, classical.by_cases
        (λ nnb : nonneg (-b), or.inr (nonneg_antisymm nb nnb))
        (λ pb, absurd z $ ne_of_gt $ pos_def.1 $ mul_pos
          ((pos_iff _).2 ⟨na, pa⟩)
          ((pos_iff _).2 ⟨nb, pb⟩))),
  ..‹nontrivial α›,
  ..‹nonneg_ring α› }

end nonneg_ring

namespace linear_nonneg_ring
open nonneg_add_comm_group
variable [linear_nonneg_ring α]

@[priority 100] -- see Note [lower instance priority]
instance to_nonneg_ring : nonneg_ring α :=
{ one_nonneg := ((pos_iff _).mp one_pos).1,
  mul_pos := λ a b pa pb,
  let ⟨a1, a2⟩ := (pos_iff a).1 pa,
      ⟨b1, b2⟩ := (pos_iff b).1 pb in
  have ab : nonneg (a * b), from mul_nonneg a1 b1,
  (pos_iff _).2 ⟨ab, λ hn,
    have a * b = 0, from nonneg_antisymm ab hn,
    (eq_zero_or_eq_zero_of_mul_eq_zero _ _ this).elim
      (ne_of_gt (pos_def.1 pa))
      (ne_of_gt (pos_def.1 pb))⟩,
  ..‹linear_nonneg_ring α› }

/-- Construct `linear_order` from `linear_nonneg_ring`. This is not an instance
because we don't use it in `mathlib`. -/
local attribute [instance]
def to_linear_order [decidable_pred (nonneg : α → Prop)] : linear_order α :=
{ le_total := nonneg_total_iff.1 nonneg_total,
  decidable_le := by apply_instance,
  decidable_lt := by apply_instance,
  ..‹linear_nonneg_ring α›, ..(infer_instance : ordered_add_comm_group α) }

/-- Construct `linear_ordered_ring` from `linear_nonneg_ring`.
This is not an instance because we don't use it in `mathlib`. -/
local attribute [instance]
def to_linear_ordered_ring [decidable_pred (nonneg : α → Prop)] : linear_ordered_ring α :=
{ mul_pos := by simp [pos_def.symm]; exact @nonneg_ring.mul_pos _ _,
  zero_le_one := le_of_lt $ lt_of_not_ge $ λ (h : nonneg (0 - 1)), begin
    rw [zero_sub] at h,
    have := mul_nonneg h h, simp at this,
    exact zero_ne_one (nonneg_antisymm this h).symm
  end,
  ..‹linear_nonneg_ring α›, ..(infer_instance : ordered_add_comm_group α),
  ..(infer_instance : linear_order α) }

/-- Convert a `linear_nonneg_ring` with a commutative multiplication and
decidable non-negativity into a `linear_ordered_comm_ring` -/
def to_linear_ordered_comm_ring
  [decidable_pred (@nonneg α _)]
  [comm : @is_commutative α (*)]
  : linear_ordered_comm_ring α :=
{ mul_comm := is_commutative.comm,
  ..@linear_nonneg_ring.to_linear_ordered_ring _ _ _ }

end linear_nonneg_ring

/-- A canonically ordered commutative semiring is an ordered, commutative semiring
in which `a ≤ b` iff there exists `c` with `b = a + c`. This is satisfied by the
natural numbers, for example, but not the integers or other ordered groups. -/
@[protect_proj]
class canonically_ordered_comm_semiring (α : Type*) extends
  canonically_ordered_add_monoid α, comm_semiring α :=
(eq_zero_or_eq_zero_of_mul_eq_zero : ∀ a b : α, a * b = 0 → a = 0 ∨ b = 0)

namespace canonically_ordered_semiring
variables [canonically_ordered_comm_semiring α] {a b : α}

open canonically_ordered_add_monoid (le_iff_exists_add)

@[priority 100] -- see Note [lower instance priority]
instance canonically_ordered_comm_semiring.to_no_zero_divisors :
  no_zero_divisors α :=
⟨canonically_ordered_comm_semiring.eq_zero_or_eq_zero_of_mul_eq_zero⟩

lemma mul_le_mul {a b c d : α} (hab : a ≤ b) (hcd : c ≤ d) : a * c ≤ b * d :=
begin
  rcases (le_iff_exists_add _ _).1 hab with ⟨b, rfl⟩,
  rcases (le_iff_exists_add _ _).1 hcd with ⟨d, rfl⟩,
  suffices : a * c ≤ a * c + (a * d + b * c + b * d), by simpa [mul_add, add_mul, add_assoc],
  exact (le_iff_exists_add _ _).2 ⟨_, rfl⟩
end

lemma mul_le_mul_left' {b c : α} (h : b ≤ c) (a : α) : a * b ≤ a * c :=
mul_le_mul le_rfl h

lemma mul_le_mul_right' {b c : α} (h : b ≤ c) (a : α) : b * a ≤ c * a :=
mul_le_mul h le_rfl

/-- A version of `zero_lt_one : 0 < 1` for a `canonically_ordered_comm_semiring`. -/
lemma zero_lt_one [nontrivial α] : (0:α) < 1 := (zero_le 1).lt_of_ne zero_ne_one

lemma mul_pos : 0 < a * b ↔ (0 < a) ∧ (0 < b) :=
by simp only [pos_iff_ne_zero, ne.def, mul_eq_zero, not_or_distrib]

end canonically_ordered_semiring

namespace with_top

instance [nonempty α] : nontrivial (with_top α) :=
option.nontrivial

variable [decidable_eq α]

section has_mul

variables [has_zero α] [has_mul α]

instance : mul_zero_class (with_top α) :=
{ zero := 0,
  mul := λm n, if m = 0 ∨ n = 0 then 0 else m.bind (λa, n.bind $ λb, ↑(a * b)),
  zero_mul := assume a, if_pos $ or.inl rfl,
  mul_zero := assume a, if_pos $ or.inr rfl }

lemma mul_def {a b : with_top α} :
  a * b = if a = 0 ∨ b = 0 then 0 else a.bind (λa, b.bind $ λb, ↑(a * b)) := rfl

@[simp] lemma mul_top {a : with_top α} (h : a ≠ 0) : a * ⊤ = ⊤ :=
by cases a; simp [mul_def, h]; refl

@[simp] lemma top_mul {a : with_top α} (h : a ≠ 0) : ⊤ * a = ⊤ :=
by cases a; simp [mul_def, h]; refl

@[simp] lemma top_mul_top : (⊤ * ⊤ : with_top α) = ⊤ :=
top_mul top_ne_zero

end has_mul

section mul_zero_class

variables [mul_zero_class α]

@[norm_cast] lemma coe_mul {a b : α} : (↑(a * b) : with_top α) = a * b :=
decidable.by_cases (assume : a = 0, by simp [this]) $ assume ha,
decidable.by_cases (assume : b = 0, by simp [this]) $ assume hb,
by { simp [*, mul_def], refl }

lemma mul_coe {b : α} (hb : b ≠ 0) : ∀{a : with_top α}, a * b = a.bind (λa:α, ↑(a * b))
| none     := show (if (⊤:with_top α) = 0 ∨ (b:with_top α) = 0 then 0 else ⊤ : with_top α) = ⊤,
    by simp [hb]
| (some a) := show ↑a * ↑b = ↑(a * b), from coe_mul.symm

@[simp] lemma mul_eq_top_iff {a b : with_top α} : a * b = ⊤ ↔ (a ≠ 0 ∧ b = ⊤) ∨ (a = ⊤ ∧ b ≠ 0) :=
begin
  cases a; cases b; simp only [none_eq_top, some_eq_coe],
  { simp [← coe_mul] },
  { suffices : ⊤ * (b : with_top α) = ⊤ ↔ b ≠ 0, by simpa,
    by_cases hb : b = 0; simp [hb] },
  { suffices : (a : with_top α) * ⊤ = ⊤ ↔ a ≠ 0, by simpa,
    by_cases ha : a = 0; simp [ha] },
  { simp [← coe_mul] }
end

end mul_zero_class

section no_zero_divisors

variables [mul_zero_class α] [no_zero_divisors α]

instance : no_zero_divisors (with_top α) :=
⟨λ a b, by cases a; cases b; dsimp [mul_def]; split_ifs;
  simp [*, none_eq_top, some_eq_coe, mul_eq_zero] at *⟩

end no_zero_divisors

variables [canonically_ordered_comm_semiring α]

private lemma comm (a b : with_top α) : a * b = b * a :=
begin
  by_cases ha : a = 0, { simp [ha] },
  by_cases hb : b = 0, { simp [hb] },
  simp [ha, hb, mul_def, option.bind_comm a b, mul_comm]
end

private lemma distrib' (a b c : with_top α) : (a + b) * c = a * c + b * c :=
begin
  cases c,
  { show (a + b) * ⊤ = a * ⊤ + b * ⊤,
    by_cases ha : a = 0; simp [ha] },
  { show (a + b) * c = a * c + b * c,
    by_cases hc : c = 0, { simp [hc] },
    simp [mul_coe hc], cases a; cases b,
    repeat { refl <|> exact congr_arg some (add_mul _ _ _) } }
end

private lemma assoc (a b c : with_top α) : (a * b) * c = a * (b * c) :=
begin
  cases a,
  { by_cases hb : b = 0; by_cases hc : c = 0;
      simp [*, none_eq_top] },
  cases b,
  { by_cases ha : a = 0; by_cases hc : c = 0;
      simp [*, none_eq_top, some_eq_coe] },
  cases c,
  { by_cases ha : a = 0; by_cases hb : b = 0;
      simp [*, none_eq_top, some_eq_coe] },
  simp [some_eq_coe, coe_mul.symm, mul_assoc]
end

-- `nontrivial α` is needed here as otherwise
-- we have `1 * ⊤ = ⊤` but also `= 0 * ⊤ = 0`.
private lemma one_mul' [nontrivial α] : ∀a : with_top α, 1 * a = a
| none     := show ((1:α) : with_top α) * ⊤ = ⊤, by simp [-with_top.coe_one]
| (some a) := show ((1:α) : with_top α) * a = a, by simp [coe_mul.symm, -with_top.coe_one]

instance [nontrivial α] : canonically_ordered_comm_semiring (with_top α) :=
{ one             := (1 : α),
  right_distrib   := distrib',
  left_distrib    := assume a b c, by rw [comm, distrib', comm b, comm c]; refl,
  mul_assoc       := assoc,
  mul_comm        := comm,
  one_mul         := one_mul',
  mul_one         := assume a, by rw [comm, one_mul'],
  .. with_top.add_comm_monoid, .. with_top.mul_zero_class,
  .. with_top.canonically_ordered_add_monoid,
  .. with_top.no_zero_divisors, .. with_top.nontrivial }

lemma mul_lt_top [nontrivial α] {a b : with_top α} (ha : a < ⊤) (hb : b < ⊤) : a * b < ⊤ :=
begin
  lift a to α using ne_top_of_lt ha,
  lift b to α using ne_top_of_lt hb,
  simp only [← coe_mul, coe_lt_top]
end

end with_top<|MERGE_RESOLUTION|>--- conflicted
+++ resolved
@@ -656,11 +656,7 @@
 by simp [neg_le_iff_add_nonneg, ← two_mul, mul_nonneg_iff, zero_le_one, (@zero_lt_two α _ _).not_le]
 
 @[simp] lemma neg_lt_self_iff : -a < a ↔ 0 < a :=
-<<<<<<< HEAD
-by simp [neg_lt_iff_add_pos, ← two_mul, mul_pos_iff, zero_lt_one, (@zero_lt_two α _ _).not_lt]
-=======
 by simp [neg_lt_iff_pos_add, ← two_mul, mul_pos_iff, zero_lt_one, (@zero_lt_two α _ _).not_lt]
->>>>>>> 1ea49596
 
 @[simp] lemma le_neg_self_iff : a ≤ -a ↔ a ≤ 0 :=
 calc a ≤ -a ↔ -(-a) ≤ -a : by rw neg_neg
