--- conflicted
+++ resolved
@@ -110,19 +110,6 @@
 
 section linear_ordered_field
 variables {K : Type*} [linear_ordered_field K] {a b c : K}
-<<<<<<< HEAD
-
-section lemmas
-
--- move this
-lemma exists_le_mul_self (a : K) : ∃ x : K, a ≤ x * x :=
-begin
-  cases le_total 1 a with ha ha,
-  { use a, exact le_mul_of_one_le_left (by linarith) ha },
-  { use 1, linarith }
-end
-=======
->>>>>>> 126bad6e
 
 -- move this
 lemma exists_lt_mul_self (a : K) : ∃ x : K, a < x * x :=
