--- conflicted
+++ resolved
@@ -230,15 +230,9 @@
 lemma image_eq_preimage (e : R ≃+* S) (s : set R) : e '' s = e.symm ⁻¹' s :=
 e.to_equiv.image_eq_preimage s
 
-<<<<<<< HEAD
-@[simp] lemma coe_mul_equiv_trans [non_assoc_semiring S'] (e₁ : R ≃+* S) (e₂ : S ≃+* S') :
-  (e₁.trans e₂ : R ≃* S') = (e₁ : R ≃* S).trans ↑e₂:= rfl
-@[simp] lemma coe_add_equiv_trans [non_assoc_semiring S'] (e₁ : R ≃+* S) (e₂ : S ≃+* S') :
-=======
 @[simp] lemma coe_mul_equiv_trans (e₁ : R ≃+* S) (e₂ : S ≃+* S') :
   (e₁.trans e₂ : R ≃* S') = (e₁ : R ≃* S).trans ↑e₂:= rfl
 @[simp] lemma coe_add_equiv_trans (e₁ : R ≃+* S) (e₂ : S ≃+* S') :
->>>>>>> 9d951004
   (e₁.trans e₂ : R ≃+ S') = (e₁ : R ≃+ S).trans ↑e₂:= rfl
 
 end basic
@@ -352,11 +346,7 @@
 
 lemma map_ne_one_iff : f x ≠ 1 ↔ x ≠ 1 := mul_equiv_class.map_ne_one_iff f
 
-<<<<<<< HEAD
-@[simp] lemma coe_monoid_hom_refl : (ring_equiv.refl R : R →* R) = monoid_hom.id R := rfl
-=======
 lemma coe_monoid_hom_refl : (ring_equiv.refl R : R →* R) = monoid_hom.id R := rfl
->>>>>>> 9d951004
 @[simp] lemma coe_add_monoid_hom_refl : (ring_equiv.refl R : R →+ R) = add_monoid_hom.id R := rfl
 /-! `ring_equiv.coe_mul_equiv_refl` and `ring_equiv.coe_add_equiv_refl` are proved above
 in higher generality -/
