--- conflicted
+++ resolved
@@ -4,13 +4,10 @@
 Authors: Johannes Hölzl, Callum Sutton, Yury Kudryashov
 -/
 import algebra.big_operators.basic
-<<<<<<< HEAD
-import algebra.hom.equiv
-=======
 import algebra.field.basic
 import algebra.hom.equiv.basic
->>>>>>> 30a87f68
 import algebra.ring.opposite
+-- FIXME CHECK IMPORTS
 
 /-!
 # (Semi)ring equivs
