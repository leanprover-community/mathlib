/-
Copyright (c) 2018 Simon Hudon. All rights reserved.
Released under Apache 2.0 license as described in the file LICENSE.
Authors: Simon Hudon, Patrick Massot
-/
import tactic.pi_instances
import algebra.group.pi
import algebra.ring.basic

/-!
# Pi instances for ring

This file defines instances for ring, semiring and related structures on Pi Types
-/

namespace pi
universes u v w
variable {I : Type u}     -- The indexing type
variable {f : I → Type v} -- The family of types already equipped with instances
variables (x y : Π i, f i) (i : I)

instance distrib [Π i, distrib $ f i] : distrib (Π i : I, f i) :=
by refine_struct { add := (+), mul := (*), .. }; tactic.pi_instance_derive_field

instance non_unital_non_assoc_semiring [∀ i, non_unital_non_assoc_semiring $ f i] :
  non_unital_non_assoc_semiring (Π i : I, f i) :=
by refine_struct { zero := (0 : Π i, f i), add := (+), mul := (*), .. };
  tactic.pi_instance_derive_field

instance non_unital_semiring [∀ i, non_unital_semiring $ f i] :
  non_unital_semiring (Π i : I, f i) :=
by refine_struct { zero := (0 : Π i, f i), add := (+), mul := (*), .. };
  tactic.pi_instance_derive_field

instance non_assoc_semiring [∀ i, non_assoc_semiring $ f i] :
  non_assoc_semiring (Π i : I, f i) :=
by refine_struct { zero := (0 : Π i, f i), one := 1, add := (+), mul := (*), .. };
  tactic.pi_instance_derive_field

instance semiring [∀ i, semiring $ f i] : semiring (Π i : I, f i) :=
by refine_struct { zero := (0 : Π i, f i), one := 1, add := (+), mul := (*),
  nsmul := λ n x i, nsmul n (x i), npow := λ n x i, npow n (x i) };
tactic.pi_instance_derive_field

instance comm_semiring [∀ i, comm_semiring $ f i] : comm_semiring (Π i : I, f i) :=
by refine_struct { zero := (0 : Π i, f i), one := 1, add := (+), mul := (*),
  nsmul := λ n x i, nsmul n (x i), npow := λ n x i, npow n (x i) };
tactic.pi_instance_derive_field

instance ring [∀ i, ring $ f i] : ring (Π i : I, f i) :=
by refine_struct { zero := (0 : Π i, f i), one := 1, add := (+), mul := (*),
  neg := has_neg.neg, nsmul := λ n x i, nsmul n (x i), npow := λ n x i, npow n (x i) };
tactic.pi_instance_derive_field

instance comm_ring [∀ i, comm_ring $ f i] : comm_ring (Π i : I, f i) :=
by refine_struct { zero := (0 : Π i, f i), one := 1, add := (+), mul := (*),
  neg := has_neg.neg, nsmul := λ n x i, nsmul n (x i), npow := λ n x i, npow n (x i) };
tactic.pi_instance_derive_field

/-- A family of ring homomorphisms `f a : γ →+* β a` defines a ring homomorphism
`pi.ring_hom f : γ →+* Π a, β a` given by `pi.ring_hom f x b = f b x`. -/
protected def ring_hom
  {α : Type u} {β : α → Type v} [R : Π a : α, non_assoc_semiring (β a)]
  {γ : Type w} [non_assoc_semiring γ] (f : Π a : α, γ →+* β a) :
  γ →+* Π a, β a :=
{ to_fun := λ x b, f b x,
  map_add' := λ x y, funext $ λ z, (f z).map_add x y,
  map_mul' := λ x y, funext $ λ z, (f z).map_mul x y,
  map_one' := funext $ λ z, (f z).map_one,
  map_zero' := funext $ λ z, (f z).map_zero }

@[simp] lemma ring_hom_apply
  {α : Type u} {β : α → Type v} [R : Π a : α, non_assoc_semiring (β a)]
  {γ : Type w} [non_assoc_semiring γ] (f : Π a : α, γ →+* β a) (g) (a) :
  pi.ring_hom f g a = f a g :=
rfl

section ring_hom

<<<<<<< HEAD
variable {I : Type*}     -- The indexing type
variable (f : I → Type*) -- The family of types already equipped with instances
variables [Π i, non_assoc_semiring (f i)]
=======
variables [Π i, semiring (f i)] (f)
>>>>>>> 5360e476

/-- Evaluation of functions into an indexed collection of monoids at a point is a monoid
homomorphism. This is `function.eval` as a `ring_hom`. -/
@[simps]
def eval_ring_hom (i : I) : (Π i, f i) →+* f i :=
{ ..(eval_monoid_hom f i),
  ..(eval_add_monoid_hom f i) }

end ring_hom

end pi<|MERGE_RESOLUTION|>--- conflicted
+++ resolved
@@ -77,13 +77,7 @@
 
 section ring_hom
 
-<<<<<<< HEAD
-variable {I : Type*}     -- The indexing type
-variable (f : I → Type*) -- The family of types already equipped with instances
-variables [Π i, non_assoc_semiring (f i)]
-=======
-variables [Π i, semiring (f i)] (f)
->>>>>>> 5360e476
+variables [Π i, non_assoc_semiring (f i)] (f)
 
 /-- Evaluation of functions into an indexed collection of monoids at a point is a monoid
 homomorphism. This is `function.eval` as a `ring_hom`. -/
