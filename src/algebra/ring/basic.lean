--- conflicted
+++ resolved
@@ -920,46 +920,8 @@
   (nsmul : ∀ x (n : ℕ), f (n • x) = n • f x) (zsmul : ∀ x (n : ℤ), f (n • x) = n • f x)
   (npow : ∀ x (n : ℕ), f (x ^ n) = f x ^ n) :
   ring β :=
-<<<<<<< HEAD
-{ .. hf.add_comm_group f zero add neg sub, .. hf.monoid f one mul, .. hf.distrib f add mul }
-
-@[priority 100]
-instance ring.to_has_distrib_neg : has_distrib_neg α :=
-{ neg := has_neg.neg,
-  neg_neg := neg_neg,
-  neg_mul := λ a b, (neg_eq_of_add_eq_zero $ by rw [← right_distrib, add_right_neg, zero_mul]).symm,
-  mul_neg := λ a b, (neg_eq_of_add_eq_zero $ by rw [← left_distrib, add_right_neg, mul_zero]).symm }
-
-lemma mul_sub_left_distrib (a b c : α) : a * (b - c) = a * b - a * c :=
-by simpa only [sub_eq_add_neg, neg_mul_eq_mul_neg] using mul_add a b (-c)
-
-alias mul_sub_left_distrib ← mul_sub
-
-lemma mul_sub_right_distrib (a b c : α) : (a - b) * c = a * c - b * c :=
-by simpa only [sub_eq_add_neg, neg_mul_eq_neg_mul] using add_mul a (-b) c
-
-alias mul_sub_right_distrib ← sub_mul
-
-/-- An iff statement following from right distributivity in rings and the definition
-  of subtraction. -/
-theorem mul_add_eq_mul_add_iff_sub_mul_add_eq : a * e + c = b * e + d ↔ (a - b) * e + c = d :=
-calc
-  a * e + c = b * e + d ↔ a * e + c = d + b * e : by simp [add_comm]
-    ... ↔ a * e + c - b * e = d : iff.intro (λ h, begin rw h, simp end) (λ h,
-                                                  begin rw ← h, simp end)
-    ... ↔ (a - b) * e + c = d   : begin simp [sub_mul, sub_add_eq_add_sub] end
-
-/-- A simplification of one side of an equation exploiting right distributivity in rings
-  and the definition of subtraction. -/
-theorem sub_mul_add_eq_of_mul_add_eq_mul_add : a * e + c = b * e + d → (a - b) * e + c = d :=
-assume h,
-calc
-  (a - b) * e + c = (a * e + c) - b * e : begin simp [sub_mul, sub_add_eq_add_sub] end
-              ... = d                   : begin rw h, simp [@add_sub_cancel α] end
-=======
 { .. hf.add_comm_group f zero add neg sub nsmul zsmul,
   .. hf.monoid f one mul npow, .. hf.distrib f add mul }
->>>>>>> 53578832
 
 end ring
 
@@ -1393,17 +1355,6 @@
 @[simp] theorem neg_one_right (a : R) : commute a (-1) := semiconj_by.neg_one_right a
 @[simp] theorem neg_one_left (a : R): commute (-1) a := semiconj_by.neg_one_left a
 
-<<<<<<< HEAD
-end
-
-section
-variables [ring R] {a b c : R}
-
-@[simp] theorem sub_right : commute a b → commute a c → commute a (b - c) := semiconj_by.sub_right
-@[simp] theorem sub_left : commute a c → commute b c → commute (a - b) c := semiconj_by.sub_left
-
-end
-=======
 end
 
 section
@@ -1430,7 +1381,6 @@
 lemma mul_self_eq_one_iff [non_assoc_ring R] [no_zero_divisors R] {a : R} :
   a * a = 1 ↔ a = 1 ∨ a = -1 :=
 by rw [←(commute.one_right a).mul_self_eq_mul_self_iff, mul_one]
->>>>>>> 53578832
 
 /-- In the unit group of an integral domain, a unit is its own inverse iff the unit is one or
   one's additive inverse. -/
