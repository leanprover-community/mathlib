/-
Copyright (c) 2014 Jeremy Avigad. All rights reserved.
Released under Apache 2.0 license as described in the file LICENSE.
Authors: Jeremy Avigad, Leonardo de Moura, Floris van Doorn, Yury Kudryashov, Neil Strickland
-/
import algebra.divisibility.basic
import algebra.ring.defs

/-!
# Lemmas about divisibility in rings

> THIS FILE IS SYNCHRONIZED WITH MATHLIB4.
> Any changes to this file require a corresponding PR to mathlib4.
-/

variables {α β : Type*}

section distrib_semigroup
variables [has_add α] [semigroup α]

theorem dvd_add [left_distrib_class α] {a b c : α} (h₁ : a ∣ b) (h₂ : a ∣ c) : a ∣ b + c :=
dvd.elim h₁ (λ d hd, dvd.elim h₂ (λ e he, dvd.intro (d + e) (by simp [left_distrib, hd, he])))

end distrib_semigroup

@[simp] theorem two_dvd_bit0 [semiring α] {a : α} : 2 ∣ bit0 a := ⟨a, bit0_eq_two_mul _⟩

section non_unital_comm_semiring
variables [non_unital_comm_semiring α] [non_unital_comm_semiring β] {a b c : α}

lemma has_dvd.dvd.linear_comb {d x y : α} (hdx : d ∣ x) (hdy : d ∣ y) (a b : α) :
  d ∣ (a * x + b * y) :=
dvd_add (hdx.mul_left a) (hdy.mul_left b)

end non_unital_comm_semiring


section semigroup

variables [semigroup α] [has_distrib_neg α] {a b c : α}

theorem dvd_neg_of_dvd (h : a ∣ b) : (a ∣ -b) :=
let ⟨c, hc⟩ := h in ⟨-c, by simp [hc]⟩

theorem dvd_of_dvd_neg (h : a ∣ -b) : (a ∣ b) :=
let t := dvd_neg_of_dvd h in by rwa neg_neg at t

/-- An element a of a semigroup with a distributive negation divides the negation of an element b
iff a divides b. -/
@[simp] lemma dvd_neg (a b : α) : (a ∣ -b) ↔ (a ∣ b) :=
⟨dvd_of_dvd_neg, dvd_neg_of_dvd⟩

theorem neg_dvd_of_dvd (h : a ∣ b) : -a ∣ b :=
let ⟨c, hc⟩ := h in ⟨-c, by simp [hc]⟩

theorem dvd_of_neg_dvd (h : -a ∣ b) : a ∣ b :=
let t := neg_dvd_of_dvd h in by rwa neg_neg at t

/-- The negation of an element a of a semigroup with a distributive negation divides
another element b iff a divides b. -/
@[simp] lemma neg_dvd (a b : α) : (-a ∣ b) ↔ (a ∣ b) :=
⟨dvd_of_neg_dvd, neg_dvd_of_dvd⟩

end semigroup

section non_unital_ring
variables [non_unital_ring α] {a b c : α}

theorem dvd_sub (h₁ : a ∣ b) (h₂ : a ∣ c) : a ∣ b - c :=
by { rw sub_eq_add_neg, exact dvd_add h₁ (dvd_neg_of_dvd h₂) }

theorem dvd_add_iff_left (h : a ∣ c) : a ∣ b ↔ a ∣ b + c :=
⟨λh₂, dvd_add h₂ h, λH, by have t := dvd_sub H h; rwa add_sub_cancel at t⟩

theorem dvd_add_iff_right (h : a ∣ b) : a ∣ c ↔ a ∣ b + c :=
by rw add_comm; exact dvd_add_iff_left h

/-- If an element a divides another element c in a commutative ring, a divides the sum of another
  element b with c iff a divides b. -/
theorem dvd_add_left (h : a ∣ c) : a ∣ b + c ↔ a ∣ b :=
(dvd_add_iff_left h).symm

/-- If an element a divides another element b in a commutative ring, a divides the sum of b and
  another element c iff a divides c. -/
theorem dvd_add_right (h : a ∣ b) : a ∣ b + c ↔ a ∣ c :=
(dvd_add_iff_right h).symm

lemma dvd_iff_dvd_of_dvd_sub (h : a ∣ b - c) : (a ∣ b ↔ a ∣ c) :=
begin
  split,
  { intro h',
    convert dvd_sub h' h,
    exact eq.symm (sub_sub_self b c) },
  { intro h',
    convert dvd_add h h',
    exact eq_add_of_sub_eq rfl }
end

<<<<<<< HEAD
theorem dvd_sub_iff_left (h : a ∣ c) : a ∣ b ↔ a ∣ b - c :=
⟨λh₂, dvd_sub h₂ h, λH, by have t := dvd_add H h; rwa sub_add_cancel at t⟩

theorem dvd_sub_iff_right (h : a ∣ b) : a ∣ c ↔ a ∣ b - c :=
⟨λh₂, dvd_sub h h₂, λH, by have t := dvd_sub h H; rwa [← sub_add, sub_self, zero_add] at t⟩

/-- If an element a divides another element c in a commutative ring, a divides the difference
  of another element b with c iff a divides b. -/
theorem dvd_sub_left (h : a ∣ c) : a ∣ b - c ↔ a ∣ b :=
(dvd_sub_iff_left h).symm

/-- If an element a divides another element b in a commutative ring, a divides the difference of b
  and another element c iff a divides c. -/
theorem dvd_sub_right (h : a ∣ b) : a ∣ b - c ↔ a ∣ c :=
(dvd_sub_iff_right h).symm
=======
lemma dvd_sub_comm : a ∣ b - c ↔ a ∣ c - b := by rw [←dvd_neg, neg_sub]
>>>>>>> 94eaaaa6

end non_unital_ring

section ring
variables [ring α] {a b c : α}

theorem two_dvd_bit1 : 2 ∣ bit1 a ↔ (2 : α) ∣ 1 := (dvd_add_iff_right (@two_dvd_bit0 _ _ a)).symm

/-- An element a divides the sum a + b if and only if a divides b.-/
@[simp] lemma dvd_add_self_left : a ∣ a + b ↔ a ∣ b :=
dvd_add_right (dvd_refl a)

/-- An element a divides the sum b + a if and only if a divides b.-/
@[simp] lemma dvd_add_self_right : a ∣ b + a ↔ a ∣ b :=
dvd_add_left (dvd_refl a)

/-- An element a divides the difference a - b if and only if a divides b.-/
@[simp] lemma dvd_sub_self_left : a ∣ a - b ↔ a ∣ b :=
dvd_sub_right (dvd_refl a)

/-- An element a divides the difference b - a if and only if a divides b.-/
@[simp] lemma dvd_sub_self_right : a ∣ b - a ↔ a ∣ b :=
dvd_sub_left (dvd_refl a)

end ring

section non_unital_comm_ring
variables [non_unital_comm_ring α] {a b c : α}

lemma dvd_mul_sub_mul {k a b x y : α} (hab : k ∣ a - b) (hxy : k ∣ x - y) :
  k ∣ a * x - b * y :=
begin
  convert dvd_add (hxy.mul_left a) (hab.mul_right y),
  rw [mul_sub_left_distrib, mul_sub_right_distrib],
  simp only [sub_eq_add_neg, add_assoc, neg_add_cancel_left],
end

end non_unital_comm_ring<|MERGE_RESOLUTION|>--- conflicted
+++ resolved
@@ -96,7 +96,6 @@
     exact eq_add_of_sub_eq rfl }
 end
 
-<<<<<<< HEAD
 theorem dvd_sub_iff_left (h : a ∣ c) : a ∣ b ↔ a ∣ b - c :=
 ⟨λh₂, dvd_sub h₂ h, λH, by have t := dvd_add H h; rwa sub_add_cancel at t⟩
 
@@ -112,9 +111,8 @@
   and another element c iff a divides c. -/
 theorem dvd_sub_right (h : a ∣ b) : a ∣ b - c ↔ a ∣ c :=
 (dvd_sub_iff_right h).symm
-=======
+
 lemma dvd_sub_comm : a ∣ b - c ↔ a ∣ c - b := by rw [←dvd_neg, neg_sub]
->>>>>>> 94eaaaa6
 
 end non_unital_ring
 
