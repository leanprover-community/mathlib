--- conflicted
+++ resolved
@@ -43,11 +43,7 @@
 lemma mem_normalizer_iff (x : L) : x ∈ H.normalizer ↔ ∀ (y : L), (y ∈ H) → ⁅x, y⁆ ∈ H := iff.rfl
 
 lemma mem_normalizer_iff' (x : L) : x ∈ H.normalizer ↔ ∀ (y : L), (y ∈ H) → ⁅y, x⁆ ∈ H :=
-<<<<<<< HEAD
-forall_congr (λ y, forall_congr (λ hy, by rw [← lie_skew, H.neg_mem_iff]))
-=======
 forall₂_congr $ λ y hy, by rw [← lie_skew, H.neg_mem_iff]
->>>>>>> 5b0996f8
 
 lemma le_normalizer : H ≤ H.normalizer :=
 λ x hx, show ∀ (y : L), y ∈ H → ⁅x,y⁆ ∈ H, from λ y, H.lie_mem hx
@@ -89,11 +85,8 @@
   (h : ∀ (x y : L), x ∈ N → y ∈ H → ⁅x,y⁆ ∈ H) : N ≤ H.normalizer :=
 λ x hx y, h x y hx
 
-<<<<<<< HEAD
-=======
 variables (H)
 
->>>>>>> 5b0996f8
 lemma normalizer_eq_self_iff :
   H.normalizer = H ↔ (lie_module.max_triv_submodule R H $ L ⧸ H.to_lie_submodule) = ⊥ :=
 begin
