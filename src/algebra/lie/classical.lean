/-
Copyright (c) 2020 Oliver Nash. All rights reserved.
Released under Apache 2.0 license as described in the file LICENSE.
Authors: Oliver Nash
-/
import algebra.invertible
import algebra.lie.skew_adjoint
import algebra.lie.abelian
import linear_algebra.matrix.trace
import linear_algebra.matrix.transvection

/-!
# Classical Lie algebras

This file is the place to find definitions and basic properties of the classical Lie algebras:
  * Aₗ = sl(l+1)
  * Bₗ ≃ so(l+1, l) ≃ so(2l+1)
  * Cₗ = sp(l)
  * Dₗ ≃ so(l, l) ≃ so(2l)

## Main definitions

  * `lie_algebra.special_linear.sl`
  * `lie_algebra.symplectic.sp`
  * `lie_algebra.orthogonal.so`
  * `lie_algebra.orthogonal.so'`
  * `lie_algebra.orthogonal.so_indefinite_equiv`
  * `lie_algebra.orthogonal.type_D`
  * `lie_algebra.orthogonal.type_B`
  * `lie_algebra.orthogonal.type_D_equiv_so'`
  * `lie_algebra.orthogonal.type_B_equiv_so'`

## Implementation notes

### Matrices or endomorphisms

Given a finite type and a commutative ring, the corresponding square matrices are equivalent to the
endomorphisms of the corresponding finite-rank free module as Lie algebras, see `lie_equiv_matrix'`.
We can thus define the classical Lie algebras as Lie subalgebras either of matrices or of
endomorphisms. We have opted for the former. At the time of writing (August 2020) it is unclear
which approach should be preferred so the choice should be assumed to be somewhat arbitrary.

### Diagonal quadratic form or diagonal Cartan subalgebra

For the algebras of type `B` and `D`, there are two natural definitions. For example since the
the `2l × 2l` matrix:
$$
  J = \left[\begin{array}{cc}
              0_l & 1_l\\
              1_l & 0_l
            \end{array}\right]
$$
defines a symmetric bilinear form equivalent to that defined by the identity matrix `I`, we can
define the algebras of type `D` to be the Lie subalgebra of skew-adjoint matrices either for `J` or
for `I`. Both definitions have their advantages (in particular the `J`-skew-adjoint matrices define
a Lie algebra for which the diagonal matrices form a Cartan subalgebra) and so we provide both.
We thus also provide equivalences `type_D_equiv_so'`, `so_indefinite_equiv` which show the two
definitions are equivalent. Similarly for the algebras of type `B`.

## Tags

classical lie algebra, special linear, symplectic, orthogonal
-/

universes u₁ u₂

namespace lie_algebra
open matrix
open_locale matrix

variables (n p q l : Type*) (R : Type u₂)
variables [decidable_eq n] [decidable_eq p] [decidable_eq q] [decidable_eq l]
variables [comm_ring R]

@[simp] lemma matrix_trace_commutator_zero [fintype n] (X Y : matrix n n R) :
  matrix.trace n R R ⁅X, Y⁆ = 0 :=
calc _ = matrix.trace n R R (X ⬝ Y) - matrix.trace n R R (Y ⬝ X) : linear_map.map_sub _ _ _
   ... = matrix.trace n R R (X ⬝ Y) - matrix.trace n R R (X ⬝ Y) :
     congr_arg (λ x, _ - x) (matrix.trace_mul_comm X Y)
   ... = 0 : sub_self _

namespace special_linear

/-- The special linear Lie algebra: square matrices of trace zero. -/
def sl [fintype n] : lie_subalgebra R (matrix n n R) :=
{ lie_mem' := λ X Y _ _, linear_map.mem_ker.2 $ matrix_trace_commutator_zero _ _ _ _,
  ..linear_map.ker (matrix.trace n R R) }

lemma sl_bracket [fintype n] (A B : sl n R) : ⁅A, B⁆.val = A.val ⬝ B.val - B.val ⬝ A.val := rfl

section elementary_basis

variables {n} (i j : n)

<<<<<<< HEAD
=======
/-- It is useful to define these matrices for explicit calculations in sl n R. -/
abbreviation E : matrix n n R := λ i' j', if i = i' ∧ j = j' then 1 else 0

@[simp] lemma E_apply_one : E R i j i j = 1 := if_pos (and.intro rfl rfl)

@[simp] lemma E_apply_zero (i' j' : n) (h : ¬(i = i' ∧ j = j')) : E R i j i' j' = 0 := if_neg h

@[simp] lemma E_diag_zero (h : j ≠ i) : matrix.diag n R R (E R i j) = 0 :=
funext $ λ k, if_neg $ λ ⟨e₁, e₂⟩, h (e₂.trans e₁.symm)

variable [fintype n]

lemma E_trace_zero (h : j ≠ i) : matrix.trace n R R (E R i j) = 0 := by simp [h]

>>>>>>> dcd60e25
/-- When j ≠ i, the elementary matrices are elements of sl n R, in fact they are part of a natural
basis of sl n R. -/
def Eb (h : j ≠ i) : sl n R :=
⟨E R i j, show E R i j ∈ linear_map.ker (matrix.trace n R R), from E_trace_zero R i j h⟩

@[simp] lemma Eb_val (h : j ≠ i) : (Eb R i j h).val = E R i j := rfl

end elementary_basis

lemma sl_non_abelian [fintype n] [nontrivial R] (h : 1 < fintype.card n) :
  ¬is_lie_abelian ↥(sl n R) :=
begin
  rcases fintype.exists_pair_of_one_lt_card h with ⟨j, i, hij⟩,
  let A := Eb R i j hij,
  let B := Eb R j i hij.symm,
  intros c,
  have c' : A.val ⬝ B.val = B.val ⬝ A.val, by { rw [← sub_eq_zero, ← sl_bracket, c.trivial], refl },
  have : (1 : R) = 0 := by simpa [matrix.mul_apply, hij] using (congr_fun (congr_fun c' i) i),
  exact one_ne_zero this,
end

end special_linear

namespace symplectic

/-- The matrix defining the canonical skew-symmetric bilinear form. -/
def J : matrix (l ⊕ l) (l ⊕ l) R := matrix.from_blocks 0 (-1) 1 0

/-- The symplectic Lie algebra: skew-adjoint matrices with respect to the canonical skew-symmetric
bilinear form. -/
def sp [fintype l] : lie_subalgebra R (matrix (l ⊕ l) (l ⊕ l) R) :=
  skew_adjoint_matrices_lie_subalgebra (J l R)

end symplectic

namespace orthogonal

/-- The definite orthogonal Lie subalgebra: skew-adjoint matrices with respect to the symmetric
bilinear form defined by the identity matrix. -/
def so [fintype n] : lie_subalgebra R (matrix n n R) :=
  skew_adjoint_matrices_lie_subalgebra (1 : matrix n n R)

@[simp] lemma mem_so [fintype n] (A : matrix n n R) : A ∈ so n R ↔ Aᵀ = -A :=
begin
  erw mem_skew_adjoint_matrices_submodule,
  simp only [matrix.is_skew_adjoint, matrix.is_adjoint_pair, matrix.mul_one, matrix.one_mul],
end

/-- The indefinite diagonal matrix with `p` 1s and `q` -1s. -/
def indefinite_diagonal : matrix (p ⊕ q) (p ⊕ q) R :=
  matrix.diagonal $ sum.elim (λ _, 1) (λ _, -1)

/-- The indefinite orthogonal Lie subalgebra: skew-adjoint matrices with respect to the symmetric
bilinear form defined by the indefinite diagonal matrix. -/
def so' [fintype p] [fintype q] : lie_subalgebra R (matrix (p ⊕ q) (p ⊕ q) R) :=
  skew_adjoint_matrices_lie_subalgebra $ indefinite_diagonal p q R

/-- A matrix for transforming the indefinite diagonal bilinear form into the definite one, provided
the parameter `i` is a square root of -1. -/
def Pso (i : R) : matrix (p ⊕ q) (p ⊕ q) R :=
  matrix.diagonal $ sum.elim (λ _, 1) (λ _, i)

variables [fintype p] [fintype q]

lemma Pso_inv {i : R} (hi : i*i = -1) : (Pso p q R i) * (Pso p q R (-i)) = 1 :=
begin
  ext x y, rcases x; rcases y,
  { -- x y : p
    by_cases h : x = y; simp [Pso, indefinite_diagonal, h], },
  { -- x : p, y : q
    simp [Pso, indefinite_diagonal], },
  { -- x : q, y : p
    simp [Pso, indefinite_diagonal], },
  { -- x y : q
    by_cases h : x = y; simp [Pso, indefinite_diagonal, h, hi], },
end

lemma is_unit_Pso {i : R} (hi : i*i = -1) : is_unit (Pso p q R i) :=
⟨{ val     := Pso p q R i,
   inv     := Pso p q R (-i),
   val_inv := Pso_inv p q R hi,
   inv_val := by { apply matrix.nonsing_inv_left_right, exact Pso_inv p q R hi, }, },
rfl⟩

lemma indefinite_diagonal_transform {i : R} (hi : i*i = -1) :
  (Pso p q R i)ᵀ ⬝ (indefinite_diagonal p q R) ⬝ (Pso p q R i) = 1 :=
begin
  ext x y, rcases x; rcases y,
  { -- x y : p
    by_cases h : x = y; simp [Pso, indefinite_diagonal, h], },
  { -- x : p, y : q
    simp [Pso, indefinite_diagonal], },
  { -- x : q, y : p
    simp [Pso, indefinite_diagonal], },
  { -- x y : q
    by_cases h : x = y; simp [Pso, indefinite_diagonal, h, hi], },
end

/-- An equivalence between the indefinite and definite orthogonal Lie algebras, over a ring
containing a square root of -1. -/
noncomputable def so_indefinite_equiv {i : R} (hi : i*i = -1) : so' p q R ≃ₗ⁅R⁆ so (p ⊕ q) R :=
begin
  apply (skew_adjoint_matrices_lie_subalgebra_equiv
    (indefinite_diagonal p q R) (Pso p q R i) (is_unit_Pso p q R hi)).trans,
  apply lie_equiv.of_eq,
  ext A, rw indefinite_diagonal_transform p q R hi, refl,
end

lemma so_indefinite_equiv_apply {i : R} (hi : i*i = -1) (A : so' p q R) :
  (so_indefinite_equiv p q R hi A : matrix (p ⊕ q) (p ⊕ q) R) =
    (Pso p q R i)⁻¹ ⬝ (A : matrix (p ⊕ q) (p ⊕ q) R) ⬝ (Pso p q R i) :=
by erw [lie_equiv.trans_apply, lie_equiv.of_eq_apply,
        skew_adjoint_matrices_lie_subalgebra_equiv_apply]

/-- A matrix defining a canonical even-rank symmetric bilinear form.

It looks like this as a `2l x 2l` matrix of `l x l` blocks:

   [ 0 1 ]
   [ 1 0 ]
-/
def JD : matrix (l ⊕ l) (l ⊕ l) R := matrix.from_blocks 0 1 1 0

/-- The classical Lie algebra of type D as a Lie subalgebra of matrices associated to the matrix
`JD`. -/
def type_D [fintype l] := skew_adjoint_matrices_lie_subalgebra (JD l R)

/-- A matrix transforming the bilinear form defined by the matrix `JD` into a split-signature
diagonal matrix.

It looks like this as a `2l x 2l` matrix of `l x l` blocks:

   [ 1 -1 ]
   [ 1  1 ]
-/
def PD : matrix (l ⊕ l) (l ⊕ l) R := matrix.from_blocks 1 (-1) 1 1

/-- The split-signature diagonal matrix. -/
def S := indefinite_diagonal l l R

lemma S_as_blocks : S l R = matrix.from_blocks 1 0 0 (-1) :=
begin
  rw [← matrix.diagonal_one, matrix.diagonal_neg, matrix.from_blocks_diagonal],
  refl,
end

lemma JD_transform [fintype l] : (PD l R)ᵀ ⬝ (JD l R) ⬝ (PD l R) = (2 : R) • (S l R) :=
begin
  have h : (PD l R)ᵀ ⬝ (JD l R) = matrix.from_blocks 1 1 1 (-1) := by
  { simp [PD, JD, matrix.from_blocks_transpose, matrix.from_blocks_multiply], },
  erw [h, S_as_blocks, matrix.from_blocks_multiply, matrix.from_blocks_smul],
  congr; simp [two_smul],
end

lemma PD_inv [fintype l] [invertible (2 : R)] : (PD l R) * (⅟(2 : R) • (PD l R)ᵀ) = 1 :=
begin
  have h : ⅟(2 : R) • (1 : matrix l l R) + ⅟(2 : R) • 1 = 1 := by
    rw [← smul_add, ← (two_smul R _), smul_smul, inv_of_mul_self, one_smul],
  erw [matrix.from_blocks_transpose, matrix.from_blocks_smul, matrix.mul_eq_mul,
    matrix.from_blocks_multiply],
  simp [h],
end

lemma is_unit_PD [fintype l] [invertible (2 : R)] : is_unit (PD l R) :=
⟨{ val     := PD l R,
   inv     := ⅟(2 : R) • (PD l R)ᵀ,
   val_inv := PD_inv l R,
   inv_val := by { apply matrix.nonsing_inv_left_right, exact PD_inv l R, }, },
rfl⟩

/-- An equivalence between two possible definitions of the classical Lie algebra of type D. -/
noncomputable def type_D_equiv_so' [fintype l] [invertible (2 : R)] :
  type_D l R ≃ₗ⁅R⁆ so' l l R :=
begin
  apply (skew_adjoint_matrices_lie_subalgebra_equiv (JD l R) (PD l R) (is_unit_PD l R)).trans,
  apply lie_equiv.of_eq,
  ext A,
  rw [JD_transform, ← coe_unit_of_invertible (2 : R), ←units.smul_def, lie_subalgebra.mem_coe,
      mem_skew_adjoint_matrices_lie_subalgebra_unit_smul],
  refl,
end

/-- A matrix defining a canonical odd-rank symmetric bilinear form.

It looks like this as a `(2l+1) x (2l+1)` matrix of blocks:

   [ 2 0 0 ]
   [ 0 0 1 ]
   [ 0 1 0 ]

where sizes of the blocks are:

   [`1 x 1` `1 x l` `1 x l`]
   [`l x 1` `l x l` `l x l`]
   [`l x 1` `l x l` `l x l`]
-/
def JB := matrix.from_blocks ((2 : R) • 1 : matrix unit unit R) 0 0 (JD l R)

/-- The classical Lie algebra of type B as a Lie subalgebra of matrices associated to the matrix
`JB`. -/
def type_B  [fintype l] := skew_adjoint_matrices_lie_subalgebra(JB l R)

/-- A matrix transforming the bilinear form defined by the matrix `JB` into an
almost-split-signature diagonal matrix.

It looks like this as a `(2l+1) x (2l+1)` matrix of blocks:

   [ 1 0  0 ]
   [ 0 1 -1 ]
   [ 0 1  1 ]

where sizes of the blocks are:

   [`1 x 1` `1 x l` `1 x l`]
   [`l x 1` `l x l` `l x l`]
   [`l x 1` `l x l` `l x l`]
-/
def PB := matrix.from_blocks (1 : matrix unit unit R) 0 0 (PD l R)

variable [fintype l]

lemma PB_inv [invertible (2 : R)] : (PB l R) * (matrix.from_blocks 1 0 0 (PD l R)⁻¹) = 1 :=
begin
  simp [PB, matrix.from_blocks_multiply, (PD l R).mul_nonsing_inv, is_unit_PD,
        ← (PD l R).is_unit_iff_is_unit_det]
end

lemma is_unit_PB [invertible (2 : R)] : is_unit (PB l R) :=
⟨{ val     := PB l R,
   inv     := matrix.from_blocks 1 0 0 (PD l R)⁻¹,
   val_inv := PB_inv l R,
   inv_val := by { apply matrix.nonsing_inv_left_right, exact PB_inv l R, }, },
rfl⟩

lemma JB_transform : (PB l R)ᵀ ⬝ (JB l R) ⬝ (PB l R) = (2 : R) • matrix.from_blocks 1 0 0 (S l R) :=
by simp [PB, JB, JD_transform, matrix.from_blocks_transpose, matrix.from_blocks_multiply,
         matrix.from_blocks_smul]

lemma indefinite_diagonal_assoc :
  indefinite_diagonal (unit ⊕ l) l R =
  matrix.reindex_lie_equiv (equiv.sum_assoc unit l l).symm
    (matrix.from_blocks 1 0 0 (indefinite_diagonal l l R)) :=
begin
  ext i j,
  rcases i with ⟨⟨i₁ | i₂⟩ | i₃⟩;
  rcases j with ⟨⟨j₁ | j₂⟩ | j₃⟩;
  simp only [indefinite_diagonal, matrix.diagonal, equiv.sum_assoc_apply_in1,
    matrix.reindex_lie_equiv_apply, matrix.minor_apply, equiv.symm_symm, matrix.reindex_apply,
    sum.elim_inl, if_true, eq_self_iff_true, matrix.one_apply_eq, matrix.from_blocks_apply₁₁,
    dmatrix.zero_apply, equiv.sum_assoc_apply_in2, if_false, matrix.from_blocks_apply₁₂,
    matrix.from_blocks_apply₂₁, matrix.from_blocks_apply₂₂, equiv.sum_assoc_apply_in3,
    sum.elim_inr];
  congr,
end

/-- An equivalence between two possible definitions of the classical Lie algebra of type B. -/
noncomputable def type_B_equiv_so' [invertible (2 : R)] :
  type_B l R ≃ₗ⁅R⁆ so' (unit ⊕ l) l R :=
begin
  apply (skew_adjoint_matrices_lie_subalgebra_equiv (JB l R) (PB l R) (is_unit_PB l R)).trans,
  symmetry,
  apply (skew_adjoint_matrices_lie_subalgebra_equiv_transpose
    (indefinite_diagonal (unit ⊕ l) l R)
    (matrix.reindex_alg_equiv _ (equiv.sum_assoc punit l l)) (matrix.transpose_reindex _ _)).trans,
  apply lie_equiv.of_eq,
  ext A,
  rw [JB_transform, ← coe_unit_of_invertible (2 : R), ←units.smul_def, lie_subalgebra.mem_coe,
      lie_subalgebra.mem_coe, mem_skew_adjoint_matrices_lie_subalgebra_unit_smul],
  simpa [indefinite_diagonal_assoc],
end

end orthogonal

end lie_algebra<|MERGE_RESOLUTION|>--- conflicted
+++ resolved
@@ -92,23 +92,6 @@
 
 variables {n} (i j : n)
 
-<<<<<<< HEAD
-=======
-/-- It is useful to define these matrices for explicit calculations in sl n R. -/
-abbreviation E : matrix n n R := λ i' j', if i = i' ∧ j = j' then 1 else 0
-
-@[simp] lemma E_apply_one : E R i j i j = 1 := if_pos (and.intro rfl rfl)
-
-@[simp] lemma E_apply_zero (i' j' : n) (h : ¬(i = i' ∧ j = j')) : E R i j i' j' = 0 := if_neg h
-
-@[simp] lemma E_diag_zero (h : j ≠ i) : matrix.diag n R R (E R i j) = 0 :=
-funext $ λ k, if_neg $ λ ⟨e₁, e₂⟩, h (e₂.trans e₁.symm)
-
-variable [fintype n]
-
-lemma E_trace_zero (h : j ≠ i) : matrix.trace n R R (E R i j) = 0 := by simp [h]
-
->>>>>>> dcd60e25
 /-- When j ≠ i, the elementary matrices are elements of sl n R, in fact they are part of a natural
 basis of sl n R. -/
 def Eb (h : j ≠ i) : sl n R :=
