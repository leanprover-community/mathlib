/-
Copyright (c) 2020 Oliver Nash. All rights reserved.
Released under Apache 2.0 license as described in the file LICENSE.
Authors: Oliver Nash
-/
import algebra.invertible
import algebra.lie.skew_adjoint
import algebra.lie.abelian
import linear_algebra.matrix.trace

/-!
# Classical Lie algebras

This file is the place to find definitions and basic properties of the classical Lie algebras:
  * Aₗ = sl(l+1)
  * Bₗ ≃ so(l+1, l) ≃ so(2l+1)
  * Cₗ = sp(l)
  * Dₗ ≃ so(l, l) ≃ so(2l)

## Main definitions

  * `lie_algebra.special_linear.sl`
  * `lie_algebra.symplectic.sp`
  * `lie_algebra.orthogonal.so`
  * `lie_algebra.orthogonal.so'`
  * `lie_algebra.orthogonal.so_indefinite_equiv`
  * `lie_algebra.orthogonal.type_D`
  * `lie_algebra.orthogonal.type_B`
  * `lie_algebra.orthogonal.type_D_equiv_so'`
  * `lie_algebra.orthogonal.type_B_equiv_so'`

## Implementation notes

### Matrices or endomorphisms

Given a finite type and a commutative ring, the corresponding square matrices are equivalent to the
endomorphisms of the corresponding finite-rank free module as Lie algebras, see `lie_equiv_matrix'`.
We can thus define the classical Lie algebras as Lie subalgebras either of matrices or of
endomorphisms. We have opted for the former. At the time of writing (August 2020) it is unclear
which approach should be preferred so the choice should be assumed to be somewhat arbitrary.

### Diagonal quadratic form or diagonal Cartan subalgebra

For the algebras of type `B` and `D`, there are two natural definitions. For example since the
the `2l × 2l` matrix:
$$
  J = \left[\begin{array}{cc}
              0_l & 1_l\\
              1_l & 0_l
            \end{array}\right]
$$
defines a symmetric bilinear form equivalent to that defined by the identity matrix `I`, we can
define the algebras of type `D` to be the Lie subalgebra of skew-adjoint matrices either for `J` or
for `I`. Both definitions have their advantages (in particular the `J`-skew-adjoint matrices define
a Lie algebra for which the diagonal matrices form a Cartan subalgebra) and so we provide both.
We thus also provide equivalences `type_D_equiv_so'`, `so_indefinite_equiv` which show the two
definitions are equivalent. Similarly for the algebras of type `B`.

## Tags

classical lie algebra, special linear, symplectic, orthogonal
-/

universes u₁ u₂

namespace lie_algebra
open_locale matrix

variables (n p q l : Type*) (R : Type u₂)
variables [fintype n] [fintype l] [fintype p] [fintype q]
variables [decidable_eq n] [decidable_eq p] [decidable_eq q] [decidable_eq l]
variables [comm_ring R]

@[simp] lemma matrix_trace_commutator_zero (X Y : matrix n n R) : matrix.trace n R R ⁅X, Y⁆ = 0 :=
-- TODO: if we use matrix.mul here, we get a timeout
show matrix.trace n R R (X * Y - Y * X) = 0, by
erw [linear_map.map_sub, matrix.trace_mul_comm, sub_self]

namespace special_linear

/-- The special linear Lie algebra: square matrices of trace zero. -/
def sl : lie_subalgebra R (matrix n n R) :=
{ lie_mem' := λ X Y _ _, linear_map.mem_ker.2 $ matrix_trace_commutator_zero _ _ _ _,
  ..linear_map.ker (matrix.trace n R R) }

lemma sl_bracket (A B : sl n R) : ⁅A, B⁆.val = A.val ⬝ B.val - B.val ⬝ A.val := rfl

section elementary_basis

variables {n} (i j : n)

/-- It is useful to define these matrices for explicit calculations in sl n R. -/
abbreviation E : matrix n n R := λ i' j', if i = i' ∧ j = j' then 1 else 0

@[simp] lemma E_apply_one : E R i j i j = 1 := if_pos (and.intro rfl rfl)

@[simp] lemma E_apply_zero (i' j' : n) (h : ¬(i = i' ∧ j = j')) : E R i j i' j' = 0 := if_neg h

@[simp] lemma E_diag_zero (h : j ≠ i) : matrix.diag n R R (E R i j) = 0 :=
<<<<<<< HEAD
funext $ λ k, if_neg $ λ ⟨e₁, e₂⟩, h (e₂.trans e₁.symm)
=======
funext $ λ (k : n),  if_neg $ λ ⟨e₁, e₂⟩, h (e₂.trans e₁.symm) 
>>>>>>> b8a6af55

lemma E_trace_zero (h : j ≠ i) : matrix.trace n R R (E R i j) = 0 := by simp [h]

/-- When j ≠ i, the elementary matrices are elements of sl n R, in fact they are part of a natural
basis of sl n R. -/
def Eb (h : j ≠ i) : sl n R :=
⟨E R i j, show E R i j ∈ linear_map.ker (matrix.trace n R R), from E_trace_zero R i j h⟩

@[simp] lemma Eb_val (h : j ≠ i) : (Eb R i j h).val = E R i j := rfl

end elementary_basis

lemma sl_non_abelian [nontrivial R] (h : 1 < fintype.card n) : ¬is_lie_abelian ↥(sl n R) :=
begin
  rcases fintype.exists_pair_of_one_lt_card h with ⟨j, i, hij⟩,
  let A := Eb R i j hij,
  let B := Eb R j i hij.symm,
  intros c,
  have c' : A.val ⬝ B.val = B.val ⬝ A.val, by { rw [← sub_eq_zero, ← sl_bracket, c.trivial], refl },
  have : (1 : R) = 0 := by simpa [matrix.mul_apply, hij] using (congr_fun (congr_fun c' i) i),
  exact one_ne_zero this,
end

end special_linear

namespace symplectic

/-- The matrix defining the canonical skew-symmetric bilinear form. -/
def J : matrix (l ⊕ l) (l ⊕ l) R := matrix.from_blocks 0 (-1) 1 0

/-- The symplectic Lie algebra: skew-adjoint matrices with respect to the canonical skew-symmetric
bilinear form. -/
def sp : lie_subalgebra R (matrix (l ⊕ l) (l ⊕ l) R) :=
  skew_adjoint_matrices_lie_subalgebra (J l R)

end symplectic

namespace orthogonal

/-- The definite orthogonal Lie subalgebra: skew-adjoint matrices with respect to the symmetric
bilinear form defined by the identity matrix. -/
def so : lie_subalgebra R (matrix n n R) :=
  skew_adjoint_matrices_lie_subalgebra (1 : matrix n n R)

@[simp] lemma mem_so (A : matrix n n R) : A ∈ so n R ↔ Aᵀ = -A :=
begin
  erw mem_skew_adjoint_matrices_submodule,
  simp only [matrix.is_skew_adjoint, matrix.is_adjoint_pair, matrix.mul_one, matrix.one_mul],
end

/-- The indefinite diagonal matrix with `p` 1s and `q` -1s. -/
def indefinite_diagonal : matrix (p ⊕ q) (p ⊕ q) R :=
  matrix.diagonal $ sum.elim (λ _, 1) (λ _, -1)

/-- The indefinite orthogonal Lie subalgebra: skew-adjoint matrices with respect to the symmetric
bilinear form defined by the indefinite diagonal matrix. -/
def so' : lie_subalgebra R (matrix (p ⊕ q) (p ⊕ q) R) :=
  skew_adjoint_matrices_lie_subalgebra $ indefinite_diagonal p q R

/-- A matrix for transforming the indefinite diagonal bilinear form into the definite one, provided
the parameter `i` is a square root of -1. -/
def Pso (i : R) : matrix (p ⊕ q) (p ⊕ q) R :=
  matrix.diagonal $ sum.elim (λ _, 1) (λ _, i)

lemma Pso_inv {i : R} (hi : i*i = -1) : (Pso p q R i) * (Pso p q R (-i)) = 1 :=
begin
  ext x y, rcases x; rcases y,
  { -- x y : p
    by_cases h : x = y; simp [Pso, indefinite_diagonal, h], },
  { -- x : p, y : q
    simp [Pso, indefinite_diagonal], },
  { -- x : q, y : p
    simp [Pso, indefinite_diagonal], },
  { -- x y : q
    by_cases h : x = y; simp [Pso, indefinite_diagonal, h, hi], },
end

lemma is_unit_Pso {i : R} (hi : i*i = -1) : is_unit (Pso p q R i) :=
⟨{ val     := Pso p q R i,
   inv     := Pso p q R (-i),
   val_inv := Pso_inv p q R hi,
   inv_val := by { apply matrix.nonsing_inv_left_right, exact Pso_inv p q R hi, }, },
rfl⟩

lemma indefinite_diagonal_transform {i : R} (hi : i*i = -1) :
  (Pso p q R i)ᵀ ⬝ (indefinite_diagonal p q R) ⬝ (Pso p q R i) = 1 :=
begin
  ext x y, rcases x; rcases y,
  { -- x y : p
    by_cases h : x = y; simp [Pso, indefinite_diagonal, h], },
  { -- x : p, y : q
    simp [Pso, indefinite_diagonal], },
  { -- x : q, y : p
    simp [Pso, indefinite_diagonal], },
  { -- x y : q
    by_cases h : x = y; simp [Pso, indefinite_diagonal, h, hi], },
end

/-- An equivalence between the indefinite and definite orthogonal Lie algebras, over a ring
containing a square root of -1. -/
noncomputable def so_indefinite_equiv {i : R} (hi : i*i = -1) : so' p q R ≃ₗ⁅R⁆ so (p ⊕ q) R :=
begin
  apply (skew_adjoint_matrices_lie_subalgebra_equiv
    (indefinite_diagonal p q R) (Pso p q R i) (is_unit_Pso p q R hi)).trans,
  apply lie_equiv.of_eq,
  ext A, rw indefinite_diagonal_transform p q R hi, refl,
end

lemma so_indefinite_equiv_apply {i : R} (hi : i*i = -1) (A : so' p q R) :
  (so_indefinite_equiv p q R hi A : matrix (p ⊕ q) (p ⊕ q) R) =
    (Pso p q R i)⁻¹ ⬝ (A : matrix (p ⊕ q) (p ⊕ q) R) ⬝ (Pso p q R i) :=
by erw [lie_equiv.trans_apply, lie_equiv.of_eq_apply,
        skew_adjoint_matrices_lie_subalgebra_equiv_apply]

/-- A matrix defining a canonical even-rank symmetric bilinear form.

It looks like this as a `2l x 2l` matrix of `l x l` blocks:

   [ 0 1 ]
   [ 1 0 ]
-/
def JD : matrix (l ⊕ l) (l ⊕ l) R := matrix.from_blocks 0 1 1 0

/-- The classical Lie algebra of type D as a Lie subalgebra of matrices associated to the matrix
`JD`. -/
def type_D := skew_adjoint_matrices_lie_subalgebra (JD l R)

/-- A matrix transforming the bilinear form defined by the matrix `JD` into a split-signature
diagonal matrix.

It looks like this as a `2l x 2l` matrix of `l x l` blocks:

   [ 1 -1 ]
   [ 1  1 ]
-/
def PD : matrix (l ⊕ l) (l ⊕ l) R := matrix.from_blocks 1 (-1) 1 1

/-- The split-signature diagonal matrix. -/
def S := indefinite_diagonal l l R

lemma S_as_blocks : S l R = matrix.from_blocks 1 0 0 (-1) :=
begin
  rw [← matrix.diagonal_one, matrix.diagonal_neg, matrix.from_blocks_diagonal],
  refl,
end

lemma JD_transform : (PD l R)ᵀ ⬝ (JD l R) ⬝ (PD l R) = (2 : R) • (S l R) :=
begin
  have h : (PD l R)ᵀ ⬝ (JD l R) = matrix.from_blocks 1 1 1 (-1) := by
  { simp [PD, JD, matrix.from_blocks_transpose, matrix.from_blocks_multiply], },
  erw [h, S_as_blocks, matrix.from_blocks_multiply, matrix.from_blocks_smul],
  congr; simp [two_smul],
end

lemma PD_inv [invertible (2 : R)] : (PD l R) * (⅟(2 : R) • (PD l R)ᵀ) = 1 :=
begin
  have h : ⅟(2 : R) • (1 : matrix l l R) + ⅟(2 : R) • 1 = 1 := by
    rw [← smul_add, ← (two_smul R _), smul_smul, inv_of_mul_self, one_smul],
  erw [matrix.from_blocks_transpose, matrix.from_blocks_smul, matrix.mul_eq_mul,
    matrix.from_blocks_multiply],
  simp [h],
end

lemma is_unit_PD [invertible (2 : R)] : is_unit (PD l R) :=
⟨{ val     := PD l R,
   inv     := ⅟(2 : R) • (PD l R)ᵀ,
   val_inv := PD_inv l R,
   inv_val := by { apply matrix.nonsing_inv_left_right, exact PD_inv l R, }, },
rfl⟩

/-- An equivalence between two possible definitions of the classical Lie algebra of type D. -/
noncomputable def type_D_equiv_so' [invertible (2 : R)] :
  type_D l R ≃ₗ⁅R⁆ so' l l R :=
begin
  apply (skew_adjoint_matrices_lie_subalgebra_equiv (JD l R) (PD l R) (is_unit_PD l R)).trans,
  apply lie_equiv.of_eq,
  ext A,
  rw [JD_transform, ← unit_of_invertible_val (2 : R), ←units.smul_def, lie_subalgebra.mem_coe,
      mem_skew_adjoint_matrices_lie_subalgebra_unit_smul],
  refl,
end

/-- A matrix defining a canonical odd-rank symmetric bilinear form.

It looks like this as a `(2l+1) x (2l+1)` matrix of blocks:

   [ 2 0 0 ]
   [ 0 0 1 ]
   [ 0 1 0 ]

where sizes of the blocks are:

   [`1 x 1` `1 x l` `1 x l`]
   [`l x 1` `l x l` `l x l`]
   [`l x 1` `l x l` `l x l`]
-/
def JB := matrix.from_blocks ((2 : R) • 1 : matrix unit unit R) 0 0 (JD l R)

/-- The classical Lie algebra of type B as a Lie subalgebra of matrices associated to the matrix
`JB`. -/
def type_B := skew_adjoint_matrices_lie_subalgebra (JB l R)

/-- A matrix transforming the bilinear form defined by the matrix `JB` into an
almost-split-signature diagonal matrix.

It looks like this as a `(2l+1) x (2l+1)` matrix of blocks:

   [ 1 0  0 ]
   [ 0 1 -1 ]
   [ 0 1  1 ]

where sizes of the blocks are:

   [`1 x 1` `1 x l` `1 x l`]
   [`l x 1` `l x l` `l x l`]
   [`l x 1` `l x l` `l x l`]
-/
def PB := matrix.from_blocks (1 : matrix unit unit R) 0 0 (PD l R)

lemma PB_inv [invertible (2 : R)] : (PB l R) * (matrix.from_blocks 1 0 0 (PD l R)⁻¹) = 1 :=
begin
  simp [PB, matrix.from_blocks_multiply, (PD l R).mul_nonsing_inv, is_unit_PD,
        ← (PD l R).is_unit_iff_is_unit_det]
end

lemma is_unit_PB [invertible (2 : R)] : is_unit (PB l R) :=
⟨{ val     := PB l R,
   inv     := matrix.from_blocks 1 0 0 (PD l R)⁻¹,
   val_inv := PB_inv l R,
   inv_val := by { apply matrix.nonsing_inv_left_right, exact PB_inv l R, }, },
rfl⟩

lemma JB_transform : (PB l R)ᵀ ⬝ (JB l R) ⬝ (PB l R) = (2 : R) • matrix.from_blocks 1 0 0 (S l R) :=
by simp [PB, JB, JD_transform, matrix.from_blocks_transpose, matrix.from_blocks_multiply,
         matrix.from_blocks_smul]

lemma indefinite_diagonal_assoc :
  indefinite_diagonal (unit ⊕ l) l R =
  matrix.reindex_lie_equiv (equiv.sum_assoc unit l l).symm
    (matrix.from_blocks 1 0 0 (indefinite_diagonal l l R)) :=
begin
  ext i j,
  rcases i with ⟨⟨i₁ | i₂⟩ | i₃⟩;
  rcases j with ⟨⟨j₁ | j₂⟩ | j₃⟩;
  simp only [indefinite_diagonal, matrix.diagonal, equiv.sum_assoc_apply_in1,
    matrix.reindex_lie_equiv_apply, matrix.minor_apply, equiv.symm_symm, matrix.reindex_apply,
    sum.elim_inl, if_true, eq_self_iff_true, matrix.one_apply_eq, matrix.from_blocks_apply₁₁,
    dmatrix.zero_apply, equiv.sum_assoc_apply_in2, if_false, matrix.from_blocks_apply₁₂,
    matrix.from_blocks_apply₂₁, matrix.from_blocks_apply₂₂, equiv.sum_assoc_apply_in3,
    sum.elim_inr];
  congr,
end

/-- An equivalence between two possible definitions of the classical Lie algebra of type B. -/
noncomputable def type_B_equiv_so' [invertible (2 : R)] :
  type_B l R ≃ₗ⁅R⁆ so' (unit ⊕ l) l R :=
begin
  apply (skew_adjoint_matrices_lie_subalgebra_equiv (JB l R) (PB l R) (is_unit_PB l R)).trans,
  symmetry,
  apply (skew_adjoint_matrices_lie_subalgebra_equiv_transpose
    (indefinite_diagonal (unit ⊕ l) l R)
    (matrix.reindex_alg_equiv (equiv.sum_assoc punit l l)) (matrix.transpose_reindex _ _)).trans,
  apply lie_equiv.of_eq,
  ext A,
  rw [JB_transform, ← unit_of_invertible_val (2 : R), ←units.smul_def, lie_subalgebra.mem_coe,
      lie_subalgebra.mem_coe, mem_skew_adjoint_matrices_lie_subalgebra_unit_smul],
  simpa [indefinite_diagonal_assoc],
end

end orthogonal

end lie_algebra<|MERGE_RESOLUTION|>--- conflicted
+++ resolved
@@ -97,11 +97,7 @@
 @[simp] lemma E_apply_zero (i' j' : n) (h : ¬(i = i' ∧ j = j')) : E R i j i' j' = 0 := if_neg h
 
 @[simp] lemma E_diag_zero (h : j ≠ i) : matrix.diag n R R (E R i j) = 0 :=
-<<<<<<< HEAD
 funext $ λ k, if_neg $ λ ⟨e₁, e₂⟩, h (e₂.trans e₁.symm)
-=======
-funext $ λ (k : n),  if_neg $ λ ⟨e₁, e₂⟩, h (e₂.trans e₁.symm) 
->>>>>>> b8a6af55
 
 lemma E_trace_zero (h : j ≠ i) : matrix.trace n R R (E R i j) = 0 := by simp [h]
 
@@ -111,6 +107,7 @@
 ⟨E R i j, show E R i j ∈ linear_map.ker (matrix.trace n R R), from E_trace_zero R i j h⟩
 
 @[simp] lemma Eb_val (h : j ≠ i) : (Eb R i j h).val = E R i j := rfl
+
 
 end elementary_basis
 
