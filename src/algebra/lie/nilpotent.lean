--- conflicted
+++ resolved
@@ -333,13 +333,9 @@
 
 variables {N₁ N₂ : lie_submodule R L M}
 
-<<<<<<< HEAD
-/-- The upper (aka ascending) central series. -/
-=======
 /-- The upper (aka ascending) central series.
 
 See also `lie_submodule.lcs`. -/
->>>>>>> db4531fa
 def ucs (k : ℕ) : lie_submodule R L M → lie_submodule R L M :=
 centralizer^[k]
 
@@ -370,28 +366,12 @@
   (⊥ : lie_submodule R L M).ucs k ≤ N₁ :=
 by { rw ← ucs_eq_self_of_centralizer_eq_self h k, mono, simp, }
 
-<<<<<<< HEAD
-lemma lcs_le_ucs_iff (l k : ℕ) :
-  N₁.lcs l ≤ N₂.ucs k ↔ N₁.lcs (l + k) ≤ N₂ :=
-=======
 lemma lcs_add_le_iff (l k : ℕ) :
   N₁.lcs (l + k) ≤ N₂ ↔ N₁.lcs l ≤ N₂.ucs k :=
->>>>>>> db4531fa
 begin
   revert l,
   induction k with k ih, { simp, },
   intros l,
-<<<<<<< HEAD
-  rw [(by abel : l + (k + 1) = l + 1 + k), ← ih, ucs_succ, lcs_succ, top_lie_le_iff_le_centralizer],
-end
-
-lemma lcs_le_ucs_iff' (k : ℕ) :
-  N₁ ≤ N₂.ucs k ↔ N₁.lcs k ≤ N₂ :=
-by { convert lcs_le_ucs_iff 0 k, rw zero_add, }
-
-lemma ucs_eq_top_iff (k : ℕ) : N.ucs k = ⊤ ↔ lie_module.lower_central_series R L M k ≤ N :=
-by { rw eq_top_iff, apply lcs_le_ucs_iff', }
-=======
   rw [(by abel : l + (k + 1) = l + 1 + k), ih, ucs_succ, lcs_succ, top_lie_le_iff_le_centralizer],
 end
 
@@ -405,7 +385,6 @@
 
 lemma ucs_eq_top_iff (k : ℕ) : N.ucs k = ⊤ ↔ lie_module.lower_central_series R L M k ≤ N :=
 by { rw [eq_top_iff, ← lcs_le_iff], refl, }
->>>>>>> db4531fa
 
 lemma _root_.lie_module.is_nilpotent_iff_exists_ucs_eq_top :
   lie_module.is_nilpotent R L M ↔ ∃ k, (⊥ : lie_submodule R L M).ucs k = ⊤ :=
