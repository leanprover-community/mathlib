--- conflicted
+++ resolved
@@ -62,11 +62,7 @@
 
 lemma of_associative_ring_bracket (x y : A) : ⁅x, y⁆ = x*y - y*x := rfl
 
-<<<<<<< HEAD
-lemma lie_apply {α : Type*} (f g : α → A) (a : α) : ⁅f, g⁆ a = ⁅f a, g a⁆ := rfl
-=======
 @[simp] lemma lie_apply {α : Type*} (f g : α → A) (a : α) : ⁅f, g⁆ a = ⁅f a, g a⁆ := rfl
->>>>>>> 81183ea4
 
 end lie_ring
 
