--- conflicted
+++ resolved
@@ -39,12 +39,10 @@
 
 variables {ι}
 
-<<<<<<< HEAD
 instance [Π i, add_comm_group (β i)] : add_comm_group (direct_sum ι β) := dfinsupp.add_comm_group
 
 variables [Π i, add_comm_monoid (β i)]
 
-=======
 @[simp] lemma zero_apply (i : ι) : (0 : ⨁ i, β i) i = 0 := rfl
 
 variables {β}
@@ -52,7 +50,6 @@
 dfinsupp.add_apply _ _ _
 
 variables (β)
->>>>>>> 3a244665
 include dec_ι
 
 /-- `mk β s x` is the element of `⨁ i, β i` that is zero outside `s`
