/-
Copyright (c) 2020 Joseph Myers. All rights reserved.
Released under Apache 2.0 license as described in the file LICENSE.
Authors: Joseph Myers, Yury Kudryashov
-/
import algebra.group.prod
import algebra.group.type_tags
import algebra.group.pi
import algebra.pointwise
import data.equiv.basic
import data.set.finite

/-!
# Torsors of additive group actions

This file defines torsors of additive group actions.

## Notations

The group elements are referred to as acting on points.  This file
defines the notation `+ᵥ` for adding a group element to a point and
`-ᵥ` for subtracting two points to produce a group element.

## Implementation notes

Affine spaces are the motivating example of torsors of additive group actions. It may be appropriate
to refactor in terms of the general definition of group actions, via `to_additive`, when there is a
use for multiplicative torsors (currently mathlib only develops the theory of group actions for
multiplicative group actions).

## Notations

* `v +ᵥ p` is a notation for `has_vadd.vadd`, the left action of an additive monoid;

* `p₁ -ᵥ p₂` is a notation for `has_vsub.vsub`, difference between two points in an additive torsor
  as an element of the corresponding additive group;

## References

* https://en.wikipedia.org/wiki/Principal_homogeneous_space
* https://en.wikipedia.org/wiki/Affine_space

-/

/-- Type class for the `-ᵥ` notation. -/
class has_vsub (G : out_param Type*) (P : Type*) :=
(vsub : P → P → G)

infix ` -ᵥ `:65 := has_vsub.vsub

/-- An `add_torsor G P` gives a structure to the nonempty type `P`,
acted on by an `add_group G` with a transitive and free action given
by the `+ᵥ` operation and a corresponding subtraction given by the
`-ᵥ` operation. In the case of a vector space, it is an affine
space. -/
class add_torsor (G : out_param Type*) (P : Type*) [out_param $ add_group G]
  extends add_action G P, has_vsub G P :=
[nonempty : nonempty P]
(vsub_vadd' : ∀ (p1 p2 : P), (p1 -ᵥ p2 : G) +ᵥ p2 = p1)
(vadd_vsub' : ∀ (g : G) (p : P), g +ᵥ p -ᵥ p = g)

attribute [instance, priority 100, nolint dangerous_instance] add_torsor.nonempty
attribute [nolint dangerous_instance] add_torsor.to_has_vsub

/-- An `add_group G` is a torsor for itself. -/
@[nolint instance_priority]
instance add_group_is_add_torsor (G : Type*) [add_group G] :
  add_torsor G G :=
{ vsub := has_sub.sub,
  vsub_vadd' := sub_add_cancel,
  vadd_vsub' := add_sub_cancel }

/-- Simplify subtraction for a torsor for an `add_group G` over
itself. -/
@[simp] lemma vsub_eq_sub {G : Type*} [add_group G] (g1 g2 : G) : g1 -ᵥ g2 = g1 - g2 :=
rfl

section general

variables {G : Type*} {P : Type*} [add_group G] [T : add_torsor G P]
include T

/-- Adding the result of subtracting from another point produces that
point. -/
@[simp] lemma vsub_vadd (p1 p2 : P) : p1 -ᵥ p2 +ᵥ p2 = p1 :=
add_torsor.vsub_vadd' p1 p2

/-- Adding a group element then subtracting the original point
produces that group element. -/
@[simp] lemma vadd_vsub (g : G) (p : P) : g +ᵥ p -ᵥ p = g :=
add_torsor.vadd_vsub' g p

/-- If the same point added to two group elements produces equal
results, those group elements are equal. -/
lemma vadd_right_cancel {g1 g2 : G} (p : P) (h : g1 +ᵥ p = g2 +ᵥ p) : g1 = g2 :=
by rw [←vadd_vsub g1, h, vadd_vsub]

@[simp] lemma vadd_right_cancel_iff {g1 g2 : G} (p : P) :  g1 +ᵥ p = g2 +ᵥ p ↔ g1 = g2 :=
⟨vadd_right_cancel p, λ h, h ▸ rfl⟩

/-- Adding a group element to the point `p` is an injective
function. -/
lemma vadd_right_injective (p : P) : function.injective ((+ᵥ p) : G → P) :=
λ g1 g2, vadd_right_cancel p

/-- Adding a group element to a point, then subtracting another point,
produces the same result as subtracting the points then adding the
group element. -/
lemma vadd_vsub_assoc (g : G) (p1 p2 : P) : g +ᵥ p1 -ᵥ p2 = g + (p1 -ᵥ p2) :=
begin
  apply vadd_right_cancel p2,
  rw [vsub_vadd, add_vadd, vsub_vadd]
end

/-- Subtracting a point from itself produces 0. -/
@[simp] lemma vsub_self (p : P) : p -ᵥ p = (0 : G) :=
by rw [←zero_add (p -ᵥ p), ←vadd_vsub_assoc, vadd_vsub]

/-- If subtracting two points produces 0, they are equal. -/
lemma eq_of_vsub_eq_zero {p1 p2 : P} (h : p1 -ᵥ p2 = (0 : G)) : p1 = p2 :=
by rw [←vsub_vadd p1 p2, h, zero_vadd]

/-- Subtracting two points produces 0 if and only if they are
equal. -/
@[simp] lemma vsub_eq_zero_iff_eq {p1 p2 : P} : p1 -ᵥ p2 = (0 : G) ↔ p1 = p2 :=
iff.intro eq_of_vsub_eq_zero (λ h, h ▸ vsub_self _)

/-- Cancellation adding the results of two subtractions. -/
@[simp] lemma vsub_add_vsub_cancel (p1 p2 p3 : P) : p1 -ᵥ p2 + (p2 -ᵥ p3) = (p1 -ᵥ p3) :=
begin
  apply vadd_right_cancel p3,
  rw [add_vadd, vsub_vadd, vsub_vadd, vsub_vadd]
end

/-- Subtracting two points in the reverse order produces the negation
of subtracting them. -/
@[simp] lemma neg_vsub_eq_vsub_rev (p1 p2 : P) : -(p1 -ᵥ p2) = (p2 -ᵥ p1) :=
begin
  refine neg_eq_of_add_eq_zero (vadd_right_cancel p1 _),
  rw [vsub_add_vsub_cancel, vsub_self],
end

/-- Subtracting the result of adding a group element produces the same result
as subtracting the points and subtracting that group element. -/
lemma vsub_vadd_eq_vsub_sub (p1 p2 : P) (g : G) : p1 -ᵥ (g +ᵥ p2) = (p1 -ᵥ p2) - g :=
by rw [←add_right_inj (p2 -ᵥ p1 : G), vsub_add_vsub_cancel, ←neg_vsub_eq_vsub_rev, vadd_vsub,
       ←add_sub_assoc, ←neg_vsub_eq_vsub_rev, neg_add_self, zero_sub]

/-- Cancellation subtracting the results of two subtractions. -/
@[simp] lemma vsub_sub_vsub_cancel_right (p1 p2 p3 : P) :
  (p1 -ᵥ p3) - (p2 -ᵥ p3) = (p1 -ᵥ p2) :=
by rw [←vsub_vadd_eq_vsub_sub, vsub_vadd]

/-- Convert between an equality with adding a group element to a point
and an equality of a subtraction of two points with a group
element. -/
lemma eq_vadd_iff_vsub_eq (p1 : P) (g : G) (p2 : P) : p1 = g +ᵥ p2 ↔ p1 -ᵥ p2 = g :=
⟨λ h, h.symm ▸ vadd_vsub _ _, λ h, h ▸ (vsub_vadd _ _).symm⟩

lemma vadd_eq_vadd_iff_neg_add_eq_vsub {v₁ v₂ : G} {p₁ p₂ : P} :
  v₁ +ᵥ p₁ = v₂ +ᵥ p₂ ↔ - v₁ + v₂ = p₁ -ᵥ p₂ :=
by rw [eq_vadd_iff_vsub_eq, vadd_vsub_assoc, ← add_right_inj (-v₁), neg_add_cancel_left, eq_comm]

namespace set

instance has_vsub : has_vsub (set G) (set P) := ⟨set.image2 (-ᵥ)⟩

section vsub

variables (s t : set P)

@[simp] lemma vsub_empty : s -ᵥ ∅ = ∅ := set.image2_empty_right

@[simp] lemma empty_vsub : ∅ -ᵥ s = ∅ := set.image2_empty_left

@[simp] lemma singleton_vsub (p : P) : {p} -ᵥ s = ((-ᵥ) p) '' s :=
image2_singleton_left

@[simp] lemma vsub_singleton (p : P) : s -ᵥ {p} = (-ᵥ p) '' s :=
image2_singleton_right

@[simp] lemma singleton_vsub_self (p : P) : ({p} : set P) -ᵥ {p} = {(0:G)} :=
by simp

variables {s t}

/-- `vsub` of a finite set is finite. -/
lemma finite.vsub (hs : finite s) (ht : finite t) : finite (s -ᵥ t) :=
hs.image2 _ ht

/-- Each pairwise difference is in the `vsub` set. -/
lemma vsub_mem_vsub {ps pt : P} (hs : ps ∈ s) (ht : pt ∈ t) :
  (ps -ᵥ pt) ∈ s -ᵥ t :=
mem_image2_of_mem hs ht

@[simp] lemma mem_vsub {s t : set P} (g : G) :
  g ∈ s -ᵥ t ↔ ∃ (x y : P), x ∈ s ∧ y ∈ t ∧ x -ᵥ y = g :=
mem_image2

/-- `s -ᵥ t` is monotone in both arguments. -/
@[mono] lemma vsub_subset_vsub {s' t' : set P} (hs : s ⊆ s') (ht : t ⊆ t') :
  s -ᵥ t ⊆ s' -ᵥ t' :=
image2_subset hs ht

lemma vsub_self_mono (h : s ⊆ t) : s -ᵥ s ⊆ t -ᵥ t := vsub_subset_vsub h h

lemma vsub_subset_iff {u : set G} : s -ᵥ t ⊆ u ↔ ∀ (x ∈ s) (y ∈ t), x -ᵥ y ∈ u :=
image2_subset_iff

end vsub

open_locale pointwise

instance add_action : add_action (set G) (set P) :=
{ zero_vadd := λ s, by simp [has_vadd.vadd, ←singleton_zero, image2_singleton_left],
  add_vadd := λ s t p, by { apply image2_assoc, intros, apply add_vadd },
  ..(show has_vadd (set G) (set P), by apply_instance) }

variables {s s' : set G} {t t' : set P}

@[mono] lemma vadd_subset_vadd (hs : s ⊆ s') (ht : t ⊆ t') : s +ᵥ t ⊆ s' +ᵥ t' :=
image2_subset hs ht

@[simp] lemma set_vadd_singleton (s : set G) (p : P) : s +ᵥ {p} = (+ᵥ p) '' s :=
image2_singleton_right

lemma finite.vadd (hs : finite s) (ht : finite t) : finite (s +ᵥ t) := hs.image2 _ ht

end set

@[simp] lemma vadd_vsub_vadd_cancel_right (v₁ v₂ : G) (p : P) :
  (v₁ +ᵥ p) -ᵥ (v₂ +ᵥ p) = v₁ - v₂ :=
by rw [vsub_vadd_eq_vsub_sub, vadd_vsub_assoc, vsub_self, add_zero]

/-- If the same point subtracted from two points produces equal
results, those points are equal. -/
lemma vsub_left_cancel {p1 p2 p : P} (h : p1 -ᵥ p = p2 -ᵥ p) : p1 = p2 :=
by rwa [←sub_eq_zero, vsub_sub_vsub_cancel_right, vsub_eq_zero_iff_eq] at h

/-- The same point subtracted from two points produces equal results
if and only if those points are equal. -/
@[simp] lemma vsub_left_cancel_iff {p1 p2 p : P} : (p1 -ᵥ p) = p2 -ᵥ p ↔ p1 = p2 :=
⟨vsub_left_cancel, λ h, h ▸ rfl⟩

/-- Subtracting the point `p` is an injective function. -/
lemma vsub_left_injective (p : P) : function.injective ((-ᵥ p) : P → G) :=
λ p2 p3, vsub_left_cancel

/-- If subtracting two points from the same point produces equal
results, those points are equal. -/
lemma vsub_right_cancel {p1 p2 p : P} (h : p -ᵥ p1 = p -ᵥ p2) : p1 = p2 :=
begin
  refine vadd_left_cancel (p -ᵥ p2) _,
  rw [vsub_vadd, ← h, vsub_vadd]
end

/-- Subtracting two points from the same point produces equal results
if and only if those points are equal. -/
@[simp] lemma vsub_right_cancel_iff {p1 p2 p : P} : p -ᵥ p1 = p -ᵥ p2 ↔ p1 = p2 :=
⟨vsub_right_cancel, λ h, h ▸ rfl⟩

/-- Subtracting a point from the point `p` is an injective
function. -/
lemma vsub_right_injective (p : P) : function.injective ((-ᵥ) p : P → G) :=
λ p2 p3, vsub_right_cancel

end general

section comm

variables {G : Type*} {P : Type*} [add_comm_group G] [add_torsor G P]

include G

/-- Cancellation subtracting the results of two subtractions. -/
@[simp] lemma vsub_sub_vsub_cancel_left (p1 p2 p3 : P) :
  (p3 -ᵥ p2) - (p3 -ᵥ p1) = (p1 -ᵥ p2) :=
by rw [sub_eq_add_neg, neg_vsub_eq_vsub_rev, add_comm, vsub_add_vsub_cancel]

@[simp] lemma vadd_vsub_vadd_cancel_left (v : G) (p1 p2 : P) :
  (v +ᵥ p1) -ᵥ (v +ᵥ p2) = p1 -ᵥ p2 :=
by rw [vsub_vadd_eq_vsub_sub, vadd_vsub_assoc, add_sub_cancel']

lemma vsub_vadd_comm (p1 p2 p3 : P) : (p1 -ᵥ p2 : G) +ᵥ p3 = p3 -ᵥ p2 +ᵥ p1 :=
begin
  rw [←@vsub_eq_zero_iff_eq G, vadd_vsub_assoc, vsub_vadd_eq_vsub_sub],
  simp
end

lemma vadd_eq_vadd_iff_sub_eq_vsub {v₁ v₂ : G} {p₁ p₂ : P} :
  v₁ +ᵥ p₁ = v₂ +ᵥ p₂ ↔ v₂ - v₁ = p₁ -ᵥ p₂ :=
by rw [vadd_eq_vadd_iff_neg_add_eq_vsub, neg_add_eq_sub]

lemma vsub_sub_vsub_comm (p₁ p₂ p₃ p₄ : P) :
  (p₁ -ᵥ p₂) - (p₃ -ᵥ p₄) = (p₁ -ᵥ p₃) - (p₂ -ᵥ p₄) :=
by rw [← vsub_vadd_eq_vsub_sub, vsub_vadd_comm, vsub_vadd_eq_vsub_sub]

end comm

namespace prod

variables {G : Type*} {P : Type*} {G' : Type*} {P' : Type*} [add_group G] [add_group G']
  [add_torsor G P] [add_torsor G' P']

instance : add_torsor (G × G') (P × P') :=
{ vadd := λ v p, (v.1 +ᵥ p.1, v.2 +ᵥ p.2),
  zero_vadd := λ p, by simp,
  add_vadd := by simp [add_vadd],
  vsub := λ p₁ p₂, (p₁.1 -ᵥ p₂.1, p₁.2 -ᵥ p₂.2),
  nonempty := prod.nonempty,
  vsub_vadd' := λ p₁ p₂, show (p₁.1 -ᵥ p₂.1 +ᵥ p₂.1, _) = p₁, by simp,
  vadd_vsub' := λ v p, show (v.1 +ᵥ p.1 -ᵥ p.1, v.2 +ᵥ p.2 -ᵥ p.2)  =v, by simp }

@[simp] lemma fst_vadd (v : G × G') (p : P × P') : (v +ᵥ p).1 = v.1 +ᵥ p.1 := rfl
@[simp] lemma snd_vadd (v : G × G') (p : P × P') : (v +ᵥ p).2 = v.2 +ᵥ p.2 := rfl
@[simp] lemma mk_vadd_mk (v : G) (v' : G') (p : P) (p' : P') :
  (v, v') +ᵥ (p, p') = (v +ᵥ p, v' +ᵥ p') := rfl

@[simp] lemma fst_vsub (p₁ p₂ : P × P') : (p₁ -ᵥ p₂ : G × G').1 = p₁.1 -ᵥ p₂.1 := rfl
@[simp] lemma snd_vsub (p₁ p₂ : P × P') : (p₁ -ᵥ p₂ : G × G').2 = p₁.2 -ᵥ p₂.2 := rfl
@[simp] lemma mk_vsub_mk (p₁ p₂ : P) (p₁' p₂' : P') :
  ((p₁, p₁') -ᵥ (p₂, p₂') : G × G') = (p₁ -ᵥ p₂, p₁' -ᵥ p₂') := rfl

end prod

namespace pi

universes u v w
variables {I : Type u} {fg : I → Type v} [∀ i, add_group (fg i)] {fp : I → Type w}

open add_action add_torsor

/-- A product of `add_torsor`s is an `add_torsor`. -/
instance [T : ∀ i, add_torsor (fg i) (fp i)] : add_torsor (Π i, fg i) (Π i, fp i) :=
{ vadd := λ g p, λ i, g i +ᵥ p i,
  zero_vadd := λ p, funext $ λ i, zero_vadd (fg i) (p i),
  add_vadd := λ g₁ g₂ p, funext $ λ i, add_vadd (g₁ i) (g₂ i) (p i),
  vsub := λ p₁ p₂, λ i, p₁ i -ᵥ p₂ i,
  nonempty := ⟨λ i, classical.choice (T i).nonempty⟩,
  vsub_vadd' := λ p₁ p₂, funext $ λ i, vsub_vadd (p₁ i) (p₂ i),
  vadd_vsub' := λ g p, funext $ λ i, vadd_vsub (g i) (p i) }

end pi

namespace equiv

section general
variables {G : Type*} {P : Type*} [add_group G] [add_torsor G P]

include G

/-- `v ↦ v +ᵥ p` as an equivalence. -/
def vadd_const (p : P) : G ≃ P :=
{ to_fun := λ v, v +ᵥ p,
  inv_fun := λ p', p' -ᵥ p,
  left_inv := λ v, vadd_vsub _ _,
  right_inv := λ p', vsub_vadd _ _ }

@[simp] lemma coe_vadd_const (p : P) : ⇑(vadd_const p) = λ v, v+ᵥ p := rfl

@[simp] lemma coe_vadd_const_symm (p : P) : ⇑(vadd_const p).symm = λ p', p' -ᵥ p := rfl

/-- `p' ↦ p -ᵥ p'` as an equivalence. -/
def const_vsub (p : P) : P ≃ G :=
{ to_fun := (-ᵥ) p,
  inv_fun := λ v, -v +ᵥ p,
  left_inv := λ p', by simp,
  right_inv := λ v, by simp [vsub_vadd_eq_vsub_sub] }

@[simp] lemma coe_const_vsub (p : P) : ⇑(const_vsub p) = (-ᵥ) p := rfl

@[simp] lemma coe_const_vsub_symm (p : P) : ⇑(const_vsub p).symm = λ v, -v +ᵥ p := rfl

variables (P)

/-- The permutation given by `p ↦ v +ᵥ p`. -/
def const_vadd (v : G) : equiv.perm P :=
{ to_fun := (+ᵥ) v,
  inv_fun := (+ᵥ) (-v),
  left_inv := λ p, by simp [vadd_vadd],
  right_inv := λ p, by simp [vadd_vadd] }

@[simp] lemma coe_const_vadd (v : G) : ⇑(const_vadd P v) = (+ᵥ) v := rfl

variable (G)

@[simp] lemma const_vadd_zero : const_vadd P (0:G) = 1 := ext $ zero_vadd G

variable {G}

@[simp] lemma const_vadd_symm (v : G) : (const_vadd P v).symm = const_vadd P (-v) :=
by { ext, refl }

@[simp] lemma const_vadd_add (v₁ v₂ : G) :
  const_vadd P (v₁ + v₂) = const_vadd P v₁ * const_vadd P v₂ :=
ext $ add_vadd v₁ v₂

lemma const_vadd_trans_const_vadd (v₁ v₂ : G) :
  (const_vadd P v₁).trans (const_vadd P v₂) = const_vadd P (v₂ + v₁) :=
(const_vadd_add P v₂ v₁).symm

/-- `equiv.const_vadd` as a homomorphism from `multiplicative G` to `equiv.perm P` -/
def const_vadd_hom : multiplicative G →* equiv.perm P :=
{ to_fun := λ v, const_vadd P v.to_add,
  map_one' := const_vadd_zero G P,
  map_mul' := const_vadd_add P }

variable {P}

open function

/-- Given an additive automorphism `f` of `G`, the operation `p ↦ f (p -ᵥ p₀) +ᵥ p₀`, "basing" the
additive automorphism at a fixed point `p₀ : P`, is an affine equivalence. -/
def _root_.add_equiv.base_at (f : G ≃+ G) (x : P) : perm P :=
((vadd_const x).symm.trans f.to_equiv).trans (vadd_const x)

@[simp] lemma _root_.add_equiv.base_at_apply (f : G ≃+ G) (x y : P) :
  f.base_at x y = f (y -ᵥ x) +ᵥ x :=
rfl

lemma _root_.add_equiv.const_vadd_trans_base_at (f : G ≃+ G) (x : P) (v : G) :
  (const_vadd P v).trans (f.base_at x) = (f.base_at x).trans (const_vadd P (f v)) :=
begin
  ext y,
  simp only [add_equiv.base_at_apply, coe_const_vadd, comp_app, coe_trans, ← add_vadd,
    ← f.map_add, vadd_vsub_assoc],
end

@[simp] lemma _root_.add_equiv.base_at_symm (f : G ≃+ G) (x : P) :
  (f.base_at x).symm = f.symm.base_at x :=
rfl

-- this seems like the natural simp-direction, but it's opposite to that for `base_at_symm`
@[simp] lemma _root_.add_equiv.base_at_trans (f₁ f₂ : G ≃+ G) (x : P) :
  (f₁.trans f₂).base_at x = (f₁.base_at x).trans (f₂.base_at x) :=
by { ext, simp }

/-- Point reflection in `x` as a permutation. -/
def point_reflection (x : P) : perm P := (const_vsub x).trans (vadd_const x)

lemma point_reflection_apply (x y : P) : point_reflection x y = x -ᵥ y +ᵥ x := rfl

@[simp] lemma point_reflection_symm (x : P) : (point_reflection x).symm = point_reflection x :=
ext $ by simp [point_reflection]

@[simp] lemma point_reflection_self (x : P) : point_reflection x x = x := vsub_vadd _ _

lemma point_reflection_involutive (x : P) : involutive (point_reflection x : P → P) :=
λ y, (equiv.apply_eq_iff_eq_symm_apply _).2 $ by rw point_reflection_symm

/-- `x` is the only fixed point of `point_reflection x`. This lemma requires
`x + x = y + y ↔ x = y`. There is no typeclass to use here, so we add it as an explicit argument. -/
lemma point_reflection_fixed_iff_of_injective_bit0 {x y : P} (h : injective (bit0 : G → G)) :
  point_reflection x y = y ↔ y = x :=
by rw [point_reflection_apply, eq_comm, eq_vadd_iff_vsub_eq, ← neg_vsub_eq_vsub_rev,
  neg_eq_iff_add_eq_zero, ← bit0, ← bit0_zero, h.eq_iff, vsub_eq_zero_iff_eq, eq_comm]

omit G

lemma injective_point_reflection_left_of_injective_bit0 {G P : Type*} [add_comm_group G]
  [add_torsor G P] (h : injective (bit0 : G → G)) (y : P) :
  injective (λ x : P, point_reflection x y) :=
λ x₁ x₂ (hy : point_reflection x₁ y = point_reflection x₂ y),
  by rwa [point_reflection_apply, point_reflection_apply, vadd_eq_vadd_iff_sub_eq_vsub,
    vsub_sub_vsub_cancel_right, ← neg_vsub_eq_vsub_rev, neg_eq_iff_add_eq_zero, ← bit0, ← bit0_zero,
    h.eq_iff, vsub_eq_zero_iff_eq] at hy

<<<<<<< HEAD
end equiv

lemma add_torsor.subsingleton_iff (G P : Type*) [add_group G] [add_torsor G P] :
  subsingleton G ↔ subsingleton P :=
begin
  inhabit P,
  exact (equiv.vadd_const (default P)).subsingleton_congr,
end
=======
end general

section comm
variables {G : Type*} {P : Type*} [add_comm_group G] [add_torsor G P]
include G

lemma base_at_neg (x : P) : (add_equiv.neg G).base_at x = point_reflection x :=
by { ext y, simp [point_reflection_apply] }

lemma _root_.add_equiv.base_at_vadd (f : G ≃+ G) (x : P) (v : G) :
  f.base_at (v +ᵥ x) = (f.base_at x).trans (const_vadd P (v - f v)) :=
begin
  ext y,
  dsimp,
  have : y -ᵥ (v +ᵥ x) = - v + (y -ᵥ x),
  { rw [← add_right_inj v, ← vadd_vsub_assoc],
    simp },
  rw [this, ← add_vadd, ← add_vadd, f.map_add, f.map_neg],
  abel,
end

end comm

end equiv
>>>>>>> 7de147c0
<|MERGE_RESOLUTION|>--- conflicted
+++ resolved
@@ -465,16 +465,6 @@
     vsub_sub_vsub_cancel_right, ← neg_vsub_eq_vsub_rev, neg_eq_iff_add_eq_zero, ← bit0, ← bit0_zero,
     h.eq_iff, vsub_eq_zero_iff_eq] at hy
 
-<<<<<<< HEAD
-end equiv
-
-lemma add_torsor.subsingleton_iff (G P : Type*) [add_group G] [add_torsor G P] :
-  subsingleton G ↔ subsingleton P :=
-begin
-  inhabit P,
-  exact (equiv.vadd_const (default P)).subsingleton_congr,
-end
-=======
 end general
 
 section comm
@@ -499,4 +489,10 @@
 end comm
 
 end equiv
->>>>>>> 7de147c0
+
+lemma add_torsor.subsingleton_iff (G P : Type*) [add_group G] [add_torsor G P] :
+  subsingleton G ↔ subsingleton P :=
+begin
+  inhabit P,
+  exact (equiv.vadd_const (default P)).subsingleton_congr,
+end