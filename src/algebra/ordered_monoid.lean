--- conflicted
+++ resolved
@@ -57,8 +57,6 @@
   covariant_class M M (swap (*)) (≤) :=
 covariant_swap_mul_le_of_covariant_mul_le M
 
-<<<<<<< HEAD
-=======
 /- This instance can be proven with `by apply_instance`.  However, by analogy with the
 instance `ordered_comm_monoid.to_covariant_class_right` above, I imagine that without
 this instance, some Type would not have a `contravariant_class M M (function.swap (*)) (≤)`
@@ -68,7 +66,6 @@
   contravariant_class M M (swap (*)) (<) :=
 contravariant_swap_mul_lt_of_contravariant_mul_lt M
 
->>>>>>> 1bc59c99
 end ordered_instances
 
 /-- An `ordered_comm_monoid` with one-sided 'division' in the sense that
