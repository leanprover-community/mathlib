/-
Copyright (c) 2021 Damiano Testa. All rights reserved.
Released under Apache 2.0 license as described in the file LICENSE.
Authors: Damiano Testa
-/
import algebra.smul_with_zero
import algebra.regular.basic
/-!
# Action of regular elements on a module

We introduce `M`-regular elements, in the context of an `R`-module `M`.  The corresponding
predicate is called `is_smul_regular`.

There are very limited typeclass assumptions on `R` and `M`, but the "mathematical" case of interest
is a commutative ring `R` acting an a module `M`. Since the properties are "multiplicative", there
is no actual requirement of having an addition, but there is a zero in both `R` and `M`.
Smultiplications involving `0` are, of course, all trivial.

The defining property is that an element `a ∈ R` is `M`-regular if the smultiplication map
`M → M`, defined by `m ↦ a • m`, is injective.

This property is the direct generalization to modules of the property `is_left_regular` defined in
`algebra/regular`.  Lemma `is_smul_regular.is_left_regular_iff` shows that indeed the two notions
coincide.
-/

variables {R S : Type*} (M : Type*) {a b : R} {s : S}

/-- An `M`-regular element is an element `c` such that multiplication on the left by `c` is an
injective map `M → M`. -/
def is_smul_regular [has_scalar R M] (c : R) := function.injective ((•) c : M → M)

lemma is_left_regular.is_smul_regular [has_mul R] {c : R} (h : is_left_regular c) :
  is_smul_regular R c := h

/-- Left-regular multiplication on `R` is equivalent to `R`-regularity of `R` itself. -/
lemma is_left_regular_iff [has_mul R] {a : R} :
  is_left_regular a ↔ is_smul_regular R a := iff.rfl

lemma is_right_regular.is_smul_regular [has_mul R] {c : R} (h : is_right_regular c) :
  is_smul_regular R (opposite.op c) := h

/-- Right-regular multiplication on `R` is equivalent to `Rᵒᵖ`-regularity of `R` itself. -/
lemma is_right_regular_iff [has_mul R] {a : R} :
  is_right_regular a ↔ is_smul_regular R (opposite.op a) := iff.rfl

namespace is_smul_regular

variables {M}

section has_scalar

variables [has_scalar R M] [has_scalar R S] [has_scalar S M] [is_scalar_tower R S M]

/-- The product of `M`-regular elements is `M`-regular. -/
lemma smul (ra : is_smul_regular M a) (rs : is_smul_regular M s) :
  is_smul_regular M (a • s) :=
λ a b ab, rs (ra ((smul_assoc _ _ _).symm.trans (ab.trans (smul_assoc _ _ _))))

/-- If an element `b` becomes `M`-regular after multiplying it on the left by an `M`-regular
element, then `b` is `M`-regular. -/
lemma of_smul (a : R) (ab : is_smul_regular M (a • s)) :
  is_smul_regular M s :=
@function.injective.of_comp _ _ _ (λ m : M, a • m) _ (λ c d cd, ab
  (by rwa [smul_assoc, smul_assoc]))

/-- An element is `M`-regular if and only if multiplying it on the left by an `M`-regular element
is `M`-regular. -/
@[simp] lemma smul_iff (b : S) (ha : is_smul_regular M a) :
  is_smul_regular M (a • b) ↔ is_smul_regular M b :=
⟨of_smul _, ha.smul⟩

lemma is_left_regular [has_mul R] {a : R} (h : is_smul_regular R a) :
  is_left_regular a := h

lemma is_right_regular [has_mul R] {a : R} (h : is_smul_regular R (opposite.op a)) :
  is_right_regular a := h

end has_scalar

section monoid

variables [monoid R] [mul_action R M]

variable (M)

/-- One is `M`-regular always. -/
@[simp] lemma one : is_smul_regular M (1 : R) :=
λ a b ab, by rwa [one_smul, one_smul] at ab

variable {M}

lemma mul (ra : is_smul_regular M a) (rb : is_smul_regular M b) :
  is_smul_regular M (a * b) :=
ra.smul rb

lemma of_mul (ab : is_smul_regular M (a * b)) :
  is_smul_regular M b :=
by { rw ← smul_eq_mul at ab, exact ab.of_smul _ }

@[simp] lemma mul_iff_right  (ha : is_smul_regular M a) :
  is_smul_regular M (a * b) ↔ is_smul_regular M b :=
⟨of_mul, ha.mul⟩

/-- Two elements `a` and `b` are `M`-regular if and only if both products `a * b` and `b * a`
are `M`-regular. -/
lemma mul_and_mul_iff : is_smul_regular M (a * b) ∧ is_smul_regular M (b * a) ↔
  is_smul_regular M a ∧ is_smul_regular M b :=
begin
  refine ⟨_, _⟩,
  { rintros ⟨ab, ba⟩,
    refine ⟨ba.of_mul, ab.of_mul⟩ },
  { rintros ⟨ha, hb⟩,
    exact ⟨ha.mul hb, hb.mul ha⟩ }
end

/-- Any power of an `M`-regular element is `M`-regular. -/
lemma pow (n : ℕ) (ra : is_smul_regular M a) : is_smul_regular M (a ^ n) :=
begin
  induction n with n hn,
  { simp only [one, pow_zero] },
  { rw pow_succ, exact (ra.smul_iff (a ^ n)).mpr hn }
end

/-- An element `a` is `M`-regular if and only if a positive power of `a` is `M`-regular. -/
lemma pow_iff {n : ℕ} (n0 : 0 < n) :
  is_smul_regular M (a ^ n) ↔ is_smul_regular M a :=
begin
  refine ⟨_, pow n⟩,
  rw [← nat.succ_pred_eq_of_pos n0, pow_succ', ← smul_eq_mul],
  exact of_smul _,
end

end monoid

section monoid_with_zero

variables [monoid_with_zero R] [monoid_with_zero S] [has_zero M] [mul_action_with_zero R M]
  [mul_action_with_zero R S] [mul_action_with_zero S M] [is_scalar_tower R S M]

/-- The element `0` is `M`-regular if and only if `M` is trivial. -/
protected lemma subsingleton (h : is_smul_regular M (0 : R)) : subsingleton M :=
⟨λ a b, h (by repeat { rw mul_action_with_zero.zero_smul })⟩

/-- The element `0` is `M`-regular if and only if `M` is trivial. -/
lemma zero_iff_subsingleton : is_smul_regular M (0 : R) ↔ subsingleton M :=
⟨λ h, h.subsingleton, λ H a b h, @subsingleton.elim _ H a b⟩

/-- The `0` element is not `M`-regular, on a non-trivial module. -/
lemma not_zero_iff : ¬ is_smul_regular M (0 : R) ↔ nontrivial M :=
begin
  rw [nontrivial_iff, not_iff_comm, zero_iff_subsingleton, subsingleton_iff],
  push_neg,
  exact iff.rfl
end

/-- The element `0` is `M`-regular when `M` is trivial. -/
lemma zero [sM : subsingleton M] : is_smul_regular M (0 : R) :=
zero_iff_subsingleton.mpr sM

/-- The `0` element is not `M`-regular, on a non-trivial module. -/
lemma not_zero [nM : nontrivial M] : ¬ is_smul_regular M (0 : R) :=
not_zero_iff.mpr nM

/-- An element of `S` admitting a left inverse in `R` is `M`-regular. -/
lemma of_smul_eq_one (h : a • s = 1) : is_smul_regular M s :=
of_smul a (by { rw h, exact one M })

/-- An element of `R` admitting a left inverse is `M`-regular. -/
lemma of_mul_eq_one (h : a * b = 1) : is_smul_regular M b :=
of_mul (by { rw h, exact one M })

end monoid_with_zero

section comm_monoid

variables [comm_monoid R] [mul_action R M]

/-- A product is `M`-regular if and only if the factors are. -/
lemma mul_iff : is_smul_regular M (a * b) ↔
  is_smul_regular M a ∧ is_smul_regular M b :=
begin
  rw ← mul_and_mul_iff,
  exact ⟨λ ab, ⟨ab, by rwa mul_comm⟩, λ rab, rab.1⟩
end

end comm_monoid

end is_smul_regular

<<<<<<< HEAD
section units

variables [monoid R]

lemma units.is_smul_regular [mul_action (units R) R] (a : units R) : is_smul_regular R a :=
begin
  intros x y h,
  convert congr_arg ((•) a⁻¹) h using 1;
  simp [←smul_assoc],
end

end units
=======
section group

variables {G : Type*} [group G]

/-- An element of a group acting on a monoid is regular. This relies on the availability
of the inverse given by groups, since there is no `left_cancel_smul` typeclass. -/
lemma is_smul_regular_of_group [mul_action G R] (g : G) : is_smul_regular R g :=
begin
  intros x y h,
  convert congr_arg ((•) g⁻¹) h using 1;
  simp [←smul_assoc]
end

end group
>>>>>>> 66a6fb3e

variables [monoid_with_zero R] [has_zero M] [mul_action_with_zero R M]

/-- Any element in `units R` is `M`-regular. -/
<<<<<<< HEAD
lemma units.is_smul_regular_coe (a : units R) : is_smul_regular M (a : R) :=
=======
lemma units.is_smul_regular (a : units R) : is_smul_regular M (a : R) :=
>>>>>>> 66a6fb3e
is_smul_regular.of_mul_eq_one a.inv_val

/-- A unit is `M`-regular. -/
lemma is_unit.is_smul_regular_self (ua : is_unit a) : is_smul_regular M a :=
begin
  rcases ua with ⟨a, rfl⟩,
  exact a.is_smul_regular_coe M
end<|MERGE_RESOLUTION|>--- conflicted
+++ resolved
@@ -188,20 +188,6 @@
 
 end is_smul_regular
 
-<<<<<<< HEAD
-section units
-
-variables [monoid R]
-
-lemma units.is_smul_regular [mul_action (units R) R] (a : units R) : is_smul_regular R a :=
-begin
-  intros x y h,
-  convert congr_arg ((•) a⁻¹) h using 1;
-  simp [←smul_assoc],
-end
-
-end units
-=======
 section group
 
 variables {G : Type*} [group G]
@@ -216,16 +202,11 @@
 end
 
 end group
->>>>>>> 66a6fb3e
 
 variables [monoid_with_zero R] [has_zero M] [mul_action_with_zero R M]
 
 /-- Any element in `units R` is `M`-regular. -/
-<<<<<<< HEAD
-lemma units.is_smul_regular_coe (a : units R) : is_smul_regular M (a : R) :=
-=======
 lemma units.is_smul_regular (a : units R) : is_smul_regular M (a : R) :=
->>>>>>> 66a6fb3e
 is_smul_regular.of_mul_eq_one a.inv_val
 
 /-- A unit is `M`-regular. -/
