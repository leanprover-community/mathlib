/-
Copyright (c) 2020 Scott Morrison. All rights reserved.
Released under Apache 2.0 license as described in the file LICENSE.
Authors: Scott Morrison
-/
import data.int.basic
import category_theory.graded_object
import category_theory.differential_object

/-!
# Chain complexes

We define a chain complex in `V` as a differential `ℤ`-graded object in `V`.

This is fancy language for the obvious definition,
and it seems we can use it straightforwardly:

```
example (C : chain_complex V) : C.X 5 ⟶ C.X 6 := C.d 5
```

-/

universes v u

open category_theory
open category_theory.limits

variables (V : Type u) [category.{v} V]
variables [has_zero_morphisms V]

section

/--
A `homological_complex V b` for `b : β` is a (co)chain complex graded by `β`,
with differential in grading `b`.

(We use the somewhat cumbersome `homological_complex` to avoid the name conflict with `ℂ`.)
-/
abbreviation homological_complex {β : Type} [add_comm_group β] (b : β) : Type (max v u) :=
differential_object (graded_object_with_shift b V)

/--
A chain complex in `V` is "just" a differential `ℤ`-graded object in `V`,
with differential graded `-1`.
-/
abbreviation chain_complex : Type (max v u) :=
homological_complex V (-1 : ℤ)

/--
A cochain complex in `V` is "just" a differential `ℤ`-graded object in `V`,
with differential graded `+1`.
-/
abbreviation cochain_complex : Type (max v u) :=
homological_complex V (1 : ℤ)

-- The chain groups of a chain complex `C` are accessed as `C.X i`,
-- and the differentials as `C.d i : C.X i ⟶ C.X (i-1)`.
example (C : chain_complex V) : C.X 5 ⟶ C.X 4 := C.d 5

end

namespace homological_complex

variables {V}
variables {β : Type} [add_comm_group β] {b : β}

@[simp, reassoc]
lemma d_squared (C : homological_complex V b) (i : β) :
  C.d i ≫ C.d (i+b) = 0 :=
congr_fun (C.d_squared) i

/--
A convenience lemma for morphisms of cochain complexes,
picking out one component of the commutation relation.
-/
-- I haven't been able to get this to work with projection notation: `f.comm_at i`
@[simp, reassoc]
lemma comm_at {C D : homological_complex V b} (f : C ⟶ D) (i : β) :
    C.d i ≫ f.f (i+b) = f.f i ≫ D.d i :=
congr_fun f.comm i

@[simp, reassoc]
lemma comm {C D : homological_complex V b} (f : C ⟶ D) : C.d ≫ f.f⟦1⟧' = f.f ≫ D.d :=
differential_object.hom.comm _

@[reassoc]
lemma eq_to_hom_d (C : homological_complex V b) {i j : β} (h : i = j) :
  eq_to_hom (congr_arg C.X h) ≫ C.d j =
  C.d i ≫ eq_to_hom (congr_arg C.X (congr_arg (λ a, a + b) h) : _) :=
begin
  induction h,
  simp,
end

@[reassoc]
lemma eq_to_hom_f {C D : homological_complex V b} (f : C ⟶ D) {n m : β} (h : n = m) :
  eq_to_hom (congr_arg C.X h) ≫ f.f m = f.f n ≫ eq_to_hom (congr_arg D.X h) :=
begin
  induction h,
  simp
end

<<<<<<< HEAD
=======
@[simp] lemma id_chain_complex_subtype_f_apply {Z : chain_complex V → Prop}
  (C : { C : chain_complex V // Z C }) (i : ℤ) :
  differential_object.hom.f (𝟙 C) i = 𝟙 (C.val.X i) :=
rfl

@[simp] lemma comp_chain_complex_subtype_f_apply {Z : chain_complex V → Prop}
  {C D E : { C : chain_complex V // Z C }} (f : C ⟶ D) (g : D ⟶ E) (i : ℤ) :
  differential_object.hom.f (f ≫ g) i = f.f i ≫ g.f i :=
rfl

>>>>>>> cfdf6403
variables (V)

/-- The forgetful functor from cochain complexes to graded objects, forgetting the differential. -/
abbreviation forget : (homological_complex V b) ⥤ (graded_object β V) :=
differential_object.forget _

section
local attribute [instance] has_zero_object.has_zero

instance : inhabited (homological_complex (discrete punit) b) := ⟨0⟩
end

end homological_complex

open homological_complex

-- The components of a cochain map `f : C ⟶ D` are accessed as `f.f i`.
example {C D : cochain_complex V} (f : C ⟶ D) : C.X 5 ⟶ D.X 5 := f.f 5
example {C D : cochain_complex V} (f : C ⟶ D) : C.d ≫ f.f⟦1⟧' = f.f ≫ D.d := by simp
example {C D : cochain_complex V} (f : C ⟶ D) : C.d 5 ≫ f.f 6 = f.f 5 ≫ D.d 5 := comm_at f 5

-- TODO when V is enriched in W, what do we need to ensure
-- `chain_complex V` is also enriched in W?

-- TODO `chain_complex V` is a module category for `V` when `V` is monoidal

-- TODO When V is enriched in AddCommGroup, and has coproducts,
-- we can collapse a double complex to obtain a complex.
-- If the double complex is supported in a quadrant, we only need finite coproducts.

-- TODO when V is monoidal, enriched in `AddCommGroup`,
-- and has coproducts then
-- `chain_complex V` is monoidal too.
-- If the complexes are bounded below we only need finite coproducts.<|MERGE_RESOLUTION|>--- conflicted
+++ resolved
@@ -101,8 +101,6 @@
   simp
 end
 
-<<<<<<< HEAD
-=======
 @[simp] lemma id_chain_complex_subtype_f_apply {Z : chain_complex V → Prop}
   (C : { C : chain_complex V // Z C }) (i : ℤ) :
   differential_object.hom.f (𝟙 C) i = 𝟙 (C.val.X i) :=
@@ -113,7 +111,6 @@
   differential_object.hom.f (f ≫ g) i = f.f i ≫ g.f i :=
 rfl
 
->>>>>>> cfdf6403
 variables (V)
 
 /-- The forgetful functor from cochain complexes to graded objects, forgetting the differential. -/
