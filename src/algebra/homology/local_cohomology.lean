/-
Copyright (c) 2023 Emily Witt. All rights reserved.
Released under Apache 2.0 license as described in the file LICENSE.
Authors: Emily Witt, Scott Morrison
-/
import ring_theory.ideal.basic
import algebra.category.Module.colimits
import algebra.category.Module.projective
import category_theory.abelian.ext
import category_theory.limits.final

/-!
# Local cohomology.

This file defines the `i`-th local cohomology module of an `R`-module `M` with support in an
ideal `I` of `R`, where `R` is a commutative ring, as the direct limit of Ext modules:

Given a collection of ideals cofinal with the powers of `I`, consider the directed system of
quotients of `R` by these ideals, and take the direct limit of the system induced on the `i`-th
Ext into `M`.  One can, of course, take the collection to simply be the integral powers of `I`.

## References

* [M. Hochster, *Local cohomology*][hochsterunpublished]
  <https://dept.math.lsa.umich.edu/~hochster/615W22/lcc.pdf>
* [R. Hartshorne, *Local cohomology: A seminar given by A. Grothendieck*][hartshorne61]
* [M. Brodmann and R. Sharp, *Local cohomology: An algebraic introduction with geometric
  applications*][brodmannsharp13]
* [S. Iyengar, G. Leuschke, A. Leykin, Anton, C. Miller, E. Miller, A. Singh, U. Walther,
  *Twenty-four hours of local cohomology*][iyengaretal13]

## Tags

local cohomology, local cohomology modules

## Future work

* Prove that this definition is equivalent to:
    * the right-derived functor definition
    * the characterization as the limit of Koszul homology
    * the characterization as the cohomology of a Cech-like complex
* Prove that local cohomology depends only on the radical of the ideal
* Establish long exact sequence(s) in local cohomology
-/



open opposite
open category_theory
open category_theory.limits

noncomputable theory

universes u v w

section local_cohomology

<<<<<<< HEAD
variables {R : Type} [comm_ring R] {D : Type} [category.{0} D]
=======
variables {R : Type u} [comm_ring R]

variables {D : Type} [small_category D] (I : Dᵒᵖ ⥤ ideal R)
>>>>>>> 7ed56dc7

local attribute [ext] quiver.hom.unop_inj

/--  The directed system of `R`-modules of the form `R/J`, where `J` is an ideal of `R`,
determined by the functor `I`, represented as a functor  -/
<<<<<<< HEAD
def ring_mod_ideals (I : D ⥤ ideal R) : D ⥤ Module.{0} R :=
{ obj := λ t, Module.of R $ R ⧸ (I.obj t),
  map := λ s t w, submodule.mapq _ _ (linear_map.id) (I.map w).down.down }

/-- The diagram we will take the colimit of to define local cohomology, corresponding to the
directed system determined by the functor `I` -/
def local_cohomology_diagram (I : D ⥤ ideal R) (i : ℕ) : Dᵒᵖ ⥤ Module.{0} R ⥤ Module.{0} R :=
(ring_mod_ideals I).op ⋙ Ext R (Module.{0} R) i
=======
def ring_mod_ideals : D ⥤ (Module.{u} R)ᵒᵖ :=
{ obj := λ t, op $ Module.of R $ R ⧸ (I.obj (op t)),
  map := λ s t w, quiver.hom.op $
  submodule.mapq (I.obj (op t)) (I.obj (op s)) (linear_map.id)
  $ (I.map w.op).down.down }

/-- The diagram we will take the colimit of to define local cohomology, corresponding to the
directed system determined by the functor `I` -/
def local_cohomology_diagram (i : ℕ) :
   D ⥤ Module.{u} R ⥤ Module.{u} R :=
ring_mod_ideals I ⋙ Ext R (Module.{u} R) i
>>>>>>> 7ed56dc7

/-- `local_cohomology I i` is `i`-th the local cohomology module of a module `M` over a
commutative ring `R` with support in an ideal whose powers are cofinal with a collection of ideals
of `R` that is represented as a functor `I` -/
<<<<<<< HEAD
def local_cohomology (I : D ⥤ ideal R) (i : ℕ) : Module.{0} R ⥤ Module.{0} R :=
=======
def local_cohomology (i : ℕ) : Module.{u} R ⥤ Module.{u} R :=
>>>>>>> 7ed56dc7
colimit (local_cohomology_diagram I i)

/-- The functor sending a natural number `i` to the `i`-th power of the ideal `J` -/
def ideal_powers (J : ideal R) : ℕᵒᵖ ⥤ ideal R := {
  obj := λ t, J^(unop t),
  map := λ s t w, ⟨⟨ideal.pow_le_pow w.unop.down.down⟩⟩, }

/-- `local_cohomology_powers J i` is `i`-th the local cohomology module of a module `M` over
a commutative ring `R` with support in the ideal `J` of `R` -/
<<<<<<< HEAD
def local_cohomology_powers (J : ideal R) (i : ℕ) : Module.{0} R ⥤ Module.{0} R :=
  local_cohomology (ideal_powers J) i

/-- The directed system of all ideals with the same radical as a given ideal -/
@[reducible] def ideals_with_same_radical (J : ideal R) :=
full_subcategory (λ J' : ideal R, J'.radical = J.radical)
/-- The diagram of all ideals with the same radical as a given ideal -/
def same_radical_diagram (J : ideal R) : (ideals_with_same_radical J) ⥤ ideal R :=
full_subcategory_inclusion _

/-- The diagram of all ideals with the same radical as `J`. This is the "largest" diagram that
computes local cohomology with support in `J`. -/
def local_cohomology_univ_diagram (J : ideal R) (i : ℕ) :
  (ideals_with_same_radical J)ᵒᵖ ⥤ Module.{0} R ⥤ Module.{0} R :=
local_cohomology_diagram (same_radical_diagram J) i

/-- Local cohomology as the direct limit of Ext(R/J, M) over all ideals with the same radical
as `J`. -/
def local_cohomology_univ (J : ideal R) (i : ℕ) : Module.{0} R ⥤ Module.{0} R :=
colimit (local_cohomology_univ_diagram J i)
-- TODO: Construct `local_cohomology_powers J i ≅ local_cohomology_univ J i`
=======
def local_cohomology_powers (J : ideal R) (M : Module.{} R) :=
  local_cohomology (ideal_powers J)
>>>>>>> 7ed56dc7

end local_cohomology<|MERGE_RESOLUTION|>--- conflicted
+++ resolved
@@ -43,31 +43,20 @@
 * Establish long exact sequence(s) in local cohomology
 -/
 
-
-
 open opposite
 open category_theory
 open category_theory.limits
 
 noncomputable theory
 
-universes u v w
-
 section local_cohomology
 
-<<<<<<< HEAD
 variables {R : Type} [comm_ring R] {D : Type} [category.{0} D]
-=======
-variables {R : Type u} [comm_ring R]
-
-variables {D : Type} [small_category D] (I : Dᵒᵖ ⥤ ideal R)
->>>>>>> 7ed56dc7
 
 local attribute [ext] quiver.hom.unop_inj
 
 /--  The directed system of `R`-modules of the form `R/J`, where `J` is an ideal of `R`,
 determined by the functor `I`, represented as a functor  -/
-<<<<<<< HEAD
 def ring_mod_ideals (I : D ⥤ ideal R) : D ⥤ Module.{0} R :=
 { obj := λ t, Module.of R $ R ⧸ (I.obj t),
   map := λ s t w, submodule.mapq _ _ (linear_map.id) (I.map w).down.down }
@@ -76,28 +65,11 @@
 directed system determined by the functor `I` -/
 def local_cohomology_diagram (I : D ⥤ ideal R) (i : ℕ) : Dᵒᵖ ⥤ Module.{0} R ⥤ Module.{0} R :=
 (ring_mod_ideals I).op ⋙ Ext R (Module.{0} R) i
-=======
-def ring_mod_ideals : D ⥤ (Module.{u} R)ᵒᵖ :=
-{ obj := λ t, op $ Module.of R $ R ⧸ (I.obj (op t)),
-  map := λ s t w, quiver.hom.op $
-  submodule.mapq (I.obj (op t)) (I.obj (op s)) (linear_map.id)
-  $ (I.map w.op).down.down }
-
-/-- The diagram we will take the colimit of to define local cohomology, corresponding to the
-directed system determined by the functor `I` -/
-def local_cohomology_diagram (i : ℕ) :
-   D ⥤ Module.{u} R ⥤ Module.{u} R :=
-ring_mod_ideals I ⋙ Ext R (Module.{u} R) i
->>>>>>> 7ed56dc7
 
 /-- `local_cohomology I i` is `i`-th the local cohomology module of a module `M` over a
 commutative ring `R` with support in an ideal whose powers are cofinal with a collection of ideals
 of `R` that is represented as a functor `I` -/
-<<<<<<< HEAD
 def local_cohomology (I : D ⥤ ideal R) (i : ℕ) : Module.{0} R ⥤ Module.{0} R :=
-=======
-def local_cohomology (i : ℕ) : Module.{u} R ⥤ Module.{u} R :=
->>>>>>> 7ed56dc7
 colimit (local_cohomology_diagram I i)
 
 /-- The functor sending a natural number `i` to the `i`-th power of the ideal `J` -/
@@ -105,9 +77,9 @@
   obj := λ t, J^(unop t),
   map := λ s t w, ⟨⟨ideal.pow_le_pow w.unop.down.down⟩⟩, }
 
+set_option pp.universes true
 /-- `local_cohomology_powers J i` is `i`-th the local cohomology module of a module `M` over
 a commutative ring `R` with support in the ideal `J` of `R` -/
-<<<<<<< HEAD
 def local_cohomology_powers (J : ideal R) (i : ℕ) : Module.{0} R ⥤ Module.{0} R :=
   local_cohomology (ideal_powers J) i
 
@@ -129,9 +101,5 @@
 def local_cohomology_univ (J : ideal R) (i : ℕ) : Module.{0} R ⥤ Module.{0} R :=
 colimit (local_cohomology_univ_diagram J i)
 -- TODO: Construct `local_cohomology_powers J i ≅ local_cohomology_univ J i`
-=======
-def local_cohomology_powers (J : ideal R) (M : Module.{} R) :=
-  local_cohomology (ideal_powers J)
->>>>>>> 7ed56dc7
 
 end local_cohomology