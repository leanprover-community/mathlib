/-
Copyright (c) 2019 Scott Morrison. All rights reserved.
Released under Apache 2.0 license as described in the file LICENSE.
Authors: Scott Morrison
-/
import algebra.ring.pi
import algebra.category.CommRing.basic
import algebra.category.Group.limits
import ring_theory.subring

/-!
# The category of (commutative) rings has all limits

Further, these limits are preserved by the forgetful functor --- that is,
the underlying types are just the limits in the category of types.
-/

open category_theory
open category_theory.limits

universe u

namespace SemiRing

variables {J : Type u} [small_category J]

instance semiring_obj (F : J ⥤ SemiRing) (j) :
  semiring ((F ⋙ forget SemiRing).obj j) :=
by { change semiring (F.obj j), apply_instance }

/--
The flat sections of a functor into `SemiRing` form a subsemiring of all sections.
-/
def sections_subsemiring (F : J ⥤ SemiRing) :
  subsemiring (Π j, F.obj j) :=
{ carrier := (F ⋙ forget SemiRing).sections,
  ..(AddMon.sections_add_submonoid (F ⋙ forget₂ SemiRing AddCommMon ⋙ forget₂ AddCommMon AddMon)),
  ..(Mon.sections_submonoid (F ⋙ forget₂ SemiRing Mon)) }

instance limit_semiring (F : J ⥤ SemiRing) :
  semiring (types.limit_cone (F ⋙ forget SemiRing.{u})).X :=
(sections_subsemiring F).to_semiring

/-- `limit.π (F ⋙ forget SemiRing) j` as a `ring_hom`. -/
def limit_π_ring_hom (F : J ⥤ SemiRing.{u}) (j) :
  (types.limit_cone (F ⋙ forget SemiRing)).X →+* (F ⋙ forget SemiRing).obj j :=
{ to_fun := (types.limit_cone (F ⋙ forget SemiRing)).π.app j,
  ..AddMon.limit_π_add_monoid_hom (F ⋙ forget₂ SemiRing AddCommMon.{u} ⋙ forget₂ AddCommMon AddMon) j,
  ..Mon.limit_π_monoid_hom (F ⋙ forget₂ SemiRing Mon) j, }

namespace has_limits
-- The next two definitions are used in the construction of `has_limits SemiRing`.
-- After that, the limits should be constructed using the generic limits API,
-- e.g. `limit F`, `limit.cone F`, and `limit.is_limit F`.

/--
Construction of a limit cone in `SemiRing`.
(Internal use only; use the limits API.)
-/
def limit_cone (F : J ⥤ SemiRing) : cone F :=
{ X := SemiRing.of (types.limit_cone (F ⋙ forget _)).X,
  π :=
  { app := limit_π_ring_hom F,
    naturality' := λ j j' f,
      ring_hom.coe_inj ((types.limit_cone (F ⋙ forget _)).π.naturality f) } }

/--
Witness that the limit cone in `SemiRing` is a limit cone.
(Internal use only; use the limits API.)
-/
def limit_cone_is_limit (F : J ⥤ SemiRing) : is_limit (limit_cone F) :=
begin
  refine is_limit.of_faithful
    (forget SemiRing) (types.limit_cone_is_limit _)
    (λ s, ⟨_, _, _, _, _⟩) (λ s, rfl); tidy
end

end has_limits

open has_limits

/-- The category of rings has all limits. -/
@[irreducible]
instance has_limits : has_limits SemiRing :=
{ has_limits_of_shape := λ J 𝒥, by exactI
  { has_limit := λ F,
    { cone     := limit_cone F,
      is_limit := limit_cone_is_limit F } } }

/--
An auxiliary declaration to speed up typechecking.
-/
def forget₂_AddCommMon_preserves_limits_aux (F : J ⥤ SemiRing) :
  is_limit ((forget₂ SemiRing AddCommMon).map_cone (limit_cone F)) :=
AddCommMon.limit_cone_is_limit (F ⋙ forget₂ SemiRing AddCommMon)

/--
The forgetful functor from semirings to additive commutative monoids preserves all limits.
-/
instance forget₂_AddCommMon_preserves_limits : preserves_limits (forget₂ SemiRing AddCommMon) :=
{ preserves_limits_of_shape := λ J 𝒥, by exactI
  { preserves_limit := λ F, preserves_limit_of_preserves_limit_cone
      (limit_cone_is_limit F) (forget₂_AddCommMon_preserves_limits_aux F) } }

/--
An auxiliary declaration to speed up typechecking.
-/
def forget₂_Mon_preserves_limits_aux (F : J ⥤ SemiRing) :
  is_limit ((forget₂ SemiRing Mon).map_cone (limit_cone F)) :=
Mon.has_limits.limit_cone_is_limit (F ⋙ forget₂ SemiRing Mon)

/--
The forgetful functor from semirings to monoids preserves all limits.
-/
instance forget₂_Mon_preserves_limits :
  preserves_limits (forget₂ SemiRing Mon) :=
{ preserves_limits_of_shape := λ J 𝒥, by exactI
  { preserves_limit := λ F, preserves_limit_of_preserves_limit_cone
    (limit_cone_is_limit F) (forget₂_Mon_preserves_limits_aux F) } }

/--
The forgetful functor from semirings to types preserves all limits.
-/
instance forget_preserves_limits : preserves_limits (forget SemiRing) :=
{ preserves_limits_of_shape := λ J 𝒥, by exactI
  { preserves_limit := λ F, preserves_limit_of_preserves_limit_cone
    (limit_cone_is_limit F) (types.limit_cone_is_limit (F ⋙ forget _)) } }

end SemiRing

namespace CommSemiRing

variables {J : Type u} [small_category J]

instance comm_semiring_obj (F : J ⥤ CommSemiRing) (j) :
  comm_semiring ((F ⋙ forget CommSemiRing).obj j) :=
by { change comm_semiring (F.obj j), apply_instance }

instance limit_comm_semiring (F : J ⥤ CommSemiRing) :
  comm_semiring (types.limit_cone (F ⋙ forget CommSemiRing.{u})).X :=
@subsemiring.to_comm_semiring (Π j, F.obj j) _
  (SemiRing.sections_subsemiring (F ⋙ forget₂ CommSemiRing SemiRing.{u}))

/--
We show that the forgetful functor `CommSemiRing ⥤ SemiRing` creates limits.

All we need to do is notice that the limit point has a `comm_semiring` instance available,
and then reuse the existing limit.
-/
instance (F : J ⥤ CommSemiRing) : creates_limit F (forget₂ CommSemiRing SemiRing.{u}) :=
creates_limit_of_reflects_iso (λ c' t,
{ lifted_cone :=
  { X := CommSemiRing.of (types.limit_cone (F ⋙ forget _)).X,
    π :=
    { app := SemiRing.limit_π_ring_hom (F ⋙ forget₂ CommSemiRing SemiRing),
      naturality' := (SemiRing.has_limits.limit_cone (F ⋙ forget₂ _ _)).π.naturality, } },
  valid_lift := is_limit.unique_up_to_iso (SemiRing.has_limits.limit_cone_is_limit _) t,
  makes_limit := is_limit.of_faithful (forget₂ CommSemiRing SemiRing.{u})
    (SemiRing.has_limits.limit_cone_is_limit _)
    (λ s, _) (λ s, rfl) })

/--
A choice of limit cone for a functor into `CommSemiRing`.
(Generally, you'll just want to use `limit F`.)
-/
def limit_cone (F : J ⥤ CommSemiRing) : cone F :=
lift_limit (limit.is_limit (F ⋙ (forget₂ CommSemiRing SemiRing.{u})))

/--
The chosen cone is a limit cone.
(Generally, you'll just want to use `limit.cone F`.)
-/
def limit_cone_is_limit (F : J ⥤ CommSemiRing) : is_limit (limit_cone F) :=
lifted_limit_is_limit _

/-- The category of rings has all limits. -/
@[irreducible]
instance has_limits : has_limits CommSemiRing.{u} :=
{ has_limits_of_shape := λ J 𝒥, by exactI
  { has_limit := λ F, has_limit_of_created F (forget₂ CommSemiRing SemiRing.{u}) } }

/--
The forgetful functor from rings to semirings preserves all limits.
-/
instance forget₂_SemiRing_preserves_limits : preserves_limits (forget₂ CommSemiRing SemiRing) :=
{ preserves_limits_of_shape := λ J 𝒥,
  { preserves_limit := λ F, by apply_instance } }

/--
The forgetful functor from rings to types preserves all limits. (That is, the underlying
types could have been computed instead as limits in the category of types.)
-/
instance forget_preserves_limits : preserves_limits (forget CommSemiRing) :=
{ preserves_limits_of_shape := λ J 𝒥, by exactI
  { preserves_limit := λ F,
    limits.comp_preserves_limit (forget₂ CommSemiRing SemiRing) (forget SemiRing) } }


end CommSemiRing


namespace Ring

variables {J : Type u} [small_category J]

instance ring_obj (F : J ⥤ Ring) (j) :
  ring ((F ⋙ forget Ring).obj j) :=
by { change ring (F.obj j), apply_instance }

/--
The flat sections of a functor into `Ring` form a subring of all sections.
-/
def sections_subring (F : J ⥤ Ring) :
  subring (Π j, F.obj j) :=
{ carrier := (F ⋙ forget Ring).sections,
  ..(AddGroup.sections_add_subgroup (F ⋙ forget₂ Ring AddCommGroup ⋙ forget₂ AddCommGroup AddGroup)),
  ..(SemiRing.sections_subsemiring (F ⋙ forget₂ Ring SemiRing)) }

instance limit_ring (F : J ⥤ Ring) :
<<<<<<< HEAD
  ring (types.limit_cone (F ⋙ forget Ring)).X :=
(sections_subring F).to_ring
=======
  ring (types.limit_cone (F ⋙ forget Ring.{u})).X :=
@subtype.ring ((Π (j : J), (F ⋙ forget _).obj j)) (by apply_instance) _
  (by convert (Ring.sections_subring F))
>>>>>>> 0c2e77c9

/--
We show that the forgetful functor `CommRing ⥤ Ring` creates limits.

All we need to do is notice that the limit point has a `ring` instance available,
and then reuse the existing limit.
-/
instance (F : J ⥤ Ring) : creates_limit F (forget₂ Ring SemiRing.{u}) :=
creates_limit_of_reflects_iso (λ c' t,
{ lifted_cone :=
  { X := Ring.of (types.limit_cone (F ⋙ forget _)).X,
    π :=
    { app := SemiRing.limit_π_ring_hom (F ⋙ forget₂ Ring SemiRing),
      naturality' := (SemiRing.has_limits.limit_cone (F ⋙ forget₂ _ _)).π.naturality, } },
  valid_lift := is_limit.unique_up_to_iso (SemiRing.has_limits.limit_cone_is_limit _) t,
  makes_limit := is_limit.of_faithful (forget₂ Ring SemiRing.{u})
    (SemiRing.has_limits.limit_cone_is_limit _)
    (λ s, _) (λ s, rfl) })

/--
A choice of limit cone for a functor into `Ring`.
(Generally, you'll just want to use `limit F`.)
-/
def limit_cone (F : J ⥤ Ring) : cone F :=
lift_limit (limit.is_limit (F ⋙ (forget₂ Ring SemiRing.{u})))

/--
The chosen cone is a limit cone.
(Generally, you'll just want to use `limit.cone F`.)
-/
def limit_cone_is_limit (F : J ⥤ Ring) : is_limit (limit_cone F) :=
lifted_limit_is_limit _

/-- The category of rings has all limits. -/
@[irreducible]
instance has_limits : has_limits Ring :=
{ has_limits_of_shape := λ J 𝒥, by exactI
  { has_limit := λ F, has_limit_of_created F (forget₂ Ring SemiRing) } }

/--
The forgetful functor from rings to semirings preserves all limits.
-/
instance forget₂_SemiRing_preserves_limits : preserves_limits (forget₂ Ring SemiRing) :=
{ preserves_limits_of_shape := λ J 𝒥,
  { preserves_limit := λ F, by apply_instance } }

/--
An auxiliary declaration to speed up typechecking.
-/
def forget₂_AddCommGroup_preserves_limits_aux (F : J ⥤ Ring) :
  is_limit ((forget₂ Ring AddCommGroup).map_cone (limit_cone F)) :=
AddCommGroup.limit_cone_is_limit (F ⋙ forget₂ Ring AddCommGroup)

/--
The forgetful functor from rings to additive commutative groups preserves all limits.
-/
instance forget₂_AddCommGroup_preserves_limits : preserves_limits (forget₂ Ring AddCommGroup) :=
{ preserves_limits_of_shape := λ J 𝒥, by exactI
  { preserves_limit := λ F, preserves_limit_of_preserves_limit_cone
    (limit_cone_is_limit F) (forget₂_AddCommGroup_preserves_limits_aux F) } }

/--
The forgetful functor from rings to types preserves all limits. (That is, the underlying
types could have been computed instead as limits in the category of types.)
-/
instance forget_preserves_limits : preserves_limits (forget Ring) :=
{ preserves_limits_of_shape := λ J 𝒥, by exactI
  { preserves_limit := λ F,
    limits.comp_preserves_limit (forget₂ Ring SemiRing) (forget SemiRing) } }

end Ring


namespace CommRing

variables {J : Type u} [small_category J]

instance comm_ring_obj (F : J ⥤ CommRing) (j) :
  comm_ring ((F ⋙ forget CommRing).obj j) :=
by { change comm_ring (F.obj j), apply_instance }

instance limit_comm_ring (F : J ⥤ CommRing) :
<<<<<<< HEAD
  comm_ring (types.limit_cone (F ⋙ forget CommRing)).X :=
@subring.to_comm_ring (Π j, F.obj j) _
  (Ring.sections_subring (F ⋙ forget₂ CommRing Ring))
=======
  comm_ring (types.limit_cone (F ⋙ forget CommRing.{u})).X :=
@subtype.comm_ring ((Π (j : J), (F ⋙ forget _).obj j)) (by apply_instance) _
  (by convert (Ring.sections_subring (F ⋙ forget₂ CommRing Ring.{u})))
>>>>>>> 0c2e77c9

/--
We show that the forgetful functor `CommRing ⥤ Ring` creates limits.

All we need to do is notice that the limit point has a `comm_ring` instance available,
and then reuse the existing limit.
-/
instance (F : J ⥤ CommRing) : creates_limit F (forget₂ CommRing Ring.{u}) :=
/-
A terse solution here would be
```
creates_limit_of_fully_faithful_of_iso (CommRing.of (limit (F ⋙ forget _))) (iso.refl _)
```
but it seems this would introduce additional identity morphisms in `limit.π`.
-/
creates_limit_of_reflects_iso (λ c' t,
{ lifted_cone :=
  { X := CommRing.of (types.limit_cone (F ⋙ forget _)).X,
    π :=
    { app := SemiRing.limit_π_ring_hom (F ⋙ forget₂ CommRing Ring.{u} ⋙ forget₂ Ring SemiRing),
      naturality' := (SemiRing.has_limits.limit_cone (F ⋙ forget₂ _ _ ⋙ forget₂ _ _)).π.naturality, } },
  valid_lift := is_limit.unique_up_to_iso (Ring.limit_cone_is_limit _) t,
  makes_limit := is_limit.of_faithful (forget₂ CommRing Ring.{u}) (Ring.limit_cone_is_limit _)
    (λ s, _) (λ s, rfl) })

/--
A choice of limit cone for a functor into `CommRing`.
(Generally, you'll just want to use `limit F`.)
-/
def limit_cone (F : J ⥤ CommRing) : cone F :=
lift_limit (limit.is_limit (F ⋙ (forget₂ CommRing Ring.{u})))

/--
The chosen cone is a limit cone.
(Generally, you'll just want to use `limit.cone F`.)
-/
def limit_cone_is_limit (F : J ⥤ CommRing) : is_limit (limit_cone F) :=
lifted_limit_is_limit _

/-- The category of commutative rings has all limits. -/
@[irreducible]
instance has_limits : has_limits CommRing.{u} :=
{ has_limits_of_shape := λ J 𝒥, by exactI
  { has_limit := λ F, has_limit_of_created F (forget₂ CommRing Ring.{u}) } }

/--
The forgetful functor from commutative rings to rings preserves all limits.
(That is, the underlying rings could have been computed instead as limits in the category of rings.)
-/
instance forget₂_Ring_preserves_limits : preserves_limits (forget₂ CommRing Ring) :=
{ preserves_limits_of_shape := λ J 𝒥,
  { preserves_limit := λ F, by apply_instance } }

/--
An auxiliary declaration to speed up typechecking.
-/
def forget₂_CommSemiRing_preserves_limits_aux (F : J ⥤ CommRing) :
  is_limit ((forget₂ CommRing CommSemiRing).map_cone (limit_cone F)) :=
CommSemiRing.limit_cone_is_limit (F ⋙ forget₂ CommRing CommSemiRing)

/--
The forgetful functor from commutative rings to commutative semirings preserves all limits.
(That is, the underlying commutative semirings could have been computed instead as limits
in the category of commutative semirings.)
-/
instance forget₂_CommSemiRing_preserves_limits : preserves_limits (forget₂ CommRing CommSemiRing) :=
{ preserves_limits_of_shape := λ J 𝒥, by exactI
  { preserves_limit := λ F, preserves_limit_of_preserves_limit_cone
    (limit_cone_is_limit F) (forget₂_CommSemiRing_preserves_limits_aux F) } }

/--
The forgetful functor from commutative rings to types preserves all limits.
(That is, the underlying types could have been computed instead as limits in the category of types.)
-/
instance forget_preserves_limits : preserves_limits (forget CommRing) :=
{ preserves_limits_of_shape := λ J 𝒥, by exactI
  { preserves_limit := λ F, limits.comp_preserves_limit (forget₂ CommRing Ring) (forget Ring) } }

end CommRing<|MERGE_RESOLUTION|>--- conflicted
+++ resolved
@@ -217,14 +217,8 @@
   ..(SemiRing.sections_subsemiring (F ⋙ forget₂ Ring SemiRing)) }
 
 instance limit_ring (F : J ⥤ Ring) :
-<<<<<<< HEAD
-  ring (types.limit_cone (F ⋙ forget Ring)).X :=
+  ring (types.limit_cone (F ⋙ forget Ring.{u})).X :=
 (sections_subring F).to_ring
-=======
-  ring (types.limit_cone (F ⋙ forget Ring.{u})).X :=
-@subtype.ring ((Π (j : J), (F ⋙ forget _).obj j)) (by apply_instance) _
-  (by convert (Ring.sections_subring F))
->>>>>>> 0c2e77c9
 
 /--
 We show that the forgetful functor `CommRing ⥤ Ring` creates limits.
@@ -307,15 +301,9 @@
 by { change comm_ring (F.obj j), apply_instance }
 
 instance limit_comm_ring (F : J ⥤ CommRing) :
-<<<<<<< HEAD
-  comm_ring (types.limit_cone (F ⋙ forget CommRing)).X :=
+  comm_ring (types.limit_cone (F ⋙ forget CommRing.{u})).X :=
 @subring.to_comm_ring (Π j, F.obj j) _
-  (Ring.sections_subring (F ⋙ forget₂ CommRing Ring))
-=======
-  comm_ring (types.limit_cone (F ⋙ forget CommRing.{u})).X :=
-@subtype.comm_ring ((Π (j : J), (F ⋙ forget _).obj j)) (by apply_instance) _
-  (by convert (Ring.sections_subring (F ⋙ forget₂ CommRing Ring.{u})))
->>>>>>> 0c2e77c9
+  (Ring.sections_subring (F ⋙ forget₂ CommRing Ring.{u}))
 
 /--
 We show that the forgetful functor `CommRing ⥤ Ring` creates limits.
