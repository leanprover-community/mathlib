--- conflicted
+++ resolved
@@ -2,11 +2,6 @@
 Copyright (c) 2018 Scott Morrison. All rights reserved.
 Released under Apache 2.0 license as described in the file LICENSE.
 Authors: Scott Morrison, Johannes Hölzl, Yury Kudryashov
-<<<<<<< HEAD
-
-Introduce CommRing -- the category of commutative rings.
-=======
->>>>>>> b11f0f14
 -/
 
 import algebra.category.Mon.basic
@@ -34,15 +29,6 @@
 
 namespace SemiRing
 
-<<<<<<< HEAD
-def of (R : Type u) [semiring R] : SemiRing := bundled.of R
-
-instance bundled_hom : bundled_hom @ring_hom :=
-⟨@ring_hom.to_fun, @ring_hom.id, @ring_hom.comp, @ring_hom.ext⟩
-
-instance (R : SemiRing) : semiring R := R.str
-
-=======
 /-- Construct a bundled SemiRing from the underlying type and typeclass. -/
 def of (R : Type u) [semiring R] : SemiRing := bundled.of R
 
@@ -51,7 +37,6 @@
 instance bundled_hom : bundled_hom @ring_hom :=
 ⟨@ring_hom.to_fun, @ring_hom.id, @ring_hom.comp, @ring_hom.ext⟩
 
->>>>>>> b11f0f14
 instance has_forget_to_Mon : has_forget₂ SemiRing.{u} Mon.{u} :=
 bundled_hom.mk_has_forget₂ @semiring.to_monoid (λ R₁ R₂ f, f.to_monoid_hom) (λ _ _ _, rfl)
 
@@ -62,15 +47,6 @@
 
 namespace Ring
 
-<<<<<<< HEAD
-def of (R : Type u) [ring R] : Ring := bundled.of R
-
-instance bundled_hom : bundled_hom _ :=
-SemiRing.bundled_hom.induced_category @ring.to_semiring
-
-instance (x : Ring) : ring x := x.str
-
-=======
 instance (R : Ring) : ring R := R.str
 
 /-- Construct a bundled Ring from the underlying type and typeclass. -/
@@ -79,7 +55,6 @@
 instance bundled_hom : bundled_hom _ :=
 SemiRing.bundled_hom.full_subcategory @ring.to_semiring
 
->>>>>>> b11f0f14
 instance has_forget_to_SemiRing : has_forget₂ Ring.{u} SemiRing.{u} :=
 SemiRing.bundled_hom.full_subcategory_has_forget₂ _
 
@@ -90,14 +65,6 @@
 
 namespace CommSemiRing
 
-<<<<<<< HEAD
-def of (R : Type u) [comm_semiring R] : CommSemiRing := bundled.of R
-
-instance bundled_hom : bundled_hom _ :=
-SemiRing.bundled_hom.induced_category @comm_semiring.to_semiring
-
-instance (x : CommSemiRing) : comm_semiring x := x.str
-=======
 instance (R : CommSemiRing) : comm_semiring R := R.str
 
 /-- Construct a bundled CommSemiRing from the underlying type and typeclass. -/
@@ -105,7 +72,6 @@
 
 instance bundled_hom : bundled_hom _ :=
 SemiRing.bundled_hom.full_subcategory @comm_semiring.to_semiring
->>>>>>> b11f0f14
 
 instance has_forget_to_SemiRing : has_forget₂ CommSemiRing.{u} SemiRing.{u} :=
 bundled_hom.full_subcategory_has_forget₂ _ _
@@ -124,14 +90,6 @@
 
 namespace CommRing
 
-<<<<<<< HEAD
-def of (R : Type u) [comm_ring R] : CommRing := bundled.of R
-
-instance bundled_hom : bundled_hom _ :=
-Ring.bundled_hom.induced_category @comm_ring.to_ring
-
-instance (x : CommRing) : comm_ring x := x.str
-=======
 instance (R : CommRing) : comm_ring R := R.str
 
 /-- Construct a bundled CommRing from the underlying type and typeclass. -/
@@ -139,7 +97,6 @@
 
 instance bundled_hom : bundled_hom _ :=
 Ring.bundled_hom.full_subcategory @comm_ring.to_ring
->>>>>>> b11f0f14
 
 @[simp] lemma id_eq (R : CommRing) : 𝟙 R = ring_hom.id R := rfl
 @[simp] lemma comp_eq {R₁ R₂ R₃ : CommRing} (f : R₁ ⟶ R₂) (g : R₂ ⟶ R₃) :
