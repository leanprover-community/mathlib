--- conflicted
+++ resolved
@@ -24,15 +24,10 @@
 instance bundled_hom : bundled_hom @ring_hom :=
 ⟨@ring_hom.to_fun, @ring_hom.id, @ring_hom.comp, @ring_hom.ext⟩
 
-<<<<<<< HEAD
 instance (R : SemiRing) : semiring R := R.str
 
-instance has_forget_to_Mon : has_forget SemiRing.{u} Mon.{u} :=
-bundled_hom.mk_has_forget @semiring.to_monoid (λ R₁ R₂ f, f.to_monoid_hom) (λ _ _ _, rfl)
-=======
 instance has_forget_to_Mon : has_forget₂ SemiRing.{u} Mon.{u} :=
 bundled_hom.mk_has_forget₂ @semiring.to_monoid (λ R₁ R₂ f, f.to_monoid_hom) (λ _ _ _, rfl)
->>>>>>> a158c9cf
 
 end SemiRing
 
@@ -48,13 +43,8 @@
 
 instance (x : Ring) : ring x := x.str
 
-<<<<<<< HEAD
-instance has_forget_to_SemiRing : has_forget Ring.{u} SemiRing.{u} :=
-SemiRing.bundled_hom.induced_category_has_forget _
-=======
 instance has_forget_to_SemiRing : has_forget₂ Ring.{u} SemiRing.{u} :=
 SemiRing.bundled_hom.full_subcategory_has_forget₂ _
->>>>>>> a158c9cf
 
 end Ring
 
@@ -70,13 +60,8 @@
 
 instance (x : CommSemiRing) : comm_semiring x := x.str
 
-<<<<<<< HEAD
-instance has_forget_to_SemiRing : has_forget CommSemiRing.{u} SemiRing.{u} :=
-bundled_hom.induced_category_has_forget _ _
-=======
 instance has_forget_to_SemiRing : has_forget₂ CommSemiRing.{u} SemiRing.{u} :=
 bundled_hom.full_subcategory_has_forget₂ _ _
->>>>>>> a158c9cf
 
 /-- The forgetful functor from commutative rings to (multiplicative) commutative monoids. -/
 instance has_forget_to_CommMon : has_forget₂ CommSemiRing.{u} CommMon.{u} :=
@@ -108,13 +93,8 @@
   (forget CommRing).map f = f :=
 rfl
 
-<<<<<<< HEAD
-instance has_forget_to_Ring : has_forget CommRing.{u} Ring.{u} :=
-by apply bundled_hom.induced_category_has_forget
-=======
 instance has_forget_to_Ring : has_forget₂ CommRing.{u} Ring.{u} :=
 by apply bundled_hom.full_subcategory_has_forget₂
->>>>>>> a158c9cf
 
 /-- The forgetful functor from commutative rings to (multiplicative) commutative monoids. -/
 instance has_forget_to_CommSemiRing : has_forget₂ CommRing.{u} CommSemiRing.{u} :=
