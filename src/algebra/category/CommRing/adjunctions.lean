/-
Copyright (c) 2019 Scott Morrison. All rights reserved.
Released under Apache 2.0 license as described in the file LICENSE.
Authors: Scott Morrison, Johannes Hölzl
-/
import algebra.category.CommRing.basic
import category_theory.adjunction.basic
import data.mv_polynomial

/-!
Multivariable polynomials on a type is the left adjoint of the
forgetful functor from commutative rings to types.
-/

noncomputable theory

universe u

open mv_polynomial
open category_theory

namespace CommRing

open_locale classical

-- TODO: Something is painfully slow in this definition, perhaps a heavy definitional equality.
-- If that can be solved, ideally the proofs here could be done by `tidy`.
def free : Type u ⥤ CommRing.{u} :=
{ obj := λ α, of (mv_polynomial α ℤ),
  map := λ _ _ f, @ring_hom.of _ _ _ _ (rename f) (rename.is_semiring_hom f),
<<<<<<< HEAD
  map_id' := λ X, ring_hom.ext (funext rename_id),
=======
  map_id' := λ X, ring_hom.ext $ funext $ rename_id,
>>>>>>> a158c9cf
  map_comp' := λ X Y Z f g, ring_hom.ext $ funext $ λ p, (rename_rename f g p).symm }

@[simp] lemma free_obj_coe {α : Type u} :
  (free.obj α : Type u) = mv_polynomial α ℤ := rfl

@[simp] lemma free_map_coe {α β : Type u} {f : α → β} :
  ⇑(free.map f) = rename f := rfl

def adj : free ⊣ forget CommRing :=
adjunction.mk_of_hom_equiv
{ hom_equiv := λ X R, hom_equiv,
  hom_equiv_naturality_left_symm' := by {intros, ext, dsimp, apply eval₂_cast_comp} }

end CommRing<|MERGE_RESOLUTION|>--- conflicted
+++ resolved
@@ -28,11 +28,7 @@
 def free : Type u ⥤ CommRing.{u} :=
 { obj := λ α, of (mv_polynomial α ℤ),
   map := λ _ _ f, @ring_hom.of _ _ _ _ (rename f) (rename.is_semiring_hom f),
-<<<<<<< HEAD
   map_id' := λ X, ring_hom.ext (funext rename_id),
-=======
-  map_id' := λ X, ring_hom.ext $ funext $ rename_id,
->>>>>>> a158c9cf
   map_comp' := λ X Y Z f g, ring_hom.ext $ funext $ λ p, (rename_rename f g p).symm }
 
 @[simp] lemma free_obj_coe {α : Type u} :
