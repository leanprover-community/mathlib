/-
Copyright (c) 2022 Jujian Zhang. All rights reserved.
Released under Apache 2.0 license as described in the file LICENSE.
Authors: Jujian Zhang
-/
import algebra.category.Group.equivalence_Group_AddGroup
import category_theory.epi_mono
import group_theory.quotient_group

/-!
# Monomorphisms and epimorphisms in `Group`
In this file, we prove monomorphisms in category of group are injective homomorphisms and
epimorphisms are surjective homomorphisms.
-/

noncomputable theory

universes u v

namespace monoid_hom

open quotient_group

variables {A : Type u} {B : Type v}

section
<<<<<<< HEAD

=======
>>>>>>> 3cf22a91
variables [group A] [group B]

@[to_additive add_monoid_hom.ker_eq_bot_of_cancel]
lemma ker_eq_bot_of_cancel {f : A →* B} (h : ∀ (u v : f.ker →* A), f.comp u = f.comp v → u = v) :
  f.ker = ⊥ :=
by simpa using _root_.congr_arg range (h f.ker.subtype 1 (by tidy))

end

section
<<<<<<< HEAD

=======
>>>>>>> 3cf22a91
variables [comm_group A] [comm_group B]

@[to_additive add_monoid_hom.range_eq_top_of_cancel]
lemma range_eq_top_of_cancel {f : A →* B}
  (h : ∀ (u v : B →* B ⧸ f.range), u.comp f = v.comp f → u = v) :
  f.range = ⊤ :=
begin
  specialize h 1 (quotient_group.mk' _) _,
  { ext1,
    simp only [one_apply, coe_comp, coe_mk', function.comp_app],
    rw [show (1 : B ⧸ f.range) = (1 : B), from quotient_group.coe_one _, quotient_group.eq,
     inv_one, one_mul],
    exact ⟨x, rfl⟩, },
  replace h : (quotient_group.mk' _).ker = (1 : B →* B ⧸ f.range).ker := by rw h,
  rwa [ker_one, quotient_group.ker_mk] at h,
end

end

end monoid_hom

section

open category_theory

namespace Group

variables {A B : Group.{u}} (f : A ⟶ B)

@[to_additive AddGroup.ker_eq_bot_of_mono]
lemma ker_eq_bot_of_mono [mono f] : f.ker = ⊥ :=
monoid_hom.ker_eq_bot_of_cancel $ λ u v,
  (@cancel_mono _ _ _ _ _ f _ (show Group.of f.ker ⟶ A, from u) _).1

@[to_additive AddGroup.mono_iff_ker_eq_bot]
lemma mono_iff_ker_eq_bot : mono f ↔ f.ker = ⊥ :=
⟨λ h, @@ker_eq_bot_of_mono f h,
 λ h, concrete_category.mono_of_injective _ $ (monoid_hom.ker_eq_bot_iff f).1 h⟩

@[to_additive AddGroup.mono_iff_injective]
lemma mono_iff_injective : mono f ↔ function.injective f :=
iff.trans (mono_iff_ker_eq_bot f) $ monoid_hom.ker_eq_bot_iff f

namespace surjective_of_epi_auxs

local notation `X` := set.range (function.swap left_coset f.range.carrier)

/--
Define `X'` to be the set of all left cosets with an extra point at "infinity".
-/
@[nolint has_nonempty_instance]
inductive X_with_infinity
| from_coset : set.range (function.swap left_coset f.range.carrier) → X_with_infinity
| infinity : X_with_infinity

open X_with_infinity equiv.perm
open_locale coset

local notation `X'` := X_with_infinity f
local notation `∞` := X_with_infinity.infinity
local notation `SX'` := equiv.perm X'

instance : has_smul B X' :=
{ smul := λ b x, match x with
  | from_coset y := from_coset ⟨b *l y,
    begin
      rw [←subtype.val_eq_coe, ←y.2.some_spec, left_coset_assoc],
      use b * y.2.some,
    end⟩
  | ∞ := ∞
  end }

lemma mul_smul (b b' : B) (x : X') : (b * b') • x = b • b' • x :=
match x with
| from_coset y :=
  begin
    change from_coset _ = from_coset _,
    simp only [←subtype.val_eq_coe, left_coset_assoc],
  end
| ∞ := rfl
end

lemma one_smul (x : X') : (1 : B) • x = x :=
match x with
| from_coset y :=
  begin
    change from_coset _ = from_coset _,
    simp only [←subtype.val_eq_coe, one_left_coset, subtype.ext_iff_val],
  end
| ∞ := rfl
end

lemma from_coset_eq_of_mem_range {b : B} (hb : b ∈ f.range) :
  from_coset ⟨b *l f.range.carrier, ⟨b, rfl⟩⟩ =
  from_coset ⟨f.range.carrier, ⟨1, one_left_coset _⟩⟩ :=
begin
  congr,
  change b *l f.range = f.range,
  nth_rewrite 1 [show (f.range : set B) = 1 *l f.range, from (one_left_coset _).symm],
  rw [left_coset_eq_iff, mul_one],
  exact subgroup.inv_mem _ hb,
end

lemma from_coset_ne_of_nin_range {b : B} (hb : b ∉ f.range) :
  from_coset ⟨b *l f.range.carrier, ⟨b, rfl⟩⟩ ≠
  from_coset ⟨f.range.carrier, ⟨1, one_left_coset _⟩⟩ :=
begin
  intros r,
  simp only [subtype.mk_eq_mk] at r,
  change b *l f.range = f.range at r,
  nth_rewrite 1 [show (f.range : set B) = 1 *l f.range, from (one_left_coset _).symm] at r,
  rw [left_coset_eq_iff, mul_one] at r,
  exact hb (inv_inv b ▸ (subgroup.inv_mem _ r)),
end

instance : decidable_eq X' := classical.dec_eq _

/--
Let `τ` be the permutation on `X'` exchanging `f.range` and the point at infinity.
-/
noncomputable def tau : SX' :=
equiv.swap (from_coset ⟨f.range.carrier, ⟨1, one_left_coset _⟩⟩) ∞

local notation `τ` := tau f

lemma τ_apply_infinity :
  τ ∞ = from_coset ⟨f.range.carrier, ⟨1, one_left_coset _⟩⟩ :=
equiv.swap_apply_right _ _

lemma τ_apply_from_coset :
  τ (from_coset ⟨f.range.carrier, ⟨1, one_left_coset _⟩⟩) = ∞ :=
equiv.swap_apply_left _ _

lemma τ_apply_from_coset' (x : B) (hx : x ∈ f.range) :
  τ (from_coset ⟨x *l f.range.carrier, ⟨x, rfl⟩⟩) = ∞ :=
(from_coset_eq_of_mem_range _ hx).symm ▸ τ_apply_from_coset _

lemma τ_symm_apply_from_coset :
  (equiv.symm τ) (from_coset ⟨f.range.carrier, ⟨1, one_left_coset _⟩⟩) = ∞ :=
by rw [tau, equiv.symm_swap, equiv.swap_apply_left]

lemma τ_symm_apply_infinity :
  (equiv.symm τ) ∞ = from_coset ⟨f.range.carrier, ⟨1, one_left_coset _⟩⟩ :=
by rw [tau, equiv.symm_swap, equiv.swap_apply_right]

/--
Let `g : B ⟶ S(X')` be defined as such that, for any `β : B`, `g(β)` is the function sending
point at infinity to point at infinity and sending coset `y` to `β *l y`.
-/
def G : B →* SX' :=
{ to_fun := λ β,
  { to_fun := λ x, β • x,
    inv_fun := λ x, β⁻¹ • x,
    left_inv := λ x, by { dsimp only, rw [←mul_smul, mul_left_inv, one_smul] },
    right_inv := λ x, by { dsimp only, rw [←mul_smul, mul_right_inv, one_smul] } },
  map_one' := by { ext, simp [one_smul] },
  map_mul' := λ b1 b2, by { ext, simp [mul_smul] } }

local notation `g` := G f

/--
Define `h : B ⟶ S(X')` to be `τ g τ⁻¹`
-/
def H : B →* SX':=
{ to_fun := λ β, ((τ).symm.trans (g β)).trans τ,
  map_one' := by { ext, simp },
  map_mul' := λ b1 b2, by { ext, simp } }

local notation `h` := H f

/-!
The strategy is the following: assuming `epi f`
* prove that `f.range = {x | h x = g x}`;
* thus `f ≫ h = f ≫ g` so that `h = g`;
* but if `f` is not surjective, then some `x ∉ f.range`, then `h x ≠ g x` at the coset `f.range`.
-/

lemma g_apply_from_coset (x : B) (y : X) : (g x) (from_coset y) = from_coset ⟨x *l y, by tidy⟩ :=
rfl

lemma g_apply_infinity (x : B) : (g x) ∞ = ∞ := rfl

lemma h_apply_infinity (x : B) (hx : x ∈ f.range) : (h x) ∞ = ∞ :=
begin
  simp only [H, monoid_hom.coe_mk, equiv.to_fun_as_coe, equiv.coe_trans, function.comp_app],
  rw [τ_symm_apply_infinity, g_apply_from_coset],
  simpa only [←subtype.val_eq_coe] using τ_apply_from_coset' f x hx,
end

lemma h_apply_from_coset (x : B) :
  (h x) (from_coset ⟨f.range.carrier, ⟨1, one_left_coset _⟩⟩) =
  from_coset ⟨f.range.carrier, ⟨1, one_left_coset _⟩⟩ :=
by simp [H, τ_symm_apply_from_coset, g_apply_infinity, τ_apply_infinity]

lemma h_apply_from_coset' (x : B) (b : B) (hb : b ∈ f.range):
  (h x) (from_coset ⟨b *l f.range.carrier, ⟨b, rfl⟩⟩) =
  from_coset ⟨b *l f.range.carrier, ⟨b, rfl⟩⟩ :=
(from_coset_eq_of_mem_range _ hb).symm ▸ h_apply_from_coset f x

lemma h_apply_from_coset_nin_range (x : B) (hx : x ∈ f.range) (b : B) (hb : b ∉ f.range) :
  (h x) (from_coset ⟨b *l f.range.carrier, ⟨b, rfl⟩⟩) =
  from_coset ⟨(x * b) *l f.range.carrier, ⟨x * b, rfl⟩⟩ :=
begin
  simp only [H, tau, monoid_hom.coe_mk, equiv.to_fun_as_coe, equiv.coe_trans, function.comp_app],
  rw [equiv.symm_swap, @equiv.swap_apply_of_ne_of_ne X' _
    (from_coset ⟨f.range.carrier, ⟨1, one_left_coset _⟩⟩) ∞
    (from_coset ⟨b *l f.range.carrier, ⟨b, rfl⟩⟩) (from_coset_ne_of_nin_range _ hb) (by simp)],
  simp only [g_apply_from_coset, ←subtype.val_eq_coe, left_coset_assoc],
  refine equiv.swap_apply_of_ne_of_ne (from_coset_ne_of_nin_range _ (λ r, hb _)) (by simp),
  convert subgroup.mul_mem _ (subgroup.inv_mem _ hx) r,
  rw [←mul_assoc, mul_left_inv, one_mul],
end

lemma agree : f.range.carrier = {x | h x = g x} :=
begin
  refine set.ext (λ b, ⟨_, λ (hb : h b = g b), classical.by_contradiction (λ r, _)⟩),
  { rintros ⟨a, rfl⟩,
    change h (f a) = g (f a),
    ext ⟨⟨_, ⟨y, rfl⟩⟩⟩,
    { rw [g_apply_from_coset],
      by_cases m : y ∈ f.range,
      { rw [h_apply_from_coset' _ _ _ m, from_coset_eq_of_mem_range _ m],
        change from_coset _ = from_coset ⟨f a *l (y *l _), _⟩,
        simpa only [←from_coset_eq_of_mem_range _ (subgroup.mul_mem _ ⟨a, rfl⟩ m),
          left_coset_assoc] },
      { rw [h_apply_from_coset_nin_range _ _ ⟨_, rfl⟩ _ m],
        simpa only [←subtype.val_eq_coe, left_coset_assoc], }, },
    { rw [g_apply_infinity, h_apply_infinity _ _ ⟨_, rfl⟩], } },
  { have eq1 : (h b) (from_coset ⟨f.range.carrier, ⟨1, one_left_coset _⟩⟩) =
      (from_coset ⟨f.range.carrier, ⟨1, one_left_coset _⟩⟩) := by simp [H, tau, g_apply_infinity],
    have eq2 : (g b) (from_coset ⟨f.range.carrier, ⟨1, one_left_coset _⟩⟩) =
      (from_coset ⟨b *l f.range.carrier, ⟨b, rfl⟩⟩) := rfl,
    exact (from_coset_ne_of_nin_range _ r).symm (by rw [←eq1, ←eq2, fun_like.congr_fun hb]) }
end

lemma comp_eq : f ≫ (show B ⟶ Group.of SX', from g) = f ≫ h :=
fun_like.ext _ _ $ λ a,
  by simp only [comp_apply, show h (f a) = _, from (by simp [←agree] : f a ∈ {b | h b = g b})]

lemma g_ne_h (x : B) (hx : x ∉ f.range) : g ≠ h :=
begin
  intros r,
  replace r := fun_like.congr_fun (fun_like.congr_fun r x)
    ((from_coset ⟨f.range, ⟨1, one_left_coset _⟩⟩)),
  rw [H, g_apply_from_coset, monoid_hom.coe_mk, tau] at r,
  simp only [monoid_hom.coe_range, subtype.coe_mk, equiv.symm_swap,
    equiv.to_fun_as_coe, equiv.coe_trans, function.comp_app] at r,
  erw [equiv.swap_apply_left, g_apply_infinity, equiv.swap_apply_right] at r,
  exact from_coset_ne_of_nin_range _ hx r,
end

end surjective_of_epi_auxs

lemma surjective_of_epi [epi f] : function.surjective f :=
begin
  by_contra r,
  push_neg at r,
  rcases r with ⟨b, hb⟩,
  exact surjective_of_epi_auxs.g_ne_h f b (λ ⟨c, hc⟩, hb _ hc)
    ((cancel_epi f).1 (surjective_of_epi_auxs.comp_eq f)),
end

lemma epi_iff_surjective : epi f ↔ function.surjective f :=
⟨λ h, @@surjective_of_epi f h, concrete_category.epi_of_surjective _⟩

lemma epi_iff_range_eq_top : epi f ↔ f.range = ⊤ :=
iff.trans (epi_iff_surjective _) (subgroup.eq_top_iff' f.range).symm

end Group

namespace AddGroup
<<<<<<< HEAD

variables {A B : AddGroup.{u}} (f : A ⟶ B)

lemma epi_iff_surjective :
  epi f ↔ function.surjective f :=
=======
variables {A B : AddGroup.{u}} (f : A ⟶ B)

lemma epi_iff_surjective : epi f ↔ function.surjective f :=
>>>>>>> 3cf22a91
begin
  have i1 : epi f ↔ epi (Group_AddGroup_equivalence.inverse.map f),
  { refine ⟨_, Group_AddGroup_equivalence.inverse.epi_of_epi_map⟩,
    introsI e',
    apply Group_AddGroup_equivalence.inverse.map_epi },
  rwa Group.epi_iff_surjective at i1,
end

lemma epi_iff_range_eq_top : epi f ↔ f.range = ⊤ :=
iff.trans (epi_iff_surjective _) (add_subgroup.eq_top_iff' f.range).symm

end AddGroup

namespace CommGroup
<<<<<<< HEAD

=======
>>>>>>> 3cf22a91
variables {A B : CommGroup.{u}} (f : A ⟶ B)

@[to_additive AddCommGroup.ker_eq_bot_of_mono]
lemma ker_eq_bot_of_mono [mono f] : f.ker = ⊥ :=
monoid_hom.ker_eq_bot_of_cancel $ λ u v,
  (@cancel_mono _ _ _ _ _ f _ (show CommGroup.of f.ker ⟶ A, from u) _).1

@[to_additive AddCommGroup.mono_iff_ker_eq_bot]
lemma mono_iff_ker_eq_bot : mono f ↔ f.ker = ⊥ :=
⟨λ h, @@ker_eq_bot_of_mono f h,
 λ h, concrete_category.mono_of_injective _ $ (monoid_hom.ker_eq_bot_iff f).1 h⟩

@[to_additive AddCommGroup.mono_iff_injective]
lemma mono_iff_injective : mono f ↔ function.injective f :=
iff.trans (mono_iff_ker_eq_bot f) $ monoid_hom.ker_eq_bot_iff f

@[to_additive]
<<<<<<< HEAD
instance : functor.reflects_epimorphisms (forget₂ CommGroup Group) :=
functor.reflects_epimorphisms_of_faithful _

@[to_additive]
=======
>>>>>>> 3cf22a91
lemma range_eq_top_of_epi [epi f] : f.range = ⊤ :=
monoid_hom.range_eq_top_of_cancel $ λ u v h,
  (@cancel_epi _ _ _ _ _ f _ (show B ⟶ ⟨B ⧸ monoid_hom.range f⟩, from u) v).1 h

@[to_additive]
lemma epi_iff_range_eq_top : epi f ↔ f.range = ⊤ :=
⟨λ hf, by exactI range_eq_top_of_epi _,
 λ hf, concrete_category.epi_of_surjective _ $ monoid_hom.range_top_iff_surjective.mp hf⟩

@[to_additive]
lemma epi_iff_surjective : epi f ↔ function.surjective f :=
by rw [epi_iff_range_eq_top, monoid_hom.range_top_iff_surjective]

@[to_additive]
instance : functor.preserves_epimorphisms (forget₂ CommGroup Group) :=
<<<<<<< HEAD
{ preserves := λ X Y f e, begin
    rw [epi_iff_surjective, ←@Group.epi_iff_surjective ⟨X⟩ ⟨Y⟩ f] at e,
    exact e,
  end }
=======
{ preserves := λ X Y f e, by rwa [epi_iff_surjective, ←@Group.epi_iff_surjective ⟨X⟩ ⟨Y⟩ f] at e }
>>>>>>> 3cf22a91

end CommGroup

end<|MERGE_RESOLUTION|>--- conflicted
+++ resolved
@@ -24,10 +24,6 @@
 variables {A : Type u} {B : Type v}
 
 section
-<<<<<<< HEAD
-
-=======
->>>>>>> 3cf22a91
 variables [group A] [group B]
 
 @[to_additive add_monoid_hom.ker_eq_bot_of_cancel]
@@ -38,10 +34,6 @@
 end
 
 section
-<<<<<<< HEAD
-
-=======
->>>>>>> 3cf22a91
 variables [comm_group A] [comm_group B]
 
 @[to_additive add_monoid_hom.range_eq_top_of_cancel]
@@ -313,17 +305,9 @@
 end Group
 
 namespace AddGroup
-<<<<<<< HEAD
-
 variables {A B : AddGroup.{u}} (f : A ⟶ B)
 
-lemma epi_iff_surjective :
-  epi f ↔ function.surjective f :=
-=======
-variables {A B : AddGroup.{u}} (f : A ⟶ B)
-
 lemma epi_iff_surjective : epi f ↔ function.surjective f :=
->>>>>>> 3cf22a91
 begin
   have i1 : epi f ↔ epi (Group_AddGroup_equivalence.inverse.map f),
   { refine ⟨_, Group_AddGroup_equivalence.inverse.epi_of_epi_map⟩,
@@ -338,10 +322,6 @@
 end AddGroup
 
 namespace CommGroup
-<<<<<<< HEAD
-
-=======
->>>>>>> 3cf22a91
 variables {A B : CommGroup.{u}} (f : A ⟶ B)
 
 @[to_additive AddCommGroup.ker_eq_bot_of_mono]
@@ -359,13 +339,6 @@
 iff.trans (mono_iff_ker_eq_bot f) $ monoid_hom.ker_eq_bot_iff f
 
 @[to_additive]
-<<<<<<< HEAD
-instance : functor.reflects_epimorphisms (forget₂ CommGroup Group) :=
-functor.reflects_epimorphisms_of_faithful _
-
-@[to_additive]
-=======
->>>>>>> 3cf22a91
 lemma range_eq_top_of_epi [epi f] : f.range = ⊤ :=
 monoid_hom.range_eq_top_of_cancel $ λ u v h,
   (@cancel_epi _ _ _ _ _ f _ (show B ⟶ ⟨B ⧸ monoid_hom.range f⟩, from u) v).1 h
@@ -381,14 +354,7 @@
 
 @[to_additive]
 instance : functor.preserves_epimorphisms (forget₂ CommGroup Group) :=
-<<<<<<< HEAD
-{ preserves := λ X Y f e, begin
-    rw [epi_iff_surjective, ←@Group.epi_iff_surjective ⟨X⟩ ⟨Y⟩ f] at e,
-    exact e,
-  end }
-=======
 { preserves := λ X Y f e, by rwa [epi_iff_surjective, ←@Group.epi_iff_surjective ⟨X⟩ ⟨Y⟩ f] at e }
->>>>>>> 3cf22a91
 
 end CommGroup
 
