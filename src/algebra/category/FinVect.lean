--- conflicted
+++ resolved
@@ -36,14 +36,9 @@
 { prop_ihom' := λ X Y hX hY, by exactI @linear_map.finite_dimensional K _ X _ _ hX Y _ _ hY }
 
 /-- Define `FinVect` as the subtype of `Module.{u} K` of finite dimensional vector spaces. -/
-<<<<<<< HEAD
-@[derive [large_category, λ α, has_coe_to_sort α (Sort*), concrete_category, monoidal_category,
-  symmetric_category, monoidal_closed]]
-def FinVect := { V : Module.{u} K // finite_dimensional K V }
-=======
-@[derive [large_category, concrete_category, monoidal_category, symmetric_category]]
+@[derive [large_category, concrete_category, monoidal_category, symmetric_category,
+monoidal_closed]]
 def FinVect := full_subcategory (λ (V : Module.{u} K), finite_dimensional K V)
->>>>>>> 59874523
 
 namespace FinVect
 
@@ -63,7 +58,7 @@
 
 variables (V W : FinVect K)
 
-@[simp] lemma ihom_obj : (ihom V).obj W = FinVect.of K (V →ₗ[K] W) := rfl
+@[simp] lemma ihom_obj : (ihom V).obj W = FinVect.of K (V.obj →ₗ[K] W.obj) := rfl
 
 /-- The dual module is the dual in the rigid monoidal category `FinVect K`. -/
 def FinVect_dual : FinVect K :=
