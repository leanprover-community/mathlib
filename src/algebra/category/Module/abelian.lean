/-
Copyright (c) 2020 Markus Himmel. All rights reserved.
Released under Apache 2.0 license as described in the file LICENSE.
Authors: Markus Himmel
-/
import algebra.category.Module.kernels
import algebra.category.Module.limits
import category_theory.abelian.basic

/-!
# The category of left R-modules is abelian.
-/

open category_theory
open category_theory.limits

noncomputable theory

universes v u

namespace Module
variables {R : Type u} [ring R] {M N : Module.{v} R} (f : M ⟶ N)

/-- In the category of modules, every monomorphism is normal. -/
def normal_mono (hf : mono f) : normal_mono f :=
{ Z := of R f.range.quotient,
  g := f.range.mkq,
  w := linear_map.range_mkq_comp _,
  is_limit :=
    is_kernel.iso_kernel _ _ (kernel_is_limit _)
      /- The following [invalid Lean code](https://github.com/leanprover-community/lean/issues/341)
        might help you understand what's going on here:
        ```
        calc
        M   ≃ₗ[R] f.ker.quotient  : (submodule.quot_equiv_of_eq_bot _ (ker_eq_bot_of_mono _)).symm
        ... ≃ₗ[R] f.range         : linear_map.quot_ker_equiv_range f
        ... ≃ₗ[R] r.range.mkq.ker : linear_equiv.of_eq _ _ (submodule.ker_mkq _).symm
        ```
      -/
      (linear_equiv.to_Module_iso'
        (linear_equiv.trans (submodule.quot_equiv_of_eq_bot _ (ker_eq_bot_of_mono _)).symm
          (linear_equiv.trans (linear_map.quot_ker_equiv_range f)
            (linear_equiv.of_eq _ _ (submodule.ker_mkq _).symm)))) $
      by { ext, refl } }

/-- In the category of modules, every epimorphism is normal. -/
def normal_epi (hf : epi f) : normal_epi f :=
{ W := of R f.ker,
  g := f.ker.subtype,
  w := linear_map.comp_ker_subtype _,
  is_colimit :=
    is_cokernel.cokernel_iso _ _ (cokernel_is_colimit _)
      (linear_equiv.to_Module_iso'
      /- The following invalid Lean code might help you understand what's going on here:
        ```
        calc f.ker.subtype.range.quotient
            ≃ₗ[R] f.ker.quotient : submodule.quot_equiv_of_eq _ _ (submodule.range_subtype _)
        ... ≃ₗ[R] f.range        : linear_map.quot_ker_equiv_range f
        ... ≃ₗ[R] N              : linear_equiv.of_top _ (range_eq_top_of_epi _)
        ```
      -/
        (linear_equiv.trans
          (linear_equiv.trans (submodule.quot_equiv_of_eq _ _ (submodule.range_subtype _))
            (linear_map.quot_ker_equiv_range f)) (linear_equiv.of_top _ (range_eq_top_of_epi _)))) $
      by { ext, refl } }

/-- The category of R-modules is abelian. -/
<<<<<<< HEAD
instance : abelian (Module.{v} R) :=
{ has_finite_products := by apply_instance,
=======
instance : abelian (Module R) :=
{ has_finite_products := by { dsimp [has_finite_products], apply_instance },
>>>>>>> b611c5fa
  has_kernels := by apply_instance,
  has_cokernels := has_cokernels_Module,
  normal_mono := λ X Y, normal_mono,
  normal_epi := λ X Y, normal_epi }

end Module<|MERGE_RESOLUTION|>--- conflicted
+++ resolved
@@ -65,13 +65,8 @@
       by { ext, refl } }
 
 /-- The category of R-modules is abelian. -/
-<<<<<<< HEAD
-instance : abelian (Module.{v} R) :=
-{ has_finite_products := by apply_instance,
-=======
 instance : abelian (Module R) :=
 { has_finite_products := by { dsimp [has_finite_products], apply_instance },
->>>>>>> b611c5fa
   has_kernels := by apply_instance,
   has_cokernels := has_cokernels_Module,
   normal_mono := λ X Y, normal_mono,
