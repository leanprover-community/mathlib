/-
Copyright (c) 2020 Markus Himmel. All rights reserved.
Released under Apache 2.0 license as described in the file LICENSE.
Authors: Markus Himmel
-/
import linear_algebra.isomorphisms
import algebra.category.Module.kernels
import algebra.category.Module.limits
import category_theory.abelian.exact

/-!
# The category of left R-modules is abelian.

Additionally, two linear maps are exact in the categorical sense iff `range f = ker g`.
-/

open category_theory
open category_theory.limits

noncomputable theory

universes w v u

namespace Module
variables {R : Type u} [ring R] {M N : Module.{v} R} (f : M ⟶ N)

/-- In the category of modules, every monomorphism is normal. -/
def normal_mono (hf : mono f) : normal_mono f :=
{ Z := of R (N ⧸ f.range),
  g := f.range.mkq,
  w := linear_map.range_mkq_comp _,
  is_limit :=
    is_kernel.iso_kernel _ _ (kernel_is_limit _)
      /- The following [invalid Lean code](https://github.com/leanprover-community/lean/issues/341)
        might help you understand what's going on here:
        ```
        calc
        M   ≃ₗ[R] f.ker.quotient  : (submodule.quot_equiv_of_eq_bot _ (ker_eq_bot_of_mono _)).symm
        ... ≃ₗ[R] f.range         : linear_map.quot_ker_equiv_range f
        ... ≃ₗ[R] r.range.mkq.ker : linear_equiv.of_eq _ _ (submodule.ker_mkq _).symm
        ```
      -/
      (linear_equiv.to_Module_iso'
        ((submodule.quot_equiv_of_eq_bot _ (ker_eq_bot_of_mono _)).symm ≪≫ₗ
          ((linear_map.quot_ker_equiv_range f) ≪≫ₗ
            (linear_equiv.of_eq _ _ (submodule.ker_mkq _).symm)))) $
      by { ext, refl } }

/-- In the category of modules, every epimorphism is normal. -/
def normal_epi (hf : epi f) : normal_epi f :=
{ W := of R f.ker,
  g := f.ker.subtype,
  w := linear_map.comp_ker_subtype _,
  is_colimit :=
    is_cokernel.cokernel_iso _ _ (cokernel_is_colimit _)
      (linear_equiv.to_Module_iso'
      /- The following invalid Lean code might help you understand what's going on here:
        ```
        calc f.ker.subtype.range.quotient
            ≃ₗ[R] f.ker.quotient : submodule.quot_equiv_of_eq _ _ (submodule.range_subtype _)
        ... ≃ₗ[R] f.range        : linear_map.quot_ker_equiv_range f
        ... ≃ₗ[R] N              : linear_equiv.of_top _ (range_eq_top_of_epi _)
        ```
      -/
        (((submodule.quot_equiv_of_eq _ _ (submodule.range_subtype _)) ≪≫ₗ
          (linear_map.quot_ker_equiv_range f)) ≪≫ₗ
          (linear_equiv.of_top _ (range_eq_top_of_epi _)))) $
      by { ext, refl } }

/-- The category of R-modules is abelian. -/
<<<<<<< HEAD
instance : abelian (Module R) :=
=======
instance abelian : abelian (Module R) :=
>>>>>>> dbde88c8
{ has_finite_products := ⟨λ n, limits.has_limits_of_shape_of_has_limits⟩,
  has_kernels := limits.has_kernels_of_has_equalizers (Module R),
  has_cokernels := has_cokernels_Module,
  normal_mono_of_mono := λ X Y, normal_mono,
  normal_epi_of_epi := λ X Y, normal_epi }

section reflects_limits
/- We need to put this in this weird spot because we need to know that the category of modules
    is balanced. -/

instance forget_reflects_limits_of_size :
  reflects_limits_of_size.{v v} (forget (Module.{max v w} R)) :=
reflects_limits_of_reflects_isomorphisms

instance forget₂_reflects_limits_of_size :
  reflects_limits_of_size.{v v} (forget₂ (Module.{max v w} R) AddCommGroup.{max v w}) :=
reflects_limits_of_reflects_isomorphisms

instance forget_reflects_limits : reflects_limits (forget (Module.{v} R)) :=
Module.forget_reflects_limits_of_size.{v v}

instance forget₂_reflects_limits : reflects_limits (forget₂ (Module.{v} R) AddCommGroup.{v}) :=
Module.forget₂_reflects_limits_of_size.{v v}

end reflects_limits

variables {O : Module.{v} R} (g : N ⟶ O)

open linear_map
local attribute [instance] preadditive.has_equalizers_of_has_kernels

theorem exact_iff : exact f g ↔ f.range = g.ker :=
begin
  rw abelian.exact_iff' f g (kernel_is_limit _) (cokernel_is_colimit _),
  exact ⟨λ h, le_antisymm (range_le_ker_iff.2 h.1) (ker_le_range_iff.2 h.2),
    λ h, ⟨range_le_ker_iff.1 $ le_of_eq h, ker_le_range_iff.1 $ le_of_eq h.symm⟩⟩
end

end Module<|MERGE_RESOLUTION|>--- conflicted
+++ resolved
@@ -68,11 +68,7 @@
       by { ext, refl } }
 
 /-- The category of R-modules is abelian. -/
-<<<<<<< HEAD
-instance : abelian (Module R) :=
-=======
 instance abelian : abelian (Module R) :=
->>>>>>> dbde88c8
 { has_finite_products := ⟨λ n, limits.has_limits_of_shape_of_has_limits⟩,
   has_kernels := limits.has_kernels_of_has_equalizers (Module R),
   has_cokernels := has_cokernels_Module,
