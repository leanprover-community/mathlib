/-
Copyright (c) 2020 Scott Morrison. All rights reserved.
Released under Apache 2.0 license as described in the file LICENSE.
Authors: Scott Morrison
-/
import algebra.category.Module.basic
import algebra.category.Group.limits

/-!
# The category of R-modules has all limits

Further, these limits are preserved by the forgetful functor --- that is,
the underlying types are just the limits in the category of types.
-/

open category_theory
open category_theory.limits

universes u v

namespace Module

variables {R : Type u} [ring R]
variables {J : Type v} [small_category J]

instance add_comm_group_obj (F : J ⥤ Module.{v} R) (j) :
  add_comm_group ((F ⋙ forget (Module R)).obj j) :=
by { change add_comm_group (F.obj j), apply_instance }

instance module_obj (F : J ⥤ Module.{v} R) (j) :
  module R ((F ⋙ forget (Module R)).obj j) :=
by { change module R (F.obj j), apply_instance }

/--
The flat sections of a functor into `Module R` form a submodule of all sections.
-/
def sections_submodule (F : J ⥤ Module R) :
  submodule R (Π j, F.obj j) :=
{ carrier := (F ⋙ forget (Module R)).sections,
  smul_mem' := λ r s sh j j' f,
  begin
    simp only [forget_map_eq_coe, functor.comp_map, pi.smul_apply, linear_map.map_smul],
    dsimp [functor.sections] at sh,
    rw sh f,
  end,
  ..(AddGroup.sections_add_subgroup (F ⋙ forget₂ (Module R) AddCommGroup.{v} ⋙ forget₂ AddCommGroup AddGroup.{v})) }

instance limit_add_comm_group (F : J ⥤ Module R) :
<<<<<<< HEAD
  add_comm_group (limit (F ⋙ forget (Module.{v} R))) :=
=======
  add_comm_group (types.limit_cone (F ⋙ forget (Module R))).X :=
>>>>>>> 036527ae
begin
  change add_comm_group (sections_submodule F),
  apply_instance,
end

instance limit_module (F : J ⥤ Module R) :
<<<<<<< HEAD
  module R (limit (F ⋙ forget (Module.{v} R))) :=
=======
  module R (types.limit_cone (F ⋙ forget (Module R))).X :=
>>>>>>> 036527ae
begin
  change module R (sections_submodule F),
  apply_instance,
end

/-- `limit.π (F ⋙ forget Ring) j` as a `ring_hom`. -/
def limit_π_linear_map (F : J ⥤ Module R) (j) :
<<<<<<< HEAD
  limit (F ⋙ forget (Module.{v} R)) →ₗ[R] (F ⋙ forget (Module R)).obj j :=
{ to_fun := limit.π (F ⋙ forget (Module R)) j,
  map_smul' := λ x y, by { simp only [types.types_limit_π], refl },
  map_add' := λ x y, by { simp only [types.types_limit_π], refl } }
=======
  (types.limit_cone (F ⋙ forget (Module R))).X →ₗ[R] (F ⋙ forget (Module R)).obj j :=
{ to_fun := (types.limit_cone (F ⋙ forget (Module R))).π.app j,
  map_smul' := λ x y, rfl,
  map_add' := λ x y, rfl }
>>>>>>> 036527ae

namespace has_limits
-- The next two definitions are used in the construction of `has_limits (Module R)`.
-- After that, the limits should be constructed using the generic limits API,
-- e.g. `limit F`, `limit.cone F`, and `limit.is_limit F`.

/--
Construction of a limit cone in `Module R`.
(Internal use only; use the limits API.)
-/
def limit_cone (F : J ⥤ Module R) : cone F :=
{ X := Module.of R (types.limit_cone (F ⋙ forget _)).X,
  π :=
  { app := limit_π_linear_map F,
    naturality' := λ j j' f,
      linear_map.coe_inj ((types.limit_cone (F ⋙ forget _)).π.naturality f) } }

/--
Witness that the limit cone in `Module R` is a limit cone.
(Internal use only; use the limits API.)
-/
def limit_cone_is_limit (F : J ⥤ Module R) : is_limit (limit_cone F) :=
begin
  refine is_limit.of_faithful
    (forget (Module R)) (types.limit_cone_is_limit _)
    (λ s, ⟨_, _, _⟩) (λ s, rfl); tidy
end

end has_limits

open has_limits

/-- The category of R-modules has all limits. -/
<<<<<<< HEAD
instance has_limits : has_limits (Module.{v} R) :=
{ has_limits_of_shape := λ J 𝒥,
  { has_limit := λ F, by exactI
    { cone     := limit F,
      is_limit := limit_is_limit F } } }
=======
@[irreducible]
instance has_limits : has_limits (Module R) :=
{ has_limits_of_shape := λ J 𝒥, by exactI
  { has_limit := λ F,
    { cone     := limit_cone F,
      is_limit := limit_cone_is_limit F } } }

/--
An auxiliary declaration to speed up typechecking.
-/
def forget₂_AddCommGroup_preserves_limits_aux (F : J ⥤ Module R) :
  is_limit ((forget₂ (Module R) AddCommGroup).map_cone (limit_cone F)) :=
AddCommGroup.limit_cone_is_limit (F ⋙ forget₂ (Module R) AddCommGroup)
>>>>>>> 036527ae

/--
The forgetful functor from R-modules to abelian groups preserves all limits.
-/
<<<<<<< HEAD
instance forget₂_AddCommGroup_preserves_limits : preserves_limits (forget₂ (Module R) AddCommGroup.{v}) :=
{ preserves_limits_of_shape := λ J 𝒥,
  { preserves_limit := λ F,
    by exactI preserves_limit_of_preserves_limit_cone
      (limit.is_limit F) (limit.is_limit (F ⋙ forget₂ (Module R) AddCommGroup)) } }
=======
instance forget₂_AddCommGroup_preserves_limits : preserves_limits (forget₂ (Module R) AddCommGroup) :=
{ preserves_limits_of_shape := λ J 𝒥, by exactI
  { preserves_limit := λ F, preserves_limit_of_preserves_limit_cone
      (limit_cone_is_limit F) (forget₂_AddCommGroup_preserves_limits_aux F) } }
>>>>>>> 036527ae

/--
The forgetful functor from R-modules to types preserves all limits.
-/
instance forget_preserves_limits : preserves_limits (forget (Module R)) :=
{ preserves_limits_of_shape := λ J 𝒥, by exactI
  { preserves_limit := λ F, preserves_limit_of_preserves_limit_cone
    (limit_cone_is_limit F) (types.limit_cone_is_limit (F ⋙ forget _)) } }

end Module<|MERGE_RESOLUTION|>--- conflicted
+++ resolved
@@ -46,22 +46,14 @@
   ..(AddGroup.sections_add_subgroup (F ⋙ forget₂ (Module R) AddCommGroup.{v} ⋙ forget₂ AddCommGroup AddGroup.{v})) }
 
 instance limit_add_comm_group (F : J ⥤ Module R) :
-<<<<<<< HEAD
-  add_comm_group (limit (F ⋙ forget (Module.{v} R))) :=
-=======
-  add_comm_group (types.limit_cone (F ⋙ forget (Module R))).X :=
->>>>>>> 036527ae
+  add_comm_group (types.limit_cone (F ⋙ forget (Module.{v} R))).X :=
 begin
   change add_comm_group (sections_submodule F),
   apply_instance,
 end
 
 instance limit_module (F : J ⥤ Module R) :
-<<<<<<< HEAD
-  module R (limit (F ⋙ forget (Module.{v} R))) :=
-=======
-  module R (types.limit_cone (F ⋙ forget (Module R))).X :=
->>>>>>> 036527ae
+  module R (types.limit_cone (F ⋙ forget (Module.{v} R))).X :=
 begin
   change module R (sections_submodule F),
   apply_instance,
@@ -69,17 +61,10 @@
 
 /-- `limit.π (F ⋙ forget Ring) j` as a `ring_hom`. -/
 def limit_π_linear_map (F : J ⥤ Module R) (j) :
-<<<<<<< HEAD
-  limit (F ⋙ forget (Module.{v} R)) →ₗ[R] (F ⋙ forget (Module R)).obj j :=
-{ to_fun := limit.π (F ⋙ forget (Module R)) j,
-  map_smul' := λ x y, by { simp only [types.types_limit_π], refl },
-  map_add' := λ x y, by { simp only [types.types_limit_π], refl } }
-=======
-  (types.limit_cone (F ⋙ forget (Module R))).X →ₗ[R] (F ⋙ forget (Module R)).obj j :=
+  (types.limit_cone (F ⋙ forget (Module.{v} R))).X →ₗ[R] (F ⋙ forget (Module R)).obj j :=
 { to_fun := (types.limit_cone (F ⋙ forget (Module R))).π.app j,
   map_smul' := λ x y, rfl,
   map_add' := λ x y, rfl }
->>>>>>> 036527ae
 
 namespace has_limits
 -- The next two definitions are used in the construction of `has_limits (Module R)`.
@@ -113,15 +98,8 @@
 open has_limits
 
 /-- The category of R-modules has all limits. -/
-<<<<<<< HEAD
+@[irreducible]
 instance has_limits : has_limits (Module.{v} R) :=
-{ has_limits_of_shape := λ J 𝒥,
-  { has_limit := λ F, by exactI
-    { cone     := limit F,
-      is_limit := limit_is_limit F } } }
-=======
-@[irreducible]
-instance has_limits : has_limits (Module R) :=
 { has_limits_of_shape := λ J 𝒥, by exactI
   { has_limit := λ F,
     { cone     := limit_cone F,
@@ -133,23 +111,14 @@
 def forget₂_AddCommGroup_preserves_limits_aux (F : J ⥤ Module R) :
   is_limit ((forget₂ (Module R) AddCommGroup).map_cone (limit_cone F)) :=
 AddCommGroup.limit_cone_is_limit (F ⋙ forget₂ (Module R) AddCommGroup)
->>>>>>> 036527ae
 
 /--
 The forgetful functor from R-modules to abelian groups preserves all limits.
 -/
-<<<<<<< HEAD
 instance forget₂_AddCommGroup_preserves_limits : preserves_limits (forget₂ (Module R) AddCommGroup.{v}) :=
-{ preserves_limits_of_shape := λ J 𝒥,
-  { preserves_limit := λ F,
-    by exactI preserves_limit_of_preserves_limit_cone
-      (limit.is_limit F) (limit.is_limit (F ⋙ forget₂ (Module R) AddCommGroup)) } }
-=======
-instance forget₂_AddCommGroup_preserves_limits : preserves_limits (forget₂ (Module R) AddCommGroup) :=
 { preserves_limits_of_shape := λ J 𝒥, by exactI
   { preserves_limit := λ F, preserves_limit_of_preserves_limit_cone
       (limit_cone_is_limit F) (forget₂_AddCommGroup_preserves_limits_aux F) } }
->>>>>>> 036527ae
 
 /--
 The forgetful functor from R-modules to types preserves all limits.
