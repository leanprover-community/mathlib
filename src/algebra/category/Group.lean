/-
Copyright (c) 2018 Johan Commelin. All rights reserved.
Released under Apache 2.0 license as described in the file LICENSE.
Authors: Johan Commelin
-/

import algebra.punit_instances
import algebra.category.Mon.basic
<<<<<<< HEAD
=======

/-!
# Category instances for group, add_group, comm_group, and add_comm_group.

We introduce the bundled categories:
* `Group`
* `AddGroup`
* `CommGroup`
* `AddCommGroup`
along with the relevant forgetful functors between them, and to the bundled monoid categories.
-/
>>>>>>> b11f0f14

universes u v

open category_theory

/-- The category of groups and group morphisms. -/
@[reducible, to_additive AddGroup]
def Group : Type (u+1) := bundled group

namespace Group

<<<<<<< HEAD
=======
@[to_additive add_group]
instance (G : Group) : group G := G.str

/-- Construct a bundled Group from the underlying type and typeclass. -/
>>>>>>> b11f0f14
@[to_additive] def of (X : Type u) [group X] : Group := bundled.of X

@[to_additive]
instance bundled_hom : bundled_hom _ :=
<<<<<<< HEAD
Mon.bundled_hom.induced_category @group.to_monoid

@[to_additive add_group]
instance (G : Group) : group G := G.str

@[to_additive]
instance : has_one Group := ⟨Group.of punit⟩

end Group


/-- The category of commutative groups and group morphisms. -/
@[reducible, to_additive AddCommGroup]
def CommGroup : Type (u+1) := bundled comm_group

namespace CommGroup

@[to_additive] def of (G : Type u) [comm_group G] : CommGroup := bundled.of G

@[to_additive] instance : bundled_hom _ :=
Group.bundled_hom.induced_category @comm_group.to_group

@[to_additive add_comm_group]
instance (G : CommGroup) : comm_group G := G.str

@[to_additive has_forget_to_AddGroup]
instance has_forget_to_Group : has_forget₂ CommGroup.{u} Group.{u} :=
Group.bundled_hom.full_subcategory_has_forget₂ _
=======
Mon.bundled_hom.full_subcategory @group.to_monoid

@[to_additive]
instance : has_one Group := ⟨Group.of punit⟩

@[to_additive has_forget_to_AddMon]
instance has_forget_to_Mon : has_forget₂ Group.{u} Mon.{u} :=
Mon.bundled_hom.full_subcategory_has_forget₂ _

end Group


/-- The category of commutative groups and group morphisms. -/
@[reducible, to_additive AddCommGroup]
def CommGroup : Type (u+1) := bundled comm_group

namespace CommGroup

@[to_additive add_comm_group]
instance (G : CommGroup) : comm_group G := G.str

/-- Construct a bundled CommGroup from the underlying type and typeclass. -/
@[to_additive] def of (G : Type u) [comm_group G] : CommGroup := bundled.of G

@[to_additive] instance : bundled_hom _ :=
Group.bundled_hom.full_subcategory @comm_group.to_group

@[to_additive has_forget_to_AddGroup]
instance has_forget_to_Group : has_forget₂ CommGroup.{u} Group.{u} :=
Group.bundled_hom.full_subcategory_has_forget₂ _

@[to_additive has_forget_to_AddCommMon]
instance has_forget_to_CommMon : has_forget₂ CommGroup.{u} CommMon.{u} :=
CommMon.bundled_hom.full_subcategory_has_forget₂ comm_group.to_comm_monoid
>>>>>>> b11f0f14

@[to_additive] instance : has_one CommGroup := ⟨CommGroup.of punit⟩

end CommGroup<|MERGE_RESOLUTION|>--- conflicted
+++ resolved
@@ -6,8 +6,6 @@
 
 import algebra.punit_instances
 import algebra.category.Mon.basic
-<<<<<<< HEAD
-=======
 
 /-!
 # Category instances for group, add_group, comm_group, and add_comm_group.
@@ -19,7 +17,6 @@
 * `AddCommGroup`
 along with the relevant forgetful functors between them, and to the bundled monoid categories.
 -/
->>>>>>> b11f0f14
 
 universes u v
 
@@ -31,47 +28,14 @@
 
 namespace Group
 
-<<<<<<< HEAD
-=======
 @[to_additive add_group]
 instance (G : Group) : group G := G.str
 
 /-- Construct a bundled Group from the underlying type and typeclass. -/
->>>>>>> b11f0f14
 @[to_additive] def of (X : Type u) [group X] : Group := bundled.of X
 
 @[to_additive]
 instance bundled_hom : bundled_hom _ :=
-<<<<<<< HEAD
-Mon.bundled_hom.induced_category @group.to_monoid
-
-@[to_additive add_group]
-instance (G : Group) : group G := G.str
-
-@[to_additive]
-instance : has_one Group := ⟨Group.of punit⟩
-
-end Group
-
-
-/-- The category of commutative groups and group morphisms. -/
-@[reducible, to_additive AddCommGroup]
-def CommGroup : Type (u+1) := bundled comm_group
-
-namespace CommGroup
-
-@[to_additive] def of (G : Type u) [comm_group G] : CommGroup := bundled.of G
-
-@[to_additive] instance : bundled_hom _ :=
-Group.bundled_hom.induced_category @comm_group.to_group
-
-@[to_additive add_comm_group]
-instance (G : CommGroup) : comm_group G := G.str
-
-@[to_additive has_forget_to_AddGroup]
-instance has_forget_to_Group : has_forget₂ CommGroup.{u} Group.{u} :=
-Group.bundled_hom.full_subcategory_has_forget₂ _
-=======
 Mon.bundled_hom.full_subcategory @group.to_monoid
 
 @[to_additive]
@@ -106,7 +70,6 @@
 @[to_additive has_forget_to_AddCommMon]
 instance has_forget_to_CommMon : has_forget₂ CommGroup.{u} CommMon.{u} :=
 CommMon.bundled_hom.full_subcategory_has_forget₂ comm_group.to_comm_monoid
->>>>>>> b11f0f14
 
 @[to_additive] instance : has_one CommGroup := ⟨CommGroup.of punit⟩
 
