--- conflicted
+++ resolved
@@ -95,17 +95,10 @@
 open has_limits
 
 /-- The category of monoids has all limits. -/
-<<<<<<< HEAD
 @[to_additive]
 instance has_limits : has_limits Mon :=
-{ has_limits_of_shape := λ J 𝒥,
-  { has_limit := λ F, by exactI has_limit.mk
-=======
-@[irreducible, to_additive]
-instance has_limits : has_limits Mon :=
 { has_limits_of_shape := λ J 𝒥, by exactI
-  { has_limit := λ F,
->>>>>>> 08598013
+  { has_limit := λ F, has_limit.mk
     { cone     := limit_cone F,
       is_limit := limit_cone_is_limit F } } }
 
@@ -154,34 +147,24 @@
   makes_limit := is_limit.of_faithful (forget₂ CommMon Mon) (Mon.has_limits.limit_cone_is_limit _)
     (λ s, _) (λ s, rfl) })
 
-<<<<<<< HEAD
-=======
 /--
 A choice of limit cone for a functor into `CommMon`.
 (Generally, you'll just want to use `limit F`.)
 -/
->>>>>>> 08598013
 @[to_additive]
 def limit_cone (F : J ⥤ CommMon) : cone F :=
 lift_limit (limit.is_limit (F ⋙ (forget₂ CommMon Mon)))
 
-<<<<<<< HEAD
-=======
 /--
 The chosen cone is a limit cone.
 (Generally, you'll just want to use `limit.cone F`.)
 -/
->>>>>>> 08598013
 @[to_additive]
 def limit_cone_is_limit (F : J ⥤ CommMon) : is_limit (limit_cone F) :=
 lifted_limit_is_limit _
 
 /-- The category of commutative monoids has all limits. -/
-<<<<<<< HEAD
 @[to_additive]
-=======
-@[irreducible, to_additive]
->>>>>>> 08598013
 instance has_limits : has_limits CommMon :=
 { has_limits_of_shape := λ J 𝒥, by exactI
   { has_limit := λ F, has_limit_of_created F (forget₂ CommMon Mon) } }
