/-
Copyright (c) 2018 Scott Morrison. All rights reserved.
Released under Apache 2.0 license as described in the file LICENSE.
Authors: Scott Morrison
-/

import category_theory.concrete_category
import algebra.group

/-!
# Category instances for monoid, add_monoid, comm_monoid, and add_comm_monoid.

We introduce the bundled categories:
* `Mon`
* `AddMon`
* `CommMon`
* `AddCommMon`
along with the relevant forgetful functors between them.
-/

universes u v

open category_theory

/-- The category of monoids and monoid morphisms. -/
@[reducible, to_additive AddMon]
def Mon : Type (u+1) := bundled monoid

namespace Mon

@[to_additive add_monoid]
instance (x : Mon) : monoid x := x.str

/-- Construct a bundled Mon from the underlying type and typeclass. -/
@[to_additive]
def of (M : Type u) [monoid M] : Mon := bundled.of M

<<<<<<< HEAD
abbreviation forget : Mon.{u} ⥤ Type u := forget

instance hom_is_monoid_hom {R S : Mon} (f : R ⟶ S) : is_monoid_hom (f : R → S) := f.2

/-- Morphisms in `Mon` are defined using `subtype is_monoid_hom`,
so we provide a canonical bijection with `R →* S`. -/
def hom_equiv_monoid_hom (R S : Mon) : (R ⟶ S) ≃ (R →* S) :=
{ to_fun := λ f, @monoid_hom.of _ _ _ _ f.val f.property,
  inv_fun := λ f, ⟨f, f.is_monoid_hom⟩,
  right_inv := λ f, by rcases f; refl,
  left_inv := λ f, by rcases f; refl }
=======
@[to_additive]
instance bundled_hom : bundled_hom @monoid_hom :=
⟨@monoid_hom.to_fun, @monoid_hom.id, @monoid_hom.comp, @monoid_hom.ext⟩
>>>>>>> b11f0f14

end Mon

/-- The category of commutative monoids and monoid morphisms. -/
@[reducible, to_additive AddCommMon]
def CommMon : Type (u+1) := bundled comm_monoid

namespace CommMon

@[to_additive add_comm_monoid]
instance (x : CommMon) : comm_monoid x := x.str

/-- Construct a bundled CommMon from the underlying type and typeclass. -/
@[to_additive]
def of (X : Type u) [comm_monoid X] : CommMon := bundled.of X

@[to_additive]
instance bundled_hom : bundled_hom _ :=
Mon.bundled_hom.full_subcategory @comm_monoid.to_monoid

@[to_additive has_forget_to_AddMon]
instance has_forget_to_Mon : has_forget₂ CommMon.{u} Mon.{u} :=
Mon.bundled_hom.full_subcategory_has_forget₂ _

end CommMon<|MERGE_RESOLUTION|>--- conflicted
+++ resolved
@@ -35,23 +35,9 @@
 @[to_additive]
 def of (M : Type u) [monoid M] : Mon := bundled.of M
 
-<<<<<<< HEAD
-abbreviation forget : Mon.{u} ⥤ Type u := forget
-
-instance hom_is_monoid_hom {R S : Mon} (f : R ⟶ S) : is_monoid_hom (f : R → S) := f.2
-
-/-- Morphisms in `Mon` are defined using `subtype is_monoid_hom`,
-so we provide a canonical bijection with `R →* S`. -/
-def hom_equiv_monoid_hom (R S : Mon) : (R ⟶ S) ≃ (R →* S) :=
-{ to_fun := λ f, @monoid_hom.of _ _ _ _ f.val f.property,
-  inv_fun := λ f, ⟨f, f.is_monoid_hom⟩,
-  right_inv := λ f, by rcases f; refl,
-  left_inv := λ f, by rcases f; refl }
-=======
 @[to_additive]
 instance bundled_hom : bundled_hom @monoid_hom :=
 ⟨@monoid_hom.to_fun, @monoid_hom.id, @monoid_hom.comp, @monoid_hom.ext⟩
->>>>>>> b11f0f14
 
 end Mon
 
