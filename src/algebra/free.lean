--- conflicted
+++ resolved
@@ -55,21 +55,12 @@
 theorem mul_eq (x y : free_magma α) : mul x y = x * y := rfl
 
 /-- Recursor for `free_magma` using `x * y` instead of `free_magma.mul x y`. -/
-<<<<<<< HEAD
-@[to_additive "Recursor for `free_add_magma` using `x + y` instead of `free_add_magma.add x y`."]
+@[elab_as_eliminator, to_additive
+  "Recursor for `free_add_magma` using `x + y` instead of `free_add_magma.add x y`."]
 def rec_on_mul {C : free_magma α → Sort l} (x)
   (ih1 : ∀ x, C (of x)) (ih2 : ∀ x y, C x → C y → C (x * y)) :
   C x :=
 free_magma.rec_on x ih1 ih2
-attribute [elab_as_eliminator] rec_on_mul free_add_magma.rec_on_add
-=======
-@[elab_as_eliminator, to_additive
-  "Recursor for `free_add_magma` using `x + y` instead of `free_add_magma.add x y`."]
-def rec_on' {C : free_magma α → Sort l} (x)
-  (ih1 : ∀ x, C (of x)) (ih2 : ∀ x y, C x → C y → C (x * y)) :
-  C x :=
-free_magma.rec_on x ih1 ih2
->>>>>>> 1ec385df
 
 end free_magma
 
