/-
Copyright (c) 2021 Bhavik Mehta. All rights reserved.
Released under Apache 2.0 license as described in the file LICENSE.
Authors: Bhavik Mehta
-/
import category_theory.adjunction.basic
import category_theory.adjunction.comma
import category_theory.generator
import category_theory.limits.constructions.weakly_initial
import category_theory.limits.preserves.basic
import category_theory.limits.creates
import category_theory.limits.comma
import category_theory.limits.cone_category
import category_theory.punit
import category_theory.subobject.comma
<<<<<<< HEAD
import category_theory.limits.functor_category
=======
>>>>>>> 3d7987cd

/-!
# Adjoint functor theorem

This file proves the (general) adjoint functor theorem, in the form:
* If `G : D ⥤ C` preserves limits and `D` has limits, and satisfies the solution set condition,
  then it has a left adjoint: `is_right_adjoint_of_preserves_limits_of_solution_set_condition`.

We show that the converse holds, i.e. that if `G` has a left adjoint then it satisfies the solution
set condition, see `solution_set_condition_of_is_right_adjoint`
(the file `category_theory/adjunction/limits` already shows it preserves limits).

We define the *solution set condition* for the functor `G : D ⥤ C` to mean, for every object
`A : C`, there is a set-indexed family ${f_i : A ⟶ G (B_i)}$ such that any morphism `A ⟶ G X`
factors through one of the `f_i`.

This file also proves the special adjoint functor theorem, in the form:
* If `G : D ⥤ C` preserves limits and `D` is complete, well-powered and has a small coseparating
  set, then `G` has a left adjoint: `is_right_adjoint_of_preserves_limits_of_is_coseparating`

<<<<<<< HEAD
Finally, we prove the following corollary of the special adjoint functor theorem:
* If `C` is complete, well-powered and has a small coseparating set, then it is cocomplete:
  `has_colimits_of_has_limits_of_is_coseparating`
=======
>>>>>>> 3d7987cd

-/
universes v u u'

namespace category_theory
open limits

variables {J : Type v}
variables {C : Type u} [category.{v} C]

/--
The functor `G : D ⥤ C` satisfies the *solution set condition* if for every `A : C`, there is a
family of morphisms `{f_i : A ⟶ G (B_i) // i ∈ ι}` such that given any morphism `h : A ⟶ G X`,
there is some `i ∈ ι` such that `h` factors through `f_i`.

The key part of this definition is that the indexing set `ι` lives in `Type v`, where `v` is the
universe of morphisms of the category: this is the "smallness" condition which allows the general
adjoint functor theorem to go through.
-/
def solution_set_condition {D : Type u} [category.{v} D] (G : D ⥤ C) : Prop :=
∀ (A : C), ∃ (ι : Type v) (B : ι → D) (f : Π (i : ι), A ⟶ G.obj (B i)),
  ∀ X (h : A ⟶ G.obj X), ∃ (i : ι) (g : B i ⟶ X), f i ≫ G.map g = h

section general_adjoint_functor_theorem
variables {D : Type u} [category.{v} D]

variables (G : D ⥤ C)

/-- If `G : D ⥤ C` is a right adjoint it satisfies the solution set condition.  -/
lemma solution_set_condition_of_is_right_adjoint [is_right_adjoint G] :
  solution_set_condition G :=
begin
  intros A,
  refine ⟨punit, λ _, (left_adjoint G).obj A, λ _, (adjunction.of_right_adjoint G).unit.app A, _⟩,
  intros B h,
  refine ⟨punit.star, ((adjunction.of_right_adjoint G).hom_equiv _ _).symm h, _⟩,
  rw [←adjunction.hom_equiv_unit, equiv.apply_symm_apply],
end

/--
The general adjoint functor theorem says that if `G : D ⥤ C` preserves limits and `D` has them,
if `G` satisfies the solution set condition then `G` is a right adjoint.
-/
noncomputable def is_right_adjoint_of_preserves_limits_of_solution_set_condition
  [has_limits D] [preserves_limits G] (hG : solution_set_condition G) :
  is_right_adjoint G :=
begin
  apply is_right_adjoint_of_structured_arrow_initials _,
  intro A,
  specialize hG A,
  choose ι B f g using hG,
  let B' : ι → structured_arrow A G := λ i, structured_arrow.mk (f i),
  have hB' : ∀ (A' : structured_arrow A G), ∃ i, nonempty (B' i ⟶ A'),
  { intros A',
    obtain ⟨i, _, t⟩ := g _ A'.hom,
    exact ⟨i, ⟨structured_arrow.hom_mk _ t⟩⟩ },
  obtain ⟨T, hT⟩ := has_weakly_initial_of_weakly_initial_set_and_has_products hB',
  apply has_initial_of_weakly_initial_and_has_wide_equalizers hT,
end

end general_adjoint_functor_theorem

section special_adjoint_functor_theorem
variables {D : Type u'} [category.{v} D]

/--
The special adjoint functor theorem: if `G : D ⥤ C` preserves limits and `D` is complete,
well-powered and has a small coseparating set, then `G` has a left adjoint.
-/
noncomputable def is_right_adjoint_of_preserves_limits_of_is_coseparating [has_limits D]
  [well_powered D] {𝒢 : set D} [small.{v} 𝒢] (h𝒢 : is_coseparating 𝒢) (G : D ⥤ C)
  [preserves_limits G] : is_right_adjoint G :=
have ∀ A, has_initial (structured_arrow A G),
  from λ A, has_initial_of_is_coseparating (structured_arrow.is_coseparating_proj_preimage A G h𝒢),
by exactI is_right_adjoint_of_structured_arrow_initials _

<<<<<<< HEAD

=======
>>>>>>> 3d7987cd
/--
The special adjoint functor theorem: if `F : C ⥤ D` preserves colimits and `C` is cocomplete,
well-copowered and has a small separating set, then `F` has a right adjoint.
-/
noncomputable def is_left_adjoint_of_preserves_colimits_of_is_separatig [has_colimits C]
  [well_powered Cᵒᵖ] {𝒢 : set C} [small.{v} 𝒢] (h𝒢 : is_separating 𝒢) (F : C ⥤ D)
  [preserves_colimits F] : is_left_adjoint F :=
have ∀ A, has_terminal (costructured_arrow F A),
  from λ A, has_terminal_of_is_separating (costructured_arrow.is_separating_proj_preimage F A h𝒢),
by exactI is_left_adjoint_of_costructured_arrow_terminals _

end special_adjoint_functor_theorem

<<<<<<< HEAD
namespace limits

/-- A consequence of the special adjoint functor theorem: if `C` is complete, well-powered and
    has a small coseparating set, then it is cocomplete. -/
lemma has_colimits_of_has_limits_of_is_coseparating [has_limits C] [well_powered C]
  {𝒢 : set C} [small.{v} 𝒢] (h𝒢 : is_coseparating 𝒢) : has_colimits C :=
{ has_colimits_of_shape := λ J hJ, by exactI has_colimits_of_shape_iff_is_right_adjoint_const.2
    ⟨is_right_adjoint_of_preserves_limits_of_is_coseparating h𝒢 _⟩ }

/-- A consequence of the special adjoint functor theorem: if `C` is cocomplete, well-copowered and
    has a small separating set, then it is complete. -/
lemma has_limits_of_has_colimits_of_is_separating [has_colimits C] [well_powered Cᵒᵖ]
  {𝒢 : set C} [small.{v} 𝒢] (h𝒢 : is_separating 𝒢) : has_limits C :=
{ has_limits_of_shape := λ J hJ, by exactI has_limits_of_shape_iff_is_left_adjoint_const.2
    ⟨is_left_adjoint_of_preserves_colimits_of_is_separatig h𝒢 _⟩ }

end limits

=======
>>>>>>> 3d7987cd
end category_theory<|MERGE_RESOLUTION|>--- conflicted
+++ resolved
@@ -3,20 +3,11 @@
 Released under Apache 2.0 license as described in the file LICENSE.
 Authors: Bhavik Mehta
 -/
-import category_theory.adjunction.basic
-import category_theory.adjunction.comma
 import category_theory.generator
+import category_theory.limits.cone_category
 import category_theory.limits.constructions.weakly_initial
-import category_theory.limits.preserves.basic
-import category_theory.limits.creates
-import category_theory.limits.comma
-import category_theory.limits.cone_category
-import category_theory.punit
+import category_theory.limits.functor_category
 import category_theory.subobject.comma
-<<<<<<< HEAD
-import category_theory.limits.functor_category
-=======
->>>>>>> 3d7987cd
 
 /-!
 # Adjoint functor theorem
@@ -37,12 +28,9 @@
 * If `G : D ⥤ C` preserves limits and `D` is complete, well-powered and has a small coseparating
   set, then `G` has a left adjoint: `is_right_adjoint_of_preserves_limits_of_is_coseparating`
 
-<<<<<<< HEAD
 Finally, we prove the following corollary of the special adjoint functor theorem:
 * If `C` is complete, well-powered and has a small coseparating set, then it is cocomplete:
   `has_colimits_of_has_limits_of_is_coseparating`
-=======
->>>>>>> 3d7987cd
 
 -/
 universes v u u'
@@ -119,10 +107,6 @@
   from λ A, has_initial_of_is_coseparating (structured_arrow.is_coseparating_proj_preimage A G h𝒢),
 by exactI is_right_adjoint_of_structured_arrow_initials _
 
-<<<<<<< HEAD
-
-=======
->>>>>>> 3d7987cd
 /--
 The special adjoint functor theorem: if `F : C ⥤ D` preserves colimits and `C` is cocomplete,
 well-copowered and has a small separating set, then `F` has a right adjoint.
@@ -136,7 +120,6 @@
 
 end special_adjoint_functor_theorem
 
-<<<<<<< HEAD
 namespace limits
 
 /-- A consequence of the special adjoint functor theorem: if `C` is complete, well-powered and
@@ -155,6 +138,4 @@
 
 end limits
 
-=======
->>>>>>> 3d7987cd
 end category_theory