/-
Copyright (c) 2021 Scott Morrison. All rights reserved.
Released under Apache 2.0 license as described in the file LICENSE.
Authors: Adam Topaz, Scott Morrison
-/
import category_theory.comma
import category_theory.punit
import category_theory.limits.shapes.terminal

/-!
# The category of "structured arrows"

For `T : C ⥤ D`, a `T`-structured arrow with source `S : D`
is just a morphism `S ⟶ T.obj Y`, for some `Y : D`.

These form a category with morphisms `g : Y ⟶ Y'` making the obvious diagram commute.

We prove that `𝟙 (T.obj Y)` is the initial object in `T`-structured objects with source `T.obj Y`.
-/

namespace category_theory

-- morphism levels before object levels. See note [category_theory universes].
universes v₁ v₂ v₃ v₄ u₁ u₂ u₃ u₄
variables {C : Type u₁} [category.{v₁} C] {D : Type u₂} [category.{v₂} D]

/--
The category of `T`-structured arrows with domain `S : D` (here `T : C ⥤ D`),
has as its objects `D`-morphisms of the form `S ⟶ T Y`, for some `Y : C`,
and morphisms `C`-morphisms `Y ⟶ Y'` making the obvious triangle commute.
-/
@[derive category, nolint has_inhabited_instance]
def structured_arrow (S : D) (T : C ⥤ D) := comma (functor.from_punit S) T

namespace structured_arrow

/-- The obvious projection functor from structured arrows. -/
@[simps]
def proj (S : D) (T : C ⥤ D) : structured_arrow S T ⥤ C := comma.snd _ _

variables {S S' S'' : D} {Y Y' : C} {T : C ⥤ D}

/-- Construct a structured arrow from a morphism. -/
def mk (f : S ⟶ T.obj Y) : structured_arrow S T := ⟨⟨⟩, Y, f⟩

@[simp] lemma mk_left (f : S ⟶ T.obj Y) : (mk f).left = punit.star := rfl
@[simp] lemma mk_right (f : S ⟶ T.obj Y) : (mk f).right = Y := rfl
@[simp] lemma mk_hom_eq_self (f : S ⟶ T.obj Y) : (mk f).hom = f := rfl

@[simp, reassoc] lemma w {A B : structured_arrow S T} (f : A ⟶ B) : A.hom ≫ T.map f.right = B.hom :=
by { have := f.w; tidy }

lemma eq_mk (f : structured_arrow S T) : f = mk f.hom :=
by { cases f, congr, ext, }

/--
To construct a morphism of structured arrows,
we need a morphism of the objects underlying the target,
and to check that the triangle commutes.
-/
@[simps]
def hom_mk {f f' : structured_arrow S T} (g : f.right ⟶ f'.right) (w : f.hom ≫ T.map g = f'.hom) :
  f ⟶ f' :=
{ left := eq_to_hom (by ext),
  right := g,
  w' := by { dsimp, simpa using w.symm, }, }

/--
Given a structured arrow `X ⟶ F(U)`, and an arrow `U ⟶ Y`, we can construct a morphism of
structured arrow given by `(X ⟶ F(U)) ⟶ (X ⟶ F(U) ⟶ F(Y))`.
-/
def hom_mk' {F : C ⥤ D} {X : D} {Y : C}
(U : structured_arrow X F) (f : U.right ⟶ Y) :
U ⟶ mk (U.hom ≫ F.map f) := { right := f }

/--
To construct an isomorphism of structured arrows,
we need an isomorphism of the objects underlying the target,
and to check that the triangle commutes.
-/
@[simps]
def iso_mk {f f' : structured_arrow S T} (g : f.right ≅ f'.right)
  (w : f.hom ≫ T.map g.hom = f'.hom) : f ≅ f' :=
comma.iso_mk (eq_to_iso (by ext)) g (by simpa using w.symm)

/--
A morphism between source objects `S ⟶ S'`
contravariantly induces a functor between structured arrows,
`structured_arrow S' T ⥤ structured_arrow S T`.

Ideally this would be described as a 2-functor from `D`
(promoted to a 2-category with equations as 2-morphisms)
to `Cat`.
-/
@[simps]
def map (f : S ⟶ S') : structured_arrow S' T ⥤ structured_arrow S T :=
comma.map_left _ ((functor.const _).map f)

@[simp] lemma map_mk {f : S' ⟶ T.obj Y} (g : S ⟶ S') :
  (map g).obj (mk f) = mk (g ≫ f) := rfl

@[simp] lemma map_id {f : structured_arrow S T} : (map (𝟙 S)).obj f = f :=
by { rw eq_mk f, simp, }

@[simp] lemma map_comp {f : S ⟶ S'} {f' : S' ⟶ S''} {h : structured_arrow S'' T} :
  (map (f ≫ f')).obj h = (map f).obj ((map f').obj h) :=
by { rw eq_mk h, simp, }

instance proj_reflects_iso : reflects_isomorphisms (proj S T) :=
{ reflects := λ Y Z f t, by exactI
  ⟨⟨structured_arrow.hom_mk (inv ((proj S T).map f)) (by simp), by tidy⟩⟩ }

open category_theory.limits

/-- The identity structured arrow is initial. -/
def mk_id_initial [full T] [faithful T] : is_initial (mk (𝟙 (T.obj Y))) :=
{ desc := λ c, hom_mk (T.preimage c.X.hom) (by { dsimp, simp, }),
  uniq' := λ c m _, begin
    ext,
    apply T.map_injective,
    simpa only [hom_mk_right, T.image_preimage, ←w m] using (category.id_comp _).symm,
  end }

variables {A : Type u₃} [category.{v₃} A] {B : Type u₄} [category.{v₄} B]

/-- The functor `(S, F ⋙ G) ⥤ (S, G)`. -/
@[simps]
def pre (S : D) (F : B ⥤ C) (G : C ⥤ D) : structured_arrow S (F ⋙ G) ⥤ structured_arrow S G :=
comma.pre_right _ F G

/-- The functor `(S, F) ⥤ (G(S), F ⋙ G)`. -/
@[simps] def post (S : C) (F : B ⥤ C) (G : C ⥤ D) :
  structured_arrow S F ⥤ structured_arrow (G.obj S) (F ⋙ G) :=
{ obj := λ X, { right := X.right, hom := G.map X.hom },
  map := λ X Y f, { right := f.right, w' :=
<<<<<<< HEAD
    by { simp[functor.comp_map, ←G.map_comp, ← f.w] } } }

@[simp] lemma pre_pre (S : D) (F : A ⥤ B) (G : B ⥤ C) (H : C ⥤ D) :
  pre S F (G ⋙ H) ⋙ pre S G H = pre S (F ⋙ G) H := rfl

@[simp] lemma pre_post (S : C) (F : A ⥤ B) (G : B ⥤ C) (H : C ⥤ D) :
  pre S F G ⋙ post S G H = post S (F ⋙ G) H ⋙ pre (H.obj S) F (G ⋙ H) := rfl

@[simp] lemma post_post (S : B) (F : A ⥤ B) (G : B ⥤ C) (H : C ⥤ D) :
  post S F G ⋙ post (G.obj S) (F ⋙ G) H = post S F (G ⋙ H) := rfl
=======
    by { simp [functor.comp_map, ←G.map_comp, ← f.w] } } }
>>>>>>> ea70e1c0

end structured_arrow


/--
The category of `S`-costructured arrows with target `T : D` (here `S : C ⥤ D`),
has as its objects `D`-morphisms of the form `S Y ⟶ T`, for some `Y : C`,
and morphisms `C`-morphisms `Y ⟶ Y'` making the obvious triangle commute.
-/
@[derive category, nolint has_inhabited_instance]
def costructured_arrow (S : C ⥤ D) (T : D) := comma S (functor.from_punit T)

namespace costructured_arrow

/-- The obvious projection functor from costructured arrows. -/
@[simps]
def proj (S : C ⥤ D) (T : D) : costructured_arrow S T ⥤ C := comma.fst _ _

variables {T T' T'' : D} {Y Y' : C} {S : C ⥤ D}

/-- Construct a costructured arrow from a morphism. -/
def mk (f : S.obj Y ⟶ T) : costructured_arrow S T := ⟨Y, ⟨⟩, f⟩

@[simp] lemma mk_left (f : S.obj Y ⟶ T) : (mk f).left = Y := rfl
@[simp] lemma mk_right (f : S.obj Y ⟶ T) : (mk f).right = punit.star := rfl
@[simp] lemma mk_hom_eq_self (f : S.obj Y ⟶ T) : (mk f).hom = f := rfl

@[simp, reassoc] lemma w {A B : costructured_arrow S T} (f : A ⟶ B) :
  S.map f.left ≫ B.hom = A.hom :=
by tidy

lemma eq_mk (f : costructured_arrow S T) : f = mk f.hom :=
by { cases f, congr, ext, }

/--
To construct a morphism of costructured arrows,
we need a morphism of the objects underlying the source,
and to check that the triangle commutes.
-/
@[simps]
def hom_mk {f f' : costructured_arrow S T} (g : f.left ⟶ f'.left) (w : S.map g ≫ f'.hom = f.hom) :
  f ⟶ f' :=
{ left := g,
  right := eq_to_hom (by ext),
  w' := by simpa using w, }

/--
To construct an isomorphism of costructured arrows,
we need an isomorphism of the objects underlying the source,
and to check that the triangle commutes.
-/
@[simps]
def iso_mk {f f' : costructured_arrow S T} (g : f.left ≅ f'.left)
  (w : S.map g.hom ≫ f'.hom = f.hom) : f ≅ f' :=
comma.iso_mk g (eq_to_iso (by ext)) (by simpa using w)

/--
A morphism between target objects `T ⟶ T'`
covariantly induces a functor between costructured arrows,
`costructured_arrow S T ⥤ costructured_arrow S T'`.

Ideally this would be described as a 2-functor from `D`
(promoted to a 2-category with equations as 2-morphisms)
to `Cat`.
-/
@[simps]
def map (f : T ⟶ T') : costructured_arrow S T ⥤ costructured_arrow S T' :=
comma.map_right _ ((functor.const _).map f)

@[simp] lemma map_mk {f : S.obj Y ⟶ T} (g : T ⟶ T') :
  (map g).obj (mk f) = mk (f ≫ g) := rfl

@[simp] lemma map_id {f : costructured_arrow S T} : (map (𝟙 T)).obj f = f :=
by { rw eq_mk f, simp, }

@[simp] lemma map_comp {f : T ⟶ T'} {f' : T' ⟶ T''} {h : costructured_arrow S T} :
  (map (f ≫ f')).obj h = (map f').obj ((map f).obj h) :=
by { rw eq_mk h, simp, }

instance proj_reflects_iso : reflects_isomorphisms (proj S T) :=
{ reflects := λ Y Z f t, by exactI
  ⟨⟨costructured_arrow.hom_mk (inv ((proj S T).map f)) (by simp), by tidy⟩⟩ }

open category_theory.limits

/-- The identity costructured arrow is terminal. -/
def mk_id_terminal [full S] [faithful S] : is_terminal (mk (𝟙 (S.obj Y))) :=
{ lift := λ c, hom_mk (S.preimage c.X.hom) (by { dsimp, simp, }),
  uniq' := begin
    rintros c m -,
    ext,
    apply S.map_injective,
    simpa only [hom_mk_left, S.image_preimage, ←w m] using (category.comp_id _).symm,
  end }


variables {A : Type u₃} [category.{v₃} A] {B : Type u₄} [category.{v₄} B]

/-- The functor `(F ⋙ G, S) ⥤ (G, S)`. -/
@[simps]
def pre (F : B ⥤ C) (G : C ⥤ D) (S : D) : costructured_arrow (F ⋙ G) S ⥤ costructured_arrow G S :=
comma.pre_left F G _

/-- The functor `(F, S) ⥤ (F ⋙ G, G(S))`. -/
@[simps] def post (F : B ⥤ C) (G : C ⥤ D) (S : C) :
  costructured_arrow F S ⥤ costructured_arrow (F ⋙ G) (G.obj S) :=
{ obj := λ X, { left := X.left, hom := G.map X.hom },
  map := λ X Y f, { left := f.left, w' :=
<<<<<<< HEAD
    by { simp[functor.comp_map, ←G.map_comp, ← f.w] } } }

@[simp] lemma pre_pre (F : A ⥤ B) (G : B ⥤ C) (H : C ⥤ D) (S : D) :
  pre F (G ⋙ H) S ⋙ pre G H S = pre (F ⋙ G) H S := rfl

@[simp] lemma pre_post (F : A ⥤ B) (G : B ⥤ C) (H : C ⥤ D) (S : C) :
  pre F G S ⋙ post G H S = post (F ⋙ G) H S ⋙ pre F (G ⋙ H) (H.obj S) := rfl

@[simp] lemma post_post (S : B) (F : A ⥤ B) (G : B ⥤ C) (H : C ⥤ D) :
  post F G S ⋙ post (F ⋙ G) H (G.obj S) = post F (G ⋙ H) S := rfl

=======
    by { simp [functor.comp_map, ←G.map_comp, ← f.w] } } }
>>>>>>> ea70e1c0

end costructured_arrow

open opposite

namespace structured_arrow

/--
For a functor `F : C ⥤ D` and an object `d : D`, we obtain a contravariant functor from the
category of structured arrows `d ⟶ F.obj c` to the category of costructured arrows
`F.op.obj c ⟶ (op d)`.
-/
@[simps]
def to_costructured_arrow (F : C ⥤ D) (d : D) :
  (structured_arrow d F)ᵒᵖ ⥤ costructured_arrow F.op (op d) :=
{ obj := λ X, @costructured_arrow.mk _ _ _ _ _ (op X.unop.right) F.op X.unop.hom.op,
  map := λ X Y f, costructured_arrow.hom_mk (f.unop.right.op)
  begin
    dsimp,
    rw [← op_comp, ← f.unop.w, functor.const.obj_map],
    erw category.id_comp,
  end }

/--
For a functor `F : C ⥤ D` and an object `d : D`, we obtain a contravariant functor from the
category of structured arrows `op d ⟶ F.op.obj c` to the category of costructured arrows
`F.obj c ⟶ d`.
-/
@[simps]
def to_costructured_arrow' (F : C ⥤ D) (d : D) :
  (structured_arrow (op d) F.op)ᵒᵖ ⥤ costructured_arrow F d :=
{ obj := λ X, @costructured_arrow.mk _ _ _ _ _ (unop X.unop.right) F X.unop.hom.unop,
  map := λ X Y f, costructured_arrow.hom_mk f.unop.right.unop
  begin
    dsimp,
    rw [← quiver.hom.unop_op (F.map (quiver.hom.unop f.unop.right)), ← unop_comp, ← F.op_map,
      ← f.unop.w, functor.const.obj_map],
    erw category.id_comp,
  end }

end structured_arrow

namespace costructured_arrow

/--
For a functor `F : C ⥤ D` and an object `d : D`, we obtain a contravariant functor from the
category of costructured arrows `F.obj c ⟶ d` to the category of structured arrows
`op d ⟶ F.op.obj c`.
-/
@[simps]
def to_structured_arrow (F : C ⥤ D) (d : D) :
  (costructured_arrow F d)ᵒᵖ ⥤ structured_arrow (op d) F.op :=
{ obj := λ X, @structured_arrow.mk _ _ _ _ _ (op X.unop.left) F.op X.unop.hom.op,
  map := λ X Y f, structured_arrow.hom_mk f.unop.left.op
  begin
    dsimp,
    rw [← op_comp, f.unop.w, functor.const.obj_map],
    erw category.comp_id,
  end }

/--
For a functor `F : C ⥤ D` and an object `d : D`, we obtain a contravariant functor from the
category of costructured arrows `F.op.obj c ⟶ op d` to the category of structured arrows
`d ⟶ F.obj c`.
-/
@[simps]
def to_structured_arrow' (F : C ⥤ D) (d : D) :
  (costructured_arrow F.op (op d))ᵒᵖ ⥤ structured_arrow d F :=
{ obj := λ X, @structured_arrow.mk _ _ _ _ _ (unop X.unop.left) F X.unop.hom.unop,
  map := λ X Y f, structured_arrow.hom_mk (f.unop.left.unop)
  begin
    dsimp,
    rw [← quiver.hom.unop_op (F.map f.unop.left.unop), ← unop_comp, ← F.op_map,
      f.unop.w, functor.const.obj_map],
    erw category.comp_id,
  end }

end costructured_arrow

/--
For a functor `F : C ⥤ D` and an object `d : D`, the category of structured arrows `d ⟶ F.obj c`
is contravariantly equivalent to the category of costructured arrows `F.op.obj c ⟶ op d`.
-/
def structured_arrow_op_equivalence (F : C ⥤ D) (d : D) :
  (structured_arrow d F)ᵒᵖ ≌ costructured_arrow F.op (op d) :=
equivalence.mk (structured_arrow.to_costructured_arrow F d)
  (costructured_arrow.to_structured_arrow' F d).right_op
  (nat_iso.of_components (λ X, (@structured_arrow.iso_mk _ _ _ _ _ _
    (structured_arrow.mk (unop X).hom) (unop X) (iso.refl _) (by tidy)).op)
    (λ X Y f, quiver.hom.unop_inj $ begin ext, dsimp, simp end))
  (nat_iso.of_components (λ X, @costructured_arrow.iso_mk _ _ _ _ _ _
    (costructured_arrow.mk X.hom) X (iso.refl _) (by tidy))
    (λ X Y f, begin ext, dsimp, simp end))

/--
For a functor `F : C ⥤ D` and an object `d : D`, the category of costructured arrows
`F.obj c ⟶ d` is contravariantly equivalent to the category of structured arrows
`op d ⟶ F.op.obj c`.
-/
def costructured_arrow_op_equivalence (F : C ⥤ D) (d : D) :
  (costructured_arrow F d)ᵒᵖ ≌ structured_arrow (op d) F.op :=
equivalence.mk (costructured_arrow.to_structured_arrow F d)
  (structured_arrow.to_costructured_arrow' F d).right_op
  (nat_iso.of_components (λ X, (@costructured_arrow.iso_mk _ _ _ _ _ _
    (costructured_arrow.mk (unop X).hom) (unop X) (iso.refl _) (by tidy)).op)
    (λ X Y f, quiver.hom.unop_inj $ begin ext, dsimp, simp end))
  (nat_iso.of_components (λ X, @structured_arrow.iso_mk _ _ _ _ _ _
    (structured_arrow.mk X.hom) X (iso.refl _) (by tidy))
    (λ X Y f, begin ext, dsimp, simp end))

end category_theory<|MERGE_RESOLUTION|>--- conflicted
+++ resolved
@@ -133,20 +133,7 @@
   structured_arrow S F ⥤ structured_arrow (G.obj S) (F ⋙ G) :=
 { obj := λ X, { right := X.right, hom := G.map X.hom },
   map := λ X Y f, { right := f.right, w' :=
-<<<<<<< HEAD
-    by { simp[functor.comp_map, ←G.map_comp, ← f.w] } } }
-
-@[simp] lemma pre_pre (S : D) (F : A ⥤ B) (G : B ⥤ C) (H : C ⥤ D) :
-  pre S F (G ⋙ H) ⋙ pre S G H = pre S (F ⋙ G) H := rfl
-
-@[simp] lemma pre_post (S : C) (F : A ⥤ B) (G : B ⥤ C) (H : C ⥤ D) :
-  pre S F G ⋙ post S G H = post S (F ⋙ G) H ⋙ pre (H.obj S) F (G ⋙ H) := rfl
-
-@[simp] lemma post_post (S : B) (F : A ⥤ B) (G : B ⥤ C) (H : C ⥤ D) :
-  post S F G ⋙ post (G.obj S) (F ⋙ G) H = post S F (G ⋙ H) := rfl
-=======
     by { simp [functor.comp_map, ←G.map_comp, ← f.w] } } }
->>>>>>> ea70e1c0
 
 end structured_arrow
 
@@ -255,21 +242,7 @@
   costructured_arrow F S ⥤ costructured_arrow (F ⋙ G) (G.obj S) :=
 { obj := λ X, { left := X.left, hom := G.map X.hom },
   map := λ X Y f, { left := f.left, w' :=
-<<<<<<< HEAD
-    by { simp[functor.comp_map, ←G.map_comp, ← f.w] } } }
-
-@[simp] lemma pre_pre (F : A ⥤ B) (G : B ⥤ C) (H : C ⥤ D) (S : D) :
-  pre F (G ⋙ H) S ⋙ pre G H S = pre (F ⋙ G) H S := rfl
-
-@[simp] lemma pre_post (F : A ⥤ B) (G : B ⥤ C) (H : C ⥤ D) (S : C) :
-  pre F G S ⋙ post G H S = post (F ⋙ G) H S ⋙ pre F (G ⋙ H) (H.obj S) := rfl
-
-@[simp] lemma post_post (S : B) (F : A ⥤ B) (G : B ⥤ C) (H : C ⥤ D) :
-  post F G S ⋙ post (F ⋙ G) H (G.obj S) = post F (G ⋙ H) S := rfl
-
-=======
     by { simp [functor.comp_map, ←G.map_comp, ← f.w] } } }
->>>>>>> ea70e1c0
 
 end costructured_arrow
 
