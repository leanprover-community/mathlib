--- conflicted
+++ resolved
@@ -1,7 +1,7 @@
 /-
 Copyright (c) 2022 Rémi Bottinelli. All rights reserved.
 Released under Apache 2.0 license as described in the file LICENSE.
-Authors: Rémi Bottinelli
+Authors: Rémi Bottinelli, Junyan Xu
 -/
 import category_theory.groupoid.vertex_group
 import category_theory.groupoid
@@ -94,18 +94,8 @@
 /-- A subgroupoid seen as a quiver on vertex set `C` -/
 def as_wide_quiver : quiver C := ⟨λ c d, subtype $ S.arrows c d⟩
 
-<<<<<<< HEAD
-/-- A subgroupoid as a groupoid -/
-instance subgroupoid_groupoid : groupoid S.objs :=
-=======
-/- Type synonym for the coercion of a subgroupoid as a groupoid -/
---def coe (S : subgroupoid C) := subtype S.objs
-
---instance [h : nonempty S.objs] : nonempty S.coe := h
-
 /-- The coercion of a subgroupoid as a groupoid -/
 instance coe : groupoid S.objs :=
->>>>>>> b5b6d39e
 { hom := λ a b, S.arrows a.val b.val,
   id := λ a, ⟨𝟙 a.val, id_mem_of_nonempty_isotropy S a.val a.prop⟩,
   comp := λ a b c p q, ⟨p.val ≫ q.val, S.mul' p.prop q.prop⟩,
@@ -180,16 +170,9 @@
 
 instance : has_Inf (subgroupoid C) :=
 ⟨ λ s,
-<<<<<<< HEAD
-{ arrows := λ c d, ⋂ S ∈ s, (subgroupoid.arrows S c d),
-  inv' := by { intros, rw mem_Inter₂ at hp ⊢, exact λ S hS, S.inv' (hp S hS) },
-  mul' := by { intros, rw mem_Inter₂ at hp hq ⊢,exact λ S hS, S.mul' (hp S hS) (hq S hS) } } ⟩
-
-=======
   { arrows := λ c d, ⋂ S ∈ s, (subgroupoid.arrows S c d),
     inv' := by { intros, rw mem_Inter₂ at hp ⊢, exact λ S hS, S.inv' (hp S hS) },
     mul' := by { intros, rw mem_Inter₂ at hp hq ⊢,exact λ S hS, S.mul' (hp S hS) (hq S hS) } } ⟩
->>>>>>> b5b6d39e
 
 instance : complete_lattice (subgroupoid C) :=
 { bot          := (⊥),
@@ -197,20 +180,6 @@
   top          := (⊤),
   le_top       := λ S, subset_univ _,
   inf          := (⊓),
-<<<<<<< HEAD
-  le_inf       := λ R S T RS RT _ h, ⟨RS h, RT h⟩,
-  inf_le_left  := λ R S _ pRS, pRS.left,
-  inf_le_right := λ R S _ pRS, pRS.right,
-  .. complete_lattice_of_Inf (subgroupoid C)
-       ( by
-        { dsimp only [Inf], rintro s, constructor,
-          { rintro S Ss ⟨c,d,f⟩,
-            simp only [Inter_coe_set, mem_Inter, mem_coe_set_iff],
-            exact λ hp, hp S Ss, },
-          { rintro T Tl ⟨c,d,f⟩ fT,
-            simp only [Inter_coe_set, mem_Inter, mem_coe_set_iff],
-            exact λ S Ss, (Tl Ss) fT, }}) }
-=======
   le_inf       := λ R S T RS RT _ pR, ⟨RS pR, RT pR⟩,
   inf_le_left  := λ R S _, and.left,
   inf_le_right := λ R S _, and.right,
@@ -219,7 +188,6 @@
         { refine (λ s, ⟨λ S Ss F, _, λ T Tl F fT, _⟩);
             simp only [Inf, mem_iff, mem_Inter],
           exacts [λ hp, hp S Ss, λ S Ss, Tl Ss fT] } }
->>>>>>> b5b6d39e
 
 lemma le_objs {S T : subgroupoid C} (h : S ≤ T) : S.objs ⊆ T.objs :=
 λ s ⟨γ, hγ⟩, ⟨γ, @h ⟨s, s, γ⟩ hγ⟩
@@ -240,19 +208,7 @@
 λ ⟨f,hf⟩ ⟨g,hg⟩, by { dsimp only [inclusion], simpa only [subtype.mk_eq_mk] using id }
 
 lemma inclusion_refl {S : subgroupoid C} : inclusion (le_refl S) = 𝟭 S.objs :=
-<<<<<<< HEAD
-begin
-  dsimp only [inclusion],
-  fapply functor.ext,
-  { rintros,
-    simp only [subtype.val_eq_coe, subtype.coe_eta, functor.id_obj], },
-  { rintros ⟨s,hs⟩ ⟨t,ht⟩ ⟨f,hf⟩,
-    simp only [eq_to_hom_refl, functor.id_map, category.comp_id, category.id_comp,
-               subtype.mk_eq_mk], }
-end
-=======
 functor.hext (λ ⟨s,hs⟩, rfl) (λ ⟨s,hs⟩ ⟨t,ht⟩ ⟨f,hf⟩, heq_of_eq rfl)
->>>>>>> b5b6d39e
 
 lemma inclusion_trans {R S T : subgroupoid C} (k : R ≤ S) (h : S ≤ T) :
   inclusion (k.trans h) = (inclusion k) ⋙ (inclusion h) := rfl
@@ -300,17 +256,8 @@
   conj := (λ a b c d e, trivial) }
 
 lemma Inf_is_normal (s : set $ subgroupoid C) (sn : ∀ S ∈ s, is_normal S) : is_normal (Inf s) :=
-<<<<<<< HEAD
-{ wide := by
-  { simp only [Inf, mem_Inter],
-    exact λ c S Ss, (sn S Ss).wide c, },
-  conj := by
-  { simp only [Inf, mem_Inter],
-    exact λ c d p γ hγ S Ss, (sn S Ss).conj p (hγ S Ss), } }
-=======
 { wide := by { simp_rw [Inf, mem_Inter₂], exact λ c S Ss, (sn S Ss).wide c },
   conj := by { simp_rw [Inf, mem_Inter₂], exact λ c d p γ hγ S Ss, (sn S Ss).conj p (hγ S Ss) } }
->>>>>>> b5b6d39e
 
 lemma is_normal.vertex_subgroup (Sn : is_normal S) (c : C) (cS : c ∈ S.objs) :
   (S.vertex_subgroup cS).normal :=
