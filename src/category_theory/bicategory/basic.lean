/-
Copyright (c) 2021 Yuma Mizuno. All rights reserved.
Released under Apache 2.0 license as described in the file LICENSE.
Authors: Yuma Mizuno
-/
import category_theory.isomorphism
import tactic.slice

/-!
# Bicategories

In this file we define typeclass for bicategories.

A bicategory `B` consists of
* objects `a : B`,
* 1-morphisms `f : a ⟶ b` between objects `a b : B`, and
* 2-morphisms `η : f ⟶ g` beween 1-morphisms `f g : a ⟶ b` between objects `a b : B`.

We use `u`, `v`, and `w` as the universe variables for objects, 1-morphisms, and 2-morphisms,
respectively.

A typeclass for bicategories extends `category_theory.category_struct` typeclass. This means that
we have
* a composition `f ≫ g : a ⟶ c` for each 1-morphisms `f : a ⟶ b` and `g : b ⟶ c`, and
* a identity `𝟙 a : a ⟶ a` for each object `a : B`.

For each object `a b : B`, the collection of 1-morphisms `a ⟶ b` has a category structure. The
2-morphisms in the bicategory are implemented as the morphisms in this family of categories.

The composition of 1-morphisms is in fact a object part of a functor
`(a ⟶ b) ⥤ (b ⟶ c) ⥤ (a ⟶ c)`. The definition of bicategories in this file does not
require this functor directly. Instead, it requires the whiskering functions. For a 1-morphism
`f : a ⟶ b` and a 2-morphism `η : g ⟶ h` between 1-morphisms `g h : b ⟶ c`, there is a
2-morphism `whisker_left f η : f ≫ g ⟶ f ≫ h`. Similarly, for a 2-morphism `η : f ⟶ g`
between 1-morphisms `f g : a ⟶ b` and a 1-morphism `f : b ⟶ c`, there is a 2-morphism
`whisker_right η h : f ≫ h ⟶ g ≫ h`. These satisfy the exchange law
`whisker_left f θ ≫ whisker_right η i = whisker_right η h ≫ whisker_left g θ`,
which is required as an axiom in the definition here.
-/

namespace category_theory

universes w v u

open category iso

/--
In a bicategory, we can compose the 1-morphisms `f : a ⟶ b` and `g : b ⟶ c` to obtain
a 1-morphism `f ≫ g : a ⟶ c`. This composition does not need to be strictly associative,
but there is a specified associator, `α_ f g h : (f ≫ g) ≫ h ≅ f ≫ (g ≫ h)`.
There is an identity 1-morphism `𝟙 a : a ⟶ a`, with specified left and right unitor
isomorphisms `λ_ f : 𝟙 a ≫ f ≅ f` and `ρ_ f : f ≫ 𝟙 a ≅ f`.
These associators and unitors satisfy the pentagon and triangle equations.

See https://ncatlab.org/nlab/show/bicategory.
-/
@[nolint check_univs] -- intended to be used with explicit universe parameters
class bicategory (B : Type u) extends category_struct.{v} B :=
-- category structure on the collection of 1-morphisms:
(hom_category : ∀ (a b : B), category.{w} (a ⟶ b) . tactic.apply_instance)
-- left whiskering:
(whisker_left {a b c : B} (f : a ⟶ b) {g h : b ⟶ c} (η : g ⟶ h) : f ≫ g ⟶ f ≫ h)
(infixr ` ◁ `:81 := whisker_left)
-- right whiskering:
(whisker_right {a b c : B} {f g : a ⟶ b} (η : f ⟶ g) (h : b ⟶ c) : f ≫ h ⟶ g ≫ h)
(infixl ` ▷ `:81 := whisker_right)
-- associator:
(associator {a b c d : B} (f : a ⟶ b) (g : b ⟶ c) (h : c ⟶ d) :
  (f ≫ g) ≫ h ≅ f ≫ (g ≫ h))
(notation `α_` := associator)
<<<<<<< HEAD
(associator_naturality_left' :
  ∀ {a b c d} {f f' : a ⟶ b} (η : f ⟶ f') (g : b ⟶ c) (h : c ⟶ d),
  ((η ▷ g) ▷ h) ≫ (α_ f' g h).hom = (α_ f g h).hom ≫ (η ▷ (g ≫ h)) . obviously)
(associator_naturality_middle' :
  ∀ {a b c d} (f : a ⟶ b) {g g' : b ⟶ c} (η : g ⟶ g') (h : c ⟶ d),
  ((f ◁ η) ▷ h) ≫ (α_ f g' h).hom = (α_ f g h).hom ≫ (f ◁ (η ▷ h)) . obviously)
(associator_naturality_right' :
  ∀ {a b c d} (f : a ⟶ b) (g : b ⟶ c) {h h' : c ⟶ d} (η : h ⟶ h'),
  ((f ≫ g) ◁ η) ≫ (α_ f g h').hom = (α_ f g h).hom ≫ (f ◁ (g ◁ η)) . obviously)
-- left unitor:
=======
--left unitor:
>>>>>>> cae51646
(left_unitor {a b : B} (f : a ⟶ b) : 𝟙 a ≫ f ≅ f)
(notation `λ_` := left_unitor)
-- right unitor:
(right_unitor {a b : B} (f : a ⟶ b) : f ≫ 𝟙 b ≅ f)
(notation `ρ_` := right_unitor)
-- axioms for left whiskering:
(whisker_left_id' : ∀ {a b c} (f : a ⟶ b) (g : b ⟶ c),
  f ◁ 𝟙 g = 𝟙 (f ≫ g) . obviously)
(whisker_left_comp' : ∀ {a b c} (f : a ⟶ b) {g h i : b ⟶ c} (η : g ⟶ h) (θ : h ⟶ i),
  f ◁ (η ≫ θ) = f ◁ η ≫ f ◁ θ . obviously)
(id_whisker_left' : ∀ {a b} {f g : a ⟶ b} (η : f ⟶ g),
  𝟙 a ◁ η = (λ_ f).hom ≫ η ≫ (λ_ g).inv . obviously)
(comp_whisker_left' : ∀ {a b c d} (f : a ⟶ b) (g : b ⟶ c) {h h' : c ⟶ d} (η : h ⟶ h'),
  (f ≫ g) ◁ η = (α_ f g h).hom ≫ f ◁ g ◁ η ≫ (α_ f g h').inv . obviously)
-- axioms for right whiskering:
(id_whisker_right' : ∀ {a b c} (f : a ⟶ b) (g : b ⟶ c),
  𝟙 f ▷ g = 𝟙 (f ≫ g) . obviously)
(comp_whisker_right' : ∀ {a b c} {f g h : a ⟶ b} (η : f ⟶ g) (θ : g ⟶ h) (i : b ⟶ c),
  (η ≫ θ) ▷ i = η ▷ i ≫ θ ▷ i . obviously)
(whisker_right_id' : ∀ {a b} {f g : a ⟶ b} (η : f ⟶ g),
  η ▷ 𝟙 b = (ρ_ f).hom ≫ η ≫ (ρ_ g).inv . obviously)
(whisker_right_comp' : ∀ {a b c d} {f f' : a ⟶ b} (η : f ⟶ f') (g : b ⟶ c) (h : c ⟶ d),
  η ▷ (g ≫ h) = (α_ f g h).inv ≫ η ▷ g ▷ h ≫ (α_ f' g h).hom . obviously)
-- associativity of whiskerings:
(whisker_assoc' : ∀ {a b c d} (f : a ⟶ b) {g g' : b ⟶ c} (η : g ⟶ g') (h : c ⟶ d),
  (f ◁ η) ▷ h = (α_ f g h).hom ≫ f ◁ (η ▷ h) ≫ (α_ f g' h).inv . obviously)
-- exchange law of left and right whiskerings:
(whisker_exchange' : ∀ {a b c} {f g : a ⟶ b} {h i : b ⟶ c} (η : f ⟶ g) (θ : h ⟶ i),
  f ◁ θ ≫ η ▷ i = η ▷ h ≫ g ◁ θ . obviously)
-- pentagon identity:
(pentagon' : ∀ {a b c d e} (f : a ⟶ b) (g : b ⟶ c) (h : c ⟶ d) (i : d ⟶ e),
  (α_ f g h).hom ▷ i ≫ (α_ f (g ≫ h) i).hom ≫ f ◁ (α_ g h i).hom =
    (α_ (f ≫ g) h i).hom ≫ (α_ f g (h ≫ i)).hom . obviously)
-- triangle identity:
(triangle' : ∀ {a b c} (f : a ⟶ b) (g : b ⟶ c),
  (α_ f (𝟙 b) g).hom ≫ f ◁ (λ_ g).hom = (ρ_ f).hom ▷ g . obviously)

-- The precedence of the whiskerings is higher than that of the composition `≫`.
localized "infixr ` ◁ `:81 := bicategory.whisker_left" in bicategory
localized "infixl ` ▷ `:81 := bicategory.whisker_right" in bicategory
localized "notation `α_` := bicategory.associator" in bicategory
localized "notation `λ_` := bicategory.left_unitor" in bicategory
localized "notation `ρ_` := bicategory.right_unitor" in bicategory

namespace bicategory

/-!
### Simp-normal form for 2-morphisms

Rewriting involving associators and unitors could be very complicated. We try to ease this
complexity by putting carefully chosen simp lemmas that rewrite any 2-morphisms into simp-normal
form defined below. Rewriting into simp-normal form is also useful when applying (forthcoming)
`coherence` tactic.

The simp-normal form of 2-morphisms is defined to be an expression that has the minimal number of
parentheses. More precisely,
1. it is a composition of 2-morphisms like `η₁ ≫ η₂ ≫ η₃ ≫ η₄ ≫ η₅` such that each `ηᵢ` is
  either a structural 2-morphisms (2-morphisms made up only of identities, associators, unitors)
  or non-structural 2-morphisms, and
2. each non-structural 2-morphism in the composition is of the form `f₁ ◁ f₂ ◁ f₃ ◁ η ▷ f₄ ▷ f₅`,
  where each `fᵢ` is a 1-morphism that is not the identity or a composite and `η` is a
  non-structural 2-morphisms that is also not the identity or a composite.

Note that `f₁ ◁ f₂ ◁ f₃ ◁ η ▷ f₄ ▷ f₅` is actually `f₁ ◁ (f₂ ◁ (f₃ ◁ ((η ▷ f₄) ▷ f₅)))`.
-/

restate_axiom whisker_left_id'
restate_axiom whisker_left_comp'
restate_axiom id_whisker_left'
restate_axiom comp_whisker_left'
restate_axiom id_whisker_right'
restate_axiom comp_whisker_right'
restate_axiom whisker_right_id'
restate_axiom whisker_right_comp'
restate_axiom whisker_assoc'
restate_axiom whisker_exchange'
restate_axiom pentagon'
restate_axiom triangle'

attribute [simp]  pentagon triangle
attribute [reassoc]
  whisker_left_comp id_whisker_left comp_whisker_left
  comp_whisker_right whisker_right_id whisker_right_comp
  whisker_assoc whisker_exchange pentagon triangle
/-
The following simp attributes are put in order to rewrite any 2-morphisms into normal forms. There
are associators and unitors in the RHS in the several simp lemmas here (e.g. `id_whisker_left`),
which at first glance look more complicated than the LHS, but they will be eventually reduced by the
pentagon or the triangle identities, and more generally, (forthcoming) `coherence` tactic.
-/
attribute [simp]
  whisker_left_id whisker_left_comp id_whisker_left comp_whisker_left
  id_whisker_right comp_whisker_right whisker_right_id whisker_right_comp
  whisker_assoc
attribute [instance] hom_category

variables {B : Type u} [bicategory.{w v} B] {a b c d e : B}

@[simp, reassoc]
lemma hom_inv_whisker_left (f : a ⟶ b) {g h : b ⟶ c} (η : g ≅ h) :
  f ◁ η.hom ≫ f ◁ η.inv = 𝟙 (f ≫ g) :=
by rw [←whisker_left_comp, hom_inv_id, whisker_left_id]

@[simp, reassoc]
lemma hom_inv_whisker_right {f g : a ⟶ b} (η : f ≅ g) (h : b ⟶ c) :
  η.hom ▷ h ≫ η.inv ▷ h = 𝟙 (f ≫ h) :=
by rw [←comp_whisker_right, hom_inv_id, id_whisker_right]

@[simp, reassoc]
lemma inv_hom_whisker_left (f : a ⟶ b) {g h : b ⟶ c} (η : g ≅ h) :
  f ◁ η.inv ≫ f ◁ η.hom = 𝟙 (f ≫ h) :=
by rw [←whisker_left_comp, inv_hom_id, whisker_left_id]

@[simp, reassoc]
lemma inv_hom_whisker_right {f g : a ⟶ b} (η : f ≅ g) (h : b ⟶ c) :
  η.inv ▷ h ≫ η.hom ▷ h = 𝟙 (g ≫ h) :=
by rw [←comp_whisker_right, inv_hom_id, id_whisker_right]

/-- The left whiskering of a 2-isomorphism is a 2-isomorphism. -/
@[simps]
def whisker_left_iso (f : a ⟶ b) {g h : b ⟶ c} (η : g ≅ h) :
  f ≫ g ≅ f ≫ h :=
{ hom := f ◁ η.hom,
  inv := f ◁ η.inv }

instance whisker_left_is_iso (f : a ⟶ b) {g h : b ⟶ c} (η : g ⟶ h) [is_iso η] :
  is_iso (f ◁ η) :=
is_iso.of_iso (whisker_left_iso f (as_iso η))

@[simp]
lemma inv_whisker_left (f : a ⟶ b) {g h : b ⟶ c} (η : g ⟶ h) [is_iso η] :
  inv (f ◁ η) = f ◁ (inv η) :=
by { ext, simp only [←whisker_left_comp, whisker_left_id, is_iso.hom_inv_id] }

/-- The right whiskering of a 2-isomorphism is a 2-isomorphism. -/
@[simps]
def whisker_right_iso {f g : a ⟶ b} (η : f ≅ g) (h : b ⟶ c) :
  f ≫ h ≅ g ≫ h :=
{ hom := η.hom ▷ h,
  inv := η.inv ▷ h }

instance whisker_right_is_iso {f g : a ⟶ b} (η : f ⟶ g) (h : b ⟶ c) [is_iso η] :
  is_iso (η ▷ h) :=
is_iso.of_iso (whisker_right_iso (as_iso η) h)

@[simp]
lemma inv_whisker_right {f g : a ⟶ b} (η : f ⟶ g) (h : b ⟶ c) [is_iso η] :
  inv (η ▷ h) = (inv η) ▷ h :=
by { ext, simp only [←comp_whisker_right, id_whisker_right, is_iso.hom_inv_id] }

@[simp, reassoc]
lemma pentagon_inv (f : a ⟶ b) (g : b ⟶ c) (h : c ⟶ d) (i : d ⟶ e) :
  f ◁ (α_ g h i).inv ≫ (α_ f (g ≫ h) i).inv ≫ (α_ f g h).inv ▷ i =
    (α_ f g (h ≫ i)).inv ≫ (α_ (f ≫ g) h i).inv :=
eq_of_inv_eq_inv (by simp)

@[simp, reassoc]
lemma pentagon_inv_inv_hom_hom_inv (f : a ⟶ b) (g : b ⟶ c) (h : c ⟶ d) (i : d ⟶ e) :
  (α_ f (g ≫ h) i).inv ≫ (α_ f g h).inv ▷ i ≫ (α_ (f ≫ g) h i).hom =
    f ◁ (α_ g h i).hom ≫ (α_ f g (h ≫ i)).inv :=
by { rw [←cancel_epi (f ◁ (α_ g h i).inv), ←cancel_mono (α_ (f ≫ g) h i).inv], simp }

@[simp, reassoc]
lemma pentagon_inv_hom_hom_hom_inv (f : a ⟶ b) (g : b ⟶ c) (h : c ⟶ d) (i : d ⟶ e) :
  (α_ (f ≫ g) h i).inv ≫ (α_ f g h).hom ▷ i ≫ (α_ f (g ≫ h) i).hom =
    (α_ f g (h ≫ i)).hom ≫ f ◁ (α_ g h i).inv :=
eq_of_inv_eq_inv (by simp)

@[simp, reassoc]
lemma pentagon_hom_inv_inv_inv_inv (f : a ⟶ b) (g : b ⟶ c) (h : c ⟶ d) (i : d ⟶ e) :
  f ◁ (α_ g h i).hom ≫ (α_ f g (h ≫ i)).inv ≫ (α_ (f ≫ g) h i).inv =
    (α_ f (g ≫ h) i).inv ≫ (α_ f g h).inv ▷ i :=
by simp [←cancel_epi (f ◁ (α_ g h i).inv)]

@[simp, reassoc]
lemma pentagon_hom_hom_inv_hom_hom (f : a ⟶ b) (g : b ⟶ c) (h : c ⟶ d) (i : d ⟶ e) :
  (α_ (f ≫ g) h i).hom ≫ (α_ f g (h ≫ i)).hom ≫ f ◁ (α_ g h i).inv =
    (α_ f g h).hom ▷ i ≫ (α_ f (g ≫ h) i).hom :=
eq_of_inv_eq_inv (by simp)

@[simp, reassoc]
lemma pentagon_hom_inv_inv_inv_hom (f : a ⟶ b) (g : b ⟶ c) (h : c ⟶ d) (i : d ⟶ e) :
  (α_ f g (h ≫ i)).hom ≫ f ◁ (α_ g h i).inv ≫ (α_ f (g ≫ h) i).inv =
    (α_ (f ≫ g) h i).inv ≫ (α_ f g h).hom ▷ i :=
by { rw [←cancel_epi (α_ f g (h ≫ i)).inv, ←cancel_mono ((α_ f g h).inv ▷ i)], simp }

@[simp, reassoc]
lemma pentagon_hom_hom_inv_inv_hom (f : a ⟶ b) (g : b ⟶ c) (h : c ⟶ d) (i : d ⟶ e) :
  (α_ f (g ≫ h) i).hom ≫ f ◁ (α_ g h i).hom ≫ (α_ f g (h ≫ i)).inv =
    (α_ f g h).inv ▷ i ≫ (α_ (f ≫ g) h i).hom :=
eq_of_inv_eq_inv (by simp)

@[simp, reassoc]
lemma pentagon_inv_hom_hom_hom_hom (f : a ⟶ b) (g : b ⟶ c) (h : c ⟶ d) (i : d ⟶ e) :
  (α_ f g h).inv ▷ i ≫ (α_ (f ≫ g) h i).hom ≫ (α_ f g (h ≫ i)).hom =
    (α_ f (g ≫ h) i).hom ≫ f ◁ (α_ g h i).hom :=
by simp [←cancel_epi ((α_ f g h).hom ▷ i)]

@[simp, reassoc]
lemma pentagon_inv_inv_hom_inv_inv (f : a ⟶ b) (g : b ⟶ c) (h : c ⟶ d) (i : d ⟶ e) :
  (α_ f g (h ≫ i)).inv ≫ (α_ (f ≫ g) h i).inv ≫ (α_ f g h).hom ▷ i =
    f ◁ (α_ g h i).inv ≫ (α_ f (g ≫ h) i).inv :=
eq_of_inv_eq_inv (by simp)

lemma triangle_assoc_comp_left (f : a ⟶ b) (g : b ⟶ c) :
  (α_ f (𝟙 b) g).hom ≫ f ◁ (λ_ g).hom = (ρ_ f).hom ▷ g :=
triangle f g

@[simp, reassoc]
lemma triangle_assoc_comp_right (f : a ⟶ b) (g : b ⟶ c) :
  (α_ f (𝟙 b) g).inv ≫ (ρ_ f).hom ▷ g = f ◁ (λ_ g).hom :=
by rw [←triangle, inv_hom_id_assoc]

@[simp, reassoc]
lemma triangle_assoc_comp_right_inv (f : a ⟶ b) (g : b ⟶ c) :
  (ρ_ f).inv ▷ g ≫ (α_ f (𝟙 b) g).hom = f ◁ (λ_ g).inv :=
by simp [←cancel_mono (f ◁ (λ_ g).hom)]

@[simp, reassoc]
lemma triangle_assoc_comp_left_inv (f : a ⟶ b) (g : b ⟶ c) :
  f ◁ (λ_ g).inv ≫ (α_ f (𝟙 b) g).inv = (ρ_ f).inv ▷ g :=
by simp [←cancel_mono ((ρ_ f).hom ▷ g)]

@[reassoc]
lemma associator_naturality_left {f f' : a ⟶ b} (η : f ⟶ f') (g : b ⟶ c) (h : c ⟶ d) :
  (η ▷ g) ▷ h ≫ (α_ f' g h).hom = (α_ f g h).hom ≫ η ▷ (g ≫ h) :=
by simp

@[reassoc]
lemma associator_inv_naturality_left {f f' : a ⟶ b} (η : f ⟶ f') (g : b ⟶ c) (h : c ⟶ d) :
  η ▷ (g ≫ h) ≫ (α_ f' g h).inv = (α_ f g h).inv ≫ (η ▷ g) ▷ h :=
by simp

@[reassoc]
lemma whisker_right_comp_symm {f f' : a ⟶ b} (η : f ⟶ f') (g : b ⟶ c) (h : c ⟶ d) :
  (η ▷ g) ▷ h = (α_ f g h).hom ≫ η ▷ (g ≫ h) ≫ (α_ f' g h).inv :=
by simp

@[reassoc]
lemma associator_naturality_middle (f : a ⟶ b) {g g' : b ⟶ c} (η : g ⟶ g') (h : c ⟶ d) :
  (f ◁ η) ▷ h ≫ (α_ f g' h).hom = (α_ f g h).hom ≫ f ◁ (η ▷ h) :=
by simp

@[reassoc]
lemma associator_inv_naturality_middle (f : a ⟶ b) {g g' : b ⟶ c} (η : g ⟶ g') (h : c ⟶ d) :
  f ◁ (η ▷ h) ≫ (α_ f g' h).inv = (α_ f g h).inv ≫ (f ◁ η) ▷ h :=
by simp

@[reassoc]
lemma whisker_assoc_symm (f : a ⟶ b) {g g' : b ⟶ c} (η : g ⟶ g') (h : c ⟶ d) :
  f ◁ (η ▷ h) = (α_ f g h).inv ≫ (f ◁ η) ▷ h ≫ (α_ f g' h).hom :=
by simp

@[reassoc]
lemma associator_naturality_right (f : a ⟶ b) (g : b ⟶ c) {h h' : c ⟶ d} (η : h ⟶ h') :
  (f ≫ g) ◁ η ≫ (α_ f g h').hom = (α_ f g h).hom ≫ f ◁ (g ◁ η) :=
by simp

@[reassoc]
lemma associator_inv_naturality_right (f : a ⟶ b) (g : b ⟶ c) {h h' : c ⟶ d} (η : h ⟶ h') :
  f ◁ (g ◁ η) ≫ (α_ f g h').inv = (α_ f g h).inv ≫ (f ≫ g) ◁ η :=
by simp

@[reassoc]
lemma comp_whisker_left_symm (f : a ⟶ b) (g : b ⟶ c) {h h' : c ⟶ d} (η : h ⟶ h') :
  f ◁ (g ◁ η) = (α_ f g h).inv ≫ (f ≫ g) ◁ η ≫ (α_ f g h').hom :=
by simp

@[reassoc]
lemma left_unitor_naturality {f g : a ⟶ b} (η : f ⟶ g) :
  𝟙 a ◁ η ≫ (λ_ g).hom = (λ_ f).hom ≫ η :=
by simp

@[reassoc]
lemma left_unitor_inv_naturality {f g : a ⟶ b} (η : f ⟶ g) :
  η ≫ (λ_ g).inv = (λ_ f).inv ≫ 𝟙 a ◁ η :=
by simp

lemma id_whisker_left_symm {f g : a ⟶ b} (η : f ⟶ g) :
  η = (λ_ f).inv ≫ 𝟙 a ◁ η ≫ (λ_ g).hom :=
by simp

@[reassoc]
lemma right_unitor_naturality {f g : a ⟶ b} (η : f ⟶ g) :
  η ▷ 𝟙 b ≫ (ρ_ g).hom = (ρ_ f).hom ≫ η :=
by simp

@[reassoc]
lemma right_unitor_inv_naturality {f g : a ⟶ b} (η : f ⟶ g) :
  η ≫ (ρ_ g).inv = (ρ_ f).inv ≫ η ▷ 𝟙 b :=
by simp

lemma whisker_right_id_symm {f g : a ⟶ b} (η : f ⟶ g) :
  η = (ρ_ f).inv ≫ η ▷ 𝟙 b ≫ (ρ_ g).hom :=
by simp

lemma whisker_left_iff {f g : a ⟶ b} (η θ : f ⟶ g) :
  (𝟙 a ◁ η = 𝟙 a ◁ θ) ↔ (η = θ) :=
by simp

lemma whisker_right_iff {f g : a ⟶ b} (η θ : f ⟶ g) :
  (η ▷ 𝟙 b = θ ▷ 𝟙 b) ↔ (η = θ) :=
by simp

/--
We state it as a simp lemma, which is regarded as an involved version of
`id_whisker_right f g : 𝟙 f ▷ g = 𝟙 (f ≫ g)`.
-/
@[reassoc, simp]
lemma left_unitor_whisker_right (f : a ⟶ b) (g : b ⟶ c) :
  (λ_ f).hom ▷ g = (α_ (𝟙 a) f g).hom ≫ (λ_ (f ≫ g)).hom :=
by rw [←whisker_left_iff, whisker_left_comp, ←cancel_epi (α_ _ _ _).hom,
  ←cancel_epi ((α_ _ _ _).hom ▷ _), pentagon_assoc, triangle,
  ←associator_naturality_middle, ←comp_whisker_right_assoc, triangle,
  associator_naturality_left]; apply_instance

@[reassoc, simp]
lemma left_unitor_inv_whisker_right (f : a ⟶ b) (g : b ⟶ c) :
  (λ_ f).inv ▷ g = (λ_ (f ≫ g)).inv ≫ (α_ (𝟙 a) f g).inv :=
eq_of_inv_eq_inv (by simp)

@[reassoc, simp]
lemma whisker_left_right_unitor (f : a ⟶ b) (g : b ⟶ c) :
  f ◁ (ρ_ g).hom = (α_ f g (𝟙 c)).inv ≫ (ρ_ (f ≫ g)).hom :=
by rw [←whisker_right_iff, comp_whisker_right, ←cancel_epi (α_ _ _ _).inv,
  ←cancel_epi (f ◁ (α_ _ _ _).inv), pentagon_inv_assoc, triangle_assoc_comp_right,
  ←associator_inv_naturality_middle, ←whisker_left_comp_assoc, triangle_assoc_comp_right,
  associator_inv_naturality_right]; apply_instance

@[reassoc, simp]
lemma whisker_left_right_unitor_inv (f : a ⟶ b) (g : b ⟶ c) :
  f ◁ (ρ_ g).inv = (ρ_ (f ≫ g)).inv ≫ (α_ f g (𝟙 c)).hom :=
eq_of_inv_eq_inv (by simp)

/-
It is not so obvious whether `left_unitor_whisker_right` or `left_unitor_comp` should be a simp
lemma. Our choice is the former. One reason is that the latter yields the following loop:
[id_whisker_left]   : 𝟙 a ◁ (ρ_ f).hom ==> (λ_ (f ≫ 𝟙 b)).hom ≫ (ρ_ f).hom ≫ (λ_ f).inv
[left_unitor_comp]  : (λ_ (f ≫ 𝟙 b)).hom ==> (α_ (𝟙 a) f (𝟙 b)).inv ≫ (λ_ f).hom ▷ 𝟙 b
[whisker_right_id]  : (λ_ f).hom ▷ 𝟙 b ==> (ρ_ (𝟙 a ≫ f)).hom ≫ (λ_ f).hom ≫ (ρ_ f).inv
[right_unitor_comp] : (ρ_ (𝟙 a ≫ f)).hom ==> (α_ (𝟙 a) f (𝟙 b)).hom ≫ 𝟙 a ◁ (ρ_ f).hom
-/
@[reassoc]
lemma left_unitor_comp (f : a ⟶ b) (g : b ⟶ c) :
  (λ_ (f ≫ g)).hom = (α_ (𝟙 a) f g).inv ≫ (λ_ f).hom ▷ g :=
by simp

@[reassoc]
lemma left_unitor_comp_inv (f : a ⟶ b) (g : b ⟶ c) :
  (λ_ (f ≫ g)).inv = (λ_ f).inv ▷ g ≫ (α_ (𝟙 a) f g).hom :=
by simp

@[reassoc]
lemma right_unitor_comp (f : a ⟶ b) (g : b ⟶ c) :
  (ρ_ (f ≫ g)).hom = (α_ f g (𝟙 c)).hom ≫ f ◁ (ρ_ g).hom :=
by simp

@[reassoc]
lemma right_unitor_comp_inv (f : a ⟶ b) (g : b ⟶ c) :
  (ρ_ (f ≫ g)).inv = f ◁ (ρ_ g).inv ≫ (α_ f g (𝟙 c)).inv :=
by simp

@[simp]
lemma unitors_equal : (λ_ (𝟙 a)).hom = (ρ_ (𝟙 a)).hom :=
by rw [←whisker_left_iff, ←cancel_epi (α_ _ _ _).hom, ←cancel_mono (ρ_ _).hom, triangle,
  ←right_unitor_comp, right_unitor_naturality]; apply_instance

@[simp]
lemma unitors_inv_equal : (λ_ (𝟙 a)).inv = (ρ_ (𝟙 a)).inv :=
by simp [iso.inv_eq_inv]

end bicategory

end category_theory<|MERGE_RESOLUTION|>--- conflicted
+++ resolved
@@ -68,20 +68,7 @@
 (associator {a b c d : B} (f : a ⟶ b) (g : b ⟶ c) (h : c ⟶ d) :
   (f ≫ g) ≫ h ≅ f ≫ (g ≫ h))
 (notation `α_` := associator)
-<<<<<<< HEAD
-(associator_naturality_left' :
-  ∀ {a b c d} {f f' : a ⟶ b} (η : f ⟶ f') (g : b ⟶ c) (h : c ⟶ d),
-  ((η ▷ g) ▷ h) ≫ (α_ f' g h).hom = (α_ f g h).hom ≫ (η ▷ (g ≫ h)) . obviously)
-(associator_naturality_middle' :
-  ∀ {a b c d} (f : a ⟶ b) {g g' : b ⟶ c} (η : g ⟶ g') (h : c ⟶ d),
-  ((f ◁ η) ▷ h) ≫ (α_ f g' h).hom = (α_ f g h).hom ≫ (f ◁ (η ▷ h)) . obviously)
-(associator_naturality_right' :
-  ∀ {a b c d} (f : a ⟶ b) (g : b ⟶ c) {h h' : c ⟶ d} (η : h ⟶ h'),
-  ((f ≫ g) ◁ η) ≫ (α_ f g h').hom = (α_ f g h).hom ≫ (f ◁ (g ◁ η)) . obviously)
 -- left unitor:
-=======
---left unitor:
->>>>>>> cae51646
 (left_unitor {a b : B} (f : a ⟶ b) : 𝟙 a ≫ f ≅ f)
 (notation `λ_` := left_unitor)
 -- right unitor:
