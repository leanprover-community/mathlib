--- conflicted
+++ resolved
@@ -477,34 +477,6 @@
   (tensor_right_tensor X Y).inv.app Z = (associator Z X Y).hom :=
 by simp [tensor_right_tensor]
 
-<<<<<<< HEAD
-variables {C}
-
-/--
-Any property closed under `𝟙_` and `⊗` induces a full monoidal subcategory of `C`, where
-the category on the subtype is given by `full_subcategory`.
--/
-@[simps] def full_monoidal_subcategory (P : C → Prop) (h_id : P (𝟙_ C))
- (h_tensor : ∀ {X Y}, P X → P Y → P (X ⊗ Y)) : monoidal_category {X : C // P X} :=
-{ tensor_obj := λ X Y, ⟨X ⊗ Y, h_tensor X.2 Y.2⟩,
-  tensor_hom := λ X₁ Y₁ X₂ Y₂ f g, by { change X₁.1 ⊗ X₂.1 ⟶ Y₁.1 ⊗ Y₂.1,
-    change X₁.1 ⟶ Y₁.1 at f, change X₂.1 ⟶ Y₂.1 at g, exact f ⊗ g },
-  tensor_unit := ⟨𝟙_ C, h_id⟩,
-  associator := λ X Y Z,
-    ⟨(α_ X.1 Y.1 Z.1).hom, (α_ X.1 Y.1 Z.1).inv,
-     hom_inv_id (α_ X.1 Y.1 Z.1), inv_hom_id (α_ X.1 Y.1 Z.1)⟩,
-  left_unitor := λ X, ⟨(λ_ X.1).hom, (λ_ X.1).inv, hom_inv_id (λ_ X.1), inv_hom_id (λ_ X.1)⟩,
-  right_unitor := λ X, ⟨(ρ_ X.1).hom, (ρ_ X.1).inv, hom_inv_id (ρ_ X.1), inv_hom_id (ρ_ X.1)⟩,
-  tensor_id' := λ X Y, tensor_id X.1 Y.1,
-  tensor_comp' := λ X₁ Y₁ Z₁ X₂ Y₂ Z₂ f₁ f₂ g₁ g₂, tensor_comp f₁ f₂ g₁ g₂,
-  associator_naturality' := λ X₁ X₂ X₃ Y₁ Y₂ Y₃ f₁ f₂ f₃, associator_naturality f₁ f₂ f₃,
-  left_unitor_naturality' := λ X Y f, left_unitor_naturality f,
-  right_unitor_naturality' := λ X Y f, right_unitor_naturality f,
-  pentagon' := λ W X Y Z, pentagon W.1 X.1 Y.1 Z.1,
-  triangle' := λ X Y, triangle X.1 Y.1 }
-
-=======
->>>>>>> 15fe7824
 end
 
 end
