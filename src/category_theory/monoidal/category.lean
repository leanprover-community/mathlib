/-
Copyright (c) 2018 Michael Jendrusch. All rights reserved.
Released under Apache 2.0 license as described in the file LICENSE.
Authors: Michael Jendrusch, Scott Morrison
-/
import category_theory.products
import category_theory.natural_isomorphism
import tactic.basic
import tactic.slice

open category_theory

universes v u

open category_theory
open category_theory.category
open category_theory.iso

namespace category_theory

<<<<<<< HEAD
=======
/--
In a monoidal category, we can take the tensor product of objects, `X ⊗ Y` and of morphisms `f ⊗ g`.
Tensor product does not need to be strictly associative on objects, but there is a
specified associator, `α_ X Y Z : (X ⊗ Y) ⊗ Z ≅ X ⊗ (Y ⊗ Z)`. There is a tensor unit `𝟙_ C`,
with specified left and right unitor isomorphisms `λ_ X : 𝟙_ C ⊗ X ≅ X` and `ρ_ X : X ⊗ 𝟙_ C ≅ X`.
These associators and unitors satisfy the pentagon and triangle equations.
-/
>>>>>>> 455f0603
class monoidal_category (C : Type u) [𝒞 : category.{v} C] :=
-- curried tensor product of objects:
(tensor_obj               : C → C → C)
(infixr ` ⊗ `:70          := tensor_obj) -- This notation is only temporary
-- curried tensor product of morphisms:
(tensor_hom               :
  Π {X₁ Y₁ X₂ Y₂ : C}, (X₁ ⟶ Y₁) → (X₂ ⟶ Y₂) → ((X₁ ⊗ X₂) ⟶ (Y₁ ⊗ Y₂)))
(infixr ` ⊗' `:69         := tensor_hom) -- This notation is only temporary
-- tensor product laws:
(tensor_id'               :
  ∀ (X₁ X₂ : C), (𝟙 X₁) ⊗' (𝟙 X₂) = 𝟙 (X₁ ⊗ X₂) . obviously)
(tensor_comp'             :
  ∀ {X₁ Y₁ Z₁ X₂ Y₂ Z₂ : C} (f₁ : X₁ ⟶ Y₁) (f₂ : X₂ ⟶ Y₂) (g₁ : Y₁ ⟶ Z₁) (g₂ : Y₂ ⟶ Z₂),
  (f₁ ≫ g₁) ⊗' (f₂ ≫ g₂) = (f₁ ⊗' f₂) ≫ (g₁ ⊗' g₂) . obviously)
-- tensor unit:
(tensor_unit              : C)
(notation `𝟙_`            := tensor_unit)
-- associator:
(associator               :
  Π X Y Z : C, (X ⊗ Y) ⊗ Z ≅ X ⊗ (Y ⊗ Z))
(notation `α_`            := associator)
(associator_naturality'   :
  ∀ {X₁ X₂ X₃ Y₁ Y₂ Y₃ : C} (f₁ : X₁ ⟶ Y₁) (f₂ : X₂ ⟶ Y₂) (f₃ : X₃ ⟶ Y₃),
  ((f₁ ⊗' f₂) ⊗' f₃) ≫ (α_ Y₁ Y₂ Y₃).hom = (α_ X₁ X₂ X₃).hom ≫ (f₁ ⊗' (f₂ ⊗' f₃)) . obviously)
-- left unitor:
(left_unitor              : Π X : C, 𝟙_ ⊗ X ≅ X)
(notation `λ_`            := left_unitor)
(left_unitor_naturality'  :
  ∀ {X Y : C} (f : X ⟶ Y), ((𝟙 𝟙_) ⊗' f) ≫ (λ_ Y).hom = (λ_ X).hom ≫ f . obviously)
-- right unitor:
(right_unitor             : Π X : C, X ⊗ 𝟙_ ≅ X)
(notation `ρ_`            := right_unitor)
(right_unitor_naturality' :
  ∀ {X Y : C} (f : X ⟶ Y), (f ⊗' (𝟙 𝟙_)) ≫ (ρ_ Y).hom = (ρ_ X).hom ≫ f . obviously)
-- pentagon identity:
(pentagon'                : ∀ W X Y Z : C,
  ((α_ W X Y).hom ⊗' (𝟙 Z)) ≫ (α_ W (X ⊗ Y) Z).hom ≫ ((𝟙 W) ⊗' (α_ X Y Z).hom)
  = (α_ (W ⊗ X) Y Z).hom ≫ (α_ W X (Y ⊗ Z)).hom . obviously)
-- triangle identity:
(triangle'                :
  ∀ X Y : C, (α_ X 𝟙_ Y).hom ≫ ((𝟙 X) ⊗' (λ_ Y).hom) = (ρ_ X).hom ⊗' (𝟙 Y) . obviously)

restate_axiom monoidal_category.tensor_id'
attribute [simp] monoidal_category.tensor_id
restate_axiom monoidal_category.tensor_comp'
attribute [simp] monoidal_category.tensor_comp
restate_axiom monoidal_category.associator_naturality'
restate_axiom monoidal_category.left_unitor_naturality'
restate_axiom monoidal_category.right_unitor_naturality'
restate_axiom monoidal_category.pentagon'
restate_axiom monoidal_category.triangle'
attribute [simp] monoidal_category.triangle

open monoidal_category

infixr ` ⊗ `:70 := tensor_obj
infixr ` ⊗ `:70 := tensor_hom

notation `𝟙_` := tensor_unit
notation `α_` := associator
notation `λ_` := left_unitor
notation `ρ_` := right_unitor

<<<<<<< HEAD
=======
/-- The tensor product of two isomorphisms is an isomorphism. -/
>>>>>>> 455f0603
def tensor_iso {C : Type u} {X Y X' Y' : C} [category.{v} C] [monoidal_category.{v} C] (f : X ≅ Y) (g : X' ≅ Y') :
    X ⊗ X' ≅ Y ⊗ Y' :=
{ hom := f.hom ⊗ g.hom,
  inv := f.inv ⊗ g.inv,
  hom_inv_id' := by rw [←tensor_comp, iso.hom_inv_id, iso.hom_inv_id, ←tensor_id],
  inv_hom_id' := by rw [←tensor_comp, iso.inv_hom_id, iso.inv_hom_id, ←tensor_id] }

infixr ` ⊗ `:70 := tensor_iso

namespace monoidal_category

section

variables {C : Type u} [category.{v} C] [𝒞 : monoidal_category.{v} C]
include 𝒞

instance tensor_is_iso {W X Y Z : C} (f : W ⟶ X) [is_iso f] (g : Y ⟶ Z) [is_iso g] : is_iso (f ⊗ g) :=
{ ..(as_iso f ⊗ as_iso g) }

@[simp] lemma inv_tensor {W X Y Z : C} (f : W ⟶ X) [is_iso f] (g : Y ⟶ Z) [is_iso g] :
  inv (f ⊗ g) = inv f ⊗ inv g := rfl

variables {U V W X Y Z : C}

-- When `rewrite_search` lands, add @[search] attributes to

-- monoidal_category.tensor_id monoidal_category.tensor_comp monoidal_category.associator_naturality
-- monoidal_category.left_unitor_naturality monoidal_category.right_unitor_naturality
-- monoidal_category.pentagon monoidal_category.triangle

-- tensor_comp_id tensor_id_comp comp_id_tensor_tensor_id
-- triangle_assoc_comp_left triangle_assoc_comp_right triangle_assoc_comp_left_inv triangle_assoc_comp_right_inv
-- left_unitor_tensor left_unitor_tensor_inv
-- right_unitor_tensor right_unitor_tensor_inv
-- pentagon_inv
-- associator_inv_naturality
-- left_unitor_inv_naturality
-- right_unitor_inv_naturality

@[simp] lemma comp_tensor_id (f : W ⟶ X) (g : X ⟶ Y) :
  (f ≫ g) ⊗ (𝟙 Z) = (f ⊗ (𝟙 Z)) ≫ (g ⊗ (𝟙 Z)) :=
by { rw ←tensor_comp, simp }

@[simp] lemma id_tensor_comp (f : W ⟶ X) (g : X ⟶ Y) :
  (𝟙 Z) ⊗ (f ≫ g) = (𝟙 Z ⊗ f) ≫ (𝟙 Z ⊗ g) :=
by { rw ←tensor_comp, simp }

@[simp] lemma id_tensor_comp_tensor_id (f : W ⟶ X) (g : Y ⟶ Z) :
  ((𝟙 Y) ⊗ f) ≫ (g ⊗ (𝟙 X)) = g ⊗ f :=
by { rw [←tensor_comp], simp }

@[simp] lemma tensor_id_comp_id_tensor (f : W ⟶ X) (g : Y ⟶ Z) :
  (g ⊗ (𝟙 W)) ≫ ((𝟙 Z) ⊗ f) = g ⊗ f :=
by { rw [←tensor_comp], simp }

lemma left_unitor_inv_naturality {X X' : C} (f : X ⟶ X') :
  f ≫ (λ_ X').inv = (λ_ X).inv ≫ (𝟙 _ ⊗ f) :=
begin
  apply (cancel_mono (λ_ X').hom).1,
  simp only [assoc, comp_id, iso.inv_hom_id],
  rw [left_unitor_naturality, ←category.assoc, iso.inv_hom_id, category.id_comp]
end

lemma right_unitor_inv_naturality {X X' : C} (f : X ⟶ X') :
  f ≫ (ρ_ X').inv = (ρ_ X).inv ≫ (f ⊗ 𝟙 _) :=
begin
  apply (cancel_mono (ρ_ X').hom).1,
  simp only [assoc, comp_id, iso.inv_hom_id],
  rw [right_unitor_naturality, ←category.assoc, iso.inv_hom_id, category.id_comp]
end

@[simp] lemma tensor_left_iff
  {X Y : C} (f g : X ⟶ Y) :
  ((𝟙 (𝟙_ C)) ⊗ f = (𝟙 (𝟙_ C)) ⊗ g) ↔ (f = g) :=
begin
  split,
  { intro h,
    have h' := congr_arg (λ k, (λ_ _).inv ≫ k) h,
    dsimp at h',
    rw [←left_unitor_inv_naturality, ←left_unitor_inv_naturality] at h',
    exact (cancel_mono _).1 h', },
  { intro h, subst h, }
end

@[simp] lemma tensor_right_iff
  {X Y : C} (f g : X ⟶ Y) :
  (f ⊗ (𝟙 (𝟙_ C)) = g ⊗ (𝟙 (𝟙_ C))) ↔ (f = g) :=
begin
  split,
  { intro h,
    have h' := congr_arg (λ k, (ρ_ _).inv ≫ k) h,
    dsimp at h',
    rw [←right_unitor_inv_naturality, ←right_unitor_inv_naturality] at h',
    exact (cancel_mono _).1 h' },
  { intro h, subst h, }
end

-- We now prove:
--   ((α_ (𝟙_ C) X Y).hom) ≫
--     ((λ_ (X ⊗ Y)).hom)
--   = ((λ_ X).hom ⊗ (𝟙 Y))
-- (and the corresponding fact for right unitors)
-- following the proof on nLab:
-- Lemma 2.2 at https://ncatlab.org/nlab/revision/monoidal+category/115

lemma left_unitor_product_aux_perimeter (X Y : C) :
    ((α_ (𝟙_ C) (𝟙_ C) X).hom ⊗ (𝟙 Y)) ≫
    (α_ (𝟙_ C) ((𝟙_ C) ⊗ X) Y).hom ≫
    ((𝟙 (𝟙_ C)) ⊗ (α_ (𝟙_ C) X Y).hom) ≫
    ((𝟙 (𝟙_ C)) ⊗ (λ_ (X ⊗ Y)).hom)
  = (((ρ_ (𝟙_ C)).hom ⊗ (𝟙 X)) ⊗ (𝟙 Y)) ≫
    (α_ (𝟙_ C) X Y).hom :=
begin
  conv_lhs { congr, skip, rw [←category.assoc] },
  rw [←category.assoc, monoidal_category.pentagon, associator_naturality, tensor_id,
      ←monoidal_category.triangle, ←category.assoc]
end

lemma left_unitor_product_aux_triangle (X Y : C) :
    ((α_ (𝟙_ C) (𝟙_ C) X).hom ⊗ (𝟙 Y)) ≫
    (((𝟙 (𝟙_ C)) ⊗ (λ_ X).hom) ⊗ (𝟙 Y))
  = ((ρ_ (𝟙_ C)).hom ⊗ (𝟙 X)) ⊗ (𝟙 Y) :=
by rw [←comp_tensor_id, ←monoidal_category.triangle]

lemma left_unitor_product_aux_square (X Y : C) :
    (α_ (𝟙_ C) ((𝟙_ C) ⊗ X) Y).hom ≫
    ((𝟙 (𝟙_ C)) ⊗ (λ_ X).hom ⊗ (𝟙 Y))
  = (((𝟙 (𝟙_ C)) ⊗ (λ_ X).hom) ⊗ (𝟙 Y)) ≫
    (α_ (𝟙_ C) X Y).hom :=
by rw associator_naturality

lemma left_unitor_product_aux (X Y : C) :
    ((𝟙 (𝟙_ C)) ⊗ (α_ (𝟙_ C) X Y).hom) ≫
    ((𝟙 (𝟙_ C)) ⊗ (λ_ (X ⊗ Y)).hom)
  = (𝟙 (𝟙_ C)) ⊗ ((λ_ X).hom ⊗ (𝟙 Y)) :=
begin
  rw ←(cancel_epi (α_ (𝟙_ C) ((𝟙_ C) ⊗ X) Y).hom),
  rw left_unitor_product_aux_square,
  rw ←(cancel_epi ((α_ (𝟙_ C) (𝟙_ C) X).hom ⊗ (𝟙 Y))),
  slice_rhs 1 2 { rw left_unitor_product_aux_triangle },
  conv_lhs { rw [left_unitor_product_aux_perimeter] }
end

lemma right_unitor_product_aux_perimeter (X Y : C) :
    ((α_ X Y (𝟙_ C)).hom ⊗ (𝟙 (𝟙_ C))) ≫
    (α_ X (Y ⊗ (𝟙_ C)) (𝟙_ C)).hom ≫
    ((𝟙 X) ⊗ (α_ Y (𝟙_ C) (𝟙_ C)).hom) ≫
    ((𝟙 X) ⊗ (𝟙 Y) ⊗ (λ_ (𝟙_ C)).hom)
  = ((ρ_ (X ⊗ Y)).hom ⊗ (𝟙 (𝟙_ C))) ≫
    (α_ X Y (𝟙_ C)).hom :=
begin
  transitivity (((α_ X Y _).hom ⊗ 𝟙 _) ≫ (α_ X _ _).hom ≫
    (𝟙 X ⊗ (α_ Y _ _).hom)) ≫
    (𝟙 X ⊗ 𝟙 Y ⊗ (λ_ _).hom),
  { conv_lhs { congr, skip, rw [←category.assoc] },
    conv_rhs { rw [category.assoc] } },
  { conv_lhs { congr, rw [monoidal_category.pentagon] },
    conv_rhs { congr, rw [←monoidal_category.triangle] },
    conv_rhs { rw [category.assoc] },
    conv_rhs { congr, skip, congr, congr, rw [←tensor_id] },
    conv_rhs { congr, skip, rw [associator_naturality] },
    conv_rhs { rw [←category.assoc] } }
end

lemma right_unitor_product_aux_triangle (X Y : C) :
    ((𝟙 X) ⊗ (α_ Y (𝟙_ C) (𝟙_ C)).hom) ≫
    ((𝟙 X) ⊗ (𝟙 Y) ⊗ (λ_ (𝟙_ C)).hom)
  = (𝟙 X) ⊗ (ρ_ Y).hom ⊗ (𝟙 (𝟙_ C)) :=
by rw [←id_tensor_comp, ←monoidal_category.triangle]

lemma right_unitor_product_aux_square (X Y : C) :
    (α_ X (Y ⊗ (𝟙_ C)) (𝟙_ C)).hom ≫
    ((𝟙 X) ⊗ (ρ_ Y).hom ⊗ (𝟙 (𝟙_ C)))
  = (((𝟙 X) ⊗ (ρ_ Y).hom) ⊗ (𝟙 (𝟙_ C))) ≫
    (α_ X Y (𝟙_ C)).hom :=
by rw [associator_naturality]

lemma right_unitor_product_aux (X Y : C) :
    ((α_ X Y (𝟙_ C)).hom ⊗ (𝟙 (𝟙_ C))) ≫
    (((𝟙 X) ⊗ (ρ_ Y).hom) ⊗ (𝟙 (𝟙_ C)))
  = ((ρ_ (X ⊗ Y)).hom ⊗ (𝟙 (𝟙_ C))) :=
begin
  rw ←(cancel_mono (α_ X Y (𝟙_ C)).hom),
  slice_lhs 2 3 { rw ←right_unitor_product_aux_square },
  rw [←right_unitor_product_aux_triangle, ←right_unitor_product_aux_perimeter],
end

-- See Proposition 2.2.4 of http://www-math.mit.edu/~etingof/egnobookfinal.pdf
@[simp] lemma left_unitor_tensor (X Y : C) :
  ((α_ (𝟙_ C) X Y).hom) ≫ ((λ_ (X ⊗ Y)).hom) =
    ((λ_ X).hom ⊗ (𝟙 Y)) :=
by rw [←tensor_left_iff, id_tensor_comp, left_unitor_product_aux]

@[simp] lemma left_unitor_tensor_inv (X Y : C) :
  ((λ_ (X ⊗ Y)).inv) ≫ ((α_ (𝟙_ C) X Y).inv) =
    ((λ_ X).inv ⊗ (𝟙 Y)) :=
eq_of_inv_eq_inv (by simp)

@[simp] lemma right_unitor_tensor (X Y : C) :
  ((α_ X Y (𝟙_ C)).hom) ≫ ((𝟙 X) ⊗ (ρ_ Y).hom) =
    ((ρ_ (X ⊗ Y)).hom) :=
by rw [←tensor_right_iff, comp_tensor_id, right_unitor_product_aux]

@[simp] lemma right_unitor_tensor_inv (X Y : C) :
  ((𝟙 X) ⊗ (ρ_ Y).inv) ≫ ((α_ X Y (𝟙_ C)).inv) =
    ((ρ_ (X ⊗ Y)).inv) :=
eq_of_inv_eq_inv (by simp)

lemma associator_inv_naturality {X Y Z X' Y' Z' : C} (f : X ⟶ X') (g : Y ⟶ Y') (h : Z ⟶ Z') :
  (f ⊗ (g ⊗ h)) ≫ (α_ X' Y' Z').inv = (α_ X Y Z).inv ≫ ((f ⊗ g) ⊗ h) :=
begin
  apply (cancel_mono (α_ X' Y' Z').hom).1,
  simp only [assoc, comp_id, iso.inv_hom_id],
  rw [associator_naturality, ←category.assoc, iso.inv_hom_id, category.id_comp]
end

lemma pentagon_inv (W X Y Z : C) :
  ((𝟙 W) ⊗ (α_ X Y Z).inv) ≫ (α_ W (X ⊗ Y) Z).inv ≫ ((α_ W X Y).inv ⊗ (𝟙 Z))
    = (α_ W X (Y ⊗ Z)).inv ≫ (α_ (W ⊗ X) Y Z).inv :=
begin
  apply category_theory.eq_of_inv_eq_inv,
  dsimp,
  rw [category.assoc, monoidal_category.pentagon]
end

@[simp] lemma triangle_assoc_comp_left (X Y : C) :
  (α_ X (𝟙_ C) Y).hom ≫ ((𝟙 X) ⊗ (λ_ Y).hom) = (ρ_ X).hom ⊗ 𝟙 Y :=
monoidal_category.triangle C X Y

@[simp] lemma triangle_assoc_comp_right (X Y : C) :
  (α_ X (𝟙_ C) Y).inv ≫ ((ρ_ X).hom ⊗ 𝟙 Y) = ((𝟙 X) ⊗ (λ_ Y).hom) :=
by rw [←triangle_assoc_comp_left, ←category.assoc, iso.inv_hom_id, category.id_comp]

@[simp] lemma triangle_assoc_comp_right_inv (X Y : C) :
  ((ρ_ X).inv ⊗ 𝟙 Y) ≫ (α_ X (𝟙_ C) Y).hom = ((𝟙 X) ⊗ (λ_ Y).inv) :=
begin
  apply (cancel_mono (𝟙 X ⊗ (λ_ Y).hom)).1,
  simp only [assoc, triangle_assoc_comp_left],
  rw [←comp_tensor_id, iso.inv_hom_id, ←id_tensor_comp, iso.inv_hom_id]
end

@[simp] lemma triangle_assoc_comp_left_inv (X Y : C) :
  ((𝟙 X) ⊗ (λ_ Y).inv) ≫ (α_ X (𝟙_ C) Y).inv = ((ρ_ X).inv ⊗ 𝟙 Y) :=
begin
  apply (cancel_mono ((ρ_ X).hom ⊗ 𝟙 Y)).1,
  simp only [triangle_assoc_comp_right, assoc],
  rw [←id_tensor_comp, iso.inv_hom_id, ←comp_tensor_id, iso.inv_hom_id]
end

end

section
-- In order to be able to describe the tensor product as a functor, we
-- need to be up in at least `Type 0` for both objects and morphisms,
-- so that we can construct products.
variables (C : Type u) [category.{v+1} C] [𝒞 : monoidal_category.{v+1} C]
include 𝒞

/-- The tensor product expressed as a functor. -/
def tensor : (C × C) ⥤ C :=
{ obj := λ X, X.1 ⊗ X.2,
  map := λ {X Y : C × C} (f : X ⟶ Y), f.1 ⊗ f.2 }

/-- The left-associated triple tensor product as a functor. -/
def left_assoc_tensor : (C × C × C) ⥤ C :=
{ obj := λ X, (X.1 ⊗ X.2.1) ⊗ X.2.2,
  map := λ {X Y : C × C × C} (f : X ⟶ Y), (f.1 ⊗ f.2.1) ⊗ f.2.2 }

@[simp] lemma left_assoc_tensor_obj (X) :
  (left_assoc_tensor C).obj X = (X.1 ⊗ X.2.1) ⊗ X.2.2 := rfl
@[simp] lemma left_assoc_tensor_map {X Y} (f : X ⟶ Y) :
  (left_assoc_tensor C).map f = (f.1 ⊗ f.2.1) ⊗ f.2.2 := rfl

/-- The right-associated triple tensor product as a functor. -/
def right_assoc_tensor : (C × C × C) ⥤ C :=
{ obj := λ X, X.1 ⊗ (X.2.1 ⊗ X.2.2),
  map := λ {X Y : C × C × C} (f : X ⟶ Y), f.1 ⊗ (f.2.1 ⊗ f.2.2) }

@[simp] lemma right_assoc_tensor_obj (X) :
  (right_assoc_tensor C).obj X = X.1 ⊗ (X.2.1 ⊗ X.2.2) := rfl
@[simp] lemma right_assoc_tensor_map {X Y} (f : X ⟶ Y) :
  (right_assoc_tensor C).map f = f.1 ⊗ (f.2.1 ⊗ f.2.2) := rfl

/-- The functor `λ X, 𝟙_ C ⊗ X`. -/
def tensor_unit_left : C ⥤ C :=
{ obj := λ X, 𝟙_ C ⊗ X,
  map := λ {X Y : C} (f : X ⟶ Y), (𝟙 (𝟙_ C)) ⊗ f }
/-- The functor `λ X, X ⊗ 𝟙_ C`. -/
def tensor_unit_right : C ⥤ C :=
{ obj := λ X, X ⊗ 𝟙_ C,
  map := λ {X Y : C} (f : X ⟶ Y), f ⊗ (𝟙 (𝟙_ C)) }

-- We can express the associator and the unitors, given componentwise above,
-- as natural isomorphisms.

/-- The associator as a natural isomorphism. -/
def associator_nat_iso :
  left_assoc_tensor C ≅ right_assoc_tensor C :=
nat_iso.of_components
  (by { intros, apply monoidal_category.associator })
  (by { intros, apply monoidal_category.associator_naturality })

/-- The left unitor as a natural isomorphism. -/
def left_unitor_nat_iso :
  tensor_unit_left C ≅ functor.id C :=
nat_iso.of_components
  (by { intros, apply monoidal_category.left_unitor })
  (by { intros, apply monoidal_category.left_unitor_naturality })

/-- The right unitor as a natural isomorphism. -/
def right_unitor_nat_iso :
  tensor_unit_right C ≅ functor.id C :=
nat_iso.of_components
  (by { intros, apply monoidal_category.right_unitor })
  (by { intros, apply monoidal_category.right_unitor_naturality })

end

end monoidal_category

end category_theory<|MERGE_RESOLUTION|>--- conflicted
+++ resolved
@@ -18,8 +18,6 @@
 
 namespace category_theory
 
-<<<<<<< HEAD
-=======
 /--
 In a monoidal category, we can take the tensor product of objects, `X ⊗ Y` and of morphisms `f ⊗ g`.
 Tensor product does not need to be strictly associative on objects, but there is a
@@ -27,7 +25,6 @@
 with specified left and right unitor isomorphisms `λ_ X : 𝟙_ C ⊗ X ≅ X` and `ρ_ X : X ⊗ 𝟙_ C ≅ X`.
 These associators and unitors satisfy the pentagon and triangle equations.
 -/
->>>>>>> 455f0603
 class monoidal_category (C : Type u) [𝒞 : category.{v} C] :=
 -- curried tensor product of objects:
 (tensor_obj               : C → C → C)
@@ -91,10 +88,7 @@
 notation `λ_` := left_unitor
 notation `ρ_` := right_unitor
 
-<<<<<<< HEAD
-=======
 /-- The tensor product of two isomorphisms is an isomorphism. -/
->>>>>>> 455f0603
 def tensor_iso {C : Type u} {X Y X' Y' : C} [category.{v} C] [monoidal_category.{v} C] (f : X ≅ Y) (g : X' ≅ Y') :
     X ⊗ X' ≅ Y ⊗ Y' :=
 { hom := f.hom ⊗ g.hom,
