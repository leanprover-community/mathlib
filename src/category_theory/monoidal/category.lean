/-
Copyright (c) 2018 Michael Jendrusch. All rights reserved.
Released under Apache 2.0 license as described in the file LICENSE.
Authors: Michael Jendrusch, Scott Morrison, Bhavik Mehta, Jakob von Raumer
-/
import category_theory.products.basic

/-!
# Monoidal categories

A monoidal category is a category equipped with a tensor product, unitors, and an associator.
In the definition, we provide the tensor product as a pair of functions
* `tensor_obj : C → C → C`
* `tensor_hom : (X₁ ⟶ Y₁) → (X₂ ⟶ Y₂) → ((X₁ ⊗ X₂) ⟶ (Y₁ ⊗ Y₂))`
and allow use of the overloaded notation `⊗` for both.
The unitors and associator are provided componentwise.

The tensor product can be expressed as a functor via `tensor : C × C ⥤ C`.
The unitors and associator are gathered together as natural
isomorphisms in `left_unitor_nat_iso`, `right_unitor_nat_iso` and `associator_nat_iso`.

Some consequences of the definition are proved in other files,
e.g. `(λ_ (𝟙_ C)).hom = (ρ_ (𝟙_ C)).hom` in `category_theory.monoidal.unitors_equal`.

## Implementation
Dealing with unitors and associators is painful, and at this stage we do not have a useful
implementation of coherence for monoidal categories.

In an effort to lessen the pain, we put some effort into choosing the right `simp` lemmas.
Generally, the rule is that the component index of a natural transformation "weighs more"
in considering the complexity of an expression than does a structural isomorphism (associator, etc).

As an example when we prove Proposition 2.2.4 of
<http://www-math.mit.edu/~etingof/egnobookfinal.pdf>
we state it as a `@[simp]` lemma as
```
(λ_ (X ⊗ Y)).hom = (α_ (𝟙_ C) X Y).inv ≫ (λ_ X).hom ⊗ (𝟙 Y)
```

This is far from completely effective, but seems to prove a useful principle.

## References
* Tensor categories, Etingof, Gelaki, Nikshych, Ostrik,
  http://www-math.mit.edu/~etingof/egnobookfinal.pdf
* https://stacks.math.columbia.edu/tag/0FFK.
-/

open category_theory

universes v u

open category_theory
open category_theory.category
open category_theory.iso

namespace category_theory

/--
In a monoidal category, we can take the tensor product of objects, `X ⊗ Y` and of morphisms `f ⊗ g`.
Tensor product does not need to be strictly associative on objects, but there is a
specified associator, `α_ X Y Z : (X ⊗ Y) ⊗ Z ≅ X ⊗ (Y ⊗ Z)`. There is a tensor unit `𝟙_ C`,
with specified left and right unitor isomorphisms `λ_ X : 𝟙_ C ⊗ X ≅ X` and `ρ_ X : X ⊗ 𝟙_ C ≅ X`.
These associators and unitors satisfy the pentagon and triangle equations.

See https://stacks.math.columbia.edu/tag/0FFK.
-/
class monoidal_category (C : Type u) [𝒞 : category.{v} C] :=
-- curried tensor product of objects:
(tensor_obj               : C → C → C)
(infixr ` ⊗ `:70          := tensor_obj) -- This notation is only temporary
-- curried tensor product of morphisms:
(tensor_hom               :
  Π {X₁ Y₁ X₂ Y₂ : C}, (X₁ ⟶ Y₁) → (X₂ ⟶ Y₂) → ((X₁ ⊗ X₂) ⟶ (Y₁ ⊗ Y₂)))
(infixr ` ⊗' `:69         := tensor_hom) -- This notation is only temporary
-- tensor product laws:
(tensor_id'               :
  ∀ (X₁ X₂ : C), (𝟙 X₁) ⊗' (𝟙 X₂) = 𝟙 (X₁ ⊗ X₂) . obviously)
(tensor_comp'             :
  ∀ {X₁ Y₁ Z₁ X₂ Y₂ Z₂ : C} (f₁ : X₁ ⟶ Y₁) (f₂ : X₂ ⟶ Y₂) (g₁ : Y₁ ⟶ Z₁) (g₂ : Y₂ ⟶ Z₂),
  (f₁ ≫ g₁) ⊗' (f₂ ≫ g₂) = (f₁ ⊗' f₂) ≫ (g₁ ⊗' g₂) . obviously)
-- tensor unit:
(tensor_unit []           : C)
(notation `𝟙_`            := tensor_unit)
-- associator:
(associator               :
  Π X Y Z : C, (X ⊗ Y) ⊗ Z ≅ X ⊗ (Y ⊗ Z))
(notation `α_`            := associator)
(associator_naturality'   :
  ∀ {X₁ X₂ X₃ Y₁ Y₂ Y₃ : C} (f₁ : X₁ ⟶ Y₁) (f₂ : X₂ ⟶ Y₂) (f₃ : X₃ ⟶ Y₃),
  ((f₁ ⊗' f₂) ⊗' f₃) ≫ (α_ Y₁ Y₂ Y₃).hom = (α_ X₁ X₂ X₃).hom ≫ (f₁ ⊗' (f₂ ⊗' f₃)) . obviously)
-- left unitor:
(left_unitor              : Π X : C, 𝟙_ ⊗ X ≅ X)
(notation `λ_`            := left_unitor)
(left_unitor_naturality'  :
  ∀ {X Y : C} (f : X ⟶ Y), ((𝟙 𝟙_) ⊗' f) ≫ (λ_ Y).hom = (λ_ X).hom ≫ f . obviously)
-- right unitor:
(right_unitor             : Π X : C, X ⊗ 𝟙_ ≅ X)
(notation `ρ_`            := right_unitor)
(right_unitor_naturality' :
  ∀ {X Y : C} (f : X ⟶ Y), (f ⊗' (𝟙 𝟙_)) ≫ (ρ_ Y).hom = (ρ_ X).hom ≫ f . obviously)
-- pentagon identity:
(pentagon'                : ∀ W X Y Z : C,
  ((α_ W X Y).hom ⊗' (𝟙 Z)) ≫ (α_ W (X ⊗ Y) Z).hom ≫ ((𝟙 W) ⊗' (α_ X Y Z).hom)
  = (α_ (W ⊗ X) Y Z).hom ≫ (α_ W X (Y ⊗ Z)).hom . obviously)
-- triangle identity:
(triangle'                :
  ∀ X Y : C, (α_ X 𝟙_ Y).hom ≫ ((𝟙 X) ⊗' (λ_ Y).hom) = (ρ_ X).hom ⊗' (𝟙 Y) . obviously)

restate_axiom monoidal_category.tensor_id'
attribute [simp] monoidal_category.tensor_id
restate_axiom monoidal_category.tensor_comp'
attribute [reassoc] monoidal_category.tensor_comp -- This would be redundant in the simp set.
attribute [simp] monoidal_category.tensor_comp
restate_axiom monoidal_category.associator_naturality'
attribute [reassoc] monoidal_category.associator_naturality
restate_axiom monoidal_category.left_unitor_naturality'
attribute [reassoc] monoidal_category.left_unitor_naturality
restate_axiom monoidal_category.right_unitor_naturality'
attribute [reassoc] monoidal_category.right_unitor_naturality
restate_axiom monoidal_category.pentagon'
restate_axiom monoidal_category.triangle'
attribute [reassoc] monoidal_category.pentagon
attribute [simp, reassoc] monoidal_category.triangle

open monoidal_category

infixr ` ⊗ `:70 := tensor_obj
infixr ` ⊗ `:70 := tensor_hom

notation `𝟙_` := tensor_unit
notation `α_` := associator
notation `λ_` := left_unitor
notation `ρ_` := right_unitor

/-- The tensor product of two isomorphisms is an isomorphism. -/
@[simps]
def tensor_iso {C : Type u} {X Y X' Y' : C} [category.{v} C] [monoidal_category.{v} C]
  (f : X ≅ Y) (g : X' ≅ Y') :
    X ⊗ X' ≅ Y ⊗ Y' :=
{ hom := f.hom ⊗ g.hom,
  inv := f.inv ⊗ g.inv,
  hom_inv_id' := by rw [←tensor_comp, iso.hom_inv_id, iso.hom_inv_id, ←tensor_id],
  inv_hom_id' := by rw [←tensor_comp, iso.inv_hom_id, iso.inv_hom_id, ←tensor_id] }

infixr ` ⊗ `:70 := tensor_iso

namespace monoidal_category

section

variables {C : Type u} [category.{v} C] [monoidal_category.{v} C]

instance tensor_is_iso {W X Y Z : C} (f : W ⟶ X) [is_iso f] (g : Y ⟶ Z) [is_iso g] :
  is_iso (f ⊗ g) :=
is_iso.of_iso (as_iso f ⊗ as_iso g)

@[simp] lemma inv_tensor {W X Y Z : C} (f : W ⟶ X) [is_iso f] (g : Y ⟶ Z) [is_iso g] :
  inv (f ⊗ g) = inv f ⊗ inv g :=
by { ext, simp [←tensor_comp], }

variables {U V W X Y Z : C}

-- When `rewrite_search` lands, add @[search] attributes to

-- monoidal_category.tensor_id monoidal_category.tensor_comp monoidal_category.associator_naturality
-- monoidal_category.left_unitor_naturality monoidal_category.right_unitor_naturality
-- monoidal_category.pentagon monoidal_category.triangle

-- tensor_comp_id tensor_id_comp comp_id_tensor_tensor_id
-- triangle_assoc_comp_left triangle_assoc_comp_right
-- triangle_assoc_comp_left_inv triangle_assoc_comp_right_inv
-- left_unitor_tensor left_unitor_tensor_inv
-- right_unitor_tensor right_unitor_tensor_inv
-- pentagon_inv
-- associator_inv_naturality
-- left_unitor_inv_naturality
-- right_unitor_inv_naturality

lemma tensor_dite {P : Prop} [decidable P]
  {W X Y Z : C} (f : W ⟶ X) (g : P → (Y ⟶ Z)) (g' : ¬P → (Y ⟶ Z)) :
  f ⊗ (if h : P then g h else g' h) = if h : P then f ⊗ g h else f ⊗ g' h :=
by { split_ifs; refl }

lemma dite_tensor {P : Prop} [decidable P]
  {W X Y Z : C} (f : W ⟶ X) (g : P → (Y ⟶ Z)) (g' : ¬P → (Y ⟶ Z)) :
  (if h : P then g h else g' h) ⊗ f  = if h : P then g h ⊗ f else g' h ⊗ f :=
by { split_ifs; refl }

@[reassoc, simp] lemma comp_tensor_id (f : W ⟶ X) (g : X ⟶ Y) :
  (f ≫ g) ⊗ (𝟙 Z) = (f ⊗ (𝟙 Z)) ≫ (g ⊗ (𝟙 Z)) :=
by { rw ←tensor_comp, simp }

@[reassoc, simp] lemma id_tensor_comp (f : W ⟶ X) (g : X ⟶ Y) :
  (𝟙 Z) ⊗ (f ≫ g) = (𝟙 Z ⊗ f) ≫ (𝟙 Z ⊗ g) :=
by { rw ←tensor_comp, simp }

@[simp, reassoc] lemma id_tensor_comp_tensor_id (f : W ⟶ X) (g : Y ⟶ Z) :
  ((𝟙 Y) ⊗ f) ≫ (g ⊗ (𝟙 X)) = g ⊗ f :=
by { rw [←tensor_comp], simp }

@[simp, reassoc] lemma tensor_id_comp_id_tensor (f : W ⟶ X) (g : Y ⟶ Z) :
  (g ⊗ (𝟙 W)) ≫ ((𝟙 Z) ⊗ f) = g ⊗ f :=
by { rw [←tensor_comp], simp }

@[reassoc]
lemma left_unitor_inv_naturality {X X' : C} (f : X ⟶ X') :
  f ≫ (λ_ X').inv = (λ_ X).inv ≫ (𝟙 _ ⊗ f) :=
begin
  apply (cancel_mono (λ_ X').hom).1,
  simp only [assoc, comp_id, iso.inv_hom_id],
  rw [left_unitor_naturality, ←category.assoc, iso.inv_hom_id, category.id_comp]
end

@[reassoc]
lemma right_unitor_inv_naturality {X X' : C} (f : X ⟶ X') :
  f ≫ (ρ_ X').inv = (ρ_ X).inv ≫ (f ⊗ 𝟙 _) :=
begin
  apply (cancel_mono (ρ_ X').hom).1,
  simp only [assoc, comp_id, iso.inv_hom_id],
  rw [right_unitor_naturality, ←category.assoc, iso.inv_hom_id, category.id_comp]
end

@[simp]
lemma right_unitor_conjugation {X Y : C} (f : X ⟶ Y) :
  (ρ_ X).inv ≫ (f ⊗ (𝟙 (𝟙_ C))) ≫ (ρ_ Y).hom = f :=
by rw [right_unitor_naturality, ←category.assoc, iso.inv_hom_id, category.id_comp]

@[simp]
lemma left_unitor_conjugation {X Y : C} (f : X ⟶ Y) :
  (λ_ X).inv ≫ ((𝟙 (𝟙_ C)) ⊗ f) ≫ (λ_ Y).hom = f :=
by rw [left_unitor_naturality, ←category.assoc, iso.inv_hom_id, category.id_comp]

@[simp] lemma tensor_left_iff
  {X Y : C} (f g : X ⟶ Y) :
  ((𝟙 (𝟙_ C)) ⊗ f = (𝟙 (𝟙_ C)) ⊗ g) ↔ (f = g) :=
by { rw [←cancel_mono (λ_ Y).hom, left_unitor_naturality, left_unitor_naturality], simp }

@[simp] lemma tensor_right_iff
  {X Y : C} (f g : X ⟶ Y) :
  (f ⊗ (𝟙 (𝟙_ C)) = g ⊗ (𝟙 (𝟙_ C))) ↔ (f = g) :=
by { rw [←cancel_mono (ρ_ Y).hom, right_unitor_naturality, right_unitor_naturality], simp }

-- See Proposition 2.2.4 of <http://www-math.mit.edu/~etingof/egnobookfinal.pdf>
@[reassoc]
lemma left_unitor_tensor' (X Y : C) :
  ((α_ (𝟙_ C) X Y).hom) ≫ ((λ_ (X ⊗ Y)).hom) = ((λ_ X).hom ⊗ (𝟙 Y)) :=
by
  rw [←tensor_left_iff, id_tensor_comp, ←cancel_epi (α_ (𝟙_ C) (𝟙_ C ⊗ X) Y).hom,
    ←cancel_epi ((α_ (𝟙_ C) (𝟙_ C) X).hom ⊗ 𝟙 Y), pentagon_assoc, triangle, ←associator_naturality,
    ←comp_tensor_id_assoc, triangle, associator_naturality, tensor_id]

@[reassoc, simp]
lemma left_unitor_tensor (X Y : C) :
  ((λ_ (X ⊗ Y)).hom) = ((α_ (𝟙_ C) X Y).inv) ≫ ((λ_ X).hom ⊗ (𝟙 Y)) :=
by { rw [←left_unitor_tensor'], simp }

lemma left_unitor_tensor_inv' (X Y : C) :
  ((λ_ (X ⊗ Y)).inv) ≫ ((α_ (𝟙_ C) X Y).inv) = ((λ_ X).inv ⊗ (𝟙 Y)) :=
eq_of_inv_eq_inv (by simp)

@[reassoc, simp]
lemma left_unitor_tensor_inv (X Y : C) :
  (λ_ (X ⊗ Y)).inv = ((λ_ X).inv ⊗ (𝟙 Y)) ≫ (α_ (𝟙_ C) X Y).hom :=
by { rw [←left_unitor_tensor_inv'], simp }

@[reassoc, simp]
lemma right_unitor_tensor (X Y : C) :
  (ρ_ (X ⊗ Y)).hom = (α_ X Y (𝟙_ C)).hom ≫ ((𝟙 X) ⊗ (ρ_ Y).hom) :=
by
  rw [←tensor_right_iff, comp_tensor_id, ←cancel_mono (α_ X Y (𝟙_ C)).hom, assoc,
      associator_naturality, ←triangle_assoc, ←triangle, id_tensor_comp, pentagon_assoc,
      ←associator_naturality, tensor_id]

@[reassoc, simp]
lemma right_unitor_tensor_inv (X Y : C) :
  ((ρ_ (X ⊗ Y)).inv) = ((𝟙 X) ⊗ (ρ_ Y).inv) ≫ (α_ X Y (𝟙_ C)).inv :=
eq_of_inv_eq_inv (by simp)

@[reassoc]
lemma id_tensor_right_unitor_inv (X Y : C) : 𝟙 X ⊗ (ρ_ Y).inv = (ρ_ _).inv ≫ (α_ _ _ _).hom :=
by simp only [right_unitor_tensor_inv, category.comp_id, iso.inv_hom_id, category.assoc]

@[reassoc]
lemma left_unitor_inv_tensor_id (X Y : C) : (λ_ X).inv ⊗ 𝟙 Y = (λ_ _).inv ≫ (α_ _ _ _).inv :=
by simp only [left_unitor_tensor_inv, assoc, comp_id, hom_inv_id]

@[reassoc]
lemma associator_inv_naturality {X Y Z X' Y' Z' : C} (f : X ⟶ X') (g : Y ⟶ Y') (h : Z ⟶ Z') :
  (f ⊗ (g ⊗ h)) ≫ (α_ X' Y' Z').inv = (α_ X Y Z).inv ≫ ((f ⊗ g) ⊗ h) :=
by { rw [comp_inv_eq, assoc, associator_naturality], simp }

@[reassoc]
lemma id_tensor_associator_naturality {X Y Z Z' : C} (h : Z ⟶ Z') :
  (𝟙 (X ⊗ Y) ⊗ h) ≫ (α_ X Y Z').hom = (α_ X Y Z).hom ≫ (𝟙 X ⊗ (𝟙 Y ⊗ h)) :=
by { rw [←tensor_id, associator_naturality], }

@[reassoc]
lemma id_tensor_associator_inv_naturality {X Y Z X' : C} (f : X ⟶ X')  :
  (f ⊗ 𝟙 (Y ⊗ Z)) ≫ (α_ X' Y Z).inv = (α_ X Y Z).inv ≫ ((f ⊗ 𝟙 Y) ⊗ 𝟙 Z) :=
by { rw [←tensor_id, associator_inv_naturality] }

@[reassoc]
lemma associator_conjugation {X X' Y Y' Z Z' : C} (f : X ⟶ X') (g : Y ⟶ Y') (h : Z ⟶ Z') :
  (α_ X Y Z).hom ≫ (f ⊗ (g ⊗ h)) ≫ (α_ X' Y' Z').inv = (f ⊗ g) ⊗ h :=
by rw [associator_inv_naturality, hom_inv_id_assoc]

@[reassoc]
lemma associator_inv_conjugation {X X' Y Y' Z Z' : C} (f : X ⟶ X') (g : Y ⟶ Y') (h : Z ⟶ Z') :
  (α_ X Y Z).inv ≫ ((f ⊗ g) ⊗ h) ≫ (α_ X' Y' Z').hom = f ⊗ g ⊗ h :=
by rw [associator_naturality, inv_hom_id_assoc]

@[reassoc]
lemma pentagon_inv (W X Y Z : C) :
  ((𝟙 W) ⊗ (α_ X Y Z).inv) ≫ (α_ W (X ⊗ Y) Z).inv ≫ ((α_ W X Y).inv ⊗ (𝟙 Z))
    = (α_ W X (Y ⊗ Z)).inv ≫ (α_ (W ⊗ X) Y Z).inv :=
category_theory.eq_of_inv_eq_inv (by simp [pentagon])

@[reassoc]
lemma pentagon_inv_inv_hom (W X Y Z : C) :
  (α_ W (X ⊗ Y) Z).inv ≫ ((α_ W X Y).inv ⊗ (𝟙 Z)) ≫ (α_ (W ⊗ X) Y Z).hom
  = ((𝟙 W) ⊗ (α_ X Y Z).hom) ≫ (α_ W X (Y ⊗ Z)).inv :=
begin
  rw ←((iso.eq_comp_inv _).mp (pentagon_inv W X Y Z)),
  slice_rhs 1 2 { rw [←id_tensor_comp, iso.hom_inv_id] },
  simp only [tensor_id, assoc, id_comp]
end

lemma triangle_assoc_comp_left (X Y : C) :
  (α_ X (𝟙_ C) Y).hom ≫ ((𝟙 X) ⊗ (λ_ Y).hom) = (ρ_ X).hom ⊗ 𝟙 Y :=
monoidal_category.triangle X Y

@[simp, reassoc] lemma triangle_assoc_comp_right (X Y : C) :
  (α_ X (𝟙_ C) Y).inv ≫ ((ρ_ X).hom ⊗ 𝟙 Y) = ((𝟙 X) ⊗ (λ_ Y).hom) :=
by rw [←triangle_assoc_comp_left, iso.inv_hom_id_assoc]

@[simp, reassoc] lemma triangle_assoc_comp_right_inv (X Y : C) :
  ((ρ_ X).inv ⊗ 𝟙 Y) ≫ (α_ X (𝟙_ C) Y).hom = ((𝟙 X) ⊗ (λ_ Y).inv) :=
begin
  apply (cancel_mono (𝟙 X ⊗ (λ_ Y).hom)).1,
  simp only [assoc, triangle_assoc_comp_left],
  rw [←comp_tensor_id, iso.inv_hom_id, ←id_tensor_comp, iso.inv_hom_id]
end

@[simp, reassoc] lemma triangle_assoc_comp_left_inv (X Y : C) :
  ((𝟙 X) ⊗ (λ_ Y).inv) ≫ (α_ X (𝟙_ C) Y).inv = ((ρ_ X).inv ⊗ 𝟙 Y) :=
begin
  apply (cancel_mono ((ρ_ X).hom ⊗ 𝟙 Y)).1,
  simp only [triangle_assoc_comp_right, assoc],
  rw [←id_tensor_comp, iso.inv_hom_id, ←comp_tensor_id, iso.inv_hom_id]
end

lemma unitors_equal : (λ_ (𝟙_ C)).hom = (ρ_ (𝟙_ C)).hom :=
by rw [←tensor_left_iff, ←cancel_epi (α_ (𝟙_ C) (𝟙_ _) (𝟙_ _)).hom, ←cancel_mono (ρ_ (𝟙_ C)).hom,
       triangle, ←right_unitor_tensor, right_unitor_naturality]

lemma unitors_inv_equal : (λ_ (𝟙_ C)).inv = (ρ_ (𝟙_ C)).inv :=
by { ext, simp [←unitors_equal] }

@[reassoc]
lemma right_unitor_inv_comp_tensor (f : W ⟶ X) (g : 𝟙_ C ⟶ Z) :
  (ρ_ _).inv ≫ (f ⊗ g) = f ≫ (ρ_ _).inv ≫ (𝟙 _ ⊗ g) :=
by { slice_rhs 1 2 { rw right_unitor_inv_naturality }, simp }

@[reassoc]
lemma left_unitor_inv_comp_tensor (f : W ⟶ X) (g : 𝟙_ C ⟶ Z) :
  (λ_ _).inv ≫ (g ⊗ f) = f ≫ (λ_ _).inv ≫ (g ⊗ 𝟙 _) :=
by { slice_rhs 1 2 { rw left_unitor_inv_naturality }, simp }

@[simp, reassoc]
lemma hom_inv_id_tensor {V W X Y Z : C} (f : V ≅ W) (g : X ⟶ Y) (h : Y ⟶ Z) :
  (f.hom ⊗ g) ≫ (f.inv ⊗ h) = 𝟙 V ⊗ (g ≫ h) :=
by rw [←tensor_comp, f.hom_inv_id]

@[simp, reassoc]
lemma inv_hom_id_tensor {V W X Y Z : C} (f : V ≅ W) (g : X ⟶ Y) (h : Y ⟶ Z) :
  (f.inv ⊗ g) ≫ (f.hom ⊗ h) = 𝟙 W ⊗ (g ≫ h) :=
by rw [←tensor_comp, f.inv_hom_id]

@[simp, reassoc]
lemma tensor_hom_inv_id {V W X Y Z : C} (f : V ≅ W) (g : X ⟶ Y) (h : Y ⟶ Z) :
  (g ⊗ f.hom) ≫ (h ⊗ f.inv) = (g ≫ h) ⊗ 𝟙 V :=
by rw [←tensor_comp, f.hom_inv_id]

@[simp, reassoc]
lemma tensor_inv_hom_id {V W X Y Z : C} (f : V ≅ W) (g : X ⟶ Y) (h : Y ⟶ Z) :
  (g ⊗ f.inv) ≫ (h ⊗ f.hom) = (g ≫ h) ⊗ 𝟙 W :=
by rw [←tensor_comp, f.inv_hom_id]

@[reassoc]
lemma pentagon_hom_inv {W X Y Z : C} :
  (α_ W X (Y ⊗ Z)).hom ≫ (𝟙 W ⊗ (α_ X Y Z).inv)
  = (α_ (W ⊗ X) Y Z).inv ≫ ((α_ W X Y).hom ⊗ 𝟙 Z) ≫ (α_ W (X ⊗ Y) Z).hom :=
begin
  have pent := pentagon W X Y Z,
  rw ←iso.comp_inv_eq at pent,
  rw [iso.eq_inv_comp, ←pent],
  simp only [tensor_hom_inv_id, iso.inv_hom_id_assoc, tensor_id, category.comp_id, category.assoc],
end

@[reassoc]
lemma pentagon_inv_hom (W X Y Z : C) :
  (α_ (W ⊗ X) Y Z).inv ≫ ((α_ W X Y).hom ⊗ 𝟙 Z)
  = (α_ W X (Y ⊗ Z)).hom ≫ (𝟙 W ⊗ (α_ X Y Z).inv) ≫ (α_ W (X ⊗ Y) Z).inv :=
begin
  have pent := pentagon W X Y Z,
  rw ←iso.inv_comp_eq at pent,
  rw [←pent],
  simp only [tensor_id, assoc, id_comp, comp_id, hom_inv_id, tensor_hom_inv_id_assoc],
end

@[reassoc]
lemma pentagon_comp_id_tensor {W X Y Z : C} :
  (α_ W (X ⊗ Y) Z).hom ≫ ((𝟙 W) ⊗ (α_ X Y Z).hom)
  = ((α_ W X Y).inv ⊗ (𝟙 Z)) ≫ (α_ (W ⊗ X) Y Z).hom ≫ (α_ W X (Y ⊗ Z)).hom :=
by { rw ←pentagon W X Y Z, simp }

end

section
variables (C : Type u) [category.{v} C] [monoidal_category.{v} C]

/-- The tensor product expressed as a functor. -/
@[simps] def tensor : (C × C) ⥤ C :=
{ obj := λ X, X.1 ⊗ X.2,
  map := λ {X Y : C × C} (f : X ⟶ Y), f.1 ⊗ f.2 }

/-- The left-associated triple tensor product as a functor. -/
def left_assoc_tensor : (C × C × C) ⥤ C :=
{ obj := λ X, (X.1 ⊗ X.2.1) ⊗ X.2.2,
  map := λ {X Y : C × C × C} (f : X ⟶ Y), (f.1 ⊗ f.2.1) ⊗ f.2.2 }

@[simp] lemma left_assoc_tensor_obj (X) :
  (left_assoc_tensor C).obj X = (X.1 ⊗ X.2.1) ⊗ X.2.2 := rfl
@[simp] lemma left_assoc_tensor_map {X Y} (f : X ⟶ Y) :
  (left_assoc_tensor C).map f = (f.1 ⊗ f.2.1) ⊗ f.2.2 := rfl

/-- The right-associated triple tensor product as a functor. -/
def right_assoc_tensor : (C × C × C) ⥤ C :=
{ obj := λ X, X.1 ⊗ (X.2.1 ⊗ X.2.2),
  map := λ {X Y : C × C × C} (f : X ⟶ Y), f.1 ⊗ (f.2.1 ⊗ f.2.2) }

@[simp] lemma right_assoc_tensor_obj (X) :
  (right_assoc_tensor C).obj X = X.1 ⊗ (X.2.1 ⊗ X.2.2) := rfl
@[simp] lemma right_assoc_tensor_map {X Y} (f : X ⟶ Y) :
  (right_assoc_tensor C).map f = f.1 ⊗ (f.2.1 ⊗ f.2.2) := rfl

/-- The functor `λ X, 𝟙_ C ⊗ X`. -/
def tensor_unit_left : C ⥤ C :=
{ obj := λ X, 𝟙_ C ⊗ X,
  map := λ {X Y : C} (f : X ⟶ Y), (𝟙 (𝟙_ C)) ⊗ f }
/-- The functor `λ X, X ⊗ 𝟙_ C`. -/
def tensor_unit_right : C ⥤ C :=
{ obj := λ X, X ⊗ 𝟙_ C,
  map := λ {X Y : C} (f : X ⟶ Y), f ⊗ (𝟙 (𝟙_ C)) }

-- We can express the associator and the unitors, given componentwise above,
-- as natural isomorphisms.

/-- The associator as a natural isomorphism. -/
@[simps]
def associator_nat_iso :
  left_assoc_tensor C ≅ right_assoc_tensor C :=
nat_iso.of_components
  (by { intros, apply monoidal_category.associator })
  (by { intros, apply monoidal_category.associator_naturality })

/-- The left unitor as a natural isomorphism. -/
@[simps]
def left_unitor_nat_iso :
  tensor_unit_left C ≅ 𝟭 C :=
nat_iso.of_components
  (by { intros, apply monoidal_category.left_unitor })
  (by { intros, apply monoidal_category.left_unitor_naturality })

/-- The right unitor as a natural isomorphism. -/
@[simps]
def right_unitor_nat_iso :
  tensor_unit_right C ≅ 𝟭 C :=
nat_iso.of_components
  (by { intros, apply monoidal_category.right_unitor })
  (by { intros, apply monoidal_category.right_unitor_naturality })



section
variables {C}

/-- Tensoring on the left with a fixed object, as a functor. -/
@[simps]
def tensor_left (X : C) : C ⥤ C :=
{ obj := λ Y, X ⊗ Y,
  map := λ Y Y' f, (𝟙 X) ⊗ f, }

/--
Tensoring on the left with `X ⊗ Y` is naturally isomorphic to
tensoring on the left with `Y`, and then again with `X`.
-/
def tensor_left_tensor (X Y : C) : tensor_left (X ⊗ Y) ≅ tensor_left Y ⋙ tensor_left X :=
nat_iso.of_components
  (associator _ _)
  (λ Z Z' f, by { dsimp, rw[←tensor_id], apply associator_naturality })

@[simp] lemma tensor_left_tensor_hom_app (X Y Z : C) :
  (tensor_left_tensor X Y).hom.app Z = (associator X Y Z).hom :=
rfl
@[simp] lemma tensor_left_tensor_inv_app (X Y Z : C) :
  (tensor_left_tensor X Y).inv.app Z = (associator X Y Z).inv :=
by { simp [tensor_left_tensor], }

/-- Tensoring on the right with a fixed object, as a functor. -/
@[simps]
def tensor_right (X : C) : C ⥤ C :=
{ obj := λ Y, Y ⊗ X,
  map := λ Y Y' f, f ⊗ (𝟙 X), }

variables (C)

/--
Tensoring on the left, as a functor from `C` into endofunctors of `C`.

TODO: show this is a op-monoidal functor.
-/
@[simps]
def tensoring_left : C ⥤ C ⥤ C :=
{ obj := tensor_left,
  map := λ X Y f,
  { app := λ Z, f ⊗ (𝟙 Z) } }

instance : faithful (tensoring_left C) :=
{ map_injective' := λ X Y f g h,
  begin
    injections with h,
    replace h := congr_fun h (𝟙_ C),
    simpa using h,
  end }

/--
Tensoring on the right, as a functor from `C` into endofunctors of `C`.

We later show this is a monoidal functor.
-/
@[simps]
def tensoring_right : C ⥤ C ⥤ C :=
{ obj := tensor_right,
  map := λ X Y f,
  { app := λ Z, (𝟙 Z) ⊗ f } }

instance : faithful (tensoring_right C) :=
{ map_injective' := λ X Y f g h,
  begin
    injections with h,
    replace h := congr_fun h (𝟙_ C),
    simpa using h,
  end }

variables {C}

/--
Tensoring on the right with `X ⊗ Y` is naturally isomorphic to
tensoring on the right with `X`, and then again with `Y`.
-/
def tensor_right_tensor (X Y : C) : tensor_right (X ⊗ Y) ≅ tensor_right X ⋙ tensor_right Y :=
nat_iso.of_components
  (λ Z, (associator Z X Y).symm)
  (λ Z Z' f, by { dsimp, rw[←tensor_id], apply associator_inv_naturality })

@[simp] lemma tensor_right_tensor_hom_app (X Y Z : C) :
  (tensor_right_tensor X Y).hom.app Z = (associator Z X Y).inv :=
rfl
@[simp] lemma tensor_right_tensor_inv_app (X Y Z : C) :
  (tensor_right_tensor X Y).inv.app Z = (associator Z X Y).hom :=
by simp [tensor_right_tensor]

variables {C}

/--
Any property closed under `𝟙_` and `⊗` induces a full monoidal subcategory of `C`, where
the category on the subtype is given by `full_subcategory`.
-/
def full_monoidal_subcategory (P : C → Prop) (h_id : P (𝟙_ C))
 (h_tensor : ∀ {X Y}, P X → P Y → P (X ⊗ Y)) : monoidal_category {X : C // P X} :=
{ tensor_obj := λ X Y, ⟨X ⊗ Y, h_tensor X.2 Y.2⟩,
  tensor_hom := λ X₁ Y₁ X₂ Y₂ f g, by { change X₁.1 ⊗ X₂.1 ⟶ Y₁.1 ⊗ Y₂.1,
    change X₁.1 ⟶ Y₁.1 at f, change X₂.1 ⟶ Y₂.1 at g, exact f ⊗ g },
  tensor_unit := ⟨𝟙_ C, h_id⟩,
  associator := λ X Y Z,
    ⟨(α_ X.1 Y.1 Z.1).hom, (α_ X.1 Y.1 Z.1).inv,
     hom_inv_id (α_ X.1 Y.1 Z.1), inv_hom_id (α_ X.1 Y.1 Z.1)⟩,
  left_unitor := λ X, ⟨(λ_ X.1).hom, (λ_ X.1).inv, hom_inv_id (λ_ X.1), inv_hom_id (λ_ X.1)⟩,
  right_unitor := λ X, ⟨(ρ_ X.1).hom, (ρ_ X.1).inv, hom_inv_id (ρ_ X.1), inv_hom_id (ρ_ X.1)⟩,
  tensor_id' := λ X Y, tensor_id X.1 Y.1,
  tensor_comp' := λ X₁ Y₁ Z₁ X₂ Y₂ Z₂ f₁ f₂ g₁ g₂, tensor_comp f₁ f₂ g₁ g₂,
  associator_naturality' := λ X₁ X₂ X₃ Y₁ Y₂ Y₃ f₁ f₂ f₃, associator_naturality f₁ f₂ f₃,
  left_unitor_naturality' := λ X Y f, left_unitor_naturality f,
  right_unitor_naturality' := λ X Y f, right_unitor_naturality f,
  pentagon' := λ W X Y Z, pentagon W.1 X.1 Y.1 Z.1,
  triangle' := λ X Y, triangle X.1 Y.1 }

end

end

section

universes v₁ v₂ u₁ u₂

variables (C₁ : Type u₁) [category.{v₁} C₁] [monoidal_category.{v₁} C₁]
variables (C₂ : Type u₂) [category.{v₂} C₂] [monoidal_category.{v₂} C₂]

<<<<<<< HEAD
@[simps] instance prod_monoidal : monoidal_category (C₁ × C₂) :=
{ tensor_obj := λ X Y, (X.1 ⊗ Y.1, X.2 ⊗ Y.2),
  tensor_hom := λ X₁ Y₁ X₂ Y₂ f₁ f₂, (f₁.1 ⊗ f₂.1, f₁.2 ⊗ f₂.2),
  tensor_unit := (tensor_unit C₁, tensor_unit C₂),
  associator := λ X Y Z,
    { hom := ((α_ X.1 Y.1 Z.1).hom, (α_ X.2 Y.2 Z.2).hom),
      inv := ((α_ X.1 Y.1 Z.1).inv, (α_ X.2 Y.2 Z.2).inv) },
  associator_naturality' := λ X₁ X₂ X₃ Y₁ Y₂ Y₃ f₁ f₂ f₃,
    congr_arg2 prod.mk
      (associator_naturality f₁.1 f₂.1 f₃.1) (associator_naturality f₁.2 f₂.2 f₃.2),
  left_unitor := λ X,
    { hom := ((λ_ X.1).hom, (λ_ X.2).hom),
      inv := ((λ_ X.1).inv, (λ_ X.2).inv) },
  left_unitor_naturality' :=
    λ X Y f, congr_arg2 prod.mk (left_unitor_naturality f.1) (left_unitor_naturality f.2),
  right_unitor := λ X,
    { hom := ((ρ_ X.1).hom, (ρ_ X.2).hom),
      inv := ((ρ_ X.1).inv, (ρ_ X.2).inv) },
  right_unitor_naturality' :=
    λ X Y f, congr_arg2 prod.mk (right_unitor_naturality f.1) (right_unitor_naturality f.2),
  pentagon' :=
    λ W X Y Z, congr_arg2 prod.mk (pentagon W.1 X.1 Y.1 Z.1) (pentagon W.2 X.2 Y.2 Z.2) }
=======
local attribute [simp]
associator_naturality left_unitor_naturality right_unitor_naturality pentagon

@[simps tensor_obj tensor_hom tensor_unit associator]
instance prod_monoidal : monoidal_category (C₁ × C₂) :=
{ tensor_obj := λ X Y, (X.1 ⊗ Y.1, X.2 ⊗ Y.2),
  tensor_hom := λ _ _ _ _ f g, (f.1 ⊗ g.1, f.2 ⊗ g.2),
  tensor_unit := (𝟙_ C₁, 𝟙_ C₂),
  associator := λ X Y Z, (α_ X.1 Y.1 Z.1).prod (α_ X.2 Y.2 Z.2),
  left_unitor := λ ⟨X₁, X₂⟩, (λ_ X₁).prod (λ_ X₂),
  right_unitor := λ ⟨X₁, X₂⟩, (ρ_ X₁).prod (ρ_ X₂) }

@[simp] lemma prod_monoidal_left_unitor_hom_fst (X : C₁ × C₂) :
  ((λ_ X).hom : (𝟙_ _) ⊗ X ⟶ X).1 = (λ_ X.1).hom := by { cases X, refl }

@[simp] lemma prod_monoidal_left_unitor_hom_snd (X : C₁ × C₂) :
  ((λ_ X).hom : (𝟙_ _) ⊗ X ⟶ X).2 = (λ_ X.2).hom := by { cases X, refl }

@[simp] lemma prod_monoidal_left_unitor_inv_fst (X : C₁ × C₂) :
  ((λ_ X).inv : X ⟶ (𝟙_ _) ⊗ X).1 = (λ_ X.1).inv := by { cases X, refl }

@[simp] lemma prod_monoidal_left_unitor_inv_snd (X : C₁ × C₂) :
  ((λ_ X).inv : X ⟶ (𝟙_ _) ⊗ X).2 = (λ_ X.2).inv := by { cases X, refl }

@[simp] lemma prod_monoidal_right_unitor_hom_fst (X : C₁ × C₂) :
  ((ρ_ X).hom : X ⊗ (𝟙_ _) ⟶ X).1 = (ρ_ X.1).hom := by { cases X, refl }

@[simp] lemma prod_monoidal_right_unitor_hom_snd (X : C₁ × C₂) :
  ((ρ_ X).hom : X ⊗ (𝟙_ _) ⟶ X).2 = (ρ_ X.2).hom := by { cases X, refl }

@[simp] lemma prod_monoidal_right_unitor_inv_fst (X : C₁ × C₂) :
  ((ρ_ X).inv : X ⟶ X ⊗ (𝟙_ _)).1 = (ρ_ X.1).inv := by { cases X, refl }

@[simp] lemma prod_monoidal_right_unitor_inv_snd (X : C₁ × C₂) :
  ((ρ_ X).inv : X ⟶ X ⊗ (𝟙_ _)).2 = (ρ_ X.2).inv := by { cases X, refl }
>>>>>>> 4f14d4d4

end

end monoidal_category

end category_theory<|MERGE_RESOLUTION|>--- conflicted
+++ resolved
@@ -607,30 +607,6 @@
 variables (C₁ : Type u₁) [category.{v₁} C₁] [monoidal_category.{v₁} C₁]
 variables (C₂ : Type u₂) [category.{v₂} C₂] [monoidal_category.{v₂} C₂]
 
-<<<<<<< HEAD
-@[simps] instance prod_monoidal : monoidal_category (C₁ × C₂) :=
-{ tensor_obj := λ X Y, (X.1 ⊗ Y.1, X.2 ⊗ Y.2),
-  tensor_hom := λ X₁ Y₁ X₂ Y₂ f₁ f₂, (f₁.1 ⊗ f₂.1, f₁.2 ⊗ f₂.2),
-  tensor_unit := (tensor_unit C₁, tensor_unit C₂),
-  associator := λ X Y Z,
-    { hom := ((α_ X.1 Y.1 Z.1).hom, (α_ X.2 Y.2 Z.2).hom),
-      inv := ((α_ X.1 Y.1 Z.1).inv, (α_ X.2 Y.2 Z.2).inv) },
-  associator_naturality' := λ X₁ X₂ X₃ Y₁ Y₂ Y₃ f₁ f₂ f₃,
-    congr_arg2 prod.mk
-      (associator_naturality f₁.1 f₂.1 f₃.1) (associator_naturality f₁.2 f₂.2 f₃.2),
-  left_unitor := λ X,
-    { hom := ((λ_ X.1).hom, (λ_ X.2).hom),
-      inv := ((λ_ X.1).inv, (λ_ X.2).inv) },
-  left_unitor_naturality' :=
-    λ X Y f, congr_arg2 prod.mk (left_unitor_naturality f.1) (left_unitor_naturality f.2),
-  right_unitor := λ X,
-    { hom := ((ρ_ X.1).hom, (ρ_ X.2).hom),
-      inv := ((ρ_ X.1).inv, (ρ_ X.2).inv) },
-  right_unitor_naturality' :=
-    λ X Y f, congr_arg2 prod.mk (right_unitor_naturality f.1) (right_unitor_naturality f.2),
-  pentagon' :=
-    λ W X Y Z, congr_arg2 prod.mk (pentagon W.1 X.1 Y.1 Z.1) (pentagon W.2 X.2 Y.2 Z.2) }
-=======
 local attribute [simp]
 associator_naturality left_unitor_naturality right_unitor_naturality pentagon
 
@@ -666,7 +642,6 @@
 
 @[simp] lemma prod_monoidal_right_unitor_inv_snd (X : C₁ × C₂) :
   ((ρ_ X).inv : X ⟶ X ⊗ (𝟙_ _)).2 = (ρ_ X.2).inv := by { cases X, refl }
->>>>>>> 4f14d4d4
 
 end
 
