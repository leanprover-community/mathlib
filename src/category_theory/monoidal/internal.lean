/-
Copyright (c) 2020 Scott Morrison. All rights reserved.
Released under Apache 2.0 license as described in the file LICENSE.
Authors: Scott Morrison
-/
import category_theory.monoidal.natural_transformation
import category_theory.monoidal.unitors
import category_theory.limits.shapes.terminal

/-!
# The category of monoids in a monoidal category, and modules over an internal monoid.
-/

universes v₁ v₂ u₁ u₂

open category_theory
open category_theory.monoidal_category

variables (C : Type u₁) [category.{v₁} C] [monoidal_category.{v₁} C]

/--
A monoid object internal to a monoidal category.

When the monoidal category is preadditive, this is also sometimes called an "algebra object".
-/
structure Mon_ :=
(X : C)
(one : 𝟙_ C ⟶ X)
(mul : X ⊗ X ⟶ X)
(one_mul' : (one ⊗ 𝟙 X) ≫ mul = (λ_ X).hom . obviously)
(mul_one' : (𝟙 X ⊗ one) ≫ mul = (ρ_ X).hom . obviously)
-- Obviously there is some flexibility stating this axiom.
-- This one has left- and right-hand sides matching the statement of `monoid.mul_assoc`,
-- and chooses to place the associator on the right-hand side.
-- The heuristic is that unitors and associators "don't have much weight".
(mul_assoc' : (mul ⊗ 𝟙 X) ≫ mul = (α_ X X X).hom ≫ (𝟙 X ⊗ mul) ≫ mul . obviously)

restate_axiom Mon_.one_mul'
restate_axiom Mon_.mul_one'
restate_axiom Mon_.mul_assoc'
attribute [reassoc] Mon_.one_mul Mon_.mul_one -- We prove a more general `@[simp]` lemma below.
attribute [simp, reassoc] Mon_.mul_assoc

namespace Mon_

/--
The trivial monoid object. We later show this is initial in `Mon_ C`.
-/
@[simps]
def trivial : Mon_ C :=
{ X := 𝟙_ C,
  one := 𝟙 _,
  mul := (λ_ _).hom,
  mul_assoc' := by simp_rw [triangle_assoc, iso.cancel_iso_hom_right, tensor_right_iff, unitors_equal],
  mul_one' := by simp [unitors_equal] }

instance : inhabited (Mon_ C) := ⟨trivial C⟩

variables {C} {M : Mon_ C}

@[simp] lemma one_mul_hom {Z : C} (f : Z ⟶ M.X) : (M.one ⊗ f) ≫ M.mul = (λ_ Z).hom ≫ f :=
by rw [←id_tensor_comp_tensor_id, category.assoc, M.one_mul, left_unitor_naturality]

@[simp] lemma mul_one_hom {Z : C} (f : Z ⟶ M.X) : (f ⊗ M.one) ≫ M.mul = (ρ_ Z).hom ≫ f :=
by rw [←tensor_id_comp_id_tensor, category.assoc, M.mul_one, right_unitor_naturality]

lemma assoc_flip : (𝟙 M.X ⊗ M.mul) ≫ M.mul = (α_ M.X M.X M.X).inv ≫ (M.mul ⊗ 𝟙 M.X) ≫ M.mul :=
by simp

/-- A morphism of monoid objects. -/
@[ext]
structure hom (M N : Mon_ C) :=
(hom : M.X ⟶ N.X)
(one_hom' : M.one ≫ hom = N.one . obviously)
(mul_hom' : M.mul ≫ hom = (hom ⊗ hom) ≫ N.mul . obviously)

restate_axiom hom.one_hom'
restate_axiom hom.mul_hom'
attribute [simp, reassoc] hom.one_hom hom.mul_hom

/-- The identity morphism on a monoid object. -/
@[simps]
def id (M : Mon_ C) : hom M M :=
{ hom := 𝟙 M.X, }

instance hom_inhabited (M : Mon_ C) : inhabited (hom M M) := ⟨id M⟩

/-- Composition of morphisms of monoid objects. -/
@[simps]
def comp {M N O : Mon_ C} (f : hom M N) (g : hom N O) : hom M O :=
{ hom := f.hom ≫ g.hom, }

instance : category (Mon_ C) :=
{ hom := λ M N, hom M N,
  id := id,
  comp := λ M N O f g, comp f g, }

@[simp] lemma id_hom' (M : Mon_ C) : (𝟙 M : hom M M).hom = 𝟙 M.X := rfl
@[simp] lemma comp_hom' {M N K : Mon_ C} (f : M ⟶ N) (g : N ⟶ K) :
  (f ≫ g : hom M K).hom = f.hom ≫ g.hom := rfl

section
variables (C)

/-- The forgetful functor from monoid objects to the ambient category. -/
@[simps]
def forget : Mon_ C ⥤ C :=
{ obj := λ A, A.X,
  map := λ A B f, f.hom, }

<<<<<<< HEAD
instance forget_faithful : faithful (@forget C _ _) := { }
=======
end
>>>>>>> 218ef40a

instance {A B : Mon_ C} (f : A ⟶ B) [e : is_iso ((forget C).map f)] : is_iso f.hom := e

/-- The forgetful functor from monoid objects to the ambient category reflects isomorphisms. -/
instance : reflects_isomorphisms (forget C) :=
{ reflects := λ X Y f e, by exactI
  { inv :=
    { hom := inv f.hom,
      mul_hom' :=
      begin
        simp only [is_iso.comp_inv_eq, hom.mul_hom, category.assoc, ←tensor_comp_assoc,
          is_iso.inv_hom_id, tensor_id, category.id_comp],
      end } } }

instance (A : Mon_ C) : unique (trivial C ⟶ A) :=
{ default :=
  { hom := A.one,
    one_hom' := by { dsimp, simp, },
    mul_hom' := by { dsimp, simp [A.one_mul, unitors_equal], } },
  uniq := λ f,
  begin
    ext, simp,
    rw [←category.id_comp f.hom],
    erw f.one_hom,
  end }

open category_theory.limits

instance : has_initial (Mon_ C) :=
has_initial_of_unique (trivial C)

end Mon_

namespace category_theory.lax_monoidal_functor

variables {C} {D : Type u₂} [category.{v₂} D] [monoidal_category.{v₂} D]

/--
A lax monoidal functor takes monoid objects to monoid objects.

That is, a lax monoidal functor `F : C ⥤ D` induces a functor `Mon_ C ⥤ Mon_ D`.
-/
-- TODO: map_Mod F A : Mod A ⥤ Mod (F.map_Mon A)
@[simps]
def map_Mon (F : lax_monoidal_functor C D) : Mon_ C ⥤ Mon_ D :=
{ obj := λ A,
  { X := F.obj A.X,
    one := F.ε ≫ F.map A.one,
    mul := F.μ _ _ ≫ F.map A.mul,
    one_mul' :=
    begin
      conv_lhs { rw [comp_tensor_id, ←F.to_functor.map_id], },
      slice_lhs 2 3 { rw [F.μ_natural], },
      slice_lhs 3 4 { rw [←F.to_functor.map_comp, A.one_mul], },
      rw [F.to_functor.map_id],
      rw [F.left_unitality],
    end,
    mul_one' :=
    begin
      conv_lhs { rw [id_tensor_comp, ←F.to_functor.map_id], },
      slice_lhs 2 3 { rw [F.μ_natural], },
      slice_lhs 3 4 { rw [←F.to_functor.map_comp, A.mul_one], },
      rw [F.to_functor.map_id],
      rw [F.right_unitality],
    end,
    mul_assoc' :=
    begin
      conv_lhs { rw [comp_tensor_id, ←F.to_functor.map_id], },
      slice_lhs 2 3 { rw [F.μ_natural], },
      slice_lhs 3 4 { rw [←F.to_functor.map_comp, A.mul_assoc], },
      conv_lhs { rw [F.to_functor.map_id] },
      conv_lhs { rw [F.to_functor.map_comp, F.to_functor.map_comp] },
      conv_rhs { rw [id_tensor_comp, ←F.to_functor.map_id], },
      slice_rhs 3 4 { rw [F.μ_natural], },
      conv_rhs { rw [F.to_functor.map_id] },
      slice_rhs 1 3 { rw [←F.associativity], },
      simp only [category.assoc],
    end, },
  map := λ A B f,
  { hom := F.map f.hom,
    one_hom' := by { dsimp, rw [category.assoc, ←F.to_functor.map_comp, f.one_hom], },
    mul_hom' :=
    begin
      dsimp,
      rw [category.assoc, F.μ_natural_assoc, ←F.to_functor.map_comp, ←F.to_functor.map_comp,
        f.mul_hom],
    end },
  map_id' := λ A, by { ext, simp, },
  map_comp' := λ A B C f g, by { ext, simp, }, }

/-- `map_Mon` is functorial in the lax monoidal functor. -/
def map_Mon_functor : (lax_monoidal_functor C D) ⥤ (Mon_ C ⥤ Mon_ D) :=
{ obj := map_Mon,
  map := λ F G α,
  { app := λ A,
    { hom := α.app A.X, } } }

end category_theory.lax_monoidal_functor

variables {C}

/-- A module object for a monoid object, all internal to some monoidal category. -/
structure Mod (A : Mon_ C) :=
(X : C)
(act : A.X ⊗ X ⟶ X)
(one_act' : (A.one ⊗ 𝟙 X) ≫ act = (λ_ X).hom . obviously)
(assoc' : (A.mul ⊗ 𝟙 X) ≫ act = (α_ A.X A.X X).hom ≫ (𝟙 A.X ⊗ act) ≫ act . obviously)

restate_axiom Mod.one_act'
restate_axiom Mod.assoc'
attribute [simp, reassoc] Mod.one_act Mod.assoc

namespace Mod

variables {A : Mon_ C} (M : Mod A)

lemma assoc_flip : (𝟙 A.X ⊗ M.act) ≫ M.act = (α_ A.X A.X M.X).inv ≫ (A.mul ⊗ 𝟙 M.X) ≫ M.act :=
by simp

/-- A morphism of module objects. -/
@[ext]
structure hom (M N : Mod A) :=
(hom : M.X ⟶ N.X)
(act_hom' : M.act ≫ hom = (𝟙 A.X ⊗ hom) ≫ N.act . obviously)

restate_axiom hom.act_hom'
attribute [simp, reassoc] hom.act_hom

/-- The identity morphism on a module object. -/
@[simps]
def id (M : Mod A) : hom M M :=
{ hom := 𝟙 M.X, }

instance hom_inhabited (M : Mod A) : inhabited (hom M M) := ⟨id M⟩

/-- Composition of module object morphisms. -/
@[simps]
def comp {M N O : Mod A} (f : hom M N) (g : hom N O) : hom M O :=
{ hom := f.hom ≫ g.hom, }

instance : category (Mod A) :=
{ hom := λ M N, hom M N,
  id := id,
  comp := λ M N O f g, comp f g, }

@[simp] lemma id_hom' (M : Mod A) : (𝟙 M : hom M M).hom = 𝟙 M.X := rfl
@[simp] lemma comp_hom' {M N K : Mod A} (f : M ⟶ N) (g : N ⟶ K) :
  (f ≫ g : hom M K).hom = f.hom ≫ g.hom := rfl

variables (A)

/-- A monoid object as a module over itself. -/
@[simps]
def regular : Mod A :=
{ X := A.X,
  act := A.mul, }

instance : inhabited (Mod A) := ⟨regular A⟩

/-- The forgetful functor from module objects to the ambient category. -/
def forget : Mod A ⥤ C :=
{ obj := λ A, A.X,
  map := λ A B f, f.hom, }

open category_theory.monoidal_category

/--
A morphism of monoid objects induces a "restriction" or "comap" functor
between the categories of module objects.
-/
@[simps]
def comap {A B : Mon_ C} (f : A ⟶ B) : Mod B ⥤ Mod A :=
{ obj := λ M,
  { X := M.X,
    act := (f.hom ⊗ 𝟙 M.X) ≫ M.act,
    one_act' :=
    begin
      slice_lhs 1 2 { rw [←comp_tensor_id], },
      rw [f.one_hom, one_act],
    end,
    assoc' :=
    begin
      -- oh, for homotopy.io in a widget!
      slice_rhs 2 3 { rw [id_tensor_comp_tensor_id, ←tensor_id_comp_id_tensor], },
      rw id_tensor_comp,
      slice_rhs 4 5 { rw Mod.assoc_flip, },
      slice_rhs 3 4 { rw associator_inv_naturality, },
      slice_rhs 2 3 { rw [←tensor_id, associator_inv_naturality], },
      slice_rhs 1 3 { rw [iso.hom_inv_id_assoc], },
      slice_rhs 1 2 { rw [←comp_tensor_id, tensor_id_comp_id_tensor], },
      slice_rhs 1 2 { rw [←comp_tensor_id, ←f.mul_hom], },
      rw [comp_tensor_id, category.assoc],
    end, },
  map := λ M N g,
  { hom := g.hom,
    act_hom' :=
    begin
      dsimp,
      slice_rhs 1 2 { rw [id_tensor_comp_tensor_id, ←tensor_id_comp_id_tensor], },
      slice_rhs 2 3 { rw ←g.act_hom, },
      rw category.assoc,
    end }, }

-- Lots more could be said about `comap`, e.g. how it interacts with
-- identities, compositions, and equalities of monoid object morphisms.

end Mod

/-!
Projects:
* Check that `Mon_ Mon ≌ CommMon`, via the Eckmann-Hilton argument.
  (You'll have to hook up the cartesian monoidal structure on `Mon` first, available in #3463)
* Check that `Mon_ Top ≌ [bundled topological monoids]`.
* Check that `Mon_ AddCommGroup ≌ Ring`.
  (We've already got `Mon_ (Module R) ≌ Algebra R`, in `category_theory.monoidal.internal.Module`.)
* Can you transport this monoidal structure to `Ring` or `Algebra R`?
  How does it compare to the "native" one?
* Show that if `C` is braided then `Mon_ C` is naturally monoidal.
-/<|MERGE_RESOLUTION|>--- conflicted
+++ resolved
@@ -108,11 +108,9 @@
 { obj := λ A, A.X,
   map := λ A B f, f.hom, }
 
-<<<<<<< HEAD
+end
+
 instance forget_faithful : faithful (@forget C _ _) := { }
-=======
-end
->>>>>>> 218ef40a
 
 instance {A B : Mon_ C} (f : A ⟶ B) [e : is_iso ((forget C).map f)] : is_iso f.hom := e
 
