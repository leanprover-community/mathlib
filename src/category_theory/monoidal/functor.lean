--- conflicted
+++ resolved
@@ -294,17 +294,6 @@
 variables {B : Type u₀} [category.{v₀} B] [monoidal_category.{v₀} B]
 variables (F : lax_monoidal_functor.{v₀ v₁} B C) (G : lax_monoidal_functor.{v₂ v₃} D E)
 
-<<<<<<< HEAD
-/-- The cartesian product of two lax monoidal functors is lax monoidal. -/
-def prod : lax_monoidal_functor (B × D) (C × E) :=
-{ ε := (ε F, ε G),
-  μ := λ X Y, (μ F X.1 Y.1, μ G X.2 Y.2),
-  μ_natural' := λ X Y X' Y' f g, congr_arg2 prod.mk (μ_natural F f.1 g.1) (μ_natural G f.2 g.2),
-  associativity' :=
-    λ X Y Z, congr_arg2 prod.mk (associativity F X.1 Y.1 Z.1) (associativity G X.2 Y.2 Z.2),
-  left_unitality' := λ X, congr_arg2 prod.mk (left_unitality F X.1) (left_unitality G X.2),
-  right_unitality' := λ X, congr_arg2 prod.mk (right_unitality F X.1) (right_unitality G X.2),
-=======
 local attribute [simp] μ_natural associativity left_unitality right_unitality
 
 /-- The cartesian product of two lax monoidal functors is lax monoidal. -/
@@ -312,13 +301,10 @@
 def prod : lax_monoidal_functor (B × D) (C × E) :=
 { ε := (ε F, ε G),
   μ := λ X Y, (μ F X.1 Y.1, μ G X.2 Y.2),
->>>>>>> 4f14d4d4
   .. (F.to_functor).prod (G.to_functor) }
 
 end lax_monoidal_functor
 
-<<<<<<< HEAD
-=======
 namespace monoidal_functor
 variable (C)
 
@@ -331,22 +317,12 @@
 
 end monoidal_functor
 
->>>>>>> 4f14d4d4
 namespace lax_monoidal_functor
 variables (F : lax_monoidal_functor.{v₁ v₂} C D) (G : lax_monoidal_functor.{v₁ v₃} C E)
 
 /-- The cartesian product of two lax monoidal functors starting from the same monoidal category `C`
     is lax monoidal. -/
 def prod' : lax_monoidal_functor C (D × E) :=
-<<<<<<< HEAD
-{ ε := (ε F, ε G),
-  μ := λ X Y, (μ F X Y, μ G X Y),
-  μ_natural' := λ X Y X' Y' f g, congr_arg2 prod.mk (μ_natural F f g) (μ_natural G f g),
-  associativity' := λ X Y Z, congr_arg2 prod.mk (associativity F X Y Z) (associativity G X Y Z),
-  left_unitality' := λ X, congr_arg2 prod.mk (left_unitality F X) (left_unitality G X),
-  right_unitality' := λ X, congr_arg2 prod.mk (right_unitality F X) (right_unitality G X),
-  .. (F.to_functor).prod' (G.to_functor) }
-=======
 (monoidal_functor.diag C).to_lax_monoidal_functor ⊗⋙ (F.prod G)
 
 @[simp] lemma prod'_to_functor :
@@ -357,7 +333,6 @@
 
 @[simp] lemma prod'_μ (X Y : C) : (F.prod' G).μ X Y = (F.μ X Y, G.μ X Y) :=
 by { dsimp [prod'], simp }
->>>>>>> 4f14d4d4
 
 end lax_monoidal_functor
 
@@ -382,10 +357,7 @@
 variables (F : monoidal_functor.{v₀ v₁} B C) (G : monoidal_functor.{v₂ v₃} D E)
 
 /-- The cartesian product of two monoidal functors is monoidal. -/
-<<<<<<< HEAD
-=======
 @[simps]
->>>>>>> 4f14d4d4
 def prod : monoidal_functor (B × D) (C × E) :=
 { ε_is_iso := (is_iso_prod_iff C E).mpr ⟨ε_is_iso F, ε_is_iso G⟩,
   μ_is_iso := λ X Y, (is_iso_prod_iff C E).mpr ⟨μ_is_iso F X.1 Y.1, μ_is_iso G X.2 Y.2⟩,
@@ -398,18 +370,11 @@
 
 /-- The cartesian product of two monoidal functors starting from the same monoidal category `C`
     is monoidal. -/
-<<<<<<< HEAD
-def prod' : monoidal_functor C (D × E) :=
-{ ε_is_iso := (is_iso_prod_iff D E).mpr ⟨ε_is_iso F, ε_is_iso G⟩,
-  μ_is_iso := λ X Y, (is_iso_prod_iff D E).mpr ⟨μ_is_iso F X Y, μ_is_iso G X Y⟩,
-  .. (F.to_lax_monoidal_functor).prod' (G.to_lax_monoidal_functor) }
-=======
 def prod' : monoidal_functor C (D × E) := diag C ⊗⋙ (F.prod G)
 
 @[simp] lemma prod'_to_lax_monoidal_functor :
     (F.prod' G).to_lax_monoidal_functor
   = (F.to_lax_monoidal_functor).prod' (G.to_lax_monoidal_functor) := rfl
->>>>>>> 4f14d4d4
 
 end monoidal_functor
 
