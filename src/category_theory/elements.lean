/-
Copyright (c) 2019 Scott Morrison. All rights reserved.
Released under Apache 2.0 license as described in the file LICENSE.
Authors: Scott Morrison
-/
import category_theory.structured_arrow
import category_theory.groupoid
import category_theory.punit

/-!
# The category of elements

> THIS FILE IS SYNCHRONIZED WITH MATHLIB4.
> Any changes to this file require a corresponding PR to mathlib4.

This file defines the category of elements, also known as (a special case of) the Grothendieck
construction.

Given a functor `F : C ⥤ Type`, an object of `F.elements` is a pair `(X : C, x : F.obj X)`.
A morphism `(X, x) ⟶ (Y, y)` is a morphism `f : X ⟶ Y` in `C`, so `F.map f` takes `x` to `y`.

## Implementation notes

This construction is equivalent to a special case of a comma construction, so this is mostly just a
more convenient API. We prove the equivalence in
`category_theory.category_of_elements.structured_arrow_equivalence`.

## References
* [Emily Riehl, *Category Theory in Context*, Section 2.4][riehl2017]
* <https://en.wikipedia.org/wiki/Category_of_elements>
* <https://ncatlab.org/nlab/show/category+of+elements>

## Tags
category of elements, Grothendieck construction, comma category
-/

namespace category_theory

universes w v u
variables {C : Type u} [category.{v} C]

/--
The type of objects for the category of elements of a functor `F : C ⥤ Type`
is a pair `(X : C, x : F.obj X)`.
-/
@[nolint has_nonempty_instance]
def functor.elements (F : C ⥤ Type w) := (Σ c : C, F.obj c)

/-- The category structure on `F.elements`, for `F : C ⥤ Type`.
    A morphism `(X, x) ⟶ (Y, y)` is a morphism `f : X ⟶ Y` in `C`, so `F.map f` takes `x` to `y`.
 -/
instance category_of_elements (F : C ⥤ Type w) : category.{v} F.elements :=
{ hom := λ p q, { f : p.1 ⟶ q.1 // (F.map f) p.2 = q.2 },
  id := λ p, ⟨𝟙 p.1, by obviously⟩,
  comp := λ p q r f g, ⟨f.val ≫ g.val, by obviously⟩ }

namespace category_of_elements

@[ext]
lemma ext (F : C ⥤ Type w) {x y : F.elements} (f g : x ⟶ y) (w : f.val = g.val) : f = g :=
subtype.ext_val w

@[simp] lemma comp_val {F : C ⥤ Type w} {p q r : F.elements} {f : p ⟶ q} {g : q ⟶ r} :
  (f ≫ g).val = f.val ≫ g.val := rfl

@[simp] lemma id_val {F : C ⥤ Type w} {p : F.elements} : (𝟙 p : p ⟶ p).val = 𝟙 p.1 := rfl

end category_of_elements

<<<<<<< HEAD
def as_element {F : C ⥤ Type w} {X : C} (x : F.obj X) : F.elements := ⟨X, x⟩

@[simp] lemma as_element_fst {F : C ⥤ Type w} {X : C} (x : F.obj X) : (as_element x).1 = X := rfl
@[simp] lemma as_element_snd {F : C ⥤ Type w} {X : C} (x : F.obj X) : (as_element x).2 = x := rfl

def as_element_hom₂ {F : C ⥤ Type w} {X Y : C} (f : X ⟶ Y) (x : F.obj X) (y : F.obj Y) (h : F.map f x = y) :
  as_element x ⟶ as_element y :=
{ val := f, property := h }

@[simp] lemma as_element_hom₂_val {F : C ⥤ Type w} {X Y : C} (f : X ⟶ Y) (x : F.obj X) (y : F.obj Y) (h : F.map f x = y) :
  (as_element_hom₂ f x y h).val = f := rfl

@[simp] lemma as_element_hom₂_comp {F : C ⥤ Type w} {X Y Z : C} (f : X ⟶ Y) (g : Y ⟶ Z) (x : F.obj X) (y : F.obj Y) (z : F.obj Z) (h₁ : F.map f x = y) (h₂ : F.map g y = z) :
  as_element_hom₂ f x y h₁ ≫ as_element_hom₂ g y z h₂ = as_element_hom₂ (f ≫ g) x z (by { rw [←h₂, ←h₁], simp }) :=
rfl

abbreviation as_element_hom {F : C ⥤ Type w} {X Y : C} (f : X ⟶ Y) (x : F.obj X) :
  as_element x ⟶ as_element (F.map f x) :=
as_element_hom₂ f x _ rfl

def as_element_iso {F : C ⥤ Type w} {X Y : C} (f : X ≅ Y) (x : F.obj X) :
  as_element x ≅ as_element (F.map f.hom x) :=
{ hom := as_element_hom f.hom x,
  inv := as_element_hom₂ f.inv (F.map f.hom x) _ (by simp) }

-- TODO name?
def of_element_iso {F : C ⥤ Type w} {X Y : F.elements} (f : X ≅ Y) : X.1 ≅ Y.1 :=
{ hom := f.hom.val,
  inv := f.inv.val,
  hom_inv_id' := congr_arg subtype.val (f.hom_inv_id),
  inv_hom_id' := congr_arg subtype.val (f.inv_hom_id), }

@[simp] lemma of_element_iso_id {F : C ⥤ Type w} {X : F.elements} :
  (of_element_iso (iso.refl X)) = iso.refl (X.1) := rfl
@[simp] lemma of_element_iso_comp {F : C ⥤ Type w} {X Y Z : F.elements} (f : X ≅ Y) (g : Y ≅ Z) :
  (of_element_iso (f ≪≫ g)) = of_element_iso f ≪≫ of_element_iso g := rfl

instance groupoid_of_elements [groupoid C] (F : C ⥤ Type w) : groupoid F.elements :=
=======
noncomputable
instance groupoid_of_elements {G : Type u} [groupoid.{v} G] (F : G ⥤ Type w) :
  groupoid F.elements :=
>>>>>>> 9f55d0d4
{ inv := λ p q f, ⟨inv f.val,
    calc F.map (inv f.val) q.2 = F.map (inv f.val) (F.map f.val p.2) : by rw f.2
                           ... = (F.map f.val ≫ F.map (inv f.val)) p.2 : rfl
                           ... = p.2 : by {rw ← F.map_comp, simp} ⟩,
  inv_comp' := λ _ _ _, by { ext, simp },
  comp_inv' := λ _ _ _, by { ext, simp } }

namespace category_of_elements
variable (F : C ⥤ Type w)

/-- The functor out of the category of elements which forgets the element. -/
@[simps]
def π : F.elements ⥤ C :=
{ obj := λ X, X.1,
  map := λ X Y f, f.val }

/--
A natural transformation between functors induces a functor between the categories of elements.
-/
@[simps]
def map {F₁ F₂ : C ⥤ Type w} (α : F₁ ⟶ F₂) : F₁.elements ⥤ F₂.elements :=
{ obj := λ t, ⟨t.1, α.app t.1 t.2⟩,
  map := λ t₁ t₂ k, ⟨k.1, by simpa [←k.2] using (functor_to_types.naturality _ _ α k.1 t₁.2).symm⟩ }

@[simp] lemma map_π {F₁ F₂ : C ⥤ Type w} (α : F₁ ⟶ F₂) : map α ⋙ π F₂ = π F₁ := rfl

/-- The forward direction of the equivalence `F.elements ≅ (*, F)`. -/
def to_structured_arrow : F.elements ⥤ structured_arrow punit F :=
{ obj := λ X, structured_arrow.mk (λ _, X.2),
  map := λ X Y f, structured_arrow.hom_mk f.val (by tidy) }

@[simp] lemma to_structured_arrow_obj (X) :
  (to_structured_arrow F).obj X = { left := ⟨⟨⟩⟩, right := X.1, hom := λ _, X.2 } := rfl
@[simp] lemma to_comma_map_right {X Y} (f : X ⟶ Y) :
  ((to_structured_arrow F).map f).right = f.val := rfl

/-- The reverse direction of the equivalence `F.elements ≅ (*, F)`. -/
def from_structured_arrow : structured_arrow punit F ⥤ F.elements :=
{ obj := λ X, ⟨X.right, X.hom (punit.star)⟩,
  map := λ X Y f, ⟨f.right, congr_fun f.w'.symm punit.star⟩ }

@[simp] lemma from_structured_arrow_obj (X) :
  (from_structured_arrow F).obj X = ⟨X.right, X.hom (punit.star)⟩ := rfl
@[simp] lemma from_structured_arrow_map {X Y} (f : X ⟶ Y) :
  (from_structured_arrow F).map f = ⟨f.right, congr_fun f.w'.symm punit.star⟩ := rfl

/-- The equivalence between the category of elements `F.elements`
    and the comma category `(*, F)`. -/
@[simps]
def structured_arrow_equivalence : F.elements ≌ structured_arrow punit F :=
equivalence.mk (to_structured_arrow F) (from_structured_arrow F)
  (nat_iso.of_components (λ X, eq_to_iso (by tidy)) (by tidy))
  (nat_iso.of_components
    (λ X, structured_arrow.iso_mk (iso.refl _) (by tidy))
    (by tidy))

open opposite

/--
The forward direction of the equivalence `F.elementsᵒᵖ ≅ (yoneda, F)`,
given by `category_theory.yoneda_sections`.
-/
@[simps]
def to_costructured_arrow (F : Cᵒᵖ ⥤ Type v) : (F.elements)ᵒᵖ ⥤ costructured_arrow yoneda F :=
{ obj := λ X, costructured_arrow.mk
    ((yoneda_sections (unop (unop X).fst) F).inv (ulift.up (unop X).2)),
  map := λ X Y f,
  begin
    fapply costructured_arrow.hom_mk,
    exact f.unop.val.unop,
    ext y,
    simp only [costructured_arrow.mk_hom_eq_self, yoneda_map_app, functor_to_types.comp, op_comp,
      yoneda_sections_inv_app, functor_to_types.map_comp_apply, quiver.hom.op_unop,
      subtype.val_eq_coe],
    congr,
    exact f.unop.2,
  end }

/--
The reverse direction of the equivalence `F.elementsᵒᵖ ≅ (yoneda, F)`,
given by `category_theory.yoneda_equiv`.
-/
@[simps]
def from_costructured_arrow (F : Cᵒᵖ ⥤ Type v) : (costructured_arrow yoneda F)ᵒᵖ ⥤ F.elements :=
{ obj := λ X, ⟨op (unop X).1, yoneda_equiv.1 (unop X).3⟩,
  map := λ X Y f, ⟨f.unop.1.op,
  begin
    convert (congr_fun ((unop X).hom.naturality f.unop.left.op) (𝟙 _)).symm,
    simp only [equiv.to_fun_as_coe, quiver.hom.unop_op, yoneda_equiv_apply,
      types_comp_apply, category.comp_id, yoneda_obj_map],
    have : yoneda.map f.unop.left ≫ (unop X).hom = (unop Y).hom,
    { convert f.unop.3, erw category.comp_id },
    erw ← this,
    simp only [yoneda_map_app, functor_to_types.comp],
    erw category.id_comp
  end ⟩}

@[simp]
lemma from_costructured_arrow_obj_mk (F : Cᵒᵖ ⥤ Type v) {X : C} (f : yoneda.obj X ⟶ F) :
  (from_costructured_arrow F).obj (op (costructured_arrow.mk f)) = ⟨op X, yoneda_equiv.1 f⟩ := rfl

/-- The unit of the equivalence `F.elementsᵒᵖ ≅ (yoneda, F)` is indeed iso. -/
lemma from_to_costructured_arrow_eq (F : Cᵒᵖ ⥤ Type v) :
 (to_costructured_arrow F).right_op ⋙ from_costructured_arrow F = 𝟭 _ :=
begin
  apply functor.ext,
  intros X Y f,
  have : ∀ {a b : F.elements} (H : a = b),
    ↑(eq_to_hom H) = eq_to_hom (show a.fst = b.fst, by { cases H, refl }) :=
    λ _ _ H, by { cases H, refl },
  ext, simp[this],
  tidy
end

/-- The counit of the equivalence `F.elementsᵒᵖ ≅ (yoneda, F)` is indeed iso. -/
lemma to_from_costructured_arrow_eq (F : Cᵒᵖ ⥤ Type v) :
  (from_costructured_arrow F).right_op ⋙ to_costructured_arrow F = 𝟭 _ :=
begin
  apply functor.hext,
  { intro X, cases X, cases X_right,
    simp only [functor.id_obj, functor.right_op_obj,
      to_costructured_arrow_obj, functor.comp_obj, costructured_arrow.mk],
    congr,
    ext x f,
    convert congr_fun (X_hom.naturality f.op).symm (𝟙 X_left),
    simp only [quiver.hom.unop_op, yoneda_obj_map],
    erw category.comp_id },
  intros X Y f,
  rcases X with ⟨X_left, ⟨⟨⟩⟩⟩, rcases Y with ⟨Y_left, ⟨⟨⟩⟩⟩, cases f,
  simp [costructured_arrow.hom_mk],
  delta costructured_arrow.mk,
  congr,
  { ext x f,
    convert congr_fun (X_hom.naturality f.op).symm (𝟙 X_left),
    simp only [quiver.hom.unop_op, category_theory.yoneda_obj_map],
    erw category.comp_id },
  { ext x f,
    convert congr_fun (Y_hom.naturality f.op).symm (𝟙 Y_left),
    simp only [quiver.hom.unop_op, category_theory.yoneda_obj_map],
    erw category.comp_id },
  simp,
  exact proof_irrel_heq _ _,
end


/-- The equivalence `F.elementsᵒᵖ ≅ (yoneda, F)` given by yoneda lemma. -/
@[simps] def costructured_arrow_yoneda_equivalence (F : Cᵒᵖ ⥤ Type v) :
  (F.elements)ᵒᵖ ≌ costructured_arrow yoneda F :=
equivalence.mk (to_costructured_arrow F) (from_costructured_arrow F).right_op
  (nat_iso.op (eq_to_iso (from_to_costructured_arrow_eq F)))
  (eq_to_iso $ to_from_costructured_arrow_eq F)

/--
The equivalence `(-.elements)ᵒᵖ ≅ (yoneda, -)` of is actually a natural isomorphism of functors.
-/
lemma costructured_arrow_yoneda_equivalence_naturality {F₁ F₂ : Cᵒᵖ ⥤ Type v}
  (α : F₁ ⟶ F₂) : (map α).op ⋙ to_costructured_arrow F₂ =
    to_costructured_arrow F₁ ⋙ costructured_arrow.map α :=
begin
  fapply functor.ext,
  { intro X,
    simp only [costructured_arrow.map_mk, to_costructured_arrow_obj,
      functor.op_obj, functor.comp_obj],
    congr,
    ext x f,
    simpa using congr_fun (α.naturality f.op).symm (unop X).snd },
  { intros X Y f, ext,
    have : ∀ {F : Cᵒᵖ ⥤ Type v} {a b : costructured_arrow yoneda F} (H : a = b),
      comma_morphism.left (eq_to_hom H) = eq_to_hom (show a.left = b.left, by { cases H, refl }) :=
      λ _ _ _ H, by { cases H, refl },
    simp [this] }
end

end category_of_elements
end category_theory<|MERGE_RESOLUTION|>--- conflicted
+++ resolved
@@ -67,7 +67,6 @@
 
 end category_of_elements
 
-<<<<<<< HEAD
 def as_element {F : C ⥤ Type w} {X : C} (x : F.obj X) : F.elements := ⟨X, x⟩
 
 @[simp] lemma as_element_fst {F : C ⥤ Type w} {X : C} (x : F.obj X) : (as_element x).1 = X := rfl
@@ -105,12 +104,9 @@
 @[simp] lemma of_element_iso_comp {F : C ⥤ Type w} {X Y Z : F.elements} (f : X ≅ Y) (g : Y ≅ Z) :
   (of_element_iso (f ≪≫ g)) = of_element_iso f ≪≫ of_element_iso g := rfl
 
-instance groupoid_of_elements [groupoid C] (F : C ⥤ Type w) : groupoid F.elements :=
-=======
 noncomputable
 instance groupoid_of_elements {G : Type u} [groupoid.{v} G] (F : G ⥤ Type w) :
   groupoid F.elements :=
->>>>>>> 9f55d0d4
 { inv := λ p q f, ⟨inv f.val,
     calc F.map (inv f.val) q.2 = F.map (inv f.val) (F.map f.val p.2) : by rw f.2
                            ... = (F.map f.val ≫ F.map (inv f.val)) p.2 : rfl
