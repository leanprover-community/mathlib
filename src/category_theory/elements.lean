--- conflicted
+++ resolved
@@ -63,16 +63,8 @@
 instance groupoid_of_elements {G : Type u} [groupoid G] (F : G ⥤ Type w) : groupoid F.elements :=
 { inv := λ p q f, ⟨inv f.val,
       calc F.map (inv f.val) q.2 = F.map (inv f.val) (F.map f.val p.2) : by rw f.2
-<<<<<<< HEAD
                              ... = (F.map f.val ≫ F.map (inv f.val)) p.2 : by simp
                              ... = p.2 : by {rw ←functor.map_comp, simp}⟩ }
-=======
-                             ... = (F.map f.val ≫ F.map (inv f.val)) p.2 : rfl
-                             ... = p.2 : by {simp [←F.map_comp, is_iso.hom_inv_id]}⟩,
-  ..category_theory.category_of_elements F }
-
-include 𝒞
->>>>>>> a443d8ba
 
 namespace category_of_elements
 variable (F : C ⥤ Type w)
