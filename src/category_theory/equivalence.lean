--- conflicted
+++ resolved
@@ -163,7 +163,6 @@
 ... ≅ X                                   : f.counit_iso.app _
 
 @[trans] def trans (e : C ≌ D) (f : D ≌ E) : C ≌ E :=
-<<<<<<< HEAD
 begin
   apply equivalence.mk (e.functor ⋙ f.functor) (f.inverse ⋙ e.inverse),
   { fapply of_components, exact id_iso_effe e f,
@@ -177,27 +176,6 @@
   slice_lhs 3 4 { erw [is_iso.hom_inv_id] },
   erw [id_comp, is_iso.hom_inv_id, comp_id]
 end
-=======
-{ functor := e.functor ⋙ f.functor,
-  inverse := f.inverse ⋙ e.inverse,
-  fun_inv_id' := nat_iso.of_components (effe_iso_id e f)
-  begin
-    /- `tidy` says -/
-    intros X Y f_1, dsimp, simp only [cancel_epi, functor.map_comp, inv_fun_map, category.assoc],
-    /- `rewrite_search` says -/
-    slice_lhs 3 4 { erw [is_iso.hom_inv_id] },
-    erw [category.id_comp, is_iso.hom_inv_id, category.comp_id],
-  end,
-  inv_fun_id' := nat_iso.of_components (feef_iso_id e f)
-  begin
-    /- `tidy` says -/
-    intros X Y f_1, dsimp, simp only [fun_inv_map, cancel_epi, functor.map_comp, category.assoc],
-    /- `rewrite_search` says -/
-    slice_lhs 3 4 { erw [is_iso.hom_inv_id] },
-    erw [category.id_comp, is_iso.hom_inv_id, category.comp_id]
-  end
-}
->>>>>>> e7b64c55
 
 def fun_inv_id_assoc (e : C ≌ D) (F : C ⥤ E) : e.functor ⋙ e.inverse ⋙ F ≅ F :=
 (functor.associator _ _ _).symm ≪≫ iso_whisker_right e.unit_iso.symm F ≪≫ F.left_unitor
