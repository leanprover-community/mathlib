--- conflicted
+++ resolved
@@ -30,15 +30,8 @@
 /--
 We work in an additive category C equipped with an additive shift.
 -/
-<<<<<<< HEAD
-variables (C : Type u) [category.{v} C] [has_shift C] [additive_category C]
-[functor.additive (shift C).functor] [functor.additive (shift C).inverse]
-
-variables (X : C)
-=======
 variables (C : Type u) [category.{v} C] [additive_category C]
   [has_shift C] [functor.additive (shift C).functor]
->>>>>>> 35b8b804
 
 /--
 A triangle in C is a sextuple (X,Y,Z,f,g,h) where X,Y,Z are objects of C,
@@ -62,57 +55,33 @@
 For each object in C, there is a triangle of the form (X,X,0,𝟙_X,0,0)
 -/
 def contractible_triangle (X : C) : triangle C :=
-{ obj1 := X,
-  obj2 := X,
-  obj3 := 0,
-  mor1 := 𝟙 X,
-  mor2 := 0,
-  mor3 := 0 }
+{ obj₁ := X,
+  obj₂ := X,
+  obj₃ := 0,
+  mor₁ := 𝟙 X,
+  mor₂ := 0,
+  mor₃ := 0 }
 
 
 variable {C}
 
 /--
-<<<<<<< HEAD
-A morphism of triangles (X,Y,Z,f,g,h)→(X',Y',Z',f',g',h') in C is a triple of morphisms
-a: X → X', b: Y → Y', c: Z → Z' such that b ≫ f = f' ≫ a, c ≫ g = g' ≫ b,
-and a[1] ≫ h = h' ≫ c.
-=======
 A morphism of triangles `(X,Y,Z,f,g,h) ⟶ (X',Y',Z',f',g',h')` in `C` is a triple of morphisms
 `a : X ⟶ X'`, `b : Y ⟶ Y'`, `c : Z ⟶ Z'` such that
 `a ≫ f' = f ≫ b`, `b ≫ g' = g ≫ c`, and `a⟦1⟧' ≫ h = h' ≫ c`.
->>>>>>> 35b8b804
 In other words, we have a commutative diagram:
 ```
      f      g      h
-<<<<<<< HEAD
-  X  --> Y  --> Z  --> X[1]
-  |      |      |       |
-  |a     |b     |c      |a[1]
-  V      V      V       V
-  X' --> Y' --> Z' --> X'[1]
-=======
   X  --> Y  --> Z  --> X⟦1⟧
   |      |      |       |
   |a     |b     |c      |a⟦1⟧'
   V      V      V       V
   X' --> Y' --> Z' --> X'⟦1⟧
->>>>>>> 35b8b804
      f'     g'     h'
 ```
 See https://stacks.math.columbia.edu/tag/0144.
 -/
 @[ext]
-<<<<<<< HEAD
-structure triangle_morphism (T₁ : triangle C) (T₂ : triangle C):=
-(trimor1 : T₁.obj1 ⟶ T₂.obj1)
-(trimor2 : T₁.obj2 ⟶ T₂.obj2)
-(trimor3 : T₁.obj3 ⟶ T₂.obj3)
-(comm1: T₁.mor1 ≫ trimor2 = trimor1 ≫ T₂.mor1)
-(comm2: T₁.mor2 ≫ trimor3 = trimor2 ≫ T₂.mor2)
-(comm3: T₁.mor3 ≫ trimor1⟦1⟧' = trimor3 ≫ T₂.mor3)
-attribute [reassoc] triangle_morphism.comm1 triangle_morphism.comm2 triangle_morphism.comm3
-=======
 structure triangle_morphism (T₁ : triangle C) (T₂ : triangle C) :=
 (hom₁ : T₁.obj₁ ⟶ T₂.obj₁)
 (hom₂ : T₁.obj₂ ⟶ T₂.obj₂)
@@ -125,7 +94,6 @@
 restate_axiom triangle_morphism.comm₂'
 restate_axiom triangle_morphism.comm₃'
 attribute [simp, reassoc] triangle_morphism.comm₁ triangle_morphism.comm₂ triangle_morphism.comm₃
->>>>>>> 35b8b804
 
 /--
 The identity triangle morphism.
@@ -145,50 +113,10 @@
 -/
 @[simps]
 def triangle_morphism.comp (f : triangle_morphism T₁ T₂) (g : triangle_morphism T₂ T₃) :
-<<<<<<< HEAD
-triangle_morphism T₁ T₃ :=
-{ trimor1 := f.trimor1 ≫ g.trimor1,
-  trimor2 := f.trimor2 ≫ g.trimor2,
-  trimor3 := f.trimor3 ≫ g.trimor3,
-  comm1 := by rw [f.comm1_assoc, g.comm1, assoc],
-  comm2 := by rw [f.comm2_assoc, g.comm2, assoc],
-  comm3 := by rw [functor.map_comp, f.comm3_assoc, g.comm3, assoc], }
-
-namespace triangle_morphism
-
-@[simp]
-lemma id_comp (f: triangle_morphism T₁ T₂) : (triangle_morphism_id T₁).comp f = f :=
-begin
-  unfold comp,
-  unfold triangle_morphism_id,
-  cases f,
-  simp only [eq_self_iff_true, id_comp, and_self],
-end
-
-@[simp]
-lemma comp_id (f: triangle_morphism T₁ T₂) : f.comp (triangle_morphism_id T₂) = f :=
-begin
-  unfold comp,
-  unfold triangle_morphism_id,
-  cases f,
-  simp only [eq_self_iff_true, and_self, comp_id],
-end
-
-@[simp]
-lemma comp_assoc (f: triangle_morphism T₁ T₂) (g: triangle_morphism T₂ T₃)
-  (h: triangle_morphism T₃ T₄) : (f.comp g).comp h = f.comp (g.comp h) :=
-begin
-  unfold comp,
-  simp only [eq_self_iff_true, assoc, and_self],
-end
-
-end triangle_morphism
-=======
   triangle_morphism T₁ T₃ :=
 { hom₁ := f.hom₁ ≫ g.hom₁,
   hom₂ := f.hom₂ ≫ g.hom₂,
   hom₃ := f.hom₃ ≫ g.hom₃ }
->>>>>>> 35b8b804
 
 /--
 Triangles with triangle morphisms form a category.
