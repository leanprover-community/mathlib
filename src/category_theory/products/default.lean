-- Copyright (c) 2017 Scott Morrison. All rights reserved.
-- Released under Apache 2.0 license as described in the file LICENSE.
-- Authors: Stephen Morgan, Scott Morrison

import category_theory.functor_category
import category_theory.isomorphism
import tactic.interactive

namespace category_theory

universes v₁ v₂ v₃ v₄ u₁ u₂ u₃ u₄ -- declare the `v`'s first; see `category_theory.category` for an explanation
-- Am awkward note on universes:
-- we need to make sure we're in `Type`, not `Sort`
-- for both objects and morphisms when taking products.

section
variables (C : Type u₁) [𝒞 : category.{v₁+1} C] (D : Type u₂) [𝒟 : category.{v₂+1} D]
include 𝒞 𝒟

/--
`prod C D` gives the cartesian product of two categories.
-/
instance prod : category.{max (v₁+1) (v₂+1)} (C × D) :=
{ hom     := λ X Y, ((X.1) ⟶ (Y.1)) × ((X.2) ⟶ (Y.2)),
  id      := λ X, ⟨ 𝟙 (X.1), 𝟙 (X.2) ⟩,
  comp    := λ _ _ _ f g, (f.1 ≫ g.1, f.2 ≫ g.2) }

-- rfl lemmas for category.prod
@[simp] lemma prod_id (X : C) (Y : D) : 𝟙 (X, Y) = (𝟙 X, 𝟙 Y) := rfl
@[simp] lemma prod_comp {P Q R : C} {S T U : D} (f : (P, S) ⟶ (Q, T)) (g : (Q, T) ⟶ (R, U)) :
  f ≫ g = (f.1 ≫ g.1, f.2 ≫ g.2) := rfl
@[simp] lemma prod_id_fst (X : prod C D) : _root_.prod.fst (𝟙 X) = 𝟙 X.fst := rfl
@[simp] lemma prod_id_snd (X : prod C D) : _root_.prod.snd (𝟙 X) = 𝟙 X.snd := rfl
@[simp] lemma prod_comp_fst {X Y Z : prod C D} (f : X ⟶ Y) (g : Y ⟶ Z) :
  (f ≫ g).1 = f.1 ≫ g.1 := rfl
@[simp] lemma prod_comp_snd {X Y Z : prod C D} (f : X ⟶ Y) (g : Y ⟶ Z) :
  (f ≫ g).2 = f.2 ≫ g.2 := rfl
end

section
variables (C : Type u₁) [𝒞 : category.{v₁+1} C] (D : Type u₁) [𝒟 : category.{v₁+1} D]
include 𝒞 𝒟
/--
`prod.category.uniform C D` is an additional instance specialised so both factors have the same universe levels. This helps typeclass resolution.
-/
instance uniform_prod : category (C × D) := category_theory.prod C D
end
-- Next we define the natural functors into and out of product categories. For now this doesn't address the universal properties.

namespace prod

variables (C : Type u₁) [𝒞 : category.{v₁+1} C] (D : Type u₂) [𝒟 : category.{v₂+1} D]
include 𝒞 𝒟

/-- `inl C Z` is the functor `X ↦ (X, Z)`. -/
def inl (Z : D) : C ⥤ C × D :=
{ obj := λ X, (X, Z),
  map := λ X Y f, (f, 𝟙 Z) }

@[simp] lemma inl_obj (Z : D) (X : C) : (inl C D Z).obj X = (X, Z) := rfl
@[simp] lemma inl_map (Z : D) {X Y : C} {f : X ⟶ Y} : (inl C D Z).map f = (f, 𝟙 Z) := rfl

/-- `inr D Z` is the functor `X ↦ (Z, X)`. -/
def inr (Z : C) : D ⥤ C × D :=
{ obj := λ X, (Z, X),
  map := λ X Y f, (𝟙 Z, f) }

@[simp] lemma inr_obj (Z : C) (X : D) : (inr C D Z).obj X = (Z, X) := rfl
@[simp] lemma inr_map (Z : C) {X Y : D} {f : X ⟶ Y} : (inr C D Z).map f = (𝟙 Z, f) := rfl

/-- `fst` is the functor `(X, Y) ↦ X`. -/
def fst : C × D ⥤ C :=
{ obj := λ X, X.1,
  map := λ X Y f, f.1 }

@[simp] lemma fst_obj (X : C × D) : (fst C D).obj X = X.1 := rfl
@[simp] lemma fst_map {X Y : C × D} {f : X ⟶ Y} : (fst C D).map f = f.1 := rfl

/-- `snd` is the functor `(X, Y) ↦ Y`. -/
def snd : C × D ⥤ D :=
{ obj := λ X, X.2,
  map := λ X Y f, f.2 }

@[simp] lemma snd_obj (X : C × D) : (snd C D).obj X = X.2 := rfl
@[simp] lemma snd_map {X Y : C × D} {f : X ⟶ Y} : (snd C D).map f = f.2 := rfl

def swap : C × D ⥤ D × C :=
{ obj := λ X, (X.2, X.1),
  map := λ _ _ f, (f.2, f.1) }

@[simp] lemma swap_obj (X : C × D) : (swap C D).obj X = (X.2, X.1) := rfl
@[simp] lemma swap_map {X Y : C × D} {f : X ⟶ Y} : (swap C D).map f = (f.2, f.1) := rfl

def symmetry : swap C D ⋙ swap D C ≅ functor.id (C × D) :=
{ hom := { app := λ X, 𝟙 X },
  inv := { app := λ X, 𝟙 X } }

end prod

section
variables (C : Sort u₁) [𝒞 : category.{v₁} C] (D : Sort u₂) [𝒟 : category.{v₂} D]
include 𝒞 𝒟

def evaluation : C ⥤ (C ⥤ D) ⥤ D :=
{ obj := λ X,
  { obj := λ F, F.obj X,
    map := λ F G α, α.app X, },
  map := λ X Y f,
  { app := λ F, F.map f,
    naturality' := λ F G α, eq.symm (α.naturality f) } }

@[simp] lemma evaluation_obj_obj (X) (F) : ((evaluation C D).obj X).obj F = F.obj X := rfl
@[simp] lemma evaluation_obj_map (X) {F G} (α : F ⟶ G) :
  ((evaluation C D).obj X).map α = α.app X := rfl
@[simp] lemma evaluation_map_app {X Y} (f : X ⟶ Y) (F) :
  ((evaluation C D).map f).app F = F.map f := rfl
end

section
variables (C : Type u₁) [𝒞 : category.{v₁+1} C] (D : Type u₂) [𝒟 : category.{v₂+1} D]
include 𝒞 𝒟

def evaluation_uncurried : C × (C ⥤ D) ⥤ D :=
{ obj := λ p, p.2.obj p.1,
  map := λ x y f, (x.2.map f.1) ≫ (f.2.app y.1),
<<<<<<< HEAD
  map_comp' := begin
    intros X Y Z f g, cases g, cases f, cases Z, cases Y, cases X, dsimp,
    simp only [functor.map_comp, category.assoc],
    erw [←functor.category.comp_app, nat_trans.naturality, category.assoc, nat_trans.naturality]
=======
  map_comp' := λ X Y Z f g,
  begin
    cases g, cases f, cases Z, cases Y, cases X,
    simp only [prod_comp, functor.category.comp_app, functor.map_comp, category.assoc],
    rw [←functor.category.comp_app, nat_trans.naturality, functor.category.comp_app,
        category.assoc, nat_trans.naturality],
>>>>>>> c8a0bb6b
  end }

@[simp] lemma evaluation_uncurried_obj (p) : (evaluation_uncurried C D).obj p = p.2.obj p.1 := rfl
@[simp] lemma evaluation_uncurried_map {x y} (f : x ⟶ y) :
  (evaluation_uncurried C D).map f = (x.2.map f.1) ≫ (f.2.app y.1) := rfl

end

variables {A : Type u₁} [𝒜 : category.{v₁+1} A]
          {B : Type u₂} [ℬ : category.{v₂+1} B]
          {C : Type u₃} [𝒞 : category.{v₃+1} C]
          {D : Type u₄} [𝒟 : category.{v₄+1} D]
include 𝒜 ℬ 𝒞 𝒟

namespace functor
/-- The cartesian product of two functors. -/
def prod (F : A ⥤ B) (G : C ⥤ D) : A × C ⥤ B × D :=
{ obj := λ X, (F.obj X.1, G.obj X.2),
  map := λ _ _ f, (F.map f.1, G.map f.2) }

/- Because of limitations in Lean 3's handling of notations, we do not setup a notation `F × G`.
   You can use `F.prod G` as a "poor man's infix", or just write `functor.prod F G`. -/

@[simp] lemma prod_obj (F : A ⥤ B) (G : C ⥤ D) (a : A) (c : C) :
  (F.prod G).obj (a, c) = (F.obj a, G.obj c) := rfl
@[simp] lemma prod_map (F : A ⥤ B) (G : C ⥤ D) {a a' : A} {c c' : C} (f : (a, c) ⟶ (a', c')) :
  (F.prod G).map f = (F.map f.1, G.map f.2) := rfl
end functor

namespace nat_trans

/-- The cartesian product of two natural transformations. -/
def prod {F G : A ⥤ B} {H I : C ⥤ D} (α : F ⟶ G) (β : H ⟶ I) : F.prod H ⟶ G.prod I :=
{ app         := λ X, (α.app X.1, β.app X.2),
  naturality' := λ X Y f,
  begin
    cases X, cases Y,
    simp only [functor.prod_map, prod.mk.inj_iff, prod_comp],
    split; rw naturality
  end }

/- Again, it is inadvisable in Lean 3 to setup a notation `α × β`;
   use instead `α.prod β` or `nat_trans.prod α β`. -/

@[simp] lemma prod_app  {F G : A ⥤ B} {H I : C ⥤ D} (α : F ⟶ G) (β : H ⟶ I) (a : A) (c : C) :
  (nat_trans.prod α β).app (a, c) = (α.app a, β.app c) := rfl
end nat_trans

end category_theory<|MERGE_RESOLUTION|>--- conflicted
+++ resolved
@@ -123,19 +123,12 @@
 def evaluation_uncurried : C × (C ⥤ D) ⥤ D :=
 { obj := λ p, p.2.obj p.1,
   map := λ x y f, (x.2.map f.1) ≫ (f.2.app y.1),
-<<<<<<< HEAD
-  map_comp' := begin
-    intros X Y Z f g, cases g, cases f, cases Z, cases Y, cases X, dsimp,
-    simp only [functor.map_comp, category.assoc],
-    erw [←functor.category.comp_app, nat_trans.naturality, category.assoc, nat_trans.naturality]
-=======
   map_comp' := λ X Y Z f g,
   begin
     cases g, cases f, cases Z, cases Y, cases X,
     simp only [prod_comp, functor.category.comp_app, functor.map_comp, category.assoc],
     rw [←functor.category.comp_app, nat_trans.naturality, functor.category.comp_app,
         category.assoc, nat_trans.naturality],
->>>>>>> c8a0bb6b
   end }
 
 @[simp] lemma evaluation_uncurried_obj (p) : (evaluation_uncurried C D).obj p = p.2.obj p.1 := rfl
