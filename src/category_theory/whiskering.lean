-- Copyright (c) 2018 Scott Morrison. All rights reserved.
-- Released under Apache 2.0 license as described in the file LICENSE.
-- Authors: Scott Morrison

import category_theory.isomorphism
import category_theory.functor_category

namespace category_theory

universes u₁ v₁ u₂ v₂ u₃ v₃ u₄ v₄

section
variables (C : Sort u₁) [𝒞 : category.{v₁} C]
          (D : Sort u₂) [𝒟 : category.{v₂} D]
          (E : Sort u₃) [ℰ : category.{v₃} E]
include 𝒞 𝒟 ℰ

def whiskering_left : (C ⥤ D) ⥤ ((D ⥤ E) ⥤ (C ⥤ E)) :=
{ obj := λ F,
  { obj := λ G, F ⋙ G,
    map := λ G H α,
    { app := λ c, α.app (F.obj c),
      naturality' := by intros X Y f; rw [functor.comp_map, functor.comp_map, α.naturality] } },
  map := λ F G τ,
  { app := λ H,
    { app := λ c, H.map (τ.app c),
      naturality' := λ X Y f, begin dsimp at *, rw [←H.map_comp, ←H.map_comp, ←τ.naturality] end },
    naturality' := λ X Y f, begin ext1, dsimp at *, rw [←nat_trans.naturality] end } }

def whiskering_right : (D ⥤ E) ⥤ ((C ⥤ D) ⥤ (C ⥤ E)) :=
{ obj := λ H,
  { obj := λ F, F ⋙ H,
    map := λ _ _ α,
    { app := λ c, H.map (α.app c),
      naturality' := by intros X Y f;
        rw [functor.comp_map, functor.comp_map, ←H.map_comp, ←H.map_comp, α.naturality] } },
  map := λ G H τ,
  { app := λ F,
    { app := λ c, τ.app (F.obj c),
      naturality' := λ X Y f, begin dsimp at *, rw [τ.naturality] end },
    naturality' := λ X Y f, begin ext1, dsimp at *, rw [←nat_trans.naturality] end } }

variables {C} {D} {E}

def whisker_left (F : C ⥤ D) {G H : D ⥤ E} (α : G ⟶ H) : (F ⋙ G) ⟶ (F ⋙ H) :=
((whiskering_left C D E).obj F).map α

@[simp] lemma whiskering_left_obj_obj (F : C ⥤ D) (G : D ⥤ E) :
  ((whiskering_left C D E).obj F).obj G = F ⋙ G :=
rfl
@[simp] lemma whiskering_left_obj_map (F : C ⥤ D) {G H : D ⥤ E} (α : G ⟶ H) :
  ((whiskering_left C D E).obj F).map α = whisker_left F α :=
rfl
@[simp] lemma whiskering_left_map_app_app {F G : C ⥤ D} (τ : F ⟶ G) (H : D ⥤ E) (c) :
  (((whiskering_left C D E).map τ).app H).app c = H.map (τ.app c) :=
rfl

@[simp] lemma whisker_left.app (F : C ⥤ D) {G H : D ⥤ E} (α : G ⟶ H) (X : C) :
  (whisker_left F α).app X = α.app (F.obj X) :=
rfl

def whisker_right {G H : C ⥤ D} (α : G ⟶ H) (F : D ⥤ E) : (G ⋙ F) ⟶ (H ⋙ F) :=
((whiskering_right C D E).obj F).map α

@[simp] lemma whiskering_right_obj_obj (G : C ⥤ D) (F : D ⥤ E) :
  ((whiskering_right C D E).obj F).obj G = G ⋙ F :=
rfl
@[simp] lemma whiskering_right_obj_map {G H : C ⥤ D} (α : G ⟶ H) (F : D ⥤ E) :
  ((whiskering_right C D E).obj F).map α = whisker_right α F :=
rfl
@[simp] lemma whiskering_right_map_app_app (F : C ⥤ D) {G H : D ⥤ E} (τ : G ⟶ H) (c) :
  (((whiskering_right C D E).map τ).app F).app c = τ.app (F.obj c) :=
rfl

@[simp] lemma whisker_right.app {G H : C ⥤ D} (α : G ⟶ H) (F : D ⥤ E) (X : C) :
   (whisker_right α F).app X = F.map (α.app X) :=
rfl

@[simp] lemma whisker_left_id (F : C ⥤ D) {G : D ⥤ E} :
  whisker_left F (nat_trans.id G) = nat_trans.id (F.comp G) :=
rfl
@[simp] lemma whisker_left_id' (F : C ⥤ D) {G : D ⥤ E} :
  whisker_left F (𝟙 G) = 𝟙 (F.comp G) :=
rfl

@[simp] lemma whisker_right_id {G : C ⥤ D} (F : D ⥤ E) :
  whisker_right (nat_trans.id G) F = nat_trans.id (G.comp F) :=
((whiskering_right C D E).obj F).map_id _
@[simp] lemma whisker_right_id' {G : C ⥤ D} (F : D ⥤ E) :
  whisker_right (𝟙 G) F = 𝟙 (G.comp F) :=
((whiskering_right C D E).obj F).map_id _

@[simp] lemma whisker_left_comp (F : C ⥤ D) {G H K : D ⥤ E} (α : G ⟶ H) (β : H ⟶ K) :
  whisker_left F (α ≫ β) = (whisker_left F α) ≫ (whisker_left F β) :=
rfl

@[simp] lemma whisker_right_comp {G H K : C ⥤ D} (α : G ⟶ H) (β : H ⟶ K) (F : D ⥤ E)  :
  whisker_right (α ≫ β) F = (whisker_right α F) ≫ (whisker_right β F) :=
((whiskering_right C D E).obj F).map_comp α β

<<<<<<< HEAD
=======
def iso_whisker_left (F : C ⥤ D) {G H : D ⥤ E} (α : G ≅ H) : (F ⋙ G) ≅ (F ⋙ H) :=
((whiskering_left C D E).obj F).map_iso α
@[simp] lemma iso_whisker_left_hom (F : C ⥤ D) {G H : D ⥤ E} (α : G ≅ H) :
  (iso_whisker_left F α).hom = whisker_left F α.hom :=
rfl
@[simp] lemma iso_whisker_left_inv (F : C ⥤ D) {G H : D ⥤ E} (α : G ≅ H) :
  (iso_whisker_left F α).inv = whisker_left F α.inv :=
rfl

def iso_whisker_right {G H : C ⥤ D} (α : G ≅ H) (F : D ⥤ E) : (G ⋙ F) ≅ (H ⋙ F) :=
((whiskering_right C D E).obj F).map_iso α
@[simp] lemma iso_whisker_right_hom {G H : C ⥤ D} (α : G ≅ H) (F : D ⥤ E) :
  (iso_whisker_right α F).hom = whisker_right α.hom F :=
rfl
@[simp] lemma iso_whisker_right_inv {G H : C ⥤ D} (α : G ≅ H) (F : D ⥤ E) :
  (iso_whisker_right α F).inv = whisker_right α.inv F :=
rfl

>>>>>>> ca5d4c1f
variables {B : Sort u₄} [ℬ : category.{v₄} B]
include ℬ

local attribute [elab_simple] whisker_left whisker_right

@[simp] lemma whisker_left_twice (F : B ⥤ C) (G : C ⥤ D) {H K : D ⥤ E} (α : H ⟶ K) :
  whisker_left F (whisker_left G α) = whisker_left (F ⋙ G) α :=
rfl

@[simp] lemma whisker_right_twice {H K : B ⥤ C} (F : C ⥤ D) (G : D ⥤ E) (α : H ⟶ K) :
  whisker_right (whisker_right α F) G = whisker_right α (F ⋙ G) :=
rfl

lemma whisker_right_left (F : B ⥤ C) {G H : C ⥤ D} (α : G ⟶ H) (K : D ⥤ E) :
  whisker_right (whisker_left F α) K = whisker_left F (whisker_right α K) :=
rfl
end

namespace functor

universes u₅ v₅

variables {A : Sort u₁} [𝒜 : category.{v₁} A]
variables {B : Sort u₂} [ℬ : category.{v₂} B]
include 𝒜 ℬ

def left_unitor (F : A ⥤ B) : ((functor.id _) ⋙ F) ≅ F :=
{ hom := { app := λ X, 𝟙 (F.obj X) },
  inv := { app := λ X, 𝟙 (F.obj X) } }

@[simp] lemma left_unitor_hom_app {F : A ⥤ B} {X} : F.left_unitor.hom.app X = 𝟙 _ := rfl
@[simp] lemma left_unitor_inv_app {F : A ⥤ B} {X} : F.left_unitor.inv.app X = 𝟙 _ := rfl

def right_unitor (F : A ⥤ B) : (F ⋙ (functor.id _)) ≅ F :=
{ hom := { app := λ X, 𝟙 (F.obj X) },
  inv := { app := λ X, 𝟙 (F.obj X) } }

@[simp] lemma right_unitor_hom_app {F : A ⥤ B} {X} : F.right_unitor.hom.app X = 𝟙 _ := rfl
@[simp] lemma right_unitor_inv_app {F : A ⥤ B} {X} : F.right_unitor.inv.app X = 𝟙 _ := rfl

variables {C : Sort u₃} [𝒞 : category.{v₃} C]
variables {D : Sort u₄} [𝒟 : category.{v₄} D]
include 𝒞 𝒟

def associator (F : A ⥤ B) (G : B ⥤ C) (H : C ⥤ D) : ((F ⋙ G) ⋙ H) ≅ (F ⋙ (G ⋙ H)) :=
{ hom := { app := λ _, 𝟙 _ },
  inv := { app := λ _, 𝟙 _ } }

@[simp] lemma associator_hom_app {F : A ⥤ B} {G : B ⥤ C} {H : C ⥤ D} {X} :
(associator F G H).hom.app X = 𝟙 _ := rfl
@[simp] lemma associator_inv_app {F : A ⥤ B} {G : B ⥤ C} {H : C ⥤ D} {X} :
(associator F G H).inv.app X = 𝟙 _ := rfl

omit 𝒟

lemma triangle (F : A ⥤ B) (G : B ⥤ C) :
  (associator F (functor.id B) G).hom ≫ (whisker_left F (left_unitor G).hom) =
    (whisker_right (right_unitor F).hom G) :=
begin
  ext1,
  dsimp [associator, left_unitor, right_unitor],
  simp
end

variables {E : Sort u₅} [ℰ : category.{v₅} E]
include 𝒟 ℰ

variables (F : A ⥤ B) (G : B ⥤ C) (H : C ⥤ D) (K : D ⥤ E)

lemma pentagon :
  (whisker_right (associator F G H).hom K) ≫ (associator F (G ⋙ H) K).hom ≫ (whisker_left F (associator G H K).hom) =
    ((associator (F ⋙ G) H K).hom ≫ (associator F G (H ⋙ K)).hom) :=
begin
  ext1,
  dsimp [associator],
  simp,
end

end functor

end category_theory<|MERGE_RESOLUTION|>--- conflicted
+++ resolved
@@ -98,8 +98,6 @@
   whisker_right (α ≫ β) F = (whisker_right α F) ≫ (whisker_right β F) :=
 ((whiskering_right C D E).obj F).map_comp α β
 
-<<<<<<< HEAD
-=======
 def iso_whisker_left (F : C ⥤ D) {G H : D ⥤ E} (α : G ≅ H) : (F ⋙ G) ≅ (F ⋙ H) :=
 ((whiskering_left C D E).obj F).map_iso α
 @[simp] lemma iso_whisker_left_hom (F : C ⥤ D) {G H : D ⥤ E} (α : G ≅ H) :
@@ -118,7 +116,6 @@
   (iso_whisker_right α F).inv = whisker_right α.inv F :=
 rfl
 
->>>>>>> ca5d4c1f
 variables {B : Sort u₄} [ℬ : category.{v₄} B]
 include ℬ
 
