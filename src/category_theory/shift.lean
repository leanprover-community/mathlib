--- conflicted
+++ resolved
@@ -193,34 +193,6 @@
 
 end add_monoid
 
-<<<<<<< HEAD
-=======
-section opaque_eq_to_iso
-
-variables {ι : Type*} {i j k : ι}
-
-/-- This definition is used instead of `eq_to_iso` so that the proof of `i = j` is visible
-to the simplifier -/
-def opaque_eq_to_iso (h : i = j) : @iso (discrete ι) _ ⟨i⟩ ⟨j⟩ := discrete.eq_to_iso h
-
-@[simp]
-lemma opaque_eq_to_iso_symm (h : i = j) :
-  (opaque_eq_to_iso h).symm = opaque_eq_to_iso h.symm := rfl
-
-@[simp]
-lemma opaque_eq_to_iso_inv (h : i = j) :
-  (opaque_eq_to_iso h).inv = (opaque_eq_to_iso h.symm).hom := rfl
-
-local attribute [simp] eq_to_hom_map
-
-@[simp, reassoc]
-lemma map_opaque_eq_to_iso_comp_app (F : discrete ι ⥤ C ⥤ C) (h : i = j) (h' : j = k) (X : C) :
-  (F.map (opaque_eq_to_iso h).hom).app X ≫ (F.map (opaque_eq_to_iso h').hom).app X =
-    (F.map (opaque_eq_to_iso $ h.trans h').hom).app X := by { delta opaque_eq_to_iso, simp }
-
-end opaque_eq_to_iso
-
->>>>>>> 178456ff
 section add_group
 
 variables (C) {A} [add_group A] [has_shift C A]
@@ -290,11 +262,6 @@
 (add_neg_equiv (shift_monoidal_functor C A) n).functor_unit_iso_comp X
 
 section
-<<<<<<< HEAD
--- local attribute [simp] eq_to_hom_map
-=======
-local attribute [simp] eq_to_hom_map
->>>>>>> 178456ff
 local attribute [reducible] discrete.add_monoidal
 
 lemma shift_shift_neg_hom_shift (n : A) (X : C) :
