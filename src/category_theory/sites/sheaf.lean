--- conflicted
+++ resolved
@@ -79,15 +79,11 @@
 def Sheaf_to_presheaf : Sheaf J A ⥤ (Cᵒᵖ ⥤ A) :=
 full_subcategory_inclusion (presheaf.is_sheaf J)
 
-<<<<<<< HEAD
 /-- The sheaf of sections guaranteed by the sheaf condition. -/
 @[simps] abbreviation sheaf_over {A : Type u'} [category.{v} A] {J : grothendieck_topology C}
   (ℱ : Sheaf J A) (X : A) : SheafOfTypes J := ⟨ℱ.val ⋙ coyoneda.obj (op X), ℱ.property X⟩
 
-lemma is_sheaf_iff_is_sheaf_of_type (P : Cᵒᵖ ⥤ Type v) :
-=======
 lemma is_sheaf_iff_is_sheaf_of_type (P : Cᵒᵖ ⥤ Type w) :
->>>>>>> d6fd5f5f
   presheaf.is_sheaf J P ↔ presieve.is_sheaf J P :=
 begin
   split,
