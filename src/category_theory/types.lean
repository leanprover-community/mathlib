-- Copyright (c) 2017 Scott Morrison. All rights reserved.
-- Released under Apache 2.0 license as described in the file LICENSE.
-- Authors: Stephen Morgan, Scott Morrison, Johannes Hölzl

import category_theory.functor_category
import category_theory.fully_faithful

namespace category_theory

universes v v' w u u' -- declare the `v`'s first; see `category_theory.category` for an explanation

instance types : large_category (Sort u) :=
{ hom     := λ a b, (a → b),
  id      := λ a, id,
  comp    := λ _ _ _ f g, g ∘ f }

@[simp] lemma types_hom {α β : Sort u} : (α ⟶ β) = (α → β) := rfl
@[simp] lemma types_id {α : Sort u} (a : α) : (𝟙 α : α → α) a = a := rfl
@[simp] lemma types_comp {α β γ : Sort u} (f : α → β) (g : β → γ) (a : α) : (((f : α ⟶ β) ≫ (g : β ⟶ γ)) : α ⟶ γ) a = g (f a) := rfl

namespace functor_to_types
variables {C : Sort u} [𝒞 : category.{v} C] (F G H : C ⥤ Sort w) {X Y Z : C}
include 𝒞
variables (σ : F ⟶ G) (τ : G ⟶ H)

@[simp] lemma map_comp (f : X ⟶ Y) (g : Y ⟶ Z) (a : F.obj X) : (F.map (f ≫ g)) a = (F.map g) ((F.map f) a) :=
by simp

@[simp] lemma map_id (a : F.obj X) : (F.map (𝟙 X)) a = a :=
by simp

lemma naturality (f : X ⟶ Y) (x : F.obj X) : σ.app Y ((F.map f) x) = (G.map f) (σ.app X x) :=
congr_fun (σ.naturality f) x

@[simp] lemma comp (x : F.obj X) : (σ ≫ τ).app X x = τ.app X (σ.app X x) := rfl

<<<<<<< HEAD
variables {D : Sort u'} [𝒟 : category.{u'} D] (I J : D ⥤ C) (ρ : I ⟹ J) {W : D}
=======
variables {D : Sort u'} [𝒟 : category.{u'} D] (I J : D ⥤ C) (ρ : I ⟶ J) {W : D}
>>>>>>> ca5d4c1f

@[simp] lemma hcomp (x : (I ⋙ F).obj W) : (ρ ◫ σ).app W x = (G.map (ρ.app W)) (σ.app (I.obj W) x) := rfl

end functor_to_types

def ulift_trivial (V : Type u) : ulift.{u} V ≅ V := by tidy

def ulift_functor : Type u ⥤ Type (max u v) :=
{ obj := λ X, ulift.{v} X,
  map := λ X Y f, λ x : ulift.{v} X, ulift.up (f x.down) }

@[simp] lemma ulift_functor.map {X Y : Type u} (f : X ⟶ Y) (x : ulift.{v} X) :
  ulift_functor.map f x = ulift.up (f x.down) := rfl

instance ulift_functor_faithful : fully_faithful ulift_functor :=
{ preimage := λ X Y f x, (f (ulift.up x)).down,
  injectivity' := λ X Y f g p, funext $ λ x,
    congr_arg ulift.down ((congr_fun p (ulift.up x)) : ((ulift.up (f x)) = (ulift.up (g x)))) }

end category_theory

-- Isomorphisms in Type and equivalences.

namespace equiv

universe u

variables {X Y : Sort u}

def to_iso (e : X ≃ Y) : X ≅ Y :=
{ hom := e.to_fun,
  inv := e.inv_fun,
  hom_inv_id' := funext e.left_inv,
  inv_hom_id' := funext e.right_inv }

@[simp] lemma to_iso_hom {e : X ≃ Y} : e.to_iso.hom = e := rfl
@[simp] lemma to_iso_inv {e : X ≃ Y} : e.to_iso.inv = e.symm := rfl

end equiv

namespace category_theory.iso

universe u

variables {X Y : Sort u}

def to_equiv (i : X ≅ Y) : X ≃ Y :=
{ to_fun := i.hom,
  inv_fun := i.inv,
  left_inv := λ x, congr_fun i.hom_inv_id x,
  right_inv := λ y, congr_fun i.inv_hom_id y }

@[simp] lemma to_equiv_fun (i : X ≅ Y) : (i.to_equiv : X → Y) = i.hom := rfl
@[simp] lemma to_equiv_symm_fun (i : X ≅ Y) : (i.to_equiv.symm : Y → X) = i.inv := rfl

end category_theory.iso<|MERGE_RESOLUTION|>--- conflicted
+++ resolved
@@ -34,11 +34,7 @@
 
 @[simp] lemma comp (x : F.obj X) : (σ ≫ τ).app X x = τ.app X (σ.app X x) := rfl
 
-<<<<<<< HEAD
-variables {D : Sort u'} [𝒟 : category.{u'} D] (I J : D ⥤ C) (ρ : I ⟹ J) {W : D}
-=======
 variables {D : Sort u'} [𝒟 : category.{u'} D] (I J : D ⥤ C) (ρ : I ⟶ J) {W : D}
->>>>>>> ca5d4c1f
 
 @[simp] lemma hcomp (x : (I ⋙ F).obj W) : (ρ ◫ σ).app W x = (G.map (ρ.app W)) (σ.app (I.obj W) x) := rfl
 
