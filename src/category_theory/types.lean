--- conflicted
+++ resolved
@@ -4,11 +4,8 @@
 Authors: Stephen Morgan, Scott Morrison, Johannes Hölzl
 -/
 import category_theory.epi_mono
-<<<<<<< HEAD
-=======
 import category_theory.functor.fully_faithful
 import logic.equiv.defs
->>>>>>> 11dcb6b5
 
 /-!
 # The category `Type`.
