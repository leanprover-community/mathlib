-- Copyright (c) 2018 Reid Barton. All rights reserved.
-- Released under Apache 2.0 license as described in the file LICENSE.
-- Authors: Reid Barton, Scott Morrison

import category_theory.isomorphism
import category_theory.functor_category
import category_theory.opposites

universes v v' u u' -- declare the `v`'s first; see `category_theory.category` for an explanation

namespace category_theory

variables {C : Sort u} [𝒞 : category.{v} C]
include 𝒞

def eq_to_hom {X Y : C} (p : X = Y) : X ⟶ Y := by rw p; exact 𝟙 _

@[simp] lemma eq_to_hom_refl (X : C) (p : X = X) : eq_to_hom p = 𝟙 X := rfl
@[simp] lemma eq_to_hom_trans {X Y Z : C} (p : X = Y) (q : Y = Z) :
  eq_to_hom p ≫ eq_to_hom q = eq_to_hom (p.trans q) :=
by cases p; cases q; simp
@[simp] lemma eq_to_hom_trans_assoc {X Y Z W : C} (p : X = Y) (q : Y = Z) (f : Z ⟶ W) :
  eq_to_hom p ≫ (eq_to_hom q ≫ f) = eq_to_hom (p.trans q) ≫ f :=
by cases p; cases q; simp

def eq_to_iso {X Y : C} (p : X = Y) : X ≅ Y :=
⟨eq_to_hom p, eq_to_hom p.symm, by simp, by simp⟩

@[simp] lemma eq_to_iso.hom {X Y : C} (p : X = Y) : (eq_to_iso p).hom = eq_to_hom p :=
rfl

@[simp] lemma eq_to_iso_refl (X : C) (p : X = X) : eq_to_iso p = iso.refl X := rfl
@[simp] lemma eq_to_iso_trans {X Y Z : C} (p : X = Y) (q : Y = Z) :
  eq_to_iso p ≪≫ eq_to_iso q = eq_to_iso (p.trans q) :=
by ext; simp

<<<<<<< HEAD
=======
@[simp] lemma eq_to_hom_op (X Y : C) (h : X = Y) : (eq_to_hom h).op = eq_to_hom (congr_arg op h.symm) :=
begin
  cases h,
  refl
end

>>>>>>> ca5d4c1f
variables {D : Sort u'} [𝒟 : category.{v'} D]
include 𝒟

namespace functor

/-- Proving equality between functors. This isn't an extensionality lemma,
  because usually you don't really want to do this. -/
lemma ext {F G : C ⥤ D} (h_obj : ∀ X, F.obj X = G.obj X)
  (h_map : ∀ X Y f, F.map f = eq_to_hom (h_obj X) ≫ G.map f ≫ eq_to_hom (h_obj Y).symm) :
  F = G :=
begin
  cases F with F_obj _ _ _, cases G with G_obj _ _ _,
  have : F_obj = G_obj, by ext X; apply h_obj,
  subst this,
  congr,
  funext X Y f,
  simpa using h_map X Y f
end

-- Using equalities between functors.

lemma congr_obj {F G : C ⥤ D} (h : F = G) (X) : F.obj X = G.obj X :=
by subst h

lemma congr_hom {F G : C ⥤ D} (h : F = G) {X Y} (f : X ⟶ Y) :
  F.map f = eq_to_hom (congr_obj h X) ≫ G.map f ≫ eq_to_hom (congr_obj h Y).symm :=
by subst h; simp

end functor

@[simp] lemma eq_to_hom_map (F : C ⥤ D) {X Y : C} (p : X = Y) :
  F.map (eq_to_hom p) = eq_to_hom (congr_arg F.obj p) :=
by cases p; simp

@[simp] lemma eq_to_iso_map (F : C ⥤ D) {X Y : C} (p : X = Y) :
  F.map_iso (eq_to_iso p) = eq_to_iso (congr_arg F.obj p) :=
by ext; cases p; simp

@[simp] lemma eq_to_hom_app {F G : C ⥤ D} (h : F = G) (X : C) :
  (eq_to_hom h : F ⟶ G).app X = eq_to_hom (functor.congr_obj h X) :=
by subst h; refl

end category_theory<|MERGE_RESOLUTION|>--- conflicted
+++ resolved
@@ -34,15 +34,12 @@
   eq_to_iso p ≪≫ eq_to_iso q = eq_to_iso (p.trans q) :=
 by ext; simp
 
-<<<<<<< HEAD
-=======
 @[simp] lemma eq_to_hom_op (X Y : C) (h : X = Y) : (eq_to_hom h).op = eq_to_hom (congr_arg op h.symm) :=
 begin
   cases h,
   refl
 end
 
->>>>>>> ca5d4c1f
 variables {D : Sort u'} [𝒟 : category.{v'} D]
 include 𝒟
 
