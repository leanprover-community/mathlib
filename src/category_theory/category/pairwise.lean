/-
Copyright (c) 2020 Scott Morrison. All rights reserved.
Released under Apache 2.0 license as described in the file LICENSE.
Authors: Scott Morrison
-/
<<<<<<< HEAD
import category_theory.limits.limits
import order.complete_lattice
=======

import topology.sheaves.sheaf
import category_theory.limits.preserves.basic
>>>>>>> b4dc9128

/-!
# The category of "pairwise intersections".

Given `ι : Type v`, we build the diagram category `pairwise ι`
with objects `single i` and `pair i j`, for `i j : ι`,
whose only non-identity morphisms are
`left : pair i j ⟶ single i` and `right : pair i j ⟶ single j`.

We use this later in describing (one formulation of) the sheaf condition.

Given any function `U : ι → α`, where `α` is some complete lattice (e.g. `(opens X)ᵒᵖ`),
we produce a functor `pairwise ι ⥤ α` in the obvious way,
and show that `supr U` provides a colimit cocone over this functor.
-/

noncomputable theory

universes v u

open category_theory
open category_theory.limits

namespace category_theory

/--
An inductive type representing either a single term of a type `ι`, or a pair of terms.
We use this as the objects of a category to describe the sheaf condition.
-/
inductive pairwise (ι : Type v)
| single : ι → pairwise
| pair : ι → ι → pairwise

variables {ι : Type v}

namespace pairwise

instance pairwise_inhabited [inhabited ι] : inhabited (pairwise ι) := ⟨single (default ι)⟩

/--
Morphisms in the category `pairwise ι`. The only non-identity morphisms are
`left i j : single i ⟶ pair i j` and `right i j : single j ⟶ pair i j`.
-/
inductive hom : pairwise ι → pairwise ι → Type v
| id_single : Π i, hom (single i) (single i)
| id_pair : Π i j, hom (pair i j) (pair i j)
| left : Π i j, hom (pair i j) (single i)
| right : Π i j, hom (pair i j) (single j)

open hom

instance hom_inhabited [inhabited ι] : inhabited (hom (single (default ι)) (single (default ι))) :=
⟨id_single (default ι)⟩

/--
The identity morphism in `pairwise ι`.
-/
def id : Π (o : pairwise ι), hom o o
| (single i) := id_single i
| (pair i j) := id_pair i j

/-- Composition of morphisms in `pairwise ι`. -/
def comp : Π {o₁ o₂ o₃ : pairwise ι} (f : hom o₁ o₂) (g : hom o₂ o₃), hom o₁ o₃
| _ _ _ (id_single i) g := g
| _ _ _ (id_pair i j) g := g
| _ _ _ (left i j) (id_single _) := left i j
| _ _ _ (right i j) (id_single _) := right i j

section
local attribute [tidy] tactic.case_bash

instance : category (pairwise ι) :=
{ hom := hom,
  id := id,
  comp := λ X Y Z f g, comp f g, }

end

variables {α : Type v} (U : ι → α)

section
variables [semilattice_inf α]

/-- Auxilliary definition for `diagram`. -/
@[simp]
def diagram_obj : pairwise ι → α
| (single i) := U i
| (pair i j) := U i ⊓ U j

/-- Auxilliary definition for `diagram`. -/
@[simp]
def diagram_map : Π {o₁ o₂ : pairwise ι} (f : o₁ ⟶ o₂), diagram_obj U o₁ ⟶ diagram_obj U o₂
| _ _ (id_single i) := 𝟙 _
| _ _ (id_pair i j) := 𝟙 _
| _ _ (left i j) := hom_of_le inf_le_left
| _ _ (right i j) := hom_of_le inf_le_right

/--
Given a function `U : ι → α` for `[semilattice_inf α]`, we obtain a functor `pairwise ι ⥤ α`,
sending `single i` to `U i` and `pair i j` to `U i ⊓ U j`,
and the morphisms to the obvious inequalities.
-/
@[simps]
def diagram : pairwise ι ⥤ α :=
{ obj := diagram_obj U,
  map := λ X Y f, diagram_map U f, }

end

section
-- `complete_lattice` is not really needed, as we only ever use `inf`,
-- but the appropriate structure has not been defined.
variables [complete_lattice α]

/-- Auxilliary definition for `cocone`. -/
def cocone_ι_app : Π (o : pairwise ι), diagram_obj U o ⟶ supr U
| (single i) := hom_of_le (le_supr U i)
| (pair i j) := hom_of_le inf_le_left ≫ hom_of_le (le_supr U i)

/--
Given a function `U : ι → α` for `[complete_lattice α]`,
`supr U` provides a cocone over `diagram U`.
-/
@[simps]
def cocone : cocone (diagram U) :=
{ X := supr U,
  ι := { app := cocone_ι_app U, } }

/--
Given a function `U : ι → α` for `[complete_lattice α]`,
`infi U` provides a limit cone over `diagram U`.
-/
def cocone_is_colimit : is_colimit (cocone U) :=
{ desc := λ s, hom_of_le
  begin
    apply complete_lattice.Sup_le,
    rintros _ ⟨j, rfl⟩,
    exact le_of_hom (s.ι.app (single j))
  end }

end

end pairwise

end category_theory<|MERGE_RESOLUTION|>--- conflicted
+++ resolved
@@ -3,14 +3,9 @@
 Released under Apache 2.0 license as described in the file LICENSE.
 Authors: Scott Morrison
 -/
-<<<<<<< HEAD
-import category_theory.limits.limits
-import order.complete_lattice
-=======
 
 import topology.sheaves.sheaf
 import category_theory.limits.preserves.basic
->>>>>>> b4dc9128
 
 /-!
 # The category of "pairwise intersections".
