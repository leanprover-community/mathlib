--- conflicted
+++ resolved
@@ -140,10 +140,6 @@
 { X := c.X,
   ι := γ ≫ c.ι }
 
-<<<<<<< HEAD
--- variable [preserves_colimits_of_shape J T]
-=======
->>>>>>> c86e0810
 variables [preserves_colimit (D ⋙ forget T) T] [preserves_colimit ((D ⋙ forget T) ⋙ T) T]
 
 /--
