--- conflicted
+++ resolved
@@ -60,7 +60,6 @@
 
 end monad
 
-<<<<<<< HEAD
 namespace comonad
 
 /--
@@ -99,10 +98,6 @@
 A right adjoint functor `R : D ⥤ C` is *monadic* if the comparison functor `monad.comparison R`
 from `D` to the category of Eilenberg-Moore algebras for the adjunction is an equivalence.
 -/
-=======
-/-- A right adjoint functor `R : D ⥤ C` is *monadic* if the comparison function `monad.comparison R` from `D` to the
-category of Eilenberg-Moore algebras for the adjunction is an equivalence. -/
->>>>>>> 23373d15
 class monadic_right_adjoint (R : D ⥤ C) extends is_right_adjoint R :=
 (eqv : is_equivalence (monad.comparison R))
 
