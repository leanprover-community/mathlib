/- Copyright (c) 2018 Scott Morrison. All rights reserved.
Released under Apache 2.0 license as described in the file LICENSE.
Authors: Scott Morrison, Johannes Hölzl

Introduce CommRing -- the category of commutative rings.
-/

import category_theory.instances.Mon.basic
import category_theory.fully_faithful
import algebra.ring
import data.int.basic

universes u v

open category_theory

/-- The category of rings. -/
@[reducible] def Ring : Type (u+1) := bundled ring

/-- The category of commutative rings. -/
@[reducible] def CommRing : Type (u+1) := bundled comm_ring

namespace Ring

instance (x : Ring) : ring x := x.str

instance concrete_is_ring_hom : concrete_category @is_ring_hom :=
⟨by introsI α ia; apply_instance,
  by introsI α β γ ia ib ic f g hf hg; apply_instance⟩

def of (α : Type u) [ring α] : Ring := ⟨α⟩

instance hom_is_ring_hom {R S : Ring} (f : R ⟶ S) : is_ring_hom (f : R → S) := f.2

end Ring

namespace CommRing

instance (x : CommRing) : comm_ring x := x.str

@[reducible] def is_comm_ring_hom {α β} [comm_ring α] [comm_ring β] (f : α → β) : Prop :=
is_ring_hom f

instance concrete_is_comm_ring_hom : concrete_category @is_comm_ring_hom :=
⟨by introsI α ia; apply_instance,
  by introsI α β γ ia ib ic f g hf hg; apply_instance⟩

def of (α : Type u) [comm_ring α] : CommRing := ⟨α⟩

instance hom_is_ring_hom {R S : CommRing} (f : R ⟶ S) : is_ring_hom (f : R → S) := f.2

variables {R S T : CommRing.{u}}

-- TODO need to kill these
@[simp] lemma id_val : subtype.val (𝟙 R) = id := rfl
@[simp] lemma comp_val (f : R ⟶ S) (g : S ⟶ T) :
  (f ≫ g).val = g.val ∘ f.val := rfl

-- TODO rename the next three lemmas?
def Int.cast {R : CommRing} : CommRing.of ℤ ⟶ R := { val := int.cast, property := by apply_instance }

<<<<<<< HEAD
def int.eq_cast' {R : Type u} [ring R] (f : int → R) [is_ring_hom f] : f = int.cast :=
funext $ int.eq_cast f (is_ring_hom.map_one f) (λ _ _, is_ring_hom.map_add f)

def Int.hom_unique {R : CommRing} : unique (CommRing.of ℤ ⟶ R) :=
=======
def Int.hom_unique {R : CommRing} : unique (Int ⟶ R) :=
>>>>>>> 62acd6b8
{ default := Int.cast,
  uniq := λ f, subtype.ext.mpr $ funext $ int.eq_cast f f.2.map_one f.2.map_add }

/-- The forgetful functor commutative rings to Type. -/
def forget : CommRing.{u} ⥤ Type u :=
{ obj := λ R, R,
  map := λ _ _ f, f }

instance forget.faithful : faithful (forget) := {}

instance forget_comm_ring (R : CommRing) : comm_ring (forget.obj R) := R.str
instance forget_is_ring_hom {R S : CommRing} (f : R ⟶ S) : is_ring_hom (forget.map f) := f.property

/-- The functor from commutative rings to rings. -/
def to_Ring : CommRing.{u} ⥤ Ring.{u} :=
{ obj := λ X, { α := X.1 },
  map := λ X Y f, ⟨ f, by apply_instance ⟩ }

instance to_Ring.faithful : faithful (to_Ring) := {}

/-- The forgetful functor from commutative rings to (multiplicative) commutative monoids. -/
def forget_to_CommMon : CommRing.{u} ⥤ CommMon.{u} :=
{ obj := λ X, { α := X.1 },
  map := λ X Y f, ⟨ f, by apply_instance ⟩ }

instance forget_to_CommMon.faithful : faithful (forget_to_CommMon) := {}

example : faithful (forget_to_CommMon ⋙ CommMon.forget_to_Mon) := by apply_instance

end CommRing<|MERGE_RESOLUTION|>--- conflicted
+++ resolved
@@ -59,14 +59,7 @@
 -- TODO rename the next three lemmas?
 def Int.cast {R : CommRing} : CommRing.of ℤ ⟶ R := { val := int.cast, property := by apply_instance }
 
-<<<<<<< HEAD
-def int.eq_cast' {R : Type u} [ring R] (f : int → R) [is_ring_hom f] : f = int.cast :=
-funext $ int.eq_cast f (is_ring_hom.map_one f) (λ _ _, is_ring_hom.map_add f)
-
 def Int.hom_unique {R : CommRing} : unique (CommRing.of ℤ ⟶ R) :=
-=======
-def Int.hom_unique {R : CommRing} : unique (Int ⟶ R) :=
->>>>>>> 62acd6b8
 { default := Int.cast,
   uniq := λ f, subtype.ext.mpr $ funext $ int.eq_cast f f.2.map_one f.2.map_add }
 
