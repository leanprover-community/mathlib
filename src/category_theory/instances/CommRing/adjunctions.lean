/- Copyright (c) 2019 Scott Morrison. All rights reserved.
Released under Apache 2.0 license as described in the file LICENSE.
Authors: Scott Morrison, Johannes Hölzl

Multivariable polynomials on a type is the left adjoint of the
forgetful functor from commutative rings to types.
-/

import category_theory.instances.CommRing.basic
import category_theory.adjunction.basic
import data.mv_polynomial

universe u

open mv_polynomial
open category_theory

namespace CommRing

local attribute [instance, priority 0] classical.prop_decidable

noncomputable def polynomial_ring : Type u ⥤ CommRing.{u} :=
<<<<<<< HEAD
{ obj := λ α, ⟨mv_polynomial α ℤ⟩,
=======
{ obj := λ α, ⟨mv_polynomial α ℤ, by apply_instance⟩,
>>>>>>> fdb45ed5
  map := λ α β f, ⟨rename f, by apply_instance⟩ }

@[simp] lemma polynomial_ring_obj_α {α : Type u} :
  (polynomial_ring.obj α).α = mv_polynomial α ℤ := rfl

@[simp] lemma polynomial_ring_map_val {α β : Type u} {f : α → β} :
  (polynomial_ring.map f).val = rename f := rfl

noncomputable def adj : polynomial_ring ⊣ (forget : CommRing ⥤ Type u) :=
adjunction.mk_of_hom_equiv
{ hom_equiv := λ α R,
<<<<<<< HEAD
  { to_fun := λ f, f ∘ X,
    inv_fun := λ f, ⟨eval₂ int.cast f, by apply_instance⟩,
    left_inv := λ f, bundled.hom_ext (eval₂_hom_X f.val),
=======
  { to_fun    := λ f, f ∘ X,
    inv_fun   := λ f, ⟨eval₂ (λ n : ℤ, (n : R)) f, by { unfold_coes, apply_instance }⟩,
    left_inv  := λ f, CommRing.hom.ext (eval₂_hom_X f.val),
>>>>>>> fdb45ed5
    right_inv := λ x, by { ext1, unfold_coes, simp only [function.comp_app, eval₂_X] } },
  hom_equiv_naturality_left_symm' :=
  λ X X' Y f g, by { ext1, dsimp, apply eval₂_cast_comp } }.

end CommRing<|MERGE_RESOLUTION|>--- conflicted
+++ resolved
@@ -20,11 +20,7 @@
 local attribute [instance, priority 0] classical.prop_decidable
 
 noncomputable def polynomial_ring : Type u ⥤ CommRing.{u} :=
-<<<<<<< HEAD
 { obj := λ α, ⟨mv_polynomial α ℤ⟩,
-=======
-{ obj := λ α, ⟨mv_polynomial α ℤ, by apply_instance⟩,
->>>>>>> fdb45ed5
   map := λ α β f, ⟨rename f, by apply_instance⟩ }
 
 @[simp] lemma polynomial_ring_obj_α {α : Type u} :
@@ -36,15 +32,9 @@
 noncomputable def adj : polynomial_ring ⊣ (forget : CommRing ⥤ Type u) :=
 adjunction.mk_of_hom_equiv
 { hom_equiv := λ α R,
-<<<<<<< HEAD
-  { to_fun := λ f, f ∘ X,
-    inv_fun := λ f, ⟨eval₂ int.cast f, by apply_instance⟩,
-    left_inv := λ f, bundled.hom_ext (eval₂_hom_X f.val),
-=======
   { to_fun    := λ f, f ∘ X,
     inv_fun   := λ f, ⟨eval₂ (λ n : ℤ, (n : R)) f, by { unfold_coes, apply_instance }⟩,
     left_inv  := λ f, CommRing.hom.ext (eval₂_hom_X f.val),
->>>>>>> fdb45ed5
     right_inv := λ x, by { ext1, unfold_coes, simp only [function.comp_app, eval₂_X] } },
   hom_equiv_naturality_left_symm' :=
   λ X X' Y f g, by { ext1, dsimp, apply eval₂_cast_comp } }.
