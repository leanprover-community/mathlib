/-
Copyright (c) 2019 Scott Morrison. All rights reserved.
Released under Apache 2.0 license as described in the file LICENSE.
Authors: Scott Morrison, Yury Kudryashov
-/
import category_theory.concrete_category.basic
import category_theory.concrete_category.bundled

/-!
# Category instances for algebraic structures that use bundled homs.

Many algebraic structures in Lean initially used unbundled homs (e.g. a bare function between types,
along with an `is_monoid_hom` typeclass), but the general trend is towards using bundled homs.

This file provides a basic infrastructure to define concrete categories using bundled homs, and
define forgetful functors between them.
-/

universes u

namespace category_theory

variables {c : Type u → Type u} (hom : Π ⦃α β : Type u⦄ (Iα : c α) (Iβ : c β), Type u)

/-- Class for bundled homs. Note that the arguments order follows that of lemmas for `monoid_hom`.
This way we can use `⟨@monoid_hom.to_fun, @monoid_hom.id ...⟩` in an instance. -/
structure bundled_hom :=
(to_fun : Π {α β : Type u} (Iα : c α) (Iβ : c β), hom Iα Iβ → α → β)
(id : Π {α : Type u} (I : c α), hom I I)
(comp : Π {α β γ : Type u} (Iα : c α) (Iβ : c β) (Iγ : c γ),
  hom Iβ Iγ → hom Iα Iβ → hom Iα Iγ)
(hom_ext : ∀ {α β : Type u} (Iα : c α) (Iβ : c β), function.injective (to_fun Iα Iβ) . obviously)
(id_to_fun : ∀ {α : Type u} (I : c α), to_fun I I (id I) = _root_.id . obviously)
(comp_to_fun : ∀ {α β γ : Type u} (Iα : c α) (Iβ : c β) (Iγ : c γ)
  (f : hom Iα Iβ) (g : hom Iβ Iγ),
  to_fun Iα Iγ (comp Iα Iβ Iγ g f) = (to_fun Iβ Iγ g) ∘ (to_fun Iα Iβ f) . obviously)

attribute [class] bundled_hom

attribute [simp] bundled_hom.id_to_fun bundled_hom.comp_to_fun

namespace bundled_hom

variable [𝒞 : bundled_hom hom]
include 𝒞

/-- Every `@bundled_hom c _` defines a category with objects in `bundled c`. -/
instance : category (bundled c) :=
by refine
{ hom := λ X Y, @hom X.1 Y.1 X.str Y.str,
  id := λ X, @bundled_hom.id c hom 𝒞 X.1 X.str,
  comp := λ X Y Z f g, @bundled_hom.comp c hom 𝒞 X.1 Y.1 Z.1 X.str Y.str Z.str g f,
  comp_id' := _,
  id_comp' := _,
  assoc' := _};
intros; apply 𝒞.hom_ext;
  simp only [𝒞.id_to_fun, 𝒞.comp_to_fun, function.left_id, function.right_id]

/-- A category given by `bundled_hom` is a concrete category. -/
instance concrete_category : concrete_category (bundled c) :=
{ forget := { obj := λ X, X.1,
              map := λ X Y f, 𝒞.to_fun X.str Y.str f,
              map_id' := λ X, 𝒞.id_to_fun X.str,
              map_comp' := by intros; erw 𝒞.comp_to_fun; refl },
  forget_faithful := { injectivity' := by intros; apply 𝒞.hom_ext } }

<<<<<<< HEAD
/-- Usually a bundled hom structure already has a coercion to function
that works with different universes. So we don't use this as an instance. -/
def has_coe_to_fun {X Y : bundled c} : has_coe_to_fun (X ⟶ Y) :=
{ F   := λ f, X → Y,
  coe := λ f, (forget _).map f }

local attribute [instance] has_coe_to_fun

@[simp] lemma coe_id {X : bundled c} : ((𝟙 X) : X → X) = _root_.id :=
(forget _).map_id X
@[simp] lemma coe_comp {X Y Z : bundled c} (f : X ⟶ Y) (g : Y ⟶ Z) (x : X) :
  (f ≫ g) x = g (f x) :=
congr_fun ((forget _).map_comp _ _) x

@[simp] lemma hom_inv_id {X Y : bundled c} (f : X ≅ Y) (x : X) : f.inv (f.hom x) = x :=
begin
  have t := congr_fun (congr_arg (λ f, (forget _).map f) f.hom_inv_id) x,
  simp only [functor.map_comp, functor.map_id, types_comp, types_id] at t,
  exact t,
end
@[simp] lemma inv_hom_id {X Y : bundled c} (f : X ≅ Y) (y : Y) : f.hom (f.inv y) = y :=
begin
  have t := congr_fun (congr_arg (λ f, (forget _).map f) f.inv_hom_id) y,
  simp only [functor.map_comp, functor.map_id, types_comp, types_id] at t,
  exact t,
end

section induced_category

variables {hom} (𝒞) {d : Type u → Type u} (obj : Π ⦃α⦄, d α → c α)
include obj

/--
Construct a `bundled_hom` representing a full subcategory of a given `bundled_hom` category. The
corresponding `category` and `concrete_category` instances agree with
`induced_category (bundled.map @obj)`.
-/
protected def induced_category : bundled_hom (λ α β (Iα : d α) (Iβ : d β), hom (obj Iα) (obj Iβ)) :=
{ to_fun := by intros; apply 𝒞.to_fun; assumption,
  id := by intros; apply 𝒞.id,
  comp := by intros; apply 𝒞.comp; assumption,
  hom_ext := by intros; apply 𝒞.hom_ext,
  id_to_fun := by intros; apply 𝒞.id_to_fun,
  comp_to_fun := by intros; apply 𝒞.comp_to_fun }

/-- A full subcategory of a concrete category with bundled homs has a forgetful functor to the
entire category. This is used to construct instances of `has_forget` in many concrete examples. -/
def induced_category_has_forget₂ :
  @has_forget₂ (bundled d) (bundled c)
    (by haveI := 𝒞.induced_category obj; apply_instance) (by apply_instance) :=
induced_category.has_forget₂ (bundled.map @obj)

end induced_category

=======
>>>>>>> e6ae377d
variables {hom}
local attribute [instance] concrete_category.has_coe_to_fun

/-- A version of `has_forget₂.mk'` for categories defined using `@bundled_hom`. -/
def mk_has_forget₂ {d : Type u → Type u} {hom_d : Π ⦃α β : Type u⦄ (Iα : d α) (Iβ : d β), Type u}
  [bundled_hom hom_d] (obj : Π ⦃α⦄, c α → d α)
  (map : Π {X Y : bundled c}, (X ⟶ Y) → ((bundled.map obj X) ⟶ (bundled.map obj Y)))
  (h_map : ∀ {X Y : bundled c} (f : X ⟶ Y), (map f : X → Y) = f)
  : has_forget₂ (bundled c) (bundled d) :=
has_forget₂.mk'
  (bundled.map @obj)
  (λ _, rfl)
  @map
  (by intros; apply heq_of_eq; apply h_map)

end bundled_hom

end category_theory<|MERGE_RESOLUTION|>--- conflicted
+++ resolved
@@ -64,63 +64,6 @@
               map_comp' := by intros; erw 𝒞.comp_to_fun; refl },
   forget_faithful := { injectivity' := by intros; apply 𝒞.hom_ext } }
 
-<<<<<<< HEAD
-/-- Usually a bundled hom structure already has a coercion to function
-that works with different universes. So we don't use this as an instance. -/
-def has_coe_to_fun {X Y : bundled c} : has_coe_to_fun (X ⟶ Y) :=
-{ F   := λ f, X → Y,
-  coe := λ f, (forget _).map f }
-
-local attribute [instance] has_coe_to_fun
-
-@[simp] lemma coe_id {X : bundled c} : ((𝟙 X) : X → X) = _root_.id :=
-(forget _).map_id X
-@[simp] lemma coe_comp {X Y Z : bundled c} (f : X ⟶ Y) (g : Y ⟶ Z) (x : X) :
-  (f ≫ g) x = g (f x) :=
-congr_fun ((forget _).map_comp _ _) x
-
-@[simp] lemma hom_inv_id {X Y : bundled c} (f : X ≅ Y) (x : X) : f.inv (f.hom x) = x :=
-begin
-  have t := congr_fun (congr_arg (λ f, (forget _).map f) f.hom_inv_id) x,
-  simp only [functor.map_comp, functor.map_id, types_comp, types_id] at t,
-  exact t,
-end
-@[simp] lemma inv_hom_id {X Y : bundled c} (f : X ≅ Y) (y : Y) : f.hom (f.inv y) = y :=
-begin
-  have t := congr_fun (congr_arg (λ f, (forget _).map f) f.inv_hom_id) y,
-  simp only [functor.map_comp, functor.map_id, types_comp, types_id] at t,
-  exact t,
-end
-
-section induced_category
-
-variables {hom} (𝒞) {d : Type u → Type u} (obj : Π ⦃α⦄, d α → c α)
-include obj
-
-/--
-Construct a `bundled_hom` representing a full subcategory of a given `bundled_hom` category. The
-corresponding `category` and `concrete_category` instances agree with
-`induced_category (bundled.map @obj)`.
--/
-protected def induced_category : bundled_hom (λ α β (Iα : d α) (Iβ : d β), hom (obj Iα) (obj Iβ)) :=
-{ to_fun := by intros; apply 𝒞.to_fun; assumption,
-  id := by intros; apply 𝒞.id,
-  comp := by intros; apply 𝒞.comp; assumption,
-  hom_ext := by intros; apply 𝒞.hom_ext,
-  id_to_fun := by intros; apply 𝒞.id_to_fun,
-  comp_to_fun := by intros; apply 𝒞.comp_to_fun }
-
-/-- A full subcategory of a concrete category with bundled homs has a forgetful functor to the
-entire category. This is used to construct instances of `has_forget` in many concrete examples. -/
-def induced_category_has_forget₂ :
-  @has_forget₂ (bundled d) (bundled c)
-    (by haveI := 𝒞.induced_category obj; apply_instance) (by apply_instance) :=
-induced_category.has_forget₂ (bundled.map @obj)
-
-end induced_category
-
-=======
->>>>>>> e6ae377d
 variables {hom}
 local attribute [instance] concrete_category.has_coe_to_fun
 
