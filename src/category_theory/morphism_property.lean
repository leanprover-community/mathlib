/-
Copyright (c) 2022 Andrew Yang. All rights reserved.
Released under Apache 2.0 license as described in the file LICENSE.
Authors: Andrew Yang
-/
import category_theory.limits.shapes.pullbacks
import category_theory.arrow
import category_theory.limits.shapes.comm_sq

/-!
# Properties of morphisms

We provide the basic framework for talking about properties of morphisms.
The following meta-properties are defined

* `respects_iso`: `P` respects isomorphisms if `P f → P (e ≫ f)` and `P f → P (f ≫ e)`, where
  `e` is an isomorphism.
* `stable_under_composition`: `P` is stable under composition if `P f → P g → P (f ≫ g)`.
* `stable_under_base_change`: `P` is stable under base change if in all pullback
  squares, the left map satisfies `P` if the right map satisfies it.
* `stable_under_cobase_change`: `P` is stable under cobase change if in all pushout
  squares, the right map satisfies `P` if the left map satisfies it.

-/

universes v u

open category_theory category_theory.limits opposite

noncomputable theory

namespace category_theory

variables (C : Type u) [category.{v} C] {D : Type*} [category D]

/-- A `morphism_property C` is a class of morphisms between objects in `C`. -/
@[derive complete_lattice]
def morphism_property := ∀ ⦃X Y : C⦄ (f : X ⟶ Y), Prop

instance : inhabited (morphism_property C) := ⟨⊤⟩

variable {C}

namespace morphism_property

instance : has_subset (morphism_property C) :=
⟨λ P₁ P₂, ∀ ⦃X Y : C⦄ (f : X ⟶ Y) (hf : P₁ f), P₂ f⟩
instance : has_inter (morphism_property C) :=
⟨λ P₁ P₂ X Y f, P₁ f ∧ P₂ f⟩

/-- The morphism property in `Cᵒᵖ` associated to a morphism property in `C` -/
@[simp] def op (P : morphism_property C) : morphism_property Cᵒᵖ := λ X Y f, P f.unop

/-- The morphism property in `C` associated to a morphism property in `Cᵒᵖ` -/
@[simp] def unop (P : morphism_property Cᵒᵖ) : morphism_property C := λ X Y f, P f.op

lemma unop_op (P : morphism_property C) : P.op.unop = P := rfl
lemma op_unop (P : morphism_property Cᵒᵖ) : P.unop.op = P := rfl

/-- The inverse image of a `morphism_property D` by a functor `C ⥤ D` -/
def inverse_image (P : morphism_property D) (F : C ⥤ D) : morphism_property C :=
λ X Y f, P (F.map f)

/-- A morphism property `respects_iso` if it still holds when composed with an isomorphism -/
def respects_iso (P : morphism_property C) : Prop :=
  (∀ {X Y Z} (e : X ≅ Y) (f : Y ⟶ Z), P f → P (e.hom ≫ f)) ∧
  (∀ {X Y Z} (e : Y ≅ Z) (f : X ⟶ Y), P f → P (f ≫ e.hom))

lemma respects_iso.op {P : morphism_property C} (h : respects_iso P) : respects_iso P.op :=
⟨λ X Y Z e f hf, h.2 e.unop f.unop hf, λ X Y Z e f hf, h.1 e.unop f.unop hf⟩

lemma respects_iso.unop {P : morphism_property Cᵒᵖ} (h : respects_iso P) : respects_iso P.unop :=
⟨λ X Y Z e f hf, h.2 e.op f.op hf, λ X Y Z e f hf, h.1 e.op f.op hf⟩

/-- A morphism property is `stable_under_composition` if the composition of two such morphisms
still falls in the class. -/
def stable_under_composition (P : morphism_property C) : Prop :=
  ∀ ⦃X Y Z⦄ (f : X ⟶ Y) (g : Y ⟶ Z), P f → P g → P (f ≫ g)

lemma stable_under_composition.op {P : morphism_property C} (h : stable_under_composition P) :
  stable_under_composition P.op := λ X Y Z f g hf hg, h g.unop f.unop hg hf

lemma stable_under_composition.unop {P : morphism_property Cᵒᵖ} (h : stable_under_composition P) :
  stable_under_composition P.unop := λ X Y Z f g hf hg, h g.op f.op hg hf

/-- A morphism property is `stable_under_inverse` if the inverse of a morphism satisfying
the property still falls in the class. -/
def stable_under_inverse (P : morphism_property C) : Prop :=
∀ ⦃X Y⦄ (e : X ≅ Y), P e.hom → P e.inv

lemma stable_under_inverse.op {P : morphism_property C} (h : stable_under_inverse P) :
  stable_under_inverse P.op := λ X Y e he, h e.unop he

lemma stable_under_inverse.unop {P : morphism_property Cᵒᵖ} (h : stable_under_inverse P) :
  stable_under_inverse P.unop := λ X Y e he, h e.op he

/-- A morphism property is `stable_under_base_change` if the base change of such a morphism
still falls in the class. -/
def stable_under_base_change (P : morphism_property C) : Prop :=
∀ ⦃X Y Y' S : C⦄ ⦃f : X ⟶ S⦄ ⦃g : Y ⟶ S⦄ ⦃f' : Y' ⟶ Y⦄ ⦃g' : Y' ⟶ X⦄
  (sq : is_pullback f' g' g f) (hg : P g), P g'

/-- A morphism property is `stable_under_cobase_change` if the cobase change of such a morphism
still falls in the class. -/
def stable_under_cobase_change (P : morphism_property C) : Prop :=
∀ ⦃A A' B B' : C⦄ ⦃f : A ⟶ A'⦄ ⦃g : A ⟶ B⦄ ⦃f' : B ⟶ B'⦄ ⦃g' : A' ⟶ B'⦄
  (sq : is_pushout g f f' g') (hf : P f), P f'

lemma stable_under_composition.respects_iso {P : morphism_property C}
  (hP : stable_under_composition P) (hP' : ∀ {X Y} (e : X ≅ Y), P e.hom) : respects_iso P :=
⟨λ X Y Z e f hf, hP _ _ (hP' e) hf, λ X Y Z e f hf, hP _ _ hf (hP' e)⟩

lemma respects_iso.cancel_left_is_iso {P : morphism_property C}
  (hP : respects_iso P) {X Y Z : C} (f : X ⟶ Y) (g : Y ⟶ Z) [is_iso f] :
    P (f ≫ g) ↔ P g :=
⟨λ h, by simpa using hP.1 (as_iso f).symm (f ≫ g) h, hP.1 (as_iso f) g⟩

lemma respects_iso.cancel_right_is_iso {P : morphism_property C}
  (hP : respects_iso P) {X Y Z : C} (f : X ⟶ Y) (g : Y ⟶ Z) [is_iso g] :
    P (f ≫ g) ↔ P f :=
⟨λ h, by simpa using hP.2 (as_iso g).symm (f ≫ g) h, hP.2 (as_iso g) f⟩

lemma respects_iso.arrow_iso_iff {P : morphism_property C}
  (hP : respects_iso P) {f g : arrow C} (e : f ≅ g) : P f.hom ↔ P g.hom :=
by { rw [← arrow.inv_left_hom_right e.hom, hP.cancel_left_is_iso, hP.cancel_right_is_iso], refl }

lemma respects_iso.arrow_mk_iso_iff {P : morphism_property C}
  (hP : respects_iso P) {W X Y Z : C} {f : W ⟶ X} {g : Y ⟶ Z} (e : arrow.mk f ≅ arrow.mk g) :
    P f ↔ P g :=
hP.arrow_iso_iff e

lemma respects_iso.of_respects_arrow_iso (P : morphism_property C)
  (hP : ∀ (f g : arrow C) (e : f ≅ g) (hf : P f.hom), P g.hom) : respects_iso P :=
begin
  split,
  { intros X Y Z e f hf,
    refine hP (arrow.mk f) (arrow.mk (e.hom ≫ f)) (arrow.iso_mk e.symm (iso.refl _) _) hf,
    dsimp,
    simp only [iso.inv_hom_id_assoc, category.comp_id], },
  { intros X Y Z e f hf,
    refine hP (arrow.mk f) (arrow.mk (f ≫ e.hom)) (arrow.iso_mk (iso.refl _) e _) hf,
    dsimp,
    simp only [category.id_comp], },
end

lemma stable_under_base_change.mk {P : morphism_property C} [has_pullbacks C]
  (hP₁ : respects_iso P)
  (hP₂ : ∀ (X Y S : C) (f : X ⟶ S) (g : Y ⟶ S) (hg : P g), P (pullback.fst : pullback f g ⟶ X)) :
  stable_under_base_change P := λ X Y Y' S f g f' g' sq hg,
begin
  let e := sq.flip.iso_pullback,
  rw [← hP₁.cancel_left_is_iso e.inv, sq.flip.iso_pullback_inv_fst],
  exact hP₂ _ _ _ f g hg,
end

lemma stable_under_base_change.respects_iso {P : morphism_property C}
  (hP : stable_under_base_change P) : respects_iso P :=
begin
  apply respects_iso.of_respects_arrow_iso,
  intros f g e,
  exact hP (is_pullback.of_horiz_is_iso (comm_sq.mk e.inv.w)),
end

lemma stable_under_base_change.fst {P : morphism_property C}
  (hP : stable_under_base_change P) {X Y S : C} (f : X ⟶ S) (g : Y ⟶ S) [has_pullback f g]
  (H : P g) : P (pullback.fst : pullback f g ⟶ X) :=
hP (is_pullback.of_has_pullback f g).flip H

lemma stable_under_base_change.snd {P : morphism_property C}
  (hP : stable_under_base_change P) {X Y S : C} (f : X ⟶ S) (g : Y ⟶ S) [has_pullback f g]
  (H : P f) : P (pullback.snd : pullback f g ⟶ Y) :=
hP (is_pullback.of_has_pullback f g) H

lemma stable_under_base_change.base_change_obj [has_pullbacks C] {P : morphism_property C}
  (hP : stable_under_base_change P) {S S' : C} (f : S' ⟶ S)
  (X : over S) (H : P X.hom) : P ((base_change f).obj X).hom :=
hP.snd X.hom f H

lemma stable_under_base_change.base_change_map [has_pullbacks C] {P : morphism_property C}
  (hP : stable_under_base_change P) {S S' : C} (f : S' ⟶ S)
  {X Y : over S} (g : X ⟶ Y) (H : P g.left) : P ((base_change f).map g).left :=
begin
  let e := pullback_right_pullback_fst_iso Y.hom f g.left ≪≫
    pullback.congr_hom (g.w.trans (category.comp_id _)) rfl,
  have : e.inv ≫ pullback.snd = ((base_change f).map g).left,
  { apply pullback.hom_ext; dsimp; simp },
  rw [← this, hP.respects_iso.cancel_left_is_iso],
  exact hP.snd _ _ H,
end

lemma stable_under_base_change.pullback_map [has_pullbacks C] {P : morphism_property C}
  (hP : stable_under_base_change P) (hP' : stable_under_composition P) {S X X' Y Y' : C}
  {f : X ⟶ S} {g : Y ⟶ S} {f' : X' ⟶ S} {g' : Y' ⟶ S} {i₁ : X ⟶ X'} {i₂ : Y ⟶ Y'}
  (h₁ : P i₁) (h₂ : P i₂) (e₁ : f = i₁ ≫ f') (e₂ : g = i₂ ≫ g') :
    P (pullback.map f g f' g' i₁ i₂ (𝟙 _)
      ((category.comp_id _).trans e₁) ((category.comp_id _).trans e₂)) :=
begin
  have : pullback.map f g f' g' i₁ i₂ (𝟙 _)
    ((category.comp_id _).trans e₁) ((category.comp_id _).trans e₂) =
      ((pullback_symmetry _ _).hom ≫
      ((base_change _).map (over.hom_mk _ e₂.symm : over.mk g ⟶ over.mk g')).left) ≫
      (pullback_symmetry _ _).hom ≫
      ((base_change g').map (over.hom_mk _ e₁.symm : over.mk f ⟶ over.mk f')).left,
  { apply pullback.hom_ext; dsimp; simp },
  rw this,
  apply hP'; rw hP.respects_iso.cancel_left_is_iso,
  exacts [hP.base_change_map _ (over.hom_mk _ e₂.symm : over.mk g ⟶ over.mk g') h₂,
    hP.base_change_map _ (over.hom_mk _ e₁.symm : over.mk f ⟶ over.mk f') h₁],
end

lemma stable_under_cobase_change.mk {P : morphism_property C} [has_pushouts C]
  (hP₁ : respects_iso P)
  (hP₂ : ∀ (A B A' : C) (f : A ⟶ A') (g : A ⟶ B) (hf : P f), P (pushout.inr : B ⟶ pushout f g)) :
  stable_under_cobase_change P := λ A A' B B' f g f' g' sq hf,
begin
  let e := sq.flip.iso_pushout,
  rw [← hP₁.cancel_right_is_iso _ e.hom, sq.flip.inr_iso_pushout_hom],
  exact hP₂ _ _ _ f g hf,
end

lemma stable_under_cobase_change.respects_iso {P : morphism_property C}
  (hP : stable_under_cobase_change P) : respects_iso P :=
respects_iso.of_respects_arrow_iso _ (λ f g e, hP (is_pushout.of_horiz_is_iso (comm_sq.mk e.hom.w)))

lemma stable_under_cobase_change.inl {P : morphism_property C}
  (hP : stable_under_cobase_change P) {A B A' : C} (f : A ⟶ A') (g : A ⟶ B) [has_pushout f g]
  (H : P g) : P (pushout.inl : A' ⟶ pushout f g) :=
hP (is_pushout.of_has_pushout f g) H

lemma stable_under_cobase_change.inr {P : morphism_property C}
  (hP : stable_under_cobase_change P) {A B A' : C} (f : A ⟶ A') (g : A ⟶ B) [has_pushout f g]
  (H : P f) : P (pushout.inr : B ⟶ pushout f g) :=
hP (is_pushout.of_has_pushout f g).flip H

lemma stable_under_cobase_change.op {P : morphism_property C}
  (hP : stable_under_cobase_change P) : stable_under_base_change P.op :=
λ X Y Y' S f g f' g' sq hg, hP sq.unop hg

lemma stable_under_cobase_change.unop {P : morphism_property Cᵒᵖ}
  (hP : stable_under_cobase_change P) : stable_under_base_change P.unop :=
λ X Y Y' S f g f' g' sq hg, hP sq.op hg

lemma stable_under_base_change.op {P : morphism_property C}
  (hP : stable_under_base_change P) : stable_under_cobase_change P.op :=
λ A A' B B' f g f' g' sq hf, hP sq.unop hf

lemma stable_under_base_change.unop {P : morphism_property Cᵒᵖ}
  (hP : stable_under_base_change P) : stable_under_cobase_change P.unop :=
λ A A' B B' f g f' g' sq hf, hP sq.op hf

/-- If `P : morphism_property C` and `F : C ⥤ D`, then
`P.is_inverted_by F` means that all morphisms in `P` are mapped by `F`
to isomorphisms in `D`. -/
def is_inverted_by (P : morphism_property C) (F : C ⥤ D) : Prop :=
∀ ⦃X Y : C⦄ (f : X ⟶ Y) (hf : P f), is_iso (F.map f)

lemma is_inverted_by.of_comp {C₁ C₂ C₃ : Type*} [category C₁] [category C₂] [category C₃]
  (W : morphism_property C₁) (F : C₁ ⥤ C₂) (hF : W.is_inverted_by F) (G : C₂ ⥤ C₃) :
  W.is_inverted_by (F ⋙ G) :=
λ X Y f hf, by { haveI := hF f hf, dsimp, apply_instance, }

/-- Given `app : Π X, F₁.obj X ⟶ F₂.obj X` where `F₁` and `F₂` are two functors,
this is the `morphism_property C` satisfied by the morphisms in `C` with respect
to whom `app` is natural. -/
@[simp]
def naturality_property {F₁ F₂ : C ⥤ D} (app : Π X, F₁.obj X ⟶ F₂.obj X) :
  morphism_property C := λ X Y f, F₁.map f ≫ app Y = app X ≫ F₂.map f

namespace naturality_property

lemma is_stable_under_composition {F₁ F₂ : C ⥤ D} (app : Π X, F₁.obj X ⟶ F₂.obj X) :
  (naturality_property app).stable_under_composition := λ X Y Z f g hf hg,
begin
  simp only [naturality_property] at ⊢ hf hg,
  simp only [functor.map_comp, category.assoc, hg],
  slice_lhs 1 2 { rw hf },
  rw category.assoc,
end

lemma is_stable_under_inverse {F₁ F₂ : C ⥤ D} (app : Π X, F₁.obj X ⟶ F₂.obj X) :
  (naturality_property app).stable_under_inverse := λ X Y e he,
begin
  simp only [naturality_property] at ⊢ he,
  rw ← cancel_epi (F₁.map e.hom),
  slice_rhs 1 2 { rw he },
  simp only [category.assoc, ← F₁.map_comp_assoc, ← F₂.map_comp,
    e.hom_inv_id, functor.map_id, category.id_comp, category.comp_id],
end

end naturality_property

<<<<<<< HEAD
lemma respects_iso.inverse_image {P : morphism_property D} (h : respects_iso P) (F : C ⥤ D) :
  respects_iso (P.inverse_image F) :=
begin
  split,
  all_goals
  { intros X Y Z e f hf,
    dsimp [inverse_image],
    rw F.map_comp, },
  exacts [h.1 (F.map_iso e) (F.map f) hf, h.2 (F.map_iso e) (F.map f) hf],
end

lemma stable_under_composition.inverse_image {P : morphism_property D}
  (h : stable_under_composition P) (F : C ⥤ D) : stable_under_composition (P.inverse_image F) :=
λ X Y Z f g hf hg, by simpa only [← F.map_comp] using h (F.map f) (F.map g) hf hg

variable (C)

/-- The `morphism_property C` satisfied by isomorphisms in `C`. -/
def isomorphisms : morphism_property C := λ X Y f, is_iso f

/-- The `morphism_property C` satisfied by monomorphisms in `C`. -/
def monomorphisms : morphism_property C := λ X Y f, mono f

/-- The `morphism_property C` satisfied by epimorphisms in `C`. -/
def epimorphisms : morphism_property C := λ X Y f, epi f

section

variables {C} {X Y : C} (f : X ⟶ Y)

@[simp] lemma isomorphisms.iff : (isomorphisms C) f ↔ is_iso f := by refl
@[simp] lemma monomorphisms.iff : (monomorphisms C) f ↔ mono f := by refl
@[simp] lemma epimorphisms.iff : (epimorphisms C) f ↔ epi f := by refl

lemma isomorphisms.infer_property [hf : is_iso f] : (isomorphisms C) f := hf
lemma monomorphisms.infer_property [hf : mono f] : (monomorphisms C) f := hf
lemma epimorphisms.infer_property [hf : epi f] : (epimorphisms C) f := hf

end

lemma respects_iso.monomorphisms : respects_iso (monomorphisms C) :=
by { split; { intros X Y Z e f, simp only [monomorphisms.iff], introI, apply mono_comp, }, }

lemma respects_iso.epimorphisms : respects_iso (epimorphisms C) :=
by { split; { intros X Y Z e f, simp only [epimorphisms.iff], introI, apply epi_comp, }, }

lemma respects_iso.isomorphisms : respects_iso (isomorphisms C) :=
by { split; { intros X Y Z e f, simp only [isomorphisms.iff], introI, apply_instance, }, }

lemma stable_under_composition.isomorphisms : stable_under_composition (isomorphisms C) :=
λ X Y Z f g hf hg, begin
  rw isomorphisms.iff at hf hg ⊢,
  haveI := hf,
  haveI := hg,
  apply_instance,
end

lemma stable_under_composition.monomorphisms : stable_under_composition (monomorphisms C) :=
λ X Y Z f g hf hg, begin
  rw monomorphisms.iff at hf hg ⊢,
  haveI := hf,
  haveI := hg,
  apply mono_comp,
end

lemma stable_under_composition.epimorphisms : stable_under_composition (epimorphisms C) :=
λ X Y Z f g hf hg, begin
  rw epimorphisms.iff at hf hg ⊢,
  haveI := hf,
  haveI := hg,
  apply epi_comp,
end
=======
/-- The full subcategory of `C ⥤ D` consisting of functors inverting morphisms in `W` -/
@[derive category, nolint has_nonempty_instance]
def functors_inverting (W : morphism_property C) (D : Type*) [category D] :=
full_subcategory (λ (F : C ⥤ D), W.is_inverted_by F)

/-- A constructor for `W.functors_inverting D` -/
def functors_inverting.mk {W : morphism_property C} {D : Type*} [category D]
(F : C ⥤ D) (hF : W.is_inverted_by F) : W.functors_inverting D := ⟨F, hF⟩
>>>>>>> 73afba48

end morphism_property

end category_theory<|MERGE_RESOLUTION|>--- conflicted
+++ resolved
@@ -289,7 +289,6 @@
 
 end naturality_property
 
-<<<<<<< HEAD
 lemma respects_iso.inverse_image {P : morphism_property D} (h : respects_iso P) (F : C ⥤ D) :
   respects_iso (P.inverse_image F) :=
 begin
@@ -362,7 +361,7 @@
   haveI := hg,
   apply epi_comp,
 end
-=======
+
 /-- The full subcategory of `C ⥤ D` consisting of functors inverting morphisms in `W` -/
 @[derive category, nolint has_nonempty_instance]
 def functors_inverting (W : morphism_property C) (D : Type*) [category D] :=
@@ -371,7 +370,6 @@
 /-- A constructor for `W.functors_inverting D` -/
 def functors_inverting.mk {W : morphism_property C} {D : Type*} [category D]
 (F : C ⥤ D) (hF : W.is_inverted_by F) : W.functors_inverting D := ⟨F, hF⟩
->>>>>>> 73afba48
 
 end morphism_property
 
