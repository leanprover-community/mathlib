/-
Copyright (c) 2019 Johan Commelin. All rights reserved.
Released under Apache 2.0 license as described in the file LICENSE.
Authors: Johan Commelin, Bhavik Mehta
-/
import category_theory.comma
import category_theory.punit
import category_theory.reflects_isomorphisms

/-!
# Over and under categories

Over (and under) categories are special cases of comma categories.
* If `L` is the identity functor and `R` is a constant functor, then `comma L R` is the "slice" or
  "over" category over the object `R` maps to.
* Conversely, if `L` is a constant functor and `R` is the identity functor, then `comma L R` is the
  "coslice" or "under" category under the object `L` maps to.

## Tags

comma, slice, coslice, over, under
-/

namespace category_theory

universes v₁ v₂ u₁ u₂ -- declare the `v`'s first; see `category_theory.category` for an explanation
variables {T : Type u₁} [category.{v₁} T]

/--
The over category has as objects arrows in `T` with codomain `X` and as morphisms commutative
triangles.

See https://stacks.math.columbia.edu/tag/001G.
-/
@[derive category]
def over (X : T) := comma.{v₁ 0 v₁} (𝟭 T) (functor.from_punit X)

-- Satisfying the inhabited linter
instance over.inhabited [inhabited T] : inhabited (over (default T)) :=
{ default :=
  { left := default T,
    hom := 𝟙 _ } }

namespace over

variables {X : T}

@[ext] lemma over_morphism.ext {X : T} {U V : over X} {f g : U ⟶ V}
  (h : f.left = g.left) : f = g :=
by tidy

@[simp] lemma over_right (U : over X) : U.right = punit.star := by tidy

@[simp] lemma id_left (U : over X) : comma_morphism.left (𝟙 U) = 𝟙 U.left := rfl
@[simp] lemma comp_left (a b c : over X) (f : a ⟶ b) (g : b ⟶ c) :
  (f ≫ g).left = f.left ≫ g.left := rfl

@[simp, reassoc] lemma w {A B : over X} (f : A ⟶ B) : f.left ≫ B.hom = A.hom :=
by have := f.w; tidy

/-- To give an object in the over category, it suffices to give a morphism with codomain `X`. -/
@[simps]
def mk {X Y : T} (f : Y ⟶ X) : over X :=
{ left := Y, hom := f }

/-- We can set up a coercion from arrows with codomain `X` to `over X`. This most likely should not
    be a global instance, but it is sometimes useful. -/
def coe_from_hom {X Y : T} : has_coe (Y ⟶ X) (over X) :=
{ coe := mk }

section
local attribute [instance] coe_from_hom

@[simp] lemma coe_hom {X Y : T} (f : Y ⟶ X) : (f : over X).hom = f := rfl
end

/-- To give a morphism in the over category, it suffices to give an arrow fitting in a commutative
    triangle. -/
@[simps]
def hom_mk {U V : over X} (f : U.left ⟶ V.left) (w : f ≫ V.hom = U.hom . obviously) :
  U ⟶ V :=
{ left := f }

/--
Construct an isomorphism in the over category given isomorphisms of the objects whose forward
direction gives a commutative triangle.
-/
@[simps {rhs_md:=semireducible}]
def iso_mk {f g : over X} (hl : f.left ≅ g.left) (hw : hl.hom ≫ g.hom = f.hom . obviously) : f ≅ g :=
comma.iso_mk hl (eq_to_iso (subsingleton.elim _ _)) (by simp [hw])

<<<<<<< HEAD
/-- The forgetful functor mapping an arrow to its domain. -/
=======
@[simp]
lemma iso_mk_hom_left {f g : over X} (hl : f.left ≅ g.left) (hw : hl.hom ≫ g.hom = f.hom) :
  (iso_mk hl hw).hom.left = hl.hom := rfl

@[simp]
lemma iso_mk_inv_left {f g : over X} (hl : f.left ≅ g.left) (hw : hl.hom ≫ g.hom = f.hom) :
  (iso_mk hl hw).inv.left = hl.inv := rfl

/--
The forgetful functor mapping an arrow to its domain.

See https://stacks.math.columbia.edu/tag/001G.
-/
>>>>>>> 7bade58b
def forget : over X ⥤ T := comma.fst _ _

@[simp] lemma forget_obj {U : over X} : forget.obj U = U.left := rfl
@[simp] lemma forget_map {U V : over X} {f : U ⟶ V} : forget.map f = f.left := rfl

/--
A morphism `f : X ⟶ Y` induces a functor `over X ⥤ over Y` in the obvious way.

See https://stacks.math.columbia.edu/tag/001G.
-/
def map {Y : T} (f : X ⟶ Y) : over X ⥤ over Y := comma.map_right _ $ discrete.nat_trans (λ _, f)

section
variables {Y : T} {f : X ⟶ Y} {U V : over X} {g : U ⟶ V}
@[simp] lemma map_obj_left : ((map f).obj U).left = U.left := rfl
@[simp] lemma map_obj_hom  : ((map f).obj U).hom  = U.hom ≫ f := rfl
@[simp] lemma map_map_left : ((map f).map g).left = g.left := rfl

/-- Mapping by the identity morphism is just the identity functor. -/
def map_id : map (𝟙 Y) ≅ 𝟭 _ :=
nat_iso.of_components (λ X, iso_mk (iso.refl _) (by tidy)) (by tidy)

/-- Mapping by the composite morphism `f ≫ g` is the same as mapping by `f` then by `g`. -/
def map_comp {Y Z : T} (f : X ⟶ Y) (g : Y ⟶ Z) : map (f ≫ g) ≅ map f ⋙ map g :=
nat_iso.of_components (λ X, iso_mk (iso.refl _) (by tidy)) (by tidy)

end

instance forget_reflects_iso : reflects_isomorphisms (forget : over X ⥤ T) :=
{ reflects := λ X Y f t, by exactI
  { inv := over.hom_mk t.inv ((as_iso (forget.map f)).inv_comp_eq.2 (over.w f).symm) } }

section iterated_slice
variables (f : over X)

/-- Given f : Y ⟶ X, this is the obvious functor from (T/X)/f to T/Y -/
@[simps]
def iterated_slice_forward : over f ⥤ over f.left :=
{ obj := λ α, over.mk α.hom.left,
  map := λ α β κ, over.hom_mk κ.left.left (by { rw auto_param_eq, rw ← over.w κ, refl }) }

/-- Given f : Y ⟶ X, this is the obvious functor from T/Y to (T/X)/f -/
@[simps]
def iterated_slice_backward : over f.left ⥤ over f :=
{ obj := λ g, mk (hom_mk g.hom : mk (g.hom ≫ f.hom) ⟶ f),
  map := λ g h α, hom_mk (hom_mk α.left (w_assoc α f.hom)) (over_morphism.ext (w α)) }

/-- Given f : Y ⟶ X, we have an equivalence between (T/X)/f and T/Y -/
@[simps]
def iterated_slice_equiv : over f ≌ over f.left :=
{ functor := iterated_slice_forward f,
  inverse := iterated_slice_backward f,
  unit_iso :=
    nat_iso.of_components
    (λ g, over.iso_mk (over.iso_mk (iso.refl _) (by tidy)) (by tidy))
    (λ X Y g, by { ext, dsimp, simp }),
  counit_iso :=
    nat_iso.of_components
    (λ g, over.iso_mk (iso.refl _) (by tidy))
    (λ X Y g, by { ext, dsimp, simp }) }

lemma iterated_slice_forward_forget :
  iterated_slice_forward f ⋙ forget = forget ⋙ forget :=
rfl

lemma iterated_slice_backward_forget_forget :
  iterated_slice_backward f ⋙ forget ⋙ forget = forget :=
rfl

end iterated_slice

section
variables {D : Type u₂} [category.{v₂} D]

/-- A functor `F : T ⥤ D` induces a functor `over X ⥤ over (F.obj X)` in the obvious way. -/
@[simps]
def post (F : T ⥤ D) : over X ⥤ over (F.obj X) :=
{ obj := λ Y, mk $ F.map Y.hom,
  map := λ Y₁ Y₂ f,
  { left := F.map f.left,
    w' := by tidy; erw [← F.map_comp, w] } }

end

end over

/-- The under category has as objects arrows with domain `X` and as morphisms commutative
    triangles. -/
@[derive category]
def under (X : T) := comma.{0 v₁ v₁} (functor.from_punit X) (𝟭 T)

-- Satisfying the inhabited linter
instance under.inhabited [inhabited T] : inhabited (under (default T)) :=
{ default :=
  { right := default T,
    hom := 𝟙 _ } }

namespace under

variables {X : T}

@[ext] lemma under_morphism.ext {X : T} {U V : under X} {f g : U ⟶ V}
  (h : f.right = g.right) : f = g :=
by tidy

@[simp] lemma under_left (U : under X) : U.left = punit.star := by tidy

@[simp] lemma id_right (U : under X) : comma_morphism.right (𝟙 U) = 𝟙 U.right := rfl
@[simp] lemma comp_right (a b c : under X) (f : a ⟶ b) (g : b ⟶ c) :
  (f ≫ g).right = f.right ≫ g.right := rfl

@[simp] lemma w {A B : under X} (f : A ⟶ B) : A.hom ≫ f.right = B.hom :=
by have := f.w; tidy

/-- To give an object in the under category, it suffices to give an arrow with domain `X`. -/
@[simps]
def mk {X Y : T} (f : X ⟶ Y) : under X :=
{ right := Y, hom := f }

/-- To give a morphism in the under category, it suffices to give a morphism fitting in a
    commutative triangle. -/
@[simps]
def hom_mk {U V : under X} (f : U.right ⟶ V.right) (w : U.hom ≫ f = V.hom . obviously) :
  U ⟶ V :=
{ right := f }

/--
Construct an isomorphism in the over category given isomorphisms of the objects whose forward
direction gives a commutative triangle.
-/
def iso_mk {f g : under X} (hr : f.right ≅ g.right) (hw : f.hom ≫ hr.hom = g.hom) : f ≅ g :=
comma.iso_mk (eq_to_iso (subsingleton.elim _ _)) hr (by simp [hw])

@[simp]
lemma iso_mk_hom_right {f g : under X} (hr : f.right ≅ g.right) (hw : f.hom ≫ hr.hom = g.hom) :
  (iso_mk hr hw).hom.right = hr.hom := rfl

@[simp]
lemma iso_mk_inv_right {f g : under X} (hr : f.right ≅ g.right) (hw : f.hom ≫ hr.hom = g.hom) :
  (iso_mk hr hw).inv.right = hr.inv := rfl

/-- The forgetful functor mapping an arrow to its domain. -/
def forget : under X ⥤ T := comma.snd _ _

@[simp] lemma forget_obj {U : under X} : forget.obj U = U.right := rfl
@[simp] lemma forget_map {U V : under X} {f : U ⟶ V} : forget.map f = f.right := rfl

/-- A morphism `X ⟶ Y` induces a functor `under Y ⥤ under X` in the obvious way. -/
def map {Y : T} (f : X ⟶ Y) : under Y ⥤ under X := comma.map_left _ $ discrete.nat_trans (λ _, f)

section
variables {Y : T} {f : X ⟶ Y} {U V : under Y} {g : U ⟶ V}
@[simp] lemma map_obj_right : ((map f).obj U).right = U.right := rfl
@[simp] lemma map_obj_hom   : ((map f).obj U).hom   = f ≫ U.hom := rfl
@[simp] lemma map_map_right : ((map f).map g).right = g.right := rfl

/-- Mapping by the identity morphism is just the identity functor. -/
def map_id : map (𝟙 Y) ≅ 𝟭 _ :=
nat_iso.of_components (λ X, iso_mk (iso.refl _) (by tidy)) (by tidy)

/-- Mapping by the composite morphism `f ≫ g` is the same as mapping by `f` then by `g`. -/
def map_comp {Y Z : T} (f : X ⟶ Y) (g : Y ⟶ Z) : map (f ≫ g) ≅ map g ⋙ map f :=
nat_iso.of_components (λ X, iso_mk (iso.refl _) (by tidy)) (by tidy)

end

section
variables {D : Type u₂} [category.{v₂} D]

/-- A functor `F : T ⥤ D` induces a functor `under X ⥤ under (F.obj X)` in the obvious way. -/
@[simps]
def post {X : T} (F : T ⥤ D) : under X ⥤ under (F.obj X) :=
{ obj := λ Y, mk $ F.map Y.hom,
  map := λ Y₁ Y₂ f,
  { right := F.map f.right,
    w' := by tidy; erw [← F.map_comp, w] } }

end

end under

end category_theory<|MERGE_RESOLUTION|>--- conflicted
+++ resolved
@@ -89,9 +89,6 @@
 def iso_mk {f g : over X} (hl : f.left ≅ g.left) (hw : hl.hom ≫ g.hom = f.hom . obviously) : f ≅ g :=
 comma.iso_mk hl (eq_to_iso (subsingleton.elim _ _)) (by simp [hw])
 
-<<<<<<< HEAD
-/-- The forgetful functor mapping an arrow to its domain. -/
-=======
 @[simp]
 lemma iso_mk_hom_left {f g : over X} (hl : f.left ≅ g.left) (hw : hl.hom ≫ g.hom = f.hom) :
   (iso_mk hl hw).hom.left = hl.hom := rfl
@@ -105,7 +102,6 @@
 
 See https://stacks.math.columbia.edu/tag/001G.
 -/
->>>>>>> 7bade58b
 def forget : over X ⥤ T := comma.fst _ _
 
 @[simp] lemma forget_obj {U : over X} : forget.obj U = U.left := rfl
