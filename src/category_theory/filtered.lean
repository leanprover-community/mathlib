--- conflicted
+++ resolved
@@ -375,11 +375,8 @@
   f ≫ coeq₃_hom f g h = h ≫ coeq₃_hom f g h :=
 eq.trans (coeq₃_condition₁ f g h) (coeq₃_condition₂ f g h)
 
-<<<<<<< HEAD
-=======
 /-- For every span `j ⟵ i ⟶ j'`, there
    exists a cocone `j ⟶ k ⟵ j'` such that the square commutes. -/
->>>>>>> 87f42466
 lemma span {i j j' : C} (f : i ⟶ j) (f' : i ⟶ j') :
   ∃ (k : C) (g : j ⟶ k) (g' : j' ⟶ k), f ≫ g = f' ≫ g' :=
 let ⟨K, G, G', _⟩ := cocone_objs j j', ⟨k, e, he⟩ := cocone_maps (f ≫ G) (f' ≫ G') in
@@ -553,19 +550,12 @@
 lemma eq_condition {j j' : C} (f f' : j ⟶ j') : eq_hom f f' ≫ f = eq_hom f f' ≫ f' :=
 (cone_maps f f').some_spec.some_spec
 
-<<<<<<< HEAD
-lemma cospan {i j j' : C} (f : j ⟶ i) (f' : j' ⟶ i) :
-  ∃ (k : C) (g : k ⟶ j) (g' : k ⟶ j'), g ≫ f = g' ≫ f' :=
-let ⟨K, G, G', _⟩ := cone_objs j j', ⟨k, e, he⟩ := cone_maps (G ≫ f) (G' ≫ f') in
-⟨k, e ≫ G, e ≫ G', by simpa only [category.assoc]⟩
-=======
 /-- For every cospan `j ⟶ i ⟵ j'`,
  there exists a cone `j ⟵ k ⟶ j'` such that the square commutes. -/
 lemma cospan {i j j' : C} (f : j ⟶ i) (f' : j' ⟶ i) :
   ∃ (k : C) (g : k ⟶ j) (g' : k ⟶ j'), g ≫ f = g' ≫ f' :=
 let ⟨K, G, G', _⟩ := cone_objs j j', ⟨k, e, he⟩ := cone_maps (G ≫ f) (G' ≫ f') in
 ⟨k, e ≫ G, e ≫ G', by simpa only [category.assoc] using he⟩
->>>>>>> 87f42466
 
 lemma _root_.category_theory.functor.ranges_directed (F : C ⥤ Type*) (j : C) :
   directed (⊇) (λ (f : Σ' i, i ⟶ j), set.range (F.map f.2)) :=
