--- conflicted
+++ resolved
@@ -243,11 +243,7 @@
 def yoneda_equiv {X : C} {F : Cᵒᵖ ⥤ Type v₁} : (yoneda.obj X ⟶ F) ≃ F.obj (op X) :=
 (yoneda_sections X F).to_equiv.trans equiv.ulift
 
-<<<<<<< HEAD
-lemma yoneda_equiv_nat {X Y : C} {F : Cᵒᵖ ⥤ Type v₁} (f : yoneda.obj X ⟶ F) (g : Y ⟶ X) :
-=======
 lemma yoneda_equiv_naturality {X Y : C} {F : Cᵒᵖ ⥤ Type v₁} (f : yoneda.obj X ⟶ F) (g : Y ⟶ X) :
->>>>>>> 6f72c228
   F.map g.op (yoneda_equiv f) = yoneda_equiv (yoneda.map g ≫ f) :=
 begin
   change (f.app (op X) ≫ F.map g.op) (𝟙 X) = f.app (op Y) (𝟙 Y ≫ g),
