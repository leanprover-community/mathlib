/-
Copyright (c) 2020 Markus Himmel. All rights reserved.
Released under Apache 2.0 license as described in the file LICENSE.
Authors: Markus Himmel
-/
import category_theory.abelian.opposite
import algebra.homology.exact
import tactic.tfae

/-!
# Exact sequences in abelian categories

In an abelian category, we get several interesting results related to exactness which are not
true in more general settings.

## Main results
* `(f, g)` is exact if and only if `f ≫ g = 0` and `kernel.ι g ≫ cokernel.π f = 0`. This
  characterisation tends to be less cumbersome to work with than the original definition involving
  the comparison map `image f ⟶ kernel g`.
* If `(f, g)` is exact, then `image.ι f` has the universal property of the kernel of `g`.
* `f` is a monomorphism iff `kernel.ι f = 0` iff `exact 0 f`, and `f` is an epimorphism iff
  `cokernel.π = 0` iff `exact f 0`.
* A faithful functor between abelian categories that preserves zero morphisms reflects exact
  sequences.

-/

universes v₁ v₂ u₁ u₂

noncomputable theory

open category_theory
open category_theory.limits
open category_theory.preadditive

variables {C : Type u₁} [category.{v₁} C] [abelian C]

namespace category_theory

namespace abelian

variables {X Y Z : C} (f : X ⟶ Y) (g : Y ⟶ Z)

local attribute [instance] has_equalizers_of_has_kernels

/--
In an abelian category, a pair of morphisms `f : X ⟶ Y`, `g : Y ⟶ Z` is exact
iff `image_subobject f = kernel_subobject g`.
-/
theorem exact_iff_image_eq_kernel : exact f g ↔ image_subobject f = kernel_subobject g :=
begin
  split,
  { introI h,
    fapply subobject.eq_of_comm,
    { suffices : is_iso (image_to_kernel _ _ h.w),
      { exactI as_iso (image_to_kernel _ _ h.w), },
      exact is_iso_of_mono_of_epi _, },
    { simp, }, },
  { apply exact_of_image_eq_kernel, },
end

theorem exact_iff : exact f g ↔ f ≫ g = 0 ∧ kernel.ι g ≫ cokernel.π f = 0 :=
begin
  split,
  { introI h,
    exact ⟨h.1, kernel_comp_cokernel f g⟩ },
  { refine λ h, ⟨h.1, _⟩,
    suffices hl : is_limit
      (kernel_fork.of_ι (image_subobject f).arrow (image_subobject_arrow_comp_eq_zero h.1)),
    { have : image_to_kernel f g h.1 =
        (is_limit.cone_point_unique_up_to_iso hl (limit.is_limit _)).hom ≫
          (kernel_subobject_iso _).inv,
      { ext, simp },
      rw this,
      apply_instance, },
    refine is_limit.of_ι _ _ _ _ _,
    { refine λ W u hu,
        kernel.lift (cokernel.π f) u _ ≫ (image_iso_image f).hom ≫ (image_subobject_iso _).inv,
      rw [←kernel.lift_ι g u hu, category.assoc, h.2, has_zero_morphisms.comp_zero] },
    { tidy },
    { intros, rw [←cancel_mono (image_subobject f).arrow, w], simp, } }
end

theorem exact_iff' {cg : kernel_fork g} (hg : is_limit cg)
  {cf : cokernel_cofork f} (hf : is_colimit cf) : exact f g ↔ f ≫ g = 0 ∧ cg.ι ≫ cf.π = 0 :=
begin
  split,
  { introI h,
    exact ⟨h.1, fork_ι_comp_cofork_π f g cg cf⟩ },
  { rw exact_iff,
    refine λ h, ⟨h.1, _⟩,
    apply zero_of_epi_comp (is_limit.cone_point_unique_up_to_iso hg (limit.is_limit _)).hom,
    apply zero_of_comp_mono
      (is_colimit.cocone_point_unique_up_to_iso (colimit.is_colimit _) hf).hom,
    simp [h.2] }
end

theorem exact_tfae :
  tfae [exact f g,
        f ≫ g = 0 ∧ kernel.ι g ≫ cokernel.π f = 0,
        image_subobject f = kernel_subobject g] :=
begin
  tfae_have : 1 ↔ 2, { apply exact_iff },
  tfae_have : 1 ↔ 3, { apply exact_iff_image_eq_kernel },
  tfae_finish
end

/-- If `(f, g)` is exact, then `images.image.ι f` is a kernel of `g`. -/
def is_limit_image [h : exact f g] :
  is_limit
    (kernel_fork.of_ι (images.image.ι f) (images.image_ι_comp_eq_zero h.1) : kernel_fork g) :=
begin
  rw exact_iff at h,
  refine is_limit.of_ι _ _ _ _ _,
  { refine λ W u hu, kernel.lift (cokernel.π f) u _,
    rw [←kernel.lift_ι g u hu, category.assoc, h.2, has_zero_morphisms.comp_zero] },
  tidy
end

/-- If `(f, g)` is exact, then `image.ι f` is a kernel of `g`. -/
def is_limit_image' [h : exact f g] :
  is_limit (kernel_fork.of_ι (image.ι f) (image_ι_comp_eq_zero h.1)) :=
is_kernel.iso_kernel _ _ (is_limit_image f g) (image_iso_image f).symm $ is_image.lift_fac _ _

/-- If `(f, g)` is exact, then `coimages.coimage.π g` is a cokernel of `f`. -/
def is_colimit_coimage [h : exact f g] : is_colimit (cokernel_cofork.of_π (coimages.coimage.π g)
  (coimages.comp_coimage_π_eq_zero h.1) : cokernel_cofork f) :=
begin
  rw exact_iff at h,
  refine is_colimit.of_π _ _ _ _ _,
  { refine λ W u hu, cokernel.desc (kernel.ι g) u _,
    rw [←cokernel.π_desc f u hu, ←category.assoc, h.2, has_zero_morphisms.zero_comp] },
  tidy
end

/-- If `(f, g)` is exact, then `factor_thru_image g` is a cokernel of `f`. -/
def is_colimit_image [h : exact f g] :
  is_colimit (cokernel_cofork.of_π (factor_thru_image g) (comp_factor_thru_image_eq_zero h.1)) :=
is_cokernel.cokernel_iso _ _ (is_colimit_coimage f g) (coimage_iso_image' g) $
  (cancel_mono (image.ι g)).1 $ by simp

lemma exact_cokernel : exact f (cokernel.π f) :=
by { rw exact_iff, tidy }

instance [exact f g] : mono (cokernel.desc f g (by simp)) :=
suffices h : cokernel.desc f g (by simp) =
  (is_colimit.cocone_point_unique_up_to_iso (colimit.is_colimit _) (is_colimit_image f g)).hom
    ≫ image.ι g, by { rw h, apply mono_comp },
(cancel_epi (cokernel.π f)).1 $ by simp

section
variables (Z)

lemma tfae_mono : tfae [mono f, kernel.ι f = 0, exact (0 : Z ⟶ X) f] :=
begin
  tfae_have : 3 → 2,
  { introsI, exact kernel_ι_eq_zero_of_exact_zero_left Z },
  tfae_have : 1 → 3,
  { introsI, exact exact_zero_left_of_mono Z },
  tfae_have : 2 → 1,
  { exact mono_of_kernel_ι_eq_zero _ },
  tfae_finish
end

-- Note we've already proved `mono_iff_exact_zero_left : mono f ↔ exact (0 : Z ⟶ X) f`
-- in any preadditive category with kernels and images.

lemma mono_iff_kernel_ι_eq_zero : mono f ↔ kernel.ι f = 0 :=
(tfae_mono X f).out 0 1

lemma tfae_epi : tfae [epi f, cokernel.π f = 0, exact f (0 : Y ⟶ Z)] :=
begin
  tfae_have : 3 → 2,
  { rw exact_iff,
    rintro ⟨-, h⟩,
    exact zero_of_epi_comp _ h },
  tfae_have : 1 → 3,
  { rw exact_iff,
    introI,
    exact ⟨by simp, by simp [cokernel.π_of_epi]⟩ },
  tfae_have : 2 → 1,
  { exact epi_of_cokernel_π_eq_zero _ },
  tfae_finish
end

-- Note we've already proved `epi_iff_exact_zero_right : epi f ↔ exact f (0 : Y ⟶ Z)`
-- in any preadditive category with equalizers and images.

lemma epi_iff_cokernel_π_eq_zero : epi f ↔ cokernel.π f = 0 :=
(tfae_epi X f).out 0 1

end

end abelian

namespace functor
variables {D : Type u₂} [category.{v₂} D] [abelian D]

@[priority 100]
instance reflects_exact_sequences_of_preserves_zero_morphisms_of_faithful (F : C ⥤ D)
  [preserves_zero_morphisms F] [faithful F] : reflects_exact_sequences F :=
{ reflects := λ X Y Z f g hfg,
  begin
    rw [abelian.exact_iff, ← F.map_comp, F.map_eq_zero_iff] at hfg,
    refine (abelian.exact_iff _ _).2 ⟨hfg.1, F.zero_of_map_zero _ _⟩,
    obtain ⟨k, hk⟩ := kernel.lift' (F.map g) (F.map (kernel.ι g)) (by simp [← F.map_comp]),
    obtain ⟨l, hl⟩ := cokernel.desc' (F.map f) (F.map (cokernel.π f)) (by simp [← F.map_comp]),
    rw [F.map_comp, ← hk, ← hl, category.assoc, reassoc_of hfg.2, zero_comp, comp_zero]
  end }

<<<<<<< HEAD
instance exact.unop [e : exact g.op f.op] : exact f g :=
begin
  rw exact_iff at e ⊢,
  cases e with e1 e2,
  apply_fun quiver.hom.unop at e1,
  apply_fun quiver.hom.unop at e2,
  refine ⟨by convert e1, _⟩,
  rw [unop_comp, cokernel.π_op, kernel.ι_op, unop_zero] at e2,
  have e3 := whisker_eq (cokernel_op_unop g).inv e2,
  simp only [← category.assoc, iso.inv_hom_id, category.id_comp] at e3,
  have e4 := eq_whisker e3 (kernel_op_unop f).hom,
  simp only [category.assoc, iso.inv_hom_id, category.comp_id, comp_zero, zero_comp,
    eq_to_hom_refl] at e4,
  rw ← e4
end

end opposite
=======
end functor
>>>>>>> 9647e5bd

end category_theory<|MERGE_RESOLUTION|>--- conflicted
+++ resolved
@@ -20,12 +20,10 @@
 * If `(f, g)` is exact, then `image.ι f` has the universal property of the kernel of `g`.
 * `f` is a monomorphism iff `kernel.ι f = 0` iff `exact 0 f`, and `f` is an epimorphism iff
   `cokernel.π = 0` iff `exact f 0`.
-* A faithful functor between abelian categories that preserves zero morphisms reflects exact
-  sequences.
 
 -/
 
-universes v₁ v₂ u₁ u₂
+universes v u
 
 noncomputable theory
 
@@ -33,12 +31,9 @@
 open category_theory.limits
 open category_theory.preadditive
 
-variables {C : Type u₁} [category.{v₁} C] [abelian C]
+variables {C : Type u} [category.{v} C] [abelian C]
 
-namespace category_theory
-
-namespace abelian
-
+namespace category_theory.abelian
 variables {X Y Z : C} (f : X ⟶ Y) (g : Y ⟶ Z)
 
 local attribute [instance] has_equalizers_of_has_kernels
@@ -191,43 +186,4 @@
 
 end
 
-end abelian
-
-namespace functor
-variables {D : Type u₂} [category.{v₂} D] [abelian D]
-
-@[priority 100]
-instance reflects_exact_sequences_of_preserves_zero_morphisms_of_faithful (F : C ⥤ D)
-  [preserves_zero_morphisms F] [faithful F] : reflects_exact_sequences F :=
-{ reflects := λ X Y Z f g hfg,
-  begin
-    rw [abelian.exact_iff, ← F.map_comp, F.map_eq_zero_iff] at hfg,
-    refine (abelian.exact_iff _ _).2 ⟨hfg.1, F.zero_of_map_zero _ _⟩,
-    obtain ⟨k, hk⟩ := kernel.lift' (F.map g) (F.map (kernel.ι g)) (by simp [← F.map_comp]),
-    obtain ⟨l, hl⟩ := cokernel.desc' (F.map f) (F.map (cokernel.π f)) (by simp [← F.map_comp]),
-    rw [F.map_comp, ← hk, ← hl, category.assoc, reassoc_of hfg.2, zero_comp, comp_zero]
-  end }
-
-<<<<<<< HEAD
-instance exact.unop [e : exact g.op f.op] : exact f g :=
-begin
-  rw exact_iff at e ⊢,
-  cases e with e1 e2,
-  apply_fun quiver.hom.unop at e1,
-  apply_fun quiver.hom.unop at e2,
-  refine ⟨by convert e1, _⟩,
-  rw [unop_comp, cokernel.π_op, kernel.ι_op, unop_zero] at e2,
-  have e3 := whisker_eq (cokernel_op_unop g).inv e2,
-  simp only [← category.assoc, iso.inv_hom_id, category.id_comp] at e3,
-  have e4 := eq_whisker e3 (kernel_op_unop f).hom,
-  simp only [category.assoc, iso.inv_hom_id, category.comp_id, comp_zero, zero_comp,
-    eq_to_hom_refl] at e4,
-  rw ← e4
-end
-
-end opposite
-=======
-end functor
->>>>>>> 9647e5bd
-
-end category_theory+end category_theory.abelian