/-
Copyright (c) 2020 Markus Himmel. All rights reserved.
Released under Apache 2.0 license as described in the file LICENSE.
Authors: Markus Himmel, Adam Topaz, Johan Commelin, Jakob von Raumer
-/
import category_theory.abelian.opposite
import category_theory.limits.constructions.finite_products_of_binary_products
import category_theory.limits.preserves.shapes.zero
import category_theory.limits.preserves.shapes.kernels
import category_theory.preadditive.left_exact
import category_theory.adjunction.limits
import algebra.homology.exact
import tactic.tfae

/-!
# Exact sequences in abelian categories

In an abelian category, we get several interesting results related to exactness which are not
true in more general settings.

## Main results
* `(f, g)` is exact if and only if `f ≫ g = 0` and `kernel.ι g ≫ cokernel.π f = 0`. This
  characterisation tends to be less cumbersome to work with than the original definition involving
  the comparison map `image f ⟶ kernel g`.
* If `(f, g)` is exact, then `image.ι f` has the universal property of the kernel of `g`.
* `f` is a monomorphism iff `kernel.ι f = 0` iff `exact 0 f`, and `f` is an epimorphism iff
  `cokernel.π = 0` iff `exact f 0`.
* A faithful functor between abelian categories that preserves zero morphisms reflects exact
  sequences.
* `X ⟶ Y ⟶ Z ⟶ 0` is exact if and only if the second map is a cokernel of the first, and
  `0 ⟶ X ⟶ Y ⟶ Z` is exact if and only if the first map is a kernel of the second.
<<<<<<< HEAD
* An exact functor preserves exactness, more specifically, if `F` preserves finite colimits and
  limits, then `exact f g` implies `exact (F.map f) (F.map g)`
=======
* An exact functor preserves exactness, more specifically, `F` preserves finite colimits and
  finite limits, if and only if `exact f g` implies `exact (F.map f) (F.map g)`.
>>>>>>> 0a3e8d38
-/

universes v₁ v₂ u₁ u₂

noncomputable theory

open category_theory
open category_theory.limits
open category_theory.preadditive

variables {C : Type u₁} [category.{v₁} C] [abelian C]

namespace category_theory

namespace abelian

variables {X Y Z : C} (f : X ⟶ Y) (g : Y ⟶ Z)

local attribute [instance] has_equalizers_of_has_kernels

/--
In an abelian category, a pair of morphisms `f : X ⟶ Y`, `g : Y ⟶ Z` is exact
iff `image_subobject f = kernel_subobject g`.
-/
theorem exact_iff_image_eq_kernel : exact f g ↔ image_subobject f = kernel_subobject g :=
begin
  split,
  { intro h,
    fapply subobject.eq_of_comm,
    { suffices : is_iso (image_to_kernel _ _ h.w),
      { exactI as_iso (image_to_kernel _ _ h.w), },
      exact is_iso_of_mono_of_epi _, },
    { simp, }, },
  { apply exact_of_image_eq_kernel, },
end

theorem exact_iff : exact f g ↔ f ≫ g = 0 ∧ kernel.ι g ≫ cokernel.π f = 0 :=
begin
  split,
  { intro h,
    exact ⟨h.1, kernel_comp_cokernel f g h⟩ },
  { refine λ h, ⟨h.1, _⟩,
    suffices hl : is_limit
      (kernel_fork.of_ι (image_subobject f).arrow (image_subobject_arrow_comp_eq_zero h.1)),
    { have : image_to_kernel f g h.1 =
        (is_limit.cone_point_unique_up_to_iso hl (limit.is_limit _)).hom ≫
          (kernel_subobject_iso _).inv,
      { ext, simp },
      rw this,
      apply_instance, },
    refine kernel_fork.is_limit.of_ι _ _ _ _ _,
    { refine λ W u hu,
        kernel.lift (cokernel.π f) u _ ≫ (image_iso_image f).hom ≫ (image_subobject_iso _).inv,
      rw [←kernel.lift_ι g u hu, category.assoc, h.2, has_zero_morphisms.comp_zero] },
    { tidy },
    { intros, rw [←cancel_mono (image_subobject f).arrow, w],
      simp, } }
end

theorem exact_iff' {cg : kernel_fork g} (hg : is_limit cg)
  {cf : cokernel_cofork f} (hf : is_colimit cf) : exact f g ↔ f ≫ g = 0 ∧ cg.ι ≫ cf.π = 0 :=
begin
  split,
  { intro h,
    exact ⟨h.1, fork_ι_comp_cofork_π f g h cg cf⟩ },
  { rw exact_iff,
    refine λ h, ⟨h.1, _⟩,
    apply zero_of_epi_comp (is_limit.cone_point_unique_up_to_iso hg (limit.is_limit _)).hom,
    apply zero_of_comp_mono
      (is_colimit.cocone_point_unique_up_to_iso (colimit.is_colimit _) hf).hom,
    simp [h.2] }
end

theorem exact_tfae :
  tfae [exact f g,
        f ≫ g = 0 ∧ kernel.ι g ≫ cokernel.π f = 0,
        image_subobject f = kernel_subobject g] :=
begin
  tfae_have : 1 ↔ 2, { apply exact_iff },
  tfae_have : 1 ↔ 3, { apply exact_iff_image_eq_kernel },
  tfae_finish
end

lemma is_equivalence.exact_iff {D : Type u₁} [category.{v₁} D] [abelian D]
  (F : C ⥤ D) [is_equivalence F] :
  exact (F.map f) (F.map g) ↔ exact f g :=
begin
  simp only [exact_iff, ← F.map_eq_zero_iff, F.map_comp, category.assoc,
    ← kernel_comparison_comp_ι g F, ← π_comp_cokernel_comparison f F],
  rw [is_iso.comp_left_eq_zero (kernel_comparison g F), ← category.assoc,
    is_iso.comp_right_eq_zero _ (cokernel_comparison f F)],
end

/-- The dual result is true even in non-abelian categories, see
    `category_theory.exact_epi_comp_iff`. -/
lemma exact_epi_comp_iff {W : C} (h : W ⟶ X) [epi h] : exact (h ≫ f) g ↔ exact f g :=
begin
  refine ⟨λ hfg, _, λ h, exact_epi_comp h⟩,
  let hc := is_cokernel_of_comp _ _ (colimit.is_colimit (parallel_pair (h ≫ f) 0))
    (by rw [← cancel_epi h, ← category.assoc, cokernel_cofork.condition, comp_zero]) rfl,
  refine (exact_iff' _ _ (limit.is_limit _) hc).2 ⟨_, ((exact_iff _ _).1 hfg).2⟩,
  exact zero_of_epi_comp h (by rw [← hfg.1, category.assoc])
end

/-- If `(f, g)` is exact, then `images.image.ι f` is a kernel of `g`. -/
def is_limit_image (h : exact f g) :
  is_limit
    (kernel_fork.of_ι (abelian.image.ι f) (image_ι_comp_eq_zero h.1) : kernel_fork g) :=
begin
  rw exact_iff at h,
  refine kernel_fork.is_limit.of_ι _ _ _ _ _,
  { refine λ W u hu, kernel.lift (cokernel.π f) u _,
    rw [←kernel.lift_ι g u hu, category.assoc, h.2, has_zero_morphisms.comp_zero] },
  tidy
end

/-- If `(f, g)` is exact, then `image.ι f` is a kernel of `g`. -/
def is_limit_image' (h : exact f g) :
  is_limit (kernel_fork.of_ι (limits.image.ι f) (limits.image_ι_comp_eq_zero h.1)) :=
is_kernel.iso_kernel _ _ (is_limit_image f g h) (image_iso_image f).symm $ is_image.lift_fac _ _

/-- If `(f, g)` is exact, then `coimages.coimage.π g` is a cokernel of `f`. -/
def is_colimit_coimage (h : exact f g) : is_colimit (cokernel_cofork.of_π (abelian.coimage.π g)
  (abelian.comp_coimage_π_eq_zero h.1) : cokernel_cofork f) :=
begin
  rw exact_iff at h,
  refine cokernel_cofork.is_colimit.of_π _ _ _ _ _,
  { refine λ W u hu, cokernel.desc (kernel.ι g) u _,
    rw [←cokernel.π_desc f u hu, ←category.assoc, h.2, has_zero_morphisms.zero_comp] },
  tidy
end

/-- If `(f, g)` is exact, then `factor_thru_image g` is a cokernel of `f`. -/
def is_colimit_image (h : exact f g) : is_colimit
  (cokernel_cofork.of_π (limits.factor_thru_image g) (comp_factor_thru_image_eq_zero h.1)) :=
is_cokernel.cokernel_iso _ _ (is_colimit_coimage f g h) (coimage_iso_image' g) $
  (cancel_mono (limits.image.ι g)).1 $ by simp

lemma exact_cokernel : exact f (cokernel.π f) :=
by { rw exact_iff, tidy }

instance (h : exact f g) : mono (cokernel.desc f g h.w) :=
suffices h : cokernel.desc f g h.w =
  (is_colimit.cocone_point_unique_up_to_iso (colimit.is_colimit _) (is_colimit_image f g h)).hom
    ≫ limits.image.ι g, by { rw h, apply mono_comp },
(cancel_epi (cokernel.π f)).1 $ by simp

/-- If `ex : exact f g` and `epi g`, then `cokernel.desc _ _ ex.w` is an isomorphism. -/
instance (ex : exact f g) [epi g] : is_iso (cokernel.desc f g ex.w) :=
is_iso_of_mono_of_epi (limits.cokernel.desc f g ex.w)

@[simp, reassoc]
lemma cokernel.desc.inv [epi g] (ex : exact f g) :
  g ≫ inv (cokernel.desc _ _ ex.w) = cokernel.π _ :=
by simp

instance (ex : exact f g) [mono f] : is_iso (kernel.lift g f ex.w) :=
  is_iso_of_mono_of_epi (limits.kernel.lift g f ex.w)

@[simp, reassoc]
lemma kernel.lift.inv [mono f] (ex : exact f g) :
  inv (kernel.lift _ _ ex.w) ≫ f = kernel.ι g :=
by simp

/-- If `X ⟶ Y ⟶ Z ⟶ 0` is exact, then the second map is a cokernel of the first. -/
def is_colimit_of_exact_of_epi [epi g] (h : exact f g) :
  is_colimit (cokernel_cofork.of_π _ h.w) :=
is_colimit.of_iso_colimit (colimit.is_colimit _) $ cocones.ext
  ⟨cokernel.desc _ _ h.w, epi_desc g (cokernel.π f) ((exact_iff _ _).1 h).2,
    (cancel_epi (cokernel.π f)).1 (by tidy), (cancel_epi g).1 (by tidy)⟩ (λ j, by cases j; simp)

/-- If `0 ⟶ X ⟶ Y ⟶ Z` is exact, then the first map is a kernel of the second. -/
def is_limit_of_exact_of_mono [mono f] (h : exact f g) :
  is_limit (kernel_fork.of_ι _ h.w) :=
is_limit.of_iso_limit (limit.is_limit _) $ cones.ext
 ⟨mono_lift f (kernel.ι g) ((exact_iff _ _).1 h).2, kernel.lift _ _ h.w,
  (cancel_mono (kernel.ι g)).1 (by tidy), (cancel_mono f).1 (by tidy)⟩ (λ j, by cases j; simp)

lemma exact_of_is_cokernel (w : f ≫ g = 0)
  (h : is_colimit (cokernel_cofork.of_π _ w)) : exact f g :=
begin
  refine (exact_iff _ _).2 ⟨w, _⟩,
  have := h.fac (cokernel_cofork.of_π _ (cokernel.condition f)) walking_parallel_pair.one,
  simp only [cofork.of_π_ι_app] at this,
  rw [← this, ← category.assoc, kernel.condition, zero_comp]
end

lemma exact_of_is_kernel (w : f ≫ g = 0)
  (h : is_limit (kernel_fork.of_ι _ w)) : exact f g :=
begin
  refine (exact_iff _ _).2 ⟨w, _⟩,
  have := h.fac (kernel_fork.of_ι _ (kernel.condition g)) walking_parallel_pair.zero,
  simp only [fork.of_ι_π_app] at this,
  rw [← this, category.assoc, cokernel.condition, comp_zero]
end

section
variables (Z)

lemma tfae_mono : tfae [mono f, kernel.ι f = 0, exact (0 : Z ⟶ X) f] :=
begin
  tfae_have : 3 → 2,
  { exact kernel_ι_eq_zero_of_exact_zero_left Z },
  tfae_have : 1 → 3,
  { introsI, exact exact_zero_left_of_mono Z },
  tfae_have : 2 → 1,
  { exact mono_of_kernel_ι_eq_zero _ },
  tfae_finish
end

-- Note we've already proved `mono_iff_exact_zero_left : mono f ↔ exact (0 : Z ⟶ X) f`
-- in any preadditive category with kernels and images.

lemma mono_iff_kernel_ι_eq_zero : mono f ↔ kernel.ι f = 0 :=
(tfae_mono X f).out 0 1

lemma tfae_epi : tfae [epi f, cokernel.π f = 0, exact f (0 : Y ⟶ Z)] :=
begin
  tfae_have : 3 → 2,
  { rw exact_iff,
    rintro ⟨-, h⟩,
    exact zero_of_epi_comp _ h },
  tfae_have : 1 → 3,
  { rw exact_iff,
    introI,
    exact ⟨by simp, by simp [cokernel.π_of_epi]⟩ },
  tfae_have : 2 → 1,
  { exact epi_of_cokernel_π_eq_zero _ },
  tfae_finish
end

-- Note we've already proved `epi_iff_exact_zero_right : epi f ↔ exact f (0 : Y ⟶ Z)`
-- in any preadditive category with equalizers and images.

lemma epi_iff_cokernel_π_eq_zero : epi f ↔ cokernel.π f = 0 :=
(tfae_epi X f).out 0 1

end

section opposite

lemma exact.op (h : exact f g) : exact g.op f.op :=
begin
  rw exact_iff,
  refine ⟨by simp [← op_comp, h.w], quiver.hom.unop_inj _⟩,
  simp only [unop_comp, cokernel.π_op, eq_to_hom_refl, kernel.ι_op, category.id_comp,
    category.assoc, kernel_comp_cokernel_assoc _ _ h, zero_comp, comp_zero, unop_zero],
end

lemma exact.op_iff : exact g.op f.op ↔ exact f g :=
⟨λ e, begin
  rw ← is_equivalence.exact_iff _ _ (op_op_equivalence C).inverse,
  exact exact.op _ _ e
end, exact.op _ _⟩


lemma exact.unop {X Y Z : Cᵒᵖ} (g : X ⟶ Y) (f : Y ⟶ Z) (h : exact g f) : exact f.unop g.unop :=
begin
  rw [← f.op_unop, ← g.op_unop] at h,
  rwa ← exact.op_iff,
end

lemma exact.unop_iff {X Y Z : Cᵒᵖ} (g : X ⟶ Y) (f : Y ⟶ Z) : exact f.unop g.unop ↔ exact g f :=
⟨λ e, by rwa [← f.op_unop, ← g.op_unop, ← exact.op_iff] at e, λ e, @@exact.unop _ _ g f e⟩

end opposite


end abelian

namespace functor

section

variables {D : Type u₂} [category.{v₂} D] [abelian D]
variables (F : C ⥤ D) [preserves_zero_morphisms F]

@[priority 100]
instance reflects_exact_sequences_of_preserves_zero_morphisms_of_faithful [faithful F] :
  reflects_exact_sequences F :=
{ reflects := λ X Y Z f g hfg,
  begin
    rw [abelian.exact_iff, ← F.map_comp, F.map_eq_zero_iff] at hfg,
    refine (abelian.exact_iff _ _).2 ⟨hfg.1, F.zero_of_map_zero _ _⟩,
    obtain ⟨k, hk⟩ := kernel.lift' (F.map g) (F.map (kernel.ι g))
      (by simp only [← F.map_comp, kernel.condition, category_theory.functor.map_zero]),
    obtain ⟨l, hl⟩ := cokernel.desc' (F.map f) (F.map (cokernel.π f))
      (by simp only [← F.map_comp, cokernel.condition, category_theory.functor.map_zero]),
    rw [F.map_comp, ← hk, ← hl, category.assoc, reassoc_of hfg.2, zero_comp, comp_zero]
  end }

end

end functor

namespace functor

open limits abelian

variables {A : Type u₁} {B : Type u₂} [category.{v₁} A] [category.{v₂} B]
<<<<<<< HEAD
variables [has_zero_object A] [has_zero_morphisms A] [has_images A] [has_equalizers A]
variables [has_cokernels A] [abelian B]
variables (L : A ⥤ B) [preserves_finite_limits L] [preserves_finite_colimits L]

=======
variables [abelian A] [abelian B]
variables (L : A ⥤ B)

section

variables [preserves_finite_limits L] [preserves_finite_colimits L]

/-- A functor preserving finite limits and finite colimits preserves exactness. The converse
result is also true, see `functor.preserves_finite_limits_of_map_exact` and
`functor.preserves_finite_colimits_of_map_exact`. -/
>>>>>>> 0a3e8d38
lemma map_exact {X Y Z : A} (f : X ⟶ Y) (g : Y ⟶ Z) (e1 : exact f g) :
  exact (L.map f) (L.map g) :=
begin
  let hcoker := is_colimit_of_has_cokernel_of_preserves_colimit L f,
  let hker := is_limit_of_has_kernel_of_preserves_limit L g,
  refine (exact_iff' _ _ hker hcoker).2 ⟨by simp [← L.map_comp, e1.1], _⟩,
  rw [fork.ι_of_ι, cofork.π_of_π, ← L.map_comp, kernel_comp_cokernel _ _ e1, L.map_zero]
end

<<<<<<< HEAD
=======
end

section

variables (h : ∀ ⦃X Y Z : A⦄ {f : X ⟶ Y} {g : Y ⟶ Z}, exact f g → exact (L.map f) (L.map g))
include h

open_locale zero_object

/-- A functor which preserves exactness preserves zero morphisms. -/
lemma preserves_zero_morphisms_of_map_exact : L.preserves_zero_morphisms :=
begin
  replace h := (h (exact_of_zero (𝟙 0) (𝟙 0))).w,
  rw [L.map_id, category.comp_id] at h,
  exact preserves_zero_morphisms_of_map_zero_object (id_zero_equiv_iso_zero _ h),
end

/-- A functor which preserves exactness preserves monomorphisms. -/
lemma preserves_monomorphisms_of_map_exact : L.preserves_monomorphisms :=
{ preserves := λ X Y f hf,
  begin
    letI := preserves_zero_morphisms_of_map_exact L h,
    apply ((tfae_mono (L.obj 0) (L.map f)).out 2 0).mp,
    rw ←L.map_zero,
    exact h (((tfae_mono 0 f).out 0 2).mp hf)
  end }

/-- A functor which preserves exactness preserves epimorphisms. -/
lemma preserves_epimorphisms_of_map_exact : L.preserves_epimorphisms :=
{ preserves := λ X Y f hf,
  begin
    letI := preserves_zero_morphisms_of_map_exact L h,
    apply ((tfae_epi (L.obj 0) (L.map f)).out 2 0).mp,
    rw ←L.map_zero,
    exact h (((tfae_epi 0 f).out 0 2).mp hf)
  end }

/-- A functor which preserves exactness preserves kernels. -/
def preserves_kernels_of_map_exact (X Y : A) (f : X ⟶ Y) :
  preserves_limit (parallel_pair f 0) L :=
{ preserves := λ c ic,
  begin
    letI := preserves_zero_morphisms_of_map_exact L h,
    letI := preserves_monomorphisms_of_map_exact L h,
    letI := mono_of_is_limit_fork ic,
    have hf := (is_limit_map_cone_fork_equiv' L (kernel_fork.condition c)).symm
      (is_limit_of_exact_of_mono (L.map (fork.ι c)) (L.map f)
        (h (exact_of_is_kernel (fork.ι c) f (kernel_fork.condition c)
          (ic.of_iso_limit (iso_of_ι _))))),
    exact hf.of_iso_limit ((cones.functoriality _ L).map_iso (iso_of_ι _).symm),
  end }

/-- A functor which preserves exactness preserves zero cokernels. -/
def preserves_cokernels_of_map_exact (X Y : A) (f : X ⟶ Y) :
  preserves_colimit (parallel_pair f 0) L :=
{ preserves := λ c ic,
  begin
    letI := preserves_zero_morphisms_of_map_exact L h,
    letI := preserves_epimorphisms_of_map_exact L h,
    letI := epi_of_is_colimit_cofork ic,
    have hf := (is_colimit_map_cocone_cofork_equiv' L (cokernel_cofork.condition c)).symm
      (is_colimit_of_exact_of_epi (L.map f) (L.map (cofork.π c))
        (h (exact_of_is_cokernel f (cofork.π c) (cokernel_cofork.condition c)
          (ic.of_iso_colimit (iso_of_π _))))),
    exact hf.of_iso_colimit ((cocones.functoriality _ L).map_iso (iso_of_π _).symm),
  end }

/-- A functor which preserves exactness is left exact, i.e. preserves finite limits.
This is part of the inverse implication to `functor.map_exact`. -/
def preserves_finite_limits_of_map_exact : limits.preserves_finite_limits L :=
begin
  letI := preserves_zero_morphisms_of_map_exact L h,
  letI := preserves_kernels_of_map_exact L h,
  apply preserves_finite_limits_of_preserves_kernels,
end

/-- A functor which preserves exactness is right exact, i.e. preserves finite colimits.
This is part of the inverse implication to `functor.map_exact`. -/
def preserves_finite_colimits_of_map_exact : limits.preserves_finite_colimits L :=
begin
  letI := preserves_zero_morphisms_of_map_exact L h,
  letI := preserves_cokernels_of_map_exact L h,
  apply preserves_finite_colimits_of_preserves_cokernels,
end

end

>>>>>>> 0a3e8d38
end functor

end category_theory<|MERGE_RESOLUTION|>--- conflicted
+++ resolved
@@ -29,13 +29,8 @@
   sequences.
 * `X ⟶ Y ⟶ Z ⟶ 0` is exact if and only if the second map is a cokernel of the first, and
   `0 ⟶ X ⟶ Y ⟶ Z` is exact if and only if the first map is a kernel of the second.
-<<<<<<< HEAD
-* An exact functor preserves exactness, more specifically, if `F` preserves finite colimits and
-  limits, then `exact f g` implies `exact (F.map f) (F.map g)`
-=======
 * An exact functor preserves exactness, more specifically, `F` preserves finite colimits and
   finite limits, if and only if `exact f g` implies `exact (F.map f) (F.map g)`.
->>>>>>> 0a3e8d38
 -/
 
 universes v₁ v₂ u₁ u₂
@@ -336,12 +331,6 @@
 open limits abelian
 
 variables {A : Type u₁} {B : Type u₂} [category.{v₁} A] [category.{v₂} B]
-<<<<<<< HEAD
-variables [has_zero_object A] [has_zero_morphisms A] [has_images A] [has_equalizers A]
-variables [has_cokernels A] [abelian B]
-variables (L : A ⥤ B) [preserves_finite_limits L] [preserves_finite_colimits L]
-
-=======
 variables [abelian A] [abelian B]
 variables (L : A ⥤ B)
 
@@ -352,7 +341,6 @@
 /-- A functor preserving finite limits and finite colimits preserves exactness. The converse
 result is also true, see `functor.preserves_finite_limits_of_map_exact` and
 `functor.preserves_finite_colimits_of_map_exact`. -/
->>>>>>> 0a3e8d38
 lemma map_exact {X Y Z : A} (f : X ⟶ Y) (g : Y ⟶ Z) (e1 : exact f g) :
   exact (L.map f) (L.map g) :=
 begin
@@ -362,8 +350,6 @@
   rw [fork.ι_of_ι, cofork.π_of_π, ← L.map_comp, kernel_comp_cokernel _ _ e1, L.map_zero]
 end
 
-<<<<<<< HEAD
-=======
 end
 
 section
@@ -451,7 +437,6 @@
 
 end
 
->>>>>>> 0a3e8d38
 end functor
 
 end category_theory