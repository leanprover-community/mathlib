/-
Copyright (c) 2019 Reid Barton. All rights reserved.
Released under Apache 2.0 license as described in the file LICENSE.
Authors: Reid Barton

Facts about epimorphisms and monomorphisms.

The definitions of `epi` and `mono` are in `category_theory.category`,
since they are used by some lemmas for `iso`, which is used everywhere.
-/

import category_theory.adjunction.basic
import category_theory.fully_faithful

universes v₁ v₂ u₁ u₂

namespace category_theory

variables {C : Type u₁} [𝒞 : category.{v₁} C]
include 𝒞

section
variables {D : Type u₂} [𝒟 : category.{v₂} D]
include 𝒟

lemma left_adjoint_preserves_epi {F : C ⥤ D} {G : D ⥤ C} (adj : F ⊣ G)
  {X Y : C} {f : X ⟶ Y} (hf : epi f) : epi (F.map f) :=
begin
  constructor,
  intros Z g h H,
  replace H := congr_arg (adj.hom_equiv X Z) H,
  rwa [adj.hom_equiv_naturality_left, adj.hom_equiv_naturality_left,
    cancel_epi, equiv.apply_eq_iff_eq] at H
end

lemma right_adjoint_preserves_mono {F : C ⥤ D} {G : D ⥤ C} (adj : F ⊣ G)
  {X Y : D} {f : X ⟶ Y} (hf : mono f) : mono (G.map f) :=
begin
  constructor,
  intros Z g h H,
  replace H := congr_arg (adj.hom_equiv Z Y).symm H,
  rwa [adj.hom_equiv_naturality_right_symm, adj.hom_equiv_naturality_right_symm,
    cancel_mono, equiv.apply_eq_iff_eq] at H
end

lemma faithful_reflects_epi (F : C ⥤ D) [faithful F] {X Y : C} {f : X ⟶ Y}
  (hf : epi (F.map f)) : epi f :=
⟨λ Z g h H, F.injectivity $
  by rw [←cancel_epi (F.map f), ←F.map_comp, ←F.map_comp, H]⟩

lemma faithful_reflects_mono (F : C ⥤ D) [faithful F] {X Y : C} {f : X ⟶ Y}
  (hf : mono (F.map f)) : mono f :=
⟨λ Z g h H, F.injectivity $
  by rw [←cancel_mono (F.map f), ←F.map_comp, ←F.map_comp, H]⟩
end

<<<<<<< HEAD
=======
/--
A split monomorphism is a morphism `f : X ⟶ Y` admitting a retraction `retraction f : Y ⟶ X`
such that `f ≫ retraction f = 𝟙 X`.

Every split monomorphism is a monomorphism.
-/
-- TODO:
-- Every split monomorphism is also a regular monomorphism,
-- and this should be proved when they are introduced.
>>>>>>> f07a1ebf
class split_mono {X Y : C} (f : X ⟶ Y) :=
(retraction : Y ⟶ X)
(id' : f ≫ retraction = 𝟙 X . obviously)

<<<<<<< HEAD
=======
/--
A split epimorphism is a morphism `f : X ⟶ Y` admitting a section `section_ f : Y ⟶ X`
such that `section_ f ≫ f = 𝟙 Y`.
(Note that `section` is a reserved keyword, so we append an underscore.)

Every split epimorphism is an epimorphism.
-/
>>>>>>> f07a1ebf
class split_epi {X Y : C} (f : X ⟶ Y) :=
(section_ : Y ⟶ X)
(id' : section_ ≫ f = 𝟙 Y . obviously)

/-- The chosen retraction of a split monomorphism. -/
def retraction {X Y : C} (f : X ⟶ Y) [split_mono f] : Y ⟶ X := split_mono.retraction.{v₁} f
@[simp, reassoc]
lemma split_mono.id {X Y : C} (f : X ⟶ Y) [split_mono f] : f ≫ retraction f = 𝟙 X :=
split_mono.id' f
<<<<<<< HEAD

/-- The chosen retraction of a split monomorphism. -/
=======
/-- The retraction of a split monomorphism is itself a split epimorphism. -/
instance retraction_split_epi {X Y : C} (f : X ⟶ Y) [split_mono f] : split_epi (retraction f) :=
{ section_ := f }

/--
The chosen section of a split epimorphism.
(Note that `section` is a reserved keyword, so we append an underscore.)
-/
>>>>>>> f07a1ebf
def section_ {X Y : C} (f : X ⟶ Y) [split_epi f] : Y ⟶ X := split_epi.section_.{v₁} f
@[simp, reassoc]
lemma split_epi.id {X Y : C} (f : X ⟶ Y) [split_epi f] : section_ f ≫ f = 𝟙 Y :=
split_epi.id' f
<<<<<<< HEAD

instance mono_of_split_mono {X Y : C} (f : X ⟶ Y) [split_mono f] : mono f :=
{ right_cancellation := λ Z g h w, begin replace w := w =≫ retraction f, simpa using w, end }

instance epi_of_split_epi {X Y : C} (f : X ⟶ Y) [split_epi f] : epi f :=
=======
/-- The section of a split epimorphism is itself a split monomorphism. -/
instance section_split_mono {X Y : C} (f : X ⟶ Y) [split_epi f] : split_mono (section_ f) :=
{ retraction := f }

/-- Every iso is a split mono. -/
@[priority 100]
instance split_mono.of_iso {X Y : C} (f : X ⟶ Y) [is_iso f] : split_mono f :=
{ retraction := inv f }

/-- Every iso is a split epi. -/
@[priority 100]
instance split_epi.of_iso {X Y : C} (f : X ⟶ Y) [is_iso f] : split_epi f :=
{ section_ := inv f }

/-- Every split mono is a mono. -/
@[priority 100]
instance split_mono.mono {X Y : C} (f : X ⟶ Y) [split_mono f] : mono f :=
{ right_cancellation := λ Z g h w, begin replace w := w =≫ retraction f, simpa using w, end }

/-- Every split epi is an epi. -/
@[priority 100]
instance split_epi.epi {X Y : C} (f : X ⟶ Y) [split_epi f] : epi f :=
>>>>>>> f07a1ebf
{ left_cancellation := λ Z g h w, begin replace w := section_ f ≫= w, simpa using w, end }

section
variables {D : Type u₂} [𝒟 : category.{v₂} D]
include 𝒟

/-- Split monomorphisms are also absolute monomorphisms. -/
instance {X Y : C} (f : X ⟶ Y) [split_mono f] (F : C ⥤ D) : split_mono (F.map f) :=
{ retraction := F.map (retraction f),
  id' := by { rw [←functor.map_comp, split_mono.id, functor.map_id], } }

/-- Split epimorphisms are also absolute epimorphisms. -/
instance {X Y : C} (f : X ⟶ Y) [split_epi f] (F : C ⥤ D) : split_epi (F.map f) :=
{ section_ := F.map (section_ f),
  id' := by { rw [←functor.map_comp, split_epi.id, functor.map_id], } }
end

end category_theory<|MERGE_RESOLUTION|>--- conflicted
+++ resolved
@@ -54,24 +54,16 @@
   by rw [←cancel_mono (F.map f), ←F.map_comp, ←F.map_comp, H]⟩
 end
 
-<<<<<<< HEAD
-=======
 /--
 A split monomorphism is a morphism `f : X ⟶ Y` admitting a retraction `retraction f : Y ⟶ X`
 such that `f ≫ retraction f = 𝟙 X`.
 
 Every split monomorphism is a monomorphism.
 -/
--- TODO:
--- Every split monomorphism is also a regular monomorphism,
--- and this should be proved when they are introduced.
->>>>>>> f07a1ebf
 class split_mono {X Y : C} (f : X ⟶ Y) :=
 (retraction : Y ⟶ X)
 (id' : f ≫ retraction = 𝟙 X . obviously)
 
-<<<<<<< HEAD
-=======
 /--
 A split epimorphism is a morphism `f : X ⟶ Y` admitting a section `section_ f : Y ⟶ X`
 such that `section_ f ≫ f = 𝟙 Y`.
@@ -79,7 +71,6 @@
 
 Every split epimorphism is an epimorphism.
 -/
->>>>>>> f07a1ebf
 class split_epi {X Y : C} (f : X ⟶ Y) :=
 (section_ : Y ⟶ X)
 (id' : section_ ≫ f = 𝟙 Y . obviously)
@@ -89,10 +80,6 @@
 @[simp, reassoc]
 lemma split_mono.id {X Y : C} (f : X ⟶ Y) [split_mono f] : f ≫ retraction f = 𝟙 X :=
 split_mono.id' f
-<<<<<<< HEAD
-
-/-- The chosen retraction of a split monomorphism. -/
-=======
 /-- The retraction of a split monomorphism is itself a split epimorphism. -/
 instance retraction_split_epi {X Y : C} (f : X ⟶ Y) [split_mono f] : split_epi (retraction f) :=
 { section_ := f }
@@ -101,18 +88,10 @@
 The chosen section of a split epimorphism.
 (Note that `section` is a reserved keyword, so we append an underscore.)
 -/
->>>>>>> f07a1ebf
 def section_ {X Y : C} (f : X ⟶ Y) [split_epi f] : Y ⟶ X := split_epi.section_.{v₁} f
 @[simp, reassoc]
 lemma split_epi.id {X Y : C} (f : X ⟶ Y) [split_epi f] : section_ f ≫ f = 𝟙 Y :=
 split_epi.id' f
-<<<<<<< HEAD
-
-instance mono_of_split_mono {X Y : C} (f : X ⟶ Y) [split_mono f] : mono f :=
-{ right_cancellation := λ Z g h w, begin replace w := w =≫ retraction f, simpa using w, end }
-
-instance epi_of_split_epi {X Y : C} (f : X ⟶ Y) [split_epi f] : epi f :=
-=======
 /-- The section of a split epimorphism is itself a split monomorphism. -/
 instance section_split_mono {X Y : C} (f : X ⟶ Y) [split_epi f] : split_mono (section_ f) :=
 { retraction := f }
@@ -135,7 +114,6 @@
 /-- Every split epi is an epi. -/
 @[priority 100]
 instance split_epi.epi {X Y : C} (f : X ⟶ Y) [split_epi f] : epi f :=
->>>>>>> f07a1ebf
 { left_cancellation := λ Z g h w, begin replace w := section_ f ≫= w, simpa using w, end }
 
 section
