--- conflicted
+++ resolved
@@ -176,7 +176,6 @@
 rfl
 
 @[simp]
-<<<<<<< HEAD
 lemma colimit_equiv_quot_apply (F : J ⥤ Type u) (j : J) (x : F.obj j) :
   (colimit_equiv_quot F) (colimit.ι F j x) = quot.mk _ ⟨j, x⟩ :=
 begin
@@ -184,10 +183,8 @@
   simp,
 end
 
-@[simp] lemma colimit_w_apply {F : J ⥤ Type u} {j j' : J} {x : F.obj j} (f : j ⟶ j') :
-=======
+@[simp]
 lemma colimit.w_apply {F : J ⥤ Type u} {j j' : J} {x : F.obj j} (f : j ⟶ j') :
->>>>>>> 5f6b07f8
   colimit.ι F j' (F.map f x) = colimit.ι F j x :=
 congr_fun (colimit.w F f) x
 
