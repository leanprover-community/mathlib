/-
Copyright (c) 2022 Markus Himmel. All rights reserved.
Released under Apache 2.0 license as described in the file LICENSE.
Authors: Markus Himmel
-/
import category_theory.limits.shapes.biproducts
import category_theory.limits.preserves.shapes.zero
import category_theory.limits.preserves.shapes.binary_products
import category_theory.limits.preserves.shapes.products

/-!
# Preservation of biproducts

We define the image of a (binary) bicone under a functor that preserves zero morphisms and define
classes `preserves_biproduct` and `preserves_binary_biproduct`. We then

* show that a functor that preserves biproducts of a two-element type preserves binary biproducts,
* construct the comparison morphisms between the image of a biproduct and the biproduct of the
  images and show that the biproduct is preserved if one of them is an isomorphism,
* give the canonical isomorphism between the image of a biproduct and the biproduct of the images
  in case that the biproduct is preserved,
* show that in a preadditive category, a functor preserves a biproduct if and only if it preserves
  the corresponding product if and only if it preserves the corresponding coproduct.

-/

universes w₁ w₂ v₁ v₂ u₁ u₂

noncomputable theory

open category_theory
open category_theory.limits

namespace category_theory

variables {C : Type u₁} [category.{v₁} C] {D : Type u₂} [category.{v₂} D]

section has_zero_morphisms
variables [has_zero_morphisms C] [has_zero_morphisms D]

namespace functor

section map
variables (F : C ⥤ D) [preserves_zero_morphisms F]

section bicone
variables {J : Type w₁}

/-- The image of a bicone under a functor. -/
@[simps]
def map_bicone {f : J → C} (b : bicone f) : bicone (F.obj ∘ f) :=
{ X := F.obj b.X,
  π := λ j, F.map (b.π j),
  ι := λ j, F.map (b.ι j),
  ι_π := λ j j',
  begin
    rw ← F.map_comp,
    split_ifs,
    { subst h,
      simp only [bicone_ι_π_self, category_theory.functor.map_id, eq_to_hom_refl] },
    { rw [bicone_ι_π_ne _ h, F.map_zero] }
  end }

lemma map_bicone_whisker {K : Type w₂} {g : K ≃ J} {f : J → C} (c : bicone f) :
  F.map_bicone (c.whisker g) = (F.map_bicone c).whisker g := rfl

end bicone

/-- The image of a binary bicone under a functor. -/
@[simps]
def map_binary_bicone {X Y : C} (b : binary_bicone X Y) : binary_bicone (F.obj X) (F.obj Y) :=
{ X := F.obj b.X,
  fst := F.map b.fst,
  snd := F.map b.snd,
  inl := F.map b.inl,
  inr := F.map b.inr,
  inl_fst' := by rw [← F.map_comp, b.inl_fst, F.map_id],
  inl_snd' := by rw [← F.map_comp, b.inl_snd, F.map_zero],
  inr_fst' := by rw [← F.map_comp, b.inr_fst, F.map_zero],
  inr_snd' := by rw [← F.map_comp, b.inr_snd, F.map_id] }

end map

end functor

open category_theory.functor

namespace limits

section bicone
variables {J : Type w₁} {K : Type w₂}

/-- A functor `F` preserves biproducts of `f` if `F` maps every bilimit bicone over `f` to a
    bilimit bicone over `F.obj ∘ f`. -/
class preserves_biproduct (f : J → C) (F : C ⥤ D) [preserves_zero_morphisms F] :=
(preserves : Π {b : bicone f}, b.is_bilimit → (F.map_bicone b).is_bilimit)

/-- A functor `F` preserves biproducts of `f` if `F` maps every bilimit bicone over `f` to a
    bilimit bicone over `F.obj ∘ f`. -/
def is_bilimit_of_preserves {f : J → C} (F : C ⥤ D) [preserves_zero_morphisms F]
  [preserves_biproduct f F] {b : bicone f} (hb : b.is_bilimit) : (F.map_bicone b).is_bilimit :=
preserves_biproduct.preserves hb

variables (J)

/-- A functor `F` preserves biproducts of shape `J` if it preserves biproducts of `f` for every
    `f : J → C`. -/
class preserves_biproducts_of_shape (F : C ⥤ D) [preserves_zero_morphisms F] :=
(preserves : Π {f : J → C}, preserves_biproduct f F)

attribute [instance, priority 100] preserves_biproducts_of_shape.preserves

end bicone

/-- A functor `F` preserves finite biproducts if it preserves biproducts of shape `J` whenever
    `J` is a fintype. -/
class preserves_finite_biproducts (F : C ⥤ D) [preserves_zero_morphisms F] :=
(preserves : Π {J : Type} [fintype J], preserves_biproducts_of_shape J F)

attribute [instance, priority 100] preserves_finite_biproducts.preserves

/-- A functor `F` preserves biproducts if it preserves biproducts of any shape `J` of size `w`.
    The usual notion of preservation of biproducts is recovered by choosing `w` to be the universe
    of the morphisms of `C`. -/
class preserves_biproducts (F : C ⥤ D) [preserves_zero_morphisms F] :=
(preserves : Π {J : Type w₁}, preserves_biproducts_of_shape J F)

attribute [instance, priority 100] preserves_biproducts.preserves

/-- Preserving biproducts at a bigger universe level implies preserving biproducts at a
smaller universe level. -/
def preserves_biproducts_shrink (F : C ⥤ D) [preserves_zero_morphisms F]
  [hp : preserves_biproducts.{max w₁ w₂} F] : preserves_biproducts.{w₁} F :=
⟨λ J, ⟨λ f, ⟨λ b ib, ((F.map_bicone b).whisker_is_bilimit_iff _).to_fun
  (is_bilimit_of_preserves F ((b.whisker_is_bilimit_iff equiv.ulift.{w₂}).inv_fun ib))⟩⟩⟩

@[priority 100]
instance preserves_finite_biproducts_of_preserves_biproducts (F : C ⥤ D)
  [preserves_zero_morphisms F] [preserves_biproducts.{w₁} F] : preserves_finite_biproducts F :=
{ preserves := λ J _, by letI := preserves_biproducts_shrink.{0} F; apply_instance }

/-- A functor `F` preserves binary biproducts of `X` and `Y` if `F` maps every bilimit bicone over
    `X` and `Y` to a bilimit bicone over `F.obj X` and `F.obj Y`. -/
class preserves_binary_biproduct (X Y : C) (F : C ⥤ D) [preserves_zero_morphisms F] :=
(preserves : Π {b : binary_bicone X Y}, b.is_bilimit → (F.map_binary_bicone b).is_bilimit)

/-- A functor `F` preserves binary biproducts of `X` and `Y` if `F` maps every bilimit bicone over
    `X` and `Y` to a bilimit bicone over `F.obj X` and `F.obj Y`. -/
def is_binary_bilimit_of_preserves {X Y : C} (F : C ⥤ D) [preserves_zero_morphisms F]
  [preserves_binary_biproduct X Y F] {b : binary_bicone X Y} (hb : b.is_bilimit) :
  (F.map_binary_bicone b).is_bilimit :=
preserves_binary_biproduct.preserves hb

/-- A functor `F` preserves binary biproducts if it preserves the binary biproduct of `X` and `Y`
    for all `X` and `Y`. -/
class preserves_binary_biproducts (F : C ⥤ D) [preserves_zero_morphisms F] :=
(preserves : Π {X Y : C}, preserves_binary_biproduct X Y F . tactic.apply_instance)

/-- A functor that preserves biproducts of a pair preserves binary biproducts. -/
def preserves_binary_biproduct_of_preserves_biproduct (F : C ⥤ D) [preserves_zero_morphisms F]
  (X Y : C) [preserves_biproduct (pair_function X Y) F] : preserves_binary_biproduct X Y F :=
{ preserves := λ b hb,
  { is_limit := is_limit.of_iso_limit
      ((is_limit.postcompose_hom_equiv (by exact diagram_iso_pair _) _).symm
        ((is_bilimit_of_preserves F (b.to_bicone_is_bilimit.symm hb)).is_limit)) $
      cones.ext (iso.refl _) (λ j, by { rcases j with ⟨⟨⟩⟩, tidy, }),
    is_colimit := is_colimit.of_iso_colimit
      ((is_colimit.precompose_inv_equiv (by exact diagram_iso_pair _ ) _).symm
        ((is_bilimit_of_preserves F (b.to_bicone_is_bilimit.symm hb)).is_colimit)) $
      cocones.ext (iso.refl _) (λ j, by { rcases j with ⟨⟨⟩⟩, tidy, }) } }

/-- A functor that preserves biproducts of a pair preserves binary biproducts. -/
def preserves_binary_biproducts_of_preserves_biproducts (F : C ⥤ D)
  [preserves_zero_morphisms F] [preserves_biproducts_of_shape walking_pair F] :
  preserves_binary_biproducts F :=
{ preserves := λ X Y, preserves_binary_biproduct_of_preserves_biproduct F X Y }

attribute [instance, priority 100] preserves_binary_biproducts.preserves

end limits

open category_theory.limits

namespace functor

section bicone
<<<<<<< HEAD
variables {J : Type w₁} (F : C ⥤ D) [preserves_zero_morphisms F] (f : J → C)
  [has_biproduct f] [preserves_biproduct f F]
=======
variables {J : Type w₁} (F : C ⥤ D) (f : J → C)
  [has_biproduct f]

section
variables [has_biproduct (F.obj ∘ f)]

/-- As for products, any functor between categories with biproducts gives rise to a morphism
    `F.obj (⨁ f) ⟶ ⨁ (F.obj ∘ f)`. -/
def biproduct_comparison : F.obj (⨁ f) ⟶ ⨁ (F.obj ∘ f) :=
biproduct.lift (λ j, F.map (biproduct.π f j))

@[simp, reassoc] lemma biproduct_comparison_π (j : J) :
  biproduct_comparison F f ≫ biproduct.π _ j = F.map (biproduct.π f j) :=
biproduct.lift_π _ _

/-- As for coproducts, any functor between categories with biproducts gives rise to a morphism
    `⨁ (F.obj ∘ f) ⟶ F.obj (⨁ f)` -/
def biproduct_comparison' : ⨁ (F.obj ∘ f) ⟶ F.obj (⨁ f) :=
biproduct.desc (λ j, F.map (biproduct.ι f j))

@[simp, reassoc] lemma ι_biproduct_comparison' (j : J) :
  biproduct.ι _ j ≫ biproduct_comparison' F f = F.map (biproduct.ι f j) :=
biproduct.ι_desc _ _

variables [preserves_zero_morphisms F]

/-- The composition in the opposite direction is equal to the identity if and only if `F` preserves
    the biproduct, see `preserves_biproduct_of_mono_biproduct_comparison`.  -/
@[simp, reassoc] lemma biproduct_comparison'_comp_biproduct_comparison :
  biproduct_comparison' F f ≫ biproduct_comparison F f = 𝟙 (⨁ (F.obj ∘ f)) :=
by { classical, ext, simp [biproduct.ι_π, ← functor.map_comp, eq_to_hom_map] }

/-- `biproduct_comparison F f` is a split epimorphism. -/
@[simps]
def split_epi_biproduct_comparison : split_epi (biproduct_comparison F f) :=
⟨biproduct_comparison' F f⟩

instance : is_split_epi (biproduct_comparison F f) :=
is_split_epi.mk' (split_epi_biproduct_comparison F f)

/-- `biproduct_comparison' F f` is a split monomorphism. -/
@[simps]
def split_mono_biproduct_comparison' : split_mono (biproduct_comparison' F f) :=
⟨biproduct_comparison F f⟩

instance : is_split_mono (biproduct_comparison' F f) :=
is_split_mono.mk' (split_mono_biproduct_comparison' F f)

end

variables [preserves_zero_morphisms F] [preserves_biproduct f F]
>>>>>>> 0a3e8d38

instance has_biproduct_of_preserves : has_biproduct (F.obj ∘ f) :=
has_biproduct.mk
{ bicone := F.map_bicone (biproduct.bicone f),
  is_bilimit := preserves_biproduct.preserves (biproduct.is_bilimit _) }

/-- If `F` preserves a biproduct, we get a definitionally nice isomorphism
    `F.obj (⨁ f) ≅ ⨁ (F.obj ∘ f)`. -/
@[simp]
def map_biproduct : F.obj (⨁ f) ≅ ⨁ (F.obj ∘ f) :=
biproduct.unique_up_to_iso _ (preserves_biproduct.preserves (biproduct.is_bilimit _))

lemma map_biproduct_hom : (map_biproduct F f).hom = biproduct.lift (λ j, F.map (biproduct.π f j)) :=
rfl

lemma map_biproduct_inv : (map_biproduct F f).inv = biproduct.desc (λ j, F.map (biproduct.ι f j)) :=
rfl

end bicone

variables (F : C ⥤ D) (X Y : C) [has_binary_biproduct X Y]

section
variables [has_binary_biproduct (F.obj X) (F.obj Y)]

/-- As for products, any functor between categories with binary biproducts gives rise to a
    morphism `F.obj (X ⊞ Y) ⟶ F.obj X ⊞ F.obj Y`. -/
def biprod_comparison : F.obj (X ⊞ Y) ⟶ F.obj X ⊞ F.obj Y :=
biprod.lift (F.map biprod.fst) (F.map biprod.snd)

@[simp, reassoc] lemma biprod_comparison_fst :
  biprod_comparison F X Y ≫ biprod.fst = F.map biprod.fst :=
biprod.lift_fst _ _

@[simp, reassoc] lemma biprod_comparison_snd :
  biprod_comparison F X Y ≫ biprod.snd = F.map biprod.snd :=
biprod.lift_snd _ _

/-- As for coproducts, any functor between categories with binary biproducts gives rise to a
    morphism `F.obj X ⊞ F.obj Y ⟶ F.obj (X ⊞ Y)`. -/
def biprod_comparison' : F.obj X ⊞ F.obj Y ⟶ F.obj (X ⊞ Y) :=
biprod.desc (F.map biprod.inl) (F.map biprod.inr)

@[simp, reassoc] lemma inl_biprod_comparison' :
  biprod.inl ≫ biprod_comparison' F X Y = F.map biprod.inl :=
biprod.inl_desc _ _

@[simp, reassoc] lemma inr_biprod_comparison' :
  biprod.inr ≫ biprod_comparison' F X Y = F.map biprod.inr :=
biprod.inr_desc _ _

variables [preserves_zero_morphisms F]

/-- The composition in the opposite direction is equal to the identity if and only if `F` preserves
    the biproduct, see `preserves_binary_biproduct_of_mono_biprod_comparison`. -/
@[simp, reassoc] lemma biprod_comparison'_comp_biprod_comparison :
  biprod_comparison' F X Y ≫ biprod_comparison F X Y = 𝟙 (F.obj X ⊞ F.obj Y) :=
by { ext; simp [← functor.map_comp] }

/-- `biprod_comparison F X Y` is a split epi. -/
@[simps]
def split_epi_biprod_comparison : split_epi (biprod_comparison F X Y) :=
⟨biprod_comparison' F X Y⟩

instance : is_split_epi (biprod_comparison F X Y) :=
is_split_epi.mk' (split_epi_biprod_comparison F X Y)

/-- `biprod_comparison' F X Y` is a split mono. -/
@[simps]
def split_mono_biprod_comparison' : split_mono (biprod_comparison' F X Y) :=
⟨biprod_comparison F X Y⟩

instance : is_split_mono (biprod_comparison' F X Y) :=
is_split_mono.mk' (split_mono_biprod_comparison' F X Y)

end

variables [preserves_zero_morphisms F] [preserves_binary_biproduct X Y F]

instance has_binary_biproduct_of_preserves : has_binary_biproduct (F.obj X) (F.obj Y) :=
has_binary_biproduct.mk
{ bicone := F.map_binary_bicone (binary_biproduct.bicone X Y),
  is_bilimit := preserves_binary_biproduct.preserves (binary_biproduct.is_bilimit _ _) }

/-- If `F` preserves a binary biproduct, we get a definitionally nice isomorphism
    `F.obj (X ⊞ Y) ≅ F.obj X ⊞ F.obj Y`. -/
@[simp]
def map_biprod : F.obj (X ⊞ Y) ≅ F.obj X ⊞ F.obj Y :=
biprod.unique_up_to_iso _ _
  (preserves_binary_biproduct.preserves (binary_biproduct.is_bilimit _ _))

lemma map_biprod_hom : (map_biprod F X Y).hom = biprod.lift (F.map biprod.fst) (F.map biprod.snd) :=
rfl

lemma map_biprod_inv : (map_biprod F X Y).inv = biprod.desc (F.map biprod.inl) (F.map biprod.inr) :=
rfl

end functor

namespace limits
variables (F : C ⥤ D) [preserves_zero_morphisms F]

section bicone
variables {J : Type w₁} (f : J → C) [has_biproduct f] [preserves_biproduct f F]
  {W : C}

lemma biproduct.map_lift_map_biprod (g : Π j, W ⟶ f j) :
  F.map (biproduct.lift g) ≫ (F.map_biproduct f).hom = biproduct.lift (λ j, F.map (g j)) :=
by { ext, simp [← F.map_comp] }

lemma biproduct.map_biproduct_inv_map_desc (g : Π j, f j ⟶ W) :
  (F.map_biproduct f).inv ≫ F.map (biproduct.desc g) = biproduct.desc (λ j, F.map (g j)) :=
by { ext, simp [← F.map_comp] }

lemma biproduct.map_biproduct_hom_desc (g : Π j, f j ⟶ W) :
  (F.map_biproduct f).hom ≫ biproduct.desc (λ j, F.map (g j)) = F.map (biproduct.desc g) :=
by rw [← biproduct.map_biproduct_inv_map_desc, iso.hom_inv_id_assoc]

end bicone

section binary_bicone
variables (X Y : C) [has_binary_biproduct X Y] [preserves_binary_biproduct X Y F] {W : C}

lemma biprod.map_lift_map_biprod (f : W ⟶ X) (g : W ⟶ Y) :
  F.map (biprod.lift f g) ≫ (F.map_biprod X Y).hom = biprod.lift (F.map f) (F.map g) :=
by ext; simp [← F.map_comp]

lemma biprod.lift_map_biprod (f : W ⟶ X) (g : W ⟶ Y) :
  biprod.lift (F.map f) (F.map g) ≫ (F.map_biprod X Y).inv = F.map (biprod.lift f g) :=
by rw [← biprod.map_lift_map_biprod, category.assoc, iso.hom_inv_id, category.comp_id]

lemma biprod.map_biprod_inv_map_desc (f : X ⟶ W) (g : Y ⟶ W) :
  (F.map_biprod X Y).inv ≫ F.map (biprod.desc f g) = biprod.desc (F.map f) (F.map g) :=
by ext; simp [← F.map_comp]

lemma biprod.map_biprod_hom_desc (f : X ⟶ W) (g : Y ⟶ W) :
 (F.map_biprod X Y).hom ≫ biprod.desc (F.map f) (F.map g) = F.map (biprod.desc f g) :=
by rw [← biprod.map_biprod_inv_map_desc, iso.hom_inv_id_assoc]

end binary_bicone

end limits

end has_zero_morphisms

open category_theory.functor

section preadditive
variables [preadditive C] [preadditive D] (F : C ⥤ D) [preserves_zero_morphisms F]

namespace limits

section fintype
variables {J : Type} [fintype J]

local attribute [tidy] tactic.discrete_cases

/-- A functor between preadditive categories that preserves (zero morphisms and) finite biproducts
    preserves finite products. -/
def preserves_product_of_preserves_biproduct {f : J → C} [preserves_biproduct f F] :
  preserves_limit (discrete.functor f) F :=
{ preserves := λ c hc, is_limit.of_iso_limit
  ((is_limit.postcompose_inv_equiv (discrete.comp_nat_iso_discrete _ _) _).symm
    (is_bilimit_of_preserves F (bicone_is_bilimit_of_limit_cone_of_is_limit hc)).is_limit) $
  cones.ext (iso.refl _) (by tidy) }

section
local attribute [instance] preserves_product_of_preserves_biproduct

/-- A functor between preadditive categories that preserves (zero morphisms and) finite biproducts
    preserves finite products. -/
def preserves_products_of_shape_of_preserves_biproducts_of_shape
  [preserves_biproducts_of_shape J F] : preserves_limits_of_shape (discrete J) F :=
{ preserves_limit := λ f, preserves_limit_of_iso_diagram _ discrete.nat_iso_functor.symm }

end

/-- A functor between preadditive categories that preserves (zero morphisms and) finite products
    preserves finite biproducts. -/
def preserves_biproduct_of_preserves_product {f : J → C} [preserves_limit (discrete.functor f) F] :
  preserves_biproduct f F :=
{ preserves := λ b hb, is_bilimit_of_is_limit _ $
    is_limit.of_iso_limit ((is_limit.postcompose_hom_equiv (discrete.comp_nat_iso_discrete _ _)
      (F.map_cone b.to_cone)).symm (is_limit_of_preserves F hb.is_limit)) $
      cones.ext (iso.refl _) (by tidy) }

/-- If the (product-like) biproduct comparison for `F` and `f` is a monomorphism, then `F`
    preserves the biproduct of `f`. For the converse, see `map_biproduct`. -/
def preserves_biproduct_of_mono_biproduct_comparison {f : J → C} [has_biproduct f]
  [has_biproduct (F.obj ∘ f)] [mono (biproduct_comparison F f)] : preserves_biproduct f F :=
begin
  have : pi_comparison F f = (F.map_iso (biproduct.iso_product f)).inv ≫
    biproduct_comparison F f ≫ (biproduct.iso_product _).hom,
  { ext, convert pi_comparison_comp_π F f j.as; simp [← functor.map_comp] },
  haveI : is_iso (biproduct_comparison F f) := is_iso_of_mono_of_is_split_epi _,
  haveI : is_iso (pi_comparison F f) := by { rw this, apply_instance },
  haveI := preserves_product.of_iso_comparison F f,
  apply preserves_biproduct_of_preserves_product
end

/-- If the (coproduct-like) biproduct comparison for `F` and `f` is an epimorphism, then `F`
    preserves the biproduct of `F` and `f`. For the converse, see `map_biproduct`. -/
def preserves_biproduct_of_epi_biproduct_comparison' {f : J → C} [has_biproduct f]
  [has_biproduct (F.obj ∘ f)] [epi (biproduct_comparison' F f)] : preserves_biproduct f F :=
begin
  haveI : epi ((split_epi_biproduct_comparison F f).section_) := by simpa,
  haveI : is_iso (biproduct_comparison F f) := is_iso.of_epi_section'
    (split_epi_biproduct_comparison F f),
  apply preserves_biproduct_of_mono_biproduct_comparison
end

/-- A functor between preadditive categories that preserves (zero morphisms and) finite products
    preserves finite biproducts. -/
def preserves_biproducts_of_shape_of_preserves_products_of_shape
  [preserves_limits_of_shape (discrete J) F] : preserves_biproducts_of_shape J F :=
{ preserves := λ f, preserves_biproduct_of_preserves_product F }

/-- A functor between preadditive categories that preserves (zero morphisms and) finite biproducts
    preserves finite coproducts. -/
def preserves_coproduct_of_preserves_biproduct {f : J → C} [preserves_biproduct f F] :
  preserves_colimit (discrete.functor f) F :=
{ preserves := λ c hc, is_colimit.of_iso_colimit
    ((is_colimit.precompose_hom_equiv (discrete.comp_nat_iso_discrete _ _) _).symm
      (is_bilimit_of_preserves F
        (bicone_is_bilimit_of_colimit_cocone_of_is_colimit hc)).is_colimit) $
    cocones.ext (iso.refl _) (by tidy) }

section
local attribute [instance] preserves_coproduct_of_preserves_biproduct

/-- A functor between preadditive categories that preserves (zero morphisms and) finite biproducts
    preserves finite coproducts. -/
def preserves_coproducts_of_shape_of_preserves_biproducts_of_shape
  [preserves_biproducts_of_shape J F] : preserves_colimits_of_shape (discrete J) F :=
{ preserves_colimit := λ f, preserves_colimit_of_iso_diagram _ discrete.nat_iso_functor.symm }

end

/-- A functor between preadditive categories that preserves (zero morphisms and) finite coproducts
    preserves finite biproducts. -/
def preserves_biproduct_of_preserves_coproduct {f : J → C}
  [preserves_colimit (discrete.functor f) F] : preserves_biproduct f F :=
{ preserves := λ b hb, is_bilimit_of_is_colimit _ $
    is_colimit.of_iso_colimit ((is_colimit.precompose_inv_equiv (discrete.comp_nat_iso_discrete _ _)
      (F.map_cocone b.to_cocone)).symm (is_colimit_of_preserves F hb.is_colimit)) $
      cocones.ext (iso.refl _) (by tidy) }

/-- A functor between preadditive categories that preserves (zero morphisms and) finite coproducts
    preserves finite biproducts. -/
def preserves_biproducts_of_shape_of_preserves_coproducts_of_shape
  [preserves_colimits_of_shape (discrete J) F] : preserves_biproducts_of_shape J F :=
{ preserves := λ f, preserves_biproduct_of_preserves_coproduct F }

end fintype

/-- A functor between preadditive categories that preserves (zero morphisms and) binary biproducts
    preserves binary products. -/
def preserves_binary_product_of_preserves_binary_biproduct {X Y : C}
  [preserves_binary_biproduct X Y F] : preserves_limit (pair X Y) F :=
{ preserves := λ c hc, is_limit.of_iso_limit
    ((is_limit.postcompose_inv_equiv (by exact diagram_iso_pair _) _).symm
      (is_binary_bilimit_of_preserves F
        (binary_bicone_is_bilimit_of_limit_cone_of_is_limit hc)).is_limit) $
    cones.ext (iso.refl _) (λ j, by { rcases j with ⟨⟨⟩⟩, tidy }) }

section
local attribute [instance] preserves_binary_product_of_preserves_binary_biproduct

/-- A functor between preadditive categories that preserves (zero morphisms and) binary biproducts
    preserves binary products. -/
def preserves_binary_products_of_preserves_binary_biproducts
  [preserves_binary_biproducts F] : preserves_limits_of_shape (discrete walking_pair) F :=
{ preserves_limit := λ K, preserves_limit_of_iso_diagram _ (diagram_iso_pair _).symm }

end

/-- A functor between preadditive categories that preserves (zero morphisms and) binary products
    preserves binary biproducts. -/
def preserves_binary_biproduct_of_preserves_binary_product {X Y : C}
  [preserves_limit (pair X Y) F] : preserves_binary_biproduct X Y F :=
{ preserves := λ b hb, is_binary_bilimit_of_is_limit _ $
    is_limit.of_iso_limit ((is_limit.postcompose_hom_equiv (by exact diagram_iso_pair _)
      (F.map_cone b.to_cone)).symm (is_limit_of_preserves F hb.is_limit)) $
        cones.ext (iso.refl _) (λ j, by { rcases j with ⟨⟨⟩⟩, tidy }) }

/-- If the (product-like) biproduct comparison for `F`, `X` and `Y` is a monomorphism, then
    `F` preserves the biproduct of `X` and `Y`. For the converse, see `map_biprod`. -/
def preserves_binary_biproduct_of_mono_biprod_comparison {X Y : C} [has_binary_biproduct X Y]
  [has_binary_biproduct (F.obj X) (F.obj Y)] [mono (biprod_comparison F X Y)] :
  preserves_binary_biproduct X Y F :=
begin
  have : prod_comparison F X Y = (F.map_iso (biprod.iso_prod X Y)).inv ≫
    biprod_comparison F X Y ≫ (biprod.iso_prod _ _).hom := by { ext; simp [← functor.map_comp] },
  haveI : is_iso (biprod_comparison F X Y) := is_iso_of_mono_of_is_split_epi _,
  haveI : is_iso (prod_comparison F X Y) := by { rw this, apply_instance },
  haveI := preserves_limit_pair.of_iso_prod_comparison F X Y,
  apply preserves_binary_biproduct_of_preserves_binary_product
end

/-- If the (coproduct-like) biproduct comparison for `F`, `X` and `Y` is an epimorphism, then
    `F` preserves the biproduct of `X` and `Y`. For the converse, see `map_biprod`. -/
def preserves_binary_biproduct_of_epi_biprod_comparison' {X Y : C} [has_binary_biproduct X Y]
  [has_binary_biproduct (F.obj X) (F.obj Y)] [epi (biprod_comparison' F X Y)] :
  preserves_binary_biproduct X Y F :=
begin
  haveI : epi ((split_epi_biprod_comparison F X Y).section_) := by simpa,
  haveI : is_iso (biprod_comparison F X Y) := is_iso.of_epi_section'
    (split_epi_biprod_comparison F X Y),
  apply preserves_binary_biproduct_of_mono_biprod_comparison
end

/-- A functor between preadditive categories that preserves (zero morphisms and) binary products
    preserves binary biproducts. -/
def preserves_binary_biproducts_of_preserves_binary_products
  [preserves_limits_of_shape (discrete walking_pair) F] : preserves_binary_biproducts F :=
{ preserves := λ X Y, preserves_binary_biproduct_of_preserves_binary_product F }

/-- A functor between preadditive categories that preserves (zero morphisms and) binary biproducts
    preserves binary coproducts. -/
def preserves_binary_coproduct_of_preserves_binary_biproduct {X Y : C}
  [preserves_binary_biproduct X Y F] : preserves_colimit (pair X Y) F :=
{ preserves := λ c hc, is_colimit.of_iso_colimit
    ((is_colimit.precompose_hom_equiv (by exact diagram_iso_pair _) _).symm
      (is_binary_bilimit_of_preserves F
        (binary_bicone_is_bilimit_of_colimit_cocone_of_is_colimit hc)).is_colimit) $
      cocones.ext (iso.refl _) (λ j, by { rcases j with ⟨⟨⟩⟩, tidy }) }

section
local attribute [instance] preserves_binary_coproduct_of_preserves_binary_biproduct

/-- A functor between preadditive categories that preserves (zero morphisms and) binary biproducts
    preserves binary coproducts. -/
def preserves_binary_coproducts_of_preserves_binary_biproducts
  [preserves_binary_biproducts F] : preserves_colimits_of_shape (discrete walking_pair) F :=
{ preserves_colimit := λ K, preserves_colimit_of_iso_diagram _ (diagram_iso_pair _).symm }

end

/-- A functor between preadditive categories that preserves (zero morphisms and) binary coproducts
    preserves binary biproducts. -/
def preserves_binary_biproduct_of_preserves_binary_coproduct {X Y : C}
  [preserves_colimit (pair X Y) F] : preserves_binary_biproduct X Y F :=
{ preserves := λ b hb, is_binary_bilimit_of_is_colimit _ $
    is_colimit.of_iso_colimit ((is_colimit.precompose_inv_equiv (by exact diagram_iso_pair _)
      (F.map_cocone b.to_cocone)).symm (is_colimit_of_preserves F hb.is_colimit)) $
        cocones.ext (iso.refl _) (λ j, by { rcases j with ⟨⟨⟩⟩, tidy }) }

/-- A functor between preadditive categories that preserves (zero morphisms and) binary coproducts
    preserves binary biproducts. -/
def preserves_binary_biproducts_of_preserves_binary_coproducts
  [preserves_colimits_of_shape (discrete walking_pair) F] : preserves_binary_biproducts F :=
{ preserves := λ X Y, preserves_binary_biproduct_of_preserves_binary_coproduct F }

end limits

end preadditive

end category_theory<|MERGE_RESOLUTION|>--- conflicted
+++ resolved
@@ -184,10 +184,6 @@
 namespace functor
 
 section bicone
-<<<<<<< HEAD
-variables {J : Type w₁} (F : C ⥤ D) [preserves_zero_morphisms F] (f : J → C)
-  [has_biproduct f] [preserves_biproduct f F]
-=======
 variables {J : Type w₁} (F : C ⥤ D) (f : J → C)
   [has_biproduct f]
 
@@ -239,7 +235,6 @@
 end
 
 variables [preserves_zero_morphisms F] [preserves_biproduct f F]
->>>>>>> 0a3e8d38
 
 instance has_biproduct_of_preserves : has_biproduct (F.obj ∘ f) :=
 has_biproduct.mk
