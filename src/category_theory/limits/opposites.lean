/-
Copyright (c) 2019 Scott Morrison. All rights reserved.
Released under Apache 2.0 license as described in the file LICENSE.
Authors: Scott Morrison, Floris van Doorn
-/
import category_theory.limits.shapes.finite_products
import category_theory.discrete_category

/-!
# Limits in `C` give colimits in `Cᵒᵖ`.

We also give special cases for (co)products,
but not yet for pullbacks / pushouts or for (co)equalizers.

-/

universes v₁ v₂ u₁ u₂

noncomputable theory

open category_theory
open category_theory.functor
open opposite

namespace category_theory.limits

variables {C : Type u₁} [category.{v₁} C]
variables {J : Type u₂} [category.{v₂} J]

/-- Turn a colimit for `F : J ⥤ C` into a limit for `F.op : Jᵒᵖ ⥤ Cᵒᵖ`. -/
def is_limit_cocone_op (F : J ⥤ C) {c : cocone F} (hc : is_colimit c) :
  is_limit c.op :=
{ lift := λ s, (hc.desc s.unop).op,
  fac' := λ s j, quiver.hom.unop_inj (by simpa),
  uniq' := λ s m w,
  begin
    refine quiver.hom.unop_inj (hc.hom_ext (λ j, quiver.hom.op_inj _)),
    simpa only [quiver.hom.unop_op, is_colimit.fac] using w (op j)
  end }

/-- Turn a limit for `F : J ⥤ C` into a colimit for `F.op : Jᵒᵖ ⥤ Cᵒᵖ`. -/
def is_colimit_cone_op (F : J ⥤ C) {c : cone F} (hc : is_limit c) :
  is_colimit c.op :=
{ desc := λ s, (hc.lift s.unop).op,
  fac' := λ s j, quiver.hom.unop_inj (by simpa),
  uniq' := λ s m w,
  begin
    refine quiver.hom.unop_inj (hc.hom_ext (λ j, quiver.hom.op_inj _)),
    simpa only [quiver.hom.unop_op, is_limit.fac] using w (op j)
  end }

/-- Turn a colimit for `F : J ⥤ Cᵒᵖ` into a limit for `F.left_op : Jᵒᵖ ⥤ C`. -/
def is_limit_cone_left_op_of_cocone (F : J ⥤ Cᵒᵖ) {c : cocone F} (hc : is_colimit c) :
  is_limit (cone_left_op_of_cocone c) :=
{ lift := λ s, (hc.desc (cocone_of_cone_left_op s)).unop,
  fac' :=  λ s j, quiver.hom.op_inj $ by simpa only [cone_left_op_of_cocone_π_app, op_comp,
    quiver.hom.op_unop, is_colimit.fac, cocone_of_cone_left_op_ι_app],
  uniq' := λ s m w,
  begin
    refine quiver.hom.op_inj (hc.hom_ext (λ j, quiver.hom.unop_inj _)),
    simpa only [quiver.hom.op_unop, is_colimit.fac, cocone_of_cone_left_op_ι_app] using w (op j)
  end }

/-- Turn a limit of `F : J ⥤ Cᵒᵖ` into a colimit of `F.left_op : Jᵒᵖ ⥤ C`. -/
def is_colimit_cocone_left_op_of_cone (F : J ⥤ Cᵒᵖ) {c : cone F} (hc : is_limit c) :
  is_colimit (cocone_left_op_of_cone c) :=
{ desc := λ s, (hc.lift (cone_of_cocone_left_op s)).unop,
  fac' := λ s j, quiver.hom.op_inj $ by simpa only [cocone_left_op_of_cone_ι_app, op_comp,
    quiver.hom.op_unop, is_limit.fac, cone_of_cocone_left_op_π_app],
  uniq' := λ s m w,
  begin
    refine quiver.hom.op_inj (hc.hom_ext (λ j, quiver.hom.unop_inj _)),
    simpa only [quiver.hom.op_unop, is_limit.fac, cone_of_cocone_left_op_π_app] using w (op j)
  end }

/-- Turn a colimit for `F : Jᵒᵖ ⥤ C` into a limit for `F.right_op : J ⥤ Cᵒᵖ`. -/
def is_limit_cone_right_op_of_cocone (F : Jᵒᵖ ⥤ C) {c : cocone F} (hc : is_colimit c) :
  is_limit (cone_right_op_of_cocone c) :=
{ lift := λ s, (hc.desc (cocone_of_cone_right_op s)).op,
  fac' := λ s j, quiver.hom.unop_inj (by simpa),
  uniq' := λ s m w,
  begin
    refine quiver.hom.unop_inj (hc.hom_ext (λ j, quiver.hom.op_inj _)),
    simpa only [quiver.hom.unop_op, is_colimit.fac] using w (unop j)
  end }

/-- Turn a limit for `F : Jᵒᵖ ⥤ C` into a colimit for `F.right_op : J ⥤ Cᵒᵖ`. -/
def is_colimit_cocone_right_op_of_cone (F : Jᵒᵖ ⥤ C) {c : cone F} (hc : is_limit c) :
  is_colimit (cocone_right_op_of_cone c) :=
{ desc := λ s, (hc.lift (cone_of_cocone_right_op s)).op,
  fac' := λ s j, quiver.hom.unop_inj (by simpa),
  uniq' := λ s m w,
  begin
    refine quiver.hom.unop_inj (hc.hom_ext (λ j, quiver.hom.op_inj _)),
    simpa only [quiver.hom.unop_op, is_limit.fac] using w (unop j)
  end }

/-- Turn a colimit for `F : Jᵒᵖ ⥤ Cᵒᵖ` into a limit for `F.unop : J ⥤ C`. -/
def is_limit_cone_unop_of_cocone (F : Jᵒᵖ ⥤ Cᵒᵖ) {c : cocone F} (hc : is_colimit c) :
  is_limit (cone_unop_of_cocone c) :=
{ lift := λ s, (hc.desc (cocone_of_cone_unop s)).unop,
  fac' := λ s j, quiver.hom.op_inj (by simpa),
  uniq' := λ s m w,
  begin
    refine quiver.hom.op_inj (hc.hom_ext (λ j, quiver.hom.unop_inj _)),
    simpa only [quiver.hom.op_unop, is_colimit.fac] using w (unop j)
  end }

/-- Turn a limit of `F : Jᵒᵖ ⥤ Cᵒᵖ` into a colimit of `F.unop : J ⥤ C`. -/
def is_colimit_cocone_unop_of_cone (F : Jᵒᵖ ⥤ Cᵒᵖ) {c : cone F} (hc : is_limit c) :
  is_colimit (cocone_unop_of_cone c) :=
{ desc := λ s, (hc.lift (cone_of_cocone_unop s)).unop,
  fac' := λ s j, quiver.hom.op_inj (by simpa),
  uniq' := λ s m w,
  begin
    refine quiver.hom.op_inj (hc.hom_ext (λ j, quiver.hom.unop_inj _)),
    simpa only [quiver.hom.op_unop, is_limit.fac] using w (unop j)
  end }

/-- Turn a colimit for `F.op : Jᵒᵖ ⥤ Cᵒᵖ` into a limit for `F : J ⥤ C`. -/
def is_limit_cocone_unop (F : J ⥤ C) {c : cocone F.op} (hc : is_colimit c) :
  is_limit c.unop :=
{ lift := λ s, (hc.desc s.op).unop,
  fac' := λ s j, quiver.hom.op_inj (by simpa),
  uniq' := λ s m w,
  begin
    refine quiver.hom.op_inj (hc.hom_ext (λ j, quiver.hom.unop_inj _)),
    simpa only [quiver.hom.op_unop, is_colimit.fac] using w (unop j)
  end }

/-- Turn a limit for `F.op : Jᵒᵖ ⥤ Cᵒᵖ` into a colimit for `F : J ⥤ C`. -/
def is_colimit_cone_unop (F : J ⥤ C) {c : cone F.op} (hc : is_limit c) :
  is_colimit c.unop :=
{ desc := λ s, (hc.lift s.op).unop,
  fac' := λ s j, quiver.hom.op_inj (by simpa),
  uniq' := λ s m w,
  begin
    refine quiver.hom.op_inj (hc.hom_ext (λ j, quiver.hom.unop_inj _)),
    simpa only [quiver.hom.op_unop, is_limit.fac] using w (unop j)
  end }

/-- Turn a colimit for `F.left_op : Jᵒᵖ ⥤ C` into a limit for `F : J ⥤ Cᵒᵖ`. -/
def is_limit_cone_of_cocone_left_op (F : J ⥤ Cᵒᵖ) {c : cocone F.left_op} (hc : is_colimit c) :
  is_limit (cone_of_cocone_left_op c) :=
{ lift := λ s, (hc.desc (cocone_left_op_of_cone s)).op,
  fac' := λ s j, quiver.hom.unop_inj $ by simpa only [cone_of_cocone_left_op_π_app, unop_comp,
    quiver.hom.unop_op, is_colimit.fac, cocone_left_op_of_cone_ι_app],
  uniq' := λ s m w,
  begin
    refine quiver.hom.unop_inj (hc.hom_ext (λ j, quiver.hom.op_inj _)),
    simpa only [quiver.hom.unop_op, is_colimit.fac, cone_of_cocone_left_op_π_app] using w (unop j)
  end }

/-- Turn a limit of `F.left_op : Jᵒᵖ ⥤ C` into a colimit of `F : J ⥤ Cᵒᵖ`. -/
def is_colimit_cocone_of_cone_left_op (F : J ⥤ Cᵒᵖ) {c : cone (F.left_op)} (hc : is_limit c) :
  is_colimit (cocone_of_cone_left_op c) :=
{ desc := λ s, (hc.lift (cone_left_op_of_cocone s)).op,
  fac' := λ s j, quiver.hom.unop_inj $ by simpa only [cocone_of_cone_left_op_ι_app, unop_comp,
    quiver.hom.unop_op, is_limit.fac, cone_left_op_of_cocone_π_app],
  uniq' := λ s m w,
  begin
    refine quiver.hom.unop_inj (hc.hom_ext (λ j, quiver.hom.op_inj _)),
    simpa only [quiver.hom.unop_op, is_limit.fac, cocone_of_cone_left_op_ι_app] using w (unop j)
  end }

/-- Turn a colimit for `F.right_op : J ⥤ Cᵒᵖ` into a limit for `F : Jᵒᵖ ⥤ C`. -/
def is_limit_cone_of_cocone_right_op (F : Jᵒᵖ ⥤ C) {c : cocone F.right_op} (hc : is_colimit c) :
  is_limit (cone_of_cocone_right_op c) :=
{ lift := λ s, (hc.desc (cocone_right_op_of_cone s)).unop,
  fac' := λ s j, quiver.hom.op_inj (by simpa),
  uniq' := λ s m w,
  begin
    refine quiver.hom.op_inj (hc.hom_ext (λ j, quiver.hom.unop_inj _)),
    simpa only [quiver.hom.op_unop, is_colimit.fac] using w (op j)
  end }

/-- Turn a limit for `F.right_op : J ⥤ Cᵒᵖ` into a limit for `F : Jᵒᵖ ⥤ C`. -/
def is_colimit_cocone_of_cone_right_op (F : Jᵒᵖ ⥤ C) {c : cone F.right_op} (hc : is_limit c) :
  is_colimit (cocone_of_cone_right_op c) :=
{ desc := λ s, (hc.lift (cone_right_op_of_cocone s)).unop,
  fac' := λ s j, quiver.hom.op_inj (by simpa),
  uniq' := λ s m w,
  begin
    refine quiver.hom.op_inj (hc.hom_ext (λ j, quiver.hom.unop_inj _)),
    simpa only [quiver.hom.op_unop, is_limit.fac] using w (op j)
  end }

/-- Turn a colimit for `F.unop : J ⥤ C` into a limit for `F : Jᵒᵖ ⥤ Cᵒᵖ`. -/
def is_limit_cone_of_cocone_unop (F : Jᵒᵖ ⥤ Cᵒᵖ) {c : cocone F.unop} (hc : is_colimit c) :
  is_limit (cone_of_cocone_unop c) :=
{ lift := λ s, (hc.desc (cocone_unop_of_cone s)).op,
  fac' := λ s j, quiver.hom.unop_inj (by simpa),
  uniq' := λ s m w,
  begin
    refine quiver.hom.unop_inj (hc.hom_ext (λ j, quiver.hom.op_inj _)),
    simpa only [quiver.hom.unop_op, is_colimit.fac] using w (op j)
  end }

/-- Turn a limit for `F.unop : J ⥤ C` into a colimit for `F : Jᵒᵖ ⥤ Cᵒᵖ`. -/
def is_colimit_cone_of_cocone_unop (F : Jᵒᵖ ⥤ Cᵒᵖ) {c : cone F.unop} (hc : is_limit c) :
  is_colimit (cocone_of_cone_unop c) :=
{ desc := λ s, (hc.lift (cone_unop_of_cocone s)).op,
  fac' := λ s j, quiver.hom.unop_inj (by simpa),
  uniq' := λ s m w,
  begin
    refine quiver.hom.unop_inj (hc.hom_ext (λ j, quiver.hom.op_inj _)),
    simpa only [quiver.hom.unop_op, is_limit.fac] using w (op j)
  end }

/--
If `F.left_op : Jᵒᵖ ⥤ C` has a colimit, we can construct a limit for `F : J ⥤ Cᵒᵖ`.
-/
lemma has_limit_of_has_colimit_left_op (F : J ⥤ Cᵒᵖ) [has_colimit F.left_op] : has_limit F :=
has_limit.mk
{ cone := cone_of_cocone_left_op (colimit.cocone F.left_op),
<<<<<<< HEAD
  is_limit := is_limit_cone_of_cocone_left_op _ (colimit.is_colimit _) }
=======
  is_limit :=
  { lift := λ s, (colimit.desc F.left_op (cocone_left_op_of_cone s)).op,
    fac' := λ s j,
    begin
      rw [cone_of_cocone_left_op_π_app, colimit.cocone_ι, ←op_comp,
          colimit.ι_desc, cocone_left_op_of_cone_ι_app, quiver.hom.op_unop],
      refl, end,
    uniq' := λ s m w,
    begin
      refine quiver.hom.unop_inj (colimit.hom_ext (λ j, quiver.hom.op_inj _)),
      simpa only [quiver.hom.unop_op, colimit.ι_desc] using w (unop j)
    end } }
>>>>>>> 07374a27

/--
If `C` has colimits of shape `Jᵒᵖ`, we can construct limits in `Cᵒᵖ` of shape `J`.
-/
lemma has_limits_of_shape_op_of_has_colimits_of_shape [has_colimits_of_shape Jᵒᵖ C] :
  has_limits_of_shape J Cᵒᵖ :=
{ has_limit := λ F, has_limit_of_has_colimit_left_op F }

local attribute [instance] has_limits_of_shape_op_of_has_colimits_of_shape

/--
If `C` has colimits, we can construct limits for `Cᵒᵖ`.
-/
lemma has_limits_op_of_has_colimits [has_colimits C] : has_limits Cᵒᵖ := ⟨infer_instance⟩


/--
If `F.left_op : Jᵒᵖ ⥤ C` has a limit, we can construct a colimit for `F : J ⥤ Cᵒᵖ`.
-/
lemma has_colimit_of_has_limit_left_op (F : J ⥤ Cᵒᵖ) [has_limit F.left_op] : has_colimit F :=
has_colimit.mk
{ cocone := cocone_of_cone_left_op (limit.cone F.left_op),
<<<<<<< HEAD
  is_colimit := is_colimit_cocone_of_cone_left_op _ (limit.is_limit _) }
=======
  is_colimit :=
  { desc := λ s, (limit.lift F.left_op (cone_left_op_of_cocone s)).op,
    fac' := λ s j,
    begin
      rw [cocone_of_cone_left_op_ι_app, limit.cone_π, ←op_comp,
          limit.lift_π, cone_left_op_of_cocone_π_app, quiver.hom.op_unop],
      refl, end,
    uniq' := λ s m w,
    begin
      refine quiver.hom.unop_inj (limit.hom_ext (λ j, quiver.hom.op_inj _)),
      simpa only [quiver.hom.unop_op, limit.lift_π] using w (unop j),
    end } }
>>>>>>> 07374a27

/--
If `C` has colimits of shape `Jᵒᵖ`, we can construct limits in `Cᵒᵖ` of shape `J`.
-/
lemma has_colimits_of_shape_op_of_has_limits_of_shape [has_limits_of_shape Jᵒᵖ C] :
  has_colimits_of_shape J Cᵒᵖ :=
{ has_colimit := λ F, has_colimit_of_has_limit_left_op F }

local attribute [instance] has_colimits_of_shape_op_of_has_limits_of_shape

/--
If `C` has limits, we can construct colimits for `Cᵒᵖ`.
-/
lemma has_colimits_op_of_has_limits [has_limits C] : has_colimits Cᵒᵖ := ⟨infer_instance⟩

variables (X : Type v₁)
/--
If `C` has products indexed by `X`, then `Cᵒᵖ` has coproducts indexed by `X`.
-/
lemma has_coproducts_opposite [has_products_of_shape X C] :
  has_coproducts_of_shape X Cᵒᵖ :=
begin
  haveI : has_limits_of_shape (discrete X)ᵒᵖ C :=
    has_limits_of_shape_of_equivalence (discrete.opposite X).symm,
  apply_instance
end

/--
If `C` has coproducts indexed by `X`, then `Cᵒᵖ` has products indexed by `X`.
-/
lemma has_products_opposite [has_coproducts_of_shape X C] :
  has_products_of_shape X Cᵒᵖ :=
begin
  haveI : has_colimits_of_shape (discrete X)ᵒᵖ C :=
    has_colimits_of_shape_of_equivalence (discrete.opposite X).symm,
  apply_instance
end

lemma has_finite_coproducts_opposite [has_finite_products C] :
  has_finite_coproducts Cᵒᵖ :=
{ out := λ J 𝒟 𝒥, begin
    resetI,
    haveI : has_limits_of_shape (discrete J)ᵒᵖ C :=
      has_limits_of_shape_of_equivalence (discrete.opposite J).symm,
    apply_instance,
  end }

lemma has_finite_products_opposite [has_finite_coproducts C] :
  has_finite_products Cᵒᵖ :=
{ out := λ J 𝒟 𝒥, begin
    resetI,
    haveI : has_colimits_of_shape (discrete J)ᵒᵖ C :=
      has_colimits_of_shape_of_equivalence (discrete.opposite J).symm,
    apply_instance,
  end }

lemma has_equalizers_opposite [has_coequalizers C] : has_equalizers Cᵒᵖ :=
begin
  haveI : has_colimits_of_shape walking_parallel_pair.{v₁}ᵒᵖ C :=
    has_colimits_of_shape_of_equivalence walking_parallel_pair_op_equiv.{v₁},
  apply_instance
end

lemma has_coequalizers_opposite [has_equalizers C] : has_coequalizers Cᵒᵖ :=
begin
  haveI : has_limits_of_shape walking_parallel_pair.{v₁}ᵒᵖ C :=
    has_limits_of_shape_of_equivalence walking_parallel_pair_op_equiv.{v₁},
  apply_instance
end

lemma has_finite_colimits_opposite [has_finite_limits C] :
  has_finite_colimits Cᵒᵖ :=
{ out := λ J 𝒟 𝒥, by { resetI, apply_instance, }, }

lemma has_finite_limits_opposite [has_finite_colimits C] :
  has_finite_limits Cᵒᵖ :=
{ out := λ J 𝒟 𝒥, by { resetI, apply_instance, }, }

end category_theory.limits<|MERGE_RESOLUTION|>--- conflicted
+++ resolved
@@ -213,22 +213,7 @@
 lemma has_limit_of_has_colimit_left_op (F : J ⥤ Cᵒᵖ) [has_colimit F.left_op] : has_limit F :=
 has_limit.mk
 { cone := cone_of_cocone_left_op (colimit.cocone F.left_op),
-<<<<<<< HEAD
   is_limit := is_limit_cone_of_cocone_left_op _ (colimit.is_colimit _) }
-=======
-  is_limit :=
-  { lift := λ s, (colimit.desc F.left_op (cocone_left_op_of_cone s)).op,
-    fac' := λ s j,
-    begin
-      rw [cone_of_cocone_left_op_π_app, colimit.cocone_ι, ←op_comp,
-          colimit.ι_desc, cocone_left_op_of_cone_ι_app, quiver.hom.op_unop],
-      refl, end,
-    uniq' := λ s m w,
-    begin
-      refine quiver.hom.unop_inj (colimit.hom_ext (λ j, quiver.hom.op_inj _)),
-      simpa only [quiver.hom.unop_op, colimit.ι_desc] using w (unop j)
-    end } }
->>>>>>> 07374a27
 
 /--
 If `C` has colimits of shape `Jᵒᵖ`, we can construct limits in `Cᵒᵖ` of shape `J`.
@@ -251,22 +236,7 @@
 lemma has_colimit_of_has_limit_left_op (F : J ⥤ Cᵒᵖ) [has_limit F.left_op] : has_colimit F :=
 has_colimit.mk
 { cocone := cocone_of_cone_left_op (limit.cone F.left_op),
-<<<<<<< HEAD
   is_colimit := is_colimit_cocone_of_cone_left_op _ (limit.is_limit _) }
-=======
-  is_colimit :=
-  { desc := λ s, (limit.lift F.left_op (cone_left_op_of_cocone s)).op,
-    fac' := λ s j,
-    begin
-      rw [cocone_of_cone_left_op_ι_app, limit.cone_π, ←op_comp,
-          limit.lift_π, cone_left_op_of_cocone_π_app, quiver.hom.op_unop],
-      refl, end,
-    uniq' := λ s m w,
-    begin
-      refine quiver.hom.unop_inj (limit.hom_ext (λ j, quiver.hom.op_inj _)),
-      simpa only [quiver.hom.unop_op, limit.lift_π] using w (unop j),
-    end } }
->>>>>>> 07374a27
 
 /--
 If `C` has colimits of shape `Jᵒᵖ`, we can construct limits in `Cᵒᵖ` of shape `J`.
