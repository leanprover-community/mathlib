/-
Copyright (c) 2020 Bhavik Mehta. All rights reserved.
Released under Apache 2.0 license as described in the file LICENSE.
Authors: Bhavik Mehta, Scott Morrison
-/
import category_theory.limits.shapes.equalizers
import category_theory.limits.shapes.finite_products
import category_theory.limits.preserves.shapes.products
import category_theory.limits.preserves.shapes.equalizers
import category_theory.limits.preserves.finite
import category_theory.limits.constructions.finite_products_of_binary_products
import category_theory.limits.constructions.equalizers
import category_theory.limits.constructions.binary_products

/-!
# Constructing limits from products and equalizers.

If a category has all products, and all equalizers, then it has all limits.
Similarly, if it has all finite products, and all equalizers, then it has all finite limits.

If a functor preserves all products and equalizers, then it preserves all limits.
Similarly, if it preserves all finite products and equalizers, then it preserves all finite limits.

# TODO

Provide the dual results.
Show the analogous results for functors which reflect or create (co)limits.
-/

open category_theory
open opposite

namespace category_theory.limits

universes w v v₂ u u₂
variables {C : Type u} [category.{v} C]

variables {J : Type w} [small_category J]

-- We hide the "implementation details" inside a namespace
namespace has_limit_of_has_products_of_has_equalizers

variables {F : J ⥤ C}
          {c₁ : fan F.obj}
          {c₂ : fan (λ f : (Σ p : J × J, p.1 ⟶ p.2), F.obj f.1.2)}
          (s t : c₁.X ⟶ c₂.X)
          (hs : ∀ (f : Σ p : J × J, p.1 ⟶ p.2), s ≫ c₂.π.app ⟨f⟩ = c₁.π.app ⟨f.1.1⟩ ≫ F.map f.2)
          (ht : ∀ (f : Σ p : J × J, p.1 ⟶ p.2), t ≫ c₂.π.app ⟨f⟩ = c₁.π.app ⟨f.1.2⟩)
          (i : fork s t)

include hs ht
/--
(Implementation) Given the appropriate product and equalizer cones, build the cone for `F` which is
limiting if the given cones are also.
-/
@[simps]
def build_limit : cone F :=
{ X := i.X,
  π :=
  { app := λ j, i.ι ≫ c₁.π.app ⟨_⟩,
    naturality' := λ j₁ j₂ f, begin
      dsimp,
      rw [category.id_comp, category.assoc, ← hs ⟨⟨_, _⟩, f⟩, i.condition_assoc, ht],
    end} }

variable {i}
/--
(Implementation) Show the cone constructed in `build_limit` is limiting, provided the cones used in
its construction are.
-/
def build_is_limit (t₁ : is_limit c₁) (t₂ : is_limit c₂) (hi : is_limit i) :
  is_limit (build_limit s t hs ht i) :=
{ lift := λ q,
  begin
    refine hi.lift (fork.of_ι _ _),
    { refine t₁.lift (fan.mk _ (λ j, _)),
      apply q.π.app j },
    { apply t₂.hom_ext,
      intro j, discrete_cases,
      simp [hs, ht] },
  end,
  uniq' := λ q m w, hi.hom_ext (i.equalizer_ext (t₁.hom_ext
    (λ j, by { cases j, simpa using w j }))) }

end has_limit_of_has_products_of_has_equalizers

open has_limit_of_has_products_of_has_equalizers

/--
Given the existence of the appropriate (possibly finite) products and equalizers,
we can construct a limit cone for `F`.
(This assumes the existence of all equalizers, which is technically stronger than needed.)
-/
noncomputable
def limit_cone_of_equalizer_and_product (F : J ⥤ C)
  [has_limit (discrete.functor F.obj)]
  [has_limit (discrete.functor (λ f : (Σ p : J × J, p.1 ⟶ p.2), F.obj f.1.2))]
  [has_equalizers C] : limit_cone F :=
{ cone := _,
  is_limit :=
    build_is_limit
      (pi.lift (λ f, limit.π (discrete.functor F.obj) ⟨_⟩ ≫ F.map f.2))
      (pi.lift (λ f, limit.π (discrete.functor F.obj) ⟨f.1.2⟩))
      (by simp)
      (by simp)
      (limit.is_limit _)
      (limit.is_limit _)
      (limit.is_limit _) }

/--
Given the existence of the appropriate (possibly finite) products and equalizers, we know a limit of
`F` exists.
(This assumes the existence of all equalizers, which is technically stronger than needed.)
-/
lemma has_limit_of_equalizer_and_product (F : J ⥤ C)
  [has_limit (discrete.functor F.obj)]
  [has_limit (discrete.functor (λ f : (Σ p : J × J, p.1 ⟶ p.2), F.obj f.1.2))]
  [has_equalizers C] : has_limit F :=
has_limit.mk (limit_cone_of_equalizer_and_product F)

/-- A limit can be realised as a subobject of a product. -/
noncomputable
def limit_subobject_product [has_limits_of_size.{w w} C] (F : J ⥤ C) :
  limit F ⟶ ∏ (λ j, F.obj j) :=
(limit.iso_limit_cone (limit_cone_of_equalizer_and_product F)).hom ≫ equalizer.ι _ _

instance limit_subobject_product_mono [has_limits_of_size.{w w} C] (F : J ⥤ C) :
  mono (limit_subobject_product F) :=
mono_comp _ _

/--
Any category with products and equalizers has all limits.

See <https://stacks.math.columbia.edu/tag/002N>.
-/
<<<<<<< HEAD
lemma limits_from_equalizers_and_products
=======
lemma has_limits_of_has_equalizers_and_products
>>>>>>> 0a3e8d38
  [has_products.{w} C] [has_equalizers C] : has_limits_of_size.{w w} C :=
{ has_limits_of_shape := λ J 𝒥,
  { has_limit := λ F, by exactI has_limit_of_equalizer_and_product F } }

/--
Any category with finite products and equalizers has all finite limits.

See <https://stacks.math.columbia.edu/tag/002O>.
-/
lemma has_finite_limits_of_has_equalizers_and_finite_products
  [has_finite_products C] [has_equalizers C] : has_finite_limits C :=
⟨λ J _ _, { has_limit := λ F, by exactI has_limit_of_equalizer_and_product F }⟩

variables {D : Type u₂} [category.{v₂} D]
noncomputable theory

section

variables [has_limits_of_shape (discrete J) C]
          [has_limits_of_shape (discrete (Σ p : J × J, p.1 ⟶ p.2)) C]
          [has_equalizers C]
variables (G : C ⥤ D)
          [preserves_limits_of_shape walking_parallel_pair G]
          [preserves_limits_of_shape (discrete.{w} J) G]
          [preserves_limits_of_shape (discrete.{w} (Σ p : J × J, p.1 ⟶ p.2)) G]

/-- If a functor preserves equalizers and the appropriate products, it preserves limits. -/
def preserves_limit_of_preserves_equalizers_and_product :
  preserves_limits_of_shape J G :=
{ preserves_limit := λ K,
  begin
    let P := ∏ K.obj,
    let Q := ∏ (λ (f : (Σ (p : J × J), p.fst ⟶ p.snd)), K.obj f.1.2),
    let s : P ⟶ Q := pi.lift (λ f, limit.π (discrete.functor K.obj) ⟨_⟩ ≫ K.map f.2),
    let t : P ⟶ Q := pi.lift (λ f, limit.π (discrete.functor K.obj) ⟨f.1.2⟩),
    let I := equalizer s t,
    let i : I ⟶ P := equalizer.ι s t,
    apply preserves_limit_of_preserves_limit_cone
      (build_is_limit s t (by simp) (by simp)
        (limit.is_limit _)
        (limit.is_limit _)
        (limit.is_limit _)),
    refine is_limit.of_iso_limit (build_is_limit _ _ _ _ _ _ _) _,
    { exact fan.mk _ (λ j, G.map (pi.π _ j)) },
    { exact fan.mk (G.obj Q) (λ f, G.map (pi.π _ f)) },
    { apply G.map s },
    { apply G.map t },
    { intro f,
      dsimp,
      simp only [←G.map_comp, limit.lift_π, fan.mk_π_app] },
    { intro f,
      dsimp,
      simp only [←G.map_comp, limit.lift_π, fan.mk_π_app] },
    { apply fork.of_ι (G.map i) _,
      simp only [← G.map_comp, equalizer.condition] },
    { apply is_limit_of_has_product_of_preserves_limit },
    { apply is_limit_of_has_product_of_preserves_limit },
    { apply is_limit_fork_map_of_is_limit,
      apply equalizer_is_equalizer },
    refine cones.ext (iso.refl _) _,
    intro j,
    dsimp,
    simp, -- See note [dsimp, simp].
  end }
end

/-- If G preserves equalizers and finite products, it preserves finite limits. -/
def preserves_finite_limits_of_preserves_equalizers_and_finite_products
  [has_equalizers C] [has_finite_products C]
  (G : C ⥤ D) [preserves_limits_of_shape walking_parallel_pair G]
  [∀ (J : Type) [fintype J], preserves_limits_of_shape (discrete J) G] :
  preserves_finite_limits G :=
⟨λ _ _ _, by exactI preserves_limit_of_preserves_equalizers_and_product G⟩

/-- If G preserves equalizers and products, it preserves all limits. -/
def preserves_limits_of_preserves_equalizers_and_products
  [has_equalizers C] [has_products.{w} C]
  (G : C ⥤ D) [preserves_limits_of_shape walking_parallel_pair G]
  [∀ J, preserves_limits_of_shape (discrete.{w} J) G] :
preserves_limits_of_size.{w w} G :=
{ preserves_limits_of_shape := λ J 𝒥,
  by exactI preserves_limit_of_preserves_equalizers_and_product G }

lemma has_finite_limits_of_has_terminal_and_pullbacks [has_terminal C] [has_pullbacks C] :
  has_finite_limits C :=
@@has_finite_limits_of_has_equalizers_and_finite_products _
  (@@has_finite_products_of_has_binary_and_terminal _
    (has_binary_products_of_has_terminal_and_pullbacks C) infer_instance)
  (@@has_equalizers_of_has_pullbacks_and_binary_products _
    (has_binary_products_of_has_terminal_and_pullbacks C) infer_instance)

/-- If G preserves terminal objects and pullbacks, it preserves all finite limits. -/
def preserves_finite_limits_of_preserves_terminal_and_pullbacks
  [has_terminal C] [has_pullbacks C] (G : C ⥤ D)
  [preserves_limits_of_shape (discrete.{0} pempty) G]
  [preserves_limits_of_shape walking_cospan G] :
preserves_finite_limits G :=
begin
  haveI : has_finite_limits C := has_finite_limits_of_has_terminal_and_pullbacks,
  haveI : preserves_limits_of_shape (discrete walking_pair) G :=
    preserves_binary_products_of_preserves_terminal_and_pullbacks G,
  exact @@preserves_finite_limits_of_preserves_equalizers_and_finite_products _ _ _ _ G
    (preserves_equalizers_of_preserves_pullbacks_and_binary_products G)
    (preserves_finite_products_of_preserves_binary_and_terminal G),
end

/-!
We now dualize the above constructions, resorting to copy-paste.
-/

-- We hide the "implementation details" inside a namespace
namespace has_colimit_of_has_coproducts_of_has_coequalizers

variables {F : J ⥤ C}
          {c₁ : cofan (λ f : (Σ p : J × J, p.1 ⟶ p.2), F.obj f.1.1)}
          {c₂ : cofan F.obj}
          (s t : c₁.X ⟶ c₂.X)
          (hs : ∀ (f : Σ p : J × J, p.1 ⟶ p.2), c₁.ι.app ⟨f⟩ ≫ s = F.map f.2 ≫ c₂.ι.app ⟨f.1.2⟩)
          (ht : ∀ (f : Σ p : J × J, p.1 ⟶ p.2), c₁.ι.app ⟨f⟩ ≫ t = c₂.ι.app ⟨f.1.1⟩)
          (i : cofork s t)

include hs ht
/--
(Implementation) Given the appropriate coproduct and coequalizer cocones,
build the cocone for `F` which is colimiting if the given cocones are also.
-/
@[simps]
def build_colimit : cocone F :=
{ X := i.X,
  ι :=
  { app := λ j, c₂.ι.app ⟨_⟩ ≫ i.π,
    naturality' := λ j₁ j₂ f, begin
      dsimp,
      rw [category.comp_id, ←reassoc_of (hs ⟨⟨_, _⟩, f⟩), i.condition, ←category.assoc, ht],
    end} }

variable {i}
/--
(Implementation) Show the cocone constructed in `build_colimit` is colimiting,
provided the cocones used in its construction are.
-/
def build_is_colimit (t₁ : is_colimit c₁) (t₂ : is_colimit c₂) (hi : is_colimit i) :
  is_colimit (build_colimit s t hs ht i) :=
{ desc := λ q,
  begin
    refine hi.desc (cofork.of_π _ _),
    { refine t₂.desc (cofan.mk _ (λ j, _)),
      apply q.ι.app j },
    { apply t₁.hom_ext,
      intro j, discrete_cases,
      simp [reassoc_of hs, reassoc_of ht] },
  end,
  uniq' := λ q m w, hi.hom_ext (i.coequalizer_ext (t₂.hom_ext
    (λ j, by { cases j, simpa using w j }))) }

end has_colimit_of_has_coproducts_of_has_coequalizers

open has_colimit_of_has_coproducts_of_has_coequalizers

/--
Given the existence of the appropriate (possibly finite) coproducts and coequalizers,
we can construct a colimit cocone for `F`.
(This assumes the existence of all coequalizers, which is technically stronger than needed.)
-/
noncomputable
def colimit_cocone_of_coequalizer_and_coproduct (F : J ⥤ C)
  [has_colimit (discrete.functor F.obj)]
  [has_colimit (discrete.functor (λ f : (Σ p : J × J, p.1 ⟶ p.2), F.obj f.1.1))]
  [has_coequalizers C] : colimit_cocone F :=
{ cocone := _,
  is_colimit :=
    build_is_colimit
      (sigma.desc (λ f, F.map f.2 ≫ colimit.ι (discrete.functor F.obj) ⟨f.1.2⟩))
      (sigma.desc (λ f, colimit.ι (discrete.functor F.obj) ⟨f.1.1⟩))
      (by simp)
      (by simp)
      (colimit.is_colimit _)
      (colimit.is_colimit _)
      (colimit.is_colimit _) }


/--
Given the existence of the appropriate (possibly finite) coproducts and coequalizers,
we know a colimit of `F` exists.
(This assumes the existence of all coequalizers, which is technically stronger than needed.)
-/
lemma has_colimit_of_coequalizer_and_coproduct (F : J ⥤ C)
  [has_colimit (discrete.functor F.obj)]
  [has_colimit (discrete.functor (λ f : (Σ p : J × J, p.1 ⟶ p.2), F.obj f.1.1))]
  [has_coequalizers C] : has_colimit F :=
has_colimit.mk (colimit_cocone_of_coequalizer_and_coproduct F)

/-- A colimit can be realised as a quotient of a coproduct. -/
noncomputable
def colimit_quotient_coproduct [has_colimits_of_size.{w w} C] (F : J ⥤ C) :
  ∐ (λ j, F.obj j) ⟶ colimit F :=
coequalizer.π _ _ ≫ (colimit.iso_colimit_cocone (colimit_cocone_of_coequalizer_and_coproduct F)).inv

instance colimit_quotient_coproduct_epi [has_colimits_of_size.{w w} C] (F : J ⥤ C) :
  epi (colimit_quotient_coproduct F) :=
epi_comp _ _

/--
Any category with coproducts and coequalizers has all colimits.

See <https://stacks.math.columbia.edu/tag/002P>.
-/
<<<<<<< HEAD
lemma colimits_from_coequalizers_and_coproducts
=======
lemma has_colimits_of_has_coequalizers_and_coproducts
>>>>>>> 0a3e8d38
  [has_coproducts.{w} C] [has_coequalizers C] : has_colimits_of_size.{w w} C :=
{ has_colimits_of_shape := λ J 𝒥,
  { has_colimit := λ F, by exactI has_colimit_of_coequalizer_and_coproduct F } }

/--
Any category with finite coproducts and coequalizers has all finite colimits.

See <https://stacks.math.columbia.edu/tag/002Q>.
-/
lemma has_finite_colimits_of_has_coequalizers_and_finite_coproducts
  [has_finite_coproducts C] [has_coequalizers C] : has_finite_colimits C :=
⟨λ J _ _, { has_colimit := λ F, by exactI has_colimit_of_coequalizer_and_coproduct F }⟩

noncomputable theory

section

variables [has_colimits_of_shape (discrete.{w} J) C]
          [has_colimits_of_shape (discrete.{w} (Σ p : J × J, p.1 ⟶ p.2)) C]
          [has_coequalizers C]
variables (G : C ⥤ D)
          [preserves_colimits_of_shape walking_parallel_pair G]
          [preserves_colimits_of_shape (discrete.{w} J) G]
          [preserves_colimits_of_shape (discrete.{w} (Σ p : J × J, p.1 ⟶ p.2)) G]

/-- If a functor preserves coequalizers and the appropriate coproducts, it preserves colimits. -/
def preserves_colimit_of_preserves_coequalizers_and_coproduct :
  preserves_colimits_of_shape J G :=
{ preserves_colimit := λ K,
  begin
    let P := ∐ K.obj,
    let Q := ∐ (λ (f : (Σ (p : J × J), p.fst ⟶ p.snd)), K.obj f.1.1),
    let s : Q ⟶ P := sigma.desc (λ f, K.map f.2 ≫ colimit.ι (discrete.functor K.obj) ⟨_⟩),
    let t : Q ⟶ P := sigma.desc (λ f, colimit.ι (discrete.functor K.obj) ⟨f.1.1⟩),
    let I := coequalizer s t,
    let i : P ⟶ I := coequalizer.π s t,
    apply preserves_colimit_of_preserves_colimit_cocone
      (build_is_colimit s t (by simp) (by simp)
        (colimit.is_colimit _)
        (colimit.is_colimit _)
        (colimit.is_colimit _)),
    refine is_colimit.of_iso_colimit (build_is_colimit _ _ _ _ _ _ _) _,
    { exact cofan.mk (G.obj Q) (λ j, G.map (sigma.ι _ j)) },
    { exact cofan.mk _ (λ f, G.map (sigma.ι _ f)) },
    { apply G.map s },
    { apply G.map t },
    { intro f,
      dsimp,
      simp only [←G.map_comp, colimit.ι_desc, cofan.mk_ι_app] },
    { intro f,
      dsimp,
      simp only [←G.map_comp, colimit.ι_desc, cofan.mk_ι_app] },
    { apply cofork.of_π (G.map i) _,
      simp only [← G.map_comp, coequalizer.condition] },
    { apply is_colimit_of_has_coproduct_of_preserves_colimit },
    { apply is_colimit_of_has_coproduct_of_preserves_colimit },
    { apply is_colimit_cofork_map_of_is_colimit,
      apply coequalizer_is_coequalizer },
    refine cocones.ext (iso.refl _) _,
    intro j,
    dsimp,
    simp, -- See note [dsimp, simp].
  end }
end

/-- If G preserves coequalizers and finite coproducts, it preserves finite colimits. -/
def preserves_finite_colimits_of_preserves_coequalizers_and_finite_coproducts
  [has_coequalizers C] [has_finite_coproducts C]
  (G : C ⥤ D) [preserves_colimits_of_shape walking_parallel_pair G]
  [∀ J [fintype J], preserves_colimits_of_shape (discrete.{0} J) G] :
  preserves_finite_colimits G :=
⟨λ _ _ _, by exactI preserves_colimit_of_preserves_coequalizers_and_coproduct G⟩

/-- If G preserves coequalizers and coproducts, it preserves all colimits. -/
def preserves_colimits_of_preserves_coequalizers_and_coproducts
  [has_coequalizers C] [has_coproducts.{w} C]
  (G : C ⥤ D) [preserves_colimits_of_shape walking_parallel_pair G]
  [∀ J, preserves_colimits_of_shape (discrete.{w} J) G] :
preserves_colimits_of_size.{w} G :=
{ preserves_colimits_of_shape := λ J 𝒥,
  by exactI preserves_colimit_of_preserves_coequalizers_and_coproduct G }

lemma has_finite_colimits_of_has_initial_and_pushouts [has_initial C] [has_pushouts C] :
  has_finite_colimits C :=
@@has_finite_colimits_of_has_coequalizers_and_finite_coproducts _
  (@@has_finite_coproducts_of_has_binary_and_initial _
    (has_binary_coproducts_of_has_initial_and_pushouts C) infer_instance)
  (@@has_coequalizers_of_has_pushouts_and_binary_coproducts _
    (has_binary_coproducts_of_has_initial_and_pushouts C) infer_instance)

/-- If G preserves initial objects and pushouts, it preserves all finite colimits. -/
def preserves_finite_colimits_of_preserves_initial_and_pushouts
  [has_initial C] [has_pushouts C] (G : C ⥤ D)
  [preserves_colimits_of_shape (discrete.{0} pempty) G]
  [preserves_colimits_of_shape walking_span G] :
preserves_finite_colimits G :=
begin
  haveI : has_finite_colimits C := has_finite_colimits_of_has_initial_and_pushouts,
  haveI : preserves_colimits_of_shape (discrete walking_pair) G :=
    preserves_binary_coproducts_of_preserves_initial_and_pushouts G,
  exact @@preserves_finite_colimits_of_preserves_coequalizers_and_finite_coproducts _ _ _ _ G
    (preserves_coequalizers_of_preserves_pushouts_and_binary_coproducts G)
    (preserves_finite_coproducts_of_preserves_binary_and_initial G),
end

end category_theory.limits<|MERGE_RESOLUTION|>--- conflicted
+++ resolved
@@ -133,11 +133,7 @@
 
 See <https://stacks.math.columbia.edu/tag/002N>.
 -/
-<<<<<<< HEAD
-lemma limits_from_equalizers_and_products
-=======
 lemma has_limits_of_has_equalizers_and_products
->>>>>>> 0a3e8d38
   [has_products.{w} C] [has_equalizers C] : has_limits_of_size.{w w} C :=
 { has_limits_of_shape := λ J 𝒥,
   { has_limit := λ F, by exactI has_limit_of_equalizer_and_product F } }
@@ -345,11 +341,7 @@
 
 See <https://stacks.math.columbia.edu/tag/002P>.
 -/
-<<<<<<< HEAD
-lemma colimits_from_coequalizers_and_coproducts
-=======
 lemma has_colimits_of_has_coequalizers_and_coproducts
->>>>>>> 0a3e8d38
   [has_coproducts.{w} C] [has_coequalizers C] : has_colimits_of_size.{w w} C :=
 { has_colimits_of_shape := λ J 𝒥,
   { has_colimit := λ F, by exactI has_colimit_of_coequalizer_and_coproduct F } }
