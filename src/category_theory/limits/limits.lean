/-
Copyright (c) 2018 Scott Morrison. All rights reserved.
Released under Apache 2.0 license as described in the file LICENSE.
Authors: Reid Barton, Mario Carneiro, Scott Morrison, Floris van Doorn
-/
import category_theory.whiskering
import category_theory.yoneda
import category_theory.limits.cones
import category_theory.eq_to_hom

open category_theory category_theory.category category_theory.functor opposite

namespace category_theory.limits

universes v u u' u'' w -- declare the `v`'s first; see `category_theory.category` for an explanation

-- See the notes at the top of cones.lean, explaining why we can't allow `J : Prop` here.
variables {J K : Type v} [small_category J] [small_category K]
variables {C : Type u} [𝒞 : category.{v} C]
include 𝒞

variables {F : J ⥤ C}

/-- A cone `t` on `F` is a limit cone if each cone on `F` admits a unique
  cone morphism to `t`. -/
@[nolint has_inhabited_instance]
structure is_limit (t : cone F) :=
(lift  : Π (s : cone F), s.X ⟶ t.X)
(fac'  : ∀ (s : cone F) (j : J), lift s ≫ t.π.app j = s.π.app j . obviously)
(uniq' : ∀ (s : cone F) (m : s.X ⟶ t.X) (w : ∀ j : J, m ≫ t.π.app j = s.π.app j),
  m = lift s . obviously)

restate_axiom is_limit.fac'
attribute [simp] is_limit.fac
restate_axiom is_limit.uniq'

namespace is_limit

instance subsingleton {t : cone F} : subsingleton (is_limit t) :=
⟨by intros P Q; cases P; cases Q; congr; ext; solve_by_elim⟩

/- Repackaging the definition in terms of cone morphisms. -/

/-- The universal morphism from any other cone to a limit cone. -/
def lift_cone_morphism {t : cone F} (h : is_limit t) (s : cone F) : s ⟶ t :=
{ hom := h.lift s }

lemma uniq_cone_morphism {s t : cone F} (h : is_limit t) {f f' : s ⟶ t} :
  f = f' :=
have ∀ {g : s ⟶ t}, g = h.lift_cone_morphism s, by intro g; ext; exact h.uniq _ _ g.w,
this.trans this.symm

/--
Alternative constructor for `is_limit`,
providing a morphism of cones rather than a morphism between the cone points
and separately the factorisation condition.
-/
def mk_cone_morphism {t : cone F}
  (lift : Π (s : cone F), s ⟶ t)
  (uniq' : ∀ (s : cone F) (m : s ⟶ t), m = lift s) : is_limit t :=
{ lift := λ s, (lift s).hom,
  uniq' := λ s m w,
    have cone_morphism.mk m w = lift s, by apply uniq',
    congr_arg cone_morphism.hom this }

/-- Limit cones on `F` are unique up to isomorphism. -/
def unique_up_to_iso {s t : cone F} (P : is_limit s) (Q : is_limit t) : s ≅ t :=
{ hom := Q.lift_cone_morphism s,
  inv := P.lift_cone_morphism t,
  hom_inv_id' := P.uniq_cone_morphism,
  inv_hom_id' := Q.uniq_cone_morphism }

<<<<<<< HEAD
/-- Limits of `F` are unique up to isomorphism. -/
-- We may later want to prove the coherence of these isomorphisms.
def cone_point_unique_up_to_iso {s t : cone F} (P : is_limit s) (Q : is_limit t) : s.X ≅ t.X :=
(cones.forget F).map_iso (unique_up_to_iso P Q)

=======
/-- Transport evidence that a cone is a limit cone across an isomorphism of cones. -/
>>>>>>> 1a398a72
def of_iso_limit {r t : cone F} (P : is_limit r) (i : r ≅ t) : is_limit t :=
is_limit.mk_cone_morphism
  (λ s, P.lift_cone_morphism s ≫ i.hom)
  (λ s m, by rw ←i.comp_inv_eq; apply P.uniq_cone_morphism)

variables {t : cone F}

lemma hom_lift (h : is_limit t) {W : C} (m : W ⟶ t.X) :
  m = h.lift { X := W, π := { app := λ b, m ≫ t.π.app b } } :=
h.uniq { X := W, π := { app := λ b, m ≫ t.π.app b } } m (λ b, rfl)

/-- Two morphisms into a limit are equal if their compositions with
  each cone morphism are equal. -/
lemma hom_ext (h : is_limit t) {W : C} {f f' : W ⟶ t.X}
  (w : ∀ j, f ≫ t.π.app j = f' ≫ t.π.app j) : f = f' :=
by rw [h.hom_lift f, h.hom_lift f']; congr; exact funext w

/-- The universal property of a limit cone: a map `W ⟶ X` is the same as
  a cone on `F` with vertex `W`. -/
def hom_iso (h : is_limit t) (W : C) : (W ⟶ t.X) ≅ ((const J).obj W ⟶ F) :=
{ hom := λ f, (t.extend f).π,
  inv := λ π, h.lift { X := W, π := π },
  hom_inv_id' := by ext f; apply h.hom_ext; intro j; simp; dsimp; refl }

@[simp] lemma hom_iso_hom (h : is_limit t) {W : C} (f : W ⟶ t.X) :
  (is_limit.hom_iso h W).hom f = (t.extend f).π := rfl

/-- The limit of `F` represents the functor taking `W` to
  the set of cones on `F` with vertex `W`. -/
def nat_iso (h : is_limit t) : yoneda.obj t.X ≅ F.cones :=
nat_iso.of_components (λ W, is_limit.hom_iso h (unop W)) (by tidy).

/--
Another, more explicit, formulation of the universal property of a limit cone.
See also `hom_iso`.
-/
def hom_iso' (h : is_limit t) (W : C) :
  ((W ⟶ t.X) : Type v) ≅ { p : Π j, W ⟶ F.obj j // ∀ {j j'} (f : j ⟶ j'), p j ≫ F.map f = p j' } :=
h.hom_iso W ≪≫
{ hom := λ π,
  ⟨λ j, π.app j, λ j j' f,
   by convert ←(π.naturality f).symm; apply id_comp⟩,
  inv := λ p,
  { app := λ j, p.1 j,
    naturality' := λ j j' f, begin dsimp, rw [id_comp], exact (p.2 f).symm end } }

/-- If G : C → D is a faithful functor which sends t to a limit cone,
  then it suffices to check that the induced maps for the image of t
  can be lifted to maps of C. -/
def of_faithful {t : cone F} {D : Type u'} [category.{v} D] (G : C ⥤ D) [faithful G]
  (ht : is_limit (G.map_cone t)) (lift : Π (s : cone F), s.X ⟶ t.X)
  (h : ∀ s, G.map (lift s) = ht.lift (G.map_cone s)) : is_limit t :=
{ lift := lift,
  fac' := λ s j, by apply G.injectivity; rw [G.map_comp, h]; apply ht.fac,
  uniq' := λ s m w, begin
    apply G.injectivity, rw h,
    refine ht.uniq (G.map_cone s) _ (λ j, _),
    convert ←congr_arg (λ f, G.map f) (w j),
    apply G.map_comp
  end }

/--
A cone is a limit cone exactly if
there is a unique cone morphism from any other cone.
-/
def iso_unique_cone_morphism {t : cone F} :
  is_limit t ≅ Π s, unique (s ⟶ t) :=
{ hom := λ h s,
  { default := h.lift_cone_morphism s,
    uniq := λ _, h.uniq_cone_morphism },
  inv := λ h,
  { lift := λ s, (h s).default.hom,
    uniq' := λ s f w, congr_arg cone_morphism.hom ((h s).uniq ⟨f, w⟩) } }

namespace of_nat_iso
variables {X : C} (h : yoneda.obj X ≅ F.cones)

/-- If `F.cones` is represented by `X`, each morphism `f : Y ⟶ X` gives a cone with cone point `Y`. -/
def cone_of_hom {Y : C} (f : Y ⟶ X) : cone F :=
{ X := Y, π := h.hom.app (op Y) f }

/-- If `F.cones` is represented by `X`, each cone `s` gives a morphism `s.X ⟶ X`. -/
def hom_of_cone (s : cone F) : s.X ⟶ X := h.inv.app (op s.X) s.π

@[simp] lemma cone_of_hom_of_cone (s : cone F) : cone_of_hom h (hom_of_cone h s) = s :=
begin
  dsimp [cone_of_hom, hom_of_cone], cases s, congr, dsimp,
  exact congr_fun (congr_fun (congr_arg nat_trans.app h.inv_hom_id) (op s_X)) s_π,
end

@[simp] lemma hom_of_cone_of_hom {Y : C} (f : Y ⟶ X) : hom_of_cone h (cone_of_hom h f) = f :=
congr_fun (congr_fun (congr_arg nat_trans.app h.hom_inv_id) (op Y)) f

/-- If `F.cones` is represented by `X`, the cone corresponding to the identity morphism on `X`
will be a limit cone. -/
def limit_cone : cone F :=
cone_of_hom h (𝟙 X)

/-- If `F.cones` is represented by `X`, the cone corresponding to a morphism `f : Y ⟶ X` is
the limit cone extended by `f`. -/
lemma cone_of_hom_fac {Y : C} (f : Y ⟶ X) :
cone_of_hom h f = (limit_cone h).extend f :=
begin
  dsimp [cone_of_hom, limit_cone, cone.extend],
  congr,
  ext j,
  have t := congr_fun (h.hom.naturality f.op) (𝟙 X),
  dsimp at t,
  simp only [comp_id] at t,
  rw congr_fun (congr_arg nat_trans.app t) j,
  refl,
end

/-- If `F.cones` is represented by `X`, any cone is the extension of the limit cone by the
corresponding morphism. -/
lemma cone_fac (s : cone F) : (limit_cone h).extend (hom_of_cone h s) = s :=
begin
  rw ←cone_of_hom_of_cone h s,
  conv_lhs { simp only [hom_of_cone_of_hom] },
  apply (cone_of_hom_fac _ _).symm,
end

end of_nat_iso

section
open of_nat_iso

/--
If `F.cones` is representable, then the cone corresponding to the identity morphism on
the representing object is a limit cone.
-/
def of_nat_iso {X : C} (h : yoneda.obj X ≅ F.cones) :
  is_limit (limit_cone h) :=
{ lift := λ s, hom_of_cone h s,
  fac' := λ s j,
  begin
    have h := cone_fac h s,
    cases s,
    injection h with h₁ h₂,
    simp only [heq_iff_eq] at h₂,
    conv_rhs { rw ← h₂ }, refl,
  end,
  uniq' := λ s m w,
  begin
    rw ←hom_of_cone_of_hom h m,
    congr,
    rw cone_of_hom_fac,
    dsimp, cases s, congr,
    ext j, exact w j,
  end }
end

end is_limit

/-- A cocone `t` on `F` is a colimit cocone if each cocone on `F` admits a unique
  cocone morphism from `t`. -/
@[nolint has_inhabited_instance]
structure is_colimit (t : cocone F) :=
(desc  : Π (s : cocone F), t.X ⟶ s.X)
(fac'  : ∀ (s : cocone F) (j : J), t.ι.app j ≫ desc s = s.ι.app j . obviously)
(uniq' : ∀ (s : cocone F) (m : t.X ⟶ s.X) (w : ∀ j : J, t.ι.app j ≫ m = s.ι.app j),
  m = desc s . obviously)

restate_axiom is_colimit.fac'
attribute [simp] is_colimit.fac
restate_axiom is_colimit.uniq'

namespace is_colimit

instance subsingleton {t : cocone F} : subsingleton (is_colimit t) :=
⟨by intros P Q; cases P; cases Q; congr; ext; solve_by_elim⟩

/- Repackaging the definition in terms of cone morphisms. -/

/-- The universal morphism from a colimit cocone to any other cone. -/
def desc_cocone_morphism {t : cocone F} (h : is_colimit t) (s : cocone F) : t ⟶ s :=
{ hom := h.desc s }

lemma uniq_cocone_morphism {s t : cocone F} (h : is_colimit t) {f f' : t ⟶ s} :
  f = f' :=
have ∀ {g : t ⟶ s}, g = h.desc_cocone_morphism s, by intro g; ext; exact h.uniq _ _ g.w,
this.trans this.symm

/--
Alternative constructor for `is_colimit`,
providing a morphism of cocones rather than a morphism between the cocone points
and separately the factorisation condition.
-/
def mk_cocone_morphism {t : cocone F}
  (desc : Π (s : cocone F), t ⟶ s)
  (uniq' : ∀ (s : cocone F) (m : t ⟶ s), m = desc s) : is_colimit t :=
{ desc := λ s, (desc s).hom,
  uniq' := λ s m w,
    have cocone_morphism.mk m w = desc s, by apply uniq',
    congr_arg cocone_morphism.hom this }

/-- Limit cones on `F` are unique up to isomorphism. -/
def unique_up_to_iso {s t : cocone F} (P : is_colimit s) (Q : is_colimit t) : s ≅ t :=
{ hom := P.desc_cocone_morphism t,
  inv := Q.desc_cocone_morphism s,
  hom_inv_id' := P.uniq_cocone_morphism,
  inv_hom_id' := Q.uniq_cocone_morphism }

<<<<<<< HEAD
/-- Colimits of `F` are unique up to isomorphism. -/
-- We may later want to prove the coherence of these isomorphisms.
def cone_point_unique_up_to_iso {s t : cocone F} (P : is_colimit s) (Q : is_colimit t) : s.X ≅ t.X :=
(cocones.forget F).map_iso (unique_up_to_iso P Q)

=======
/-- Transport evidence that a cocone is a colimit cocone across an isomorphism of cocones. -/
>>>>>>> 1a398a72
def of_iso_colimit {r t : cocone F} (P : is_colimit r) (i : r ≅ t) : is_colimit t :=
is_colimit.mk_cocone_morphism
  (λ s, i.inv ≫ P.desc_cocone_morphism s)
  (λ s m, by rw i.eq_inv_comp; apply P.uniq_cocone_morphism)

variables {t : cocone F}

lemma hom_desc (h : is_colimit t) {W : C} (m : t.X ⟶ W) :
  m = h.desc { X := W, ι := { app := λ b, t.ι.app b ≫ m,
    naturality' := by intros; erw [←assoc, t.ι.naturality, comp_id, comp_id] } } :=
h.uniq { X := W, ι := { app := λ b, t.ι.app b ≫ m, naturality' := _ } } m (λ b, rfl)

/-- Two morphisms out of a colimit are equal if their compositions with
  each cocone morphism are equal. -/
lemma hom_ext (h : is_colimit t) {W : C} {f f' : t.X ⟶ W}
  (w : ∀ j, t.ι.app j ≫ f = t.ι.app j ≫ f') : f = f' :=
by rw [h.hom_desc f, h.hom_desc f']; congr; exact funext w

/-- The universal property of a colimit cocone: a map `X ⟶ W` is the same as
  a cocone on `F` with vertex `W`. -/
def hom_iso (h : is_colimit t) (W : C) : (t.X ⟶ W) ≅ (F ⟶ (const J).obj W) :=
{ hom := λ f, (t.extend f).ι,
  inv := λ ι, h.desc { X := W, ι := ι },
  hom_inv_id' := by ext f; apply h.hom_ext; intro j; simp; dsimp; refl }

@[simp] lemma hom_iso_hom (h : is_colimit t) {W : C} (f : t.X ⟶ W) :
  (is_colimit.hom_iso h W).hom f = (t.extend f).ι := rfl

/-- The colimit of `F` represents the functor taking `W` to
  the set of cocones on `F` with vertex `W`. -/
def nat_iso (h : is_colimit t) : coyoneda.obj (op t.X) ≅ F.cocones :=
nat_iso.of_components (is_colimit.hom_iso h) (by intros; ext; dsimp; rw ←assoc; refl)

/--
Another, more explicit, formulation of the universal property of a colimit cocone.
See also `hom_iso`.
-/
def hom_iso' (h : is_colimit t) (W : C) :
  ((t.X ⟶ W) : Type v) ≅ { p : Π j, F.obj j ⟶ W // ∀ {j j' : J} (f : j ⟶ j'), F.map f ≫ p j' = p j } :=
h.hom_iso W ≪≫
{ hom := λ ι,
  ⟨λ j, ι.app j, λ j j' f,
   by convert ←(ι.naturality f); apply comp_id⟩,
  inv := λ p,
  { app := λ j, p.1 j,
    naturality' := λ j j' f, begin dsimp, rw [comp_id], exact (p.2 f) end } }

/-- If G : C → D is a faithful functor which sends t to a colimit cocone,
  then it suffices to check that the induced maps for the image of t
  can be lifted to maps of C. -/
def of_faithful {t : cocone F} {D : Type u'} [category.{v} D] (G : C ⥤ D) [faithful G]
  (ht : is_colimit (G.map_cocone t)) (desc : Π (s : cocone F), t.X ⟶ s.X)
  (h : ∀ s, G.map (desc s) = ht.desc (G.map_cocone s)) : is_colimit t :=
{ desc := desc,
  fac' := λ s j, by apply G.injectivity; rw [G.map_comp, h]; apply ht.fac,
  uniq' := λ s m w, begin
    apply G.injectivity, rw h,
    refine ht.uniq (G.map_cocone s) _ (λ j, _),
    convert ←congr_arg (λ f, G.map f) (w j),
    apply G.map_comp
  end }

/--
A cocone is a colimit cocone exactly if
there is a unique cocone morphism from any other cocone.
-/
def iso_unique_cocone_morphism {t : cocone F} :
  is_colimit t ≅ Π s, unique (t ⟶ s) :=
{ hom := λ h s,
  { default := h.desc_cocone_morphism s,
    uniq := λ _, h.uniq_cocone_morphism },
  inv := λ h,
  { desc := λ s, (h s).default.hom,
    uniq' := λ s f w, congr_arg cocone_morphism.hom ((h s).uniq ⟨f, w⟩) } }

namespace of_nat_iso
variables {X : C} (h : coyoneda.obj (op X) ≅ F.cocones)

/-- If `F.cocones` is corepresented by `X`, each morphism `f : X ⟶ Y` gives a cocone with cone point `Y`. -/
def cocone_of_hom {Y : C} (f : X ⟶ Y) : cocone F :=
{ X := Y, ι := h.hom.app Y f }

/-- If `F.cocones` is corepresented by `X`, each cocone `s` gives a morphism `X ⟶ s.X`. -/
def hom_of_cocone (s : cocone F) : X ⟶ s.X := h.inv.app s.X s.ι

@[simp] lemma cocone_of_hom_of_cocone (s : cocone F) : cocone_of_hom h (hom_of_cocone h s) = s :=
begin
  dsimp [cocone_of_hom, hom_of_cocone], cases s, congr, dsimp,
  exact congr_fun (congr_fun (congr_arg nat_trans.app h.inv_hom_id) s_X) s_ι,
end

@[simp] lemma hom_of_cocone_of_hom {Y : C} (f : X ⟶ Y) : hom_of_cocone h (cocone_of_hom h f) = f :=
congr_fun (congr_fun (congr_arg nat_trans.app h.hom_inv_id) Y) f

/-- If `F.cocones` is corepresented by `X`, the cocone corresponding to the identity morphism on `X`
will be a colimit cocone. -/
def colimit_cocone : cocone F :=
cocone_of_hom h (𝟙 X)

/-- If `F.cocones` is corepresented by `X`, the cocone corresponding to a morphism `f : Y ⟶ X` is
the colimit cocone extended by `f`. -/
lemma cocone_of_hom_fac {Y : C} (f : X ⟶ Y) :
cocone_of_hom h f = (colimit_cocone h).extend f :=
begin
  dsimp [cocone_of_hom, colimit_cocone, cocone.extend],
  congr,
  ext j,
  have t := congr_fun (h.hom.naturality f) (𝟙 X),
  dsimp at t,
  simp only [id_comp] at t,
  rw congr_fun (congr_arg nat_trans.app t) j,
  refl,
end

/-- If `F.cocones` is corepresented by `X`, any cocone is the extension of the colimit cocone by the
corresponding morphism. -/
lemma cocone_fac (s : cocone F) : (colimit_cocone h).extend (hom_of_cocone h s) = s :=
begin
  rw ←cocone_of_hom_of_cocone h s,
  conv_lhs { simp only [hom_of_cocone_of_hom] },
  apply (cocone_of_hom_fac _ _).symm,
end

end of_nat_iso

section
open of_nat_iso

/--
If `F.cocones` is corepresentable, then the cocone corresponding to the identity morphism on
the representing object is a colimit cocone.
-/
def of_nat_iso {X : C} (h : coyoneda.obj (op X) ≅ F.cocones) :
  is_colimit (colimit_cocone h) :=
{ desc := λ s, hom_of_cocone h s,
  fac' := λ s j,
  begin
    have h := cocone_fac h s,
    cases s,
    injection h with h₁ h₂,
    simp only [heq_iff_eq] at h₂,
    conv_rhs { rw ← h₂ }, refl,
  end,
  uniq' := λ s m w,
  begin
    rw ←hom_of_cocone_of_hom h m,
    congr,
    rw cocone_of_hom_fac,
    dsimp, cases s, congr,
    ext j, exact w j,
  end }
end

end is_colimit

section limit

/-- `has_limit F` represents a particular chosen limit of the diagram `F`. -/
class has_limit (F : J ⥤ C) :=
(cone : cone F)
(is_limit : is_limit cone)

variables (J C)

/-- `C` has limits of shape `J` if we have chosen a particular limit of
  every functor `F : J ⥤ C`. -/
class has_limits_of_shape :=
(has_limit : Π F : J ⥤ C, has_limit F)

/-- `C` has all (small) limits if it has limits of every shape. -/
class has_limits :=
(has_limits_of_shape : Π (J : Type v) [𝒥 : small_category J], has_limits_of_shape J C)

variables {J C}

@[priority 100] -- see Note [lower instance priority]
instance has_limit_of_has_limits_of_shape
  {J : Type v} [small_category J] [H : has_limits_of_shape J C] (F : J ⥤ C) : has_limit F :=
has_limits_of_shape.has_limit F

@[priority 100] -- see Note [lower instance priority]
instance has_limits_of_shape_of_has_limits
  {J : Type v} [small_category J] [H : has_limits.{v} C] : has_limits_of_shape J C :=
has_limits.has_limits_of_shape C J

/- Interface to the `has_limit` class. -/

/-- The chosen limit cone of a functor. -/
def limit.cone (F : J ⥤ C) [has_limit F] : cone F := has_limit.cone F

/-- The chosen limit object of a functor. -/
def limit (F : J ⥤ C) [has_limit F] := (limit.cone F).X

/-- The projection from the chosen limit object to a value of the functor. -/
def limit.π (F : J ⥤ C) [has_limit F] (j : J) : limit F ⟶ F.obj j :=
(limit.cone F).π.app j

@[simp] lemma limit.cone_π {F : J ⥤ C} [has_limit F] (j : J) :
  (limit.cone F).π.app j = limit.π _ j := rfl

@[simp] lemma limit.w (F : J ⥤ C) [has_limit F] {j j' : J} (f : j ⟶ j') :
  limit.π F j ≫ F.map f = limit.π F j' := (limit.cone F).w f

/-- Evidence that the chosen cone is a limit cone. -/
def limit.is_limit (F : J ⥤ C) [has_limit F] : is_limit (limit.cone F) :=
has_limit.is_limit.{v} F

/-- The morphism from the cone point of any other cone to the chosen limit object. -/
def limit.lift (F : J ⥤ C) [has_limit F] (c : cone F) : c.X ⟶ limit F :=
(limit.is_limit F).lift c

@[simp] lemma limit.is_limit_lift {F : J ⥤ C} [has_limit F] (c : cone F) :
  (limit.is_limit F).lift c = limit.lift F c := rfl

@[simp, reassoc] lemma limit.lift_π {F : J ⥤ C} [has_limit F] (c : cone F) (j : J) :
  limit.lift F c ≫ limit.π F j = c.π.app j :=
is_limit.fac _ c j

/-- The cone morphism from any cone to the chosen limit cone. -/
def limit.cone_morphism {F : J ⥤ C} [has_limit F] (c : cone F) :
  c ⟶ (limit.cone F) :=
(limit.is_limit F).lift_cone_morphism c

@[simp] lemma limit.cone_morphism_hom {F : J ⥤ C} [has_limit F] (c : cone F) :
  (limit.cone_morphism c).hom = limit.lift F c := rfl
lemma limit.cone_morphism_π {F : J ⥤ C} [has_limit F] (c : cone F) (j : J) :
  (limit.cone_morphism c).hom ≫ limit.π F j = c.π.app j :=
by simp

@[ext] lemma limit.hom_ext {F : J ⥤ C} [has_limit F] {X : C} {f f' : X ⟶ limit F}
  (w : ∀ j, f ≫ limit.π F j = f' ≫ limit.π F j) : f = f' :=
(limit.is_limit F).hom_ext w

/--
The isomorphism (in `Type`) between
morphisms from a specified object `W` to the limit object,
and cones with cone point `W`.
-/
def limit.hom_iso (F : J ⥤ C) [has_limit F] (W : C) : (W ⟶ limit F) ≅ (F.cones.obj (op W)) :=
(limit.is_limit F).hom_iso W

@[simp] lemma limit.hom_iso_hom (F : J ⥤ C) [has_limit F] {W : C} (f : W ⟶ limit F) :
  (limit.hom_iso F W).hom f = (const J).map f ≫ (limit.cone F).π :=
(limit.is_limit F).hom_iso_hom f

/--
The isomorphism (in `Type`) between
morphisms from a specified object `W` to the limit object,
and an explicit componentwise description of cones with cone point `W`.
-/
def limit.hom_iso' (F : J ⥤ C) [has_limit F] (W : C) :
  ((W ⟶ limit F) : Type v) ≅ { p : Π j, W ⟶ F.obj j // ∀ {j j' : J} (f : j ⟶ j'), p j ≫ F.map f = p j' } :=
(limit.is_limit F).hom_iso' W

lemma limit.lift_extend {F : J ⥤ C} [has_limit F] (c : cone F) {X : C} (f : X ⟶ c.X) :
  limit.lift F (c.extend f) = f ≫ limit.lift F c :=
by obviously

/--
If we've chosen a limit for a functor `F`,
we can transport that choice across a natural isomorphism.
-/
def has_limit_of_iso {F G : J ⥤ C} [has_limit F] (α : F ≅ G) : has_limit G :=
{ cone := (cones.postcompose α.hom).obj (limit.cone F),
  is_limit :=
  { lift := λ s, limit.lift F ((cones.postcompose α.inv).obj s),
    fac' := λ s j,
    begin
      rw [cones.postcompose_obj_π, nat_trans.comp_app, limit.cone_π, ←category.assoc, limit.lift_π],
      simp
    end,
    uniq' := λ s m w,
    begin
      apply limit.hom_ext, intro j,
      rw [limit.lift_π, cones.postcompose_obj_π, nat_trans.comp_app, ←nat_iso.app_inv, iso.eq_comp_inv],
      simpa using w j
    end } }

/-- If a functor `G` has the same collection of cones as a functor `F`
which has a limit, then `G` also has a limit. -/
-- See the construction of limits from products and equalizers
-- for an example usage.
def has_limit.of_cones_iso {J K : Type v} [small_category J] [small_category K] (F : J ⥤ C) (G : K ⥤ C)
  (h : F.cones ≅ G.cones) [has_limit F] : has_limit G :=
⟨_, is_limit.of_nat_iso ((is_limit.nat_iso (limit.is_limit F)) ≪≫ h)⟩

section pre
variables (F) [has_limit F] (E : K ⥤ J) [has_limit (E ⋙ F)]

/--
The canonical morphism
from the chosen limit of `F`
to the chosen limit of `E ⋙ F`.
-/
def limit.pre : limit F ⟶ limit (E ⋙ F) :=
limit.lift (E ⋙ F)
  { X := limit F,
    π := { app := λ k, limit.π F (E.obj k) } }

@[simp] lemma limit.pre_π (k : K) : limit.pre F E ≫ limit.π (E ⋙ F) k = limit.π F (E.obj k) :=
by erw is_limit.fac

@[simp] lemma limit.lift_pre (c : cone F) :
  limit.lift F c ≫ limit.pre F E = limit.lift (E ⋙ F) (c.whisker E) :=
by ext; simp

variables {L : Type v} [small_category L]
variables (D : L ⥤ K) [has_limit (D ⋙ E ⋙ F)]

@[simp] lemma limit.pre_pre : limit.pre F E ≫ limit.pre (E ⋙ F) D = limit.pre F (D ⋙ E) :=
by ext j; erw [assoc, limit.pre_π, limit.pre_π, limit.pre_π]; refl

end pre

section post
variables {D : Type u'} [𝒟 : category.{v} D]
include 𝒟

variables (F) [has_limit F] (G : C ⥤ D) [has_limit (F ⋙ G)]

/--
The canonical morphism
from `G` applied to the chosen limit of `F`
to the chosen limit of `F ⋙ G`.
-/
def limit.post : G.obj (limit F) ⟶ limit (F ⋙ G) :=
limit.lift (F ⋙ G)
{ X := G.obj (limit F),
  π :=
  { app := λ j, G.map (limit.π F j),
    naturality' :=
      by intros j j' f; erw [←G.map_comp, limits.cone.w, id_comp]; refl } }

@[simp] lemma limit.post_π (j : J) : limit.post F G ≫ limit.π (F ⋙ G) j = G.map (limit.π F j) :=
by erw is_limit.fac

@[simp] lemma limit.lift_post (c : cone F) :
  G.map (limit.lift F c) ≫ limit.post F G = limit.lift (F ⋙ G) (G.map_cone c) :=
by ext; rw [assoc, limit.post_π, ←G.map_comp, limit.lift_π, limit.lift_π]; refl

@[simp] lemma limit.post_post
  {E : Type u''} [category.{v} E] (H : D ⥤ E) [has_limit ((F ⋙ G) ⋙ H)] :
/- H G (limit F) ⟶ H (limit (F ⋙ G)) ⟶ limit ((F ⋙ G) ⋙ H) equals -/
/- H G (limit F) ⟶ limit (F ⋙ (G ⋙ H)) -/
  H.map (limit.post F G) ≫ limit.post (F ⋙ G) H = limit.post F (G ⋙ H) :=
by ext; erw [assoc, limit.post_π, ←H.map_comp, limit.post_π, limit.post_π]; refl

end post

lemma limit.pre_post {D : Type u'} [category.{v} D]
  (E : K ⥤ J) (F : J ⥤ C) (G : C ⥤ D)
  [has_limit F] [has_limit (E ⋙ F)] [has_limit (F ⋙ G)] [has_limit ((E ⋙ F) ⋙ G)] :
/- G (limit F) ⟶ G (limit (E ⋙ F)) ⟶ limit ((E ⋙ F) ⋙ G) vs -/
/- G (limit F) ⟶ limit F ⋙ G ⟶ limit (E ⋙ (F ⋙ G)) or -/
  G.map (limit.pre F E) ≫ limit.post (E ⋙ F) G = limit.post F G ≫ limit.pre (F ⋙ G) E :=
by ext; erw [assoc, limit.post_π, ←G.map_comp, limit.pre_π, assoc, limit.pre_π, limit.post_π]; refl

open category_theory.equivalence
instance has_limit_equivalence_comp (e : K ≌ J) [has_limit F] : has_limit (e.functor ⋙ F) :=
{ cone := cone.whisker e.functor (limit.cone F),
  is_limit :=
  let e' := cones.postcompose (e.inv_fun_id_assoc F).hom in
  { lift := λ s, limit.lift F (e'.obj (cone.whisker e.inverse s)),
    fac' := λ s j,
    begin
      dsimp, rw [limit.lift_π], dsimp [e'],
      erw [inv_fun_id_assoc_hom_app, counit_functor, ←s.π.naturality, id_comp]
    end,
    uniq' := λ s m w,
    begin
      apply limit.hom_ext, intro j,
      erw [limit.lift_π, ←limit.w F (e.counit_iso.hom.app j)],
      slice_lhs 1 2 { erw [w (e.inverse.obj j)] }, simp
    end } }

local attribute [elab_simple] inv_fun_id_assoc -- not entirely sure why this is needed

/--
If a `E ⋙ F` has a chosen limit, and `E` is an equivalence, we can construct a chosen limit of `F`.
-/
def has_limit_of_equivalence_comp (e : K ≌ J) [has_limit (e.functor ⋙ F)] : has_limit F :=
begin
  haveI : has_limit (e.inverse ⋙ e.functor ⋙ F) := limits.has_limit_equivalence_comp e.symm,
  apply has_limit_of_iso (e.inv_fun_id_assoc F),
end

-- `has_limit_comp_equivalence` and `has_limit_of_comp_equivalence`
-- are proved in `category_theory/adjunction/limits.lean`.

section lim_functor

variables [has_limits_of_shape J C]

/-- `limit F` is functorial in `F`, when `C` has all limits of shape `J`. -/
def lim : (J ⥤ C) ⥤ C :=
{ obj := λ F, limit F,
  map := λ F G α, limit.lift G
    { X := limit F,
      π :=
      { app := λ j, limit.π F j ≫ α.app j,
        naturality' := λ j j' f,
          by erw [id_comp, assoc, ←α.naturality, ←assoc, limit.w] } },
  map_comp' := λ F G H α β,
    by ext; erw [assoc, is_limit.fac, is_limit.fac, ←assoc, is_limit.fac, assoc]; refl }

variables {F} {G : J ⥤ C} (α : F ⟶ G)

@[simp, reassoc] lemma limit.map_π (j : J) : lim.map α ≫ limit.π G j = limit.π F j ≫ α.app j :=
by apply is_limit.fac

@[simp] lemma limit.lift_map (c : cone F) :
  limit.lift F c ≫ lim.map α = limit.lift G ((cones.postcompose α).obj c) :=
by ext; rw [assoc, limit.map_π, ←assoc, limit.lift_π, limit.lift_π]; refl

lemma limit.map_pre [has_limits_of_shape K C] (E : K ⥤ J) :
  lim.map α ≫ limit.pre G E = limit.pre F E ≫ lim.map (whisker_left E α) :=
by ext; rw [assoc, limit.pre_π, limit.map_π, assoc, limit.map_π, ←assoc, limit.pre_π]; refl

lemma limit.map_pre' [has_limits_of_shape.{v} K C]
  (F : J ⥤ C) {E₁ E₂ : K ⥤ J} (α : E₁ ⟶ E₂) :
  limit.pre F E₂ = limit.pre F E₁ ≫ lim.map (whisker_right α F) :=
by ext1; simp [(category.assoc _ _ _ _).symm]

lemma limit.id_pre (F : J ⥤ C) :
limit.pre F (𝟭 _) = lim.map (functor.left_unitor F).inv := by tidy

lemma limit.map_post {D : Type u'} [category.{v} D] [has_limits_of_shape J D] (H : C ⥤ D) :
/- H (limit F) ⟶ H (limit G) ⟶ limit (G ⋙ H) vs
   H (limit F) ⟶ limit (F ⋙ H) ⟶ limit (G ⋙ H) -/
  H.map (lim.map α) ≫ limit.post G H = limit.post F H ≫ lim.map (whisker_right α H) :=
begin
  ext,
  rw [assoc, limit.post_π, ←H.map_comp, limit.map_π, H.map_comp],
  rw [assoc, limit.map_π, ←assoc, limit.post_π],
  refl
end

/--
The isomorphism between
morphisms from `W` to the cone point of the limit cone for `F`
and cones over `F` with cone point `W`
is natural in `F`.
-/
def lim_yoneda : lim ⋙ yoneda ≅ category_theory.cones J C :=
nat_iso.of_components (λ F, nat_iso.of_components (λ W, limit.hom_iso F (unop W)) (by tidy))
  (by tidy)

end lim_functor

/--
We can transport chosen limits of shape `J` along an equivalence `J ≌ J'`.
-/
def has_limits_of_shape_of_equivalence {J' : Type v} [small_category J']
  (e : J ≌ J') [has_limits_of_shape J C] : has_limits_of_shape J' C :=
by { constructor, intro F, apply has_limit_of_equivalence_comp e, apply_instance }

end limit


section colimit

/-- `has_colimit F` represents a particular chosen colimit of the diagram `F`. -/
class has_colimit (F : J ⥤ C) :=
(cocone : cocone F)
(is_colimit : is_colimit cocone)

variables (J C)

/-- `C` has colimits of shape `J` if we have chosen a particular colimit of
  every functor `F : J ⥤ C`. -/
class has_colimits_of_shape :=
(has_colimit : Π F : J ⥤ C, has_colimit F)

/-- `C` has all (small) colimits if it has colimits of every shape. -/
class has_colimits :=
(has_colimits_of_shape : Π (J : Type v) [𝒥 : small_category J], has_colimits_of_shape J C)

variables {J C}

@[priority 100] -- see Note [lower instance priority]
instance has_colimit_of_has_colimits_of_shape
  {J : Type v} [small_category J] [H : has_colimits_of_shape J C] (F : J ⥤ C) : has_colimit F :=
has_colimits_of_shape.has_colimit F

@[priority 100] -- see Note [lower instance priority]
instance has_colimits_of_shape_of_has_colimits
  {J : Type v} [small_category J] [H : has_colimits.{v} C] : has_colimits_of_shape J C :=
has_colimits.has_colimits_of_shape C J

/- Interface to the `has_colimit` class. -/

/-- The chosen colimit cocone of a functor. -/
def colimit.cocone (F : J ⥤ C) [has_colimit F] : cocone F := has_colimit.cocone F

/-- The chosen colimit object of a functor. -/
def colimit (F : J ⥤ C) [has_colimit F] := (colimit.cocone F).X

/-- The coprojection from a value of the functor to the chosen colimit object. -/
def colimit.ι (F : J ⥤ C) [has_colimit F] (j : J) : F.obj j ⟶ colimit F :=
(colimit.cocone F).ι.app j

@[simp] lemma colimit.cocone_ι {F : J ⥤ C} [has_colimit F] (j : J) :
  (colimit.cocone F).ι.app j = colimit.ι _ j := rfl

@[simp] lemma colimit.w (F : J ⥤ C) [has_colimit F] {j j' : J} (f : j ⟶ j') :
  F.map f ≫ colimit.ι F j' = colimit.ι F j := (colimit.cocone F).w f

/-- Evidence that the chosen cocone is a colimit cocone. -/
def colimit.is_colimit (F : J ⥤ C) [has_colimit F] : is_colimit (colimit.cocone F) :=
has_colimit.is_colimit.{v} F

/-- The morphism from the chosen colimit object to the cone point of any other cocone. -/
def colimit.desc (F : J ⥤ C) [has_colimit F] (c : cocone F) : colimit F ⟶ c.X :=
(colimit.is_colimit F).desc c

@[simp] lemma colimit.is_colimit_desc {F : J ⥤ C} [has_colimit F] (c : cocone F) :
  (colimit.is_colimit F).desc c = colimit.desc F c := rfl

/--
We have lots of lemmas describing how to simplify `colimit.ι F j ≫ _`,
and combined with `colimit.ext` we rely on these lemmas for many calculations.

However, since `category.assoc` is a `@[simp]` lemma, often expressions are
right associated, and it's hard to apply these lemmas about `colimit.ι`.

We thus use `reassoc` to define additional `@[simp]` lemmas, with an arbitrary extra morphism.
(see `tactic/reassoc_axiom.lean`)
 -/
@[simp, reassoc] lemma colimit.ι_desc {F : J ⥤ C} [has_colimit F] (c : cocone F) (j : J) :
  colimit.ι F j ≫ colimit.desc F c = c.ι.app j :=
is_colimit.fac _ c j

/-- The cocone morphism from the chosen colimit cocone to any cocone. -/
def colimit.cocone_morphism {F : J ⥤ C} [has_colimit F] (c : cocone F) :
  (colimit.cocone F) ⟶ c :=
(colimit.is_colimit F).desc_cocone_morphism c

@[simp] lemma colimit.cocone_morphism_hom {F : J ⥤ C} [has_colimit F] (c : cocone F) :
  (colimit.cocone_morphism c).hom = colimit.desc F c := rfl
lemma colimit.ι_cocone_morphism {F : J ⥤ C} [has_colimit F] (c : cocone F) (j : J) :
  colimit.ι F j ≫ (colimit.cocone_morphism c).hom = c.ι.app j :=
by simp

@[ext] lemma colimit.hom_ext {F : J ⥤ C} [has_colimit F] {X : C} {f f' : colimit F ⟶ X}
  (w : ∀ j, colimit.ι F j ≫ f = colimit.ι F j ≫ f') : f = f' :=
(colimit.is_colimit F).hom_ext w

/--
The isomorphism (in `Type`) between
morphisms from the colimit object to a specified object `W`,
and cocones with cone point `W`.
-/
def colimit.hom_iso (F : J ⥤ C) [has_colimit F] (W : C) : (colimit F ⟶ W) ≅ (F.cocones.obj W) :=
(colimit.is_colimit F).hom_iso W

@[simp] lemma colimit.hom_iso_hom (F : J ⥤ C) [has_colimit F] {W : C} (f : colimit F ⟶ W) :
  (colimit.hom_iso F W).hom f = (colimit.cocone F).ι ≫ (const J).map f :=
(colimit.is_colimit F).hom_iso_hom f

/--
The isomorphism (in `Type`) between
morphisms from the colimit object to a specified object `W`,
and an explicit componentwise description of cocones with cone point `W`.
-/
def colimit.hom_iso' (F : J ⥤ C) [has_colimit F] (W : C) :
  ((colimit F ⟶ W) : Type v) ≅ { p : Π j, F.obj j ⟶ W // ∀ {j j'} (f : j ⟶ j'), F.map f ≫ p j' = p j } :=
(colimit.is_colimit F).hom_iso' W

lemma colimit.desc_extend (F : J ⥤ C) [has_colimit F] (c : cocone F) {X : C} (f : c.X ⟶ X) :
  colimit.desc F (c.extend f) = colimit.desc F c ≫ f :=
begin
  ext1, rw [←category.assoc], simp
end

/--
If we've chosen a colimit for a functor `F`,
we can transport that choice across a natural isomorphism.
-/
-- This has the isomorphism pointing in the opposite direction than in `has_limit_of_iso`.
-- This is intentional; it seems to help with elaboration.
def has_colimit_of_iso {F G : J ⥤ C} [has_colimit F] (α : G ≅ F) : has_colimit G :=
{ cocone := (cocones.precompose α.hom).obj (colimit.cocone F),
  is_colimit :=
  { desc := λ s, colimit.desc F ((cocones.precompose α.inv).obj s),
    fac' := λ s j,
    begin
      rw [cocones.precompose_obj_ι, nat_trans.comp_app, colimit.cocone_ι],
      rw [category.assoc, colimit.ι_desc, ←nat_iso.app_hom, ←iso.eq_inv_comp], refl
    end,
    uniq' := λ s m w,
    begin
      apply colimit.hom_ext, intro j,
      rw [colimit.ι_desc, cocones.precompose_obj_ι, nat_trans.comp_app, ←nat_iso.app_inv,
        iso.eq_inv_comp],
      simpa using w j
    end } }

/-- If a functor `G` has the same collection of cocones as a functor `F`
which has a colimit, then `G` also has a colimit. -/
def has_colimit.of_cocones_iso {J K : Type v} [small_category J] [small_category K] (F : J ⥤ C) (G : K ⥤ C)
  (h : F.cocones ≅ G.cocones) [has_colimit F] : has_colimit G :=
⟨_, is_colimit.of_nat_iso ((is_colimit.nat_iso (colimit.is_colimit F)) ≪≫ h)⟩

section pre
variables (F) [has_colimit F] (E : K ⥤ J) [has_colimit (E ⋙ F)]

/--
The canonical morphism
from the chosen colimit of `E ⋙ F`
to the chosen colimit of `F`.
-/
def colimit.pre : colimit (E ⋙ F) ⟶ colimit F :=
colimit.desc (E ⋙ F)
  { X := colimit F,
    ι := { app := λ k, colimit.ι F (E.obj k) } }

@[simp, reassoc] lemma colimit.ι_pre (k : K) : colimit.ι (E ⋙ F) k ≫ colimit.pre F E = colimit.ι F (E.obj k) :=
by erw is_colimit.fac

@[simp] lemma colimit.pre_desc (c : cocone F) :
  colimit.pre F E ≫ colimit.desc F c = colimit.desc (E ⋙ F) (c.whisker E) :=
by ext; rw [←assoc, colimit.ι_pre]; simp

variables {L : Type v} [small_category L]
variables (D : L ⥤ K) [has_colimit (D ⋙ E ⋙ F)]

@[simp] lemma colimit.pre_pre : colimit.pre (E ⋙ F) D ≫ colimit.pre F E = colimit.pre F (D ⋙ E) :=
begin
  ext j,
  rw [←assoc, colimit.ι_pre, colimit.ι_pre],
  letI : has_colimit ((D ⋙ E) ⋙ F) := show has_colimit (D ⋙ E ⋙ F), by apply_instance,
  exact (colimit.ι_pre F (D ⋙ E) j).symm
end

end pre

section post
variables {D : Type u'} [𝒟 : category.{v} D]
include 𝒟

variables (F) [has_colimit F] (G : C ⥤ D) [has_colimit (F ⋙ G)]

/--
The canonical morphism
from `G` applied to the chosen colimit of `F ⋙ G`
to `G` applied to the chosen colimit of `F`.
-/
def colimit.post : colimit (F ⋙ G) ⟶ G.obj (colimit F) :=
colimit.desc (F ⋙ G)
{ X := G.obj (colimit F),
  ι :=
  { app := λ j, G.map (colimit.ι F j),
    naturality' :=
      by intros j j' f; erw [←G.map_comp, limits.cocone.w, comp_id]; refl } }

@[simp, reassoc] lemma colimit.ι_post (j : J) : colimit.ι (F ⋙ G) j ≫ colimit.post F G  = G.map (colimit.ι F j) :=
by erw is_colimit.fac

@[simp] lemma colimit.post_desc (c : cocone F) :
  colimit.post F G ≫ G.map (colimit.desc F c) = colimit.desc (F ⋙ G) (G.map_cocone c) :=
by ext; rw [←assoc, colimit.ι_post, ←G.map_comp, colimit.ι_desc, colimit.ι_desc]; refl

@[simp] lemma colimit.post_post
  {E : Type u''} [category.{v} E] (H : D ⥤ E) [has_colimit ((F ⋙ G) ⋙ H)] :
/- H G (colimit F) ⟶ H (colimit (F ⋙ G)) ⟶ colimit ((F ⋙ G) ⋙ H) equals -/
/- H G (colimit F) ⟶ colimit (F ⋙ (G ⋙ H)) -/
  colimit.post (F ⋙ G) H ≫ H.map (colimit.post F G) = colimit.post F (G ⋙ H) :=
begin
  ext,
  rw [←assoc, colimit.ι_post, ←H.map_comp, colimit.ι_post],
  exact (colimit.ι_post F (G ⋙ H) j).symm
end

end post

lemma colimit.pre_post {D : Type u'} [category.{v} D]
  (E : K ⥤ J) (F : J ⥤ C) (G : C ⥤ D)
  [has_colimit F] [has_colimit (E ⋙ F)] [has_colimit (F ⋙ G)] [has_colimit ((E ⋙ F) ⋙ G)] :
/- G (colimit F) ⟶ G (colimit (E ⋙ F)) ⟶ colimit ((E ⋙ F) ⋙ G) vs -/
/- G (colimit F) ⟶ colimit F ⋙ G ⟶ colimit (E ⋙ (F ⋙ G)) or -/
  colimit.post (E ⋙ F) G ≫ G.map (colimit.pre F E) = colimit.pre (F ⋙ G) E ≫ colimit.post F G :=
begin
  ext,
  rw [←assoc, colimit.ι_post, ←G.map_comp, colimit.ι_pre, ←assoc],
  letI : has_colimit (E ⋙ F ⋙ G) := show has_colimit ((E ⋙ F) ⋙ G), by apply_instance,
  erw [colimit.ι_pre (F ⋙ G) E j, colimit.ι_post]
end

open category_theory.equivalence
instance has_colimit_equivalence_comp (e : K ≌ J) [has_colimit F] : has_colimit (e.functor ⋙ F) :=
{ cocone := cocone.whisker e.functor (colimit.cocone F),
  is_colimit := let e' := cocones.precompose (e.inv_fun_id_assoc F).inv in
  { desc := λ s, colimit.desc F (e'.obj (cocone.whisker e.inverse s)),
    fac' := λ s j,
    begin
      dsimp, rw [colimit.ι_desc], dsimp [e'],
      erw [inv_fun_id_assoc_inv_app, ←functor_unit, s.ι.naturality, comp_id], refl
    end,
    uniq' := λ s m w,
    begin
      apply colimit.hom_ext, intro j,
      erw [colimit.ι_desc],
      have := w (e.inverse.obj j), simp at this, erw [←colimit.w F (e.counit_iso.hom.app j)] at this,
      erw [assoc, ←iso.eq_inv_comp (F.map_iso $ e.counit_iso.app j)] at this, erw [this], simp
    end } }

/--
If a `E ⋙ F` has a chosen colimit, and `E` is an equivalence, we can construct a chosen colimit of `F`.
-/
def has_colimit_of_equivalence_comp (e : K ≌ J) [has_colimit (e.functor ⋙ F)] : has_colimit F :=
begin
  haveI : has_colimit (e.inverse ⋙ e.functor ⋙ F) := limits.has_colimit_equivalence_comp e.symm,
  apply has_colimit_of_iso (e.inv_fun_id_assoc F).symm,
end

section colim_functor

variables [has_colimits_of_shape J C]

/-- `colimit F` is functorial in `F`, when `C` has all colimits of shape `J`. -/
def colim : (J ⥤ C) ⥤ C :=
{ obj := λ F, colimit F,
  map := λ F G α, colimit.desc F
    { X := colimit G,
      ι :=
      { app := λ j, α.app j ≫ colimit.ι G j,
        naturality' := λ j j' f,
          by erw [comp_id, ←assoc, α.naturality, assoc, colimit.w] } },
  map_comp' := λ F G H α β,
    by ext; erw [←assoc, is_colimit.fac, is_colimit.fac, assoc, is_colimit.fac, ←assoc]; refl }

variables {F} {G : J ⥤ C} (α : F ⟶ G)

@[simp, reassoc] lemma colimit.ι_map (j : J) : colimit.ι F j ≫ colim.map α = α.app j ≫ colimit.ι G j :=
by apply is_colimit.fac

@[simp] lemma colimit.map_desc (c : cocone G) :
  colim.map α ≫ colimit.desc G c = colimit.desc F ((cocones.precompose α).obj c) :=
by ext; rw [←assoc, colimit.ι_map, assoc, colimit.ι_desc, colimit.ι_desc]; refl

lemma colimit.pre_map [has_colimits_of_shape K C] (E : K ⥤ J) :
  colimit.pre F E ≫ colim.map α = colim.map (whisker_left E α) ≫ colimit.pre G E :=
by ext; rw [←assoc, colimit.ι_pre, colimit.ι_map, ←assoc, colimit.ι_map, assoc, colimit.ι_pre]; refl

lemma colimit.pre_map' [has_colimits_of_shape.{v} K C]
  (F : J ⥤ C) {E₁ E₂ : K ⥤ J} (α : E₁ ⟶ E₂) :
  colimit.pre F E₁ = colim.map (whisker_right α F) ≫ colimit.pre F E₂ :=
by ext1; simp [(category.assoc _ _ _ _).symm]

lemma colimit.pre_id (F : J ⥤ C) :
colimit.pre F (𝟭 _) = colim.map (functor.left_unitor F).hom := by tidy

lemma colimit.map_post {D : Type u'} [category.{v} D] [has_colimits_of_shape J D] (H : C ⥤ D) :
/- H (colimit F) ⟶ H (colimit G) ⟶ colimit (G ⋙ H) vs
   H (colimit F) ⟶ colimit (F ⋙ H) ⟶ colimit (G ⋙ H) -/
  colimit.post F H ≫ H.map (colim.map α) = colim.map (whisker_right α H) ≫ colimit.post G H:=
begin
  ext,
  rw [←assoc, colimit.ι_post, ←H.map_comp, colimit.ι_map, H.map_comp],
  rw [←assoc, colimit.ι_map, assoc, colimit.ι_post],
  refl
end

/--
The isomorphism between
morphisms from the cone point of the chosen colimit cocone for `F` to `W`
and cocones over `F` with cone point `W`
is natural in `F`.
-/
def colim_coyoneda : colim.op ⋙ coyoneda ≅ category_theory.cocones J C :=
nat_iso.of_components (λ F, nat_iso.of_components (colimit.hom_iso (unop F)) (by tidy))
  (by tidy)

end colim_functor

/--
We can transport chosen colimits of shape `J` along an equivalence `J ≌ J'`.
-/
def has_colimits_of_shape_of_equivalence {J' : Type v} [small_category J']
  (e : J ≌ J') [has_colimits_of_shape J C] : has_colimits_of_shape J' C :=
by { constructor, intro F, apply has_colimit_of_equivalence_comp e, apply_instance }

end colimit

end category_theory.limits<|MERGE_RESOLUTION|>--- conflicted
+++ resolved
@@ -70,15 +70,12 @@
   hom_inv_id' := P.uniq_cone_morphism,
   inv_hom_id' := Q.uniq_cone_morphism }
 
-<<<<<<< HEAD
 /-- Limits of `F` are unique up to isomorphism. -/
 -- We may later want to prove the coherence of these isomorphisms.
 def cone_point_unique_up_to_iso {s t : cone F} (P : is_limit s) (Q : is_limit t) : s.X ≅ t.X :=
 (cones.forget F).map_iso (unique_up_to_iso P Q)
 
-=======
 /-- Transport evidence that a cone is a limit cone across an isomorphism of cones. -/
->>>>>>> 1a398a72
 def of_iso_limit {r t : cone F} (P : is_limit r) (i : r ≅ t) : is_limit t :=
 is_limit.mk_cone_morphism
   (λ s, P.lift_cone_morphism s ≫ i.hom)
@@ -282,15 +279,12 @@
   hom_inv_id' := P.uniq_cocone_morphism,
   inv_hom_id' := Q.uniq_cocone_morphism }
 
-<<<<<<< HEAD
 /-- Colimits of `F` are unique up to isomorphism. -/
 -- We may later want to prove the coherence of these isomorphisms.
 def cone_point_unique_up_to_iso {s t : cocone F} (P : is_colimit s) (Q : is_colimit t) : s.X ≅ t.X :=
 (cocones.forget F).map_iso (unique_up_to_iso P Q)
 
-=======
 /-- Transport evidence that a cocone is a colimit cocone across an isomorphism of cocones. -/
->>>>>>> 1a398a72
 def of_iso_colimit {r t : cocone F} (P : is_colimit r) (i : r ≅ t) : is_colimit t :=
 is_colimit.mk_cocone_morphism
   (λ s, i.inv ≫ P.desc_cocone_morphism s)
