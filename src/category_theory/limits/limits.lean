/-
Copyright (c) 2018 Scott Morrison. All rights reserved.
Released under Apache 2.0 license as described in the file LICENSE.
Authors: Reid Barton, Mario Carneiro, Scott Morrison, Floris van Doorn
-/
import category_theory.whiskering
import category_theory.yoneda
import category_theory.limits.cones
import category_theory.eq_to_hom

open category_theory category_theory.category category_theory.functor opposite

namespace category_theory.limits

universes v u u' u'' w -- declare the `v`'s first; see `category_theory.category` for an explanation

-- See the notes at the top of cones.lean, explaining why we can't allow `J : Prop` here.
variables {J K : Type v} [small_category J] [small_category K]
variables {C : Type u} [𝒞 : category.{v} C]
include 𝒞

variables {F : J ⥤ C}

/-- A cone `t` on `F` is a limit cone if each cone on `F` admits a unique
  cone morphism to `t`. -/
structure is_limit (t : cone F) :=
(lift  : Π (s : cone F), s.X ⟶ t.X)
(fac'  : ∀ (s : cone F) (j : J), lift s ≫ t.π.app j = s.π.app j . obviously)
(uniq' : ∀ (s : cone F) (m : s.X ⟶ t.X) (w : ∀ j : J, m ≫ t.π.app j = s.π.app j),
  m = lift s . obviously)

restate_axiom is_limit.fac'
attribute [simp] is_limit.fac
restate_axiom is_limit.uniq'

namespace is_limit

instance subsingleton {t : cone F} : subsingleton (is_limit t) :=
⟨by intros P Q; cases P; cases Q; congr; ext; solve_by_elim⟩

/- Repackaging the definition in terms of cone morphisms. -/

def lift_cone_morphism {t : cone F} (h : is_limit t) (s : cone F) : s ⟶ t :=
{ hom := h.lift s }

lemma uniq_cone_morphism {s t : cone F} (h : is_limit t) {f f' : s ⟶ t} :
  f = f' :=
have ∀ {g : s ⟶ t}, g = h.lift_cone_morphism s, by intro g; ext; exact h.uniq _ _ g.w,
this.trans this.symm

def mk_cone_morphism {t : cone F}
  (lift : Π (s : cone F), s ⟶ t)
  (uniq' : ∀ (s : cone F) (m : s ⟶ t), m = lift s) : is_limit t :=
{ lift := λ s, (lift s).hom,
  uniq' := λ s m w,
    have cone_morphism.mk m w = lift s, by apply uniq',
    congr_arg cone_morphism.hom this }

/-- Limit cones on `F` are unique up to isomorphism. -/
def unique_up_to_iso {s t : cone F} (P : is_limit s) (Q : is_limit t) : s ≅ t :=
{ hom := Q.lift_cone_morphism s,
  inv := P.lift_cone_morphism t,
  hom_inv_id' := P.uniq_cone_morphism,
  inv_hom_id' := Q.uniq_cone_morphism }

/-- Limits of `F` are unique up to isomorphism. -/
<<<<<<< HEAD
-- TODO name, docstring, dualise
=======
-- We may later want to prove the coherence of these isomorphisms.
>>>>>>> 6ed879c3
def cone_point_unique_up_to_iso {s t : cone F} (P : is_limit s) (Q : is_limit t) : s.X ≅ t.X :=
(cones.forget F).map_iso (unique_up_to_iso P Q)

def of_iso_limit {r t : cone F} (P : is_limit r) (i : r ≅ t) : is_limit t :=
is_limit.mk_cone_morphism
  (λ s, P.lift_cone_morphism s ≫ i.hom)
  (λ s m, by rw ←i.comp_inv_eq; apply P.uniq_cone_morphism)

variables {t : cone F}

lemma hom_lift (h : is_limit t) {W : C} (m : W ⟶ t.X) :
  m = h.lift { X := W, π := { app := λ b, m ≫ t.π.app b } } :=
h.uniq { X := W, π := { app := λ b, m ≫ t.π.app b } } m (λ b, rfl)

/-- Two morphisms into a limit are equal if their compositions with
  each cone morphism are equal. -/
lemma hom_ext (h : is_limit t) {W : C} {f f' : W ⟶ t.X}
  (w : ∀ j, f ≫ t.π.app j = f' ≫ t.π.app j) : f = f' :=
by rw [h.hom_lift f, h.hom_lift f']; congr; exact funext w

/-- The universal property of a limit cone: a map `W ⟶ X` is the same as
  a cone on `F` with vertex `W`. -/
def hom_iso (h : is_limit t) (W : C) : (W ⟶ t.X) ≅ ((const J).obj W ⟶ F) :=
{ hom := λ f, (t.extend f).π,
  inv := λ π, h.lift { X := W, π := π },
  hom_inv_id' := by ext f; apply h.hom_ext; intro j; simp; dsimp; refl }

@[simp] lemma hom_iso_hom (h : is_limit t) {W : C} (f : W ⟶ t.X) :
  (is_limit.hom_iso h W).hom f = (t.extend f).π := rfl

/-- The limit of `F` represents the functor taking `W` to
  the set of cones on `F` with vertex `W`. -/
def nat_iso (h : is_limit t) : yoneda.obj t.X ≅ F.cones :=
nat_iso.of_components (λ W, is_limit.hom_iso h (unop W)) (by tidy).

def hom_iso' (h : is_limit t) (W : C) :
  ((W ⟶ t.X) : Type v) ≅ { p : Π j, W ⟶ F.obj j // ∀ {j j'} (f : j ⟶ j'), p j ≫ F.map f = p j' } :=
h.hom_iso W ≪≫
{ hom := λ π,
  ⟨λ j, π.app j, λ j j' f,
   by convert ←(π.naturality f).symm; apply id_comp⟩,
  inv := λ p,
  { app := λ j, p.1 j,
    naturality' := λ j j' f, begin dsimp, rw [id_comp], exact (p.2 f).symm end } }

/-- If G : C → D is a faithful functor which sends t to a limit cone,
  then it suffices to check that the induced maps for the image of t
  can be lifted to maps of C. -/
def of_faithful {t : cone F} {D : Type u'} [category.{v} D] (G : C ⥤ D) [faithful G]
  (ht : is_limit (G.map_cone t)) (lift : Π (s : cone F), s.X ⟶ t.X)
  (h : ∀ s, G.map (lift s) = ht.lift (G.map_cone s)) : is_limit t :=
{ lift := lift,
  fac' := λ s j, by apply G.injectivity; rw [G.map_comp, h]; apply ht.fac,
  uniq' := λ s m w, begin
    apply G.injectivity, rw h,
    refine ht.uniq (G.map_cone s) _ (λ j, _),
    convert ←congr_arg (λ f, G.map f) (w j),
    apply G.map_comp
  end }

def iso_unique_cone_morphism {t : cone F} :
  is_limit t ≅ Π s, unique (s ⟶ t) :=
{ hom := λ h s,
  { default := h.lift_cone_morphism s,
    uniq := λ _, h.uniq_cone_morphism },
  inv := λ h,
  { lift := λ s, (h s).default.hom,
    uniq' := λ s f w, congr_arg cone_morphism.hom ((h s).uniq ⟨f, w⟩) } }

namespace of_nat_iso
variables {X : C} (h : yoneda.obj X ≅ F.cones)

/-- If `F.cones` is represented by `X`, each morphism `f : Y ⟶ X` gives a cone with cone point `Y`. -/
def cone_of_hom {Y : C} (f : Y ⟶ X) : cone F :=
{ X := Y, π := h.hom.app (op Y) f }

/-- If `F.cones` is represented by `X`, each cone `s` gives a morphism `s.X ⟶ X`. -/
def hom_of_cone (s : cone F) : s.X ⟶ X := h.inv.app (op s.X) s.π

@[simp] lemma cone_of_hom_of_cone (s : cone F) : cone_of_hom h (hom_of_cone h s) = s :=
begin
  dsimp [cone_of_hom, hom_of_cone], cases s, congr, dsimp,
  exact congr_fun (congr_fun (congr_arg nat_trans.app h.inv_hom_id) (op s_X)) s_π,
end

@[simp] lemma hom_of_cone_of_hom {Y : C} (f : Y ⟶ X) : hom_of_cone h (cone_of_hom h f) = f :=
congr_fun (congr_fun (congr_arg nat_trans.app h.hom_inv_id) (op Y)) f

/-- If `F.cones` is represented by `X`, the cone corresponding to the identity morphism on `X`
will be a limit cone. -/
def limit_cone : cone F :=
cone_of_hom h (𝟙 X)

/-- If `F.cones` is represented by `X`, the cone corresponding to a morphism `f : Y ⟶ X` is
the limit cone extended by `f`. -/
lemma cone_of_hom_fac {Y : C} (f : Y ⟶ X) :
cone_of_hom h f = (limit_cone h).extend f :=
begin
  dsimp [cone_of_hom, limit_cone, cone.extend],
  congr,
  ext j,
  have t := congr_fun (h.hom.naturality f.op) (𝟙 X),
  dsimp at t,
  simp only [comp_id] at t,
  rw congr_fun (congr_arg nat_trans.app t) j,
  refl,
end

/-- If `F.cones` is represented by `X`, any cone is the extension of the limit cone by the
corresponding morphism. -/
lemma cone_fac (s : cone F) : (limit_cone h).extend (hom_of_cone h s) = s :=
begin
  rw ←cone_of_hom_of_cone h s,
  conv_lhs { simp only [hom_of_cone_of_hom] },
  apply (cone_of_hom_fac _ _).symm,
end

end of_nat_iso

section
open of_nat_iso

/--
If `F.cones` is representable, then the cone corresponding to the identity morphism on
the representing object is a limit cone.
-/
def of_nat_iso {X : C} (h : yoneda.obj X ≅ F.cones) :
  is_limit (limit_cone h) :=
{ lift := λ s, hom_of_cone h s,
  fac' := λ s j,
  begin
    have h := cone_fac h s,
    cases s,
    injection h with h₁ h₂,
    simp only [heq_iff_eq] at h₂,
    conv_rhs { rw ← h₂ }, refl,
  end,
  uniq' := λ s m w,
  begin
    rw ←hom_of_cone_of_hom h m,
    congr,
    rw cone_of_hom_fac,
    dsimp, cases s, congr,
    ext j, exact w j,
  end }
end

end is_limit

/-- A cocone `t` on `F` is a colimit cocone if each cocone on `F` admits a unique
  cocone morphism from `t`. -/
structure is_colimit (t : cocone F) :=
(desc  : Π (s : cocone F), t.X ⟶ s.X)
(fac'  : ∀ (s : cocone F) (j : J), t.ι.app j ≫ desc s = s.ι.app j . obviously)
(uniq' : ∀ (s : cocone F) (m : t.X ⟶ s.X) (w : ∀ j : J, t.ι.app j ≫ m = s.ι.app j),
  m = desc s . obviously)

restate_axiom is_colimit.fac'
attribute [simp] is_colimit.fac
restate_axiom is_colimit.uniq'

namespace is_colimit

instance subsingleton {t : cocone F} : subsingleton (is_colimit t) :=
⟨by intros P Q; cases P; cases Q; congr; ext; solve_by_elim⟩

/- Repackaging the definition in terms of cone morphisms. -/

def desc_cocone_morphism {t : cocone F} (h : is_colimit t) (s : cocone F) : t ⟶ s :=
{ hom := h.desc s }

lemma uniq_cocone_morphism {s t : cocone F} (h : is_colimit t) {f f' : t ⟶ s} :
  f = f' :=
have ∀ {g : t ⟶ s}, g = h.desc_cocone_morphism s, by intro g; ext; exact h.uniq _ _ g.w,
this.trans this.symm

def mk_cocone_morphism {t : cocone F}
  (desc : Π (s : cocone F), t ⟶ s)
  (uniq' : ∀ (s : cocone F) (m : t ⟶ s), m = desc s) : is_colimit t :=
{ desc := λ s, (desc s).hom,
  uniq' := λ s m w,
    have cocone_morphism.mk m w = desc s, by apply uniq',
    congr_arg cocone_morphism.hom this }

/-- Limit cones on `F` are unique up to isomorphism. -/
def unique_up_to_iso {s t : cocone F} (P : is_colimit s) (Q : is_colimit t) : s ≅ t :=
{ hom := P.desc_cocone_morphism t,
  inv := Q.desc_cocone_morphism s,
  hom_inv_id' := P.uniq_cocone_morphism,
  inv_hom_id' := Q.uniq_cocone_morphism }

/-- Limits of `F` are unique up to isomorphism. -/
-- We may later want to prove the coherence of these isomorphisms.
def cone_point_unique_up_to_iso {s t : cocone F} (P : is_colimit s) (Q : is_colimit t) : s.X ≅ t.X :=
(cocones.forget F).map_iso (unique_up_to_iso P Q)

def of_iso_colimit {r t : cocone F} (P : is_colimit r) (i : r ≅ t) : is_colimit t :=
is_colimit.mk_cocone_morphism
  (λ s, i.inv ≫ P.desc_cocone_morphism s)
  (λ s m, by rw i.eq_inv_comp; apply P.uniq_cocone_morphism)

variables {t : cocone F}

lemma hom_desc (h : is_colimit t) {W : C} (m : t.X ⟶ W) :
  m = h.desc { X := W, ι := { app := λ b, t.ι.app b ≫ m,
    naturality' := by intros; erw [←assoc, t.ι.naturality, comp_id, comp_id] } } :=
h.uniq { X := W, ι := { app := λ b, t.ι.app b ≫ m, naturality' := _ } } m (λ b, rfl)

/-- Two morphisms out of a colimit are equal if their compositions with
  each cocone morphism are equal. -/
lemma hom_ext (h : is_colimit t) {W : C} {f f' : t.X ⟶ W}
  (w : ∀ j, t.ι.app j ≫ f = t.ι.app j ≫ f') : f = f' :=
by rw [h.hom_desc f, h.hom_desc f']; congr; exact funext w

/-- The universal property of a colimit cocone: a map `X ⟶ W` is the same as
  a cocone on `F` with vertex `W`. -/
def hom_iso (h : is_colimit t) (W : C) : (t.X ⟶ W) ≅ (F ⟶ (const J).obj W) :=
{ hom := λ f, (t.extend f).ι,
  inv := λ ι, h.desc { X := W, ι := ι },
  hom_inv_id' := by ext f; apply h.hom_ext; intro j; simp; dsimp; refl }

@[simp] lemma hom_iso_hom (h : is_colimit t) {W : C} (f : t.X ⟶ W) :
  (is_colimit.hom_iso h W).hom f = (t.extend f).ι := rfl

/-- The colimit of `F` represents the functor taking `W` to
  the set of cocones on `F` with vertex `W`. -/
def nat_iso (h : is_colimit t) : coyoneda.obj (op t.X) ≅ F.cocones :=
nat_iso.of_components (is_colimit.hom_iso h) (by intros; ext; dsimp; rw ←assoc; refl)

def hom_iso' (h : is_colimit t) (W : C) :
  ((t.X ⟶ W) : Type v) ≅ { p : Π j, F.obj j ⟶ W // ∀ {j j' : J} (f : j ⟶ j'), F.map f ≫ p j' = p j } :=
h.hom_iso W ≪≫
{ hom := λ ι,
  ⟨λ j, ι.app j, λ j j' f,
   by convert ←(ι.naturality f); apply comp_id⟩,
  inv := λ p,
  { app := λ j, p.1 j,
    naturality' := λ j j' f, begin dsimp, rw [comp_id], exact (p.2 f) end } }

/-- If G : C → D is a faithful functor which sends t to a colimit cocone,
  then it suffices to check that the induced maps for the image of t
  can be lifted to maps of C. -/
def of_faithful {t : cocone F} {D : Type u'} [category.{v} D] (G : C ⥤ D) [faithful G]
  (ht : is_colimit (G.map_cocone t)) (desc : Π (s : cocone F), t.X ⟶ s.X)
  (h : ∀ s, G.map (desc s) = ht.desc (G.map_cocone s)) : is_colimit t :=
{ desc := desc,
  fac' := λ s j, by apply G.injectivity; rw [G.map_comp, h]; apply ht.fac,
  uniq' := λ s m w, begin
    apply G.injectivity, rw h,
    refine ht.uniq (G.map_cocone s) _ (λ j, _),
    convert ←congr_arg (λ f, G.map f) (w j),
    apply G.map_comp
  end }

def iso_unique_cocone_morphism {t : cocone F} :
  is_colimit t ≅ Π s, unique (t ⟶ s) :=
{ hom := λ h s,
  { default := h.desc_cocone_morphism s,
    uniq := λ _, h.uniq_cocone_morphism },
  inv := λ h,
  { desc := λ s, (h s).default.hom,
    uniq' := λ s f w, congr_arg cocone_morphism.hom ((h s).uniq ⟨f, w⟩) } }

namespace of_nat_iso
variables {X : C} (h : coyoneda.obj (op X) ≅ F.cocones)

/-- If `F.cocones` is corepresented by `X`, each morphism `f : X ⟶ Y` gives a cocone with cone point `Y`. -/
def cocone_of_hom {Y : C} (f : X ⟶ Y) : cocone F :=
{ X := Y, ι := h.hom.app Y f }

/-- If `F.cocones` is corepresented by `X`, each cocone `s` gives a morphism `X ⟶ s.X`. -/
def hom_of_cocone (s : cocone F) : X ⟶ s.X := h.inv.app s.X s.ι

@[simp] lemma cocone_of_hom_of_cocone (s : cocone F) : cocone_of_hom h (hom_of_cocone h s) = s :=
begin
  dsimp [cocone_of_hom, hom_of_cocone], cases s, congr, dsimp,
  exact congr_fun (congr_fun (congr_arg nat_trans.app h.inv_hom_id) s_X) s_ι,
end

@[simp] lemma hom_of_cocone_of_hom {Y : C} (f : X ⟶ Y) : hom_of_cocone h (cocone_of_hom h f) = f :=
congr_fun (congr_fun (congr_arg nat_trans.app h.hom_inv_id) Y) f

/-- If `F.cocones` is corepresented by `X`, the cocone corresponding to the identity morphism on `X`
will be a colimit cocone. -/
def colimit_cocone : cocone F :=
cocone_of_hom h (𝟙 X)

/-- If `F.cocones` is corepresented by `X`, the cocone corresponding to a morphism `f : Y ⟶ X` is
the colimit cocone extended by `f`. -/
lemma cocone_of_hom_fac {Y : C} (f : X ⟶ Y) :
cocone_of_hom h f = (colimit_cocone h).extend f :=
begin
  dsimp [cocone_of_hom, colimit_cocone, cocone.extend],
  congr,
  ext j,
  have t := congr_fun (h.hom.naturality f) (𝟙 X),
  dsimp at t,
  simp only [id_comp] at t,
  rw congr_fun (congr_arg nat_trans.app t) j,
  refl,
end

/-- If `F.cocones` is corepresented by `X`, any cocone is the extension of the colimit cocone by the
corresponding morphism. -/
lemma cocone_fac (s : cocone F) : (colimit_cocone h).extend (hom_of_cocone h s) = s :=
begin
  rw ←cocone_of_hom_of_cocone h s,
  conv_lhs { simp only [hom_of_cocone_of_hom] },
  apply (cocone_of_hom_fac _ _).symm,
end

end of_nat_iso

section
open of_nat_iso

/--
If `F.cocones` is corepresentable, then the cocone corresponding to the identity morphism on
the representing object is a colimit cocone.
-/
def of_nat_iso {X : C} (h : coyoneda.obj (op X) ≅ F.cocones) :
  is_colimit (colimit_cocone h) :=
{ desc := λ s, hom_of_cocone h s,
  fac' := λ s j,
  begin
    have h := cocone_fac h s,
    cases s,
    injection h with h₁ h₂,
    simp only [heq_iff_eq] at h₂,
    conv_rhs { rw ← h₂ }, refl,
  end,
  uniq' := λ s m w,
  begin
    rw ←hom_of_cocone_of_hom h m,
    congr,
    rw cocone_of_hom_fac,
    dsimp, cases s, congr,
    ext j, exact w j,
  end }
end

end is_colimit

section limit

/-- `has_limit F` represents a particular chosen limit of the diagram `F`. -/
class has_limit (F : J ⥤ C) :=
(cone : cone F)
(is_limit : is_limit cone)

variables (J C)

/-- `C` has limits of shape `J` if we have chosen a particular limit of
  every functor `F : J ⥤ C`. -/
class has_limits_of_shape :=
(has_limit : Π F : J ⥤ C, has_limit F)

/-- `C` has all (small) limits if it has limits of every shape. -/
class has_limits :=
(has_limits_of_shape : Π (J : Type v) [𝒥 : small_category J], has_limits_of_shape J C)

variables {J C}

@[priority 100] -- see Note [lower instance priority]
instance has_limit_of_has_limits_of_shape
  {J : Type v} [small_category J] [H : has_limits_of_shape J C] (F : J ⥤ C) : has_limit F :=
has_limits_of_shape.has_limit F

@[priority 100] -- see Note [lower instance priority]
instance has_limits_of_shape_of_has_limits
  {J : Type v} [small_category J] [H : has_limits.{v} C] : has_limits_of_shape J C :=
has_limits.has_limits_of_shape C J

/- Interface to the `has_limit` class. -/

def limit.cone (F : J ⥤ C) [has_limit F] : cone F := has_limit.cone F

def limit (F : J ⥤ C) [has_limit F] := (limit.cone F).X

def limit.π (F : J ⥤ C) [has_limit F] (j : J) : limit F ⟶ F.obj j :=
(limit.cone F).π.app j

@[simp] lemma limit.cone_π {F : J ⥤ C} [has_limit F] (j : J) :
  (limit.cone F).π.app j = limit.π _ j := rfl

@[simp] lemma limit.w (F : J ⥤ C) [has_limit F] {j j' : J} (f : j ⟶ j') :
  limit.π F j ≫ F.map f = limit.π F j' := (limit.cone F).w f

def limit.is_limit (F : J ⥤ C) [has_limit F] : is_limit (limit.cone F) :=
has_limit.is_limit.{v} F

def limit.lift (F : J ⥤ C) [has_limit F] (c : cone F) : c.X ⟶ limit F :=
(limit.is_limit F).lift c

@[simp] lemma limit.is_limit_lift {F : J ⥤ C} [has_limit F] (c : cone F) :
  (limit.is_limit F).lift c = limit.lift F c := rfl

@[simp, reassoc] lemma limit.lift_π {F : J ⥤ C} [has_limit F] (c : cone F) (j : J) :
  limit.lift F c ≫ limit.π F j = c.π.app j :=
is_limit.fac _ c j

def limit.cone_morphism {F : J ⥤ C} [has_limit F] (c : cone F) :
  cone_morphism c (limit.cone F) :=
(limit.is_limit F).lift_cone_morphism c

@[simp] lemma limit.cone_morphism_hom {F : J ⥤ C} [has_limit F] (c : cone F) :
  (limit.cone_morphism c).hom = limit.lift F c := rfl
lemma limit.cone_morphism_π {F : J ⥤ C} [has_limit F] (c : cone F) (j : J) :
  (limit.cone_morphism c).hom ≫ limit.π F j = c.π.app j :=
by simp

@[ext] lemma limit.hom_ext {F : J ⥤ C} [has_limit F] {X : C} {f f' : X ⟶ limit F}
  (w : ∀ j, f ≫ limit.π F j = f' ≫ limit.π F j) : f = f' :=
(limit.is_limit F).hom_ext w

def limit.hom_iso (F : J ⥤ C) [has_limit F] (W : C) : (W ⟶ limit F) ≅ (F.cones.obj (op W)) :=
(limit.is_limit F).hom_iso W

@[simp] lemma limit.hom_iso_hom (F : J ⥤ C) [has_limit F] {W : C} (f : W ⟶ limit F) :
  (limit.hom_iso F W).hom f = (const J).map f ≫ (limit.cone F).π :=
(limit.is_limit F).hom_iso_hom f

def limit.hom_iso' (F : J ⥤ C) [has_limit F] (W : C) :
  ((W ⟶ limit F) : Type v) ≅ { p : Π j, W ⟶ F.obj j // ∀ {j j' : J} (f : j ⟶ j'), p j ≫ F.map f = p j' } :=
(limit.is_limit F).hom_iso' W

lemma limit.lift_extend {F : J ⥤ C} [has_limit F] (c : cone F) {X : C} (f : X ⟶ c.X) :
  limit.lift F (c.extend f) = f ≫ limit.lift F c :=
by obviously

def has_limit_of_iso {F G : J ⥤ C} [has_limit F] (α : F ≅ G) : has_limit G :=
{ cone := (cones.postcompose α.hom).obj (limit.cone F),
  is_limit :=
  { lift := λ s, limit.lift F ((cones.postcompose α.inv).obj s),
    fac' := λ s j,
    begin
      rw [cones.postcompose_obj_π, nat_trans.comp_app, limit.cone_π, ←category.assoc, limit.lift_π],
      simp
    end,
    uniq' := λ s m w,
    begin
      apply limit.hom_ext, intro j,
      rw [limit.lift_π, cones.postcompose_obj_π, nat_trans.comp_app, ←nat_iso.app_inv, iso.eq_comp_inv],
      simpa using w j
    end } }

/-- If a functor `G` has the same collection of cones as a functor `F`
which has a limit, then `G` also has a limit. -/
-- See the construction of limits from products and equalizers
-- for an example usage.
def has_limit.of_cones_iso {J K : Type v} [small_category J] [small_category K] (F : J ⥤ C) (G : K ⥤ C)
  (h : F.cones ≅ G.cones) [has_limit F] : has_limit G :=
⟨_, is_limit.of_nat_iso ((is_limit.nat_iso (limit.is_limit F)) ≪≫ h)⟩

section pre
variables (F) [has_limit F] (E : K ⥤ J) [has_limit (E ⋙ F)]

def limit.pre : limit F ⟶ limit (E ⋙ F) :=
limit.lift (E ⋙ F)
  { X := limit F,
    π := { app := λ k, limit.π F (E.obj k) } }

@[simp] lemma limit.pre_π (k : K) : limit.pre F E ≫ limit.π (E ⋙ F) k = limit.π F (E.obj k) :=
by erw is_limit.fac

@[simp] lemma limit.lift_pre (c : cone F) :
  limit.lift F c ≫ limit.pre F E = limit.lift (E ⋙ F) (c.whisker E) :=
by ext; simp

variables {L : Type v} [small_category L]
variables (D : L ⥤ K) [has_limit (D ⋙ E ⋙ F)]

@[simp] lemma limit.pre_pre : limit.pre F E ≫ limit.pre (E ⋙ F) D = limit.pre F (D ⋙ E) :=
by ext j; erw [assoc, limit.pre_π, limit.pre_π, limit.pre_π]; refl

end pre

section post
variables {D : Type u'} [𝒟 : category.{v} D]
include 𝒟

variables (F) [has_limit F] (G : C ⥤ D) [has_limit (F ⋙ G)]

def limit.post : G.obj (limit F) ⟶ limit (F ⋙ G) :=
limit.lift (F ⋙ G)
{ X := G.obj (limit F),
  π :=
  { app := λ j, G.map (limit.π F j),
    naturality' :=
      by intros j j' f; erw [←G.map_comp, limits.cone.w, id_comp]; refl } }

@[simp] lemma limit.post_π (j : J) : limit.post F G ≫ limit.π (F ⋙ G) j = G.map (limit.π F j) :=
by erw is_limit.fac

@[simp] lemma limit.lift_post (c : cone F) :
  G.map (limit.lift F c) ≫ limit.post F G = limit.lift (F ⋙ G) (G.map_cone c) :=
by ext; rw [assoc, limit.post_π, ←G.map_comp, limit.lift_π, limit.lift_π]; refl

@[simp] lemma limit.post_post
  {E : Type u''} [category.{v} E] (H : D ⥤ E) [has_limit ((F ⋙ G) ⋙ H)] :
/- H G (limit F) ⟶ H (limit (F ⋙ G)) ⟶ limit ((F ⋙ G) ⋙ H) equals -/
/- H G (limit F) ⟶ limit (F ⋙ (G ⋙ H)) -/
  H.map (limit.post F G) ≫ limit.post (F ⋙ G) H = limit.post F (G ⋙ H) :=
by ext; erw [assoc, limit.post_π, ←H.map_comp, limit.post_π, limit.post_π]; refl

end post

lemma limit.pre_post {D : Type u'} [category.{v} D]
  (E : K ⥤ J) (F : J ⥤ C) (G : C ⥤ D)
  [has_limit F] [has_limit (E ⋙ F)] [has_limit (F ⋙ G)] [has_limit ((E ⋙ F) ⋙ G)] :
/- G (limit F) ⟶ G (limit (E ⋙ F)) ⟶ limit ((E ⋙ F) ⋙ G) vs -/
/- G (limit F) ⟶ limit F ⋙ G ⟶ limit (E ⋙ (F ⋙ G)) or -/
  G.map (limit.pre F E) ≫ limit.post (E ⋙ F) G = limit.post F G ≫ limit.pre (F ⋙ G) E :=
by ext; erw [assoc, limit.post_π, ←G.map_comp, limit.pre_π, assoc, limit.pre_π, limit.post_π]; refl

open category_theory.equivalence
instance has_limit_equivalence_comp (e : K ≌ J) [has_limit F] : has_limit (e.functor ⋙ F) :=
{ cone := cone.whisker e.functor (limit.cone F),
  is_limit :=
  let e' := cones.postcompose (e.inv_fun_id_assoc F).hom in
  { lift := λ s, limit.lift F (e'.obj (cone.whisker e.inverse s)),
    fac' := λ s j,
    begin
      dsimp, rw [limit.lift_π], dsimp [e'],
      erw [inv_fun_id_assoc_hom_app, counit_functor, ←s.π.naturality, id_comp]
    end,
    uniq' := λ s m w,
    begin
      apply limit.hom_ext, intro j,
      erw [limit.lift_π, ←limit.w F (e.counit_iso.hom.app j)],
      slice_lhs 1 2 { erw [w (e.inverse.obj j)] }, simp
    end } }

local attribute [elab_simple] inv_fun_id_assoc -- not entirely sure why this is needed
def has_limit_of_equivalence_comp (e : K ≌ J) [has_limit (e.functor ⋙ F)] : has_limit F :=
begin
  haveI : has_limit (e.inverse ⋙ e.functor ⋙ F) := limits.has_limit_equivalence_comp e.symm,
  apply has_limit_of_iso (e.inv_fun_id_assoc F),
end

-- `has_limit_comp_equivalence` and `has_limit_of_comp_equivalence`
-- are proved in `category_theory/adjunction/limits.lean`.

section lim_functor

variables [has_limits_of_shape J C]

/-- `limit F` is functorial in `F`, when `C` has all limits of shape `J`. -/
def lim : (J ⥤ C) ⥤ C :=
{ obj := λ F, limit F,
  map := λ F G α, limit.lift G
    { X := limit F,
      π :=
      { app := λ j, limit.π F j ≫ α.app j,
        naturality' := λ j j' f,
          by erw [id_comp, assoc, ←α.naturality, ←assoc, limit.w] } },
  map_comp' := λ F G H α β,
    by ext; erw [assoc, is_limit.fac, is_limit.fac, ←assoc, is_limit.fac, assoc]; refl }

variables {F} {G : J ⥤ C} (α : F ⟶ G)

@[simp, reassoc] lemma limit.map_π (j : J) : lim.map α ≫ limit.π G j = limit.π F j ≫ α.app j :=
by apply is_limit.fac

@[simp] lemma limit.lift_map (c : cone F) :
  limit.lift F c ≫ lim.map α = limit.lift G ((cones.postcompose α).obj c) :=
by ext; rw [assoc, limit.map_π, ←assoc, limit.lift_π, limit.lift_π]; refl

lemma limit.map_pre [has_limits_of_shape K C] (E : K ⥤ J) :
  lim.map α ≫ limit.pre G E = limit.pre F E ≫ lim.map (whisker_left E α) :=
by ext; rw [assoc, limit.pre_π, limit.map_π, assoc, limit.map_π, ←assoc, limit.pre_π]; refl

lemma limit.map_pre' [has_limits_of_shape.{v} K C]
  (F : J ⥤ C) {E₁ E₂ : K ⥤ J} (α : E₁ ⟶ E₂) :
  limit.pre F E₂ = limit.pre F E₁ ≫ lim.map (whisker_right α F) :=
by ext1; simp [(category.assoc _ _ _ _).symm]

lemma limit.id_pre (F : J ⥤ C) :
limit.pre F (𝟭 _) = lim.map (functor.left_unitor F).inv := by tidy

lemma limit.map_post {D : Type u'} [category.{v} D] [has_limits_of_shape J D] (H : C ⥤ D) :
/- H (limit F) ⟶ H (limit G) ⟶ limit (G ⋙ H) vs
   H (limit F) ⟶ limit (F ⋙ H) ⟶ limit (G ⋙ H) -/
  H.map (lim.map α) ≫ limit.post G H = limit.post F H ≫ lim.map (whisker_right α H) :=
begin
  ext,
  rw [assoc, limit.post_π, ←H.map_comp, limit.map_π, H.map_comp],
  rw [assoc, limit.map_π, ←assoc, limit.post_π],
  refl
end

def lim_yoneda : lim ⋙ yoneda ≅ category_theory.cones J C :=
nat_iso.of_components (λ F, nat_iso.of_components (λ W, limit.hom_iso F (unop W)) (by tidy))
  (by tidy)

end lim_functor

def has_limits_of_shape_of_equivalence {J' : Type v} [small_category J']
  (e : J ≌ J') [has_limits_of_shape J C] : has_limits_of_shape J' C :=
by { constructor, intro F, apply has_limit_of_equivalence_comp e, apply_instance }

end limit


section colimit

/-- `has_colimit F` represents a particular chosen colimit of the diagram `F`. -/
class has_colimit (F : J ⥤ C) :=
(cocone : cocone F)
(is_colimit : is_colimit cocone)

variables (J C)

/-- `C` has colimits of shape `J` if we have chosen a particular colimit of
  every functor `F : J ⥤ C`. -/
class has_colimits_of_shape :=
(has_colimit : Π F : J ⥤ C, has_colimit F)

/-- `C` has all (small) colimits if it has colimits of every shape. -/
class has_colimits :=
(has_colimits_of_shape : Π (J : Type v) [𝒥 : small_category J], has_colimits_of_shape J C)

variables {J C}

@[priority 100] -- see Note [lower instance priority]
instance has_colimit_of_has_colimits_of_shape
  {J : Type v} [small_category J] [H : has_colimits_of_shape J C] (F : J ⥤ C) : has_colimit F :=
has_colimits_of_shape.has_colimit F

@[priority 100] -- see Note [lower instance priority]
instance has_colimits_of_shape_of_has_colimits
  {J : Type v} [small_category J] [H : has_colimits.{v} C] : has_colimits_of_shape J C :=
has_colimits.has_colimits_of_shape C J

/- Interface to the `has_colimit` class. -/

def colimit.cocone (F : J ⥤ C) [has_colimit F] : cocone F := has_colimit.cocone F

def colimit (F : J ⥤ C) [has_colimit F] := (colimit.cocone F).X

def colimit.ι (F : J ⥤ C) [has_colimit F] (j : J) : F.obj j ⟶ colimit F :=
(colimit.cocone F).ι.app j

@[simp] lemma colimit.cocone_ι {F : J ⥤ C} [has_colimit F] (j : J) :
  (colimit.cocone F).ι.app j = colimit.ι _ j := rfl

@[simp] lemma colimit.w (F : J ⥤ C) [has_colimit F] {j j' : J} (f : j ⟶ j') :
  F.map f ≫ colimit.ι F j' = colimit.ι F j := (colimit.cocone F).w f

def colimit.is_colimit (F : J ⥤ C) [has_colimit F] : is_colimit (colimit.cocone F) :=
has_colimit.is_colimit.{v} F

def colimit.desc (F : J ⥤ C) [has_colimit F] (c : cocone F) : colimit F ⟶ c.X :=
(colimit.is_colimit F).desc c

@[simp] lemma colimit.is_colimit_desc {F : J ⥤ C} [has_colimit F] (c : cocone F) :
  (colimit.is_colimit F).desc c = colimit.desc F c := rfl

/--
We have lots of lemmas describing how to simplify `colimit.ι F j ≫ _`,
and combined with `colimit.ext` we rely on these lemmas for many calculations.

However, since `category.assoc` is a `@[simp]` lemma, often expressions are
right associated, and it's hard to apply these lemmas about `colimit.ι`.

We thus use `reassoc` to define additional `@[simp]` lemmas, with an arbitrary extra morphism.
(see `tactic/reassoc_axiom.lean`)
 -/
@[simp, reassoc] lemma colimit.ι_desc {F : J ⥤ C} [has_colimit F] (c : cocone F) (j : J) :
  colimit.ι F j ≫ colimit.desc F c = c.ι.app j :=
is_colimit.fac _ c j

def colimit.cocone_morphism {F : J ⥤ C} [has_colimit F] (c : cocone F) :
  cocone_morphism (colimit.cocone F) c :=
(colimit.is_colimit F).desc_cocone_morphism c

@[simp] lemma colimit.cocone_morphism_hom {F : J ⥤ C} [has_colimit F] (c : cocone F) :
  (colimit.cocone_morphism c).hom = colimit.desc F c := rfl
lemma colimit.ι_cocone_morphism {F : J ⥤ C} [has_colimit F] (c : cocone F) (j : J) :
  colimit.ι F j ≫ (colimit.cocone_morphism c).hom = c.ι.app j :=
by simp

@[ext] lemma colimit.hom_ext {F : J ⥤ C} [has_colimit F] {X : C} {f f' : colimit F ⟶ X}
  (w : ∀ j, colimit.ι F j ≫ f = colimit.ι F j ≫ f') : f = f' :=
(colimit.is_colimit F).hom_ext w

def colimit.hom_iso (F : J ⥤ C) [has_colimit F] (W : C) : (colimit F ⟶ W) ≅ (F.cocones.obj W) :=
(colimit.is_colimit F).hom_iso W

@[simp] lemma colimit.hom_iso_hom (F : J ⥤ C) [has_colimit F] {W : C} (f : colimit F ⟶ W) :
  (colimit.hom_iso F W).hom f = (colimit.cocone F).ι ≫ (const J).map f :=
(colimit.is_colimit F).hom_iso_hom f

def colimit.hom_iso' (F : J ⥤ C) [has_colimit F] (W : C) :
  ((colimit F ⟶ W) : Type v) ≅ { p : Π j, F.obj j ⟶ W // ∀ {j j'} (f : j ⟶ j'), F.map f ≫ p j' = p j } :=
(colimit.is_colimit F).hom_iso' W

lemma colimit.desc_extend (F : J ⥤ C) [has_colimit F] (c : cocone F) {X : C} (f : c.X ⟶ X) :
  colimit.desc F (c.extend f) = colimit.desc F c ≫ f :=
begin
  ext1, rw [←category.assoc], simp
end

def has_colimit_of_iso {F G : J ⥤ C} [has_colimit F] (α : G ≅ F) : has_colimit G :=
{ cocone := (cocones.precompose α.hom).obj (colimit.cocone F),
  is_colimit :=
  { desc := λ s, colimit.desc F ((cocones.precompose α.inv).obj s),
    fac' := λ s j,
    begin
      rw [cocones.precompose_obj_ι, nat_trans.comp_app, colimit.cocone_ι],
      rw [category.assoc, colimit.ι_desc, ←nat_iso.app_hom, ←iso.eq_inv_comp], refl
    end,
    uniq' := λ s m w,
    begin
      apply colimit.hom_ext, intro j,
      rw [colimit.ι_desc, cocones.precompose_obj_ι, nat_trans.comp_app, ←nat_iso.app_inv,
        iso.eq_inv_comp],
      simpa using w j
    end } }

/-- If a functor `G` has the same collection of cocones as a functor `F`
which has a colimit, then `G` also has a colimit. -/
def has_colimit.of_cocones_iso {J K : Type v} [small_category J] [small_category K] (F : J ⥤ C) (G : K ⥤ C)
  (h : F.cocones ≅ G.cocones) [has_colimit F] : has_colimit G :=
⟨_, is_colimit.of_nat_iso ((is_colimit.nat_iso (colimit.is_colimit F)) ≪≫ h)⟩

section pre
variables (F) [has_colimit F] (E : K ⥤ J) [has_colimit (E ⋙ F)]

def colimit.pre : colimit (E ⋙ F) ⟶ colimit F :=
colimit.desc (E ⋙ F)
  { X := colimit F,
    ι := { app := λ k, colimit.ι F (E.obj k) } }

@[simp, reassoc] lemma colimit.ι_pre (k : K) : colimit.ι (E ⋙ F) k ≫ colimit.pre F E = colimit.ι F (E.obj k) :=
by erw is_colimit.fac

@[simp] lemma colimit.pre_desc (c : cocone F) :
  colimit.pre F E ≫ colimit.desc F c = colimit.desc (E ⋙ F) (c.whisker E) :=
by ext; rw [←assoc, colimit.ι_pre]; simp

variables {L : Type v} [small_category L]
variables (D : L ⥤ K) [has_colimit (D ⋙ E ⋙ F)]

@[simp] lemma colimit.pre_pre : colimit.pre (E ⋙ F) D ≫ colimit.pre F E = colimit.pre F (D ⋙ E) :=
begin
  ext j,
  rw [←assoc, colimit.ι_pre, colimit.ι_pre],
  letI : has_colimit ((D ⋙ E) ⋙ F) := show has_colimit (D ⋙ E ⋙ F), by apply_instance,
  exact (colimit.ι_pre F (D ⋙ E) j).symm
end

end pre

section post
variables {D : Type u'} [𝒟 : category.{v} D]
include 𝒟

variables (F) [has_colimit F] (G : C ⥤ D) [has_colimit (F ⋙ G)]

def colimit.post : colimit (F ⋙ G) ⟶ G.obj (colimit F) :=
colimit.desc (F ⋙ G)
{ X := G.obj (colimit F),
  ι :=
  { app := λ j, G.map (colimit.ι F j),
    naturality' :=
      by intros j j' f; erw [←G.map_comp, limits.cocone.w, comp_id]; refl } }

@[simp, reassoc] lemma colimit.ι_post (j : J) : colimit.ι (F ⋙ G) j ≫ colimit.post F G  = G.map (colimit.ι F j) :=
by erw is_colimit.fac

@[simp] lemma colimit.post_desc (c : cocone F) :
  colimit.post F G ≫ G.map (colimit.desc F c) = colimit.desc (F ⋙ G) (G.map_cocone c) :=
by ext; rw [←assoc, colimit.ι_post, ←G.map_comp, colimit.ι_desc, colimit.ι_desc]; refl

@[simp] lemma colimit.post_post
  {E : Type u''} [category.{v} E] (H : D ⥤ E) [has_colimit ((F ⋙ G) ⋙ H)] :
/- H G (colimit F) ⟶ H (colimit (F ⋙ G)) ⟶ colimit ((F ⋙ G) ⋙ H) equals -/
/- H G (colimit F) ⟶ colimit (F ⋙ (G ⋙ H)) -/
  colimit.post (F ⋙ G) H ≫ H.map (colimit.post F G) = colimit.post F (G ⋙ H) :=
begin
  ext,
  rw [←assoc, colimit.ι_post, ←H.map_comp, colimit.ι_post],
  exact (colimit.ι_post F (G ⋙ H) j).symm
end

end post

lemma colimit.pre_post {D : Type u'} [category.{v} D]
  (E : K ⥤ J) (F : J ⥤ C) (G : C ⥤ D)
  [has_colimit F] [has_colimit (E ⋙ F)] [has_colimit (F ⋙ G)] [has_colimit ((E ⋙ F) ⋙ G)] :
/- G (colimit F) ⟶ G (colimit (E ⋙ F)) ⟶ colimit ((E ⋙ F) ⋙ G) vs -/
/- G (colimit F) ⟶ colimit F ⋙ G ⟶ colimit (E ⋙ (F ⋙ G)) or -/
  colimit.post (E ⋙ F) G ≫ G.map (colimit.pre F E) = colimit.pre (F ⋙ G) E ≫ colimit.post F G :=
begin
  ext,
  rw [←assoc, colimit.ι_post, ←G.map_comp, colimit.ι_pre, ←assoc],
  letI : has_colimit (E ⋙ F ⋙ G) := show has_colimit ((E ⋙ F) ⋙ G), by apply_instance,
  erw [colimit.ι_pre (F ⋙ G) E j, colimit.ι_post]
end

open category_theory.equivalence
instance has_colimit_equivalence_comp (e : K ≌ J) [has_colimit F] : has_colimit (e.functor ⋙ F) :=
{ cocone := cocone.whisker e.functor (colimit.cocone F),
  is_colimit := let e' := cocones.precompose (e.inv_fun_id_assoc F).inv in
  { desc := λ s, colimit.desc F (e'.obj (cocone.whisker e.inverse s)),
    fac' := λ s j,
    begin
      dsimp, rw [colimit.ι_desc], dsimp [e'],
      erw [inv_fun_id_assoc_inv_app, ←functor_unit, s.ι.naturality, comp_id], refl
    end,
    uniq' := λ s m w,
    begin
      apply colimit.hom_ext, intro j,
      erw [colimit.ι_desc],
      have := w (e.inverse.obj j), simp at this, erw [←colimit.w F (e.counit_iso.hom.app j)] at this,
      erw [assoc, ←iso.eq_inv_comp (F.map_iso $ e.counit_iso.app j)] at this, erw [this], simp
    end } }

def has_colimit_of_equivalence_comp (e : K ≌ J) [has_colimit (e.functor ⋙ F)] : has_colimit F :=
begin
  haveI : has_colimit (e.inverse ⋙ e.functor ⋙ F) := limits.has_colimit_equivalence_comp e.symm,
  apply has_colimit_of_iso (e.inv_fun_id_assoc F).symm,
end

section colim_functor

variables [has_colimits_of_shape J C]

/-- `colimit F` is functorial in `F`, when `C` has all colimits of shape `J`. -/
def colim : (J ⥤ C) ⥤ C :=
{ obj := λ F, colimit F,
  map := λ F G α, colimit.desc F
    { X := colimit G,
      ι :=
      { app := λ j, α.app j ≫ colimit.ι G j,
        naturality' := λ j j' f,
          by erw [comp_id, ←assoc, α.naturality, assoc, colimit.w] } },
  map_comp' := λ F G H α β,
    by ext; erw [←assoc, is_colimit.fac, is_colimit.fac, assoc, is_colimit.fac, ←assoc]; refl }

variables {F} {G : J ⥤ C} (α : F ⟶ G)

@[simp, reassoc] lemma colimit.ι_map (j : J) : colimit.ι F j ≫ colim.map α = α.app j ≫ colimit.ι G j :=
by apply is_colimit.fac

@[simp] lemma colimit.map_desc (c : cocone G) :
  colim.map α ≫ colimit.desc G c = colimit.desc F ((cocones.precompose α).obj c) :=
by ext; rw [←assoc, colimit.ι_map, assoc, colimit.ι_desc, colimit.ι_desc]; refl

lemma colimit.pre_map [has_colimits_of_shape K C] (E : K ⥤ J) :
  colimit.pre F E ≫ colim.map α = colim.map (whisker_left E α) ≫ colimit.pre G E :=
by ext; rw [←assoc, colimit.ι_pre, colimit.ι_map, ←assoc, colimit.ι_map, assoc, colimit.ι_pre]; refl

lemma colimit.pre_map' [has_colimits_of_shape.{v} K C]
  (F : J ⥤ C) {E₁ E₂ : K ⥤ J} (α : E₁ ⟶ E₂) :
  colimit.pre F E₁ = colim.map (whisker_right α F) ≫ colimit.pre F E₂ :=
by ext1; simp [(category.assoc _ _ _ _).symm]

lemma colimit.pre_id (F : J ⥤ C) :
colimit.pre F (𝟭 _) = colim.map (functor.left_unitor F).hom := by tidy

lemma colimit.map_post {D : Type u'} [category.{v} D] [has_colimits_of_shape J D] (H : C ⥤ D) :
/- H (colimit F) ⟶ H (colimit G) ⟶ colimit (G ⋙ H) vs
   H (colimit F) ⟶ colimit (F ⋙ H) ⟶ colimit (G ⋙ H) -/
  colimit.post F H ≫ H.map (colim.map α) = colim.map (whisker_right α H) ≫ colimit.post G H:=
begin
  ext,
  rw [←assoc, colimit.ι_post, ←H.map_comp, colimit.ι_map, H.map_comp],
  rw [←assoc, colimit.ι_map, assoc, colimit.ι_post],
  refl
end

def colim_coyoneda : colim.op ⋙ coyoneda ≅ category_theory.cocones J C :=
nat_iso.of_components (λ F, nat_iso.of_components (colimit.hom_iso (unop F)) (by tidy))
  (by tidy)

end colim_functor

def has_colimits_of_shape_of_equivalence {J' : Type v} [small_category J']
  (e : J ≌ J') [has_colimits_of_shape J C] : has_colimits_of_shape J' C :=
by { constructor, intro F, apply has_colimit_of_equivalence_comp e, apply_instance }

end colimit

end category_theory.limits<|MERGE_RESOLUTION|>--- conflicted
+++ resolved
@@ -64,11 +64,7 @@
   inv_hom_id' := Q.uniq_cone_morphism }
 
 /-- Limits of `F` are unique up to isomorphism. -/
-<<<<<<< HEAD
--- TODO name, docstring, dualise
-=======
 -- We may later want to prove the coherence of these isomorphisms.
->>>>>>> 6ed879c3
 def cone_point_unique_up_to_iso {s t : cone F} (P : is_limit s) (Q : is_limit t) : s.X ≅ t.X :=
 (cones.forget F).map_iso (unique_up_to_iso P Q)
 
