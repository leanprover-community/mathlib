/-
Copyright (c) 2020 Scott Morrison. All rights reserved.
Released under Apache 2.0 license as described in the file LICENSE.
Authors: Scott Morrison
-/
import category_theory.limits.types
import category_theory.limits.shapes.products
import category_theory.limits.shapes.binary_products
import category_theory.limits.shapes.terminal

/-!
# Special shapes for limits in `Type`.

The general shape (co)limits defined in `category_theory.limits.types`
are intended for use through the limits API,
and the actual implementation should mostly be considered "sealed".

In this file, we provide definitions of the "standard" special shapes of limits in `Type`,
giving the expected definitional implementation:
* the terminal object is `punit`
* the binary product of `X` and `Y` is `X × Y`
* the product of a family `f : J → Type` is `Π j, f j`.

It is not intended that these definitions will be global instances:
they should be turned on as needed.

As an example, when setting up the monoidal category structure on `Type`
we use the `types_has_terminal` and `types_has_binary_products` instances.
-/

universes u

open category_theory
open category_theory.limits

namespace category_theory.limits.types

/-- The category of types has `punit` as a terminal object. -/
def types_has_terminal : has_terminal (Type u) :=
{ has_limit := λ F, has_limit.mk
  { cone :=
    { X := punit,
      π := by tidy, },
    is_limit := by tidy, } }

/-- The category of types has `pempty` as an initial object. -/
def types_has_initial : has_initial (Type u) :=
{ has_colimit := λ F,
  { cocone :=
    { X := pempty,
      ι := by tidy, },
    is_colimit := by tidy, } }

open category_theory.limits.walking_pair

local attribute [tidy] tactic.case_bash

/--
The category of types has `X × Y`, the usual cartesian product,
as the binary product of `X` and `Y`.
-/
def types_has_binary_products : has_binary_products (Type u) :=
{ has_limit := λ F, has_limit.mk
  { cone :=
    { X := F.obj left × F.obj right,
      π :=
      { app := by { rintro ⟨_|_⟩, exact prod.fst, exact prod.snd, } }, },
    is_limit :=
    { lift := λ s x, (s.π.app left x, s.π.app right x),
      uniq' := λ s m w,
      begin
        ext,
        exact congr_fun (w left) x,
        exact congr_fun (w right) x,
      end }, } }

/--
The category of types has `X ⊕ Y`,
as the binary coproduct of `X` and `Y`.
-/
def types_has_binary_coproducts : has_binary_coproducts (Type u) :=
{ has_colimit := λ F,
  { cocone :=
    { X := F.obj left ⊕ F.obj right,
      ι :=
      { app := by { rintro ⟨_|_⟩, exact sum.inl, exact sum.inr, } }, },
    is_colimit :=
    { desc := λ s x, sum.elim (s.ι.app left) (s.ι.app right) x,
      uniq' := λ s m w,
      begin
        ext (x|x),
        exact (congr_fun (w left) x : _),
        exact (congr_fun (w right) x : _),
      end }, } }

/--
The category of types has `Π j, f j` as the product of a type family `f : J → Type`.
-/
def types_has_products : has_products (Type u) := λ J,
{ has_limit := λ F, has_limit.mk
  { cone :=
    { X := Π j, F.obj j,
      π :=
      { app := λ j f, f j }, },
    is_limit :=
    { lift := λ s x j, s.π.app j x,
      uniq' := λ s m w,
      begin
        ext x j,
        have := congr_fun (w j) x,
        exact this,
      end }, } }

/--
The category of types has `Σ j, f j` as the coproduct of a type family `f : J → Type`.
-/
def types_has_coproducts : has_coproducts (Type u) := λ J,
{ has_colimit := λ F,
  { cocone :=
    { X := Σ j, F.obj j,
      ι :=
      { app := λ j x, ⟨j, x⟩ }, },
    is_colimit :=
    { desc := λ s x, s.ι.app x.1 x.2,
      uniq' := λ s m w,
      begin
        ext ⟨j, x⟩,
        have := congr_fun (w j) x,
        exact this,
      end }, } }

local attribute [instance, priority 200] types_has_products types_has_coproducts
-- We slightly increase the priority of `types_has_terminal` and `types_has_binary_products`
-- so that they come ahead of `types_has_products`.
local attribute [instance, priority 300] types_has_terminal types_has_initial
local attribute [instance, priority 300] types_has_binary_products types_has_binary_coproducts

<<<<<<< HEAD
-- FIXME Can we ditch these?

-- @[simp] lemma terminal : (⊤_ (Type u)) = punit := rfl
-- lemma terminal_from {P : Type u} (f : P ⟶ ⊤_ (Type u)) (p : P) : f p = punit.star :=
-- by ext

-- @[simp] lemma prod (X Y : Type u) : limits.prod X Y = prod X Y := rfl
-- @[simp] lemma prod_fst {X Y : Type u} (p : limits.prod X Y) :
--   (@limits.prod.fst.{u} _ _ X Y _ : limits.prod X Y → X) p = p.1 := rfl
-- @[simp] lemma prod_snd {X Y : Type u} (p : limits.prod X Y) :
--   (@limits.prod.snd.{u} _ _ X Y _ : limits.prod X Y → Y) p = p.2 := rfl

-- @[simp] lemma prod_lift {X Y Z : Type u} {f : X ⟶ Y} {g : X ⟶ Z} :
--   limits.prod.lift f g = (λ x, (f x, g x)) := rfl
-- @[simp] lemma prod_map {W X Y Z : Type u} {f : W ⟶ X} {g : Y ⟶ Z} :
--   limits.prod.map f g = (λ p : W × Y, (f p.1, g p.2)) := rfl

-- @[simp] lemma pi {J : Type u} (f : J → Type u) : pi_obj f = Π j, f j := rfl
-- @[simp] lemma pi_π {J : Type u} {f : J → Type u} (j : J) (g : pi_obj f) :
--   (pi.π f j : pi_obj f → f j) g = g j := rfl

-- @[simp] lemma pi_lift {J : Type u} {f : J → Type u} {W : Type u} {g : Π j, W ⟶ f j} :
--   pi.lift g = (λ w j, g j w) := rfl
-- @[simp] lemma pi_map {J : Type u} {f g : J → Type u} {h : Π j, f j ⟶ g j} :
--   pi.map h = λ (k : Π j, f j) j, h j (k j) := rfl
=======
@[simp] lemma terminal : (⊤_ (Type u)) = punit := rfl
lemma terminal_from {P : Type u} (f : P ⟶ ⊤_ (Type u)) (p : P) : f p = punit.star :=
by ext

@[simp] lemma initial : (⊥_ (Type u)) = pempty := rfl

@[simp] lemma prod (X Y : Type u) : limits.prod X Y = prod X Y := rfl
@[simp] lemma prod_fst {X Y : Type u} (p : limits.prod X Y) :
  (@limits.prod.fst.{u} _ _ X Y _ : limits.prod X Y → X) p = p.1 := rfl
@[simp] lemma prod_snd {X Y : Type u} (p : limits.prod X Y) :
  (@limits.prod.snd.{u} _ _ X Y _ : limits.prod X Y → Y) p = p.2 := rfl

@[simp] lemma prod_lift {X Y Z : Type u} {f : X ⟶ Y} {g : X ⟶ Z} :
  limits.prod.lift f g = (λ x, (f x, g x)) := rfl
@[simp] lemma prod_map {W X Y Z : Type u} {f : W ⟶ X} {g : Y ⟶ Z} :
  limits.prod.map f g = (λ p : W × Y, (f p.1, g p.2)) := rfl

@[simp] lemma coprod (X Y : Type u) : limits.coprod X Y = (X ⊕ Y) := rfl
@[simp] lemma coprod_inl {X Y : Type u} (x : X) :
  (@limits.coprod.inl.{u} _ _ X Y _ : X → limits.coprod X Y ) x = sum.inl x := rfl
@[simp] lemma coprod_inr {X Y : Type u} (y : Y) :
  (@limits.coprod.inr.{u} _ _ X Y _ : Y → limits.coprod X Y) y = sum.inr y := rfl

@[simp] lemma coprod_desc {X Y Z : Type u} {f : X ⟶ Z} {g : Y ⟶ Z} :
  limits.coprod.desc f g = sum.elim f g := rfl
@[simp] lemma coprod_map {W X Y Z : Type u} {f : W ⟶ X} {g : Y ⟶ Z} :
  limits.coprod.map f g = (λ p : W ⊕ Y, sum.elim (λ w, sum.inl (f w)) (λ y, sum.inr (g y)) p) := rfl

@[simp] lemma pi {J : Type u} (f : J → Type u) : pi_obj f = Π j, f j := rfl
@[simp] lemma pi_π {J : Type u} {f : J → Type u} (j : J) (g : pi_obj f) :
  (pi.π f j : pi_obj f → f j) g = g j := rfl

@[simp] lemma pi_lift {J : Type u} {f : J → Type u} {W : Type u} {g : Π j, W ⟶ f j} :
  pi.lift g = (λ w j, g j w) := rfl
@[simp] lemma pi_map {J : Type u} {f g : J → Type u} {h : Π j, f j ⟶ g j} :
  pi.map h = λ (k : Π j, f j) j, h j (k j) := rfl
>>>>>>> b1e7fb2d

@[simp] lemma sigma {J : Type u} (f : J → Type u) : sigma_obj f = Σ j, f j := rfl
@[simp] lemma sigma_ι {J : Type u} {f : J → Type u} (j : J) (x : f j) :
  (sigma.ι f j : f j → sigma_obj f) x = ⟨j, x⟩ := rfl

@[simp] lemma sigma_desc {J : Type u} {f : J → Type u} {W : Type u} {g : Π j, f j ⟶ W} {p : Σ j, f j} :
  (sigma.desc g) p = g p.1 p.2 := rfl
@[simp] lemma sigma_map {J : Type u} {f g : J → Type u} {h : Π j, f j ⟶ g j} :
  sigma.map h = λ (k : Σ j, f j), (⟨k.1, h k.1 (k.2)⟩ : Σ j, g j) := rfl

end category_theory.limits.types<|MERGE_RESOLUTION|>--- conflicted
+++ resolved
@@ -135,12 +135,13 @@
 local attribute [instance, priority 300] types_has_terminal types_has_initial
 local attribute [instance, priority 300] types_has_binary_products types_has_binary_coproducts
 
-<<<<<<< HEAD
 -- FIXME Can we ditch these?
 
 -- @[simp] lemma terminal : (⊤_ (Type u)) = punit := rfl
 -- lemma terminal_from {P : Type u} (f : P ⟶ ⊤_ (Type u)) (p : P) : f p = punit.star :=
 -- by ext
+
+-- @[simp] lemma initial : (⊥_ (Type u)) = pempty := rfl
 
 -- @[simp] lemma prod (X Y : Type u) : limits.prod X Y = prod X Y := rfl
 -- @[simp] lemma prod_fst {X Y : Type u} (p : limits.prod X Y) :
@@ -153,6 +154,17 @@
 -- @[simp] lemma prod_map {W X Y Z : Type u} {f : W ⟶ X} {g : Y ⟶ Z} :
 --   limits.prod.map f g = (λ p : W × Y, (f p.1, g p.2)) := rfl
 
+-- @[simp] lemma coprod (X Y : Type u) : limits.coprod X Y = (X ⊕ Y) := rfl
+-- @[simp] lemma coprod_inl {X Y : Type u} (x : X) :
+--   (@limits.coprod.inl.{u} _ _ X Y _ : X → limits.coprod X Y ) x = sum.inl x := rfl
+-- @[simp] lemma coprod_inr {X Y : Type u} (y : Y) :
+--   (@limits.coprod.inr.{u} _ _ X Y _ : Y → limits.coprod X Y) y = sum.inr y := rfl
+
+-- @[simp] lemma coprod_desc {X Y Z : Type u} {f : X ⟶ Z} {g : Y ⟶ Z} :
+--   limits.coprod.desc f g = sum.elim f g := rfl
+-- @[simp] lemma coprod_map {W X Y Z : Type u} {f : W ⟶ X} {g : Y ⟶ Z} :
+--   limits.coprod.map f g = (λ p : W ⊕ Y, sum.elim (λ w, sum.inl (f w)) (λ y, sum.inr (g y)) p) := rfl
+
 -- @[simp] lemma pi {J : Type u} (f : J → Type u) : pi_obj f = Π j, f j := rfl
 -- @[simp] lemma pi_π {J : Type u} {f : J → Type u} (j : J) (g : pi_obj f) :
 --   (pi.π f j : pi_obj f → f j) g = g j := rfl
@@ -161,52 +173,14 @@
 --   pi.lift g = (λ w j, g j w) := rfl
 -- @[simp] lemma pi_map {J : Type u} {f g : J → Type u} {h : Π j, f j ⟶ g j} :
 --   pi.map h = λ (k : Π j, f j) j, h j (k j) := rfl
-=======
-@[simp] lemma terminal : (⊤_ (Type u)) = punit := rfl
-lemma terminal_from {P : Type u} (f : P ⟶ ⊤_ (Type u)) (p : P) : f p = punit.star :=
-by ext
 
-@[simp] lemma initial : (⊥_ (Type u)) = pempty := rfl
+-- @[simp] lemma sigma {J : Type u} (f : J → Type u) : sigma_obj f = Σ j, f j := rfl
+-- @[simp] lemma sigma_ι {J : Type u} {f : J → Type u} (j : J) (x : f j) :
+--   (sigma.ι f j : f j → sigma_obj f) x = ⟨j, x⟩ := rfl
 
-@[simp] lemma prod (X Y : Type u) : limits.prod X Y = prod X Y := rfl
-@[simp] lemma prod_fst {X Y : Type u} (p : limits.prod X Y) :
-  (@limits.prod.fst.{u} _ _ X Y _ : limits.prod X Y → X) p = p.1 := rfl
-@[simp] lemma prod_snd {X Y : Type u} (p : limits.prod X Y) :
-  (@limits.prod.snd.{u} _ _ X Y _ : limits.prod X Y → Y) p = p.2 := rfl
-
-@[simp] lemma prod_lift {X Y Z : Type u} {f : X ⟶ Y} {g : X ⟶ Z} :
-  limits.prod.lift f g = (λ x, (f x, g x)) := rfl
-@[simp] lemma prod_map {W X Y Z : Type u} {f : W ⟶ X} {g : Y ⟶ Z} :
-  limits.prod.map f g = (λ p : W × Y, (f p.1, g p.2)) := rfl
-
-@[simp] lemma coprod (X Y : Type u) : limits.coprod X Y = (X ⊕ Y) := rfl
-@[simp] lemma coprod_inl {X Y : Type u} (x : X) :
-  (@limits.coprod.inl.{u} _ _ X Y _ : X → limits.coprod X Y ) x = sum.inl x := rfl
-@[simp] lemma coprod_inr {X Y : Type u} (y : Y) :
-  (@limits.coprod.inr.{u} _ _ X Y _ : Y → limits.coprod X Y) y = sum.inr y := rfl
-
-@[simp] lemma coprod_desc {X Y Z : Type u} {f : X ⟶ Z} {g : Y ⟶ Z} :
-  limits.coprod.desc f g = sum.elim f g := rfl
-@[simp] lemma coprod_map {W X Y Z : Type u} {f : W ⟶ X} {g : Y ⟶ Z} :
-  limits.coprod.map f g = (λ p : W ⊕ Y, sum.elim (λ w, sum.inl (f w)) (λ y, sum.inr (g y)) p) := rfl
-
-@[simp] lemma pi {J : Type u} (f : J → Type u) : pi_obj f = Π j, f j := rfl
-@[simp] lemma pi_π {J : Type u} {f : J → Type u} (j : J) (g : pi_obj f) :
-  (pi.π f j : pi_obj f → f j) g = g j := rfl
-
-@[simp] lemma pi_lift {J : Type u} {f : J → Type u} {W : Type u} {g : Π j, W ⟶ f j} :
-  pi.lift g = (λ w j, g j w) := rfl
-@[simp] lemma pi_map {J : Type u} {f g : J → Type u} {h : Π j, f j ⟶ g j} :
-  pi.map h = λ (k : Π j, f j) j, h j (k j) := rfl
->>>>>>> b1e7fb2d
-
-@[simp] lemma sigma {J : Type u} (f : J → Type u) : sigma_obj f = Σ j, f j := rfl
-@[simp] lemma sigma_ι {J : Type u} {f : J → Type u} (j : J) (x : f j) :
-  (sigma.ι f j : f j → sigma_obj f) x = ⟨j, x⟩ := rfl
-
-@[simp] lemma sigma_desc {J : Type u} {f : J → Type u} {W : Type u} {g : Π j, f j ⟶ W} {p : Σ j, f j} :
-  (sigma.desc g) p = g p.1 p.2 := rfl
-@[simp] lemma sigma_map {J : Type u} {f g : J → Type u} {h : Π j, f j ⟶ g j} :
-  sigma.map h = λ (k : Σ j, f j), (⟨k.1, h k.1 (k.2)⟩ : Σ j, g j) := rfl
+-- @[simp] lemma sigma_desc {J : Type u} {f : J → Type u} {W : Type u} {g : Π j, f j ⟶ W} {p : Σ j, f j} :
+--   (sigma.desc g) p = g p.1 p.2 := rfl
+-- @[simp] lemma sigma_map {J : Type u} {f g : J → Type u} {h : Π j, f j ⟶ g j} :
+--   sigma.map h = λ (k : Σ j, f j), (⟨k.1, h k.1 (k.2)⟩ : Σ j, g j) := rfl
 
 end category_theory.limits.types