/-
Copyright (c) 2019 Scott Morrison. All rights reserved.
Released under Apache 2.0 license as described in the file LICENSE.
Authors: Scott Morrison, Bhavik Mehta
-/
import category_theory.pempty
import category_theory.limits.has_limits
import category_theory.epi_mono
import category_theory.category.preorder

/-!
# Initial and terminal objects in a category.

## References
* [Stacks: Initial and final objects](https://stacks.math.columbia.edu/tag/002B)
-/

noncomputable theory

universes v u u₂

open category_theory

namespace category_theory.limits

variables {C : Type u} [category.{v} C]

/-- Construct a cone for the empty diagram given an object. -/
@[simps] def as_empty_cone (X : C) : cone (functor.empty C) := { X := X, π := by tidy }
/-- Construct a cocone for the empty diagram given an object. -/
@[simps] def as_empty_cocone (X : C) : cocone (functor.empty C) := { X := X, ι := by tidy }

/-- `X` is terminal if the cone it induces on the empty diagram is limiting. -/
abbreviation is_terminal (X : C) := is_limit (as_empty_cone X)
/-- `X` is initial if the cocone it induces on the empty diagram is colimiting. -/
abbreviation is_initial (X : C) := is_colimit (as_empty_cocone X)

/-- An object `Y` is terminal if for every `X` there is a unique morphism `X ⟶ Y`. -/
def is_terminal.of_unique (Y : C) [h : Π X : C, unique (X ⟶ Y)] : is_terminal Y :=
{ lift := λ s, (h s.X).default }

/-- If `α` is a preorder with top, then `⊤` is a terminal object. -/
def is_terminal_top {α : Type*} [preorder α] [order_top α] : is_terminal (⊤ : α) :=
is_terminal.of_unique _

/-- Transport a term of type `is_terminal` across an isomorphism. -/
def is_terminal.of_iso {Y Z : C} (hY : is_terminal Y) (i : Y ≅ Z) : is_terminal Z :=
is_limit.of_iso_limit hY
{ hom := { hom := i.hom },
  inv := { hom := i.symm.hom } }

/-- An object `X` is initial if for every `Y` there is a unique morphism `X ⟶ Y`. -/
def is_initial.of_unique (X : C) [h : Π Y : C, unique (X ⟶ Y)] : is_initial X :=
{ desc := λ s, (h s.X).default }

/-- If `α` is a preorder with bot, then `⊥` is an initial object. -/
def is_initial_bot {α : Type*} [preorder α] [order_bot α] : is_initial (⊥ : α) :=
is_initial.of_unique _

/-- Transport a term of type `is_initial` across an isomorphism. -/
def is_initial.of_iso {X Y : C} (hX : is_initial X) (i : X ≅ Y) : is_initial Y :=
is_colimit.of_iso_colimit hX
{ hom := { hom := i.hom },
  inv := { hom := i.symm.hom } }

/-- Give the morphism to a terminal object from any other. -/
def is_terminal.from {X : C} (t : is_terminal X) (Y : C) : Y ⟶ X :=
t.lift (as_empty_cone Y)

/-- Any two morphisms to a terminal object are equal. -/
lemma is_terminal.hom_ext {X Y : C} (t : is_terminal X) (f g : Y ⟶ X) : f = g :=
t.hom_ext (by tidy)

@[simp] lemma is_terminal.comp_from {Z : C} (t : is_terminal Z) {X Y : C} (f : X ⟶ Y) :
  f ≫ t.from Y = t.from X :=
t.hom_ext _ _

@[simp] lemma is_terminal.from_self {X : C} (t : is_terminal X) : t.from X = 𝟙 X :=
t.hom_ext _ _

/-- Give the morphism from an initial object to any other. -/
def is_initial.to {X : C} (t : is_initial X) (Y : C) : X ⟶ Y :=
t.desc (as_empty_cocone Y)

/-- Any two morphisms from an initial object are equal. -/
lemma is_initial.hom_ext {X Y : C} (t : is_initial X) (f g : X ⟶ Y) : f = g :=
t.hom_ext (by tidy)

@[simp] lemma is_initial.to_comp {X : C} (t : is_initial X) {Y Z : C} (f : Y ⟶ Z) :
  t.to Y ≫ f = t.to Z :=
t.hom_ext _ _

@[simp] lemma is_initial.to_self {X : C} (t : is_initial X) : t.to X = 𝟙 X :=
t.hom_ext _ _

/-- Any morphism from a terminal object is split mono. -/
def is_terminal.split_mono_from {X Y : C} (t : is_terminal X) (f : X ⟶ Y) : split_mono f :=
⟨t.from _, t.hom_ext _ _⟩

/-- Any morphism to an initial object is split epi. -/
def is_initial.split_epi_to {X Y : C} (t : is_initial X) (f : Y ⟶ X) : split_epi f :=
⟨t.to _, t.hom_ext _ _⟩

/-- Any morphism from a terminal object is mono. -/
lemma is_terminal.mono_from {X Y : C} (t : is_terminal X) (f : X ⟶ Y) : mono f :=
by haveI := t.split_mono_from f; apply_instance

/-- Any morphism to an initial object is epi. -/
lemma is_initial.epi_to {X Y : C} (t : is_initial X) (f : Y ⟶ X) : epi f :=
by haveI := t.split_epi_to f; apply_instance

/-- If `T` and `T'` are terminal, they are isomorphic. -/
@[simps]
def is_terminal.unique_up_to_iso {T T' : C} (hT : is_terminal T) (hT' : is_terminal T') : T ≅ T' :=
{ hom := hT'.from _,
  inv := hT.from _ }

/-- If `I` and `I'` are initial, they are isomorphic. -/
@[simps]
def is_initial.unique_up_to_iso {I I' : C} (hI : is_initial I) (hI' : is_initial I') : I ≅ I' :=
{ hom := hI.to _,
  inv := hI'.to _ }

variable (C)

/--
A category has a terminal object if it has a limit over the empty diagram.
Use `has_terminal_of_unique` to construct instances.
-/
abbreviation has_terminal := has_limits_of_shape (discrete pempty) C
/--
A category has an initial object if it has a colimit over the empty diagram.
Use `has_initial_of_unique` to construct instances.
-/
abbreviation has_initial := has_colimits_of_shape (discrete pempty) C

/--
An arbitrary choice of terminal object, if one exists.
You can use the notation `⊤_ C`.
This object is characterized by having a unique morphism from any object.
-/
abbreviation terminal [has_terminal C] : C := limit (functor.empty C)
/--
An arbitrary choice of initial object, if one exists.
You can use the notation `⊥_ C`.
This object is characterized by having a unique morphism to any object.
-/
abbreviation initial [has_initial C] : C := colimit (functor.empty C)

notation `⊤_ ` C:20 := terminal C
notation `⊥_ ` C:20 := initial C

section
variables {C}

/-- We can more explicitly show that a category has a terminal object by specifying the object,
and showing there is a unique morphism to it from any other object. -/
lemma has_terminal_of_unique (X : C) [h : Π Y : C, unique (Y ⟶ X)] : has_terminal C :=
{ has_limit := λ F, has_limit.mk
  { cone     := { X := X, π := { app := pempty.rec _ } },
    is_limit := { lift := λ s, (h s.X).default } } }

/-- We can more explicitly show that a category has an initial object by specifying the object,
and showing there is a unique morphism from it to any other object. -/
lemma has_initial_of_unique (X : C) [h : Π Y : C, unique (X ⟶ Y)] : has_initial C :=
{ has_colimit := λ F, has_colimit.mk
  { cocone     := { X := X, ι := { app := pempty.rec _ } },
    is_colimit := { desc := λ s, (h s.X).default } } }

/-- The map from an object to the terminal object. -/
abbreviation terminal.from [has_terminal C] (P : C) : P ⟶ ⊤_ C :=
limit.lift (functor.empty C) (as_empty_cone P)
/-- The map to an object from the initial object. -/
abbreviation initial.to [has_initial C] (P : C) : ⊥_ C ⟶ P :=
colimit.desc (functor.empty C) (as_empty_cocone P)

instance unique_to_terminal [has_terminal C] (P : C) : unique (P ⟶ ⊤_ C) :=
{ default := terminal.from P,
  uniq := λ m, by { apply limit.hom_ext, rintro ⟨⟩ } }

instance unique_from_initial [has_initial C] (P : C) : unique (⊥_ C ⟶ P) :=
{ default := initial.to P,
  uniq := λ m, by { apply colimit.hom_ext, rintro ⟨⟩ } }

@[simp] lemma terminal.comp_from [has_terminal C] {P Q : C} (f : P ⟶ Q) :
  f ≫ terminal.from Q = terminal.from P :=
by tidy
@[simp] lemma initial.to_comp [has_initial C] {P Q : C} (f : P ⟶ Q) :
  initial.to P ≫ f = initial.to Q :=
by tidy

/-- A terminal object is terminal. -/
def terminal_is_terminal [has_terminal C] : is_terminal (⊤_ C) :=
{ lift := λ s, terminal.from _ }

/-- An initial object is initial. -/
def initial_is_initial [has_initial C] : is_initial (⊥_ C) :=
{ desc := λ s, initial.to _ }

/-- Any morphism from a terminal object is split mono. -/
instance terminal.split_mono_from {Y : C} [has_terminal C] (f : ⊤_ C ⟶ Y) : split_mono f :=
is_terminal.split_mono_from terminal_is_terminal _

/-- Any morphism to an initial object is split epi. -/
instance initial.split_epi_to {Y : C} [has_initial C] (f : Y ⟶ ⊥_ C) : split_epi f :=
is_initial.split_epi_to initial_is_initial _

/-- An initial object is terminal in the opposite category. -/
def terminal_op_of_initial {X : C} (t : is_initial X) : is_terminal (opposite.op X) :=
{ lift := λ s, (t.to s.X.unop).op,
  uniq' := λ s m w, quiver.hom.unop_inj (t.hom_ext _ _) }

/-- An initial object in the opposite category is terminal in the original category. -/
def terminal_unop_of_initial {X : Cᵒᵖ} (t : is_initial X) : is_terminal X.unop :=
{ lift := λ s, (t.to (opposite.op s.X)).unop,
  uniq' := λ s m w, quiver.hom.op_inj (t.hom_ext _ _) }

/-- A terminal object is initial in the opposite category. -/
def initial_op_of_terminal {X : C} (t : is_terminal X) : is_initial (opposite.op X) :=
{ desc := λ s, (t.from s.X.unop).op,
  uniq' := λ s m w, quiver.hom.unop_inj (t.hom_ext _ _) }

/-- A terminal object in the opposite category is initial in the original category. -/
def initial_unop_of_terminal {X : Cᵒᵖ} (t : is_terminal X) : is_initial X.unop :=
{ desc := λ s, (t.from (opposite.op s.X)).unop,
  uniq' := λ s m w, quiver.hom.op_inj (t.hom_ext _ _) }

/-- A category is a `initial_mono_class` if the canonical morphism of an initial object is a
monomorphism.  In practice, this is most useful when given an arbitrary morphism out of the chosen
initial object, see `initial.mono_from`.
Given a terminal object, this is equivalent to the assumption that the unique morphism from initial
to terminal is a monomorphism, which is the second of Freyd's axioms for an AT category.

TODO: This is a condition satisfied by categories with zero objects and morphisms.
-/
class initial_mono_class (C : Type u) [category.{v} C] : Prop :=
(is_initial_mono_from : ∀ {I} (X : C) (hI : is_initial I), mono (hI.to X))

lemma is_initial.mono_from [initial_mono_class C] {I} {X : C} (hI : is_initial I) (f : I ⟶ X) :
  mono f :=
begin
  rw hI.hom_ext f (hI.to X),
  apply initial_mono_class.is_initial_mono_from,
end

@[priority 100]
instance initial.mono_from [has_initial C] [initial_mono_class C] (X : C) (f : ⊥_ C ⟶ X) :
  mono f :=
initial_is_initial.mono_from f

/-- To show a category is a `initial_mono_class` it suffices to give an initial object such that
every morphism out of it is a monomorphism. -/
lemma initial_mono_class.of_is_initial {I : C} (hI : is_initial I) (h : ∀ X, mono (hI.to X)) :
  initial_mono_class C :=
{ is_initial_mono_from := λ I' X hI',
  begin
    rw hI'.hom_ext (hI'.to X) ((hI'.unique_up_to_iso hI).hom ≫ hI.to X),
    apply mono_comp,
  end }

/-- To show a category is a `initial_mono_class` it suffices to show every morphism out of the
initial object is a monomorphism. -/
lemma initial_mono_class.of_initial [has_initial C] (h : ∀ X : C, mono (initial.to X)) :
  initial_mono_class C :=
initial_mono_class.of_is_initial initial_is_initial h

/-- To show a category is a `initial_mono_class` it suffices to show the unique morphism from an
initial object to a terminal object is a monomorphism. -/
lemma initial_mono_class.of_is_terminal {I T : C} (hI : is_initial I) (hT : is_terminal T)
  (f : mono (hI.to T)) :
  initial_mono_class C :=
initial_mono_class.of_is_initial hI (λ X, mono_of_mono_fac (hI.hom_ext (_ ≫ hT.from X) (hI.to T)))

/-- To show a category is a `initial_mono_class` it suffices to show the unique morphism from the
initial object to a terminal object is a monomorphism. -/
lemma initial_mono_class.of_terminal [has_initial C] [has_terminal C]
  (h : mono (initial.to (⊤_ C))) :
  initial_mono_class C :=
initial_mono_class.of_is_terminal initial_is_initial terminal_is_terminal h

section comparison
variables {D : Type u₂} [category.{v} D] (G : C ⥤ D)

/--
The comparison morphism from the image of a terminal object to the terminal object in the target
category.
This is an isomorphism iff `G` preserves terminal objects, see
`category_theory.limits.preserves_terminal.of_iso_comparison`.
-/
def terminal_comparison [has_terminal C] [has_terminal D] :
  G.obj (⊤_ C) ⟶ ⊤_ D :=
terminal.from _

/--
The comparison morphism from the initial object in the target category to the image of the initial
object.
-/
-- TODO: Show this is an isomorphism if and only if `G` preserves initial objects.
def initial_comparison [has_initial C] [has_initial D] :
  ⊥_ D ⟶ G.obj (⊥_ C) :=
initial.to _

end comparison

variables {J : Type v} [small_category J]

/-- From a functor `F : J ⥤ C`, given an initial object of `J`, construct a cone for `J`.
In `limit_of_diagram_initial` we show it is a limit cone. -/
@[simps]
def cone_of_diagram_initial
  {X : J} (tX : is_initial X) (F : J ⥤ C) : cone F :=
{ X := F.obj X,
  π :=
  { app := λ j, F.map (tX.to j),
    naturality' := λ j j' k,
    begin
      dsimp,
      rw [← F.map_comp, category.id_comp, tX.hom_ext (tX.to j ≫ k) (tX.to j')],
    end } }

/-- From a functor `F : J ⥤ C`, given an initial object of `J`, show the cone
`cone_of_diagram_initial` is a limit. -/
def limit_of_diagram_initial
  {X : J} (tX : is_initial X) (F : J ⥤ C) :
is_limit (cone_of_diagram_initial tX F) :=
{ lift := λ s, s.π.app X,
  uniq' := λ s m w,
    begin
      rw [← w X, cone_of_diagram_initial_π_app, tX.hom_ext (tX.to X) (𝟙 _)],
      dsimp, simp -- See note [dsimp, simp]
    end}

-- This is reducible to allow usage of lemmas about `cone_point_unique_up_to_iso`.
/-- For a functor `F : J ⥤ C`, if `J` has an initial object then the image of it is isomorphic
to the limit of `F`. -/
@[reducible]
def limit_of_initial (F : J ⥤ C)
  [has_initial J] [has_limit F] :
limit F ≅ F.obj (⊥_ J) :=
is_limit.cone_point_unique_up_to_iso
  (limit.is_limit _)
  (limit_of_diagram_initial initial_is_initial F)

/-- From a functor `F : J ⥤ C`, given a terminal object of `J`, construct a cone for `J`,
provided that the morphisms in the diagram are isomorphisms.
In `limit_of_diagram_terminal` we show it is a limit cone. -/
@[simps]
def cone_of_diagram_terminal {X : J} (hX : is_terminal X)
  (F : J ⥤ C) [∀ (i j : J) (f : i ⟶ j), is_iso (F.map f)] : cone F :=
{ X := F.obj X,
  π :=
  { app := λ i, inv (F.map (hX.from _)),
<<<<<<< HEAD
  naturality' := begin
    intros i j f,
    dsimp,
    simp only [is_iso.eq_inv_comp, is_iso.comp_inv_eq, category.id_comp,
      ← F.map_comp, hX.hom_ext (hX.from i) (f ≫ hX.from j)],
  end } }
=======
    naturality' := begin
      intros i j f,
      dsimp,
      simp only [is_iso.eq_inv_comp, is_iso.comp_inv_eq, category.id_comp,
        ← F.map_comp, hX.hom_ext (hX.from i) (f ≫ hX.from j)],
    end } }
>>>>>>> 869cb328

/-- From a functor `F : J ⥤ C`, given a terminal object of `J` and that the morphisms in the
diagram are isomorphisms, show the cone `cone_of_diagram_terminal` is a limit. -/
def limit_of_diagram_terminal {X : J} (hX : is_terminal X)
  (F : J ⥤ C) [∀ (i j : J) (f : i ⟶ j), is_iso (F.map f)] :
  is_limit (cone_of_diagram_terminal hX F) :=
{ lift := λ S, S.π.app _ }

-- This is reducible to allow usage of lemmas about `cone_point_unique_up_to_iso`.
/-- For a functor `F : J ⥤ C`, if `J` has a terminal object and all the morphisms in the diagram
are isomorphisms, then the image of the terminal object is isomorphic to the limit of `F`. -/
@[reducible]
def limit_of_terminal (F : J ⥤ C)
  [has_terminal J] [has_limit F] [∀ (i j : J) (f : i ⟶ j), is_iso (F.map f)] :
limit F ≅ F.obj (⊤_ J) :=
is_limit.cone_point_unique_up_to_iso
  (limit.is_limit _)
  (limit_of_diagram_terminal terminal_is_terminal F)

/-- From a functor `F : J ⥤ C`, given a terminal object of `J`, construct a cocone for `J`.
In `colimit_of_diagram_terminal` we show it is a colimit cocone. -/
@[simps]
def cocone_of_diagram_terminal
  {X : J} (tX : is_terminal X) (F : J ⥤ C) : cocone F :=
{ X := F.obj X,
  ι :=
  { app := λ j, F.map (tX.from j),
    naturality' := λ j j' k,
    begin
      dsimp,
      rw [← F.map_comp, category.comp_id, tX.hom_ext (k ≫ tX.from j') (tX.from j)],
    end } }

/-- From a functor `F : J ⥤ C`, given a terminal object of `J`, show the cocone
`cocone_of_diagram_terminal` is a colimit. -/
def colimit_of_diagram_terminal
  {X : J} (tX : is_terminal X) (F : J ⥤ C) :
is_colimit (cocone_of_diagram_terminal tX F) :=
{ desc := λ s, s.ι.app X,
  uniq' := λ s m w,
    by { rw [← w X, cocone_of_diagram_terminal_ι_app, tX.hom_ext (tX.from X) (𝟙 _)], simp } }

-- This is reducible to allow usage of lemmas about `cocone_point_unique_up_to_iso`.
/-- For a functor `F : J ⥤ C`, if `J` has a terminal object then the image of it is isomorphic
to the colimit of `F`. -/
@[reducible]
def colimit_of_terminal (F : J ⥤ C)
  [has_terminal J] [has_colimit F] :
colimit F ≅ F.obj (⊤_ J) :=
is_colimit.cocone_point_unique_up_to_iso
  (colimit.is_colimit _)
  (colimit_of_diagram_terminal terminal_is_terminal F)

/-- From a functor `F : J ⥤ C`, given an initial object of `J`, construct a cocone for `J`,
provided that the morphisms in the diagram are isomorphisms.
In `colimit_of_diagram_initial` we show it is a colimit cocone. -/
@[simps]
def cocone_of_diagram_initial {X : J} (hX : is_initial X) (F : J ⥤ C)
  [∀ (i j : J) (f : i ⟶ j), is_iso (F.map f)] : cocone F :=
{ X := F.obj X,
  ι :=
  { app := λ i, inv (F.map (hX.to _)),
<<<<<<< HEAD
  naturality' := begin
    intros i j f,
    dsimp,
    simp only [is_iso.eq_inv_comp, is_iso.comp_inv_eq, category.comp_id,
      ← F.map_comp, hX.hom_ext (hX.to i ≫ f) (hX.to j)],
  end } }
=======
    naturality' := begin
      intros i j f,
      dsimp,
      simp only [is_iso.eq_inv_comp, is_iso.comp_inv_eq, category.comp_id,
        ← F.map_comp, hX.hom_ext (hX.to i ≫ f) (hX.to j)],
    end } }
>>>>>>> 869cb328

/-- From a functor `F : J ⥤ C`, given an initial object of `J` and that the morphisms in the
diagram are isomorphisms, show the cone `cocone_of_diagram_initial` is a colimit. -/
def colimit_of_diagram_initial {X : J} (hX : is_initial X) (F : J ⥤ C)
  [∀ (i j : J) (f : i ⟶ j), is_iso (F.map f)] : is_colimit (cocone_of_diagram_initial hX F) :=
{ desc := λ S, S.ι.app _ }

-- This is reducible to allow usage of lemmas about `cocone_point_unique_up_to_iso`.
/-- For a functor `F : J ⥤ C`, if `J` has an initial object and all the morphisms in the diagram
are isomorphisms, then the image of the initial object is isomorphic to the colimit of `F`. -/
@[reducible]
def colimit_of_initial (F : J ⥤ C)
  [has_initial J] [has_colimit F] [∀ (i j : J) (f : i ⟶ j), is_iso (F.map f)] :
colimit F ≅ F.obj (⊥_ J) :=
is_colimit.cocone_point_unique_up_to_iso
  (colimit.is_colimit _)
  (colimit_of_diagram_initial initial_is_initial _)

/--
If `j` is initial in the index category, then the map `limit.π F j` is an isomorphism.
-/
lemma is_iso_π_of_is_initial {j : J} (I : is_initial j) (F : J ⥤ C) [has_limit F] :
  is_iso (limit.π F j) :=
⟨⟨limit.lift _ (cone_of_diagram_initial I F), ⟨by { ext, simp }, by simp⟩⟩⟩

instance is_iso_π_initial [has_initial J] (F : J ⥤ C) [has_limit F] :
  is_iso (limit.π F (⊥_ J)) :=
is_iso_π_of_is_initial (initial_is_initial) F

lemma is_iso_π_of_is_terminal {j : J} (I : is_terminal j) (F : J ⥤ C)
  [has_limit F] [∀ (i j : J) (f : i ⟶ j), is_iso (F.map f)] : is_iso (limit.π F j) :=
⟨⟨limit.lift _ (cone_of_diagram_terminal I F), by { ext, simp }, by simp ⟩⟩

instance is_iso_π_terminal [has_terminal J] (F : J ⥤ C) [has_limit F]
  [∀ (i j : J) (f : i ⟶ j), is_iso (F.map f)] : is_iso (limit.π F (⊤_ J)) :=
is_iso_π_of_is_terminal terminal_is_terminal F

/--
If `j` is terminal in the index category, then the map `colimit.ι F j` is an isomorphism.
-/
lemma is_iso_ι_of_is_terminal {j : J} (I : is_terminal j) (F : J ⥤ C) [has_colimit F] :
  is_iso (colimit.ι F j) :=
⟨⟨colimit.desc _ (cocone_of_diagram_terminal I F), ⟨by simp, by { ext, simp }⟩⟩⟩

instance is_iso_ι_terminal [has_terminal J] (F : J ⥤ C) [has_colimit F] :
  is_iso (colimit.ι F (⊤_ J)) :=
is_iso_ι_of_is_terminal (terminal_is_terminal) F

lemma is_iso_ι_of_is_initial {j : J} (I : is_initial j) (F : J ⥤ C)
  [has_colimit F] [∀ (i j : J) (f : i ⟶ j), is_iso (F.map f)] : is_iso (colimit.ι F j) :=
⟨⟨colimit.desc _ (cocone_of_diagram_initial I F), ⟨by tidy, by { ext, simp }⟩⟩⟩

instance is_iso_ι_initial [has_initial J] (F : J ⥤ C) [has_colimit F]
  [∀ (i j : J) (f : i ⟶ j), is_iso (F.map f)] : is_iso (colimit.ι F (⊥_ J)) :=
is_iso_ι_of_is_initial initial_is_initial F

end

end category_theory.limits<|MERGE_RESOLUTION|>--- conflicted
+++ resolved
@@ -350,21 +350,12 @@
 { X := F.obj X,
   π :=
   { app := λ i, inv (F.map (hX.from _)),
-<<<<<<< HEAD
-  naturality' := begin
-    intros i j f,
-    dsimp,
-    simp only [is_iso.eq_inv_comp, is_iso.comp_inv_eq, category.id_comp,
-      ← F.map_comp, hX.hom_ext (hX.from i) (f ≫ hX.from j)],
-  end } }
-=======
     naturality' := begin
       intros i j f,
       dsimp,
       simp only [is_iso.eq_inv_comp, is_iso.comp_inv_eq, category.id_comp,
         ← F.map_comp, hX.hom_ext (hX.from i) (f ≫ hX.from j)],
     end } }
->>>>>>> 869cb328
 
 /-- From a functor `F : J ⥤ C`, given a terminal object of `J` and that the morphisms in the
 diagram are isomorphisms, show the cone `cone_of_diagram_terminal` is a limit. -/
@@ -427,21 +418,12 @@
 { X := F.obj X,
   ι :=
   { app := λ i, inv (F.map (hX.to _)),
-<<<<<<< HEAD
-  naturality' := begin
-    intros i j f,
-    dsimp,
-    simp only [is_iso.eq_inv_comp, is_iso.comp_inv_eq, category.comp_id,
-      ← F.map_comp, hX.hom_ext (hX.to i ≫ f) (hX.to j)],
-  end } }
-=======
     naturality' := begin
       intros i j f,
       dsimp,
       simp only [is_iso.eq_inv_comp, is_iso.comp_inv_eq, category.comp_id,
         ← F.map_comp, hX.hom_ext (hX.to i ≫ f) (hX.to j)],
     end } }
->>>>>>> 869cb328
 
 /-- From a functor `F : J ⥤ C`, given an initial object of `J` and that the morphisms in the
 diagram are isomorphisms, show the cone `cocone_of_diagram_initial` is a colimit. -/
