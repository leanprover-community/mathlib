--- conflicted
+++ resolved
@@ -216,41 +216,15 @@
 { desc := λ s, (t.from (opposite.op s.X)).unop,
   uniq' := λ s m w, quiver.hom.op_inj (t.hom_ext _ _) }
 
-<<<<<<< HEAD
-/-- A category is a `zero_le_category` if the canonical morphism of an initial object is a
-monomorphism.
-In practice, this is most useful when given an arbitrary morphism out of the chosen initial object,
-see `initial.mono_from`.
-=======
 /-- A category is a `initial_mono_class` if the canonical morphism of an initial object is a
 monomorphism.  In practice, this is most useful when given an arbitrary morphism out of the chosen
 initial object, see `initial.mono_from`.
 Given a terminal object, this is equivalent to the assumption that the unique morphism from initial
 to terminal is a monomorphism, which is the second of Freyd's axioms for an AT category.
->>>>>>> 0a8e3eda
 
 TODO: This is a condition satisfied by categories with zero objects and morphisms, as well as
 categories with a strict initial object; though these conditions are essentially mutually exclusive.
 -/
-<<<<<<< HEAD
-class zero_le_category (C : Type u) [category.{v} C] : Prop :=
-(is_initial_mono_from : ∀ {I} (X : C) (hI : is_initial I), mono (hI.to X))
-
-lemma is_initial.mono_from [zero_le_category C] {I} {X : C} (hI : is_initial I) (f : I ⟶ X) :
-  mono f :=
-begin
-  rw hI.hom_ext f (hI.to X),
-  apply zero_le_category.is_initial_mono_from,
-end
-
-instance initial.mono_from [has_initial C] [zero_le_category C] (X : C) (f : ⊥_ C ⟶ X) : mono f :=
-initial_is_initial.mono_from f
-
-/-- To show a category is a `zero_le_category` it suffices to give an initial object such that
-every morphism out of it is a monomorphism. -/
-lemma zero_le_category.of_is_initial {I : C} (hI : is_initial I) (h : ∀ X, mono (hI.to X)) :
-  zero_le_category C :=
-=======
 class initial_mono_class (C : Type u) [category.{v} C] : Prop :=
 (is_initial_mono_from : ∀ {I} (X : C) (hI : is_initial I), mono (hI.to X))
 
@@ -270,37 +244,12 @@
 every morphism out of it is a monomorphism. -/
 lemma initial_mono_class.of_is_initial {I : C} (hI : is_initial I) (h : ∀ X, mono (hI.to X)) :
   initial_mono_class C :=
->>>>>>> 0a8e3eda
 { is_initial_mono_from := λ I' X hI',
   begin
     rw hI'.hom_ext (hI'.to X) ((hI'.unique_up_to_iso hI).hom ≫ hI.to X),
     apply mono_comp,
   end }
 
-<<<<<<< HEAD
-/-- To show a category is a `zero_le_category` it suffices to show every morphism out of the
-initial object is a monomorphism. -/
-lemma zero_le_category.of_initial [has_initial C] (h : ∀ X : C, mono (initial.to X)) :
-  zero_le_category C :=
-zero_le_category.of_is_initial initial_is_initial h
-
-/-- To show a category is a `zero_le_category` it suffices to show the unique morphism from an
-initial object to a terminal object is a monomorphism. -/
-lemma zero_le_category.of_is_terminal {I T : C} (hI : is_initial I) (hT : is_terminal T)
-  (f : mono (hI.to T)) :
-  zero_le_category C :=
-begin
-  apply zero_le_category.of_is_initial hI,
-  intros X,
-  apply mono_of_mono_fac (hI.hom_ext (hI.to X ≫ hT.from X) (hI.to T)),
-end
-
-/-- To show a category is a `zero_le_category` it suffices to show the unique morphism from the
-initial object to a terminal object is a monomorphism. -/
-lemma zero_le_category.of_terminal [has_initial C] [has_terminal C] (h : mono (initial.to (⊤_ C))) :
-  zero_le_category C :=
-zero_le_category.of_is_terminal initial_is_initial terminal_is_terminal h
-=======
 /-- To show a category is a `initial_mono_class` it suffices to show every morphism out of the
 initial object is a monomorphism. -/
 lemma initial_mono_class.of_initial [has_initial C] (h : ∀ X : C, mono (initial.to X)) :
@@ -320,7 +269,6 @@
   (h : mono (initial.to (⊤_ C))) :
   initial_mono_class C :=
 initial_mono_class.of_is_terminal initial_is_initial terminal_is_terminal h
->>>>>>> 0a8e3eda
 
 section comparison
 variables {D : Type u₂} [category.{v} D] (G : C ⥤ D)
