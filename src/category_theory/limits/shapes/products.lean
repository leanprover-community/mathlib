/-
Copyright (c) 2018 Scott Morrison. All rights reserved.
Released under Apache 2.0 license as described in the file LICENSE.
Authors: Scott Morrison
-/
import category_theory.limits.limits
import category_theory.discrete_category

universes v u

open category_theory

namespace category_theory.limits

variables {β : Type v}
variables {C : Type u} [𝒞 : category.{v+1} C]
include 𝒞

-- We don't need an analogue of `pair` (for binary products), `parallel_pair` (for equalizers),
-- or `(co)span`, since we already have `functor.of_function`.

abbreviation fan (f : β → C) := cone (functor.of_function f)
abbreviation cofan (f : β → C) := cocone (functor.of_function f)

def fan.mk {f : β → C} {P : C} (p : Π b, P ⟶ f b) : fan f :=
{ X := P,
  π := { app := p } }

def cofan.mk {f : β → C} {P : C} (p : Π b, f b ⟶ P) : cofan f :=
{ X := P,
  ι := { app := p } }

<<<<<<< HEAD
-- TODO decide an appropriate name for the next two
/-- `Prod f` computes the product of a family of elements `f`. (It is defined as an abbreviation
   for `limit (functor.of_function f)`, so for most facts about `Prod f`, you will just use general facts
   about limits.) -/
abbreviation Prod (f : β → C) [has_limit (functor.of_function f)] := limit (functor.of_function f)
abbreviation Coprod (f : β → C) [has_colimit (functor.of_function f)] := colimit (functor.of_function f)
=======
@[simp] lemma fan.mk_π_app {f : β → C} {P : C} (p : Π b, P ⟶ f b) (b : β) : (fan.mk p).π.app b = p b := rfl
@[simp] lemma cofan.mk_π_app {f : β → C} {P : C} (p : Π b, f b ⟶ P) (b : β) : (cofan.mk p).ι.app b = p b := rfl

/-- `pi_obj f` computes the product of a family of elements `f`. (It is defined as an abbreviation
   for `limit (functor.of_function f)`, so for most facts about `pi_obj f`, you will just use general facts
   about limits.) -/
abbreviation pi_obj (f : β → C) [has_limit (functor.of_function f)] := limit (functor.of_function f)
/-- `sigma_obj f` computes the coproduct of a family of elements `f`. (It is defined as an abbreviation
   for `colimit (functor.of_function f)`, so for most facts about `sigma_obj f`, you will just use general facts
   about colimits.) -/
abbreviation sigma_obj (f : β → C) [has_colimit (functor.of_function f)] := colimit (functor.of_function f)

notation `∏ ` f:20 := pi_obj f
notation `∐ ` f:20 := sigma_obj f

abbreviation pi.π (f : β → C) [has_limit (functor.of_function f)] (b : β) : ∏ f ⟶ f b :=
limit.π (functor.of_function f) b
abbreviation sigma.ι (f : β → C) [has_colimit (functor.of_function f)] (b : β) : f b ⟶ ∐ f :=
colimit.ι (functor.of_function f) b

abbreviation pi.lift {f : β → C} [has_limit (functor.of_function f)] {P : C} (p : Π b, P ⟶ f b) : P ⟶ ∏ f :=
limit.lift _ (fan.mk p)
abbreviation sigma.desc {f : β → C} [has_colimit (functor.of_function f)] {P : C} (p : Π b, f b ⟶ P) : ∐ f ⟶ P :=
colimit.desc _ (cofan.mk p)

abbreviation pi.map {f g : β → C} [has_limits_of_shape.{v} (discrete β) C]
  (p : Π b, f b ⟶ g b) : ∏ f ⟶ ∏ g :=
lim.map (nat_trans.of_function p)
abbreviation sigma.map {f g : β → C} [has_colimits_of_shape.{v} (discrete β) C]
  (p : Π b, f b ⟶ g b) : ∐ f ⟶ ∐ g :=
colim.map (nat_trans.of_function p)
>>>>>>> 455f0603

variables (C)

class has_products :=
(has_limits_of_shape : Π (J : Type v), has_limits_of_shape.{v} (discrete J) C)
class has_coproducts :=
(has_colimits_of_shape : Π (J : Type v), has_colimits_of_shape.{v} (discrete J) C)

attribute [instance] has_products.has_limits_of_shape has_coproducts.has_colimits_of_shape

end category_theory.limits<|MERGE_RESOLUTION|>--- conflicted
+++ resolved
@@ -30,14 +30,6 @@
 { X := P,
   ι := { app := p } }
 
-<<<<<<< HEAD
--- TODO decide an appropriate name for the next two
-/-- `Prod f` computes the product of a family of elements `f`. (It is defined as an abbreviation
-   for `limit (functor.of_function f)`, so for most facts about `Prod f`, you will just use general facts
-   about limits.) -/
-abbreviation Prod (f : β → C) [has_limit (functor.of_function f)] := limit (functor.of_function f)
-abbreviation Coprod (f : β → C) [has_colimit (functor.of_function f)] := colimit (functor.of_function f)
-=======
 @[simp] lemma fan.mk_π_app {f : β → C} {P : C} (p : Π b, P ⟶ f b) (b : β) : (fan.mk p).π.app b = p b := rfl
 @[simp] lemma cofan.mk_π_app {f : β → C} {P : C} (p : Π b, f b ⟶ P) (b : β) : (cofan.mk p).ι.app b = p b := rfl
 
@@ -69,7 +61,6 @@
 abbreviation sigma.map {f g : β → C} [has_colimits_of_shape.{v} (discrete β) C]
   (p : Π b, f b ⟶ g b) : ∐ f ⟶ ∐ g :=
 colim.map (nat_trans.of_function p)
->>>>>>> 455f0603
 
 variables (C)
 
