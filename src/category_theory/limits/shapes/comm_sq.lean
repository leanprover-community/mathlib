--- conflicted
+++ resolved
@@ -3,19 +3,13 @@
 Released under Apache 2.0 license as described in the file LICENSE.
 Authors: Scott Morrison, Joël Riou
 -/
-<<<<<<< HEAD
+import category_theory.comm_sq
+import category_theory.limits.opposites
 import category_theory.limits.shapes.biproducts
 import category_theory.limits.preserves.shapes.pullbacks
 import category_theory.limits.shapes.zero_morphisms
 import category_theory.limits.constructions.binary_products
 import category_theory.limits.constructions.zero_objects
-=======
-import category_theory.comm_sq
-import category_theory.limits.preserves.shapes.pullbacks
-import category_theory.limits.shapes.zero_morphisms
-import category_theory.limits.constructions.binary_products
-import category_theory.limits.opposites
->>>>>>> 33075a02
 
 /-!
 # Pullback and pushout squares, and bicartesian squares
@@ -58,7 +52,6 @@
 
 variables {C : Type u₁} [category.{v₁} C]
 
-<<<<<<< HEAD
 /-- The proposition that a square
 ```
   W ---f---> X
@@ -77,8 +70,6 @@
 attribute [reassoc] comm_sq.w
 attribute [simp] comm_sq.mk
 
-=======
->>>>>>> 33075a02
 namespace comm_sq
 
 variables {W X Y Z : C} {f : W ⟶ X} {g : W ⟶ Y} {h : X ⟶ Z} {i : Y ⟶ Z}
@@ -440,7 +431,6 @@
   is_pullback h₁₁ v₁₁ v₁₂ h₂₁ :=
 (of_bot s.flip p.symm t.flip).flip
 
-<<<<<<< HEAD
 section
 
 variables [has_zero_object C] [has_zero_morphisms C]
@@ -512,7 +502,7 @@
 limit.iso_limit_cone ⟨_, (of_has_binary_biproduct X Y).is_limit⟩
 
 end
-=======
+
 lemma op (h : is_pullback fst snd f g) : is_pushout g.op f.op snd.op fst.op :=
 is_pushout.of_is_colimit (is_colimit.of_iso_colimit
   (limits.pullback_cone.is_limit_equiv_is_colimit_op h.flip.cone h.flip.is_limit)
@@ -526,7 +516,6 @@
 
 lemma of_vert_is_iso [is_iso snd] [is_iso f] (sq : comm_sq fst snd f g) :
   is_pullback fst snd f g := is_pullback.flip (of_horiz_is_iso sq.flip)
->>>>>>> 33075a02
 
 end is_pullback
 
@@ -609,7 +598,6 @@
   is_pushout h₁₂ v₁₂ v₁₃ h₂₂ :=
 (of_bot s.flip p.symm t.flip).flip
 
-<<<<<<< HEAD
 section
 
 variables [has_zero_object C] [has_zero_morphisms C]
@@ -681,7 +669,7 @@
 colimit.iso_colimit_cocone ⟨_, (of_has_binary_biproduct X Y).is_colimit⟩
 
 end
-=======
+
 lemma op (h : is_pushout f g inl inr) : is_pullback inr.op inl.op g.op f.op :=
 is_pullback.of_is_limit (is_limit.of_iso_limit
   (limits.pushout_cocone.is_colimit_equiv_is_limit_op h.flip.cocone h.flip.is_colimit)
@@ -692,7 +680,6 @@
 is_pullback.of_is_limit (is_limit.of_iso_limit
   (limits.pushout_cocone.is_colimit_equiv_is_limit_unop h.flip.cocone h.flip.is_colimit)
   h.to_comm_sq.flip.cocone_unop)
->>>>>>> 33075a02
 
 end is_pushout
 
