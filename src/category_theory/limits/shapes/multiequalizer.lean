/-
Copyright (c) 2021 Adam Topaz. All rights reserved.
Released under Apache 2.0 license as described in the file LICENSE.
Authors: Adam Topaz
-/
import category_theory.limits.shapes.products
import category_theory.limits.shapes.equalizers
import category_theory.limits.cone_category
import category_theory.adjunction

/-!

# Multi-(co)equalizers

A *multiequalizer* is an equalizer of two morphisms between two products.
Since both products and equalizers are limits, such an object is again a limit.
This file provides the diagram whose limit is indeed such an object.
In fact, it is well-known that any limit can be obtained as a multiequalizer.
The dual construction (multicoequalizers) is also provided.

## Projects

Prove that a multiequalizer can be identified with
an equalizer between products (and analogously for multicoequalizers).

Prove that the limit of any diagram is a multiequalizer (and similarly for colimits).

-/

namespace category_theory.limits

open category_theory

universes v u

/-- The type underlying the multiequalizer diagram. -/
@[nolint unused_arguments]
inductive walking_multicospan {L R : Type v} (fst snd : R → L) : Type v
| left : L → walking_multicospan
| right : R → walking_multicospan

/-- The type underlying the multiecoqualizer diagram. -/
@[nolint unused_arguments]
inductive walking_multispan {L R : Type v} (fst snd : L → R) : Type v
| left : L → walking_multispan
| right : R → walking_multispan

namespace walking_multicospan

variables {L R : Type v} {fst snd : R → L}

instance [inhabited L] : inhabited (walking_multicospan fst snd) :=
⟨left (default _)⟩

/-- Morphisms for `walking_multicospan`. -/
inductive hom : Π (a b : walking_multicospan fst snd), Type v
| id (A)  : hom A A
| fst (b) : hom (left (fst b)) (right b)
| snd (b) : hom (left (snd b)) (right b)

instance {a : walking_multicospan fst snd} : inhabited (hom a a) :=
⟨hom.id _⟩

/-- Composition of morphisms for `walking_multicospan`. -/
def hom.comp : Π {A B C : walking_multicospan fst snd} (f : hom A B) (g : hom B C),
  hom A C
| _ _ _ (hom.id X) f := f
| _ _ _ (hom.fst b) (hom.id X) := hom.fst b
| _ _ _ (hom.snd b) (hom.id X) := hom.snd b

instance : small_category (walking_multicospan fst snd) :=
{ hom := hom,
  id := hom.id,
  comp := λ X Y Z, hom.comp,
  id_comp' := by { rintro (_|_) (_|_) (_|_|_), tidy },
  comp_id' := by { rintro (_|_) (_|_) (_|_|_), tidy },
  assoc' := by { rintro (_|_) (_|_) (_|_) (_|_) (_|_|_) (_|_|_) (_|_|_), tidy } }

end walking_multicospan

namespace walking_multispan

variables {L R : Type v} {fst snd : L → R}

instance [inhabited L] : inhabited (walking_multispan fst snd) :=
⟨left (default _)⟩

/-- Morphisms for `walking_multispan`. -/
inductive hom : Π (a b : walking_multispan fst snd), Type v
| id (A)  : hom A A
| fst (a) : hom (left a) (right (fst a))
| snd (a) : hom (left a) (right (snd a))

instance {a : walking_multispan fst snd} : inhabited (hom a a) :=
⟨hom.id _⟩

/-- Composition of morphisms for `walking_multispan`. -/
def hom.comp : Π {A B C : walking_multispan fst snd} (f : hom A B) (g : hom B C),
  hom A C
| _ _ _ (hom.id X) f := f
| _ _ _ (hom.fst a) (hom.id X) := hom.fst a
| _ _ _ (hom.snd a) (hom.id X) := hom.snd a

instance : small_category (walking_multispan fst snd) :=
{ hom := hom,
  id := hom.id,
  comp := λ X Y Z, hom.comp,
  id_comp' := by { rintro (_|_) (_|_) (_|_|_), tidy },
  comp_id' := by { rintro (_|_) (_|_) (_|_|_), tidy },
  assoc' := by { rintro (_|_) (_|_) (_|_) (_|_) (_|_|_) (_|_|_) (_|_|_), tidy } }

end walking_multispan

/-- This is a structure encapsulating the data necessary to define a `multicospan`. -/
@[nolint has_inhabited_instance]
structure multicospan_index (C : Type u) [category.{v} C] :=
(L R : Type v)
(fst_to snd_to : R → L)
(left : L → C)
(right : R → C)
(fst : Π b, left (fst_to b) ⟶ right b)
(snd : Π b, left (snd_to b) ⟶ right b)

/-- This is a structure encapsulating the data necessary to define a `multispan`. -/
@[nolint has_inhabited_instance]
structure multispan_index (C : Type u) [category.{v} C] :=
(L R : Type v)
(fst_from snd_from : L → R)
(left : L → C)
(right : R → C)
(fst : Π a, left a ⟶ right (fst_from a))
(snd : Π a, left a ⟶ right (snd_from a))

namespace multicospan_index

variables {C : Type u} [category.{v} C] (I : multicospan_index C)

/-- The multicospan associated to `I : multicospan_index`. -/
def multicospan : walking_multicospan I.fst_to I.snd_to ⥤ C :=
{ obj := λ x,
  match x with
  | walking_multicospan.left a := I.left a
  | walking_multicospan.right b := I.right b
  end,
  map := λ x y f,
  match x, y, f with
  | _, _, walking_multicospan.hom.id x := 𝟙 _
  | _, _, walking_multicospan.hom.fst b := I.fst _
  | _, _, walking_multicospan.hom.snd b := I.snd _
  end,
  map_id' := by { rintros (_|_), tidy },
  map_comp' := by { rintros (_|_) (_|_) (_|_) (_|_|_) (_|_|_), tidy } }

@[simp] lemma multicospan_obj_left (a) :
  I.multicospan.obj (walking_multicospan.left a) = I.left a := rfl

@[simp] lemma multicospan_obj_right (b) :
  I.multicospan.obj (walking_multicospan.right b) = I.right b := rfl

@[simp] lemma multicospan_map_fst (b) :
  I.multicospan.map (walking_multicospan.hom.fst b) = I.fst b := rfl

@[simp] lemma multicospan_map_snd (b) :
  I.multicospan.map (walking_multicospan.hom.snd b) = I.snd b := rfl

variables [has_product I.left] [has_product I.right]

/-- The induced map `∏ I.left ⟶ ∏ I.right` via `I.fst`. -/
noncomputable
def fst_pi_map : ∏ I.left ⟶ ∏ I.right := pi.lift (λ b, pi.π I.left (I.fst_to b) ≫ I.fst b)

/-- The induced map `∏ I.left ⟶ ∏ I.right` via `I.snd`. -/
noncomputable
def snd_pi_map : ∏ I.left ⟶ ∏ I.right := pi.lift (λ b, pi.π I.left (I.snd_to b) ≫ I.snd b)

@[simp, reassoc]
lemma fst_pi_map_π (b) : I.fst_pi_map ≫ pi.π I.right b = pi.π I.left _ ≫ I.fst b :=
by simp [fst_pi_map]

@[simp, reassoc]
lemma snd_pi_map_π (b) : I.snd_pi_map ≫ pi.π I.right b = pi.π I.left _ ≫ I.snd b :=
by simp [snd_pi_map]

/--
Taking the multiequalizer over the multicospan index is equivlant to taking the equalizer over
the two morphsims `∏ I.left ⇉ ∏ I.right`. This is the diagram of the latter.
-/
@[simps] protected noncomputable
def parallel_pair_diagram := parallel_pair I.fst_pi_map I.snd_pi_map

end multicospan_index

namespace multispan_index

variables {C : Type u} [category.{v} C] (I : multispan_index C)

/-- The multispan associated to `I : multispan_index`. -/
def multispan : walking_multispan I.fst_from I.snd_from ⥤ C :=
{ obj := λ x,
  match x with
  | walking_multispan.left a := I.left a
  | walking_multispan.right b := I.right b
  end,
  map := λ x y f,
  match x, y, f with
  | _, _, walking_multispan.hom.id x := 𝟙 _
  | _, _, walking_multispan.hom.fst b := I.fst _
  | _, _, walking_multispan.hom.snd b := I.snd _
  end,
  map_id' := by { rintros (_|_), tidy },
  map_comp' := by { rintros (_|_) (_|_) (_|_) (_|_|_) (_|_|_), tidy } }

@[simp] lemma multispan_obj_left (a) :
  I.multispan.obj (walking_multispan.left a) = I.left a := rfl

@[simp] lemma multispan_obj_right (b) :
  I.multispan.obj (walking_multispan.right b) = I.right b := rfl

@[simp] lemma multispan_map_fst (a) :
  I.multispan.map (walking_multispan.hom.fst a) = I.fst a := rfl

@[simp] lemma multispan_map_snd (a) :
  I.multispan.map (walking_multispan.hom.snd a) = I.snd a := rfl

variables [has_coproduct I.left] [has_coproduct I.right]

/-- The induced map `∐ I.left ⟶ ∐ I.right` via `I.fst`. -/
noncomputable
def fst_sigma_map : ∐ I.left ⟶ ∐ I.right := sigma.desc (λ b, I.fst b ≫ sigma.ι _ (I.fst_from b))

/-- The induced map `∐ I.left ⟶ ∐ I.right` via `I.snd`. -/
noncomputable
def snd_sigma_map : ∐ I.left ⟶ ∐ I.right := sigma.desc (λ b, I.snd b ≫ sigma.ι _ (I.snd_from b))

@[simp, reassoc]
lemma ι_fst_sigma_map (b) : sigma.ι I.left b ≫ I.fst_sigma_map = I.fst b ≫ sigma.ι I.right _ :=
by simp [fst_sigma_map]

@[simp, reassoc]
lemma ι_snd_sigma_map (b) : sigma.ι I.left b ≫ I.snd_sigma_map = I.snd b ≫ sigma.ι I.right _ :=
by simp [snd_sigma_map]

/--
Taking the multicoequalizer over the multispan index is equivlant to taking the coequalizer over
the two morphsims `∐ I.left ⇉ ∐ I.right`. This is the diagram of the latter.
-/
protected noncomputable
abbreviation parallel_pair_diagram := parallel_pair I.fst_sigma_map I.snd_sigma_map

end multispan_index

variables {C : Type u} [category.{v} C]

/-- A multifork is a cone over a multicospan. -/
@[nolint has_inhabited_instance]
abbreviation multifork (I : multicospan_index C) := cone I.multicospan

/-- A multicofork is a cocone over a multispan. -/
@[nolint has_inhabited_instance]
abbreviation multicofork (I : multispan_index C) := cocone I.multispan

namespace multifork

variables {I : multicospan_index C} (K : multifork I)

/-- The maps from the cone point of a multifork to the objects on the left. -/
def ι (a : I.L) : K.X ⟶ I.left a :=
K.π.app (walking_multicospan.left _)

@[simp] lemma ι_eq_app_left (a) : K.ι a = K.π.app (walking_multicospan.left _) := rfl

@[simp] lemma app_left_fst (b) :
  K.π.app (walking_multicospan.left (I.fst_to b)) ≫ I.fst b =
    K.π.app (walking_multicospan.right b) :=
by { rw ← K.w (walking_multicospan.hom.fst b), refl }

@[simp] lemma app_left_snd (b) :
  K.π.app (walking_multicospan.left (I.snd_to b)) ≫ I.snd b =
    K.π.app (walking_multicospan.right b) :=
by { rw ← K.w (walking_multicospan.hom.snd b), refl }

/-- Construct a multifork using a collection `ι` of morphisms. -/
@[simps]
def of_ι (I : multicospan_index C) (P : C) (ι : Π a, P ⟶ I.left a)
  (w : ∀ b, ι (I.fst_to b) ≫ I.fst b = ι (I.snd_to b) ≫ I.snd b) :
  multifork I :=
{ X := P,
  π :=
  { app := λ x,
    match x with
    | walking_multicospan.left a := ι _
    | walking_multicospan.right b := ι (I.fst_to b) ≫ I.fst b
    end,
    naturality' := begin
      rintros (_|_) (_|_) (_|_|_),
      any_goals { symmetry, dsimp, rw category.id_comp, apply category.comp_id },
      { dsimp, rw category.id_comp, refl },
      { dsimp, rw category.id_comp, apply w }
    end } }

@[reassoc]
lemma condition (b) :
  K.ι (I.fst_to b) ≫ I.fst b = K.ι (I.snd_to b) ≫ I.snd b := by simp

<<<<<<< HEAD
variables [has_product I.left] [has_product I.right]

@[simp, reassoc]
lemma pi_condition :
  pi.lift K.ι ≫ I.fst_pi_map = pi.lift K.ι ≫ I.snd_pi_map := by { ext, simp }

/-- Given a multifork, we may obtain a fork over `∏ I.left ⇉ ∏ I.right`. -/
@[simps X] noncomputable
def to_pi_fork (K : multifork I) : fork I.fst_pi_map I.snd_pi_map :=
{ X := K.X,
  π :=
  { app := λ x,
    match x with
    | walking_parallel_pair.zero := pi.lift K.ι
    | walking_parallel_pair.one := pi.lift K.ι ≫ I.fst_pi_map
    end,
    naturality' :=
    begin
      rintros (_|_) (_|_) (_|_|_),
      any_goals { symmetry, dsimp, rw category.id_comp, apply category.comp_id },
      all_goals { change 𝟙 _ ≫ _ ≫ _ = pi.lift _ ≫ _, simp }
    end } }

section end

@[simp] lemma to_pi_fork_π_app_zero :
  K.to_pi_fork.π.app walking_parallel_pair.zero = pi.lift K.ι := rfl

@[simp] lemma to_pi_fork_π_app_one :
  K.to_pi_fork.π.app walking_parallel_pair.one = pi.lift K.ι ≫ I.fst_pi_map := rfl

variable (I)

/-- Given a fork over `∏ I.left ⇉ ∏ I.right`, we may obtain a multifork. -/
@[simps X] noncomputable
def of_pi_fork (c : fork I.fst_pi_map I.snd_pi_map) : multifork I :=
{ X := c.X,
  π :=
  { app := λ x,
    match x with
    | walking_multicospan.left a := c.ι ≫ pi.π _ _
    | walking_multicospan.right b := c.ι ≫ I.fst_pi_map ≫ pi.π _ _
    end,
    naturality' :=
    begin
      rintros (_|_) (_|_) (_|_|_),
      any_goals { symmetry, dsimp, rw category.id_comp, apply category.comp_id },
      { change 𝟙 _ ≫ _ ≫ _ = (_ ≫ _) ≫ _, simp },
      { change 𝟙 _ ≫ _ ≫ _ = (_ ≫ _) ≫ _, rw c.condition_assoc, simp }
    end } }

@[simp] lemma of_pi_fork_π_app_left (c : fork I.fst_pi_map I.snd_pi_map) (a) :
  (of_pi_fork I c).π.app (walking_multicospan.left a) = c.ι ≫ pi.π _ _ := rfl

@[simp] lemma of_pi_fork_π_app_right (c : fork I.fst_pi_map I.snd_pi_map) (a) :
  (of_pi_fork I c).π.app (walking_multicospan.right a) = c.ι ≫ I.fst_pi_map ≫ pi.π _ _ := rfl
=======
/-- This definition provides a convenient way to show that a multifork is a limit. -/
@[simps]
def is_limit.mk
  (lift : Π (E : multifork I), E.X ⟶ K.X)
  (fac : ∀ (E : multifork I) (i : I.L), lift E ≫ K.ι i = E.ι i)
  (uniq : ∀ (E : multifork I) (m : E.X ⟶ K.X),
    (∀ i : I.L, m ≫ K.ι i = E.ι i) → m = lift E) : is_limit K :=
{ lift := lift,
  fac' := begin
    rintros E (a|b),
    { apply fac },
    { rw [← E.w (walking_multicospan.hom.fst b), ← K.w (walking_multicospan.hom.fst b),
        ← category.assoc],
      congr' 1,
      apply fac }
  end,
  uniq' := begin
    rintros E m hm,
    apply uniq,
    intros i,
    apply hm,
  end }
>>>>>>> 0a2a9229

end multifork

namespace multicospan_index

variables (I : multicospan_index C) [has_product I.left] [has_product I.right]

local attribute [tidy] tactic.case_bash

/-- `multifork.to_pi_fork` is functorial. -/
@[simps] noncomputable
def to_pi_fork_functor : multifork I ⥤ fork I.fst_pi_map I.snd_pi_map :=
{ obj := multifork.to_pi_fork, map := λ K₁ K₂ f, { hom := f.hom } }

/-- `multifork.of_pi_fork` is functorial. -/
@[simps] noncomputable
def of_pi_fork_functor : fork I.fst_pi_map I.snd_pi_map ⥤ multifork I :=
{ obj := multifork.of_pi_fork I, map := λ K₁ K₂ f, { hom := f.hom, w' := by rintros (_|_); simp } }

/--
The category of multiforks is equivalent to the category of forks over `∏ I.left ⇉ ∏ I.right`.
It then follows from `category_theory.is_limit_of_preserves_cone_terminal` (or `reflects`) that it
preserves and reflects limit cones.
-/
@[simps] noncomputable
def multifork_equiv_pi_fork : multifork I ≌ fork I.fst_pi_map I.snd_pi_map :=
{ functor := to_pi_fork_functor I,
  inverse := of_pi_fork_functor I,
  unit_iso := nat_iso.of_components (λ K, cones.ext (iso.refl _) (by rintros (_|_); dsimp; simp))
    (λ K₁ K₂ f, by { ext, simp }),
  counit_iso := nat_iso.of_components (λ K, fork.ext (iso.refl _) (by { ext, dsimp, simp }))
    (λ K₁ K₂ f, by { ext, simp }) }

end multicospan_index

namespace multicofork

variables {I : multispan_index C} (K : multicofork I)

/-- The maps to the cocone point of a multicofork from the objects on the right. -/
def π (b : I.R) : I.right b ⟶ K.X :=
K.ι.app (walking_multispan.right _)

@[simp] lemma π_eq_app_right (b) : K.π b = K.ι.app (walking_multispan.right _) := rfl

@[simp] lemma fst_app_right (a) :
  I.fst a ≫ K.ι.app (walking_multispan.right (I.fst_from a)) =
    K.ι.app (walking_multispan.left a) :=
by { rw ← K.w (walking_multispan.hom.fst a), refl }

@[simp] lemma snd_app_right (a) :
  I.snd a ≫ K.ι.app (walking_multispan.right (I.snd_from a)) =
    K.ι.app (walking_multispan.left a) :=
by { rw ← K.w (walking_multispan.hom.snd a), refl }

/-- Construct a multicofork using a collection `π` of morphisms. -/
@[simps]
def of_π (I : multispan_index C) (P : C) (π : Π b, I.right b ⟶ P)
  (w : ∀ a, I.fst a ≫ π (I.fst_from a) = I.snd a ≫ π (I.snd_from a)) :
  multicofork I :=
{ X := P,
  ι :=
  { app := λ x,
    match x with
    | walking_multispan.left a := I.fst a ≫ π _
    | walking_multispan.right b := π _
    end,
    naturality' := begin
      rintros (_|_) (_|_) (_|_|_),
      any_goals { dsimp, rw category.comp_id, apply category.id_comp },
      { dsimp, rw category.comp_id, refl },
      { dsimp, rw category.comp_id, apply (w _).symm }
    end } }

@[reassoc]
lemma condition (a) :
  I.fst a ≫ K.π (I.fst_from a) = I.snd a ≫ K.π (I.snd_from a) := by simp

<<<<<<< HEAD
variables [has_coproduct I.left] [has_coproduct I.right]

@[simp, reassoc]
lemma sigma_condition :
  I.fst_sigma_map ≫ sigma.desc K.π = I.snd_sigma_map ≫ sigma.desc K.π := by { ext, simp }

/-- Given a multicofork, we may obtain a cofork over `∐ I.left ⇉ ∐ I.right`. -/
@[simps X] noncomputable
def to_sigma_cofork (K : multicofork I) : cofork I.fst_sigma_map I.snd_sigma_map :=
{ X := K.X,
  ι :=
  { app := λ x,
    match x with
    | walking_parallel_pair.zero := I.fst_sigma_map ≫ sigma.desc K.π
    | walking_parallel_pair.one := sigma.desc K.π
    end,
    naturality' :=
    begin
      rintros (_|_) (_|_) (_|_|_),
      any_goals { dsimp, rw category.comp_id, apply category.id_comp },
      all_goals { change _ ≫ sigma.desc _ = (_ ≫ _) ≫ 𝟙 _, simp }
    end } }

section end

@[simp] lemma to_sigma_cofork_ι_app_zero :
  K.to_sigma_cofork.ι.app walking_parallel_pair.zero = I.fst_sigma_map ≫ sigma.desc K.π := rfl

@[simp] lemma to_sigma_cofork_ι_app_one :
  K.to_sigma_cofork.ι.app walking_parallel_pair.one = sigma.desc K.π := rfl

variable (I)

/-- Given a cofork over `∐ I.left ⇉ ∐ I.right`, we may obtain a multicofork. -/
@[simps X] noncomputable
def of_sigma_cofork (c : cofork I.fst_sigma_map I.snd_sigma_map) : multicofork I :=
{ X := c.X,
  ι :=
  { app := λ x,
    match x with
    | walking_multispan.left a := (sigma.ι I.left a : _) ≫ I.fst_sigma_map ≫ c.π
    | walking_multispan.right b := (sigma.ι I.right b : _) ≫ c.π
    end,
    naturality' :=
    begin
      rintros (_|_) (_|_) (_|_|_),
      any_goals { dsimp, rw category.comp_id, apply category.id_comp },
      { change _ ≫ _ ≫ _ = (_ ≫ _) ≫ _,
        dsimp, simp [←cofork.left_app_one, -cofork.left_app_one] },
      { change _ ≫ _ ≫ _ = (_ ≫ _) ≫ 𝟙 _,
        rw c.condition,
        dsimp, simp [←cofork.right_app_one, -cofork.right_app_one] }
    end } }

@[simp] lemma of_sigma_cofork_ι_app_left (c : cofork I.fst_sigma_map I.snd_sigma_map) (a) :
  (of_sigma_cofork I c).ι.app (walking_multispan.left a) =
    (sigma.ι I.left a : _) ≫ I.fst_sigma_map ≫ c.π := rfl

@[simp] lemma of_sigma_cofork_ι_app_right (c : cofork I.fst_sigma_map I.snd_sigma_map) (b) :
  (of_sigma_cofork I c).ι.app (walking_multispan.right b) = (sigma.ι I.right b : _) ≫ c.π := rfl
=======
/-- This definition provides a convenient way to show that a multicofork is a colimit. -/
@[simps]
def is_colimit.mk
  (desc : Π (E : multicofork I), K.X ⟶ E.X)
  (fac : ∀ (E : multicofork I) (i : I.R), K.π i ≫ desc E = E.π i)
  (uniq : ∀ (E : multicofork I) (m : K.X ⟶ E.X),
    (∀ i : I.R, K.π i ≫ m = E.π i) → m = desc E) : is_colimit K :=
{ desc := desc,
  fac' := begin
    rintros S (a|b),
    { rw [← K.w (walking_multispan.hom.fst a), ← S.w (walking_multispan.hom.fst a),
        category.assoc],
      congr' 1,
      apply fac },
    { apply fac },
  end,
  uniq' := begin
    intros S m hm,
    apply uniq,
    intros i,
    apply hm
  end }
>>>>>>> 0a2a9229

end multicofork

namespace multispan_index

variables (I : multispan_index C) [has_coproduct I.left] [has_coproduct I.right]

local attribute [tidy] tactic.case_bash

/-- `multicofork.to_sigma_cofork` is functorial. -/
@[simps] noncomputable
def to_sigma_cofork_functor : multicofork I ⥤ cofork I.fst_sigma_map I.snd_sigma_map :=
{ obj := multicofork.to_sigma_cofork, map := λ K₁ K₂ f, { hom := f.hom } }

/-- `multicofork.of_sigma_cofork` is functorial. -/
@[simps] noncomputable
def of_sigma_cofork_functor : cofork I.fst_sigma_map I.snd_sigma_map ⥤ multicofork I :=
{ obj := multicofork.of_sigma_cofork I,
  map := λ K₁ K₂ f, { hom := f.hom, w' := by rintros (_|_); simp } }

/--
The category of multicoforks is equivalent to the category of coforks over `∐ I.left ⇉ ∐ I.right`.
It then follows from `category_theory.is_colimit_of_preserves_cocone_initial` (or `reflects`) that
it preserves and reflects colimit cocones.
-/
@[simps] noncomputable
def multicofork_equiv_sigma_cofork : multicofork I ≌ cofork I.fst_sigma_map I.snd_sigma_map :=
{ functor := to_sigma_cofork_functor I,
  inverse := of_sigma_cofork_functor I,
  unit_iso := nat_iso.of_components (λ K, cocones.ext (iso.refl _) (by rintros (_|_); dsimp; simp))
    (λ K₁ K₂ f, by { ext, simp }),
  counit_iso := nat_iso.of_components (λ K, cofork.ext (iso.refl _) (by { ext, dsimp, simp }))
    (λ K₁ K₂ f, by { ext, dsimp, simp, }) }

end multispan_index

/-- For `I : multicospan_index C`, we say that it has a multiequalizer if the associated
  multicospan has a limit. -/
abbreviation has_multiequalizer (I : multicospan_index C) :=
  has_limit I.multicospan

noncomputable theory

/-- The multiequalizer of `I : multicospan_index C`. -/
abbreviation multiequalizer (I : multicospan_index C) [has_multiequalizer I] : C :=
  limit I.multicospan

/-- For `I : multispan_index C`, we say that it has a multicoequalizer if
  the associated multicospan has a limit. -/
abbreviation has_multicoequalizer (I : multispan_index C) :=
  has_colimit I.multispan

/-- The multiecoqualizer of `I : multispan_index C`. -/
abbreviation multicoequalizer (I : multispan_index C) [has_multicoequalizer I] : C :=
  colimit I.multispan

namespace multiequalizer

variables (I : multicospan_index C) [has_multiequalizer I]

/-- The canonical map from the multiequalizer to the objects on the left. -/
abbreviation ι (a : I.L) : multiequalizer I ⟶ I.left a :=
limit.π _ (walking_multicospan.left a)

/-- The multifork associated to the multiequalizer. -/
abbreviation multifork : multifork I :=
limit.cone _

@[simp]
lemma multifork_ι (a) :
  (multiequalizer.multifork I).ι a = multiequalizer.ι I a := rfl

@[simp]
lemma multifork_π_app_left (a) :
  (multiequalizer.multifork I).π.app (walking_multicospan.left a) =
  multiequalizer.ι I a := rfl

@[reassoc]
lemma condition (b) :
  multiequalizer.ι I (I.fst_to b) ≫ I.fst b =
  multiequalizer.ι I (I.snd_to b) ≫ I.snd b :=
multifork.condition _ _

/-- Construct a morphism to the multiequalizer from its universal property. -/
abbreviation lift (W : C) (k : Π a, W ⟶ I.left a)
  (h : ∀ b, k (I.fst_to b) ≫ I.fst b = k (I.snd_to b) ≫ I.snd b) :
  W ⟶ multiequalizer I :=
limit.lift _ (multifork.of_ι I _ k h)

@[simp, reassoc]
lemma lift_ι (W : C) (k : Π a, W ⟶ I.left a)
  (h : ∀ b, k (I.fst_to b) ≫ I.fst b = k (I.snd_to b) ≫ I.snd b) (a) :
  multiequalizer.lift I _ k h ≫ multiequalizer.ι I a = k _ :=
limit.lift_π _ _

@[ext]
lemma hom_ext {W : C} (i j : W ⟶ multiequalizer I)
  (h : ∀ a, i ≫ multiequalizer.ι I a =
  j ≫ multiequalizer.ι I a) :
  i = j :=
limit.hom_ext
begin
  rintro (a|b),
  { apply h },
  simp_rw [← limit.w I.multicospan (walking_multicospan.hom.fst b),
    ← category.assoc, h],
end

variables [has_product I.left] [has_product I.right] [has_equalizer I.fst_pi_map I.snd_pi_map]

/-- The multiequalizer is isomorphic to the equalizer of `∏ I.left ⇉ ∏ I.right`. -/
def iso_equalizer : multiequalizer I ≅ equalizer I.fst_pi_map I.snd_pi_map :=
limit.iso_limit_cone ⟨_, is_limit.of_preserves_cone_terminal
  I.multifork_equiv_pi_fork.inverse (limit.is_limit _)⟩

/-- The canonical injection `multiequalizer I ⟶ ∏ I.left`. -/
def ι_pi : multiequalizer I ⟶ ∏ I.left :=
  (iso_equalizer I).hom ≫ equalizer.ι I.fst_pi_map I.snd_pi_map

@[simp, reassoc]
lemma ι_pi_π (a) : ι_pi I ≫ pi.π I.left a = ι I a :=
by { rw [ι_pi, category.assoc, ← iso.eq_inv_comp, iso_equalizer], simpa }

instance : mono (ι_pi I) := @@mono_comp _ _ _ _ equalizer.ι_mono

end multiequalizer

namespace multicoequalizer

variables (I : multispan_index C) [has_multicoequalizer I]

/-- The canonical map from the multiequalizer to the objects on the left. -/
abbreviation π (b : I.R) : I.right b ⟶ multicoequalizer I :=
colimit.ι I.multispan (walking_multispan.right _)

/-- The multicofork associated to the multicoequalizer. -/
abbreviation multicofork : multicofork I :=
colimit.cocone _

@[simp]
lemma multicofork_π (b) :
  (multicoequalizer.multicofork I).π b = multicoequalizer.π I b := rfl

@[simp]
lemma multicofork_ι_app_right (b) :
  (multicoequalizer.multicofork I).ι.app (walking_multispan.right b) =
  multicoequalizer.π I b := rfl

@[reassoc]
lemma condition (a) :
  I.fst a ≫ multicoequalizer.π I (I.fst_from a) =
  I.snd a ≫ multicoequalizer.π I (I.snd_from a) :=
multicofork.condition _ _

/-- Construct a morphism from the multicoequalizer from its universal property. -/
abbreviation desc (W : C) (k : Π b, I.right b ⟶ W)
  (h : ∀ a, I.fst a ≫  k (I.fst_from a) = I.snd a ≫ k (I.snd_from a)) :
  multicoequalizer I ⟶ W :=
colimit.desc _ (multicofork.of_π I _ k h)

@[simp, reassoc]
lemma π_desc (W : C) (k : Π b, I.right b ⟶ W)
  (h : ∀ a, I.fst a ≫  k (I.fst_from a) = I.snd a ≫ k (I.snd_from a)) (b) :
  multicoequalizer.π I b ≫ multicoequalizer.desc I _ k h = k _ :=
colimit.ι_desc _ _

@[ext]
lemma hom_ext {W : C} (i j : multicoequalizer I ⟶ W)
  (h : ∀ b, multicoequalizer.π I b ≫ i = multicoequalizer.π I b ≫ j) :
  i = j :=
colimit.hom_ext
begin
  rintro (a|b),
  { simp_rw [← colimit.w I.multispan (walking_multispan.hom.fst a),
    category.assoc, h] },
  { apply h },
end

variables [has_coproduct I.left] [has_coproduct I.right]
variables [has_coequalizer I.fst_sigma_map I.snd_sigma_map]

/-- The multicoequalizer is isomorphic to the coequalizer of `∐ I.left ⇉ ∐ I.right`. -/
def iso_coequalizer : multicoequalizer I ≅ coequalizer I.fst_sigma_map I.snd_sigma_map :=
colimit.iso_colimit_cocone ⟨_, is_colimit.of_preserves_cocone_initial
  I.multicofork_equiv_sigma_cofork.inverse (colimit.is_colimit _)⟩

/-- The canonical projection `∐ I.right ⟶ multicoequalizer I`. -/
def sigma_π : ∐ I.right ⟶ multicoequalizer I :=
  coequalizer.π I.fst_sigma_map I.snd_sigma_map ≫ (iso_coequalizer I).inv

@[simp, reassoc]
lemma ι_sigma_π (b) : sigma.ι I.right b ≫ sigma_π I = π I b :=
by { rw [sigma_π, ← category.assoc, iso.comp_inv_eq, iso_coequalizer], simpa }

instance : epi (sigma_π I) := @@epi_comp _ _ coequalizer.π_epi _ _

end multicoequalizer

end category_theory.limits<|MERGE_RESOLUTION|>--- conflicted
+++ resolved
@@ -302,64 +302,6 @@
 lemma condition (b) :
   K.ι (I.fst_to b) ≫ I.fst b = K.ι (I.snd_to b) ≫ I.snd b := by simp
 
-<<<<<<< HEAD
-variables [has_product I.left] [has_product I.right]
-
-@[simp, reassoc]
-lemma pi_condition :
-  pi.lift K.ι ≫ I.fst_pi_map = pi.lift K.ι ≫ I.snd_pi_map := by { ext, simp }
-
-/-- Given a multifork, we may obtain a fork over `∏ I.left ⇉ ∏ I.right`. -/
-@[simps X] noncomputable
-def to_pi_fork (K : multifork I) : fork I.fst_pi_map I.snd_pi_map :=
-{ X := K.X,
-  π :=
-  { app := λ x,
-    match x with
-    | walking_parallel_pair.zero := pi.lift K.ι
-    | walking_parallel_pair.one := pi.lift K.ι ≫ I.fst_pi_map
-    end,
-    naturality' :=
-    begin
-      rintros (_|_) (_|_) (_|_|_),
-      any_goals { symmetry, dsimp, rw category.id_comp, apply category.comp_id },
-      all_goals { change 𝟙 _ ≫ _ ≫ _ = pi.lift _ ≫ _, simp }
-    end } }
-
-section end
-
-@[simp] lemma to_pi_fork_π_app_zero :
-  K.to_pi_fork.π.app walking_parallel_pair.zero = pi.lift K.ι := rfl
-
-@[simp] lemma to_pi_fork_π_app_one :
-  K.to_pi_fork.π.app walking_parallel_pair.one = pi.lift K.ι ≫ I.fst_pi_map := rfl
-
-variable (I)
-
-/-- Given a fork over `∏ I.left ⇉ ∏ I.right`, we may obtain a multifork. -/
-@[simps X] noncomputable
-def of_pi_fork (c : fork I.fst_pi_map I.snd_pi_map) : multifork I :=
-{ X := c.X,
-  π :=
-  { app := λ x,
-    match x with
-    | walking_multicospan.left a := c.ι ≫ pi.π _ _
-    | walking_multicospan.right b := c.ι ≫ I.fst_pi_map ≫ pi.π _ _
-    end,
-    naturality' :=
-    begin
-      rintros (_|_) (_|_) (_|_|_),
-      any_goals { symmetry, dsimp, rw category.id_comp, apply category.comp_id },
-      { change 𝟙 _ ≫ _ ≫ _ = (_ ≫ _) ≫ _, simp },
-      { change 𝟙 _ ≫ _ ≫ _ = (_ ≫ _) ≫ _, rw c.condition_assoc, simp }
-    end } }
-
-@[simp] lemma of_pi_fork_π_app_left (c : fork I.fst_pi_map I.snd_pi_map) (a) :
-  (of_pi_fork I c).π.app (walking_multicospan.left a) = c.ι ≫ pi.π _ _ := rfl
-
-@[simp] lemma of_pi_fork_π_app_right (c : fork I.fst_pi_map I.snd_pi_map) (a) :
-  (of_pi_fork I c).π.app (walking_multicospan.right a) = c.ι ≫ I.fst_pi_map ≫ pi.π _ _ := rfl
-=======
 /-- This definition provides a convenient way to show that a multifork is a limit. -/
 @[simps]
 def is_limit.mk
@@ -382,7 +324,62 @@
     intros i,
     apply hm,
   end }
->>>>>>> 0a2a9229
+
+
+variables [has_product I.left] [has_product I.right]
+
+@[simp, reassoc]
+lemma pi_condition :
+  pi.lift K.ι ≫ I.fst_pi_map = pi.lift K.ι ≫ I.snd_pi_map := by { ext, simp }
+
+/-- Given a multifork, we may obtain a fork over `∏ I.left ⇉ ∏ I.right`. -/
+@[simps X] noncomputable
+def to_pi_fork (K : multifork I) : fork I.fst_pi_map I.snd_pi_map :=
+{ X := K.X,
+  π :=
+  { app := λ x,
+    match x with
+    | walking_parallel_pair.zero := pi.lift K.ι
+    | walking_parallel_pair.one := pi.lift K.ι ≫ I.fst_pi_map
+    end,
+    naturality' :=
+    begin
+      rintros (_|_) (_|_) (_|_|_),
+      any_goals { symmetry, dsimp, rw category.id_comp, apply category.comp_id },
+      all_goals { change 𝟙 _ ≫ _ ≫ _ = pi.lift _ ≫ _, simp }
+    end } }
+
+@[simp] lemma to_pi_fork_π_app_zero :
+  K.to_pi_fork.π.app walking_parallel_pair.zero = pi.lift K.ι := rfl
+
+@[simp] lemma to_pi_fork_π_app_one :
+  K.to_pi_fork.π.app walking_parallel_pair.one = pi.lift K.ι ≫ I.fst_pi_map := rfl
+
+variable (I)
+
+/-- Given a fork over `∏ I.left ⇉ ∏ I.right`, we may obtain a multifork. -/
+@[simps X] noncomputable
+def of_pi_fork (c : fork I.fst_pi_map I.snd_pi_map) : multifork I :=
+{ X := c.X,
+  π :=
+  { app := λ x,
+    match x with
+    | walking_multicospan.left a := c.ι ≫ pi.π _ _
+    | walking_multicospan.right b := c.ι ≫ I.fst_pi_map ≫ pi.π _ _
+    end,
+    naturality' :=
+    begin
+      rintros (_|_) (_|_) (_|_|_),
+      any_goals { symmetry, dsimp, rw category.id_comp, apply category.comp_id },
+      { change 𝟙 _ ≫ _ ≫ _ = (_ ≫ _) ≫ _, simp },
+      { change 𝟙 _ ≫ _ ≫ _ = (_ ≫ _) ≫ _, rw c.condition_assoc, simp }
+    end } }
+
+@[simp] lemma of_pi_fork_π_app_left (c : fork I.fst_pi_map I.snd_pi_map) (a) :
+  (of_pi_fork I c).π.app (walking_multicospan.left a) = c.ι ≫ pi.π _ _ := rfl
+
+@[simp] lemma of_pi_fork_π_app_right (c : fork I.fst_pi_map I.snd_pi_map) (a) :
+  (of_pi_fork I c).π.app (walking_multicospan.right a) = c.ι ≫ I.fst_pi_map ≫ pi.π _ _ := rfl
 
 end multifork
 
@@ -461,68 +458,6 @@
 lemma condition (a) :
   I.fst a ≫ K.π (I.fst_from a) = I.snd a ≫ K.π (I.snd_from a) := by simp
 
-<<<<<<< HEAD
-variables [has_coproduct I.left] [has_coproduct I.right]
-
-@[simp, reassoc]
-lemma sigma_condition :
-  I.fst_sigma_map ≫ sigma.desc K.π = I.snd_sigma_map ≫ sigma.desc K.π := by { ext, simp }
-
-/-- Given a multicofork, we may obtain a cofork over `∐ I.left ⇉ ∐ I.right`. -/
-@[simps X] noncomputable
-def to_sigma_cofork (K : multicofork I) : cofork I.fst_sigma_map I.snd_sigma_map :=
-{ X := K.X,
-  ι :=
-  { app := λ x,
-    match x with
-    | walking_parallel_pair.zero := I.fst_sigma_map ≫ sigma.desc K.π
-    | walking_parallel_pair.one := sigma.desc K.π
-    end,
-    naturality' :=
-    begin
-      rintros (_|_) (_|_) (_|_|_),
-      any_goals { dsimp, rw category.comp_id, apply category.id_comp },
-      all_goals { change _ ≫ sigma.desc _ = (_ ≫ _) ≫ 𝟙 _, simp }
-    end } }
-
-section end
-
-@[simp] lemma to_sigma_cofork_ι_app_zero :
-  K.to_sigma_cofork.ι.app walking_parallel_pair.zero = I.fst_sigma_map ≫ sigma.desc K.π := rfl
-
-@[simp] lemma to_sigma_cofork_ι_app_one :
-  K.to_sigma_cofork.ι.app walking_parallel_pair.one = sigma.desc K.π := rfl
-
-variable (I)
-
-/-- Given a cofork over `∐ I.left ⇉ ∐ I.right`, we may obtain a multicofork. -/
-@[simps X] noncomputable
-def of_sigma_cofork (c : cofork I.fst_sigma_map I.snd_sigma_map) : multicofork I :=
-{ X := c.X,
-  ι :=
-  { app := λ x,
-    match x with
-    | walking_multispan.left a := (sigma.ι I.left a : _) ≫ I.fst_sigma_map ≫ c.π
-    | walking_multispan.right b := (sigma.ι I.right b : _) ≫ c.π
-    end,
-    naturality' :=
-    begin
-      rintros (_|_) (_|_) (_|_|_),
-      any_goals { dsimp, rw category.comp_id, apply category.id_comp },
-      { change _ ≫ _ ≫ _ = (_ ≫ _) ≫ _,
-        dsimp, simp [←cofork.left_app_one, -cofork.left_app_one] },
-      { change _ ≫ _ ≫ _ = (_ ≫ _) ≫ 𝟙 _,
-        rw c.condition,
-        dsimp, simp [←cofork.right_app_one, -cofork.right_app_one] }
-    end } }
-
-@[simp] lemma of_sigma_cofork_ι_app_left (c : cofork I.fst_sigma_map I.snd_sigma_map) (a) :
-  (of_sigma_cofork I c).ι.app (walking_multispan.left a) =
-    (sigma.ι I.left a : _) ≫ I.fst_sigma_map ≫ c.π := rfl
-
-@[simp] lemma of_sigma_cofork_ι_app_right (c : cofork I.fst_sigma_map I.snd_sigma_map) (b) :
-  (of_sigma_cofork I c).ι.app (walking_multispan.right b) = (sigma.ι I.right b : _) ≫ c.π := rfl
-=======
 /-- This definition provides a convenient way to show that a multicofork is a colimit. -/
 @[simps]
 def is_colimit.mk
@@ -545,7 +480,65 @@
     intros i,
     apply hm
   end }
->>>>>>> 0a2a9229
+
+variables [has_coproduct I.left] [has_coproduct I.right]
+
+@[simp, reassoc]
+lemma sigma_condition :
+  I.fst_sigma_map ≫ sigma.desc K.π = I.snd_sigma_map ≫ sigma.desc K.π := by { ext, simp }
+
+/-- Given a multicofork, we may obtain a cofork over `∐ I.left ⇉ ∐ I.right`. -/
+@[simps X] noncomputable
+def to_sigma_cofork (K : multicofork I) : cofork I.fst_sigma_map I.snd_sigma_map :=
+{ X := K.X,
+  ι :=
+  { app := λ x,
+    match x with
+    | walking_parallel_pair.zero := I.fst_sigma_map ≫ sigma.desc K.π
+    | walking_parallel_pair.one := sigma.desc K.π
+    end,
+    naturality' :=
+    begin
+      rintros (_|_) (_|_) (_|_|_),
+      any_goals { dsimp, rw category.comp_id, apply category.id_comp },
+      all_goals { change _ ≫ sigma.desc _ = (_ ≫ _) ≫ 𝟙 _, simp }
+    end } }
+
+@[simp] lemma to_sigma_cofork_ι_app_zero :
+  K.to_sigma_cofork.ι.app walking_parallel_pair.zero = I.fst_sigma_map ≫ sigma.desc K.π := rfl
+
+@[simp] lemma to_sigma_cofork_ι_app_one :
+  K.to_sigma_cofork.ι.app walking_parallel_pair.one = sigma.desc K.π := rfl
+
+variable (I)
+
+/-- Given a cofork over `∐ I.left ⇉ ∐ I.right`, we may obtain a multicofork. -/
+@[simps X] noncomputable
+def of_sigma_cofork (c : cofork I.fst_sigma_map I.snd_sigma_map) : multicofork I :=
+{ X := c.X,
+  ι :=
+  { app := λ x,
+    match x with
+    | walking_multispan.left a := (sigma.ι I.left a : _) ≫ I.fst_sigma_map ≫ c.π
+    | walking_multispan.right b := (sigma.ι I.right b : _) ≫ c.π
+    end,
+    naturality' :=
+    begin
+      rintros (_|_) (_|_) (_|_|_),
+      any_goals { dsimp, rw category.comp_id, apply category.id_comp },
+      { change _ ≫ _ ≫ _ = (_ ≫ _) ≫ _,
+        dsimp, simp [←cofork.left_app_one, -cofork.left_app_one] },
+      { change _ ≫ _ ≫ _ = (_ ≫ _) ≫ 𝟙 _,
+        rw c.condition,
+        dsimp, simp [←cofork.right_app_one, -cofork.right_app_one] }
+    end } }
+
+@[simp] lemma of_sigma_cofork_ι_app_left (c : cofork I.fst_sigma_map I.snd_sigma_map) (a) :
+  (of_sigma_cofork I c).ι.app (walking_multispan.left a) =
+    (sigma.ι I.left a : _) ≫ I.fst_sigma_map ≫ c.π := rfl
+
+@[simp] lemma of_sigma_cofork_ι_app_right (c : cofork I.fst_sigma_map I.snd_sigma_map) (b) :
+  (of_sigma_cofork I c).ι.app (walking_multispan.right b) = (sigma.ι I.right b : _) ≫ c.π := rfl
 
 end multicofork
 
