/-
Copyright (c) 2018 Scott Morrison. All rights reserved.
Released under Apache 2.0 license as described in the file LICENSE.
Authors: Scott Morrison, Markus Himmel, Bhavik Mehta, Andrew Yang
-/
import category_theory.limits.shapes.wide_pullbacks
import category_theory.limits.shapes.binary_products

/-!
# Pullbacks

We define a category `walking_cospan` (resp. `walking_span`), which is the index category
for the given data for a pullback (resp. pushout) diagram. Convenience methods `cospan f g`
and `span f g` construct functors from the walking (co)span, hitting the given morphisms.

We define `pullback f g` and `pushout f g` as limits and colimits of such functors.

## References
* [Stacks: Fibre products](https://stacks.math.columbia.edu/tag/001U)
* [Stacks: Pushouts](https://stacks.math.columbia.edu/tag/0025)
-/

noncomputable theory

open category_theory

namespace category_theory.limits

universes w v₁ v₂ v u u₂

local attribute [tidy] tactic.case_bash

/--
The type of objects for the diagram indexing a pullback, defined as a special case of
`wide_pullback_shape`.
-/
abbreviation walking_cospan : Type := wide_pullback_shape walking_pair

/-- The left point of the walking cospan. -/
@[pattern] abbreviation walking_cospan.left : walking_cospan := some walking_pair.left
/-- The right point of the walking cospan. -/
@[pattern] abbreviation walking_cospan.right : walking_cospan := some walking_pair.right
/-- The central point of the walking cospan. -/
@[pattern] abbreviation walking_cospan.one : walking_cospan := none

/--
The type of objects for the diagram indexing a pushout, defined as a special case of
`wide_pushout_shape`.
-/
abbreviation walking_span : Type := wide_pushout_shape walking_pair

/-- The left point of the walking span. -/
@[pattern] abbreviation walking_span.left : walking_span := some walking_pair.left
/-- The right point of the walking span. -/
@[pattern] abbreviation walking_span.right : walking_span := some walking_pair.right
/-- The central point of the walking span. -/
@[pattern] abbreviation walking_span.zero : walking_span := none

namespace walking_cospan

/-- The type of arrows for the diagram indexing a pullback. -/
abbreviation hom : walking_cospan → walking_cospan → Type := wide_pullback_shape.hom

/-- The left arrow of the walking cospan. -/
@[pattern] abbreviation hom.inl : left ⟶ one := wide_pullback_shape.hom.term _
/-- The right arrow of the walking cospan. -/
@[pattern] abbreviation hom.inr : right ⟶ one := wide_pullback_shape.hom.term _
/-- The identity arrows of the walking cospan. -/
@[pattern] abbreviation hom.id (X : walking_cospan) : X ⟶ X := wide_pullback_shape.hom.id X

instance (X Y : walking_cospan) : subsingleton (X ⟶ Y) := by tidy

end walking_cospan

namespace walking_span

/-- The type of arrows for the diagram indexing a pushout. -/
abbreviation hom : walking_span → walking_span → Type := wide_pushout_shape.hom

/-- The left arrow of the walking span. -/
@[pattern] abbreviation hom.fst : zero ⟶ left := wide_pushout_shape.hom.init _
/-- The right arrow of the walking span. -/
@[pattern] abbreviation hom.snd : zero ⟶ right := wide_pushout_shape.hom.init _
/-- The identity arrows of the walking span. -/
@[pattern] abbreviation hom.id (X : walking_span) : X ⟶ X := wide_pushout_shape.hom.id X

instance (X Y : walking_span) : subsingleton (X ⟶ Y) := by tidy

end walking_span

open walking_span.hom walking_cospan.hom wide_pullback_shape.hom wide_pushout_shape.hom

variables {C : Type u} [category.{v} C]

/-- To construct an isomorphism of cones over the walking cospan,
it suffices to construct an isomorphism
of the cone points and check it commutes with the legs to `left` and `right`. -/
def walking_cospan.ext {F : walking_cospan ⥤ C} {s t : cone F} (i : s.X ≅ t.X)
  (w₁ : s.π.app walking_cospan.left = i.hom ≫ t.π.app walking_cospan.left)
  (w₂ : s.π.app walking_cospan.right = i.hom ≫ t.π.app walking_cospan.right) :
  s ≅ t :=
begin
  apply cones.ext i,
  rintro (⟨⟩|⟨⟨⟩⟩),
  { have h₁ := s.π.naturality walking_cospan.hom.inl,
    dsimp at h₁, simp only [category.id_comp] at h₁,
    have h₂ := t.π.naturality walking_cospan.hom.inl,
    dsimp at h₂, simp only [category.id_comp] at h₂,
    simp_rw [h₂, ←category.assoc, ←w₁, ←h₁], },
  { exact w₁, },
  { exact w₂, },
end

/-- To construct an isomorphism of cocones over the walking span,
it suffices to construct an isomorphism
of the cocone points and check it commutes with the legs from `left` and `right`. -/
def walking_span.ext {F : walking_span ⥤ C} {s t : cocone F} (i : s.X ≅ t.X)
  (w₁ : s.ι.app walking_cospan.left ≫ i.hom = t.ι.app walking_cospan.left)
  (w₂ : s.ι.app walking_cospan.right ≫ i.hom = t.ι.app walking_cospan.right) :
  s ≅ t :=
begin
  apply cocones.ext i,
  rintro (⟨⟩|⟨⟨⟩⟩),
  { have h₁ := s.ι.naturality walking_span.hom.fst,
    dsimp at h₁, simp only [category.comp_id] at h₁,
    have h₂ := t.ι.naturality walking_span.hom.fst,
    dsimp at h₂, simp only [category.comp_id] at h₂,
    simp_rw [←h₁, category.assoc, w₁, h₂], },
  { exact w₁, },
  { exact w₂, },
end

/-- `cospan f g` is the functor from the walking cospan hitting `f` and `g`. -/
def cospan {X Y Z : C} (f : X ⟶ Z) (g : Y ⟶ Z) : walking_cospan ⥤ C :=
wide_pullback_shape.wide_cospan Z
  (λ j, walking_pair.cases_on j X Y) (λ j, walking_pair.cases_on j f g)

/-- `span f g` is the functor from the walking span hitting `f` and `g`. -/
def span {X Y Z : C} (f : X ⟶ Y) (g : X ⟶ Z) : walking_span ⥤ C :=
wide_pushout_shape.wide_span X
  (λ j, walking_pair.cases_on j Y Z) (λ j, walking_pair.cases_on j f g)

@[simp] lemma cospan_left {X Y Z : C} (f : X ⟶ Z) (g : Y ⟶ Z) :
  (cospan f g).obj walking_cospan.left = X := rfl
@[simp] lemma span_left {X Y Z : C} (f : X ⟶ Y) (g : X ⟶ Z) :
  (span f g).obj walking_span.left = Y := rfl

@[simp] lemma cospan_right {X Y Z : C} (f : X ⟶ Z) (g : Y ⟶ Z) :
  (cospan f g).obj walking_cospan.right = Y := rfl
@[simp] lemma span_right {X Y Z : C} (f : X ⟶ Y) (g : X ⟶ Z) :
  (span f g).obj walking_span.right = Z := rfl

@[simp] lemma cospan_one {X Y Z : C} (f : X ⟶ Z) (g : Y ⟶ Z) :
  (cospan f g).obj walking_cospan.one = Z := rfl
@[simp] lemma span_zero {X Y Z : C} (f : X ⟶ Y) (g : X ⟶ Z) :
  (span f g).obj walking_span.zero = X := rfl

@[simp] lemma cospan_map_inl {X Y Z : C} (f : X ⟶ Z) (g : Y ⟶ Z) :
  (cospan f g).map walking_cospan.hom.inl = f := rfl
@[simp] lemma span_map_fst {X Y Z : C} (f : X ⟶ Y) (g : X ⟶ Z) :
  (span f g).map walking_span.hom.fst = f := rfl

@[simp] lemma cospan_map_inr {X Y Z : C} (f : X ⟶ Z) (g : Y ⟶ Z) :
  (cospan f g).map walking_cospan.hom.inr = g := rfl
@[simp] lemma span_map_snd {X Y Z : C} (f : X ⟶ Y) (g : X ⟶ Z) :
  (span f g).map walking_span.hom.snd = g := rfl

lemma cospan_map_id {X Y Z : C} (f : X ⟶ Z) (g : Y ⟶ Z) (w : walking_cospan) :
  (cospan f g).map (walking_cospan.hom.id w) = 𝟙 _ := rfl
lemma span_map_id {X Y Z : C} (f : X ⟶ Y) (g : X ⟶ Z) (w : walking_span) :
  (span f g).map (walking_span.hom.id w) = 𝟙 _ := rfl

/-- Every diagram indexing an pullback is naturally isomorphic (actually, equal) to a `cospan` -/
@[simps {rhs_md := semireducible}]
def diagram_iso_cospan (F : walking_cospan ⥤ C) :
  F ≅ cospan (F.map inl) (F.map inr) :=
nat_iso.of_components (λ j, eq_to_iso (by tidy)) (by tidy)

/-- Every diagram indexing a pushout is naturally isomorphic (actually, equal) to a `span` -/
@[simps {rhs_md := semireducible}]
def diagram_iso_span (F : walking_span ⥤ C) :
  F ≅ span (F.map fst) (F.map snd) :=
nat_iso.of_components (λ j, eq_to_iso (by tidy)) (by tidy)

variables {D : Type u₂} [category.{v₂} D]

/-- A functor applied to a cospan is a cospan. -/
def cospan_comp_iso (F : C ⥤ D) {X Y Z : C} (f : X ⟶ Z) (g : Y ⟶ Z) :
  cospan f g ⋙ F ≅ cospan (F.map f) (F.map g) :=
nat_iso.of_components (by rintros (⟨⟩|⟨⟨⟩⟩); exact iso.refl _)
  (by rintros (⟨⟩|⟨⟨⟩⟩) (⟨⟩|⟨⟨⟩⟩) ⟨⟩; repeat { dsimp, simp, })

section
variables (F : C ⥤ D) {X Y Z : C} (f : X ⟶ Z) (g : Y ⟶ Z)

@[simp] lemma cospan_comp_iso_app_left :
(cospan_comp_iso F f g).app walking_cospan.left = iso.refl _ :=
rfl

@[simp] lemma cospan_comp_iso_app_right :
  (cospan_comp_iso F f g).app walking_cospan.right = iso.refl _ :=
rfl

@[simp] lemma cospan_comp_iso_app_one :
  (cospan_comp_iso F f g).app walking_cospan.one = iso.refl _ :=
rfl

@[simp] lemma cospan_comp_iso_hom_app_left :
  (cospan_comp_iso F f g).hom.app walking_cospan.left = 𝟙 _ :=
rfl

@[simp] lemma cospan_comp_iso_hom_app_right :
  (cospan_comp_iso F f g).hom.app walking_cospan.right = 𝟙 _ :=
rfl

@[simp] lemma cospan_comp_iso_hom_app_one :
  (cospan_comp_iso F f g).hom.app walking_cospan.one = 𝟙 _ :=
rfl

@[simp] lemma cospan_comp_iso_inv_app_left :
  (cospan_comp_iso F f g).inv.app walking_cospan.left = 𝟙 _ :=
rfl

@[simp] lemma cospan_comp_iso_inv_app_right :
  (cospan_comp_iso F f g).inv.app walking_cospan.right = 𝟙 _ :=
rfl

@[simp] lemma cospan_comp_iso_inv_app_one :
  (cospan_comp_iso F f g).inv.app walking_cospan.one = 𝟙 _ :=
rfl

end

/-- A functor applied to a span is a span. -/
def span_comp_iso (F : C ⥤ D) {X Y Z : C} (f : X ⟶ Y) (g : X ⟶ Z) :
  span f g ⋙ F ≅ span (F.map f) (F.map g) :=
nat_iso.of_components (by rintros (⟨⟩|⟨⟨⟩⟩); exact iso.refl _)
  (by rintros (⟨⟩|⟨⟨⟩⟩) (⟨⟩|⟨⟨⟩⟩) ⟨⟩; repeat { dsimp, simp, })

section
variables (F : C ⥤ D) {X Y Z : C} (f : X ⟶ Y) (g : X ⟶ Z)

@[simp] lemma span_comp_iso_app_left : (span_comp_iso F f g).app walking_span.left = iso.refl _ :=
rfl

@[simp] lemma span_comp_iso_app_right : (span_comp_iso F f g).app walking_span.right = iso.refl _ :=
rfl

@[simp] lemma span_comp_iso_app_zero : (span_comp_iso F f g).app walking_span.zero = iso.refl _ :=
rfl

@[simp] lemma span_comp_iso_hom_app_left : (span_comp_iso F f g).hom.app walking_span.left = 𝟙 _ :=
rfl

@[simp] lemma span_comp_iso_hom_app_right :
  (span_comp_iso F f g).hom.app walking_span.right = 𝟙 _ :=
rfl

@[simp] lemma span_comp_iso_hom_app_zero : (span_comp_iso F f g).hom.app walking_span.zero = 𝟙 _ :=
rfl

@[simp] lemma span_comp_iso_inv_app_left : (span_comp_iso F f g).inv.app walking_span.left = 𝟙 _ :=
rfl

@[simp] lemma span_comp_iso_inv_app_right :
  (span_comp_iso F f g).inv.app walking_span.right = 𝟙 _ :=
rfl

@[simp] lemma span_comp_iso_inv_app_zero : (span_comp_iso F f g).inv.app walking_span.zero = 𝟙 _ :=
rfl

end

section
variables {X Y Z X' Y' Z' : C} (iX : X ≅ X') (iY : Y ≅ Y') (iZ : Z ≅ Z')

section
variables {f : X ⟶ Z} {g : Y ⟶ Z} {f' : X' ⟶ Z'} {g' : Y' ⟶ Z'}

/-- Construct an isomorphism of cospans from components. -/
def cospan_ext (wf : iX.hom ≫ f' = f ≫ iZ.hom) (wg : iY.hom ≫ g' = g ≫ iZ.hom) :
  cospan f g ≅ cospan f' g' :=
nat_iso.of_components (by { rintros (⟨⟩|⟨⟨⟩⟩), exacts [iZ, iX, iY], })
  (by rintros (⟨⟩|⟨⟨⟩⟩) (⟨⟩|⟨⟨⟩⟩) ⟨⟩; repeat { dsimp, simp [wf, wg], })

variables (wf : iX.hom ≫ f' = f ≫ iZ.hom) (wg : iY.hom ≫ g' = g ≫ iZ.hom)

@[simp] lemma cospan_ext_app_left : (cospan_ext iX iY iZ wf wg).app walking_cospan.left = iX :=
by { dsimp [cospan_ext], simp, }

@[simp] lemma cospan_ext_app_right : (cospan_ext iX iY iZ wf wg).app walking_cospan.right = iY :=
by { dsimp [cospan_ext], simp, }

@[simp] lemma cospan_ext_app_one : (cospan_ext iX iY iZ wf wg).app walking_cospan.one = iZ :=
by { dsimp [cospan_ext], simp, }

@[simp] lemma cospan_ext_hom_app_left :
  (cospan_ext iX iY iZ wf wg).hom.app walking_cospan.left = iX.hom :=
by { dsimp [cospan_ext], simp, }

@[simp] lemma cospan_ext_hom_app_right :
  (cospan_ext iX iY iZ wf wg).hom.app walking_cospan.right = iY.hom :=
by { dsimp [cospan_ext], simp, }

@[simp] lemma cospan_ext_hom_app_one :
  (cospan_ext iX iY iZ wf wg).hom.app walking_cospan.one = iZ.hom :=
by { dsimp [cospan_ext], simp, }

@[simp] lemma cospan_ext_inv_app_left :
  (cospan_ext iX iY iZ wf wg).inv.app walking_cospan.left = iX.inv :=
by { dsimp [cospan_ext], simp, }

@[simp] lemma cospan_ext_inv_app_right :
  (cospan_ext iX iY iZ wf wg).inv.app walking_cospan.right = iY.inv :=
by { dsimp [cospan_ext], simp, }

@[simp] lemma cospan_ext_inv_app_one :
  (cospan_ext iX iY iZ wf wg).inv.app walking_cospan.one = iZ.inv :=
by { dsimp [cospan_ext], simp, }

end

section
variables {f : X ⟶ Y} {g : X ⟶ Z} {f' : X' ⟶ Y'} {g' : X' ⟶ Z'}

/-- Construct an isomorphism of spans from components. -/
def span_ext (wf : iX.hom ≫ f' = f ≫ iY.hom) (wg : iX.hom ≫ g' = g ≫ iZ.hom) :
  span f g ≅ span f' g' :=
nat_iso.of_components (by { rintros (⟨⟩|⟨⟨⟩⟩), exacts [iX, iY, iZ], })
  (by rintros (⟨⟩|⟨⟨⟩⟩) (⟨⟩|⟨⟨⟩⟩) ⟨⟩; repeat { dsimp, simp [wf, wg], })

variables (wf : iX.hom ≫ f' = f ≫ iY.hom) (wg : iX.hom ≫ g' = g ≫ iZ.hom)

@[simp] lemma span_ext_app_left : (span_ext iX iY iZ wf wg).app walking_span.left = iY :=
by { dsimp [span_ext], simp, }

@[simp] lemma span_ext_app_right : (span_ext iX iY iZ wf wg).app walking_span.right = iZ :=
by { dsimp [span_ext], simp, }

@[simp] lemma span_ext_app_one : (span_ext iX iY iZ wf wg).app walking_span.zero = iX :=
by { dsimp [span_ext], simp, }

@[simp] lemma span_ext_hom_app_left :
  (span_ext iX iY iZ wf wg).hom.app walking_span.left = iY.hom :=
by { dsimp [span_ext], simp, }

@[simp] lemma span_ext_hom_app_right :
  (span_ext iX iY iZ wf wg).hom.app walking_span.right = iZ.hom :=
by { dsimp [span_ext], simp, }

@[simp] lemma span_ext_hom_app_zero :
  (span_ext iX iY iZ wf wg).hom.app walking_span.zero = iX.hom :=
by { dsimp [span_ext], simp, }

@[simp] lemma span_ext_inv_app_left :
  (span_ext iX iY iZ wf wg).inv.app walking_span.left = iY.inv :=
by { dsimp [span_ext], simp, }

@[simp] lemma span_ext_inv_app_right :
  (span_ext iX iY iZ wf wg).inv.app walking_span.right = iZ.inv :=
by { dsimp [span_ext], simp, }

@[simp] lemma span_ext_inv_app_zero :
  (span_ext iX iY iZ wf wg).inv.app walking_span.zero = iX.inv :=
by { dsimp [span_ext], simp, }

end

end

variables {W X Y Z : C}

/-- A pullback cone is just a cone on the cospan formed by two morphisms `f : X ⟶ Z` and
    `g : Y ⟶ Z`.-/
abbreviation pullback_cone (f : X ⟶ Z) (g : Y ⟶ Z) := cone (cospan f g)

namespace pullback_cone
variables {f : X ⟶ Z} {g : Y ⟶ Z}

/-- The first projection of a pullback cone. -/
abbreviation fst (t : pullback_cone f g) : t.X ⟶ X := t.π.app walking_cospan.left

/-- The second projection of a pullback cone. -/
abbreviation snd (t : pullback_cone f g) : t.X ⟶ Y := t.π.app walking_cospan.right

@[simp] lemma condition_one (t : pullback_cone f g) : t.π.app walking_cospan.one = t.fst ≫ f :=
begin
  have w := t.π.naturality walking_cospan.hom.inl,
  dsimp at w, simpa using w,
end

/-- This is a slightly more convenient method to verify that a pullback cone is a limit cone. It
    only asks for a proof of facts that carry any mathematical content -/
def is_limit_aux (t : pullback_cone f g) (lift : Π (s : pullback_cone f g), s.X ⟶ t.X)
  (fac_left : ∀ (s : pullback_cone f g), lift s ≫ t.fst = s.fst)
  (fac_right : ∀ (s : pullback_cone f g), lift s ≫ t.snd = s.snd)
  (uniq : ∀ (s : pullback_cone f g) (m : s.X ⟶ t.X)
    (w : ∀ j : walking_cospan, m ≫ t.π.app j = s.π.app j), m = lift s) :
  is_limit t :=
{ lift := lift,
  fac' := λ s j, option.cases_on j
    (by { rw [← s.w inl, ← t.w inl, ←category.assoc], congr, exact fac_left s, } )
    (λ j', walking_pair.cases_on j' (fac_left s) (fac_right s)),
  uniq' := uniq }

/-- This is another convenient method to verify that a pullback cone is a limit cone. It
    only asks for a proof of facts that carry any mathematical content, and allows access to the
    same `s` for all parts. -/
def is_limit_aux' (t : pullback_cone f g)
  (create : Π (s : pullback_cone f g),
    {l // l ≫ t.fst = s.fst ∧ l ≫ t.snd = s.snd ∧
            ∀ {m}, m ≫ t.fst = s.fst → m ≫ t.snd = s.snd → m = l}) :
limits.is_limit t :=
pullback_cone.is_limit_aux t
  (λ s, (create s).1)
  (λ s, (create s).2.1)
  (λ s, (create s).2.2.1)
  (λ s m w, (create s).2.2.2 (w walking_cospan.left) (w walking_cospan.right))

/-- A pullback cone on `f` and `g` is determined by morphisms `fst : W ⟶ X` and `snd : W ⟶ Y`
    such that `fst ≫ f = snd ≫ g`. -/
@[simps]
def mk {W : C} (fst : W ⟶ X) (snd : W ⟶ Y) (eq : fst ≫ f = snd ≫ g) : pullback_cone f g :=
{ X := W,
  π := { app := λ j, option.cases_on j (fst ≫ f) (λ j', walking_pair.cases_on j' fst snd) } }

@[simp] lemma mk_π_app_left {W : C} (fst : W ⟶ X) (snd : W ⟶ Y) (eq : fst ≫ f = snd ≫ g) :
  (mk fst snd eq).π.app walking_cospan.left = fst := rfl
@[simp] lemma mk_π_app_right {W : C} (fst : W ⟶ X) (snd : W ⟶ Y) (eq : fst ≫ f = snd ≫ g) :
  (mk fst snd eq).π.app walking_cospan.right = snd := rfl
@[simp] lemma mk_π_app_one {W : C} (fst : W ⟶ X) (snd : W ⟶ Y) (eq : fst ≫ f = snd ≫ g) :
  (mk fst snd eq).π.app walking_cospan.one = fst ≫ f := rfl

@[simp] lemma mk_fst {W : C} (fst : W ⟶ X) (snd : W ⟶ Y) (eq : fst ≫ f = snd ≫ g) :
  (mk fst snd eq).fst = fst := rfl
@[simp] lemma mk_snd {W : C} (fst : W ⟶ X) (snd : W ⟶ Y) (eq : fst ≫ f = snd ≫ g) :
  (mk fst snd eq).snd = snd := rfl

@[reassoc] lemma condition (t : pullback_cone f g) : fst t ≫ f = snd t ≫ g :=
(t.w inl).trans (t.w inr).symm

/-- To check whether a morphism is equalized by the maps of a pullback cone, it suffices to check
  it for `fst t` and `snd t` -/
lemma equalizer_ext (t : pullback_cone f g) {W : C} {k l : W ⟶ t.X}
  (h₀ : k ≫ fst t = l ≫ fst t) (h₁ : k ≫ snd t = l ≫ snd t) :
  ∀ (j : walking_cospan), k ≫ t.π.app j = l ≫ t.π.app j
| (some walking_pair.left) := h₀
| (some walking_pair.right) := h₁
| none := by rw [← t.w inl, reassoc_of h₀]

lemma is_limit.hom_ext {t : pullback_cone f g} (ht : is_limit t) {W : C} {k l : W ⟶ t.X}
  (h₀ : k ≫ fst t = l ≫ fst t) (h₁ : k ≫ snd t = l ≫ snd t) : k = l :=
ht.hom_ext $ equalizer_ext _ h₀ h₁

lemma mono_snd_of_is_pullback_of_mono {t : pullback_cone f g} (ht : is_limit t) [mono f] :
  mono t.snd :=
⟨λ W h k i, is_limit.hom_ext ht (by simp [←cancel_mono f, t.condition, reassoc_of i]) i⟩

lemma mono_fst_of_is_pullback_of_mono {t : pullback_cone f g} (ht : is_limit t) [mono g] :
  mono t.fst :=
⟨λ W h k i, is_limit.hom_ext ht i (by simp [←cancel_mono g, ←t.condition, reassoc_of i])⟩

/-- To construct an isomorphism of pullback cones, it suffices to construct an isomorphism
of the cone points and check it commutes with `fst` and `snd`. -/
def ext {s t : pullback_cone f g} (i : s.X ≅ t.X)
  (w₁ : s.fst = i.hom ≫ t.fst) (w₂ : s.snd = i.hom ≫ t.snd) :
  s ≅ t :=
walking_cospan.ext i w₁ w₂

/-- If `t` is a limit pullback cone over `f` and `g` and `h : W ⟶ X` and `k : W ⟶ Y` are such that
    `h ≫ f = k ≫ g`, then we have `l : W ⟶ t.X` satisfying `l ≫ fst t = h` and `l ≫ snd t = k`.
    -/
def is_limit.lift' {t : pullback_cone f g} (ht : is_limit t) {W : C} (h : W ⟶ X) (k : W ⟶ Y)
  (w : h ≫ f = k ≫ g) : {l : W ⟶ t.X // l ≫ fst t = h ∧ l ≫ snd t = k} :=
⟨ht.lift $ pullback_cone.mk _ _ w, ht.fac _ _, ht.fac _ _⟩

/--
This is a more convenient formulation to show that a `pullback_cone` constructed using
`pullback_cone.mk` is a limit cone.
-/
def is_limit.mk {W : C} {fst : W ⟶ X} {snd : W ⟶ Y} (eq : fst ≫ f = snd ≫ g)
  (lift : Π (s : pullback_cone f g), s.X ⟶ W)
  (fac_left : ∀ (s : pullback_cone f g), lift s ≫ fst = s.fst)
  (fac_right : ∀ (s : pullback_cone f g), lift s ≫ snd = s.snd)
  (uniq : ∀ (s : pullback_cone f g) (m : s.X ⟶ W)
    (w_fst : m ≫ fst = s.fst) (w_snd : m ≫ snd = s.snd), m = lift s) :
  is_limit (mk fst snd eq) :=
is_limit_aux _ lift fac_left fac_right
  (λ s m w, uniq s m (w walking_cospan.left) (w walking_cospan.right))

/-- The flip of a pullback square is a pullback square. -/
def flip_is_limit {W : C} {h : W ⟶ X} {k : W ⟶ Y}
  {comm : h ≫ f = k ≫ g} (t : is_limit (mk _ _ comm.symm)) :
  is_limit (mk _ _ comm) :=
is_limit_aux' _ $ λ s,
begin
  refine ⟨(is_limit.lift' t _ _ s.condition.symm).1,
          (is_limit.lift' t _ _ _).2.2,
          (is_limit.lift' t _ _ _).2.1, λ m m₁ m₂, t.hom_ext _⟩,
  apply (mk k h _).equalizer_ext,
  { rwa (is_limit.lift' t _ _ _).2.1 },
  { rwa (is_limit.lift' t _ _ _).2.2 },
end

/--
The pullback cone `(𝟙 X, 𝟙 X)` for the pair `(f, f)` is a limit if `f` is a mono. The converse is
shown in `mono_of_pullback_is_id`.
-/
def is_limit_mk_id_id (f : X ⟶ Y) [mono f] :
  is_limit (mk (𝟙 X) (𝟙 X) rfl : pullback_cone f f) :=
is_limit.mk _
  (λ s, s.fst)
  (λ s, category.comp_id _)
  (λ s, by rw [←cancel_mono f, category.comp_id, s.condition])
  (λ s m m₁ m₂, by simpa using m₁)

/--
`f` is a mono if the pullback cone `(𝟙 X, 𝟙 X)` is a limit for the pair `(f, f)`. The converse is
given in `pullback_cone.is_id_of_mono`.
-/
lemma mono_of_is_limit_mk_id_id (f : X ⟶ Y)
  (t : is_limit (mk (𝟙 X) (𝟙 X) rfl : pullback_cone f f)) :
  mono f :=
⟨λ Z g h eq, by { rcases pullback_cone.is_limit.lift' t _ _ eq with ⟨_, rfl, rfl⟩, refl } ⟩

/-- Suppose `f` and `g` are two morphisms with a common codomain and `s` is a limit cone over the
    diagram formed by `f` and `g`. Suppose `f` and `g` both factor through a monomorphism `h` via
    `x` and `y`, respectively.  Then `s` is also a limit cone over the diagram formed by `x` and
    `y`.  -/
def is_limit_of_factors (f : X ⟶ Z) (g : Y ⟶ Z) (h : W ⟶ Z) [mono h]
  (x : X ⟶ W) (y : Y ⟶ W) (hxh : x ≫ h = f) (hyh : y ≫ h = g) (s : pullback_cone f g)
  (hs : is_limit s) : is_limit (pullback_cone.mk _ _ (show s.fst ≫ x = s.snd ≫ y,
    from (cancel_mono h).1 $ by simp only [category.assoc, hxh, hyh, s.condition])) :=
pullback_cone.is_limit_aux' _ $ λ t,
  ⟨hs.lift (pullback_cone.mk t.fst t.snd $ by rw [←hxh, ←hyh, reassoc_of t.condition]),
  ⟨hs.fac _ walking_cospan.left, hs.fac _ walking_cospan.right, λ r hr hr',
  begin
    apply pullback_cone.is_limit.hom_ext hs;
    simp only [pullback_cone.mk_fst, pullback_cone.mk_snd] at ⊢ hr hr';
    simp only [hr, hr'];
    symmetry,
    exacts [hs.fac _ walking_cospan.left, hs.fac _ walking_cospan.right]
  end⟩⟩

/-- If `W` is the pullback of `f, g`,
it is also the pullback of `f ≫ i, g ≫ i` for any mono `i`. -/
def is_limit_of_comp_mono (f : X ⟶ W) (g : Y ⟶ W) (i : W ⟶ Z) [mono i]
  (s : pullback_cone f g) (H : is_limit s) :
  is_limit (pullback_cone.mk _ _ (show s.fst ≫ f ≫ i = s.snd ≫ g ≫ i,
    by rw [← category.assoc, ← category.assoc, s.condition])) :=
begin
  apply pullback_cone.is_limit_aux',
  intro s,
  rcases pullback_cone.is_limit.lift' H s.fst s.snd
    ((cancel_mono i).mp (by simpa using s.condition)) with ⟨l, h₁, h₂⟩,
  refine ⟨l,h₁,h₂,_⟩,
  intros m hm₁ hm₂,
  exact (pullback_cone.is_limit.hom_ext H (hm₁.trans h₁.symm) (hm₂.trans h₂.symm) : _)
end

end pullback_cone

/-- A pushout cocone is just a cocone on the span formed by two morphisms `f : X ⟶ Y` and
    `g : X ⟶ Z`.-/
abbreviation pushout_cocone (f : X ⟶ Y) (g : X ⟶ Z) := cocone (span f g)

namespace pushout_cocone

variables {f : X ⟶ Y} {g : X ⟶ Z}

/-- The first inclusion of a pushout cocone. -/
abbreviation inl (t : pushout_cocone f g) : Y ⟶ t.X := t.ι.app walking_span.left

/-- The second inclusion of a pushout cocone. -/
abbreviation inr (t : pushout_cocone f g) : Z ⟶ t.X := t.ι.app walking_span.right

@[simp] lemma condition_zero (t : pushout_cocone f g) : t.ι.app walking_span.zero = f ≫ t.inl :=
begin
  have w := t.ι.naturality walking_span.hom.fst,
  dsimp at w, simpa using w.symm,
end

/-- This is a slightly more convenient method to verify that a pushout cocone is a colimit cocone.
    It only asks for a proof of facts that carry any mathematical content -/
def is_colimit_aux (t : pushout_cocone f g) (desc : Π (s : pushout_cocone f g), t.X ⟶ s.X)
  (fac_left : ∀ (s : pushout_cocone f g), t.inl ≫ desc s = s.inl)
  (fac_right : ∀ (s : pushout_cocone f g), t.inr ≫ desc s = s.inr)
  (uniq : ∀ (s : pushout_cocone f g) (m : t.X ⟶ s.X)
    (w : ∀ j : walking_span, t.ι.app j ≫ m = s.ι.app j), m = desc s) :
  is_colimit t :=
{ desc := desc,
  fac' := λ s j, option.cases_on j (by { simp [← s.w fst, ← t.w fst, fac_left s] } )
                    (λ j', walking_pair.cases_on j' (fac_left s) (fac_right s)),
  uniq' := uniq }

/-- This is another convenient method to verify that a pushout cocone is a colimit cocone. It
    only asks for a proof of facts that carry any mathematical content, and allows access to the
    same `s` for all parts. -/
def is_colimit_aux' (t : pushout_cocone f g)
  (create : Π (s : pushout_cocone f g),
    {l // t.inl ≫ l = s.inl ∧ t.inr ≫ l = s.inr ∧
            ∀ {m}, t.inl ≫ m = s.inl → t.inr ≫ m = s.inr → m = l}) :
is_colimit t :=
is_colimit_aux t
  (λ s, (create s).1)
  (λ s, (create s).2.1)
  (λ s, (create s).2.2.1)
  (λ s m w, (create s).2.2.2 (w walking_cospan.left) (w walking_cospan.right))

/-- A pushout cocone on `f` and `g` is determined by morphisms `inl : Y ⟶ W` and `inr : Z ⟶ W` such
    that `f ≫ inl = g ↠ inr`. -/
@[simps]
def mk {W : C} (inl : Y ⟶ W) (inr : Z ⟶ W) (eq : f ≫ inl = g ≫ inr) : pushout_cocone f g :=
{ X := W,
  ι := { app := λ j, option.cases_on j (f ≫ inl) (λ j', walking_pair.cases_on j' inl inr) } }

@[simp] lemma mk_ι_app_left {W : C} (inl : Y ⟶ W) (inr : Z ⟶ W) (eq : f ≫ inl = g ≫ inr) :
  (mk inl inr eq).ι.app walking_span.left = inl := rfl
@[simp] lemma mk_ι_app_right {W : C} (inl : Y ⟶ W) (inr : Z ⟶ W) (eq : f ≫ inl = g ≫ inr) :
  (mk inl inr eq).ι.app walking_span.right = inr := rfl
@[simp] lemma mk_ι_app_zero {W : C} (inl : Y ⟶ W) (inr : Z ⟶ W) (eq : f ≫ inl = g ≫ inr) :
  (mk inl inr eq).ι.app walking_span.zero = f ≫ inl := rfl

@[simp] lemma mk_inl {W : C} (inl : Y ⟶ W) (inr : Z ⟶ W) (eq : f ≫ inl = g ≫ inr) :
  (mk inl inr eq).inl = inl := rfl
@[simp] lemma mk_inr {W : C} (inl : Y ⟶ W) (inr : Z ⟶ W) (eq : f ≫ inl = g ≫ inr) :
  (mk inl inr eq).inr = inr := rfl

@[reassoc] lemma condition (t : pushout_cocone f g) : f ≫ (inl t) = g ≫ (inr t) :=
(t.w fst).trans (t.w snd).symm

/-- To check whether a morphism is coequalized by the maps of a pushout cocone, it suffices to check
  it for `inl t` and `inr t` -/
lemma coequalizer_ext (t : pushout_cocone f g) {W : C} {k l : t.X ⟶ W}
  (h₀ : inl t ≫ k = inl t ≫ l) (h₁ : inr t ≫ k = inr t ≫ l) :
  ∀ (j : walking_span), t.ι.app j ≫ k = t.ι.app j ≫ l
| (some walking_pair.left) := h₀
| (some walking_pair.right) := h₁
| none := by rw [← t.w fst, category.assoc, category.assoc, h₀]

lemma is_colimit.hom_ext {t : pushout_cocone f g} (ht : is_colimit t) {W : C} {k l : t.X ⟶ W}
  (h₀ : inl t ≫ k = inl t ≫ l) (h₁ : inr t ≫ k = inr t ≫ l) : k = l :=
ht.hom_ext $ coequalizer_ext _ h₀ h₁

/-- If `t` is a colimit pushout cocone over `f` and `g` and `h : Y ⟶ W` and `k : Z ⟶ W` are
    morphisms satisfying `f ≫ h = g ≫ k`, then we have a factorization `l : t.X ⟶ W` such that
    `inl t ≫ l = h` and `inr t ≫ l = k`. -/
def is_colimit.desc' {t : pushout_cocone f g} (ht : is_colimit t) {W : C} (h : Y ⟶ W) (k : Z ⟶ W)
  (w : f ≫ h = g ≫ k) : {l : t.X ⟶ W // inl t ≫ l = h ∧ inr t ≫ l = k } :=
⟨ht.desc $ pushout_cocone.mk _ _ w, ht.fac _ _, ht.fac _ _⟩

lemma epi_inr_of_is_pushout_of_epi {t : pushout_cocone f g} (ht : is_colimit t) [epi f] :
  epi t.inr :=
⟨λ W h k i, is_colimit.hom_ext ht (by simp [←cancel_epi f, t.condition_assoc, i]) i⟩

lemma epi_inl_of_is_pushout_of_epi {t : pushout_cocone f g} (ht : is_colimit t) [epi g] :
  epi t.inl :=
⟨λ W h k i, is_colimit.hom_ext ht i (by simp [←cancel_epi g, ←t.condition_assoc, i])⟩

/-- To construct an isomorphism of pushout cocones, it suffices to construct an isomorphism
of the cocone points and check it commutes with `inl` and `inr`. -/
def ext {s t : pushout_cocone f g} (i : s.X ≅ t.X)
  (w₁ : s.inl ≫ i.hom = t.inl) (w₂ : s.inr ≫ i.hom = t.inr) :
  s ≅ t :=
walking_span.ext i w₁ w₂

/--
This is a more convenient formulation to show that a `pushout_cocone` constructed using
`pushout_cocone.mk` is a colimit cocone.
-/
def is_colimit.mk {W : C} {inl : Y ⟶ W} {inr : Z ⟶ W} (eq : f ≫ inl = g ≫ inr)
  (desc : Π (s : pushout_cocone f g), W ⟶ s.X)
  (fac_left : ∀ (s : pushout_cocone f g), inl ≫ desc s = s.inl)
  (fac_right : ∀ (s : pushout_cocone f g), inr ≫ desc s = s.inr)
  (uniq : ∀ (s : pushout_cocone f g) (m : W ⟶ s.X)
    (w_inl : inl ≫ m = s.inl) (w_inr : inr ≫ m = s.inr), m = desc s) :
  is_colimit (mk inl inr eq) :=
is_colimit_aux _ desc fac_left fac_right
  (λ s m w, uniq s m (w walking_cospan.left) (w walking_cospan.right))

/-- The flip of a pushout square is a pushout square. -/
def flip_is_colimit {W : C} {h : Y ⟶ W} {k : Z ⟶ W}
  {comm : f ≫ h = g ≫ k} (t : is_colimit (mk _ _ comm.symm)) :
  is_colimit (mk _ _ comm) :=
is_colimit_aux' _ $ λ s,
begin
  refine ⟨(is_colimit.desc' t _ _ s.condition.symm).1,
          (is_colimit.desc' t _ _ _).2.2,
          (is_colimit.desc' t _ _ _).2.1, λ m m₁ m₂, t.hom_ext _⟩,
  apply (mk k h _).coequalizer_ext,
  { rwa (is_colimit.desc' t _ _ _).2.1 },
  { rwa (is_colimit.desc' t _ _ _).2.2 },
end

/--
The pushout cocone `(𝟙 X, 𝟙 X)` for the pair `(f, f)` is a colimit if `f` is an epi. The converse is
shown in `epi_of_is_colimit_mk_id_id`.
-/
def is_colimit_mk_id_id (f : X ⟶ Y) [epi f] :
  is_colimit (mk (𝟙 Y) (𝟙 Y) rfl : pushout_cocone f f) :=
is_colimit.mk _
  (λ s, s.inl)
  (λ s, category.id_comp _)
  (λ s, by rw [←cancel_epi f, category.id_comp, s.condition])
  (λ s m m₁ m₂, by simpa using m₁)

/--
`f` is an epi if the pushout cocone `(𝟙 X, 𝟙 X)` is a colimit for the pair `(f, f)`.
The converse is given in `pushout_cocone.is_colimit_mk_id_id`.
-/
lemma epi_of_is_colimit_mk_id_id (f : X ⟶ Y)
  (t : is_colimit (mk (𝟙 Y) (𝟙 Y) rfl : pushout_cocone f f)) :
  epi f :=
⟨λ Z g h eq, by { rcases pushout_cocone.is_colimit.desc' t _ _ eq with ⟨_, rfl, rfl⟩, refl }⟩

/-- Suppose `f` and `g` are two morphisms with a common domain and `s` is a colimit cocone over the
    diagram formed by `f` and `g`. Suppose `f` and `g` both factor through an epimorphism `h` via
    `x` and `y`, respectively. Then `s` is also a colimit cocone over the diagram formed by `x` and
    `y`.  -/
def is_colimit_of_factors (f : X ⟶ Y) (g : X ⟶ Z) (h : X ⟶ W) [epi h]
  (x : W ⟶ Y) (y : W ⟶ Z) (hhx : h ≫ x = f) (hhy : h ≫ y = g) (s : pushout_cocone f g)
  (hs : is_colimit s) : is_colimit (pushout_cocone.mk _ _ (show x ≫ s.inl = y ≫ s.inr,
    from (cancel_epi h).1 $ by rw [reassoc_of hhx, reassoc_of hhy, s.condition])) :=
pushout_cocone.is_colimit_aux' _ $ λ t,
  ⟨hs.desc (pushout_cocone.mk t.inl t.inr $
    by rw [←hhx, ←hhy, category.assoc, category.assoc, t.condition]),
  ⟨hs.fac _ walking_span.left, hs.fac _ walking_span.right, λ r hr hr',
  begin
    apply pushout_cocone.is_colimit.hom_ext hs;
    simp only [pushout_cocone.mk_inl, pushout_cocone.mk_inr] at ⊢ hr hr';
    simp only [hr, hr'];
    symmetry,
    exacts [hs.fac _ walking_span.left, hs.fac _ walking_span.right]
  end⟩⟩

/-- If `W` is the pushout of `f, g`,
it is also the pushout of `h ≫ f, h ≫ g` for any epi `h`. -/
def is_colimit_of_epi_comp (f : X ⟶ Y) (g : X ⟶ Z) (h : W ⟶ X) [epi h]
  (s : pushout_cocone f g) (H : is_colimit s) :
  is_colimit (pushout_cocone.mk _ _ (show (h ≫ f) ≫ s.inl = (h ≫ g) ≫ s.inr,
    by rw [category.assoc, category.assoc, s.condition])) :=
begin
  apply pushout_cocone.is_colimit_aux',
  intro s,
  rcases pushout_cocone.is_colimit.desc' H s.inl s.inr
    ((cancel_epi h).mp (by simpa using s.condition)) with ⟨l, h₁, h₂⟩,
  refine ⟨l,h₁,h₂,_⟩,
  intros m hm₁ hm₂,
  exact (pushout_cocone.is_colimit.hom_ext H (hm₁.trans h₁.symm) (hm₂.trans h₂.symm) : _)
end

end pushout_cocone

/-- This is a helper construction that can be useful when verifying that a category has all
    pullbacks. Given `F : walking_cospan ⥤ C`, which is really the same as
    `cospan (F.map inl) (F.map inr)`, and a pullback cone on `F.map inl` and `F.map inr`, we
    get a cone on `F`.

    If you're thinking about using this, have a look at `has_pullbacks_of_has_limit_cospan`,
    which you may find to be an easier way of achieving your goal. -/
@[simps]
def cone.of_pullback_cone
  {F : walking_cospan ⥤ C} (t : pullback_cone (F.map inl) (F.map inr)) : cone F :=
{ X := t.X,
  π := t.π ≫ (diagram_iso_cospan F).inv }

/-- This is a helper construction that can be useful when verifying that a category has all
    pushout. Given `F : walking_span ⥤ C`, which is really the same as
    `span (F.map fst) (F.mal snd)`, and a pushout cocone on `F.map fst` and `F.map snd`,
    we get a cocone on `F`.

    If you're thinking about using this, have a look at `has_pushouts_of_has_colimit_span`, which
    you may find to be an easiery way of achieving your goal.  -/
@[simps]
def cocone.of_pushout_cocone
  {F : walking_span ⥤ C} (t : pushout_cocone (F.map fst) (F.map snd)) : cocone F :=
{ X := t.X,
  ι := (diagram_iso_span F).hom ≫ t.ι }

/-- Given `F : walking_cospan ⥤ C`, which is really the same as `cospan (F.map inl) (F.map inr)`,
    and a cone on `F`, we get a pullback cone on `F.map inl` and `F.map inr`. -/
@[simps]
def pullback_cone.of_cone
  {F : walking_cospan ⥤ C} (t : cone F) : pullback_cone (F.map inl) (F.map inr) :=
{ X := t.X,
  π := t.π ≫ (diagram_iso_cospan F).hom }

/-- A diagram `walking_cospan ⥤ C` is isomorphic to some `pullback_cone.mk` after
composing with `diagram_iso_cospan`. -/
@[simps] def pullback_cone.iso_mk {F : walking_cospan ⥤ C} (t : cone F) :
  (cones.postcompose (diagram_iso_cospan.{v} _).hom).obj t ≅
    pullback_cone.mk (t.π.app walking_cospan.left) (t.π.app walking_cospan.right)
    ((t.π.naturality inl).symm.trans (t.π.naturality inr : _)) :=
cones.ext (iso.refl _) $ by rintro (_|(_|_)); { dsimp, simp }

/-- Given `F : walking_span ⥤ C`, which is really the same as `span (F.map fst) (F.map snd)`,
    and a cocone on `F`, we get a pushout cocone on `F.map fst` and `F.map snd`. -/
@[simps]
def pushout_cocone.of_cocone
  {F : walking_span ⥤ C} (t : cocone F) : pushout_cocone (F.map fst) (F.map snd) :=
{ X := t.X,
  ι := (diagram_iso_span F).inv ≫ t.ι }

/-- A diagram `walking_span ⥤ C` is isomorphic to some `pushout_cocone.mk` after composing with
`diagram_iso_span`. -/
@[simps] def pushout_cocone.iso_mk {F : walking_span ⥤ C} (t : cocone F) :
  (cocones.precompose (diagram_iso_span.{v} _).inv).obj t ≅
    pushout_cocone.mk (t.ι.app walking_span.left) (t.ι.app walking_span.right)
    ((t.ι.naturality fst).trans (t.ι.naturality snd).symm) :=
cocones.ext (iso.refl _) $ by rintro (_|(_|_)); { dsimp, simp }
/--
`has_pullback f g` represents a particular choice of limiting cone
for the pair of morphisms `f : X ⟶ Z` and `g : Y ⟶ Z`.
-/
abbreviation has_pullback {X Y Z : C} (f : X ⟶ Z) (g : Y ⟶ Z) := has_limit (cospan f g)
/--
`has_pushout f g` represents a particular choice of colimiting cocone
for the pair of morphisms `f : X ⟶ Y` and `g : X ⟶ Z`.
-/
abbreviation has_pushout {X Y Z : C} (f : X ⟶ Y) (g : X ⟶ Z) := has_colimit (span f g)

/-- `pullback f g` computes the pullback of a pair of morphisms with the same target. -/
abbreviation pullback {X Y Z : C} (f : X ⟶ Z) (g : Y ⟶ Z) [has_pullback f g] :=
limit (cospan f g)
/-- `pushout f g` computes the pushout of a pair of morphisms with the same source. -/
abbreviation pushout {X Y Z : C} (f : X ⟶ Y) (g : X ⟶ Z) [has_pushout f g] :=
colimit (span f g)

/-- The first projection of the pullback of `f` and `g`. -/
abbreviation pullback.fst {X Y Z : C} {f : X ⟶ Z} {g : Y ⟶ Z} [has_pullback f g] :
  pullback f g ⟶ X :=
limit.π (cospan f g) walking_cospan.left

/-- The second projection of the pullback of `f` and `g`. -/
abbreviation pullback.snd {X Y Z : C} {f : X ⟶ Z} {g : Y ⟶ Z} [has_pullback f g] :
  pullback f g ⟶ Y :=
limit.π (cospan f g) walking_cospan.right

/-- The first inclusion into the pushout of `f` and `g`. -/
abbreviation pushout.inl {X Y Z : C} {f : X ⟶ Y} {g : X ⟶ Z} [has_pushout f g] :
  Y ⟶ pushout f g :=
colimit.ι (span f g) walking_span.left

/-- The second inclusion into the pushout of `f` and `g`. -/
abbreviation pushout.inr {X Y Z : C} {f : X ⟶ Y} {g : X ⟶ Z} [has_pushout f g] :
  Z ⟶ pushout f g :=
colimit.ι (span f g) walking_span.right

/-- A pair of morphisms `h : W ⟶ X` and `k : W ⟶ Y` satisfying `h ≫ f = k ≫ g` induces a morphism
    `pullback.lift : W ⟶ pullback f g`. -/
abbreviation pullback.lift {W X Y Z : C} {f : X ⟶ Z} {g : Y ⟶ Z} [has_pullback f g]
  (h : W ⟶ X) (k : W ⟶ Y) (w : h ≫ f = k ≫ g) : W ⟶ pullback f g :=
limit.lift _ (pullback_cone.mk h k w)

/-- A pair of morphisms `h : Y ⟶ W` and `k : Z ⟶ W` satisfying `f ≫ h = g ≫ k` induces a morphism
    `pushout.desc : pushout f g ⟶ W`. -/
abbreviation pushout.desc {W X Y Z : C} {f : X ⟶ Y} {g : X ⟶ Z} [has_pushout f g]
  (h : Y ⟶ W) (k : Z ⟶ W) (w : f ≫ h = g ≫ k) : pushout f g ⟶ W :=
colimit.desc _ (pushout_cocone.mk h k w)

@[simp, reassoc]
lemma pullback.lift_fst {W X Y Z : C} {f : X ⟶ Z} {g : Y ⟶ Z} [has_pullback f g]
  (h : W ⟶ X) (k : W ⟶ Y) (w : h ≫ f = k ≫ g) : pullback.lift h k w ≫ pullback.fst = h :=
limit.lift_π _ _

@[simp, reassoc]
lemma pullback.lift_snd {W X Y Z : C} {f : X ⟶ Z} {g : Y ⟶ Z} [has_pullback f g]
  (h : W ⟶ X) (k : W ⟶ Y) (w : h ≫ f = k ≫ g) : pullback.lift h k w ≫ pullback.snd = k :=
limit.lift_π _ _

@[simp, reassoc]
lemma pushout.inl_desc {W X Y Z : C} {f : X ⟶ Y} {g : X ⟶ Z} [has_pushout f g]
  (h : Y ⟶ W) (k : Z ⟶ W) (w : f ≫ h = g ≫ k) : pushout.inl ≫ pushout.desc h k w = h :=
colimit.ι_desc _ _

@[simp, reassoc]
lemma pushout.inr_desc {W X Y Z : C} {f : X ⟶ Y} {g : X ⟶ Z} [has_pushout f g]
  (h : Y ⟶ W) (k : Z ⟶ W) (w : f ≫ h = g ≫ k) : pushout.inr ≫ pushout.desc h k w = k :=
colimit.ι_desc _ _

/-- A pair of morphisms `h : W ⟶ X` and `k : W ⟶ Y` satisfying `h ≫ f = k ≫ g` induces a morphism
    `l : W ⟶ pullback f g` such that `l ≫ pullback.fst = h` and `l ≫ pullback.snd = k`. -/
def pullback.lift' {W X Y Z : C} {f : X ⟶ Z} {g : Y ⟶ Z} [has_pullback f g]
  (h : W ⟶ X) (k : W ⟶ Y) (w : h ≫ f = k ≫ g) :
  {l : W ⟶ pullback f g // l ≫ pullback.fst = h ∧ l ≫ pullback.snd = k} :=
⟨pullback.lift h k w, pullback.lift_fst _ _ _, pullback.lift_snd _ _ _⟩

/-- A pair of morphisms `h : Y ⟶ W` and `k : Z ⟶ W` satisfying `f ≫ h = g ≫ k` induces a morphism
    `l : pushout f g ⟶ W` such that `pushout.inl ≫ l = h` and `pushout.inr ≫ l = k`. -/
def pullback.desc' {W X Y Z : C} {f : X ⟶ Y} {g : X ⟶ Z} [has_pushout f g]
  (h : Y ⟶ W) (k : Z ⟶ W) (w : f ≫ h = g ≫ k) :
  {l : pushout f g ⟶ W // pushout.inl ≫ l = h ∧ pushout.inr ≫ l = k} :=
⟨pushout.desc h k w, pushout.inl_desc _ _ _, pushout.inr_desc _ _ _⟩

@[reassoc]
lemma pullback.condition {X Y Z : C} {f : X ⟶ Z} {g : Y ⟶ Z} [has_pullback f g] :
  (pullback.fst : pullback f g ⟶ X) ≫ f = pullback.snd ≫ g :=
pullback_cone.condition _

@[reassoc]
lemma pushout.condition {X Y Z : C} {f : X ⟶ Y} {g : X ⟶ Z} [has_pushout f g] :
  f ≫ (pushout.inl : Y ⟶ pushout f g) = g ≫ pushout.inr :=
pushout_cocone.condition _

/--
Given such a diagram, then there is a natural morphism `W ×ₛ X ⟶ Y ×ₜ Z`.

    W  ⟶  Y
      ↘      ↘
        S  ⟶  T
      ↗      ↗
    X  ⟶  Z

-/
abbreviation pullback.map {W X Y Z S T : C} (f₁ : W ⟶ S) (f₂ : X ⟶ S) [has_pullback f₁ f₂]
  (g₁ : Y ⟶ T) (g₂ : Z ⟶ T) [has_pullback g₁ g₂] (i₁ : W ⟶ Y) (i₂ : X ⟶ Z) (i₃ : S ⟶ T)
  (eq₁ : f₁ ≫ i₃ = i₁ ≫ g₁) (eq₂ : f₂ ≫ i₃ = i₂ ≫ g₂) : pullback f₁ f₂ ⟶ pullback g₁ g₂ :=
pullback.lift (pullback.fst ≫ i₁) (pullback.snd ≫ i₂)
  (by simp [← eq₁, ← eq₂, pullback.condition_assoc])


/--
Given such a diagram, then there is a natural morphism `W ⨿ₛ X ⟶ Y ⨿ₜ Z`.

        W  ⟶  Y
      ↗      ↗
    S  ⟶  T
      ↘      ↘
        X  ⟶  Z

-/
abbreviation pushout.map {W X Y Z S T : C} (f₁ : S ⟶ W) (f₂ : S ⟶ X) [has_pushout f₁ f₂]
  (g₁ : T ⟶ Y) (g₂ : T ⟶ Z) [has_pushout g₁ g₂] (i₁ : W ⟶ Y) (i₂ : X ⟶ Z) (i₃ : S ⟶ T)
  (eq₁ : f₁ ≫ i₁ = i₃ ≫ g₁) (eq₂ : f₂ ≫ i₂ = i₃ ≫ g₂) : pushout f₁ f₂ ⟶ pushout g₁ g₂ :=
pushout.desc (i₁ ≫ pushout.inl) (i₂ ≫ pushout.inr)
  (by { simp only [← category.assoc, eq₁, eq₂], simp [pushout.condition] })


/-- Two morphisms into a pullback are equal if their compositions with the pullback morphisms are
    equal -/
@[ext] lemma pullback.hom_ext {X Y Z : C} {f : X ⟶ Z} {g : Y ⟶ Z} [has_pullback f g]
  {W : C} {k l : W ⟶ pullback f g} (h₀ : k ≫ pullback.fst = l ≫ pullback.fst)
  (h₁ : k ≫ pullback.snd = l ≫ pullback.snd) : k = l :=
limit.hom_ext $ pullback_cone.equalizer_ext _ h₀ h₁

/-- The pullback cone built from the pullback projections is a pullback. -/
def pullback_is_pullback {X Y Z : C} (f : X ⟶ Z) (g : Y ⟶ Z) [has_pullback f g] :
  is_limit (pullback_cone.mk (pullback.fst : pullback f g ⟶ _) pullback.snd pullback.condition) :=
pullback_cone.is_limit.mk _ (λ s, pullback.lift s.fst s.snd s.condition)
  (by simp) (by simp) (by tidy)

/-- The pullback of a monomorphism is a monomorphism -/
instance pullback.fst_of_mono {X Y Z : C} {f : X ⟶ Z} {g : Y ⟶ Z} [has_pullback f g]
  [mono g] : mono (pullback.fst : pullback f g ⟶ X) :=
pullback_cone.mono_fst_of_is_pullback_of_mono (limit.is_limit _)

/-- The pullback of a monomorphism is a monomorphism -/
instance pullback.snd_of_mono {X Y Z : C} {f : X ⟶ Z} {g : Y ⟶ Z} [has_pullback f g]
  [mono f] : mono (pullback.snd : pullback f g ⟶ Y) :=
pullback_cone.mono_snd_of_is_pullback_of_mono (limit.is_limit _)

/-- The map `X ×[Z] Y ⟶ X × Y` is mono. -/
instance mono_pullback_to_prod {C : Type*} [category C] {X Y Z : C} (f : X ⟶ Z) (g : Y ⟶ Z)
  [has_pullback f g] [has_binary_product X Y] :
  mono (prod.lift pullback.fst pullback.snd : pullback f g ⟶ _) :=
⟨λ W i₁ i₂ h, begin
  ext,
  { simpa using congr_arg (λ f, f ≫ prod.fst) h },
  { simpa using congr_arg (λ f, f ≫ prod.snd) h }
end⟩

/-- Two morphisms out of a pushout are equal if their compositions with the pushout morphisms are
    equal -/
@[ext] lemma pushout.hom_ext {X Y Z : C} {f : X ⟶ Y} {g : X ⟶ Z} [has_pushout f g]
  {W : C} {k l : pushout f g ⟶ W} (h₀ : pushout.inl ≫ k = pushout.inl ≫ l)
  (h₁ : pushout.inr ≫ k = pushout.inr ≫ l) : k = l :=
colimit.hom_ext $ pushout_cocone.coequalizer_ext _ h₀ h₁

/-- The pushout cocone built from the pushout coprojections is a pushout. -/
def pushout_is_pushout {X Y Z : C} (f : X ⟶ Y) (g : X ⟶ Z) [has_pushout f g] :
  is_colimit (pushout_cocone.mk (pushout.inl : _ ⟶ pushout f g) pushout.inr pushout.condition) :=
pushout_cocone.is_colimit.mk _ (λ s, pushout.desc s.inl s.inr s.condition)
  (by simp) (by simp) (by tidy)

/-- The pushout of an epimorphism is an epimorphism -/
instance pushout.inl_of_epi {X Y Z : C} {f : X ⟶ Y} {g : X ⟶ Z} [has_pushout f g] [epi g] :
  epi (pushout.inl : Y ⟶ pushout f g) :=
pushout_cocone.epi_inl_of_is_pushout_of_epi (colimit.is_colimit _)

/-- The pushout of an epimorphism is an epimorphism -/
instance pushout.inr_of_epi {X Y Z : C} {f : X ⟶ Y} {g : X ⟶ Z} [has_pushout f g] [epi f] :
  epi (pushout.inr : Z ⟶ pushout f g) :=
pushout_cocone.epi_inr_of_is_pushout_of_epi (colimit.is_colimit _)

/-- The map ` X ⨿ Y ⟶ X ⨿[Z] Y` is epi. -/
instance epi_coprod_to_pushout {C : Type*} [category C] {X Y Z : C} (f : X ⟶ Y) (g : X ⟶ Z)
  [has_pushout f g] [has_binary_coproduct Y Z] :
  epi (coprod.desc pushout.inl pushout.inr : _ ⟶ pushout f g) :=
⟨λ W i₁ i₂ h, begin
  ext,
  { simpa using congr_arg (λ f, coprod.inl ≫ f) h },
  { simpa using congr_arg (λ f, coprod.inr ≫ f) h }
end⟩

instance pullback.map_is_iso {W X Y Z S T : C} (f₁ : W ⟶ S) (f₂ : X ⟶ S) [has_pullback f₁ f₂]
  (g₁ : Y ⟶ T) (g₂ : Z ⟶ T) [has_pullback g₁ g₂] (i₁ : W ⟶ Y) (i₂ : X ⟶ Z) (i₃ : S ⟶ T)
  (eq₁ : f₁ ≫ i₃ = i₁ ≫ g₁) (eq₂ : f₂ ≫ i₃ = i₂ ≫ g₂) [is_iso i₁] [is_iso i₂] [is_iso i₃] :
  is_iso (pullback.map f₁ f₂ g₁ g₂ i₁ i₂ i₃ eq₁ eq₂) :=
begin
  refine ⟨⟨pullback.map _ _ _ _ (inv i₁) (inv i₂) (inv i₃) _ _, _, _⟩⟩,
  { rw [is_iso.comp_inv_eq, category.assoc, eq₁, is_iso.inv_hom_id_assoc] },
  { rw [is_iso.comp_inv_eq, category.assoc, eq₂, is_iso.inv_hom_id_assoc] },
  tidy
end

/-- If `f₁ = f₂` and `g₁ = g₂`, we may construct a canonical
isomorphism `pullback f₁ g₁ ≅ pullback f₂ g₂` -/
@[simps hom]
def pullback.congr_hom {X Y Z : C} {f₁ f₂ : X ⟶ Z} {g₁ g₂ : Y ⟶ Z}
  (h₁ : f₁ = f₂) (h₂ : g₁ = g₂) [has_pullback f₁ g₁] [has_pullback f₂ g₂] :
  pullback f₁ g₁ ≅ pullback f₂ g₂ :=
as_iso $ pullback.map _ _ _ _ (𝟙 _) (𝟙 _) (𝟙 _) (by simp [h₁]) (by simp [h₂])

@[simp]
lemma pullback.congr_hom_inv {X Y Z : C} {f₁ f₂ : X ⟶ Z} {g₁ g₂ : Y ⟶ Z}
  (h₁ : f₁ = f₂) (h₂ : g₁ = g₂) [has_pullback f₁ g₁] [has_pullback f₂ g₂] :
  (pullback.congr_hom h₁ h₂).inv =
    pullback.map _ _ _ _ (𝟙 _) (𝟙 _) (𝟙 _) (by simp [h₁]) (by simp [h₂]) :=
begin
  apply pullback.hom_ext,
  { erw pullback.lift_fst,
    rw iso.inv_comp_eq,
    erw pullback.lift_fst_assoc,
    rw [category.comp_id, category.comp_id] },
  { erw pullback.lift_snd,
    rw iso.inv_comp_eq,
    erw pullback.lift_snd_assoc,
    rw [category.comp_id, category.comp_id] },
end

instance pushout.map_is_iso {W X Y Z S T : C} (f₁ : S ⟶ W) (f₂ : S ⟶ X) [has_pushout f₁ f₂]
  (g₁ : T ⟶ Y) (g₂ : T ⟶ Z) [has_pushout g₁ g₂] (i₁ : W ⟶ Y) (i₂ : X ⟶ Z) (i₃ : S ⟶ T)
  (eq₁ : f₁ ≫ i₁ = i₃ ≫ g₁) (eq₂ : f₂ ≫ i₂ = i₃ ≫ g₂) [is_iso i₁] [is_iso i₂] [is_iso i₃] :
  is_iso (pushout.map f₁ f₂ g₁ g₂ i₁ i₂ i₃ eq₁ eq₂) :=
begin
  refine ⟨⟨pushout.map _ _ _ _ (inv i₁) (inv i₂) (inv i₃) _ _, _, _⟩⟩,
  { rw [is_iso.comp_inv_eq, category.assoc, eq₁, is_iso.inv_hom_id_assoc] },
  { rw [is_iso.comp_inv_eq, category.assoc, eq₂, is_iso.inv_hom_id_assoc] },
  tidy
end

/-- If `f₁ = f₂` and `g₁ = g₂`, we may construct a canonical
isomorphism `pushout f₁ g₁ ≅ pullback f₂ g₂` -/
@[simps hom]
def pushout.congr_hom {X Y Z : C} {f₁ f₂ : X ⟶ Y} {g₁ g₂ : X ⟶ Z}
  (h₁ : f₁ = f₂) (h₂ : g₁ = g₂) [has_pushout f₁ g₁] [has_pushout f₂ g₂] :
  pushout f₁ g₁ ≅ pushout f₂ g₂ :=
as_iso $ pushout.map _ _ _ _ (𝟙 _) (𝟙 _) (𝟙 _) (by simp [h₁]) (by simp [h₂])

@[simp]
lemma pushout.congr_hom_inv {X Y Z : C} {f₁ f₂ : X ⟶ Y} {g₁ g₂ : X ⟶ Z}
  (h₁ : f₁ = f₂) (h₂ : g₁ = g₂) [has_pushout f₁ g₁] [has_pushout f₂ g₂] :
  (pushout.congr_hom h₁ h₂).inv =
    pushout.map _ _ _ _ (𝟙 _) (𝟙 _) (𝟙 _) (by simp [h₁]) (by simp [h₂]) :=
begin
  apply pushout.hom_ext,
  { erw pushout.inl_desc,
    rw [iso.comp_inv_eq, category.id_comp],
    erw pushout.inl_desc,
    rw category.id_comp },
  { erw pushout.inr_desc,
    rw [iso.comp_inv_eq, category.id_comp],
    erw pushout.inr_desc,
    rw category.id_comp }
end

section

variables (G : C ⥤ D)

/--
The comparison morphism for the pullback of `f,g`.
This is an isomorphism iff `G` preserves the pullback of `f,g`; see
`category_theory/limits/preserves/shapes/pullbacks.lean`
-/
def pullback_comparison (f : X ⟶ Z) (g : Y ⟶ Z)
  [has_pullback f g] [has_pullback (G.map f) (G.map g)] :
  G.obj (pullback f g) ⟶ pullback (G.map f) (G.map g) :=
pullback.lift (G.map pullback.fst) (G.map pullback.snd)
  (by simp only [←G.map_comp, pullback.condition])

@[simp, reassoc]
lemma pullback_comparison_comp_fst (f : X ⟶ Z) (g : Y ⟶ Z)
  [has_pullback f g] [has_pullback (G.map f) (G.map g)] :
  pullback_comparison G f g ≫ pullback.fst = G.map pullback.fst :=
pullback.lift_fst _ _ _

@[simp, reassoc]
lemma pullback_comparison_comp_snd (f : X ⟶ Z) (g : Y ⟶ Z)
  [has_pullback f g] [has_pullback (G.map f) (G.map g)] :
  pullback_comparison G f g ≫ pullback.snd = G.map pullback.snd :=
pullback.lift_snd _ _ _

@[simp, reassoc]
lemma map_lift_pullback_comparison (f : X ⟶ Z) (g : Y ⟶ Z)
  [has_pullback f g] [has_pullback (G.map f) (G.map g)]
  {W : C} {h : W ⟶ X} {k : W ⟶ Y} (w : h ≫ f = k ≫ g) :
    G.map (pullback.lift _ _ w) ≫ pullback_comparison G f g =
      pullback.lift (G.map h) (G.map k) (by simp only [←G.map_comp, w]) :=
by { ext; simp [← G.map_comp] }

/--
The comparison morphism for the pushout of `f,g`.
This is an isomorphism iff `G` preserves the pushout of `f,g`; see
`category_theory/limits/preserves/shapes/pullbacks.lean`
-/
def pushout_comparison (f : X ⟶ Y) (g : X ⟶ Z)
  [has_pushout f g] [has_pushout (G.map f) (G.map g)] :
  pushout (G.map f) (G.map g) ⟶ G.obj (pushout f g) :=
pushout.desc (G.map pushout.inl) (G.map pushout.inr)
  (by simp only [←G.map_comp, pushout.condition])

@[simp, reassoc]
lemma inl_comp_pushout_comparison (f : X ⟶ Y) (g : X ⟶ Z)
  [has_pushout f g] [has_pushout (G.map f) (G.map g)] :
  pushout.inl ≫ pushout_comparison G f g = G.map pushout.inl :=
pushout.inl_desc _ _ _

@[simp, reassoc]
lemma inr_comp_pushout_comparison (f : X ⟶ Y) (g : X ⟶ Z)
  [has_pushout f g] [has_pushout (G.map f) (G.map g)] :
  pushout.inr ≫ pushout_comparison G f g = G.map pushout.inr :=
pushout.inr_desc _ _ _

@[simp, reassoc]
lemma pushout_comparison_map_desc (f : X ⟶ Y) (g : X ⟶ Z)
  [has_pushout f g] [has_pushout (G.map f) (G.map g)]
  {W : C} {h : Y ⟶ W} {k : Z ⟶ W} (w : f ≫ h = g ≫ k) :
    pushout_comparison G f g ≫ G.map (pushout.desc _ _ w) =
      pushout.desc (G.map h) (G.map k) (by simp only [←G.map_comp, w]) :=
by { ext; simp [← G.map_comp] }

end

section pullback_symmetry

open walking_cospan

variables (f : X ⟶ Z) (g : Y ⟶ Z)

/-- Making this a global instance would make the typeclass seach go in an infinite loop. -/
lemma has_pullback_symmetry [has_pullback f g] : has_pullback g f :=
⟨⟨⟨pullback_cone.mk _ _ pullback.condition.symm,
  pullback_cone.flip_is_limit (pullback_is_pullback _ _)⟩⟩⟩

local attribute [instance] has_pullback_symmetry

/-- The isomorphism `X ×[Z] Y ≅ Y ×[Z] X`. -/
def pullback_symmetry [has_pullback f g] :
  pullback f g ≅ pullback g f :=
is_limit.cone_point_unique_up_to_iso
  (pullback_cone.flip_is_limit (pullback_is_pullback f g) :
    is_limit (pullback_cone.mk _ _ pullback.condition.symm))
  (limit.is_limit _)

@[simp, reassoc] lemma pullback_symmetry_hom_comp_fst [has_pullback f g] :
  (pullback_symmetry f g).hom ≫ pullback.fst = pullback.snd := by simp [pullback_symmetry]

@[simp, reassoc] lemma pullback_symmetry_hom_comp_snd [has_pullback f g] :
  (pullback_symmetry f g).hom ≫ pullback.snd = pullback.fst := by simp [pullback_symmetry]

@[simp, reassoc] lemma pullback_symmetry_inv_comp_fst [has_pullback f g] :
  (pullback_symmetry f g).inv ≫ pullback.fst = pullback.snd := by simp [iso.inv_comp_eq]

@[simp, reassoc] lemma pullback_symmetry_inv_comp_snd [has_pullback f g] :
  (pullback_symmetry f g).inv ≫ pullback.snd = pullback.fst := by simp [iso.inv_comp_eq]

end pullback_symmetry

section pushout_symmetry

open walking_cospan

variables (f : X ⟶ Y) (g : X ⟶ Z)

/-- Making this a global instance would make the typeclass seach go in an infinite loop. -/
lemma has_pushout_symmetry [has_pushout f g] : has_pushout g f :=
⟨⟨⟨pushout_cocone.mk _ _ pushout.condition.symm,
  pushout_cocone.flip_is_colimit (pushout_is_pushout _ _)⟩⟩⟩

local attribute [instance] has_pushout_symmetry

/-- The isomorphism `Y ⨿[X] Z ≅ Z ⨿[X] Y`. -/
def pushout_symmetry [has_pushout f g] :
  pushout f g ≅ pushout g f :=
is_colimit.cocone_point_unique_up_to_iso
  (pushout_cocone.flip_is_colimit (pushout_is_pushout f g) :
    is_colimit (pushout_cocone.mk _ _ pushout.condition.symm))
  (colimit.is_colimit _)

@[simp, reassoc] lemma inl_comp_pushout_symmetry_hom [has_pushout f g] :
  pushout.inl ≫ (pushout_symmetry f g).hom = pushout.inr :=
(colimit.is_colimit (span f g)).comp_cocone_point_unique_up_to_iso_hom
  (pushout_cocone.flip_is_colimit (pushout_is_pushout g f)) _

@[simp, reassoc] lemma inr_comp_pushout_symmetry_hom [has_pushout f g] :
  pushout.inr ≫ (pushout_symmetry f g).hom = pushout.inl :=
(colimit.is_colimit (span f g)).comp_cocone_point_unique_up_to_iso_hom
  (pushout_cocone.flip_is_colimit (pushout_is_pushout g f)) _

@[simp, reassoc] lemma inl_comp_pushout_symmetry_inv [has_pushout f g] :
  pushout.inl ≫ (pushout_symmetry f g).inv = pushout.inr := by simp [iso.comp_inv_eq]

@[simp, reassoc] lemma inr_comp_pushout_symmetry_inv [has_pushout f g] :
  pushout.inr ≫ (pushout_symmetry f g).inv = pushout.inl := by simp [iso.comp_inv_eq]

end pushout_symmetry

section pullback_left_iso

open walking_cospan

/-- The pullback of `f, g` is also the pullback of `f ≫ i, g ≫ i` for any mono `i`. -/
noncomputable
def pullback_is_pullback_of_comp_mono (f : X ⟶ W) (g : Y ⟶ W) (i : W ⟶ Z)
  [mono i] [has_pullback f g] :
  is_limit (pullback_cone.mk pullback.fst pullback.snd _) :=
pullback_cone.is_limit_of_comp_mono f g i _ (limit.is_limit (cospan f g))

instance has_pullback_of_comp_mono (f : X ⟶ W) (g : Y ⟶ W) (i : W ⟶ Z)
  [mono i] [has_pullback f g] : has_pullback (f ≫ i) (g ≫ i) :=
⟨⟨⟨_,pullback_is_pullback_of_comp_mono f g i⟩⟩⟩

variables (f : X ⟶ Z) (g : Y ⟶ Z) [is_iso f]

/-- If `f : X ⟶ Z` is iso, then `X ×[Z] Y ≅ Y`. This is the explicit limit cone. -/
def pullback_cone_of_left_iso : pullback_cone f g :=
pullback_cone.mk (g ≫ inv f) (𝟙 _) $ by simp

@[simp] lemma pullback_cone_of_left_iso_X :
  (pullback_cone_of_left_iso f g).X = Y := rfl

@[simp] lemma pullback_cone_of_left_iso_fst :
  (pullback_cone_of_left_iso f g).fst = g ≫ inv f := rfl

@[simp] lemma pullback_cone_of_left_iso_snd :
  (pullback_cone_of_left_iso f g).snd = 𝟙 _ := rfl

@[simp] lemma pullback_cone_of_left_iso_π_app_none :
  (pullback_cone_of_left_iso f g).π.app none = g := by { delta pullback_cone_of_left_iso, simp }

@[simp] lemma pullback_cone_of_left_iso_π_app_left :
  (pullback_cone_of_left_iso f g).π.app left = g ≫ inv f := rfl

@[simp] lemma pullback_cone_of_left_iso_π_app_right :
  (pullback_cone_of_left_iso f g).π.app right = 𝟙 _ := rfl

/-- Verify that the constructed limit cone is indeed a limit. -/
def pullback_cone_of_left_iso_is_limit :
  is_limit (pullback_cone_of_left_iso f g) :=
pullback_cone.is_limit_aux' _ (λ s, ⟨s.snd, by simp [← s.condition_assoc]⟩)

lemma has_pullback_of_left_iso : has_pullback f g :=
⟨⟨⟨_, pullback_cone_of_left_iso_is_limit f g⟩⟩⟩

local attribute [instance] has_pullback_of_left_iso

instance pullback_snd_iso_of_left_iso : is_iso (pullback.snd : pullback f g ⟶ _) :=
begin
  refine ⟨⟨pullback.lift (g ≫ inv f) (𝟙 _) (by simp), _, by simp⟩⟩,
  ext,
  { simp [← pullback.condition_assoc] },
  { simp [pullback.condition_assoc] },
end

variables (i : Z ⟶ W) [mono i]

instance has_pullback_of_right_factors_mono (f : X ⟶ Z) : has_pullback i (f ≫ i) :=
by { conv { congr, rw ←category.id_comp i, }, apply_instance }

instance pullback_snd_iso_of_right_factors_mono (f : X ⟶ Z) :
  is_iso (pullback.snd : pullback i (f ≫ i) ⟶ _) :=
begin
  convert (congr_arg is_iso (show _ ≫ pullback.snd = _,
    from limit.iso_limit_cone_hom_π ⟨_,pullback_is_pullback_of_comp_mono (𝟙 _) f i⟩
      walking_cospan.right)).mp infer_instance;
    exact (category.id_comp _).symm
end

end pullback_left_iso

section pullback_right_iso

open walking_cospan

variables (f : X ⟶ Z) (g : Y ⟶ Z) [is_iso g]

/-- If `g : Y ⟶ Z` is iso, then `X ×[Z] Y ≅ X`. This is the explicit limit cone. -/
def pullback_cone_of_right_iso : pullback_cone f g :=
pullback_cone.mk (𝟙 _) (f ≫ inv g) $ by simp

@[simp] lemma pullback_cone_of_right_iso_X :
  (pullback_cone_of_right_iso f g).X = X := rfl

@[simp] lemma pullback_cone_of_right_iso_fst :
  (pullback_cone_of_right_iso f g).fst = 𝟙 _ := rfl

@[simp] lemma pullback_cone_of_right_iso_snd :
  (pullback_cone_of_right_iso f g).snd = f ≫ inv g := rfl

@[simp] lemma pullback_cone_of_right_iso_π_app_none :
  (pullback_cone_of_right_iso f g).π.app none = f := category.id_comp _

@[simp] lemma pullback_cone_of_right_iso_π_app_left :
  (pullback_cone_of_right_iso f g).π.app left = 𝟙 _ := rfl

@[simp] lemma pullback_cone_of_right_iso_π_app_right :
  (pullback_cone_of_right_iso f g).π.app right = f ≫ inv g := rfl

/-- Verify that the constructed limit cone is indeed a limit. -/
def pullback_cone_of_right_iso_is_limit :
  is_limit (pullback_cone_of_right_iso f g) :=
pullback_cone.is_limit_aux' _ (λ s, ⟨s.fst, by simp [s.condition_assoc]⟩)

lemma has_pullback_of_right_iso : has_pullback f g :=
⟨⟨⟨_, pullback_cone_of_right_iso_is_limit f g⟩⟩⟩

local attribute [instance] has_pullback_of_right_iso

instance pullback_snd_iso_of_right_iso : is_iso (pullback.fst : pullback f g ⟶ _) :=
begin
  refine ⟨⟨pullback.lift (𝟙 _) (f ≫ inv g) (by simp), _, by simp⟩⟩,
  ext,
  { simp },
  { simp [pullback.condition_assoc] },
end

variables (i : Z ⟶ W) [mono i]

instance has_pullback_of_left_factors_mono (f : X ⟶ Z) : has_pullback (f ≫ i) i :=
by { conv { congr, skip, rw ←category.id_comp i, }, apply_instance }

instance pullback_snd_iso_of_left_factors_mono (f : X ⟶ Z) :
  is_iso (pullback.fst : pullback (f ≫ i) i ⟶ _) :=
begin
  convert (congr_arg is_iso (show _ ≫ pullback.fst = _,
    from limit.iso_limit_cone_hom_π ⟨_,pullback_is_pullback_of_comp_mono f (𝟙 _) i⟩
      walking_cospan.left)).mp infer_instance;
    exact (category.id_comp _).symm
end

end pullback_right_iso

section pushout_left_iso

open walking_span

/-- The pushout of `f, g` is also the pullback of `h ≫ f, h ≫ g` for any epi `h`. -/
noncomputable
def pushout_is_pushout_of_epi_comp (f : X ⟶ Y) (g : X ⟶ Z) (h : W ⟶ X)
  [epi h] [has_pushout f g] :
  is_colimit (pushout_cocone.mk pushout.inl pushout.inr _) :=
pushout_cocone.is_colimit_of_epi_comp f g h _ (colimit.is_colimit (span f g))

instance has_pushout_of_epi_comp (f : X ⟶ Y) (g : X ⟶ Z) (h : W ⟶ X)
  [epi h] [has_pushout f g] : has_pushout (h ≫ f) (h ≫ g) :=
⟨⟨⟨_,pushout_is_pushout_of_epi_comp f g h⟩⟩⟩

variables (f : X ⟶ Y) (g : X ⟶ Z) [is_iso f]

/-- If `f : X ⟶ Y` is iso, then `Y ⨿[X] Z ≅ Z`. This is the explicit colimit cocone. -/
def pushout_cocone_of_left_iso : pushout_cocone f g :=
pushout_cocone.mk (inv f ≫ g) (𝟙 _) $ by simp

@[simp] lemma pushout_cocone_of_left_iso_X :
  (pushout_cocone_of_left_iso f g).X = Z := rfl

@[simp] lemma pushout_cocone_of_left_iso_inl :
  (pushout_cocone_of_left_iso f g).inl = inv f ≫ g := rfl

@[simp] lemma pushout_cocone_of_left_iso_inr :
  (pushout_cocone_of_left_iso f g).inr = 𝟙 _ := rfl

@[simp] lemma pushout_cocone_of_left_iso_ι_app_none :
  (pushout_cocone_of_left_iso f g).ι.app none = g := by { delta pushout_cocone_of_left_iso, simp }

@[simp] lemma pushout_cocone_of_left_iso_ι_app_left :
  (pushout_cocone_of_left_iso f g).ι.app left = inv f ≫ g := rfl

@[simp] lemma pushout_cocone_of_left_iso_ι_app_right :
  (pushout_cocone_of_left_iso f g).ι.app right = 𝟙 _ := rfl

/-- Verify that the constructed cocone is indeed a colimit. -/
def pushout_cocone_of_left_iso_is_limit :
  is_colimit (pushout_cocone_of_left_iso f g) :=
pushout_cocone.is_colimit_aux' _ (λ s, ⟨s.inr, by simp [← s.condition]⟩)

lemma has_pushout_of_left_iso : has_pushout f g :=
⟨⟨⟨_, pushout_cocone_of_left_iso_is_limit f g⟩⟩⟩

local attribute [instance] has_pushout_of_left_iso

instance pushout_inr_iso_of_left_iso : is_iso (pushout.inr : _ ⟶ pushout f g) :=
begin
  refine ⟨⟨pushout.desc (inv f ≫ g) (𝟙 _) (by simp), (by simp), _⟩⟩,
  ext,
  { simp [← pushout.condition] },
  { simp [pushout.condition_assoc] },
end

variables (h : W ⟶ X) [epi h]

instance has_pushout_of_right_factors_epi (f : X ⟶ Y) : has_pushout h (h ≫ f) :=
by { conv { congr, rw ←category.comp_id h, }, apply_instance }

instance pushout_inr_iso_of_right_factors_epi (f : X ⟶ Y) :
  is_iso (pushout.inr : _ ⟶ pushout h (h ≫ f)) :=
begin
  convert (congr_arg is_iso (show pushout.inr ≫ _ = _,
    from colimit.iso_colimit_cocone_ι_inv ⟨_, pushout_is_pushout_of_epi_comp (𝟙 _) f h⟩
      walking_span.right)).mp infer_instance;
    exact (category.comp_id _).symm
end

end pushout_left_iso

section pushout_right_iso

open walking_span

variables (f : X ⟶ Y) (g : X ⟶ Z) [is_iso g]

/-- If `f : X ⟶ Z` is iso, then `Y ⨿[X] Z ≅ Y`. This is the explicit colimit cocone. -/
def pushout_cocone_of_right_iso : pushout_cocone f g :=
pushout_cocone.mk (𝟙 _) (inv g ≫ f) $ by simp

@[simp] lemma pushout_cocone_of_right_iso_X :
  (pushout_cocone_of_right_iso f g).X = Y := rfl

@[simp] lemma pushout_cocone_of_right_iso_inl :
  (pushout_cocone_of_right_iso f g).inl = 𝟙 _ := rfl

@[simp] lemma pushout_cocone_of_right_iso_inr :
  (pushout_cocone_of_right_iso f g).inr = inv g ≫ f := rfl

@[simp] lemma pushout_cocone_of_right_iso_ι_app_none :
  (pushout_cocone_of_right_iso f g).ι.app none = f := by { delta pushout_cocone_of_right_iso, simp }

@[simp] lemma pushout_cocone_of_right_iso_ι_app_left :
  (pushout_cocone_of_right_iso f g).ι.app left = 𝟙 _ := rfl

@[simp] lemma pushout_cocone_of_right_iso_ι_app_right :
  (pushout_cocone_of_right_iso f g).ι.app right = inv g ≫ f := rfl

/-- Verify that the constructed cocone is indeed a colimit. -/
def pushout_cocone_of_right_iso_is_limit :
  is_colimit (pushout_cocone_of_right_iso f g) :=
pushout_cocone.is_colimit_aux' _ (λ s, ⟨s.inl, by simp [←s.condition]⟩)

lemma has_pushout_of_right_iso : has_pushout f g :=
⟨⟨⟨_, pushout_cocone_of_right_iso_is_limit f g⟩⟩⟩

local attribute [instance] has_pushout_of_right_iso

instance pushout_inl_iso_of_right_iso : is_iso (pushout.inl : _ ⟶ pushout f g) :=
begin
  refine ⟨⟨pushout.desc (𝟙 _) (inv g ≫ f) (by simp), (by simp), _⟩⟩,
  ext,
  { simp [←pushout.condition] },
  { simp [pushout.condition] },
end

variables (h : W ⟶ X) [epi h]

instance has_pushout_of_left_factors_epi (f : X ⟶ Y) : has_pushout (h ≫ f) h :=
by { conv { congr, skip, rw ←category.comp_id h, }, apply_instance }

instance pushout_inl_iso_of_left_factors_epi (f : X ⟶ Y) :
  is_iso (pushout.inl : _ ⟶ pushout (h ≫ f) h) :=
begin
  convert (congr_arg is_iso (show pushout.inl ≫ _ = _,
    from colimit.iso_colimit_cocone_ι_inv ⟨_, pushout_is_pushout_of_epi_comp f (𝟙 _) h⟩
      walking_span.left)).mp infer_instance;
    exact (category.comp_id _).symm
end

end pushout_right_iso

section

open walking_cospan

variable (f : X ⟶ Y)

instance has_kernel_pair_of_mono [mono f] : has_pullback f f :=
⟨⟨⟨_, pullback_cone.is_limit_mk_id_id f⟩⟩⟩

lemma fst_eq_snd_of_mono_eq [mono f] : (pullback.fst : pullback f f ⟶ _) = pullback.snd :=
((pullback_cone.is_limit_mk_id_id f).fac (get_limit_cone (cospan f f)).cone left).symm.trans
  ((pullback_cone.is_limit_mk_id_id f).fac (get_limit_cone (cospan f f)).cone right : _)

@[simp] lemma pullback_symmetry_hom_of_mono_eq [mono f] :
  (pullback_symmetry f f).hom = 𝟙 _ := by ext; simp [fst_eq_snd_of_mono_eq]

instance fst_iso_of_mono_eq [mono f] : is_iso (pullback.fst : pullback f f ⟶ _) :=
begin
  refine ⟨⟨pullback.lift (𝟙 _) (𝟙 _) (by simp), _, by simp⟩⟩,
  ext,
  { simp },
  { simp [fst_eq_snd_of_mono_eq] }
end

instance snd_iso_of_mono_eq [mono f] : is_iso (pullback.snd : pullback f f ⟶ _) :=
by { rw ← fst_eq_snd_of_mono_eq, apply_instance }

end

section

open walking_span

variable (f : X ⟶ Y)

instance has_cokernel_pair_of_epi [epi f] : has_pushout f f :=
⟨⟨⟨_, pushout_cocone.is_colimit_mk_id_id f⟩⟩⟩

lemma inl_eq_inr_of_epi_eq [epi f] : (pushout.inl : _ ⟶ pushout f f) = pushout.inr :=
((pushout_cocone.is_colimit_mk_id_id f).fac
    (get_colimit_cocone (span f f)).cocone left).symm.trans
  ((pushout_cocone.is_colimit_mk_id_id f).fac
    (get_colimit_cocone (span f f)).cocone right : _)

@[simp] lemma pullback_symmetry_hom_of_epi_eq [epi f] :
  (pushout_symmetry f f).hom = 𝟙 _ := by ext; simp [inl_eq_inr_of_epi_eq]

instance inl_iso_of_epi_eq [epi f] : is_iso (pushout.inl : _ ⟶ pushout f f) :=
begin
  refine ⟨⟨pushout.desc (𝟙 _) (𝟙 _) (by simp), by simp, _⟩⟩,
  ext,
  { simp },
  { simp [inl_eq_inr_of_epi_eq] }
end

instance inr_iso_of_epi_eq [epi f] : is_iso (pushout.inr : _ ⟶ pushout f f) :=
by { rw ← inl_eq_inr_of_epi_eq, apply_instance }

end

section paste_lemma

variables {X₁ X₂ X₃ Y₁ Y₂ Y₃ : C} (f₁ : X₁ ⟶ X₂) (f₂ : X₂ ⟶ X₃) (g₁ : Y₁ ⟶ Y₂) (g₂ : Y₂ ⟶ Y₃)
variables (i₁ : X₁ ⟶ Y₁) (i₂ : X₂ ⟶ Y₂) (i₃ : X₃ ⟶ Y₃)
variables (h₁ : i₁ ≫ g₁ = f₁ ≫ i₂) (h₂ : i₂ ≫ g₂ = f₂ ≫ i₃)

/--
Given

X₁ - f₁ -> X₂ - f₂ -> X₃
|          |          |
i₁         i₂         i₃
∨          ∨          ∨
Y₁ - g₁ -> Y₂ - g₂ -> Y₃

Then the big square is a pullback if both the small squares are.
-/
def big_square_is_pullback (H : is_limit (pullback_cone.mk _ _ h₂))
  (H' : is_limit (pullback_cone.mk _ _ h₁)) :
  is_limit (pullback_cone.mk _ _ (show i₁ ≫ g₁ ≫ g₂ = (f₁ ≫ f₂) ≫ i₃,
      by rw [← category.assoc, h₁, category.assoc, h₂, category.assoc])) :=
begin
  fapply pullback_cone.is_limit_aux',
  intro s,
  have : (s.fst ≫ g₁) ≫ g₂ = s.snd ≫ i₃ := by rw [← s.condition, category.assoc],
  rcases pullback_cone.is_limit.lift' H (s.fst ≫ g₁) s.snd this with ⟨l₁, hl₁, hl₁'⟩,
  rcases pullback_cone.is_limit.lift' H' s.fst l₁ hl₁.symm with ⟨l₂, hl₂, hl₂'⟩,
  use l₂,
  use hl₂,
  use show l₂ ≫ f₁ ≫ f₂ = s.snd, by { rw [← hl₁', ← hl₂', category.assoc], refl },
  intros m hm₁ hm₂,
  apply pullback_cone.is_limit.hom_ext H',
  { erw [hm₁, hl₂] },
  { apply pullback_cone.is_limit.hom_ext H,
    { erw [category.assoc, ← h₁, ← category.assoc, hm₁, ← hl₂,
      category.assoc, category.assoc, h₁], refl },
    { erw [category.assoc, hm₂, ← hl₁', ← hl₂'] } }
end

/--
Given

X₁ - f₁ -> X₂ - f₂ -> X₃
|          |          |
i₁         i₂         i₃
∨          ∨          ∨
Y₁ - g₁ -> Y₂ - g₂ -> Y₃

Then the big square is a pushout if both the small squares are.
-/
def big_square_is_pushout (H : is_colimit (pushout_cocone.mk _ _ h₂))
  (H' : is_colimit (pushout_cocone.mk _ _ h₁)) :
  is_colimit (pushout_cocone.mk _ _ (show i₁ ≫ g₁ ≫ g₂ = (f₁ ≫ f₂) ≫ i₃,
      by rw [← category.assoc, h₁, category.assoc, h₂, category.assoc])) :=
begin
  fapply pushout_cocone.is_colimit_aux',
  intro s,
  have : i₁ ≫ s.inl = f₁ ≫ (f₂ ≫ s.inr) := by rw [s.condition, category.assoc],
  rcases pushout_cocone.is_colimit.desc' H' s.inl (f₂ ≫ s.inr) this with ⟨l₁, hl₁, hl₁'⟩,
  rcases pushout_cocone.is_colimit.desc' H l₁ s.inr hl₁' with ⟨l₂, hl₂, hl₂'⟩,
  use l₂,
  use show (g₁ ≫ g₂) ≫ l₂ = s.inl, by { rw [← hl₁, ← hl₂, category.assoc], refl },
  use hl₂',
  intros m hm₁ hm₂,
  apply pushout_cocone.is_colimit.hom_ext H,
  { apply pushout_cocone.is_colimit.hom_ext H',
    { erw [← category.assoc, hm₁, hl₂, hl₁] },
    { erw [← category.assoc, h₂, category.assoc, hm₂, ← hl₂',
      ← category.assoc, ← category.assoc, ← h₂], refl } },
  { erw [hm₂, hl₂'] }
end

/--
Given

X₁ - f₁ -> X₂ - f₂ -> X₃
|          |          |
i₁         i₂         i₃
∨          ∨          ∨
Y₁ - g₁ -> Y₂ - g₂ -> Y₃

Then the left square is a pullback if the right square and the big square are.
-/
def left_square_is_pullback (H : is_limit (pullback_cone.mk _ _ h₂))
  (H' : is_limit (pullback_cone.mk _ _ (show i₁ ≫ g₁ ≫ g₂ = (f₁ ≫ f₂) ≫ i₃,
      by rw [← category.assoc, h₁, category.assoc, h₂, category.assoc]))) :
  is_limit (pullback_cone.mk _ _ h₁) :=
begin
  fapply pullback_cone.is_limit_aux',
  intro s,
  have : s.fst ≫ g₁ ≫ g₂ = (s.snd ≫ f₂) ≫ i₃ :=
  by { rw [← category.assoc, s.condition, category.assoc, category.assoc, h₂] },
  rcases pullback_cone.is_limit.lift' H' s.fst (s.snd ≫ f₂) this with ⟨l₁, hl₁, hl₁'⟩,
  use l₁,
  use hl₁,
  split,
  { apply pullback_cone.is_limit.hom_ext H,
    { erw [category.assoc, ← h₁, ← category.assoc, hl₁, s.condition], refl },
    { erw [category.assoc, hl₁'], refl } },
  { intros m hm₁ hm₂,
    apply pullback_cone.is_limit.hom_ext H',
    { erw [hm₁, hl₁] },
    { erw [hl₁', ← hm₂], exact (category.assoc _ _ _).symm } }
end

/--
Given

X₁ - f₁ -> X₂ - f₂ -> X₃
|          |          |
i₁         i₂         i₃
∨          ∨          ∨
Y₁ - g₁ -> Y₂ - g₂ -> Y₃

Then the right square is a pushout if the left square and the big square are.
-/
def right_square_is_pushout (H : is_colimit (pushout_cocone.mk _ _ h₁))
  (H' : is_colimit (pushout_cocone.mk _ _ (show i₁ ≫ g₁ ≫ g₂ = (f₁ ≫ f₂) ≫ i₃,
      by rw [← category.assoc, h₁, category.assoc, h₂, category.assoc]))) :
  is_colimit (pushout_cocone.mk _ _ h₂) :=
begin
  fapply pushout_cocone.is_colimit_aux',
  intro s,
  have : i₁ ≫ g₁ ≫ s.inl = (f₁ ≫ f₂) ≫ s.inr :=
  by { rw [category.assoc, ← s.condition, ← category.assoc, ← category.assoc, h₁] },
  rcases pushout_cocone.is_colimit.desc' H' (g₁ ≫ s.inl) s.inr this with ⟨l₁, hl₁, hl₁'⟩,
  dsimp at *,
  use l₁,
  refine ⟨_,_,_⟩,
  { apply pushout_cocone.is_colimit.hom_ext H,
    { erw [← category.assoc, hl₁], refl },
    { erw [← category.assoc, h₂, category.assoc, hl₁', s.condition] } },
  { exact hl₁' },
  { intros m hm₁ hm₂,
    apply pushout_cocone.is_colimit.hom_ext H',
    { erw [hl₁, category.assoc, hm₁] },
    { erw [hm₂, hl₁'] } }
end

end paste_lemma

section

variables (f : X ⟶ Z) (g : Y ⟶ Z) (f' : W ⟶ X)
variables [has_pullback f g] [has_pullback f' (pullback.fst : pullback f g ⟶ _)]
variables [has_pullback (f' ≫ f) g]

/-- The canonical isomorphism `W ×[X] (X ×[Z] Y) ≅ W ×[Z] Y` -/
noncomputable
def pullback_right_pullback_fst_iso :
  pullback f' (pullback.fst : pullback f g ⟶ _) ≅ pullback (f' ≫ f) g :=
begin
  let := big_square_is_pullback
    (pullback.snd : pullback f' (pullback.fst : pullback f g ⟶ _) ⟶ _) pullback.snd
    f' f pullback.fst pullback.fst g pullback.condition pullback.condition
    (pullback_is_pullback _ _) (pullback_is_pullback _ _),
  exact (this.cone_point_unique_up_to_iso (pullback_is_pullback _ _) : _)
end

@[simp, reassoc]
lemma pullback_right_pullback_fst_iso_hom_fst :
  (pullback_right_pullback_fst_iso f g f').hom ≫ pullback.fst = pullback.fst :=
is_limit.cone_point_unique_up_to_iso_hom_comp _ _ walking_cospan.left

@[simp, reassoc]
lemma pullback_right_pullback_fst_iso_hom_snd :
  (pullback_right_pullback_fst_iso f g f').hom ≫ pullback.snd = pullback.snd ≫ pullback.snd :=
is_limit.cone_point_unique_up_to_iso_hom_comp _ _ walking_cospan.right

@[simp, reassoc]
lemma pullback_right_pullback_fst_iso_inv_fst :
  (pullback_right_pullback_fst_iso f g f').inv ≫ pullback.fst = pullback.fst :=
is_limit.cone_point_unique_up_to_iso_inv_comp _ _ walking_cospan.left

@[simp, reassoc]
lemma pullback_right_pullback_fst_iso_inv_snd_snd :
  (pullback_right_pullback_fst_iso f g f').inv ≫ pullback.snd ≫ pullback.snd = pullback.snd :=
is_limit.cone_point_unique_up_to_iso_inv_comp _ _ walking_cospan.right

@[simp, reassoc]
lemma pullback_right_pullback_fst_iso_inv_snd_fst :
  (pullback_right_pullback_fst_iso f g f').inv ≫ pullback.snd ≫ pullback.fst = pullback.fst ≫ f' :=
begin
  rw ← pullback.condition,
  exact pullback_right_pullback_fst_iso_inv_fst_assoc _ _ _ _
end

end

section

variables (f : X ⟶ Y) (g : X ⟶ Z) (g' : Z ⟶ W)
variables [has_pushout f g] [has_pushout (pushout.inr : _ ⟶ pushout f g) g']
variables [has_pushout f (g ≫ g')]

/-- The canonical isomorphism `(Y ⨿[X] Z) ⨿[Z] W ≅ Y ×[X] W` -/
noncomputable
def pushout_left_pushout_inr_iso :
  pushout (pushout.inr : _ ⟶ pushout f g) g' ≅ pushout f (g ≫ g') :=
((big_square_is_pushout g g' _ _ f _ _ pushout.condition pushout.condition
  (pushout_is_pushout _ _) (pushout_is_pushout _ _))
  .cocone_point_unique_up_to_iso (pushout_is_pushout _ _) : _)

@[simp, reassoc]
lemma inl_pushout_left_pushout_inr_iso_inv :
  pushout.inl ≫ (pushout_left_pushout_inr_iso f g g').inv = pushout.inl ≫ pushout.inl :=
((big_square_is_pushout g g' _ _ f _ _ pushout.condition pushout.condition
  (pushout_is_pushout _ _) (pushout_is_pushout _ _))
  .comp_cocone_point_unique_up_to_iso_inv (pushout_is_pushout _ _) walking_span.left : _)

@[simp, reassoc]
lemma inr_pushout_left_pushout_inr_iso_hom :
  pushout.inr ≫ (pushout_left_pushout_inr_iso f g g').hom = pushout.inr :=
((big_square_is_pushout g g' _ _ f _ _ pushout.condition pushout.condition
  (pushout_is_pushout _ _) (pushout_is_pushout _ _))
  .comp_cocone_point_unique_up_to_iso_hom (pushout_is_pushout _ _) walking_span.right : _)

@[simp, reassoc]
lemma inr_pushout_left_pushout_inr_iso_inv :
  pushout.inr ≫ (pushout_left_pushout_inr_iso f g g').inv = pushout.inr :=
by rw [iso.comp_inv_eq, inr_pushout_left_pushout_inr_iso_hom]

@[simp, reassoc]
lemma inl_inl_pushout_left_pushout_inr_iso_hom :
  pushout.inl ≫ pushout.inl ≫ (pushout_left_pushout_inr_iso f g g').hom = pushout.inl :=
by rw [← category.assoc, ← iso.eq_comp_inv, inl_pushout_left_pushout_inr_iso_inv]

@[simp, reassoc]
lemma inr_inl_pushout_left_pushout_inr_iso_hom :
  pushout.inr ≫ pushout.inl ≫ (pushout_left_pushout_inr_iso f g g').hom = g' ≫ pushout.inr :=
by rw [← category.assoc, ← iso.eq_comp_inv, category.assoc,
  inr_pushout_left_pushout_inr_iso_inv, pushout.condition]

end

section pullback_assoc

/-
The objects and morphisms are as follows:

           Z₂ - g₄ -> X₃
           |          |
           g₃         f₄
           ∨          ∨
Z₁ - g₂ -> X₂ - f₃ -> Y₂
|          |
g₁         f₂
∨          ∨
X₁ - f₁ -> Y₁

where the two squares are pullbacks.

We can then construct the pullback squares

W  - l₂ -> Z₂ - g₄ -> X₃
|                     |
l₁                    f₄
∨                     ∨
Z₁ - g₂ -> X₂ - f₃ -> Y₂

and

W' - l₂' -> Z₂
|           |
l₁'         g₃
∨           ∨
Z₁          X₂
|           |
g₁          f₂
∨           ∨
X₁ -  f₁ -> Y₁

We will show that both `W` and `W'` are pullbacks over `g₁, g₂`, and thus we may construct a
canonical isomorphism between them. -/

variables {X₁ X₂ X₃ Y₁ Y₂ : C} (f₁ : X₁ ⟶ Y₁) (f₂ : X₂ ⟶ Y₁) (f₃ : X₂ ⟶ Y₂)
variables (f₄ : X₃ ⟶ Y₂) [has_pullback f₁ f₂] [has_pullback f₃ f₄]

include f₁ f₂ f₃ f₄

local notation `Z₁` := pullback f₁ f₂
local notation `Z₂` := pullback f₃ f₄
local notation `g₁` := (pullback.fst : Z₁ ⟶ X₁)
local notation `g₂` := (pullback.snd : Z₁ ⟶ X₂)
local notation `g₃` := (pullback.fst : Z₂ ⟶ X₂)
local notation `g₄` := (pullback.snd : Z₂ ⟶ X₃)
local notation `W`  := pullback (g₂ ≫ f₃) f₄
local notation `W'` := pullback f₁ (g₃ ≫ f₂)
local notation `l₁` := (pullback.fst : W ⟶ Z₁)
local notation `l₂` := (pullback.lift (pullback.fst ≫ g₂) pullback.snd
    ((category.assoc _ _ _).trans pullback.condition) : W ⟶ Z₂)
local notation `l₁'`:= (pullback.lift pullback.fst (pullback.snd ≫ g₃)
    (pullback.condition.trans (category.assoc _ _ _).symm) : W' ⟶ Z₁)
local notation `l₂'`:= (pullback.snd : W' ⟶ Z₂)

/-- `(X₁ ×[Y₁] X₂) ×[Y₂] X₃` is the pullback `(X₁ ×[Y₁] X₂) ×[X₂] (X₂ ×[Y₂] X₃)`. -/
def pullback_pullback_left_is_pullback [has_pullback (g₂ ≫ f₃) f₄] :
is_limit (pullback_cone.mk l₁ l₂ (show l₁ ≫ g₂ = l₂ ≫ g₃, from (pullback.lift_fst _ _ _).symm)) :=
begin
  apply left_square_is_pullback,
  exact pullback_is_pullback f₃ f₄,
  convert pullback_is_pullback (g₂ ≫ f₃) f₄,
  rw pullback.lift_snd
end

/-- `(X₁ ×[Y₁] X₂) ×[Y₂] X₃` is the pullback `X₁ ×[Y₁] (X₂ ×[Y₂] X₃)`. -/
def pullback_assoc_is_pullback [has_pullback (g₂ ≫ f₃) f₄] :
is_limit (pullback_cone.mk (l₁ ≫ g₁) l₂ (show (l₁ ≫ g₁) ≫ f₁ = l₂ ≫ (g₃ ≫ f₂),
  by rw [pullback.lift_fst_assoc, category.assoc, category.assoc, pullback.condition])) :=
begin
  apply pullback_cone.flip_is_limit,
  apply big_square_is_pullback,
  { apply pullback_cone.flip_is_limit,
    exact pullback_is_pullback f₁ f₂ },
  { apply pullback_cone.flip_is_limit,
    apply pullback_pullback_left_is_pullback },
  { exact pullback.lift_fst _ _ _ },
  { exact pullback.condition.symm }
end

lemma has_pullback_assoc [has_pullback (g₂ ≫ f₃) f₄] :
has_pullback f₁ (g₃ ≫ f₂) :=
⟨⟨⟨_, pullback_assoc_is_pullback f₁ f₂ f₃ f₄⟩⟩⟩

/-- `X₁ ×[Y₁] (X₂ ×[Y₂] X₃)` is the pullback `(X₁ ×[Y₁] X₂) ×[X₂] (X₂ ×[Y₂] X₃)`. -/
def pullback_pullback_right_is_pullback [has_pullback f₁ (g₃ ≫ f₂)] :
is_limit (pullback_cone.mk l₁' l₂' (show l₁' ≫ g₂ = l₂' ≫ g₃, from pullback.lift_snd _ _ _)) :=
begin
  apply pullback_cone.flip_is_limit,
  apply left_square_is_pullback,
  { apply pullback_cone.flip_is_limit,
    exact pullback_is_pullback f₁ f₂ },
  { apply pullback_cone.flip_is_limit,
    convert pullback_is_pullback f₁ (g₃ ≫ f₂),
    rw pullback.lift_fst },
  { exact pullback.condition.symm }
end

/-- `X₁ ×[Y₁] (X₂ ×[Y₂] X₃)` is the pullback `(X₁ ×[Y₁] X₂) ×[Y₂] X₃`. -/
def pullback_assoc_symm_is_pullback [has_pullback f₁ (g₃ ≫ f₂)] :
is_limit (pullback_cone.mk l₁' (l₂' ≫ g₄) (show l₁' ≫ (g₂ ≫ f₃) = (l₂' ≫ g₄) ≫ f₄,
  by rw [pullback.lift_snd_assoc, category.assoc, category.assoc, pullback.condition])) :=
begin
  apply big_square_is_pullback,
  exact pullback_is_pullback f₃ f₄,
  apply pullback_pullback_right_is_pullback
end

lemma has_pullback_assoc_symm [has_pullback f₁ (g₃ ≫ f₂)] :
has_pullback (g₂ ≫ f₃) f₄ :=
⟨⟨⟨_, pullback_assoc_symm_is_pullback f₁ f₂ f₃ f₄⟩⟩⟩

variables [has_pullback (g₂ ≫ f₃) f₄] [has_pullback f₁ (g₃ ≫ f₂)]

/-- The canonical isomorphism `(X₁ ×[Y₁] X₂) ×[Y₂] X₃ ≅ X₁ ×[Y₁] (X₂ ×[Y₂] X₃)`. -/
noncomputable
def pullback_assoc :
  pullback (pullback.snd ≫ f₃ : pullback f₁ f₂ ⟶ _) f₄ ≅
    pullback f₁ (pullback.fst ≫ f₂ : pullback f₃ f₄ ⟶ _) :=
(pullback_pullback_left_is_pullback f₁ f₂ f₃ f₄).cone_point_unique_up_to_iso
(pullback_pullback_right_is_pullback f₁ f₂ f₃ f₄)

@[simp, reassoc]
lemma pullback_assoc_inv_fst_fst :
  (pullback_assoc f₁ f₂ f₃ f₄).inv ≫ pullback.fst ≫ pullback.fst = pullback.fst :=
begin
  transitivity l₁' ≫ pullback.fst,
  rw ← category.assoc,
  congr' 1,
  exact is_limit.cone_point_unique_up_to_iso_inv_comp _ _ walking_cospan.left,
  exact pullback.lift_fst _ _ _,
end

@[simp, reassoc]
lemma pullback_assoc_hom_fst :
  (pullback_assoc f₁ f₂ f₃ f₄).hom ≫ pullback.fst = pullback.fst ≫ pullback.fst :=
by rw [← iso.eq_inv_comp, pullback_assoc_inv_fst_fst]

@[simp, reassoc]
lemma pullback_assoc_hom_snd_fst :
  (pullback_assoc f₁ f₂ f₃ f₄).hom ≫ pullback.snd ≫ pullback.fst = pullback.fst ≫ pullback.snd :=
begin
  transitivity l₂ ≫ pullback.fst,
  rw ← category.assoc,
  congr' 1,
  exact is_limit.cone_point_unique_up_to_iso_hom_comp _ _ walking_cospan.right,
  exact pullback.lift_fst _ _ _,
end

@[simp, reassoc]
lemma pullback_assoc_hom_snd_snd :
  (pullback_assoc f₁ f₂ f₃ f₄).hom ≫ pullback.snd ≫ pullback.snd = pullback.snd :=
begin
  transitivity l₂ ≫ pullback.snd,
  rw ← category.assoc,
  congr' 1,
  exact is_limit.cone_point_unique_up_to_iso_hom_comp _ _ walking_cospan.right,
  exact pullback.lift_snd _ _ _,
end

@[simp, reassoc]
lemma pullback_assoc_inv_fst_snd :
  (pullback_assoc f₁ f₂ f₃ f₄).inv ≫ pullback.fst ≫ pullback.snd = pullback.snd ≫ pullback.fst :=
by rw [iso.inv_comp_eq, pullback_assoc_hom_snd_fst]

@[simp, reassoc]
lemma pullback_assoc_inv_snd :
  (pullback_assoc f₁ f₂ f₃ f₄).inv ≫ pullback.snd = pullback.snd ≫ pullback.snd :=
by rw [iso.inv_comp_eq, pullback_assoc_hom_snd_snd]

end pullback_assoc


section pushout_assoc

/-
The objects and morphisms are as follows:

           Z₂ - g₄ -> X₃
           |          |
           g₃         f₄
           ∨          ∨
Z₁ - g₂ -> X₂ - f₃ -> Y₂
|          |
g₁         f₂
∨          ∨
X₁ - f₁ -> Y₁

where the two squares are pushouts.

We can then construct the pushout squares

Z₁ - g₂ -> X₂ - f₃ -> Y₂
|                     |
g₁                    l₂
∨                     ∨
X₁ - f₁ -> Y₁ - l₁ -> W

and

Z₂ - g₄  -> X₃
|           |
g₃          f₄
∨           ∨
X₂          Y₂
|           |
f₂          l₂'
∨           ∨
Y₁ - l₁' -> W'

We will show that both `W` and `W'` are pushouts over `f₂, f₃`, and thus we may construct a
canonical isomorphism between them. -/

variables {X₁ X₂ X₃ Z₁ Z₂ : C} (g₁ : Z₁ ⟶ X₁) (g₂ : Z₁ ⟶ X₂) (g₃ : Z₂ ⟶ X₂)
variables (g₄ : Z₂ ⟶ X₃) [has_pushout g₁ g₂] [has_pushout g₃ g₄]

include g₁ g₂ g₃ g₄

local notation `Y₁` := pushout g₁ g₂
local notation `Y₂` := pushout g₃ g₄
local notation `f₁` := (pushout.inl : X₁ ⟶ Y₁)
local notation `f₂` := (pushout.inr : X₂ ⟶ Y₁)
local notation `f₃` := (pushout.inl : X₂ ⟶ Y₂)
local notation `f₄` := (pushout.inr : X₃ ⟶ Y₂)
local notation `W`  := pushout g₁ (g₂ ≫ f₃)
local notation `W'` := pushout (g₃ ≫ f₂) g₄
local notation `l₁` := (pushout.desc pushout.inl (f₃ ≫ pushout.inr)
  (pushout.condition.trans (category.assoc _ _ _)) : Y₁ ⟶ W)
local notation `l₂` := (pushout.inr : Y₂ ⟶ W)
local notation `l₁'`:= (pushout.inl : Y₁ ⟶ W')
local notation `l₂'`:= (pushout.desc (f₂ ≫ pushout.inl) pushout.inr
    ((category.assoc _ _ _).symm.trans pushout.condition) : Y₂ ⟶ W')

/-- `(X₁ ⨿[Z₁] X₂) ⨿[Z₂] X₃` is the pushout `(X₁ ⨿[Z₁] X₂) ×[X₂] (X₂ ⨿[Z₂] X₃)`. -/
def pushout_pushout_left_is_pushout [has_pushout (g₃ ≫ f₂) g₄] :
  is_colimit (pushout_cocone.mk l₁' l₂'
    (show f₂ ≫ l₁' = f₃ ≫ l₂', from (pushout.inl_desc _ _ _).symm)) :=
begin
  apply pushout_cocone.flip_is_colimit,
  apply right_square_is_pushout,
  { apply pushout_cocone.flip_is_colimit,
    exact pushout_is_pushout _ _ },
  { apply pushout_cocone.flip_is_colimit,
    convert pushout_is_pushout (g₃ ≫ f₂) g₄,
    exact pushout.inr_desc _ _ _ },
  { exact pushout.condition.symm }
end

/-- `(X₁ ⨿[Z₁] X₂) ⨿[Z₂] X₃` is the pushout `X₁ ⨿[Z₁] (X₂ ⨿[Z₂] X₃)`. -/
def pushout_assoc_is_pushout [has_pushout (g₃ ≫ f₂) g₄] :
  is_colimit (pushout_cocone.mk (f₁ ≫ l₁') l₂' (show g₁ ≫ (f₁ ≫ l₁') = (g₂ ≫ f₃) ≫ l₂',
  by rw [category.assoc, pushout.inl_desc, pushout.condition_assoc])) :=
begin
  apply big_square_is_pushout,
  { apply pushout_pushout_left_is_pushout },
  { exact pushout_is_pushout _ _ }
end

lemma has_pushout_assoc [has_pushout (g₃ ≫ f₂) g₄] :
  has_pushout g₁ (g₂ ≫ f₃) :=
⟨⟨⟨_, pushout_assoc_is_pushout g₁ g₂ g₃ g₄⟩⟩⟩

/-- `X₁ ⨿[Z₁] (X₂ ⨿[Z₂] X₃)` is the pushout `(X₁ ⨿[Z₁] X₂) ×[X₂] (X₂ ⨿[Z₂] X₃)`. -/
def pushout_pushout_right_is_pushout [has_pushout g₁ (g₂ ≫ f₃)] :
is_colimit (pushout_cocone.mk l₁ l₂ (show f₂ ≫ l₁ = f₃ ≫ l₂, from pushout.inr_desc _ _ _)) :=
begin
  apply right_square_is_pushout,
  { exact pushout_is_pushout _ _ },
  { convert pushout_is_pushout g₁ (g₂ ≫ f₃),
    rw pushout.inl_desc }
end

/-- `X₁ ⨿[Z₁] (X₂ ⨿[Z₂] X₃)` is the pushout `(X₁ ⨿[Z₁] X₂) ⨿[Z₂] X₃`. -/
def pushout_assoc_symm_is_pushout [has_pushout g₁ (g₂ ≫ f₃)] :
  is_colimit (pushout_cocone.mk l₁ (f₄ ≫ l₂) ((show (g₃ ≫ f₂) ≫ l₁ = g₄ ≫ (f₄ ≫ l₂),
    by rw [category.assoc, pushout.inr_desc, pushout.condition_assoc]))) :=
begin
  apply pushout_cocone.flip_is_colimit,
  apply big_square_is_pushout,
  { apply pushout_cocone.flip_is_colimit,
    apply pushout_pushout_right_is_pushout },
  { apply pushout_cocone.flip_is_colimit,
    exact pushout_is_pushout _ _ },
  { exact pushout.condition.symm },
  { exact (pushout.inr_desc _ _ _).symm }
end

lemma has_pushout_assoc_symm [has_pushout g₁ (g₂ ≫ f₃)] :
  has_pushout (g₃ ≫ f₂) g₄ :=
⟨⟨⟨_, pushout_assoc_symm_is_pushout g₁ g₂ g₃ g₄⟩⟩⟩

variables [has_pushout (g₃ ≫ f₂) g₄] [has_pushout g₁ (g₂ ≫ f₃)]


/-- The canonical isomorphism `(X₁ ⨿[Z₁] X₂) ⨿[Z₂] X₃ ≅ X₁ ⨿[Z₁] (X₂ ⨿[Z₂] X₃)`. -/
noncomputable
def pushout_assoc :
  pushout (g₃ ≫ pushout.inr : _ ⟶ pushout g₁ g₂) g₄ ≅
    pushout g₁ (g₂ ≫ pushout.inl : _ ⟶ pushout g₃ g₄) :=
(pushout_pushout_left_is_pushout g₁ g₂ g₃ g₄).cocone_point_unique_up_to_iso
(pushout_pushout_right_is_pushout g₁ g₂ g₃ g₄)

@[simp, reassoc]
lemma inl_inl_pushout_assoc_hom :
  pushout.inl ≫ pushout.inl ≫ (pushout_assoc g₁ g₂ g₃ g₄).hom = pushout.inl :=
begin
  transitivity f₁ ≫ l₁,
  { congr' 1,
    exact (pushout_pushout_left_is_pushout g₁ g₂ g₃ g₄)
      .comp_cocone_point_unique_up_to_iso_hom _ walking_cospan.left },
  { exact pushout.inl_desc _ _ _ }
end

@[simp, reassoc]
lemma inr_inl_pushout_assoc_hom :
  pushout.inr ≫ pushout.inl ≫ (pushout_assoc g₁ g₂ g₃ g₄).hom = pushout.inl ≫ pushout.inr :=
begin
  transitivity f₂ ≫ l₁,
  { congr' 1,
    exact (pushout_pushout_left_is_pushout g₁ g₂ g₃ g₄)
      .comp_cocone_point_unique_up_to_iso_hom _ walking_cospan.left },
  { exact pushout.inr_desc _ _ _ }
end

@[simp, reassoc]
lemma inr_inr_pushout_assoc_inv :
  pushout.inr ≫ pushout.inr ≫ (pushout_assoc g₁ g₂ g₃ g₄).inv = pushout.inr :=
begin
  transitivity f₄ ≫ l₂',
  { congr' 1,
    exact (pushout_pushout_left_is_pushout g₁ g₂ g₃ g₄).comp_cocone_point_unique_up_to_iso_inv
      (pushout_pushout_right_is_pushout g₁ g₂ g₃ g₄) walking_cospan.right },
  { exact pushout.inr_desc _ _ _ }
end

@[simp, reassoc]
lemma inl_pushout_assoc_inv :
  pushout.inl ≫ (pushout_assoc g₁ g₂ g₃ g₄).inv = pushout.inl ≫ pushout.inl :=
by rw [iso.comp_inv_eq, category.assoc, inl_inl_pushout_assoc_hom]

@[simp, reassoc]
lemma inl_inr_pushout_assoc_inv :
  pushout.inl ≫ pushout.inr ≫ (pushout_assoc g₁ g₂ g₃ g₄).inv = pushout.inr ≫ pushout.inl :=
by rw [← category.assoc, iso.comp_inv_eq, category.assoc, inr_inl_pushout_assoc_hom]

@[simp, reassoc]
lemma inr_pushout_assoc_hom :
  pushout.inr ≫  (pushout_assoc g₁ g₂ g₃ g₄).hom = pushout.inr ≫ pushout.inr :=
by rw [← iso.eq_comp_inv, category.assoc, inr_inr_pushout_assoc_inv]


end pushout_assoc

variables (C)

/--
`has_pullbacks` represents a choice of pullback for every pair of morphisms

See <https://stacks.math.columbia.edu/tag/001W>
-/
abbreviation has_pullbacks := has_limits_of_shape walking_cospan C

/-- `has_pushouts` represents a choice of pushout for every pair of morphisms -/
abbreviation has_pushouts := has_colimits_of_shape walking_span C

/-- If `C` has all limits of diagrams `cospan f g`, then it has all pullbacks -/
lemma has_pullbacks_of_has_limit_cospan
  [Π {X Y Z : C} {f : X ⟶ Z} {g : Y ⟶ Z}, has_limit (cospan f g)] :
  has_pullbacks C :=
{ has_limit := λ F, has_limit_of_iso (diagram_iso_cospan F).symm }

/-- If `C` has all colimits of diagrams `span f g`, then it has all pushouts -/
lemma has_pushouts_of_has_colimit_span
  [Π {X Y Z : C} {f : X ⟶ Y} {g : X ⟶ Z}, has_colimit (span f g)] :
  has_pushouts C :=
{ has_colimit := λ F, has_colimit_of_iso (diagram_iso_span F) }

/-- The duality equivalence `walking_spanᵒᵖ ≌ walking_cospan` -/
@[simps]
def walking_span_op_equiv : walking_spanᵒᵖ ≌ walking_cospan :=
wide_pushout_shape_op_equiv _

/-- The duality equivalence `walking_cospanᵒᵖ ≌ walking_span` -/
@[simps]
def walking_cospan_op_equiv : walking_cospanᵒᵖ ≌ walking_span :=
wide_pullback_shape_op_equiv _

<<<<<<< HEAD
variable {C}

/-- Given a morphism `f : X ⟶ Y`, we can take morphisms over `Y` to morphisms over `X` via
pullbacks. This is right adjoint to `over.map` (TODO) -/
@[simps obj_left obj_hom map_left {rhs_md := semireducible, simp_rhs := tt}]
def base_change [has_pullbacks C] {X Y : C} (f : X ⟶ Y) : over Y ⥤ over X :=
{ obj := λ g, over.mk (pullback.snd : pullback g.hom f ⟶ _),
  map := λ g₁ g₂ i, over.hom_mk (pullback.map _ _ _ _ i.left (𝟙 _) (𝟙 _) (by simp) (by simp))
    (by simp) }
=======
/-- Having wide pullback at any universe level implies having binary pullbacks. -/
@[priority 100] -- see Note [lower instance priority]
instance has_pullbacks_of_has_wide_pullbacks [has_wide_pullbacks.{w} C] : has_pullbacks C :=
begin
  haveI := has_wide_pullbacks_shrink.{0 w} C,
  apply_instance
end
>>>>>>> 3644fef6

end category_theory.limits<|MERGE_RESOLUTION|>--- conflicted
+++ resolved
@@ -2173,7 +2173,6 @@
 def walking_cospan_op_equiv : walking_cospanᵒᵖ ≌ walking_span :=
 wide_pullback_shape_op_equiv _
 
-<<<<<<< HEAD
 variable {C}
 
 /-- Given a morphism `f : X ⟶ Y`, we can take morphisms over `Y` to morphisms over `X` via
@@ -2183,7 +2182,7 @@
 { obj := λ g, over.mk (pullback.snd : pullback g.hom f ⟶ _),
   map := λ g₁ g₂ i, over.hom_mk (pullback.map _ _ _ _ i.left (𝟙 _) (𝟙 _) (by simp) (by simp))
     (by simp) }
-=======
+
 /-- Having wide pullback at any universe level implies having binary pullbacks. -/
 @[priority 100] -- see Note [lower instance priority]
 instance has_pullbacks_of_has_wide_pullbacks [has_wide_pullbacks.{w} C] : has_pullbacks C :=
@@ -2191,6 +2190,5 @@
   haveI := has_wide_pullbacks_shrink.{0 w} C,
   apply_instance
 end
->>>>>>> 3644fef6
 
 end category_theory.limits