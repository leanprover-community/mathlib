--- conflicted
+++ resolved
@@ -264,14 +264,6 @@
 @[simp] lemma pushout_cocone.of_cocone_ι {F : walking_span.{v} ⥤ C} (t : cocone F) (j) :
   (pushout_cocone.of_cocone t).ι.app j = eq_to_hom (by tidy) ≫ t.ι.app j := rfl
 
-<<<<<<< HEAD
-
-abbreviation pullback {X Y Z : C} (f : X ⟶ Z) (g : Y ⟶ Z) [has_limit (cospan f g)] :=
-limit (cospan f g)
-abbreviation pushout {X Y Z : C} (f : X ⟶ Y) (g : X ⟶ Z) [has_colimit (span f g)] :=
-colimit (span f g)
-
-=======
 /-- `pullback f g` computes the pullback of a pair of morphisms with the same target. -/
 abbreviation pullback {X Y Z : C} (f : X ⟶ Z) (g : Y ⟶ Z) [has_limit (cospan f g)] :=
 limit (cospan f g)
@@ -308,7 +300,6 @@
   erw colimit.w (span f g) walking_span.hom.snd
 end
 
->>>>>>> 455f0603
 variables (C)
 
 class has_pullbacks :=
