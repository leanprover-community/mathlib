/-
Copyright (c) 2018 Scott Morrison. All rights reserved.
Released under Apache 2.0 license as described in the file LICENSE.
Authors: Scott Morrison, Markus Himmel, Bhavik Mehta, Andrew Yang
-/
import category_theory.limits.shapes.wide_pullbacks
import category_theory.limits.shapes.binary_products

/-!
# Pullbacks

We define a category `walking_cospan` (resp. `walking_span`), which is the index category
for the given data for a pullback (resp. pushout) diagram. Convenience methods `cospan f g`
and `span f g` construct functors from the walking (co)span, hitting the given morphisms.

We define `pullback f g` and `pushout f g` as limits and colimits of such functors.

## References
* [Stacks: Fibre products](https://stacks.math.columbia.edu/tag/001U)
* [Stacks: Pushouts](https://stacks.math.columbia.edu/tag/0025)
-/

noncomputable theory

open category_theory

namespace category_theory.limits

universes w v₁ v₂ v u u₂

local attribute [tidy] tactic.case_bash

/--
The type of objects for the diagram indexing a pullback, defined as a special case of
`wide_pullback_shape`.
-/
abbreviation walking_cospan : Type := wide_pullback_shape walking_pair

/-- The left point of the walking cospan. -/
@[pattern] abbreviation walking_cospan.left : walking_cospan := some walking_pair.left
/-- The right point of the walking cospan. -/
@[pattern] abbreviation walking_cospan.right : walking_cospan := some walking_pair.right
/-- The central point of the walking cospan. -/
@[pattern] abbreviation walking_cospan.one : walking_cospan := none

/--
The type of objects for the diagram indexing a pushout, defined as a special case of
`wide_pushout_shape`.
-/
abbreviation walking_span : Type := wide_pushout_shape walking_pair

/-- The left point of the walking span. -/
@[pattern] abbreviation walking_span.left : walking_span := some walking_pair.left
/-- The right point of the walking span. -/
@[pattern] abbreviation walking_span.right : walking_span := some walking_pair.right
/-- The central point of the walking span. -/
@[pattern] abbreviation walking_span.zero : walking_span := none

namespace walking_cospan

/-- The type of arrows for the diagram indexing a pullback. -/
abbreviation hom : walking_cospan → walking_cospan → Type := wide_pullback_shape.hom

/-- The left arrow of the walking cospan. -/
@[pattern] abbreviation hom.inl : left ⟶ one := wide_pullback_shape.hom.term _
/-- The right arrow of the walking cospan. -/
@[pattern] abbreviation hom.inr : right ⟶ one := wide_pullback_shape.hom.term _
/-- The identity arrows of the walking cospan. -/
@[pattern] abbreviation hom.id (X : walking_cospan) : X ⟶ X := wide_pullback_shape.hom.id X

instance (X Y : walking_cospan) : subsingleton (X ⟶ Y) := by tidy

end walking_cospan

namespace walking_span

/-- The type of arrows for the diagram indexing a pushout. -/
abbreviation hom : walking_span → walking_span → Type := wide_pushout_shape.hom

/-- The left arrow of the walking span. -/
@[pattern] abbreviation hom.fst : zero ⟶ left := wide_pushout_shape.hom.init _
/-- The right arrow of the walking span. -/
@[pattern] abbreviation hom.snd : zero ⟶ right := wide_pushout_shape.hom.init _
/-- The identity arrows of the walking span. -/
@[pattern] abbreviation hom.id (X : walking_span) : X ⟶ X := wide_pushout_shape.hom.id X

instance (X Y : walking_span) : subsingleton (X ⟶ Y) := by tidy

end walking_span

open walking_span.hom walking_cospan.hom wide_pullback_shape.hom wide_pushout_shape.hom

variables {C : Type u} [category.{v} C]

/-- To construct an isomorphism of cones over the walking cospan,
it suffices to construct an isomorphism
of the cone points and check it commutes with the legs to `left` and `right`. -/
def walking_cospan.ext {F : walking_cospan ⥤ C} {s t : cone F} (i : s.X ≅ t.X)
  (w₁ : s.π.app walking_cospan.left = i.hom ≫ t.π.app walking_cospan.left)
  (w₂ : s.π.app walking_cospan.right = i.hom ≫ t.π.app walking_cospan.right) :
  s ≅ t :=
begin
  apply cones.ext i,
  rintro (⟨⟩|⟨⟨⟩⟩),
  { have h₁ := s.π.naturality walking_cospan.hom.inl,
    dsimp at h₁, simp only [category.id_comp] at h₁,
    have h₂ := t.π.naturality walking_cospan.hom.inl,
    dsimp at h₂, simp only [category.id_comp] at h₂,
    simp_rw [h₂, ←category.assoc, ←w₁, ←h₁], },
  { exact w₁, },
  { exact w₂, },
end

/-- To construct an isomorphism of cocones over the walking span,
it suffices to construct an isomorphism
of the cocone points and check it commutes with the legs from `left` and `right`. -/
def walking_span.ext {F : walking_span ⥤ C} {s t : cocone F} (i : s.X ≅ t.X)
  (w₁ : s.ι.app walking_cospan.left ≫ i.hom = t.ι.app walking_cospan.left)
  (w₂ : s.ι.app walking_cospan.right ≫ i.hom = t.ι.app walking_cospan.right) :
  s ≅ t :=
begin
  apply cocones.ext i,
  rintro (⟨⟩|⟨⟨⟩⟩),
  { have h₁ := s.ι.naturality walking_span.hom.fst,
    dsimp at h₁, simp only [category.comp_id] at h₁,
    have h₂ := t.ι.naturality walking_span.hom.fst,
    dsimp at h₂, simp only [category.comp_id] at h₂,
    simp_rw [←h₁, category.assoc, w₁, h₂], },
  { exact w₁, },
  { exact w₂, },
end

/-- `cospan f g` is the functor from the walking cospan hitting `f` and `g`. -/
def cospan {X Y Z : C} (f : X ⟶ Z) (g : Y ⟶ Z) : walking_cospan ⥤ C :=
wide_pullback_shape.wide_cospan Z
  (λ j, walking_pair.cases_on j X Y) (λ j, walking_pair.cases_on j f g)

/-- `span f g` is the functor from the walking span hitting `f` and `g`. -/
def span {X Y Z : C} (f : X ⟶ Y) (g : X ⟶ Z) : walking_span ⥤ C :=
wide_pushout_shape.wide_span X
  (λ j, walking_pair.cases_on j Y Z) (λ j, walking_pair.cases_on j f g)

@[simp] lemma cospan_left {X Y Z : C} (f : X ⟶ Z) (g : Y ⟶ Z) :
  (cospan f g).obj walking_cospan.left = X := rfl
@[simp] lemma span_left {X Y Z : C} (f : X ⟶ Y) (g : X ⟶ Z) :
  (span f g).obj walking_span.left = Y := rfl

@[simp] lemma cospan_right {X Y Z : C} (f : X ⟶ Z) (g : Y ⟶ Z) :
  (cospan f g).obj walking_cospan.right = Y := rfl
@[simp] lemma span_right {X Y Z : C} (f : X ⟶ Y) (g : X ⟶ Z) :
  (span f g).obj walking_span.right = Z := rfl

@[simp] lemma cospan_one {X Y Z : C} (f : X ⟶ Z) (g : Y ⟶ Z) :
  (cospan f g).obj walking_cospan.one = Z := rfl
@[simp] lemma span_zero {X Y Z : C} (f : X ⟶ Y) (g : X ⟶ Z) :
  (span f g).obj walking_span.zero = X := rfl

@[simp] lemma cospan_map_inl {X Y Z : C} (f : X ⟶ Z) (g : Y ⟶ Z) :
  (cospan f g).map walking_cospan.hom.inl = f := rfl
@[simp] lemma span_map_fst {X Y Z : C} (f : X ⟶ Y) (g : X ⟶ Z) :
  (span f g).map walking_span.hom.fst = f := rfl

@[simp] lemma cospan_map_inr {X Y Z : C} (f : X ⟶ Z) (g : Y ⟶ Z) :
  (cospan f g).map walking_cospan.hom.inr = g := rfl
@[simp] lemma span_map_snd {X Y Z : C} (f : X ⟶ Y) (g : X ⟶ Z) :
  (span f g).map walking_span.hom.snd = g := rfl

lemma cospan_map_id {X Y Z : C} (f : X ⟶ Z) (g : Y ⟶ Z) (w : walking_cospan) :
  (cospan f g).map (walking_cospan.hom.id w) = 𝟙 _ := rfl
lemma span_map_id {X Y Z : C} (f : X ⟶ Y) (g : X ⟶ Z) (w : walking_span) :
  (span f g).map (walking_span.hom.id w) = 𝟙 _ := rfl

/-- Every diagram indexing an pullback is naturally isomorphic (actually, equal) to a `cospan` -/
@[simps {rhs_md := semireducible}]
def diagram_iso_cospan (F : walking_cospan ⥤ C) :
  F ≅ cospan (F.map inl) (F.map inr) :=
nat_iso.of_components (λ j, eq_to_iso (by tidy)) (by tidy)

/-- Every diagram indexing a pushout is naturally isomorphic (actually, equal) to a `span` -/
@[simps {rhs_md := semireducible}]
def diagram_iso_span (F : walking_span ⥤ C) :
  F ≅ span (F.map fst) (F.map snd) :=
nat_iso.of_components (λ j, eq_to_iso (by tidy)) (by tidy)

variables {D : Type u₂} [category.{v₂} D]

/-- A functor applied to a cospan is a cospan. -/
def cospan_comp_iso (F : C ⥤ D) {X Y Z : C} (f : X ⟶ Z) (g : Y ⟶ Z) :
  cospan f g ⋙ F ≅ cospan (F.map f) (F.map g) :=
nat_iso.of_components (by rintros (⟨⟩|⟨⟨⟩⟩); exact iso.refl _)
  (by rintros (⟨⟩|⟨⟨⟩⟩) (⟨⟩|⟨⟨⟩⟩) ⟨⟩; repeat { dsimp, simp, })

section
variables (F : C ⥤ D) {X Y Z : C} (f : X ⟶ Z) (g : Y ⟶ Z)

@[simp] lemma cospan_comp_iso_app_left :
(cospan_comp_iso F f g).app walking_cospan.left = iso.refl _ :=
rfl

@[simp] lemma cospan_comp_iso_app_right :
  (cospan_comp_iso F f g).app walking_cospan.right = iso.refl _ :=
rfl

@[simp] lemma cospan_comp_iso_app_one :
  (cospan_comp_iso F f g).app walking_cospan.one = iso.refl _ :=
rfl

@[simp] lemma cospan_comp_iso_hom_app_left :
  (cospan_comp_iso F f g).hom.app walking_cospan.left = 𝟙 _ :=
rfl

@[simp] lemma cospan_comp_iso_hom_app_right :
  (cospan_comp_iso F f g).hom.app walking_cospan.right = 𝟙 _ :=
rfl

@[simp] lemma cospan_comp_iso_hom_app_one :
  (cospan_comp_iso F f g).hom.app walking_cospan.one = 𝟙 _ :=
rfl

@[simp] lemma cospan_comp_iso_inv_app_left :
  (cospan_comp_iso F f g).inv.app walking_cospan.left = 𝟙 _ :=
rfl

@[simp] lemma cospan_comp_iso_inv_app_right :
  (cospan_comp_iso F f g).inv.app walking_cospan.right = 𝟙 _ :=
rfl

@[simp] lemma cospan_comp_iso_inv_app_one :
  (cospan_comp_iso F f g).inv.app walking_cospan.one = 𝟙 _ :=
rfl

end

/-- A functor applied to a span is a span. -/
def span_comp_iso (F : C ⥤ D) {X Y Z : C} (f : X ⟶ Y) (g : X ⟶ Z) :
  span f g ⋙ F ≅ span (F.map f) (F.map g) :=
nat_iso.of_components (by rintros (⟨⟩|⟨⟨⟩⟩); exact iso.refl _)
  (by rintros (⟨⟩|⟨⟨⟩⟩) (⟨⟩|⟨⟨⟩⟩) ⟨⟩; repeat { dsimp, simp, })

section
variables (F : C ⥤ D) {X Y Z : C} (f : X ⟶ Y) (g : X ⟶ Z)

@[simp] lemma span_comp_iso_app_left : (span_comp_iso F f g).app walking_span.left = iso.refl _ :=
rfl

@[simp] lemma span_comp_iso_app_right : (span_comp_iso F f g).app walking_span.right = iso.refl _ :=
rfl

@[simp] lemma span_comp_iso_app_zero : (span_comp_iso F f g).app walking_span.zero = iso.refl _ :=
rfl

@[simp] lemma span_comp_iso_hom_app_left : (span_comp_iso F f g).hom.app walking_span.left = 𝟙 _ :=
rfl

@[simp] lemma span_comp_iso_hom_app_right :
  (span_comp_iso F f g).hom.app walking_span.right = 𝟙 _ :=
rfl

@[simp] lemma span_comp_iso_hom_app_zero : (span_comp_iso F f g).hom.app walking_span.zero = 𝟙 _ :=
rfl

@[simp] lemma span_comp_iso_inv_app_left : (span_comp_iso F f g).inv.app walking_span.left = 𝟙 _ :=
rfl

@[simp] lemma span_comp_iso_inv_app_right :
  (span_comp_iso F f g).inv.app walking_span.right = 𝟙 _ :=
rfl

@[simp] lemma span_comp_iso_inv_app_zero : (span_comp_iso F f g).inv.app walking_span.zero = 𝟙 _ :=
rfl

end

section
variables {X Y Z X' Y' Z' : C} (iX : X ≅ X') (iY : Y ≅ Y') (iZ : Z ≅ Z')

section
variables {f : X ⟶ Z} {g : Y ⟶ Z} {f' : X' ⟶ Z'} {g' : Y' ⟶ Z'}

/-- Construct an isomorphism of cospans from components. -/
def cospan_ext (wf : iX.hom ≫ f' = f ≫ iZ.hom) (wg : iY.hom ≫ g' = g ≫ iZ.hom) :
  cospan f g ≅ cospan f' g' :=
nat_iso.of_components (by { rintros (⟨⟩|⟨⟨⟩⟩), exacts [iZ, iX, iY], })
  (by rintros (⟨⟩|⟨⟨⟩⟩) (⟨⟩|⟨⟨⟩⟩) ⟨⟩; repeat { dsimp, simp [wf, wg], })

variables (wf : iX.hom ≫ f' = f ≫ iZ.hom) (wg : iY.hom ≫ g' = g ≫ iZ.hom)

@[simp] lemma cospan_ext_app_left : (cospan_ext iX iY iZ wf wg).app walking_cospan.left = iX :=
by { dsimp [cospan_ext], simp, }

@[simp] lemma cospan_ext_app_right : (cospan_ext iX iY iZ wf wg).app walking_cospan.right = iY :=
by { dsimp [cospan_ext], simp, }

@[simp] lemma cospan_ext_app_one : (cospan_ext iX iY iZ wf wg).app walking_cospan.one = iZ :=
by { dsimp [cospan_ext], simp, }

@[simp] lemma cospan_ext_hom_app_left :
  (cospan_ext iX iY iZ wf wg).hom.app walking_cospan.left = iX.hom :=
by { dsimp [cospan_ext], simp, }

@[simp] lemma cospan_ext_hom_app_right :
  (cospan_ext iX iY iZ wf wg).hom.app walking_cospan.right = iY.hom :=
by { dsimp [cospan_ext], simp, }

@[simp] lemma cospan_ext_hom_app_one :
  (cospan_ext iX iY iZ wf wg).hom.app walking_cospan.one = iZ.hom :=
by { dsimp [cospan_ext], simp, }

@[simp] lemma cospan_ext_inv_app_left :
  (cospan_ext iX iY iZ wf wg).inv.app walking_cospan.left = iX.inv :=
by { dsimp [cospan_ext], simp, }

@[simp] lemma cospan_ext_inv_app_right :
  (cospan_ext iX iY iZ wf wg).inv.app walking_cospan.right = iY.inv :=
by { dsimp [cospan_ext], simp, }

@[simp] lemma cospan_ext_inv_app_one :
  (cospan_ext iX iY iZ wf wg).inv.app walking_cospan.one = iZ.inv :=
by { dsimp [cospan_ext], simp, }

end

section
variables {f : X ⟶ Y} {g : X ⟶ Z} {f' : X' ⟶ Y'} {g' : X' ⟶ Z'}

/-- Construct an isomorphism of spans from components. -/
def span_ext (wf : iX.hom ≫ f' = f ≫ iY.hom) (wg : iX.hom ≫ g' = g ≫ iZ.hom) :
  span f g ≅ span f' g' :=
nat_iso.of_components (by { rintros (⟨⟩|⟨⟨⟩⟩), exacts [iX, iY, iZ], })
  (by rintros (⟨⟩|⟨⟨⟩⟩) (⟨⟩|⟨⟨⟩⟩) ⟨⟩; repeat { dsimp, simp [wf, wg], })

variables (wf : iX.hom ≫ f' = f ≫ iY.hom) (wg : iX.hom ≫ g' = g ≫ iZ.hom)

@[simp] lemma span_ext_app_left : (span_ext iX iY iZ wf wg).app walking_span.left = iY :=
by { dsimp [span_ext], simp, }

@[simp] lemma span_ext_app_right : (span_ext iX iY iZ wf wg).app walking_span.right = iZ :=
by { dsimp [span_ext], simp, }

@[simp] lemma span_ext_app_one : (span_ext iX iY iZ wf wg).app walking_span.zero = iX :=
by { dsimp [span_ext], simp, }

@[simp] lemma span_ext_hom_app_left :
  (span_ext iX iY iZ wf wg).hom.app walking_span.left = iY.hom :=
by { dsimp [span_ext], simp, }

@[simp] lemma span_ext_hom_app_right :
  (span_ext iX iY iZ wf wg).hom.app walking_span.right = iZ.hom :=
by { dsimp [span_ext], simp, }

@[simp] lemma span_ext_hom_app_zero :
  (span_ext iX iY iZ wf wg).hom.app walking_span.zero = iX.hom :=
by { dsimp [span_ext], simp, }

@[simp] lemma span_ext_inv_app_left :
  (span_ext iX iY iZ wf wg).inv.app walking_span.left = iY.inv :=
by { dsimp [span_ext], simp, }

@[simp] lemma span_ext_inv_app_right :
  (span_ext iX iY iZ wf wg).inv.app walking_span.right = iZ.inv :=
by { dsimp [span_ext], simp, }

@[simp] lemma span_ext_inv_app_zero :
  (span_ext iX iY iZ wf wg).inv.app walking_span.zero = iX.inv :=
by { dsimp [span_ext], simp, }

end

end

variables {W X Y Z : C}

/-- A pullback cone is just a cone on the cospan formed by two morphisms `f : X ⟶ Z` and
    `g : Y ⟶ Z`.-/
abbreviation pullback_cone (f : X ⟶ Z) (g : Y ⟶ Z) := cone (cospan f g)

namespace pullback_cone
variables {f : X ⟶ Z} {g : Y ⟶ Z}

/-- The first projection of a pullback cone. -/
abbreviation fst (t : pullback_cone f g) : t.X ⟶ X := t.π.app walking_cospan.left

/-- The second projection of a pullback cone. -/
abbreviation snd (t : pullback_cone f g) : t.X ⟶ Y := t.π.app walking_cospan.right

@[simp] lemma π_app_left (c : pullback_cone f g) : c.π.app walking_cospan.left = c.fst := rfl

@[simp] lemma π_app_right (c : pullback_cone f g) : c.π.app walking_cospan.right = c.snd := rfl

@[simp] lemma condition_one (t : pullback_cone f g) : t.π.app walking_cospan.one = t.fst ≫ f :=
begin
  have w := t.π.naturality walking_cospan.hom.inl,
  dsimp at w, simpa using w,
end

/-- This is a slightly more convenient method to verify that a pullback cone is a limit cone. It
    only asks for a proof of facts that carry any mathematical content -/
def is_limit_aux (t : pullback_cone f g) (lift : Π (s : pullback_cone f g), s.X ⟶ t.X)
  (fac_left : ∀ (s : pullback_cone f g), lift s ≫ t.fst = s.fst)
  (fac_right : ∀ (s : pullback_cone f g), lift s ≫ t.snd = s.snd)
  (uniq : ∀ (s : pullback_cone f g) (m : s.X ⟶ t.X)
    (w : ∀ j : walking_cospan, m ≫ t.π.app j = s.π.app j), m = lift s) :
  is_limit t :=
{ lift := lift,
  fac' := λ s j, option.cases_on j
    (by { rw [← s.w inl, ← t.w inl, ←category.assoc], congr, exact fac_left s, } )
    (λ j', walking_pair.cases_on j' (fac_left s) (fac_right s)),
  uniq' := uniq }

/-- This is another convenient method to verify that a pullback cone is a limit cone. It
    only asks for a proof of facts that carry any mathematical content, and allows access to the
    same `s` for all parts. -/
def is_limit_aux' (t : pullback_cone f g)
  (create : Π (s : pullback_cone f g),
    {l // l ≫ t.fst = s.fst ∧ l ≫ t.snd = s.snd ∧
            ∀ {m}, m ≫ t.fst = s.fst → m ≫ t.snd = s.snd → m = l}) :
limits.is_limit t :=
pullback_cone.is_limit_aux t
  (λ s, (create s).1)
  (λ s, (create s).2.1)
  (λ s, (create s).2.2.1)
  (λ s m w, (create s).2.2.2 (w walking_cospan.left) (w walking_cospan.right))

/-- A pullback cone on `f` and `g` is determined by morphisms `fst : W ⟶ X` and `snd : W ⟶ Y`
    such that `fst ≫ f = snd ≫ g`. -/
@[simps]
def mk {W : C} (fst : W ⟶ X) (snd : W ⟶ Y) (eq : fst ≫ f = snd ≫ g) : pullback_cone f g :=
{ X := W,
  π := { app := λ j, option.cases_on j (fst ≫ f) (λ j', walking_pair.cases_on j' fst snd) } }

@[simp] lemma mk_π_app_left {W : C} (fst : W ⟶ X) (snd : W ⟶ Y) (eq : fst ≫ f = snd ≫ g) :
  (mk fst snd eq).π.app walking_cospan.left = fst := rfl
@[simp] lemma mk_π_app_right {W : C} (fst : W ⟶ X) (snd : W ⟶ Y) (eq : fst ≫ f = snd ≫ g) :
  (mk fst snd eq).π.app walking_cospan.right = snd := rfl
@[simp] lemma mk_π_app_one {W : C} (fst : W ⟶ X) (snd : W ⟶ Y) (eq : fst ≫ f = snd ≫ g) :
  (mk fst snd eq).π.app walking_cospan.one = fst ≫ f := rfl

@[simp] lemma mk_fst {W : C} (fst : W ⟶ X) (snd : W ⟶ Y) (eq : fst ≫ f = snd ≫ g) :
  (mk fst snd eq).fst = fst := rfl
@[simp] lemma mk_snd {W : C} (fst : W ⟶ X) (snd : W ⟶ Y) (eq : fst ≫ f = snd ≫ g) :
  (mk fst snd eq).snd = snd := rfl

@[reassoc] lemma condition (t : pullback_cone f g) : fst t ≫ f = snd t ≫ g :=
(t.w inl).trans (t.w inr).symm

/-- To check whether a morphism is equalized by the maps of a pullback cone, it suffices to check
  it for `fst t` and `snd t` -/
lemma equalizer_ext (t : pullback_cone f g) {W : C} {k l : W ⟶ t.X}
  (h₀ : k ≫ fst t = l ≫ fst t) (h₁ : k ≫ snd t = l ≫ snd t) :
  ∀ (j : walking_cospan), k ≫ t.π.app j = l ≫ t.π.app j
| (some walking_pair.left) := h₀
| (some walking_pair.right) := h₁
| none := by rw [← t.w inl, reassoc_of h₀]

lemma is_limit.hom_ext {t : pullback_cone f g} (ht : is_limit t) {W : C} {k l : W ⟶ t.X}
  (h₀ : k ≫ fst t = l ≫ fst t) (h₁ : k ≫ snd t = l ≫ snd t) : k = l :=
ht.hom_ext $ equalizer_ext _ h₀ h₁

lemma mono_snd_of_is_pullback_of_mono {t : pullback_cone f g} (ht : is_limit t) [mono f] :
  mono t.snd :=
⟨λ W h k i, is_limit.hom_ext ht (by simp [←cancel_mono f, t.condition, reassoc_of i]) i⟩

lemma mono_fst_of_is_pullback_of_mono {t : pullback_cone f g} (ht : is_limit t) [mono g] :
  mono t.fst :=
⟨λ W h k i, is_limit.hom_ext ht i (by simp [←cancel_mono g, ←t.condition, reassoc_of i])⟩

/-- To construct an isomorphism of pullback cones, it suffices to construct an isomorphism
of the cone points and check it commutes with `fst` and `snd`. -/
def ext {s t : pullback_cone f g} (i : s.X ≅ t.X)
  (w₁ : s.fst = i.hom ≫ t.fst) (w₂ : s.snd = i.hom ≫ t.snd) :
  s ≅ t :=
walking_cospan.ext i w₁ w₂

/-- If `t` is a limit pullback cone over `f` and `g` and `h : W ⟶ X` and `k : W ⟶ Y` are such that
    `h ≫ f = k ≫ g`, then we have `l : W ⟶ t.X` satisfying `l ≫ fst t = h` and `l ≫ snd t = k`.
    -/
def is_limit.lift' {t : pullback_cone f g} (ht : is_limit t) {W : C} (h : W ⟶ X) (k : W ⟶ Y)
  (w : h ≫ f = k ≫ g) : {l : W ⟶ t.X // l ≫ fst t = h ∧ l ≫ snd t = k} :=
⟨ht.lift $ pullback_cone.mk _ _ w, ht.fac _ _, ht.fac _ _⟩

/--
This is a more convenient formulation to show that a `pullback_cone` constructed using
`pullback_cone.mk` is a limit cone.
-/
def is_limit.mk {W : C} {fst : W ⟶ X} {snd : W ⟶ Y} (eq : fst ≫ f = snd ≫ g)
  (lift : Π (s : pullback_cone f g), s.X ⟶ W)
  (fac_left : ∀ (s : pullback_cone f g), lift s ≫ fst = s.fst)
  (fac_right : ∀ (s : pullback_cone f g), lift s ≫ snd = s.snd)
  (uniq : ∀ (s : pullback_cone f g) (m : s.X ⟶ W)
    (w_fst : m ≫ fst = s.fst) (w_snd : m ≫ snd = s.snd), m = lift s) :
  is_limit (mk fst snd eq) :=
is_limit_aux _ lift fac_left fac_right
  (λ s m w, uniq s m (w walking_cospan.left) (w walking_cospan.right))

/-- The flip of a pullback square is a pullback square. -/
def flip_is_limit {W : C} {h : W ⟶ X} {k : W ⟶ Y}
  {comm : h ≫ f = k ≫ g} (t : is_limit (mk _ _ comm.symm)) :
  is_limit (mk _ _ comm) :=
is_limit_aux' _ $ λ s,
begin
  refine ⟨(is_limit.lift' t _ _ s.condition.symm).1,
          (is_limit.lift' t _ _ _).2.2,
          (is_limit.lift' t _ _ _).2.1, λ m m₁ m₂, t.hom_ext _⟩,
  apply (mk k h _).equalizer_ext,
  { rwa (is_limit.lift' t _ _ _).2.1 },
  { rwa (is_limit.lift' t _ _ _).2.2 },
end

/--
The pullback cone `(𝟙 X, 𝟙 X)` for the pair `(f, f)` is a limit if `f` is a mono. The converse is
shown in `mono_of_pullback_is_id`.
-/
def is_limit_mk_id_id (f : X ⟶ Y) [mono f] :
  is_limit (mk (𝟙 X) (𝟙 X) rfl : pullback_cone f f) :=
is_limit.mk _
  (λ s, s.fst)
  (λ s, category.comp_id _)
  (λ s, by rw [←cancel_mono f, category.comp_id, s.condition])
  (λ s m m₁ m₂, by simpa using m₁)

/--
`f` is a mono if the pullback cone `(𝟙 X, 𝟙 X)` is a limit for the pair `(f, f)`. The converse is
given in `pullback_cone.is_id_of_mono`.
-/
lemma mono_of_is_limit_mk_id_id (f : X ⟶ Y)
  (t : is_limit (mk (𝟙 X) (𝟙 X) rfl : pullback_cone f f)) :
  mono f :=
⟨λ Z g h eq, by { rcases pullback_cone.is_limit.lift' t _ _ eq with ⟨_, rfl, rfl⟩, refl } ⟩

/-- Suppose `f` and `g` are two morphisms with a common codomain and `s` is a limit cone over the
    diagram formed by `f` and `g`. Suppose `f` and `g` both factor through a monomorphism `h` via
    `x` and `y`, respectively.  Then `s` is also a limit cone over the diagram formed by `x` and
    `y`.  -/
def is_limit_of_factors (f : X ⟶ Z) (g : Y ⟶ Z) (h : W ⟶ Z) [mono h]
  (x : X ⟶ W) (y : Y ⟶ W) (hxh : x ≫ h = f) (hyh : y ≫ h = g) (s : pullback_cone f g)
  (hs : is_limit s) : is_limit (pullback_cone.mk _ _ (show s.fst ≫ x = s.snd ≫ y,
    from (cancel_mono h).1 $ by simp only [category.assoc, hxh, hyh, s.condition])) :=
pullback_cone.is_limit_aux' _ $ λ t,
  ⟨hs.lift (pullback_cone.mk t.fst t.snd $ by rw [←hxh, ←hyh, reassoc_of t.condition]),
  ⟨hs.fac _ walking_cospan.left, hs.fac _ walking_cospan.right, λ r hr hr',
  begin
    apply pullback_cone.is_limit.hom_ext hs;
    simp only [pullback_cone.mk_fst, pullback_cone.mk_snd] at ⊢ hr hr';
    simp only [hr, hr'];
    symmetry,
    exacts [hs.fac _ walking_cospan.left, hs.fac _ walking_cospan.right]
  end⟩⟩

/-- If `W` is the pullback of `f, g`,
it is also the pullback of `f ≫ i, g ≫ i` for any mono `i`. -/
def is_limit_of_comp_mono (f : X ⟶ W) (g : Y ⟶ W) (i : W ⟶ Z) [mono i]
  (s : pullback_cone f g) (H : is_limit s) :
  is_limit (pullback_cone.mk _ _ (show s.fst ≫ f ≫ i = s.snd ≫ g ≫ i,
    by rw [← category.assoc, ← category.assoc, s.condition])) :=
begin
  apply pullback_cone.is_limit_aux',
  intro s,
  rcases pullback_cone.is_limit.lift' H s.fst s.snd
    ((cancel_mono i).mp (by simpa using s.condition)) with ⟨l, h₁, h₂⟩,
  refine ⟨l,h₁,h₂,_⟩,
  intros m hm₁ hm₂,
  exact (pullback_cone.is_limit.hom_ext H (hm₁.trans h₁.symm) (hm₂.trans h₂.symm) : _)
end

end pullback_cone

/-- A pushout cocone is just a cocone on the span formed by two morphisms `f : X ⟶ Y` and
    `g : X ⟶ Z`.-/
abbreviation pushout_cocone (f : X ⟶ Y) (g : X ⟶ Z) := cocone (span f g)

namespace pushout_cocone

variables {f : X ⟶ Y} {g : X ⟶ Z}

/-- The first inclusion of a pushout cocone. -/
abbreviation inl (t : pushout_cocone f g) : Y ⟶ t.X := t.ι.app walking_span.left

/-- The second inclusion of a pushout cocone. -/
abbreviation inr (t : pushout_cocone f g) : Z ⟶ t.X := t.ι.app walking_span.right

@[simp] lemma ι_app_left (c : pushout_cocone f g) : c.ι.app walking_span.left = c.inl := rfl

@[simp] lemma ι_app_right (c : pushout_cocone f g) : c.ι.app walking_span.right = c.inr := rfl

@[simp] lemma condition_zero (t : pushout_cocone f g) : t.ι.app walking_span.zero = f ≫ t.inl :=
begin
  have w := t.ι.naturality walking_span.hom.fst,
  dsimp at w, simpa using w.symm,
end

/-- This is a slightly more convenient method to verify that a pushout cocone is a colimit cocone.
    It only asks for a proof of facts that carry any mathematical content -/
def is_colimit_aux (t : pushout_cocone f g) (desc : Π (s : pushout_cocone f g), t.X ⟶ s.X)
  (fac_left : ∀ (s : pushout_cocone f g), t.inl ≫ desc s = s.inl)
  (fac_right : ∀ (s : pushout_cocone f g), t.inr ≫ desc s = s.inr)
  (uniq : ∀ (s : pushout_cocone f g) (m : t.X ⟶ s.X)
    (w : ∀ j : walking_span, t.ι.app j ≫ m = s.ι.app j), m = desc s) :
  is_colimit t :=
{ desc := desc,
  fac' := λ s j, option.cases_on j (by { simp [← s.w fst, ← t.w fst, fac_left s] } )
                    (λ j', walking_pair.cases_on j' (fac_left s) (fac_right s)),
  uniq' := uniq }

/-- This is another convenient method to verify that a pushout cocone is a colimit cocone. It
    only asks for a proof of facts that carry any mathematical content, and allows access to the
    same `s` for all parts. -/
def is_colimit_aux' (t : pushout_cocone f g)
  (create : Π (s : pushout_cocone f g),
    {l // t.inl ≫ l = s.inl ∧ t.inr ≫ l = s.inr ∧
            ∀ {m}, t.inl ≫ m = s.inl → t.inr ≫ m = s.inr → m = l}) :
is_colimit t :=
is_colimit_aux t
  (λ s, (create s).1)
  (λ s, (create s).2.1)
  (λ s, (create s).2.2.1)
  (λ s m w, (create s).2.2.2 (w walking_cospan.left) (w walking_cospan.right))

/-- A pushout cocone on `f` and `g` is determined by morphisms `inl : Y ⟶ W` and `inr : Z ⟶ W` such
    that `f ≫ inl = g ↠ inr`. -/
@[simps]
def mk {W : C} (inl : Y ⟶ W) (inr : Z ⟶ W) (eq : f ≫ inl = g ≫ inr) : pushout_cocone f g :=
{ X := W,
  ι := { app := λ j, option.cases_on j (f ≫ inl) (λ j', walking_pair.cases_on j' inl inr) } }

@[simp] lemma mk_ι_app_left {W : C} (inl : Y ⟶ W) (inr : Z ⟶ W) (eq : f ≫ inl = g ≫ inr) :
  (mk inl inr eq).ι.app walking_span.left = inl := rfl
@[simp] lemma mk_ι_app_right {W : C} (inl : Y ⟶ W) (inr : Z ⟶ W) (eq : f ≫ inl = g ≫ inr) :
  (mk inl inr eq).ι.app walking_span.right = inr := rfl
@[simp] lemma mk_ι_app_zero {W : C} (inl : Y ⟶ W) (inr : Z ⟶ W) (eq : f ≫ inl = g ≫ inr) :
  (mk inl inr eq).ι.app walking_span.zero = f ≫ inl := rfl

@[simp] lemma mk_inl {W : C} (inl : Y ⟶ W) (inr : Z ⟶ W) (eq : f ≫ inl = g ≫ inr) :
  (mk inl inr eq).inl = inl := rfl
@[simp] lemma mk_inr {W : C} (inl : Y ⟶ W) (inr : Z ⟶ W) (eq : f ≫ inl = g ≫ inr) :
  (mk inl inr eq).inr = inr := rfl

@[reassoc] lemma condition (t : pushout_cocone f g) : f ≫ (inl t) = g ≫ (inr t) :=
(t.w fst).trans (t.w snd).symm

/-- To check whether a morphism is coequalized by the maps of a pushout cocone, it suffices to check
  it for `inl t` and `inr t` -/
lemma coequalizer_ext (t : pushout_cocone f g) {W : C} {k l : t.X ⟶ W}
  (h₀ : inl t ≫ k = inl t ≫ l) (h₁ : inr t ≫ k = inr t ≫ l) :
  ∀ (j : walking_span), t.ι.app j ≫ k = t.ι.app j ≫ l
| (some walking_pair.left) := h₀
| (some walking_pair.right) := h₁
| none := by rw [← t.w fst, category.assoc, category.assoc, h₀]

lemma is_colimit.hom_ext {t : pushout_cocone f g} (ht : is_colimit t) {W : C} {k l : t.X ⟶ W}
  (h₀ : inl t ≫ k = inl t ≫ l) (h₁ : inr t ≫ k = inr t ≫ l) : k = l :=
ht.hom_ext $ coequalizer_ext _ h₀ h₁

/-- If `t` is a colimit pushout cocone over `f` and `g` and `h : Y ⟶ W` and `k : Z ⟶ W` are
    morphisms satisfying `f ≫ h = g ≫ k`, then we have a factorization `l : t.X ⟶ W` such that
    `inl t ≫ l = h` and `inr t ≫ l = k`. -/
def is_colimit.desc' {t : pushout_cocone f g} (ht : is_colimit t) {W : C} (h : Y ⟶ W) (k : Z ⟶ W)
  (w : f ≫ h = g ≫ k) : {l : t.X ⟶ W // inl t ≫ l = h ∧ inr t ≫ l = k } :=
⟨ht.desc $ pushout_cocone.mk _ _ w, ht.fac _ _, ht.fac _ _⟩

lemma epi_inr_of_is_pushout_of_epi {t : pushout_cocone f g} (ht : is_colimit t) [epi f] :
  epi t.inr :=
⟨λ W h k i, is_colimit.hom_ext ht (by simp [←cancel_epi f, t.condition_assoc, i]) i⟩

lemma epi_inl_of_is_pushout_of_epi {t : pushout_cocone f g} (ht : is_colimit t) [epi g] :
  epi t.inl :=
⟨λ W h k i, is_colimit.hom_ext ht i (by simp [←cancel_epi g, ←t.condition_assoc, i])⟩

/-- To construct an isomorphism of pushout cocones, it suffices to construct an isomorphism
of the cocone points and check it commutes with `inl` and `inr`. -/
def ext {s t : pushout_cocone f g} (i : s.X ≅ t.X)
  (w₁ : s.inl ≫ i.hom = t.inl) (w₂ : s.inr ≫ i.hom = t.inr) :
  s ≅ t :=
walking_span.ext i w₁ w₂

/--
This is a more convenient formulation to show that a `pushout_cocone` constructed using
`pushout_cocone.mk` is a colimit cocone.
-/
def is_colimit.mk {W : C} {inl : Y ⟶ W} {inr : Z ⟶ W} (eq : f ≫ inl = g ≫ inr)
  (desc : Π (s : pushout_cocone f g), W ⟶ s.X)
  (fac_left : ∀ (s : pushout_cocone f g), inl ≫ desc s = s.inl)
  (fac_right : ∀ (s : pushout_cocone f g), inr ≫ desc s = s.inr)
  (uniq : ∀ (s : pushout_cocone f g) (m : W ⟶ s.X)
    (w_inl : inl ≫ m = s.inl) (w_inr : inr ≫ m = s.inr), m = desc s) :
  is_colimit (mk inl inr eq) :=
is_colimit_aux _ desc fac_left fac_right
  (λ s m w, uniq s m (w walking_cospan.left) (w walking_cospan.right))

/-- The flip of a pushout square is a pushout square. -/
def flip_is_colimit {W : C} {h : Y ⟶ W} {k : Z ⟶ W}
  {comm : f ≫ h = g ≫ k} (t : is_colimit (mk _ _ comm.symm)) :
  is_colimit (mk _ _ comm) :=
is_colimit_aux' _ $ λ s,
begin
  refine ⟨(is_colimit.desc' t _ _ s.condition.symm).1,
          (is_colimit.desc' t _ _ _).2.2,
          (is_colimit.desc' t _ _ _).2.1, λ m m₁ m₂, t.hom_ext _⟩,
  apply (mk k h _).coequalizer_ext,
  { rwa (is_colimit.desc' t _ _ _).2.1 },
  { rwa (is_colimit.desc' t _ _ _).2.2 },
end

/--
The pushout cocone `(𝟙 X, 𝟙 X)` for the pair `(f, f)` is a colimit if `f` is an epi. The converse is
shown in `epi_of_is_colimit_mk_id_id`.
-/
def is_colimit_mk_id_id (f : X ⟶ Y) [epi f] :
  is_colimit (mk (𝟙 Y) (𝟙 Y) rfl : pushout_cocone f f) :=
is_colimit.mk _
  (λ s, s.inl)
  (λ s, category.id_comp _)
  (λ s, by rw [←cancel_epi f, category.id_comp, s.condition])
  (λ s m m₁ m₂, by simpa using m₁)

/--
`f` is an epi if the pushout cocone `(𝟙 X, 𝟙 X)` is a colimit for the pair `(f, f)`.
The converse is given in `pushout_cocone.is_colimit_mk_id_id`.
-/
lemma epi_of_is_colimit_mk_id_id (f : X ⟶ Y)
  (t : is_colimit (mk (𝟙 Y) (𝟙 Y) rfl : pushout_cocone f f)) :
  epi f :=
⟨λ Z g h eq, by { rcases pushout_cocone.is_colimit.desc' t _ _ eq with ⟨_, rfl, rfl⟩, refl }⟩

/-- Suppose `f` and `g` are two morphisms with a common domain and `s` is a colimit cocone over the
    diagram formed by `f` and `g`. Suppose `f` and `g` both factor through an epimorphism `h` via
    `x` and `y`, respectively. Then `s` is also a colimit cocone over the diagram formed by `x` and
    `y`.  -/
def is_colimit_of_factors (f : X ⟶ Y) (g : X ⟶ Z) (h : X ⟶ W) [epi h]
  (x : W ⟶ Y) (y : W ⟶ Z) (hhx : h ≫ x = f) (hhy : h ≫ y = g) (s : pushout_cocone f g)
  (hs : is_colimit s) : is_colimit (pushout_cocone.mk _ _ (show x ≫ s.inl = y ≫ s.inr,
    from (cancel_epi h).1 $ by rw [reassoc_of hhx, reassoc_of hhy, s.condition])) :=
pushout_cocone.is_colimit_aux' _ $ λ t,
  ⟨hs.desc (pushout_cocone.mk t.inl t.inr $
    by rw [←hhx, ←hhy, category.assoc, category.assoc, t.condition]),
  ⟨hs.fac _ walking_span.left, hs.fac _ walking_span.right, λ r hr hr',
  begin
    apply pushout_cocone.is_colimit.hom_ext hs;
    simp only [pushout_cocone.mk_inl, pushout_cocone.mk_inr] at ⊢ hr hr';
    simp only [hr, hr'];
    symmetry,
    exacts [hs.fac _ walking_span.left, hs.fac _ walking_span.right]
  end⟩⟩

/-- If `W` is the pushout of `f, g`,
it is also the pushout of `h ≫ f, h ≫ g` for any epi `h`. -/
def is_colimit_of_epi_comp (f : X ⟶ Y) (g : X ⟶ Z) (h : W ⟶ X) [epi h]
  (s : pushout_cocone f g) (H : is_colimit s) :
  is_colimit (pushout_cocone.mk _ _ (show (h ≫ f) ≫ s.inl = (h ≫ g) ≫ s.inr,
    by rw [category.assoc, category.assoc, s.condition])) :=
begin
  apply pushout_cocone.is_colimit_aux',
  intro s,
  rcases pushout_cocone.is_colimit.desc' H s.inl s.inr
    ((cancel_epi h).mp (by simpa using s.condition)) with ⟨l, h₁, h₂⟩,
  refine ⟨l,h₁,h₂,_⟩,
  intros m hm₁ hm₂,
  exact (pushout_cocone.is_colimit.hom_ext H (hm₁.trans h₁.symm) (hm₂.trans h₂.symm) : _)
end

end pushout_cocone

/-- This is a helper construction that can be useful when verifying that a category has all
    pullbacks. Given `F : walking_cospan ⥤ C`, which is really the same as
    `cospan (F.map inl) (F.map inr)`, and a pullback cone on `F.map inl` and `F.map inr`, we
    get a cone on `F`.

    If you're thinking about using this, have a look at `has_pullbacks_of_has_limit_cospan`,
    which you may find to be an easier way of achieving your goal. -/
@[simps]
def cone.of_pullback_cone
  {F : walking_cospan ⥤ C} (t : pullback_cone (F.map inl) (F.map inr)) : cone F :=
{ X := t.X,
  π := t.π ≫ (diagram_iso_cospan F).inv }

/-- This is a helper construction that can be useful when verifying that a category has all
    pushout. Given `F : walking_span ⥤ C`, which is really the same as
    `span (F.map fst) (F.mal snd)`, and a pushout cocone on `F.map fst` and `F.map snd`,
    we get a cocone on `F`.

    If you're thinking about using this, have a look at `has_pushouts_of_has_colimit_span`, which
    you may find to be an easiery way of achieving your goal.  -/
@[simps]
def cocone.of_pushout_cocone
  {F : walking_span ⥤ C} (t : pushout_cocone (F.map fst) (F.map snd)) : cocone F :=
{ X := t.X,
  ι := (diagram_iso_span F).hom ≫ t.ι }

/-- Given `F : walking_cospan ⥤ C`, which is really the same as `cospan (F.map inl) (F.map inr)`,
    and a cone on `F`, we get a pullback cone on `F.map inl` and `F.map inr`. -/
@[simps]
def pullback_cone.of_cone
  {F : walking_cospan ⥤ C} (t : cone F) : pullback_cone (F.map inl) (F.map inr) :=
{ X := t.X,
  π := t.π ≫ (diagram_iso_cospan F).hom }

/-- A diagram `walking_cospan ⥤ C` is isomorphic to some `pullback_cone.mk` after
composing with `diagram_iso_cospan`. -/
@[simps] def pullback_cone.iso_mk {F : walking_cospan ⥤ C} (t : cone F) :
  (cones.postcompose (diagram_iso_cospan.{v} _).hom).obj t ≅
    pullback_cone.mk (t.π.app walking_cospan.left) (t.π.app walking_cospan.right)
    ((t.π.naturality inl).symm.trans (t.π.naturality inr : _)) :=
cones.ext (iso.refl _) $ by rintro (_|(_|_)); { dsimp, simp }

/-- Given `F : walking_span ⥤ C`, which is really the same as `span (F.map fst) (F.map snd)`,
    and a cocone on `F`, we get a pushout cocone on `F.map fst` and `F.map snd`. -/
@[simps]
def pushout_cocone.of_cocone
  {F : walking_span ⥤ C} (t : cocone F) : pushout_cocone (F.map fst) (F.map snd) :=
{ X := t.X,
  ι := (diagram_iso_span F).inv ≫ t.ι }

/-- A diagram `walking_span ⥤ C` is isomorphic to some `pushout_cocone.mk` after composing with
`diagram_iso_span`. -/
@[simps] def pushout_cocone.iso_mk {F : walking_span ⥤ C} (t : cocone F) :
  (cocones.precompose (diagram_iso_span.{v} _).inv).obj t ≅
    pushout_cocone.mk (t.ι.app walking_span.left) (t.ι.app walking_span.right)
    ((t.ι.naturality fst).trans (t.ι.naturality snd).symm) :=
cocones.ext (iso.refl _) $ by rintro (_|(_|_)); { dsimp, simp }
/--
`has_pullback f g` represents a particular choice of limiting cone
for the pair of morphisms `f : X ⟶ Z` and `g : Y ⟶ Z`.
-/
abbreviation has_pullback {X Y Z : C} (f : X ⟶ Z) (g : Y ⟶ Z) := has_limit (cospan f g)
/--
`has_pushout f g` represents a particular choice of colimiting cocone
for the pair of morphisms `f : X ⟶ Y` and `g : X ⟶ Z`.
-/
abbreviation has_pushout {X Y Z : C} (f : X ⟶ Y) (g : X ⟶ Z) := has_colimit (span f g)

/-- `pullback f g` computes the pullback of a pair of morphisms with the same target. -/
abbreviation pullback {X Y Z : C} (f : X ⟶ Z) (g : Y ⟶ Z) [has_pullback f g] :=
limit (cospan f g)
/-- `pushout f g` computes the pushout of a pair of morphisms with the same source. -/
abbreviation pushout {X Y Z : C} (f : X ⟶ Y) (g : X ⟶ Z) [has_pushout f g] :=
colimit (span f g)

/-- The first projection of the pullback of `f` and `g`. -/
abbreviation pullback.fst {X Y Z : C} {f : X ⟶ Z} {g : Y ⟶ Z} [has_pullback f g] :
  pullback f g ⟶ X :=
limit.π (cospan f g) walking_cospan.left

/-- The second projection of the pullback of `f` and `g`. -/
abbreviation pullback.snd {X Y Z : C} {f : X ⟶ Z} {g : Y ⟶ Z} [has_pullback f g] :
  pullback f g ⟶ Y :=
limit.π (cospan f g) walking_cospan.right

/-- The first inclusion into the pushout of `f` and `g`. -/
abbreviation pushout.inl {X Y Z : C} {f : X ⟶ Y} {g : X ⟶ Z} [has_pushout f g] :
  Y ⟶ pushout f g :=
colimit.ι (span f g) walking_span.left

/-- The second inclusion into the pushout of `f` and `g`. -/
abbreviation pushout.inr {X Y Z : C} {f : X ⟶ Y} {g : X ⟶ Z} [has_pushout f g] :
  Z ⟶ pushout f g :=
colimit.ι (span f g) walking_span.right

/-- A pair of morphisms `h : W ⟶ X` and `k : W ⟶ Y` satisfying `h ≫ f = k ≫ g` induces a morphism
    `pullback.lift : W ⟶ pullback f g`. -/
abbreviation pullback.lift {W X Y Z : C} {f : X ⟶ Z} {g : Y ⟶ Z} [has_pullback f g]
  (h : W ⟶ X) (k : W ⟶ Y) (w : h ≫ f = k ≫ g) : W ⟶ pullback f g :=
limit.lift _ (pullback_cone.mk h k w)

/-- A pair of morphisms `h : Y ⟶ W` and `k : Z ⟶ W` satisfying `f ≫ h = g ≫ k` induces a morphism
    `pushout.desc : pushout f g ⟶ W`. -/
abbreviation pushout.desc {W X Y Z : C} {f : X ⟶ Y} {g : X ⟶ Z} [has_pushout f g]
  (h : Y ⟶ W) (k : Z ⟶ W) (w : f ≫ h = g ≫ k) : pushout f g ⟶ W :=
colimit.desc _ (pushout_cocone.mk h k w)

@[simp]
lemma pullback_cone.fst_colimit_cocone {X Y Z : C} (f : X ⟶ Z) (g : Y ⟶ Z)
  [has_limit (cospan f g)] : pullback_cone.fst (limit.cone (cospan f g)) = pullback.fst :=
rfl

@[simp]
lemma pullback_cone.snd_colimit_cocone {X Y Z : C} (f : X ⟶ Z) (g : Y ⟶ Z)
  [has_limit (cospan f g)] : pullback_cone.snd (limit.cone (cospan f g)) = pullback.snd :=
rfl

@[simp]
lemma pushout_cocone.inl_colimit_cocone {X Y Z : C} (f : Z ⟶ X) (g : Z ⟶ Y)
  [has_colimit (span f g)] : pushout_cocone.inl (colimit.cocone (span f g)) = pushout.inl :=
rfl

@[simp]
lemma pushout_cocone.inr_colimit_cocone {X Y Z : C} (f : Z ⟶ X) (g : Z ⟶ Y)
  [has_colimit (span f g)] : pushout_cocone.inr (colimit.cocone (span f g)) = pushout.inr :=
rfl

@[simp, reassoc]
lemma pullback.lift_fst {W X Y Z : C} {f : X ⟶ Z} {g : Y ⟶ Z} [has_pullback f g]
  (h : W ⟶ X) (k : W ⟶ Y) (w : h ≫ f = k ≫ g) : pullback.lift h k w ≫ pullback.fst = h :=
limit.lift_π _ _

@[simp, reassoc]
lemma pullback.lift_snd {W X Y Z : C} {f : X ⟶ Z} {g : Y ⟶ Z} [has_pullback f g]
  (h : W ⟶ X) (k : W ⟶ Y) (w : h ≫ f = k ≫ g) : pullback.lift h k w ≫ pullback.snd = k :=
limit.lift_π _ _

@[simp, reassoc]
lemma pushout.inl_desc {W X Y Z : C} {f : X ⟶ Y} {g : X ⟶ Z} [has_pushout f g]
  (h : Y ⟶ W) (k : Z ⟶ W) (w : f ≫ h = g ≫ k) : pushout.inl ≫ pushout.desc h k w = h :=
colimit.ι_desc _ _

@[simp, reassoc]
lemma pushout.inr_desc {W X Y Z : C} {f : X ⟶ Y} {g : X ⟶ Z} [has_pushout f g]
  (h : Y ⟶ W) (k : Z ⟶ W) (w : f ≫ h = g ≫ k) : pushout.inr ≫ pushout.desc h k w = k :=
colimit.ι_desc _ _

/-- A pair of morphisms `h : W ⟶ X` and `k : W ⟶ Y` satisfying `h ≫ f = k ≫ g` induces a morphism
    `l : W ⟶ pullback f g` such that `l ≫ pullback.fst = h` and `l ≫ pullback.snd = k`. -/
def pullback.lift' {W X Y Z : C} {f : X ⟶ Z} {g : Y ⟶ Z} [has_pullback f g]
  (h : W ⟶ X) (k : W ⟶ Y) (w : h ≫ f = k ≫ g) :
  {l : W ⟶ pullback f g // l ≫ pullback.fst = h ∧ l ≫ pullback.snd = k} :=
⟨pullback.lift h k w, pullback.lift_fst _ _ _, pullback.lift_snd _ _ _⟩

/-- A pair of morphisms `h : Y ⟶ W` and `k : Z ⟶ W` satisfying `f ≫ h = g ≫ k` induces a morphism
    `l : pushout f g ⟶ W` such that `pushout.inl ≫ l = h` and `pushout.inr ≫ l = k`. -/
def pullback.desc' {W X Y Z : C} {f : X ⟶ Y} {g : X ⟶ Z} [has_pushout f g]
  (h : Y ⟶ W) (k : Z ⟶ W) (w : f ≫ h = g ≫ k) :
  {l : pushout f g ⟶ W // pushout.inl ≫ l = h ∧ pushout.inr ≫ l = k} :=
⟨pushout.desc h k w, pushout.inl_desc _ _ _, pushout.inr_desc _ _ _⟩

@[reassoc]
lemma pullback.condition {X Y Z : C} {f : X ⟶ Z} {g : Y ⟶ Z} [has_pullback f g] :
  (pullback.fst : pullback f g ⟶ X) ≫ f = pullback.snd ≫ g :=
pullback_cone.condition _

@[reassoc]
lemma pushout.condition {X Y Z : C} {f : X ⟶ Y} {g : X ⟶ Z} [has_pushout f g] :
  f ≫ (pushout.inl : Y ⟶ pushout f g) = g ≫ pushout.inr :=
pushout_cocone.condition _

/--
Given such a diagram, then there is a natural morphism `W ×ₛ X ⟶ Y ×ₜ Z`.

    W  ⟶  Y
      ↘      ↘
        S  ⟶  T
      ↗      ↗
    X  ⟶  Z

-/
abbreviation pullback.map {W X Y Z S T : C} (f₁ : W ⟶ S) (f₂ : X ⟶ S) [has_pullback f₁ f₂]
  (g₁ : Y ⟶ T) (g₂ : Z ⟶ T) [has_pullback g₁ g₂] (i₁ : W ⟶ Y) (i₂ : X ⟶ Z) (i₃ : S ⟶ T)
  (eq₁ : f₁ ≫ i₃ = i₁ ≫ g₁) (eq₂ : f₂ ≫ i₃ = i₂ ≫ g₂) : pullback f₁ f₂ ⟶ pullback g₁ g₂ :=
pullback.lift (pullback.fst ≫ i₁) (pullback.snd ≫ i₂)
  (by simp [← eq₁, ← eq₂, pullback.condition_assoc])


/--
Given such a diagram, then there is a natural morphism `W ⨿ₛ X ⟶ Y ⨿ₜ Z`.

        W  ⟶  Y
      ↗      ↗
    S  ⟶  T
      ↘      ↘
        X  ⟶  Z

-/
abbreviation pushout.map {W X Y Z S T : C} (f₁ : S ⟶ W) (f₂ : S ⟶ X) [has_pushout f₁ f₂]
  (g₁ : T ⟶ Y) (g₂ : T ⟶ Z) [has_pushout g₁ g₂] (i₁ : W ⟶ Y) (i₂ : X ⟶ Z) (i₃ : S ⟶ T)
  (eq₁ : f₁ ≫ i₁ = i₃ ≫ g₁) (eq₂ : f₂ ≫ i₂ = i₃ ≫ g₂) : pushout f₁ f₂ ⟶ pushout g₁ g₂ :=
pushout.desc (i₁ ≫ pushout.inl) (i₂ ≫ pushout.inr)
  (by { simp only [← category.assoc, eq₁, eq₂], simp [pushout.condition] })


/-- Two morphisms into a pullback are equal if their compositions with the pullback morphisms are
    equal -/
@[ext] lemma pullback.hom_ext {X Y Z : C} {f : X ⟶ Z} {g : Y ⟶ Z} [has_pullback f g]
  {W : C} {k l : W ⟶ pullback f g} (h₀ : k ≫ pullback.fst = l ≫ pullback.fst)
  (h₁ : k ≫ pullback.snd = l ≫ pullback.snd) : k = l :=
limit.hom_ext $ pullback_cone.equalizer_ext _ h₀ h₁

/-- The pullback cone built from the pullback projections is a pullback. -/
def pullback_is_pullback {X Y Z : C} (f : X ⟶ Z) (g : Y ⟶ Z) [has_pullback f g] :
  is_limit (pullback_cone.mk (pullback.fst : pullback f g ⟶ _) pullback.snd pullback.condition) :=
pullback_cone.is_limit.mk _ (λ s, pullback.lift s.fst s.snd s.condition)
  (by simp) (by simp) (by tidy)

/-- The pullback of a monomorphism is a monomorphism -/
instance pullback.fst_of_mono {X Y Z : C} {f : X ⟶ Z} {g : Y ⟶ Z} [has_pullback f g]
  [mono g] : mono (pullback.fst : pullback f g ⟶ X) :=
pullback_cone.mono_fst_of_is_pullback_of_mono (limit.is_limit _)

/-- The pullback of a monomorphism is a monomorphism -/
instance pullback.snd_of_mono {X Y Z : C} {f : X ⟶ Z} {g : Y ⟶ Z} [has_pullback f g]
  [mono f] : mono (pullback.snd : pullback f g ⟶ Y) :=
pullback_cone.mono_snd_of_is_pullback_of_mono (limit.is_limit _)

/-- The map `X ×[Z] Y ⟶ X × Y` is mono. -/
instance mono_pullback_to_prod {C : Type*} [category C] {X Y Z : C} (f : X ⟶ Z) (g : Y ⟶ Z)
  [has_pullback f g] [has_binary_product X Y] :
  mono (prod.lift pullback.fst pullback.snd : pullback f g ⟶ _) :=
⟨λ W i₁ i₂ h, begin
  ext,
  { simpa using congr_arg (λ f, f ≫ prod.fst) h },
  { simpa using congr_arg (λ f, f ≫ prod.snd) h }
end⟩

/-- Two morphisms out of a pushout are equal if their compositions with the pushout morphisms are
    equal -/
@[ext] lemma pushout.hom_ext {X Y Z : C} {f : X ⟶ Y} {g : X ⟶ Z} [has_pushout f g]
  {W : C} {k l : pushout f g ⟶ W} (h₀ : pushout.inl ≫ k = pushout.inl ≫ l)
  (h₁ : pushout.inr ≫ k = pushout.inr ≫ l) : k = l :=
colimit.hom_ext $ pushout_cocone.coequalizer_ext _ h₀ h₁

/-- The pushout cocone built from the pushout coprojections is a pushout. -/
def pushout_is_pushout {X Y Z : C} (f : X ⟶ Y) (g : X ⟶ Z) [has_pushout f g] :
  is_colimit (pushout_cocone.mk (pushout.inl : _ ⟶ pushout f g) pushout.inr pushout.condition) :=
pushout_cocone.is_colimit.mk _ (λ s, pushout.desc s.inl s.inr s.condition)
  (by simp) (by simp) (by tidy)

/-- The pushout of an epimorphism is an epimorphism -/
instance pushout.inl_of_epi {X Y Z : C} {f : X ⟶ Y} {g : X ⟶ Z} [has_pushout f g] [epi g] :
  epi (pushout.inl : Y ⟶ pushout f g) :=
pushout_cocone.epi_inl_of_is_pushout_of_epi (colimit.is_colimit _)

/-- The pushout of an epimorphism is an epimorphism -/
instance pushout.inr_of_epi {X Y Z : C} {f : X ⟶ Y} {g : X ⟶ Z} [has_pushout f g] [epi f] :
  epi (pushout.inr : Z ⟶ pushout f g) :=
pushout_cocone.epi_inr_of_is_pushout_of_epi (colimit.is_colimit _)

/-- The map ` X ⨿ Y ⟶ X ⨿[Z] Y` is epi. -/
instance epi_coprod_to_pushout {C : Type*} [category C] {X Y Z : C} (f : X ⟶ Y) (g : X ⟶ Z)
  [has_pushout f g] [has_binary_coproduct Y Z] :
  epi (coprod.desc pushout.inl pushout.inr : _ ⟶ pushout f g) :=
⟨λ W i₁ i₂ h, begin
  ext,
  { simpa using congr_arg (λ f, coprod.inl ≫ f) h },
  { simpa using congr_arg (λ f, coprod.inr ≫ f) h }
end⟩

instance pullback.map_is_iso {W X Y Z S T : C} (f₁ : W ⟶ S) (f₂ : X ⟶ S) [has_pullback f₁ f₂]
  (g₁ : Y ⟶ T) (g₂ : Z ⟶ T) [has_pullback g₁ g₂] (i₁ : W ⟶ Y) (i₂ : X ⟶ Z) (i₃ : S ⟶ T)
  (eq₁ : f₁ ≫ i₃ = i₁ ≫ g₁) (eq₂ : f₂ ≫ i₃ = i₂ ≫ g₂) [is_iso i₁] [is_iso i₂] [is_iso i₃] :
  is_iso (pullback.map f₁ f₂ g₁ g₂ i₁ i₂ i₃ eq₁ eq₂) :=
begin
  refine ⟨⟨pullback.map _ _ _ _ (inv i₁) (inv i₂) (inv i₃) _ _, _, _⟩⟩,
  { rw [is_iso.comp_inv_eq, category.assoc, eq₁, is_iso.inv_hom_id_assoc] },
  { rw [is_iso.comp_inv_eq, category.assoc, eq₂, is_iso.inv_hom_id_assoc] },
  tidy
end

/-- If `f₁ = f₂` and `g₁ = g₂`, we may construct a canonical
isomorphism `pullback f₁ g₁ ≅ pullback f₂ g₂` -/
@[simps hom]
def pullback.congr_hom {X Y Z : C} {f₁ f₂ : X ⟶ Z} {g₁ g₂ : Y ⟶ Z}
  (h₁ : f₁ = f₂) (h₂ : g₁ = g₂) [has_pullback f₁ g₁] [has_pullback f₂ g₂] :
  pullback f₁ g₁ ≅ pullback f₂ g₂ :=
as_iso $ pullback.map _ _ _ _ (𝟙 _) (𝟙 _) (𝟙 _) (by simp [h₁]) (by simp [h₂])

@[simp]
lemma pullback.congr_hom_inv {X Y Z : C} {f₁ f₂ : X ⟶ Z} {g₁ g₂ : Y ⟶ Z}
  (h₁ : f₁ = f₂) (h₂ : g₁ = g₂) [has_pullback f₁ g₁] [has_pullback f₂ g₂] :
  (pullback.congr_hom h₁ h₂).inv =
    pullback.map _ _ _ _ (𝟙 _) (𝟙 _) (𝟙 _) (by simp [h₁]) (by simp [h₂]) :=
begin
  apply pullback.hom_ext,
  { erw pullback.lift_fst,
    rw iso.inv_comp_eq,
    erw pullback.lift_fst_assoc,
    rw [category.comp_id, category.comp_id] },
  { erw pullback.lift_snd,
    rw iso.inv_comp_eq,
    erw pullback.lift_snd_assoc,
    rw [category.comp_id, category.comp_id] },
end

instance pushout.map_is_iso {W X Y Z S T : C} (f₁ : S ⟶ W) (f₂ : S ⟶ X) [has_pushout f₁ f₂]
  (g₁ : T ⟶ Y) (g₂ : T ⟶ Z) [has_pushout g₁ g₂] (i₁ : W ⟶ Y) (i₂ : X ⟶ Z) (i₃ : S ⟶ T)
  (eq₁ : f₁ ≫ i₁ = i₃ ≫ g₁) (eq₂ : f₂ ≫ i₂ = i₃ ≫ g₂) [is_iso i₁] [is_iso i₂] [is_iso i₃] :
  is_iso (pushout.map f₁ f₂ g₁ g₂ i₁ i₂ i₃ eq₁ eq₂) :=
begin
  refine ⟨⟨pushout.map _ _ _ _ (inv i₁) (inv i₂) (inv i₃) _ _, _, _⟩⟩,
  { rw [is_iso.comp_inv_eq, category.assoc, eq₁, is_iso.inv_hom_id_assoc] },
  { rw [is_iso.comp_inv_eq, category.assoc, eq₂, is_iso.inv_hom_id_assoc] },
  tidy
end

/-- If `f₁ = f₂` and `g₁ = g₂`, we may construct a canonical
isomorphism `pushout f₁ g₁ ≅ pullback f₂ g₂` -/
@[simps hom]
def pushout.congr_hom {X Y Z : C} {f₁ f₂ : X ⟶ Y} {g₁ g₂ : X ⟶ Z}
  (h₁ : f₁ = f₂) (h₂ : g₁ = g₂) [has_pushout f₁ g₁] [has_pushout f₂ g₂] :
  pushout f₁ g₁ ≅ pushout f₂ g₂ :=
as_iso $ pushout.map _ _ _ _ (𝟙 _) (𝟙 _) (𝟙 _) (by simp [h₁]) (by simp [h₂])

@[simp]
lemma pushout.congr_hom_inv {X Y Z : C} {f₁ f₂ : X ⟶ Y} {g₁ g₂ : X ⟶ Z}
  (h₁ : f₁ = f₂) (h₂ : g₁ = g₂) [has_pushout f₁ g₁] [has_pushout f₂ g₂] :
  (pushout.congr_hom h₁ h₂).inv =
    pushout.map _ _ _ _ (𝟙 _) (𝟙 _) (𝟙 _) (by simp [h₁]) (by simp [h₂]) :=
begin
  apply pushout.hom_ext,
  { erw pushout.inl_desc,
    rw [iso.comp_inv_eq, category.id_comp],
    erw pushout.inl_desc,
    rw category.id_comp },
  { erw pushout.inr_desc,
    rw [iso.comp_inv_eq, category.id_comp],
    erw pushout.inr_desc,
    rw category.id_comp }
end

section

variables (G : C ⥤ D)

/--
The comparison morphism for the pullback of `f,g`.
This is an isomorphism iff `G` preserves the pullback of `f,g`; see
`category_theory/limits/preserves/shapes/pullbacks.lean`
-/
def pullback_comparison (f : X ⟶ Z) (g : Y ⟶ Z)
  [has_pullback f g] [has_pullback (G.map f) (G.map g)] :
  G.obj (pullback f g) ⟶ pullback (G.map f) (G.map g) :=
pullback.lift (G.map pullback.fst) (G.map pullback.snd)
  (by simp only [←G.map_comp, pullback.condition])

@[simp, reassoc]
lemma pullback_comparison_comp_fst (f : X ⟶ Z) (g : Y ⟶ Z)
  [has_pullback f g] [has_pullback (G.map f) (G.map g)] :
  pullback_comparison G f g ≫ pullback.fst = G.map pullback.fst :=
pullback.lift_fst _ _ _

@[simp, reassoc]
lemma pullback_comparison_comp_snd (f : X ⟶ Z) (g : Y ⟶ Z)
  [has_pullback f g] [has_pullback (G.map f) (G.map g)] :
  pullback_comparison G f g ≫ pullback.snd = G.map pullback.snd :=
pullback.lift_snd _ _ _

@[simp, reassoc]
lemma map_lift_pullback_comparison (f : X ⟶ Z) (g : Y ⟶ Z)
  [has_pullback f g] [has_pullback (G.map f) (G.map g)]
  {W : C} {h : W ⟶ X} {k : W ⟶ Y} (w : h ≫ f = k ≫ g) :
    G.map (pullback.lift _ _ w) ≫ pullback_comparison G f g =
      pullback.lift (G.map h) (G.map k) (by simp only [←G.map_comp, w]) :=
by { ext; simp [← G.map_comp] }

/--
The comparison morphism for the pushout of `f,g`.
This is an isomorphism iff `G` preserves the pushout of `f,g`; see
`category_theory/limits/preserves/shapes/pullbacks.lean`
-/
def pushout_comparison (f : X ⟶ Y) (g : X ⟶ Z)
  [has_pushout f g] [has_pushout (G.map f) (G.map g)] :
  pushout (G.map f) (G.map g) ⟶ G.obj (pushout f g) :=
pushout.desc (G.map pushout.inl) (G.map pushout.inr)
  (by simp only [←G.map_comp, pushout.condition])

@[simp, reassoc]
lemma inl_comp_pushout_comparison (f : X ⟶ Y) (g : X ⟶ Z)
  [has_pushout f g] [has_pushout (G.map f) (G.map g)] :
  pushout.inl ≫ pushout_comparison G f g = G.map pushout.inl :=
pushout.inl_desc _ _ _

@[simp, reassoc]
lemma inr_comp_pushout_comparison (f : X ⟶ Y) (g : X ⟶ Z)
  [has_pushout f g] [has_pushout (G.map f) (G.map g)] :
  pushout.inr ≫ pushout_comparison G f g = G.map pushout.inr :=
pushout.inr_desc _ _ _

@[simp, reassoc]
lemma pushout_comparison_map_desc (f : X ⟶ Y) (g : X ⟶ Z)
  [has_pushout f g] [has_pushout (G.map f) (G.map g)]
  {W : C} {h : Y ⟶ W} {k : Z ⟶ W} (w : f ≫ h = g ≫ k) :
    pushout_comparison G f g ≫ G.map (pushout.desc _ _ w) =
      pushout.desc (G.map h) (G.map k) (by simp only [←G.map_comp, w]) :=
by { ext; simp [← G.map_comp] }

end

section pullback_symmetry

open walking_cospan

variables (f : X ⟶ Z) (g : Y ⟶ Z)

/-- Making this a global instance would make the typeclass seach go in an infinite loop. -/
lemma has_pullback_symmetry [has_pullback f g] : has_pullback g f :=
⟨⟨⟨pullback_cone.mk _ _ pullback.condition.symm,
  pullback_cone.flip_is_limit (pullback_is_pullback _ _)⟩⟩⟩

local attribute [instance] has_pullback_symmetry

/-- The isomorphism `X ×[Z] Y ≅ Y ×[Z] X`. -/
def pullback_symmetry [has_pullback f g] :
  pullback f g ≅ pullback g f :=
is_limit.cone_point_unique_up_to_iso
  (pullback_cone.flip_is_limit (pullback_is_pullback f g) :
    is_limit (pullback_cone.mk _ _ pullback.condition.symm))
  (limit.is_limit _)

@[simp, reassoc] lemma pullback_symmetry_hom_comp_fst [has_pullback f g] :
  (pullback_symmetry f g).hom ≫ pullback.fst = pullback.snd := by simp [pullback_symmetry]

@[simp, reassoc] lemma pullback_symmetry_hom_comp_snd [has_pullback f g] :
  (pullback_symmetry f g).hom ≫ pullback.snd = pullback.fst := by simp [pullback_symmetry]

@[simp, reassoc] lemma pullback_symmetry_inv_comp_fst [has_pullback f g] :
  (pullback_symmetry f g).inv ≫ pullback.fst = pullback.snd := by simp [iso.inv_comp_eq]

@[simp, reassoc] lemma pullback_symmetry_inv_comp_snd [has_pullback f g] :
  (pullback_symmetry f g).inv ≫ pullback.snd = pullback.fst := by simp [iso.inv_comp_eq]

end pullback_symmetry

section pushout_symmetry

open walking_cospan

variables (f : X ⟶ Y) (g : X ⟶ Z)

/-- Making this a global instance would make the typeclass seach go in an infinite loop. -/
lemma has_pushout_symmetry [has_pushout f g] : has_pushout g f :=
⟨⟨⟨pushout_cocone.mk _ _ pushout.condition.symm,
  pushout_cocone.flip_is_colimit (pushout_is_pushout _ _)⟩⟩⟩

local attribute [instance] has_pushout_symmetry

/-- The isomorphism `Y ⨿[X] Z ≅ Z ⨿[X] Y`. -/
def pushout_symmetry [has_pushout f g] :
  pushout f g ≅ pushout g f :=
is_colimit.cocone_point_unique_up_to_iso
  (pushout_cocone.flip_is_colimit (pushout_is_pushout f g) :
    is_colimit (pushout_cocone.mk _ _ pushout.condition.symm))
  (colimit.is_colimit _)

@[simp, reassoc] lemma inl_comp_pushout_symmetry_hom [has_pushout f g] :
  pushout.inl ≫ (pushout_symmetry f g).hom = pushout.inr :=
(colimit.is_colimit (span f g)).comp_cocone_point_unique_up_to_iso_hom
  (pushout_cocone.flip_is_colimit (pushout_is_pushout g f)) _

@[simp, reassoc] lemma inr_comp_pushout_symmetry_hom [has_pushout f g] :
  pushout.inr ≫ (pushout_symmetry f g).hom = pushout.inl :=
(colimit.is_colimit (span f g)).comp_cocone_point_unique_up_to_iso_hom
  (pushout_cocone.flip_is_colimit (pushout_is_pushout g f)) _

@[simp, reassoc] lemma inl_comp_pushout_symmetry_inv [has_pushout f g] :
  pushout.inl ≫ (pushout_symmetry f g).inv = pushout.inr := by simp [iso.comp_inv_eq]

@[simp, reassoc] lemma inr_comp_pushout_symmetry_inv [has_pushout f g] :
  pushout.inr ≫ (pushout_symmetry f g).inv = pushout.inl := by simp [iso.comp_inv_eq]

end pushout_symmetry

section pullback_left_iso

open walking_cospan

/-- The pullback of `f, g` is also the pullback of `f ≫ i, g ≫ i` for any mono `i`. -/
noncomputable
def pullback_is_pullback_of_comp_mono (f : X ⟶ W) (g : Y ⟶ W) (i : W ⟶ Z)
  [mono i] [has_pullback f g] :
  is_limit (pullback_cone.mk pullback.fst pullback.snd _) :=
pullback_cone.is_limit_of_comp_mono f g i _ (limit.is_limit (cospan f g))

instance has_pullback_of_comp_mono (f : X ⟶ W) (g : Y ⟶ W) (i : W ⟶ Z)
  [mono i] [has_pullback f g] : has_pullback (f ≫ i) (g ≫ i) :=
⟨⟨⟨_,pullback_is_pullback_of_comp_mono f g i⟩⟩⟩

variables (f : X ⟶ Z) (g : Y ⟶ Z) [is_iso f]

/-- If `f : X ⟶ Z` is iso, then `X ×[Z] Y ≅ Y`. This is the explicit limit cone. -/
def pullback_cone_of_left_iso : pullback_cone f g :=
pullback_cone.mk (g ≫ inv f) (𝟙 _) $ by simp

@[simp] lemma pullback_cone_of_left_iso_X :
  (pullback_cone_of_left_iso f g).X = Y := rfl

@[simp] lemma pullback_cone_of_left_iso_fst :
  (pullback_cone_of_left_iso f g).fst = g ≫ inv f := rfl

@[simp] lemma pullback_cone_of_left_iso_snd :
  (pullback_cone_of_left_iso f g).snd = 𝟙 _ := rfl

@[simp] lemma pullback_cone_of_left_iso_π_app_none :
  (pullback_cone_of_left_iso f g).π.app none = g := by { delta pullback_cone_of_left_iso, simp }

@[simp] lemma pullback_cone_of_left_iso_π_app_left :
  (pullback_cone_of_left_iso f g).π.app left = g ≫ inv f := rfl

@[simp] lemma pullback_cone_of_left_iso_π_app_right :
  (pullback_cone_of_left_iso f g).π.app right = 𝟙 _ := rfl

/-- Verify that the constructed limit cone is indeed a limit. -/
def pullback_cone_of_left_iso_is_limit :
  is_limit (pullback_cone_of_left_iso f g) :=
pullback_cone.is_limit_aux' _ (λ s, ⟨s.snd, by simp [← s.condition_assoc]⟩)

lemma has_pullback_of_left_iso : has_pullback f g :=
⟨⟨⟨_, pullback_cone_of_left_iso_is_limit f g⟩⟩⟩

local attribute [instance] has_pullback_of_left_iso

instance pullback_snd_iso_of_left_iso : is_iso (pullback.snd : pullback f g ⟶ _) :=
begin
  refine ⟨⟨pullback.lift (g ≫ inv f) (𝟙 _) (by simp), _, by simp⟩⟩,
  ext,
  { simp [← pullback.condition_assoc] },
  { simp [pullback.condition_assoc] },
end

variables (i : Z ⟶ W) [mono i]

instance has_pullback_of_right_factors_mono (f : X ⟶ Z) : has_pullback i (f ≫ i) :=
by { conv { congr, rw ←category.id_comp i, }, apply_instance }

instance pullback_snd_iso_of_right_factors_mono (f : X ⟶ Z) :
  is_iso (pullback.snd : pullback i (f ≫ i) ⟶ _) :=
begin
  convert (congr_arg is_iso (show _ ≫ pullback.snd = _,
    from limit.iso_limit_cone_hom_π ⟨_,pullback_is_pullback_of_comp_mono (𝟙 _) f i⟩
      walking_cospan.right)).mp infer_instance;
    exact (category.id_comp _).symm
end

end pullback_left_iso

section pullback_right_iso

open walking_cospan

variables (f : X ⟶ Z) (g : Y ⟶ Z) [is_iso g]

/-- If `g : Y ⟶ Z` is iso, then `X ×[Z] Y ≅ X`. This is the explicit limit cone. -/
def pullback_cone_of_right_iso : pullback_cone f g :=
pullback_cone.mk (𝟙 _) (f ≫ inv g) $ by simp

@[simp] lemma pullback_cone_of_right_iso_X :
  (pullback_cone_of_right_iso f g).X = X := rfl

@[simp] lemma pullback_cone_of_right_iso_fst :
  (pullback_cone_of_right_iso f g).fst = 𝟙 _ := rfl

@[simp] lemma pullback_cone_of_right_iso_snd :
  (pullback_cone_of_right_iso f g).snd = f ≫ inv g := rfl

@[simp] lemma pullback_cone_of_right_iso_π_app_none :
  (pullback_cone_of_right_iso f g).π.app none = f := category.id_comp _

@[simp] lemma pullback_cone_of_right_iso_π_app_left :
  (pullback_cone_of_right_iso f g).π.app left = 𝟙 _ := rfl

@[simp] lemma pullback_cone_of_right_iso_π_app_right :
  (pullback_cone_of_right_iso f g).π.app right = f ≫ inv g := rfl

/-- Verify that the constructed limit cone is indeed a limit. -/
def pullback_cone_of_right_iso_is_limit :
  is_limit (pullback_cone_of_right_iso f g) :=
pullback_cone.is_limit_aux' _ (λ s, ⟨s.fst, by simp [s.condition_assoc]⟩)

lemma has_pullback_of_right_iso : has_pullback f g :=
⟨⟨⟨_, pullback_cone_of_right_iso_is_limit f g⟩⟩⟩

local attribute [instance] has_pullback_of_right_iso

instance pullback_snd_iso_of_right_iso : is_iso (pullback.fst : pullback f g ⟶ _) :=
begin
  refine ⟨⟨pullback.lift (𝟙 _) (f ≫ inv g) (by simp), _, by simp⟩⟩,
  ext,
  { simp },
  { simp [pullback.condition_assoc] },
end

variables (i : Z ⟶ W) [mono i]

instance has_pullback_of_left_factors_mono (f : X ⟶ Z) : has_pullback (f ≫ i) i :=
by { conv { congr, skip, rw ←category.id_comp i, }, apply_instance }

instance pullback_snd_iso_of_left_factors_mono (f : X ⟶ Z) :
  is_iso (pullback.fst : pullback (f ≫ i) i ⟶ _) :=
begin
  convert (congr_arg is_iso (show _ ≫ pullback.fst = _,
    from limit.iso_limit_cone_hom_π ⟨_,pullback_is_pullback_of_comp_mono f (𝟙 _) i⟩
      walking_cospan.left)).mp infer_instance;
    exact (category.id_comp _).symm
end

end pullback_right_iso

section pushout_left_iso

open walking_span

/-- The pushout of `f, g` is also the pullback of `h ≫ f, h ≫ g` for any epi `h`. -/
noncomputable
def pushout_is_pushout_of_epi_comp (f : X ⟶ Y) (g : X ⟶ Z) (h : W ⟶ X)
  [epi h] [has_pushout f g] :
  is_colimit (pushout_cocone.mk pushout.inl pushout.inr _) :=
pushout_cocone.is_colimit_of_epi_comp f g h _ (colimit.is_colimit (span f g))

instance has_pushout_of_epi_comp (f : X ⟶ Y) (g : X ⟶ Z) (h : W ⟶ X)
  [epi h] [has_pushout f g] : has_pushout (h ≫ f) (h ≫ g) :=
⟨⟨⟨_,pushout_is_pushout_of_epi_comp f g h⟩⟩⟩

variables (f : X ⟶ Y) (g : X ⟶ Z) [is_iso f]

/-- If `f : X ⟶ Y` is iso, then `Y ⨿[X] Z ≅ Z`. This is the explicit colimit cocone. -/
def pushout_cocone_of_left_iso : pushout_cocone f g :=
pushout_cocone.mk (inv f ≫ g) (𝟙 _) $ by simp

@[simp] lemma pushout_cocone_of_left_iso_X :
  (pushout_cocone_of_left_iso f g).X = Z := rfl

@[simp] lemma pushout_cocone_of_left_iso_inl :
  (pushout_cocone_of_left_iso f g).inl = inv f ≫ g := rfl

@[simp] lemma pushout_cocone_of_left_iso_inr :
  (pushout_cocone_of_left_iso f g).inr = 𝟙 _ := rfl

@[simp] lemma pushout_cocone_of_left_iso_ι_app_none :
  (pushout_cocone_of_left_iso f g).ι.app none = g := by { delta pushout_cocone_of_left_iso, simp }

@[simp] lemma pushout_cocone_of_left_iso_ι_app_left :
  (pushout_cocone_of_left_iso f g).ι.app left = inv f ≫ g := rfl

@[simp] lemma pushout_cocone_of_left_iso_ι_app_right :
  (pushout_cocone_of_left_iso f g).ι.app right = 𝟙 _ := rfl

/-- Verify that the constructed cocone is indeed a colimit. -/
def pushout_cocone_of_left_iso_is_limit :
  is_colimit (pushout_cocone_of_left_iso f g) :=
pushout_cocone.is_colimit_aux' _ (λ s, ⟨s.inr, by simp [← s.condition]⟩)

lemma has_pushout_of_left_iso : has_pushout f g :=
⟨⟨⟨_, pushout_cocone_of_left_iso_is_limit f g⟩⟩⟩

local attribute [instance] has_pushout_of_left_iso

instance pushout_inr_iso_of_left_iso : is_iso (pushout.inr : _ ⟶ pushout f g) :=
begin
  refine ⟨⟨pushout.desc (inv f ≫ g) (𝟙 _) (by simp), (by simp), _⟩⟩,
  ext,
  { simp [← pushout.condition] },
  { simp [pushout.condition_assoc] },
end

variables (h : W ⟶ X) [epi h]

instance has_pushout_of_right_factors_epi (f : X ⟶ Y) : has_pushout h (h ≫ f) :=
by { conv { congr, rw ←category.comp_id h, }, apply_instance }

instance pushout_inr_iso_of_right_factors_epi (f : X ⟶ Y) :
  is_iso (pushout.inr : _ ⟶ pushout h (h ≫ f)) :=
begin
  convert (congr_arg is_iso (show pushout.inr ≫ _ = _,
    from colimit.iso_colimit_cocone_ι_inv ⟨_, pushout_is_pushout_of_epi_comp (𝟙 _) f h⟩
      walking_span.right)).mp infer_instance;
    exact (category.comp_id _).symm
end

end pushout_left_iso

section pushout_right_iso

open walking_span

variables (f : X ⟶ Y) (g : X ⟶ Z) [is_iso g]

/-- If `f : X ⟶ Z` is iso, then `Y ⨿[X] Z ≅ Y`. This is the explicit colimit cocone. -/
def pushout_cocone_of_right_iso : pushout_cocone f g :=
pushout_cocone.mk (𝟙 _) (inv g ≫ f) $ by simp

@[simp] lemma pushout_cocone_of_right_iso_X :
  (pushout_cocone_of_right_iso f g).X = Y := rfl

@[simp] lemma pushout_cocone_of_right_iso_inl :
  (pushout_cocone_of_right_iso f g).inl = 𝟙 _ := rfl

@[simp] lemma pushout_cocone_of_right_iso_inr :
  (pushout_cocone_of_right_iso f g).inr = inv g ≫ f := rfl

@[simp] lemma pushout_cocone_of_right_iso_ι_app_none :
  (pushout_cocone_of_right_iso f g).ι.app none = f := by { delta pushout_cocone_of_right_iso, simp }

@[simp] lemma pushout_cocone_of_right_iso_ι_app_left :
  (pushout_cocone_of_right_iso f g).ι.app left = 𝟙 _ := rfl

@[simp] lemma pushout_cocone_of_right_iso_ι_app_right :
  (pushout_cocone_of_right_iso f g).ι.app right = inv g ≫ f := rfl

/-- Verify that the constructed cocone is indeed a colimit. -/
def pushout_cocone_of_right_iso_is_limit :
  is_colimit (pushout_cocone_of_right_iso f g) :=
pushout_cocone.is_colimit_aux' _ (λ s, ⟨s.inl, by simp [←s.condition]⟩)

lemma has_pushout_of_right_iso : has_pushout f g :=
⟨⟨⟨_, pushout_cocone_of_right_iso_is_limit f g⟩⟩⟩

local attribute [instance] has_pushout_of_right_iso

instance pushout_inl_iso_of_right_iso : is_iso (pushout.inl : _ ⟶ pushout f g) :=
begin
  refine ⟨⟨pushout.desc (𝟙 _) (inv g ≫ f) (by simp), (by simp), _⟩⟩,
  ext,
  { simp [←pushout.condition] },
  { simp [pushout.condition] },
end

variables (h : W ⟶ X) [epi h]

instance has_pushout_of_left_factors_epi (f : X ⟶ Y) : has_pushout (h ≫ f) h :=
by { conv { congr, skip, rw ←category.comp_id h, }, apply_instance }

instance pushout_inl_iso_of_left_factors_epi (f : X ⟶ Y) :
  is_iso (pushout.inl : _ ⟶ pushout (h ≫ f) h) :=
begin
  convert (congr_arg is_iso (show pushout.inl ≫ _ = _,
    from colimit.iso_colimit_cocone_ι_inv ⟨_, pushout_is_pushout_of_epi_comp f (𝟙 _) h⟩
      walking_span.left)).mp infer_instance;
    exact (category.comp_id _).symm
end

end pushout_right_iso

section

open walking_cospan

variable (f : X ⟶ Y)

instance has_kernel_pair_of_mono [mono f] : has_pullback f f :=
⟨⟨⟨_, pullback_cone.is_limit_mk_id_id f⟩⟩⟩

lemma fst_eq_snd_of_mono_eq [mono f] : (pullback.fst : pullback f f ⟶ _) = pullback.snd :=
((pullback_cone.is_limit_mk_id_id f).fac (get_limit_cone (cospan f f)).cone left).symm.trans
  ((pullback_cone.is_limit_mk_id_id f).fac (get_limit_cone (cospan f f)).cone right : _)

@[simp] lemma pullback_symmetry_hom_of_mono_eq [mono f] :
  (pullback_symmetry f f).hom = 𝟙 _ := by ext; simp [fst_eq_snd_of_mono_eq]

instance fst_iso_of_mono_eq [mono f] : is_iso (pullback.fst : pullback f f ⟶ _) :=
begin
  refine ⟨⟨pullback.lift (𝟙 _) (𝟙 _) (by simp), _, by simp⟩⟩,
  ext,
  { simp },
  { simp [fst_eq_snd_of_mono_eq] }
end

instance snd_iso_of_mono_eq [mono f] : is_iso (pullback.snd : pullback f f ⟶ _) :=
by { rw ← fst_eq_snd_of_mono_eq, apply_instance }

end

section

open walking_span

variable (f : X ⟶ Y)

instance has_cokernel_pair_of_epi [epi f] : has_pushout f f :=
⟨⟨⟨_, pushout_cocone.is_colimit_mk_id_id f⟩⟩⟩

lemma inl_eq_inr_of_epi_eq [epi f] : (pushout.inl : _ ⟶ pushout f f) = pushout.inr :=
((pushout_cocone.is_colimit_mk_id_id f).fac
    (get_colimit_cocone (span f f)).cocone left).symm.trans
  ((pushout_cocone.is_colimit_mk_id_id f).fac
    (get_colimit_cocone (span f f)).cocone right : _)

@[simp] lemma pullback_symmetry_hom_of_epi_eq [epi f] :
  (pushout_symmetry f f).hom = 𝟙 _ := by ext; simp [inl_eq_inr_of_epi_eq]

instance inl_iso_of_epi_eq [epi f] : is_iso (pushout.inl : _ ⟶ pushout f f) :=
begin
  refine ⟨⟨pushout.desc (𝟙 _) (𝟙 _) (by simp), by simp, _⟩⟩,
  ext,
  { simp },
  { simp [inl_eq_inr_of_epi_eq] }
end

instance inr_iso_of_epi_eq [epi f] : is_iso (pushout.inr : _ ⟶ pushout f f) :=
by { rw ← inl_eq_inr_of_epi_eq, apply_instance }

end

section paste_lemma

variables {X₁ X₂ X₃ Y₁ Y₂ Y₃ : C} (f₁ : X₁ ⟶ X₂) (f₂ : X₂ ⟶ X₃) (g₁ : Y₁ ⟶ Y₂) (g₂ : Y₂ ⟶ Y₃)
variables (i₁ : X₁ ⟶ Y₁) (i₂ : X₂ ⟶ Y₂) (i₃ : X₃ ⟶ Y₃)
variables (h₁ : i₁ ≫ g₁ = f₁ ≫ i₂) (h₂ : i₂ ≫ g₂ = f₂ ≫ i₃)

/--
Given

X₁ - f₁ -> X₂ - f₂ -> X₃
|          |          |
i₁         i₂         i₃
∨          ∨          ∨
Y₁ - g₁ -> Y₂ - g₂ -> Y₃

Then the big square is a pullback if both the small squares are.
-/
def big_square_is_pullback (H : is_limit (pullback_cone.mk _ _ h₂))
  (H' : is_limit (pullback_cone.mk _ _ h₁)) :
  is_limit (pullback_cone.mk _ _ (show i₁ ≫ g₁ ≫ g₂ = (f₁ ≫ f₂) ≫ i₃,
      by rw [← category.assoc, h₁, category.assoc, h₂, category.assoc])) :=
begin
  fapply pullback_cone.is_limit_aux',
  intro s,
  have : (s.fst ≫ g₁) ≫ g₂ = s.snd ≫ i₃ := by rw [← s.condition, category.assoc],
  rcases pullback_cone.is_limit.lift' H (s.fst ≫ g₁) s.snd this with ⟨l₁, hl₁, hl₁'⟩,
  rcases pullback_cone.is_limit.lift' H' s.fst l₁ hl₁.symm with ⟨l₂, hl₂, hl₂'⟩,
  use l₂,
  use hl₂,
  use show l₂ ≫ f₁ ≫ f₂ = s.snd, by { rw [← hl₁', ← hl₂', category.assoc], refl },
  intros m hm₁ hm₂,
  apply pullback_cone.is_limit.hom_ext H',
  { erw [hm₁, hl₂] },
  { apply pullback_cone.is_limit.hom_ext H,
    { erw [category.assoc, ← h₁, ← category.assoc, hm₁, ← hl₂,
      category.assoc, category.assoc, h₁], refl },
    { erw [category.assoc, hm₂, ← hl₁', ← hl₂'] } }
end

/--
Given

X₁ - f₁ -> X₂ - f₂ -> X₃
|          |          |
i₁         i₂         i₃
∨          ∨          ∨
Y₁ - g₁ -> Y₂ - g₂ -> Y₃

Then the big square is a pushout if both the small squares are.
-/
def big_square_is_pushout (H : is_colimit (pushout_cocone.mk _ _ h₂))
  (H' : is_colimit (pushout_cocone.mk _ _ h₁)) :
  is_colimit (pushout_cocone.mk _ _ (show i₁ ≫ g₁ ≫ g₂ = (f₁ ≫ f₂) ≫ i₃,
      by rw [← category.assoc, h₁, category.assoc, h₂, category.assoc])) :=
begin
  fapply pushout_cocone.is_colimit_aux',
  intro s,
  have : i₁ ≫ s.inl = f₁ ≫ (f₂ ≫ s.inr) := by rw [s.condition, category.assoc],
  rcases pushout_cocone.is_colimit.desc' H' s.inl (f₂ ≫ s.inr) this with ⟨l₁, hl₁, hl₁'⟩,
  rcases pushout_cocone.is_colimit.desc' H l₁ s.inr hl₁' with ⟨l₂, hl₂, hl₂'⟩,
  use l₂,
  use show (g₁ ≫ g₂) ≫ l₂ = s.inl, by { rw [← hl₁, ← hl₂, category.assoc], refl },
  use hl₂',
  intros m hm₁ hm₂,
  apply pushout_cocone.is_colimit.hom_ext H,
  { apply pushout_cocone.is_colimit.hom_ext H',
    { erw [← category.assoc, hm₁, hl₂, hl₁] },
    { erw [← category.assoc, h₂, category.assoc, hm₂, ← hl₂',
      ← category.assoc, ← category.assoc, ← h₂], refl } },
  { erw [hm₂, hl₂'] }
end

/--
Given

X₁ - f₁ -> X₂ - f₂ -> X₃
|          |          |
i₁         i₂         i₃
∨          ∨          ∨
Y₁ - g₁ -> Y₂ - g₂ -> Y₃

Then the left square is a pullback if the right square and the big square are.
-/
def left_square_is_pullback (H : is_limit (pullback_cone.mk _ _ h₂))
  (H' : is_limit (pullback_cone.mk _ _ (show i₁ ≫ g₁ ≫ g₂ = (f₁ ≫ f₂) ≫ i₃,
      by rw [← category.assoc, h₁, category.assoc, h₂, category.assoc]))) :
  is_limit (pullback_cone.mk _ _ h₁) :=
begin
  fapply pullback_cone.is_limit_aux',
  intro s,
  have : s.fst ≫ g₁ ≫ g₂ = (s.snd ≫ f₂) ≫ i₃ :=
  by { rw [← category.assoc, s.condition, category.assoc, category.assoc, h₂] },
  rcases pullback_cone.is_limit.lift' H' s.fst (s.snd ≫ f₂) this with ⟨l₁, hl₁, hl₁'⟩,
  use l₁,
  use hl₁,
  split,
  { apply pullback_cone.is_limit.hom_ext H,
    { erw [category.assoc, ← h₁, ← category.assoc, hl₁, s.condition], refl },
    { erw [category.assoc, hl₁'], refl } },
  { intros m hm₁ hm₂,
    apply pullback_cone.is_limit.hom_ext H',
    { erw [hm₁, hl₁] },
    { erw [hl₁', ← hm₂], exact (category.assoc _ _ _).symm } }
end

/--
Given

X₁ - f₁ -> X₂ - f₂ -> X₃
|          |          |
i₁         i₂         i₃
∨          ∨          ∨
Y₁ - g₁ -> Y₂ - g₂ -> Y₃

Then the right square is a pushout if the left square and the big square are.
-/
def right_square_is_pushout (H : is_colimit (pushout_cocone.mk _ _ h₁))
  (H' : is_colimit (pushout_cocone.mk _ _ (show i₁ ≫ g₁ ≫ g₂ = (f₁ ≫ f₂) ≫ i₃,
      by rw [← category.assoc, h₁, category.assoc, h₂, category.assoc]))) :
  is_colimit (pushout_cocone.mk _ _ h₂) :=
begin
  fapply pushout_cocone.is_colimit_aux',
  intro s,
  have : i₁ ≫ g₁ ≫ s.inl = (f₁ ≫ f₂) ≫ s.inr :=
  by { rw [category.assoc, ← s.condition, ← category.assoc, ← category.assoc, h₁] },
  rcases pushout_cocone.is_colimit.desc' H' (g₁ ≫ s.inl) s.inr this with ⟨l₁, hl₁, hl₁'⟩,
  dsimp at *,
  use l₁,
  refine ⟨_,_,_⟩,
  { apply pushout_cocone.is_colimit.hom_ext H,
    { erw [← category.assoc, hl₁], refl },
    { erw [← category.assoc, h₂, category.assoc, hl₁', s.condition] } },
  { exact hl₁' },
  { intros m hm₁ hm₂,
    apply pushout_cocone.is_colimit.hom_ext H',
    { erw [hl₁, category.assoc, hm₁] },
    { erw [hm₂, hl₁'] } }
end

end paste_lemma

section

variables (f : X ⟶ Z) (g : Y ⟶ Z) (f' : W ⟶ X)
variables [has_pullback f g] [has_pullback f' (pullback.fst : pullback f g ⟶ _)]
variables [has_pullback (f' ≫ f) g]

/-- The canonical isomorphism `W ×[X] (X ×[Z] Y) ≅ W ×[Z] Y` -/
noncomputable
def pullback_right_pullback_fst_iso :
  pullback f' (pullback.fst : pullback f g ⟶ _) ≅ pullback (f' ≫ f) g :=
begin
  let := big_square_is_pullback
    (pullback.snd : pullback f' (pullback.fst : pullback f g ⟶ _) ⟶ _) pullback.snd
    f' f pullback.fst pullback.fst g pullback.condition pullback.condition
    (pullback_is_pullback _ _) (pullback_is_pullback _ _),
  exact (this.cone_point_unique_up_to_iso (pullback_is_pullback _ _) : _)
end

@[simp, reassoc]
lemma pullback_right_pullback_fst_iso_hom_fst :
  (pullback_right_pullback_fst_iso f g f').hom ≫ pullback.fst = pullback.fst :=
is_limit.cone_point_unique_up_to_iso_hom_comp _ _ walking_cospan.left

@[simp, reassoc]
lemma pullback_right_pullback_fst_iso_hom_snd :
  (pullback_right_pullback_fst_iso f g f').hom ≫ pullback.snd = pullback.snd ≫ pullback.snd :=
is_limit.cone_point_unique_up_to_iso_hom_comp _ _ walking_cospan.right

@[simp, reassoc]
lemma pullback_right_pullback_fst_iso_inv_fst :
  (pullback_right_pullback_fst_iso f g f').inv ≫ pullback.fst = pullback.fst :=
is_limit.cone_point_unique_up_to_iso_inv_comp _ _ walking_cospan.left

@[simp, reassoc]
lemma pullback_right_pullback_fst_iso_inv_snd_snd :
  (pullback_right_pullback_fst_iso f g f').inv ≫ pullback.snd ≫ pullback.snd = pullback.snd :=
is_limit.cone_point_unique_up_to_iso_inv_comp _ _ walking_cospan.right

@[simp, reassoc]
lemma pullback_right_pullback_fst_iso_inv_snd_fst :
  (pullback_right_pullback_fst_iso f g f').inv ≫ pullback.snd ≫ pullback.fst = pullback.fst ≫ f' :=
begin
  rw ← pullback.condition,
  exact pullback_right_pullback_fst_iso_inv_fst_assoc _ _ _ _
end

end

section

variables (f : X ⟶ Y) (g : X ⟶ Z) (g' : Z ⟶ W)
variables [has_pushout f g] [has_pushout (pushout.inr : _ ⟶ pushout f g) g']
variables [has_pushout f (g ≫ g')]

/-- The canonical isomorphism `(Y ⨿[X] Z) ⨿[Z] W ≅ Y ×[X] W` -/
noncomputable
def pushout_left_pushout_inr_iso :
  pushout (pushout.inr : _ ⟶ pushout f g) g' ≅ pushout f (g ≫ g') :=
((big_square_is_pushout g g' _ _ f _ _ pushout.condition pushout.condition
  (pushout_is_pushout _ _) (pushout_is_pushout _ _))
  .cocone_point_unique_up_to_iso (pushout_is_pushout _ _) : _)

@[simp, reassoc]
lemma inl_pushout_left_pushout_inr_iso_inv :
  pushout.inl ≫ (pushout_left_pushout_inr_iso f g g').inv = pushout.inl ≫ pushout.inl :=
((big_square_is_pushout g g' _ _ f _ _ pushout.condition pushout.condition
  (pushout_is_pushout _ _) (pushout_is_pushout _ _))
  .comp_cocone_point_unique_up_to_iso_inv (pushout_is_pushout _ _) walking_span.left : _)

@[simp, reassoc]
lemma inr_pushout_left_pushout_inr_iso_hom :
  pushout.inr ≫ (pushout_left_pushout_inr_iso f g g').hom = pushout.inr :=
((big_square_is_pushout g g' _ _ f _ _ pushout.condition pushout.condition
  (pushout_is_pushout _ _) (pushout_is_pushout _ _))
  .comp_cocone_point_unique_up_to_iso_hom (pushout_is_pushout _ _) walking_span.right : _)

@[simp, reassoc]
lemma inr_pushout_left_pushout_inr_iso_inv :
  pushout.inr ≫ (pushout_left_pushout_inr_iso f g g').inv = pushout.inr :=
by rw [iso.comp_inv_eq, inr_pushout_left_pushout_inr_iso_hom]

@[simp, reassoc]
lemma inl_inl_pushout_left_pushout_inr_iso_hom :
  pushout.inl ≫ pushout.inl ≫ (pushout_left_pushout_inr_iso f g g').hom = pushout.inl :=
by rw [← category.assoc, ← iso.eq_comp_inv, inl_pushout_left_pushout_inr_iso_inv]

@[simp, reassoc]
lemma inr_inl_pushout_left_pushout_inr_iso_hom :
  pushout.inr ≫ pushout.inl ≫ (pushout_left_pushout_inr_iso f g g').hom = g' ≫ pushout.inr :=
by rw [← category.assoc, ← iso.eq_comp_inv, category.assoc,
  inr_pushout_left_pushout_inr_iso_inv, pushout.condition]

end

section pullback_assoc

/-
The objects and morphisms are as follows:

           Z₂ - g₄ -> X₃
           |          |
           g₃         f₄
           ∨          ∨
Z₁ - g₂ -> X₂ - f₃ -> Y₂
|          |
g₁         f₂
∨          ∨
X₁ - f₁ -> Y₁

where the two squares are pullbacks.

We can then construct the pullback squares

W  - l₂ -> Z₂ - g₄ -> X₃
|                     |
l₁                    f₄
∨                     ∨
Z₁ - g₂ -> X₂ - f₃ -> Y₂

and

W' - l₂' -> Z₂
|           |
l₁'         g₃
∨           ∨
Z₁          X₂
|           |
g₁          f₂
∨           ∨
X₁ -  f₁ -> Y₁

We will show that both `W` and `W'` are pullbacks over `g₁, g₂`, and thus we may construct a
canonical isomorphism between them. -/

variables {X₁ X₂ X₃ Y₁ Y₂ : C} (f₁ : X₁ ⟶ Y₁) (f₂ : X₂ ⟶ Y₁) (f₃ : X₂ ⟶ Y₂)
variables (f₄ : X₃ ⟶ Y₂) [has_pullback f₁ f₂] [has_pullback f₃ f₄]

include f₁ f₂ f₃ f₄

local notation `Z₁` := pullback f₁ f₂
local notation `Z₂` := pullback f₃ f₄
local notation `g₁` := (pullback.fst : Z₁ ⟶ X₁)
local notation `g₂` := (pullback.snd : Z₁ ⟶ X₂)
local notation `g₃` := (pullback.fst : Z₂ ⟶ X₂)
local notation `g₄` := (pullback.snd : Z₂ ⟶ X₃)
local notation `W`  := pullback (g₂ ≫ f₃) f₄
local notation `W'` := pullback f₁ (g₃ ≫ f₂)
local notation `l₁` := (pullback.fst : W ⟶ Z₁)
local notation `l₂` := (pullback.lift (pullback.fst ≫ g₂) pullback.snd
    ((category.assoc _ _ _).trans pullback.condition) : W ⟶ Z₂)
local notation `l₁'`:= (pullback.lift pullback.fst (pullback.snd ≫ g₃)
    (pullback.condition.trans (category.assoc _ _ _).symm) : W' ⟶ Z₁)
local notation `l₂'`:= (pullback.snd : W' ⟶ Z₂)

/-- `(X₁ ×[Y₁] X₂) ×[Y₂] X₃` is the pullback `(X₁ ×[Y₁] X₂) ×[X₂] (X₂ ×[Y₂] X₃)`. -/
def pullback_pullback_left_is_pullback [has_pullback (g₂ ≫ f₃) f₄] :
is_limit (pullback_cone.mk l₁ l₂ (show l₁ ≫ g₂ = l₂ ≫ g₃, from (pullback.lift_fst _ _ _).symm)) :=
begin
  apply left_square_is_pullback,
  exact pullback_is_pullback f₃ f₄,
  convert pullback_is_pullback (g₂ ≫ f₃) f₄,
  rw pullback.lift_snd
end

/-- `(X₁ ×[Y₁] X₂) ×[Y₂] X₃` is the pullback `X₁ ×[Y₁] (X₂ ×[Y₂] X₃)`. -/
def pullback_assoc_is_pullback [has_pullback (g₂ ≫ f₃) f₄] :
is_limit (pullback_cone.mk (l₁ ≫ g₁) l₂ (show (l₁ ≫ g₁) ≫ f₁ = l₂ ≫ (g₃ ≫ f₂),
  by rw [pullback.lift_fst_assoc, category.assoc, category.assoc, pullback.condition])) :=
begin
  apply pullback_cone.flip_is_limit,
  apply big_square_is_pullback,
  { apply pullback_cone.flip_is_limit,
    exact pullback_is_pullback f₁ f₂ },
  { apply pullback_cone.flip_is_limit,
    apply pullback_pullback_left_is_pullback },
  { exact pullback.lift_fst _ _ _ },
  { exact pullback.condition.symm }
end

lemma has_pullback_assoc [has_pullback (g₂ ≫ f₃) f₄] :
has_pullback f₁ (g₃ ≫ f₂) :=
⟨⟨⟨_, pullback_assoc_is_pullback f₁ f₂ f₃ f₄⟩⟩⟩

/-- `X₁ ×[Y₁] (X₂ ×[Y₂] X₃)` is the pullback `(X₁ ×[Y₁] X₂) ×[X₂] (X₂ ×[Y₂] X₃)`. -/
def pullback_pullback_right_is_pullback [has_pullback f₁ (g₃ ≫ f₂)] :
is_limit (pullback_cone.mk l₁' l₂' (show l₁' ≫ g₂ = l₂' ≫ g₃, from pullback.lift_snd _ _ _)) :=
begin
  apply pullback_cone.flip_is_limit,
  apply left_square_is_pullback,
  { apply pullback_cone.flip_is_limit,
    exact pullback_is_pullback f₁ f₂ },
  { apply pullback_cone.flip_is_limit,
    convert pullback_is_pullback f₁ (g₃ ≫ f₂),
    rw pullback.lift_fst },
  { exact pullback.condition.symm }
end

/-- `X₁ ×[Y₁] (X₂ ×[Y₂] X₃)` is the pullback `(X₁ ×[Y₁] X₂) ×[Y₂] X₃`. -/
def pullback_assoc_symm_is_pullback [has_pullback f₁ (g₃ ≫ f₂)] :
is_limit (pullback_cone.mk l₁' (l₂' ≫ g₄) (show l₁' ≫ (g₂ ≫ f₃) = (l₂' ≫ g₄) ≫ f₄,
  by rw [pullback.lift_snd_assoc, category.assoc, category.assoc, pullback.condition])) :=
begin
  apply big_square_is_pullback,
  exact pullback_is_pullback f₃ f₄,
  apply pullback_pullback_right_is_pullback
end

lemma has_pullback_assoc_symm [has_pullback f₁ (g₃ ≫ f₂)] :
has_pullback (g₂ ≫ f₃) f₄ :=
⟨⟨⟨_, pullback_assoc_symm_is_pullback f₁ f₂ f₃ f₄⟩⟩⟩

variables [has_pullback (g₂ ≫ f₃) f₄] [has_pullback f₁ (g₃ ≫ f₂)]

/-- The canonical isomorphism `(X₁ ×[Y₁] X₂) ×[Y₂] X₃ ≅ X₁ ×[Y₁] (X₂ ×[Y₂] X₃)`. -/
noncomputable
def pullback_assoc :
  pullback (pullback.snd ≫ f₃ : pullback f₁ f₂ ⟶ _) f₄ ≅
    pullback f₁ (pullback.fst ≫ f₂ : pullback f₃ f₄ ⟶ _) :=
(pullback_pullback_left_is_pullback f₁ f₂ f₃ f₄).cone_point_unique_up_to_iso
(pullback_pullback_right_is_pullback f₁ f₂ f₃ f₄)

@[simp, reassoc]
lemma pullback_assoc_inv_fst_fst :
  (pullback_assoc f₁ f₂ f₃ f₄).inv ≫ pullback.fst ≫ pullback.fst = pullback.fst :=
begin
  transitivity l₁' ≫ pullback.fst,
  rw ← category.assoc,
  congr' 1,
  exact is_limit.cone_point_unique_up_to_iso_inv_comp _ _ walking_cospan.left,
  exact pullback.lift_fst _ _ _,
end

@[simp, reassoc]
lemma pullback_assoc_hom_fst :
  (pullback_assoc f₁ f₂ f₃ f₄).hom ≫ pullback.fst = pullback.fst ≫ pullback.fst :=
by rw [← iso.eq_inv_comp, pullback_assoc_inv_fst_fst]

@[simp, reassoc]
lemma pullback_assoc_hom_snd_fst :
  (pullback_assoc f₁ f₂ f₃ f₄).hom ≫ pullback.snd ≫ pullback.fst = pullback.fst ≫ pullback.snd :=
begin
  transitivity l₂ ≫ pullback.fst,
  rw ← category.assoc,
  congr' 1,
  exact is_limit.cone_point_unique_up_to_iso_hom_comp _ _ walking_cospan.right,
  exact pullback.lift_fst _ _ _,
end

@[simp, reassoc]
lemma pullback_assoc_hom_snd_snd :
  (pullback_assoc f₁ f₂ f₃ f₄).hom ≫ pullback.snd ≫ pullback.snd = pullback.snd :=
begin
  transitivity l₂ ≫ pullback.snd,
  rw ← category.assoc,
  congr' 1,
  exact is_limit.cone_point_unique_up_to_iso_hom_comp _ _ walking_cospan.right,
  exact pullback.lift_snd _ _ _,
end

@[simp, reassoc]
lemma pullback_assoc_inv_fst_snd :
  (pullback_assoc f₁ f₂ f₃ f₄).inv ≫ pullback.fst ≫ pullback.snd = pullback.snd ≫ pullback.fst :=
by rw [iso.inv_comp_eq, pullback_assoc_hom_snd_fst]

@[simp, reassoc]
lemma pullback_assoc_inv_snd :
  (pullback_assoc f₁ f₂ f₃ f₄).inv ≫ pullback.snd = pullback.snd ≫ pullback.snd :=
by rw [iso.inv_comp_eq, pullback_assoc_hom_snd_snd]

end pullback_assoc


section pushout_assoc

/-
The objects and morphisms are as follows:

           Z₂ - g₄ -> X₃
           |          |
           g₃         f₄
           ∨          ∨
Z₁ - g₂ -> X₂ - f₃ -> Y₂
|          |
g₁         f₂
∨          ∨
X₁ - f₁ -> Y₁

where the two squares are pushouts.

We can then construct the pushout squares

Z₁ - g₂ -> X₂ - f₃ -> Y₂
|                     |
g₁                    l₂
∨                     ∨
X₁ - f₁ -> Y₁ - l₁ -> W

and

Z₂ - g₄  -> X₃
|           |
g₃          f₄
∨           ∨
X₂          Y₂
|           |
f₂          l₂'
∨           ∨
Y₁ - l₁' -> W'

We will show that both `W` and `W'` are pushouts over `f₂, f₃`, and thus we may construct a
canonical isomorphism between them. -/

variables {X₁ X₂ X₃ Z₁ Z₂ : C} (g₁ : Z₁ ⟶ X₁) (g₂ : Z₁ ⟶ X₂) (g₃ : Z₂ ⟶ X₂)
variables (g₄ : Z₂ ⟶ X₃) [has_pushout g₁ g₂] [has_pushout g₃ g₄]

include g₁ g₂ g₃ g₄

local notation `Y₁` := pushout g₁ g₂
local notation `Y₂` := pushout g₃ g₄
local notation `f₁` := (pushout.inl : X₁ ⟶ Y₁)
local notation `f₂` := (pushout.inr : X₂ ⟶ Y₁)
local notation `f₃` := (pushout.inl : X₂ ⟶ Y₂)
local notation `f₄` := (pushout.inr : X₃ ⟶ Y₂)
local notation `W`  := pushout g₁ (g₂ ≫ f₃)
local notation `W'` := pushout (g₃ ≫ f₂) g₄
local notation `l₁` := (pushout.desc pushout.inl (f₃ ≫ pushout.inr)
  (pushout.condition.trans (category.assoc _ _ _)) : Y₁ ⟶ W)
local notation `l₂` := (pushout.inr : Y₂ ⟶ W)
local notation `l₁'`:= (pushout.inl : Y₁ ⟶ W')
local notation `l₂'`:= (pushout.desc (f₂ ≫ pushout.inl) pushout.inr
    ((category.assoc _ _ _).symm.trans pushout.condition) : Y₂ ⟶ W')

/-- `(X₁ ⨿[Z₁] X₂) ⨿[Z₂] X₃` is the pushout `(X₁ ⨿[Z₁] X₂) ×[X₂] (X₂ ⨿[Z₂] X₃)`. -/
def pushout_pushout_left_is_pushout [has_pushout (g₃ ≫ f₂) g₄] :
  is_colimit (pushout_cocone.mk l₁' l₂'
    (show f₂ ≫ l₁' = f₃ ≫ l₂', from (pushout.inl_desc _ _ _).symm)) :=
begin
  apply pushout_cocone.flip_is_colimit,
  apply right_square_is_pushout,
  { apply pushout_cocone.flip_is_colimit,
    exact pushout_is_pushout _ _ },
  { apply pushout_cocone.flip_is_colimit,
    convert pushout_is_pushout (g₃ ≫ f₂) g₄,
    exact pushout.inr_desc _ _ _ },
  { exact pushout.condition.symm }
end

/-- `(X₁ ⨿[Z₁] X₂) ⨿[Z₂] X₃` is the pushout `X₁ ⨿[Z₁] (X₂ ⨿[Z₂] X₃)`. -/
def pushout_assoc_is_pushout [has_pushout (g₃ ≫ f₂) g₄] :
  is_colimit (pushout_cocone.mk (f₁ ≫ l₁') l₂' (show g₁ ≫ (f₁ ≫ l₁') = (g₂ ≫ f₃) ≫ l₂',
  by rw [category.assoc, pushout.inl_desc, pushout.condition_assoc])) :=
begin
  apply big_square_is_pushout,
  { apply pushout_pushout_left_is_pushout },
  { exact pushout_is_pushout _ _ }
end

lemma has_pushout_assoc [has_pushout (g₃ ≫ f₂) g₄] :
  has_pushout g₁ (g₂ ≫ f₃) :=
⟨⟨⟨_, pushout_assoc_is_pushout g₁ g₂ g₃ g₄⟩⟩⟩

/-- `X₁ ⨿[Z₁] (X₂ ⨿[Z₂] X₃)` is the pushout `(X₁ ⨿[Z₁] X₂) ×[X₂] (X₂ ⨿[Z₂] X₃)`. -/
def pushout_pushout_right_is_pushout [has_pushout g₁ (g₂ ≫ f₃)] :
is_colimit (pushout_cocone.mk l₁ l₂ (show f₂ ≫ l₁ = f₃ ≫ l₂, from pushout.inr_desc _ _ _)) :=
begin
  apply right_square_is_pushout,
  { exact pushout_is_pushout _ _ },
  { convert pushout_is_pushout g₁ (g₂ ≫ f₃),
    rw pushout.inl_desc }
end

/-- `X₁ ⨿[Z₁] (X₂ ⨿[Z₂] X₃)` is the pushout `(X₁ ⨿[Z₁] X₂) ⨿[Z₂] X₃`. -/
def pushout_assoc_symm_is_pushout [has_pushout g₁ (g₂ ≫ f₃)] :
  is_colimit (pushout_cocone.mk l₁ (f₄ ≫ l₂) ((show (g₃ ≫ f₂) ≫ l₁ = g₄ ≫ (f₄ ≫ l₂),
    by rw [category.assoc, pushout.inr_desc, pushout.condition_assoc]))) :=
begin
  apply pushout_cocone.flip_is_colimit,
  apply big_square_is_pushout,
  { apply pushout_cocone.flip_is_colimit,
    apply pushout_pushout_right_is_pushout },
  { apply pushout_cocone.flip_is_colimit,
    exact pushout_is_pushout _ _ },
  { exact pushout.condition.symm },
  { exact (pushout.inr_desc _ _ _).symm }
end

lemma has_pushout_assoc_symm [has_pushout g₁ (g₂ ≫ f₃)] :
  has_pushout (g₃ ≫ f₂) g₄ :=
⟨⟨⟨_, pushout_assoc_symm_is_pushout g₁ g₂ g₃ g₄⟩⟩⟩

variables [has_pushout (g₃ ≫ f₂) g₄] [has_pushout g₁ (g₂ ≫ f₃)]


/-- The canonical isomorphism `(X₁ ⨿[Z₁] X₂) ⨿[Z₂] X₃ ≅ X₁ ⨿[Z₁] (X₂ ⨿[Z₂] X₃)`. -/
noncomputable
def pushout_assoc :
  pushout (g₃ ≫ pushout.inr : _ ⟶ pushout g₁ g₂) g₄ ≅
    pushout g₁ (g₂ ≫ pushout.inl : _ ⟶ pushout g₃ g₄) :=
(pushout_pushout_left_is_pushout g₁ g₂ g₃ g₄).cocone_point_unique_up_to_iso
(pushout_pushout_right_is_pushout g₁ g₂ g₃ g₄)

@[simp, reassoc]
lemma inl_inl_pushout_assoc_hom :
  pushout.inl ≫ pushout.inl ≫ (pushout_assoc g₁ g₂ g₃ g₄).hom = pushout.inl :=
begin
  transitivity f₁ ≫ l₁,
  { congr' 1,
    exact (pushout_pushout_left_is_pushout g₁ g₂ g₃ g₄)
      .comp_cocone_point_unique_up_to_iso_hom _ walking_cospan.left },
  { exact pushout.inl_desc _ _ _ }
end

@[simp, reassoc]
lemma inr_inl_pushout_assoc_hom :
  pushout.inr ≫ pushout.inl ≫ (pushout_assoc g₁ g₂ g₃ g₄).hom = pushout.inl ≫ pushout.inr :=
begin
  transitivity f₂ ≫ l₁,
  { congr' 1,
    exact (pushout_pushout_left_is_pushout g₁ g₂ g₃ g₄)
      .comp_cocone_point_unique_up_to_iso_hom _ walking_cospan.left },
  { exact pushout.inr_desc _ _ _ }
end

@[simp, reassoc]
lemma inr_inr_pushout_assoc_inv :
  pushout.inr ≫ pushout.inr ≫ (pushout_assoc g₁ g₂ g₃ g₄).inv = pushout.inr :=
begin
  transitivity f₄ ≫ l₂',
  { congr' 1,
    exact (pushout_pushout_left_is_pushout g₁ g₂ g₃ g₄).comp_cocone_point_unique_up_to_iso_inv
      (pushout_pushout_right_is_pushout g₁ g₂ g₃ g₄) walking_cospan.right },
  { exact pushout.inr_desc _ _ _ }
end

@[simp, reassoc]
lemma inl_pushout_assoc_inv :
  pushout.inl ≫ (pushout_assoc g₁ g₂ g₃ g₄).inv = pushout.inl ≫ pushout.inl :=
by rw [iso.comp_inv_eq, category.assoc, inl_inl_pushout_assoc_hom]

@[simp, reassoc]
lemma inl_inr_pushout_assoc_inv :
  pushout.inl ≫ pushout.inr ≫ (pushout_assoc g₁ g₂ g₃ g₄).inv = pushout.inr ≫ pushout.inl :=
by rw [← category.assoc, iso.comp_inv_eq, category.assoc, inr_inl_pushout_assoc_hom]

@[simp, reassoc]
lemma inr_pushout_assoc_hom :
  pushout.inr ≫  (pushout_assoc g₁ g₂ g₃ g₄).hom = pushout.inr ≫ pushout.inr :=
by rw [← iso.eq_comp_inv, category.assoc, inr_inr_pushout_assoc_inv]


end pushout_assoc

variables (C)

/--
`has_pullbacks` represents a choice of pullback for every pair of morphisms

See <https://stacks.math.columbia.edu/tag/001W>
-/
abbreviation has_pullbacks := has_limits_of_shape walking_cospan C

/-- `has_pushouts` represents a choice of pushout for every pair of morphisms -/
abbreviation has_pushouts := has_colimits_of_shape walking_span C

/-- If `C` has all limits of diagrams `cospan f g`, then it has all pullbacks -/
lemma has_pullbacks_of_has_limit_cospan
  [Π {X Y Z : C} {f : X ⟶ Z} {g : Y ⟶ Z}, has_limit (cospan f g)] :
  has_pullbacks C :=
{ has_limit := λ F, has_limit_of_iso (diagram_iso_cospan F).symm }

/-- If `C` has all colimits of diagrams `span f g`, then it has all pushouts -/
lemma has_pushouts_of_has_colimit_span
  [Π {X Y Z : C} {f : X ⟶ Y} {g : X ⟶ Z}, has_colimit (span f g)] :
  has_pushouts C :=
{ has_colimit := λ F, has_colimit_of_iso (diagram_iso_span F) }

/-- The duality equivalence `walking_spanᵒᵖ ≌ walking_cospan` -/
@[simps]
def walking_span_op_equiv : walking_spanᵒᵖ ≌ walking_cospan :=
wide_pushout_shape_op_equiv _

/-- The duality equivalence `walking_cospanᵒᵖ ≌ walking_span` -/
@[simps]
def walking_cospan_op_equiv : walking_cospanᵒᵖ ≌ walking_span :=
wide_pullback_shape_op_equiv _

/-- Having wide pullback at any universe level implies having binary pullbacks. -/
@[priority 100] -- see Note [lower instance priority]
instance has_pullbacks_of_has_wide_pullbacks [has_wide_pullbacks.{w} C] : has_pullbacks C :=
begin
  haveI := has_wide_pullbacks_shrink.{0 w} C,
  apply_instance
end

<<<<<<< HEAD
=======
variable {C}

/-- Given a morphism `f : X ⟶ Y`, we can take morphisms over `Y` to morphisms over `X` via
pullbacks. This is right adjoint to `over.map` (TODO) -/
@[simps obj_left obj_hom map_left {rhs_md := semireducible, simp_rhs := tt}]
def base_change [has_pullbacks C] {X Y : C} (f : X ⟶ Y) : over Y ⥤ over X :=
{ obj := λ g, over.mk (pullback.snd : pullback g.hom f ⟶ _),
  map := λ g₁ g₂ i, over.hom_mk (pullback.map _ _ _ _ i.left (𝟙 _) (𝟙 _) (by simp) (by simp))
    (by simp) }

>>>>>>> 0a3e8d38
end category_theory.limits<|MERGE_RESOLUTION|>--- conflicted
+++ resolved
@@ -2209,8 +2209,6 @@
   apply_instance
 end
 
-<<<<<<< HEAD
-=======
 variable {C}
 
 /-- Given a morphism `f : X ⟶ Y`, we can take morphisms over `Y` to morphisms over `X` via
@@ -2221,5 +2219,4 @@
   map := λ g₁ g₂ i, over.hom_mk (pullback.map _ _ _ _ i.left (𝟙 _) (𝟙 _) (by simp) (by simp))
     (by simp) }
 
->>>>>>> 0a3e8d38
 end category_theory.limits