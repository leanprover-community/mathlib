--- conflicted
+++ resolved
@@ -23,9 +23,6 @@
 
 variables (C : Type u) [category.{v} C]
 
-<<<<<<< HEAD
-def has_finite_limits : Prop :=
-=======
 /--
 A category has all finite limits if every functor `J ⥤ C` with a `fin_category J` instance
 has a limit.
@@ -34,8 +31,7 @@
 -/
 -- We can't just made this an `abbreviation`
 -- because of https://github.com/leanprover-community/lean/issues/429
-def has_finite_limits : Type (max (v+1) u) :=
->>>>>>> e3057ba4
+def has_finite_limits : Prop :=
 Π (J : Type v) [𝒥 : small_category J] [@fin_category J 𝒥], @has_limits_of_shape J 𝒥 C _
 
 attribute [class] has_finite_limits
@@ -50,17 +46,13 @@
 lemma has_finite_limits_of_has_limits [has_limits C] : has_finite_limits C :=
 λ J 𝒥₁ 𝒥₂, by apply_instance
 
-<<<<<<< HEAD
-def has_finite_colimits : Prop :=
-=======
 /--
 A category has all finite colimits if every functor `J ⥤ C` with a `fin_category J` instance
 has a colimit.
 
 This is often called 'finitely cocomplete'.
 -/
-def has_finite_colimits : Type (max (v+1) u) :=
->>>>>>> e3057ba4
+def has_finite_colimits : Prop :=
 Π (J : Type v) [𝒥 : small_category J] [@fin_category J 𝒥], @has_colimits_of_shape J 𝒥 C _
 
 attribute [class] has_finite_colimits
