/-
Copyright (c) 2019 Scott Morrison. All rights reserved.
Released under Apache 2.0 license as described in the file LICENSE.
Authors: Scott Morrison
-/
import category_theory.fin_category
import category_theory.limits.shapes.binary_products
import category_theory.limits.shapes.equalizers
import category_theory.limits.shapes.wide_pullbacks
import category_theory.limits.shapes.pullbacks
import data.fintype.basic

/-!
# Categories with finite limits.

A typeclass for categories with all finite (co)limits.
-/

universes v' u' v u

open category_theory

namespace category_theory.limits

variables (C : Type u) [category.{v} C]

/--
A category has all finite limits if every functor `J ⥤ C` with a `fin_category J` instance
has a limit.

This is often called 'finitely complete'.
-/
-- We can't just made this an `abbreviation`
-- because of https://github.com/leanprover-community/lean/issues/429
class has_finite_limits : Prop :=
(out (J : Type v) [𝒥 : small_category J] [@fin_category J 𝒥] : @has_limits_of_shape J 𝒥 C _)

@[priority 100]
instance has_limits_of_shape_of_has_finite_limits
  (J : Type v) [small_category J] [fin_category J] [has_finite_limits C] :
  has_limits_of_shape J C := has_finite_limits.out J

@[priority 100]
instance has_finite_limits_of_has_limits_of_size [has_limits_of_size.{v' u'} C] :
  has_finite_limits C :=
⟨λ J hJ hJ', by { haveI := has_limits_of_size_shrink.{0 0} C,
  exact has_limits_of_shape_of_equivalence (fin_category.equiv_as_type J) }⟩

/-- If `C` has all limits, it has finite limits. -/
<<<<<<< HEAD
@[priority 100]
instance has_finite_limits_of_has_limits [has_limits C] : has_finite_limits C :=
⟨λ J 𝒥₁ 𝒥₂, by apply_instance⟩
=======
lemma has_finite_limits_of_has_limits [has_limits C] : has_finite_limits C := infer_instance
>>>>>>> c09501db

/--
A category has all finite colimits if every functor `J ⥤ C` with a `fin_category J` instance
has a colimit.

This is often called 'finitely cocomplete'.
-/
class has_finite_colimits : Prop :=
(out (J : Type v) [𝒥 : small_category J] [@fin_category J 𝒥] : @has_colimits_of_shape J 𝒥 C _)

@[priority 100]
instance has_limits_of_shape_of_has_finite_colimits
  (J : Type v) [small_category J] [fin_category J] [has_finite_colimits C] :
  has_colimits_of_shape J C := has_finite_colimits.out J

@[priority 100]
instance has_finite_colimits_of_has_colimits_of_size [has_colimits_of_size.{v' u'} C] :
  has_finite_colimits C :=
⟨λ J hJ hJ', by { haveI := has_colimits_of_size_shrink.{0 0} C,
  exact has_colimits_of_shape_of_equivalence (fin_category.equiv_as_type J) }⟩

/-- If `C` has all colimits, it has finite colimits. -/
<<<<<<< HEAD
@[priority 100]
instance has_finite_colimits_of_has_colimits [has_colimits C] : has_finite_colimits C :=
⟨λ J 𝒥₁ 𝒥₂, by apply_instance⟩
=======
lemma has_finite_colimits_of_has_colimits [has_colimits C] : has_finite_colimits C :=
infer_instance
>>>>>>> c09501db

section

open walking_parallel_pair walking_parallel_pair_hom

instance fintype_walking_parallel_pair : fintype walking_parallel_pair :=
{ elems := [walking_parallel_pair.zero, walking_parallel_pair.one].to_finset,
  complete := λ x, by { cases x; simp } }

local attribute [tidy] tactic.case_bash

instance (j j' : walking_parallel_pair) : fintype (walking_parallel_pair_hom j j') :=
{ elems := walking_parallel_pair.rec_on j
    (walking_parallel_pair.rec_on j' [walking_parallel_pair_hom.id zero].to_finset
      [left, right].to_finset)
    (walking_parallel_pair.rec_on j' ∅ [walking_parallel_pair_hom.id one].to_finset),
  complete := by tidy }

end

instance : fin_category walking_parallel_pair := { }

/-- Equalizers are finite limits, so if `C` has all finite limits, it also has all equalizers -/
example [has_finite_limits C] : has_equalizers C := by apply_instance

/-- Coequalizers are finite colimits, of if `C` has all finite colimits, it also has all
    coequalizers -/
example [has_finite_colimits C] : has_coequalizers C := by apply_instance

variables {J : Type v}

local attribute [tidy] tactic.case_bash

namespace wide_pullback_shape

instance fintype_obj [fintype J] : fintype (wide_pullback_shape J) :=
by { rw wide_pullback_shape, apply_instance }

instance fintype_hom [decidable_eq J] (j j' : wide_pullback_shape J) :
  fintype (j ⟶ j') :=
{ elems :=
  begin
    cases j',
    { cases j,
      { exact {hom.id none} },
      { exact {hom.term j} } },
    { by_cases some j' = j,
      { rw h,
        exact {hom.id j} },
      { exact ∅ } }
  end,
  complete := by tidy }

end wide_pullback_shape

namespace wide_pushout_shape

instance fintype_obj [fintype J] : fintype (wide_pushout_shape J) :=
by { rw wide_pushout_shape, apply_instance }

instance fintype_hom [decidable_eq J] (j j' : wide_pushout_shape J) :
  fintype (j ⟶ j') :=
{ elems :=
  begin
    cases j,
    { cases j',
      { exact {hom.id none} },
      { exact {hom.init j'} } },
    { by_cases some j = j',
      { rw h,
        exact {hom.id j'} },
      { exact ∅ } }
  end,
  complete := by tidy }

end wide_pushout_shape

instance fin_category_wide_pullback [decidable_eq J] [fintype J] :
  fin_category (wide_pullback_shape J) :=
{ fintype_hom := wide_pullback_shape.fintype_hom }

instance fin_category_wide_pushout [decidable_eq J] [fintype J] :
  fin_category (wide_pushout_shape J) :=
{ fintype_hom := wide_pushout_shape.fintype_hom }

/--
`has_finite_wide_pullbacks` represents a choice of wide pullback
for every finite collection of morphisms
-/
-- We can't just made this an `abbreviation`
-- because of https://github.com/leanprover-community/lean/issues/429
class has_finite_wide_pullbacks : Prop :=
(out (J : Type v) [decidable_eq J] [fintype J] : has_limits_of_shape (wide_pullback_shape J) C)

instance has_limits_of_shape_wide_pullback_shape
  (J : Type v) [fintype J] [has_finite_wide_pullbacks C] :
  has_limits_of_shape (wide_pullback_shape J) C :=
by { haveI := @has_finite_wide_pullbacks.out C _ _ J (classical.dec_eq _), apply_instance }

/--
`has_finite_wide_pushouts` represents a choice of wide pushout
for every finite collection of morphisms
-/
class has_finite_wide_pushouts : Prop :=
(out (J : Type v) [decidable_eq J] [fintype J] : has_colimits_of_shape (wide_pushout_shape J) C)

instance has_colimits_of_shape_wide_pushout_shape
  (J : Type v) [fintype J] [has_finite_wide_pushouts C] :
  has_colimits_of_shape (wide_pushout_shape J) C :=
by { haveI := @has_finite_wide_pushouts.out C _ _ J (classical.dec_eq _), apply_instance }

/--
Finite wide pullbacks are finite limits, so if `C` has all finite limits,
it also has finite wide pullbacks
-/
lemma has_finite_wide_pullbacks_of_has_finite_limits [has_finite_limits C] :
  has_finite_wide_pullbacks C :=
⟨λ J _ _, by exactI has_finite_limits.out _⟩

/--
Finite wide pushouts are finite colimits, so if `C` has all finite colimits,
it also has finite wide pushouts
-/
lemma has_finite_wide_pushouts_of_has_finite_limits [has_finite_colimits C] :
  has_finite_wide_pushouts C :=
⟨λ J _ _, by exactI has_finite_colimits.out _⟩

instance fintype_walking_pair : fintype walking_pair :=
{ elems := {walking_pair.left, walking_pair.right},
  complete := λ x, by { cases x; simp } }

/-- Pullbacks are finite limits, so if `C` has all finite limits, it also has all pullbacks -/
example [has_finite_wide_pullbacks C] : has_pullbacks C := by apply_instance

/-- Pushouts are finite colimits, so if `C` has all finite colimits, it also has all pushouts -/
example [has_finite_wide_pushouts C] : has_pushouts C := by apply_instance

end category_theory.limits<|MERGE_RESOLUTION|>--- conflicted
+++ resolved
@@ -47,13 +47,8 @@
   exact has_limits_of_shape_of_equivalence (fin_category.equiv_as_type J) }⟩
 
 /-- If `C` has all limits, it has finite limits. -/
-<<<<<<< HEAD
-@[priority 100]
-instance has_finite_limits_of_has_limits [has_limits C] : has_finite_limits C :=
-⟨λ J 𝒥₁ 𝒥₂, by apply_instance⟩
-=======
-lemma has_finite_limits_of_has_limits [has_limits C] : has_finite_limits C := infer_instance
->>>>>>> c09501db
+@[priority 100]
+instance has_finite_limits_of_has_limits [has_limits C] : has_finite_limits C := infer_instance
 
 /--
 A category has all finite colimits if every functor `J ⥤ C` with a `fin_category J` instance
@@ -76,14 +71,9 @@
   exact has_colimits_of_shape_of_equivalence (fin_category.equiv_as_type J) }⟩
 
 /-- If `C` has all colimits, it has finite colimits. -/
-<<<<<<< HEAD
 @[priority 100]
 instance has_finite_colimits_of_has_colimits [has_colimits C] : has_finite_colimits C :=
-⟨λ J 𝒥₁ 𝒥₂, by apply_instance⟩
-=======
-lemma has_finite_colimits_of_has_colimits [has_colimits C] : has_finite_colimits C :=
 infer_instance
->>>>>>> c09501db
 
 section
 
