--- conflicted
+++ resolved
@@ -12,7 +12,6 @@
 open category_theory
 namespace category_theory.limits
 
-<<<<<<< HEAD
 /-- A category with a `fintype` of objects, and a `fintype` for each morphism space. -/
 class fin_category (J : Type v) [small_category J] :=
 (decidable_eq_obj : decidable_eq J . tactic.apply_instance)
@@ -28,10 +27,7 @@
   fin_category (discrete J) :=
 { }
 
-variables (C : Type u) [𝒞 : category.{v+1} C]
-=======
 variables (C : Type u) [𝒞 : category.{v} C]
->>>>>>> ec618c1a
 include 𝒞
 
 class has_finite_limits :=
