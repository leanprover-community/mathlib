--- conflicted
+++ resolved
@@ -219,11 +219,7 @@
 
 namespace wide_pullback
 
-<<<<<<< HEAD
-variables {C} {B : C} {objs : J → C} {arrows : Π (j : J), objs j ⟶ B}
-=======
 variables {C} {B : C} {objs : J → C} (arrows : Π (j : J), objs j ⟶ B)
->>>>>>> b7ab74ab
 variables [has_wide_pullback B objs arrows]
 
 /-- The `j`-th projection from the pullback. -/
@@ -236,18 +232,11 @@
 abbreviation base : wide_pullback _ _ arrows ⟶ B :=
 limit.π (wide_pullback_shape.wide_cospan _ _ _) option.none
 
-<<<<<<< HEAD
-@[simp]
-lemma π_arrow (j : J) : (π j : wide_pullback _ _ arrows ⟶ _) ≫ arrows _ = base :=
-by apply (limit.cone (wide_pullback_shape.wide_cospan B objs arrows)).w
-  (wide_pullback_shape.hom.term j)
-=======
 @[simp, reassoc]
 lemma π_arrow (j : J) : π arrows j ≫ arrows _ = base arrows :=
 by apply limit.w (wide_pullback_shape.wide_cospan _ _ _) (wide_pullback_shape.hom.term j)
 
 variables {arrows}
->>>>>>> b7ab74ab
 
 /-- Lift a a collection of morphisms to a morphism to the pullback. -/
 noncomputable
@@ -256,26 +245,11 @@
 limit.lift (wide_pullback_shape.wide_cospan _ _ _)
   (wide_pullback_shape.mk_cone f fs $ by exact w)
 
-<<<<<<< HEAD
+variables (arrows)
+
 variables {X : C} (f : X ⟶ B) (fs : Π (j : J), X ⟶ objs j)
   (w : ∀ j, fs j ≫ arrows j = f)
 
-@[simp]
-lemma lift_π (j : J) : lift f fs w ≫ (π j : wide_pullback _ _ arrows ⟶ _) = fs _ :=
-by { simp, refl }
-
-@[simp]
-lemma lift_base : lift f fs w ≫ base = f :=
-by { simp, refl }
-
-lemma eq_lift_of_comp_eq (g : X ⟶ wide_pullback _ _ arrows) :
-  (∀ j : J, g ≫ π j = fs j) → g ≫ base = f → g = lift f fs w :=
-=======
-variables (arrows)
-
-variables {X : C} (f : X ⟶ B) (fs : Π (j : J), X ⟶ objs j)
-  (w : ∀ j, fs j ≫ arrows j = f)
-
 @[simp, reassoc]
 lemma lift_π (j : J) : lift f fs w ≫ π arrows j = fs _ :=
 by { simp, refl }
@@ -286,7 +260,6 @@
 
 lemma eq_lift_of_comp_eq (g : X ⟶ wide_pullback _ _ arrows) :
   (∀ j : J, g ≫ π arrows j = fs j) → g ≫ base arrows = f → g = lift f fs w :=
->>>>>>> b7ab74ab
 begin
   intros h1 h2,
   apply (limit.is_limit (wide_pullback_shape.wide_cospan B objs arrows)).uniq
@@ -297,11 +270,7 @@
 end
 
 lemma hom_eq_lift (g : X ⟶ wide_pullback _ _ arrows) :
-<<<<<<< HEAD
-  g = lift (g ≫ base) (λ j, g ≫ π j) (by tidy) :=
-=======
   g = lift (g ≫ base arrows) (λ j, g ≫ π arrows j) (by tidy) :=
->>>>>>> b7ab74ab
 begin
   apply eq_lift_of_comp_eq,
   tidy,
@@ -309,14 +278,6 @@
 
 @[ext]
 lemma hom_ext (g1 g2 : X ⟶ wide_pullback _ _ arrows) :
-<<<<<<< HEAD
-  (∀ j : J, g1 ≫ π j = g2 ≫ π j) → g1 ≫ base = g2 ≫ base → g1 = g2 :=
-begin
-  intros h1 h2,
-  rw hom_eq_lift g2,
-  apply eq_lift_of_comp_eq,
-  assumption'
-=======
   (∀ j : J, g1 ≫ π arrows j = g2 ≫ π arrows j) →
   g1 ≫ base arrows = g2 ≫ base arrows → g1 = g2 :=
 begin
@@ -325,18 +286,13 @@
   rintros (_|_),
   { apply h2 },
   { apply h1 },
->>>>>>> b7ab74ab
 end
 
 end wide_pullback
 
 namespace wide_pushout
 
-<<<<<<< HEAD
-variables {C} {B : C} {objs : J → C} {arrows : Π (j : J), B ⟶ objs j}
-=======
 variables {C} {B : C} {objs : J → C} (arrows : Π (j : J), B ⟶ objs j)
->>>>>>> b7ab74ab
 variables [has_wide_pushout B objs arrows]
 
 /-- The `j`-th inclusion to the pushout. -/
@@ -349,18 +305,11 @@
 abbreviation head : B ⟶ wide_pushout B objs arrows :=
 colimit.ι (wide_pushout_shape.wide_span _ _ _) option.none
 
-<<<<<<< HEAD
-@[simp]
-lemma head_ι (j : J) : arrows j ≫ (ι j : _ ⟶ wide_pushout B objs arrows) = head :=
-by apply (colimit.cocone (wide_pushout_shape.wide_span B objs arrows)).w
-  (wide_pushout_shape.hom.init j)
-=======
 @[simp, reassoc]
 lemma arrow_ι (j : J) : arrows j ≫ ι arrows j = head arrows :=
 by apply colimit.w (wide_pushout_shape.wide_span _ _ _) (wide_pushout_shape.hom.init j)
 
 variables {arrows}
->>>>>>> b7ab74ab
 
 /-- Descend a collection of morphisms to a morphism from the pushout. -/
 noncomputable
@@ -369,26 +318,11 @@
 colimit.desc (wide_pushout_shape.wide_span B objs arrows)
   (wide_pushout_shape.mk_cocone f fs $ by exact w)
 
-<<<<<<< HEAD
+variables (arrows)
+
 variables {X : C} (f : B ⟶ X) (fs : Π (j : J), objs j ⟶ X)
   (w : ∀ j, arrows j ≫ fs j = f)
 
-@[simp]
-lemma ι_desc (j : J) : (ι j : _ ⟶ wide_pushout _ _ arrows) ≫ desc f fs w = fs _ :=
-by { simp, refl }
-
-@[simp]
-lemma head_desc : head ≫ desc f fs w = f :=
-by { simp, refl }
-
-lemma eq_desc_of_comp_eq (g : wide_pushout _ _ arrows ⟶ X) :
-  (∀ j : J, ι j ≫ g = fs j) → head ≫ g = f → g = desc f fs w :=
-=======
-variables (arrows)
-
-variables {X : C} (f : B ⟶ X) (fs : Π (j : J), objs j ⟶ X)
-  (w : ∀ j, arrows j ≫ fs j = f)
-
 @[simp, reassoc]
 lemma ι_desc (j : J) : ι arrows j ≫ desc f fs w = fs _ :=
 by { simp, refl }
@@ -399,7 +333,6 @@
 
 lemma eq_desc_of_comp_eq (g : wide_pushout _ _ arrows ⟶ X) :
   (∀ j : J, ι arrows j ≫ g = fs j) → head arrows ≫ g = f → g = desc f fs w :=
->>>>>>> b7ab74ab
 begin
   intros h1 h2,
   apply (colimit.is_colimit (wide_pushout_shape.wide_span B objs arrows)).uniq
@@ -410,11 +343,7 @@
 end
 
 lemma hom_eq_desc (g : wide_pushout _ _ arrows ⟶ X) :
-<<<<<<< HEAD
-  g = desc (head ≫ g) (λ j, ι j ≫ g) (λ j, by { rw ← category.assoc, simp }) :=
-=======
   g = desc (head arrows ≫ g) (λ j, ι arrows j ≫ g) (λ j, by { rw ← category.assoc, simp }) :=
->>>>>>> b7ab74ab
 begin
   apply eq_desc_of_comp_eq,
   tidy,
@@ -422,14 +351,6 @@
 
 @[ext]
 lemma hom_ext (g1 g2 : wide_pushout _ _ arrows ⟶ X) :
-<<<<<<< HEAD
-  (∀ j : J, ι j ≫ g1= ι j ≫ g2) → head ≫ g1 = head ≫ g2 → g1 = g2 :=
-begin
-  intros h1 h2,
-  rw hom_eq_desc g2,
-  apply eq_desc_of_comp_eq,
-  assumption'
-=======
   (∀ j : J, ι arrows j ≫ g1 = ι arrows j ≫ g2) →
   head arrows ≫ g1 = head arrows ≫ g2 → g1 = g2 :=
 begin
@@ -438,7 +359,6 @@
   rintros (_|_),
   { apply h2 },
   { apply h1 },
->>>>>>> b7ab74ab
 end
 
 end wide_pushout
