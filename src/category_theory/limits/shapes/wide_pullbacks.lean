/-
Copyright (c) 2020 Bhavik Mehta. All rights reserved.
Released under Apache 2.0 license as described in the file LICENSE.
Authors: Bhavik Mehta
-/
import category_theory.limits.has_limits
import category_theory.thin

/-!
# Wide pullbacks

We define the category `wide_pullback_shape`, (resp. `wide_pushout_shape`) which is the category
obtained from a discrete category of type `J` by adjoining a terminal (resp. initial) element.
Limits of this shape are wide pullbacks (pushouts).
The convenience method `wide_cospan` (`wide_span`) constructs a functor from this category, hitting
the given morphisms.

We use `wide_pullback_shape` to define ordinary pullbacks (pushouts) by using `J := walking_pair`,
which allows easy proofs of some related lemmas.
Furthermore, wide pullbacks are used to show the existence of limits in the slice category.
Namely, if `C` has wide pullbacks then `C/B` has limits for any object `B` in `C`.

Typeclasses `has_wide_pullbacks` and `has_finite_wide_pullbacks` assert the existence of wide
pullbacks and finite wide pullbacks.
-/

universes v u

open category_theory category_theory.limits

namespace category_theory.limits

variable (J : Type v)

/-- A wide pullback shape for any type `J` can be written simply as `option J`. -/
@[derive inhabited]
def wide_pullback_shape := option J

/-- A wide pushout shape for any type `J` can be written simply as `option J`. -/
@[derive inhabited]
def wide_pushout_shape := option J

namespace wide_pullback_shape

variable {J}

/-- The type of arrows for the shape indexing a wide pullback. -/
@[derive decidable_eq]
inductive hom : wide_pullback_shape J → wide_pullback_shape J → Type v
| id : Π X, hom X X
| term : Π (j : J), hom (some j) none

attribute [nolint unused_arguments] hom.decidable_eq

instance struct : category_struct (wide_pullback_shape J) :=
{ hom := hom,
  id := λ j, hom.id j,
  comp := λ j₁ j₂ j₃ f g,
  begin
    cases f,
      exact g,
    cases g,
    apply hom.term _
  end }

instance hom.inhabited : inhabited (hom none none) := ⟨hom.id (none : wide_pullback_shape J)⟩

local attribute [tidy] tactic.case_bash

instance subsingleton_hom (j j' : wide_pullback_shape J) : subsingleton (j ⟶ j') :=
⟨by tidy⟩

instance category : small_category (wide_pullback_shape J) := thin_category

@[simp] lemma hom_id (X : wide_pullback_shape J) : hom.id X = 𝟙 X := rfl

variables {C : Type u} [category.{v} C]

/--
Construct a functor out of the wide pullback shape given a J-indexed collection of arrows to a
fixed object.
-/
@[simps]
def wide_cospan (B : C) (objs : J → C) (arrows : Π (j : J), objs j ⟶ B) :
  wide_pullback_shape J ⥤ C :=
{ obj := λ j, option.cases_on j B objs,
  map := λ X Y f,
  begin
    cases f with _ j,
    { apply (𝟙 _) },
    { exact arrows j }
  end,
<<<<<<< HEAD
  map_id' := λ X, rfl,
  map_comp' := λ X Y Z f g,
    by cases f; cases g; { dsimp *, simp *, refl } }
=======
  map_comp' := λ _ _ _ f g,
  begin
    cases f,
    { simpa },
    cases g,
    simpa
  end }
>>>>>>> 50cc57be

/-- Every diagram is naturally isomorphic (actually, equal) to a `wide_cospan` -/
def diagram_iso_wide_cospan (F : wide_pullback_shape J ⥤ C) :
  F ≅ wide_cospan (F.obj none) (λ j, F.obj (some j)) (λ j, F.map (hom.term j)) :=
nat_iso.of_components (λ j, eq_to_iso $ by tidy) $ by tidy

/-- Construct a cone over a wide cospan. -/
@[simps]
def mk_cone {F : wide_pullback_shape J ⥤ C} {X : C}
  (f : X ⟶ F.obj none) (π : Π j, X ⟶ F.obj (some j))
  (w : ∀ j, π j ≫ F.map (hom.term j) = f) : cone F :=
{ X := X,
  π :=
  { app := λ j, match j with
    | none := f
    | (some j) := π j
    end,
    naturality' := λ j j' f, by { cases j; cases j'; cases f; unfold_aux; dsimp; simp [w], }, } }

end wide_pullback_shape

namespace wide_pushout_shape

variable {J}

/-- The type of arrows for the shape indexing a wide psuhout. -/
@[derive decidable_eq]
inductive hom : wide_pushout_shape J → wide_pushout_shape J → Type v
| id : Π X, hom X X
| init : Π (j : J), hom none (some j)

attribute [nolint unused_arguments] hom.decidable_eq

instance struct : category_struct (wide_pushout_shape J) :=
{ hom := hom,
  id := λ j, hom.id j,
  comp := λ j₁ j₂ j₃ f g,
  begin
    cases f,
      exact g,
    cases g,
    apply hom.init _
  end }

instance hom.inhabited : inhabited (hom none none) := ⟨hom.id (none : wide_pushout_shape J)⟩

local attribute [tidy] tactic.case_bash

instance subsingleton_hom (j j' : wide_pushout_shape J) : subsingleton (j ⟶ j') :=
⟨by tidy⟩

instance category : small_category (wide_pushout_shape J) := thin_category

@[simp] lemma hom_id (X : wide_pushout_shape J) : hom.id X = 𝟙 X := rfl

variables {C : Type u} [category.{v} C]

/--
Construct a functor out of the wide pushout shape given a J-indexed collection of arrows from a
fixed object.
-/
@[simps]
def wide_span (B : C) (objs : J → C) (arrows : Π (j : J), B ⟶ objs j) : wide_pushout_shape J ⥤ C :=
{ obj := λ j, option.cases_on j B objs,
  map := λ X Y f,
  begin
    cases f with _ j,
    { apply (𝟙 _) },
    { exact arrows j }
  end,
  map_comp' := by { rintros (_|_) (_|_) (_|_) (_|_) (_|_); simpa } }

/-- Every diagram is naturally isomorphic (actually, equal) to a `wide_span` -/
def diagram_iso_wide_span (F : wide_pushout_shape J ⥤ C) :
  F ≅ wide_span (F.obj none) (λ j, F.obj (some j)) (λ j, F.map (hom.init j)) :=
nat_iso.of_components (λ j, eq_to_iso $ by tidy) $ by tidy

/-- Construct a cocone over a wide span. -/
@[simps]
def mk_cocone {F : wide_pushout_shape J ⥤ C} {X : C}
  (f : F.obj none ⟶ X) (ι : Π j, F.obj (some j) ⟶ X)
  (w : ∀ j, F.map (hom.init j) ≫ ι j = f) : cocone F :=
{ X := X,
  ι :=
  { app := λ j, match j with
    | none := f
    | (some j) := ι j
    end,
    naturality' := λ j j' f, by { cases j; cases j'; cases f; unfold_aux; dsimp; simp [w], }, } }

end wide_pushout_shape

variables (C : Type u) [category.{v} C]

/-- `has_wide_pullbacks` represents a choice of wide pullback for every collection of morphisms -/
abbreviation has_wide_pullbacks : Prop :=
Π (J : Type v), has_limits_of_shape (wide_pullback_shape J) C

/-- `has_wide_pushouts` represents a choice of wide pushout for every collection of morphisms -/
abbreviation has_wide_pushouts : Prop :=
Π (J : Type v), has_colimits_of_shape (wide_pushout_shape J) C

variables {C J}

/-- `has_wide_pullback B objs arrows` means that `wide_cospan B objs arrows` has a limit. -/
abbreviation has_wide_pullback (B : C) (objs : J → C)
  (arrows : Π (j : J), objs j ⟶ B) : Prop :=
has_limit (wide_pullback_shape.wide_cospan B objs arrows)

/-- `has_wide_pushout B objs arrows` means that `wide_span B objs arrows` has a colimit. -/
abbreviation has_wide_pushout (B : C) (objs : J → C)
  (arrows : Π (j : J), B ⟶ objs j) : Prop :=
has_colimit (wide_pushout_shape.wide_span B objs arrows)

/-- A choice of wide pullback. -/
noncomputable
abbreviation wide_pullback (B : C) (objs : J → C) (arrows : Π (j : J), objs j ⟶ B)
  [has_wide_pullback B objs arrows] : C :=
limit (wide_pullback_shape.wide_cospan B objs arrows)

/-- A choice of wide pushout. -/
noncomputable
abbreviation wide_pushout (B : C) (objs : J → C) (arrows : Π (j : J), B ⟶ objs j)
  [has_wide_pushout B objs arrows] : C :=
colimit (wide_pushout_shape.wide_span B objs arrows)

variable (C)

namespace wide_pullback

variables {C} {B : C} {objs : J → C} (arrows : Π (j : J), objs j ⟶ B)
variables [has_wide_pullback B objs arrows]

/-- The `j`-th projection from the pullback. -/
noncomputable
abbreviation π (j : J) : wide_pullback _ _ arrows ⟶ objs j :=
limit.π (wide_pullback_shape.wide_cospan _ _ _) (option.some j)

/-- The unique map to the base from the pullback. -/
noncomputable
abbreviation base : wide_pullback _ _ arrows ⟶ B :=
limit.π (wide_pullback_shape.wide_cospan _ _ _) option.none

@[simp, reassoc]
lemma π_arrow (j : J) : π arrows j ≫ arrows _ = base arrows :=
by apply limit.w (wide_pullback_shape.wide_cospan _ _ _) (wide_pullback_shape.hom.term j)

variables {arrows}

/-- Lift a collection of morphisms to a morphism to the pullback. -/
noncomputable
abbreviation lift {X : C} (f : X ⟶ B) (fs : Π (j : J), X ⟶ objs j)
  (w : ∀ j, fs j ≫ arrows j = f) : X ⟶ wide_pullback _ _ arrows :=
limit.lift (wide_pullback_shape.wide_cospan _ _ _)
  (wide_pullback_shape.mk_cone f fs $ by exact w)

variables (arrows)

variables {X : C} (f : X ⟶ B) (fs : Π (j : J), X ⟶ objs j)
  (w : ∀ j, fs j ≫ arrows j = f)

@[simp, reassoc]
lemma lift_π (j : J) : lift f fs w ≫ π arrows j = fs _ :=
by { simp, refl }

@[simp, reassoc]
lemma lift_base : lift f fs w ≫ base arrows = f :=
by { simp, refl }

lemma eq_lift_of_comp_eq (g : X ⟶ wide_pullback _ _ arrows) :
  (∀ j : J, g ≫ π arrows j = fs j) → g ≫ base arrows = f → g = lift f fs w :=
begin
  intros h1 h2,
  apply (limit.is_limit (wide_pullback_shape.wide_cospan B objs arrows)).uniq
    (wide_pullback_shape.mk_cone f fs $ by exact w),
  rintro (_|_),
  { apply h2 },
  { apply h1 }
end

lemma hom_eq_lift (g : X ⟶ wide_pullback _ _ arrows) :
  g = lift (g ≫ base arrows) (λ j, g ≫ π arrows j) (by tidy) :=
begin
  apply eq_lift_of_comp_eq,
  tidy,
end

@[ext]
lemma hom_ext (g1 g2 : X ⟶ wide_pullback _ _ arrows) :
  (∀ j : J, g1 ≫ π arrows j = g2 ≫ π arrows j) →
  g1 ≫ base arrows = g2 ≫ base arrows → g1 = g2 :=
begin
  intros h1 h2,
  apply limit.hom_ext,
  rintros (_|_),
  { apply h2 },
  { apply h1 },
end

end wide_pullback

namespace wide_pushout

variables {C} {B : C} {objs : J → C} (arrows : Π (j : J), B ⟶ objs j)
variables [has_wide_pushout B objs arrows]

/-- The `j`-th inclusion to the pushout. -/
noncomputable
abbreviation ι (j : J) : objs j ⟶ wide_pushout _ _ arrows :=
colimit.ι (wide_pushout_shape.wide_span _ _ _) (option.some j)

/-- The unique map from the head to the pushout. -/
noncomputable
abbreviation head : B ⟶ wide_pushout B objs arrows :=
colimit.ι (wide_pushout_shape.wide_span _ _ _) option.none

@[simp, reassoc]
lemma arrow_ι (j : J) : arrows j ≫ ι arrows j = head arrows :=
by apply colimit.w (wide_pushout_shape.wide_span _ _ _) (wide_pushout_shape.hom.init j)

variables {arrows}

/-- Descend a collection of morphisms to a morphism from the pushout. -/
noncomputable
abbreviation desc {X : C} (f : B ⟶ X) (fs : Π (j : J), objs j ⟶ X)
  (w : ∀ j, arrows j ≫ fs j = f) : wide_pushout _ _ arrows ⟶ X :=
colimit.desc (wide_pushout_shape.wide_span B objs arrows)
  (wide_pushout_shape.mk_cocone f fs $ by exact w)

variables (arrows)

variables {X : C} (f : B ⟶ X) (fs : Π (j : J), objs j ⟶ X)
  (w : ∀ j, arrows j ≫ fs j = f)

@[simp, reassoc]
lemma ι_desc (j : J) : ι arrows j ≫ desc f fs w = fs _ :=
by { simp, refl }

@[simp, reassoc]
lemma head_desc : head arrows ≫ desc f fs w = f :=
by { simp, refl }

lemma eq_desc_of_comp_eq (g : wide_pushout _ _ arrows ⟶ X) :
  (∀ j : J, ι arrows j ≫ g = fs j) → head arrows ≫ g = f → g = desc f fs w :=
begin
  intros h1 h2,
  apply (colimit.is_colimit (wide_pushout_shape.wide_span B objs arrows)).uniq
    (wide_pushout_shape.mk_cocone f fs $ by exact w),
  rintro (_|_),
  { apply h2 },
  { apply h1 }
end

lemma hom_eq_desc (g : wide_pushout _ _ arrows ⟶ X) :
  g = desc (head arrows ≫ g) (λ j, ι arrows j ≫ g) (λ j, by { rw ← category.assoc, simp }) :=
begin
  apply eq_desc_of_comp_eq,
  tidy,
end

@[ext]
lemma hom_ext (g1 g2 : wide_pushout _ _ arrows ⟶ X) :
  (∀ j : J, ι arrows j ≫ g1 = ι arrows j ≫ g2) →
  head arrows ≫ g1 = head arrows ≫ g2 → g1 = g2 :=
begin
  intros h1 h2,
  apply colimit.hom_ext,
  rintros (_|_),
  { apply h2 },
  { apply h1 },
end

end wide_pushout

end category_theory.limits<|MERGE_RESOLUTION|>--- conflicted
+++ resolved
@@ -90,11 +90,6 @@
     { apply (𝟙 _) },
     { exact arrows j }
   end,
-<<<<<<< HEAD
-  map_id' := λ X, rfl,
-  map_comp' := λ X Y Z f g,
-    by cases f; cases g; { dsimp *, simp *, refl } }
-=======
   map_comp' := λ _ _ _ f g,
   begin
     cases f,
@@ -102,7 +97,6 @@
     cases g,
     simpa
   end }
->>>>>>> 50cc57be
 
 /-- Every diagram is naturally isomorphic (actually, equal) to a `wide_cospan` -/
 def diagram_iso_wide_cospan (F : wide_pullback_shape J ⥤ C) :
