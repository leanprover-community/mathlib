--- conflicted
+++ resolved
@@ -60,14 +60,7 @@
     apply limit.hom_ext,
     rintro (_ | _); simp
   end,
-<<<<<<< HEAD
-  fac' :=
-  begin
-    rintros c (_ | _); simp
-  end,
-=======
-  fac' := by rintro c (_ | _); simp,
->>>>>>> 2065438d
+  fac' := by rintros c (_ | _); simp,
   uniq' :=
   begin
     intros c _ J,
