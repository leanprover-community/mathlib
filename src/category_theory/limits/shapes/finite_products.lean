--- conflicted
+++ resolved
@@ -53,14 +53,9 @@
 by { haveI := @has_finite_coproducts.out C _ _ J (classical.dec_eq _), apply_instance }
 
 /-- If `C` has finite colimits then it has finite coproducts. -/
-<<<<<<< HEAD
-lemma has_finite_coproducts_of_has_finite_colimits [has_finite_colimits C] : has_finite_coproducts C :=
-⟨λ J 𝒥₁ 𝒥₂, by { resetI, apply_instance }⟩
-=======
 lemma has_finite_coproducts_of_has_finite_colimits [has_finite_colimits C] :
   has_finite_coproducts C :=
-λ J 𝒥₁ 𝒥₂, by { resetI, apply_instance }
->>>>>>> 31531531
+⟨λ J 𝒥₁ 𝒥₂, by { resetI, apply_instance }⟩
 
 /--
 If a category has all coproducts then in particular it has finite coproducts.
