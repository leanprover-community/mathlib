--- conflicted
+++ resolved
@@ -300,11 +300,11 @@
   (h : cofork.π s ≫ k = cofork.π s ≫ l) : k = l :=
 hs.hom_ext $ cofork.coequalizer_ext _ h
 
-@[simp, reassoc] lemma fork.is_limit.lift_ι {s t : fork f g} (hs : is_limit s) :
+@[simp, reassoc] lemma fork.is_limit.lift_comp_ι {s t : fork f g} (hs : is_limit s) :
   hs.lift t ≫ s.ι = t.ι :=
 hs.fac _ _
 
-@[simp, reassoc] lemma cofork.is_colimit.π_desc {s t : cofork f g} (hs : is_colimit s) :
+@[simp, reassoc] lemma cofork.is_colimit.π_comp_desc {s t : cofork f g} (hs : is_colimit s) :
   s.π ≫ hs.desc t = t.π :=
 hs.fac _ _
 
@@ -827,7 +827,7 @@
 
 section comparison
 
-variables {D : Type u₂} [category.{v₂} D] (G : C ⥤ D)
+variables {D : Type u₂} [category.{v} D] (G : C ⥤ D)
 
 /--
 The comparison morphism for the equalizer of `f,g`.
@@ -872,10 +872,10 @@
 variables (C)
 
 /-- `has_equalizers` represents a choice of equalizer for every pair of morphisms -/
-abbreviation has_equalizers := has_limits_of_shape walking_parallel_pair C
+abbreviation has_equalizers := has_limits_of_shape walking_parallel_pair.{v} C
 
 /-- `has_coequalizers` represents a choice of coequalizer for every pair of morphisms -/
-abbreviation has_coequalizers := has_colimits_of_shape walking_parallel_pair C
+abbreviation has_coequalizers := has_colimits_of_shape walking_parallel_pair.{v} C
 
 /-- If `C` has all limits of diagrams `parallel_pair f g`, then it has all equalizers -/
 lemma has_equalizers_of_has_limit_parallel_pair
@@ -947,7 +947,7 @@
   id' :=
   begin
     letI := mono_of_is_limit_fork i,
-    rw [←cancel_mono_id c.ι, category.assoc, fork.is_limit.lift_ι, fork.ι_of_ι, ←c.condition],
+    rw [←cancel_mono_id c.ι, category.assoc, fork.is_limit.lift_comp_ι, fork.ι_of_ι, ←c.condition],
     exact category.comp_id c.ι
   end }
 
@@ -1018,11 +1018,7 @@
   id' :=
   begin
     letI := epi_of_is_colimit_cofork i,
-<<<<<<< HEAD
-    rw [← cancel_epi_id c.π, ← category.assoc, cofork.is_colimit.π_comp_desc,
-=======
-    rw [← cancel_epi_id c.π, ← category.assoc, cofork.is_colimit.π_desc,
->>>>>>> 9d048443
+    rw [← cancel_epi_id c.π, ← category.assoc, cofork.is_colimit.π_comp_desc, 
       cofork.π_of_π, ← c.condition],
     exact category.id_comp _,
   end }
