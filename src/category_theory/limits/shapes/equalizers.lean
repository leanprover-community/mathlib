/-
Copyright (c) 2018 Scott Morrison. All rights reserved.
Released under Apache 2.0 license as described in the file LICENSE.
Authors: Scott Morrison, Markus Himmel
-/
import category_theory.epi_mono
import category_theory.limits.has_limits

/-!
# Equalizers and coequalizers

This file defines (co)equalizers as special cases of (co)limits.

An equalizer is the categorical generalization of the subobject {a ∈ A | f(a) = g(a)} known
from abelian groups or modules. It is a limit cone over the diagram formed by `f` and `g`.

A coequalizer is the dual concept.

## Main definitions

* `walking_parallel_pair` is the indexing category used for (co)equalizer_diagrams
* `parallel_pair` is a functor from `walking_parallel_pair` to our category `C`.
* a `fork` is a cone over a parallel pair.
  * there is really only one interesting morphism in a fork: the arrow from the vertex of the fork
    to the domain of f and g. It is called `fork.ι`.
* an `equalizer` is now just a `limit (parallel_pair f g)`

Each of these has a dual.

## Main statements

* `equalizer.ι_mono` states that every equalizer map is a monomorphism
* `is_iso_limit_cone_parallel_pair_of_self` states that the identity on the domain of `f` is an
  equalizer of `f` and `f`.

## Implementation notes
As with the other special shapes in the limits library, all the definitions here are given as
`abbreviation`s of the general statements for limits, so all the `simp` lemmas and theorems about
general limits can be used.

## References

* [F. Borceux, *Handbook of Categorical Algebra 1*][borceux-vol1]
-/

noncomputable theory

open category_theory opposite

namespace category_theory.limits

local attribute [tidy] tactic.case_bash

universes v u u₂

/-- The type of objects for the diagram indexing a (co)equalizer. -/
@[derive decidable_eq, derive inhabited] inductive walking_parallel_pair : Type v
| zero | one

open walking_parallel_pair

/-- The type family of morphisms for the diagram indexing a (co)equalizer. -/
@[derive decidable_eq] inductive walking_parallel_pair_hom :
  walking_parallel_pair → walking_parallel_pair → Type v
| left : walking_parallel_pair_hom zero one
| right : walking_parallel_pair_hom zero one
| id : Π X : walking_parallel_pair.{v}, walking_parallel_pair_hom X X

/-- Satisfying the inhabited linter -/
instance : inhabited (walking_parallel_pair_hom zero one) :=
{ default := walking_parallel_pair_hom.left }

open walking_parallel_pair_hom

/-- Composition of morphisms in the indexing diagram for (co)equalizers. -/
def walking_parallel_pair_hom.comp :
  Π (X Y Z : walking_parallel_pair)
    (f : walking_parallel_pair_hom X Y) (g : walking_parallel_pair_hom Y Z),
    walking_parallel_pair_hom X Z
  | _ _ _ (id _) h := h
  | _ _ _ left   (id one) := left
  | _ _ _ right  (id one) := right
.

instance walking_parallel_pair_hom_category : small_category walking_parallel_pair :=
{ hom  := walking_parallel_pair_hom,
  id   := walking_parallel_pair_hom.id,
  comp := walking_parallel_pair_hom.comp }

@[simp]
lemma walking_parallel_pair_hom_id (X : walking_parallel_pair) :
  walking_parallel_pair_hom.id X = 𝟙 X :=
rfl

/--
The functor `walking_parallel_pair ⥤ walking_parallel_pairᵒᵖ` sending left to left and right to
right.
-/
def walking_parallel_pair_op : walking_parallel_pair.{u} ⥤ walking_parallel_pair.{u₂}ᵒᵖ :=
{ obj := (λ x, op $ by { cases x, exacts [one, zero] }),
  map := λ i j f, by { cases f; apply quiver.hom.op, exacts [left, right,
    walking_parallel_pair_hom.id _] },
  map_comp' := by { rintros (_|_) (_|_) (_|_) (_|_|_) (_|_|_); refl } }

@[simp] lemma walking_parallel_pair_op_zero :
  walking_parallel_pair_op.obj zero = op one := rfl
@[simp] lemma walking_parallel_pair_op_one :
  walking_parallel_pair_op.obj one = op zero := rfl
@[simp] lemma walking_parallel_pair_op_left :
  walking_parallel_pair_op.map left = @quiver.hom.op _ _ zero one left := rfl
@[simp] lemma walking_parallel_pair_op_right :
  walking_parallel_pair_op.map right = @quiver.hom.op _ _ zero one right := rfl

/--
The equivalence `walking_parallel_pair ⥤ walking_parallel_pairᵒᵖ` sending left to left and right to
right.
-/
@[simps functor inverse]
def walking_parallel_pair_op_equiv : walking_parallel_pair.{u} ≌ walking_parallel_pair.{u₂}ᵒᵖ :=
{ functor := walking_parallel_pair_op,
  inverse := walking_parallel_pair_op.left_op,
  unit_iso := nat_iso.of_components (λ j, eq_to_iso (by { cases j; refl }))
    (by { rintros (_|_) (_|_) (_|_|_); refl }),
  counit_iso := nat_iso.of_components (λ j, eq_to_iso
    (by { induction j using opposite.rec, cases j; refl }))
    (λ i j f, by { induction i using opposite.rec, induction j using opposite.rec,
      let g := f.unop, have : f = g.op := rfl, clear_value g, subst this,
      rcases i with (_|_); rcases j with (_|_); rcases g with (_|_|_); refl }) }

@[simp] lemma walking_parallel_pair_op_equiv_unit_iso_zero :
  walking_parallel_pair_op_equiv.{u u₂}.unit_iso.app zero = iso.refl zero := rfl
@[simp] lemma walking_parallel_pair_op_equiv_unit_iso_one :
  walking_parallel_pair_op_equiv.{u u₂}.unit_iso.app one = iso.refl one := rfl
@[simp] lemma walking_parallel_pair_op_equiv_counit_iso_zero :
  walking_parallel_pair_op_equiv.{u u₂}.counit_iso.app (op zero) = iso.refl (op zero) := rfl
@[simp] lemma walking_parallel_pair_op_equiv_counit_iso_one :
  walking_parallel_pair_op_equiv.{u u₂}.counit_iso.app (op one) = iso.refl (op one) := rfl

variables {C : Type u} [category.{v} C]
variables {X Y : C}

/-- `parallel_pair f g` is the diagram in `C` consisting of the two morphisms `f` and `g` with
    common domain and codomain. -/
def parallel_pair (f g : X ⟶ Y) : walking_parallel_pair.{v} ⥤ C :=
{ obj := λ x, match x with
  | zero := X
  | one := Y
  end,
  map := λ x y h, match x, y, h with
  | _, _, (id _) := 𝟙 _
  | _, _, left := f
  | _, _, right := g
  end,
  -- `tidy` can cope with this, but it's too slow:
  map_comp' := begin rintros (⟨⟩|⟨⟩) (⟨⟩|⟨⟩) (⟨⟩|⟨⟩) ⟨⟩⟨⟩; { unfold_aux, simp; refl }, end, }.

@[simp] lemma parallel_pair_obj_zero (f g : X ⟶ Y) : (parallel_pair f g).obj zero = X := rfl
@[simp] lemma parallel_pair_obj_one (f g : X ⟶ Y) : (parallel_pair f g).obj one = Y := rfl

@[simp] lemma parallel_pair_map_left (f g : X ⟶ Y) : (parallel_pair f g).map left = f := rfl
@[simp] lemma parallel_pair_map_right (f g : X ⟶ Y) : (parallel_pair f g).map right = g := rfl

@[simp] lemma parallel_pair_functor_obj
  {F : walking_parallel_pair ⥤ C} (j : walking_parallel_pair) :
  (parallel_pair (F.map left) (F.map right)).obj j = F.obj j :=
begin
  cases j; refl
end

/-- Every functor indexing a (co)equalizer is naturally isomorphic (actually, equal) to a
    `parallel_pair` -/
@[simps]
def diagram_iso_parallel_pair (F : walking_parallel_pair ⥤ C) :
  F ≅ parallel_pair (F.map left) (F.map right) :=
nat_iso.of_components (λ j, eq_to_iso $ by cases j; tidy) $ by tidy

/-- Construct a morphism between parallel pairs. -/
def parallel_pair_hom {X' Y' : C} (f g : X ⟶ Y) (f' g' : X' ⟶ Y') (p : X ⟶ X') (q : Y ⟶ Y')
  (wf : f ≫ q = p ≫ f') (wg : g ≫ q = p ≫ g') : parallel_pair f g ⟶ parallel_pair f' g' :=
{ app := λ j, match j with
  | zero := p
  | one := q
  end,
  naturality' := begin
    rintros (⟨⟩|⟨⟩) (⟨⟩|⟨⟩) ⟨⟩; { unfold_aux, simp [wf, wg], },
  end }

@[simp] lemma parallel_pair_hom_app_zero
  {X' Y' : C} (f g : X ⟶ Y) (f' g' : X' ⟶ Y') (p : X ⟶ X') (q : Y ⟶ Y')
  (wf : f ≫ q = p ≫ f') (wg : g ≫ q = p ≫ g') :
  (parallel_pair_hom f g f' g' p q wf wg).app zero = p := rfl

@[simp] lemma parallel_pair_hom_app_one
  {X' Y' : C} (f g : X ⟶ Y) (f' g' : X' ⟶ Y') (p : X ⟶ X') (q : Y ⟶ Y')
  (wf : f ≫ q = p ≫ f') (wg : g ≫ q = p ≫ g') :
  (parallel_pair_hom f g f' g' p q wf wg).app one = q := rfl

/-- A fork on `f` and `g` is just a `cone (parallel_pair f g)`. -/
abbreviation fork (f g : X ⟶ Y) := cone (parallel_pair f g)

/-- A cofork on `f` and `g` is just a `cocone (parallel_pair f g)`. -/
abbreviation cofork (f g : X ⟶ Y) := cocone (parallel_pair f g)

variables {f g : X ⟶ Y}

/-- A fork `t` on the parallel pair `f g : X ⟶ Y` consists of two morphisms `t.π.app zero : t.X ⟶ X`
    and `t.π.app one : t.X ⟶ Y`. Of these, only the first one is interesting, and we give it the
    shorter name `fork.ι t`. -/
abbreviation fork.ι (t : fork f g) := t.π.app zero

/-- A cofork `t` on the parallel_pair `f g : X ⟶ Y` consists of two morphisms
    `t.ι.app zero : X ⟶ t.X` and `t.ι.app one : Y ⟶ t.X`. Of these, only the second one is
    interesting, and we give it the shorter name `cofork.π t`. -/
abbreviation cofork.π (t : cofork f g) := t.ι.app one

@[simp] lemma fork.ι_eq_app_zero (t : fork f g) : t.ι = t.π.app zero := rfl
@[simp] lemma cofork.π_eq_app_one (t : cofork f g) : t.π = t.ι.app one := rfl

@[simp, reassoc] lemma fork.app_zero_left (s : fork f g) :
  s.π.app zero ≫ f = s.π.app one :=
by rw [←s.w left, parallel_pair_map_left]

@[simp, reassoc] lemma fork.app_zero_right (s : fork f g) :
  s.π.app zero ≫ g = s.π.app one :=
by rw [←s.w right, parallel_pair_map_right]

@[simp, reassoc] lemma cofork.left_app_one (s : cofork f g) :
  f ≫ s.ι.app one = s.ι.app zero :=
by rw [←s.w left, parallel_pair_map_left]

@[simp, reassoc] lemma cofork.right_app_one (s : cofork f g) :
  g ≫ s.ι.app one = s.ι.app zero :=
by rw [←s.w right, parallel_pair_map_right]

/-- A fork on `f g : X ⟶ Y` is determined by the morphism `ι : P ⟶ X` satisfying `ι ≫ f = ι ≫ g`.
-/
@[simps]
def fork.of_ι {P : C} (ι : P ⟶ X) (w : ι ≫ f = ι ≫ g) : fork f g :=
{ X := P,
  π :=
  { app := λ X, begin cases X, exact ι, exact ι ≫ f, end,
    naturality' := λ X Y f,
    begin
      cases X; cases Y; cases f; dsimp; simp,
      { dsimp, simp, }, -- See note [dsimp, simp].
      { exact w },
      { dsimp, simp, },
    end } }

/-- A cofork on `f g : X ⟶ Y` is determined by the morphism `π : Y ⟶ P` satisfying
    `f ≫ π = g ≫ π`. -/
@[simps]
def cofork.of_π {P : C} (π : Y ⟶ P) (w : f ≫ π = g ≫ π) : cofork f g :=
{ X := P,
  ι :=
  { app := λ X, walking_parallel_pair.cases_on X (f ≫ π) π,
    naturality' := λ i j f, by { cases f; dsimp; simp [w] } } } -- See note [dsimp, simp]

lemma fork.ι_of_ι {P : C} (ι : P ⟶ X) (w : ι ≫ f = ι ≫ g) :
  (fork.of_ι ι w).ι = ι := rfl
lemma cofork.π_of_π {P : C} (π : Y ⟶ P) (w : f ≫ π = g ≫ π) :
  (cofork.of_π π w).π = π := rfl

@[reassoc]
lemma fork.condition (t : fork f g) : t.ι ≫ f = t.ι ≫ g :=
by rw [t.app_zero_left, t.app_zero_right]
@[reassoc]
lemma cofork.condition (t : cofork f g) : f ≫ t.π = g ≫ t.π :=
by rw [t.left_app_one, t.right_app_one]

/-- To check whether two maps are equalized by both maps of a fork, it suffices to check it for the
    first map -/
lemma fork.equalizer_ext (s : fork f g) {W : C} {k l : W ⟶ s.X}
  (h : k ≫ fork.ι s = l ≫ fork.ι s) : ∀ (j : walking_parallel_pair),
    k ≫ s.π.app j = l ≫ s.π.app j
| zero := h
| one := by rw [←fork.app_zero_left, reassoc_of h]

/-- To check whether two maps are coequalized by both maps of a cofork, it suffices to check it for
    the second map -/
lemma cofork.coequalizer_ext (s : cofork f g) {W : C} {k l : s.X ⟶ W}
  (h : cofork.π s ≫ k = cofork.π s ≫ l) : ∀ (j : walking_parallel_pair),
    s.ι.app j ≫ k = s.ι.app j ≫ l
| zero := by simp only [←cofork.left_app_one, category.assoc, h]
| one := h

lemma fork.is_limit.hom_ext {s : fork f g} (hs : is_limit s) {W : C} {k l : W ⟶ s.X}
  (h : k ≫ fork.ι s = l ≫ fork.ι s) : k = l :=
hs.hom_ext $ fork.equalizer_ext _ h

lemma cofork.is_colimit.hom_ext {s : cofork f g} (hs : is_colimit s) {W : C} {k l : s.X ⟶ W}
  (h : cofork.π s ≫ k = cofork.π s ≫ l) : k = l :=
hs.hom_ext $ cofork.coequalizer_ext _ h

/-- If `s` is a limit fork over `f` and `g`, then a morphism `k : W ⟶ X` satisfying
    `k ≫ f = k ≫ g` induces a morphism `l : W ⟶ s.X` such that `l ≫ fork.ι s = k`. -/
def fork.is_limit.lift' {s : fork f g} (hs : is_limit s) {W : C} (k : W ⟶ X) (h : k ≫ f = k ≫ g) :
  {l : W ⟶ s.X // l ≫ fork.ι s = k} :=
⟨hs.lift $ fork.of_ι _ h, hs.fac _ _⟩

/-- If `s` is a colimit cofork over `f` and `g`, then a morphism `k : Y ⟶ W` satisfying
    `f ≫ k = g ≫ k` induces a morphism `l : s.X ⟶ W` such that `cofork.π s ≫ l = k`. -/
def cofork.is_colimit.desc' {s : cofork f g} (hs : is_colimit s) {W : C} (k : Y ⟶ W)
  (h : f ≫ k = g ≫ k) : {l : s.X ⟶ W // cofork.π s ≫ l = k} :=
⟨hs.desc $ cofork.of_π _ h, hs.fac _ _⟩

lemma fork.is_limit.exists_unique {s : fork f g} (hs : is_limit s) {W : C} (k : W ⟶ X)
  (h : k ≫ f = k ≫ g) : ∃! (l : W ⟶ s.X), l ≫ fork.ι s = k :=
⟨hs.lift $ fork.of_ι _ h, hs.fac _ _, λ m hm, fork.is_limit.hom_ext hs $
  hm.symm ▸ (hs.fac (fork.of_ι _ h) walking_parallel_pair.zero).symm⟩

lemma cofork.is_colimit.exists_unique {s : cofork f g} (hs : is_colimit s) {W : C} (k : Y ⟶ W)
  (h : f ≫ k = g ≫ k) : ∃! (d : s.X ⟶ W), cofork.π s ≫ d = k :=
⟨hs.desc $ cofork.of_π _ h, hs.fac _ _, λ m hm, cofork.is_colimit.hom_ext hs $
  hm.symm ▸ (hs.fac (cofork.of_π _ h) walking_parallel_pair.one).symm⟩

/-- This is a slightly more convenient method to verify that a fork is a limit cone. It
    only asks for a proof of facts that carry any mathematical content -/
def fork.is_limit.mk (t : fork f g)
  (lift : Π (s : fork f g), s.X ⟶ t.X)
  (fac : ∀ (s : fork f g), lift s ≫ fork.ι t = fork.ι s)
  (uniq : ∀ (s : fork f g) (m : s.X ⟶ t.X)
    (w : ∀ j : walking_parallel_pair, m ≫ t.π.app j = s.π.app j), m = lift s) :
  is_limit t :=
{ lift := lift,
  fac' := λ s j, walking_parallel_pair.cases_on j (fac s) $
    by erw [←s.w left, ←t.w left, ←category.assoc, fac]; refl,
  uniq' := uniq }

/-- This is another convenient method to verify that a fork is a limit cone. It
    only asks for a proof of facts that carry any mathematical content, and allows access to the
    same `s` for all parts. -/
def fork.is_limit.mk' {X Y : C} {f g : X ⟶ Y} (t : fork f g)
  (create : Π (s : fork f g), {l // l ≫ t.ι = s.ι ∧ ∀ {m}, m ≫ t.ι = s.ι → m = l}) :
is_limit t :=
fork.is_limit.mk t
  (λ s, (create s).1)
  (λ s, (create s).2.1)
  (λ s m w, (create s).2.2 (w zero))

/-- This is a slightly more convenient method to verify that a cofork is a colimit cocone. It
    only asks for a proof of facts that carry any mathematical content -/
def cofork.is_colimit.mk (t : cofork f g)
  (desc : Π (s : cofork f g), t.X ⟶ s.X)
  (fac : ∀ (s : cofork f g), cofork.π t ≫ desc s = cofork.π s)
  (uniq : ∀ (s : cofork f g) (m : t.X ⟶ s.X)
    (w : ∀ j : walking_parallel_pair, t.ι.app j ≫ m = s.ι.app j), m = desc s) :
  is_colimit t :=
{ desc := desc,
  fac' := λ s j, walking_parallel_pair.cases_on j
    (by erw [←s.w left, ←t.w left, category.assoc, fac]; refl) (fac s),
  uniq' := uniq }

/-- This is another convenient method to verify that a fork is a limit cone. It
    only asks for a proof of facts that carry any mathematical content, and allows access to the
    same `s` for all parts. -/
def cofork.is_colimit.mk' {X Y : C} {f g : X ⟶ Y} (t : cofork f g)
  (create : Π (s : cofork f g), {l : t.X ⟶ s.X // t.π ≫ l = s.π ∧ ∀ {m}, t.π ≫ m = s.π → m = l}) :
is_colimit t :=
cofork.is_colimit.mk t
  (λ s, (create s).1)
  (λ s, (create s).2.1)
  (λ s m w, (create s).2.2 (w one))

/-- Noncomputably make a limit cone from the existence of unique factorizations. -/
def fork.is_limit.of_exists_unique {t : fork f g}
  (hs : ∀ (s : fork f g), ∃! l : s.X ⟶ t.X, l ≫ fork.ι t = fork.ι s) : is_limit t :=
by { choose d hd hd' using hs, exact fork.is_limit.mk _ d hd (λ s m hm, hd' _ _ (hm _)) }

/-- Noncomputably make a colimit cocone from the existence of unique factorizations. -/
def cofork.is_colimit.of_exists_unique {t : cofork f g}
  (hs : ∀ (s : cofork f g), ∃! d : t.X ⟶ s.X, cofork.π t ≫ d = cofork.π s) : is_colimit t :=
by { choose d hd hd' using hs, exact cofork.is_colimit.mk _ d hd (λ s m hm, hd' _ _ (hm _)) }

/--
Given a limit cone for the pair `f g : X ⟶ Y`, for any `Z`, morphisms from `Z` to its point are in
bijection with morphisms `h : Z ⟶ X` such that `h ≫ f = h ≫ g`.
Further, this bijection is natural in `Z`: see `fork.is_limit.hom_iso_natural`.
This is a special case of `is_limit.hom_iso'`, often useful to construct adjunctions.
-/
@[simps]
def fork.is_limit.hom_iso {X Y : C} {f g : X ⟶ Y} {t : fork f g} (ht : is_limit t) (Z : C) :
  (Z ⟶ t.X) ≃ {h : Z ⟶ X // h ≫ f = h ≫ g} :=
{ to_fun := λ k, ⟨k ≫ t.ι, by simp⟩,
  inv_fun := λ h, (fork.is_limit.lift' ht _ h.prop).1,
  left_inv := λ k, fork.is_limit.hom_ext ht (fork.is_limit.lift' _ _ _).prop,
  right_inv := λ h, subtype.ext (fork.is_limit.lift' ht _ _).prop }

/-- The bijection of `fork.is_limit.hom_iso` is natural in `Z`. -/
lemma fork.is_limit.hom_iso_natural {X Y : C} {f g : X ⟶ Y} {t : fork f g} (ht : is_limit t)
  {Z Z' : C} (q : Z' ⟶ Z) (k : Z ⟶ t.X) :
  (fork.is_limit.hom_iso ht _ (q ≫ k) : Z' ⟶ X) = q ≫ (fork.is_limit.hom_iso ht _ k : Z ⟶ X) :=
category.assoc _ _ _

/--
Given a colimit cocone for the pair `f g : X ⟶ Y`, for any `Z`, morphisms from the cocone point
to `Z` are in bijection with morphisms `h : Y ⟶ Z` such that `f ≫ h = g ≫ h`.
Further, this bijection is natural in `Z`: see `cofork.is_colimit.hom_iso_natural`.
This is a special case of `is_colimit.hom_iso'`, often useful to construct adjunctions.
-/
@[simps]
def cofork.is_colimit.hom_iso {X Y : C} {f g : X ⟶ Y} {t : cofork f g} (ht : is_colimit t) (Z : C) :
  (t.X ⟶ Z) ≃ {h : Y ⟶ Z // f ≫ h = g ≫ h} :=
{ to_fun := λ k, ⟨t.π ≫ k, by simp⟩,
  inv_fun := λ h, (cofork.is_colimit.desc' ht _ h.prop).1,
  left_inv := λ k, cofork.is_colimit.hom_ext ht (cofork.is_colimit.desc' _ _ _).prop,
  right_inv := λ h, subtype.ext (cofork.is_colimit.desc' ht _ _).prop }

/-- The bijection of `cofork.is_colimit.hom_iso` is natural in `Z`. -/
lemma cofork.is_colimit.hom_iso_natural {X Y : C} {f g : X ⟶ Y} {t : cofork f g} {Z Z' : C}
  (q : Z ⟶ Z') (ht : is_colimit t) (k : t.X ⟶ Z) :
    (cofork.is_colimit.hom_iso ht _ (k ≫ q) : Y ⟶ Z') =
    (cofork.is_colimit.hom_iso ht _ k : Y ⟶ Z) ≫ q :=
(category.assoc _ _ _).symm

/-- This is a helper construction that can be useful when verifying that a category has all
    equalizers. Given `F : walking_parallel_pair ⥤ C`, which is really the same as
    `parallel_pair (F.map left) (F.map right)`, and a fork on `F.map left` and `F.map right`,
    we get a cone on `F`.

    If you're thinking about using this, have a look at `has_equalizers_of_has_limit_parallel_pair`,
    which you may find to be an easier way of achieving your goal. -/
def cone.of_fork
  {F : walking_parallel_pair ⥤ C} (t : fork (F.map left) (F.map right)) : cone F :=
{ X := t.X,
  π :=
  { app := λ X, t.π.app X ≫ eq_to_hom (by tidy),
    naturality' := λ j j' g, by { cases j; cases j'; cases g; dsimp; simp } } }

/-- This is a helper construction that can be useful when verifying that a category has all
    coequalizers. Given `F : walking_parallel_pair ⥤ C`, which is really the same as
    `parallel_pair (F.map left) (F.map right)`, and a cofork on `F.map left` and `F.map right`,
    we get a cocone on `F`.

    If you're thinking about using this, have a look at
    `has_coequalizers_of_has_colimit_parallel_pair`, which you may find to be an easier way of
    achieving your goal. -/
def cocone.of_cofork
  {F : walking_parallel_pair ⥤ C} (t : cofork (F.map left) (F.map right)) : cocone F :=
{ X := t.X,
  ι :=
  { app := λ X, eq_to_hom (by tidy) ≫ t.ι.app X,
    naturality' := λ j j' g, by { cases j; cases j'; cases g; dsimp; simp } } }

@[simp] lemma cone.of_fork_π
  {F : walking_parallel_pair ⥤ C} (t : fork (F.map left) (F.map right)) (j) :
  (cone.of_fork t).π.app j = t.π.app j ≫ eq_to_hom (by tidy) := rfl

@[simp] lemma cocone.of_cofork_ι
  {F : walking_parallel_pair ⥤ C} (t : cofork (F.map left) (F.map right)) (j) :
  (cocone.of_cofork t).ι.app j = eq_to_hom (by tidy) ≫ t.ι.app j := rfl

/-- Given `F : walking_parallel_pair ⥤ C`, which is really the same as
    `parallel_pair (F.map left) (F.map right)` and a cone on `F`, we get a fork on
    `F.map left` and `F.map right`. -/
def fork.of_cone
  {F : walking_parallel_pair ⥤ C} (t : cone F) : fork (F.map left) (F.map right) :=
{ X := t.X,
  π := { app := λ X, t.π.app X ≫ eq_to_hom (by tidy) } }

/-- Given `F : walking_parallel_pair ⥤ C`, which is really the same as
    `parallel_pair (F.map left) (F.map right)` and a cocone on `F`, we get a cofork on
    `F.map left` and `F.map right`. -/
def cofork.of_cocone
  {F : walking_parallel_pair ⥤ C} (t : cocone F) : cofork (F.map left) (F.map right) :=
{ X := t.X,
  ι := { app := λ X, eq_to_hom (by tidy) ≫ t.ι.app X } }

@[simp] lemma fork.of_cone_π {F : walking_parallel_pair ⥤ C} (t : cone F) (j) :
  (fork.of_cone t).π.app j = t.π.app j ≫ eq_to_hom (by tidy) := rfl
@[simp] lemma cofork.of_cocone_ι {F : walking_parallel_pair ⥤ C} (t : cocone F) (j) :
  (cofork.of_cocone t).ι.app j = eq_to_hom (by tidy) ≫ t.ι.app j := rfl

/--
Helper function for constructing morphisms between equalizer forks.
-/
@[simps]
def fork.mk_hom {s t : fork f g} (k : s.X ⟶ t.X) (w : k ≫ t.ι = s.ι) : s ⟶ t :=
{ hom := k,
  w' :=
  begin
    rintro ⟨_|_⟩,
    { exact w },
    { simpa using w =≫ f },
  end }

/--
To construct an isomorphism between forks,
it suffices to give an isomorphism between the cone points
and check that it commutes with the `ι` morphisms.
-/
@[simps]
def fork.ext {s t : fork f g} (i : s.X ≅ t.X) (w : i.hom ≫ t.ι = s.ι) : s ≅ t :=
{ hom := fork.mk_hom i.hom w,
  inv := fork.mk_hom i.inv (by rw [← w, iso.inv_hom_id_assoc]) }

/--
Helper function for constructing morphisms between coequalizer coforks.
-/
@[simps]
def cofork.mk_hom {s t : cofork f g} (k : s.X ⟶ t.X) (w : s.π ≫ k = t.π) : s ⟶ t :=
{ hom := k,
  w' :=
  begin
    rintro ⟨_|_⟩,
    simpa using f ≫= w,
    exact w,
  end }

/--
To construct an isomorphism between coforks,
it suffices to give an isomorphism between the cocone points
and check that it commutes with the `π` morphisms.
-/
@[simps]
def cofork.ext {s t : cofork f g} (i : s.X ≅ t.X) (w : s.π ≫ i.hom = t.π) : s ≅ t :=
{ hom := cofork.mk_hom i.hom w,
  inv := cofork.mk_hom i.inv (by rw [iso.comp_inv_eq, w]) }

variables (f g)

section
/--
`has_equalizer f g` represents a particular choice of limiting cone
for the parallel pair of morphisms `f` and `g`.
-/
abbreviation has_equalizer := has_limit (parallel_pair f g)

variables [has_equalizer f g]

/-- If an equalizer of `f` and `g` exists, we can access an arbitrary choice of such by
    saying `equalizer f g`. -/
abbreviation equalizer : C := limit (parallel_pair f g)

/-- If an equalizer of `f` and `g` exists, we can access the inclusion
    `equalizer f g ⟶ X` by saying `equalizer.ι f g`. -/
abbreviation equalizer.ι : equalizer f g ⟶ X :=
limit.π (parallel_pair f g) zero

/--
An equalizer cone for a parallel pair `f` and `g`.
-/
abbreviation equalizer.fork : fork f g := limit.cone (parallel_pair f g)

@[simp] lemma equalizer.fork_ι :
  (equalizer.fork f g).ι = equalizer.ι f g := rfl

@[simp] lemma equalizer.fork_π_app_zero :
  (equalizer.fork f g).π.app zero = equalizer.ι f g := rfl

@[reassoc] lemma equalizer.condition : equalizer.ι f g ≫ f = equalizer.ι f g ≫ g :=
fork.condition $ limit.cone $ parallel_pair f g

/-- The equalizer built from `equalizer.ι f g` is limiting. -/
def equalizer_is_equalizer : is_limit (fork.of_ι (equalizer.ι f g) (equalizer.condition f g)) :=
is_limit.of_iso_limit (limit.is_limit _) (fork.ext (iso.refl _) (by tidy))

variables {f g}

/-- A morphism `k : W ⟶ X` satisfying `k ≫ f = k ≫ g` factors through the equalizer of `f` and `g`
    via `equalizer.lift : W ⟶ equalizer f g`. -/
abbreviation equalizer.lift {W : C} (k : W ⟶ X) (h : k ≫ f = k ≫ g) : W ⟶ equalizer f g :=
limit.lift (parallel_pair f g) (fork.of_ι k h)

@[simp, reassoc]
lemma equalizer.lift_ι {W : C} (k : W ⟶ X) (h : k ≫ f = k ≫ g) :
  equalizer.lift k h ≫ equalizer.ι f g = k :=
limit.lift_π _ _

/-- A morphism `k : W ⟶ X` satisfying `k ≫ f = k ≫ g` induces a morphism `l : W ⟶ equalizer f g`
    satisfying `l ≫ equalizer.ι f g = k`. -/
def equalizer.lift' {W : C} (k : W ⟶ X) (h : k ≫ f = k ≫ g) :
  {l : W ⟶ equalizer f g // l ≫ equalizer.ι f g = k} :=
⟨equalizer.lift k h, equalizer.lift_ι _ _⟩

/-- Two maps into an equalizer are equal if they are are equal when composed with the equalizer
    map. -/
@[ext] lemma equalizer.hom_ext {W : C} {k l : W ⟶ equalizer f g}
  (h : k ≫ equalizer.ι f g = l ≫ equalizer.ι f g) : k = l :=
fork.is_limit.hom_ext (limit.is_limit _) h

lemma equalizer.exists_unique {W : C} (k : W ⟶ X) (h : k ≫ f = k ≫ g) :
  ∃! (l : W ⟶ equalizer f g), l ≫ equalizer.ι f g = k :=
fork.is_limit.exists_unique (limit.is_limit _) _ h

/-- An equalizer morphism is a monomorphism -/
instance equalizer.ι_mono : mono (equalizer.ι f g) :=
{ right_cancellation := λ Z h k w, equalizer.hom_ext w }

end

section
variables {f g}
/-- The equalizer morphism in any limit cone is a monomorphism. -/
lemma mono_of_is_limit_parallel_pair {c : cone (parallel_pair f g)} (i : is_limit c) :
  mono (fork.ι c) :=
{ right_cancellation := λ Z h k w, fork.is_limit.hom_ext i w }

end

section
variables {f g}

/-- The identity determines a cone on the equalizer diagram of `f` and `g` if `f = g`. -/
def id_fork (h : f = g) : fork f g :=
fork.of_ι (𝟙 X) $ h ▸ rfl

/-- The identity on `X` is an equalizer of `(f, g)`, if `f = g`. -/
def is_limit_id_fork (h : f = g) : is_limit (id_fork h) :=
fork.is_limit.mk _
  (λ s, fork.ι s)
  (λ s, category.comp_id _)
  (λ s m h, by { convert h zero, exact (category.comp_id _).symm })

/-- Every equalizer of `(f, g)`, where `f = g`, is an isomorphism. -/
lemma is_iso_limit_cone_parallel_pair_of_eq (h₀ : f = g) {c : cone (parallel_pair f g)}
  (h : is_limit c) : is_iso (c.π.app zero) :=
is_iso.of_iso $ is_limit.cone_point_unique_up_to_iso h $ is_limit_id_fork h₀

/-- The equalizer of `(f, g)`, where `f = g`, is an isomorphism. -/
lemma equalizer.ι_of_eq [has_equalizer f g] (h : f = g) : is_iso (equalizer.ι f g) :=
is_iso_limit_cone_parallel_pair_of_eq h $ limit.is_limit _

/-- Every equalizer of `(f, f)` is an isomorphism. -/
lemma is_iso_limit_cone_parallel_pair_of_self {c : cone (parallel_pair f f)} (h : is_limit c) :
  is_iso (c.π.app zero) :=
is_iso_limit_cone_parallel_pair_of_eq rfl h

/-- An equalizer that is an epimorphism is an isomorphism. -/
lemma is_iso_limit_cone_parallel_pair_of_epi {c : cone (parallel_pair f g)}
  (h : is_limit c) [epi (c.π.app zero)] : is_iso (c.π.app zero) :=
is_iso_limit_cone_parallel_pair_of_eq ((cancel_epi _).1 (fork.condition c)) h

/-- Two morphisms are equal if there is a fork whose inclusion is epi. -/
lemma eq_of_epi_fork_ι (t : fork f g) [epi (fork.ι t)] : f = g :=
(cancel_epi (fork.ι t)).1 $ fork.condition t

/-- If the equalizer of two morphisms is an epimorphism, then the two morphisms are equal. -/
lemma eq_of_epi_equalizer [has_equalizer f g] [epi (equalizer.ι f g)] : f = g :=
(cancel_epi (equalizer.ι f g)).1 $ equalizer.condition _ _

end

instance has_equalizer_of_self : has_equalizer f f :=
has_limit.mk
{ cone := id_fork rfl,
  is_limit := is_limit_id_fork rfl }

/-- The equalizer inclusion for `(f, f)` is an isomorphism. -/
instance equalizer.ι_of_self : is_iso (equalizer.ι f f) :=
equalizer.ι_of_eq rfl

/-- The equalizer of a morphism with itself is isomorphic to the source. -/
def equalizer.iso_source_of_self : equalizer f f ≅ X :=
as_iso (equalizer.ι f f)

@[simp] lemma equalizer.iso_source_of_self_hom :
  (equalizer.iso_source_of_self f).hom = equalizer.ι f f :=
rfl

@[simp] lemma equalizer.iso_source_of_self_inv :
  (equalizer.iso_source_of_self f).inv = equalizer.lift (𝟙 X) (by simp) :=
by { ext, simp [equalizer.iso_source_of_self], }

section
/--
`has_coequalizer f g` represents a particular choice of colimiting cocone
for the parallel pair of morphisms `f` and `g`.
-/
abbreviation has_coequalizer := has_colimit (parallel_pair f g)

variables [has_coequalizer f g]

/-- If a coequalizer of `f` and `g` exists, we can access an arbitrary choice of such by
    saying `coequalizer f g`. -/
abbreviation coequalizer : C := colimit (parallel_pair f g)

/--  If a coequalizer of `f` and `g` exists, we can access the corresponding projection by
    saying `coequalizer.π f g`. -/
abbreviation coequalizer.π : Y ⟶ coequalizer f g :=
colimit.ι (parallel_pair f g) one

/--
An arbitrary choice of coequalizer cocone for a parallel pair `f` and `g`.
-/
abbreviation coequalizer.cofork : cofork f g := colimit.cocone (parallel_pair f g)

@[simp] lemma coequalizer.cofork_π :
  (coequalizer.cofork f g).π = coequalizer.π f g := rfl

@[simp] lemma coequalizer.cofork_ι_app_one :
  (coequalizer.cofork f g).ι.app one = coequalizer.π f g := rfl

@[reassoc] lemma coequalizer.condition : f ≫ coequalizer.π f g = g ≫ coequalizer.π f g :=
cofork.condition $ colimit.cocone $ parallel_pair f g

/-- The cofork built from `coequalizer.π f g` is colimiting. -/
def coequalizer_is_coequalizer :
  is_colimit (cofork.of_π (coequalizer.π f g) (coequalizer.condition f g)) :=
is_colimit.of_iso_colimit (colimit.is_colimit _) (cofork.ext (iso.refl _) (by tidy))

variables {f g}

/-- Any morphism `k : Y ⟶ W` satisfying `f ≫ k = g ≫ k` factors through the coequalizer of `f`
    and `g` via `coequalizer.desc : coequalizer f g ⟶ W`. -/
abbreviation coequalizer.desc {W : C} (k : Y ⟶ W) (h : f ≫ k = g ≫ k) : coequalizer f g ⟶ W :=
colimit.desc (parallel_pair f g) (cofork.of_π k h)

@[simp, reassoc]
lemma coequalizer.π_desc {W : C} (k : Y ⟶ W) (h : f ≫ k = g ≫ k) :
  coequalizer.π f g ≫ coequalizer.desc k h = k :=
colimit.ι_desc _ _

/-- Any morphism `k : Y ⟶ W` satisfying `f ≫ k = g ≫ k` induces a morphism
    `l : coequalizer f g ⟶ W` satisfying `coequalizer.π ≫ g = l`. -/
def coequalizer.desc' {W : C} (k : Y ⟶ W) (h : f ≫ k = g ≫ k) :
  {l : coequalizer f g ⟶ W // coequalizer.π f g ≫ l = k} :=
⟨coequalizer.desc k h, coequalizer.π_desc _ _⟩

/-- Two maps from a coequalizer are equal if they are equal when composed with the coequalizer
    map -/
@[ext] lemma coequalizer.hom_ext {W : C} {k l : coequalizer f g ⟶ W}
  (h : coequalizer.π f g ≫ k = coequalizer.π f g ≫ l) : k = l :=
cofork.is_colimit.hom_ext (colimit.is_colimit _) h

lemma coequalizer.exists_unique {W : C} (k : Y ⟶ W) (h : f ≫ k = g ≫ k) :
  ∃! (d : coequalizer f g ⟶ W), coequalizer.π f g ≫ d = k :=
cofork.is_colimit.exists_unique (colimit.is_colimit _) _ h

/-- A coequalizer morphism is an epimorphism -/
instance coequalizer.π_epi : epi (coequalizer.π f g) :=
{ left_cancellation := λ Z h k w, coequalizer.hom_ext w }

end

section
variables {f g}

/-- The coequalizer morphism in any colimit cocone is an epimorphism. -/
lemma epi_of_is_colimit_parallel_pair {c : cocone (parallel_pair f g)} (i : is_colimit c) :
  epi (c.ι.app one) :=
{ left_cancellation := λ Z h k w, cofork.is_colimit.hom_ext i w }

end

section
variables {f g}

/-- The identity determines a cocone on the coequalizer diagram of `f` and `g`, if `f = g`. -/
def id_cofork (h : f = g) : cofork f g :=
cofork.of_π (𝟙 Y) $ h ▸ rfl

/-- The identity on `Y` is a coequalizer of `(f, g)`, where `f = g`.  -/
def is_colimit_id_cofork (h : f = g) : is_colimit (id_cofork h) :=
cofork.is_colimit.mk _
  (λ s, cofork.π s)
  (λ s, category.id_comp _)
  (λ s m h, by { convert h one, exact (category.id_comp _).symm })

/-- Every coequalizer of `(f, g)`, where `f = g`, is an isomorphism. -/
lemma is_iso_colimit_cocone_parallel_pair_of_eq (h₀ : f = g) {c : cocone (parallel_pair f g)}
  (h : is_colimit c) : is_iso (c.ι.app one) :=
is_iso.of_iso $ is_colimit.cocone_point_unique_up_to_iso (is_colimit_id_cofork h₀) h

/-- The coequalizer of `(f, g)`, where `f = g`, is an isomorphism. -/
lemma coequalizer.π_of_eq [has_coequalizer f g] (h : f = g) :
  is_iso (coequalizer.π f g) :=
is_iso_colimit_cocone_parallel_pair_of_eq h $ colimit.is_colimit _

/-- Every coequalizer of `(f, f)` is an isomorphism. -/
lemma is_iso_colimit_cocone_parallel_pair_of_self {c : cocone (parallel_pair f f)}
  (h : is_colimit c) : is_iso (c.ι.app one) :=
is_iso_colimit_cocone_parallel_pair_of_eq rfl h

/-- A coequalizer that is a monomorphism is an isomorphism. -/
lemma is_iso_limit_cocone_parallel_pair_of_epi {c : cocone (parallel_pair f g)}
  (h : is_colimit c) [mono (c.ι.app one)] : is_iso (c.ι.app one) :=
is_iso_colimit_cocone_parallel_pair_of_eq ((cancel_mono _).1 (cofork.condition c)) h

<<<<<<< HEAD
/-- Two morphisms are equal if there is a fork whose inclusion is epi. -/
lemma eq_of_mono_cofork_π (t : cofork f g) [mono (cofork.π t)] : f = g :=
(cancel_mono (cofork.π t)).1 $ cofork.condition t

/-- If the equalizer of two morphisms is an epimorphism, then the two morphisms are equal. -/
=======
/-- Two morphisms are equal if there is a cofork whose projection is mono. -/
lemma eq_of_mono_cofork_π (t : cofork f g) [mono (cofork.π t)] : f = g :=
(cancel_mono (cofork.π t)).1 $ cofork.condition t

/-- If the coequalizer of two morphisms is a monomorphism, then the two morphisms are equal. -/
>>>>>>> a86277a2
lemma eq_of_mono_coequalizer [has_coequalizer f g] [mono (coequalizer.π f g)] : f = g :=
(cancel_mono (coequalizer.π f g)).1 $ coequalizer.condition _ _

end

instance has_coequalizer_of_self : has_coequalizer f f :=
has_colimit.mk
{ cocone := id_cofork rfl,
  is_colimit := is_colimit_id_cofork rfl }

/-- The coequalizer projection for `(f, f)` is an isomorphism. -/
instance coequalizer.π_of_self : is_iso (coequalizer.π f f) :=
coequalizer.π_of_eq rfl

/-- The coequalizer of a morphism with itself is isomorphic to the target. -/
def coequalizer.iso_target_of_self : coequalizer f f ≅ Y :=
(as_iso (coequalizer.π f f)).symm

@[simp] lemma coequalizer.iso_target_of_self_hom :
  (coequalizer.iso_target_of_self f).hom = coequalizer.desc (𝟙 Y) (by simp) :=
by { ext, simp [coequalizer.iso_target_of_self], }

@[simp] lemma coequalizer.iso_target_of_self_inv :
  (coequalizer.iso_target_of_self f).inv = coequalizer.π f f :=
rfl

section comparison

variables {D : Type u₂} [category.{v} D] (G : C ⥤ D)

/--
The comparison morphism for the equalizer of `f,g`.
This is an isomorphism iff `G` preserves the equalizer of `f,g`; see
`category_theory/limits/preserves/shapes/equalizers.lean`
-/
def equalizer_comparison [has_equalizer f g] [has_equalizer (G.map f) (G.map g)] :
  G.obj (equalizer f g) ⟶ equalizer (G.map f) (G.map g) :=
equalizer.lift (G.map (equalizer.ι _ _)) (by simp only [←G.map_comp, equalizer.condition])

@[simp, reassoc]
lemma equalizer_comparison_comp_π [has_equalizer f g] [has_equalizer (G.map f) (G.map g)] :
  equalizer_comparison f g G ≫ equalizer.ι (G.map f) (G.map g) = G.map (equalizer.ι f g) :=
equalizer.lift_ι _ _

@[simp, reassoc]
lemma map_lift_equalizer_comparison [has_equalizer f g] [has_equalizer (G.map f) (G.map g)]
  {Z : C} {h : Z ⟶ X} (w : h ≫ f = h ≫ g) :
    G.map (equalizer.lift h w) ≫ equalizer_comparison f g G =
      equalizer.lift (G.map h) (by simp only [←G.map_comp, w]) :=
by { ext, simp [← G.map_comp] }

/-- The comparison morphism for the coequalizer of `f,g`. -/
def coequalizer_comparison [has_coequalizer f g] [has_coequalizer (G.map f) (G.map g)] :
  coequalizer (G.map f) (G.map g) ⟶ G.obj (coequalizer f g) :=
coequalizer.desc (G.map (coequalizer.π _ _)) (by simp only [←G.map_comp, coequalizer.condition])

@[simp, reassoc]
lemma ι_comp_coequalizer_comparison [has_coequalizer f g] [has_coequalizer (G.map f) (G.map g)] :
  coequalizer.π _ _ ≫ coequalizer_comparison f g G = G.map (coequalizer.π _ _) :=
coequalizer.π_desc _ _

@[simp, reassoc]
lemma coequalizer_comparison_map_desc [has_coequalizer f g] [has_coequalizer (G.map f) (G.map g)]
  {Z : C} {h : Y ⟶ Z} (w : f ≫ h = g ≫ h) :
  coequalizer_comparison f g G ≫ G.map (coequalizer.desc h w) =
    coequalizer.desc (G.map h) (by simp only [←G.map_comp, w]) :=
by { ext, simp [← G.map_comp] }

end comparison

variables (C)

/-- `has_equalizers` represents a choice of equalizer for every pair of morphisms -/
abbreviation has_equalizers := has_limits_of_shape walking_parallel_pair.{v} C

/-- `has_coequalizers` represents a choice of coequalizer for every pair of morphisms -/
abbreviation has_coequalizers := has_colimits_of_shape walking_parallel_pair.{v} C

/-- If `C` has all limits of diagrams `parallel_pair f g`, then it has all equalizers -/
lemma has_equalizers_of_has_limit_parallel_pair
  [Π {X Y : C} {f g : X ⟶ Y}, has_limit (parallel_pair f g)] : has_equalizers C :=
{ has_limit := λ F, has_limit_of_iso (diagram_iso_parallel_pair F).symm }

/-- If `C` has all colimits of diagrams `parallel_pair f g`, then it has all coequalizers -/
lemma has_coequalizers_of_has_colimit_parallel_pair
  [Π {X Y : C} {f g : X ⟶ Y}, has_colimit (parallel_pair f g)] : has_coequalizers C :=
{ has_colimit := λ F, has_colimit_of_iso (diagram_iso_parallel_pair F) }


section
-- In this section we show that a split mono `f` equalizes `(retraction f ≫ f)` and `(𝟙 Y)`.
variables {C} [split_mono f]

/--
A split mono `f` equalizes `(retraction f ≫ f)` and `(𝟙 Y)`.
Here we build the cone, and show in `split_mono_equalizes` that it is a limit cone.
-/
@[simps {rhs_md := semireducible}]
def cone_of_split_mono : cone (parallel_pair (𝟙 Y) (retraction f ≫ f)) :=
fork.of_ι f (by simp)


/--
A split mono `f` equalizes `(retraction f ≫ f)` and `(𝟙 Y)`.
-/
def split_mono_equalizes {X Y : C} (f : X ⟶ Y) [split_mono f] : is_limit (cone_of_split_mono f) :=
fork.is_limit.mk' _ $ λ s,
⟨s.ι ≫ retraction f,
 by { dsimp, rw [category.assoc, ←s.condition], apply category.comp_id },
 λ m hm, by simp [←hm]⟩

end

section
-- In this section we show that a split epi `f` coequalizes `(f ≫ section_ f)` and `(𝟙 X)`.
variables {C} [split_epi f]

/--
A split epi `f` coequalizes `(f ≫ section_ f)` and `(𝟙 X)`.
Here we build the cocone, and show in `split_epi_coequalizes` that it is a colimit cocone.
-/
@[simps {rhs_md := semireducible}]
def cocone_of_split_epi : cocone (parallel_pair (𝟙 X) (f ≫ section_ f)) :=
cofork.of_π f (by simp)

/--
A split epi `f` coequalizes `(f ≫ section_ f)` and `(𝟙 X)`.
-/
def split_epi_coequalizes {X Y : C} (f : X ⟶ Y) [split_epi f] :
  is_colimit (cocone_of_split_epi f) :=
cofork.is_colimit.mk' _ $ λ s,
⟨section_ f ≫ s.π,
 by { dsimp, rw [← category.assoc, ← s.condition, category.id_comp] },
 λ m hm, by simp [← hm]⟩

end

end category_theory.limits<|MERGE_RESOLUTION|>--- conflicted
+++ resolved
@@ -777,19 +777,11 @@
   (h : is_colimit c) [mono (c.ι.app one)] : is_iso (c.ι.app one) :=
 is_iso_colimit_cocone_parallel_pair_of_eq ((cancel_mono _).1 (cofork.condition c)) h
 
-<<<<<<< HEAD
-/-- Two morphisms are equal if there is a fork whose inclusion is epi. -/
-lemma eq_of_mono_cofork_π (t : cofork f g) [mono (cofork.π t)] : f = g :=
-(cancel_mono (cofork.π t)).1 $ cofork.condition t
-
-/-- If the equalizer of two morphisms is an epimorphism, then the two morphisms are equal. -/
-=======
 /-- Two morphisms are equal if there is a cofork whose projection is mono. -/
 lemma eq_of_mono_cofork_π (t : cofork f g) [mono (cofork.π t)] : f = g :=
 (cancel_mono (cofork.π t)).1 $ cofork.condition t
 
 /-- If the coequalizer of two morphisms is a monomorphism, then the two morphisms are equal. -/
->>>>>>> a86277a2
 lemma eq_of_mono_coequalizer [has_coequalizer f g] [mono (coequalizer.π f g)] : f = g :=
 (cancel_mono (coequalizer.π f g)).1 $ coequalizer.condition _ _
 
