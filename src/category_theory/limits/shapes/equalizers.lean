--- conflicted
+++ resolved
@@ -1026,11 +1026,7 @@
   id' :=
   begin
     letI := epi_of_is_colimit_cofork i,
-<<<<<<< HEAD
-    rw [← cancel_epi_id c.π, ← category.assoc, cofork.is_colimit.π_comp_desc,
-=======
     rw [← cancel_epi_id c.π, ← category.assoc, cofork.is_colimit.π_desc,
->>>>>>> bf735cd1
       cofork.π_of_π, ← c.condition],
     exact category.id_comp _,
   end }
