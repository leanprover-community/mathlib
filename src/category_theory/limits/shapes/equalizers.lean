/-
Copyright (c) 2018 Scott Morrison. All rights reserved.
Released under Apache 2.0 license as described in the file LICENSE.
Authors: Scott Morrison, Markus Himmel
-/
import category_theory.epi_mono
import category_theory.limits.limits

/-!
# Equalizers and coequalizers

This file defines (co)equalizers as special cases of (co)limits.

An equalizer is the categorical generalization of the subobject {a ∈ A | f(a) = g(a)} known
from abelian groups or modules. It is a limit cone over the diagram formed by `f` and `g`.

A coequalizer is the dual concept.

## Main definitions

* `walking_parallel_pair` is the indexing category used for (co)equalizer_diagrams
* `parallel_pair` is a functor from `walking_parallel_pair` to our category `C`.
* a `fork` is a cone over a parallel pair.
  * there is really only one interesting morphism in a fork: the arrow from the vertex of the fork
    to the domain of f and g. It is called `fork.ι`.
* an `equalizer` is now just a `limit (parallel_pair f g)`

Each of these has a dual.

## Main statements

* `equalizer.ι_mono` states that every equalizer map is a monomorphism
* `is_iso_limit_cone_parallel_pair_of_self` states that the identity on the domain of `f` is an equalizer
  of `f` and `f`.

## Implementation notes
As with the other special shapes in the limits library, all the definitions here are given as
`abbreviation`s of the general statements for limits, so all the `simp` lemmas and theorems about
general limits can be used.

## References

* [F. Borceux, *Handbook of Categorical Algebra 1*][borceux-vol1]
-/

open category_theory

namespace category_theory.limits

local attribute [tidy] tactic.case_bash

universes v u

/-- The type of objects for the diagram indexing a (co)equalizer. -/
@[derive decidable_eq, derive inhabited] inductive walking_parallel_pair : Type v
| zero | one

open walking_parallel_pair

/-- The type family of morphisms for the diagram indexing a (co)equalizer. -/
@[derive decidable_eq] inductive walking_parallel_pair_hom :
  walking_parallel_pair → walking_parallel_pair → Type v
| left : walking_parallel_pair_hom zero one
| right : walking_parallel_pair_hom zero one
| id : Π X : walking_parallel_pair.{v}, walking_parallel_pair_hom X X

/-- Satisfying the inhabited linter -/
instance : inhabited (walking_parallel_pair_hom zero one) :=
{ default := walking_parallel_pair_hom.left }

open walking_parallel_pair_hom

/-- Composition of morphisms in the indexing diagram for (co)equalizers. -/
def walking_parallel_pair_hom.comp :
  Π (X Y Z : walking_parallel_pair)
    (f : walking_parallel_pair_hom X Y) (g : walking_parallel_pair_hom Y Z),
    walking_parallel_pair_hom X Z
  | _ _ _ (id _) h := h
  | _ _ _ left   (id one) := left
  | _ _ _ right  (id one) := right
.

instance walking_parallel_pair_hom_category : small_category walking_parallel_pair :=
{ hom  := walking_parallel_pair_hom,
  id   := walking_parallel_pair_hom.id,
  comp := walking_parallel_pair_hom.comp }

@[simp]
lemma walking_parallel_pair_hom_id (X : walking_parallel_pair) :
  walking_parallel_pair_hom.id X = 𝟙 X :=
rfl

variables {C : Type u} [category.{v} C]
variables {X Y : C}

/-- `parallel_pair f g` is the diagram in `C` consisting of the two morphisms `f` and `g` with
    common domain and codomain. -/
def parallel_pair (f g : X ⟶ Y) : walking_parallel_pair.{v} ⥤ C :=
{ obj := λ x, match x with
  | zero := X
  | one := Y
  end,
  map := λ x y h, match x, y, h with
  | _, _, (id _) := 𝟙 _
  | _, _, left := f
  | _, _, right := g
  end,
  -- `tidy` can cope with this, but it's too slow:
  map_comp' := begin rintros (⟨⟩|⟨⟩) (⟨⟩|⟨⟩) (⟨⟩|⟨⟩) ⟨⟩⟨⟩; { unfold_aux, simp; refl }, end, }.

@[simp] lemma parallel_pair_obj_zero (f g : X ⟶ Y) : (parallel_pair f g).obj zero = X := rfl
@[simp] lemma parallel_pair_obj_one (f g : X ⟶ Y) : (parallel_pair f g).obj one = Y := rfl

@[simp] lemma parallel_pair_map_left (f g : X ⟶ Y) : (parallel_pair f g).map left = f := rfl
@[simp] lemma parallel_pair_map_right (f g : X ⟶ Y) : (parallel_pair f g).map right = g := rfl

@[simp] lemma parallel_pair_functor_obj
  {F : walking_parallel_pair ⥤ C} (j : walking_parallel_pair) :
  (parallel_pair (F.map left) (F.map right)).obj j = F.obj j :=
begin
  cases j; refl
end

/-- Every functor indexing a (co)equalizer is naturally isomorphic (actually, equal) to a
    `parallel_pair` -/
def diagram_iso_parallel_pair (F : walking_parallel_pair ⥤ C) :
  F ≅ parallel_pair (F.map left) (F.map right) :=
nat_iso.of_components (λ j, eq_to_iso $ by cases j; tidy) $ by tidy

/-- A fork on `f` and `g` is just a `cone (parallel_pair f g)`. -/
abbreviation fork (f g : X ⟶ Y) := cone (parallel_pair f g)

/-- A cofork on `f` and `g` is just a `cocone (parallel_pair f g)`. -/
abbreviation cofork (f g : X ⟶ Y) := cocone (parallel_pair f g)

variables {f g : X ⟶ Y}

@[simp, reassoc] lemma fork.app_zero_left (s : fork f g) :
  (s.π).app zero ≫ f = (s.π).app one :=
by rw [←s.w left, parallel_pair_map_left]

@[simp, reassoc] lemma fork.app_zero_right (s : fork f g) :
  (s.π).app zero ≫ g = (s.π).app one :=
by rw [←s.w right, parallel_pair_map_right]

@[simp, reassoc] lemma cofork.left_app_one (s : cofork f g) :
  f ≫ (s.ι).app one = (s.ι).app zero :=
by rw [←s.w left, parallel_pair_map_left]

@[simp, reassoc] lemma cofork.right_app_one (s : cofork f g) :
  g ≫ (s.ι).app one = (s.ι).app zero :=
by rw [←s.w right, parallel_pair_map_right]

/-- A fork on `f g : X ⟶ Y` is determined by the morphism `ι : P ⟶ X` satisfying `ι ≫ f = ι ≫ g`.
-/
def fork.of_ι {P : C} (ι : P ⟶ X) (w : ι ≫ f = ι ≫ g) : fork f g :=
{ X := P,
  π :=
  { app := λ X, begin cases X, exact ι, exact ι ≫ f, end,
    naturality' := λ X Y f,
    begin
      cases X; cases Y; cases f; dsimp; simp,
      { dsimp, simp, }, -- See note [dsimp, simp].
      { exact w },
      { dsimp, simp, },
    end } }

/-- A cofork on `f g : X ⟶ Y` is determined by the morphism `π : Y ⟶ P` satisfying
    `f ≫ π = g ≫ π`. -/
def cofork.of_π {P : C} (π : Y ⟶ P) (w : f ≫ π = g ≫ π) : cofork f g :=
{ X := P,
  ι :=
  { app := λ X, begin cases X, exact f ≫ π, exact π, end,
    naturality' := λ X Y f,
    begin
      cases X; cases Y; cases f; dsimp; simp,
      { dsimp, simp, },
      { exact w.symm },
      { dsimp, simp, },
    end } }

@[simp] lemma fork.of_ι_app_zero {P : C} (ι : P ⟶ X) (w : ι ≫ f = ι ≫ g) :
  (fork.of_ι ι w).π.app zero = ι := rfl
@[simp] lemma fork.of_ι_app_one {P : C} (ι : P ⟶ X) (w : ι ≫ f = ι ≫ g) :
  (fork.of_ι ι w).π.app one = ι ≫ f := rfl
@[simp] lemma cofork.of_π_app_zero {P : C} (π : Y ⟶ P) (w : f ≫ π = g ≫ π) :
  (cofork.of_π π w).ι.app zero = f ≫ π := rfl
@[simp] lemma cofork.of_π_app_one {P : C} (π : Y ⟶ P) (w : f ≫ π = g ≫ π) :
  (cofork.of_π π w).ι.app one = π := rfl

/-- A fork `t` on the parallel pair `f g : X ⟶ Y` consists of two morphisms `t.π.app zero : t.X ⟶ X`
    and `t.π.app one : t.X ⟶ Y`. Of these, only the first one is interesting, and we give it the
    shorter name `fork.ι t`. -/
abbreviation fork.ι (t : fork f g) := t.π.app zero

/-- A cofork `t` on the parallel_pair `f g : X ⟶ Y` consists of two morphisms
    `t.ι.app zero : X ⟶ t.X` and `t.ι.app one : Y ⟶ t.X`. Of these, only the second one is
    interesting, and we give it the shorter name `cofork.π t`. -/
abbreviation cofork.π (t : cofork f g) := t.ι.app one

@[simp] lemma fork.ι_of_ι {P : C} (ι : P ⟶ X) (w : ι ≫ f = ι ≫ g) :
  fork.ι (fork.of_ι ι w) = ι := rfl
@[simp] lemma cofork.π_of_π {P : C} (π : Y ⟶ P) (w : f ≫ π = g ≫ π) :
  cofork.π (cofork.of_π π w) = π := rfl

lemma fork.ι_eq_app_zero (t : fork f g) : fork.ι t = t.π.app zero := rfl
lemma cofork.π_eq_app_one (t : cofork f g) : cofork.π t = t.ι.app one := rfl

lemma fork.condition (t : fork f g) : (fork.ι t) ≫ f = (fork.ι t) ≫ g :=
begin
  erw [t.w left, ← t.w right], refl
end
lemma cofork.condition (t : cofork f g) : f ≫ (cofork.π t) = g ≫ (cofork.π t) :=
begin
  erw [t.w left, ← t.w right], refl
end

/-- To check whether two maps are equalized by both maps of a fork, it suffices to check it for the
    first map -/
lemma fork.equalizer_ext (s : fork f g) {W : C} {k l : W ⟶ s.X}
  (h : k ≫ fork.ι s = l ≫ fork.ι s) : ∀ (j : walking_parallel_pair),
    k ≫ s.π.app j = l ≫ s.π.app j
| zero := h
| one := by rw [←fork.app_zero_left, reassoc_of h]

/-- To check whether two maps are coequalized by both maps of a cofork, it suffices to check it for
    the second map -/
lemma cofork.coequalizer_ext (s : cofork f g) {W : C} {k l : s.X ⟶ W}
  (h : cofork.π s ≫ k = cofork.π s ≫ l) : ∀ (j : walking_parallel_pair),
    s.ι.app j ≫ k = s.ι.app j ≫ l
| zero := by simp only [←cofork.left_app_one, category.assoc, h]
| one := h

lemma fork.is_limit.hom_ext {s : fork f g} (hs : is_limit s) {W : C} {k l : W ⟶ s.X}
  (h : k ≫ fork.ι s = l ≫ fork.ι s) : k = l :=
hs.hom_ext $ fork.equalizer_ext _ h

lemma cofork.is_colimit.hom_ext {s : cofork f g} (hs : is_colimit s) {W : C} {k l : s.X ⟶ W}
  (h : cofork.π s ≫ k = cofork.π s ≫ l) : k = l :=
hs.hom_ext $ cofork.coequalizer_ext _ h

/-- If `s` is a limit fork over `f` and `g`, then a morphism `k : W ⟶ X` satisfying
    `k ≫ f = k ≫ g` induces a morphism `l : W ⟶ s.X` such that `l ≫ fork.ι s = k`. -/
def fork.is_limit.lift' {s : fork f g} (hs : is_limit s) {W : C} (k : W ⟶ X) (h : k ≫ f = k ≫ g) :
  {l : W ⟶ s.X // l ≫ fork.ι s = k} :=
⟨hs.lift $ fork.of_ι _ h, hs.fac _ _⟩

/-- If `s` is a colimit cofork over `f` and `g`, then a morphism `k : Y ⟶ W` satisfying
    `f ≫ k = g ≫ k` induces a morphism `l : s.X ⟶ W` such that `cofork.π s ≫ l = k`. -/
def cofork.is_colimit.desc' {s : cofork f g} (hs : is_colimit s) {W : C} (k : Y ⟶ W)
  (h : f ≫ k = g ≫ k) : {l : s.X ⟶ W // cofork.π s ≫ l = k} :=
⟨hs.desc $ cofork.of_π _ h, hs.fac _ _⟩

/-- This is a slightly more convenient method to verify that a fork is a limit cone. It
    only asks for a proof of facts that carry any mathematical content -/
def fork.is_limit.mk (t : fork f g)
  (lift : Π (s : fork f g), s.X ⟶ t.X)
  (fac : ∀ (s : fork f g), lift s ≫ fork.ι t = fork.ι s)
  (uniq : ∀ (s : fork f g) (m : s.X ⟶ t.X)
    (w : ∀ j : walking_parallel_pair, m ≫ t.π.app j = s.π.app j), m = lift s) :
  is_limit t :=
{ lift := lift,
  fac' := λ s j, walking_parallel_pair.cases_on j (fac s) $
    by erw [←s.w left, ←t.w left, ←category.assoc, fac]; refl,
  uniq' := uniq }

/-- This is another convenient method to verify that a fork is a limit cone. It
    only asks for a proof of facts that carry any mathematical content, and allows access to the
    same `s` for all parts. -/
def fork.is_limit.mk' {X Y : C} {f g : X ⟶ Y} (t : fork f g)
  (create : Π (s : fork f g), {l // l ≫ t.ι = s.ι ∧ ∀ {m}, m ≫ t.ι = s.ι → m = l}) :
is_limit t :=
fork.is_limit.mk t
  (λ s, (create s).1)
  (λ s, (create s).2.1)
  (λ s m w, (create s).2.2 (w zero))

/-- This is a slightly more convenient method to verify that a cofork is a colimit cocone. It
    only asks for a proof of facts that carry any mathematical content -/
def cofork.is_colimit.mk (t : cofork f g)
  (desc : Π (s : cofork f g), t.X ⟶ s.X)
  (fac : ∀ (s : cofork f g), cofork.π t ≫ desc s = cofork.π s)
  (uniq : ∀ (s : cofork f g) (m : t.X ⟶ s.X)
    (w : ∀ j : walking_parallel_pair, t.ι.app j ≫ m = s.ι.app j), m = desc s) :
  is_colimit t :=
{ desc := desc,
  fac' := λ s j, walking_parallel_pair.cases_on j
    (by erw [←s.w left, ←t.w left, category.assoc, fac]; refl) (fac s),
  uniq' := uniq }

/-- This is another convenient method to verify that a fork is a limit cone. It
    only asks for a proof of facts that carry any mathematical content, and allows access to the
    same `s` for all parts. -/
def cofork.is_colimit.mk' {X Y : C} {f g : X ⟶ Y} (t : cofork f g)
  (create : Π (s : cofork f g), {l : t.X ⟶ s.X // t.π ≫ l = s.π ∧ ∀ {m}, t.π ≫ m = s.π → m = l}) :
is_colimit t :=
cofork.is_colimit.mk t
  (λ s, (create s).1)
  (λ s, (create s).2.1)
  (λ s m w, (create s).2.2 (w one))

/-- This is a helper construction that can be useful when verifying that a category has all
    equalizers. Given `F : walking_parallel_pair ⥤ C`, which is really the same as
    `parallel_pair (F.map left) (F.map right)`, and a fork on `F.map left` and `F.map right`,
    we get a cone on `F`.

    If you're thinking about using this, have a look at `has_equalizers_of_has_limit_parallel_pair`,
    which you may find to be an easier way of achieving your goal. -/
def cone.of_fork
  {F : walking_parallel_pair ⥤ C} (t : fork (F.map left) (F.map right)) : cone F :=
{ X := t.X,
  π :=
  { app := λ X, t.π.app X ≫ eq_to_hom (by tidy),
    naturality' := λ j j' g, by { cases j; cases j'; cases g; dsimp; simp } } }

/-- This is a helper construction that can be useful when verifying that a category has all
    coequalizers. Given `F : walking_parallel_pair ⥤ C`, which is really the same as
    `parallel_pair (F.map left) (F.map right)`, and a cofork on `F.map left` and `F.map right`,
    we get a cocone on `F`.

    If you're thinking about using this, have a look at
    `has_coequalizers_of_has_colimit_parallel_pair`, which you may find to be an easier way of
    achieving your goal. -/
def cocone.of_cofork
  {F : walking_parallel_pair ⥤ C} (t : cofork (F.map left) (F.map right)) : cocone F :=
{ X := t.X,
  ι :=
  { app := λ X, eq_to_hom (by tidy) ≫ t.ι.app X,
    naturality' := λ j j' g, by { cases j; cases j'; cases g; dsimp; simp } } }

@[simp] lemma cone.of_fork_π
  {F : walking_parallel_pair ⥤ C} (t : fork (F.map left) (F.map right)) (j) :
  (cone.of_fork t).π.app j = t.π.app j ≫ eq_to_hom (by tidy) := rfl

@[simp] lemma cocone.of_cofork_ι
  {F : walking_parallel_pair ⥤ C} (t : cofork (F.map left) (F.map right)) (j) :
  (cocone.of_cofork t).ι.app j = eq_to_hom (by tidy) ≫ t.ι.app j := rfl

/-- Given `F : walking_parallel_pair ⥤ C`, which is really the same as
    `parallel_pair (F.map left) (F.map right)` and a cone on `F`, we get a fork on
    `F.map left` and `F.map right`. -/
def fork.of_cone
  {F : walking_parallel_pair ⥤ C} (t : cone F) : fork (F.map left) (F.map right) :=
{ X := t.X,
  π := { app := λ X, t.π.app X ≫ eq_to_hom (by tidy) } }

/-- Given `F : walking_parallel_pair ⥤ C`, which is really the same as
    `parallel_pair (F.map left) (F.map right)` and a cocone on `F`, we get a cofork on
    `F.map left` and `F.map right`. -/
def cofork.of_cocone
  {F : walking_parallel_pair ⥤ C} (t : cocone F) : cofork (F.map left) (F.map right) :=
{ X := t.X,
  ι := { app := λ X, eq_to_hom (by tidy) ≫ t.ι.app X } }

@[simp] lemma fork.of_cone_π {F : walking_parallel_pair ⥤ C} (t : cone F) (j) :
  (fork.of_cone t).π.app j = t.π.app j ≫ eq_to_hom (by tidy) := rfl
@[simp] lemma cofork.of_cocone_ι {F : walking_parallel_pair ⥤ C} (t : cocone F) (j) :
  (cofork.of_cocone t).ι.app j = eq_to_hom (by tidy) ≫ t.ι.app j := rfl

/--
Helper function for constructing morphisms between equalizer forks.
-/
def fork.mk_hom {s t : fork f g} (k : s.X ⟶ t.X) (w : k ≫ t.ι = s.ι) : s ⟶ t :=
{ hom := k,
  w' :=
  begin
    rintro ⟨_|_⟩,
    exact w,
    simpa using w =≫ f,
  end }

variables (f g)

section
/--
`has_equalizer f g` represents a particular choice of limiting cone
for the parallel pair of morphisms `f` and `g`.
-/
abbreviation has_equalizer := has_limit (parallel_pair f g)

variables [has_equalizer f g]

/-- If we have chosen an equalizer of `f` and `g`, we can access the corresponding object by
    saying `equalizer f g`. -/
abbreviation equalizer : C := limit (parallel_pair f g)

/-- If we have chosen an equalizer of `f` and `g`, we can access the inclusion
    `equalizer f g ⟶ X` by saying `equalizer.ι f g`. -/
abbreviation equalizer.ι : equalizer f g ⟶ X :=
limit.π (parallel_pair f g) zero

/--
The chosen equalizer cone for a parallel pair `f` and `g`.
-/
abbreviation equalizer.fork : fork f g := limit.cone (parallel_pair f g)
<<<<<<< HEAD

@[simp] lemma equalizer.fork_ι :
  (equalizer.fork f g).ι = equalizer.ι f g := rfl

=======

@[simp] lemma equalizer.fork_ι :
  (equalizer.fork f g).ι = equalizer.ι f g := rfl

>>>>>>> 37c52eeb
@[simp] lemma equalizer.fork_π_app_zero :
  (equalizer.fork f g).π.app zero = equalizer.ι f g := rfl

@[reassoc] lemma equalizer.condition : equalizer.ι f g ≫ f = equalizer.ι f g ≫ g :=
fork.condition $ limit.cone $ parallel_pair f g

variables {f g}

/-- A morphism `k : W ⟶ X` satisfying `k ≫ f = k ≫ g` factors through the equalizer of `f` and `g`
    via `equalizer.lift : W ⟶ equalizer f g`. -/
abbreviation equalizer.lift {W : C} (k : W ⟶ X) (h : k ≫ f = k ≫ g) : W ⟶ equalizer f g :=
limit.lift (parallel_pair f g) (fork.of_ι k h)

@[simp, reassoc]
lemma equalizer.lift_ι {W : C} (k : W ⟶ X) (h : k ≫ f = k ≫ g) :
  equalizer.lift k h ≫ equalizer.ι f g = k :=
limit.lift_π _ _

/-- A morphism `k : W ⟶ X` satisfying `k ≫ f = k ≫ g` induces a morphism `l : W ⟶ equalizer f g`
    satisfying `l ≫ equalizer.ι f g = k`. -/
def equalizer.lift' {W : C} (k : W ⟶ X) (h : k ≫ f = k ≫ g) :
  {l : W ⟶ equalizer f g // l ≫ equalizer.ι f g = k} :=
⟨equalizer.lift k h, equalizer.lift_ι _ _⟩

/-- Two maps into an equalizer are equal if they are are equal when composed with the equalizer
    map. -/
@[ext] lemma equalizer.hom_ext {W : C} {k l : W ⟶ equalizer f g}
  (h : k ≫ equalizer.ι f g = l ≫ equalizer.ι f g) : k = l :=
fork.is_limit.hom_ext (limit.is_limit _) h

/-- An equalizer morphism is a monomorphism -/
instance equalizer.ι_mono : mono (equalizer.ι f g) :=
{ right_cancellation := λ Z h k w, equalizer.hom_ext w }

end

section
variables {f g}
/-- The equalizer morphism in any limit cone is a monomorphism. -/
lemma mono_of_is_limit_parallel_pair {c : cone (parallel_pair f g)} (i : is_limit c) :
  mono (fork.ι c) :=
{ right_cancellation := λ Z h k w, fork.is_limit.hom_ext i w }

end

section
variables {f g}

/-- The identity determines a cone on the equalizer diagram of `f` and `g` if `f = g`. -/
def id_fork (h : f = g) : fork f g :=
fork.of_ι (𝟙 X) $ h ▸ rfl

/-- The identity on `X` is an equalizer of `(f, g)`, if `f = g`. -/
def is_limit_id_fork (h : f = g) : is_limit (id_fork h) :=
fork.is_limit.mk _
  (λ s, fork.ι s)
  (λ s, category.comp_id _)
  (λ s m h, by { convert h zero, exact (category.comp_id _).symm })

/-- Every equalizer of `(f, g)`, where `f = g`, is an isomorphism. -/
def is_iso_limit_cone_parallel_pair_of_eq (h₀ : f = g) {c : cone (parallel_pair f g)}
  (h : is_limit c) : is_iso (c.π.app zero) :=
is_iso.of_iso $ is_limit.cone_point_unique_up_to_iso h $ is_limit_id_fork h₀

/-- The equalizer of `(f, g)`, where `f = g`, is an isomorphism. -/
def equalizer.ι_of_eq [has_equalizer f g] (h : f = g) : is_iso (equalizer.ι f g) :=
is_iso_limit_cone_parallel_pair_of_eq h $ limit.is_limit _

/-- Every equalizer of `(f, f)` is an isomorphism. -/
def is_iso_limit_cone_parallel_pair_of_self {c : cone (parallel_pair f f)} (h : is_limit c) :
  is_iso (c.π.app zero) :=
is_iso_limit_cone_parallel_pair_of_eq rfl h

/-- An equalizer that is an epimorphism is an isomorphism. -/
def is_iso_limit_cone_parallel_pair_of_epi {c : cone (parallel_pair f g)}
  (h : is_limit c) [epi (c.π.app zero)] : is_iso (c.π.app zero) :=
is_iso_limit_cone_parallel_pair_of_eq ((cancel_epi _).1 (fork.condition c)) h

end

/-- The equalizer inclusion for `(f, f)` is an isomorphism. -/
instance equalizer.ι_of_self [has_equalizer f f] : is_iso (equalizer.ι f f) :=
equalizer.ι_of_eq rfl

/-- The equalizer of a morphism with itself is isomorphic to the source. -/
def equalizer.iso_source_of_self [has_equalizer f f] : equalizer f f ≅ X :=
as_iso (equalizer.ι f f)

@[simp] lemma equalizer.iso_source_of_self_hom [has_equalizer f f] :
  (equalizer.iso_source_of_self f).hom = equalizer.ι f f :=
rfl

@[simp] lemma equalizer.iso_source_of_self_inv [has_equalizer f f] :
  (equalizer.iso_source_of_self f).inv = equalizer.lift (𝟙 X) (by simp) :=
rfl

/--
Helper function for constructing morphisms between coequalizer coforks.
-/
def cofork.mk_hom {s t : cofork f g} (k : s.X ⟶ t.X) (w : s.π ≫ k = t.π) : s ⟶ t :=
{ hom := k,
  w' :=
  begin
    rintro ⟨_|_⟩,
    simpa using f ≫= w,
    exact w,
  end }

section
/--
`has_coequalizer f g` represents a particular choice of colimiting cocone
for the parallel pair of morphisms `f` and `g`.
-/
abbreviation has_coequalizer := has_colimit (parallel_pair f g)

variables [has_coequalizer f g]

/-- If we have chosen a coequalizer of `f` and `g`, we can access the corresponding object by
    saying `coequalizer f g`. -/
abbreviation coequalizer : C := colimit (parallel_pair f g)

/-- If we have chosen a coequalizer of `f` and `g`, we can access the corresponding projection by
    saying `coequalizer.π f g`. -/
abbreviation coequalizer.π : Y ⟶ coequalizer f g :=
colimit.ι (parallel_pair f g) one

/--
The chosen coequalizer cocone for a parallel pair `f` and `g`.
-/
abbreviation coequalizer.cofork : cofork f g := colimit.cocone (parallel_pair f g)

@[simp] lemma coequalizer.cofork_π :
  (coequalizer.cofork f g).π = coequalizer.π f g := rfl

@[simp] lemma coequalizer.cofork_ι_app_one :
  (coequalizer.cofork f g).ι.app one = coequalizer.π f g := rfl

@[reassoc] lemma coequalizer.condition : f ≫ coequalizer.π f g = g ≫ coequalizer.π f g :=
cofork.condition $ colimit.cocone $ parallel_pair f g

variables {f g}

/-- Any morphism `k : Y ⟶ W` satisfying `f ≫ k = g ≫ k` factors through the coequalizer of `f`
    and `g` via `coequalizer.desc : coequalizer f g ⟶ W`. -/
abbreviation coequalizer.desc {W : C} (k : Y ⟶ W) (h : f ≫ k = g ≫ k) : coequalizer f g ⟶ W :=
colimit.desc (parallel_pair f g) (cofork.of_π k h)

@[simp, reassoc]
lemma coequalizer.π_desc {W : C} (k : Y ⟶ W) (h : f ≫ k = g ≫ k) :
  coequalizer.π f g ≫ coequalizer.desc k h = k :=
colimit.ι_desc _ _

/-- Any morphism `k : Y ⟶ W` satisfying `f ≫ k = g ≫ k` induces a morphism
    `l : coequalizer f g ⟶ W` satisfying `coequalizer.π ≫ g = l`. -/
def coequalizer.desc' {W : C} (k : Y ⟶ W) (h : f ≫ k = g ≫ k) :
  {l : coequalizer f g ⟶ W // coequalizer.π f g ≫ l = k} :=
⟨coequalizer.desc k h, coequalizer.π_desc _ _⟩

/-- Two maps from a coequalizer are equal if they are equal when composed with the coequalizer
    map -/
@[ext] lemma coequalizer.hom_ext {W : C} {k l : coequalizer f g ⟶ W}
  (h : coequalizer.π f g ≫ k = coequalizer.π f g ≫ l) : k = l :=
cofork.is_colimit.hom_ext (colimit.is_colimit _) h

/-- A coequalizer morphism is an epimorphism -/
instance coequalizer.π_epi : epi (coequalizer.π f g) :=
{ left_cancellation := λ Z h k w, coequalizer.hom_ext w }

end

section
variables {f g}

/-- The coequalizer morphism in any colimit cocone is an epimorphism. -/
lemma epi_of_is_colimit_parallel_pair {c : cocone (parallel_pair f g)} (i : is_colimit c) :
  epi (c.ι.app one) :=
{ left_cancellation := λ Z h k w, cofork.is_colimit.hom_ext i w }

end

section
variables {f g}

/-- The identity determines a cocone on the coequalizer diagram of `f` and `g`, if `f = g`. -/
def id_cofork (h : f = g) : cofork f g :=
cofork.of_π (𝟙 Y) $ h ▸ rfl

/-- The identity on `Y` is a coequalizer of `(f, g)`, where `f = g`.  -/
def is_colimit_id_cofork (h : f = g) : is_colimit (id_cofork h) :=
cofork.is_colimit.mk _
  (λ s, cofork.π s)
  (λ s, category.id_comp _)
  (λ s m h, by { convert h one, exact (category.id_comp _).symm })

/-- Every coequalizer of `(f, g)`, where `f = g`, is an isomorphism. -/
def is_iso_colimit_cocone_parallel_pair_of_eq (h₀ : f = g) {c : cocone (parallel_pair f g)}
  (h : is_colimit c) : is_iso (c.ι.app one) :=
is_iso.of_iso $ is_colimit.cocone_point_unique_up_to_iso (is_colimit_id_cofork h₀) h

/-- The coequalizer of `(f, g)`, where `f = g`, is an isomorphism. -/
def coequalizer.π_of_eq [has_coequalizer f g] (h : f = g) :
  is_iso (coequalizer.π f g) :=
is_iso_colimit_cocone_parallel_pair_of_eq h $ colimit.is_colimit _

/-- Every coequalizer of `(f, f)` is an isomorphism. -/
def is_iso_colimit_cocone_parallel_pair_of_self {c : cocone (parallel_pair f f)}
  (h : is_colimit c) : is_iso (c.ι.app one) :=
is_iso_colimit_cocone_parallel_pair_of_eq rfl h

/-- A coequalizer that is a monomorphism is an isomorphism. -/
def is_iso_limit_cocone_parallel_pair_of_epi {c : cocone (parallel_pair f g)}
  (h : is_colimit c) [mono (c.ι.app one)] : is_iso (c.ι.app one) :=
is_iso_colimit_cocone_parallel_pair_of_eq ((cancel_mono _).1 (cofork.condition c)) h

end

/-- The coequalizer projection for `(f, f)` is an isomorphism. -/
instance coequalizer.π_of_self [has_coequalizer f f] : is_iso (coequalizer.π f f) :=
coequalizer.π_of_eq rfl

/-- The coequalizer of a morphism with itself is isomorphic to the target. -/
def coequalizer.iso_target_of_self [has_coequalizer f f] : coequalizer f f ≅ Y :=
(as_iso (coequalizer.π f f)).symm

@[simp] lemma coequalizer.iso_target_of_self_hom [has_coequalizer f f] :
  (coequalizer.iso_target_of_self f).hom = coequalizer.desc (𝟙 Y) (by simp) :=
rfl

@[simp] lemma coequalizer.iso_target_of_self_inv [has_coequalizer f f] :
  (coequalizer.iso_target_of_self f).inv = coequalizer.π f f :=
rfl

variables (C)

/-- `has_equalizers` represents a choice of equalizer for every pair of morphisms -/
abbreviation has_equalizers := has_limits_of_shape walking_parallel_pair C

/-- `has_coequalizers` represents a choice of coequalizer for every pair of morphisms -/
abbreviation has_coequalizers := has_colimits_of_shape walking_parallel_pair C

/-- If `C` has all limits of diagrams `parallel_pair f g`, then it has all equalizers -/
def has_equalizers_of_has_limit_parallel_pair
  [Π {X Y : C} {f g : X ⟶ Y}, has_limit (parallel_pair f g)] : has_equalizers C :=
{ has_limit := λ F, has_limit_of_iso (diagram_iso_parallel_pair F).symm }

/-- If `C` has all colimits of diagrams `parallel_pair f g`, then it has all coequalizers -/
def has_coequalizers_of_has_colimit_parallel_pair
  [Π {X Y : C} {f g : X ⟶ Y}, has_colimit (parallel_pair f g)] : has_coequalizers C :=
{ has_colimit := λ F, has_colimit_of_iso (diagram_iso_parallel_pair F) }


section
-- In this section we show that a split mono `f` equalizes `(retraction f ≫ f)` and `(𝟙 Y)`.
variables {C} [split_mono f]

/--
A split mono `f` equalizes `(retraction f ≫ f)` and `(𝟙 Y)`.
Here we build the cone, and show in `split_mono_equalizes` that it is a limit cone.
-/
def cone_of_split_mono : cone (parallel_pair (𝟙 Y) (retraction f ≫ f)) :=
fork.of_ι f (by tidy)

@[simp] lemma cone_of_split_mono_π_app_zero : (cone_of_split_mono f).π.app zero = f := rfl
@[simp] lemma cone_of_split_mono_π_app_one : (cone_of_split_mono f).π.app one = f ≫ 𝟙 Y := rfl

/--
A split mono `f` equalizes `(retraction f ≫ f)` and `(𝟙 Y)`.
-/
def split_mono_equalizes {X Y : C} (f : X ⟶ Y) [split_mono f] : is_limit (cone_of_split_mono f) :=
{ lift := λ s, s.π.app zero ≫ retraction f,
  fac' := λ s,
  begin
    rintros (⟨⟩|⟨⟩),
    { rw [cone_of_split_mono_π_app_zero],
      erw [category.assoc, ← s.π.naturality right, s.π.naturality left, category.comp_id], },
    { erw [cone_of_split_mono_π_app_one, category.comp_id, category.assoc,
            ← s.π.naturality right, category.id_comp], }
  end,
  uniq' := λ s m w, begin rw ←(w zero), simp, end, }

end

section
-- In this section we show that a split epi `f` coequalizes `(f ≫ section_ f)` and `(𝟙 X)`.
variables {C} [split_epi f]

/--
A split epi `f` coequalizes `(f ≫ section_ f)` and `(𝟙 X)`.
Here we build the cocone, and show in `split_epi_coequalizes` that it is a colimit cocone.
-/
def cocone_of_split_epi : cocone (parallel_pair (𝟙 X) (f ≫ section_ f)) :=
cofork.of_π f (by tidy)

@[simp] lemma cocone_of_split_epi_ι_app_one : (cocone_of_split_epi f).ι.app one = f := rfl
@[simp] lemma cocone_of_split_epi_ι_app_zero : (cocone_of_split_epi f).ι.app zero = 𝟙 X ≫ f := rfl

/--
A split epi `f` coequalizes `(f ≫ section_ f)` and `(𝟙 X)`.
-/
def split_epi_coequalizes {X Y : C} (f : X ⟶ Y) [split_epi f] : is_colimit (cocone_of_split_epi f) :=
{ desc := λ s, section_ f ≫ s.ι.app one,
  fac' := λ s,
  begin
    rintros (⟨⟩|⟨⟩),
    { erw [cocone_of_split_epi_ι_app_zero, category.assoc, category.id_comp, ←category.assoc,
            s.ι.naturality right, functor.const.obj_map, category.comp_id], },
    { erw [cocone_of_split_epi_ι_app_one, ←category.assoc, s.ι.naturality right,
            ←s.ι.naturality left, category.id_comp] }
  end,
  uniq' := λ s m w, begin rw ←(w one), simp, end, }

end

end category_theory.limits<|MERGE_RESOLUTION|>--- conflicted
+++ resolved
@@ -393,17 +393,10 @@
 The chosen equalizer cone for a parallel pair `f` and `g`.
 -/
 abbreviation equalizer.fork : fork f g := limit.cone (parallel_pair f g)
-<<<<<<< HEAD
 
 @[simp] lemma equalizer.fork_ι :
   (equalizer.fork f g).ι = equalizer.ι f g := rfl
 
-=======
-
-@[simp] lemma equalizer.fork_ι :
-  (equalizer.fork f g).ι = equalizer.ι f g := rfl
-
->>>>>>> 37c52eeb
 @[simp] lemma equalizer.fork_π_app_zero :
   (equalizer.fork f g).π.app zero = equalizer.ι f g := rfl
 
