/-
Copyright (c) 2019 Scott Morrison. All rights reserved.
Released under Apache 2.0 license as described in the file LICENSE.
Authors: Scott Morrison
-/
import category_theory.limits.shapes.binary_products
import category_theory.limits.shapes.images
import category_theory.epi_mono
import category_theory.punit
import category_theory.discrete_category

/-!
# Zero morphisms and zero objects

A category "has zero morphisms" if there is a designated "zero morphism" in each morphism space,
and compositions of zero morphisms with anything give the zero morphism. (Notice this is extra
structure, not merely a property.)

A category "has a zero object" if it has an object which is both initial and terminal. Having a
zero object provides zero morphisms, as the unique morphisms factoring through the zero object.

## References

* https://en.wikipedia.org/wiki/Zero_morphism
* [F. Borceux, *Handbook of Categorical Algebra 2*][borceux-vol2]
-/

universes v u

open category_theory

namespace category_theory.limits

variables (C : Type u) [category.{v} C]

/-- A category "has zero morphisms" if there is a designated "zero morphism" in each morphism space,
and compositions of zero morphisms with anything give the zero morphism. -/
class has_zero_morphisms :=
[has_zero : Π X Y : C, has_zero (X ⟶ Y)]
(comp_zero' : ∀ {X Y : C} (f : X ⟶ Y) (Z : C), f ≫ (0 : Y ⟶ Z) = (0 : X ⟶ Z) . obviously)
(zero_comp' : ∀ (X : C) {Y Z : C} (f : Y ⟶ Z), (0 : X ⟶ Y) ≫ f = (0 : X ⟶ Z) . obviously)

attribute [instance] has_zero_morphisms.has_zero
restate_axiom has_zero_morphisms.comp_zero'
attribute [simp] has_zero_morphisms.comp_zero
restate_axiom has_zero_morphisms.zero_comp'
attribute [simp, reassoc] has_zero_morphisms.zero_comp

instance has_zero_morphisms_pempty : has_zero_morphisms (discrete pempty) :=
{ has_zero := by tidy }

<<<<<<< HEAD
instance has_zero_morphisms_punit : has_zero_morphisms punit :=
{ has_zero := λ X Y, { zero := punit.star, } }
=======
instance has_zero_morphisms_punit : has_zero_morphisms.{v} (discrete punit.{v+1}) :=
{ has_zero := by tidy }
>>>>>>> a443d8ba

namespace has_zero_morphisms
variables {C}

/-- This lemma will be immediately superseded by `ext`, below. -/
private lemma ext_aux (I J : has_zero_morphisms C)
  (w : ∀ X Y : C, (@has_zero_morphisms.has_zero _ _ I X Y).zero = (@has_zero_morphisms.has_zero _ _ J X Y).zero) : I = J :=
begin
  casesI I, casesI J,
  congr,
  { ext X Y,
    exact w X Y },
  { apply proof_irrel_heq, },
  { apply proof_irrel_heq, }
end

/--
If you're tempted to use this lemma "in the wild", you should probably
carefully consider whether you've made a mistake in allowing two
instances of `has_zero_morphisms` to exist at all.

See, particularly, the note on `zero_morphisms_of_zero_object` below.
-/
lemma ext (I J : has_zero_morphisms C) : I = J :=
begin
  apply ext_aux,
  intros X Y,
  rw ←@has_zero_morphisms.comp_zero _ _ I X X (@has_zero_morphisms.has_zero _ _ J X X).zero,
  rw @has_zero_morphisms.zero_comp _ _ J,
end

instance : subsingleton (has_zero_morphisms C) :=
⟨ext⟩

end has_zero_morphisms

open has_zero_morphisms

section
variables {C} [has_zero_morphisms C]

lemma zero_of_comp_mono {X Y Z : C} {f : X ⟶ Y} (g : Y ⟶ Z) [mono g] (h : f ≫ g = 0) : f = 0 :=
by { rw [←zero_comp X g, cancel_mono] at h, exact h }

lemma zero_of_epi_comp {X Y Z : C} (f : X ⟶ Y) {g : Y ⟶ Z} [epi f] (h : f ≫ g = 0) : g = 0 :=
by { rw [←comp_zero f Z, cancel_epi] at h, exact h }

lemma eq_zero_of_image_eq_zero {X Y : C} {f : X ⟶ Y} [has_image f] (w : image.ι f = 0) : f = 0 :=
by rw [←image.fac f, w, has_zero_morphisms.comp_zero]

lemma nonzero_image_of_nonzero {X Y : C} {f : X ⟶ Y} [has_image f] (w : f ≠ 0) : image.ι f ≠ 0 :=
λ h, w (eq_zero_of_image_eq_zero h)
end

section
universes v' u'
variables (D : Type u') [category.{v'} D]

variables [has_zero_morphisms C] [has_zero_morphisms D]

@[simp] lemma equivalence_preserves_zero_morphisms (F : C ≌ D) (X Y : C) :
  F.functor.map (0 : X ⟶ Y) = (0 : F.functor.obj X ⟶ F.functor.obj Y) :=
begin
  have t : F.functor.map (0 : X ⟶ Y) = F.functor.map (0 : X ⟶ Y) ≫ (0 : F.functor.obj Y ⟶ F.functor.obj Y),
  { apply faithful.map_injective (F.inverse),
    rw [functor.map_comp, equivalence.inv_fun_map],
    dsimp,
    rw [zero_comp, comp_zero, zero_comp], },
  exact t.trans (by simp)
end

end

/-- A category "has a zero object" if it has an object which is both initial and terminal. -/
class has_zero_object :=
(zero : C)
(unique_to : Π X : C, unique (zero ⟶ X))
(unique_from : Π X : C, unique (X ⟶ zero))

<<<<<<< HEAD
instance has_zero_object_punit : has_zero_object punit :=
=======
instance has_zero_object_punit : has_zero_object.{v} (discrete punit.{v+1}) :=
>>>>>>> a443d8ba
{ zero := punit.star,
  unique_to := by tidy,
  unique_from := by tidy, }

variables {C}

namespace has_zero_object

variables [has_zero_object C]

/--
Construct a `has_zero C` for a category with a zero object.
This can not be a global instance as it will trigger for every `has_zero C` typeclass search.
-/
protected def has_zero : has_zero C :=
{ zero := has_zero_object.zero }

local attribute [instance] has_zero_object.has_zero
local attribute [instance] has_zero_object.unique_to has_zero_object.unique_from

@[ext]
lemma to_zero_ext {X : C} (f g : X ⟶ 0) : f = g :=
by rw [(has_zero_object.unique_from X).uniq f, (has_zero_object.unique_from X).uniq g]

@[ext]
lemma from_zero_ext {X : C} (f g : 0 ⟶ X) : f = g :=
by rw [(has_zero_object.unique_to X).uniq f, (has_zero_object.unique_to X).uniq g]

instance {X : C} (f : 0 ⟶ X) : mono f :=
{ right_cancellation := λ Z g h w, by ext, }

instance {X : C} (f : X ⟶ 0) : epi f :=
{ left_cancellation := λ Z g h w, by ext, }

/-- A category with a zero object has zero morphisms.

    It is rarely a good idea to use this. Many categories that have a zero object have zero
    morphisms for some other reason, for example from additivity. Library code that uses
    `zero_morphisms_of_zero_object` will then be incompatible with these categories because
    the `has_zero_morphisms` instances will not be definitionally equal. For this reason library
    code should generally ask for an instance of `has_zero_morphisms` separately, even if it already
    asks for an instance of `has_zero_objects`. -/
def zero_morphisms_of_zero_object : has_zero_morphisms C :=
{ has_zero := λ X Y,
  { zero := inhabited.default (X ⟶ 0) ≫ inhabited.default (0 ⟶ Y) },
  zero_comp' := λ X Y Z f, by { dunfold has_zero.zero, rw category.assoc, congr, },
  comp_zero' := λ X Y Z f, by { dunfold has_zero.zero, rw ←category.assoc, congr, }}

section
variable [has_zero_morphisms C]

/--  An arrow ending in the zero object is zero -/
-- This can't be a `simp` lemma because the left hand side would be a metavariable.
lemma zero_of_to_zero {X : C} (f : X ⟶ 0) : f = 0 :=
by ext

/-- An arrow starting at the zero object is zero -/
lemma zero_of_from_zero {X : C} (f : 0 ⟶ X) : f = 0 :=
by ext

end

/-- A zero object is in particular initial. -/
def has_initial : has_initial C :=
has_initial_of_unique 0
/-- A zero object is in particular terminal. -/
def has_terminal : has_terminal C :=
has_terminal_of_unique 0

end has_zero_object

/-- If there are zero morphisms, any initial object is a zero object. -/
@[priority 50]
instance has_zero_object_of_has_initial_object
  [has_zero_morphisms C] [has_initial C] : has_zero_object C :=
{ zero := ⊥_ C,
  unique_to := λ X, ⟨⟨0⟩, by tidy⟩,
  unique_from := λ X, ⟨⟨0⟩, λ f,
  calc
    f = f ≫ 𝟙 _ : (category.comp_id _).symm
    ... = f ≫ 0 : by congr
    ... = 0     : has_zero_morphisms.comp_zero _ _
  ⟩ }

/-- If there are zero morphisms, any terminal object is a zero object. -/
@[priority 50]
instance has_zero_object_of_has_terminal_object
  [has_zero_morphisms C] [has_terminal C] : has_zero_object C :=
{ zero := ⊤_ C,
  unique_from := λ X, ⟨⟨0⟩, by tidy⟩,
  unique_to := λ X, ⟨⟨0⟩, λ f,
  calc
    f = 𝟙 _ ≫ f : (category.id_comp _).symm
    ... = 0 ≫ f : by congr
    ... = 0     : has_zero_morphisms.zero_comp _ _
  ⟩ }

/-- In the presence of zero morphisms, coprojections into a coproduct are (split) monomorphisms. -/
instance split_mono_sigma_ι
  {β : Type v} [decidable_eq β]
  [has_zero_morphisms C]
  (f : β → C) [has_colimit (discrete.functor f)] (b : β) : split_mono (sigma.ι f b) :=
{ retraction := sigma.desc (λ b', if h : b' = b then eq_to_hom (congr_arg f h) else 0), }

/-- In the presence of zero morphisms, projections into a product are (split) epimorphisms. -/
instance split_epi_pi_π
  {β : Type v} [decidable_eq β]
  [has_zero_morphisms C]
  (f : β → C) [has_limit (discrete.functor f)] (b : β) : split_epi (pi.π f b) :=
{ section_ := pi.lift (λ b', if h : b = b' then eq_to_hom (congr_arg f h) else 0), }

/-- In the presence of zero morphisms, coprojections into a coproduct are (split) monomorphisms. -/
instance split_mono_coprod_inl
  [has_zero_morphisms C] {X Y : C} [has_colimit (pair X Y)] :
  split_mono (coprod.inl : X ⟶ X ⨿ Y) :=
{ retraction := coprod.desc (𝟙 X) 0, }
/-- In the presence of zero morphisms, coprojections into a coproduct are (split) monomorphisms. -/
instance split_mono_coprod_inr
  [has_zero_morphisms C] {X Y : C} [has_colimit (pair X Y)] :
  split_mono (coprod.inr : Y ⟶ X ⨿ Y) :=
{ retraction := coprod.desc 0 (𝟙 Y), }

/-- In the presence of zero morphisms, projections into a product are (split) epimorphisms. -/
instance split_epi_prod_fst
  [has_zero_morphisms C] {X Y : C} [has_limit (pair X Y)] :
  split_epi (prod.fst : X ⨯ Y ⟶ X) :=
{ section_ := prod.lift (𝟙 X) 0, }
/-- In the presence of zero morphisms, projections into a product are (split) epimorphisms. -/
instance split_epi_prod_snd
  [has_zero_morphisms C] {X Y : C} [has_limit (pair X Y)] :
  split_epi (prod.snd : X ⨯ Y ⟶ Y) :=
{ section_ := prod.lift 0 (𝟙 Y), }

end category_theory.limits<|MERGE_RESOLUTION|>--- conflicted
+++ resolved
@@ -49,13 +49,8 @@
 instance has_zero_morphisms_pempty : has_zero_morphisms (discrete pempty) :=
 { has_zero := by tidy }
 
-<<<<<<< HEAD
-instance has_zero_morphisms_punit : has_zero_morphisms punit :=
+instance has_zero_morphisms_punit : has_zero_morphisms (discrete punit) :=
 { has_zero := λ X Y, { zero := punit.star, } }
-=======
-instance has_zero_morphisms_punit : has_zero_morphisms.{v} (discrete punit.{v+1}) :=
-{ has_zero := by tidy }
->>>>>>> a443d8ba
 
 namespace has_zero_morphisms
 variables {C}
@@ -135,11 +130,7 @@
 (unique_to : Π X : C, unique (zero ⟶ X))
 (unique_from : Π X : C, unique (X ⟶ zero))
 
-<<<<<<< HEAD
-instance has_zero_object_punit : has_zero_object punit :=
-=======
-instance has_zero_object_punit : has_zero_object.{v} (discrete punit.{v+1}) :=
->>>>>>> a443d8ba
+instance has_zero_object_punit : has_zero_object (discrete punit) :=
 { zero := punit.star,
   unique_to := by tidy,
   unique_from := by tidy, }
