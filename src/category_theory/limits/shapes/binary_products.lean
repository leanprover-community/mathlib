/-
Copyright (c) 2019 Scott Morrison. All rights reserved.
Released under Apache 2.0 license as described in the file LICENSE.
Authors: Scott Morrison, Bhavik Mehta
-/
import category_theory.limits.shapes.terminal

/-!
# Binary (co)products

We define a category `walking_pair`, which is the index category
for a binary (co)product diagram. A convenience method `pair X Y`
constructs the functor from the walking pair, hitting the given objects.

We define `prod X Y` and `coprod X Y` as limits and colimits of such functors.

Typeclasses `has_binary_products` and `has_binary_coproducts` assert the existence
of (co)limits shaped as walking pairs.

We include lemmas for simplifying equations involving projections and coprojections, and define
braiding and associating isomorphisms, and the product comparison morphism.
-/

universes v u u₂

open category_theory

namespace category_theory.limits

/-- The type of objects for the diagram indexing a binary (co)product. -/
@[derive decidable_eq, derive inhabited]
inductive walking_pair : Type v
| left | right

open walking_pair

instance fintype_walking_pair : fintype walking_pair :=
{ elems := {left, right},
  complete := λ x, by { cases x; simp } }

variables {C : Type u} [category.{v} C]

/-- The diagram on the walking pair, sending the two points to `X` and `Y`. -/
def pair (X Y : C) : discrete walking_pair ⥤ C :=
functor.of_function (λ j, walking_pair.cases_on j X Y)

@[simp] lemma pair_obj_left (X Y : C) : (pair X Y).obj left = X := rfl
@[simp] lemma pair_obj_right (X Y : C) : (pair X Y).obj right = Y := rfl

section
variables {F G : discrete walking_pair.{v} ⥤ C} (f : F.obj left ⟶ G.obj left) (g : F.obj right ⟶ G.obj right)

/-- The natural transformation between two functors out of the walking pair, specified by its components. -/
def map_pair : F ⟶ G :=
{ app := λ j, match j with
  | left := f
  | right := g
  end }

@[simp] lemma map_pair_left : (map_pair f g).app left = f := rfl
@[simp] lemma map_pair_right : (map_pair f g).app right = g := rfl

/-- The natural isomorphism between two functors out of the walking pair, specified by its components. -/
@[simps]
def map_pair_iso (f : F.obj left ≅ G.obj left) (g : F.obj right ≅ G.obj right) : F ≅ G :=
{ hom := map_pair f.hom g.hom,
  inv := map_pair f.inv g.inv,
  hom_inv_id' := begin ext j, cases j; { dsimp, simp, } end,
  inv_hom_id' := begin ext j, cases j; { dsimp, simp, } end }
end

section
variables {D : Type u} [category.{v} D]

/-- The natural isomorphism between `pair X Y ⋙ F` and `pair (F.obj X) (F.obj Y)`. -/
def pair_comp (X Y : C) (F : C ⥤ D) : pair X Y ⋙ F ≅ pair (F.obj X) (F.obj Y) :=
map_pair_iso (eq_to_iso rfl) (eq_to_iso rfl)
end

/-- Every functor out of the walking pair is naturally isomorphic (actually, equal) to a `pair` -/
def diagram_iso_pair (F : discrete walking_pair ⥤ C) :
  F ≅ pair (F.obj walking_pair.left) (F.obj walking_pair.right) :=
map_pair_iso (eq_to_iso rfl) (eq_to_iso rfl)

/-- A binary fan is just a cone on a diagram indexing a product. -/
abbreviation binary_fan (X Y : C) := cone (pair X Y)

/-- The first projection of a binary fan. -/
abbreviation binary_fan.fst {X Y : C} (s : binary_fan X Y) := s.π.app walking_pair.left

/-- The second projection of a binary fan. -/
abbreviation binary_fan.snd {X Y : C} (s : binary_fan X Y) := s.π.app walking_pair.right

lemma binary_fan.is_limit.hom_ext {W X Y : C} {s : binary_fan X Y} (h : is_limit s)
  {f g : W ⟶ s.X} (h₁ : f ≫ s.fst = g ≫ s.fst) (h₂ : f ≫ s.snd = g ≫ s.snd) : f = g :=
h.hom_ext $ λ j, walking_pair.cases_on j h₁ h₂

/-- A binary cofan is just a cocone on a diagram indexing a coproduct. -/
abbreviation binary_cofan (X Y : C) := cocone (pair X Y)

/-- The first inclusion of a binary cofan. -/
abbreviation binary_cofan.inl {X Y : C} (s : binary_cofan X Y) := s.ι.app walking_pair.left

/-- The second inclusion of a binary cofan. -/
abbreviation binary_cofan.inr {X Y : C} (s : binary_cofan X Y) := s.ι.app walking_pair.right

lemma binary_cofan.is_colimit.hom_ext {W X Y : C} {s : binary_cofan X Y} (h : is_colimit s)
  {f g : s.X ⟶ W} (h₁ : s.inl ≫ f = s.inl ≫ g) (h₂ : s.inr ≫ f = s.inr ≫ g) : f = g :=
h.hom_ext $ λ j, walking_pair.cases_on j h₁ h₂

variables {X Y : C}

/-- A binary fan with vertex `P` consists of the two projections `π₁ : P ⟶ X` and `π₂ : P ⟶ Y`. -/
def binary_fan.mk {P : C} (π₁ : P ⟶ X) (π₂ : P ⟶ Y) : binary_fan X Y :=
{ X := P,
  π := { app := λ j, walking_pair.cases_on j π₁ π₂ }}

/-- A binary cofan with vertex `P` consists of the two inclusions `ι₁ : X ⟶ P` and `ι₂ : Y ⟶ P`. -/
def binary_cofan.mk {P : C} (ι₁ : X ⟶ P) (ι₂ : Y ⟶ P) : binary_cofan X Y :=
{ X := P,
  ι := { app := λ j, walking_pair.cases_on j ι₁ ι₂ }}

@[simp] lemma binary_fan.mk_π_app_left {P : C} (π₁ : P ⟶ X) (π₂ : P ⟶ Y) :
  (binary_fan.mk π₁ π₂).π.app walking_pair.left = π₁ := rfl
@[simp] lemma binary_fan.mk_π_app_right {P : C} (π₁ : P ⟶ X) (π₂ : P ⟶ Y) :
  (binary_fan.mk π₁ π₂).π.app walking_pair.right = π₂ := rfl
@[simp] lemma binary_cofan.mk_ι_app_left {P : C} (ι₁ : X ⟶ P) (ι₂ : Y ⟶ P) :
  (binary_cofan.mk ι₁ ι₂).ι.app walking_pair.left = ι₁ := rfl
@[simp] lemma binary_cofan.mk_ι_app_right {P : C} (ι₁ : X ⟶ P) (ι₂ : Y ⟶ P) :
  (binary_cofan.mk ι₁ ι₂).ι.app walking_pair.right = ι₂ := rfl

/-- If `s` is a limit binary fan over `X` and `Y`, then every pair of morphisms `f : W ⟶ X` and
    `g : W ⟶ Y` induces a morphism `l : W ⟶ s.X` satisfying `l ≫ s.fst = f` and `l ≫ s.snd = g`.
    -/
def binary_fan.is_limit.lift' {W X Y : C} {s : binary_fan X Y} (h : is_limit s) (f : W ⟶ X)
  (g : W ⟶ Y) : {l : W ⟶ s.X // l ≫ s.fst = f ∧ l ≫ s.snd = g} :=
⟨h.lift $ binary_fan.mk f g, h.fac _ _, h.fac _ _⟩

/-- If `s` is a colimit binary cofan over `X` and `Y`,, then every pair of morphisms `f : X ⟶ W` and
    `g : Y ⟶ W` induces a morphism `l : s.X ⟶ W` satisfying `s.inl ≫ l = f` and `s.inr ≫ l = g`.
    -/
def binary_cofan.is_colimit.desc' {W X Y : C} {s : binary_cofan X Y} (h : is_colimit s) (f : X ⟶ W)
  (g : Y ⟶ W) : {l : s.X ⟶ W // s.inl ≫ l = f ∧ s.inr ≫ l = g} :=
⟨h.desc $ binary_cofan.mk f g, h.fac _ _, h.fac _ _⟩

/-- If we have chosen a product of `X` and `Y`, we can access it using `prod X Y` or
    `X ⨯ Y`. -/
abbreviation prod (X Y : C) [has_limit (pair X Y)] := limit (pair X Y)

/-- If we have chosen a coproduct of `X` and `Y`, we can access it using `coprod X Y ` or
    `X ⨿ Y`. -/
abbreviation coprod (X Y : C) [has_colimit (pair X Y)] := colimit (pair X Y)

notation X ` ⨯ `:20 Y:20 := prod X Y
notation X ` ⨿ `:20 Y:20 := coprod X Y

/-- The projection map to the first component of the product. -/
abbreviation prod.fst {X Y : C} [has_limit (pair X Y)] : X ⨯ Y ⟶ X :=
limit.π (pair X Y) walking_pair.left

/-- The projecton map to the second component of the product. -/
abbreviation prod.snd {X Y : C} [has_limit (pair X Y)] : X ⨯ Y ⟶ Y :=
limit.π (pair X Y) walking_pair.right

/-- The inclusion map from the first component of the coproduct. -/
abbreviation coprod.inl {X Y : C} [has_colimit (pair X Y)] : X ⟶ X ⨿ Y :=
colimit.ι (pair X Y) walking_pair.left

/-- The inclusion map from the second component of the coproduct. -/
abbreviation coprod.inr {X Y : C} [has_colimit (pair X Y)] : Y ⟶ X ⨿ Y :=
colimit.ι (pair X Y) walking_pair.right

@[ext] lemma prod.hom_ext {W X Y : C} [has_limit (pair X Y)] {f g : W ⟶ X ⨯ Y}
  (h₁ : f ≫ prod.fst = g ≫ prod.fst) (h₂ : f ≫ prod.snd = g ≫ prod.snd) : f = g :=
binary_fan.is_limit.hom_ext (limit.is_limit _) h₁ h₂

@[ext] lemma coprod.hom_ext {W X Y : C} [has_colimit (pair X Y)] {f g : X ⨿ Y ⟶ W}
  (h₁ : coprod.inl ≫ f = coprod.inl ≫ g) (h₂ : coprod.inr ≫ f = coprod.inr ≫ g) : f = g :=
binary_cofan.is_colimit.hom_ext (colimit.is_colimit _) h₁ h₂

/-- If the product of `X` and `Y` exists, then every pair of morphisms `f : W ⟶ X` and `g : W ⟶ Y`
    induces a morphism `prod.lift f g : W ⟶ X ⨯ Y`. -/
abbreviation prod.lift {W X Y : C} [has_limit (pair X Y)] (f : W ⟶ X) (g : W ⟶ Y) : W ⟶ X ⨯ Y :=
limit.lift _ (binary_fan.mk f g)

/-- If the coproduct of `X` and `Y` exists, then every pair of morphisms `f : X ⟶ W` and
    `g : Y ⟶ W` induces a morphism `coprod.desc f g : X ⨿ Y ⟶ W`. -/
abbreviation coprod.desc {W X Y : C} [has_colimit (pair X Y)] (f : X ⟶ W) (g : Y ⟶ W) : X ⨿ Y ⟶ W :=
colimit.desc _ (binary_cofan.mk f g)

@[simp, reassoc]
lemma prod.lift_fst {W X Y : C} [has_limit (pair X Y)] (f : W ⟶ X) (g : W ⟶ Y) :
  prod.lift f g ≫ prod.fst = f :=
limit.lift_π _ _

@[simp, reassoc]
lemma prod.lift_snd {W X Y : C} [has_limit (pair X Y)] (f : W ⟶ X) (g : W ⟶ Y) :
  prod.lift f g ≫ prod.snd = g :=
limit.lift_π _ _

@[simp, reassoc]
lemma coprod.inl_desc {W X Y : C} [has_colimit (pair X Y)] (f : X ⟶ W) (g : Y ⟶ W) :
  coprod.inl ≫ coprod.desc f g = f :=
colimit.ι_desc _ _

@[simp, reassoc]
lemma coprod.inr_desc {W X Y : C} [has_colimit (pair X Y)] (f : X ⟶ W) (g : Y ⟶ W) :
  coprod.inr ≫ coprod.desc f g = g :=
colimit.ι_desc _ _

instance prod.mono_lift_of_mono_left {W X Y : C} [has_limit (pair X Y)] (f : W ⟶ X) (g : W ⟶ Y)
  [mono f] : mono (prod.lift f g) :=
mono_of_mono_fac $ prod.lift_fst _ _

instance prod.mono_lift_of_mono_right {W X Y : C} [has_limit (pair X Y)] (f : W ⟶ X) (g : W ⟶ Y)
  [mono g] : mono (prod.lift f g) :=
mono_of_mono_fac $ prod.lift_snd _ _

instance coprod.epi_desc_of_epi_left {W X Y : C} [has_colimit (pair X Y)] (f : X ⟶ W) (g : Y ⟶ W)
  [epi f] : epi (coprod.desc f g) :=
epi_of_epi_fac $ coprod.inl_desc _ _

instance coprod.epi_desc_of_epi_right {W X Y : C} [has_colimit (pair X Y)] (f : X ⟶ W) (g : Y ⟶ W)
  [epi g] : epi (coprod.desc f g) :=
epi_of_epi_fac $ coprod.inr_desc _ _

/-- If the product of `X` and `Y` exists, then every pair of morphisms `f : W ⟶ X` and `g : W ⟶ Y`
    induces a morphism `l : W ⟶ X ⨯ Y` satisfying `l ≫ prod.fst = f` and `l ≫ prod.snd = g`. -/
def prod.lift' {W X Y : C} [has_limit (pair X Y)] (f : W ⟶ X) (g : W ⟶ Y) :
  {l : W ⟶ X ⨯ Y // l ≫ prod.fst = f ∧ l ≫ prod.snd = g} :=
⟨prod.lift f g, prod.lift_fst _ _, prod.lift_snd _ _⟩

/-- If the coproduct of `X` and `Y` exists, then every pair of morphisms `f : X ⟶ W` and
    `g : Y ⟶ W` induces a morphism `l : X ⨿ Y ⟶ W` satisfying `coprod.inl ≫ l = f` and
    `coprod.inr ≫ l = g`. -/
def coprod.desc' {W X Y : C} [has_colimit (pair X Y)] (f : X ⟶ W) (g : Y ⟶ W) :
  {l : X ⨿ Y ⟶ W // coprod.inl ≫ l = f ∧ coprod.inr ≫ l = g} :=
⟨coprod.desc f g, coprod.inl_desc _ _, coprod.inr_desc _ _⟩

/-- If the products `W ⨯ X` and `Y ⨯ Z` exist, then every pair of morphisms `f : W ⟶ Y` and
    `g : X ⟶ Z` induces a morphism `prod.map f g : W ⨯ X ⟶ Y ⨯ Z`. -/
abbreviation prod.map {W X Y Z : C} [has_limits_of_shape.{v} (discrete walking_pair) C]
  (f : W ⟶ Y) (g : X ⟶ Z) : W ⨯ X ⟶ Y ⨯ Z :=
lim.map (map_pair f g)

/-- If the coproducts `W ⨿ X` and `Y ⨿ Z` exist, then every pair of morphisms `f : W ⟶ Y` and
    `g : W ⟶ Z` induces a morphism `coprod.map f g : W ⨿ X ⟶ Y ⨿ Z`. -/
abbreviation coprod.map {W X Y Z : C} [has_colimits_of_shape.{v} (discrete walking_pair) C]
  (f : W ⟶ Y) (g : X ⟶ Z) : W ⨿ X ⟶ Y ⨿ Z :=
colim.map (map_pair f g)

section prod_lemmas
variable [has_limits_of_shape.{v} (discrete walking_pair) C]

@[reassoc]
lemma prod.map_fst {W X Y Z : C}
  (f : W ⟶ Y) (g : X ⟶ Z) : prod.map f g ≫ prod.fst = prod.fst ≫ f := by simp

@[reassoc]
lemma prod.map_snd {W X Y Z : C}
  (f : W ⟶ Y) (g : X ⟶ Z) : prod.map f g ≫ prod.snd = prod.snd ≫ g := by simp

@[simp] lemma prod_map_id_id {X Y : C} :
  prod.map (𝟙 X) (𝟙 Y) = 𝟙 _ :=
by tidy

@[simp] lemma prod_lift_fst_snd {X Y : C} :
  prod.lift prod.fst prod.snd = 𝟙 (X ⨯ Y) :=
by tidy

-- I don't think it's a good idea to make any of the following simp lemmas.
@[reassoc]
lemma prod_map_map {A B X Y : C} (f : A ⟶ B) (g : X ⟶ Y) :
  prod.map (𝟙 X) f ≫ prod.map g (𝟙 B) = prod.map g (𝟙 A) ≫ prod.map (𝟙 Y) f :=
by tidy

@[reassoc] lemma prod_map_comp_id {X Y Z W : C} (f : X ⟶ Y) (g : Y ⟶ Z) :
  prod.map (f ≫ g) (𝟙 W) = prod.map f (𝟙 W) ≫ prod.map g (𝟙 W) :=
by tidy

@[reassoc] lemma prod_map_id_comp {X Y Z W : C} (f : X ⟶ Y) (g : Y ⟶ Z) :
  prod.map (𝟙 W) (f ≫ g) = prod.map (𝟙 W) f ≫ prod.map (𝟙 W) g :=
by tidy

@[reassoc] lemma prod.lift_map (V W X Y Z : C) (f : V ⟶ W) (g : V ⟶ X) (h : W ⟶ Y) (k : X ⟶ Z) :
  prod.lift f g ≫ prod.map h k = prod.lift (f ≫ h) (g ≫ k) :=
by tidy

end prod_lemmas

section coprod_lemmas
variable [has_colimits_of_shape.{v} (discrete walking_pair) C]

@[reassoc]
lemma coprod.inl_map {W X Y Z : C}
  (f : W ⟶ Y) (g : X ⟶ Z) : coprod.inl ≫ coprod.map f g = f ≫ coprod.inl := by simp

@[reassoc]
lemma coprod.inr_map {W X Y Z : C}
  (f : W ⟶ Y) (g : X ⟶ Z) : coprod.inr ≫ coprod.map f g = g ≫ coprod.inr := by simp

@[simp] lemma coprod_map_id_id {X Y : C} :
  coprod.map (𝟙 X) (𝟙 Y) = 𝟙 _ :=
by tidy

@[simp] lemma coprod_desc_inl_inr {X Y : C} :
  coprod.desc coprod.inl coprod.inr = 𝟙 (X ⨿ Y) :=
by tidy

-- I don't think it's a good idea to make any of the following simp lemmas.
@[reassoc]
lemma coprod_map_map {A B X Y : C} (f : A ⟶ B) (g : X ⟶ Y) :
  coprod.map (𝟙 X) f ≫ coprod.map g (𝟙 B) = coprod.map g (𝟙 A) ≫ coprod.map (𝟙 Y) f :=
by tidy

@[reassoc] lemma coprod_map_comp_id {X Y Z W : C} (f : X ⟶ Y) (g : Y ⟶ Z) :
  coprod.map (f ≫ g) (𝟙 W) = coprod.map f (𝟙 W) ≫ coprod.map g (𝟙 W) :=
by tidy

@[reassoc] lemma coprod_map_id_comp {X Y Z W : C} (f : X ⟶ Y) (g : Y ⟶ Z) :
  coprod.map (𝟙 W) (f ≫ g) = coprod.map (𝟙 W) f ≫ coprod.map (𝟙 W) g :=
by tidy

@[reassoc] lemma coprod.map_desc {S T U V W : C} (f : U ⟶ S) (g : W ⟶ S) (h : T ⟶ U) (k : V ⟶ W) :
  coprod.map h k ≫ coprod.desc f g = coprod.desc (h ≫ f) (k ≫ g) :=
by tidy

end coprod_lemmas


variables (C)

/-- `has_binary_products` represents a choice of product for every pair of objects. -/
class has_binary_products :=
(has_limits_of_shape : has_limits_of_shape.{v} (discrete walking_pair) C)

/-- `has_binary_coproducts` represents a choice of coproduct for every pair of objects. -/
class has_binary_coproducts :=
(has_colimits_of_shape : has_colimits_of_shape.{v} (discrete walking_pair) C)

attribute [instance] has_binary_products.has_limits_of_shape has_binary_coproducts.has_colimits_of_shape

@[priority 100] -- see Note [lower instance priority]
instance [has_finite_products.{v} C] : has_binary_products.{v} C :=
{ has_limits_of_shape := by apply_instance }
@[priority 100] -- see Note [lower instance priority]
instance [has_finite_coproducts.{v} C] : has_binary_coproducts.{v} C :=
{ has_colimits_of_shape := by apply_instance }

/-- If `C` has all limits of diagrams `pair X Y`, then it has all binary products -/
def has_binary_products_of_has_limit_pair [Π {X Y : C}, has_limit (pair X Y)] :
  has_binary_products.{v} C :=
{ has_limits_of_shape := { has_limit := λ F, has_limit_of_iso (diagram_iso_pair F).symm } }

/-- If `C` has all colimits of diagrams `pair X Y`, then it has all binary coproducts -/
def has_binary_coproducts_of_has_colimit_pair [Π {X Y : C}, has_colimit (pair X Y)] :
  has_binary_coproducts.{v} C :=
{ has_colimits_of_shape := { has_colimit := λ F, has_colimit_of_iso (diagram_iso_pair F) } }

section

variables {C} [has_binary_products.{v} C]
variables {D : Type u₂} [category.{v} D] [has_binary_products.{v} D]

<<<<<<< HEAD
=======
local attribute [tidy] tactic.case_bash

-- FIXME deterministic timeout with `-T50000`
>>>>>>> 315ba3e3
/-- The binary product functor. -/
@[simps]
def prod_functor : C ⥤ C ⥤ C :=
{ obj := λ X,
  { obj := λ Y, X ⨯ Y,
    map := λ Y Z, prod.map (𝟙 X), },
  map := λ Y Z f,
  { app := λ T, prod.map f (𝟙 T), }, }

/-- The braiding isomorphism which swaps a binary product. -/
@[simps] def prod.braiding (P Q : C) : P ⨯ Q ≅ Q ⨯ P :=
{ hom := prod.lift prod.snd prod.fst,
  inv := prod.lift prod.snd prod.fst }

/-- The braiding isomorphism can be passed through a map by swapping the order. -/
@[reassoc] lemma braid_natural {W X Y Z : C} (f : X ⟶ Y) (g : Z ⟶ W) :
  prod.map f g ≫ (prod.braiding _ _).hom = (prod.braiding _ _).hom ≫ prod.map g f :=
by tidy

@[simp, reassoc] lemma prod.symmetry' (P Q : C) :
  prod.lift prod.snd prod.fst ≫ prod.lift prod.snd prod.fst = 𝟙 (P ⨯ Q) :=
by tidy

/-- The braiding isomorphism is symmetric. -/
@[reassoc] lemma prod.symmetry (P Q : C) :
  (prod.braiding P Q).hom ≫ (prod.braiding Q P).hom = 𝟙 _ :=
by simp

/-- The associator isomorphism for binary products. -/
@[simps] def prod.associator
  (P Q R : C) : (P ⨯ Q) ⨯ R ≅ P ⨯ (Q ⨯ R) :=
{ hom :=
  prod.lift
    (prod.fst ≫ prod.fst)
    (prod.lift (prod.fst ≫ prod.snd) prod.snd),
  inv :=
  prod.lift
    (prod.lift prod.fst (prod.snd ≫ prod.fst))
    (prod.snd ≫ prod.snd) }

/-- The product functor can be decomposed. -/
def prod_functor_left_comp (X Y : C) :
  prod_functor.obj (X ⨯ Y) ≅ prod_functor.obj Y ⋙ prod_functor.obj X :=
nat_iso.of_components (prod.associator _ _) (by tidy)

@[reassoc]
lemma prod.pentagon (W X Y Z : C) :
  prod.map ((prod.associator W X Y).hom) (𝟙 Z) ≫
      (prod.associator W (X ⨯ Y) Z).hom ≫ prod.map (𝟙 W) ((prod.associator X Y Z).hom) =
    (prod.associator (W ⨯ X) Y Z).hom ≫ (prod.associator W X (Y ⨯ Z)).hom :=
by tidy

@[reassoc]
lemma prod.associator_naturality {X₁ X₂ X₃ Y₁ Y₂ Y₃ : C} (f₁ : X₁ ⟶ Y₁) (f₂ : X₂ ⟶ Y₂) (f₃ : X₃ ⟶ Y₃) :
  prod.map (prod.map f₁ f₂) f₃ ≫ (prod.associator Y₁ Y₂ Y₃).hom =
    (prod.associator X₁ X₂ X₃).hom ≫ prod.map f₁ (prod.map f₂ f₃) :=
by tidy

/--
The product comparison morphism.

In `category_theory/limits/preserves` we show this is always an iso iff F preserves binary products.
-/
def prod_comparison (F : C ⥤ D) (A B : C) : F.obj (A ⨯ B) ⟶ F.obj A ⨯ F.obj B :=
prod.lift (F.map prod.fst) (F.map prod.snd)

/-- Naturality of the prod_comparison morphism in both arguments. -/
@[reassoc] lemma prod_comparison_natural (F : C ⥤ D) {A A' B B' : C} (f : A ⟶ A') (g : B ⟶ B') :
  F.map (prod.map f g) ≫ prod_comparison F A' B' = prod_comparison F A B ≫ prod.map (F.map f) (F.map g) :=
begin
  rw [prod_comparison, prod_comparison, prod.lift_map],
  apply prod.hom_ext,
  { simp only [← F.map_comp, category.assoc, prod.lift_fst, prod.map_fst, category.comp_id] },
  { simp only [← F.map_comp, category.assoc, prod.lift_snd, prod.map_snd, prod.lift_snd_assoc] },
end

variables [has_terminal.{v} C]

/-- The left unitor isomorphism for binary products with the terminal object. -/
@[simps] def prod.left_unitor
  (P : C) : ⊤_ C ⨯ P ≅ P :=
{ hom := prod.snd,
  inv := prod.lift (terminal.from P) (𝟙 _) }

/-- The right unitor isomorphism for binary products with the terminal object. -/
@[simps] def prod.right_unitor
  (P : C) : P ⨯ ⊤_ C ≅ P :=
{ hom := prod.fst,
  inv := prod.lift (𝟙 _) (terminal.from P) }

@[reassoc]
lemma prod_left_unitor_hom_naturality (f : X ⟶ Y):
  prod.map (𝟙 _) f ≫ (prod.left_unitor Y).hom = (prod.left_unitor X).hom ≫ f :=
prod.map_snd _ _

@[reassoc]
lemma prod_left_unitor_inv_naturality (f : X ⟶ Y):
  (prod.left_unitor X).inv ≫ prod.map (𝟙 _) f = f ≫ (prod.left_unitor Y).inv :=
by rw [iso.inv_comp_eq, ← category.assoc, iso.eq_comp_inv, prod_left_unitor_hom_naturality]

@[reassoc]
lemma prod_right_unitor_hom_naturality (f : X ⟶ Y):
  prod.map f (𝟙 _) ≫ (prod.right_unitor Y).hom = (prod.right_unitor X).hom ≫ f :=
prod.map_fst _ _

@[reassoc]
lemma prod_right_unitor_inv_naturality (f : X ⟶ Y):
  (prod.right_unitor X).inv ≫ prod.map f (𝟙 _) = f ≫ (prod.right_unitor Y).inv :=
by rw [iso.inv_comp_eq, ← category.assoc, iso.eq_comp_inv, prod_right_unitor_hom_naturality]

lemma prod.triangle (X Y : C) :
  (prod.associator X (⊤_ C) Y).hom ≫ prod.map (𝟙 X) ((prod.left_unitor Y).hom) =
    prod.map ((prod.right_unitor X).hom) (𝟙 Y) :=
by tidy

end

section
variables {C} [has_binary_coproducts.{v} C]

/-- The braiding isomorphism which swaps a binary coproduct. -/
@[simps] def coprod.braiding (P Q : C) : P ⨿ Q ≅ Q ⨿ P :=
{ hom := coprod.desc coprod.inr coprod.inl,
  inv := coprod.desc coprod.inr coprod.inl }

@[simp] lemma coprod.symmetry' (P Q : C) :
  coprod.desc coprod.inr coprod.inl ≫ coprod.desc coprod.inr coprod.inl = 𝟙 (P ⨿ Q) :=
by tidy

/-- The braiding isomorphism is symmetric. -/
lemma coprod.symmetry (P Q : C) :
  (coprod.braiding P Q).hom ≫ (coprod.braiding Q P).hom = 𝟙 _ :=
by simp

/-- The associator isomorphism for binary coproducts. -/
@[simps] def coprod.associator
  (P Q R : C) : (P ⨿ Q) ⨿ R ≅ P ⨿ (Q ⨿ R) :=
{ hom :=
  coprod.desc
    (coprod.desc coprod.inl (coprod.inl ≫ coprod.inr))
    (coprod.inr ≫ coprod.inr),
  inv :=
  coprod.desc
    (coprod.inl ≫ coprod.inl)
    (coprod.desc (coprod.inr ≫ coprod.inl) coprod.inr) }

lemma coprod.pentagon (W X Y Z : C) :
  coprod.map ((coprod.associator W X Y).hom) (𝟙 Z) ≫
      (coprod.associator W (X ⨿ Y) Z).hom ≫ coprod.map (𝟙 W) ((coprod.associator X Y Z).hom) =
    (coprod.associator (W ⨿ X) Y Z).hom ≫ (coprod.associator W X (Y ⨿ Z)).hom :=
by tidy

lemma coprod.associator_naturality {X₁ X₂ X₃ Y₁ Y₂ Y₃ : C} (f₁ : X₁ ⟶ Y₁) (f₂ : X₂ ⟶ Y₂) (f₃ : X₃ ⟶ Y₃) :
  coprod.map (coprod.map f₁ f₂) f₃ ≫ (coprod.associator Y₁ Y₂ Y₃).hom =
    (coprod.associator X₁ X₂ X₃).hom ≫ coprod.map f₁ (coprod.map f₂ f₃) :=
by tidy

variables [has_initial.{v} C]

/-- The left unitor isomorphism for binary coproducts with the initial object. -/
@[simps] def coprod.left_unitor
  (P : C) : ⊥_ C ⨿ P ≅ P :=
{ hom := coprod.desc (initial.to P) (𝟙 _),
  inv := coprod.inr }

/-- The right unitor isomorphism for binary coproducts with the initial object. -/
@[simps] def coprod.right_unitor
  (P : C) : P ⨿ ⊥_ C ≅ P :=
{ hom := coprod.desc (𝟙 _) (initial.to P),
  inv := coprod.inl }

lemma coprod.triangle (X Y : C) :
  (coprod.associator X (⊥_ C) Y).hom ≫ coprod.map (𝟙 X) ((coprod.left_unitor Y).hom) =
    coprod.map ((coprod.right_unitor X).hom) (𝟙 Y) :=
by tidy

end

end category_theory.limits<|MERGE_RESOLUTION|>--- conflicted
+++ resolved
@@ -362,12 +362,7 @@
 variables {C} [has_binary_products.{v} C]
 variables {D : Type u₂} [category.{v} D] [has_binary_products.{v} D]
 
-<<<<<<< HEAD
-=======
-local attribute [tidy] tactic.case_bash
-
 -- FIXME deterministic timeout with `-T50000`
->>>>>>> 315ba3e3
 /-- The binary product functor. -/
 @[simps]
 def prod_functor : C ⥤ C ⥤ C :=
