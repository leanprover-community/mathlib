/-
Copyright (c) 2019 Scott Morrison. All rights reserved.
Released under Apache 2.0 license as described in the file LICENSE.
Authors: Scott Morrison
-/
import category_theory.limits.shapes.finite_products
import category_theory.limits.shapes.binary_products
import category_theory.preadditive

/-!
# Biproducts and binary biproducts

We introduce the notion of (finite) biproducts and binary biproducts.

These are slightly unusual relative to the other shapes in the library,
as they are simultaneously limits and colimits.
(Zero objects are similar; they are "biterminal".)

We treat first the case of a general category with zero morphisms,
and subsequently the case of a preadditive category.

In a category with zero morphisms, we model the (binary) biproduct of `P Q : C`
using a `binary_bicone`, which has a cone point `X`,
and morphisms `fst : X ⟶ P`, `snd : X ⟶ Q`, `inl : P ⟶ X` and `inr : X ⟶ Q`,
such that `inl ≫ fst = 𝟙 P`, `inl ≫ snd = 0`, `inr ≫ fst = 0`, and `inr ≫ snd = 𝟙 Q`.
Such a `binary_bicone` is a biproduct if the cone is a limit cone, and the cocone is a colimit cocone.

In a preadditive category,
* any `binary_biproduct` satisfies `total : fst ≫ inl + snd ≫ inr = 𝟙 X`
* any `binary_product` is a `binary_biproduct`
* any `binary_coproduct` is a `binary_biproduct`

For biproducts indexed by a `fintype J`, a `bicone` again consists of a cone point `X`
and morphisms `π j : X ⟶ F j` and `ι j : F j ⟶ X` for each `j`,
such that `ι j ≫ π j'` is the identity when `j = j'` and zero otherwise.

In a preadditive category,
* any `biproduct` satisfies `total : ∑ j : J, biproduct.π f j ≫ biproduct.ι f j = 𝟙 (⨁ f)`
* any `product` is a `biproduct`
* any `coproduct` is a `biproduct`

## Notation
As `⊕` is already taken for the sum of types, we introduce the notation `X ⊞ Y` for
a binary biproduct. We introduce `⨁ f` for the indexed biproduct.
-/

noncomputable theory

universes v u

open category_theory
open category_theory.functor

namespace category_theory.limits

variables {J : Type v} [decidable_eq J]
variables {C : Type u} [category.{v} C] [has_zero_morphisms C]

/--
A `c : bicone F` is:
* an object `c.X` and
* morphisms `π j : X ⟶ F j` and `ι j : F j ⟶ X` for each `j`,
* such that `ι j ≫ π j'` is the identity when `j = j'` and zero otherwise.
-/
@[nolint has_inhabited_instance]
structure bicone (F : J → C) :=
(X : C)
(π : Π j, X ⟶ F j)
(ι : Π j, F j ⟶ X)
(ι_π : ∀ j j', ι j ≫ π j' = if h : j = j' then eq_to_hom (congr_arg F h) else 0)

@[simp] lemma bicone_ι_π_self {F : J → C} (B : bicone F) (j : J) : B.ι j ≫ B.π j = 𝟙 (F j) :=
by simpa using B.ι_π j j

@[simp] lemma bicone_ι_π_ne {F : J → C} (B : bicone F) {j j' : J} (h : j ≠ j') :
  B.ι j ≫ B.π j' = 0 :=
by simpa [h] using B.ι_π j j'

variables {F : J → C}

namespace bicone
/-- Extract the cone from a bicone. -/
@[simps]
def to_cone (B : bicone F) : cone (discrete.functor F) :=
{ X := B.X,
  π := { app := λ j, B.π j }, }

/-- Extract the cocone from a bicone. -/
@[simps]
def to_cocone (B : bicone F) : cocone (discrete.functor F) :=
{ X := B.X,
  ι := { app := λ j, B.ι j }, }

end bicone

/--
A bicone over `F : J → C`, which is both a limit cone and a colimit cocone.
-/
@[nolint has_inhabited_instance]
structure limit_bicone (F : J → C) :=
(bicone : bicone F)
(is_limit : is_limit bicone.to_cone)
(is_colimit : is_colimit bicone.to_cocone)

/--
`has_biproduct F` expresses the mere existence of a bicone which is
simultaneously a limit and a colimit of the diagram `F`.
-/
class has_biproduct (F : J → C) : Prop :=
mk' :: (exists_biproduct : nonempty (limit_bicone F))

lemma has_biproduct.mk {F : J → C} (d : limit_bicone F) : has_biproduct F :=
⟨nonempty.intro d⟩

/-- Use the axiom of choice to extract explicit `biproduct_data F` from `has_biproduct F`. -/
def get_biproduct_data (F : J → C) [has_biproduct F] : limit_bicone F :=
classical.choice has_biproduct.exists_biproduct

/-- A bicone for `F` which is both a limit cone and a colimit cocone. -/
def biproduct.bicone (F : J → C) [has_biproduct F] : bicone F :=
(get_biproduct_data F).bicone

/-- `biproduct.bicone F` is a limit cone. -/
def biproduct.is_limit (F : J → C) [has_biproduct F] : is_limit (biproduct.bicone F).to_cone :=
(get_biproduct_data F).is_limit

/-- `biproduct.bicone F` is a colimit cocone. -/
def biproduct.is_colimit (F : J → C) [has_biproduct F] : is_colimit (biproduct.bicone F).to_cocone :=
(get_biproduct_data F).is_colimit

@[priority 100]
instance has_product_of_has_biproduct [has_biproduct F] : has_limit (discrete.functor F) :=
has_limit.mk { cone := (biproduct.bicone F).to_cone,
  is_limit := biproduct.is_limit F, }

@[priority 100]
instance has_coproduct_of_has_biproduct [has_biproduct F] : has_colimit (discrete.functor F) :=
has_colimit.mk { cocone := (biproduct.bicone F).to_cocone,
  is_colimit := biproduct.is_colimit F, }

variables (J C)

/--
`C` has biproducts of shape `J` if we have
a limit and a colimit, with the same cone points,
of every function `F : J → C`.
-/
class has_biproducts_of_shape : Prop :=
(has_biproduct : Π F : J → C, has_biproduct F)

attribute [instance, priority 100] has_biproducts_of_shape.has_biproduct

/-- `has_finite_biproducts C` represents a choice of biproduct for every family of objects in `C`
indexed by a finite type with decidable equality. -/
class has_finite_biproducts : Prop :=
(has_biproducts_of_shape : Π (J : Type v) [decidable_eq J] [fintype J],
  has_biproducts_of_shape J C)

attribute [instance, priority 100] has_finite_biproducts.has_biproducts_of_shape

@[priority 100]
instance has_finite_products_of_has_finite_biproducts [has_finite_biproducts C] :
  has_finite_products C :=
λ J _ _, ⟨λ F, by exactI has_limit_of_iso discrete.nat_iso_functor.symm⟩

@[priority 100]
instance has_finite_coproducts_of_has_finite_biproducts [has_finite_biproducts C] :
  has_finite_coproducts C :=
λ J _ _, ⟨λ F, by exactI has_colimit_of_iso discrete.nat_iso_functor⟩

variables {J C}

/--
The isomorphism between the specified limit and the specified colimit for
a functor with a bilimit.
-/
def biproduct_iso (F : J → C) [has_biproduct F] :
  limits.pi_obj F ≅ limits.sigma_obj F :=
(is_limit.cone_point_unique_up_to_iso (limit.is_limit _) (biproduct.is_limit F)).trans $
  is_colimit.cocone_point_unique_up_to_iso (biproduct.is_colimit F) (colimit.is_colimit _)

end category_theory.limits

namespace category_theory.limits
variables {J : Type v} [decidable_eq J]
variables {C : Type u} [category.{v} C] [has_zero_morphisms C]

/-- `biproduct f` computes the biproduct of a family of elements `f`. (It is defined as an
   abbreviation for `limit (discrete.functor f)`, so for most facts about `biproduct f`, you will
   just use general facts about limits and colimits.) -/
abbreviation biproduct (f : J → C) [has_biproduct f] : C :=
(biproduct.bicone f).X

notation `⨁ ` f:20 := biproduct f

/-- The projection onto a summand of a biproduct. -/
abbreviation biproduct.π (f : J → C) [has_biproduct f] (b : J) : ⨁ f ⟶ f b :=
(biproduct.bicone f).π b

@[simp]
lemma biproduct.bicone_π (f : J → C) [has_biproduct f] (b : J) :
  (biproduct.bicone f).π b = biproduct.π f b := rfl

/-- The inclusion into a summand of a biproduct. -/
abbreviation biproduct.ι (f : J → C) [has_biproduct f] (b : J) : f b ⟶ ⨁ f :=
(biproduct.bicone f).ι b

@[simp]
lemma biproduct.bicone_ι (f : J → C) [has_biproduct f] (b : J) :
  (biproduct.bicone f).ι b = biproduct.ι f b := rfl

@[reassoc]
lemma biproduct.ι_π (f : J → C) [has_biproduct f] (j j' : J) :
  biproduct.ι f j ≫ biproduct.π f j' = if h : j = j' then eq_to_hom (congr_arg f h) else 0 :=
(biproduct.bicone f).ι_π j j'

@[simp,reassoc]
lemma biproduct.ι_π_self (f : J → C) [has_biproduct f] (j : J) :
  biproduct.ι f j ≫ biproduct.π f j = 𝟙 _ :=
by simp [biproduct.ι_π]

@[simp,reassoc]
lemma biproduct.ι_π_ne (f : J → C) [has_biproduct f] {j j' : J} (h : j ≠ j') :
  biproduct.ι f j ≫ biproduct.π f j' = 0 :=
by simp [biproduct.ι_π, h]

/-- Given a collection of maps into the summands, we obtain a map into the biproduct. -/
abbreviation biproduct.lift
  {f : J → C} [has_biproduct f] {P : C} (p : Π b, P ⟶ f b) : P ⟶ ⨁ f :=
(biproduct.is_limit f).lift (fan.mk p)
/-- Given a collection of maps out of the summands, we obtain a map out of the biproduct. -/
abbreviation biproduct.desc
  {f : J → C} [has_biproduct f] {P : C} (p : Π b, f b ⟶ P) : ⨁ f ⟶ P :=
(biproduct.is_colimit f).desc (cofan.mk p)

@[simp, reassoc]
lemma biproduct.lift_π {f : J → C} [has_biproduct f] {P : C} (p : Π b, P ⟶ f b) (j : J) :
  biproduct.lift p ≫ biproduct.π f j = p j :=
(biproduct.is_limit f).fac _ _

@[simp, reassoc]
lemma biproduct.ι_desc {f : J → C} [has_biproduct f] {P : C} (p : Π b, f b ⟶ P) (j : J) :
  biproduct.ι f j ≫ biproduct.desc p = p j :=
(biproduct.is_colimit f).fac _ _

/-- Given a collection of maps between corresponding summands of a pair of biproducts
indexed by the same type, we obtain a map between the biproducts. -/
abbreviation biproduct.map [fintype J] {f g : J → C} [has_finite_biproducts C]
  (p : Π b, f b ⟶ g b) : ⨁ f ⟶ ⨁ g :=
<<<<<<< HEAD
is_limit_map (biproduct.bicone f).to_cone (biproduct.is_limit g) (discrete.nat_trans p)
=======
is_limit.map (biproduct.bicone f).to_cone (biproduct.is_limit g) (discrete.nat_trans p)
>>>>>>> 177e3aef

/-- An alternative to `biproduct.map` constructed via colimits.
This construction only exists in order to show it is equal to `biproduct.map`. -/
abbreviation biproduct.map' [fintype J] {f g : J → C} [has_finite_biproducts C]
  (p : Π b, f b ⟶ g b) : ⨁ f ⟶ ⨁ g :=
<<<<<<< HEAD
is_colimit_map (biproduct.is_colimit f) (biproduct.bicone g).to_cocone (discrete.nat_trans p)
=======
is_colimit.map (biproduct.is_colimit f) (biproduct.bicone g).to_cocone (discrete.nat_trans p)
>>>>>>> 177e3aef

@[ext] lemma biproduct.hom_ext {f : J → C} [has_biproduct f]
  {Z : C} (g h : Z ⟶ ⨁ f)
  (w : ∀ j, g ≫ biproduct.π f j = h ≫ biproduct.π f j) : g = h :=
(biproduct.is_limit f).hom_ext w

@[ext] lemma biproduct.hom_ext' {f : J → C} [has_biproduct f]
  {Z : C} (g h : ⨁ f ⟶ Z)
  (w : ∀ j, biproduct.ι f j ≫ g =  biproduct.ι f j ≫ h) : g = h :=
(biproduct.is_colimit f).hom_ext w

lemma biproduct.map_eq_map' [fintype J] {f g : J → C} [has_finite_biproducts C]
  (p : Π b, f b ⟶ g b) : biproduct.map p = biproduct.map' p :=
begin
  ext j j',
  simp only [discrete.nat_trans_app, limits.ι_is_colimit_map, limits.is_limit_map_π, category.assoc,
    ←bicone.to_cone_π_app, ←biproduct.bicone_π, ←bicone.to_cocone_ι_app, ←biproduct.bicone_ι],
  simp only [biproduct.bicone_ι, biproduct.bicone_π, bicone.to_cocone_ι_app, bicone.to_cone_π_app],
  rw [biproduct.ι_π_assoc, biproduct.ι_π],
  split_ifs,
  { subst h, rw [eq_to_hom_refl, category.id_comp], erw category.comp_id, },
  { simp, },
end

instance biproduct.ι_mono (f : J → C) [has_biproduct f]
  (b : J) : split_mono (biproduct.ι f b) :=
{ retraction := biproduct.desc $
    λ b', if h : b' = b then eq_to_hom (congr_arg f h) else biproduct.ι f b' ≫ biproduct.π f b }

instance biproduct.π_epi (f : J → C) [has_biproduct f]
  (b : J) : split_epi (biproduct.π f b) :=
{ section_ := biproduct.lift $
    λ b', if h : b = b' then eq_to_hom (congr_arg f h) else biproduct.ι f b ≫ biproduct.π f b' }

@[simp, reassoc]
lemma biproduct.map_π [fintype J] {f g : J → C} [has_finite_biproducts C]
  (p : Π j, f j ⟶ g j) (j : J) :
  biproduct.map p ≫ biproduct.π g j = biproduct.π f j ≫ p j :=
limits.is_limit_map_π _ _ _ _

@[simp, reassoc]
lemma biproduct.ι_map [fintype J] {f g : J → C} [has_finite_biproducts C]
  (p : Π j, f j ⟶ g j) (j : J) :
  biproduct.ι f j ≫ biproduct.map p = p j ≫ biproduct.ι g j :=
begin
  rw biproduct.map_eq_map',
  convert limits.ι_is_colimit_map _ _ _ _; refl
end

variables {C}

/--
A binary bicone for a pair of objects `P Q : C` consists of the cone point `X`,
maps from `X` to both `P` and `Q`, and maps from both `P` and `Q` to `X`,
so that `inl ≫ fst = 𝟙 P`, `inl ≫ snd = 0`, `inr ≫ fst = 0`, and `inr ≫ snd = 𝟙 Q`
-/
@[nolint has_inhabited_instance]
structure binary_bicone (P Q : C) :=
(X : C)
(fst : X ⟶ P)
(snd : X ⟶ Q)
(inl : P ⟶ X)
(inr : Q ⟶ X)
(inl_fst' : inl ≫ fst = 𝟙 P . obviously)
(inl_snd' : inl ≫ snd = 0 . obviously)
(inr_fst' : inr ≫ fst = 0 . obviously)
(inr_snd' : inr ≫ snd = 𝟙 Q . obviously)

restate_axiom binary_bicone.inl_fst'
restate_axiom binary_bicone.inl_snd'
restate_axiom binary_bicone.inr_fst'
restate_axiom binary_bicone.inr_snd'
attribute [simp, reassoc] binary_bicone.inl_fst binary_bicone.inl_snd
  binary_bicone.inr_fst binary_bicone.inr_snd

namespace binary_bicone
variables {P Q : C}

/-- Extract the cone from a binary bicone. -/
def to_cone (c : binary_bicone P Q) : cone (pair P Q) :=
binary_fan.mk c.fst c.snd

@[simp]
lemma to_cone_X (c : binary_bicone P Q) :
  c.to_cone.X = c.X := rfl

@[simp]
lemma to_cone_π_app_left (c : binary_bicone P Q) :
  c.to_cone.π.app (walking_pair.left) = c.fst := rfl
@[simp]
lemma to_cone_π_app_right (c : binary_bicone P Q) :
  c.to_cone.π.app (walking_pair.right) = c.snd := rfl

/-- Extract the cocone from a binary bicone. -/
def to_cocone (c : binary_bicone P Q) : cocone (pair P Q) :=
binary_cofan.mk c.inl c.inr

@[simp]
lemma to_cocone_X (c : binary_bicone P Q) :
  c.to_cocone.X = c.X := rfl

@[simp]
lemma to_cocone_ι_app_left (c : binary_bicone P Q) :
  c.to_cocone.ι.app (walking_pair.left) = c.inl := rfl
@[simp]
lemma to_cocone_ι_app_right (c : binary_bicone P Q) :
  c.to_cocone.ι.app (walking_pair.right) = c.inr := rfl

end binary_bicone

namespace bicone

/-- Convert a `bicone` over a function on `walking_pair` to a binary_bicone. -/
@[simps]
def to_binary_bicone {X Y : C} (b : bicone (pair X Y).obj) : binary_bicone X Y :=
{ X := b.X,
  fst := b.π walking_pair.left,
  snd := b.π walking_pair.right,
  inl := b.ι walking_pair.left,
  inr := b.ι walking_pair.right,
  inl_fst' := by { simp [bicone.ι_π], refl, },
  inr_fst' := by simp [bicone.ι_π],
  inl_snd' := by simp [bicone.ι_π],
  inr_snd' := by { simp [bicone.ι_π], refl, }, }

/--
If the cone obtained from a bicone over `pair X Y` is a limit cone,
so is the cone obtained by converting that bicone to a binary_bicone, then to a cone.
-/
def to_binary_bicone_is_limit {X Y : C} {b : bicone (pair X Y).obj}
  (c : is_limit (b.to_cone)) :
  is_limit (b.to_binary_bicone.to_cone) :=
{ lift := λ s, c.lift s,
   fac' := λ s j, by { cases j; erw c.fac, },
   uniq' := λ s m w,
   begin
     apply c.uniq s,
     rintro (⟨⟩|⟨⟩),
     exact w walking_pair.left,
     exact w walking_pair.right,
   end, }

/--
If the cocone obtained from a bicone over `pair X Y` is a colimit cocone,
so is the cocone obtained by converting that bicone to a binary_bicone, then to a cocone.
-/
def to_binary_bicone_is_colimit {X Y : C} {b : bicone (pair X Y).obj}
  (c : is_colimit (b.to_cocone)) :
  is_colimit (b.to_binary_bicone.to_cocone) :=
{ desc := λ s, c.desc s,
   fac' := λ s j, by { cases j; erw c.fac, },
   uniq' := λ s m w,
   begin
     apply c.uniq s,
     rintro (⟨⟩|⟨⟩),
     exact w walking_pair.left,
     exact w walking_pair.right,
   end, }

end bicone

/--
A bicone over `P Q : C`, which is both a limit cone and a colimit cocone.
-/
@[nolint has_inhabited_instance]
structure binary_biproduct_data (P Q : C) :=
(bicone : binary_bicone P Q)
(is_limit : is_limit bicone.to_cone)
(is_colimit : is_colimit bicone.to_cocone)

/--
`has_binary_biproduct P Q` expresses the mere existence of a bicone which is
simultaneously a limit and a colimit of the diagram `pair P Q`.
-/
class has_binary_biproduct (P Q : C) : Prop :=
mk' :: (exists_binary_biproduct : nonempty (binary_biproduct_data P Q))

lemma has_binary_biproduct.mk {P Q : C} (d : binary_biproduct_data P Q) : has_binary_biproduct P Q :=
⟨nonempty.intro d⟩

/--
Use the axiom of choice to extract explicit `binary_biproduct_data F` from `has_binary_biproduct F`.
-/
def get_binary_biproduct_data (P Q : C) [has_binary_biproduct P Q] : binary_biproduct_data P Q :=
classical.choice has_binary_biproduct.exists_binary_biproduct

/-- A bicone for `P Q ` which is both a limit cone and a colimit cocone. -/
def binary_biproduct.bicone (P Q : C) [has_binary_biproduct P Q] : binary_bicone P Q :=
(get_binary_biproduct_data P Q).bicone

/-- `binary_biproduct.bicone P Q` is a limit cone. -/
def binary_biproduct.is_limit (P Q : C) [has_binary_biproduct P Q] :
  is_limit (binary_biproduct.bicone P Q).to_cone :=
(get_binary_biproduct_data P Q).is_limit

/-- `binary_biproduct.bicone P Q` is a colimit cocone. -/
def binary_biproduct.is_colimit (P Q : C) [has_binary_biproduct P Q] :
  is_colimit (binary_biproduct.bicone P Q).to_cocone :=
(get_binary_biproduct_data P Q).is_colimit

section
variable (C)

/--
`has_binary_biproducts C` represents the existence of a bicone which is
simultaneously a limit and a colimit of the diagram `pair P Q`, for every `P Q : C`.
-/
class has_binary_biproducts : Prop :=
(has_binary_biproduct : Π (P Q : C), has_binary_biproduct P Q)

attribute [instance, priority 100] has_binary_biproducts.has_binary_biproduct

/--
A category with finite biproducts has binary biproducts.

This is not an instance as typically in concrete categories there will be
an alternative construction with nicer definitional properties.
-/
lemma has_binary_biproducts_of_finite_biproducts [has_finite_biproducts C] :
  has_binary_biproducts C :=
{ has_binary_biproduct := λ P Q, has_binary_biproduct.mk
  { bicone := (biproduct.bicone (pair P Q).obj).to_binary_bicone,
    is_limit := bicone.to_binary_bicone_is_limit (biproduct.is_limit _),
    is_colimit := bicone.to_binary_bicone_is_colimit (biproduct.is_colimit _) } }

end

variables {P Q : C}

instance has_binary_biproduct.has_limit_pair [has_binary_biproduct P Q] :
  has_limit (pair P Q) :=
has_limit.mk ⟨_, binary_biproduct.is_limit P Q⟩

instance has_binary_biproduct.has_colimit_pair [has_binary_biproduct P Q] :
  has_colimit (pair P Q) :=
has_colimit.mk ⟨_, binary_biproduct.is_colimit P Q⟩

@[priority 100]
instance has_binary_products_of_has_binary_biproducts [has_binary_biproducts C] :
  has_binary_products C :=
{ has_limit := λ F, has_limit_of_iso (diagram_iso_pair F).symm }
@[priority 100]
instance has_binary_coproducts_of_has_binary_biproducts [has_binary_biproducts C] :
  has_binary_coproducts C :=
{ has_colimit := λ F, has_colimit_of_iso (diagram_iso_pair F) }

/--
The isomorphism between the specified binary product and the specified binary coproduct for
a pair for a binary biproduct.
-/
def biprod_iso (X Y : C) [has_binary_biproduct X Y]  :
  limits.prod X Y ≅ limits.coprod X Y :=
(is_limit.cone_point_unique_up_to_iso (limit.is_limit _) (binary_biproduct.is_limit X Y)).trans $
  is_colimit.cocone_point_unique_up_to_iso (binary_biproduct.is_colimit X Y) (colimit.is_colimit _)

/-- An arbitrary choice of biproduct of a pair of objects. -/
abbreviation biprod (X Y : C) [has_binary_biproduct X Y] := (binary_biproduct.bicone X Y).X

notation X ` ⊞ `:20 Y:20 := biprod X Y

/-- The projection onto the first summand of a binary biproduct. -/
abbreviation biprod.fst {X Y : C} [has_binary_biproduct X Y] : X ⊞ Y ⟶ X :=
(binary_biproduct.bicone X Y).fst
/-- The projection onto the second summand of a binary biproduct. -/
abbreviation biprod.snd {X Y : C} [has_binary_biproduct X Y] : X ⊞ Y ⟶ Y :=
(binary_biproduct.bicone X Y).snd
/-- The inclusion into the first summand of a binary biproduct. -/
abbreviation biprod.inl {X Y : C} [has_binary_biproduct X Y] : X ⟶ X ⊞ Y :=
(binary_biproduct.bicone X Y).inl
/-- The inclusion into the second summand of a binary biproduct. -/
abbreviation biprod.inr {X Y : C} [has_binary_biproduct X Y] : Y ⟶ X ⊞ Y :=
(binary_biproduct.bicone X Y).inr

section
variables {X Y : C} [has_binary_biproduct X Y]

@[simp] lemma binary_biproduct.bicone_fst : (binary_biproduct.bicone X Y).fst = biprod.fst := rfl
@[simp] lemma binary_biproduct.bicone_snd : (binary_biproduct.bicone X Y).snd = biprod.snd := rfl
@[simp] lemma binary_biproduct.bicone_inl : (binary_biproduct.bicone X Y).inl = biprod.inl := rfl
@[simp] lemma binary_biproduct.bicone_inr : (binary_biproduct.bicone X Y).inr = biprod.inr := rfl

end

@[simp,reassoc]
lemma biprod.inl_fst {X Y : C} [has_binary_biproduct X Y] :
  (biprod.inl : X ⟶ X ⊞ Y) ≫ (biprod.fst : X ⊞ Y ⟶ X) = 𝟙 X :=
(binary_biproduct.bicone X Y).inl_fst
@[simp,reassoc]
lemma biprod.inl_snd {X Y : C} [has_binary_biproduct X Y] :
  (biprod.inl : X ⟶ X ⊞ Y) ≫ (biprod.snd : X ⊞ Y ⟶ Y) = 0 :=
(binary_biproduct.bicone X Y).inl_snd
@[simp,reassoc]
lemma biprod.inr_fst {X Y : C} [has_binary_biproduct X Y] :
  (biprod.inr : Y ⟶ X ⊞ Y) ≫ (biprod.fst : X ⊞ Y ⟶ X) = 0 :=
(binary_biproduct.bicone X Y).inr_fst
@[simp,reassoc]
lemma biprod.inr_snd {X Y : C} [has_binary_biproduct X Y] :
  (biprod.inr : Y ⟶ X ⊞ Y) ≫ (biprod.snd : X ⊞ Y ⟶ Y) = 𝟙 Y :=
(binary_biproduct.bicone X Y).inr_snd

/-- Given a pair of maps into the summands of a binary biproduct,
we obtain a map into the binary biproduct. -/
abbreviation biprod.lift {W X Y : C} [has_binary_biproduct X Y] (f : W ⟶ X) (g : W ⟶ Y) :
  W ⟶ X ⊞ Y :=
(binary_biproduct.is_limit X Y).lift (binary_fan.mk f g)
/-- Given a pair of maps out of the summands of a binary biproduct,
we obtain a map out of the binary biproduct. -/
abbreviation biprod.desc {W X Y : C} [has_binary_biproduct X Y] (f : X ⟶ W) (g : Y ⟶ W) :
  X ⊞ Y ⟶ W :=
(binary_biproduct.is_colimit X Y).desc (binary_cofan.mk f g)

@[simp, reassoc]
lemma biprod.lift_fst {W X Y : C} [has_binary_biproduct X Y] (f : W ⟶ X) (g : W ⟶ Y) :
  biprod.lift f g ≫ biprod.fst = f :=
(binary_biproduct.is_limit X Y).fac _ walking_pair.left

@[simp, reassoc]
lemma biprod.lift_snd {W X Y : C} [has_binary_biproduct X Y] (f : W ⟶ X) (g : W ⟶ Y) :
  biprod.lift f g ≫ biprod.snd = g :=
(binary_biproduct.is_limit X Y).fac _ walking_pair.right

@[simp, reassoc]
lemma biprod.inl_desc {W X Y : C} [has_binary_biproduct X Y] (f : X ⟶ W) (g : Y ⟶ W) :
  biprod.inl ≫ biprod.desc f g = f :=
(binary_biproduct.is_colimit X Y).fac _ walking_pair.left

@[simp, reassoc]
lemma biprod.inr_desc {W X Y : C} [has_binary_biproduct X Y] (f : X ⟶ W) (g : Y ⟶ W) :
  biprod.inr ≫ biprod.desc f g = g :=
(binary_biproduct.is_colimit X Y).fac _ walking_pair.right

instance biprod.mono_lift_of_mono_left {W X Y : C} [has_binary_biproduct X Y] (f : W ⟶ X)
  (g : W ⟶ Y) [mono f] : mono (biprod.lift f g) :=
mono_of_mono_fac $ biprod.lift_fst _ _

instance biprod.mono_lift_of_mono_right {W X Y : C} [has_binary_biproduct X Y] (f : W ⟶ X)
  (g : W ⟶ Y) [mono g] : mono (biprod.lift f g) :=
mono_of_mono_fac $ biprod.lift_snd _ _

instance biprod.epi_desc_of_epi_left {W X Y : C} [has_binary_biproduct X Y] (f : X ⟶ W) (g : Y ⟶ W)
  [epi f] : epi (biprod.desc f g) :=
epi_of_epi_fac $ biprod.inl_desc _ _

instance biprod.epi_desc_of_epi_right {W X Y : C} [has_binary_biproduct X Y] (f : X ⟶ W) (g : Y ⟶ W)
  [epi g] : epi (biprod.desc f g) :=
epi_of_epi_fac $ biprod.inr_desc _ _

/-- Given a pair of maps between the summands of a pair of binary biproducts,
we obtain a map between the binary biproducts. -/
abbreviation biprod.map {W X Y Z : C} [has_binary_biproduct W X] [has_binary_biproduct Y Z]
  (f : W ⟶ Y) (g : X ⟶ Z) : W ⊞ X ⟶ Y ⊞ Z :=
<<<<<<< HEAD
is_limit_map (binary_biproduct.bicone W X).to_cone (binary_biproduct.is_limit Y Z)
=======
is_limit.map (binary_biproduct.bicone W X).to_cone (binary_biproduct.is_limit Y Z)
>>>>>>> 177e3aef
  (@map_pair _ _ (pair W X) (pair Y Z) f g)

/-- An alternative to `biprod.map` constructed via colimits.
This construction only exists in order to show it is equal to `biprod.map`. -/
abbreviation biprod.map' {W X Y Z : C} [has_binary_biproduct W X] [has_binary_biproduct Y Z]
  (f : W ⟶ Y) (g : X ⟶ Z) : W ⊞ X ⟶ Y ⊞ Z :=
<<<<<<< HEAD
is_colimit_map (binary_biproduct.is_colimit W X) (binary_biproduct.bicone Y Z).to_cocone
=======
is_colimit.map (binary_biproduct.is_colimit W X) (binary_biproduct.bicone Y Z).to_cocone
>>>>>>> 177e3aef
  (@map_pair _ _ (pair W X) (pair Y Z) f g)

@[ext] lemma biprod.hom_ext {X Y Z : C} [has_binary_biproduct X Y] (f g : Z ⟶ X ⊞ Y)
  (h₀ : f ≫ biprod.fst = g ≫ biprod.fst) (h₁ : f ≫ biprod.snd = g ≫ biprod.snd) : f = g :=
binary_fan.is_limit.hom_ext (binary_biproduct.is_limit X Y) h₀ h₁


@[ext] lemma biprod.hom_ext' {X Y Z : C} [has_binary_biproduct X Y] (f g : X ⊞ Y ⟶ Z)
  (h₀ : biprod.inl ≫ f = biprod.inl ≫ g) (h₁ : biprod.inr ≫ f = biprod.inr ≫ g) : f = g :=
binary_cofan.is_colimit.hom_ext (binary_biproduct.is_colimit X Y) h₀ h₁

lemma biprod.map_eq_map' {W X Y Z : C} [has_binary_biproduct W X] [has_binary_biproduct Y Z]
  (f : W ⟶ Y) (g : X ⟶ Z) : biprod.map f g = biprod.map' f g :=
begin
  ext,
  { simp only [map_pair_left, ι_is_colimit_map, is_limit_map_π, biprod.inl_fst_assoc, category.assoc,
    ←binary_bicone.to_cone_π_app_left, ←binary_biproduct.bicone_fst,
    ←binary_bicone.to_cocone_ι_app_left, ←binary_biproduct.bicone_inl],
    simp },
  { simp only [map_pair_left, ι_is_colimit_map, is_limit_map_π, has_zero_morphisms.zero_comp,
      biprod.inl_snd_assoc, category.assoc,
      ←binary_bicone.to_cone_π_app_right, ←binary_biproduct.bicone_snd,
      ←binary_bicone.to_cocone_ι_app_left, ←binary_biproduct.bicone_inl],
    simp },
  { simp only [map_pair_right, biprod.inr_fst_assoc, ι_is_colimit_map, is_limit_map_π,
      has_zero_morphisms.zero_comp, category.assoc,
      ←binary_bicone.to_cone_π_app_left, ←binary_biproduct.bicone_fst,
      ←binary_bicone.to_cocone_ι_app_right, ←binary_biproduct.bicone_inr],
    simp },
  { simp only [map_pair_right, ι_is_colimit_map, is_limit_map_π, biprod.inr_snd_assoc, category.assoc,
      ←binary_bicone.to_cone_π_app_right, ←binary_biproduct.bicone_snd,
      ←binary_bicone.to_cocone_ι_app_right, ←binary_biproduct.bicone_inr],
    simp }
end

instance biprod.inl_mono {X Y : C} [has_binary_biproduct X Y] :
  split_mono (biprod.inl : X ⟶ X ⊞ Y) :=
{ retraction := biprod.desc (𝟙 X) (biprod.inr ≫ biprod.fst) }

instance biprod.inr_mono {X Y : C} [has_binary_biproduct X Y] :
  split_mono (biprod.inr : Y ⟶ X ⊞ Y) :=
{ retraction := biprod.desc (biprod.inl ≫ biprod.snd) (𝟙 Y)}

instance biprod.fst_epi {X Y : C} [has_binary_biproduct X Y] :
  split_epi (biprod.fst : X ⊞ Y ⟶ X) :=
{ section_ := biprod.lift (𝟙 X) (biprod.inl ≫ biprod.snd) }

instance biprod.snd_epi {X Y : C} [has_binary_biproduct X Y] :
  split_epi (biprod.snd : X ⊞ Y ⟶ Y) :=
{ section_ := biprod.lift (biprod.inr ≫ biprod.fst) (𝟙 Y) }

@[simp,reassoc]
lemma biprod.map_fst {W X Y Z : C} [has_binary_biproduct W X] [has_binary_biproduct Y Z]
  (f : W ⟶ Y) (g : X ⟶ Z) :
  biprod.map f g ≫ biprod.fst = biprod.fst ≫ f :=
is_limit_map_π _ _ _ walking_pair.left

@[simp,reassoc]
lemma biprod.map_snd {W X Y Z : C} [has_binary_biproduct W X] [has_binary_biproduct Y Z]
  (f : W ⟶ Y) (g : X ⟶ Z) :
  biprod.map f g ≫ biprod.snd = biprod.snd ≫ g :=
is_limit_map_π _ _ _ walking_pair.right

-- Because `biprod.map` is defined in terms of `lim` rather than `colim`,
-- we need to provide additional `simp` lemmas.
@[simp,reassoc]
lemma biprod.inl_map {W X Y Z : C} [has_binary_biproduct W X] [has_binary_biproduct Y Z]
  (f : W ⟶ Y) (g : X ⟶ Z) :
  biprod.inl ≫ biprod.map f g = f ≫ biprod.inl :=
begin
  rw biprod.map_eq_map',
  exact ι_is_colimit_map (binary_biproduct.is_colimit W X) _ _ walking_pair.left
end

@[simp,reassoc]
lemma biprod.inr_map {W X Y Z : C} [has_binary_biproduct W X] [has_binary_biproduct Y Z]
  (f : W ⟶ Y) (g : X ⟶ Z) :
  biprod.inr ≫ biprod.map f g = g ≫ biprod.inr :=
begin
  rw biprod.map_eq_map',
  exact ι_is_colimit_map (binary_biproduct.is_colimit W X) _ _ walking_pair.right
end

/-- Given a pair of isomorphisms between the summands of a pair of binary biproducts,
we obtain an isomorphism between the binary biproducts. -/
@[simps]
def biprod.map_iso {W X Y Z : C} [has_binary_biproduct W X] [has_binary_biproduct Y Z]
  (f : W ≅ Y) (g : X ≅ Z) : W ⊞ X ≅ Y ⊞ Z :=
{ hom := biprod.map f.hom g.hom,
  inv := biprod.map f.inv g.inv }

section
variables [has_binary_biproducts C]

/-- The braiding isomorphism which swaps a binary biproduct. -/
@[simps] def biprod.braiding (P Q : C) : P ⊞ Q ≅ Q ⊞ P :=
{ hom := biprod.lift biprod.snd biprod.fst,
  inv := biprod.lift biprod.snd biprod.fst }

/--
An alternative formula for the braiding isomorphism which swaps a binary biproduct,
using the fact that the biproduct is a coproduct.
-/
@[simps]
def biprod.braiding' (P Q : C) : P ⊞ Q ≅ Q ⊞ P :=
{ hom := biprod.desc biprod.inr biprod.inl,
  inv := biprod.desc biprod.inr biprod.inl }

lemma biprod.braiding'_eq_braiding {P Q : C} :
  biprod.braiding' P Q = biprod.braiding P Q :=
by tidy

/-- The braiding isomorphism can be passed through a map by swapping the order. -/
@[reassoc] lemma biprod.braid_natural {W X Y Z : C} (f : X ⟶ Y) (g : Z ⟶ W) :
  biprod.map f g ≫ (biprod.braiding _ _).hom = (biprod.braiding _ _).hom ≫ biprod.map g f :=
by tidy

@[reassoc] lemma biprod.braiding_map_braiding {W X Y Z : C} (f : W ⟶ Y) (g : X ⟶ Z) :
  (biprod.braiding X W).hom ≫ biprod.map f g ≫ (biprod.braiding Y Z).hom = biprod.map g f :=
by tidy

@[simp, reassoc] lemma biprod.symmetry' (P Q : C) :
  biprod.lift biprod.snd biprod.fst ≫ biprod.lift biprod.snd biprod.fst = 𝟙 (P ⊞ Q) :=
by tidy

/-- The braiding isomorphism is symmetric. -/
@[reassoc] lemma biprod.symmetry (P Q : C) :
  (biprod.braiding P Q).hom ≫ (biprod.braiding Q P).hom = 𝟙 _ :=
by simp

end

-- TODO:
-- If someone is interested, they could provide the constructions:
--   has_binary_biproducts ↔ has_finite_biproducts

end category_theory.limits

namespace category_theory.limits

section preadditive
variables {C : Type u} [category.{v} C] [preadditive C]
variables {J : Type v} [decidable_eq J] [fintype J]

open category_theory.preadditive
open_locale big_operators

/--
In a preadditive category, we can construct a biproduct for `f : J → C` from
any bicone `b` for `f` satisfying `total : ∑ j : J, b.π j ≫ b.ι j = 𝟙 b.X`.

(That is, such a bicone is a limit cone and a colimit cocone.)
-/
lemma has_biproduct_of_total {f : J → C} (b : bicone f) (total : ∑ j : J, b.π j ≫ b.ι j = 𝟙 b.X) :
  has_biproduct f :=
has_biproduct.mk
{ bicone := b,
  is_limit :=
  { lift := λ s, ∑ j, s.π.app j ≫ b.ι j,
    uniq' := λ s m h,
    begin
      erw [←category.comp_id m, ←total, comp_sum],
      apply finset.sum_congr rfl,
      intros j m,
      erw [reassoc_of (h j)],
    end,
    fac' := λ s j,
    begin
      simp only [sum_comp, category.assoc, bicone.to_cone_π_app, b.ι_π, comp_dite],
      -- See note [dsimp, simp].
      dsimp, simp,
    end },
  is_colimit :=
  { desc := λ s, ∑ j, b.π j ≫ s.ι.app j,
    uniq' := λ s m h,
    begin
      erw [←category.id_comp m, ←total, sum_comp],
            apply finset.sum_congr rfl,
      intros j m,
      erw [category.assoc, h],
    end,
    fac' := λ s j,
    begin
      simp only [comp_sum, ←category.assoc, bicone.to_cocone_ι_app, b.ι_π, dite_comp],
      dsimp, simp,
    end } }

/-- In a preadditive category, if the product over `f : J → C` exists,
    then the biproduct over `f` exists. -/
lemma has_biproduct.of_has_product (f : J → C) [has_product f] :
  has_biproduct f :=
has_biproduct_of_total
{ X := pi_obj f,
  π := limits.pi.π f,
  ι := λ j, pi.lift (λ j', if h : j = j' then eq_to_hom (congr_arg f h) else 0),
  ι_π := λ j j', by simp, }
(by { ext, simp [sum_comp, comp_dite] })

/-- In a preadditive category, if the coproduct over `f : J → C` exists,
    then the biproduct over `f` exists. -/
lemma has_biproduct.of_has_coproduct (f : J → C) [has_coproduct f] :
  has_biproduct f :=
has_biproduct_of_total
{ X := sigma_obj f,
  π := λ j, sigma.desc (λ j', if h : j' = j then eq_to_hom (congr_arg f h) else 0),
  ι := limits.sigma.ι f,
  ι_π := λ j j', by simp, }
begin
  ext,
  simp only [comp_sum, limits.cofan.mk_π_app, limits.colimit.ι_desc_assoc, eq_self_iff_true,
    limits.colimit.ι_desc, category.comp_id],
  dsimp,
  simp only [dite_comp, finset.sum_dite_eq, finset.mem_univ, if_true, category.id_comp,
    eq_to_hom_refl, limits.has_zero_morphisms.zero_comp],
end

/-- A preadditive category with finite products has finite biproducts. -/
lemma has_finite_biproducts.of_has_finite_products [has_finite_products C] :
  has_finite_biproducts C :=
⟨λ J _ _, { has_biproduct := λ F, by exactI has_biproduct.of_has_product _ }⟩

/-- A preadditive category with finite coproducts has finite biproducts. -/
lemma has_finite_biproducts.of_has_finite_coproducts [has_finite_coproducts C] :
  has_finite_biproducts C :=
⟨λ J _ _, { has_biproduct := λ F, by exactI has_biproduct.of_has_coproduct _ }⟩

section
variables {f : J → C} [has_biproduct f]

/--
In any preadditive category, any biproduct satsifies
`∑ j : J, biproduct.π f j ≫ biproduct.ι f j = 𝟙 (⨁ f)`
-/
@[simp] lemma biproduct.total : ∑ j : J, biproduct.π f j ≫ biproduct.ι f j = 𝟙 (⨁ f) :=
begin
  ext j j',
  simp [comp_sum, sum_comp, biproduct.ι_π, comp_dite, dite_comp],
end

lemma biproduct.lift_eq {T : C} {g : Π j, T ⟶ f j} :
  biproduct.lift g = ∑ j, g j ≫ biproduct.ι f j :=
begin
  ext j,
  simp [sum_comp, biproduct.ι_π, comp_dite],
end

lemma biproduct.desc_eq {T : C} {g : Π j, f j ⟶ T} :
  biproduct.desc g = ∑ j, biproduct.π f j ≫ g j :=
begin
  ext j,
  simp [comp_sum, biproduct.ι_π_assoc, dite_comp],
end

@[simp, reassoc] lemma biproduct.lift_desc {T U : C} {g : Π j, T ⟶ f j} {h : Π j, f j ⟶ U} :
  biproduct.lift g ≫ biproduct.desc h = ∑ j : J, g j ≫ h j :=
by simp [biproduct.lift_eq, biproduct.desc_eq, comp_sum, sum_comp, biproduct.ι_π_assoc,
  comp_dite, dite_comp]

lemma biproduct.map_eq [has_finite_biproducts C] {f g : J → C} {h : Π j, f j ⟶ g j} :
  biproduct.map h = ∑ j : J, biproduct.π f j ≫ h j ≫ biproduct.ι g j :=
begin
  ext,
  simp [biproduct.ι_π, biproduct.ι_π_assoc, comp_sum, sum_comp, comp_dite, dite_comp],
end

end

/--
In a preadditive category, we can construct a binary biproduct for `X Y : C` from
any binary bicone `b` satisfying `total : b.fst ≫ b.inl + b.snd ≫ b.inr = 𝟙 b.X`.

(That is, such a bicone is a limit cone and a colimit cocone.)
-/
lemma has_binary_biproduct_of_total {X Y : C} (b : binary_bicone X Y)
  (total : b.fst ≫ b.inl + b.snd ≫ b.inr = 𝟙 b.X) :
  has_binary_biproduct X Y :=
has_binary_biproduct.mk
{ bicone := b,
  is_limit :=
  { lift := λ s, binary_fan.fst s ≫ b.inl +
      binary_fan.snd s ≫ b.inr,
    uniq' := λ s m h, by erw [←category.comp_id m, ←total,
      comp_add, reassoc_of (h walking_pair.left), reassoc_of (h walking_pair.right)],
    fac' := λ s j, by cases j; simp, },
  is_colimit :=
  { desc := λ s, b.fst ≫ binary_cofan.inl s +
      b.snd ≫ binary_cofan.inr s,
    uniq' := λ s m h, by erw [←category.id_comp m, ←total,
      add_comp, category.assoc, category.assoc, h walking_pair.left, h walking_pair.right],
    fac' := λ s j, by cases j; simp, } }

/-- In a preadditive category, if the product of `X` and `Y` exists, then the
    binary biproduct of `X` and `Y` exists. -/
lemma has_binary_biproduct.of_has_binary_product (X Y : C) [has_binary_product X Y] :
  has_binary_biproduct X Y :=
has_binary_biproduct_of_total
{ X := X ⨯ Y,
  fst := category_theory.limits.prod.fst,
  snd := category_theory.limits.prod.snd,
  inl := prod.lift (𝟙 X) 0,
  inr := prod.lift 0 (𝟙 Y) }
begin
  ext; simp [add_comp],
end

/-- In a preadditive category, if all binary products exist, then all binary biproducts exist. -/
lemma has_binary_biproducts.of_has_binary_products [has_binary_products C] :
  has_binary_biproducts C :=
{ has_binary_biproduct := λ X Y, has_binary_biproduct.of_has_binary_product X Y, }

/-- In a preadditive category, if the coproduct of `X` and `Y` exists, then the
    binary biproduct of `X` and `Y` exists. -/
lemma has_binary_biproduct.of_has_binary_coproduct (X Y : C) [has_binary_coproduct X Y] :
  has_binary_biproduct X Y :=
has_binary_biproduct_of_total
{ X := X ⨿ Y,
  fst := coprod.desc (𝟙 X) 0,
  snd := coprod.desc 0 (𝟙 Y),
  inl := category_theory.limits.coprod.inl,
  inr := category_theory.limits.coprod.inr }
begin
  ext; simp [add_comp],
end

/-- In a preadditive category, if all binary coproducts exist, then all binary biproducts exist. -/
lemma has_binary_biproducts.of_has_binary_coproducts [has_binary_coproducts C] :
  has_binary_biproducts C :=
{ has_binary_biproduct := λ X Y, has_binary_biproduct.of_has_binary_coproduct X Y, }

section
variables {X Y : C} [has_binary_biproduct X Y]

/--
In any preadditive category, any binary biproduct satsifies
`biprod.fst ≫ biprod.inl + biprod.snd ≫ biprod.inr = 𝟙 (X ⊞ Y)`.
-/
@[simp] lemma biprod.total : biprod.fst ≫ biprod.inl + biprod.snd ≫ biprod.inr = 𝟙 (X ⊞ Y) :=
begin
  ext; simp [add_comp],
end

lemma biprod.lift_eq {T : C} {f : T ⟶ X} {g : T ⟶ Y} :
  biprod.lift f g = f ≫ biprod.inl + g ≫ biprod.inr :=
begin
  ext; simp [add_comp],
end

lemma biprod.desc_eq {T : C} {f : X ⟶ T} {g : Y ⟶ T} :
  biprod.desc f g = biprod.fst ≫ f + biprod.snd ≫ g :=
begin
  ext; simp [add_comp],
end

@[simp, reassoc] lemma biprod.lift_desc {T U : C} {f : T ⟶ X} {g : T ⟶ Y} {h : X ⟶ U} {i : Y ⟶ U} :
  biprod.lift f g ≫ biprod.desc h i = f ≫ h + g ≫ i :=
by simp [biprod.lift_eq, biprod.desc_eq]


lemma biprod.map_eq [has_binary_biproducts C] {W X Y Z : C} {f : W ⟶ Y} {g : X ⟶ Z} :
  biprod.map f g = biprod.fst ≫ f ≫ biprod.inl + biprod.snd ≫ g ≫ biprod.inr :=
by apply biprod.hom_ext; apply biprod.hom_ext'; simp

end

end preadditive

end category_theory.limits<|MERGE_RESOLUTION|>--- conflicted
+++ resolved
@@ -247,21 +247,13 @@
 indexed by the same type, we obtain a map between the biproducts. -/
 abbreviation biproduct.map [fintype J] {f g : J → C} [has_finite_biproducts C]
   (p : Π b, f b ⟶ g b) : ⨁ f ⟶ ⨁ g :=
-<<<<<<< HEAD
-is_limit_map (biproduct.bicone f).to_cone (biproduct.is_limit g) (discrete.nat_trans p)
-=======
 is_limit.map (biproduct.bicone f).to_cone (biproduct.is_limit g) (discrete.nat_trans p)
->>>>>>> 177e3aef
 
 /-- An alternative to `biproduct.map` constructed via colimits.
 This construction only exists in order to show it is equal to `biproduct.map`. -/
 abbreviation biproduct.map' [fintype J] {f g : J → C} [has_finite_biproducts C]
   (p : Π b, f b ⟶ g b) : ⨁ f ⟶ ⨁ g :=
-<<<<<<< HEAD
-is_colimit_map (biproduct.is_colimit f) (biproduct.bicone g).to_cocone (discrete.nat_trans p)
-=======
 is_colimit.map (biproduct.is_colimit f) (biproduct.bicone g).to_cocone (discrete.nat_trans p)
->>>>>>> 177e3aef
 
 @[ext] lemma biproduct.hom_ext {f : J → C} [has_biproduct f]
   {Z : C} (g h : Z ⟶ ⨁ f)
@@ -613,22 +605,14 @@
 we obtain a map between the binary biproducts. -/
 abbreviation biprod.map {W X Y Z : C} [has_binary_biproduct W X] [has_binary_biproduct Y Z]
   (f : W ⟶ Y) (g : X ⟶ Z) : W ⊞ X ⟶ Y ⊞ Z :=
-<<<<<<< HEAD
-is_limit_map (binary_biproduct.bicone W X).to_cone (binary_biproduct.is_limit Y Z)
-=======
 is_limit.map (binary_biproduct.bicone W X).to_cone (binary_biproduct.is_limit Y Z)
->>>>>>> 177e3aef
   (@map_pair _ _ (pair W X) (pair Y Z) f g)
 
 /-- An alternative to `biprod.map` constructed via colimits.
 This construction only exists in order to show it is equal to `biprod.map`. -/
 abbreviation biprod.map' {W X Y Z : C} [has_binary_biproduct W X] [has_binary_biproduct Y Z]
   (f : W ⟶ Y) (g : X ⟶ Z) : W ⊞ X ⟶ Y ⊞ Z :=
-<<<<<<< HEAD
-is_colimit_map (binary_biproduct.is_colimit W X) (binary_biproduct.bicone Y Z).to_cocone
-=======
 is_colimit.map (binary_biproduct.is_colimit W X) (binary_biproduct.bicone Y Z).to_cocone
->>>>>>> 177e3aef
   (@map_pair _ _ (pair W X) (pair Y Z) f g)
 
 @[ext] lemma biprod.hom_ext {X Y Z : C} [has_binary_biproduct X Y] (f g : Z ⟶ X ⊞ Y)
