--- conflicted
+++ resolved
@@ -576,6 +576,8 @@
   inv_hom_id' := by rw [← biproduct.cone_point_unique_up_to_iso_hom f hb,
     ← biproduct.cone_point_unique_up_to_iso_inv f hb, iso.inv_hom_id] }
 
+variables {C}
+
 /--
 A binary bicone for a pair of objects `P Q : C` consists of the cone point `X`,
 maps from `X` to both `P` and `Q`, and maps from both `P` and `Q` to `X`,
@@ -692,31 +694,6 @@
 is_colimit.equiv_iso_colimit $ cocones.ext (iso.refl _) (λ j, by { cases j, tidy })
 
 end bicone
-
-/-- Structure witnessing that a binary bicone is a limit cone and a limit cocone. -/
-@[nolint has_inhabited_instance]
-structure binary_bicone.is_bilimit {P Q : C} (b : binary_bicone P Q) :=
-(is_limit : is_limit b.to_cone)
-(is_colimit : is_colimit b.to_cocone)
-
-/-- A binary bicone is a bilimit bicone if and only if the corresponding bicone is a bilimit. -/
-def binary_bicone.to_bicone_is_bilimit {X Y : C} (b : binary_bicone X Y) :
-  b.to_bicone.is_bilimit ≃ b.is_bilimit :=
-{ to_fun := λ h, ⟨b.to_bicone_is_limit h.is_limit, b.to_bicone_is_colimit h.is_colimit⟩,
-  inv_fun := λ h, ⟨b.to_bicone_is_limit.symm h.is_limit, b.to_bicone_is_colimit.symm h.is_colimit⟩,
-  left_inv := λ ⟨h, h'⟩, by { dsimp only, simp },
-  right_inv := λ ⟨h, h'⟩, by { dsimp only, simp } }
-
-/-- A bicone over a pair is a bilimit bicone if and only if the corresponding binary bicone is a
-    bilimit. -/
-def bicone.to_binary_bicone_is_bilimit {X Y : C} (b : bicone (pair X Y).obj) :
-  b.to_binary_bicone.is_bilimit ≃ b.is_bilimit :=
-{ to_fun := λ h, ⟨b.to_binary_bicone_is_limit h.is_limit,
-    b.to_binary_bicone_is_colimit h.is_colimit⟩,
-  inv_fun := λ h, ⟨b.to_binary_bicone_is_limit.symm h.is_limit,
-    b.to_binary_bicone_is_colimit.symm h.is_colimit⟩,
-  left_inv := λ ⟨h, h'⟩, by { dsimp only, simp },
-  right_inv := λ ⟨h, h'⟩, by { dsimp only, simp } }
 
 /--
 A bicone over `P Q : C`, which is both a limit cone and a colimit cocone.
@@ -1011,65 +988,6 @@
 { hom := biprod.map f.hom g.hom,
   inv := biprod.map f.inv g.inv }
 
-<<<<<<< HEAD
-section biprod_kernel
-
-variables (X Y : C) [has_binary_biproduct X Y]
-
-/-- A kernel fork for the kernel of `biprod.fst`. It consists of the
-morphism `biprod.inr`. -/
-def biprod.fst_kernel_fork : kernel_fork (biprod.fst : X ⊞ Y ⟶ X) :=
-kernel_fork.of_ι biprod.inr biprod.inr_fst
-
-@[simp]
-lemma biprod.fst_kernel_fork_ι : fork.ι (biprod.fst_kernel_fork X Y) = biprod.inr :=
-rfl
-
-/-- The fork `biprod.fst_kernel_fork` is indeed a limit.  -/
-def biprod.is_kernel_fst_kernel_fork : is_limit (biprod.fst_kernel_fork X Y) :=
-fork.is_limit.mk' _ $ λ s, ⟨s.ι ≫ biprod.snd, by ext; simp, λ m hm, by simp [← hm]⟩
-
-/-- A kernel fork for the kernel of `biprod.snd`. It consists of the
-morphism `biprod.inl`. -/
-def biprod.snd_kernel_fork : kernel_fork (biprod.snd : X ⊞ Y ⟶ Y) :=
-kernel_fork.of_ι biprod.inl biprod.inl_snd
-
-@[simp]
-lemma biprod.snd_kernel_fork_ι : fork.ι (biprod.snd_kernel_fork X Y) = biprod.inl :=
-rfl
-
-/-- The fork `biprod.snd_kernel_fork` is indeed a limit.  -/
-def biprod.is_kernel_snd_kernel_fork : is_limit (biprod.snd_kernel_fork X Y) :=
-fork.is_limit.mk' _ $ λ s, ⟨s.ι ≫ biprod.fst, by ext; simp, λ m hm, by simp [← hm]⟩
-
-/-- A cokernel cofork for the cokernel of `biprod.inl`. It consists of the
-morphism `biprod.snd`. -/
-def biprod.inl_cokernel_fork : cokernel_cofork (biprod.inl : X ⟶ X ⊞ Y) :=
-cokernel_cofork.of_π biprod.snd biprod.inl_snd
-
-@[simp]
-lemma biprod.inl_cokernel_fork_π : cofork.π (biprod.inl_cokernel_fork X Y) = biprod.snd :=
-rfl
-
-/-- The cofork `biprod.inl_cokernel_fork` is indeed a colimit.  -/
-def biprod.is_cokernel_inl_cokernel_fork : is_colimit (biprod.inl_cokernel_fork X Y) :=
-cofork.is_colimit.mk' _ $ λ s, ⟨biprod.inr ≫ s.π, by ext; simp, λ m hm, by simp [← hm]⟩
-
-/-- A cokernel cofork for the cokernel of `biprod.inr`. It consists of the
-morphism `biprod.fst`. -/
-def biprod.inr_cokernel_fork : cokernel_cofork (biprod.inr : Y ⟶ X ⊞ Y) :=
-cokernel_cofork.of_π biprod.fst biprod.inr_fst
-
-@[simp]
-lemma biprod.inr_cokernel_fork_π : cofork.π (biprod.inr_cokernel_fork X Y) = biprod.fst :=
-rfl
-
-/-- The cofork `biprod.inr_cokernel_fork` is indeed a colimit.  -/
-def biprod.is_cokernel_inr_cokernel_fork : is_colimit (biprod.inr_cokernel_fork X Y) :=
-cofork.is_colimit.mk' _ $ λ s, ⟨biprod.inl ≫ s.π, by ext; simp, λ m hm, by simp [← hm]⟩
-
-end biprod_kernel
-=======
 /-- Auxiliary lemma for `biprod.unique_up_to_iso`. -/
 lemma biprod.cone_point_unique_up_to_iso_hom (X Y : C) [has_binary_biproduct X Y]
   {b : binary_bicone X Y} (hb : b.is_bilimit) :
@@ -1102,7 +1020,64 @@
     ← biprod.cone_point_unique_up_to_iso_inv X Y hb, iso.hom_inv_id],
   inv_hom_id' := by rw [← biprod.cone_point_unique_up_to_iso_hom X Y hb,
     ← biprod.cone_point_unique_up_to_iso_inv X Y hb, iso.inv_hom_id] }
->>>>>>> 5a56e464
+
+section biprod_kernel
+
+variables (X Y : C) [has_binary_biproduct X Y]
+
+/-- A kernel fork for the kernel of `biprod.fst`. It consists of the
+morphism `biprod.inr`. -/
+def biprod.fst_kernel_fork : kernel_fork (biprod.fst : X ⊞ Y ⟶ X) :=
+kernel_fork.of_ι biprod.inr biprod.inr_fst
+
+@[simp]
+lemma biprod.fst_kernel_fork_ι : fork.ι (biprod.fst_kernel_fork X Y) = biprod.inr :=
+rfl
+
+/-- The fork `biprod.fst_kernel_fork` is indeed a limit.  -/
+def biprod.is_kernel_fst_kernel_fork : is_limit (biprod.fst_kernel_fork X Y) :=
+fork.is_limit.mk' _ $ λ s, ⟨s.ι ≫ biprod.snd, by ext; simp, λ m hm, by simp [← hm]⟩
+
+/-- A kernel fork for the kernel of `biprod.snd`. It consists of the
+morphism `biprod.inl`. -/
+def biprod.snd_kernel_fork : kernel_fork (biprod.snd : X ⊞ Y ⟶ Y) :=
+kernel_fork.of_ι biprod.inl biprod.inl_snd
+
+@[simp]
+lemma biprod.snd_kernel_fork_ι : fork.ι (biprod.snd_kernel_fork X Y) = biprod.inl :=
+rfl
+
+/-- The fork `biprod.snd_kernel_fork` is indeed a limit.  -/
+def biprod.is_kernel_snd_kernel_fork : is_limit (biprod.snd_kernel_fork X Y) :=
+fork.is_limit.mk' _ $ λ s, ⟨s.ι ≫ biprod.fst, by ext; simp, λ m hm, by simp [← hm]⟩
+
+/-- A cokernel cofork for the cokernel of `biprod.inl`. It consists of the
+morphism `biprod.snd`. -/
+def biprod.inl_cokernel_fork : cokernel_cofork (biprod.inl : X ⟶ X ⊞ Y) :=
+cokernel_cofork.of_π biprod.snd biprod.inl_snd
+
+@[simp]
+lemma biprod.inl_cokernel_fork_π : cofork.π (biprod.inl_cokernel_fork X Y) = biprod.snd :=
+rfl
+
+/-- The cofork `biprod.inl_cokernel_fork` is indeed a colimit.  -/
+def biprod.is_cokernel_inl_cokernel_fork : is_colimit (biprod.inl_cokernel_fork X Y) :=
+cofork.is_colimit.mk' _ $ λ s, ⟨biprod.inr ≫ s.π, by ext; simp, λ m hm, by simp [← hm]⟩
+
+/-- A cokernel cofork for the cokernel of `biprod.inr`. It consists of the
+morphism `biprod.fst`. -/
+def biprod.inr_cokernel_fork : cokernel_cofork (biprod.inr : Y ⟶ X ⊞ Y) :=
+cokernel_cofork.of_π biprod.fst biprod.inr_fst
+
+@[simp]
+lemma biprod.inr_cokernel_fork_π : cofork.π (biprod.inr_cokernel_fork X Y) = biprod.fst :=
+rfl
+
+/-- The cofork `biprod.inr_cokernel_fork` is indeed a colimit.  -/
+def biprod.is_cokernel_inr_cokernel_fork : is_colimit (biprod.inr_cokernel_fork X Y) :=
+cofork.is_colimit.mk' _ $ λ s, ⟨biprod.inl ≫ s.π, by ext; simp, λ m hm, by simp [← hm]⟩
+
+end biprod_kernel
 
 section
 variables [has_binary_biproducts C]
