/-
Copyright (c) 2022 Wrenna Robson. All rights reserved.
Released under Apache 2.0 license as described in the file LICENSE.
Authors: Wrenna Robson
-/

import analysis.normed.group.basic

/-!
# Hamming spaces

The Hamming metric counts the number of places two members of a (finite) Pi type
differ. The Hamming norm is the same as the Hamming metric over additive groups, and
counts the number of places a member of a (finite) Pi type differs from zero.

This is a useful notion in various applications, but in particular it is relevant
in coding theory, in which it is fundamental for defining the minimum distance of a
code.

## Main definitions
* `hamming_dist x y`: the Hamming distance between `x` and `y`, the number of entries which differ.
* `hamming_norm x`: the Hamming norm of `x`, the number of non-zero entries.
* `hamming β`: a type synonym for `Π i, β i` with `dist` and `norm` provided by the above.
* `hamming.to_hamming`, `hamming.of_hamming`: functions for casting between `hamming β` and
`Π i, β i`.
* `hamming.normed_add_comm_group`: the Hamming norm forms a normed group on `hamming β`.
-/
section hamming_dist_norm

open finset function

variables {α ι : Type*} {β : ι → Type*} [fintype ι] [Π i, decidable_eq (β i)]
variables {γ : ι → Type*} [Π i, decidable_eq (γ i)]

/-- The Hamming distance function to the naturals. -/
def hamming_dist (x y : Π i, β i) : ℕ := (univ.filter (λ i, x i ≠ y i)).card

/-- Corresponds to `dist_self`. -/
@[simp] lemma hamming_dist_self (x : Π i, β i) : hamming_dist x x = 0 :=
by { rw [hamming_dist, card_eq_zero, filter_eq_empty_iff], exact λ _ _ H, H rfl }

/-- Corresponds to `dist_nonneg`. -/
lemma hamming_dist_nonneg {x y : Π i, β i} : 0 ≤ hamming_dist x y := zero_le _

/-- Corresponds to `dist_comm`. -/
lemma hamming_dist_comm (x y : Π i, β i) : hamming_dist x y = hamming_dist y x :=
by simp_rw [hamming_dist, ne_comm]

/-- Corresponds to `dist_triangle`. -/
lemma hamming_dist_triangle (x y z : Π i, β i) :
  hamming_dist x z ≤ hamming_dist x y + hamming_dist y z :=
begin
  classical, simp_rw hamming_dist, refine le_trans (card_mono _) (card_union_le _ _),
  rw ← filter_or, refine monotone_filter_right _ _, intros i h,
  by_contra' H, exact h (eq.trans H.1 H.2)
end

/-- Corresponds to `dist_triangle_left`. -/
lemma hamming_dist_triangle_left (x y z : Π i, β i) :
  hamming_dist x y ≤ hamming_dist z x + hamming_dist z y :=
by { rw hamming_dist_comm z, exact hamming_dist_triangle _ _ _ }

/-- Corresponds to `dist_triangle_right`. -/
lemma hamming_dist_triangle_right (x y z : Π i, β i) :
  hamming_dist x y ≤ hamming_dist x z + hamming_dist y z :=
by { rw hamming_dist_comm y, exact hamming_dist_triangle _ _ _ }

/-- Corresponds to `swap_dist`. -/
theorem swap_hamming_dist : swap (@hamming_dist _ β _ _) = hamming_dist :=
by { funext x y, exact hamming_dist_comm _ _ }

/-- Corresponds to `eq_of_dist_eq_zero`. -/
lemma eq_of_hamming_dist_eq_zero {x y : Π i, β i} : hamming_dist x y = 0 → x = y :=
by simp_rw [hamming_dist, card_eq_zero, filter_eq_empty_iff, not_not,
            funext_iff,  mem_univ, forall_true_left, imp_self]

/-- Corresponds to `dist_eq_zero`. -/
@[simp] lemma hamming_dist_eq_zero {x y : Π i, β i} : hamming_dist x y = 0 ↔ x = y :=
⟨eq_of_hamming_dist_eq_zero, (λ H, by {rw H, exact hamming_dist_self _})⟩

/-- Corresponds to `zero_eq_dist`. -/
@[simp] lemma hamming_zero_eq_dist {x y : Π i, β i} : 0 = hamming_dist x y ↔ x = y :=
by rw [eq_comm, hamming_dist_eq_zero]

/-- Corresponds to `dist_ne_zero`. -/
lemma hamming_dist_ne_zero {x y : Π i, β i} : hamming_dist x y ≠ 0 ↔ x ≠ y :=
hamming_dist_eq_zero.not

/-- Corresponds to `dist_pos`. -/
@[simp] lemma hamming_dist_pos {x y : Π i, β i} : 0 < hamming_dist x y ↔ x ≠ y :=
<<<<<<< HEAD
by rw [←hamming_dist_ne_zero, iff_not_comm, not_lt, nat.le_zero_iff]
=======
by rw [←hamming_dist_ne_zero, iff_not_comm, not_lt, le_zero_iff]
>>>>>>> 9ae03a5b

@[simp] lemma hamming_dist_lt_one {x y : Π i, β i} : hamming_dist x y < 1 ↔ x = y :=
by rw [nat.lt_one_iff, hamming_dist_eq_zero]

lemma hamming_dist_le_card_fintype {x y : Π i, β i} :
  hamming_dist x y ≤ fintype.card ι := card_le_univ _

lemma hamming_dist_comp_le_hamming_dist (f : Π i, γ i → β i) {x y : Π i, γ i} :
  hamming_dist (λ i, f i (x i)) (λ i, f i (y i)) ≤ hamming_dist x y :=
card_mono (monotone_filter_right _ $ λ i H1 H2, H1 $ congr_arg (f i) H2)

lemma hamming_dist_comp (f : Π i, γ i → β i) {x y : Π i, γ i} (hf : Π i, injective (f i)) :
  hamming_dist (λ i, f i (x i)) (λ i, f i (y i)) = hamming_dist x y :=
begin
  refine le_antisymm (hamming_dist_comp_le_hamming_dist _) _,
  exact card_mono (monotone_filter_right _ $ λ i H1 H2, H1 $ hf i H2)
end

lemma hamming_dist_smul_le_hamming_dist [Π i, has_smul α (β i)] {k : α} {x y : Π i, β i} :
  hamming_dist (k • x) (k • y) ≤ hamming_dist x y :=
hamming_dist_comp_le_hamming_dist $ λ i, (•) k

/-- Corresponds to `dist_smul` with the discrete norm on `α`. -/
lemma hamming_dist_smul [Π i, has_smul α (β i)] {k : α} {x y : Π i, β i}
  (hk : Π i, is_smul_regular (β i) k) : hamming_dist (k • x) (k • y) = hamming_dist x y :=
hamming_dist_comp (λ i, (•) k) hk

section has_zero

variables [Π i, has_zero (β i)] [Π i, has_zero (γ i)]

/-- The Hamming weight function to the naturals. -/
def hamming_norm (x : Π i, β i) : ℕ := (univ.filter (λ i, x i ≠ 0)).card

/-- Corresponds to `dist_zero_right`. -/
@[simp] lemma hamming_dist_zero_right (x : Π i, β i) : hamming_dist x 0 = hamming_norm x := rfl

/-- Corresponds to `dist_zero_left`. -/
@[simp] lemma hamming_dist_zero_left : hamming_dist (0 : Π i, β i) = hamming_norm :=
funext $ λ x, by rw [hamming_dist_comm, hamming_dist_zero_right]

/-- Corresponds to `norm_nonneg`. -/
@[simp] lemma hamming_norm_nonneg {x : Π i, β i} : 0 ≤ hamming_norm x := zero_le _

/-- Corresponds to `norm_zero`. -/
@[simp] lemma hamming_norm_zero : hamming_norm (0 : Π i, β i) = 0 := hamming_dist_self _

/-- Corresponds to `norm_eq_zero`. -/
@[simp] lemma hamming_norm_eq_zero {x : Π i, β i} : hamming_norm x = 0 ↔ x = 0 :=
hamming_dist_eq_zero

/-- Corresponds to `norm_ne_zero_iff`. -/
lemma hamming_norm_ne_zero_iff {x : Π i, β i} : hamming_norm x ≠ 0 ↔ x ≠ 0 :=
hamming_norm_eq_zero.not

/-- Corresponds to `norm_pos_iff`. -/
@[simp] lemma hamming_norm_pos_iff {x : Π i, β i} : 0 < hamming_norm x ↔ x ≠ 0 := hamming_dist_pos

@[simp] lemma hamming_norm_lt_one {x : Π i, β i} : hamming_norm x < 1 ↔ x = 0 := hamming_dist_lt_one

lemma hamming_norm_le_card_fintype {x : Π i, β i} : hamming_norm x ≤ fintype.card ι :=
hamming_dist_le_card_fintype

lemma hamming_norm_comp_le_hamming_norm (f : Π i, γ i → β i) {x : Π i, γ i} (hf : Π i, f i 0 = 0) :
  hamming_norm (λ i, f i (x i)) ≤ hamming_norm x :=
by {convert hamming_dist_comp_le_hamming_dist f, simp_rw hf, refl}

lemma hamming_norm_comp (f : Π i, γ i → β i) {x : Π i, γ i} (hf₁ : Π i, injective (f i))
  (hf₂ : Π i, f i 0 = 0) : hamming_norm (λ i, f i (x i)) = hamming_norm x :=
by {convert hamming_dist_comp f hf₁, simp_rw hf₂, refl}

lemma hamming_norm_smul_le_hamming_norm [has_zero α] [Π i, smul_with_zero α (β i)] {k : α}
  {x : Π i, β i} : hamming_norm (k • x) ≤ hamming_norm x :=
hamming_norm_comp_le_hamming_norm (λ i (c : β i), k • c) (λ i, by simp_rw smul_zero)

lemma hamming_norm_smul [has_zero α] [Π i, smul_with_zero α (β i)] {k : α}
  (hk : ∀ i, is_smul_regular (β i) k) (x : Π i, β i) : hamming_norm (k • x) = hamming_norm x :=
hamming_norm_comp (λ i (c : β i), k • c) hk (λ i, by simp_rw smul_zero)

end has_zero

/-- Corresponds to `dist_eq_norm`. -/
lemma hamming_dist_eq_hamming_norm [Π i, add_group (β i)] (x y : Π i, β i) :
  hamming_dist x y = hamming_norm (x - y) :=
by simp_rw [hamming_norm, hamming_dist, pi.sub_apply, sub_ne_zero]

end hamming_dist_norm

/-! ### The `hamming` type synonym -/

/-- Type synonym for a Pi type which inherits the usual algebraic instances, but is equipped with
the Hamming metric and norm, instead of `pi.normed_add_comm_group` which uses the sup norm. -/
def hamming {ι : Type*} (β : ι → Type*) : Type* := Π i, β i

namespace hamming

variables {α ι : Type*} {β : ι → Type*}

/-! Instances inherited from normal Pi types. -/

instance [Π i, inhabited (β i)] : inhabited (hamming β) := ⟨λ i, default⟩
instance [decidable_eq ι] [fintype ι] [Π i, fintype (β i)] : fintype (hamming β) := pi.fintype
instance [inhabited ι] [∀ i, nonempty (β i)] [nontrivial (β default)] :
  nontrivial (hamming β) := pi.nontrivial
instance [fintype ι] [Π i, decidable_eq (β i)] : decidable_eq (hamming β) :=
fintype.decidable_pi_fintype

instance [Π i, has_zero (β i)]    : has_zero (hamming β) := pi.has_zero
instance [Π i, has_neg (β i)]     : has_neg (hamming β) := pi.has_neg
instance [Π i, has_add (β i)]     : has_add (hamming β) := pi.has_add
instance [Π i, has_sub (β i)]     : has_sub (hamming β) := pi.has_sub
instance [Π i, has_smul α (β i)]  : has_smul α (hamming β) := pi.has_smul

instance [has_zero α] [Π i, has_zero (β i)] [Π i, smul_with_zero α (β i)] :
  smul_with_zero α (hamming β) := pi.smul_with_zero _
instance [Π i, add_monoid (β i)] : add_monoid (hamming β) := pi.add_monoid
instance [Π i, add_comm_monoid (β i)] : add_comm_monoid (hamming β) := pi.add_comm_monoid
instance [Π i, add_comm_group (β i)] : add_comm_group (hamming β) := pi.add_comm_group
instance (α) [semiring α] (β : ι → Type*) [Π i, add_comm_monoid (β i)]
  [Π i, module α (β i)] : module α (hamming β) := pi.module _ _ _

/-! API to/from the type synonym. -/

/-- `to_hamming` is the identity function to the `hamming` of a type.  -/
@[pattern] def to_hamming : (Π i, β i) ≃ hamming β := equiv.refl _

/-- `of_hamming` is the identity function from the `hamming` of a type.  -/
@[pattern] def of_hamming : hamming β ≃ Π i, β i := equiv.refl _

@[simp] lemma to_hamming_symm_eq : (@to_hamming _ β).symm = of_hamming := rfl
@[simp] lemma of_hamming_symm_eq : (@of_hamming _ β).symm = to_hamming := rfl
@[simp] lemma to_hamming_of_hamming (x : hamming β) : to_hamming (of_hamming x) = x := rfl
@[simp] lemma of_hamming_to_hamming (x : Π i, β i) : of_hamming (to_hamming x) = x := rfl
@[simp] lemma to_hamming_inj {x y : Π i, β i} : to_hamming x = to_hamming y ↔ x = y := iff.rfl
@[simp] lemma of_hamming_inj {x y : hamming β} : of_hamming x = of_hamming y ↔ x = y := iff.rfl

@[simp] lemma to_hamming_zero [Π i, has_zero (β i)] : to_hamming (0 : Π i, β i) = 0 := rfl
@[simp] lemma of_hamming_zero [Π i, has_zero (β i)] : of_hamming (0 : hamming β) = 0 := rfl
@[simp] lemma to_hamming_neg [Π i, has_neg (β i)] {x : Π i, β i} :
  to_hamming (-x) = - to_hamming x := rfl
@[simp] lemma of_hamming_neg [Π i, has_neg (β i)] {x : hamming β} :
  of_hamming (-x)  = - of_hamming x := rfl
@[simp] lemma to_hamming_add [Π i, has_add (β i)] {x y : Π i, β i} :
  to_hamming (x + y) = to_hamming x + to_hamming y := rfl
@[simp] lemma of_hamming_add [Π i, has_add (β i)] {x y : hamming β} :
  of_hamming (x + y) = of_hamming x + of_hamming y := rfl
@[simp] lemma to_hamming_sub [Π i, has_sub (β i)] {x y : Π i, β i} :
  to_hamming (x - y) = to_hamming x - to_hamming y := rfl
@[simp] lemma of_hamming_sub [Π i, has_sub (β i)] {x y : hamming β} :
  of_hamming (x - y) = of_hamming x - of_hamming y := rfl
@[simp] lemma to_hamming_smul [Π i, has_smul α (β i)] {r : α} {x : Π i, β i} :
  to_hamming (r • x) = r • to_hamming x := rfl
@[simp] lemma of_hamming_smul [Π i, has_smul α (β i)] {r : α} {x : hamming β} :
  of_hamming (r • x) = r • of_hamming x := rfl

section

/-! Instances equipping `hamming` with `hamming_norm` and `hamming_dist`. -/

variables [fintype ι] [Π i, decidable_eq (β i)]

instance : has_dist (hamming β) := ⟨λ x y, hamming_dist (of_hamming x) (of_hamming y)⟩

@[simp, push_cast] lemma dist_eq_hamming_dist (x y : hamming β) :
  dist x y = hamming_dist (of_hamming x) (of_hamming y) := rfl

instance : pseudo_metric_space (hamming β) :=
{ dist_self        := by { push_cast, exact_mod_cast hamming_dist_self },
  dist_comm        := by { push_cast, exact_mod_cast hamming_dist_comm },
  dist_triangle    := by { push_cast, exact_mod_cast hamming_dist_triangle },
  to_uniform_space := ⊥,
  uniformity_dist  := uniformity_dist_of_mem_uniformity _ _ $ λ s, begin
    push_cast,
    split,
    { refine λ hs, ⟨1, zero_lt_one, λ _ _ hab, _⟩,
      rw_mod_cast [hamming_dist_lt_one] at hab,
      rw [of_hamming_inj, ← mem_id_rel] at hab,
      exact hs hab },
    { rintros ⟨_, hε, hs⟩ ⟨_, _⟩ hab,
      rw mem_id_rel at hab,
      rw hab,
      refine hs (lt_of_eq_of_lt _ hε),
      exact_mod_cast hamming_dist_self _ }
  end,
  to_bornology     := ⟨⊥, bot_le⟩,
  cobounded_sets   := begin
    ext,
    push_cast,
    refine iff_of_true (filter.mem_sets.mpr filter.mem_bot) ⟨fintype.card ι, λ _ _ _ _, _⟩,
    exact_mod_cast hamming_dist_le_card_fintype
  end,
  ..hamming.has_dist }

@[simp, push_cast] lemma nndist_eq_hamming_dist (x y : hamming β) :
  nndist x y = hamming_dist (of_hamming x) (of_hamming y) := rfl

instance : metric_space (hamming β) :=
{ eq_of_dist_eq_zero  :=
  by { push_cast, exact_mod_cast @eq_of_hamming_dist_eq_zero _ _ _ _ },
  ..hamming.pseudo_metric_space }

instance [Π i, has_zero (β i)] : has_norm (hamming β) := ⟨λ x, hamming_norm (of_hamming x)⟩

@[simp, push_cast] lemma norm_eq_hamming_norm [Π i, has_zero (β i)] (x : hamming β) :
  ∥x∥ = hamming_norm (of_hamming x) := rfl

instance [Π i, add_comm_group (β i)] : seminormed_add_comm_group (hamming β) :=
{ dist_eq := by { push_cast, exact_mod_cast hamming_dist_eq_hamming_norm }, ..pi.add_comm_group }

@[simp, push_cast] lemma nnnorm_eq_hamming_norm [Π i, add_comm_group (β i)] (x : hamming β) :
  ∥x∥₊ = hamming_norm (of_hamming x) := rfl

instance [Π i, add_comm_group (β i)] : normed_add_comm_group (hamming β) :=
{ ..hamming.seminormed_add_comm_group }

end

end hamming<|MERGE_RESOLUTION|>--- conflicted
+++ resolved
@@ -88,11 +88,7 @@
 
 /-- Corresponds to `dist_pos`. -/
 @[simp] lemma hamming_dist_pos {x y : Π i, β i} : 0 < hamming_dist x y ↔ x ≠ y :=
-<<<<<<< HEAD
-by rw [←hamming_dist_ne_zero, iff_not_comm, not_lt, nat.le_zero_iff]
-=======
 by rw [←hamming_dist_ne_zero, iff_not_comm, not_lt, le_zero_iff]
->>>>>>> 9ae03a5b
 
 @[simp] lemma hamming_dist_lt_one {x y : Π i, β i} : hamming_dist x y < 1 ↔ x = y :=
 by rw [nat.lt_one_iff, hamming_dist_eq_zero]
