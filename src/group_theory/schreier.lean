/-
Copyright (c) 2022 Thomas Browning. All rights reserved.
Released under Apache 2.0 license as described in the file LICENSE.
Authors: Thomas Browning
-/

import data.finite.card
import group_theory.abelianization
import group_theory.exponent
import group_theory.transfer

/-!
# Schreier's Lemma

In this file we prove Schreier's lemma.

## Main results

- `closure_mul_image_eq` : **Schreier's Lemma**: If `R : set G` is a right_transversal
  of `H : subgroup G` with `1 ∈ R`, and if `G` is generated by `S : set G`,
  then `H` is generated by the `set` `(R * S).image (λ g, g * (to_fun hR g)⁻¹)`.
- `fg_of_index_ne_zero` : **Schreier's Lemma**: A finite index subgroup of a finitely generated
  group is finitely generated.
-/

open_locale pointwise

namespace subgroup

open mem_right_transversals

variables {G : Type*} [group G] {H : subgroup G} {R S : set G}

lemma closure_mul_image_mul_eq_top
  (hR : R ∈ right_transversals (H : set G)) (hR1 : (1 : G) ∈ R) (hS : closure S = ⊤) :
  (closure ((R * S).image (λ g, g * (to_fun hR g)⁻¹)) : set G) * R = ⊤ :=
begin
  let f : G → R := λ g, to_fun hR g,
  let U : set G := (R * S).image (λ g, g * (f g)⁻¹),
  change (closure U : set G) * R = ⊤,
  refine top_le_iff.mp (λ g hg, _),
  apply closure_induction_right (eq_top_iff.mp hS (mem_top g)),
  { exact ⟨1, 1, (closure U).one_mem, hR1, one_mul 1⟩ },
  { rintros - s hs ⟨u, r, hu, hr, rfl⟩,
    rw show u * r * s = u * ((r * s) * (f (r * s))⁻¹) * f (r * s), by group,
    refine set.mul_mem_mul ((closure U).mul_mem hu _) (f (r * s)).coe_prop,
    exact subset_closure ⟨r * s, set.mul_mem_mul hr hs, rfl⟩ },
  { rintros - s hs ⟨u, r, hu, hr, rfl⟩,
    rw show u * r * s⁻¹ = u * (f (r * s⁻¹) * s * r⁻¹)⁻¹ * f (r * s⁻¹), by group,
    refine set.mul_mem_mul ((closure U).mul_mem hu ((closure U).inv_mem _)) (f (r * s⁻¹)).2,
    refine subset_closure ⟨f (r * s⁻¹) * s, set.mul_mem_mul (f (r * s⁻¹)).2 hs, _⟩,
    rw [mul_right_inj, inv_inj, ←subtype.coe_mk r hr, ←subtype.ext_iff, subtype.coe_mk],
    apply (mem_right_transversals_iff_exists_unique_mul_inv_mem.mp hR (f (r * s⁻¹) * s)).unique
      (mul_inv_to_fun_mem hR (f (r * s⁻¹) * s)),
    rw [mul_assoc, ←inv_inv s, ←mul_inv_rev, inv_inv],
    exact to_fun_mul_inv_mem hR (r * s⁻¹) },
end

/-- **Schreier's Lemma**: If `R : set G` is a right_transversal of `H : subgroup G`
  with `1 ∈ R`, and if `G` is generated by `S : set G`, then `H` is generated by the `set`
  `(R * S).image (λ g, g * (to_fun hR g)⁻¹)`. -/
lemma closure_mul_image_eq
  (hR : R ∈ right_transversals (H : set G)) (hR1 : (1 : G) ∈ R) (hS : closure S = ⊤) :
  closure ((R * S).image (λ g, g * (to_fun hR g)⁻¹)) = H :=
begin
  have hU : closure ((R * S).image (λ g, g * (to_fun hR g)⁻¹)) ≤ H,
  { rw closure_le,
    rintros - ⟨g, -, rfl⟩,
    exact mul_inv_to_fun_mem hR g },
  refine le_antisymm hU (λ h hh, _),
  obtain ⟨g, r, hg, hr, rfl⟩ :=
  show h ∈ _, from eq_top_iff.mp (closure_mul_image_mul_eq_top hR hR1 hS) (mem_top h),
  suffices : (⟨r, hr⟩ : R) = (⟨1, hR1⟩ : R),
  { rwa [show r = 1, from subtype.ext_iff.mp this, mul_one] },
  apply (mem_right_transversals_iff_exists_unique_mul_inv_mem.mp hR r).unique,
  { rw [subtype.coe_mk, mul_inv_self],
    exact H.one_mem },
  { rw [subtype.coe_mk, inv_one, mul_one],
    exact (H.mul_mem_cancel_left (hU hg)).mp hh },
end

/-- **Schreier's Lemma**: If `R : set G` is a right_transversal of `H : subgroup G`
  with `1 ∈ R`, and if `G` is generated by `S : set G`, then `H` is generated by the `set`
  `(R * S).image (λ g, g * (to_fun hR g)⁻¹)`. -/
lemma closure_mul_image_eq_top
  (hR : R ∈ right_transversals (H : set G)) (hR1 : (1 : G) ∈ R) (hS : closure S = ⊤) :
  closure ((R * S).image (λ g, ⟨g * (to_fun hR g)⁻¹, mul_inv_to_fun_mem hR g⟩) : set H) = ⊤ :=
begin
  rw [eq_top_iff, ←map_subtype_le_map_subtype, monoid_hom.map_closure, set.image_image],
  exact (map_subtype_le ⊤).trans (ge_of_eq (closure_mul_image_eq hR hR1 hS)),
end

/-- **Schreier's Lemma**: If `R : finset G` is a right_transversal of `H : subgroup G`
  with `1 ∈ R`, and if `G` is generated by `S : finset G`, then `H` is generated by the `finset`
  `(R * S).image (λ g, g * (to_fun hR g)⁻¹)`. -/
lemma closure_mul_image_eq_top' [decidable_eq G] {R S : finset G}
  (hR : (R : set G) ∈ right_transversals (H : set G)) (hR1 : (1 : G) ∈ R)
  (hS : closure (S : set G) = ⊤) :
  closure ((((R * S).image (λ g, ⟨_, mul_inv_to_fun_mem hR g⟩)) : finset H) : set H) = ⊤ :=
begin
  rw [finset.coe_image, finset.coe_mul],
  exact closure_mul_image_eq_top hR hR1 hS,
end

lemma exists_finset_card_le_mul (hH : H.index ≠ 0) {S : finset G} (hS : closure (S : set G) = ⊤) :
  ∃ T : finset H, T.card ≤ H.index * S.card ∧ closure (T : set H) = ⊤ :=
begin
  haveI : decidable_eq G := classical.dec_eq G,
  obtain ⟨R₀, hR : R₀ ∈ right_transversals (H : set G), hR1⟩ := exists_right_transversal (1 : G),
  haveI : fintype (G ⧸ H) := fintype_of_index_ne_zero hH,
  haveI : fintype R₀ := fintype.of_equiv _ (mem_right_transversals.to_equiv hR),
  let R : finset G := set.to_finset R₀,
  replace hR : (R : set G) ∈ right_transversals (H : set G) := by rwa set.coe_to_finset,
  replace hR1 : (1 : G) ∈ R := by rwa set.mem_to_finset,
  refine ⟨_, _, closure_mul_image_eq_top' hR hR1 hS⟩,
  calc _ ≤ (R * S).card : finset.card_image_le
  ... ≤ (R ×ˢ S).card : finset.card_image_le
  ... = R.card * S.card : R.card_product S
  ... = H.index * S.card : congr_arg (* S.card) _,
  calc R.card = fintype.card R : (fintype.card_coe R).symm
  ... = _ : (fintype.card_congr (mem_right_transversals.to_equiv hR)).symm
  ... = fintype.card (G ⧸ H) : quotient_group.card_quotient_right_rel H
  ... = H.index : H.index_eq_card.symm,
end

/-- **Schreier's Lemma**: A finite index subgroup of a finitely generated
  group is finitely generated. -/
lemma fg_of_index_ne_zero [hG : group.fg G] (hH : H.index ≠ 0) : group.fg H :=
begin
  obtain ⟨S, hS⟩ := hG.1,
  obtain ⟨T, -, hT⟩ := exists_finset_card_le_mul hH hS,
  exact ⟨⟨T, hT⟩⟩,
end

lemma rank_le_index_mul_rank [hG : group.fg G] {H : subgroup G} (hH : H.index ≠ 0) :
  @group.rank H _ (fg_of_index_ne_zero hH) ≤ H.index * group.rank G :=
begin
  haveI := fg_of_index_ne_zero hH,
  obtain ⟨S, hS₀, hS⟩ := group.rank_spec G,
  obtain ⟨T, hT₀, hT⟩ := exists_finset_card_le_mul hH hS,
  calc group.rank H ≤ T.card : group.rank_le H hT
  ... ≤ H.index * S.card : hT₀
  ... = H.index * group.rank G : congr_arg ((*) H.index) hS₀,
end

variables (G)

def commutator_set : set G :=
{g | ∃ g₁ g₂ : G, ⁅g₁, g₂⁆ = g}

lemma commutator_set_def : commutator_set G = {g | ∃ g₁ g₂ : G, ⁅g₁, g₂⁆ = g} := rfl

instance : nonempty (commutator_set G) :=
⟨⟨1, 1, 1, commutator_element_self 1⟩⟩

/-- If `G` has `n` commutators `[g₁, g₂]`, then `|G'| ∣ [G : Z(G)] ^ ([G : Z(G)] * n + 1)`,
where `G'` denotes the commutator of `G`. -/
<<<<<<< HEAD
lemma card_commutator_dvd_index_center_pow [hG0 : finite (commutator_set G)] :
=======
lemma card_commutator_dvd_index_center_pow [finite (commutator_set G)] :
>>>>>>> bdfa72be
  nat.card (commutator G) ∣
    (center G).index ^ ((center G).index * nat.card (commutator_set G) + 1) :=
begin
  -- First handle the case when `Z(G)` has infinite index and `[G : Z(G)]` is defined to be `0`
  by_cases hG : (center G).index = 0,
  { simp_rw [hG, zero_mul, zero_add, pow_one, dvd_zero] },
  -- Rewrite as `|Z(G) ∩ G'| * [G' : Z(G) ∩ G'] ∣ [G : Z(G)] ^ ([G : Z(G)] * n) * [G : Z(G)]`
  rw [←((center G).subgroup_of (commutator G)).card_mul_index, pow_succ'],
  -- We have `h1 : [G' : Z(G) ∩ G'] ∣ [G : Z(G)]`
  have h1 := relindex_dvd_index_of_normal (center G) (commutator G),
  -- So we can reduce to proving `|Z(G) ∩ G'| ∣ [G : Z(G)] ^ ([G : Z(G)] * n)`
  refine mul_dvd_mul _ h1,
  rw commutator_set_def at hG0,
  haveI := hG0,
  -- We have `h2 : rank (Z(G) ∩ G') ≤ [G' : Z(G) ∩ G'] * rank G'` by Schreier's lemma
  have h2 := rank_le_index_mul_rank (ne_zero_of_dvd_ne_zero hG h1),
  -- We have `h3 : [G' : Z(G) ∩ G'] * rank G' ≤ [G : Z(G)] * n` by `h1` and `rank G' ≤ n`
  have h3 := nat.mul_le_mul (nat.le_of_dvd (nat.pos_of_ne_zero hG) h1) (rank_commutator_le_card G),
  -- So we can reduce to proving `|Z(G) ∩ G'| ∣ [G : Z(G)] ^ rank (Z(G) ∩ G')`
  refine dvd_trans _ (pow_dvd_pow (center G).index (h2.trans h3)),
  -- `Z(G) ∩ G'` is abelian, so it enough to prove that `g ^ [G : Z(G)] = 1` for `g ∈ Z(G) ∩ G'`
  apply card_dvd_exponent_pow_rank' _ (λ g, _),
  -- `Z(G)` is abelian, so `g ∈ Z(G) ∩ G' ≤ G' ≤ ker (transfer : G → Z(G))`
  have := abelianization.commutator_subset_ker (monoid_hom.transfer_center_pow' hG) g.1.2,
  -- `transfer g` is defeq to `g ^ [G : Z(G)]`, so we are done
  simpa only [monoid_hom.mem_ker, subtype.ext_iff] using this,
end

open_locale big_operators

variables {G}

section for_mathlib

-- PRed
lemma stabilizer_conj_act_eq_centralizer (g : G) :
  mul_action.stabilizer (conj_act G) g = (zpowers g).centralizer :=
le_antisymm (le_centralizer_iff.mp (zpowers_le.mpr (λ x, mul_inv_eq_iff_eq_mul.mp)))
  (λ x h, mul_inv_eq_of_eq_mul (h g (mem_zpowers g)).symm)

open quotient_group

-- PRed
noncomputable def quotient_centralizer_embedding (g : G) :
  G ⧸ centralizer (zpowers (g : G)) ↪ commutator_set G :=
((mul_action.orbit_equiv_quotient_stabilizer (conj_act G) g).trans (quotient_equiv_of_eq
  (stabilizer_conj_act_eq_centralizer g))).symm.to_embedding.trans ⟨λ x, ⟨x * g⁻¹,
  let ⟨_, x, rfl⟩ := x in ⟨x, g, rfl⟩⟩, λ x y, subtype.ext ∘ mul_right_cancel ∘ subtype.ext_iff.mp⟩

-- PRed
lemma quotient_centralizer_embedding_apply (g : G) (x : G) :
  quotient_centralizer_embedding g x = ⟨⁅x, g⁆, x, g, rfl⟩ :=
rfl

-- PRed
noncomputable def quotient_center_embedding (S : set G) (hS : closure S = ⊤) :
  G ⧸ center G ↪ S → commutator_set G :=
(quotient_equiv_of_eq (center_eq_infi' S hS)).to_embedding.trans ((quotient_infi_embedding _).trans
  (function.embedding.Pi_congr_right (λ g, quotient_centralizer_embedding g)))

-- PRed
lemma quotient_center_embedding_apply (S : set G) (hS : closure S = ⊤) (g : G) (s : S) :
  quotient_center_embedding S hS g s = ⟨⁅g, s⁆, g, s, rfl⟩ :=
rfl

end for_mathlib

variables (G)

-- PR ready
lemma index_center_ne_zero [finite (commutator_set G)] [group.fg G] :
  (center G).index ≠ 0 :=
begin
  obtain ⟨S, hS1, hS2⟩ := group.rank_spec G,
  exact mt (finite.card_eq_zero_of_embedding (quotient_center_embedding S hS2))
    finite.card_pos.ne',
end

-- PR ready
lemma index_center_le_pow [finite (commutator_set G)] [group.fg G] :
  (center G).index ≤ (nat.card (commutator_set G)) ^ group.rank G :=
begin
  obtain ⟨S, hS1, hS2⟩ := group.rank_spec G,
  rw [←hS1, ←fintype.card_coe, ←nat.card_eq_fintype_card, ←finset.coe_sort_coe, ←nat.card_fun],
  exact finite.card_le_of_embedding (quotient_center_embedding S hS2),
end

/-- Representatives `(g₁, g₂) : G × G` of commutator_set `⁅g₁, g₂⁆ ∈ G`. -/
def commutator_representatives : set (G × G) :=
set.range (λ g : commutator_set G, (classical.some g.2, classical.some (classical.some_spec g.2)))

instance [finite (commutator_set G)] : finite (commutator_representatives G) :=
set.finite_coe_iff.mpr (set.finite_range _)

/-- Subgroup generated by representatives `g₁ g₂ : G` of commutators `⁅g₁, g₂⁆ ∈ G`. -/
def closure_commutator_representatives : subgroup G :=
closure (prod.fst '' commutator_representatives G ∪ prod.snd '' commutator_representatives G)

instance closure_commutator_representatives_fg [finite (commutator_set G)] :
  group.fg (closure_commutator_representatives G) :=
group.closure_finite_fg _

lemma rank_closure_commutator_representations_le [finite (commutator_set G)] :
  group.rank (closure_commutator_representatives G) ≤
    2 * nat.card (commutator_set G) :=
begin
  rw two_mul,
  exact (subgroup.rank_closure_finite_le_nat_card _).trans ((set.card_union_le _ _).trans
    (add_le_add ((finite.card_image_le _).trans (finite.card_range_le _))
    ((finite.card_image_le _).trans (finite.card_range_le _ )))),
end

lemma image_commutator_set_closure_commutator_representatives :
  (closure_commutator_representatives G).subtype ''
    (commutator_set (closure_commutator_representatives G)) = commutator_set G :=
begin
  apply set.subset.antisymm,
  { rintros - ⟨-, ⟨g₁, g₂, rfl⟩, rfl⟩,
    exact ⟨g₁, g₂, rfl⟩ },
  { exact λ g hg, ⟨_, ⟨⟨_, subset_closure (or.inl ⟨_, ⟨⟨g, hg⟩, rfl⟩, rfl⟩)⟩, ⟨_, subset_closure
      (or.inr ⟨_, ⟨⟨g, hg⟩, rfl⟩, rfl⟩)⟩, rfl⟩, classical.some_spec (classical.some_spec hg)⟩ },
end

lemma card_commutator_set_closure_commutator_representatives :
  nat.card (commutator_set (closure_commutator_representatives G)) = nat.card (commutator_set G) :=
begin
  rw ← image_commutator_set_closure_commutator_representatives G,
  refine nat.card_congr (equiv.set.image _ _ (subtype_injective _)),
end

lemma card_commutator_closure_commutator_representatives :
  nat.card (commutator (closure_commutator_representatives G)) = nat.card (commutator G) :=
begin
  rw [commutator_eq_closure G, ←commutator_set_def,
    ←image_commutator_set_closure_commutator_representatives, ←monoid_hom.map_closure,
    commutator_set_def, ←commutator_eq_closure],
  refine nat.card_congr (equiv.set.image _ _ (subtype_injective _)),
end

instance [finite (commutator_set G)] :
  finite (commutator_set (closure_commutator_representatives G)) :=
begin
  apply nat.finite_of_card_ne_zero,
  rw card_commutator_set_closure_commutator_representatives,
  exact finite.card_pos.ne',
end

/-- A bound for the size of the commutator subgroup in terms of the number of commutators. -/
def card_commutator_bound (n : ℕ) := (n ^ (2 * n)) ^ (n ^ (2 * n + 1) + 1)

lemma card_commutator_le_of_finite_commutator_set [finite (commutator_set G)] :
  nat.card (commutator G) ≤ card_commutator_bound (nat.card (commutator_set G)) :=
begin
  have h1 := index_center_le_pow (closure_commutator_representatives G),
  have h2 := card_commutator_dvd_index_center_pow (closure_commutator_representatives G),
  rw card_commutator_set_closure_commutator_representatives at h1 h2,
  rw card_commutator_closure_commutator_representatives at h2,
  replace h1 := h1.trans (nat.pow_le_pow_of_le_right finite.card_pos
    (rank_closure_commutator_representations_le G)),
  replace h2 := h2.trans (pow_dvd_pow _ (add_le_add_right (mul_le_mul_right' h1 _) 1)),
  rw ← pow_succ' at h2,
  replace h2 := nat.le_of_dvd (pow_pos (nat.pos_of_ne_zero (index_center_ne_zero _)) _) h2,
  exact h2.trans (nat.pow_le_pow_of_le_left h1 _),
end

instance [finite (commutator_set G)] : finite (commutator G) :=
begin
  have h2 := card_commutator_dvd_index_center_pow (closure_commutator_representatives G),
  refine nat.finite_of_card_ne_zero (λ h, _),
  rw [card_commutator_closure_commutator_representatives, h, zero_dvd_iff] at h2,
  exact index_center_ne_zero (closure_commutator_representatives G) (pow_eq_zero h2),
end

end subgroup<|MERGE_RESOLUTION|>--- conflicted
+++ resolved
@@ -145,21 +145,9 @@
 
 variables (G)
 
-def commutator_set : set G :=
-{g | ∃ g₁ g₂ : G, ⁅g₁, g₂⁆ = g}
-
-lemma commutator_set_def : commutator_set G = {g | ∃ g₁ g₂ : G, ⁅g₁, g₂⁆ = g} := rfl
-
-instance : nonempty (commutator_set G) :=
-⟨⟨1, 1, 1, commutator_element_self 1⟩⟩
-
 /-- If `G` has `n` commutators `[g₁, g₂]`, then `|G'| ∣ [G : Z(G)] ^ ([G : Z(G)] * n + 1)`,
 where `G'` denotes the commutator of `G`. -/
-<<<<<<< HEAD
-lemma card_commutator_dvd_index_center_pow [hG0 : finite (commutator_set G)] :
-=======
 lemma card_commutator_dvd_index_center_pow [finite (commutator_set G)] :
->>>>>>> bdfa72be
   nat.card (commutator G) ∣
     (center G).index ^ ((center G).index * nat.card (commutator_set G) + 1) :=
 begin
@@ -172,8 +160,6 @@
   have h1 := relindex_dvd_index_of_normal (center G) (commutator G),
   -- So we can reduce to proving `|Z(G) ∩ G'| ∣ [G : Z(G)] ^ ([G : Z(G)] * n)`
   refine mul_dvd_mul _ h1,
-  rw commutator_set_def at hG0,
-  haveI := hG0,
   -- We have `h2 : rank (Z(G) ∩ G') ≤ [G' : Z(G) ∩ G'] * rank G'` by Schreier's lemma
   have h2 := rank_le_index_mul_rank (ne_zero_of_dvd_ne_zero hG h1),
   -- We have `h3 : [G' : Z(G) ∩ G'] * rank G' ≤ [G : Z(G)] * n` by `h1` and `rank G' ≤ n`
@@ -293,9 +279,8 @@
 lemma card_commutator_closure_commutator_representatives :
   nat.card (commutator (closure_commutator_representatives G)) = nat.card (commutator G) :=
 begin
-  rw [commutator_eq_closure G, ←commutator_set_def,
-    ←image_commutator_set_closure_commutator_representatives, ←monoid_hom.map_closure,
-    commutator_set_def, ←commutator_eq_closure],
+  rw [commutator_eq_closure G, ←image_commutator_set_closure_commutator_representatives,
+      ←monoid_hom.map_closure, ←commutator_eq_closure],
   refine nat.card_congr (equiv.set.image _ _ (subtype_injective _)),
 end
 
