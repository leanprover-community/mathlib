--- conflicted
+++ resolved
@@ -241,13 +241,8 @@
   quotient.mk' (to_equiv hS q : G) = q :=
 (to_equiv hS).symm_apply_apply q
 
-<<<<<<< HEAD
-@[to_additive] lemma range_to_equiv_apply {f : G ⧸ H → G} (hf : ∀ q, ↑(f q) = q) (q : G ⧸ H) :
-  ↑(to_equiv (range_mem_left_transversals hf) q) = f q :=
-=======
 @[to_additive] lemma to_equiv_apply {f : G ⧸ H → G} (hf : ∀ q, (f q : G ⧸ H) = q) (q : G ⧸ H) :
   (to_equiv (range_mem_left_transversals hf) q : G) = f q :=
->>>>>>> 90d6f271
 begin
   refine (subtype.ext_iff.mp _).trans (subtype.coe_mk (f q) ⟨q, rfl⟩),
   exact (to_equiv (range_mem_left_transversals hf)).apply_eq_iff_eq_symm_apply.mpr (hf q).symm,
@@ -282,15 +277,9 @@
   (q : quotient (quotient_group.right_rel H)) : quotient.mk' (to_equiv hS q : G) = q :=
 (to_equiv hS).symm_apply_apply q
 
-<<<<<<< HEAD
-@[to_additive] lemma range_to_equiv_apply {f : quotient (quotient_group.right_rel H) → G}
-  (hf : ∀ q, quotient.mk' (f q) = q) (q : quotient (quotient_group.right_rel H)) :
-  ↑(to_equiv (range_mem_right_transversals hf) q) = f q :=
-=======
 @[to_additive] lemma to_equiv_apply {f : quotient (quotient_group.right_rel H) → G}
   (hf : ∀ q, quotient.mk' (f q) = q) (q : quotient (quotient_group.right_rel H)) :
   (to_equiv (range_mem_right_transversals hf) q : G) = f q :=
->>>>>>> 90d6f271
 begin
   refine (subtype.ext_iff.mp _).trans (subtype.coe_mk (f q) ⟨q, rfl⟩),
   exact (to_equiv (range_mem_right_transversals hf)).apply_eq_iff_eq_symm_apply.mpr (hf q).symm,
