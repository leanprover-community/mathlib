/-
Copyright (c) 2021 Thomas Browning. All rights reserved.
Released under Apache 2.0 license as described in the file LICENSE.
Authors: Thomas Browning
-/

<<<<<<< HEAD
import data.zmod.quotient
=======
import group_theory.group_action.quotient
>>>>>>> 1116684d
import group_theory.order_of_element

/-!
# Complements

In this file we define the complement of a subgroup.

## Main definitions

- `is_complement S T` where `S` and `T` are subsets of `G` states that every `g : G` can be
  written uniquely as a product `s * t` for `s ∈ S`, `t ∈ T`.
- `left_transversals T` where `T` is a subset of `G` is the set of all left-complements of `T`,
  i.e. the set of all `S : set G` that contain exactly one element of each left coset of `T`.
- `right_transversals S` where `S` is a subset of `G` is the set of all right-complements of `S`,
  i.e. the set of all `T : set G` that contain exactly one element of each right coset of `S`.

## Main results

- `is_complement_of_coprime` : Subgroups of coprime order are complements.
-/

open_locale big_operators

namespace subgroup

variables {G : Type*} [group G] (H K : subgroup G) (S T : set G)

/-- `S` and `T` are complements if `(*) : S × T → G` is a bijection.
  This notion generalizes left transversals, right transversals, and complementary subgroups. -/
@[to_additive "`S` and `T` are complements if `(*) : S × T → G` is a bijection"]
def is_complement : Prop := function.bijective (λ x : S × T, x.1.1 * x.2.1)

/-- `H` and `K` are complements if `(*) : H × K → G` is a bijection -/
@[to_additive "`H` and `K` are complements if `(*) : H × K → G` is a bijection"]
abbreviation is_complement' := is_complement (H : set G) (K : set G)

/-- The set of left-complements of `T : set G` -/
@[to_additive "The set of left-complements of `T : set G`"]
def left_transversals : set (set G) := {S : set G | is_complement S T}

/-- The set of right-complements of `S : set G` -/
@[to_additive "The set of right-complements of `S : set G`"]
def right_transversals : set (set G) := {T : set G | is_complement S T}

variables {H K S T}

@[to_additive] lemma is_complement'_def :
  is_complement' H K ↔ is_complement (H : set G) (K : set G) := iff.rfl

@[to_additive] lemma is_complement_iff_exists_unique :
  is_complement S T ↔ ∀ g : G, ∃! x : S × T, x.1.1 * x.2.1 = g :=
function.bijective_iff_exists_unique _

@[to_additive] lemma is_complement.exists_unique (h : is_complement S T) (g : G) :
  ∃! x : S × T, x.1.1 * x.2.1 = g :=
is_complement_iff_exists_unique.mp h g

@[to_additive] lemma is_complement'.symm (h : is_complement' H K) : is_complement' K H :=
begin
  let ϕ : H × K ≃ K × H := equiv.mk (λ x, ⟨x.2⁻¹, x.1⁻¹⟩) (λ x, ⟨x.2⁻¹, x.1⁻¹⟩)
    (λ x, prod.ext (inv_inv _) (inv_inv _)) (λ x, prod.ext (inv_inv _) (inv_inv _)),
  let ψ : G ≃ G := equiv.mk (λ g : G, g⁻¹) (λ g : G, g⁻¹) inv_inv inv_inv,
  suffices : ψ ∘ (λ x : H × K, x.1.1 * x.2.1) = (λ x : K × H, x.1.1 * x.2.1) ∘ ϕ,
  { rwa [is_complement'_def, is_complement, ←equiv.bijective_comp, ←this, equiv.comp_bijective] },
  exact funext (λ x, mul_inv_rev _ _),
end

@[to_additive] lemma is_complement'_comm : is_complement' H K ↔ is_complement' K H :=
⟨is_complement'.symm, is_complement'.symm⟩

@[to_additive] lemma is_complement_top_singleton {g : G} : is_complement (⊤ : set G) {g} :=
⟨λ ⟨x, _, rfl⟩ ⟨y, _, rfl⟩ h, prod.ext (subtype.ext (mul_right_cancel h)) rfl,
  λ x, ⟨⟨⟨x * g⁻¹, ⟨⟩⟩, g, rfl⟩, inv_mul_cancel_right x g⟩⟩

@[to_additive] lemma is_complement_singleton_top {g : G} : is_complement ({g} : set G) ⊤ :=
⟨λ ⟨⟨_, rfl⟩, x⟩ ⟨⟨_, rfl⟩, y⟩ h, prod.ext rfl (subtype.ext (mul_left_cancel h)),
  λ x, ⟨⟨⟨g, rfl⟩, g⁻¹ * x, ⟨⟩⟩, mul_inv_cancel_left g x⟩⟩

@[to_additive] lemma is_complement_singleton_left {g : G} : is_complement {g} S ↔ S = ⊤ :=
begin
  refine ⟨λ h, top_le_iff.mp (λ x hx, _), λ h, (congr_arg _ h).mpr is_complement_singleton_top⟩,
  obtain ⟨⟨⟨z, rfl : z = g⟩, y, _⟩, hy⟩ := h.2 (g * x),
  rwa ← mul_left_cancel hy,
end

@[to_additive] lemma is_complement_singleton_right {g : G} : is_complement S {g} ↔ S = ⊤ :=
begin
  refine ⟨λ h, top_le_iff.mp (λ x hx, _), λ h, (congr_arg _ h).mpr is_complement_top_singleton⟩,
  obtain ⟨y, hy⟩ := h.2 (x * g),
  conv_rhs at hy { rw ← (show y.2.1 = g, from y.2.2) },
  rw ← mul_right_cancel hy,
  exact y.1.2,
end

@[to_additive] lemma is_complement_top_left : is_complement ⊤ S ↔ ∃ g : G, S = {g} :=
begin
  refine ⟨λ h, set.exists_eq_singleton_iff_nonempty_subsingleton.mpr ⟨_, λ a ha b hb, _⟩, _⟩,
  { obtain ⟨a, ha⟩ := h.2 1,
    exact ⟨a.2.1, a.2.2⟩ },
  { have : (⟨⟨_, mem_top a⁻¹⟩, ⟨a, ha⟩⟩ : (⊤ : set G) × S) = ⟨⟨_, mem_top b⁻¹⟩, ⟨b, hb⟩⟩ :=
    h.1 ((inv_mul_self a).trans (inv_mul_self b).symm),
    exact subtype.ext_iff.mp ((prod.ext_iff.mp this).2) },
  { rintro ⟨g, rfl⟩,
    exact is_complement_top_singleton },
end

@[to_additive] lemma is_complement_top_right : is_complement S ⊤ ↔ ∃ g : G, S = {g} :=
begin
  refine ⟨λ h, set.exists_eq_singleton_iff_nonempty_subsingleton.mpr ⟨_, λ a ha b hb, _⟩, _⟩,
  { obtain ⟨a, ha⟩ := h.2 1,
    exact ⟨a.1.1, a.1.2⟩ },
  { have : (⟨⟨a, ha⟩, ⟨_, mem_top a⁻¹⟩⟩ : S × (⊤ : set G)) = ⟨⟨b, hb⟩, ⟨_, mem_top b⁻¹⟩⟩ :=
    h.1 ((mul_inv_self a).trans (mul_inv_self b).symm),
    exact subtype.ext_iff.mp ((prod.ext_iff.mp this).1) },
  { rintro ⟨g, rfl⟩,
    exact is_complement_singleton_top },
end

@[to_additive] lemma is_complement'_top_bot : is_complement' (⊤ : subgroup G) ⊥ :=
is_complement_top_singleton

@[to_additive] lemma is_complement'_bot_top : is_complement' (⊥ : subgroup G) ⊤ :=
is_complement_singleton_top

@[simp, to_additive] lemma is_complement'_bot_left : is_complement' ⊥ H ↔ H = ⊤ :=
is_complement_singleton_left.trans coe_eq_univ

@[simp, to_additive] lemma is_complement'_bot_right : is_complement' H ⊥ ↔ H = ⊤ :=
is_complement_singleton_right.trans coe_eq_univ

@[simp, to_additive] lemma is_complement'_top_left : is_complement' ⊤ H ↔ H = ⊥ :=
is_complement_top_left.trans coe_eq_singleton

@[simp, to_additive] lemma is_complement'_top_right : is_complement' H ⊤ ↔ H = ⊥ :=
is_complement_top_right.trans coe_eq_singleton

@[to_additive] lemma mem_left_transversals_iff_exists_unique_inv_mul_mem :
  S ∈ left_transversals T ↔ ∀ g : G, ∃! s : S, (s : G)⁻¹ * g ∈ T :=
begin
  rw [left_transversals, set.mem_set_of_eq, is_complement_iff_exists_unique],
  refine ⟨λ h g, _, λ h g, _⟩,
  { obtain ⟨x, h1, h2⟩ := h g,
    exact ⟨x.1, (congr_arg (∈ T) (eq_inv_mul_of_mul_eq h1)).mp x.2.2, λ y hy,
      (prod.ext_iff.mp (h2 ⟨y, y⁻¹ * g, hy⟩ (mul_inv_cancel_left y g))).1⟩ },
  { obtain ⟨x, h1, h2⟩ := h g,
    refine ⟨⟨x, x⁻¹ * g, h1⟩, mul_inv_cancel_left x g, λ y hy, _⟩,
    have := h2 y.1 ((congr_arg (∈ T) (eq_inv_mul_of_mul_eq hy)).mp y.2.2),
    exact prod.ext this (subtype.ext (eq_inv_mul_of_mul_eq ((congr_arg _ this).mp hy))) },
end

@[to_additive] lemma mem_right_transversals_iff_exists_unique_mul_inv_mem :
  S ∈ right_transversals T ↔ ∀ g : G, ∃! s : S, g * (s : G)⁻¹ ∈ T :=
begin
  rw [right_transversals, set.mem_set_of_eq, is_complement_iff_exists_unique],
  refine ⟨λ h g, _, λ h g, _⟩,
  { obtain ⟨x, h1, h2⟩ := h g,
    exact ⟨x.2, (congr_arg (∈ T) (eq_mul_inv_of_mul_eq h1)).mp x.1.2, λ y hy,
      (prod.ext_iff.mp (h2 ⟨⟨g * y⁻¹, hy⟩, y⟩ (inv_mul_cancel_right g y))).2⟩ },
  { obtain ⟨x, h1, h2⟩ := h g,
    refine ⟨⟨⟨g * x⁻¹, h1⟩, x⟩, inv_mul_cancel_right g x, λ y hy, _⟩,
    have := h2 y.2 ((congr_arg (∈ T) (eq_mul_inv_of_mul_eq hy)).mp y.1.2),
    exact prod.ext (subtype.ext (eq_mul_inv_of_mul_eq ((congr_arg _ this).mp hy))) this },
end

@[to_additive] lemma mem_left_transversals_iff_exists_unique_quotient_mk'_eq :
  S ∈ left_transversals (H : set G) ↔
  ∀ q : quotient (quotient_group.left_rel H), ∃! s : S, quotient.mk' s.1 = q :=
begin
  simp_rw [mem_left_transversals_iff_exists_unique_inv_mul_mem, set_like.mem_coe,
    ← quotient_group.eq'],
  exact ⟨λ h q, quotient.induction_on' q h, λ h g, h (quotient.mk' g)⟩,
end

@[to_additive] lemma mem_right_transversals_iff_exists_unique_quotient_mk'_eq :
  S ∈ right_transversals (H : set G) ↔
  ∀ q : quotient (quotient_group.right_rel H), ∃! s : S, quotient.mk' s.1 = q :=
begin
  simp_rw [mem_right_transversals_iff_exists_unique_mul_inv_mem, set_like.mem_coe,
    ← quotient_group.right_rel_apply, ← quotient.eq'],
  exact ⟨λ h q, quotient.induction_on' q h, λ h g, h (quotient.mk' g)⟩,
end

@[to_additive] lemma mem_left_transversals_iff_bijective : S ∈ left_transversals (H : set G) ↔
  function.bijective (S.restrict (quotient.mk' : G → quotient (quotient_group.left_rel H))) :=
mem_left_transversals_iff_exists_unique_quotient_mk'_eq.trans
  (function.bijective_iff_exists_unique (S.restrict quotient.mk')).symm

@[to_additive] lemma mem_right_transversals_iff_bijective : S ∈ right_transversals (H : set G) ↔
  function.bijective (S.restrict (quotient.mk' : G → quotient (quotient_group.right_rel H))) :=
mem_right_transversals_iff_exists_unique_quotient_mk'_eq.trans
  (function.bijective_iff_exists_unique (S.restrict quotient.mk')).symm

@[to_additive] lemma range_mem_left_transversals {f : G ⧸ H → G} (hf : ∀ q, ↑(f q) = q) :
  set.range f ∈ left_transversals (H : set G) :=
mem_left_transversals_iff_bijective.mpr ⟨by rintros ⟨-, q₁, rfl⟩ ⟨-, q₂, rfl⟩ h;
  exact congr_arg _ (((hf q₁).symm.trans h).trans (hf q₂)), λ q, ⟨⟨f q, q, rfl⟩, hf q⟩⟩

@[to_additive] lemma range_mem_right_transversals {f : quotient (quotient_group.right_rel H) → G}
  (hf : ∀ q, quotient.mk' (f q) = q) : set.range f ∈ right_transversals (H : set G) :=
mem_right_transversals_iff_bijective.mpr ⟨by rintros ⟨-, q₁, rfl⟩ ⟨-, q₂, rfl⟩ h;
  exact congr_arg _ (((hf q₁).symm.trans h).trans (hf q₂)), λ q, ⟨⟨f q, q, rfl⟩, hf q⟩⟩

@[to_additive] lemma exists_left_transversal (g : G) :
  ∃ S ∈ left_transversals (H : set G), g ∈ S :=
begin
  classical,
  refine ⟨set.range (function.update quotient.out' ↑g g), range_mem_left_transversals (λ q, _),
    g, function.update_same g g quotient.out'⟩,
  by_cases hq : q = g,
  { exact hq.symm ▸ congr_arg _ (function.update_same g g quotient.out') },
  { exact eq.trans (congr_arg _ (function.update_noteq hq g quotient.out')) q.out_eq' },
end

@[to_additive] lemma exists_right_transversal (g : G) :
  ∃ S ∈ right_transversals (H : set G), g ∈ S :=
begin
  classical,
  refine ⟨set.range (function.update quotient.out' _ g), range_mem_right_transversals (λ q, _),
    quotient.mk' g, function.update_same (quotient.mk' g) g quotient.out'⟩,
  by_cases hq : q = quotient.mk' g,
  { exact hq.symm ▸ congr_arg _ (function.update_same (quotient.mk' g) g quotient.out') },
  { exact eq.trans (congr_arg _ (function.update_noteq hq g quotient.out')) q.out_eq' },
end

namespace mem_left_transversals

/-- A left transversal is in bijection with left cosets. -/
@[to_additive "A left transversal is in bijection with left cosets."]
noncomputable def to_equiv (hS : S ∈ subgroup.left_transversals (H : set G)) : G ⧸ H ≃ S :=
(equiv.of_bijective _ (subgroup.mem_left_transversals_iff_bijective.mp hS)).symm

@[to_additive] lemma mk'_to_equiv (hS : S ∈ subgroup.left_transversals (H : set G)) (q : G ⧸ H) :
  quotient.mk' (to_equiv hS q : G) = q :=
(to_equiv hS).symm_apply_apply q

@[to_additive] lemma to_equiv_apply {f : G ⧸ H → G} (hf : ∀ q, (f q : G ⧸ H) = q) (q : G ⧸ H) :
  (to_equiv (range_mem_left_transversals hf) q : G) = f q :=
begin
  refine (subtype.ext_iff.mp _).trans (subtype.coe_mk (f q) ⟨q, rfl⟩),
  exact (to_equiv (range_mem_left_transversals hf)).apply_eq_iff_eq_symm_apply.mpr (hf q).symm,
end

/-- A left transversal can be viewed as a function mapping each element of the group
  to the chosen representative from that left coset. -/
@[to_additive "A left transversal can be viewed as a function mapping each element of the group
  to the chosen representative from that left coset."]
noncomputable def to_fun (hS : S ∈ subgroup.left_transversals (H : set G)) : G → S :=
to_equiv hS ∘ quotient.mk'

@[to_additive] lemma inv_to_fun_mul_mem (hS : S ∈ subgroup.left_transversals (H : set G))
  (g : G) : (to_fun hS g : G)⁻¹ * g ∈ H :=
quotient_group.left_rel_apply.mp $ quotient.exact' $ mk'_to_equiv _ _

@[to_additive] lemma inv_mul_to_fun_mem (hS : S ∈ subgroup.left_transversals (H : set G))
  (g : G) : g⁻¹ * to_fun hS g ∈ H :=
(congr_arg (∈ H) (by rw [mul_inv_rev, inv_inv])).mp (H.inv_mem (inv_to_fun_mul_mem hS g))

end mem_left_transversals

namespace mem_right_transversals

/-- A right transversal is in bijection with right cosets. -/
@[to_additive "A right transversal is in bijection with right cosets."]
noncomputable def to_equiv (hS : S ∈ subgroup.right_transversals (H : set G)) :
  quotient (quotient_group.right_rel H) ≃ S :=
(equiv.of_bijective _ (subgroup.mem_right_transversals_iff_bijective.mp hS)).symm

@[to_additive] lemma mk'_to_equiv (hS : S ∈ subgroup.right_transversals (H : set G))
  (q : quotient (quotient_group.right_rel H)) : quotient.mk' (to_equiv hS q : G) = q :=
(to_equiv hS).symm_apply_apply q

@[to_additive] lemma to_equiv_apply {f : quotient (quotient_group.right_rel H) → G}
  (hf : ∀ q, quotient.mk' (f q) = q) (q : quotient (quotient_group.right_rel H)) :
  (to_equiv (range_mem_right_transversals hf) q : G) = f q :=
begin
  refine (subtype.ext_iff.mp _).trans (subtype.coe_mk (f q) ⟨q, rfl⟩),
  exact (to_equiv (range_mem_right_transversals hf)).apply_eq_iff_eq_symm_apply.mpr (hf q).symm,
end

/-- A right transversal can be viewed as a function mapping each element of the group
  to the chosen representative from that right coset. -/
@[to_additive "A right transversal can be viewed as a function mapping each element of the group
  to the chosen representative from that right coset."]
noncomputable def to_fun (hS : S ∈ subgroup.right_transversals (H : set G)) : G → S :=
to_equiv hS ∘ quotient.mk'

@[to_additive] lemma mul_inv_to_fun_mem (hS : S ∈ subgroup.right_transversals (H : set G))
  (g : G) : g * (to_fun hS g : G)⁻¹ ∈ H :=
quotient_group.right_rel_apply.mp $ quotient.exact' $ mk'_to_equiv _ _

@[to_additive] lemma to_fun_mul_inv_mem (hS : S ∈ subgroup.right_transversals (H : set G))
  (g : G) : (to_fun hS g : G) * g⁻¹ ∈ H :=
(congr_arg (∈ H) (by rw [mul_inv_rev, inv_inv])).mp (H.inv_mem (mul_inv_to_fun_mem hS g))

end mem_right_transversals

section action

open_locale pointwise

open mul_action mem_left_transversals

variables {F : Type*} [group F] [mul_action F G] [quotient_action F H]

@[to_additive] instance : mul_action F (left_transversals (H : set G)) :=
{ smul := λ f T, ⟨f • T, by
  { refine mem_left_transversals_iff_exists_unique_inv_mul_mem.mpr (λ g, _),
    obtain ⟨t, ht1, ht2⟩ := mem_left_transversals_iff_exists_unique_inv_mul_mem.mp T.2 (f⁻¹ • g),
    refine ⟨⟨f • t, set.smul_mem_smul_set t.2⟩, _, _⟩,
    { exact (congr_arg _ (smul_inv_smul f g)).mp (quotient_action.inv_mul_mem f ht1) },
    { rintros ⟨-, t', ht', rfl⟩ h,
      replace h := quotient_action.inv_mul_mem f⁻¹ h,
      simp only [subtype.ext_iff, subtype.coe_mk, smul_left_cancel_iff, inv_smul_smul] at h ⊢,
      exact subtype.ext_iff.mp (ht2 ⟨t', ht'⟩ h) } }⟩,
  one_smul := λ T, subtype.ext (one_smul F T),
  mul_smul := λ f₁ f₂ T, subtype.ext (mul_smul f₁ f₂ T) }

@[to_additive] lemma smul_to_fun (f : F) (T : left_transversals (H : set G)) (g : G) :
  (f • to_fun T.2 g : G) = to_fun (f • T).2 (f • g) :=
subtype.ext_iff.mp $ @unique_of_exists_unique ↥(f • T) (λ s, (↑s)⁻¹ * f • g ∈ H)
  (mem_left_transversals_iff_exists_unique_inv_mul_mem.mp (f • T).2 (f • g))
  ⟨f • to_fun T.2 g, set.smul_mem_smul_set (subtype.coe_prop _)⟩ (to_fun (f • T).2 (f • g))
  (quotient_action.inv_mul_mem f (inv_to_fun_mul_mem T.2 g)) (inv_to_fun_mul_mem (f • T).2 (f • g))

@[to_additive] lemma smul_to_equiv (f : F) (T : left_transversals (H : set G)) (q : G ⧸ H) :
  f • (to_equiv T.2 q : G) = to_equiv (f • T).2 (f • q) :=
quotient.induction_on' q (λ g, smul_to_fun f T g)

@[to_additive] lemma smul_apply_eq_smul_apply_inv_smul (f : F) (T : left_transversals (H : set G))
  (q : G ⧸ H) : (to_equiv (f • T).2 q : G) = f • (to_equiv T.2 (f⁻¹ • q) : G) :=
by rw [smul_to_equiv, smul_inv_smul]

end action

@[to_additive] instance : inhabited (left_transversals (H : set G)) :=
⟨⟨set.range quotient.out', range_mem_left_transversals quotient.out_eq'⟩⟩

@[to_additive] instance : inhabited (right_transversals (H : set G)) :=
⟨⟨set.range quotient.out', range_mem_right_transversals quotient.out_eq'⟩⟩

lemma is_complement'.is_compl (h : is_complement' H K) : is_compl H K :=
begin
  refine ⟨λ g ⟨p, q⟩, let x : H × K := ⟨⟨g, p⟩, 1⟩, y : H × K := ⟨1, g, q⟩ in subtype.ext_iff.mp
    (prod.ext_iff.mp (show x = y, from h.1 ((mul_one g).trans (one_mul g).symm))).1, λ g _, _⟩,
  obtain ⟨⟨h, k⟩, rfl⟩ := h.2 g,
  exact subgroup.mul_mem_sup h.2 k.2,
end

lemma is_complement'.sup_eq_top (h : subgroup.is_complement' H K) : H ⊔ K = ⊤ :=
h.is_compl.sup_eq_top

lemma is_complement'.disjoint (h : is_complement' H K) : disjoint H K :=
h.is_compl.disjoint

lemma is_complement.card_mul [fintype G] [fintype S] [fintype T] (h : is_complement S T) :
  fintype.card S * fintype.card T = fintype.card G :=
(fintype.card_prod _ _).symm.trans (fintype.card_of_bijective h)

lemma is_complement'.card_mul [fintype G] [fintype H] [fintype K] (h : is_complement' H K) :
  fintype.card H * fintype.card K = fintype.card G :=
h.card_mul

lemma is_complement'_of_card_mul_and_disjoint [fintype G] [fintype H] [fintype K]
  (h1 : fintype.card H * fintype.card K = fintype.card G) (h2 : disjoint H K) :
  is_complement' H K :=
begin
  refine (fintype.bijective_iff_injective_and_card _).mpr
    ⟨λ x y h, _, (fintype.card_prod H K).trans h1⟩,
  rw [←eq_inv_mul_iff_mul_eq, ←mul_assoc, ←mul_inv_eq_iff_eq_mul] at h,
  change ↑(x.2 * y.2⁻¹) = ↑(x.1⁻¹ * y.1) at h,
  rw [prod.ext_iff, ←@inv_mul_eq_one H _ x.1 y.1, ←@mul_inv_eq_one K _ x.2 y.2, subtype.ext_iff,
      subtype.ext_iff, coe_one, coe_one, h, and_self, ←mem_bot, ←h2.eq_bot, mem_inf],
  exact ⟨subtype.mem ((x.1)⁻¹ * (y.1)), (congr_arg (∈ K) h).mp (subtype.mem (x.2 * (y.2)⁻¹))⟩,
end

lemma is_complement'_iff_card_mul_and_disjoint [fintype G] [fintype H] [fintype K] :
  is_complement' H K ↔
    fintype.card H * fintype.card K = fintype.card G ∧ disjoint H K :=
⟨λ h, ⟨h.card_mul, h.disjoint⟩, λ h, is_complement'_of_card_mul_and_disjoint h.1 h.2⟩

lemma is_complement'_of_coprime [fintype G] [fintype H] [fintype K]
  (h1 : fintype.card H * fintype.card K = fintype.card G)
  (h2 : nat.coprime (fintype.card H) (fintype.card K)) :
  is_complement' H K :=
is_complement'_of_card_mul_and_disjoint h1 (disjoint_iff.mpr (inf_eq_bot_of_coprime h2))

lemma is_complement'_stabilizer {α : Type*} [mul_action G α] (a : α)
  (h1 : ∀ (h : H), h • a = a → h = 1) (h2 : ∀ g : G, ∃ h : H, h • (g • a) = a) :
  is_complement' H (mul_action.stabilizer G a) :=
begin
  refine is_complement_iff_exists_unique.mpr (λ g, _),
  obtain ⟨h, hh⟩ := h2 g,
  have hh' : (↑h * g) • a = a := by rwa [mul_smul],
  refine ⟨⟨h⁻¹, h * g, hh'⟩, inv_mul_cancel_left h g, _⟩,
  rintros ⟨h', g, hg : g • a = a⟩ rfl,
  specialize h1 (h * h') (by rwa [mul_smul, smul_def h', ←hg, ←mul_smul, hg]),
  refine prod.ext (eq_inv_of_mul_eq_one_right h1) (subtype.ext _),
  rwa [subtype.ext_iff, coe_one, coe_mul, ←self_eq_mul_left, mul_assoc ↑h ↑h' g] at h1,
end

end subgroup

namespace subgroup

open equiv function mem_left_transversals mul_action mul_action.quotient zmod

universe u

variables {G : Type u} [group G] (H : subgroup G) (g : G)

/-- Partition `G ⧸ H` into orbits of the action of `g : G`. -/
noncomputable def quotient_equiv_sigma_zmod : G ⧸ H ≃
  Σ (q : quotient (orbit_rel (zpowers g) (G ⧸ H))), zmod (minimal_period ((•) g) q.out') :=
(self_equiv_sigma_orbits (zpowers g) (G ⧸ H)).trans
  (sigma_congr_right (λ q, orbit_zpowers_equiv g q.out'))

lemma quotient_equiv_sigma_zmod_symm_apply
  (q : quotient (orbit_rel (zpowers g) (G ⧸ H))) (k : zmod (minimal_period ((•) g) q.out')) :
  (quotient_equiv_sigma_zmod H g).symm ⟨q, k⟩ = g ^ (k : ℤ) • q.out' :=
rfl

lemma quotient_equiv_sigma_zmod_apply (q : quotient (orbit_rel (zpowers g) (G ⧸ H))) (k : ℤ) :
  quotient_equiv_sigma_zmod H g (g ^ k • q.out') = ⟨q, k⟩ :=
by rw [apply_eq_iff_eq_symm_apply, quotient_equiv_sigma_zmod_symm_apply,
  zmod.coe_int_cast, zpow_smul_mod_minimal_period]

/-- The transfer transversal as a function. -/
noncomputable def transfer_function : G ⧸ H → G :=
λ q, g ^ ((quotient_equiv_sigma_zmod H g q).2 : ℤ) * (quotient_equiv_sigma_zmod H g q).1.out'.out'

lemma transfer_function_apply (q : G ⧸ H) : transfer_function H g q =
  g ^ ((quotient_equiv_sigma_zmod H g q).2 : ℤ) * (quotient_equiv_sigma_zmod H g q).1.out'.out' :=
rfl

lemma coe_transfer_function (q : G ⧸ H) : ↑(transfer_function H g q) = q :=
by rw [transfer_function_apply, ←smul_eq_mul, coe_smul_out',
  ←quotient_equiv_sigma_zmod_symm_apply, sigma.eta, symm_apply_apply]

/-- The transfer transversal as a set. -/
def transfer_set : set G :=
set.range (transfer_function H g)

/-- The transfer transversal. -/
def transfer_transversal : left_transversals (H : set G) :=
⟨transfer_set H g, range_mem_left_transversals (coe_transfer_function H g)⟩

lemma transfer_transversal_apply (q : G ⧸ H) :
  ↑(to_equiv (transfer_transversal H g).2 q) = transfer_function H g q :=
to_equiv_apply (coe_transfer_function H g) q

lemma transfer_transversal_apply'
  (q : quotient (orbit_rel (zpowers g) (G ⧸ H))) (k : zmod (minimal_period ((•) g) q.out')) :
  ↑(to_equiv (transfer_transversal H g).2 (g ^ (k : ℤ) • q.out')) = g ^ (k : ℤ) * q.out'.out' :=
by rw [transfer_transversal_apply, transfer_function_apply,
  ←quotient_equiv_sigma_zmod_symm_apply, apply_symm_apply]

lemma transfer_transversal_apply''
  (q : quotient (orbit_rel (zpowers g) (G ⧸ H))) (k : zmod (minimal_period ((•) g) q.out')) :
  ↑(to_equiv (g • transfer_transversal H g).2 (g ^ (k : ℤ) • q.out')) =
    if k = 0 then g ^ minimal_period ((•) g) q.out' * q.out'.out' else g ^ (k : ℤ) * q.out'.out' :=
begin
  rw [smul_apply_eq_smul_apply_inv_smul, transfer_transversal_apply, transfer_function_apply,
      ←mul_smul, ←zpow_neg_one, ←zpow_add, quotient_equiv_sigma_zmod_apply, smul_eq_mul,
      ←mul_assoc, ←zpow_one_add, int.cast_add, int.cast_neg, int.cast_one, int_cast_cast,
      cast_id', id.def, ←sub_eq_neg_add, cast_sub_one, add_sub_cancel'_right],
  by_cases hk : k = 0,
  { rw [if_pos hk, if_pos hk, int.nat_cast_eq_coe_nat, zpow_coe_nat] },
  { rw [if_neg hk, if_neg hk] },
end

end subgroup<|MERGE_RESOLUTION|>--- conflicted
+++ resolved
@@ -4,12 +4,7 @@
 Authors: Thomas Browning
 -/
 
-<<<<<<< HEAD
 import data.zmod.quotient
-=======
-import group_theory.group_action.quotient
->>>>>>> 1116684d
-import group_theory.order_of_element
 
 /-!
 # Complements
@@ -475,7 +470,7 @@
       ←mul_assoc, ←zpow_one_add, int.cast_add, int.cast_neg, int.cast_one, int_cast_cast,
       cast_id', id.def, ←sub_eq_neg_add, cast_sub_one, add_sub_cancel'_right],
   by_cases hk : k = 0,
-  { rw [if_pos hk, if_pos hk, int.nat_cast_eq_coe_nat, zpow_coe_nat] },
+  { rw [if_pos hk, if_pos hk, zpow_coe_nat] },
   { rw [if_neg hk, if_neg hk] },
 end
 
