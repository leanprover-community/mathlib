/-
Copyright (c) 2019 Amelia Livingston. All rights reserved.
Released under Apache 2.0 license as described in the file LICENSE.
Authors: Amelia Livingston
-/
import data.setoid.basic
import algebra.group.pi
import algebra.group.prod
import data.equiv.mul_add
import group_theory.submonoid.operations

/-!
# Congruence relations

This file defines congruence relations: equivalence relations that preserve a binary operation,
which in this case is multiplication or addition. The principal definition is a `structure`
extending a `setoid` (an equivalence relation), and the inductive definition of the smallest
congruence relation containing a binary relation is also given (see `con_gen`).

The file also proves basic properties of the quotient of a type by a congruence relation, and the
complete lattice of congruence relations on a type. We then establish an order-preserving bijection
between the set of congruence relations containing a congruence relation `c` and the set of
congruence relations on the quotient by `c`.

The second half of the file concerns congruence relations on monoids, in which case the
quotient by the congruence relation is also a monoid. There are results about the universal
property of quotients of monoids, and the isomorphism theorems for monoids.

## Implementation notes

The inductive definition of a congruence relation could be a nested inductive type, defined using
the equivalence closure of a binary relation `eqv_gen`, but the recursor generated does not work.
A nested inductive definition could conceivably shorten proofs, because they would allow invocation
of the corresponding lemmas about `eqv_gen`.

The lemmas `refl`, `symm` and `trans` are not tagged with `@[refl]`, `@[symm]`, and `@[trans]`
respectively as these tags do not work on a structure coerced to a binary relation.

There is a coercion from elements of a type to the element's equivalence class under a
congruence relation.

A congruence relation on a monoid `M` can be thought of as a submonoid of `M × M` for which
membership is an equivalence relation, but whilst this fact is established in the file, it is not
used, since this perspective adds more layers of definitional unfolding.

## Tags

congruence, congruence relation, quotient, quotient by congruence relation, monoid,
quotient monoid, isomorphism theorems
-/

variables (M : Type*) {N : Type*} {P : Type*}

open function setoid

/-- A congruence relation on a type with an addition is an equivalence relation which
    preserves addition. -/
structure add_con [has_add M] extends setoid M :=
(add' : ∀ {w x y z}, r w x → r y z → r (w + y) (x + z))

/-- A congruence relation on a type with a multiplication is an equivalence relation which
    preserves multiplication. -/
@[to_additive add_con] structure con [has_mul M] extends setoid M :=
(mul' : ∀ {w x y z}, r w x → r y z → r (w * y) (x * z))

/-- The equivalence relation underlying an additive congruence relation. -/
add_decl_doc add_con.to_setoid

/-- The equivalence relation underlying a multiplicative congruence relation. -/
add_decl_doc con.to_setoid

variables {M}

/-- The inductively defined smallest additive congruence relation containing a given binary
    relation. -/
inductive add_con_gen.rel [has_add M] (r : M → M → Prop) : M → M → Prop
| of : Π x y, r x y → add_con_gen.rel x y
| refl : Π x, add_con_gen.rel x x
| symm : Π x y, add_con_gen.rel x y → add_con_gen.rel y x
| trans : Π x y z, add_con_gen.rel x y → add_con_gen.rel y z → add_con_gen.rel x z
| add : Π w x y z, add_con_gen.rel w x → add_con_gen.rel y z → add_con_gen.rel (w + y) (x + z)

/-- The inductively defined smallest multiplicative congruence relation containing a given binary
    relation. -/
@[to_additive add_con_gen.rel]
inductive con_gen.rel [has_mul M] (r : M → M → Prop) : M → M → Prop
| of : Π x y, r x y → con_gen.rel x y
| refl : Π x, con_gen.rel x x
| symm : Π x y, con_gen.rel x y → con_gen.rel y x
| trans : Π x y z, con_gen.rel x y → con_gen.rel y z → con_gen.rel x z
| mul : Π w x y z, con_gen.rel w x → con_gen.rel y z → con_gen.rel (w * y) (x * z)

/-- The inductively defined smallest multiplicative congruence relation containing a given binary
    relation. -/
@[to_additive add_con_gen "The inductively defined smallest additive congruence relation containing
a given binary relation."]
def con_gen [has_mul M] (r : M → M → Prop) : con M :=
⟨⟨con_gen.rel r, ⟨con_gen.rel.refl, con_gen.rel.symm, con_gen.rel.trans⟩⟩, con_gen.rel.mul⟩

namespace con

section
variables [has_mul M] [has_mul N] [has_mul P] (c : con M)

@[to_additive]
instance : inhabited (con M) :=
⟨con_gen empty_relation⟩

/-- A coercion from a congruence relation to its underlying binary relation. -/
@[to_additive "A coercion from an additive congruence relation to its underlying binary relation."]
<<<<<<< HEAD
instance : has_coe_to_fun (con M) (λ _, M → M → Prop) := ⟨λ c x y, c.r x y⟩
=======
instance : has_coe_to_fun (con M) := ⟨_, λ c, λ x y, @setoid.r _ c.to_setoid x y⟩
>>>>>>> a132d0ab

@[simp, to_additive] lemma rel_eq_coe (c : con M) : c.r = c := rfl

/-- Congruence relations are reflexive. -/
@[to_additive "Additive congruence relations are reflexive."]
protected lemma refl (x) : c x x := c.to_setoid.refl' x

/-- Congruence relations are symmetric. -/
@[to_additive "Additive congruence relations are symmetric."]
protected lemma symm : ∀ {x y}, c x y → c y x := λ _ _ h, c.to_setoid.symm' h

/-- Congruence relations are transitive. -/
@[to_additive "Additive congruence relations are transitive."]
protected lemma trans : ∀ {x y z}, c x y → c y z → c x z :=
λ _ _ _ h, c.to_setoid.trans' h

/-- Multiplicative congruence relations preserve multiplication. -/
@[to_additive "Additive congruence relations preserve addition."]
protected lemma mul : ∀ {w x y z}, c w x → c y z → c (w * y) (x * z) :=
λ _ _ _ _ h1 h2, c.mul' h1 h2

@[simp, to_additive] lemma rel_mk {s : setoid M} {h a b} :
  con.mk s h a b ↔ r a b :=
iff.rfl

/-- Given a type `M` with a multiplication, a congruence relation `c` on `M`, and elements of `M`
    `x, y`, `(x, y) ∈ M × M` iff `x` is related to `y` by `c`. -/
@[to_additive "Given a type `M` with an addition, `x, y ∈ M`, and an additive congruence relation
`c` on `M`, `(x, y) ∈ M × M` iff `x` is related to `y` by `c`."]
instance : has_mem (M × M) (con M) := ⟨λ x c, c x.1 x.2⟩

variables {c}

/-- The map sending a congruence relation to its underlying binary relation is injective. -/
@[to_additive "The map sending an additive congruence relation to its underlying binary relation
is injective."]
lemma ext' {c d : con M} (H : c.r = d.r) : c = d :=
by { rcases c with ⟨⟨⟩⟩, rcases d with ⟨⟨⟩⟩, cases H, congr, }

/-- Extensionality rule for congruence relations. -/
@[ext, to_additive "Extensionality rule for additive congruence relations."]
lemma ext {c d : con M} (H : ∀ x y, c x y ↔ d x y) : c = d :=
ext' $ by ext; apply H

attribute [ext] add_con.ext

/-- The map sending a congruence relation to its underlying equivalence relation is injective. -/
@[to_additive "The map sending an additive congruence relation to its underlying equivalence
relation is injective."]
lemma to_setoid_inj {c d : con M} (H : c.to_setoid = d.to_setoid) : c = d :=
ext $ ext_iff.1 H

/-- Iff version of extensionality rule for congruence relations. -/
@[to_additive "Iff version of extensionality rule for additive congruence relations."]
lemma ext_iff {c d : con M} : (∀ x y, c x y ↔ d x y) ↔ c = d :=
⟨ext, λ h _ _, h ▸ iff.rfl⟩

/-- Two congruence relations are equal iff their underlying binary relations are equal. -/
@[to_additive "Two additive congruence relations are equal iff their underlying binary relations
are equal."]
lemma ext'_iff {c d : con M} : c.r = d.r ↔ c = d :=
⟨ext', λ h, h ▸ rfl⟩

/-- The kernel of a multiplication-preserving function as a congruence relation. -/
@[to_additive "The kernel of an addition-preserving function as an additive congruence relation."]
def mul_ker (f : M → P) (h : ∀ x y, f (x * y) = f x * f y) : con M :=
{ to_setoid := setoid.ker f,
  mul' := λ _ _ _ _ h1 h2, by { dsimp [setoid.ker] at *, rw [h, h1, h2, h], } }

/-- Given types with multiplications `M, N`, the product of two congruence relations `c` on `M` and
    `d` on `N`: `(x₁, x₂), (y₁, y₂) ∈ M × N` are related by `c.prod d` iff `x₁` is related to `y₁`
    by `c` and `x₂` is related to `y₂` by `d`. -/
@[to_additive prod "Given types with additions `M, N`, the product of two congruence relations
`c` on `M` and `d` on `N`: `(x₁, x₂), (y₁, y₂) ∈ M × N` are related by `c.prod d` iff `x₁`
is related to `y₁` by `c` and `x₂` is related to `y₂` by `d`."]
protected def prod (c : con M) (d : con N) : con (M × N) :=
{ mul' := λ _ _ _ _ h1 h2, ⟨c.mul h1.1 h2.1, d.mul h1.2 h2.2⟩, ..c.to_setoid.prod d.to_setoid }

/-- The product of an indexed collection of congruence relations. -/
@[to_additive "The product of an indexed collection of additive congruence relations."]
def pi {ι : Type*} {f : ι → Type*} [Π i, has_mul (f i)]
  (C : Π i, con (f i)) : con (Π i, f i) :=
{ mul' := λ _ _ _ _ h1 h2 i, (C i).mul (h1 i) (h2 i), ..@pi_setoid _ _ $ λ i, (C i).to_setoid }

variables (c)

-- Quotients

/-- Defining the quotient by a congruence relation of a type with a multiplication. -/
@[to_additive "Defining the quotient by an additive congruence relation of a type with
an addition."]
protected def quotient := quotient $ c.to_setoid

/-- Coercion from a type with a multiplication to its quotient by a congruence relation.

See Note [use has_coe_t]. -/
@[to_additive "Coercion from a type with an addition to its quotient by an additive congruence
relation", priority 0]
instance : has_coe_t M c.quotient := ⟨@quotient.mk _ c.to_setoid⟩

/-- The quotient by a decidable congruence relation has decidable equality. -/
@[to_additive "The quotient by a decidable additive congruence relation has decidable equality."]
instance [d : ∀ a b, decidable (c a b)] : decidable_eq c.quotient :=
@quotient.decidable_eq M c.to_setoid d

@[simp, to_additive] lemma quot_mk_eq_coe {M : Type*} [has_mul M] (c : con M) (x : M) :
  quot.mk c x = (x : c.quotient) :=
rfl

/-- The function on the quotient by a congruence relation `c` induced by a function that is
    constant on `c`'s equivalence classes. -/
@[elab_as_eliminator, to_additive "The function on the quotient by a congruence relation `c`
induced by a function that is constant on `c`'s equivalence classes."]
protected def lift_on {β} {c : con M} (q : c.quotient) (f : M → β)
  (h : ∀ a b, c a b → f a = f b) : β := quotient.lift_on' q f h

/-- The binary function on the quotient by a congruence relation `c` induced by a binary function
    that is constant on `c`'s equivalence classes. -/
@[elab_as_eliminator, to_additive "The binary function on the quotient by a congruence relation `c`
induced by a binary function that is constant on `c`'s equivalence classes."]
protected def lift_on₂ {β} {c : con M} (q r : c.quotient) (f : M → M → β)
  (h : ∀ a₁ a₂ b₁ b₂, c a₁ b₁ → c a₂ b₂ → f a₁ a₂ = f b₁ b₂) : β := quotient.lift_on₂' q r f h

/-- A version of `quotient.hrec_on₂'` for quotients by `con`. -/
@[to_additive "A version of `quotient.hrec_on₂'` for quotients by `add_con`."]
protected def hrec_on₂ {cM : con M} {cN : con N} {φ : cM.quotient → cN.quotient → Sort*}
  (a : cM.quotient) (b : cN.quotient)
  (f : Π (x : M) (y : N), φ x y) (h : ∀ x y x' y', cM x x' → cN y y' → f x y == f x' y') :
  φ a b :=
quotient.hrec_on₂' a b f h

@[simp, to_additive] lemma hrec_on₂_coe {cM : con M} {cN : con N}
  {φ : cM.quotient → cN.quotient → Sort*} (a : M) (b : N)
  (f : Π (x : M) (y : N), φ x y) (h : ∀ x y x' y', cM x x' → cN y y' → f x y == f x' y') :
  con.hrec_on₂ ↑a ↑b f h = f a b :=
rfl

variables {c}

/-- The inductive principle used to prove propositions about the elements of a quotient by a
    congruence relation. -/
@[elab_as_eliminator, to_additive "The inductive principle used to prove propositions about
the elements of a quotient by an additive congruence relation."]
protected lemma induction_on {C : c.quotient → Prop} (q : c.quotient) (H : ∀ x : M, C x) : C q :=
quotient.induction_on' q H

/-- A version of `con.induction_on` for predicates which take two arguments. -/
@[elab_as_eliminator, to_additive "A version of `add_con.induction_on` for predicates which take
two arguments."]
protected lemma induction_on₂ {d : con N} {C : c.quotient → d.quotient → Prop}
  (p : c.quotient) (q : d.quotient) (H : ∀ (x : M) (y : N), C x y) : C p q :=
quotient.induction_on₂' p q H

variables (c)

/-- Two elements are related by a congruence relation `c` iff they are represented by the same
    element of the quotient by `c`. -/
@[simp, to_additive "Two elements are related by an additive congruence relation `c` iff they
are represented by the same element of the quotient by `c`."]
protected lemma eq {a b : M} : (a : c.quotient) = b ↔ c a b :=
quotient.eq'

/-- The multiplication induced on the quotient by a congruence relation on a type with a
    multiplication. -/
@[to_additive "The addition induced on the quotient by an additive congruence relation on a type
with an addition."]
instance has_mul : has_mul c.quotient :=
⟨λ x y, quotient.lift_on₂' x y (λ w z, ((w * z : M) : c.quotient))
     $ λ _ _ _ _ h1 h2, c.eq.2 $ c.mul h1 h2⟩

/-- The kernel of the quotient map induced by a congruence relation `c` equals `c`. -/
@[simp, to_additive "The kernel of the quotient map induced by an additive congruence relation
`c` equals `c`."]
lemma mul_ker_mk_eq : mul_ker (coe : M → c.quotient) (λ x y, rfl) = c :=
ext $ λ x y, quotient.eq'

variables {c}

/-- The coercion to the quotient of a congruence relation commutes with multiplication (by
    definition). -/
@[simp, to_additive "The coercion to the quotient of an additive congruence relation commutes with
addition (by definition)."]
lemma coe_mul (x y : M) : (↑(x * y) : c.quotient) = ↑x * ↑y := rfl

/-- Definition of the function on the quotient by a congruence relation `c` induced by a function
    that is constant on `c`'s equivalence classes. -/
@[simp, to_additive "Definition of the function on the quotient by an additive congruence
relation `c` induced by a function that is constant on `c`'s equivalence classes."]
protected lemma lift_on_coe {β} (c : con M) (f : M → β)
  (h : ∀ a b, c a b → f a = f b) (x : M) :
  con.lift_on (x : c.quotient) f h = f x := rfl

/-- Makes an isomorphism of quotients by two congruence relations, given that the relations are
    equal. -/
@[to_additive "Makes an additive isomorphism of quotients by two additive congruence relations,
given that the relations are equal."]
protected def congr {c d : con M} (h : c = d) :  c.quotient ≃* d.quotient :=
{ map_mul' := λ x y, by rcases x; rcases y; refl,
  ..quotient.congr (equiv.refl M) $ by apply ext_iff.2 h }

-- The complete lattice of congruence relations on a type

/-- For congruence relations `c, d` on a type `M` with a multiplication, `c ≤ d` iff `∀ x y ∈ M`,
    `x` is related to `y` by `d` if `x` is related to `y` by `c`. -/
@[to_additive "For additive congruence relations `c, d` on a type `M` with an addition, `c ≤ d` iff
`∀ x y ∈ M`, `x` is related to `y` by `d` if `x` is related to `y` by `c`."]
instance : has_le (con M) := ⟨λ c d, ∀ ⦃x y⦄, c x y → d x y⟩

/-- Definition of `≤` for congruence relations. -/
@[to_additive "Definition of `≤` for additive congruence relations."]
theorem le_def {c d : con M} : c ≤ d ↔ ∀ {x y}, c x y → d x y := iff.rfl

/-- The infimum of a set of congruence relations on a given type with a multiplication. -/
@[to_additive "The infimum of a set of additive congruence relations on a given type with
an addition."]
instance : has_Inf (con M) :=
⟨λ S, ⟨⟨λ x y, ∀ c : con M, c ∈ S → c x y,
⟨λ x c hc, c.refl x, λ _ _ h c hc, c.symm $ h c hc,
 λ _ _ _ h1 h2 c hc, c.trans (h1 c hc) $ h2 c hc⟩⟩,
 λ _ _ _ _ h1 h2 c hc, c.mul (h1 c hc) $ h2 c hc⟩⟩

/-- The infimum of a set of congruence relations is the same as the infimum of the set's image
    under the map to the underlying equivalence relation. -/
@[to_additive "The infimum of a set of additive congruence relations is the same as the infimum of
the set's image under the map to the underlying equivalence relation."]
lemma Inf_to_setoid (S : set (con M)) : (Inf S).to_setoid = Inf (to_setoid '' S) :=
setoid.ext' $ λ x y, ⟨λ h r ⟨c, hS, hr⟩, by rw ←hr; exact h c hS,
  λ h c hS, h c.to_setoid ⟨c, hS, rfl⟩⟩

/-- The infimum of a set of congruence relations is the same as the infimum of the set's image
    under the map to the underlying binary relation. -/
@[to_additive "The infimum of a set of additive congruence relations is the same as the infimum
of the set's image under the map to the underlying binary relation."]
lemma Inf_def (S : set (con M)) : ⇑(Inf S) = Inf (@set.image (con M) (M → M → Prop) coe_fn S) :=
by { ext, simp only [Inf_image, infi_apply, infi_Prop_eq], refl }

@[to_additive]
instance : partial_order (con M) :=
{ le := (≤),
  lt := λ c d, c ≤ d ∧ ¬d ≤ c,
  le_refl := λ c _ _, id,
  le_trans := λ c1 c2 c3 h1 h2 x y h, h2 $ h1 h,
  lt_iff_le_not_le := λ _ _, iff.rfl,
  le_antisymm := λ c d hc hd, ext $ λ x y, ⟨λ h, hc h, λ h, hd h⟩ }

/-- The complete lattice of congruence relations on a given type with a multiplication. -/
@[to_additive "The complete lattice of additive congruence relations on a given type with
an addition."]
instance : complete_lattice (con M) :=
{ inf := λ c d, ⟨(c.to_setoid ⊓ d.to_setoid), λ _ _ _ _ h1 h2, ⟨c.mul h1.1 h2.1, d.mul h1.2 h2.2⟩⟩,
  inf_le_left := λ _ _ _ _ h, h.1,
  inf_le_right := λ _ _ _ _ h, h.2,
  le_inf := λ _ _ _ hb hc _ _ h, ⟨hb h, hc h⟩,
  top := { mul' := by tauto, ..setoid.complete_lattice.top},
  le_top := λ _ _ _ h, trivial,
  bot := { mul' := λ _ _ _ _ h1 h2, h1 ▸ h2 ▸ rfl, ..setoid.complete_lattice.bot},
  bot_le := λ c x y h, h ▸ c.refl x,
  .. complete_lattice_of_Inf (con M) $ assume s,
    ⟨λ r hr x y h, (h : ∀ r ∈ s, (r : con M) x y) r hr, λ r hr x y h r' hr', hr hr' h⟩ }

/-- The infimum of two congruence relations equals the infimum of the underlying binary
    operations. -/
@[to_additive "The infimum of two additive congruence relations equals the infimum of the
underlying binary operations."]
lemma inf_def {c d : con M} : (c ⊓ d).r = c.r ⊓ d.r := rfl

/-- Definition of the infimum of two congruence relations. -/
@[to_additive "Definition of the infimum of two additive congruence relations."]
theorem inf_iff_and {c d : con M} {x y} : (c ⊓ d) x y ↔ c x y ∧ d x y := iff.rfl

/-- The inductively defined smallest congruence relation containing a binary relation `r` equals
    the infimum of the set of congruence relations containing `r`. -/
@[to_additive add_con_gen_eq "The inductively defined smallest additive congruence relation
containing a binary relation `r` equals the infimum of the set of additive congruence relations
containing `r`."]
theorem con_gen_eq (r : M → M → Prop) :
  con_gen r = Inf {s : con M | ∀ x y, r x y → s x y} :=
le_antisymm
  (λ x y H, con_gen.rel.rec_on H (λ _ _ h _ hs, hs _ _ h) (con.refl _) (λ _ _ _, con.symm _)
    (λ _ _ _ _ _, con.trans _)
    $ λ w x y z _ _ h1 h2 c hc, c.mul (h1 c hc) $ h2 c hc)
  (Inf_le (λ _ _, con_gen.rel.of _ _))

/-- The smallest congruence relation containing a binary relation `r` is contained in any
    congruence relation containing `r`. -/
@[to_additive add_con_gen_le "The smallest additive congruence relation containing a binary
relation `r` is contained in any additive congruence relation containing `r`."]
theorem con_gen_le {r : M → M → Prop} {c : con M} (h : ∀ x y, r x y → @setoid.r _ c.to_setoid x y) :
  con_gen r ≤ c :=
by rw con_gen_eq; exact Inf_le h

/-- Given binary relations `r, s` with `r` contained in `s`, the smallest congruence relation
    containing `s` contains the smallest congruence relation containing `r`. -/
@[to_additive add_con_gen_mono "Given binary relations `r, s` with `r` contained in `s`, the
smallest additive congruence relation containing `s` contains the smallest additive congruence
relation containing `r`."]
theorem con_gen_mono {r s : M → M → Prop} (h : ∀ x y, r x y → s x y) :
  con_gen r ≤ con_gen s :=
con_gen_le $ λ x y hr, con_gen.rel.of _ _ $ h x y hr

/-- Congruence relations equal the smallest congruence relation in which they are contained. -/
@[simp, to_additive add_con_gen_of_add_con "Additive congruence relations equal the smallest
additive congruence relation in which they are contained."]
lemma con_gen_of_con (c : con M) : con_gen c = c :=
le_antisymm (by rw con_gen_eq; exact Inf_le (λ _ _, id)) con_gen.rel.of

/-- The map sending a binary relation to the smallest congruence relation in which it is
    contained is idempotent. -/
@[simp, to_additive add_con_gen_idem "The map sending a binary relation to the smallest additive
congruence relation in which it is contained is idempotent."]
lemma con_gen_idem (r : M → M → Prop) :
  con_gen (con_gen r) = con_gen r :=
con_gen_of_con _

/-- The supremum of congruence relations `c, d` equals the smallest congruence relation containing
    the binary relation '`x` is related to `y` by `c` or `d`'. -/
@[to_additive sup_eq_add_con_gen "The supremum of additive congruence relations `c, d` equals the
smallest additive congruence relation containing the binary relation '`x` is related to `y`
by `c` or `d`'."]
lemma sup_eq_con_gen (c d : con M) :
  c ⊔ d = con_gen (λ x y, c x y ∨ d x y) :=
begin
  rw con_gen_eq,
  apply congr_arg Inf,
  simp only [le_def, or_imp_distrib, ← forall_and_distrib]
end

/-- The supremum of two congruence relations equals the smallest congruence relation containing
    the supremum of the underlying binary operations. -/
@[to_additive "The supremum of two additive congruence relations equals the smallest additive
congruence relation containing the supremum of the underlying binary operations."]
lemma sup_def {c d : con M} : c ⊔ d = con_gen (c.r ⊔ d.r) :=
by rw sup_eq_con_gen; refl

/-- The supremum of a set of congruence relations `S` equals the smallest congruence relation
    containing the binary relation 'there exists `c ∈ S` such that `x` is related to `y` by
    `c`'. -/
@[to_additive Sup_eq_add_con_gen "The supremum of a set of additive congruence relations `S` equals
the smallest additive congruence relation containing the binary relation 'there exists `c ∈ S`
such that `x` is related to `y` by `c`'."]
lemma Sup_eq_con_gen (S : set (con M)) :
  Sup S = con_gen (λ x y, ∃ c : con M, c ∈ S ∧ c x y) :=
begin
  rw con_gen_eq,
  apply congr_arg Inf,
  ext,
  exact ⟨λ h _ _ ⟨r, hr⟩, h hr.1 hr.2,
         λ h r hS _ _ hr, h _ _ ⟨r, hS, hr⟩⟩,
end

/-- The supremum of a set of congruence relations is the same as the smallest congruence relation
    containing the supremum of the set's image under the map to the underlying binary relation. -/
@[to_additive "The supremum of a set of additive congruence relations is the same as the smallest
additive congruence relation containing the supremum of the set's image under the map to the
underlying binary relation."]
lemma Sup_def {S : set (con M)} :
  Sup S = con_gen (Sup (@set.image (con M) (M → M → Prop) coe_fn S)) :=
begin
  rw [Sup_eq_con_gen, Sup_image],
  congr' with x y,
  simp only [Sup_image, supr_apply, supr_Prop_eq, exists_prop, rel_eq_coe]
end

variables (M)

/-- There is a Galois insertion of congruence relations on a type with a multiplication `M` into
    binary relations on `M`. -/
@[to_additive "There is a Galois insertion of additive congruence relations on a type with
an addition `M` into binary relations on `M`."]
protected noncomputable def gi :
  @galois_insertion (M → M → Prop) (con M) _ _ con_gen coe_fn :=
{ choice := λ r h, con_gen r,
  gc := λ r c, ⟨λ H _ _ h, H $ con_gen.rel.of _ _ h, λ H, con_gen_of_con c ▸ con_gen_mono H⟩,
  le_l_u := λ x, (con_gen_of_con x).symm ▸ le_refl x,
  choice_eq := λ _ _, rfl }

variables {M} (c)


/-- Given a function `f`, the smallest congruence relation containing the binary relation on `f`'s
    image defined by '`x ≈ y` iff the elements of `f⁻¹(x)` are related to the elements of `f⁻¹(y)`
    by a congruence relation `c`.' -/
@[to_additive "Given a function `f`, the smallest additive congruence relation containing the
binary relation on `f`'s image defined by '`x ≈ y` iff the elements of `f⁻¹(x)` are related to the
elements of `f⁻¹(y)` by an additive congruence relation `c`.'"]
def map_gen (f : M → N) : con N :=
con_gen $ λ x y, ∃ a b, f a = x ∧ f b = y ∧ c a b

/-- Given a surjective multiplicative-preserving function `f` whose kernel is contained in a
    congruence relation `c`, the congruence relation on `f`'s codomain defined by '`x ≈ y` iff the
    elements of `f⁻¹(x)` are related to the elements of `f⁻¹(y)` by `c`.' -/
@[to_additive "Given a surjective addition-preserving function `f` whose kernel is contained in
an additive congruence relation `c`, the additive congruence relation on `f`'s codomain defined
by '`x ≈ y` iff the elements of `f⁻¹(x)` are related to the elements of `f⁻¹(y)` by `c`.'"]
def map_of_surjective (f : M → N) (H : ∀ x y, f (x * y) = f x * f y) (h : mul_ker f H ≤ c)
  (hf : surjective f) : con N :=
{ mul' := λ w x y z ⟨a, b, hw, hx, h1⟩ ⟨p, q, hy, hz, h2⟩,
    ⟨a * p, b * q, by rw [H, hw, hy], by rw [H, hx, hz], c.mul h1 h2⟩,
  ..c.to_setoid.map_of_surjective f h hf }

/-- A specialization of 'the smallest congruence relation containing a congruence relation `c`
    equals `c`'. -/
@[to_additive "A specialization of 'the smallest additive congruence relation containing
an additive congruence relation `c` equals `c`'."]
lemma map_of_surjective_eq_map_gen {c : con M} {f : M → N} (H : ∀ x y, f (x * y) = f x * f y)
  (h : mul_ker f H ≤ c) (hf : surjective f) :
  c.map_gen f = c.map_of_surjective f H h hf :=
by rw ←con_gen_of_con (c.map_of_surjective f H h hf); refl

/-- Given types with multiplications `M, N` and a congruence relation `c` on `N`, a
    multiplication-preserving map `f : M → N` induces a congruence relation on `f`'s domain
    defined by '`x ≈ y` iff `f(x)` is related to `f(y)` by `c`.' -/
@[to_additive "Given types with additions `M, N` and an additive congruence relation `c` on `N`,
an addition-preserving map `f : M → N` induces an additive congruence relation on `f`'s domain
defined by '`x ≈ y` iff `f(x)` is related to `f(y)` by `c`.' "]
def comap (f : M → N) (H : ∀ x y, f (x * y) = f x * f y) (c : con N) : con M :=
{ mul' := λ w x y z h1 h2, show c (f (w * y)) (f (x * z)), by rw [H, H]; exact c.mul h1 h2,
  ..c.to_setoid.comap f }

@[simp, to_additive] lemma comap_rel {f : M → N} (H : ∀ x y, f (x * y) = f x * f y)
  {c : con N} {x y : M} :
  comap f H c x y ↔ c (f x) (f y) :=
iff.rfl

section
open quotient

/-- Given a congruence relation `c` on a type `M` with a multiplication, the order-preserving
    bijection between the set of congruence relations containing `c` and the congruence relations
    on the quotient of `M` by `c`. -/
@[to_additive "Given an additive congruence relation `c` on a type `M` with an addition,
the order-preserving bijection between the set of additive congruence relations containing `c` and
the additive congruence relations on the quotient of `M` by `c`."]
def correspondence : {d // c ≤ d} ≃o (con c.quotient) :=
{ to_fun := λ d, d.1.map_of_surjective coe _
    (by rw mul_ker_mk_eq; exact d.2) $ @exists_rep _ c.to_setoid,
  inv_fun := λ d, ⟨comap (coe : M → c.quotient) (λ x y, rfl) d, λ _ _ h,
    show d _ _, by rw c.eq.2 h; exact d.refl _ ⟩,
  left_inv := λ d, subtype.ext_iff_val.2 $ ext $ λ _ _,
    ⟨λ h, let ⟨a, b, hx, hy, H⟩ := h in
      d.1.trans (d.1.symm $ d.2 $ c.eq.1 hx) $ d.1.trans H $ d.2 $ c.eq.1 hy,
     λ h, ⟨_, _, rfl, rfl, h⟩⟩,
  right_inv := λ d, let Hm : mul_ker (coe : M → c.quotient) (λ x y, rfl) ≤
        comap (coe : M → c.quotient) (λ x y, rfl) d :=
      λ x y h, show d _ _, by rw mul_ker_mk_eq at h; exact c.eq.2 h ▸ d.refl _ in
    ext $ λ x y, ⟨λ h, let ⟨a, b, hx, hy, H⟩ := h in hx ▸ hy ▸ H,
      con.induction_on₂ x y $ λ w z h, ⟨w, z, rfl, rfl, h⟩⟩,
  map_rel_iff' := λ s t, ⟨λ h _ _ hs, let ⟨a, b, hx, hy, ht⟩ := h ⟨_, _, rfl, rfl, hs⟩ in
      t.1.trans (t.1.symm $ t.2 $ eq_rel.1 hx) $ t.1.trans ht $ t.2 $ eq_rel.1 hy,
      λ h _ _ hs, let ⟨a, b, hx, hy, Hs⟩ := hs in ⟨a, b, hx, hy, h Hs⟩⟩ }

end

end

section mul_one_class

variables {M} [mul_one_class M] [mul_one_class N] [mul_one_class P] (c : con M)

/-- The quotient of a monoid by a congruence relation is a monoid. -/
@[to_additive "The quotient of an `add_monoid` by an additive congruence relation is
an `add_monoid`."]
instance mul_one_class : mul_one_class c.quotient :=
{ one := ((1 : M) : c.quotient),
  mul := (*),
  mul_one := λ x, quotient.induction_on' x $ λ _, congr_arg coe $ mul_one _,
  one_mul := λ x, quotient.induction_on' x $ λ _, congr_arg coe $ one_mul _ }

variables {c}

/-- The 1 of the quotient of a monoid by a congruence relation is the equivalence class of the
    monoid's 1. -/
@[simp, to_additive "The 0 of the quotient of an `add_monoid` by an additive congruence relation
is the equivalence class of the `add_monoid`'s 0."]
lemma coe_one : ((1 : M) : c.quotient) = 1 := rfl

variables (M c)

/-- The submonoid of `M × M` defined by a congruence relation on a monoid `M`. -/
@[to_additive "The `add_submonoid` of `M × M` defined by an additive congruence
relation on an `add_monoid` `M`."]
protected def submonoid : submonoid (M × M) :=
{ carrier := { x | c x.1 x.2 },
  one_mem' := c.iseqv.1 1,
  mul_mem' := λ _ _, c.mul }

variables {M c}

/-- The congruence relation on a monoid `M` from a submonoid of `M × M` for which membership
    is an equivalence relation. -/
@[to_additive "The additive congruence relation on an `add_monoid` `M` from
an `add_submonoid` of `M × M` for which membership is an equivalence relation."]
def of_submonoid (N : submonoid (M × M)) (H : equivalence (λ x y, (x, y) ∈ N)) : con M :=
{ r := λ x y, (x, y) ∈ N,
  iseqv := H,
  mul' := λ _ _ _ _, N.mul_mem }

/-- Coercion from a congruence relation `c` on a monoid `M` to the submonoid of `M × M` whose
    elements are `(x, y)` such that `x` is related to `y` by `c`. -/
@[to_additive "Coercion from a congruence relation `c` on an `add_monoid` `M`
to the `add_submonoid` of `M × M` whose elements are `(x, y)` such that `x`
is related to `y` by `c`."]
instance to_submonoid : has_coe (con M) (submonoid (M × M)) := ⟨λ c, c.submonoid M⟩

@[to_additive] lemma mem_coe {c : con M} {x y} :
  (x, y) ∈ (↑c : submonoid (M × M)) ↔ (x, y) ∈ c := iff.rfl

@[to_additive]
theorem to_submonoid_inj (c d : con M) (H : (c : submonoid (M × M)) = d) : c = d :=
ext $ λ x y, show (x, y) ∈ (c : submonoid (M × M)) ↔ (x, y) ∈ ↑d, by rw H

@[to_additive]
lemma le_iff {c d : con M} : c ≤ d ↔ (c : submonoid (M × M)) ≤ d :=
⟨λ h x H, h H, λ h x y hc, h $ show (x, y) ∈ c, from hc⟩

/-- The kernel of a monoid homomorphism as a congruence relation. -/
@[to_additive "The kernel of an `add_monoid` homomorphism as an additive congruence relation."]
def ker (f : M →* P) : con M := mul_ker f f.3

/-- The definition of the congruence relation defined by a monoid homomorphism's kernel. -/
@[simp, to_additive "The definition of the additive congruence relation defined by an `add_monoid`
homomorphism's kernel."]
lemma ker_rel (f : M →* P) {x y} : ker f x y ↔ f x = f y := iff.rfl

/-- There exists an element of the quotient of a monoid by a congruence relation (namely 1). -/
@[to_additive "There exists an element of the quotient of an `add_monoid` by a congruence relation
(namely 0)."]
instance quotient.inhabited : inhabited c.quotient := ⟨((1 : M) : c.quotient)⟩

variables (c)

/-- The natural homomorphism from a monoid to its quotient by a congruence relation. -/
@[to_additive "The natural homomorphism from an `add_monoid` to its quotient by an additive
congruence relation."]
def mk' : M →* c.quotient := ⟨coe, rfl, λ _ _, rfl⟩

variables (x y : M)

/-- The kernel of the natural homomorphism from a monoid to its quotient by a congruence
    relation `c` equals `c`. -/
@[simp, to_additive "The kernel of the natural homomorphism from an `add_monoid` to its quotient by
an additive congruence relation `c` equals `c`."]
lemma mk'_ker : ker c.mk' = c := ext $ λ _ _, c.eq

variables {c}

/-- The natural homomorphism from a monoid to its quotient by a congruence relation is
    surjective. -/
@[to_additive "The natural homomorphism from an `add_monoid` to its quotient by a congruence
relation is surjective."]
lemma mk'_surjective : surjective c.mk' :=
quotient.surjective_quotient_mk'

@[simp, to_additive] lemma coe_mk' : (c.mk' : M → c.quotient) = coe := rfl

/-- The elements related to `x ∈ M`, `M` a monoid, by the kernel of a monoid homomorphism are
    those in the preimage of `f(x)` under `f`. -/
@[to_additive "The elements related to `x ∈ M`, `M` an `add_monoid`, by the kernel of
an `add_monoid` homomorphism are those in the preimage of `f(x)` under `f`. "]
lemma ker_apply_eq_preimage {f : M →* P} (x) : (ker f) x = f ⁻¹' {f x} :=
set.ext $ λ x,
  ⟨λ h, set.mem_preimage.2 $ set.mem_singleton_iff.2 h.symm,
   λ h, (set.mem_singleton_iff.1 $ set.mem_preimage.1 h).symm⟩

/-- Given a monoid homomorphism `f : N → M` and a congruence relation `c` on `M`, the congruence
    relation induced on `N` by `f` equals the kernel of `c`'s quotient homomorphism composed with
    `f`. -/
@[to_additive "Given an `add_monoid` homomorphism `f : N → M` and an additive congruence relation
`c` on `M`, the additive congruence relation induced on `N` by `f` equals the kernel of `c`'s
quotient homomorphism composed with `f`."]
lemma comap_eq {f : N →* M} : comap f f.map_mul c = ker (c.mk'.comp f) :=
ext $ λ x y, show c _ _ ↔ c.mk' _ = c.mk' _, by rw ←c.eq; refl

variables (c) (f : M →* P)

/-- The homomorphism on the quotient of a monoid by a congruence relation `c` induced by a
    homomorphism constant on `c`'s equivalence classes. -/
@[to_additive "The homomorphism on the quotient of an `add_monoid` by an additive congruence
relation `c` induced by a homomorphism constant on `c`'s equivalence classes."]
def lift (H : c ≤ ker f) : c.quotient →* P :=
{ to_fun := λ x, con.lift_on x f $ λ _ _ h, H h,
  map_one' := by rw ←f.map_one; refl,
  map_mul' := λ x y, con.induction_on₂ x y $ λ m n, f.map_mul m n ▸ rfl }

variables {c f}

/-- The diagram describing the universal property for quotients of monoids commutes. -/
@[to_additive "The diagram describing the universal property for quotients of `add_monoid`s
commutes."]
lemma lift_mk' (H : c ≤ ker f) (x) :
  c.lift f H (c.mk' x) = f x := rfl

/-- The diagram describing the universal property for quotients of monoids commutes. -/
@[simp, to_additive "The diagram describing the universal property for quotients of `add_monoid`s
commutes."]
lemma lift_coe (H : c ≤ ker f) (x : M) :
  c.lift f H x = f x := rfl

/-- The diagram describing the universal property for quotients of monoids commutes. -/
@[simp, to_additive "The diagram describing the universal property for quotients of `add_monoid`s
commutes."]
theorem lift_comp_mk' (H : c ≤ ker f) :
  (c.lift f H).comp c.mk' = f := by ext; refl

/-- Given a homomorphism `f` from the quotient of a monoid by a congruence relation, `f` equals the
    homomorphism on the quotient induced by `f` composed with the natural map from the monoid to
    the quotient. -/
@[simp, to_additive "Given a homomorphism `f` from the quotient of an `add_monoid` by an additive
congruence relation, `f` equals the homomorphism on the quotient induced by `f` composed with the
natural map from the `add_monoid` to the quotient."]
lemma lift_apply_mk' (f : c.quotient →* P) :
  c.lift (f.comp c.mk') (λ x y h, show f ↑x = f ↑y, by rw c.eq.2 h) = f :=
by ext; rcases x; refl

/-- Homomorphisms on the quotient of a monoid by a congruence relation are equal if they
    are equal on elements that are coercions from the monoid. -/
@[to_additive "Homomorphisms on the quotient of an `add_monoid` by an additive congruence relation
are equal if they are equal on elements that are coercions from the `add_monoid`."]
lemma lift_funext (f g : c.quotient →* P) (h : ∀ a : M, f a = g a) : f = g :=
begin
  rw [←lift_apply_mk' f, ←lift_apply_mk' g],
  congr' 1,
  exact monoid_hom.ext_iff.2 h,
end

/-- The uniqueness part of the universal property for quotients of monoids. -/
@[to_additive "The uniqueness part of the universal property for quotients of `add_monoid`s."]
theorem lift_unique (H : c ≤ ker f) (g : c.quotient →* P)
  (Hg : g.comp c.mk' = f) : g = c.lift f H :=
lift_funext g (c.lift f H) $ λ x, by { subst f, refl }

/-- Given a congruence relation `c` on a monoid and a homomorphism `f` constant on `c`'s
    equivalence classes, `f` has the same image as the homomorphism that `f` induces on the
    quotient. -/
@[to_additive "Given an additive congruence relation `c` on an `add_monoid` and a homomorphism `f`
constant on `c`'s equivalence classes, `f` has the same image as the homomorphism that `f` induces
on the quotient."]
theorem lift_range (H : c ≤ ker f) : (c.lift f H).mrange = f.mrange :=
submonoid.ext $ λ x, ⟨by rintros ⟨⟨y⟩, hy⟩; exact ⟨y, hy⟩, λ ⟨y, hy⟩, ⟨↑y, hy⟩⟩

/-- Surjective monoid homomorphisms constant on a congruence relation `c`'s equivalence classes
    induce a surjective homomorphism on `c`'s quotient. -/
@[to_additive "Surjective `add_monoid` homomorphisms constant on an additive congruence
relation `c`'s equivalence classes induce a surjective homomorphism on `c`'s quotient."]
lemma lift_surjective_of_surjective (h : c ≤ ker f) (hf : surjective f) :
  surjective (c.lift f h) :=
λ y, exists.elim (hf y) $ λ w hw, ⟨w, (lift_mk' h w).symm ▸ hw⟩

variables (c f)

/-- Given a monoid homomorphism `f` from `M` to `P`, the kernel of `f` is the unique congruence
    relation on `M` whose induced map from the quotient of `M` to `P` is injective. -/
@[to_additive "Given an `add_monoid` homomorphism `f` from `M` to `P`, the kernel of `f`
is the unique additive congruence relation on `M` whose induced map from the quotient of `M`
to `P` is injective."]
lemma ker_eq_lift_of_injective (H : c ≤ ker f) (h : injective (c.lift f H)) :
  ker f = c :=
to_setoid_inj $ ker_eq_lift_of_injective f H h

variables {c}

/-- The homomorphism induced on the quotient of a monoid by the kernel of a monoid homomorphism. -/
@[to_additive "The homomorphism induced on the quotient of an `add_monoid` by the kernel
of an `add_monoid` homomorphism."]
def ker_lift : (ker f).quotient →* P :=
(ker f).lift f $ λ _ _, id

variables {f}

/-- The diagram described by the universal property for quotients of monoids, when the congruence
    relation is the kernel of the homomorphism, commutes. -/
@[simp, to_additive "The diagram described by the universal property for quotients
of `add_monoid`s, when the additive congruence relation is the kernel of the homomorphism,
commutes."]
lemma ker_lift_mk (x : M) :  ker_lift f x = f x := rfl

/-- Given a monoid homomorphism `f`, the induced homomorphism on the quotient by `f`'s kernel has
    the same image as `f`. -/
@[simp, to_additive "Given an `add_monoid` homomorphism `f`, the induced homomorphism
on the quotient by `f`'s kernel has the same image as `f`."]
lemma ker_lift_range_eq : (ker_lift f).mrange = f.mrange :=
lift_range $ λ _ _, id

/-- A monoid homomorphism `f` induces an injective homomorphism on the quotient by `f`'s kernel. -/
@[to_additive "An `add_monoid` homomorphism `f` induces an injective homomorphism on the quotient
by `f`'s kernel."]
lemma ker_lift_injective (f : M →* P) : injective (ker_lift f) :=
λ x y, quotient.induction_on₂' x y $ λ _ _, (ker f).eq.2

/-- Given congruence relations `c, d` on a monoid such that `d` contains `c`, `d`'s quotient
    map induces a homomorphism from the quotient by `c` to the quotient by `d`. -/
@[to_additive "Given additive congruence relations `c, d` on an `add_monoid` such that `d`
contains `c`, `d`'s quotient map induces a homomorphism from the quotient by `c` to the quotient
by `d`."]
def map (c d : con M) (h : c ≤ d) : c.quotient →* d.quotient :=
c.lift d.mk' $ λ x y hc, show (ker d.mk') x y, from
  (mk'_ker d).symm ▸ h hc

/-- Given congruence relations `c, d` on a monoid such that `d` contains `c`, the definition of
    the homomorphism from the quotient by `c` to the quotient by `d` induced by `d`'s quotient
    map. -/
@[to_additive "Given additive congruence relations `c, d` on an `add_monoid` such that `d`
contains `c`, the definition of the homomorphism from the quotient by `c` to the quotient by `d`
induced by `d`'s quotient map."]
lemma map_apply {c d : con M} (h : c ≤ d) (x) :
  c.map d h x = c.lift d.mk' (λ x y hc, d.eq.2 $ h hc) x := rfl

variables (c)

/-- The first isomorphism theorem for monoids. -/
@[to_additive "The first isomorphism theorem for `add_monoid`s."]
noncomputable def quotient_ker_equiv_range (f : M →* P) : (ker f).quotient ≃* f.mrange :=
{ map_mul' := monoid_hom.map_mul _,
  ..equiv.of_bijective
      ((@mul_equiv.to_monoid_hom (ker_lift f).mrange _ _ _
        $ mul_equiv.submonoid_congr ker_lift_range_eq).comp (ker_lift f).mrange_restrict) $
      (equiv.bijective _).comp
        ⟨λ x y h, ker_lift_injective f $ by rcases x; rcases y; injections,
         λ ⟨w, z, hz⟩, ⟨z, by rcases hz; rcases _x; refl⟩⟩ }

/-- The first isomorphism theorem for monoids in the case of a homomorphism with right inverse. -/
@[to_additive "The first isomorphism theorem for `add_monoid`s in the case of a homomorphism
with right inverse.", simps]
def quotient_ker_equiv_of_right_inverse (f : M →* P) (g : P → M)
  (hf : function.right_inverse g f) :
  (ker f).quotient ≃* P :=
{ to_fun := ker_lift f,
  inv_fun := coe ∘ g,
  left_inv := λ x, ker_lift_injective _ (by rw [function.comp_app, ker_lift_mk, hf]),
  right_inv := hf,
  .. ker_lift f }

/-- The first isomorphism theorem for monoids in the case of a surjective homomorphism.

For a `computable` version, see `con.quotient_ker_equiv_of_right_inverse`.
-/
@[to_additive "The first isomorphism theorem for `add_monoid`s in the case of a surjective
homomorphism.

For a `computable` version, see `add_con.quotient_ker_equiv_of_right_inverse`.
"]
noncomputable def quotient_ker_equiv_of_surjective (f : M →* P) (hf : surjective f) :
  (ker f).quotient ≃* P :=
quotient_ker_equiv_of_right_inverse _ _ hf.has_right_inverse.some_spec

/-- The second isomorphism theorem for monoids. -/
@[to_additive "The second isomorphism theorem for `add_monoid`s."]
noncomputable def comap_quotient_equiv (f : N →* M) :
  (comap f f.map_mul c).quotient ≃* (c.mk'.comp f).mrange :=
(con.congr comap_eq).trans $ quotient_ker_equiv_range $ c.mk'.comp f

/-- The third isomorphism theorem for monoids. -/
@[to_additive "The third isomorphism theorem for `add_monoid`s."]
def quotient_quotient_equiv_quotient (c d : con M) (h : c ≤ d) :
  (ker (c.map d h)).quotient ≃* d.quotient :=
{ map_mul' := λ x y, con.induction_on₂ x y $ λ w z, con.induction_on₂ w z $ λ a b,
    show _ = d.mk' a * d.mk' b, by rw ←d.mk'.map_mul; refl,
  ..quotient_quotient_equiv_quotient c.to_setoid d.to_setoid h }

end mul_one_class

section monoids

/-- The quotient of a monoid by a congruence relation is a monoid. -/
@[to_additive "The quotient of an `add_monoid` by an additive congruence relation is
an `add_monoid`."]
instance monoid {M : Type*} [monoid M] (c : con M): monoid c.quotient :=
{ one := ((1 : M) : c.quotient),
  mul := (*),
  mul_assoc := λ x y z, quotient.induction_on₃' x y z
               $ λ _ _ _, congr_arg coe $ mul_assoc _ _ _,
  .. c.mul_one_class }

/-- The quotient of a `comm_monoid` by a congruence relation is a `comm_monoid`. -/
@[to_additive "The quotient of an `add_comm_monoid` by an additive congruence
relation is an `add_comm_monoid`."]
instance comm_monoid {M : Type*} [comm_monoid M] (c : con M) :
  comm_monoid c.quotient :=
{ mul_comm := λ x y, con.induction_on₂ x y $ λ w z, by rw [←coe_mul, ←coe_mul, mul_comm],
  ..c.monoid}

end monoids

section groups

variables {M} [group M] [group N] [group P] (c : con M)

/-- Multiplicative congruence relations preserve inversion. -/
@[to_additive "Additive congruence relations preserve negation."]
protected lemma inv : ∀ {w x}, c w x → c w⁻¹ x⁻¹ :=
λ x y h, by simpa using c.symm (c.mul (c.mul (c.refl x⁻¹) h) (c.refl y⁻¹))

/-- The inversion induced on the quotient by a congruence relation on a type with a
    inversion. -/
@[to_additive "The negation induced on the quotient by an additive congruence relation on a type
with an negation."]
instance has_inv : has_inv c.quotient :=
⟨λ x, quotient.lift_on' x (λ w, ((w⁻¹ : M) : c.quotient))
     $ λ x y h, c.eq.2 $ c.inv h⟩

/-- The quotient of a group by a congruence relation is a group. -/
@[to_additive "The quotient of an `add_group` by an additive congruence relation is
an `add_group`."]
instance group : group c.quotient :=
{ inv := λ x, x⁻¹,
  mul_left_inv := λ x, show x⁻¹ * x = 1,
    from quotient.induction_on' x $ λ _, congr_arg coe $ mul_left_inv _,
  .. con.monoid c}

end groups

section units

variables {α : Type*} [monoid M] {c : con M}

/-- In order to define a function `units (con.quotient c) → α` on the units of `con.quotient c`,
where `c : con M` is a multiplicative congruence on a monoid, it suffices to define a function `f`
that takes elements `x y : M` with proofs of `c (x * y) 1` and `c (y * x) 1`, and returns an element
of `α` provided that `f x y _ _ = f x' y' _ _` whenever `c x x'` and `c y y'`. -/
@[to_additive lift_on_add_units] def lift_on_units (u : units c.quotient)
  (f : Π (x y : M), c (x * y) 1 → c (y * x) 1 → α)
  (Hf : ∀ x y hxy hyx x' y' hxy' hyx', c x x' → c y y' → f x y hxy hyx = f x' y' hxy' hyx') :
  α :=
begin
  refine @con.hrec_on₂ M M _ _ c c (λ x y, x * y = 1 → y * x = 1 → α)
    (u : c.quotient) (↑u⁻¹ : c.quotient)
    (λ (x y : M) (hxy : (x * y : c.quotient) = 1) (hyx : (y * x : c.quotient) = 1),
    f x y (c.eq.1 hxy) (c.eq.1 hyx)) (λ x y x' y' hx hy, _) u.3 u.4,
  ext1, { rw [c.eq.2 hx, c.eq.2 hy] },
  rintro Hxy Hxy' -,
  ext1, { rw [c.eq.2 hx, c.eq.2 hy] },
  rintro Hyx Hyx' -,
  exact heq_of_eq (Hf _ _ _ _ _ _ _ _ hx hy)
end

/-- In order to define a function `units (con.quotient c) → α` on the units of `con.quotient c`,
where `c : con M` is a multiplicative congruence on a monoid, it suffices to define a function `f`
that takes elements `x y : M` with proofs of `c (x * y) 1` and `c (y * x) 1`, and returns an element
of `α` provided that `f x y _ _ = f x' y' _ _` whenever `c x x'` and `c y y'`. -/
add_decl_doc add_con.lift_on_add_units

@[simp, to_additive]
lemma lift_on_units_mk (f : Π (x y : M), c (x * y) 1 → c (y * x) 1 → α)
  (Hf : ∀ x y hxy hyx x' y' hxy' hyx', c x x' → c y y' → f x y hxy hyx = f x' y' hxy' hyx')
  (x y : M) (hxy hyx) :
  lift_on_units ⟨(x : c.quotient), y, hxy, hyx⟩ f Hf = f x y (c.eq.1 hxy) (c.eq.1 hyx) :=
rfl

@[elab_as_eliminator, to_additive induction_on_add_units]
lemma induction_on_units {p : units c.quotient → Prop} (u : units c.quotient)
  (H : ∀ (x y : M) (hxy : c (x * y) 1) (hyx : c (y * x) 1), p ⟨x, y, c.eq.2 hxy, c.eq.2 hyx⟩) :
  p u :=
begin
  rcases u with ⟨⟨x⟩, ⟨y⟩, h₁, h₂⟩,
  exact H x y (c.eq.1 h₁) (c.eq.1 h₂)
end

end units

end con<|MERGE_RESOLUTION|>--- conflicted
+++ resolved
@@ -108,11 +108,7 @@
 
 /-- A coercion from a congruence relation to its underlying binary relation. -/
 @[to_additive "A coercion from an additive congruence relation to its underlying binary relation."]
-<<<<<<< HEAD
-instance : has_coe_to_fun (con M) (λ _, M → M → Prop) := ⟨λ c x y, c.r x y⟩
-=======
-instance : has_coe_to_fun (con M) := ⟨_, λ c, λ x y, @setoid.r _ c.to_setoid x y⟩
->>>>>>> a132d0ab
+instance : has_coe_to_fun (con M) (λ _, M → M → Prop) := ⟨λ c, λ x y, @setoid.r _ c.to_setoid x y⟩
 
 @[simp, to_additive] lemma rel_eq_coe (c : con M) : c.r = c := rfl
 
