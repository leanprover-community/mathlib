/-
Copyright (c) 2018 Chris Hughes. All rights reserved.
Released under Apache 2.0 license as described in the file LICENSE.
Authors: Chris Hughes
-/
import data.fintype.card
import group_theory.group_action.defs
import group_theory.group_action.group
import data.setoid.basic
import data.set.pointwise.smul
import group_theory.subgroup.basic

/-!
# Basic properties of group actions

> THIS FILE IS SYNCHRONIZED WITH MATHLIB4.
> Any changes to this file require a corresponding PR to mathlib4.

This file primarily concerns itself with orbits, stabilizers, and other objects defined in terms of
actions. Despite this file being called `basic`, low-level helper lemmas for algebraic manipulation
of `•` belong elsewhere.

## Main definitions

* `mul_action.orbit`
* `mul_action.fixed_points`
* `mul_action.fixed_by`
* `mul_action.stabilizer`

-/

universes u v w
variables {α : Type u} {β : Type v} {γ : Type w}

open_locale pointwise
open function

namespace mul_action

variables (α) [monoid α] [mul_action α β]

/-- The orbit of an element under an action. -/
@[to_additive "The orbit of an element under an action."]
def orbit (b : β) := set.range (λ x : α, x • b)

variable {α}

@[to_additive] lemma mem_orbit_iff {b₁ b₂ : β} : b₂ ∈ orbit α b₁ ↔ ∃ x : α, x • b₁ = b₂ :=
iff.rfl

@[simp, to_additive] lemma mem_orbit (b : β) (x : α) : x • b ∈ orbit α b :=
⟨x, rfl⟩

@[simp, to_additive] lemma mem_orbit_self (b : β) : b ∈ orbit α b :=
⟨1, by simp [mul_action.one_smul]⟩

@[to_additive] lemma orbit_nonempty (b : β) : set.nonempty (orbit α b) := set.range_nonempty _

@[to_additive] lemma maps_to_smul_orbit (a : α) (b : β) :
  set.maps_to ((•) a) (orbit α b) (orbit α b) :=
set.range_subset_iff.2 $ λ a', ⟨a * a', mul_smul _ _ _⟩

@[to_additive] lemma smul_orbit_subset (a : α) (b : β) : a • orbit α b ⊆ orbit α b :=
(maps_to_smul_orbit a b).image_subset

@[to_additive] lemma orbit_smul_subset (a : α) (b : β) : orbit α (a • b) ⊆ orbit α b :=
set.range_subset_iff.2 $ λ a', mul_smul a' a b ▸ mem_orbit _ _

@[to_additive] instance {b : β} : mul_action α (orbit α b) :=
{ smul := λ a, (maps_to_smul_orbit a b).restrict _ _ _,
  one_smul := λ a, subtype.ext (one_smul α a),
  mul_smul := λ a a' b', subtype.ext (mul_smul a a' b') }

@[simp, to_additive] lemma orbit.coe_smul {b : β} {a : α} {b' : orbit α b} :
  ↑(a • b') = a • (b' : β) :=
rfl

variables (α) (β)

/-- The set of elements fixed under the whole action. -/
@[to_additive "The set of elements fixed under the whole action."]
def fixed_points : set β := {b : β | ∀ x : α, x • b = b}

/-- `fixed_by g` is the subfield of elements fixed by `g`. -/
@[to_additive "`fixed_by g` is the subfield of elements fixed by `g`."]
def fixed_by (g : α) : set β :=
{ x | g • x = x }

@[to_additive] theorem fixed_eq_Inter_fixed_by : fixed_points α β = ⋂ g : α, fixed_by α β g :=
set.ext $ λ x, ⟨λ hx, set.mem_Inter.2 $ λ g, hx g, λ hx g, by exact (set.mem_Inter.1 hx g : _)⟩

variables {α} (β)

@[simp, to_additive] lemma mem_fixed_points {b : β} :
  b ∈ fixed_points α β ↔ ∀ x : α, x • b = b := iff.rfl

@[simp, to_additive] lemma mem_fixed_by {g : α} {b : β} :
  b ∈ fixed_by α β g ↔ g • b = b := iff.rfl

@[to_additive] lemma mem_fixed_points' {b : β} : b ∈ fixed_points α β ↔
  (∀ b', b' ∈ orbit α b → b' = b) :=
⟨λ h b h₁, let ⟨x, hx⟩ := mem_orbit_iff.1 h₁ in hx ▸ h x,
λ h b, h _ (mem_orbit _ _)⟩

variables (α) {β}

/-- The stabilizer of a point `b` as a submonoid of `α`. -/
@[to_additive "The stabilizer of a point `b` as an additive submonoid of `α`."]
def stabilizer.submonoid (b : β) : submonoid α :=
{ carrier := { a | a • b = b },
  one_mem' := one_smul _ b,
  mul_mem' := λ a a' (ha : a • b = b) (hb : a' • b = b),
    show (a * a') • b = b, by rw [←smul_smul, hb, ha] }

@[simp, to_additive] lemma mem_stabilizer_submonoid_iff {b : β} {a : α} :
  a ∈ stabilizer.submonoid α b ↔ a • b = b := iff.rfl

@[to_additive] lemma orbit_eq_univ [is_pretransitive α β] (x : β) :
  orbit α x = set.univ :=
(surjective_smul α x).range_eq

variables {α} {β}

@[to_additive] lemma mem_fixed_points_iff_card_orbit_eq_one {a : β}
  [fintype (orbit α a)] : a ∈ fixed_points α β ↔ fintype.card (orbit α a) = 1 :=
begin
  rw [fintype.card_eq_one_iff, mem_fixed_points],
  split,
  { exact λ h, ⟨⟨a, mem_orbit_self _⟩, λ ⟨b, ⟨x, hx⟩⟩, subtype.eq $ by simp [h x, hx.symm]⟩ },
  { assume h x,
    rcases h with ⟨⟨z, hz⟩, hz₁⟩,
    calc x • a = z : subtype.mk.inj (hz₁ ⟨x • a, mem_orbit _ _⟩)
      ... = a : (subtype.mk.inj (hz₁ ⟨a, mem_orbit_self _⟩)).symm }
end

end mul_action

namespace mul_action
variable (α)
variables [group α] [mul_action α β]

/-- The stabilizer of an element under an action, i.e. what sends the element to itself.
A subgroup. -/
@[to_additive "The stabilizer of an element under an action, i.e. what sends the element to itself.
An additive subgroup."]
def stabilizer (b : β) : subgroup α :=
{ inv_mem' := λ a (ha : a • b = b), show a⁻¹ • b = b, by rw [inv_smul_eq_iff, ha]
  ..stabilizer.submonoid α b }

variables {α} {β}

@[simp, to_additive] lemma mem_stabilizer_iff {b : β} {a : α} :
  a ∈ stabilizer α b ↔ a • b = b := iff.rfl

@[simp, to_additive] lemma smul_orbit (a : α) (b : β) :
  a • orbit α b = orbit α b :=
(smul_orbit_subset a b).antisymm $
  calc orbit α b = a • a⁻¹ • orbit α b : (smul_inv_smul _ _).symm
             ... ⊆ a • orbit α b       : set.image_subset _ (smul_orbit_subset _ _)

<<<<<<< HEAD
@[to_additive] lemma mem_fixed_points_iff_stabilizer_eq_top (a : β) :
  a ∈ fixed_points α β ↔ stabilizer α a = ⊤ :=
by simp only [mem_fixed_points, subgroup.eq_top_iff', mem_stabilizer_iff]

@[to_additive] instance {b : β} : mul_action α (orbit α b) :=
{ smul := λ a b', ⟨a • b', orbit_eq_iff.mp (eq.trans (orbit_eq_iff.mpr (mem_orbit b' a))
    (orbit_eq_iff.mpr b'.2))⟩,
  one_smul := λ a, subtype.ext (one_smul α a),
  mul_smul := λ a a' b', subtype.ext (mul_smul a a' b') }
=======
@[simp, to_additive] lemma orbit_smul (a : α) (b : β) : orbit α (a • b) = orbit α b :=
(orbit_smul_subset a b).antisymm $
  calc orbit α b = orbit α (a⁻¹ • a • b) : by rw inv_smul_smul
             ... ⊆ orbit α (a • b)       : orbit_smul_subset _ _
>>>>>>> cdc34484

/-- The action of a group on an orbit is transitive. -/
@[to_additive "The action of an additive group on an orbit is transitive."]
instance (x : β) : is_pretransitive α (orbit α x) :=
⟨by { rintro ⟨_, a, rfl⟩ ⟨_, b, rfl⟩, use b * a⁻¹, ext1, simp [mul_smul] }⟩

@[to_additive] lemma orbit_eq_iff {a b : β} :
   orbit α a = orbit α b ↔ a ∈ orbit α b:=
⟨λ h, h ▸ mem_orbit_self _, λ ⟨c, hc⟩, hc ▸ orbit_smul _ _⟩

variables (α) {β}

@[to_additive] lemma mem_orbit_smul (g : α) (a : β) : a ∈ orbit α (g • a) :=
by simp only [orbit_smul, mem_orbit_self]

@[to_additive] lemma smul_mem_orbit_smul (g h : α) (a : β) : g • a ∈ orbit α (h • a) :=
by simp only [orbit_smul, mem_orbit]

variables (α) (β)
/-- The relation 'in the same orbit'. -/
@[to_additive "The relation 'in the same orbit'."]
def orbit_rel : setoid β :=
{ r := λ a b, a ∈ orbit α b,
  iseqv := ⟨mem_orbit_self, λ a b, by simp [orbit_eq_iff.symm, eq_comm],
    λ a b, by simp [orbit_eq_iff.symm, eq_comm] {contextual := tt}⟩ }

local attribute [instance] orbit_rel

variables {α} {β}

/-- When you take a set `U` in `β`, push it down to the quotient, and pull back, you get the union
of the orbit of `U` under `α`. -/
@[to_additive "When you take a set `U` in `β`, push it down to the quotient, and pull back, you get
the union of the orbit of `U` under `α`."] lemma quotient_preimage_image_eq_union_mul (U : set β) :
  quotient.mk ⁻¹' (quotient.mk '' U) = ⋃ a : α, ((•) a) '' U :=
begin
  set f : β → quotient (mul_action.orbit_rel α β) := quotient.mk,
  ext,
  split,
  { rintros ⟨y , hy, hxy⟩,
    obtain ⟨a, rfl⟩ := quotient.exact hxy,
    rw set.mem_Union,
    exact ⟨a⁻¹, a • x, hy, inv_smul_smul a x⟩ },
  { intros hx,
    rw set.mem_Union at hx,
    obtain ⟨a, u, hu₁, hu₂⟩ := hx,
    rw [set.mem_preimage, set.mem_image_iff_bex],
    refine ⟨a⁻¹ • x, _, by simp only [quotient.eq]; use a⁻¹⟩,
    rw ← hu₂,
    convert hu₁,
    simp only [inv_smul_smul], },
end

@[to_additive] lemma disjoint_image_image_iff {U V : set β} :
  disjoint (quotient.mk '' U) (quotient.mk '' V) ↔ ∀ x ∈ U, ∀ a : α, a • x ∉ V :=
begin
  set f : β → quotient (mul_action.orbit_rel α β) := quotient.mk,
  refine ⟨λ h x x_in_U a a_in_V,
    h.le_bot ⟨⟨x, x_in_U, quotient.sound ⟨a⁻¹, _⟩⟩, ⟨a • x, a_in_V, rfl⟩⟩, _⟩,
  { simp },
  { intro h,
    rw set.disjoint_left,
    rintro x ⟨y, hy₁, hy₂⟩ ⟨z, hz₁, hz₂⟩,
    obtain ⟨a, rfl⟩ := quotient.exact (hz₂.trans hy₂.symm),
    exact h y hy₁ a hz₁ }
end

@[to_additive]
lemma image_inter_image_iff (U V : set β) :
  (quotient.mk '' U) ∩ (quotient.mk '' V) = ∅ ↔ ∀ x ∈ U, ∀ a : α, a • x ∉ V :=
set.disjoint_iff_inter_eq_empty.symm.trans disjoint_image_image_iff

variables (α β)

/-- The quotient by `mul_action.orbit_rel`, given a name to enable dot notation. -/
@[reducible, to_additive "The quotient by `add_action.orbit_rel`, given a name to enable dot
notation."]
def orbit_rel.quotient : Type* := quotient $ orbit_rel α β

variables {α β}

/-- The orbit corresponding to an element of the quotient by `mul_action.orbit_rel` -/
@[to_additive "The orbit corresponding to an element of the quotient by `add_action.orbit_rel`"]
def orbit_rel.quotient.orbit (x : orbit_rel.quotient α β) : set β :=
quotient.lift_on' x (orbit α) $ λ _ _, mul_action.orbit_eq_iff.2

@[simp, to_additive]
lemma orbit_rel.quotient.orbit_mk (b : β) :
  orbit_rel.quotient.orbit (quotient.mk' b : orbit_rel.quotient α β) = orbit α b := rfl

@[to_additive]
lemma orbit_rel.quotient.mem_orbit {b : β} {x : orbit_rel.quotient α β} :
  b ∈ x.orbit ↔ quotient.mk' b = x :=
by { induction x using quotient.induction_on', rw quotient.eq', refl }

/-- Note that `hφ = quotient.out_eq'` is a useful choice here. -/
@[to_additive "Note that `hφ = quotient.out_eq'` is a useful choice here."]
lemma orbit_rel.quotient.orbit_eq_orbit_out (x : orbit_rel.quotient α β)
  {φ : orbit_rel.quotient α β → β} (hφ : right_inverse φ quotient.mk') :
  orbit_rel.quotient.orbit x = orbit α (φ x) :=
begin
  conv_lhs { rw ←hφ x },
  induction x using quotient.induction_on',
  refl,
end

variables (α) (β)

local notation `Ω` := orbit_rel.quotient α β

/-- Decomposition of a type `X` as a disjoint union of its orbits under a group action.

This version is expressed in terms of `mul_action.orbit_rel.quotient.orbit` instead of
`mul_action.orbit`, to avoid mentioning `quotient.out'`. -/
@[to_additive "Decomposition of a type `X` as a disjoint union of its orbits under an additive group
action.

This version is expressed in terms of `add_action.orbit_rel.quotient.orbit` instead of
`add_action.orbit`, to avoid mentioning `quotient.out'`. "]
def self_equiv_sigma_orbits' : β ≃ Σ ω : Ω, ω.orbit :=
calc  β
    ≃ Σ (ω : Ω), {b // quotient.mk' b = ω} : (equiv.sigma_fiber_equiv quotient.mk').symm
... ≃ Σ (ω : Ω), ω.orbit :
        equiv.sigma_congr_right $ λ ω, equiv.subtype_equiv_right $ λ x,
          orbit_rel.quotient.mem_orbit.symm

/-- Decomposition of a type `X` as a disjoint union of its orbits under a group action. -/
@[to_additive "Decomposition of a type `X` as a disjoint union of its orbits under an additive group
action."]
def self_equiv_sigma_orbits : β ≃ Σ (ω : Ω), orbit α ω.out' :=
(self_equiv_sigma_orbits' α β).trans $ equiv.sigma_congr_right $ λ i,
  equiv.set.of_eq $ orbit_rel.quotient.orbit_eq_orbit_out _ quotient.out_eq'

variables {α β}

/-- If the stabilizer of `x` is `S`, then the stabilizer of `g • x` is `gSg⁻¹`. -/
lemma stabilizer_smul_eq_stabilizer_map_conj (g : α) (x : β) :
  (stabilizer α (g • x) = (stabilizer α x).map (mul_aut.conj g).to_monoid_hom) :=
begin
  ext h,
  rw [mem_stabilizer_iff, ← smul_left_cancel_iff g⁻¹, smul_smul, smul_smul, smul_smul, mul_left_inv,
      one_smul, ← mem_stabilizer_iff, subgroup.mem_map_equiv, mul_aut.conj_symm_apply]
end

/-- A bijection between the stabilizers of two elements in the same orbit. -/
noncomputable def stabilizer_equiv_stabilizer_of_orbit_rel {x y : β} (h : (orbit_rel α β).rel x y) :
  stabilizer α x ≃* stabilizer α y :=
let g : α := classical.some h in
have hg : g • y = x := classical.some_spec h,
have this : stabilizer α x = (stabilizer α y).map (mul_aut.conj g).to_monoid_hom,
  by rw [← hg, stabilizer_smul_eq_stabilizer_map_conj],
(mul_equiv.subgroup_congr this).trans ((mul_aut.conj g).subgroup_map $ stabilizer α y).symm

end mul_action

namespace add_action

variables [add_group α] [add_action α β]

/-- If the stabilizer of `x` is `S`, then the stabilizer of `g +ᵥ x` is `g + S + (-g)`. -/
lemma stabilizer_vadd_eq_stabilizer_map_conj (g : α) (x : β) :
  (stabilizer α (g +ᵥ x) = (stabilizer α x).map (add_aut.conj g).to_add_monoid_hom) :=
begin
  ext h,
  rw [mem_stabilizer_iff, ← vadd_left_cancel_iff (-g) , vadd_vadd, vadd_vadd, vadd_vadd,
      add_left_neg, zero_vadd, ← mem_stabilizer_iff, add_subgroup.mem_map_equiv,
      add_aut.conj_symm_apply]
end

/-- A bijection between the stabilizers of two elements in the same orbit. -/
noncomputable def stabilizer_equiv_stabilizer_of_orbit_rel {x y : β}
  (h : (orbit_rel α β).rel x y) :
  stabilizer α x ≃+ stabilizer α y :=
let g : α := classical.some h in
have hg : g +ᵥ y = x := classical.some_spec h,
have this : stabilizer α x = (stabilizer α y).map (add_aut.conj g).to_add_monoid_hom,
  by rw [← hg, stabilizer_vadd_eq_stabilizer_map_conj],
(add_equiv.add_subgroup_congr this).trans
  ((add_aut.conj g).add_subgroup_map $ stabilizer α y).symm

end add_action

/-- `smul` by a `k : M` over a ring is injective, if `k` is not a zero divisor.
The general theory of such `k` is elaborated by `is_smul_regular`.
The typeclass that restricts all terms of `M` to have this property is `no_zero_smul_divisors`. -/
lemma smul_cancel_of_non_zero_divisor {M R : Type*}
  [monoid M] [non_unital_non_assoc_ring R] [distrib_mul_action M R]
  (k : M) (h : ∀ (x : R), k • x = 0 → x = 0) {a b : R} (h' : k • a = k • b) :
  a = b :=
begin
  rw ←sub_eq_zero,
  refine h _ _,
  rw [smul_sub, h', sub_self]
end<|MERGE_RESOLUTION|>--- conflicted
+++ resolved
@@ -158,22 +158,10 @@
   calc orbit α b = a • a⁻¹ • orbit α b : (smul_inv_smul _ _).symm
              ... ⊆ a • orbit α b       : set.image_subset _ (smul_orbit_subset _ _)
 
-<<<<<<< HEAD
-@[to_additive] lemma mem_fixed_points_iff_stabilizer_eq_top (a : β) :
-  a ∈ fixed_points α β ↔ stabilizer α a = ⊤ :=
-by simp only [mem_fixed_points, subgroup.eq_top_iff', mem_stabilizer_iff]
-
-@[to_additive] instance {b : β} : mul_action α (orbit α b) :=
-{ smul := λ a b', ⟨a • b', orbit_eq_iff.mp (eq.trans (orbit_eq_iff.mpr (mem_orbit b' a))
-    (orbit_eq_iff.mpr b'.2))⟩,
-  one_smul := λ a, subtype.ext (one_smul α a),
-  mul_smul := λ a a' b', subtype.ext (mul_smul a a' b') }
-=======
 @[simp, to_additive] lemma orbit_smul (a : α) (b : β) : orbit α (a • b) = orbit α b :=
 (orbit_smul_subset a b).antisymm $
   calc orbit α b = orbit α (a⁻¹ • a • b) : by rw inv_smul_smul
              ... ⊆ orbit α (a • b)       : orbit_smul_subset _ _
->>>>>>> cdc34484
 
 /-- The action of a group on an orbit is transitive. -/
 @[to_additive "The action of an additive group on an orbit is transitive."]
@@ -183,6 +171,10 @@
 @[to_additive] lemma orbit_eq_iff {a b : β} :
    orbit α a = orbit α b ↔ a ∈ orbit α b:=
 ⟨λ h, h ▸ mem_orbit_self _, λ ⟨c, hc⟩, hc ▸ orbit_smul _ _⟩
+
+@[to_additive] lemma mem_fixed_points_iff_stabilizer_eq_top {a : β} :
+  a ∈ fixed_points α β ↔ stabilizer α a = ⊤ :=
+by simp only [mem_fixed_points, subgroup.eq_top_iff', mem_stabilizer_iff]
 
 variables (α) {β}
 
