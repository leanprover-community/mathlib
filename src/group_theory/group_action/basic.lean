/-
Copyright (c) 2018 Chris Hughes. All rights reserved.
Released under Apache 2.0 license as described in the file LICENSE.
Authors: Chris Hughes
-/
import data.fintype.card
import group_theory.group_action.defs
import group_theory.group_action.group
import data.setoid.basic
import data.set.pointwise.smul
import group_theory.subgroup.basic

/-!
# Basic properties of group actions

> THIS FILE IS SYNCHRONIZED WITH MATHLIB4.
> Any changes to this file require a corresponding PR to mathlib4.

This file primarily concerns itself with orbits, stabilizers, and other objects defined in terms of
actions. Despite this file being called `basic`, low-level helper lemmas for algebraic manipulation
of `•` belong elsewhere.

## Main definitions

* `mul_action.orbit`
* `mul_action.fixed_points`
* `mul_action.fixed_by`
* `mul_action.stabilizer`

-/

universes u v w
variables {α : Type u} {β : Type v} {γ : Type w}

open_locale pointwise
open function

namespace mul_action

variables (α) [monoid α] [mul_action α β]

/-- The orbit of an element under an action. -/
@[to_additive "The orbit of an element under an action."]
def orbit (b : β) := set.range (λ x : α, x • b)

variable {α}

@[to_additive] lemma mem_orbit_iff {b₁ b₂ : β} : b₂ ∈ orbit α b₁ ↔ ∃ x : α, x • b₁ = b₂ :=
iff.rfl

@[simp, to_additive] lemma mem_orbit (b : β) (x : α) : x • b ∈ orbit α b :=
⟨x, rfl⟩

@[simp, to_additive] lemma mem_orbit_self (b : β) : b ∈ orbit α b :=
⟨1, by simp [mul_action.one_smul]⟩

@[to_additive] lemma orbit_nonempty (b : β) : set.nonempty (orbit α b) := set.range_nonempty _

@[to_additive] lemma maps_to_smul_orbit (a : α) (b : β) :
  set.maps_to ((•) a) (orbit α b) (orbit α b) :=
set.range_subset_iff.2 $ λ a', ⟨a * a', mul_smul _ _ _⟩

@[to_additive] lemma smul_orbit_subset (a : α) (b : β) : a • orbit α b ⊆ orbit α b :=
(maps_to_smul_orbit a b).image_subset

@[to_additive] lemma orbit_smul_subset (a : α) (b : β) : orbit α (a • b) ⊆ orbit α b :=
set.range_subset_iff.2 $ λ a', mul_smul a' a b ▸ mem_orbit _ _

@[to_additive] instance {b : β} : mul_action α (orbit α b) :=
{ smul := λ a, (maps_to_smul_orbit a b).restrict _ _ _,
  one_smul := λ a, subtype.ext (one_smul α a),
  mul_smul := λ a a' b', subtype.ext (mul_smul a a' b') }

@[simp, to_additive] lemma orbit.coe_smul {b : β} {a : α} {b' : orbit α b} :
  ↑(a • b') = a • (b' : β) :=
rfl

variables (α) (β)

/-- The set of elements fixed under the whole action. -/
@[to_additive "The set of elements fixed under the whole action."]
def fixed_points : set β := {b : β | ∀ x : α, x • b = b}

/-- `fixed_by g` is the subfield of elements fixed by `g`. -/
@[to_additive "`fixed_by g` is the subfield of elements fixed by `g`."]
def fixed_by (g : α) : set β :=
{ x | g • x = x }

@[to_additive] theorem fixed_eq_Inter_fixed_by : fixed_points α β = ⋂ g : α, fixed_by α β g :=
set.ext $ λ x, ⟨λ hx, set.mem_Inter.2 $ λ g, hx g, λ hx g, by exact (set.mem_Inter.1 hx g : _)⟩

variables {α} (β)

@[simp, to_additive] lemma mem_fixed_points {b : β} :
  b ∈ fixed_points α β ↔ ∀ x : α, x • b = b := iff.rfl

@[simp, to_additive] lemma mem_fixed_by {g : α} {b : β} :
  b ∈ fixed_by α β g ↔ g • b = b := iff.rfl

@[to_additive] lemma mem_fixed_points' {b : β} : b ∈ fixed_points α β ↔
  (∀ b', b' ∈ orbit α b → b' = b) :=
⟨λ h b h₁, let ⟨x, hx⟩ := mem_orbit_iff.1 h₁ in hx ▸ h x,
λ h b, h _ (mem_orbit _ _)⟩

variables (α) {β}

/-- The stabilizer of a point `b` as a submonoid of `α`. -/
@[to_additive "The stabilizer of a point `b` as an additive submonoid of `α`."]
def stabilizer.submonoid (b : β) : submonoid α :=
{ carrier := { a | a • b = b },
  one_mem' := one_smul _ b,
  mul_mem' := λ a a' (ha : a • b = b) (hb : a' • b = b),
    show (a * a') • b = b, by rw [←smul_smul, hb, ha] }

@[simp, to_additive] lemma mem_stabilizer_submonoid_iff {b : β} {a : α} :
  a ∈ stabilizer.submonoid α b ↔ a • b = b := iff.rfl

@[to_additive] lemma orbit_eq_univ [is_pretransitive α β] (x : β) :
  orbit α x = set.univ :=
(surjective_smul α x).range_eq

variables {α} {β}

@[to_additive] lemma mem_fixed_points_iff_card_orbit_eq_one {a : β}
  [fintype (orbit α a)] : a ∈ fixed_points α β ↔ fintype.card (orbit α a) = 1 :=
begin
  rw [fintype.card_eq_one_iff, mem_fixed_points],
  split,
  { exact λ h, ⟨⟨a, mem_orbit_self _⟩, λ ⟨b, ⟨x, hx⟩⟩, subtype.eq $ by simp [h x, hx.symm]⟩ },
  { assume h x,
    rcases h with ⟨⟨z, hz⟩, hz₁⟩,
    calc x • a = z : subtype.mk.inj (hz₁ ⟨x • a, mem_orbit _ _⟩)
      ... = a : (subtype.mk.inj (hz₁ ⟨a, mem_orbit_self _⟩)).symm }
end

end mul_action

namespace mul_action
variable (α)
variables [group α] [mul_action α β]

/-- The stabilizer of an element under an action, i.e. what sends the element to itself.
A subgroup. -/
@[to_additive "The stabilizer of an element under an action, i.e. what sends the element to itself.
An additive subgroup."]
def stabilizer (b : β) : subgroup α :=
{ inv_mem' := λ a (ha : a • b = b), show a⁻¹ • b = b, by rw [inv_smul_eq_iff, ha]
  ..stabilizer.submonoid α b }

variables {α} {β}

@[simp, to_additive] lemma mem_stabilizer_iff {b : β} {a : α} :
  a ∈ stabilizer α b ↔ a • b = b := iff.rfl

@[simp, to_additive] lemma smul_orbit (a : α) (b : β) :
  a • orbit α b = orbit α b :=
(smul_orbit_subset a b).antisymm $
  calc orbit α b = a • a⁻¹ • orbit α b : (smul_inv_smul _ _).symm
             ... ⊆ a • orbit α b       : set.image_subset _ (smul_orbit_subset _ _)

@[simp, to_additive] lemma orbit_smul (a : α) (b : β) : orbit α (a • b) = orbit α b :=
(orbit_smul_subset a b).antisymm $
  calc orbit α b = orbit α (a⁻¹ • a • b) : by rw inv_smul_smul
             ... ⊆ orbit α (a • b)       : orbit_smul_subset _ _

/-- The action of a group on an orbit is transitive. -/
@[to_additive "The action of an additive group on an orbit is transitive."]
instance (x : β) : is_pretransitive α (orbit α x) :=
⟨by { rintro ⟨_, a, rfl⟩ ⟨_, b, rfl⟩, use b * a⁻¹, ext1, simp [mul_smul] }⟩

@[to_additive] lemma orbit_eq_iff {a b : β} :
   orbit α a = orbit α b ↔ a ∈ orbit α b:=
⟨λ h, h ▸ mem_orbit_self _, λ ⟨c, hc⟩, hc ▸ orbit_smul _ _⟩

variables (α) {β}

@[to_additive] lemma mem_orbit_smul (g : α) (a : β) : a ∈ orbit α (g • a) :=
by simp only [orbit_smul, mem_orbit_self]

@[to_additive] lemma smul_mem_orbit_smul (g h : α) (a : β) : g • a ∈ orbit α (h • a) :=
by simp only [orbit_smul, mem_orbit]

variables (α) (β)
/-- The relation 'in the same orbit'. -/
@[to_additive "The relation 'in the same orbit'."]
def orbit_rel : setoid β :=
{ r := λ a b, a ∈ orbit α b,
  iseqv := ⟨mem_orbit_self, λ a b, by simp [orbit_eq_iff.symm, eq_comm],
    λ a b, by simp [orbit_eq_iff.symm, eq_comm] {contextual := tt}⟩ }

local attribute [instance] orbit_rel

variables {α} {β}

<<<<<<< HEAD
lemma orbit_rel_r_apply (x y : β) :
  @setoid.r _ (orbit_rel α β) x y ↔ x ∈ orbit α y := iff.rfl
=======
@[to_additive]
lemma orbit_rel_apply {x y : β} : (orbit_rel α β).rel x y ↔ x ∈ orbit α y := iff.rfl
>>>>>>> 57f9349f

/-- When you take a set `U` in `β`, push it down to the quotient, and pull back, you get the union
of the orbit of `U` under `α`. -/
@[to_additive "When you take a set `U` in `β`, push it down to the quotient, and pull back, you get
the union of the orbit of `U` under `α`."] lemma quotient_preimage_image_eq_union_mul (U : set β) :
  quotient.mk ⁻¹' (quotient.mk '' U) = ⋃ a : α, ((•) a) '' U :=
begin
  set f : β → quotient (mul_action.orbit_rel α β) := quotient.mk,
  ext,
  split,
  { rintros ⟨y , hy, hxy⟩,
    obtain ⟨a, rfl⟩ := quotient.exact hxy,
    rw set.mem_Union,
    exact ⟨a⁻¹, a • x, hy, inv_smul_smul a x⟩ },
  { intros hx,
    rw set.mem_Union at hx,
    obtain ⟨a, u, hu₁, hu₂⟩ := hx,
    rw [set.mem_preimage, set.mem_image_iff_bex],
    refine ⟨a⁻¹ • x, _, by simp only [quotient.eq]; use a⁻¹⟩,
    rw ← hu₂,
    convert hu₁,
    simp only [inv_smul_smul], },
end

@[to_additive] lemma disjoint_image_image_iff {U V : set β} :
  disjoint (quotient.mk '' U) (quotient.mk '' V) ↔ ∀ x ∈ U, ∀ a : α, a • x ∉ V :=
begin
  set f : β → quotient (mul_action.orbit_rel α β) := quotient.mk,
  refine ⟨λ h x x_in_U a a_in_V,
    h.le_bot ⟨⟨x, x_in_U, quotient.sound ⟨a⁻¹, _⟩⟩, ⟨a • x, a_in_V, rfl⟩⟩, _⟩,
  { simp },
  { intro h,
    rw set.disjoint_left,
    rintro x ⟨y, hy₁, hy₂⟩ ⟨z, hz₁, hz₂⟩,
    obtain ⟨a, rfl⟩ := quotient.exact (hz₂.trans hy₂.symm),
    exact h y hy₁ a hz₁ }
end

@[to_additive]
lemma image_inter_image_iff (U V : set β) :
  (quotient.mk '' U) ∩ (quotient.mk '' V) = ∅ ↔ ∀ x ∈ U, ∀ a : α, a • x ∉ V :=
set.disjoint_iff_inter_eq_empty.symm.trans disjoint_image_image_iff

variables (α β)

/-- The quotient by `mul_action.orbit_rel`, given a name to enable dot notation. -/
@[reducible, to_additive "The quotient by `add_action.orbit_rel`, given a name to enable dot
notation."]
def orbit_rel.quotient : Type* := quotient $ orbit_rel α β

variables {α β}

/-- The orbit corresponding to an element of the quotient by `mul_action.orbit_rel` -/
@[to_additive "The orbit corresponding to an element of the quotient by `add_action.orbit_rel`"]
def orbit_rel.quotient.orbit (x : orbit_rel.quotient α β) : set β :=
quotient.lift_on' x (orbit α) $ λ _ _, mul_action.orbit_eq_iff.2

@[simp, to_additive]
lemma orbit_rel.quotient.orbit_mk (b : β) :
  orbit_rel.quotient.orbit (quotient.mk' b : orbit_rel.quotient α β) = orbit α b := rfl

@[to_additive]
lemma orbit_rel.quotient.mem_orbit {b : β} {x : orbit_rel.quotient α β} :
  b ∈ x.orbit ↔ quotient.mk' b = x :=
by { induction x using quotient.induction_on', rw quotient.eq', refl }

/-- Note that `hφ = quotient.out_eq'` is a useful choice here. -/
@[to_additive "Note that `hφ = quotient.out_eq'` is a useful choice here."]
lemma orbit_rel.quotient.orbit_eq_orbit_out (x : orbit_rel.quotient α β)
  {φ : orbit_rel.quotient α β → β} (hφ : right_inverse φ quotient.mk') :
  orbit_rel.quotient.orbit x = orbit α (φ x) :=
begin
  conv_lhs { rw ←hφ x },
  induction x using quotient.induction_on',
  refl,
end

variables (α) (β)

local notation `Ω` := orbit_rel.quotient α β

/-- Decomposition of a type `X` as a disjoint union of its orbits under a group action.

This version is expressed in terms of `mul_action.orbit_rel.quotient.orbit` instead of
`mul_action.orbit`, to avoid mentioning `quotient.out'`. -/
@[to_additive "Decomposition of a type `X` as a disjoint union of its orbits under an additive group
action.

This version is expressed in terms of `add_action.orbit_rel.quotient.orbit` instead of
`add_action.orbit`, to avoid mentioning `quotient.out'`. "]
def self_equiv_sigma_orbits' : β ≃ Σ ω : Ω, ω.orbit :=
calc  β
    ≃ Σ (ω : Ω), {b // quotient.mk' b = ω} : (equiv.sigma_fiber_equiv quotient.mk').symm
... ≃ Σ (ω : Ω), ω.orbit :
        equiv.sigma_congr_right $ λ ω, equiv.subtype_equiv_right $ λ x,
          orbit_rel.quotient.mem_orbit.symm

/-- Decomposition of a type `X` as a disjoint union of its orbits under a group action. -/
@[to_additive "Decomposition of a type `X` as a disjoint union of its orbits under an additive group
action."]
def self_equiv_sigma_orbits : β ≃ Σ (ω : Ω), orbit α ω.out' :=
(self_equiv_sigma_orbits' α β).trans $ equiv.sigma_congr_right $ λ i,
  equiv.set.of_eq $ orbit_rel.quotient.orbit_eq_orbit_out _ quotient.out_eq'

variables {α β}

/-- If the stabilizer of `x` is `S`, then the stabilizer of `g • x` is `gSg⁻¹`. -/
lemma stabilizer_smul_eq_stabilizer_map_conj (g : α) (x : β) :
  (stabilizer α (g • x) = (stabilizer α x).map (mul_aut.conj g).to_monoid_hom) :=
begin
  ext h,
  rw [mem_stabilizer_iff, ← smul_left_cancel_iff g⁻¹, smul_smul, smul_smul, smul_smul, mul_left_inv,
      one_smul, ← mem_stabilizer_iff, subgroup.mem_map_equiv, mul_aut.conj_symm_apply]
end

/-- A bijection between the stabilizers of two elements in the same orbit. -/
noncomputable def stabilizer_equiv_stabilizer_of_orbit_rel {x y : β} (h : (orbit_rel α β).rel x y) :
  stabilizer α x ≃* stabilizer α y :=
let g : α := classical.some h in
have hg : g • y = x := classical.some_spec h,
have this : stabilizer α x = (stabilizer α y).map (mul_aut.conj g).to_monoid_hom,
  by rw [← hg, stabilizer_smul_eq_stabilizer_map_conj],
(mul_equiv.subgroup_congr this).trans ((mul_aut.conj g).subgroup_map $ stabilizer α y).symm

end mul_action

namespace add_action

variables [add_group α] [add_action α β]

/-- If the stabilizer of `x` is `S`, then the stabilizer of `g +ᵥ x` is `g + S + (-g)`. -/
lemma stabilizer_vadd_eq_stabilizer_map_conj (g : α) (x : β) :
  (stabilizer α (g +ᵥ x) = (stabilizer α x).map (add_aut.conj g).to_add_monoid_hom) :=
begin
  ext h,
  rw [mem_stabilizer_iff, ← vadd_left_cancel_iff (-g) , vadd_vadd, vadd_vadd, vadd_vadd,
      add_left_neg, zero_vadd, ← mem_stabilizer_iff, add_subgroup.mem_map_equiv,
      add_aut.conj_symm_apply]
end

/-- A bijection between the stabilizers of two elements in the same orbit. -/
noncomputable def stabilizer_equiv_stabilizer_of_orbit_rel {x y : β}
  (h : (orbit_rel α β).rel x y) :
  stabilizer α x ≃+ stabilizer α y :=
let g : α := classical.some h in
have hg : g +ᵥ y = x := classical.some_spec h,
have this : stabilizer α x = (stabilizer α y).map (add_aut.conj g).to_add_monoid_hom,
  by rw [← hg, stabilizer_vadd_eq_stabilizer_map_conj],
(add_equiv.add_subgroup_congr this).trans
  ((add_aut.conj g).add_subgroup_map $ stabilizer α y).symm

end add_action

/-- `smul` by a `k : M` over a ring is injective, if `k` is not a zero divisor.
The general theory of such `k` is elaborated by `is_smul_regular`.
The typeclass that restricts all terms of `M` to have this property is `no_zero_smul_divisors`. -/
lemma smul_cancel_of_non_zero_divisor {M R : Type*}
  [monoid M] [non_unital_non_assoc_ring R] [distrib_mul_action M R]
  (k : M) (h : ∀ (x : R), k • x = 0 → x = 0) {a b : R} (h' : k • a = k • b) :
  a = b :=
begin
  rw ←sub_eq_zero,
  refine h _ _,
  rw [smul_sub, h', sub_self]
end<|MERGE_RESOLUTION|>--- conflicted
+++ resolved
@@ -192,13 +192,8 @@
 
 variables {α} {β}
 
-<<<<<<< HEAD
-lemma orbit_rel_r_apply (x y : β) :
-  @setoid.r _ (orbit_rel α β) x y ↔ x ∈ orbit α y := iff.rfl
-=======
 @[to_additive]
 lemma orbit_rel_apply {x y : β} : (orbit_rel α β).rel x y ↔ x ∈ orbit α y := iff.rfl
->>>>>>> 57f9349f
 
 /-- When you take a set `U` in `β`, push it down to the quotient, and pull back, you get the union
 of the orbit of `U` under `α`. -/
