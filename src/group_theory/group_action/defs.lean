/-
Copyright (c) 2018 Chris Hughes. All rights reserved.
Released under Apache 2.0 license as described in the file LICENSE.
Authors: Chris Hughes, Yury Kudryashov
-/
import algebra.group.defs
import algebra.group.hom
import algebra.group.type_tags
import logic.embedding

/-!
# Definitions of group actions

This file defines a hierarchy of group action type-classes on top of the previously defined
<<<<<<< HEAD
`has_scalar` and its additive version `has_vadd`:
=======
notation classes `has_scalar` and its additive version `has_vadd`:
>>>>>>> b31af6d9

* `mul_action M α` and its additive version `add_action G P` are typeclasses used for
  actions of multiplicative and additive monoids and groups; they extend notation classes
  `has_scalar` and `has_vadd` that are defined in `algebra.group.defs`;
* `distrib_mul_action M A` is a typeclass for an action of a multiplicative monoid on
  an additive monoid such that `a • (b + c) = a • b + a • c` and `a • 0 = 0`.

The hierarchy is extended further by `module`, defined elsewhere.

Also provided are type-classes regarding the interaction of different group actions,

* `smul_comm_class M N α` and its additive version `vadd_comm_class M N α`;
* `is_scalar_tower M N α` (no additive version).

## Notation

- `a • b` is used as notation for `has_scalar.smul a b`.
- `a +ᵥ b` is used as notation for `has_vadd.vadd a b`.

## Implementation details

This file should avoid depending on other parts of `group_theory`, to avoid import cycles.
More sophisticated lemmas belong in `group_theory.group_action`.

## Tags

group action
-/

variables {M N G A B α β γ : Type*}

open function

/-- Typeclass for faithful actions. -/
class has_faithful_vadd (G : Type*) (P : Type*) [has_vadd G P] : Prop :=
(eq_of_vadd_eq_vadd : ∀ {g₁ g₂ : G}, (∀ p : P, g₁ +ᵥ p = g₂ +ᵥ p) → g₁ = g₂)

/-- Typeclass for faithful actions. -/
@[to_additive has_faithful_vadd]
class has_faithful_scalar (M : Type*) (α : Type*) [has_scalar M α] : Prop :=
(eq_of_smul_eq_smul : ∀ {m₁ m₂ : M}, (∀ a : α, m₁ • a = m₂ • a) → m₁ = m₂)

export has_faithful_scalar (eq_of_smul_eq_smul) has_faithful_vadd (eq_of_vadd_eq_vadd)

@[to_additive]
lemma smul_left_injective' [has_scalar M α] [has_faithful_scalar M α] :
  function.injective ((•) : M → α → α) :=
λ m₁ m₂ h, has_faithful_scalar.eq_of_smul_eq_smul (congr_fun h)

/-- See also `monoid.to_mul_action` and `mul_zero_class.to_smul_with_zero`. -/
@[priority 910, to_additive] -- see Note [lower instance priority]
instance has_mul.to_has_scalar (α : Type*) [has_mul α] : has_scalar α α := ⟨(*)⟩

@[simp, to_additive] lemma smul_eq_mul (α : Type*) [has_mul α] {a a' : α} : a • a' = a * a' := rfl

/-- Type class for additive monoid actions. -/
@[protect_proj] class add_action (G : Type*) (P : Type*) [add_monoid G] extends has_vadd G P :=
(zero_vadd : ∀ p : P, (0 : G) +ᵥ p = p)
(add_vadd : ∀ (g₁ g₂ : G) (p : P), (g₁ + g₂) +ᵥ p = g₁ +ᵥ (g₂ +ᵥ p))

/-- Typeclass for multiplicative actions by monoids. This generalizes group actions. -/
@[protect_proj, to_additive]
class mul_action (α : Type*) (β : Type*) [monoid α] extends has_scalar α β :=
(one_smul : ∀ b : β, (1 : α) • b = b)
(mul_smul : ∀ (x y : α) (b : β), (x * y) • b = x • y • b)

/-- A typeclass mixin saying that two additive actions on the same space commute. -/
class vadd_comm_class (M N α : Type*) [has_vadd M α] [has_vadd N α] : Prop :=
(vadd_comm : ∀ (m : M) (n : N) (a : α), m +ᵥ (n +ᵥ a) = n +ᵥ (m +ᵥ a))

/-- A typeclass mixin saying that two multiplicative actions on the same space commute. -/
@[to_additive] class smul_comm_class (M N α : Type*) [has_scalar M α] [has_scalar N α] : Prop :=
(smul_comm : ∀ (m : M) (n : N) (a : α), m • n • a = n • m • a)

export mul_action (mul_smul) add_action (add_vadd) smul_comm_class (smul_comm)
  vadd_comm_class (vadd_comm)

/--
Frequently, we find ourselves wanting to express a bilinear map `M →ₗ[R] N →ₗ[R] P` or an
equivalence between maps `(M →ₗ[R] N) ≃ₗ[R] (M' →ₗ[R] N')` where the maps have an associated ring
`R`. Unfortunately, using definitions like these requires that `R` satisfy `comm_semiring R`, and
not just `semiring R`. Using `M →ₗ[R] N →+ P` and `(M →ₗ[R] N) ≃+ (M' →ₗ[R] N')` avoids this
problem, but throws away structure that is useful for when we _do_ have a commutative (semi)ring.

To avoid making this compromise, we instead state these definitions as `M →ₗ[R] N →ₗ[S] P` or
`(M →ₗ[R] N) ≃ₗ[S] (M' →ₗ[R] N')` and require `smul_comm_class S R` on the appropriate modules. When
the caller has `comm_semiring R`, they can set `S = R` and `smul_comm_class_self` will populate the
instance. If the caller only has `semiring R` they can still set either `R = ℕ` or `S = ℕ`, and
`add_comm_monoid.nat_smul_comm_class` or `add_comm_monoid.nat_smul_comm_class'` will populate
the typeclass, which is still sufficient to recover a `≃+` or `→+` structure.

An example of where this is used is `linear_map.prod_equiv`.
-/
library_note "bundled maps over different rings"

/-- Commutativity of actions is a symmetric relation. This lemma can't be an instance because this
would cause a loop in the instance search graph. -/
@[to_additive] lemma smul_comm_class.symm (M N α : Type*) [has_scalar M α] [has_scalar N α]
  [smul_comm_class M N α] : smul_comm_class N M α :=
⟨λ a' a b, (smul_comm a a' b).symm⟩

/-- Commutativity of additive actions is a symmetric relation. This lemma can't be an instance
because this would cause a loop in the instance search graph. -/
add_decl_doc vadd_comm_class.symm

@[to_additive] instance smul_comm_class_self (M α : Type*) [comm_monoid M] [mul_action M α] :
  smul_comm_class M M α :=
⟨λ a a' b, by rw [← mul_smul, mul_comm, mul_smul]⟩

/-- An instance of `is_scalar_tower M N α` states that the multiplicative
action of `M` on `α` is determined by the multiplicative actions of `M` on `N`
and `N` on `α`. -/
class is_scalar_tower (M N α : Type*) [has_scalar M N] [has_scalar N α] [has_scalar M α] : Prop :=
(smul_assoc : ∀ (x : M) (y : N) (z : α), (x • y) • z = x • (y • z))

@[simp] lemma smul_assoc {M N} [has_scalar M N] [has_scalar N α] [has_scalar M α]
  [is_scalar_tower M N α] (x : M) (y : N) (z : α) :
  (x • y) • z = x • y • z :=
is_scalar_tower.smul_assoc x y z

instance semigroup.is_scalar_tower [semigroup α] : is_scalar_tower α α α := ⟨mul_assoc⟩

namespace has_scalar
variables [has_scalar M α]

/-- Auxiliary definition for `has_scalar.comp`, `mul_action.comp_hom`,
`distrib_mul_action.comp_hom`, `module.comp_hom`, etc. -/
@[simp, to_additive  /-" Auxiliary definition for `has_vadd.comp`, `add_action.comp_hom`, etc. "-/]
def comp.smul (g : N → M) (n : N) (a : α) : α :=
g n • a

variables (α)

/-- An action of `M` on `α` and a funcion `N → M` induces an action of `N` on `α`.

See note [reducible non-instances]. Since this is reducible, we make sure to go via
`has_scalar.comp.smul` to prevent typeclass inference unfolding too far. -/
@[reducible, to_additive /-" An additive action of `M` on `α` and a funcion `N → M` induces
  an additive action of `N` on `α` "-/]
def comp (g : N → M) : has_scalar N α :=
{ smul := has_scalar.comp.smul g }

variables {α}

/-- Given a tower of scalar actions `M → α → β`, if we use `has_scalar.comp`
to pull back both of `M`'s actions by a map `g : N → M`, then we obtain a new
tower of scalar actions `N → α → β`.

This cannot be an instance because it can cause infinite loops whenever the `has_scalar` arguments
are still metavariables.
-/
@[priority 100]
lemma comp.is_scalar_tower [has_scalar M β] [has_scalar α β] [is_scalar_tower M α β]
  (g : N → M) :
  (by haveI := comp α g; haveI := comp β g; exact is_scalar_tower N α β) :=
by exact {smul_assoc := λ n, @smul_assoc _ _ _ _ _ _ _ (g n) }

@[priority 100]
instance comp.smul_comm_class [has_scalar β α] [smul_comm_class M β α] (g : N → M) :
  (by haveI := comp α g; exact smul_comm_class N β α) :=
by exact {smul_comm := λ n, @smul_comm _ _ _ _ _ _ (g n) }

@[priority 100]
instance comp.smul_comm_class' [has_scalar β α] [smul_comm_class β M α] (g : N → M) :
  (by haveI := comp α g; exact smul_comm_class β N α) :=
by exact {smul_comm := λ _ n, @smul_comm _ _ _ _ _ _ _ (g n) }

end has_scalar

section ite
variables [has_scalar M α] (p : Prop) [decidable p]

@[to_additive] lemma ite_smul (a₁ a₂ : M) (b : α) : (ite p a₁ a₂) • b = ite p (a₁ • b) (a₂ • b) :=
by split_ifs; refl

@[to_additive] lemma smul_ite (a : M) (b₁ b₂ : α) : a • (ite p b₁ b₂) = ite p (a • b₁) (a • b₂) :=
by split_ifs; refl

end ite

section
variables [monoid M] [mul_action M α]

@[to_additive] lemma smul_smul (a₁ a₂ : M) (b : α) : a₁ • a₂ • b = (a₁ * a₂) • b :=
(mul_smul _ _ _).symm

variable (M)
@[simp, to_additive] theorem one_smul (b : α) : (1 : M) • b = b := mul_action.one_smul _

variables {M}

/-- Pullback a multiplicative action along an injective map respecting `•`.
See note [reducible non-instances]. -/
@[reducible, to_additive "Pullback an additive action along an injective map respecting `+ᵥ`."]
protected def function.injective.mul_action [has_scalar M β] (f : β → α)
  (hf : injective f) (smul : ∀ (c : M) x, f (c • x) = c • f x) :
  mul_action M β :=
{ smul := (•),
  one_smul := λ x, hf $ (smul _ _).trans $ one_smul _ (f x),
  mul_smul := λ c₁ c₂ x, hf $ by simp only [smul, mul_smul] }

/-- Pushforward a multiplicative action along a surjective map respecting `•`.
See note [reducible non-instances]. -/
@[reducible, to_additive "Pushforward an additive action along a surjective map respecting `+ᵥ`."]
protected def function.surjective.mul_action [has_scalar M β] (f : α → β) (hf : surjective f)
  (smul : ∀ (c : M) x, f (c • x) = c • f x) :
  mul_action M β :=
{ smul := (•),
  one_smul := λ y, by { rcases hf y with ⟨x, rfl⟩, rw [← smul, one_smul] },
  mul_smul := λ c₁ c₂ y, by { rcases hf y with ⟨x, rfl⟩, simp only [← smul, mul_smul] } }

section

variables (M)

/-- The regular action of a monoid on itself by left multiplication.

This is promoted to a module by `semiring.to_module`. -/
@[priority 910, to_additive] -- see Note [lower instance priority]
instance monoid.to_mul_action : mul_action M M :=
{ smul := (*),
  one_smul := one_mul,
  mul_smul := mul_assoc }

/-- The regular action of a monoid on itself by left addition.

This is promoted to an `add_torsor` by `add_group_is_add_torsor`. -/
add_decl_doc add_monoid.to_add_action

instance is_scalar_tower.left : is_scalar_tower M M α :=
⟨λ x y z, mul_smul x y z⟩

variables {M}

/-- Note that the `smul_comm_class α β β` typeclass argument is usually satisfied by `algebra α β`.
-/
@[to_additive]
lemma mul_smul_comm [has_mul β] [has_scalar α β] [smul_comm_class α β β] (s : α) (x y : β) :
  x * (s • y) = s • (x * y) :=
(smul_comm s x y).symm

/-- Note that the `is_scalar_tower α β β` typeclass argument is usually satisfied by `algebra α β`.
-/
lemma smul_mul_assoc [has_mul β] [has_scalar α β] [is_scalar_tower α β β] (r : α) (x y : β)  :
  (r • x) * y = r • (x * y) :=
smul_assoc r x y

/-- Note that the `is_scalar_tower M α α` and `smul_comm_class M α α` typeclass arguments are
usually satisfied by `algebra M α`. -/
lemma smul_mul_smul [has_mul α] (r s : M) (x y : α)
  [is_scalar_tower M α α] [smul_comm_class M α α] :
  (r • x) * (s • y) = (r * s) • (x * y) :=
by rw [smul_mul_assoc, mul_smul_comm, ← smul_assoc, smul_eq_mul]

end

namespace mul_action

variables (M α)

/-- Embedding of `α` into functions `M → α` induced by a multiplicative action of `M` on `α`. -/
@[to_additive] def to_fun : α ↪ (M → α) :=
⟨λ y x, x • y, λ y₁ y₂ H, one_smul M y₁ ▸ one_smul M y₂ ▸ by convert congr_fun H 1⟩

/-- Embedding of `α` into functions `M → α` induced by an additive action of `M` on `α`. -/
add_decl_doc add_action.to_fun

variables {M α}

@[simp, to_additive] lemma to_fun_apply (x : M) (y : α) : mul_action.to_fun M α y x = x • y :=
rfl

variable (α)

/-- A multiplicative action of `M` on `α` and a monoid homomorphism `N → M` induce
a multiplicative action of `N` on `α`.

See note [reducible non-instances]. -/
@[reducible, to_additive] def comp_hom [monoid N] (g : N →* M) :
  mul_action N α :=
{ smul := has_scalar.comp.smul g,
  one_smul := by simp [g.map_one, mul_action.one_smul],
  mul_smul := by simp [g.map_mul, mul_action.mul_smul] }

/-- An additive action of `M` on `α` and an additive monoid homomorphism `N → M` induce
an additive action of `N` on `α`.

See note [reducible non-instances]. -/
add_decl_doc add_action.comp_hom

end mul_action

end

section compatible_scalar

@[simp] lemma smul_one_smul {M} (N) [monoid N] [has_scalar M N] [mul_action N α] [has_scalar M α]
  [is_scalar_tower M N α] (x : M) (y : α) :
  (x • (1 : N)) • y = x • y :=
by rw [smul_assoc, one_smul]

@[simp] lemma smul_one_mul {M N} [monoid N] [has_scalar M N] [is_scalar_tower M N N] (x : M)
  (y : N) : (x • 1) * y = x • y :=
smul_one_smul N x y

@[simp, to_additive] lemma mul_smul_one {M N} [monoid N] [has_scalar M N] [smul_comm_class M N N]
  (x : M) (y : N) :
  y * (x • 1) = x • y :=
by rw [← smul_eq_mul, ← smul_comm, smul_eq_mul, mul_one]

lemma is_scalar_tower.of_smul_one_mul {M N} [monoid N] [has_scalar M N]
  (h : ∀ (x : M) (y : N), (x • (1 : N)) * y = x • y) :
  is_scalar_tower M N N :=
⟨λ x y z, by rw [← h, smul_eq_mul, mul_assoc, h, smul_eq_mul]⟩

@[to_additive] lemma smul_comm_class.of_mul_smul_one {M N} [monoid N] [has_scalar M N]
  (H : ∀ (x : M) (y : N), y * (x • (1 : N)) = x • y) : smul_comm_class M N N :=
⟨λ x y z, by rw [← H x z, smul_eq_mul, ← H, smul_eq_mul, mul_assoc]⟩

end compatible_scalar

/-- Typeclass for multiplicative actions on additive structures. This generalizes group modules. -/
class distrib_mul_action (M : Type*) (A : Type*) [monoid M] [add_monoid A]
  extends mul_action M A :=
(smul_add : ∀(r : M) (x y : A), r • (x + y) = r • x + r • y)
(smul_zero : ∀(r : M), r • (0 : A) = 0)

section
variables [monoid M] [add_monoid A] [distrib_mul_action M A]

theorem smul_add (a : M) (b₁ b₂ : A) : a • (b₁ + b₂) = a • b₁ + a • b₂ :=
distrib_mul_action.smul_add _ _ _

@[simp] theorem smul_zero (a : M) : a • (0 : A) = 0 :=
distrib_mul_action.smul_zero _

/-- Pullback a distributive multiplicative action along an injective additive monoid
homomorphism.
See note [reducible non-instances]. -/
@[reducible]
protected def function.injective.distrib_mul_action [add_monoid B] [has_scalar M B] (f : B →+ A)
  (hf : injective f) (smul : ∀ (c : M) x, f (c • x) = c • f x) :
  distrib_mul_action M B :=
{ smul := (•),
  smul_add := λ c x y, hf $ by simp only [smul, f.map_add, smul_add],
  smul_zero := λ c, hf $ by simp only [smul, f.map_zero, smul_zero],
  .. hf.mul_action f smul }

/-- Pushforward a distributive multiplicative action along a surjective additive monoid
homomorphism.
See note [reducible non-instances]. -/
@[reducible]
protected def function.surjective.distrib_mul_action [add_monoid B] [has_scalar M B] (f : A →+ B)
  (hf : surjective f) (smul : ∀ (c : M) x, f (c • x) = c • f x) :
  distrib_mul_action M B :=
{ smul := (•),
  smul_add := λ c x y, by { rcases hf x with ⟨x, rfl⟩, rcases hf y with ⟨y, rfl⟩,
    simp only [smul_add, ← smul, ← f.map_add] },
  smul_zero := λ c, by simp only [← f.map_zero, ← smul, smul_zero],
  .. hf.mul_action f smul }

variable (A)

/-- Compose a `distrib_mul_action` with a `monoid_hom`, with action `f r' • m`.
See note [reducible non-instances]. -/
@[reducible] def distrib_mul_action.comp_hom [monoid N] (f : N →* M) :
  distrib_mul_action N A :=
{ smul := has_scalar.comp.smul f,
  smul_zero := λ x, smul_zero (f x),
  smul_add := λ x, smul_add (f x),
  .. mul_action.comp_hom A f }

/-- Each element of the monoid defines a additive monoid homomorphism. -/
@[simps]
def distrib_mul_action.to_add_monoid_hom (x : M) : A →+ A :=
{ to_fun := (•) x,
  map_zero' := smul_zero x,
  map_add' := smul_add x }

variables (M)

/-- Each element of the monoid defines an additive monoid homomorphism. -/
@[simps]
def distrib_mul_action.to_add_monoid_End : M →* add_monoid.End A :=
{ to_fun := distrib_mul_action.to_add_monoid_hom A,
  map_one' := add_monoid_hom.ext $ one_smul M,
  map_mul' := λ x y, add_monoid_hom.ext $ mul_smul x y }

end

section
variables [monoid M] [add_group A] [distrib_mul_action M A]

@[simp] theorem smul_neg (r : M) (x : A) : r • (-x) = -(r • x) :=
eq_neg_of_add_eq_zero $ by rw [← smul_add, neg_add_self, smul_zero]

theorem smul_sub (r : M) (x y : A) : r • (x - y) = r • x - r • y :=
by rw [sub_eq_add_neg, sub_eq_add_neg, smul_add, smul_neg]

end

/-- Typeclass for multiplicative actions on multiplicative structures. This generalizes
conjugation actions. -/
class mul_distrib_mul_action (M : Type*) (A : Type*) [monoid M] [monoid A]
  extends mul_action M A :=
(smul_mul : ∀ (r : M) (x y : A), r • (x * y) = (r • x) * (r • y))
(smul_one : ∀ (r : M), r • (1 : A) = 1)

export mul_distrib_mul_action (smul_one)

section
variables [monoid M] [monoid A] [mul_distrib_mul_action M A]

theorem smul_mul' (a : M) (b₁ b₂ : A) : a • (b₁ * b₂) = (a • b₁) * (a • b₂) :=
mul_distrib_mul_action.smul_mul _ _ _

/-- Pullback a multiplicative distributive multiplicative action along an injective monoid
homomorphism.
See note [reducible non-instances]. -/
@[reducible]
protected def function.injective.mul_distrib_mul_action [monoid B] [has_scalar M B] (f : B →* A)
  (hf : injective f) (smul : ∀ (c : M) x, f (c • x) = c • f x) :
  mul_distrib_mul_action M B :=
{ smul := (•),
  smul_mul := λ c x y, hf $ by simp only [smul, f.map_mul, smul_mul'],
  smul_one := λ c, hf $ by simp only [smul, f.map_one, smul_one],
  .. hf.mul_action f smul }

/-- Pushforward a multiplicative distributive multiplicative action along a surjective monoid
homomorphism.
See note [reducible non-instances]. -/
@[reducible]
protected def function.surjective.mul_distrib_mul_action [monoid B] [has_scalar M B] (f : A →* B)
  (hf : surjective f) (smul : ∀ (c : M) x, f (c • x) = c • f x) :
  mul_distrib_mul_action M B :=
{ smul := (•),
  smul_mul := λ c x y, by { rcases hf x with ⟨x, rfl⟩, rcases hf y with ⟨y, rfl⟩,
    simp only [smul_mul', ← smul, ← f.map_mul] },
  smul_one := λ c, by simp only [← f.map_one, ← smul, smul_one],
  .. hf.mul_action f smul }

variable (A)

/-- Compose a `mul_distrib_mul_action` with a `monoid_hom`, with action `f r' • m`.
See note [reducible non-instances]. -/
@[reducible] def mul_distrib_mul_action.comp_hom [monoid N] (f : N →* M) :
  mul_distrib_mul_action N A :=
{ smul := has_scalar.comp.smul f,
  smul_one := λ x, smul_one (f x),
  smul_mul := λ x, smul_mul' (f x),
  .. mul_action.comp_hom A f }

/-- Scalar multiplication by `r` as a `monoid_hom`. -/
def mul_distrib_mul_action.to_monoid_hom (r : M) : A →* A :=
{ to_fun := (•) r,
  map_one' := smul_one r,
  map_mul' := smul_mul' r }

variable {A}

@[simp] lemma mul_distrib_mul_action.to_monoid_hom_apply (r : M) (x : A) :
  mul_distrib_mul_action.to_monoid_hom A r x = r • x := rfl

variables (M A)

/-- Each element of the monoid defines a monoid homomorphism. -/
@[simps]
def mul_distrib_mul_action.to_monoid_End : M →* monoid.End A :=
{ to_fun := mul_distrib_mul_action.to_monoid_hom A,
  map_one' := monoid_hom.ext $ one_smul M,
  map_mul' := λ x y, monoid_hom.ext $ mul_smul x y }

end

section
variables [monoid M] [group A] [mul_distrib_mul_action M A]

@[simp] theorem smul_inv' (r : M) (x : A) : r • (x⁻¹) = (r • x)⁻¹ :=
(mul_distrib_mul_action.to_monoid_hom A r).map_inv x

theorem smul_div' (r : M) (x y : A) : r • (x / y) = (r • x) / (r • y) :=
(mul_distrib_mul_action.to_monoid_hom A r).map_div x y

end

variable (α)

/-- The monoid of endomorphisms.

Note that this is generalized by `category_theory.End` to categories other than `Type u`. -/
protected def function.End := α → α

instance : monoid (function.End α) :=
{ one := id,
  mul := (∘),
  mul_assoc := λ f g h, rfl,
  mul_one := λ f, rfl,
  one_mul := λ f, rfl, }

instance : inhabited (function.End α) := ⟨1⟩

variable {α}

/-- The tautological action by `function.End α` on `α`.

This is generalized to bundled endomorphisms by:
* `equiv.perm.apply_mul_action`
* `add_monoid.End.apply_distrib_mul_action`
* `add_aut.apply_distrib_mul_action`
* `mul_aut.apply_mul_distrib_mul_action`
* `ring_hom.apply_distrib_mul_action`
* `linear_equiv.apply_distrib_mul_action`
* `linear_map.apply_module`
* `ring_hom.apply_mul_semiring_action`
* `alg_equiv.apply_mul_semiring_action`
-/
instance function.End.apply_mul_action : mul_action (function.End α) α :=
{ smul := ($),
  one_smul := λ _, rfl,
  mul_smul := λ _ _ _, rfl }

@[simp] lemma function.End.smul_def (f : function.End α) (a : α) : f • a = f a := rfl

/-- `function.End.apply_mul_action` is faithful. -/
instance function.End.apply_has_faithful_scalar : has_faithful_scalar (function.End α) α :=
⟨λ x y, funext⟩

/-- The tautological action by `add_monoid.End α` on `α`.

This generalizes `function.End.apply_mul_action`. -/
instance add_monoid.End.apply_distrib_mul_action [add_monoid α] :
  distrib_mul_action (add_monoid.End α) α :=
{ smul := ($),
  smul_zero := add_monoid_hom.map_zero,
  smul_add := add_monoid_hom.map_add,
  one_smul := λ _, rfl,
  mul_smul := λ _ _ _, rfl }

@[simp] lemma add_monoid.End.smul_def [add_monoid α] (f : add_monoid.End α) (a : α) :
  f • a = f a := rfl

/-- `add_monoid.End.apply_distrib_mul_action` is faithful. -/
instance add_monoid.End.apply_has_faithful_scalar [add_monoid α] :
  has_faithful_scalar (add_monoid.End α) α :=
⟨add_monoid_hom.ext⟩

/-- The monoid hom representing a monoid action.

When `M` is a group, see `mul_action.to_perm_hom`. -/
def mul_action.to_End_hom [monoid M] [mul_action M α] : M →* function.End α :=
{ to_fun := (•),
  map_one' := funext (one_smul M),
  map_mul' := λ x y, funext (mul_smul x y) }

/-- The monoid action induced by a monoid hom to `function.End α`

See note [reducible non-instances]. -/
@[reducible]
def mul_action.of_End_hom [monoid M] (f : M →* function.End α) : mul_action M α :=
mul_action.comp_hom α f

/-- The tautological additive action by `additive (function.End α)` on `α`. -/
instance add_action.function_End : add_action (additive (function.End α)) α :=
{ vadd := ($),
  zero_vadd := λ _, rfl,
  add_vadd := λ _ _ _, rfl }

/-- The additive monoid hom representing an additive monoid action.

When `M` is a group, see `add_action.to_perm_hom`. -/
def add_action.to_End_hom [add_monoid M] [add_action M α] : M →+ additive (function.End α) :=
{ to_fun := (+ᵥ),
  map_zero' := funext (zero_vadd M),
  map_add' := λ x y, funext (add_vadd x y) }

/-- The additive action induced by a hom to `additive (function.End α)`

See note [reducible non-instances]. -/
@[reducible]
def add_action.of_End_hom [add_monoid M] (f : M →+ additive (function.End α)) : add_action M α :=
add_action.comp_hom α f<|MERGE_RESOLUTION|>--- conflicted
+++ resolved
@@ -12,11 +12,7 @@
 # Definitions of group actions
 
 This file defines a hierarchy of group action type-classes on top of the previously defined
-<<<<<<< HEAD
-`has_scalar` and its additive version `has_vadd`:
-=======
 notation classes `has_scalar` and its additive version `has_vadd`:
->>>>>>> b31af6d9
 
 * `mul_action M α` and its additive version `add_action G P` are typeclasses used for
   actions of multiplicative and additive monoids and groups; they extend notation classes
