/-
Copyright (c) 2021 Jordan Brown, Thomas Browning and Patrick Lutz. All rights reserved.
Released under Apache 2.0 license as described in the file LICENSE.
Authors: Jordan Brown, Thomas Browning and Patrick Lutz
-/

import group_theory.abelianization
import data.bracket

/-!
# Solvable Groups

In this file we introduce the notion of a solvable group. We define a solvable group as one whose
derived series is eventually trivial. This requires defining the commutator of two subgroups and
the derived series of a group.

## Main definitions

* `general_commutator H₁ H₂` : the commutator of the subgroups `H₁` and `H₂`
* `derived_series G n` : the `n`th term in the derived series of `G`, defined by iterating
  `general_commutator` starting with the top subgroup
* `is_solvable G` : the group `G` is solvable
-/

open subgroup

variables {G : Type*} [group G]

section general_commutator

/-- The commutator of two subgroups `H₁` and `H₂`. -/
instance general_commutator : has_bracket (subgroup G) (subgroup G) :=
⟨λ H₁ H₂, closure {x | ∃ (p ∈ H₁) (q ∈ H₂), p * q * p⁻¹ * q⁻¹ = x}⟩

lemma general_commutator_def (H₁ H₂ : subgroup G) :
  ⁅H₁, H₂⁆ = closure {x | ∃ (p ∈ H₁) (q ∈ H₂), p * q * p⁻¹ * q⁻¹ = x} := rfl

instance general_commutator_normal (H₁ H₂ : subgroup G) [h₁ : H₁.normal]
  [h₂ : H₂.normal] : normal ⁅H₁, H₂⁆ :=
begin
  let base : set G := {x | ∃ (p ∈ H₁) (q ∈ H₂), p * q * p⁻¹ * q⁻¹ = x},
  suffices h_base : base = group.conjugates_of_set base,
  { dsimp only [general_commutator_def, ←base],
    rw h_base,
    exact subgroup.normal_closure_normal },
  apply set.subset.antisymm group.subset_conjugates_of_set,
  intros a h,
  rw group.mem_conjugates_of_set_iff at h,
  rcases h with ⟨b, ⟨c, hc, e, he, rfl⟩, d, rfl⟩,
  exact ⟨d * c * d⁻¹, h₁.conj_mem c hc d, d * e * d⁻¹, h₂.conj_mem e he d, by group⟩,
end

lemma general_commutator_mono {H₁ H₂ K₁ K₂ : subgroup G} (h₁ : H₁ ≤ K₁) (h₂ : H₂ ≤ K₂) :
  ⁅H₁, H₂⁆ ≤ ⁅K₁, K₂⁆ :=
begin
  apply closure_mono,
  rintros x ⟨p, hp, q, hq, rfl⟩,
  exact ⟨p, h₁ hp, q, h₂ hq, rfl⟩,
end

lemma general_commutator_def' (H₁ H₂ : subgroup G) [H₁.normal] [H₂.normal] :
  ⁅H₁, H₂⁆ = normal_closure {x | ∃ (p ∈ H₁) (q ∈ H₂), p * q * p⁻¹ * q⁻¹ = x} :=
by rw [← normal_closure_eq_self ⁅H₁, H₂⁆, general_commutator_def,
  normal_closure_closure_eq_normal_closure]

lemma general_commutator_le (H₁ H₂ : subgroup G) (K : subgroup G) :
  ⁅H₁, H₂⁆ ≤ K ↔ ∀ (p ∈ H₁) (q ∈ H₂), p * q * p⁻¹ * q⁻¹ ∈ K :=
begin
  rw [general_commutator, closure_le],
  split,
  { intros h p hp q hq,
    exact h ⟨p, hp, q, hq, rfl⟩, },
  { rintros h x ⟨p, hp, q, hq, rfl⟩,
    exact h p hp q hq, }
end

lemma general_commutator_comm (H₁ H₂ : subgroup G) : ⁅H₁, H₂⁆ = ⁅H₂, H₁⁆ :=
begin
  suffices : ∀ H₁ H₂ : subgroup G, ⁅H₁, H₂⁆ ≤ ⁅H₂, H₁⁆, { exact le_antisymm (this _ _) (this _ _) },
  intros H₁ H₂,
  rw general_commutator_le,
  intros p hp q hq,
  have h : (p * q * p⁻¹ * q⁻¹)⁻¹ ∈ ⁅H₂, H₁⁆ := subset_closure ⟨q, hq, p, hp, by group⟩,
  convert inv_mem ⁅H₂, H₁⁆ h,
  group,
end

lemma general_commutator_le_right (H₁ H₂ : subgroup G) [h : normal H₂] :
  ⁅H₁, H₂⁆ ≤ H₂ :=
begin
  rw general_commutator_le,
  intros p hp q hq,
  exact mul_mem H₂ (h.conj_mem q hq p) (inv_mem H₂ hq),
end

lemma general_commutator_le_left (H₁ H₂ : subgroup G) [h : normal H₁] :
  ⁅H₁, H₂⁆ ≤ H₁ :=
begin
  rw general_commutator_comm,
  exact general_commutator_le_right H₂ H₁,
end

@[simp] lemma general_commutator_bot (H : subgroup G) : ⁅H, ⊥⁆ = (⊥ : subgroup G) :=
by { rw eq_bot_iff, exact general_commutator_le_right H ⊥ }

@[simp] lemma bot_general_commutator (H : subgroup G) : ⁅(⊥ : subgroup G), H⁆ = (⊥ : subgroup G) :=
by { rw eq_bot_iff, exact general_commutator_le_left ⊥ H }

lemma general_commutator_le_inf (H₁ H₂ : subgroup G) [normal H₁] [normal H₂] :
  ⁅H₁, H₂⁆ ≤ H₁ ⊓ H₂ :=
by simp only [general_commutator_le_left, general_commutator_le_right, le_inf_iff, and_self]

end general_commutator

section derived_series

variables (G)

/-- The derived series of the group `G`, obtained by starting from the subgroup `⊤` and repeatedly
  taking the commutator of the previous subgroup with itself for `n` times. -/
def derived_series : ℕ → subgroup G
| 0       := ⊤
| (n + 1) := ⁅(derived_series n), (derived_series n)⁆

@[simp] lemma derived_series_zero : derived_series G 0 = ⊤ := rfl

@[simp] lemma derived_series_succ (n : ℕ) :
  derived_series G (n + 1) = ⁅(derived_series G n), (derived_series G n)⁆ := rfl

lemma derived_series_normal (n : ℕ) : (derived_series G n).normal :=
begin
  induction n with n ih,
  { exact subgroup.top_normal, },
  { rw derived_series_succ,
    exactI general_commutator_normal (derived_series G n) (derived_series G n), }
end

@[simp] lemma general_commutator_eq_commutator :
  ⁅(⊤ : subgroup G), (⊤ : subgroup G)⁆ = commutator G :=
begin
  rw [commutator, general_commutator_def'],
  apply le_antisymm; apply normal_closure_mono,
  { exact λ x ⟨p, _, q, _, h⟩, ⟨p, q, h⟩, },
  { exact λ x ⟨p, q, h⟩, ⟨p, mem_top p, q, mem_top q, h⟩, }
end

lemma commutator_def' : commutator G = subgroup.closure {x : G | ∃ p q, p * q * p⁻¹ * q⁻¹ = x} :=
begin
  rw [← general_commutator_eq_commutator, general_commutator],
  apply le_antisymm; apply closure_mono,
  { exact λ x ⟨p, _, q, _, h⟩, ⟨p, q, h⟩ },
  { exact λ x ⟨p, q, h⟩, ⟨p, mem_top p, q, mem_top q, h⟩ }
end

@[simp] lemma derived_series_one : derived_series G 1 = commutator G :=
general_commutator_eq_commutator G

end derived_series

section commutator_map

variables {G} {G' : Type*} [group G'] {f : G →* G'}

lemma map_commutator_eq_commutator_map (H₁ H₂ : subgroup G) :
  ⁅H₁, H₂⁆.map f = ⁅H₁.map f, H₂.map f⁆ :=
begin
  rw [general_commutator, general_commutator, monoid_hom.map_closure],
  apply le_antisymm; apply closure_mono,
  { rintros _ ⟨x, ⟨p, hp, q, hq, rfl⟩, rfl⟩,
    refine ⟨f p, mem_map.mpr ⟨p, hp, rfl⟩, f q, mem_map.mpr ⟨q, hq, rfl⟩, by simp *⟩, },
  { rintros x ⟨_, ⟨p, hp, rfl⟩, _, ⟨q, hq, rfl⟩, rfl⟩,
    refine ⟨p * q * p⁻¹ * q⁻¹, ⟨p, hp, q, hq, rfl⟩, by simp *⟩, },
end

lemma commutator_le_map_commutator {H₁ H₂ : subgroup G} {K₁ K₂ : subgroup G'} (h₁ : K₁ ≤ H₁.map f)
  (h₂ : K₂ ≤ H₂.map f) : ⁅K₁, K₂⁆ ≤ ⁅H₁, H₂⁆.map f :=
by { rw map_commutator_eq_commutator_map, exact general_commutator_mono h₁ h₂ }

section derived_series_map

variables (f)

lemma map_derived_series_le_derived_series (n : ℕ) :
  (derived_series G n).map f ≤ derived_series G' n :=
begin
  induction n with n ih,
  { simp only [derived_series_zero, le_top], },
  { simp only [derived_series_succ, map_commutator_eq_commutator_map, general_commutator_mono, *], }
end

variables {f}

lemma derived_series_le_map_derived_series (hf : function.surjective f) (n : ℕ) :
  derived_series G' n ≤ (derived_series G n).map f :=
begin
  induction n with n ih,
  { rwa [derived_series_zero, derived_series_zero, top_le_iff, ← monoid_hom.range_eq_map,
    ← monoid_hom.range_top_iff_surjective.mpr], },
  { simp only [*, derived_series_succ, commutator_le_map_commutator], }
end

lemma map_derived_series_eq (hf : function.surjective f) (n : ℕ) :
  (derived_series G n).map f = derived_series G' n :=
le_antisymm (map_derived_series_le_derived_series f n) (derived_series_le_map_derived_series hf n)

end derived_series_map
end commutator_map

section solvable

variables (G)

/-- A group `G` is solvable if its derived series is eventually trivial. We use this definition
  because it's the most convenient one to work with. -/
class is_solvable : Prop :=
(solvable : ∃ n : ℕ, derived_series G n = ⊥)

lemma is_solvable_def : is_solvable G ↔ ∃ n : ℕ, derived_series G n = ⊥ :=
⟨λ h, h.solvable, λ h, ⟨h⟩⟩

@[priority 100]
instance comm_group.is_solvable {G : Type*} [comm_group G] : is_solvable G :=
begin
  use 1,
  rw [eq_bot_iff, derived_series_one],
  calc commutator G ≤ (monoid_hom.id G).ker : abelianization.commutator_subset_ker (monoid_hom.id G)
  ... = ⊥ : rfl,
end

<<<<<<< HEAD
lemma is_solvable_of_comm' {G : Type*} [hG : group G]
=======
lemma is_solvable_of_comm {G : Type*} [hG : group G]
>>>>>>> 3b3a8b55
  (h : ∀ a b : G, a * b = b * a) : is_solvable G :=
begin
  letI hG' : comm_group G := { mul_comm := h .. hG },
  tactic.unfreeze_local_instances,
  cases hG,
<<<<<<< HEAD
  exact is_solvable_of_comm,
=======
  exact comm_group.is_solvable,
>>>>>>> 3b3a8b55
end

lemma is_solvable_of_top_eq_bot (h : (⊤ : subgroup G) = ⊥) : is_solvable G :=
⟨⟨0, h⟩⟩

@[priority 100]
instance is_solvable_of_subsingleton [subsingleton G] : is_solvable G :=
is_solvable_of_top_eq_bot G (by ext; simp at *)

variables {G} {G' : Type*} [group G'] {f : G →* G'}

lemma solvable_of_solvable_injective (hf : function.injective f) [h : is_solvable G'] :
  is_solvable G :=
begin
  rw is_solvable_def at *,
  cases h with n hn,
  use n,
  rw ← map_eq_bot_iff_of_injective _ hf,
  rw eq_bot_iff at *,
  calc map f (derived_series G n) ≤ derived_series G' n : map_derived_series_le_derived_series f n
  ... ≤ ⊥ : hn,
end

instance subgroup_solvable_of_solvable (H : subgroup G) [h : is_solvable G] : is_solvable H :=
solvable_of_solvable_injective (show function.injective (subtype H), from subtype.val_injective)

lemma solvable_of_surjective (hf : function.surjective f) [h : is_solvable G] :
  is_solvable G' :=
begin
  rw is_solvable_def at *,
  cases h with n hn,
  use n,
  calc derived_series G' n = (derived_series G n).map f : eq.symm (map_derived_series_eq hf n)
    ... = (⊥ : subgroup G).map f : by rw hn
    ... = ⊥ : map_bot f,
end

instance solvable_quotient_of_solvable (H : subgroup G) [H.normal] [h : is_solvable G] :
  is_solvable (quotient_group.quotient H) :=
solvable_of_surjective (show function.surjective (quotient_group.mk' H), by tidy)

lemma solvable_of_ker_le_range {G' G'' : Type*} [group G'] [group G''] (f : G' →* G)
  (g : G →* G'') (hfg : g.ker ≤ f.range) [hG' : is_solvable G'] [hG'' : is_solvable G''] :
  is_solvable G :=
begin
  tactic.unfreeze_local_instances,
  obtain ⟨n, hn⟩ := hG'',
  suffices : ∀ k : ℕ, derived_series G (n + k) ≤ (derived_series G' k).map f,
  { obtain ⟨m, hm⟩ := hG',
    use n + m,
    specialize this m,
    rwa [hm, map_bot, le_bot_iff] at this },
  intro k,
  induction k with k hk,
  { rw [add_zero, derived_series_zero, ←monoid_hom.range_eq_map],
    refine le_trans _ hfg,
    rw [g.le_ker_iff, eq_bot_iff, ←hn],
    exact map_derived_series_le_derived_series g n },
  { rw [nat.add_succ, derived_series_succ, derived_series_succ],
    exact commutator_le_map_commutator hk hk },
end

instance solvable_prod {G' : Type*} [group G'] [h : is_solvable G] [h' : is_solvable G'] :
  is_solvable (G × G') :=
solvable_of_ker_le_range (monoid_hom.inl G G') (monoid_hom.snd G G')
  (λ x hx, ⟨x.1, prod.ext rfl hx.symm⟩)

end solvable<|MERGE_RESOLUTION|>--- conflicted
+++ resolved
@@ -227,21 +227,13 @@
   ... = ⊥ : rfl,
 end
 
-<<<<<<< HEAD
-lemma is_solvable_of_comm' {G : Type*} [hG : group G]
-=======
 lemma is_solvable_of_comm {G : Type*} [hG : group G]
->>>>>>> 3b3a8b55
   (h : ∀ a b : G, a * b = b * a) : is_solvable G :=
 begin
   letI hG' : comm_group G := { mul_comm := h .. hG },
   tactic.unfreeze_local_instances,
   cases hG,
-<<<<<<< HEAD
-  exact is_solvable_of_comm,
-=======
   exact comm_group.is_solvable,
->>>>>>> 3b3a8b55
 end
 
 lemma is_solvable_of_top_eq_bot (h : (⊤ : subgroup G) = ⊥) : is_solvable G :=
