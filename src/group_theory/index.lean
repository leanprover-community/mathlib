--- conflicted
+++ resolved
@@ -124,11 +124,7 @@
 by rw [sup_comm, relindex_sup_right]
 
 @[to_additive] lemma relindex_dvd_index_of_normal [H.normal] : H.relindex K ∣ H.index :=
-<<<<<<< HEAD
-(relindex_sup_right K H) ▸ relindex_dvd_index_of_le le_sup_right
-=======
 relindex_sup_right K H ▸ relindex_dvd_index_of_le le_sup_right
->>>>>>> e574b1a4
 
 variables {H K}
 
