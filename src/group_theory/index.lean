/-
Copyright (c) 2021 Thomas Browning. All rights reserved.
Released under Apache 2.0 license as described in the file LICENSE.
Authors: Thomas Browning
-/

import group_theory.quotient_group
import set_theory.fincard

/-!
# Index of a Subgroup

In this file we define the index of a subgroup, and prove several divisibility properties.
Several theorems proved in this file are known as Lagrange's theorem.

## Main definitions

- `H.index` : the index of `H : subgroup G` as a natural number,
  and returns 0 if the index is infinite.
- `H.relindex K` : the relative index of `H : subgroup G` in `K : subgroup G` as a natural number,
  and returns 0 if the relative index is infinite.

# Main results

- `card_mul_index` : `nat.card H * H.index = nat.card G`
- `index_mul_card` : `H.index * fintype.card H = fintype.card G`
- `index_dvd_card` : `H.index ∣ fintype.card G`
- `index_eq_mul_of_le` : If `H ≤ K`, then `H.index = K.index * (H.subgroup_of K).index`
- `index_dvd_of_le` : If `H ≤ K`, then `K.index ∣ H.index`
- `relindex_mul_relindex` : `relindex` is multiplicative in towers

-/

namespace subgroup

open_locale cardinal

variables {G : Type*} [group G] (H K L : subgroup G)

/-- The index of a subgroup as a natural number, and returns 0 if the index is infinite. -/
@[to_additive "The index of a subgroup as a natural number,
and returns 0 if the index is infinite."]
noncomputable def index : ℕ :=
nat.card (G ⧸ H)

/-- The relative index of a subgroup as a natural number,
  and returns 0 if the relative index is infinite. -/
@[to_additive "The relative index of a subgroup as a natural number,
  and returns 0 if the relative index is infinite."]
noncomputable def relindex : ℕ :=
(H.subgroup_of K).index

@[to_additive] lemma index_comap_of_surjective {G' : Type*} [group G'] {f : G' →* G}
  (hf : function.surjective f) : (H.comap f).index = H.index :=
begin
  letI := quotient_group.left_rel H,
  letI := quotient_group.left_rel (H.comap f),
  have key : ∀ x y : G', setoid.r x y ↔ setoid.r (f x) (f y) :=
  λ x y, iff_of_eq (congr_arg (∈ H) (by rw [f.map_mul, f.map_inv])),
  refine cardinal.to_nat_congr (equiv.of_bijective (quotient.map' f (λ x y, (key x y).mp)) ⟨_, _⟩),
  { simp_rw [←quotient.eq'] at key,
    refine quotient.ind' (λ x, _),
    refine quotient.ind' (λ y, _),
    exact (key x y).mpr },
  { refine quotient.ind' (λ x, _),
    obtain ⟨y, hy⟩ := hf x,
    exact ⟨y, (quotient.map'_mk' f _ y).trans (congr_arg quotient.mk' hy)⟩ },
end

@[to_additive] lemma index_comap {G' : Type*} [group G'] (f : G' →* G) :
  (H.comap f).index = H.relindex f.range :=
eq.trans (congr_arg index (by refl))
  ((H.subgroup_of f.range).index_comap_of_surjective f.range_restrict_surjective)

variables {H K L}

@[to_additive] lemma relindex_mul_index (h : H ≤ K) : H.relindex K * K.index = H.index :=
((mul_comm _ _).trans (cardinal.to_nat_mul _ _).symm).trans
  (congr_arg cardinal.to_nat (equiv.cardinal_eq (quotient_equiv_prod_of_le h))).symm

@[to_additive] lemma index_dvd_of_le (h : H ≤ K) : K.index ∣ H.index :=
dvd_of_mul_left_eq (H.relindex K) (relindex_mul_index h)

@[to_additive] lemma relindex_subgroup_of (hKL : K ≤ L) :
  (H.subgroup_of L).relindex (K.subgroup_of L) = H.relindex K :=
((index_comap (H.subgroup_of L) (inclusion hKL)).trans (congr_arg _ (inclusion_range hKL))).symm

variables (H K L)

@[to_additive] lemma relindex_mul_relindex (hHK : H ≤ K) (hKL : K ≤ L) :
  H.relindex K * K.relindex L = H.relindex L :=
begin
  rw [←relindex_subgroup_of hKL],
  exact relindex_mul_index (λ x hx, hHK hx),
end

lemma inf_relindex_right : (H ⊓ K).relindex K = H.relindex K :=
begin
  rw [←subgroup_of_map_subtype, relindex, relindex, subgroup_of, comap_map_eq_self_of_injective],
  exact subtype.coe_injective,
end

lemma inf_relindex_left : (H ⊓ K).relindex H = K.relindex H :=
by rw [inf_comm, inf_relindex_right]

lemma inf_relindex_eq_relindex_sup [K.normal] : (H ⊓ K).relindex H = K.relindex (H ⊔ K) :=
cardinal.to_nat_congr (quotient_group.quotient_inf_equiv_prod_normal_quotient H K).to_equiv

lemma relindex_eq_relindex_sup [K.normal] : K.relindex H = K.relindex (H ⊔ K) :=
by rw [←inf_relindex_left, inf_relindex_eq_relindex_sup]

variables {H K}

lemma relindex_dvd_of_le_left (hHK : H ≤ K) :
  K.relindex L ∣ H.relindex L :=
begin
  apply dvd_of_mul_left_eq ((H ⊓ L).relindex (K ⊓ L)),
  rw [←inf_relindex_right H L, ←inf_relindex_right K L],
  exact relindex_mul_relindex (H ⊓ L) (K ⊓ L) L (inf_le_inf_right L hHK) inf_le_right,
end

variables (H K)

@[simp, to_additive] lemma index_top : (⊤ : subgroup G).index = 1 :=
cardinal.to_nat_eq_one_iff_unique.mpr ⟨quotient_group.subsingleton_quotient_top, ⟨1⟩⟩

@[simp, to_additive] lemma index_bot : (⊥ : subgroup G).index = nat.card G :=
cardinal.to_nat_congr (quotient_group.quotient_bot.to_equiv)

@[to_additive] lemma index_bot_eq_card [fintype G] : (⊥ : subgroup G).index = fintype.card G :=
index_bot.trans nat.card_eq_fintype_card

@[simp, to_additive] lemma relindex_top_left : (⊤ : subgroup G).relindex H = 1 :=
index_top

@[simp, to_additive] lemma relindex_top_right : H.relindex ⊤ = H.index :=
by rw [←relindex_mul_index (show H ≤ ⊤, from le_top), index_top, mul_one]

@[simp, to_additive] lemma relindex_bot_left : (⊥ : subgroup G).relindex H = nat.card H :=
by rw [relindex, bot_subgroup_of, index_bot]

@[to_additive] lemma relindex_bot_left_eq_card [fintype H] :
  (⊥ : subgroup G).relindex H = fintype.card H :=
H.relindex_bot_left.trans nat.card_eq_fintype_card

@[simp, to_additive] lemma relindex_bot_right : H.relindex ⊥ = 1 :=
by rw [relindex, subgroup_of_bot_eq_top, index_top]

@[simp, to_additive] lemma relindex_self : H.relindex H = 1 :=
by rw [relindex, subgroup_of_self, index_top]

@[simp, to_additive card_mul_index]
lemma card_mul_index : nat.card H * H.index = nat.card G :=
by { rw [←relindex_bot_left, ←index_bot], exact relindex_mul_index bot_le }

@[to_additive] lemma index_map {G' : Type*} [group G'] (f : G →* G') :
  (H.map f).index = (H ⊔ f.ker).index * f.range.index :=
by rw [←comap_map_eq, index_comap, relindex_mul_index (H.map_le_range f)]

@[to_additive] lemma index_map_dvd {G' : Type*} [group G'] {f : G →* G'}
  (hf : function.surjective f) : (H.map f).index ∣ H.index :=
begin
  rw [index_map, f.range_top_of_surjective hf, index_top, mul_one],
  exact index_dvd_of_le le_sup_left,
end

@[to_additive] lemma dvd_index_map {G' : Type*} [group G'] {f : G →* G'}
  (hf : f.ker ≤ H) : H.index ∣ (H.map f).index :=
begin
  rw [index_map, sup_of_le_left hf],
  apply dvd_mul_right,
end

@[to_additive] lemma index_map_eq {G' : Type*} [group G'] {f : G →* G'}
  (hf1 : function.surjective f) (hf2 : f.ker ≤ H) : (H.map f).index = H.index :=
nat.dvd_antisymm (H.index_map_dvd hf1) (H.dvd_index_map hf2)

@[to_additive] lemma index_eq_card [fintype (G ⧸ H)] :
  H.index = fintype.card (G ⧸ H) :=
nat.card_eq_fintype_card

@[to_additive index_mul_card] lemma index_mul_card [fintype G] [hH : fintype H] :
  H.index * fintype.card H = fintype.card G :=
by rw [←relindex_bot_left_eq_card, ←index_bot_eq_card, mul_comm]; exact relindex_mul_index bot_le

@[to_additive] lemma index_dvd_card [fintype G] : H.index ∣ fintype.card G :=
begin
  classical,
  exact ⟨fintype.card H, H.index_mul_card.symm⟩,
end

variables {H K L}

<<<<<<< HEAD
def le_quot_map {α : Type*} [group α] (H : subgroup α) {K L : subgroup α} (h : K ≤ L) :
  K ⧸ (H.subgroup_of K) ↪ L ⧸ (H.subgroup_of L) :=
{ to_fun := quotient.map' (set.inclusion h) (λ a b, id),
  inj' := by refine quotient.ind₂' (λ a b, _); exact quotient.eq'.mpr ∘ quotient.eq'.mp }

=======
>>>>>>> 082665e8
lemma relindex_eq_zero_of_le_left (hHK : H ≤ K) (hKL : K.relindex L = 0) : H.relindex L = 0 :=
by rw [←inf_relindex_right, ←relindex_mul_relindex (H ⊓ L) (K ⊓ L) L
  (inf_le_inf_right L hHK) inf_le_right, inf_relindex_right, hKL, mul_zero]

lemma relindex_eq_zero_of_le_right (hKL : K ≤ L) (hHK : H.relindex K = 0) : H.relindex L = 0 :=
<<<<<<< HEAD
begin
  refine cardinal.to_nat_apply_of_omega_le (le_trans _ (le_quot_map H hKL).cardinal_le),
  contrapose! hHK,
  rw [ne, ←cardinal.nat_cast_inj, relindex, index, nat.card, cardinal.cast_to_nat_of_lt_omega hHK],
  exact cardinal.mk_ne_zero (K ⧸ H.subgroup_of K),
end

lemma relindex_ne_zero_trans (hHK : H.relindex K ≠ 0) (hKL : K.relindex L ≠ 0) :
  H.relindex L ≠ 0 :=
begin
  apply mt (relindex_eq_zero_of_le_left (show H ⊓ K ≤ H, from inf_le_left)),
  rw [←inf_relindex_right, inf_assoc, ←relindex_mul_relindex (H ⊓ (K ⊓ L)) (K ⊓ L) L
      inf_le_right inf_le_right, inf_relindex_right, inf_relindex_right],
  exact mul_ne_zero (mt (relindex_eq_zero_of_le_right inf_le_left) hHK) hKL,
end
=======
cardinal.to_nat_apply_of_omega_le (le_trans (le_of_not_lt (λ h, cardinal.mk_ne_zero _
  ((cardinal.cast_to_nat_of_lt_omega h).symm.trans (cardinal.nat_cast_inj.mpr hHK))))
    (quotient_subgroup_of_embedding_of_le H hKL).cardinal_le)
>>>>>>> 082665e8

@[simp] lemma index_eq_one : H.index = 1 ↔ H = ⊤ :=
⟨λ h, quotient_group.subgroup_eq_top_of_subsingleton H (cardinal.to_nat_eq_one_iff_unique.mp h).1,
  λ h, (congr_arg index h).trans index_top⟩

lemma index_ne_zero_of_fintype [hH : fintype (G ⧸ H)] : H.index ≠ 0 :=
by { rw index_eq_card, exact fintype.card_ne_zero }

lemma one_lt_index_of_ne_top [fintype (G ⧸ H)] (hH : H ≠ ⊤) : 1 < H.index :=
nat.one_lt_iff_ne_zero_and_ne_one.mpr ⟨index_ne_zero_of_fintype, mt index_eq_one.mp hH⟩

end subgroup<|MERGE_RESOLUTION|>--- conflicted
+++ resolved
@@ -191,26 +191,14 @@
 
 variables {H K L}
 
-<<<<<<< HEAD
-def le_quot_map {α : Type*} [group α] (H : subgroup α) {K L : subgroup α} (h : K ≤ L) :
-  K ⧸ (H.subgroup_of K) ↪ L ⧸ (H.subgroup_of L) :=
-{ to_fun := quotient.map' (set.inclusion h) (λ a b, id),
-  inj' := by refine quotient.ind₂' (λ a b, _); exact quotient.eq'.mpr ∘ quotient.eq'.mp }
-
-=======
->>>>>>> 082665e8
 lemma relindex_eq_zero_of_le_left (hHK : H ≤ K) (hKL : K.relindex L = 0) : H.relindex L = 0 :=
 by rw [←inf_relindex_right, ←relindex_mul_relindex (H ⊓ L) (K ⊓ L) L
   (inf_le_inf_right L hHK) inf_le_right, inf_relindex_right, hKL, mul_zero]
 
 lemma relindex_eq_zero_of_le_right (hKL : K ≤ L) (hHK : H.relindex K = 0) : H.relindex L = 0 :=
-<<<<<<< HEAD
-begin
-  refine cardinal.to_nat_apply_of_omega_le (le_trans _ (le_quot_map H hKL).cardinal_le),
-  contrapose! hHK,
-  rw [ne, ←cardinal.nat_cast_inj, relindex, index, nat.card, cardinal.cast_to_nat_of_lt_omega hHK],
-  exact cardinal.mk_ne_zero (K ⧸ H.subgroup_of K),
-end
+cardinal.to_nat_apply_of_omega_le (le_trans (le_of_not_lt (λ h, cardinal.mk_ne_zero _
+  ((cardinal.cast_to_nat_of_lt_omega h).symm.trans (cardinal.nat_cast_inj.mpr hHK))))
+    (quotient_subgroup_of_embedding_of_le H hKL).cardinal_le)
 
 lemma relindex_ne_zero_trans (hHK : H.relindex K ≠ 0) (hKL : K.relindex L ≠ 0) :
   H.relindex L ≠ 0 :=
@@ -220,11 +208,6 @@
       inf_le_right inf_le_right, inf_relindex_right, inf_relindex_right],
   exact mul_ne_zero (mt (relindex_eq_zero_of_le_right inf_le_left) hHK) hKL,
 end
-=======
-cardinal.to_nat_apply_of_omega_le (le_trans (le_of_not_lt (λ h, cardinal.mk_ne_zero _
-  ((cardinal.cast_to_nat_of_lt_omega h).symm.trans (cardinal.nat_cast_inj.mpr hHK))))
-    (quotient_subgroup_of_embedding_of_le H hKL).cardinal_le)
->>>>>>> 082665e8
 
 @[simp] lemma index_eq_one : H.index = 1 ↔ H = ⊤ :=
 ⟨λ h, quotient_group.subgroup_eq_top_of_subsingleton H (cardinal.to_nat_eq_one_iff_unique.mp h).1,
