--- conflicted
+++ resolved
@@ -115,16 +115,11 @@
 
 include hp
 
-<<<<<<< HEAD
-lemma index (H : subgroup G) [H.finite_index] : ∃ n : ℕ, H.index = p ^ n :=
-=======
 /-- If `p ∤ n`, then the `n`th power map is a bijection. -/
 @[reducible] noncomputable def pow_equiv' {n : ℕ} (hn : ¬ p ∣ n) : G ≃ G :=
 pow_equiv hG (hp.out.coprime_iff_not_dvd.mpr hn)
 
-lemma index (H : subgroup G) [finite (G ⧸ H)] :
-  ∃ n : ℕ, H.index = p ^ n :=
->>>>>>> e2edca2d
+lemma index (H : subgroup G) [H.finite_index] : ∃ n : ℕ, H.index = p ^ n :=
 begin
   haveI := H.normal_core.fintype_quotient_of_finite_index,
   obtain ⟨n, hn⟩ := iff_card.mp (hG.to_quotient H.normal_core),
