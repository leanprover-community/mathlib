--- conflicted
+++ resolved
@@ -5,11 +5,8 @@
 -/
 import algebra.free_monoid
 import group_theory.congruence
-<<<<<<< HEAD
+import group_theory.is_free_group
 import group_theory.subgroup.pointwise
-=======
-import group_theory.is_free_group
->>>>>>> 515eefaf
 import data.list.chain
 import set_theory.cardinal
 /-!
@@ -338,7 +335,6 @@
 
 end word
 
-<<<<<<< HEAD
 variable (M)
 
 @[nolint has_inhabited_instance]
@@ -660,7 +656,6 @@
 
 end ping_pong_lemma
 
-=======
 /-- The free product of free groups is itself a free group -/
 @[simps]
 instance {ι : Type*} (G : ι → Type*) [∀ i, group (G i)] [hG : ∀ i, is_free_group (G i)] :
@@ -676,5 +671,4 @@
     { intros g hfg, ext i x, simpa using hfg ⟨i, x⟩, }
   end, }
 
->>>>>>> 515eefaf
 end free_product