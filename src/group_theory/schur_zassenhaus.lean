/-
Copyright (c) 2021 Thomas Browning. All rights reserved.
Released under Apache 2.0 license as described in the file LICENSE.
Authors: Thomas Browning
-/

import group_theory.sylow
import group_theory.transfer

/-!
# The Schur-Zassenhaus Theorem

In this file we prove the Schur-Zassenhaus theorem.

## Main results

- `exists_right_complement'_of_coprime` : The **Schur-Zassenhaus** theorem:
  If `H : subgroup G` is normal and has order coprime to its index,
  then there exists a subgroup `K` which is a (right) complement of `H`.
- `exists_left_complement'_of_coprime`  The **Schur-Zassenhaus** theorem:
  If `H : subgroup G` is normal and has order coprime to its index,
  then there exists a subgroup `K` which is a (left) complement of `H`.
-/

open_locale big_operators

namespace subgroup

section schur_zassenhaus_abelian

open mul_opposite mul_action subgroup.left_transversals mem_left_transversals

variables {G : Type*} [group G] (H : subgroup G) [is_commutative H] [fintype (G ⧸ H)]
  (α β : left_transversals (H : set G))

/-- The quotient of the transversals of an abelian normal `N` by the `diff` relation. -/
def quotient_diff :=
quotient (setoid.mk (λ α β, diff (monoid_hom.id H) α β = 1) ⟨λ α, diff_self (monoid_hom.id H) α,
  λ α β h, by rw [←diff_inv, h, inv_one], λ α β γ h h', by rw [←diff_mul_diff, h, h', one_mul]⟩)

instance : inhabited H.quotient_diff := quotient.inhabited _

lemma smul_diff_smul' [hH : normal H] (g : Gᵐᵒᵖ) :
  diff (monoid_hom.id H) (g • α) (g • β) = ⟨g.unop⁻¹ * (diff (monoid_hom.id H) α β : H) * g.unop,
    hH.mem_comm ((congr_arg (∈ H) (mul_inv_cancel_left _ _)).mpr (set_like.coe_mem _))⟩ :=
begin
  let ϕ : H →* H :=
  { to_fun := λ h, ⟨g.unop⁻¹ * h * g.unop,
      hH.mem_comm ((congr_arg (∈ H) (mul_inv_cancel_left _ _)).mpr (set_like.coe_mem _))⟩,
    map_one' := by rw [subtype.ext_iff, coe_mk, coe_one, mul_one, inv_mul_self],
    map_mul' := λ h₁ h₂, by rw [subtype.ext_iff, coe_mk, coe_mul, coe_mul, coe_mk, coe_mk,
      mul_assoc, mul_assoc, mul_assoc, mul_assoc, mul_assoc, mul_inv_cancel_left] },
  refine eq.trans (finset.prod_bij' (λ q _, g⁻¹ • q) (λ q _, finset.mem_univ _)
    (λ q _, subtype.ext _) (λ q _, g • q) (λ q _, finset.mem_univ _) (λ q _, smul_inv_smul g q)
    (λ q _, inv_smul_smul g q)) (map_prod ϕ _ _).symm,
  simp_rw [monoid_hom.id_apply, monoid_hom.coe_mk, coe_mk, smul_apply_eq_smul_apply_inv_smul,
    smul_eq_mul_unop, mul_inv_rev, mul_assoc],
end

variables {H} [normal H]

instance : mul_action G H.quotient_diff :=
{ smul := λ g, quotient.map' (λ α, op g⁻¹ • α) (λ α β h, subtype.ext (by rwa [smul_diff_smul',
    coe_mk, coe_one, mul_eq_one_iff_eq_inv, mul_right_eq_self, ←coe_one, ←subtype.ext_iff])),
  mul_smul := λ g₁ g₂ q, quotient.induction_on' q (λ T, congr_arg quotient.mk'
    (by rw mul_inv_rev; exact mul_smul (op g₁⁻¹) (op g₂⁻¹) T)),
  one_smul := λ q, quotient.induction_on' q (λ T, congr_arg quotient.mk'
    (by rw inv_one; apply one_smul Gᵐᵒᵖ T)) }

lemma smul_diff' (h : H) :
  diff (monoid_hom.id H) α ((op (h : G)) • β) = diff (monoid_hom.id H) α β * h ^ H.index :=
begin
  rw [diff, diff, index_eq_card, ←finset.card_univ, ←finset.prod_const, ←finset.prod_mul_distrib],
  refine finset.prod_congr rfl (λ q _, _),
  simp_rw [subtype.ext_iff, monoid_hom.id_apply, coe_mul, coe_mk, mul_assoc, mul_right_inj],
  rw [smul_apply_eq_smul_apply_inv_smul, smul_eq_mul_unop, unop_op,
      mul_left_inj, ←subtype.ext_iff, equiv.apply_eq_iff_eq, inv_smul_eq_iff],
  exact self_eq_mul_right.mpr ((quotient_group.eq_one_iff _).mpr h.2),
end

lemma eq_one_of_smul_eq_one (hH : nat.coprime (nat.card H) H.index)
  (α : H.quotient_diff) (h : H) : h • α = α → h = 1 :=
quotient.induction_on' α $ λ α hα, (pow_coprime hH).injective $
  calc h ^ H.index = diff (monoid_hom.id H) ((op ((h⁻¹ : H) : G)) • α) α :
    by rw [←diff_inv, smul_diff', diff_self, one_mul, inv_pow, inv_inv]
  ... = 1 ^ H.index : (quotient.exact' hα).trans (one_pow H.index).symm

lemma exists_smul_eq (hH : nat.coprime (nat.card H) H.index)
  (α β : H.quotient_diff) : ∃ h : H, h • α = β :=
quotient.induction_on' α (quotient.induction_on' β (λ β α, exists_imp_exists (λ n, quotient.sound')
  ⟨(pow_coprime hH).symm (diff (monoid_hom.id H) β α), (diff_inv _ _ _).symm.trans
  (inv_eq_one.mpr ((smul_diff' β α ((pow_coprime hH).symm (diff (monoid_hom.id H) β α))⁻¹).trans
  (by rw [inv_pow, ←pow_coprime_apply hH, equiv.apply_symm_apply, mul_inv_self])))⟩))

lemma is_complement'_stabilizer_of_coprime {α : H.quotient_diff}
  (hH : nat.coprime (nat.card H) H.index) : is_complement' H (stabilizer G α) :=
is_complement'_stabilizer α (eq_one_of_smul_eq_one hH α) (λ g, exists_smul_eq hH (g • α) α)

/-- Do not use this lemma: It is made obsolete by `exists_right_complement'_of_coprime` -/
private lemma exists_right_complement'_of_coprime_aux
  (hH : nat.coprime (nat.card H) H.index) : ∃ K : subgroup G, is_complement' H K :=
nonempty_of_inhabited.elim (λ α, ⟨stabilizer G α, is_complement'_stabilizer_of_coprime hH⟩)

end schur_zassenhaus_abelian

open_locale classical

universe u

namespace schur_zassenhaus_induction

/-! ## Proof of the Schur-Zassenhaus theorem

In this section, we prove the Schur-Zassenhaus theorem.
The proof is by contradiction. We assume that `G` is a minimal counterexample to the theorem.
-/

variables {G : Type u} [group G] [fintype G] {N : subgroup G} [normal N]
  (h1 : nat.coprime (fintype.card N) N.index)
  (h2 : ∀ (G' : Type u) [group G'] [fintype G'], by exactI
    ∀ (hG'3 : fintype.card G' < fintype.card G)
    {N' : subgroup G'} [N'.normal] (hN : nat.coprime (fintype.card N') N'.index),
    ∃ H' : subgroup G', is_complement' N' H')
  (h3 : ∀ H : subgroup G, ¬ is_complement' N H)

include h1 h2 h3

/-! We will arrive at a contradiction via the following steps:
 * step 0: `N` (the normal Hall subgroup) is nontrivial.
 * step 1: If `K` is a subgroup of `G` with `K ⊔ N = ⊤`, then `K = ⊤`.
 * step 2: `N` is a minimal normal subgroup, phrased in terms of subgroups of `G`.
 * step 3: `N` is a minimal normal subgroup, phrased in terms of subgroups of `N`.
 * step 4: `p` (`min_fact (fintype.card N)`) is prime (follows from step0).
 * step 5: `P` (a Sylow `p`-subgroup of `N`) is nontrivial.
 * step 6: `N` is a `p`-group (applies step 1 to the normalizer of `P` in `G`).
 * step 7: `N` is abelian (applies step 3 to the center of `N`).
-/

/-- Do not use this lemma: It is made obsolete by `exists_right_complement'_of_coprime` -/
@[nolint unused_arguments] private lemma step0 : N ≠ ⊥ :=
begin
  unfreezingI { rintro rfl },
  exact h3 ⊤ is_complement'_bot_top,
end

/-- Do not use this lemma: It is made obsolete by `exists_right_complement'_of_coprime` -/
private lemma step1 (K : subgroup G) (hK : K ⊔ N = ⊤) : K = ⊤ :=
begin
  contrapose! h3,
  have h4 : (N.comap K.subtype).index = N.index,
  { rw [←N.relindex_top_right, ←hK],
    exact relindex_eq_relindex_sup K N },
  have h5 : fintype.card K < fintype.card G,
  { rw ← K.index_mul_card,
    exact lt_mul_of_one_lt_left fintype.card_pos (one_lt_index_of_ne_top h3) },
  have h6 : nat.coprime (fintype.card (N.comap K.subtype)) (N.comap K.subtype).index,
  { rw h4,
    exact h1.coprime_dvd_left (card_comap_dvd_of_injective N K.subtype subtype.coe_injective) },
  obtain ⟨H, hH⟩ := h2 K h5 h6,
  replace hH : fintype.card (H.map K.subtype) = N.index :=
<<<<<<< HEAD
    ((set.card_image_of_injective _ subtype.coe_injective).trans (nat.mul_left_injective
=======
    ((set.card_image_of_injective _ subtype.coe_injective).trans (mul_left_injective₀
>>>>>>> 08a8fd81
      fintype.card_ne_zero (hH.symm.card_mul.trans (N.comap K.subtype).index_mul_card.symm))).trans
      h4,
  have h7 : fintype.card N * fintype.card (H.map K.subtype) = fintype.card G,
  { rw [hH, ←N.index_mul_card, mul_comm] },
  have h8 : (fintype.card N).coprime (fintype.card (H.map K.subtype)),
  { rwa hH },
  exact ⟨H.map K.subtype, is_complement'_of_coprime h7 h8⟩,
end

/-- Do not use this lemma: It is made obsolete by `exists_right_complement'_of_coprime` -/
private lemma step2 (K : subgroup G) [K.normal] (hK : K ≤ N) : K = ⊥ ∨ K = N :=
begin
  have : function.surjective (quotient_group.mk' K) := quotient.surjective_quotient_mk',
  have h4 := step1 h1 h2 h3,
  contrapose! h4,
  have h5 : fintype.card (G ⧸ K) < fintype.card G,
  { rw [←index_eq_card, ←K.index_mul_card],
    refine lt_mul_of_one_lt_right (nat.pos_of_ne_zero index_ne_zero_of_finite)
      (K.one_lt_card_iff_ne_bot.mpr h4.1) },
  have h6 : nat.coprime (fintype.card (N.map (quotient_group.mk' K)))
    (N.map (quotient_group.mk' K)).index,
  { have index_map := N.index_map_eq this (by rwa quotient_group.ker_mk),
    have index_ne_zero : N.index ≠ 0 := index_ne_zero_of_finite,
    rw index_map,
    refine h1.coprime_dvd_left _,
    rw [←nat.mul_dvd_mul_iff_left index_ne_zero, index_mul_card, ←index_map, index_mul_card],
    exact K.card_quotient_dvd_card },
  obtain ⟨H, hH⟩ := h2 (G ⧸ K) h5 h6,
  refine ⟨H.comap (quotient_group.mk' K), _, _⟩,
  { have key : (N.map (quotient_group.mk' K)).comap (quotient_group.mk' K) = N,
    { refine comap_map_eq_self _,
      rwa quotient_group.ker_mk },
    rwa [←key, comap_sup_eq, hH.symm.sup_eq_top, comap_top] },
  { rw ← comap_top (quotient_group.mk' K),
    intro hH',
    rw [comap_injective this hH', is_complement'_top_right,
        map_eq_bot_iff, quotient_group.ker_mk] at hH,
    { exact h4.2 (le_antisymm hK hH) } },
end

/-- Do not use this lemma: It is made obsolete by `exists_right_complement'_of_coprime` -/
private lemma step3 (K : subgroup N) [(K.map N.subtype).normal] : K = ⊥ ∨ K = ⊤ :=
begin
  have key := step2 h1 h2 h3 (K.map N.subtype) K.map_subtype_le,
  rw ← map_bot N.subtype at key,
  conv at key { congr, skip, to_rhs, rw [←N.subtype_range, N.subtype.range_eq_map] },
  have inj := map_injective N.subtype_injective,
  rwa [inj.eq_iff, inj.eq_iff] at key,
end

/-- Do not use this lemma: It is made obsolete by `exists_right_complement'_of_coprime` -/
private lemma step4 : (fintype.card N).min_fac.prime :=
(nat.min_fac_prime (N.one_lt_card_iff_ne_bot.mpr (step0 h1 h2 h3)).ne')

/-- Do not use this lemma: It is made obsolete by `exists_right_complement'_of_coprime` -/
private lemma step5 {P : sylow (fintype.card N).min_fac N} : P.1 ≠ ⊥ :=
begin
  haveI : fact ((fintype.card N).min_fac.prime) := ⟨step4 h1 h2 h3⟩,
  exact P.ne_bot_of_dvd_card (fintype.card N).min_fac_dvd,
end

/-- Do not use this lemma: It is made obsolete by `exists_right_complement'_of_coprime` -/
private lemma step6 : is_p_group (fintype.card N).min_fac N :=
begin
  haveI : fact ((fintype.card N).min_fac.prime) := ⟨step4 h1 h2 h3⟩,
  refine sylow.nonempty.elim (λ P, P.2.of_surjective P.1.subtype _),
  rw [←monoid_hom.range_top_iff_surjective, subtype_range],
  haveI : (P.1.map N.subtype).normal := normalizer_eq_top.mp
    (step1 h1 h2 h3 (P.1.map N.subtype).normalizer P.normalizer_sup_eq_top),
  exact (step3 h1 h2 h3 P.1).resolve_left (step5 h1 h2 h3),
end

/-- Do not use this lemma: It is made obsolete by `exists_right_complement'_of_coprime` -/
lemma step7 : is_commutative N :=
begin
  haveI := N.bot_or_nontrivial.resolve_left (step0 h1 h2 h3),
  haveI : fact ((fintype.card N).min_fac.prime) := ⟨step4 h1 h2 h3⟩,
  exact ⟨⟨λ g h, eq_top_iff.mp ((step3 h1 h2 h3 N.center).resolve_left
    (step6 h1 h2 h3).bot_lt_center.ne') (mem_top h) g⟩⟩,
end

end schur_zassenhaus_induction

variables {n : ℕ} {G : Type u} [group G]

/-- Do not use this lemma: It is made obsolete by `exists_right_complement'_of_coprime` -/
private lemma exists_right_complement'_of_coprime_aux' [fintype G] (hG : fintype.card G = n)
  {N : subgroup G} [N.normal] (hN : nat.coprime (fintype.card N) N.index) :
  ∃ H : subgroup G, is_complement' N H :=
begin
  unfreezingI { revert G },
  apply nat.strong_induction_on n,
  rintros n ih G _ _ rfl N _ hN,
  refine not_forall_not.mp (λ h3, _),
  haveI := by exactI
    schur_zassenhaus_induction.step7 hN (λ G' _ _ hG', by { apply ih _ hG', refl }) h3,
  rw ← nat.card_eq_fintype_card at hN,
  exact not_exists_of_forall_not h3 (exists_right_complement'_of_coprime_aux hN),
end

/-- **Schur-Zassenhaus** for normal subgroups:
  If `H : subgroup G` is normal, and has order coprime to its index, then there exists a
  subgroup `K` which is a (right) complement of `H`. -/
theorem exists_right_complement'_of_coprime_of_fintype [fintype G]
  {N : subgroup G} [N.normal] (hN : nat.coprime (fintype.card N) N.index) :
  ∃ H : subgroup G, is_complement' N H :=
exists_right_complement'_of_coprime_aux' rfl hN

/-- **Schur-Zassenhaus** for normal subgroups:
  If `H : subgroup G` is normal, and has order coprime to its index, then there exists a
  subgroup `K` which is a (right) complement of `H`. -/
theorem exists_right_complement'_of_coprime
  {N : subgroup G} [N.normal] (hN : nat.coprime (nat.card N) N.index) :
  ∃ H : subgroup G, is_complement' N H :=
begin
  by_cases hN1 : nat.card N = 0,
  { rw [hN1, nat.coprime_zero_left, index_eq_one] at hN,
    rw hN,
    exact ⟨⊥, is_complement'_top_bot⟩ },
  by_cases hN2 : N.index = 0,
  { rw [hN2, nat.coprime_zero_right] at hN,
    haveI := (cardinal.to_nat_eq_one_iff_unique.mp hN).1,
    rw N.eq_bot_of_subsingleton,
    exact ⟨⊤, is_complement'_bot_top⟩ },
  have hN3 : nat.card G ≠ 0,
  { rw ← N.card_mul_index,
    exact mul_ne_zero hN1 hN2 },
  haveI := (cardinal.lt_aleph_0_iff_fintype.mp
    (lt_of_not_ge (mt cardinal.to_nat_apply_of_aleph_0_le hN3))).some,
  rw nat.card_eq_fintype_card at hN,
  exact exists_right_complement'_of_coprime_of_fintype hN,
end

/-- **Schur-Zassenhaus** for normal subgroups:
  If `H : subgroup G` is normal, and has order coprime to its index, then there exists a
  subgroup `K` which is a (left) complement of `H`. -/
theorem exists_left_complement'_of_coprime_of_fintype
  [fintype G] {N : subgroup G} [N.normal] (hN : nat.coprime (fintype.card N) N.index) :
  ∃ H : subgroup G, is_complement' H N :=
Exists.imp (λ _, is_complement'.symm) (exists_right_complement'_of_coprime_of_fintype hN)

/-- **Schur-Zassenhaus** for normal subgroups:
  If `H : subgroup G` is normal, and has order coprime to its index, then there exists a
  subgroup `K` which is a (left) complement of `H`. -/
theorem exists_left_complement'_of_coprime
  {N : subgroup G} [N.normal] (hN : nat.coprime (nat.card N) N.index) :
  ∃ H : subgroup G, is_complement' H N :=
Exists.imp (λ _, is_complement'.symm) (exists_right_complement'_of_coprime hN)

end subgroup<|MERGE_RESOLUTION|>--- conflicted
+++ resolved
@@ -158,11 +158,7 @@
     exact h1.coprime_dvd_left (card_comap_dvd_of_injective N K.subtype subtype.coe_injective) },
   obtain ⟨H, hH⟩ := h2 K h5 h6,
   replace hH : fintype.card (H.map K.subtype) = N.index :=
-<<<<<<< HEAD
-    ((set.card_image_of_injective _ subtype.coe_injective).trans (nat.mul_left_injective
-=======
     ((set.card_image_of_injective _ subtype.coe_injective).trans (mul_left_injective₀
->>>>>>> 08a8fd81
       fintype.card_ne_zero (hH.symm.card_mul.trans (N.comap K.subtype).index_mul_card.symm))).trans
       h4,
   have h7 : fintype.card N * fintype.card (H.map K.subtype) = fintype.card G,
