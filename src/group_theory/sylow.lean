--- conflicted
+++ resolved
@@ -9,10 +9,6 @@
 import group_theory.group_action.conj_act
 import group_theory.p_group
 import group_theory.pi_hom
-<<<<<<< HEAD
-import data.nat.factorization
-=======
->>>>>>> 1f0ebec4
 
 /-!
 # Sylow theorems
@@ -473,22 +469,6 @@
   rwa [h, card_bot] at key,
 end
 
-<<<<<<< HEAD
-/-- The cardinality of a Sylow group is p ^ n where n is the multiplicity of p in the group order.
- -/
-lemma card_eq_multiplicity [fintype G] {p : ℕ} [hp : fact p.prime] (P : sylow p G) :
-  card P = p ^ nat.factorization (card G) p :=
-begin
-  have hn : card G ≠ 0 := fintype.card_ne_zero,
-  haveI : nonempty G := nonempty.intro 1, -- TODO: Why is there no instance for that?
-  obtain ⟨n, heq⟩ := is_p_group.iff_card.mp (P.is_p_group'),
-  apply nat.dvd_antisymm,
-  { suffices : p ^ n ∣ p ^ nat.factorization (card G) p, by simpa [← heq] using this,
-    rw ← nat.prime_pow_dvd_multiplicity_iff _ _ _ hp.elim hn,
-    rw ← heq,
-    apply subgroup.card_subgroup_dvd_card, },
-  { apply pow_dvd_card_of_pow_dvd_card, apply nat.pow_factorization_dvd, }
-=======
 /-- The cardinality of a Sylow group is `p ^ n`
  where `n` is the multiplicity of `p` in the group order. -/
 lemma card_eq_multiplicity [fintype G] {p : ℕ} [hp : fact p.prime] (P : sylow p G) :
@@ -498,7 +478,6 @@
   refine nat.dvd_antisymm _ (P.pow_dvd_card_of_pow_dvd_card (nat.pow_factorization_dvd p _)),
   rw [heq, ←hp.out.pow_dvd_iff_dvd_pow_factorization (show card G ≠ 0, from card_ne_zero), ←heq],
   exact P.1.card_subgroup_dvd_card,
->>>>>>> 1f0ebec4
 end
 
 lemma subsingleton_of_normal {p : ℕ} [fact p.prime] [fintype (sylow p G)] (P : sylow p G)
