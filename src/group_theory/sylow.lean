--- conflicted
+++ resolved
@@ -45,89 +45,6 @@
 
 local attribute [instance, priority 10] subtype.fintype set_fintype classical.prop_decidable
 
-<<<<<<< HEAD
-namespace mul_action
-variables [mul_action G α]
-
-lemma mem_fixed_points_iff_card_orbit_eq_one {a : α}
-  [fintype (orbit G a)] : a ∈ fixed_points G α ↔ card (orbit G a) = 1 :=
-begin
-  rw [fintype.card_eq_one_iff, mem_fixed_points],
-  split,
-  { exact λ h, ⟨⟨a, mem_orbit_self _⟩, λ ⟨b, ⟨x, hx⟩⟩, subtype.eq $ by simp [h x, hx.symm]⟩ },
-  { assume h x,
-    rcases h with ⟨⟨z, hz⟩, hz₁⟩,
-    exact calc x • a = z : subtype.mk.inj (hz₁ ⟨x • a, mem_orbit _ _⟩)
-      ... = a : (subtype.mk.inj (hz₁ ⟨a, mem_orbit_self _⟩)).symm }
-end
-
-variable (α)
-lemma card_modeq_card_fixed_points [fintype α] [fintype G] [fintype (fixed_points G α)]
-  {p : ℕ} {n : ℕ} [hp : fact p.prime] (h : card G = p ^ n) :
-  card α ≡ card (fixed_points G α) [MOD p] :=
-calc card α = card (Σ y : quotient (orbit_rel G α), {x // quotient.mk' x = y}) :
-  card_congr (sigma_preimage_equiv (@quotient.mk' _ (orbit_rel G α))).symm
-... = ∑ a : quotient (orbit_rel G α), card {x // quotient.mk' x = a} : card_sigma _
-... ≡ ∑ a : fixed_points G α, 1 [MOD p] :
-begin
-  rw [←zmod.eq_iff_modeq_nat p, nat.cast_sum, nat.cast_sum],
-  refine eq.symm (sum_bij_ne_zero (λ a _ _, quotient.mk' a.1)
-    (λ _ _ _, mem_univ _)
-    (λ a₁ a₂ _ _ _ _ h,
-      subtype.eq ((mem_fixed_points' α).1 a₂.2 a₁.1 (quotient.exact' h)))
-      (λ b, _)
-      (λ a ha _, by rw [← mem_fixed_points_iff_card_orbit_eq_one.1 a.2];
-        simp only [quotient.eq']; congr)),
-  { refine quotient.induction_on' b (λ b _ hb, _),
-    have : card (orbit G b) ∣ p ^ n,
-    { rw [← h, fintype.card_congr (orbit_equiv_quotient_stabilizer G b)],
-      exact card_quotient_dvd_card _ },
-    rcases (nat.dvd_prime_pow hp.1).1 this with ⟨k, _, hk⟩,
-    have hb' :¬ p ^ 1 ∣ p ^ k,
-    { rw [pow_one, ← hk, ← nat.modeq_zero_iff_dvd, ← zmod.eq_iff_modeq_nat,
-        nat.cast_zero, ← ne.def],
-      exact eq.mpr (by simp only [quotient.eq']; congr) hb },
-    have : k = 0 := nat.le_zero_iff.1 (nat.le_of_lt_succ (lt_of_not_ge (mt (pow_dvd_pow p) hb'))),
-    refine ⟨⟨b, mem_fixed_points_iff_card_orbit_eq_one.2 $ by rw [hk, this, pow_zero]⟩,
-      mem_univ _, _, rfl⟩,
-    rw [nat.cast_one], exact one_ne_zero }
-end
-... = _ : by simp; refl
-
-/-- If a p-group acts on `α` and the cardinality of `α` is not a multiple
-  of `p` then the action has a fixed point. -/
-lemma nonempty_fixed_point_of_prime_not_dvd_card
-  [fintype α] [fintype G] [fintype (fixed_points G α)]
-  {p : ℕ} {n : ℕ} [hp : fact p.prime] (hG : card G = p ^ n)
-  (hp : ¬ p ∣ fintype.card α) :
-  (fixed_points G α).nonempty :=
-@set.nonempty_of_nonempty_subtype _ _ begin
-  rw [← fintype.card_pos_iff, pos_iff_ne_zero],
-  assume h,
-  have := card_modeq_card_fixed_points α hG,
-  rw [h, nat.modeq_zero_iff_dvd] at this,
-  contradiction
-end
-
-/-- If a p-group acts on `α` and the cardinality of `α` is a multiple
-  of `p`, and the action has one fixed point, then it has another fixed point. -/
-lemma exists_fixed_point_of_prime_dvd_card_of_fixed_point
-  [fintype α] [fintype G] [fintype (fixed_points G α)]
-  {p : ℕ} {n : ℕ} [hp : fact p.prime] (hG : card G = p ^ n)
-  (hpα : p ∣ fintype.card α) {a : α} (ha : a ∈ fixed_points G α) :
-  ∃ b, b ∈ fixed_points G α ∧ a ≠ b :=
-have hpf : p ∣ fintype.card (fixed_points G α),
-  from nat.modeq_zero_iff_dvd.1 ((card_modeq_card_fixed_points α hG).symm.trans hpα.modeq_zero_nat),
-have hα : 1 < fintype.card (fixed_points G α),
-  from hp.out.one_lt.trans_le
-    (nat.le_of_dvd (fintype.card_pos_iff.2 ⟨⟨a, ha⟩⟩) hpf),
-let ⟨⟨b, hb⟩, hba⟩ := exists_ne_of_one_lt_card hα ⟨a, ha⟩ in
-⟨b, hb, λ hab, hba $ by simp [hab]⟩
-
-end mul_action
-
-=======
->>>>>>> 7b27f461
 lemma quotient_group.card_preimage_mk [fintype G] (s : subgroup G)
   (t : set (quotient s)) : fintype.card (quotient_group.mk ⁻¹' t) =
   fintype.card s * fintype.card t :=
