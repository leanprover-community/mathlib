--- conflicted
+++ resolved
@@ -293,21 +293,6 @@
   card (sylow p G) ∣ (P : subgroup G).index :=
 ((congr_arg _ (card_sylow_eq_index_normalizer P)).mp dvd_rfl).trans (index_dvd_of_le le_normalizer)
 
-<<<<<<< HEAD
-lemma not_dvd_index_sylow' [hp : fact p.prime] (P : sylow p G) [P.1.normal] (hP : P.1.index ≠ 0) :
-  ¬ p ∣ P.1.index :=
-begin
-  intro h,
-  haveI : fintype (G ⧸ P.1) := fintype_of_index_ne_zero hP,
-  rw index_eq_card at h,
-  obtain ⟨x, hx⟩ := exists_prime_order_of_dvd_card p h,
-  have h := is_p_group.of_card ((order_eq_card_zpowers.symm.trans hx).trans (pow_one p).symm),
-  let Q := (zpowers x).comap (quotient_group.mk' P.1),
-  have hQ : is_p_group p Q := h.comap_of_ker_is_p_group _ ((quotient_group.ker_mk P.1).symm ▸ P.2),
-  replace hp := mt order_of_eq_one_iff.mpr (ne_of_eq_of_ne hx hp.1.ne_one),
-  rw [←zpowers_eq_bot, ←ne, ←bot_lt_iff_ne_bot, ←comap_lt_comap_of_surjective
-    (quotient_group.mk'_surjective P.1), monoid_hom.comap_bot, quotient_group.ker_mk] at hp,
-=======
 lemma not_dvd_index_sylow' [hp : fact p.prime] (P : sylow p G) [(P : subgroup G).normal]
   (hP : (P : subgroup G).index ≠ 0) : ¬ p ∣ (P : subgroup G).index :=
 begin
@@ -324,23 +309,15 @@
   replace hp := mt order_of_eq_one_iff.mpr (ne_of_eq_of_ne hx hp.1.ne_one),
   rw [←zpowers_eq_bot, ←ne, ←bot_lt_iff_ne_bot, ←comap_lt_comap_of_surjective
     (quotient_group.mk'_surjective _), monoid_hom.comap_bot, quotient_group.ker_mk] at hp,
->>>>>>> db4531fa
   exact hp.ne' (P.3 hQ hp.le),
 end
 
 lemma not_dvd_index_sylow [hp : fact p.prime] [fintype (sylow p G)] (P : sylow p G)
-<<<<<<< HEAD
-  (hP : P.1.relindex P.1.normalizer ≠ 0) : ¬ p ∣ P.1.index :=
-begin
-  rw [←relindex_mul_index le_normalizer, ←card_sylow_eq_index_normalizer],
-  haveI : (P.subtype le_normalizer).to_subgroup.normal := subgroup.normal_in_normalizer,
-=======
   (hP : relindex ↑P (P : subgroup G).normalizer ≠ 0) : ¬ p ∣ (P : subgroup G).index :=
 begin
   rw [←relindex_mul_index le_normalizer, ←card_sylow_eq_index_normalizer],
   haveI : (P.subtype le_normalizer : subgroup (P : subgroup G).normalizer).normal :=
   subgroup.normal_in_normalizer,
->>>>>>> db4531fa
   replace hP := not_dvd_index_sylow' (P.subtype le_normalizer) hP,
   exact hp.1.not_dvd_mul hP (not_dvd_card_sylow p G),
 end
