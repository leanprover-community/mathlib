/-
Copyright (c) 2018 Chris Hughes. All rights reserved.
Released under Apache 2.0 license as described in the file LICENSE.
Authors: Chris Hughes, Thomas Browning
-/

import data.nat.factorization.basic
import data.set_like.fintype
import group_theory.group_action.conj_act
import group_theory.p_group
import group_theory.noncomm_pi_coprod

/-!
# Sylow theorems

The Sylow theorems are the following results for every finite group `G` and every prime number `p`.

* There exists a Sylow `p`-subgroup of `G`.
* All Sylow `p`-subgroups of `G` are conjugate to each other.
* Let `nₚ` be the number of Sylow `p`-subgroups of `G`, then `nₚ` divides the index of the Sylow
  `p`-subgroup, `nₚ ≡ 1 [MOD p]`, and `nₚ` is equal to the index of the normalizer of the Sylow
  `p`-subgroup in `G`.

## Main definitions

* `sylow p G` : The type of Sylow `p`-subgroups of `G`.

## Main statements

* `exists_subgroup_card_pow_prime`: A generalization of Sylow's first theorem:
  For every prime power `pⁿ` dividing the cardinality of `G`,
  there exists a subgroup of `G` of order `pⁿ`.
* `is_p_group.exists_le_sylow`: A generalization of Sylow's first theorem:
  Every `p`-subgroup is contained in a Sylow `p`-subgroup.
* `sylow.card_eq_multiplicity`: The cardinality of a Sylow group is `p ^ n`
 where `n` is the multiplicity of `p` in the group order.
* `sylow_conjugate`: A generalization of Sylow's second theorem:
  If the number of Sylow `p`-subgroups is finite, then all Sylow `p`-subgroups are conjugate.
* `card_sylow_modeq_one`: A generalization of Sylow's third theorem:
  If the number of Sylow `p`-subgroups is finite, then it is congruent to `1` modulo `p`.
-/

open fintype mul_action subgroup

section infinite_sylow

variables (p : ℕ) (G : Type*) [group G]

/-- A Sylow `p`-subgroup is a maximal `p`-subgroup. -/
structure sylow extends subgroup G :=
(is_p_group' : is_p_group p to_subgroup)
(is_maximal' : ∀ {Q : subgroup G}, is_p_group p Q → to_subgroup ≤ Q → Q = to_subgroup)

variables {p} {G}

namespace sylow

instance : has_coe (sylow p G) (subgroup G) := ⟨sylow.to_subgroup⟩

@[simp] lemma to_subgroup_eq_coe {P : sylow p G} : P.to_subgroup = ↑P := rfl

@[ext] lemma ext {P Q : sylow p G} (h : (P : subgroup G) = Q) : P = Q :=
by cases P; cases Q; congr'

lemma ext_iff {P Q : sylow p G} : P = Q ↔ (P : subgroup G) = Q :=
⟨congr_arg coe, ext⟩

instance : set_like (sylow p G) G :=
{ coe := coe,
  coe_injective' := λ P Q h, ext (set_like.coe_injective h) }

instance : subgroup_class (sylow p G) G :=
{ mul_mem := λ s _ _, s.mul_mem',
  one_mem := λ s, s.one_mem',
  inv_mem := λ s _, s.inv_mem' }

variables (P : sylow p G)

/-- The action by a Sylow subgroup is the action by the underlying group. -/
instance mul_action_left {α : Type*} [mul_action G α] : mul_action P α :=
subgroup.mul_action ↑P

variables {K : Type*} [group K] (ϕ : K →* G) {N : subgroup G}

/-- The preimage of a Sylow subgroup under a p-group-kernel homomorphism is a Sylow subgroup. -/
def comap_of_ker_is_p_group (hϕ : is_p_group p ϕ.ker) (h : ↑P ≤ ϕ.range) : sylow p K :=
{ P.1.comap ϕ with
  is_p_group' := P.2.comap_of_ker_is_p_group ϕ hϕ,
  is_maximal' := λ Q hQ hle, by
  { rw ← P.3 (hQ.map ϕ) (le_trans (ge_of_eq (map_comap_eq_self h)) (map_mono hle)),
    exact (comap_map_eq_self ((P.1.ker_le_comap ϕ).trans hle)).symm }, }

@[simp] lemma coe_comap_of_ker_is_p_group (hϕ : is_p_group p ϕ.ker) (h : ↑P ≤ ϕ.range) :
  ↑(P.comap_of_ker_is_p_group ϕ hϕ h) = subgroup.comap ϕ ↑P := rfl

/-- The preimage of a Sylow subgroup under an injective homomorphism is a Sylow subgroup. -/
def comap_of_injective (hϕ : function.injective ϕ) (h : ↑P ≤ ϕ.range) : sylow p K :=
P.comap_of_ker_is_p_group ϕ (is_p_group.ker_is_p_group_of_injective hϕ) h

@[simp] lemma coe_comap_of_injective (hϕ : function.injective ϕ) (h : ↑P ≤ ϕ.range) :
  ↑(P.comap_of_injective ϕ hϕ h) = subgroup.comap ϕ ↑P := rfl

/-- A sylow subgroup of G is also a sylow subgroup of a subgroup of G. -/
def subtype (h : ↑P ≤ N) : sylow p N :=
P.comap_of_injective N.subtype subtype.coe_injective (by simp [h])

@[simp] lemma coe_subtype (h : ↑P ≤ N) : ↑(P.subtype h) = subgroup.comap N.subtype ↑P := rfl

end sylow

/-- A generalization of **Sylow's first theorem**.
  Every `p`-subgroup is contained in a Sylow `p`-subgroup. -/
lemma is_p_group.exists_le_sylow {P : subgroup G} (hP : is_p_group p P) :
  ∃ Q : sylow p G, P ≤ Q :=
exists.elim (zorn_nonempty_partial_order₀ {Q : subgroup G | is_p_group p Q} (λ c hc1 hc2 Q hQ,
⟨ { carrier := ⋃ (R : c), R,
    one_mem' := ⟨Q, ⟨⟨Q, hQ⟩, rfl⟩, Q.one_mem⟩,
    inv_mem' := λ g ⟨_, ⟨R, rfl⟩, hg⟩, ⟨R, ⟨R, rfl⟩, R.1.inv_mem hg⟩,
    mul_mem' := λ g h ⟨_, ⟨R, rfl⟩, hg⟩ ⟨_, ⟨S, rfl⟩, hh⟩, (hc2.total R.2 S.2).elim
      (λ T, ⟨S, ⟨S, rfl⟩, S.1.mul_mem (T hg) hh⟩) (λ T, ⟨R, ⟨R, rfl⟩, R.1.mul_mem hg (T hh)⟩) },
  λ ⟨g, _, ⟨S, rfl⟩, hg⟩, by
  { refine exists_imp_exists (λ k hk, _) (hc1 S.2 ⟨g, hg⟩),
    rwa [subtype.ext_iff, coe_pow] at hk ⊢ },
  λ M hM g hg, ⟨M, ⟨⟨M, hM⟩, rfl⟩, hg⟩⟩) P hP) (λ Q ⟨hQ1, hQ2, hQ3⟩, ⟨⟨Q, hQ1, hQ3⟩, hQ2⟩)

instance sylow.nonempty : nonempty (sylow p G) :=
nonempty_of_exists is_p_group.of_bot.exists_le_sylow

noncomputable instance sylow.inhabited : inhabited (sylow p G) :=
classical.inhabited_of_nonempty sylow.nonempty

lemma sylow.exists_comap_eq_of_ker_is_p_group {H : Type*} [group H] (P : sylow p H)
  {f : H →* G} (hf : is_p_group p f.ker) : ∃ Q : sylow p G, (Q : subgroup G).comap f = P :=
exists_imp_exists (λ Q hQ, P.3 (Q.2.comap_of_ker_is_p_group f hf) (map_le_iff_le_comap.mp hQ))
  (P.2.map f).exists_le_sylow

lemma sylow.exists_comap_eq_of_injective {H : Type*} [group H] (P : sylow p H)
  {f : H →* G} (hf : function.injective f) : ∃ Q : sylow p G, (Q : subgroup G).comap f = P :=
P.exists_comap_eq_of_ker_is_p_group (is_p_group.ker_is_p_group_of_injective hf)

lemma sylow.exists_comap_subtype_eq {H : subgroup G} (P : sylow p H) :
  ∃ Q : sylow p G, (Q : subgroup G).comap H.subtype = P :=
P.exists_comap_eq_of_injective subtype.coe_injective

/-- If the kernel of `f : H →* G` is a `p`-group,
  then `fintype (sylow p G)` implies `fintype (sylow p H)`. -/
noncomputable def sylow.fintype_of_ker_is_p_group {H : Type*} [group H]
  {f : H →* G} (hf : is_p_group p f.ker) [fintype (sylow p G)] : fintype (sylow p H) :=
let h_exists := λ P : sylow p H, P.exists_comap_eq_of_ker_is_p_group hf,
  g : sylow p H → sylow p G := λ P, classical.some (h_exists P),
  hg : ∀ P : sylow p H, (g P).1.comap f = P := λ P, classical.some_spec (h_exists P) in
fintype.of_injective g (λ P Q h, sylow.ext (by simp only [←hg, h]))

/-- If `f : H →* G` is injective, then `fintype (sylow p G)` implies `fintype (sylow p H)`. -/
noncomputable def sylow.fintype_of_injective {H : Type*} [group H]
  {f : H →* G} (hf : function.injective f) [fintype (sylow p G)] : fintype (sylow p H) :=
sylow.fintype_of_ker_is_p_group (is_p_group.ker_is_p_group_of_injective hf)

/-- If `H` is a subgroup of `G`, then `fintype (sylow p G)` implies `fintype (sylow p H)`. -/
noncomputable instance (H : subgroup G) [fintype (sylow p G)] : fintype (sylow p H) :=
sylow.fintype_of_injective (show function.injective H.subtype, from subtype.coe_injective)

/-- If `H` is a subgroup of `G`, then `finite (sylow p G)` implies `finite (sylow p H)`. -/
instance (H : subgroup G) [finite (sylow p G)] : finite (sylow p H) :=
by { casesI nonempty_fintype (sylow p G), apply_instance }

open_locale pointwise

/-- `subgroup.pointwise_mul_action` preserves Sylow subgroups. -/
instance sylow.pointwise_mul_action {α : Type*} [group α] [mul_distrib_mul_action α G] :
  mul_action α (sylow p G) :=
{ smul := λ g P, ⟨g • P, P.2.map _, λ Q hQ hS, inv_smul_eq_iff.mp (P.3 (hQ.map _)
    (λ s hs, (congr_arg (∈ g⁻¹ • Q) (inv_smul_smul g s)).mp
      (smul_mem_pointwise_smul (g • s) g⁻¹ Q (hS (smul_mem_pointwise_smul s g P hs)))))⟩,
  one_smul := λ P, sylow.ext (one_smul α P),
  mul_smul := λ g h P, sylow.ext (mul_smul g h P) }

lemma sylow.pointwise_smul_def {α : Type*} [group α] [mul_distrib_mul_action α G]
  {g : α} {P : sylow p G} : ↑(g • P) = g • (P : subgroup G) := rfl

instance sylow.mul_action : mul_action G (sylow p G) :=
comp_hom _ mul_aut.conj

lemma sylow.smul_def {g : G} {P : sylow p G} : g • P = mul_aut.conj g • P := rfl

lemma sylow.coe_subgroup_smul {g : G} {P : sylow p G} :
  ↑(g • P) = mul_aut.conj g • (P : subgroup G) := rfl

lemma sylow.coe_smul {g : G} {P : sylow p G} :
  ↑(g • P) = mul_aut.conj g • (P : set G) := rfl

lemma sylow.smul_le {P : sylow p G} {H : subgroup G} (hP : ↑P ≤ H) (h : H) : ↑(h • P) ≤ H :=
subgroup.conj_smul_le_of_le hP h

lemma sylow.smul_subtype {P : sylow p G} {H : subgroup G} (hP : ↑P ≤ H) (h : H) :
  h • P.subtype hP = (h • P).subtype (sylow.smul_le hP h) :=
sylow.ext (subgroup.conj_smul_subgroup_of hP h)

lemma sylow.smul_eq_iff_mem_normalizer {g : G} {P : sylow p G} :
  g • P = P ↔ g ∈ (P : subgroup G).normalizer :=
begin
  rw [eq_comm, set_like.ext_iff, ←inv_mem_iff, mem_normalizer_iff, inv_inv],
  exact forall_congr (λ h, iff_congr iff.rfl ⟨λ ⟨a, b, c⟩, (congr_arg _ c).mp
    ((congr_arg (∈ P.1) (mul_aut.inv_apply_self G (mul_aut.conj g) a)).mpr b),
    λ hh, ⟨(mul_aut.conj g)⁻¹ h, hh, mul_aut.apply_inv_self G (mul_aut.conj g) h⟩⟩),
end

lemma sylow.smul_eq_of_normal {g : G} {P : sylow p G} [h : (P : subgroup G).normal] :
  g • P = P :=
by simp only [sylow.smul_eq_iff_mem_normalizer, normalizer_eq_top.mpr h, mem_top]

lemma subgroup.sylow_mem_fixed_points_iff (H : subgroup G) {P : sylow p G} :
  P ∈ fixed_points H (sylow p G) ↔ H ≤ (P : subgroup G).normalizer :=
by simp_rw [set_like.le_def, ←sylow.smul_eq_iff_mem_normalizer]; exact subtype.forall

lemma is_p_group.inf_normalizer_sylow {P : subgroup G} (hP : is_p_group p P) (Q : sylow p G) :
  P ⊓ (Q : subgroup G).normalizer = P ⊓ Q :=
le_antisymm (le_inf inf_le_left (sup_eq_right.mp (Q.3 (hP.to_inf_left.to_sup_of_normal_right'
  Q.2 inf_le_right) le_sup_right))) (inf_le_inf_left P le_normalizer)

lemma is_p_group.sylow_mem_fixed_points_iff
  {P : subgroup G} (hP : is_p_group p P) {Q : sylow p G} :
  Q ∈ fixed_points P (sylow p G) ↔ P ≤ Q :=
by rw [P.sylow_mem_fixed_points_iff, ←inf_eq_left, hP.inf_normalizer_sylow, inf_eq_left]

/-- A generalization of **Sylow's second theorem**.
  If the number of Sylow `p`-subgroups is finite, then all Sylow `p`-subgroups are conjugate. -/
instance [hp : fact p.prime] [finite (sylow p G)] : is_pretransitive G (sylow p G) :=
⟨λ P Q, by
{ classical,
  casesI nonempty_fintype (sylow p G),
  have H := λ {R : sylow p G} {S : orbit G P},
  calc S ∈ fixed_points R (orbit G P)
      ↔ S.1 ∈ fixed_points R (sylow p G) : forall_congr (λ a, subtype.ext_iff)
  ... ↔ R.1 ≤ S : R.2.sylow_mem_fixed_points_iff
  ... ↔ S.1.1 = R : ⟨λ h, R.3 S.1.2 h, ge_of_eq⟩,
  suffices : set.nonempty (fixed_points Q (orbit G P)),
  { exact exists.elim this (λ R hR, (congr_arg _ (sylow.ext (H.mp hR))).mp R.2) },
  apply Q.2.nonempty_fixed_point_of_prime_not_dvd_card,
  refine λ h, hp.out.not_dvd_one (nat.modeq_zero_iff_dvd.mp _),
  calc 1 = card (fixed_points P (orbit G P)) : _
     ... ≡ card (orbit G P) [MOD p] : (P.2.card_modeq_card_fixed_points (orbit G P)).symm
     ... ≡ 0 [MOD p] : nat.modeq_zero_iff_dvd.mpr h,
  rw ← set.card_singleton (⟨P, mem_orbit_self P⟩ : orbit G P),
  refine card_congr' (congr_arg _ (eq.symm _)),
  rw set.eq_singleton_iff_unique_mem,
  exact ⟨H.mpr rfl, λ R h, subtype.ext (sylow.ext (H.mp h))⟩ }⟩

variables (p) (G)

/-- A generalization of **Sylow's third theorem**.
  If the number of Sylow `p`-subgroups is finite, then it is congruent to `1` modulo `p`. -/
lemma card_sylow_modeq_one [fact p.prime] [fintype (sylow p G)] : card (sylow p G) ≡ 1 [MOD p] :=
begin
  refine sylow.nonempty.elim (λ P : sylow p G, _),
  have : fixed_points P.1 (sylow p G) = {P} :=
  set.ext (λ Q : sylow p G, calc Q ∈ fixed_points P (sylow p G)
      ↔ P.1 ≤ Q : P.2.sylow_mem_fixed_points_iff
  ... ↔ Q.1 = P.1 : ⟨P.3 Q.2, ge_of_eq⟩
  ... ↔ Q ∈ {P} : sylow.ext_iff.symm.trans set.mem_singleton_iff.symm),
  haveI : fintype (fixed_points P.1 (sylow p G)), { rw this, apply_instance },
  have : card (fixed_points P.1 (sylow p G)) = 1, { simp [this] },
  exact (P.2.card_modeq_card_fixed_points (sylow p G)).trans (by rw this),
end

lemma not_dvd_card_sylow [hp : fact p.prime] [fintype (sylow p G)] : ¬ p ∣ card (sylow p G) :=
λ h, hp.1.ne_one (nat.dvd_one.mp ((nat.modeq_iff_dvd' zero_le_one).mp
  ((nat.modeq_zero_iff_dvd.mpr h).symm.trans (card_sylow_modeq_one p G))))

variables {p} {G}

/-- Sylow subgroups are isomorphic -/
def sylow.equiv_smul (P : sylow p G) (g : G) : P ≃* (g • P : sylow p G) :=
equiv_smul (mul_aut.conj g) ↑P

/-- Sylow subgroups are isomorphic -/
noncomputable def sylow.equiv [fact p.prime] [finite (sylow p G)] (P Q : sylow p G) :
  P ≃* Q :=
begin
  rw ← classical.some_spec (exists_smul_eq G P Q),
  exact P.equiv_smul (classical.some (exists_smul_eq G P Q)),
end

@[simp] lemma sylow.orbit_eq_top [fact p.prime] [finite (sylow p G)] (P : sylow p G) :
  orbit G P = ⊤ :=
top_le_iff.mp (λ Q hQ, exists_smul_eq G P Q)

lemma sylow.stabilizer_eq_normalizer (P : sylow p G) :
  stabilizer G P = (P : subgroup G).normalizer :=
ext (λ g, sylow.smul_eq_iff_mem_normalizer)

/-- Sylow `p`-subgroups are in bijection with cosets of the normalizer of a Sylow `p`-subgroup -/
noncomputable def sylow.equiv_quotient_normalizer [fact p.prime] [fintype (sylow p G)]
  (P : sylow p G) : sylow p G ≃ G ⧸ (P : subgroup G).normalizer :=
calc sylow p G ≃ (⊤ : set (sylow p G)) : (equiv.set.univ (sylow p G)).symm
... ≃ orbit G P : by rw P.orbit_eq_top
... ≃ G ⧸ (stabilizer G P) : orbit_equiv_quotient_stabilizer G P
... ≃ G ⧸ (P : subgroup G).normalizer : by rw P.stabilizer_eq_normalizer

noncomputable instance [fact p.prime] [fintype (sylow p G)] (P : sylow p G) :
  fintype (G ⧸ (P : subgroup G).normalizer) :=
of_equiv (sylow p G) P.equiv_quotient_normalizer

lemma card_sylow_eq_card_quotient_normalizer [fact p.prime] [fintype (sylow p G)] (P : sylow p G) :
  card (sylow p G) = card (G ⧸ (P : subgroup G).normalizer) :=
card_congr P.equiv_quotient_normalizer

lemma card_sylow_eq_index_normalizer [fact p.prime] [fintype (sylow p G)] (P : sylow p G) :
  card (sylow p G) = (P : subgroup G).normalizer.index :=
(card_sylow_eq_card_quotient_normalizer P).trans (P : subgroup G).normalizer.index_eq_card.symm

lemma card_sylow_dvd_index [fact p.prime] [fintype (sylow p G)] (P : sylow p G) :
  card (sylow p G) ∣ (P : subgroup G).index :=
((congr_arg _ (card_sylow_eq_index_normalizer P)).mp dvd_rfl).trans (index_dvd_of_le le_normalizer)

lemma not_dvd_index_sylow' [hp : fact p.prime] (P : sylow p G) [(P : subgroup G).normal]
  (hP : (P : subgroup G).index ≠ 0) : ¬ p ∣ (P : subgroup G).index :=
begin
  intro h,
  haveI : fintype (G ⧸ (P : subgroup G)) := fintype_of_index_ne_zero hP,
  rw index_eq_card at h,
  obtain ⟨x, hx⟩ := exists_prime_order_of_dvd_card p h,
  have h := is_p_group.of_card ((order_eq_card_zpowers.symm.trans hx).trans (pow_one p).symm),
  let Q := (zpowers x).comap (quotient_group.mk' (P : subgroup G)),
  have hQ : is_p_group p Q,
  { apply h.comap_of_ker_is_p_group,
    rw [quotient_group.ker_mk],
    exact P.2 },
  replace hp := mt order_of_eq_one_iff.mpr (ne_of_eq_of_ne hx hp.1.ne_one),
  rw [←zpowers_eq_bot, ←ne, ←bot_lt_iff_ne_bot, ←comap_lt_comap_of_surjective
    (quotient_group.mk'_surjective _), monoid_hom.comap_bot, quotient_group.ker_mk] at hp,
  exact hp.ne' (P.3 hQ hp.le),
end

lemma not_dvd_index_sylow [hp : fact p.prime] [finite (sylow p G)] (P : sylow p G)
  (hP : relindex ↑P (P : subgroup G).normalizer ≠ 0) : ¬ p ∣ (P : subgroup G).index :=
begin
  casesI nonempty_fintype (sylow p G),
  rw [←relindex_mul_index le_normalizer, ←card_sylow_eq_index_normalizer],
  haveI : (P.subtype le_normalizer : subgroup (P : subgroup G).normalizer).normal :=
  subgroup.normal_in_normalizer,
  replace hP := not_dvd_index_sylow' (P.subtype le_normalizer) hP,
  exact hp.1.not_dvd_mul hP (not_dvd_card_sylow p G),
end

/-- Frattini's Argument: If `N` is a normal subgroup of `G`, and if `P` is a Sylow `p`-subgroup
  of `N`, then `N_G(P) ⊔ N = G`. -/
lemma sylow.normalizer_sup_eq_top {p : ℕ} [fact p.prime] {N : subgroup G} [N.normal]
  [finite (sylow p N)] (P : sylow p N) : ((↑P : subgroup N).map N.subtype).normalizer ⊔ N = ⊤ :=
begin
  refine top_le_iff.mp (λ g hg, _),
  obtain ⟨n, hn⟩ := exists_smul_eq N ((mul_aut.conj_normal g : mul_aut N) • P) P,
  rw [←inv_mul_cancel_left ↑n g, sup_comm],
  apply mul_mem_sup (N.inv_mem n.2),
  rw [sylow.smul_def, ←mul_smul, ←mul_aut.conj_normal_coe, ←mul_aut.conj_normal.map_mul,
      sylow.ext_iff, sylow.pointwise_smul_def, pointwise_smul_def] at hn,
  refine λ x, (mem_map_iff_mem (show function.injective (mul_aut.conj (↑n * g)).to_monoid_hom,
    from (mul_aut.conj (↑n * g)).injective)).symm.trans _,
  rw [map_map, ←(congr_arg (map N.subtype) hn), map_map],
  refl,
end

end infinite_sylow

open equiv equiv.perm finset function list quotient_group
open_locale big_operators
universes u v w
variables {G : Type u} {α : Type v} {β : Type w} [group G]

local attribute [instance, priority 10] subtype.fintype set_fintype classical.prop_decidable

lemma quotient_group.card_preimage_mk [fintype G] (s : subgroup G)
  (t : set (G ⧸ s)) : fintype.card (quotient_group.mk ⁻¹' t) =
  fintype.card s * fintype.card t :=
by rw [← fintype.card_prod, fintype.card_congr
  (preimage_mk_equiv_subgroup_times_set _ _)]

namespace sylow

open subgroup submonoid mul_action

lemma mem_fixed_points_mul_left_cosets_iff_mem_normalizer {H : subgroup G} [finite ↥(H : set G)]
  {x : G} :
  (x : G ⧸ H) ∈ fixed_points H (G ⧸ H) ↔ x ∈ normalizer H :=
⟨λ hx, have ha : ∀ {y : G ⧸ H}, y ∈ orbit H (x : G ⧸ H) → y = x,
  from λ _, ((mem_fixed_points' _).1 hx _),
<<<<<<< HEAD
  inv_mem_iff.1 (@mem_normalizer_fintype _ _ _ _ _ (λ n (hn : n ∈ H),
=======
  inv_mem_iff.1 (mem_normalizer_fintype (λ n (hn : n ∈ H),
>>>>>>> 9ae03a5b
    have (n⁻¹ * x)⁻¹ * x ∈ H := quotient_group.eq.1 (ha (mem_orbit _ ⟨n⁻¹, H.inv_mem hn⟩)),
    show _ ∈ H, by {rw [mul_inv_rev, inv_inv] at this, convert this, rw inv_inv}
    )),
λ (hx : ∀ (n : G), n ∈ H ↔ x * n * x⁻¹ ∈ H),
(mem_fixed_points' _).2 $ λ y, quotient.induction_on' y $ λ y hy, quotient_group.eq.2
  (let ⟨⟨b, hb₁⟩, hb₂⟩ := hy in
  have hb₂ : (b * x)⁻¹ * y ∈ H := quotient_group.eq.1 hb₂,
  inv_mem_iff.1 $ (hx _).2 $ (mul_mem_cancel_left (inv_mem hb₁)).1
  $ by rw hx at hb₂;
    simpa [mul_inv_rev, mul_assoc] using hb₂)⟩

/-- The fixed points of the action of `H` on its cosets correspond to `normalizer H / H`. -/
def fixed_points_mul_left_cosets_equiv_quotient (H : subgroup G) [finite (H : set G)] :
  mul_action.fixed_points H (G ⧸ H) ≃
  normalizer H ⧸ (subgroup.comap ((normalizer H).subtype : normalizer H →* G) H) :=
@subtype_quotient_equiv_quotient_subtype G (normalizer H : set G) (id _) (id _) (fixed_points _ _)
  (λ a, (@mem_fixed_points_mul_left_cosets_iff_mem_normalizer _ _ _ ‹_› _).symm)
  (by { intros, rw setoid_has_equiv, simp only [left_rel_apply], refl })

/-- If `H` is a `p`-subgroup of `G`, then the index of `H` inside its normalizer is congruent
  mod `p` to the index of `H`.  -/
lemma card_quotient_normalizer_modeq_card_quotient [fintype G] {p : ℕ} {n : ℕ} [hp : fact p.prime]
  {H : subgroup G} (hH : fintype.card H = p ^ n) :
  card (normalizer H ⧸ (subgroup.comap ((normalizer H).subtype : normalizer H →* G) H))
  ≡ card (G ⧸ H) [MOD p] :=
begin
  rw [← fintype.card_congr (fixed_points_mul_left_cosets_equiv_quotient H)],
  exact ((is_p_group.of_card hH).card_modeq_card_fixed_points _).symm
end

/-- If `H` is a subgroup of `G` of cardinality `p ^ n`, then the cardinality of the
  normalizer of `H` is congruent mod `p ^ (n + 1)` to the cardinality of `G`.  -/
lemma card_normalizer_modeq_card [fintype G] {p : ℕ} {n : ℕ} [hp : fact p.prime]
  {H : subgroup G} (hH : fintype.card H = p ^ n) :
  card (normalizer H) ≡ card G [MOD p ^ (n + 1)] :=
have subgroup.comap ((normalizer H).subtype : normalizer H →* G) H ≃ H,
  from set.bij_on.equiv (normalizer H).subtype
    ⟨λ _, id, λ _ _ _ _ h, subtype.val_injective h,
      λ x hx, ⟨⟨x, le_normalizer hx⟩, hx, rfl⟩⟩,
begin
  rw [card_eq_card_quotient_mul_card_subgroup H,
      card_eq_card_quotient_mul_card_subgroup
        (subgroup.comap ((normalizer H).subtype : normalizer H →* G) H),
      fintype.card_congr this, hH, pow_succ],
  exact (card_quotient_normalizer_modeq_card_quotient hH).mul_right' _
end

/-- If `H` is a `p`-subgroup but not a Sylow `p`-subgroup, then `p` divides the
  index of `H` inside its normalizer. -/
lemma prime_dvd_card_quotient_normalizer [fintype G] {p : ℕ} {n : ℕ} [hp : fact p.prime]
  (hdvd : p ^ (n + 1) ∣ card G) {H : subgroup G} (hH : fintype.card H = p ^ n) :
  p ∣ card (normalizer H ⧸ (subgroup.comap ((normalizer H).subtype : normalizer H →* G) H)) :=
let ⟨s, hs⟩ := exists_eq_mul_left_of_dvd hdvd in
have hcard : card (G ⧸ H) = s * p :=
  (nat.mul_left_inj (show card H > 0, from fintype.card_pos_iff.2
      ⟨⟨1, H.one_mem⟩⟩)).1
    (by rwa [← card_eq_card_quotient_mul_card_subgroup H, hH, hs,
      pow_succ', mul_assoc, mul_comm p]),
have hm : s * p % p =
  card (normalizer H ⧸ (subgroup.comap ((normalizer H).subtype : normalizer H →* G) H)) % p :=
  hcard ▸ (card_quotient_normalizer_modeq_card_quotient hH).symm,
nat.dvd_of_mod_eq_zero
  (by rwa [nat.mod_eq_zero_of_dvd (dvd_mul_left _ _), eq_comm] at hm)

/-- If `H` is a `p`-subgroup but not a Sylow `p`-subgroup of cardinality `p ^ n`,
  then `p ^ (n + 1)` divides the cardinality of the normalizer of `H`. -/
lemma prime_pow_dvd_card_normalizer [fintype G] {p : ℕ} {n : ℕ} [hp : fact p.prime]
  (hdvd : p ^ (n + 1) ∣ card G) {H : subgroup G} (hH : fintype.card H = p ^ n) :
  p ^ (n + 1) ∣ card (normalizer H) :=
nat.modeq_zero_iff_dvd.1 ((card_normalizer_modeq_card hH).trans
  hdvd.modeq_zero_nat)

/-- If `H` is a subgroup of `G` of cardinality `p ^ n`,
  then `H` is contained in a subgroup of cardinality `p ^ (n + 1)`
  if `p ^ (n + 1)` divides the cardinality of `G` -/
theorem exists_subgroup_card_pow_succ [fintype G] {p : ℕ} {n : ℕ} [hp : fact p.prime]
  (hdvd : p ^ (n + 1) ∣ card G) {H : subgroup G} (hH : fintype.card H = p ^ n) :
  ∃ K : subgroup G, fintype.card K = p ^ (n + 1) ∧ H ≤ K :=
let ⟨s, hs⟩ := exists_eq_mul_left_of_dvd hdvd in
have hcard : card (G ⧸ H) = s * p :=
  (nat.mul_left_inj (show card H > 0, from fintype.card_pos_iff.2
      ⟨⟨1, H.one_mem⟩⟩)).1
    (by rwa [← card_eq_card_quotient_mul_card_subgroup H, hH, hs,
      pow_succ', mul_assoc, mul_comm p]),
have hm : s * p % p =
  card (normalizer H ⧸ (subgroup.comap (normalizer H).subtype H)) % p :=
  card_congr (fixed_points_mul_left_cosets_equiv_quotient H) ▸ hcard ▸
    (is_p_group.of_card hH).card_modeq_card_fixed_points _,
have hm' : p ∣ card (normalizer H ⧸ (subgroup.comap (normalizer H).subtype H)) :=
  nat.dvd_of_mod_eq_zero
    (by rwa [nat.mod_eq_zero_of_dvd (dvd_mul_left _ _), eq_comm] at hm),
let ⟨x, hx⟩ := @exists_prime_order_of_dvd_card _ (quotient_group.quotient.group _) _ _ hp hm' in
have hequiv : H ≃ (subgroup.comap ((normalizer H).subtype : normalizer H →* G) H) :=
  ⟨λ a, ⟨⟨a.1, le_normalizer a.2⟩, a.2⟩, λ a, ⟨a.1.1, a.2⟩,
    λ ⟨_, _⟩, rfl, λ ⟨⟨_, _⟩, _⟩, rfl⟩,
⟨subgroup.map ((normalizer H).subtype) (subgroup.comap
  (quotient_group.mk' (comap H.normalizer.subtype H)) (zpowers x)),
begin
  show card ↥(map H.normalizer.subtype
    (comap (mk' (comap H.normalizer.subtype H)) (subgroup.zpowers x))) = p ^ (n + 1),
  suffices : card ↥(subtype.val '' ((subgroup.comap (mk' (comap H.normalizer.subtype H))
    (zpowers x)) : set (↥(H.normalizer)))) = p^(n+1),
  { convert this using 2 },
  rw [set.card_image_of_injective
        (subgroup.comap (mk' (comap H.normalizer.subtype H)) (zpowers x) : set (H.normalizer))
        subtype.val_injective,
      pow_succ', ← hH, fintype.card_congr hequiv, ← hx, order_eq_card_zpowers,
      ← fintype.card_prod],
  exact @fintype.card_congr _ _ (id _) (id _) (preimage_mk_equiv_subgroup_times_set _ _)
end,
begin
  assume y hy,
  simp only [exists_prop, subgroup.coe_subtype, mk'_apply, subgroup.mem_map, subgroup.mem_comap],
  refine ⟨⟨y, le_normalizer hy⟩, ⟨0, _⟩, rfl⟩,
  rw [zpow_zero, eq_comm, quotient_group.eq_one_iff],
  simpa using hy
end⟩

/-- If `H` is a subgroup of `G` of cardinality `p ^ n`,
  then `H` is contained in a subgroup of cardinality `p ^ m`
  if `n ≤ m` and `p ^ m` divides the cardinality of `G` -/
theorem exists_subgroup_card_pow_prime_le [fintype G] (p : ℕ) : ∀ {n m : ℕ} [hp : fact p.prime]
  (hdvd : p ^ m ∣ card G) (H : subgroup G) (hH : card H = p ^ n) (hnm : n ≤ m),
  ∃ K : subgroup G, card K = p ^ m ∧ H ≤ K
| n m := λ hp hdvd H hH hnm,
  (lt_or_eq_of_le hnm).elim
    (λ hnm : n < m,
      have h0m : 0 < m, from (lt_of_le_of_lt n.zero_le hnm),
      have wf : m - 1 < m,  from nat.sub_lt h0m zero_lt_one,
      have hnm1 : n ≤ m - 1, from le_tsub_of_add_le_right hnm,
      let ⟨K, hK⟩ := @exists_subgroup_card_pow_prime_le n (m - 1) hp
        (nat.pow_dvd_of_le_of_pow_dvd tsub_le_self hdvd) H hH hnm1 in
      have hdvd' : p ^ ((m - 1) + 1) ∣ card G, by rwa [tsub_add_cancel_of_le h0m.nat_succ_le],
      let ⟨K', hK'⟩ := @exists_subgroup_card_pow_succ _ _ _ _ _ hp hdvd' K hK.1 in
      ⟨K', by rw [hK'.1, tsub_add_cancel_of_le h0m.nat_succ_le], le_trans hK.2 hK'.2⟩)
    (λ hnm : n = m, ⟨H, by simp [hH, hnm]⟩)

/-- A generalisation of **Sylow's first theorem**. If `p ^ n` divides
  the cardinality of `G`, then there is a subgroup of cardinality `p ^ n` -/
theorem exists_subgroup_card_pow_prime [fintype G] (p : ℕ) {n : ℕ} [fact p.prime]
  (hdvd : p ^ n ∣ card G) : ∃ K : subgroup G, fintype.card K = p ^ n :=
let ⟨K, hK⟩ := exists_subgroup_card_pow_prime_le p hdvd ⊥ (by simp) n.zero_le in
⟨K, hK.1⟩

lemma pow_dvd_card_of_pow_dvd_card [fintype G] {p n : ℕ} [hp : fact p.prime] (P : sylow p G)
  (hdvd : p ^ n ∣ card G) : p ^ n ∣ card P :=
(hp.1.coprime_pow_of_not_dvd (not_dvd_index_sylow P
  index_ne_zero_of_finite)).symm.dvd_of_dvd_mul_left ((index_mul_card P.1).symm ▸ hdvd)

lemma dvd_card_of_dvd_card [fintype G] {p : ℕ} [fact p.prime] (P : sylow p G)
  (hdvd : p ∣ card G) : p ∣ card P :=
begin
  rw ← pow_one p at hdvd,
  have key := P.pow_dvd_card_of_pow_dvd_card hdvd,
  rwa pow_one at key,
end

/-- Sylow subgroups are Hall subgroups. -/
lemma card_coprime_index [fintype G] {p : ℕ} [hp : fact p.prime] (P : sylow p G) :
  (card P).coprime (index (P : subgroup G)) :=
let ⟨n, hn⟩ := is_p_group.iff_card.mp P.2 in
hn.symm ▸ (hp.1.coprime_pow_of_not_dvd (not_dvd_index_sylow P index_ne_zero_of_finite)).symm

lemma ne_bot_of_dvd_card [fintype G] {p : ℕ} [hp : fact p.prime] (P : sylow p G)
  (hdvd : p ∣ card G) : (P : subgroup G) ≠ ⊥ :=
begin
  refine λ h, hp.out.not_dvd_one _,
  have key : p ∣ card (P : subgroup G) := P.dvd_card_of_dvd_card hdvd,
  rwa [h, card_bot] at key,
end

/-- The cardinality of a Sylow group is `p ^ n`
 where `n` is the multiplicity of `p` in the group order. -/
lemma card_eq_multiplicity [fintype G] {p : ℕ} [hp : fact p.prime] (P : sylow p G) :
  card P = p ^ nat.factorization (card G) p :=
begin
  obtain ⟨n, heq : card P = _⟩ := is_p_group.iff_card.mp (P.is_p_group'),
  refine nat.dvd_antisymm _ (P.pow_dvd_card_of_pow_dvd_card (nat.ord_proj_dvd _ p)),
  rw [heq, ←hp.out.pow_dvd_iff_dvd_ord_proj (show card G ≠ 0, from card_ne_zero), ←heq],
  exact P.1.card_subgroup_dvd_card,
end

lemma subsingleton_of_normal {p : ℕ} [fact p.prime] [finite (sylow p G)] (P : sylow p G)
  (h : (P : subgroup G).normal) : subsingleton (sylow p G) :=
begin
  apply subsingleton.intro,
  intros Q R,
  obtain ⟨x, h1⟩ := exists_smul_eq G P Q,
  obtain ⟨x, h2⟩ := exists_smul_eq G P R,
  rw sylow.smul_eq_of_normal at h1 h2,
  rw [← h1, ← h2],
end

section pointwise

open_locale pointwise

lemma characteristic_of_normal {p : ℕ} [fact p.prime] [finite (sylow p G)] (P : sylow p G)
  (h : (P : subgroup G).normal) :
  (P : subgroup G).characteristic :=
begin
  haveI := sylow.subsingleton_of_normal P h,
  rw characteristic_iff_map_eq,
  intros Φ,
  show (Φ • P).to_subgroup = P.to_subgroup,
  congr,
end

end pointwise

lemma normal_of_normalizer_normal {p : ℕ} [fact p.prime] [finite (sylow p G)]
  (P : sylow p G) (hn : (↑P : subgroup G).normalizer.normal) :
  (↑P : subgroup G).normal :=
by rw [←normalizer_eq_top, ←normalizer_sup_eq_top (P.subtype le_normalizer), coe_subtype,
  map_comap_eq_self (le_normalizer.trans (ge_of_eq (subtype_range _))), sup_idem]

@[simp] lemma normalizer_normalizer {p : ℕ} [fact p.prime] [finite (sylow p G)] (P : sylow p G) :
 (↑P : subgroup G).normalizer.normalizer = (↑P : subgroup G).normalizer :=
begin
  have := normal_of_normalizer_normal (P.subtype (le_normalizer.trans le_normalizer)),
  simp_rw [←normalizer_eq_top, coe_subtype, ←comap_subtype_normalizer_eq le_normalizer,
    ←comap_subtype_normalizer_eq le_rfl, comap_subtype_self_eq_top] at this,
  rw [←subtype_range (P : subgroup G).normalizer.normalizer, monoid_hom.range_eq_map, ←this rfl],
  exact map_comap_eq_self (le_normalizer.trans (ge_of_eq (subtype_range _))),
end

lemma normal_of_all_max_subgroups_normal [finite G]
  (hnc : ∀ (H : subgroup G), is_coatom H → H.normal)
  {p : ℕ} [fact p.prime] [finite (sylow p G)] (P : sylow p G) :
  (↑P : subgroup G).normal :=
normalizer_eq_top.mp begin
  rcases eq_top_or_exists_le_coatom ((↑P : subgroup G).normalizer) with heq | ⟨K, hK, hNK⟩,
  { exact heq },
  { haveI := hnc _ hK,
    have hPK := le_trans le_normalizer hNK,
    let P' := P.subtype hPK,
    exfalso,
    apply hK.1,
    calc K = (↑P : subgroup G).normalizer ⊔ K : by { rw sup_eq_right.mpr, exact hNK }
    ... = (map K.subtype (↑P' : subgroup K)).normalizer ⊔ K : by simp [map_comap_eq_self, hPK]
    ... = ⊤ : normalizer_sup_eq_top P' },
end

lemma normal_of_normalizer_condition (hnc : normalizer_condition G)
 {p : ℕ} [fact p.prime] [finite (sylow p G)] (P : sylow p G) :
 (↑P : subgroup G).normal :=
normalizer_eq_top.mp $ normalizer_condition_iff_only_full_group_self_normalizing.mp hnc _ $
  normalizer_normalizer _

open_locale big_operators

/-- If all its sylow groups are normal, then a finite group is isomorphic to the direct product
of these sylow groups.
-/
noncomputable
def direct_product_of_normal [fintype G]
  (hn : ∀ {p : ℕ} [fact p.prime] (P : sylow p G), (↑P : subgroup G).normal) :
  (Π p : (card G).factorization.support, Π P : sylow p G, (↑P : subgroup G)) ≃* G :=
begin
  set ps := (fintype.card G).factorization.support,

  -- “The” sylow group for p
  let P : Π p, sylow p G := default,

  have hcomm : pairwise (λ (p₁ p₂ : ps), ∀ (x y : G), x ∈ P p₁ → y ∈ P p₂ → commute x y),
  { rintros ⟨p₁, hp₁⟩ ⟨p₂, hp₂⟩ hne,
    haveI hp₁' := fact.mk (nat.prime_of_mem_factorization hp₁),
    haveI hp₂' := fact.mk (nat.prime_of_mem_factorization hp₂),
    have hne' : p₁ ≠ p₂, by simpa using hne,
    apply subgroup.commute_of_normal_of_disjoint _ _ (hn (P p₁)) (hn (P p₂)),
    apply is_p_group.disjoint_of_ne p₁ p₂ hne' _ _ (P p₁).is_p_group' (P p₂).is_p_group', },

  refine mul_equiv.trans _ _,
  -- There is only one sylow group for each p, so the inner product is trivial
  show (Π p : ps, Π P : sylow p G, P) ≃* (Π p : ps, P p),
  { -- here we need to help the elaborator with an explicit instantiation
    apply @mul_equiv.Pi_congr_right ps (λ p, (Π P : sylow p G, P)) (λ p, P p) _ _ ,
    rintro ⟨p, hp⟩,
    haveI hp' := fact.mk (nat.prime_of_mem_factorization hp),
    haveI := subsingleton_of_normal _ (hn (P p)),
    change (Π (P : sylow p G), P) ≃* P p,
    exact mul_equiv.Pi_subsingleton _ _, },

  show (Π p : ps, P p) ≃* G,
  apply mul_equiv.of_bijective (subgroup.noncomm_pi_coprod hcomm),
  apply (bijective_iff_injective_and_card _).mpr,
  split,

  show injective _,
  { apply subgroup.injective_noncomm_pi_coprod_of_independent,
    apply independent_of_coprime_order hcomm,
    rintros ⟨p₁, hp₁⟩ ⟨p₂, hp₂⟩ hne,
    haveI hp₁' := fact.mk (nat.prime_of_mem_factorization hp₁),
    haveI hp₂' := fact.mk (nat.prime_of_mem_factorization hp₂),
    have hne' : p₁ ≠ p₂, by simpa using hne,
    apply is_p_group.coprime_card_of_ne p₁ p₂ hne' _ _ (P p₁).is_p_group' (P p₂).is_p_group', },

  show card (Π (p : ps), P p) = card G,
  { calc card (Π (p : ps), P p)
        = ∏ (p : ps), card ↥(P p) : fintype.card_pi
    ... = ∏ (p : ps), p.1 ^ (card G).factorization p.1 :
      begin
        congr' 1 with ⟨p, hp⟩,
        exact @card_eq_multiplicity _ _ _ p ⟨nat.prime_of_mem_factorization hp⟩ (P p)
      end
    ... = ∏ p in ps, p ^ (card G).factorization p :
      finset.prod_finset_coe (λ p, p ^ (card G).factorization p) _
    ... = (card G).factorization.prod pow : rfl
    ... = card G : nat.factorization_prod_pow_eq_self fintype.card_ne_zero }
end

end sylow<|MERGE_RESOLUTION|>--- conflicted
+++ resolved
@@ -384,11 +384,7 @@
   (x : G ⧸ H) ∈ fixed_points H (G ⧸ H) ↔ x ∈ normalizer H :=
 ⟨λ hx, have ha : ∀ {y : G ⧸ H}, y ∈ orbit H (x : G ⧸ H) → y = x,
   from λ _, ((mem_fixed_points' _).1 hx _),
-<<<<<<< HEAD
-  inv_mem_iff.1 (@mem_normalizer_fintype _ _ _ _ _ (λ n (hn : n ∈ H),
-=======
   inv_mem_iff.1 (mem_normalizer_fintype (λ n (hn : n ∈ H),
->>>>>>> 9ae03a5b
     have (n⁻¹ * x)⁻¹ * x ∈ H := quotient_group.eq.1 (ha (mem_orbit _ ⟨n⁻¹, H.inv_mem hn⟩)),
     show _ ∈ H, by {rw [mul_inv_rev, inv_inv] at this, convert this, rw inv_inv}
     )),
