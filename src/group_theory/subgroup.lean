/-
Copyright (c) 2018 Johannes Hölzl. All rights reserved.
Released under Apache 2.0 license as described in the file LICENSE.
Authors: Johannes Hölzl, Mitchell Rowett, Scott Morrison, Johan Commelin, Mario Carneiro,
  Michael Howes
-/
import group_theory.submonoid
open set function

variables {G : Type*} {H : Type*} {A : Type*} {a a₁ a₂ b c: G}

section group
variables [group G] [add_group A]

@[to_additive]
lemma injective_mul {a : G} : injective ((*) a) :=
assume a₁ a₂ h,
have a⁻¹ * a * a₁ = a⁻¹ * a * a₂, by rw [mul_assoc, mul_assoc, h],
by rwa [inv_mul_self, one_mul, one_mul] at this

section prio
set_option default_priority 100 -- see Note [default priority]
/-- `s` is an additive subgroup: a set containing 0 and closed under addition and negation. -/
class is_add_subgroup (s : set A) extends is_add_submonoid s : Prop :=
(neg_mem {a} : a ∈ s → -a ∈ s)

/-- `s` is a subgroup: a set containing 1 and closed under multiplication and inverse. -/
@[to_additive is_add_subgroup]
class is_subgroup (s : set G) extends is_submonoid s : Prop :=
(inv_mem {a} : a ∈ s → a⁻¹ ∈ s)
end prio

lemma additive.is_add_subgroup
  (s : set G) [is_subgroup s] : @is_add_subgroup (additive G) _ s :=
@is_add_subgroup.mk (additive G) _ _ (additive.is_add_submonoid _)
  (@is_subgroup.inv_mem _ _ _ _)

theorem additive.is_add_subgroup_iff
  {s : set G} : @is_add_subgroup (additive G) _ s ↔ is_subgroup s :=
⟨by rintro ⟨⟨h₁, h₂⟩, h₃⟩; exact @is_subgroup.mk G _ _ ⟨h₁, @h₂⟩ @h₃,
  λ h, by exactI additive.is_add_subgroup _⟩

lemma multiplicative.is_subgroup
  (s : set A) [is_add_subgroup s] : @is_subgroup (multiplicative A) _ s :=
@is_subgroup.mk (multiplicative A) _ _ (multiplicative.is_submonoid _)
  (@is_add_subgroup.neg_mem _ _ _ _)

theorem multiplicative.is_subgroup_iff
  {s : set A} : @is_subgroup (multiplicative A) _ s ↔ is_add_subgroup s :=
⟨by rintro ⟨⟨h₁, h₂⟩, h₃⟩; exact @is_add_subgroup.mk A _ _ ⟨h₁, @h₂⟩ @h₃,
  λ h, by exactI multiplicative.is_subgroup _⟩

@[to_additive add_group]
instance subtype.group {s : set G} [is_subgroup s] : group s :=
{ inv := λ x, ⟨(x:G)⁻¹, is_subgroup.inv_mem x.2⟩,
  mul_left_inv := λ x, subtype.eq $ mul_left_inv x.1,
  .. subtype.monoid }

@[to_additive add_comm_group]
instance subtype.comm_group {G : Type*} [comm_group G] {s : set G} [is_subgroup s] : comm_group s :=
{ .. subtype.group, .. subtype.comm_monoid }

<<<<<<< HEAD
@[simp, to_additive, norm_cast]
=======
@[simp, norm_cast, to_additive]
>>>>>>> 8c5de868
lemma is_subgroup.coe_inv {s : set G} [is_subgroup s] (a : s) : ((a⁻¹ : s) : G) = a⁻¹ := rfl
attribute [norm_cast] is_add_subgroup.coe_neg

@[simp, norm_cast] lemma is_subgroup.coe_gpow {s : set G} [is_subgroup s] (a : s) (n : ℤ) : ((a ^ n : s) : G) = a ^ n :=
by induction n; simp [is_submonoid.coe_pow a]

@[simp, norm_cast] lemma is_add_subgroup.gsmul_coe {s : set A} [is_add_subgroup s] (a : s) (n : ℤ) :
  ((gsmul n a : s) : A) = gsmul n a :=
by induction n; simp [is_add_submonoid.smul_coe a]
attribute [to_additive gsmul_coe] is_subgroup.coe_gpow

@[to_additive of_add_neg]
theorem is_subgroup.of_div (s : set G)
  (one_mem : (1:G) ∈ s) (div_mem : ∀{a b:G}, a ∈ s → b ∈ s → a * b⁻¹ ∈ s) :
  is_subgroup s :=
have inv_mem : ∀a, a ∈ s → a⁻¹ ∈ s, from
  assume a ha,
  have 1 * a⁻¹ ∈ s, from div_mem one_mem ha,
  by simpa,
{ inv_mem := inv_mem,
  mul_mem := assume a b ha hb,
    have a * b⁻¹⁻¹ ∈ s, from div_mem ha (inv_mem b hb),
    by simpa,
  one_mem := one_mem }

theorem is_add_subgroup.of_sub (s : set A)
  (zero_mem : (0:A) ∈ s) (sub_mem : ∀{a b:A}, a ∈ s → b ∈ s → a - b ∈ s) :
  is_add_subgroup s :=
is_add_subgroup.of_add_neg s zero_mem (λ x y hx hy, sub_mem hx hy)

@[to_additive]
instance is_subgroup.inter (s₁ s₂ : set G) [is_subgroup s₁] [is_subgroup s₂] :
  is_subgroup (s₁ ∩ s₂) :=
{ inv_mem := λ x hx, ⟨is_subgroup.inv_mem hx.1, is_subgroup.inv_mem hx.2⟩ }

@[to_additive]
instance is_subgroup.Inter {ι : Sort*} (s : ι → set G) [h : ∀ y : ι, is_subgroup (s y)] :
  is_subgroup (set.Inter s) :=
{ inv_mem := λ x h, set.mem_Inter.2 $ λ y, is_subgroup.inv_mem (set.mem_Inter.1 h y) }

@[to_additive is_add_subgroup_Union_of_directed]
lemma is_subgroup_Union_of_directed {ι : Type*} [hι : nonempty ι]
  (s : ι → set G) [∀ i, is_subgroup (s i)]
  (directed : ∀ i j, ∃ k, s i ⊆ s k ∧ s j ⊆ s k) :
  is_subgroup (⋃i, s i) :=
{ inv_mem := λ a ha,
    let ⟨i, hi⟩ := set.mem_Union.1 ha in
    set.mem_Union.2 ⟨i, is_subgroup.inv_mem hi⟩,
  to_is_submonoid := is_submonoid_Union_of_directed s directed }

def gpowers (x : G) : set G := set.range ((^) x : ℤ → G)
def gmultiples (x : A) : set A := set.range (λ i, gsmul i x)
attribute [to_additive gmultiples] gpowers

instance gpowers.is_subgroup (x : G) : is_subgroup (gpowers x) :=
{ one_mem := ⟨(0:ℤ), by simp⟩,
  mul_mem := assume x₁ x₂ ⟨i₁, h₁⟩ ⟨i₂, h₂⟩, ⟨i₁ + i₂, by simp [gpow_add, *]⟩,
  inv_mem := assume x₀ ⟨i, h⟩, ⟨-i, by simp [h.symm]⟩ }

instance gmultiples.is_add_subgroup (x : A) : is_add_subgroup (gmultiples x) :=
multiplicative.is_subgroup_iff.1 $ gpowers.is_subgroup _
attribute [to_additive is_add_subgroup] gpowers.is_subgroup

lemma is_subgroup.gpow_mem {a : G} {s : set G} [is_subgroup s] (h : a ∈ s) : ∀{i:ℤ}, a ^ i ∈ s
| (n : ℕ) := is_submonoid.pow_mem h
| -[1+ n] := is_subgroup.inv_mem (is_submonoid.pow_mem h)

lemma is_add_subgroup.gsmul_mem {a : A} {s : set A} [is_add_subgroup s] : a ∈ s → ∀{i:ℤ}, gsmul i a ∈ s :=
@is_subgroup.gpow_mem (multiplicative A) _ _ _ (multiplicative.is_subgroup _)

lemma gpowers_subset {a : G} {s : set G} [is_subgroup s] (h : a ∈ s) : gpowers a ⊆ s :=
λ x hx, match x, hx with _, ⟨i, rfl⟩ := is_subgroup.gpow_mem h end

lemma gmultiples_subset {a : A} {s : set A} [is_add_subgroup s] (h : a ∈ s) : gmultiples a ⊆ s :=
@gpowers_subset (multiplicative A) _ _ _ (multiplicative.is_subgroup _) h

attribute [to_additive gmultiples_subset] gpowers_subset

lemma mem_gpowers {a : G} : a ∈ gpowers a := ⟨1, by simp⟩
lemma mem_gmultiples {a : A} : a ∈ gmultiples a := ⟨1, by simp⟩
attribute [to_additive mem_gmultiples] mem_gpowers

end group

namespace is_subgroup
open is_submonoid
variables [group G] (s : set G) [is_subgroup s]

@[to_additive]
lemma inv_mem_iff : a⁻¹ ∈ s ↔ a ∈ s :=
⟨λ h, by simpa using inv_mem h, inv_mem⟩

@[to_additive]
lemma mul_mem_cancel_left (h : a ∈ s) : b * a ∈ s ↔ b ∈ s :=
⟨λ hba, by simpa using mul_mem hba (inv_mem h), λ hb, mul_mem hb h⟩

@[to_additive]
lemma mul_mem_cancel_right (h : a ∈ s) : a * b ∈ s ↔ b ∈ s :=
⟨λ hab, by simpa using mul_mem (inv_mem h) hab, mul_mem h⟩

end is_subgroup

theorem is_add_subgroup.sub_mem {A} [add_group A] (s : set A) [is_add_subgroup s] (a b : A)
  (ha : a ∈ s) (hb : b ∈ s) : a - b ∈ s :=
is_add_submonoid.add_mem ha (is_add_subgroup.neg_mem hb)

section prio
set_option default_priority 100 -- see Note [default priority]
class normal_add_subgroup [add_group A] (s : set A) extends is_add_subgroup s : Prop :=
(normal : ∀ n ∈ s, ∀ g : A, g + n - g ∈ s)

@[to_additive normal_add_subgroup]
class normal_subgroup [group G] (s : set G) extends is_subgroup s : Prop :=
(normal : ∀ n ∈ s, ∀ g : G, g * n * g⁻¹ ∈ s)
end prio

@[to_additive normal_add_subgroup_of_add_comm_group]
lemma normal_subgroup_of_comm_group [comm_group G] (s : set G) [hs : is_subgroup s] :
  normal_subgroup s :=
{ normal := λ n hn g, by rwa [mul_right_comm, mul_right_inv, one_mul],
  ..hs }

lemma additive.normal_add_subgroup [group G]
  (s : set G) [normal_subgroup s] : @normal_add_subgroup (additive G) _ s :=
@normal_add_subgroup.mk (additive G) _ _
  (@additive.is_add_subgroup G _ _ _)
  (@normal_subgroup.normal _ _ _ _)

theorem additive.normal_add_subgroup_iff [group G]
  {s : set G} : @normal_add_subgroup (additive G) _ s ↔ normal_subgroup s :=
⟨by rintro ⟨h₁, h₂⟩; exact
    @normal_subgroup.mk G _ _ (additive.is_add_subgroup_iff.1 h₁) @h₂,
  λ h, by exactI additive.normal_add_subgroup _⟩

lemma multiplicative.normal_subgroup [add_group A]
  (s : set A) [normal_add_subgroup s] : @normal_subgroup (multiplicative A) _ s :=
@normal_subgroup.mk (multiplicative A) _ _
  (@multiplicative.is_subgroup A _ _ _)
  (@normal_add_subgroup.normal _ _ _ _)

theorem multiplicative.normal_subgroup_iff [add_group A]
  {s : set A} : @normal_subgroup (multiplicative A) _ s ↔ normal_add_subgroup s :=
⟨by rintro ⟨h₁, h₂⟩; exact
    @normal_add_subgroup.mk A _ _ (multiplicative.is_subgroup_iff.1 h₁) @h₂,
  λ h, by exactI multiplicative.normal_subgroup _⟩

namespace is_subgroup
variable [group G]

-- Normal subgroup properties
@[to_additive]
lemma mem_norm_comm {s : set G} [normal_subgroup s] {a b : G} (hab : a * b ∈ s) : b * a ∈ s :=
have h : a⁻¹ * (a * b) * a⁻¹⁻¹ ∈ s, from normal_subgroup.normal (a * b) hab a⁻¹,
by simp at h; exact h

@[to_additive]
lemma mem_norm_comm_iff {s : set G} [normal_subgroup s] {a b : G} : a * b ∈ s ↔ b * a ∈ s :=
⟨mem_norm_comm, mem_norm_comm⟩

/-- The trivial subgroup -/
@[to_additive]
def trivial (G : Type*) [group G] : set G := {1}

@[simp, to_additive]
lemma mem_trivial {g : G} : g ∈ trivial G ↔ g = 1 :=
mem_singleton_iff

@[to_additive]
instance trivial_normal : normal_subgroup (trivial G) :=
by refine {..}; simp [trivial] {contextual := tt}

@[to_additive]
lemma eq_trivial_iff {s : set G} [is_subgroup s] :
  s = trivial G ↔ (∀ x ∈ s, x = (1 : G)) :=
by simp only [set.ext_iff, is_subgroup.mem_trivial];
  exact ⟨λ h x, (h x).1, λ h x, ⟨h x, λ hx, hx.symm ▸ is_submonoid.one_mem⟩⟩

@[to_additive]
instance univ_subgroup : normal_subgroup (@univ G) :=
by refine {..}; simp

@[to_additive add_center]
def center (G : Type*) [group G] : set G := {z | ∀ g, g * z = z * g}

@[to_additive mem_add_center]
lemma mem_center {a : G} : a ∈ center G ↔ ∀g, g * a = a * g := iff.rfl

@[to_additive add_center_normal]
instance center_normal : normal_subgroup (center G) :=
{ one_mem := by simp [center],
  mul_mem := assume a b ha hb g,
    by rw [←mul_assoc, mem_center.2 ha g, mul_assoc, mem_center.2 hb g, ←mul_assoc],
  inv_mem := assume a ha g,
    calc
      g * a⁻¹ = a⁻¹ * (g * a) * a⁻¹ : by simp [ha g]
      ...     = a⁻¹ * g             : by rw [←mul_assoc, mul_assoc]; simp,
  normal := assume n ha g h,
    calc
      h * (g * n * g⁻¹) = h * n           : by simp [ha g, mul_assoc]
      ...               = g * g⁻¹ * n * h : by rw ha h; simp
      ...               = g * n * g⁻¹ * h : by rw [mul_assoc g, ha g⁻¹, ←mul_assoc] }

@[to_additive add_normalizer]
def normalizer (s : set G) : set G :=
{g : G | ∀ n, n ∈ s ↔ g * n * g⁻¹ ∈ s}

@[to_additive normalizer_is_add_subgroup]
instance normalizer_is_subgroup (s : set G) : is_subgroup (normalizer s) :=
{ one_mem := by simp [normalizer],
  mul_mem := λ a b (ha : ∀ n, n ∈ s ↔ a * n * a⁻¹ ∈ s)
    (hb : ∀ n, n ∈ s ↔ b * n * b⁻¹ ∈ s) n,
    by rw [mul_inv_rev, ← mul_assoc, mul_assoc a, mul_assoc a, ← ha, ← hb],
  inv_mem := λ a (ha : ∀ n, n ∈ s ↔ a * n * a⁻¹ ∈ s) n,
    by rw [ha (a⁻¹ * n * a⁻¹⁻¹)];
    simp [mul_assoc] }

@[to_additive subset_add_normalizer]
lemma subset_normalizer (s : set G) [is_subgroup s] : s ⊆ normalizer s :=
λ g hg n, by rw [is_subgroup.mul_mem_cancel_left _ ((is_subgroup.inv_mem_iff _).2 hg),
  is_subgroup.mul_mem_cancel_right _ hg]

/-- Every subgroup is a normal subgroup of its normalizer -/
@[to_additive add_normal_in_add_normalizer]
instance normal_in_normalizer (s : set G) [is_subgroup s] :
  normal_subgroup (subtype.val ⁻¹' s : set (normalizer s)) :=
{ one_mem := show (1 : G) ∈ s, from is_submonoid.one_mem,
  mul_mem := λ a b ha hb, show (a * b : G) ∈ s, from is_submonoid.mul_mem ha hb,
  inv_mem := λ a ha, show (a⁻¹ : G) ∈ s, from is_subgroup.inv_mem ha,
  normal := λ a ha ⟨m, hm⟩, (hm a).1 ha }

end is_subgroup

-- Homomorphism subgroups
namespace is_group_hom
open is_submonoid is_subgroup
open is_mul_hom (map_mul)

@[to_additive]
def ker [group H] (f : G → H) : set G := preimage f (trivial H)

@[to_additive]
lemma mem_ker [group H] (f : G → H) {x : G} : x ∈ ker f ↔ f x = 1 :=
mem_trivial

variables [group G] [group H]

@[to_additive]
lemma one_ker_inv (f : G → H) [is_group_hom f] {a b : G} (h : f (a * b⁻¹) = 1) : f a = f b :=
begin
  rw [map_mul f, map_inv f] at h,
  rw [←inv_inv (f b), eq_inv_of_mul_eq_one h]
end

@[to_additive]
lemma one_ker_inv' (f : G → H) [is_group_hom f] {a b : G} (h : f (a⁻¹ * b) = 1) : f a = f b :=
begin
  rw [map_mul f, map_inv f] at h,
  apply eq_of_inv_eq_inv,
  rw eq_inv_of_mul_eq_one h
end

@[to_additive]
lemma inv_ker_one (f : G → H) [is_group_hom f] {a b : G} (h : f a = f b) : f (a * b⁻¹) = 1 :=
have f a * (f b)⁻¹ = 1, by rw [h, mul_right_inv],
by rwa [←map_inv f, ←map_mul f] at this

@[to_additive]
lemma inv_ker_one' (f : G → H) [is_group_hom f] {a b : G} (h : f a = f b) : f (a⁻¹ * b) = 1 :=
have (f a)⁻¹ * f b = 1, by rw [h, mul_left_inv],
by rwa [←map_inv f, ←map_mul f] at this

@[to_additive]
lemma one_iff_ker_inv (f : G → H) [is_group_hom f] (a b : G) : f a = f b ↔ f (a * b⁻¹) = 1 :=
⟨inv_ker_one f, one_ker_inv f⟩

@[to_additive]
lemma one_iff_ker_inv' (f : G → H) [is_group_hom f] (a b : G) : f a = f b ↔ f (a⁻¹ * b) = 1 :=
⟨inv_ker_one' f, one_ker_inv' f⟩

@[to_additive]
lemma inv_iff_ker (f : G → H) [w : is_group_hom f] (a b : G) : f a = f b ↔ a * b⁻¹ ∈ ker f :=
by rw [mem_ker]; exact one_iff_ker_inv _ _ _

@[to_additive]
lemma inv_iff_ker' (f : G → H) [w : is_group_hom f] (a b : G) : f a = f b ↔ a⁻¹ * b ∈ ker f :=
by rw [mem_ker]; exact one_iff_ker_inv' _ _ _

@[to_additive image_add_subgroup]
instance image_subgroup (f : G → H) [is_group_hom f] (s : set G) [is_subgroup s] :
  is_subgroup (f '' s) :=
{ mul_mem := assume a₁ a₂ ⟨b₁, hb₁, eq₁⟩ ⟨b₂, hb₂, eq₂⟩,
             ⟨b₁ * b₂, mul_mem hb₁ hb₂, by simp [eq₁, eq₂, map_mul f]⟩,
  one_mem := ⟨1, one_mem, map_one f⟩,
  inv_mem := assume a ⟨b, hb, eq⟩, ⟨b⁻¹, inv_mem hb, by rw map_inv f; simp *⟩ }

@[to_additive range_add_subgroup]
instance range_subgroup (f : G → H) [is_group_hom f] : is_subgroup (set.range f) :=
@set.image_univ _ _ f ▸ is_group_hom.image_subgroup f set.univ

local attribute [simp] one_mem inv_mem mul_mem normal_subgroup.normal

@[to_additive]
instance preimage (f : G → H) [is_group_hom f] (s : set H) [is_subgroup s] :
  is_subgroup (f ⁻¹' s) :=
by refine {..}; simp [map_mul f, map_one f, map_inv f, @inv_mem H _ s] {contextual:=tt}

@[to_additive]
instance preimage_normal (f : G → H) [is_group_hom f] (s : set H) [normal_subgroup s] :
  normal_subgroup (f ⁻¹' s) :=
⟨by simp [map_mul f, map_inv f] {contextual:=tt}⟩

@[to_additive]
instance normal_subgroup_ker (f : G → H) [is_group_hom f] : normal_subgroup (ker f) :=
is_group_hom.preimage_normal f (trivial H)

@[to_additive]
lemma inj_of_trivial_ker (f : G → H) [is_group_hom f] (h : ker f = trivial G) :
  function.injective f :=
begin
  intros a₁ a₂ hfa,
  simp [ext_iff, ker, is_subgroup.trivial] at h,
  have ha : a₁ * a₂⁻¹ = 1, by rw ←h; exact inv_ker_one f hfa,
  rw [eq_inv_of_mul_eq_one ha, inv_inv a₂]
end

@[to_additive]
lemma trivial_ker_of_inj (f : G → H) [is_group_hom f] (h : function.injective f) :
  ker f = trivial G :=
set.ext $ assume x, iff.intro
  (assume hx,
    suffices f x = f 1, by simpa using h this,
    by simp [map_one f]; rwa [mem_ker] at hx)
  (by simp [mem_ker, is_group_hom.map_one f] {contextual := tt})

@[to_additive]
lemma inj_iff_trivial_ker (f : G → H) [is_group_hom f] :
  function.injective f ↔ ker f = trivial G :=
⟨trivial_ker_of_inj f, inj_of_trivial_ker f⟩

@[to_additive]
lemma trivial_ker_iff_eq_one (f : G → H) [is_group_hom f] :
  ker f = trivial G ↔ ∀ x, f x = 1 → x = 1 :=
by rw set.ext_iff; simp [ker]; exact
⟨λ h x hx, (h x).1 hx, λ h x, ⟨h x, λ hx, by rw [hx, map_one f]⟩⟩

end is_group_hom

@[to_additive is_add_group_hom]
instance subtype_val.is_group_hom [group G] {s : set G} [is_subgroup s] :
  is_group_hom (subtype.val : s → G) := { ..subtype_val.is_monoid_hom }

@[to_additive is_add_group_hom]
instance coe.is_group_hom [group G] {s : set G} [is_subgroup s] :
  is_group_hom (coe : s → G) := { ..subtype_val.is_monoid_hom }

@[to_additive is_add_group_hom]
instance subtype_mk.is_group_hom [group G] [group H] {s : set G}
  [is_subgroup s] (f : H → G) [is_group_hom f] (h : ∀ x, f x ∈ s) :
  is_group_hom (λ x, (⟨f x, h x⟩ : s)) := { ..subtype_mk.is_monoid_hom f h }

@[to_additive is_add_group_hom]
instance set_inclusion.is_group_hom [group G] {s t : set G}
  [is_subgroup s] [is_subgroup t] (h : s ⊆ t) : is_group_hom (set.inclusion h) :=
subtype_mk.is_group_hom _ _

/-- `subtype.val : set.range f → H` as a monoid homomorphism, when `f` is a monoid homomorphism. -/
@[to_additive "`subtype.val : set.range f → H` as an additive monoid homomorphism, when `f` is an additive monoid homomorphism."]
def monoid_hom.range_subtype_val [monoid G] [monoid H] (f : G →* H) : (set.range f) →* H :=
monoid_hom.of subtype.val

/-- `set.range_factorization f : G → set.range f` as a monoid homomorphism, when `f` is a monoid homomorphism. -/
@[to_additive "`set.range_factorization f : G → set.range f` as an additive monoid homomorphism, when `f` is an additive monoid homomorphism."]
def monoid_hom.range_factorization [monoid G] [monoid H] (f : G →* H) : G →* (set.range f) :=
{ to_fun := set.range_factorization f,
  map_one' := by { dsimp [set.range_factorization], simp, refl, },
  map_mul' := by { intros, dsimp [set.range_factorization], simp, refl, } }

namespace add_group

variables [add_group A]

inductive in_closure (s : set A) : A → Prop
| basic {a : A} : a ∈ s → in_closure a
| zero : in_closure 0
| neg {a : A} : in_closure a → in_closure (-a)
| add {a b : A} : in_closure a → in_closure b → in_closure (a + b)

end add_group

namespace group
open is_submonoid is_subgroup

variables [group G] {s : set G}

@[to_additive]
inductive in_closure (s : set G) : G → Prop
| basic {a : G} : a ∈ s → in_closure a
| one : in_closure 1
| inv {a : G} : in_closure a → in_closure a⁻¹
| mul {a b : G} : in_closure a → in_closure b → in_closure (a * b)

/-- `group.closure s` is the subgroup closed over `s`, i.e. the smallest subgroup containg s. -/
@[to_additive]
def closure (s : set G) : set G := {a | in_closure s a }

@[to_additive]
lemma mem_closure {a : G} : a ∈ s → a ∈ closure s := in_closure.basic

@[to_additive is_add_subgroup]
instance closure.is_subgroup (s : set G) : is_subgroup (closure s) :=
{ one_mem := in_closure.one, mul_mem := assume a b, in_closure.mul, inv_mem := assume a, in_closure.inv }

@[to_additive]
theorem subset_closure {s : set G} : s ⊆ closure s := λ a, mem_closure

@[to_additive]
theorem closure_subset {s t : set G} [is_subgroup t] (h : s ⊆ t) : closure s ⊆ t :=
assume a ha, by induction ha; simp [h _, *, one_mem, mul_mem, inv_mem_iff]

@[to_additive]
lemma closure_subset_iff (s t : set G) [is_subgroup t] : closure s ⊆ t ↔ s ⊆ t :=
⟨assume h b ha, h (mem_closure ha), assume h b ha, closure_subset h ha⟩

@[to_additive]
theorem closure_mono {s t : set G} (h : s ⊆ t) : closure s ⊆ closure t :=
closure_subset $ set.subset.trans h subset_closure

@[simp, to_additive closure_add_subgroup]
lemma closure_subgroup (s : set G) [is_subgroup s] : closure s = s :=
set.subset.antisymm (closure_subset $ set.subset.refl s) subset_closure

@[to_additive]
theorem exists_list_of_mem_closure {s : set G} {a : G} (h : a ∈ closure s) :
  (∃l:list G, (∀x∈l, x ∈ s ∨ x⁻¹ ∈ s) ∧ l.prod = a) :=
in_closure.rec_on h
  (λ x hxs, ⟨[x], list.forall_mem_singleton.2 $ or.inl hxs, one_mul _⟩)
  ⟨[], list.forall_mem_nil _, rfl⟩
  (λ x _ ⟨L, HL1, HL2⟩, ⟨L.reverse.map has_inv.inv,
    λ x hx, let ⟨y, hy1, hy2⟩ := list.exists_of_mem_map hx in
      hy2 ▸ or.imp id (by rw [inv_inv]; exact id) (HL1 _ $ list.mem_reverse.1 hy1).symm,
      HL2 ▸ list.rec_on L one_inv.symm (λ hd tl ih,
        by rw [list.reverse_cons, list.map_append, list.prod_append, ih, list.map_singleton,
            list.prod_cons, list.prod_nil, mul_one, list.prod_cons, mul_inv_rev])⟩)
  (λ x y hx hy ⟨L1, HL1, HL2⟩ ⟨L2, HL3, HL4⟩, ⟨L1 ++ L2, list.forall_mem_append.2 ⟨HL1, HL3⟩,
    by rw [list.prod_append, HL2, HL4]⟩)

@[to_additive]
lemma image_closure [group H] (f : G → H) [is_group_hom f] (s : set G) :
  f '' closure s = closure (f '' s) :=
le_antisymm
  begin
    rintros _ ⟨x, hx, rfl⟩,
    apply in_closure.rec_on hx; intros,
    { solve_by_elim [subset_closure, set.mem_image_of_mem] },
    { rw [is_monoid_hom.map_one f], apply is_submonoid.one_mem },
    { rw [is_group_hom.map_inv f], apply is_subgroup.inv_mem, assumption },
    { rw [is_monoid_hom.map_mul f], solve_by_elim [is_submonoid.mul_mem] }
  end
  (closure_subset $ set.image_subset _ subset_closure)

@[to_additive]
theorem mclosure_subset {s : set G} : monoid.closure s ⊆ closure s :=
monoid.closure_subset $ subset_closure

@[to_additive]
theorem mclosure_inv_subset {s : set G} : monoid.closure (has_inv.inv ⁻¹' s) ⊆ closure s :=
monoid.closure_subset $ λ x hx, inv_inv x ▸ (is_subgroup.inv_mem $ subset_closure hx)

@[to_additive]
theorem closure_eq_mclosure {s : set G} : closure s = monoid.closure (s ∪ has_inv.inv ⁻¹' s) :=
set.subset.antisymm
  (@closure_subset _ _ _ (monoid.closure (s ∪ has_inv.inv ⁻¹' s))
    { inv_mem := λ x hx, monoid.in_closure.rec_on hx
      (λ x hx, or.cases_on hx (λ hx, monoid.subset_closure $ or.inr $ show x⁻¹⁻¹ ∈ s, from (inv_inv x).symm ▸ hx)
        (λ hx, monoid.subset_closure $ or.inl hx))
      ((@one_inv G _).symm ▸ is_submonoid.one_mem)
      (λ x y hx hy ihx ihy, (mul_inv_rev x y).symm ▸ is_submonoid.mul_mem ihy ihx) }
    (set.subset.trans (set.subset_union_left _ _) monoid.subset_closure))
  (monoid.closure_subset $ set.union_subset subset_closure $ λ x hx, inv_inv x ▸ (is_subgroup.inv_mem $ subset_closure hx))

@[to_additive]
theorem mem_closure_union_iff {G : Type*} [comm_group G] {s t : set G} {x : G} :
  x ∈ closure (s ∪ t) ↔ ∃ y ∈ closure s, ∃ z ∈ closure t, y * z = x :=
begin
  simp only [closure_eq_mclosure, monoid.mem_closure_union_iff, exists_prop, preimage_union], split,
  { rintro ⟨_, ⟨ys, hys, yt, hyt, rfl⟩, _, ⟨zs, hzs, zt, hzt, rfl⟩, rfl⟩,
    refine ⟨_, ⟨_, hys, _, hzs, rfl⟩, _, ⟨_, hyt, _, hzt, rfl⟩, _⟩,
    rw [mul_assoc, mul_assoc, mul_left_comm zs], refl },
  { rintro ⟨_, ⟨ys, hys, zs, hzs, rfl⟩, _, ⟨yt, hyt, zt, hzt, rfl⟩, rfl⟩,
    refine ⟨_, ⟨ys, hys, yt, hyt, rfl⟩, _, ⟨zs, hzs, zt, hzt, rfl⟩, _⟩,
    rw [mul_assoc, mul_assoc, mul_left_comm yt], refl }
end

@[to_additive gmultiples_eq_closure]
theorem gpowers_eq_closure {a : G} : gpowers a = closure {a} :=
subset.antisymm
  (gpowers_subset $ mem_closure $ by simp)
  (closure_subset $ by simp [mem_gpowers])

end group

namespace is_subgroup
variable [group G]

@[to_additive]
lemma trivial_eq_closure : trivial G = group.closure ∅ :=
subset.antisymm
  (by simp [set.subset_def, is_submonoid.one_mem])
  (group.closure_subset $ by simp)

end is_subgroup

/-The normal closure of a set s is the subgroup closure of all the conjugates of
elements of s. It is the smallest normal subgroup containing s. -/

namespace group
variables {s : set G} [group G]

/-- Given an element a, conjugates a is the set of conjugates. -/
def conjugates (a : G) : set G := {b | is_conj a b}

lemma mem_conjugates_self {a : G} : a ∈ conjugates a := is_conj_refl _

/-- Given a set s, conjugates_of_set s is the set of all conjugates of
the elements of s. -/
def conjugates_of_set (s : set G) : set G := ⋃ a ∈ s, conjugates a

lemma mem_conjugates_of_set_iff {x : G} : x ∈ conjugates_of_set s ↔ ∃ a ∈ s, is_conj a x :=
set.mem_bUnion_iff

theorem subset_conjugates_of_set : s ⊆ conjugates_of_set s :=
λ (x : G) (h : x ∈ s), mem_conjugates_of_set_iff.2 ⟨x, h, is_conj_refl _⟩

theorem conjugates_of_set_mono {s t : set G} (h : s ⊆ t) :
  conjugates_of_set s ⊆ conjugates_of_set t :=
set.bUnion_subset_bUnion_left h

lemma conjugates_subset {t : set G} [normal_subgroup t] {a : G} (h : a ∈ t) : conjugates a ⊆ t :=
λ x ⟨c,w⟩,
begin
  have H := normal_subgroup.normal a h c,
  rwa ←w,
end

theorem conjugates_of_set_subset {s t : set G} [normal_subgroup t] (h : s ⊆ t) :
  conjugates_of_set s ⊆ t :=
set.bUnion_subset (λ x H, conjugates_subset (h H))

/-- The set of conjugates of s is closed under conjugation. -/
lemma conj_mem_conjugates_of_set {x c : G} :
  x ∈ conjugates_of_set s → (c * x * c⁻¹ ∈ conjugates_of_set s) :=
λ H,
begin
  rcases (mem_conjugates_of_set_iff.1 H) with ⟨a,h₁,h₂⟩,
  exact mem_conjugates_of_set_iff.2 ⟨a, h₁, is_conj_trans h₂ ⟨c,rfl⟩⟩,
end

/-- The normal closure of a set s is the subgroup closure of all the conjugates of
elements of s. It is the smallest normal subgroup containing s. -/
def normal_closure (s : set G) : set G := closure (conjugates_of_set s)

theorem conjugates_of_set_subset_normal_closure : conjugates_of_set s ⊆ normal_closure s :=
subset_closure

theorem subset_normal_closure : s ⊆ normal_closure s :=
set.subset.trans subset_conjugates_of_set conjugates_of_set_subset_normal_closure

/-- The normal closure of a set is a subgroup. -/
instance normal_closure.is_subgroup (s : set G) : is_subgroup (normal_closure s) :=
closure.is_subgroup (conjugates_of_set s)

/-- The normal closure of s is a normal subgroup. -/
instance normal_closure.is_normal : normal_subgroup (normal_closure s) :=
⟨ λ n h g,
begin
  induction h with x hx x hx ihx x y hx hy ihx ihy,
  {exact (conjugates_of_set_subset_normal_closure (conj_mem_conjugates_of_set hx))},
  {simpa using (normal_closure.is_subgroup s).one_mem},
  {rw ←conj_inv,
   exact (is_subgroup.inv_mem ihx)},
  {rw ←conj_mul,
   exact (is_submonoid.mul_mem ihx ihy)},
end ⟩

/-- The normal closure of s is the smallest normal subgroup containing s. -/
theorem normal_closure_subset {s t : set G} [normal_subgroup t] (h : s ⊆ t) :
  normal_closure s ⊆ t :=
λ a w,
begin
  induction w with x hx x hx ihx x y hx hy ihx ihy,
  {exact (conjugates_of_set_subset h $ hx)},
  {exact is_submonoid.one_mem},
  {exact is_subgroup.inv_mem ihx},
  {exact is_submonoid.mul_mem ihx ihy}
end

lemma normal_closure_subset_iff {s t : set G} [normal_subgroup t] : s ⊆ t ↔ normal_closure s ⊆ t :=
⟨normal_closure_subset, set.subset.trans (subset_normal_closure)⟩

theorem normal_closure_mono {s t : set G} : s ⊆ t → normal_closure s ⊆ normal_closure t :=
λ h, normal_closure_subset (set.subset.trans h (subset_normal_closure))

end group

section simple_group

class simple_group (G : Type*) [group G] : Prop :=
(simple : ∀ (N : set G) [normal_subgroup N], N = is_subgroup.trivial G ∨ N = set.univ)

class simple_add_group (A : Type*) [add_group A] : Prop :=
(simple : ∀ (N : set A) [normal_add_subgroup N], N = is_add_subgroup.trivial A ∨ N = set.univ)

attribute [to_additive simple_add_group] simple_group

theorem additive.simple_add_group_iff [group G] :
  simple_add_group (additive G) ↔ simple_group G :=
⟨λ hs, ⟨λ N h, @simple_add_group.simple _ _ hs _ (by exactI additive.normal_add_subgroup_iff.2 h)⟩,
  λ hs, ⟨λ N h, @simple_group.simple _ _ hs _ (by exactI additive.normal_add_subgroup_iff.1 h)⟩⟩

instance additive.simple_add_group [group G] [simple_group G] :
  simple_add_group (additive G) := additive.simple_add_group_iff.2 (by apply_instance)

theorem multiplicative.simple_group_iff [add_group A] :
  simple_group (multiplicative A) ↔ simple_add_group A :=
⟨λ hs, ⟨λ N h, @simple_group.simple _ _ hs _ (by exactI multiplicative.normal_subgroup_iff.2 h)⟩,
  λ hs, ⟨λ N h, @simple_add_group.simple _ _ hs _ (by exactI multiplicative.normal_subgroup_iff.1 h)⟩⟩

instance multiplicative.simple_group [add_group A] [simple_add_group A] :
simple_group (multiplicative A) := multiplicative.simple_group_iff.2 (by apply_instance)

@[to_additive simple_add_group_of_surjective]
lemma simple_group_of_surjective [group G] [group H] [simple_group G] (f : G → H)
  [is_group_hom f] (hf : function.surjective f) : simple_group H :=
⟨λ H iH, have normal_subgroup (f ⁻¹' H), by resetI; apply_instance,
  begin
    resetI,
    cases simple_group.simple (f ⁻¹' H) with h h,
    { refine or.inl (is_subgroup.eq_trivial_iff.2 (λ x hx, _)),
      cases hf x with y hy,
      rw ← hy at hx,
      rw [← hy, is_subgroup.eq_trivial_iff.1 h y hx, is_group_hom.map_one f] },
    { refine or.inr (set.eq_univ_of_forall (λ x, _)),
      cases hf x with y hy,
      rw set.eq_univ_iff_forall at h,
      rw ← hy,
      exact h y }
  end⟩

end simple_group<|MERGE_RESOLUTION|>--- conflicted
+++ resolved
@@ -60,11 +60,7 @@
 instance subtype.comm_group {G : Type*} [comm_group G] {s : set G} [is_subgroup s] : comm_group s :=
 { .. subtype.group, .. subtype.comm_monoid }
 
-<<<<<<< HEAD
-@[simp, to_additive, norm_cast]
-=======
 @[simp, norm_cast, to_additive]
->>>>>>> 8c5de868
 lemma is_subgroup.coe_inv {s : set G} [is_subgroup s] (a : s) : ((a⁻¹ : s) : G) = a⁻¹ := rfl
 attribute [norm_cast] is_add_subgroup.coe_neg
 
