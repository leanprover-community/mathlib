--- conflicted
+++ resolved
@@ -106,17 +106,14 @@
 lemma inl_aut (g : G) (n : N) : (inl (φ g n) : N ⋊[φ] G) = inr g * inl n * inr g⁻¹ :=
 by ext; simp
 
-<<<<<<< HEAD
-@[simp] lemma mk_eq_inl_mul_inr (g : G) (n : N) : (⟨n, g⟩ : N ⋊[φ] G) = inl n * inr g :=
-by ext; simp 
-
-lemma inl_left_mul_inr_right (x : N ⋊[φ] G) : inl x.left * inr x.right = x :=
-=======
 lemma inl_aut_inv (g : G) (n : N) : (inl ((φ g)⁻¹ n) : N ⋊[φ] G) = inr g⁻¹ * inl n * inr g :=
 by rw [← monoid_hom.map_inv, inl_aut, inv_inv]
 
+@[simp] lemma mk_eq_inl_mul_inr (g : G) (n : N) : (⟨n, g⟩ : N ⋊[φ] G) = inl n * inr g :=
+by ext; simp
+
 @[simp] lemma inl_left_mul_inr_right (x : N ⋊[φ] G) : inl x.left * inr x.right = x :=
->>>>>>> 907147ad
+
 by ext; simp
 
 /-- The canonical projection map `N ⋊[φ] G →* G`, as a group hom. -/
