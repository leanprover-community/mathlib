--- conflicted
+++ resolved
@@ -578,15 +578,9 @@
   (hi : ∀ x₁ x₂ hx₁ hx₂, i x₁ hx₁ = i x₂ hx₂ → x₁ = x₂)
   (hg : ∀ y, g y ≠ y → ∃ x hx, i x hx = y) :
   sign f = sign g :=
-<<<<<<< HEAD
-calc sign f = sign (@subtype_perm _ (λ x, f x ≠ x) f (by simp)) :
-  (sign_subtype_perm _ _ (λ _, id)).symm
-... = sign (@subtype_perm _ (λ x, g x ≠ x) g (by simp)) :
-=======
 calc sign f = sign (subtype_perm f $ by simp : perm {x // f x ≠ x}) :
   (sign_subtype_perm _ _ (λ _, id)).symm
 ... = sign (subtype_perm g $ by simp : perm {x // g x ≠ x}) :
->>>>>>> 4f4e7fa6
   sign_eq_sign_of_equiv _ _
     (equiv.of_bijective (λ x : {x // f x ≠ x},
         (⟨i x.1 x.2, have f (f x) ≠ f x, from mt (λ h, f.injective h) x.2,
