/-
Copyright (c) 2018 Chris Hughes. All rights reserved.
Released under Apache 2.0 license as described in the file LICENSE.
Authors: Chris Hughes
-/
import data.fintype.basic
import data.finset.sort
import data.nat.parity
import group_theory.perm.support
import group_theory.order_of_element
import tactic.norm_swap
import group_theory.quotient_group

/-!
# Sign of a permutation

The main definition of this file is `equiv.perm.sign`, associating a `units ℤ` sign with a
permutation.

This file also contains miscellaneous lemmas about `equiv.perm` and `equiv.swap`, building on top
of those in `data/equiv/basic` and other files in `group_theory/perm/*`.

-/

universes u v
open equiv function fintype finset
open_locale big_operators
variables {α : Type u} {β : Type v}

namespace equiv.perm

/--
`mod_swap i j` contains permutations up to swapping `i` and `j`.

We use this to partition permutations in `matrix.det_zero_of_row_eq`, such that each partition
sums up to `0`.
-/
def mod_swap [decidable_eq α] (i j : α) : setoid (perm α) :=
⟨λ σ τ, σ = τ ∨ σ = swap i j * τ,
 λ σ, or.inl (refl σ),
 λ σ τ h, or.cases_on h (λ h, or.inl h.symm) (λ h, or.inr (by rw [h, swap_mul_self_mul])),
 λ σ τ υ hστ hτυ, by cases hστ; cases hτυ; try {rw [hστ, hτυ, swap_mul_self_mul]}; finish⟩

instance {α : Type*} [fintype α] [decidable_eq α] (i j : α) : decidable_rel (mod_swap i j).r :=
λ σ τ, or.decidable

lemma perm_inv_on_of_perm_on_finset {s : finset α} {f : perm α}
  (h : ∀ x ∈ s, f x ∈ s) {y : α} (hy : y ∈ s) : f⁻¹ y ∈ s :=
begin
  have h0 : ∀ y ∈ s, ∃ x (hx : x ∈ s), y = (λ i (hi : i ∈ s), f i) x hx :=
    finset.surj_on_of_inj_on_of_card_le (λ x hx, (λ i hi, f i) x hx)
    (λ a ha, h a ha) (λ a₁ a₂ ha₁ ha₂ heq, (equiv.apply_eq_iff_eq f).mp heq) rfl.ge,
  obtain ⟨y2, hy2, heq⟩ := h0 y hy,
  convert hy2,
  rw heq,
  simp only [inv_apply_self]
end

lemma perm_inv_maps_to_of_maps_to (f : perm α) {s : set α} [fintype s]
  (h : set.maps_to f s s) : set.maps_to (f⁻¹ : _) s s :=
λ x hx, set.mem_to_finset.mp $
  perm_inv_on_of_perm_on_finset
   (λ a ha, set.mem_to_finset.mpr (h (set.mem_to_finset.mp ha)))
   (set.mem_to_finset.mpr hx)

@[simp] lemma perm_inv_maps_to_iff_maps_to {f : perm α} {s : set α} [fintype s] :
  set.maps_to (f⁻¹ : _) s s ↔ set.maps_to f s s :=
⟨perm_inv_maps_to_of_maps_to f⁻¹, perm_inv_maps_to_of_maps_to f⟩

lemma perm_inv_on_of_perm_on_fintype {f : perm α} {p : α → Prop} [fintype {x // p x}]
  (h : ∀ x, p x → p (f x)) {x : α} (hx : p x) : p (f⁻¹ x) :=
begin
  letI : fintype ↥(show set α, from p) := ‹fintype {x // p x}›,
  exact perm_inv_maps_to_of_maps_to f h hx
end

/-- If the permutation `f` maps `{x // p x}` into itself, then this returns the permutation
  on `{x // p x}` induced by `f`. Note that the `h` hypothesis is weaker than for
  `equiv.perm.subtype_perm`. -/
abbreviation subtype_perm_of_fintype (f : perm α) {p : α → Prop} [fintype {x // p x}]
  (h : ∀ x, p x → p (f x)) : perm {x // p x} :=
f.subtype_perm (λ x, ⟨h x, λ h₂, f.inv_apply_self x ▸ perm_inv_on_of_perm_on_fintype h h₂⟩)

@[simp] lemma subtype_perm_of_fintype_apply (f : perm α) {p : α → Prop} [fintype {x // p x}]
  (h : ∀ x, p x → p (f x)) (x : {x // p x}) : subtype_perm_of_fintype f h x = ⟨f x, h x x.2⟩ := rfl

@[simp] lemma subtype_perm_of_fintype_one (p : α → Prop) [fintype {x // p x}]
  (h : ∀ x, p x → p ((1 : perm α) x)) : @subtype_perm_of_fintype α 1 p _ h = 1 :=
equiv.ext $ λ ⟨_, _⟩, rfl

lemma perm_maps_to_inl_iff_maps_to_inr {m n : Type*} [fintype m] [fintype n]
  (σ : equiv.perm (m ⊕ n)) :
  set.maps_to σ (set.range sum.inl) (set.range sum.inl) ↔
  set.maps_to σ (set.range sum.inr) (set.range sum.inr) :=
begin
  split; id {
    intros h,
    classical,
    rw ←perm_inv_maps_to_iff_maps_to at h,
    intro x,
    cases hx : σ x with l r, },
  { rintros ⟨a, rfl⟩,
    obtain ⟨y, hy⟩ := h ⟨l, rfl⟩,
    rw [←hx, σ.inv_apply_self] at hy,
    exact absurd hy sum.inl_ne_inr},
  { rintros ⟨a, ha⟩, exact ⟨r, rfl⟩, },
  { rintros ⟨a, ha⟩, exact ⟨l, rfl⟩, },
  { rintros ⟨a, rfl⟩,
    obtain ⟨y, hy⟩ := h ⟨r, rfl⟩,
    rw [←hx, σ.inv_apply_self] at hy,
    exact absurd hy sum.inr_ne_inl},
end

lemma mem_sum_congr_hom_range_of_perm_maps_to_inl {m n : Type*} [fintype m] [fintype n]
  {σ : perm (m ⊕ n)} (h : set.maps_to σ (set.range sum.inl) (set.range sum.inl)) :
  σ ∈ (sum_congr_hom m n).range :=
begin
  classical,
  have h1 : ∀ (x : m ⊕ n), (∃ (a : m), sum.inl a = x) → (∃ (a : m), sum.inl a = σ x),
  { rintros x ⟨a, ha⟩, apply h, rw ← ha, exact ⟨a, rfl⟩ },
  have h3 : ∀ (x : m ⊕ n), (∃ (b : n), sum.inr b = x) → (∃ (b : n), sum.inr b = σ x),
  { rintros x ⟨b, hb⟩,
    apply (perm_maps_to_inl_iff_maps_to_inr σ).mp h,
    rw ← hb, exact ⟨b, rfl⟩ },
  let σ₁' := subtype_perm_of_fintype σ h1,
  let σ₂' := subtype_perm_of_fintype σ h3,
  let σ₁ := perm_congr (equiv.of_injective (@sum.inl m n) sum.inl_injective).symm σ₁',
  let σ₂ := perm_congr (equiv.of_injective (@sum.inr m n) sum.inr_injective).symm σ₂',
  rw [monoid_hom.mem_range, prod.exists],
  use [σ₁, σ₂],
  rw [perm.sum_congr_hom_apply],
  ext,
  cases x with a b,
  { rw [equiv.sum_congr_apply, sum.map_inl, perm_congr_apply, equiv.symm_symm,
        apply_of_injective_symm (@sum.inl m n)],
    erw subtype_perm_apply,
    rw [of_injective_apply, subtype.coe_mk, subtype.coe_mk] },
  { rw [equiv.sum_congr_apply, sum.map_inr, perm_congr_apply, equiv.symm_symm,
        apply_of_injective_symm (@sum.inr m n)],
    erw subtype_perm_apply,
    rw [of_injective_apply, subtype.coe_mk, subtype.coe_mk] }
end

lemma disjoint.order_of {σ τ : perm α} (hστ : disjoint σ τ) :
  order_of (σ * τ) = nat.lcm (order_of σ) (order_of τ) :=
begin
  have h : ∀ n : ℕ, (σ * τ) ^ n = 1 ↔ σ ^ n = 1 ∧ τ ^ n = 1 :=
  λ n, by rw [commute.mul_pow hστ.mul_comm, disjoint.mul_eq_one_iff (hστ.pow_disjoint_pow n n)],
  exact nat.dvd_antisymm (commute.order_of_mul_dvd_lcm hστ.mul_comm) (nat.lcm_dvd
    (order_of_dvd_of_pow_eq_one ((h (order_of (σ * τ))).mp (pow_order_of_eq_one (σ * τ))).1)
    (order_of_dvd_of_pow_eq_one ((h (order_of (σ * τ))).mp (pow_order_of_eq_one (σ * τ))).2)),
end

lemma disjoint.extend_domain {α : Type*} {p : β → Prop} [decidable_pred p]
  (f : α ≃ subtype p) {σ τ : perm α} (h : disjoint σ τ) :
  disjoint (σ.extend_domain f) (τ.extend_domain f) :=
begin
  intro b,
  by_cases pb : p b,
  { refine (h (f.symm ⟨b, pb⟩)).imp _ _;
    { intro h,
      rw [extend_domain_apply_subtype _ _ pb, h, apply_symm_apply, subtype.coe_mk] } },
  { left,
    rw [extend_domain_apply_not_subtype _ _ pb] }
end

variable [decidable_eq α]

section fintype
variable [fintype α]

lemma support_pow_coprime {σ : perm α} {n : ℕ} (h : nat.coprime n (order_of σ)) :
  (σ ^ n).support = σ.support :=
begin
  obtain ⟨m, hm⟩ := exists_pow_eq_self_of_coprime h,
  exact le_antisymm (support_pow_le σ n) (le_trans (ge_of_eq (congr_arg support hm))
    (support_pow_le (σ ^ n) m)),
end

<<<<<<< HEAD
@[simp] lemma support_inv (σ : perm α) : support (σ⁻¹) = σ.support :=
by simp_rw [finset.ext_iff, mem_support, not_iff_not,
  (inv_eq_iff_eq).trans eq_comm, iff_self, imp_true_iff]

@[simp]
lemma apply_mem_support {f : perm α} {x : α} :
  f x ∈ f.support ↔ x ∈ f.support :=
by rw [mem_support, mem_support, ne.def, ne.def, not_iff_not, apply_eq_iff_eq]

@[simp]
lemma pow_apply_mem_support {f : perm α} {n : ℕ} {x : α} :
  (f ^ n) x ∈ f.support ↔ x ∈ f.support :=
begin
  induction n with n ih,
  { refl },
  rw [pow_succ, perm.mul_apply, apply_mem_support, ih]
end

@[simp]
lemma gpow_apply_mem_support {f : perm α} {n : ℤ} {x : α} :
  (f ^ n) x ∈ f.support ↔ x ∈ f.support :=
begin
  cases n,
  { rw [int.of_nat_eq_coe, gpow_coe_nat, pow_apply_mem_support] },
  { rw [gpow_neg_succ_of_nat, ← support_inv, ← inv_pow, pow_apply_mem_support] }
end

@[simp]
lemma support_extend_domain [decidable_eq β] [fintype β] {p : β → Prop} [decidable_pred p]
  (f : α ≃ subtype p) {g : perm α} :
  support (g.extend_domain f) = g.support.map f.as_embedding :=
begin
  ext b,
  simp only [exists_prop, embedding.coe_fn_mk, to_embedding_apply, mem_map, ne.def,
    embedding.trans_apply, mem_support],
  by_cases pb : p b,
  { rw [extend_domain_apply_subtype _ _ pb],
    split,
    { rintro h,
      refine ⟨f.symm ⟨b, pb⟩, _, by simp⟩,
      contrapose! h,
      simp [h] },
    { rintro ⟨a, ha, hb⟩,
      contrapose! ha,
      obtain rfl : a = f.symm ⟨b, pb⟩,
      { rw eq_symm_apply,
        exact subtype.coe_injective hb },
      rw eq_symm_apply,
      exact subtype.coe_injective ha } },
  { rw [extend_domain_apply_not_subtype _ _ pb],
    simp only [not_exists, false_iff, not_and, eq_self_iff_true, not_true],
    rintros a ha rfl,
    exact pb (subtype.prop _) }
end

lemma card_support_extend_domain [decidable_eq β] [fintype β] {p : β → Prop} [decidable_pred p]
  (f : α ≃ subtype p) {g : perm α} :
  (g.extend_domain f).support.card = g.support.card :=
by simp

end fintype

/-- `f.is_swap` indicates that the permutation `f` is a transposition of two elements. -/
def is_swap (f : perm α) : Prop := ∃ x y, x ≠ y ∧ f = swap x y

lemma is_swap.of_subtype_is_swap {p : α → Prop} [decidable_pred p]
  {f : perm (subtype p)} (h : f.is_swap) : (of_subtype f).is_swap :=
let ⟨⟨x, hx⟩, ⟨y, hy⟩, hxy⟩ := h in
⟨x, y, by { simp only [ne.def] at hxy, exact hxy.1 },
  equiv.ext $ λ z, begin
    rw [hxy.2, of_subtype],
    simp only [swap_apply_def, coe_fn_mk, swap_inv, subtype.mk_eq_mk, monoid_hom.coe_mk],
    split_ifs;
    rw subtype.coe_mk <|> cc,
  end⟩

lemma ne_and_ne_of_swap_mul_apply_ne_self {f : perm α} {x y : α}
  (hy : (swap x (f x) * f) y ≠ y) : f y ≠ y ∧ y ≠ x :=
begin
  simp only [swap_apply_def, mul_apply, f.injective.eq_iff] at *,
  by_cases h : f y = x,
  { split; intro; simp only [*, if_true, eq_self_iff_true, not_true, ne.def] at * },
  { split_ifs at hy; cc }
end

section fintype
variables [fintype α]

lemma support_swap_mul_eq {f : perm α} {x : α}
  (hffx : f (f x) ≠ x) : (swap x (f x) * f).support = f.support.erase x :=
have hfx : f x ≠ x, from λ hfx, by simpa [hfx] using hffx,
finset.ext $ λ y,
⟨λ hy, have hy' : (swap x (f x) * f) y ≠ y, from mem_support.1 hy,
    mem_erase.2 ⟨λ hyx, by simp [hyx, mul_apply, *] at *,
    mem_support.2 $ λ hfy,
      by simp only [mul_apply, swap_apply_def, hfy] at hy';
      split_ifs at hy'; simp only [*, eq_self_iff_true, not_true, ne.def, apply_eq_iff_eq] at *⟩,
  λ hy, by simp only [mem_erase, mem_support, swap_apply_def, mul_apply] at *;
    intro; split_ifs at *; simp only [*, eq_self_iff_true, not_true, ne.def] at *⟩

@[simp]
lemma card_support_eq_zero {f : perm α} :
  f.support.card = 0 ↔ f = 1 :=
by rw [finset.card_eq_zero, support_eq_empty_iff]

lemma one_lt_card_support_of_ne_one {f : perm α} (h : f ≠ 1) :
  1 < f.support.card :=
begin
  simp_rw [one_lt_card_iff, mem_support, ←not_or_distrib],
  contrapose! h,
  ext a,
  specialize h (f a) a,
  rwa [apply_eq_iff_eq, or_self, or_self] at h,
end

lemma card_support_ne_one (f : perm α) : f.support.card ≠ 1 :=
begin
  by_cases h : f = 1,
  { exact ne_of_eq_of_ne (card_support_eq_zero.mpr h) zero_ne_one },
  { exact ne_of_gt (one_lt_card_support_of_ne_one h) },
end

@[simp] lemma card_support_le_one {f : perm α} : f.support.card ≤ 1 ↔ f = 1 :=
by rw [le_iff_lt_or_eq, nat.lt_succ_iff, nat.le_zero_iff, card_support_eq_zero,
  or_iff_not_imp_right, imp_iff_right f.card_support_ne_one]

lemma two_le_card_support_of_ne_one {f : perm α} (h : f ≠ 1) :
  2 ≤ f.support.card :=
one_lt_card_support_of_ne_one h

lemma card_support_swap_mul {f : perm α} {x : α}
  (hx : f x ≠ x) : (swap x (f x) * f).support.card < f.support.card :=
finset.card_lt_card
  ⟨λ z hz, mem_support.2 (ne_and_ne_of_swap_mul_apply_ne_self (mem_support.1 hz)).1,
    λ h, absurd (h (mem_support.2 hx)) (mt mem_support.1 (by simp))⟩

=======
>>>>>>> 72e151d8
end fintype

/-- Given a list `l : list α` and a permutation `f : perm α` such that the nonfixed points of `f`
  are in `l`, recursively factors `f` as a product of transpositions. -/
def swap_factors_aux : Π (l : list α) (f : perm α), (∀ {x}, f x ≠ x → x ∈ l) →
  {l : list (perm α) // l.prod = f ∧ ∀ g ∈ l, is_swap g}
| []       := λ f h, ⟨[], equiv.ext $ λ x, by { rw [list.prod_nil],
    exact (not_not.1 (mt h (list.not_mem_nil _))).symm }, by simp⟩
| (x :: l) := λ f h,
if hfx : x = f x
then swap_factors_aux l f
  (λ y hy, list.mem_of_ne_of_mem (λ h : y = x, by simpa [h, hfx.symm] using hy) (h hy))
else let m := swap_factors_aux l (swap x (f x) * f)
      (λ y hy, have f y ≠ y ∧ y ≠ x, from ne_and_ne_of_swap_mul_apply_ne_self hy,
        list.mem_of_ne_of_mem this.2 (h this.1)) in
  ⟨swap x (f x) :: m.1,
  by rw [list.prod_cons, m.2.1, ← mul_assoc,
    mul_def (swap x (f x)), swap_swap, ← one_def, one_mul],
  λ g hg, ((list.mem_cons_iff _ _ _).1 hg).elim (λ h, ⟨x, f x, hfx, h⟩) (m.2.2 _)⟩

/-- `swap_factors` represents a permutation as a product of a list of transpositions.
The representation is non unique and depends on the linear order structure.
For types without linear order `trunc_swap_factors` can be used. -/
def swap_factors [fintype α] [linear_order α] (f : perm α) :
  {l : list (perm α) // l.prod = f ∧ ∀ g ∈ l, is_swap g} :=
swap_factors_aux ((@univ α _).sort (≤)) f (λ _ _, (mem_sort _).2 (mem_univ _))

/-- This computably represents the fact that any permutation can be represented as the product of
  a list of transpositions. -/
def trunc_swap_factors [fintype α] (f : perm α) :
  trunc {l : list (perm α) // l.prod = f ∧ ∀ g ∈ l, is_swap g} :=
quotient.rec_on_subsingleton (@univ α _).1
  (λ l h, trunc.mk (swap_factors_aux l f h))
  (show ∀ x, f x ≠ x → x ∈ (@univ α _).1, from λ _ _, mem_univ _)

/-- An induction principle for permutations. If `P` holds for the identity permutation, and
is preserved under composition with a non-trivial swap, then `P` holds for all permutations. -/
@[elab_as_eliminator] lemma swap_induction_on [fintype α] {P : perm α → Prop} (f : perm α) :
  P 1 → (∀ f x y, x ≠ y → P f → P (swap x y * f)) → P f :=
begin
  cases (trunc_swap_factors f).out with l hl,
  induction l with g l ih generalizing f,
  { simp only [hl.left.symm, list.prod_nil, forall_true_iff] {contextual := tt} },
  { assume h1 hmul_swap,
    rcases hl.2 g (by simp) with ⟨x, y, hxy⟩,
    rw [← hl.1, list.prod_cons, hxy.2],
    exact hmul_swap _ _ _ hxy.1
      (ih _ ⟨rfl, λ v hv, hl.2 _ (list.mem_cons_of_mem _ hv)⟩ h1 hmul_swap) }
end

lemma closure_is_swap [fintype α] : subgroup.closure {σ : perm α | is_swap σ} = ⊤ :=
begin
  refine eq_top_iff.mpr (λ x hx, _),
  obtain ⟨h1, h2⟩ := subtype.mem (trunc_swap_factors x).out,
  rw ← h1,
  exact subgroup.list_prod_mem _ (λ y hy, subgroup.subset_closure (h2 y hy)),
end

/-- Like `swap_induction_on`, but with the composition on the right of `f`.

An induction principle for permutations. If `P` holds for the identity permutation, and
is preserved under composition with a non-trivial swap, then `P` holds for all permutations. -/
@[elab_as_eliminator] lemma swap_induction_on' [fintype α] {P : perm α → Prop} (f : perm α) :
  P 1 → (∀ f x y, x ≠ y → P f → P (f * swap x y)) → P f :=
λ h1 IH, inv_inv f ▸ swap_induction_on f⁻¹ h1 (λ f, IH f⁻¹)

lemma is_conj_swap {w x y z : α} (hwx : w ≠ x) (hyz : y ≠ z) : is_conj (swap w x) (swap y z) :=
is_conj_iff.2 (have h : ∀ {y z : α}, y ≠ z → w ≠ z →
      (swap w y * swap x z) * swap w x * (swap w y * swap x z)⁻¹ = swap y z :=
    λ y z hyz hwz, by rw [mul_inv_rev, swap_inv, swap_inv, mul_assoc (swap w y),
      mul_assoc (swap w y), ← mul_assoc _ (swap x z), swap_mul_swap_mul_swap hwx hwz,
      ← mul_assoc, swap_mul_swap_mul_swap hwz.symm hyz.symm],
  if hwz : w = z
  then have hwy : w ≠ y, by cc,
    ⟨swap w z * swap x y, by rw [swap_comm y z, h hyz.symm hwy]⟩
  else ⟨swap w y * swap x z, h hyz hwz⟩)

/-- set of all pairs (⟨a, b⟩ : Σ a : fin n, fin n) such that b < a -/
def fin_pairs_lt (n : ℕ) : finset (Σ a : fin n, fin n) :=
(univ : finset (fin n)).sigma (λ a, (range a).attach_fin
  (λ m hm, (mem_range.1 hm).trans a.2))

lemma mem_fin_pairs_lt {n : ℕ} {a : Σ a : fin n, fin n} :
  a ∈ fin_pairs_lt n ↔ a.2 < a.1 :=
by simp only [fin_pairs_lt, fin.lt_iff_coe_lt_coe, true_and, mem_attach_fin, mem_range, mem_univ,
  mem_sigma]

/-- `sign_aux σ` is the sign of a permutation on `fin n`, defined as the parity of the number of
  pairs `(x₁, x₂)` such that `x₂ < x₁` but `σ x₁ ≤ σ x₂` -/
def sign_aux {n : ℕ} (a : perm (fin n)) : units ℤ :=
∏ x in fin_pairs_lt n, if a x.1 ≤ a x.2 then -1 else 1

@[simp] lemma sign_aux_one (n : ℕ) : sign_aux (1 : perm (fin n)) = 1 :=
begin
  unfold sign_aux,
  conv { to_rhs, rw ← @finset.prod_const_one _ (units ℤ)
    (fin_pairs_lt n) },
  exact finset.prod_congr rfl (λ a ha, if_neg (mem_fin_pairs_lt.1 ha).not_le)
end

/-- `sign_bij_aux f ⟨a, b⟩` returns the pair consisting of `f a` and `f b` in decreasing order. -/
def sign_bij_aux {n : ℕ} (f : perm (fin n)) (a : Σ a : fin n, fin n) :
  Σ a : fin n, fin n :=
if hxa : f a.2 < f a.1 then ⟨f a.1, f a.2⟩ else ⟨f a.2, f a.1⟩

lemma sign_bij_aux_inj {n : ℕ} {f : perm (fin n)} : ∀ a b : Σ a : fin n, fin n,
   a ∈ fin_pairs_lt n → b ∈ fin_pairs_lt n →
   sign_bij_aux f a = sign_bij_aux f b → a = b :=
λ ⟨a₁, a₂⟩ ⟨b₁, b₂⟩ ha hb h, begin
  unfold sign_bij_aux at h,
  rw mem_fin_pairs_lt at *,
  have : ¬b₁ < b₂ := hb.le.not_lt,
  split_ifs at h;
  simp only [*, (equiv.injective f).eq_iff, eq_self_iff_true, and_self, heq_iff_eq] at *,
end

lemma sign_bij_aux_surj {n : ℕ} {f : perm (fin n)} : ∀ a ∈ fin_pairs_lt n,
  ∃ b ∈ fin_pairs_lt n, a = sign_bij_aux f b :=
λ ⟨a₁, a₂⟩ ha,
if hxa : f⁻¹ a₂ < f⁻¹ a₁
then ⟨⟨f⁻¹ a₁, f⁻¹ a₂⟩, mem_fin_pairs_lt.2 hxa,
  by { dsimp [sign_bij_aux],
    rw [apply_inv_self, apply_inv_self, if_pos (mem_fin_pairs_lt.1 ha)] }⟩
else ⟨⟨f⁻¹ a₂, f⁻¹ a₁⟩, mem_fin_pairs_lt.2 $ (le_of_not_gt hxa).lt_of_ne $ λ h,
    by simpa [mem_fin_pairs_lt, (f⁻¹).injective h, lt_irrefl] using ha,
  by { dsimp [sign_bij_aux],
    rw [apply_inv_self, apply_inv_self, if_neg (mem_fin_pairs_lt.1 ha).le.not_lt] }⟩

lemma sign_bij_aux_mem {n : ℕ} {f : perm (fin n)} : ∀ a : Σ a : fin n, fin n,
  a ∈ fin_pairs_lt n → sign_bij_aux f a ∈ fin_pairs_lt n :=
λ ⟨a₁, a₂⟩ ha, begin
  unfold sign_bij_aux,
  split_ifs with h,
  { exact mem_fin_pairs_lt.2 h },
  { exact mem_fin_pairs_lt.2
    ((le_of_not_gt h).lt_of_ne (λ h, (mem_fin_pairs_lt.1 ha).ne (f.injective h.symm))) }
end

@[simp] lemma sign_aux_inv {n : ℕ} (f : perm (fin n)) : sign_aux f⁻¹ = sign_aux f :=
prod_bij (λ a ha, sign_bij_aux f⁻¹ a)
  sign_bij_aux_mem
  (λ ⟨a, b⟩ hab, if h : f⁻¹ b < f⁻¹ a
    then by rw [sign_bij_aux, dif_pos h, if_neg h.not_le, apply_inv_self,
      apply_inv_self, if_neg (mem_fin_pairs_lt.1 hab).not_le]
    else by rw [sign_bij_aux, if_pos (le_of_not_gt h), dif_neg h, apply_inv_self,
      apply_inv_self, if_pos (mem_fin_pairs_lt.1 hab).le])
  sign_bij_aux_inj
  sign_bij_aux_surj

lemma sign_aux_mul {n : ℕ} (f g : perm (fin n)) :
  sign_aux (f * g) = sign_aux f * sign_aux g :=
begin
  rw ← sign_aux_inv g,
  unfold sign_aux,
  rw ← prod_mul_distrib,
  refine prod_bij (λ a ha, sign_bij_aux g a) sign_bij_aux_mem _ sign_bij_aux_inj sign_bij_aux_surj,
  rintros ⟨a, b⟩ hab,
  rw [sign_bij_aux, mul_apply, mul_apply],
  rw mem_fin_pairs_lt at hab,
  by_cases h : g b < g a,
  { rw dif_pos h,
    simp only [not_le_of_gt hab, mul_one, perm.inv_apply_self, if_false] },
  { rw [dif_neg h, inv_apply_self, inv_apply_self, if_pos hab.le],
    by_cases h₁ : f (g b) ≤ f (g a),
    { have : f (g b) ≠ f (g a),
      { rw [ne.def, f.injective.eq_iff, g.injective.eq_iff],
        exact ne_of_lt hab },
      rw [if_pos h₁, if_neg (h₁.lt_of_ne this).not_le],
      refl },
    { rw [if_neg h₁, if_pos (lt_of_not_ge h₁).le],
      refl } }
end

private lemma sign_aux_swap_zero_one' (n : ℕ) :
  sign_aux (swap (0 : fin (n + 2)) 1) = -1 :=
show _ = ∏ x : Σ a : fin (n + 2), fin (n + 2) in {(⟨1, 0⟩ : Σ a : fin (n + 2), fin (n + 2))},
  if (equiv.swap 0 1) x.1 ≤ swap 0 1 x.2 then (-1 : units ℤ) else 1,
begin
  refine eq.symm (prod_subset (λ ⟨x₁, x₂⟩,
    by simp [mem_fin_pairs_lt, fin.one_pos] {contextual := tt}) (λ a ha₁ ha₂, _)),
  rcases a with ⟨a₁, a₂⟩,
  replace ha₁ : a₂ < a₁ := mem_fin_pairs_lt.1 ha₁,
  dsimp only,
  rcases a₁.zero_le.eq_or_lt with rfl|H,
  { exact absurd a₂.zero_le ha₁.not_le },
  rcases a₂.zero_le.eq_or_lt with rfl|H',
  { simp only [and_true, eq_self_iff_true, heq_iff_eq, mem_singleton] at ha₂,
    have : 1 < a₁ := lt_of_le_of_ne (nat.succ_le_of_lt ha₁) (ne.symm ha₂),
    norm_num [swap_apply_of_ne_of_ne (ne_of_gt H) ha₂, this.not_le] },
  { have le : 1 ≤ a₂ := nat.succ_le_of_lt H',
    have lt : 1 < a₁ := le.trans_lt ha₁,
    rcases le.eq_or_lt with rfl|lt',
    { norm_num [swap_apply_of_ne_of_ne (ne_of_gt H) (ne_of_gt lt), H.not_le] },
    { norm_num [swap_apply_of_ne_of_ne (ne_of_gt H) (ne_of_gt lt),
        swap_apply_of_ne_of_ne (ne_of_gt H') (ne_of_gt lt'), ha₁.not_le] } }
end

private lemma sign_aux_swap_zero_one {n : ℕ} (hn : 2 ≤ n) :
  sign_aux (swap (⟨0, lt_of_lt_of_le dec_trivial hn⟩ : fin n)
  ⟨1, lt_of_lt_of_le dec_trivial hn⟩) = -1 :=
begin
  rcases n with _|_|n,
  { norm_num at hn },
  { norm_num at hn },
  { exact sign_aux_swap_zero_one' n }
end

lemma sign_aux_swap : ∀ {n : ℕ} {x y : fin n} (hxy : x ≠ y),
  sign_aux (swap x y) = -1
| 0 := dec_trivial
| 1 := dec_trivial
| (n+2) := λ x y hxy,
have h2n : 2 ≤ n + 2 := dec_trivial,
by { rw [← is_conj_iff_eq, ← sign_aux_swap_zero_one h2n],
  exact (monoid_hom.mk' sign_aux sign_aux_mul).map_is_conj (is_conj_swap hxy dec_trivial) }

/-- When the list `l : list α` contains all nonfixed points of the permutation `f : perm α`,
  `sign_aux2 l f` recursively calculates the sign of `f`. -/
def sign_aux2 : list α → perm α → units ℤ
| []     f := 1
| (x::l) f := if x = f x then sign_aux2 l f else -sign_aux2 l (swap x (f x) * f)

lemma sign_aux_eq_sign_aux2 {n : ℕ} : ∀ (l : list α) (f : perm α) (e : α ≃ fin n)
  (h : ∀ x, f x ≠ x → x ∈ l), sign_aux ((e.symm.trans f).trans e) = sign_aux2 l f
| []     f e h := have f = 1, from equiv.ext $
  λ y, not_not.1 (mt (h y) (list.not_mem_nil _)),
by rw [this, one_def, equiv.trans_refl, equiv.symm_trans, ← one_def,
  sign_aux_one, sign_aux2]
| (x::l) f e h := begin
  rw sign_aux2,
  by_cases hfx : x = f x,
  { rw if_pos hfx,
    exact sign_aux_eq_sign_aux2 l f _ (λ y (hy : f y ≠ y), list.mem_of_ne_of_mem
      (λ h : y = x, by simpa [h, hfx.symm] using hy) (h y hy) ) },
  { have hy : ∀ y : α, (swap x (f x) * f) y ≠ y → y ∈ l, from λ y hy,
      have f y ≠ y ∧ y ≠ x, from ne_and_ne_of_swap_mul_apply_ne_self hy,
      list.mem_of_ne_of_mem this.2 (h _ this.1),
    have : (e.symm.trans (swap x (f x) * f)).trans e =
      (swap (e x) (e (f x))) * (e.symm.trans f).trans e,
      by ext; simp [← equiv.symm_trans_swap_trans, mul_def],
    have hefx : e x ≠ e (f x), from mt e.injective.eq_iff.1 hfx,
    rw [if_neg hfx, ← sign_aux_eq_sign_aux2 _ _ e hy, this, sign_aux_mul, sign_aux_swap hefx],
    simp only [units.neg_neg, one_mul, units.neg_mul]}
end

/-- When the multiset `s : multiset α` contains all nonfixed points of the permutation `f : perm α`,
  `sign_aux2 f _` recursively calculates the sign of `f`. -/
def sign_aux3 [fintype α] (f : perm α) {s : multiset α} : (∀ x, x ∈ s) → units ℤ :=
quotient.hrec_on s (λ l h, sign_aux2 l f)
  (trunc.induction_on (fintype.trunc_equiv_fin α)
    (λ e l₁ l₂ h, function.hfunext
      (show (∀ x, x ∈ l₁) = ∀ x, x ∈ l₂, by simp only [h.mem_iff])
      (λ h₁ h₂ _, by rw [← sign_aux_eq_sign_aux2 _ _ e (λ _ _, h₁ _),
        ← sign_aux_eq_sign_aux2 _ _ e (λ _ _, h₂ _)])))

lemma sign_aux3_mul_and_swap [fintype α] (f g : perm α) (s : multiset α) (hs : ∀ x, x ∈ s) :
  sign_aux3 (f * g) hs = sign_aux3 f hs * sign_aux3 g hs ∧ ∀ x y, x ≠ y →
  sign_aux3 (swap x y) hs = -1 :=
let ⟨l, hl⟩ := quotient.exists_rep s in
let e := equiv_fin α in
begin
  clear _let_match,
  subst hl,
  show sign_aux2 l (f * g) = sign_aux2 l f * sign_aux2 l g ∧
    ∀ x y, x ≠ y → sign_aux2 l (swap x y) = -1,
  have hfg : (e.symm.trans (f * g)).trans e = (e.symm.trans f).trans e * (e.symm.trans g).trans e,
    from equiv.ext (λ h, by simp [mul_apply]),
  split,
  { rw [← sign_aux_eq_sign_aux2 _ _ e (λ _ _, hs _), ← sign_aux_eq_sign_aux2 _ _ e (λ _ _, hs _),
      ← sign_aux_eq_sign_aux2 _ _ e (λ _ _, hs _), hfg, sign_aux_mul] },
  { assume x y hxy,
    have hexy : e x ≠ e y, from mt e.injective.eq_iff.1 hxy,
    rw [← sign_aux_eq_sign_aux2 _ _ e (λ _ _, hs _), symm_trans_swap_trans, sign_aux_swap hexy] }
end

/-- `sign` of a permutation returns the signature or parity of a permutation, `1` for even
permutations, `-1` for odd permutations. It is the unique surjective group homomorphism from
`perm α` to the group with two elements.-/
def sign [fintype α] : perm α →* units ℤ := monoid_hom.mk'
(λ f, sign_aux3 f mem_univ) (λ f g, (sign_aux3_mul_and_swap f g _ mem_univ).1)

section sign

variable [fintype α]

@[simp] lemma sign_mul (f g : perm α) : sign (f * g) = sign f * sign g :=
monoid_hom.map_mul sign f g

@[simp] lemma sign_trans (f g : perm α) : sign (f.trans g) = sign g * sign f :=
by rw [←mul_def, sign_mul]

@[simp] lemma sign_one : (sign (1 : perm α)) = 1 :=
monoid_hom.map_one sign

@[simp] lemma sign_refl : sign (equiv.refl α) = 1 :=
monoid_hom.map_one sign

@[simp] lemma sign_inv (f : perm α) : sign f⁻¹ = sign f :=
by rw [monoid_hom.map_inv sign f, int.units_inv_eq_self]

@[simp] lemma sign_symm (e : perm α) : sign e.symm = sign e :=
sign_inv e

lemma sign_swap {x y : α} (h : x ≠ y) : sign (swap x y) = -1 :=
(sign_aux3_mul_and_swap 1 1 _ mem_univ).2 x y h

@[simp] lemma sign_swap' {x y : α} :
  (swap x y).sign = if x = y then 1 else -1 :=
if H : x = y then by simp [H, swap_self] else
by simp [sign_swap H, H]

lemma is_swap.sign_eq {f : perm α} (h : f.is_swap) : sign f = -1 :=
let ⟨x, y, hxy⟩ := h in hxy.2.symm ▸ sign_swap hxy.1

lemma sign_aux3_symm_trans_trans [decidable_eq β] [fintype β] (f : perm α)
  (e : α ≃ β) {s : multiset α} {t : multiset β} (hs : ∀ x, x ∈ s) (ht : ∀ x, x ∈ t) :
  sign_aux3 ((e.symm.trans f).trans e) ht = sign_aux3 f hs :=
quotient.induction_on₂ t s
  (λ l₁ l₂ h₁ h₂, show sign_aux2 _ _ = sign_aux2 _ _,
    from let n := equiv_fin β in
    by { rw [← sign_aux_eq_sign_aux2 _ _ n (λ _ _, h₁ _),
        ← sign_aux_eq_sign_aux2 _ _ (e.trans n) (λ _ _, h₂ _)],
      exact congr_arg sign_aux
        (equiv.ext (λ x, by simp only [equiv.coe_trans, apply_eq_iff_eq, symm_trans_apply])) })
  ht hs

@[simp] lemma sign_symm_trans_trans [decidable_eq β] [fintype β] (f : perm α) (e : α ≃ β) :
  sign ((e.symm.trans f).trans e) = sign f :=
sign_aux3_symm_trans_trans f e mem_univ mem_univ

@[simp] lemma sign_trans_trans_symm [decidable_eq β] [fintype β] (f : perm β) (e : α ≃ β) :
  sign ((e.trans f).trans e.symm) = sign f :=
sign_symm_trans_trans f e.symm

lemma sign_prod_list_swap {l : list (perm α)}
  (hl : ∀ g ∈ l, is_swap g) : sign l.prod = (-1) ^ l.length :=
have h₁ : l.map sign = list.repeat (-1) l.length :=
  list.eq_repeat.2 ⟨by simp, λ u hu,
  let ⟨g, hg⟩ := list.mem_map.1 hu in
  hg.2 ▸ (hl _ hg.1).sign_eq⟩,
by rw [← list.prod_repeat, ← h₁, list.prod_hom _ (@sign α _ _)]

variable (α)

lemma sign_surjective [nontrivial α] : function.surjective (sign : perm α → units ℤ) :=
λ a, (int.units_eq_one_or a).elim
  (λ h, ⟨1, by simp [h]⟩)
  (λ h, let ⟨x, y, hxy⟩ := exists_pair_ne α in
    ⟨swap x y, by rw [sign_swap hxy, h]⟩ )

variable {α}

lemma eq_sign_of_surjective_hom {s : perm α →* units ℤ} (hs : surjective s) : s = sign :=
have ∀ {f}, is_swap f → s f = -1 :=
  λ f ⟨x, y, hxy, hxy'⟩, hxy'.symm ▸ by_contradiction (λ h,
    have ∀ f, is_swap f → s f = 1 := λ f ⟨a, b, hab, hab'⟩,
      by { rw [← is_conj_iff_eq, ← or.resolve_right (int.units_eq_one_or _) h, hab'],
        exact (monoid_hom.of s).map_is_conj (is_conj_swap hab hxy) },
  let ⟨g, hg⟩ := hs (-1) in
  let ⟨l, hl⟩ := (trunc_swap_factors g).out in
  have ∀ a ∈ l.map s, a = (1 : units ℤ) := λ a ha,
    let ⟨g, hg⟩ := list.mem_map.1 ha in hg.2 ▸ this _ (hl.2 _ hg.1),
  have s l.prod = 1,
    by rw [← l.prod_hom s, list.eq_repeat'.2 this, list.prod_repeat, one_pow],
  by { rw [hl.1, hg] at this,
    exact absurd this dec_trivial }),
monoid_hom.ext $ λ f,
let ⟨l, hl₁, hl₂⟩ := (trunc_swap_factors f).out in
have hsl : ∀ a ∈ l.map s, a = (-1 : units ℤ) := λ a ha,
  let ⟨g, hg⟩ := list.mem_map.1 ha in hg.2 ▸  this (hl₂ _ hg.1),
by rw [← hl₁, ← l.prod_hom s, list.eq_repeat'.2 hsl, list.length_map,
     list.prod_repeat, sign_prod_list_swap hl₂]

lemma sign_subtype_perm (f : perm α) {p : α → Prop} [decidable_pred p]
  (h₁ : ∀ x, p x ↔ p (f x)) (h₂ : ∀ x, f x ≠ x → p x) : sign (subtype_perm f h₁) = sign f :=
let l := (trunc_swap_factors (subtype_perm f h₁)).out in
have hl' : ∀ g' ∈ l.1.map of_subtype, is_swap g' :=
  λ g' hg',
  let ⟨g, hg⟩ := list.mem_map.1 hg' in
  hg.2 ▸ (l.2.2 _ hg.1).of_subtype_is_swap,
have hl'₂ : (l.1.map of_subtype).prod = f,
  by rw [l.1.prod_hom of_subtype, l.2.1, of_subtype_subtype_perm _ h₂],
by { conv { congr, rw ← l.2.1, skip, rw ← hl'₂ },
  rw [sign_prod_list_swap l.2.2, sign_prod_list_swap hl', list.length_map] }

@[simp] lemma sign_of_subtype {p : α → Prop} [decidable_pred p]
  (f : perm (subtype p)) : sign (of_subtype f) = sign f :=
have ∀ x, of_subtype f x ≠ x → p x, from λ x, not_imp_comm.1 (of_subtype_apply_of_not_mem f),
by conv {to_rhs, rw [← subtype_perm_of_subtype f, sign_subtype_perm _ _ this]}

lemma sign_eq_sign_of_equiv [decidable_eq β] [fintype β] (f : perm α) (g : perm β)
  (e : α ≃ β) (h : ∀ x, e (f x) = g (e x)) : sign f = sign g :=
have hg : g = (e.symm.trans f).trans e, from equiv.ext $ by simp [h],
by rw [hg, sign_symm_trans_trans]

lemma sign_bij [decidable_eq β] [fintype β]
  {f : perm α} {g : perm β} (i : Π x : α, f x ≠ x → β)
  (h : ∀ x hx hx', i (f x) hx' = g (i x hx))
  (hi : ∀ x₁ x₂ hx₁ hx₂, i x₁ hx₁ = i x₂ hx₂ → x₁ = x₂)
  (hg : ∀ y, g y ≠ y → ∃ x hx, i x hx = y) :
  sign f = sign g :=
calc sign f = sign (@subtype_perm _ f (λ x, f x ≠ x) (by simp)) :
  (sign_subtype_perm _ _ (λ _, id)).symm
... = sign (@subtype_perm _ g (λ x, g x ≠ x) (by simp)) :
  sign_eq_sign_of_equiv _ _
    (equiv.of_bijective (λ x : {x // f x ≠ x},
        (⟨i x.1 x.2, have f (f x) ≠ f x, from mt (λ h, f.injective h) x.2,
          by { rw [← h _ x.2 this], exact mt (hi _ _ this x.2) x.2 }⟩ : {y // g y ≠ y}))
        ⟨λ ⟨x, hx⟩ ⟨y, hy⟩ h, subtype.eq (hi _ _ _ _ (subtype.mk.inj h)),
          λ ⟨y, hy⟩, let ⟨x, hfx, hx⟩ := hg y hy in ⟨⟨x, hfx⟩, subtype.eq hx⟩⟩)
      (λ ⟨x, _⟩, subtype.eq (h x _ _))
... = sign g : sign_subtype_perm _ _ (λ _, id)

/-- If we apply `prod_extend_right a (σ a)` for all `a : α` in turn,
we get `prod_congr_right σ`. -/
lemma prod_prod_extend_right {α : Type*} [decidable_eq α] (σ : α → perm β)
  {l : list α} (hl : l.nodup) (mem_l : ∀ a, a ∈ l) :
  (l.map (λ a, prod_extend_right a (σ a))).prod = prod_congr_right σ :=
begin
  ext ⟨a, b⟩ : 1,
  -- We'll use induction on the list of elements,
  -- but we have to keep track of whether we already passed `a` in the list.
  suffices : (a ∈ l ∧ (l.map (λ a, prod_extend_right a (σ a))).prod (a, b) = (a, σ a b)) ∨
             (a ∉ l ∧ (l.map (λ a, prod_extend_right a (σ a))).prod (a, b) = (a, b)),
  { obtain ⟨_, prod_eq⟩ := or.resolve_right this (not_and.mpr (λ h _, h (mem_l a))),
    rw [prod_eq, prod_congr_right_apply] },
  clear mem_l,

  induction l with a' l ih,
  { refine or.inr ⟨list.not_mem_nil _, _⟩,
    rw [list.map_nil, list.prod_nil, one_apply] },

  rw [list.map_cons, list.prod_cons, mul_apply],
  rcases ih (list.nodup_cons.mp hl).2 with ⟨mem_l, prod_eq⟩ | ⟨not_mem_l, prod_eq⟩; rw prod_eq,
  { refine or.inl ⟨list.mem_cons_of_mem _ mem_l, _⟩,
    rw prod_extend_right_apply_ne _ (λ (h : a = a'), (list.nodup_cons.mp hl).1 (h ▸ mem_l)) },
  by_cases ha' : a = a',
  { rw ← ha' at *,
    refine or.inl ⟨l.mem_cons_self a, _⟩,
    rw prod_extend_right_apply_eq },
  { refine or.inr ⟨λ h, not_or ha' not_mem_l ((list.mem_cons_iff _ _ _).mp h), _⟩,
    rw prod_extend_right_apply_ne _ ha' },
end

section congr

variables [decidable_eq β] [fintype β]

@[simp] lemma sign_prod_extend_right (a : α) (σ : perm β) :
  (prod_extend_right a σ).sign = σ.sign :=
sign_bij (λ (ab : α × β) _, ab.snd)
  (λ ⟨a', b⟩ hab hab', by simp [eq_of_prod_extend_right_ne hab])
  (λ ⟨a₁, b₁⟩ ⟨a₂, b₂⟩ hab₁ hab₂ h,
    by simpa [eq_of_prod_extend_right_ne hab₁, eq_of_prod_extend_right_ne hab₂] using h)
  (λ y hy, ⟨(a, y), by simpa, by simp⟩)

lemma sign_prod_congr_right (σ : α → perm β) :
  sign (prod_congr_right σ) = ∏ k, (σ k).sign :=
begin
  obtain ⟨l, hl, mem_l⟩ := fintype.exists_univ_list α,
  have l_to_finset : l.to_finset = finset.univ,
  { apply eq_top_iff.mpr,
    intros b _,
    exact list.mem_to_finset.mpr (mem_l b) },
  rw [← prod_prod_extend_right σ hl mem_l, sign.map_list_prod,
      list.map_map, ← l_to_finset, list.prod_to_finset _ hl],
  simp_rw ← λ a, sign_prod_extend_right a (σ a)
end

lemma sign_prod_congr_left (σ : α → perm β) :
  sign (prod_congr_left σ) = ∏ k, (σ k).sign :=
begin
  refine (sign_eq_sign_of_equiv _ _ (prod_comm β α) _).trans (sign_prod_congr_right σ),
  rintro ⟨b, α⟩,
  refl
end

@[simp] lemma sign_perm_congr (e : α ≃ β) (p : perm α) :
  (e.perm_congr p).sign = p.sign :=
sign_eq_sign_of_equiv _ _ e.symm (by simp)

@[simp] lemma sign_sum_congr (σa : perm α) (σb : perm β) :
  (sum_congr σa σb).sign = σa.sign * σb.sign :=
begin
  suffices : (sum_congr σa (1 : perm β)).sign = σa.sign ∧
             (sum_congr (1 : perm α) σb).sign = σb.sign,
  { rw [←this.1, ←this.2, ←sign_mul, sum_congr_mul, one_mul, mul_one], },
  split,
  { apply σa.swap_induction_on _ (λ σa' a₁ a₂ ha ih, _),
    { simp },
    { rw [←one_mul (1 : perm β), ←sum_congr_mul, sign_mul, sign_mul, ih, sum_congr_swap_one,
          sign_swap ha, sign_swap (sum.inl_injective.ne_iff.mpr ha)], }, },
  { apply σb.swap_induction_on _ (λ σb' b₁ b₂ hb ih, _),
    { simp },
    { rw [←one_mul (1 : perm α), ←sum_congr_mul, sign_mul, sign_mul, ih, sum_congr_one_swap,
          sign_swap hb, sign_swap (sum.inr_injective.ne_iff.mpr hb)], }, }
end

@[simp] lemma sign_subtype_congr {p : α → Prop} [decidable_pred p]
  (ep : perm {a // p a}) (en : perm {a // ¬ p a}) :
  (ep.subtype_congr en).sign = ep.sign * en.sign :=
by simp [subtype_congr]

@[simp] lemma sign_extend_domain (e : perm α)
  {p : β → Prop} [decidable_pred p] (f : α ≃ subtype p) :
  equiv.perm.sign (e.extend_domain f) = equiv.perm.sign e :=
by simp [equiv.perm.extend_domain]

end congr

end sign

end equiv.perm<|MERGE_RESOLUTION|>--- conflicted
+++ resolved
@@ -177,145 +177,6 @@
     (support_pow_le (σ ^ n) m)),
 end
 
-<<<<<<< HEAD
-@[simp] lemma support_inv (σ : perm α) : support (σ⁻¹) = σ.support :=
-by simp_rw [finset.ext_iff, mem_support, not_iff_not,
-  (inv_eq_iff_eq).trans eq_comm, iff_self, imp_true_iff]
-
-@[simp]
-lemma apply_mem_support {f : perm α} {x : α} :
-  f x ∈ f.support ↔ x ∈ f.support :=
-by rw [mem_support, mem_support, ne.def, ne.def, not_iff_not, apply_eq_iff_eq]
-
-@[simp]
-lemma pow_apply_mem_support {f : perm α} {n : ℕ} {x : α} :
-  (f ^ n) x ∈ f.support ↔ x ∈ f.support :=
-begin
-  induction n with n ih,
-  { refl },
-  rw [pow_succ, perm.mul_apply, apply_mem_support, ih]
-end
-
-@[simp]
-lemma gpow_apply_mem_support {f : perm α} {n : ℤ} {x : α} :
-  (f ^ n) x ∈ f.support ↔ x ∈ f.support :=
-begin
-  cases n,
-  { rw [int.of_nat_eq_coe, gpow_coe_nat, pow_apply_mem_support] },
-  { rw [gpow_neg_succ_of_nat, ← support_inv, ← inv_pow, pow_apply_mem_support] }
-end
-
-@[simp]
-lemma support_extend_domain [decidable_eq β] [fintype β] {p : β → Prop} [decidable_pred p]
-  (f : α ≃ subtype p) {g : perm α} :
-  support (g.extend_domain f) = g.support.map f.as_embedding :=
-begin
-  ext b,
-  simp only [exists_prop, embedding.coe_fn_mk, to_embedding_apply, mem_map, ne.def,
-    embedding.trans_apply, mem_support],
-  by_cases pb : p b,
-  { rw [extend_domain_apply_subtype _ _ pb],
-    split,
-    { rintro h,
-      refine ⟨f.symm ⟨b, pb⟩, _, by simp⟩,
-      contrapose! h,
-      simp [h] },
-    { rintro ⟨a, ha, hb⟩,
-      contrapose! ha,
-      obtain rfl : a = f.symm ⟨b, pb⟩,
-      { rw eq_symm_apply,
-        exact subtype.coe_injective hb },
-      rw eq_symm_apply,
-      exact subtype.coe_injective ha } },
-  { rw [extend_domain_apply_not_subtype _ _ pb],
-    simp only [not_exists, false_iff, not_and, eq_self_iff_true, not_true],
-    rintros a ha rfl,
-    exact pb (subtype.prop _) }
-end
-
-lemma card_support_extend_domain [decidable_eq β] [fintype β] {p : β → Prop} [decidable_pred p]
-  (f : α ≃ subtype p) {g : perm α} :
-  (g.extend_domain f).support.card = g.support.card :=
-by simp
-
-end fintype
-
-/-- `f.is_swap` indicates that the permutation `f` is a transposition of two elements. -/
-def is_swap (f : perm α) : Prop := ∃ x y, x ≠ y ∧ f = swap x y
-
-lemma is_swap.of_subtype_is_swap {p : α → Prop} [decidable_pred p]
-  {f : perm (subtype p)} (h : f.is_swap) : (of_subtype f).is_swap :=
-let ⟨⟨x, hx⟩, ⟨y, hy⟩, hxy⟩ := h in
-⟨x, y, by { simp only [ne.def] at hxy, exact hxy.1 },
-  equiv.ext $ λ z, begin
-    rw [hxy.2, of_subtype],
-    simp only [swap_apply_def, coe_fn_mk, swap_inv, subtype.mk_eq_mk, monoid_hom.coe_mk],
-    split_ifs;
-    rw subtype.coe_mk <|> cc,
-  end⟩
-
-lemma ne_and_ne_of_swap_mul_apply_ne_self {f : perm α} {x y : α}
-  (hy : (swap x (f x) * f) y ≠ y) : f y ≠ y ∧ y ≠ x :=
-begin
-  simp only [swap_apply_def, mul_apply, f.injective.eq_iff] at *,
-  by_cases h : f y = x,
-  { split; intro; simp only [*, if_true, eq_self_iff_true, not_true, ne.def] at * },
-  { split_ifs at hy; cc }
-end
-
-section fintype
-variables [fintype α]
-
-lemma support_swap_mul_eq {f : perm α} {x : α}
-  (hffx : f (f x) ≠ x) : (swap x (f x) * f).support = f.support.erase x :=
-have hfx : f x ≠ x, from λ hfx, by simpa [hfx] using hffx,
-finset.ext $ λ y,
-⟨λ hy, have hy' : (swap x (f x) * f) y ≠ y, from mem_support.1 hy,
-    mem_erase.2 ⟨λ hyx, by simp [hyx, mul_apply, *] at *,
-    mem_support.2 $ λ hfy,
-      by simp only [mul_apply, swap_apply_def, hfy] at hy';
-      split_ifs at hy'; simp only [*, eq_self_iff_true, not_true, ne.def, apply_eq_iff_eq] at *⟩,
-  λ hy, by simp only [mem_erase, mem_support, swap_apply_def, mul_apply] at *;
-    intro; split_ifs at *; simp only [*, eq_self_iff_true, not_true, ne.def] at *⟩
-
-@[simp]
-lemma card_support_eq_zero {f : perm α} :
-  f.support.card = 0 ↔ f = 1 :=
-by rw [finset.card_eq_zero, support_eq_empty_iff]
-
-lemma one_lt_card_support_of_ne_one {f : perm α} (h : f ≠ 1) :
-  1 < f.support.card :=
-begin
-  simp_rw [one_lt_card_iff, mem_support, ←not_or_distrib],
-  contrapose! h,
-  ext a,
-  specialize h (f a) a,
-  rwa [apply_eq_iff_eq, or_self, or_self] at h,
-end
-
-lemma card_support_ne_one (f : perm α) : f.support.card ≠ 1 :=
-begin
-  by_cases h : f = 1,
-  { exact ne_of_eq_of_ne (card_support_eq_zero.mpr h) zero_ne_one },
-  { exact ne_of_gt (one_lt_card_support_of_ne_one h) },
-end
-
-@[simp] lemma card_support_le_one {f : perm α} : f.support.card ≤ 1 ↔ f = 1 :=
-by rw [le_iff_lt_or_eq, nat.lt_succ_iff, nat.le_zero_iff, card_support_eq_zero,
-  or_iff_not_imp_right, imp_iff_right f.card_support_ne_one]
-
-lemma two_le_card_support_of_ne_one {f : perm α} (h : f ≠ 1) :
-  2 ≤ f.support.card :=
-one_lt_card_support_of_ne_one h
-
-lemma card_support_swap_mul {f : perm α} {x : α}
-  (hx : f x ≠ x) : (swap x (f x) * f).support.card < f.support.card :=
-finset.card_lt_card
-  ⟨λ z hz, mem_support.2 (ne_and_ne_of_swap_mul_apply_ne_self (mem_support.1 hz)).1,
-    λ h, absurd (h (mem_support.2 hx)) (mt mem_support.1 (by simp))⟩
-
-=======
->>>>>>> 72e151d8
 end fintype
 
 /-- Given a list `l : list α` and a permutation `f : perm α` such that the nonfixed points of `f`
