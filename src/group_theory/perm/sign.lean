--- conflicted
+++ resolved
@@ -218,16 +218,11 @@
 @[simp] lemma mem_support {f : perm α} {x : α} : x ∈ f.support ↔ f x ≠ x :=
 by simp only [support, true_and, mem_filter, mem_univ]
 
-<<<<<<< HEAD
 @[simp]
 lemma support_one : support (1 : perm α) = ∅ := by { ext, simp }
 
 lemma support_mul_le {f g : perm α} :
   (f * g).support ≤ f.support ∪ g.support :=
-=======
-lemma support_mul_subset [fintype α] {f g : perm α} :
-  (f * g).support ⊆ f.support ∪ g.support :=
->>>>>>> 133551f7
 λ x, begin
   simp only [mem_union, perm.coe_mul, comp_app, ne.def, mem_support],
   contrapose!,
@@ -235,7 +230,6 @@
   rw [hg, hf]
 end
 
-<<<<<<< HEAD
 lemma exists_mem_support_of_mem_support_prod {l : list (perm α)} {x : α}
   (hx : x ∈ l.prod.support) :
   ∃ f : perm α, f ∈ l ∧ x ∈ f.support :=
@@ -253,9 +247,6 @@
 end
 
 lemma support_pow_le (σ : perm α) (n : ℤ) :
-=======
-lemma support_pow_le [fintype α] (σ : perm α) (n : ℤ) :
->>>>>>> 133551f7
   (σ ^ n).support ≤ σ.support :=
 λ x h1, mem_support.mpr (λ h2, mem_support.mp h1 (gpow_apply_eq_self_of_apply_eq_self h2 n))
 
