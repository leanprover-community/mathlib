--- conflicted
+++ resolved
@@ -244,11 +244,7 @@
 end extend_domain
 
 section subtype
-<<<<<<< HEAD
-variables {p : α → Prop}
-=======
 variables {p : α → Prop} {f : perm α}
->>>>>>> 4f4e7fa6
 
 /-- If the permutation `f` fixes the subtype `{x // p x}`, then this returns the permutation
   on `{x // p x}` induced by `f`. -/
@@ -267,21 +263,6 @@
   (f.subtype_perm hf * g.subtype_perm hg : perm {x // p x}) =
     (f * g).subtype_perm (λ x, (hg _).trans $ hf _) := rfl
 
-<<<<<<< HEAD
-private lemma inv_aux {f : perm α} (hf : ∀ x, p x ↔ p (f x)) (x : α) : p x ↔ p (f⁻¹ x) :=
-by rw [hf (f⁻¹ x), f.apply_inv_self]
-
-private lemma pow_aux {f : perm α} (hf : ∀ x, p x ↔ p (f x)) : ∀ {n : ℕ} x, p x ↔ p ((f ^ n) x)
-| 0 x := iff.rfl
-| (n + 1) x := (hf _).trans (pow_aux _)
-
-private lemma zpow_aux {f : perm α} (hf : ∀ x, p x ↔ p (f x)) : ∀ {n : ℤ} x, p x ↔ p ((f ^ n) x)
-| (int.of_nat n) := pow_aux hf
-| (int.neg_succ_of_nat n) := by { rw zpow_neg_succ_of_nat, exact inv_aux (pow_aux hf) }
-
-@[simp] lemma subtype_perm_inv (f : perm α) (hf) :
-  (f.subtype_perm hf : perm {x // p x})⁻¹ = f⁻¹.subtype_perm (inv_aux hf) := rfl
-=======
 private lemma inv_aux : (∀ x, p x ↔ p (f x)) ↔ ∀ x, p x ↔ p (f⁻¹ x) :=
 f⁻¹.surjective.forall.trans $ by simp_rw [f.apply_inv_self, iff.comm]
 
@@ -296,7 +277,6 @@
 private lemma pow_aux (hf : ∀ x, p x ↔ p (f x)) : ∀ {n : ℕ} x, p x ↔ p ((f ^ n) x)
 | 0 x := iff.rfl
 | (n + 1) x := (pow_aux _).trans (hf _)
->>>>>>> 4f4e7fa6
 
 @[simp] lemma subtype_perm_pow (f : perm α) (n : ℕ) (hf) :
   (f.subtype_perm hf : perm {x // p x}) ^ n = (f ^ n).subtype_perm (pow_aux hf) :=
@@ -306,13 +286,10 @@
   { simp_rw [pow_succ', ih, subtype_perm_mul] }
 end
 
-<<<<<<< HEAD
-=======
 private lemma zpow_aux (hf : ∀ x, p x ↔ p (f x)) : ∀ {n : ℤ} x, p x ↔ p ((f ^ n) x)
 | (int.of_nat n) := pow_aux hf
 | (int.neg_succ_of_nat n) := by { rw zpow_neg_succ_of_nat, exact inv_aux.1 (pow_aux hf) }
 
->>>>>>> 4f4e7fa6
 @[simp] lemma subtype_perm_zpow (f : perm α) (n : ℤ) (hf) :
   (f.subtype_perm hf ^ n : perm {x // p x}) = (f ^ n).subtype_perm (zpow_aux hf) :=
 begin
