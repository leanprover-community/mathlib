/-
Copyright (c) 2018 Kenny Lau. All rights reserved.
Released under Apache 2.0 license as described in the file LICENSE.
Authors: Kenny Lau
-/
import data.fintype.basic
import group_theory.subgroup.basic

/-!
# Free groups

This file defines free groups over a type. Furthermore, it is shown that the free group construction
is an instance of a monad. For the result that `free_group` is the left adjoint to the forgetful
functor from groups to types, see `algebra/category/Group/adjunctions`.

## Main definitions

* `free_group`: the free group associated to a type `α` defined as the words over `a : α × bool `
  modulo the relation `a * x * x⁻¹ * b = a * b`.
* `mk`: the canonical quotient map `list (α × bool) → free_group α`.
* `of`: the canoical injection `α → free_group α`.
* `lift f`: the canonical group homomorphism `free_group α →* G` given a group `G` and a
  function `f : α → G`.

## Main statements

* `church_rosser`: The Church-Rosser theorem for word reduction (also known as Newman's diamond
  lemma).
* `free_group_unit_equiv_int`: The free group over the one-point type is isomorphic to the integers.
* The free group construction is an instance of a monad.

## Implementation details

First we introduce the one step reduction relation `free_group.red.step`:
`w * x * x⁻¹ * v   ~>   w * v`, its reflexive transitive closure `free_group.red.trans`
and prove that its join is an equivalence relation. Then we introduce `free_group α` as a quotient
over `free_group.red.step`.

## Tags

free group, Newman's diamond lemma, Church-Rosser theorem
-/

open relation

universes u v w

variables {α : Type u}

local attribute [simp] list.append_eq_has_append

namespace free_group
variables {L L₁ L₂ L₃ L₄ : list (α × bool)}

/-- Reduction step: `w * x * x⁻¹ * v ~> w * v` -/
inductive red.step : list (α × bool) → list (α × bool) → Prop
| bnot {L₁ L₂ x b} : red.step (L₁ ++ (x, b) :: (x, bnot b) :: L₂) (L₁ ++ L₂)
attribute [simp] red.step.bnot

/-- Reflexive-transitive closure of red.step -/
def red : list (α × bool) → list (α × bool) → Prop := refl_trans_gen red.step

@[refl] lemma red.refl : red L L := refl_trans_gen.refl
@[trans] lemma red.trans : red L₁ L₂ → red L₂ L₃ → red L₁ L₃ := refl_trans_gen.trans

namespace red

/-- Predicate asserting that word `w₁` can be reduced to `w₂` in one step, i.e. there are words
`w₃ w₄` and letter `x` such that `w₁ = w₃xx⁻¹w₄` and `w₂ = w₃w₄`  -/
theorem step.length : ∀ {L₁ L₂ : list (α × bool)}, step L₁ L₂ → L₂.length + 2 = L₁.length
| _ _ (@red.step.bnot _ L1 L2 x b) := by rw [list.length_append, list.length_append]; refl

@[simp] lemma step.bnot_rev {x b} : step (L₁ ++ (x, bnot b) :: (x, b) :: L₂) (L₁ ++ L₂) :=
by cases b; from step.bnot

@[simp] lemma step.cons_bnot {x b} : red.step ((x, b) :: (x, bnot b) :: L) L :=
@step.bnot _ [] _ _ _

@[simp] lemma step.cons_bnot_rev {x b} : red.step ((x, bnot b) :: (x, b) :: L) L :=
@red.step.bnot_rev _ [] _ _ _

theorem step.append_left : ∀ {L₁ L₂ L₃ : list (α × bool)}, step L₂ L₃ → step (L₁ ++ L₂) (L₁ ++ L₃)
| _ _ _ red.step.bnot := by rw [← list.append_assoc, ← list.append_assoc]; constructor

theorem step.cons {x} (H : red.step L₁ L₂) : red.step (x :: L₁) (x :: L₂) :=
@step.append_left _ [x] _ _ H

theorem step.append_right : ∀ {L₁ L₂ L₃ : list (α × bool)}, step L₁ L₂ → step (L₁ ++ L₃) (L₂ ++ L₃)
| _ _ _ red.step.bnot := by simp

lemma not_step_nil : ¬ step [] L :=
begin
  generalize h' : [] = L',
  assume h,
  cases h with L₁ L₂,
  simp [list.nil_eq_append_iff] at h',
  contradiction
end

lemma step.cons_left_iff {a : α} {b : bool} :
  step ((a, b) :: L₁) L₂ ↔ (∃L, step L₁ L ∧ L₂ = (a, b) :: L) ∨ (L₁ = (a, bnot b)::L₂) :=
begin
  split,
  { generalize hL : ((a, b) :: L₁ : list _) = L,
    assume h,
    rcases h with ⟨_ | ⟨p, s'⟩, e, a', b'⟩,
    { simp at hL, simp [*] },
    { simp at hL,
      rcases hL with ⟨rfl, rfl⟩,
      refine or.inl ⟨s' ++ e, step.bnot, _⟩,
      simp } },
  { assume h,
    rcases h with ⟨L, h, rfl⟩ | rfl,
    { exact step.cons h },
    { exact step.cons_bnot } }
end

lemma not_step_singleton : ∀ {p : α × bool}, ¬ step [p] L
| (a, b) := by simp [step.cons_left_iff, not_step_nil]

lemma step.cons_cons_iff : ∀{p : α × bool}, step (p :: L₁) (p :: L₂) ↔ step L₁ L₂ :=
by simp [step.cons_left_iff, iff_def, or_imp_distrib] {contextual := tt}

lemma step.append_left_iff : ∀L, step (L ++ L₁) (L ++ L₂) ↔ step L₁ L₂
| [] := by simp
| (p :: l) := by simp [step.append_left_iff l, step.cons_cons_iff]

private theorem step.diamond_aux : ∀ {L₁ L₂ L₃ L₄ : list (α × bool)} {x1 b1 x2 b2},
  L₁ ++ (x1, b1) :: (x1, bnot b1) :: L₂ = L₃ ++ (x2, b2) :: (x2, bnot b2) :: L₄ →
  L₁ ++ L₂ = L₃ ++ L₄ ∨ ∃ L₅, red.step (L₁ ++ L₂) L₅ ∧ red.step (L₃ ++ L₄) L₅
| []        _ []        _ _ _ _ _ H := by injections; subst_vars; simp
| []        _ [(x3,b3)] _ _ _ _ _ H := by injections; subst_vars; simp
| [(x3,b3)] _ []        _ _ _ _ _ H := by injections; subst_vars; simp
| []                     _ ((x3,b3)::(x4,b4)::tl) _ _ _ _ _ H :=
  by injections; subst_vars; simp; right; exact ⟨_, red.step.bnot, red.step.cons_bnot⟩
| ((x3,b3)::(x4,b4)::tl) _ []                     _ _ _ _ _ H :=
  by injections; subst_vars; simp; right; exact ⟨_, red.step.cons_bnot, red.step.bnot⟩
| ((x3,b3)::tl) _ ((x4,b4)::tl2) _ _ _ _ _ H :=
  let ⟨H1, H2⟩ := list.cons.inj H in
  match step.diamond_aux H2 with
    | or.inl H3 := or.inl $ by simp [H1, H3]
    | or.inr ⟨L₅, H3, H4⟩ := or.inr
      ⟨_, step.cons H3, by simpa [H1] using step.cons H4⟩
  end

theorem step.diamond : ∀ {L₁ L₂ L₃ L₄ : list (α × bool)},
  red.step L₁ L₃ → red.step L₂ L₄ → L₁ = L₂ →
  L₃ = L₄ ∨ ∃ L₅, red.step L₃ L₅ ∧ red.step L₄ L₅
| _ _ _ _ red.step.bnot red.step.bnot H := step.diamond_aux H

lemma step.to_red : step L₁ L₂ → red L₁ L₂ :=
refl_trans_gen.single

/-- **Church-Rosser theorem** for word reduction: If `w1 w2 w3` are words such that `w1` reduces
to `w2` and `w3` respectively, then there is a word `w4` such that `w2` and `w3` reduce to `w4`
respectively. This is also known as Newman's diamond lemma. -/
theorem church_rosser : red L₁ L₂ → red L₁ L₃ → join red L₂ L₃ :=
relation.church_rosser (assume a b c hab hac,
match b, c, red.step.diamond hab hac rfl with
| b, _, or.inl rfl           := ⟨b, by refl, by refl⟩
| b, c, or.inr ⟨d, hbd, hcd⟩ := ⟨d, refl_gen.single hbd, hcd.to_red⟩
end)

lemma cons_cons {p} : red L₁ L₂ → red (p :: L₁) (p :: L₂) :=
refl_trans_gen.lift (list.cons p) (assume a b, step.cons)

lemma cons_cons_iff (p) : red (p :: L₁) (p :: L₂) ↔ red L₁ L₂ :=
iff.intro
  begin
    generalize eq₁ : (p :: L₁ : list _) = LL₁,
    generalize eq₂ : (p :: L₂ : list _) = LL₂,
    assume h,
    induction h using relation.refl_trans_gen.head_induction_on
      with L₁ L₂ h₁₂ h ih
      generalizing L₁ L₂,
    { subst_vars, cases eq₂, constructor },
    { subst_vars,
      cases p with a b,
      rw [step.cons_left_iff] at h₁₂,
      rcases h₁₂ with ⟨L, h₁₂, rfl⟩ | rfl,
      { exact (ih rfl rfl).head h₁₂ },
      { exact (cons_cons h).tail step.cons_bnot_rev } }
  end
  cons_cons

lemma append_append_left_iff : ∀L, red (L ++ L₁) (L ++ L₂) ↔ red L₁ L₂
| []       := iff.rfl
| (p :: L) := by simp [append_append_left_iff L, cons_cons_iff]

lemma append_append (h₁ : red L₁ L₃) (h₂ : red L₂ L₄) : red (L₁ ++ L₂) (L₃ ++ L₄) :=
(h₁.lift (λL, L ++ L₂) (assume a b, step.append_right)).trans ((append_append_left_iff _).2 h₂)

lemma to_append_iff : red L (L₁ ++ L₂) ↔ (∃L₃ L₄, L = L₃ ++ L₄ ∧ red L₃ L₁ ∧ red L₄ L₂) :=
iff.intro
  begin
    generalize eq : L₁ ++ L₂ = L₁₂,
    assume h,
    induction h with L' L₁₂ hLL' h ih generalizing L₁ L₂,
    { exact ⟨_, _, eq.symm, by refl, by refl⟩ },
    { cases h with s e a b,
      rcases list.append_eq_append_iff.1 eq with ⟨s', rfl, rfl⟩ | ⟨e', rfl, rfl⟩,
      { have : L₁ ++ (s' ++ ((a, b) :: (a, bnot b) :: e)) =
                 (L₁ ++ s') ++ ((a, b) :: (a, bnot b) :: e),
        { simp },
        rcases ih this with ⟨w₁, w₂, rfl, h₁, h₂⟩,
        exact ⟨w₁, w₂, rfl, h₁, h₂.tail step.bnot⟩ },
      { have : (s ++ ((a, b) :: (a, bnot b) :: e')) ++ L₂ =
                 s ++ ((a, b) :: (a, bnot b) :: (e' ++ L₂)),
        { simp },
        rcases ih this with ⟨w₁, w₂, rfl, h₁, h₂⟩,
        exact ⟨w₁, w₂, rfl, h₁.tail step.bnot, h₂⟩ }, }
  end
  (assume ⟨L₃, L₄, eq, h₃, h₄⟩, eq.symm ▸ append_append h₃ h₄)

/-- The empty word `[]` only reduces to itself. -/
theorem nil_iff : red [] L ↔ L = [] :=
refl_trans_gen_iff_eq (assume l, red.not_step_nil)

/-- A letter only reduces to itself. -/
theorem singleton_iff {x} : red [x] L₁ ↔ L₁ = [x] :=
refl_trans_gen_iff_eq (assume l, not_step_singleton)

/-- If `x` is a letter and `w` is a word such that `xw` reduces to the empty word, then `w` reduces
to `x⁻¹` -/
theorem cons_nil_iff_singleton {x b} : red ((x, b) :: L) [] ↔ red L [(x, bnot b)] :=
iff.intro
  (assume h,
    have h₁ : red ((x, bnot b) :: (x, b) :: L) [(x, bnot b)], from cons_cons h,
    have h₂ : red ((x, bnot b) :: (x, b) :: L) L, from refl_trans_gen.single step.cons_bnot_rev,
    let ⟨L', h₁, h₂⟩ := church_rosser h₁ h₂ in
    by rw [singleton_iff] at h₁; subst L'; assumption)
  (assume h, (cons_cons h).tail step.cons_bnot)

theorem red_iff_irreducible {x1 b1 x2 b2} (h : (x1, b1) ≠ (x2, b2)) :
  red [(x1, bnot b1), (x2, b2)] L ↔ L = [(x1, bnot b1), (x2, b2)] :=
begin
  apply refl_trans_gen_iff_eq,
  generalize eq : [(x1, bnot b1), (x2, b2)] = L',
  assume L h',
  cases h',
  simp [list.cons_eq_append_iff, list.nil_eq_append_iff] at eq,
  rcases eq with ⟨rfl, ⟨rfl, rfl⟩, ⟨rfl, rfl⟩, rfl⟩, subst_vars,
  simp at h,
  contradiction
end

/-- If `x` and `y` are distinct letters and `w₁ w₂` are words such that `xw₁` reduces to `yw₂`, then
`w₁` reduces to `x⁻¹yw₂`. -/
theorem inv_of_red_of_ne {x1 b1 x2 b2}
  (H1 : (x1, b1) ≠ (x2, b2))
  (H2 : red ((x1, b1) :: L₁) ((x2, b2) :: L₂)) :
  red L₁ ((x1, bnot b1) :: (x2, b2) :: L₂) :=
begin
  have : red ((x1, b1) :: L₁) ([(x2, b2)] ++ L₂), from H2,
  rcases to_append_iff.1 this with ⟨_ | ⟨p, L₃⟩, L₄, eq, h₁, h₂⟩,
  { simp [nil_iff] at h₁, contradiction },
  { cases eq,
    show red (L₃ ++ L₄) ([(x1, bnot b1), (x2, b2)] ++ L₂),
    apply append_append _ h₂,
    have h₁ : red ((x1, bnot b1) :: (x1, b1) :: L₃) [(x1, bnot b1), (x2, b2)],
    { exact cons_cons h₁ },
    have h₂ : red ((x1, bnot b1) :: (x1, b1) :: L₃) L₃,
    { exact step.cons_bnot_rev.to_red },
    rcases church_rosser h₁ h₂ with ⟨L', h₁, h₂⟩,
    rw [red_iff_irreducible H1] at h₁,
    rwa [h₁] at h₂ }
end

theorem step.sublist (H : red.step L₁ L₂) : L₂ <+ L₁ :=
by cases H; simp; constructor; constructor; refl

/-- If `w₁ w₂` are words such that `w₁` reduces to `w₂`, then `w₂` is a sublist of `w₁`. -/
theorem sublist : red L₁ L₂ → L₂ <+ L₁ :=
refl_trans_gen_of_transitive_reflexive
  (λl, list.sublist.refl l) (λa b c hab hbc, list.sublist.trans hbc hab) (λa b, red.step.sublist)

theorem sizeof_of_step : ∀ {L₁ L₂ : list (α × bool)}, step L₁ L₂ → L₂.sizeof < L₁.sizeof
| _ _ (@step.bnot _ L1 L2 x b) :=
  begin
    induction L1 with hd tl ih,
    case list.nil
    { dsimp [list.sizeof],
      have H : 1 + sizeof (x, b) + (1 + sizeof (x, bnot b) + list.sizeof L2)
        = (list.sizeof L2 + 1) + (sizeof (x, b) + sizeof (x, bnot b) + 1),
      { ac_refl },
      rw H,
      exact nat.le_add_right _ _ },
    case list.cons
    { dsimp [list.sizeof],
      exact nat.add_lt_add_left ih _ }
  end

theorem length (h : red L₁ L₂) : ∃ n, L₁.length = L₂.length + 2 * n :=
begin
  induction h with L₂ L₃ h₁₂ h₂₃ ih,
  { exact ⟨0, rfl⟩ },
  { rcases ih with ⟨n, eq⟩,
    existsi (1 + n),
    simp [mul_add, eq, (step.length h₂₃).symm, add_assoc] }
end

theorem antisymm (h₁₂ : red L₁ L₂) : red L₂ L₁ → L₁ = L₂ :=
match L₁, h₁₂.cases_head with
| _,  or.inl rfl            := assume h, rfl
| L₁, or.inr ⟨L₃, h₁₃, h₃₂⟩ := assume h₂₁,
  let ⟨n, eq⟩ := length (h₃₂.trans h₂₁) in
  have list.length L₃ + 0 = list.length L₃ + (2 * n + 2),
    by simpa [(step.length h₁₃).symm, add_comm, add_assoc] using eq,
  (nat.no_confusion $ nat.add_left_cancel this)
end

end red

theorem equivalence_join_red : equivalence (join (@red α)) :=
equivalence_join_refl_trans_gen $ assume a b c hab hac,
(match b, c, red.step.diamond hab hac rfl with
| b, _, or.inl rfl           := ⟨b, by refl, by refl⟩
| b, c, or.inr ⟨d, hbd, hcd⟩ := ⟨d, refl_gen.single hbd, refl_trans_gen.single hcd⟩
end)

theorem join_red_of_step (h : red.step L₁ L₂) : join red L₁ L₂ :=
join_of_single reflexive_refl_trans_gen h.to_red

theorem eqv_gen_step_iff_join_red : eqv_gen red.step L₁ L₂ ↔ join red L₁ L₂ :=
iff.intro
  (assume h,
    have eqv_gen (join red) L₁ L₂ := h.mono (assume a b, join_red_of_step),
    equivalence_join_red.eqv_gen_iff.1 this)
  (join_of_equivalence (eqv_gen.is_equivalence _) $ assume a b,
    refl_trans_gen_of_equivalence (eqv_gen.is_equivalence _) eqv_gen.rel)

end free_group

/-- The free group over a type, i.e. the words formed by the elements of the type and their formal
inverses, quotient by one step reduction. -/
def free_group (α : Type u) : Type u :=
quot $ @free_group.red.step α

namespace free_group

variables {α} {L L₁ L₂ L₃ L₄ : list (α × bool)}

/-- The canonical map from `list (α × bool)` to the free group on `α`. -/
def mk (L) : free_group α := quot.mk red.step L

@[simp] lemma quot_mk_eq_mk : quot.mk red.step L = mk L := rfl

@[simp] lemma quot_lift_mk (β : Type v) (f : list (α × bool) → β)
  (H : ∀ L₁ L₂, red.step L₁ L₂ → f L₁ = f L₂) :
quot.lift f H (mk L) = f L := rfl

@[simp] lemma quot_lift_on_mk (β : Type v) (f : list (α × bool) → β)
  (H : ∀ L₁ L₂, red.step L₁ L₂ → f L₁ = f L₂) :
quot.lift_on (mk L) f H = f L := rfl

@[simp] lemma quot_map_mk (β : Type v) (f : list (α × bool) → list (β × bool))
  (H : (red.step ⇒ red.step) f f) :
quot.map f H (mk L) = mk (f L) := rfl

instance : has_one (free_group α) := ⟨mk []⟩
lemma one_eq_mk : (1 : free_group α) = mk [] := rfl

instance : inhabited (free_group α) := ⟨1⟩

instance : has_mul (free_group α) :=
⟨λ x y, quot.lift_on x
    (λ L₁, quot.lift_on y (λ L₂, mk $ L₁ ++ L₂) (λ L₂ L₃ H, quot.sound $ red.step.append_left H))
    (λ L₁ L₂ H, quot.induction_on y $ λ L₃, quot.sound $ red.step.append_right H)⟩
@[simp] lemma mul_mk : mk L₁ * mk L₂ = mk (L₁ ++ L₂) := rfl

instance : has_inv (free_group α) :=
⟨λx, quot.lift_on x (λ L, mk (L.map $ λ x : α × bool, (x.1, bnot x.2)).reverse)
  (assume a b h, quot.sound $ by cases h; simp)⟩
@[simp] lemma inv_mk : (mk L)⁻¹ = mk (L.map $ λ x : α × bool, (x.1, bnot x.2)).reverse := rfl

instance : group (free_group α) :=
{ mul := (*),
  one := 1,
  inv := has_inv.inv,
  mul_assoc := by rintros ⟨L₁⟩ ⟨L₂⟩ ⟨L₃⟩; simp,
  one_mul := by rintros ⟨L⟩; refl,
  mul_one := by rintros ⟨L⟩; simp [one_eq_mk],
  mul_left_inv := by rintros ⟨L⟩; exact (list.rec_on L rfl $
    λ ⟨x, b⟩ tl ih, eq.trans (quot.sound $ by simp [one_eq_mk]) ih) }

/-- `of` is the canonical injection from the type to the free group over that type by sending each
element to the equivalence class of the letter that is the element. -/
def of (x : α) : free_group α :=
mk [(x, tt)]

theorem red.exact : mk L₁ = mk L₂ ↔ join red L₁ L₂ :=
calc (mk L₁ = mk L₂) ↔ eqv_gen red.step L₁ L₂ : iff.intro (quot.exact _) quot.eqv_gen_sound
  ... ↔ join red L₁ L₂ : eqv_gen_step_iff_join_red

/-- The canonical injection from the type to the free group is an injection. -/
theorem of_injective : function.injective (@of α) :=
λ _ _ H, let ⟨L₁, hx, hy⟩ := red.exact.1 H in
  by simp [red.singleton_iff] at hx hy; cc

section lift

variables {β : Type v} [group β] (f : α → β) {x y : free_group α}

/-- Given `f : α → β` with `β` a group, the canonical map `list (α × bool) → β` -/
def lift.aux : list (α × bool) → β :=
λ L, list.prod $ L.map $ λ x, cond x.2 (f x.1) (f x.1)⁻¹

theorem red.step.lift {f : α → β} (H : red.step L₁ L₂) :
  lift.aux f L₁ = lift.aux f L₂ :=
by cases H with _ _ _ b; cases b; simp [lift.aux]


/-- If `β` is a group, then any function from `α` to `β`
extends uniquely to a group homomorphism from
the free group over `α` to `β` -/
@[simps symm_apply]
def lift : (α → β) ≃ (free_group α →* β) :=
{ to_fun := λ f,
    monoid_hom.mk' (quot.lift (lift.aux f) $ λ L₁ L₂, red.step.lift) $ begin
      rintros ⟨L₁⟩ ⟨L₂⟩, simp [lift.aux],
    end,
  inv_fun := λ g, g ∘ of,
  left_inv := λ f, one_mul _,
  right_inv := λ g, monoid_hom.ext $ begin
    rintros ⟨L⟩,
    apply list.rec_on L,
    { exact g.map_one.symm, },
    { rintros ⟨x, _ | _⟩ t (ih : _ = g (mk t)),
      { show _ = g ((of x)⁻¹ * mk t),
        simpa [lift.aux] using ih },
      { show _ = g (of x * mk t),
        simpa [lift.aux] using ih }, },
  end }
variable {f}

@[simp] lemma lift.mk : lift f (mk L) =
  list.prod (L.map $ λ x, cond x.2 (f x.1) (f x.1)⁻¹) :=
rfl

@[simp] lemma lift.of {x} : lift f (of x) = f x :=
one_mul _

theorem lift.unique (g : free_group α →* β)
  (hg : ∀ x, g (of x) = f x) : ∀{x}, g x = lift f x :=
monoid_hom.congr_fun $ (lift.symm_apply_eq).mp (funext hg : g ∘ of = f)

/-- Two homomorphisms out of a free group are equal if they are equal on generators.

See note [partially-applied ext lemmas]. -/
@[ext]
lemma ext_hom {G : Type*} [group G] (f g : free_group α →* G) (h : ∀ a, f (of a) = g (of a)) :
  f = g :=
lift.symm.injective $ funext h

theorem lift.of_eq (x : free_group α) : lift of x = x :=
monoid_hom.congr_fun (lift.apply_symm_apply (monoid_hom.id _)) x

theorem lift.range_subset {s : subgroup β} (H : set.range f ⊆ s) :
  set.range (lift f) ⊆ s :=
by rintros _ ⟨⟨L⟩, rfl⟩; exact list.rec_on L s.one_mem
(λ ⟨x, b⟩ tl ih, bool.rec_on b
    (by simp at ih ⊢; from s.mul_mem
      (s.inv_mem $ H ⟨x, rfl⟩) ih)
    (by simp at ih ⊢; from s.mul_mem (H ⟨x, rfl⟩) ih))

theorem closure_subset {G : Type*} [group G] {s : set G} {t : subgroup G}
  (h : s ⊆ t) : subgroup.closure s ≤ t :=
begin
  simp only [h, subgroup.closure_le],
end

theorem lift.range_eq_closure :
  set.range (lift f) = subgroup.closure (set.range f) :=
set.subset.antisymm
  (lift.range_subset subgroup.subset_closure)
  begin
    suffices : (subgroup.closure (set.range f)) ≤ monoid_hom.range (lift f),
      simpa,
    rw subgroup.closure_le,
    rintros y ⟨x, hx⟩,
    exact ⟨of x, by simpa⟩
  end

end lift

section map

variables {β : Type v} (f : α → β) {x y : free_group α}

/-- Any function from `α` to `β` extends uniquely
to a group homomorphism from the free group
ver `α` to the free group over `β`. -/
def map : free_group α →* free_group β :=
monoid_hom.mk'
  (quot.map (list.map $ λ x, (f x.1, x.2)) $ λ L₁ L₂ H, by cases H; simp)
  (by { rintros ⟨L₁⟩ ⟨L₂⟩, simp })

variable {f}

@[simp] lemma map.mk : map f (mk L) = mk (L.map (λ x, (f x.1, x.2))) :=
rfl

@[simp] lemma map.id (x : free_group α) : map id x = x :=
by rcases x with ⟨L⟩; simp [list.map_id']

@[simp] lemma map.id' (x : free_group α) : map (λ z, z) x = x := map.id x

theorem map.comp {γ : Type w} (f : α → β) (g : β → γ) (x) :
  map g (map f x) = map (g ∘ f) x :=
by rcases x with ⟨L⟩; simp

@[simp] lemma map.of {x} : map f (of x) = of (f x) := rfl

theorem map.unique (g : free_group α →* free_group β)
  (hg : ∀ x, g (of x) = of (f x)) : ∀{x}, g x = map f x :=
by rintros ⟨L⟩; exact list.rec_on L g.map_one
(λ ⟨x, b⟩ t (ih : g (mk t) = map f (mk t)), bool.rec_on b
  (show g ((of x)⁻¹ * mk t) = map f ((of x)⁻¹ * mk t),
     by simp [g.map_mul, g.map_inv, hg, ih])
  (show g (of x * mk t) = map f (of x * mk t),
     by simp [g.map_mul, hg, ih]))

<<<<<<< HEAD
/-- Equivalent types give rise to equivalent free groups.

The converse can be found in `group_theory.free_abelian_group_finsupp`,
as `equiv.of_free_group_equiv`
 -/
def free_group_congr {α β} (e : α ≃ β) : free_group α ≃ free_group β :=
⟨map e, map e.symm,
 λ x, by simp [function.comp, map.comp],
 λ x, by simp [function.comp, map.comp]⟩

=======
>>>>>>> ddf26105
theorem map_eq_lift : map f x = lift (of ∘ f) x :=
eq.symm $ map.unique _ $ λ x, by simp

/-- Equivalent types give rise to multiplicatively equivalent free groups. -/
@[simps apply]
def free_group_congr {α β} (e : α ≃ β) : free_group α ≃* free_group β :=
{ to_fun := map e, inv_fun := map e.symm,
  left_inv := λ x, by simp [function.comp, map.comp],
  right_inv := λ x, by simp [function.comp, map.comp],
  map_mul' := monoid_hom.map_mul _ }

@[simp] lemma free_group_congr_refl : free_group_congr (equiv.refl α) = mul_equiv.refl _ :=
mul_equiv.ext map.id

@[simp] lemma free_group_congr_symm {α β} (e : α ≃ β) :
  (free_group_congr e).symm = free_group_congr e.symm :=
rfl

lemma free_group_congr_trans {α β γ} (e : α ≃ β) (f : β ≃ γ) :
  (free_group_congr e).trans (free_group_congr f) = free_group_congr (e.trans f) :=
mul_equiv.ext $ map.comp _ _

end map

section prod

variables [group α] (x y : free_group α)

/-- If `α` is a group, then any function from `α` to `α`
extends uniquely to a homomorphism from the
free group over `α` to `α`. This is the multiplicative
version of `sum`. -/
def prod : free_group α →* α := lift id

variables {x y}

@[simp] lemma prod_mk :
  prod (mk L) = list.prod (L.map $ λ x, cond x.2 x.1 x.1⁻¹) :=
rfl

@[simp] lemma prod.of {x : α} : prod (of x) = x :=
lift.of

lemma prod.unique (g : free_group α →* α)
  (hg : ∀ x, g (of x) = x) {x} :
  g x = prod x :=
lift.unique g hg

end prod

theorem lift_eq_prod_map {β : Type v} [group β] {f : α → β} {x} :
  lift f x = prod (map f x) :=
begin
  rw ←lift.unique (prod.comp (map f)),
  { refl },
  { simp }
end

section sum

variables [add_group α] (x y : free_group α)

/-- If `α` is a group, then any function from `α` to `α`
extends uniquely to a homomorphism from the
free group over `α` to `α`. This is the additive
version of `prod`. -/
def sum : α :=
@prod (multiplicative _) _ x

variables {x y}

@[simp] lemma sum_mk :
  sum (mk L) = list.sum (L.map $ λ x, cond x.2 x.1 (-x.1)) :=
rfl

@[simp] lemma sum.of {x : α} : sum (of x) = x :=
prod.of

-- note: there are no bundled homs with different notation in the domain and codomain, so we copy
-- these manually
@[simp] lemma sum.map_mul : sum (x * y) = sum x + sum y :=
(@prod (multiplicative _) _).map_mul _ _

@[simp] lemma sum.map_one : sum (1:free_group α) = 0 :=
(@prod (multiplicative _) _).map_one

@[simp] lemma sum.map_inv : sum x⁻¹ = -sum x :=
(@prod (multiplicative _) _).map_inv _

end sum

/-- The bijection between the free group on the empty type, and a type with one element. -/
def free_group_empty_equiv_unit : free_group empty ≃ unit :=
{ to_fun    := λ _, (),
  inv_fun   := λ _, 1,
  left_inv  := by rintros ⟨_ | ⟨⟨⟨⟩, _⟩, _⟩⟩; refl,
  right_inv := λ ⟨⟩, rfl }

/-- The bijection between the free group on a singleton, and the integers. -/
def free_group_unit_equiv_int : free_group unit ≃ ℤ :=
{ to_fun    := λ x,
   sum begin revert x, apply monoid_hom.to_fun,
    apply map (λ _, (1 : ℤ)),
  end,
  inv_fun   := λ x, of () ^ x,
  left_inv  :=
  begin
    rintros ⟨L⟩,
    refine list.rec_on L rfl _,
    exact (λ ⟨⟨⟩, b⟩ tl ih, by cases b; simp [zpow_add] at ih ⊢; rw ih; refl),
  end,
  right_inv :=
    λ x, int.induction_on x (by simp)
    (λ i ih, by simp at ih; simp [zpow_add, ih])
    (λ i ih, by simp at ih; simp [zpow_add, ih, sub_eq_add_neg, -int.add_neg_one]) }

section category

variables {β : Type u}

instance : monad free_group.{u} :=
{ pure := λ α, of,
  map := λ α β f, (map f),
  bind := λ α β x f, lift f x }

@[elab_as_eliminator]
protected theorem induction_on
  {C : free_group α → Prop}
  (z : free_group α)
  (C1 : C 1)
  (Cp : ∀ x, C $ pure x)
  (Ci : ∀ x, C (pure x) → C (pure x)⁻¹)
  (Cm : ∀ x y, C x → C y → C (x * y)) : C z :=
quot.induction_on z $ λ L, list.rec_on L C1 $ λ ⟨x, b⟩ tl ih,
bool.rec_on b (Cm _ _ (Ci _ $ Cp x) ih) (Cm _ _ (Cp x) ih)

@[simp] lemma map_pure (f : α → β) (x : α) : f <$> (pure x : free_group α) = pure (f x) :=
map.of

@[simp] lemma map_one (f : α → β) : f <$> (1 : free_group α) = 1 :=
(map f).map_one

@[simp] lemma map_mul (f : α → β) (x y : free_group α) : f <$> (x * y) = f <$> x * f <$> y :=
(map f).map_mul x y

@[simp] lemma map_inv (f : α → β) (x : free_group α) : f <$> (x⁻¹) = (f <$> x)⁻¹ :=
(map f).map_inv x

@[simp] lemma pure_bind (f : α → free_group β) (x) : pure x >>= f = f x :=
lift.of

@[simp] lemma one_bind (f : α → free_group β) : 1 >>= f = 1 :=
(lift f).map_one

@[simp] lemma mul_bind (f : α → free_group β) (x y : free_group α) :
  x * y >>= f = (x >>= f) * (y >>= f) :=
(lift f).map_mul _ _

@[simp] lemma inv_bind (f : α → free_group β) (x : free_group α) : x⁻¹ >>= f = (x >>= f)⁻¹ :=
(lift f).map_inv _

instance : is_lawful_monad free_group.{u} :=
{ id_map := λ α x, free_group.induction_on x (map_one id) (λ x, map_pure id x)
    (λ x ih, by rw [map_inv, ih]) (λ x y ihx ihy, by rw [map_mul, ihx, ihy]),
  pure_bind := λ α β x f, pure_bind f x,
  bind_assoc := λ α β γ x f g, free_group.induction_on x
    (by iterate 3 { rw one_bind }) (λ x, by iterate 2 { rw pure_bind })
    (λ x ih, by iterate 3 { rw inv_bind }; rw ih)
    (λ x y ihx ihy, by iterate 3 { rw mul_bind }; rw [ihx, ihy]),
  bind_pure_comp_eq_map := λ α β f x, free_group.induction_on x
    (by rw [one_bind, map_one]) (λ x, by rw [pure_bind, map_pure])
    (λ x ih, by rw [inv_bind, map_inv, ih]) (λ x y ihx ihy, by rw [mul_bind, map_mul, ihx, ihy]) }

end category

section reduce

variable [decidable_eq α]

/-- The maximal reduction of a word. It is computable
iff `α` has decidable equality. -/
def reduce (L : list (α × bool)) : list (α × bool) :=
list.rec_on L [] $ λ hd1 tl1 ih,
list.cases_on ih [hd1] $ λ hd2 tl2,
if hd1.1 = hd2.1 ∧ hd1.2 = bnot hd2.2 then tl2
else hd1 :: hd2 :: tl2

@[simp] lemma reduce.cons (x) : reduce (x :: L) =
  list.cases_on (reduce L) [x] (λ hd tl,
  if x.1 = hd.1 ∧ x.2 = bnot hd.2 then tl
  else x :: hd :: tl) := rfl

/-- The first theorem that characterises the function
`reduce`: a word reduces to its maximal reduction. -/
theorem reduce.red : red L (reduce L) :=
begin
  induction L with hd1 tl1 ih,
  case list.nil
  { constructor },
  case list.cons
  { dsimp,
    revert ih,
    generalize htl : reduce tl1 = TL,
    intro ih,
    cases TL with hd2 tl2,
    case list.nil
    { exact red.cons_cons ih },
    case list.cons
    { dsimp,
      by_cases h : hd1.fst = hd2.fst ∧ hd1.snd = bnot (hd2.snd),
      { rw [if_pos h],
        transitivity,
        { exact red.cons_cons ih },
        { cases hd1, cases hd2, cases h,
          dsimp at *, subst_vars,
          exact red.step.cons_bnot_rev.to_red } },
      { rw [if_neg h],
        exact red.cons_cons ih } } }
end

theorem reduce.not {p : Prop} :
  ∀ {L₁ L₂ L₃ : list (α × bool)} {x b}, reduce L₁ = L₂ ++ (x, b) :: (x, bnot b) :: L₃ → p
| [] L2 L3 _ _ := λ h, by cases L2; injections
| ((x,b)::L1) L2 L3 x' b' := begin
  dsimp,
  cases r : reduce L1,
  { dsimp, intro h,
    have := congr_arg list.length h,
    simp [-add_comm] at this,
    exact absurd this dec_trivial },
  cases hd with y c,
  by_cases x = y ∧ b = bnot c; simp [h]; intro H,
  { rw H at r,
    exact @reduce.not L1 ((y,c)::L2) L3 x' b' r },
  rcases L2 with _|⟨a, L2⟩,
  { injections, subst_vars,
    simp at h, cc },
  { refine @reduce.not L1 L2 L3 x' b' _,
    injection H with _ H,
    rw [r, H], refl }
end

/-- The second theorem that characterises the
function `reduce`: the maximal reduction of a word
only reduces to itself. -/
theorem reduce.min (H : red (reduce L₁) L₂) : reduce L₁ = L₂ :=
begin
  induction H with L1 L' L2 H1 H2 ih,
  { refl },
  { cases H1 with L4 L5 x b,
    exact reduce.not H2 }
end

/-- `reduce` is idempotent, i.e. the maximal reduction
of the maximal reduction of a word is the maximal
reduction of the word. -/
theorem reduce.idem : reduce (reduce L) = reduce L :=
eq.symm $ reduce.min reduce.red

theorem reduce.step.eq (H : red.step L₁ L₂) : reduce L₁ = reduce L₂ :=
let ⟨L₃, HR13, HR23⟩ := red.church_rosser reduce.red (reduce.red.head H) in
(reduce.min HR13).trans (reduce.min HR23).symm

/-- If a word reduces to another word, then they have
a common maximal reduction. -/
theorem reduce.eq_of_red (H : red L₁ L₂) : reduce L₁ = reduce L₂ :=
let ⟨L₃, HR13, HR23⟩ := red.church_rosser reduce.red (red.trans H reduce.red) in
(reduce.min HR13).trans (reduce.min HR23).symm

/-- If two words correspond to the same element in
the free group, then they have a common maximal
reduction. This is the proof that the function that
sends an element of the free group to its maximal
reduction is well-defined. -/
theorem reduce.sound (H : mk L₁ = mk L₂) : reduce L₁ = reduce L₂ :=
let ⟨L₃, H13, H23⟩ := red.exact.1 H in
(reduce.eq_of_red H13).trans (reduce.eq_of_red H23).symm

/-- If two words have a common maximal reduction,
then they correspond to the same element in the free group. -/
theorem reduce.exact (H : reduce L₁ = reduce L₂) : mk L₁ = mk L₂ :=
red.exact.2 ⟨reduce L₂, H ▸ reduce.red, reduce.red⟩

/-- A word and its maximal reduction correspond to
the same element of the free group. -/
theorem reduce.self : mk (reduce L) = mk L :=
reduce.exact reduce.idem

/-- If words `w₁ w₂` are such that `w₁` reduces to `w₂`,
then `w₂` reduces to the maximal reduction of `w₁`. -/
theorem reduce.rev (H : red L₁ L₂) : red L₂ (reduce L₁) :=
(reduce.eq_of_red H).symm ▸ reduce.red

/-- The function that sends an element of the free
group to its maximal reduction. -/
def to_word : free_group α → list (α × bool) :=
quot.lift reduce $ λ L₁ L₂ H, reduce.step.eq H

lemma to_word.mk : ∀{x : free_group α}, mk (to_word x) = x :=
by rintros ⟨L⟩; exact reduce.self

lemma to_word.inj : ∀(x y : free_group α), to_word x = to_word y → x = y :=
by rintros ⟨L₁⟩ ⟨L₂⟩; exact reduce.exact

/-- Constructive Church-Rosser theorem (compare `church_rosser`). -/
def reduce.church_rosser (H12 : red L₁ L₂) (H13 : red L₁ L₃) :
  { L₄ // red L₂ L₄ ∧ red L₃ L₄ } :=
⟨reduce L₁, reduce.rev H12, reduce.rev H13⟩

instance : decidable_eq (free_group α) :=
function.injective.decidable_eq to_word.inj

instance red.decidable_rel : decidable_rel (@red α)
| [] []          := is_true red.refl
| [] (hd2::tl2)  := is_false $ λ H, list.no_confusion (red.nil_iff.1 H)
| ((x,b)::tl) [] := match red.decidable_rel tl [(x, bnot b)] with
  | is_true H  := is_true $ red.trans (red.cons_cons H) $
    (@red.step.bnot _ [] [] _ _).to_red
  | is_false H := is_false $ λ H2, H $ red.cons_nil_iff_singleton.1 H2
  end
| ((x1,b1)::tl1) ((x2,b2)::tl2) := if h : (x1, b1) = (x2, b2)
  then match red.decidable_rel tl1 tl2 with
    | is_true H  := is_true $ h ▸ red.cons_cons H
    | is_false H := is_false $ λ H2, H $ h ▸ (red.cons_cons_iff _).1 $ H2
    end
  else match red.decidable_rel tl1 ((x1,bnot b1)::(x2,b2)::tl2) with
    | is_true H  := is_true $ (red.cons_cons H).tail red.step.cons_bnot
    | is_false H := is_false $ λ H2, H $ red.inv_of_red_of_ne h H2
    end

/-- A list containing every word that `w₁` reduces to. -/
def red.enum (L₁ : list (α × bool)) : list (list (α × bool)) :=
list.filter (λ L₂, red L₁ L₂) (list.sublists L₁)

theorem red.enum.sound (H : L₂ ∈ red.enum L₁) : red L₁ L₂ :=
list.of_mem_filter H

theorem red.enum.complete (H : red L₁ L₂) : L₂ ∈ red.enum L₁ :=
list.mem_filter_of_mem (list.mem_sublists.2 $ red.sublist H) H

instance : fintype { L₂ // red L₁ L₂ } :=
fintype.subtype (list.to_finset $ red.enum L₁) $
λ L₂, ⟨λ H, red.enum.sound $ list.mem_to_finset.1 H,
  λ H, list.mem_to_finset.2 $ red.enum.complete H⟩

end reduce

end free_group<|MERGE_RESOLUTION|>--- conflicted
+++ resolved
@@ -520,23 +520,14 @@
   (show g (of x * mk t) = map f (of x * mk t),
      by simp [g.map_mul, hg, ih]))
 
-<<<<<<< HEAD
-/-- Equivalent types give rise to equivalent free groups.
+theorem map_eq_lift : map f x = lift (of ∘ f) x :=
+eq.symm $ map.unique _ $ λ x, by simp
+
+/-- Equivalent types give rise to multiplicatively equivalent free groups.
 
 The converse can be found in `group_theory.free_abelian_group_finsupp`,
 as `equiv.of_free_group_equiv`
  -/
-def free_group_congr {α β} (e : α ≃ β) : free_group α ≃ free_group β :=
-⟨map e, map e.symm,
- λ x, by simp [function.comp, map.comp],
- λ x, by simp [function.comp, map.comp]⟩
-
-=======
->>>>>>> ddf26105
-theorem map_eq_lift : map f x = lift (of ∘ f) x :=
-eq.symm $ map.unique _ $ λ x, by simp
-
-/-- Equivalent types give rise to multiplicatively equivalent free groups. -/
 @[simps apply]
 def free_group_congr {α β} (e : α ≃ β) : free_group α ≃* free_group β :=
 { to_fun := map e, inv_fun := map e.symm,
