/-
Copyright (c) 2021 Kevin Buzzard. All rights reserved.
Released under Apache 2.0 license as described in the file LICENSE.
Authors: Kevin Buzzard, Ines Wright, Joachim Breitner
-/

import group_theory.general_commutator
import group_theory.quotient_group
import group_theory.solvable
import group_theory.p_group
import group_theory.sylow
import data.nat.factorization
<<<<<<< HEAD
import tactic.tfae
=======
>>>>>>> 1186694c

/-!

# Nilpotent groups

An API for nilpotent groups, that is, groups for which the upper central series
reaches `⊤`.

## Main definitions

Recall that if `H K : subgroup G` then `⁅H, K⁆ : subgroup G` is the subgroup of `G` generated
by the commutators `hkh⁻¹k⁻¹`. Recall also Lean's conventions that `⊤` denotes the
subgroup `G` of `G`, and `⊥` denotes the trivial subgroup `{1}`.

* `upper_central_series G : ℕ → subgroup G` : the upper central series of a group `G`.
     This is an increasing sequence of normal subgroups `H n` of `G` with `H 0 = ⊥` and
     `H (n + 1) / H n` is the centre of `G / H n`.
* `lower_central_series G : ℕ → subgroup G` : the lower central series of a group `G`.
     This is a decreasing sequence of normal subgroups `H n` of `G` with `H 0 = ⊤` and
     `H (n + 1) = ⁅H n, G⁆`.
* `is_nilpotent` : A group G is nilpotent if its upper central series reaches `⊤`, or
    equivalently if its lower central series reaches `⊥`.
* `nilpotency_class` : the length of the upper central series of a nilpotent group.
* `is_ascending_central_series (H : ℕ → subgroup G) : Prop` and
* `is_descending_central_series (H : ℕ → subgroup G) : Prop` : Note that in the literature
    a "central series" for a group is usually defined to be a *finite* sequence of normal subgroups
    `H 0`, `H 1`, ..., starting at `⊤`, finishing at `⊥`, and with each `H n / H (n + 1)`
    central in `G / H (n + 1)`. In this formalisation it is convenient to have two weaker predicates
    on an infinite sequence of subgroups `H n` of `G`: we say a sequence is a *descending central
    series* if it starts at `G` and `⁅H n, ⊤⁆ ⊆ H (n + 1)` for all `n`. Note that this series
    may not terminate at `⊥`, and the `H i` need not be normal. Similarly a sequence is an
    *ascending central series* if `H 0 = ⊥` and `⁅H (n + 1), ⊤⁆ ⊆ H n` for all `n`, again with no
    requirement that the series reaches `⊤` or that the `H i` are normal.

## Main theorems

`G` is *defined* to be nilpotent if the upper central series reaches `⊤`.
* `nilpotent_iff_finite_ascending_central_series` : `G` is nilpotent iff some ascending central
    series reaches `⊤`.
* `nilpotent_iff_finite_descending_central_series` : `G` is nilpotent iff some descending central
    series reaches `⊥`.
* `nilpotent_iff_lower` : `G` is nilpotent iff the lower central series reaches `⊥`.
* The `nilpotency_class` can likeways be obtained from these equivalent
  definitions, see `least_ascending_central_series_length_eq_nilpotency_class`,
  `least_descending_central_series_length_eq_nilpotency_class` and
  `lower_central_series_length_eq_nilpotency_class`.
* If `G` is nilpotent, then so are its subgroups, images, quotients and preimages.
  Binary and finite products of nilpotent groups are nilpotent.
  Infinite products are nilpotent if their nilpotent class is bounded.
  Corresponding lemmas about the `nilpotency_class` are provided.
* The `nilpotency_class` of `G ⧸ center G` is given explicitly, and an induction principle
  is derived from that.
* `is_nilpotent.to_is_solvable`: If `G` is nilpotent, it is solvable.


## Warning

A "central series" is usually defined to be a finite sequence of normal subgroups going
from `⊥` to `⊤` with the property that each subquotient is contained within the centre of
the associated quotient of `G`. This means that if `G` is not nilpotent, then
none of what we have called `upper_central_series G`, `lower_central_series G` or
the sequences satisfying `is_ascending_central_series` or `is_descending_central_series`
are actually central series. Note that the fact that the upper and lower central series
are not central series if `G` is not nilpotent is a standard abuse of notation.

-/

open subgroup

section with_group

variables {G : Type*} [group G] (H : subgroup G) [normal H]

/-- If `H` is a normal subgroup of `G`, then the set `{x : G | ∀ y : G, x*y*x⁻¹*y⁻¹ ∈ H}`
is a subgroup of `G` (because it is the preimage in `G` of the centre of the
quotient group `G/H`.)
-/
def upper_central_series_step : subgroup G :=
{ carrier := {x : G | ∀ y : G, x * y * x⁻¹ * y⁻¹ ∈ H},
  one_mem' := λ y, by simp [subgroup.one_mem],
  mul_mem' := λ a b ha hb y, begin
    convert subgroup.mul_mem _ (ha (b * y * b⁻¹)) (hb y) using 1,
    group,
  end,
  inv_mem' := λ x hx y, begin
    specialize hx y⁻¹,
    rw [mul_assoc, inv_inv] at ⊢ hx,
    exact subgroup.normal.mem_comm infer_instance hx,
  end }

lemma mem_upper_central_series_step (x : G) :
  x ∈ upper_central_series_step H ↔ ∀ y, x * y * x⁻¹ * y⁻¹ ∈ H := iff.rfl

open quotient_group

/-- The proof that `upper_central_series_step H` is the preimage of the centre of `G/H` under
the canonical surjection. -/
lemma upper_central_series_step_eq_comap_center :
  upper_central_series_step H = subgroup.comap (mk' H) (center (G ⧸ H)) :=
begin
  ext,
  rw [mem_comap, mem_center_iff, forall_coe],
  apply forall_congr,
  intro y,
  rw [coe_mk', ←quotient_group.coe_mul, ←quotient_group.coe_mul, eq_comm, eq_iff_div_mem,
    div_eq_mul_inv, mul_inv_rev, mul_assoc],
end

instance : normal (upper_central_series_step H) :=
begin
  rw upper_central_series_step_eq_comap_center,
  apply_instance,
end

variable (G)

/-- An auxiliary type-theoretic definition defining both the upper central series of
a group, and a proof that it is normal, all in one go. -/
def upper_central_series_aux : ℕ → Σ' (H : subgroup G), normal H
| 0 := ⟨⊥, infer_instance⟩
| (n + 1) := let un := upper_central_series_aux n, un_normal := un.2 in
   by exactI ⟨upper_central_series_step un.1, infer_instance⟩

/-- `upper_central_series G n` is the `n`th term in the upper central series of `G`. -/
def upper_central_series (n : ℕ) : subgroup G := (upper_central_series_aux G n).1

instance (n : ℕ) : normal (upper_central_series G n) := (upper_central_series_aux G n).2

@[simp] lemma upper_central_series_zero : upper_central_series G 0 = ⊥ := rfl

@[simp] lemma upper_central_series_one : upper_central_series G 1 = center G :=
begin
  ext,
  simp only [upper_central_series, upper_central_series_aux, upper_central_series_step, center,
    set.center, mem_mk, mem_bot, set.mem_set_of_eq],
  exact forall_congr (λ y, by rw [mul_inv_eq_one, mul_inv_eq_iff_eq_mul, eq_comm]),
end

/-- The `n+1`st term of the upper central series `H i` has underlying set equal to the `x` such
that `⁅x,G⁆ ⊆ H n`-/
lemma mem_upper_central_series_succ_iff (n : ℕ) (x : G) :
  x ∈ upper_central_series G (n + 1) ↔
  ∀ y : G, x * y * x⁻¹ * y⁻¹ ∈ upper_central_series G n := iff.rfl

-- is_nilpotent is already defined in the root namespace (for elements of rings).
/-- A group `G` is nilpotent if its upper central series is eventually `G`. -/
class group.is_nilpotent (G : Type*) [group G] : Prop :=
(nilpotent [] : ∃ n : ℕ, upper_central_series G n = ⊤)

open group

variable {G}

/-- A sequence of subgroups of `G` is an ascending central series if `H 0` is trivial and
  `⁅H (n + 1), G⁆ ⊆ H n` for all `n`. Note that we do not require that `H n = G` for some `n`. -/
def is_ascending_central_series (H : ℕ → subgroup G) : Prop :=
  H 0 = ⊥ ∧ ∀ (x : G) (n : ℕ), x ∈ H (n + 1) → ∀ g, x * g * x⁻¹ * g⁻¹ ∈ H n

/-- A sequence of subgroups of `G` is a descending central series if `H 0` is `G` and
  `⁅H n, G⁆ ⊆ H (n + 1)` for all `n`. Note that we do not requre that `H n = {1}` for some `n`. -/
def is_descending_central_series (H : ℕ → subgroup G) := H 0 = ⊤ ∧
  ∀ (x : G) (n : ℕ), x ∈ H n → ∀ g, x * g * x⁻¹ * g⁻¹ ∈ H (n + 1)

/-- Any ascending central series for a group is bounded above by the upper central series. -/
lemma ascending_central_series_le_upper (H : ℕ → subgroup G) (hH : is_ascending_central_series H) :
  ∀ n : ℕ, H n ≤ upper_central_series G n
| 0 := hH.1.symm ▸ le_refl ⊥
| (n + 1) := begin
  intros x hx,
  rw mem_upper_central_series_succ_iff,
  exact λ y, ascending_central_series_le_upper n (hH.2 x n hx y),
end

variable (G)

/-- The upper central series of a group is an ascending central series. -/
lemma upper_central_series_is_ascending_central_series :
  is_ascending_central_series (upper_central_series G) :=
⟨rfl, λ x n h, h⟩

lemma upper_central_series_mono : monotone (upper_central_series G) :=
begin
  refine monotone_nat_of_le_succ _,
  intros n x hx y,
  rw [mul_assoc, mul_assoc, ← mul_assoc y x⁻¹ y⁻¹],
  exact mul_mem (upper_central_series G n) hx
    (normal.conj_mem (upper_central_series.subgroup.normal G n) x⁻¹ (inv_mem _ hx) y),
end

/-- A group `G` is nilpotent iff there exists an ascending central series which reaches `G` in
  finitely many steps. -/
theorem nilpotent_iff_finite_ascending_central_series :
  is_nilpotent G ↔ ∃ n : ℕ, ∃ H : ℕ → subgroup G, is_ascending_central_series H ∧ H n = ⊤ :=
begin
  split,
  { rintro ⟨n, nH⟩,
    refine ⟨_, _, upper_central_series_is_ascending_central_series G, nH⟩ },
  { rintro ⟨n, H, hH, hn⟩,
    use n,
    rw [eq_top_iff, ←hn],
    exact ascending_central_series_le_upper H hH n }
end

lemma is_decending_rev_series_of_is_ascending
  {H: ℕ → subgroup G} {n : ℕ} (hn : H n = ⊤) (hasc : is_ascending_central_series H) :
  is_descending_central_series (λ (m : ℕ), H (n - m)) :=
begin
  cases hasc with h0 hH,
  refine ⟨hn, λ x m hx g, _⟩,
  dsimp at hx,
  by_cases hm : n ≤ m,
  { rw [tsub_eq_zero_of_le hm, h0, subgroup.mem_bot] at hx,
    subst hx,
    convert subgroup.one_mem _,
    group },
  { push_neg at hm,
    apply hH,
    convert hx,
    rw [tsub_add_eq_add_tsub (nat.succ_le_of_lt hm), nat.succ_sub_succ] },
end

lemma is_ascending_rev_series_of_is_descending
  {H: ℕ → subgroup G} {n : ℕ} (hn : H n = ⊥) (hdesc : is_descending_central_series H) :
  is_ascending_central_series (λ (m : ℕ), H (n - m)) :=
begin
  cases hdesc with h0 hH,
  refine ⟨hn, λ x m hx g, _⟩,
  dsimp only at hx ⊢,
  by_cases hm : n ≤ m,
  { have hnm : n - m = 0 := tsub_eq_zero_iff_le.mpr hm,
    rw [hnm, h0],
    exact mem_top _ },
  { push_neg at hm,
    convert hH x _ hx g,
    rw [tsub_add_eq_add_tsub (nat.succ_le_of_lt hm), nat.succ_sub_succ] },
end

/-- A group `G` is nilpotent iff there exists a descending central series which reaches the
  trivial group in a finite time. -/
theorem nilpotent_iff_finite_descending_central_series :
  is_nilpotent G ↔ ∃ n : ℕ, ∃ H : ℕ → subgroup G, is_descending_central_series H ∧ H n = ⊥ :=
begin
  rw nilpotent_iff_finite_ascending_central_series,
  split,
  { rintro ⟨n, H, hH, hn⟩,
    refine ⟨n, λ m, H (n - m), is_decending_rev_series_of_is_ascending G hn hH, _⟩,
    rw tsub_self,
    exact hH.1 },
  { rintro ⟨n, H, hH, hn⟩,
    refine ⟨n, λ m, H (n - m), is_ascending_rev_series_of_is_descending G hn hH, _⟩,
    rw tsub_self,
    exact hH.1 },
end

/-- The lower central series of a group `G` is a sequence `H n` of subgroups of `G`, defined
  by `H 0` is all of `G` and for `n≥1`, `H (n + 1) = ⁅H n, G⁆` -/
def lower_central_series (G : Type*) [group G] : ℕ → subgroup G
| 0 := ⊤
| (n+1) := ⁅lower_central_series n, ⊤⁆

variable {G}

@[simp] lemma lower_central_series_zero : lower_central_series G 0 = ⊤ := rfl

@[simp] lemma lower_central_series_one : lower_central_series G 1 = commutator G := rfl

lemma mem_lower_central_series_succ_iff (n : ℕ) (q : G) :
  q ∈ lower_central_series G (n + 1) ↔
  q ∈ closure {x | ∃ (p ∈ lower_central_series G n) (q ∈ (⊤ : subgroup G)), p * q * p⁻¹ * q⁻¹ = x}
:= iff.rfl

lemma lower_central_series_succ (n : ℕ) :
  lower_central_series G (n + 1) =
  closure {x | ∃ (p ∈ lower_central_series G n) (q ∈ (⊤ : subgroup G)), p * q * p⁻¹ * q⁻¹ = x} :=
rfl

instance (n : ℕ) : normal (lower_central_series G n) :=
begin
  induction n with d hd,
  { exact (⊤ : subgroup G).normal_of_characteristic },
  { exactI general_commutator_normal (lower_central_series G d) ⊤ },
end

lemma lower_central_series_antitone :
  antitone (lower_central_series G) :=
begin
  refine antitone_nat_of_succ_le (λ n x hx, _),
  simp only [mem_lower_central_series_succ_iff, exists_prop, mem_top, exists_true_left, true_and]
    at hx,
  refine closure_induction hx _ (subgroup.one_mem _) (@subgroup.mul_mem _ _ _)
    (@subgroup.inv_mem _ _ _),
  rintros y ⟨z, hz, a, ha⟩,
  rw [← ha, mul_assoc, mul_assoc, ← mul_assoc a z⁻¹ a⁻¹],
  exact mul_mem (lower_central_series G n) hz
    (normal.conj_mem (lower_central_series.subgroup.normal n) z⁻¹ (inv_mem _ hz) a),
end

/-- The lower central series of a group is a descending central series. -/
theorem lower_central_series_is_descending_central_series :
  is_descending_central_series (lower_central_series G) :=
begin
  split, refl,
  intros x n hxn g,
  exact general_commutator_containment _ _ hxn (subgroup.mem_top g),
end

/-- Any descending central series for a group is bounded below by the lower central series. -/
lemma descending_central_series_ge_lower (H : ℕ → subgroup G)
  (hH : is_descending_central_series H) : ∀ n : ℕ, lower_central_series G n ≤ H n
| 0 := hH.1.symm ▸ le_refl ⊤
| (n + 1) := begin
  specialize descending_central_series_ge_lower n,
  apply (general_commutator_le _ _ _).2,
  intros x hx q _,
  exact hH.2 x n (descending_central_series_ge_lower hx) q,
end

/-- A group is nilpotent if and only if its lower central series eventually reaches
  the trivial subgroup. -/
theorem nilpotent_iff_lower_central_series : is_nilpotent G ↔ ∃ n, lower_central_series G n = ⊥ :=
begin
  rw nilpotent_iff_finite_descending_central_series,
  split,
  { rintro ⟨n, H, ⟨h0, hs⟩, hn⟩,
    use n,
    rw [eq_bot_iff, ←hn],
    exact descending_central_series_ge_lower H ⟨h0, hs⟩ n },
  { rintro ⟨n, hn⟩,
    exact ⟨n, lower_central_series G, lower_central_series_is_descending_central_series, hn⟩ },
end

section classical

open_locale classical

variables [hG : is_nilpotent G]
include hG

variable (G)

/-- The nilpotency class of a nilpotent group is the smallest natural `n` such that
the `n`'th term of the upper central series is `G`. -/
noncomputable def group.nilpotency_class : ℕ :=
nat.find (is_nilpotent.nilpotent G)

variable {G}

@[simp]
lemma upper_central_series_nilpotency_class :
  upper_central_series G (group.nilpotency_class G) = ⊤ :=
nat.find_spec (is_nilpotent.nilpotent G)

lemma upper_central_series_eq_top_iff_nilpotency_class_le {n : ℕ} :
  (upper_central_series G n = ⊤) ↔ (group.nilpotency_class G ≤ n) :=
begin
  split,
  { intro h,
    exact (nat.find_le h), },
  { intro h,
    apply eq_top_iff.mpr,
    rw ← upper_central_series_nilpotency_class,
    exact (upper_central_series_mono _ h), }
end

/-- The nilpotency class of a nilpotent `G` is equal to the smallest `n` for which an ascending
central series reaches `G` in its `n`'th term. -/
lemma least_ascending_central_series_length_eq_nilpotency_class :
  nat.find ((nilpotent_iff_finite_ascending_central_series G).mp hG) = group.nilpotency_class G :=
begin
  refine le_antisymm (nat.find_mono _) (nat.find_mono _),
  { intros n hn,
    exact ⟨upper_central_series G, upper_central_series_is_ascending_central_series G, hn ⟩, },
  { rintros n ⟨H, ⟨hH, hn⟩⟩,
    rw [←top_le_iff, ←hn],
    exact ascending_central_series_le_upper H hH n, }
end

/-- The nilpotency class of a nilpotent `G` is equal to the smallest `n` for which the descending
central series reaches `⊥` in its `n`'th term. -/
lemma least_descending_central_series_length_eq_nilpotency_class :
  nat.find ((nilpotent_iff_finite_descending_central_series G).mp hG) = group.nilpotency_class G :=
begin
  rw ← least_ascending_central_series_length_eq_nilpotency_class,
  refine le_antisymm (nat.find_mono _) (nat.find_mono _),
  { rintros n ⟨H, ⟨hH, hn⟩⟩,
    refine ⟨(λ m, H (n - m)), is_decending_rev_series_of_is_ascending G hn hH, _⟩,
    rw tsub_self,
    exact hH.1 },
  { rintros n ⟨H, ⟨hH, hn⟩⟩,
    refine ⟨(λ m, H (n - m)), is_ascending_rev_series_of_is_descending G hn hH, _⟩,
    rw tsub_self,
    exact hH.1 },
end

/-- The nilpotency class of a nilpotent `G` is equal to the length of the lower central series. -/
lemma lower_central_series_length_eq_nilpotency_class :
  nat.find (nilpotent_iff_lower_central_series.mp hG) = @group.nilpotency_class G _ _ :=
begin
  rw ← least_descending_central_series_length_eq_nilpotency_class,
  refine le_antisymm (nat.find_mono _) (nat.find_mono _),
  { rintros n ⟨H, ⟨hH, hn⟩⟩,
    rw [←le_bot_iff, ←hn],
    exact (descending_central_series_ge_lower H hH n), },
  { rintros n h,
    exact ⟨lower_central_series G, ⟨lower_central_series_is_descending_central_series, h⟩⟩ },
end

@[simp]
lemma lower_central_series_nilpotency_class :
  lower_central_series G (group.nilpotency_class G) = ⊥ :=
begin
  rw ← lower_central_series_length_eq_nilpotency_class,
  exact (nat.find_spec (nilpotent_iff_lower_central_series.mp _))
end

lemma lower_central_series_eq_bot_iff_nilpotency_class_le {n : ℕ} :
  (lower_central_series G n = ⊥) ↔ (group.nilpotency_class G ≤ n) :=
begin
  split,
  { intro h,
    rw ← lower_central_series_length_eq_nilpotency_class,
    exact (nat.find_le h), },
  { intro h,
    apply eq_bot_iff.mpr,
    rw ← lower_central_series_nilpotency_class,
    exact (lower_central_series_antitone h), }
end

end classical

lemma lower_central_series_map_subtype_le (H : subgroup G) (n : ℕ) :
  (lower_central_series H n).map H.subtype ≤ lower_central_series G n :=
begin
  induction n with d hd,
  { simp },
  { rw [lower_central_series_succ, lower_central_series_succ, monoid_hom.map_closure],
    apply subgroup.closure_mono,
    rintros x1 ⟨x2, ⟨x3, hx3, x4, hx4, rfl⟩, rfl⟩,
    exact ⟨x3, (hd (mem_map.mpr ⟨x3, hx3, rfl⟩)), x4, by simp⟩ }
end

/-- A subgroup of a nilpotent group is nilpotent -/
instance subgroup.is_nilpotent (H : subgroup G) [hG : is_nilpotent G] :
  is_nilpotent H :=
begin
  rw nilpotent_iff_lower_central_series at *,
  rcases hG with ⟨n, hG⟩,
  use n,
  have := lower_central_series_map_subtype_le H n,
  simp only [hG, set_like.le_def, mem_map, forall_apply_eq_imp_iff₂, exists_imp_distrib] at this,
  exact eq_bot_iff.mpr (λ x hx, subtype.ext (this x hx)),
end

/-- A the nilpotency class of a subgroup is less or equal the the nilpotency class of the group -/
lemma subgroup.nilpotency_class_le (H : subgroup G) [hG : is_nilpotent G] :
  group.nilpotency_class H ≤ group.nilpotency_class G :=
begin
  repeat { rw ← lower_central_series_length_eq_nilpotency_class },
  apply nat.find_mono,
  intros n hG,
  have := lower_central_series_map_subtype_le H n,
  simp only [hG, set_like.le_def, mem_map, forall_apply_eq_imp_iff₂, exists_imp_distrib] at this,
  exact eq_bot_iff.mpr (λ x hx, subtype.ext (this x hx)),
end

@[priority 100]
instance is_nilpotent_of_subsingleton [subsingleton G] : is_nilpotent G :=
nilpotent_iff_lower_central_series.2 ⟨0, subsingleton.elim ⊤ ⊥⟩

lemma upper_central_series.map {H : Type*} [group H] {f : G →* H} (h : function.surjective f)
  (n : ℕ) : subgroup.map f (upper_central_series G n) ≤ upper_central_series H n :=
begin
  induction n with d hd,
  { simp },
  { rintros _ ⟨x, hx : x ∈ upper_central_series G d.succ, rfl⟩ y',
    rcases h y' with ⟨y, rfl⟩,
    simpa using hd (mem_map_of_mem f (hx y)) }
end

lemma lower_central_series.map {H : Type*} [group H] (f : G →* H) (n : ℕ) :
  subgroup.map f (lower_central_series G n) ≤ lower_central_series H n :=
begin
  induction n with d hd,
  { simp [nat.nat_zero_eq_zero] },
  { rintros a ⟨x, hx : x ∈ lower_central_series G d.succ, rfl⟩,
    refine closure_induction hx _ (by simp [f.map_one, subgroup.one_mem _])
      (λ y z hy hz, by simp [monoid_hom.map_mul, subgroup.mul_mem _ hy hz])
      (λ y hy, by simp [f.map_inv, subgroup.inv_mem _ hy]),
    rintros a ⟨y, hy, z, ⟨-, rfl⟩⟩,
    apply mem_closure.mpr,
    exact λ K hK, hK ⟨f y, hd (mem_map_of_mem f hy), by simp⟩ }
end

lemma lower_central_series_succ_eq_bot {n : ℕ} (h : lower_central_series G n ≤ center G) :
  lower_central_series G (n + 1) = ⊥ :=
begin
  rw [lower_central_series_succ, closure_eq_bot_iff, set.subset_singleton_iff],
  rintro x ⟨y, hy1, z, ⟨⟩, rfl⟩,
  rw [mul_assoc, ←mul_inv_rev, mul_inv_eq_one, eq_comm],
  exact mem_center_iff.mp (h hy1) z,
end

/-- The preimage of a nilpotent group is nilpotent if the kernel of the homomorphism is contained
in the center -/
lemma is_nilpotent_of_ker_le_center {H : Type*} [group H] (f : G →* H)
  (hf1 : f.ker ≤ center G) (hH : is_nilpotent H) : is_nilpotent G :=
begin
  rw nilpotent_iff_lower_central_series at *,
  rcases hH with ⟨n, hn⟩,
  use (n + 1),
  refine lower_central_series_succ_eq_bot (le_trans ((map_eq_bot_iff _).mp _) hf1),
  exact eq_bot_iff.mpr (hn ▸ (lower_central_series.map f n)),
end

lemma nilpotency_class_le_of_ker_le_center {H : Type*} [group H] (f : G →* H)
  (hf1 : f.ker ≤ center G) (hH : is_nilpotent H) :
  @group.nilpotency_class G _ (is_nilpotent_of_ker_le_center f hf1 hH) ≤
    group.nilpotency_class H + 1 :=
begin
  rw ← lower_central_series_length_eq_nilpotency_class,
  apply nat.find_min',
  refine lower_central_series_succ_eq_bot (le_trans ((map_eq_bot_iff _).mp _) hf1),
  apply eq_bot_iff.mpr,
  apply (le_trans (lower_central_series.map f _)),
  simp only [lower_central_series_nilpotency_class, le_bot_iff],
end

/-- The range of a surjective homomorphism from a nilpotent group is nilpotent -/
lemma nilpotent_of_surjective {G' : Type*} [group G'] [h : is_nilpotent G]
  (f : G →* G') (hf : function.surjective f) :
  is_nilpotent G' :=
begin
  unfreezingI { rcases h with ⟨n, hn⟩ },
  use n,
  apply eq_top_iff.mpr,
  calc ⊤ = f.range : symm (f.range_top_of_surjective hf)
    ... = subgroup.map f ⊤ : monoid_hom.range_eq_map _
    ... = subgroup.map f (upper_central_series G n) : by rw hn
    ... ≤ upper_central_series G' n : upper_central_series.map hf n,
end

/-- The nilpotency class of the range of a surejctive homomorphism from a
nilpotent group is less or equal the nilpotency class of the domain -/
lemma nilpotency_class_le_of_surjective
  {G' : Type*} [group G'] (f : G →* G') (hf : function.surjective f) [h : is_nilpotent G] :
  @group.nilpotency_class G' _ (nilpotent_of_surjective _ hf) ≤
    group.nilpotency_class G :=
begin
  apply nat.find_mono,
  intros n hn,
  apply eq_top_iff.mpr,
  calc ⊤ = f.range : symm (f.range_top_of_surjective hf)
    ... = subgroup.map f ⊤ : monoid_hom.range_eq_map _
    ... = subgroup.map f (upper_central_series G n) : by rw hn
    ... ≤ upper_central_series G' n : upper_central_series.map hf n,
end

<<<<<<< HEAD
/-- Nilpotency respects homomorphisms -/
=======
/-- Nilpotency respects isomorphisms -/
>>>>>>> 1186694c
lemma nilpotent_of_mul_equiv {G' : Type*} [group G'] [h : is_nilpotent G] (f : G ≃* G') :
  is_nilpotent G' :=
nilpotent_of_surjective f.to_monoid_hom (mul_equiv.surjective f)

/-- A quotient of a nilpotent group is nilpotent -/
instance nilpotent_quotient_of_nilpotent (H : subgroup G) [H.normal] [h : is_nilpotent G] :
  is_nilpotent (G ⧸ H) :=
 nilpotent_of_surjective _ (show function.surjective (quotient_group.mk' H), by tidy)

/-- The nilpotency class of a quotient of `G` is less or equal the nilpotency class of `G` -/
lemma nilpotency_class_quotient_le (H : subgroup G) [H.normal] [h : is_nilpotent G] :
  group.nilpotency_class (G ⧸ H) ≤ group.nilpotency_class G := nilpotency_class_le_of_surjective _ _

-- This technical lemma helps with rewriting the subgroup, which occurs in indices
private lemma comap_center_subst {H₁ H₂ : subgroup G} [normal H₁] [normal H₂] (h : H₁ = H₂) :
  comap (mk' H₁) (center (G ⧸ H₁)) = comap (mk' H₂) (center (G ⧸ H₂)) :=
by unfreezingI { subst h }

lemma comap_upper_central_series_quotient_center (n : ℕ) :
  comap (mk' (center G)) (upper_central_series (G ⧸ center G) n) = upper_central_series G n.succ :=
begin
  induction n with n ih,
  { simp, },
  { let Hn := upper_central_series (G ⧸ center G) n,
    calc comap (mk' (center G)) (upper_central_series_step Hn)
        = comap (mk' (center G)) (comap (mk' Hn) (center ((G ⧸ center G) ⧸ Hn))) :
        by rw upper_central_series_step_eq_comap_center
    ... = comap (mk' (comap (mk' (center G)) Hn)) (center (G ⧸ (comap (mk' (center G)) Hn))) :
        quotient_group.comap_comap_center
    ... = comap (mk' (upper_central_series G n.succ)) (center (G ⧸ upper_central_series G n.succ)) :
        comap_center_subst ih
    ... = upper_central_series_step (upper_central_series G n.succ) :
        symm (upper_central_series_step_eq_comap_center _), }
end

lemma nilpotency_class_zero_iff_subsingleton [is_nilpotent G] :
  group.nilpotency_class G = 0 ↔ subsingleton G :=
by simp [group.nilpotency_class, nat.find_eq_zero, subsingleton_iff_bot_eq_top]

/-- Quotienting the `center G` reduces the nilpotency class by 1 -/
lemma nilpotency_class_quotient_center [hH : is_nilpotent G] :
  group.nilpotency_class (G ⧸ center G) = group.nilpotency_class G - 1 :=
begin
  generalize hn : group.nilpotency_class G = n,
  rcases n with rfl | n,
  { simp [nilpotency_class_zero_iff_subsingleton] at *,
    haveI := hn,
    apply_instance, },
  { suffices : group.nilpotency_class (G ⧸ center G) = n, by simpa,
    apply le_antisymm,
    { apply upper_central_series_eq_top_iff_nilpotency_class_le.mp,
      apply (@comap_injective G _ _ _ (mk' (center G)) (surjective_quot_mk _)),
      rw [ comap_upper_central_series_quotient_center, comap_top, ← hn],
      exact upper_central_series_nilpotency_class, },
    { apply le_of_add_le_add_right,
      calc n + 1 = n.succ : rfl
        ... = group.nilpotency_class G : symm hn
        ... ≤ group.nilpotency_class (G ⧸ center G) + 1
            : nilpotency_class_le_of_ker_le_center _ (le_of_eq (ker_mk _)) _, } }
end

/-- The nilpotency class of a non-trivial group is one more than its quotient by the center -/
lemma nilpotency_class_eq_quotient_center_plus_one [hH : is_nilpotent G] [nontrivial G] :
  group.nilpotency_class G = group.nilpotency_class (G ⧸ center G) + 1 :=
begin
  rw nilpotency_class_quotient_center,
  rcases h : group.nilpotency_class G,
  { exfalso,
    rw nilpotency_class_zero_iff_subsingleton at h, resetI,
    apply (false_of_nontrivial_of_subsingleton G), },
  { simp }
end

/-- If the quotient by `center G` is nilpotent, then so is G. -/
lemma of_quotient_center_nilpotent (h : is_nilpotent (G ⧸ center G)) : is_nilpotent G :=
begin
  obtain ⟨n, hn⟩ := h.nilpotent,
  use n.succ,
  simp [← comap_upper_central_series_quotient_center, hn],
end

/-- A custom induction principle for nilpotent groups. The base case is a trivial group
(`subsingleton G`), and in the induction step, one can assume the hypothesis for
the group quotiented by its center. -/
@[elab_as_eliminator]
lemma nilpotent_center_quotient_ind
  {P : Π G [group G], by exactI ∀ [is_nilpotent G], Prop}
  (G : Type*) [group G] [is_nilpotent G]
  (hbase : ∀ G [group G] [subsingleton G], by exactI P G)
  (hstep : ∀ G [group G], by exactI ∀ [is_nilpotent G], by exactI ∀ (ih : P (G ⧸ center G)), P G) :
  P G :=
begin
  obtain ⟨n, h⟩ : ∃ n, group.nilpotency_class G = n := ⟨ _, rfl⟩,
  unfreezingI { induction n with n ih generalizing G },
  { haveI := nilpotency_class_zero_iff_subsingleton.mp h,
    exact hbase _, },
  { have hn : group.nilpotency_class (G ⧸ center G) = n :=
      by simp [nilpotency_class_quotient_center, h],
    exact hstep _ (ih _ hn), },
end


lemma derived_le_lower_central (n : ℕ) : derived_series G n ≤ lower_central_series G n :=
by { induction n with i ih, { simp }, { apply general_commutator_mono ih, simp } }

/-- Abelian groups are nilpotent -/
@[priority 100]
instance comm_group.is_nilpotent {G : Type*} [comm_group G] : is_nilpotent G :=
begin
  use 1,
  rw upper_central_series_one,
  apply comm_group.center_eq_top,
end

/-- Abelian groups have nilpotency class at most one -/
lemma comm_group.nilpotency_class_le_one {G : Type*} [comm_group G] :
  group.nilpotency_class G ≤ 1 :=
begin
  apply upper_central_series_eq_top_iff_nilpotency_class_le.mp,
  rw upper_central_series_one,
  apply comm_group.center_eq_top,
end

/-- Groups with nilpotency class at most one are abelian -/
def comm_group_of_nilpotency_class [is_nilpotent G] (h : group.nilpotency_class G ≤ 1) :
  comm_group G :=
group.comm_group_of_center_eq_top $
begin
  rw ← upper_central_series_one,
  exact upper_central_series_eq_top_iff_nilpotency_class_le.mpr h,
end

section prod

variables {G₁ G₂ : Type*} [group G₁] [group G₂]

lemma lower_central_series_prod (n : ℕ):
  lower_central_series (G₁ × G₂) n = (lower_central_series G₁ n).prod (lower_central_series G₂ n) :=
begin
  induction n with n ih,
  { simp, },
  { calc lower_central_series (G₁ × G₂) n.succ
        = ⁅lower_central_series (G₁ × G₂) n, ⊤⁆  : rfl
    ... = ⁅(lower_central_series G₁ n).prod (lower_central_series G₂ n), ⊤⁆ : by rw ih
    ... = ⁅(lower_central_series G₁ n).prod (lower_central_series G₂ n), (⊤ : subgroup G₁).prod ⊤⁆ :
      by simp
    ... = ⁅lower_central_series G₁ n, (⊤ : subgroup G₁)⁆.prod ⁅lower_central_series G₂ n, ⊤⁆ :
      general_commutator_prod_prod _ _ _ _
    ... = (lower_central_series G₁ n.succ).prod (lower_central_series G₂ n.succ) : rfl }
end

/-- Products of nilpotent groups are nilpotent -/
instance is_nilpotent_prod [is_nilpotent G₁] [is_nilpotent G₂] :
  is_nilpotent (G₁ × G₂) :=
begin
  rw nilpotent_iff_lower_central_series,
  refine ⟨max (group.nilpotency_class G₁) (group.nilpotency_class G₂), _ ⟩,
  rw [lower_central_series_prod,
    lower_central_series_eq_bot_iff_nilpotency_class_le.mpr (le_max_left _ _),
    lower_central_series_eq_bot_iff_nilpotency_class_le.mpr (le_max_right _ _), bot_prod_bot],
end

/-- The nilpotency class of a product is the max of the nilpotency classes of the factors -/
lemma nilpotency_class_prod [is_nilpotent G₁] [is_nilpotent G₂] :
  group.nilpotency_class (G₁ × G₂) = max (group.nilpotency_class G₁) (group.nilpotency_class G₂) :=
begin
  refine eq_of_forall_ge_iff (λ k, _),
  simp only [max_le_iff, ← lower_central_series_eq_bot_iff_nilpotency_class_le,
    lower_central_series_prod, prod_eq_bot_iff ],
end

end prod

section bounded_pi

-- First the case of infinite products with bounded nilpotency class

variables {η : Type*} {Gs : η → Type*} [∀ i, group (Gs i)]

lemma lower_central_series_pi_le (n : ℕ):
  lower_central_series (Π i, Gs i) n ≤ subgroup.pi set.univ (λ i, lower_central_series (Gs i) n) :=
begin
  let pi := λ (f : Π i, subgroup (Gs i)), subgroup.pi set.univ f,
  induction n with n ih,
  { simp [pi_top] },
  { calc lower_central_series (Π i, Gs i) n.succ
        = ⁅lower_central_series (Π i, Gs i) n, ⊤⁆           : rfl
    ... ≤ ⁅pi (λ i, (lower_central_series (Gs i) n)), ⊤⁆    : general_commutator_mono ih (le_refl _)
    ... = ⁅pi (λ i, (lower_central_series (Gs i) n)), pi (λ i, ⊤)⁆ : by simp [pi, pi_top]
    ... ≤ pi (λ i, ⁅(lower_central_series (Gs i) n), ⊤⁆)    : general_commutator_pi_pi_le _ _
    ... = pi (λ i, lower_central_series (Gs i) n.succ)      : rfl }
end

/-- products of nilpotent groups are nilpotent if their nipotency class is bounded -/
lemma is_nilpotent_pi_of_bounded_class [∀ i, is_nilpotent (Gs i)]
  (n : ℕ) (h : ∀ i, group.nilpotency_class (Gs i) ≤ n) :
  is_nilpotent (Π i, Gs i) :=
begin
  rw nilpotent_iff_lower_central_series,
  refine ⟨n, _⟩,
  rw eq_bot_iff,
  apply le_trans (lower_central_series_pi_le _),
  rw [← eq_bot_iff, pi_eq_bot_iff],
  intros i,
  apply lower_central_series_eq_bot_iff_nilpotency_class_le.mpr (h i),
end

end bounded_pi

section finite_pi

-- Now for finite products

variables {η : Type*} [fintype η] {Gs : η → Type*} [∀ i, group (Gs i)]

lemma lower_central_series_pi_of_fintype (n : ℕ):
  lower_central_series (Π i, Gs i) n = subgroup.pi set.univ (λ i, lower_central_series (Gs i) n) :=
begin
  let pi := λ (f : Π i, subgroup (Gs i)), subgroup.pi set.univ f,
  induction n with n ih,
  { simp [pi_top] },
  { calc lower_central_series (Π i, Gs i) n.succ
        = ⁅lower_central_series (Π i, Gs i) n, ⊤⁆          : rfl
    ... = ⁅pi (λ i, (lower_central_series (Gs i) n)), ⊤⁆   : by rw ih
    ... = ⁅pi (λ i, (lower_central_series (Gs i) n)), pi (λ i, ⊤)⁆ : by simp [pi, pi_top]
    ... = pi (λ i, ⁅(lower_central_series (Gs i) n), ⊤⁆)   : general_commutator_pi_pi_of_fintype _ _
    ... = pi (λ i, lower_central_series (Gs i) n.succ)     : rfl }
end

/-- n-ary products of nilpotent groups are nilpotent -/
instance is_nilpotent_pi [∀ i, is_nilpotent (Gs i)] :
  is_nilpotent (Π i, Gs i) :=
begin
  rw nilpotent_iff_lower_central_series,
  refine ⟨finset.univ.sup (λ i, group.nilpotency_class (Gs i)), _⟩,
  rw [lower_central_series_pi_of_fintype, pi_eq_bot_iff],
  intros i,
  apply lower_central_series_eq_bot_iff_nilpotency_class_le.mpr,
  exact @finset.le_sup _ _ _ _ finset.univ (λ i, group.nilpotency_class (Gs i)) _
    (finset.mem_univ i),
end

/-- The nilpotency class of an n-ary product is the sup of the nilpotency classes of the factors -/
lemma nilpotency_class_pi [∀ i, is_nilpotent (Gs i)] :
  group.nilpotency_class (Π i, Gs i) = finset.univ.sup (λ i, group.nilpotency_class (Gs i)) :=
begin
  apply eq_of_forall_ge_iff,
  intros k,
  simp only [finset.sup_le_iff, ← lower_central_series_eq_bot_iff_nilpotency_class_le,
    lower_central_series_pi_of_fintype, pi_eq_bot_iff, finset.mem_univ, true_implies_iff ],
end

end finite_pi

/-- A nilpotent subgroup is solvable -/
@[priority 100]
instance is_nilpotent.to_is_solvable [h : is_nilpotent G]: is_solvable G :=
begin
  obtain ⟨n, hn⟩ := nilpotent_iff_lower_central_series.1 h,
  use n,
  rw [eq_bot_iff, ←hn],
  exact derived_le_lower_central n,
end

lemma normalizer_condition_of_is_nilpotent [h : is_nilpotent G] : normalizer_condition G :=
begin
  -- roughly based on https://groupprops.subwiki.org/wiki/Nilpotent_implies_normalizer_condition
  rw normalizer_condition_iff_only_full_group_self_normalizing,
  unfreezingI
  { induction h using nilpotent_center_quotient_ind with G' _ _ G' _ _ ih;
    clear _inst_1 G; rename G' → G, },
  { rintros H -, apply subsingleton.elim, },
  { intros H hH,

    have hch : center G ≤ H := subgroup.center_le_normalizer.trans (le_of_eq hH),
    have hkh : (mk' (center G)).ker ≤ H, by simpa using hch,
    have hsur : function.surjective (mk' (center G)), by exact surjective_quot_mk _,

    let H' := H.map (mk' (center G)),
    have hH' : H'.normalizer = H',
    { apply comap_injective hsur,
      rw [comap_normalizer_eq_of_surjective _ hsur, comap_map_eq_self hkh],
      exact hH, },
    apply map_injective_of_ker_le (mk' (center G)) hkh le_top,
    exact (ih H' hH').trans (symm (map_top_of_surjective _ hsur)), },
end

end with_group

section with_finite_group

<<<<<<< HEAD
open group fintype
=======
open group
>>>>>>> 1186694c

variables {G : Type*} [hG : group G] [hf : fintype G]
include hG hf

/-- A p-group is nilpotent -/
lemma is_p_group.is_nilpotent {p : ℕ} [hp : fact (nat.prime p)] (h : is_p_group p G) :
  is_nilpotent G :=
begin
  classical,
  unfreezingI
  { revert hG,
    induction hf using fintype.induction_subsingleton_or_nontrivial with G hG hS G hG hN ih },
  { apply_instance, },
  { introI _, intro h,
<<<<<<< HEAD
    have hc : center G > ⊥ := gt_iff_lt.mp h.bot_lt_center,
=======
>>>>>>> 1186694c
    have hcq : fintype.card (G ⧸ center G) < fintype.card G,
    { rw card_eq_card_quotient_mul_card_subgroup (center G),
      apply lt_mul_of_one_lt_right,
      exact (fintype.card_pos_iff.mpr has_one.nonempty),
<<<<<<< HEAD
      exact ((subgroup.one_lt_card_iff_ne_bot _).mpr (ne_of_gt hc)), },
=======
      exact ((subgroup.one_lt_card_iff_ne_bot _).mpr (ne_of_gt h.bot_lt_center)), },
>>>>>>> 1186694c
    have hnq : is_nilpotent (G ⧸ center G) := ih _ hcq (h.to_quotient (center G)),
    exact (of_quotient_center_nilpotent hnq), }
end

/-- If a finite group is the direct product of its Sylow groups, it is nilpotent -/
theorem is_nilpotent_of_product_of_sylow_group
  (e : (Π p : (fintype.card G).factorization.support, Π P : sylow p G, (↑P : subgroup G)) ≃* G) :
  is_nilpotent G :=
begin
  classical,
  let ps := (fintype.card G).factorization.support,
  haveI : ∀ (p : ps) (P : sylow p G), is_nilpotent (↑P : subgroup G),
  { intros p P,
    haveI : fact (nat.prime ↑p) := fact.mk (nat.prime_of_mem_factorization (finset.coe_mem p)),
    exact P.is_p_group'.is_nilpotent, },
  exact nilpotent_of_mul_equiv e,
end

<<<<<<< HEAD
/-- A finite group is nilpotent iff the normalizer condition holds, and iff all sylow groups are
normal and iff its the direct product of its sylow groups.  -/
theorem is_nilpotent_of_finite_tfae : tfae
  [ is_nilpotent G,
    normalizer_condition G,
    ∀ (H : subgroup G), is_coatom H → H.normal,
    ∀ (p : ℕ) (hp : fact p.prime) (P : sylow p G), (↑P : subgroup G).normal,
    nonempty ((Π p : (card G).factorization.support, Π P : sylow p G, (↑P : subgroup G)) ≃* G) ] :=
begin
  tfae_have : 1 → 2, { exact @normalizer_condition_of_is_nilpotent _ _ },
  tfae_have : 2 → 3, { exact λ h H, normalizer_condition.normal_of_coatom H h },
  tfae_have : 3 → 4, { introsI h p _ P, exact sylow.normal_of_all_max_subgroups_normal h _ },
  tfae_have : 4 → 5, { exact λ h, nonempty.intro (sylow.direct_product_of_normal h) },
  tfae_have : 5 → 1, { rintros ⟨e⟩, exact is_nilpotent_of_product_of_sylow_group e },
  tfae_finish,
end

=======
>>>>>>> 1186694c
end with_finite_group<|MERGE_RESOLUTION|>--- conflicted
+++ resolved
@@ -10,10 +10,7 @@
 import group_theory.p_group
 import group_theory.sylow
 import data.nat.factorization
-<<<<<<< HEAD
 import tactic.tfae
-=======
->>>>>>> 1186694c
 
 /-!
 
@@ -571,11 +568,7 @@
     ... ≤ upper_central_series G' n : upper_central_series.map hf n,
 end
 
-<<<<<<< HEAD
-/-- Nilpotency respects homomorphisms -/
-=======
 /-- Nilpotency respects isomorphisms -/
->>>>>>> 1186694c
 lemma nilpotent_of_mul_equiv {G' : Type*} [group G'] [h : is_nilpotent G] (f : G ≃* G') :
   is_nilpotent G' :=
 nilpotent_of_surjective f.to_monoid_hom (mul_equiv.surjective f)
@@ -867,11 +860,7 @@
 
 section with_finite_group
 
-<<<<<<< HEAD
 open group fintype
-=======
-open group
->>>>>>> 1186694c
 
 variables {G : Type*} [hG : group G] [hf : fintype G]
 include hG hf
@@ -886,19 +875,11 @@
     induction hf using fintype.induction_subsingleton_or_nontrivial with G hG hS G hG hN ih },
   { apply_instance, },
   { introI _, intro h,
-<<<<<<< HEAD
-    have hc : center G > ⊥ := gt_iff_lt.mp h.bot_lt_center,
-=======
->>>>>>> 1186694c
     have hcq : fintype.card (G ⧸ center G) < fintype.card G,
     { rw card_eq_card_quotient_mul_card_subgroup (center G),
       apply lt_mul_of_one_lt_right,
       exact (fintype.card_pos_iff.mpr has_one.nonempty),
-<<<<<<< HEAD
-      exact ((subgroup.one_lt_card_iff_ne_bot _).mpr (ne_of_gt hc)), },
-=======
       exact ((subgroup.one_lt_card_iff_ne_bot _).mpr (ne_of_gt h.bot_lt_center)), },
->>>>>>> 1186694c
     have hnq : is_nilpotent (G ⧸ center G) := ih _ hcq (h.to_quotient (center G)),
     exact (of_quotient_center_nilpotent hnq), }
 end
@@ -917,7 +898,6 @@
   exact nilpotent_of_mul_equiv e,
 end
 
-<<<<<<< HEAD
 /-- A finite group is nilpotent iff the normalizer condition holds, and iff all sylow groups are
 normal and iff its the direct product of its sylow groups.  -/
 theorem is_nilpotent_of_finite_tfae : tfae
@@ -935,6 +915,4 @@
   tfae_finish,
 end
 
-=======
->>>>>>> 1186694c
 end with_finite_group