/-
Copyright (c) 2021 Kevin Buzzard. All rights reserved.
Released under Apache 2.0 license as described in the file LICENSE.
Authors: Kevin Buzzard
-/

import group_theory.general_commutator
import group_theory.quotient_group

/-!

# Nilpotent groups

An API for nilpotent groups, that is, groups for which the upper central series
reaches `⊤`.

## Main definitions

Recall that if `H K : subgroup G` then `⁅H, K⁆ : subgroup G` is the subgroup of `G` generated
by the commutators `hkh⁻¹k⁻¹`. Recall also Lean's conventions that `⊤` denotes the
subgroup `G` of `G`, and `⊥` denotes the trivial subgroup `{1}`.

* `upper_central_series G : ℕ → subgroup G` : the upper central series of a group `G`.
     This is an increasing sequence of normal subgroups `H n` of `G` with `H 0 = ⊥` and
     `H (n + 1) / H n` is the centre of `G / H n`.
* `lower_central_series G : ℕ → subgroup G` : the lower central series of a group `G`.
     This is a decreasing sequence of normal subgroups `H n` of `G` with `H 0 = ⊤` and
     `H (n + 1) = ⁅H n, G⁆`.
* `is_nilpotent` : A group G is nilpotent if its upper central series reaches `⊤`, or
    equivalently if its lower central series reaches `⊥`.
* `nilpotency_class` : the length of the upper central series of a nilpotent group.
* `is_ascending_central_series (H : ℕ → subgroup G) : Prop` and
* `is_descending_central_series (H : ℕ → subgroup G) : Prop` : Note that in the literature
    a "central series" for a group is usually defined to be a *finite* sequence of normal subgroups
    `H 0`, `H 1`, ..., starting at `⊤`, finishing at `⊥`, and with each `H n / H (n + 1)`
    central in `G / H (n + 1)`. In this formalisation it is convenient to have two weaker predicates
    on an infinite sequence of subgroups `H n` of `G`: we say a sequence is a *descending central
    series* if it starts at `G` and `⁅H n, ⊤⁆ ⊆ H (n + 1)` for all `n`. Note that this series
    may not terminate at `⊥`, and the `H i` need not be normal. Similarly a sequence is an
    *ascending central series* if `H 0 = ⊥` and `⁅H (n + 1), ⊤⁆ ⊆ H n` for all `n`, again with no
    requirement that the series reaches `⊤` or that the `H i` are normal.

## Main theorems

`G` is *defined* to be nilpotent if the upper central series reaches `⊤`.
* `nilpotent_iff_finite_ascending_central_series` : `G` is nilpotent iff some ascending central
    series reaches `⊤`.
* `nilpotent_iff_finite_descending_central_series` : `G` is nilpotent iff some descending central
    series reaches `⊥`.
* `nilpotent_iff_lower` : `G` is nilpotent iff the lower central series reaches `⊥`.

## Warning

A "central series" is usually defined to be a finite sequence of normal subgroups going
from `⊥` to `⊤` with the property that each subquotient is contained within the centre of
the associated quotient of `G`. This means that if `G` is not nilpotent, then
none of what we have called `upper_central_series G`, `lower_central_series G` or
the sequences satisfying `is_ascending_central_series` or `is_descending_central_series`
are actually central series. Note that the fact that the upper and lower central series
are not central series if `G` is not nilpotent is a standard abuse of notation.

-/

open subgroup

variables {G : Type*} [group G] (H : subgroup G) [normal H]

/-- If `H` is a normal subgroup of `G`, then the set `{x : G | ∀ y : G, x*y*x⁻¹*y⁻¹ ∈ H}`
is a subgroup of `G` (because it is the preimage in `G` of the centre of the
quotient group `G/H`.)
-/
def upper_central_series_step : subgroup G :=
{ carrier := {x : G | ∀ y : G, x * y * x⁻¹ * y⁻¹ ∈ H},
  one_mem' := λ y, by simp [subgroup.one_mem],
  mul_mem' := λ a b ha hb y, begin
    convert subgroup.mul_mem _ (ha (b * y * b⁻¹)) (hb y) using 1,
    group,
  end,
  inv_mem' := λ x hx y, begin
    specialize hx y⁻¹,
    rw [mul_assoc, inv_inv] at ⊢ hx,
    exact subgroup.normal.mem_comm infer_instance hx,
  end }

lemma mem_upper_central_series_step (x : G) :
  x ∈ upper_central_series_step H ↔ ∀ y, x * y * x⁻¹ * y⁻¹ ∈ H := iff.rfl

open quotient_group

/-- The proof that `upper_central_series_step H` is the preimage of the centre of `G/H` under
the canonical surjection. -/
lemma upper_central_series_step_eq_comap_center :
  upper_central_series_step H = subgroup.comap (mk' H) (center (quotient H)) :=
begin
  ext,
  rw [mem_comap, mem_center_iff, forall_coe],
  apply forall_congr,
  intro y,
  change x * y * x⁻¹ * y⁻¹ ∈ H ↔ ((y * x : G) : quotient H) = (x * y : G),
  rw [eq_comm, eq_iff_div_mem, div_eq_mul_inv],
  congr' 2,
  group,
end

instance : normal (upper_central_series_step H) :=
begin
  rw upper_central_series_step_eq_comap_center,
  apply_instance,
end

variable (G)

/-- An auxiliary type-theoretic definition defining both the upper central series of
a group, and a proof that it is normal, all in one go. -/
def upper_central_series_aux : ℕ → Σ' (H : subgroup G), normal H
| 0 := ⟨⊥, infer_instance⟩
| (n + 1) := let un := upper_central_series_aux n, un_normal := un.2 in
   by exactI ⟨upper_central_series_step un.1, infer_instance⟩

/-- `upper_central_series G n` is the `n`th term in the upper central series of `G`. -/
def upper_central_series (n : ℕ) : subgroup G := (upper_central_series_aux G n).1

instance (n : ℕ) : normal (upper_central_series G n) := (upper_central_series_aux G n).2

<<<<<<< HEAD
@[simp] lemma upper_central_series_zero_def : upper_central_series G 0 = ⊥ := rfl
=======
@[simp] lemma upper_central_series_zero : upper_central_series G 0 = ⊥ := rfl
>>>>>>> 1dda1cd6

/-- The `n+1`st term of the upper central series `H i` has underlying set equal to the `x` such
that `⁅x,G⁆ ⊆ H n`-/
lemma mem_upper_central_series_succ_iff (n : ℕ) (x : G) :
  x ∈ upper_central_series G (n + 1) ↔
  ∀ y : G, x * y * x⁻¹ * y⁻¹ ∈ upper_central_series G n := iff.rfl

-- is_nilpotent is already defined in the root namespace (for elements of rings).
/-- A group `G` is nilpotent if its upper central series is eventually `G`. -/
class group.is_nilpotent (G : Type*) [group G] : Prop :=
(nilpotent [] : ∃ n : ℕ, upper_central_series G n = ⊤)

open group

section classical

open_locale classical

/-- The nilpotency class of a nilpotent group is the small natural `n` such that
the `n`'th term of the upper central series is `G`. -/
noncomputable def group.nilpotency_class (G : Type*) [group G] [is_nilpotent G] : ℕ :=
nat.find (is_nilpotent.nilpotent G)

end classical

variable {G}

/-- A sequence of subgroups of `G` is an ascending central series if `H 0` is trivial and
  `⁅H (n + 1), G⁆ ⊆ H n` for all `n`. Note that we do not require that `H n = G` for some `n`. -/
def is_ascending_central_series (H : ℕ → subgroup G) : Prop :=
  H 0 = ⊥ ∧ ∀ (x : G) (n : ℕ), x ∈ H (n + 1) → ∀ g, x * g * x⁻¹ * g⁻¹ ∈ H n

/-- A sequence of subgroups of `G` is a descending central series if `H 0` is `G` and
  `⁅H n, G⁆ ⊆ H (n + 1)` for all `n`. Note that we do not requre that `H n = {1}` for some `n`. -/
def is_descending_central_series (H : ℕ → subgroup G) := H 0 = ⊤ ∧
  ∀ (x : G) (n : ℕ), x ∈ H n → ∀ g, x * g * x⁻¹ * g⁻¹ ∈ H (n + 1)

/-- Any ascending central series for a group is bounded above by the upper central series. -/
lemma ascending_central_series_le_upper (H : ℕ → subgroup G) (hH : is_ascending_central_series H) :
  ∀ n : ℕ, H n ≤ upper_central_series G n
| 0 := hH.1.symm ▸ le_refl ⊥
| (n + 1) := begin
  specialize ascending_central_series_le_upper n,
  intros x hx,
  have := hH.2 x n hx,
  rw mem_upper_central_series_succ_iff,
  intro y,
  apply ascending_central_series_le_upper,
  apply this,
end

variable (G)

/-- The upper central series of a group is an ascending central series. -/
lemma upper_central_series_is_ascending_central_series :
  is_ascending_central_series (upper_central_series G) :=
⟨rfl, λ x n h, h⟩

lemma upper_central_series_mono : monotone (upper_central_series G) :=
begin
  refine monotone_nat_of_le_succ _,
  intros n x hx y,
  rw [mul_assoc, mul_assoc, ← mul_assoc y x⁻¹ y⁻¹],
  exact mul_mem (upper_central_series G n) hx
    (normal.conj_mem (upper_central_series.subgroup.normal G n) x⁻¹ (inv_mem _ hx) y),
end

/-- A group `G` is nilpotent iff there exists an ascending central series which reaches `G` in
  finitely many steps. -/
theorem nilpotent_iff_finite_ascending_central_series :
  is_nilpotent G ↔ ∃ H : ℕ → subgroup G, is_ascending_central_series H ∧ ∃ n : ℕ, H n = ⊤ :=
begin
  split,
  { intro h,
    use upper_central_series G,
    refine ⟨upper_central_series_is_ascending_central_series G, h.1⟩ },
  { rintro ⟨H, hH, n, hn⟩,
    use n,
    have := ascending_central_series_le_upper H hH n,
    rw hn at this,
    exact eq_top_iff.mpr this }
end

/-- A group `G` is nilpotent iff there exists a descending central series which reaches the
  trivial group in a finite time. -/
theorem nilpotent_iff_finite_descending_central_series :
  is_nilpotent G ↔ ∃ H : ℕ → subgroup G, is_descending_central_series H ∧ ∃ n : ℕ, H n = ⊥ :=
begin
  rw nilpotent_iff_finite_ascending_central_series,
  split,
  { rintro ⟨H, ⟨h0, hH⟩, n, hn⟩,
    use (λ m, H (n - m)),
    split,
    { refine ⟨hn, λ x m hx g, _⟩,
      dsimp at hx,
      by_cases hm : n ≤ m,
      { have hnm : n - m = 0 := nat.sub_eq_zero_of_le hm,
        rw [hnm, h0, subgroup.mem_bot] at hx,
        subst hx,
        convert subgroup.one_mem _,
        group },
      { push_neg at hm,
        apply hH,
        convert hx,
        rw nat.sub_succ,
        exact nat.succ_pred_eq_of_pos (nat.sub_pos_of_lt hm) } },
    { use n,
      rwa nat.sub_self } },
  { rintro ⟨H, ⟨h0, hH⟩, n, hn⟩,
    use (λ m, H (n - m)),
    split,
    { refine ⟨hn, λ x m hx g, _⟩,
      dsimp only at hx,
      by_cases hm : n ≤ m,
      { have hnm : n - m = 0 := nat.sub_eq_zero_of_le hm,
        dsimp only,
        rw [hnm, h0],
        exact mem_top _ },
      { push_neg at hm,
        dsimp only,
        convert hH x _ hx g,
        rw nat.sub_succ,
        exact (nat.succ_pred_eq_of_pos (nat.sub_pos_of_lt hm)).symm } },
    { use n,
      rwa nat.sub_self } },
end

/-- The lower central series of a group `G` is a sequence `H n` of subgroups of `G`, defined
  by `H 0` is all of `G` and for `n≥1`, `H (n + 1) = ⁅H n, G⁆` -/
def lower_central_series (G : Type*) [group G] : ℕ → subgroup G
| 0 := ⊤
| (n+1) := ⁅lower_central_series n, ⊤⁆

variable {G}

<<<<<<< HEAD
@[simp] lemma lower_central_series_zero_def : lower_central_series G 0 = ⊤ := rfl

lemma mem_lower_central_series_succ_iff (n : ℕ) (x : G) :
  x ∈ lower_central_series G (n + 1) ↔
  x ∈ closure {x | ∃ (p ∈ lower_central_series G n) (q ∈ (⊤ : subgroup G)), p * q * p⁻¹ * q⁻¹ = x}
=======
@[simp] lemma lower_central_series_zero : lower_central_series G 0 = ⊤ := rfl

lemma mem_lower_central_series_succ_iff (n : ℕ) (q : G) :
  q ∈ lower_central_series G (n + 1) ↔
  q ∈ closure {x | ∃ (p ∈ lower_central_series G n) (q ∈ (⊤ : subgroup G)), p * q * p⁻¹ * q⁻¹ = x}
>>>>>>> 1dda1cd6
:= iff.rfl

instance (n : ℕ) : normal (lower_central_series G n) :=
begin
  induction n with d hd,
  { simp [subgroup.top_normal] },
  { haveI := hd,
    exact general_commutator_normal (lower_central_series G d) ⊤ },
end

<<<<<<< HEAD
lemma lower_central_series_antimono (n : ℕ) :
  lower_central_series G n.succ ≤ lower_central_series G n :=
begin
  intros x hx,
  simp only [mem_lower_central_series_succ_iff, exists_prop, mem_top, exists_true_left, true_and]
    at hx,
  refine closure_induction hx _ (subgroup.one_mem _) (@subgroup.mul_mem _ _ _)
    (@subgroup.inv_mem _ _ _),
  rintros y ⟨z, hz, a, ha⟩,
  rw [← ha, mul_assoc, mul_assoc, ← mul_assoc a z⁻¹ a⁻¹],
  exact mul_mem (lower_central_series G n) hz
    (normal.conj_mem (lower_central_series.subgroup.normal n) z⁻¹ (inv_mem _ hz) a),
end

=======
>>>>>>> 1dda1cd6
/-- The lower central series of a group is a descending central series. -/
theorem lower_central_series_is_descending_central_series :
  is_descending_central_series (lower_central_series G) :=
begin
  split, refl,
  intros x n hxn g,
  exact general_commutator_containment _ _ hxn (subgroup.mem_top g),
end

/-- Any descending central series for a group is bounded below by the lower central series. -/
lemma descending_central_series_ge_lower (H : ℕ → subgroup G)
  (hH : is_descending_central_series H) : ∀ n : ℕ, lower_central_series G n ≤ H n
| 0 := hH.1.symm ▸ le_refl ⊤
| (n + 1) := begin
  specialize descending_central_series_ge_lower n,
  apply (general_commutator_le _ _ _).2,
  intros x hx q _,
  exact hH.2 x n (descending_central_series_ge_lower hx) q,
end

/-- A group is nilpotent if and only if its lower central series eventually reaches
  the trivial subgroup. -/
theorem nilpotent_iff_lower_central_series : is_nilpotent G ↔ ∃ n, lower_central_series G n = ⊥ :=
begin
  rw nilpotent_iff_finite_descending_central_series,
  split,
  { rintro ⟨H, ⟨h0, hs⟩, n, hn⟩,
    use n,
    have := descending_central_series_ge_lower H ⟨h0, hs⟩ n,
    rw hn at this,
    exact eq_bot_iff.mpr this },
  { intro h,
    use [lower_central_series G, lower_central_series_is_descending_central_series, h] },
end

@[priority 100]
instance is_nilpotent_of_subsingleton [subsingleton G] : is_nilpotent G :=
nilpotent_iff_lower_central_series.2 ⟨0, subsingleton.elim ⊤ ⊥⟩

lemma upper_central_series.map {H : Type*} [group H] {f : G →* H} (h : function.surjective f)
  (n : ℕ) : subgroup.map f (upper_central_series G n) ≤ upper_central_series H n :=
begin
  induction n with d hd,
  { simp },
  { rintros _ ⟨x, hx : x ∈ upper_central_series G d.succ, rfl⟩ y',
    rcases (h y') with ⟨y, rfl⟩,
    simpa using hd (mem_map_of_mem f (hx y)) }
<<<<<<< HEAD
end

lemma lower_central_series.map {H : Type*} [group H] (f : G →* H) (n : ℕ) :
  subgroup.map f (lower_central_series G n) ≤ lower_central_series H n :=
begin
  induction n with d hd,
  { simp [nat.nat_zero_eq_zero] },
  { rintros a ⟨x, hx : x ∈ lower_central_series G d.succ, rfl⟩,
    refine closure_induction hx _ (by simp [f.map_one, subgroup.one_mem _]) _ _,
    { rintros a ⟨y, hy, z, ⟨-, rfl⟩⟩,
      apply mem_closure.mpr,
      simp only [exists_prop, mem_top, exists_true_left, true_and, monoid_hom.map_mul,
        monoid_hom.map_mul_inv, set.mem_set_of_eq],
      intros K hK,
      exact hK ⟨f y, hd (mem_map_of_mem f hy), by use f z⟩ },
    { intros y z hy hz,
      simp [monoid_hom.map_mul, subgroup.mul_mem _ hy hz] },
    { intros y hy,
      simp [f.map_inv, subgroup.inv_mem _ hy] } }
=======
>>>>>>> 1dda1cd6
end<|MERGE_RESOLUTION|>--- conflicted
+++ resolved
@@ -122,11 +122,7 @@
 
 instance (n : ℕ) : normal (upper_central_series G n) := (upper_central_series_aux G n).2
 
-<<<<<<< HEAD
-@[simp] lemma upper_central_series_zero_def : upper_central_series G 0 = ⊥ := rfl
-=======
 @[simp] lemma upper_central_series_zero : upper_central_series G 0 = ⊥ := rfl
->>>>>>> 1dda1cd6
 
 /-- The `n+1`st term of the upper central series `H i` has underlying set equal to the `x` such
 that `⁅x,G⁆ ⊆ H n`-/
@@ -262,19 +258,11 @@
 
 variable {G}
 
-<<<<<<< HEAD
-@[simp] lemma lower_central_series_zero_def : lower_central_series G 0 = ⊤ := rfl
-
-lemma mem_lower_central_series_succ_iff (n : ℕ) (x : G) :
-  x ∈ lower_central_series G (n + 1) ↔
-  x ∈ closure {x | ∃ (p ∈ lower_central_series G n) (q ∈ (⊤ : subgroup G)), p * q * p⁻¹ * q⁻¹ = x}
-=======
 @[simp] lemma lower_central_series_zero : lower_central_series G 0 = ⊤ := rfl
 
 lemma mem_lower_central_series_succ_iff (n : ℕ) (q : G) :
   q ∈ lower_central_series G (n + 1) ↔
   q ∈ closure {x | ∃ (p ∈ lower_central_series G n) (q ∈ (⊤ : subgroup G)), p * q * p⁻¹ * q⁻¹ = x}
->>>>>>> 1dda1cd6
 := iff.rfl
 
 instance (n : ℕ) : normal (lower_central_series G n) :=
@@ -285,7 +273,6 @@
     exact general_commutator_normal (lower_central_series G d) ⊤ },
 end
 
-<<<<<<< HEAD
 lemma lower_central_series_antimono (n : ℕ) :
   lower_central_series G n.succ ≤ lower_central_series G n :=
 begin
@@ -300,8 +287,6 @@
     (normal.conj_mem (lower_central_series.subgroup.normal n) z⁻¹ (inv_mem _ hz) a),
 end
 
-=======
->>>>>>> 1dda1cd6
 /-- The lower central series of a group is a descending central series. -/
 theorem lower_central_series_is_descending_central_series :
   is_descending_central_series (lower_central_series G) :=
@@ -349,26 +334,4 @@
   { rintros _ ⟨x, hx : x ∈ upper_central_series G d.succ, rfl⟩ y',
     rcases (h y') with ⟨y, rfl⟩,
     simpa using hd (mem_map_of_mem f (hx y)) }
-<<<<<<< HEAD
-end
-
-lemma lower_central_series.map {H : Type*} [group H] (f : G →* H) (n : ℕ) :
-  subgroup.map f (lower_central_series G n) ≤ lower_central_series H n :=
-begin
-  induction n with d hd,
-  { simp [nat.nat_zero_eq_zero] },
-  { rintros a ⟨x, hx : x ∈ lower_central_series G d.succ, rfl⟩,
-    refine closure_induction hx _ (by simp [f.map_one, subgroup.one_mem _]) _ _,
-    { rintros a ⟨y, hy, z, ⟨-, rfl⟩⟩,
-      apply mem_closure.mpr,
-      simp only [exists_prop, mem_top, exists_true_left, true_and, monoid_hom.map_mul,
-        monoid_hom.map_mul_inv, set.mem_set_of_eq],
-      intros K hK,
-      exact hK ⟨f y, hd (mem_map_of_mem f hy), by use f z⟩ },
-    { intros y z hy hz,
-      simp [monoid_hom.map_mul, subgroup.mul_mem _ hy hz] },
-    { intros y hy,
-      simp [f.map_inv, subgroup.inv_mem _ hy] } }
-=======
->>>>>>> 1dda1cd6
 end