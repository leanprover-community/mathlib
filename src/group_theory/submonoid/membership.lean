/-
Copyright (c) 2018 Johannes Hölzl. All rights reserved.
Released under Apache 2.0 license as described in the file LICENSE.
Authors: Johannes Hölzl, Kenny Lau, Johan Commelin, Mario Carneiro, Kevin Buzzard,
Amelia Livingston, Yury Kudryashov
-/
import group_theory.submonoid.operations
import algebra.big_operators.basic
import algebra.free_monoid
import algebra.pointwise

/-!
# Submonoids: membership criteria

In this file we prove various facts about membership in a submonoid:

* `list_prod_mem`, `multiset_prod_mem`, `prod_mem`: if each element of a collection belongs
  to a multiplicative submonoid, then so does their product;
* `list_sum_mem`, `multiset_sum_mem`, `sum_mem`: if each element of a collection belongs
  to an additive submonoid, then so does their sum;
* `pow_mem`, `nsmul_mem`: if `x ∈ S` where `S` is a multiplicative (resp., additive) submonoid and
  `n` is a natural number, then `x^n` (resp., `n • x`) belongs to `S`;
* `mem_supr_of_directed`, `coe_supr_of_directed`, `mem_Sup_of_directed_on`,
  `coe_Sup_of_directed_on`: the supremum of a directed collection of submonoid is their union.
* `sup_eq_range`, `mem_sup`: supremum of two submonoids `S`, `T` of a commutative monoid is the set
  of products;
* `closure_singleton_eq`, `mem_closure_singleton`: the multiplicative (resp., additive) closure
  of `{x}` consists of powers (resp., natural multiples) of `x`.

## Tags
submonoid, submonoids
-/

open_locale big_operators pointwise

variables {M : Type*}
variables {A : Type*}

namespace submonoid

section assoc
variables [monoid M] (S : submonoid M)

@[simp, norm_cast] theorem coe_pow (x : S) (n : ℕ) : ↑(x ^ n) = (x ^ n : M) :=
S.subtype.map_pow x n

@[simp, norm_cast] theorem coe_list_prod (l : list S) : (l.prod : M) = (l.map coe).prod :=
S.subtype.map_list_prod l

@[simp, norm_cast] theorem coe_multiset_prod {M} [comm_monoid M] (S : submonoid M)
  (m : multiset S) : (m.prod : M) = (m.map coe).prod :=
S.subtype.map_multiset_prod m

@[simp, norm_cast] theorem coe_finset_prod {ι M} [comm_monoid M] (S : submonoid M)
  (f : ι → S) (s : finset ι) :
  ↑(∏ i in s, f i) = (∏ i in s, f i : M) :=
S.subtype.map_prod f s

/-- Product of a list of elements in a submonoid is in the submonoid. -/
@[to_additive "Sum of a list of elements in an `add_submonoid` is in the `add_submonoid`."]
lemma list_prod_mem : ∀ {l : list M}, (∀x ∈ l, x ∈ S) → l.prod ∈ S
| []     h := S.one_mem
| (a::l) h :=
  suffices a * l.prod ∈ S, by rwa [list.prod_cons],
  have a ∈ S ∧ (∀ x ∈ l, x ∈ S), from list.forall_mem_cons.1 h,
  S.mul_mem this.1 (list_prod_mem this.2)

/-- Product of a multiset of elements in a submonoid of a `comm_monoid` is in the submonoid. -/
@[to_additive "Sum of a multiset of elements in an `add_submonoid` of an `add_comm_monoid` is
in the `add_submonoid`."]
lemma multiset_prod_mem {M} [comm_monoid M] (S : submonoid M) (m : multiset M) :
  (∀a ∈ m, a ∈ S) → m.prod ∈ S :=
begin
  refine quotient.induction_on m (assume l hl, _),
  rw [multiset.quot_mk_to_coe, multiset.coe_prod],
  exact S.list_prod_mem hl
end

/-- Product of elements of a submonoid of a `comm_monoid` indexed by a `finset` is in the
    submonoid. -/
@[to_additive "Sum of elements in an `add_submonoid` of an `add_comm_monoid` indexed by a `finset`
is in the `add_submonoid`."]
lemma prod_mem {M : Type*} [comm_monoid M] (S : submonoid M)
  {ι : Type*} {t : finset ι} {f : ι → M} (h : ∀c ∈ t, f c ∈ S) :
  ∏ c in t, f c ∈ S :=
S.multiset_prod_mem (t.1.map f) $ λ x hx, let ⟨i, hi, hix⟩ := multiset.mem_map.1 hx in hix ▸ h i hi

lemma pow_mem {x : M} (hx : x ∈ S) (n : ℕ) : x ^ n ∈ S :=
by simpa only [coe_pow] using ((⟨x, hx⟩ : S) ^ n).coe_prop

end assoc

section non_assoc
variables [mul_one_class M] (S : submonoid M)

open set

@[to_additive]
lemma mem_supr_of_directed {ι} [hι : nonempty ι] {S : ι → submonoid M} (hS : directed (≤) S)
  {x : M} :
  x ∈ (⨆ i, S i) ↔ ∃ i, x ∈ S i :=
begin
  refine ⟨_, λ ⟨i, hi⟩, (set_like.le_def.1 $ le_supr S i) hi⟩,
  suffices : x ∈ closure (⋃ i, (S i : set M)) → ∃ i, x ∈ S i,
    by simpa only [closure_Union, closure_eq (S _)] using this,
  refine (λ hx, closure_induction hx (λ _, mem_Union.1) _ _),
  { exact hι.elim (λ i, ⟨i, (S i).one_mem⟩) },
  { rintros x y ⟨i, hi⟩ ⟨j, hj⟩,
    rcases hS i j with ⟨k, hki, hkj⟩,
    exact ⟨k, (S k).mul_mem (hki hi) (hkj hj)⟩ }
end

@[to_additive]
lemma coe_supr_of_directed {ι} [nonempty ι] {S : ι → submonoid M} (hS : directed (≤) S) :
  ((⨆ i, S i : submonoid M) : set M) = ⋃ i, ↑(S i) :=
set.ext $ λ x, by simp [mem_supr_of_directed hS]

@[to_additive]
lemma mem_Sup_of_directed_on {S : set (submonoid M)} (Sne : S.nonempty)
  (hS : directed_on (≤) S) {x : M} :
  x ∈ Sup S ↔ ∃ s ∈ S, x ∈ s :=
begin
  haveI : nonempty S := Sne.to_subtype,
  simp only [Sup_eq_supr', mem_supr_of_directed hS.directed_coe, set_coe.exists, subtype.coe_mk]
end

@[to_additive]
lemma coe_Sup_of_directed_on {S : set (submonoid M)} (Sne : S.nonempty) (hS : directed_on (≤) S) :
  (↑(Sup S) : set M) = ⋃ s ∈ S, ↑s :=
set.ext $ λ x, by simp [mem_Sup_of_directed_on Sne hS]

@[to_additive]
lemma mem_sup_left {S T : submonoid M} : ∀ {x : M}, x ∈ S → x ∈ S ⊔ T :=
show S ≤ S ⊔ T, from le_sup_left

@[to_additive]
lemma mem_sup_right {S T : submonoid M} : ∀ {x : M}, x ∈ T → x ∈ S ⊔ T :=
show T ≤ S ⊔ T, from le_sup_right

@[to_additive]
lemma mem_supr_of_mem {ι : Type*} {S : ι → submonoid M} (i : ι) :
  ∀ {x : M}, x ∈ S i → x ∈ supr S :=
show S i ≤ supr S, from le_supr _ _

@[to_additive]
lemma mem_Sup_of_mem {S : set (submonoid M)} {s : submonoid M}
  (hs : s ∈ S) : ∀ {x : M}, x ∈ s → x ∈ Sup S :=
show s ≤ Sup S, from le_Sup hs

end non_assoc

end submonoid

namespace free_monoid

variables {α : Type*}

open submonoid

@[to_additive]
theorem closure_range_of : closure (set.range $ @of α) = ⊤ :=
eq_top_iff.2 $ λ x hx, free_monoid.rec_on x (one_mem _) $ λ x xs hxs,
  mul_mem _ (subset_closure $ set.mem_range_self _) hxs

end free_monoid

namespace submonoid

variables [monoid M]

open monoid_hom

lemma closure_singleton_eq (x : M) : closure ({x} : set M) = (powers_hom M x).mrange :=
closure_eq_of_le (set.singleton_subset_iff.2 ⟨multiplicative.of_add 1, pow_one x⟩) $
  λ x ⟨n, hn⟩, hn ▸ pow_mem _ (subset_closure $ set.mem_singleton _) _

/-- The submonoid generated by an element of a monoid equals the set of natural number powers of
    the element. -/
lemma mem_closure_singleton {x y : M} : y ∈ closure ({x} : set M) ↔ ∃ n:ℕ, x^n=y :=
by rw [closure_singleton_eq, mem_mrange]; refl

lemma mem_closure_singleton_self {y : M} : y ∈ closure ({y} : set M) :=
mem_closure_singleton.2 ⟨1, pow_one y⟩

lemma closure_singleton_one : closure ({1} : set M) = ⊥ :=
by simp [eq_bot_iff_forall, mem_closure_singleton]

@[to_additive]
lemma closure_eq_mrange (s : set M) : closure s = (free_monoid.lift (coe : s → M)).mrange :=
by rw [mrange_eq_map, ← free_monoid.closure_range_of, map_mclosure, ← set.range_comp,
  free_monoid.lift_comp_of, subtype.range_coe]

@[to_additive]
lemma exists_list_of_mem_closure {s : set M} {x : M} (hx : x ∈ closure s) :
  ∃ (l : list M) (hl : ∀ y ∈ l, y ∈ s), l.prod = x :=
begin
  rw [closure_eq_mrange, mem_mrange] at hx,
  rcases hx with ⟨l, hx⟩,
  exact ⟨list.map coe l, λ y hy, let ⟨z, hz, hy⟩ := list.mem_map.1 hy in hy ▸ z.2, hx⟩
end

/-- The submonoid generated by an element. -/
def powers (n : M) : submonoid M :=
submonoid.copy (powers_hom M n).mrange (set.range ((^) n : ℕ → M)) $
set.ext (λ n, exists_congr $ λ i, by simp; refl)

@[simp] lemma mem_powers (n : M) : n ∈ powers n := ⟨1, pow_one _⟩

<<<<<<< HEAD
lemma mem_powers_iff (z x : M) : x ∈ powers z ↔ ∃ n : ℕ, z ^ n = x := iff.rfl
=======
lemma mem_powers_iff (x z : M) : x ∈ powers z ↔ ∃ n : ℕ, z ^ n = x := iff.rfl
>>>>>>> 45e7eb84

lemma powers_eq_closure (n : M) : powers n = closure {n} :=
by { ext, exact mem_closure_singleton.symm }

lemma powers_subset {n : M} {P : submonoid M} (h : n ∈ P) : powers n ≤ P :=
λ x hx, match x, hx with _, ⟨i, rfl⟩ := P.pow_mem h i end

/-- Exponentiation map from natural numbers to powers. -/
def pow (n : M) (m : ℕ) : powers n := ⟨n ^ m, m, rfl⟩

/-- Logarithms from powers to natural numbers. -/
def log [decidable_eq M] {n : M} (p : powers n) : ℕ :=
nat.find $ (mem_powers_iff n p).mp p.prop

@[simp] theorem pow_log_eq_self [decidable_eq M] {n : M} (p : powers n) : pow n (log p) = p :=
subtype.ext $ nat.find_spec p.prop

lemma pow_right_injective_iff_pow_injective {n : M} :
  function.injective (λ m : ℕ, n ^ m) ↔ function.injective (pow n) :=
subtype.coe_injective.of_comp_iff (pow n)

theorem log_pow_eq_self [decidable_eq M] {n : M} (h : function.injective (λ m : ℕ, n ^ m)) (m : ℕ) :
  log (pow n m) = m := pow_right_injective_iff_pow_injective.mp h $ pow_log_eq_self _

theorem log_pow_int_eq_self {x : ℤ} (h : 1 < x.nat_abs) (m : ℕ) : log (pow x m) = m :=
log_pow_eq_self (int.pow_right_injective h) _

end submonoid

namespace submonoid

variables {N : Type*} [comm_monoid N]

open monoid_hom

@[to_additive]
lemma sup_eq_range (s t : submonoid N) : s ⊔ t = (s.subtype.coprod t.subtype).mrange :=
by rw [mrange_eq_map, ← mrange_inl_sup_mrange_inr, map_sup, map_mrange, coprod_comp_inl,
  map_mrange, coprod_comp_inr, range_subtype, range_subtype]

@[to_additive]
lemma mem_sup {s t : submonoid N} {x : N} :
  x ∈ s ⊔ t ↔ ∃ (y ∈ s) (z ∈ t), y * z = x :=
by simp only [sup_eq_range, mem_mrange, coprod_apply, prod.exists, set_like.exists,
  coe_subtype, subtype.coe_mk]

end submonoid

namespace add_submonoid

variables [add_monoid A]

open set

lemma nsmul_mem (S : add_submonoid A) {x : A} (hx : x ∈ S) :
  ∀ n : ℕ, n • x ∈ S
| 0     := by { rw zero_nsmul, exact S.zero_mem }
| (n+1) := by { rw [add_nsmul, one_nsmul], exact S.add_mem (nsmul_mem n) hx }

lemma closure_singleton_eq (x : A) : closure ({x} : set A) = (multiples_hom A x).mrange :=
closure_eq_of_le (set.singleton_subset_iff.2 ⟨1, one_nsmul x⟩) $
  λ x ⟨n, hn⟩, hn ▸ nsmul_mem _ (subset_closure $ set.mem_singleton _) _

/-- The `add_submonoid` generated by an element of an `add_monoid` equals the set of
natural number multiples of the element. -/
lemma mem_closure_singleton {x y : A} :
  y ∈ closure ({x} : set A) ↔ ∃ n:ℕ, n • x = y :=
by rw [closure_singleton_eq, add_monoid_hom.mem_mrange]; refl

lemma closure_singleton_zero : closure ({0} : set A) = ⊥ :=
by simp [eq_bot_iff_forall, mem_closure_singleton, nsmul_zero]

/-- The additive submonoid generated by an element. -/
def multiples (x : A) : add_submonoid A :=
add_submonoid.copy (multiples_hom A x).mrange (set.range (λ i, nsmul i x : ℕ → A)) $
set.ext (λ n, exists_congr $ λ i, by simp; refl)

@[simp] lemma mem_multiples (x : A) : x ∈ multiples x := ⟨1, one_nsmul _⟩

lemma mem_multiples_iff (x z : A) : x ∈ multiples z ↔ ∃ n : ℕ, n • z = x := iff.rfl

lemma multiples_eq_closure (x : A) : multiples x = closure {x} :=
by { ext, exact mem_closure_singleton.symm }

lemma multiples_subset {x : A} {P : add_submonoid A} (h : x ∈ P) : multiples x ≤ P :=
λ x hx, match x, hx with _, ⟨i, rfl⟩ := P.nsmul_mem h i end

attribute [to_additive add_submonoid.multiples] submonoid.powers
attribute [to_additive add_submonoid.mem_multiples] submonoid.mem_powers
attribute [to_additive add_submonoid.mem_multiples_iff] submonoid.mem_powers_iff
attribute [to_additive add_submonoid.multiples_eq_closure] submonoid.powers_eq_closure
attribute [to_additive add_submonoid.multiples_subset] submonoid.powers_subset

end add_submonoid

/-! Lemmas about additive closures of `submonoid`. -/
namespace submonoid

variables {R : Type*} [non_assoc_semiring R] (S : submonoid R) {a b : R}

/-- The product of an element of the additive closure of a multiplicative submonoid `M`
and an element of `M` is contained in the additive closure of `M`. -/
lemma mul_right_mem_add_closure
  (ha : a ∈ add_submonoid.closure (S : set R)) (hb : b ∈ S) :
  a * b ∈ add_submonoid.closure (S : set R) :=
begin
  revert b,
  refine add_submonoid.closure_induction ha _ _ _; clear ha a,
  { exact λ r hr b hb, add_submonoid.mem_closure.mpr (λ y hy, hy (S.mul_mem hr hb)) },
  { exact λ b hb, by simp only [zero_mul, (add_submonoid.closure (S : set R)).zero_mem] },
  { simp_rw add_mul,
    exact λ r s hr hs b hb, (add_submonoid.closure (S : set R)).add_mem (hr hb) (hs hb) }
end

/-- The product of two elements of the additive closure of a submonoid `M` is an element of the
additive closure of `M`. -/
lemma mul_mem_add_closure
  (ha : a ∈ add_submonoid.closure (S : set R)) (hb : b ∈ add_submonoid.closure (S : set R)) :
  a * b ∈ add_submonoid.closure (S : set R) :=
begin
  revert a,
  refine add_submonoid.closure_induction hb _ _ _; clear hb b,
  { exact λ r hr b hb, S.mul_right_mem_add_closure hb hr },
  { exact λ b hb, by simp only [mul_zero, (add_submonoid.closure (S : set R)).zero_mem] },
  { simp_rw mul_add,
    exact λ r s hr hs b hb, (add_submonoid.closure (S : set R)).add_mem (hr hb) (hs hb) }
end

/-- The product of an element of `S` and an element of the additive closure of a multiplicative
submonoid `S` is contained in the additive closure of `S`. -/
lemma mul_left_mem_add_closure (ha : a ∈ S) (hb : b ∈ add_submonoid.closure (S : set R)) :
  a * b ∈ add_submonoid.closure (S : set R) :=
S.mul_mem_add_closure (add_submonoid.mem_closure.mpr (λ sT hT, hT ha)) hb

@[to_additive]
lemma mem_closure_inv {G : Type*} [group G] (S : set G) (x : G) :
  x ∈ submonoid.closure S⁻¹ ↔ x⁻¹ ∈ submonoid.closure S :=
begin
  suffices : ∀ (S : set G) (x : G), x ∈ submonoid.closure S⁻¹ → x⁻¹ ∈ submonoid.closure S,
  { refine ⟨this S x, _⟩,
    have := this S⁻¹ x⁻¹,
    rw [inv_inv, set.inv_inv] at this,
    exact this, },
  intros S x hx,
  refine submonoid.closure_induction hx (λ x hx, _) _ (λ x y hx hy, _),
  { exact submonoid.subset_closure (set.mem_inv.mp hx), },
  { rw one_inv,
    exact submonoid.one_mem _ },
  { rw mul_inv_rev x y,
    exact submonoid.mul_mem _ hy hx },
end

end submonoid

section mul_add

lemma of_mul_image_powers_eq_multiples_of_mul [monoid M] {x : M} :
  additive.of_mul '' ((submonoid.powers x) : set M) = add_submonoid.multiples (additive.of_mul x) :=
begin
  ext,
  split,
  { rintros ⟨y, ⟨n, hy1⟩, hy2⟩,
    use n,
    simpa [← of_mul_pow, hy1] },
  { rintros ⟨n, hn⟩,
    refine ⟨x ^ n, ⟨n, rfl⟩, _⟩,
    rwa of_mul_pow }
end

lemma of_add_image_multiples_eq_powers_of_add [add_monoid A] {x : A} :
  multiplicative.of_add '' ((add_submonoid.multiples x) : set A) =
  submonoid.powers (multiplicative.of_add x) :=
begin
  symmetry,
  rw equiv.eq_image_iff_symm_image_eq,
  exact of_mul_image_powers_eq_multiples_of_mul,
end

end mul_add<|MERGE_RESOLUTION|>--- conflicted
+++ resolved
@@ -206,11 +206,7 @@
 
 @[simp] lemma mem_powers (n : M) : n ∈ powers n := ⟨1, pow_one _⟩
 
-<<<<<<< HEAD
-lemma mem_powers_iff (z x : M) : x ∈ powers z ↔ ∃ n : ℕ, z ^ n = x := iff.rfl
-=======
 lemma mem_powers_iff (x z : M) : x ∈ powers z ↔ ∃ n : ℕ, z ^ n = x := iff.rfl
->>>>>>> 45e7eb84
 
 lemma powers_eq_closure (n : M) : powers n = closure {n} :=
 by { ext, exact mem_closure_singleton.symm }
