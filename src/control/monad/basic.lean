/-
Copyright (c) 2019 Simon Hudon. All rights reserved.
Released under Apache 2.0 license as described in the file LICENSE.
Authors: Simon Hudon
-/
<<<<<<< HEAD
import logic.equiv.basic
=======
import logic.equiv.defs
import tactic.basic
>>>>>>> 11dcb6b5

/-!
# Monad

## Attributes

 * ext
 * functor_norm
 * monad_norm

## Implementation Details

Set of rewrite rules and automation for monads in general and
`reader_t`, `state_t`, `except_t` and `option_t` in particular.

The rewrite rules for monads are carefully chosen so that `simp with
functor_norm` will not introduce monadic vocabulary in a context where
applicatives would do just fine but will handle monadic notation
already present in an expression.

In a context where monadic reasoning is desired `simp with monad_norm`
will translate functor and applicative notation into monad notation
and use regular `functor_norm` rules as well.

## Tags

functor, applicative, monad, simp

-/

mk_simp_attribute monad_norm none with functor_norm

attribute [ext] reader_t.ext state_t.ext except_t.ext option_t.ext
attribute [functor_norm]   bind_assoc pure_bind bind_pure
attribute [monad_norm] seq_eq_bind_map
universes u v

@[monad_norm]
lemma map_eq_bind_pure_comp
  (m : Type u → Type v) [monad m] [is_lawful_monad m] {α β : Type u} (f : α → β) (x : m α) :
  f <$> x = x >>= pure ∘ f := by rw bind_pure_comp_eq_map

/-- run a `state_t` program and discard the final state -/
def state_t.eval {m : Type u → Type v} [functor m] {σ α} (cmd : state_t σ m α) (s : σ) : m α :=
prod.fst <$> cmd.run s

universes u₀ u₁ v₀ v₁

/-- reduce the equivalence between two state monads to the equivalence between
their respective function spaces -/
def state_t.equiv {m₁ : Type u₀ → Type v₀} {m₂ : Type u₁ → Type v₁}
  {α₁ σ₁ : Type u₀} {α₂ σ₂ : Type u₁} (F : (σ₁ → m₁ (α₁ × σ₁)) ≃ (σ₂ → m₂ (α₂ × σ₂))) :
  state_t σ₁ m₁ α₁ ≃ state_t σ₂ m₂ α₂ :=
{ to_fun := λ ⟨f⟩, ⟨F f⟩,
  inv_fun := λ ⟨f⟩, ⟨F.symm f⟩,
  left_inv := λ ⟨f⟩, congr_arg state_t.mk $ F.left_inv _,
  right_inv := λ ⟨f⟩, congr_arg state_t.mk $ F.right_inv _ }

/-- reduce the equivalence between two reader monads to the equivalence between
their respective function spaces -/
def reader_t.equiv {m₁ : Type u₀ → Type v₀} {m₂ : Type u₁ → Type v₁}
  {α₁ ρ₁ : Type u₀} {α₂ ρ₂ : Type u₁} (F : (ρ₁ → m₁ α₁) ≃ (ρ₂ → m₂ α₂)) :
  reader_t ρ₁ m₁ α₁ ≃ reader_t ρ₂ m₂ α₂ :=
{ to_fun := λ ⟨f⟩, ⟨F f⟩,
  inv_fun := λ ⟨f⟩, ⟨F.symm f⟩,
  left_inv := λ ⟨f⟩, congr_arg reader_t.mk $ F.left_inv _,
  right_inv := λ ⟨f⟩, congr_arg reader_t.mk $ F.right_inv _ }<|MERGE_RESOLUTION|>--- conflicted
+++ resolved
@@ -3,12 +3,8 @@
 Released under Apache 2.0 license as described in the file LICENSE.
 Authors: Simon Hudon
 -/
-<<<<<<< HEAD
-import logic.equiv.basic
-=======
 import logic.equiv.defs
 import tactic.basic
->>>>>>> 11dcb6b5
 
 /-!
 # Monad
