import topology.connected
import topology.continuous_function.basic
import topology.homotopy.fundamental_groupoid
import category_theory.full_subcategory
import topology.maps

section for_mathlib

/-noncomputable def is_open_map.to_homeomorph
  {α β : Type*} [topological_space α] [topological_space β] (f : α → β)
  (hf : is_open_map f) (s : set α) (t : set β) (h : set.bij_on f s t) :
s ≃ₜ t :=
{ continuous_to_fun := sorry,
  continuous_inv_fun := sorry,
  .. h.equiv f }-/

end for_mathlib

<<<<<<< HEAD
variables {E X : Type*} [topological_space E] [topological_space X]

section evenly_covered

variables (f : E → X) (U : set X) (I : Type*) [topological_space I]
  {x y : X} (hx : x ∈ U) (hy : y ∈ U)

structure evenly_covered :=
(to_homeomorph : I × U ≃ₜ f ⁻¹' U)
(commutes' : ∀ p, f (to_homeomorph p) = p.2)

variables {U I}

structure evenly_covered_point :=
(to_homeomorph : f ⁻¹' {x} × U ≃ₜ f ⁻¹' U)
(left_commutes' : ∀ p, to_homeomorph ⟨p, x, hx⟩ = ⟨p, (congr_arg (∈ U) p.2).mpr hx⟩)
(right_commutes' : ∀ p, f (to_homeomorph p) = p.2)

variables {f hx}

namespace evenly_covered

instance : has_coe_to_fun (evenly_covered f U I) (λ ι, I × U → f ⁻¹' U) :=
⟨λ ι, ι.to_homeomorph⟩

variables (ι : evenly_covered f U I)

def commutes (p : I × U) : f (ι p) = p.2 := ι.commutes' p

def symm : f ⁻¹' U ≃ₜ I × U := ι.to_homeomorph.symm

def apply_symm_apply (p : f ⁻¹' U) : ι (ι.symm p) = p := ι.to_homeomorph.apply_symm_apply p

def symm_apply_apply (p : I × U) : ι.symm (ι p) = p := ι.to_homeomorph.symm_apply_apply p

def homeomorph_of_mem : f ⁻¹' {y} ≃ₜ I :=
{ to_fun := λ p, (ι.symm ⟨p, (congr_arg (∈ U) p.2).mpr hy⟩).1,
  inv_fun := λ p, ⟨ι ⟨p, y, hy⟩, ι.commutes ⟨p, y, hy⟩⟩,
  left_inv := λ p, subtype.ext begin
    have key := ι.commutes (ι.symm ⟨p, (congr_arg (∈ U) p.2).mpr hy⟩),
    rw [ι.apply_symm_apply, subtype.coe_mk, show f p = y, from p.2] at key,
    rw [subtype.coe_mk, show (⟨y, hy⟩ : U) = _, from subtype.ext key,
      prod.mk.eta, ι.apply_symm_apply, subtype.coe_mk],
  end,
  right_inv := λ p, by simp only [ι.symm_apply_apply, subtype.coe_eta, subtype.coe_mk],
  continuous_to_fun := sorry,
  continuous_inv_fun := sorry }

def to_evenly_covered_point : evenly_covered_point f hy :=
  { to_homeomorph := ((ι.homeomorph_of_mem hy).prod_congr (homeomorph.refl U)).trans ι.to_homeomorph,
    left_commutes' := λ p, subtype.ext (by
    { have this := subtype.ext_iff.mp ((ι.homeomorph_of_mem hy).symm_apply_apply p),
      exact this }),
    right_commutes' := λ p, ι.commutes' _ }

end evenly_covered

namespace evenly_covered_point

instance : has_coe_to_fun (evenly_covered_point f hx) (λ ι, f ⁻¹' {x} × U → f ⁻¹' U) :=
⟨λ ι, ι.to_homeomorph⟩

variables (ι : evenly_covered_point f hx)

def right_commutes (p : f ⁻¹' {x} × U) : f (ι p) = p.2 := ι.right_commutes' p

def left_commutes (p : f ⁻¹' {x}) : ι ⟨p, x, hx⟩ = ⟨p, (congr_arg (∈ U) p.2).mpr hx⟩ :=
ι.left_commutes' p

def symm : f ⁻¹' U ≃ₜ f ⁻¹' {x} × U := ι.to_homeomorph.symm

def apply_symm_apply (p : f ⁻¹' U) : ι (ι.symm p) = p := ι.to_homeomorph.apply_symm_apply p

def symm_apply_apply (p : f ⁻¹' {x} × U) : ι.symm (ι p) = p := ι.to_homeomorph.symm_apply_apply p

def to_evenly_covered : evenly_covered f U (f ⁻¹' {x}) :=
{ to_homeomorph := ι.to_homeomorph,
  commutes' := ι.right_commutes' }

def to_evenly_covered_point : evenly_covered_point f hy :=
ι.to_evenly_covered.to_evenly_covered_point hy

def homeomorph_of_mem : f ⁻¹' {y} ≃ₜ f ⁻¹' {x} :=
ι.to_evenly_covered.homeomorph_of_mem hy

end evenly_covered_point

end evenly_covered

variables (E X)
=======
universes u

variables {E E' X : Type u} [topological_space E] [topological_space E'] [topological_space X]

def evenly_covered (f : E → X) (U : set X) : Prop :=
∃ (α : Type u) (ι : (Σ a : α, U) → E), embedding ι ∧ set.range ι = f ⁻¹' U ∧ ∀ s, f (ι s) = s.2

lemma evenly_covered_sub_evenly_covered (f : E → X) (U : set X) (V : set X)[V⊂U]
 [evenly_covered f U]: evenly_covered f V:=
 begin
   cases _inst_5 with r hr,
   cases hr with z hz,
   --have t:(Σ (a : r), ↥V) → E:= λ x, z x,
   sorry,
 end

-- not sure if we'll end up needing this lemma
lemma evenly_covered.comp {f : E' → X} {g : E → E'} {U : set X}
  (hf : evenly_covered f U) (hg : evenly_covered g (f ⁻¹' U)) : evenly_covered (f ∘ g) U :=
begin
  obtain ⟨α, ι, hι1, hι2, hι3⟩ := hf,
  obtain ⟨β, κ, hκ1, hκ2, hκ3⟩ := hg,
  --let ϕ : (Σ a : α, U) ≃ₜ set.range ι := homeomorph.of_embedding ι hι1,
  let ψ : (Σ c : α × β, U) ≃ₜ (Σ b : β, f ⁻¹' U) :=
  { to_fun := λ s, ⟨s.1.2, ⟨ι ⟨s.1.1, s.2⟩, (congr_arg (∈ U) (hι3 ⟨s.1.1, s.2⟩)).mpr s.2.2⟩⟩,
    inv_fun := sorry,
    left_inv := sorry,
    right_inv := sorry,
    continuous_to_fun := sorry,
    continuous_inv_fun := sorry },
  refine ⟨α × β, κ ∘ ψ, embedding.comp hκ1 ψ.embedding,
    (function.surjective.range_comp ψ.surjective κ).trans hκ2, λ s, _⟩,
  rw [function.comp_apply, hκ3],
  apply hι3,
end

def singleton_subtype (x:X):= {y: X//y=x}
def singleton_inclusion (x:X):(singleton_subtype x)→ X:=λ s,x

--noncomputable def fundamental_group (x:X) := @category_theory.induced_category.category _
--  X (category_theory.category.{u} X) (singleton_inclusion x),

variables (E E' X)
variables (E E' X : Type*) [topological_space E] [topological_space E'] [topological_space X]
>>>>>>> 3a91099d

structure covering_map extends continuous_map E X :=
(surjective : function.surjective to_fun)
(discrete_fibers : ∀ x : X, discrete_topology (to_fun ⁻¹' {x}))
(evenly_covered : ∀ x : X, ∃ U : set X, is_open U ∧
  ∃ hx : x ∈ U, nonempty (evenly_covered_point to_fun hx))

variables {E X}

def fundamental_group (x : X) :=
let y : fundamental_groupoid X := x in y ⟶ y

noncomputable instance (x : X) : group (fundamental_group x) :=
{ mul := category_theory.category_struct.comp,
  mul_assoc := category_theory.category.assoc,
  one := category_theory.category_struct.id _,
  one_mul := category_theory.category.id_comp,
  mul_one := category_theory.category.comp_id,
  inv := category_theory.groupoid.inv,
  mul_left_inv := category_theory.groupoid.inv_comp }

namespace covering_map

infixr ` ↠ `:25 := covering_map -- shortcut: type `\rr-` or just type `\rr `

instance : has_coe_to_fun (E ↠ X) (λ _, E → X) := ⟨λ q, q.to_fun⟩

@[continuity] lemma continuous (q : E ↠ X) : continuous q := q.continuous_to_fun

lemma covering_map_open (q:E↠ X): is_open_map q:=
begin
  intros U hU,
  sorry,
end
lemma covering_map_quotient (q:E↠ X): quotient_map q :=
 is_open_map.to_quotient_map (covering_map_open q) (continuous q) (q.surjective)

end covering_map<|MERGE_RESOLUTION|>--- conflicted
+++ resolved
@@ -16,7 +16,6 @@
 
 end for_mathlib
 
-<<<<<<< HEAD
 variables {E X : Type*} [topological_space E] [topological_space X]
 
 section evenly_covered
@@ -107,52 +106,6 @@
 end evenly_covered
 
 variables (E X)
-=======
-universes u
-
-variables {E E' X : Type u} [topological_space E] [topological_space E'] [topological_space X]
-
-def evenly_covered (f : E → X) (U : set X) : Prop :=
-∃ (α : Type u) (ι : (Σ a : α, U) → E), embedding ι ∧ set.range ι = f ⁻¹' U ∧ ∀ s, f (ι s) = s.2
-
-lemma evenly_covered_sub_evenly_covered (f : E → X) (U : set X) (V : set X)[V⊂U]
- [evenly_covered f U]: evenly_covered f V:=
- begin
-   cases _inst_5 with r hr,
-   cases hr with z hz,
-   --have t:(Σ (a : r), ↥V) → E:= λ x, z x,
-   sorry,
- end
-
--- not sure if we'll end up needing this lemma
-lemma evenly_covered.comp {f : E' → X} {g : E → E'} {U : set X}
-  (hf : evenly_covered f U) (hg : evenly_covered g (f ⁻¹' U)) : evenly_covered (f ∘ g) U :=
-begin
-  obtain ⟨α, ι, hι1, hι2, hι3⟩ := hf,
-  obtain ⟨β, κ, hκ1, hκ2, hκ3⟩ := hg,
-  --let ϕ : (Σ a : α, U) ≃ₜ set.range ι := homeomorph.of_embedding ι hι1,
-  let ψ : (Σ c : α × β, U) ≃ₜ (Σ b : β, f ⁻¹' U) :=
-  { to_fun := λ s, ⟨s.1.2, ⟨ι ⟨s.1.1, s.2⟩, (congr_arg (∈ U) (hι3 ⟨s.1.1, s.2⟩)).mpr s.2.2⟩⟩,
-    inv_fun := sorry,
-    left_inv := sorry,
-    right_inv := sorry,
-    continuous_to_fun := sorry,
-    continuous_inv_fun := sorry },
-  refine ⟨α × β, κ ∘ ψ, embedding.comp hκ1 ψ.embedding,
-    (function.surjective.range_comp ψ.surjective κ).trans hκ2, λ s, _⟩,
-  rw [function.comp_apply, hκ3],
-  apply hι3,
-end
-
-def singleton_subtype (x:X):= {y: X//y=x}
-def singleton_inclusion (x:X):(singleton_subtype x)→ X:=λ s,x
-
---noncomputable def fundamental_group (x:X) := @category_theory.induced_category.category _
---  X (category_theory.category.{u} X) (singleton_inclusion x),
-
-variables (E E' X)
-variables (E E' X : Type*) [topological_space E] [topological_space E'] [topological_space X]
->>>>>>> 3a91099d
 
 structure covering_map extends continuous_map E X :=
 (surjective : function.surjective to_fun)
@@ -182,12 +135,13 @@
 
 @[continuity] lemma continuous (q : E ↠ X) : continuous q := q.continuous_to_fun
 
-lemma covering_map_open (q:E↠ X): is_open_map q:=
+lemma covering_map_open (q : E ↠ X) : is_open_map q :=
 begin
   intros U hU,
   sorry,
 end
-lemma covering_map_quotient (q:E↠ X): quotient_map q :=
- is_open_map.to_quotient_map (covering_map_open q) (continuous q) (q.surjective)
+
+lemma covering_map_quotient (q : E ↠ X) : quotient_map q :=
+q.covering_map_open.to_quotient_map q.continuous q.surjective
 
 end covering_map