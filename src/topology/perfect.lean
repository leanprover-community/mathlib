/-
Copyright (c) 2022 Felix Weilacher. All rights reserved.
Released under Apache 2.0 license as described in the file LICENSE.
Authors: Felix Weilacher
-/
import topology.metric_space.polish
import topology.metric_space.cantor_scheme

/-!
# Perfect Sets

> THIS FILE IS SYNCHRONIZED WITH MATHLIB4.
> Any changes to this file require a corresponding PR to mathlib4.

In this file we define perfect subsets of a topological space, and prove some basic properties,
including a version of the Cantor-Bendixson Theorem.

## Main Definitions

* `perfect C`: A set `C` is perfect, meaning it is closed and every point of it
  is an accumulation point of itself.
* `set.scheme β α`: A `β`-scheme on `α`, a collection of subsets of `α` indexed by `list β`.
  Used to construct maps `(β → ℕ) → α` as limiting objects.

## Main Statements

* `perfect.splitting`: A perfect nonempty set contains two disjoint perfect nonempty subsets.
  The main inductive step in the construction of an embedding from the Cantor space to a
  perfect nonempty complete metric space.
* `exists_countable_union_perfect_of_is_closed`: One version of the **Cantor-Bendixson Theorem**:
  A closed set in a second countable space can be written as the union of a countable set and a
  perfect set.
* `exists_nat_bool_injection_of_perfect_nonempty`: A perfect nonempty set in a complete metric space
  admits an embedding from the Cantor space.

## Implementation Notes

We do not require perfect sets to be nonempty.

We define a nonstandard predicate, `preperfect`, which drops the closed-ness requirement
from the definition of perfect. In T1 spaces, this is equivalent to having a perfect closure,
see `preperfect_iff_perfect_closure`.

## References

* [kechris1995] (Chapters 6-7)

## Tags

accumulation point, perfect set, cantor-bendixson.

-/

open_locale topology filter
open topological_space filter set

section basic

variables {α : Type*} [topological_space α] {C : set α}

/-- If `x` is an accumulation point of a set `C` and `U` is a neighborhood of `x`,
then `x` is an accumulation point of `U ∩ C`. -/
theorem acc_pt.nhds_inter {x : α} {U : set α} (h_acc : acc_pt x (𝓟 C)) (hU : U ∈ 𝓝 x) :
  acc_pt x (𝓟 (U ∩ C)) :=
begin
  have : 𝓝[≠] x ≤ 𝓟 U,
  { rw le_principal_iff,
    exact mem_nhds_within_of_mem_nhds hU, },
  rw [acc_pt, ← inf_principal, ← inf_assoc, inf_of_le_left this],
  exact h_acc,
end

/-- A set `C` is preperfect if all of its points are accumulation points of itself.
If `C` is nonempty and `α` is a T1 space, this is equivalent to the closure of `C` being perfect.
See `preperfect_iff_perfect_closure`.-/
def preperfect (C : set α) : Prop := ∀ x ∈ C, acc_pt x (𝓟 C)

/-- A set `C` is called perfect if it is closed and all of its
points are accumulation points of itself.
Note that we do not require `C` to be nonempty.-/
structure perfect (C : set α) : Prop :=
(closed : is_closed C)
(acc : preperfect C)

lemma preperfect_iff_nhds : preperfect C ↔ ∀ x ∈ C, ∀ U ∈ 𝓝 x, ∃ y ∈ U ∩ C, y ≠ x :=
by simp only [preperfect, acc_pt_iff_nhds]

/-- The intersection of a preperfect set and an open set is preperfect-/
theorem preperfect.open_inter {U : set α} (hC : preperfect C) (hU : is_open U) :
  preperfect (U ∩ C) :=
begin
  rintros x ⟨xU, xC⟩,
  apply (hC _ xC).nhds_inter,
  exact hU.mem_nhds xU,
end

/-- The closure of a preperfect set is perfect.
For a converse, see `preperfect_iff_perfect_closure`-/
theorem preperfect.perfect_closure (hC : preperfect C) : perfect (closure C) :=
begin
  split, { exact is_closed_closure },
  intros x hx,
  by_cases h : x ∈ C; apply acc_pt.mono _ (principal_mono.mpr subset_closure),
  { exact hC _ h },
  have : {x}ᶜ ∩ C = C := by simp [h],
  rw [acc_pt, nhds_within, inf_assoc, inf_principal, this],
  rw [closure_eq_cluster_pts] at hx,
  exact hx,
end

/-- In a T1 space, being preperfect is equivalent to having perfect closure.-/
theorem preperfect_iff_perfect_closure [t1_space α] :
  preperfect C ↔ perfect (closure C) :=
begin
  split; intro h, { exact h.perfect_closure },
  intros x xC,
  have H : acc_pt x (𝓟 (closure C)) := h.acc _ (subset_closure xC),
  rw acc_pt_iff_frequently at *,
  have : ∀ y , y ≠ x ∧ y ∈ closure C → ∃ᶠ z in 𝓝 y, z ≠ x ∧ z ∈ C,
  { rintros y ⟨hyx, yC⟩,
    simp only [← mem_compl_singleton_iff, @and_comm _ (_ ∈ C) , ← frequently_nhds_within_iff,
      hyx.nhds_within_compl_singleton, ← mem_closure_iff_frequently],
    exact yC, },
  rw ← frequently_frequently_nhds,
  exact H.mono this,
end

theorem perfect.closure_nhds_inter {U : set α} (hC : perfect C) (x : α) (xC : x ∈ C) (xU : x ∈ U)
  (Uop : is_open U) : perfect (closure (U ∩ C)) ∧ (closure (U ∩ C)).nonempty :=
begin
  split,
  { apply preperfect.perfect_closure,
    exact (hC.acc).open_inter Uop, },
  apply nonempty.closure,
  exact ⟨x, ⟨xU, xC⟩⟩,
end

/-- Given a perfect nonempty set in a T2.5 space, we can find two disjoint perfect subsets
This is the main inductive step in the proof of the Cantor-Bendixson Theorem-/
lemma perfect.splitting [t2_5_space α] (hC : perfect C) (hnonempty : C.nonempty) :
  ∃ C₀ C₁ : set α, (perfect C₀ ∧ C₀.nonempty ∧ C₀ ⊆ C) ∧
  (perfect C₁ ∧ C₁.nonempty ∧ C₁ ⊆ C) ∧ disjoint C₀ C₁ :=
begin
  cases hnonempty with y yC,
  obtain ⟨x, xC, hxy⟩ : ∃ x ∈ C, x ≠ y,
  { have := hC.acc _ yC,
    rw acc_pt_iff_nhds at this,
    rcases this univ (univ_mem) with ⟨x, xC, hxy⟩,
    exact ⟨x, xC.2, hxy⟩, },
  obtain ⟨U, xU, Uop, V, yV, Vop, hUV⟩ := exists_open_nhds_disjoint_closure hxy,
  use [closure (U ∩ C), closure (V ∩ C)],
  split; rw ← and_assoc,
  { refine ⟨hC.closure_nhds_inter x xC xU Uop, _⟩,
    rw hC.closed.closure_subset_iff,
    exact inter_subset_right _ _, },
  split,
  { refine ⟨hC.closure_nhds_inter y yC yV Vop, _⟩,
    rw hC.closed.closure_subset_iff,
    exact inter_subset_right _ _, },
  apply disjoint.mono _ _ hUV; apply closure_mono; exact inter_subset_left _ _,
end

section kernel

/-- The **Cantor-Bendixson Theorem**: Any closed subset of a second countable space
can be written as the union of a countable set and a perfect set.-/
theorem exists_countable_union_perfect_of_is_closed [second_countable_topology α]
  (hclosed : is_closed C) :
  ∃ V D : set α, (V.countable) ∧ (perfect D) ∧ (C = V ∪ D) :=
begin
  obtain ⟨b, bct, bnontrivial, bbasis⟩ := topological_space.exists_countable_basis α,
  let v := {U ∈ b | (U ∩ C).countable},
  let V := ⋃ U ∈ v, U,
  let D := C \ V,
  have Vct : (V ∩ C).countable,
  { simp only [Union_inter, mem_sep_iff],
    apply countable.bUnion,
    { exact countable.mono (inter_subset_left _ _) bct, },
    { exact inter_subset_right _ _, }, },
  refine ⟨V ∩ C, D, Vct, ⟨_, _⟩, _⟩,
  { refine hclosed.sdiff (is_open_bUnion (λ U, _)),
    exact λ ⟨Ub, _⟩, is_topological_basis.is_open bbasis Ub, },
  { rw preperfect_iff_nhds,
    intros x xD E xE,
    have : ¬ (E ∩ D).countable,
    { intro h,
      obtain ⟨U, hUb, xU, hU⟩ : ∃ U ∈ b, x ∈ U ∧ U ⊆ E,
      { exact (is_topological_basis.mem_nhds_iff bbasis).mp xE, },
      have hU_cnt : (U ∩ C).countable,
      { apply @countable.mono _ _ ((E ∩ D) ∪ (V ∩ C)),
        { rintros y ⟨yU, yC⟩,
          by_cases y ∈ V,
          { exact mem_union_right _ (mem_inter h yC), },
          { exact mem_union_left _ (mem_inter (hU yU) ⟨yC, h⟩), }, },
        exact countable.union h Vct, },
      have : U ∈ v := ⟨hUb, hU_cnt⟩,
      apply xD.2,
      exact mem_bUnion this xU, },
    by_contradiction h,
    push_neg at h,
    exact absurd (countable.mono h (set.countable_singleton _)) this, },
  { rw [inter_comm, inter_union_diff], },
end

/-- Any uncountable closed set in a second countable space contains a nonempty perfect subset.-/
theorem exists_perfect_nonempty_of_is_closed_of_not_countable [second_countable_topology α]
  (hclosed : is_closed C) (hunc : ¬ C.countable) :
  ∃ D : set α, perfect D ∧ D.nonempty ∧ D ⊆ C :=
begin
  rcases exists_countable_union_perfect_of_is_closed hclosed with ⟨V, D, Vct, Dperf, VD⟩,
  refine ⟨D, ⟨Dperf, _⟩⟩,
  split,
  { rw nonempty_iff_ne_empty,
    by_contradiction,
    rw [h, union_empty] at VD,
    rw VD at hunc,
    contradiction, },
  rw VD,
  exact subset_union_right _ _,
end

end kernel
end basic

section cantor_inj_metric

open function
open_locale ennreal
variables {α : Type*} [metric_space α] {C : set α} (hC : perfect C) {ε : ℝ≥0∞}
include hC

private lemma perfect.small_diam_aux (ε_pos : 0 < ε) {x : α} (xC : x ∈ C) :
  let D := closure (emetric.ball x (ε / 2) ∩ C) in
  perfect D ∧ D.nonempty ∧ D ⊆ C ∧ emetric.diam D ≤ ε :=
begin
  have : x ∈ (emetric.ball x (ε / 2)),
  { apply emetric.mem_ball_self,
    rw ennreal.div_pos_iff,
    exact ⟨ne_of_gt ε_pos, by norm_num⟩, },
  have := hC.closure_nhds_inter x xC this emetric.is_open_ball,
  refine ⟨this.1, this.2, _, _⟩,
  { rw is_closed.closure_subset_iff hC.closed,
    apply inter_subset_right, },
  rw emetric.diam_closure,
  apply le_trans (emetric.diam_mono (inter_subset_left _ _)),
  convert emetric.diam_ball,
  rw [mul_comm, ennreal.div_mul_cancel]; norm_num,
end

variable (hnonempty : C.nonempty)
include hnonempty

/-- A refinement of `perfect.splitting` for metric spaces, where we also control
the diameter of the new perfect sets. -/
lemma perfect.small_diam_splitting (ε_pos : 0 < ε) : ∃ C₀ C₁ : set α,
  (perfect C₀ ∧ C₀.nonempty ∧ C₀ ⊆ C ∧ emetric.diam C₀ ≤ ε) ∧
  (perfect C₁ ∧ C₁.nonempty ∧ C₁ ⊆ C ∧ emetric.diam C₁ ≤ ε) ∧ disjoint C₀ C₁ :=
begin
  rcases hC.splitting hnonempty with ⟨D₀, D₁, ⟨perf0, non0, sub0⟩, ⟨perf1, non1, sub1⟩, hdisj⟩,
  cases non0 with x₀ hx₀,
  cases non1 with x₁ hx₁,
  rcases perf0.small_diam_aux ε_pos hx₀ with ⟨perf0', non0', sub0', diam0⟩,
  rcases perf1.small_diam_aux ε_pos hx₁ with ⟨perf1', non1', sub1', diam1⟩,
  refine ⟨closure (emetric.ball x₀ (ε / 2) ∩ D₀), closure (emetric.ball x₁ (ε / 2) ∩ D₁),
    ⟨perf0', non0', sub0'.trans sub0, diam0⟩, ⟨perf1', non1', sub1'.trans sub1, diam1⟩, _⟩,
  apply disjoint.mono _ _ hdisj; assumption,
end

open cantor_scheme

/-- Any nonempty perfect set in a complete metric space admits a continuous injection
from the cantor space, `ℕ → bool`. -/
theorem perfect.exists_nat_bool_injection [complete_space α] :
  ∃ f : (ℕ → bool) → α, (range f) ⊆ C ∧ continuous f ∧ injective f :=
begin
  obtain ⟨u, -, upos', hu⟩ := exists_seq_strict_anti_tendsto' (zero_lt_one' ℝ≥0∞),
  have upos := λ n, (upos' n).1,
  let P := subtype (λ E : set α, perfect E ∧ E.nonempty),
  choose C0 C1 h0 h1 hdisj using λ {C : set α} (hC : perfect C) (hnonempty : C.nonempty)
    {ε : ℝ≥0∞} (hε : 0 < ε), hC.small_diam_splitting hnonempty hε,
  let DP : list bool → P := λ l,
  begin
    induction l with a l ih, { exact ⟨C, ⟨hC, hnonempty⟩⟩ },
    cases a,
    { use C0 ih.property.1 ih.property.2 (upos l.length.succ),
      exact ⟨(h0 _ _ _).1, (h0 _ _ _).2.1⟩, },
    use C1 ih.property.1 ih.property.2 (upos l.length.succ),
    exact ⟨(h1 _ _ _).1, (h1 _ _ _).2.1⟩,
  end,
  let D : list bool → set α := λ l, (DP l).val,
  have hanti : closure_antitone D,
  { refine antitone.closure_antitone _ (λ l, (DP l).property.1.closed),
    intros l a,
    cases a,
    { exact (h0 _ _ _).2.2.1, },
    exact (h1 _ _ _).2.2.1, },
  have hdiam : vanishing_diam D,
  { intro x,
    apply tendsto_of_tendsto_of_tendsto_of_le_of_le' tendsto_const_nhds hu,
    { simp },
    rw eventually_at_top,
    refine ⟨1, λ m (hm : 1 ≤ m), _⟩,
    rw nat.one_le_iff_ne_zero at hm,
    rcases nat.exists_eq_succ_of_ne_zero hm with ⟨n, rfl⟩,
    dsimp,
    cases (x n),
    { convert (h0 _ _ _).2.2.2,
      rw pi_nat.res_length },
    convert (h1 _ _ _).2.2.2,
    rw pi_nat.res_length, },
  have hdisj' : cantor_scheme.disjoint D,
  { rintros l (a | a) (b | b) hab; try { contradiction },
    { exact hdisj _ _ _, },
    exact (hdisj _ _ _).symm, },
  have hdom : ∀ {x : ℕ → bool}, x ∈ (induced_map D).1 := λ x,
    by simp [hanti.map_of_vanishing_diam hdiam (λ l, (DP l).property.2)],
  refine ⟨λ x, (induced_map D).2 ⟨x, hdom⟩, _, _, _⟩,
  { rintros y ⟨x, rfl⟩,
    exact map_mem ⟨_, hdom⟩ 0, },
  { continuity,
    exact hdiam.map_continuous, },
  intros x y hxy,
  simpa only [← subtype.val_inj] using hdisj'.map_injective hxy,
end

end cantor_inj_metric

/-- Any closed uncountable subset of a Polish space admits a continuous injection
from the Cantor space `ℕ → bool`.-/
<<<<<<< HEAD
theorem is_closed.exists_nat_bool_injection_of_uncountable {α : Type*}
=======
theorem is_closed.exists_nat_bool_injection_of_not_countable {α : Type*}
>>>>>>> 57911c5a
  [topological_space α] [polish_space α] {C : set α} (hC : is_closed C) (hunc : ¬ C.countable) :
  ∃ f : (ℕ → bool) → α, (range f) ⊆ C ∧ continuous f ∧ function.injective f :=
begin
  letI := upgrade_polish_space α,
  obtain ⟨D, hD, Dnonempty, hDC⟩ := exists_perfect_nonempty_of_is_closed_of_not_countable hC hunc,
  obtain ⟨f, hfD, hf⟩ := hD.exists_nat_bool_injection Dnonempty,
  exact ⟨f, hfD.trans hDC, hf⟩,
end<|MERGE_RESOLUTION|>--- conflicted
+++ resolved
@@ -327,11 +327,7 @@
 
 /-- Any closed uncountable subset of a Polish space admits a continuous injection
 from the Cantor space `ℕ → bool`.-/
-<<<<<<< HEAD
-theorem is_closed.exists_nat_bool_injection_of_uncountable {α : Type*}
-=======
 theorem is_closed.exists_nat_bool_injection_of_not_countable {α : Type*}
->>>>>>> 57911c5a
   [topological_space α] [polish_space α] {C : set α} (hC : is_closed C) (hunc : ¬ C.countable) :
   ∃ f : (ℕ → bool) → α, (range f) ⊆ C ∧ continuous f ∧ function.injective f :=
 begin
