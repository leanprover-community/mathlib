--- conflicted
+++ resolved
@@ -48,11 +48,6 @@
 notation `I^` := cube
 
 namespace cube
-<<<<<<< HEAD
-
-instance topology {n} : topological_space (I^n) := Pi.topological_space
-=======
->>>>>>> 9a05bc5a
 
 @[continuity] lemma proj_continuous {n} (i : fin n) : continuous (λ f : I^n, f i) :=
 begin
@@ -64,12 +59,7 @@
 /--
 The points of the `n`-dimensional cube with at least one projection equal to 0 or 1.
 -/
-<<<<<<< HEAD
-def boundary (n:nat) : set (I^n) :=
-{ y | ∃ i:fin n , y i = 0 ∨ y i = 1}
-=======
 def boundary (n : ℕ) : set (I^n) := {y | ∃ i, y i = 0 ∨ y i = 1}
->>>>>>> 9a05bc5a
 
 /--
 The first projection of a positive-dimensional cube.
@@ -97,27 +87,14 @@
 /--
 The `n`-dimensional generalized loops; functions `I^n → X` that send the boundary to the base point.
 -/
-<<<<<<< HEAD
-structure gen_loop (n : nat) (x : X) extends C(I^n,X) :=
-(boundary : ∀ y ∈ cube.boundary n, to_fun y = x )
-=======
 structure gen_loop (n : ℕ) (x : X) extends C(I^n, X) :=
 (boundary : ∀ y ∈ cube.boundary n, to_fun y = x)
->>>>>>> 9a05bc5a
 
 namespace gen_loop
 
 instance fun_like : fun_like (gen_loop n x) (I^n) (λ _, X) :=
 { coe := λ f, f.1,
-<<<<<<< HEAD
-  coe_injective' :=
-  begin
-    intros f g hfg, cases f, cases g,
-    congr, ext1, exact congr_fun hfg _,
-  end }
-=======
   coe_injective' := λ ⟨⟨f, _⟩, _⟩ ⟨⟨g, _⟩, _⟩ h, by { congr, exact h } }
->>>>>>> 9a05bc5a
 
 @[ext] lemma ext (f g : gen_loop n x) (H : ∀ y, f y = g y) : f = g := fun_like.ext f g H
 
@@ -128,12 +105,7 @@
 -/
 def const : gen_loop n x := ⟨continuous_map.const _ x, λ _ _, rfl⟩
 
-<<<<<<< HEAD
-instance inhabited : inhabited (gen_loop n x) :=
-{ default := const }
-=======
 instance inhabited : inhabited (gen_loop n x) := { default := const }
->>>>>>> 9a05bc5a
 
 /--
 The "homotopy relative to boundary" relation between `gen_loop`s.
@@ -145,32 +117,16 @@
 section
 variables {f g h : gen_loop n x}
 
-<<<<<<< HEAD
-@[refl] lemma refl (f : gen_loop n x) : homotopic f f :=
-⟨continuous_map.homotopy_rel.refl _ _⟩
-
-@[symm] lemma symm (H : f.homotopic g) : g.homotopic f :=
-H.map continuous_map.homotopy_rel.symm
-
-@[trans] lemma trans (H0 : f.homotopic g) (H1 : g.homotopic h) : f.homotopic h :=
-H0.map2 continuous_map.homotopy_rel.trans H1
-=======
 @[refl] lemma refl (f : gen_loop n x) : homotopic f f := continuous_map.homotopic_rel.refl _
 
 @[symm] lemma symm (H : f.homotopic g) : g.homotopic f := H.symm
 
 @[trans] lemma trans (H0 : f.homotopic g) (H1 : g.homotopic h) : f.homotopic h := H0.trans H1
->>>>>>> 9a05bc5a
 
 lemma equiv : equivalence (@homotopic X _ n x) :=
 ⟨homotopic.refl, λ _ _, homotopic.symm, λ _ _ _, homotopic.trans⟩
 
-<<<<<<< HEAD
-instance setoid (n : nat) (x : X) : setoid (gen_loop n x) :=
-⟨homotopic, equiv⟩
-=======
 instance setoid (n : ℕ) (x : X) : setoid (gen_loop n x) := ⟨homotopic, equiv⟩
->>>>>>> 9a05bc5a
 
 end
 end homotopic
@@ -184,18 +140,14 @@
 def homotopy_group (n : ℕ) (x : X) : Type _ := quotient (gen_loop.homotopic.setoid n x)
 local notation `π` := homotopy_group
 
-instance homotopy_group.inhabited : inhabited (π n x) := { default := ⟦gen_loop.const⟧ }
-
-<<<<<<< HEAD
 instance homotopy_group.inhabited : inhabited (π n x) :=
 { default :=  quotient.mk' gen_loop.const }
-=======
+
 def gen_loop_zero_equiv : gen_loop 0 x ≃ X :=
 { to_fun := λ f, f 0,
   inv_fun := λ x, ⟨continuous_map.const _ x, λ _ ⟨f0,_⟩, f0.elim0⟩,
   left_inv := λ f, by { ext1, exact congr_arg f (subsingleton.elim _ _) },
   right_inv := λ _, rfl }
->>>>>>> 9a05bc5a
 
 /--
 The 0th homotopy "group" is equivalent to the path components of `X`, aka the `zeroth_homotopy`.
