import analysis.complex.circle
import topology.metric_space.basic
import topology.homotopy.path
import data.real.basic
import topology.algebra.polynomial
import topology.continuous_function.algebra
import topology.continuous_function.compact

universe u

noncomputable theory

open_locale unit_interval

namespace H_space

class H_space (G : Type u) [topological_space G] :=
--(m : G → G → G)
(m : G × G → G)
(e : G)
--(m_e_e : m e e = e)
(m_e_e : m(e,e) = e)
-- m is continuous
(cont_m : continuous m) -- this is a term of type continuous m
(m_e_dot_homotopic_to_id :
  continuous_map.homotopy_rel
  ⟨(λ g : G, m (e, g)), (continuous.comp cont_m (continuous.prod_mk continuous_const continuous_id'))⟩
  --⟨(λ g : G, g), continuous_id'⟩
  ⟨id, continuous_id'⟩
  {e})
(m_dot_e_homotopic_to_id :
  continuous_map.homotopy_rel
  ⟨(λ g : G, m(g, e)), (continuous.comp cont_m (continuous.prod_mk continuous_id' continuous_const))⟩
  ⟨id, continuous_id'⟩
  {e})

instance top_group_is_H_space (G : Type u) [topological_space G][group G] [topological_group G]
  : H_space G :=
{
  m := function.uncurry (*) ,
  e := 1,
  m_e_e := by {simp only [function.uncurry_apply_pair, mul_one]},
  cont_m := has_continuous_mul.continuous_mul,
  m_e_dot_homotopic_to_id := by {
    simp only [function.uncurry_apply_pair, one_mul],
    exact continuous_map.homotopy_rel.refl ⟨id, continuous_id'⟩  {1},
  },
  m_dot_e_homotopic_to_id := by {simp only [function.uncurry_apply_pair, mul_one],
    exact continuous_map.homotopy_rel.refl _ _}
}

example : H_space circle := infer_instance

/-
Next, give an example of an H-space (ℝ,z,m) where m(x,y)=(x+y)/2 and z is arbitrary in ℝ. The point is to show that, in the definition of an H-space, the neutral element up to homotopy e is not unique in general.

lemma [Given m as above] ∀ z : (ℝ,z,m) is an H-space.

Proof:

m(z,z) = (z+z)/2 = (2*z)/2 = z

(ℝ,+) is a topological group, from which we should obtain that m(x,y)=(x+y)/2 is continuous.

m(x,z) = (x+z)/2 = (z+x)/2 = m(z,x) and this map is homotopic to id_X via
H(t,x) = (1-t) * (x+z)/2 + t * x
-/


def H (z : ℝ) : I × ℝ → ℝ := λ p, (1 - p.1) * (p.2 + z)/2 + p.1 * p.2
lemma cont_H (z : ℝ) : continuous (H z) :=
begin
  dsimp [H],

  -- Handy trick continuity?,
  exact ((continuous_const.sub (continuous_induced_dom.comp continuous_fst)).mul
   (continuous_snd.add continuous_const)).div_const.add
  ((continuous_induced_dom.comp continuous_fst).mul continuous_snd),
end

def H' (z: ℝ) : C(I × ℝ, ℝ) := ⟨H(z), cont_H(z)⟩

def H_space_R_with_z (z : ℝ) : H_space ℝ :=
{ m := λ x, (x.1 + x.2)/2 ,
  e := z,
  m_e_e := by simp only [half_add_self],
  cont_m := continuous_add.div_const,
  m_e_dot_homotopic_to_id := begin
<<<<<<< HEAD
  use H' z,
  {
    intro x,
    dsimp [H', H],
    ring_nf,
  },
  {
   intro x,
    dsimp [H', H],
=======
  let H : I × ℝ → ℝ := λ p, (1 - p.1) * (p.2 + z)/2 + p.1 * p.2,
  have cont_H : continuous H, sorry,
  let H' : C(I × ℝ, ℝ) := ⟨H, cont_H⟩,
  use H',
  { intro x,
    dsimp [H],
    ring_nf,
  },
  { intro x,
    dsimp [H],
>>>>>>> 3d34743a
    ring_nf,
  },
  { simp only [set.mem_Icc, set.mem_singleton_iff, continuous_map.coe_mk, id.def, set_coe.forall, forall_eq, half_add_self, and_self],
    intros x _,
    dsimp [H', H],
    ring,
  },
  end,
  m_dot_e_homotopic_to_id := begin
<<<<<<< HEAD
  use H' z,
  {
    intro x,
    dsimp [H', H],
    ring_nf,
  },
  {
   intro x,
    dsimp [H', H],
=======
  let H : I × ℝ → ℝ := λ p, (1 - p.1) * (p.2 + z)/2 + p.1 * p.2,
  have cont_H : continuous H,
  { dsimp [H],
    apply continuous.add,
    apply continuous.div,
    apply continuous.mul,
    { sorry },
    { sorry },
    { sorry },
    { sorry },
    { sorry },
  },
  let H' : C(I × ℝ, ℝ) := ⟨H, cont_H⟩,
  use H',
  { intro x,
    dsimp [H],
    ring_nf,
  },
  { intro x,
    dsimp [H],
>>>>>>> 3d34743a
    ring_nf,
  },
  { simp only [set.mem_Icc, set.mem_singleton_iff, continuous_map.coe_mk, id.def, set_coe.forall, forall_eq, half_add_self, and_self],
    intros x _,
    dsimp [H', H],
    ring,
  },
<<<<<<< HEAD
  end
}



class Ω (X : Type u) [topological_space X] :=
    (loop : ℝ → X)
    (boundary : loop 0 = loop 1)


example : Ω ℝ :=
{
  loop := λ t, t*(1-t),
  boundary := by ring
}

def juxt_loop (X : Type u) [topological_space X] (α β : Ω X) : Ω X :=
{
  loop :=  λ t, if t < 1/2 then (@Ω.loop X _ α (2*t)) else (@Ω.loop X _ β (1-2*t)),
  boundary :=
  begin
    simp,
  end,
}


instance loop_space_is_H_space (X : Type u) [topological_space X]
  : H_space C(circle, X) :=
{
  m := sorry,
  e := sorry,
  m_e_e := sorry,
  cont_m := sorry,
  m_e_dot_homotopic_to_id  := sorry,
  m_dot_e_homotopic_to_id := sorry,
}

variables x y : ℝ

-- def our_m : ℝ := (x+y)/2
-- #check our_m

lemma our_m_continuous : continuous our_m :=
begin
  sorry
end

def R_with_our_m : H_space ℝ :=

example : H_space ℝ :=
{
  m := function.uncurry our_m,
  e := z,
  m_e_e := sorry,
  cont_m := our_m_continuous,
=======
  end,
>>>>>>> 3d34743a
}

/-
  Next, show that the sphere S^3 has a canonical H-space structure.

  We will think of S^3 as the quaternions of norm 1.

  The "usual" quaternions are denoted H[ℝ] in Lean. They form an ℝ-algebra, equipped with a conjugation x → quaternion.conj x and a norm |x|^2 = x * quaternion.conj x.

  This norm is multiplicative, so the elements of norm 1 form a group norm_1_quaternions. The quaternion algebra H[ℝ] should have a topology, and the induced topology on norm_1_quaternions makes it a topological group.

  In particular, the norm 1 quaternions form an H-space.

  There is a theorem in Lean saying that |x|^2 = x_1^2 + x_2^2 + x_3^2 + x_4^2 (coordinates in the canonical basis of H[ℝ]), so the norm one quaternions are identified with S^3.

  If SU(2) is already defined in Lean, it would be nice to also identify S^3 with SU(2), via u + v J → matrix (u & - complex.conj v \\ v & complex.conj u).

  Obs: a similar strategy will apply for S^7 (octonions of norm 1), except that the octonions of norm 1 do not form a group (no associativity).
-/


-- example : H_space S^3 :=

end H_space<|MERGE_RESOLUTION|>--- conflicted
+++ resolved
@@ -2,9 +2,6 @@
 import topology.metric_space.basic
 import topology.homotopy.path
 import data.real.basic
-import topology.algebra.polynomial
-import topology.continuous_function.algebra
-import topology.continuous_function.compact
 
 universe u
 
@@ -86,7 +83,6 @@
   m_e_e := by simp only [half_add_self],
   cont_m := continuous_add.div_const,
   m_e_dot_homotopic_to_id := begin
-<<<<<<< HEAD
   use H' z,
   {
     intro x,
@@ -96,18 +92,6 @@
   {
    intro x,
     dsimp [H', H],
-=======
-  let H : I × ℝ → ℝ := λ p, (1 - p.1) * (p.2 + z)/2 + p.1 * p.2,
-  have cont_H : continuous H, sorry,
-  let H' : C(I × ℝ, ℝ) := ⟨H, cont_H⟩,
-  use H',
-  { intro x,
-    dsimp [H],
-    ring_nf,
-  },
-  { intro x,
-    dsimp [H],
->>>>>>> 3d34743a
     ring_nf,
   },
   { simp only [set.mem_Icc, set.mem_singleton_iff, continuous_map.coe_mk, id.def, set_coe.forall, forall_eq, half_add_self, and_self],
@@ -117,7 +101,6 @@
   },
   end,
   m_dot_e_homotopic_to_id := begin
-<<<<<<< HEAD
   use H' z,
   {
     intro x,
@@ -127,28 +110,6 @@
   {
    intro x,
     dsimp [H', H],
-=======
-  let H : I × ℝ → ℝ := λ p, (1 - p.1) * (p.2 + z)/2 + p.1 * p.2,
-  have cont_H : continuous H,
-  { dsimp [H],
-    apply continuous.add,
-    apply continuous.div,
-    apply continuous.mul,
-    { sorry },
-    { sorry },
-    { sorry },
-    { sorry },
-    { sorry },
-  },
-  let H' : C(I × ℝ, ℝ) := ⟨H, cont_H⟩,
-  use H',
-  { intro x,
-    dsimp [H],
-    ring_nf,
-  },
-  { intro x,
-    dsimp [H],
->>>>>>> 3d34743a
     ring_nf,
   },
   { simp only [set.mem_Icc, set.mem_singleton_iff, continuous_map.coe_mk, id.def, set_coe.forall, forall_eq, half_add_self, and_self],
@@ -156,7 +117,6 @@
     dsimp [H', H],
     ring,
   },
-<<<<<<< HEAD
   end
 }
 
@@ -167,11 +127,17 @@
     (boundary : loop 0 = loop 1)
 
 
-example : Ω ℝ :=
+def my_loop : Ω ℝ :=
 {
   loop := λ t, t*(1-t),
   boundary := by ring
 }
+
+#check my_loop.loop
+
+def f := my_loop.loop
+
+#reduce f 0.4
 
 def juxt_loop (X : Type u) [topological_space X] (α β : Ω X) : Ω X :=
 {
@@ -212,11 +178,7 @@
   e := z,
   m_e_e := sorry,
   cont_m := our_m_continuous,
-=======
-  end,
->>>>>>> 3d34743a
-}
-
+}
 /-
   Next, show that the sphere S^3 has a canonical H-space structure.
 
