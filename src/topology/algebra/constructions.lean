--- conflicted
+++ resolved
@@ -83,16 +83,9 @@
 
 @[to_additive] protected lemma continuous_iff {f : X → Mˣ} :
   continuous f ↔ continuous (coe ∘ f : X → M) ∧ continuous (λ x, ↑(f x)⁻¹ : X → M) :=
-<<<<<<< HEAD
 by simp only [continuous_induced_rng, embed_product_apply, (∘), continuous_prod_mk, unop_op]
 
-@[to_additive] protected lemma continuous_inv : continuous (inv : Mˣ → M) :=
-=======
-by simp only [inducing_embed_product.continuous_iff, embed_product_apply, (∘), continuous_prod_mk,
-  op_homeomorph.symm.inducing.continuous_iff, op_homeomorph_symm_apply, unop_op]
-
 @[to_additive] lemma continuous_coe_inv : continuous (λ u, ↑u⁻¹ : Mˣ → M) :=
->>>>>>> b5eb0429
 (units.continuous_iff.1 continuous_id).2
 
 end units