/-
Copyright (c) 2018 Patrick Massot. All rights reserved.
Released under Apache 2.0 license as described in the file LICENSE.
Authors: Patrick Massot, Johannes Hölzl

Theory of topological rings.
-/
import topology.algebra.group
import ring_theory.ideal.basic
<<<<<<< HEAD
import ring_theory.subring
=======
import algebra.ring.prod
>>>>>>> 552ebeb0

open classical set filter topological_space
open_locale classical

section topological_ring
variables (α : Type*)

/-- A topological semiring is a semiring where addition and multiplication are continuous. -/
class topological_semiring [topological_space α] [semiring α]
  extends has_continuous_add α, has_continuous_mul α : Prop

<<<<<<< HEAD
section
variables {α} [semiring α] [topological_semiring α]

/-- The (topological-space) closure of a subsemiring of a topological semiring is
itself a subsemiring. -/
def subsemiring.topological_closure (s : subsemiring α) : subsemiring α :=
{ carrier := closure (s : set α),
  ..(s.to_submonoid.topological_closure),
  ..(s.to_add_submonoid.topological_closure ) }

instance subsemiring.topological_closure_topological_semiring (s : subsemiring α) :
  topological_semiring (s.topological_closure) :=
{ ..s.to_add_submonoid.topological_closure_has_continuous_add,
  ..s.to_submonoid.topological_closure_has_continuous_mul }

lemma subsemiring.subring_topological_closure (s : subsemiring α) :
  s ≤ s.topological_closure :=
subset_closure

lemma subsemiring.is_closed_topological_closure (s : subsemiring α) :
  is_closed (s.topological_closure : set α) :=
by convert is_closed_closure

lemma subsemiring.topological_closure_minimal
  (s : subsemiring α) {t : subsemiring α} (h : s ≤ t) (ht : is_closed (t : set α)) :
  s.topological_closure ≤ t :=
closure_minimal h ht

instance (S : submonoid α) : has_continuous_mul (S.topological_closure) :=
{ continuous_mul :=
  begin
    apply continuous_induced_rng,
    change continuous (λ p : S.topological_closure × S.topological_closure, (p.1 : α) * (p.2 : α)),
    continuity,
  end }

end

variables [ring α]

=======
>>>>>>> 552ebeb0
/-- A topological ring is a ring where the ring operations are continuous. -/
class topological_ring [topological_space α] [ring α]
  extends has_continuous_add α, has_continuous_mul α : Prop :=
(continuous_neg : continuous (λa:α, -a))

variables {α}

/-- The product topology on the cartesian product of two topological semirings
  makes the product into a topological semiring. -/
instance prod_semiring {β : Type*}
  [semiring α] [topological_space α] [topological_semiring α]
  [semiring β] [topological_space β] [topological_semiring β] : topological_semiring (α × β) :=
{}

variables [ring α] [topological_space α] [t : topological_ring α]
@[priority 100] -- see Note [lower instance priority]
instance topological_ring.to_topological_semiring : topological_semiring α := {..t}

@[priority 100] -- see Note [lower instance priority]
instance topological_ring.to_topological_add_group : topological_add_group α := {..t}

variables [topological_ring α]

/-- The product topology on the cartesian product of two topological rings
  makes the product into a topological ring. -/
instance prod_ring {β : Type*}
  [ring β] [topological_space β] [topological_ring β] : topological_ring (α × β) :=
{ continuous_neg := continuous_neg }

/-- In a topological ring, the left-multiplication `add_monoid_hom` is continuous. -/
lemma mul_left_continuous (x : α) : continuous (add_monoid_hom.mul_left x) :=
continuous_const.mul continuous_id

/-- In a topological ring, the right-multiplication `add_monoid_hom` is continuous. -/
lemma mul_right_continuous (x : α) : continuous (add_monoid_hom.mul_right x) :=
continuous_id.mul continuous_const

/-- The (topological-space) closure of a subring of a topological semiring is
itself a subring. -/
def subring.topological_closure (S : subring α) : subring α :=
{ carrier := closure (S : set α),
  ..(S.to_submonoid.topological_closure),
  ..(S.to_add_subgroup.topological_closure) }

instance subring.topological_closure_topological_ring (s : subring α) :
  topological_ring (s.topological_closure) :=
{ ..s.to_add_subgroup.topological_closure_topological_add_group,
  ..s.to_submonoid.topological_closure_has_continuous_mul }

lemma subring.subring_topological_closure (s : subring α) :
  s ≤ s.topological_closure :=
subset_closure

lemma subring.is_closed_topological_closure (s : subring α) :
  is_closed (s.topological_closure : set α) :=
by convert is_closed_closure

lemma subring.topological_closure_minimal
  (s : subring α) {t : subring α} (h : s ≤ t) (ht : is_closed (t : set α)) :
  s.topological_closure ≤ t :=
closure_minimal h ht

end topological_ring

section topological_comm_ring
variables {α : Type*} [topological_space α] [comm_ring α] [topological_ring α]

/-- The closure of an ideal in a topological ring as an ideal. -/
def ideal.closure (S : ideal α) : ideal α :=
{ smul_mem'  := assume c x hx,
    have continuous (λx:α, c * x) := continuous_const.mul continuous_id,
    map_mem_closure this hx $ assume a, S.mul_mem_left _,
  ..(add_submonoid.topological_closure S.to_add_submonoid) }

@[simp] lemma ideal.coe_closure (S : ideal α) :
  (S.closure : set α) = closure S := rfl

end topological_comm_ring

section topological_ring
variables {α : Type*} [topological_space α] [comm_ring α] (N : ideal α)
open ideal.quotient

instance topological_ring_quotient_topology : topological_space N.quotient :=
by dunfold ideal.quotient submodule.quotient; apply_instance

lemma quotient_ring_saturate {α : Type*} [comm_ring α] (N : ideal α) (s : set α) :
  mk N ⁻¹' (mk N '' s) = (⋃ x : N, (λ y, x.1 + y) '' s) :=
begin
  ext x,
  simp only [mem_preimage, mem_image, mem_Union, ideal.quotient.eq],
  split,
  { exact assume ⟨a, a_in, h⟩, ⟨⟨_, N.neg_mem h⟩, a, a_in, by simp⟩ },
  { exact assume ⟨⟨i, hi⟩, a, ha, eq⟩, ⟨a, ha,
      by rw [← eq, sub_add_eq_sub_sub_swap, sub_self, zero_sub];
      exact N.neg_mem hi⟩ }
end

variable [topological_ring α]

lemma quotient_ring.is_open_map_coe : is_open_map (mk N) :=
begin
  assume s s_op,
  show is_open (mk N ⁻¹' (mk N '' s)),
  rw quotient_ring_saturate N s,
  exact is_open_Union (assume ⟨n, _⟩, is_open_map_add_left n s s_op)
end

lemma quotient_ring.quotient_map_coe_coe : quotient_map (λ p : α × α, (mk N p.1, mk N p.2)) :=
begin
  apply is_open_map.to_quotient_map,
  { exact (quotient_ring.is_open_map_coe N).prod (quotient_ring.is_open_map_coe N) },
  { exact (continuous_quot_mk.comp continuous_fst).prod_mk
          (continuous_quot_mk.comp continuous_snd) },
  { rintro ⟨⟨x⟩, ⟨y⟩⟩,
    exact ⟨(x, y), rfl⟩ }
end

instance topological_ring_quotient : topological_ring N.quotient :=
{ continuous_add :=
    have cont : continuous (mk N ∘ (λ (p : α × α), p.fst + p.snd)) :=
      continuous_quot_mk.comp continuous_add,
    (quotient_map.continuous_iff (quotient_ring.quotient_map_coe_coe N)).2 cont,
  continuous_neg :=
  begin
    convert continuous_quotient_lift _ (continuous_quot_mk.comp continuous_neg),
    apply_instance,
  end,
  continuous_mul :=
    have cont : continuous (mk N ∘ (λ (p : α × α), p.fst * p.snd)) :=
      continuous_quot_mk.comp continuous_mul,
    (quotient_map.continuous_iff (quotient_ring.quotient_map_coe_coe N)).2 cont }

end topological_ring<|MERGE_RESOLUTION|>--- conflicted
+++ resolved
@@ -7,11 +7,8 @@
 -/
 import topology.algebra.group
 import ring_theory.ideal.basic
-<<<<<<< HEAD
 import ring_theory.subring
-=======
 import algebra.ring.prod
->>>>>>> 552ebeb0
 
 open classical set filter topological_space
 open_locale classical
@@ -23,7 +20,6 @@
 class topological_semiring [topological_space α] [semiring α]
   extends has_continuous_add α, has_continuous_mul α : Prop
 
-<<<<<<< HEAD
 section
 variables {α} [semiring α] [topological_semiring α]
 
@@ -64,8 +60,6 @@
 
 variables [ring α]
 
-=======
->>>>>>> 552ebeb0
 /-- A topological ring is a ring where the ring operations are continuous. -/
 class topological_ring [topological_space α] [ring α]
   extends has_continuous_add α, has_continuous_mul α : Prop :=
