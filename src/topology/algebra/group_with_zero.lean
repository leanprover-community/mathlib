--- conflicted
+++ resolved
@@ -5,11 +5,8 @@
 -/
 import topology.algebra.monoid
 import algebra.group.pi
-<<<<<<< HEAD
+import algebra.group_with_zero.power
 import topology.homeomorph
-=======
-import algebra.group_with_zero.power
->>>>>>> fead60fe
 
 /-!
 # Topological group with zero
@@ -171,7 +168,6 @@
 
 end div
 
-<<<<<<< HEAD
 /-! ### Left and right multiplication as homeomorphisms -/
 
 namespace homeomorph
@@ -204,7 +200,7 @@
   ((homeomorph.mul_right' c hc).symm : α → α) = λ x, x * c⁻¹ := rfl
 
 end homeomorph
-=======
+
 section fpow
 
 variables [group_with_zero G₀] [topological_space G₀] [has_continuous_inv' G₀]
@@ -250,5 +246,4 @@
   continuous (λ x, (f x) ^ m) :=
 continuous_iff_continuous_at.2 $ λ x, (hf.tendsto x).fpow (h0 x) m
 
-end fpow
->>>>>>> fead60fe
+end fpow