/-
Copyright (c) 2022 Yury G. Kudryashov. All rights reserved.
Released under Apache 2.0 license as described in the file LICENSE.
Authors: Yury G. Kudryashov
-/
import algebra.hom.group_instances
import topology.algebra.uniform_group
import topology.uniform_space.completion

/-!
# Multiplicative action on the completion of a uniform space

In this file we define typeclasses `has_uniform_continuous_const_vadd` and
`has_uniform_continuous_const_smul` and prove that a multiplicative action on `X` with uniformly
continuous `(•) c` can be extended to a multiplicative action on `uniform_space.completion X`.

In later files once the additive group structure is set up, we provide
* `uniform_space.completion.distrib_mul_action`
* `uniform_space.completion.mul_action_with_zero`
* `uniform_space.completion.module`
-/

universes u v w x y z

noncomputable theory

variables (R : Type u) (M : Type v) (N : Type w) (X : Type x) (Y : Type y)
  [uniform_space X] [uniform_space Y]

/-- An additive action such that for all `c`, the map `λ x, c +ᵥ x` is uniformly continuous. -/
class has_uniform_continuous_const_vadd [uniform_space X] [has_vadd M X] : Prop :=
(uniform_continuous_const_vadd : ∀ (c : M), uniform_continuous ((+ᵥ) c : X → X))

/-- A multiplicative action such that for all `c`, the map `λ x, c • x` is uniformly continuous. -/
@[to_additive]
class has_uniform_continuous_const_smul [uniform_space X] [has_smul M X] : Prop :=
(uniform_continuous_const_smul : ∀ (c : M), uniform_continuous ((•) c : X → X))

export has_uniform_continuous_const_vadd (uniform_continuous_const_vadd)
  has_uniform_continuous_const_smul (uniform_continuous_const_smul)

instance add_monoid.has_uniform_continuous_const_smul_nat [add_group X] [uniform_add_group X] :
  has_uniform_continuous_const_smul ℕ X :=
⟨uniform_continuous_const_nsmul⟩

instance add_group.has_uniform_continuous_const_smul_int [add_group X] [uniform_add_group X] :
  has_uniform_continuous_const_smul ℤ X :=
⟨uniform_continuous_const_zsmul⟩
<<<<<<< HEAD
=======

/-- A `distrib_mul_action` that is continuous on a uniform group is uniformly continuous.
This can't be an instance due to it forming a loop with
`has_uniform_continuous_const_smul.to_has_continuous_const_smul` -/
lemma has_uniform_continuous_const_smul_of_continuous_const_smul [monoid R] [add_comm_group M]
  [distrib_mul_action R M] [uniform_space M] [uniform_add_group M] [has_continuous_const_smul R M] :
  has_uniform_continuous_const_smul R M :=
⟨λ r, uniform_continuous_of_continuous_at_zero (distrib_mul_action.to_add_monoid_hom M r)
  (continuous.continuous_at (continuous_const_smul r))⟩

/-- The action of `semiring.to_module` is uniformly continuous. -/
instance ring.has_uniform_continuous_const_smul [ring R] [uniform_space R]
  [uniform_add_group R] [has_continuous_mul R] : has_uniform_continuous_const_smul R R :=
has_uniform_continuous_const_smul_of_continuous_const_smul _ _

/-- The action of `semiring.to_opposite_module` is uniformly continuous. -/
instance ring.has_uniform_continuous_const_op_smul [ring R] [uniform_space R]
  [uniform_add_group R] [has_continuous_mul R] : has_uniform_continuous_const_smul Rᵐᵒᵖ R :=
has_uniform_continuous_const_smul_of_continuous_const_smul _ _
>>>>>>> 0a3e8d38

section has_smul

variable [has_smul M X]

@[priority 100, to_additive]
instance has_uniform_continuous_const_smul.to_has_continuous_const_smul
  [has_uniform_continuous_const_smul M X] : has_continuous_const_smul M X :=
⟨λ c, (uniform_continuous_const_smul c).continuous⟩

variables {M X Y}

@[to_additive] lemma uniform_continuous.const_smul [has_uniform_continuous_const_smul M X]
  {f : Y → X} (hf : uniform_continuous f) (c : M) :
  uniform_continuous (c • f) :=
(uniform_continuous_const_smul c).comp hf

/-- If a scalar is central, then its right action is uniform continuous when its left action is. -/
@[priority 100]
instance has_uniform_continuous_const_smul.op [has_smul Mᵐᵒᵖ X] [is_central_scalar M X]
  [has_uniform_continuous_const_smul M X] : has_uniform_continuous_const_smul Mᵐᵒᵖ X :=
⟨mul_opposite.rec $ λ c, begin
  change uniform_continuous (λ m, mul_opposite.op c • m),
  simp_rw op_smul_eq_smul,
  exact uniform_continuous_const_smul c,
end⟩

@[to_additive] instance mul_opposite.has_uniform_continuous_const_smul
  [has_uniform_continuous_const_smul M X] : has_uniform_continuous_const_smul M Xᵐᵒᵖ :=
⟨λ c, mul_opposite.uniform_continuous_op.comp $ mul_opposite.uniform_continuous_unop.const_smul c⟩

end has_smul

@[to_additive] instance uniform_group.to_has_uniform_continuous_const_smul
  {G : Type u} [group G] [uniform_space G] [uniform_group G] :
  has_uniform_continuous_const_smul G G :=
⟨λ c, uniform_continuous_const.mul uniform_continuous_id⟩

namespace uniform_space

namespace completion

section has_smul

variable [has_smul M X]

@[to_additive] instance : has_smul M (completion X) :=
⟨λ c, completion.map ((•) c)⟩

@[to_additive] instance : has_uniform_continuous_const_smul M (completion X) :=
⟨λ c, uniform_continuous_map⟩

instance [has_smul Mᵐᵒᵖ X] [is_central_scalar M X] : is_central_scalar M (completion X) :=
⟨λ c a, congr_arg (λ f, completion.map f a) $ by exact funext (op_smul_eq_smul c)⟩

variables {M X} [has_uniform_continuous_const_smul M X]

@[simp, norm_cast, to_additive]
lemma coe_smul (c : M) (x : X) : ↑(c • x) = (c • x : completion X) :=
(map_coe (uniform_continuous_const_smul c) x).symm

end has_smul

@[to_additive] instance [monoid M] [mul_action M X] [has_uniform_continuous_const_smul M X] :
  mul_action M (completion X) :=
{ smul := (•),
  one_smul := ext' (continuous_const_smul _) continuous_id $ λ a, by rw [← coe_smul, one_smul],
  mul_smul := λ x y, ext' (continuous_const_smul _) ((continuous_const_smul _).const_smul _) $
    λ a, by simp only [← coe_smul, mul_smul] }

end completion

end uniform_space<|MERGE_RESOLUTION|>--- conflicted
+++ resolved
@@ -46,8 +46,6 @@
 instance add_group.has_uniform_continuous_const_smul_int [add_group X] [uniform_add_group X] :
   has_uniform_continuous_const_smul ℤ X :=
 ⟨uniform_continuous_const_zsmul⟩
-<<<<<<< HEAD
-=======
 
 /-- A `distrib_mul_action` that is continuous on a uniform group is uniformly continuous.
 This can't be an instance due to it forming a loop with
@@ -67,7 +65,6 @@
 instance ring.has_uniform_continuous_const_op_smul [ring R] [uniform_space R]
   [uniform_add_group R] [has_continuous_mul R] : has_uniform_continuous_const_smul Rᵐᵒᵖ R :=
 has_uniform_continuous_const_smul_of_continuous_const_smul _ _
->>>>>>> 0a3e8d38
 
 section has_smul
 
