--- conflicted
+++ resolved
@@ -119,8 +119,7 @@
 @[to_additive] instance : has_uniform_continuous_const_smul M (completion X) :=
 ⟨λ c, uniform_continuous_map⟩
 
-<<<<<<< HEAD
-instance [has_scalar N X] [has_scalar M N]
+instance [has_smul N X] [has_scalar M N]
   [has_uniform_continuous_const_smul M X] [has_uniform_continuous_const_smul N X]
   [is_scalar_tower M N X] : is_scalar_tower M N (completion X) :=
 ⟨λ m n x, begin
@@ -130,7 +129,7 @@
   exact congr_arg (λ f, completion.map f x) (by exact funext (smul_assoc _ _)),
 end⟩
 
-instance [has_scalar N X] [smul_comm_class M N X]
+instance [has_smul N X] [smul_comm_class M N X]
   [has_uniform_continuous_const_smul M X] [has_uniform_continuous_const_smul N X] :
   smul_comm_class M N (completion X) :=
 ⟨λ m n x, begin
@@ -143,10 +142,7 @@
   repeat{ exact uniform_continuous_const_smul _},
  end⟩
 
-instance [has_scalar Mᵐᵒᵖ X] [is_central_scalar M X] : is_central_scalar M (completion X) :=
-=======
 instance [has_smul Mᵐᵒᵖ X] [is_central_scalar M X] : is_central_scalar M (completion X) :=
->>>>>>> a21a8bc6
 ⟨λ c a, congr_arg (λ f, completion.map f a) $ by exact funext (op_smul_eq_smul c)⟩
 
 variables {M X} [has_uniform_continuous_const_smul M X]
