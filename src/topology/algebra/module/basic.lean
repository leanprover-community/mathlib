/-
Copyright (c) 2019 Sébastien Gouëzel. All rights reserved.
Released under Apache 2.0 license as described in the file LICENSE.
Authors: Jan-David Salchow, Sébastien Gouëzel, Jean Lo, Yury Kudryashov, Frédéric Dupuis,
  Heather Macbeth
-/
import topology.algebra.ring
import topology.algebra.mul_action
import topology.algebra.uniform_group
import topology.uniform_space.uniform_embedding
import algebra.algebra.basic
import linear_algebra.projection
import linear_algebra.pi
import linear_algebra.determinant

/-!
# Theory of topological modules and continuous linear maps.

We use the class `has_continuous_smul` for topological (semi) modules and topological vector spaces.

In this file we define continuous (semi-)linear maps, as semilinear maps between topological
modules which are continuous. The set of continuous semilinear maps between the topological
`R₁`-module `M` and `R₂`-module `M₂` with respect to the `ring_hom` `σ` is denoted by `M →SL[σ] M₂`.
Plain linear maps are denoted by `M →L[R] M₂` and star-linear maps by `M →L⋆[R] M₂`.

The corresponding notation for equivalences is `M ≃SL[σ] M₂`, `M ≃L[R] M₂` and `M ≃L⋆[R] M₂`.
-/

open filter linear_map (ker range)
open_locale topological_space big_operators filter

universes u v w u'

section

variables {R : Type*} {M : Type*}
[ring R] [topological_space R]
[topological_space M] [add_comm_group M]
[module R M]

lemma has_continuous_smul.of_nhds_zero [topological_ring R] [topological_add_group M]
  (hmul : tendsto (λ p : R × M, p.1 • p.2) (𝓝 0 ×ᶠ (𝓝 0)) (𝓝 0))
  (hmulleft : ∀ m : M, tendsto (λ a : R, a • m) (𝓝 0) (𝓝 0))
  (hmulright : ∀ a : R, tendsto (λ m : M, a • m) (𝓝 0) (𝓝 0)) : has_continuous_smul R M :=
⟨begin
  rw continuous_iff_continuous_at,
  rintros ⟨a₀, m₀⟩,
  have key : ∀ p : R × M,
    p.1 • p.2 = a₀ • m₀ + ((p.1 - a₀) • m₀ + a₀ • (p.2 - m₀) + (p.1 - a₀) • (p.2 - m₀)),
  { rintro ⟨a, m⟩,
    simp [sub_smul, smul_sub],
    abel },
  rw funext key, clear key,
  refine tendsto_const_nhds.add (tendsto.add (tendsto.add _ _) _),
  { rw [sub_self, zero_smul],
    apply (hmulleft m₀).comp,
    rw [show (λ p : R × M, p.1 - a₀) = (λ a, a - a₀) ∘ prod.fst, by {ext, refl }, nhds_prod_eq],
    have : tendsto (λ a, a - a₀) (𝓝 a₀) (𝓝 0),
    { rw ← sub_self a₀,
      exact tendsto_id.sub tendsto_const_nhds },
    exact this.comp tendsto_fst  },
  { rw [sub_self, smul_zero],
    apply (hmulright a₀).comp,
    rw [show (λ p : R × M, p.2 - m₀) = (λ m, m - m₀) ∘ prod.snd, by {ext, refl }, nhds_prod_eq],
    have : tendsto (λ m, m - m₀) (𝓝 m₀) (𝓝 0),
    { rw ← sub_self m₀,
      exact tendsto_id.sub tendsto_const_nhds },
    exact this.comp tendsto_snd },
  { rw [sub_self, zero_smul, nhds_prod_eq,
        show (λ p : R × M, (p.fst - a₀) • (p.snd - m₀)) =
             (λ  p : R × M, p.1 • p.2) ∘ (prod.map (λ a, a - a₀) (λ m, m - m₀)), by { ext, refl }],
    apply hmul.comp (tendsto.prod_map _ _);
    { rw ← sub_self ,
      exact tendsto_id.sub tendsto_const_nhds } },
end⟩
end

section
variables {R : Type*} {M : Type*}
[ring R] [topological_space R]
[topological_space M] [add_comm_group M] [has_continuous_add M]
[module R M] [has_continuous_smul R M]

/-- If `M` is a topological module over `R` and `0` is a limit of invertible elements of `R`, then
`⊤` is the only submodule of `M` with a nonempty interior.
This is the case, e.g., if `R` is a nontrivially normed field. -/
lemma submodule.eq_top_of_nonempty_interior'
  [ne_bot (𝓝[{x : R | is_unit x}] 0)]
  (s : submodule R M) (hs : (interior (s:set M)).nonempty) :
  s = ⊤ :=
begin
  rcases hs with ⟨y, hy⟩,
  refine (submodule.eq_top_iff'.2 $ λ x, _),
  rw [mem_interior_iff_mem_nhds] at hy,
  have : tendsto (λ c:R, y + c • x) (𝓝[{x : R | is_unit x}] 0) (𝓝 (y + (0:R) • x)),
    from tendsto_const_nhds.add ((tendsto_nhds_within_of_tendsto_nhds tendsto_id).smul
      tendsto_const_nhds),
  rw [zero_smul, add_zero] at this,
  obtain ⟨_, hu : y + _ • _ ∈ s, u, rfl⟩ :=
    nonempty_of_mem (inter_mem (mem_map.1 (this hy)) self_mem_nhds_within),
  have hy' : y ∈ ↑s := mem_of_mem_nhds hy,
  rwa [s.add_mem_iff_right hy', ←units.smul_def, s.smul_mem_iff' u] at hu,
end

variables (R M)

/-- Let `R` be a topological ring such that zero is not an isolated point (e.g., a nontrivially
normed field, see `normed_field.punctured_nhds_ne_bot`). Let `M` be a nontrivial module over `R`
such that `c • x = 0` implies `c = 0 ∨ x = 0`. Then `M` has no isolated points. We formulate this
using `ne_bot (𝓝[≠] x)`.

This lemma is not an instance because Lean would need to find `[has_continuous_smul ?m_1 M]` with
unknown `?m_1`. We register this as an instance for `R = ℝ` in `real.punctured_nhds_module_ne_bot`.
One can also use `haveI := module.punctured_nhds_ne_bot R M` in a proof.
-/
lemma module.punctured_nhds_ne_bot [nontrivial M] [ne_bot (𝓝[≠] (0 : R))]
  [no_zero_smul_divisors R M] (x : M) :
  ne_bot (𝓝[≠] x) :=
begin
  rcases exists_ne (0 : M) with ⟨y, hy⟩,
  suffices : tendsto (λ c : R, x + c • y) (𝓝[≠] 0) (𝓝[≠] x), from this.ne_bot,
  refine tendsto.inf _ (tendsto_principal_principal.2 $ _),
  { convert tendsto_const_nhds.add ((@tendsto_id R _).smul_const y),
    rw [zero_smul, add_zero] },
  { intros c hc,
    simpa [hy] using hc }
end

end

section lattice_ops

variables {ι R M₁ M₂ : Type*} [semiring R] [add_comm_monoid M₁] [add_comm_monoid M₂]
  [module R M₁] [module R M₂] [u : topological_space R] {t : topological_space M₂}
  [has_continuous_smul R M₂] (f : M₁ →ₗ[R] M₂)

lemma has_continuous_smul_induced :
  @has_continuous_smul R M₁ _ u (t.induced f) :=
{ continuous_smul :=
    begin
      letI : topological_space M₁ := t.induced f,
      refine continuous_induced_rng.2 _,
      simp_rw [function.comp, f.map_smul],
      refine continuous_fst.smul (continuous_induced_dom.comp continuous_snd)
    end }

end lattice_ops

namespace submodule

variables {α β : Type*} [topological_space β]

instance [topological_space α] [semiring α] [add_comm_monoid β] [module α β]
  [has_continuous_smul α β] (S : submodule α β) :
  has_continuous_smul α S :=
{ continuous_smul :=
  begin
    rw embedding_subtype_coe.to_inducing.continuous_iff,
    exact continuous_fst.smul
      (continuous_subtype_coe.comp continuous_snd)
  end }

instance [ring α] [add_comm_group β] [module α β] [topological_add_group β] (S : submodule α β) :
  topological_add_group S :=
S.to_add_subgroup.topological_add_group

end submodule

section closure
variables {R : Type u} {M : Type v}
[semiring R] [topological_space R]
[topological_space M] [add_comm_monoid M]
[module R M] [has_continuous_smul R M]

lemma submodule.closure_smul_self_subset (s : submodule R M) :
  (λ p : R × M, p.1 • p.2) '' (set.univ ×ˢ closure s) ⊆ closure s :=
calc
(λ p : R × M, p.1 • p.2) '' (set.univ ×ˢ closure s)
    = (λ p : R × M, p.1 • p.2) '' closure (set.univ ×ˢ s) :
  by simp [closure_prod_eq]
... ⊆ closure ((λ p : R × M, p.1 • p.2) '' (set.univ ×ˢ s)) :
  image_closure_subset_closure_image continuous_smul
... = closure s : begin
  congr,
  ext x,
  refine ⟨_, λ hx, ⟨⟨1, x⟩, ⟨set.mem_univ _, hx⟩, one_smul R _⟩⟩,
  rintros ⟨⟨c, y⟩, ⟨hc, hy⟩, rfl⟩,
  simp [s.smul_mem c hy]
end

lemma submodule.closure_smul_self_eq (s : submodule R M) :
  (λ p : R × M, p.1 • p.2) '' (set.univ ×ˢ closure s) = closure s :=
s.closure_smul_self_subset.antisymm $ λ x hx, ⟨⟨1, x⟩, ⟨set.mem_univ _, hx⟩, one_smul R _⟩

variables [has_continuous_add M]

/-- The (topological-space) closure of a submodule of a topological `R`-module `M` is itself
a submodule. -/
def submodule.topological_closure (s : submodule R M) : submodule R M :=
{ carrier := closure (s : set M),
  smul_mem' := λ c x hx, s.closure_smul_self_subset ⟨⟨c, x⟩, ⟨set.mem_univ _, hx⟩, rfl⟩,
  ..s.to_add_submonoid.topological_closure }

@[simp] lemma submodule.topological_closure_coe (s : submodule R M) :
  (s.topological_closure : set M) = closure (s : set M) :=
rfl

lemma submodule.submodule_topological_closure (s : submodule R M) :
  s ≤ s.topological_closure :=
subset_closure

lemma submodule.is_closed_topological_closure (s : submodule R M) :
  is_closed (s.topological_closure : set M) :=
by convert is_closed_closure

lemma submodule.topological_closure_minimal
  (s : submodule R M) {t : submodule R M} (h : s ≤ t) (ht : is_closed (t : set M)) :
  s.topological_closure ≤ t :=
closure_minimal h ht

lemma submodule.topological_closure_mono {s : submodule R M} {t : submodule R M} (h : s ≤ t) :
  s.topological_closure ≤ t.topological_closure :=
s.topological_closure_minimal (h.trans t.submodule_topological_closure)
  t.is_closed_topological_closure

/-- The topological closure of a closed submodule `s` is equal to `s`. -/
lemma is_closed.submodule_topological_closure_eq {s : submodule R M} (hs : is_closed (s : set M)) :
  s.topological_closure = s :=
le_antisymm (s.topological_closure_minimal rfl.le hs) s.submodule_topological_closure

/-- A subspace is dense iff its topological closure is the entire space. -/
lemma submodule.dense_iff_topological_closure_eq_top {s : submodule R M} :
  dense (s : set M) ↔ s.topological_closure = ⊤ :=
by { rw [←set_like.coe_set_eq, dense_iff_closure_eq], simp }

instance {M' : Type*} [add_comm_monoid M'] [module R M'] [uniform_space M']
  [has_continuous_add M'] [has_continuous_smul R M'] [complete_space M'] (U : submodule R M') :
  complete_space U.topological_closure :=
is_closed_closure.complete_space_coe

end closure

/-- Continuous linear maps between modules. We only put the type classes that are necessary for the
definition, although in applications `M` and `M₂` will be topological modules over the topological
ring `R`. -/
structure continuous_linear_map
  {R : Type*} {S : Type*} [semiring R] [semiring S] (σ : R →+* S)
  (M : Type*) [topological_space M] [add_comm_monoid M]
  (M₂ : Type*) [topological_space M₂] [add_comm_monoid M₂]
  [module R M] [module S M₂]
  extends M →ₛₗ[σ] M₂ :=
(cont : continuous to_fun . tactic.interactive.continuity')

notation M ` →SL[`:25 σ `] ` M₂ := continuous_linear_map σ M M₂
notation M ` →L[`:25 R `] ` M₂ := continuous_linear_map (ring_hom.id R) M M₂
notation M ` →L⋆[`:25 R `] ` M₂ := continuous_linear_map (star_ring_end R) M M₂

set_option old_structure_cmd true

/-- `continuous_semilinear_map_class F σ M M₂` asserts `F` is a type of bundled continuous
`σ`-semilinear maps `M → M₂`.  See also `continuous_linear_map_class F R M M₂` for the case where
`σ` is the identity map on `R`.  A map `f` between an `R`-module and an `S`-module over a ring
homomorphism `σ : R →+* S` is semilinear if it satisfies the two properties `f (x + y) = f x + f y`
and `f (c • x) = (σ c) • f x`. -/
class continuous_semilinear_map_class (F : Type*) {R S : out_param Type*} [semiring R] [semiring S]
  (σ : out_param $ R →+* S) (M : out_param Type*) [topological_space M] [add_comm_monoid M]
  (M₂ : out_param Type*) [topological_space M₂] [add_comm_monoid M₂] [module R M] [module S M₂]
  extends semilinear_map_class F σ M M₂, continuous_map_class F M M₂

-- `σ`, `R` and `S` become metavariables, but they are all outparams so it's OK
attribute [nolint dangerous_instance] continuous_semilinear_map_class.to_continuous_map_class

/-- `continuous_linear_map_class F R M M₂` asserts `F` is a type of bundled continuous
`R`-linear maps `M → M₂`.  This is an abbreviation for
`continuous_semilinear_map_class F (ring_hom.id R) M M₂`.  -/
abbreviation continuous_linear_map_class (F : Type*)
  (R : out_param Type*) [semiring R]
  (M : out_param Type*) [topological_space M] [add_comm_monoid M]
  (M₂ : out_param Type*) [topological_space M₂] [add_comm_monoid M₂]
  [module R M] [module R M₂] :=
continuous_semilinear_map_class F (ring_hom.id R) M M₂

set_option old_structure_cmd false

/-- Continuous linear equivalences between modules. We only put the type classes that are necessary
for the definition, although in applications `M` and `M₂` will be topological modules over the
topological semiring `R`. -/
@[nolint has_nonempty_instance]
structure continuous_linear_equiv
  {R : Type*} {S : Type*} [semiring R] [semiring S] (σ : R →+* S)
  {σ' : S →+* R} [ring_hom_inv_pair σ σ'] [ring_hom_inv_pair σ' σ]
  (M : Type*) [topological_space M] [add_comm_monoid M]
  (M₂ : Type*) [topological_space M₂] [add_comm_monoid M₂]
  [module R M] [module S M₂]
  extends M ≃ₛₗ[σ] M₂ :=
(continuous_to_fun  : continuous to_fun . tactic.interactive.continuity')
(continuous_inv_fun : continuous inv_fun . tactic.interactive.continuity')

notation M ` ≃SL[`:50 σ `] ` M₂ := continuous_linear_equiv σ M M₂
notation M ` ≃L[`:50 R `] ` M₂ := continuous_linear_equiv (ring_hom.id R) M M₂
notation M ` ≃L⋆[`:50 R `] ` M₂ := continuous_linear_equiv (star_ring_end R) M M₂

set_option old_structure_cmd true
/-- `continuous_semilinear_equiv_class F σ M M₂` asserts `F` is a type of bundled continuous
`σ`-semilinear equivs `M → M₂`.  See also `continuous_linear_equiv_class F R M M₂` for the case
where `σ` is the identity map on `R`.  A map `f` between an `R`-module and an `S`-module over a ring
homomorphism `σ : R →+* S` is semilinear if it satisfies the two properties `f (x + y) = f x + f y`
and `f (c • x) = (σ c) • f x`. -/
class continuous_semilinear_equiv_class (F : Type*)
  {R : out_param Type*} {S : out_param Type*} [semiring R] [semiring S] (σ : out_param $ R →+* S)
  {σ' : out_param $ S →+* R} [ring_hom_inv_pair σ σ'] [ring_hom_inv_pair σ' σ]
  (M : out_param Type*) [topological_space M] [add_comm_monoid M]
  (M₂ : out_param Type*) [topological_space M₂] [add_comm_monoid M₂]
  [module R M] [module S M₂]
  extends semilinear_equiv_class F σ M M₂ :=
(map_continuous  : ∀ (f : F), continuous f . tactic.interactive.continuity')
(inv_continuous : ∀ (f : F), continuous (inv f) . tactic.interactive.continuity')

/-- `continuous_linear_equiv_class F σ M M₂` asserts `F` is a type of bundled continuous
`R`-linear equivs `M → M₂`. This is an abbreviation for
`continuous_semilinear_equiv_class F (ring_hom.id) M M₂`. -/
abbreviation continuous_linear_equiv_class (F : Type*)
  (R : out_param Type*) [semiring R]
  (M : out_param Type*) [topological_space M] [add_comm_monoid M]
  (M₂ : out_param Type*) [topological_space M₂] [add_comm_monoid M₂]
  [module R M] [module R M₂] :=
continuous_semilinear_equiv_class F (ring_hom.id R) M M₂

set_option old_structure_cmd false

namespace continuous_semilinear_equiv_class
variables (F : Type*)
  {R : Type*} {S : Type*} [semiring R] [semiring S] (σ : R →+* S)
  {σ' : S →+* R} [ring_hom_inv_pair σ σ'] [ring_hom_inv_pair σ' σ]
  (M : Type*) [topological_space M] [add_comm_monoid M]
  (M₂ : Type*) [topological_space M₂] [add_comm_monoid M₂]
  [module R M] [module S M₂]

include σ'
-- `σ'` becomes a metavariable, but it's OK since it's an outparam
@[priority 100, nolint dangerous_instance]
instance [s: continuous_semilinear_equiv_class F σ M M₂] :
  continuous_semilinear_map_class F σ M M₂ :=
{ coe := (coe : F → M → M₂),
  coe_injective' := @fun_like.coe_injective F _ _ _,
  ..s }
omit σ'

end continuous_semilinear_equiv_class

section pointwise_limits

variables
{M₁ M₂ α R S : Type*}
[topological_space M₂] [t2_space M₂] [semiring R] [semiring S]
[add_comm_monoid M₁] [add_comm_monoid M₂] [module R M₁] [module S M₂]
[has_continuous_const_smul S M₂]

section

variables (M₁ M₂) (σ : R →+* S)

lemma is_closed_set_of_map_smul : is_closed {f : M₁ → M₂ | ∀ c x, f (c • x) = σ c • f x} :=
begin
  simp only [set.set_of_forall],
  exact is_closed_Inter (λ c, is_closed_Inter (λ x, is_closed_eq (continuous_apply _)
    ((continuous_apply _).const_smul _)))
end

end

variables [has_continuous_add M₂] {σ : R →+* S} {l : filter α}

/-- Constructs a bundled linear map from a function and a proof that this function belongs to the
closure of the set of linear maps. -/
@[simps { fully_applied := ff }] def linear_map_of_mem_closure_range_coe (f : M₁ → M₂)
  (hf : f ∈ closure (set.range (coe_fn : (M₁ →ₛₗ[σ] M₂) → (M₁ → M₂)))) :
  M₁ →ₛₗ[σ] M₂ :=
{ to_fun := f,
  map_smul' := (is_closed_set_of_map_smul M₁ M₂ σ).closure_subset_iff.2
    (set.range_subset_iff.2 linear_map.map_smulₛₗ) hf,
  .. add_monoid_hom_of_mem_closure_range_coe f hf }

/-- Construct a bundled linear map from a pointwise limit of linear maps -/
@[simps { fully_applied := ff }]
def linear_map_of_tendsto (f : M₁ → M₂) (g : α → M₁ →ₛₗ[σ] M₂) [l.ne_bot]
  (h : tendsto (λ a x, g a x) l (𝓝 f)) : M₁ →ₛₗ[σ] M₂ :=
linear_map_of_mem_closure_range_coe f $ mem_closure_of_tendsto h $
  eventually_of_forall $ λ a, set.mem_range_self _

variables (M₁ M₂ σ)

lemma linear_map.is_closed_range_coe :
  is_closed (set.range (coe_fn : (M₁ →ₛₗ[σ] M₂) → (M₁ → M₂))) :=
is_closed_of_closure_subset $ λ f hf, ⟨linear_map_of_mem_closure_range_coe f hf, rfl⟩

end pointwise_limits

namespace continuous_linear_map

section semiring
/-!
### Properties that hold for non-necessarily commutative semirings.
-/

variables
{R₁ : Type*} {R₂ : Type*} {R₃ : Type*} [semiring R₁] [semiring R₂] [semiring R₃]
{σ₁₂ : R₁ →+* R₂} {σ₂₃ : R₂ →+* R₃} {σ₁₃ : R₁ →+* R₃}
{M₁ : Type*} [topological_space M₁] [add_comm_monoid M₁]
{M'₁ : Type*} [topological_space M'₁] [add_comm_monoid M'₁]
{M₂ : Type*} [topological_space M₂] [add_comm_monoid M₂]
{M₃ : Type*} [topological_space M₃] [add_comm_monoid M₃]
{M₄ : Type*} [topological_space M₄] [add_comm_monoid M₄]
[module R₁ M₁] [module R₁ M'₁] [module R₂ M₂] [module R₃ M₃]

/-- Coerce continuous linear maps to linear maps. -/
instance : has_coe (M₁ →SL[σ₁₂] M₂) (M₁ →ₛₗ[σ₁₂] M₂) := ⟨to_linear_map⟩

-- make the coercion the preferred form
@[simp] lemma to_linear_map_eq_coe (f : M₁ →SL[σ₁₂] M₂) : f.to_linear_map = f := rfl

theorem coe_injective : function.injective (coe : (M₁ →SL[σ₁₂] M₂) → (M₁ →ₛₗ[σ₁₂] M₂)) :=
by { intros f g H, cases f, cases g, congr' }

instance : continuous_semilinear_map_class (M₁ →SL[σ₁₂] M₂) σ₁₂ M₁ M₂ :=
{ coe := λ f, f.to_fun,
  coe_injective' := λ f g h, coe_injective (fun_like.coe_injective h),
  map_add := λ f, map_add f.to_linear_map,
  map_continuous := λ f, f.2,
  map_smulₛₗ := λ f, f.to_linear_map.map_smul' }

/-- Coerce continuous linear maps to functions. -/
-- see Note [function coercion]
instance to_fun : has_coe_to_fun (M₁ →SL[σ₁₂] M₂) (λ _, M₁ → M₂) := ⟨λ f, f.to_fun⟩

@[simp] lemma coe_mk (f : M₁ →ₛₗ[σ₁₂] M₂) (h) : (mk f h : M₁ →ₛₗ[σ₁₂] M₂) = f := rfl
@[simp] lemma coe_mk' (f : M₁ →ₛₗ[σ₁₂] M₂) (h) : (mk f h : M₁ → M₂) = f := rfl

@[continuity]
protected lemma continuous (f : M₁ →SL[σ₁₂] M₂) : continuous f := f.2

protected lemma uniform_continuous {E₁ E₂ : Type*} [uniform_space E₁] [uniform_space E₂]
  [add_comm_group E₁] [add_comm_group E₂] [module R₁ E₁] [module R₂ E₂]
  [uniform_add_group E₁] [uniform_add_group E₂] (f : E₁ →SL[σ₁₂] E₂) :
  uniform_continuous f :=
uniform_continuous_add_monoid_hom_of_continuous f.continuous

@[simp, norm_cast] lemma coe_inj {f g : M₁ →SL[σ₁₂] M₂} :
  (f : M₁ →ₛₗ[σ₁₂] M₂) = g ↔ f = g :=
coe_injective.eq_iff

theorem coe_fn_injective : @function.injective (M₁ →SL[σ₁₂] M₂) (M₁ → M₂) coe_fn :=
fun_like.coe_injective

/-- See Note [custom simps projection]. We need to specify this projection explicitly in this case,
  because it is a composition of multiple projections. -/
def simps.apply (h : M₁ →SL[σ₁₂] M₂) : M₁ → M₂ := h

/-- See Note [custom simps projection]. -/
def simps.coe (h : M₁ →SL[σ₁₂] M₂) : M₁ →ₛₗ[σ₁₂] M₂ := h

initialize_simps_projections continuous_linear_map
  (to_linear_map_to_fun → apply, to_linear_map → coe)

@[ext] theorem ext {f g : M₁ →SL[σ₁₂] M₂} (h : ∀ x, f x = g x) : f = g :=
fun_like.ext f g h

theorem ext_iff {f g : M₁ →SL[σ₁₂] M₂} : f = g ↔ ∀ x, f x = g x :=
fun_like.ext_iff

/-- Copy of a `continuous_linear_map` with a new `to_fun` equal to the old one. Useful to fix
definitional equalities. -/
protected def copy (f : M₁ →SL[σ₁₂] M₂) (f' : M₁ → M₂) (h : f' = ⇑f) : M₁ →SL[σ₁₂] M₂ :=
{ to_linear_map := f.to_linear_map.copy f' h,
  cont := show continuous f', from h.symm ▸ f.continuous }

-- make some straightforward lemmas available to `simp`.
protected lemma map_zero (f : M₁ →SL[σ₁₂] M₂) : f (0 : M₁) = 0 := map_zero f
protected lemma map_add (f : M₁ →SL[σ₁₂] M₂) (x y : M₁) : f (x + y) = f x + f y := map_add f x y
@[simp]
protected lemma map_smulₛₗ (f : M₁ →SL[σ₁₂] M₂) (c : R₁) (x : M₁) :
  f (c • x) = (σ₁₂ c) • f x := (to_linear_map _).map_smulₛₗ _ _

@[simp]
protected lemma map_smul [module R₁ M₂] (f : M₁ →L[R₁] M₂)(c : R₁) (x : M₁) : f (c • x) = c • f x :=
by simp only [ring_hom.id_apply, continuous_linear_map.map_smulₛₗ]

@[simp, priority 900]
lemma map_smul_of_tower {R S : Type*} [semiring S] [has_smul R M₁]
  [module S M₁] [has_smul R M₂] [module S M₂]
  [linear_map.compatible_smul M₁ M₂ R S] (f : M₁ →L[S] M₂) (c : R) (x : M₁) :
  f (c • x) = c • f x :=
linear_map.compatible_smul.map_smul f c x

protected lemma map_sum {ι : Type*} (f : M₁ →SL[σ₁₂] M₂) (s : finset ι) (g : ι → M₁) :
  f (∑ i in s, g i) = ∑ i in s, f (g i) := f.to_linear_map.map_sum

@[simp, norm_cast] lemma coe_coe (f : M₁ →SL[σ₁₂] M₂) : ⇑(f : M₁ →ₛₗ[σ₁₂] M₂) = f := rfl

@[ext] theorem ext_ring [topological_space R₁] {f g : R₁ →L[R₁] M₁} (h : f 1 = g 1) : f = g :=
coe_inj.1 $ linear_map.ext_ring h

theorem ext_ring_iff [topological_space R₁] {f g : R₁ →L[R₁] M₁} : f = g ↔ f 1 = g 1 :=
⟨λ h, h ▸ rfl, ext_ring⟩

/-- If two continuous linear maps are equal on a set `s`, then they are equal on the closure
of the `submodule.span` of this set. -/
lemma eq_on_closure_span [t2_space M₂] {s : set M₁} {f g : M₁ →SL[σ₁₂] M₂} (h : set.eq_on f g s) :
  set.eq_on f g (closure (submodule.span R₁ s : set M₁)) :=
(linear_map.eq_on_span' h).closure f.continuous g.continuous

/-- If the submodule generated by a set `s` is dense in the ambient module, then two continuous
linear maps equal on `s` are equal. -/
lemma ext_on [t2_space M₂] {s : set M₁} (hs : dense (submodule.span R₁ s : set M₁))
  {f g : M₁ →SL[σ₁₂] M₂} (h : set.eq_on f g s) :
  f = g :=
ext $ λ x, eq_on_closure_span h (hs x)

/-- Under a continuous linear map, the image of the `topological_closure` of a submodule is
contained in the `topological_closure` of its image. -/
lemma _root_.submodule.topological_closure_map [ring_hom_surjective σ₁₂] [topological_space R₁]
  [topological_space R₂] [has_continuous_smul R₁ M₁] [has_continuous_add M₁]
  [has_continuous_smul R₂ M₂] [has_continuous_add M₂] (f : M₁ →SL[σ₁₂] M₂) (s : submodule R₁ M₁) :
  (s.topological_closure.map (f : M₁ →ₛₗ[σ₁₂] M₂))
  ≤ (s.map (f : M₁ →ₛₗ[σ₁₂] M₂)).topological_closure :=
image_closure_subset_closure_image f.continuous

/-- Under a dense continuous linear map, a submodule whose `topological_closure` is `⊤` is sent to
another such submodule.  That is, the image of a dense set under a map with dense range is dense.
-/
lemma _root_.dense_range.topological_closure_map_submodule [ring_hom_surjective σ₁₂]
  [topological_space R₁] [topological_space R₂] [has_continuous_smul R₁ M₁] [has_continuous_add M₁]
  [has_continuous_smul R₂ M₂] [has_continuous_add M₂] {f : M₁ →SL[σ₁₂] M₂} (hf' : dense_range f)
  {s : submodule R₁ M₁} (hs : s.topological_closure = ⊤) :
  (s.map (f : M₁ →ₛₗ[σ₁₂] M₂)).topological_closure = ⊤ :=
begin
  rw set_like.ext'_iff at hs ⊢,
  simp only [submodule.topological_closure_coe, submodule.top_coe, ← dense_iff_closure_eq] at hs ⊢,
  exact hf'.dense_image f.continuous hs
end

section smul_monoid

variables {S₂ T₂ : Type*} [monoid S₂] [monoid T₂]
variables [distrib_mul_action S₂ M₂] [smul_comm_class R₂ S₂ M₂] [has_continuous_const_smul S₂ M₂]
variables [distrib_mul_action T₂ M₂] [smul_comm_class R₂ T₂ M₂] [has_continuous_const_smul T₂ M₂]

instance : mul_action S₂ (M₁ →SL[σ₁₂] M₂) :=
{ smul := λ c f, ⟨c • f, (f.2.const_smul _ : continuous (λ x, c • f x))⟩,
  one_smul := λ f, ext $ λ x, one_smul _ _,
  mul_smul := λ a b f, ext $ λ x, mul_smul _ _ _ }

lemma smul_apply (c : S₂) (f : M₁ →SL[σ₁₂] M₂) (x : M₁) : (c • f) x = c • (f x) := rfl
@[simp, norm_cast]
lemma coe_smul (c : S₂) (f : M₁ →SL[σ₁₂] M₂) : (↑(c • f) : M₁ →ₛₗ[σ₁₂] M₂) = c • f := rfl
@[simp, norm_cast] lemma coe_smul' (c : S₂) (f : M₁ →SL[σ₁₂] M₂) : ⇑(c • f) = c • f := rfl

instance [has_smul S₂ T₂] [is_scalar_tower S₂ T₂ M₂] : is_scalar_tower S₂ T₂ (M₁ →SL[σ₁₂] M₂) :=
⟨λ a b f, ext $ λ x, smul_assoc a b (f x)⟩

instance [smul_comm_class S₂ T₂ M₂] : smul_comm_class S₂ T₂ (M₁ →SL[σ₁₂] M₂) :=
⟨λ a b f, ext $ λ x, smul_comm a b (f x)⟩

end smul_monoid

/-- The continuous map that is constantly zero. -/
instance: has_zero (M₁ →SL[σ₁₂] M₂) := ⟨⟨0, continuous_zero⟩⟩
instance : inhabited (M₁ →SL[σ₁₂] M₂) := ⟨0⟩

@[simp] lemma default_def : (default : M₁ →SL[σ₁₂] M₂) = 0 := rfl
@[simp] lemma zero_apply (x : M₁) : (0 : M₁ →SL[σ₁₂] M₂) x = 0 := rfl
@[simp, norm_cast] lemma coe_zero : ((0 : M₁ →SL[σ₁₂] M₂) : M₁ →ₛₗ[σ₁₂] M₂) = 0 := rfl
/- no simp attribute on the next line as simp does not always simplify `0 x` to `0`
when `0` is the zero function, while it does for the zero continuous linear map,
and this is the most important property we care about. -/
@[norm_cast] lemma coe_zero' : ⇑(0 : M₁ →SL[σ₁₂] M₂) = 0 := rfl

instance unique_of_left [subsingleton M₁] : unique (M₁ →SL[σ₁₂] M₂) :=
coe_injective.unique

instance unique_of_right [subsingleton M₂] : unique (M₁ →SL[σ₁₂] M₂) :=
coe_injective.unique

lemma exists_ne_zero {f : M₁ →SL[σ₁₂] M₂} (hf : f ≠ 0) : ∃ x, f x ≠ 0 :=
by { by_contra' h, exact hf (continuous_linear_map.ext h) }

section

variables (R₁ M₁)

/-- the identity map as a continuous linear map. -/
def id : M₁ →L[R₁] M₁ :=
⟨linear_map.id, continuous_id⟩

end

instance : has_one (M₁ →L[R₁] M₁) := ⟨id R₁ M₁⟩

lemma one_def : (1 : M₁ →L[R₁] M₁) = id R₁ M₁ := rfl
lemma id_apply (x : M₁) : id R₁ M₁ x = x := rfl
@[simp, norm_cast] lemma coe_id : (id R₁ M₁ : M₁ →ₗ[R₁] M₁) = linear_map.id := rfl
@[simp, norm_cast] lemma coe_id' : ⇑(id R₁ M₁) = _root_.id := rfl

@[simp, norm_cast] lemma coe_eq_id {f : M₁ →L[R₁] M₁} :
  (f : M₁ →ₗ[R₁] M₁) = linear_map.id ↔ f = id _ _ :=
by rw [← coe_id, coe_inj]

@[simp] lemma one_apply (x : M₁) : (1 : M₁ →L[R₁] M₁) x = x := rfl

section add
variables [has_continuous_add M₂]

instance : has_add (M₁ →SL[σ₁₂] M₂) :=
⟨λ f g, ⟨f + g, f.2.add g.2⟩⟩

@[simp] lemma add_apply (f g : M₁ →SL[σ₁₂] M₂)  (x : M₁) : (f + g) x = f x + g x := rfl
@[simp, norm_cast] lemma coe_add (f g : M₁ →SL[σ₁₂] M₂) : (↑(f + g) : M₁ →ₛₗ[σ₁₂] M₂) = f + g := rfl
@[norm_cast] lemma coe_add' (f g : M₁ →SL[σ₁₂] M₂) : ⇑(f + g) = f + g := rfl

instance : add_comm_monoid (M₁ →SL[σ₁₂] M₂) :=
{ zero := (0 : M₁ →SL[σ₁₂] M₂),
  add := (+),
  zero_add := by intros; ext; apply_rules [zero_add, add_assoc, add_zero, add_left_neg, add_comm],
  add_zero := by intros; ext; apply_rules [zero_add, add_assoc, add_zero, add_left_neg, add_comm],
  add_comm := by intros; ext; apply_rules [zero_add, add_assoc, add_zero, add_left_neg, add_comm],
  add_assoc := by intros; ext; apply_rules [zero_add, add_assoc, add_zero, add_left_neg, add_comm],
  nsmul := (•),
  nsmul_zero' := λ f, by { ext, simp },
  nsmul_succ' := λ n f, by { ext, simp [nat.succ_eq_one_add, add_smul] } }

@[simp, norm_cast] lemma coe_sum {ι : Type*} (t : finset ι) (f : ι → M₁ →SL[σ₁₂] M₂) :
  ↑(∑ d in t, f d) = (∑ d in t, f d : M₁ →ₛₗ[σ₁₂] M₂) :=
(add_monoid_hom.mk (coe : (M₁ →SL[σ₁₂] M₂) → (M₁ →ₛₗ[σ₁₂] M₂)) rfl (λ _ _, rfl)).map_sum _ _

@[simp, norm_cast] lemma coe_sum' {ι : Type*} (t : finset ι) (f : ι → M₁ →SL[σ₁₂] M₂) :
  ⇑(∑ d in t, f d) = ∑ d in t, f d :=
by simp only [← coe_coe, coe_sum, linear_map.coe_fn_sum]

lemma sum_apply {ι : Type*} (t : finset ι) (f : ι → M₁ →SL[σ₁₂] M₂) (b : M₁) :
  (∑ d in t, f d) b = ∑ d in t, f d b :=
by simp only [coe_sum', finset.sum_apply]

end add

variables [ring_hom_comp_triple σ₁₂ σ₂₃ σ₁₃]

/-- Composition of bounded linear maps. -/
def comp (g : M₂ →SL[σ₂₃] M₃) (f : M₁ →SL[σ₁₂] M₂) : M₁ →SL[σ₁₃] M₃ :=
⟨(g : M₂ →ₛₗ[σ₂₃] M₃).comp ↑f, g.2.comp f.2⟩

infixr ` ∘L `:80 := @continuous_linear_map.comp _ _ _ _ _ _
  (ring_hom.id _) (ring_hom.id _) (ring_hom.id _) _ _ _ _ _ _ _ _ _ _ _ _ ring_hom_comp_triple.ids

@[simp, norm_cast] lemma coe_comp (h : M₂ →SL[σ₂₃] M₃) (f : M₁ →SL[σ₁₂] M₂) :
  (h.comp f : M₁ →ₛₗ[σ₁₃] M₃) = (h : M₂ →ₛₗ[σ₂₃] M₃).comp (f : M₁ →ₛₗ[σ₁₂] M₂) := rfl

include σ₁₃
@[simp, norm_cast] lemma coe_comp' (h : M₂ →SL[σ₂₃] M₃) (f : M₁ →SL[σ₁₂] M₂) :
  ⇑(h.comp f) = h ∘ f := rfl

lemma comp_apply (g : M₂ →SL[σ₂₃] M₃) (f : M₁ →SL[σ₁₂] M₂) (x : M₁) : (g.comp f) x = g (f x) := rfl
omit σ₁₃

@[simp] theorem comp_id (f : M₁ →SL[σ₁₂] M₂) : f.comp (id R₁ M₁) = f :=
ext $ λ x, rfl

@[simp] theorem id_comp (f : M₁ →SL[σ₁₂] M₂) : (id R₂ M₂).comp f = f :=
ext $ λ x, rfl

include σ₁₃
@[simp] theorem comp_zero (g : M₂ →SL[σ₂₃] M₃) : g.comp (0 : M₁ →SL[σ₁₂] M₂) = 0 :=
by { ext, simp }

@[simp] theorem zero_comp (f : M₁ →SL[σ₁₂] M₂) : (0 : M₂ →SL[σ₂₃] M₃).comp f = 0 :=
by { ext, simp }

@[simp] lemma comp_add [has_continuous_add M₂] [has_continuous_add M₃]
  (g : M₂ →SL[σ₂₃] M₃) (f₁ f₂ : M₁ →SL[σ₁₂] M₂) :
  g.comp (f₁ + f₂) = g.comp f₁ + g.comp f₂ :=
by { ext, simp }

@[simp] lemma add_comp [has_continuous_add M₃]
  (g₁ g₂ : M₂ →SL[σ₂₃] M₃) (f : M₁ →SL[σ₁₂] M₂) :
  (g₁ + g₂).comp f = g₁.comp f + g₂.comp f :=
by { ext, simp }
omit σ₁₃

theorem comp_assoc {R₄ : Type*} [semiring R₄] [module R₄ M₄] {σ₁₄ : R₁ →+* R₄} {σ₂₄ : R₂ →+* R₄}
  {σ₃₄ : R₃ →+* R₄} [ring_hom_comp_triple σ₁₃ σ₃₄ σ₁₄] [ring_hom_comp_triple σ₂₃ σ₃₄ σ₂₄]
  [ring_hom_comp_triple σ₁₂ σ₂₄ σ₁₄] (h : M₃ →SL[σ₃₄] M₄) (g : M₂ →SL[σ₂₃] M₃)
  (f : M₁ →SL[σ₁₂] M₂) :
  (h.comp g).comp f = h.comp (g.comp f) :=
rfl

instance : has_mul (M₁ →L[R₁] M₁) := ⟨comp⟩

lemma mul_def (f g : M₁ →L[R₁] M₁) : f * g = f.comp g := rfl

@[simp] lemma coe_mul (f g : M₁ →L[R₁] M₁) : ⇑(f * g) = f ∘ g := rfl

lemma mul_apply (f g : M₁ →L[R₁] M₁) (x : M₁) : (f * g) x = f (g x) := rfl

instance : monoid_with_zero (M₁ →L[R₁] M₁) :=
{ mul := (*),
  one := 1,
  zero := 0,
  mul_zero := λ f, ext $ λ _, map_zero f,
  zero_mul := λ _, ext $ λ _, rfl,
  mul_one := λ _, ext $ λ _, rfl,
  one_mul := λ _, ext $ λ _, rfl,
  mul_assoc := λ _ _ _, ext $ λ _, rfl, }

instance [has_continuous_add M₁] : semiring (M₁ →L[R₁] M₁) :=
{ mul := (*),
  one := 1,
  left_distrib := λ f g h, ext $ λ x, map_add f (g x) (h x),
  right_distrib := λ _ _ _, ext $ λ _, linear_map.add_apply _ _ _,
  ..continuous_linear_map.monoid_with_zero,
  ..continuous_linear_map.add_comm_monoid }

/-- `continuous_linear_map.to_linear_map` as a `ring_hom`.-/
@[simps]
def to_linear_map_ring_hom [has_continuous_add M₁] : (M₁ →L[R₁] M₁) →+* (M₁ →ₗ[R₁] M₁) :=
{ to_fun := to_linear_map,
  map_zero' := rfl,
  map_one' := rfl,
  map_add' := λ _ _, rfl,
  map_mul' := λ _ _, rfl }

section apply_action
variables [has_continuous_add M₁]

/-- The tautological action by `M₁ →L[R₁] M₁` on `M`.

This generalizes `function.End.apply_mul_action`. -/
instance apply_module : module (M₁ →L[R₁] M₁) M₁ :=
module.comp_hom _ to_linear_map_ring_hom

@[simp] protected lemma smul_def (f : M₁ →L[R₁] M₁) (a : M₁) : f • a = f a := rfl

/-- `continuous_linear_map.apply_module` is faithful. -/
instance apply_has_faithful_smul : has_faithful_smul (M₁ →L[R₁] M₁) M₁ :=
⟨λ _ _, continuous_linear_map.ext⟩

instance apply_smul_comm_class : smul_comm_class R₁ (M₁ →L[R₁] M₁) M₁ :=
{ smul_comm := λ r e m, (e.map_smul r m).symm }

instance apply_smul_comm_class' : smul_comm_class (M₁ →L[R₁] M₁) R₁ M₁ :=
{ smul_comm := continuous_linear_map.map_smul }

instance : has_continuous_const_smul (M₁ →L[R₁] M₁) M₁ :=
⟨continuous_linear_map.continuous⟩

end apply_action

/-- The cartesian product of two bounded linear maps, as a bounded linear map. -/
protected def prod [module R₁ M₂] [module R₁ M₃] (f₁ : M₁ →L[R₁] M₂) (f₂ : M₁ →L[R₁] M₃) :
  M₁ →L[R₁] (M₂ × M₃) :=
⟨(f₁ : M₁ →ₗ[R₁] M₂).prod f₂, f₁.2.prod_mk f₂.2⟩

@[simp, norm_cast] lemma coe_prod [module R₁ M₂] [module R₁ M₃] (f₁ : M₁ →L[R₁] M₂)
  (f₂ : M₁ →L[R₁] M₃) :
  (f₁.prod f₂ : M₁ →ₗ[R₁] M₂ × M₃) = linear_map.prod f₁ f₂ :=
rfl

@[simp, norm_cast] lemma prod_apply [module R₁ M₂] [module R₁ M₃] (f₁ : M₁ →L[R₁] M₂)
  (f₂ : M₁ →L[R₁] M₃) (x : M₁) :
  f₁.prod f₂ x = (f₁ x, f₂ x) :=
rfl

section

variables (R₁ M₁ M₂)

/-- The left injection into a product is a continuous linear map. -/
def inl [module R₁ M₂] : M₁ →L[R₁] M₁ × M₂ := (id R₁ M₁).prod 0

/-- The right injection into a product is a continuous linear map. -/
def inr [module R₁ M₂] : M₂ →L[R₁] M₁ × M₂ := (0 : M₂ →L[R₁] M₁).prod (id R₁ M₂)

end

variables {F : Type*}

@[simp] lemma inl_apply [module R₁ M₂] (x : M₁) : inl R₁ M₁ M₂ x = (x, 0) := rfl
@[simp] lemma inr_apply [module R₁ M₂] (x : M₂) : inr R₁ M₁ M₂ x = (0, x) := rfl

@[simp, norm_cast] lemma coe_inl [module R₁ M₂] :
  (inl R₁ M₁ M₂ : M₁ →ₗ[R₁] M₁ × M₂) = linear_map.inl R₁ M₁ M₂ := rfl
@[simp, norm_cast] lemma coe_inr [module R₁ M₂] :
  (inr R₁ M₁ M₂ : M₂ →ₗ[R₁] M₁ × M₂) = linear_map.inr R₁ M₁ M₂ := rfl

lemma is_closed_ker [t1_space M₂] [continuous_semilinear_map_class F σ₁₂ M₁ M₂]
  (f : F) : is_closed (ker f : set M₁) :=
continuous_iff_is_closed.1 (map_continuous f) _ is_closed_singleton

lemma is_complete_ker {M' : Type*} [uniform_space M'] [complete_space M'] [add_comm_monoid M']
  [module R₁ M'] [t1_space M₂] [continuous_semilinear_map_class F σ₁₂ M' M₂]
  (f : F) : is_complete (ker f : set M') :=
(is_closed_ker f).is_complete

@[priority 100]
instance complete_space_ker {M' : Type*} [uniform_space M'] [complete_space M'] [add_comm_monoid M']
  [module R₁ M'] [t1_space M₂] [continuous_semilinear_map_class F σ₁₂ M' M₂]
  (f : F) : complete_space (ker f) :=
(is_closed_ker f).complete_space_coe

@[simp] lemma ker_prod [module R₁ M₂] [module R₁ M₃] (f : M₁ →L[R₁] M₂) (g : M₁ →L[R₁] M₃) :
  ker (f.prod g) = ker f ⊓ ker g :=
linear_map.ker_prod f g

/-- Restrict codomain of a continuous linear map. -/
def cod_restrict (f : M₁ →SL[σ₁₂] M₂) (p : submodule R₂ M₂) (h : ∀ x, f x ∈ p) :
  M₁ →SL[σ₁₂] p :=
{ cont := f.continuous.subtype_mk _,
  to_linear_map := (f : M₁ →ₛₗ[σ₁₂] M₂).cod_restrict p h}

@[norm_cast] lemma coe_cod_restrict (f : M₁ →SL[σ₁₂] M₂) (p : submodule R₂ M₂) (h : ∀ x, f x ∈ p) :
  (f.cod_restrict p h : M₁ →ₛₗ[σ₁₂] p) = (f : M₁ →ₛₗ[σ₁₂] M₂).cod_restrict p h :=
rfl

@[simp] lemma coe_cod_restrict_apply (f : M₁ →SL[σ₁₂] M₂) (p : submodule R₂ M₂) (h : ∀ x, f x ∈ p)
  (x) :
  (f.cod_restrict p h x : M₂) = f x :=
rfl

@[simp] lemma ker_cod_restrict (f : M₁ →SL[σ₁₂] M₂) (p : submodule R₂ M₂) (h : ∀ x, f x ∈ p) :
  ker (f.cod_restrict p h) = ker f :=
(f : M₁ →ₛₗ[σ₁₂] M₂).ker_cod_restrict p h

/-- `submodule.subtype` as a `continuous_linear_map`. -/
def _root_.submodule.subtypeL (p : submodule R₁ M₁) : p →L[R₁] M₁ :=
{ cont := continuous_subtype_val,
  to_linear_map := p.subtype }

@[simp, norm_cast] lemma _root_.submodule.coe_subtypeL (p : submodule R₁ M₁) :
  (p.subtypeL : p →ₗ[R₁] M₁) = p.subtype :=
rfl

@[simp] lemma _root_.submodule.coe_subtypeL' (p : submodule R₁ M₁) :
  ⇑p.subtypeL = p.subtype :=
rfl

@[simp, norm_cast] lemma _root_.submodule.subtypeL_apply (p : submodule R₁ M₁) (x : p) :
  p.subtypeL x = x :=
rfl

@[simp] lemma _root_.submodule.range_subtypeL (p : submodule R₁ M₁) :
  range p.subtypeL = p :=
submodule.range_subtype _

@[simp] lemma _root_.submodule.ker_subtypeL (p : submodule R₁ M₁) :
  ker p.subtypeL = ⊥ :=
submodule.ker_subtype _

variables (R₁ M₁ M₂)

/-- `prod.fst` as a `continuous_linear_map`. -/
def fst [module R₁ M₂] : M₁ × M₂ →L[R₁] M₁ :=
{ cont := continuous_fst, to_linear_map := linear_map.fst R₁ M₁ M₂ }

/-- `prod.snd` as a `continuous_linear_map`. -/
def snd [module R₁ M₂] : M₁ × M₂ →L[R₁] M₂ :=
{ cont := continuous_snd, to_linear_map := linear_map.snd R₁ M₁ M₂ }

variables {R₁ M₁ M₂}

@[simp, norm_cast] lemma coe_fst [module R₁ M₂] : ↑(fst R₁ M₁ M₂) = linear_map.fst R₁ M₁ M₂ := rfl

@[simp, norm_cast] lemma coe_fst' [module R₁ M₂] : ⇑(fst R₁ M₁ M₂) = prod.fst := rfl

@[simp, norm_cast] lemma coe_snd [module R₁ M₂] : ↑(snd R₁ M₁ M₂) = linear_map.snd R₁ M₁ M₂ := rfl

@[simp, norm_cast] lemma coe_snd' [module R₁ M₂] : ⇑(snd R₁ M₁ M₂) = prod.snd := rfl

@[simp] lemma fst_prod_snd [module R₁ M₂] : (fst R₁ M₁ M₂).prod (snd R₁ M₁ M₂) = id R₁ (M₁ × M₂) :=
  ext $ λ ⟨x, y⟩, rfl

@[simp] lemma fst_comp_prod [module R₁ M₂] [module R₁ M₃] (f : M₁ →L[R₁] M₂) (g : M₁ →L[R₁] M₃) :
  (fst R₁ M₂ M₃).comp (f.prod g) = f :=
ext $ λ x, rfl

@[simp] lemma snd_comp_prod [module R₁ M₂] [module R₁ M₃] (f : M₁ →L[R₁] M₂) (g : M₁ →L[R₁] M₃) :
  (snd R₁ M₂ M₃).comp (f.prod g) = g :=
ext $ λ x, rfl

/-- `prod.map` of two continuous linear maps. -/
def prod_map [module R₁ M₂] [module R₁ M₃] [module R₁ M₄] (f₁ : M₁ →L[R₁] M₂) (f₂ : M₃ →L[R₁] M₄) :
  (M₁ × M₃) →L[R₁] (M₂ × M₄) :=
(f₁.comp (fst R₁ M₁ M₃)).prod (f₂.comp (snd R₁ M₁ M₃))

@[simp, norm_cast] lemma coe_prod_map [module R₁ M₂] [module R₁ M₃] [module R₁ M₄]
  (f₁ : M₁ →L[R₁] M₂) (f₂ : M₃ →L[R₁] M₄) :
  ↑(f₁.prod_map f₂) = ((f₁ : M₁ →ₗ[R₁] M₂).prod_map (f₂ : M₃ →ₗ[R₁] M₄)) :=
rfl

@[simp, norm_cast] lemma coe_prod_map' [module R₁ M₂] [module R₁ M₃] [module R₁ M₄]
  (f₁ : M₁ →L[R₁] M₂) (f₂ : M₃ →L[R₁] M₄) :
  ⇑(f₁.prod_map f₂) = prod.map f₁ f₂ :=
rfl

/-- The continuous linear map given by `(x, y) ↦ f₁ x + f₂ y`. -/
def coprod [module R₁ M₂] [module R₁ M₃] [has_continuous_add M₃] (f₁ : M₁ →L[R₁] M₃)
  (f₂ : M₂ →L[R₁] M₃) :
  (M₁ × M₂) →L[R₁] M₃ :=
⟨linear_map.coprod f₁ f₂, (f₁.cont.comp continuous_fst).add (f₂.cont.comp continuous_snd)⟩

@[norm_cast, simp] lemma coe_coprod [module R₁ M₂] [module R₁ M₃] [has_continuous_add M₃]
  (f₁ : M₁ →L[R₁] M₃) (f₂ : M₂ →L[R₁] M₃) :
  (f₁.coprod f₂ : (M₁ × M₂) →ₗ[R₁] M₃) = linear_map.coprod f₁ f₂ :=
rfl

@[simp] lemma coprod_apply [module R₁ M₂] [module R₁ M₃] [has_continuous_add M₃]
  (f₁ : M₁ →L[R₁] M₃) (f₂ : M₂ →L[R₁] M₃) (x) :
  f₁.coprod f₂ x = f₁ x.1 + f₂ x.2 := rfl

lemma range_coprod [module R₁ M₂] [module R₁ M₃] [has_continuous_add M₃] (f₁ : M₁ →L[R₁] M₃)
  (f₂ : M₂ →L[R₁] M₃) :
  range (f₁.coprod f₂) = range f₁ ⊔ range f₂ :=
linear_map.range_coprod _ _

section

variables {R S : Type*} [semiring R] [semiring S] [module R M₁] [module R M₂] [module R S]
  [module S M₂] [is_scalar_tower R S M₂] [topological_space S] [has_continuous_smul S M₂]

/-- The linear map `λ x, c x • f`.  Associates to a scalar-valued linear map and an element of
`M₂` the `M₂`-valued linear map obtained by multiplying the two (a.k.a. tensoring by `M₂`).
See also `continuous_linear_map.smul_rightₗ` and `continuous_linear_map.smul_rightL`. -/
def smul_right (c : M₁ →L[R] S) (f : M₂) : M₁ →L[R] M₂ :=
{ cont := c.2.smul continuous_const,
  ..c.to_linear_map.smul_right f }

@[simp]
lemma smul_right_apply {c : M₁ →L[R] S} {f : M₂} {x : M₁} :
  (smul_right c f : M₁ → M₂) x = c x • f :=
rfl

end

variables [module R₁ M₂] [topological_space R₁] [has_continuous_smul R₁ M₂]

@[simp]
lemma smul_right_one_one (c : R₁ →L[R₁] M₂) : smul_right (1 : R₁ →L[R₁] R₁) (c 1) = c :=
by ext; simp [← continuous_linear_map.map_smul_of_tower]

@[simp]
lemma smul_right_one_eq_iff {f f' : M₂} :
  smul_right (1 : R₁ →L[R₁] R₁) f = smul_right (1 : R₁ →L[R₁] R₁) f' ↔ f = f' :=
by simp only [ext_ring_iff, smul_right_apply, one_apply, one_smul]

lemma smul_right_comp [has_continuous_mul R₁] {x : M₂} {c : R₁} :
  (smul_right (1 : R₁ →L[R₁] R₁) x).comp (smul_right (1 : R₁ →L[R₁] R₁) c) =
    smul_right (1 : R₁ →L[R₁] R₁) (c • x) :=
by { ext, simp [mul_smul] }

end semiring

section pi
variables
  {R : Type*} [semiring R]
  {M : Type*} [topological_space M] [add_comm_monoid M] [module R M]
  {M₂ : Type*} [topological_space M₂] [add_comm_monoid M₂] [module R M₂]
  {ι : Type*} {φ : ι → Type*} [∀i, topological_space (φ i)] [∀i, add_comm_monoid (φ i)]
  [∀i, module R (φ i)]

/-- `pi` construction for continuous linear functions. From a family of continuous linear functions
it produces a continuous linear function into a family of topological modules. -/
def pi (f : Πi, M →L[R] φ i) : M →L[R] (Πi, φ i) :=
⟨linear_map.pi (λ i, f i), continuous_pi (λ i, (f i).continuous)⟩

@[simp] lemma coe_pi' (f : Π i, M →L[R] φ i) : ⇑(pi f) = λ c i, f i c := rfl
@[simp] lemma coe_pi (f : Π i, M →L[R] φ i) :
  (pi f : M →ₗ[R] Π i, φ i) = linear_map.pi (λ i, f i) :=
rfl

lemma pi_apply (f : Πi, M →L[R] φ i) (c : M) (i : ι) :
  pi f c i = f i c := rfl

lemma pi_eq_zero (f : Πi, M →L[R] φ i) : pi f = 0 ↔ (∀i, f i = 0) :=
by { simp only [ext_iff, pi_apply, function.funext_iff], exact forall_swap }

lemma pi_zero : pi (λi, 0 : Πi, M →L[R] φ i) = 0 := ext $ λ _, rfl

lemma pi_comp (f : Πi, M →L[R] φ i) (g : M₂ →L[R] M) : (pi f).comp g = pi (λi, (f i).comp g) := rfl

/-- The projections from a family of topological modules are continuous linear maps. -/
def proj (i : ι) : (Πi, φ i) →L[R] φ i :=
⟨linear_map.proj i, continuous_apply _⟩

@[simp] lemma proj_apply (i : ι) (b : Πi, φ i) : (proj i : (Πi, φ i) →L[R] φ i) b = b i := rfl

lemma proj_pi (f : Πi, M₂ →L[R] φ i) (i : ι) : (proj i).comp (pi f) = f i :=
ext $ assume c, rfl

lemma infi_ker_proj : (⨅i, ker (proj i : (Πi, φ i) →L[R] φ i) :
  submodule R (Πi, φ i)) = ⊥ :=
linear_map.infi_ker_proj

variables (R φ)

/-- If `I` and `J` are complementary index sets, the product of the kernels of the `J`th projections
of `φ` is linearly equivalent to the product over `I`. -/
def infi_ker_proj_equiv {I J : set ι} [decidable_pred (λi, i ∈ I)]
  (hd : disjoint I J) (hu : set.univ ⊆ I ∪ J) :
<<<<<<< HEAD
  (⨅i ∈ J, ker (proj i : (Πi, φ i) →L[R] φ i) :
    submodule R (Πi, φ i)) ≃L[R] (Πi:I, φ i) :=
⟨ linear_map.infi_ker_proj_equiv R φ hd hu,
  continuous_pi (λ i, begin
    have := @continuous_subtype_coe _ _
      (λ x, x ∈ (⨅i ∈ J, ker (proj i :  (Πi, φ i) →L[R] φ i) : submodule R (Πi, φ i))),
=======
  (⨅i ∈ J, ker (proj i) : submodule R (Πi, φ i)) ≃L[R] (Πi:I, φ i) :=
{ to_linear_equiv := linear_map.infi_ker_proj_equiv R φ hd hu,
  continuous_to_fun := continuous_pi (λ i, begin
    have := @continuous_subtype_coe _ _ (λ x, x ∈ (⨅i ∈ J, ker (proj i) : submodule R (Πi, φ i))),
>>>>>>> d25f4d64
    have := continuous.comp (by exact continuous_apply i) this,
    exact this
  end),
  continuous_inv_fun := continuous.subtype_mk (continuous_pi (λ i, begin
    dsimp, split_ifs; [apply continuous_apply, exact continuous_zero]
  end)) _ }

end pi

section ring

variables
{R : Type*} [ring R] {R₂ : Type*} [ring R₂] {R₃ : Type*} [ring R₃]
{M : Type*} [topological_space M] [add_comm_group M]
{M₂ : Type*} [topological_space M₂] [add_comm_group M₂]
{M₃ : Type*} [topological_space M₃] [add_comm_group M₃]
{M₄ : Type*} [topological_space M₄] [add_comm_group M₄]
[module R M] [module R₂ M₂] [module R₃ M₃]
{σ₁₂ : R →+* R₂} {σ₂₃ : R₂ →+* R₃} {σ₁₃ : R →+* R₃}

section

protected lemma map_neg (f : M →SL[σ₁₂] M₂) (x : M) : f (-x) = - (f x) := map_neg _ _
protected lemma map_sub (f : M →SL[σ₁₂] M₂) (x y : M) : f (x - y) = f x - f y := map_sub _ _ _
@[simp] lemma sub_apply' (f g : M →SL[σ₁₂] M₂) (x : M) : ((f : M →ₛₗ[σ₁₂] M₂) - g) x = f x - g x :=
rfl
end

section
variables [module R M₂] [module R M₃] [module R M₄]

lemma range_prod_eq {f : M →L[R] M₂} {g : M →L[R] M₃}
  (h : ker f ⊔ ker g = ⊤) :
  range (f.prod g) = (range f).prod (range g) :=
linear_map.range_prod_eq h

lemma ker_prod_ker_le_ker_coprod [has_continuous_add M₃]
  (f : M →L[R] M₃) (g : M₂ →L[R] M₃) :
  (linear_map.ker f).prod (linear_map.ker g) ≤ linear_map.ker (f.coprod g) :=
linear_map.ker_prod_ker_le_ker_coprod f.to_linear_map g.to_linear_map

lemma ker_coprod_of_disjoint_range [has_continuous_add M₃]
  (f : M →L[R] M₃) (g : M₂ →L[R] M₃) (hd : disjoint (range f) (range g)) :
  linear_map.ker (f.coprod g) = (linear_map.ker f).prod (linear_map.ker g) :=
linear_map.ker_coprod_of_disjoint_range f.to_linear_map g.to_linear_map hd
end

section
variables [topological_add_group M₂]

instance : has_neg (M →SL[σ₁₂] M₂) := ⟨λ f, ⟨-f, f.2.neg⟩⟩

@[simp] lemma neg_apply (f : M →SL[σ₁₂] M₂) (x : M) : (-f) x = - (f x) := rfl
@[simp, norm_cast] lemma coe_neg (f : M →SL[σ₁₂] M₂) : (↑(-f) : M →ₛₗ[σ₁₂] M₂) = -f := rfl
@[norm_cast] lemma coe_neg' (f : M →SL[σ₁₂] M₂) : ⇑(-f) = -f := rfl

instance : has_sub (M →SL[σ₁₂] M₂) := ⟨λ f g, ⟨f - g, f.2.sub g.2⟩⟩

instance : add_comm_group (M →SL[σ₁₂] M₂) :=
by refine
{ zero := 0,
  add := (+),
  neg := has_neg.neg,
  sub := has_sub.sub,
  sub_eq_add_neg := _,
  nsmul := (•),
  zsmul := (•),
  zsmul_zero' := λ f, by { ext, simp },
  zsmul_succ' := λ n f, by { ext, simp [add_smul, add_comm] },
  zsmul_neg' := λ n f, by { ext, simp [nat.succ_eq_add_one, add_smul] },
  .. continuous_linear_map.add_comm_monoid, .. };
intros; ext; apply_rules [zero_add, add_assoc, add_zero, add_left_neg, add_comm, sub_eq_add_neg]

lemma sub_apply (f g : M →SL[σ₁₂] M₂) (x : M) : (f - g) x = f x - g x := rfl
@[simp, norm_cast] lemma coe_sub (f g : M →SL[σ₁₂] M₂) : (↑(f - g) : M →ₛₗ[σ₁₂] M₂) = f - g := rfl
@[simp, norm_cast] lemma coe_sub' (f g : M →SL[σ₁₂] M₂) : ⇑(f - g) = f - g := rfl

end

@[simp] lemma comp_neg [ring_hom_comp_triple σ₁₂ σ₂₃ σ₁₃] [topological_add_group M₂]
  [topological_add_group M₃] (g : M₂ →SL[σ₂₃] M₃) (f : M →SL[σ₁₂] M₂) :
  g.comp (-f) = -g.comp f :=
by { ext, simp }

@[simp] lemma neg_comp [ring_hom_comp_triple σ₁₂ σ₂₃ σ₁₃] [topological_add_group M₃]
  (g : M₂ →SL[σ₂₃] M₃) (f : M →SL[σ₁₂] M₂) :
  (-g).comp f = -g.comp f :=
by { ext, simp }

@[simp] lemma comp_sub [ring_hom_comp_triple σ₁₂ σ₂₃ σ₁₃] [topological_add_group M₂]
  [topological_add_group M₃] (g : M₂ →SL[σ₂₃] M₃) (f₁ f₂ : M →SL[σ₁₂] M₂) :
  g.comp (f₁ - f₂) = g.comp f₁ - g.comp f₂ :=
by { ext, simp }

@[simp] lemma sub_comp [ring_hom_comp_triple σ₁₂ σ₂₃ σ₁₃] [topological_add_group M₃]
  (g₁ g₂ : M₂ →SL[σ₂₃] M₃) (f : M →SL[σ₁₂] M₂) :
  (g₁ - g₂).comp f = g₁.comp f - g₂.comp f :=
by { ext, simp }

instance [topological_add_group M] : ring (M →L[R] M) :=
{ mul := (*),
  one := 1,
  ..continuous_linear_map.semiring,
  ..continuous_linear_map.add_comm_group }

lemma smul_right_one_pow [topological_space R] [topological_ring R] (c : R) (n : ℕ) :
  (smul_right (1 : R →L[R] R) c)^n = smul_right (1 : R →L[R] R) (c^n) :=
begin
  induction n with n ihn,
  { ext, simp },
  { rw [pow_succ, ihn, mul_def, smul_right_comp, smul_eq_mul, pow_succ'] }
end

section
variables {σ₂₁ : R₂ →+* R} [ring_hom_inv_pair σ₁₂ σ₂₁]

/-- Given a right inverse `f₂ : M₂ →L[R] M` to `f₁ : M →L[R] M₂`,
`proj_ker_of_right_inverse f₁ f₂ h` is the projection `M →L[R] f₁.ker` along `f₂.range`. -/
def proj_ker_of_right_inverse [topological_add_group M] (f₁ : M →SL[σ₁₂] M₂) (f₂ : M₂ →SL[σ₂₁] M)
  (h : function.right_inverse f₂ f₁) :
  M →L[R] (linear_map.ker f₁) :=
(id R M - f₂.comp f₁).cod_restrict (linear_map.ker f₁) $ λ x, by simp [h (f₁ x)]

@[simp] lemma coe_proj_ker_of_right_inverse_apply [topological_add_group M]
  (f₁ : M →SL[σ₁₂] M₂) (f₂ : M₂ →SL[σ₂₁] M) (h : function.right_inverse f₂ f₁) (x : M) :
  (f₁.proj_ker_of_right_inverse f₂ h x : M) = x - f₂ (f₁ x) :=
rfl

@[simp] lemma proj_ker_of_right_inverse_apply_idem [topological_add_group M]
  (f₁ : M →SL[σ₁₂] M₂) (f₂ : M₂ →SL[σ₂₁] M) (h : function.right_inverse f₂ f₁)
  (x : linear_map.ker f₁) : f₁.proj_ker_of_right_inverse f₂ h x = x :=
subtype.ext_iff_val.2 $ by simp

@[simp] lemma proj_ker_of_right_inverse_comp_inv [topological_add_group M]
  (f₁ : M →SL[σ₁₂] M₂) (f₂ : M₂ →SL[σ₂₁] M) (h : function.right_inverse f₂ f₁) (y : M₂) :
  f₁.proj_ker_of_right_inverse f₂ h (f₂ y) = 0 :=
subtype.ext_iff_val.2 $ by simp [h y]

end

end ring

section division_monoid
variables {R M : Type*}

/-- A nonzero continuous linear functional is open. -/
protected lemma is_open_map_of_ne_zero [topological_space R] [division_ring R]
  [has_continuous_sub R] [add_comm_group M] [topological_space M] [has_continuous_add M]
  [module R M] [has_continuous_smul R M] (f : M →L[R] R) (hf : f ≠ 0) : is_open_map f :=
let ⟨x, hx⟩ := exists_ne_zero hf in is_open_map.of_sections $ λ y,
    ⟨λ a, y + (a - f y) • (f x)⁻¹ • x, continuous.continuous_at $ by continuity,
      by simp, λ a, by simp [hx]⟩

end division_monoid

section smul_monoid

-- The M's are used for semilinear maps, and the N's for plain linear maps
variables {R R₂ R₃ S S₃ : Type*} [semiring R] [semiring R₂] [semiring R₃]
  [monoid S] [monoid S₃]
  {M : Type*} [topological_space M] [add_comm_monoid M] [module R M]
  {M₂ : Type*} [topological_space M₂] [add_comm_monoid M₂] [module R₂ M₂]
  {M₃ : Type*} [topological_space M₃] [add_comm_monoid M₃] [module R₃ M₃]
  {N₂ : Type*} [topological_space N₂] [add_comm_monoid N₂] [module R N₂]
  {N₃ : Type*} [topological_space N₃] [add_comm_monoid N₃] [module R N₃]
  [distrib_mul_action S₃ M₃] [smul_comm_class R₃ S₃ M₃] [has_continuous_const_smul S₃ M₃]
  [distrib_mul_action S N₃] [smul_comm_class R S N₃] [has_continuous_const_smul S N₃]
  {σ₁₂ : R →+* R₂} {σ₂₃ : R₂ →+* R₃} {σ₁₃ : R →+* R₃} [ring_hom_comp_triple σ₁₂ σ₂₃ σ₁₃]

include σ₁₃
@[simp] lemma smul_comp (c : S₃) (h : M₂ →SL[σ₂₃] M₃) (f : M →SL[σ₁₂] M₂) :
  (c • h).comp f = c • (h.comp f) := rfl
omit σ₁₃

variables [distrib_mul_action S₃ M₂] [has_continuous_const_smul S₃ M₂] [smul_comm_class R₂ S₃ M₂]
variables [distrib_mul_action S N₂] [has_continuous_const_smul S N₂] [smul_comm_class R S N₂]

@[simp] lemma comp_smul [linear_map.compatible_smul N₂ N₃ S R]
  (hₗ : N₂ →L[R] N₃) (c : S) (fₗ : M →L[R] N₂) :
  hₗ.comp (c • fₗ) = c • (hₗ.comp fₗ) :=
by { ext x, exact hₗ.map_smul_of_tower c (fₗ x) }

include σ₁₃
@[simp] lemma comp_smulₛₗ [smul_comm_class R₂ R₂ M₂] [smul_comm_class R₃ R₃ M₃]
  [has_continuous_const_smul R₂ M₂] [has_continuous_const_smul R₃ M₃]
  (h : M₂ →SL[σ₂₃] M₃) (c : R₂) (f : M →SL[σ₁₂] M₂) :
  h.comp (c • f) = (σ₂₃ c) • (h.comp f) :=
by { ext x, simp only [coe_smul', coe_comp', function.comp_app, pi.smul_apply,
                      continuous_linear_map.map_smulₛₗ] }
omit σ₁₃

instance [has_continuous_add M₂] : distrib_mul_action S₃ (M →SL[σ₁₂] M₂) :=
{ smul_add := λ a f g, ext $ λ x, smul_add a (f x) (g x),
  smul_zero := λ a, ext $ λ x, smul_zero _ }

end smul_monoid

section smul

-- The M's are used for semilinear maps, and the N's for plain linear maps
variables {R R₂ R₃ S S₃ : Type*} [semiring R] [semiring R₂] [semiring R₃]
  [semiring S] [semiring S₃]
  {M : Type*} [topological_space M] [add_comm_monoid M] [module R M]
  {M₂ : Type*} [topological_space M₂] [add_comm_monoid M₂] [module R₂ M₂]
  {M₃ : Type*} [topological_space M₃] [add_comm_monoid M₃] [module R₃ M₃]
  {N₂ : Type*} [topological_space N₂] [add_comm_monoid N₂] [module R N₂]
  {N₃ : Type*} [topological_space N₃] [add_comm_monoid N₃] [module R N₃]
  [module S₃ M₃] [smul_comm_class R₃ S₃ M₃] [has_continuous_const_smul S₃ M₃]
  [module S N₂] [has_continuous_const_smul S N₂] [smul_comm_class R S N₂]
  [module S N₃] [smul_comm_class R S N₃] [has_continuous_const_smul S N₃]
  {σ₁₂ : R →+* R₂} {σ₂₃ : R₂ →+* R₃} {σ₁₃ : R →+* R₃} [ring_hom_comp_triple σ₁₂ σ₂₃ σ₁₃]
  (c : S) (h : M₂ →SL[σ₂₃] M₃) (f g : M →SL[σ₁₂] M₂) (x y z : M)

/-- `continuous_linear_map.prod` as an `equiv`. -/
@[simps apply] def prod_equiv : ((M →L[R] N₂) × (M →L[R] N₃)) ≃ (M →L[R] N₂ × N₃) :=
{ to_fun := λ f, f.1.prod f.2,
  inv_fun := λ f, ⟨(fst _ _ _).comp f, (snd _ _ _).comp f⟩,
  left_inv := λ f, by ext; refl,
  right_inv := λ f, by ext; refl }

lemma prod_ext_iff {f g : M × N₂ →L[R] N₃} :
  f = g ↔ f.comp (inl _ _ _) = g.comp (inl _ _ _) ∧ f.comp (inr _ _ _) = g.comp (inr _ _ _) :=
by { simp only [← coe_inj, linear_map.prod_ext_iff], refl }

@[ext] lemma prod_ext {f g : M × N₂ →L[R] N₃} (hl : f.comp (inl _ _ _) = g.comp (inl _ _ _))
  (hr : f.comp (inr _ _ _) = g.comp (inr _ _ _)) : f = g :=
prod_ext_iff.2 ⟨hl, hr⟩

variables [has_continuous_add M₂] [has_continuous_add M₃] [has_continuous_add N₂]

instance : module S₃ (M →SL[σ₁₃] M₃) :=
{ zero_smul := λ _, ext $ λ _, zero_smul _ _,
  add_smul  := λ _ _ _, ext $ λ _, add_smul _ _ _ }

instance [module S₃ᵐᵒᵖ M₃] [is_central_scalar S₃ M₃] : is_central_scalar S₃ (M →SL[σ₁₃] M₃) :=
{ op_smul_eq_smul := λ _ _, ext $ λ _, op_smul_eq_smul _ _ }

variables (S) [has_continuous_add N₃]

/-- `continuous_linear_map.prod` as a `linear_equiv`. -/
@[simps apply] def prodₗ : ((M →L[R] N₂) × (M →L[R] N₃)) ≃ₗ[S] (M →L[R] N₂ × N₃) :=
{ map_add' := λ f g, rfl,
  map_smul' := λ c f, rfl,
  .. prod_equiv }

/-- The coercion from `M →L[R] M₂` to `M →ₗ[R] M₂`, as a linear map. -/
@[simps]
def coe_lm : (M →L[R] N₃) →ₗ[S] (M →ₗ[R] N₃) :=
{ to_fun := coe,
  map_add' := λ f g, coe_add f g,
  map_smul' := λ c f, coe_smul c f }

variables {S} (σ₁₃)

/-- The coercion from `M →SL[σ] M₂` to `M →ₛₗ[σ] M₂`, as a linear map. -/
@[simps]
def coe_lmₛₗ : (M →SL[σ₁₃] M₃) →ₗ[S₃] (M →ₛₗ[σ₁₃] M₃) :=
{ to_fun := coe,
  map_add' := λ f g, coe_add f g,
  map_smul' := λ c f, coe_smul c f }

variables {σ₁₃}

end smul

section smul_rightₗ

variables {R S T M M₂ : Type*} [semiring R] [semiring S] [semiring T] [module R S]
  [add_comm_monoid M₂] [module R M₂] [module S M₂] [is_scalar_tower R S M₂]
  [topological_space S] [topological_space M₂] [has_continuous_smul S M₂]
  [topological_space M] [add_comm_monoid M] [module R M] [has_continuous_add M₂]
  [module T M₂] [has_continuous_const_smul T M₂]
  [smul_comm_class R T M₂] [smul_comm_class S T M₂]

/-- Given `c : E →L[𝕜] 𝕜`, `c.smul_rightₗ` is the linear map from `F` to `E →L[𝕜] F`
sending `f` to `λ e, c e • f`. See also `continuous_linear_map.smul_rightL`. -/
def smul_rightₗ (c : M →L[R] S) : M₂ →ₗ[T] (M →L[R] M₂) :=
{ to_fun := c.smul_right,
  map_add' := λ x y, by { ext e, apply smul_add },
  map_smul' := λ a x, by { ext e, dsimp, apply smul_comm } }

@[simp] lemma coe_smul_rightₗ (c : M →L[R] S) :
  ⇑(smul_rightₗ c : M₂ →ₗ[T] (M →L[R] M₂)) = c.smul_right := rfl

end smul_rightₗ

section comm_ring

/-- The determinant of a continuous linear map, mainly as a convenience device to be able to
write `A.det` instead of `(A : M →ₗ[R] M).det`. -/
@[reducible] noncomputable def det {R : Type*} [comm_ring R]
  {M : Type*} [topological_space M] [add_comm_group M] [module R M] (A : M →L[R] M) : R :=
linear_map.det (A : M →ₗ[R] M)

variables
{R : Type*} [comm_ring R]
{M : Type*} [topological_space M] [add_comm_group M]
{M₂ : Type*} [topological_space M₂] [add_comm_group M₂]
{M₃ : Type*} [topological_space M₃] [add_comm_group M₃]
[module R M] [module R M₂] [module R M₃] [has_continuous_const_smul R M₃]

variables [topological_add_group M₂] [has_continuous_const_smul R M₂]

instance : algebra R (M₂ →L[R] M₂) :=
algebra.of_module smul_comp (λ _ _ _, comp_smul _ _ _)

end comm_ring

section restrict_scalars

variables {A M M₂ : Type*} [ring A] [add_comm_group M] [add_comm_group M₂]
  [module A M] [module A M₂] [topological_space M] [topological_space M₂]
  (R : Type*) [ring R] [module R M] [module R M₂] [linear_map.compatible_smul M M₂ R A]

/-- If `A` is an `R`-algebra, then a continuous `A`-linear map can be interpreted as a continuous
`R`-linear map. We assume `linear_map.compatible_smul M M₂ R A` to match assumptions of
`linear_map.map_smul_of_tower`. -/
def restrict_scalars (f : M →L[A] M₂) : M →L[R] M₂ :=
⟨(f : M →ₗ[A] M₂).restrict_scalars R, f.continuous⟩

variable {R}

@[simp, norm_cast] lemma coe_restrict_scalars (f : M →L[A] M₂) :
  (f.restrict_scalars R : M →ₗ[R] M₂) = (f : M →ₗ[A] M₂).restrict_scalars R := rfl

@[simp] lemma coe_restrict_scalars' (f : M →L[A] M₂) : ⇑(f.restrict_scalars R) = f := rfl

@[simp] lemma restrict_scalars_zero : (0 : M →L[A] M₂).restrict_scalars R = 0 := rfl

section
variable [topological_add_group M₂]

@[simp] lemma restrict_scalars_add (f g : M →L[A] M₂) :
  (f + g).restrict_scalars R = f.restrict_scalars R + g.restrict_scalars R := rfl

@[simp] lemma restrict_scalars_neg (f : M →L[A] M₂) :
  (-f).restrict_scalars R = -f.restrict_scalars R := rfl
end

variables {S : Type*} [ring S] [module S M₂] [has_continuous_const_smul S M₂]
  [smul_comm_class A S M₂] [smul_comm_class R S M₂]

@[simp] lemma restrict_scalars_smul (c : S) (f : M →L[A] M₂) :
  (c • f).restrict_scalars R = c • f.restrict_scalars R := rfl

variables (A M M₂ R S) [topological_add_group M₂]

/-- `continuous_linear_map.restrict_scalars` as a `linear_map`. See also
`continuous_linear_map.restrict_scalarsL`. -/
def restrict_scalarsₗ : (M →L[A] M₂) →ₗ[S] (M →L[R] M₂) :=
{ to_fun := restrict_scalars R,
  map_add' := restrict_scalars_add,
  map_smul' := restrict_scalars_smul }

variables {A M M₂ R S}

@[simp] lemma coe_restrict_scalarsₗ : ⇑(restrict_scalarsₗ A M M₂ R S) = restrict_scalars R := rfl

end restrict_scalars

end continuous_linear_map

namespace continuous_linear_equiv

section add_comm_monoid

variables {R₁ : Type*} {R₂ : Type*} {R₃ : Type*} [semiring R₁] [semiring R₂] [semiring R₃]
{σ₁₂ : R₁ →+* R₂} {σ₂₁ : R₂ →+* R₁} [ring_hom_inv_pair σ₁₂ σ₂₁] [ring_hom_inv_pair σ₂₁ σ₁₂]
{σ₂₃ : R₂ →+* R₃} {σ₃₂ : R₃ →+* R₂} [ring_hom_inv_pair σ₂₃ σ₃₂] [ring_hom_inv_pair σ₃₂ σ₂₃]
{σ₁₃ : R₁ →+* R₃} {σ₃₁ : R₃ →+* R₁} [ring_hom_inv_pair σ₁₃ σ₃₁] [ring_hom_inv_pair σ₃₁ σ₁₃]
[ring_hom_comp_triple σ₁₂ σ₂₃ σ₁₃] [ring_hom_comp_triple σ₃₂ σ₂₁ σ₃₁]
{M₁ : Type*} [topological_space M₁] [add_comm_monoid M₁]
{M'₁ : Type*} [topological_space M'₁] [add_comm_monoid M'₁]
{M₂ : Type*} [topological_space M₂] [add_comm_monoid M₂]
{M₃ : Type*} [topological_space M₃] [add_comm_monoid M₃]
{M₄ : Type*} [topological_space M₄] [add_comm_monoid M₄]
[module R₁ M₁] [module R₁ M'₁] [module R₂ M₂] [module R₃ M₃]

include σ₂₁
/-- A continuous linear equivalence induces a continuous linear map. -/
def to_continuous_linear_map (e : M₁ ≃SL[σ₁₂] M₂) : M₁ →SL[σ₁₂] M₂ :=
{ cont := e.continuous_to_fun,
  ..e.to_linear_equiv.to_linear_map }

/-- Coerce continuous linear equivs to continuous linear maps. -/
instance : has_coe (M₁ ≃SL[σ₁₂] M₂) (M₁ →SL[σ₁₂] M₂) := ⟨to_continuous_linear_map⟩

instance : continuous_semilinear_equiv_class (M₁ ≃SL[σ₁₂] M₂) σ₁₂ M₁ M₂ :=
{ coe := λ f, f,
  inv := λ f, f.inv_fun,
  coe_injective' := λ f g h₁ h₂, by { cases f with f' _, cases g with g' _,  cases f', cases g',
                                      congr' },
  left_inv := λ f, f.left_inv,
  right_inv := λ f, f.right_inv,
  map_add := λ f, f.map_add',
  map_smulₛₗ := λ f, f.map_smul',
  map_continuous := continuous_to_fun,
  inv_continuous := continuous_inv_fun }

/-- Coerce continuous linear equivs to maps. -/
-- see Note [function coercion]
instance : has_coe_to_fun (M₁ ≃SL[σ₁₂] M₂) (λ _, M₁ → M₂) := ⟨λ f, f⟩

@[simp] theorem coe_def_rev (e : M₁ ≃SL[σ₁₂] M₂) : e.to_continuous_linear_map = e := rfl

theorem coe_apply (e : M₁ ≃SL[σ₁₂] M₂) (b : M₁) : (e : M₁ →SL[σ₁₂] M₂) b = e b := rfl

@[simp] lemma coe_to_linear_equiv (f : M₁ ≃SL[σ₁₂] M₂) : ⇑f.to_linear_equiv = f := rfl

@[simp, norm_cast] lemma coe_coe (e : M₁ ≃SL[σ₁₂] M₂) : ⇑(e : M₁ →SL[σ₁₂] M₂) = e := rfl

lemma to_linear_equiv_injective :
  function.injective (to_linear_equiv : (M₁ ≃SL[σ₁₂] M₂) → (M₁ ≃ₛₗ[σ₁₂] M₂))
| ⟨e, _, _⟩ ⟨e', _, _⟩ rfl := rfl

@[ext] lemma ext {f g : M₁ ≃SL[σ₁₂] M₂} (h : (f : M₁ → M₂) = g) : f = g :=
to_linear_equiv_injective $ linear_equiv.ext $ congr_fun h

lemma coe_injective : function.injective (coe : (M₁ ≃SL[σ₁₂] M₂) → (M₁ →SL[σ₁₂] M₂)) :=
λ e e' h, ext $ funext $ continuous_linear_map.ext_iff.1 h

@[simp, norm_cast] lemma coe_inj {e e' : M₁ ≃SL[σ₁₂] M₂} : (e : M₁ →SL[σ₁₂] M₂) = e' ↔ e = e' :=
coe_injective.eq_iff

/-- A continuous linear equivalence induces a homeomorphism. -/
def to_homeomorph (e : M₁ ≃SL[σ₁₂] M₂) : M₁ ≃ₜ M₂ := { to_equiv := e.to_linear_equiv.to_equiv, ..e }

@[simp] lemma coe_to_homeomorph (e : M₁ ≃SL[σ₁₂] M₂) : ⇑e.to_homeomorph = e := rfl

lemma image_closure (e : M₁ ≃SL[σ₁₂] M₂) (s : set M₁) : e '' closure s = closure (e '' s) :=
e.to_homeomorph.image_closure s

lemma preimage_closure (e : M₁ ≃SL[σ₁₂] M₂) (s : set M₂) : e ⁻¹' closure s = closure (e ⁻¹' s) :=
e.to_homeomorph.preimage_closure s

@[simp] lemma is_closed_image (e : M₁ ≃SL[σ₁₂] M₂) {s : set M₁} :
  is_closed (e '' s) ↔ is_closed s :=
e.to_homeomorph.is_closed_image

lemma map_nhds_eq (e : M₁ ≃SL[σ₁₂] M₂) (x : M₁) : map e (𝓝 x) = 𝓝 (e x) :=
e.to_homeomorph.map_nhds_eq x

-- Make some straightforward lemmas available to `simp`.
@[simp] lemma map_zero (e : M₁ ≃SL[σ₁₂] M₂) : e (0 : M₁) = 0 := (e : M₁ →SL[σ₁₂] M₂).map_zero
@[simp] lemma map_add (e : M₁ ≃SL[σ₁₂] M₂) (x y : M₁) : e (x + y) = e x + e y :=
(e : M₁ →SL[σ₁₂] M₂).map_add x y
@[simp] lemma map_smulₛₗ (e : M₁ ≃SL[σ₁₂] M₂) (c : R₁) (x : M₁) : e (c • x) = σ₁₂ c • (e x) :=
(e : M₁ →SL[σ₁₂] M₂).map_smulₛₗ c x
omit σ₂₁

@[simp] lemma map_smul [module R₁ M₂] (e : M₁ ≃L[R₁] M₂) (c : R₁) (x : M₁) :
  e (c • x) = c • (e x) :=
(e : M₁ →L[R₁] M₂).map_smul c x

include σ₂₁
@[simp] lemma map_eq_zero_iff (e : M₁ ≃SL[σ₁₂] M₂) {x : M₁} : e x = 0 ↔ x = 0 :=
e.to_linear_equiv.map_eq_zero_iff

attribute [continuity]
  continuous_linear_equiv.continuous_to_fun continuous_linear_equiv.continuous_inv_fun

@[continuity]
protected lemma continuous (e : M₁ ≃SL[σ₁₂] M₂) : continuous (e : M₁ → M₂) :=
e.continuous_to_fun

protected lemma continuous_on (e : M₁ ≃SL[σ₁₂] M₂) {s : set M₁} : continuous_on (e : M₁ → M₂) s :=
e.continuous.continuous_on

protected lemma continuous_at (e : M₁ ≃SL[σ₁₂] M₂) {x : M₁} : continuous_at (e : M₁ → M₂) x :=
e.continuous.continuous_at

protected lemma continuous_within_at (e : M₁ ≃SL[σ₁₂] M₂) {s : set M₁} {x : M₁} :
  continuous_within_at (e : M₁ → M₂) s x :=
e.continuous.continuous_within_at

lemma comp_continuous_on_iff
  {α : Type*} [topological_space α] (e : M₁ ≃SL[σ₁₂] M₂) {f : α → M₁} {s : set α} :
  continuous_on (e ∘ f) s ↔ continuous_on f s :=
e.to_homeomorph.comp_continuous_on_iff _ _

lemma comp_continuous_iff
  {α : Type*} [topological_space α] (e : M₁ ≃SL[σ₁₂] M₂) {f : α → M₁} :
  continuous (e ∘ f) ↔ continuous f :=
e.to_homeomorph.comp_continuous_iff
omit σ₂₁

/-- An extensionality lemma for `R ≃L[R] M`. -/
lemma ext₁ [topological_space R₁] {f g : R₁ ≃L[R₁] M₁} (h : f 1 = g 1) : f = g :=
ext $ funext $ λ x, mul_one x ▸ by rw [← smul_eq_mul, map_smul, h, map_smul]

section
variables (R₁ M₁)

/-- The identity map as a continuous linear equivalence. -/
@[refl] protected def refl : M₁ ≃L[R₁] M₁ :=
{ continuous_to_fun := continuous_id,
  continuous_inv_fun := continuous_id,
  .. linear_equiv.refl R₁ M₁ }
end

@[simp, norm_cast] lemma coe_refl :
  ↑(continuous_linear_equiv.refl R₁ M₁) = continuous_linear_map.id R₁ M₁ := rfl

@[simp, norm_cast] lemma coe_refl' : ⇑(continuous_linear_equiv.refl R₁ M₁) = id := rfl

/-- The inverse of a continuous linear equivalence as a continuous linear equivalence-/
@[symm] protected def symm (e : M₁ ≃SL[σ₁₂] M₂) : M₂ ≃SL[σ₂₁] M₁ :=
{ continuous_to_fun := e.continuous_inv_fun,
  continuous_inv_fun := e.continuous_to_fun,
  .. e.to_linear_equiv.symm }

include σ₂₁
@[simp] lemma symm_to_linear_equiv (e : M₁ ≃SL[σ₁₂] M₂) :
  e.symm.to_linear_equiv = e.to_linear_equiv.symm :=
by { ext, refl }

@[simp] lemma symm_to_homeomorph (e : M₁ ≃SL[σ₁₂] M₂) :
  e.to_homeomorph.symm = e.symm.to_homeomorph :=
rfl

/-- See Note [custom simps projection]. We need to specify this projection explicitly in this case,
  because it is a composition of multiple projections. -/
def simps.apply (h : M₁ ≃SL[σ₁₂] M₂) : M₁ → M₂ := h

/-- See Note [custom simps projection] -/
def simps.symm_apply (h : M₁ ≃SL[σ₁₂] M₂) : M₂ → M₁ := h.symm

initialize_simps_projections continuous_linear_equiv
  (to_linear_equiv_to_fun → apply, to_linear_equiv_inv_fun → symm_apply)

lemma symm_map_nhds_eq (e : M₁ ≃SL[σ₁₂] M₂) (x : M₁) : map e.symm (𝓝 (e x)) = 𝓝 x :=
e.to_homeomorph.symm_map_nhds_eq x
omit σ₂₁

include σ₂₁ σ₃₂ σ₃₁
/-- The composition of two continuous linear equivalences as a continuous linear equivalence. -/
@[trans] protected def trans (e₁ : M₁ ≃SL[σ₁₂] M₂) (e₂ : M₂ ≃SL[σ₂₃] M₃) : M₁ ≃SL[σ₁₃] M₃ :=
{ continuous_to_fun := e₂.continuous_to_fun.comp e₁.continuous_to_fun,
  continuous_inv_fun := e₁.continuous_inv_fun.comp e₂.continuous_inv_fun,
  .. e₁.to_linear_equiv.trans e₂.to_linear_equiv }

include σ₁₃
@[simp] lemma trans_to_linear_equiv (e₁ : M₁ ≃SL[σ₁₂] M₂) (e₂ : M₂ ≃SL[σ₂₃] M₃) :
  (e₁.trans e₂).to_linear_equiv = e₁.to_linear_equiv.trans e₂.to_linear_equiv :=
by { ext, refl }
omit σ₁₃ σ₂₁ σ₃₂ σ₃₁

/-- Product of two continuous linear equivalences. The map comes from `equiv.prod_congr`. -/
def prod [module R₁ M₂] [module R₁ M₃] [module R₁ M₄] (e : M₁ ≃L[R₁] M₂) (e' : M₃ ≃L[R₁] M₄) :
  (M₁ × M₃) ≃L[R₁] (M₂ × M₄) :=
{ continuous_to_fun := e.continuous_to_fun.prod_map e'.continuous_to_fun,
  continuous_inv_fun := e.continuous_inv_fun.prod_map e'.continuous_inv_fun,
  .. e.to_linear_equiv.prod e'.to_linear_equiv }

@[simp, norm_cast] lemma prod_apply [module R₁ M₂] [module R₁ M₃] [module R₁ M₄] (e : M₁ ≃L[R₁] M₂)
  (e' : M₃ ≃L[R₁] M₄) (x) :
  e.prod e' x = (e x.1, e' x.2) := rfl

@[simp, norm_cast] lemma coe_prod [module R₁ M₂] [module R₁ M₃] [module R₁ M₄] (e : M₁ ≃L[R₁] M₂)
  (e' : M₃ ≃L[R₁] M₄) :
  (e.prod e' : (M₁ × M₃) →L[R₁] (M₂ × M₄)) = (e : M₁ →L[R₁] M₂).prod_map (e' : M₃ →L[R₁] M₄) :=
rfl

include σ₂₁
theorem bijective (e : M₁ ≃SL[σ₁₂] M₂) : function.bijective e :=
e.to_linear_equiv.to_equiv.bijective
theorem injective (e : M₁ ≃SL[σ₁₂] M₂) : function.injective e :=
e.to_linear_equiv.to_equiv.injective
theorem surjective (e : M₁ ≃SL[σ₁₂] M₂) : function.surjective e :=
e.to_linear_equiv.to_equiv.surjective

include σ₃₂ σ₃₁ σ₁₃
@[simp] theorem trans_apply (e₁ : M₁ ≃SL[σ₁₂] M₂) (e₂ : M₂ ≃SL[σ₂₃] M₃) (c : M₁) :
  (e₁.trans e₂) c = e₂ (e₁ c) :=
rfl
omit σ₃₂ σ₃₁ σ₁₃

@[simp] theorem apply_symm_apply (e : M₁ ≃SL[σ₁₂] M₂) (c : M₂) : e (e.symm c) = c :=
e.1.right_inv c
@[simp] theorem symm_apply_apply (e : M₁ ≃SL[σ₁₂] M₂) (b : M₁) : e.symm (e b) = b := e.1.left_inv b

include σ₁₂ σ₂₃ σ₁₃ σ₃₁
@[simp] theorem symm_trans_apply (e₁ : M₂ ≃SL[σ₂₁] M₁) (e₂ : M₃ ≃SL[σ₃₂] M₂) (c : M₁) :
  (e₂.trans e₁).symm c = e₂.symm (e₁.symm c) :=
rfl
omit σ₁₂ σ₂₃ σ₁₃ σ₃₁

@[simp] theorem symm_image_image (e : M₁ ≃SL[σ₁₂] M₂) (s : set M₁) : e.symm '' (e '' s) = s :=
e.to_linear_equiv.to_equiv.symm_image_image s
@[simp] theorem image_symm_image (e : M₁ ≃SL[σ₁₂] M₂) (s : set M₂) : e '' (e.symm '' s) = s :=
e.symm.symm_image_image s

include σ₃₂ σ₃₁
@[simp, norm_cast]
lemma comp_coe (f : M₁ ≃SL[σ₁₂] M₂) (f' : M₂ ≃SL[σ₂₃] M₃) :
  (f' : M₂ →SL[σ₂₃] M₃).comp (f : M₁ →SL[σ₁₂] M₂) = (f.trans f' : M₁ →SL[σ₁₃] M₃) :=
rfl
omit σ₃₂ σ₃₁ σ₂₁

@[simp] theorem coe_comp_coe_symm (e : M₁ ≃SL[σ₁₂] M₂) :
  (e : M₁ →SL[σ₁₂] M₂).comp (e.symm : M₂ →SL[σ₂₁] M₁) = continuous_linear_map.id R₂ M₂ :=
continuous_linear_map.ext e.apply_symm_apply

@[simp] theorem coe_symm_comp_coe (e : M₁ ≃SL[σ₁₂] M₂) :
  (e.symm : M₂ →SL[σ₂₁] M₁).comp (e : M₁ →SL[σ₁₂] M₂) = continuous_linear_map.id R₁ M₁ :=
continuous_linear_map.ext e.symm_apply_apply

include σ₂₁
@[simp] lemma symm_comp_self (e : M₁ ≃SL[σ₁₂] M₂) :
  (e.symm : M₂ → M₁) ∘ (e : M₁ → M₂) = id :=
by{ ext x, exact symm_apply_apply e x }

@[simp] lemma self_comp_symm (e : M₁ ≃SL[σ₁₂] M₂) :
  (e : M₁ → M₂) ∘ (e.symm : M₂ → M₁) = id :=
by{ ext x, exact apply_symm_apply e x }

@[simp] theorem symm_symm (e : M₁ ≃SL[σ₁₂] M₂) : e.symm.symm = e :=
by { ext x, refl }
omit σ₂₁

@[simp] lemma refl_symm :
 (continuous_linear_equiv.refl R₁ M₁).symm = continuous_linear_equiv.refl R₁ M₁ :=
rfl

include σ₂₁
theorem symm_symm_apply (e : M₁ ≃SL[σ₁₂] M₂) (x : M₁) : e.symm.symm x = e x :=
rfl

lemma symm_apply_eq (e : M₁ ≃SL[σ₁₂] M₂) {x y} : e.symm x = y ↔ x = e y :=
e.to_linear_equiv.symm_apply_eq

lemma eq_symm_apply (e : M₁ ≃SL[σ₁₂] M₂) {x y} : y = e.symm x ↔ e y = x :=
e.to_linear_equiv.eq_symm_apply

protected lemma image_eq_preimage (e : M₁ ≃SL[σ₁₂] M₂) (s : set M₁) : e '' s = e.symm ⁻¹' s :=
e.to_linear_equiv.to_equiv.image_eq_preimage s

protected lemma image_symm_eq_preimage (e : M₁ ≃SL[σ₁₂] M₂) (s : set M₂) : e.symm '' s = e ⁻¹' s :=
by rw [e.symm.image_eq_preimage, e.symm_symm]

@[simp] protected lemma symm_preimage_preimage (e : M₁ ≃SL[σ₁₂] M₂) (s : set M₂) :
  e.symm ⁻¹' (e ⁻¹' s) = s := e.to_linear_equiv.to_equiv.symm_preimage_preimage s

@[simp] protected lemma preimage_symm_preimage (e : M₁ ≃SL[σ₁₂] M₂) (s : set M₁) :
  e ⁻¹' (e.symm ⁻¹' s) = s := e.symm.symm_preimage_preimage s

protected lemma uniform_embedding {E₁ E₂ : Type*} [uniform_space E₁] [uniform_space E₂]
  [add_comm_group E₁] [add_comm_group E₂] [module R₁ E₁] [module R₂ E₂]
  [uniform_add_group E₁] [uniform_add_group E₂]
  (e : E₁ ≃SL[σ₁₂] E₂) :
  uniform_embedding e :=
e.to_linear_equiv.to_equiv.uniform_embedding
  e.to_continuous_linear_map.uniform_continuous
  e.symm.to_continuous_linear_map.uniform_continuous

protected lemma _root_.linear_equiv.uniform_embedding {E₁ E₂ : Type*} [uniform_space E₁]
  [uniform_space E₂] [add_comm_group E₁] [add_comm_group E₂] [module R₁ E₁] [module R₂ E₂]
  [uniform_add_group E₁] [uniform_add_group E₂]
  (e : E₁ ≃ₛₗ[σ₁₂] E₂) (h₁ : continuous e) (h₂ : continuous e.symm) :
  uniform_embedding e :=
continuous_linear_equiv.uniform_embedding
({ continuous_to_fun := h₁,
  continuous_inv_fun := h₂,
  .. e } : E₁ ≃SL[σ₁₂] E₂)

omit σ₂₁

/-- Create a `continuous_linear_equiv` from two `continuous_linear_map`s that are
inverse of each other. -/
def equiv_of_inverse (f₁ : M₁ →SL[σ₁₂] M₂) (f₂ : M₂ →SL[σ₂₁] M₁) (h₁ : function.left_inverse f₂ f₁)
  (h₂ : function.right_inverse f₂ f₁) :
  M₁ ≃SL[σ₁₂] M₂ :=
{ to_fun := f₁,
  continuous_to_fun := f₁.continuous,
  inv_fun := f₂,
  continuous_inv_fun := f₂.continuous,
  left_inv := h₁,
  right_inv := h₂,
  .. f₁ }

include σ₂₁
@[simp] lemma equiv_of_inverse_apply (f₁ : M₁ →SL[σ₁₂] M₂) (f₂ h₁ h₂ x) :
  equiv_of_inverse f₁ f₂ h₁ h₂ x = f₁ x :=
rfl

@[simp] lemma symm_equiv_of_inverse (f₁ : M₁ →SL[σ₁₂] M₂) (f₂ h₁ h₂) :
  (equiv_of_inverse f₁ f₂ h₁ h₂).symm = equiv_of_inverse f₂ f₁ h₂ h₁ :=
rfl
omit σ₂₁

variable (M₁)

/-- The continuous linear equivalences from `M` to itself form a group under composition. -/
instance automorphism_group : group (M₁ ≃L[R₁] M₁) :=
{ mul          := λ f g, g.trans f,
  one          := continuous_linear_equiv.refl R₁ M₁,
  inv          := λ f, f.symm,
  mul_assoc    := λ f g h, by {ext, refl},
  mul_one      := λ f, by {ext, refl},
  one_mul      := λ f, by {ext, refl},
  mul_left_inv := λ f, by {ext, exact f.left_inv x} }

variables {M₁} {R₄ : Type*} [semiring R₄] [module R₄ M₄]
  {σ₃₄ : R₃ →+* R₄} {σ₄₃ : R₄ →+* R₃} [ring_hom_inv_pair σ₃₄ σ₄₃] [ring_hom_inv_pair σ₄₃ σ₃₄]
  {σ₂₄ : R₂ →+* R₄} {σ₁₄ : R₁ →+* R₄}
  [ring_hom_comp_triple σ₂₁ σ₁₄ σ₂₄] [ring_hom_comp_triple σ₂₄ σ₄₃ σ₂₃]
  [ring_hom_comp_triple σ₁₃ σ₃₄ σ₁₄]

include σ₂₁ σ₃₄ σ₂₃ σ₂₄ σ₁₃

/-- A pair of continuous (semi)linear equivalences generates an equivalence between the spaces of
continuous linear maps. See also `continuous_linear_equiv.arrow_congr`. -/
@[simps] def arrow_congr_equiv (e₁₂ : M₁ ≃SL[σ₁₂] M₂) (e₄₃ : M₄ ≃SL[σ₄₃] M₃) :
  (M₁ →SL[σ₁₄] M₄) ≃ (M₂ →SL[σ₂₃] M₃) :=
{ to_fun := λ f, (e₄₃ : M₄ →SL[σ₄₃] M₃).comp (f.comp (e₁₂.symm : M₂ →SL[σ₂₁] M₁)),
  inv_fun := λ f, (e₄₃.symm : M₃ →SL[σ₃₄] M₄).comp (f.comp (e₁₂ : M₁ →SL[σ₁₂] M₂)),
  left_inv := λ f, continuous_linear_map.ext $ λ x,
    by simp only [continuous_linear_map.comp_apply, symm_apply_apply, coe_coe],
  right_inv := λ f, continuous_linear_map.ext $ λ x,
    by simp only [continuous_linear_map.comp_apply, apply_symm_apply, coe_coe] }

end add_comm_monoid

section add_comm_group

variables {R : Type*} [semiring R]
{M : Type*} [topological_space M] [add_comm_group M]
{M₂ : Type*} [topological_space M₂] [add_comm_group M₂]
{M₃ : Type*} [topological_space M₃] [add_comm_group M₃]
{M₄ : Type*} [topological_space M₄] [add_comm_group M₄]
[module R M] [module R M₂] [module R M₃] [module R M₄]

variables [topological_add_group M₄]

/-- Equivalence given by a block lower diagonal matrix. `e` and `e'` are diagonal square blocks,
  and `f` is a rectangular block below the diagonal. -/
def skew_prod (e : M ≃L[R] M₂) (e' : M₃ ≃L[R] M₄) (f : M →L[R] M₄) :
  (M × M₃) ≃L[R] M₂ × M₄ :=
{ continuous_to_fun := (e.continuous_to_fun.comp continuous_fst).prod_mk
    ((e'.continuous_to_fun.comp continuous_snd).add $ f.continuous.comp continuous_fst),
  continuous_inv_fun := (e.continuous_inv_fun.comp continuous_fst).prod_mk
    (e'.continuous_inv_fun.comp $ continuous_snd.sub $ f.continuous.comp $
      e.continuous_inv_fun.comp continuous_fst),
.. e.to_linear_equiv.skew_prod e'.to_linear_equiv ↑f }
@[simp] lemma skew_prod_apply (e : M ≃L[R] M₂) (e' : M₃ ≃L[R] M₄) (f : M →L[R] M₄) (x) :
  e.skew_prod e' f x = (e x.1, e' x.2 + f x.1) := rfl

@[simp] lemma skew_prod_symm_apply (e : M ≃L[R] M₂) (e' : M₃ ≃L[R] M₄) (f : M →L[R] M₄) (x) :
  (e.skew_prod e' f).symm x = (e.symm x.1, e'.symm (x.2 - f (e.symm x.1))) := rfl

end add_comm_group

section ring

variables {R : Type*} [ring R] {R₂ : Type*} [ring R₂]
{M : Type*} [topological_space M] [add_comm_group M] [module R M]
{M₂ : Type*} [topological_space M₂] [add_comm_group M₂] [module R₂ M₂]
variables {σ₁₂ : R →+* R₂} {σ₂₁ : R₂ →+* R} [ring_hom_inv_pair σ₁₂ σ₂₁] [ring_hom_inv_pair σ₂₁ σ₁₂]

include σ₂₁
@[simp] lemma map_sub (e : M ≃SL[σ₁₂] M₂) (x y : M) : e (x - y) = e x - e y :=
(e : M →SL[σ₁₂] M₂).map_sub x y

@[simp] lemma map_neg (e : M ≃SL[σ₁₂] M₂) (x : M) : e (-x) = -e x := (e : M →SL[σ₁₂] M₂).map_neg x
omit σ₂₁

section
/-! The next theorems cover the identification between `M ≃L[𝕜] M`and the group of units of the ring
`M →L[R] M`. -/
variables [topological_add_group M]

/-- An invertible continuous linear map `f` determines a continuous equivalence from `M` to itself.
-/
def of_unit (f : (M →L[R] M)ˣ) : (M ≃L[R] M) :=
{ to_linear_equiv :=
  { to_fun    := f.val,
    map_add'  := by simp,
    map_smul' := by simp,
    inv_fun   := f.inv,
    left_inv  := λ x, show (f.inv * f.val) x = x, by {rw f.inv_val, simp},
    right_inv := λ x, show (f.val * f.inv) x = x, by {rw f.val_inv, simp}, },
  continuous_to_fun  := f.val.continuous,
  continuous_inv_fun := f.inv.continuous }

/-- A continuous equivalence from `M` to itself determines an invertible continuous linear map. -/
def to_unit (f : (M ≃L[R] M)) : (M →L[R] M)ˣ :=
{ val     := f,
  inv     := f.symm,
  val_inv := by {ext, simp},
  inv_val := by {ext, simp} }

variables (R M)

/-- The units of the algebra of continuous `R`-linear endomorphisms of `M` is multiplicatively
equivalent to the type of continuous linear equivalences between `M` and itself. -/
def units_equiv : (M →L[R] M)ˣ ≃* (M ≃L[R] M) :=
{ to_fun    := of_unit,
  inv_fun   := to_unit,
  left_inv  := λ f, by {ext, refl},
  right_inv := λ f, by {ext, refl},
  map_mul'  := λ x y, by {ext, refl} }

@[simp] lemma units_equiv_apply (f : (M →L[R] M)ˣ) (x : M) :
  units_equiv R M f x = f x := rfl

end

section
variables (R) [topological_space R] [has_continuous_mul R]

/-- Continuous linear equivalences `R ≃L[R] R` are enumerated by `Rˣ`. -/
def units_equiv_aut : Rˣ ≃ (R ≃L[R] R) :=
{ to_fun := λ u, equiv_of_inverse
    (continuous_linear_map.smul_right (1 : R →L[R] R) ↑u)
    (continuous_linear_map.smul_right (1 : R →L[R] R) ↑u⁻¹)
    (λ x, by simp) (λ x, by simp),
  inv_fun := λ e, ⟨e 1, e.symm 1,
    by rw [← smul_eq_mul, ← map_smul, smul_eq_mul, mul_one, symm_apply_apply],
    by rw [← smul_eq_mul, ← map_smul, smul_eq_mul, mul_one, apply_symm_apply]⟩,
  left_inv := λ u, units.ext $ by simp,
  right_inv := λ e, ext₁ $ by simp }

variable {R}

@[simp] lemma units_equiv_aut_apply (u : Rˣ) (x : R) : units_equiv_aut R u x = x * u := rfl

@[simp] lemma units_equiv_aut_apply_symm (u : Rˣ) (x : R) :
  (units_equiv_aut R u).symm x = x * ↑u⁻¹ := rfl

@[simp] lemma units_equiv_aut_symm_apply (e : R ≃L[R] R) :
  ↑((units_equiv_aut R).symm e) = e 1 :=
rfl

end

variables [module R M₂] [topological_add_group M]

open _root_.continuous_linear_map (id fst snd)
open _root_.linear_map (mem_ker)

/-- A pair of continuous linear maps such that `f₁ ∘ f₂ = id` generates a continuous
linear equivalence `e` between `M` and `M₂ × f₁.ker` such that `(e x).2 = x` for `x ∈ f₁.ker`,
`(e x).1 = f₁ x`, and `(e (f₂ y)).2 = 0`. The map is given by `e x = (f₁ x, x - f₂ (f₁ x))`. -/
def equiv_of_right_inverse (f₁ : M →L[R] M₂) (f₂ : M₂ →L[R] M) (h : function.right_inverse f₂ f₁) :
  M ≃L[R] M₂ × ker f₁:=
equiv_of_inverse (f₁.prod (f₁.proj_ker_of_right_inverse f₂ h)) (f₂.coprod (ker f₁).subtypeL)
  (λ x, by simp)
  (λ ⟨x, y⟩, by simp [h x])

@[simp] lemma fst_equiv_of_right_inverse (f₁ : M →L[R] M₂) (f₂ : M₂ →L[R] M)
  (h : function.right_inverse f₂ f₁) (x : M) :
  (equiv_of_right_inverse f₁ f₂ h x).1 = f₁ x := rfl

@[simp] lemma snd_equiv_of_right_inverse (f₁ : M →L[R] M₂) (f₂ : M₂ →L[R] M)
  (h : function.right_inverse f₂ f₁) (x : M) :
  ((equiv_of_right_inverse f₁ f₂ h x).2 : M) = x - f₂ (f₁ x) := rfl

@[simp] lemma equiv_of_right_inverse_symm_apply (f₁ : M →L[R] M₂) (f₂ : M₂ →L[R] M)
  (h : function.right_inverse f₂ f₁) (y : M₂ × ker f₁) :
  (equiv_of_right_inverse f₁ f₂ h).symm y = f₂ y.1 + y.2 := rfl

end ring

section

variables (ι R M : Type*) [unique ι] [semiring R] [add_comm_monoid M] [module R M]
  [topological_space M]

/-- If `ι` has a unique element, then `ι → M` is continuously linear equivalent to `M`. -/
def fun_unique : (ι → M) ≃L[R] M :=
{ to_linear_equiv := linear_equiv.fun_unique ι R M,
  .. homeomorph.fun_unique ι M }

variables {ι R M}

@[simp] lemma coe_fun_unique : ⇑(fun_unique ι R M) = function.eval default := rfl
@[simp] lemma coe_fun_unique_symm : ⇑(fun_unique ι R M).symm = function.const ι := rfl

variables (R M)

/-- Continuous linear equivalence between dependent functions `Π i : fin 2, M i` and `M 0 × M 1`. -/
@[simps { fully_applied := ff }]
def pi_fin_two (M : fin 2 → Type*) [Π i, add_comm_monoid (M i)] [Π i, module R (M i)]
  [Π i, topological_space (M i)] :
  (Π i, M i) ≃L[R] M 0 × M 1 :=
{ to_linear_equiv := linear_equiv.pi_fin_two R M, .. homeomorph.pi_fin_two M }

/-- Continuous linear equivalence between vectors in `M² = fin 2 → M` and `M × M`. -/
@[simps { fully_applied := ff }]
def fin_two_arrow : (fin 2 → M) ≃L[R] M × M :=
{ to_linear_equiv := linear_equiv.fin_two_arrow R M, .. pi_fin_two R (λ _, M) }

end

@[simp] lemma det_coe_symm {R : Type*} [field R]
  {M : Type*} [topological_space M] [add_comm_group M] [module R M] (A : M ≃L[R] M) :
  (A.symm : M →L[R] M).det = (A : M →L[R] M).det ⁻¹ :=
linear_equiv.det_coe_symm A.to_linear_equiv

end continuous_linear_equiv

namespace continuous_linear_map

open_locale classical

variables {R : Type*} {M : Type*} {M₂ : Type*} [topological_space M] [topological_space M₂]

section
variables [semiring R]
variables [add_comm_monoid M₂] [module R M₂]
variables [add_comm_monoid M] [module R M]

/-- Introduce a function `inverse` from `M →L[R] M₂` to `M₂ →L[R] M`, which sends `f` to `f.symm` if
`f` is a continuous linear equivalence and to `0` otherwise.  This definition is somewhat ad hoc,
but one needs a fully (rather than partially) defined inverse function for some purposes, including
for calculus. -/
noncomputable def inverse : (M →L[R] M₂) → (M₂ →L[R] M) :=
λ f, if h : ∃ (e : M ≃L[R] M₂), (e : M →L[R] M₂) = f then ((classical.some h).symm : M₂ →L[R] M)
else 0

/-- By definition, if `f` is invertible then `inverse f = f.symm`. -/
@[simp] lemma inverse_equiv (e : M ≃L[R] M₂) : inverse (e : M →L[R] M₂) = e.symm :=
begin
  have h : ∃ (e' : M ≃L[R] M₂), (e' : M →L[R] M₂) = ↑e := ⟨e, rfl⟩,
  simp only [inverse, dif_pos h],
  congr,
  exact_mod_cast (classical.some_spec h)
end

/-- By definition, if `f` is not invertible then `inverse f = 0`. -/
@[simp] lemma inverse_non_equiv (f : M →L[R] M₂) (h : ¬∃ (e' : M ≃L[R] M₂), ↑e' = f) :
  inverse f = 0 :=
dif_neg h

end

section
variables [ring R]
variables [add_comm_group M] [topological_add_group M] [module R M]
variables [add_comm_group M₂] [module R M₂]

@[simp] lemma ring_inverse_equiv (e : M ≃L[R] M) :
  ring.inverse ↑e = inverse (e : M →L[R] M) :=
begin
  suffices :
    ring.inverse ((((continuous_linear_equiv.units_equiv _ _).symm e) : M →L[R] M)) = inverse ↑e,
  { convert this },
  simp,
  refl,
end

/-- The function `continuous_linear_equiv.inverse` can be written in terms of `ring.inverse` for the
ring of self-maps of the domain. -/
lemma to_ring_inverse (e : M ≃L[R] M₂) (f : M →L[R] M₂) :
  inverse f = (ring.inverse ((e.symm : (M₂ →L[R] M)).comp f)) ∘L ↑e.symm :=
begin
  by_cases h₁ : ∃ (e' : M ≃L[R] M₂), ↑e' = f,
  { obtain ⟨e', he'⟩ := h₁,
    rw ← he',
    change _ = (ring.inverse ↑(e'.trans e.symm)) ∘L ↑e.symm,
    ext,
    simp },
  { suffices : ¬is_unit ((e.symm : M₂ →L[R] M).comp f),
    { simp [this, h₁] },
    contrapose! h₁,
    rcases h₁ with ⟨F, hF⟩,
    use (continuous_linear_equiv.units_equiv _ _ F).trans e,
    ext,
    dsimp, rw [coe_fn_coe_base' F, hF], simp }
end

lemma ring_inverse_eq_map_inverse : ring.inverse = @inverse R M M _ _ _ _ _ _ _ :=
begin
  ext,
  simp [to_ring_inverse (continuous_linear_equiv.refl R M)],
end

end

end continuous_linear_map

namespace submodule

variables
{R : Type*} [ring R]
{M : Type*} [topological_space M] [add_comm_group M] [module R M]
{M₂ : Type*} [topological_space M₂] [add_comm_group M₂] [module R M₂]

open continuous_linear_map

/-- A submodule `p` is called *complemented* if there exists a continuous projection `M →ₗ[R] p`. -/
def closed_complemented (p : submodule R M) : Prop := ∃ f : M →L[R] p, ∀ x : p, f x = x

lemma closed_complemented.has_closed_complement {p : submodule R M} [t1_space p]
  (h : closed_complemented p) :
  ∃ (q : submodule R M) (hq : is_closed (q : set M)), is_compl p q :=
exists.elim h $ λ f hf, ⟨ker f, f.is_closed_ker, linear_map.is_compl_of_proj hf⟩

protected lemma closed_complemented.is_closed [topological_add_group M] [t1_space M]
  {p : submodule R M} (h : closed_complemented p) :
  is_closed (p : set M) :=
begin
  rcases h with ⟨f, hf⟩,
  have : ker (id R M - p.subtypeL.comp f) = p := linear_map.ker_id_sub_eq_of_proj hf,
  exact this ▸ (is_closed_ker _)
end

@[simp] lemma closed_complemented_bot : closed_complemented (⊥ : submodule R M) :=
⟨0, λ x, by simp only [zero_apply, eq_zero_of_bot_submodule x]⟩

@[simp] lemma closed_complemented_top : closed_complemented (⊤ : submodule R M) :=
⟨(id R M).cod_restrict ⊤ (λ x, trivial), λ x, subtype.ext_iff_val.2 $ by simp⟩

end submodule

lemma continuous_linear_map.closed_complemented_ker_of_right_inverse {R : Type*} [ring R]
  {M : Type*} [topological_space M] [add_comm_group M]
  {M₂ : Type*} [topological_space M₂] [add_comm_group M₂] [module R M] [module R M₂]
  [topological_add_group M] (f₁ : M →L[R] M₂) (f₂ : M₂ →L[R] M)
  (h : function.right_inverse f₂ f₁) :
  (ker f₁).closed_complemented :=
⟨f₁.proj_ker_of_right_inverse f₂ h, f₁.proj_ker_of_right_inverse_apply_idem f₂ h⟩

section quotient

namespace submodule

variables {R M : Type*} [ring R] [add_comm_group M] [module R M] [topological_space M]
  (S : submodule R M)

lemma is_open_map_mkq [topological_add_group M] : is_open_map S.mkq :=
quotient_add_group.is_open_map_coe S.to_add_subgroup

instance topological_add_group_quotient [topological_add_group M] :
  topological_add_group (M ⧸ S) :=
topological_add_group_quotient S.to_add_subgroup

instance has_continuous_smul_quotient [topological_space R] [topological_add_group M]
  [has_continuous_smul R M] :
  has_continuous_smul R (M ⧸ S) :=
begin
  split,
  have quot : quotient_map (λ au : R × M, (au.1, S.mkq au.2)),
    from is_open_map.to_quotient_map
      (is_open_map.id.prod S.is_open_map_mkq)
      (continuous_id.prod_map continuous_quot_mk)
      (function.surjective_id.prod_map $ surjective_quot_mk _),
  rw quot.continuous_iff,
  exact continuous_quot_mk.comp continuous_smul
end

instance t3_quotient_of_is_closed [topological_add_group M] [is_closed (S : set M)] :
  t3_space (M ⧸ S) :=
begin
  letI : is_closed (S.to_add_subgroup : set M) := ‹_›,
  exact S.to_add_subgroup.t3_quotient_of_is_closed
end

end submodule

end quotient<|MERGE_RESOLUTION|>--- conflicted
+++ resolved
@@ -1003,19 +1003,12 @@
 of `φ` is linearly equivalent to the product over `I`. -/
 def infi_ker_proj_equiv {I J : set ι} [decidable_pred (λi, i ∈ I)]
   (hd : disjoint I J) (hu : set.univ ⊆ I ∪ J) :
-<<<<<<< HEAD
   (⨅i ∈ J, ker (proj i : (Πi, φ i) →L[R] φ i) :
     submodule R (Πi, φ i)) ≃L[R] (Πi:I, φ i) :=
-⟨ linear_map.infi_ker_proj_equiv R φ hd hu,
-  continuous_pi (λ i, begin
+{ to_linear_equiv := linear_map.infi_ker_proj_equiv R φ hd hu,
+  continuous_to_fun := continuous_pi (λ i, begin
     have := @continuous_subtype_coe _ _
       (λ x, x ∈ (⨅i ∈ J, ker (proj i :  (Πi, φ i) →L[R] φ i) : submodule R (Πi, φ i))),
-=======
-  (⨅i ∈ J, ker (proj i) : submodule R (Πi, φ i)) ≃L[R] (Πi:I, φ i) :=
-{ to_linear_equiv := linear_map.infi_ker_proj_equiv R φ hd hu,
-  continuous_to_fun := continuous_pi (λ i, begin
-    have := @continuous_subtype_coe _ _ (λ x, x ∈ (⨅i ∈ J, ker (proj i) : submodule R (Πi, φ i))),
->>>>>>> d25f4d64
     have := continuous.comp (by exact continuous_apply i) this,
     exact this
   end),
