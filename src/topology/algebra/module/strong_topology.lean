--- conflicted
+++ resolved
@@ -46,10 +46,6 @@
 
 ## TODO
 
-<<<<<<< HEAD
-* show that these topologies are T₂ and locally convex if the topology on `F` is
-=======
->>>>>>> 1ac6cf57
 * add a type alias for continuous linear maps with the topology of `𝔖`-convergence?
 
 ## Tags
@@ -57,11 +53,7 @@
 uniform convergence, bounded convergence
 -/
 
-<<<<<<< HEAD
-open_locale topological_space uniform_convergence
-=======
 open_locale topology uniform_convergence
->>>>>>> 1ac6cf57
 
 namespace continuous_linear_map
 
