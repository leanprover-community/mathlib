/-
Copyright (c) 2017 Johannes Hölzl. All rights reserved.
Released under Apache 2.0 license as described in the file LICENSE.
Authors: Johannes Hölzl, Mario Carneiro
-/
import topology.continuous_on
import topology.separation
import topology.algebra.mul_action
import group_theory.submonoid.operations
import algebra.group.prod
import algebra.pointwise
import algebra.big_operators.finprod

/-!
# Theory of topological monoids

In this file we define mixin classes `has_continuous_mul` and `has_continuous_add`. While in many
applications the underlying type is a monoid (multiplicative or additive), we do not require this in
the definitions.
-/

universes u v
open classical set filter topological_space
open_locale classical topological_space big_operators pointwise

variables {ι α X M N : Type*} [topological_space X]

@[to_additive]
lemma continuous_one [topological_space M] [has_one M] : continuous (1 : X → M) :=
@continuous_const _ _ _ _ 1

/-- Basic hypothesis to talk about a topological additive monoid or a topological additive
semigroup. A topological additive monoid over `M`, for example, is obtained by requiring both the
instances `add_monoid M` and `has_continuous_add M`. -/
class has_continuous_add (M : Type u) [topological_space M] [has_add M] : Prop :=
(continuous_add : continuous (λ p : M × M, p.1 + p.2))

/-- Basic hypothesis to talk about a topological monoid or a topological semigroup.
A topological monoid over `M`, for example, is obtained by requiring both the instances `monoid M`
and `has_continuous_mul M`. -/
@[to_additive]
class has_continuous_mul (M : Type u) [topological_space M] [has_mul M] : Prop :=
(continuous_mul : continuous (λ p : M × M, p.1 * p.2))

section has_continuous_mul

variables [topological_space M] [has_mul M] [has_continuous_mul M]

@[to_additive]
lemma continuous_mul : continuous (λp:M×M, p.1 * p.2) :=
has_continuous_mul.continuous_mul

@[to_additive]
instance has_continuous_mul.has_continuous_smul :
  has_continuous_smul M M :=
⟨continuous_mul⟩

@[continuity, to_additive]
lemma continuous.mul {f g : X → M} (hf : continuous f) (hg : continuous g) :
  continuous (λx, f x * g x) :=
continuous_mul.comp (hf.prod_mk hg : _)

@[to_additive]
lemma continuous_mul_left (a : M) : continuous (λ b:M, a * b) :=
continuous_const.mul continuous_id

@[to_additive]
lemma continuous_mul_right (a : M) : continuous (λ b:M, b * a) :=
continuous_id.mul continuous_const

@[to_additive]
lemma continuous_on.mul {f g : X → M} {s : set X} (hf : continuous_on f s)
  (hg : continuous_on g s) :
  continuous_on (λx, f x * g x) s :=
(continuous_mul.comp_continuous_on (hf.prod hg) : _)

@[to_additive]
lemma tendsto_mul {a b : M} : tendsto (λp:M×M, p.fst * p.snd) (𝓝 (a, b)) (𝓝 (a * b)) :=
continuous_iff_continuous_at.mp has_continuous_mul.continuous_mul (a, b)

@[to_additive]
lemma filter.tendsto.mul {f g : α → M} {x : filter α} {a b : M}
  (hf : tendsto f x (𝓝 a)) (hg : tendsto g x (𝓝 b)) :
  tendsto (λx, f x * g x) x (𝓝 (a * b)) :=
tendsto_mul.comp (hf.prod_mk_nhds hg)

@[to_additive]
lemma filter.tendsto.const_mul (b : M) {c : M} {f : α → M} {l : filter α}
  (h : tendsto (λ (k:α), f k) l (𝓝 c)) : tendsto (λ (k:α), b * f k) l (𝓝 (b * c)) :=
tendsto_const_nhds.mul h

@[to_additive]
lemma filter.tendsto.mul_const (b : M) {c : M} {f : α → M} {l : filter α}
  (h : tendsto (λ (k:α), f k) l (𝓝 c)) : tendsto (λ (k:α), f k * b) l (𝓝 (c * b)) :=
h.mul tendsto_const_nhds

@[to_additive]
lemma continuous_at.mul {f g : X → M} {x : X} (hf : continuous_at f x) (hg : continuous_at g x) :
  continuous_at (λx, f x * g x) x :=
hf.mul hg

@[to_additive]
lemma continuous_within_at.mul {f g : X → M} {s : set X} {x : X} (hf : continuous_within_at f s x)
  (hg : continuous_within_at g s x) :
  continuous_within_at (λx, f x * g x) s x :=
hf.mul hg

@[to_additive]
instance [topological_space N] [has_mul N] [has_continuous_mul N] : has_continuous_mul (M × N) :=
⟨((continuous_fst.comp continuous_fst).mul (continuous_fst.comp continuous_snd)).prod_mk
 ((continuous_snd.comp continuous_fst).mul (continuous_snd.comp continuous_snd))⟩

@[to_additive]
instance pi.has_continuous_mul {C : ι → Type*} [∀ i, topological_space (C i)]
  [∀ i, has_mul (C i)] [∀ i, has_continuous_mul (C i)] : has_continuous_mul (Π i, C i) :=
{ continuous_mul := continuous_pi (λ i, continuous.mul
    ((continuous_apply i).comp continuous_fst) ((continuous_apply i).comp continuous_snd)) }

/-- A version of `pi.has_continuous_mul` for non-dependent functions. It is needed because sometimes
Lean fails to use `pi.has_continuous_mul` for non-dependent functions. -/
@[to_additive "A version of `pi.has_continuous_add` for non-dependent functions. It is needed
because sometimes Lean fails to use `pi.has_continuous_add` for non-dependent functions."]
instance pi.has_continuous_mul' : has_continuous_mul (ι → M) :=
pi.has_continuous_mul

@[priority 100, to_additive]
instance has_continuous_mul_of_discrete_topology [topological_space N]
  [has_mul N] [discrete_topology N] : has_continuous_mul N :=
⟨continuous_of_discrete_topology⟩

open_locale filter

open function

@[to_additive]
lemma has_continuous_mul.of_nhds_one {M : Type u} [monoid M] [topological_space M]
  (hmul : tendsto (uncurry ((*) : M → M → M)) (𝓝 1 ×ᶠ 𝓝 1) $ 𝓝 1)
  (hleft : ∀ x₀ : M, 𝓝 x₀ = map (λ x, x₀*x) (𝓝 1))
  (hright : ∀ x₀ : M, 𝓝 x₀ = map (λ x, x*x₀) (𝓝 1)) : has_continuous_mul M :=
⟨begin
    rw continuous_iff_continuous_at,
    rintros ⟨x₀, y₀⟩,
    have key : (λ p : M × M, x₀ * p.1 * (p.2 * y₀)) = ((λ x, x₀*x) ∘ (λ x, x*y₀)) ∘ (uncurry (*)),
    { ext p, simp [uncurry, mul_assoc] },
    have key₂ : (λ x, x₀*x) ∘ (λ x, y₀*x) = λ x, (x₀ *y₀)*x,
    { ext x, simp },
    calc map (uncurry (*)) (𝓝 (x₀, y₀))
        = map (uncurry (*)) (𝓝 x₀ ×ᶠ 𝓝 y₀) : by rw nhds_prod_eq
    ... = map (λ (p : M × M), x₀ * p.1 * (p.2 * y₀)) ((𝓝 1) ×ᶠ (𝓝 1))
            : by rw [uncurry, hleft x₀, hright y₀, prod_map_map_eq, filter.map_map]
    ... = map ((λ x, x₀ * x) ∘ λ x, x * y₀) (map (uncurry (*)) (𝓝 1 ×ᶠ 𝓝 1))
            : by { rw [key, ← filter.map_map], }
    ... ≤ map ((λ (x : M), x₀ * x) ∘ λ x, x * y₀) (𝓝 1) : map_mono hmul
    ... = 𝓝 (x₀*y₀) : by rw [← filter.map_map, ← hright, hleft y₀, filter.map_map, key₂, ← hleft]
  end⟩

@[to_additive]
lemma has_continuous_mul_of_comm_of_nhds_one (M : Type u) [comm_monoid M] [topological_space M]
  (hmul : tendsto (uncurry ((*) : M → M → M)) (𝓝 1 ×ᶠ 𝓝 1) (𝓝 1))
  (hleft : ∀ x₀ : M, 𝓝 x₀ = map (λ x, x₀*x) (𝓝 1)) : has_continuous_mul M :=
begin
  apply has_continuous_mul.of_nhds_one hmul hleft,
  intros x₀,
  simp_rw [mul_comm, hleft x₀]
end

end has_continuous_mul

section pointwise_limits

variables (M₁ M₂ : Type*) [topological_space M₂] [t2_space M₂]

@[to_additive] lemma is_closed_set_of_map_one [has_one M₁] [has_one M₂] :
  is_closed {f : M₁ → M₂ | f 1 = 1} :=
is_closed_eq (continuous_apply 1) continuous_const

@[to_additive] lemma is_closed_set_of_map_mul [has_mul M₁] [has_mul M₂] [has_continuous_mul M₂] :
  is_closed {f : M₁ → M₂ | ∀ x y, f (x * y) = f x * f y} :=
begin
  simp only [set_of_forall],
  exact is_closed_Inter (λ x, is_closed_Inter (λ y, is_closed_eq (continuous_apply _)
    ((continuous_apply _).mul (continuous_apply _))))
end

variables {M₁ M₂} [mul_one_class M₁] [mul_one_class M₂] [has_continuous_mul M₂]
  {F : Type*} [monoid_hom_class F M₁ M₂] {l : filter α}

/-- Construct a bundled monoid homomorphism `M₁ →* M₂` from a function `f` and a proof that it
belongs to the closure of the range of the coercion from `M₁ →* M₂` (or another type of bundled
homomorphisms that has a `monoid_hom_class` instance) to `M₁ → M₂`. -/
@[to_additive "Construct a bundled additive monoid homomorphism `M₁ →+ M₂` from a function `f`
and a proof that it belongs to the closure of the range of the coercion from `M₁ →+ M₂` (or another
type of bundled homomorphisms that has a `add_monoid_hom_class` instance) to `M₁ → M₂`.",
  simps { fully_applied := ff }]
def monoid_hom_of_mem_closure_range_coe (f : M₁ → M₂)
  (hf : f ∈ closure (range (λ (f : F) (x : M₁), f x))) : M₁ →* M₂ :=
{ to_fun := f,
  map_one' := (is_closed_set_of_map_one M₁ M₂).closure_subset_iff.2 (range_subset_iff.2 map_one) hf,
  map_mul' := (is_closed_set_of_map_mul M₁ M₂).closure_subset_iff.2
    (range_subset_iff.2 map_mul) hf }

/-- Construct a bundled monoid homomorphism from a pointwise limit of monoid homomorphisms. -/
@[to_additive "Construct a bundled additive monoid homomorphism from a pointwise limit of additive
monoid homomorphisms", simps { fully_applied := ff }]
def monoid_hom_of_tendsto (f : M₁ → M₂) (g : α → F) [l.ne_bot]
  (h : tendsto (λ a x, g a x) l (𝓝 f)) : M₁ →* M₂ :=
monoid_hom_of_mem_closure_range_coe f $ mem_closure_of_tendsto h $
  eventually_of_forall $ λ a, mem_range_self _

variables (M₁ M₂)

@[to_additive] lemma monoid_hom.is_closed_range_coe :
  is_closed (range (coe_fn : (M₁ →* M₂) → (M₁ → M₂))) :=
is_closed_of_closure_subset $ λ f hf, ⟨monoid_hom_of_mem_closure_range_coe f hf, rfl⟩

end pointwise_limits

namespace submonoid

@[to_additive] instance [topological_space α] [monoid α] [has_continuous_mul α] (S : submonoid α) :
  has_continuous_mul S :=
{ continuous_mul :=
  begin
    rw embedding_subtype_coe.to_inducing.continuous_iff,
    exact (continuous_subtype_coe.comp continuous_fst).mul
      (continuous_subtype_coe.comp continuous_snd)
  end }

end submonoid

section has_continuous_mul

variables [topological_space M] [monoid M] [has_continuous_mul M]

@[to_additive]
lemma submonoid.top_closure_mul_self_subset (s : submonoid M) :
  (closure (s : set M)) * closure (s : set M) ⊆ closure (s : set M) :=
calc
(closure (s : set M)) * closure (s : set M)
    = (λ p : M × M, p.1 * p.2) '' (closure ((s : set M) ×ˢ (s : set M))) : by simp [closure_prod_eq]
... ⊆ closure ((λ p : M × M, p.1 * p.2) '' ((s : set M) ×ˢ (s : set M))) :
  image_closure_subset_closure_image continuous_mul
... = closure s : by simp [s.coe_mul_self_eq]

@[to_additive]
lemma submonoid.top_closure_mul_self_eq (s : submonoid M) :
  (closure (s : set M)) * closure (s : set M) = closure (s : set M) :=
subset.antisymm
  s.top_closure_mul_self_subset
  (λ x hx, ⟨x, 1, hx, subset_closure s.one_mem, mul_one _⟩)

/-- The (topological-space) closure of a submonoid of a space `M` with `has_continuous_mul` is
itself a submonoid. -/
@[to_additive "The (topological-space) closure of an additive submonoid of a space `M` with
`has_continuous_add` is itself an additive submonoid."]
def submonoid.topological_closure (s : submonoid M) : submonoid M :=
{ carrier := closure (s : set M),
  one_mem' := subset_closure s.one_mem,
  mul_mem' := λ a b ha hb, s.top_closure_mul_self_subset ⟨a, b, ha, hb, rfl⟩ }

@[to_additive]
instance submonoid.topological_closure_has_continuous_mul (s : submonoid M) :
  has_continuous_mul (s.topological_closure) :=
{ continuous_mul :=
  begin
    apply continuous_induced_rng,
    change continuous (λ p : s.topological_closure × s.topological_closure, (p.1 : M) * (p.2 : M)),
    continuity,
  end }

@[to_additive]
lemma submonoid.submonoid_topological_closure (s : submonoid M) :
  s ≤ s.topological_closure :=
subset_closure

@[to_additive]
lemma submonoid.is_closed_topological_closure (s : submonoid M) :
  is_closed (s.topological_closure : set M) :=
by convert is_closed_closure

@[to_additive]
lemma submonoid.topological_closure_minimal
  (s : submonoid M) {t : submonoid M} (h : s ≤ t) (ht : is_closed (t : set M)) :
  s.topological_closure ≤ t :=
closure_minimal h ht

/-- If a submonoid of a topological monoid is commutative, then so is its topological closure. -/
@[to_additive "If a submonoid of an additive topological monoid is commutative, then so is its
topological closure."]
def submonoid.comm_monoid_topological_closure [t2_space M] (s : submonoid M)
  (hs : ∀ (x y : s), x * y = y * x) : comm_monoid s.topological_closure :=
{ mul_comm :=
  begin
    intros a b,
    have h₁ : (s.topological_closure : set M) = closure s := rfl,
    let f₁ := λ (x : M × M), x.1 * x.2,
    let f₂ := λ (x : M × M), x.2 * x.1,
    let S : set (M × M) := (s : set M) ×ˢ (s : set M),
    have h₃ : set.eq_on f₁ f₂ (closure S),
    { refine set.eq_on.closure _ continuous_mul (by continuity),
      intros x hx,
      rw [set.mem_prod] at hx,
      rcases hx with ⟨hx₁, hx₂⟩,
      change ((⟨x.1, hx₁⟩ : s) : M) * (⟨x.2, hx₂⟩ : s) = (⟨x.2, hx₂⟩ : s) * (⟨x.1, hx₁⟩ : s),
      exact_mod_cast hs _ _ },
    ext,
    change f₁ ⟨a, b⟩ = f₂ ⟨a, b⟩,
    refine h₃ _,
    rw [closure_prod_eq, set.mem_prod],
    exact ⟨by simp [←h₁], by simp [←h₁]⟩
  end,
  ..s.topological_closure.to_monoid }

@[to_additive exists_open_nhds_zero_half]
lemma exists_open_nhds_one_split {s : set M} (hs : s ∈ 𝓝 (1 : M)) :
  ∃ V : set M, is_open V ∧ (1 : M) ∈ V ∧ ∀ (v ∈ V) (w ∈ V), v * w ∈ s :=
have ((λa:M×M, a.1 * a.2) ⁻¹' s) ∈ 𝓝 ((1, 1) : M × M),
  from tendsto_mul (by simpa only [one_mul] using hs),
by simpa only [prod_subset_iff] using exists_nhds_square this

@[to_additive exists_nhds_zero_half]
lemma exists_nhds_one_split {s : set M} (hs : s ∈ 𝓝 (1 : M)) :
  ∃ V ∈ 𝓝 (1 : M), ∀ (v ∈ V) (w ∈ V), v * w ∈ s :=
let ⟨V, Vo, V1, hV⟩ := exists_open_nhds_one_split hs
in ⟨V, is_open.mem_nhds Vo V1, hV⟩

@[to_additive exists_nhds_zero_quarter]
lemma exists_nhds_one_split4 {u : set M} (hu : u ∈ 𝓝 (1 : M)) :
  ∃ V ∈ 𝓝 (1 : M),
    ∀ {v w s t}, v ∈ V → w ∈ V → s ∈ V → t ∈ V → v * w * s * t ∈ u :=
begin
  rcases exists_nhds_one_split hu with ⟨W, W1, h⟩,
  rcases exists_nhds_one_split W1 with ⟨V, V1, h'⟩,
  use [V, V1],
  intros v w s t v_in w_in s_in t_in,
  simpa only [mul_assoc] using h _ (h' v v_in w w_in) _ (h' s s_in t t_in)
end

/-- Given a neighborhood `U` of `1` there is an open neighborhood `V` of `1`
such that `VV ⊆ U`. -/
@[to_additive "Given a open neighborhood `U` of `0` there is a open neighborhood `V` of `0`
  such that `V + V ⊆ U`."]
lemma exists_open_nhds_one_mul_subset {U : set M} (hU : U ∈ 𝓝 (1 : M)) :
  ∃ V : set M, is_open V ∧ (1 : M) ∈ V ∧ V * V ⊆ U :=
begin
  rcases exists_open_nhds_one_split hU with ⟨V, Vo, V1, hV⟩,
  use [V, Vo, V1],
  rintros _ ⟨x, y, hx, hy, rfl⟩,
  exact hV _ hx _ hy
end

@[to_additive]
lemma is_compact.mul {s t : set M} (hs : is_compact s) (ht : is_compact t) : is_compact (s * t) :=
by { rw [← image_mul_prod], exact (hs.prod ht).image continuous_mul }

@[to_additive]
lemma tendsto_list_prod {f : ι → α → M} {x : filter α} {a : ι → M} :
  ∀ l:list ι, (∀i∈l, tendsto (f i) x (𝓝 (a i))) →
    tendsto (λb, (l.map (λc, f c b)).prod) x (𝓝 ((l.map a).prod))
| []       _ := by simp [tendsto_const_nhds]
| (f :: l) h :=
  begin
    simp only [list.map_cons, list.prod_cons],
    exact (h f (list.mem_cons_self _ _)).mul
      (tendsto_list_prod l (assume c hc, h c (list.mem_cons_of_mem _ hc)))
  end

@[to_additive]
lemma continuous_list_prod {f : ι → X → M} (l : list ι)
  (h : ∀i∈l, continuous (f i)) :
  continuous (λa, (l.map (λi, f i a)).prod) :=
continuous_iff_continuous_at.2 $ assume x, tendsto_list_prod l $ assume c hc,
  continuous_iff_continuous_at.1 (h c hc) x

@[continuity, to_additive]
lemma continuous_pow : ∀ n : ℕ, continuous (λ a : M, a ^ n)
| 0 := by simpa using continuous_const
| (k+1) := by { simp only [pow_succ], exact continuous_id.mul (continuous_pow _) }

instance add_monoid.has_continuous_const_smul_nat {A} [add_monoid A] [topological_space A]
  [has_continuous_add A] : has_continuous_const_smul ℕ A := ⟨continuous_nsmul⟩

@[continuity, to_additive continuous.nsmul]
lemma continuous.pow {f : X → M} (h : continuous f) (n : ℕ) :
  continuous (λ b, (f b) ^ n) :=
(continuous_pow n).comp h

@[to_additive]
lemma continuous_on_pow {s : set M} (n : ℕ) : continuous_on (λ x, x ^ n) s :=
(continuous_pow n).continuous_on

@[to_additive]
lemma continuous_at_pow (x : M) (n : ℕ) : continuous_at (λ x, x ^ n) x :=
(continuous_pow n).continuous_at

@[to_additive filter.tendsto.nsmul]
lemma filter.tendsto.pow {l : filter α} {f : α → M} {x : M} (hf : tendsto f l (𝓝 x)) (n : ℕ) :
  tendsto (λ x, f x ^ n) l (𝓝 (x ^ n)) :=
(continuous_at_pow _ _).tendsto.comp hf

@[to_additive continuous_within_at.nsmul]
lemma continuous_within_at.pow {f : X → M} {x : X} {s : set X} (hf : continuous_within_at f s x)
  (n : ℕ) : continuous_within_at (λ x, f x ^ n) s x :=
hf.pow n

@[to_additive continuous_at.nsmul]
lemma continuous_at.pow {f : X → M} {x : X} (hf : continuous_at f x) (n : ℕ) :
  continuous_at (λ x, f x ^ n) x :=
hf.pow n

@[to_additive continuous_on.nsmul]
lemma continuous_on.pow {f : X → M} {s : set X} (hf : continuous_on f s) (n : ℕ) :
  continuous_on (λ x, f x ^ n) s :=
λ x hx, (hf x hx).pow n

end has_continuous_mul

namespace mul_opposite
<<<<<<< HEAD

/-- Put the same topological space structure on the opposite monoid as on the original space. -/
@[to_additive] instance [_i : topological_space α] : topological_space αᵐᵒᵖ :=
topological_space.induced (unop : αᵐᵒᵖ → α) _i

variables [topological_space α]

@[to_additive] lemma continuous_unop : continuous (unop : αᵐᵒᵖ → α) := continuous_induced_dom
@[to_additive] lemma continuous_op : continuous (op : α → αᵐᵒᵖ) :=
continuous_induced_rng continuous_id

variables [monoid α] [has_continuous_mul α]

/-- If multiplication is continuous in the monoid `α`, then it also is in the monoid `αᵐᵒᵖ`. -/
@[to_additive] instance : has_continuous_mul αᵐᵒᵖ :=
=======

/-- If multiplication is continuous in `α`, then it also is in `αᵐᵒᵖ`. -/
@[to_additive] instance [topological_space α] [has_mul α] [has_continuous_mul α] :
  has_continuous_mul αᵐᵒᵖ :=
>>>>>>> 53578832
⟨ let h₁ := @continuous_mul α _ _ _ in
  let h₂ : continuous (λ p : α × α, _) := continuous_snd.prod_mk continuous_fst in
  continuous_induced_rng $ (h₁.comp h₂).comp (continuous_unop.prod_map continuous_unop) ⟩

end mul_opposite

namespace units

open mul_opposite

<<<<<<< HEAD
variables [topological_space α] [monoid α]

/-- The units of a monoid are equipped with a topology, via the embedding into `α × α`. -/
@[to_additive] instance : topological_space αˣ :=
topological_space.induced (embed_product α) (by apply_instance)

@[to_additive] lemma continuous_embed_product : continuous (embed_product α) :=
continuous_induced_dom

@[to_additive] lemma continuous_coe : continuous (coe : αˣ → α) :=
by convert continuous_fst.comp continuous_induced_dom

variables [has_continuous_mul α]
=======
variables [topological_space α] [monoid α] [has_continuous_mul α]
>>>>>>> 53578832

/-- If multiplication on a monoid is continuous, then multiplication on the units of the monoid,
with respect to the induced topology, is continuous.

Inversion is also continuous, but we register this in a later file, `topology.algebra.group`,
because the predicate `has_continuous_inv` has not yet been defined. -/
@[to_additive] instance : has_continuous_mul αˣ :=
⟨ let h := @continuous_mul (α × αᵐᵒᵖ) _ _ _ in
  continuous_induced_rng $ h.comp $ continuous_embed_product.prod_map continuous_embed_product ⟩

end units

section

variables [topological_space M] [comm_monoid M]

@[to_additive]
lemma submonoid.mem_nhds_one (S : submonoid M) (oS : is_open (S : set M)) :
  (S : set M) ∈ 𝓝 (1 : M) :=
is_open.mem_nhds oS S.one_mem

variable [has_continuous_mul M]

@[to_additive]
lemma tendsto_multiset_prod {f : ι → α → M} {x : filter α} {a : ι → M} (s : multiset ι) :
  (∀ i ∈ s, tendsto (f i) x (𝓝 (a i))) →
    tendsto (λb, (s.map (λc, f c b)).prod) x (𝓝 ((s.map a).prod)) :=
by { rcases s with ⟨l⟩, simpa using tendsto_list_prod l }

@[to_additive]
lemma tendsto_finset_prod {f : ι → α → M} {x : filter α} {a : ι → M} (s : finset ι) :
  (∀ i ∈ s, tendsto (f i) x (𝓝 (a i))) → tendsto (λb, ∏ c in s, f c b) x (𝓝 (∏ c in s, a c)) :=
tendsto_multiset_prod _

@[continuity, to_additive]
lemma continuous_multiset_prod {f : ι → X → M} (s : multiset ι) :
  (∀i ∈ s, continuous (f i)) → continuous (λ a, (s.map (λ i, f i a)).prod) :=
by { rcases s with ⟨l⟩, simpa using continuous_list_prod l }

@[continuity, to_additive]
lemma continuous_finset_prod {f : ι → X → M} (s : finset ι) :
  (∀ i ∈ s, continuous (f i)) → continuous (λa, ∏ i in s, f i a) :=
continuous_multiset_prod _

open function

@[to_additive] lemma continuous_finprod {f : ι → X → M} (hc : ∀ i, continuous (f i))
  (hf : locally_finite (λ i, mul_support (f i))) :
  continuous (λ x, ∏ᶠ i, f i x) :=
begin
  refine continuous_iff_continuous_at.2 (λ x, _),
  rcases hf x with ⟨U, hxU, hUf⟩,
  have : continuous_at (λ x, ∏ i in hUf.to_finset, f i x) x,
    from tendsto_finset_prod _ (λ i hi, (hc i).continuous_at),
  refine this.congr (mem_of_superset hxU $ λ y hy, _),
  refine (finprod_eq_prod_of_mul_support_subset _ (λ i hi, _)).symm,
  rw [hUf.coe_to_finset],
  exact ⟨y, hi, hy⟩
end

@[to_additive] lemma continuous_finprod_cond {f : ι → X → M} {p : ι → Prop}
  (hc : ∀ i, p i → continuous (f i)) (hf : locally_finite (λ i, mul_support (f i))) :
  continuous (λ x, ∏ᶠ i (hi : p i), f i x) :=
begin
  simp only [← finprod_subtype_eq_finprod_cond],
  exact continuous_finprod (λ i, hc i i.2) (hf.comp_injective subtype.coe_injective)
end

end

instance additive.has_continuous_add {M} [h : topological_space M] [has_mul M]
  [has_continuous_mul M] : @has_continuous_add (additive M) h _ :=
{ continuous_add := @continuous_mul M _ _ _ }

instance multiplicative.has_continuous_mul {M} [h : topological_space M] [has_add M]
  [has_continuous_add M] : @has_continuous_mul (multiplicative M) h _ :=
{ continuous_mul := @continuous_add M _ _ _ }

section lattice_ops

variables {ι' : Sort*} [has_mul M] [has_mul N] {ts : set (topological_space M)}
  (h : Π t ∈ ts, @has_continuous_mul M t _) {ts' : ι' → topological_space M}
  (h' : Π i, @has_continuous_mul M (ts' i) _) {t₁ t₂ : topological_space M}
  (h₁ : @has_continuous_mul M t₁ _) (h₂ : @has_continuous_mul M t₂ _)
  {t : topological_space N} [has_continuous_mul N] {F : Type*}
  [mul_hom_class F M N] (f : F)

@[to_additive] lemma has_continuous_mul_Inf :
  @has_continuous_mul M (Inf ts) _ :=
{ continuous_mul := continuous_Inf_rng (λ t ht, continuous_Inf_dom₂ ht ht
  (@has_continuous_mul.continuous_mul M t _ (h t ht))) }

include h'

@[to_additive] lemma has_continuous_mul_infi :
  @has_continuous_mul M (⨅ i, ts' i) _ :=
by {rw ← Inf_range, exact has_continuous_mul_Inf (set.forall_range_iff.mpr h')}

omit h'

include h₁ h₂

@[to_additive] lemma has_continuous_mul_inf :
  @has_continuous_mul M (t₁ ⊓ t₂) _ :=
by {rw inf_eq_infi, refine has_continuous_mul_infi (λ b, _), cases b; assumption}

omit h₁ h₂

@[to_additive] lemma has_continuous_mul_induced :
  @has_continuous_mul M (t.induced f) _ :=
{ continuous_mul :=
    begin
      letI : topological_space M := t.induced f,
      refine continuous_induced_rng _,
      simp_rw [function.comp, map_mul],
      change continuous ((λ p : N × N, p.1 * p.2) ∘ (prod.map f f)),
      exact continuous_mul.comp (continuous_induced_dom.prod_map continuous_induced_dom),
    end }

end lattice_ops<|MERGE_RESOLUTION|>--- conflicted
+++ resolved
@@ -416,28 +416,10 @@
 end has_continuous_mul
 
 namespace mul_opposite
-<<<<<<< HEAD
-
-/-- Put the same topological space structure on the opposite monoid as on the original space. -/
-@[to_additive] instance [_i : topological_space α] : topological_space αᵐᵒᵖ :=
-topological_space.induced (unop : αᵐᵒᵖ → α) _i
-
-variables [topological_space α]
-
-@[to_additive] lemma continuous_unop : continuous (unop : αᵐᵒᵖ → α) := continuous_induced_dom
-@[to_additive] lemma continuous_op : continuous (op : α → αᵐᵒᵖ) :=
-continuous_induced_rng continuous_id
-
-variables [monoid α] [has_continuous_mul α]
-
-/-- If multiplication is continuous in the monoid `α`, then it also is in the monoid `αᵐᵒᵖ`. -/
-@[to_additive] instance : has_continuous_mul αᵐᵒᵖ :=
-=======
 
 /-- If multiplication is continuous in `α`, then it also is in `αᵐᵒᵖ`. -/
 @[to_additive] instance [topological_space α] [has_mul α] [has_continuous_mul α] :
   has_continuous_mul αᵐᵒᵖ :=
->>>>>>> 53578832
 ⟨ let h₁ := @continuous_mul α _ _ _ in
   let h₂ : continuous (λ p : α × α, _) := continuous_snd.prod_mk continuous_fst in
   continuous_induced_rng $ (h₁.comp h₂).comp (continuous_unop.prod_map continuous_unop) ⟩
@@ -448,23 +430,7 @@
 
 open mul_opposite
 
-<<<<<<< HEAD
-variables [topological_space α] [monoid α]
-
-/-- The units of a monoid are equipped with a topology, via the embedding into `α × α`. -/
-@[to_additive] instance : topological_space αˣ :=
-topological_space.induced (embed_product α) (by apply_instance)
-
-@[to_additive] lemma continuous_embed_product : continuous (embed_product α) :=
-continuous_induced_dom
-
-@[to_additive] lemma continuous_coe : continuous (coe : αˣ → α) :=
-by convert continuous_fst.comp continuous_induced_dom
-
-variables [has_continuous_mul α]
-=======
 variables [topological_space α] [monoid α] [has_continuous_mul α]
->>>>>>> 53578832
 
 /-- If multiplication on a monoid is continuous, then multiplication on the units of the monoid,
 with respect to the induced topology, is continuous.
