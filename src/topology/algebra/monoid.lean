--- conflicted
+++ resolved
@@ -227,30 +227,16 @@
   has_continuous_mul M :=
 ⟨hf.continuous_iff.2 $ by simpa only [(∘), map_mul f]
   using (hf.continuous.fst'.mul hf.continuous.snd')⟩
-<<<<<<< HEAD
 
 @[to_additive] lemma has_continuous_mul_induced {M N F : Type*} [has_mul M] [has_mul N]
   [mul_hom_class F M N] [topological_space N] [has_continuous_mul N] (f : F) :
   @has_continuous_mul M (induced f ‹_›) _ :=
 by { letI := induced f ‹_›, exact inducing.has_continuous_mul f ⟨rfl⟩ }
 
-namespace submonoid
-=======
->>>>>>> 0a3e8d38
-
-@[to_additive] lemma has_continuous_mul_induced {M N F : Type*} [has_mul M] [has_mul N]
-  [mul_hom_class F M N] [topological_space N] [has_continuous_mul N] (f : F) :
-  @has_continuous_mul M (induced f ‹_›) _ :=
-by { letI := induced f ‹_›, exact inducing.has_continuous_mul f ⟨rfl⟩ }
-
 @[to_additive] instance subsemigroup.has_continuous_mul [topological_space M] [semigroup M]
   [has_continuous_mul M] (S : subsemigroup M) :
   has_continuous_mul S :=
-<<<<<<< HEAD
-inducing.has_continuous_mul S.subtype ⟨rfl⟩
-=======
 inducing.has_continuous_mul (⟨coe, λ _ _, rfl⟩ : mul_hom S M) ⟨rfl⟩
->>>>>>> 0a3e8d38
 
 @[to_additive] instance submonoid.has_continuous_mul [topological_space M] [monoid M]
   [has_continuous_mul M] (S : submonoid M) :
