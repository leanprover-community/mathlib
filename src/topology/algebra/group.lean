/-
Copyright (c) 2017 Johannes Hölzl. All rights reserved.
Released under Apache 2.0 license as described in the file LICENSE.
Authors: Johannes Hölzl, Mario Carneiro, Patrick Massot
-/
import group_theory.group_action.conj_act
import group_theory.group_action.quotient
import order.filter.pointwise
import topology.algebra.monoid
import topology.compact_open
import topology.sets.compacts
import topology.algebra.constructions

/-!
# Topological groups

This file defines the following typeclasses:

* `topological_group`, `topological_add_group`: multiplicative and additive topological groups,
  i.e., groups with continuous `(*)` and `(⁻¹)` / `(+)` and `(-)`;

* `has_continuous_sub G` means that `G` has a continuous subtraction operation.

There is an instance deducing `has_continuous_sub` from `topological_group` but we use a separate
typeclass because, e.g., `ℕ` and `ℝ≥0` have continuous subtraction but are not additive groups.

We also define `homeomorph` versions of several `equiv`s: `homeomorph.mul_left`,
`homeomorph.mul_right`, `homeomorph.inv`, and prove a few facts about neighbourhood filters in
groups.

## Tags

topological space, group, topological group
-/

open classical set filter topological_space function
open_locale classical topological_space filter pointwise

universes u v w x
variables {α : Type u} {β : Type v} {G : Type w} {H : Type x}

section continuous_mul_group

/-!
### Groups with continuous multiplication

In this section we prove a few statements about groups with continuous `(*)`.
-/

variables [topological_space G] [group G] [has_continuous_mul G]

/-- Multiplication from the left in a topological group as a homeomorphism. -/
@[to_additive "Addition from the left in a topological additive group as a homeomorphism."]
protected def homeomorph.mul_left (a : G) : G ≃ₜ G :=
{ continuous_to_fun  := continuous_const.mul continuous_id,
  continuous_inv_fun := continuous_const.mul continuous_id,
  .. equiv.mul_left a }

@[simp, to_additive]
lemma homeomorph.coe_mul_left (a : G) : ⇑(homeomorph.mul_left a) = (*) a := rfl

@[to_additive]
lemma homeomorph.mul_left_symm (a : G) : (homeomorph.mul_left a).symm = homeomorph.mul_left a⁻¹ :=
by { ext, refl }

@[to_additive]
lemma is_open_map_mul_left (a : G) : is_open_map (λ x, a * x) :=
(homeomorph.mul_left a).is_open_map

@[to_additive is_open.left_add_coset]
lemma is_open.left_coset {U : set G} (h : is_open U) (x : G) : is_open (left_coset x U) :=
is_open_map_mul_left x _ h

@[to_additive]
lemma is_closed_map_mul_left (a : G) : is_closed_map (λ x, a * x) :=
(homeomorph.mul_left a).is_closed_map

@[to_additive is_closed.left_add_coset]
lemma is_closed.left_coset {U : set G} (h : is_closed U) (x : G) : is_closed (left_coset x U) :=
is_closed_map_mul_left x _ h

/-- Multiplication from the right in a topological group as a homeomorphism. -/
@[to_additive "Addition from the right in a topological additive group as a homeomorphism."]
protected def homeomorph.mul_right (a : G) :
  G ≃ₜ G :=
{ continuous_to_fun  := continuous_id.mul continuous_const,
  continuous_inv_fun := continuous_id.mul continuous_const,
  .. equiv.mul_right a }

@[simp, to_additive]
lemma homeomorph.coe_mul_right (a : G) : ⇑(homeomorph.mul_right a) = λ g, g * a := rfl

@[to_additive]
lemma homeomorph.mul_right_symm (a : G) :
  (homeomorph.mul_right a).symm = homeomorph.mul_right a⁻¹ :=
by { ext, refl }

@[to_additive]
lemma is_open_map_mul_right (a : G) : is_open_map (λ x, x * a) :=
(homeomorph.mul_right a).is_open_map

@[to_additive is_open.right_add_coset]
lemma is_open.right_coset {U : set G} (h : is_open U) (x : G) : is_open (right_coset U x) :=
is_open_map_mul_right x _ h

@[to_additive]
lemma is_closed_map_mul_right (a : G) : is_closed_map (λ x, x * a) :=
(homeomorph.mul_right a).is_closed_map

@[to_additive is_closed.right_add_coset]
lemma is_closed.right_coset {U : set G} (h : is_closed U) (x : G) : is_closed (right_coset U x) :=
is_closed_map_mul_right x _ h

@[to_additive]
lemma discrete_topology_of_open_singleton_one (h : is_open ({1} : set G)) : discrete_topology G :=
begin
  rw ← singletons_open_iff_discrete,
  intro g,
  suffices : {g} = (λ (x : G), g⁻¹ * x) ⁻¹' {1},
  { rw this, exact (continuous_mul_left (g⁻¹)).is_open_preimage _ h, },
  simp only [mul_one, set.preimage_mul_left_singleton, eq_self_iff_true,
    inv_inv, set.singleton_eq_singleton_iff],
end

@[to_additive]
lemma discrete_topology_iff_open_singleton_one : discrete_topology G ↔ is_open ({1} : set G) :=
⟨λ h, forall_open_iff_discrete.mpr h {1}, discrete_topology_of_open_singleton_one⟩

end continuous_mul_group

/-!
### `has_continuous_inv` and `has_continuous_neg`
-/

/-- Basic hypothesis to talk about a topological additive group. A topological additive group
over `M`, for example, is obtained by requiring the instances `add_group M` and
`has_continuous_add M` and `has_continuous_neg M`. -/
class has_continuous_neg (G : Type u) [topological_space G] [has_neg G] : Prop :=
(continuous_neg : continuous (λ a : G, -a))

/-- Basic hypothesis to talk about a topological group. A topological group over `M`, for example,
is obtained by requiring the instances `group M` and `has_continuous_mul M` and
`has_continuous_inv M`. -/
@[to_additive]
class has_continuous_inv (G : Type u) [topological_space G] [has_inv G] : Prop :=
(continuous_inv : continuous (λ a : G, a⁻¹))

export has_continuous_inv (continuous_inv)
export has_continuous_neg (continuous_neg)

section continuous_inv

variables [topological_space G] [has_inv G] [has_continuous_inv G]

@[to_additive]
lemma continuous_on_inv {s : set G} : continuous_on has_inv.inv s :=
continuous_inv.continuous_on

@[to_additive]
lemma continuous_within_at_inv {s : set G} {x : G} : continuous_within_at has_inv.inv s x :=
continuous_inv.continuous_within_at

@[to_additive]
lemma continuous_at_inv {x : G} : continuous_at has_inv.inv x :=
continuous_inv.continuous_at

@[to_additive]
lemma tendsto_inv (a : G) : tendsto has_inv.inv (𝓝 a) (𝓝 (a⁻¹)) :=
continuous_at_inv

/-- If a function converges to a value in a multiplicative topological group, then its inverse
converges to the inverse of this value. For the version in normed fields assuming additionally
that the limit is nonzero, use `tendsto.inv'`. -/
@[to_additive]
lemma filter.tendsto.inv {f : α → G} {l : filter α} {y : G} (h : tendsto f l (𝓝 y)) :
  tendsto (λ x, (f x)⁻¹) l (𝓝 y⁻¹) :=
(continuous_inv.tendsto y).comp h

variables [topological_space α] {f : α → G} {s : set α} {x : α}

@[continuity, to_additive]
lemma continuous.inv (hf : continuous f) : continuous (λx, (f x)⁻¹) :=
continuous_inv.comp hf

@[to_additive]
lemma continuous_at.inv (hf : continuous_at f x) : continuous_at (λ x, (f x)⁻¹) x :=
continuous_at_inv.comp hf

@[to_additive]
lemma continuous_on.inv (hf : continuous_on f s) : continuous_on (λx, (f x)⁻¹) s :=
continuous_inv.comp_continuous_on hf

@[to_additive]
lemma continuous_within_at.inv (hf : continuous_within_at f s x) :
  continuous_within_at (λ x, (f x)⁻¹) s x :=
hf.inv

@[to_additive]
instance [topological_space H] [has_inv H] [has_continuous_inv H] : has_continuous_inv (G × H) :=
⟨continuous_inv.fst'.prod_mk continuous_inv.snd'⟩

variable {ι : Type*}

@[to_additive]
instance pi.has_continuous_inv {C : ι → Type*} [∀ i, topological_space (C i)]
  [∀ i, has_inv (C i)] [∀ i, has_continuous_inv (C i)] : has_continuous_inv (Π i, C i) :=
{ continuous_inv := continuous_pi (λ i, (continuous_apply i).inv) }

/-- A version of `pi.has_continuous_inv` for non-dependent functions. It is needed because sometimes
Lean fails to use `pi.has_continuous_inv` for non-dependent functions. -/
@[to_additive "A version of `pi.has_continuous_neg` for non-dependent functions. It is needed
because sometimes Lean fails to use `pi.has_continuous_neg` for non-dependent functions."]
instance pi.has_continuous_inv' : has_continuous_inv (ι → G) :=
pi.has_continuous_inv

@[priority 100, to_additive]
instance has_continuous_inv_of_discrete_topology [topological_space H]
  [has_inv H] [discrete_topology H] : has_continuous_inv H :=
⟨continuous_of_discrete_topology⟩

section pointwise_limits

variables (G₁ G₂ : Type*) [topological_space G₂] [t2_space G₂]

@[to_additive] lemma is_closed_set_of_map_inv [has_inv G₁] [has_inv G₂] [has_continuous_inv G₂] :
  is_closed {f : G₁ → G₂ | ∀ x, f x⁻¹ = (f x)⁻¹ } :=
begin
  simp only [set_of_forall],
  refine is_closed_Inter (λ i, is_closed_eq (continuous_apply _) (continuous_apply _).inv),
end

end pointwise_limits

instance additive.has_continuous_neg [h : topological_space H] [has_inv H]
  [has_continuous_inv H] : @has_continuous_neg (additive H) h _ :=
{ continuous_neg := @continuous_inv H _ _ _ }

instance multiplicative.has_continuous_inv [h : topological_space H] [has_neg H]
  [has_continuous_neg H] : @has_continuous_inv (multiplicative H) h _ :=
{ continuous_inv := @continuous_neg H _ _ _ }

end continuous_inv

section continuous_involutive_inv
variables [topological_space G] [has_involutive_inv G] [has_continuous_inv G] {s : set G}

@[to_additive] lemma is_compact.inv (hs : is_compact s) : is_compact s⁻¹ :=
by { rw [← image_inv], exact hs.image continuous_inv }

variables (G)

/-- Inversion in a topological group as a homeomorphism. -/
@[to_additive "Negation in a topological group as a homeomorphism."]
protected def homeomorph.inv (G : Type*) [topological_space G] [has_involutive_inv G]
  [has_continuous_inv G] : G ≃ₜ G :=
{ continuous_to_fun  := continuous_inv,
  continuous_inv_fun := continuous_inv,
  .. equiv.inv G }

@[to_additive] lemma is_open_map_inv : is_open_map (has_inv.inv : G → G) :=
(homeomorph.inv _).is_open_map

@[to_additive] lemma is_closed_map_inv : is_closed_map (has_inv.inv : G → G) :=
(homeomorph.inv _).is_closed_map

variables {G}

@[to_additive] lemma is_open.inv (hs : is_open s) : is_open s⁻¹ := hs.preimage continuous_inv
@[to_additive] lemma is_closed.inv (hs : is_closed s) : is_closed s⁻¹ := hs.preimage continuous_inv
@[to_additive] lemma inv_closure : ∀ s : set G, (closure s)⁻¹ = closure s⁻¹ :=
(homeomorph.inv G).preimage_closure

end continuous_involutive_inv

section lattice_ops

variables {ι' : Sort*} [has_inv G]

@[to_additive] lemma has_continuous_inv_Inf {ts : set (topological_space G)}
  (h : Π t ∈ ts, @has_continuous_inv G t _) :
  @has_continuous_inv G (Inf ts) _ :=
{ continuous_inv := continuous_Inf_rng.2 (λ t ht, continuous_Inf_dom ht
  (@has_continuous_inv.continuous_inv G t _ (h t ht))) }

@[to_additive] lemma has_continuous_inv_infi {ts' : ι' → topological_space G}
  (h' : Π i, @has_continuous_inv G (ts' i) _) :
  @has_continuous_inv G (⨅ i, ts' i) _ :=
by {rw ← Inf_range, exact has_continuous_inv_Inf (set.forall_range_iff.mpr h')}

@[to_additive] lemma has_continuous_inv_inf {t₁ t₂ : topological_space G}
  (h₁ : @has_continuous_inv G t₁ _) (h₂ : @has_continuous_inv G t₂ _) :
  @has_continuous_inv G (t₁ ⊓ t₂) _ :=
by { rw inf_eq_infi, refine has_continuous_inv_infi (λ b, _), cases b; assumption }

end lattice_ops

@[to_additive] lemma inducing.has_continuous_inv {G H : Type*} [has_inv G] [has_inv H]
  [topological_space G] [topological_space H] [has_continuous_inv H] {f : G → H} (hf : inducing f)
  (hf_inv : ∀ x, f x⁻¹ = (f x)⁻¹) : has_continuous_inv G :=
⟨hf.continuous_iff.2 $ by simpa only [(∘), hf_inv] using hf.continuous.inv⟩

section topological_group

/-!
### Topological groups

A topological group is a group in which the multiplication and inversion operations are
continuous. Topological additive groups are defined in the same way. Equivalently, we can require
that the division operation `λ x y, x * y⁻¹` (resp., subtraction) is continuous.
-/

/-- A topological (additive) group is a group in which the addition and negation operations are
continuous. -/
class topological_add_group (G : Type u) [topological_space G] [add_group G]
  extends has_continuous_add G, has_continuous_neg G : Prop

/-- A topological group is a group in which the multiplication and inversion operations are
continuous.

When you declare an instance that does not already have a `uniform_space` instance,
you should also provide an instance of `uniform_space` and `uniform_group` using
`topological_group.to_uniform_space` and `topological_group_is_uniform`. -/
@[to_additive]
class topological_group (G : Type*) [topological_space G] [group G]
  extends has_continuous_mul G, has_continuous_inv G : Prop

section conj

instance conj_act.units_has_continuous_const_smul {M} [monoid M] [topological_space M]
  [has_continuous_mul M] :
  has_continuous_const_smul (conj_act Mˣ) M :=
⟨λ m, (continuous_const.mul continuous_id).mul continuous_const⟩

/-- we slightly weaken the type class assumptions here so that it will also apply to `ennreal`, but
we nevertheless leave it in the `topological_group` namespace. -/

variables [topological_space G] [has_inv G] [has_mul G] [has_continuous_mul G]

/-- Conjugation is jointly continuous on `G × G` when both `mul` and `inv` are continuous. -/
@[to_additive "Conjugation is jointly continuous on `G × G` when both `mul` and `inv` are
continuous."]
lemma topological_group.continuous_conj_prod [has_continuous_inv G] :
  continuous (λ g : G × G, g.fst * g.snd * g.fst⁻¹) :=
continuous_mul.mul (continuous_inv.comp continuous_fst)

/-- Conjugation by a fixed element is continuous when `mul` is continuous. -/
@[to_additive "Conjugation by a fixed element is continuous when `add` is continuous."]
lemma topological_group.continuous_conj (g : G) : continuous (λ (h : G), g * h * g⁻¹) :=
(continuous_mul_right g⁻¹).comp (continuous_mul_left g)

/-- Conjugation acting on fixed element of the group is continuous when both `mul` and
`inv` are continuous. -/
@[to_additive "Conjugation acting on fixed element of the additive group is continuous when both
  `add` and `neg` are continuous."]
lemma topological_group.continuous_conj' [has_continuous_inv G]
  (h : G) : continuous (λ (g : G), g * h * g⁻¹) :=
(continuous_mul_right h).mul continuous_inv

end conj

variables [topological_space G] [group G] [topological_group G]
[topological_space α] {f : α → G} {s : set α} {x : α}

section zpow

@[continuity, to_additive]
lemma continuous_zpow : ∀ z : ℤ, continuous (λ a : G, a ^ z)
| (int.of_nat n) := by simpa using continuous_pow n
| -[1+n] := by simpa using (continuous_pow (n + 1)).inv

instance add_group.has_continuous_const_smul_int {A} [add_group A] [topological_space A]
  [topological_add_group A] : has_continuous_const_smul ℤ A := ⟨continuous_zsmul⟩

instance add_group.has_continuous_smul_int {A} [add_group A] [topological_space A]
  [topological_add_group A] : has_continuous_smul ℤ A :=
⟨continuous_uncurry_of_discrete_topology continuous_zsmul⟩

@[continuity, to_additive]
lemma continuous.zpow {f : α → G} (h : continuous f) (z : ℤ) :
  continuous (λ b, (f b) ^ z) :=
(continuous_zpow z).comp h

@[to_additive]
lemma continuous_on_zpow {s : set G} (z : ℤ) : continuous_on (λ x, x ^ z) s :=
(continuous_zpow z).continuous_on

@[to_additive]
lemma continuous_at_zpow (x : G) (z : ℤ) : continuous_at (λ x, x ^ z) x :=
(continuous_zpow z).continuous_at

@[to_additive]
lemma filter.tendsto.zpow {α} {l : filter α} {f : α → G} {x : G} (hf : tendsto f l (𝓝 x)) (z : ℤ) :
  tendsto (λ x, f x ^ z) l (𝓝 (x ^ z)) :=
(continuous_at_zpow _ _).tendsto.comp hf

@[to_additive]
lemma continuous_within_at.zpow {f : α → G} {x : α} {s : set α} (hf : continuous_within_at f s x)
  (z : ℤ) : continuous_within_at (λ x, f x ^ z) s x :=
hf.zpow z

@[to_additive]
lemma continuous_at.zpow {f : α → G} {x : α} (hf : continuous_at f x) (z : ℤ) :
  continuous_at (λ x, f x ^ z) x :=
hf.zpow z

@[to_additive continuous_on.zsmul]
lemma continuous_on.zpow {f : α → G} {s : set α} (hf : continuous_on f s) (z : ℤ) :
  continuous_on (λ x, f x ^ z) s :=
λ x hx, (hf x hx).zpow z

end zpow

section ordered_comm_group

variables [topological_space H] [ordered_comm_group H] [topological_group H]

@[to_additive] lemma tendsto_inv_nhds_within_Ioi {a : H} :
  tendsto has_inv.inv (𝓝[>] a) (𝓝[<] (a⁻¹)) :=
(continuous_inv.tendsto a).inf $ by simp [tendsto_principal_principal]

@[to_additive] lemma tendsto_inv_nhds_within_Iio {a : H} :
  tendsto has_inv.inv (𝓝[<] a) (𝓝[>] (a⁻¹)) :=
(continuous_inv.tendsto a).inf $ by simp [tendsto_principal_principal]

@[to_additive] lemma tendsto_inv_nhds_within_Ioi_inv {a : H} :
  tendsto has_inv.inv (𝓝[>] (a⁻¹)) (𝓝[<] a) :=
by simpa only [inv_inv] using @tendsto_inv_nhds_within_Ioi _ _ _ _ (a⁻¹)

@[to_additive] lemma tendsto_inv_nhds_within_Iio_inv {a : H} :
  tendsto has_inv.inv (𝓝[<] (a⁻¹)) (𝓝[>] a) :=
by simpa only [inv_inv] using @tendsto_inv_nhds_within_Iio _ _ _ _ (a⁻¹)

@[to_additive] lemma tendsto_inv_nhds_within_Ici {a : H} :
  tendsto has_inv.inv (𝓝[≥] a) (𝓝[≤] (a⁻¹)) :=
(continuous_inv.tendsto a).inf $ by simp [tendsto_principal_principal]

@[to_additive] lemma tendsto_inv_nhds_within_Iic {a : H} :
  tendsto has_inv.inv (𝓝[≤] a) (𝓝[≥] (a⁻¹)) :=
(continuous_inv.tendsto a).inf $ by simp [tendsto_principal_principal]

@[to_additive] lemma tendsto_inv_nhds_within_Ici_inv {a : H} :
  tendsto has_inv.inv (𝓝[≥] (a⁻¹)) (𝓝[≤] a) :=
by simpa only [inv_inv] using @tendsto_inv_nhds_within_Ici _ _ _ _ (a⁻¹)

@[to_additive] lemma tendsto_inv_nhds_within_Iic_inv {a : H} :
  tendsto has_inv.inv (𝓝[≤] (a⁻¹)) (𝓝[≥] a) :=
by simpa only [inv_inv] using @tendsto_inv_nhds_within_Iic _ _ _ _ (a⁻¹)

end ordered_comm_group

@[instance, to_additive]
instance [topological_space H] [group H] [topological_group H] :
  topological_group (G × H) :=
{ continuous_inv := continuous_inv.prod_map continuous_inv }

@[to_additive]
instance pi.topological_group {C : β → Type*} [∀ b, topological_space (C b)]
  [∀ b, group (C b)] [∀ b, topological_group (C b)] : topological_group (Π b, C b) :=
{ continuous_inv := continuous_pi (λ i, (continuous_apply i).inv) }

open mul_opposite

@[to_additive]
instance [group α] [has_continuous_inv α] : has_continuous_inv αᵐᵒᵖ :=
op_homeomorph.symm.inducing.has_continuous_inv unop_inv

/-- If multiplication is continuous in `α`, then it also is in `αᵐᵒᵖ`. -/
@[to_additive "If addition is continuous in `α`, then it also is in `αᵃᵒᵖ`."]
instance [group α] [topological_group α] :
  topological_group αᵐᵒᵖ := { }

variable (G)

@[to_additive]
lemma nhds_one_symm : comap has_inv.inv (𝓝 (1 : G)) = 𝓝 (1 : G) :=
((homeomorph.inv G).comap_nhds_eq _).trans (congr_arg nhds inv_one)

/-- The map `(x, y) ↦ (x, xy)` as a homeomorphism. This is a shear mapping. -/
@[to_additive "The map `(x, y) ↦ (x, x + y)` as a homeomorphism.
This is a shear mapping."]
protected def homeomorph.shear_mul_right : G × G ≃ₜ G × G :=
{ continuous_to_fun  := continuous_fst.prod_mk continuous_mul,
  continuous_inv_fun := continuous_fst.prod_mk $ continuous_fst.inv.mul continuous_snd,
  .. equiv.prod_shear (equiv.refl _) equiv.mul_left }

@[simp, to_additive]
lemma homeomorph.shear_mul_right_coe :
  ⇑(homeomorph.shear_mul_right G) = λ z : G × G, (z.1, z.1 * z.2) :=
rfl

@[simp, to_additive]
lemma homeomorph.shear_mul_right_symm_coe :
  ⇑(homeomorph.shear_mul_right G).symm = λ z : G × G, (z.1, z.1⁻¹ * z.2) :=
rfl

variables {G}

@[to_additive] protected lemma inducing.topological_group {F : Type*} [group H]
  [topological_space H] [monoid_hom_class F H G] (f : F) (hf : inducing f) :
  topological_group H :=
{ to_has_continuous_mul := hf.has_continuous_mul _,
  to_has_continuous_inv := hf.has_continuous_inv (map_inv f) }

<<<<<<< HEAD
=======
@[to_additive] protected lemma topological_group_induced {F : Type*} [group H]
  [monoid_hom_class F H G] (f : F) :
  @topological_group H (induced f ‹_›) _ :=
by { letI := induced f ‹_›, exact inducing.topological_group f ⟨rfl⟩  }

>>>>>>> d98479aa
namespace subgroup

@[to_additive] instance (S : subgroup G) : topological_group S :=
inducing.topological_group S.subtype inducing_coe

end subgroup

/-- The (topological-space) closure of a subgroup of a space `M` with `has_continuous_mul` is
itself a subgroup. -/
@[to_additive "The (topological-space) closure of an additive subgroup of a space `M` with
`has_continuous_add` is itself an additive subgroup."]
def subgroup.topological_closure (s : subgroup G) : subgroup G :=
{ carrier := closure (s : set G),
  inv_mem' := λ g m, by simpa [←set.mem_inv, inv_closure] using m,
  ..s.to_submonoid.topological_closure }

@[simp, to_additive] lemma subgroup.topological_closure_coe {s : subgroup G} :
  (s.topological_closure : set G) = closure s :=
rfl

@[to_additive] lemma subgroup.subgroup_topological_closure (s : subgroup G) :
  s ≤ s.topological_closure :=
subset_closure

@[to_additive] lemma subgroup.is_closed_topological_closure (s : subgroup G) :
  is_closed (s.topological_closure : set G) :=
by convert is_closed_closure

@[to_additive] lemma subgroup.topological_closure_minimal
  (s : subgroup G) {t : subgroup G} (h : s ≤ t) (ht : is_closed (t : set G)) :
  s.topological_closure ≤ t :=
closure_minimal h ht

@[to_additive] lemma dense_range.topological_closure_map_subgroup [group H] [topological_space H]
  [topological_group H] {f : G →* H} (hf : continuous f) (hf' : dense_range f) {s : subgroup G}
  (hs : s.topological_closure = ⊤) :
  (s.map f).topological_closure = ⊤ :=
begin
  rw set_like.ext'_iff at hs ⊢,
  simp only [subgroup.topological_closure_coe, subgroup.coe_top, ← dense_iff_closure_eq] at hs ⊢,
  exact hf'.dense_image hf hs
end

/-- The topological closure of a normal subgroup is normal.-/
@[to_additive "The topological closure of a normal additive subgroup is normal."]
lemma subgroup.is_normal_topological_closure {G : Type*} [topological_space G] [group G]
  [topological_group G] (N : subgroup G) [N.normal] :
  (subgroup.topological_closure N).normal :=
{ conj_mem := λ n hn g,
  begin
    apply map_mem_closure (topological_group.continuous_conj g) hn,
    intros m hm,
    exact (subgroup.normal.conj_mem infer_instance m hm g),
  end }

@[to_additive] lemma mul_mem_connected_component_one {G : Type*} [topological_space G]
  [mul_one_class G] [has_continuous_mul G] {g h : G} (hg : g ∈ connected_component (1 : G))
  (hh : h ∈ connected_component (1 : G)) : g * h ∈ connected_component (1 : G) :=
begin
  rw connected_component_eq hg,
  have hmul: g ∈ connected_component (g*h),
  { apply continuous.image_connected_component_subset (continuous_mul_left g),
    rw ← connected_component_eq hh,
    exact ⟨(1 : G), mem_connected_component, by simp only [mul_one]⟩ },
  simpa [← connected_component_eq hmul] using (mem_connected_component)
end

@[to_additive] lemma inv_mem_connected_component_one {G : Type*} [topological_space G] [group G]
  [topological_group G] {g : G} (hg : g ∈ connected_component (1 : G)) :
  g⁻¹ ∈ connected_component (1 : G) :=
begin
  rw ← inv_one,
  exact continuous.image_connected_component_subset continuous_inv _
    ((set.mem_image _ _ _).mp ⟨g, hg, rfl⟩)
end

/-- The connected component of 1 is a subgroup of `G`. -/
@[to_additive "The connected component of 0 is a subgroup of `G`."]
def subgroup.connected_component_of_one (G : Type*) [topological_space G] [group G]
  [topological_group G] : subgroup G :=
{ carrier  := connected_component (1 : G),
  one_mem' := mem_connected_component,
  mul_mem' := λ g h hg hh, mul_mem_connected_component_one hg hh,
  inv_mem' := λ g hg, inv_mem_connected_component_one hg }

/-- If a subgroup of a topological group is commutative, then so is its topological closure. -/
@[to_additive "If a subgroup of an additive topological group is commutative, then so is its
topological closure."]
def subgroup.comm_group_topological_closure [t2_space G] (s : subgroup G)
  (hs : ∀ (x y : s), x * y = y * x) : comm_group s.topological_closure :=
{ ..s.topological_closure.to_group,
  ..s.to_submonoid.comm_monoid_topological_closure hs }

@[to_additive exists_nhds_half_neg]
lemma exists_nhds_split_inv {s : set G} (hs : s ∈ 𝓝 (1 : G)) :
  ∃ V ∈ 𝓝 (1 : G), ∀ (v ∈ V) (w ∈ V), v / w ∈ s :=
have ((λp : G × G, p.1 * p.2⁻¹) ⁻¹' s) ∈ 𝓝 ((1, 1) : G × G),
  from continuous_at_fst.mul continuous_at_snd.inv (by simpa),
by simpa only [div_eq_mul_inv, nhds_prod_eq, mem_prod_self_iff, prod_subset_iff, mem_preimage]
  using this

@[to_additive]
lemma nhds_translation_mul_inv (x : G) : comap (λ y : G, y * x⁻¹) (𝓝 1) = 𝓝 x :=
((homeomorph.mul_right x⁻¹).comap_nhds_eq 1).trans $ show 𝓝 (1 * x⁻¹⁻¹) = 𝓝 x, by simp

@[simp, to_additive] lemma map_mul_left_nhds (x y : G) : map ((*) x) (𝓝 y) = 𝓝 (x * y) :=
(homeomorph.mul_left x).map_nhds_eq y

@[to_additive] lemma map_mul_left_nhds_one (x : G) : map ((*) x) (𝓝 1) = 𝓝 x := by simp

/-- A monoid homomorphism (a bundled morphism of a type that implements `monoid_hom_class`) from a
topological group to a topological monoid is continuous provided that it is continuous at one. See
also `uniform_continuous_of_continuous_at_one`. -/
@[to_additive "An additive monoid homomorphism (a bundled morphism of a type that implements
`add_monoid_hom_class`) from an additive topological group to an additive topological monoid is
continuous provided that it is continuous at zero. See also
`uniform_continuous_of_continuous_at_zero`."]
lemma continuous_of_continuous_at_one {M hom : Type*} [mul_one_class M] [topological_space M]
  [has_continuous_mul M] [monoid_hom_class hom G M] (f : hom) (hf : continuous_at f 1) :
  continuous f :=
continuous_iff_continuous_at.2 $ λ x,
  by simpa only [continuous_at, ← map_mul_left_nhds_one x, tendsto_map'_iff, (∘),
    map_mul, map_one, mul_one] using hf.tendsto.const_mul (f x)

@[to_additive]
lemma topological_group.ext {G : Type*} [group G] {t t' : topological_space G}
  (tg : @topological_group G t _) (tg' : @topological_group G t' _)
  (h : @nhds G t 1 = @nhds G t' 1) : t = t' :=
eq_of_nhds_eq_nhds $ λ x, by
  rw [← @nhds_translation_mul_inv G t _ _ x , ← @nhds_translation_mul_inv G t' _ _ x , ← h]

@[to_additive]
lemma topological_group.of_nhds_aux {G : Type*} [group G] [topological_space G]
  (hinv : tendsto (λ (x : G), x⁻¹) (𝓝 1) (𝓝 1))
  (hleft : ∀ (x₀ : G), 𝓝 x₀ = map (λ (x : G), x₀ * x) (𝓝 1))
  (hconj : ∀ (x₀ : G), map (λ (x : G), x₀ * x * x₀⁻¹) (𝓝 1) ≤ 𝓝 1) : continuous (λ x : G, x⁻¹) :=
begin
  rw continuous_iff_continuous_at,
  rintros x₀,
  have key : (λ x, (x₀*x)⁻¹) = (λ x, x₀⁻¹*x) ∘ (λ x, x₀*x*x₀⁻¹) ∘ (λ x, x⁻¹),
    by {ext ; simp[mul_assoc] },
  calc map (λ x, x⁻¹) (𝓝 x₀)
      = map (λ x, x⁻¹) (map (λ x, x₀*x) $ 𝓝 1) : by rw hleft
  ... = map (λ x, (x₀*x)⁻¹) (𝓝 1) : by rw filter.map_map
  ... = map (((λ x, x₀⁻¹*x) ∘ (λ x, x₀*x*x₀⁻¹)) ∘ (λ x, x⁻¹)) (𝓝 1) : by rw key
  ... = map ((λ x, x₀⁻¹*x) ∘ (λ x, x₀*x*x₀⁻¹)) _ : by rw ← filter.map_map
  ... ≤ map ((λ x, x₀⁻¹ * x) ∘ λ x, x₀ * x * x₀⁻¹) (𝓝 1) : map_mono hinv
  ... = map (λ x, x₀⁻¹ * x) (map (λ x, x₀ * x * x₀⁻¹) (𝓝 1)) : filter.map_map
  ... ≤ map (λ x, x₀⁻¹ * x) (𝓝 1) : map_mono (hconj x₀)
  ... = 𝓝 x₀⁻¹ : (hleft _).symm
end

@[to_additive]
lemma topological_group.of_nhds_one' {G : Type u} [group G] [topological_space G]
  (hmul : tendsto (uncurry ((*) : G → G → G)) ((𝓝 1) ×ᶠ 𝓝 1) (𝓝 1))
  (hinv : tendsto (λ x : G, x⁻¹) (𝓝 1) (𝓝 1))
  (hleft : ∀ x₀ : G, 𝓝 x₀ = map (λ x, x₀*x) (𝓝 1))
  (hright : ∀ x₀ : G, 𝓝 x₀ = map (λ x, x*x₀) (𝓝 1)) : topological_group G :=
begin
  refine { continuous_mul := (has_continuous_mul.of_nhds_one hmul hleft hright).continuous_mul,
           continuous_inv := topological_group.of_nhds_aux hinv hleft _ },
  intros x₀,
  suffices : map (λ (x : G), x₀ * x * x₀⁻¹) (𝓝 1) = 𝓝 1, by simp [this, le_refl],
  rw [show (λ x, x₀ * x * x₀⁻¹) = (λ x, x₀ * x) ∘ λ x, x*x₀⁻¹, by {ext, simp [mul_assoc] },
      ← filter.map_map, ← hright, hleft x₀⁻¹, filter.map_map],
  convert map_id,
  ext,
  simp
end

@[to_additive]
lemma topological_group.of_nhds_one {G : Type u} [group G] [topological_space G]
  (hmul : tendsto (uncurry ((*) : G → G → G)) ((𝓝 1) ×ᶠ 𝓝 1) (𝓝 1))
  (hinv : tendsto (λ x : G, x⁻¹) (𝓝 1) (𝓝 1))
  (hleft : ∀ x₀ : G, 𝓝 x₀ = map (λ x, x₀*x) (𝓝 1))
  (hconj : ∀ x₀ : G, tendsto (λ x, x₀*x*x₀⁻¹) (𝓝 1) (𝓝 1)) : topological_group G :=
 { continuous_mul := begin
    rw continuous_iff_continuous_at,
    rintros ⟨x₀, y₀⟩,
    have key : (λ (p : G × G), x₀ * p.1 * (y₀ * p.2)) =
      ((λ x, x₀*y₀*x) ∘ (uncurry (*)) ∘ (prod.map (λ x, y₀⁻¹*x*y₀) id)),
      by { ext, simp [uncurry, prod.map, mul_assoc] },
    specialize hconj y₀⁻¹, rw inv_inv at hconj,
    calc map (λ (p : G × G), p.1 * p.2) (𝓝 (x₀, y₀))
        = map (λ (p : G × G), p.1 * p.2) ((𝓝 x₀) ×ᶠ 𝓝 y₀)
            : by rw nhds_prod_eq
    ... = map (λ (p : G × G), x₀ * p.1 * (y₀ * p.2)) ((𝓝 1) ×ᶠ (𝓝 1))
            : by rw [hleft x₀, hleft y₀, prod_map_map_eq, filter.map_map]
    ... = map (((λ x, x₀*y₀*x) ∘ (uncurry (*))) ∘ (prod.map (λ x, y₀⁻¹*x*y₀) id))((𝓝 1) ×ᶠ (𝓝 1))
            : by rw key
    ... = map ((λ x, x₀*y₀*x) ∘ (uncurry (*))) ((map  (λ x, y₀⁻¹*x*y₀) $ 𝓝 1) ×ᶠ (𝓝 1))
            : by rw [← filter.map_map, ← prod_map_map_eq', map_id]
    ... ≤ map ((λ x, x₀*y₀*x) ∘ (uncurry (*))) ((𝓝 1) ×ᶠ (𝓝 1))
            : map_mono (filter.prod_mono hconj $ le_rfl)
    ... = map (λ x, x₀*y₀*x) (map (uncurry (*)) ((𝓝 1) ×ᶠ (𝓝 1)))   : by rw filter.map_map
    ... ≤ map (λ x, x₀*y₀*x) (𝓝 1)   : map_mono hmul
    ... = 𝓝 (x₀*y₀)   : (hleft _).symm
  end,
  continuous_inv := topological_group.of_nhds_aux hinv hleft hconj}

@[to_additive]
lemma topological_group.of_comm_of_nhds_one {G : Type u} [comm_group G] [topological_space G]
  (hmul : tendsto (uncurry ((*) : G → G → G)) ((𝓝 1) ×ᶠ 𝓝 1) (𝓝 1))
  (hinv : tendsto (λ x : G, x⁻¹) (𝓝 1) (𝓝 1))
  (hleft : ∀ x₀ : G, 𝓝 x₀ = map (λ x, x₀*x) (𝓝 1)) : topological_group G :=
topological_group.of_nhds_one hmul hinv hleft (by simpa using tendsto_id)

end topological_group

section quotient_topological_group
variables [topological_space G] [group G] [topological_group G] (N : subgroup G) (n : N.normal)

@[to_additive]
instance quotient_group.quotient.topological_space {G : Type*} [group G] [topological_space G]
  (N : subgroup G) : topological_space (G ⧸ N) :=
quotient.topological_space

open quotient_group

@[to_additive]
lemma quotient_group.is_open_map_coe : is_open_map (coe : G → G ⧸ N) :=
begin
  intros s s_op,
  change is_open ((coe : G → G ⧸ N) ⁻¹' (coe '' s)),
  rw quotient_group.preimage_image_coe N s,
  exact is_open_Union (λ n, (continuous_mul_right _).is_open_preimage s s_op)
end

@[to_additive]
instance topological_group_quotient [N.normal] : topological_group (G ⧸ N) :=
{ continuous_mul := begin
    have cont : continuous ((coe : G → G ⧸ N) ∘ (λ (p : G × G), p.fst * p.snd)) :=
      continuous_quot_mk.comp continuous_mul,
    have quot : quotient_map (λ p : G × G, ((p.1 : G ⧸ N), (p.2 : G ⧸ N))),
    { apply is_open_map.to_quotient_map,
      { exact (quotient_group.is_open_map_coe N).prod (quotient_group.is_open_map_coe N) },
      { exact continuous_quot_mk.prod_map continuous_quot_mk },
      { exact (surjective_quot_mk _).prod_map (surjective_quot_mk _) } },
    exact (quotient_map.continuous_iff quot).2 cont,
  end,
  continuous_inv := by convert (@continuous_inv G _ _ _).quotient_map' _ }

end quotient_topological_group

/-- A typeclass saying that `λ p : G × G, p.1 - p.2` is a continuous function. This property
automatically holds for topological additive groups but it also holds, e.g., for `ℝ≥0`. -/
class has_continuous_sub (G : Type*) [topological_space G] [has_sub G] : Prop :=
(continuous_sub : continuous (λ p : G × G, p.1 - p.2))

/-- A typeclass saying that `λ p : G × G, p.1 / p.2` is a continuous function. This property
automatically holds for topological groups. Lemmas using this class have primes.
The unprimed version is for `group_with_zero`. -/
@[to_additive]
class has_continuous_div (G : Type*) [topological_space G] [has_div G] : Prop :=
(continuous_div' : continuous (λ p : G × G, p.1 / p.2))

@[priority 100, to_additive] -- see Note [lower instance priority]
instance topological_group.to_has_continuous_div [topological_space G] [group G]
  [topological_group G] : has_continuous_div G :=
⟨by { simp only [div_eq_mul_inv], exact continuous_fst.mul continuous_snd.inv }⟩

export has_continuous_sub (continuous_sub)
export has_continuous_div (continuous_div')

section has_continuous_div

variables [topological_space G] [has_div G] [has_continuous_div G]

@[to_additive sub]
lemma filter.tendsto.div' {f g : α → G} {l : filter α} {a b : G} (hf : tendsto f l (𝓝 a))
  (hg : tendsto g l (𝓝 b)) : tendsto (λ x, f x / g x) l (𝓝 (a / b)) :=
(continuous_div'.tendsto (a, b)).comp (hf.prod_mk_nhds hg)

@[to_additive const_sub]
lemma filter.tendsto.const_div' (b : G) {c : G} {f : α → G} {l : filter α}
  (h : tendsto f l (𝓝 c)) : tendsto (λ k : α, b / f k) l (𝓝 (b / c)) :=
tendsto_const_nhds.div' h

@[to_additive sub_const]
lemma filter.tendsto.div_const' (b : G) {c : G} {f : α → G} {l : filter α}
  (h : tendsto f l (𝓝 c)) : tendsto (λ k : α, f k / b) l (𝓝 (c / b)) :=
h.div' tendsto_const_nhds

variables [topological_space α] {f g : α → G} {s : set α} {x : α}

@[continuity, to_additive sub] lemma continuous.div' (hf : continuous f) (hg : continuous g) :
  continuous (λ x, f x / g x) :=
continuous_div'.comp (hf.prod_mk hg : _)

@[to_additive continuous_sub_left]
lemma continuous_div_left' (a : G) : continuous (λ b : G, a / b) :=
continuous_const.div' continuous_id

@[to_additive continuous_sub_right]
lemma continuous_div_right' (a : G) : continuous (λ b : G, b / a) :=
continuous_id.div' continuous_const

@[to_additive sub]
lemma continuous_at.div' {f g : α → G} {x : α} (hf : continuous_at f x) (hg : continuous_at g x) :
  continuous_at (λx, f x / g x) x :=
hf.div' hg

@[to_additive sub]
lemma continuous_within_at.div' (hf : continuous_within_at f s x)
  (hg : continuous_within_at g s x) :
  continuous_within_at (λ x, f x / g x) s x :=
hf.div' hg

@[to_additive sub]
lemma continuous_on.div' (hf : continuous_on f s) (hg : continuous_on g s) :
  continuous_on (λx, f x / g x) s :=
λ x hx, (hf x hx).div' (hg x hx)

end has_continuous_div

section div_in_topological_group
variables [group G] [topological_space G] [topological_group G]

/-- A version of `homeomorph.mul_left a b⁻¹` that is defeq to `a / b`. -/
@[to_additive /-" A version of `homeomorph.add_left a (-b)` that is defeq to `a - b`. "-/,
  simps {simp_rhs := tt}]
def homeomorph.div_left (x : G) : G ≃ₜ G :=
{ continuous_to_fun := continuous_const.div' continuous_id,
  continuous_inv_fun := continuous_inv.mul continuous_const,
  .. equiv.div_left x }

@[to_additive] lemma is_open_map_div_left (a : G) : is_open_map ((/) a) :=
(homeomorph.div_left _).is_open_map

@[to_additive] lemma is_closed_map_div_left (a : G) : is_closed_map ((/) a) :=
(homeomorph.div_left _).is_closed_map

/-- A version of `homeomorph.mul_right a⁻¹ b` that is defeq to `b / a`. -/
@[to_additive /-" A version of `homeomorph.add_right (-a) b` that is defeq to `b - a`. "-/,
  simps {simp_rhs := tt}]
def homeomorph.div_right (x : G) : G ≃ₜ G :=
{ continuous_to_fun := continuous_id.div' continuous_const,
  continuous_inv_fun := continuous_id.mul continuous_const,
  .. equiv.div_right x }

@[to_additive]
lemma is_open_map_div_right (a : G) : is_open_map (λ x, x / a) :=
(homeomorph.div_right a).is_open_map

@[to_additive]
lemma is_closed_map_div_right (a : G) : is_closed_map (λ x, x / a) :=
(homeomorph.div_right a).is_closed_map

@[to_additive]
lemma tendsto_div_nhds_one_iff
  {α : Type*} {l : filter α} {x : G} {u : α → G} :
  tendsto (λ n, u n / x) l (𝓝 1) ↔ tendsto u l (𝓝 x) :=
begin
  have A : tendsto (λ (n : α), x) l (𝓝 x) := tendsto_const_nhds,
  exact ⟨λ h, by simpa using h.mul A, λ h, by simpa using h.div' A⟩
end

@[to_additive] lemma nhds_translation_div (x : G) : comap (/ x) (𝓝 1) = 𝓝 x :=
by simpa only [div_eq_mul_inv] using nhds_translation_mul_inv x

end div_in_topological_group

/-!
### Topological operations on pointwise sums and products

A few results about interior and closure of the pointwise addition/multiplication of sets in groups
with continuous addition/multiplication. See also `submonoid.top_closure_mul_self_eq` in
`topology.algebra.monoid`.
-/

section has_continuous_mul
variables [topological_space α] [group α] [has_continuous_mul α] {s t : set α}

@[to_additive] lemma is_open.mul_left (ht : is_open t) : is_open (s * t) :=
by { rw ←Union_mul_left_image, exact is_open_bUnion (λ a ha, is_open_map_mul_left a t ht) }

@[to_additive] lemma is_open.mul_right (hs : is_open s) : is_open (s * t) :=
by { rw ←Union_mul_right_image, exact is_open_bUnion (λ a ha, is_open_map_mul_right a s hs) }

@[to_additive] lemma subset_interior_mul_left : interior s * t ⊆ interior (s * t) :=
interior_maximal (set.mul_subset_mul_right interior_subset) is_open_interior.mul_right

@[to_additive] lemma subset_interior_mul_right : s * interior t ⊆ interior (s * t) :=
interior_maximal (set.mul_subset_mul_left interior_subset) is_open_interior.mul_left

@[to_additive] lemma subset_interior_mul : interior s * interior t ⊆ interior (s * t) :=
(set.mul_subset_mul_left interior_subset).trans subset_interior_mul_left

end has_continuous_mul

section topological_group
variables [topological_space α] [group α] [topological_group α] {s t : set α}

@[to_additive] lemma is_open.div_left (ht : is_open t) : is_open (s / t) :=
by { rw ←Union_div_left_image, exact is_open_bUnion (λ a ha, is_open_map_div_left a t ht) }

@[to_additive] lemma is_open.div_right (hs : is_open s) : is_open (s / t) :=
by { rw ←Union_div_right_image, exact is_open_bUnion (λ a ha, is_open_map_div_right a s hs) }

@[to_additive] lemma subset_interior_div_left : interior s / t ⊆ interior (s / t) :=
interior_maximal (div_subset_div_right interior_subset) is_open_interior.div_right

@[to_additive] lemma subset_interior_div_right : s / interior t ⊆ interior (s / t) :=
interior_maximal (div_subset_div_left interior_subset) is_open_interior.div_left

@[to_additive] lemma subset_interior_div : interior s / interior t ⊆ interior (s / t) :=
(div_subset_div_left interior_subset).trans subset_interior_div_left

@[to_additive] lemma is_open.mul_closure (hs : is_open s) (t : set α) : s * closure t = s * t :=
begin
  refine (mul_subset_iff.2 $ λ a ha b hb, _).antisymm (mul_subset_mul_left subset_closure),
  rw mem_closure_iff at hb,
  have hbU : b ∈ s⁻¹ * {a * b} := ⟨a⁻¹, a * b, set.inv_mem_inv.2 ha, rfl, inv_mul_cancel_left _ _⟩,
  obtain ⟨_, ⟨c, d, hc, (rfl : d = _), rfl⟩, hcs⟩ := hb _ hs.inv.mul_right hbU,
  exact ⟨c⁻¹, _, hc, hcs, inv_mul_cancel_left _ _⟩,
end

@[to_additive] lemma is_open.closure_mul (ht : is_open t) (s : set α) : closure s * t = s * t :=
by rw [←inv_inv (closure s * t), mul_inv_rev, inv_closure, ht.inv.mul_closure, mul_inv_rev, inv_inv,
  inv_inv]

@[to_additive] lemma is_open.div_closure (hs : is_open s) (t : set α) : s / closure t = s / t :=
by simp_rw [div_eq_mul_inv, inv_closure, hs.mul_closure]

@[to_additive] lemma is_open.closure_div (ht : is_open t) (s : set α) : closure s / t = s / t :=
by simp_rw [div_eq_mul_inv, ht.inv.closure_mul]

end topological_group

/-- additive group with a neighbourhood around 0.
Only used to construct a topology and uniform space.

This is currently only available for commutative groups, but it can be extended to
non-commutative groups too.
-/
class add_group_with_zero_nhd (G : Type u) extends add_comm_group G :=
(Z [] : filter G)
(zero_Z : pure 0 ≤ Z)
(sub_Z : tendsto (λp:G×G, p.1 - p.2) (Z ×ᶠ Z) Z)

section filter_mul

section
variables (G) [topological_space G] [group G] [topological_group G]

@[to_additive]
lemma topological_group.t1_space (h : @is_closed G _ {1}) : t1_space G :=
⟨assume x, by { convert is_closed_map_mul_right x _ h, simp }⟩

@[to_additive]
lemma topological_group.t3_space [t1_space G] : t3_space G :=
⟨assume s a hs ha,
 let f := λ p : G × G, p.1 * (p.2)⁻¹ in
 have hf : continuous f := continuous_fst.mul continuous_snd.inv,
 -- a ∈ -s implies f (a, 1) ∈ -s, and so (a, 1) ∈ f⁻¹' (-s);
 -- and so can find t₁ t₂ open such that a ∈ t₁ × t₂ ⊆ f⁻¹' (-s)
 let ⟨t₁, t₂, ht₁, ht₂, a_mem_t₁, one_mem_t₂, t_subset⟩ :=
   is_open_prod_iff.1 ((is_open_compl_iff.2 hs).preimage hf) a (1:G) (by simpa [f]) in
 begin
   use [s * t₂, ht₂.mul_left, λ x hx, ⟨x, 1, hx, one_mem_t₂, mul_one _⟩],
   rw [nhds_within, inf_principal_eq_bot, mem_nhds_iff],
   refine ⟨t₁, _, ht₁, a_mem_t₁⟩,
   rintros x hx ⟨y, z, hy, hz, yz⟩,
   have : x * z⁻¹ ∈ sᶜ := (prod_subset_iff.1 t_subset) x hx z hz,
   have : x * z⁻¹ ∈ s, rw ← yz, simpa,
   contradiction
 end⟩

@[to_additive]
lemma topological_group.t2_space [t1_space G] : t2_space G :=
@t3_space.t2_space G _ (topological_group.t3_space G)

variables {G} (S : subgroup G) [subgroup.normal S] [is_closed (S : set G)]

@[to_additive]
instance subgroup.t3_quotient_of_is_closed
  (S : subgroup G) [subgroup.normal S] [is_closed (S : set G)] : t3_space (G ⧸ S) :=
begin
  suffices : t1_space (G ⧸ S), { exact @topological_group.t3_space _ _ _ _ this, },
  have hS : is_closed (S : set G) := infer_instance,
  rw ← quotient_group.ker_mk S at hS,
  exact topological_group.t1_space (G ⧸ S) ((quotient_map_quotient_mk.is_closed_preimage).mp hS),
end

end

section

/-! Some results about an open set containing the product of two sets in a topological group. -/

variables [topological_space G] [group G] [topological_group G]

/-- Given a compact set `K` inside an open set `U`, there is a open neighborhood `V` of `1`
  such that `K * V ⊆ U`. -/
@[to_additive "Given a compact set `K` inside an open set `U`, there is a open neighborhood `V` of
`0` such that `K + V ⊆ U`."]
lemma compact_open_separated_mul_right {K U : set G} (hK : is_compact K) (hU : is_open U)
  (hKU : K ⊆ U) : ∃ V ∈ 𝓝 (1 : G), K * V ⊆ U :=
begin
  apply hK.induction_on,
  { exact ⟨univ, by simp⟩ },
  { rintros s t hst ⟨V, hV, hV'⟩,
    exact ⟨V, hV, (mul_subset_mul_right hst).trans hV'⟩ },
  { rintros s t  ⟨V, V_in, hV'⟩ ⟨W, W_in, hW'⟩,
    use [V ∩ W, inter_mem V_in W_in],
    rw union_mul,
    exact union_subset ((mul_subset_mul_left (V.inter_subset_left W)).trans hV')
                       ((mul_subset_mul_left (V.inter_subset_right W)).trans hW') },
  { intros x hx,
    have := tendsto_mul (show U ∈ 𝓝 (x * 1), by simpa using hU.mem_nhds (hKU hx)),
    rw [nhds_prod_eq, mem_map, mem_prod_iff] at this,
    rcases this with ⟨t, ht, s, hs, h⟩,
    rw [← image_subset_iff, image_mul_prod] at h,
    exact ⟨t, mem_nhds_within_of_mem_nhds ht, s, hs, h⟩ }
end

open mul_opposite

/-- Given a compact set `K` inside an open set `U`, there is a open neighborhood `V` of `1`
  such that `V * K ⊆ U`. -/
@[to_additive "Given a compact set `K` inside an open set `U`, there is a open neighborhood `V` of
`0` such that `V + K ⊆ U`."]
lemma compact_open_separated_mul_left {K U : set G} (hK : is_compact K) (hU : is_open U)
  (hKU : K ⊆ U) : ∃ V ∈ 𝓝 (1 : G), V * K ⊆ U :=
begin
  rcases compact_open_separated_mul_right (hK.image continuous_op) (op_homeomorph.is_open_map U hU)
    (image_subset op hKU) with ⟨V, (hV : V ∈ 𝓝 (op (1 : G))), hV' : op '' K * V ⊆ op '' U⟩,
  refine ⟨op ⁻¹' V, continuous_op.continuous_at hV, _⟩,
  rwa [← image_preimage_eq V op_surjective, ← image_op_mul, image_subset_iff,
    preimage_image_eq _ op_injective] at hV'
end

/-- A compact set is covered by finitely many left multiplicative translates of a set
  with non-empty interior. -/
@[to_additive "A compact set is covered by finitely many left additive translates of a set
  with non-empty interior."]
lemma compact_covered_by_mul_left_translates {K V : set G} (hK : is_compact K)
  (hV : (interior V).nonempty) : ∃ t : finset G, K ⊆ ⋃ g ∈ t, (λ h, g * h) ⁻¹' V :=
begin
  obtain ⟨t, ht⟩ : ∃ t : finset G, K ⊆ ⋃ x ∈ t, interior (((*) x) ⁻¹' V),
  { refine hK.elim_finite_subcover (λ x, interior $ ((*) x) ⁻¹' V) (λ x, is_open_interior) _,
    cases hV with g₀ hg₀,
    refine λ g hg, mem_Union.2 ⟨g₀ * g⁻¹, _⟩,
    refine preimage_interior_subset_interior_preimage (continuous_const.mul continuous_id) _,
    rwa [mem_preimage, inv_mul_cancel_right] },
  exact ⟨t, subset.trans ht $ Union₂_mono $ λ g hg, interior_subset⟩
end

/-- Every locally compact separable topological group is σ-compact.
  Note: this is not true if we drop the topological group hypothesis. -/
@[priority 100, to_additive separable_locally_compact_add_group.sigma_compact_space]
instance separable_locally_compact_group.sigma_compact_space
  [separable_space G] [locally_compact_space G] : sigma_compact_space G :=
begin
  obtain ⟨L, hLc, hL1⟩ := exists_compact_mem_nhds (1 : G),
  refine ⟨⟨λ n, (λ x, x * dense_seq G n) ⁻¹' L, _, _⟩⟩,
  { intro n, exact (homeomorph.mul_right _).compact_preimage.mpr hLc },
  { refine Union_eq_univ_iff.2 (λ x, _),
    obtain ⟨_, ⟨n, rfl⟩, hn⟩ : (range (dense_seq G) ∩ (λ y, x * y) ⁻¹' L).nonempty,
    { rw [← (homeomorph.mul_left x).apply_symm_apply 1] at hL1,
      exact (dense_range_dense_seq G).inter_nhds_nonempty
        ((homeomorph.mul_left x).continuous.continuous_at $ hL1) },
    exact ⟨n, hn⟩ }
end

/-- Every separated topological group in which there exists a compact set with nonempty interior
is locally compact. -/
@[to_additive] lemma topological_space.positive_compacts.locally_compact_space_of_group
  [t2_space G] (K : positive_compacts G) :
  locally_compact_space G :=
begin
  refine locally_compact_of_compact_nhds (λ x, _),
  obtain ⟨y, hy⟩ := K.interior_nonempty,
  let F := homeomorph.mul_left (x * y⁻¹),
  refine ⟨F '' K, _, K.compact.image F.continuous⟩,
  suffices : F.symm ⁻¹' K ∈ 𝓝 x, by { convert this, apply equiv.image_eq_preimage },
  apply continuous_at.preimage_mem_nhds F.symm.continuous.continuous_at,
  have : F.symm x = y, by simp [F, homeomorph.mul_left_symm],
  rw this,
  exact mem_interior_iff_mem_nhds.1 hy
end

end

section
variables [topological_space G] [comm_group G] [topological_group G]

@[to_additive]
lemma nhds_mul (x y : G) : 𝓝 (x * y) = 𝓝 x * 𝓝 y :=
filter_eq $ set.ext $ assume s,
begin
  rw [← nhds_translation_mul_inv x, ← nhds_translation_mul_inv y, ← nhds_translation_mul_inv (x*y)],
  split,
  { rintros ⟨t, ht, ts⟩,
    rcases exists_nhds_one_split ht with ⟨V, V1, h⟩,
    refine ⟨(λa, a * x⁻¹) ⁻¹' V, (λa, a * y⁻¹) ⁻¹' V,
            ⟨V, V1, subset.refl _⟩, ⟨V, V1, subset.refl _⟩, _⟩,
    rintros a ⟨v, w, v_mem, w_mem, rfl⟩,
    apply ts,
    simpa [mul_comm, mul_assoc, mul_left_comm] using h (v * x⁻¹) v_mem (w * y⁻¹) w_mem },
  { rintros ⟨a, c, ⟨b, hb, ba⟩, ⟨d, hd, dc⟩, ac⟩,
    refine ⟨b ∩ d, inter_mem hb hd, assume v, _⟩,
    simp only [preimage_subset_iff, mul_inv_rev, mem_preimage] at *,
    rintros ⟨vb, vd⟩,
    refine ac ⟨v * y⁻¹, y, _, _, _⟩,
    { rw ← mul_assoc _ _ _ at vb, exact ba _ vb },
    { apply dc y, rw mul_right_inv, exact mem_of_mem_nhds hd },
    { simp only [inv_mul_cancel_right] } }
end

/-- On a topological group, `𝓝 : G → filter G` can be promoted to a `mul_hom`. -/
@[to_additive "On an additive topological group, `𝓝 : G → filter G` can be promoted to an
`add_hom`.", simps]
def nhds_mul_hom : G →ₙ* (filter G) :=
{ to_fun := 𝓝,
  map_mul' := λ_ _, nhds_mul _ _ }

end

end filter_mul

instance additive.topological_add_group {G} [h : topological_space G]
  [group G] [topological_group G] : @topological_add_group (additive G) h _ :=
{ continuous_neg := @continuous_inv G _ _ _ }

instance multiplicative.topological_group {G} [h : topological_space G]
  [add_group G] [topological_add_group G] : @topological_group (multiplicative G) h _ :=
{ continuous_inv := @continuous_neg G _ _ _ }

section quotient
variables [group G] [topological_space G] [topological_group G] {Γ : subgroup G}

@[to_additive]
instance quotient_group.has_continuous_const_smul : has_continuous_const_smul G (G ⧸ Γ) :=
{ continuous_const_smul := λ g,
    by convert ((@continuous_const _ _ _ _ g).mul continuous_id).quotient_map' _ }

@[to_additive]
lemma quotient_group.continuous_smul₁ (x : G ⧸ Γ) : continuous (λ g : G, g • x) :=
begin
  rcases quotient_group.mk_surjective x with ⟨g₀, rfl⟩,
  exact continuous_quotient_mk.comp (continuous_mul_right g₀)
end

@[to_additive]
instance quotient_group.has_continuous_smul [locally_compact_space G] :
  has_continuous_smul G (G ⧸ Γ) :=
{ continuous_smul := begin
    let F : G × G ⧸ Γ → G ⧸ Γ := λ p, p.1 • p.2,
    change continuous F,
    have H : continuous (F ∘ (λ p : G × G, (p.1, quotient_group.mk p.2))),
    { change continuous (λ p : G × G, quotient_group.mk (p.1 * p.2)),
      refine continuous_coinduced_rng.comp continuous_mul },
    exact quotient_map.continuous_lift_prod_right quotient_map_quotient_mk H,
  end }

end quotient

namespace units

open mul_opposite (continuous_op continuous_unop)

variables [monoid α] [topological_space α] [has_continuous_mul α] [monoid β] [topological_space β]
  [has_continuous_mul β]

@[to_additive] instance : topological_group αˣ :=
{ continuous_inv := units.continuous_iff.2 $ ⟨units.continuous_inv, continuous_coe⟩ }

/-- The topological group isomorphism between the units of a product of two monoids, and the product
    of the units of each monoid. -/
def homeomorph.prod_units : (α × β)ˣ ≃ₜ (αˣ × βˣ) :=
{ continuous_to_fun  := (continuous_fst.map_units (monoid_hom.fst α β)).prod_mk
    (continuous_snd.map_units (monoid_hom.snd α β)),
  continuous_inv_fun := units.continuous_iff.2 ⟨continuous_coe.fst'.prod_mk continuous_coe.snd',
    units.continuous_inv.fst'.prod_mk units.continuous_inv.snd'⟩,
  to_equiv := mul_equiv.prod_units.to_equiv }

end units

section lattice_ops

variables {ι : Sort*} [group G] [group H]
  {t : topological_space H} [topological_group H] {F : Type*}
  [monoid_hom_class F G H] (f : F)

@[to_additive] lemma topological_group_Inf {ts : set (topological_space G)}
  (h : ∀ t ∈ ts, @topological_group G t _) :
  @topological_group G (Inf ts) _ :=
{ continuous_inv := @has_continuous_inv.continuous_inv G (Inf ts) _
    (@has_continuous_inv_Inf _ _ _
      (λ t ht, @topological_group.to_has_continuous_inv G t _ (h t ht))),
  continuous_mul := @has_continuous_mul.continuous_mul G (Inf ts) _
    (@has_continuous_mul_Inf _ _ _
      (λ t ht, @topological_group.to_has_continuous_mul G t _ (h t ht))) }

@[to_additive] lemma topological_group_infi {ts' : ι → topological_space G}
  (h' : ∀ i, @topological_group G (ts' i) _) :
  @topological_group G (⨅ i, ts' i) _ :=
by {rw ← Inf_range, exact topological_group_Inf (set.forall_range_iff.mpr h')}

@[to_additive] lemma topological_group_inf {t₁ t₂ : topological_space G}
  (h₁ : @topological_group G t₁ _) (h₂ : @topological_group G t₂ _) :
  @topological_group G (t₁ ⊓ t₂) _ :=
by {rw inf_eq_infi, refine topological_group_infi (λ b, _), cases b; assumption}

end lattice_ops

/-!
### Lattice of group topologies

We define a type class `group_topology α` which endows a group `α` with a topology such that all
group operations are continuous.

Group topologies on a fixed group `α` are ordered, by reverse inclusion. They form a complete
lattice, with `⊥` the discrete topology and `⊤` the indiscrete topology.

Any function `f : α → β` induces `coinduced f : topological_space α → group_topology β`.

The additive version `add_group_topology α` and corresponding results are provided as well.
-/

/-- A group topology on a group `α` is a topology for which multiplication and inversion
are continuous. -/
structure group_topology (α : Type u) [group α]
  extends topological_space α, topological_group α : Type u

/-- An additive group topology on an additive group `α` is a topology for which addition and
  negation are continuous. -/
structure add_group_topology (α : Type u) [add_group α]
  extends topological_space α, topological_add_group α : Type u

attribute [to_additive] group_topology

namespace group_topology

variables [group α]

/-- A version of the global `continuous_mul` suitable for dot notation. -/
@[to_additive]
lemma continuous_mul' (g : group_topology α) :
  by haveI := g.to_topological_space; exact continuous (λ p : α × α, p.1 * p.2) :=
begin
  letI := g.to_topological_space,
  haveI := g.to_topological_group,
  exact continuous_mul,
end

/-- A version of the global `continuous_inv` suitable for dot notation. -/
@[to_additive]
lemma continuous_inv' (g : group_topology α) :
  by haveI := g.to_topological_space; exact continuous (has_inv.inv : α → α) :=
begin
  letI := g.to_topological_space,
  haveI := g.to_topological_group,
  exact continuous_inv,
end

@[to_additive]
lemma to_topological_space_injective :
  function.injective (to_topological_space : group_topology α → topological_space α):=
λ f g h, by { cases f, cases g, congr' }

@[ext, to_additive]
lemma ext' {f g : group_topology α} (h : f.is_open = g.is_open) : f = g :=
to_topological_space_injective $ topological_space_eq h

/-- The ordering on group topologies on the group `γ`.
  `t ≤ s` if every set open in `s` is also open in `t` (`t` is finer than `s`). -/
@[to_additive]
instance : partial_order (group_topology α) :=
partial_order.lift to_topological_space to_topological_space_injective

@[simp, to_additive] lemma to_topological_space_le {x y : group_topology α} :
  x.to_topological_space ≤ y.to_topological_space ↔ x ≤ y := iff.rfl

@[to_additive]
instance : has_top (group_topology α) :=
⟨{to_topological_space := ⊤,
  continuous_mul       := continuous_top,
  continuous_inv       := continuous_top}⟩

@[simp, to_additive] lemma to_topological_space_top :
  (⊤ : group_topology α).to_topological_space = ⊤ := rfl

@[to_additive]
instance : has_bot (group_topology α) :=
⟨{to_topological_space := ⊥,
  continuous_mul       := by continuity,
  continuous_inv       := continuous_bot}⟩

@[simp, to_additive] lemma to_topological_space_bot :
  (⊥ : group_topology α).to_topological_space = ⊥ := rfl

@[to_additive]
instance : bounded_order (group_topology α) :=
{ top := ⊤,
  le_top := λ x, show x.to_topological_space ≤ ⊤, from le_top,
  bot := ⊥,
  bot_le := λ x, show ⊥ ≤ x.to_topological_space, from bot_le }

@[to_additive]
instance : has_inf (group_topology α) :=
{ inf := λ x y, ⟨x.1 ⊓ y.1, topological_group_inf x.2 y.2⟩ }

@[simp, to_additive]
lemma to_topological_space_inf (x y : group_topology α) :
  (x ⊓ y).to_topological_space = x.to_topological_space ⊓ y.to_topological_space := rfl

@[to_additive]
instance : semilattice_inf (group_topology α) :=
to_topological_space_injective.semilattice_inf _ to_topological_space_inf

@[to_additive]
instance : inhabited (group_topology α) := ⟨⊤⟩

local notation `cont` := @continuous _ _
@[to_additive "Infimum of a collection of additive group topologies"]
instance : has_Inf (group_topology α) :=
{ Inf := λ S,
  ⟨Inf (to_topological_space '' S), topological_group_Inf $ ball_image_iff.2 $ λ t ht, t.2⟩ }

@[simp, to_additive]
lemma to_topological_space_Inf (s : set (group_topology α)) :
  (Inf s).to_topological_space = Inf (to_topological_space '' s) := rfl

@[simp, to_additive]
lemma to_topological_space_infi {ι} (s : ι → group_topology α) :
  (⨅ i, s i).to_topological_space = ⨅ i, (s i).to_topological_space :=
congr_arg Inf (range_comp _ _).symm

/-- Group topologies on `γ` form a complete lattice, with `⊥` the discrete topology and `⊤` the
indiscrete topology.

The infimum of a collection of group topologies is the topology generated by all their open sets
(which is a group topology).

The supremum of two group topologies `s` and `t` is the infimum of the family of all group
topologies contained in the intersection of `s` and `t`. -/
@[to_additive]
instance : complete_semilattice_Inf (group_topology α) :=
{ Inf_le := λ S a haS, to_topological_space_le.1 $ Inf_le ⟨a, haS, rfl⟩,
  le_Inf :=
  begin
    intros S a hab,
    apply topological_space.complete_lattice.le_Inf,
    rintros _ ⟨b, hbS, rfl⟩,
    exact hab b hbS,
  end,
  ..group_topology.has_Inf,
  ..group_topology.partial_order }

@[to_additive]
instance : complete_lattice (group_topology α) :=
{ inf := (⊓),
  top := ⊤,
  bot := ⊥,
  ..group_topology.bounded_order,
  ..group_topology.semilattice_inf,
  ..complete_lattice_of_complete_semilattice_Inf _ }

/--  Given `f : α → β` and a topology on `α`, the coinduced group topology on `β` is the finest
topology such that `f` is continuous and `β` is a topological group. -/
@[to_additive "Given `f : α → β` and a topology on `α`, the coinduced additive group topology on `β`
is the finest topology such that `f` is continuous and `β` is a topological additive group."]
def coinduced {α β : Type*} [t : topological_space α] [group β] (f : α → β) :
  group_topology β :=
Inf {b : group_topology β | (topological_space.coinduced f t) ≤ b.to_topological_space}

@[to_additive]
lemma coinduced_continuous {α β : Type*} [t : topological_space α] [group β]
  (f : α → β) : cont t (coinduced f).to_topological_space f :=
begin
  rw [continuous_Inf_rng],
  rintros _ ⟨t', ht', rfl⟩,
  exact continuous_iff_coinduced_le.2 ht'
end

end group_topology<|MERGE_RESOLUTION|>--- conflicted
+++ resolved
@@ -501,14 +501,11 @@
 { to_has_continuous_mul := hf.has_continuous_mul _,
   to_has_continuous_inv := hf.has_continuous_inv (map_inv f) }
 
-<<<<<<< HEAD
-=======
 @[to_additive] protected lemma topological_group_induced {F : Type*} [group H]
   [monoid_hom_class F H G] (f : F) :
   @topological_group H (induced f ‹_›) _ :=
 by { letI := induced f ‹_›, exact inducing.topological_group f ⟨rfl⟩  }
 
->>>>>>> d98479aa
 namespace subgroup
 
 @[to_additive] instance (S : subgroup G) : topological_group S :=
