--- conflicted
+++ resolved
@@ -1140,16 +1140,8 @@
 
 @[to_additive]
 instance quotient_group.has_continuous_const_smul : has_continuous_const_smul G (G ⧸ Γ) :=
-<<<<<<< HEAD
 { continuous_const_smul := λ g,
     by convert ((@continuous_const _ _ _ _ g).mul continuous_id).quotient_map' _ }
-=======
-{ continuous_const_smul := λ g₀, begin
-    apply continuous_coinduced_dom.2,
-    change continuous (λ g : G, quotient_group.mk (g₀ * g)),
-    exact continuous_coinduced_rng.comp (continuous_mul_left g₀),
-  end }
->>>>>>> b5eb0429
 
 @[to_additive]
 lemma quotient_group.continuous_smul₁ (x : G ⧸ Γ) : continuous (λ g : G, g • x) :=
@@ -1178,18 +1170,6 @@
 
 variables [monoid α] [topological_space α] [monoid β] [topological_space β]
 
-<<<<<<< HEAD
-@[to_additive] instance : topological_group αˣ :=
-{ continuous_inv := units.continuous_iff.2 $ ⟨units.continuous_inv, continuous_coe⟩ }
-
-/-- The topological group isomorphism between the units of a product of two monoids, and the product
-    of the units of each monoid. -/
-def homeomorph.prod_units : (α × β)ˣ ≃ₜ (αˣ × βˣ) :=
-{ continuous_to_fun  := (continuous_fst.map_units (monoid_hom.fst α β)).prod_mk
-    (continuous_snd.map_units (monoid_hom.snd α β)),
-  continuous_inv_fun := units.continuous_iff.2 ⟨continuous_coe.fst'.prod_mk continuous_coe.snd',
-    units.continuous_inv.fst'.prod_mk units.continuous_inv.snd'⟩,
-=======
 @[to_additive] instance [has_continuous_mul α] : topological_group αˣ :=
 { continuous_inv := units.continuous_iff.2 $ ⟨continuous_coe_inv, continuous_coe⟩ }
 
@@ -1202,7 +1182,6 @@
     (continuous_snd.units_map (monoid_hom.snd α β)),
   continuous_inv_fun := units.continuous_iff.2 ⟨continuous_coe.fst'.prod_mk continuous_coe.snd',
     continuous_coe_inv.fst'.prod_mk continuous_coe_inv.snd'⟩,
->>>>>>> b5eb0429
   to_equiv := mul_equiv.prod_units.to_equiv }
 
 end units
