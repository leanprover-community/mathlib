--- conflicted
+++ resolved
@@ -498,36 +498,6 @@
 
 variables {G}
 
-<<<<<<< HEAD
-@[to_additive]
-lemma is_open.inv {s : set G} (hs : is_open s) : is_open s⁻¹ := hs.preimage continuous_inv
-
-@[to_additive]
-lemma is_closed.inv {s : set G} (hs : is_closed s) : is_closed s⁻¹ := hs.preimage continuous_inv
-
-@[to_additive]
-lemma inv_closure (s : set G) : (closure s)⁻¹ = closure s⁻¹ :=
-(homeomorph.inv G).preimage_closure s
-
-@[to_additive] lemma is_open.mul_closure {U : set G} (hU : is_open U) (s : set G) :
-  U * closure s = U * s :=
-begin
-  refine subset.antisymm _ (mul_subset_mul subset.rfl subset_closure),
-  rintro _ ⟨a, b, ha, hb, rfl⟩,
-  rw mem_closure_iff at hb,
-  have hbU : b ∈ U⁻¹ * {a * b},
-    from ⟨a⁻¹, a * b, set.inv_mem_inv.2 ha, rfl, inv_mul_cancel_left _ _⟩,
-  rcases hb _ hU.inv.mul_right hbU with ⟨_, ⟨c, d, hc, (rfl : d = _), rfl⟩, hcs⟩,
-  exact ⟨c⁻¹, _, hc, hcs, inv_mul_cancel_left _ _⟩
-end
-
-@[to_additive] lemma is_open.closure_mul {U : set G} (hU : is_open U) (s : set G) :
-  closure s * U = s * U :=
-by rw [← inv_inv (closure s * U), mul_inv_rev, inv_closure, hU.inv.mul_closure, mul_inv_rev,
-  inv_inv, inv_inv]
-
-=======
->>>>>>> 90e932a8
 namespace subgroup
 
 @[to_additive] instance (S : subgroup G) :
@@ -953,8 +923,8 @@
 end
 
 @[to_additive] lemma is_open.closure_mul (ht : is_open t) (s : set α) : closure s * t = s * t :=
-by rw [←inv_inv (closure s * t), set.mul_inv_rev, inv_closure, ht.inv.mul_closure, set.mul_inv_rev,
-  inv_inv, inv_inv]
+by rw [←inv_inv (closure s * t), mul_inv_rev, inv_closure, ht.inv.mul_closure, mul_inv_rev, inv_inv,
+  inv_inv]
 
 @[to_additive] lemma is_open.div_closure (hs : is_open s) (t : set α) : s / closure t = s / t :=
 by simp_rw [div_eq_mul_inv, inv_closure, hs.mul_closure]
