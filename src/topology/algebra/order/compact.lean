/-
Copyright (c) 2021 Patrick Massot. All rights reserved.
Released under Apache 2.0 license as described in the file LICENSE.
Authors: Patrick Massot, Yury Kudryashov
-/
import topology.algebra.order.intermediate_value

/-!
# Compactness of a closed interval

In this file we prove that a closed interval in a conditionally complete linear ordered type with
order topology (or a product of such types) is compact.

We prove the extreme value theorem (`is_compact.exists_forall_le`, `is_compact.exists_forall_ge`):
a continuous function on a compact set takes its minimum and maximum values. We provide many
variations of this theorem.

We also prove that the image of a closed interval under a continuous map is a closed interval, see
`continuous_on.image_Icc`.

## Tags

compact, extreme value theorem
-/

open filter order_dual topological_space function set
open_locale filter topological_space

/-!
### Compactness of a closed interval

In this section we define a typeclass `compact_Icc_space α` saying that all closed intervals in `α`
are compact. Then we provide an instance for a `conditionally_complete_linear_order` and prove that
the product (both `α × β` and an indexed product) of spaces with this property inherits the
property.

We also prove some simple lemmas about spaces with this property.
-/

/-- This typeclass says that all closed intervals in `α` are compact. This is true for all
conditionally complete linear orders with order topology and products (finite or infinite)
of such spaces. -/
class compact_Icc_space (α : Type*) [topological_space α] [preorder α] : Prop :=
(is_compact_Icc : ∀ {a b : α}, is_compact (Icc a b))

export compact_Icc_space (is_compact_Icc)

/-- A closed interval in a conditionally complete linear order is compact. -/
@[priority 100]
instance conditionally_complete_linear_order.to_compact_Icc_space
  (α : Type*) [conditionally_complete_linear_order α] [topological_space α] [order_topology α] :
  compact_Icc_space α :=
begin
  refine ⟨λ a b, _⟩,
  cases le_or_lt a b with hab hab, swap, { simp [hab] },
  refine is_compact_iff_ultrafilter_le_nhds.2 (λ f hf, _),
  contrapose! hf,
  rw [le_principal_iff],
  have hpt : ∀ x ∈ Icc a b, {x} ∉ f,
    from λ x hx hxf, hf x hx ((le_pure_iff.2 hxf).trans (pure_le_nhds x)),
  set s := {x ∈ Icc a b | Icc a x ∉ f},
  have hsb : b ∈ upper_bounds s, from λ x hx, hx.1.2,
  have sbd : bdd_above s, from ⟨b, hsb⟩,
  have ha : a ∈ s, by simp [hpt, hab],
  rcases hab.eq_or_lt with rfl|hlt, { exact ha.2 },
  set c := Sup s,
  have hsc : is_lub s c, from is_lub_cSup ⟨a, ha⟩ sbd,
  have hc : c ∈ Icc a b, from ⟨hsc.1 ha, hsc.2 hsb⟩,
  specialize hf c hc,
  have hcs : c ∈ s,
  { cases hc.1.eq_or_lt with heq hlt, { rwa ← heq },
    refine ⟨hc, λ hcf, hf (λ U hU, _)⟩,
    rcases (mem_nhds_within_Iic_iff_exists_Ioc_subset' hlt).1 (mem_nhds_within_of_mem_nhds hU)
      with ⟨x, hxc, hxU⟩,
    rcases ((hsc.frequently_mem ⟨a, ha⟩).and_eventually
      (Ioc_mem_nhds_within_Iic ⟨hxc, le_rfl⟩)).exists
      with ⟨y, ⟨hyab, hyf⟩, hy⟩,
    refine mem_of_superset(f.diff_mem_iff.2 ⟨hcf, hyf⟩) (subset.trans _ hxU),
    rw diff_subset_iff,
    exact subset.trans Icc_subset_Icc_union_Ioc
      (union_subset_union subset.rfl $ Ioc_subset_Ioc_left hy.1.le) },
  cases hc.2.eq_or_lt with heq hlt, { rw ← heq, exact hcs.2 },
  contrapose! hf,
  intros U hU,
  rcases (mem_nhds_within_Ici_iff_exists_mem_Ioc_Ico_subset hlt).1 (mem_nhds_within_of_mem_nhds hU)
    with ⟨y, hxy, hyU⟩,
  refine mem_of_superset _ hyU, clear_dependent U,
  have hy : y ∈ Icc a b, from ⟨hc.1.trans hxy.1.le, hxy.2⟩,
  by_cases hay : Icc a y ∈ f,
  { refine mem_of_superset (f.diff_mem_iff.2 ⟨f.diff_mem_iff.2 ⟨hay, hcs.2⟩, hpt y hy⟩) _,
    rw [diff_subset_iff, union_comm, Ico_union_right hxy.1.le, diff_subset_iff],
    exact Icc_subset_Icc_union_Icc },
  { exact ((hsc.1 ⟨hy, hay⟩).not_lt hxy.1).elim },
end

instance {ι : Type*} {α : ι → Type*} [Π i, preorder (α i)] [Π i, topological_space (α i)]
  [Π i, compact_Icc_space (α i)] : compact_Icc_space (Π i, α i) :=
⟨λ a b, pi_univ_Icc a b ▸ is_compact_univ_pi $ λ i, is_compact_Icc⟩

instance pi.compact_Icc_space' {α β : Type*} [preorder β] [topological_space β]
  [compact_Icc_space β] : compact_Icc_space (α → β) :=
pi.compact_Icc_space

instance {α β : Type*} [preorder α] [topological_space α] [compact_Icc_space α]
  [preorder β] [topological_space β] [compact_Icc_space β] :
  compact_Icc_space (α × β) :=
⟨λ a b, (Icc_prod_eq a b).symm ▸ is_compact_Icc.prod is_compact_Icc⟩

/-- An unordered closed interval is compact. -/
lemma is_compact_interval {α : Type*} [linear_order α] [topological_space α] [compact_Icc_space α]
  {a b : α} : is_compact (interval a b) :=
is_compact_Icc

/-- A complete linear order is a compact space.

We do not register an instance for a `[compact_Icc_space α]` because this would only add instances
for products (indexed or not) of complete linear orders, and we have instances with higher priority
that cover these cases. -/
@[priority 100] -- See note [lower instance priority]
instance compact_space_of_complete_linear_order {α : Type*} [complete_linear_order α]
  [topological_space α] [order_topology α] :
  compact_space α :=
⟨by simp only [← Icc_bot_top, is_compact_Icc]⟩

section

variables {α : Type*} [preorder α] [topological_space α] [compact_Icc_space α]

instance compact_space_Icc (a b : α) : compact_space (Icc a b) :=
is_compact_iff_compact_space.mp is_compact_Icc

end

/-!
### Min and max elements of a compact set
-/

variables {α β γ : Type*} [conditionally_complete_linear_order α] [topological_space α]
  [order_topology α] [topological_space β] [topological_space γ]

lemma is_compact.Inf_mem {s : set α} (hs : is_compact s) (ne_s : s.nonempty) :
  Inf s ∈ s :=
hs.is_closed.cInf_mem ne_s hs.bdd_below

lemma is_compact.Sup_mem {s : set α} (hs : is_compact s) (ne_s : s.nonempty) : Sup s ∈ s :=
@is_compact.Inf_mem αᵒᵈ _ _ _ _ hs ne_s

lemma is_compact.is_glb_Inf {s : set α} (hs : is_compact s) (ne_s : s.nonempty) :
  is_glb s (Inf s) :=
is_glb_cInf ne_s hs.bdd_below

lemma is_compact.is_lub_Sup {s : set α} (hs : is_compact s) (ne_s : s.nonempty) :
  is_lub s (Sup s) :=
@is_compact.is_glb_Inf αᵒᵈ _ _ _ _ hs ne_s

lemma is_compact.is_least_Inf {s : set α} (hs : is_compact s) (ne_s : s.nonempty) :
  is_least s (Inf s) :=
⟨hs.Inf_mem ne_s, (hs.is_glb_Inf ne_s).1⟩

lemma is_compact.is_greatest_Sup {s : set α} (hs : is_compact s) (ne_s : s.nonempty) :
  is_greatest s (Sup s) :=
@is_compact.is_least_Inf αᵒᵈ _ _ _ _ hs ne_s

lemma is_compact.exists_is_least {s : set α} (hs : is_compact s) (ne_s : s.nonempty) :
  ∃ x, is_least s x :=
⟨_, hs.is_least_Inf ne_s⟩

lemma is_compact.exists_is_greatest {s : set α} (hs : is_compact s) (ne_s : s.nonempty) :
  ∃ x, is_greatest s x :=
⟨_, hs.is_greatest_Sup ne_s⟩

lemma is_compact.exists_is_glb {s : set α} (hs : is_compact s) (ne_s : s.nonempty) :
  ∃ x ∈ s, is_glb s x :=
⟨_, hs.Inf_mem ne_s, hs.is_glb_Inf ne_s⟩

lemma is_compact.exists_is_lub {s : set α} (hs : is_compact s) (ne_s : s.nonempty) :
  ∃ x ∈ s, is_lub s x :=
⟨_, hs.Sup_mem ne_s, hs.is_lub_Sup ne_s⟩

lemma is_compact.exists_Inf_image_eq_and_le {s : set β} (hs : is_compact s) (ne_s : s.nonempty)
  {f : β → α} (hf : continuous_on f s) :
  ∃ x ∈ s, Inf (f '' s) = f x ∧ ∀ y ∈ s, f x ≤ f y :=
let ⟨x, hxs, hx⟩ := (hs.image_of_continuous_on hf).Inf_mem (ne_s.image f)
in ⟨x, hxs, hx.symm, λ y hy,
  hx.trans_le $ cInf_le (hs.image_of_continuous_on hf).bdd_below $ mem_image_of_mem f hy⟩

lemma is_compact.exists_Sup_image_eq_and_ge {s : set β} (hs : is_compact s) (ne_s : s.nonempty)
  {f : β → α} (hf : continuous_on f s) :
  ∃ x ∈ s, Sup (f '' s) = f x ∧ ∀ y ∈ s, f y ≤ f x :=
@is_compact.exists_Inf_image_eq_and_le αᵒᵈ _ _ _ _ _ _ hs ne_s _ hf

lemma is_compact.exists_Inf_image_eq {s : set β} (hs : is_compact s) (ne_s : s.nonempty)
  {f : β → α} (hf : continuous_on f s) :
  ∃ x ∈ s,  Inf (f '' s) = f x :=
let ⟨x, hxs, hx, _⟩ := hs.exists_Inf_image_eq_and_le ne_s hf in ⟨x, hxs, hx⟩

lemma is_compact.exists_Sup_image_eq :
  ∀ {s : set β}, is_compact s → s.nonempty → ∀ {f : β → α}, continuous_on f s →
<<<<<<< HEAD
  ∃ x ∈ s,  Sup (f '' s) = f x :=
@is_compact.exists_Inf_image_eq αᵒᵈ _ _ _ _ _
=======
  ∃ x ∈ s, Sup (f '' s) = f x :=
@is_compact.exists_Inf_image_eq (order_dual α) _ _ _ _ _
>>>>>>> ca1551c2

lemma eq_Icc_of_connected_compact {s : set α} (h₁ : is_connected s) (h₂ : is_compact s) :
  s = Icc (Inf s) (Sup s) :=
eq_Icc_cInf_cSup_of_connected_bdd_closed h₁ h₂.bdd_below h₂.bdd_above h₂.is_closed

/-!
### Extreme value theorem
-/

/-- The **extreme value theorem**: a continuous function realizes its minimum on a compact set. -/
lemma is_compact.exists_forall_le {s : set β} (hs : is_compact s) (ne_s : s.nonempty)
  {f : β → α} (hf : continuous_on f s) :
  ∃x∈s, ∀y∈s, f x ≤ f y :=
begin
  rcases (hs.image_of_continuous_on hf).exists_is_least (ne_s.image f)
    with ⟨_, ⟨x, hxs, rfl⟩, hx⟩,
  exact ⟨x, hxs, ball_image_iff.1 hx⟩
end

/-- The **extreme value theorem**: a continuous function realizes its maximum on a compact set. -/
lemma is_compact.exists_forall_ge :
  ∀ {s : set β}, is_compact s → s.nonempty → ∀ {f : β → α}, continuous_on f s →
  ∃x∈s, ∀y∈s, f y ≤ f x :=
@is_compact.exists_forall_le αᵒᵈ _ _ _ _ _

/-- The **extreme value theorem**: if a function `f` is continuous on a closed set `s` and it is
larger than a value in its image away from compact sets, then it has a minimum on this set. -/
lemma continuous_on.exists_forall_le' {s : set β} {f : β → α} (hf : continuous_on f s)
  (hsc : is_closed s) {x₀ : β} (h₀ : x₀ ∈ s) (hc : ∀ᶠ x in cocompact β ⊓ 𝓟 s, f x₀ ≤ f x) :
  ∃ x ∈ s, ∀ y ∈ s, f x ≤ f y :=
begin
  rcases (has_basis_cocompact.inf_principal _).eventually_iff.1 hc with ⟨K, hK, hKf⟩,
  have hsub : insert x₀ (K ∩ s) ⊆ s, from insert_subset.2 ⟨h₀, inter_subset_right _ _⟩,
  obtain ⟨x, hx, hxf⟩ : ∃ x ∈ insert x₀ (K ∩ s), ∀ y ∈ insert x₀ (K ∩ s), f x ≤ f y :=
    ((hK.inter_right hsc).insert x₀).exists_forall_le (nonempty_insert _ _) (hf.mono hsub),
  refine ⟨x, hsub hx, λ y hy, _⟩,
  by_cases hyK : y ∈ K,
  exacts [hxf _ (or.inr ⟨hyK, hy⟩), (hxf _ (or.inl rfl)).trans (hKf ⟨hyK, hy⟩)]
end

/-- The **extreme value theorem**: if a function `f` is continuous on a closed set `s` and it is
smaller than a value in its image away from compact sets, then it has a maximum on this set. -/
lemma continuous_on.exists_forall_ge' {s : set β} {f : β → α} (hf : continuous_on f s)
  (hsc : is_closed s) {x₀ : β} (h₀ : x₀ ∈ s) (hc : ∀ᶠ x in cocompact β ⊓ 𝓟 s, f x ≤ f x₀) :
  ∃ x ∈ s, ∀ y ∈ s, f y ≤ f x :=
@continuous_on.exists_forall_le' αᵒᵈ _ _ _ _ _ _ _ hf hsc _ h₀ hc

/-- The **extreme value theorem**: if a continuous function `f` is larger than a value in its range
away from compact sets, then it has a global minimum. -/
lemma _root_.continuous.exists_forall_le' {f : β → α} (hf : continuous f) (x₀ : β)
  (h : ∀ᶠ x in cocompact β, f x₀ ≤ f x) : ∃ (x : β), ∀ (y : β), f x ≤ f y :=
let ⟨x, _, hx⟩ := hf.continuous_on.exists_forall_le' is_closed_univ (mem_univ x₀)
  (by rwa [principal_univ, inf_top_eq])
in ⟨x, λ y, hx y (mem_univ y)⟩

/-- The **extreme value theorem**: if a continuous function `f` is smaller than a value in its range
away from compact sets, then it has a global maximum. -/
lemma _root_.continuous.exists_forall_ge' {f : β → α} (hf : continuous f) (x₀ : β)
  (h : ∀ᶠ x in cocompact β, f x ≤ f x₀) : ∃ (x : β), ∀ (y : β), f y ≤ f x :=
@continuous.exists_forall_le' αᵒᵈ _ _ _ _ _ _ hf x₀ h

/-- The **extreme value theorem**: if a continuous function `f` tends to infinity away from compact
sets, then it has a global minimum. -/
lemma _root_.continuous.exists_forall_le [nonempty β] {f : β → α}
  (hf : continuous f) (hlim : tendsto f (cocompact β) at_top) :
  ∃ x, ∀ y, f x ≤ f y :=
by { inhabit β, exact hf.exists_forall_le' default (hlim.eventually $ eventually_ge_at_top _) }

/-- The **extreme value theorem**: if a continuous function `f` tends to negative infinity away from
compact sets, then it has a global maximum. -/
lemma continuous.exists_forall_ge [nonempty β] {f : β → α}
  (hf : continuous f) (hlim : tendsto f (cocompact β) at_bot) :
  ∃ x, ∀ y, f y ≤ f x :=
@continuous.exists_forall_le αᵒᵈ _ _ _ _ _ _ _ hf hlim

lemma is_compact.Sup_lt_iff_of_continuous {f : β → α}
  {K : set β} (hK : is_compact K) (h0K : K.nonempty) (hf : continuous_on f K) (y : α) :
  Sup (f '' K) < y ↔ ∀ x ∈ K, f x < y :=
begin
  refine ⟨λ h x hx, (le_cSup (hK.bdd_above_image hf) $ mem_image_of_mem f hx).trans_lt h, λ h, _⟩,
  obtain ⟨x, hx, h2x⟩ := hK.exists_forall_ge h0K hf,
  refine (cSup_le (h0K.image f) _).trans_lt (h x hx),
  rintro _ ⟨x', hx', rfl⟩, exact h2x x' hx'
end

lemma is_compact.lt_Inf_iff_of_continuous {α β : Type*}
  [conditionally_complete_linear_order α] [topological_space α]
  [order_topology α] [topological_space β] {f : β → α}
  {K : set β} (hK : is_compact K) (h0K : K.nonempty) (hf : continuous_on f K) (y : α) :
  y < Inf (f '' K) ↔ ∀ x ∈ K, y < f x :=
@is_compact.Sup_lt_iff_of_continuous αᵒᵈ β _ _ _ _ _ _ hK h0K hf y

/-- A continuous function with compact support has a global minimum. -/
@[to_additive]
lemma _root_.continuous.exists_forall_le_of_has_compact_mul_support [nonempty β] [has_one α]
  {f : β → α} (hf : continuous f) (h : has_compact_mul_support f) :
  ∃ (x : β), ∀ (y : β), f x ≤ f y :=
begin
  obtain ⟨_, ⟨x, rfl⟩, hx⟩ := (h.is_compact_range hf).exists_is_least (range_nonempty _),
  rw [mem_lower_bounds, forall_range_iff] at hx,
  exact ⟨x, hx⟩,
end

/-- A continuous function with compact support has a global maximum. -/
@[to_additive]
lemma continuous.exists_forall_ge_of_has_compact_mul_support [nonempty β] [has_one α]
  {f : β → α} (hf : continuous f) (h : has_compact_mul_support f) :
  ∃ (x : β), ∀ (y : β), f y ≤ f x :=
@continuous.exists_forall_le_of_has_compact_mul_support αᵒᵈ _ _ _ _ _ _ _ _ hf h

<<<<<<< HEAD
/-- A continuous function with compact support is bounded below. -/
@[to_additive]
lemma continuous.bdd_below_range_of_has_compact_mul_support [has_one α]
  {f : β → α} (hf : continuous f) (h : has_compact_mul_support f) :
  bdd_below (range f) :=
begin
  casesI is_empty_or_nonempty β with hβ hβ,
  { rw range_eq_empty_iff.mpr, exact bdd_below_empty, exact hβ },
  obtain ⟨x, hx⟩ := hf.exists_forall_le_of_has_compact_mul_support h,
  refine ⟨f x, _⟩, rintro _ ⟨x', rfl⟩, exact hx x'
end

/-- A continuous function with compact support is bounded above. -/
@[to_additive]
lemma continuous.bdd_above_range_of_has_compact_mul_support [has_one α]
  {f : β → α} (hf : continuous f) (h : has_compact_mul_support f) :
  bdd_above (range f) :=
@continuous.bdd_below_range_of_has_compact_mul_support αᵒᵈ _ _ _ _ _ _ _ hf h

=======
>>>>>>> ca1551c2
lemma is_compact.continuous_Sup {f : γ → β → α}
  {K : set β} (hK : is_compact K) (hf : continuous ↿f) :
    continuous (λ x, Sup (f x '' K)) :=
begin
  rcases eq_empty_or_nonempty K with rfl|h0K,
  { simp_rw [image_empty], exact continuous_const },
  rw [continuous_iff_continuous_at],
  intro x,
  obtain ⟨y, hyK, h2y, hy⟩ :=
    hK.exists_Sup_image_eq_and_ge h0K
      (show continuous (λ y, f x y), from hf.comp $ continuous.prod.mk x).continuous_on,
  rw [continuous_at, h2y, tendsto_order],
  have := tendsto_order.mp ((show continuous (λ x, f x y), from
    hf.comp $ continuous_id.prod_mk continuous_const).tendsto x),
  refine ⟨λ z hz, _, λ z hz, _⟩,
  { refine (this.1 z hz).mono (λ x' hx', hx'.trans_le $ le_cSup _ $ mem_image_of_mem (f x') hyK),
    exact hK.bdd_above_image (hf.comp $ continuous.prod.mk x').continuous_on },
  { have h : ({x} : set γ) ×ˢ K ⊆ ↿f ⁻¹' (Iio z),
    { rintro ⟨x', y'⟩ ⟨hx', hy'⟩, cases hx', exact (hy y' hy').trans_lt hz },
    obtain ⟨u, v, hu, hv, hxu, hKv, huv⟩ :=
      generalized_tube_lemma is_compact_singleton hK (is_open_Iio.preimage hf) h,
    refine eventually_of_mem (hu.mem_nhds (singleton_subset_iff.mp hxu)) (λ x' hx', _),
    rw [hK.Sup_lt_iff_of_continuous h0K
      (show continuous (f x'), from (hf.comp $ continuous.prod.mk x')).continuous_on],
    exact λ y' hy', huv (mk_mem_prod hx' (hKv hy')) }
end

lemma is_compact.continuous_Inf {f : γ → β → α}
  {K : set β} (hK : is_compact K) (hf : continuous ↿f) :
    continuous (λ x, Inf (f x '' K)) :=
@is_compact.continuous_Sup αᵒᵈ β γ _ _ _ _ _ _ _ hK hf

namespace continuous_on
/-!
### Image of a closed interval
-/

variables [densely_ordered α] [conditionally_complete_linear_order β] [order_topology β]
  {f : α → β} {a b c : α}

open_locale interval

lemma image_Icc (hab : a ≤ b) (h : continuous_on f $ Icc a b) :
  f '' Icc a b = Icc (Inf $ f '' Icc a b) (Sup $ f '' Icc a b) :=
eq_Icc_of_connected_compact ⟨(nonempty_Icc.2 hab).image f, is_preconnected_Icc.image f h⟩
  (is_compact_Icc.image_of_continuous_on h)

lemma image_interval_eq_Icc (h : continuous_on f $ [a, b]) :
  f '' [a, b] = Icc (Inf (f '' [a, b])) (Sup (f '' [a, b])) :=
begin
  cases le_total a b with h2 h2,
  { simp_rw [interval_of_le h2] at h ⊢, exact h.image_Icc h2 },
  { simp_rw [interval_of_ge h2] at h ⊢, exact h.image_Icc h2 },
end

lemma image_interval (h : continuous_on f $ [a, b]) :
  f '' [a, b] = [Inf (f '' [a, b]), Sup (f '' [a, b])] :=
begin
  refine h.image_interval_eq_Icc.trans (interval_of_le _).symm,
  refine cInf_le_cSup _ _ (nonempty_interval.image _); rw h.image_interval_eq_Icc,
  exacts [bdd_below_Icc, bdd_above_Icc]
end

lemma Inf_image_Icc_le (h : continuous_on f $ Icc a b) (hc : c ∈ Icc a b) :
  Inf (f '' (Icc a b)) ≤ f c :=
begin
  rw h.image_Icc (nonempty_Icc.mp (set.nonempty_of_mem hc)),
  exact cInf_le bdd_below_Icc (mem_Icc.mpr ⟨cInf_le (is_compact_Icc.bdd_below_image h) ⟨c, hc, rfl⟩,
     le_cSup (is_compact_Icc.bdd_above_image h) ⟨c, hc, rfl⟩⟩),
end

lemma le_Sup_image_Icc (h : continuous_on f $ Icc a b) (hc : c ∈ Icc a b) :
  f c ≤ Sup (f '' (Icc a b)) :=
begin
  rw h.image_Icc (nonempty_Icc.mp (set.nonempty_of_mem hc)),
  exact le_cSup bdd_above_Icc (mem_Icc.mpr ⟨cInf_le (is_compact_Icc.bdd_below_image h) ⟨c, hc, rfl⟩,
     le_cSup (is_compact_Icc.bdd_above_image h) ⟨c, hc, rfl⟩⟩),
end

end continuous_on<|MERGE_RESOLUTION|>--- conflicted
+++ resolved
@@ -196,13 +196,8 @@
 
 lemma is_compact.exists_Sup_image_eq :
   ∀ {s : set β}, is_compact s → s.nonempty → ∀ {f : β → α}, continuous_on f s →
-<<<<<<< HEAD
-  ∃ x ∈ s,  Sup (f '' s) = f x :=
-@is_compact.exists_Inf_image_eq αᵒᵈ _ _ _ _ _
-=======
   ∃ x ∈ s, Sup (f '' s) = f x :=
-@is_compact.exists_Inf_image_eq (order_dual α) _ _ _ _ _
->>>>>>> ca1551c2
+@is_compact.exists_Inf_image_eq $1ᵒᵈ _ _ _ _ _
 
 lemma eq_Icc_of_connected_compact {s : set α} (h₁ : is_connected s) (h₂ : is_compact s) :
   s = Icc (Inf s) (Sup s) :=
@@ -313,28 +308,6 @@
   ∃ (x : β), ∀ (y : β), f y ≤ f x :=
 @continuous.exists_forall_le_of_has_compact_mul_support αᵒᵈ _ _ _ _ _ _ _ _ hf h
 
-<<<<<<< HEAD
-/-- A continuous function with compact support is bounded below. -/
-@[to_additive]
-lemma continuous.bdd_below_range_of_has_compact_mul_support [has_one α]
-  {f : β → α} (hf : continuous f) (h : has_compact_mul_support f) :
-  bdd_below (range f) :=
-begin
-  casesI is_empty_or_nonempty β with hβ hβ,
-  { rw range_eq_empty_iff.mpr, exact bdd_below_empty, exact hβ },
-  obtain ⟨x, hx⟩ := hf.exists_forall_le_of_has_compact_mul_support h,
-  refine ⟨f x, _⟩, rintro _ ⟨x', rfl⟩, exact hx x'
-end
-
-/-- A continuous function with compact support is bounded above. -/
-@[to_additive]
-lemma continuous.bdd_above_range_of_has_compact_mul_support [has_one α]
-  {f : β → α} (hf : continuous f) (h : has_compact_mul_support f) :
-  bdd_above (range f) :=
-@continuous.bdd_below_range_of_has_compact_mul_support αᵒᵈ _ _ _ _ _ _ _ hf h
-
-=======
->>>>>>> ca1551c2
 lemma is_compact.continuous_Sup {f : γ → β → α}
   {K : set β} (hK : is_compact K) (hf : continuous ↿f) :
     continuous (λ x, Sup (f x '' K)) :=
