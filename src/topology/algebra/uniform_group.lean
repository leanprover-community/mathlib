/-
Copyright (c) 2018 Patrick Massot. All rights reserved.
Released under Apache 2.0 license as described in the file LICENSE.
Authors: Patrick Massot, Johannes Hölzl
-/
import topology.uniform_space.uniform_embedding
import topology.uniform_space.complete_separated
import topology.algebra.group
import tactic.abel

/-!
# Uniform structure on topological groups

* `topological_add_group.to_uniform_space` and `topological_add_group_is_uniform` can be used to
  construct a canonical uniformity for a topological add group.

* extension of ℤ-bilinear maps to complete groups (useful for ring completions)
-/

noncomputable theory
open_locale classical uniformity topological_space filter big_operators

section uniform_add_group
open filter set

variables {α : Type*} {β : Type*}

/-- A uniform (additive) group is a group in which the addition and negation are
  uniformly continuous. -/
class uniform_add_group (α : Type*) [uniform_space α] [add_group α] : Prop :=
(uniform_continuous_sub : uniform_continuous (λp:α×α, p.1 - p.2))

theorem uniform_add_group.mk' {α} [uniform_space α] [add_group α]
  (h₁ : uniform_continuous (λp:α×α, p.1 + p.2))
  (h₂ : uniform_continuous (λp:α, -p)) : uniform_add_group α :=
⟨by simpa only [sub_eq_add_neg] using
  h₁.comp (uniform_continuous_fst.prod_mk (h₂.comp uniform_continuous_snd))⟩

variables [uniform_space α] [add_group α] [uniform_add_group α]

lemma uniform_continuous_sub : uniform_continuous (λp:α×α, p.1 - p.2) :=
uniform_add_group.uniform_continuous_sub

lemma uniform_continuous.sub [uniform_space β] {f : β → α} {g : β → α}
  (hf : uniform_continuous f) (hg : uniform_continuous g) : uniform_continuous (λx, f x - g x) :=
uniform_continuous_sub.comp (hf.prod_mk hg)

lemma uniform_continuous.neg [uniform_space β] {f : β → α}
  (hf : uniform_continuous f) : uniform_continuous (λx, - f x) :=
have uniform_continuous (λx, 0 - f x),
  from uniform_continuous_const.sub hf,
by simp * at *

lemma uniform_continuous_neg : uniform_continuous (λx:α, - x) :=
uniform_continuous_id.neg

lemma uniform_continuous.add [uniform_space β] {f : β → α} {g : β → α}
  (hf : uniform_continuous f) (hg : uniform_continuous g) : uniform_continuous (λx, f x + g x) :=
have uniform_continuous (λx, f x - - g x), from hf.sub hg.neg,
by simp [*, sub_eq_add_neg] at *

lemma uniform_continuous_add : uniform_continuous (λp:α×α, p.1 + p.2) :=
uniform_continuous_fst.add uniform_continuous_snd

@[priority 10]
instance uniform_add_group.to_topological_add_group : topological_add_group α :=
{ continuous_add := uniform_continuous_add.continuous,
  continuous_neg := uniform_continuous_neg.continuous }

instance [uniform_space β] [add_group β] [uniform_add_group β] : uniform_add_group (α × β) :=
⟨((uniform_continuous_fst.comp uniform_continuous_fst).sub
  (uniform_continuous_fst.comp uniform_continuous_snd)).prod_mk
 ((uniform_continuous_snd.comp uniform_continuous_fst).sub
  (uniform_continuous_snd.comp uniform_continuous_snd))⟩

lemma uniformity_translate (a : α) : (𝓤 α).map (λx:α×α, (x.1 + a, x.2 + a)) = 𝓤 α :=
le_antisymm
  (uniform_continuous_id.add uniform_continuous_const)
  (calc 𝓤 α =
    ((𝓤 α).map (λx:α×α, (x.1 + -a, x.2 + -a))).map (λx:α×α, (x.1 + a, x.2 + a)) :
      by simp [filter.map_map, (∘)]; exact filter.map_id.symm
    ... ≤ (𝓤 α).map (λx:α×α, (x.1 + a, x.2 + a)) :
      filter.map_mono (uniform_continuous_id.add uniform_continuous_const))

lemma uniform_embedding_translate (a : α) : uniform_embedding (λx:α, x + a) :=
{ comap_uniformity := begin
    rw [← uniformity_translate a, comap_map] {occs := occurrences.pos [1]},
    rintros ⟨p₁, p₂⟩ ⟨q₁, q₂⟩,
    simp [prod.eq_iff_fst_eq_snd_eq] {contextual := tt}
  end,
  inj := add_left_injective a }

section
variables (α)
lemma uniformity_eq_comap_nhds_zero : 𝓤 α = comap (λx:α×α, x.2 - x.1) (𝓝 (0:α)) :=
begin
  rw [nhds_eq_comap_uniformity, filter.comap_comap],
  refine le_antisymm (filter.map_le_iff_le_comap.1 _) _,
  { assume s hs,
    rcases mem_uniformity_of_uniform_continuous_invariant uniform_continuous_sub hs
      with ⟨t, ht, hts⟩,
    refine mem_map.2 (mem_of_superset ht _),
    rintros ⟨a, b⟩,
    simpa [subset_def] using hts a b a },
  { assume s hs,
    rcases mem_uniformity_of_uniform_continuous_invariant uniform_continuous_add hs
      with ⟨t, ht, hts⟩,
    refine ⟨_, ht, _⟩,
    rintros ⟨a, b⟩, simpa [subset_def] using hts 0 (b - a) a }
end
end

lemma group_separation_rel (x y : α) : (x, y) ∈ separation_rel α ↔ x - y ∈ closure ({0} : set α) :=
have embedding (λa, a + (y - x)), from (uniform_embedding_translate (y - x)).embedding,
show (x, y) ∈ ⋂₀ (𝓤 α).sets ↔ x - y ∈ closure ({0} : set α),
begin
  rw [this.closure_eq_preimage_closure_image, uniformity_eq_comap_nhds_zero α, sInter_comap_sets],
  simp [mem_closure_iff_nhds, inter_singleton_nonempty, sub_eq_add_neg, add_assoc]
end

lemma uniform_continuous_of_tendsto_zero [uniform_space β] [add_group β] [uniform_add_group β]
  {f : α →+ β} (h : tendsto f (𝓝 0) (𝓝 0)) :
  uniform_continuous f :=
begin
  have : ((λx:β×β, x.2 - x.1) ∘ (λx:α×α, (f x.1, f x.2))) = (λx:α×α, f (x.2 - x.1)),
  { simp only [f.map_sub] },
  rw [uniform_continuous, uniformity_eq_comap_nhds_zero α, uniformity_eq_comap_nhds_zero β,
    tendsto_comap_iff, this],
  exact tendsto.comp h tendsto_comap
end

lemma add_monoid_hom.uniform_continuous_of_continuous_at_zero
  [uniform_space β] [add_group β] [uniform_add_group β]
  (f : α →+ β) (hf : continuous_at f 0) :
  uniform_continuous f :=
uniform_continuous_of_tendsto_zero (by simpa using hf.tendsto)

lemma uniform_continuous_of_continuous [uniform_space β] [add_group β] [uniform_add_group β]
  {f : α →+ β} (h : continuous f) : uniform_continuous f :=
uniform_continuous_of_tendsto_zero $
  suffices tendsto f (𝓝 0) (𝓝 (f 0)), by rwa f.map_zero at this,
  h.tendsto 0

lemma cauchy_seq.add {ι : Type*} [semilattice_sup ι] {u v : ι → α} (hu : cauchy_seq u)
  (hv : cauchy_seq v) : cauchy_seq (u + v) :=
uniform_continuous_add.comp_cauchy_seq (hu.prod hv)

<<<<<<< HEAD
lemma cauchy_seq_iff_tendsto_sub_at_top_0 {ι : Type*} [semilattice_sup ι] [nonempty ι] {f : ι → α} :
  cauchy_seq f ↔ tendsto (λ i : ι × ι, f i.2 - f i.1) at_top (𝓝 0) :=
by { rw [cauchy_seq_iff_tendsto, uniformity_eq_comap_nhds_zero, tendsto_comap_iff], refl }

lemma cauchy_seq_sum_of_eventually_eq {ι E : Type*} [add_comm_group E]
  [uniform_space E] [uniform_add_group E] {u v : ι → E} (h : u =ᶠ[cofinite] v)
  (hu : cauchy_seq (λ s : finset ι, ∑ k in s, u k)) :
  cauchy_seq (λ s : finset ι, ∑ k in s, v k) :=
begin
  rw [cauchy_seq_iff_tendsto_sub_at_top_0] at hu ⊢,
  obtain ⟨s, hs⟩ : ∃ s : finset ι, ∀ t, ∑ i in t \ s, u i = ∑ i in t \ s, v i,
  { refine ⟨h.to_finset, λ t, finset.sum_congr rfl (λ x hx, _)⟩,
    exact and.right (by simpa using hx) },
  refine hu.congr' (eventually_at_top.2 ⟨(s, s), _⟩),
  rintro ⟨t₁, t₂⟩ ⟨h₁ : s ⊆ t₁, h₂ : s ⊆ t₂⟩,
  simp only [← finset.sum_sdiff h₁, ← finset.sum_sdiff h₂, add_sub_add_right_eq_sub, hs]
end

=======
>>>>>>> e88b4ede
end uniform_add_group

section topological_add_comm_group
universes u v w x
open filter

variables {G : Type u} [add_comm_group G] [topological_space G] [topological_add_group G]

variable (G)
/-- The right uniformity on a topological group. -/
def topological_add_group.to_uniform_space : uniform_space G :=
{ uniformity          := comap (λp:G×G, p.2 - p.1) (𝓝 0),
  refl                :=
    by refine map_le_iff_le_comap.1 (le_trans _ (pure_le_nhds 0));
      simp [set.subset_def] {contextual := tt},
  symm                :=
  begin
    suffices : tendsto ((λp, -p) ∘ (λp:G×G, p.2 - p.1)) (comap (λp:G×G, p.2 - p.1) (𝓝 0)) (𝓝 (-0)),
    { simpa [(∘), tendsto_comap_iff] },
    exact tendsto.comp (tendsto.neg tendsto_id) tendsto_comap
  end,
  comp                :=
  begin
    intros D H,
    rw mem_lift'_sets,
    { rcases H with ⟨U, U_nhds, U_sub⟩,
      rcases exists_nhds_zero_half U_nhds with ⟨V, ⟨V_nhds, V_sum⟩⟩,
      existsi ((λp:G×G, p.2 - p.1) ⁻¹' V),
      have H : (λp:G×G, p.2 - p.1) ⁻¹' V ∈ comap (λp:G×G, p.2 - p.1) (𝓝 (0 : G)),
        by existsi [V, V_nhds] ; refl,
      existsi H,
      have comp_rel_sub :
        comp_rel ((λp:G×G, p.2 - p.1) ⁻¹' V) ((λp, p.2 - p.1) ⁻¹' V) ⊆ (λp:G×G, p.2 - p.1) ⁻¹' U,
      begin
        intros p p_comp_rel,
        rcases p_comp_rel with ⟨z, ⟨Hz1, Hz2⟩⟩,
        simpa [sub_eq_add_neg, add_comm, add_left_comm] using V_sum _ Hz1 _ Hz2
      end,
      exact set.subset.trans comp_rel_sub U_sub },
    { exact monotone_comp_rel monotone_id monotone_id }
  end,
  is_open_uniformity  :=
  begin
    intro S,
    let S' := λ x, {p : G × G | p.1 = x → p.2 ∈ S},
    show is_open S ↔ ∀ (x : G), x ∈ S → S' x ∈ comap (λp:G×G, p.2 - p.1) (𝓝 (0 : G)),
    rw [is_open_iff_mem_nhds],
    refine forall_congr (assume a, forall_congr (assume ha, _)),
    rw [← nhds_translation_sub, mem_comap, mem_comap],
    refine exists_congr (assume t, exists_congr (assume ht, _)),
    show (λ (y : G), y - a) ⁻¹' t ⊆ S ↔ (λ (p : G × G), p.snd - p.fst) ⁻¹' t ⊆ S' a,
    split,
    { rintros h ⟨x, y⟩ hx rfl, exact h hx },
    { rintros h x hx, exact @h (a, x) hx rfl }
  end }

section
local attribute [instance] topological_add_group.to_uniform_space

lemma uniformity_eq_comap_nhds_zero' : 𝓤 G = comap (λp:G×G, p.2 - p.1) (𝓝 (0 : G)) := rfl

variable {G}
lemma topological_add_group_is_uniform : uniform_add_group G :=
have tendsto
    ((λp:(G×G), p.1 - p.2) ∘ (λp:(G×G)×(G×G), (p.1.2 - p.1.1, p.2.2 - p.2.1)))
    (comap (λp:(G×G)×(G×G), (p.1.2 - p.1.1, p.2.2 - p.2.1)) ((𝓝 0).prod (𝓝 0)))
    (𝓝 (0 - 0)) :=
  (tendsto_fst.sub tendsto_snd).comp tendsto_comap,
begin
  constructor,
  rw [uniform_continuous, uniformity_prod_eq_prod, tendsto_map'_iff,
    uniformity_eq_comap_nhds_zero' G, tendsto_comap_iff, prod_comap_comap_eq],
  simpa [(∘), sub_eq_add_neg, add_comm, add_left_comm] using this
end

local attribute [instance] topological_add_group_is_uniform

open set

lemma topological_add_group.separated_iff_zero_closed :
  separated_space G ↔ is_closed ({0} : set G) :=
begin
  rw [separated_space_iff, ← closure_eq_iff_is_closed],
  split; intro h,
  { apply subset.antisymm,
    { intros x x_in,
      have := group_separation_rel x 0,
      rw sub_zero at this,
      rw [← this, h] at x_in,
      change x = 0 at x_in,
      simp [x_in] },
    { exact subset_closure } },
  { ext p,
    cases p with x y,
    rw [group_separation_rel x, h, mem_singleton_iff, sub_eq_zero],
    refl }
end

lemma topological_add_group.separated_of_zero_sep (H : ∀ x : G, x ≠ 0 → ∃ U ∈ nhds (0 : G), x ∉ U) :
  separated_space G:=
begin
  rw [topological_add_group.separated_iff_zero_closed, ← is_open_compl_iff, is_open_iff_mem_nhds],
  intros x x_not,
  have : x ≠ 0, from mem_compl_singleton_iff.mp x_not,
  rcases H x this with ⟨U, U_in, xU⟩,
  rw ← nhds_zero_symm G at U_in,
  rcases U_in with ⟨W, W_in, UW⟩,
  rw ← nhds_translation_add_neg,
  use [W, W_in],
  rw subset_compl_comm,
  suffices : -x ∉ W, by simpa,
  exact λ h, xU (UW h)
end

end

lemma to_uniform_space_eq {G : Type*} [u : uniform_space G] [add_comm_group G]
  [uniform_add_group G] :
  topological_add_group.to_uniform_space G = u :=
begin
  ext : 1,
  show @uniformity G (topological_add_group.to_uniform_space G) = 𝓤 G,
  rw [uniformity_eq_comap_nhds_zero' G, uniformity_eq_comap_nhds_zero G]
end

end topological_add_comm_group

open add_comm_group filter set function

section
variables {α : Type*} {β : Type*}
variables [topological_space α] [add_comm_group α] [topological_add_group α]

-- β is a dense subgroup of α, inclusion is denoted by e
variables [topological_space β] [add_comm_group β]
variables {e : β →+ α} (de : dense_inducing e)
include de

lemma tendsto_sub_comap_self (x₀ : α) :
  tendsto (λt:β×β, t.2 - t.1) (comap (λp:β×β, (e p.1, e p.2)) $ 𝓝 (x₀, x₀)) (𝓝 0) :=
begin
  have comm : (λx:α×α, x.2-x.1) ∘ (λt:β×β, (e t.1, e t.2)) = e ∘ (λt:β×β, t.2 - t.1),
  { ext t,
    change e t.2 - e t.1 = e (t.2 - t.1),
    rwa ← e.map_sub t.2 t.1 },
  have lim : tendsto (λ x : α × α, x.2-x.1) (𝓝 (x₀, x₀)) (𝓝 (e 0)),
  { simpa using (continuous_sub.comp (@continuous_swap α α _ _)).tendsto (x₀, x₀) },
  simpa using de.tendsto_comap_nhds_nhds lim comm
end
end

namespace dense_inducing
variables {α : Type*} {β : Type*} {γ : Type*} {δ : Type*}
variables {G : Type*}

-- β is a dense subgroup of α, inclusion is denoted by e
-- δ is a dense subgroup of γ, inclusion is denoted by f
variables [topological_space α] [add_comm_group α] [topological_add_group α]
variables [topological_space β] [add_comm_group β] [topological_add_group β]
variables [topological_space γ] [add_comm_group γ] [topological_add_group γ]
variables [topological_space δ] [add_comm_group δ] [topological_add_group δ]
variables [uniform_space G] [add_comm_group G] [uniform_add_group G] [separated_space G]
  [complete_space G]
variables {e : β →+ α} (de : dense_inducing e)
variables {f : δ →+ γ} (df : dense_inducing f)

variables {φ : β →+ δ →+ G}
local notation `Φ` := λ p : β × δ, φ p.1 p.2

variables  (hφ : continuous Φ)

include de df hφ

variables {W' : set G} (W'_nhd : W' ∈ 𝓝 (0 : G))
include W'_nhd

private lemma extend_Z_bilin_aux (x₀ : α) (y₁ : δ) :
  ∃ U₂ ∈ comap e (𝓝 x₀), ∀ x x' ∈ U₂, Φ (x' - x, y₁) ∈ W' :=
begin
  let Nx := 𝓝 x₀,
  let ee := λ u : β × β, (e u.1, e u.2),

  have lim1 : tendsto (λ a : β × β, (a.2 - a.1, y₁)) (comap e Nx ×ᶠ comap e Nx) (𝓝 (0, y₁)),
  { have := tendsto.prod_mk (tendsto_sub_comap_self de x₀)
      (tendsto_const_nhds : tendsto (λ (p : β × β), y₁) (comap ee $ 𝓝 (x₀, x₀)) (𝓝 y₁)),
    rw [nhds_prod_eq, prod_comap_comap_eq, ←nhds_prod_eq],
    exact (this : _) },
  have lim2 : tendsto Φ (𝓝 (0, y₁)) (𝓝 0), by simpa using hφ.tendsto (0, y₁),
  have lim := lim2.comp lim1,
  rw tendsto_prod_self_iff at lim,
  exact lim W' W'_nhd
end

private lemma extend_Z_bilin_key (x₀ : α) (y₀ : γ) :
  ∃ U ∈ comap e (𝓝 x₀), ∃ V ∈ comap f (𝓝 y₀),
    ∀ x x' ∈ U, ∀ y y' ∈ V, Φ (x', y') - Φ (x, y) ∈ W' :=
begin
  let Nx := 𝓝 x₀,
  let Ny := 𝓝 y₀,
  let dp := dense_inducing.prod de df,
  let ee := λ u : β × β, (e u.1, e u.2),
  let ff := λ u : δ × δ, (f u.1, f u.2),

  have lim_φ : filter.tendsto Φ (𝓝 (0, 0)) (𝓝 0),
  { simpa using hφ.tendsto (0, 0) },

  have lim_φ_sub_sub : tendsto (λ (p : (β × β) × (δ × δ)), Φ (p.1.2 - p.1.1, p.2.2 - p.2.1))
    ((comap ee $ 𝓝 (x₀, x₀)) ×ᶠ (comap ff $ 𝓝 (y₀, y₀))) (𝓝 0),
  { have lim_sub_sub :  tendsto (λ (p : (β × β) × δ × δ), (p.1.2 - p.1.1, p.2.2 - p.2.1))
      ((comap ee (𝓝 (x₀, x₀))) ×ᶠ (comap ff (𝓝 (y₀, y₀)))) (𝓝 0 ×ᶠ 𝓝 0),
    { have := filter.prod_mono (tendsto_sub_comap_self de x₀) (tendsto_sub_comap_self df y₀),
      rwa prod_map_map_eq at this },
    rw ← nhds_prod_eq at lim_sub_sub,
    exact tendsto.comp lim_φ lim_sub_sub },

  rcases exists_nhds_zero_quarter W'_nhd with ⟨W, W_nhd, W4⟩,

  have : ∃ U₁ ∈ comap e (𝓝 x₀), ∃ V₁ ∈ comap f (𝓝 y₀),
    ∀ x x' ∈ U₁, ∀ y y' ∈ V₁,  Φ (x'-x, y'-y) ∈ W,
  { have := tendsto_prod_iff.1 lim_φ_sub_sub W W_nhd,
    repeat { rw [nhds_prod_eq, ←prod_comap_comap_eq] at this },
    rcases this with ⟨U, U_in, V, V_in, H⟩,
    rw [mem_prod_same_iff] at U_in V_in,
    rcases U_in with ⟨U₁, U₁_in, HU₁⟩,
    rcases V_in with ⟨V₁, V₁_in, HV₁⟩,
    existsi [U₁, U₁_in, V₁, V₁_in],
    intros x x' x_in x'_in y y' y_in y'_in,
    exact H _ _ (HU₁ (mk_mem_prod x_in x'_in)) (HV₁ (mk_mem_prod y_in y'_in)) },
  rcases this with ⟨U₁, U₁_nhd, V₁, V₁_nhd, H⟩,

  obtain ⟨x₁, x₁_in⟩ : U₁.nonempty :=
    ((de.comap_nhds_ne_bot _).nonempty_of_mem U₁_nhd),
  obtain ⟨y₁, y₁_in⟩ : V₁.nonempty :=
    ((df.comap_nhds_ne_bot _).nonempty_of_mem V₁_nhd),

  have cont_flip : continuous (λ p : δ × β, φ.flip p.1 p.2),
  { show continuous (Φ ∘ prod.swap), from hφ.comp continuous_swap },
  rcases (extend_Z_bilin_aux de df hφ W_nhd x₀ y₁) with ⟨U₂, U₂_nhd, HU⟩,
  rcases (extend_Z_bilin_aux df de cont_flip W_nhd y₀ x₁) with ⟨V₂, V₂_nhd, HV⟩,

  existsi [U₁ ∩ U₂, inter_mem U₁_nhd U₂_nhd,
            V₁ ∩ V₂, inter_mem V₁_nhd V₂_nhd],

  rintros x x' ⟨xU₁, xU₂⟩ ⟨x'U₁, x'U₂⟩ y y' ⟨yV₁, yV₂⟩ ⟨y'V₁, y'V₂⟩,
  have key_formula : φ x' y' - φ x y =
    φ(x' - x) y₁ + φ (x' - x) (y' - y₁) + φ x₁ (y' - y) + φ (x - x₁) (y' - y),
  { simp, abel },
  rw key_formula,
  have h₁ := HU x x' xU₂ x'U₂,
  have h₂ := H x x' xU₁ x'U₁ y₁ y' y₁_in y'V₁,
  have h₃ := HV y y' yV₂ y'V₂,
  have h₄ := H x₁ x x₁_in xU₁ y y' yV₁ y'V₁,
  exact W4 h₁ h₂ h₃ h₄
end

omit W'_nhd

open dense_inducing

/-- Bourbaki GT III.6.5 Theorem I:
ℤ-bilinear continuous maps from dense images into a complete Hausdorff group extend by continuity.
Note: Bourbaki assumes that α and β are also complete Hausdorff, but this is not necessary. -/
theorem extend_Z_bilin  : continuous (extend (de.prod df) Φ) :=
begin
  refine continuous_extend_of_cauchy _ _,
  rintro ⟨x₀, y₀⟩,
  split,
  { apply ne_bot.map,
    apply comap_ne_bot,

    intros U h,
    rcases mem_closure_iff_nhds.1 ((de.prod df).dense (x₀, y₀)) U h with ⟨x, x_in, ⟨z, z_x⟩⟩,
    existsi z,
    cc },
  { suffices : map (λ (p : (β × δ) × (β × δ)), Φ p.2 - Φ p.1)
      (comap (λ (p : (β × δ) × β × δ), ((e p.1.1, f p.1.2), (e p.2.1, f p.2.2)))
         (𝓝 (x₀, y₀) ×ᶠ 𝓝 (x₀, y₀))) ≤ 𝓝 0,
    by rwa [uniformity_eq_comap_nhds_zero G, prod_map_map_eq, ←map_le_iff_le_comap, filter.map_map,
        prod_comap_comap_eq],

    intros W' W'_nhd,

    have key := extend_Z_bilin_key de df hφ W'_nhd x₀ y₀,
    rcases key with ⟨U, U_nhd, V, V_nhd, h⟩,
    rw mem_comap at U_nhd,
    rcases U_nhd with ⟨U', U'_nhd, U'_sub⟩,
    rw mem_comap at V_nhd,
    rcases V_nhd with ⟨V', V'_nhd, V'_sub⟩,

    rw [mem_map, mem_comap, nhds_prod_eq],
    existsi set.prod (set.prod U' V') (set.prod U' V'),
    rw mem_prod_same_iff,

    simp only [exists_prop],
    split,
    { change U' ∈ 𝓝 x₀ at U'_nhd,
      change V' ∈ 𝓝 y₀ at V'_nhd,
      have := prod_mem_prod U'_nhd V'_nhd,
      tauto },
    { intros p h',
      simp only [set.mem_preimage, set.prod_mk_mem_set_prod_eq] at h',
      rcases p with ⟨⟨x, y⟩, ⟨x', y'⟩⟩,
      apply h ; tauto } }
end
end dense_inducing<|MERGE_RESOLUTION|>--- conflicted
+++ resolved
@@ -145,7 +145,6 @@
   (hv : cauchy_seq v) : cauchy_seq (u + v) :=
 uniform_continuous_add.comp_cauchy_seq (hu.prod hv)
 
-<<<<<<< HEAD
 lemma cauchy_seq_iff_tendsto_sub_at_top_0 {ι : Type*} [semilattice_sup ι] [nonempty ι] {f : ι → α} :
   cauchy_seq f ↔ tendsto (λ i : ι × ι, f i.2 - f i.1) at_top (𝓝 0) :=
 by { rw [cauchy_seq_iff_tendsto, uniformity_eq_comap_nhds_zero, tendsto_comap_iff], refl }
@@ -164,8 +163,6 @@
   simp only [← finset.sum_sdiff h₁, ← finset.sum_sdiff h₂, add_sub_add_right_eq_sub, hs]
 end
 
-=======
->>>>>>> e88b4ede
 end uniform_add_group
 
 section topological_add_comm_group
