--- conflicted
+++ resolved
@@ -27,10 +27,6 @@
 variables {α : Type*} {β : Type*}
 
 /-- A uniform group is a group in which multiplication and inversion are uniformly continuous. -/
-<<<<<<< HEAD
-
-=======
->>>>>>> 5b0996f8
 class uniform_group (α : Type*) [uniform_space α] [group α] : Prop :=
 (uniform_continuous_div : uniform_continuous (λp:α×α, p.1 / p.2))
 
@@ -147,7 +143,6 @@
   (f : α →* β) (hf : continuous_at f 1) :
   uniform_continuous f :=
 uniform_continuous_of_tendsto_one (by simpa using hf.tendsto)
-<<<<<<< HEAD
 
 @[to_additive] lemma uniform_continuous_monoid_hom_of_continuous [uniform_space β]
   [group β] [uniform_group β] {f : α →* β} (h : continuous f) : uniform_continuous f :=
@@ -158,17 +153,6 @@
 @[to_additive] lemma cauchy_seq.mul {ι : Type*} [semilattice_sup ι] {u v : ι → α}
   (hu : cauchy_seq u) (hv : cauchy_seq v) : cauchy_seq (u * v) :=
 uniform_continuous_mul.comp_cauchy_seq (hu.prod hv)
-=======
-
-@[to_additive] lemma uniform_continuous_monoid_hom_of_continuous [uniform_space β]
-  [group β] [uniform_group β] {f : α →* β} (h : continuous f) : uniform_continuous f :=
-uniform_continuous_of_tendsto_one $
-  suffices tendsto f (𝓝 1) (𝓝 (f 1)), by rwa f.map_one at this,
-  h.tendsto 1
-
-@[to_additive] lemma cauchy_seq.mul {ι : Type*} [semilattice_sup ι] {u v : ι → α}
-  (hu : cauchy_seq u) (hv : cauchy_seq v) : cauchy_seq (u * v) :=
-uniform_continuous_mul.comp_cauchy_seq (hu.prod hv)
 
 @[to_additive] lemma cauchy_seq.mul_const {ι : Type*} [semilattice_sup ι]
   {u : ι → α} {x : α} (hu : cauchy_seq u) : cauchy_seq (λ n, u n * x) :=
@@ -181,7 +165,6 @@
 @[to_additive] lemma cauchy_seq.inv {ι : Type*} [semilattice_sup ι]
   {u : ι → α} (h : cauchy_seq u) : cauchy_seq (u⁻¹) :=
 uniform_continuous_inv.comp_cauchy_seq h
->>>>>>> 5b0996f8
 
 end uniform_group
 
