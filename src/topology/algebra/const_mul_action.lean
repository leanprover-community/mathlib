--- conflicted
+++ resolved
@@ -339,16 +339,9 @@
 
 variables {Γ : Type*} [group Γ] {T : Type*} [topological_space T] [mul_action Γ T]
 
-<<<<<<< HEAD
-/-- A finite group action is always properly discontinuous
--/
-@[priority 100, to_additive] instance fintype.properly_discontinuous_smul [fintype Γ] :
-  properly_discontinuous_smul Γ T :=
-=======
 /-- A finite group action is always properly discontinuous. -/
 @[priority 100, to_additive "A finite group action is always properly discontinuous."]
 instance finite.to_properly_discontinuous_smul [finite Γ] : properly_discontinuous_smul Γ T :=
->>>>>>> 0a3e8d38
 { finite_disjoint_inter_image := λ _ _ _ _, set.to_finite _}
 
 export properly_discontinuous_smul (finite_disjoint_inter_image)
