--- conflicted
+++ resolved
@@ -57,7 +57,6 @@
 
 attribute [to_additive] has_continuous_smul
 
-<<<<<<< HEAD
 section main
 
 variables {M X Y α : Type*} [topological_space M] [topological_space X] [topological_space Y]
@@ -65,13 +64,6 @@
 section has_scalar
 
 variables [has_scalar M X] [has_continuous_smul M X]
-=======
-variables {M α β : Type*}
-variables [topological_space M] [topological_space α]
-
-section has_scalar
-variables [has_scalar M α] [has_continuous_smul M α]
->>>>>>> 32beebbc
 
 @[priority 100, to_additive] instance has_continuous_smul.has_continuous_const_smul :
   has_continuous_const_smul M X :=
@@ -84,19 +76,8 @@
 (continuous_smul.tendsto _).comp (hf.prod_mk_nhds hg)
 
 @[to_additive]
-<<<<<<< HEAD
-lemma filter.tendsto.const_smul {f : α → X} {l : filter α} {a : X} (hf : tendsto f l (𝓝 a))
-  (c : M) :
-  tendsto (λ x, c • f x) l (𝓝 (c • a)) :=
-tendsto_const_nhds.smul hf
-
-@[to_additive]
 lemma filter.tendsto.smul_const {f : α → M} {l : filter α} {c : M}
   (hf : tendsto f l (𝓝 c)) (a : X) :
-=======
-lemma filter.tendsto.smul_const {f : β → M} {l : filter β} {c : M}
-  (hf : tendsto f l (𝓝 c)) (a : α) :
->>>>>>> 32beebbc
   tendsto (λ x, (f x) • a) l (𝓝 (c • a)) :=
 hf.smul tendsto_const_nhds
 
@@ -133,179 +114,16 @@
 end has_scalar
 
 section monoid
-<<<<<<< HEAD
 
 variables [monoid M] [mul_action M X] [has_continuous_smul M X]
-=======
-variables [monoid M] [mul_action M α] [has_continuous_smul M α]
->>>>>>> 32beebbc
 
 @[to_additive] instance units.has_continuous_smul : has_continuous_smul Mˣ X :=
 { continuous_smul :=
     show continuous ((λ p : M × X, p.fst • p.snd) ∘ (λ p : Mˣ × X, (p.1, p.2))),
     from continuous_smul.comp ((units.continuous_coe.comp continuous_fst).prod_mk continuous_snd) }
 
-<<<<<<< HEAD
-@[to_additive]
-lemma smul_closure_subset (c : M) (s : set X) : c • closure s ⊆ closure (c • s) :=
-((set.maps_to_image _ _).closure $ continuous_id.const_smul c).image_subset
-
-@[to_additive]
-lemma smul_closure_orbit_subset (c : M) (x : X) :
-  c • closure (mul_action.orbit M x) ⊆ closure (mul_action.orbit M x) :=
-(smul_closure_subset c _).trans $ closure_mono $ mul_action.smul_orbit_subset _ _
-
 end monoid
 
-section group
-
-variables {G : Type*} [topological_space G] [group G] [mul_action G X]
-  [has_continuous_smul G X]
-
-@[to_additive]
-lemma tendsto_const_smul_iff {f : α → X} {l : filter α} {a : X} (c : G) :
-  tendsto (λ x, c • f x) l (𝓝 $ c • a) ↔ tendsto f l (𝓝 a) :=
-⟨λ h, by simpa only [inv_smul_smul] using h.const_smul c⁻¹,
-  λ h, h.const_smul _⟩
-
-variables {f : Y → X} {b : Y} {s : set Y}
-
-@[to_additive]
-lemma continuous_within_at_const_smul_iff (c : G) :
-  continuous_within_at (λ x, c • f x) s b ↔ continuous_within_at f s b :=
-tendsto_const_smul_iff c
-
-@[to_additive]
-lemma continuous_on_const_smul_iff (c : G) : continuous_on (λ x, c • f x) s ↔ continuous_on f s :=
-forall₂_congr $ λ b hb, continuous_within_at_const_smul_iff c
-
-@[to_additive]
-lemma continuous_at_const_smul_iff (c : G) :
-  continuous_at (λ x, c • f x) b ↔ continuous_at f b :=
-tendsto_const_smul_iff c
-
-@[to_additive]
-lemma continuous_const_smul_iff (c : G) :
-  continuous (λ x, c • f x) ↔ continuous f :=
-by simp only [continuous_iff_continuous_at, continuous_at_const_smul_iff]
-
-@[to_additive]
-lemma is_open_map_smul (c : G) : is_open_map (λ x : X, c • x) :=
-(homeomorph.smul c).is_open_map
-
-@[to_additive] lemma is_open.smul {s : set X} (hs : is_open s) (c : G) : is_open (c • s) :=
-is_open_map_smul c s hs
-
-@[to_additive]
-lemma is_closed_map_smul (c : G) : is_closed_map (λ x : X, c • x) :=
-(homeomorph.smul c).is_closed_map
-
-@[to_additive] lemma is_closed.smul {s : set X} (hs : is_closed s) (c : G) : is_closed (c • s) :=
-is_closed_map_smul c s hs
-
-end group
-
-section group_with_zero
-
-variables {G₀ : Type*} [topological_space G₀] [group_with_zero G₀] [mul_action G₀ X]
-  [has_continuous_smul G₀ X]
-
-lemma tendsto_const_smul_iff₀ {f : α → X} {l : filter α} {a : X} {c : G₀} (hc : c ≠ 0) :
-  tendsto (λ x, c • f x) l (𝓝 $ c • a) ↔ tendsto f l (𝓝 a) :=
-tendsto_const_smul_iff (units.mk0 c hc)
-
-variables {f : Y → X} {b : Y} {c : G₀} {s : set Y}
-
-lemma continuous_within_at_const_smul_iff₀ (hc : c ≠ 0) :
-  continuous_within_at (λ x, c • f x) s b ↔ continuous_within_at f s b :=
-tendsto_const_smul_iff (units.mk0 c hc)
-
-lemma continuous_on_const_smul_iff₀ (hc : c ≠ 0) :
-  continuous_on (λ x, c • f x) s ↔ continuous_on f s :=
-continuous_on_const_smul_iff (units.mk0 c hc)
-
-lemma continuous_at_const_smul_iff₀ (hc : c ≠ 0) :
-  continuous_at (λ x, c • f x) b ↔ continuous_at f b :=
-continuous_at_const_smul_iff (units.mk0 c hc)
-
-lemma continuous_const_smul_iff₀ (hc : c ≠ 0) :
-  continuous (λ x, c • f x) ↔ continuous f :=
-continuous_const_smul_iff (units.mk0 c hc)
-
-/-- Scalar multiplication by a non-zero element of a group with zero acting on `X` is a
-homeomorphism from `X` onto itself. -/
-protected def homeomorph.smul_of_ne_zero (c : G₀) (hc : c ≠ 0) : X ≃ₜ X :=
-homeomorph.smul (units.mk0 c hc)
-
-lemma is_open_map_smul₀ {c : G₀} (hc : c ≠ 0) : is_open_map (λ x : X, c • x) :=
-(homeomorph.smul_of_ne_zero c hc).is_open_map
-
-lemma is_open.smul₀ {c : G₀} {s : set X} (hs : is_open s) (hc : c ≠ 0) : is_open (c • s) :=
-is_open_map_smul₀ hc s hs
-
-lemma interior_smul₀ {c : G₀} (hc : c ≠ 0) (s : set X) : interior (c • s) = c • interior s :=
-((homeomorph.smul_of_ne_zero c hc).image_interior s).symm
-
-/-- `smul` is a closed map in the second argument.
-
-The lemma that `smul` is a closed map in the first argument (for a normed space over a complete
-normed field) is `is_closed_map_smul_left` in `analysis.normed_space.finite_dimension`. -/
-lemma is_closed_map_smul_of_ne_zero {c : G₀} (hc : c ≠ 0) : is_closed_map (λ x : X, c • x) :=
-(homeomorph.smul_of_ne_zero c hc).is_closed_map
-
-/-- `smul` is a closed map in the second argument.
-
-The lemma that `smul` is a closed map in the first argument (for a normed space over a complete
-normed field) is `is_closed_map_smul_left` in `analysis.normed_space.finite_dimension`. -/
-lemma is_closed_map_smul₀ {𝕜 M : Type*} [division_ring 𝕜] [add_comm_monoid M] [topological_space M]
-  [t1_space M] [module 𝕜 M] [topological_space 𝕜] [has_continuous_smul 𝕜 M] (c : 𝕜) :
-  is_closed_map (λ x : M, c • x) :=
-begin
-  rcases eq_or_ne c 0 with (rfl|hne),
-  { simp only [zero_smul], exact is_closed_map_const },
-  { exact (homeomorph.smul_of_ne_zero c hne).is_closed_map },
-end
-
-end group_with_zero
-
-namespace is_unit
-
-variables [monoid M] [mul_action M X] [has_continuous_smul M X]
-
-lemma tendsto_const_smul_iff {f : α → X} {l : filter α} {a : X} {c : M} (hc : is_unit c) :
-  tendsto (λ x, c • f x) l (𝓝 $ c • a) ↔ tendsto f l (𝓝 a) :=
-let ⟨u, hu⟩ := hc in hu ▸ tendsto_const_smul_iff u
-
-variables {f : Y → X} {b : Y} {c : M} {s : set Y}
-
-lemma continuous_within_at_const_smul_iff (hc : is_unit c) :
-  continuous_within_at (λ x, c • f x) s b ↔ continuous_within_at f s b :=
-let ⟨u, hu⟩ := hc in hu ▸ continuous_within_at_const_smul_iff u
-
-lemma continuous_on_const_smul_iff (hc : is_unit c) :
-  continuous_on (λ x, c • f x) s ↔ continuous_on f s :=
-let ⟨u, hu⟩ := hc in hu ▸ continuous_on_const_smul_iff u
-
-lemma continuous_at_const_smul_iff (hc : is_unit c) :
-  continuous_at (λ x, c • f x) b ↔ continuous_at f b :=
-let ⟨u, hu⟩ := hc in hu ▸ continuous_at_const_smul_iff u
-
-lemma continuous_const_smul_iff (hc : is_unit c) :
-  continuous (λ x, c • f x) ↔ continuous f :=
-let ⟨u, hu⟩ := hc in hu ▸ continuous_const_smul_iff u
-
-lemma is_open_map_smul (hc : is_unit c) : is_open_map (λ x : X, c • x) :=
-let ⟨u, hu⟩ := hc in hu ▸ is_open_map_smul u
-
-lemma is_closed_map_smul (hc : is_unit c) : is_closed_map (λ x : X, c • x) :=
-let ⟨u, hu⟩ := hc in hu ▸ is_closed_map_smul u
-
-end is_unit
-
-=======
-end monoid
-
->>>>>>> 32beebbc
 @[to_additive]
 instance has_continuous_mul.has_continuous_smul {M : Type*} [monoid M]
   [topological_space M] [has_continuous_mul M] :
@@ -329,15 +147,7 @@
 
 end main
 
-<<<<<<< HEAD
 section lattice_ops
-=======
-variables {ι : Sort*} [has_scalar M β]
-  {ts : set (topological_space β)} (h : Π t ∈ ts, @has_continuous_smul M β _ _ t)
-  {ts' : ι → topological_space β} (h' : Π i, @has_continuous_smul M β _ _ (ts' i))
-  {t₁ t₂ : topological_space β} [h₁ : @has_continuous_smul M β _ _ t₁]
-  [h₂ : @has_continuous_smul M β _ _ t₂]
->>>>>>> 32beebbc
 
 variables {ι : Sort*} {M X : Type*} [topological_space M] [has_scalar M X]
 
