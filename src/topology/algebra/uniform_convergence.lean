/-
Copyright (c) 2022 Anatole Dedecker. All rights reserved.
Released under Apache 2.0 license as described in the file LICENSE.
Authors: Anatole Dedecker
-/
import topology.uniform_space.uniform_convergence_topology
import analysis.locally_convex.bounded
import topology.algebra.filter_basis

/-!
# Algebraic facts about the topology of uniform convergence

This file contains algebraic compatibility results about the uniform structure of uniform
convergence / `𝔖`-convergence. They will mostly be useful for defining strong topologies on the
space of continuous linear maps between two topological vector spaces.

## Main statements

* `uniform_fun.uniform_group` : if `G` is a uniform group, then `α →ᵤ G` a uniform group
* `uniform_on_fun.uniform_group` : if `G` is a uniform group, then for any `𝔖 : set (set α)`,
  `α →ᵤ[𝔖] G` a uniform group.
* `uniform_on_fun.has_continuous_smul_of_image_bounded` : let `E` be a TVS, `𝔖 : set (set α)` and
  `H` a submodule of `α →ᵤ[𝔖] E`. If the image of any `S ∈ 𝔖` by any `u ∈ H` is bounded (in the
  sense of `bornology.is_vonN_bounded`), then `H`, equipped with the topology induced from
  `α →ᵤ[𝔖] E`, is a TVS.

## Implementation notes

Like in `topology/uniform_space/uniform_convergence_topology`, we use the type aliases
`uniform_fun` (denoted `α →ᵤ β`) and `uniform_on_fun` (denoted `α →ᵤ[𝔖] β`) for functions from `α`
to `β` endowed with the structures of uniform convergence and `𝔖`-convergence.

## TODO

* `uniform_on_fun.has_continuous_smul_of_image_bounded` unnecessarily asks for `𝔖` to be
  nonempty and directed. This will be easy to solve once we know that replacing `𝔖` by its
  ***noncovering*** bornology (i.e ***not*** what `bornology` currently refers to in mathlib)
  doesn't change the topology.

## References

* [N. Bourbaki, *General Topology, Chapter X*][bourbaki1966]
* [N. Bourbaki, *Topological Vector Spaces*][bourbaki1987]

## Tags

uniform convergence, strong dual

-/

open filter
<<<<<<< HEAD
open_locale topological_space pointwise uniform_convergence
=======
open_locale topology pointwise uniform_convergence
>>>>>>> 1ac6cf57

section algebraic_instances

variables {α β ι R : Type*} {𝔖 : set $ set α}

@[to_additive] instance [monoid β] : monoid (α →ᵤ β) := pi.monoid
@[to_additive] instance [monoid β] : monoid (α →ᵤ[𝔖] β) := pi.monoid

@[to_additive] instance [comm_monoid β] : comm_monoid (α →ᵤ β) := pi.comm_monoid
@[to_additive] instance [comm_monoid β] : comm_monoid (α →ᵤ[𝔖] β) := pi.comm_monoid

@[to_additive] instance [group β] : group (α →ᵤ β) := pi.group
@[to_additive] instance [group β] : group (α →ᵤ[𝔖] β) := pi.group

@[to_additive] instance [comm_group β] : comm_group (α →ᵤ β) := pi.comm_group
@[to_additive] instance [comm_group β] : comm_group (α →ᵤ[𝔖] β) := pi.comm_group

instance [semiring R] [add_comm_monoid β] [module R β] : module R (α →ᵤ β) := pi.module _ _ _
instance [semiring R] [add_comm_monoid β] [module R β] : module R (α →ᵤ[𝔖] β) := pi.module _ _ _

end algebraic_instances

section group

variables {α G ι : Type*} [group G] {𝔖 : set $ set α} [uniform_space G] [uniform_group G]

/-- If `G` is a uniform group, then `α →ᵤ G` is a uniform group as well. -/
@[to_additive "If `G` is a uniform additive group, then `α →ᵤ G` is a uniform additive group
as well."]
instance : uniform_group (α →ᵤ G) :=
-- Since `(/) : G × G → G` is uniformly continuous,
-- `uniform_fun.postcomp_uniform_continuous` tells us that
-- `((/) ∘ —) : (α →ᵤ G × G) → (α →ᵤ G)` is uniformly continuous too. By precomposing with
-- `uniform_fun.uniform_equiv_prod_arrow`, this gives that
-- `(/) : (α →ᵤ G) × (α →ᵤ G) → (α →ᵤ G)` is also uniformly continuous
⟨(uniform_fun.postcomp_uniform_continuous uniform_continuous_div).comp
  uniform_fun.uniform_equiv_prod_arrow.symm.uniform_continuous⟩

@[to_additive]
protected lemma uniform_fun.has_basis_nhds_one_of_basis {p : ι → Prop}
  {b : ι → set G} (h : (𝓝 1 : filter G).has_basis p b) :
  (𝓝 1 : filter (α →ᵤ G)).has_basis p
    (λ i, {f : α →ᵤ G | ∀ x, f x ∈ b i}) :=
begin
  have := h.comap (λ p : G × G, p.2 / p.1),
  rw ← uniformity_eq_comap_nhds_one at this,
  convert uniform_fun.has_basis_nhds_of_basis α _ 1 this,
  ext i f,
  simp [uniform_fun.gen]
end

@[to_additive]
protected lemma uniform_fun.has_basis_nhds_one :
  (𝓝 1 : filter (α →ᵤ G)).has_basis
    (λ V : set G, V ∈ (𝓝 1 : filter G))
    (λ V, {f : α → G | ∀ x, f x ∈ V}) :=
uniform_fun.has_basis_nhds_one_of_basis (basis_sets _)

/-- Let `𝔖 : set (set α)`. If `G` is a uniform group, then `α →ᵤ[𝔖] G` is a uniform group as
well. -/
@[to_additive "Let `𝔖 : set (set α)`. If `G` is a uniform additive group, then `α →ᵤ[𝔖] G` is a
uniform additive group as well. "]
instance : uniform_group (α →ᵤ[𝔖] G) :=
-- Since `(/) : G × G → G` is uniformly continuous,
-- `uniform_on_fun.postcomp_uniform_continuous` tells us that
-- `((/) ∘ —) : (α →ᵤ[𝔖] G × G) → (α →ᵤ[𝔖] G)` is uniformly continuous too. By precomposing with
-- `uniform_on_fun.uniform_equiv_prod_arrow`, this gives that
-- `(/) : (α →ᵤ[𝔖] G) × (α →ᵤ[𝔖] G) → (α →ᵤ[𝔖] G)` is also uniformly continuous
⟨(uniform_on_fun.postcomp_uniform_continuous uniform_continuous_div).comp
  uniform_on_fun.uniform_equiv_prod_arrow.symm.uniform_continuous⟩

@[to_additive]
protected lemma uniform_on_fun.has_basis_nhds_one_of_basis (𝔖 : set $ set α)
  (h𝔖₁ : 𝔖.nonempty) (h𝔖₂ : directed_on (⊆) 𝔖) {p : ι → Prop}
  {b : ι → set G} (h : (𝓝 1 : filter G).has_basis p b) :
  (𝓝 1 : filter (α →ᵤ[𝔖] G)).has_basis
    (λ Si : set α × ι, Si.1 ∈ 𝔖 ∧ p Si.2)
    (λ Si, {f : α →ᵤ[𝔖] G | ∀ x ∈ Si.1, f x ∈ b Si.2}) :=
begin
  have := h.comap (λ p : G × G, p.1 / p.2),
  rw ← uniformity_eq_comap_nhds_one_swapped at this,
  convert uniform_on_fun.has_basis_nhds_of_basis α _ 𝔖 1 h𝔖₁ h𝔖₂ this,
  ext i f,
  simp [uniform_on_fun.gen]
end

@[to_additive]
protected lemma uniform_on_fun.has_basis_nhds_one (𝔖 : set $ set α)
  (h𝔖₁ : 𝔖.nonempty) (h𝔖₂ : directed_on (⊆) 𝔖) :
  (𝓝 1 : filter (α →ᵤ[𝔖] G)).has_basis
    (λ SV : set α × set G, SV.1 ∈ 𝔖 ∧ SV.2 ∈ (𝓝 1 : filter G))
    (λ SV, {f : α →ᵤ[𝔖] G | ∀ x ∈ SV.1, f x ∈ SV.2}) :=
uniform_on_fun.has_basis_nhds_one_of_basis 𝔖 h𝔖₁ h𝔖₂ (basis_sets _)

end group

section module

variables (𝕜 α E H : Type*) {hom : Type*} [normed_field 𝕜] [add_comm_group H] [module 𝕜 H]
  [add_comm_group E] [module 𝕜 E] [topological_space H] [uniform_space E] [uniform_add_group E]
  [has_continuous_smul 𝕜 E] {𝔖 : set $ set α} [linear_map_class hom 𝕜 H (α →ᵤ[𝔖] E)]

/-- Let `E` be a TVS, `𝔖 : set (set α)` and `H` a submodule of `α →ᵤ[𝔖] E`. If the image of any
`S ∈ 𝔖` by any `u ∈ H` is bounded (in the sense of `bornology.is_vonN_bounded`), then `H`,
equipped with the topology of `𝔖`-convergence, is a TVS.

For convenience, we don't literally ask for `H : submodule (α →ᵤ[𝔖] E)`. Instead, we prove the
result for any vector space `H` equipped with a linear inducing to `α →ᵤ[𝔖] E`, which is often
easier to use. We also state the `submodule` version as
`uniform_on_fun.has_continuous_smul_submodule_of_image_bounded`. -/
lemma uniform_on_fun.has_continuous_smul_induced_of_image_bounded
  (h𝔖₁ : 𝔖.nonempty) (h𝔖₂ : directed_on (⊆) 𝔖)
  (φ : hom) (hφ : inducing φ)
  (h : ∀ u : H, ∀ s ∈ 𝔖, bornology.is_vonN_bounded 𝕜 ((φ u : α → E) '' s)) :
  has_continuous_smul 𝕜 H :=
begin
  haveI : topological_add_group H,
  { rw hφ.induced,
    exact topological_add_group_induced φ },
  have : (𝓝 0 : filter H).has_basis _ _,
  { rw [hφ.induced, nhds_induced, map_zero],
    exact ((uniform_on_fun.has_basis_nhds_zero 𝔖 h𝔖₁ h𝔖₂).comap φ) },
  refine has_continuous_smul.of_basis_zero this _ _ _,
  { rintros ⟨S, V⟩ ⟨hS, hV⟩,
    have : tendsto (λ kx : (𝕜 × E), kx.1 • kx.2) (𝓝 (0, 0)) (𝓝 $ (0 : 𝕜) • 0) :=
      continuous_smul.tendsto (0 : 𝕜 × E),
    rw [zero_smul, nhds_prod_eq] at this,
    have := this hV,
    rw [mem_map, mem_prod_iff] at this,
    rcases this with ⟨U, hU, W, hW, hUW⟩,
    refine ⟨U, hU, ⟨S, W⟩, ⟨hS, hW⟩, _⟩,
    rw set.smul_subset_iff,
    intros a ha u hu x hx,
    rw smul_hom_class.map_smul,
    exact hUW (⟨ha, hu x hx⟩ : (a, φ u x) ∈ U ×ˢ W) },
  { rintros a ⟨S, V⟩ ⟨hS, hV⟩,
    have : tendsto (λ x : E, a • x) (𝓝 0) (𝓝 $ a • 0) := tendsto_id.const_smul a,
    rw [smul_zero] at this,
    refine ⟨⟨S, ((•) a) ⁻¹' V⟩, ⟨hS, this hV⟩, λ f hf x hx, _⟩,
    rw [smul_hom_class.map_smul],
    exact hf x hx },
  { rintros u ⟨S, V⟩ ⟨hS, hV⟩,
    rcases h u S hS hV with ⟨r, hrpos, hr⟩,
    rw metric.eventually_nhds_iff_ball,
    refine ⟨r⁻¹, inv_pos.mpr hrpos, λ a ha x hx, _⟩,
    by_cases ha0 : a = 0,
    { rw ha0,
      simp [mem_of_mem_nhds hV] },
    { rw mem_ball_zero_iff at ha,
      rw [smul_hom_class.map_smul, pi.smul_apply],
      have : φ u x ∈ a⁻¹ • V,
      { have ha0 : 0<‖a‖ := norm_pos_iff.mpr ha0,
        refine (hr a⁻¹ _) (set.mem_image_of_mem (φ u) hx),
        rw [norm_inv, le_inv hrpos ha0],
        exact ha.le },
      rwa set.mem_inv_smul_set_iff₀ ha0 at this } }
end

/-- Let `E` be a TVS, `𝔖 : set (set α)` and `H` a submodule of `α →ᵤ[𝔖] E`. If the image of any
`S ∈ 𝔖` by any `u ∈ H` is bounded (in the sense of `bornology.is_vonN_bounded`), then `H`,
equipped with the topology of `𝔖`-convergence, is a TVS.

If you have a hard time using this lemma, try the one above instead. -/
lemma uniform_on_fun.has_continuous_smul_submodule_of_image_bounded
  (h𝔖₁ : 𝔖.nonempty) (h𝔖₂ : directed_on (⊆) 𝔖) (H : submodule 𝕜 (α →ᵤ[𝔖] E))
  (h : ∀ u ∈ H, ∀ s ∈ 𝔖, bornology.is_vonN_bounded 𝕜 (u '' s)) :
  @has_continuous_smul 𝕜 H _ _
  ((uniform_on_fun.topological_space α E 𝔖).induced (coe : H → α →ᵤ[𝔖] E)) :=
begin
  haveI : topological_add_group H := topological_add_group_induced
    (linear_map.id.dom_restrict H : H →ₗ[𝕜] α → E),
  exact uniform_on_fun.has_continuous_smul_induced_of_image_bounded 𝕜 α E H h𝔖₁ h𝔖₂
    (linear_map.id.dom_restrict H : H →ₗ[𝕜] α → E) inducing_coe (λ ⟨u, hu⟩, h u hu)
end

end module<|MERGE_RESOLUTION|>--- conflicted
+++ resolved
@@ -49,11 +49,7 @@
 -/
 
 open filter
-<<<<<<< HEAD
-open_locale topological_space pointwise uniform_convergence
-=======
 open_locale topology pointwise uniform_convergence
->>>>>>> 1ac6cf57
 
 section algebraic_instances
 
