--- conflicted
+++ resolved
@@ -123,16 +123,12 @@
 
 /-- Let `E` be a TVS, `𝔖 : set (set α)` and `H` a submodule of `α → E`. If the image of any `S ∈ 𝔖`
 by any `u ∈ H` is bounded (in the sense of `bornology.is_vonN_bounded`), then `H`, equipped with
-<<<<<<< HEAD
-the topology of `𝔖`-convergence, is a TVS. -/
-=======
 the topology of `𝔖`-convergence, is a TVS.
 
 For convenience, we don't litteraly ask for `H : submodule (α → E)`. Instead, we prove the result
 for any vector space `H` equipped with a linear inducing to `α → E`, which is often easier to use.
 We also state the `submodule` version as
 `uniform_convergence_on.has_continuous_smul_submodule_of_image_bounded`. -/
->>>>>>> 5b87d5e8
 lemma uniform_convergence_on.has_continuous_smul_induced_of_image_bounded (𝕜 α E H : Type*)
   {hom : Type*} [normed_field 𝕜] [add_comm_group H] [module 𝕜 H] [add_comm_group E] [module 𝕜 E]
   [topological_space H] [uniform_space E] [uniform_add_group E] [has_continuous_smul 𝕜 E]
@@ -188,13 +184,9 @@
 
 /-- Let `E` be a TVS, `𝔖 : set (set α)` and `H` a submodule of `α → E`. If the image of any `S ∈ 𝔖`
 by any `u ∈ H` is bounded (in the sense of `bornology.is_vonN_bounded`), then `H`, equipped with
-<<<<<<< HEAD
-the topology of `𝔖`-convergence, is a TVS. -/
-=======
 the topology of `𝔖`-convergence, is a TVS.
 
 If you have a hard time using this lemma, try the one above instead. -/
->>>>>>> 5b87d5e8
 lemma uniform_convergence_on.has_continuous_smul_submodule_of_image_bounded (𝕜 α E : Type*)
   [normed_field 𝕜] [add_comm_group E] [module 𝕜 E]
   [uniform_space E] [uniform_add_group E] [has_continuous_smul 𝕜 E] {𝔖 : set $ set α}
