/-
Copyright (c) 2017 Johannes Hölzl. All rights reserved.
Released under Apache 2.0 license as described in the file LICENSE.
Authors: Johannes Hölzl, Mario Carneiro, Jeremy Avigad
-/
import order.filter.ultrafilter
import order.filter.partial

noncomputable theory

/-!
# Basic theory of topological spaces.

The main definition is the type class `topological space α` which endows a type `α` with a topology.
Then `set α` gets predicates `is_open`, `is_closed` and functions `interior`, `closure` and
`frontier`. Each point `x` of `α` gets a neighborhood filter `𝓝 x`. A filter `F` on `α` has
`x` as a cluster point if `cluster_pt x F : 𝓝 x ⊓ F ≠ ⊥`. A map `f : ι → α` clusters at `x`
along `F : filter ι` if `map_cluster_pt x F f : cluster_pt x (map f F)`. In particular
the notion of cluster point of a sequence `u` is `map_cluster_pt x at_top u`.

This file also defines locally finite families of subsets of `α`.

For topological spaces `α` and `β`, a function `f : α → β` and a point `a : α`,
`continuous_at f a` means `f` is continuous at `a`, and global continuity is
`continuous f`. There is also a version of continuity `pcontinuous` for
partially defined functions.

## Notation

* `𝓝 x`: the filter of neighborhoods of a point `x`;
* `𝓟 s`: the principal filter of a set `s`;

## Implementation notes

Topology in mathlib heavily uses filters (even more than in Bourbaki). See explanations in
<https://leanprover-community.github.io/theories/topology.html>.

## References

*  [N. Bourbaki, *General Topology*][bourbaki1966]
*  [I. M. James, *Topologies and Uniformities*][james1999]

## Tags

topological space, interior, closure, frontier, neighborhood, continuity, continuous function
-/

open set filter classical
open_locale classical filter

universes u v w

/-!
### Topological spaces
-/

/-- A topology on `α`. -/
@[protect_proj] structure topological_space (α : Type u) :=
(is_open        : set α → Prop)
(is_open_univ   : is_open univ)
(is_open_inter  : ∀s t, is_open s → is_open t → is_open (s ∩ t))
(is_open_sUnion : ∀s, (∀t∈s, is_open t) → is_open (⋃₀ s))

attribute [class] topological_space

/-- A constructor for topologies by specifying the closed sets,
and showing that they satisfy the appropriate conditions. -/
def topological_space.of_closed {α : Type u} (T : set (set α))
  (empty_mem : ∅ ∈ T) (sInter_mem : ∀ A ⊆ T, ⋂₀ A ∈ T) (union_mem : ∀ A B ∈ T, A ∪ B ∈ T) :
  topological_space α :=
{ is_open := λ X, Xᶜ ∈ T,
  is_open_univ := by simp [empty_mem],
  is_open_inter := λ s t hs ht, by simpa [set.compl_inter] using union_mem sᶜ tᶜ hs ht,
  is_open_sUnion := λ s hs,
    by rw set.compl_sUnion; exact sInter_mem (set.compl '' s)
    (λ z ⟨y, hy, hz⟩, by simpa [hz.symm] using hs y hy) }

section topological_space

variables {α : Type u} {β : Type v} {ι : Sort w} {a : α} {s s₁ s₂ : set α} {p p₁ p₂ : α → Prop}

@[ext]
lemma topological_space_eq : ∀ {f g : topological_space α}, f.is_open = g.is_open → f = g
| ⟨a, _, _, _⟩ ⟨b, _, _, _⟩ rfl := rfl

section
variables [t : topological_space α]
include t

/-- `is_open s` means that `s` is open in the ambient topological space on `α` -/
def is_open (s : set α) : Prop := topological_space.is_open t s

@[simp]
lemma is_open_univ : is_open (univ : set α) := topological_space.is_open_univ t

lemma is_open_inter (h₁ : is_open s₁) (h₂ : is_open s₂) : is_open (s₁ ∩ s₂) :=
topological_space.is_open_inter t s₁ s₂ h₁ h₂

lemma is_open_sUnion {s : set (set α)} (h : ∀t ∈ s, is_open t) : is_open (⋃₀ s) :=
topological_space.is_open_sUnion t s h

end

lemma topological_space_eq_iff {t t' : topological_space α} :
  t = t' ↔ ∀ s, @is_open α t s ↔ @is_open α t' s :=
⟨λ h s, h ▸ iff.rfl, λ h, by { ext, exact h _ }⟩

lemma is_open_fold {s : set α} {t : topological_space α} : t.is_open s = @is_open α t s :=
rfl

variables [topological_space α]

lemma is_open_Union {f : ι → set α} (h : ∀i, is_open (f i)) : is_open (⋃i, f i) :=
is_open_sUnion $ by rintro _ ⟨i, rfl⟩; exact h i

lemma is_open_bUnion {s : set β} {f : β → set α} (h : ∀i∈s, is_open (f i)) :
  is_open (⋃i∈s, f i) :=
is_open_Union $ assume i, is_open_Union $ assume hi, h i hi

lemma is_open_union (h₁ : is_open s₁) (h₂ : is_open s₂) : is_open (s₁ ∪ s₂) :=
by rw union_eq_Union; exact is_open_Union (bool.forall_bool.2 ⟨h₂, h₁⟩)

@[simp] lemma is_open_empty : is_open (∅ : set α) :=
by rw ← sUnion_empty; exact is_open_sUnion (assume a, false.elim)

lemma is_open_sInter {s : set (set α)} (hs : finite s) : (∀t ∈ s, is_open t) → is_open (⋂₀ s) :=
finite.induction_on hs (λ _, by rw sInter_empty; exact is_open_univ) $
λ a s has hs ih h, by rw sInter_insert; exact
is_open_inter (h _ $ mem_insert _ _) (ih $ λ t, h t ∘ mem_insert_of_mem _)

lemma is_open_bInter {s : set β} {f : β → set α} (hs : finite s) :
  (∀i∈s, is_open (f i)) → is_open (⋂i∈s, f i) :=
finite.induction_on hs
  (λ _, by rw bInter_empty; exact is_open_univ)
  (λ a s has hs ih h, by rw bInter_insert; exact
    is_open_inter (h a (mem_insert _ _)) (ih (λ i hi, h i (mem_insert_of_mem _ hi))))

lemma is_open_Inter [fintype β] {s : β → set α}
  (h : ∀ i, is_open (s i)) : is_open (⋂ i, s i) :=
suffices is_open (⋂ (i : β) (hi : i ∈ @univ β), s i), by simpa,
is_open_bInter finite_univ (λ i _, h i)

lemma is_open_Inter_prop {p : Prop} {s : p → set α}
  (h : ∀ h : p, is_open (s h)) : is_open (Inter s) :=
by by_cases p; simp *

lemma is_open_const {p : Prop} : is_open {a : α | p} :=
by_cases
  (assume : p, begin simp only [this]; exact is_open_univ end)
  (assume : ¬ p, begin simp only [this]; exact is_open_empty end)

lemma is_open_and : is_open {a | p₁ a} → is_open {a | p₂ a} → is_open {a | p₁ a ∧ p₂ a} :=
is_open_inter

/-- A set is closed if its complement is open -/
def is_closed (s : set α) : Prop := is_open sᶜ

@[simp] lemma is_closed_empty : is_closed (∅ : set α) :=
by unfold is_closed; rw compl_empty; exact is_open_univ

@[simp] lemma is_closed_univ : is_closed (univ : set α) :=
by unfold is_closed; rw compl_univ; exact is_open_empty

lemma is_closed_union : is_closed s₁ → is_closed s₂ → is_closed (s₁ ∪ s₂) :=
λ h₁ h₂, by unfold is_closed; rw compl_union; exact is_open_inter h₁ h₂

lemma is_closed_sInter {s : set (set α)} : (∀t ∈ s, is_closed t) → is_closed (⋂₀ s) :=
by simp only [is_closed, compl_sInter, sUnion_image]; exact assume h, is_open_Union $ assume t, is_open_Union $ assume ht, h t ht

lemma is_closed_Inter {f : ι → set α} (h : ∀i, is_closed (f i)) : is_closed (⋂i, f i ) :=
is_closed_sInter $ assume t ⟨i, (heq : f i = t)⟩, heq ▸ h i

@[simp] lemma is_open_compl_iff {s : set α} : is_open sᶜ ↔ is_closed s := iff.rfl

@[simp] lemma is_closed_compl_iff {s : set α} : is_closed sᶜ ↔ is_open s :=
by rw [←is_open_compl_iff, compl_compl]

lemma is_open_diff {s t : set α} (h₁ : is_open s) (h₂ : is_closed t) : is_open (s \ t) :=
is_open_inter h₁ $ is_open_compl_iff.mpr h₂

lemma is_closed_inter (h₁ : is_closed s₁) (h₂ : is_closed s₂) : is_closed (s₁ ∩ s₂) :=
by rw [is_closed, compl_inter]; exact is_open_union h₁ h₂

lemma is_closed_bUnion {s : set β} {f : β → set α} (hs : finite s) :
  (∀i∈s, is_closed (f i)) → is_closed (⋃i∈s, f i) :=
finite.induction_on hs
  (λ _, by rw bUnion_empty; exact is_closed_empty)
  (λ a s has hs ih h, by rw bUnion_insert; exact
    is_closed_union (h a (mem_insert _ _)) (ih (λ i hi, h i (mem_insert_of_mem _ hi))))

lemma is_closed_Union [fintype β] {s : β → set α}
  (h : ∀ i, is_closed (s i)) : is_closed (Union s) :=
suffices is_closed (⋃ (i : β) (hi : i ∈ @univ β), s i),
  by convert this; simp [set.ext_iff],
is_closed_bUnion finite_univ (λ i _, h i)

lemma is_closed_Union_prop {p : Prop} {s : p → set α}
  (h : ∀ h : p, is_closed (s h)) : is_closed (Union s) :=
by by_cases p; simp *

lemma is_closed_imp {p q : α → Prop} (hp : is_open {x | p x})
  (hq : is_closed {x | q x}) : is_closed {x | p x → q x} :=
have {x | p x → q x} = {x | p x}ᶜ ∪ {x | q x}, from set.ext $ λ x, imp_iff_not_or,
by rw [this]; exact is_closed_union (is_closed_compl_iff.mpr hp) hq

lemma is_open_neg : is_closed {a | p a} → is_open {a | ¬ p a} :=
is_open_compl_iff.mpr

/-!
### Interior of a set
-/

/-- The interior of a set `s` is the largest open subset of `s`. -/
def interior (s : set α) : set α := ⋃₀ {t | is_open t ∧ t ⊆ s}

lemma mem_interior {s : set α} {x : α} :
  x ∈ interior s ↔ ∃ t ⊆ s, is_open t ∧ x ∈ t :=
by simp only [interior, mem_set_of_eq, exists_prop, and_assoc, and.left_comm]

@[simp] lemma is_open_interior {s : set α} : is_open (interior s) :=
is_open_sUnion $ assume t ⟨h₁, h₂⟩, h₁

lemma interior_subset {s : set α} : interior s ⊆ s :=
sUnion_subset $ assume t ⟨h₁, h₂⟩, h₂

lemma interior_maximal {s t : set α} (h₁ : t ⊆ s) (h₂ : is_open t) : t ⊆ interior s :=
subset_sUnion_of_mem ⟨h₂, h₁⟩

lemma is_open.interior_eq {s : set α} (h : is_open s) : interior s = s :=
subset.antisymm interior_subset (interior_maximal (subset.refl s) h)

lemma interior_eq_iff_open {s : set α} : interior s = s ↔ is_open s :=
⟨assume h, h ▸ is_open_interior, is_open.interior_eq⟩

lemma subset_interior_iff_open {s : set α} : s ⊆ interior s ↔ is_open s :=
by simp only [interior_eq_iff_open.symm, subset.antisymm_iff, interior_subset, true_and]

lemma subset_interior_iff_subset_of_open {s t : set α} (h₁ : is_open s) :
  s ⊆ interior t ↔ s ⊆ t :=
⟨assume h, subset.trans h interior_subset, assume h₂, interior_maximal h₂ h₁⟩

lemma interior_mono {s t : set α} (h : s ⊆ t) : interior s ⊆ interior t :=
interior_maximal (subset.trans interior_subset h) is_open_interior

@[simp] lemma interior_empty : interior (∅ : set α) = ∅ :=
is_open_empty.interior_eq

@[simp] lemma interior_univ : interior (univ : set α) = univ :=
is_open_univ.interior_eq

@[simp] lemma interior_interior {s : set α} : interior (interior s) = interior s :=
is_open_interior.interior_eq

@[simp] lemma interior_inter {s t : set α} : interior (s ∩ t) = interior s ∩ interior t :=
subset.antisymm
  (subset_inter (interior_mono $ inter_subset_left s t) (interior_mono $ inter_subset_right s t))
  (interior_maximal (inter_subset_inter interior_subset interior_subset) $ is_open_inter is_open_interior is_open_interior)

lemma interior_union_is_closed_of_interior_empty {s t : set α} (h₁ : is_closed s) (h₂ : interior t = ∅) :
  interior (s ∪ t) = interior s :=
have interior (s ∪ t) ⊆ s, from
  assume x ⟨u, ⟨(hu₁ : is_open u), (hu₂ : u ⊆ s ∪ t)⟩, (hx₁ : x ∈ u)⟩,
  classical.by_contradiction $ assume hx₂ : x ∉ s,
    have u \ s ⊆ t,
      from assume x ⟨h₁, h₂⟩, or.resolve_left (hu₂ h₁) h₂,
    have u \ s ⊆ interior t,
      by rwa subset_interior_iff_subset_of_open (is_open_diff hu₁ h₁),
    have u \ s ⊆ ∅,
      by rwa h₂ at this,
    this ⟨hx₁, hx₂⟩,
subset.antisymm
  (interior_maximal this is_open_interior)
  (interior_mono $ subset_union_left _ _)

lemma is_open_iff_forall_mem_open : is_open s ↔ ∀ x ∈ s, ∃ t ⊆ s, is_open t ∧ x ∈ t :=
by rw ← subset_interior_iff_open; simp only [subset_def, mem_interior]

/-!
### Closure of a set
-/

/-- The closure of `s` is the smallest closed set containing `s`. -/
def closure (s : set α) : set α := ⋂₀ {t | is_closed t ∧ s ⊆ t}

@[simp] lemma is_closed_closure {s : set α} : is_closed (closure s) :=
is_closed_sInter $ assume t ⟨h₁, h₂⟩, h₁

lemma subset_closure {s : set α} : s ⊆ closure s :=
subset_sInter $ assume t ⟨h₁, h₂⟩, h₂

lemma closure_minimal {s t : set α} (h₁ : s ⊆ t) (h₂ : is_closed t) : closure s ⊆ t :=
sInter_subset_of_mem ⟨h₂, h₁⟩

lemma is_closed.closure_eq {s : set α} (h : is_closed s) : closure s = s :=
subset.antisymm (closure_minimal (subset.refl s) h) subset_closure

lemma is_closed.closure_subset {s : set α} (hs : is_closed s) : closure s ⊆ s :=
closure_minimal (subset.refl _) hs

lemma is_closed.closure_subset_iff {s t : set α} (h₁ : is_closed t) :
  closure s ⊆ t ↔ s ⊆ t :=
⟨subset.trans subset_closure, assume h, closure_minimal h h₁⟩

lemma closure_mono {s t : set α} (h : s ⊆ t) : closure s ⊆ closure t :=
closure_minimal (subset.trans h subset_closure) is_closed_closure

lemma monotone_closure (α : Type*) [topological_space α] : monotone (@closure α _) :=
λ _ _, closure_mono

lemma closure_inter_subset_inter_closure (s t : set α) :
  closure (s ∩ t) ⊆ closure s ∩ closure t :=
(monotone_closure α).map_inf_le s t

lemma is_closed_of_closure_subset {s : set α} (h : closure s ⊆ s) : is_closed s :=
by rw subset.antisymm subset_closure h; exact is_closed_closure

lemma closure_eq_iff_is_closed {s : set α} : closure s = s ↔ is_closed s :=
⟨assume h, h ▸ is_closed_closure, is_closed.closure_eq⟩

lemma closure_subset_iff_is_closed {s : set α} : closure s ⊆ s ↔ is_closed s :=
⟨is_closed_of_closure_subset, is_closed.closure_subset⟩

@[simp] lemma closure_empty : closure (∅ : set α) = ∅ :=
is_closed_empty.closure_eq

@[simp] lemma closure_empty_iff (s : set α) : closure s = ∅ ↔ s = ∅ :=
⟨subset_eq_empty subset_closure, λ h, h.symm ▸ closure_empty⟩

lemma set.nonempty.closure {s : set α} (h : s.nonempty) :
  set.nonempty (closure s) :=
let ⟨x, hx⟩ := h in ⟨x, subset_closure hx⟩

@[simp] lemma closure_univ : closure (univ : set α) = univ :=
is_closed_univ.closure_eq

@[simp] lemma closure_closure {s : set α} : closure (closure s) = closure s :=
is_closed_closure.closure_eq

@[simp] lemma closure_union {s t : set α} : closure (s ∪ t) = closure s ∪ closure t :=
subset.antisymm
  (closure_minimal (union_subset_union subset_closure subset_closure) $ is_closed_union is_closed_closure is_closed_closure)
  ((monotone_closure α).le_map_sup s t)

lemma interior_subset_closure {s : set α} : interior s ⊆ closure s :=
subset.trans interior_subset subset_closure

lemma closure_eq_compl_interior_compl {s : set α} : closure s = (interior sᶜ)ᶜ :=
begin
  unfold interior closure is_closed,
  rw [compl_sUnion, compl_image_set_of],
  simp only [compl_subset_compl]
end

@[simp] lemma interior_compl {s : set α} : interior sᶜ = (closure s)ᶜ :=
by simp [closure_eq_compl_interior_compl]

@[simp] lemma closure_compl {s : set α} : closure sᶜ = (interior s)ᶜ :=
by simp [closure_eq_compl_interior_compl]

theorem mem_closure_iff {s : set α} {a : α} :
  a ∈ closure s ↔ ∀ o, is_open o → a ∈ o → (o ∩ s).nonempty :=
⟨λ h o oo ao, classical.by_contradiction $ λ os,
  have s ⊆ oᶜ, from λ x xs xo, os ⟨x, xo, xs⟩,
  closure_minimal this (is_closed_compl_iff.2 oo) h ao,
λ H c ⟨h₁, h₂⟩, classical.by_contradiction $ λ nc,
  let ⟨x, hc, hs⟩ := (H _ h₁ nc) in hc (h₂ hs)⟩

/-- A set is dense in a topological space if every point belongs to its closure. -/
def dense (s : set α) : Prop := ∀ x, x ∈ closure s

lemma dense_iff_closure_eq {s : set α} : dense s ↔ closure s = univ :=
eq_univ_iff_forall.symm

lemma dense.closure_eq {s : set α} (h : dense s) : closure s = univ :=
dense_iff_closure_eq.mp h

/-- The closure of a set `s` is dense if and only if `s` is dense. -/
@[simp] lemma dense_closure {s : set α} : dense (closure s) ↔ dense s :=
by rw [dense, dense, closure_closure]

alias dense_closure ↔ dense.of_closure dense.closure

@[simp] lemma dense_univ : dense (univ : set α) := λ x, subset_closure trivial

/-- A set is dense if and only if it has a nonempty intersection with each nonempty open set. -/
lemma dense_iff_inter_open {s : set α} :
  dense s ↔ ∀ U, is_open U → U.nonempty → (U ∩ s).nonempty :=
begin
  split ; intro h,
  { rintros U U_op ⟨x, x_in⟩,
    exact mem_closure_iff.1 (by simp only [h.closure_eq]) U U_op x_in },
  { intro x,
    rw mem_closure_iff,
    intros U U_op x_in,
    exact h U U_op ⟨_, x_in⟩ },
end

alias dense_iff_inter_open ↔ dense.inter_open_nonempty _

lemma dense.nonempty_iff {s : set α} (hs : dense s) :
  s.nonempty ↔ nonempty α :=
⟨λ ⟨x, hx⟩, ⟨x⟩, λ ⟨x⟩,
  let ⟨y, hy⟩ := hs.inter_open_nonempty _ is_open_univ ⟨x, trivial⟩ in ⟨y, hy.2⟩⟩

lemma dense.nonempty [h : nonempty α] {s : set α} (hs : dense s) : s.nonempty :=
hs.nonempty_iff.2 h

@[mono]
lemma dense.mono {s₁ s₂ : set α} (h : s₁ ⊆ s₂) (hd : dense s₁) : dense s₂ :=
λ x, closure_mono h (hd x)

/-!
### Frontier of a set
-/

/-- The frontier of a set is the set of points between the closure and interior. -/
def frontier (s : set α) : set α := closure s \ interior s

lemma frontier_eq_closure_inter_closure {s : set α} :
  frontier s = closure s ∩ closure sᶜ :=
by rw [closure_compl, frontier, diff_eq]

/-- The complement of a set has the same frontier as the original set. -/
@[simp] lemma frontier_compl (s : set α) : frontier sᶜ = frontier s :=
by simp only [frontier_eq_closure_inter_closure, compl_compl, inter_comm]

lemma frontier_inter_subset (s t : set α) :
  frontier (s ∩ t) ⊆ (frontier s ∩ closure t) ∪ (closure s ∩ frontier t) :=
begin
  simp only [frontier_eq_closure_inter_closure, compl_inter, closure_union],
  convert inter_subset_inter_left _ (closure_inter_subset_inter_closure s t),
  simp only [inter_distrib_left, inter_distrib_right, inter_assoc],
  congr' 2,
  apply inter_comm
end

lemma frontier_union_subset (s t : set α) :
  frontier (s ∪ t) ⊆ (frontier s ∩ closure tᶜ) ∪ (closure sᶜ ∩ frontier t) :=
by simpa only [frontier_compl, ← compl_union]
  using frontier_inter_subset sᶜ tᶜ

lemma is_closed.frontier_eq {s : set α} (hs : is_closed s) : frontier s = s \ interior s :=
by rw [frontier, hs.closure_eq]

lemma is_open.frontier_eq {s : set α} (hs : is_open s) : frontier s = closure s \ s :=
by rw [frontier, hs.interior_eq]

/-- The frontier of a set is closed. -/
lemma is_closed_frontier {s : set α} : is_closed (frontier s) :=
by rw frontier_eq_closure_inter_closure; exact is_closed_inter is_closed_closure is_closed_closure

/-- The frontier of a closed set has no interior point. -/
lemma interior_frontier {s : set α} (h : is_closed s) : interior (frontier s) = ∅ :=
begin
  have A : frontier s = s \ interior s, from h.frontier_eq,
  have B : interior (frontier s) ⊆ interior s, by rw A; exact interior_mono (diff_subset _ _),
  have C : interior (frontier s) ⊆ frontier s := interior_subset,
  have : interior (frontier s) ⊆ (interior s) ∩ (s \ interior s) :=
    subset_inter B (by simpa [A] using C),
  rwa [inter_diff_self, subset_empty_iff] at this,
end

lemma closure_eq_interior_union_frontier (s : set α) : closure s = interior s ∪ frontier s :=
(union_diff_cancel interior_subset_closure).symm

lemma closure_eq_self_union_frontier (s : set α) : closure s = s ∪ frontier s :=
(union_diff_cancel' interior_subset subset_closure).symm

/-!
### Neighborhoods
-/

/-- A set is called a neighborhood of `a` if it contains an open set around `a`. The set of all
neighborhoods of `a` forms a filter, the neighborhood filter at `a`, is here defined as the
infimum over the principal filters of all open sets containing `a`. -/
def nhds (a : α) : filter α := (⨅ s ∈ {s : set α | a ∈ s ∧ is_open s}, 𝓟 s)

localized "notation `𝓝` := nhds" in topological_space

lemma nhds_def (a : α) : 𝓝 a = (⨅ s ∈ {s : set α | a ∈ s ∧ is_open s}, 𝓟 s) := rfl

/-- The open sets containing `a` are a basis for the neighborhood filter. See `nhds_basis_opens'`
for a variant using open neighborhoods instead. -/
lemma nhds_basis_opens (a : α) : (𝓝 a).has_basis (λ s : set α, a ∈ s ∧ is_open s) (λ x, x) :=
has_basis_binfi_principal
  (λ s ⟨has, hs⟩ t ⟨hat, ht⟩, ⟨s ∩ t, ⟨⟨has, hat⟩, is_open_inter hs ht⟩,
    ⟨inter_subset_left _ _, inter_subset_right _ _⟩⟩)
  ⟨univ, ⟨mem_univ a, is_open_univ⟩⟩

/-- A filter lies below the neighborhood filter at `a` iff it contains every open set around `a`. -/
lemma le_nhds_iff {f a} : f ≤ 𝓝 a ↔ ∀ s : set α, a ∈ s → is_open s → s ∈ f :=
by simp [nhds_def]

/-- To show a filter is above the neighborhood filter at `a`, it suffices to show that it is above
the principal filter of some open set `s` containing `a`. -/
lemma nhds_le_of_le {f a} {s : set α} (h : a ∈ s) (o : is_open s) (sf : 𝓟 s ≤ f) : 𝓝 a ≤ f :=
by rw nhds_def; exact infi_le_of_le s (infi_le_of_le ⟨h, o⟩ sf)

lemma mem_nhds_sets_iff {a : α} {s : set α} :
  s ∈ 𝓝 a ↔ ∃t⊆s, is_open t ∧ a ∈ t :=
(nhds_basis_opens a).mem_iff.trans
  ⟨λ ⟨t, ⟨hat, ht⟩, hts⟩, ⟨t, hts, ht, hat⟩, λ ⟨t, hts, ht, hat⟩, ⟨t, ⟨hat, ht⟩, hts⟩⟩

/-- A predicate is true in a neighborhood of `a` iff it is true for all the points in an open set
containing `a`. -/
lemma eventually_nhds_iff {a : α} {p : α → Prop} :
  (∀ᶠ x in 𝓝 a, p x) ↔ ∃ (t : set α), (∀ x ∈ t, p x) ∧ is_open t ∧ a ∈ t :=
mem_nhds_sets_iff.trans $ by simp only [subset_def, exists_prop, mem_set_of_eq]

lemma map_nhds {a : α} {f : α → β} :
  map f (𝓝 a) = (⨅ s ∈ {s : set α | a ∈ s ∧ is_open s}, 𝓟 (image f s)) :=
((nhds_basis_opens a).map f).eq_binfi

attribute [irreducible] nhds

lemma mem_of_nhds {a : α} {s : set α} : s ∈ 𝓝 a → a ∈ s :=
λ H, let ⟨t, ht, _, hs⟩ := mem_nhds_sets_iff.1 H in ht hs

/-- If a predicate is true in a neighborhood of `a`, then it is true for `a`. -/
lemma filter.eventually.self_of_nhds {p : α → Prop} {a : α}
  (h : ∀ᶠ y in 𝓝 a, p y) : p a :=
mem_of_nhds h

lemma mem_nhds_sets {a : α} {s : set α} (hs : is_open s) (ha : a ∈ s) :
  s ∈ 𝓝 a :=
mem_nhds_sets_iff.2 ⟨s, subset.refl _, hs, ha⟩

lemma is_open.eventually_mem {a : α} {s : set α} (hs : is_open s) (ha : a ∈ s) :
  ∀ᶠ x in 𝓝 a, x ∈ s :=
mem_nhds_sets hs ha

/-- The open neighborhoods of `a` are a basis for the neighborhood filter. See `nhds_basis_opens`
for a variant using open sets around `a` instead. -/
lemma nhds_basis_opens' (a : α) : (𝓝 a).has_basis (λ s : set α, s ∈ 𝓝 a ∧ is_open s) (λ x, x) :=
begin
  convert nhds_basis_opens a,
  ext s,
  split,
  { rintros ⟨s_in, s_op⟩,
    exact ⟨mem_of_nhds s_in, s_op⟩ },
  { rintros ⟨a_in, s_op⟩,
    exact ⟨mem_nhds_sets s_op a_in, s_op⟩ },
end

/-- If a predicate is true in a neighbourhood of `a`, then for `y` sufficiently close
to `a` this predicate is true in a neighbourhood of `y`. -/
lemma filter.eventually.eventually_nhds {p : α → Prop} {a : α} (h : ∀ᶠ y in 𝓝 a, p y) :
  ∀ᶠ y in 𝓝 a, ∀ᶠ x in 𝓝 y, p x :=
let ⟨t, htp, hto, ha⟩ := eventually_nhds_iff.1 h in
eventually_nhds_iff.2 ⟨t, λ x hx, eventually_nhds_iff.2 ⟨t, htp, hto, hx⟩, hto, ha⟩

@[simp] lemma eventually_eventually_nhds {p : α → Prop} {a : α} :
  (∀ᶠ y in 𝓝 a, ∀ᶠ x in 𝓝 y, p x) ↔ ∀ᶠ x in 𝓝 a, p x :=
⟨λ h, h.self_of_nhds, λ h, h.eventually_nhds⟩

@[simp] lemma nhds_bind_nhds : (𝓝 a).bind 𝓝 = 𝓝 a := filter.ext $ λ s, eventually_eventually_nhds

@[simp] lemma eventually_eventually_eq_nhds {f g : α → β} {a : α} :
  (∀ᶠ y in 𝓝 a, f =ᶠ[𝓝 y] g) ↔ f =ᶠ[𝓝 a] g :=
eventually_eventually_nhds

lemma filter.eventually_eq.eq_of_nhds {f g : α → β} {a : α} (h : f =ᶠ[𝓝 a] g) : f a = g a :=
h.self_of_nhds

@[simp] lemma eventually_eventually_le_nhds [has_le β] {f g : α → β} {a : α} :
  (∀ᶠ y in 𝓝 a, f ≤ᶠ[𝓝 y] g) ↔ f ≤ᶠ[𝓝 a] g :=
eventually_eventually_nhds

/-- If two functions are equal in a neighbourhood of `a`, then for `y` sufficiently close
to `a` these functions are equal in a neighbourhood of `y`. -/
lemma filter.eventually_eq.eventually_eq_nhds {f g : α → β} {a : α} (h : f =ᶠ[𝓝 a] g) :
  ∀ᶠ y in 𝓝 a, f =ᶠ[𝓝 y] g :=
h.eventually_nhds

/-- If `f x ≤ g x` in a neighbourhood of `a`, then for `y` sufficiently close to `a` we have
`f x ≤ g x` in a neighbourhood of `y`. -/
lemma filter.eventually_le.eventually_le_nhds [has_le β] {f g : α → β} {a : α} (h : f ≤ᶠ[𝓝 a] g) :
  ∀ᶠ y in 𝓝 a, f ≤ᶠ[𝓝 y] g :=
h.eventually_nhds

theorem all_mem_nhds (x : α) (P : set α → Prop) (hP : ∀ s t, s ⊆ t → P s → P t) :
  (∀ s ∈ 𝓝 x, P s) ↔ (∀ s, is_open s → x ∈ s → P s) :=
((nhds_basis_opens x).forall_iff hP).trans $ by simp only [and_comm (x ∈ _), and_imp]

theorem all_mem_nhds_filter (x : α) (f : set α → set β) (hf : ∀ s t, s ⊆ t → f s ⊆ f t)
    (l : filter β) :
  (∀ s ∈ 𝓝 x, f s ∈ l) ↔ (∀ s, is_open s → x ∈ s → f s ∈ l) :=
all_mem_nhds _ _ (λ s t ssubt h, mem_sets_of_superset h (hf s t ssubt))

theorem rtendsto_nhds {r : rel β α} {l : filter β} {a : α} :
  rtendsto r l (𝓝 a) ↔ (∀ s, is_open s → a ∈ s → r.core s ∈ l) :=
all_mem_nhds_filter _ _ (λ s t, id) _

theorem rtendsto'_nhds {r : rel β α} {l : filter β} {a : α} :
  rtendsto' r l (𝓝 a) ↔ (∀ s, is_open s → a ∈ s → r.preimage s ∈ l) :=
by { rw [rtendsto'_def], apply all_mem_nhds_filter, apply rel.preimage_mono }

theorem ptendsto_nhds {f : β →. α} {l : filter β} {a : α} :
  ptendsto f l (𝓝 a) ↔ (∀ s, is_open s → a ∈ s → f.core s ∈ l) :=
rtendsto_nhds

theorem ptendsto'_nhds {f : β →. α} {l : filter β} {a : α} :
  ptendsto' f l (𝓝 a) ↔ (∀ s, is_open s → a ∈ s → f.preimage s ∈ l) :=
rtendsto'_nhds

theorem tendsto_nhds {f : β → α} {l : filter β} {a : α} :
  tendsto f l (𝓝 a) ↔ (∀ s, is_open s → a ∈ s → f ⁻¹' s ∈ l) :=
all_mem_nhds_filter _ _ (λ s t h, preimage_mono h) _

lemma tendsto_const_nhds {a : α} {f : filter β} : tendsto (λb:β, a) f (𝓝 a) :=
tendsto_nhds.mpr $ assume s hs ha, univ_mem_sets' $ assume _, ha

lemma pure_le_nhds : pure ≤ (𝓝 : α → filter α) :=
assume a s hs, mem_pure_sets.2 $ mem_of_nhds hs

lemma tendsto_pure_nhds {α : Type*} [topological_space β] (f : α → β) (a : α) :
  tendsto f (pure a) (𝓝 (f a)) :=
(tendsto_pure_pure f a).mono_right (pure_le_nhds _)

lemma order_top.tendsto_at_top_nhds {α : Type*} [order_top α] [topological_space β] (f : α → β) :
  tendsto f at_top (𝓝 $ f ⊤) :=
(tendsto_at_top_pure f).mono_right (pure_le_nhds _)

@[simp] instance nhds_ne_bot {a : α} : ne_bot (𝓝 a) :=
ne_bot_of_le (pure_le_nhds a)

/-!
### Cluster points

In this section we define [cluster points](https://en.wikipedia.org/wiki/Limit_point)
(also known as limit points and accumulation points) of a filter and of a sequence.
-/

/-- A point `x` is a cluster point of a filter `F` if 𝓝 x ⊓ F ≠ ⊥. Also known as
an accumulation point or a limit point. -/
def cluster_pt (x : α) (F : filter α) : Prop := ne_bot (𝓝 x ⊓ F)

lemma cluster_pt.ne_bot {x : α} {F : filter α} (h : cluster_pt x F) : ne_bot (𝓝 x ⊓ F) := h

lemma cluster_pt_iff {x : α} {F : filter α} :
  cluster_pt x F ↔ ∀ ⦃U : set α⦄ (hU : U ∈ 𝓝 x) ⦃V⦄ (hV : V ∈ F), (U ∩ V).nonempty :=
inf_ne_bot_iff

/-- `x` is a cluster point of a set `s` if every neighbourhood of `x` meets `s` on a nonempty
set. -/
lemma cluster_pt_principal_iff {x : α} {s : set α} :
  cluster_pt x (𝓟 s) ↔ ∀ U ∈ 𝓝 x, (U ∩ s).nonempty :=
inf_principal_ne_bot_iff

lemma cluster_pt_principal_iff_frequently {x : α} {s : set α} :
  cluster_pt x (𝓟 s) ↔ ∃ᶠ y in 𝓝 x, y ∈ s :=
by simp only [cluster_pt_principal_iff, frequently_iff, set.nonempty, exists_prop, mem_inter_iff]

lemma cluster_pt.of_le_nhds {x : α} {f : filter α} (H : f ≤ 𝓝 x) [ne_bot f] : cluster_pt x f :=
by rwa [cluster_pt, inf_eq_right.mpr H]

lemma cluster_pt.of_le_nhds' {x : α} {f : filter α} (H : f ≤ 𝓝 x) (hf : ne_bot f) :
  cluster_pt x f :=
cluster_pt.of_le_nhds H

lemma cluster_pt.of_nhds_le {x : α} {f : filter α} (H : 𝓝 x ≤ f) : cluster_pt x f :=
by simp only [cluster_pt, inf_eq_left.mpr H, nhds_ne_bot]

lemma cluster_pt.mono {x : α} {f g : filter α} (H : cluster_pt x f) (h : f ≤ g) :
  cluster_pt x g :=
ne_bot_of_le_ne_bot H $ inf_le_inf_left _ h

lemma cluster_pt.of_inf_left {x : α} {f g : filter α} (H : cluster_pt x $ f ⊓ g) :
  cluster_pt x f :=
H.mono inf_le_left

lemma cluster_pt.of_inf_right {x : α} {f g : filter α} (H : cluster_pt x $ f ⊓ g) :
  cluster_pt x g :=
H.mono inf_le_right

lemma ultrafilter.cluster_pt_iff {x : α} {f : ultrafilter α} : cluster_pt x f ↔ ↑f ≤ 𝓝 x :=
⟨f.le_of_inf_ne_bot', λ h, cluster_pt.of_le_nhds h⟩

/-- A point `x` is a cluster point of a sequence `u` along a filter `F` if it is a cluster point
of `map u F`. -/
def map_cluster_pt {ι :Type*} (x : α) (F : filter ι) (u : ι → α) : Prop := cluster_pt x (map u F)

lemma map_cluster_pt_iff {ι :Type*} (x : α) (F : filter ι) (u : ι → α) :
  map_cluster_pt x F u ↔ ∀ s ∈ 𝓝 x, ∃ᶠ a in F, u a ∈ s :=
by { simp_rw [map_cluster_pt, cluster_pt, inf_ne_bot_iff_frequently_left, frequently_map], refl }

lemma map_cluster_pt_of_comp {ι δ :Type*} {F : filter ι} {φ : δ → ι} {p : filter δ}
  {x : α} {u : ι → α} [ne_bot p] (h : tendsto φ p F) (H : tendsto (u ∘ φ) p (𝓝 x)) :
  map_cluster_pt x F u :=
begin
  have := calc
  map (u ∘ φ) p = map u (map φ p) : map_map
  ... ≤ map u F : map_mono h,
  have : map (u ∘ φ) p ≤ 𝓝 x ⊓ map u F,
    from le_inf H this,
  exact ne_bot_of_le this
end

/-!
### Interior, closure and frontier in terms of neighborhoods
-/

lemma interior_eq_nhds' {s : set α} : interior s = {a | s ∈ 𝓝 a} :=
set.ext $ λ x, by simp only [mem_interior, mem_nhds_sets_iff, mem_set_of_eq]

lemma interior_eq_nhds {s : set α} : interior s = {a | 𝓝 a ≤ 𝓟 s} :=
interior_eq_nhds'.trans $ by simp only [le_principal_iff]

lemma mem_interior_iff_mem_nhds {s : set α} {a : α} :
  a ∈ interior s ↔ s ∈ 𝓝 a :=
by rw [interior_eq_nhds', mem_set_of_eq]

lemma interior_set_of_eq {p : α → Prop} :
  interior {x | p x} = {x | ∀ᶠ y in 𝓝 x, p y} :=
interior_eq_nhds'

lemma is_open_set_of_eventually_nhds {p : α → Prop} :
  is_open {x | ∀ᶠ y in 𝓝 x, p y} :=
by simp only [← interior_set_of_eq, is_open_interior]

lemma subset_interior_iff_nhds {s V : set α} : s ⊆ interior V ↔ ∀ x ∈ s, V ∈ 𝓝 x :=
show (∀ x, x ∈ s →  x ∈ _) ↔ _, by simp_rw mem_interior_iff_mem_nhds

lemma is_open_iff_nhds {s : set α} : is_open s ↔ ∀a∈s, 𝓝 a ≤ 𝓟 s :=
calc is_open s ↔ s ⊆ interior s : subset_interior_iff_open.symm
  ... ↔ (∀a∈s, 𝓝 a ≤ 𝓟 s) : by rw [interior_eq_nhds]; refl

lemma is_open_iff_mem_nhds {s : set α} : is_open s ↔ ∀a∈s, s ∈ 𝓝 a :=
is_open_iff_nhds.trans $ forall_congr $ λ _, imp_congr_right $ λ _, le_principal_iff

theorem is_open_iff_ultrafilter {s : set α} :
  is_open s ↔ (∀ (x ∈ s) (l : ultrafilter α), ↑l ≤ 𝓝 x → s ∈ l) :=
by simp_rw [is_open_iff_mem_nhds, ← mem_iff_ultrafilter]

lemma mem_closure_iff_frequently {s : set α} {a : α} : a ∈ closure s ↔ ∃ᶠ x in 𝓝 a, x ∈ s :=
by rw [filter.frequently, filter.eventually, ← mem_interior_iff_mem_nhds,
  closure_eq_compl_interior_compl]; refl

alias mem_closure_iff_frequently ↔ _ filter.frequently.mem_closure

/-- The set of cluster points of a filter is closed. In particular, the set of limit points
of a sequence is closed. -/
lemma is_closed_set_of_cluster_pt {f : filter α} : is_closed {x | cluster_pt x f} :=
begin
  simp only [cluster_pt, inf_ne_bot_iff_frequently_left, set_of_forall, imp_iff_not_or],
  refine is_closed_Inter (λ p, is_closed_union _ _); apply is_closed_compl_iff.2,
  exacts [is_open_set_of_eventually_nhds, is_open_const]
end

theorem mem_closure_iff_cluster_pt {s : set α} {a : α} : a ∈ closure s ↔ cluster_pt a (𝓟 s) :=
mem_closure_iff_frequently.trans cluster_pt_principal_iff_frequently.symm

lemma closure_eq_cluster_pts {s : set α} : closure s = {a | cluster_pt a (𝓟 s)} :=
set.ext $ λ x, mem_closure_iff_cluster_pt

theorem mem_closure_iff_nhds {s : set α} {a : α} :
  a ∈ closure s ↔ ∀ t ∈ 𝓝 a, (t ∩ s).nonempty :=
mem_closure_iff_cluster_pt.trans cluster_pt_principal_iff

theorem mem_closure_iff_nhds' {s : set α} {a : α} :
  a ∈ closure s ↔ ∀ t ∈ 𝓝 a, ∃ y : s, ↑y ∈ t :=
by simp only [mem_closure_iff_nhds, set.nonempty_inter_iff_exists_right]

theorem mem_closure_iff_comap_ne_bot {A : set α} {x : α} :
  x ∈ closure A ↔ ne_bot (comap (coe : A → α) (𝓝 x)) :=
by simp_rw [mem_closure_iff_nhds, comap_ne_bot_iff, set.nonempty_inter_iff_exists_right]

theorem mem_closure_iff_nhds_basis {a : α} {p : β → Prop} {s : β → set α} (h : (𝓝 a).has_basis p s)
  {t : set α} :
  a ∈ closure t ↔ ∀ i, p i → ∃ y ∈ t, y ∈ s i :=
mem_closure_iff_nhds.trans
  ⟨λ H i hi, let ⟨x, hx⟩ := (H _ $ h.mem_of_mem hi) in ⟨x, hx.2, hx.1⟩,
    λ H t' ht', let ⟨i, hi, hit⟩ := h.mem_iff.1 ht', ⟨x, xt, hx⟩ := H i hi in
    ⟨x, hit hx, xt⟩⟩

/-- `x` belongs to the closure of `s` if and only if some ultrafilter
  supported on `s` converges to `x`. -/
lemma mem_closure_iff_ultrafilter {s : set α} {x : α} :
  x ∈ closure s ↔ ∃ (u : ultrafilter α), s ∈ u ∧ ↑u ≤ 𝓝 x :=
by simp [closure_eq_cluster_pts, cluster_pt, ← exists_ultrafilter_iff, and.comm]

lemma is_closed_iff_cluster_pt {s : set α} : is_closed s ↔ ∀a, cluster_pt a (𝓟 s) → a ∈ s :=
calc is_closed s ↔ closure s ⊆ s : closure_subset_iff_is_closed.symm
  ... ↔ (∀a, cluster_pt a (𝓟 s) → a ∈ s) : by simp only [subset_def, mem_closure_iff_cluster_pt]

lemma is_closed_iff_nhds {s : set α} : is_closed s ↔ ∀ x, (∀ U ∈ 𝓝 x, (U ∩ s).nonempty) → x ∈ s :=
by simp_rw [is_closed_iff_cluster_pt, cluster_pt, inf_principal_ne_bot_iff]

lemma closure_inter_open {s t : set α} (h : is_open s) : s ∩ closure t ⊆ closure (s ∩ t) :=
assume a ⟨hs, ht⟩,
have s ∈ 𝓝 a, from mem_nhds_sets h hs,
have 𝓝 a ⊓ 𝓟 s = 𝓝 a, by rwa [inf_eq_left, le_principal_iff],
have cluster_pt a (𝓟 (s ∩ t)),
  from calc 𝓝 a ⊓ 𝓟 (s ∩ t) = 𝓝 a ⊓ (𝓟 s ⊓ 𝓟 t) : by rw inf_principal
    ... = 𝓝 a ⊓ 𝓟 t : by rw [←inf_assoc, this]
    ... ≠ ⊥ : by rw [closure_eq_cluster_pts] at ht; assumption,
by rwa [closure_eq_cluster_pts]

/-- The intersection of an open dense set with a dense set is a dense set. -/
lemma dense.inter_of_open_left {s t : set α} (hs : dense s) (ht : dense t) (hso : is_open s) :
  dense (s ∩ t) :=
λ x, (closure_minimal (closure_inter_open hso) is_closed_closure) $
  by simp [hs.closure_eq, ht.closure_eq]

/-- The intersection of a dense set with an open dense set is a dense set. -/
lemma dense.inter_of_open_right {s t : set α} (hs : dense s) (ht : dense t) (hto : is_open t) :
  dense (s ∩ t) :=
inter_comm t s ▸ ht.inter_of_open_left hs hto

lemma closure_diff {s t : set α} : closure s \ closure t ⊆ closure (s \ t) :=
calc closure s \ closure t = (closure t)ᶜ ∩ closure s : by simp only [diff_eq, inter_comm]
  ... ⊆ closure ((closure t)ᶜ ∩ s) : closure_inter_open $ is_open_compl_iff.mpr $ is_closed_closure
  ... = closure (s \ closure t) : by simp only [diff_eq, inter_comm]
  ... ⊆ closure (s \ t) : closure_mono $ diff_subset_diff (subset.refl s) subset_closure

lemma filter.frequently.mem_of_closed {a : α} {s : set α} (h : ∃ᶠ x in 𝓝 a, x ∈ s)
  (hs : is_closed s) : a ∈ s :=
hs.closure_subset h.mem_closure

lemma is_closed.mem_of_frequently_of_tendsto {f : β → α} {b : filter β} {a : α} {s : set α}
  (hs : is_closed s) (h : ∃ᶠ x in b, f x ∈ s) (hf : tendsto f b (𝓝 a)) : a ∈ s :=
(hf.frequently $ show ∃ᶠ x in b, (λ y, y ∈ s) (f x), from h).mem_of_closed hs

lemma is_closed.mem_of_tendsto {f : β → α} {b : filter β} {a : α} {s : set α}
  [ne_bot b] (hs : is_closed s) (hf : tendsto f b (𝓝 a)) (h : ∀ᶠ x in b, f x ∈ s) : a ∈ s :=
hs.mem_of_frequently_of_tendsto h.frequently hf

lemma mem_closure_of_tendsto {f : β → α} {b : filter β} {a : α} {s : set α}
  [ne_bot b] (hf : tendsto f b (𝓝 a)) (h : ∀ᶠ x in b, f x ∈ s) : a ∈ closure s :=
is_closed_closure.mem_of_tendsto hf $ h.mono (preimage_mono subset_closure)

/-- Suppose that `f` sends the complement to `s` to a single point `a`, and `l` is some filter.
Then `f` tends to `a` along `l` restricted to `s` if and only if it tends to `a` along `l`. -/
lemma tendsto_inf_principal_nhds_iff_of_forall_eq {f : β → α} {l : filter β} {s : set β}
  {a : α} (h : ∀ x ∉ s, f x = a) :
  tendsto f (l ⊓ 𝓟 s) (𝓝 a) ↔ tendsto f l (𝓝 a) :=
begin
  rw [tendsto_iff_comap, tendsto_iff_comap],
  replace h : 𝓟 sᶜ ≤ comap f (𝓝 a),
  { rintros U ⟨t, ht, htU⟩ x hx,
    have : f x ∈ t, from (h x hx).symm ▸ mem_of_nhds ht,
    exact htU this },
  refine ⟨λ h', _, le_trans inf_le_left⟩,
  have := sup_le h' h,
  rw [sup_inf_right, sup_principal, union_compl_self, principal_univ,
    inf_top_eq, sup_le_iff] at this,
  exact this.1
end

/-!
### Limits of filters in topological spaces
-/

section lim

/-- If `f` is a filter, then `Lim f` is a limit of the filter, if it exists. -/
noncomputable def Lim [nonempty α] (f : filter α) : α := epsilon $ λa, f ≤ 𝓝 a

/--
If `f` is a filter satisfying `ne_bot f`, then `Lim' f` is a limit of the filter, if it exists.
-/
def Lim' (f : filter α) [ne_bot f] : α := @Lim _ _ (nonempty_of_ne_bot f) f

/--
If `F` is an ultrafilter, then `filter.ultrafilter.Lim F` is a limit of the filter, if it exists.
Note that dot notation `F.Lim` can be used for `F : ultrafilter α`.
-/
def ultrafilter.Lim : ultrafilter α → α := λ F, Lim' F

/-- If `f` is a filter in `β` and `g : β → α` is a function, then `lim f` is a limit of `g` at `f`,
if it exists. -/
noncomputable def lim [nonempty α] (f : filter β) (g : β → α) : α :=
Lim (f.map g)

/-- If a filter `f` is majorated by some `𝓝 a`, then it is majorated by `𝓝 (Lim f)`. We formulate
this lemma with a `[nonempty α]` argument of `Lim` derived from `h` to make it useful for types
without a `[nonempty α]` instance. Because of the built-in proof irrelevance, Lean will unify
this instance with any other instance. -/
lemma le_nhds_Lim {f : filter α} (h : ∃a, f ≤ 𝓝 a) : f ≤ 𝓝 (@Lim _ _ (nonempty_of_exists h) f) :=
epsilon_spec h

/-- If `g` tends to some `𝓝 a` along `f`, then it tends to `𝓝 (lim f g)`. We formulate
this lemma with a `[nonempty α]` argument of `lim` derived from `h` to make it useful for types
without a `[nonempty α]` instance. Because of the built-in proof irrelevance, Lean will unify
this instance with any other instance. -/
lemma tendsto_nhds_lim {f : filter β} {g : β → α} (h : ∃ a, tendsto g f (𝓝 a)) :
  tendsto g f (𝓝 $ @lim _ _ _ (nonempty_of_exists h) f g) :=
le_nhds_Lim h

end lim

/-!
### Locally finite families
-/

/- locally finite family [General Topology (Bourbaki, 1995)] -/
section locally_finite

/-- A family of sets in `set α` is locally finite if at every point `x:α`,
  there is a neighborhood of `x` which meets only finitely many sets in the family -/
def locally_finite (f : β → set α) :=
∀x:α, ∃t ∈ 𝓝 x, finite {i | (f i ∩ t).nonempty }

lemma locally_finite_of_finite {f : β → set α} (h : finite (univ : set β)) : locally_finite f :=
assume x, ⟨univ, univ_mem_sets, h.subset $ subset_univ _⟩

lemma locally_finite_subset
  {f₁ f₂ : β → set α} (hf₂ : locally_finite f₂) (hf : ∀b, f₁ b ⊆ f₂ b) : locally_finite f₁ :=
assume a,
let ⟨t, ht₁, ht₂⟩ := hf₂ a in
⟨t, ht₁, ht₂.subset $ assume i hi, hi.mono $ inter_subset_inter (hf i) $ subset.refl _⟩

lemma is_closed_Union_of_locally_finite {f : β → set α}
  (h₁ : locally_finite f) (h₂ : ∀i, is_closed (f i)) : is_closed (⋃i, f i) :=
is_open_iff_nhds.mpr $ assume a, assume h : a ∉ (⋃i, f i),
  have ∀i, a ∈ (f i)ᶜ,
    from assume i hi, h $ mem_Union.2 ⟨i, hi⟩,
  have ∀i, (f i)ᶜ ∈ (𝓝 a),
    by simp only [mem_nhds_sets_iff]; exact assume i, ⟨(f i)ᶜ, subset.refl _, h₂ i, this i⟩,
  let ⟨t, h_sets, (h_fin : finite {i | (f i ∩ t).nonempty })⟩ := h₁ a in

  calc 𝓝 a ≤ 𝓟 (t ∩ (⋂ i∈{i | (f i ∩ t).nonempty }, (f i)ᶜ)) :
  begin
    rw [le_principal_iff],
    apply @filter.inter_mem_sets _ (𝓝 a) _ _ h_sets,
    apply @filter.Inter_mem_sets _ (𝓝 a) _ _ _ h_fin,
    exact assume i h, this i
  end
  ... ≤ 𝓟 (⋃i, f i)ᶜ :
  begin
    simp only [principal_mono, subset_def, mem_compl_eq, mem_inter_eq,
      mem_Inter, mem_set_of_eq, mem_Union, and_imp, not_exists,
      exists_imp_distrib, ne_empty_iff_nonempty, set.nonempty],
    exact assume x xt ht i xfi, ht i x xfi xt xfi
  end

end locally_finite

end topological_space

/-!
### Continuity
-/

section continuous
variables {α : Type*} {β : Type*} {γ : Type*} {δ : Type*}
variables [topological_space α] [topological_space β] [topological_space γ]
open_locale topological_space

/-- A function between topological spaces is continuous if the preimage
  of every open set is open. Registered as a structure to make sure it is not unfolded by Lean. -/
structure continuous (f : α → β) : Prop :=
(is_open_preimage : ∀s, is_open s → is_open (f ⁻¹' s))

lemma continuous_def {f : α → β} : continuous f ↔ (∀s, is_open s → is_open (f ⁻¹' s)) :=
⟨λ hf s hs, hf.is_open_preimage s hs, λ h, ⟨h⟩⟩

lemma is_open.preimage {f : α → β} (hf : continuous f) {s : set β} (h : is_open s) :
  is_open (f ⁻¹' s) :=
hf.is_open_preimage s h

/-- A function between topological spaces is continuous at a point `x₀`
if `f x` tends to `f x₀` when `x` tends to `x₀`. -/
def continuous_at (f : α → β) (x : α) := tendsto f (𝓝 x) (𝓝 (f x))

lemma continuous_at.tendsto {f : α → β} {x : α} (h : continuous_at f x) :
  tendsto f (𝓝 x) (𝓝 (f x)) :=
h

lemma continuous_at.preimage_mem_nhds {f : α → β} {x : α} {t : set β} (h : continuous_at f x)
  (ht : t ∈ 𝓝 (f x)) : f ⁻¹' t ∈ 𝓝 x :=
h ht

lemma cluster_pt.map {x : α} {la : filter α} {lb : filter β} (H : cluster_pt x la)
  {f : α → β} (hfc : continuous_at f x) (hf : tendsto f la lb) :
  cluster_pt (f x) lb :=
ne_bot_of_le_ne_bot ((map_ne_bot_iff f).2 H) $ hfc.tendsto.inf hf

lemma preimage_interior_subset_interior_preimage {f : α → β} {s : set β}
  (hf : continuous f) : f⁻¹' (interior s) ⊆ interior (f⁻¹' s) :=
interior_maximal (preimage_mono interior_subset) (is_open_interior.preimage hf)

lemma continuous_id : continuous (id : α → α) :=
continuous_def.2 $ assume s h, h

lemma continuous.comp {g : β → γ} {f : α → β} (hg : continuous g) (hf : continuous f) :
  continuous (g ∘ f) :=
continuous_def.2 $ assume s h, (h.preimage hg).preimage hf

lemma continuous.iterate {f : α → α} (h : continuous f) (n : ℕ) : continuous (f^[n]) :=
nat.rec_on n continuous_id (λ n ihn, ihn.comp h)

lemma continuous_at.comp {g : β → γ} {f : α → β} {x : α}
  (hg : continuous_at g (f x)) (hf : continuous_at f x) :
  continuous_at (g ∘ f) x :=
hg.comp hf

lemma continuous.tendsto {f : α → β} (hf : continuous f) (x) :
  tendsto f (𝓝 x) (𝓝 (f x)) :=
((nhds_basis_opens x).tendsto_iff $ nhds_basis_opens $ f x).2 $
  λ t ⟨hxt, ht⟩, ⟨f ⁻¹' t, ⟨hxt, ht.preimage hf⟩, subset.refl _⟩

<<<<<<< HEAD
=======
/-- A version of `continuous.tendsto` that allows one to specify a simpler form of the limit.
E.g., one can write `continuous_exp.tendsto' 0 1 exp_zero`. -/
>>>>>>> 74b58397
lemma continuous.tendsto' {f : α → β} (hf : continuous f) (x : α) (y : β) (h : f x = y) :
  tendsto f (𝓝 x) (𝓝 y) :=
h ▸ hf.tendsto x

lemma continuous.continuous_at {f : α → β} {x : α} (h : continuous f) :
  continuous_at f x :=
h.tendsto x

lemma continuous_iff_continuous_at {f : α → β} : continuous f ↔ ∀ x, continuous_at f x :=
⟨continuous.tendsto,
  assume hf : ∀x, tendsto f (𝓝 x) (𝓝 (f x)),
  continuous_def.2 $
  assume s, assume hs : is_open s,
  have ∀a, f a ∈ s → s ∈ 𝓝 (f a),
    from λ a ha, mem_nhds_sets hs ha,
  show is_open (f ⁻¹' s),
    from is_open_iff_nhds.2 $ λ a ha, le_principal_iff.2 $ hf _ (this a ha)⟩

lemma continuous_at_const {x : α} {b : β} : continuous_at (λ a:α, b) x :=
tendsto_const_nhds

lemma continuous_const {b : β} : continuous (λa:α, b) :=
continuous_iff_continuous_at.mpr $ assume a, continuous_at_const

lemma continuous_at_id {x : α} : continuous_at id x :=
continuous_id.continuous_at

lemma continuous_at.iterate {f : α → α} {x : α} (hf : continuous_at f x) (hx : f x = x) (n : ℕ) :
  continuous_at (f^[n]) x :=
nat.rec_on n continuous_at_id $ λ n ihn,
show continuous_at (f^[n] ∘ f) x,
from continuous_at.comp (hx.symm ▸ ihn) hf

lemma continuous_iff_is_closed {f : α → β} :
  continuous f ↔ (∀s, is_closed s → is_closed (f ⁻¹' s)) :=
⟨assume hf s hs, continuous_def.1 hf sᶜ hs,
  assume hf, continuous_def.2 $ assume s,
    by rw [←is_closed_compl_iff, ←is_closed_compl_iff]; exact hf _⟩

lemma is_closed.preimage {f : α → β} (hf : continuous f) {s : set β} (h : is_closed s) :
  is_closed (f ⁻¹' s) :=
continuous_iff_is_closed.mp hf s h

lemma continuous_at_iff_ultrafilter {f : α → β} {x} : continuous_at f x ↔
  ∀ g : ultrafilter α, ↑g ≤ 𝓝 x → tendsto f g (𝓝 (f x)) :=
tendsto_iff_ultrafilter f (𝓝 x) (𝓝 (f x))

lemma continuous_iff_ultrafilter {f : α → β} :
  continuous f ↔ ∀ x (g : ultrafilter α), ↑g ≤ 𝓝 x → tendsto f g (𝓝 (f x)) :=
by simp only [continuous_iff_continuous_at, continuous_at_iff_ultrafilter]

/-- A piecewise defined function `if p then f else g` is continuous, if both `f` and `g`
are continuous, and they coincide on the frontier (boundary) of the set `{a | p a}`. -/
lemma continuous_if {p : α → Prop} {f g : α → β} {h : ∀a, decidable (p a)}
  (hp : ∀a∈frontier {a | p a}, f a = g a) (hf : continuous f) (hg : continuous g) :
  continuous (λa, @ite (p a) (h a) β (f a) (g a)) :=
continuous_iff_is_closed.mpr $
assume s hs,
have (λa, ite (p a) (f a) (g a)) ⁻¹' s =
    (closure {a | p a} ∩  f ⁻¹' s) ∪ (closure {a | ¬ p a} ∩ g ⁻¹' s),
  from set.ext $ assume a,
  classical.by_cases
    (assume : a ∈ frontier {a | p a},
      have hac : a ∈ closure {a | p a}, from this.left,
      have hai : a ∈ closure {a | ¬ p a},
        from have a ∈ (interior {a | p a})ᶜ, from this.right, by rwa [←closure_compl] at this,
      by by_cases p a; simp [h, hp a this, hac, hai, iff_def] {contextual := tt})
    (assume hf : a ∈ (frontier {a | p a})ᶜ,
      classical.by_cases
        (assume : p a,
          have hc : a ∈ closure {a | p a}, from subset_closure this,
          have hnc : a ∉ closure {a | ¬ p a},
            by show a ∉ closure {a | p a}ᶜ; rw [closure_compl]; simpa [frontier, hc] using hf,
          by simp [this, hc, hnc])
        (assume : ¬ p a,
          have hc : a ∈ closure {a | ¬ p a}, from subset_closure this,
          have hnc : a ∉ closure {a | p a},
            begin
              have hc : a ∈ closure {a | p a}ᶜ, from hc,
              simp [closure_compl] at hc,
              simpa [frontier, hc] using hf
            end,
          by simp [this, hc, hnc])),
by rw [this]; exact is_closed_union
  (is_closed_inter is_closed_closure $ continuous_iff_is_closed.mp hf s hs)
  (is_closed_inter is_closed_closure $ continuous_iff_is_closed.mp hg s hs)


/-! ### Continuity and partial functions -/

/-- Continuity of a partial function -/
def pcontinuous (f : α →. β) := ∀ s, is_open s → is_open (f.preimage s)

lemma open_dom_of_pcontinuous {f : α →. β} (h : pcontinuous f) : is_open f.dom :=
by rw [←pfun.preimage_univ]; exact h _ is_open_univ

lemma pcontinuous_iff' {f : α →. β} :
  pcontinuous f ↔ ∀ {x y} (h : y ∈ f x), ptendsto' f (𝓝 x) (𝓝 y) :=
begin
  split,
  { intros h x y h',
    simp only [ptendsto'_def, mem_nhds_sets_iff],
    rintros s ⟨t, tsubs, opent, yt⟩,
    exact ⟨f.preimage t, pfun.preimage_mono _ tsubs, h _ opent, ⟨y, yt, h'⟩⟩
  },
  intros hf s os,
  rw is_open_iff_nhds,
  rintros x ⟨y, ys, fxy⟩ t,
  rw [mem_principal_sets],
  assume h : f.preimage s ⊆ t,
  change t ∈ 𝓝 x,
  apply mem_sets_of_superset _ h,
  have h' : ∀ s ∈ 𝓝 y, f.preimage s ∈ 𝓝 x,
  { intros s hs,
     have : ptendsto' f (𝓝 x) (𝓝 y) := hf fxy,
     rw ptendsto'_def at this,
     exact this s hs },
  show f.preimage s ∈ 𝓝 x,
  apply h', rw mem_nhds_sets_iff, exact ⟨s, set.subset.refl _, os, ys⟩
end

/-- If a continuous map `f` maps `s` to `t`, then it maps `closure s` to `closure t`. -/
lemma set.maps_to.closure {s : set α} {t : set β} {f : α → β} (h : maps_to f s t)
  (hc : continuous f) : maps_to f (closure s) (closure t) :=
begin
  simp only [maps_to, mem_closure_iff_cluster_pt],
  exact λ x hx, hx.map hc.continuous_at (tendsto_principal_principal.2 h)
end

lemma image_closure_subset_closure_image {f : α → β} {s : set α} (h : continuous f) :
  f '' closure s ⊆ closure (f '' s) :=
((maps_to_image f s).closure h).image_subset

lemma map_mem_closure {s : set α} {t : set β} {f : α → β} {a : α}
  (hf : continuous f) (ha : a ∈ closure s) (ht : ∀a∈s, f a ∈ t) : f a ∈ closure t :=
set.maps_to.closure ht hf ha

/-!
### Function with dense range
-/

section dense_range
variables {κ ι : Type*} (f : κ → β) (g : β → γ)

/-- `f : ι → β` has dense range if its range (image) is a dense subset of β. -/
def dense_range := dense (range f)

variables {f}

/-- A surjective map has dense range. -/
lemma function.surjective.dense_range (hf : function.surjective f) : dense_range f :=
λ x, by simp [hf.range_eq]

lemma dense_range_iff_closure_range : dense_range f ↔ closure (range f) = univ :=
dense_iff_closure_eq

lemma dense_range.closure_range (h : dense_range f) : closure (range f) = univ :=
h.closure_eq

lemma continuous.range_subset_closure_image_dense {f : α → β} (hf : continuous f)
  {s : set α} (hs : dense s) :
  range f ⊆ closure (f '' s) :=
by { rw [← image_univ, ← hs.closure_eq], exact image_closure_subset_closure_image hf }

/-- The image of a dense set under a continuous map with dense range is a dense set. -/
lemma dense_range.dense_image {f : α → β} (hf' : dense_range f) (hf : continuous f)
  {s : set α} (hs : dense s) :
  dense (f '' s)  :=
(hf'.mono $ hf.range_subset_closure_image_dense hs).of_closure

/-- If a continuous map with dense range maps a dense set to a subset of `t`, then `t` is a dense
set. -/
lemma dense_range.dense_of_maps_to {f : α → β} (hf' : dense_range f) (hf : continuous f)
  {s : set α} (hs : dense s) {t : set β} (ht : maps_to f s t) :
  dense t :=
(hf'.dense_image hf hs).mono ht.image_subset

/-- Composition of a continuous map with dense range and a function with dense range has dense
range. -/
lemma dense_range.comp {g : β → γ} {f : κ → β} (hg : dense_range g) (hf : dense_range f)
  (cg : continuous g) :
  dense_range (g ∘ f) :=
by { rw [dense_range, range_comp], exact hg.dense_image cg hf }

lemma dense_range.nonempty_iff (hf : dense_range f) : nonempty κ ↔ nonempty β :=
range_nonempty_iff_nonempty.symm.trans hf.nonempty_iff

lemma dense_range.nonempty [h : nonempty β] (hf : dense_range f) : nonempty κ :=
hf.nonempty_iff.mpr h

/-- Given a function `f : α → β` with dense range and `b : β`, returns some `a : α`. -/
def dense_range.some (hf : dense_range f) (b : β) : κ :=
classical.choice $ hf.nonempty_iff.mpr ⟨b⟩

end dense_range

end continuous<|MERGE_RESOLUTION|>--- conflicted
+++ resolved
@@ -1000,11 +1000,8 @@
 ((nhds_basis_opens x).tendsto_iff $ nhds_basis_opens $ f x).2 $
   λ t ⟨hxt, ht⟩, ⟨f ⁻¹' t, ⟨hxt, ht.preimage hf⟩, subset.refl _⟩
 
-<<<<<<< HEAD
-=======
 /-- A version of `continuous.tendsto` that allows one to specify a simpler form of the limit.
 E.g., one can write `continuous_exp.tendsto' 0 1 exp_zero`. -/
->>>>>>> 74b58397
 lemma continuous.tendsto' {f : α → β} (hf : continuous f) (x : α) (y : β) (h : f x = y) :
   tendsto f (𝓝 x) (𝓝 y) :=
 h ▸ hf.tendsto x
