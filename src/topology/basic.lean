--- conflicted
+++ resolved
@@ -1027,7 +1027,6 @@
 
 lemma locally_finite.is_closed_Union {f : β → set α}
   (h₁ : locally_finite f) (h₂ : ∀i, is_closed (f i)) : is_closed (⋃i, f i) :=
-<<<<<<< HEAD
 begin
   simp only [← is_open_compl_iff, compl_Union, is_open_iff_mem_nhds, mem_Inter],
   intros a ha,
@@ -1040,23 +1039,6 @@
   rintros b ⟨hbt, hn⟩ i hfb,
   exact hn i ⟨b, hfb, hbt⟩ hfb
 end
-=======
-is_open_compl_iff.1 $ is_open_iff_nhds.mpr $ assume a, assume h : a ∉ (⋃i, f i),
-  have ∀i, a ∈ (f i)ᶜ,
-    from assume i hi, h $ mem_Union.2 ⟨i, hi⟩,
-  have ∀i, (f i)ᶜ ∈ (𝓝 a),
-    by simp only [mem_nhds_iff]; exact assume i,
-      ⟨(f i)ᶜ, subset.refl _, (h₂ i).is_open_compl, this i⟩,
-  let ⟨t, h_sets, (h_fin : finite {i | (f i ∩ t).nonempty })⟩ := h₁ a in
-  calc 𝓝 a ≤ 𝓟 (t ∩ (⋂ i∈{i | (f i ∩ t).nonempty }, (f i)ᶜ)) : by simp *
-  ... ≤ 𝓟 (⋃i, f i)ᶜ :
-  begin
-    simp only [principal_mono, subset_def, mem_compl_eq, mem_inter_eq,
-      mem_Inter, mem_set_of_eq, mem_Union, and_imp, not_exists,
-      exists_imp_distrib, ne_empty_iff_nonempty, set.nonempty],
-    exact assume x xt ht i xfi, ht i x xfi xt xfi
-  end
->>>>>>> 3ef52f37
 
 lemma locally_finite.closure_Union {f : β → set α} (h : locally_finite f) :
   closure (⋃ i, f i) = ⋃ i, closure (f i) :=
