--- conflicted
+++ resolved
@@ -188,7 +188,6 @@
     exact ⟨U, hUs Us, xU, le_Sup Us⟩ }
 end
 
-<<<<<<< HEAD
 /-- If `α` has a basis consisting of compact opens, then an open set in `α` is compact open iff
   it is a finite union of some elements in the basis -/
 lemma is_compact_open_iff_eq_finite_Union_of_is_basis
@@ -200,7 +199,8 @@
     (λ i : ι, (b i).1),
   { convert hb, ext, simp },
   { exact hb' }
-=======
+end
+
 @[simp] lemma is_compact_element_iff (s : opens α) :
   complete_lattice.is_compact_element s ↔ is_compact (s : set α) :=
 begin
@@ -216,7 +216,6 @@
     refine ⟨t, set.subset.trans ht _⟩,
     simp only [set.Union_subset_iff],
     show ∀ i ∈ t, U i ≤ t.sup U, from λ i, finset.le_sup }
->>>>>>> 2067c013
 end
 
 /-- The preimage of an open set, as an open set. -/
