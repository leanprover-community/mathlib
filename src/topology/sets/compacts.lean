--- conflicted
+++ resolved
@@ -247,11 +247,7 @@
     (K.interior_nonempty'.image _).mono (hf'.image_interior_subset K.to_compacts),
   ..K.map f hf }
 
-<<<<<<< HEAD
-@[simp] lemma coe_map {f : α → β} (hf : continuous f) (hf' : is_open_map f)
-=======
 @[simp, norm_cast] lemma coe_map {f : α → β} (hf : continuous f) (hf' : is_open_map f)
->>>>>>> 7ad820c4
   (s : positive_compacts α) :
   (s.map f hf hf' : set β) = f '' s := rfl
 
