/-
Copyright (c) 2021 Andrew Yang. All rights reserved.
Released under Apache 2.0 license as described in the file LICENSE.
Authors: Andrew Yang, Yury G. Kudryashov
-/
import topology.continuous_on
import data.setoid.basic
import tactic.tfae

/-!
# Inseparable points in a topological space

In this file we define

* `specializes` (notation: `x ⤳ y`) : a relation saying that `𝓝 x ≤ 𝓝 y`;

* `inseparable`: a relation saying that two points in a topological space have the same
  neighbourhoods; equivalently, they can't be separated by an open set;

* `inseparable_setoid X`: same relation, as a `setoid`;

* `separation_quotient X`: the quotient of `X` by its `inseparable_setoid`.

We also prove various basic properties of the relation `inseparable`.

## Notations

- `x ⤳ y`: notation for `specializes x y`;
- `x ~ y` is used as a local notation for `inseparable x y`;
- `𝓝 x` is the neighbourhoods filter `nhds x` of a point `x`, defined elsewhere.

## Tags

topological space, separation setoid
-/

open set filter function
open_locale topological_space filter

variables {X Y Z α ι : Type*} {π : ι → Type*} [topological_space X] [topological_space Y]
  [topological_space Z] [∀ i, topological_space (π i)] {x y z : X} {s : set X} {f : X → Y}

/-!
### `specializes` relation
-/

/-- `x` specializes to `y` (notation: `x ⤳ y`) if either of the following equivalent properties
hold:

* `𝓝 x ≤ 𝓝 y`; this property is used as the definition;
* `pure x ≤ 𝓝 y`; in other words, any neighbourhood of `y` contains `x`;
* `y ∈ closure {x}`;
* `closure {y} ⊆ closure {x}`;
* for any closed set `s` we have `x ∈ s → y ∈ s`;
* for any open set `s` we have `y ∈ s → x ∈ s`;
* `y` is a cluster point of the filter `pure x = 𝓟 {x}`.

This relation defines a `preorder` on `X`. If `X` is a T₀ space, then this preorder is a partial
order. If `X` is a T₁ space, then this partial order is trivial : `x ⤳ y ↔ x = y`. -/
def specializes (x y : X) : Prop := 𝓝 x ≤ 𝓝 y

infix ` ⤳ `:300 := specializes

/-- A collection of equivalent definitions of `x ⤳ y`. The public API is given by `iff` lemmas
below. -/
lemma specializes_tfae (x y : X) :
  tfae [x ⤳ y,
    pure x ≤ 𝓝 y,
    ∀ s : set X, is_open s → y ∈ s → x ∈ s,
    ∀ s : set X, is_closed s → x ∈ s → y ∈ s,
    y ∈ closure ({x} : set X),
    closure ({y} : set X) ⊆ closure {x},
    cluster_pt y (pure x)] :=
begin
  tfae_have : 1 → 2, from (pure_le_nhds _).trans,
  tfae_have : 2 → 3, from λ h s hso hy, h (hso.mem_nhds hy),
  tfae_have : 3 → 4, from λ h s hsc hx, of_not_not $ λ hy, h sᶜ hsc.is_open_compl hy hx,
  tfae_have : 4 → 5, from λ h, h _ is_closed_closure (subset_closure $ mem_singleton _),
  tfae_have : 6 ↔ 5, from is_closed_closure.closure_subset_iff.trans singleton_subset_iff,
  tfae_have : 5 ↔ 7, by rw [mem_closure_iff_cluster_pt, principal_singleton],
  tfae_have : 5 → 1,
  { refine λ h, (nhds_basis_opens _).ge_iff.2 _,
    rintro s ⟨hy, ho⟩,
    rcases mem_closure_iff.1 h s ho hy with ⟨z, hxs, (rfl : z = x)⟩,
    exact ho.mem_nhds hxs },
  tfae_finish
end

lemma specializes_iff_nhds : x ⤳ y ↔ 𝓝 x ≤ 𝓝 y := iff.rfl
lemma specializes_iff_pure : x ⤳ y ↔ pure x ≤ 𝓝 y := (specializes_tfae x y).out 0 1

alias specializes_iff_nhds ↔ specializes.nhds_le_nhds _
alias specializes_iff_pure ↔ specializes.pure_le_nhds _

lemma specializes_iff_forall_open : x ⤳ y ↔ ∀ s : set X, is_open s → y ∈ s → x ∈ s :=
(specializes_tfae x y).out 0 2

lemma specializes.mem_open (h : x ⤳ y) (hs : is_open s) (hy : y ∈ s) : x ∈ s :=
specializes_iff_forall_open.1 h s hs hy

lemma is_open.not_specializes (hs : is_open s) (hx : x ∉ s) (hy : y ∈ s) : ¬ x ⤳ y :=
λ h, hx $ h.mem_open hs hy

lemma specializes_iff_forall_closed : x ⤳ y ↔ ∀ s : set X, is_closed s → x ∈ s → y ∈ s :=
(specializes_tfae x y).out 0 3

lemma specializes.mem_closed (h : x ⤳ y) (hs : is_closed s) (hx : x ∈ s) : y ∈ s :=
specializes_iff_forall_closed.1 h s hs hx

lemma is_closed.not_specializes (hs : is_closed s) (hx : x ∈ s) (hy : y ∉ s) : ¬ x ⤳ y :=
λ h, hy $ h.mem_closed hs hx

lemma specializes_iff_mem_closure : x ⤳ y ↔ y ∈ closure ({x} : set X) :=
(specializes_tfae x y).out 0 4

alias specializes_iff_mem_closure ↔ specializes.mem_closure _

lemma specializes_iff_closure_subset :
  x ⤳ y ↔ closure ({y} : set X) ⊆ closure {x} :=
(specializes_tfae x y).out 0 5

alias specializes_iff_closure_subset ↔ specializes.closure_subset _

lemma filter.has_basis.specializes_iff {ι} {p : ι → Prop} {s : ι → set X}
  (h : (𝓝 y).has_basis p s) :
  x ⤳ y ↔ ∀ i, p i → x ∈ s i :=
specializes_iff_pure.trans h.ge_iff

lemma specializes_rfl : x ⤳ x := le_rfl

@[refl] lemma specializes_refl (x : X) : x ⤳ x := specializes_rfl

@[trans] lemma specializes.trans : x ⤳ y → y ⤳ z → x ⤳ z := le_trans

lemma specializes_of_nhds_within (h₁ : 𝓝[s] x ≤ 𝓝[s] y) (h₂ : x ∈ s) : x ⤳ y :=
specializes_iff_pure.2 $
calc pure x ≤ 𝓝[s] x : le_inf (pure_le_nhds _) (le_principal_iff.2 h₂)
        ... ≤ 𝓝[s] y : h₁
        ... ≤ 𝓝 y    : inf_le_left

lemma specializes.map_of_continuous_at (h : x ⤳ y) (hy : continuous_at f y) : f x ⤳ f y :=
specializes_iff_pure.2 $ λ s hs, mem_pure.2 $ mem_preimage.1 $ mem_of_mem_nhds $ hy.mono_left h hs

lemma specializes.map (h : x ⤳ y) (hf : continuous f) : f x ⤳ f y :=
h.map_of_continuous_at hf.continuous_at

lemma inducing.specializes_iff (hf : inducing f) : f x ⤳ f y ↔ x ⤳ y :=
by simp only [specializes_iff_mem_closure, hf.closure_eq_preimage_closure_image, image_singleton,
  mem_preimage]

lemma subtype_specializes_iff {p : X → Prop} (x y : subtype p) : x ⤳ y ↔ (x : X) ⤳ y :=
inducing_coe.specializes_iff.symm

<<<<<<< HEAD
@[simp] lemma specializes_prod {x₁ x₂ : X} {y₁ y₂ : Y} :
  (x₁, y₁) ⤳ (x₂, y₂) ↔ x₁ ⤳ x₂ ∧ y₁ ⤳ y₂ :=
by simp only [specializes, nhds_prod_eq, prod_le_prod]

lemma specializes.prod {x₁ x₂ : X} {y₁ y₂ : Y} (hx : x₁ ⤳ x₂) (hy : y₁ ⤳ y₂) :
  (x₁, y₁) ⤳ (x₂, y₂) :=
specializes_prod.2 ⟨hx, hy⟩

@[simp] lemma specializes_pi {f g : Π i, π i} : f ⤳ g ↔ ∀ i, f i ⤳ g i :=
by simp only [specializes, nhds_pi, pi_le_pi]
=======
lemma not_specializes_iff_exists_open : ¬ x ⤳ y ↔ ∃ (S : set X), is_open S ∧ y ∈ S ∧ x ∉ S :=
⟨λ h, by { contrapose! h, rwa specializes_iff_forall_open, },
 λ h, by { contrapose! h, rwa ←specializes_iff_forall_open, }⟩

lemma not_specializes_iff_exists_closed : ¬ x ⤳ y ↔ ∃ (S : set X), is_closed S ∧ x ∈ S ∧ y ∉ S :=
⟨λ h, by { contrapose! h, rwa specializes_iff_forall_closed, },
 λ h, by { contrapose! h, rwa ←specializes_iff_forall_closed, }⟩
>>>>>>> a630444a

variable (X)

/-- Specialization forms a preorder on the topological space. -/
def specialization_preorder : preorder X :=
{ le := λ x y, y ⤳ x,
  lt := λ x y, y ⤳ x ∧ ¬(x ⤳ y),
  .. preorder.lift (order_dual.to_dual ∘ 𝓝) }

variable {X}

/-- A continuous function is monotone with respect to the specialization preorders on the domain and
the codomain. -/
lemma continuous.specialization_monotone (hf : continuous f) :
  @monotone _ _ (specialization_preorder X) (specialization_preorder Y) f :=
λ x y h, h.map hf

/-!
### `inseparable` relation
-/

/-- Two points `x` and `y` in a topological space are `inseparable` if any of the following
equivalent properties hold:

- `𝓝 x = 𝓝 y`; we use this property as the definition;
- for any open set `s`, `x ∈ s ↔ y ∈ s`, see `inseparable_iff_open`;
- for any closed set `s`, `x ∈ s ↔ y ∈ s`, see `inseparable_iff_closed`;
- `x ∈ closure {y}` and `y ∈ closure {x}`, see `inseparable_iff_mem_closure`;
- `closure {x} = closure {y}`, see `inseparable_iff_closure_eq`.
-/
def inseparable (x y : X) : Prop := 𝓝 x = 𝓝 y

local infix ` ~ ` := inseparable

lemma inseparable_def : x ~ y ↔ 𝓝 x = 𝓝 y := iff.rfl

lemma inseparable_iff_specializes_and : x ~ y ↔ x ⤳ y ∧ y ⤳ x := le_antisymm_iff

lemma inseparable.specializes (h : x ~ y) : x ⤳ y := h.le

lemma inseparable.specializes' (h : x ~ y) : y ⤳ x := h.ge

lemma specializes.antisymm (h₁ : x ⤳ y) (h₂ : y ⤳ x) : x ~ y := le_antisymm h₁ h₂

lemma inseparable_iff_forall_open : x ~ y ↔ ∀ s : set X, is_open s → (x ∈ s ↔ y ∈ s) :=
by simp only [inseparable_iff_specializes_and, specializes_iff_forall_open, ← forall_and_distrib,
  ← iff_def, iff.comm]

lemma not_inseparable_iff_exists_open : ¬(x ~ y) ↔ ∃ s : set X, is_open s ∧ xor (x ∈ s) (y ∈ s) :=
by simp [inseparable_iff_forall_open, ← xor_iff_not_iff]

lemma inseparable_iff_forall_closed : x ~ y ↔ ∀ s : set X, is_closed s → (x ∈ s ↔ y ∈ s) :=
by simp only [inseparable_iff_specializes_and, specializes_iff_forall_closed, ← forall_and_distrib,
  ← iff_def]

lemma inseparable_iff_mem_closure :
  x ~ y ↔ x ∈ closure ({y} : set X) ∧ y ∈ closure ({x} : set X) :=
inseparable_iff_specializes_and.trans $ by simp only [specializes_iff_mem_closure, and_comm]

lemma inseparable_iff_closure_eq : x ~ y ↔ closure ({x} : set X) = closure {y} :=
by simp only [inseparable_iff_specializes_and, specializes_iff_closure_subset,
  ← subset_antisymm_iff, eq_comm]

lemma inseparable_of_nhds_within_eq (hx : x ∈ s) (hy : y ∈ s) (h : 𝓝[s] x = 𝓝[s] y) : x ~ y :=
(specializes_of_nhds_within h.le hx).antisymm (specializes_of_nhds_within h.ge hy)

lemma inducing.inseparable_iff (hf : inducing f) : f x ~ f y ↔ x ~ y :=
by simp only [inseparable_iff_specializes_and, hf.specializes_iff]

lemma subtype_inseparable_iff {p : X → Prop} (x y : subtype p) : x ~ y ↔ (x : X) ~ y :=
inducing_coe.inseparable_iff.symm

@[simp] lemma inseparable_prod {x₁ x₂ : X} {y₁ y₂ : Y} :
  (x₁, y₁) ~ (x₂, y₂) ↔ x₁ ~ x₂ ∧ y₁ ~ y₂ :=
by simp only [inseparable, nhds_prod_eq, prod_inj]

lemma inseparable.prod {x₁ x₂ : X} {y₁ y₂ : Y} (hx : x₁ ~ x₂) (hy : y₁ ~ y₂) :
  (x₁, y₁) ~ (x₂, y₂) :=
inseparable_prod.2 ⟨hx, hy⟩

@[simp] lemma inseparable_pi {f g : Π i, π i} : f ~ g ↔ ∀ i, f i ~ g i :=
by simp only [inseparable, nhds_pi, funext_iff, pi_inj]

namespace inseparable

@[refl] lemma refl (x : X) : x ~ x := eq.refl (𝓝 x)

lemma rfl : x ~ x := refl x

@[symm] lemma symm (h : x ~ y) : y ~ x := h.symm

@[trans] lemma trans (h₁ : x ~ y) (h₂ : y ~ z) : x ~ z := h₁.trans h₂

lemma nhds_eq (h : x ~ y) : 𝓝 x = 𝓝 y := h

lemma mem_open_iff (h : x ~ y) (hs : is_open s) : x ∈ s ↔ y ∈ s :=
inseparable_iff_forall_open.1 h s hs

lemma mem_closed_iff (h : x ~ y) (hs : is_closed s) : x ∈ s ↔ y ∈ s :=
inseparable_iff_forall_closed.1 h s hs

lemma map_of_continuous_at (h : x ~ y) (hx : continuous_at f x) (hy : continuous_at f y) :
  f x ~ f y :=
(h.specializes.map_of_continuous_at hy).antisymm (h.specializes'.map_of_continuous_at hx)

lemma map (h : x ~ y) (hf : continuous f) : f x ~ f y :=
h.map_of_continuous_at hf.continuous_at hf.continuous_at

end inseparable

lemma is_closed.not_inseparable (hs : is_closed s) (hx : x ∈ s) (hy : y ∉ s) : ¬x ~ y :=
λ h, hy $ (h.mem_closed_iff hs).1 hx

lemma is_open.not_inseparable (hs : is_open s) (hx : x ∈ s) (hy : y ∉ s) : ¬x ~ y :=
λ h, hy $ (h.mem_open_iff hs).1 hx

/-!
### Separation quotient

In this section we define the quotient of a topological space by the `inseparable` relation.
-/

variable (X)

/-- A `setoid` version of `inseparable`, used to define the `separation_quotient`. -/
def inseparable_setoid : setoid X :=
{ r := (~),
  .. setoid.comap 𝓝 ⊥ }

/-- The quotient of a topological space by its `inseparable_setoid`. This quotient is guaranteed to
be a T₀ space. -/
@[derive topological_space]
def separation_quotient := quotient (inseparable_setoid X)

variable {X}

namespace separation_quotient

/-- The natural map from a topological space to its separation quotient. -/
def mk : X → separation_quotient X := quotient.mk'

lemma quotient_map_mk : quotient_map (mk : X → separation_quotient X) :=
quotient_map_quot_mk

lemma continuous_mk : continuous (mk : X → separation_quotient X) :=
continuous_quot_mk

@[simp] lemma mk_eq_mk : mk x = mk y ↔ x ~ y := quotient.eq'

lemma surjective_mk : surjective (mk : X → separation_quotient X) :=
surjective_quot_mk _

@[simp] lemma range_mk : range (mk : X → separation_quotient X) = univ :=
surjective_mk.range_eq

instance [nonempty X] : nonempty (separation_quotient X) := nonempty.map mk ‹_›
instance [inhabited X] : inhabited (separation_quotient X) := ⟨mk default⟩
instance [subsingleton X] : subsingleton (separation_quotient X) := surjective_mk.subsingleton

lemma preimage_image_mk_open (hs : is_open s) : mk ⁻¹' (mk '' s) = s :=
begin
  refine subset.antisymm _ (subset_preimage_image _ _),
  rintro x ⟨y, hys, hxy⟩,
  exact ((mk_eq_mk.1 hxy).mem_open_iff hs).1 hys
end

lemma is_open_map_mk : is_open_map (mk : X → separation_quotient X) :=
λ s hs, quotient_map_mk.is_open_preimage.1 $ by rwa preimage_image_mk_open hs

lemma preimage_image_mk_closed (hs : is_closed s) : mk ⁻¹' (mk '' s) = s :=
begin
  refine subset.antisymm _ (subset_preimage_image _ _),
  rintro x ⟨y, hys, hxy⟩,
  exact ((mk_eq_mk.1 hxy).mem_closed_iff hs).1 hys
end

lemma inducing_mk : inducing (mk : X → separation_quotient X) :=
⟨le_antisymm (continuous_iff_le_induced.1 continuous_mk)
  (λ s hs, ⟨mk '' s, is_open_map_mk s hs, preimage_image_mk_open hs⟩)⟩

lemma is_closed_map_mk : is_closed_map (mk : X → separation_quotient X) :=
inducing_mk.is_closed_map $ by { rw [range_mk], exact is_closed_univ }

lemma map_mk_nhds : map mk (𝓝 x) = 𝓝 (mk x) :=
by rw [inducing_mk.nhds_eq_comap, map_comap_of_surjective surjective_mk]

end separation_quotient<|MERGE_RESOLUTION|>--- conflicted
+++ resolved
@@ -151,7 +151,6 @@
 lemma subtype_specializes_iff {p : X → Prop} (x y : subtype p) : x ⤳ y ↔ (x : X) ⤳ y :=
 inducing_coe.specializes_iff.symm
 
-<<<<<<< HEAD
 @[simp] lemma specializes_prod {x₁ x₂ : X} {y₁ y₂ : Y} :
   (x₁, y₁) ⤳ (x₂, y₂) ↔ x₁ ⤳ x₂ ∧ y₁ ⤳ y₂ :=
 by simp only [specializes, nhds_prod_eq, prod_le_prod]
@@ -162,15 +161,12 @@
 
 @[simp] lemma specializes_pi {f g : Π i, π i} : f ⤳ g ↔ ∀ i, f i ⤳ g i :=
 by simp only [specializes, nhds_pi, pi_le_pi]
-=======
+
 lemma not_specializes_iff_exists_open : ¬ x ⤳ y ↔ ∃ (S : set X), is_open S ∧ y ∈ S ∧ x ∉ S :=
-⟨λ h, by { contrapose! h, rwa specializes_iff_forall_open, },
- λ h, by { contrapose! h, rwa ←specializes_iff_forall_open, }⟩
+by { rw [specializes_iff_forall_open], push_neg, refl }
 
 lemma not_specializes_iff_exists_closed : ¬ x ⤳ y ↔ ∃ (S : set X), is_closed S ∧ x ∈ S ∧ y ∉ S :=
-⟨λ h, by { contrapose! h, rwa specializes_iff_forall_closed, },
- λ h, by { contrapose! h, rwa ←specializes_iff_forall_closed, }⟩
->>>>>>> a630444a
+by { rw [specializes_iff_forall_closed], push_neg, refl }
 
 variable (X)
 
