/-
Copyright (c) 2018 Jan-David Salchow. All rights reserved.
Released under Apache 2.0 license as described in the file LICENSE.
Authors: Jan-David Salchow, Patrick Massot, Yury Kudryashov
-/
import topology.subset_properties
import topology.metric_space.basic

/-!
# Sequences in topological spaces

In this file we define sequences in topological spaces and show how they are related to
filters and the topology.

## Main definitions

### Set operation
* `seq_closure s`: sequential closure of a set, the set of limits of sequences of points of `s`;

### Predicates

* `is_seq_closed s`: predicate saying that a set is sequentially closed, i.e., `seq_closure s ⊆ s`;
* `seq_continuous f`: predicate saying that a function is sequentially continuous, i.e.,
  for any sequence `u : ℕ → X` that converges to a point `x`, the sequence `f ∘ u` converges to
  `f x`;
* `is_seq_compact s`: predicate saying that a set is sequentially compact, i.e., every sequence
  taking values in `s` has a converging subsequence.

### Type classes

* `frechet_urysohn_space X`: a typeclass saying that a topological space is a *Fréchet-Urysohn
  space*, i.e., the sequential closure of any set is equal to its closure.
* `sequential_space X`: a typeclass saying that a topological space is a *sequential space*, i.e.,
  any sequentially closed set in this space is closed. This condition is weaker than being a
  Fréchet-Urysohn space.
* `seq_compact_space X`: a typeclass saying that a topological space is sequentially compact, i.e.,
  every sequence in `X` has a converging subsequence.

## Main results

* `seq_closure_subset_closure`: closure of a set includes its sequential closure;
* `is_closed.is_seq_closed`: a closed set is sequentially closed;
* `is_seq_closed.seq_closure_eq`: sequential closure of a sequentially closed set `s` is equal
  to `s`;
* `seq_closure_eq_closure`: in a Fréchet-Urysohn space, the sequential closure of a set is equal to
  its closure;
* `tendsto_nhds_iff_seq_tendsto`, `frechet_urysohn_space.of_seq_tendsto_imp_tendsto`: a topological
  space is a Fréchet-Urysohn space if and only if sequential convergence implies convergence;
* `topological_space.first_countable_topology.frechet_urysohn_space`: every topological space with
  first countable topology is a Fréchet-Urysohn space;
* `frechet_urysohn_space.to_sequential_space`: every Fréchet-Urysohn space is a sequential space;
* `is_seq_compact.is_compact`: a sequentially compact set in a uniform space with countably
  generated uniformity is compact.

## Tags

sequentially closed, sequentially compact, sequential space
-/

<<<<<<< HEAD
open set function filter bornology topological_space
open_locale topological_space filter
=======
open set function filter topological_space
open_locale topological_space
>>>>>>> 22a9066d

variables {X Y : Type*}

/-! ### Sequential closures, sequential continuity, and sequential spaces. -/
section topological_space
variables [topological_space X] [topological_space Y]

/-- The sequential closure of a set `s : set X` in a topological space `X` is the set of all `a : X`
which arise as limit of sequences in `s`. Note that the sequential closure of a set is not
guaranteed to be sequentially closed. -/
def seq_closure (s : set X) : set X :=
{a | ∃ x : ℕ → X, (∀ n : ℕ, x n ∈ s) ∧ tendsto x at_top (𝓝 a)}

lemma subset_seq_closure {s : set X} : s ⊆ seq_closure s :=
λ p hp, ⟨const ℕ p, λ _, hp, tendsto_const_nhds⟩
<<<<<<< HEAD

/-- The sequential closure of a set is contained in the closure of that set.
The converse is not true. -/
lemma seq_closure_subset_closure {s : set X} : seq_closure s ⊆ closure s :=
λ p ⟨x, xM, xp⟩, mem_closure_of_tendsto xp (univ_mem' xM)

/-- A set `s` is sequentially closed if for any converging sequence `x n` of elements of `s`,
the limit belongs to `s` as well. -/
def is_seq_closed (s : set X) : Prop :=
∀ ⦃x : ℕ → X⦄ ⦃p : X⦄, (∀ n, x n ∈ s) → (tendsto x at_top (𝓝 p)) → p ∈ s

=======

/-- The sequential closure of a set is contained in the closure of that set.
The converse is not true. -/
lemma seq_closure_subset_closure {s : set X} : seq_closure s ⊆ closure s :=
λ p ⟨x, xM, xp⟩, mem_closure_of_tendsto xp (univ_mem' xM)

/-- A set `s` is sequentially closed if for any converging sequence `x n` of elements of `s`, the
limit belongs to `s` as well. Note that the sequential closure of a set is not guaranteed to be
sequentially closed. -/
def is_seq_closed (s : set X) : Prop :=
∀ ⦃x : ℕ → X⦄ ⦃p : X⦄, (∀ n, x n ∈ s) → tendsto x at_top (𝓝 p) → p ∈ s

>>>>>>> 22a9066d
/-- The sequential closure of a sequentially closed set is the set itself. -/
lemma is_seq_closed.seq_closure_eq {s : set X} (hs : is_seq_closed s) :
  seq_closure s = s :=
subset.antisymm (λ p ⟨x, hx, hp⟩, hs hx hp) subset_seq_closure
<<<<<<< HEAD
=======

/-- If a set is equal to its sequential closure, then it is sequentially closed. -/
lemma is_seq_closed_of_seq_closure_eq {s : set X} (hs : seq_closure s = s) :
  is_seq_closed s :=
λ x p hxs hxp, hs ▸ ⟨x, hxs, hxp⟩

/-- A set is sequentially closed iff it is equal to its sequential closure. -/
lemma is_seq_closed_iff {s : set X} :
  is_seq_closed s ↔ seq_closure s = s :=
⟨is_seq_closed.seq_closure_eq, is_seq_closed_of_seq_closure_eq⟩
>>>>>>> 22a9066d

/-- A set is sequentially closed if it is closed. -/
protected lemma is_closed.is_seq_closed {s : set X} (hc : is_closed s) : is_seq_closed s :=
λ u x hu hx, hc.mem_of_tendsto hx (eventually_of_forall hu)

/-- A topological space is called a *Fréchet-Urysohn space*, if the sequential closure of any set
<<<<<<< HEAD
is equal to its closure. -/
=======
is equal to its closure. Since one of the inclusions is trivial, we require only the non-trivial one
in the definition. -/
>>>>>>> 22a9066d
class frechet_urysohn_space (X : Type*) [topological_space X] : Prop :=
(closure_subset_seq_closure : ∀ s : set X, closure s ⊆ seq_closure s)

lemma seq_closure_eq_closure [frechet_urysohn_space X] (s : set X) :
  seq_closure s = closure s :=
seq_closure_subset_closure.antisymm $ frechet_urysohn_space.closure_subset_seq_closure s

<<<<<<< HEAD
=======
/-- In a Fréchet-Urysohn space, a point belongs to the closure of a set iff it is a limit
of a sequence taking values in this set. -/
lemma mem_closure_iff_seq_limit [frechet_urysohn_space X] {s : set X} {a : X} :
  a ∈ closure s ↔ ∃ x : ℕ → X, (∀ n : ℕ, x n ∈ s) ∧ tendsto x at_top (𝓝 a) :=
by { rw [← seq_closure_eq_closure], refl }

>>>>>>> 22a9066d
/-- If the domain of a function `f : α → β` is a Fréchet-Urysohn space, then convergence
is equivalent to sequential convergence. See also `filter.tendsto_iff_seq_tendsto` for a version
that works for any pair of filters assuming that the filter in the domain is countably generated.

This property is equivalent to the definition of `frechet_urysohn_space`, see
`frechet_urysohn_space.of_seq_tendsto_imp_tendsto`. -/
lemma tendsto_nhds_iff_seq_tendsto [frechet_urysohn_space X] {f : X → Y} {a : X} {b : Y} :
<<<<<<< HEAD
  tendsto f (𝓝 a) (𝓝 b) ↔ ∀ u : ℕ → X, (tendsto u at_top (𝓝 a)) → (tendsto (f ∘ u) at_top (𝓝 b)) :=
=======
  tendsto f (𝓝 a) (𝓝 b) ↔ ∀ u : ℕ → X, tendsto u at_top (𝓝 a) → tendsto (f ∘ u) at_top (𝓝 b) :=
>>>>>>> 22a9066d
begin
  refine ⟨λ hf u hu, hf.comp hu,
    λ h, ((nhds_basis_closeds _).tendsto_iff (nhds_basis_closeds _)).2 _⟩,
  rintro s ⟨hbs, hsc⟩,
  refine ⟨closure (f ⁻¹' s), ⟨mt _ hbs, is_closed_closure⟩, λ x, mt $ λ hx, subset_closure hx⟩,
  rw [← seq_closure_eq_closure],
  rintro ⟨u, hus, hu⟩,
  exact hsc.mem_of_tendsto (h u hu) (eventually_of_forall hus)
end

/-- An alternative construction for `frechet_urysohn_space`: if sequential convergence implies
convergence, then the space is a Fréchet-Urysohn space. -/
lemma frechet_urysohn_space.of_seq_tendsto_imp_tendsto
  (h : ∀ (f : X → Prop) (a : X),
    (∀ u : ℕ → X, tendsto u at_top (𝓝 a) → tendsto (f ∘ u) at_top (𝓝 (f a))) → continuous_at f a) :
  frechet_urysohn_space X :=
begin
  refine ⟨λ s x hcx, _⟩,
  specialize h (∉ s) x,
  by_cases hx : x ∈ s, { exact subset_seq_closure hx },
  simp_rw [(∘), continuous_at, hx, not_false_iff, nhds_true, tendsto_pure, eq_true,
    ← mem_compl_iff, eventually_mem_set, ← mem_interior_iff_mem_nhds, interior_compl] at h,
  rw [mem_compl_iff, imp_not_comm] at h,
  simp only [not_forall, not_eventually, mem_compl_iff, not_not] at h,
  rcases h hcx with ⟨u, hux, hus⟩,
  rcases extraction_of_frequently_at_top hus with ⟨φ, φ_mono, hφ⟩,
  exact ⟨u ∘ φ, hφ, hux.comp φ_mono.tendsto_at_top⟩
end

/-- Every first-countable space is a Fréchet-Urysohn space. -/
@[priority 100] -- see Note [lower instance priority]
instance topological_space.first_countable_topology.frechet_urysohn_space
  [first_countable_topology X] : frechet_urysohn_space X :=
frechet_urysohn_space.of_seq_tendsto_imp_tendsto $ λ f a, tendsto_iff_seq_tendsto.2

<<<<<<< HEAD
/-- A sequential space is a space in which 'sequences are enough to probe the topology'. This can be
 formalised by demanding that the sequential closure and the closure coincide. The following
 statements show that other topological properties can be deduced from sequences in sequential
 spaces. -/
=======
/-- A topological space is said to be a *sequential space* if any sequentially closed set in this
space is closed. This condition is weaker than being a Fréchet-Urysohn space. -/
>>>>>>> 22a9066d
class sequential_space (X : Type*) [topological_space X] : Prop :=
(is_closed_of_seq : ∀ s : set X, is_seq_closed s → is_closed s)

/-- Every Fréchet-Urysohn space is a sequential space. -/
@[priority 100] -- see Note [lower instance priority]
instance frechet_urysohn_space.to_sequential_space [frechet_urysohn_space X] :
  sequential_space X :=
⟨λ s hs, by rw [← closure_eq_iff_is_closed, ← seq_closure_eq_closure, hs.seq_closure_eq]⟩

/-- In a sequential space, a sequentially closed set is closed. -/
protected lemma is_seq_closed.is_closed [sequential_space X] {s : set X} (hs : is_seq_closed s) :
  is_closed s :=
sequential_space.is_closed_of_seq s hs

/-- In a sequential space, a set is closed iff it's sequentially closed. -/
lemma is_seq_closed_iff_is_closed [sequential_space X] {M : set X} :
  is_seq_closed M ↔ is_closed M :=
⟨is_seq_closed.is_closed, is_closed.is_seq_closed⟩

/-- A function between topological spaces is sequentially continuous if it commutes with limit of
 convergent sequences. -/
def seq_continuous (f : X → Y) : Prop :=
∀ ⦃x : ℕ → X⦄ ⦃p : X⦄, tendsto x at_top (𝓝 p) → tendsto (f ∘ x) at_top (𝓝 (f p))

/-- The preimage of a sequentially closed set under a sequentially continuous map is sequentially
closed. -/
lemma is_seq_closed.preimage {f : X → Y} {s : set Y} (hs : is_seq_closed s)
  (hf : seq_continuous f) :
  is_seq_closed (f ⁻¹' s) :=
λ x p hx hp, hs hx (hf hp)

/- A continuous function is sequentially continuous. -/
protected lemma continuous.seq_continuous {f : X → Y} (hf : continuous f) :
  seq_continuous f :=
λ x p hx, (hf.tendsto p).comp hx

/-- A sequentially continuous function defined on a sequential space is continuous. -/
protected lemma seq_continuous.continuous [sequential_space X] {f : X → Y} (hf : seq_continuous f) :
  continuous f :=
continuous_iff_is_closed.mpr $ λ s hs, (hs.is_seq_closed.preimage hf).is_closed

/-- If the domain of a function is a sequential space, then continuity of this function is
equivalent to its sequential continuity. -/
lemma continuous_iff_seq_continuous [sequential_space X] {f : X → Y} :
  continuous f ↔ seq_continuous f :=
⟨continuous.seq_continuous, seq_continuous.continuous⟩

lemma quotient_map.sequential_space [sequential_space X] {f : X → Y} (hf : quotient_map f) :
  sequential_space Y :=
⟨λ s hs, hf.is_closed_preimage.mp $ (hs.preimage $ hf.continuous.seq_continuous).is_closed⟩

/-- The quotient of a sequential space is a sequential space. -/
instance [sequential_space X] {s : setoid X} : sequential_space (quotient s) :=
quotient_map_quot_mk.sequential_space

end topological_space

section seq_compact
open topological_space topological_space.first_countable_topology
variables [topological_space X]

/-- A set `s` is sequentially compact if every sequence taking values in `s` has a
converging subsequence. -/
def is_seq_compact (s : set X) :=
∀ ⦃u : ℕ → X⦄, (∀ n, u n ∈ s) → ∃ (x ∈ s) (φ : ℕ → ℕ), strict_mono φ ∧ tendsto (u ∘ φ) at_top (𝓝 x)

/-- A space `X` is sequentially compact if every sequence in `X` has a
converging subsequence. -/
class seq_compact_space (X : Type*) [topological_space X] : Prop :=
(seq_compact_univ : is_seq_compact (univ : set X))

lemma is_seq_compact.subseq_of_frequently_in {s : set X} (hs : is_seq_compact s) {x : ℕ → X}
  (hx : ∃ᶠ n in at_top, x n ∈ s) :
  ∃ (a ∈ s) (φ : ℕ → ℕ), strict_mono φ ∧ tendsto (x ∘ φ) at_top (𝓝 a) :=
let ⟨ψ, hψ, huψ⟩ := extraction_of_frequently_at_top hx, ⟨a, a_in, φ, hφ, h⟩ := hs huψ in
⟨a, a_in, ψ ∘ φ, hψ.comp hφ, h⟩

lemma seq_compact_space.tendsto_subseq [seq_compact_space X] (u : ℕ → X) :
  ∃ x (φ : ℕ → ℕ), strict_mono φ ∧ tendsto (u ∘ φ) at_top (𝓝 x) :=
let ⟨x, _, φ, mono, h⟩ := seq_compact_space.seq_compact_univ (λ n, mem_univ (u n)) in
⟨x, φ, mono, h⟩

section first_countable_topology
variables [first_countable_topology X]
open topological_space.first_countable_topology

protected lemma is_compact.is_seq_compact {s : set X} (hs : is_compact s) : is_seq_compact s :=
λ u u_in,
let ⟨x, x_in, hx⟩ := @hs (map u at_top) _ (le_principal_iff.mpr (mem_map.2 $ univ_mem' u_in))
in ⟨x, x_in, tendsto_subseq hx⟩

lemma is_compact.tendsto_subseq' {s : set X} {u : ℕ → X} (hs : is_compact s)
  (hu : ∃ᶠ n in at_top, u n ∈ s) :
  ∃ (x ∈ s) (φ : ℕ → ℕ), strict_mono φ ∧ tendsto (u ∘ φ) at_top (𝓝 x) :=
hs.is_seq_compact.subseq_of_frequently_in hu

lemma is_compact.tendsto_subseq {s : set X} {u : ℕ → X} (hs : is_compact s) (hu : ∀ n, u n ∈ s) :
  ∃ (x ∈ s) (φ : ℕ → ℕ), strict_mono φ ∧ tendsto (u ∘ φ) at_top (𝓝 x) :=
hs.is_seq_compact hu

@[priority 100] -- see Note [lower instance priority]
instance first_countable_topology.seq_compact_of_compact [compact_space X] : seq_compact_space X :=
⟨compact_univ.is_seq_compact⟩

lemma compact_space.tendsto_subseq [compact_space X] (x : ℕ → X) :
  ∃ a (φ : ℕ → ℕ), strict_mono φ ∧ tendsto (x ∘ φ) at_top (𝓝 a) :=
seq_compact_space.tendsto_subseq x

end first_countable_topology
end seq_compact

section uniform_space_seq_compact

open_locale uniformity
open uniform_space prod

variables [uniform_space X] {s : set X}

lemma is_seq_compact.exists_tendsto_of_frequently_mem (hs : is_seq_compact s) {u : ℕ → X}
  (hu : ∃ᶠ n in at_top, u n ∈ s) (huc : cauchy_seq u) :
  ∃ x ∈ s, tendsto u at_top (𝓝 x) :=
begin
<<<<<<< HEAD
  rcases hs.subseq_of_frequently_in hu with ⟨x, hxs, φ, φ_mono, hx⟩,
  refine ⟨x, hxs, le_nhds_of_cauchy_adhp huc ((cluster_pt.of_le_nhds hx).mono _)⟩,
  rw [← filter.map_map],
  exact map_mono φ_mono.tendsto_at_top
=======
  classical,
  obtain ⟨V, hV, Vsymm⟩ :
    ∃ V : ℕ → set (X × X), (𝓤 X).has_antitone_basis V ∧ ∀ n, swap ⁻¹' V n = V n,
      from uniform_space.has_seq_basis X,
  rsuffices ⟨n, hn⟩ : ∃ n, ∀ x ∈ s, ∃ i, ball x (V n) ⊆ c i,
  { exact ⟨V n, hV.to_has_basis.mem_of_mem trivial, Vsymm n, hn⟩ },
  by_contradiction H,
  obtain ⟨x, x_in, hx⟩ : ∃ x : ℕ → X, (∀ n, x n ∈ s) ∧ ∀ n i, ¬ ball (x n) (V n) ⊆ c i,
  { push_neg at H,
    choose x hx using H,
    exact ⟨x, forall_and_distrib.mp hx⟩ }, clear H,
  obtain ⟨x₀, x₀_in, φ, φ_mono, hlim⟩ :
    ∃ (x₀ ∈ s) (φ : ℕ → ℕ), strict_mono φ ∧ tendsto (x ∘ φ) at_top (𝓝 x₀),
    from hs x_in, clear hs,
  obtain ⟨i₀, x₀_in⟩ : ∃ i₀, x₀ ∈ c i₀,
  { rcases hc₂ x₀_in with ⟨_, ⟨i₀, rfl⟩, x₀_in_c⟩,
    exact ⟨i₀, x₀_in_c⟩ }, clear hc₂,
  obtain ⟨n₀, hn₀⟩ : ∃ n₀, ball x₀ (V n₀) ⊆ c i₀,
  { rcases (nhds_basis_uniformity hV.to_has_basis).mem_iff.mp
      (is_open_iff_mem_nhds.mp (hc₁ i₀) _ x₀_in) with ⟨n₀, _, h⟩,
    use n₀,
    rwa ← ball_eq_of_symmetry (Vsymm n₀) at h }, clear hc₁,
  obtain ⟨W, W_in, hWW⟩ : ∃ W ∈ 𝓤 X, W ○ W ⊆ V n₀,
    from comp_mem_uniformity_sets (hV.to_has_basis.mem_of_mem trivial),
  obtain ⟨N, x_φ_N_in, hVNW⟩ : ∃ N, x (φ N) ∈ ball x₀ W ∧ V (φ N) ⊆ W,
  { obtain ⟨N₁, h₁⟩ : ∃ N₁, ∀ n ≥ N₁, x (φ n) ∈ ball x₀ W,
      from tendsto_at_top'.mp hlim _ (mem_nhds_left x₀ W_in),
    obtain ⟨N₂, h₂⟩ : ∃ N₂, V (φ N₂) ⊆ W,
    { rcases hV.to_has_basis.mem_iff.mp W_in with ⟨N, _, hN⟩,
      use N,
      exact subset.trans (hV.antitone $ φ_mono.id_le _) hN },
    have : φ N₂ ≤ φ (max N₁ N₂),
      from φ_mono.le_iff_le.mpr (le_max_right _ _),
    exact ⟨max N₁ N₂, h₁ _ (le_max_left _ _), trans (hV.antitone this) h₂⟩ },
  suffices : ball (x (φ N)) (V (φ N)) ⊆ c i₀,
    from hx (φ N) i₀ this,
  calc
    ball (x $ φ N) (V $ φ N) ⊆ ball (x $ φ N) W : preimage_mono hVNW
                         ... ⊆ ball x₀ (V n₀)   : ball_subset_of_comp_subset x_φ_N_in hWW
                         ... ⊆ c i₀             : hn₀,
>>>>>>> 22a9066d
end

lemma is_seq_compact.exists_tendsto (hs : is_seq_compact s) {u : ℕ → X} (hu : ∀ n, u n ∈ s)
  (huc : cauchy_seq u) : ∃ x ∈ s, tendsto u at_top (𝓝 x) :=
hs.exists_tendsto_of_frequently_mem (frequently_of_forall hu) huc

/-- A sequentially compact set in a uniform space is totally bounded. -/
protected lemma is_seq_compact.totally_bounded (h : is_seq_compact s) : totally_bounded s :=
begin
  intros V V_in,
  unfold is_seq_compact at h,
  contrapose! h,
  obtain ⟨u, u_in, hu⟩ : ∃ u : ℕ → β, (∀ n, u n ∈ s) ∧ ∀ n m, m < n → u m ∉ ball (u n) V,
  { simp only [not_subset, mem_Union₂, not_exists, exists_prop] at h,
    simpa only [forall_and_distrib, ball_image_iff, not_and] using seq_of_forall_finite_exists h },
  refine ⟨u, u_in, λ x x_in φ hφ huφ, _⟩,
  obtain ⟨N, hN⟩ : ∃ N, ∀ p q, p ≥ N → q ≥ N → (u (φ p), u (φ q)) ∈ V,
    from huφ.cauchy_seq.mem_entourage V_in,
  exact hu (φ $ N + 1) (φ N) (hφ $ lt_add_one N) (hN (N + 1) N N.le_succ le_rfl)
end

variables [is_countably_generated (𝓤 X)]

/-- A sequentially compact set in a uniform set with countably generated uniformity filter
is complete. -/
protected lemma is_seq_compact.is_complete (hs : is_seq_compact s) : is_complete s :=
begin
  intros l hl hls,
  haveI := hl.1,
  have H₂ : l ×ᶠ l ≤ 𝓤 β ⊓ 𝓟 (s ×ˢ s),
  { rw ← prod_principal_principal,
    exact le_inf hl.2 (prod_mono hls hls) },
  rcases exists_antitone_basis (𝓤 β) with ⟨V, hV⟩,
  choose W hW hWV using λ n, comp_mem_uniformity_sets (hV.mem n),
  obtain ⟨t, ht_anti, htl, htW, htV, hts⟩ : ∃ t : ℕ → set β, antitone t ∧ (∀ n, t n ∈ l) ∧
    (∀ n, t n ×ˢ t n ⊆ W n) ∧ (∀ n, t n ×ˢ t n ⊆ V n) ∧ (∀ n, t n ⊆ s),
  { have : ∀ n, ∃ t ∈ l, t ×ˢ t ⊆ W n ∧ t ×ˢ t ⊆ V n ∧ t ⊆ s,
    { simpa only [l.basis_sets.prod_self.mem_iff, true_implies_iff, subset_inter_iff,
        prod_self_subset_prod_self, and.assoc]
        using λ n, H₂ (inter_mem_inf (inter_mem (hW n) (hV.mem n)) subset.rfl) },
    choose t htl htW htV hts,
    have : ∀ n, (⋂ k ≤ n, t k) ⊆ t n, from λ n, Inter₂_subset _ le_rfl,
    exact ⟨λ n, ⋂ k ≤ n, t k, λ m n h, bInter_subset_bInter_left (λ k (hk : k ≤ m), hk.trans h),
      λ n, (bInter_mem (finite_le_nat n)).2 (λ k hk, htl k),
      λ n, (prod_mono (this n) (this n)).trans (htW n),
      λ n, (prod_mono (this n) (this n)).trans (htV n), λ n, (this n).trans (hts n)⟩ },
  choose u hu using λ n, filter.nonempty_of_mem (htl n),
  have huc : cauchy_seq u,
    from hV.to_has_basis.cauchy_seq_iff.2
      (λ N hN, ⟨N, λ m hm n hn, htV N (mk_mem_prod (ht_anti hm (hu _)) (ht_anti hn (hu _)))⟩),
  rcases hs.exists_tendsto (λ n, hts n (hu n)) huc with ⟨x, hxs, hx⟩,
  refine ⟨x, hxs, (nhds_basis_uniformity' hV.to_has_basis).ge_iff.2 $ λ N hN, _⟩,
  obtain ⟨n, hNn, hn⟩ : ∃ n, N ≤ n ∧ u n ∈ ball x (W N),
    from ((eventually_ge_at_top N).and (hx $ ball_mem_nhds x (hW N))).exists,
  refine mem_of_superset (htl n) (λ y hy, hWV N ⟨u n, _, htW N ⟨_, _⟩⟩),
  exacts [hn, ht_anti hNn (hu n), ht_anti hNn hy]
end

/-- If `𝓤 β` is countably generated, then any sequentially compact set is compact. -/
protected lemma is_seq_compact.is_compact (hs : is_seq_compact s) : is_compact s :=
compact_iff_totally_bounded_complete.2 ⟨hs.totally_bounded, hs.is_complete⟩

/-- A version of Bolzano-Weistrass: in a uniform space with countably generated uniformity filter
(e.g., in a metric space), a set is compact if and only if it is sequentially compact. -/
protected lemma uniform_space.compact_iff_seq_compact : is_compact s ↔ is_seq_compact s :=
⟨λ H, H.is_seq_compact, λ H, H.is_compact⟩

lemma uniform_space.compact_space_iff_seq_compact_space : compact_space X ↔ seq_compact_space X :=
have key : is_compact (univ : set X) ↔ is_seq_compact univ := uniform_space.compact_iff_seq_compact,
⟨λ ⟨h⟩, ⟨key.mp h⟩, λ ⟨h⟩, ⟨key.mpr h⟩⟩

end uniform_space_seq_compact

section metric_seq_compact

variables [pseudo_metric_space X]
open metric

lemma seq_compact.lebesgue_number_lemma_of_metric {ι : Sort*} {c : ι → set X}
  {s : set X} (hs : is_seq_compact s) (hc₁ : ∀ i, is_open (c i)) (hc₂ : s ⊆ ⋃ i, c i) :
  ∃ δ > 0, ∀ a ∈ s, ∃ i, ball a δ ⊆ c i :=
lebesgue_number_lemma_of_metric hs.is_compact hc₁ hc₂

variables [proper_space X] {s : set X}

/-- A version of **Bolzano-Weistrass**: in a proper metric space (eg. $ℝ^n$),
every bounded sequence has a converging subsequence. This version assumes only
that the sequence is frequently in some bounded set. -/
lemma tendsto_subseq_of_frequently_bounded (hs : bounded s)
  {x : ℕ → X} (hx : ∃ᶠ n in at_top, x n ∈ s) :
  ∃ a ∈ closure s, ∃ φ : ℕ → ℕ, strict_mono φ ∧ tendsto (x ∘ φ) at_top (𝓝 a) :=
have hcs : is_seq_compact (closure s), from hs.is_compact_closure.is_seq_compact,
have hu' : ∃ᶠ n in at_top, x n ∈ closure s, from hx.mono (λ n hn, subset_closure hn),
hcs.subseq_of_frequently_in hu'

/-- A version of Bolzano-Weistrass: in a proper metric space (eg. $ℝ^n$),
every bounded sequence has a converging subsequence. -/
lemma tendsto_subseq_of_bounded (hs : bounded s) {x : ℕ → X} (hx : ∀ n, x n ∈ s) :
  ∃ a ∈ closure s, ∃ φ : ℕ → ℕ, strict_mono φ ∧ tendsto (x ∘ φ) at_top (𝓝 a) :=
tendsto_subseq_of_frequently_bounded hs $ frequently_of_forall hx

end metric_seq_compact<|MERGE_RESOLUTION|>--- conflicted
+++ resolved
@@ -57,13 +57,8 @@
 sequentially closed, sequentially compact, sequential space
 -/
 
-<<<<<<< HEAD
 open set function filter bornology topological_space
 open_locale topological_space filter
-=======
-open set function filter topological_space
-open_locale topological_space
->>>>>>> 22a9066d
 
 variables {X Y : Type*}
 
@@ -79,19 +74,6 @@
 
 lemma subset_seq_closure {s : set X} : s ⊆ seq_closure s :=
 λ p hp, ⟨const ℕ p, λ _, hp, tendsto_const_nhds⟩
-<<<<<<< HEAD
-
-/-- The sequential closure of a set is contained in the closure of that set.
-The converse is not true. -/
-lemma seq_closure_subset_closure {s : set X} : seq_closure s ⊆ closure s :=
-λ p ⟨x, xM, xp⟩, mem_closure_of_tendsto xp (univ_mem' xM)
-
-/-- A set `s` is sequentially closed if for any converging sequence `x n` of elements of `s`,
-the limit belongs to `s` as well. -/
-def is_seq_closed (s : set X) : Prop :=
-∀ ⦃x : ℕ → X⦄ ⦃p : X⦄, (∀ n, x n ∈ s) → (tendsto x at_top (𝓝 p)) → p ∈ s
-
-=======
 
 /-- The sequential closure of a set is contained in the closure of that set.
 The converse is not true. -/
@@ -104,13 +86,10 @@
 def is_seq_closed (s : set X) : Prop :=
 ∀ ⦃x : ℕ → X⦄ ⦃p : X⦄, (∀ n, x n ∈ s) → tendsto x at_top (𝓝 p) → p ∈ s
 
->>>>>>> 22a9066d
 /-- The sequential closure of a sequentially closed set is the set itself. -/
 lemma is_seq_closed.seq_closure_eq {s : set X} (hs : is_seq_closed s) :
   seq_closure s = s :=
 subset.antisymm (λ p ⟨x, hx, hp⟩, hs hx hp) subset_seq_closure
-<<<<<<< HEAD
-=======
 
 /-- If a set is equal to its sequential closure, then it is sequentially closed. -/
 lemma is_seq_closed_of_seq_closure_eq {s : set X} (hs : seq_closure s = s) :
@@ -121,19 +100,14 @@
 lemma is_seq_closed_iff {s : set X} :
   is_seq_closed s ↔ seq_closure s = s :=
 ⟨is_seq_closed.seq_closure_eq, is_seq_closed_of_seq_closure_eq⟩
->>>>>>> 22a9066d
 
 /-- A set is sequentially closed if it is closed. -/
 protected lemma is_closed.is_seq_closed {s : set X} (hc : is_closed s) : is_seq_closed s :=
 λ u x hu hx, hc.mem_of_tendsto hx (eventually_of_forall hu)
 
 /-- A topological space is called a *Fréchet-Urysohn space*, if the sequential closure of any set
-<<<<<<< HEAD
-is equal to its closure. -/
-=======
 is equal to its closure. Since one of the inclusions is trivial, we require only the non-trivial one
 in the definition. -/
->>>>>>> 22a9066d
 class frechet_urysohn_space (X : Type*) [topological_space X] : Prop :=
 (closure_subset_seq_closure : ∀ s : set X, closure s ⊆ seq_closure s)
 
@@ -141,15 +115,12 @@
   seq_closure s = closure s :=
 seq_closure_subset_closure.antisymm $ frechet_urysohn_space.closure_subset_seq_closure s
 
-<<<<<<< HEAD
-=======
 /-- In a Fréchet-Urysohn space, a point belongs to the closure of a set iff it is a limit
 of a sequence taking values in this set. -/
 lemma mem_closure_iff_seq_limit [frechet_urysohn_space X] {s : set X} {a : X} :
   a ∈ closure s ↔ ∃ x : ℕ → X, (∀ n : ℕ, x n ∈ s) ∧ tendsto x at_top (𝓝 a) :=
 by { rw [← seq_closure_eq_closure], refl }
 
->>>>>>> 22a9066d
 /-- If the domain of a function `f : α → β` is a Fréchet-Urysohn space, then convergence
 is equivalent to sequential convergence. See also `filter.tendsto_iff_seq_tendsto` for a version
 that works for any pair of filters assuming that the filter in the domain is countably generated.
@@ -157,11 +128,7 @@
 This property is equivalent to the definition of `frechet_urysohn_space`, see
 `frechet_urysohn_space.of_seq_tendsto_imp_tendsto`. -/
 lemma tendsto_nhds_iff_seq_tendsto [frechet_urysohn_space X] {f : X → Y} {a : X} {b : Y} :
-<<<<<<< HEAD
-  tendsto f (𝓝 a) (𝓝 b) ↔ ∀ u : ℕ → X, (tendsto u at_top (𝓝 a)) → (tendsto (f ∘ u) at_top (𝓝 b)) :=
-=======
   tendsto f (𝓝 a) (𝓝 b) ↔ ∀ u : ℕ → X, tendsto u at_top (𝓝 a) → tendsto (f ∘ u) at_top (𝓝 b) :=
->>>>>>> 22a9066d
 begin
   refine ⟨λ hf u hu, hf.comp hu,
     λ h, ((nhds_basis_closeds _).tendsto_iff (nhds_basis_closeds _)).2 _⟩,
@@ -197,15 +164,8 @@
   [first_countable_topology X] : frechet_urysohn_space X :=
 frechet_urysohn_space.of_seq_tendsto_imp_tendsto $ λ f a, tendsto_iff_seq_tendsto.2
 
-<<<<<<< HEAD
-/-- A sequential space is a space in which 'sequences are enough to probe the topology'. This can be
- formalised by demanding that the sequential closure and the closure coincide. The following
- statements show that other topological properties can be deduced from sequences in sequential
- spaces. -/
-=======
 /-- A topological space is said to be a *sequential space* if any sequentially closed set in this
 space is closed. This condition is weaker than being a Fréchet-Urysohn space. -/
->>>>>>> 22a9066d
 class sequential_space (X : Type*) [topological_space X] : Prop :=
 (is_closed_of_seq : ∀ s : set X, is_seq_closed s → is_closed s)
 
@@ -328,53 +288,10 @@
   (hu : ∃ᶠ n in at_top, u n ∈ s) (huc : cauchy_seq u) :
   ∃ x ∈ s, tendsto u at_top (𝓝 x) :=
 begin
-<<<<<<< HEAD
   rcases hs.subseq_of_frequently_in hu with ⟨x, hxs, φ, φ_mono, hx⟩,
   refine ⟨x, hxs, le_nhds_of_cauchy_adhp huc ((cluster_pt.of_le_nhds hx).mono _)⟩,
   rw [← filter.map_map],
   exact map_mono φ_mono.tendsto_at_top
-=======
-  classical,
-  obtain ⟨V, hV, Vsymm⟩ :
-    ∃ V : ℕ → set (X × X), (𝓤 X).has_antitone_basis V ∧ ∀ n, swap ⁻¹' V n = V n,
-      from uniform_space.has_seq_basis X,
-  rsuffices ⟨n, hn⟩ : ∃ n, ∀ x ∈ s, ∃ i, ball x (V n) ⊆ c i,
-  { exact ⟨V n, hV.to_has_basis.mem_of_mem trivial, Vsymm n, hn⟩ },
-  by_contradiction H,
-  obtain ⟨x, x_in, hx⟩ : ∃ x : ℕ → X, (∀ n, x n ∈ s) ∧ ∀ n i, ¬ ball (x n) (V n) ⊆ c i,
-  { push_neg at H,
-    choose x hx using H,
-    exact ⟨x, forall_and_distrib.mp hx⟩ }, clear H,
-  obtain ⟨x₀, x₀_in, φ, φ_mono, hlim⟩ :
-    ∃ (x₀ ∈ s) (φ : ℕ → ℕ), strict_mono φ ∧ tendsto (x ∘ φ) at_top (𝓝 x₀),
-    from hs x_in, clear hs,
-  obtain ⟨i₀, x₀_in⟩ : ∃ i₀, x₀ ∈ c i₀,
-  { rcases hc₂ x₀_in with ⟨_, ⟨i₀, rfl⟩, x₀_in_c⟩,
-    exact ⟨i₀, x₀_in_c⟩ }, clear hc₂,
-  obtain ⟨n₀, hn₀⟩ : ∃ n₀, ball x₀ (V n₀) ⊆ c i₀,
-  { rcases (nhds_basis_uniformity hV.to_has_basis).mem_iff.mp
-      (is_open_iff_mem_nhds.mp (hc₁ i₀) _ x₀_in) with ⟨n₀, _, h⟩,
-    use n₀,
-    rwa ← ball_eq_of_symmetry (Vsymm n₀) at h }, clear hc₁,
-  obtain ⟨W, W_in, hWW⟩ : ∃ W ∈ 𝓤 X, W ○ W ⊆ V n₀,
-    from comp_mem_uniformity_sets (hV.to_has_basis.mem_of_mem trivial),
-  obtain ⟨N, x_φ_N_in, hVNW⟩ : ∃ N, x (φ N) ∈ ball x₀ W ∧ V (φ N) ⊆ W,
-  { obtain ⟨N₁, h₁⟩ : ∃ N₁, ∀ n ≥ N₁, x (φ n) ∈ ball x₀ W,
-      from tendsto_at_top'.mp hlim _ (mem_nhds_left x₀ W_in),
-    obtain ⟨N₂, h₂⟩ : ∃ N₂, V (φ N₂) ⊆ W,
-    { rcases hV.to_has_basis.mem_iff.mp W_in with ⟨N, _, hN⟩,
-      use N,
-      exact subset.trans (hV.antitone $ φ_mono.id_le _) hN },
-    have : φ N₂ ≤ φ (max N₁ N₂),
-      from φ_mono.le_iff_le.mpr (le_max_right _ _),
-    exact ⟨max N₁ N₂, h₁ _ (le_max_left _ _), trans (hV.antitone this) h₂⟩ },
-  suffices : ball (x (φ N)) (V (φ N)) ⊆ c i₀,
-    from hx (φ N) i₀ this,
-  calc
-    ball (x $ φ N) (V $ φ N) ⊆ ball (x $ φ N) W : preimage_mono hVNW
-                         ... ⊆ ball x₀ (V n₀)   : ball_subset_of_comp_subset x_φ_N_in hWW
-                         ... ⊆ c i₀             : hn₀,
->>>>>>> 22a9066d
 end
 
 lemma is_seq_compact.exists_tendsto (hs : is_seq_compact s) {u : ℕ → X} (hu : ∀ n, u n ∈ s)
