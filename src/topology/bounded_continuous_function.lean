--- conflicted
+++ resolved
@@ -422,11 +422,7 @@
 lemma norm_lt_of_compact [nonempty α] [compact_space α]
   {f : α →ᵇ β} {M : ℝ} (h : ∀ x, ∥f x∥ < M) : ∥f∥ < M :=
 begin
-<<<<<<< HEAD
-  have c : continuous (λ x, ∥f x∥), { have := f.2.1, continuity, },
-=======
   have c : continuous (λ x, ∥f x∥), { continuity, },
->>>>>>> bab7d064
   obtain ⟨x, -, le⟩ :=
     is_compact.exists_forall_ge compact_univ set.univ_nonempty (continuous.continuous_on c),
   exact lt_of_le_of_lt (norm_le_of_nonempty (λ y, le y trivial)) (h x),
