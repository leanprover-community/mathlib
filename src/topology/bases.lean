--- conflicted
+++ resolved
@@ -57,11 +57,7 @@
     h_nhds x (t₁ ∩ t₂) ⟨xt₁, xt₂⟩
       (is_open_inter (h_open _ ht₁) (h_open _ ht₂)),
   eq_univ_iff_forall.2 $ assume a,
-<<<<<<< HEAD
-    let ⟨u, h₁, h₂, _⟩ := h_nhds a univ trivial (is_open_univ) in
-=======
     let ⟨u, h₁, h₂, _⟩ := h_nhds a univ trivial is_open_univ in
->>>>>>> 2f028a88
     ⟨u, h₁, h₂⟩,
   le_antisymm
     (le_generate_from h_open)
