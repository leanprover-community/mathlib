--- conflicted
+++ resolved
@@ -118,26 +118,6 @@
   f ≤ 𝓝 x ↔ cluster_pt x f :=
 ⟨assume h, cluster_pt.of_le_nhds' h hf.1, le_nhds_of_cauchy_adhp hf⟩
 
-lemma is_complete.union {s t : set α} (hs : is_complete s) (ht : is_complete t) :
-  is_complete (s ∪ t) :=
-begin
-  assume f f_cauchy hf,
-  let fs := f ⊓ 𝓟 s,
-  let ft := f ⊓ 𝓟 t,
-  have fst : fs ⊔ ft = f, by simpa [fs, ft, ← inf_sup_left, sup_principal] using hf,
-  rcases eq_or_ne fs ⊥ with h|h,
-  { rw [h, bot_sup_eq] at fst,
-    rw ← fst at f_cauchy,
-    obtain ⟨x, xt, hx⟩ : ∃ (x : α) (H : x ∈ t), ft ≤ 𝓝 x := ht ft f_cauchy inf_le_right,
-    exact ⟨x, mem_union_right _ xt, by rwa fst at hx⟩ },
-  { have hfs : ne_bot fs := ⟨h⟩,
-    obtain ⟨x, xs, hx⟩ : ∃ (x : α) (H : x ∈ s), fs ≤ 𝓝 x :=
-      hs fs (f_cauchy.mono' hfs inf_le_left) inf_le_right,
-    refine ⟨x, mem_union_left _ xs, _⟩,
-    rw le_nhds_iff_adhp_of_cauchy f_cauchy,
-    exact hfs.mono (le_inf hx inf_le_left) }
-end
-
 lemma cauchy.map [uniform_space β] {f : filter α} {m : α → β}
   (hf : cauchy f) (hm : uniform_continuous m) : cauchy (map m f) :=
 ⟨hf.1.map _,
@@ -363,27 +343,9 @@
   complete_space α ↔ is_complete (univ : set α) :=
 ⟨@complete_univ α _, complete_space_of_is_complete_univ⟩
 
-<<<<<<< HEAD
-/-
-lemma is_complete.union {s t : set α} (hs : is_complete s) (ht : is_complete t) :
-  is_complete (s ∪ t) :=
-begin
-  assume f hf h'f,
-  simp at h'f,
-  let g := f ⊓ 𝓟 s,
-  have hg : ne_bot g := sorry,
-  have : cauchy g := hf.mono' hg inf_le_left,
-  obtain ⟨x, xs, hx⟩ : ∃ x ∈ s, g ≤ 𝓝 x :=
-      hs _ this inf_le_right,
-
-end
--/
-
-=======
 lemma complete_space_iff_ultrafilter :
   complete_space α ↔ ∀ l : ultrafilter α, cauchy (l : filter α) → ∃ x : α, ↑l ≤ 𝓝 x :=
 by simp [complete_space_iff_is_complete_univ, is_complete_iff_ultrafilter]
->>>>>>> a86277a2
 
 lemma cauchy_iff_exists_le_nhds [complete_space α] {l : filter α} [ne_bot l] :
   cauchy l ↔ (∃x, l ≤ 𝓝 x) :=
