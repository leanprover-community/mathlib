--- conflicted
+++ resolved
@@ -45,11 +45,7 @@
 This definition in and of itself can sometimes be useful, e.g., when studying the local behavior
 of the `Fₙ` near a point, which would typically look like `tendsto_uniformly_on_filter F f p (𝓝 x)`.
 Still, while this may be the "correct" definition (see
-<<<<<<< HEAD
-`tendsto_uniformly_on_iff_tendtso_uniformly_on_filter`), it is somewhat unwieldy to work with in
-=======
 `tendsto_uniformly_on_iff_tendsto_uniformly_on_filter`), it is somewhat unwieldy to work with in
->>>>>>> 18361694
 practice. Thus, we provide the more traditional definition in `tendsto_uniformly_on`.
 
 Most results hold under weaker assumptions of locally uniform approximation. In a first section,
@@ -175,14 +171,8 @@
   simp,
 end
 
-<<<<<<< HEAD
-lemma tendsto_uniformly_on.tendsto_uniformly_on_filter
-  (h : tendsto_uniformly_on F f p s) : tendsto_uniformly_on_filter F f p (𝓟 s) :=
-by rwa ← tendsto_uniformly_on_iff_tendsto_uniformly_on_filter
-=======
 alias tendsto_uniformly_on_iff_tendsto_uniformly_on_filter ↔
   tendsto_uniformly_on.tendsto_uniformly_on_filter tendsto_uniformly_on_filter.tendsto_uniformly_on
->>>>>>> 18361694
 
 /--
 A sequence of functions `Fₙ` converges uniformly on a set `s` to a limiting function `f` w.r.t.
@@ -258,20 +248,12 @@
 lemma tendsto_uniformly_on_filter.mono_left {p'' : filter ι}
   (h : tendsto_uniformly_on_filter F f p p') (hp : p'' ≤ p) :
   tendsto_uniformly_on_filter F f p'' p' :=
-<<<<<<< HEAD
-λ u hu, (h u hu).filter_mono (p'.prod_le_of_left_le hp)
-=======
 λ u hu, (h u hu).filter_mono (p'.prod_mono_left hp)
->>>>>>> 18361694
 
 lemma tendsto_uniformly_on_filter.mono_right {p'' : filter α}
   (h : tendsto_uniformly_on_filter F f p p') (hp : p'' ≤ p') :
   tendsto_uniformly_on_filter F f p p'' :=
-<<<<<<< HEAD
-λ u hu, (h u hu).filter_mono (p.prod_le_of_right_le hp)
-=======
 λ u hu, (h u hu).filter_mono (p.prod_mono_right hp)
->>>>>>> 18361694
 
 lemma tendsto_uniformly_on.mono {s' : set α}
   (h : tendsto_uniformly_on F f p s) (h' : s' ⊆ s) : tendsto_uniformly_on F f p s' :=
@@ -383,18 +365,14 @@
   {f' : α' → β'} {p' : filter ι'} (h : tendsto_uniformly F f p) (h' : tendsto_uniformly F' f' p') :
   tendsto_uniformly (λ (i : ι × ι'), prod.map (F i.1) (F' i.2)) (prod.map f f') (p.prod p') :=
 begin
-  rw [←tendsto_uniformly_on_univ, ←univ_prod_univ] at *,
+  rw [-m iformly_on_univ, ←univ_prod_univ] at *,
   exact h.prod_map h',
 end
 
 lemma tendsto_uniformly_on_filter.prod {ι' β' : Type*} [uniform_space β']
   {F' : ι' → α → β'} {f' : α → β'} {q : filter ι'}
   (h : tendsto_uniformly_on_filter F f p p') (h' : tendsto_uniformly_on_filter F' f' q p') :
-<<<<<<< HEAD
-  tendsto_uniformly_on_filter (λ (i : ι × ι') a, (F i.1 a, F' i.2 a)) 
-=======
   tendsto_uniformly_on_filter (λ (i : ι × ι') a, (F i.1 a, F' i.2 a))
->>>>>>> 18361694
     (λ a, (f a, f' a)) (p.prod q) p' :=
 λ u hu, ((h.prod_map h') u hu).diag_of_prod_right
 
@@ -576,39 +554,22 @@
   tendsto_uniformly_on F f p s :=
 tendsto_uniformly_on_iff_tendsto_uniformly_on_filter.mpr
   (hF.uniform_cauchy_seq_on_filter.tendsto_uniformly_on_filter_of_tendsto hF')
-<<<<<<< HEAD
 
 lemma uniform_cauchy_seq_on_filter.mono_left {p'' : filter ι}
   (hf : uniform_cauchy_seq_on_filter F p p') (hp : p'' ≤ p) :
   uniform_cauchy_seq_on_filter F p'' p' :=
 begin
   intros u hu,
-  have := (hf u hu).filter_mono (p'.prod_le_of_left_le (filter.prod_le_of_le_of_le hp hp)),
-  exact this.mono (by simp),
-end
-
-=======
-
-lemma uniform_cauchy_seq_on_filter.mono_left {p'' : filter ι}
-  (hf : uniform_cauchy_seq_on_filter F p p') (hp : p'' ≤ p) :
-  uniform_cauchy_seq_on_filter F p'' p' :=
-begin
-  intros u hu,
   have := (hf u hu).filter_mono (p'.prod_mono_left (filter.prod_mono hp hp)),
   exact this.mono (by simp),
 end
 
->>>>>>> 18361694
 lemma uniform_cauchy_seq_on_filter.mono_right {p'' : filter α}
   (hf : uniform_cauchy_seq_on_filter F p p') (hp : p'' ≤ p') :
   uniform_cauchy_seq_on_filter F p p'' :=
 begin
   intros u hu,
-<<<<<<< HEAD
-  have := (hf u hu).filter_mono ((p ×ᶠ p).prod_le_of_right_le hp),
-=======
   have := (hf u hu).filter_mono ((p ×ᶠ p).prod_mono_right hp),
->>>>>>> 18361694
   exact this.mono (by simp),
 end
 
