--- conflicted
+++ resolved
@@ -1172,11 +1172,7 @@
   change (infi u).uniformity.lift' (preimage $ prod.mk a) = _,
   rw [infi_uniformity, lift'_infi_of_map_univ _ preimage_univ],
   { simp only [nhds_eq_uniformity], refl },
-<<<<<<< HEAD
-  { exact λ a b, preimage_inter }
-=======
   { exact ball_inter _ }
->>>>>>> a6b56ec2
 end
 
 lemma to_topological_space_Inf {s : set (uniform_space α)} :
