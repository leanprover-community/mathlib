/-
Copyright (c) 2018 Patrick Massot. All rights reserved.
Released under Apache 2.0 license as described in the file LICENSE.
Authors: Patrick Massot, Johannes Hölzl

Hausdorff completions of uniform spaces.

The goal is to construct a left-adjoint to the inclusion of complete Hausdorff uniform spaces
into all uniform spaces. Any uniform space `α` gets a completion `completion α` and a morphism
(ie. uniformly continuous map) `completion : α → completion α` which solves the universal
mapping problem of factorizing morphisms from `α` to any complete Hausdorff uniform space `β`.
It means any uniformly continuous `f : α → β` gives rise to a unique morphism
`completion.extension f : completion α → β` such that `f = completion.extension f ∘ completion α`.
Actually `completion.extension f` is defined for all maps from `α` to `β` but it has the desired
properties only if `f` is uniformly continuous.

Beware that `completion α` is not injective if `α` is not Hausdorff. But its image is always
dense. The adjoint functor acting on morphisms is then constructed by the usual abstract nonsense.
For every uniform spaces `α` and `β`, it turns `f : α → β` into a morphism
  `completion.map f : completion α → completion β`
such that
  `coe ∘ f = (completion.map f) ∘ coe`
provided `f` is uniformly continuous. This construction is compatible with composition.

In this file we introduce the following concepts:

* `Cauchy α` the uniform completion of the uniform space `α` (using Cauchy filters). These are not
  minimal filters.

* `completion α := quotient (separation_setoid (Cauchy α))` the Hausdorff completion.

This formalization is mostly based on
  N. Bourbaki: General Topology
  I. M. James: Topologies and Uniformities
From a slightly different perspective in order to reuse material in topology.uniform_space.basic.
-/
import data.set.basic
import topology.uniform_space.abstract_completion topology.uniform_space.separation

noncomputable theory
<<<<<<< HEAD
=======
local attribute [instance, priority 0] classical.prop_decidable
>>>>>>> 3a58b50f
open filter set
universes u v w x

open_locale uniformity classical

/-- Space of Cauchy filters

This is essentially the completion of a uniform space. The embeddings are the neighbourhood filters.
This space is not minimal, the separated uniform space (i.e. quotiented on the intersection of all
entourages) is necessary for this.
-/
def Cauchy (α : Type u) [uniform_space α] : Type u := { f : filter α // cauchy f }

namespace Cauchy

section
parameters {α : Type u} [uniform_space α]
variables {β : Type v} {γ : Type w}
variables [uniform_space β] [uniform_space γ]

def gen (s : set (α × α)) : set (Cauchy α × Cauchy α) :=
{p | s ∈ filter.prod (p.1.val) (p.2.val) }

lemma monotone_gen : monotone gen :=
monotone_set_of $ assume p, @monotone_mem_sets (α×α) (filter.prod (p.1.val) (p.2.val))

private lemma symm_gen : map prod.swap ((𝓤 α).lift' gen) ≤ (𝓤 α).lift' gen :=
calc map prod.swap ((𝓤 α).lift' gen) =
  (𝓤 α).lift' (λs:set (α×α), {p | s ∈ filter.prod (p.2.val) (p.1.val) }) :
  begin
    delta gen,
    simp [map_lift'_eq, monotone_set_of, monotone_mem_sets,
          function.comp, image_swap_eq_preimage_swap]
  end
  ... ≤ (𝓤 α).lift' gen :
    uniformity_lift_le_swap
      (monotone_comp (monotone_set_of $ assume p,
        @monotone_mem_sets (α×α) ((filter.prod ((p.2).val) ((p.1).val)))) monotone_principal)
      begin
        have h := λ(p:Cauchy α×Cauchy α), @filter.prod_comm _ _ (p.2.val) (p.1.val),
        simp [function.comp, h],
        exact le_refl _
      end

private lemma comp_rel_gen_gen_subset_gen_comp_rel {s t : set (α×α)} : comp_rel (gen s) (gen t) ⊆
  (gen (comp_rel s t) : set (Cauchy α × Cauchy α)) :=
assume ⟨f, g⟩ ⟨h, h₁, h₂⟩,
let ⟨t₁, (ht₁ : t₁ ∈ f.val), t₂, (ht₂ : t₂ ∈ h.val), (h₁ : set.prod t₁ t₂ ⊆ s)⟩ :=
  mem_prod_iff.mp h₁ in
let ⟨t₃, (ht₃ : t₃ ∈ h.val), t₄, (ht₄ : t₄ ∈ g.val), (h₂ : set.prod t₃ t₄ ⊆ t)⟩ :=
  mem_prod_iff.mp h₂ in
have t₂ ∩ t₃ ∈ h.val,
  from inter_mem_sets ht₂ ht₃,
let ⟨x, xt₂, xt₃⟩ :=
  inhabited_of_mem_sets (h.property.left) this in
(filter.prod f.val g.val).sets_of_superset
  (prod_mem_prod ht₁ ht₄)
  (assume ⟨a, b⟩ ⟨(ha : a ∈ t₁), (hb : b ∈ t₄)⟩,
    ⟨x,
      h₁ (show (a, x) ∈ set.prod t₁ t₂, from ⟨ha, xt₂⟩),
      h₂ (show (x, b) ∈ set.prod t₃ t₄, from ⟨xt₃, hb⟩)⟩)

private lemma comp_gen :
  ((𝓤 α).lift' gen).lift' (λs, comp_rel s s) ≤ (𝓤 α).lift' gen :=
calc ((𝓤 α).lift' gen).lift' (λs, comp_rel s s) =
    (𝓤 α).lift' (λs, comp_rel (gen s) (gen s)) :
  begin
    rw [lift'_lift'_assoc],
    exact monotone_gen,
    exact (monotone_comp_rel monotone_id monotone_id)
  end
  ... ≤ (𝓤 α).lift' (λs, gen $ comp_rel s s) :
    lift'_mono' $ assume s hs, comp_rel_gen_gen_subset_gen_comp_rel
  ... = ((𝓤 α).lift' $ λs:set(α×α), comp_rel s s).lift' gen :
  begin
    rw [lift'_lift'_assoc],
    exact (monotone_comp_rel monotone_id monotone_id),
    exact monotone_gen
  end
  ... ≤ (𝓤 α).lift' gen : lift'_mono comp_le_uniformity (le_refl _)

instance : uniform_space (Cauchy α) :=
uniform_space.of_core
{ uniformity  := (𝓤 α).lift' gen,
  refl        := principal_le_lift' $ assume s hs ⟨a, b⟩ (a_eq_b : a = b),
    a_eq_b ▸ a.property.right hs,
  symm        := symm_gen,
  comp        := comp_gen }

theorem mem_uniformity {s : set (Cauchy α × Cauchy α)} :
  s ∈ 𝓤 (Cauchy α) ↔ ∃ t ∈ 𝓤 α, gen t ⊆ s :=
mem_lift'_sets monotone_gen

theorem mem_uniformity' {s : set (Cauchy α × Cauchy α)} :
  s ∈ 𝓤 (Cauchy α) ↔ ∃ t ∈ 𝓤 α,
    ∀ f g : Cauchy α, t ∈ filter.prod f.1 g.1 → (f, g) ∈ s :=
mem_uniformity.trans $ bex_congr $ λ t h, prod.forall

/-- Embedding of `α` into its completion -/
def pure_cauchy (a : α) : Cauchy α :=
⟨pure a, cauchy_pure⟩

lemma uniform_inducing_pure_cauchy : uniform_inducing (pure_cauchy : α → Cauchy α) :=
⟨have (preimage (λ (x : α × α), (pure_cauchy (x.fst), pure_cauchy (x.snd))) ∘ gen) = id,
      from funext $ assume s, set.ext $ assume ⟨a₁, a₂⟩,
        by simp [preimage, gen, pure_cauchy, prod_principal_principal],
    calc comap (λ (x : α × α), (pure_cauchy (x.fst), pure_cauchy (x.snd))) ((𝓤 α).lift' gen)
          = (𝓤 α).lift' (preimage (λ (x : α × α), (pure_cauchy (x.fst), pure_cauchy (x.snd))) ∘ gen) :
        comap_lift'_eq monotone_gen
      ... = 𝓤 α : by simp [this]⟩

lemma uniform_embedding_pure_cauchy : uniform_embedding (pure_cauchy : α → Cauchy α) :=
{ inj :=
    assume a₁ a₂ h,
    have (pure_cauchy a₁).val = (pure_cauchy a₂).val, from congr_arg _ h,
    have {a₁} = ({a₂} : set α),
      from principal_eq_iff_eq.mp this,
    by simp at this; assumption,
  ..uniform_inducing_pure_cauchy }

lemma pure_cauchy_dense : ∀x, x ∈ closure (range pure_cauchy) :=
assume f,
have h_ex : ∀ s ∈ 𝓤 (Cauchy α), ∃y:α, (f, pure_cauchy y) ∈ s, from
  assume s hs,
  let ⟨t'', ht''₁, (ht''₂ : gen t'' ⊆ s)⟩ := (mem_lift'_sets monotone_gen).mp hs in
  let ⟨t', ht'₁, ht'₂⟩ := comp_mem_uniformity_sets ht''₁ in
  have t' ∈ filter.prod (f.val) (f.val),
    from f.property.right ht'₁,
  let ⟨t, ht, (h : set.prod t t ⊆ t')⟩ := mem_prod_same_iff.mp this in
  let ⟨x, (hx : x ∈ t)⟩ := inhabited_of_mem_sets f.property.left ht in
  have t'' ∈ filter.prod f.val (pure x),
    from mem_prod_iff.mpr ⟨t, ht, {y:α | (x, y) ∈ t'},
      assume y, begin simp, intro h, simp [h], exact refl_mem_uniformity ht'₁ end,
      assume ⟨a, b⟩ ⟨(h₁ : a ∈ t), (h₂ : (x, b) ∈ t')⟩,
        ht'₂ $ prod_mk_mem_comp_rel (@h (a, x) ⟨h₁, hx⟩) h₂⟩,
  ⟨x, ht''₂ $ by dsimp [gen]; exact this⟩,
begin
  simp [closure_eq_nhds, nhds_eq_uniformity, lift'_inf_principal_eq, set.inter_comm],
  exact (lift'_neq_bot_iff $ monotone_inter monotone_const monotone_preimage).mpr
    (assume s hs,
      let ⟨y, hy⟩ := h_ex s hs in
      have pure_cauchy y ∈ range pure_cauchy ∩ {y : Cauchy α | (f, y) ∈ s},
        from ⟨mem_range_self y, hy⟩,
      ne_empty_of_mem this)
end

lemma dense_inducing_pure_cauchy : dense_inducing pure_cauchy :=
uniform_inducing_pure_cauchy.dense_inducing pure_cauchy_dense

lemma dense_embedding_pure_cauchy : dense_embedding pure_cauchy :=
uniform_embedding_pure_cauchy.dense_embedding pure_cauchy_dense

lemma nonempty_Cauchy_iff : nonempty (Cauchy α) ↔ nonempty α :=
begin
  split ; rintro ⟨c⟩,
  { have := eq_univ_iff_forall.1 dense_embedding_pure_cauchy.to_dense_inducing.closure_range c,
    have := mem_closure_iff.1 this _ is_open_univ trivial,
    rcases exists_mem_of_ne_empty this with ⟨_, ⟨_, a, _⟩⟩,
    exact ⟨a⟩ },
  { exact ⟨pure_cauchy c⟩ }
end

section
set_option eqn_compiler.zeta true
instance : complete_space (Cauchy α) :=
complete_space_extension
  uniform_inducing_pure_cauchy
  pure_cauchy_dense $
  assume f hf,
  let f' : Cauchy α := ⟨f, hf⟩ in
  have map pure_cauchy f ≤ (𝓤 $ Cauchy α).lift' (preimage (prod.mk f')),
    from le_lift' $ assume s hs,
    let ⟨t, ht₁, (ht₂ : gen t ⊆ s)⟩ := (mem_lift'_sets monotone_gen).mp hs in
    let ⟨t', ht', (h : set.prod t' t' ⊆ t)⟩ := mem_prod_same_iff.mp (hf.right ht₁) in
    have t' ⊆ { y : α | (f', pure_cauchy y) ∈ gen t },
      from assume x hx, (filter.prod f (pure x)).sets_of_superset (prod_mem_prod ht' $ mem_pure hx) h,
    f.sets_of_superset ht' $ subset.trans this (preimage_mono ht₂),
  ⟨f', by simp [nhds_eq_uniformity]; assumption⟩
end

instance [inhabited α] : inhabited (Cauchy α) :=
⟨pure_cauchy $ default α⟩

instance [h : nonempty α] : nonempty (Cauchy α) :=
h.rec_on $ assume a, nonempty.intro $ Cauchy.pure_cauchy a

section extend

def extend (f : α → β) : (Cauchy α → β) :=
if uniform_continuous f then
  dense_inducing_pure_cauchy.extend f
else
  λ x, f (classical.inhabited_of_nonempty $ nonempty_Cauchy_iff.1 ⟨x⟩).default

variables [separated β]

lemma extend_pure_cauchy {f : α → β} (hf : uniform_continuous f) (a : α) :
  extend f (pure_cauchy a) = f a :=
begin
  rw [extend, if_pos hf],
  exact uniformly_extend_of_ind uniform_inducing_pure_cauchy pure_cauchy_dense hf _
end

variables [_root_.complete_space β]

lemma uniform_continuous_extend {f : α → β} : uniform_continuous (extend f) :=
begin
  by_cases hf : uniform_continuous f,
  { rw [extend, if_pos hf],
    exact uniform_continuous_uniformly_extend uniform_inducing_pure_cauchy pure_cauchy_dense hf },
  { rw [extend, if_neg hf],
    exact uniform_continuous_of_const (assume a b, by congr) }
end

end extend

end

theorem Cauchy_eq
  {α : Type*} [inhabited α] [uniform_space α] [complete_space α] [separated α] {f g : Cauchy α} :
  lim f.1 = lim g.1 ↔ (f, g) ∈ separation_rel (Cauchy α) :=
begin
  split,
  { intros e s hs,
    rcases Cauchy.mem_uniformity'.1 hs with ⟨t, tu, ts⟩,
    apply ts,
    rcases comp_mem_uniformity_sets tu with ⟨d, du, dt⟩,
    refine mem_prod_iff.2
      ⟨_, le_nhds_lim_of_cauchy f.2 (mem_nhds_right (lim f.1) du),
       _, le_nhds_lim_of_cauchy g.2 (mem_nhds_left (lim g.1) du), λ x h, _⟩,
    cases x with a b, cases h with h₁ h₂,
    rw ← e at h₂,
    exact dt ⟨_, h₁, h₂⟩ },
  { intros H,
    refine separated_def.1 (by apply_instance) _ _ (λ t tu, _),
    rcases mem_uniformity_is_closed tu with ⟨d, du, dc, dt⟩,
    refine H {p | (lim p.1.1, lim p.2.1) ∈ t}
      (Cauchy.mem_uniformity'.2 ⟨d, du, λ f g h, _⟩),
    rcases mem_prod_iff.1 h with ⟨x, xf, y, yg, h⟩,
    have limc : ∀ (f : Cauchy α) (x ∈ f.1), lim f.1 ∈ closure x,
    { intros f x xf,
      rw closure_eq_nhds,
      exact lattice.neq_bot_of_le_neq_bot f.2.1
        (lattice.le_inf (le_nhds_lim_of_cauchy f.2) (le_principal_iff.2 xf)) },
    have := (closure_subset_iff_subset_of_is_closed dc).2 h,
    rw closure_prod_eq at this,
    refine dt (this ⟨_, _⟩); dsimp; apply limc; assumption }
end

section
local attribute [instance] uniform_space.separation_setoid

lemma injective_separated_pure_cauchy {α : Type*} [uniform_space α] [s : separated α] :
  function.injective (λa:α, ⟦pure_cauchy a⟧) | a b h :=
separated_def.1 s _ _ $ assume s hs,
let ⟨t, ht, hts⟩ :=
  by rw [← (@uniform_embedding_pure_cauchy α _).comap_uniformity, filter.mem_comap_sets] at hs; exact hs in
have (pure_cauchy a, pure_cauchy b) ∈ t, from quotient.exact h t ht,
@hts (a, b) this

end

end Cauchy

local attribute [instance] uniform_space.separation_setoid

open Cauchy set

namespace uniform_space
variables (α : Type*) [uniform_space α]
variables {β : Type*} [uniform_space β]
variables {γ : Type*} [uniform_space γ]

instance complete_space_separation [h : complete_space α] :
  complete_space (quotient (separation_setoid α)) :=
⟨assume f, assume hf : cauchy f,
  have cauchy (f.comap (λx, ⟦x⟧)), from
    cauchy_comap comap_quotient_le_uniformity hf $
      comap_neq_bot_of_surj hf.left $ assume b, quotient.exists_rep _,
  let ⟨x, (hx : f.comap (λx, ⟦x⟧) ≤ nhds x)⟩ := complete_space.complete this in
  ⟨⟦x⟧, calc f = map (λx, ⟦x⟧) (f.comap (λx, ⟦x⟧)) :
      (map_comap $ univ_mem_sets' $ assume b, quotient.exists_rep _).symm
    ... ≤ map (λx, ⟦x⟧) (nhds x) : map_mono hx
    ... ≤ _ : continuous_iff_continuous_at.mp uniform_continuous_quotient_mk.continuous _⟩⟩


/-- Hausdorff completion of `α` -/
def completion := quotient (separation_setoid $ Cauchy α)

namespace completion

@[priority 50]
instance : uniform_space (completion α) := by dunfold completion ; apply_instance

instance : complete_space (completion α) := by dunfold completion ; apply_instance

instance : separated (completion α) := by dunfold completion ; apply_instance

instance : t2_space (completion α) := separated_t2

instance : regular_space (completion α) := separated_regular

/-- Automatic coercion from `α` to its completion. Not always injective. -/
instance : has_coe α (completion α) := ⟨quotient.mk ∘ pure_cauchy⟩

protected lemma coe_eq : (coe : α → completion α) = quotient.mk ∘ pure_cauchy := rfl

lemma comap_coe_eq_uniformity :
  (𝓤 _).comap (λ(p:α×α), ((p.1 : completion α), (p.2 : completion α))) = 𝓤 α :=
begin
  have : (λx:α×α, ((x.1 : completion α), (x.2 : completion α))) =
    (λx:(Cauchy α)×(Cauchy α), (⟦x.1⟧, ⟦x.2⟧)) ∘ (λx:α×α, (pure_cauchy x.1, pure_cauchy x.2)),
  { ext ⟨a, b⟩; simp; refl },
  rw [this, ← filter.comap_comap_comp],
  change filter.comap _ (filter.comap _ (𝓤 $ quotient $ separation_setoid $ Cauchy α)) = 𝓤 α,
  rw [comap_quotient_eq_uniformity, uniform_embedding_pure_cauchy.comap_uniformity]
end

lemma uniform_inducing_coe : uniform_inducing  (coe : α → completion α) :=
⟨comap_coe_eq_uniformity α⟩

variables {α}

lemma dense : closure (range (coe : α → completion α)) = univ :=
by rw [completion.coe_eq, range_comp]; exact quotient_dense_of_dense pure_cauchy_dense

variables (α)

def cpkg {α : Type*} [uniform_space α] : abstract_completion α :=
{ space := completion α,
  coe := coe,
  uniform_struct := by apply_instance,
  complete := by apply_instance,
  separation := by apply_instance,
  uniform_inducing := completion.uniform_inducing_coe α,
  dense := (dense_range_iff_closure_eq _).2 completion.dense }

local attribute [instance]
abstract_completion.uniform_struct abstract_completion.complete abstract_completion.separation

lemma nonempty_completion_iff : nonempty (completion α) ↔ nonempty α :=
(dense_range.nonempty (cpkg.dense)).symm

lemma uniform_continuous_coe : uniform_continuous (coe : α → completion α) :=
cpkg.uniform_continuous_coe

lemma continuous_coe : continuous (coe : α → completion α) :=
cpkg.continuous_coe

lemma uniform_embedding_coe [separated α] : uniform_embedding  (coe : α → completion α) :=
{ comap_uniformity := comap_coe_eq_uniformity α,
  inj := injective_separated_pure_cauchy }

variable {α}

lemma dense_inducing_coe : dense_inducing (coe : α → completion α) :=
{ dense := (dense_range_iff_closure_eq _).2 dense,
  ..(uniform_inducing_coe α).inducing }

lemma dense_embedding_coe [separated α]: dense_embedding (coe : α → completion α) :=
{ inj := injective_separated_pure_cauchy,
  ..dense_inducing_coe }

lemma dense₂ : closure (range (λx:α × β, ((x.1 : completion α), (x.2 : completion β)))) = univ :=
by rw [← set.prod_range_range_eq, closure_prod_eq, dense, dense, univ_prod_univ]

lemma dense₃ :
  closure (range (λx:α × (β × γ), ((x.1 : completion α), ((x.2.1 : completion β), (x.2.2 : completion γ))))) = univ :=
let a : α → completion α := coe, bc := λp:β × γ, ((p.1 : completion β), (p.2 : completion γ)) in
show closure (range (λx:α × (β × γ), (a x.1, bc x.2))) = univ,
begin
  rw [← set.prod_range_range_eq, @closure_prod_eq _ _ _ _ (range a) (range bc), ← univ_prod_univ],
  congr,
  exact dense,
  exact dense₂
end

@[elab_as_eliminator]
lemma induction_on {p : completion α → Prop}
  (a : completion α) (hp : is_closed {a | p a}) (ih : ∀a:α, p a) : p a :=
is_closed_property dense hp ih a

@[elab_as_eliminator]
lemma induction_on₂ {p : completion α → completion β → Prop}
  (a : completion α) (b : completion β)
  (hp : is_closed {x : completion α × completion β | p x.1 x.2})
  (ih : ∀(a:α) (b:β), p a b) : p a b :=
have ∀x : completion α × completion β, p x.1 x.2, from
  is_closed_property dense₂ hp $ assume ⟨a, b⟩, ih a b,
this (a, b)

@[elab_as_eliminator]
lemma induction_on₃ {p : completion α → completion β → completion γ → Prop}
  (a : completion α) (b : completion β) (c : completion γ)
  (hp : is_closed {x : completion α × completion β × completion γ | p x.1 x.2.1 x.2.2})
  (ih : ∀(a:α) (b:β) (c:γ), p a b c) : p a b c :=
have ∀x : completion α × completion β × completion γ, p x.1 x.2.1 x.2.2, from
  is_closed_property dense₃ hp $ assume ⟨a, b, c⟩, ih a b c,
this (a, b, c)

@[elab_as_eliminator]
lemma induction_on₄ {δ : Type*} [uniform_space δ]
  {p : completion α → completion β → completion γ → completion δ → Prop}
  (a : completion α) (b : completion β) (c : completion γ) (d : completion δ)
  (hp : is_closed {x : (completion α × completion β) × (completion γ × completion δ) | p x.1.1 x.1.2 x.2.1 x.2.2})
  (ih : ∀(a:α) (b:β) (c:γ) (d : δ), p ↑a ↑b ↑c ↑d) : p a b c d :=
let
  ab := λp:α × β, ((p.1 : completion α), (p.2 : completion β)),
  cd := λp:γ × δ, ((p.1 : completion γ), (p.2 : completion δ))
in
have dense₄ : closure (range (λx:(α × β) × (γ × δ), (ab x.1, cd x.2))) = univ,
begin
  rw [← set.prod_range_range_eq, @closure_prod_eq _ _ _ _ (range ab) (range cd), ← univ_prod_univ],
  congr,
  exact dense₂,
  exact dense₂
end,
have ∀x:(completion α × completion β) × (completion γ × completion δ), p x.1.1 x.1.2 x.2.1 x.2.2, from
  is_closed_property dense₄ hp (assume p:(α×β)×(γ×δ), ih p.1.1 p.1.2 p.2.1 p.2.2),
this ((a, b), (c, d))

lemma ext [t2_space β] {f g : completion α → β} (hf : continuous f) (hg : continuous g)
  (h : ∀a:α, f a = g a) : f = g :=
cpkg.funext hf hg h

section extension
variables {f : α → β}

/-- "Extension" to the completion. It is defined for any map `f` but
returns an arbitrary constant value if `f` is not uniformly continuous -/
protected def extension (f : α → β) : completion α → β :=
cpkg.extend f

variables [separated β]

@[simp] lemma extension_coe (hf : uniform_continuous f) (a : α) : (completion.extension f) a = f a :=
cpkg.extend_coe hf a

variables [complete_space β]

lemma uniform_continuous_extension : uniform_continuous (completion.extension f) :=
cpkg.uniform_continuous_extend

lemma continuous_extension : continuous (completion.extension f) :=
cpkg.continuous_extend

lemma extension_unique (hf : uniform_continuous f) {g : completion α → β} (hg : uniform_continuous g)
  (h : ∀ a : α, f a = g (a : completion α)) : completion.extension f = g :=
cpkg.extend_unique hf hg h

@[simp] lemma extension_comp_coe {f : completion α → β} (hf : uniform_continuous f) :
  completion.extension (f ∘ coe) = f :=
cpkg.extend_comp_coe hf
end extension

section map
variables {f : α → β}

/-- Completion functor acting on morphisms -/
protected def map (f : α → β) : completion α → completion β :=
cpkg.map cpkg f

lemma uniform_continuous_map : uniform_continuous (completion.map f) :=
cpkg.uniform_continuous_map cpkg f

lemma continuous_map : continuous (completion.map f) :=
cpkg.continuous_map cpkg f

@[simp] lemma map_coe (hf : uniform_continuous f) (a : α) : (completion.map f) a = f a :=
cpkg.map_coe cpkg hf a

lemma map_unique {f : α → β} {g : completion α → completion β}
  (hg : uniform_continuous g) (h : ∀a:α, ↑(f a) = g a) : completion.map f = g :=
cpkg.map_unique cpkg hg h

@[simp] lemma map_id : completion.map (@id α) = id :=
cpkg.map_id

lemma extension_map [complete_space γ] [separated γ] {f : β → γ} {g : α → β}
  (hf : uniform_continuous f) (hg : uniform_continuous g) :
  completion.extension f ∘ completion.map g = completion.extension (f ∘ g) :=
completion.ext (continuous_extension.comp continuous_map) continuous_extension $
  by intro a; simp only [hg, hf, hf.comp hg, (∘), map_coe, extension_coe]

lemma map_comp {g : β → γ} {f : α → β} (hg : uniform_continuous g) (hf : uniform_continuous f) :
  completion.map g ∘ completion.map f = completion.map (g ∘ f) :=
extension_map ((uniform_continuous_coe _).comp hg) hf

end map

/- In this section we construct isomorphisms between the completion of a uniform space and the
completion of its separation quotient -/
section separation_quotient_completion

def completion_separation_quotient_equiv (α : Type u) [uniform_space α] :
  completion (separation_quotient α) ≃ completion α :=
begin
  refine ⟨completion.extension (separation_quotient.lift (coe : α → completion α)),
    completion.map quotient.mk, _, _⟩,
  { assume a,
    refine completion.induction_on a (is_closed_eq (continuous_map.comp continuous_extension) continuous_id) _,
    rintros ⟨a⟩,
    show completion.map quotient.mk (completion.extension (separation_quotient.lift coe) ↑⟦a⟧) = ↑⟦a⟧,
    rw [extension_coe (separation_quotient.uniform_continuous_lift _),
      separation_quotient.lift_mk (uniform_continuous_coe α),
      completion.map_coe uniform_continuous_quotient_mk] ; apply_instance },
  { assume a,
    refine completion.induction_on a (is_closed_eq (continuous_extension.comp continuous_map) continuous_id) _,
    assume a,
    rw [map_coe uniform_continuous_quotient_mk,
      extension_coe (separation_quotient.uniform_continuous_lift _),
      separation_quotient.lift_mk (uniform_continuous_coe α) _] ; apply_instance }
end

lemma uniform_continuous_completion_separation_quotient_equiv :
  uniform_continuous ⇑(completion_separation_quotient_equiv α) :=
uniform_continuous_extension

lemma uniform_continuous_completion_separation_quotient_equiv_symm :
  uniform_continuous ⇑(completion_separation_quotient_equiv α).symm :=
uniform_continuous_map

end separation_quotient_completion

section extension₂
variables (f : α → β → γ)
open function

protected def extension₂ (f : α → β → γ) : completion α → completion β → γ :=
cpkg.extend₂ cpkg f

variables [separated γ] {f}

@[simp] lemma extension₂_coe_coe (hf : uniform_continuous $ uncurry' f) (a : α) (b : β) :
  completion.extension₂ f a b = f a b :=
cpkg.extension₂_coe_coe cpkg hf a b

variables [complete_space γ] (f)

lemma uniform_continuous_extension₂ : uniform_continuous₂ (completion.extension₂ f) :=
cpkg.uniform_continuous_extension₂ cpkg f

end extension₂

section map₂
open function

protected def map₂ (f : α → β → γ) : completion α → completion β → completion γ :=
cpkg.map₂ cpkg cpkg f

lemma uniform_continuous_map₂ (f : α → β → γ) : uniform_continuous (uncurry' $ completion.map₂ f) :=
cpkg.uniform_continuous_map₂ cpkg cpkg f

lemma continuous_map₂ {δ} [topological_space δ] {f : α → β → γ}
  {a : δ → completion α} {b : δ → completion β} (ha : continuous a) (hb : continuous b) :
  continuous (λd:δ, completion.map₂ f (a d) (b d)) :=
cpkg.continuous_map₂ cpkg cpkg ha hb

lemma map₂_coe_coe (a : α) (b : β) (f : α → β → γ) (hf : uniform_continuous $ uncurry' f) :
  completion.map₂ f (a : completion α) (b : completion β) = f a b :=
cpkg.map₂_coe_coe cpkg cpkg a b f hf

end map₂
end completion
end uniform_space<|MERGE_RESOLUTION|>--- conflicted
+++ resolved
@@ -38,10 +38,6 @@
 import topology.uniform_space.abstract_completion topology.uniform_space.separation
 
 noncomputable theory
-<<<<<<< HEAD
-=======
-local attribute [instance, priority 0] classical.prop_decidable
->>>>>>> 3a58b50f
 open filter set
 universes u v w x
 
