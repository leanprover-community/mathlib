/-
Copyright (c) 2019 Sébastien Gouëzel. All rights reserved.
Released under Apache 2.0 license as described in the file LICENSE.
Authors: Sébastien Gouëzel
-/
import data.equiv.local_equiv
import topology.opens

/-!
# Local homeomorphisms

This file defines homeomorphisms between open subsets of topological spaces. An element `e` of
`local_homeomorph α β` is an extension of `local_equiv α β`, i.e., it is a pair of functions
`e.to_fun` and `e.inv_fun`, inverse of each other on the sets `e.source` and `e.target`.
Additionally, we require that these sets are open, and that the functions are continuous on them.
Equivalently, they are homeomorphisms there.

As in equivs, we register a coercion to functions, and we use `e x` and `e.symm x` throughout
instead of `e.to_fun x` and `e.inv_fun x`.

## Main definitions

`homeomorph.to_local_homeomorph`: associating a local homeomorphism to a homeomorphism, with
                                  source = target = univ
`local_homeomorph.symm`  : the inverse of a local homeomorphism
`local_homeomorph.trans` : the composition of two local homeomorphisms
`local_homeomorph.refl`  : the identity local homeomorphism
`local_homeomorph.of_set`: the identity on a set `s`
`eq_on_source`           : equivalence relation describing the "right" notion of equality for local
                           homeomorphisms

## Implementation notes

Most statements are copied from their local_equiv versions, although some care is required
especially when restricting to subsets, as these should be open subsets.

For design notes, see `local_equiv.lean`.
-/

open function set filter
open_locale topological_space

variables {α : Type*} {β : Type*} {γ : Type*} {δ : Type*}
[topological_space α] [topological_space β] [topological_space γ] [topological_space δ]

/-- local homeomorphisms, defined on open subsets of the space -/
@[nolint has_inhabited_instance]
structure local_homeomorph (α : Type*) (β : Type*) [topological_space α] [topological_space β]
  extends local_equiv α β :=
(open_source        : is_open source)
(open_target        : is_open target)
(continuous_to_fun  : continuous_on to_fun source)
(continuous_inv_fun : continuous_on inv_fun target)

/-- A homeomorphism induces a local homeomorphism on the whole space -/
def homeomorph.to_local_homeomorph (e : α ≃ₜ β) :
  local_homeomorph α β :=
{ open_source        := is_open_univ,
  open_target        := is_open_univ,
  continuous_to_fun  := by { erw ← continuous_iff_continuous_on_univ, exact e.continuous_to_fun },
  continuous_inv_fun := by { erw ← continuous_iff_continuous_on_univ, exact e.continuous_inv_fun },
  ..e.to_equiv.to_local_equiv }

namespace local_homeomorph

variables (e : local_homeomorph α β) (e' : local_homeomorph β γ)

instance : has_coe_to_fun (local_homeomorph α β) := ⟨_, λ e, e.to_local_equiv.to_fun⟩

/-- The inverse of a local homeomorphism -/
protected def symm : local_homeomorph β α :=
{ open_source        := e.open_target,
  open_target        := e.open_source,
  continuous_to_fun  := e.continuous_inv_fun,
  continuous_inv_fun := e.continuous_to_fun,
  ..e.to_local_equiv.symm }

protected lemma continuous_on : continuous_on e e.source := e.continuous_to_fun

lemma continuous_on_symm : continuous_on e.symm e.target := e.continuous_inv_fun

@[simp, mfld_simps] lemma mk_coe (e : local_equiv α β) (a b c d) :
  (local_homeomorph.mk e a b c d : α → β) = e := rfl

@[simp, mfld_simps] lemma mk_coe_symm (e : local_equiv α β) (a b c d) :
  ((local_homeomorph.mk e a b c d).symm : β → α) = e.symm := rfl

/- Register a few simp lemmas to make sure that `simp` puts the application of a local
homeomorphism in its normal form, i.e., in terms of its coercion to a function. -/

@[simp, mfld_simps] lemma to_fun_eq_coe (e : local_homeomorph α β) : e.to_fun = e := rfl

@[simp, mfld_simps] lemma inv_fun_eq_coe (e : local_homeomorph α β) : e.inv_fun = e.symm := rfl

@[simp, mfld_simps] lemma coe_coe : (e.to_local_equiv : α → β) = e := rfl

@[simp, mfld_simps] lemma coe_coe_symm : (e.to_local_equiv.symm : β → α) = e.symm := rfl

@[simp, mfld_simps] lemma map_source {x : α} (h : x ∈ e.source) : e x ∈ e.target :=
e.map_source' h

@[simp, mfld_simps] lemma map_target {x : β} (h : x ∈ e.target) : e.symm x ∈ e.source :=
e.map_target' h

@[simp, mfld_simps] lemma left_inv {x : α} (h : x ∈ e.source) : e.symm (e x) = x :=
e.left_inv' h

@[simp, mfld_simps] lemma right_inv {x : β} (h : x ∈ e.target) : e (e.symm x) = x :=
e.right_inv' h

protected lemma maps_to : maps_to e e.source e.target := λ x, e.map_source
protected lemma symm_maps_to : maps_to e.symm e.target e.source := e.symm.maps_to
protected lemma left_inv_on : left_inv_on e.symm e e.source := λ x, e.left_inv
protected lemma right_inv_on : right_inv_on e.symm e e.target := λ x, e.right_inv
protected lemma inv_on : inv_on e.symm e e.source e.target := ⟨e.left_inv_on, e.right_inv_on⟩
protected lemma inj_on : inj_on e e.source := e.left_inv_on.inj_on
protected lemma bij_on : bij_on e e.source e.target := e.inv_on.bij_on e.maps_to e.symm_maps_to
protected lemma surj_on : surj_on e e.source e.target := e.bij_on.surj_on

lemma source_preimage_target : e.source ⊆ e ⁻¹' e.target := λ _ h, map_source e h

lemma eq_of_local_equiv_eq {e e' : local_homeomorph α β}
  (h : e.to_local_equiv = e'.to_local_equiv) : e = e' :=
by { cases e, cases e', cases h, refl }

lemma eventually_left_inverse (e : local_homeomorph α β) {x} (hx : x ∈ e.source) :
  ∀ᶠ y in 𝓝 x, e.symm (e y) = y :=
(e.open_source.eventually_mem hx).mono e.left_inv'

lemma eventually_left_inverse' (e : local_homeomorph α β) {x} (hx : x ∈ e.target) :
  ∀ᶠ y in 𝓝 (e.symm x), e.symm (e y) = y :=
e.eventually_left_inverse (e.map_target hx)

lemma eventually_right_inverse (e : local_homeomorph α β) {x} (hx : x ∈ e.target) :
  ∀ᶠ y in 𝓝 x, e (e.symm y) = y :=
(e.open_target.eventually_mem hx).mono e.right_inv'

lemma eventually_right_inverse' (e : local_homeomorph α β) {x} (hx : x ∈ e.source) :
  ∀ᶠ y in 𝓝 (e x), e (e.symm y) = y :=
e.eventually_right_inverse (e.map_source hx)

lemma eventually_ne_nhds_within (e : local_homeomorph α β) {x} (hx : x ∈ e.source) :
  ∀ᶠ x' in 𝓝[{x}ᶜ] x, e x' ≠ e x :=
eventually_nhds_within_iff.2 $ (e.eventually_left_inverse hx).mono $
  λ x' hx', mt $ λ h, by rw [mem_singleton_iff, ← e.left_inv hx, ← h, hx']

lemma image_eq_target_inter_inv_preimage {s : set α} (h : s ⊆ e.source) :
  e '' s = e.target ∩ e.symm ⁻¹' s :=
e.to_local_equiv.image_eq_target_inter_inv_preimage h

<<<<<<< HEAD
lemma image_source_inter_eq (s : set α) :
  e '' (e.source ∩ s) = e.target ∩ e.symm ⁻¹' (e.source ∩ s) :=
e.image_eq_target_inter_inv_preimage (inter_subset_left _ _)
=======
lemma image_inter_source_eq' (s : set α) :
  e '' (s ∩ e.source) = e.target ∩ e.symm ⁻¹' s :=
e.to_local_equiv.image_inter_source_eq' s

lemma image_inter_source_eq (s : set α) :
  e '' (s ∩ e.source) = e.target ∩ e.symm ⁻¹' (s ∩ e.source) :=
e.image_eq_target_inter_inv_preimage (inter_subset_right _ _)
>>>>>>> 32547fc8

lemma symm_image_eq_source_inter_preimage {s : set β} (h : s ⊆ e.target) :
  e.symm '' s = e.source ∩ e ⁻¹' s :=
e.symm.image_eq_target_inter_inv_preimage h

lemma symm_image_target_inter_eq (s : set β) :
  e.symm '' (e.target ∩ s) = e.source ∩ e ⁻¹' (e.target ∩ s) :=
e.symm.image_source_inter_eq _

/-- Two local homeomorphisms are equal when they have equal `to_fun`, `inv_fun` and `source`.
It is not sufficient to have equal `to_fun` and `source`, as this only determines `inv_fun` on
the target. This would only be true for a weaker notion of equality, arguably the right one,
called `eq_on_source`. -/
@[ext]
protected lemma ext (e' : local_homeomorph α β) (h : ∀x, e x = e' x)
  (hinv : ∀x, e.symm x = e'.symm x) (hs : e.source = e'.source) : e = e' :=
eq_of_local_equiv_eq (local_equiv.ext h hinv hs)

@[simp, mfld_simps] lemma symm_to_local_equiv : e.symm.to_local_equiv = e.to_local_equiv.symm := rfl
-- The following lemmas are already simp via local_equiv
lemma symm_source : e.symm.source = e.target := rfl
lemma symm_target : e.symm.target = e.source := rfl
@[simp, mfld_simps] lemma symm_symm : e.symm.symm = e := eq_of_local_equiv_eq $ by simp

/-- A local homeomorphism is continuous at any point of its source -/
protected lemma continuous_at {x : α} (h : x ∈ e.source) : continuous_at e x :=
(e.continuous_on x h).continuous_at (mem_nhds_sets e.open_source h)

/-- A local homeomorphism inverse is continuous at any point of its target -/
lemma continuous_at_symm {x : β} (h : x ∈ e.target) : continuous_at e.symm x :=
e.symm.continuous_at h

lemma tendsto_symm (e : local_homeomorph α β) {x} (hx : x ∈ e.source) :
  tendsto e.symm (𝓝 (e x)) (𝓝 x) :=
by simpa only [continuous_at, e.left_inv hx] using e.continuous_at_symm (e.map_source hx)

lemma map_nhds_eq (e : local_homeomorph α β) {x} (hx : x ∈ e.source) :
  map e (𝓝 x) = 𝓝 (e x) :=
le_antisymm (e.continuous_at hx) $
  le_map_of_right_inverse (e.eventually_right_inverse' hx) (e.tendsto_symm hx)

lemma symm_map_nhds_eq (e : local_homeomorph α β) {x} (hx : x ∈ e.source) :
  map e.symm (𝓝 (e x)) = 𝓝 x :=
(e.symm.map_nhds_eq $ e.map_source hx).trans $ by rw e.left_inv hx

lemma image_mem_nhds (e : local_homeomorph α β) {x} (hx : x ∈ e.source) {s : set α} (hs : s ∈ 𝓝 x) :
  e '' s ∈ 𝓝 (e x) :=
e.map_nhds_eq hx ▸ filter.image_mem_map hs

lemma map_nhds_within_eq (e : local_homeomorph α β) {x} (hx : x ∈ e.source) (s : set α) :
  map e (𝓝[s] x) = 𝓝[e '' (s ∩ e.source)] (e x) :=
calc map e (𝓝[s] x) = map e (𝓝[e.source ∩ s] x) :
  congr_arg (map e) (nhds_within_inter_of_mem
    (mem_nhds_within_of_mem_nhds $ mem_nhds_sets e.open_source hx)).symm
... = 𝓝[e '' (e.source ∩ s)] (e x) :
  (e.left_inv_on.mono $ inter_subset_left _ _).map_nhds_within_eq (e.left_inv hx)
    (e.continuous_at_symm (e.map_source hx)).continuous_within_at
    (e.continuous_at hx).continuous_within_at
... = 𝓝[e '' (s ∩ e.source)] (e x) : by rw inter_comm

/-- Preimage of interior or interior of preimage coincide for local homeomorphisms, when restricted
to the source. -/
lemma preimage_interior (s : set β) :
  e.source ∩ e ⁻¹' (interior s) = e.source ∩ interior (e ⁻¹' s) :=
begin
  refine set.ext (λ x, and.congr_right_iff.2 $ λ hx, _),
  rw [mem_interior_iff_mem_nhds, mem_preimage, mem_interior_iff_mem_nhds, ← e.map_nhds_eq hx,
    mem_map, preimage]
end

lemma preimage_closure (s : set β) :
  e.source ∩ e ⁻¹' (closure s) = e.source ∩ closure (e ⁻¹' s) :=
begin
  refine set.ext (λ x, and.congr_right_iff.2 $ λ hx, _),
  rw [mem_closure_iff_nhds_within_ne_bot, mem_preimage, mem_closure_iff_nhds_within_ne_bot,
    ← map_ne_bot_iff e.symm, e.symm.map_nhds_within_eq (e.map_source hx), e.left_inv hx,
    e.symm.image_inter_source_eq', symm_symm, nhds_within_inter_of_mem],
  exact mem_nhds_within_of_mem_nhds (mem_nhds_sets e.open_source hx)
end

lemma preimage_frontier (s : set β) :
  e.source ∩ e ⁻¹' (frontier s) = e.source ∩ frontier (e ⁻¹' s) :=
begin
  rw [frontier_eq_closure_inter_closure, frontier_eq_closure_inter_closure],
  have := @preimage_compl _ _ e s,
  convert congr_arg2 (∩) (e.preimage_closure s) (e.preimage_closure sᶜ) using 1; mfld_set_tac
end

lemma preimage_open_of_open {s : set β} (hs : is_open s) : is_open (e.source ∩ e ⁻¹' s) :=
e.continuous_on.preimage_open_of_open e.open_source hs

lemma preimage_open_of_open_symm {s : set α} (hs : is_open s) : is_open (e.target ∩ e.symm ⁻¹' s) :=
e.symm.continuous_on.preimage_open_of_open e.open_target hs

/-- The image of an open set in the source is open. -/
lemma image_open_of_open {s : set α} (hs : is_open s) (h : s ⊆ e.source) : is_open (e '' s) :=
begin
  have : e '' s = e.target ∩ e.symm ⁻¹' s :=
    e.to_local_equiv.image_eq_target_inter_inv_preimage h,
  rw this,
  exact e.continuous_on_symm.preimage_open_of_open e.open_target hs
end

/-- The image of the restriction of an open set to the source is open. -/
<<<<<<< HEAD
lemma image_open_of_open' {s : set α} (hs : is_open s) : is_open (e '' (e.source ∩ s)) :=
begin
  refine image_open_of_open _ (is_open_inter e.open_source hs) _,
  simp,
end
=======
lemma image_open_of_open' {s : set α} (hs : is_open s) : is_open (e '' (s ∩ e.source)) :=
image_open_of_open _ (is_open_inter hs e.open_source) (inter_subset_right _ _)
>>>>>>> 32547fc8

/-- A `local_equiv` with continuous open forward map and an open source is a `local_homeomorph`. -/
def of_continuous_open_restrict (e : local_equiv α β) (hc : continuous_on e e.source)
  (ho : is_open_map (e.source.restrict e)) (hs : is_open e.source) :
  local_homeomorph α β :=
{ to_local_equiv := e,
  open_source := hs,
  open_target := by simpa only [range_restrict, e.image_source_eq_target] using ho.is_open_range,
  continuous_to_fun := hc,
  continuous_inv_fun := e.image_source_eq_target ▸
    ho.continuous_on_image_of_left_inv_on e.left_inv_on }

/-- A `local_equiv` with continuous open forward map and an open source is a `local_homeomorph`. -/
def of_continuous_open (e : local_equiv α β) (hc : continuous_on e e.source)
  (ho : is_open_map e) (hs : is_open e.source) :
  local_homeomorph α β :=
of_continuous_open_restrict e hc (ho.restrict hs) hs

/-- Restricting a local homeomorphism `e` to `e.source ∩ s` when `s` is open. This is sometimes hard
to use because of the openness assumption, but it has the advantage that when it can
be used then its local_equiv is defeq to local_equiv.restr -/
protected def restr_open (s : set α) (hs : is_open s) :
  local_homeomorph α β :=
{ open_source := is_open_inter e.open_source hs,
  open_target := (continuous_on_open_iff e.open_target).1 e.continuous_inv_fun s hs,
  continuous_to_fun  := e.continuous_to_fun.mono (inter_subset_left _ _),
  continuous_inv_fun := e.continuous_inv_fun.mono (inter_subset_left _ _),
  ..e.to_local_equiv.restr s}

@[simp, mfld_simps] lemma restr_open_to_local_equiv (s : set α) (hs : is_open s) :
  (e.restr_open s hs).to_local_equiv = e.to_local_equiv.restr s := rfl

-- Already simp via local_equiv
lemma restr_open_source (s : set α) (hs : is_open s) :
  (e.restr_open s hs).source = e.source ∩ s := rfl

/-- Restricting a local homeomorphism `e` to `e.source ∩ interior s`. We use the interior to make
sure that the restriction is well defined whatever the set s, since local homeomorphisms are by
definition defined on open sets. In applications where `s` is open, this coincides with the
restriction of local equivalences -/
protected def restr (s : set α) : local_homeomorph α β :=
e.restr_open (interior s) is_open_interior

@[simp, mfld_simps] lemma restr_to_local_equiv (s : set α) :
  (e.restr s).to_local_equiv = (e.to_local_equiv).restr (interior s) := rfl
@[simp, mfld_simps] lemma restr_coe (s : set α) : (e.restr s : α → β) = e := rfl
@[simp, mfld_simps] lemma restr_coe_symm (s : set α) : ((e.restr s).symm : β → α) = e.symm := rfl
lemma restr_source (s : set α)  : (e.restr s).source = e.source ∩ interior s := rfl
lemma restr_target (s : set α) :
  (e.restr s).target = e.target ∩ e.symm ⁻¹' (interior s) := rfl

lemma restr_source' (s : set α) (hs : is_open s) : (e.restr s).source = e.source ∩ s :=
by rw [e.restr_source, hs.interior_eq]

lemma restr_to_local_equiv' (s : set α) (hs : is_open s):
  (e.restr s).to_local_equiv = e.to_local_equiv.restr s :=
by rw [e.restr_to_local_equiv, hs.interior_eq]

lemma restr_eq_of_source_subset {e : local_homeomorph α β} {s : set α} (h : e.source ⊆ s) :
  e.restr s = e :=
begin
  apply eq_of_local_equiv_eq,
  rw restr_to_local_equiv,
  apply local_equiv.restr_eq_of_source_subset,
  have := interior_mono h,
  rwa e.open_source.interior_eq at this
end

@[simp, mfld_simps] lemma restr_univ {e : local_homeomorph α β} : e.restr univ = e :=
restr_eq_of_source_subset (subset_univ _)

lemma restr_source_inter (s : set α) : e.restr (e.source ∩ s) = e.restr s :=
begin
  refine local_homeomorph.ext _ _ (λx, rfl) (λx, rfl) _,
  simp [e.open_source.interior_eq],
  rw [← inter_assoc, inter_self]
end

/-- The identity on the whole space as a local homeomorphism. -/
protected def refl (α : Type*) [topological_space α] : local_homeomorph α α :=
(homeomorph.refl α).to_local_homeomorph

@[simp, mfld_simps] lemma refl_local_equiv :
  (local_homeomorph.refl α).to_local_equiv = local_equiv.refl α := rfl
lemma refl_source : (local_homeomorph.refl α).source = univ := rfl
lemma refl_target : (local_homeomorph.refl α).target = univ := rfl
@[simp, mfld_simps] lemma refl_symm : (local_homeomorph.refl α).symm = local_homeomorph.refl α :=
rfl
@[simp, mfld_simps] lemma refl_coe : (local_homeomorph.refl α : α → α) = id := rfl

section
variables {s : set α} (hs : is_open s)

/-- The identity local equiv on a set `s` -/
def of_set (s : set α) (hs : is_open s) : local_homeomorph α α :=
{ open_source        := hs,
  open_target        := hs,
  continuous_to_fun  := continuous_id.continuous_on,
  continuous_inv_fun := continuous_id.continuous_on,
  ..local_equiv.of_set s }

@[simp, mfld_simps] lemma of_set_to_local_equiv :
  (of_set s hs).to_local_equiv = local_equiv.of_set s := rfl
lemma of_set_source : (of_set s hs).source = s := rfl
lemma of_set_target : (of_set s hs).target = s := rfl
@[simp, mfld_simps] lemma of_set_coe : (of_set s hs : α → α) = id := rfl
@[simp, mfld_simps] lemma of_set_symm : (of_set s hs).symm = of_set s hs := rfl

@[simp, mfld_simps] lemma of_set_univ_eq_refl :
  of_set univ is_open_univ = local_homeomorph.refl α :=
by ext; simp

end

/-- Composition of two local homeomorphisms when the target of the first and the source of
the second coincide. -/
protected def trans' (h : e.target = e'.source) : local_homeomorph α γ :=
{ open_source       := e.open_source,
  open_target       := e'.open_target,
  continuous_to_fun := begin
    apply continuous_on.comp e'.continuous_to_fun e.continuous_to_fun,
    rw ← h,
    exact e.to_local_equiv.source_subset_preimage_target
  end,
  continuous_inv_fun := begin
    apply continuous_on.comp e.continuous_inv_fun e'.continuous_inv_fun,
    rw h,
    exact e'.to_local_equiv.target_subset_preimage_source
  end,
  ..local_equiv.trans' e.to_local_equiv e'.to_local_equiv h }

/-- Composing two local homeomorphisms, by restricting to the maximal domain where their
composition is well defined. -/
protected def trans : local_homeomorph α γ :=
  local_homeomorph.trans' (e.symm.restr_open e'.source e'.open_source).symm
    (e'.restr_open e.target e.open_target) (by simp [inter_comm])

@[simp, mfld_simps] lemma trans_to_local_equiv :
  (e.trans e').to_local_equiv = e.to_local_equiv.trans e'.to_local_equiv := rfl
@[simp, mfld_simps] lemma coe_trans : (e.trans e' : α → γ) = e' ∘ e := rfl
@[simp, mfld_simps] lemma coe_trans_symm : ((e.trans e').symm : γ → α) = e.symm ∘ e'.symm := rfl

lemma trans_symm_eq_symm_trans_symm : (e.trans e').symm = e'.symm.trans e.symm :=
by cases e; cases e'; refl

/- This could be considered as a simp lemma, but there are many situations where it makes something
simple into something more complicated. -/
lemma trans_source : (e.trans e').source = e.source ∩ e ⁻¹' e'.source :=
local_equiv.trans_source e.to_local_equiv e'.to_local_equiv

lemma trans_source' : (e.trans e').source = e.source ∩ e ⁻¹' (e.target ∩ e'.source) :=
local_equiv.trans_source' e.to_local_equiv e'.to_local_equiv

lemma trans_source'' : (e.trans e').source = e.symm '' (e.target ∩ e'.source) :=
local_equiv.trans_source'' e.to_local_equiv e'.to_local_equiv

lemma image_trans_source : e '' (e.trans e').source = e.target ∩ e'.source :=
local_equiv.image_trans_source e.to_local_equiv e'.to_local_equiv

lemma trans_target : (e.trans e').target = e'.target ∩ e'.symm ⁻¹' e.target := rfl

lemma trans_target' : (e.trans e').target = e'.target ∩ e'.symm ⁻¹' (e'.source ∩ e.target) :=
trans_source' e'.symm e.symm

lemma trans_target'' : (e.trans e').target = e' '' (e'.source ∩ e.target) :=
trans_source'' e'.symm e.symm

lemma inv_image_trans_target : e'.symm '' (e.trans e').target = e'.source ∩ e.target :=
image_trans_source e'.symm e.symm

lemma trans_assoc (e'' : local_homeomorph γ δ) :
  (e.trans e').trans e'' = e.trans (e'.trans e'') :=
eq_of_local_equiv_eq $ local_equiv.trans_assoc e.to_local_equiv e'.to_local_equiv e''.to_local_equiv

@[simp, mfld_simps] lemma trans_refl : e.trans (local_homeomorph.refl β) = e :=
eq_of_local_equiv_eq $ local_equiv.trans_refl e.to_local_equiv

@[simp, mfld_simps] lemma refl_trans : (local_homeomorph.refl α).trans e = e :=
eq_of_local_equiv_eq $ local_equiv.refl_trans e.to_local_equiv

lemma trans_of_set {s : set β} (hs : is_open s) :
  e.trans (of_set s hs) = e.restr (e ⁻¹' s) :=
local_homeomorph.ext _ _ (λx, rfl) (λx, rfl) $
  by simp [local_equiv.trans_source, (e.preimage_interior _).symm, hs.interior_eq]

lemma trans_of_set' {s : set β} (hs : is_open s) :
  e.trans (of_set s hs) = e.restr (e.source ∩ e ⁻¹' s) :=
by rw [trans_of_set, restr_source_inter]

lemma of_set_trans {s : set α} (hs : is_open s) :
  (of_set s hs).trans e = e.restr s :=
local_homeomorph.ext _ _ (λx, rfl) (λx, rfl) $
  by simp [local_equiv.trans_source, hs.interior_eq, inter_comm]

lemma of_set_trans' {s : set α} (hs : is_open s) :
  (of_set s hs).trans e = e.restr (e.source ∩ s) :=
by rw [of_set_trans, restr_source_inter]

@[simp, mfld_simps] lemma of_set_trans_of_set
  {s : set α} (hs : is_open s) {s' : set α} (hs' : is_open s') :
  (of_set s hs).trans (of_set s' hs') = of_set (s ∩ s') (is_open_inter hs hs')  :=
begin
  rw (of_set s hs).trans_of_set hs',
  ext; simp [hs'.interior_eq]
end

lemma restr_trans (s : set α) :
  (e.restr s).trans e' = (e.trans e').restr s :=
eq_of_local_equiv_eq $ local_equiv.restr_trans e.to_local_equiv e'.to_local_equiv (interior s)

/-- `eq_on_source e e'` means that `e` and `e'` have the same source, and coincide there. They
should really be considered the same local equiv. -/
def eq_on_source (e e' : local_homeomorph α β) : Prop :=
e.source = e'.source ∧ (eq_on e e' e.source)

lemma eq_on_source_iff (e e' : local_homeomorph α β) :
eq_on_source e e' ↔ local_equiv.eq_on_source e.to_local_equiv e'.to_local_equiv :=
iff.rfl

/-- `eq_on_source` is an equivalence relation -/
instance : setoid (local_homeomorph α β) :=
{ r     := eq_on_source,
  iseqv := ⟨
    λe, (@local_equiv.eq_on_source_setoid α β).iseqv.1 e.to_local_equiv,
    λe e' h, (@local_equiv.eq_on_source_setoid α β).iseqv.2.1 ((eq_on_source_iff e e').1 h),
    λe e' e'' h h', (@local_equiv.eq_on_source_setoid α β).iseqv.2.2
      ((eq_on_source_iff e e').1 h) ((eq_on_source_iff e' e'').1 h')⟩ }

lemma eq_on_source_refl : e ≈ e := setoid.refl _

/-- If two local homeomorphisms are equivalent, so are their inverses -/
lemma eq_on_source.symm' {e e' : local_homeomorph α β} (h : e ≈ e') : e.symm ≈ e'.symm :=
local_equiv.eq_on_source.symm' h

/-- Two equivalent local homeomorphisms have the same source -/
lemma eq_on_source.source_eq {e e' : local_homeomorph α β} (h : e ≈ e') : e.source = e'.source :=
h.1

/-- Two equivalent local homeomorphisms have the same target -/
lemma eq_on_source.target_eq {e e' : local_homeomorph α β} (h : e ≈ e') : e.target = e'.target :=
h.symm'.1

/-- Two equivalent local homeomorphisms have coinciding `to_fun` on the source -/
lemma eq_on_source.eq_on {e e' : local_homeomorph α β} (h : e ≈ e') :
  eq_on e e' e.source :=
h.2

/-- Two equivalent local homeomorphisms have coinciding `inv_fun` on the target -/
lemma eq_on_source.symm_eq_on_target {e e' : local_homeomorph α β} (h : e ≈ e') :
  eq_on e.symm e'.symm e.target :=
h.symm'.2

/-- Composition of local homeomorphisms respects equivalence -/
lemma eq_on_source.trans' {e e' : local_homeomorph α β} {f f' : local_homeomorph β γ}
  (he : e ≈ e') (hf : f ≈ f') : e.trans f ≈ e'.trans f' :=
local_equiv.eq_on_source.trans' he hf

/-- Restriction of local homeomorphisms respects equivalence -/
lemma eq_on_source.restr {e e' : local_homeomorph α β} (he : e ≈ e') (s : set α) :
  e.restr s ≈ e'.restr s :=
local_equiv.eq_on_source.restr he _

/-- Composition of a local homeomorphism and its inverse is equivalent to the restriction of the
identity to the source -/
lemma trans_self_symm :
  e.trans e.symm ≈ local_homeomorph.of_set e.source e.open_source :=
local_equiv.trans_self_symm _

lemma trans_symm_self :
  e.symm.trans e ≈ local_homeomorph.of_set e.target e.open_target :=
e.symm.trans_self_symm

lemma eq_of_eq_on_source_univ {e e' : local_homeomorph α β} (h : e ≈ e')
  (s : e.source = univ) (t : e.target = univ) : e = e' :=
eq_of_local_equiv_eq $ local_equiv.eq_of_eq_on_source_univ _ _ h s t

section prod

/-- The product of two local homeomorphisms, as a local homeomorphism on the product space. -/
def prod (e : local_homeomorph α β) (e' : local_homeomorph γ δ) : local_homeomorph (α × γ) (β × δ) :=
{ open_source := e.open_source.prod e'.open_source,
  open_target := e.open_target.prod e'.open_target,
  continuous_to_fun := continuous_on.prod
    (e.continuous_to_fun.comp continuous_fst.continuous_on (prod_subset_preimage_fst _ _))
    (e'.continuous_to_fun.comp continuous_snd.continuous_on (prod_subset_preimage_snd _ _)),
  continuous_inv_fun := continuous_on.prod
    (e.continuous_inv_fun.comp continuous_fst.continuous_on (prod_subset_preimage_fst _ _))
    (e'.continuous_inv_fun.comp continuous_snd.continuous_on (prod_subset_preimage_snd _ _)),
  ..e.to_local_equiv.prod e'.to_local_equiv }

@[simp, mfld_simps] lemma prod_to_local_equiv (e : local_homeomorph α β) (e' : local_homeomorph γ δ) :
  (e.prod e').to_local_equiv = e.to_local_equiv.prod e'.to_local_equiv := rfl

lemma prod_source (e : local_homeomorph α β) (e' : local_homeomorph γ δ) :
  (e.prod e').source = set.prod e.source e'.source := rfl

lemma prod_target (e : local_homeomorph α β) (e' : local_homeomorph γ δ) :
  (e.prod e').target = set.prod e.target e'.target := rfl

@[simp, mfld_simps] lemma prod_coe (e : local_homeomorph α β) (e' : local_homeomorph γ δ) :
  (e.prod e' : α × γ → β × δ) = λp, (e p.1, e' p.2) := rfl

lemma prod_coe_symm (e : local_homeomorph α β) (e' : local_homeomorph γ δ) :
  ((e.prod e').symm : β × δ → α × γ) = λp, (e.symm p.1, e'.symm p.2) := rfl

@[simp, mfld_simps] lemma prod_symm (e : local_homeomorph α β) (e' : local_homeomorph γ δ) :
  (e.prod e').symm = (e.symm.prod e'.symm) :=
rfl

@[simp, mfld_simps] lemma prod_trans
  {η : Type*} {ε : Type*} [topological_space η] [topological_space ε]
  (e : local_homeomorph α β) (f : local_homeomorph β γ)
  (e' : local_homeomorph δ η) (f' : local_homeomorph η ε) :
  (e.prod e').trans (f.prod f') = (e.trans f).prod (e'.trans f') :=
local_homeomorph.eq_of_local_equiv_eq $
  by dsimp only [trans_to_local_equiv, prod_to_local_equiv]; apply local_equiv.prod_trans

end prod

section continuity

/-- Continuity within a set at a point can be read under right composition with a local
homeomorphism, if the point is in its target -/
lemma continuous_within_at_iff_continuous_within_at_comp_right
  {f : β → γ} {s : set β} {x : β} (h : x ∈ e.target) :
  continuous_within_at f s x ↔
  continuous_within_at (f ∘ e) (e ⁻¹' s) (e.symm x) :=
begin
  split,
  { assume f_cont,
    have : e (e.symm x) = x := e.right_inv h,
    rw ← this at f_cont,
    have : e.source ∈ 𝓝 (e.symm x) := mem_nhds_sets e.open_source (e.map_target h),
    rw [← continuous_within_at_inter this, inter_comm],
    exact continuous_within_at.comp f_cont
      ((e.continuous_at (e.map_target h)).continuous_within_at) (inter_subset_right _ _) },
  { assume fe_cont,
    have : continuous_within_at ((f ∘ e) ∘ e.symm) (s ∩ e.target) x,
    { apply continuous_within_at.comp fe_cont,
      apply (e.continuous_at_symm h).continuous_within_at,
      assume x hx,
      simp [hx.1, hx.2, e.map_target] },
    have : continuous_within_at f (s ∩ e.target) x :=
      continuous_within_at.congr this (λy hy, by simp [hy.2]) (by simp [h]),
    rwa continuous_within_at_inter at this,
    exact mem_nhds_sets e.open_target h }
end

/-- Continuity at a point can be read under right composition with a local homeomorphism, if the
point is in its target -/
lemma continuous_at_iff_continuous_at_comp_right
  {f : β → γ} {x : β} (h : x ∈ e.target) :
  continuous_at f x ↔ continuous_at (f ∘ e) (e.symm x) :=
by rw [← continuous_within_at_univ, e.continuous_within_at_iff_continuous_within_at_comp_right h,
       preimage_univ, continuous_within_at_univ]

/-- A function is continuous on a set if and only if its composition with a local homeomorphism
on the right is continuous on the corresponding set. -/
lemma continuous_on_iff_continuous_on_comp_right {f : β → γ} {s : set β} (h : s ⊆ e.target) :
  continuous_on f s ↔ continuous_on (f ∘ e) (e.source ∩ e ⁻¹' s) :=
begin
  split,
  { assume f_cont x hx,
    have := e.continuous_within_at_iff_continuous_within_at_comp_right (e.map_source hx.1),
    rw e.left_inv hx.1 at this,
    have A := f_cont _ hx.2,
    rw this at A,
    exact A.mono (inter_subset_right _ _), },
  { assume fe_cont x hx,
    have := e.continuous_within_at_iff_continuous_within_at_comp_right (h hx),
    rw this,
    have : e.source ∈ 𝓝 (e.symm x) := mem_nhds_sets e.open_source (e.map_target (h hx)),
    rw [← continuous_within_at_inter this, inter_comm],
    exact fe_cont _ (by simp [hx, h hx, e.map_target (h hx)]) }
end

/-- Continuity within a set at a point can be read under left composition with a local
homeomorphism if a neighborhood of the initial point is sent to the source of the local
homeomorphism-/
lemma continuous_within_at_iff_continuous_within_at_comp_left
  {f : γ → α} {s : set γ} {x : γ} (hx : f x ∈ e.source) (h : f ⁻¹' e.source ∈ 𝓝[s] x) :
  continuous_within_at f s x ↔ continuous_within_at (e ∘ f) s x :=
begin
  rw [← continuous_within_at_inter' h, ← continuous_within_at_inter' h],
  split,
  { assume f_cont,
    have : e.source ∈ 𝓝 (f x) := mem_nhds_sets e.open_source hx,
    apply continuous_within_at.comp (e.continuous_on (f x) hx) f_cont (inter_subset_right _ _) },
  { assume fe_cont,
    have : continuous_within_at (e.symm ∘ (e ∘ f)) (s ∩ f ⁻¹' e.source) x,
    { have : continuous_within_at e.symm univ (e (f x))
        := (e.continuous_at_symm (e.map_source hx)).continuous_within_at,
      exact continuous_within_at.comp this fe_cont (subset_univ _) },
    exact this.congr (λy hy, by simp [e.left_inv hy.2]) (by simp [e.left_inv hx]) }
end

/-- Continuity at a point can be read under left composition with a local homeomorphism if a
neighborhood of the initial point is sent to the source of the local homeomorphism-/
lemma continuous_at_iff_continuous_at_comp_left
  {f : γ → α} {x : γ} (h : f ⁻¹' e.source ∈ 𝓝 x) :
  continuous_at f x ↔ continuous_at (e ∘ f) x :=
begin
  have hx : f x ∈ e.source := (mem_of_nhds h : _),
  have h' : f ⁻¹' e.source ∈ 𝓝[univ] x, by rwa nhds_within_univ,
  rw [← continuous_within_at_univ, ← continuous_within_at_univ,
      e.continuous_within_at_iff_continuous_within_at_comp_left hx h']
end

/-- A function is continuous on a set if and only if its composition with a local homeomorphism
on the left is continuous on the corresponding set. -/
lemma continuous_on_iff_continuous_on_comp_left {f : γ → α} {s : set γ} (h : s ⊆ f ⁻¹' e.source) :
  continuous_on f s ↔ continuous_on (e ∘ f) s :=
begin
  split,
  { assume f_cont,
    exact e.continuous_on.comp f_cont h },
  { assume fe_cont,
    have : continuous_on (e.symm ∘ e ∘ f) s,
    { apply continuous_on.comp e.continuous_on_symm fe_cont,
      assume x hx,
      have : f x ∈ e.source := h hx,
      simp [this] },
    refine continuous_on.congr_mono this (λx hx, _) (subset.refl _),
    have : f x ∈ e.source := h hx,
    simp [this] }
end

end continuity

/-- If a local homeomorphism has source and target equal to univ, then it induces a homeomorphism
between the whole spaces, expressed in this definition. -/
def to_homeomorph_of_source_eq_univ_target_eq_univ (h : e.source = (univ : set α))
  (h' : e.target = univ) : homeomorph α β :=
{ to_fun := e,
  inv_fun := e.symm,
  left_inv := λx, e.left_inv $ by { rw h, exact mem_univ _ },
  right_inv := λx, e.right_inv $ by { rw h', exact mem_univ _ },
  continuous_to_fun := begin
    rw [continuous_iff_continuous_on_univ],
    convert e.continuous_to_fun,
    rw h
  end,
  continuous_inv_fun := begin
    rw [continuous_iff_continuous_on_univ],
    convert e.continuous_inv_fun,
    rw h'
  end }

@[simp, mfld_simps] lemma to_homeomorph_coe (h : e.source = (univ : set α)) (h' : e.target = univ) :
  (e.to_homeomorph_of_source_eq_univ_target_eq_univ h h' : α → β) = e := rfl

@[simp, mfld_simps] lemma to_homeomorph_symm_coe
  (h : e.source = (univ : set α)) (h' : e.target = univ) :
  ((e.to_homeomorph_of_source_eq_univ_target_eq_univ h h').symm : β → α) = e.symm := rfl

/-- A local homeomorphism whose source is all of `α` defines an open embedding of `α` into `β`.  The
converse is also true; see `open_embedding.to_local_homeomorph`. -/
lemma to_open_embedding (h : e.source = set.univ) : open_embedding e :=
begin
  apply open_embedding_of_continuous_injective_open,
  { apply continuous_iff_continuous_on_univ.mpr,
    rw ← h,
    exact e.continuous_to_fun },
  { apply set.injective_iff_inj_on_univ.mpr,
    rw ← h,
    exact e.inj_on },
  { intros U hU,
    simpa only [h, subset_univ] with mfld_simps using e.image_open_of_open hU}
end

end local_homeomorph

namespace homeomorph
variables (e : homeomorph α β) (e' : homeomorph β γ)
/- Register as simp lemmas that the fields of a local homeomorphism built from a homeomorphism
correspond to the fields of the original homeomorphism. -/

@[simp, mfld_simps] lemma to_local_homeomorph_source   : e.to_local_homeomorph.source = univ := rfl
@[simp, mfld_simps] lemma to_local_homeomorph_target   : e.to_local_homeomorph.target = univ := rfl
@[simp, mfld_simps] lemma to_local_homeomorph_coe      : (e.to_local_homeomorph : α → β) = e := rfl
@[simp, mfld_simps] lemma to_local_homeomorph_coe_symm :
  (e.to_local_homeomorph.symm : β → α) = e.symm := rfl
@[simp, mfld_simps] lemma refl_to_local_homeomorph :
  (homeomorph.refl α).to_local_homeomorph = local_homeomorph.refl α := rfl
@[simp, mfld_simps] lemma symm_to_local_homeomorph :
  e.symm.to_local_homeomorph = e.to_local_homeomorph.symm := rfl
@[simp, mfld_simps] lemma trans_to_local_homeomorph :
  (e.trans e').to_local_homeomorph = e.to_local_homeomorph.trans e'.to_local_homeomorph :=
local_homeomorph.eq_of_local_equiv_eq $ equiv.trans_to_local_equiv _ _

end homeomorph

namespace open_embedding
variables [nonempty α]
variables (f : α → β) (h : open_embedding f)

/-- An open embedding of `α` into `β`, with `α` nonempty, defines a local homeomorphism whose source
is all of `α`.  The converse is also true; see `local_homeomorph.to_open_embedding`. -/
noncomputable def to_local_homeomorph : local_homeomorph α β :=
local_homeomorph.of_continuous_open
  ((h.to_embedding.inj.inj_on univ).to_local_equiv _ _)
  h.continuous.continuous_on h.is_open_map is_open_univ

@[simp, mfld_simps] lemma to_local_homeomorph_coe : ⇑(h.to_local_homeomorph f) = f := rfl
@[simp, mfld_simps] lemma source : (h.to_local_homeomorph f).source = set.univ := rfl
@[simp, mfld_simps] lemma target : (h.to_local_homeomorph f).target = set.range f := image_univ

end open_embedding

-- We close and reopen the namespace to avoid
-- picking up the unnecessary `[nonempty α]` typeclass argument
namespace open_embedding

lemma continuous_at_iff
  {f : α → β} {g : β → γ} (hf : open_embedding f) {x : α} :
  continuous_at (g ∘ f) x ↔ continuous_at g (f x) :=
begin
  haveI : nonempty α := ⟨x⟩,
  convert (((hf.to_local_homeomorph f).continuous_at_iff_continuous_at_comp_right) _).symm,
  { apply (local_homeomorph.left_inv _ _).symm,
    simp, },
  { simp, },
end

end open_embedding

namespace topological_space.opens

open topological_space
variables (s : opens α) [nonempty s]

/-- The inclusion of an open subset `s` of a space `α` into `α` is a local homeomorphism from the
subtype `s` to `α`. -/
noncomputable def local_homeomorph_subtype_coe : local_homeomorph s α :=
open_embedding.to_local_homeomorph _ s.2.open_embedding_subtype_coe

@[simp, mfld_simps] lemma local_homeomorph_subtype_coe_coe :
  (s.local_homeomorph_subtype_coe : s → α) = coe := rfl

@[simp, mfld_simps] lemma local_homeomorph_subtype_coe_source :
  s.local_homeomorph_subtype_coe.source = set.univ := rfl

@[simp, mfld_simps] lemma local_homeomorph_subtype_coe_target :
  s.local_homeomorph_subtype_coe.target = s :=
by { simp only [local_homeomorph_subtype_coe, subtype.range_coe_subtype] with mfld_simps, refl }

end topological_space.opens

namespace local_homeomorph

open topological_space
variables (e : local_homeomorph α β)
variables (s : opens α) [nonempty s]

/-- The restriction of a local homeomorphism `e` to an open subset `s` of the domain type produces a
local homeomorphism whose domain is the subtype `s`.-/
noncomputable def subtype_restr : local_homeomorph s β := s.local_homeomorph_subtype_coe.trans e

lemma subtype_restr_def : e.subtype_restr s = s.local_homeomorph_subtype_coe.trans e := rfl

@[simp, mfld_simps] lemma subtype_restr_coe : ((e.subtype_restr s : local_homeomorph s β) : s → β)
  = set.restrict (e : α → β) s := rfl

@[simp, mfld_simps] lemma subtype_restr_source : (e.subtype_restr s).source = coe ⁻¹' e.source :=
by simp only [subtype_restr_def] with mfld_simps

/- This lemma characterizes the transition functions of an open subset in terms of the transition
functions of the original space. -/
lemma subtype_restr_symm_trans_subtype_restr (f f' : local_homeomorph α β) :
  (f.subtype_restr s).symm.trans (f'.subtype_restr s)
  ≈ (f.symm.trans f').restr (f.target ∩ (f.symm) ⁻¹' s) :=
begin
  simp only [subtype_restr_def, trans_symm_eq_symm_trans_symm],
  have openness₁ : is_open (f.target ∩ f.symm ⁻¹' s) := f.preimage_open_of_open_symm s.2,
  rw [← of_set_trans _ openness₁, ← trans_assoc, ← trans_assoc],
  refine eq_on_source.trans' _ (eq_on_source_refl _),
  -- f' has been eliminated !!!
  have sets_identity : f.symm.source ∩ (f.target ∩ (f.symm) ⁻¹' s) = f.symm.source ∩ f.symm ⁻¹' s,
  { mfld_set_tac },
  have openness₂ : is_open (s : set α) := s.2,
  rw [of_set_trans', sets_identity, ← trans_of_set' _ openness₂, trans_assoc],
  refine eq_on_source.trans' (eq_on_source_refl _) _,
  -- f has been eliminated !!!
  refine setoid.trans (trans_symm_self s.local_homeomorph_subtype_coe) _,
  simp only with mfld_simps,
end

end local_homeomorph<|MERGE_RESOLUTION|>--- conflicted
+++ resolved
@@ -144,23 +144,25 @@
 eventually_nhds_within_iff.2 $ (e.eventually_left_inverse hx).mono $
   λ x' hx', mt $ λ h, by rw [mem_singleton_iff, ← e.left_inv hx, ← h, hx']
 
+lemma nhds_within_source_inter {x} (hx : x ∈ e.source) (s : set α) :
+  𝓝[e.source ∩ s] x = 𝓝[s] x :=
+nhds_within_inter_of_mem (mem_nhds_within_of_mem_nhds $ mem_nhds_sets e.open_source hx)
+
+lemma nhds_within_target_inter {x} (hx : x ∈ e.target) (s : set β) :
+  𝓝[e.target ∩ s] x = 𝓝[s] x :=
+e.symm.nhds_within_source_inter hx s
+
 lemma image_eq_target_inter_inv_preimage {s : set α} (h : s ⊆ e.source) :
   e '' s = e.target ∩ e.symm ⁻¹' s :=
 e.to_local_equiv.image_eq_target_inter_inv_preimage h
 
-<<<<<<< HEAD
+lemma image_source_inter_eq' (s : set α) :
+  e '' (e.source ∩ s) = e.target ∩ e.symm ⁻¹' s :=
+e.to_local_equiv.image_source_inter_eq' s
+
 lemma image_source_inter_eq (s : set α) :
   e '' (e.source ∩ s) = e.target ∩ e.symm ⁻¹' (e.source ∩ s) :=
-e.image_eq_target_inter_inv_preimage (inter_subset_left _ _)
-=======
-lemma image_inter_source_eq' (s : set α) :
-  e '' (s ∩ e.source) = e.target ∩ e.symm ⁻¹' s :=
-e.to_local_equiv.image_inter_source_eq' s
-
-lemma image_inter_source_eq (s : set α) :
-  e '' (s ∩ e.source) = e.target ∩ e.symm ⁻¹' (s ∩ e.source) :=
-e.image_eq_target_inter_inv_preimage (inter_subset_right _ _)
->>>>>>> 32547fc8
+e.to_local_equiv.image_source_inter_eq s
 
 lemma symm_image_eq_source_inter_preimage {s : set β} (h : s ⊆ e.target) :
   e.symm '' s = e.source ∩ e ⁻¹' s :=
@@ -169,6 +171,14 @@
 lemma symm_image_target_inter_eq (s : set β) :
   e.symm '' (e.target ∩ s) = e.source ∩ e ⁻¹' (e.target ∩ s) :=
 e.symm.image_source_inter_eq _
+
+lemma source_inter_preimage_inv_preimage (s : set α) :
+  e.source ∩ e ⁻¹' (e.symm ⁻¹' s) = e.source ∩ s :=
+e.to_local_equiv.source_inter_preimage_inv_preimage s
+
+lemma target_inter_inv_preimage_preimage (s : set β) :
+  e.target ∩ e.symm ⁻¹' (e ⁻¹' s) = e.target ∩ s :=
+e.symm.source_inter_preimage_inv_preimage _
 
 /-- Two local homeomorphisms are equal when they have equal `to_fun`, `inv_fun` and `source`.
 It is not sufficient to have equal `to_fun` and `source`, as this only determines `inv_fun` on
@@ -211,15 +221,18 @@
 e.map_nhds_eq hx ▸ filter.image_mem_map hs
 
 lemma map_nhds_within_eq (e : local_homeomorph α β) {x} (hx : x ∈ e.source) (s : set α) :
-  map e (𝓝[s] x) = 𝓝[e '' (s ∩ e.source)] (e x) :=
+  map e (𝓝[s] x) = 𝓝[e '' (e.source ∩ s)] (e x) :=
 calc map e (𝓝[s] x) = map e (𝓝[e.source ∩ s] x) :
-  congr_arg (map e) (nhds_within_inter_of_mem
-    (mem_nhds_within_of_mem_nhds $ mem_nhds_sets e.open_source hx)).symm
+  congr_arg (map e) (e.nhds_within_source_inter hx _).symm
 ... = 𝓝[e '' (e.source ∩ s)] (e x) :
   (e.left_inv_on.mono $ inter_subset_left _ _).map_nhds_within_eq (e.left_inv hx)
     (e.continuous_at_symm (e.map_source hx)).continuous_within_at
     (e.continuous_at hx).continuous_within_at
-... = 𝓝[e '' (s ∩ e.source)] (e x) : by rw inter_comm
+
+lemma map_nhds_within_preimage_eq (e : local_homeomorph α β) {x} (hx : x ∈ e.source) (s : set β) :
+  map e (𝓝[e ⁻¹' s] x) = 𝓝[s] (e x) :=
+by rw [e.map_nhds_within_eq hx, e.image_source_inter_eq', e.target_inter_inv_preimage_preimage,
+  e.nhds_within_target_inter (e.map_source hx)]
 
 /-- Preimage of interior or interior of preimage coincide for local homeomorphisms, when restricted
 to the source. -/
@@ -237,7 +250,7 @@
   refine set.ext (λ x, and.congr_right_iff.2 $ λ hx, _),
   rw [mem_closure_iff_nhds_within_ne_bot, mem_preimage, mem_closure_iff_nhds_within_ne_bot,
     ← map_ne_bot_iff e.symm, e.symm.map_nhds_within_eq (e.map_source hx), e.left_inv hx,
-    e.symm.image_inter_source_eq', symm_symm, nhds_within_inter_of_mem],
+    e.symm.image_source_inter_eq', symm_symm, nhds_within_inter_of_mem],
   exact mem_nhds_within_of_mem_nhds (mem_nhds_sets e.open_source hx)
 end
 
@@ -265,16 +278,8 @@
 end
 
 /-- The image of the restriction of an open set to the source is open. -/
-<<<<<<< HEAD
 lemma image_open_of_open' {s : set α} (hs : is_open s) : is_open (e '' (e.source ∩ s)) :=
-begin
-  refine image_open_of_open _ (is_open_inter e.open_source hs) _,
-  simp,
-end
-=======
-lemma image_open_of_open' {s : set α} (hs : is_open s) : is_open (e '' (s ∩ e.source)) :=
-image_open_of_open _ (is_open_inter hs e.open_source) (inter_subset_right _ _)
->>>>>>> 32547fc8
+image_open_of_open _ (is_open_inter e.open_source hs) (inter_subset_left _ _)
 
 /-- A `local_equiv` with continuous open forward map and an open source is a `local_homeomorph`. -/
 def of_continuous_open_restrict (e : local_equiv α β) (hc : continuous_on e e.source)
@@ -600,28 +605,9 @@
 homeomorphism, if the point is in its target -/
 lemma continuous_within_at_iff_continuous_within_at_comp_right
   {f : β → γ} {s : set β} {x : β} (h : x ∈ e.target) :
-  continuous_within_at f s x ↔
-  continuous_within_at (f ∘ e) (e ⁻¹' s) (e.symm x) :=
-begin
-  split,
-  { assume f_cont,
-    have : e (e.symm x) = x := e.right_inv h,
-    rw ← this at f_cont,
-    have : e.source ∈ 𝓝 (e.symm x) := mem_nhds_sets e.open_source (e.map_target h),
-    rw [← continuous_within_at_inter this, inter_comm],
-    exact continuous_within_at.comp f_cont
-      ((e.continuous_at (e.map_target h)).continuous_within_at) (inter_subset_right _ _) },
-  { assume fe_cont,
-    have : continuous_within_at ((f ∘ e) ∘ e.symm) (s ∩ e.target) x,
-    { apply continuous_within_at.comp fe_cont,
-      apply (e.continuous_at_symm h).continuous_within_at,
-      assume x hx,
-      simp [hx.1, hx.2, e.map_target] },
-    have : continuous_within_at f (s ∩ e.target) x :=
-      continuous_within_at.congr this (λy hy, by simp [hy.2]) (by simp [h]),
-    rwa continuous_within_at_inter at this,
-    exact mem_nhds_sets e.open_target h }
-end
+  continuous_within_at f s x ↔ continuous_within_at (f ∘ e) (e ⁻¹' s) (e.symm x) :=
+by simp_rw [continuous_within_at, ← @tendsto_map'_iff _ _ _ _ e,
+  e.map_nhds_within_preimage_eq (e.map_target h), (∘), e.right_inv h]
 
 /-- Continuity at a point can be read under right composition with a local homeomorphism, if the
 point is in its target -/
@@ -636,19 +622,11 @@
 lemma continuous_on_iff_continuous_on_comp_right {f : β → γ} {s : set β} (h : s ⊆ e.target) :
   continuous_on f s ↔ continuous_on (f ∘ e) (e.source ∩ e ⁻¹' s) :=
 begin
-  split,
-  { assume f_cont x hx,
-    have := e.continuous_within_at_iff_continuous_within_at_comp_right (e.map_source hx.1),
-    rw e.left_inv hx.1 at this,
-    have A := f_cont _ hx.2,
-    rw this at A,
-    exact A.mono (inter_subset_right _ _), },
-  { assume fe_cont x hx,
-    have := e.continuous_within_at_iff_continuous_within_at_comp_right (h hx),
-    rw this,
-    have : e.source ∈ 𝓝 (e.symm x) := mem_nhds_sets e.open_source (e.map_target (h hx)),
-    rw [← continuous_within_at_inter this, inter_comm],
-    exact fe_cont _ (by simp [hx, h hx, e.map_target (h hx)]) }
+  simp only [← e.symm_image_eq_source_inter_preimage h, continuous_on, ball_image_iff],
+  refine forall_congr (λ x, forall_congr $ λ hx, _),
+  rw [e.continuous_within_at_iff_continuous_within_at_comp_right (h hx),
+    e.symm_image_eq_source_inter_preimage h, inter_comm, continuous_within_at_inter],
+  exact mem_nhds_sets e.open_source (e.map_target (h hx))
 end
 
 /-- Continuity within a set at a point can be read under left composition with a local
@@ -658,23 +636,18 @@
   {f : γ → α} {s : set γ} {x : γ} (hx : f x ∈ e.source) (h : f ⁻¹' e.source ∈ 𝓝[s] x) :
   continuous_within_at f s x ↔ continuous_within_at (e ∘ f) s x :=
 begin
-  rw [← continuous_within_at_inter' h, ← continuous_within_at_inter' h],
-  split,
-  { assume f_cont,
-    have : e.source ∈ 𝓝 (f x) := mem_nhds_sets e.open_source hx,
-    apply continuous_within_at.comp (e.continuous_on (f x) hx) f_cont (inter_subset_right _ _) },
-  { assume fe_cont,
-    have : continuous_within_at (e.symm ∘ (e ∘ f)) (s ∩ f ⁻¹' e.source) x,
-    { have : continuous_within_at e.symm univ (e (f x))
-        := (e.continuous_at_symm (e.map_source hx)).continuous_within_at,
-      exact continuous_within_at.comp this fe_cont (subset_univ _) },
-    exact this.congr (λy hy, by simp [e.left_inv hy.2]) (by simp [e.left_inv hx]) }
+  refine ⟨(e.continuous_at hx).tendsto.comp, λ fe_cont, _⟩,
+  rw [← continuous_within_at_inter' h] at fe_cont ⊢,
+  have : continuous_within_at (e.symm ∘ (e ∘ f)) (s ∩ f ⁻¹' e.source) x,
+  { have : continuous_within_at e.symm univ (e (f x))
+      := (e.continuous_at_symm (e.map_source hx)).continuous_within_at,
+    exact continuous_within_at.comp this fe_cont (subset_univ _) },
+  exact this.congr (λy hy, by simp [e.left_inv hy.2]) (by simp [e.left_inv hx])
 end
 
 /-- Continuity at a point can be read under left composition with a local homeomorphism if a
 neighborhood of the initial point is sent to the source of the local homeomorphism-/
-lemma continuous_at_iff_continuous_at_comp_left
-  {f : γ → α} {x : γ} (h : f ⁻¹' e.source ∈ 𝓝 x) :
+lemma continuous_at_iff_continuous_at_comp_left {f : γ → α} {x : γ} (h : f ⁻¹' e.source ∈ 𝓝 x) :
   continuous_at f x ↔ continuous_at (e ∘ f) x :=
 begin
   have hx : f x ∈ e.source := (mem_of_nhds h : _),
@@ -687,20 +660,8 @@
 on the left is continuous on the corresponding set. -/
 lemma continuous_on_iff_continuous_on_comp_left {f : γ → α} {s : set γ} (h : s ⊆ f ⁻¹' e.source) :
   continuous_on f s ↔ continuous_on (e ∘ f) s :=
-begin
-  split,
-  { assume f_cont,
-    exact e.continuous_on.comp f_cont h },
-  { assume fe_cont,
-    have : continuous_on (e.symm ∘ e ∘ f) s,
-    { apply continuous_on.comp e.continuous_on_symm fe_cont,
-      assume x hx,
-      have : f x ∈ e.source := h hx,
-      simp [this] },
-    refine continuous_on.congr_mono this (λx hx, _) (subset.refl _),
-    have : f x ∈ e.source := h hx,
-    simp [this] }
-end
+forall_congr $ λ x, forall_congr $ λ hx, e.continuous_within_at_iff_continuous_within_at_comp_left
+  (h hx) (mem_sets_of_superset self_mem_nhds_within h)
 
 end continuity
 
