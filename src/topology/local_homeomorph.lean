--- conflicted
+++ resolved
@@ -194,11 +194,7 @@
 
 lemma image_mem_nhds (e : local_homeomorph α β) {x} (hx : x ∈ e.source) {s : set α} (hs : s ∈ 𝓝 x) :
   e '' s ∈ 𝓝 (e x) :=
-<<<<<<< HEAD
-by { rw ← e.map_nhds_eq hx, exact filter.image_mem_map hs }
-=======
 e.map_nhds_eq hx ▸ filter.image_mem_map hs
->>>>>>> 781adbc8
 
 /-- Preimage of interior or interior of preimage coincide for local homeomorphisms, when restricted
 to the source. -/
