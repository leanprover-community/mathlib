/-
Copyright (c) 2017 Johannes Hölzl. All rights reserved.
Released under Apache 2.0 license as described in the file LICENSE.
Authors: Johannes Hölzl, Mario Carneiro, Yury Kudryashov
-/
import topology.subset_properties

/-!
# Connected subsets of topological spaces

In this file we define connected subsets of a topological spaces and various other properties and
classes related to connectivity.

## Main definitions

We define the following properties for sets in a topological space:

* `is_connected`: a nonempty set that has no non-trivial open partition.
  See also the section below in the module doc.
* `connected_component` is the connected component of an element in the space.
* `is_totally_disconnected`: all of its connected components are singletons.
* `is_totally_separated`: any two points can be separated by two disjoint opens that cover the set.

For each of these definitions, we also have a class stating that the whole space
satisfies that property:
`connected_space`, `totally_disconnected_space`, `totally_separated_space`.

## On the definition of connected sets/spaces

In informal mathematics, connected spaces are assumed to be nonempty.
We formalise the predicate without that assumption as `is_preconnected`.
In other words, the only difference is whether the empty space counts as connected.
There are good reasons to consider the empty space to be “too simple to be simple”
See also https://ncatlab.org/nlab/show/too+simple+to+be+simple,
and in particular
https://ncatlab.org/nlab/show/too+simple+to+be+simple#relationship_to_biased_definitions.
-/

open set function topological_space
open_locale classical topological_space

universes u v
variables {α : Type u} {β : Type v} {ι : Type*} {π : ι → Type*} [topological_space α]
  {s t u v : set α}

section preconnected

/-- A preconnected set is one where there is no non-trivial open partition. -/
def is_preconnected (s : set α) : Prop :=
∀ (u v : set α), is_open u → is_open v → s ⊆ u ∪ v →
  (s ∩ u).nonempty → (s ∩ v).nonempty → (s ∩ (u ∩ v)).nonempty

/-- A connected set is one that is nonempty and where there is no non-trivial open partition. -/
def is_connected (s : set α) : Prop :=
s.nonempty ∧ is_preconnected s

lemma is_connected.nonempty {s : set α} (h : is_connected s) :
  s.nonempty := h.1

lemma is_connected.is_preconnected {s : set α} (h : is_connected s) :
  is_preconnected s := h.2

theorem is_preirreducible.is_preconnected {s : set α} (H : is_preirreducible s) :
  is_preconnected s :=
λ _ _ hu hv _, H _ _ hu hv

theorem is_irreducible.is_connected {s : set α} (H : is_irreducible s) : is_connected s :=
⟨H.nonempty, H.is_preirreducible.is_preconnected⟩

theorem is_preconnected_empty : is_preconnected (∅ : set α) :=
is_preirreducible_empty.is_preconnected

theorem is_connected_singleton {x} : is_connected ({x} : set α) :=
is_irreducible_singleton.is_connected

theorem is_preconnected_singleton {x} : is_preconnected ({x} : set α) :=
is_connected_singleton.is_preconnected

theorem set.subsingleton.is_preconnected {s : set α} (hs : s.subsingleton) :
  is_preconnected s :=
hs.induction_on is_preconnected_empty (λ x, is_preconnected_singleton)

/-- If any point of a set is joined to a fixed point by a preconnected subset,
then the original set is preconnected as well. -/
theorem is_preconnected_of_forall {s : set α} (x : α)
  (H : ∀ y ∈ s, ∃ t ⊆ s, x ∈ t ∧ y ∈ t ∧ is_preconnected t) :
  is_preconnected s :=
begin
  rintros u v hu hv hs ⟨z, zs, zu⟩ ⟨y, ys, yv⟩,
  have xs : x ∈ s, by { rcases H y ys with ⟨t, ts, xt, yt, ht⟩, exact ts xt },
  wlog xu : x ∈ u := hs xs using [u v y z, v u z y],
  rcases H y ys with ⟨t, ts, xt, yt, ht⟩,
  have := ht u v hu hv(subset.trans ts hs) ⟨x, xt, xu⟩ ⟨y, yt, yv⟩,
  exact this.imp (λ z hz, ⟨ts hz.1, hz.2⟩)
end

/-- If any two points of a set are contained in a preconnected subset,
then the original set is preconnected as well. -/
theorem is_preconnected_of_forall_pair {s : set α}
  (H : ∀ x y ∈ s, ∃ t ⊆ s, x ∈ t ∧ y ∈ t ∧ is_preconnected t) :
  is_preconnected s :=
begin
  rcases eq_empty_or_nonempty s with (rfl|⟨x, hx⟩),
  exacts [is_preconnected_empty, is_preconnected_of_forall x $ λ y, H x hx y],
end

/-- A union of a family of preconnected sets with a common point is preconnected as well. -/
theorem is_preconnected_sUnion (x : α) (c : set (set α)) (H1 : ∀ s ∈ c, x ∈ s)
  (H2 : ∀ s ∈ c, is_preconnected s) : is_preconnected (⋃₀ c) :=
begin
  apply is_preconnected_of_forall x,
  rintros y ⟨s, sc, ys⟩,
  exact ⟨s, subset_sUnion_of_mem sc, H1 s sc, ys, H2 s sc⟩
end

theorem is_preconnected_Union {ι : Sort*} {s : ι → set α} (h₁ : (⋂ i, s i).nonempty)
  (h₂ : ∀ i, is_preconnected (s i)) :
  is_preconnected (⋃ i, s i) :=
exists.elim h₁ $ λ f hf, is_preconnected_sUnion f _ hf (forall_range_iff.2 h₂)

theorem is_preconnected.union (x : α) {s t : set α} (H1 : x ∈ s) (H2 : x ∈ t)
  (H3 : is_preconnected s) (H4 : is_preconnected t) : is_preconnected (s ∪ t) :=
sUnion_pair s t ▸ is_preconnected_sUnion x {s, t}
  (by rintro r (rfl | rfl | h); assumption)
  (by rintro r (rfl | rfl | h); assumption)

theorem is_connected.union {s t : set α} (H : (s ∩ t).nonempty)
  (Hs : is_connected s) (Ht : is_connected t) : is_connected (s ∪ t) :=
begin
  rcases H with ⟨x, hx⟩,
  refine ⟨⟨x, mem_union_left t (mem_of_mem_inter_left hx)⟩, _⟩,
  exact is_preconnected.union x (mem_of_mem_inter_left hx) (mem_of_mem_inter_right hx)
    Hs.is_preconnected Ht.is_preconnected
end

/-- Theorem of bark and tree :
if a set is within a (pre)connected set and its closure,
then it is (pre)connected as well. -/
theorem is_preconnected.subset_closure {s : set α} {t : set α}
  (H : is_preconnected s) (Kst : s ⊆ t) (Ktcs : t ⊆ closure s) :
  is_preconnected t :=
λ u v hu hv htuv ⟨y, hyt, hyu⟩ ⟨z, hzt, hzv⟩,
let ⟨p, hpu, hps⟩ := mem_closure_iff.1 (Ktcs hyt) u hu hyu,
    ⟨q, hqv, hqs⟩ := mem_closure_iff.1 (Ktcs hzt) v hv hzv,
    ⟨r, hrs, hruv⟩ := H u v hu hv (subset.trans Kst htuv) ⟨p, hps, hpu⟩ ⟨q, hqs, hqv⟩ in
  ⟨r, Kst hrs, hruv⟩

theorem is_connected.subset_closure {s : set α}  {t : set α}
  (H : is_connected s) (Kst : s ⊆ t) (Ktcs : t ⊆ closure s): is_connected t :=
let hsne := H.left,
    ht := Kst,
    htne := nonempty.mono ht hsne in
    ⟨nonempty.mono Kst H.left, is_preconnected.subset_closure H.right Kst Ktcs ⟩

/-- The closure of a (pre)connected set is (pre)connected as well. -/
theorem is_preconnected.closure {s : set α} (H : is_preconnected s) :
  is_preconnected (closure s) :=
is_preconnected.subset_closure H subset_closure $ subset.refl $ closure s

theorem is_connected.closure {s : set α} (H : is_connected s) :
  is_connected (closure s) :=
is_connected.subset_closure H subset_closure $ subset.refl $ closure s

/-- The image of a (pre)connected set is (pre)connected as well. -/
theorem is_preconnected.image [topological_space β] {s : set α} (H : is_preconnected s)
  (f : α → β) (hf : continuous_on f s) : is_preconnected (f '' s) :=
begin
  -- Unfold/destruct definitions in hypotheses
  rintros u v hu hv huv ⟨_, ⟨x, xs, rfl⟩, xu⟩ ⟨_, ⟨y, ys, rfl⟩, yv⟩,
  rcases continuous_on_iff'.1 hf u hu with ⟨u', hu', u'_eq⟩,
  rcases continuous_on_iff'.1 hf v hv with ⟨v', hv', v'_eq⟩,
  -- Reformulate `huv : f '' s ⊆ u ∪ v` in terms of `u'` and `v'`
  replace huv : s ⊆ u' ∪ v',
  { rw [image_subset_iff, preimage_union] at huv,
    replace huv := subset_inter huv (subset.refl _),
    rw [inter_distrib_right, u'_eq, v'_eq, ← inter_distrib_right] at huv,
    exact (subset_inter_iff.1 huv).1 },
  -- Now `s ⊆ u' ∪ v'`, so we can apply `‹is_preconnected s›`
  obtain ⟨z, hz⟩ : (s ∩ (u' ∩ v')).nonempty,
  { refine H u' v' hu' hv' huv ⟨x, _⟩ ⟨y, _⟩; rw inter_comm,
    exacts [u'_eq ▸ ⟨xu, xs⟩, v'_eq ▸ ⟨yv, ys⟩] },
  rw [← inter_self s, inter_assoc, inter_left_comm s u', ← inter_assoc,
    inter_comm s, inter_comm s, ← u'_eq, ← v'_eq] at hz,
  exact ⟨f z, ⟨z, hz.1.2, rfl⟩, hz.1.1, hz.2.1⟩
end

theorem is_connected.image [topological_space β] {s : set α} (H : is_connected s)
  (f : α → β) (hf : continuous_on f s) : is_connected (f '' s) :=
⟨nonempty_image_iff.mpr H.nonempty, H.is_preconnected.image f hf⟩

theorem is_preconnected_closed_iff {s : set α} :
  is_preconnected s ↔ ∀ t t', is_closed t → is_closed t' → s ⊆ t ∪ t' →
    (s ∩ t).nonempty → (s ∩ t').nonempty → (s ∩ (t ∩ t')).nonempty :=
⟨begin
  rintros h t t' ht ht' htt' ⟨x, xs, xt⟩ ⟨y, ys, yt'⟩,
  by_contradiction h',
  rw [← ne_empty_iff_nonempty, ne.def, not_not, ← subset_compl_iff_disjoint, compl_inter] at h',
  have xt' : x ∉ t', from (h' xs).elim (absurd xt) id,
  have yt : y ∉ t, from (h' ys).elim id (absurd yt'),
  have := ne_empty_iff_nonempty.2 (h tᶜ t'ᶜ (is_open_compl_iff.2 ht)
    (is_open_compl_iff.2 ht') h' ⟨y, ys, yt⟩ ⟨x, xs, xt'⟩),
  rw [ne.def, ← compl_union, ← subset_compl_iff_disjoint, compl_compl] at this,
  contradiction
end,
begin
  rintros h u v hu hv huv ⟨x, xs, xu⟩ ⟨y, ys, yv⟩,
  by_contradiction h',
  rw [← ne_empty_iff_nonempty, ne.def, not_not,
    ← subset_compl_iff_disjoint, compl_inter] at h',
  have xv : x ∉ v, from (h' xs).elim (absurd xu) id,
  have yu : y ∉ u, from (h' ys).elim id (absurd yv),
  have := ne_empty_iff_nonempty.2 (h uᶜ vᶜ (is_closed_compl_iff.2 hu)
    (is_closed_compl_iff.2 hv) h' ⟨y, ys, yu⟩ ⟨x, xs, xv⟩),
  rw [ne.def, ← compl_union, ← subset_compl_iff_disjoint, compl_compl] at this,
  contradiction
end⟩

lemma inducing.is_preconnected_image [topological_space β] {s : set α} {f : α → β}
  (hf : inducing f) : is_preconnected (f '' s) ↔ is_preconnected s :=
begin
  refine ⟨λ h, _, λ h, h.image _ hf.continuous.continuous_on⟩,
  rintro u v hu' hv' huv ⟨x, hxs, hxu⟩ ⟨y, hys, hyv⟩,
  rcases hf.is_open_iff.1 hu' with ⟨u, hu, rfl⟩,
  rcases hf.is_open_iff.1 hv' with ⟨v, hv, rfl⟩,
  replace huv : f '' s ⊆ u ∪ v, by rwa image_subset_iff,
  rcases h u v hu hv huv ⟨f x, mem_image_of_mem _ hxs, hxu⟩ ⟨f y, mem_image_of_mem _ hys, hyv⟩
    with ⟨_, ⟨z, hzs, rfl⟩, hzuv⟩,
  exact ⟨z, hzs, hzuv⟩
end

/- TODO: The following lemmas about connection of preimages hold more generally for strict maps
(the quotient and subspace topologies of the image agree) whose fibers are preconnected. -/

lemma is_preconnected.preimage_of_open_map [topological_space β] {s : set β}
  (hs : is_preconnected s) {f : α → β} (hinj : function.injective f) (hf : is_open_map f)
  (hsf : s ⊆ set.range f) :
  is_preconnected (f ⁻¹' s) :=
λ u v hu hv hsuv hsu hsv,
begin
  obtain ⟨b, hbs, hbu, hbv⟩ := hs (f '' u) (f '' v) (hf u hu) (hf v hv) _ _ _,
  obtain ⟨a, rfl⟩ := hsf hbs,
  rw hinj.mem_set_image at hbu hbv,
  exact ⟨a, hbs, hbu, hbv⟩,
  { have := set.image_subset f hsuv,
    rwa [set.image_preimage_eq_of_subset hsf, set.image_union] at this },
  { obtain ⟨x, hx1, hx2⟩ := hsu,
    exact ⟨f x, hx1, x, hx2, rfl⟩ },
  { obtain ⟨y, hy1, hy2⟩ := hsv,
    exact ⟨f y, hy1, y, hy2, rfl⟩ }
end

lemma is_preconnected.preimage_of_closed_map [topological_space β] {s : set β}
  (hs : is_preconnected s) {f : α → β} (hinj : function.injective f) (hf : is_closed_map f)
  (hsf : s ⊆ set.range f) :
  is_preconnected (f ⁻¹' s) :=
is_preconnected_closed_iff.2 $ λ u v hu hv hsuv hsu hsv,
begin
  obtain ⟨b, hbs, hbu, hbv⟩ :=
    is_preconnected_closed_iff.1 hs (f '' u) (f '' v) (hf u hu) (hf v hv) _ _ _,
  obtain ⟨a, rfl⟩ := hsf hbs,
  rw hinj.mem_set_image at hbu hbv,
  exact ⟨a, hbs, hbu, hbv⟩,
  { have := set.image_subset f hsuv,
    rwa [set.image_preimage_eq_of_subset hsf, set.image_union] at this },
  { obtain ⟨x, hx1, hx2⟩ := hsu,
    exact ⟨f x, hx1, x, hx2, rfl⟩ },
  { obtain ⟨y, hy1, hy2⟩ := hsv,
    exact ⟨f y, hy1, y, hy2, rfl⟩ }
end

lemma is_connected.preimage_of_open_map [topological_space β] {s : set β} (hs : is_connected s)
  {f : α → β} (hinj : function.injective f) (hf : is_open_map f) (hsf : s ⊆ set.range f) :
  is_connected (f ⁻¹' s) :=
⟨hs.nonempty.preimage' hsf, hs.is_preconnected.preimage_of_open_map hinj hf hsf⟩

lemma is_connected.preimage_of_closed_map [topological_space β] {s : set β} (hs : is_connected s)
  {f : α → β} (hinj : function.injective f) (hf : is_closed_map f) (hsf : s ⊆ set.range f) :
  is_connected (f ⁻¹' s) :=
⟨hs.nonempty.preimage' hsf, hs.is_preconnected.preimage_of_closed_map hinj hf hsf⟩

lemma is_preconnected.subset_or_subset (hu : is_open u) (hv : is_open v) (huv : disjoint u v)
  (hsuv : s ⊆ u ∪ v) (hs : is_preconnected s) :
  s ⊆ u ∨ s ⊆ v :=
begin
  specialize hs u v hu hv hsuv,
  obtain hsu | hsu := (s ∩ u).eq_empty_or_nonempty,
  { exact or.inr ((set.disjoint_iff_inter_eq_empty.2 hsu).subset_right_of_subset_union hsuv) },
  { replace hs := mt (hs hsu),
    simp_rw [set.not_nonempty_iff_eq_empty, ←set.disjoint_iff_inter_eq_empty,
      set.disjoint_iff_inter_eq_empty.1 huv] at hs,
    exact or.inl ((hs s.disjoint_empty).subset_left_of_subset_union hsuv) }
end

lemma is_preconnected.subset_left_of_subset_union (hu : is_open u) (hv : is_open v)
  (huv : disjoint u v) (hsuv : s ⊆ u ∪ v) (hsu : (s ∩ u).nonempty) (hs : is_preconnected s) :
  s ⊆ u :=
disjoint.subset_left_of_subset_union hsuv
begin
  by_contra hsv,
  rw set.not_disjoint_iff_nonempty_inter at hsv,
  obtain ⟨x, _, hx⟩ := hs u v hu hv hsuv hsu hsv,
  exact set.disjoint_iff.1 huv hx,
end

lemma is_preconnected.subset_right_of_subset_union (hu : is_open u) (hv : is_open v)
  (huv : disjoint u v) (hsuv : s ⊆ u ∪ v) (hsv : (s ∩ v).nonempty) (hs : is_preconnected s) :
  s ⊆ v :=
hs.subset_left_of_subset_union hv hu huv.symm (union_comm u v ▸ hsuv) hsv

theorem is_preconnected.prod [topological_space β] {s : set α} {t : set β}
  (hs : is_preconnected s) (ht : is_preconnected t) :
  is_preconnected (s.prod t) :=
begin
  apply is_preconnected_of_forall_pair,
  rintro ⟨a₁, b₁⟩ ⟨ha₁, hb₁⟩ ⟨a₂, b₂⟩ ⟨ha₂, hb₂⟩,
  refine ⟨prod.mk a₁ '' t ∪ flip prod.mk b₂ '' s, _,
    or.inl ⟨b₁, hb₁, rfl⟩, or.inr ⟨a₂, ha₂, rfl⟩, _⟩,
  { rintro _ (⟨y, hy, rfl⟩|⟨x, hx, rfl⟩),
    exacts [⟨ha₁, hy⟩, ⟨hx, hb₂⟩] },
  { exact (ht.image _ (continuous.prod.mk _).continuous_on).union (a₁, b₂) ⟨b₂, hb₂, rfl⟩
      ⟨a₁, ha₁, rfl⟩ (hs.image _ (continuous_id.prod_mk continuous_const).continuous_on) }
end

theorem is_connected.prod [topological_space β] {s : set α} {t : set β}
  (hs : is_connected s) (ht : is_connected t) : is_connected (s.prod t) :=
⟨hs.1.prod ht.1, hs.2.prod ht.2⟩

theorem is_preconnected_univ_pi [Π i, topological_space (π i)] {s : Π i, set (π i)}
  (hs : ∀ i, is_preconnected (s i)) :
  is_preconnected (pi univ s) :=
begin
  rintros u v uo vo hsuv ⟨f, hfs, hfu⟩ ⟨g, hgs, hgv⟩,
  rcases exists_finset_piecewise_mem_of_mem_nhds (uo.mem_nhds hfu) g with ⟨I, hI⟩,
  induction I using finset.induction_on with i I hi ihI,
  { refine ⟨g, hgs, ⟨_, hgv⟩⟩, simpa using hI },
  { rw [finset.piecewise_insert] at hI,
    have := I.piecewise_mem_set_pi hfs hgs,
    refine (hsuv this).elim ihI (λ h, _),
    set S := update (I.piecewise f g) i '' (s i),
    have hsub : S ⊆ pi univ s,
    { refine image_subset_iff.2 (λ z hz, _),
      rwa update_preimage_univ_pi,
      exact λ j hj, this j trivial },
    have hconn : is_preconnected S,
      from (hs i).image _ (continuous_const.update i continuous_id).continuous_on,
    have hSu : (S ∩ u).nonempty,
      from ⟨_, mem_image_of_mem _ (hfs _ trivial), hI⟩,
    have hSv : (S ∩ v).nonempty,
      from ⟨_, ⟨_, this _ trivial, update_eq_self _ _⟩, h⟩,
    refine (hconn u v uo vo (hsub.trans hsuv) hSu hSv).mono _,
    exact inter_subset_inter_left _ hsub }
end

@[simp] theorem is_connected_univ_pi [Π i, topological_space (π i)] {s : Π i, set (π i)} :
  is_connected (pi univ s) ↔ ∀ i, is_connected (s i) :=
begin
  simp only [is_connected, ← univ_pi_nonempty_iff, forall_and_distrib, and.congr_right_iff],
  refine λ hne, ⟨λ hc i, _, is_preconnected_univ_pi⟩,
  rw [← eval_image_univ_pi hne],
  exact hc.image _ (continuous_apply _).continuous_on
end

lemma sigma.is_connected_iff [Π i, topological_space (π i)] {s : set (Σ i, π i)} :
  is_connected s ↔ ∃ i t, is_connected t ∧ s = sigma.mk i '' t :=
begin
  refine ⟨λ hs, _, _⟩,
  { obtain ⟨⟨i, x⟩, hx⟩ := hs.nonempty,
    have : s ⊆ set.range (sigma.mk i),
    { have h : set.range (sigma.mk i) = sigma.fst ⁻¹' {i}, by { ext, simp },
      rw h,
      exact is_preconnected.subset_left_of_subset_union
        (is_open_sigma_fst_preimage _) (is_open_sigma_fst_preimage {x | x ≠ i})
        (set.disjoint_iff.2 $ λ x hx, hx.2 hx.1)
        (λ y hy, by simp [classical.em]) ⟨⟨i, x⟩, hx, rfl⟩ hs.2 },
    exact ⟨i, sigma.mk i ⁻¹' s,
      hs.preimage_of_open_map sigma_mk_injective is_open_map_sigma_mk this,
      (set.image_preimage_eq_of_subset this).symm⟩ },
  { rintro ⟨i, t, ht, rfl⟩,
    exact ht.image _ continuous_sigma_mk.continuous_on }
end

lemma sigma.is_preconnected_iff [hι : nonempty ι] [Π i, topological_space (π i)]
  {s : set (Σ i, π i)} :
  is_preconnected s ↔ ∃ i t, is_preconnected t ∧ s = sigma.mk i '' t :=
begin
  refine ⟨λ hs, _, _⟩,
  { obtain rfl | h := s.eq_empty_or_nonempty,
    { exact ⟨classical.choice hι, ∅, is_preconnected_empty, (set.image_empty _).symm⟩ },
    { obtain ⟨a, t, ht, rfl⟩ := sigma.is_connected_iff.1 ⟨h, hs⟩,
      refine ⟨a, t, ht.is_preconnected, rfl⟩ } },
  { rintro ⟨a, t, ht, rfl⟩,
    exact ht.image _ continuous_sigma_mk.continuous_on }
end

lemma sum.is_connected_iff [topological_space β] {s : set (α ⊕ β)} :
  is_connected s ↔
    (∃ t, is_connected t ∧ s = sum.inl '' t) ∨ ∃ t, is_connected t ∧ s = sum.inr '' t :=
begin
  refine ⟨λ hs, _, _⟩,
  { let u : set (α ⊕ β):= set.range sum.inl,
    let v : set (α ⊕ β) := set.range sum.inr,
    have hu : is_open u, exact is_open_range_inl,
    obtain ⟨x | x, hx⟩ := hs.nonempty,
    { have h := is_preconnected.subset_left_of_subset_union
        is_open_range_inl is_open_range_inr set.is_compl_range_inl_range_inr.disjoint
        (show s ⊆ set.range sum.inl ∪ set.range sum.inr, by simp) ⟨sum.inl x, hx, x, rfl⟩ hs.2,
      refine or.inl ⟨sum.inl ⁻¹' s, _, _⟩,
      { exact hs.preimage_of_open_map sum.inl_injective open_embedding_inl.is_open_map h },
      { exact (set.image_preimage_eq_of_subset h).symm } },
    { have h := is_preconnected.subset_right_of_subset_union
        is_open_range_inl is_open_range_inr set.is_compl_range_inl_range_inr.disjoint
        (show s ⊆ set.range sum.inl ∪ set.range sum.inr, by simp) ⟨sum.inr x, hx, x, rfl⟩ hs.2,
      refine or.inr ⟨sum.inr ⁻¹' s, _, _⟩,
      { exact hs.preimage_of_open_map sum.inr_injective open_embedding_inr.is_open_map h },
      { exact (set.image_preimage_eq_of_subset h).symm } } },
  { rintro (⟨t, ht, rfl⟩ | ⟨t, ht, rfl⟩),
    { exact ht.image _ continuous_inl.continuous_on },
    { exact ht.image _ continuous_inr.continuous_on } }
end

lemma sum.is_preconnected_iff [topological_space β] {s : set (α ⊕ β)} :
  is_preconnected s ↔
    (∃ t, is_preconnected t ∧ s = sum.inl '' t) ∨ ∃ t, is_preconnected t ∧ s = sum.inr '' t :=
begin
  refine ⟨λ hs, _, _⟩,
  { obtain rfl | h := s.eq_empty_or_nonempty,
    { exact or.inl ⟨∅, is_preconnected_empty, (set.image_empty _).symm⟩ },
    obtain ⟨t, ht, rfl⟩ | ⟨t, ht, rfl⟩ := sum.is_connected_iff.1 ⟨h, hs⟩,
    { exact or.inl ⟨t, ht.is_preconnected, rfl⟩ },
    { exact or.inr ⟨t, ht.is_preconnected, rfl⟩ } },
  { rintro (⟨t, ht, rfl⟩ | ⟨t, ht, rfl⟩),
    { exact ht.image _ continuous_inl.continuous_on },
    { exact ht.image _ continuous_inr.continuous_on } }
end

/-- The connected component of a point is the maximal connected set
that contains this point. -/
def connected_component (x : α) : set α :=
⋃₀ { s : set α | is_preconnected s ∧ x ∈ s }

/-- The connected component of a point inside a set. -/
def connected_component_in (F : set α) (x : F) : set α := coe '' (connected_component x)

theorem mem_connected_component {x : α} : x ∈ connected_component x :=
mem_sUnion_of_mem (mem_singleton x) ⟨is_connected_singleton.is_preconnected, mem_singleton x⟩

theorem is_preconnected_connected_component {x : α} : is_preconnected (connected_component x) :=
is_preconnected_sUnion x _ (λ _, and.right) (λ _, and.left)

theorem is_connected_connected_component {x : α} : is_connected (connected_component x) :=
⟨⟨x, mem_connected_component⟩, is_preconnected_connected_component⟩

theorem is_preconnected.subset_connected_component {x : α} {s : set α}
  (H1 : is_preconnected s) (H2 : x ∈ s) : s ⊆ connected_component x :=
λ z hz, mem_sUnion_of_mem hz ⟨H1, H2⟩

theorem is_connected.subset_connected_component {x : α} {s : set α}
  (H1 : is_connected s) (H2 : x ∈ s) : s ⊆ connected_component x :=
H1.2.subset_connected_component H2

theorem connected_component_eq {x y : α} (h : y ∈ connected_component x) :
  connected_component x = connected_component y :=
eq_of_subset_of_subset
  (is_connected_connected_component.subset_connected_component h)
  (is_connected_connected_component.subset_connected_component
    (set.mem_of_mem_of_subset mem_connected_component
      (is_connected_connected_component.subset_connected_component h)))

lemma connected_component_disjoint {x y : α} (h : connected_component x ≠ connected_component y) :
  disjoint (connected_component x) (connected_component y) :=
set.disjoint_left.2 (λ a h1 h2, h
  ((connected_component_eq h1).trans (connected_component_eq h2).symm))

theorem is_closed_connected_component {x : α} :
  is_closed (connected_component x) :=
closure_eq_iff_is_closed.1 $ subset.antisymm
  (is_connected_connected_component.closure.subset_connected_component
    (subset_closure mem_connected_component))
  subset_closure

lemma continuous.image_connected_component_subset [topological_space β] {f : α → β}
  (h : continuous f) (a : α) : f '' connected_component a ⊆ connected_component (f a) :=
(is_connected_connected_component.image f h.continuous_on).subset_connected_component
  ((mem_image f (connected_component a) (f a)).2 ⟨a, mem_connected_component, rfl⟩)

lemma continuous.maps_to_connected_component [topological_space β] {f : α → β}
  (h : continuous f) (a : α) : maps_to f (connected_component a) (connected_component (f a)) :=
maps_to'.2 $ h.image_connected_component_subset a

theorem irreducible_component_subset_connected_component {x : α} :
  irreducible_component x ⊆ connected_component x :=
is_irreducible_irreducible_component.is_connected.subset_connected_component
  mem_irreducible_component

/-- A preconnected space is one where there is no non-trivial open partition. -/
class preconnected_space (α : Type u) [topological_space α] : Prop :=
(is_preconnected_univ : is_preconnected (univ : set α))

export preconnected_space (is_preconnected_univ)

/-- A connected space is a nonempty one where there is no non-trivial open partition. -/
class connected_space (α : Type u) [topological_space α] extends preconnected_space α : Prop :=
(to_nonempty : nonempty α)

attribute [instance, priority 50] connected_space.to_nonempty -- see Note [lower instance priority]

lemma is_preconnected_range [topological_space β] [preconnected_space α] {f : α → β}
  (h : continuous f) : is_preconnected (range f) :=
@image_univ _ _ f ▸ is_preconnected_univ.image _ h.continuous_on

lemma is_connected_range [topological_space β] [connected_space α] {f : α → β} (h : continuous f) :
  is_connected (range f) :=
⟨range_nonempty f, is_preconnected_range h⟩

lemma dense_range.preconnected_space [topological_space β] [preconnected_space α] {f : α → β}
  (hf : dense_range f) (hc : continuous f) :
  preconnected_space β :=
⟨hf.closure_eq ▸ (is_preconnected_range hc).closure⟩

lemma connected_space_iff_connected_component :
  connected_space α ↔ ∃ x : α, connected_component x = univ :=
begin
  split,
  { rintros ⟨h, ⟨x⟩⟩,
    exactI ⟨x, eq_univ_of_univ_subset $
      is_preconnected_univ.subset_connected_component (mem_univ x)⟩ },
  { rintros ⟨x, h⟩,
    haveI : preconnected_space α := ⟨by { rw ← h, exact is_preconnected_connected_component }⟩,
    exact ⟨⟨x⟩⟩ }
end

lemma preconnected_space_iff_connected_component :
  preconnected_space α ↔ ∀ x : α, connected_component x = univ :=
begin
  split,
  { intros h x,
    exactI (eq_univ_of_univ_subset $
      is_preconnected_univ.subset_connected_component (mem_univ x)) },
  { intros h,
    casesI is_empty_or_nonempty α with hα hα,
    { exact ⟨by { rw (univ_eq_empty_iff.mpr hα), exact is_preconnected_empty }⟩ },
    { exact ⟨by { rw ← h (classical.choice hα), exact is_preconnected_connected_component }⟩ } }
end

@[simp] lemma preconnected_space.connected_component_eq_univ {X : Type*} [topological_space X]
  [h : preconnected_space X] (x : X) : connected_component x = univ :=
preconnected_space_iff_connected_component.mp h x

instance [topological_space β] [preconnected_space α] [preconnected_space β] :
  preconnected_space (α × β) :=
⟨by { rw ← univ_prod_univ, exact is_preconnected_univ.prod is_preconnected_univ }⟩

instance [topological_space β] [connected_space α] [connected_space β] :
  connected_space (α × β) :=
⟨prod.nonempty⟩

instance [Π i, topological_space (π i)] [∀ i, preconnected_space (π i)] :
  preconnected_space (Π i, π i) :=
⟨by { rw ← pi_univ univ, exact is_preconnected_univ_pi (λ i, is_preconnected_univ) }⟩

instance [Π i, topological_space (π i)] [∀ i, connected_space (π i)] : connected_space (Π i, π i) :=
⟨classical.nonempty_pi.2 $ λ i, by apply_instance⟩

@[priority 100] -- see Note [lower instance priority]
instance preirreducible_space.preconnected_space (α : Type u) [topological_space α]
  [preirreducible_space α] : preconnected_space α :=
⟨(preirreducible_space.is_preirreducible_univ α).is_preconnected⟩

@[priority 100] -- see Note [lower instance priority]
instance irreducible_space.connected_space (α : Type u) [topological_space α]
  [irreducible_space α] : connected_space α :=
{ to_nonempty := irreducible_space.to_nonempty α }

theorem nonempty_inter [preconnected_space α] {s t : set α} :
  is_open s → is_open t → s ∪ t = univ → s.nonempty → t.nonempty → (s ∩ t).nonempty :=
by simpa only [univ_inter, univ_subset_iff] using
  @preconnected_space.is_preconnected_univ α _ _ s t

theorem is_clopen_iff [preconnected_space α] {s : set α} : is_clopen s ↔ s = ∅ ∨ s = univ :=
⟨λ hs, classical.by_contradiction $ λ h,
  have h1 : s ≠ ∅ ∧ sᶜ ≠ ∅, from ⟨mt or.inl h,
    mt (λ h2, or.inr $ (by rw [← compl_compl s, h2, compl_empty] : s = univ)) h⟩,
  let ⟨_, h2, h3⟩ := nonempty_inter hs.1 hs.2.is_open_compl (union_compl_self s)
    (ne_empty_iff_nonempty.1 h1.1) (ne_empty_iff_nonempty.1 h1.2) in
  h3 h2,
by rintro (rfl | rfl); [exact is_clopen_empty, exact is_clopen_univ]⟩

lemma eq_univ_of_nonempty_clopen [preconnected_space α] {s : set α}
  (h : s.nonempty) (h' : is_clopen s) : s = univ :=
by { rw is_clopen_iff at h', exact h'.resolve_left h.ne_empty }

lemma subtype.preconnected_space {s : set α} (h : is_preconnected s) :
  preconnected_space s :=
{ is_preconnected_univ := by rwa [← embedding_subtype_coe.to_inducing.is_preconnected_image,
    image_univ, subtype.range_coe] }

lemma subtype.connected_space {s : set α} (h : is_connected s) :
  connected_space s :=
{ to_preconnected_space := subtype.preconnected_space h.is_preconnected,
  to_nonempty := h.nonempty.to_subtype }

lemma is_preconnected_iff_preconnected_space {s : set α} :
  is_preconnected s ↔ preconnected_space s :=
⟨subtype.preconnected_space,
 begin
   introI,
   simpa using is_preconnected_univ.image (coe : s → α) continuous_subtype_coe.continuous_on
 end⟩

lemma is_connected_iff_connected_space {s : set α} : is_connected s ↔ connected_space s :=
⟨subtype.connected_space,
 λ h, ⟨nonempty_subtype.mp h.2, is_preconnected_iff_preconnected_space.mpr h.1⟩⟩

/-- A set `s` is preconnected if and only if
for every cover by two open sets that are disjoint on `s`,
it is contained in one of the two covering sets. -/
lemma is_preconnected_iff_subset_of_disjoint {s : set α} :
  is_preconnected s ↔
  ∀ (u v : set α) (hu : is_open u) (hv : is_open v) (hs : s ⊆ u ∪ v) (huv : s ∩ (u ∩ v) = ∅),
  s ⊆ u ∨ s ⊆ v :=
begin
  split; intro h,
  { intros u v hu hv hs huv,
    specialize h u v hu hv hs,
    contrapose! huv,
    rw ne_empty_iff_nonempty,
    simp [not_subset] at huv,
    rcases huv with ⟨⟨x, hxs, hxu⟩, ⟨y, hys, hyv⟩⟩,
    have hxv : x ∈ v := or_iff_not_imp_left.mp (hs hxs) hxu,
    have hyu : y ∈ u := or_iff_not_imp_right.mp (hs hys) hyv,
    exact h ⟨y, hys, hyu⟩ ⟨x, hxs, hxv⟩ },
  { intros u v hu hv hs hsu hsv,
    rw ← ne_empty_iff_nonempty,
    intro H,
    specialize h u v hu hv hs H,
    contrapose H,
    apply ne_empty_iff_nonempty.mpr,
    cases h,
    { rcases hsv with ⟨x, hxs, hxv⟩, exact ⟨x, hxs, ⟨h hxs, hxv⟩⟩ },
    { rcases hsu with ⟨x, hxs, hxu⟩, exact ⟨x, hxs, ⟨hxu, h hxs⟩⟩ } }
end

/-- A set `s` is connected if and only if
for every cover by a finite collection of open sets that are pairwise disjoint on `s`,
it is contained in one of the members of the collection. -/
lemma is_connected_iff_sUnion_disjoint_open {s : set α} :
  is_connected s ↔
  ∀ (U : finset (set α)) (H : ∀ (u v : set α), u ∈ U → v ∈ U → (s ∩ (u ∩ v)).nonempty → u = v)
  (hU : ∀ u ∈ U, is_open u) (hs : s ⊆ ⋃₀ ↑U),
  ∃ u ∈ U, s ⊆ u :=
begin
  rw [is_connected, is_preconnected_iff_subset_of_disjoint],
  split; intro h,
  { intro U, apply finset.induction_on U,
    { rcases h.left,
      suffices : s ⊆ ∅ → false, { simpa },
      intro, solve_by_elim },
    { intros u U hu IH hs hU H,
      rw [finset.coe_insert, sUnion_insert] at H,
      cases h.2 u (⋃₀ ↑U) _ _ H _ with hsu hsU,
      { exact ⟨u, finset.mem_insert_self _ _, hsu⟩ },
      { rcases IH _ _ hsU with ⟨v, hvU, hsv⟩,
        { exact ⟨v, finset.mem_insert_of_mem hvU, hsv⟩ },
        { intros, apply hs; solve_by_elim [finset.mem_insert_of_mem] },
        { intros, solve_by_elim [finset.mem_insert_of_mem] } },
      { solve_by_elim [finset.mem_insert_self] },
      { apply is_open_sUnion,
        intros, solve_by_elim [finset.mem_insert_of_mem] },
      { apply eq_empty_of_subset_empty,
        rintro x ⟨hxs, hxu, hxU⟩,
        rw mem_sUnion at hxU,
        rcases hxU with ⟨v, hvU, hxv⟩,
        rcases hs u v (finset.mem_insert_self _ _) (finset.mem_insert_of_mem hvU) _ with rfl,
        { contradiction },
        { exact ⟨x, hxs, hxu, hxv⟩ } } } },
  { split,
    { rw ← ne_empty_iff_nonempty,
      by_contradiction hs, subst hs,
      simpa using h ∅ _ _ _; simp },
    intros u v hu hv hs hsuv,
    rcases h {u, v} _ _ _ with ⟨t, ht, ht'⟩,
    { rw [finset.mem_insert, finset.mem_singleton] at ht,
      rcases ht with rfl|rfl; tauto },
    { intros t₁ t₂ ht₁ ht₂ hst,
      rw ← ne_empty_iff_nonempty at hst,
      rw [finset.mem_insert, finset.mem_singleton] at ht₁ ht₂,
      rcases ht₁ with rfl|rfl; rcases ht₂ with rfl|rfl,
      all_goals { refl <|> contradiction <|> skip },
      rw inter_comm t₁ at hst, contradiction },
    { intro t,
      rw [finset.mem_insert, finset.mem_singleton],
      rintro (rfl|rfl); assumption },
    { simpa using hs } }
end

/-- Preconnected sets are either contained in or disjoint to any given clopen set. -/
theorem is_preconnected.subset_clopen {s t : set α} (hs : is_preconnected s) (ht : is_clopen t)
  (hne : (s ∩ t).nonempty) : s ⊆ t :=
begin
  by_contra h,
  have : (s ∩ tᶜ).nonempty := inter_compl_nonempty_iff.2 h,
  obtain ⟨x, -, hx, hx'⟩ : (s ∩ (t ∩ tᶜ)).nonempty,
    from hs t tᶜ ht.is_open ht.compl.is_open (λ x hx, em _) hne this,
  exact hx' hx
end

/-- Preconnected sets are either contained in or disjoint to any given clopen set. -/
theorem disjoint_or_subset_of_clopen {s t : set α} (hs : is_preconnected s) (ht : is_clopen t) :
  disjoint s t ∨ s ⊆ t :=
(disjoint_or_nonempty_inter s t).imp_right $ hs.subset_clopen ht

/-- A set `s` is preconnected if and only if
for every cover by two closed sets that are disjoint on `s`,
it is contained in one of the two covering sets. -/
theorem is_preconnected_iff_subset_of_disjoint_closed :
  is_preconnected s ↔
    ∀ (u v : set α) (hu : is_closed u) (hv : is_closed v) (hs : s ⊆ u ∪ v) (huv : s ∩ (u ∩ v) = ∅),
      s ⊆ u ∨ s ⊆ v :=
begin
  split; intro h,
  { intros u v hu hv hs huv,
    rw is_preconnected_closed_iff at h,
    specialize h u v hu hv hs,
    contrapose! huv,
    rw ne_empty_iff_nonempty,
    simp [not_subset] at huv,
    rcases huv with ⟨⟨x, hxs, hxu⟩, ⟨y, hys, hyv⟩⟩,
    have hxv : x ∈ v := or_iff_not_imp_left.mp (hs hxs) hxu,
    have hyu : y ∈ u := or_iff_not_imp_right.mp (hs hys) hyv,
    exact h ⟨y, hys, hyu⟩ ⟨x, hxs, hxv⟩ },
  { rw is_preconnected_closed_iff,
    intros u v hu hv hs hsu hsv,
    rw ← ne_empty_iff_nonempty,
    intro H,
    specialize h u v hu hv hs H,
    contrapose H,
    apply ne_empty_iff_nonempty.mpr,
    cases h,
    { rcases hsv with ⟨x, hxs, hxv⟩, exact ⟨x, hxs, ⟨h hxs, hxv⟩⟩ },
    { rcases hsu with ⟨x, hxs, hxu⟩, exact ⟨x, hxs, ⟨hxu, h hxs⟩⟩ } }
end

/-- A closed set `s` is preconnected if and only if
for every cover by two closed sets that are disjoint,
it is contained in one of the two covering sets. -/
theorem is_preconnected_iff_subset_of_fully_disjoint_closed {s : set α} (hs : is_closed s) :
  is_preconnected s ↔
  ∀ (u v : set α) (hu : is_closed u) (hv : is_closed v) (hss : s ⊆ u ∪ v) (huv : u ∩ v = ∅),
  s ⊆ u ∨ s ⊆ v :=
begin
  split,
  { intros h u v hu hv hss huv,
    apply is_preconnected_iff_subset_of_disjoint_closed.1 h u v hu hv hss,
    rw huv,
    exact inter_empty s },
  intro H,
  rw is_preconnected_iff_subset_of_disjoint_closed,
  intros u v hu hv hss huv,
  have H1 := H (u ∩ s) (v ∩ s),
  rw [subset_inter_iff, subset_inter_iff] at H1,
  simp only [subset.refl, and_true] at H1,
  apply H1 (is_closed.inter hu hs) (is_closed.inter hv hs),
  { rw ←inter_distrib_right,
    apply subset_inter_iff.2,
    exact ⟨hss, subset.refl s⟩ },
  { rw [inter_comm v s, inter_assoc, ←inter_assoc s, inter_self s,
        inter_comm, inter_assoc, inter_comm v u, huv] }
end

lemma is_clopen.connected_component_subset {x} (hs : is_clopen s) (hx : x ∈ s) :
  connected_component x ⊆ s :=
is_preconnected_connected_component.subset_clopen hs ⟨x, mem_connected_component, hx⟩

/-- The connected component of a point is always a subset of the intersection of all its clopen
neighbourhoods. -/
lemma connected_component_subset_Inter_clopen {x : α} :
  connected_component x ⊆ ⋂ Z : {Z : set α // is_clopen Z ∧ x ∈ Z}, Z :=
subset_Inter $ λ Z, Z.2.1.connected_component_subset Z.2.2

/-- A clopen set is the union of its connected components. -/
lemma is_clopen.bUnion_connected_component_eq {Z : set α} (h : is_clopen Z) :
  (⋃ x ∈ Z, connected_component x) = Z :=
(bUnion_subset $ λ x, h.connected_component_subset).antisymm $
  λ x hx, mem_bUnion hx mem_connected_component

/-- The preimage of a connected component is preconnected if the function has connected fibers
and a subset is closed iff the preimage is. -/
lemma preimage_connected_component_connected [topological_space β] {f : α → β}
  (connected_fibers : ∀ t : β, is_connected (f ⁻¹' {t}))
  (hcl : ∀ (T : set β), is_closed T ↔ is_closed (f ⁻¹' T)) (t : β) :
  is_connected (f ⁻¹' connected_component t) :=
begin
  -- The following proof is essentially https://stacks.math.columbia.edu/tag/0377
  -- although the statement is slightly different
  have hf : surjective f := surjective.of_comp (λ t : β, (connected_fibers t).1),

  split,
  { cases hf t with s hs,
    use s,
    rw [mem_preimage, hs],
    exact mem_connected_component },

  have hT : is_closed (f ⁻¹' connected_component t) :=
    (hcl (connected_component t)).1 is_closed_connected_component,

  -- To show it's preconnected we decompose (f ⁻¹' connected_component t) as a subset of two
  -- closed disjoint sets in α. We want to show that it's a subset of either.
  rw is_preconnected_iff_subset_of_fully_disjoint_closed hT,
  intros u v hu hv huv uv_disj,

  -- To do this we decompose connected_component t into T₁ and T₂
  -- we will show that connected_component t is a subset of either and hence
  -- (f ⁻¹' connected_component t) is a subset of u or v
  let T₁ := {t' ∈ connected_component t | f ⁻¹' {t'} ⊆ u},
  let T₂ := {t' ∈ connected_component t | f ⁻¹' {t'} ⊆ v},

  have fiber_decomp : ∀ t' ∈ connected_component t, f ⁻¹' {t'} ⊆ u ∨ f ⁻¹' {t'} ⊆ v,
  { intros t' ht',
    apply is_preconnected_iff_subset_of_disjoint_closed.1 (connected_fibers t').2 u v hu hv,
    { exact subset.trans (hf.preimage_subset_preimage_iff.2 (singleton_subset_iff.2 ht')) huv },
    rw uv_disj,
    exact inter_empty _ },

  have T₁_u : f ⁻¹' T₁ = (f ⁻¹' connected_component t) ∩ u,
  { apply eq_of_subset_of_subset,
    { rw ←bUnion_preimage_singleton,
      refine bUnion_subset (λ t' ht', subset_inter _ ht'.2),
      rw [hf.preimage_subset_preimage_iff, singleton_subset_iff],
      exact ht'.1 },
    rintros a ⟨hat, hau⟩,
    constructor,
    { exact mem_preimage.1 hat },
    dsimp only,
    cases fiber_decomp (f a) (mem_preimage.1 hat),
    { exact h },
    { exfalso,
      rw ←not_nonempty_iff_eq_empty at uv_disj,
      exact uv_disj (nonempty_of_mem (mem_inter hau (h rfl))) } },
  -- This proof is exactly the same as the above (modulo some symmetry)
  have T₂_v : f ⁻¹' T₂ = (f ⁻¹' connected_component t) ∩ v,
  { apply eq_of_subset_of_subset,
    { rw ←bUnion_preimage_singleton,
      refine bUnion_subset (λ t' ht', subset_inter _ ht'.2),
      rw [hf.preimage_subset_preimage_iff, singleton_subset_iff],
      exact ht'.1 },
    rintros a ⟨hat, hav⟩,
    constructor,
    { exact mem_preimage.1 hat },
    dsimp only,
    cases fiber_decomp (f a) (mem_preimage.1 hat),
    { exfalso,
      rw ←not_nonempty_iff_eq_empty at uv_disj,
      exact uv_disj (nonempty_of_mem (mem_inter (h rfl) hav)) },
    { exact h } },

  -- Now we show T₁, T₂ are closed, cover connected_component t and are disjoint.
  have hT₁ : is_closed T₁ := ((hcl T₁).2 (T₁_u.symm ▸ (is_closed.inter hT hu))),
  have hT₂ : is_closed T₂ := ((hcl T₂).2 (T₂_v.symm ▸ (is_closed.inter hT hv))),

  have T_decomp : connected_component t ⊆ T₁ ∪ T₂,
  { intros t' ht',
    rw mem_union t' T₁ T₂,
    cases fiber_decomp t' ht' with htu htv,
    { left, exact ⟨ht', htu⟩ },
    right, exact ⟨ht', htv⟩ },

  have T_disjoint : T₁ ∩ T₂ = ∅,
  { rw ←image_preimage_eq (T₁ ∩ T₂) hf,
    suffices : f ⁻¹' (T₁ ∩ T₂) = ∅,
    { rw this, exact image_empty _ },
    rw [preimage_inter, T₁_u, T₂_v],
    rw inter_comm at uv_disj,
    conv
    { congr,
      rw [inter_assoc],
      congr, skip,
      rw [←inter_assoc, inter_comm, ←inter_assoc, uv_disj, empty_inter], },
    exact inter_empty _ },

  -- Now we do cases on whether (connected_component t) is a subset of T₁ or T₂ to show
  -- that the preimage is a subset of u or v.
  cases (is_preconnected_iff_subset_of_fully_disjoint_closed is_closed_connected_component).1
    is_preconnected_connected_component T₁ T₂ hT₁ hT₂ T_decomp T_disjoint,
  { left,
    rw subset.antisymm_iff at T₁_u,
    suffices : f ⁻¹' connected_component t ⊆ f ⁻¹' T₁,
    { exact subset.trans (subset.trans this T₁_u.1) (inter_subset_right _ _) },
    exact preimage_mono h },
  right,
  rw subset.antisymm_iff at T₂_v,
  suffices : f ⁻¹' connected_component t ⊆ f ⁻¹' T₂,
  { exact subset.trans (subset.trans this T₂_v.1) (inter_subset_right _ _) },
  exact preimage_mono h,
end

lemma quotient_map.preimage_connected_component [topological_space β] {f : α → β}
  (hf : quotient_map f) (h_fibers : ∀ y : β, is_connected (f ⁻¹' {y})) (a : α) :
  f ⁻¹' connected_component (f a) = connected_component a :=
((preimage_connected_component_connected h_fibers
  (λ _, hf.is_closed_preimage.symm) _).subset_connected_component mem_connected_component).antisymm
  (hf.continuous.maps_to_connected_component a)

lemma quotient_map.image_connected_component [topological_space β] {f : α → β}
  (hf : quotient_map f) (h_fibers : ∀ y : β, is_connected (f ⁻¹' {y})) (a : α) :
  f '' connected_component a = connected_component (f a) :=
by rw [← hf.preimage_connected_component h_fibers, image_preimage_eq _ hf.surjective]

end preconnected

section totally_disconnected

/-- A set `s` is called totally disconnected if every subset `t ⊆ s` which is preconnected is
a subsingleton, ie either empty or a singleton.-/
def is_totally_disconnected (s : set α) : Prop :=
∀ t, t ⊆ s → is_preconnected t → t.subsingleton

theorem is_totally_disconnected_empty : is_totally_disconnected (∅ : set α) :=
λ _ ht _ _ x_in _ _, (ht x_in).elim

theorem is_totally_disconnected_singleton {x} : is_totally_disconnected ({x} : set α) :=
λ _ ht _, subsingleton.mono subsingleton_singleton ht

/-- A space is totally disconnected if all of its connected components are singletons. -/
class totally_disconnected_space (α : Type u) [topological_space α] : Prop :=
(is_totally_disconnected_univ : is_totally_disconnected (univ : set α))

lemma is_preconnected.subsingleton [totally_disconnected_space α]
  {s : set α} (h : is_preconnected s) : s.subsingleton :=
totally_disconnected_space.is_totally_disconnected_univ s (subset_univ s) h

instance pi.totally_disconnected_space {α : Type*} {β : α → Type*}
  [t₂ : Πa, topological_space (β a)] [∀a, totally_disconnected_space (β a)] :
  totally_disconnected_space (Π (a : α), β a) :=
⟨λ t h1 h2,
  have this : ∀ a, is_preconnected ((λ x : Π a, β a, x a) '' t),
    from λ a, h2.image (λ x, x a) (continuous_apply a).continuous_on,
  λ x x_in y y_in, funext $ λ a, (this a).subsingleton ⟨x, x_in, rfl⟩ ⟨y, y_in, rfl⟩⟩

instance prod.totally_disconnected_space [topological_space β]
  [totally_disconnected_space α] [totally_disconnected_space β] :
  totally_disconnected_space (α × β) :=
⟨λ t h1 h2,
have H1 : is_preconnected (prod.fst '' t), from h2.image prod.fst continuous_fst.continuous_on,
have H2 : is_preconnected (prod.snd '' t), from h2.image prod.snd continuous_snd.continuous_on,
λ x hx y hy, prod.ext
  (H1.subsingleton ⟨x, hx, rfl⟩ ⟨y, hy, rfl⟩)
  (H2.subsingleton ⟨x, hx, rfl⟩ ⟨y, hy, rfl⟩)⟩

instance [topological_space β] [totally_disconnected_space α] [totally_disconnected_space β] :
  totally_disconnected_space (α ⊕ β) :=
begin
  refine ⟨λ s _ hs, _⟩,
  obtain (⟨t, ht, rfl⟩ | ⟨t, ht, rfl⟩) := sum.is_preconnected_iff.1 hs,
  { exact ht.subsingleton.image _ },
  { exact ht.subsingleton.image _ }
end

instance [Π i, topological_space (π i)] [∀ i, totally_disconnected_space (π i)] :
  totally_disconnected_space (Σ i, π i) :=
begin
  refine ⟨λ s _ hs, _⟩,
  obtain rfl | h := s.eq_empty_or_nonempty,
  { exact set.subsingleton_empty },
  { obtain ⟨a, t, ht, rfl⟩ := sigma.is_connected_iff.1 ⟨h, hs⟩,
    exact ht.is_preconnected.subsingleton.image _ }
end

/-- A space is totally disconnected iff its connected components are subsingletons. -/
lemma totally_disconnected_space_iff_connected_component_subsingleton :
  totally_disconnected_space α ↔ ∀ x : α, (connected_component x).subsingleton :=
begin
  split,
  { intros h x,
    apply h.1,
    { exact subset_univ _ },
    exact is_preconnected_connected_component },
  intro h, constructor,
  intros s s_sub hs,
  rcases eq_empty_or_nonempty s with rfl | ⟨x, x_in⟩,
  { exact subsingleton_empty },
  { exact (h x).mono (hs.subset_connected_component x_in) }
end

/-- A space is totally disconnected iff its connected components are singletons. -/
lemma totally_disconnected_space_iff_connected_component_singleton :
  totally_disconnected_space α ↔ ∀ x : α, connected_component x = {x} :=
begin
  rw totally_disconnected_space_iff_connected_component_subsingleton,
  apply forall_congr (λ x, _),
  rw set.subsingleton_iff_singleton,
  exact mem_connected_component
end

/-- The image of a connected component in a totally disconnected space is a singleton. -/
@[simp] lemma continuous.image_connected_component_eq_singleton {β : Type*} [topological_space β]
  [totally_disconnected_space β] {f : α → β} (h : continuous f) (a : α) :
  f '' connected_component a = {f a} :=
(set.subsingleton_iff_singleton $ mem_image_of_mem f mem_connected_component).mp
  (is_preconnected_connected_component.image f h.continuous_on).subsingleton

lemma is_totally_disconnected_of_totally_disconnected_space [totally_disconnected_space α]
  (s : set α) : is_totally_disconnected s :=
λ t hts ht, totally_disconnected_space.is_totally_disconnected_univ _ t.subset_univ ht

lemma is_totally_disconnected_of_image [topological_space β] {f : α → β} (hf : continuous_on f s)
  (hf' : injective f) (h : is_totally_disconnected (f '' s)) : is_totally_disconnected s :=
λ t hts ht x x_in y y_in, hf' $ h _ (image_subset f hts) (ht.image f $ hf.mono hts)
  (mem_image_of_mem f x_in) (mem_image_of_mem f y_in)

lemma embedding.is_totally_disconnected [topological_space β] {f : α → β} (hf : embedding f)
  {s : set α} (h : is_totally_disconnected (f '' s)) : is_totally_disconnected s :=
is_totally_disconnected_of_image hf.continuous.continuous_on hf.inj h

instance subtype.totally_disconnected_space {α : Type*} {p : α → Prop} [topological_space α]
  [totally_disconnected_space α] : totally_disconnected_space (subtype p) :=
⟨embedding_subtype_coe.is_totally_disconnected
  (is_totally_disconnected_of_totally_disconnected_space _)⟩

end totally_disconnected

section totally_separated

/-- A set `s` is called totally separated if any two points of this set can be separated
by two disjoint open sets covering `s`. -/
def is_totally_separated (s : set α) : Prop :=
∀ x ∈ s, ∀ y ∈ s, x ≠ y → ∃ u v : set α, is_open u ∧ is_open v ∧
  x ∈ u ∧ y ∈ v ∧ s ⊆ u ∪ v ∧ u ∩ v = ∅

theorem is_totally_separated_empty : is_totally_separated (∅ : set α) :=
λ x, false.elim

theorem is_totally_separated_singleton {x} : is_totally_separated ({x} : set α) :=
λ p hp q hq hpq, (hpq $ (eq_of_mem_singleton hp).symm ▸ (eq_of_mem_singleton hq).symm).elim

theorem is_totally_disconnected_of_is_totally_separated {s : set α}
  (H : is_totally_separated s) : is_totally_disconnected s :=
begin
  intros t hts ht x x_in y y_in,
  by_contra h,
  obtain ⟨u : set α, v : set α, hu : is_open u, hv : is_open v,
          hxu : x ∈ u, hyv : y ∈ v, hs : s ⊆ u ∪ v, huv : u ∩ v = ∅⟩ :=
    H x (hts x_in) y (hts y_in) h,
  have : (t ∩ u).nonempty → (t ∩ v).nonempty → (t ∩ (u ∩ v)).nonempty :=
    ht _ _ hu hv (subset.trans hts hs),
  obtain ⟨z, hz : z ∈ t ∩ (u ∩ v)⟩ := this ⟨x, x_in, hxu⟩ ⟨y, y_in, hyv⟩,
  simpa [huv] using hz
end

alias is_totally_disconnected_of_is_totally_separated ← is_totally_separated.is_totally_disconnected

/-- A space is totally separated if any two points can be separated by two disjoint open sets
covering the whole space. -/
class totally_separated_space (α : Type u) [topological_space α] : Prop :=
(is_totally_separated_univ [] : is_totally_separated (univ : set α))

@[priority 100] -- see Note [lower instance priority]
instance totally_separated_space.totally_disconnected_space (α : Type u) [topological_space α]
  [totally_separated_space α] : totally_disconnected_space α :=
⟨is_totally_disconnected_of_is_totally_separated $
  totally_separated_space.is_totally_separated_univ α⟩

@[priority 100] -- see Note [lower instance priority]
instance totally_separated_space.of_discrete
  (α : Type*) [topological_space α] [discrete_topology α] : totally_separated_space α :=
⟨λ a _ b _ h, ⟨{b}ᶜ, {b}, is_open_discrete _, is_open_discrete _, by simpa⟩⟩

lemma exists_clopen_of_totally_separated {α : Type*} [topological_space α]
  [totally_separated_space α] {x y : α} (hxy : x ≠ y) :
  ∃ (U : set α) (hU : is_clopen U), x ∈ U ∧ y ∈ Uᶜ :=
begin
  obtain ⟨U, V, hU, hV, Ux, Vy, f, disj⟩ :=
    totally_separated_space.is_totally_separated_univ α x (set.mem_univ x) y (set.mem_univ y) hxy,
  have clopen_U := is_clopen_inter_of_disjoint_cover_clopen (is_clopen_univ) f hU hV disj,
  rw set.univ_inter _ at clopen_U,
  rw [←set.subset_compl_iff_disjoint, set.subset_compl_comm] at disj,
  exact ⟨U, clopen_U, Ux, disj Vy⟩,
end

end totally_separated

section connected_component_setoid

/-- The setoid of connected components of a topological space -/
def connected_component_setoid (α : Type*) [topological_space α] : setoid α :=
⟨λ x y, connected_component x = connected_component y,
  ⟨λ x, by trivial, λ x y h1, h1.symm, λ x y z h1 h2, h1.trans h2⟩⟩

/-- The quotient of a space by its connected components -/
def connected_components (α : Type u) [topological_space α] :=
quotient (connected_component_setoid α)

instance : has_coe_t α (connected_components α) := ⟨quotient.mk'⟩

namespace connected_components

@[simp] lemma coe_eq_coe {x y : α} :
  (x : connected_components α) = y ↔ connected_component x = connected_component y :=
quotient.eq'

lemma coe_ne_coe {x y : α} :
  (x : connected_components α) ≠ y ↔ connected_component x ≠ connected_component y :=
not_congr coe_eq_coe

<<<<<<< HEAD
lemma coe_eq_coe' {x y : α} :
  (x : connected_components α) = y ↔ x ∈ connected_component y :=
coe_eq_coe.trans ⟨λ h, h ▸ mem_connected_component, λ h, (connected_component_eq h).symm⟩
=======
instance [inhabited α] : inhabited (connected_components α) := ⟨quotient.mk default⟩
instance connected_components.topological_space : topological_space (connected_components α) :=
  quotient.topological_space
>>>>>>> 1533f158

instance [inhabited α] : inhabited (connected_components α) := ⟨↑(default α)⟩

instance : topological_space (connected_components α) :=
quotient.topological_space

lemma surjective_coe : surjective (coe : α → connected_components α) := surjective_quot_mk _
lemma quotient_map_coe : quotient_map (coe : α → connected_components α) := quotient_map_quot_mk

@[continuity]
lemma continuous_coe : continuous (coe : α → connected_components α) := quotient_map_coe.continuous

@[simp] lemma range_coe : range (coe : α → connected_components α)= univ :=
surjective_coe.range_eq

end connected_components

variables [topological_space β] [totally_disconnected_space β] {f : α → β}

lemma continuous.image_eq_of_connected_component_eq (h : continuous f) (a b : α)
  (hab : connected_component a = connected_component b) : f a = f b :=
singleton_eq_singleton_iff.1 $
  h.image_connected_component_eq_singleton a ▸
  h.image_connected_component_eq_singleton b ▸ hab ▸ rfl

/--
The lift to `connected_components α` of a continuous map from `α` to a totally disconnected space
-/
def continuous.connected_components_lift (h : continuous f) :
  connected_components α → β :=
λ x, quotient.lift_on' x f h.image_eq_of_connected_component_eq

@[continuity] lemma continuous.connected_components_lift_continuous (h : continuous f) :
  continuous h.connected_components_lift :=
continuous_quotient_lift_on' h.image_eq_of_connected_component_eq h

@[simp] lemma continuous.connected_components_lift_apply_coe (h : continuous f) (x : α) :
  h.connected_components_lift x = f x := rfl

@[simp] lemma continuous.connected_components_lift_comp_coe (h : continuous f) :
  h.connected_components_lift ∘ coe = f := rfl

lemma connected_components_lift_unique' {β : Sort*} {g₁ g₂ : connected_components α → β}
  (hg : g₁ ∘ (coe : α → connected_components α) = g₂ ∘ coe) :
  g₁ = g₂ :=
connected_components.surjective_coe.injective_comp_right hg

lemma continuous.connected_components_lift_unique (h : continuous f)
  (g : connected_components α → β) (hg : g ∘ coe = f) : g = h.connected_components_lift :=
connected_components_lift_unique' $ hg.trans h.connected_components_lift_comp_coe.symm

/-- The preimage of a singleton in `connected_components` is the connected component
of an element in the equivalence class. -/
lemma connected_components_preimage_singleton {x : α} :
  coe ⁻¹' ({x} : set (connected_components α)) = connected_component x :=
by { ext y, simp [connected_components.coe_eq_coe'] }

/-- The preimage of the image of a set under the quotient map to `connected_components α`
is the union of the connected components of the elements in it. -/
lemma connected_components_preimage_image (U : set α) :
  coe ⁻¹' (coe '' U : set (connected_components α)) = ⋃ x ∈ U, connected_component x :=
by simp only [connected_components_preimage_singleton, preimage_bUnion, image_eq_Union]

instance connected_components.totally_disconnected_space :
  totally_disconnected_space (connected_components α) :=
begin
  rw totally_disconnected_space_iff_connected_component_singleton,
  refine connected_components.surjective_coe.forall.2 (λ x, _),
  rw [← connected_components.quotient_map_coe.image_connected_component,
    ← connected_components_preimage_singleton,
    image_preimage_eq _ connected_components.surjective_coe],
  refine connected_components.surjective_coe.forall.2 (λ y, _),
  rw connected_components_preimage_singleton,
  exact is_connected_connected_component
end

/-- Functoriality of `connected_components` -/
def continuous.connected_components_map {β : Type*} [topological_space β] {f : α → β}
  (h : continuous f) : connected_components α → connected_components β :=
continuous.connected_components_lift (continuous_quotient_mk.comp h)

lemma continuous.connected_components_map_continuous {β : Type*} [topological_space β] {f : α → β}
  (h : continuous f) : continuous h.connected_components_map :=
continuous.connected_components_lift_continuous (continuous_quotient_mk.comp h)

end connected_component_setoid<|MERGE_RESOLUTION|>--- conflicted
+++ resolved
@@ -1101,17 +1101,11 @@
   (x : connected_components α) ≠ y ↔ connected_component x ≠ connected_component y :=
 not_congr coe_eq_coe
 
-<<<<<<< HEAD
 lemma coe_eq_coe' {x y : α} :
   (x : connected_components α) = y ↔ x ∈ connected_component y :=
 coe_eq_coe.trans ⟨λ h, h ▸ mem_connected_component, λ h, (connected_component_eq h).symm⟩
-=======
-instance [inhabited α] : inhabited (connected_components α) := ⟨quotient.mk default⟩
-instance connected_components.topological_space : topological_space (connected_components α) :=
-  quotient.topological_space
->>>>>>> 1533f158
-
-instance [inhabited α] : inhabited (connected_components α) := ⟨↑(default α)⟩
+
+instance [inhabited α] : inhabited (connected_components α) := ⟨↑(default : α)⟩
 
 instance : topological_space (connected_components α) :=
 quotient.topological_space
