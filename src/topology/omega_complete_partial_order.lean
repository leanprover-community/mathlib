--- conflicted
+++ resolved
@@ -105,13 +105,8 @@
   existsi h, rintros c,
   apply eq_of_forall_ge_iff, intro z,
   rw ωSup_le_iff,
-<<<<<<< HEAD
-  simp only [ωSup_le_iff, not_below, set.mem_set_of_eq, le_iff_imp, preorder_hom.coe_fun_mk,
+  simp only [ωSup_le_iff, not_below, set.mem_set_of_eq, le_Prop_eq, preorder_hom.coe_fun_mk,
              chain.map_coe, function.comp_app, exists_imp_distrib, not_forall],
-=======
-  simp only [ωSup_le_iff, not_below, set.mem_set_of_eq, le_Prop_eq, preorder_hom.coe_fun_mk,
-             chain.map_to_fun, function.comp_app, exists_imp_distrib, not_forall],
->>>>>>> 035aa60b
 end
 
 end not_below
