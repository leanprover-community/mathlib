/-
Copyright (c) 2017 Johannes Hölzl. All rights reserved.
Released under Apache 2.0 license as described in the file LICENSE.
Authors: Johannes Hölzl, Mario Carneiro, Yury Kudryashov
-/
import topology.continuous_on
import data.finset.order

/-!
# Properties of subsets of topological spaces

## Main definitions

`compact`, `is_clopen`, `is_irreducible`, `is_connected`, `is_totally_disconnected`,
`is_totally_separated`

TODO: write better docs

## On the definition of irreducible and connected sets/spaces

In informal mathematics, irreducible and connected spaces are assumed to be nonempty.
We formalise the predicate without that assumption
as `is_preirreducible` and `is_preconnected` respectively.
In other words, the only difference is whether the empty space
counts as irreducible and/or connected.
There are good reasons to consider the empty space to be “too simple to be simple”
See also https://ncatlab.org/nlab/show/too+simple+to+be+simple,
and in particular
https://ncatlab.org/nlab/show/too+simple+to+be+simple#relationship_to_biased_definitions.
-/

open set filter classical
open_locale classical topological_space filter

universes u v
variables {α : Type u} {β : Type v} [topological_space α] {s t : set α}

/- compact sets -/
section compact

/-- A set `s` is compact if for every filter `f` that contains `s`,
    every set of `f` also meets every neighborhood of some `a ∈ s`. -/
def is_compact (s : set α) := ∀ ⦃f⦄ [ne_bot f], f ≤ 𝓟 s → ∃a∈s, cluster_pt a f

/-- The complement to a compact set belongs to a filter `f` if it belongs to each filter
`𝓝 a ⊓ f`, `a ∈ s`. -/
lemma is_compact.compl_mem_sets (hs : is_compact s) {f : filter α} (hf : ∀ a ∈ s, sᶜ ∈ 𝓝 a ⊓ f) :
  sᶜ ∈ f :=
begin
  contrapose! hf,
  simp only [mem_iff_inf_principal_compl, compl_compl, inf_assoc, ← exists_prop] at hf ⊢,
  exact @hs _ hf inf_le_right
end

/-- The complement to a compact set belongs to a filter `f` if each `a ∈ s` has a neighborhood `t`
<<<<<<< HEAD
such that `tᶜ ∪ sᶜ` belongs to `f`. -/
lemma is_compact.compl_mem_sets' (hs : is_compact s) {f : filter α}
  (hf : ∀ a ∈ s, ∃ t ∈ 𝓝 a, tᶜ ∪ sᶜ ∈ f) :
=======
within `s` such that `tᶜ` belongs to `f`. -/
lemma is_compact.compl_mem_sets_of_nhds_within (hs : is_compact s) {f : filter α}
  (hf : ∀ a ∈ s, ∃ t ∈ nhds_within a s, tᶜ ∈ f) :
>>>>>>> 44159233
  sᶜ ∈ f :=
begin
  refine hs.compl_mem_sets (λ a ha, _),
  rcases hf a ha with ⟨t, ht, hst⟩,
<<<<<<< HEAD
  refine mem_inf_sets.2 ⟨_, ht, _, hst, _⟩,
  simp [inter_union_distrib_left]
=======
  replace ht := mem_inf_principal.1 ht,
  refine mem_inf_sets.2 ⟨_, ht, _, hst, _⟩,
  rintros x ⟨h₁, h₂⟩ hs,
  exact h₂ (h₁ hs)
>>>>>>> 44159233
end

/-- The intersection of a compact set and a closed set is a compact set. -/
lemma is_compact.inter_right (hs : is_compact s) (ht : is_closed t) :
  is_compact (s ∩ t) :=
begin
  introsI f hnf hstf,
  obtain ⟨a, hsa, ha⟩ : ∃ a ∈ s, cluster_pt a f :=
    hs (le_trans hstf (le_principal_iff.2 (inter_subset_left _ _))),
  have : a ∈ t :=
    (ht.mem_of_nhds_within_ne_bot $ ha.mono $
      le_trans hstf (le_principal_iff.2 (inter_subset_right _ _))),
  exact ⟨a, ⟨hsa, this⟩, ha⟩
end

/-- The intersection of a closed set and a compact set is a compact set. -/
lemma is_compact.inter_left (ht : is_compact t) (hs : is_closed s) : is_compact (s ∩ t) :=
inter_comm t s ▸ ht.inter_right hs

/-- The set difference of a compact set and an open set is a compact set. -/
lemma compact_diff (hs : is_compact s) (ht : is_open t) : is_compact (s \ t) :=
hs.inter_right (is_closed_compl_iff.mpr ht)

/-- A closed subset of a compact set is a compact set. -/
lemma compact_of_is_closed_subset (hs : is_compact s) (ht : is_closed t) (h : t ⊆ s) :
  is_compact t :=
inter_eq_self_of_subset_right h ▸ hs.inter_right ht

lemma is_compact.adherence_nhdset {f : filter α}
  (hs : is_compact s) (hf₂ : f ≤ 𝓟 s) (ht₁ : is_open t) (ht₂ : ∀a∈s, cluster_pt a f → a ∈ t) :
  t ∈ f :=
classical.by_cases mem_sets_of_eq_bot $
  assume : f ⊓ 𝓟 tᶜ ≠ ⊥,
  let ⟨a, ha, (hfa : cluster_pt a $ f ⊓ 𝓟 tᶜ)⟩ := @@hs this $ inf_le_left_of_le hf₂ in
  have a ∈ t,
    from ht₂ a ha (hfa.of_inf_left),
  have tᶜ ∩ t ∈ nhds_within a (tᶜ),
    from inter_mem_nhds_within _ (mem_nhds_sets ht₁ this),
  have A : nhds_within a tᶜ = ⊥,
    from empty_in_sets_eq_bot.1 $ compl_inter_self t ▸ this,
  have nhds_within a tᶜ ≠ ⊥,
    from hfa.of_inf_right,
  absurd A this

lemma compact_iff_ultrafilter_le_nhds :
  is_compact s ↔ (∀f, is_ultrafilter f → f ≤ 𝓟 s → ∃a∈s, f ≤ 𝓝 a) :=
⟨assume hs : is_compact s, assume f hf hfs,
  let ⟨a, ha, h⟩ := @hs _ hf.left hfs in
  ⟨a, ha, le_of_ultrafilter hf h⟩,

  assume hs : (∀f, is_ultrafilter f → f ≤ 𝓟 s → ∃a∈s, f ≤ 𝓝 a),
  assume f hf hfs,
  let ⟨a, ha, (h : ultrafilter_of f ≤ 𝓝 a)⟩ :=
    hs (ultrafilter_of f) (ultrafilter_ultrafilter_of' hf) (le_trans ultrafilter_of_le hfs) in
  have cluster_pt a (ultrafilter_of f),
    from cluster_pt.of_le_nhds' h (ultrafilter_ultrafilter_of' hf).left,
  ⟨a, ha, this.mono ultrafilter_of_le⟩⟩

/-- For every open cover of a compact set, there exists a finite subcover. -/
lemma is_compact.elim_finite_subcover {ι : Type v} (hs : is_compact s)
  (U : ι → set α) (hUo : ∀i, is_open (U i)) (hsU : s ⊆ ⋃ i, U i) :
  ∃ t : finset ι, s ⊆ ⋃ i ∈ t, U i :=
begin
  by_contra h, push_neg at h,
  set f : filter α := ⨅ t : finset ι, 𝓟 (s \ ⋃ i ∈ t, U i),
  haveI hf : ne_bot f := infi_ne_bot_of_directed'
    (directed_of_sup $ λ t₁ t₂ ht, principal_mono.2 $ diff_subset_diff_right $
      bUnion_subset_bUnion_left ht)
    (λ t, principal_ne_bot_iff.2 $ nonempty_of_not_subset (h t)),
  have : f ≤ 𝓟 s := infi_le_of_le ∅ (le_principal_iff.2 (diff_subset _ _)),
  obtain ⟨a, ha, h⟩ : ∃ a ∈ s, cluster_pt a f := hs this,
  obtain ⟨_, ⟨i, rfl⟩, ha⟩ := hsU ha,
  suffices : a ∈ (U i)ᶜ, from this ha,
  have hfi : f ≤ 𝓟 (U i)ᶜ := infi_le_of_le {i} (principal_mono.2 $ by simp [diff_subset_iff]),
  have hic : is_closed (U i)ᶜ := is_closed_compl_iff.2 (hUo i),
  exact hic.mem_of_nhds_within_ne_bot (h.mono hfi),
end

/-- For every family of closed sets whose intersection avoids a compact set,
there exists a finite subfamily whose intersection avoids this compact set. -/
lemma is_compact.elim_finite_subfamily_closed {s : set α} {ι : Type v} (hs : is_compact s)
  (Z : ι → set α) (hZc : ∀i, is_closed (Z i)) (hsZ : s ∩ (⋂ i, Z i) = ∅) :
  ∃ t : finset ι, s ∩ (⋂ i ∈ t, Z i) = ∅ :=
let ⟨t, ht⟩ := hs.elim_finite_subcover (λ i, (Z i)ᶜ) hZc
  (by simpa only [subset_def, not_forall, eq_empty_iff_forall_not_mem, set.mem_Union,
    exists_prop, set.mem_inter_eq, not_and, iff_self, set.mem_Inter, set.mem_compl_eq] using hsZ)
    in
⟨t, by simpa only [subset_def, not_forall, eq_empty_iff_forall_not_mem, set.mem_Union,
    exists_prop, set.mem_inter_eq, not_and, iff_self, set.mem_Inter, set.mem_compl_eq] using ht⟩

/-- Cantor's intersection theorem:
the intersection of a directed family of nonempty compact closed sets is nonempty. -/
lemma is_compact.nonempty_Inter_of_directed_nonempty_compact_closed
  {ι : Type v} [hι : nonempty ι] (Z : ι → set α) (hZd : directed (⊇) Z)
  (hZn : ∀ i, (Z i).nonempty) (hZc : ∀ i, is_compact (Z i)) (hZcl : ∀ i, is_closed (Z i)) :
  (⋂ i, Z i).nonempty :=
begin
  apply hι.elim,
  intro i₀,
  let Z' := λ i, Z i ∩ Z i₀,
  suffices : (⋂ i, Z' i).nonempty,
  { exact nonempty.mono (Inter_subset_Inter $ assume i, inter_subset_left (Z i) (Z i₀)) this },
  rw ← ne_empty_iff_nonempty,
  intro H,
  obtain ⟨t, ht⟩ : ∃ (t : finset ι), ((Z i₀) ∩ ⋂ (i ∈ t), Z' i) = ∅,
    from (hZc i₀).elim_finite_subfamily_closed Z'
      (assume i, is_closed_inter (hZcl i) (hZcl i₀)) (by rw [H, inter_empty]),
  obtain ⟨i₁, hi₁⟩ : ∃ i₁ : ι, Z i₁ ⊆ Z i₀ ∧ ∀ i ∈ t, Z i₁ ⊆ Z' i,
  { rcases directed.finset_le hι hZd t with ⟨i, hi⟩,
    rcases hZd i i₀ with ⟨i₁, hi₁, hi₁₀⟩,
    use [i₁, hi₁₀],
    intros j hj,
    exact subset_inter (subset.trans hi₁ (hi j hj)) hi₁₀ },
  suffices : ((Z i₀) ∩ ⋂ (i ∈ t), Z' i).nonempty,
  { rw ← ne_empty_iff_nonempty at this, contradiction },
  refine nonempty.mono _ (hZn i₁),
  exact subset_inter hi₁.left (subset_bInter hi₁.right)
end

/-- Cantor's intersection theorem for sequences indexed by `ℕ`:
the intersection of a decreasing sequence of nonempty compact closed sets is nonempty. -/
lemma is_compact.nonempty_Inter_of_sequence_nonempty_compact_closed
  (Z : ℕ → set α) (hZd : ∀ i, Z (i+1) ⊆ Z i)
  (hZn : ∀ i, (Z i).nonempty) (hZ0 : is_compact (Z 0)) (hZcl : ∀ i, is_closed (Z i)) :
  (⋂ i, Z i).nonempty :=
have Zmono : _, from @monotone_of_monotone_nat (order_dual _) _ Z hZd,
have hZd : directed (⊇) Z, from directed_of_sup Zmono,
have ∀ i, Z i ⊆ Z 0, from assume i, Zmono $ zero_le i,
have hZc : ∀ i, is_compact (Z i), from assume i, compact_of_is_closed_subset hZ0 (hZcl i) (this i),
is_compact.nonempty_Inter_of_directed_nonempty_compact_closed Z hZd hZn hZc hZcl

/-- For every open cover of a compact set, there exists a finite subcover. -/
lemma is_compact.elim_finite_subcover_image {b : set β} {c : β → set α}
  (hs : is_compact s) (hc₁ : ∀i∈b, is_open (c i)) (hc₂ : s ⊆ ⋃i∈b, c i) :
  ∃b'⊆b, finite b' ∧ s ⊆ ⋃i∈b', c i :=
begin
  rcases hs.elim_finite_subcover (λ i, c i.1 : b → set α) _ _ with ⟨d, hd⟩,
  refine ⟨↑(d.image subtype.val), _, finset.finite_to_set _, _⟩,
  { intros i hi,
    erw finset.mem_image at hi,
    rcases hi with ⟨s, hsd, rfl⟩,
    exact s.property },
  { refine subset.trans hd _,
    rintros x ⟨_, ⟨s, rfl⟩, ⟨_, ⟨hsd, rfl⟩, H⟩⟩,
    refine ⟨c s.val, ⟨s.val, _⟩, H⟩,
    simp [finset.mem_image_of_mem subtype.val hsd] },
  { rintro ⟨i, hi⟩, exact hc₁ i hi },
  { refine subset.trans hc₂ _,
    rintros x ⟨_, ⟨i, rfl⟩, ⟨_, ⟨hib, rfl⟩, H⟩⟩,
    exact ⟨_, ⟨⟨i, hib⟩, rfl⟩, H⟩ },
end

/-- A set `s` is compact if for every family of closed sets whose intersection avoids `s`,
there exists a finite subfamily whose intersection avoids `s`. -/
theorem compact_of_finite_subfamily_closed
  (h : Π {ι : Type u} (Z : ι → (set α)), (∀ i, is_closed (Z i)) →
    s ∩ (⋂ i, Z i) = ∅ → (∃ (t : finset ι), s ∩ (⋂ i ∈ t, Z i) = ∅)) :
  is_compact s :=
assume f hfn hfs, classical.by_contradiction $ assume : ¬ (∃x∈s, cluster_pt x f),
  have hf : ∀x∈s, 𝓝 x ⊓ f = ⊥,
    by simpa only [cluster_pt, not_exists, not_not, ne_bot],
  have ¬ ∃x∈s, ∀t∈f.sets, x ∈ closure t,
    from assume ⟨x, hxs, hx⟩,
    have ∅ ∈ 𝓝 x ⊓ f, by rw [empty_in_sets_eq_bot, hf x hxs],
    let ⟨t₁, ht₁, t₂, ht₂, ht⟩ := by rw [mem_inf_sets] at this; exact this in
    have ∅ ∈ 𝓝 x ⊓ 𝓟 t₂,
      from (𝓝 x ⊓ 𝓟 t₂).sets_of_superset (inter_mem_inf_sets ht₁ (subset.refl t₂)) ht,
    have 𝓝 x ⊓ 𝓟 t₂ = ⊥,
      by rwa [empty_in_sets_eq_bot] at this,
    by simp only [closure_eq_cluster_pts] at hx; exact hx t₂ ht₂ this,
  let ⟨t, ht⟩ := h (λ i : f.sets, closure i.1) (λ i, is_closed_closure)
    (by simpa [eq_empty_iff_forall_not_mem, not_exists]) in
  have (⋂i∈t, subtype.val i) ∈ f,
    from Inter_mem_sets t.finite_to_set $ assume i hi, i.2,
  have s ∩ (⋂i∈t, subtype.val i) ∈ f,
    from inter_mem_sets (le_principal_iff.1 hfs) this,
  have ∅ ∈ f,
    from mem_sets_of_superset this $ assume x ⟨hxs, hx⟩,
    let ⟨i, hit, hxi⟩ := (show ∃i ∈ t, x ∉ closure (subtype.val i),
      by { rw [eq_empty_iff_forall_not_mem] at ht, simpa [hxs, not_forall] using ht x }) in
    have x ∈ closure i.val, from subset_closure (mem_bInter_iff.mp hx i hit),
    show false, from hxi this,
  hfn $ by rwa [empty_in_sets_eq_bot] at this

/-- A set `s` is compact if for every open cover of `s`, there exists a finite subcover. -/
lemma compact_of_finite_subcover
  (h : Π {ι : Type u} (U : ι → (set α)), (∀ i, is_open (U i)) →
    s ⊆ (⋃ i, U i) → (∃ (t : finset ι), s ⊆ (⋃ i ∈ t, U i))) :
  is_compact s :=
compact_of_finite_subfamily_closed $
  assume ι Z hZc hsZ,
  let ⟨t, ht⟩ := h (λ i, (Z i)ᶜ) (assume i, is_open_compl_iff.mpr $ hZc i)
    (by simpa only [subset_def, not_forall, eq_empty_iff_forall_not_mem, set.mem_Union,
      exists_prop, set.mem_inter_eq, not_and, iff_self, set.mem_Inter, set.mem_compl_eq] using hsZ)
      in
  ⟨t, by simpa only [subset_def, not_forall, eq_empty_iff_forall_not_mem, set.mem_Union,
      exists_prop, set.mem_inter_eq, not_and, iff_self, set.mem_Inter, set.mem_compl_eq] using ht⟩

/-- A set `s` is compact if and only if
for every open cover of `s`, there exists a finite subcover. -/
lemma compact_iff_finite_subcover :
  is_compact s ↔ (Π {ι : Type u} (U : ι → (set α)), (∀ i, is_open (U i)) →
    s ⊆ (⋃ i, U i) → (∃ (t : finset ι), s ⊆ (⋃ i ∈ t, U i))) :=
⟨assume hs ι, hs.elim_finite_subcover, compact_of_finite_subcover⟩

/-- A set `s` is compact if and only if
for every family of closed sets whose intersection avoids `s`,
there exists a finite subfamily whose intersection avoids `s`. -/
theorem compact_iff_finite_subfamily_closed :
  is_compact s ↔ (Π {ι : Type u} (Z : ι → (set α)), (∀ i, is_closed (Z i)) →
    s ∩ (⋂ i, Z i) = ∅ → (∃ (t : finset ι), s ∩ (⋂ i ∈ t, Z i) = ∅)) :=
⟨assume hs ι, hs.elim_finite_subfamily_closed, compact_of_finite_subfamily_closed⟩

@[simp]
lemma compact_empty : is_compact (∅ : set α) :=
assume f hnf hsf, not.elim hnf $
empty_in_sets_eq_bot.1 $ le_principal_iff.1 hsf

@[simp]
lemma compact_singleton {a : α} : is_compact ({a} : set α) :=
compact_of_finite_subcover $ assume ι U hUo hsU,
  let ⟨i, hai⟩ := (show ∃i : ι, a ∈ U i, from mem_Union.1 $ singleton_subset_iff.1 hsU) in
  ⟨{i}, singleton_subset_iff.2 (by simpa only [finset.bUnion_singleton])⟩

lemma set.finite.compact_bUnion {s : set β} {f : β → set α} (hs : finite s)
  (hf : ∀i ∈ s, is_compact (f i)) :
  is_compact (⋃i ∈ s, f i) :=
compact_of_finite_subcover $ assume ι U hUo hsU,
  have ∀i : subtype s, ∃t : finset ι, f i ⊆ (⋃ j ∈ t, U j), from
    assume ⟨i, hi⟩, (hf i hi).elim_finite_subcover _ hUo
      (calc f i ⊆ ⋃i ∈ s, f i : subset_bUnion_of_mem hi
            ... ⊆ ⋃j, U j     : hsU),
  let ⟨finite_subcovers, h⟩ := axiom_of_choice this in
  by haveI : fintype (subtype s) := hs.fintype; exact
  let t := finset.bind finset.univ finite_subcovers in
  have (⋃i ∈ s, f i) ⊆ (⋃ i ∈ t, U i), from bUnion_subset $
    assume i hi, calc
    f i ⊆ (⋃ j ∈ finite_subcovers ⟨i, hi⟩, U j) : (h ⟨i, hi⟩)
    ... ⊆ (⋃ j ∈ t, U j) : bUnion_subset_bUnion_left $
      assume j hj, finset.mem_bind.mpr ⟨_, finset.mem_univ _, hj⟩,
  ⟨t, this⟩

lemma compact_Union {f : β → set α} [fintype β]
  (h : ∀i, is_compact (f i)) : is_compact (⋃i, f i) :=
by rw ← bUnion_univ; exact finite_univ.compact_bUnion (λ i _, h i)

lemma set.finite.is_compact (hs : finite s) : is_compact s :=
bUnion_of_singleton s ▸ hs.compact_bUnion (λ _ _, compact_singleton)

lemma is_compact.union (hs : is_compact s) (ht : is_compact t) : is_compact (s ∪ t) :=
by rw union_eq_Union; exact compact_Union (λ b, by cases b; assumption)

section tube_lemma

variables [topological_space β]

/-- `nhds_contain_boxes s t` means that any open neighborhood of `s × t` in `α × β` includes
a product of an open neighborhood of `s` by an open neighborhood of `t`. -/
def nhds_contain_boxes (s : set α) (t : set β) : Prop :=
∀ (n : set (α × β)) (hn : is_open n) (hp : set.prod s t ⊆ n),
∃ (u : set α) (v : set β), is_open u ∧ is_open v ∧ s ⊆ u ∧ t ⊆ v ∧ set.prod u v ⊆ n

lemma nhds_contain_boxes.symm {s : set α} {t : set β} :
  nhds_contain_boxes s t → nhds_contain_boxes t s :=
assume H n hn hp,
  let ⟨u, v, uo, vo, su, tv, p⟩ :=
    H (prod.swap ⁻¹' n)
      (continuous_swap n hn)
      (by rwa [←image_subset_iff, prod.swap, image_swap_prod]) in
  ⟨v, u, vo, uo, tv, su,
    by rwa [←image_subset_iff, prod.swap, image_swap_prod] at p⟩

lemma nhds_contain_boxes.comm {s : set α} {t : set β} :
  nhds_contain_boxes s t ↔ nhds_contain_boxes t s :=
iff.intro nhds_contain_boxes.symm nhds_contain_boxes.symm

lemma nhds_contain_boxes_of_singleton {x : α} {y : β} :
  nhds_contain_boxes ({x} : set α) ({y} : set β) :=
assume n hn hp,
  let ⟨u, v, uo, vo, xu, yv, hp'⟩ :=
    is_open_prod_iff.mp hn x y (hp $ by simp) in
  ⟨u, v, uo, vo, by simpa, by simpa, hp'⟩

lemma nhds_contain_boxes_of_compact {s : set α} (hs : is_compact s) (t : set β)
  (H : ∀ x ∈ s, nhds_contain_boxes ({x} : set α) t) : nhds_contain_boxes s t :=
assume n hn hp,
have ∀x : subtype s, ∃uv : set α × set β,
     is_open uv.1 ∧ is_open uv.2 ∧ {↑x} ⊆ uv.1 ∧ t ⊆ uv.2 ∧ set.prod uv.1 uv.2 ⊆ n,
  from assume ⟨x, hx⟩,
    have set.prod {x} t ⊆ n, from
      subset.trans (prod_mono (by simpa) (subset.refl _)) hp,
    let ⟨ux,vx,H1⟩ := H x hx n hn this in ⟨⟨ux,vx⟩,H1⟩,
let ⟨uvs, h⟩ := classical.axiom_of_choice this in
have us_cover : s ⊆ ⋃i, (uvs i).1, from
  assume x hx, set.subset_Union _ ⟨x,hx⟩ (by simpa using (h ⟨x,hx⟩).2.2.1),
let ⟨s0, s0_cover⟩ :=
  hs.elim_finite_subcover _ (λi, (h i).1) us_cover in
let u := ⋃(i ∈ s0), (uvs i).1 in
let v := ⋂(i ∈ s0), (uvs i).2 in
have is_open u, from is_open_bUnion (λi _, (h i).1),
have is_open v, from is_open_bInter s0.finite_to_set (λi _, (h i).2.1),
have t ⊆ v, from subset_bInter (λi _, (h i).2.2.2.1),
have set.prod u v ⊆ n, from assume ⟨x',y'⟩ ⟨hx',hy'⟩,
  have ∃i ∈ s0, x' ∈ (uvs i).1, by simpa using hx',
  let ⟨i,is0,hi⟩ := this in
  (h i).2.2.2.2 ⟨hi, (bInter_subset_of_mem is0 : v ⊆ (uvs i).2) hy'⟩,
⟨u, v, ‹is_open u›, ‹is_open v›, s0_cover, ‹t ⊆ v›, ‹set.prod u v ⊆ n›⟩

lemma generalized_tube_lemma {s : set α} (hs : is_compact s) {t : set β} (ht : is_compact t)
  {n : set (α × β)} (hn : is_open n) (hp : set.prod s t ⊆ n) :
  ∃ (u : set α) (v : set β), is_open u ∧ is_open v ∧ s ⊆ u ∧ t ⊆ v ∧ set.prod u v ⊆ n :=
have _, from
  nhds_contain_boxes_of_compact hs t $ assume x _, nhds_contain_boxes.symm $
    nhds_contain_boxes_of_compact ht {x} $ assume y _, nhds_contain_boxes_of_singleton,
this n hn hp

end tube_lemma

/-- Type class for compact spaces. Separation is sometimes included in the definition, especially
in the French literature, but we do not include it here. -/
class compact_space (α : Type*) [topological_space α] : Prop :=
(compact_univ : is_compact (univ : set α))

lemma compact_univ [h : compact_space α] : is_compact (univ : set α) := h.compact_univ

lemma cluster_point_of_compact [compact_space α] (f : filter α) [ne_bot f] :
  ∃ x, cluster_pt x f :=
<<<<<<< HEAD
by simpa using compact_univ (by simpa using f.univ_sets)
=======
by simpa using compact_univ (show f ≤ 𝓟 univ, by simp)
>>>>>>> 44159233

theorem compact_space_of_finite_subfamily_closed {α : Type u} [topological_space α]
  (h : Π {ι : Type u} (Z : ι → (set α)), (∀ i, is_closed (Z i)) →
    (⋂ i, Z i) = ∅ → (∃ (t : finset ι), (⋂ i ∈ t, Z i) = ∅)) :
  compact_space α :=
{ compact_univ :=
  begin
    apply compact_of_finite_subfamily_closed,
    intros ι Z, specialize h Z,
    simpa using h
  end }

lemma is_closed.compact [compact_space α] {s : set α} (h : is_closed s) :
  is_compact s :=
compact_of_is_closed_subset compact_univ h (subset_univ _)

variables [topological_space β]

lemma is_compact.image_of_continuous_on {f : α → β} (hs : is_compact s) (hf : continuous_on f s) :
  is_compact (f '' s) :=
begin
  intros l lne ls,
  have : ne_bot (l.comap f ⊓ 𝓟 s) :=
    comap_inf_principal_ne_bot_of_image_mem lne (le_principal_iff.1 ls),
  obtain ⟨a, has, ha⟩ : ∃ a ∈ s, cluster_pt a (l.comap f ⊓ 𝓟 s) := @@hs this inf_le_right,
  use [f a, mem_image_of_mem f has],
  have : tendsto f (𝓝 a ⊓ (comap f l ⊓ 𝓟 s)) (𝓝 (f a) ⊓ l),
  { convert (hf a has).inf (@tendsto_comap _ _ f l) using 1,
    rw nhds_within,
    ac_refl },
  exact @@tendsto.ne_bot _ this ha,
end

lemma is_compact.image {f : α → β} (hs : is_compact s) (hf : continuous f) :
  is_compact (f '' s) :=
hs.image_of_continuous_on hf.continuous_on

lemma compact_range [compact_space α] {f : α → β} (hf : continuous f) :
  is_compact (range f) :=
by rw ← image_univ; exact compact_univ.image hf

/-- If X is is_compact then pr₂ : X × Y → Y is a closed map -/
theorem is_closed_proj_of_compact
  {X : Type*} [topological_space X] [compact_space X]
  {Y : Type*} [topological_space Y]  :
  is_closed_map (prod.snd : X × Y → Y) :=
begin
  set πX := (prod.fst : X × Y → X),
  set πY := (prod.snd : X × Y → Y),
  assume C (hC : is_closed C),
  rw is_closed_iff_cluster_pt at hC ⊢,
  assume y (y_closure : cluster_pt y $ 𝓟 (πY '' C)),
  have : ne_bot (map πX (comap πY (𝓝 y) ⊓ 𝓟 C)),
  { suffices : ne_bot (map πY (comap πY (𝓝 y) ⊓ 𝓟 C)),
      by simpa only [map_ne_bot_iff],
    calc map πY (comap πY (𝓝 y) ⊓ 𝓟 C) =
       𝓝 y ⊓ map πY (𝓟 C) : filter.push_pull' _ _ _
      ... = 𝓝 y ⊓ 𝓟 (πY '' C) : by rw map_principal
      ... ≠ ⊥ : y_closure },
  resetI,
  obtain ⟨x, hx⟩ : ∃ x, cluster_pt x (map πX (comap πY (𝓝 y) ⊓ 𝓟 C)),
    from cluster_point_of_compact _,
  refine ⟨⟨x, y⟩, _, by simp [πY]⟩,
  apply hC,
  rw [cluster_pt, ← filter.map_ne_bot_iff πX],
  calc map πX (𝓝 (x, y) ⊓ 𝓟 C)
      = map πX (comap πX (𝓝 x) ⊓ comap πY (𝓝 y) ⊓ 𝓟 C) : by rw [nhds_prod_eq, filter.prod]
  ... = map πX (comap πY (𝓝 y) ⊓ 𝓟 C ⊓ comap πX (𝓝 x)) : by ac_refl
  ... = map πX (comap πY (𝓝 y) ⊓ 𝓟 C) ⊓ 𝓝 x            : by rw filter.push_pull
  ... = 𝓝 x ⊓ map πX (comap πY (𝓝 y) ⊓ 𝓟 C)            : by rw inf_comm
  ... ≠ ⊥ : hx,
end

lemma embedding.compact_iff_compact_image {f : α → β} (hf : embedding f) :
  is_compact s ↔ is_compact (f '' s) :=
iff.intro (assume h, h.image hf.continuous) $ assume h, begin
  rw compact_iff_ultrafilter_le_nhds at ⊢ h,
  intros u hu us',
  let u' : filter β := map f u,
  have : u' ≤ 𝓟 (f '' s), begin
    rw [map_le_iff_le_comap, comap_principal], convert us',
    exact preimage_image_eq _ hf.inj
  end,
  rcases h u' (ultrafilter_map hu) this with ⟨_, ⟨a, ha, ⟨⟩⟩, _⟩,
  refine ⟨a, ha, _⟩,
  rwa [hf.induced, nhds_induced, ←map_le_iff_le_comap]
end

lemma compact_iff_compact_in_subtype {p : α → Prop} {s : set {a // p a}} :
  is_compact s ↔ is_compact ((coe : _ → α) '' s) :=
embedding_subtype_coe.compact_iff_compact_image

lemma compact_iff_compact_univ {s : set α} : is_compact s ↔ is_compact (univ : set s) :=
by rw [compact_iff_compact_in_subtype, image_univ, subtype.range_coe]; refl

lemma compact_iff_compact_space {s : set α} : is_compact s ↔ compact_space s :=
compact_iff_compact_univ.trans ⟨λ h, ⟨h⟩, @compact_space.compact_univ _ _⟩

lemma is_compact.prod {s : set α} {t : set β} (hs : is_compact s) (ht : is_compact t) :
  is_compact (set.prod s t) :=
begin
  rw compact_iff_ultrafilter_le_nhds at hs ht ⊢,
  intros f hf hfs,
  rw le_principal_iff at hfs,
  rcases hs (map prod.fst f) (ultrafilter_map hf)
    (le_principal_iff.2 (mem_map_sets_iff.2
      ⟨_, hfs, image_subset_iff.2 (λ s h, h.1)⟩)) with ⟨a, sa, ha⟩,
  rcases ht (map prod.snd f) (ultrafilter_map hf)
    (le_principal_iff.2 (mem_map_sets_iff.2
      ⟨_, hfs, image_subset_iff.2 (λ s h, h.2)⟩)) with ⟨b, tb, hb⟩,
  rw map_le_iff_le_comap at ha hb,
  refine ⟨⟨a, b⟩, ⟨sa, tb⟩, _⟩,
  rw nhds_prod_eq, exact le_inf ha hb
end

/-- Finite topological spaces are compact. -/
@[priority 100] instance fintype.compact_space [fintype α] : compact_space α :=
{ compact_univ := set.finite_univ.is_compact }

/-- The product of two compact spaces is compact. -/
instance [compact_space α] [compact_space β] : compact_space (α × β) :=
⟨by { rw ← univ_prod_univ, exact compact_univ.prod compact_univ }⟩

/-- The disjoint union of two compact spaces is compact. -/
instance [compact_space α] [compact_space β] : compact_space (α ⊕ β) :=
⟨begin
  rw ← range_inl_union_range_inr,
  exact (compact_range continuous_inl).union (compact_range continuous_inr)
end⟩

section tychonoff
variables {ι : Type*} {π : ι → Type*} [∀i, topological_space (π i)]

/-- Tychonoff's theorem -/
lemma compact_pi_infinite {s : Πi:ι, set (π i)} :
  (∀i, is_compact (s i)) → is_compact {x : Πi:ι, π i | ∀i, x i ∈ s i} :=
begin
  simp [compact_iff_ultrafilter_le_nhds, nhds_pi],
  exact assume h f hf hfs,
    let p : Πi:ι, filter (π i) := λi, map (λx:Πi:ι, π i, x i) f in
    have ∀i:ι, ∃a, a∈s i ∧ p i ≤ 𝓝 a,
      from assume i, h i (p i) (ultrafilter_map hf) $
      show (λx:Πi:ι, π i, x i) ⁻¹' s i ∈ f.sets,
        from mem_sets_of_superset hfs $ assume x (hx : ∀i, x i ∈ s i), hx i,
    let ⟨a, ha⟩ := classical.axiom_of_choice this in
    ⟨a, assume i, (ha i).left, assume i, map_le_iff_le_comap.mp $ (ha i).right⟩
end

/-- A version of Tychonoff's theorem that uses `set.pi`. -/
lemma compact_univ_pi {s : Πi:ι, set (π i)} (h : ∀i, is_compact (s i)) :
  is_compact (set.pi set.univ s) :=
by { convert compact_pi_infinite h, simp only [pi, forall_prop_of_true, mem_univ] }

instance pi.compact [∀i:ι, compact_space (π i)] : compact_space (Πi, π i) :=
⟨begin
  have A : is_compact {x : Πi:ι, π i | ∀i, x i ∈ (univ : set (π i))} :=
    compact_pi_infinite (λi, compact_univ),
  have : {x : Πi:ι, π i | ∀i, x i ∈ (univ : set (π i))} = univ := by ext; simp,
  rwa this at A,
end⟩

end tychonoff

instance quot.compact_space {r : α → α → Prop} [compact_space α] :
  compact_space (quot r) :=
⟨by { rw ← range_quot_mk, exact compact_range continuous_quot_mk }⟩

instance quotient.compact_space {s : setoid α} [compact_space α] :
  compact_space (quotient s) :=
quot.compact_space

/-- There are various definitions of "locally compact space" in the literature, which agree for
Hausdorff spaces but not in general. This one is the precise condition on X needed for the
evaluation `map C(X, Y) × X → Y` to be continuous for all `Y` when `C(X, Y)` is given the
compact-open topology. -/
class locally_compact_space (α : Type*) [topological_space α] : Prop :=
(local_compact_nhds : ∀ (x : α) (n ∈ 𝓝 x), ∃ s ∈ 𝓝 x, s ⊆ n ∧ is_compact s)

/-- A reformulation of the definition of locally compact space: In a locally compact space,
  every open set containing `x` has a compact subset containing `x` in its interior. -/
lemma exists_compact_subset [locally_compact_space α] {x : α} {U : set α}
  (hU : is_open U) (hx : x ∈ U) : ∃ (K : set α), is_compact K ∧ x ∈ interior K ∧ K ⊆ U :=
begin
  rcases locally_compact_space.local_compact_nhds x U _ with ⟨K, h1K, h2K, h3K⟩,
  { refine ⟨K, h3K, _, h2K⟩, rwa [ mem_interior_iff_mem_nhds] },
  rwa [← mem_interior_iff_mem_nhds, interior_eq_of_open hU]
end

end compact

section clopen

/-- A set is clopen if it is both open and closed. -/
def is_clopen (s : set α) : Prop :=
is_open s ∧ is_closed s

theorem is_clopen_union {s t : set α} (hs : is_clopen s) (ht : is_clopen t) : is_clopen (s ∪ t) :=
⟨is_open_union hs.1 ht.1, is_closed_union hs.2 ht.2⟩

theorem is_clopen_inter {s t : set α} (hs : is_clopen s) (ht : is_clopen t) : is_clopen (s ∩ t) :=
⟨is_open_inter hs.1 ht.1, is_closed_inter hs.2 ht.2⟩

@[simp] theorem is_clopen_empty : is_clopen (∅ : set α) :=
⟨is_open_empty, is_closed_empty⟩

@[simp] theorem is_clopen_univ : is_clopen (univ : set α) :=
⟨is_open_univ, is_closed_univ⟩

theorem is_clopen_compl {s : set α} (hs : is_clopen s) : is_clopen sᶜ :=
⟨hs.2, is_closed_compl_iff.2 hs.1⟩

@[simp] theorem is_clopen_compl_iff {s : set α} : is_clopen sᶜ ↔ is_clopen s :=
⟨λ h, compl_compl s ▸ is_clopen_compl h, is_clopen_compl⟩

theorem is_clopen_diff {s t : set α} (hs : is_clopen s) (ht : is_clopen t) : is_clopen (s \ t) :=
is_clopen_inter hs (is_clopen_compl ht)

end clopen

section preirreducible

/-- A preirreducible set `s` is one where there is no non-trivial pair of disjoint opens on `s`. -/
def is_preirreducible (s : set α) : Prop :=
∀ (u v : set α), is_open u → is_open v →
  (s ∩ u).nonempty → (s ∩ v).nonempty → (s ∩ (u ∩ v)).nonempty

/-- An irreducible set `s` is one that is nonempty and
where there is no non-trivial pair of disjoint opens on `s`. -/
def is_irreducible (s : set α) : Prop :=
s.nonempty ∧ is_preirreducible s

lemma is_irreducible.nonempty {s : set α} (h : is_irreducible s) :
  s.nonempty := h.1

lemma is_irreducible.is_preirreducible {s : set α} (h : is_irreducible s) :
  is_preirreducible s := h.2

theorem is_preirreducible_empty : is_preirreducible (∅ : set α) :=
λ _ _ _ _ _ ⟨x, h1, h2⟩, h1.elim

theorem is_irreducible_singleton {x} : is_irreducible ({x} : set α) :=
⟨singleton_nonempty x,
 λ u v _ _ ⟨y, h1, h2⟩ ⟨z, h3, h4⟩, by rw mem_singleton_iff at h1 h3;
 substs y z; exact ⟨x, rfl, h2, h4⟩⟩

theorem is_preirreducible.closure {s : set α} (H : is_preirreducible s) :
  is_preirreducible (closure s) :=
λ u v hu hv ⟨y, hycs, hyu⟩ ⟨z, hzcs, hzv⟩,
let ⟨p, hpu, hps⟩ := mem_closure_iff.1 hycs u hu hyu in
let ⟨q, hqv, hqs⟩ := mem_closure_iff.1 hzcs v hv hzv in
let ⟨r, hrs, hruv⟩ := H u v hu hv ⟨p, hps, hpu⟩ ⟨q, hqs, hqv⟩ in
⟨r, subset_closure hrs, hruv⟩

lemma is_irreducible.closure {s : set α} (h : is_irreducible s) :
  is_irreducible (closure s) :=
⟨h.nonempty.closure, h.is_preirreducible.closure⟩

theorem exists_preirreducible (s : set α) (H : is_preirreducible s) :
  ∃ t : set α, is_preirreducible t ∧ s ⊆ t ∧ ∀ u, is_preirreducible u → t ⊆ u → u = t :=
let ⟨m, hm, hsm, hmm⟩ := zorn.zorn_subset₀ {t : set α | is_preirreducible t}
  (λ c hc hcc hcn, let ⟨t, htc⟩ := hcn in
    ⟨⋃₀ c, λ u v hu hv ⟨y, hy, hyu⟩ ⟨z, hz, hzv⟩,
      let ⟨p, hpc, hyp⟩ := mem_sUnion.1 hy,
          ⟨q, hqc, hzq⟩ := mem_sUnion.1 hz in
      or.cases_on (zorn.chain.total hcc hpc hqc)
        (assume hpq : p ⊆ q, let ⟨x, hxp, hxuv⟩ := hc hqc u v hu hv
            ⟨y, hpq hyp, hyu⟩ ⟨z, hzq, hzv⟩ in
          ⟨x, mem_sUnion_of_mem hxp hqc, hxuv⟩)
        (assume hqp : q ⊆ p, let ⟨x, hxp, hxuv⟩ := hc hpc u v hu hv
            ⟨y, hyp, hyu⟩ ⟨z, hqp hzq, hzv⟩ in
          ⟨x, mem_sUnion_of_mem hxp hpc, hxuv⟩),
    λ x hxc, set.subset_sUnion_of_mem hxc⟩) s H in
⟨m, hm, hsm, λ u hu hmu, hmm _ hu hmu⟩

/-- A maximal irreducible set that contains a given point. -/
def irreducible_component (x : α) : set α :=
classical.some (exists_preirreducible {x} is_irreducible_singleton.is_preirreducible)

lemma irreducible_component_property (x : α) :
  is_preirreducible (irreducible_component x) ∧ {x} ⊆ (irreducible_component x) ∧
  ∀ u, is_preirreducible u → (irreducible_component x) ⊆ u → u = (irreducible_component x) :=
classical.some_spec (exists_preirreducible {x} is_irreducible_singleton.is_preirreducible)

theorem mem_irreducible_component {x : α} : x ∈ irreducible_component x :=
singleton_subset_iff.1 (irreducible_component_property x).2.1

theorem is_irreducible_irreducible_component {x : α} : is_irreducible (irreducible_component x) :=
⟨⟨x, mem_irreducible_component⟩, (irreducible_component_property x).1⟩

theorem eq_irreducible_component {x : α} :
  ∀ {s : set α}, is_preirreducible s → irreducible_component x ⊆ s → s = irreducible_component x :=
(irreducible_component_property x).2.2

theorem is_closed_irreducible_component {x : α} :
  is_closed (irreducible_component x) :=
closure_eq_iff_is_closed.1 $ eq_irreducible_component
  is_irreducible_irreducible_component.is_preirreducible.closure
  subset_closure

/-- A preirreducible space is one where there is no non-trivial pair of disjoint opens. -/
class preirreducible_space (α : Type u) [topological_space α] : Prop :=
(is_preirreducible_univ [] : is_preirreducible (univ : set α))

section prio
set_option default_priority 100 -- see Note [default priority]
/-- An irreducible space is one that is nonempty
and where there is no non-trivial pair of disjoint opens. -/
class irreducible_space (α : Type u) [topological_space α] extends preirreducible_space α : Prop :=
(to_nonempty [] : nonempty α)
end prio

attribute [instance, priority 50] irreducible_space.to_nonempty -- see Note [lower instance priority]

theorem nonempty_preirreducible_inter [preirreducible_space α] {s t : set α} :
  is_open s → is_open t → s.nonempty → t.nonempty → (s ∩ t).nonempty :=
by simpa only [univ_inter, univ_subset_iff] using
  @preirreducible_space.is_preirreducible_univ α _ _ s t

theorem is_preirreducible.image [topological_space β] {s : set α} (H : is_preirreducible s)
  (f : α → β) (hf : continuous_on f s) : is_preirreducible (f '' s) :=
begin
  rintros u v hu hv ⟨_, ⟨⟨x, hx, rfl⟩, hxu⟩⟩ ⟨_, ⟨⟨y, hy, rfl⟩, hyv⟩⟩,
  rw ← set.mem_preimage at hxu hyv,
  rcases continuous_on_iff'.1 hf u hu with ⟨u', hu', u'_eq⟩,
  rcases continuous_on_iff'.1 hf v hv with ⟨v', hv', v'_eq⟩,
  have := H u' v' hu' hv',
  rw [set.inter_comm s u', ← u'_eq] at this,
  rw [set.inter_comm s v', ← v'_eq] at this,
  rcases this ⟨x, hxu, hx⟩ ⟨y, hyv, hy⟩ with ⟨z, hzs, hzu', hzv'⟩,
  refine ⟨f z, mem_image_of_mem f hzs, _, _⟩,
  all_goals
  { rw ← set.mem_preimage,
    apply set.mem_of_mem_inter_left,
    show z ∈ _ ∩ s,
    simp [*] }
end

theorem is_irreducible.image [topological_space β] {s : set α} (H : is_irreducible s)
  (f : α → β) (hf : continuous_on f s) : is_irreducible (f '' s) :=
⟨nonempty_image_iff.mpr H.nonempty, H.is_preirreducible.image f hf⟩

lemma subtype.preirreducible_space {s : set α} (h : is_preirreducible s) :
  preirreducible_space s :=
{ is_preirreducible_univ :=
  begin
    intros u v hu hv hsu hsv,
    rw is_open_induced_iff at hu hv,
    rcases hu with ⟨u, hu, rfl⟩,
    rcases hv with ⟨v, hv, rfl⟩,
    rcases hsu with ⟨⟨x, hxs⟩, hxs', hxu⟩,
    rcases hsv with ⟨⟨y, hys⟩, hys', hyv⟩,
    rcases h u v hu hv ⟨x, hxs, hxu⟩ ⟨y, hys, hyv⟩ with ⟨z, hzs, ⟨hzu, hzv⟩⟩,
    exact ⟨⟨z, hzs⟩, ⟨set.mem_univ _, ⟨hzu, hzv⟩⟩⟩
  end }

lemma subtype.irreducible_space {s : set α} (h : is_irreducible s) :
  irreducible_space s :=
{ is_preirreducible_univ :=
  (subtype.preirreducible_space h.is_preirreducible).is_preirreducible_univ,
  to_nonempty := h.nonempty.to_subtype }

/-- A set `s` is irreducible if and only if
for every finite collection of open sets all of whose members intersect `s`,
`s` also intersects the intersection of the entire collection
(i.e., there is an element of `s` contained in every member of the collection). -/
lemma is_irreducible_iff_sInter {s : set α} :
  is_irreducible s ↔
  ∀ (U : finset (set α)) (hU : ∀ u ∈ U, is_open u) (H : ∀ u ∈ U, (s ∩ u).nonempty),
  (s ∩ ⋂₀ ↑U).nonempty :=
begin
  split; intro h,
  { intro U, apply finset.induction_on U,
    { intros, simpa using h.nonempty },
    { intros u U hu IH hU H,
      rw [finset.coe_insert, sInter_insert],
      apply h.2,
      { solve_by_elim [finset.mem_insert_self] },
      { apply is_open_sInter (finset.finite_to_set U),
        intros, solve_by_elim [finset.mem_insert_of_mem] },
      { solve_by_elim [finset.mem_insert_self] },
      { apply IH,
        all_goals { intros, solve_by_elim [finset.mem_insert_of_mem] } } } },
  { split,
    { simpa using h ∅ _ _; intro u; simp },
    intros u v hu hv hu' hv',
    simpa using h {u,v} _ _,
    all_goals
    { intro t,
      rw [finset.mem_insert, finset.mem_singleton],
      rintro (rfl|rfl); assumption } }
end

/-- A set is preirreducible if and only if
for every cover by two closed sets, it is contained in one of the two covering sets. -/
lemma is_preirreducible_iff_closed_union_closed {s : set α} :
  is_preirreducible s ↔
  ∀ (z₁ z₂ : set α), is_closed z₁ → is_closed z₂ → s ⊆ z₁ ∪ z₂ → s ⊆ z₁ ∨ s ⊆ z₂ :=
begin
  split,
  all_goals
  { intros h t₁ t₂ ht₁ ht₂,
    specialize h t₁ᶜ t₂ᶜ,
    simp only [is_open_compl_iff, is_closed_compl_iff] at h,
    specialize h ht₁ ht₂ },
  { contrapose!, simp only [not_subset],
    rintro ⟨⟨x, hx, hx'⟩, ⟨y, hy, hy'⟩⟩,
    rcases h ⟨x, hx, hx'⟩ ⟨y, hy, hy'⟩ with ⟨z, hz, hz'⟩,
    rw ← compl_union at hz',
    exact ⟨z, hz, hz'⟩ },
  { rintro ⟨x, hx, hx'⟩ ⟨y, hy, hy'⟩,
    rw ← compl_inter at h,
    delta set.nonempty,
    rw imp_iff_not_or at h,
    contrapose! h,
    split,
    { intros z hz hz', exact h z ⟨hz, hz'⟩ },
    { split; intro H; refine H _ ‹_›; assumption } }
end

/-- A set is irreducible if and only if
for every cover by a finite collection of closed sets,
it is contained in one of the members of the collection. -/
lemma is_irreducible_iff_sUnion_closed {s : set α} :
  is_irreducible s ↔
  ∀ (Z : finset (set α)) (hZ : ∀ z ∈ Z, is_closed z) (H : s ⊆ ⋃₀ ↑Z),
  ∃ z ∈ Z, s ⊆ z :=
begin
  rw [is_irreducible, is_preirreducible_iff_closed_union_closed],
  split; intro h,
  { intro Z, apply finset.induction_on Z,
    { intros, rw [finset.coe_empty, sUnion_empty] at H,
      rcases h.1 with ⟨x, hx⟩,
      exfalso, tauto },
    { intros z Z hz IH hZ H,
      cases h.2 z (⋃₀ ↑Z) _ _ _
        with h' h',
      { exact ⟨z, finset.mem_insert_self _ _, h'⟩ },
      { rcases IH _ h' with ⟨z', hz', hsz'⟩,
        { exact ⟨z', finset.mem_insert_of_mem hz', hsz'⟩ },
        { intros, solve_by_elim [finset.mem_insert_of_mem] } },
      { solve_by_elim [finset.mem_insert_self] },
      { rw sUnion_eq_bUnion,
        apply is_closed_bUnion (finset.finite_to_set Z),
        { intros, solve_by_elim [finset.mem_insert_of_mem] } },
      { simpa using H } } },
  { split,
    { by_contradiction hs,
      simpa using h ∅ _ _,
      { intro z, simp },
      { simpa [set.nonempty] using hs } },
    intros z₁ z₂ hz₁ hz₂ H,
    have := h {z₁, z₂} _ _,
    simp only [exists_prop, finset.mem_insert, finset.mem_singleton] at this,
    { rcases this with ⟨z, rfl|rfl, hz⟩; tauto },
    { intro t,
      rw [finset.mem_insert, finset.mem_singleton],
      rintro (rfl|rfl); assumption },
    { simpa using H } }
end

end preirreducible

section preconnected

/-- A preconnected set is one where there is no non-trivial open partition. -/
def is_preconnected (s : set α) : Prop :=
∀ (u v : set α), is_open u → is_open v → s ⊆ u ∪ v →
  (s ∩ u).nonempty → (s ∩ v).nonempty → (s ∩ (u ∩ v)).nonempty

/-- A connected set is one that is nonempty and where there is no non-trivial open partition. -/
def is_connected (s : set α) : Prop :=
s.nonempty ∧ is_preconnected s

lemma is_connected.nonempty {s : set α} (h : is_connected s) :
  s.nonempty := h.1

lemma is_connected.is_preconnected {s : set α} (h : is_connected s) :
  is_preconnected s := h.2

theorem is_preirreducible.is_preconnected {s : set α} (H : is_preirreducible s) :
  is_preconnected s :=
λ _ _ hu hv _, H _ _ hu hv

theorem is_irreducible.is_connected {s : set α} (H : is_irreducible s) : is_connected s :=
⟨H.nonempty, H.is_preirreducible.is_preconnected⟩

theorem is_preconnected_empty : is_preconnected (∅ : set α) :=
is_preirreducible_empty.is_preconnected

theorem is_connected_singleton {x} : is_connected ({x} : set α) :=
is_irreducible_singleton.is_connected

/-- If any point of a set is joined to a fixed point by a preconnected subset,
then the original set is preconnected as well. -/
theorem is_preconnected_of_forall {s : set α} (x : α)
  (H : ∀ y ∈ s, ∃ t ⊆ s, x ∈ t ∧ y ∈ t ∧ is_preconnected t) :
  is_preconnected s :=
begin
  rintros u v hu hv hs ⟨z, zs, zu⟩ ⟨y, ys, yv⟩,
  have xs : x ∈ s, by { rcases H y ys with ⟨t, ts, xt, yt, ht⟩, exact ts xt },
  wlog xu : x ∈ u := hs xs using [u v y z, v u z y],
  rcases H y ys with ⟨t, ts, xt, yt, ht⟩,
  have := ht u v hu hv(subset.trans ts hs) ⟨x, xt, xu⟩ ⟨y, yt, yv⟩,
  exact this.imp (λ z hz, ⟨ts hz.1, hz.2⟩)
end

/-- If any two points of a set are contained in a preconnected subset,
then the original set is preconnected as well. -/
theorem is_preconnected_of_forall_pair {s : set α}
  (H : ∀ x y ∈ s, ∃ t ⊆ s, x ∈ t ∧ y ∈ t ∧ is_preconnected t) :
  is_preconnected s :=
begin
  rintros u v hu hv hs ⟨x, xs, xu⟩ ⟨y, ys, yv⟩,
  rcases H x y xs ys with ⟨t, ts, xt, yt, ht⟩,
  have := ht u v hu hv(subset.trans ts hs) ⟨x, xt, xu⟩ ⟨y, yt, yv⟩,
  exact this.imp (λ z hz, ⟨ts hz.1, hz.2⟩)
end

/-- A union of a family of preconnected sets with a common point is preconnected as well. -/
theorem is_preconnected_sUnion (x : α) (c : set (set α)) (H1 : ∀ s ∈ c, x ∈ s)
  (H2 : ∀ s ∈ c, is_preconnected s) : is_preconnected (⋃₀ c) :=
begin
  apply is_preconnected_of_forall x,
  rintros y ⟨s, sc, ys⟩,
  exact ⟨s, subset_sUnion_of_mem sc, H1 s sc, ys, H2 s sc⟩
end

theorem is_preconnected.union (x : α) {s t : set α} (H1 : x ∈ s) (H2 : x ∈ t)
  (H3 : is_preconnected s) (H4 : is_preconnected t) : is_preconnected (s ∪ t) :=
sUnion_pair s t ▸ is_preconnected_sUnion x {s, t}
  (by rintro r (rfl | rfl | h); assumption)
  (by rintro r (rfl | rfl | h); assumption)

theorem is_connected.union {s t : set α} (H : (s ∩ t).nonempty)
  (Hs : is_connected s) (Ht : is_connected t) : is_connected (s ∪ t) :=
begin
  rcases H with ⟨x, hx⟩,
  refine ⟨⟨x, mem_union_left t (mem_of_mem_inter_left hx)⟩, _⟩,
  exact is_preconnected.union x (mem_of_mem_inter_left hx) (mem_of_mem_inter_right hx)
    Hs.is_preconnected Ht.is_preconnected
end

theorem is_preconnected.closure {s : set α} (H : is_preconnected s) :
  is_preconnected (closure s) :=
λ u v hu hv hcsuv ⟨y, hycs, hyu⟩ ⟨z, hzcs, hzv⟩,
let ⟨p, hpu, hps⟩ := mem_closure_iff.1 hycs u hu hyu in
let ⟨q, hqv, hqs⟩ := mem_closure_iff.1 hzcs v hv hzv in
let ⟨r, hrs, hruv⟩ := H u v hu hv (subset.trans subset_closure hcsuv) ⟨p, hps, hpu⟩ ⟨q, hqs, hqv⟩ in
⟨r, subset_closure hrs, hruv⟩

theorem is_connected.closure {s : set α} (H : is_connected s) :
  is_connected (closure s) :=
⟨H.nonempty.closure, H.is_preconnected.closure⟩

theorem is_preconnected.image [topological_space β] {s : set α} (H : is_preconnected s)
  (f : α → β) (hf : continuous_on f s) : is_preconnected (f '' s) :=
begin
  -- Unfold/destruct definitions in hypotheses
  rintros u v hu hv huv ⟨_, ⟨x, xs, rfl⟩, xu⟩ ⟨_, ⟨y, ys, rfl⟩, yv⟩,
  rcases continuous_on_iff'.1 hf u hu with ⟨u', hu', u'_eq⟩,
  rcases continuous_on_iff'.1 hf v hv with ⟨v', hv', v'_eq⟩,
  -- Reformulate `huv : f '' s ⊆ u ∪ v` in terms of `u'` and `v'`
  replace huv : s ⊆ u' ∪ v',
  { rw [image_subset_iff, preimage_union] at huv,
    replace huv := subset_inter huv (subset.refl _),
    rw [inter_distrib_right, u'_eq, v'_eq, ← inter_distrib_right] at huv,
    exact (subset_inter_iff.1 huv).1 },
  -- Now `s ⊆ u' ∪ v'`, so we can apply `‹is_preconnected s›`
  obtain ⟨z, hz⟩ : (s ∩ (u' ∩ v')).nonempty,
  { refine H u' v' hu' hv' huv ⟨x, _⟩ ⟨y, _⟩; rw inter_comm,
    exacts [u'_eq ▸ ⟨xu, xs⟩, v'_eq ▸ ⟨yv, ys⟩] },
  rw [← inter_self s, inter_assoc, inter_left_comm s u', ← inter_assoc,
    inter_comm s, inter_comm s, ← u'_eq, ← v'_eq] at hz,
  exact ⟨f z, ⟨z, hz.1.2, rfl⟩, hz.1.1, hz.2.1⟩
end

theorem is_connected.image [topological_space β] {s : set α} (H : is_connected s)
  (f : α → β) (hf : continuous_on f s) : is_connected (f '' s) :=
⟨nonempty_image_iff.mpr H.nonempty, H.is_preconnected.image f hf⟩

theorem is_preconnected_closed_iff {s : set α} :
  is_preconnected s ↔ ∀ t t', is_closed t → is_closed t' → s ⊆ t ∪ t' →
    (s ∩ t).nonempty → (s ∩ t').nonempty → (s ∩ (t ∩ t')).nonempty :=
⟨begin
  rintros h t t' ht ht' htt' ⟨x, xs, xt⟩ ⟨y, ys, yt'⟩,
  by_contradiction h',
  rw [← ne_empty_iff_nonempty, ne.def, not_not, ← subset_compl_iff_disjoint, compl_inter] at h',
  have xt' : x ∉ t', from (h' xs).elim (absurd xt) id,
  have yt : y ∉ t, from (h' ys).elim id (absurd yt'),
  have := ne_empty_iff_nonempty.2 (h tᶜ t'ᶜ (is_open_compl_iff.2 ht)
    (is_open_compl_iff.2 ht') h' ⟨y, ys, yt⟩ ⟨x, xs, xt'⟩),
  rw [ne.def, ← compl_union, ← subset_compl_iff_disjoint, compl_compl] at this,
  contradiction
end,
begin
  rintros h u v hu hv huv ⟨x, xs, xu⟩ ⟨y, ys, yv⟩,
  by_contradiction h',
  rw [← ne_empty_iff_nonempty, ne.def, not_not,
    ← subset_compl_iff_disjoint, compl_inter] at h',
  have xv : x ∉ v, from (h' xs).elim (absurd xu) id,
  have yu : y ∉ u, from (h' ys).elim id (absurd yv),
  have := ne_empty_iff_nonempty.2 (h uᶜ vᶜ (is_closed_compl_iff.2 hu)
    (is_closed_compl_iff.2 hv) h' ⟨y, ys, yu⟩ ⟨x, xs, xv⟩),
  rw [ne.def, ← compl_union, ← subset_compl_iff_disjoint, compl_compl] at this,
  contradiction
end⟩

/-- The connected component of a point is the maximal connected set
that contains this point. -/
def connected_component (x : α) : set α :=
⋃₀ { s : set α | is_preconnected s ∧ x ∈ s }

theorem mem_connected_component {x : α} : x ∈ connected_component x :=
mem_sUnion_of_mem (mem_singleton x) ⟨is_connected_singleton.is_preconnected, mem_singleton x⟩

theorem is_connected_connected_component {x : α} : is_connected (connected_component x) :=
⟨⟨x, mem_connected_component⟩, is_preconnected_sUnion x _ (λ _, and.right) (λ _, and.left)⟩

theorem subset_connected_component {x : α} {s : set α} (H1 : is_preconnected s) (H2 : x ∈ s) :
  s ⊆ connected_component x :=
λ z hz, mem_sUnion_of_mem hz ⟨H1, H2⟩

theorem is_closed_connected_component {x : α} :
  is_closed (connected_component x) :=
closure_eq_iff_is_closed.1 $ subset.antisymm
  (subset_connected_component
    is_connected_connected_component.closure.is_preconnected
    (subset_closure mem_connected_component))
  subset_closure

theorem irreducible_component_subset_connected_component {x : α} :
  irreducible_component x ⊆ connected_component x :=
subset_connected_component
  is_irreducible_irreducible_component.is_connected.is_preconnected
  mem_irreducible_component

/-- A preconnected space is one where there is no non-trivial open partition. -/
class preconnected_space (α : Type u) [topological_space α] : Prop :=
(is_preconnected_univ : is_preconnected (univ : set α))

export preconnected_space (is_preconnected_univ)

section prio
set_option default_priority 100 -- see Note [default priority]
/-- A connected space is a nonempty one where there is no non-trivial open partition. -/
class connected_space (α : Type u) [topological_space α] extends preconnected_space α : Prop :=
(to_nonempty : nonempty α)
end prio

attribute [instance, priority 50] connected_space.to_nonempty -- see Note [lower instance priority]

@[priority 100] -- see Note [lower instance priority]
instance preirreducible_space.preconnected_space (α : Type u) [topological_space α]
  [preirreducible_space α] : preconnected_space α :=
⟨(preirreducible_space.is_preirreducible_univ α).is_preconnected⟩

@[priority 100] -- see Note [lower instance priority]
instance irreducible_space.connected_space (α : Type u) [topological_space α]
  [irreducible_space α] : connected_space α :=
{ to_nonempty := irreducible_space.to_nonempty α }

theorem nonempty_inter [preconnected_space α] {s t : set α} :
  is_open s → is_open t → s ∪ t = univ → s.nonempty → t.nonempty → (s ∩ t).nonempty :=
by simpa only [univ_inter, univ_subset_iff] using
  @preconnected_space.is_preconnected_univ α _ _ s t

theorem is_clopen_iff [preconnected_space α] {s : set α} : is_clopen s ↔ s = ∅ ∨ s = univ :=
⟨λ hs, classical.by_contradiction $ λ h,
  have h1 : s ≠ ∅ ∧ sᶜ ≠ ∅, from ⟨mt or.inl h,
    mt (λ h2, or.inr $ (by rw [← compl_compl s, h2, compl_empty] : s = univ)) h⟩,
  let ⟨_, h2, h3⟩ := nonempty_inter hs.1 hs.2 (union_compl_self s)
    (ne_empty_iff_nonempty.1 h1.1) (ne_empty_iff_nonempty.1 h1.2) in
  h3 h2,
by rintro (rfl | rfl); [exact is_clopen_empty, exact is_clopen_univ]⟩

lemma subtype.preconnected_space {s : set α} (h : is_preconnected s) :
  preconnected_space s :=
{ is_preconnected_univ :=
  begin
    intros u v hu hv hs hsu hsv,
    rw is_open_induced_iff at hu hv,
    rcases hu with ⟨u, hu, rfl⟩,
    rcases hv with ⟨v, hv, rfl⟩,
    rcases hsu with ⟨⟨x, hxs⟩, hxs', hxu⟩,
    rcases hsv with ⟨⟨y, hys⟩, hys', hyv⟩,
    rcases h u v hu hv _ ⟨x, hxs, hxu⟩ ⟨y, hys, hyv⟩ with ⟨z, hzs, ⟨hzu, hzv⟩⟩,
    exact ⟨⟨z, hzs⟩, ⟨set.mem_univ _, ⟨hzu, hzv⟩⟩⟩,
    intros z hz,
    rcases hs (set.mem_univ ⟨z, hz⟩) with hzu|hzv,
    { left, assumption },
    { right, assumption }
  end }

lemma subtype.connected_space {s : set α} (h : is_connected s) :
  connected_space s :=
{ is_preconnected_univ :=
  (subtype.preconnected_space h.is_preconnected).is_preconnected_univ,
  to_nonempty := h.nonempty.to_subtype }

/-- A set `s` is preconnected if and only if
for every cover by two open sets that are disjoint on `s`,
it is contained in one of the two covering sets. -/
lemma is_preconnected_iff_subset_of_disjoint {s : set α} :
  is_preconnected s ↔
  ∀ (u v : set α) (hu : is_open u) (hv : is_open v) (hs : s ⊆ u ∪ v) (huv : s ∩ (u ∩ v) = ∅),
  s ⊆ u ∨ s ⊆ v :=
begin
  split; intro h,
  { intros u v hu hv hs huv,
    specialize h u v hu hv hs,
    contrapose! huv,
    rw ne_empty_iff_nonempty,
    simp [not_subset] at huv,
    rcases huv with ⟨⟨x, hxs, hxu⟩, ⟨y, hys, hyv⟩⟩,
    have hxv : x ∈ v := classical.or_iff_not_imp_left.mp (hs hxs) hxu,
    have hyu : y ∈ u := classical.or_iff_not_imp_right.mp (hs hys) hyv,
    exact h ⟨y, hys, hyu⟩ ⟨x, hxs, hxv⟩ },
  { intros u v hu hv hs hsu hsv,
    rw ← ne_empty_iff_nonempty,
    intro H,
    specialize h u v hu hv hs H,
    contrapose H,
    apply ne_empty_iff_nonempty.mpr,
    cases h,
    { rcases hsv with ⟨x, hxs, hxv⟩, exact ⟨x, hxs, ⟨h hxs, hxv⟩⟩ },
    { rcases hsu with ⟨x, hxs, hxu⟩, exact ⟨x, hxs, ⟨hxu, h hxs⟩⟩ } }
end

/-- A set `s` is connected if and only if
for every cover by a finite collection of open sets that are pairwise disjoint on `s`,
it is contained in one of the members of the collection. -/
lemma is_connected_iff_sUnion_disjoint_open {s : set α} :
  is_connected s ↔
  ∀ (U : finset (set α)) (H : ∀ (u v : set α), u ∈ U → v ∈ U → (s ∩ (u ∩ v)).nonempty → u = v)
  (hU : ∀ u ∈ U, is_open u) (hs : s ⊆ ⋃₀ ↑U),
  ∃ u ∈ U, s ⊆ u :=
begin
  rw [is_connected, is_preconnected_iff_subset_of_disjoint],
  split; intro h,
  { intro U, apply finset.induction_on U,
    { rcases h.left,
      suffices : s ⊆ ∅ → false, { simpa },
      intro, solve_by_elim },
    { intros u U hu IH hs hU H,
      rw [finset.coe_insert, sUnion_insert] at H,
      cases h.2 u (⋃₀ ↑U) _ _ H _ with hsu hsU,
      { exact ⟨u, finset.mem_insert_self _ _, hsu⟩ },
      { rcases IH _ _ hsU with ⟨v, hvU, hsv⟩,
        { exact ⟨v, finset.mem_insert_of_mem hvU, hsv⟩ },
        { intros, apply hs; solve_by_elim [finset.mem_insert_of_mem] },
        { intros, solve_by_elim [finset.mem_insert_of_mem] } },
      { solve_by_elim [finset.mem_insert_self] },
      { apply is_open_sUnion,
        intros, solve_by_elim [finset.mem_insert_of_mem] },
      { apply eq_empty_of_subset_empty,
        rintro x ⟨hxs, hxu, hxU⟩,
        rw mem_sUnion at hxU,
        rcases hxU with ⟨v, hvU, hxv⟩,
        rcases hs u v (finset.mem_insert_self _ _) (finset.mem_insert_of_mem hvU) _ with rfl,
        { contradiction },
        { exact ⟨x, hxs, hxu, hxv⟩ } } } },
  { split,
    { rw ← ne_empty_iff_nonempty,
      by_contradiction hs, push_neg at hs, subst hs,
      simpa using h ∅ _ _ _; simp },
    intros u v hu hv hs hsuv,
    rcases h {u, v} _ _ _ with ⟨t, ht, ht'⟩,
    { rw [finset.mem_insert, finset.mem_singleton] at ht,
      rcases ht with rfl|rfl; tauto },
    { intros t₁ t₂ ht₁ ht₂ hst,
      rw ← ne_empty_iff_nonempty at hst,
      rw [finset.mem_insert, finset.mem_singleton] at ht₁ ht₂,
      rcases ht₁ with rfl|rfl; rcases ht₂ with rfl|rfl,
      all_goals { refl <|> contradiction <|> skip },
      rw inter_comm t₁ at hst, contradiction },
    { intro t,
      rw [finset.mem_insert, finset.mem_singleton],
      rintro (rfl|rfl); assumption },
    { simpa using hs } }
end

end preconnected

section totally_disconnected

/-- A set is called totally disconnected if all of its connected components are singletons. -/
def is_totally_disconnected (s : set α) : Prop :=
∀ t, t ⊆ s → is_preconnected t → subsingleton t

theorem is_totally_disconnected_empty : is_totally_disconnected (∅ : set α) :=
λ t ht _, ⟨λ ⟨_, h⟩, (ht h).elim⟩

theorem is_totally_disconnected_singleton {x} : is_totally_disconnected ({x} : set α) :=
λ t ht _, ⟨λ ⟨p, hp⟩ ⟨q, hq⟩, subtype.eq $ show p = q,
from (eq_of_mem_singleton (ht hp)).symm ▸ (eq_of_mem_singleton (ht hq)).symm⟩

/-- A space is totally disconnected if all of its connected components are singletons. -/
class totally_disconnected_space (α : Type u) [topological_space α] : Prop :=
(is_totally_disconnected_univ : is_totally_disconnected (univ : set α))

end totally_disconnected

section totally_separated

/-- A set `s` is called totally separated if any two points of this set can be separated
by two disjoint open sets covering `s`. -/
def is_totally_separated (s : set α) : Prop :=
∀ x ∈ s, ∀ y ∈ s, x ≠ y → ∃ u v : set α, is_open u ∧ is_open v ∧
  x ∈ u ∧ y ∈ v ∧ s ⊆ u ∪ v ∧ u ∩ v = ∅

theorem is_totally_separated_empty : is_totally_separated (∅ : set α) :=
λ x, false.elim

theorem is_totally_separated_singleton {x} : is_totally_separated ({x} : set α) :=
λ p hp q hq hpq, (hpq $ (eq_of_mem_singleton hp).symm ▸ (eq_of_mem_singleton hq).symm).elim

theorem is_totally_disconnected_of_is_totally_separated {s : set α}
  (H : is_totally_separated s) : is_totally_disconnected s :=
λ t hts ht, ⟨λ ⟨x, hxt⟩ ⟨y, hyt⟩, subtype.eq $ classical.by_contradiction $
assume hxy : x ≠ y, let ⟨u, v, hu, hv, hxu, hyv, hsuv, huv⟩ := H x (hts hxt) y (hts hyt) hxy in
let ⟨r, hrt, hruv⟩ := ht u v hu hv (subset.trans hts hsuv) ⟨x, hxt, hxu⟩ ⟨y, hyt, hyv⟩ in
(ext_iff.1 huv r).1 hruv⟩

/-- A space is totally separated if any two points can be separated by two disjoint open sets
covering the whole space. -/
class totally_separated_space (α : Type u) [topological_space α] : Prop :=
(is_totally_separated_univ [] : is_totally_separated (univ : set α))

@[priority 100] -- see Note [lower instance priority]
instance totally_separated_space.totally_disconnected_space (α : Type u) [topological_space α]
  [totally_separated_space α] : totally_disconnected_space α :=
⟨is_totally_disconnected_of_is_totally_separated $ totally_separated_space.is_totally_separated_univ α⟩

end totally_separated<|MERGE_RESOLUTION|>--- conflicted
+++ resolved
@@ -53,28 +53,17 @@
 end
 
 /-- The complement to a compact set belongs to a filter `f` if each `a ∈ s` has a neighborhood `t`
-<<<<<<< HEAD
-such that `tᶜ ∪ sᶜ` belongs to `f`. -/
-lemma is_compact.compl_mem_sets' (hs : is_compact s) {f : filter α}
-  (hf : ∀ a ∈ s, ∃ t ∈ 𝓝 a, tᶜ ∪ sᶜ ∈ f) :
-=======
 within `s` such that `tᶜ` belongs to `f`. -/
 lemma is_compact.compl_mem_sets_of_nhds_within (hs : is_compact s) {f : filter α}
   (hf : ∀ a ∈ s, ∃ t ∈ nhds_within a s, tᶜ ∈ f) :
->>>>>>> 44159233
   sᶜ ∈ f :=
 begin
   refine hs.compl_mem_sets (λ a ha, _),
   rcases hf a ha with ⟨t, ht, hst⟩,
-<<<<<<< HEAD
-  refine mem_inf_sets.2 ⟨_, ht, _, hst, _⟩,
-  simp [inter_union_distrib_left]
-=======
   replace ht := mem_inf_principal.1 ht,
   refine mem_inf_sets.2 ⟨_, ht, _, hst, _⟩,
   rintros x ⟨h₁, h₂⟩ hs,
   exact h₂ (h₁ hs)
->>>>>>> 44159233
 end
 
 /-- The intersection of a compact set and a closed set is a compact set. -/
@@ -402,11 +391,7 @@
 
 lemma cluster_point_of_compact [compact_space α] (f : filter α) [ne_bot f] :
   ∃ x, cluster_pt x f :=
-<<<<<<< HEAD
-by simpa using compact_univ (by simpa using f.univ_sets)
-=======
 by simpa using compact_univ (show f ≤ 𝓟 univ, by simp)
->>>>>>> 44159233
 
 theorem compact_space_of_finite_subfamily_closed {α : Type u} [topological_space α]
   (h : Π {ι : Type u} (Z : ι → (set α)), (∀ i, is_closed (Z i)) →
