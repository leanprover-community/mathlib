/-
Copyright (c) 2018 Sébastien Gouëzel. All rights reserved.
Released under Apache 2.0 license as described in the file LICENSE.
Isometries of emetric and metric spaces
Authors: Sébastien Gouëzel
-/
import analysis.normed_space.basic

/-!
# Isometries

We define isometries, i.e., maps between emetric spaces that preserve
the edistance (on metric spaces, these are exactly the maps that preserve distances),
and prove their basic properties. We also introduce isometric bijections.

Since a lot of elementary properties don't require `eq_of_dist_eq_zero` we start setting up the
theory for `pseudo_metric_space` and we specialize to `metric_space` when needed.
-/

noncomputable theory

universes u v w
variables {α : Type u} {β : Type v} {γ : Type w}

open function set

/-- An isometry (also known as isometric embedding) is a map preserving the edistance
between pseudoemetric spaces, or equivalently the distance between pseudometric space.  -/
def isometry [pseudo_emetric_space α] [pseudo_emetric_space β] (f : α → β) : Prop :=
∀x1 x2 : α, edist (f x1) (f x2) = edist x1 x2

/-- On pseudometric spaces, a map is an isometry if and only if it preserves distances. -/
lemma isometry_emetric_iff_metric [pseudo_metric_space α] [pseudo_metric_space β] {f : α → β} :
  isometry f ↔ (∀x y, dist (f x) (f y) = dist x y) :=
⟨assume H x y, by simp [dist_edist, H x y],
assume H x y, by simp [edist_dist, H x y]⟩

/-- An isometry preserves edistances. -/
theorem isometry.edist_eq [pseudo_emetric_space α] [pseudo_emetric_space β] {f : α → β}
  (hf : isometry f) (x y : α) : edist (f x) (f y) = edist x y :=
hf x y

/-- An isometry preserves distances. -/
theorem isometry.dist_eq [pseudo_metric_space α] [pseudo_metric_space β] {f : α → β}
  (hf : isometry f) (x y : α) : dist (f x) (f y) = dist x y :=
by rw [dist_edist, dist_edist, hf]

section emetric_isometry

variables [pseudo_emetric_space α] [pseudo_emetric_space β] [pseudo_emetric_space γ]
variables {f : α → β} {x y z : α}  {s : set α}

lemma isometry.lipschitz (h : isometry f) : lipschitz_with 1 f :=
lipschitz_with.of_edist_le $ λ x y, le_of_eq (h x y)

lemma isometry.antilipschitz (h : isometry f) : antilipschitz_with 1 f :=
λ x y, by simp only [h x y, ennreal.coe_one, one_mul, le_refl]

<<<<<<< HEAD
/-- An isometry from a metric space is injective -/
=======
/-- An isometry from an emetric space is injective -/
>>>>>>> 36e5ff4c
lemma isometry.injective {α : Type u} [emetric_space α] {f : α → β} (h : isometry f) :
  injective f := h.antilipschitz.injective

/-- Any map on a subsingleton is an isometry -/
theorem isometry_subsingleton [subsingleton α] : isometry f :=
λx y, by rw subsingleton.elim x y; simp

/-- The identity is an isometry -/
lemma isometry_id : isometry (id : α → α) :=
λx y, rfl

/-- The composition of isometries is an isometry -/
theorem isometry.comp {g : β → γ} {f : α → β} (hg : isometry g) (hf : isometry f) :
  isometry (g ∘ f) :=
assume x y, calc
  edist ((g ∘ f) x) ((g ∘ f) y) = edist (f x) (f y) : hg _ _
                            ... = edist x y : hf _ _

/-- An isometry from a metric space is a uniform embedding -/
theorem isometry.uniform_embedding {α : Type u} {β : Type v} [emetric_space α]
  [pseudo_emetric_space β] {f : α → β} (hf : isometry f) :
  uniform_embedding f :=
hf.antilipschitz.uniform_embedding hf.lipschitz.uniform_continuous

<<<<<<< HEAD
/-- An isometry from a metric space to a complete space is a closed embedding -/
=======
/-- An isometry from a complete emetric space is a closed embedding -/
>>>>>>> 36e5ff4c
theorem isometry.closed_embedding {α : Type u} {β : Type v} [emetric_space α] [complete_space α]
  [emetric_space β] {f : α → β} (hf : isometry f) : closed_embedding f :=
hf.antilipschitz.closed_embedding hf.lipschitz.uniform_continuous

/-- An isometry is continuous. -/
lemma isometry.continuous (hf : isometry f) : continuous f :=
hf.lipschitz.continuous

/-- The right inverse of an isometry is an isometry. -/
lemma isometry.right_inv {f : α → β} {g : β → α} (h : isometry f) (hg : right_inverse g f) :
  isometry g :=
λ x y, by rw [← h, hg _, hg _]

/-- Isometries preserve the diameter in pseudoemetric spaces. -/
lemma isometry.ediam_image (hf : isometry f) (s : set α) :
  emetric.diam (f '' s) = emetric.diam s :=
eq_of_forall_ge_iff $ λ d,
by simp only [emetric.diam_le_iff, ball_image_iff, hf.edist_eq]

lemma isometry.ediam_range (hf : isometry f) :
  emetric.diam (range f) = emetric.diam (univ : set α) :=
by { rw ← image_univ, exact hf.ediam_image univ }

/-- The injection from a subtype is an isometry -/
lemma isometry_subtype_coe {s : set α} : isometry (coe : s → α) :=
λx y, rfl

lemma isometry.comp_continuous_on_iff {α : Type u} [emetric_space α] {f : α → β} {γ}
  [topological_space γ] (hf : isometry f) {g : γ → α} {s : set γ} :
  continuous_on (f ∘ g) s ↔ continuous_on g s :=
hf.uniform_embedding.to_uniform_inducing.inducing.continuous_on_iff.symm

lemma isometry.comp_continuous_iff {α : Type u} [emetric_space α] {f : α → β} {γ}
  [topological_space γ] (hf : isometry f) {g : γ → α} :
  continuous (f ∘ g) ↔ continuous g :=
hf.uniform_embedding.to_uniform_inducing.inducing.continuous_iff.symm

end emetric_isometry --section

/-- An isometry preserves the diameter in pseudometric spaces. -/
lemma isometry.diam_image [pseudo_metric_space α] [pseudo_metric_space β]
  {f : α → β} (hf : isometry f) (s : set α) : metric.diam (f '' s) = metric.diam s :=
by rw [metric.diam, metric.diam, hf.ediam_image]

lemma isometry.diam_range [pseudo_metric_space α] [pseudo_metric_space β] {f : α → β}
  (hf : isometry f) : metric.diam (range f) = metric.diam (univ : set α) :=
by { rw ← image_univ, exact hf.diam_image univ }

namespace add_monoid_hom

variables {E F : Type*} [semi_normed_group E] [semi_normed_group F]

lemma isometry_iff_norm (f : E →+ F) : isometry f ↔ ∀ x, ∥f x∥ = ∥x∥ :=
begin
  simp only [isometry_emetric_iff_metric, dist_eq_norm, ← f.map_sub],
  refine ⟨λ h x, _, λ h x y, h _⟩,
  simpa using h x 0
end

lemma isometry_of_norm (f : E →+ F) (hf : ∀ x, ∥f x∥ = ∥x∥) : isometry f :=
f.isometry_iff_norm.2 hf

end add_monoid_hom

/-- `α` and `β` are isometric if there is an isometric bijection between them. -/
@[nolint has_inhabited_instance] -- such a bijection need not exist
structure isometric (α : Type*) (β : Type*) [pseudo_emetric_space α] [pseudo_emetric_space β]
  extends α ≃ β :=
(isometry_to_fun  : isometry to_fun)

infix ` ≃ᵢ `:25 := isometric

namespace isometric
variables [pseudo_emetric_space α] [pseudo_emetric_space β] [pseudo_emetric_space γ]

instance : has_coe_to_fun (α ≃ᵢ β) := ⟨λ_, α → β, λe, e.to_equiv⟩

lemma coe_eq_to_equiv (h : α ≃ᵢ β) (a : α) : h a = h.to_equiv a := rfl

@[simp] lemma coe_to_equiv (h : α ≃ᵢ β) : ⇑h.to_equiv = h := rfl

protected lemma isometry (h : α ≃ᵢ β) : isometry h := h.isometry_to_fun

protected lemma bijective (h : α ≃ᵢ β) : bijective h := h.to_equiv.bijective
protected lemma injective (h : α ≃ᵢ β) : injective h := h.to_equiv.injective
protected lemma surjective (h : α ≃ᵢ β) : surjective h := h.to_equiv.surjective

protected lemma edist_eq (h : α ≃ᵢ β) (x y : α) : edist (h x) (h y) = edist x y :=
h.isometry.edist_eq x y

protected lemma dist_eq {α β : Type*} [pseudo_metric_space α] [pseudo_metric_space β] (h : α ≃ᵢ β)
  (x y : α) : dist (h x) (h y) = dist x y :=
h.isometry.dist_eq x y

protected lemma continuous (h : α ≃ᵢ β) : continuous h := h.isometry.continuous

@[simp] lemma ediam_image (h : α ≃ᵢ β) (s : set α) : emetric.diam (h '' s) = emetric.diam s :=
h.isometry.ediam_image s

lemma to_equiv_inj : ∀ ⦃h₁ h₂ : α ≃ᵢ β⦄, (h₁.to_equiv = h₂.to_equiv) → h₁ = h₂
| ⟨e₁, h₁⟩ ⟨e₂, h₂⟩ H := by { dsimp at H, subst e₁ }

@[ext] lemma ext ⦃h₁ h₂ : α ≃ᵢ β⦄ (H : ∀ x, h₁ x = h₂ x) : h₁ = h₂ :=
to_equiv_inj $ equiv.ext H

/-- Alternative constructor for isometric bijections,
taking as input an isometry, and a right inverse. -/
def mk' {α : Type u} [emetric_space α] (f : α → β) (g : β → α) (hfg : ∀ x, f (g x) = x)
  (hf : isometry f) : α ≃ᵢ β :=
{ to_fun := f,
  inv_fun := g,
  left_inv := λ x, hf.injective $ hfg _,
  right_inv := hfg,
  isometry_to_fun := hf }

/-- The identity isometry of a space. -/
protected def refl (α : Type*) [pseudo_emetric_space α] : α ≃ᵢ α :=
{ isometry_to_fun := isometry_id, .. equiv.refl α }

/-- The composition of two isometric isomorphisms, as an isometric isomorphism. -/
protected def trans (h₁ : α ≃ᵢ β) (h₂ : β ≃ᵢ γ) : α ≃ᵢ γ :=
{ isometry_to_fun  := h₂.isometry_to_fun.comp h₁.isometry_to_fun,
  .. equiv.trans h₁.to_equiv h₂.to_equiv }

@[simp] lemma trans_apply (h₁ : α ≃ᵢ β) (h₂ : β ≃ᵢ γ) (x : α) : h₁.trans h₂ x = h₂ (h₁ x) := rfl

/-- The inverse of an isometric isomorphism, as an isometric isomorphism. -/
protected def symm (h : α ≃ᵢ β) : β ≃ᵢ α :=
{ isometry_to_fun  := h.isometry.right_inv h.right_inv,
  to_equiv := h.to_equiv.symm }

@[simp] lemma symm_symm (h : α ≃ᵢ β) : h.symm.symm = h := to_equiv_inj h.to_equiv.symm_symm

@[simp] lemma apply_symm_apply (h : α ≃ᵢ β) (y : β) : h (h.symm y) = y :=
h.to_equiv.apply_symm_apply y

@[simp] lemma symm_apply_apply (h : α ≃ᵢ β) (x : α) : h.symm (h x) = x :=
h.to_equiv.symm_apply_apply x

lemma symm_apply_eq (h : α ≃ᵢ β) {x : α} {y : β} :
  h.symm y = x ↔ y = h x :=
h.to_equiv.symm_apply_eq

lemma eq_symm_apply (h : α ≃ᵢ β) {x : α} {y : β} :
  x = h.symm y ↔ h x = y :=
h.to_equiv.eq_symm_apply

lemma symm_comp_self (h : α ≃ᵢ β) : ⇑h.symm ∘ ⇑h = id :=
funext $ assume a, h.to_equiv.left_inv a

lemma self_comp_symm (h : α ≃ᵢ β) : ⇑h ∘ ⇑h.symm = id :=
funext $ assume a, h.to_equiv.right_inv a

@[simp] lemma range_eq_univ (h : α ≃ᵢ β) : range h = univ :=
h.to_equiv.range_eq_univ

lemma image_symm (h : α ≃ᵢ β) : image h.symm = preimage h :=
image_eq_preimage_of_inverse h.symm.to_equiv.left_inv h.symm.to_equiv.right_inv

lemma preimage_symm (h : α ≃ᵢ β) : preimage h.symm = image h :=
(image_eq_preimage_of_inverse h.to_equiv.left_inv h.to_equiv.right_inv).symm

@[simp] lemma symm_trans_apply (h₁ : α ≃ᵢ β) (h₂ : β ≃ᵢ γ) (x : γ) :
  (h₁.trans h₂).symm x = h₁.symm (h₂.symm x) := rfl

lemma ediam_univ (h : α ≃ᵢ β) : emetric.diam (univ : set α) = emetric.diam (univ : set β) :=
by rw [← h.range_eq_univ, h.isometry.ediam_range]

@[simp] lemma ediam_preimage (h : α ≃ᵢ β) (s : set β) : emetric.diam (h ⁻¹' s) = emetric.diam s :=
by rw [← image_symm, ediam_image]

/-- The (bundled) homeomorphism associated to an isometric isomorphism. -/
protected def to_homeomorph (h : α ≃ᵢ β) : α ≃ₜ β :=
{ continuous_to_fun  := h.continuous,
  continuous_inv_fun := h.symm.continuous,
  to_equiv := h.to_equiv }

@[simp] lemma coe_to_homeomorph (h : α ≃ᵢ β) : ⇑(h.to_homeomorph) = h := rfl

@[simp] lemma coe_to_homeomorph_symm (h : α ≃ᵢ β) : ⇑(h.to_homeomorph.symm) = h.symm := rfl

@[simp] lemma to_homeomorph_to_equiv (h : α ≃ᵢ β) :
  h.to_homeomorph.to_equiv = h.to_equiv :=
rfl

@[simp] lemma comp_continuous_on_iff {γ} [topological_space γ] (h : α ≃ᵢ β)
  {f : γ → α} {s : set γ} :
  continuous_on (h ∘ f) s ↔ continuous_on f s :=
h.to_homeomorph.comp_continuous_on_iff _ _

@[simp] lemma comp_continuous_iff {γ} [topological_space γ] (h : α ≃ᵢ β) {f : γ → α} :
  continuous (h ∘ f) ↔ continuous f :=
h.to_homeomorph.comp_continuous_iff

@[simp] lemma comp_continuous_iff' {γ} [topological_space γ] (h : α ≃ᵢ β) {f : β → γ} :
  continuous (f ∘ h) ↔ continuous f :=
h.to_homeomorph.comp_continuous_iff'

/-- The group of isometries. -/
instance : group (α ≃ᵢ α) :=
  { one := isometric.refl _,
    mul := λ e₁ e₂, e₂.trans e₁,
    inv := isometric.symm,
    mul_assoc := λ e₁ e₂ e₃, rfl,
    one_mul := λ e, ext $ λ _, rfl,
    mul_one := λ e, ext $ λ _, rfl,
    mul_left_inv := λ e, ext e.symm_apply_apply }

@[simp] lemma coe_one : ⇑(1 : α ≃ᵢ α) = id := rfl

@[simp] lemma coe_mul (e₁ e₂ : α ≃ᵢ α) : ⇑(e₁ * e₂) = e₁ ∘ e₂ := rfl

lemma mul_apply (e₁ e₂ : α ≃ᵢ α) (x : α) : (e₁ * e₂) x = e₁ (e₂ x) := rfl

@[simp] lemma inv_apply_self (e : α ≃ᵢ α) (x: α) : e⁻¹ (e x) = x := e.symm_apply_apply x

@[simp] lemma apply_inv_self (e : α ≃ᵢ α) (x: α) : e (e⁻¹ x) = x := e.apply_symm_apply x

section normed_group

variables {G : Type*} [semi_normed_group G]

/-- Addition `y ↦ y + x` as an `isometry`. -/
protected def add_right (x : G) : G ≃ᵢ G :=
{ isometry_to_fun := isometry_emetric_iff_metric.2 $ λ y z, dist_add_right _ _ _,
  .. equiv.add_right x }

@[simp] lemma add_right_to_equiv (x : G) :
  (isometric.add_right x).to_equiv = equiv.add_right x := rfl

@[simp] lemma coe_add_right (x : G) : (isometric.add_right x : G → G) = λ y, y + x := rfl

lemma add_right_apply (x y : G) : (isometric.add_right x : G → G) y = y + x := rfl

@[simp] lemma add_right_symm (x : G) :
  (isometric.add_right x).symm = isometric.add_right (-x) :=
ext $ λ y, rfl

/-- Addition `y ↦ x + y` as an `isometry`. -/
protected def add_left (x : G) : G ≃ᵢ G :=
{ isometry_to_fun := isometry_emetric_iff_metric.2 $ λ y z, dist_add_left _ _ _,
  to_equiv := equiv.add_left x }

@[simp] lemma add_left_to_equiv (x : G) :
  (isometric.add_left x).to_equiv = equiv.add_left x := rfl

@[simp] lemma coe_add_left (x : G) : ⇑(isometric.add_left x) = (+) x := rfl

@[simp] lemma add_left_symm (x : G) :
  (isometric.add_left x).symm = isometric.add_left (-x) :=
ext $ λ y, rfl

variable (G)

/-- Negation `x ↦ -x` as an `isometry`. -/
protected def neg : G ≃ᵢ G :=
{ isometry_to_fun := isometry_emetric_iff_metric.2 $ λ x y, dist_neg_neg _ _,
  to_equiv := equiv.neg G }

variable {G}

@[simp] lemma neg_symm : (isometric.neg G).symm = isometric.neg G := rfl

@[simp] lemma neg_to_equiv : (isometric.neg G).to_equiv = equiv.neg G := rfl

@[simp] lemma coe_neg : ⇑(isometric.neg G) = has_neg.neg := rfl

end normed_group

end isometric

namespace isometric

variables [pseudo_metric_space α] [pseudo_metric_space β] (h : α ≃ᵢ β)

@[simp] lemma diam_image (s : set α) : metric.diam (h '' s) = metric.diam s :=
h.isometry.diam_image s

@[simp] lemma diam_preimage (s : set β) : metric.diam (h ⁻¹' s) = metric.diam s :=
by rw [← image_symm, diam_image]

lemma diam_univ : metric.diam (univ : set α) = metric.diam (univ : set β) :=
congr_arg ennreal.to_real h.ediam_univ

end isometric

/-- An isometry induces an isometric isomorphism between the source space and the
range of the isometry. -/
def isometry.isometric_on_range [emetric_space α] [pseudo_emetric_space β] {f : α → β}
  (h : isometry f) : α ≃ᵢ range f :=
{ isometry_to_fun := λx y, by simpa [subtype.edist_eq] using h x y,
  .. equiv.of_injective f h.injective }

@[simp] lemma isometry.isometric_on_range_apply [emetric_space α] [pseudo_emetric_space β]
  {f : α → β} (h : isometry f) (x : α) : h.isometric_on_range x = ⟨f x, mem_range_self _⟩ :=
rfl

/-- In a normed algebra, the inclusion of the base field in the extended field is an isometry. -/
lemma algebra_map_isometry (𝕜 : Type*) (𝕜' : Type*) [normed_field 𝕜] [semi_normed_ring 𝕜']
  [semi_normed_algebra 𝕜 𝕜'] : isometry (algebra_map 𝕜 𝕜') :=
begin
  refine isometry_emetric_iff_metric.2 (λx y, _),
  rw [dist_eq_norm, dist_eq_norm, ← ring_hom.map_sub, norm_algebra_map_eq],
end<|MERGE_RESOLUTION|>--- conflicted
+++ resolved
@@ -56,11 +56,7 @@
 lemma isometry.antilipschitz (h : isometry f) : antilipschitz_with 1 f :=
 λ x y, by simp only [h x y, ennreal.coe_one, one_mul, le_refl]
 
-<<<<<<< HEAD
-/-- An isometry from a metric space is injective -/
-=======
 /-- An isometry from an emetric space is injective -/
->>>>>>> 36e5ff4c
 lemma isometry.injective {α : Type u} [emetric_space α] {f : α → β} (h : isometry f) :
   injective f := h.antilipschitz.injective
 
@@ -85,11 +81,7 @@
   uniform_embedding f :=
 hf.antilipschitz.uniform_embedding hf.lipschitz.uniform_continuous
 
-<<<<<<< HEAD
-/-- An isometry from a metric space to a complete space is a closed embedding -/
-=======
 /-- An isometry from a complete emetric space is a closed embedding -/
->>>>>>> 36e5ff4c
 theorem isometry.closed_embedding {α : Type u} {β : Type v} [emetric_space α] [complete_space α]
   [emetric_space β] {f : α → β} (hf : isometry f) : closed_embedding f :=
 hf.antilipschitz.closed_embedding hf.lipschitz.uniform_continuous
