/-
Copyright (c) 2018 Sébastien Gouëzel. All rights reserved.
Released under Apache 2.0 license as described in the file LICENSE.
Isometries of emetric and metric spaces
Authors: Sébastien Gouëzel
-/
import topology.metric_space.antilipschitz

/-!
# Isometries

We define isometries, i.e., maps between emetric spaces that preserve
the edistance (on metric spaces, these are exactly the maps that preserve distances),
and prove their basic properties. We also introduce isometric bijections.

Since a lot of elementary properties don't require `eq_of_dist_eq_zero` we start setting up the
theory for `pseudo_metric_space` and we specialize to `metric_space` when needed.
-/

noncomputable theory

universes u v w
variables {α : Type u} {β : Type v} {γ : Type w}

open function set
open_locale topological_space ennreal

/-- An isometry (also known as isometric embedding) is a map preserving the edistance
between pseudoemetric spaces, or equivalently the distance between pseudometric space.  -/
def isometry [pseudo_emetric_space α] [pseudo_emetric_space β] (f : α → β) : Prop :=
∀x1 x2 : α, edist (f x1) (f x2) = edist x1 x2

/-- On pseudometric spaces, a map is an isometry if and only if it preserves nonnegative
distances. -/
lemma isometry_iff_nndist_eq [pseudo_metric_space α] [pseudo_metric_space β] {f : α → β} :
  isometry f ↔ (∀x y, nndist (f x) (f y) = nndist x y) :=
by simp only [isometry, edist_nndist, ennreal.coe_eq_coe]

/-- On pseudometric spaces, a map is an isometry if and only if it preserves distances. -/
lemma isometry_iff_dist_eq [pseudo_metric_space α] [pseudo_metric_space β] {f : α → β} :
  isometry f ↔ (∀x y, dist (f x) (f y) = dist x y) :=
by simp only [isometry_iff_nndist_eq, ← coe_nndist, nnreal.coe_eq]

<<<<<<< HEAD
=======
/-- An isometry preserves distances. -/
alias isometry_iff_dist_eq ↔ isometry.dist_eq _

/-- A map that preserves distances is an isometry -/
alias isometry_iff_dist_eq ↔ _ isometry.of_dist_eq

/-- An isometry preserves non-negative distances. -/
alias isometry_iff_nndist_eq ↔ isometry.nndist_eq _

/-- A map that preserves non-negative distances is an isometry. -/
alias isometry_iff_nndist_eq ↔ _ isometry.of_nndist_eq

namespace isometry

>>>>>>> 8c9342fd
section pseudo_emetric_isometry

variables [pseudo_emetric_space α] [pseudo_emetric_space β] [pseudo_emetric_space γ]
variables {f : α → β} {x y z : α}  {s : set α}

/-- An isometry preserves edistances. -/
theorem edist_eq (hf : isometry f) (x y : α) : edist (f x) (f y) = edist x y := hf x y

lemma lipschitz (h : isometry f) : lipschitz_with 1 f :=
lipschitz_with.of_edist_le $ λ x y, (h x y).le

lemma antilipschitz (h : isometry f) : antilipschitz_with 1 f :=
λ x y, by simp only [h x y, ennreal.coe_one, one_mul, le_refl]

/-- Any map on a subsingleton is an isometry -/
@[nontriviality] theorem _root_.isometry_subsingleton [subsingleton α] : isometry f :=
λx y, by rw subsingleton.elim x y; simp

/-- The identity is an isometry -/
lemma _root_.isometry_id : isometry (id : α → α) := λ x y, rfl

/-- The composition of isometries is an isometry -/
theorem comp {g : β → γ} {f : α → β} (hg : isometry g) (hf : isometry f) : isometry (g ∘ f) :=
λ x y, (hg _ _).trans (hf _ _)

/-- An isometry from a metric space is a uniform continuous map -/
protected theorem uniform_continuous (hf : isometry f) : uniform_continuous f :=
hf.lipschitz.uniform_continuous

/-- An isometry from a metric space is a uniform inducing map -/
protected theorem uniform_inducing (hf : isometry f) : uniform_inducing f :=
hf.antilipschitz.uniform_inducing hf.uniform_continuous

lemma tendsto_nhds_iff {ι : Type*} {f : α → β} {g : ι → α} {a : filter ι} {b : α}
  (hf : isometry f) :
  filter.tendsto g a (𝓝 b) ↔ filter.tendsto (f ∘ g) a (𝓝 (f b)) :=
hf.uniform_inducing.inducing.tendsto_nhds_iff

/-- An isometry is continuous. -/
protected lemma continuous (hf : isometry f) : continuous f := hf.lipschitz.continuous

/-- The right inverse of an isometry is an isometry. -/
lemma right_inv {f : α → β} {g : β → α} (h : isometry f) (hg : right_inverse g f) :
  isometry g :=
λ x y, by rw [← h, hg _, hg _]

lemma preimage_emetric_closed_ball (h : isometry f) (x : α) (r : ℝ≥0∞) :
  f ⁻¹' (emetric.closed_ball (f x) r) = emetric.closed_ball x r :=
by { ext y, simp [h.edist_eq] }

lemma preimage_emetric_ball (h : isometry f) (x : α) (r : ℝ≥0∞) :
  f ⁻¹' (emetric.ball (f x) r) = emetric.ball x r :=
by { ext y, simp [h.edist_eq] }

/-- Isometries preserve the diameter in pseudoemetric spaces. -/
lemma ediam_image (hf : isometry f) (s : set α) : emetric.diam (f '' s) = emetric.diam s :=
eq_of_forall_ge_iff $ λ d,
by simp only [emetric.diam_le_iff, ball_image_iff, hf.edist_eq]

lemma ediam_range (hf : isometry f) : emetric.diam (range f) = emetric.diam (univ : set α) :=
by { rw ← image_univ, exact hf.ediam_image univ }

lemma maps_to_emetric_ball (hf : isometry f) (x : α) (r : ℝ≥0∞) :
  maps_to f (emetric.ball x r) (emetric.ball (f x) r) :=
(hf.preimage_emetric_ball x r).ge

lemma maps_to_emetric_closed_ball (hf : isometry f) (x : α) (r : ℝ≥0∞) :
  maps_to f (emetric.closed_ball x r) (emetric.closed_ball (f x) r) :=
(hf.preimage_emetric_closed_ball x r).ge

/-- The injection from a subtype is an isometry -/
lemma _root_.isometry_subtype_coe {s : set α} : isometry (coe : s → α) :=
λx y, rfl

lemma comp_continuous_on_iff {γ} [topological_space γ] (hf : isometry f) {g : γ → α} {s : set γ} :
  continuous_on (f ∘ g) s ↔ continuous_on g s :=
hf.uniform_inducing.inducing.continuous_on_iff.symm

lemma comp_continuous_iff {γ} [topological_space γ] (hf : isometry f) {g : γ → α} :
  continuous (f ∘ g) ↔ continuous g :=
hf.uniform_inducing.inducing.continuous_iff.symm

end pseudo_emetric_isometry --section

section emetric_isometry
variables [emetric_space α] [pseudo_emetric_space β] {f : α → β}

/-- An isometry from an emetric space is injective -/
protected lemma injective (h : isometry f) : injective f := h.antilipschitz.injective

/-- An isometry from an emetric space is a uniform embedding -/
protected theorem uniform_embedding (hf : isometry f) : uniform_embedding f :=
hf.antilipschitz.uniform_embedding hf.lipschitz.uniform_continuous

/-- An isometry from an emetric space is an embedding -/
protected theorem embedding (hf : isometry f) : embedding f :=
hf.uniform_embedding.embedding

/-- An isometry from a complete emetric space is a closed embedding -/
theorem closed_embedding [complete_space α] [emetric_space γ]
  {f : α → γ} (hf : isometry f) : closed_embedding f :=
hf.antilipschitz.closed_embedding hf.lipschitz.uniform_continuous

end emetric_isometry --section

section pseudo_metric_isometry

variables [pseudo_metric_space α] [pseudo_metric_space β] {f : α → β}

/-- An isometry preserves distances. -/
theorem dist_eq (hf : isometry f) (x y : α) : dist (f x) (f y) = dist x y :=
isometry_emetric_iff_metric.1 hf x y

/-- An isometry preserves non-negative distances. -/
theorem nndist_eq (hf : isometry f) (x y : α) : nndist (f x) (f y) = nndist x y :=
by rw [nndist_edist, nndist_edist, hf]

/-- An isometry preserves the diameter in pseudometric spaces. -/
lemma diam_image (hf : isometry f) (s : set α) : metric.diam (f '' s) = metric.diam s :=
by rw [metric.diam, metric.diam, hf.ediam_image]

lemma diam_range (hf : isometry f) : metric.diam (range f) = metric.diam (univ : set α) :=
by { rw ← image_univ, exact hf.diam_image univ }

lemma preimage_set_of_dist (hf : isometry f) (x : α) (p : ℝ → Prop) :
  f ⁻¹' {y | p (dist y (f x))} = {y | p (dist y x)} :=
by { ext y, simp [hf.dist_eq] }

lemma preimage_closed_ball (hf : isometry f) (x : α) (r : ℝ) :
  f ⁻¹' (metric.closed_ball (f x) r) = metric.closed_ball x r :=
hf.preimage_set_of_dist x (≤ r)

lemma preimage_ball (hf : isometry f) (x : α) (r : ℝ) :
  f ⁻¹' (metric.ball (f x) r) = metric.ball x r :=
hf.preimage_set_of_dist x (< r)

lemma preimage_sphere (hf : isometry f) (x : α) (r : ℝ) :
  f ⁻¹' (metric.sphere (f x) r) = metric.sphere x r :=
hf.preimage_set_of_dist x (= r)

lemma maps_to_ball (hf : isometry f) (x : α) (r : ℝ) :
  maps_to f (metric.ball x r) (metric.ball (f x) r) :=
(hf.preimage_ball x r).ge

lemma maps_to_sphere (hf : isometry f) (x : α) (r : ℝ) :
  maps_to f (metric.sphere x r) (metric.sphere (f x) r) :=
(hf.preimage_sphere x r).ge

lemma maps_to_closed_ball (hf : isometry f) (x : α) (r : ℝ) :
  maps_to f (metric.closed_ball x r) (metric.closed_ball (f x) r) :=
(hf.preimage_closed_ball x r).ge

end pseudo_metric_isometry -- section

end isometry -- namespace

/-- A uniform embedding from a uniform space to a metric space is an isometry with respect to the
induced metric space structure on the source space. -/
lemma uniform_embedding.to_isometry {α β} [uniform_space α] [metric_space β] {f : α → β}
  (h : uniform_embedding f) :
  @isometry α β
    (@pseudo_metric_space.to_pseudo_emetric_space α
      (@metric_space.to_pseudo_metric_space α (h.comap_metric_space f)))
    (by apply_instance) f :=
begin
  apply isometry.of_dist_eq,
  assume x y,
  refl
end

/-- An embedding from a topological space to a metric space is an isometry with respect to the
induced metric space structure on the source space. -/
lemma embedding.to_isometry {α β} [topological_space α] [metric_space β] {f : α → β}
  (h : embedding f) :
  @isometry α β
    (@pseudo_metric_space.to_pseudo_emetric_space α
      (@metric_space.to_pseudo_metric_space α (h.comap_metric_space f)))
    (by apply_instance) f :=
begin
  apply isometry.of_dist_eq,
  assume x y,
  refl
end

/-- `α` and `β` are isometric if there is an isometric bijection between them. -/
@[nolint has_nonempty_instance] -- such a bijection need not exist
structure isometric (α : Type*) (β : Type*) [pseudo_emetric_space α] [pseudo_emetric_space β]
  extends α ≃ β :=
(isometry_to_fun  : isometry to_fun)

infix ` ≃ᵢ `:25 := isometric

namespace isometric

section pseudo_emetric_space
variables [pseudo_emetric_space α] [pseudo_emetric_space β] [pseudo_emetric_space γ]

instance : has_coe_to_fun (α ≃ᵢ β) (λ _, α → β) := ⟨λe, e.to_equiv⟩

lemma coe_eq_to_equiv (h : α ≃ᵢ β) (a : α) : h a = h.to_equiv a := rfl

@[simp] lemma coe_to_equiv (h : α ≃ᵢ β) : ⇑h.to_equiv = h := rfl

protected lemma isometry (h : α ≃ᵢ β) : isometry h := h.isometry_to_fun

protected lemma bijective (h : α ≃ᵢ β) : bijective h := h.to_equiv.bijective
protected lemma injective (h : α ≃ᵢ β) : injective h := h.to_equiv.injective
protected lemma surjective (h : α ≃ᵢ β) : surjective h := h.to_equiv.surjective

protected lemma edist_eq (h : α ≃ᵢ β) (x y : α) : edist (h x) (h y) = edist x y :=
h.isometry.edist_eq x y

protected lemma dist_eq {α β : Type*} [pseudo_metric_space α] [pseudo_metric_space β] (h : α ≃ᵢ β)
  (x y : α) : dist (h x) (h y) = dist x y :=
h.isometry.dist_eq x y

protected lemma nndist_eq {α β : Type*} [pseudo_metric_space α] [pseudo_metric_space β] (h : α ≃ᵢ β)
  (x y : α) : nndist (h x) (h y) = nndist x y :=
h.isometry.nndist_eq x y

protected lemma continuous (h : α ≃ᵢ β) : continuous h := h.isometry.continuous

@[simp] lemma ediam_image (h : α ≃ᵢ β) (s : set α) : emetric.diam (h '' s) = emetric.diam s :=
h.isometry.ediam_image s

lemma to_equiv_inj : ∀ ⦃h₁ h₂ : α ≃ᵢ β⦄, (h₁.to_equiv = h₂.to_equiv) → h₁ = h₂
| ⟨e₁, h₁⟩ ⟨e₂, h₂⟩ H := by { dsimp at H, subst e₁ }

@[ext] lemma ext ⦃h₁ h₂ : α ≃ᵢ β⦄ (H : ∀ x, h₁ x = h₂ x) : h₁ = h₂ :=
to_equiv_inj $ equiv.ext H

/-- Alternative constructor for isometric bijections,
taking as input an isometry, and a right inverse. -/
def mk' {α : Type u} [emetric_space α] (f : α → β) (g : β → α) (hfg : ∀ x, f (g x) = x)
  (hf : isometry f) : α ≃ᵢ β :=
{ to_fun := f,
  inv_fun := g,
  left_inv := λ x, hf.injective $ hfg _,
  right_inv := hfg,
  isometry_to_fun := hf }

/-- The identity isometry of a space. -/
protected def refl (α : Type*) [pseudo_emetric_space α] : α ≃ᵢ α :=
{ isometry_to_fun := isometry_id, .. equiv.refl α }

/-- The composition of two isometric isomorphisms, as an isometric isomorphism. -/
protected def trans (h₁ : α ≃ᵢ β) (h₂ : β ≃ᵢ γ) : α ≃ᵢ γ :=
{ isometry_to_fun  := h₂.isometry_to_fun.comp h₁.isometry_to_fun,
  .. equiv.trans h₁.to_equiv h₂.to_equiv }

@[simp] lemma trans_apply (h₁ : α ≃ᵢ β) (h₂ : β ≃ᵢ γ) (x : α) : h₁.trans h₂ x = h₂ (h₁ x) := rfl

/-- The inverse of an isometric isomorphism, as an isometric isomorphism. -/
protected def symm (h : α ≃ᵢ β) : β ≃ᵢ α :=
{ isometry_to_fun  := h.isometry.right_inv h.right_inv,
  to_equiv := h.to_equiv.symm }

/-- See Note [custom simps projection]. We need to specify this projection explicitly in this case,
  because it is a composition of multiple projections. -/
def simps.apply (h : α ≃ᵢ β) : α → β := h
/-- See Note [custom simps projection] -/
def simps.symm_apply (h : α ≃ᵢ β) : β → α := h.symm

initialize_simps_projections isometric
  (to_equiv_to_fun → apply, to_equiv_inv_fun → symm_apply)

@[simp] lemma symm_symm (h : α ≃ᵢ β) : h.symm.symm = h := to_equiv_inj h.to_equiv.symm_symm

@[simp] lemma apply_symm_apply (h : α ≃ᵢ β) (y : β) : h (h.symm y) = y :=
h.to_equiv.apply_symm_apply y

@[simp] lemma symm_apply_apply (h : α ≃ᵢ β) (x : α) : h.symm (h x) = x :=
h.to_equiv.symm_apply_apply x

lemma symm_apply_eq (h : α ≃ᵢ β) {x : α} {y : β} :
  h.symm y = x ↔ y = h x :=
h.to_equiv.symm_apply_eq

lemma eq_symm_apply (h : α ≃ᵢ β) {x : α} {y : β} :
  x = h.symm y ↔ h x = y :=
h.to_equiv.eq_symm_apply

lemma symm_comp_self (h : α ≃ᵢ β) : ⇑h.symm ∘ ⇑h = id :=
funext $ assume a, h.to_equiv.left_inv a

lemma self_comp_symm (h : α ≃ᵢ β) : ⇑h ∘ ⇑h.symm = id :=
funext $ assume a, h.to_equiv.right_inv a

@[simp] lemma range_eq_univ (h : α ≃ᵢ β) : range h = univ :=
h.to_equiv.range_eq_univ

lemma image_symm (h : α ≃ᵢ β) : image h.symm = preimage h :=
image_eq_preimage_of_inverse h.symm.to_equiv.left_inv h.symm.to_equiv.right_inv

lemma preimage_symm (h : α ≃ᵢ β) : preimage h.symm = image h :=
(image_eq_preimage_of_inverse h.to_equiv.left_inv h.to_equiv.right_inv).symm

@[simp] lemma symm_trans_apply (h₁ : α ≃ᵢ β) (h₂ : β ≃ᵢ γ) (x : γ) :
  (h₁.trans h₂).symm x = h₁.symm (h₂.symm x) := rfl

lemma ediam_univ (h : α ≃ᵢ β) : emetric.diam (univ : set α) = emetric.diam (univ : set β) :=
by rw [← h.range_eq_univ, h.isometry.ediam_range]

@[simp] lemma ediam_preimage (h : α ≃ᵢ β) (s : set β) : emetric.diam (h ⁻¹' s) = emetric.diam s :=
by rw [← image_symm, ediam_image]

@[simp] lemma preimage_emetric_ball (h : α ≃ᵢ β) (x : β) (r : ℝ≥0∞) :
  h ⁻¹' (emetric.ball x r) = emetric.ball (h.symm x) r :=
by rw [← h.isometry.preimage_emetric_ball (h.symm x) r, h.apply_symm_apply]

@[simp] lemma preimage_emetric_closed_ball (h : α ≃ᵢ β) (x : β) (r : ℝ≥0∞) :
  h ⁻¹' (emetric.closed_ball x r) = emetric.closed_ball (h.symm x) r :=
by rw [← h.isometry.preimage_emetric_closed_ball (h.symm x) r, h.apply_symm_apply]

@[simp] lemma image_emetric_ball (h : α ≃ᵢ β) (x : α) (r : ℝ≥0∞) :
  h '' (emetric.ball x r) = emetric.ball (h x) r :=
by rw [← h.preimage_symm, h.symm.preimage_emetric_ball, symm_symm]

@[simp] lemma image_emetric_closed_ball (h : α ≃ᵢ β) (x : α) (r : ℝ≥0∞) :
  h '' (emetric.closed_ball x r) = emetric.closed_ball (h x) r :=
by rw [← h.preimage_symm, h.symm.preimage_emetric_closed_ball, symm_symm]

/-- The (bundled) homeomorphism associated to an isometric isomorphism. -/
@[simps to_equiv] protected def to_homeomorph (h : α ≃ᵢ β) : α ≃ₜ β :=
{ continuous_to_fun  := h.continuous,
  continuous_inv_fun := h.symm.continuous,
  to_equiv := h.to_equiv }

@[simp] lemma coe_to_homeomorph (h : α ≃ᵢ β) : ⇑(h.to_homeomorph) = h := rfl

@[simp] lemma coe_to_homeomorph_symm (h : α ≃ᵢ β) : ⇑(h.to_homeomorph.symm) = h.symm := rfl

@[simp] lemma comp_continuous_on_iff {γ} [topological_space γ] (h : α ≃ᵢ β)
  {f : γ → α} {s : set γ} :
  continuous_on (h ∘ f) s ↔ continuous_on f s :=
h.to_homeomorph.comp_continuous_on_iff _ _

@[simp] lemma comp_continuous_iff {γ} [topological_space γ] (h : α ≃ᵢ β) {f : γ → α} :
  continuous (h ∘ f) ↔ continuous f :=
h.to_homeomorph.comp_continuous_iff

@[simp] lemma comp_continuous_iff' {γ} [topological_space γ] (h : α ≃ᵢ β) {f : β → γ} :
  continuous (f ∘ h) ↔ continuous f :=
h.to_homeomorph.comp_continuous_iff'

/-- The group of isometries. -/
instance : group (α ≃ᵢ α) :=
  { one := isometric.refl _,
    mul := λ e₁ e₂, e₂.trans e₁,
    inv := isometric.symm,
    mul_assoc := λ e₁ e₂ e₃, rfl,
    one_mul := λ e, ext $ λ _, rfl,
    mul_one := λ e, ext $ λ _, rfl,
    mul_left_inv := λ e, ext e.symm_apply_apply }

@[simp] lemma coe_one : ⇑(1 : α ≃ᵢ α) = id := rfl

@[simp] lemma coe_mul (e₁ e₂ : α ≃ᵢ α) : ⇑(e₁ * e₂) = e₁ ∘ e₂ := rfl

lemma mul_apply (e₁ e₂ : α ≃ᵢ α) (x : α) : (e₁ * e₂) x = e₁ (e₂ x) := rfl

@[simp] lemma inv_apply_self (e : α ≃ᵢ α) (x: α) : e⁻¹ (e x) = x := e.symm_apply_apply x

@[simp] lemma apply_inv_self (e : α ≃ᵢ α) (x: α) : e (e⁻¹ x) = x := e.apply_symm_apply x

protected lemma complete_space [complete_space β] (e : α ≃ᵢ β) : complete_space α :=
complete_space_of_is_complete_univ $ is_complete_of_complete_image e.isometry.uniform_inducing $
  by rwa [set.image_univ, isometric.range_eq_univ, ← complete_space_iff_is_complete_univ]

lemma complete_space_iff (e : α ≃ᵢ β) : complete_space α ↔ complete_space β :=
by { split; introI H, exacts [e.symm.complete_space, e.complete_space] }

end pseudo_emetric_space

section pseudo_metric_space

variables [pseudo_metric_space α] [pseudo_metric_space β] (h : α ≃ᵢ β)

@[simp] lemma diam_image (s : set α) : metric.diam (h '' s) = metric.diam s :=
h.isometry.diam_image s

@[simp] lemma diam_preimage (s : set β) : metric.diam (h ⁻¹' s) = metric.diam s :=
by rw [← image_symm, diam_image]

lemma diam_univ : metric.diam (univ : set α) = metric.diam (univ : set β) :=
congr_arg ennreal.to_real h.ediam_univ

@[simp] lemma preimage_ball (h : α ≃ᵢ β) (x : β) (r : ℝ) :
  h ⁻¹' (metric.ball x r) = metric.ball (h.symm x) r :=
by rw [← h.isometry.preimage_ball (h.symm x) r, h.apply_symm_apply]

@[simp] lemma preimage_sphere (h : α ≃ᵢ β) (x : β) (r : ℝ) :
  h ⁻¹' (metric.sphere x r) = metric.sphere (h.symm x) r :=
by rw [← h.isometry.preimage_sphere (h.symm x) r, h.apply_symm_apply]

@[simp] lemma preimage_closed_ball (h : α ≃ᵢ β) (x : β) (r : ℝ) :
  h ⁻¹' (metric.closed_ball x r) = metric.closed_ball (h.symm x) r :=
by rw [← h.isometry.preimage_closed_ball (h.symm x) r, h.apply_symm_apply]

@[simp] lemma image_ball (h : α ≃ᵢ β) (x : α) (r : ℝ) :
  h '' (metric.ball x r) = metric.ball (h x) r :=
by rw [← h.preimage_symm, h.symm.preimage_ball, symm_symm]

@[simp] lemma image_sphere (h : α ≃ᵢ β) (x : α) (r : ℝ) :
  h '' (metric.sphere x r) = metric.sphere (h x) r :=
by rw [← h.preimage_symm, h.symm.preimage_sphere, symm_symm]

@[simp] lemma image_closed_ball (h : α ≃ᵢ β) (x : α) (r : ℝ) :
  h '' (metric.closed_ball x r) = metric.closed_ball (h x) r :=
by rw [← h.preimage_symm, h.symm.preimage_closed_ball, symm_symm]

end pseudo_metric_space

end isometric

/-- An isometry induces an isometric isomorphism between the source space and the
range of the isometry. -/
@[simps to_equiv apply { simp_rhs := tt }]
def isometry.isometric_on_range [emetric_space α] [pseudo_emetric_space β] {f : α → β}
  (h : isometry f) : α ≃ᵢ range f :=
{ isometry_to_fun := λx y, by simpa [subtype.edist_eq] using h x y,
  to_equiv := equiv.of_injective f h.injective }<|MERGE_RESOLUTION|>--- conflicted
+++ resolved
@@ -41,8 +41,6 @@
   isometry f ↔ (∀x y, dist (f x) (f y) = dist x y) :=
 by simp only [isometry_iff_nndist_eq, ← coe_nndist, nnreal.coe_eq]
 
-<<<<<<< HEAD
-=======
 /-- An isometry preserves distances. -/
 alias isometry_iff_dist_eq ↔ isometry.dist_eq _
 
@@ -57,7 +55,6 @@
 
 namespace isometry
 
->>>>>>> 8c9342fd
 section pseudo_emetric_isometry
 
 variables [pseudo_emetric_space α] [pseudo_emetric_space β] [pseudo_emetric_space γ]
