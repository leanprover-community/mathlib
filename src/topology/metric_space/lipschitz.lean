/-
Copyright (c) 2018 Rohan Mitta. All rights reserved.
Released under Apache 2.0 license as described in the file LICENSE.
Authors: Rohan Mitta, Kevin Buzzard, Alistair Tucker, Johannes Hölzl, Yury Kudryashov
-/
import topology.metric_space.basic
import category_theory.endomorphism category_theory.types

/-!

# Lipschitz continuous functions

A map `f : α → β` between two metric spaces is called *Lipschitz continuous* with constant `K ≥ 0`
if for all `x, y` we have `dist (f x) (f y) ≤ K * dist x y`.

In this file we provide various ways to prove that various combinations of Lipschitz continuous
functions are Lipschitz continuous. We also prove that Lipschitz continuous functions are
uniformly continuous.

## Implementation notes

The parameter `K` has type `nnreal`; this way we avoid conjuction in the definition.
Some constructors (`of_dist_le` and those ending with `'`) take `K : ℝ` as an argument,
and return `lipschitz_with (nnreal.of_real K) f`.
-/

universes u v w x

open filter
open_locale topological_space nnreal

variables {α : Type u} {β : Type v} {γ : Type w} {ι : Type x}

/-- A function `f` is Lipschitz continuous with constant `K ≥ 0` if for all `x, y`
we have `dist (f x) (f y) ≤ K * dist x y` -/
def lipschitz_with [metric_space α] [metric_space β] (K : ℝ≥0) (f : α → β) :=
∀x y, dist (f x) (f y) ≤ K * dist x y

namespace lipschitz_with

variables [metric_space α] [metric_space β] [metric_space γ] {K : ℝ≥0}

protected lemma of_dist_le {f : α → β} {K : ℝ} (h : ∀x y, dist (f x) (f y) ≤ K * dist x y) :
  lipschitz_with (nnreal.of_real K) f :=
λ x y, le_trans (h x y) (mul_le_mul_of_nonneg_right (nnreal.le_coe_of_real K) dist_nonneg)

protected lemma one_mk {f : α → β} (h : ∀ x y, dist (f x) (f y) ≤ dist x y) :
  lipschitz_with 1 f :=
λ x y, by simp only [nnreal.coe_one, one_mul, h]

/-- For functions to `ℝ`, it suffices to prove one of the two inequalities; this version
doesn't assume `0≤K`. -/
protected lemma of_le_add' {f : α → ℝ} (K : ℝ) (h : ∀x y, f x ≤ f y + K * dist x y) :
  lipschitz_with (nnreal.of_real K) f :=
have I : ∀ x y, f x - f y ≤ K * dist x y,
  from assume x y, sub_le_iff_le_add'.2 (h x y),
lipschitz_with.of_dist_le $
assume x y,
abs_sub_le_iff.2 ⟨I x y, dist_comm y x ▸ I y x⟩

/-- For functions to `ℝ`, it suffices to prove one of the two inequalities; this version
assumes `0≤K`. -/
protected lemma of_le_add {f : α → ℝ} (K : ℝ≥0) (h : ∀x y, f x ≤ f y + K * dist x y) :
  lipschitz_with K f :=
by simpa only [nnreal.of_real_coe] using lipschitz_with.of_le_add' K h

protected lemma one_of_le_add {f : α → ℝ} (h : ∀ x y, f x ≤ f y + dist x y) :
  lipschitz_with 1 f :=
lipschitz_with.of_le_add 1 $ by simpa only [nnreal.coe_one, one_mul]

protected lemma le_add {f : α → ℝ} {K : ℝ≥0} (h : lipschitz_with K f) (x y) :
  f x ≤ f y + K * dist x y :=
sub_le_iff_le_add'.1 $ le_trans (le_abs_self _) $ h x y

protected lemma iff_le_add {f : α → ℝ} {K : ℝ≥0} :
  lipschitz_with K f ↔ ∀ x y, f x ≤ f y + K * dist x y :=
⟨lipschitz_with.le_add, lipschitz_with.of_le_add K⟩

section
variables {f : α → β} (hf : lipschitz_with K f)

include hf

lemma nndist_map_le (x y : α) : nndist (f x) (f y) ≤ K * nndist x y :=
hf x y

lemma edist_map_le (x y : α) : edist (f x) (f y) ≤ K * edist x y :=
by simp only [edist_nndist, ennreal.coe_le_coe, ennreal.coe_mul.symm, hf.nndist_map_le]

lemma ediam_image_le (s : set α) :
  emetric.diam (f '' s) ≤ K * emetric.diam s :=
begin
  apply emetric.diam_le_of_forall_edist_le,
  rintros _ _ ⟨x, hx, rfl⟩ ⟨y, hy, rfl⟩,
  calc edist (f x) (f y) ≤ ↑K * edist x y : hf.edist_map_le x y
                     ... ≤ ↑K * emetric.diam s :
    canonically_ordered_semiring.mul_le_mul (le_refl _) (emetric.edist_le_diam_of_mem hx hy)
end

lemma diam_image_le (s : set α) (hs : metric.bounded s) :
  metric.diam (f '' s) ≤ K * metric.diam s :=
begin
  apply metric.diam_le_of_forall_dist_le (mul_nonneg K.2 metric.diam_nonneg),
  rintros _ _ ⟨x, hx, rfl⟩ ⟨y, hy, rfl⟩,
  calc dist (f x) (f y) ≤ ↑K * dist x y      : hf x y
                    ... ≤ ↑K * metric.diam s :
    mul_le_mul_of_nonneg_left (metric.dist_le_diam_of_mem hs hx hy) K.2
end

<<<<<<< HEAD
protected lemma weaken (K' : ℝ≥0) (h : K ≤ K') :
=======
protected lemma weaken {K' : ℝ≥0} (h : K ≤ K') :
>>>>>>> 93c55569
  lipschitz_with K' f :=
assume x y, le_trans (hf x y) $ mul_le_mul_of_nonneg_right h dist_nonneg

/-- A Lipschitz function is uniformly continuous -/
protected lemma to_uniform_continuous : uniform_continuous f :=
begin
  have : (0:ℝ) < max K 1 := lt_of_lt_of_le zero_lt_one (le_max_right K 1),
  refine metric.uniform_continuous_iff.2 (λε εpos, _),
  exact ⟨ε/max K 1, div_pos εpos this, assume y x Dyx, calc
    dist (f y) (f x) ≤ K * dist y x : hf y x
    ... ≤ max K 1 * dist y x : mul_le_mul_of_nonneg_right (le_max_left K 1) (dist_nonneg)
    ... < max K 1 * (ε/max K 1) : mul_lt_mul_of_pos_left Dyx this
    ... = ε : mul_div_cancel' _ (ne_of_gt this)⟩
end

/-- A Lipschitz function is continuous -/
protected lemma to_continuous {f : α → β} (hf : lipschitz_with K f) : continuous f :=
hf.to_uniform_continuous.continuous

end

protected lemma const (b : β) : lipschitz_with 0 (λa:α, b) :=
assume x y, by simp only [zero_mul, dist_self, nnreal.coe_zero]

protected lemma id : lipschitz_with 1 (@id α) :=
lipschitz_with.one_mk $ assume x y, le_refl _

protected lemma subtype_val (s : set α) : lipschitz_with 1 (subtype.val : s → α) :=
lipschitz_with.one_mk $ assume x y, le_refl _

protected lemma subtype_coe (s : set α) : lipschitz_with 1 (coe : s → α) :=
lipschitz_with.subtype_val s

protected lemma comp {Kf Kg : ℝ≥0} {f : β → γ} {g : α → β}
  (hf : lipschitz_with Kf f) (hg : lipschitz_with Kg g) : lipschitz_with (Kf * Kg) (f ∘ g) :=
assume x y,
calc dist (f (g x)) (f (g y)) ≤ Kf * dist (g x) (g y) : hf _ _
... ≤ Kf * (Kg * dist x y) : mul_le_mul_of_nonneg_left (hg _ _) Kf.2
... = (Kf * Kg) * dist x y : by rw mul_assoc

protected lemma prod_fst : lipschitz_with 1 (@prod.fst α β) :=
lipschitz_with.one_mk $ assume x y, le_max_left _ _

protected lemma prod_snd : lipschitz_with 1 (@prod.snd α β) :=
lipschitz_with.one_mk $ assume x y, le_max_right _ _

protected lemma prod {f : α → β} {Kf : ℝ≥0} (hf : lipschitz_with Kf f)
  {g : α → γ} {Kg : ℝ≥0} (hg : lipschitz_with Kg g) :
  lipschitz_with (max Kf Kg) (λ x, (f x, g x)) :=
begin
  assume x y,
  simp only [nnreal.coe_mono.map_max, prod.dist_eq, max_mul_of_nonneg _ _ dist_nonneg],
  exact max_le_max (hf x y) (hg x y)
end

protected lemma uncurry' {f : α → β → γ} {Kα Kβ : ℝ≥0} (hα : ∀ b, lipschitz_with Kα (λ a, f a b))
  (hβ : ∀ a, lipschitz_with Kβ (f a)) :
  lipschitz_with (Kα + Kβ) (function.uncurry' f) :=
begin
  rintros ⟨a₁, b₁⟩ ⟨a₂, b₂⟩,
  simp only [function.uncurry', nnreal.coe_add, add_mul],
  refine le_trans (dist_triangle _ (f a₂ b₁) _) (add_le_add _ _),
  { calc dist (f a₁ b₁) (f a₂ b₁) ≤ Kα * dist a₁ a₂ : hα _ _ _
    ... ≤ Kα * dist (a₁, b₁) (a₂, b₂) : mul_le_mul_of_nonneg_left (le_max_left _ _) Kα.2 },
  { calc dist (f a₂ b₁) (f a₂ b₂) ≤ Kβ * dist b₁ b₂ : hβ _ _ _
    ... ≤ Kβ * dist (a₁, b₁) (a₂, b₂) : mul_le_mul_of_nonneg_left (le_max_right _ _) Kβ.2 }
end

protected lemma uncurry {f : α → β → γ} {Kα Kβ : ℝ≥0} (hα : ∀ b, lipschitz_with Kα (λ a, f a b))
  (hβ : ∀ a, lipschitz_with Kβ (f a)) :
  lipschitz_with (Kα + Kβ) (function.uncurry f) :=
by { rw function.uncurry_def, apply lipschitz_with.uncurry'; assumption }

protected lemma dist_left (y : α) : lipschitz_with 1 (λ x, dist x y) :=
lipschitz_with.one_of_le_add $ assume x z,
by { rw [add_comm, dist_comm z], apply dist_triangle_right }

protected lemma dist_right (x : α) : lipschitz_with 1 (dist x) :=
by { convert lipschitz_with.dist_left x, funext y, apply dist_comm }

protected lemma dist : lipschitz_with 2 (function.uncurry' $ @dist α _) :=
lipschitz_with.uncurry' lipschitz_with.dist_left lipschitz_with.dist_right

protected lemma iterate {f : α → α} (hf : lipschitz_with K f) :
  ∀n, lipschitz_with (K ^ n) (f^[n])
| 0       := lipschitz_with.id
| (n + 1) := by rw [pow_succ']; exact (iterate n).comp hf

lemma dist_iterate_succ_le_geometric {f : α → α} (hf : lipschitz_with K f) (x n) :
  dist (f^[n] x) (f^[n + 1] x) ≤ dist x (f x) * K ^ n :=
begin
  rw [nat.iterate_succ, mul_comm],
  simpa only [is_monoid_hom.map_pow (coe : ℝ≥0 → ℝ)] using (hf.iterate n) x (f x)
end

open category_theory

protected lemma mul {f g : End α} {Kf Kg} (hf : lipschitz_with Kf f) (hg : lipschitz_with Kg g) :
  lipschitz_with (Kf * Kg) (f * g : End α) :=
hf.comp hg

/-- The product of a list of Lipschitz continuous endomorphisms is a Lipschitz continuous
endomorphism. -/
protected lemma list_prod (f : ι → End α) (K : ι → ℝ≥0) (h : ∀ i, lipschitz_with (K i) (f i)) :
  ∀ l : list ι, lipschitz_with (l.map K).prod (l.map f).prod
| [] := by simp [lipschitz_with.id]
| (i :: l) := by { simp only [list.map_cons, list.prod_cons], exact (h i).mul (list_prod l) }

protected lemma pow {f : End α} {K} (h : lipschitz_with K f) :
  ∀ n : ℕ, lipschitz_with (K^n) (f^n : End α)
| 0       := lipschitz_with.id
| (n + 1) := h.mul (pow n)

end lipschitz_with<|MERGE_RESOLUTION|>--- conflicted
+++ resolved
@@ -107,11 +107,7 @@
     mul_le_mul_of_nonneg_left (metric.dist_le_diam_of_mem hs hx hy) K.2
 end
 
-<<<<<<< HEAD
-protected lemma weaken (K' : ℝ≥0) (h : K ≤ K') :
-=======
 protected lemma weaken {K' : ℝ≥0} (h : K ≤ K') :
->>>>>>> 93c55569
   lipschitz_with K' f :=
 assume x y, le_trans (hf x y) $ mul_le_mul_of_nonneg_right h dist_nonneg
 
