/-
Copyright (c) 2018 Rohan Mitta. All rights reserved.
Released under Apache 2.0 license as described in the file LICENSE.
Authors: Rohan Mitta, Kevin Buzzard, Alistair Tucker, Johannes Hölzl, Yury Kudryashov
-/
import topology.metric_space.basic
import category_theory.endomorphism category_theory.types

/-!
# Lipschitz continuous functions

A map `f : α → β` between two (extended) metric spaces is called *Lipschitz continuous*
with constant `K ≥ 0` if for all `x, y` we have `edist (f x) (f y) ≤ K * edist x y`.
For a metric space, the latter inequality is equivalent to `dist (f x) (f y) ≤ K * dist x y`.

In this file we provide various ways to prove that various combinations of Lipschitz continuous
functions are Lipschitz continuous. We also prove that Lipschitz continuous functions are
uniformly continuous.

## Implementation notes

The parameter `K` has type `nnreal`. This way we avoid conjuction in the definition and have
coercions both to `ℝ` and `ennreal`. Constructors whose names end with `'` take `K : ℝ` as an
argument, and return `lipschitz_with (nnreal.of_real K) f`.
-/

universes u v w x

open filter
open_locale topological_space nnreal

variables {α : Type u} {β : Type v} {γ : Type w} {ι : Type x}

/-- A function `f` is Lipschitz continuous with constant `K ≥ 0` if for all `x, y`
we have `dist (f x) (f y) ≤ K * dist x y` -/
def lipschitz_with [emetric_space α] [emetric_space β] (K : ℝ≥0) (f : α → β) :=
∀x y, edist (f x) (f y) ≤ K * edist x y

lemma lipschitz_with_iff_dist_le_mul [metric_space α] [metric_space β] {K : ℝ≥0} {f : α → β} :
  lipschitz_with K f ↔ ∀ x y, dist (f x) (f y) ≤ K * dist x y :=
by { simp only [lipschitz_with, edist_nndist, dist_nndist], norm_cast }

alias lipschitz_with_iff_dist_le_mul ↔ lipschitz_with.dist_le_mul lipschitz_with.of_dist_le_mul

namespace lipschitz_with

section emetric

variables [emetric_space α] [emetric_space β] [emetric_space γ] {K : ℝ≥0} {f : α → β}

lemma edist_le_mul (h : lipschitz_with K f) (x y : α) : edist (f x) (f y) ≤ K * edist x y := h x y

<<<<<<< HEAD
lemma edist_lt_top (hf : lipschitz_with K f) {x y : α} (h : edist x y < ⊤) :
  edist (f x) (f y) < ⊤ :=
lt_of_le_of_lt (hf x y) $ ennreal.mul_lt_top ennreal.coe_lt_top h

protected lemma edist_mk_one (h : ∀ x y, edist (f x) (f y) ≤ edist x y) :
=======
lemma mul_edist_le (h : lipschitz_with K f) (x y : α) :
  (K⁻¹ : ennreal) * edist (f x) (f y) ≤ edist x y :=
begin
  have := h x y,
  rw [mul_comm] at this,
  replace := ennreal.div_le_of_le_mul this,
  rwa [ennreal.div_def, mul_comm] at this
end

protected lemma of_edist_le (h : ∀ x y, edist (f x) (f y) ≤ edist x y) :
>>>>>>> 99ba8f44
  lipschitz_with 1 f :=
λ x y, by simp only [ennreal.coe_one, one_mul, h]

protected lemma weaken (hf : lipschitz_with K f) {K' : ℝ≥0} (h : K ≤ K') :
  lipschitz_with K' f :=
assume x y, le_trans (hf x y) $ ennreal.mul_right_mono (ennreal.coe_le_coe.2 h)

lemma ediam_image_le (hf : lipschitz_with K f) (s : set α) :
  emetric.diam (f '' s) ≤ K * emetric.diam s :=
begin
  apply emetric.diam_le_of_forall_edist_le,
  rintros _ ⟨x, hx, rfl⟩ _ ⟨y, hy, rfl⟩,
  calc edist (f x) (f y) ≤ ↑K * edist x y : hf.edist_le_mul x y
                     ... ≤ ↑K * emetric.diam s :
    ennreal.mul_left_mono (emetric.edist_le_diam_of_mem hx hy)
end

/-- A Lipschitz function is uniformly continuous -/
protected lemma uniform_continuous (hf : lipschitz_with K f) :
  uniform_continuous f :=
begin
  refine emetric.uniform_continuous_iff.2 (λε εpos, _),
  use [ε/K, canonically_ordered_semiring.mul_pos.2 ⟨εpos, ennreal.inv_pos.2 $ ennreal.coe_ne_top⟩],
  assume x y Dxy,
  apply lt_of_le_of_lt (hf.edist_le_mul x y),
  rw [mul_comm],
  exact ennreal.mul_lt_of_lt_div Dxy
end

/-- A Lipschitz function is continuous -/
protected lemma continuous (hf : lipschitz_with K f) :
  continuous f :=
hf.uniform_continuous.continuous

protected lemma const (b : β) : lipschitz_with 0 (λa:α, b) :=
assume x y, by simp only [edist_self, zero_le]

protected lemma id : lipschitz_with 1 (@id α) :=
lipschitz_with.of_edist_le $ assume x y, le_refl _

protected lemma subtype_val (s : set α) : lipschitz_with 1 (subtype.val : s → α) :=
lipschitz_with.of_edist_le $ assume x y, le_refl _

protected lemma subtype_coe (s : set α) : lipschitz_with 1 (coe : s → α) :=
lipschitz_with.subtype_val s

protected lemma comp {Kf Kg : ℝ≥0} {f : β → γ} {g : α → β}
  (hf : lipschitz_with Kf f) (hg : lipschitz_with Kg g) : lipschitz_with (Kf * Kg) (f ∘ g) :=
assume x y,
calc edist (f (g x)) (f (g y)) ≤ Kf * edist (g x) (g y) : hf _ _
... ≤ Kf * (Kg * edist x y) : ennreal.mul_left_mono (hg _ _)
... = (Kf * Kg : ℝ≥0) * edist x y : by rw [← mul_assoc, ennreal.coe_mul]

protected lemma prod_fst : lipschitz_with 1 (@prod.fst α β) :=
lipschitz_with.of_edist_le $ assume x y, le_max_left _ _

protected lemma prod_snd : lipschitz_with 1 (@prod.snd α β) :=
lipschitz_with.of_edist_le $ assume x y, le_max_right _ _

protected lemma prod {f : α → β} {Kf : ℝ≥0} (hf : lipschitz_with Kf f)
  {g : α → γ} {Kg : ℝ≥0} (hg : lipschitz_with Kg g) :
  lipschitz_with (max Kf Kg) (λ x, (f x, g x)) :=
begin
  assume x y,
  rw [ennreal.coe_mono.map_max, prod.edist_eq, ennreal.max_mul],
  exact max_le_max (hf x y) (hg x y)
end

protected lemma uncurry' {f : α → β → γ} {Kα Kβ : ℝ≥0} (hα : ∀ b, lipschitz_with Kα (λ a, f a b))
  (hβ : ∀ a, lipschitz_with Kβ (f a)) :
  lipschitz_with (Kα + Kβ) (function.uncurry' f) :=
begin
  rintros ⟨a₁, b₁⟩ ⟨a₂, b₂⟩,
  simp only [function.uncurry', ennreal.coe_add, add_mul],
  apply le_trans (edist_triangle _ (f a₂ b₁) _),
  exact add_le_add' (le_trans (hα _ _ _) $ ennreal.mul_left_mono $ le_max_left _ _)
    (le_trans (hβ _ _ _) $ ennreal.mul_left_mono $ le_max_right _ _)
end

protected lemma uncurry {f : α → β → γ} {Kα Kβ : ℝ≥0} (hα : ∀ b, lipschitz_with Kα (λ a, f a b))
  (hβ : ∀ a, lipschitz_with Kβ (f a)) :
  lipschitz_with (Kα + Kβ) (function.uncurry f) :=
by { rw function.uncurry_def, apply lipschitz_with.uncurry'; assumption }

protected lemma iterate {f : α → α} (hf : lipschitz_with K f) :
  ∀n, lipschitz_with (K ^ n) (f^[n])
| 0       := lipschitz_with.id
| (n + 1) := by rw [pow_succ']; exact (iterate n).comp hf

lemma edist_iterate_succ_le_geometric {f : α → α} (hf : lipschitz_with K f) (x n) :
  edist (f^[n] x) (f^[n + 1] x) ≤ edist x (f x) * K ^ n :=
begin
  rw [nat.iterate_succ, mul_comm],
  simpa only [ennreal.coe_pow] using (hf.iterate n) x (f x)
end

open category_theory

protected lemma mul {f g : End α} {Kf Kg} (hf : lipschitz_with Kf f) (hg : lipschitz_with Kg g) :
  lipschitz_with (Kf * Kg) (f * g : End α) :=
hf.comp hg

/-- The product of a list of Lipschitz continuous endomorphisms is a Lipschitz continuous
endomorphism. -/
protected lemma list_prod (f : ι → End α) (K : ι → ℝ≥0) (h : ∀ i, lipschitz_with (K i) (f i)) :
  ∀ l : list ι, lipschitz_with (l.map K).prod (l.map f).prod
| [] := by simp [lipschitz_with.id]
| (i :: l) := by { simp only [list.map_cons, list.prod_cons], exact (h i).mul (list_prod l) }

protected lemma pow {f : End α} {K} (h : lipschitz_with K f) :
  ∀ n : ℕ, lipschitz_with (K^n) (f^n : End α)
| 0       := lipschitz_with.id
| (n + 1) := h.mul (pow n)

end emetric

section metric

variables [metric_space α] [metric_space β] [metric_space γ] {K : ℝ≥0}

protected lemma of_dist_le' {f : α → β} {K : ℝ} (h : ∀ x y, dist (f x) (f y) ≤ K * dist x y) :
  lipschitz_with (nnreal.of_real K) f :=
of_dist_le_mul $ λ x y, le_trans (h x y) $
  mul_le_mul_of_nonneg_right (nnreal.le_coe_of_real K) dist_nonneg

protected lemma mk_one {f : α → β} (h : ∀ x y, dist (f x) (f y) ≤ dist x y) :
  lipschitz_with 1 f :=
of_dist_le_mul $ by simpa only [nnreal.coe_one, one_mul] using h

/-- For functions to `ℝ`, it suffices to prove `f x ≤ f y + K * dist x y`; this version
doesn't assume `0≤K`. -/
protected lemma of_le_add_mul' {f : α → ℝ} (K : ℝ) (h : ∀x y, f x ≤ f y + K * dist x y) :
  lipschitz_with (nnreal.of_real K) f :=
have I : ∀ x y, f x - f y ≤ K * dist x y,
  from assume x y, sub_le_iff_le_add'.2 (h x y),
lipschitz_with.of_dist_le' $
assume x y,
abs_sub_le_iff.2 ⟨I x y, dist_comm y x ▸ I y x⟩

/-- For functions to `ℝ`, it suffices to prove `f x ≤ f y + K * dist x y`; this version
assumes `0≤K`. -/
protected lemma of_le_add_mul {f : α → ℝ} (K : ℝ≥0) (h : ∀x y, f x ≤ f y + K * dist x y) :
  lipschitz_with K f :=
by simpa only [nnreal.of_real_coe] using lipschitz_with.of_le_add_mul' K h

protected lemma of_le_add {f : α → ℝ} (h : ∀ x y, f x ≤ f y + dist x y) :
  lipschitz_with 1 f :=
lipschitz_with.of_le_add_mul 1 $ by simpa only [nnreal.coe_one, one_mul]

protected lemma le_add_mul {f : α → ℝ} {K : ℝ≥0} (h : lipschitz_with K f) (x y) :
  f x ≤ f y + K * dist x y :=
sub_le_iff_le_add'.1 $ le_trans (le_abs_self _) $ h.dist_le_mul x y

protected lemma iff_le_add_mul {f : α → ℝ} {K : ℝ≥0} :
  lipschitz_with K f ↔ ∀ x y, f x ≤ f y + K * dist x y :=
⟨lipschitz_with.le_add_mul, lipschitz_with.of_le_add_mul K⟩

lemma nndist_le {f : α → β} (hf : lipschitz_with K f) (x y : α) :
  nndist (f x) (f y) ≤ K * nndist x y :=
hf.dist_le_mul x y

lemma diam_image_le {f : α → β} (hf : lipschitz_with K f) (s : set α) (hs : metric.bounded s) :
  metric.diam (f '' s) ≤ K * metric.diam s :=
begin
  apply metric.diam_le_of_forall_dist_le (mul_nonneg K.coe_nonneg metric.diam_nonneg),
  rintros _ ⟨x, hx, rfl⟩ _ ⟨y, hy, rfl⟩,
  calc dist (f x) (f y) ≤ ↑K * dist x y      : hf.dist_le_mul x y
                    ... ≤ ↑K * metric.diam s :
    mul_le_mul_of_nonneg_left (metric.dist_le_diam_of_mem hs hx hy) K.2
end

protected lemma dist_left (y : α) : lipschitz_with 1 (λ x, dist x y) :=
lipschitz_with.of_le_add $ assume x z, by { rw [add_comm], apply dist_triangle }

protected lemma dist_right (x : α) : lipschitz_with 1 (dist x) :=
lipschitz_with.of_le_add $ assume y z, dist_triangle_right _ _ _

protected lemma dist : lipschitz_with 2 (function.uncurry' $ @dist α _) :=
lipschitz_with.uncurry' lipschitz_with.dist_left lipschitz_with.dist_right

lemma dist_iterate_succ_le_geometric {f : α → α} (hf : lipschitz_with K f) (x n) :
  dist (f^[n] x) (f^[n + 1] x) ≤ dist x (f x) * K ^ n :=
begin
  rw [nat.iterate_succ, mul_comm],
  simpa only [nnreal.coe_pow] using (hf.iterate n).dist_le_mul x (f x)
end

end metric

end lipschitz_with

open metric

/-- If a function is locally Lipschitz around a point, then it is continuous at this point. -/
lemma continuous_at_of_locally_lipschitz [metric_space α] [metric_space β] {f : α → β} {x : α}
  {r : ℝ} (hr : 0 < r) (K : ℝ) (h : ∀y, dist y x < r → dist (f y) (f x) ≤ K * dist y x) :
  continuous_at f x :=
begin
  refine (nhds_basis_ball.tendsto_iff nhds_basis_closed_ball).2
    (λε εpos, ⟨min r (ε / max K 1), _, λ y hy, _⟩),
  { simp [hr, div_pos εpos, zero_lt_one] },
  have A : max K 1 ≠ 0 := ne_of_gt (lt_max_iff.2 (or.inr zero_lt_one)),
  calc dist (f y) (f x)
    ≤ K * dist y x : h y (lt_of_lt_of_le hy (min_le_left _ _))
    ... ≤ max K 1 * dist y x : mul_le_mul_of_nonneg_right (le_max_left K 1) dist_nonneg
    ... ≤ max K 1 * (ε / max K 1) :
      mul_le_mul_of_nonneg_left (le_of_lt (lt_of_lt_of_le hy (min_le_right _ _)))
        (le_trans zero_le_one (le_max_right K 1))
    ... = ε : mul_div_cancel' _ A
end<|MERGE_RESOLUTION|>--- conflicted
+++ resolved
@@ -50,13 +50,10 @@
 
 lemma edist_le_mul (h : lipschitz_with K f) (x y : α) : edist (f x) (f y) ≤ K * edist x y := h x y
 
-<<<<<<< HEAD
 lemma edist_lt_top (hf : lipschitz_with K f) {x y : α} (h : edist x y < ⊤) :
   edist (f x) (f y) < ⊤ :=
 lt_of_le_of_lt (hf x y) $ ennreal.mul_lt_top ennreal.coe_lt_top h
 
-protected lemma edist_mk_one (h : ∀ x y, edist (f x) (f y) ≤ edist x y) :
-=======
 lemma mul_edist_le (h : lipschitz_with K f) (x y : α) :
   (K⁻¹ : ennreal) * edist (f x) (f y) ≤ edist x y :=
 begin
@@ -67,7 +64,6 @@
 end
 
 protected lemma of_edist_le (h : ∀ x y, edist (f x) (f y) ≤ edist x y) :
->>>>>>> 99ba8f44
   lipschitz_with 1 f :=
 λ x y, by simp only [ennreal.coe_one, one_mul, h]
 
