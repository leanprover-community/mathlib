/-
Copyright (c) 2019 Sébastien Gouëzel. All rights reserved.
Released under Apache 2.0 license as described in the file LICENSE.
Authors: Sébastien Gouëzel
-/
import topology.metric_space.closeds
import set_theory.cardinal
import topology.metric_space.gromov_hausdorff_realized
import topology.metric_space.completion
import topology.metric_space.kuratowski

/-!
# Gromov-Hausdorff distance

This file defines the Gromov-Hausdorff distance on the space of nonempty compact metric spaces
up to isometry.

We introduce the space of all nonempty compact metric spaces, up to isometry,
called `GH_space`, and endow it with a metric space structure. The distance,
known as the Gromov-Hausdorff distance, is defined as follows: given two
nonempty compact spaces `X` and `Y`, their distance is the minimum Hausdorff distance
between all possible isometric embeddings of `X` and `Y` in all metric spaces.
To define properly the Gromov-Hausdorff space, we consider the non-empty
compact subsets of `ℓ^∞(ℝ)` up to isometry, which is a well-defined type,
and define the distance as the infimum of the Hausdorff distance over all
embeddings in `ℓ^∞(ℝ)`. We prove that this coincides with the previous description,
as all separable metric spaces embed isometrically into `ℓ^∞(ℝ)`, through an
embedding called the Kuratowski embedding.
To prove that we have a distance, we should show that if spaces can be coupled
to be arbitrarily close, then they are isometric. More generally, the Gromov-Hausdorff
distance is realized, i.e., there is a coupling for which the Hausdorff distance
is exactly the Gromov-Hausdorff distance. This follows from a compactness
argument, essentially following from Arzela-Ascoli.

## Main results

We prove the most important properties of the Gromov-Hausdorff space: it is a polish space,
i.e., it is complete and second countable. We also prove the Gromov compactness criterion.

-/

noncomputable theory
open_locale classical topological_space
universes u v w

open classical set function topological_space filter metric quotient
open bounded_continuous_function nat int Kuratowski_embedding
open sum (inl inr)

local attribute [instance] metric_space_sum


namespace Gromov_Hausdorff

section GH_space
/- In this section, we define the Gromov-Hausdorff space, denoted `GH_space` as the quotient
of nonempty compact subsets of `ℓ^∞(ℝ)` by identifying isometric sets.
Using the Kuratwoski embedding, we get a canonical map `to_GH_space` mapping any nonempty
compact type to `GH_space`. -/

/-- Equivalence relation identifying two nonempty compact sets which are isometric -/
private definition isometry_rel :
  nonempty_compacts ℓ_infty_ℝ → nonempty_compacts ℓ_infty_ℝ → Prop :=
  λ x y, nonempty (x.val ≃ᵢ y.val)

/-- This is indeed an equivalence relation -/
private lemma is_equivalence_isometry_rel : equivalence isometry_rel :=
⟨λ x, ⟨isometric.refl _⟩, λ x y ⟨e⟩, ⟨e.symm⟩, λ x y z ⟨e⟩ ⟨f⟩, ⟨e.trans f⟩⟩

/-- setoid instance identifying two isometric nonempty compact subspaces of ℓ^∞(ℝ) -/
instance isometry_rel.setoid : setoid (nonempty_compacts ℓ_infty_ℝ) :=
setoid.mk isometry_rel is_equivalence_isometry_rel

/-- The Gromov-Hausdorff space -/
definition GH_space : Type := quotient (isometry_rel.setoid)

/-- Map any nonempty compact type to `GH_space` -/
definition to_GH_space (X : Type u) [metric_space X] [compact_space X] [nonempty X] : GH_space :=
  ⟦nonempty_compacts.Kuratowski_embedding X⟧

instance : inhabited GH_space := ⟨quot.mk _ ⟨{0}, by simp⟩⟩

/-- A metric space representative of any abstract point in `GH_space` -/
@[nolint has_inhabited_instance]
definition GH_space.rep (p : GH_space) : Type := (quot.out p).val

lemma eq_to_GH_space_iff {X : Type u} [metric_space X] [compact_space X] [nonempty X]
  {p : nonempty_compacts ℓ_infty_ℝ} :
  ⟦p⟧ = to_GH_space X ↔ ∃ Ψ : X → ℓ_infty_ℝ, isometry Ψ ∧ range Ψ = p.val :=
begin
  simp only [to_GH_space, quotient.eq],
  split,
  { assume h,
    rcases setoid.symm h with ⟨e⟩,
    have f := (Kuratowski_embedding.isometry X).isometric_on_range.trans e,
    use λ x, f x,
    split,
    { apply isometry_subtype_coe.comp f.isometry },
    { rw [range_comp, f.range_eq_univ, set.image_univ, subtype.range_coe] } },
  { rintros ⟨Ψ, ⟨isomΨ, rangeΨ⟩⟩,
    have f := ((Kuratowski_embedding.isometry X).isometric_on_range.symm.trans
               isomΨ.isometric_on_range).symm,
    have E : (range Ψ ≃ᵢ (nonempty_compacts.Kuratowski_embedding X).val) =
        (p.val ≃ᵢ range (Kuratowski_embedding X)),
      by { dunfold nonempty_compacts.Kuratowski_embedding, rw [rangeΨ]; refl },
    have g := cast E f,
    exact ⟨g⟩ }
end

lemma eq_to_GH_space {p : nonempty_compacts ℓ_infty_ℝ} : ⟦p⟧ = to_GH_space p.val :=
begin
 refine eq_to_GH_space_iff.2 ⟨((λ x, x) : p.val → ℓ_infty_ℝ), _, subtype.range_coe⟩,
 apply isometry_subtype_coe
end

section
local attribute [reducible] GH_space.rep

instance rep_GH_space_metric_space {p : GH_space} : metric_space (p.rep) :=
by apply_instance

instance rep_GH_space_compact_space {p : GH_space} : compact_space (p.rep) :=
by apply_instance

instance rep_GH_space_nonempty {p : GH_space} : nonempty (p.rep) :=
by apply_instance
end

lemma GH_space.to_GH_space_rep (p : GH_space) : to_GH_space (p.rep) = p :=
begin
  change to_GH_space (quot.out p).val = p,
  rw ← eq_to_GH_space,
  exact quot.out_eq p
end

/-- Two nonempty compact spaces have the same image in `GH_space` if and only if they are
isometric. -/
lemma to_GH_space_eq_to_GH_space_iff_isometric {X : Type u} [metric_space X] [compact_space X]
  [nonempty X] {Y : Type v} [metric_space Y] [compact_space Y] [nonempty Y] :
  to_GH_space X = to_GH_space Y ↔ nonempty (X ≃ᵢ Y) :=
⟨begin
  simp only [to_GH_space, quotient.eq],
  assume h,
  rcases h with ⟨e⟩,
  have I : ((nonempty_compacts.Kuratowski_embedding X).val ≃ᵢ
             (nonempty_compacts.Kuratowski_embedding Y).val)
          = ((range (Kuratowski_embedding X)) ≃ᵢ (range (Kuratowski_embedding Y))),
    by { dunfold nonempty_compacts.Kuratowski_embedding, refl },
  have e' := cast I e,
  have f := (Kuratowski_embedding.isometry X).isometric_on_range,
  have g := (Kuratowski_embedding.isometry Y).isometric_on_range.symm,
  have h := (f.trans e').trans g,
  exact ⟨h⟩
end,
begin
  rintros ⟨e⟩,
  simp only [to_GH_space, quotient.eq],
  have f := (Kuratowski_embedding.isometry X).isometric_on_range.symm,
  have g := (Kuratowski_embedding.isometry Y).isometric_on_range,
  have h := (f.trans e).trans g,
  have I : ((range (Kuratowski_embedding X)) ≃ᵢ (range (Kuratowski_embedding Y))) =
    ((nonempty_compacts.Kuratowski_embedding X).val ≃ᵢ
      (nonempty_compacts.Kuratowski_embedding Y).val),
    by { dunfold nonempty_compacts.Kuratowski_embedding, refl },
  have h' := cast I h,
  exact ⟨h'⟩
end⟩

/-- Distance on `GH_space`: the distance between two nonempty compact spaces is the infimum
Hausdorff distance between isometric copies of the two spaces in a metric space. For the definition,
we only consider embeddings in `ℓ^∞(ℝ)`, but we will prove below that it works for all spaces. -/
instance : has_dist (GH_space) :=
{ dist := λ x y, Inf $
    (λ p : nonempty_compacts ℓ_infty_ℝ × nonempty_compacts ℓ_infty_ℝ,
      Hausdorff_dist p.1.val p.2.val) '' (set.prod {a | ⟦a⟧ = x} {b | ⟦b⟧ = y}) }

/-- The Gromov-Hausdorff distance between two nonempty compact metric spaces, equal by definition to
the distance of the equivalence classes of these spaces in the Gromov-Hausdorff space. -/
def GH_dist (X : Type u) (Y : Type v) [metric_space X] [nonempty X] [compact_space X]
  [metric_space Y] [nonempty Y] [compact_space Y] : ℝ := dist (to_GH_space X) (to_GH_space Y)

lemma dist_GH_dist (p q : GH_space) : dist p q = GH_dist (p.rep) (q.rep) :=
by rw [GH_dist, p.to_GH_space_rep, q.to_GH_space_rep]

/-- The Gromov-Hausdorff distance between two spaces is bounded by the Hausdorff distance
of isometric copies of the spaces, in any metric space. -/
theorem GH_dist_le_Hausdorff_dist {X : Type u} [metric_space X] [compact_space X] [nonempty X]
  {Y : Type v} [metric_space Y] [compact_space Y] [nonempty Y]
  {γ : Type w} [metric_space γ] {Φ : X → γ} {Ψ : Y → γ} (ha : isometry Φ) (hb : isometry Ψ) :
  GH_dist X Y ≤ Hausdorff_dist (range Φ) (range Ψ) :=
begin
  /- For the proof, we want to embed `γ` in `ℓ^∞(ℝ)`, to say that the Hausdorff distance is realized
  in `ℓ^∞(ℝ)` and therefore bounded below by the Gromov-Hausdorff-distance. However, `γ` is not
  separable in general. We restrict to the union of the images of `X` and `Y` in `γ`, which is
  separable and therefore embeddable in `ℓ^∞(ℝ)`. -/
  rcases exists_mem_of_nonempty X with ⟨xX, _⟩,
  let s : set γ := (range Φ) ∪ (range Ψ),
  let Φ' : X → subtype s := λ y, ⟨Φ y, mem_union_left _ (mem_range_self _)⟩,
  let Ψ' : Y → subtype s := λ y, ⟨Ψ y, mem_union_right _ (mem_range_self _)⟩,
  have IΦ' : isometry Φ' := λ x y, ha x y,
  have IΨ' : isometry Ψ' := λ x y, hb x y,
  have : is_compact s, from (is_compact_range ha.continuous).union (is_compact_range hb.continuous),
  letI : metric_space (subtype s) := by apply_instance,
  haveI : compact_space (subtype s) := ⟨is_compact_iff_is_compact_univ.1 ‹is_compact s›⟩,
  haveI : nonempty (subtype s) := ⟨Φ' xX⟩,
  have ΦΦ' : Φ = subtype.val ∘ Φ', by { funext, refl },
  have ΨΨ' : Ψ = subtype.val ∘ Ψ', by { funext, refl },
  have : Hausdorff_dist (range Φ) (range Ψ) = Hausdorff_dist (range Φ') (range Ψ'),
  { rw [ΦΦ', ΨΨ', range_comp, range_comp],
    exact Hausdorff_dist_image (isometry_subtype_coe) },
  rw this,
  -- Embed `s` in `ℓ^∞(ℝ)` through its Kuratowski embedding
  let F := Kuratowski_embedding (subtype s),
  have : Hausdorff_dist (F '' (range Φ')) (F '' (range Ψ')) =
    Hausdorff_dist (range Φ') (range Ψ') := Hausdorff_dist_image (Kuratowski_embedding.isometry _),
  rw ← this,
  -- Let `A` and `B` be the images of `X` and `Y` under this embedding. They are in `ℓ^∞(ℝ)`, and
  -- their Hausdorff distance is the same as in the original space.
  let A : nonempty_compacts ℓ_infty_ℝ := ⟨F '' (range Φ'), ⟨(range_nonempty _).image _,
      (is_compact_range IΦ'.continuous).image (Kuratowski_embedding.isometry _).continuous⟩⟩,
  let B : nonempty_compacts ℓ_infty_ℝ := ⟨F '' (range Ψ'), ⟨(range_nonempty _).image _,
      (is_compact_range IΨ'.continuous).image (Kuratowski_embedding.isometry _).continuous⟩⟩,
  have AX : ⟦A⟧ = to_GH_space X,
  { rw eq_to_GH_space_iff,
    exact ⟨λ x, F (Φ' x), ⟨(Kuratowski_embedding.isometry _).comp IΦ', by rw range_comp⟩⟩ },
  have BY : ⟦B⟧ = to_GH_space Y,
  { rw eq_to_GH_space_iff,
    exact ⟨λ x, F (Ψ' x), ⟨(Kuratowski_embedding.isometry _).comp IΨ', by rw range_comp⟩⟩ },
  refine cInf_le ⟨0,
    begin simp [lower_bounds], assume t _ _ _ _ ht, rw ← ht, exact Hausdorff_dist_nonneg end⟩ _,
  apply (mem_image _ _ _).2,
  existsi (⟨A, B⟩ : nonempty_compacts ℓ_infty_ℝ × nonempty_compacts ℓ_infty_ℝ),
  simp [AX, BY]
end

/-- The optimal coupling constructed above realizes exactly the Gromov-Hausdorff distance,
essentially by design. -/
lemma Hausdorff_dist_optimal {X : Type u} [metric_space X] [compact_space X] [nonempty X]
  {Y : Type v} [metric_space Y] [compact_space Y] [nonempty Y] :
  Hausdorff_dist (range (optimal_GH_injl X Y)) (range (optimal_GH_injr X Y)) = GH_dist X Y :=
begin
  inhabit X, inhabit Y,
  /- we only need to check the inequality `≤`, as the other one follows from the previous lemma.
     As the Gromov-Hausdorff distance is an infimum, we need to check that the Hausdorff distance
     in the optimal coupling is smaller than the Hausdorff distance of any coupling.
     First, we check this for couplings which already have small Hausdorff distance: in this
     case, the induced "distance" on `X ⊕ Y` belongs to the candidates family introduced in the
     definition of the optimal coupling, and the conclusion follows from the optimality
     of the optimal coupling within this family.
  -/
  have A : ∀ p q : nonempty_compacts (ℓ_infty_ℝ), ⟦p⟧ = to_GH_space X → ⟦q⟧ = to_GH_space Y →
        Hausdorff_dist (p.val) (q.val) < diam (univ : set X) + 1 + diam (univ : set Y) →
        Hausdorff_dist (range (optimal_GH_injl X Y)) (range (optimal_GH_injr X Y)) ≤
        Hausdorff_dist (p.val) (q.val),
  { assume p q hp hq bound,
    rcases eq_to_GH_space_iff.1 hp with ⟨Φ, ⟨Φisom, Φrange⟩⟩,
    rcases eq_to_GH_space_iff.1 hq with ⟨Ψ, ⟨Ψisom, Ψrange⟩⟩,
    have I : diam (range Φ ∪ range Ψ) ≤ 2 * diam (univ : set X) + 1 + 2 * diam (univ : set Y),
    { rcases exists_mem_of_nonempty X with ⟨xX, _⟩,
      have : ∃ y ∈ range Ψ, dist (Φ xX) y < diam (univ : set X) + 1 + diam (univ : set Y),
      { rw Ψrange,
        have : Φ xX ∈ p.val := Φrange ▸ mem_range_self _,
        exact exists_dist_lt_of_Hausdorff_dist_lt this bound
          (Hausdorff_edist_ne_top_of_nonempty_of_bounded p.2.1 q.2.1 p.2.2.bounded q.2.2.bounded) },
      rcases this with ⟨y, hy, dy⟩,
      rcases mem_range.1 hy with ⟨z, hzy⟩,
      rw ← hzy at dy,
      have DΦ : diam (range Φ) = diam (univ : set X) := Φisom.diam_range,
      have DΨ : diam (range Ψ) = diam (univ : set Y) := Ψisom.diam_range,
      calc
        diam (range Φ ∪ range Ψ) ≤ diam (range Φ) + dist (Φ xX) (Ψ z) + diam (range Ψ) :
          diam_union (mem_range_self _) (mem_range_self _)
        ... ≤ diam (univ : set X) + (diam (univ : set X) + 1 + diam (univ : set Y)) +
              diam (univ : set Y) :
          by { rw [DΦ, DΨ], apply add_le_add (add_le_add (le_refl _) (le_of_lt dy)) (le_refl _) }
        ... = 2 * diam (univ : set X) + 1 + 2 * diam (univ : set Y) : by ring },

    let f : X ⊕ Y → ℓ_infty_ℝ := λ x, match x with | inl y := Φ y | inr z := Ψ z end,
    let F : (X ⊕ Y) × (X ⊕ Y) → ℝ := λ p, dist (f p.1) (f p.2),
    -- check that the induced "distance" is a candidate
    have Fgood : F ∈ candidates X Y,
    { simp only [candidates, forall_const, and_true, add_comm, eq_self_iff_true, dist_eq_zero,
                 and_self, set.mem_set_of_eq],
      repeat {split},
      { exact λ x y, calc
        F (inl x, inl y) = dist (Φ x) (Φ y) : rfl
        ... = dist x y : Φisom.dist_eq x y },
      { exact λ x y, calc
        F (inr x, inr y) = dist (Ψ x) (Ψ y) : rfl
        ... = dist x y : Ψisom.dist_eq x y },
      { exact λ x y, dist_comm _ _ },
      { exact λ x y z, dist_triangle _ _ _ },
      { exact λ x y, calc
        F (x, y) ≤ diam (range Φ ∪ range Ψ) :
        begin
          have A : ∀ z : X ⊕ Y, f z ∈ range Φ ∪ range Ψ,
          { assume z,
            cases z,
            { apply mem_union_left, apply mem_range_self },
            { apply mem_union_right, apply mem_range_self } },
          refine dist_le_diam_of_mem _ (A _) (A _),
          rw [Φrange, Ψrange],
          exact (p.2.2.union q.2.2).bounded,
        end
        ... ≤ 2 * diam (univ : set X) + 1 + 2 * diam (univ : set Y) : I } },
    let Fb := candidates_b_of_candidates F Fgood,
    have : Hausdorff_dist (range (optimal_GH_injl X Y)) (range (optimal_GH_injr X Y)) ≤ HD Fb :=
      Hausdorff_dist_optimal_le_HD _ _ (candidates_b_of_candidates_mem F Fgood),
    refine le_trans this (le_of_forall_le_of_dense (λ r hr, _)),
    have I1 : ∀ x : X, (⨅ y, Fb (inl x, inr y)) ≤ r,
    { assume x,
      have : f (inl x) ∈ p.val, by { rw [← Φrange], apply mem_range_self },
      rcases exists_dist_lt_of_Hausdorff_dist_lt this hr
        (Hausdorff_edist_ne_top_of_nonempty_of_bounded p.2.1 q.2.1 p.2.2.bounded q.2.2.bounded)
        with ⟨z, zq, hz⟩,
      have : z ∈ range Ψ, by rwa [← Ψrange] at zq,
      rcases mem_range.1 this with ⟨y, hy⟩,
      calc (⨅ y, Fb (inl x, inr y)) ≤ Fb (inl x, inr y) :
          cinfi_le (by simpa using HD_below_aux1 0) y
        ... = dist (Φ x) (Ψ y) : rfl
        ... = dist (f (inl x)) z : by rw hy
        ... ≤ r : le_of_lt hz },
    have I2 : ∀ y : Y, (⨅ x, Fb (inl x, inr y)) ≤ r,
    { assume y,
      have : f (inr y) ∈ q.val, by { rw [← Ψrange], apply mem_range_self },
      rcases exists_dist_lt_of_Hausdorff_dist_lt' this hr
        (Hausdorff_edist_ne_top_of_nonempty_of_bounded p.2.1 q.2.1 p.2.2.bounded q.2.2.bounded)
        with ⟨z, zq, hz⟩,
      have : z ∈ range Φ, by rwa [← Φrange] at zq,
      rcases mem_range.1 this with ⟨x, hx⟩,
      calc (⨅ x, Fb (inl x, inr y)) ≤ Fb (inl x, inr y) :
          cinfi_le (by simpa using HD_below_aux2 0) x
        ... = dist (Φ x) (Ψ y) : rfl
        ... = dist z (f (inr y)) : by rw hx
        ... ≤ r : le_of_lt hz },
    simp [HD, csupr_le I1, csupr_le I2] },
  /- Get the same inequality for any coupling. If the coupling is quite good, the desired
  inequality has been proved above. If it is bad, then the inequality is obvious. -/
  have B : ∀ p q : nonempty_compacts (ℓ_infty_ℝ), ⟦p⟧ = to_GH_space X → ⟦q⟧ = to_GH_space Y →
        Hausdorff_dist (range (optimal_GH_injl X Y)) (range (optimal_GH_injr X Y)) ≤
        Hausdorff_dist (p.val) (q.val),
  { assume p q hp hq,
    by_cases h : Hausdorff_dist (p.val) (q.val) < diam (univ : set X) + 1 + diam (univ : set Y),
    { exact A p q hp hq h },
    { calc Hausdorff_dist (range (optimal_GH_injl X Y)) (range (optimal_GH_injr X Y))
               ≤ HD (candidates_b_dist X Y) :
             Hausdorff_dist_optimal_le_HD _ _ (candidates_b_dist_mem_candidates_b)
           ... ≤ diam (univ : set X) + 1 + diam (univ : set Y) : HD_candidates_b_dist_le
           ... ≤ Hausdorff_dist (p.val) (q.val) : not_lt.1 h } },
  refine le_antisymm _ _,
  { apply le_cInf,
    { refine (set.nonempty.prod _ _).image _; exact ⟨_, rfl⟩ },
    { rintro b ⟨⟨p, q⟩, ⟨hp, hq⟩, rfl⟩,
      exact B p q hp hq } },
  { exact GH_dist_le_Hausdorff_dist (isometry_optimal_GH_injl X Y) (isometry_optimal_GH_injr X Y) }
end

/-- The Gromov-Hausdorff distance can also be realized by a coupling in `ℓ^∞(ℝ)`, by embedding
the optimal coupling through its Kuratowski embedding. -/
theorem GH_dist_eq_Hausdorff_dist (X : Type u) [metric_space X] [compact_space X] [nonempty X]
  (Y : Type v) [metric_space Y] [compact_space Y] [nonempty Y] :
  ∃ Φ : X → ℓ_infty_ℝ, ∃ Ψ : Y → ℓ_infty_ℝ, isometry Φ ∧ isometry Ψ ∧
  GH_dist X Y = Hausdorff_dist (range Φ) (range Ψ) :=
begin
  let F := Kuratowski_embedding (optimal_GH_coupling X Y),
  let Φ := F ∘ optimal_GH_injl X Y,
  let Ψ := F ∘ optimal_GH_injr X Y,
  refine ⟨Φ, Ψ, _, _, _⟩,
  { exact (Kuratowski_embedding.isometry _).comp (isometry_optimal_GH_injl X Y) },
  { exact (Kuratowski_embedding.isometry _).comp (isometry_optimal_GH_injr X Y) },
  { rw [← image_univ, ← image_univ, image_comp F, image_univ, image_comp F (optimal_GH_injr X Y),
      image_univ, ← Hausdorff_dist_optimal],
    exact (Hausdorff_dist_image (Kuratowski_embedding.isometry _)).symm },
end

/-- The Gromov-Hausdorff distance defines a genuine distance on the Gromov-Hausdorff space. -/
instance : metric_space GH_space :=
{ dist_self := λ x, begin
    rcases exists_rep x with ⟨y, hy⟩,
    refine le_antisymm _ _,
    { apply cInf_le,
      { exact ⟨0, by { rintro b ⟨⟨u, v⟩, ⟨hu, hv⟩, rfl⟩, exact Hausdorff_dist_nonneg } ⟩},
      { simp, existsi [y, y], simpa } },
    { apply le_cInf,
      { exact (nonempty.prod ⟨y, hy⟩ ⟨y, hy⟩).image _ },
      { rintro b ⟨⟨u, v⟩, ⟨hu, hv⟩, rfl⟩, exact Hausdorff_dist_nonneg } },
  end,
  dist_comm := λ x y, begin
    have A : (λ (p : nonempty_compacts ℓ_infty_ℝ × nonempty_compacts ℓ_infty_ℝ),
                 Hausdorff_dist ((p.fst).val) ((p.snd).val)) ''
             (set.prod {a | ⟦a⟧ = x} {b | ⟦b⟧ = y})
           = ((λ (p : nonempty_compacts ℓ_infty_ℝ × nonempty_compacts ℓ_infty_ℝ),
                 Hausdorff_dist ((p.fst).val) ((p.snd).val)) ∘ prod.swap) ''
                 (set.prod {a | ⟦a⟧ = x} {b | ⟦b⟧ = y}) :=
      by { congr, funext, simp, rw Hausdorff_dist_comm },
    simp only [dist, A, image_comp, image_swap_prod],
  end,
  eq_of_dist_eq_zero := λ x y hxy, begin
    /- To show that two spaces at zero distance are isometric, we argue that the distance
    is realized by some coupling. In this coupling, the two spaces are at zero Hausdorff distance,
    i.e., they coincide. Therefore, the original spaces are isometric. -/
    rcases GH_dist_eq_Hausdorff_dist x.rep y.rep with ⟨Φ, Ψ, Φisom, Ψisom, DΦΨ⟩,
    rw [← dist_GH_dist, hxy] at DΦΨ,
    have : range Φ = range Ψ,
    { have hΦ : is_compact (range Φ) := is_compact_range Φisom.continuous,
      have hΨ : is_compact (range Ψ) := is_compact_range Ψisom.continuous,
      apply (is_closed.Hausdorff_dist_zero_iff_eq _ _ _).1 (DΦΨ.symm),
      { exact hΦ.is_closed },
      { exact hΨ.is_closed },
      { exact Hausdorff_edist_ne_top_of_nonempty_of_bounded (range_nonempty _)
          (range_nonempty _) hΦ.bounded hΨ.bounded } },
    have T : ((range Ψ) ≃ᵢ y.rep) = ((range Φ) ≃ᵢ y.rep), by rw this,
    have eΨ := cast T Ψisom.isometric_on_range.symm,
    have e := Φisom.isometric_on_range.trans eΨ,
    rw [← x.to_GH_space_rep, ← y.to_GH_space_rep, to_GH_space_eq_to_GH_space_iff_isometric],
    exact ⟨e⟩
  end,
  dist_triangle := λ x y z, begin
    /- To show the triangular inequality between `X`, `Y` and `Z`, realize an optimal coupling
    between `X` and `Y` in a space `γ1`, and an optimal coupling between `Y` and `Z` in a space
    `γ2`. Then, glue these metric spaces along `Y`. We get a new space `γ` in which `X` and `Y` are
    optimally coupled, as well as `Y` and `Z`. Apply the triangle inequality for the Hausdorff
    distance in `γ` to conclude. -/
    let X := x.rep,
    let Y := y.rep,
    let Z := z.rep,
    let γ1 := optimal_GH_coupling X Y,
    let γ2 := optimal_GH_coupling Y Z,
    let Φ : Y → γ1 := optimal_GH_injr X Y,
    have hΦ : isometry Φ := isometry_optimal_GH_injr X Y,
    let Ψ : Y → γ2 := optimal_GH_injl Y Z,
    have hΨ : isometry Ψ := isometry_optimal_GH_injl Y Z,
    let γ := glue_space hΦ hΨ,
    letI : metric_space γ := metric.metric_space_glue_space hΦ hΨ,
    have Comm : (to_glue_l hΦ hΨ) ∘ (optimal_GH_injr X Y) =
      (to_glue_r hΦ hΨ) ∘ (optimal_GH_injl Y Z) := to_glue_commute hΦ hΨ,
    calc dist x z = dist (to_GH_space X) (to_GH_space Z) :
        by rw [x.to_GH_space_rep, z.to_GH_space_rep]
      ... ≤ Hausdorff_dist (range ((to_glue_l hΦ hΨ) ∘ (optimal_GH_injl X Y)))
                       (range ((to_glue_r hΦ hΨ) ∘ (optimal_GH_injr Y Z))) :
        GH_dist_le_Hausdorff_dist
          ((to_glue_l_isometry hΦ hΨ).comp (isometry_optimal_GH_injl X Y))
          ((to_glue_r_isometry hΦ hΨ).comp (isometry_optimal_GH_injr Y Z))
      ... ≤ Hausdorff_dist (range ((to_glue_l hΦ hΨ) ∘ (optimal_GH_injl X Y)))
                           (range ((to_glue_l hΦ hΨ) ∘ (optimal_GH_injr X Y)))
          + Hausdorff_dist (range ((to_glue_l hΦ hΨ) ∘ (optimal_GH_injr X Y)))
                           (range ((to_glue_r hΦ hΨ) ∘ (optimal_GH_injr Y Z))) :
        begin
          refine Hausdorff_dist_triangle (Hausdorff_edist_ne_top_of_nonempty_of_bounded
            (range_nonempty _) (range_nonempty _) _ _),
          { exact (is_compact_range (isometry.continuous ((to_glue_l_isometry hΦ hΨ).comp
              (isometry_optimal_GH_injl X Y)))).bounded },
          { exact (is_compact_range (isometry.continuous ((to_glue_l_isometry hΦ hΨ).comp
              (isometry_optimal_GH_injr X Y)))).bounded }
        end
      ... = Hausdorff_dist ((to_glue_l hΦ hΨ) '' (range (optimal_GH_injl X Y)))
                           ((to_glue_l hΦ hΨ) '' (range (optimal_GH_injr X Y)))
          + Hausdorff_dist ((to_glue_r hΦ hΨ) '' (range (optimal_GH_injl Y Z)))
                           ((to_glue_r hΦ hΨ) '' (range (optimal_GH_injr Y Z))) :
        by simp only [← range_comp, Comm, eq_self_iff_true, add_right_inj]
      ... = Hausdorff_dist (range (optimal_GH_injl X Y))
                           (range (optimal_GH_injr X Y))
          + Hausdorff_dist (range (optimal_GH_injl Y Z))
                           (range (optimal_GH_injr Y Z)) :
        by rw [Hausdorff_dist_image (to_glue_l_isometry hΦ hΨ),
               Hausdorff_dist_image (to_glue_r_isometry hΦ hΨ)]
      ... = dist (to_GH_space X) (to_GH_space Y) + dist (to_GH_space Y) (to_GH_space Z) :
        by rw [Hausdorff_dist_optimal, Hausdorff_dist_optimal, GH_dist, GH_dist]
      ... = dist x y + dist y z:
        by rw [x.to_GH_space_rep, y.to_GH_space_rep, z.to_GH_space_rep]
  end }

end GH_space --section
end Gromov_Hausdorff

/-- In particular, nonempty compacts of a metric space map to `GH_space`. We register this
in the topological_space namespace to take advantage of the notation `p.to_GH_space`. -/
definition topological_space.nonempty_compacts.to_GH_space {X : Type u} [metric_space X]
  (p : nonempty_compacts X) : Gromov_Hausdorff.GH_space := Gromov_Hausdorff.to_GH_space p.val

open topological_space

namespace Gromov_Hausdorff

section nonempty_compacts
variables {X : Type u} [metric_space X]

theorem GH_dist_le_nonempty_compacts_dist (p q : nonempty_compacts X) :
  dist p.to_GH_space q.to_GH_space ≤ dist p q :=
begin
  have ha : isometry (coe : p.val → X) := isometry_subtype_coe,
  have hb : isometry (coe : q.val → X) := isometry_subtype_coe,
  have A : dist p q = Hausdorff_dist p.val q.val := rfl,
  have I : p.val = range (coe : p.val → X), by simp,
  have J : q.val = range (coe : q.val → X), by simp,
  rw [I, J] at A,
  rw A,
  exact GH_dist_le_Hausdorff_dist ha hb
end

lemma to_GH_space_lipschitz :
  lipschitz_with 1 (nonempty_compacts.to_GH_space : nonempty_compacts X → GH_space) :=
lipschitz_with.mk_one GH_dist_le_nonempty_compacts_dist

lemma to_GH_space_continuous :
  continuous (nonempty_compacts.to_GH_space : nonempty_compacts X → GH_space) :=
to_GH_space_lipschitz.continuous

end nonempty_compacts

section
/- In this section, we show that if two metric spaces are isometric up to `ε₂`, then their
Gromov-Hausdorff distance is bounded by `ε₂ / 2`. More generally, if there are subsets which are
`ε₁`-dense and `ε₃`-dense in two spaces, and isometric up to `ε₂`, then the Gromov-Hausdorff
distance between the spaces is bounded by `ε₁ + ε₂/2 + ε₃`. For this, we construct a suitable
coupling between the two spaces, by gluing them (approximately) along the two matching subsets. -/


variables {X : Type u} [metric_space X] [compact_space X] [nonempty X]
          {Y : Type v} [metric_space Y] [compact_space Y] [nonempty Y]

-- we want to ignore these instances in the following theorem
local attribute [instance, priority 10] sum.topological_space sum.uniform_space
/-- If there are subsets which are `ε₁`-dense and `ε₃`-dense in two spaces, and
isometric up to `ε₂`, then the Gromov-Hausdorff distance between the spaces is bounded by
`ε₁ + ε₂/2 + ε₃`. -/
theorem GH_dist_le_of_approx_subsets {s : set X} (Φ : s → Y) {ε₁ ε₂ ε₃ : ℝ}
  (hs : ∀ x : X, ∃ y ∈ s, dist x y ≤ ε₁) (hs' : ∀ x : Y, ∃ y : s, dist x (Φ y) ≤ ε₃)
  (H : ∀ x y : s, |dist x y - dist (Φ x) (Φ y)| ≤ ε₂) :
  GH_dist X Y ≤ ε₁ + ε₂ / 2 + ε₃ :=
begin
  refine le_of_forall_pos_le_add (λ δ δ0, _),
  rcases exists_mem_of_nonempty X with ⟨xX, _⟩,
  rcases hs xX with ⟨xs, hxs, Dxs⟩,
  have sne : s.nonempty := ⟨xs, hxs⟩,
  letI : nonempty s := sne.to_subtype,
  have : 0 ≤ ε₂ := le_trans (abs_nonneg _) (H ⟨xs, hxs⟩ ⟨xs, hxs⟩),
  have : ∀ p q : s, |dist p q - dist (Φ p) (Φ q)| ≤ 2 * (ε₂/2 + δ) := λ p q, calc
    |dist p q - dist (Φ p) (Φ q)| ≤ ε₂ : H p q
    ... ≤ 2 * (ε₂/2 + δ) : by linarith,
  -- glue `X` and `Y` along the almost matching subsets
  letI : metric_space (X ⊕ Y) :=
    glue_metric_approx (λ x:s, (x:X)) (λ x, Φ x) (ε₂/2 + δ) (by linarith) this,
  let Fl := @sum.inl X Y,
  let Fr := @sum.inr X Y,
  have Il : isometry Fl := isometry_emetric_iff_metric.2 (λ x y, rfl),
  have Ir : isometry Fr := isometry_emetric_iff_metric.2 (λ x y, rfl),
  /- The proof goes as follows : the `GH_dist` is bounded by the Hausdorff distance of the images
  in the coupling, which is bounded (using the triangular inequality) by the sum of the Hausdorff
  distances of `X` and `s` (in the coupling or, equivalently in the original space), of `s` and
  `Φ s`, and of `Φ s` and `Y` (in the coupling or, equivalently, in the original space). The first
  term is bounded by `ε₁`, by `ε₁`-density. The third one is bounded by `ε₃`. And the middle one is
  bounded by `ε₂/2` as in the coupling the points `x` and `Φ x` are at distance `ε₂/2` by
  construction of the coupling (in fact `ε₂/2 + δ` where `δ` is an arbitrarily small positive
  constant where positivity is used to ensure that the coupling is really a metric space and not a
  premetric space on `X ⊕ Y`). -/
  have : GH_dist X Y ≤ Hausdorff_dist (range Fl) (range Fr) :=
    GH_dist_le_Hausdorff_dist Il Ir,
  have : Hausdorff_dist (range Fl) (range Fr) ≤ Hausdorff_dist (range Fl) (Fl '' s)
                                              + Hausdorff_dist (Fl '' s) (range Fr),
  { have B : bounded (range Fl) := (is_compact_range Il.continuous).bounded,
    exact Hausdorff_dist_triangle (Hausdorff_edist_ne_top_of_nonempty_of_bounded
      (range_nonempty _) (sne.image _) B (B.mono (image_subset_range _ _))) },
  have : Hausdorff_dist (Fl '' s) (range Fr) ≤ Hausdorff_dist (Fl '' s) (Fr '' (range Φ))
                                             + Hausdorff_dist (Fr '' (range Φ)) (range Fr),
  { have B : bounded (range Fr) := (is_compact_range Ir.continuous).bounded,
    exact Hausdorff_dist_triangle' (Hausdorff_edist_ne_top_of_nonempty_of_bounded
      ((range_nonempty _).image _) (range_nonempty _)
      (bounded.mono (image_subset_range _ _) B) B) },
  have : Hausdorff_dist (range Fl) (Fl '' s) ≤ ε₁,
  { rw [← image_univ, Hausdorff_dist_image Il],
    have : 0 ≤ ε₁ := le_trans dist_nonneg Dxs,
    refine Hausdorff_dist_le_of_mem_dist this (λ x hx, hs x)
      (λ x hx, ⟨x, mem_univ _, by simpa⟩) },
  have : Hausdorff_dist (Fl '' s) (Fr '' (range Φ)) ≤ ε₂/2 + δ,
  { refine Hausdorff_dist_le_of_mem_dist (by linarith) _ _,
    { assume x' hx',
      rcases (set.mem_image _ _ _).1 hx' with ⟨x, ⟨x_in_s, xx'⟩⟩,
      rw ← xx',
      use [Fr (Φ ⟨x, x_in_s⟩), mem_image_of_mem Fr (mem_range_self _)],
      exact le_of_eq (glue_dist_glued_points (λ x:s, (x:X)) Φ (ε₂/2 + δ) ⟨x, x_in_s⟩) },
    { assume x' hx',
      rcases (set.mem_image _ _ _).1 hx' with ⟨y, ⟨y_in_s', yx'⟩⟩,
      rcases mem_range.1 y_in_s' with ⟨x, xy⟩,
      use [Fl x, mem_image_of_mem _ x.2],
      rw [← yx', ← xy, dist_comm],
      exact le_of_eq (glue_dist_glued_points (@subtype.val X s) Φ (ε₂/2 + δ) x) } },
  have : Hausdorff_dist (Fr '' (range Φ)) (range Fr) ≤ ε₃,
  { rw [← @image_univ _ _ Fr, Hausdorff_dist_image Ir],
    rcases exists_mem_of_nonempty Y with ⟨xY, _⟩,
    rcases hs' xY with ⟨xs', Dxs'⟩,
    have : 0 ≤ ε₃ := le_trans dist_nonneg Dxs',
    refine Hausdorff_dist_le_of_mem_dist this (λ x hx, ⟨x, mem_univ _, by simpa⟩) (λ x _, _),
    rcases hs' x with ⟨y, Dy⟩,
    exact ⟨Φ y, mem_range_self _, Dy⟩ },
  linarith
end
end --section

/-- The Gromov-Hausdorff space is second countable. -/
instance : second_countable_topology GH_space :=
begin
  refine second_countable_of_countable_discretization (λ δ δpos, _),
  let ε := (2/5) * δ,
  have εpos : 0 < ε := mul_pos (by norm_num) δpos,
  have : ∀ p:GH_space, ∃ s : set (p.rep), finite s ∧ (univ ⊆ (⋃x∈s, ball x ε)) :=
    λ p, by simpa using finite_cover_balls_of_compact (@compact_univ p.rep _ _) εpos,
  -- for each `p`, `s p` is a finite `ε`-dense subset of `p` (or rather the metric space
  -- `p.rep` representing `p`)
  choose s hs using this,
  have : ∀ p:GH_space, ∀ t:set (p.rep), finite t → ∃ n:ℕ, ∃ e:equiv t (fin n), true,
  { assume p t ht,
    letI : fintype t := finite.fintype ht,
    exact ⟨fintype.card t, fintype.equiv_fin t, trivial⟩ },
  choose N e hne using this,
  -- cardinality of the nice finite subset `s p` of `p.rep`, called `N p`
  let N := λ p:GH_space, N p (s p) (hs p).1,
  -- equiv from `s p`, a nice finite subset of `p.rep`, to `fin (N p)`, called `E p`
  let E := λ p:GH_space, e p (s p) (hs p).1,
  -- A function `F` associating to `p : GH_space` the data of all distances between points
  -- in the `ε`-dense set `s p`.
  let F : GH_space → Σn:ℕ, (fin n → fin n → ℤ) :=
    λp, ⟨N p, λa b, ⌊ε⁻¹ * dist ((E p).symm a) ((E p).symm b)⌋⟩,
  refine ⟨Σ n, fin n → fin n → ℤ, by apply_instance, F, λp q hpq, _⟩,
  /- As the target space of F is countable, it suffices to show that two points
  `p` and `q` with `F p = F q` are at distance `≤ δ`.
  For this, we construct a map `Φ` from `s p ⊆ p.rep` (representing `p`)
  to `q.rep` (representing `q`) which is almost an isometry on `s p`, and
  with image `s q`. For this, we compose the identification of `s p` with `fin (N p)`
  and the inverse of the identification of `s q` with `fin (N q)`. Together with
  the fact that `N p = N q`, this constructs `Ψ` between `s p` and `s q`, and then
  composing with the canonical inclusion we get `Φ`. -/
  have Npq : N p = N q := (sigma.mk.inj_iff.1 hpq).1,
  let Ψ : s p → s q := λ x, (E q).symm (fin.cast Npq ((E p) x)),
  let Φ : s p → q.rep := λ x, Ψ x,
  -- Use the almost isometry `Φ` to show that `p.rep` and `q.rep`
  -- are within controlled Gromov-Hausdorff distance.
  have main : GH_dist p.rep q.rep ≤ ε + ε/2 + ε,
  { refine GH_dist_le_of_approx_subsets Φ  _ _ _,
    show ∀ x : p.rep, ∃ (y : p.rep) (H : y ∈ s p), dist x y ≤ ε,
    { -- by construction, `s p` is `ε`-dense
      assume x,
      have : x ∈ ⋃y∈(s p), ball y ε := (hs p).2 (mem_univ _),
      rcases mem_bUnion_iff.1 this with ⟨y, ys, hy⟩,
      exact ⟨y, ys, le_of_lt hy⟩ },
    show ∀ x : q.rep, ∃ (z : s p), dist x (Φ z) ≤ ε,
    { -- by construction, `s q` is `ε`-dense, and it is the range of `Φ`
      assume x,
      have : x ∈ ⋃y∈(s q), ball y ε := (hs q).2 (mem_univ _),
      rcases mem_bUnion_iff.1 this with ⟨y, ys, hy⟩,
      let i : ℕ := E q ⟨y, ys⟩,
      let hi := ((E q) ⟨y, ys⟩).is_lt,
      have ihi_eq : (⟨i, hi⟩ : fin (N q)) = (E q) ⟨y, ys⟩, by rw [fin.ext_iff, fin.coe_mk],
      have hiq : i < N q := hi,
      have hip : i < N p, { rwa Npq.symm at hiq },
      let z := (E p).symm ⟨i, hip⟩,
      use z,
      have C1 : (E p) z = ⟨i, hip⟩ := (E p).apply_symm_apply ⟨i, hip⟩,
      have C2 : fin.cast Npq ⟨i, hip⟩ = ⟨i, hi⟩ := rfl,
      have C3 : (E q).symm ⟨i, hi⟩ = ⟨y, ys⟩,
        by { rw ihi_eq, exact (E q).symm_apply_apply ⟨y, ys⟩ },
      have : Φ z = y :=
        by { simp only [Φ, Ψ], rw [C1, C2, C3], refl },
      rw this,
      exact le_of_lt hy },
    show ∀ x y : s p, |dist x y - dist (Φ x) (Φ y)| ≤ ε,
    { /- the distance between `x` and `y` is encoded in `F p`, and the distance between
      `Φ x` and `Φ y` (two points of `s q`) is encoded in `F q`, all this up to `ε`.
      As `F p = F q`, the distances are almost equal. -/
      assume x y,
      have : dist (Φ x) (Φ y) = dist (Ψ x) (Ψ y) := rfl,
      rw this,
      -- introduce `i`, that codes both `x` and `Φ x` in `fin (N p) = fin (N q)`
      let i : ℕ := E p x,
      have hip : i < N p := ((E p) x).2,
      have hiq : i < N q, by rwa Npq at hip,
      have i' : i = ((E q) (Ψ x)), by { simp [Ψ] },
      -- introduce `j`, that codes both `y` and `Φ y` in `fin (N p) = fin (N q)`
      let j : ℕ := E p y,
      have hjp : j < N p := ((E p) y).2,
      have hjq : j < N q, by rwa Npq at hjp,
      have j' : j = ((E q) (Ψ y)).1, by { simp [Ψ] },
      -- Express `dist x y` in terms of `F p`
      have : (F p).2 ((E p) x) ((E p) y) = floor (ε⁻¹ * dist x y),
        by simp only [F, (E p).symm_apply_apply],
      have Ap : (F p).2 ⟨i, hip⟩ ⟨j, hjp⟩ = floor (ε⁻¹ * dist x y),
        by { rw ← this, congr; apply (fin.ext_iff _ _).2; refl },
      -- Express `dist (Φ x) (Φ y)` in terms of `F q`
      have : (F q).2 ((E q) (Ψ x)) ((E q) (Ψ y)) = floor (ε⁻¹ * dist (Ψ x) (Ψ y)),
        by simp only [F, (E q).symm_apply_apply],
      have Aq : (F q).2 ⟨i, hiq⟩ ⟨j, hjq⟩ = floor (ε⁻¹ * dist (Ψ x) (Ψ y)),
        by { rw ← this, congr; apply (fin.ext_iff _ _).2; [exact i', exact j'] },
      -- use the equality between `F p` and `F q` to deduce that the distances have equal
      -- integer parts
      have : (F p).2 ⟨i, hip⟩ ⟨j, hjp⟩ = (F q).2 ⟨i, hiq⟩ ⟨j, hjq⟩,
      { -- we want to `subst hpq` where `hpq : F p = F q`, except that `subst` only works
        -- with a constant, so replace `F q` (and everything that depends on it) by a constant `f`
        -- then `subst`
        revert hiq hjq,
        change N q with (F q).1,
        generalize_hyp : F q = f at hpq ⊢,
        subst hpq,
        intros,
        refl },
      rw [Ap, Aq] at this,
      -- deduce that the distances coincide up to `ε`, by a straightforward computation
      -- that should be automated
      have I := calc
        |ε⁻¹| * |dist x y - dist (Ψ x) (Ψ y)| =
          |ε⁻¹ * (dist x y - dist (Ψ x) (Ψ y))| : (abs_mul _ _).symm
        ... = |(ε⁻¹ * dist x y) - (ε⁻¹ * dist (Ψ x) (Ψ y))| : by { congr, ring }
        ... ≤ 1 : le_of_lt (abs_sub_lt_one_of_floor_eq_floor this),
      calc
        |dist x y - dist (Ψ x) (Ψ y)| = (ε * ε⁻¹) * |dist x y - dist (Ψ x) (Ψ y)| :
          by rw [mul_inv_cancel (ne_of_gt εpos), one_mul]
        ... = ε * (|ε⁻¹| * |dist x y - dist (Ψ x) (Ψ y)|) :
          by rw [abs_of_nonneg (le_of_lt (inv_pos.2 εpos)), mul_assoc]
        ... ≤ ε * 1 : mul_le_mul_of_nonneg_left I (le_of_lt εpos)
        ... = ε : mul_one _ } },
  calc dist p q = GH_dist (p.rep) (q.rep) : dist_GH_dist p q
    ... ≤ ε + ε/2 + ε : main
    ... = δ : by { simp [ε], ring }
end

/-- Compactness criterion: a closed set of compact metric spaces is compact if the spaces have
a uniformly bounded diameter, and for all `ε` the number of balls of radius `ε` required
to cover the spaces is uniformly bounded. This is an equivalence, but we only prove the
interesting direction that these conditions imply compactness. -/
lemma totally_bounded {t : set GH_space} {C : ℝ} {u : ℕ → ℝ} {K : ℕ → ℕ}
  (ulim : tendsto u at_top (𝓝 0))
  (hdiam : ∀ p ∈ t, diam (univ : set (GH_space.rep p)) ≤ C)
  (hcov : ∀ p ∈ t, ∀ n:ℕ, ∃ s : set (GH_space.rep p),
    cardinal.mk s ≤ K n ∧ univ ⊆ ⋃x∈s, ball x (u n)) :
  totally_bounded t :=
begin
  /- Let `δ>0`, and `ε = δ/5`. For each `p`, we construct a finite subset `s p` of `p`, which
  is `ε`-dense and has cardinality at most `K n`. Encoding the mutual distances of points in `s p`,
  up to `ε`, we will get a map `F` associating to `p` finitely many data, and making it possible to
  reconstruct `p` up to `ε`. This is enough to prove total boundedness. -/
  refine metric.totally_bounded_of_finite_discretization (λ δ δpos, _),
  let ε := (1/5) * δ,
  have εpos : 0 < ε := mul_pos (by norm_num) δpos,
  -- choose `n` for which `u n < ε`
  rcases metric.tendsto_at_top.1 ulim ε εpos with ⟨n, hn⟩,
  have u_le_ε : u n ≤ ε,
  { have := hn n (le_refl _),
    simp only [real.dist_eq, add_zero, sub_eq_add_neg, neg_zero] at this,
    exact le_of_lt (lt_of_le_of_lt (le_abs_self _) this) },
  -- construct a finite subset `s p` of `p` which is `ε`-dense and has cardinal `≤ K n`
  have : ∀ p:GH_space, ∃ s : set (p.rep), ∃ N ≤ K n, ∃ E : equiv s (fin N),
    p ∈ t → univ ⊆ ⋃x∈s, ball x (u n),
  { assume p,
    by_cases hp : p ∉ t,
    { have : nonempty (equiv (∅ : set (p.rep)) (fin 0)),
      { rw ← fintype.card_eq, simp },
      use [∅, 0, bot_le, choice (this)] },
    { rcases hcov _ (set.not_not_mem.1 hp) n with ⟨s, ⟨scard, scover⟩⟩,
      rcases cardinal.lt_omega.1 (lt_of_le_of_lt scard (cardinal.nat_lt_omega _)) with ⟨N, hN⟩,
      rw [hN, cardinal.nat_cast_le] at scard,
      have : cardinal.mk s = cardinal.mk (fin N), by rw [hN, cardinal.mk_fin],
      cases quotient.exact this with E,
      use [s, N, scard, E],
      simp [hp, scover] } },
  choose s N hN E hs using this,
  -- Define a function `F` taking values in a finite type and associating to `p` enough data
  -- to reconstruct it up to `ε`, namely the (discretized) distances between elements of `s p`.
  let M := ⌊(ε⁻¹ * max C 0)⌋₊,
  let F : GH_space → (Σk:fin ((K n).succ), (fin k → fin k → fin (M.succ))) :=
    λ p, ⟨⟨N p, lt_of_le_of_lt (hN p) (nat.lt_succ_self _)⟩,
<<<<<<< HEAD
         λ a b, ⟨min M (floor (ε⁻¹ * dist ((E p).symm a) ((E p).symm b))).to_nat,
                lt_of_le_of_lt ( min_le_left _ _) (nat.lt_succ_self _) ⟩ ⟩,
  refine ⟨_, _, (λp, F p), _⟩, apply_instance,
=======
         λ a b, ⟨min M ⌊(ε⁻¹ * dist ((E p).symm a) ((E p).symm b))⌋₊,
                ( min_le_left _ _).trans_lt (nat.lt_succ_self _) ⟩ ⟩,
  refine ⟨_, by apply_instance, (λ p, F p), _⟩,
>>>>>>> ad6d4764
  -- It remains to show that if `F p = F q`, then `p` and `q` are `ε`-close
  rintros ⟨p, pt⟩ ⟨q, qt⟩ hpq,
  have Npq : N p = N q := (fin.ext_iff _ _).1 (sigma.mk.inj_iff.1 hpq).1,
  let Ψ : s p → s q := λ x, (E q).symm (fin.cast Npq ((E p) x)),
  let Φ : s p → q.rep := λ x, Ψ x,
  have main : GH_dist (p.rep) (q.rep) ≤ ε + ε/2 + ε,
  { -- to prove the main inequality, argue that `s p` is `ε`-dense in `p`, and `s q` is `ε`-dense
    -- in `q`, and `s p` and `s q` are almost isometric. Then closeness follows
    -- from `GH_dist_le_of_approx_subsets`
    refine GH_dist_le_of_approx_subsets Φ  _ _ _,
    show ∀ x : p.rep, ∃ (y : p.rep) (H : y ∈ s p), dist x y ≤ ε,
    { -- by construction, `s p` is `ε`-dense
      assume x,
      have : x ∈ ⋃y∈(s p), ball y (u n) := (hs p pt) (mem_univ _),
      rcases mem_bUnion_iff.1 this with ⟨y, ys, hy⟩,
      exact ⟨y, ys, le_trans (le_of_lt hy) u_le_ε⟩ },
    show ∀ x : q.rep, ∃ (z : s p), dist x (Φ z) ≤ ε,
    { -- by construction, `s q` is `ε`-dense, and it is the range of `Φ`
      assume x,
      have : x ∈ ⋃y∈(s q), ball y (u n) := (hs q qt) (mem_univ _),
      rcases mem_bUnion_iff.1 this with ⟨y, ys, hy⟩,
      let i : ℕ := E q ⟨y, ys⟩,
      let hi := ((E q) ⟨y, ys⟩).2,
      have ihi_eq : (⟨i, hi⟩ : fin (N q)) = (E q) ⟨y, ys⟩, by rw [fin.ext_iff, fin.coe_mk],
      have hiq : i < N q := hi,
      have hip : i < N p, { rwa Npq.symm at hiq },
      let z := (E p).symm ⟨i, hip⟩,
      use z,
      have C1 : (E p) z = ⟨i, hip⟩ := (E p).apply_symm_apply ⟨i, hip⟩,
      have C2 : fin.cast Npq ⟨i, hip⟩ = ⟨i, hi⟩ := rfl,
      have C3 : (E q).symm ⟨i, hi⟩ = ⟨y, ys⟩,
        by { rw ihi_eq, exact (E q).symm_apply_apply ⟨y, ys⟩ },
      have : Φ z = y :=
        by { simp only [Φ, Ψ], rw [C1, C2, C3], refl },
      rw this,
      exact le_trans (le_of_lt hy) u_le_ε },
    show ∀ x y : s p, |dist x y - dist (Φ x) (Φ y)| ≤ ε,
    { /- the distance between `x` and `y` is encoded in `F p`, and the distance between
      `Φ x` and `Φ y` (two points of `s q`) is encoded in `F q`, all this up to `ε`.
      As `F p = F q`, the distances are almost equal. -/
      assume x y,
      have : dist (Φ x) (Φ y) = dist (Ψ x) (Ψ y) := rfl,
      rw this,
      -- introduce `i`, that codes both `x` and `Φ x` in `fin (N p) = fin (N q)`
      let i : ℕ := E p x,
      have hip : i < N p := ((E p) x).2,
      have hiq : i < N q, by rwa Npq at hip,
      have i' : i = ((E q) (Ψ x)), by { simp [Ψ] },
      -- introduce `j`, that codes both `y` and `Φ y` in `fin (N p) = fin (N q)`
      let j : ℕ := E p y,
      have hjp : j < N p := ((E p) y).2,
      have hjq : j < N q, by rwa Npq at hjp,
      have j' : j = ((E q) (Ψ y)), by { simp [Ψ] },
      -- Express `dist x y` in terms of `F p`
      have Ap : ((F p).2 ⟨i, hip⟩ ⟨j, hjp⟩).1 = ⌊ε⁻¹ * dist x y⌋₊ := calc
        ((F p).2 ⟨i, hip⟩ ⟨j, hjp⟩).1 = ((F p).2 ((E p) x) ((E p) y)).1 :
          by { congr; apply (fin.ext_iff _ _).2; refl }
        ... = min M ⌊ε⁻¹ * dist x y⌋₊ :
          by simp only [F, (E p).symm_apply_apply]
        ... = ⌊ε⁻¹ * dist x y⌋₊ :
        begin
          refine min_eq_right (nat.floor_mono _),
          refine mul_le_mul_of_nonneg_left (le_trans _ (le_max_left _ _)) ((inv_pos.2 εpos).le),
          change dist (x : p.rep) y ≤ C,
          refine le_trans (dist_le_diam_of_mem compact_univ.bounded (mem_univ _) (mem_univ _)) _,
          exact hdiam p pt
        end,
      -- Express `dist (Φ x) (Φ y)` in terms of `F q`
      have Aq : ((F q).2 ⟨i, hiq⟩ ⟨j, hjq⟩).1 = ⌊(ε⁻¹ * dist (Ψ x) (Ψ y))⌋₊ := calc
        ((F q).2 ⟨i, hiq⟩ ⟨j, hjq⟩).1 = ((F q).2 ((E q) (Ψ x)) ((E q) (Ψ y))).1 :
          by { congr; apply (fin.ext_iff _ _).2; [exact i', exact j'] }
        ... = min M ⌊(ε⁻¹ * dist (Ψ x) (Ψ y))⌋₊ :
          by simp only [F, (E q).symm_apply_apply]
        ... = ⌊(ε⁻¹ * dist (Ψ x) (Ψ y))⌋₊ :
        begin
          refine min_eq_right (nat.floor_mono _),
          refine mul_le_mul_of_nonneg_left (le_trans _ (le_max_left _ _)) ((inv_pos.2 εpos).le),
          change dist (Ψ x : q.rep) (Ψ y) ≤ C,
          refine le_trans (dist_le_diam_of_mem compact_univ.bounded (mem_univ _) (mem_univ _)) _,
          exact hdiam q qt
        end,
      -- use the equality between `F p` and `F q` to deduce that the distances have equal
      -- integer parts
      have : ((F p).2 ⟨i, hip⟩ ⟨j, hjp⟩).1 = ((F q).2 ⟨i, hiq⟩ ⟨j, hjq⟩).1,
      { -- we want to `subst hpq` where `hpq : F p = F q`, except that `subst` only works
        -- with a constant, so replace `F q` (and everything that depends on it) by a constant `f`
        -- then `subst`
        revert hiq hjq,
        change N q with (F q).1,
        generalize_hyp : F q = f at hpq ⊢,
        subst hpq,
        intros,
        refl },
      have : ⌊ε⁻¹ * dist x y⌋ = ⌊(ε⁻¹ * dist (Ψ x) (Ψ y))⌋,
      { rw [Ap, Aq] at this,
        have D : 0 ≤ ⌊ε⁻¹ * dist x y⌋ :=
          floor_nonneg.2 (mul_nonneg (le_of_lt (inv_pos.2 εpos)) dist_nonneg),
        have D' : 0 ≤ ⌊(ε⁻¹ * dist (Ψ x) (Ψ y))⌋ :=
          floor_nonneg.2 (mul_nonneg (le_of_lt (inv_pos.2 εpos)) dist_nonneg),
        rw [← int.to_nat_of_nonneg D, ← int.to_nat_of_nonneg D', ←nat.floor, ←nat.floor, this] },
      -- deduce that the distances coincide up to `ε`, by a straightforward computation
      -- that should be automated
      have I := calc
        |ε⁻¹| * |dist x y - dist (Ψ x) (Ψ y)| =
          |ε⁻¹ * (dist x y - dist (Ψ x) (Ψ y))| : (abs_mul _ _).symm
        ... = |(ε⁻¹ * dist x y) - (ε⁻¹ * dist (Ψ x) (Ψ y))| : by { congr, ring }
        ... ≤ 1 : le_of_lt (abs_sub_lt_one_of_floor_eq_floor this),
      calc
        |dist x y - dist (Ψ x) (Ψ y)| = (ε * ε⁻¹) * |dist x y - dist (Ψ x) (Ψ y)| :
          by rw [mul_inv_cancel (ne_of_gt εpos), one_mul]
        ... = ε * (|ε⁻¹| * |dist x y - dist (Ψ x) (Ψ y)|) :
          by rw [abs_of_nonneg (le_of_lt (inv_pos.2 εpos)), mul_assoc]
        ... ≤ ε * 1 : mul_le_mul_of_nonneg_left I (le_of_lt εpos)
        ... = ε : mul_one _ } },
  calc dist p q = GH_dist (p.rep) (q.rep) : dist_GH_dist p q
    ... ≤ ε + ε/2 + ε : main
    ... = δ/2 : by { simp [ε], ring }
    ... < δ : half_lt_self δpos
end

section complete

/- We will show that a sequence `u n` of compact metric spaces satisfying
`dist (u n) (u (n+1)) < 1/2^n` converges, which implies completeness of the Gromov-Hausdorff space.
We need to exhibit the limiting compact metric space. For this, start from
a sequence `X n` of representatives of `u n`, and glue in an optimal way `X n` to `X (n+1)`
for all `n`, in a common metric space. Formally, this is done as follows.
Start from `Y 0 = X 0`. Then, glue `X 0` to `X 1` in an optimal way, yielding a space
`Y 1` (with an embedding of `X 1`). Then, consider an optimal gluing of `X 1` and `X 2`, and
glue it to `Y 1` along their common subspace `X 1`. This gives a new space `Y 2`, with an
embedding of `X 2`. Go on, to obtain a sequence of spaces `Y n`. Let `Z0` be the inductive
limit of the `Y n`, and finally let `Z` be the completion of `Z0`.
The images `X2 n` of `X n` in `Z` are at Hausdorff distance `< 1/2^n` by construction, hence they
form a Cauchy sequence for the Hausdorff distance. By completeness (of `Z`, and therefore of its
set of nonempty compact subsets), they converge to a limit `L`. This is the nonempty
compact metric space we are looking for.  -/

variables (X : ℕ → Type) [∀ n, metric_space (X n)] [∀ n, compact_space (X n)] [∀ n, nonempty (X n)]

/-- Auxiliary structure used to glue metric spaces below, recording an isometric embedding
of a type `A` in another metric space. -/
structure aux_gluing_struct (A : Type) [metric_space A] : Type 1 :=
(space  : Type)
(metric : metric_space space)
(embed  : A → space)
(isom   : isometry embed)

instance (A : Type) [metric_space A] : inhabited (aux_gluing_struct A) :=
⟨{ space := A,
  metric := by apply_instance,
  embed := id,
  isom := λ x y, rfl }⟩

/-- Auxiliary sequence of metric spaces, containing copies of `X 0`, ..., `X n`, where each
`X i` is glued to `X (i+1)` in an optimal way. The space at step `n+1` is obtained from the space
at step `n` by adding `X (n+1)`, glued in an optimal way to the `X n` already sitting there. -/
def aux_gluing (n : ℕ) : aux_gluing_struct (X n) := nat.rec_on n
  { space  := X 0,
    metric := by apply_instance,
    embed  := id,
    isom   := λ x y, rfl }
(λ n Y, by letI : metric_space Y.space := Y.metric; exact
  { space  := glue_space Y.isom (isometry_optimal_GH_injl (X n) (X (n+1))),
    metric := by apply_instance,
    embed  := (to_glue_r Y.isom (isometry_optimal_GH_injl (X n) (X (n+1))))
              ∘ (optimal_GH_injr (X n) (X (n+1))),
    isom   := (to_glue_r_isometry _ _).comp (isometry_optimal_GH_injr (X n) (X (n+1))) })

/-- The Gromov-Hausdorff space is complete. -/
instance : complete_space GH_space :=
begin
  have : ∀ (n : ℕ), 0 < ((1:ℝ) / 2) ^ n, by { apply pow_pos, norm_num },
  -- start from a sequence of nonempty compact metric spaces within distance `1/2^n` of each other
  refine metric.complete_of_convergent_controlled_sequences (λ n, (1/2)^n) this (λ u hu, _),
  -- `X n` is a representative of `u n`
  let X := λ n, (u n).rep,
  -- glue them together successively in an optimal way, getting a sequence of metric spaces `Y n`
  let Y := aux_gluing X,
  letI : ∀ n, metric_space (Y n).space := λ n, (Y n).metric,
  have E : ∀ n : ℕ,
    glue_space (Y n).isom (isometry_optimal_GH_injl (X n) (X n.succ)) = (Y n.succ).space :=
    λ n, by { simp [Y, aux_gluing], refl },
  let c := λ n, cast (E n),
  have ic : ∀ n, isometry (c n) := λ n x y, rfl,
  -- there is a canonical embedding of `Y n` in `Y (n+1)`, by construction
  let f : Πn, (Y n).space → (Y n.succ).space :=
    λ n, (c n) ∘ (to_glue_l (aux_gluing X n).isom (isometry_optimal_GH_injl (X n) (X n.succ))),
  have I : ∀ n, isometry (f n),
  { assume n,
    apply isometry.comp,
    { assume x y, refl },
    { apply to_glue_l_isometry } },
  -- consider the inductive limit `Z0` of the `Y n`, and then its completion `Z`
  let Z0 := metric.inductive_limit I,
  let Z := uniform_space.completion Z0,
  let Φ := to_inductive_limit I,
  let coeZ := (coe : Z0 → Z),
  -- let `X2 n` be the image of `X n` in the space `Z`
  let X2 := λ n, range (coeZ ∘ (Φ n) ∘ (Y n).embed),
  have isom : ∀ n, isometry (coeZ ∘ (Φ n) ∘ (Y n).embed),
  { assume n,
    apply isometry.comp completion.coe_isometry _,
    apply isometry.comp _ (Y n).isom,
    apply to_inductive_limit_isometry },
  -- The Hausdorff distance of `X2 n` and `X2 (n+1)` is by construction the distance between
  -- `u n` and `u (n+1)`, therefore bounded by `1/2^n`
  have D2 : ∀ n, Hausdorff_dist (X2 n) (X2 n.succ) < (1/2)^n,
  { assume n,
    have X2n : X2 n = range ((coeZ ∘ (Φ n.succ) ∘ (c n)
      ∘ (to_glue_r (Y n).isom (isometry_optimal_GH_injl (X n) (X n.succ))))
      ∘ (optimal_GH_injl (X n) (X n.succ))),
    { change X2 n = range (coeZ ∘ (Φ n.succ) ∘ (c n)
        ∘ (to_glue_r (Y n).isom (isometry_optimal_GH_injl (X n) (X n.succ)))
        ∘ (optimal_GH_injl (X n) (X n.succ))),
      simp only [X2, Φ],
      rw [← to_inductive_limit_commute I],
      simp only [f],
      rw ← to_glue_commute },
    rw range_comp at X2n,
    have X2nsucc : X2 n.succ = range ((coeZ ∘ (Φ n.succ) ∘ (c n)
      ∘ (to_glue_r (Y n).isom (isometry_optimal_GH_injl (X n) (X n.succ))))
      ∘ (optimal_GH_injr (X n) (X n.succ))), by refl,
    rw range_comp at X2nsucc,
    rw [X2n, X2nsucc, Hausdorff_dist_image, Hausdorff_dist_optimal, ← dist_GH_dist],
    { exact hu n n n.succ (le_refl n) (le_succ n) },
    { apply isometry.comp completion.coe_isometry _,
      apply isometry.comp _ ((ic n).comp (to_glue_r_isometry _ _)),
      apply to_inductive_limit_isometry } },
  -- consider `X2 n` as a member `X3 n` of the type of nonempty compact subsets of `Z`, which
  -- is a metric space
  let X3 : ℕ → nonempty_compacts Z := λ n, ⟨X2 n,
    ⟨range_nonempty _, is_compact_range (isom n).continuous ⟩⟩,
  -- `X3 n` is a Cauchy sequence by construction, as the successive distances are
  -- bounded by `(1/2)^n`
  have : cauchy_seq X3,
  { refine cauchy_seq_of_le_geometric (1/2) 1 (by norm_num) (λ n, _),
    rw one_mul,
    exact le_of_lt (D2 n) },
  -- therefore, it converges to a limit `L`
  rcases cauchy_seq_tendsto_of_complete this with ⟨L, hL⟩,
  -- the images of `X3 n` in the Gromov-Hausdorff space converge to the image of `L`
  have M : tendsto (λ n, (X3 n).to_GH_space) at_top (𝓝 L.to_GH_space) :=
    tendsto.comp (to_GH_space_continuous.tendsto _) hL,
  -- By construction, the image of `X3 n` in the Gromov-Hausdorff space is `u n`.
  have : ∀ n, (X3 n).to_GH_space = u n,
  { assume n,
    rw [nonempty_compacts.to_GH_space, ← (u n).to_GH_space_rep,
        to_GH_space_eq_to_GH_space_iff_isometric],
    constructor,
    convert (isom n).isometric_on_range.symm, },
  -- Finally, we have proved the convergence of `u n`
  exact ⟨L.to_GH_space, by simpa [this] using M⟩
end

end complete--section

end Gromov_Hausdorff --namespace<|MERGE_RESOLUTION|>--- conflicted
+++ resolved
@@ -767,15 +767,9 @@
   let M := ⌊(ε⁻¹ * max C 0)⌋₊,
   let F : GH_space → (Σk:fin ((K n).succ), (fin k → fin k → fin (M.succ))) :=
     λ p, ⟨⟨N p, lt_of_le_of_lt (hN p) (nat.lt_succ_self _)⟩,
-<<<<<<< HEAD
-         λ a b, ⟨min M (floor (ε⁻¹ * dist ((E p).symm a) ((E p).symm b))).to_nat,
-                lt_of_le_of_lt ( min_le_left _ _) (nat.lt_succ_self _) ⟩ ⟩,
-  refine ⟨_, _, (λp, F p), _⟩, apply_instance,
-=======
          λ a b, ⟨min M ⌊(ε⁻¹ * dist ((E p).symm a) ((E p).symm b))⌋₊,
                 ( min_le_left _ _).trans_lt (nat.lt_succ_self _) ⟩ ⟩,
-  refine ⟨_, by apply_instance, (λ p, F p), _⟩,
->>>>>>> ad6d4764
+  refine ⟨_, _, (λ p, F p), _⟩, apply_instance,
   -- It remains to show that if `F p = F q`, then `p` and `q` are `ε`-close
   rintros ⟨p, pt⟩ ⟨q, qt⟩ hpq,
   have Npq : N p = N q := (fin.ext_iff _ _).1 (sigma.mk.inj_iff.1 hpq).1,
