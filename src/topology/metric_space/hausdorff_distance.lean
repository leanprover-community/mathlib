/-
Copyright (c) 2019 Sébastien Gouëzel. All rights reserved.
Released under Apache 2.0 license as described in the file LICENSE.
Authors: Sébastien Gouëzel
-/
import topology.metric_space.isometry
import topology.instances.ennreal
import analysis.specific_limits

/-!
# Hausdorff distance

The Hausdorff distance on subsets of a metric (or emetric) space.

Given two subsets `s` and `t` of a metric space, their Hausdorff distance is the smallest `d`
such that any point `s` is within `d` of a point in `t`, and conversely. This quantity
is often infinite (think of `s` bounded and `t` unbounded), and therefore better
expressed in the setting of emetric spaces.

## Main definitions

This files introduces:
* `inf_edist x s`, the infimum edistance of a point `x` to a set `s` in an emetric space
* `Hausdorff_edist s t`, the Hausdorff edistance of two sets in an emetric space
* Versions of these notions on metric spaces, called respectively `inf_dist` and `Hausdorff_dist`
* `thickening δ s`, the open thickening by radius `δ` of a set `s` in a pseudo emetric space.
* `cthickening δ s`, the closed thickening by radius `δ` of a set `s` in a pseudo emetric space.
-/
noncomputable theory
open_locale classical nnreal ennreal topological_space
universes u v w

open classical set function topological_space filter

namespace emetric

section inf_edist

variables {α : Type u} {β : Type v} [pseudo_emetric_space α] [pseudo_emetric_space β] {x y : α}
{s t : set α} {Φ : α → β}

/-! ### Distance of a point to a set as a function into `ℝ≥0∞`. -/

/-- The minimal edistance of a point to a set -/
def inf_edist (x : α) (s : set α) : ℝ≥0∞ := ⨅ y ∈ s, edist x y

@[simp] lemma inf_edist_empty : inf_edist x ∅ = ∞ := infi_emptyset

lemma le_inf_edist {d} : d ≤ inf_edist x s ↔ ∀ y ∈ s, d ≤ edist x y :=
by simp only [inf_edist, le_infi_iff]

/-- The edist to a union is the minimum of the edists -/
@[simp] lemma inf_edist_union : inf_edist x (s ∪ t) = inf_edist x s ⊓ inf_edist x t :=
infi_union

/-- The edist to a singleton is the edistance to the single point of this singleton -/
@[simp] lemma inf_edist_singleton : inf_edist x {y} = edist x y :=
infi_singleton

/-- The edist to a set is bounded above by the edist to any of its points -/
lemma inf_edist_le_edist_of_mem (h : y ∈ s) : inf_edist x s ≤ edist x y :=
binfi_le _ h

/-- If a point `x` belongs to `s`, then its edist to `s` vanishes -/
lemma inf_edist_zero_of_mem (h : x ∈ s) : inf_edist x s = 0 :=
nonpos_iff_eq_zero.1 $ @edist_self _ _ x ▸ inf_edist_le_edist_of_mem h

/-- The edist is monotonous with respect to inclusion -/
lemma inf_edist_le_inf_edist_of_subset (h : s ⊆ t) : inf_edist x t ≤ inf_edist x s :=
infi_le_infi_of_subset h

/-- If the edist to a set is `< r`, there exists a point in the set at edistance `< r` -/
lemma exists_edist_lt_of_inf_edist_lt {r : ℝ≥0∞} (h : inf_edist x s < r) :
  ∃y∈s, edist x y < r :=
by simpa only [inf_edist, infi_lt_iff] using h

/-- The edist of `x` to `s` is bounded by the sum of the edist of `y` to `s` and
the edist from `x` to `y` -/
lemma inf_edist_le_inf_edist_add_edist : inf_edist x s ≤ inf_edist y s + edist x y :=
calc (⨅ z ∈ s, edist x z) ≤ ⨅ z ∈ s, edist y z + edist x y :
  binfi_le_binfi $ λ z hz, (edist_triangle _ _ _).trans_eq (add_comm _ _)
... = (⨅ z ∈ s, edist y z) + edist x y : by simp only [ennreal.infi_add]

/-- The edist to a set depends continuously on the point -/
@[continuity]
lemma continuous_inf_edist : continuous (λx, inf_edist x s) :=
continuous_of_le_add_edist 1 (by simp) $
  by simp only [one_mul, inf_edist_le_inf_edist_add_edist, forall_2_true_iff]

/-- The edist to a set and to its closure coincide -/
lemma inf_edist_closure : inf_edist x (closure s) = inf_edist x s :=
begin
  refine le_antisymm (inf_edist_le_inf_edist_of_subset subset_closure) _,
  refine ennreal.le_of_forall_pos_le_add (λε εpos h, _),
  have ε0 : 0 < (ε / 2 : ℝ≥0∞) := by simpa [pos_iff_ne_zero] using εpos,
  have : inf_edist x (closure s) < inf_edist x (closure s) + ε/2,
    from ennreal.lt_add_right h.ne ε0.ne',
  rcases exists_edist_lt_of_inf_edist_lt this with ⟨y, ycs, hy⟩,
  -- y : α,  ycs : y ∈ closure s,  hy : edist x y < inf_edist x (closure s) + ↑ε / 2
  rcases emetric.mem_closure_iff.1 ycs (ε/2) ε0 with ⟨z, zs, dyz⟩,
  -- z : α,  zs : z ∈ s,  dyz : edist y z < ↑ε / 2
  calc inf_edist x s ≤ edist x z : inf_edist_le_edist_of_mem zs
        ... ≤ edist x y + edist y z : edist_triangle _ _ _
        ... ≤ (inf_edist x (closure s) + ε / 2) + (ε/2) : add_le_add (le_of_lt hy) (le_of_lt dyz)
        ... = inf_edist x (closure s) + ↑ε : by rw [add_assoc, ennreal.add_halves]
end

/-- A point belongs to the closure of `s` iff its infimum edistance to this set vanishes -/
lemma mem_closure_iff_inf_edist_zero : x ∈ closure s ↔ inf_edist x s = 0 :=
⟨λh, by rw ← inf_edist_closure; exact inf_edist_zero_of_mem h,
λh, emetric.mem_closure_iff.2 $ λε εpos, exists_edist_lt_of_inf_edist_lt (by rwa h)⟩

/-- Given a closed set `s`, a point belongs to `s` iff its infimum edistance to this set vanishes -/
lemma mem_iff_inf_edist_zero_of_closed (h : is_closed s) : x ∈ s ↔ inf_edist x s = 0 :=
begin
  convert ← mem_closure_iff_inf_edist_zero,
  exact h.closure_eq
end

lemma disjoint_closed_ball_of_lt_inf_edist {r : ℝ≥0∞} (h : r < inf_edist x s) :
  disjoint (closed_ball x r) s :=
begin
  rw disjoint_left,
  assume y hy h'y,
  apply lt_irrefl (inf_edist x s),
  calc inf_edist x s ≤ edist x y : inf_edist_le_edist_of_mem h'y
  ... ≤ r : by rwa [mem_closed_ball, edist_comm] at hy
  ... < inf_edist x s : h
end

/-- The infimum edistance is invariant under isometries -/
lemma inf_edist_image (hΦ : isometry Φ) :
  inf_edist (Φ x) (Φ '' t) = inf_edist x t :=
by simp only [inf_edist, infi_image, hΦ.edist_eq]

lemma _root_.is_open.exists_Union_is_closed {U : set α} (hU : is_open U) :
  ∃ F : ℕ → set α, (∀ n, is_closed (F n)) ∧ (∀ n, F n ⊆ U) ∧ ((⋃ n, F n) = U) ∧ (monotone F) :=
begin
  obtain ⟨a, a_pos, a_lt_one⟩ : ∃ (a : ℝ≥0∞), 0 < a ∧ a < 1 := exists_between (ennreal.zero_lt_one),
  let F := λ (n : ℕ), (λ x, inf_edist x Uᶜ) ⁻¹' (Ici (a^n)),
  have F_subset : ∀ n, F n ⊆ U,
  { assume n x hx,
    by_contra h,
    rw [← mem_compl_iff,
      mem_iff_inf_edist_zero_of_closed (is_open.is_closed_compl hU)] at h,
    have : 0 < inf_edist x Uᶜ := lt_of_lt_of_le (ennreal.pow_pos a_pos _) hx,
    rw h at this,
    exact lt_irrefl _ this },
  refine ⟨F, λ n, is_closed.preimage continuous_inf_edist is_closed_Ici, F_subset, _, _⟩,
  show monotone F,
  { assume m n hmn x hx,
    simp only [mem_Ici, mem_preimage] at hx ⊢,
    apply le_trans (ennreal.pow_le_pow_of_le_one a_lt_one.le hmn) hx },
  show (⋃ n, F n) = U,
  { refine subset.antisymm (by simp only [Union_subset_iff, F_subset, forall_const]) (λ x hx, _),
    have : ¬(x ∈ Uᶜ), by simpa using hx,
    rw mem_iff_inf_edist_zero_of_closed (is_open.is_closed_compl hU) at this,
    have B : 0 < inf_edist x Uᶜ, by simpa [pos_iff_ne_zero] using this,
    have : filter.tendsto (λ n, a^n) at_top (𝓝 0) :=
      ennreal.tendsto_pow_at_top_nhds_0_of_lt_1 a_lt_one,
    rcases ((tendsto_order.1 this).2 _ B).exists with ⟨n, hn⟩,
    simp only [mem_Union, mem_Ici, mem_preimage],
    exact ⟨n, hn.le⟩ },
end

lemma _root_.is_compact.exists_inf_edist_eq_edist (hs : is_compact s) (hne : s.nonempty) :
  ∃ y ∈ s, inf_edist x s = edist x y :=
begin
  have A : continuous (λ y, edist x y) := continuous_const.edist continuous_id,
  obtain ⟨y, ys, hy⟩ : ∃ y ∈ s, ∀ z, z ∈ s → edist x y ≤ edist x z :=
    hs.exists_forall_le hne A.continuous_on,
  exact ⟨y, ys, le_antisymm (inf_edist_le_edist_of_mem ys) (by rwa le_inf_edist)⟩
end

end inf_edist --section

/-! ### The Hausdorff distance as a function into `ℝ≥0∞`. -/

/-- The Hausdorff edistance between two sets is the smallest `r` such that each set
is contained in the `r`-neighborhood of the other one -/
@[irreducible] def Hausdorff_edist {α : Type u} [pseudo_emetric_space α] (s t : set α) : ℝ≥0∞ :=
(⨆ x ∈ s, inf_edist x t) ⊔ (⨆ y ∈ t, inf_edist y s)

lemma Hausdorff_edist_def {α : Type u} [pseudo_emetric_space α] (s t : set α) :
  Hausdorff_edist s t = (⨆ x ∈ s, inf_edist x t) ⊔ (⨆ y ∈ t, inf_edist y s) :=
by rw Hausdorff_edist

section Hausdorff_edist

variables {α : Type u} {β : Type v} [pseudo_emetric_space α] [pseudo_emetric_space β]
          {x y : α} {s t u : set α} {Φ : α → β}

/-- The Hausdorff edistance of a set to itself vanishes -/
@[simp] lemma Hausdorff_edist_self : Hausdorff_edist s s = 0 :=
begin
  simp only [Hausdorff_edist_def, sup_idem, ennreal.supr_eq_zero],
  exact λ x hx, inf_edist_zero_of_mem hx
end

/-- The Haudorff edistances of `s` to `t` and of `t` to `s` coincide -/
lemma Hausdorff_edist_comm : Hausdorff_edist s t = Hausdorff_edist t s :=
by unfold Hausdorff_edist; apply sup_comm

/-- Bounding the Hausdorff edistance by bounding the edistance of any point
in each set to the other set -/
lemma Hausdorff_edist_le_of_inf_edist {r : ℝ≥0∞}
  (H1 : ∀x ∈ s, inf_edist x t ≤ r) (H2 : ∀x ∈ t, inf_edist x s ≤ r) :
  Hausdorff_edist s t ≤ r :=
begin
  simp only [Hausdorff_edist, sup_le_iff, supr_le_iff],
  exact ⟨H1, H2⟩
end

/-- Bounding the Hausdorff edistance by exhibiting, for any point in each set,
another point in the other set at controlled distance -/
lemma Hausdorff_edist_le_of_mem_edist {r : ℝ≥0∞}
  (H1 : ∀x ∈ s, ∃y ∈ t, edist x y ≤ r) (H2 : ∀x ∈ t, ∃y ∈ s, edist x y ≤ r) :
  Hausdorff_edist s t ≤ r :=
begin
  refine Hausdorff_edist_le_of_inf_edist _ _,
  { assume x xs,
    rcases H1 x xs with ⟨y, yt, hy⟩,
    exact le_trans (inf_edist_le_edist_of_mem yt) hy },
  { assume x xt,
    rcases H2 x xt with ⟨y, ys, hy⟩,
    exact le_trans (inf_edist_le_edist_of_mem ys) hy }
end

/-- The distance to a set is controlled by the Hausdorff distance -/
lemma inf_edist_le_Hausdorff_edist_of_mem (h : x ∈ s) : inf_edist x t ≤ Hausdorff_edist s t :=
begin
  rw Hausdorff_edist_def,
  refine le_trans _ le_sup_left,
  exact le_bsupr x h
end

/-- If the Hausdorff distance is `<r`, then any point in one of the sets has
a corresponding point at distance `<r` in the other set -/
lemma exists_edist_lt_of_Hausdorff_edist_lt {r : ℝ≥0∞} (h : x ∈ s)
  (H : Hausdorff_edist s t < r) :
  ∃y∈t, edist x y < r :=
exists_edist_lt_of_inf_edist_lt $ calc
  inf_edist x t ≤ Hausdorff_edist s t : inf_edist_le_Hausdorff_edist_of_mem h
  ... < r : H

/-- The distance from `x` to `s` or `t` is controlled in terms of the Hausdorff distance
between `s` and `t` -/
lemma inf_edist_le_inf_edist_add_Hausdorff_edist :
  inf_edist x t ≤ inf_edist x s + Hausdorff_edist s t :=
ennreal.le_of_forall_pos_le_add $ λε εpos h, begin
  have ε0 : (ε / 2 : ℝ≥0∞) ≠ 0 := by simpa [pos_iff_ne_zero] using εpos,
  have : inf_edist x s < inf_edist x s + ε/2 :=
    ennreal.lt_add_right (ennreal.add_lt_top.1 h).1.ne ε0,
  rcases exists_edist_lt_of_inf_edist_lt this with ⟨y, ys, dxy⟩,
  -- y : α,  ys : y ∈ s,  dxy : edist x y < inf_edist x s + ↑ε / 2
  have : Hausdorff_edist s t < Hausdorff_edist s t + ε/2 :=
    ennreal.lt_add_right (ennreal.add_lt_top.1 h).2.ne ε0,
  rcases exists_edist_lt_of_Hausdorff_edist_lt ys this with ⟨z, zt, dyz⟩,
  -- z : α,  zt : z ∈ t,  dyz : edist y z < Hausdorff_edist s t + ↑ε / 2
  calc inf_edist x t ≤ edist x z : inf_edist_le_edist_of_mem zt
    ... ≤ edist x y + edist y z : edist_triangle _ _ _
    ... ≤ (inf_edist x s + ε/2) + (Hausdorff_edist s t + ε/2) : add_le_add dxy.le dyz.le
    ... = inf_edist x s + Hausdorff_edist s t + ε :
      by simp [ennreal.add_halves, add_comm, add_left_comm]
end

/-- The Hausdorff edistance is invariant under eisometries -/
lemma Hausdorff_edist_image (h : isometry Φ) :
  Hausdorff_edist (Φ '' s) (Φ '' t) = Hausdorff_edist s t :=
by simp only [Hausdorff_edist_def, supr_image, inf_edist_image h]

/-- The Hausdorff distance is controlled by the diameter of the union -/
lemma Hausdorff_edist_le_ediam (hs : s.nonempty) (ht : t.nonempty) :
  Hausdorff_edist s t ≤ diam (s ∪ t) :=
begin
  rcases hs with ⟨x, xs⟩,
  rcases ht with ⟨y, yt⟩,
  refine Hausdorff_edist_le_of_mem_edist _ _,
  { intros z hz,
    exact ⟨y, yt, edist_le_diam_of_mem (subset_union_left _ _ hz) (subset_union_right _ _ yt)⟩ },
  { intros z hz,
    exact ⟨x, xs, edist_le_diam_of_mem (subset_union_right _ _ hz) (subset_union_left _ _ xs)⟩ }
end

/-- The Hausdorff distance satisfies the triangular inequality -/
lemma Hausdorff_edist_triangle : Hausdorff_edist s u ≤ Hausdorff_edist s t + Hausdorff_edist t u :=
begin
  rw Hausdorff_edist_def,
  simp only [sup_le_iff, supr_le_iff],
  split,
  show ∀x ∈ s, inf_edist x u ≤ Hausdorff_edist s t + Hausdorff_edist t u, from λx xs, calc
    inf_edist x u ≤ inf_edist x t + Hausdorff_edist t u : inf_edist_le_inf_edist_add_Hausdorff_edist
    ... ≤ Hausdorff_edist s t + Hausdorff_edist t u :
      add_le_add_right (inf_edist_le_Hausdorff_edist_of_mem  xs) _,
  show ∀x ∈ u, inf_edist x s ≤ Hausdorff_edist s t + Hausdorff_edist t u, from λx xu, calc
    inf_edist x s ≤ inf_edist x t + Hausdorff_edist t s : inf_edist_le_inf_edist_add_Hausdorff_edist
    ... ≤ Hausdorff_edist u t + Hausdorff_edist t s :
      add_le_add_right (inf_edist_le_Hausdorff_edist_of_mem xu) _
    ... = Hausdorff_edist s t + Hausdorff_edist t u : by simp [Hausdorff_edist_comm, add_comm]
end

/-- Two sets are at zero Hausdorff edistance if and only if they have the same closure -/
lemma Hausdorff_edist_zero_iff_closure_eq_closure :
  Hausdorff_edist s t = 0 ↔ closure s = closure t :=
calc Hausdorff_edist s t = 0 ↔ s ⊆ closure t ∧ t ⊆ closure s :
  by simp only [Hausdorff_edist_def, ennreal.sup_eq_zero, ennreal.supr_eq_zero,
    ← mem_closure_iff_inf_edist_zero, subset_def]
... ↔ closure s = closure t :
  ⟨λ h, subset.antisymm (closure_minimal h.1 is_closed_closure)
     (closure_minimal h.2 is_closed_closure),
   λ h, ⟨h ▸ subset_closure, h.symm ▸ subset_closure⟩⟩

/-- The Hausdorff edistance between a set and its closure vanishes -/
@[simp, priority 1100]
lemma Hausdorff_edist_self_closure : Hausdorff_edist s (closure s) = 0 :=
by rw [Hausdorff_edist_zero_iff_closure_eq_closure, closure_closure]

/-- Replacing a set by its closure does not change the Hausdorff edistance. -/
@[simp] lemma Hausdorff_edist_closure₁ : Hausdorff_edist (closure s) t = Hausdorff_edist s t :=
begin
  refine le_antisymm _ _,
  { calc  _ ≤ Hausdorff_edist (closure s) s + Hausdorff_edist s t : Hausdorff_edist_triangle
    ... = Hausdorff_edist s t : by simp [Hausdorff_edist_comm] },
  { calc _ ≤ Hausdorff_edist s (closure s) + Hausdorff_edist (closure s) t :
      Hausdorff_edist_triangle
    ... = Hausdorff_edist (closure s) t : by simp }
end

/-- Replacing a set by its closure does not change the Hausdorff edistance. -/
@[simp] lemma Hausdorff_edist_closure₂ : Hausdorff_edist s (closure t) = Hausdorff_edist s t :=
by simp [@Hausdorff_edist_comm _ _ s _]

/-- The Hausdorff edistance between sets or their closures is the same -/
@[simp] lemma Hausdorff_edist_closure :
  Hausdorff_edist (closure s) (closure t) = Hausdorff_edist s t :=
by simp

/-- Two closed sets are at zero Hausdorff edistance if and only if they coincide -/
lemma Hausdorff_edist_zero_iff_eq_of_closed (hs : is_closed s) (ht : is_closed t) :
  Hausdorff_edist s t = 0 ↔ s = t :=
by rw [Hausdorff_edist_zero_iff_closure_eq_closure, hs.closure_eq, ht.closure_eq]

/-- The Haudorff edistance to the empty set is infinite -/
lemma Hausdorff_edist_empty (ne : s.nonempty) : Hausdorff_edist s ∅ = ∞ :=
begin
  rcases ne with ⟨x, xs⟩,
  have : inf_edist x ∅ ≤ Hausdorff_edist s ∅ := inf_edist_le_Hausdorff_edist_of_mem xs,
  simpa using this,
end

/-- If a set is at finite Hausdorff edistance of a nonempty set, it is nonempty -/
lemma nonempty_of_Hausdorff_edist_ne_top (hs : s.nonempty) (fin : Hausdorff_edist s t ≠ ⊤) :
  t.nonempty :=
t.eq_empty_or_nonempty.elim (λ ht, (fin $ ht.symm ▸ Hausdorff_edist_empty hs).elim) id

lemma empty_or_nonempty_of_Hausdorff_edist_ne_top (fin : Hausdorff_edist s t ≠ ⊤) :
  s = ∅ ∧ t = ∅ ∨ s.nonempty ∧ t.nonempty :=
begin
  cases s.eq_empty_or_nonempty with hs hs,
  { cases t.eq_empty_or_nonempty with ht ht,
    { exact or.inl ⟨hs, ht⟩ },
    { rw Hausdorff_edist_comm at fin,
      exact or.inr ⟨nonempty_of_Hausdorff_edist_ne_top ht fin, ht⟩ } },
  { exact or.inr ⟨hs, nonempty_of_Hausdorff_edist_ne_top hs fin⟩ }
end

end Hausdorff_edist -- section
end emetric --namespace


/-! Now, we turn to the same notions in metric spaces. To avoid the difficulties related to
`Inf` and `Sup` on `ℝ` (which is only conditionally complete), we use the notions in `ℝ≥0∞`
formulated in terms of the edistance, and coerce them to `ℝ`.
Then their properties follow readily from the corresponding properties in `ℝ≥0∞`,
modulo some tedious rewriting of inequalities from one to the other. -/

namespace metric
section
variables {α : Type u} {β : Type v} [pseudo_metric_space α] [pseudo_metric_space β]
  {s t u : set α} {x y : α} {Φ : α → β}
open emetric

/-! ### Distance of a point to a set as a function into `ℝ`. -/

/-- The minimal distance of a point to a set -/
def inf_dist (x : α) (s : set α) : ℝ := ennreal.to_real (inf_edist x s)

/-- the minimal distance is always nonnegative -/
lemma inf_dist_nonneg : 0 ≤ inf_dist x s := by simp [inf_dist]

/-- the minimal distance to the empty set is 0 (if you want to have the more reasonable
value ∞ instead, use `inf_edist`, which takes values in ℝ≥0∞) -/
@[simp] lemma inf_dist_empty : inf_dist x ∅ = 0 :=
by simp [inf_dist]

/-- In a metric space, the minimal edistance to a nonempty set is finite -/
lemma inf_edist_ne_top (h : s.nonempty) : inf_edist x s ≠ ⊤ :=
begin
  rcases h with ⟨y, hy⟩,
  apply lt_top_iff_ne_top.1,
  calc inf_edist x s ≤ edist x y : inf_edist_le_edist_of_mem hy
       ... < ⊤ : lt_top_iff_ne_top.2 (edist_ne_top _ _)
end

/-- The minimal distance of a point to a set containing it vanishes -/
lemma inf_dist_zero_of_mem (h : x ∈ s) : inf_dist x s = 0 :=
by simp [inf_edist_zero_of_mem h, inf_dist]

/-- The minimal distance to a singleton is the distance to the unique point in this singleton -/
@[simp] lemma inf_dist_singleton : inf_dist x {y} = dist x y :=
by simp [inf_dist, inf_edist, dist_edist]

/-- The minimal distance to a set is bounded by the distance to any point in this set -/
lemma inf_dist_le_dist_of_mem (h : y ∈ s) : inf_dist x s ≤ dist x y :=
begin
  rw [dist_edist, inf_dist,
    ennreal.to_real_le_to_real (inf_edist_ne_top ⟨_, h⟩) (edist_ne_top _ _)],
  exact inf_edist_le_edist_of_mem h
end

/-- The minimal distance is monotonous with respect to inclusion -/
lemma inf_dist_le_inf_dist_of_subset (h : s ⊆ t) (hs : s.nonempty) :
  inf_dist x t ≤ inf_dist x s :=
begin
  have ht : t.nonempty := hs.mono h,
  rw [inf_dist, inf_dist, ennreal.to_real_le_to_real (inf_edist_ne_top ht) (inf_edist_ne_top hs)],
  exact inf_edist_le_inf_edist_of_subset h
end

/-- If the minimal distance to a set is `<r`, there exists a point in this set at distance `<r` -/
lemma exists_dist_lt_of_inf_dist_lt {r : real} (h : inf_dist x s < r) (hs : s.nonempty) :
  ∃y∈s, dist x y < r :=
begin
  have rpos : 0 < r := lt_of_le_of_lt inf_dist_nonneg h,
  have : inf_edist x s < ennreal.of_real r,
  { rwa [inf_dist, ← ennreal.to_real_of_real (le_of_lt rpos),
      ennreal.to_real_lt_to_real (inf_edist_ne_top hs)] at h,
    simp },
  rcases exists_edist_lt_of_inf_edist_lt this with ⟨y, ys, hy⟩,
  rw [edist_dist, ennreal.of_real_lt_of_real_iff rpos] at hy,
  exact ⟨y, ys, hy⟩,
end

/-- The minimal distance from `x` to `s` is bounded by the distance from `y` to `s`, modulo
the distance between `x` and `y` -/
lemma inf_dist_le_inf_dist_add_dist : inf_dist x s ≤ inf_dist y s + dist x y :=
begin
  cases s.eq_empty_or_nonempty with hs hs,
  { by simp [hs, dist_nonneg] },
  { rw [inf_dist, inf_dist, dist_edist,
        ← ennreal.to_real_add (inf_edist_ne_top hs) (edist_ne_top _ _),
        ennreal.to_real_le_to_real (inf_edist_ne_top hs)],
    { apply inf_edist_le_inf_edist_add_edist },
    { simp [ennreal.add_eq_top, inf_edist_ne_top hs, edist_ne_top] }}
end

lemma disjoint_closed_ball_of_lt_inf_dist {r : ℝ} (h : r < inf_dist x s) :
  disjoint (closed_ball x r) s :=
begin
  rw disjoint_left,
  assume y hy h'y,
  apply lt_irrefl (inf_dist x s),
  calc inf_dist x s ≤ dist x y : inf_dist_le_dist_of_mem h'y
  ... ≤ r : by rwa [mem_closed_ball, dist_comm] at hy
  ... < inf_dist x s : h
end

variable (s)

/-- The minimal distance to a set is Lipschitz in point with constant 1 -/
lemma lipschitz_inf_dist_pt : lipschitz_with 1 (λx, inf_dist x s) :=
lipschitz_with.of_le_add $ λ x y, inf_dist_le_inf_dist_add_dist

/-- The minimal distance to a set is uniformly continuous in point -/
lemma uniform_continuous_inf_dist_pt :
  uniform_continuous (λx, inf_dist x s) :=
(lipschitz_inf_dist_pt s).uniform_continuous

/-- The minimal distance to a set is continuous in point -/
@[continuity]
lemma continuous_inf_dist_pt : continuous (λx, inf_dist x s) :=
(uniform_continuous_inf_dist_pt s).continuous

variable {s}

/-- The minimal distance to a set and its closure coincide -/
lemma inf_dist_eq_closure : inf_dist x (closure s) = inf_dist x s :=
by simp [inf_dist, inf_edist_closure]

/-- A point belongs to the closure of `s` iff its infimum distance to this set vanishes -/
lemma mem_closure_iff_inf_dist_zero (h : s.nonempty) : x ∈ closure s ↔ inf_dist x s = 0 :=
by simp [mem_closure_iff_inf_edist_zero, inf_dist, ennreal.to_real_eq_zero_iff, inf_edist_ne_top h]

/-- Given a closed set `s`, a point belongs to `s` iff its infimum distance to this set vanishes -/
lemma _root_.is_closed.mem_iff_inf_dist_zero (h : is_closed s) (hs : s.nonempty) :
  x ∈ s ↔ inf_dist x s = 0 :=
begin
  have := @mem_closure_iff_inf_dist_zero _ _ s x hs,
  rwa h.closure_eq at this
end

/-- Given a closed set `s`, a point belongs to `s` iff its infimum distance to this set vanishes -/
lemma _root_.is_closed.not_mem_iff_inf_dist_pos (h : is_closed s) (hs : s.nonempty) :
  x ∉ s ↔ 0 < inf_dist x s :=
begin
  rw ← not_iff_not,
  push_neg,
  simp [h.mem_iff_inf_dist_zero hs, le_antisymm_iff, inf_dist_nonneg],
end

/-- The infimum distance is invariant under isometries -/
lemma inf_dist_image (hΦ : isometry Φ) :
  inf_dist (Φ x) (Φ '' t) = inf_dist x t :=
by simp [inf_dist, inf_edist_image hΦ]

/-! ### Distance of a point to a set as a function into `ℝ≥0`. -/

/-- The minimal distance of a point to a set as a `ℝ≥0` -/
def inf_nndist (x : α) (s : set α) : ℝ≥0 := ennreal.to_nnreal (inf_edist x s)
@[simp] lemma coe_inf_nndist : (inf_nndist x s : ℝ) = inf_dist x s := rfl

/-- The minimal distance to a set (as `ℝ≥0`) is Lipschitz in point with constant 1 -/
lemma lipschitz_inf_nndist_pt (s : set α) : lipschitz_with 1 (λx, inf_nndist x s) :=
lipschitz_with.of_le_add $ λ x y, inf_dist_le_inf_dist_add_dist

/-- The minimal distance to a set (as `ℝ≥0`) is uniformly continuous in point -/
lemma uniform_continuous_inf_nndist_pt (s : set α) :
  uniform_continuous (λx, inf_nndist x s) :=
(lipschitz_inf_nndist_pt s).uniform_continuous

/-- The minimal distance to a set (as `ℝ≥0`) is continuous in point -/
lemma continuous_inf_nndist_pt (s : set α) : continuous (λx, inf_nndist x s) :=
(uniform_continuous_inf_nndist_pt s).continuous

/-! ### The Hausdorff distance as a function into `ℝ`. -/

/-- The Hausdorff distance between two sets is the smallest nonnegative `r` such that each set is
included in the `r`-neighborhood of the other. If there is no such `r`, it is defined to
be `0`, arbitrarily -/
def Hausdorff_dist (s t : set α) : ℝ := ennreal.to_real (Hausdorff_edist s t)

/-- The Hausdorff distance is nonnegative -/
lemma Hausdorff_dist_nonneg : 0 ≤ Hausdorff_dist s t :=
by simp [Hausdorff_dist]

/-- If two sets are nonempty and bounded in a metric space, they are at finite Hausdorff
edistance. -/
lemma Hausdorff_edist_ne_top_of_nonempty_of_bounded (hs : s.nonempty) (ht : t.nonempty)
  (bs : bounded s) (bt : bounded t) : Hausdorff_edist s t ≠ ⊤ :=
begin
  rcases hs with ⟨cs, hcs⟩,
  rcases ht with ⟨ct, hct⟩,
  rcases (bounded_iff_subset_ball ct).1 bs with ⟨rs, hrs⟩,
  rcases (bounded_iff_subset_ball cs).1 bt with ⟨rt, hrt⟩,
  have : Hausdorff_edist s t ≤ ennreal.of_real (max rs rt),
  { apply Hausdorff_edist_le_of_mem_edist,
    { assume x xs,
      existsi [ct, hct],
      have : dist x ct ≤ max rs rt := le_trans (hrs xs) (le_max_left _ _),
      rwa [edist_dist, ennreal.of_real_le_of_real_iff],
      exact le_trans dist_nonneg this },
    { assume x xt,
      existsi [cs, hcs],
      have : dist x cs ≤ max rs rt := le_trans (hrt xt) (le_max_right _ _),
      rwa [edist_dist, ennreal.of_real_le_of_real_iff],
      exact le_trans dist_nonneg this }},
  exact ne_top_of_le_ne_top ennreal.of_real_ne_top this
end

/-- The Hausdorff distance between a set and itself is zero -/
@[simp] lemma Hausdorff_dist_self_zero : Hausdorff_dist s s = 0 :=
by simp [Hausdorff_dist]

/-- The Hausdorff distance from `s` to `t` and from `t` to `s` coincide -/
lemma Hausdorff_dist_comm : Hausdorff_dist s t = Hausdorff_dist t s :=
by simp [Hausdorff_dist, Hausdorff_edist_comm]

/-- The Hausdorff distance to the empty set vanishes (if you want to have the more reasonable
value ∞ instead, use `Hausdorff_edist`, which takes values in ℝ≥0∞) -/
@[simp] lemma Hausdorff_dist_empty : Hausdorff_dist s ∅ = 0 :=
begin
  cases s.eq_empty_or_nonempty with h h,
  { simp [h] },
  { simp [Hausdorff_dist, Hausdorff_edist_empty h] }
end

/-- The Hausdorff distance to the empty set vanishes (if you want to have the more reasonable
value ∞ instead, use `Hausdorff_edist`, which takes values in ℝ≥0∞) -/
@[simp] lemma Hausdorff_dist_empty' : Hausdorff_dist ∅ s = 0 :=
by simp [Hausdorff_dist_comm]

/-- Bounding the Hausdorff distance by bounding the distance of any point
in each set to the other set -/
lemma Hausdorff_dist_le_of_inf_dist {r : ℝ} (hr : 0 ≤ r)
  (H1 : ∀x ∈ s, inf_dist x t ≤ r) (H2 : ∀x ∈ t, inf_dist x s ≤ r) :
  Hausdorff_dist s t ≤ r :=
begin
  by_cases h1 : Hausdorff_edist s t = ⊤,
    by rwa [Hausdorff_dist, h1, ennreal.top_to_real],
  cases s.eq_empty_or_nonempty with hs hs,
    by rwa [hs, Hausdorff_dist_empty'],
  cases t.eq_empty_or_nonempty with ht ht,
    by rwa [ht, Hausdorff_dist_empty],
  have : Hausdorff_edist s t ≤ ennreal.of_real r,
  { apply Hausdorff_edist_le_of_inf_edist _ _,
    { assume x hx,
      have I := H1 x hx,
      rwa [inf_dist, ← ennreal.to_real_of_real hr,
           ennreal.to_real_le_to_real (inf_edist_ne_top ht) ennreal.of_real_ne_top] at I },
    { assume x hx,
      have I := H2 x hx,
      rwa [inf_dist, ← ennreal.to_real_of_real hr,
           ennreal.to_real_le_to_real (inf_edist_ne_top hs) ennreal.of_real_ne_top] at I }},
  rwa [Hausdorff_dist, ← ennreal.to_real_of_real hr,
       ennreal.to_real_le_to_real h1 ennreal.of_real_ne_top]
end

/-- Bounding the Hausdorff distance by exhibiting, for any point in each set,
another point in the other set at controlled distance -/
lemma Hausdorff_dist_le_of_mem_dist {r : ℝ} (hr : 0 ≤ r)
  (H1 : ∀x ∈ s, ∃y ∈ t, dist x y ≤ r) (H2 : ∀x ∈ t, ∃y ∈ s, dist x y ≤ r) :
  Hausdorff_dist s t ≤ r :=
begin
  apply Hausdorff_dist_le_of_inf_dist hr,
  { assume x xs,
    rcases H1 x xs with ⟨y, yt, hy⟩,
    exact le_trans (inf_dist_le_dist_of_mem yt) hy },
  { assume x xt,
    rcases H2 x xt with ⟨y, ys, hy⟩,
    exact le_trans (inf_dist_le_dist_of_mem ys) hy }
end

/-- The Hausdorff distance is controlled by the diameter of the union -/
lemma Hausdorff_dist_le_diam (hs : s.nonempty) (bs : bounded s) (ht : t.nonempty) (bt : bounded t) :
  Hausdorff_dist s t ≤ diam (s ∪ t) :=
begin
  rcases hs with ⟨x, xs⟩,
  rcases ht with ⟨y, yt⟩,
  refine Hausdorff_dist_le_of_mem_dist diam_nonneg _ _,
  { exact  λz hz, ⟨y, yt, dist_le_diam_of_mem (bounded_union.2 ⟨bs, bt⟩)
      (subset_union_left _ _ hz) (subset_union_right _ _ yt)⟩ },
  { exact λz hz, ⟨x, xs, dist_le_diam_of_mem (bounded_union.2 ⟨bs, bt⟩)
      (subset_union_right _ _ hz) (subset_union_left _ _ xs)⟩ }
end

/-- The distance to a set is controlled by the Hausdorff distance -/
lemma inf_dist_le_Hausdorff_dist_of_mem (hx : x ∈ s) (fin : Hausdorff_edist s t ≠ ⊤) :
  inf_dist x t ≤ Hausdorff_dist s t :=
begin
  have ht : t.nonempty := nonempty_of_Hausdorff_edist_ne_top ⟨x, hx⟩ fin,
  rw [Hausdorff_dist, inf_dist, ennreal.to_real_le_to_real (inf_edist_ne_top ht) fin],
  exact inf_edist_le_Hausdorff_edist_of_mem hx
end

/-- If the Hausdorff distance is `<r`, then any point in one of the sets is at distance
`<r` of a point in the other set -/
lemma exists_dist_lt_of_Hausdorff_dist_lt {r : ℝ} (h : x ∈ s) (H : Hausdorff_dist s t < r)
  (fin : Hausdorff_edist s t ≠ ⊤) : ∃y∈t, dist x y < r :=
begin
  have r0 : 0 < r := lt_of_le_of_lt (Hausdorff_dist_nonneg) H,
  have : Hausdorff_edist s t < ennreal.of_real r,
    by rwa [Hausdorff_dist, ← ennreal.to_real_of_real (le_of_lt r0),
            ennreal.to_real_lt_to_real fin (ennreal.of_real_ne_top)] at H,
  rcases exists_edist_lt_of_Hausdorff_edist_lt h this with ⟨y, hy, yr⟩,
  rw [edist_dist, ennreal.of_real_lt_of_real_iff r0] at yr,
  exact ⟨y, hy, yr⟩
end

/-- If the Hausdorff distance is `<r`, then any point in one of the sets is at distance
`<r` of a point in the other set -/
lemma exists_dist_lt_of_Hausdorff_dist_lt' {r : ℝ} (h : y ∈ t) (H : Hausdorff_dist s t < r)
  (fin : Hausdorff_edist s t ≠ ⊤) : ∃x∈s, dist x y < r :=
begin
  rw Hausdorff_dist_comm at H,
  rw Hausdorff_edist_comm at fin,
  simpa [dist_comm] using exists_dist_lt_of_Hausdorff_dist_lt h H fin
end

/-- The infimum distance to `s` and `t` are the same, up to the Hausdorff distance
between `s` and `t` -/
lemma inf_dist_le_inf_dist_add_Hausdorff_dist (fin : Hausdorff_edist s t ≠ ⊤) :
  inf_dist x t ≤ inf_dist x s + Hausdorff_dist s t :=
begin
  rcases empty_or_nonempty_of_Hausdorff_edist_ne_top fin with ⟨hs,ht⟩|⟨hs,ht⟩,
  { simp only [hs, ht, Hausdorff_dist_empty, inf_dist_empty, zero_add] },
  rw [inf_dist, inf_dist, Hausdorff_dist, ← ennreal.to_real_add (inf_edist_ne_top hs) fin,
      ennreal.to_real_le_to_real (inf_edist_ne_top ht)],
  { exact inf_edist_le_inf_edist_add_Hausdorff_edist },
  { exact ennreal.add_ne_top.2 ⟨inf_edist_ne_top hs, fin⟩ }
end

/-- The Hausdorff distance is invariant under isometries -/
lemma Hausdorff_dist_image (h : isometry Φ) :
  Hausdorff_dist (Φ '' s) (Φ '' t) = Hausdorff_dist s t :=
by simp [Hausdorff_dist, Hausdorff_edist_image h]

/-- The Hausdorff distance satisfies the triangular inequality -/
lemma Hausdorff_dist_triangle (fin : Hausdorff_edist s t ≠ ⊤) :
  Hausdorff_dist s u ≤ Hausdorff_dist s t + Hausdorff_dist t u :=
begin
  by_cases Hausdorff_edist s u = ⊤,
  { calc Hausdorff_dist s u = 0 + 0 : by simp [Hausdorff_dist, h]
         ... ≤ Hausdorff_dist s t + Hausdorff_dist t u :
           add_le_add (Hausdorff_dist_nonneg) (Hausdorff_dist_nonneg) },
  { have Dtu : Hausdorff_edist t u < ⊤ := calc
      Hausdorff_edist t u ≤ Hausdorff_edist t s + Hausdorff_edist s u : Hausdorff_edist_triangle
      ... = Hausdorff_edist s t + Hausdorff_edist s u : by simp [Hausdorff_edist_comm]
      ... < ⊤ : by simp [lt_top_iff_ne_top, *],
    rw [Hausdorff_dist, Hausdorff_dist, Hausdorff_dist,
        ← ennreal.to_real_add fin Dtu.ne, ennreal.to_real_le_to_real h],
    { exact Hausdorff_edist_triangle },
    { simp [ennreal.add_eq_top, lt_top_iff_ne_top.1 Dtu, fin] }}
end

/-- The Hausdorff distance satisfies the triangular inequality -/
lemma Hausdorff_dist_triangle' (fin : Hausdorff_edist t u ≠ ⊤) :
  Hausdorff_dist s u ≤ Hausdorff_dist s t + Hausdorff_dist t u :=
begin
  rw Hausdorff_edist_comm at fin,
  have I : Hausdorff_dist u s ≤ Hausdorff_dist u t + Hausdorff_dist t s :=
    Hausdorff_dist_triangle fin,
  simpa [add_comm, Hausdorff_dist_comm] using I
end

/-- The Hausdorff distance between a set and its closure vanish -/
@[simp, priority 1100]
lemma Hausdorff_dist_self_closure : Hausdorff_dist s (closure s) = 0 :=
by simp [Hausdorff_dist]

/-- Replacing a set by its closure does not change the Hausdorff distance. -/
@[simp] lemma Hausdorff_dist_closure₁ : Hausdorff_dist (closure s) t = Hausdorff_dist s t :=
by simp [Hausdorff_dist]

/-- Replacing a set by its closure does not change the Hausdorff distance. -/
@[simp] lemma Hausdorff_dist_closure₂ : Hausdorff_dist s (closure t) = Hausdorff_dist s t :=
by simp [Hausdorff_dist]

/-- The Hausdorff distance between two sets and their closures coincide -/
@[simp] lemma Hausdorff_dist_closure :
  Hausdorff_dist (closure s) (closure t) = Hausdorff_dist s t :=
by simp [Hausdorff_dist]

/-- Two sets are at zero Hausdorff distance if and only if they have the same closures -/
lemma Hausdorff_dist_zero_iff_closure_eq_closure (fin : Hausdorff_edist s t ≠ ⊤) :
  Hausdorff_dist s t = 0 ↔ closure s = closure t :=
by simp [Hausdorff_edist_zero_iff_closure_eq_closure.symm, Hausdorff_dist,
         ennreal.to_real_eq_zero_iff, fin]

/-- Two closed sets are at zero Hausdorff distance if and only if they coincide -/
lemma _root_.is_closed.Hausdorff_dist_zero_iff_eq (hs : is_closed s) (ht : is_closed t)
  (fin : Hausdorff_edist s t ≠ ⊤) : Hausdorff_dist s t = 0 ↔ s = t :=
by simp [(Hausdorff_edist_zero_iff_eq_of_closed hs ht).symm, Hausdorff_dist,
         ennreal.to_real_eq_zero_iff, fin]

end --section

section thickening

variables {α : Type u} [pseudo_emetric_space α]

open emetric

/-- The (open) `δ`-thickening `thickening δ E` of a subset `E` in a pseudo emetric space consists
of those points that are at distance less than `δ` from some point of `E`. -/
def thickening (δ : ℝ) (E : set α) : set α := {x : α | inf_edist x E < ennreal.of_real δ}

/-- The (open) thickening equals the preimage of an open interval under `inf_edist`. -/
lemma thickening_eq_preimage_inf_edist (δ : ℝ) (E : set α) :
  thickening δ E = (λ x, inf_edist x E) ⁻¹' (Iio (ennreal.of_real δ)) := rfl

/-- The (open) thickening is an open set. -/
lemma is_open_thickening {δ : ℝ} {E : set α} : is_open (thickening δ E) :=
continuous.is_open_preimage continuous_inf_edist _ is_open_Iio

/-- The (open) thickening of the empty set is empty. -/
@[simp] lemma thickening_empty (δ : ℝ) : thickening δ (∅ : set α) = ∅ :=
by simp only [thickening, set_of_false, inf_edist_empty, not_top_lt]

/-- The (open) thickening `thickening δ E` of a fixed subset `E` is an increasing function of the
thickening radius `δ`. -/
lemma thickening_mono {δ₁ δ₂ : ℝ} (hle : δ₁ ≤ δ₂) (E : set α) :
  thickening δ₁ E ⊆ thickening δ₂ E :=
preimage_mono (Iio_subset_Iio (ennreal.of_real_le_of_real hle))

/-- The (open) thickening `thickening δ E` with a fixed thickening radius `δ` is
an increasing function of the subset `E`. -/
lemma thickening_subset_of_subset (δ : ℝ) {E₁ E₂ : set α} (h : E₁ ⊆ E₂) :
  thickening δ E₁ ⊆ thickening δ E₂ :=
λ _ hx, lt_of_le_of_lt (inf_edist_le_inf_edist_of_subset h) hx

lemma mem_thickening_iff_exists_edist_lt {δ : ℝ} (E : set α) (x : α) :
  x ∈ thickening δ E ↔ (∃ z ∈ E, edist x z < ennreal.of_real δ) :=
begin
  simp only [exists_prop, mem_set_of_eq],
  split,
  { intros h,
    rcases (exists_edist_lt_of_inf_edist_lt h) with ⟨z, ⟨hzE, hxz⟩⟩,
    exact ⟨z, hzE, hxz⟩, },
  { rintros ⟨z, ⟨hzE, hxz⟩⟩,
    exact lt_of_le_of_lt (@inf_edist_le_edist_of_mem _ _ x _ _ hzE) hxz, },
end

variables {X : Type u} [pseudo_metric_space X]

/-- A point in a metric space belongs to the (open) `δ`-thickening of a subset `E` if and only if
it is at distance less than `δ` from some point of `E`. -/
lemma mem_thickening_iff {δ : ℝ} (E : set X) (x : X) :
  x ∈ thickening δ E ↔ (∃ z ∈ E, dist x z < δ) :=
begin
  have key_iff : ∀ (z : X), edist x z < ennreal.of_real δ ↔ dist x z < δ,
  { intros z,
    rw dist_edist,
    have d_lt_top : edist x z < ∞, by simp only [edist_dist, ennreal.of_real_lt_top],
    have key := (@ennreal.of_real_lt_of_real_iff_of_nonneg
                ((edist x z).to_real) δ (ennreal.to_real_nonneg)),
    rwa ennreal.of_real_to_real d_lt_top.ne at key, },
  simp_rw [mem_thickening_iff_exists_edist_lt, key_iff],
end

/-- The (open) `δ`-thickening `thickening δ E` of a subset `E` in a metric space equals the
union of balls of radius `δ` centered at points of `E`. -/
lemma thickening_eq_bUnion_ball {δ : ℝ} {E : set X} :
  thickening δ E = ⋃ x ∈ E, ball x δ :=
by { ext x, rw mem_bUnion_iff, exact mem_thickening_iff E x, }

lemma bounded.thickening {δ : ℝ} {E : set X} (h : bounded E) :
  bounded (thickening δ E) :=
begin
  refine bounded_iff_mem_bounded.2 (λ x hx, _),
  rcases h.subset_ball x with ⟨R, hR⟩,
  refine (bounded_iff_subset_ball x).2 ⟨R + δ, _⟩,
  assume y hy,
  rcases (mem_thickening_iff _ _).1 hy with ⟨z, zE, hz⟩,
  calc dist y x ≤ dist z x + dist y z : by { rw add_comm, exact dist_triangle _ _ _ }
  ... ≤ R + δ : add_le_add (hR zE) hz.le
end

end thickening --section

section cthickening

variables {α : Type*} [pseudo_emetric_space α]

open emetric

/-- The closed `δ`-thickening `cthickening δ E` of a subset `E` in a pseudo emetric space consists
of those points that are at infimum distance at most `δ` from `E`. -/
def cthickening (δ : ℝ) (E : set α) : set α := {x : α | inf_edist x E ≤ ennreal.of_real δ}

<<<<<<< HEAD
lemma mem_cthickening_of_edist_le (x y : α) (δ : ℝ) (E : set α) (h : y ∈ E)
  (h' : edist x y ≤ ennreal.of_real δ) :
  x ∈ cthickening δ E :=
(inf_edist_le_edist_of_mem h).trans h'

lemma mem_cthickening_of_dist_le {α : Type*} [pseudo_metric_space α]
  (x y : α) (δ : ℝ) (E : set α) (h : y ∈ E) (h' : dist x y ≤ δ) :
  x ∈ cthickening δ E :=
begin
  apply mem_cthickening_of_edist_le x y δ E h,
  rw edist_dist,
  exact ennreal.of_real_le_of_real h',
end

=======
/-- The closed thickening equals the preimage of a closed interval under `inf_edist`. -/
>>>>>>> 87e2f24b
lemma cthickening_eq_preimage_inf_edist (δ : ℝ) (E : set α) :
  cthickening δ E = (λ x, inf_edist x E) ⁻¹' (Iic (ennreal.of_real δ)) := rfl

/-- The closed thickening is a closed set. -/
lemma is_closed_cthickening {δ : ℝ} {E : set α} : is_closed (cthickening δ E) :=
is_closed.preimage continuous_inf_edist is_closed_Iic

/-- The closed thickening of the empty set is empty. -/
@[simp] lemma cthickening_empty (δ : ℝ) : cthickening δ (∅ : set α) = ∅ :=
by simp only [cthickening, ennreal.of_real_ne_top, set_of_false, inf_edist_empty, top_le_iff]

lemma cthickening_of_nonpos {δ : ℝ} (hδ : δ ≤ 0) (E : set α) :
  cthickening δ E = closure E :=
by { ext x, simp [mem_closure_iff_inf_edist_zero, cthickening, ennreal.of_real_eq_zero.2 hδ] }

<<<<<<< HEAD
=======
/-- The closed thickening with radius zero is the closure of the set. -/
>>>>>>> 87e2f24b
@[simp] lemma cthickening_zero (E : set α) : cthickening 0 E = closure E :=
cthickening_of_nonpos le_rfl E

/-- The closed thickening `cthickening δ E` of a fixed subset `E` is an increasing function of
the thickening radius `δ`. -/
lemma cthickening_mono {δ₁ δ₂ : ℝ} (hle : δ₁ ≤ δ₂) (E : set α) :
  cthickening δ₁ E ⊆ cthickening δ₂ E :=
preimage_mono (Iic_subset_Iic.mpr (ennreal.of_real_le_of_real hle))

<<<<<<< HEAD
lemma closure_subset_cthickening (δ : ℝ) (E : set α) :
  closure E ⊆ cthickening δ E :=
by { rw ← cthickening_of_nonpos (min_le_right δ 0), exact cthickening_mono (min_le_left δ 0) E }

lemma subset_cthickening (δ : ℝ) (E : set α) :
  E ⊆ cthickening δ E :=
subset_closure.trans (closure_subset_cthickening δ E)

=======
/-- The closed thickening `cthickening δ E` with a fixed thickening radius `δ` is
an increasing function of the subset `E`. -/
>>>>>>> 87e2f24b
lemma cthickening_subset_of_subset (δ : ℝ) {E₁ E₂ : set α} (h : E₁ ⊆ E₂) :
  cthickening δ E₁ ⊆ cthickening δ E₂ :=
λ _ hx, le_trans (inf_edist_le_inf_edist_of_subset h) hx

lemma cthickening_subset_thickening {δ₁ : ℝ≥0} {δ₂ : ℝ} (hlt : (δ₁ : ℝ) < δ₂) (E : set α) :
  cthickening δ₁ E ⊆ thickening δ₂ E :=
λ _ hx, lt_of_le_of_lt hx ((ennreal.of_real_lt_of_real_iff (lt_of_le_of_lt δ₁.prop hlt)).mpr hlt)

/-- The closed thickening `cthickening δ₁ E` is contained in the open thickening `thickening δ₂ E`
if the radius of the latter is positive and larger. -/
lemma cthickening_subset_thickening' {δ₁ δ₂ : ℝ} (δ₂_pos : 0 < δ₂) (hlt : δ₁ < δ₂) (E : set α) :
  cthickening δ₁ E ⊆ thickening δ₂ E :=
λ _ hx, lt_of_le_of_lt hx ((ennreal.of_real_lt_of_real_iff δ₂_pos).mpr hlt)

/-- The open thickening `thickening δ E` is contained in the closed thickening `cthickening δ E`
with the same radius. -/
lemma thickening_subset_cthickening (δ : ℝ) (E : set α) :
  thickening δ E ⊆ cthickening δ E :=
by { intros x hx, rw [thickening, mem_set_of_eq] at hx, exact hx.le, }

lemma thickening_subset_cthickening_of_le {δ₁ δ₂ : ℝ} (hle : δ₁ ≤ δ₂) (E : set α) :
  thickening δ₁ E ⊆ cthickening δ₂ E :=
(thickening_subset_cthickening δ₁ E).trans (cthickening_mono hle E)

<<<<<<< HEAD
lemma bounded.cthickening {α : Type*} [pseudo_metric_space α] {δ : ℝ} {E : set α} (h : bounded E) :
  bounded (cthickening δ E) :=
begin
  have : bounded (thickening (max (δ + 1) 1) E) := h.thickening,
  apply bounded.mono _ this,
  exact cthickening_subset_thickening' (zero_lt_one.trans_le (le_max_right _ _))
    ((lt_add_one _).trans_le (le_max_left _ _)) _
end

lemma cthickening_eq_Inter_cthickening {δ : ℝ} {E : set α} (δ_nn : 0 ≤ δ) :
  cthickening δ E = ⋂ (ε : ℝ) (h : δ < ε), cthickening ε E :=
=======
lemma thickening_subset_interior_cthickening (δ : ℝ) (E : set α) :
  thickening δ E ⊆ interior (cthickening δ E) :=
(subset_interior_iff_open.mpr (is_open_thickening)).trans
  (interior_mono (thickening_subset_cthickening δ E))

lemma closure_thickening_subset_cthickening (δ : ℝ) (E : set α) :
  closure (thickening δ E) ⊆ cthickening δ E :=
(closure_mono (thickening_subset_cthickening δ E)).trans is_closed_cthickening.closure_subset

/-- The closed thickening of a set contains the closure of the set. -/
lemma closure_subset_cthickening (δ : ℝ) (E : set α) :
  closure E ⊆ cthickening δ E :=
by { rw ← cthickening_of_nonpos (min_le_right δ 0), exact cthickening_mono (min_le_left δ 0) E, }

/-- The (open) thickening of a set contains the closure of the set. -/
lemma closure_subset_thickening {δ : ℝ} (δ_pos : 0 < δ) (E : set α) :
  closure E ⊆ thickening δ E :=
by { rw ← cthickening_zero, exact cthickening_subset_thickening' δ_pos δ_pos E, }

/-- A set is contained in its own (open) thickening. -/
lemma self_subset_thickening {δ : ℝ} (δ_pos : 0 < δ) (E : set α) :
  E ⊆ thickening δ E :=
(@subset_closure _ _ E).trans (closure_subset_thickening δ_pos E)

/-- A set is contained in its own closed thickening. -/
lemma self_subset_cthickening {δ : ℝ} (E : set α) :
  E ⊆ cthickening δ E :=
subset_closure.trans (closure_subset_cthickening δ E)

lemma cthickening_eq_Inter_cthickening' {δ : ℝ}
  (s : set ℝ) (hsδ : s ⊆ Ioi δ) (hs : ∀ ε, δ < ε → (s ∩ (Ioc δ ε)).nonempty) (E : set α) :
  cthickening δ E = ⋂ ε ∈ s, cthickening ε E :=
>>>>>>> 87e2f24b
begin
  apply le_antisymm,
  { exact subset_bInter (λ _ hε, cthickening_mono (le_of_lt (hsδ hε)) E), },
  { unfold thickening cthickening,
    intros x hx,
    simp only [mem_Inter, mem_set_of_eq] at *,
    apply ennreal.le_of_forall_pos_le_add,
    intros η η_pos _,
    rcases hs (δ + η) (lt_add_of_pos_right _ (nnreal.coe_pos.mpr η_pos)) with ⟨ε, ⟨hsε, hε⟩⟩,
    apply ((hx ε hsε).trans (ennreal.of_real_le_of_real hε.2)).trans,
    rw ennreal.coe_nnreal_eq η,
    exact ennreal.of_real_add_le, },
end

lemma cthickening_eq_Inter_cthickening {δ : ℝ} (E : set α) :
  cthickening δ E = ⋂ (ε : ℝ) (h : δ < ε), cthickening ε E :=
begin
  apply cthickening_eq_Inter_cthickening' (Ioi δ) rfl.subset,
  simp_rw inter_eq_right_iff_subset.mpr Ioc_subset_Ioi_self,
  exact λ _ hε, nonempty_Ioc.mpr hε,
end

lemma cthickening_eq_Inter_thickening' {δ : ℝ} (δ_nn : 0 ≤ δ)
  (s : set ℝ) (hsδ : s ⊆ Ioi δ) (hs : ∀ ε, δ < ε → (s ∩ (Ioc δ ε)).nonempty) (E : set α) :
  cthickening δ E = ⋂ ε ∈ s, thickening ε E :=
begin
  apply le_antisymm,
  { apply subset_bInter,
    intros ε hε,
    rcases hs ε (mem_Ioi.mp (hsδ hε)) with ⟨ε', ⟨hsε', hε'⟩⟩,
    have ss := cthickening_subset_thickening' (lt_of_le_of_lt δ_nn hε'.1) hε'.1 E,
    exact ss.trans (thickening_mono hε'.2 E), },
  { rw cthickening_eq_Inter_cthickening' s hsδ hs E,
    apply bInter_mono,
    exact λ ε hε, thickening_subset_cthickening ε E, },
end

lemma cthickening_eq_Inter_thickening {δ : ℝ} (δ_nn : 0 ≤ δ) (E : set α) :
  cthickening δ E = ⋂ (ε : ℝ) (h : δ < ε), thickening ε E :=
begin
  apply cthickening_eq_Inter_thickening' δ_nn (Ioi δ) rfl.subset,
  simp_rw inter_eq_right_iff_subset.mpr Ioc_subset_Ioi_self,
  exact λ _ hε, nonempty_Ioc.mpr hε,
end

/-- The closure of a set equals the intersection of its closed thickenings of positive radii
accumulating at zero. -/
lemma closure_eq_Inter_cthickening' (E : set α)
  (s : set ℝ) (hs : ∀ ε, 0 < ε → (s ∩ (Ioc 0 ε)).nonempty) :
  closure E = ⋂ δ ∈ s, cthickening δ E :=
begin
  by_cases hs₀ : s ⊆ Ioi 0,
  { rw ← cthickening_zero, apply cthickening_eq_Inter_cthickening' _ hs₀ hs, },
  rcases not_subset.mp hs₀ with ⟨δ, ⟨hδs, δ_nonpos⟩⟩,
  simp at δ_nonpos,
  apply le_antisymm,
  { exact subset_bInter (λ ε _, closure_subset_cthickening ε E), },
  { rw ← cthickening_of_nonpos δ_nonpos E,
    exact bInter_subset_of_mem hδs, },
end

/-- The closure of a set equals the intersection of its closed thickenings of positive radii. -/
lemma closure_eq_Inter_cthickening (E : set α) :
  closure E = ⋂ (δ : ℝ) (h : 0 < δ), cthickening δ E :=
by { rw ← cthickening_zero, exact cthickening_eq_Inter_cthickening E, }

/-- The closure of a set equals the intersection of its open thickenings of positive radii
accumulating at zero. -/
lemma closure_eq_Inter_thickening' (E : set α)
  (s : set ℝ) (hs₀ : s ⊆ Ioi 0) (hs : ∀ ε, 0 < ε → (s ∩ (Ioc 0 ε)).nonempty) :
  closure E = ⋂ δ ∈ s, thickening δ E :=
by { rw ← cthickening_zero, apply cthickening_eq_Inter_thickening' rfl.ge _ hs₀ hs, }

/-- The closure of a set equals the intersection of its (open) thickenings of positive radii. -/
lemma closure_eq_Inter_thickening (E : set α) :
  closure E = ⋂ (δ : ℝ) (h : 0 < δ), thickening δ E :=
by { rw ← cthickening_zero, exact cthickening_eq_Inter_thickening rfl.ge E, }

/-- The frontier of the (open) thickening of a set is contained in an `inf_edist` level set. -/
lemma frontier_thickening_subset (E : set α) {δ : ℝ} (δ_pos : 0 < δ) :
  frontier (thickening δ E) ⊆ {x : α | inf_edist x E = ennreal.of_real δ} :=
begin
  have singleton_preim :
    {x : α | inf_edist x E = ennreal.of_real δ } = (λ x , inf_edist x E) ⁻¹' {ennreal.of_real δ},
  by refl,
  rw [thickening_eq_preimage_inf_edist, singleton_preim,
      ← (frontier_Iio' ⟨(0 : ℝ≥0∞), ennreal.of_real_pos.mpr δ_pos⟩)],
  exact continuous_inf_edist.frontier_preimage_subset (Iio (ennreal.of_real δ)),
end

/-- The frontier of the closed thickening of a set is contained in an `inf_edist` level set. -/
lemma frontier_cthickening_subset (E : set α) {δ : ℝ} :
  frontier (cthickening δ E) ⊆ {x : α | inf_edist x E = ennreal.of_real δ} :=
begin
  have singleton_preim :
    {x : α | inf_edist x E = ennreal.of_real δ } = (λ x , inf_edist x E) ⁻¹' {ennreal.of_real δ},
  by refl,
  rw [cthickening_eq_preimage_inf_edist, singleton_preim,
      ← frontier_Iic' ⟨∞, ennreal.of_real_lt_top⟩],
  exact continuous_inf_edist.frontier_preimage_subset (Iic (ennreal.of_real δ)),
end

end cthickening --section

end metric --namespace<|MERGE_RESOLUTION|>--- conflicted
+++ resolved
@@ -847,7 +847,6 @@
 of those points that are at infimum distance at most `δ` from `E`. -/
 def cthickening (δ : ℝ) (E : set α) : set α := {x : α | inf_edist x E ≤ ennreal.of_real δ}
 
-<<<<<<< HEAD
 lemma mem_cthickening_of_edist_le (x y : α) (δ : ℝ) (E : set α) (h : y ∈ E)
   (h' : edist x y ≤ ennreal.of_real δ) :
   x ∈ cthickening δ E :=
@@ -862,9 +861,6 @@
   exact ennreal.of_real_le_of_real h',
 end
 
-=======
-/-- The closed thickening equals the preimage of a closed interval under `inf_edist`. -/
->>>>>>> 87e2f24b
 lemma cthickening_eq_preimage_inf_edist (δ : ℝ) (E : set α) :
   cthickening δ E = (λ x, inf_edist x E) ⁻¹' (Iic (ennreal.of_real δ)) := rfl
 
@@ -880,10 +876,7 @@
   cthickening δ E = closure E :=
 by { ext x, simp [mem_closure_iff_inf_edist_zero, cthickening, ennreal.of_real_eq_zero.2 hδ] }
 
-<<<<<<< HEAD
-=======
 /-- The closed thickening with radius zero is the closure of the set. -/
->>>>>>> 87e2f24b
 @[simp] lemma cthickening_zero (E : set α) : cthickening 0 E = closure E :=
 cthickening_of_nonpos le_rfl E
 
@@ -893,7 +886,6 @@
   cthickening δ₁ E ⊆ cthickening δ₂ E :=
 preimage_mono (Iic_subset_Iic.mpr (ennreal.of_real_le_of_real hle))
 
-<<<<<<< HEAD
 lemma closure_subset_cthickening (δ : ℝ) (E : set α) :
   closure E ⊆ cthickening δ E :=
 by { rw ← cthickening_of_nonpos (min_le_right δ 0), exact cthickening_mono (min_le_left δ 0) E }
@@ -902,10 +894,8 @@
   E ⊆ cthickening δ E :=
 subset_closure.trans (closure_subset_cthickening δ E)
 
-=======
 /-- The closed thickening `cthickening δ E` with a fixed thickening radius `δ` is
 an increasing function of the subset `E`. -/
->>>>>>> 87e2f24b
 lemma cthickening_subset_of_subset (δ : ℝ) {E₁ E₂ : set α} (h : E₁ ⊆ E₂) :
   cthickening δ E₁ ⊆ cthickening δ E₂ :=
 λ _ hx, le_trans (inf_edist_le_inf_edist_of_subset h) hx
@@ -930,7 +920,6 @@
   thickening δ₁ E ⊆ cthickening δ₂ E :=
 (thickening_subset_cthickening δ₁ E).trans (cthickening_mono hle E)
 
-<<<<<<< HEAD
 lemma bounded.cthickening {α : Type*} [pseudo_metric_space α] {δ : ℝ} {E : set α} (h : bounded E) :
   bounded (cthickening δ E) :=
 begin
@@ -942,7 +931,6 @@
 
 lemma cthickening_eq_Inter_cthickening {δ : ℝ} {E : set α} (δ_nn : 0 ≤ δ) :
   cthickening δ E = ⋂ (ε : ℝ) (h : δ < ε), cthickening ε E :=
-=======
 lemma thickening_subset_interior_cthickening (δ : ℝ) (E : set α) :
   thickening δ E ⊆ interior (cthickening δ E) :=
 (subset_interior_iff_open.mpr (is_open_thickening)).trans
@@ -975,7 +963,6 @@
 lemma cthickening_eq_Inter_cthickening' {δ : ℝ}
   (s : set ℝ) (hsδ : s ⊆ Ioi δ) (hs : ∀ ε, δ < ε → (s ∩ (Ioc δ ε)).nonempty) (E : set α) :
   cthickening δ E = ⋂ ε ∈ s, cthickening ε E :=
->>>>>>> 87e2f24b
 begin
   apply le_antisymm,
   { exact subset_bInter (λ _ hε, cthickening_mono (le_of_lt (hsδ hε)) E), },
