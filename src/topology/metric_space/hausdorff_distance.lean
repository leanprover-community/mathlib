/-
Copyright (c) 2019 Sébastien Gouëzel. All rights reserved.
Released under Apache 2.0 license as described in the file LICENSE.
Authors: Sébastien Gouëzel
-/
import topology.metric_space.isometry
import topology.instances.ennreal
import analysis.specific_limits

/-!
# Hausdorff distance

The Hausdorff distance on subsets of a metric (or emetric) space.

Given two subsets `s` and `t` of a metric space, their Hausdorff distance is the smallest `d`
such that any point `s` is within `d` of a point in `t`, and conversely. This quantity
is often infinite (think of `s` bounded and `t` unbounded), and therefore better
expressed in the setting of emetric spaces.

## Main definitions

This files introduces:
* `inf_edist x s`, the infimum edistance of a point `x` to a set `s` in an emetric space
* `Hausdorff_edist s t`, the Hausdorff edistance of two sets in an emetric space
* Versions of these notions on metric spaces, called respectively `inf_dist` and `Hausdorff_dist`
* `thickening δ s`, the open thickening by radius `δ` of a set `s` in a pseudo emetric space.
* `cthickening δ s`, the closed thickening by radius `δ` of a set `s` in a pseudo emetric space.
-/
noncomputable theory
open_locale classical nnreal ennreal topological_space
universes u v w

open classical set function topological_space filter

namespace emetric

section inf_edist

variables {α : Type u} {β : Type v} [pseudo_emetric_space α] [pseudo_emetric_space β] {x y : α}
{s t : set α} {Φ : α → β}

/-! ### Distance of a point to a set as a function into `ℝ≥0∞`. -/

/-- The minimal edistance of a point to a set -/
def inf_edist (x : α) (s : set α) : ℝ≥0∞ := ⨅ y ∈ s, edist x y

@[simp] lemma inf_edist_empty : inf_edist x ∅ = ∞ := infi_emptyset

lemma le_inf_edist {d} : d ≤ inf_edist x s ↔ ∀ y ∈ s, d ≤ edist x y :=
by simp only [inf_edist, le_infi_iff]

/-- The edist to a union is the minimum of the edists -/
@[simp] lemma inf_edist_union : inf_edist x (s ∪ t) = inf_edist x s ⊓ inf_edist x t :=
infi_union

/-- The edist to a singleton is the edistance to the single point of this singleton -/
@[simp] lemma inf_edist_singleton : inf_edist x {y} = edist x y :=
infi_singleton

/-- The edist to a set is bounded above by the edist to any of its points -/
lemma inf_edist_le_edist_of_mem (h : y ∈ s) : inf_edist x s ≤ edist x y :=
binfi_le _ h

/-- If a point `x` belongs to `s`, then its edist to `s` vanishes -/
lemma inf_edist_zero_of_mem (h : x ∈ s) : inf_edist x s = 0 :=
nonpos_iff_eq_zero.1 $ @edist_self _ _ x ▸ inf_edist_le_edist_of_mem h

/-- The edist is monotonous with respect to inclusion -/
lemma inf_edist_le_inf_edist_of_subset (h : s ⊆ t) : inf_edist x t ≤ inf_edist x s :=
infi_le_infi_of_subset h

/-- If the edist to a set is `< r`, there exists a point in the set at edistance `< r` -/
lemma exists_edist_lt_of_inf_edist_lt {r : ℝ≥0∞} (h : inf_edist x s < r) :
  ∃y∈s, edist x y < r :=
by simpa only [inf_edist, infi_lt_iff] using h

/-- The edist of `x` to `s` is bounded by the sum of the edist of `y` to `s` and
the edist from `x` to `y` -/
lemma inf_edist_le_inf_edist_add_edist : inf_edist x s ≤ inf_edist y s + edist x y :=
calc (⨅ z ∈ s, edist x z) ≤ ⨅ z ∈ s, edist y z + edist x y :
  binfi_le_binfi $ λ z hz, (edist_triangle _ _ _).trans_eq (add_comm _ _)
... = (⨅ z ∈ s, edist y z) + edist x y : by simp only [ennreal.infi_add]

/-- The edist to a set depends continuously on the point -/
@[continuity]
lemma continuous_inf_edist : continuous (λx, inf_edist x s) :=
continuous_of_le_add_edist 1 (by simp) $
  by simp only [one_mul, inf_edist_le_inf_edist_add_edist, forall_2_true_iff]

/-- The edist to a set and to its closure coincide -/
lemma inf_edist_closure : inf_edist x (closure s) = inf_edist x s :=
begin
  refine le_antisymm (inf_edist_le_inf_edist_of_subset subset_closure) _,
  refine ennreal.le_of_forall_pos_le_add (λε εpos h, _),
  have ε0 : 0 < (ε / 2 : ℝ≥0∞) := by simpa [pos_iff_ne_zero] using εpos,
  have : inf_edist x (closure s) < inf_edist x (closure s) + ε/2,
    from ennreal.lt_add_right h.ne ε0.ne',
  rcases exists_edist_lt_of_inf_edist_lt this with ⟨y, ycs, hy⟩,
  -- y : α,  ycs : y ∈ closure s,  hy : edist x y < inf_edist x (closure s) + ↑ε / 2
  rcases emetric.mem_closure_iff.1 ycs (ε/2) ε0 with ⟨z, zs, dyz⟩,
  -- z : α,  zs : z ∈ s,  dyz : edist y z < ↑ε / 2
  calc inf_edist x s ≤ edist x z : inf_edist_le_edist_of_mem zs
        ... ≤ edist x y + edist y z : edist_triangle _ _ _
        ... ≤ (inf_edist x (closure s) + ε / 2) + (ε/2) : add_le_add (le_of_lt hy) (le_of_lt dyz)
        ... = inf_edist x (closure s) + ↑ε : by rw [add_assoc, ennreal.add_halves]
end

/-- A point belongs to the closure of `s` iff its infimum edistance to this set vanishes -/
lemma mem_closure_iff_inf_edist_zero : x ∈ closure s ↔ inf_edist x s = 0 :=
⟨λh, by rw ← inf_edist_closure; exact inf_edist_zero_of_mem h,
λh, emetric.mem_closure_iff.2 $ λε εpos, exists_edist_lt_of_inf_edist_lt (by rwa h)⟩

/-- Given a closed set `s`, a point belongs to `s` iff its infimum edistance to this set vanishes -/
lemma mem_iff_inf_edist_zero_of_closed (h : is_closed s) : x ∈ s ↔ inf_edist x s = 0 :=
begin
  convert ← mem_closure_iff_inf_edist_zero,
  exact h.closure_eq
end

lemma disjoint_closed_ball_of_lt_inf_edist {r : ℝ≥0∞} (h : r < inf_edist x s) :
  disjoint (closed_ball x r) s :=
begin
  rw disjoint_left,
  assume y hy h'y,
  apply lt_irrefl (inf_edist x s),
  calc inf_edist x s ≤ edist x y : inf_edist_le_edist_of_mem h'y
  ... ≤ r : by rwa [mem_closed_ball, edist_comm] at hy
  ... < inf_edist x s : h
end

/-- The infimum edistance is invariant under isometries -/
lemma inf_edist_image (hΦ : isometry Φ) :
  inf_edist (Φ x) (Φ '' t) = inf_edist x t :=
by simp only [inf_edist, infi_image, hΦ.edist_eq]

lemma _root_.is_open.exists_Union_is_closed {U : set α} (hU : is_open U) :
  ∃ F : ℕ → set α, (∀ n, is_closed (F n)) ∧ (∀ n, F n ⊆ U) ∧ ((⋃ n, F n) = U) ∧ (monotone F) :=
begin
  obtain ⟨a, a_pos, a_lt_one⟩ : ∃ (a : ℝ≥0∞), 0 < a ∧ a < 1 := exists_between (ennreal.zero_lt_one),
  let F := λ (n : ℕ), (λ x, inf_edist x Uᶜ) ⁻¹' (Ici (a^n)),
  have F_subset : ∀ n, F n ⊆ U,
  { assume n x hx,
    by_contra h,
    rw [← mem_compl_iff,
      mem_iff_inf_edist_zero_of_closed (is_open.is_closed_compl hU)] at h,
    have : 0 < inf_edist x Uᶜ := lt_of_lt_of_le (ennreal.pow_pos a_pos _) hx,
    rw h at this,
    exact lt_irrefl _ this },
  refine ⟨F, λ n, is_closed.preimage continuous_inf_edist is_closed_Ici, F_subset, _, _⟩,
  show monotone F,
  { assume m n hmn x hx,
    simp only [mem_Ici, mem_preimage] at hx ⊢,
    apply le_trans (ennreal.pow_le_pow_of_le_one a_lt_one.le hmn) hx },
  show (⋃ n, F n) = U,
  { refine subset.antisymm (by simp only [Union_subset_iff, F_subset, forall_const]) (λ x hx, _),
    have : ¬(x ∈ Uᶜ), by simpa using hx,
    rw mem_iff_inf_edist_zero_of_closed (is_open.is_closed_compl hU) at this,
    have B : 0 < inf_edist x Uᶜ, by simpa [pos_iff_ne_zero] using this,
    have : filter.tendsto (λ n, a^n) at_top (𝓝 0) :=
      ennreal.tendsto_pow_at_top_nhds_0_of_lt_1 a_lt_one,
    rcases ((tendsto_order.1 this).2 _ B).exists with ⟨n, hn⟩,
    simp only [mem_Union, mem_Ici, mem_preimage],
    exact ⟨n, hn.le⟩ },
end

end inf_edist --section

/-! ### The Hausdorff distance as a function into `ℝ≥0∞`. -/

/-- The Hausdorff edistance between two sets is the smallest `r` such that each set
is contained in the `r`-neighborhood of the other one -/
@[irreducible] def Hausdorff_edist {α : Type u} [pseudo_emetric_space α] (s t : set α) : ℝ≥0∞ :=
(⨆ x ∈ s, inf_edist x t) ⊔ (⨆ y ∈ t, inf_edist y s)

lemma Hausdorff_edist_def {α : Type u} [pseudo_emetric_space α] (s t : set α) :
  Hausdorff_edist s t = (⨆ x ∈ s, inf_edist x t) ⊔ (⨆ y ∈ t, inf_edist y s) :=
by rw Hausdorff_edist

section Hausdorff_edist

variables {α : Type u} {β : Type v} [pseudo_emetric_space α] [pseudo_emetric_space β]
          {x y : α} {s t u : set α} {Φ : α → β}

/-- The Hausdorff edistance of a set to itself vanishes -/
@[simp] lemma Hausdorff_edist_self : Hausdorff_edist s s = 0 :=
begin
  simp only [Hausdorff_edist_def, sup_idem, ennreal.supr_eq_zero],
  exact λ x hx, inf_edist_zero_of_mem hx
end

/-- The Haudorff edistances of `s` to `t` and of `t` to `s` coincide -/
lemma Hausdorff_edist_comm : Hausdorff_edist s t = Hausdorff_edist t s :=
by unfold Hausdorff_edist; apply sup_comm

/-- Bounding the Hausdorff edistance by bounding the edistance of any point
in each set to the other set -/
lemma Hausdorff_edist_le_of_inf_edist {r : ℝ≥0∞}
  (H1 : ∀x ∈ s, inf_edist x t ≤ r) (H2 : ∀x ∈ t, inf_edist x s ≤ r) :
  Hausdorff_edist s t ≤ r :=
begin
  simp only [Hausdorff_edist, sup_le_iff, supr_le_iff],
  exact ⟨H1, H2⟩
end

/-- Bounding the Hausdorff edistance by exhibiting, for any point in each set,
another point in the other set at controlled distance -/
lemma Hausdorff_edist_le_of_mem_edist {r : ℝ≥0∞}
  (H1 : ∀x ∈ s, ∃y ∈ t, edist x y ≤ r) (H2 : ∀x ∈ t, ∃y ∈ s, edist x y ≤ r) :
  Hausdorff_edist s t ≤ r :=
begin
  refine Hausdorff_edist_le_of_inf_edist _ _,
  { assume x xs,
    rcases H1 x xs with ⟨y, yt, hy⟩,
    exact le_trans (inf_edist_le_edist_of_mem yt) hy },
  { assume x xt,
    rcases H2 x xt with ⟨y, ys, hy⟩,
    exact le_trans (inf_edist_le_edist_of_mem ys) hy }
end

/-- The distance to a set is controlled by the Hausdorff distance -/
lemma inf_edist_le_Hausdorff_edist_of_mem (h : x ∈ s) : inf_edist x t ≤ Hausdorff_edist s t :=
begin
  rw Hausdorff_edist_def,
  refine le_trans _ le_sup_left,
  exact le_bsupr x h
end

/-- If the Hausdorff distance is `<r`, then any point in one of the sets has
a corresponding point at distance `<r` in the other set -/
lemma exists_edist_lt_of_Hausdorff_edist_lt {r : ℝ≥0∞} (h : x ∈ s)
  (H : Hausdorff_edist s t < r) :
  ∃y∈t, edist x y < r :=
exists_edist_lt_of_inf_edist_lt $ calc
  inf_edist x t ≤ Hausdorff_edist s t : inf_edist_le_Hausdorff_edist_of_mem h
  ... < r : H

/-- The distance from `x` to `s` or `t` is controlled in terms of the Hausdorff distance
between `s` and `t` -/
lemma inf_edist_le_inf_edist_add_Hausdorff_edist :
  inf_edist x t ≤ inf_edist x s + Hausdorff_edist s t :=
ennreal.le_of_forall_pos_le_add $ λε εpos h, begin
  have ε0 : (ε / 2 : ℝ≥0∞) ≠ 0 := by simpa [pos_iff_ne_zero] using εpos,
  have : inf_edist x s < inf_edist x s + ε/2 :=
    ennreal.lt_add_right (ennreal.add_lt_top.1 h).1.ne ε0,
  rcases exists_edist_lt_of_inf_edist_lt this with ⟨y, ys, dxy⟩,
  -- y : α,  ys : y ∈ s,  dxy : edist x y < inf_edist x s + ↑ε / 2
  have : Hausdorff_edist s t < Hausdorff_edist s t + ε/2 :=
    ennreal.lt_add_right (ennreal.add_lt_top.1 h).2.ne ε0,
  rcases exists_edist_lt_of_Hausdorff_edist_lt ys this with ⟨z, zt, dyz⟩,
  -- z : α,  zt : z ∈ t,  dyz : edist y z < Hausdorff_edist s t + ↑ε / 2
  calc inf_edist x t ≤ edist x z : inf_edist_le_edist_of_mem zt
    ... ≤ edist x y + edist y z : edist_triangle _ _ _
    ... ≤ (inf_edist x s + ε/2) + (Hausdorff_edist s t + ε/2) : add_le_add dxy.le dyz.le
    ... = inf_edist x s + Hausdorff_edist s t + ε :
      by simp [ennreal.add_halves, add_comm, add_left_comm]
end

/-- The Hausdorff edistance is invariant under eisometries -/
lemma Hausdorff_edist_image (h : isometry Φ) :
  Hausdorff_edist (Φ '' s) (Φ '' t) = Hausdorff_edist s t :=
by simp only [Hausdorff_edist_def, supr_image, inf_edist_image h]

/-- The Hausdorff distance is controlled by the diameter of the union -/
lemma Hausdorff_edist_le_ediam (hs : s.nonempty) (ht : t.nonempty) :
  Hausdorff_edist s t ≤ diam (s ∪ t) :=
begin
  rcases hs with ⟨x, xs⟩,
  rcases ht with ⟨y, yt⟩,
  refine Hausdorff_edist_le_of_mem_edist _ _,
  { intros z hz,
    exact ⟨y, yt, edist_le_diam_of_mem (subset_union_left _ _ hz) (subset_union_right _ _ yt)⟩ },
  { intros z hz,
    exact ⟨x, xs, edist_le_diam_of_mem (subset_union_right _ _ hz) (subset_union_left _ _ xs)⟩ }
end

/-- The Hausdorff distance satisfies the triangular inequality -/
lemma Hausdorff_edist_triangle : Hausdorff_edist s u ≤ Hausdorff_edist s t + Hausdorff_edist t u :=
begin
  rw Hausdorff_edist_def,
  simp only [sup_le_iff, supr_le_iff],
  split,
  show ∀x ∈ s, inf_edist x u ≤ Hausdorff_edist s t + Hausdorff_edist t u, from λx xs, calc
    inf_edist x u ≤ inf_edist x t + Hausdorff_edist t u : inf_edist_le_inf_edist_add_Hausdorff_edist
    ... ≤ Hausdorff_edist s t + Hausdorff_edist t u :
      add_le_add_right (inf_edist_le_Hausdorff_edist_of_mem  xs) _,
  show ∀x ∈ u, inf_edist x s ≤ Hausdorff_edist s t + Hausdorff_edist t u, from λx xu, calc
    inf_edist x s ≤ inf_edist x t + Hausdorff_edist t s : inf_edist_le_inf_edist_add_Hausdorff_edist
    ... ≤ Hausdorff_edist u t + Hausdorff_edist t s :
      add_le_add_right (inf_edist_le_Hausdorff_edist_of_mem xu) _
    ... = Hausdorff_edist s t + Hausdorff_edist t u : by simp [Hausdorff_edist_comm, add_comm]
end

/-- Two sets are at zero Hausdorff edistance if and only if they have the same closure -/
lemma Hausdorff_edist_zero_iff_closure_eq_closure :
  Hausdorff_edist s t = 0 ↔ closure s = closure t :=
calc Hausdorff_edist s t = 0 ↔ s ⊆ closure t ∧ t ⊆ closure s :
  by simp only [Hausdorff_edist_def, ennreal.sup_eq_zero, ennreal.supr_eq_zero,
    ← mem_closure_iff_inf_edist_zero, subset_def]
... ↔ closure s = closure t :
  ⟨λ h, subset.antisymm (closure_minimal h.1 is_closed_closure)
     (closure_minimal h.2 is_closed_closure),
   λ h, ⟨h ▸ subset_closure, h.symm ▸ subset_closure⟩⟩

/-- The Hausdorff edistance between a set and its closure vanishes -/
@[simp, priority 1100]
lemma Hausdorff_edist_self_closure : Hausdorff_edist s (closure s) = 0 :=
by rw [Hausdorff_edist_zero_iff_closure_eq_closure, closure_closure]

/-- Replacing a set by its closure does not change the Hausdorff edistance. -/
@[simp] lemma Hausdorff_edist_closure₁ : Hausdorff_edist (closure s) t = Hausdorff_edist s t :=
begin
  refine le_antisymm _ _,
  { calc  _ ≤ Hausdorff_edist (closure s) s + Hausdorff_edist s t : Hausdorff_edist_triangle
    ... = Hausdorff_edist s t : by simp [Hausdorff_edist_comm] },
  { calc _ ≤ Hausdorff_edist s (closure s) + Hausdorff_edist (closure s) t :
      Hausdorff_edist_triangle
    ... = Hausdorff_edist (closure s) t : by simp }
end

/-- Replacing a set by its closure does not change the Hausdorff edistance. -/
@[simp] lemma Hausdorff_edist_closure₂ : Hausdorff_edist s (closure t) = Hausdorff_edist s t :=
by simp [@Hausdorff_edist_comm _ _ s _]

/-- The Hausdorff edistance between sets or their closures is the same -/
@[simp] lemma Hausdorff_edist_closure :
  Hausdorff_edist (closure s) (closure t) = Hausdorff_edist s t :=
by simp

/-- Two closed sets are at zero Hausdorff edistance if and only if they coincide -/
lemma Hausdorff_edist_zero_iff_eq_of_closed (hs : is_closed s) (ht : is_closed t) :
  Hausdorff_edist s t = 0 ↔ s = t :=
by rw [Hausdorff_edist_zero_iff_closure_eq_closure, hs.closure_eq, ht.closure_eq]

/-- The Haudorff edistance to the empty set is infinite -/
lemma Hausdorff_edist_empty (ne : s.nonempty) : Hausdorff_edist s ∅ = ∞ :=
begin
  rcases ne with ⟨x, xs⟩,
  have : inf_edist x ∅ ≤ Hausdorff_edist s ∅ := inf_edist_le_Hausdorff_edist_of_mem xs,
  simpa using this,
end

/-- If a set is at finite Hausdorff edistance of a nonempty set, it is nonempty -/
lemma nonempty_of_Hausdorff_edist_ne_top (hs : s.nonempty) (fin : Hausdorff_edist s t ≠ ⊤) :
  t.nonempty :=
t.eq_empty_or_nonempty.elim (λ ht, (fin $ ht.symm ▸ Hausdorff_edist_empty hs).elim) id

lemma empty_or_nonempty_of_Hausdorff_edist_ne_top (fin : Hausdorff_edist s t ≠ ⊤) :
  s = ∅ ∧ t = ∅ ∨ s.nonempty ∧ t.nonempty :=
begin
  cases s.eq_empty_or_nonempty with hs hs,
  { cases t.eq_empty_or_nonempty with ht ht,
    { exact or.inl ⟨hs, ht⟩ },
    { rw Hausdorff_edist_comm at fin,
      exact or.inr ⟨nonempty_of_Hausdorff_edist_ne_top ht fin, ht⟩ } },
  { exact or.inr ⟨hs, nonempty_of_Hausdorff_edist_ne_top hs fin⟩ }
end

end Hausdorff_edist -- section
end emetric --namespace


/-! Now, we turn to the same notions in metric spaces. To avoid the difficulties related to
`Inf` and `Sup` on `ℝ` (which is only conditionally complete), we use the notions in `ℝ≥0∞`
formulated in terms of the edistance, and coerce them to `ℝ`.
Then their properties follow readily from the corresponding properties in `ℝ≥0∞`,
modulo some tedious rewriting of inequalities from one to the other. -/

namespace metric
section
variables {α : Type u} {β : Type v} [pseudo_metric_space α] [pseudo_metric_space β]
  {s t u : set α} {x y : α} {Φ : α → β}
open emetric

/-! ### Distance of a point to a set as a function into `ℝ`. -/

/-- The minimal distance of a point to a set -/
def inf_dist (x : α) (s : set α) : ℝ := ennreal.to_real (inf_edist x s)

/-- the minimal distance is always nonnegative -/
lemma inf_dist_nonneg : 0 ≤ inf_dist x s := by simp [inf_dist]

/-- the minimal distance to the empty set is 0 (if you want to have the more reasonable
value ∞ instead, use `inf_edist`, which takes values in ℝ≥0∞) -/
@[simp] lemma inf_dist_empty : inf_dist x ∅ = 0 :=
by simp [inf_dist]

/-- In a metric space, the minimal edistance to a nonempty set is finite -/
lemma inf_edist_ne_top (h : s.nonempty) : inf_edist x s ≠ ⊤ :=
begin
  rcases h with ⟨y, hy⟩,
  apply lt_top_iff_ne_top.1,
  calc inf_edist x s ≤ edist x y : inf_edist_le_edist_of_mem hy
       ... < ⊤ : lt_top_iff_ne_top.2 (edist_ne_top _ _)
end

/-- The minimal distance of a point to a set containing it vanishes -/
lemma inf_dist_zero_of_mem (h : x ∈ s) : inf_dist x s = 0 :=
by simp [inf_edist_zero_of_mem h, inf_dist]

/-- The minimal distance to a singleton is the distance to the unique point in this singleton -/
@[simp] lemma inf_dist_singleton : inf_dist x {y} = dist x y :=
by simp [inf_dist, inf_edist, dist_edist]

/-- The minimal distance to a set is bounded by the distance to any point in this set -/
lemma inf_dist_le_dist_of_mem (h : y ∈ s) : inf_dist x s ≤ dist x y :=
begin
  rw [dist_edist, inf_dist,
    ennreal.to_real_le_to_real (inf_edist_ne_top ⟨_, h⟩) (edist_ne_top _ _)],
  exact inf_edist_le_edist_of_mem h
end

/-- The minimal distance is monotonous with respect to inclusion -/
lemma inf_dist_le_inf_dist_of_subset (h : s ⊆ t) (hs : s.nonempty) :
  inf_dist x t ≤ inf_dist x s :=
begin
  have ht : t.nonempty := hs.mono h,
  rw [inf_dist, inf_dist, ennreal.to_real_le_to_real (inf_edist_ne_top ht) (inf_edist_ne_top hs)],
  exact inf_edist_le_inf_edist_of_subset h
end

/-- If the minimal distance to a set is `<r`, there exists a point in this set at distance `<r` -/
lemma exists_dist_lt_of_inf_dist_lt {r : real} (h : inf_dist x s < r) (hs : s.nonempty) :
  ∃y∈s, dist x y < r :=
begin
  have rpos : 0 < r := lt_of_le_of_lt inf_dist_nonneg h,
  have : inf_edist x s < ennreal.of_real r,
  { rwa [inf_dist, ← ennreal.to_real_of_real (le_of_lt rpos),
      ennreal.to_real_lt_to_real (inf_edist_ne_top hs)] at h,
    simp },
  rcases exists_edist_lt_of_inf_edist_lt this with ⟨y, ys, hy⟩,
  rw [edist_dist, ennreal.of_real_lt_of_real_iff rpos] at hy,
  exact ⟨y, ys, hy⟩,
end

/-- The minimal distance from `x` to `s` is bounded by the distance from `y` to `s`, modulo
the distance between `x` and `y` -/
lemma inf_dist_le_inf_dist_add_dist : inf_dist x s ≤ inf_dist y s + dist x y :=
begin
  cases s.eq_empty_or_nonempty with hs hs,
  { by simp [hs, dist_nonneg] },
  { rw [inf_dist, inf_dist, dist_edist,
        ← ennreal.to_real_add (inf_edist_ne_top hs) (edist_ne_top _ _),
        ennreal.to_real_le_to_real (inf_edist_ne_top hs)],
    { apply inf_edist_le_inf_edist_add_edist },
    { simp [ennreal.add_eq_top, inf_edist_ne_top hs, edist_ne_top] }}
end

lemma disjoint_closed_ball_of_lt_inf_dist {r : ℝ} (h : r < inf_dist x s) :
  disjoint (closed_ball x r) s :=
begin
  rw disjoint_left,
  assume y hy h'y,
  apply lt_irrefl (inf_dist x s),
  calc inf_dist x s ≤ dist x y : inf_dist_le_dist_of_mem h'y
  ... ≤ r : by rwa [mem_closed_ball, dist_comm] at hy
  ... < inf_dist x s : h
end

variable (s)

/-- The minimal distance to a set is Lipschitz in point with constant 1 -/
lemma lipschitz_inf_dist_pt : lipschitz_with 1 (λx, inf_dist x s) :=
lipschitz_with.of_le_add $ λ x y, inf_dist_le_inf_dist_add_dist

/-- The minimal distance to a set is uniformly continuous in point -/
lemma uniform_continuous_inf_dist_pt :
  uniform_continuous (λx, inf_dist x s) :=
(lipschitz_inf_dist_pt s).uniform_continuous

/-- The minimal distance to a set is continuous in point -/
@[continuity]
lemma continuous_inf_dist_pt : continuous (λx, inf_dist x s) :=
(uniform_continuous_inf_dist_pt s).continuous

variable {s}

/-- The minimal distance to a set and its closure coincide -/
lemma inf_dist_eq_closure : inf_dist x (closure s) = inf_dist x s :=
by simp [inf_dist, inf_edist_closure]

/-- A point belongs to the closure of `s` iff its infimum distance to this set vanishes -/
lemma mem_closure_iff_inf_dist_zero (h : s.nonempty) : x ∈ closure s ↔ inf_dist x s = 0 :=
by simp [mem_closure_iff_inf_edist_zero, inf_dist, ennreal.to_real_eq_zero_iff, inf_edist_ne_top h]

/-- Given a closed set `s`, a point belongs to `s` iff its infimum distance to this set vanishes -/
lemma _root_.is_closed.mem_iff_inf_dist_zero (h : is_closed s) (hs : s.nonempty) :
  x ∈ s ↔ inf_dist x s = 0 :=
begin
  have := @mem_closure_iff_inf_dist_zero _ _ s x hs,
  rwa h.closure_eq at this
end

/-- Given a closed set `s`, a point belongs to `s` iff its infimum distance to this set vanishes -/
lemma _root_.is_closed.not_mem_iff_inf_dist_pos (h : is_closed s) (hs : s.nonempty) :
  x ∉ s ↔ 0 < inf_dist x s :=
begin
  rw ← not_iff_not,
  push_neg,
  simp [h.mem_iff_inf_dist_zero hs, le_antisymm_iff, inf_dist_nonneg],
end

/-- The infimum distance is invariant under isometries -/
lemma inf_dist_image (hΦ : isometry Φ) :
  inf_dist (Φ x) (Φ '' t) = inf_dist x t :=
by simp [inf_dist, inf_edist_image hΦ]

/-! ### Distance of a point to a set as a function into `ℝ≥0`. -/

/-- The minimal distance of a point to a set as a `ℝ≥0` -/
def inf_nndist (x : α) (s : set α) : ℝ≥0 := ennreal.to_nnreal (inf_edist x s)
@[simp] lemma coe_inf_nndist : (inf_nndist x s : ℝ) = inf_dist x s := rfl

/-- The minimal distance to a set (as `ℝ≥0`) is Lipschitz in point with constant 1 -/
lemma lipschitz_inf_nndist_pt (s : set α) : lipschitz_with 1 (λx, inf_nndist x s) :=
lipschitz_with.of_le_add $ λ x y, inf_dist_le_inf_dist_add_dist

/-- The minimal distance to a set (as `ℝ≥0`) is uniformly continuous in point -/
lemma uniform_continuous_inf_nndist_pt (s : set α) :
  uniform_continuous (λx, inf_nndist x s) :=
(lipschitz_inf_nndist_pt s).uniform_continuous

/-- The minimal distance to a set (as `ℝ≥0`) is continuous in point -/
lemma continuous_inf_nndist_pt (s : set α) : continuous (λx, inf_nndist x s) :=
(uniform_continuous_inf_nndist_pt s).continuous

/-! ### The Hausdorff distance as a function into `ℝ`. -/

/-- The Hausdorff distance between two sets is the smallest nonnegative `r` such that each set is
included in the `r`-neighborhood of the other. If there is no such `r`, it is defined to
be `0`, arbitrarily -/
def Hausdorff_dist (s t : set α) : ℝ := ennreal.to_real (Hausdorff_edist s t)

/-- The Hausdorff distance is nonnegative -/
lemma Hausdorff_dist_nonneg : 0 ≤ Hausdorff_dist s t :=
by simp [Hausdorff_dist]

/-- If two sets are nonempty and bounded in a metric space, they are at finite Hausdorff
edistance. -/
lemma Hausdorff_edist_ne_top_of_nonempty_of_bounded (hs : s.nonempty) (ht : t.nonempty)
  (bs : bounded s) (bt : bounded t) : Hausdorff_edist s t ≠ ⊤ :=
begin
  rcases hs with ⟨cs, hcs⟩,
  rcases ht with ⟨ct, hct⟩,
  rcases (bounded_iff_subset_ball ct).1 bs with ⟨rs, hrs⟩,
  rcases (bounded_iff_subset_ball cs).1 bt with ⟨rt, hrt⟩,
  have : Hausdorff_edist s t ≤ ennreal.of_real (max rs rt),
  { apply Hausdorff_edist_le_of_mem_edist,
    { assume x xs,
      existsi [ct, hct],
      have : dist x ct ≤ max rs rt := le_trans (hrs xs) (le_max_left _ _),
      rwa [edist_dist, ennreal.of_real_le_of_real_iff],
      exact le_trans dist_nonneg this },
    { assume x xt,
      existsi [cs, hcs],
      have : dist x cs ≤ max rs rt := le_trans (hrt xt) (le_max_right _ _),
      rwa [edist_dist, ennreal.of_real_le_of_real_iff],
      exact le_trans dist_nonneg this }},
  exact ne_top_of_le_ne_top ennreal.of_real_ne_top this
end

/-- The Hausdorff distance between a set and itself is zero -/
@[simp] lemma Hausdorff_dist_self_zero : Hausdorff_dist s s = 0 :=
by simp [Hausdorff_dist]

/-- The Hausdorff distance from `s` to `t` and from `t` to `s` coincide -/
lemma Hausdorff_dist_comm : Hausdorff_dist s t = Hausdorff_dist t s :=
by simp [Hausdorff_dist, Hausdorff_edist_comm]

/-- The Hausdorff distance to the empty set vanishes (if you want to have the more reasonable
value ∞ instead, use `Hausdorff_edist`, which takes values in ℝ≥0∞) -/
@[simp] lemma Hausdorff_dist_empty : Hausdorff_dist s ∅ = 0 :=
begin
  cases s.eq_empty_or_nonempty with h h,
  { simp [h] },
  { simp [Hausdorff_dist, Hausdorff_edist_empty h] }
end

/-- The Hausdorff distance to the empty set vanishes (if you want to have the more reasonable
value ∞ instead, use `Hausdorff_edist`, which takes values in ℝ≥0∞) -/
@[simp] lemma Hausdorff_dist_empty' : Hausdorff_dist ∅ s = 0 :=
by simp [Hausdorff_dist_comm]

/-- Bounding the Hausdorff distance by bounding the distance of any point
in each set to the other set -/
lemma Hausdorff_dist_le_of_inf_dist {r : ℝ} (hr : 0 ≤ r)
  (H1 : ∀x ∈ s, inf_dist x t ≤ r) (H2 : ∀x ∈ t, inf_dist x s ≤ r) :
  Hausdorff_dist s t ≤ r :=
begin
  by_cases h1 : Hausdorff_edist s t = ⊤,
    by rwa [Hausdorff_dist, h1, ennreal.top_to_real],
  cases s.eq_empty_or_nonempty with hs hs,
    by rwa [hs, Hausdorff_dist_empty'],
  cases t.eq_empty_or_nonempty with ht ht,
    by rwa [ht, Hausdorff_dist_empty],
  have : Hausdorff_edist s t ≤ ennreal.of_real r,
  { apply Hausdorff_edist_le_of_inf_edist _ _,
    { assume x hx,
      have I := H1 x hx,
      rwa [inf_dist, ← ennreal.to_real_of_real hr,
           ennreal.to_real_le_to_real (inf_edist_ne_top ht) ennreal.of_real_ne_top] at I },
    { assume x hx,
      have I := H2 x hx,
      rwa [inf_dist, ← ennreal.to_real_of_real hr,
           ennreal.to_real_le_to_real (inf_edist_ne_top hs) ennreal.of_real_ne_top] at I }},
  rwa [Hausdorff_dist, ← ennreal.to_real_of_real hr,
       ennreal.to_real_le_to_real h1 ennreal.of_real_ne_top]
end

/-- Bounding the Hausdorff distance by exhibiting, for any point in each set,
another point in the other set at controlled distance -/
lemma Hausdorff_dist_le_of_mem_dist {r : ℝ} (hr : 0 ≤ r)
  (H1 : ∀x ∈ s, ∃y ∈ t, dist x y ≤ r) (H2 : ∀x ∈ t, ∃y ∈ s, dist x y ≤ r) :
  Hausdorff_dist s t ≤ r :=
begin
  apply Hausdorff_dist_le_of_inf_dist hr,
  { assume x xs,
    rcases H1 x xs with ⟨y, yt, hy⟩,
    exact le_trans (inf_dist_le_dist_of_mem yt) hy },
  { assume x xt,
    rcases H2 x xt with ⟨y, ys, hy⟩,
    exact le_trans (inf_dist_le_dist_of_mem ys) hy }
end

/-- The Hausdorff distance is controlled by the diameter of the union -/
lemma Hausdorff_dist_le_diam (hs : s.nonempty) (bs : bounded s) (ht : t.nonempty) (bt : bounded t) :
  Hausdorff_dist s t ≤ diam (s ∪ t) :=
begin
  rcases hs with ⟨x, xs⟩,
  rcases ht with ⟨y, yt⟩,
  refine Hausdorff_dist_le_of_mem_dist diam_nonneg _ _,
  { exact  λz hz, ⟨y, yt, dist_le_diam_of_mem (bounded_union.2 ⟨bs, bt⟩)
      (subset_union_left _ _ hz) (subset_union_right _ _ yt)⟩ },
  { exact λz hz, ⟨x, xs, dist_le_diam_of_mem (bounded_union.2 ⟨bs, bt⟩)
      (subset_union_right _ _ hz) (subset_union_left _ _ xs)⟩ }
end

/-- The distance to a set is controlled by the Hausdorff distance -/
lemma inf_dist_le_Hausdorff_dist_of_mem (hx : x ∈ s) (fin : Hausdorff_edist s t ≠ ⊤) :
  inf_dist x t ≤ Hausdorff_dist s t :=
begin
  have ht : t.nonempty := nonempty_of_Hausdorff_edist_ne_top ⟨x, hx⟩ fin,
  rw [Hausdorff_dist, inf_dist, ennreal.to_real_le_to_real (inf_edist_ne_top ht) fin],
  exact inf_edist_le_Hausdorff_edist_of_mem hx
end

/-- If the Hausdorff distance is `<r`, then any point in one of the sets is at distance
`<r` of a point in the other set -/
lemma exists_dist_lt_of_Hausdorff_dist_lt {r : ℝ} (h : x ∈ s) (H : Hausdorff_dist s t < r)
  (fin : Hausdorff_edist s t ≠ ⊤) : ∃y∈t, dist x y < r :=
begin
  have r0 : 0 < r := lt_of_le_of_lt (Hausdorff_dist_nonneg) H,
  have : Hausdorff_edist s t < ennreal.of_real r,
    by rwa [Hausdorff_dist, ← ennreal.to_real_of_real (le_of_lt r0),
            ennreal.to_real_lt_to_real fin (ennreal.of_real_ne_top)] at H,
  rcases exists_edist_lt_of_Hausdorff_edist_lt h this with ⟨y, hy, yr⟩,
  rw [edist_dist, ennreal.of_real_lt_of_real_iff r0] at yr,
  exact ⟨y, hy, yr⟩
end

/-- If the Hausdorff distance is `<r`, then any point in one of the sets is at distance
`<r` of a point in the other set -/
lemma exists_dist_lt_of_Hausdorff_dist_lt' {r : ℝ} (h : y ∈ t) (H : Hausdorff_dist s t < r)
  (fin : Hausdorff_edist s t ≠ ⊤) : ∃x∈s, dist x y < r :=
begin
  rw Hausdorff_dist_comm at H,
  rw Hausdorff_edist_comm at fin,
  simpa [dist_comm] using exists_dist_lt_of_Hausdorff_dist_lt h H fin
end

/-- The infimum distance to `s` and `t` are the same, up to the Hausdorff distance
between `s` and `t` -/
lemma inf_dist_le_inf_dist_add_Hausdorff_dist (fin : Hausdorff_edist s t ≠ ⊤) :
  inf_dist x t ≤ inf_dist x s + Hausdorff_dist s t :=
begin
  rcases empty_or_nonempty_of_Hausdorff_edist_ne_top fin with ⟨hs,ht⟩|⟨hs,ht⟩,
  { simp only [hs, ht, Hausdorff_dist_empty, inf_dist_empty, zero_add] },
  rw [inf_dist, inf_dist, Hausdorff_dist, ← ennreal.to_real_add (inf_edist_ne_top hs) fin,
      ennreal.to_real_le_to_real (inf_edist_ne_top ht)],
  { exact inf_edist_le_inf_edist_add_Hausdorff_edist },
  { exact ennreal.add_ne_top.2 ⟨inf_edist_ne_top hs, fin⟩ }
end

/-- The Hausdorff distance is invariant under isometries -/
lemma Hausdorff_dist_image (h : isometry Φ) :
  Hausdorff_dist (Φ '' s) (Φ '' t) = Hausdorff_dist s t :=
by simp [Hausdorff_dist, Hausdorff_edist_image h]

/-- The Hausdorff distance satisfies the triangular inequality -/
lemma Hausdorff_dist_triangle (fin : Hausdorff_edist s t ≠ ⊤) :
  Hausdorff_dist s u ≤ Hausdorff_dist s t + Hausdorff_dist t u :=
begin
  by_cases Hausdorff_edist s u = ⊤,
  { calc Hausdorff_dist s u = 0 + 0 : by simp [Hausdorff_dist, h]
         ... ≤ Hausdorff_dist s t + Hausdorff_dist t u :
           add_le_add (Hausdorff_dist_nonneg) (Hausdorff_dist_nonneg) },
  { have Dtu : Hausdorff_edist t u < ⊤ := calc
      Hausdorff_edist t u ≤ Hausdorff_edist t s + Hausdorff_edist s u : Hausdorff_edist_triangle
      ... = Hausdorff_edist s t + Hausdorff_edist s u : by simp [Hausdorff_edist_comm]
      ... < ⊤ : by simp [lt_top_iff_ne_top, *],
    rw [Hausdorff_dist, Hausdorff_dist, Hausdorff_dist,
        ← ennreal.to_real_add fin Dtu.ne, ennreal.to_real_le_to_real h],
    { exact Hausdorff_edist_triangle },
    { simp [ennreal.add_eq_top, lt_top_iff_ne_top.1 Dtu, fin] }}
end

/-- The Hausdorff distance satisfies the triangular inequality -/
lemma Hausdorff_dist_triangle' (fin : Hausdorff_edist t u ≠ ⊤) :
  Hausdorff_dist s u ≤ Hausdorff_dist s t + Hausdorff_dist t u :=
begin
  rw Hausdorff_edist_comm at fin,
  have I : Hausdorff_dist u s ≤ Hausdorff_dist u t + Hausdorff_dist t s :=
    Hausdorff_dist_triangle fin,
  simpa [add_comm, Hausdorff_dist_comm] using I
end

/-- The Hausdorff distance between a set and its closure vanish -/
@[simp, priority 1100]
lemma Hausdorff_dist_self_closure : Hausdorff_dist s (closure s) = 0 :=
by simp [Hausdorff_dist]

/-- Replacing a set by its closure does not change the Hausdorff distance. -/
@[simp] lemma Hausdorff_dist_closure₁ : Hausdorff_dist (closure s) t = Hausdorff_dist s t :=
by simp [Hausdorff_dist]

/-- Replacing a set by its closure does not change the Hausdorff distance. -/
@[simp] lemma Hausdorff_dist_closure₂ : Hausdorff_dist s (closure t) = Hausdorff_dist s t :=
by simp [Hausdorff_dist]

/-- The Hausdorff distance between two sets and their closures coincide -/
@[simp] lemma Hausdorff_dist_closure :
  Hausdorff_dist (closure s) (closure t) = Hausdorff_dist s t :=
by simp [Hausdorff_dist]

/-- Two sets are at zero Hausdorff distance if and only if they have the same closures -/
lemma Hausdorff_dist_zero_iff_closure_eq_closure (fin : Hausdorff_edist s t ≠ ⊤) :
  Hausdorff_dist s t = 0 ↔ closure s = closure t :=
by simp [Hausdorff_edist_zero_iff_closure_eq_closure.symm, Hausdorff_dist,
         ennreal.to_real_eq_zero_iff, fin]

/-- Two closed sets are at zero Hausdorff distance if and only if they coincide -/
lemma _root_.is_closed.Hausdorff_dist_zero_iff_eq (hs : is_closed s) (ht : is_closed t)
  (fin : Hausdorff_edist s t ≠ ⊤) : Hausdorff_dist s t = 0 ↔ s = t :=
by simp [(Hausdorff_edist_zero_iff_eq_of_closed hs ht).symm, Hausdorff_dist,
         ennreal.to_real_eq_zero_iff, fin]

end --section

section thickening

variables {α : Type u} [pseudo_emetric_space α]

open emetric

/-- The (open) `δ`-thickening `thickening δ E` of a subset `E` in a pseudo emetric space consists
of those points that are at distance less than `δ` from some point of `E`. -/
def thickening (δ : ℝ) (E : set α) : set α := {x : α | inf_edist x E < ennreal.of_real δ}

/-- The (open) thickening equals the preimage of an open interval under `inf_edist`. -/
lemma thickening_eq_preimage_inf_edist (δ : ℝ) (E : set α) :
  thickening δ E = (λ x, inf_edist x E) ⁻¹' (Iio (ennreal.of_real δ)) := rfl

/-- The (open) thickening is an open set. -/
lemma is_open_thickening {δ : ℝ} {E : set α} : is_open (thickening δ E) :=
continuous.is_open_preimage continuous_inf_edist _ is_open_Iio

/-- The (open) thickening of the empty set is empty. -/
@[simp] lemma thickening_empty (δ : ℝ) : thickening δ (∅ : set α) = ∅ :=
by simp only [thickening, set_of_false, inf_edist_empty, not_top_lt]

/-- The (open) thickening `thickening δ E` of a fixed subset `E` is an increasing function of the
thickening radius `δ`. -/
lemma thickening_mono {δ₁ δ₂ : ℝ} (hle : δ₁ ≤ δ₂) (E : set α) :
  thickening δ₁ E ⊆ thickening δ₂ E :=
preimage_mono (Iio_subset_Iio (ennreal.of_real_le_of_real hle))

/-- The (open) thickening `thickening δ E` with a fixed thickening radius `δ` is
an increasing function of the subset `E`. -/
lemma thickening_subset_of_subset (δ : ℝ) {E₁ E₂ : set α} (h : E₁ ⊆ E₂) :
  thickening δ E₁ ⊆ thickening δ E₂ :=
λ _ hx, lt_of_le_of_lt (inf_edist_le_inf_edist_of_subset h) hx

lemma mem_thickening_iff_exists_edist_lt {δ : ℝ} (E : set α) (x : α) :
  x ∈ thickening δ E ↔ (∃ z ∈ E, edist x z < ennreal.of_real δ) :=
begin
  simp only [exists_prop, mem_set_of_eq],
  split,
  { intros h,
    rcases (exists_edist_lt_of_inf_edist_lt h) with ⟨z, ⟨hzE, hxz⟩⟩,
    exact ⟨z, hzE, hxz⟩, },
  { rintros ⟨z, ⟨hzE, hxz⟩⟩,
    exact lt_of_le_of_lt (@inf_edist_le_edist_of_mem _ _ x _ _ hzE) hxz, },
end

variables {X : Type u} [metric_space X]

/-- A point in a metric space belongs to the (open) `δ`-thickening of a subset `E` if and only if
it is at distance less than `δ` from some point of `E`. -/
lemma mem_thickening_iff {δ : ℝ} (E : set X) (x : X) :
  x ∈ thickening δ E ↔ (∃ z ∈ E, dist x z < δ) :=
begin
  have key_iff : ∀ (z : X), edist x z < ennreal.of_real δ ↔ dist x z < δ,
  { intros z,
    rw dist_edist,
    have d_lt_top : edist x z < ∞, by simp only [edist_dist, ennreal.of_real_lt_top],
    have key := (@ennreal.of_real_lt_of_real_iff_of_nonneg
                ((edist x z).to_real) δ (ennreal.to_real_nonneg)),
    rwa ennreal.of_real_to_real d_lt_top.ne at key, },
  simp_rw [mem_thickening_iff_exists_edist_lt, key_iff],
end

/-- The (open) `δ`-thickening `thickening δ E` of a subset `E` in a metric space equals the
union of balls of radius `δ` centered at points of `E`. -/
lemma thickening_eq_bUnion_ball {δ : ℝ} {E : set X} :
  thickening δ E = ⋃ x ∈ E, ball x δ :=
by { ext x, rw mem_bUnion_iff, exact mem_thickening_iff E x, }

end thickening --section

section cthickening

variables {α : Type*} [pseudo_emetric_space α]

open emetric

/-- The closed `δ`-thickening `cthickening δ E` of a subset `E` in a pseudo emetric space consists
of those points that are at infimum distance at most `δ` from `E`. -/
def cthickening (δ : ℝ) (E : set α) : set α := {x : α | inf_edist x E ≤ ennreal.of_real δ}

lemma cthickening_eq_preimage_inf_edist (δ : ℝ) (E : set α) :
  cthickening δ E = (λ x, inf_edist x E) ⁻¹' (Iic (ennreal.of_real δ)) := rfl

lemma is_closed_cthickening {δ : ℝ} {E : set α} : is_closed (cthickening δ E) :=
is_closed.preimage continuous_inf_edist is_closed_Iic

@[simp] lemma cthickening_empty (δ : ℝ) : cthickening δ (∅ : set α) = ∅ :=
by simp only [cthickening, ennreal.of_real_ne_top, set_of_false, inf_edist_empty, top_le_iff]

@[simp] lemma cthickening_zero (E : set α) : cthickening 0 E = closure E :=
by { ext x, simp [mem_closure_iff_inf_edist_zero, cthickening], }

lemma cthickening_mono {δ₁ δ₂ : ℝ} (hle : δ₁ ≤ δ₂) (E : set α) :
  cthickening δ₁ E ⊆ cthickening δ₂ E :=
preimage_mono (Iic_subset_Iic.mpr (ennreal.of_real_le_of_real hle))

lemma closure_subset_cthickening {δ : ℝ} (δ_nn : 0 ≤ δ) (E : set α) :
  closure E ⊆ cthickening δ E :=
by { rw ← cthickening_zero, exact cthickening_mono δ_nn E, }

lemma cthickening_subset_of_subset (δ : ℝ) {E₁ E₂ : set α} (h : E₁ ⊆ E₂) :
  cthickening δ E₁ ⊆ cthickening δ E₂ :=
λ _ hx, le_trans (inf_edist_le_inf_edist_of_subset h) hx

lemma cthickening_subset_thickening {δ₁ : ℝ≥0} {δ₂ : ℝ} (hlt : (δ₁ : ℝ) < δ₂) (E : set α) :
  cthickening δ₁ E ⊆ thickening δ₂ E :=
λ _ hx, lt_of_le_of_lt hx ((ennreal.of_real_lt_of_real_iff (lt_of_le_of_lt δ₁.prop hlt)).mpr hlt)

lemma cthickening_subset_thickening' {δ₁ δ₂ : ℝ} (δ₂_pos : 0 < δ₂) (hlt : δ₁ < δ₂) (E : set α) :
  cthickening δ₁ E ⊆ thickening δ₂ E :=
λ _ hx, lt_of_le_of_lt hx ((ennreal.of_real_lt_of_real_iff δ₂_pos).mpr hlt)

lemma thickening_subset_cthickening (δ : ℝ) (E : set α) :
  thickening δ E ⊆ cthickening δ E :=
by { intros x hx, rw [thickening, mem_set_of_eq] at hx, exact hx.le, }

lemma thickening_subset_cthickening_of_le {δ₁ δ₂ : ℝ} (hle : δ₁ ≤ δ₂) (E : set α) :
  thickening δ₁ E ⊆ cthickening δ₂ E :=
(thickening_subset_cthickening δ₁ E).trans (cthickening_mono hle E)

<<<<<<< HEAD
lemma cthickening_eq_Inter_cthickening {δ : ℝ} (δ_nn : 0 ≤ δ) (E : set α) :
  cthickening δ E = ⋂ (ε : ℝ) (h : δ < ε), cthickening ε E :=
begin
  apply le_antisymm,
  { exact subset_bInter (λ _ hε, cthickening_mono (has_lt.lt.le hε) E), },
=======
lemma cthickening_eq_Inter_cthickening {δ : ℝ} {E : set α} (δ_nn : 0 ≤ δ) :
  cthickening δ E = ⋂ (ε : ℝ) (h : δ < ε), cthickening ε E :=
begin
  apply le_antisymm,
  { exact subset_bInter (λ _ hε, cthickening_mono (has_lt.lt.le hε) E) },
>>>>>>> 54aeec74
  { unfold thickening cthickening,
    intros x hx,
    simp only [mem_Inter, mem_set_of_eq] at *,
    have inf_edist_lt_top : inf_edist x E < ∞,
    { exact lt_of_le_of_lt (hx (δ + 1) (by linarith)) ennreal.of_real_lt_top, },
    rw ← ennreal.of_real_to_real inf_edist_lt_top.ne,
    apply ennreal.of_real_le_of_real,
    apply le_of_forall_pos_le_add,
    intros η η_pos,
    have sum_nn : 0 ≤ δ + η := by linarith,
    apply (ennreal.of_real_le_of_real_iff sum_nn).mp,
    have key := hx (δ + η) (by linarith),
    rwa ← ennreal.of_real_to_real inf_edist_lt_top.ne at key, },
end

<<<<<<< HEAD
lemma cthickening_eq_Inter_thickening {δ : ℝ} (δ_nn : 0 ≤ δ) (E : set α) :
  cthickening δ E = ⋂ (ε : ℝ) (h : δ < ε), thickening ε E :=
begin
  apply le_antisymm,
  { exact subset_bInter (λ _ hε, cthickening_subset_thickening' (δ_nn.trans_lt hε) hε E), },
  { rw cthickening_eq_Inter_cthickening δ_nn E,
    apply bInter_mono,
    exact λ ε _, thickening_subset_cthickening ε E, },
end

lemma closure_eq_Inter_cthickening (E : set α) :
  closure E = ⋂ (δ : ℝ) (h : 0 < δ), cthickening δ E :=
by { rw ← cthickening_zero, exact cthickening_eq_Inter_cthickening rfl.ge E, }

lemma closure_eq_Inter_thickening (E : set α) :
  closure E = ⋂ (δ : ℝ) (h : 0 < δ), thickening δ E :=
by { rw ← cthickening_zero, exact cthickening_eq_Inter_thickening rfl.ge E, }

lemma closure_thickening_subset_cthickening (δ : ℝ) (E : set α) :
  closure (thickening δ E) ⊆ cthickening δ E :=
(closure_mono (thickening_subset_cthickening δ E)).trans is_closed_cthickening.closure_subset

lemma thickening_subset_interior_cthickening (δ : ℝ) (E : set α) :
  thickening δ E ⊆ interior (cthickening δ E) :=
(subset_interior_iff_open.mpr (is_open_thickening)).trans
  (interior_mono (thickening_subset_cthickening δ E))

lemma frontier_cthickening  (E : set α) {δ : ℝ} (δ_pos : 0 < δ) :
  frontier (cthickening δ E) ⊆ {x : α | inf_edist x E = ennreal.of_real δ } :=
begin
  rw cthickening_eq_preimage_inf_edist,
  have frontier_interval : frontier (Iic (ennreal.of_real δ)) = {ennreal.of_real δ},
  { refine le_antisymm (frontier_Iic_subset _) _,
    sorry, },
  have singleton_preim :
    {x : α | inf_edist x E = ennreal.of_real δ } = (λ x , inf_edist x E) ⁻¹' {ennreal.of_real δ},
  by refl,
  rw [singleton_preim, ←frontier_interval],
  apply continuous_inf_edist.frontier_preimage_subset (Iic (ennreal.of_real δ)),
end
=======
lemma closure_eq_Inter_cthickening {E : set α} :
  closure E = ⋂ (δ : ℝ) (h : 0 < δ), cthickening δ E :=
by { rw ← cthickening_zero, exact cthickening_eq_Inter_cthickening rfl.ge, }
>>>>>>> 54aeec74

end cthickening --section

end metric --namespace<|MERGE_RESOLUTION|>--- conflicted
+++ resolved
@@ -866,19 +866,11 @@
   thickening δ₁ E ⊆ cthickening δ₂ E :=
 (thickening_subset_cthickening δ₁ E).trans (cthickening_mono hle E)
 
-<<<<<<< HEAD
 lemma cthickening_eq_Inter_cthickening {δ : ℝ} (δ_nn : 0 ≤ δ) (E : set α) :
   cthickening δ E = ⋂ (ε : ℝ) (h : δ < ε), cthickening ε E :=
 begin
   apply le_antisymm,
   { exact subset_bInter (λ _ hε, cthickening_mono (has_lt.lt.le hε) E), },
-=======
-lemma cthickening_eq_Inter_cthickening {δ : ℝ} {E : set α} (δ_nn : 0 ≤ δ) :
-  cthickening δ E = ⋂ (ε : ℝ) (h : δ < ε), cthickening ε E :=
-begin
-  apply le_antisymm,
-  { exact subset_bInter (λ _ hε, cthickening_mono (has_lt.lt.le hε) E) },
->>>>>>> 54aeec74
   { unfold thickening cthickening,
     intros x hx,
     simp only [mem_Inter, mem_set_of_eq] at *,
@@ -894,7 +886,6 @@
     rwa ← ennreal.of_real_to_real inf_edist_lt_top.ne at key, },
 end
 
-<<<<<<< HEAD
 lemma cthickening_eq_Inter_thickening {δ : ℝ} (δ_nn : 0 ≤ δ) (E : set α) :
   cthickening δ E = ⋂ (ε : ℝ) (h : δ < ε), thickening ε E :=
 begin
@@ -927,19 +918,13 @@
 begin
   rw cthickening_eq_preimage_inf_edist,
   have frontier_interval : frontier (Iic (ennreal.of_real δ)) = {ennreal.of_real δ},
-  { refine le_antisymm (frontier_Iic_subset _) _,
-    sorry, },
+  { exact frontier_Iic' ⟨∞, ennreal.of_real_lt_top⟩, },
   have singleton_preim :
     {x : α | inf_edist x E = ennreal.of_real δ } = (λ x , inf_edist x E) ⁻¹' {ennreal.of_real δ},
   by refl,
   rw [singleton_preim, ←frontier_interval],
   apply continuous_inf_edist.frontier_preimage_subset (Iic (ennreal.of_real δ)),
 end
-=======
-lemma closure_eq_Inter_cthickening {E : set α} :
-  closure E = ⋂ (δ : ℝ) (h : 0 < δ), cthickening δ E :=
-by { rw ← cthickening_zero, exact cthickening_eq_Inter_cthickening rfl.ge, }
->>>>>>> 54aeec74
 
 end cthickening --section
 
