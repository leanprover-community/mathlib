/-
Copyright (c) 2015, 2017 Jeremy Avigad. All rights reserved.
Released under Apache 2.0 license as described in the file LICENSE.
Authors: Jeremy Avigad, Robert Y. Lewis, Johannes Hölzl, Mario Carneiro, Sébastien Gouëzel
-/

import data.int.interval
import tactic.positivity
import topology.algebra.order.compact
import topology.metric_space.emetric_space
import topology.bornology.constructions
import topology.uniform_space.complete_separated
import topology.uniform_space.equicontinuity

/-!
# Metric spaces

This file defines metric spaces. Many definitions and theorems expected
on metric spaces are already introduced on uniform spaces and topological spaces.
For example: open and closed sets, compactness, completeness, continuity and uniform continuity

## Main definitions

* `has_dist α`: Endows a space `α` with a function `dist a b`.
* `pseudo_metric_space α`: A space endowed with a distance function, which can
  be zero even if the two elements are non-equal.
* `metric.ball x ε`: The set of all points `y` with `dist y x < ε`.
* `metric.bounded s`: Whether a subset of a `pseudo_metric_space` is bounded.
* `metric_space α`: A `pseudo_metric_space` with the guarantee `dist x y = 0 → x = y`.

Additional useful definitions:

* `nndist a b`: `dist` as a function to the non-negative reals.
* `metric.closed_ball x ε`: The set of all points `y` with `dist y x ≤ ε`.
* `metric.sphere x ε`: The set of all points `y` with `dist y x = ε`.
* `proper_space α`: A `pseudo_metric_space` where all closed balls are compact.
* `metric.diam s` : The `supr` of the distances of members of `s`.
  Defined in terms of `emetric.diam`, for better handling of the case when it should be infinite.

TODO (anyone): Add "Main results" section.

## Implementation notes

Since a lot of elementary properties don't require `eq_of_dist_eq_zero` we start setting up the
theory of `pseudo_metric_space`, where we don't require `dist x y = 0 → x = y` and we specialize
to `metric_space` at the end.

## Tags

metric, pseudo_metric, dist
-/

open set filter topological_space bornology

open_locale uniformity topological_space big_operators filter nnreal ennreal

universes u v w
variables {α : Type u} {β : Type v} {X ι : Type*}

/-- Construct a uniform structure core from a distance function and metric space axioms.
This is a technical construction that can be immediately used to construct a uniform structure
from a distance function and metric space axioms but is also useful when discussing
metrizable topologies, see `pseudo_metric_space.of_metrizable`. -/
def uniform_space.core_of_dist {α : Type*} (dist : α → α → ℝ)
  (dist_self : ∀ x : α, dist x x = 0)
  (dist_comm : ∀ x y : α, dist x y = dist y x)
  (dist_triangle : ∀ x y z : α, dist x z ≤ dist x y + dist y z) : uniform_space.core α :=
{ uniformity := (⨅ ε>0, 𝓟 {p:α×α | dist p.1 p.2 < ε}),
  refl       := le_infi $ assume ε, le_infi $
    by simp [set.subset_def, id_rel, dist_self, (>)] {contextual := tt},
  comp       := le_infi $ assume ε, le_infi $ assume h, lift'_le
    (mem_infi_of_mem (ε / 2) $ mem_infi_of_mem (div_pos h zero_lt_two) (subset.refl _)) $
    have ∀ (a b c : α), dist a c < ε / 2 → dist c b < ε / 2 → dist a b < ε,
      from assume a b c hac hcb,
      calc dist a b ≤ dist a c + dist c b : dist_triangle _ _ _
        ... < ε / 2 + ε / 2 : add_lt_add hac hcb
        ... = ε : by rw [div_add_div_same, add_self_div_two],
    by simpa [comp_rel],
  symm       := tendsto_infi.2 $ assume ε, tendsto_infi.2 $ assume h,
    tendsto_infi' ε $ tendsto_infi' h $ tendsto_principal_principal.2 $ by simp [dist_comm] }

/-- Construct a uniform structure from a distance function and metric space axioms -/
def uniform_space_of_dist
  (dist : α → α → ℝ)
  (dist_self : ∀ x : α, dist x x = 0)
  (dist_comm : ∀ x y : α, dist x y = dist y x)
  (dist_triangle : ∀ x y z : α, dist x z ≤ dist x y + dist y z) : uniform_space α :=
uniform_space.of_core (uniform_space.core_of_dist dist dist_self dist_comm dist_triangle)

/-- This is an internal lemma used to construct a bornology from a metric in `bornology.of_dist`. -/
private lemma bounded_iff_aux {α : Type*} (dist : α → α → ℝ)
  (dist_comm : ∀ x y : α, dist x y = dist y x)
  (dist_triangle : ∀ x y z : α, dist x z ≤ dist x y + dist y z)
  (s : set α) (a : α) :
  (∃ c, ∀ ⦃x⦄, x ∈ s → ∀ ⦃y⦄, y ∈ s → dist x y ≤ c) ↔ (∃ r, ∀ ⦃x⦄, x ∈ s → dist x a ≤ r) :=
begin
  split; rintro ⟨C, hC⟩,
  { rcases s.eq_empty_or_nonempty with rfl | ⟨x, hx⟩,
    { exact ⟨0, by simp⟩ },
    { exact ⟨C + dist x a, λ y hy,
             (dist_triangle y x a).trans (add_le_add_right (hC hy hx) _)⟩ } },
  { exact ⟨C + C, λ x hx y hy,
           (dist_triangle x a y).trans (add_le_add (hC hx) (by {rw dist_comm, exact hC hy}))⟩ }
end

/-- Construct a bornology from a distance function and metric space axioms. -/
def bornology.of_dist {α : Type*} (dist : α → α → ℝ)
  (dist_self : ∀ x : α, dist x x = 0)
  (dist_comm : ∀ x y : α, dist x y = dist y x)
  (dist_triangle : ∀ x y z : α, dist x z ≤ dist x y + dist y z) :
  bornology α :=
bornology.of_bounded
  { s : set α | ∃ C, ∀ ⦃x⦄, x ∈ s → ∀ ⦃y⦄, y ∈ s → dist x y ≤ C }
  ⟨0, λ x hx y, hx.elim⟩
  (λ s ⟨c, hc⟩ t h, ⟨c, λ x hx y hy, hc (h hx) (h hy)⟩)
  (λ s hs t ht,
    begin
      rcases s.eq_empty_or_nonempty with rfl | ⟨z, hz⟩,
      { exact (empty_union t).symm ▸ ht },
      { simp only [λ u, bounded_iff_aux dist dist_comm dist_triangle u z] at hs ht ⊢,
        rcases ⟨hs, ht⟩ with ⟨⟨r₁, hr₁⟩, ⟨r₂, hr₂⟩⟩,
        exact ⟨max r₁ r₂, λ x hx, or.elim hx
          (λ hx', (hr₁ hx').trans (le_max_left _ _))
          (λ hx', (hr₂ hx').trans (le_max_right _ _))⟩ }
    end)
  (λ z, ⟨0, λ x hx y hy,
    by { rw [eq_of_mem_singleton hx, eq_of_mem_singleton hy], exact (dist_self z).le }⟩)

/-- The distance function (given an ambient metric space on `α`), which returns
  a nonnegative real number `dist x y` given `x y : α`. -/
@[ext] class has_dist (α : Type*) := (dist : α → α → ℝ)

export has_dist (dist)

-- the uniform structure and the emetric space structure are embedded in the metric space structure
-- to avoid instance diamond issues. See Note [forgetful inheritance].

/-- This is an internal lemma used inside the default of `pseudo_metric_space.edist`. -/
private theorem pseudo_metric_space.dist_nonneg' {α} {x y : α} (dist : α → α → ℝ)
  (dist_self : ∀ x : α, dist x x = 0)
  (dist_comm : ∀ x y : α, dist x y = dist y x)
  (dist_triangle : ∀ x y z : α, dist x z ≤ dist x y + dist y z): 0 ≤ dist x y :=
have 2 * dist x y ≥ 0,
  from calc 2 * dist x y = dist x y + dist y x : by rw [dist_comm x y, two_mul]
    ... ≥ 0 : by rw ← dist_self x; apply dist_triangle,
nonneg_of_mul_nonneg_right this zero_lt_two

/-- This tactic is used to populate `pseudo_metric_space.edist_dist` when the default `edist` is
used. -/
protected meta def pseudo_metric_space.edist_dist_tac : tactic unit :=
tactic.intros >> `[exact (ennreal.of_real_eq_coe_nnreal _).symm <|> control_laws_tac]

/-- Pseudo metric and Metric spaces

A pseudo metric space is endowed with a distance for which the requirement `d(x,y)=0 → x = y` might
not hold. A metric space is a pseudo metric space such that `d(x,y)=0 → x = y`.
Each pseudo metric space induces a canonical `uniform_space` and hence a canonical
`topological_space` This is enforced in the type class definition, by extending the `uniform_space`
structure. When instantiating a `pseudo_metric_space` structure, the uniformity fields are not
necessary, they will be filled in by default. In the same way, each (pseudo) metric space induces a
(pseudo) emetric space structure. It is included in the structure, but filled in by default.
-/
class pseudo_metric_space (α : Type u) extends has_dist α : Type u :=
(dist_self : ∀ x : α, dist x x = 0)
(dist_comm : ∀ x y : α, dist x y = dist y x)
(dist_triangle : ∀ x y z : α, dist x z ≤ dist x y + dist y z)
(edist : α → α → ℝ≥0∞ := λ x y,
  @coe (ℝ≥0) _ _ ⟨dist x y, pseudo_metric_space.dist_nonneg' _ ‹_› ‹_› ‹_›⟩)
(edist_dist : ∀ x y : α,
  edist x y = ennreal.of_real (dist x y) . pseudo_metric_space.edist_dist_tac)
(to_uniform_space : uniform_space α := uniform_space_of_dist dist dist_self dist_comm dist_triangle)
(uniformity_dist : 𝓤 α = ⨅ ε>0, 𝓟 {p:α×α | dist p.1 p.2 < ε} . control_laws_tac)
(to_bornology : bornology α := bornology.of_dist dist dist_self dist_comm dist_triangle)
(cobounded_sets : (bornology.cobounded α).sets =
  { s | ∃ C, ∀ ⦃x⦄, x ∈ sᶜ → ∀ ⦃y⦄, y ∈ sᶜ → dist x y ≤ C } . control_laws_tac)

/-- Two pseudo metric space structures with the same distance function coincide. -/
@[ext] lemma pseudo_metric_space.ext {α : Type*} {m m' : pseudo_metric_space α}
  (h : m.to_has_dist = m'.to_has_dist) : m = m' :=
begin
  unfreezingI { rcases m, rcases m' },
  dsimp at h,
  unfreezingI { subst h },
  congr,
  { ext x y : 2,
    dsimp at m_edist_dist m'_edist_dist,
    simp [m_edist_dist, m'_edist_dist] },
  { dsimp at m_uniformity_dist m'_uniformity_dist,
    rw ← m'_uniformity_dist at m_uniformity_dist,
    exact uniform_space_eq m_uniformity_dist },
  { ext1,
    dsimp at m_cobounded_sets m'_cobounded_sets,
    rw ← m'_cobounded_sets at m_cobounded_sets,
    exact filter_eq m_cobounded_sets }
end

variables [pseudo_metric_space α]

attribute [priority 100, instance] pseudo_metric_space.to_uniform_space
attribute [priority 100, instance] pseudo_metric_space.to_bornology

@[priority 200] -- see Note [lower instance priority]
instance pseudo_metric_space.to_has_edist : has_edist α := ⟨pseudo_metric_space.edist⟩

/-- Construct a pseudo-metric space structure whose underlying topological space structure
(definitionally) agrees which a pre-existing topology which is compatible with a given distance
function. -/
def pseudo_metric_space.of_metrizable {α : Type*} [topological_space α] (dist : α → α → ℝ)
  (dist_self : ∀ x : α, dist x x = 0)
  (dist_comm : ∀ x y : α, dist x y = dist y x)
  (dist_triangle : ∀ x y z : α, dist x z ≤ dist x y + dist y z)
  (H : ∀ s : set α, is_open s ↔ ∀ x ∈ s, ∃ ε > 0, ∀ y, dist x y < ε → y ∈ s) :
  pseudo_metric_space α :=
{ dist := dist,
  dist_self := dist_self,
  dist_comm := dist_comm,
  dist_triangle := dist_triangle,
  to_uniform_space := { is_open_uniformity := begin
    dsimp only [uniform_space.core_of_dist],
    intros s,
    change is_open s ↔ _,
    rw H s,
    refine forall₂_congr (λ x x_in, _),
    erw (has_basis_binfi_principal _ nonempty_Ioi).mem_iff,
    { refine exists₂_congr (λ ε ε_pos, _),
      simp only [prod.forall, set_of_subset_set_of],
      split,
      { rintros h _ y H rfl,
        exact h y H },
      { intros h y hxy,
        exact h _ _ hxy rfl } },
    { exact λ r (hr : 0 < r) p (hp : 0 < p), ⟨min r p, lt_min hr hp,
      λ x (hx : dist _ _ < _), lt_of_lt_of_le hx (min_le_left r p),
      λ x (hx : dist _ _ < _), lt_of_lt_of_le hx (min_le_right r p)⟩ },
    { apply_instance }
    end,
    ..uniform_space.core_of_dist dist dist_self dist_comm dist_triangle },
  uniformity_dist := rfl,
  to_bornology := bornology.of_dist dist dist_self dist_comm dist_triangle,
  cobounded_sets := rfl }

@[simp] theorem dist_self (x : α) : dist x x = 0 := pseudo_metric_space.dist_self x

theorem dist_comm (x y : α) : dist x y = dist y x := pseudo_metric_space.dist_comm x y

theorem edist_dist (x y : α) : edist x y = ennreal.of_real (dist x y) :=
pseudo_metric_space.edist_dist x y

theorem dist_triangle (x y z : α) : dist x z ≤ dist x y + dist y z :=
pseudo_metric_space.dist_triangle x y z

theorem dist_triangle_left (x y z : α) : dist x y ≤ dist z x + dist z y :=
by rw dist_comm z; apply dist_triangle

theorem dist_triangle_right (x y z : α) : dist x y ≤ dist x z + dist y z :=
by rw dist_comm y; apply dist_triangle

lemma dist_triangle4 (x y z w : α) :
  dist x w ≤ dist x y + dist y z + dist z w :=
calc dist x w ≤ dist x z + dist z w : dist_triangle x z w
          ... ≤ (dist x y + dist y z) + dist z w : add_le_add_right (dist_triangle x y z) _

lemma dist_triangle4_left (x₁ y₁ x₂ y₂ : α) :
  dist x₂ y₂ ≤ dist x₁ y₁ + (dist x₁ x₂ + dist y₁ y₂) :=
by { rw [add_left_comm, dist_comm x₁, ← add_assoc], apply dist_triangle4 }

lemma dist_triangle4_right (x₁ y₁ x₂ y₂ : α) :
  dist x₁ y₁ ≤ dist x₁ x₂ + dist y₁ y₂ + dist x₂ y₂ :=
by { rw [add_right_comm, dist_comm y₁], apply dist_triangle4 }

/-- The triangle (polygon) inequality for sequences of points; `finset.Ico` version. -/
lemma dist_le_Ico_sum_dist (f : ℕ → α) {m n} (h : m ≤ n) :
  dist (f m) (f n) ≤ ∑ i in finset.Ico m n, dist (f i) (f (i + 1)) :=
begin
  revert n,
  apply nat.le_induction,
  { simp only [finset.sum_empty, finset.Ico_self, dist_self] },
  { assume n hn hrec,
    calc dist (f m) (f (n+1)) ≤ dist (f m) (f n) + dist _ _ : dist_triangle _ _ _
      ... ≤ ∑ i in finset.Ico m n, _ + _ : add_le_add hrec le_rfl
      ... = ∑ i in finset.Ico m (n+1), _ :
        by rw [nat.Ico_succ_right_eq_insert_Ico hn, finset.sum_insert, add_comm]; simp }
end

/-- The triangle (polygon) inequality for sequences of points; `finset.range` version. -/
lemma dist_le_range_sum_dist (f : ℕ → α) (n : ℕ) :
  dist (f 0) (f n) ≤ ∑ i in finset.range n, dist (f i) (f (i + 1)) :=
nat.Ico_zero_eq_range ▸ dist_le_Ico_sum_dist f (nat.zero_le n)

/-- A version of `dist_le_Ico_sum_dist` with each intermediate distance replaced
with an upper estimate. -/
lemma dist_le_Ico_sum_of_dist_le {f : ℕ → α} {m n} (hmn : m ≤ n)
  {d : ℕ → ℝ} (hd : ∀ {k}, m ≤ k → k < n → dist (f k) (f (k + 1)) ≤ d k) :
  dist (f m) (f n) ≤ ∑ i in finset.Ico m n, d i :=
le_trans (dist_le_Ico_sum_dist f hmn) $
finset.sum_le_sum $ λ k hk, hd (finset.mem_Ico.1 hk).1 (finset.mem_Ico.1 hk).2

/-- A version of `dist_le_range_sum_dist` with each intermediate distance replaced
with an upper estimate. -/
lemma dist_le_range_sum_of_dist_le {f : ℕ → α} (n : ℕ)
  {d : ℕ → ℝ} (hd : ∀ {k}, k < n → dist (f k) (f (k + 1)) ≤ d k) :
  dist (f 0) (f n) ≤ ∑ i in finset.range n, d i :=
nat.Ico_zero_eq_range ▸ dist_le_Ico_sum_of_dist_le (zero_le n) (λ _ _, hd)

theorem swap_dist : function.swap (@dist α _) = dist :=
by funext x y; exact dist_comm _ _

theorem abs_dist_sub_le (x y z : α) : |dist x z - dist y z| ≤ dist x y :=
abs_sub_le_iff.2
 ⟨sub_le_iff_le_add.2 (dist_triangle _ _ _),
  sub_le_iff_le_add.2 (dist_triangle_left _ _ _)⟩

theorem dist_nonneg {x y : α} : 0 ≤ dist x y :=
pseudo_metric_space.dist_nonneg' dist dist_self dist_comm dist_triangle

section
open tactic tactic.positivity

/-- Extension for the `positivity` tactic: distances are nonnegative. -/
@[positivity]
meta def _root_.tactic.positivity_dist : expr → tactic strictness
| `(dist %%a %%b) := nonnegative <$> mk_app ``dist_nonneg [a, b]
| _ := failed

end

@[simp] theorem abs_dist {a b : α} : |dist a b| = dist a b :=
abs_of_nonneg dist_nonneg

/-- A version of `has_dist` that takes value in `ℝ≥0`. -/
class has_nndist (α : Type*) := (nndist : α → α → ℝ≥0)

export has_nndist (nndist)

/-- Distance as a nonnegative real number. -/
@[priority 100] -- see Note [lower instance priority]
instance pseudo_metric_space.to_has_nndist : has_nndist α := ⟨λ a b, ⟨dist a b, dist_nonneg⟩⟩

/--Express `nndist` in terms of `edist`-/
lemma nndist_edist (x y : α) : nndist x y = (edist x y).to_nnreal :=
by simp [nndist, edist_dist, real.to_nnreal, max_eq_left dist_nonneg, ennreal.of_real]

/--Express `edist` in terms of `nndist`-/
lemma edist_nndist (x y : α) : edist x y = ↑(nndist x y) :=
by { simpa only [edist_dist, ennreal.of_real_eq_coe_nnreal dist_nonneg] }

@[simp, norm_cast] lemma coe_nnreal_ennreal_nndist (x y : α) : ↑(nndist x y) = edist x y :=
(edist_nndist x y).symm

@[simp, norm_cast] lemma edist_lt_coe {x y : α} {c : ℝ≥0} :
  edist x y < c ↔ nndist x y < c :=
by rw [edist_nndist, ennreal.coe_lt_coe]

@[simp, norm_cast] lemma edist_le_coe {x y : α} {c : ℝ≥0} :
  edist x y ≤ c ↔ nndist x y ≤ c :=
by rw [edist_nndist, ennreal.coe_le_coe]

/--In a pseudometric space, the extended distance is always finite-/
lemma edist_lt_top {α : Type*} [pseudo_metric_space α] (x y : α) : edist x y < ⊤ :=
(edist_dist x y).symm ▸ ennreal.of_real_lt_top

/--In a pseudometric space, the extended distance is always finite-/
lemma edist_ne_top (x y : α) : edist x y ≠ ⊤ := (edist_lt_top x y).ne

/--`nndist x x` vanishes-/
@[simp] lemma nndist_self (a : α) : nndist a a = 0 := (nnreal.coe_eq_zero _).1 (dist_self a)

/--Express `dist` in terms of `nndist`-/
lemma dist_nndist (x y : α) : dist x y = ↑(nndist x y) := rfl

@[simp, norm_cast] lemma coe_nndist (x y : α) : ↑(nndist x y) = dist x y :=
(dist_nndist x y).symm

@[simp, norm_cast] lemma dist_lt_coe {x y : α} {c : ℝ≥0} :
  dist x y < c ↔ nndist x y < c :=
iff.rfl

@[simp, norm_cast] lemma dist_le_coe {x y : α} {c : ℝ≥0} :
  dist x y ≤ c ↔ nndist x y ≤ c :=
iff.rfl

@[simp] lemma edist_lt_of_real {x y : α} {r : ℝ} : edist x y < ennreal.of_real r ↔ dist x y < r :=
by rw [edist_dist, ennreal.of_real_lt_of_real_iff_of_nonneg dist_nonneg]

@[simp] lemma edist_le_of_real {x y : α} {r : ℝ} (hr : 0 ≤ r) :
  edist x y ≤ ennreal.of_real r ↔ dist x y ≤ r :=
by rw [edist_dist, ennreal.of_real_le_of_real_iff hr]

/--Express `nndist` in terms of `dist`-/
lemma nndist_dist (x y : α) : nndist x y = real.to_nnreal (dist x y) :=
by rw [dist_nndist, real.to_nnreal_coe]

theorem nndist_comm (x y : α) : nndist x y = nndist y x :=
by simpa only [dist_nndist, nnreal.coe_eq] using dist_comm x y

/--Triangle inequality for the nonnegative distance-/
theorem nndist_triangle (x y z : α) : nndist x z ≤ nndist x y + nndist y z :=
dist_triangle _ _ _

theorem nndist_triangle_left (x y z : α) : nndist x y ≤ nndist z x + nndist z y :=
dist_triangle_left _ _ _

theorem nndist_triangle_right (x y z : α) : nndist x y ≤ nndist x z + nndist y z :=
dist_triangle_right _ _ _

/--Express `dist` in terms of `edist`-/
lemma dist_edist (x y : α) : dist x y = (edist x y).to_real :=
by rw [edist_dist, ennreal.to_real_of_real (dist_nonneg)]

namespace metric

/- instantiate pseudometric space as a topology -/
variables {x y z : α} {δ ε ε₁ ε₂ : ℝ} {s : set α}

/-- `ball x ε` is the set of all points `y` with `dist y x < ε` -/
def ball (x : α) (ε : ℝ) : set α := {y | dist y x < ε}

@[simp] theorem mem_ball : y ∈ ball x ε ↔ dist y x < ε := iff.rfl

theorem mem_ball' : y ∈ ball x ε ↔ dist x y < ε := by rw [dist_comm, mem_ball]

theorem pos_of_mem_ball (hy : y ∈ ball x ε) : 0 < ε :=
dist_nonneg.trans_lt hy

theorem mem_ball_self (h : 0 < ε) : x ∈ ball x ε :=
show dist x x < ε, by rw dist_self; assumption

@[simp] lemma nonempty_ball : (ball x ε).nonempty ↔ 0 < ε :=
⟨λ ⟨x, hx⟩, pos_of_mem_ball hx, λ h, ⟨x, mem_ball_self h⟩⟩

@[simp] lemma ball_eq_empty : ball x ε = ∅ ↔ ε ≤ 0 :=
by rw [← not_nonempty_iff_eq_empty, nonempty_ball, not_lt]

@[simp] lemma ball_zero : ball x 0 = ∅ :=
by rw [ball_eq_empty]

/-- If a point belongs to an open ball, then there is a strictly smaller radius whose ball also
contains it.

See also `exists_lt_subset_ball`. -/
lemma exists_lt_mem_ball_of_mem_ball (h : x ∈ ball y ε) : ∃ ε' < ε, x ∈ ball y ε' :=
begin
  simp only [mem_ball] at h ⊢,
  exact ⟨(ε + dist x y) / 2, by linarith, by linarith⟩,
end

lemma ball_eq_ball (ε : ℝ) (x : α) :
  uniform_space.ball x {p | dist p.2 p.1 < ε} = metric.ball x ε := rfl

lemma ball_eq_ball' (ε : ℝ) (x : α) :
  uniform_space.ball x {p | dist p.1 p.2 < ε} = metric.ball x ε :=
by { ext, simp [dist_comm, uniform_space.ball] }

@[simp] lemma Union_ball_nat (x : α) : (⋃ n : ℕ, ball x n) = univ :=
Union_eq_univ_iff.2 $ λ y, exists_nat_gt (dist y x)

@[simp] lemma Union_ball_nat_succ (x : α) : (⋃ n : ℕ, ball x (n + 1)) = univ :=
Union_eq_univ_iff.2 $ λ y, (exists_nat_gt (dist y x)).imp $ λ n hn,
  hn.trans (lt_add_one _)

/-- `closed_ball x ε` is the set of all points `y` with `dist y x ≤ ε` -/
def closed_ball (x : α) (ε : ℝ) := {y | dist y x ≤ ε}

@[simp] theorem mem_closed_ball : y ∈ closed_ball x ε ↔ dist y x ≤ ε := iff.rfl

theorem mem_closed_ball' : y ∈ closed_ball x ε ↔ dist x y ≤ ε := by rw [dist_comm, mem_closed_ball]

/-- `sphere x ε` is the set of all points `y` with `dist y x = ε` -/
def sphere (x : α) (ε : ℝ) := {y | dist y x = ε}

@[simp] theorem mem_sphere : y ∈ sphere x ε ↔ dist y x = ε := iff.rfl

theorem mem_sphere' : y ∈ sphere x ε ↔ dist x y = ε := by rw [dist_comm, mem_sphere]

theorem ne_of_mem_sphere (h : y ∈ sphere x ε) (hε : ε ≠ 0) : y ≠ x :=
by { contrapose! hε, symmetry, simpa [hε] using h  }

theorem sphere_eq_empty_of_subsingleton [subsingleton α] (hε : ε ≠ 0) :
  sphere x ε = ∅ :=
set.eq_empty_iff_forall_not_mem.mpr $ λ y hy, ne_of_mem_sphere hy hε (subsingleton.elim _ _)

theorem sphere_is_empty_of_subsingleton [subsingleton α] (hε : ε ≠ 0) :
  is_empty (sphere x ε) :=
by simp only [sphere_eq_empty_of_subsingleton hε, set.has_emptyc.emptyc.is_empty α]

theorem mem_closed_ball_self (h : 0 ≤ ε) : x ∈ closed_ball x ε :=
show dist x x ≤ ε, by rw dist_self; assumption

@[simp] lemma nonempty_closed_ball : (closed_ball x ε).nonempty ↔ 0 ≤ ε :=
⟨λ ⟨x, hx⟩, dist_nonneg.trans hx, λ h, ⟨x, mem_closed_ball_self h⟩⟩

@[simp] lemma closed_ball_eq_empty : closed_ball x ε = ∅ ↔ ε < 0 :=
by rw [← not_nonempty_iff_eq_empty, nonempty_closed_ball, not_le]

theorem ball_subset_closed_ball : ball x ε ⊆ closed_ball x ε :=
assume y (hy : _ < _), le_of_lt hy

theorem sphere_subset_closed_ball : sphere x ε ⊆ closed_ball x ε :=
λ y, le_of_eq

lemma closed_ball_disjoint_ball (h : δ + ε ≤ dist x y) : disjoint (closed_ball x δ) (ball y ε) :=
λ a ha, (h.trans $ dist_triangle_left _ _ _).not_lt $ add_lt_add_of_le_of_lt ha.1 ha.2

lemma ball_disjoint_closed_ball (h : δ + ε ≤ dist x y) : disjoint (ball x δ) (closed_ball y ε) :=
(closed_ball_disjoint_ball $ by rwa [add_comm, dist_comm]).symm

lemma ball_disjoint_ball (h : δ + ε ≤ dist x y) : disjoint (ball x δ) (ball y ε) :=
(closed_ball_disjoint_ball h).mono_left ball_subset_closed_ball

lemma closed_ball_disjoint_closed_ball (h : δ + ε < dist x y) :
  disjoint (closed_ball x δ) (closed_ball y ε) :=
λ a ha, h.not_le $ (dist_triangle_left _ _ _).trans $ add_le_add ha.1 ha.2

theorem sphere_disjoint_ball : disjoint (sphere x ε) (ball x ε) :=
λ y ⟨hy₁, hy₂⟩, absurd hy₁ $ ne_of_lt hy₂

@[simp] theorem ball_union_sphere : ball x ε ∪ sphere x ε = closed_ball x ε :=
set.ext $ λ y, (@le_iff_lt_or_eq ℝ _ _ _).symm

@[simp] theorem sphere_union_ball : sphere x ε ∪ ball x ε = closed_ball x ε :=
by rw [union_comm, ball_union_sphere]

@[simp] theorem closed_ball_diff_sphere : closed_ball x ε \ sphere x ε = ball x ε :=
by rw [← ball_union_sphere, set.union_diff_cancel_right sphere_disjoint_ball.symm]

@[simp] theorem closed_ball_diff_ball : closed_ball x ε \ ball x ε = sphere x ε :=
by rw [← ball_union_sphere, set.union_diff_cancel_left sphere_disjoint_ball.symm]

theorem mem_ball_comm : x ∈ ball y ε ↔ y ∈ ball x ε :=
by rw [mem_ball', mem_ball]

theorem mem_closed_ball_comm : x ∈ closed_ball y ε ↔ y ∈ closed_ball x ε :=
by rw [mem_closed_ball', mem_closed_ball]

theorem mem_sphere_comm : x ∈ sphere y ε ↔ y ∈ sphere x ε :=
by rw [mem_sphere', mem_sphere]

theorem ball_subset_ball (h : ε₁ ≤ ε₂) : ball x ε₁ ⊆ ball x ε₂ :=
λ y (yx : _ < ε₁), lt_of_lt_of_le yx h

lemma closed_ball_eq_bInter_ball : closed_ball x ε = ⋂ δ > ε, ball x δ :=
by ext y; rw [mem_closed_ball, ← forall_lt_iff_le', mem_Inter₂]; refl

lemma ball_subset_ball' (h : ε₁ + dist x y ≤ ε₂) : ball x ε₁ ⊆ ball y ε₂ :=
λ z hz, calc
  dist z y ≤ dist z x + dist x y : dist_triangle _ _ _
  ... < ε₁ + dist x y : add_lt_add_right hz _
  ... ≤ ε₂ : h

theorem closed_ball_subset_closed_ball (h : ε₁ ≤ ε₂) :
  closed_ball x ε₁ ⊆ closed_ball x ε₂ :=
λ y (yx : _ ≤ ε₁), le_trans yx h

lemma closed_ball_subset_closed_ball' (h : ε₁ + dist x y ≤ ε₂) :
  closed_ball x ε₁ ⊆ closed_ball y ε₂ :=
λ z hz, calc
  dist z y ≤ dist z x + dist x y : dist_triangle _ _ _
  ... ≤ ε₁ + dist x y : add_le_add_right hz _
  ... ≤ ε₂ : h

theorem closed_ball_subset_ball (h : ε₁ < ε₂) :
  closed_ball x ε₁ ⊆ ball x ε₂ :=
λ y (yh : dist y x ≤ ε₁), lt_of_le_of_lt yh h

lemma dist_le_add_of_nonempty_closed_ball_inter_closed_ball
  (h : (closed_ball x ε₁ ∩ closed_ball y ε₂).nonempty) :
  dist x y ≤ ε₁ + ε₂ :=
let ⟨z, hz⟩ := h in calc
  dist x y ≤ dist z x + dist z y : dist_triangle_left _ _ _
  ... ≤ ε₁ + ε₂ : add_le_add hz.1 hz.2

lemma dist_lt_add_of_nonempty_closed_ball_inter_ball (h : (closed_ball x ε₁ ∩ ball y ε₂).nonempty) :
  dist x y < ε₁ + ε₂ :=
let ⟨z, hz⟩ := h in calc
  dist x y ≤ dist z x + dist z y : dist_triangle_left _ _ _
  ... < ε₁ + ε₂ : add_lt_add_of_le_of_lt hz.1 hz.2

lemma dist_lt_add_of_nonempty_ball_inter_closed_ball (h : (ball x ε₁ ∩ closed_ball y ε₂).nonempty) :
  dist x y < ε₁ + ε₂ :=
begin
  rw inter_comm at h,
  rw [add_comm, dist_comm],
  exact dist_lt_add_of_nonempty_closed_ball_inter_ball h
end

lemma dist_lt_add_of_nonempty_ball_inter_ball (h : (ball x ε₁ ∩ ball y ε₂).nonempty) :
  dist x y < ε₁ + ε₂ :=
dist_lt_add_of_nonempty_closed_ball_inter_ball $
  h.mono (inter_subset_inter ball_subset_closed_ball subset.rfl)

@[simp] lemma Union_closed_ball_nat (x : α) : (⋃ n : ℕ, closed_ball x n) = univ :=
Union_eq_univ_iff.2 $ λ y, exists_nat_ge (dist y x)

lemma Union_inter_closed_ball_nat (s : set α) (x : α) :
  (⋃ (n : ℕ), s ∩ closed_ball x n) = s :=
by rw [← inter_Union, Union_closed_ball_nat, inter_univ]

theorem ball_subset (h : dist x y ≤ ε₂ - ε₁) : ball x ε₁ ⊆ ball y ε₂ :=
λ z zx, by rw ← add_sub_cancel'_right ε₁ ε₂; exact
lt_of_le_of_lt (dist_triangle z x y) (add_lt_add_of_lt_of_le zx h)

theorem ball_half_subset (y) (h : y ∈ ball x (ε / 2)) : ball y (ε / 2) ⊆ ball x ε :=
ball_subset $ by rw sub_self_div_two; exact le_of_lt h

theorem exists_ball_subset_ball (h : y ∈ ball x ε) : ∃ ε' > 0, ball y ε' ⊆ ball x ε :=
⟨_, sub_pos.2 h, ball_subset $ by rw sub_sub_self⟩

/-- If a property holds for all points in closed balls of arbitrarily large radii, then it holds for
all points. -/
lemma forall_of_forall_mem_closed_ball (p : α → Prop) (x : α)
  (H : ∃ᶠ (R : ℝ) in at_top, ∀ y ∈ closed_ball x R, p y) (y : α) :
  p y :=
begin
  obtain ⟨R, hR, h⟩ : ∃ (R : ℝ) (H : dist y x ≤ R), ∀ (z : α), z ∈ closed_ball x R → p z :=
    frequently_iff.1 H (Ici_mem_at_top (dist y x)),
  exact h _ hR
end

/-- If a property holds for all points in balls of arbitrarily large radii, then it holds for all
points. -/
lemma forall_of_forall_mem_ball (p : α → Prop) (x : α)
  (H : ∃ᶠ (R : ℝ) in at_top, ∀ y ∈ ball x R, p y) (y : α) :
  p y :=
begin
  obtain ⟨R, hR, h⟩ : ∃ (R : ℝ) (H : dist y x < R), ∀ (z : α), z ∈ ball x R → p z :=
    frequently_iff.1 H (Ioi_mem_at_top (dist y x)),
  exact h _ hR
end

theorem is_bounded_iff {s : set α} :
  is_bounded s ↔ ∃ C : ℝ, ∀ ⦃x⦄, x ∈ s → ∀ ⦃y⦄, y ∈ s → dist x y ≤ C :=
by rw [is_bounded_def, ← filter.mem_sets, (@pseudo_metric_space.cobounded_sets α _).out,
  mem_set_of_eq, compl_compl]

theorem is_bounded_iff_eventually {s : set α} :
  is_bounded s ↔ ∀ᶠ C in at_top, ∀ ⦃x⦄, x ∈ s → ∀ ⦃y⦄, y ∈ s → dist x y ≤ C :=
is_bounded_iff.trans ⟨λ ⟨C, h⟩, eventually_at_top.2 ⟨C, λ C' hC' x hx y hy, (h hx hy).trans hC'⟩,
  eventually.exists⟩

theorem is_bounded_iff_exists_ge {s : set α} (c : ℝ) :
  is_bounded s ↔ ∃ C, c ≤ C ∧ ∀ ⦃x⦄, x ∈ s → ∀ ⦃y⦄, y ∈ s → dist x y ≤ C :=
⟨λ h, ((eventually_ge_at_top c).and (is_bounded_iff_eventually.1 h)).exists,
  λ h, is_bounded_iff.2 $ h.imp $ λ _, and.right⟩

theorem is_bounded_iff_nndist {s : set α} :
  is_bounded s ↔ ∃ C : ℝ≥0, ∀ ⦃x⦄, x ∈ s → ∀ ⦃y⦄, y ∈ s → nndist x y ≤ C :=
by simp only [is_bounded_iff_exists_ge 0, nnreal.exists, ← nnreal.coe_le_coe, ← dist_nndist,
  nnreal.coe_mk, exists_prop]

theorem uniformity_basis_dist :
  (𝓤 α).has_basis (λ ε : ℝ, 0 < ε) (λ ε, {p:α×α | dist p.1 p.2 < ε}) :=
begin
  rw ← pseudo_metric_space.uniformity_dist.symm,
  refine has_basis_binfi_principal _ nonempty_Ioi,
  exact λ r (hr : 0 < r) p (hp : 0 < p), ⟨min r p, lt_min hr hp,
     λ x (hx : dist _ _ < _), lt_of_lt_of_le hx (min_le_left r p),
     λ x (hx : dist _ _ < _), lt_of_lt_of_le hx (min_le_right r p)⟩
end

/-- Given `f : β → ℝ`, if `f` sends `{i | p i}` to a set of positive numbers
accumulating to zero, then `f i`-neighborhoods of the diagonal form a basis of `𝓤 α`.

For specific bases see `uniformity_basis_dist`, `uniformity_basis_dist_inv_nat_succ`,
and `uniformity_basis_dist_inv_nat_pos`. -/
protected theorem mk_uniformity_basis {β : Type*} {p : β → Prop} {f : β → ℝ}
  (hf₀ : ∀ i, p i → 0 < f i) (hf : ∀ ⦃ε⦄, 0 < ε → ∃ i (hi : p i), f i ≤ ε) :
  (𝓤 α).has_basis p (λ i, {p:α×α | dist p.1 p.2 < f i}) :=
begin
  refine ⟨λ s, uniformity_basis_dist.mem_iff.trans _⟩,
  split,
  { rintros ⟨ε, ε₀, hε⟩,
    obtain ⟨i, hi, H⟩ : ∃ i (hi : p i), f i ≤ ε, from hf ε₀,
    exact ⟨i, hi, λ x (hx : _ < _), hε $ lt_of_lt_of_le hx H⟩ },
  { exact λ ⟨i, hi, H⟩, ⟨f i, hf₀ i hi, H⟩ }
end

theorem uniformity_basis_dist_inv_nat_succ :
  (𝓤 α).has_basis (λ _, true) (λ n:ℕ, {p:α×α | dist p.1 p.2 < 1 / (↑n+1) }) :=
metric.mk_uniformity_basis (λ n _, div_pos zero_lt_one $ nat.cast_add_one_pos n)
  (λ ε ε0, (exists_nat_one_div_lt ε0).imp $ λ n hn, ⟨trivial, le_of_lt hn⟩)

theorem uniformity_basis_dist_inv_nat_pos :
  (𝓤 α).has_basis (λ n:ℕ, 0<n) (λ n:ℕ, {p:α×α | dist p.1 p.2 < 1 / ↑n }) :=
metric.mk_uniformity_basis (λ n hn, div_pos zero_lt_one $ nat.cast_pos.2 hn)
  (λ ε ε0, let ⟨n, hn⟩ := exists_nat_one_div_lt ε0 in ⟨n+1, nat.succ_pos n,
    by exact_mod_cast hn.le⟩)

theorem uniformity_basis_dist_pow {r : ℝ} (h0 : 0 < r) (h1 : r < 1) :
  (𝓤 α).has_basis (λ n:ℕ, true) (λ n:ℕ, {p:α×α | dist p.1 p.2 < r ^ n }) :=
metric.mk_uniformity_basis (λ n hn, pow_pos h0 _)
  (λ ε ε0, let ⟨n, hn⟩ := exists_pow_lt_of_lt_one ε0 h1 in ⟨n, trivial, hn.le⟩)

theorem uniformity_basis_dist_lt {R : ℝ} (hR : 0 < R) :
  (𝓤 α).has_basis (λ r : ℝ, 0 < r ∧ r < R) (λ r, {p : α × α | dist p.1 p.2 < r}) :=
metric.mk_uniformity_basis (λ r, and.left) $ λ r hr,
  ⟨min r (R / 2), ⟨lt_min hr (half_pos hR), min_lt_iff.2 $ or.inr (half_lt_self hR)⟩,
    min_le_left _ _⟩

/-- Given `f : β → ℝ`, if `f` sends `{i | p i}` to a set of positive numbers
accumulating to zero, then closed neighborhoods of the diagonal of sizes `{f i | p i}`
form a basis of `𝓤 α`.

Currently we have only one specific basis `uniformity_basis_dist_le` based on this constructor.
More can be easily added if needed in the future. -/
protected theorem mk_uniformity_basis_le {β : Type*} {p : β → Prop} {f : β → ℝ}
  (hf₀ : ∀ x, p x → 0 < f x) (hf : ∀ ε, 0 < ε → ∃ x (hx : p x), f x ≤ ε) :
  (𝓤 α).has_basis p (λ x, {p:α×α | dist p.1 p.2 ≤ f x}) :=
begin
  refine ⟨λ s, uniformity_basis_dist.mem_iff.trans _⟩,
  split,
  { rintros ⟨ε, ε₀, hε⟩,
    rcases exists_between ε₀ with ⟨ε', hε'⟩,
    rcases hf ε' hε'.1 with ⟨i, hi, H⟩,
    exact ⟨i, hi, λ x (hx : _ ≤ _), hε $ lt_of_le_of_lt (le_trans hx H) hε'.2⟩ },
  { exact λ ⟨i, hi, H⟩, ⟨f i, hf₀ i hi, λ x (hx : _ < _), H (le_of_lt hx)⟩ }
end

/-- Contant size closed neighborhoods of the diagonal form a basis
of the uniformity filter. -/
theorem uniformity_basis_dist_le :
  (𝓤 α).has_basis (λ ε : ℝ, 0 < ε) (λ ε, {p:α×α | dist p.1 p.2 ≤ ε}) :=
metric.mk_uniformity_basis_le (λ _, id) (λ ε ε₀, ⟨ε, ε₀, le_refl ε⟩)

theorem uniformity_basis_dist_le_pow {r : ℝ} (h0 : 0 < r) (h1 : r < 1) :
  (𝓤 α).has_basis (λ n:ℕ, true) (λ n:ℕ, {p:α×α | dist p.1 p.2 ≤ r ^ n }) :=
metric.mk_uniformity_basis_le (λ n hn, pow_pos h0 _)
  (λ ε ε0, let ⟨n, hn⟩ := exists_pow_lt_of_lt_one ε0 h1 in ⟨n, trivial, hn.le⟩)

theorem mem_uniformity_dist {s : set (α×α)} :
  s ∈ 𝓤 α ↔ (∃ε>0, ∀{a b:α}, dist a b < ε → (a, b) ∈ s) :=
uniformity_basis_dist.mem_uniformity_iff

/-- A constant size neighborhood of the diagonal is an entourage. -/
theorem dist_mem_uniformity {ε:ℝ} (ε0 : 0 < ε) :
  {p:α×α | dist p.1 p.2 < ε} ∈ 𝓤 α :=
mem_uniformity_dist.2 ⟨ε, ε0, λ a b, id⟩

theorem uniform_continuous_iff [pseudo_metric_space β] {f : α → β} :
  uniform_continuous f ↔ ∀ ε > 0, ∃ δ > 0,
    ∀{a b:α}, dist a b < δ → dist (f a) (f b) < ε :=
uniformity_basis_dist.uniform_continuous_iff uniformity_basis_dist

lemma uniform_continuous_on_iff [pseudo_metric_space β] {f : α → β} {s : set α} :
  uniform_continuous_on f s ↔ ∀ ε > 0, ∃ δ > 0, ∀ x y ∈ s, dist x y < δ → dist (f x) (f y) < ε :=
metric.uniformity_basis_dist.uniform_continuous_on_iff metric.uniformity_basis_dist

lemma uniform_continuous_on_iff_le [pseudo_metric_space β] {f : α → β} {s : set α} :
  uniform_continuous_on f s ↔ ∀ ε > 0, ∃ δ > 0, ∀ x y ∈ s, dist x y ≤ δ → dist (f x) (f y) ≤ ε :=
metric.uniformity_basis_dist_le.uniform_continuous_on_iff metric.uniformity_basis_dist_le

theorem uniform_embedding_iff [pseudo_metric_space β] {f : α → β} :
  uniform_embedding f ↔ function.injective f ∧ uniform_continuous f ∧
    ∀ δ > 0, ∃ ε > 0, ∀ {a b : α}, dist (f a) (f b) < ε → dist a b < δ :=
uniform_embedding_def'.trans $ and_congr iff.rfl $ and_congr iff.rfl
⟨λ H δ δ0, let ⟨t, tu, ht⟩ := H _ (dist_mem_uniformity δ0),
               ⟨ε, ε0, hε⟩ := mem_uniformity_dist.1 tu in
  ⟨ε, ε0, λ a b h, ht _ _ (hε h)⟩,
 λ H s su, let ⟨δ, δ0, hδ⟩ := mem_uniformity_dist.1 su, ⟨ε, ε0, hε⟩ := H _ δ0 in
  ⟨_, dist_mem_uniformity ε0, λ a b h, hδ (hε h)⟩⟩

/-- If a map between pseudometric spaces is a uniform embedding then the distance between `f x`
and `f y` is controlled in terms of the distance between `x` and `y`. -/
theorem controlled_of_uniform_embedding [pseudo_metric_space β] {f : α → β} :
  uniform_embedding f →
  (∀ ε > 0, ∃ δ > 0, ∀ {a b : α}, dist a b < δ → dist (f a) (f b) < ε) ∧
  (∀ δ > 0, ∃ ε > 0, ∀ {a b : α}, dist (f a) (f b) < ε → dist a b < δ) :=
begin
  assume h,
  exact ⟨uniform_continuous_iff.1 (uniform_embedding_iff.1 h).2.1, (uniform_embedding_iff.1 h).2.2⟩
end

theorem totally_bounded_iff {s : set α} :
  totally_bounded s ↔ ∀ ε > 0, ∃t : set α, t.finite ∧ s ⊆ ⋃y∈t, ball y ε :=
⟨λ H ε ε0, H _ (dist_mem_uniformity ε0),
 λ H r ru, let ⟨ε, ε0, hε⟩ := mem_uniformity_dist.1 ru,
               ⟨t, ft, h⟩ := H ε ε0 in
  ⟨t, ft, h.trans $ Union₂_mono $ λ y yt z, hε⟩⟩

/-- A pseudometric space is totally bounded if one can reconstruct up to any ε>0 any element of the
space from finitely many data. -/
lemma totally_bounded_of_finite_discretization {s : set α}
  (H : ∀ε > (0 : ℝ), ∃ (β : Type u) (_ : fintype β) (F : s → β),
    ∀x y, F x = F y → dist (x:α) y < ε) :
  totally_bounded s :=
begin
  cases s.eq_empty_or_nonempty with hs hs,
  { rw hs, exact totally_bounded_empty },
  rcases hs with ⟨x0, hx0⟩,
  haveI : inhabited s := ⟨⟨x0, hx0⟩⟩,
  refine totally_bounded_iff.2 (λ ε ε0, _),
  rcases H ε ε0 with ⟨β, fβ, F, hF⟩,
  resetI,
  let Finv := function.inv_fun F,
  refine ⟨range (subtype.val ∘ Finv), finite_range _, λ x xs, _⟩,
  let x' := Finv (F ⟨x, xs⟩),
  have : F x' = F ⟨x, xs⟩ := function.inv_fun_eq ⟨⟨x, xs⟩, rfl⟩,
  simp only [set.mem_Union, set.mem_range],
  exact ⟨_, ⟨F ⟨x, xs⟩, rfl⟩, hF _ _ this.symm⟩
end

theorem finite_approx_of_totally_bounded {s : set α} (hs : totally_bounded s) :
  ∀ ε > 0, ∃ t ⊆ s, set.finite t ∧ s ⊆ ⋃y∈t, ball y ε :=
begin
  intros ε ε_pos,
  rw totally_bounded_iff_subset at hs,
  exact hs _ (dist_mem_uniformity ε_pos),
end

/-- Expressing uniform convergence using `dist` -/
lemma tendsto_uniformly_on_filter_iff {ι : Type*}
  {F : ι → β → α} {f : β → α} {p : filter ι} {p' : filter β} :
  tendsto_uniformly_on_filter F f p p' ↔
  ∀ ε > 0, ∀ᶠ (n : ι × β) in (p ×ᶠ p'), dist (f n.snd) (F n.fst n.snd) < ε :=
begin
  refine ⟨λ H ε hε, H _ (dist_mem_uniformity hε), λ H u hu, _⟩,
  rcases mem_uniformity_dist.1 hu with ⟨ε, εpos, hε⟩,
  refine (H ε εpos).mono (λ n hn, hε hn),
end

/-- Expressing locally uniform convergence on a set using `dist`. -/
lemma tendsto_locally_uniformly_on_iff {ι : Type*} [topological_space β]
  {F : ι → β → α} {f : β → α} {p : filter ι} {s : set β} :
  tendsto_locally_uniformly_on F f p s ↔
  ∀ ε > 0, ∀ x ∈ s, ∃ t ∈ 𝓝[s] x, ∀ᶠ n in p, ∀ y ∈ t, dist (f y) (F n y) < ε :=
begin
  refine ⟨λ H ε hε, H _ (dist_mem_uniformity hε), λ H u hu x hx, _⟩,
  rcases mem_uniformity_dist.1 hu with ⟨ε, εpos, hε⟩,
  rcases H ε εpos x hx with ⟨t, ht, Ht⟩,
  exact ⟨t, ht, Ht.mono (λ n hs x hx, hε (hs x hx))⟩
end

/-- Expressing uniform convergence on a set using `dist`. -/
lemma tendsto_uniformly_on_iff {ι : Type*}
  {F : ι → β → α} {f : β → α} {p : filter ι} {s : set β} :
  tendsto_uniformly_on F f p s ↔ ∀ ε > 0, ∀ᶠ n in p, ∀ x ∈ s, dist (f x) (F n x) < ε :=
begin
  refine ⟨λ H ε hε, H _ (dist_mem_uniformity hε), λ H u hu, _⟩,
  rcases mem_uniformity_dist.1 hu with ⟨ε, εpos, hε⟩,
  exact (H ε εpos).mono (λ n hs x hx, hε (hs x hx))
end

/-- Expressing locally uniform convergence using `dist`. -/
lemma tendsto_locally_uniformly_iff {ι : Type*} [topological_space β]
  {F : ι → β → α} {f : β → α} {p : filter ι} :
  tendsto_locally_uniformly F f p ↔
  ∀ ε > 0, ∀ (x : β), ∃ t ∈ 𝓝 x, ∀ᶠ n in p, ∀ y ∈ t, dist (f y) (F n y) < ε :=
by simp only [← tendsto_locally_uniformly_on_univ, tendsto_locally_uniformly_on_iff,
  nhds_within_univ, mem_univ, forall_const, exists_prop]

/-- Expressing uniform convergence using `dist`. -/
lemma tendsto_uniformly_iff {ι : Type*}
  {F : ι → β → α} {f : β → α} {p : filter ι} :
  tendsto_uniformly F f p ↔ ∀ ε > 0, ∀ᶠ n in p, ∀ x, dist (f x) (F n x) < ε :=
by { rw [← tendsto_uniformly_on_univ, tendsto_uniformly_on_iff], simp }

protected lemma cauchy_iff {f : filter α} :
  cauchy f ↔ ne_bot f ∧ ∀ ε > 0, ∃ t ∈ f, ∀ x y ∈ t, dist x y < ε :=
uniformity_basis_dist.cauchy_iff

theorem nhds_basis_ball : (𝓝 x).has_basis (λ ε:ℝ, 0 < ε) (ball x) :=
nhds_basis_uniformity uniformity_basis_dist

theorem mem_nhds_iff : s ∈ 𝓝 x ↔ ∃ε>0, ball x ε ⊆ s :=
nhds_basis_ball.mem_iff

theorem eventually_nhds_iff {p : α → Prop} :
  (∀ᶠ y in 𝓝 x, p y) ↔ ∃ε>0, ∀ ⦃y⦄, dist y x < ε → p y :=
mem_nhds_iff

lemma eventually_nhds_iff_ball {p : α → Prop} :
  (∀ᶠ y in 𝓝 x, p y) ↔ ∃ ε>0, ∀ y ∈ ball x ε, p y :=
mem_nhds_iff

/-- A version of `filter.eventually_prod_iff` where the second filter consists of neighborhoods
in a pseudo-metric space.-/
lemma eventually_prod_nhds_iff {f : filter ι} {x₀ : α} {p : ι × α → Prop}:
  (∀ᶠ x in f ×ᶠ 𝓝 x₀, p x) ↔ ∃ (pa : ι → Prop) (ha : ∀ᶠ i in f, pa i) (ε > 0),
    ∀ {i}, pa i → ∀ {x}, dist x x₀ < ε → p (i, x) :=
begin
  simp_rw [eventually_prod_iff, metric.eventually_nhds_iff],
  refine exists_congr (λ q, exists_congr $ λ hq, _),
  split,
  { rintro ⟨r, ⟨ε, hε, hεr⟩, hp⟩, exact ⟨ε, hε, λ i hi x hx, hp hi $ hεr hx⟩ },
  { rintro ⟨ε, hε, hp⟩, exact ⟨λ x, dist x x₀ < ε, ⟨ε, hε, λ y, id⟩, @hp⟩ }
end

/-- A version of `filter.eventually_prod_iff` where the first filter consists of neighborhoods
in a pseudo-metric space.-/
lemma eventually_nhds_prod_iff {ι α} [pseudo_metric_space α] {f : filter ι} {x₀ : α}
  {p : α × ι → Prop}:
  (∀ᶠ x in 𝓝 x₀ ×ᶠ f, p x) ↔ ∃ (ε > (0 : ℝ)) (pa : ι → Prop) (ha : ∀ᶠ i in f, pa i) ,
    ∀ {x}, dist x x₀ < ε → ∀ {i}, pa i → p (x, i) :=
begin
  rw [eventually_swap_iff, metric.eventually_prod_nhds_iff],
  split; { rintro ⟨a1, a2, a3, a4, a5⟩, refine ⟨a3, a4, a1, a2, λ b1 b2 b3 b4, a5 b4 b2⟩ }
end

theorem nhds_basis_closed_ball : (𝓝 x).has_basis (λ ε:ℝ, 0 < ε) (closed_ball x) :=
nhds_basis_uniformity uniformity_basis_dist_le

theorem nhds_basis_ball_inv_nat_succ :
  (𝓝 x).has_basis (λ _, true) (λ n:ℕ, ball x (1 / (↑n+1))) :=
nhds_basis_uniformity uniformity_basis_dist_inv_nat_succ

theorem nhds_basis_ball_inv_nat_pos :
  (𝓝 x).has_basis (λ n, 0<n) (λ n:ℕ, ball x (1 / ↑n)) :=
nhds_basis_uniformity uniformity_basis_dist_inv_nat_pos

theorem nhds_basis_ball_pow {r : ℝ} (h0 : 0 < r) (h1 : r < 1) :
  (𝓝 x).has_basis (λ n, true) (λ n:ℕ, ball x (r ^ n)) :=
nhds_basis_uniformity (uniformity_basis_dist_pow h0 h1)

theorem nhds_basis_closed_ball_pow {r : ℝ} (h0 : 0 < r) (h1 : r < 1) :
  (𝓝 x).has_basis (λ n, true) (λ n:ℕ, closed_ball x (r ^ n)) :=
nhds_basis_uniformity (uniformity_basis_dist_le_pow h0 h1)

theorem is_open_iff : is_open s ↔ ∀x∈s, ∃ε>0, ball x ε ⊆ s :=
by simp only [is_open_iff_mem_nhds, mem_nhds_iff]

theorem is_open_ball : is_open (ball x ε) :=
is_open_iff.2 $ λ y, exists_ball_subset_ball

theorem ball_mem_nhds (x : α) {ε : ℝ} (ε0 : 0 < ε) : ball x ε ∈ 𝓝 x :=
is_open_ball.mem_nhds (mem_ball_self ε0)

theorem closed_ball_mem_nhds (x : α) {ε : ℝ} (ε0 : 0 < ε) : closed_ball x ε ∈ 𝓝 x :=
mem_of_superset (ball_mem_nhds x ε0) ball_subset_closed_ball

theorem closed_ball_mem_nhds_of_mem {x c : α} {ε : ℝ} (h : x ∈ ball c ε) :
  closed_ball c ε ∈ 𝓝 x :=
mem_of_superset (is_open_ball.mem_nhds h) ball_subset_closed_ball

theorem nhds_within_basis_ball {s : set α} :
  (𝓝[s] x).has_basis (λ ε:ℝ, 0 < ε) (λ ε, ball x ε ∩ s) :=
nhds_within_has_basis nhds_basis_ball s

theorem mem_nhds_within_iff {t : set α} : s ∈ 𝓝[t] x ↔ ∃ε>0, ball x ε ∩ t ⊆ s :=
nhds_within_basis_ball.mem_iff

theorem tendsto_nhds_within_nhds_within [pseudo_metric_space β] {t : set β} {f : α → β} {a b} :
  tendsto f (𝓝[s] a) (𝓝[t] b) ↔
    ∀ ε > 0, ∃ δ > 0, ∀{x:α}, x ∈ s → dist x a < δ → f x ∈ t ∧ dist (f x) b < ε :=
(nhds_within_basis_ball.tendsto_iff nhds_within_basis_ball).trans $
  forall₂_congr $ λ ε hε, exists₂_congr $ λ δ hδ,
  forall_congr $ λ x, by simp; itauto

theorem tendsto_nhds_within_nhds [pseudo_metric_space β] {f : α → β} {a b} :
  tendsto f (𝓝[s] a) (𝓝 b) ↔
    ∀ ε > 0, ∃ δ > 0, ∀{x:α}, x ∈ s → dist x a < δ → dist (f x) b < ε :=
by { rw [← nhds_within_univ b, tendsto_nhds_within_nhds_within],
  simp only [mem_univ, true_and] }

theorem tendsto_nhds_nhds [pseudo_metric_space β] {f : α → β} {a b} :
  tendsto f (𝓝 a) (𝓝 b) ↔
    ∀ ε > 0, ∃ δ > 0, ∀{x:α}, dist x a < δ → dist (f x) b < ε :=
nhds_basis_ball.tendsto_iff nhds_basis_ball

theorem continuous_at_iff [pseudo_metric_space β] {f : α → β} {a : α} :
  continuous_at f a ↔
    ∀ ε > 0, ∃ δ > 0, ∀{x:α}, dist x a < δ → dist (f x) (f a) < ε :=
by rw [continuous_at, tendsto_nhds_nhds]

theorem continuous_within_at_iff [pseudo_metric_space β] {f : α → β} {a : α} {s : set α} :
  continuous_within_at f s a ↔
  ∀ ε > 0, ∃ δ > 0, ∀{x:α}, x ∈ s → dist x a < δ → dist (f x) (f a) < ε :=
by rw [continuous_within_at, tendsto_nhds_within_nhds]

theorem continuous_on_iff [pseudo_metric_space β] {f : α → β} {s : set α} :
  continuous_on f s ↔
  ∀ (b ∈ s) (ε > 0), ∃ δ > 0, ∀a ∈ s, dist a b < δ → dist (f a) (f b) < ε :=
by simp [continuous_on, continuous_within_at_iff]

theorem continuous_iff [pseudo_metric_space β] {f : α → β} :
  continuous f ↔
  ∀b (ε > 0), ∃ δ > 0, ∀a, dist a b < δ → dist (f a) (f b) < ε :=
continuous_iff_continuous_at.trans $ forall_congr $ λ b, tendsto_nhds_nhds

theorem tendsto_nhds {f : filter β} {u : β → α} {a : α} :
  tendsto u f (𝓝 a) ↔ ∀ ε > 0, ∀ᶠ x in f, dist (u x) a < ε :=
nhds_basis_ball.tendsto_right_iff

theorem continuous_at_iff' [topological_space β] {f : β → α} {b : β} :
  continuous_at f b ↔
  ∀ ε > 0, ∀ᶠ x in 𝓝 b, dist (f x) (f b) < ε :=
by rw [continuous_at, tendsto_nhds]

theorem continuous_within_at_iff' [topological_space β] {f : β → α} {b : β} {s : set β} :
  continuous_within_at f s b ↔
  ∀ ε > 0, ∀ᶠ x in 𝓝[s] b, dist (f x) (f b) < ε :=
by rw [continuous_within_at, tendsto_nhds]

theorem continuous_on_iff' [topological_space β] {f : β → α} {s : set β} :
  continuous_on f s ↔
  ∀ (b ∈ s) (ε > 0), ∀ᶠ x in 𝓝[s] b, dist (f x) (f b) < ε  :=
by simp [continuous_on, continuous_within_at_iff']

theorem continuous_iff' [topological_space β] {f : β → α} :
  continuous f ↔ ∀a (ε > 0), ∀ᶠ x in 𝓝 a, dist (f x) (f a) < ε :=
continuous_iff_continuous_at.trans $ forall_congr $ λ b, tendsto_nhds

theorem tendsto_at_top [nonempty β] [semilattice_sup β] {u : β → α} {a : α} :
  tendsto u at_top (𝓝 a) ↔ ∀ε>0, ∃N, ∀n≥N, dist (u n) a < ε :=
(at_top_basis.tendsto_iff nhds_basis_ball).trans $
  by { simp only [exists_prop, true_and], refl }

/--
A variant of `tendsto_at_top` that
uses `∃ N, ∀ n > N, ...` rather than `∃ N, ∀ n ≥ N, ...`
-/
theorem tendsto_at_top' [nonempty β] [semilattice_sup β] [no_max_order β] {u : β → α} {a : α} :
  tendsto u at_top (𝓝 a) ↔ ∀ε>0, ∃N, ∀n>N, dist (u n) a < ε :=
(at_top_basis_Ioi.tendsto_iff nhds_basis_ball).trans $
  by { simp only [exists_prop, true_and], refl }

lemma is_open_singleton_iff {α : Type*} [pseudo_metric_space α] {x : α} :
  is_open ({x} : set α) ↔ ∃ ε > 0, ∀ y, dist y x < ε → y = x :=
by simp [is_open_iff, subset_singleton_iff, mem_ball]

/-- Given a point `x` in a discrete subset `s` of a pseudometric space, there is an open ball
centered at `x` and intersecting `s` only at `x`. -/
lemma exists_ball_inter_eq_singleton_of_mem_discrete [discrete_topology s] {x : α} (hx : x ∈ s) :
  ∃ ε > 0, metric.ball x ε ∩ s = {x} :=
nhds_basis_ball.exists_inter_eq_singleton_of_mem_discrete hx

/-- Given a point `x` in a discrete subset `s` of a pseudometric space, there is a closed ball
of positive radius centered at `x` and intersecting `s` only at `x`. -/
lemma exists_closed_ball_inter_eq_singleton_of_discrete [discrete_topology s] {x : α} (hx : x ∈ s) :
  ∃ ε > 0, metric.closed_ball x ε ∩ s = {x} :=
nhds_basis_closed_ball.exists_inter_eq_singleton_of_mem_discrete hx

lemma _root_.dense.exists_dist_lt {s : set α} (hs : dense s) (x : α) {ε : ℝ} (hε : 0 < ε) :
  ∃ y ∈ s, dist x y < ε :=
begin
  have : (ball x ε).nonempty, by simp [hε],
  simpa only [mem_ball'] using hs.exists_mem_open is_open_ball this
end

lemma _root_.dense_range.exists_dist_lt {β : Type*} {f : β → α} (hf : dense_range f)
  (x : α) {ε : ℝ} (hε : 0 < ε) :
  ∃ y, dist x (f y) < ε :=
exists_range_iff.1 (hf.exists_dist_lt x hε)

/-- Characterization of equicontinuity for families of functions taking values in a (pseudo) metric
space. -/
lemma equicontinuous_at_iff_right {ι : Type*} [topological_space β] {F : ι → β → α} {x₀ : β} :
  equicontinuous_at F x₀ ↔ ∀ ε > 0, ∀ᶠ x in 𝓝 x₀, ∀ i, dist (F i x₀) (F i x) < ε :=
uniformity_basis_dist.equicontinuous_at_iff_right

/-- Characterization of equicontinuity for families of functions between (pseudo) metric spaces. -/
lemma equicontinuous_at_iff {ι : Type*} [pseudo_metric_space β] {F : ι → β → α} {x₀ : β} :
  equicontinuous_at F x₀ ↔ ∀ ε > 0, ∃ δ > 0, ∀ x, dist x x₀ < δ → ∀ i, dist (F i x₀) (F i x) < ε :=
nhds_basis_ball.equicontinuous_at_iff uniformity_basis_dist

/-- Reformulation of `equicontinuous_at_iff_pair` for families of functions taking values in a
(pseudo) metric space. -/
protected lemma equicontinuous_at_iff_pair {ι : Type*} [topological_space β] {F : ι → β → α}
  {x₀ : β} :
  equicontinuous_at F x₀ ↔ ∀ ε > 0, ∃ U ∈ 𝓝 x₀, ∀ (x x' ∈ U), ∀ i, dist (F i x) (F i x') < ε :=
begin
  rw equicontinuous_at_iff_pair,
  split; intros H,
  { intros ε hε,
    refine exists_imp_exists (λ V, exists_imp_exists $ λ hV h, _) (H _ (dist_mem_uniformity hε)),
    exact λ x hx x' hx', h _ hx _ hx' },
  { intros U hU,
    rcases mem_uniformity_dist.mp hU with ⟨ε, hε, hεU⟩,
    refine exists_imp_exists (λ V, exists_imp_exists $ λ hV h, _) (H _ hε),
    exact λ x hx x' hx' i, hεU (h _ hx _ hx' i) }
end

/-- Characterization of uniform equicontinuity for families of functions taking values in a
(pseudo) metric space. -/
lemma uniform_equicontinuous_iff_right {ι : Type*} [uniform_space β] {F : ι → β → α} :
  uniform_equicontinuous F ↔
  ∀ ε > 0, ∀ᶠ (xy : β × β) in 𝓤 β, ∀ i, dist (F i xy.1) (F i xy.2) < ε :=
uniformity_basis_dist.uniform_equicontinuous_iff_right

/-- Characterization of uniform equicontinuity for families of functions between
(pseudo) metric spaces. -/
lemma uniform_equicontinuous_iff {ι : Type*} [pseudo_metric_space β] {F : ι → β → α} :
  uniform_equicontinuous F ↔
  ∀ ε > 0, ∃ δ > 0, ∀ x y, dist x y < δ → ∀ i, dist (F i x) (F i y) < ε :=
uniformity_basis_dist.uniform_equicontinuous_iff uniformity_basis_dist

end metric

open metric

/-Instantiate a pseudometric space as a pseudoemetric space. Before we can state the instance,
we need to show that the uniform structure coming from the edistance and the
distance coincide. -/

/-- Expressing the uniformity in terms of `edist` -/
protected lemma pseudo_metric.uniformity_basis_edist :
  (𝓤 α).has_basis (λ ε:ℝ≥0∞, 0 < ε) (λ ε, {p | edist p.1 p.2 < ε}) :=
⟨begin
  intro t,
  refine mem_uniformity_dist.trans ⟨_, _⟩; rintro ⟨ε, ε0, Hε⟩,
  { use [ennreal.of_real ε, ennreal.of_real_pos.2 ε0],
    rintros ⟨a, b⟩,
    simp only [edist_dist, ennreal.of_real_lt_of_real_iff ε0],
    exact Hε },
  { rcases ennreal.lt_iff_exists_real_btwn.1 ε0 with ⟨ε', _, ε0', hε⟩,
    rw [ennreal.of_real_pos] at ε0',
    refine ⟨ε', ε0', λ a b h, Hε (lt_trans _ hε)⟩,
    rwa [edist_dist, ennreal.of_real_lt_of_real_iff ε0'] }
end⟩

theorem metric.uniformity_edist : 𝓤 α = (⨅ ε>0, 𝓟 {p:α×α | edist p.1 p.2 < ε}) :=
pseudo_metric.uniformity_basis_edist.eq_binfi

/-- A pseudometric space induces a pseudoemetric space -/
@[priority 100] -- see Note [lower instance priority]
instance pseudo_metric_space.to_pseudo_emetric_space : pseudo_emetric_space α :=
{ edist               := edist,
  edist_self          := by simp [edist_dist],
  edist_comm          := by simp only [edist_dist, dist_comm]; simp,
  edist_triangle      := assume x y z, begin
    simp only [edist_dist, ← ennreal.of_real_add, dist_nonneg],
    rw ennreal.of_real_le_of_real_iff _,
    { exact dist_triangle _ _ _ },
    { simpa using add_le_add (dist_nonneg : 0 ≤ dist x y) dist_nonneg }
  end,
  uniformity_edist    := metric.uniformity_edist,
  ..‹pseudo_metric_space α› }

/-- In a pseudometric space, an open ball of infinite radius is the whole space -/
lemma metric.eball_top_eq_univ (x : α) :
  emetric.ball x ∞ = set.univ :=
set.eq_univ_iff_forall.mpr (λ y, edist_lt_top y x)

/-- Balls defined using the distance or the edistance coincide -/
@[simp] lemma metric.emetric_ball {x : α} {ε : ℝ} : emetric.ball x (ennreal.of_real ε) = ball x ε :=
begin
  ext y,
  simp only [emetric.mem_ball, mem_ball, edist_dist],
  exact ennreal.of_real_lt_of_real_iff_of_nonneg dist_nonneg
end

/-- Balls defined using the distance or the edistance coincide -/
@[simp] lemma metric.emetric_ball_nnreal {x : α} {ε : ℝ≥0} : emetric.ball x ε = ball x ε :=
by { convert metric.emetric_ball, simp }

/-- Closed balls defined using the distance or the edistance coincide -/
lemma metric.emetric_closed_ball {x : α} {ε : ℝ} (h : 0 ≤ ε) :
  emetric.closed_ball x (ennreal.of_real ε) = closed_ball x ε :=
by ext y; simp [edist_dist]; rw ennreal.of_real_le_of_real_iff h

/-- Closed balls defined using the distance or the edistance coincide -/
@[simp] lemma metric.emetric_closed_ball_nnreal {x : α} {ε : ℝ≥0} :
  emetric.closed_ball x ε = closed_ball x ε :=
by { convert metric.emetric_closed_ball ε.2, simp }

@[simp] lemma metric.emetric_ball_top (x : α) : emetric.ball x ⊤ = univ :=
eq_univ_of_forall $ λ y, edist_lt_top _ _

lemma metric.inseparable_iff {x y : α} : inseparable x y ↔ dist x y = 0 :=
by rw [emetric.inseparable_iff, edist_nndist, dist_nndist, ennreal.coe_eq_zero,
  nnreal.coe_eq_zero]

/-- Build a new pseudometric space from an old one where the bundled uniform structure is provably
(but typically non-definitionaly) equal to some given uniform structure.
See Note [forgetful inheritance].
-/
def pseudo_metric_space.replace_uniformity {α} [U : uniform_space α] (m : pseudo_metric_space α)
  (H : @uniformity _ U = @uniformity _ pseudo_emetric_space.to_uniform_space) :
  pseudo_metric_space α :=
{ dist               := @dist _ m.to_has_dist,
  dist_self          := dist_self,
  dist_comm          := dist_comm,
  dist_triangle      := dist_triangle,
  edist              := edist,
  edist_dist         := edist_dist,
  to_uniform_space   := U,
  uniformity_dist    := H.trans pseudo_metric_space.uniformity_dist }

lemma pseudo_metric_space.replace_uniformity_eq {α} [U : uniform_space α]
  (m : pseudo_metric_space α)
  (H : @uniformity _ U = @uniformity _ pseudo_emetric_space.to_uniform_space) :
  m.replace_uniformity H = m :=
by { ext, refl }

/-- Build a new pseudo metric space from an old one where the bundled topological structure is
provably (but typically non-definitionaly) equal to some given topological structure.
See Note [forgetful inheritance].
-/
@[reducible] def pseudo_metric_space.replace_topology {γ} [U : topological_space γ]
  (m : pseudo_metric_space γ) (H : U = m.to_uniform_space.to_topological_space) :
  pseudo_metric_space γ :=
@pseudo_metric_space.replace_uniformity γ (m.to_uniform_space.replace_topology H) m rfl

lemma pseudo_metric_space.replace_topology_eq {γ} [U : topological_space γ]
  (m : pseudo_metric_space γ) (H : U = m.to_uniform_space.to_topological_space) :
  m.replace_topology H = m :=
by { ext, refl }

/-- One gets a pseudometric space from an emetric space if the edistance
is everywhere finite, by pushing the edistance to reals. We set it up so that the edist and the
uniformity are defeq in the pseudometric space and the pseudoemetric space. In this definition, the
distance is given separately, to be able to prescribe some expression which is not defeq to the
push-forward of the edistance to reals. -/
def pseudo_emetric_space.to_pseudo_metric_space_of_dist {α : Type u} [e : pseudo_emetric_space α]
  (dist : α → α → ℝ)
  (edist_ne_top : ∀x y: α, edist x y ≠ ⊤)
  (h : ∀x y, dist x y = ennreal.to_real (edist x y)) :
  pseudo_metric_space α :=
let m : pseudo_metric_space α :=
{ dist := dist,
  dist_self          := λx, by simp [h],
  dist_comm          := λx y, by simp [h, pseudo_emetric_space.edist_comm],
  dist_triangle      := λx y z, begin
    simp only [h],
    rw [← ennreal.to_real_add (edist_ne_top _ _) (edist_ne_top _ _),
        ennreal.to_real_le_to_real (edist_ne_top _ _)],
    { exact edist_triangle _ _ _ },
    { simp [ennreal.add_eq_top, edist_ne_top] }
  end,
  edist := edist,
  edist_dist := λ x y, by simp [h, ennreal.of_real_to_real, edist_ne_top] } in
m.replace_uniformity $ by { rw [uniformity_pseudoedist, metric.uniformity_edist], refl }

/-- One gets a pseudometric space from an emetric space if the edistance
is everywhere finite, by pushing the edistance to reals. We set it up so that the edist and the
uniformity are defeq in the pseudometric space and the emetric space. -/
def pseudo_emetric_space.to_pseudo_metric_space {α : Type u} [e : pseudo_emetric_space α]
  (h : ∀x y: α, edist x y ≠ ⊤) : pseudo_metric_space α :=
pseudo_emetric_space.to_pseudo_metric_space_of_dist
  (λx y, ennreal.to_real (edist x y)) h (λx y, rfl)

/-- Build a new pseudometric space from an old one where the bundled bornology structure is provably
(but typically non-definitionaly) equal to some given bornology structure.
See Note [forgetful inheritance].
-/
def pseudo_metric_space.replace_bornology {α} [B : bornology α] (m : pseudo_metric_space α)
  (H : ∀ s, @is_bounded _ B s ↔ @is_bounded _ pseudo_metric_space.to_bornology s) :
  pseudo_metric_space α :=
{ to_bornology := B,
  cobounded_sets := set.ext $ compl_surjective.forall.2 $ λ s, (H s).trans $
    by rw [is_bounded_iff, mem_set_of_eq, compl_compl],
  .. m }

lemma pseudo_metric_space.replace_bornology_eq {α} [m : pseudo_metric_space α] [B : bornology α]
  (H : ∀ s, @is_bounded _ B s ↔ @is_bounded _ pseudo_metric_space.to_bornology s) :
  pseudo_metric_space.replace_bornology _ H = m :=
by { ext, refl }

/-- A very useful criterion to show that a space is complete is to show that all sequences
which satisfy a bound of the form `dist (u n) (u m) < B N` for all `n m ≥ N` are
converging. This is often applied for `B N = 2^{-N}`, i.e., with a very fast convergence to
`0`, which makes it possible to use arguments of converging series, while this is impossible
to do in general for arbitrary Cauchy sequences. -/
theorem metric.complete_of_convergent_controlled_sequences (B : ℕ → real) (hB : ∀n, 0 < B n)
  (H : ∀u : ℕ → α, (∀N n m : ℕ, N ≤ n → N ≤ m → dist (u n) (u m) < B N) →
    ∃x, tendsto u at_top (𝓝 x)) :
  complete_space α :=
uniform_space.complete_of_convergent_controlled_sequences
  (λ n, {p:α×α | dist p.1 p.2 < B n}) (λ n, dist_mem_uniformity $ hB n) H

theorem metric.complete_of_cauchy_seq_tendsto :
  (∀ u : ℕ → α, cauchy_seq u → ∃a, tendsto u at_top (𝓝 a)) → complete_space α :=
emetric.complete_of_cauchy_seq_tendsto

section real

/-- Instantiate the reals as a pseudometric space. -/
instance real.pseudo_metric_space : pseudo_metric_space ℝ :=
{ dist               := λx y, |x - y|,
  dist_self          := by simp [abs_zero],
  dist_comm          := assume x y, abs_sub_comm _ _,
  dist_triangle      := assume x y z, abs_sub_le _ _ _ }

theorem real.dist_eq (x y : ℝ) : dist x y = |x - y| := rfl

theorem real.nndist_eq (x y : ℝ) : nndist x y = real.nnabs (x - y) := rfl

theorem real.nndist_eq' (x y : ℝ) : nndist x y = real.nnabs (y - x) := nndist_comm _ _

theorem real.dist_0_eq_abs (x : ℝ) : dist x 0 = |x| :=
by simp [real.dist_eq]

theorem real.dist_left_le_of_mem_interval {x y z : ℝ} (h : y ∈ interval x z) :
  dist x y ≤ dist x z :=
by simpa only [dist_comm x] using abs_sub_left_of_mem_interval h

theorem real.dist_right_le_of_mem_interval {x y z : ℝ} (h : y ∈ interval x z) :
  dist y z ≤ dist x z :=
by simpa only [dist_comm _ z] using abs_sub_right_of_mem_interval h

theorem real.dist_le_of_mem_interval {x y x' y' : ℝ} (hx : x ∈ interval x' y')
  (hy : y ∈ interval x' y') : dist x y ≤ dist x' y' :=
abs_sub_le_of_subinterval $ interval_subset_interval (by rwa interval_swap) (by rwa interval_swap)

theorem real.dist_le_of_mem_Icc {x y x' y' : ℝ} (hx : x ∈ Icc x' y') (hy : y ∈ Icc x' y') :
  dist x y ≤ y' - x' :=
by simpa only [real.dist_eq, abs_of_nonpos (sub_nonpos.2 $ hx.1.trans hx.2), neg_sub]
  using real.dist_le_of_mem_interval (Icc_subset_interval hx) (Icc_subset_interval hy)

theorem real.dist_le_of_mem_Icc_01 {x y : ℝ} (hx : x ∈ Icc (0:ℝ) 1) (hy : y ∈ Icc (0:ℝ) 1) :
  dist x y ≤ 1 :=
by simpa only [sub_zero] using real.dist_le_of_mem_Icc hx hy

instance : order_topology ℝ :=
order_topology_of_nhds_abs $ λ x,
  by simp only [nhds_basis_ball.eq_binfi, ball, real.dist_eq, abs_sub_comm]

lemma real.ball_eq_Ioo (x r : ℝ) : ball x r = Ioo (x - r) (x + r) :=
set.ext $ λ y, by rw [mem_ball, dist_comm, real.dist_eq,
  abs_sub_lt_iff, mem_Ioo, ← sub_lt_iff_lt_add', sub_lt]

lemma real.closed_ball_eq_Icc {x r : ℝ} : closed_ball x r = Icc (x - r) (x + r) :=
by ext y; rw [mem_closed_ball, dist_comm, real.dist_eq,
  abs_sub_le_iff, mem_Icc, ← sub_le_iff_le_add', sub_le]

theorem real.Ioo_eq_ball (x y : ℝ) : Ioo x y = ball ((x + y) / 2) ((y - x) / 2) :=
by rw [real.ball_eq_Ioo, ← sub_div, add_comm, ← sub_add,
  add_sub_cancel', add_self_div_two, ← add_div,
  add_assoc, add_sub_cancel'_right, add_self_div_two]

theorem real.Icc_eq_closed_ball (x y : ℝ) : Icc x y = closed_ball ((x + y) / 2) ((y - x) / 2) :=
by rw [real.closed_ball_eq_Icc, ← sub_div, add_comm, ← sub_add,
  add_sub_cancel', add_self_div_two, ← add_div,
  add_assoc, add_sub_cancel'_right, add_self_div_two]

section metric_ordered

variables [preorder α] [compact_Icc_space α]

lemma totally_bounded_Icc (a b : α) : totally_bounded (Icc a b) :=
is_compact_Icc.totally_bounded

lemma totally_bounded_Ico (a b : α) : totally_bounded (Ico a b) :=
totally_bounded_subset Ico_subset_Icc_self (totally_bounded_Icc a b)

lemma totally_bounded_Ioc (a b : α) : totally_bounded (Ioc a b) :=
totally_bounded_subset Ioc_subset_Icc_self (totally_bounded_Icc a b)

lemma totally_bounded_Ioo (a b : α) : totally_bounded (Ioo a b) :=
totally_bounded_subset Ioo_subset_Icc_self (totally_bounded_Icc a b)

end metric_ordered

/-- Special case of the sandwich theorem; see `tendsto_of_tendsto_of_tendsto_of_le_of_le'` for the
general case. -/
lemma squeeze_zero' {α} {f g : α → ℝ} {t₀ : filter α} (hf : ∀ᶠ t in t₀, 0 ≤ f t)
  (hft : ∀ᶠ t in t₀, f t ≤ g t) (g0 : tendsto g t₀ (nhds 0)) : tendsto f t₀ (𝓝 0) :=
tendsto_of_tendsto_of_tendsto_of_le_of_le' tendsto_const_nhds g0 hf hft

/-- Special case of the sandwich theorem; see `tendsto_of_tendsto_of_tendsto_of_le_of_le`
and  `tendsto_of_tendsto_of_tendsto_of_le_of_le'` for the general case. -/
lemma squeeze_zero {α} {f g : α → ℝ} {t₀ : filter α} (hf : ∀t, 0 ≤ f t) (hft : ∀t, f t ≤ g t)
  (g0 : tendsto g t₀ (𝓝 0)) : tendsto f t₀ (𝓝 0) :=
squeeze_zero' (eventually_of_forall hf) (eventually_of_forall hft) g0

theorem metric.uniformity_eq_comap_nhds_zero :
  𝓤 α = comap (λp:α×α, dist p.1 p.2) (𝓝 (0 : ℝ)) :=
by { ext s,
  simp [mem_uniformity_dist, (nhds_basis_ball.comap _).mem_iff, subset_def, real.dist_0_eq_abs] }

lemma cauchy_seq_iff_tendsto_dist_at_top_0 [nonempty β] [semilattice_sup β] {u : β → α} :
  cauchy_seq u ↔ tendsto (λ (n : β × β), dist (u n.1) (u n.2)) at_top (𝓝 0) :=
by rw [cauchy_seq_iff_tendsto, metric.uniformity_eq_comap_nhds_zero, tendsto_comap_iff,
  prod.map_def]

lemma tendsto_uniformity_iff_dist_tendsto_zero {ι : Type*} {f : ι → α × α} {p : filter ι} :
  tendsto f p (𝓤 α) ↔ tendsto (λ x, dist (f x).1 (f x).2) p (𝓝 0) :=
by rw [metric.uniformity_eq_comap_nhds_zero, tendsto_comap_iff]

lemma filter.tendsto.congr_dist {ι : Type*} {f₁ f₂ : ι → α} {p : filter ι} {a : α}
  (h₁ : tendsto f₁ p (𝓝 a)) (h : tendsto (λ x, dist (f₁ x) (f₂ x)) p (𝓝 0)) :
  tendsto f₂ p (𝓝 a) :=
h₁.congr_uniformity $ tendsto_uniformity_iff_dist_tendsto_zero.2 h

alias filter.tendsto.congr_dist ← tendsto_of_tendsto_of_dist

lemma tendsto_iff_of_dist {ι : Type*} {f₁ f₂ : ι → α} {p : filter ι} {a : α}
  (h : tendsto (λ x, dist (f₁ x) (f₂ x)) p (𝓝 0)) :
  tendsto f₁ p (𝓝 a) ↔ tendsto f₂ p (𝓝 a) :=
uniform.tendsto_congr $ tendsto_uniformity_iff_dist_tendsto_zero.2 h

/-- If `u` is a neighborhood of `x`, then for small enough `r`, the closed ball
`closed_ball x r` is contained in `u`. -/
lemma eventually_closed_ball_subset {x : α} {u : set α} (hu : u ∈ 𝓝 x) :
  ∀ᶠ r in 𝓝 (0 : ℝ), closed_ball x r ⊆ u :=
begin
  obtain ⟨ε, εpos, hε⟩ : ∃ ε (hε : 0 < ε), closed_ball x ε ⊆ u :=
    nhds_basis_closed_ball.mem_iff.1 hu,
  have : Iic ε ∈ 𝓝 (0 : ℝ) := Iic_mem_nhds εpos,
  filter_upwards [this] with _ hr using subset.trans (closed_ball_subset_closed_ball hr) hε,
end

end real

section cauchy_seq
variables [nonempty β] [semilattice_sup β]

/-- In a pseudometric space, Cauchy sequences are characterized by the fact that, eventually,
the distance between its elements is arbitrarily small -/
@[nolint ge_or_gt] -- see Note [nolint_ge]
theorem metric.cauchy_seq_iff {u : β → α} :
  cauchy_seq u ↔ ∀ε>0, ∃N, ∀m n≥N, dist (u m) (u n) < ε :=
uniformity_basis_dist.cauchy_seq_iff

/-- A variation around the pseudometric characterization of Cauchy sequences -/
theorem metric.cauchy_seq_iff' {u : β → α} :
  cauchy_seq u ↔ ∀ε>0, ∃N, ∀n≥N, dist (u n) (u N) < ε :=
uniformity_basis_dist.cauchy_seq_iff'

/-- In a pseudometric space, unifom Cauchy sequences are characterized by the fact that, eventually,
the distance between all its elements is uniformly, arbitrarily small -/
@[nolint ge_or_gt] -- see Note [nolint_ge]
theorem metric.uniform_cauchy_seq_on_iff {γ : Type*}
  {F : β → γ → α} {s : set γ} :
  uniform_cauchy_seq_on F at_top s ↔
    ∀ ε : ℝ, ε > 0 → ∃ (N : β), ∀ m : β, m ≥ N → ∀ n : β, n ≥ N → ∀ x : γ, x ∈ s →
    dist (F m x) (F n x) < ε :=
begin
  split,
  { intros h ε hε,
    let u := { a : α × α | dist a.fst a.snd < ε },
    have hu : u ∈ 𝓤 α := metric.mem_uniformity_dist.mpr ⟨ε, hε, (λ a b, by simp)⟩,
    rw ←@filter.eventually_at_top_prod_self' _ _ _
      (λ m, ∀ x : γ, x ∈ s → dist (F m.fst x) (F m.snd x) < ε),
    specialize h u hu,
    rw prod_at_top_at_top_eq at h,
    exact h.mono (λ n h x hx, set.mem_set_of_eq.mp (h x hx)), },
  { intros h u hu,
    rcases (metric.mem_uniformity_dist.mp hu) with ⟨ε, hε, hab⟩,
    rcases h ε hε with ⟨N, hN⟩,
    rw [prod_at_top_at_top_eq, eventually_at_top],
    use (N, N),
    intros b hb x hx,
    rcases hb with ⟨hbl, hbr⟩,
    exact hab (hN b.fst hbl.ge b.snd hbr.ge x hx), },
end

/-- If the distance between `s n` and `s m`, `n ≤ m` is bounded above by `b n`
and `b` converges to zero, then `s` is a Cauchy sequence.  -/
lemma cauchy_seq_of_le_tendsto_0' {s : β → α} (b : β → ℝ)
  (h : ∀ n m : β, n ≤ m → dist (s n) (s m) ≤ b n) (h₀ : tendsto b at_top (𝓝 0)) :
  cauchy_seq s :=
metric.cauchy_seq_iff'.2 $ λ ε ε0,
  (h₀.eventually (gt_mem_nhds ε0)).exists.imp $ λ N hN n hn,
  calc dist (s n) (s N) = dist (s N) (s n) : dist_comm _ _
                    ... ≤ b N              : h _ _ hn
                    ... < ε                : hN

/-- If the distance between `s n` and `s m`, `n, m ≥ N` is bounded above by `b N`
and `b` converges to zero, then `s` is a Cauchy sequence.  -/
lemma cauchy_seq_of_le_tendsto_0 {s : β → α} (b : β → ℝ)
  (h : ∀ n m N : β, N ≤ n → N ≤ m → dist (s n) (s m) ≤ b N) (h₀ : tendsto b at_top (𝓝 0)) :
  cauchy_seq s :=
cauchy_seq_of_le_tendsto_0' b (λ n m hnm, h _ _ _ le_rfl hnm) h₀

/-- A Cauchy sequence on the natural numbers is bounded. -/
theorem cauchy_seq_bdd {u : ℕ → α} (hu : cauchy_seq u) :
  ∃ R > 0, ∀ m n, dist (u m) (u n) < R :=
begin
  rcases metric.cauchy_seq_iff'.1 hu 1 zero_lt_one with ⟨N, hN⟩,
  rsuffices ⟨R, R0, H⟩ : ∃ R > 0, ∀ n, dist (u n) (u N) < R,
  { exact ⟨_, add_pos R0 R0, λ m n,
      lt_of_le_of_lt (dist_triangle_right _ _ _) (add_lt_add (H m) (H n))⟩ },
  let R := finset.sup (finset.range N) (λ n, nndist (u n) (u N)),
  refine ⟨↑R + 1, add_pos_of_nonneg_of_pos R.2 zero_lt_one, λ n, _⟩,
  cases le_or_lt N n,
  { exact lt_of_lt_of_le (hN _ h) (le_add_of_nonneg_left R.2) },
  { have : _ ≤ R := finset.le_sup (finset.mem_range.2 h),
    exact lt_of_le_of_lt this (lt_add_of_pos_right _ zero_lt_one) }
end

/-- Yet another metric characterization of Cauchy sequences on integers. This one is often the
most efficient. -/
lemma cauchy_seq_iff_le_tendsto_0 {s : ℕ → α} : cauchy_seq s ↔ ∃ b : ℕ → ℝ,
  (∀ n, 0 ≤ b n) ∧
  (∀ n m N : ℕ, N ≤ n → N ≤ m → dist (s n) (s m) ≤ b N) ∧
  tendsto b at_top (𝓝 0) :=
⟨λ hs, begin
  /- `s` is a Cauchy sequence. The sequence `b` will be constructed by taking
  the supremum of the distances between `s n` and `s m` for `n m ≥ N`.
  First, we prove that all these distances are bounded, as otherwise the Sup
  would not make sense. -/
  let S := λ N, (λ(p : ℕ × ℕ), dist (s p.1) (s p.2)) '' {p | p.1 ≥ N ∧ p.2 ≥ N},
  have hS : ∀ N, ∃ x, ∀ y ∈ S N, y ≤ x,
  { rcases cauchy_seq_bdd hs with ⟨R, R0, hR⟩,
    refine λ N, ⟨R, _⟩, rintro _ ⟨⟨m, n⟩, _, rfl⟩,
    exact le_of_lt (hR m n) },
  have bdd : bdd_above (range (λ(p : ℕ × ℕ), dist (s p.1) (s p.2))),
  { rcases cauchy_seq_bdd hs with ⟨R, R0, hR⟩,
    use R, rintro _ ⟨⟨m, n⟩, rfl⟩, exact le_of_lt (hR m n) },
  -- Prove that it bounds the distances of points in the Cauchy sequence
  have ub : ∀ m n N, N ≤ m → N ≤ n → dist (s m) (s n) ≤ Sup (S N) :=
    λ m n N hm hn, le_cSup (hS N) ⟨⟨_, _⟩, ⟨hm, hn⟩, rfl⟩,
  have S0m : ∀ n, (0:ℝ) ∈ S n := λ n, ⟨⟨n, n⟩, ⟨le_rfl, le_rfl⟩, dist_self _⟩,
  have S0 := λ n, le_cSup (hS n) (S0m n),
  -- Prove that it tends to `0`, by using the Cauchy property of `s`
  refine ⟨λ N, Sup (S N), S0, ub, metric.tendsto_at_top.2 (λ ε ε0, _)⟩,
  refine (metric.cauchy_seq_iff.1 hs (ε/2) (half_pos ε0)).imp (λ N hN n hn, _),
  rw [real.dist_0_eq_abs, abs_of_nonneg (S0 n)],
  refine lt_of_le_of_lt (cSup_le ⟨_, S0m _⟩ _) (half_lt_self ε0),
  rintro _ ⟨⟨m', n'⟩, ⟨hm', hn'⟩, rfl⟩,
  exact le_of_lt (hN _ (le_trans hn hm') _ (le_trans hn hn'))
  end,
λ ⟨b, _, b_bound, b_lim⟩, cauchy_seq_of_le_tendsto_0 b b_bound b_lim⟩

end cauchy_seq

/-- Pseudometric space structure pulled back by a function. -/
def pseudo_metric_space.induced {α β} (f : α → β)
  (m : pseudo_metric_space β) : pseudo_metric_space α :=
{ dist               := λ x y, dist (f x) (f y),
  dist_self          := λ x, dist_self _,
  dist_comm          := λ x y, dist_comm _ _,
  dist_triangle      := λ x y z, dist_triangle _ _ _,
  edist              := λ x y, edist (f x) (f y),
  edist_dist         := λ x y, edist_dist _ _,
  to_uniform_space   := uniform_space.comap f m.to_uniform_space,
  uniformity_dist    := begin
    apply @uniformity_dist_of_mem_uniformity _ _ _ _ _ (λ x y, dist (f x) (f y)),
    refine compl_surjective.forall.2 (λ s, compl_mem_comap.trans $ mem_uniformity_dist.trans _),
    simp only [mem_compl_iff, @imp_not_comm _ (_ ∈ _), ← prod.forall', prod.mk.eta, ball_image_iff]
  end,
  to_bornology       := bornology.induced f,
  cobounded_sets     := set.ext $ compl_surjective.forall.2 $ λ s,
    by simp only [compl_mem_comap, filter.mem_sets, ← is_bounded_def, mem_set_of_eq, compl_compl,
      is_bounded_iff, ball_image_iff] }

/-- Pull back a pseudometric space structure by an inducing map. This is a version of
`pseudo_metric_space.induced` useful in case if the domain already has a `topological_space`
structure. -/
def inducing.comap_pseudo_metric_space {α β} [topological_space α] [pseudo_metric_space β]
  {f : α → β} (hf : inducing f) : pseudo_metric_space α :=
(pseudo_metric_space.induced f ‹_›).replace_topology hf.induced

/-- Pull back a pseudometric space structure by a uniform inducing map. This is a version of
`pseudo_metric_space.induced` useful in case if the domain already has a `uniform_space`
structure. -/
def uniform_inducing.comap_pseudo_metric_space {α β} [uniform_space α] [pseudo_metric_space β]
  (f : α → β) (h : uniform_inducing f) : pseudo_metric_space α :=
(pseudo_metric_space.induced f ‹_›).replace_uniformity h.comap_uniformity.symm

instance subtype.pseudo_metric_space {p : α → Prop} : pseudo_metric_space (subtype p) :=
pseudo_metric_space.induced coe ‹_›

theorem subtype.dist_eq {p : α → Prop} (x y : subtype p) : dist x y = dist (x : α) y := rfl
theorem subtype.nndist_eq {p : α → Prop} (x y : subtype p) : nndist x y = nndist (x : α) y := rfl

namespace mul_opposite

@[to_additive]
instance : pseudo_metric_space (αᵐᵒᵖ) := pseudo_metric_space.induced mul_opposite.unop ‹_›

@[simp, to_additive] theorem dist_unop (x y : αᵐᵒᵖ) : dist (unop x) (unop y) = dist x y := rfl
@[simp, to_additive] theorem dist_op (x y : α) : dist (op x) (op y) = dist x y := rfl
@[simp, to_additive] theorem nndist_unop (x y : αᵐᵒᵖ) : nndist (unop x) (unop y) = nndist x y := rfl
@[simp, to_additive] theorem nndist_op (x y : α) : nndist (op x) (op y) = nndist x y := rfl

end mul_opposite

section nnreal

instance : pseudo_metric_space ℝ≥0 := subtype.pseudo_metric_space

lemma nnreal.dist_eq (a b : ℝ≥0) : dist a b = |(a:ℝ) - b| := rfl

lemma nnreal.nndist_eq (a b : ℝ≥0) :
  nndist a b = max (a - b) (b - a) :=
begin
  /- WLOG, `b ≤ a`. `wlog h : b ≤ a` works too but it is much slower because Lean tries to prove one
  case from the other and fails; `tactic.skip` tells Lean not to try. -/
  wlog h : b ≤ a := le_total b a using [a b, b a] tactic.skip,
  { rw [← nnreal.coe_eq, ← dist_nndist, nnreal.dist_eq, tsub_eq_zero_iff_le.2 h,
      max_eq_left (zero_le $ a - b), ← nnreal.coe_sub h, abs_of_nonneg (a - b).coe_nonneg] },
  { rwa [nndist_comm, max_comm] }
end

@[simp] lemma nnreal.nndist_zero_eq_val (z : ℝ≥0) : nndist 0 z = z :=
by simp only [nnreal.nndist_eq, max_eq_right, tsub_zero, zero_tsub, zero_le']

@[simp] lemma nnreal.nndist_zero_eq_val' (z : ℝ≥0) : nndist z 0 = z :=
by { rw nndist_comm, exact nnreal.nndist_zero_eq_val z, }

lemma nnreal.le_add_nndist (a b : ℝ≥0) : a ≤ b + nndist a b :=
begin
  suffices : (a : ℝ) ≤ (b : ℝ) + (dist a b),
  { exact nnreal.coe_le_coe.mp this, },
  linarith [le_of_abs_le (by refl : abs (a-b : ℝ) ≤ (dist a b))],
end

end nnreal

section ulift
variables [pseudo_metric_space β]

instance : pseudo_metric_space (ulift β) :=
pseudo_metric_space.induced ulift.down ‹_›

lemma ulift.dist_eq (x y : ulift β) : dist x y = dist x.down y.down := rfl
lemma ulift.nndist_eq (x y : ulift β) : nndist x y = nndist x.down y.down := rfl

@[simp] lemma ulift.dist_up_up (x y : β) : dist (ulift.up x) (ulift.up y) = dist x y := rfl
@[simp] lemma ulift.nndist_up_up (x y : β) : nndist (ulift.up x) (ulift.up y) = nndist x y := rfl

end ulift

section prod
variables [pseudo_metric_space β]

instance prod.pseudo_metric_space_max :
  pseudo_metric_space (α × β) :=
(pseudo_emetric_space.to_pseudo_metric_space_of_dist
  (λ x y : α × β, dist x.1 y.1 ⊔ dist x.2 y.2)
  (λ x y, (max_lt (edist_lt_top _ _) (edist_lt_top _ _)).ne)
  (λ x y, by simp only [sup_eq_max, dist_edist,
    ← ennreal.to_real_max (edist_ne_top _ _) (edist_ne_top _ _), prod.edist_eq]))
    .replace_bornology $
  λ s, by { simp only [← is_bounded_image_fst_and_snd, is_bounded_iff_eventually, ball_image_iff,
    ← eventually_and, ← forall_and_distrib, ← max_le_iff], refl }

lemma prod.dist_eq {x y : α × β} :
  dist x y = max (dist x.1 y.1) (dist x.2 y.2) := rfl

@[simp]
lemma dist_prod_same_left {x : α} {y₁ y₂ : β} : dist (x, y₁) (x, y₂) = dist y₁ y₂ :=
by simp [prod.dist_eq, dist_nonneg]

@[simp]
lemma dist_prod_same_right {x₁ x₂ : α} {y : β} : dist (x₁, y) (x₂, y) = dist x₁ x₂ :=
by simp [prod.dist_eq, dist_nonneg]

theorem ball_prod_same (x : α) (y : β) (r : ℝ) :
  ball x r ×ˢ ball y r = ball (x, y) r :=
ext $ λ z, by simp [prod.dist_eq]

theorem closed_ball_prod_same (x : α) (y : β) (r : ℝ) :
  closed_ball x r ×ˢ closed_ball y r = closed_ball (x, y) r :=
ext $ λ z, by simp [prod.dist_eq]

end prod

theorem uniform_continuous_dist : uniform_continuous (λp:α×α, dist p.1 p.2) :=
metric.uniform_continuous_iff.2 (λ ε ε0, ⟨ε/2, half_pos ε0,
begin
  suffices,
  { intros p q h, cases p with p₁ p₂, cases q with q₁ q₂,
    cases max_lt_iff.1 h with h₁ h₂, clear h,
    dsimp at h₁ h₂ ⊢,
    rw real.dist_eq,
    refine abs_sub_lt_iff.2 ⟨_, _⟩,
    { revert p₁ p₂ q₁ q₂ h₁ h₂, exact this },
    { apply this; rwa dist_comm } },
  intros p₁ p₂ q₁ q₂ h₁ h₂,
  have := add_lt_add
    (abs_sub_lt_iff.1 (lt_of_le_of_lt (abs_dist_sub_le p₁ q₁ p₂) h₁)).1
    (abs_sub_lt_iff.1 (lt_of_le_of_lt (abs_dist_sub_le p₂ q₂ q₁) h₂)).1,
  rwa [add_halves, dist_comm p₂, sub_add_sub_cancel, dist_comm q₂] at this
end⟩)

theorem uniform_continuous.dist [uniform_space β] {f g : β → α}
  (hf : uniform_continuous f) (hg : uniform_continuous g) :
  uniform_continuous (λb, dist (f b) (g b)) :=
uniform_continuous_dist.comp (hf.prod_mk hg)

@[continuity]
theorem continuous_dist : continuous (λp:α×α, dist p.1 p.2) :=
uniform_continuous_dist.continuous

@[continuity]
theorem continuous.dist [topological_space β] {f g : β → α}
  (hf : continuous f) (hg : continuous g) : continuous (λb, dist (f b) (g b)) :=
continuous_dist.comp (hf.prod_mk hg : _)

theorem filter.tendsto.dist {f g : β → α} {x : filter β} {a b : α}
  (hf : tendsto f x (𝓝 a)) (hg : tendsto g x (𝓝 b)) :
  tendsto (λx, dist (f x) (g x)) x (𝓝 (dist a b)) :=
(continuous_dist.tendsto (a, b)).comp (hf.prod_mk_nhds hg)

lemma nhds_comap_dist (a : α) : (𝓝 (0 : ℝ)).comap (λa', dist a' a) = 𝓝 a :=
by simp only [@nhds_eq_comap_uniformity α, metric.uniformity_eq_comap_nhds_zero,
  comap_comap, (∘), dist_comm]

lemma tendsto_iff_dist_tendsto_zero {f : β → α} {x : filter β} {a : α} :
  (tendsto f x (𝓝 a)) ↔ (tendsto (λb, dist (f b) a) x (𝓝 0)) :=
by rw [← nhds_comap_dist a, tendsto_comap_iff]

lemma continuous_iff_continuous_dist [topological_space β] {f : β → α} :
  continuous f ↔ continuous (λ x : β × β, dist (f x.1) (f x.2)) :=
⟨λ h, (h.comp continuous_fst).dist (h.comp continuous_snd), λ h, continuous_iff_continuous_at.2 $
  λ x, tendsto_iff_dist_tendsto_zero.2 $
    (h.comp (continuous_id.prod_mk continuous_const)).tendsto' _ _ $ dist_self _⟩

lemma uniform_continuous_nndist : uniform_continuous (λp:α×α, nndist p.1 p.2) :=
uniform_continuous_dist.subtype_mk _

lemma uniform_continuous.nndist [uniform_space β] {f g : β → α} (hf : uniform_continuous f)
  (hg : uniform_continuous g) :
  uniform_continuous (λ b, nndist (f b) (g b)) :=
uniform_continuous_nndist.comp (hf.prod_mk hg)

lemma continuous_nndist : continuous (λp:α×α, nndist p.1 p.2) :=
uniform_continuous_nndist.continuous

lemma continuous.nndist [topological_space β] {f g : β → α}
  (hf : continuous f) (hg : continuous g) : continuous (λb, nndist (f b) (g b)) :=
continuous_nndist.comp (hf.prod_mk hg : _)

theorem filter.tendsto.nndist {f g : β → α} {x : filter β} {a b : α}
  (hf : tendsto f x (𝓝 a)) (hg : tendsto g x (𝓝 b)) :
  tendsto (λx, nndist (f x) (g x)) x (𝓝 (nndist a b)) :=
(continuous_nndist.tendsto (a, b)).comp (hf.prod_mk_nhds hg)

namespace metric
variables {x y z : α} {ε ε₁ ε₂ : ℝ} {s : set α}

theorem is_closed_ball : is_closed (closed_ball x ε) :=
is_closed_le (continuous_id.dist continuous_const) continuous_const

lemma is_closed_sphere : is_closed (sphere x ε) :=
is_closed_eq (continuous_id.dist continuous_const) continuous_const

@[simp] theorem closure_closed_ball : closure (closed_ball x ε) = closed_ball x ε :=
is_closed_ball.closure_eq

theorem closure_ball_subset_closed_ball : closure (ball x ε) ⊆ closed_ball x ε :=
closure_minimal ball_subset_closed_ball is_closed_ball

theorem frontier_ball_subset_sphere : frontier (ball x ε) ⊆ sphere x ε :=
frontier_lt_subset_eq (continuous_id.dist continuous_const) continuous_const

theorem frontier_closed_ball_subset_sphere : frontier (closed_ball x ε) ⊆ sphere x ε :=
frontier_le_subset_eq (continuous_id.dist continuous_const) continuous_const

theorem ball_subset_interior_closed_ball : ball x ε ⊆ interior (closed_ball x ε) :=
interior_maximal ball_subset_closed_ball is_open_ball

/-- ε-characterization of the closure in pseudometric spaces-/
theorem mem_closure_iff {s : set α} {a : α} :
  a ∈ closure s ↔ ∀ε>0, ∃b ∈ s, dist a b < ε :=
(mem_closure_iff_nhds_basis nhds_basis_ball).trans $
  by simp only [mem_ball, dist_comm]

lemma mem_closure_range_iff {e : β → α} {a : α} :
  a ∈ closure (range e) ↔ ∀ε>0, ∃ k : β, dist a (e k) < ε :=
by simp only [mem_closure_iff, exists_range_iff]

lemma mem_closure_range_iff_nat {e : β → α} {a : α} :
  a ∈ closure (range e) ↔ ∀n : ℕ, ∃ k : β, dist a (e k) < 1 / ((n : ℝ) + 1) :=
(mem_closure_iff_nhds_basis nhds_basis_ball_inv_nat_succ).trans $
  by simp only [mem_ball, dist_comm, exists_range_iff, forall_const]

theorem mem_of_closed' {s : set α} (hs : is_closed s) {a : α} :
  a ∈ s ↔ ∀ε>0, ∃b ∈ s, dist a b < ε :=
by simpa only [hs.closure_eq] using @mem_closure_iff _ _ s a

lemma closed_ball_zero' (x : α) : closed_ball x 0 = closure {x} :=
subset.antisymm
  (λ y hy, mem_closure_iff.2 $ λ ε ε0, ⟨x, mem_singleton x, (mem_closed_ball.1 hy).trans_lt ε0⟩)
  (closure_minimal (singleton_subset_iff.2 (dist_self x).le) is_closed_ball)

lemma dense_iff {s : set α} :
  dense s ↔ ∀ x, ∀ r > 0, (ball x r ∩ s).nonempty :=
forall_congr $ λ x, by simp only [mem_closure_iff, set.nonempty, exists_prop, mem_inter_iff,
  mem_ball', and_comm]

lemma dense_range_iff {f : β → α} :
  dense_range f ↔ ∀ x, ∀ r > 0, ∃ y, dist x (f y) < r :=
forall_congr $ λ x, by simp only [mem_closure_iff, exists_range_iff]

/-- If a set `s` is separable, then the corresponding subtype is separable in a metric space.
This is not obvious, as the countable set whose closure covers `s` does not need in general to
be contained in `s`. -/
lemma _root_.topological_space.is_separable.separable_space {s : set α} (hs : is_separable s) :
  separable_space s :=
begin
  classical,
  rcases eq_empty_or_nonempty s with rfl|⟨⟨x₀, x₀s⟩⟩,
  { apply_instance },
  rcases hs with ⟨c, hc, h'c⟩,
  haveI : encodable c := hc.to_encodable,
  obtain ⟨u, -, u_pos, u_lim⟩ : ∃ (u : ℕ → ℝ), strict_anti u ∧ (∀ (n : ℕ), 0 < u n) ∧
    tendsto u at_top (𝓝 0) := exists_seq_strict_anti_tendsto (0 : ℝ),
  let f : c × ℕ → α := λ p, if h : (metric.ball (p.1 : α) (u p.2) ∩ s).nonempty then h.some else x₀,
  have fs : ∀ p, f p ∈ s,
  { rintros ⟨y, n⟩,
    by_cases h : (ball (y : α) (u n) ∩ s).nonempty,
    { simpa only [f, h, dif_pos] using h.some_spec.2 },
    { simpa only [f, h, not_false_iff, dif_neg] } },
  let g : c × ℕ → s := λ p, ⟨f p, fs p⟩,
  apply separable_space_of_dense_range g,
  apply metric.dense_range_iff.2,
  rintros ⟨x, xs⟩ r (rpos : 0 < r),
  obtain ⟨n, hn⟩ : ∃ n, u n < r / 2 := ((tendsto_order.1 u_lim).2 _ (half_pos rpos)).exists,
  obtain ⟨z, zc, hz⟩ : ∃ z ∈ c, dist x z < u n :=
    metric.mem_closure_iff.1 (h'c xs) _ (u_pos n),
  refine ⟨(⟨z, zc⟩, n), _⟩,
  change dist x (f (⟨z, zc⟩, n)) < r,
  have A : (metric.ball z (u n) ∩ s).nonempty := ⟨x, hz, xs⟩,
  dsimp [f],
  simp only [A, dif_pos],
  calc dist x A.some
      ≤ dist x z + dist z A.some : dist_triangle _ _ _
  ... < r/2 + r/2 : add_lt_add (hz.trans hn) ((metric.mem_ball'.1 A.some_spec.1).trans hn)
  ... = r : add_halves _
end

/-- The preimage of a separable set by an inducing map is separable. -/
protected lemma _root_.inducing.is_separable_preimage {f : β → α} [topological_space β]
  (hf : inducing f) {s : set α} (hs : is_separable s) :
  is_separable (f ⁻¹' s) :=
begin
  haveI : second_countable_topology s,
  { haveI : separable_space s := hs.separable_space,
    exact uniform_space.second_countable_of_separable _ },
  let g : f ⁻¹' s → s := cod_restrict (f ∘ coe) s (λ x, x.2),
  have : inducing g := (hf.comp inducing_coe).cod_restrict _,
  haveI : second_countable_topology (f ⁻¹' s) := this.second_countable_topology,
  rw show f ⁻¹' s = coe '' (univ : set (f ⁻¹' s)),
     by simpa only [image_univ, subtype.range_coe_subtype],
  exact (is_separable_of_separable_space _).image continuous_subtype_coe
end

protected lemma _root_.embedding.is_separable_preimage {f : β → α} [topological_space β]
  (hf : embedding f) {s : set α} (hs : is_separable s) :
  is_separable (f ⁻¹' s) :=
hf.to_inducing.is_separable_preimage hs

/-- If a map is continuous on a separable set `s`, then the image of `s` is also separable. -/
lemma _root_.continuous_on.is_separable_image [topological_space β] {f : α → β} {s : set α}
  (hf : continuous_on f s) (hs : is_separable s) :
  is_separable (f '' s) :=
begin
  rw show f '' s = s.restrict f '' univ, by ext ; simp,
  exact (is_separable_univ_iff.2 hs.separable_space).image
    (continuous_on_iff_continuous_restrict.1 hf),
end

section uniform_convergence

local attribute [-instance] Pi.topological_space
local attribute [-instance] Pi.uniform_space
local attribute [instance] uniform_convergence.topological_space

<<<<<<< HEAD
/-- For a family of functions between (pseudo) metric spaces, a convenient way to prove
=======
/-- For a family of functions to a (pseudo) metric spaces, a convenient way to prove
>>>>>>> b792fda3
equicontinuity at a point is to show that all of the functions share a common *local* continuity
modulus. -/
lemma equicontinuous_at_of_continuity_modulus {ι : Type*} [topological_space β] {x₀ : β}
  (b : β → ℝ)
  (b_lim : tendsto b (𝓝 x₀) (𝓝 0))
  (F : ι → β → α)
  (H : ∀(x:β) i, dist (F i x₀) (F i x) ≤ b x) :
  equicontinuous_at F x₀ :=
begin
  rw metric.equicontinuous_at_iff_right,
  intros ε ε0,
<<<<<<< HEAD
  filter_upwards [b_lim (Iio_mem_nhds ε0)] with x hx i,
  calc
    dist (F i x₀) (F i x) ≤ b x : H x i
    ... < ε : hx
=======
  filter_upwards [b_lim (Iio_mem_nhds ε0)] using λ x hx i, (H x i).trans_lt hx,
>>>>>>> b792fda3
end

/-- For a family of functions between (pseudo) metric spaces, a convenient way to prove
uniform equicontinuity is to show that all of the functions share a common *global* continuity
modulus. -/
lemma uniform_equicontinuous_of_continuity_modulus {ι : Type*} [pseudo_metric_space β] (b : ℝ → ℝ)
  (b_lim : tendsto b (𝓝 0) (𝓝 0))
<<<<<<< HEAD
  (F : ι → α → β)
  (H : ∀(x y:α) i, dist (F i x) (F i y) ≤ b (dist x y)) :
=======
  (F : ι → β → α)
  (H : ∀(x y:β) i, dist (F i x) (F i y) ≤ b (dist x y)) :
>>>>>>> b792fda3
  uniform_equicontinuous F :=
begin
  rw metric.uniform_equicontinuous_iff,
  intros ε ε0,
  rcases tendsto_nhds_nhds.1 b_lim ε ε0 with ⟨δ, δ0, hδ⟩,
  refine ⟨δ, δ0, λ x y hxy i, _⟩,
  calc
    dist (F i x) (F i y) ≤ b (dist x y) : H x y i
    ... ≤ |b (dist x y)| : le_abs_self _
    ... = dist (b (dist x y)) 0 : by simp [real.dist_eq]
    ... < ε : hδ (by simpa only [real.dist_eq, tsub_zero, abs_dist] using hxy)
end

/-- For a family of functions between (pseudo) metric spaces, a convenient way to prove
equicontinuity is to show that all of the functions share a common *global* continuity modulus. -/
lemma equicontinuous_of_continuity_modulus {ι : Type*} [pseudo_metric_space β] (b : ℝ → ℝ)
  (b_lim : tendsto b (𝓝 0) (𝓝 0))
<<<<<<< HEAD
  (F : ι → α → β)
  (H : ∀(x y:α) i, dist (F i x) (F i y) ≤ b (dist x y)) :
=======
  (F : ι → β → α)
  (H : ∀(x y:β) i, dist (F i x) (F i y) ≤ b (dist x y)) :
>>>>>>> b792fda3
  equicontinuous F :=
(uniform_equicontinuous_of_continuity_modulus b b_lim F H).equicontinuous

end uniform_convergence

end metric

section pi
open finset
variables {π : β → Type*} [fintype β] [∀b, pseudo_metric_space (π b)]

/-- A finite product of pseudometric spaces is a pseudometric space, with the sup distance. -/
instance pseudo_metric_space_pi : pseudo_metric_space (Πb, π b) :=
begin
  /- we construct the instance from the pseudoemetric space instance to avoid checking again that
  the uniformity is the same as the product uniformity, but we register nevertheless a nice formula
  for the distance -/
  refine (pseudo_emetric_space.to_pseudo_metric_space_of_dist
    (λf g : Π b, π b, ((sup univ (λb, nndist (f b) (g b)) : ℝ≥0) : ℝ))
    (λ f g, _) (λ f g, _)).replace_bornology (λ s, _),
  show edist f g ≠ ⊤,
    from ne_of_lt ((finset.sup_lt_iff bot_lt_top).2 $ λ b hb, edist_lt_top _ _),
  show ↑(sup univ (λ b, nndist (f b) (g b))) = (sup univ (λ b, edist (f b) (g b))).to_real,
    by simp only [edist_nndist, ← ennreal.coe_finset_sup, ennreal.coe_to_real],
  show (@is_bounded _ pi.bornology s ↔ @is_bounded _ pseudo_metric_space.to_bornology _),
  { simp only [← is_bounded_def, is_bounded_iff_eventually, ← forall_is_bounded_image_eval_iff,
      ball_image_iff, ← eventually_all, function.eval_apply, @dist_nndist (π _)],
    refine eventually_congr ((eventually_ge_at_top 0).mono $ λ C hC, _),
    lift C to ℝ≥0 using hC,
    refine ⟨λ H x hx y hy, nnreal.coe_le_coe.2 $ finset.sup_le $ λ b hb, H b x hx y hy,
      λ H b x hx y hy, nnreal.coe_le_coe.2 _⟩,
    simpa only using finset.sup_le_iff.1 (nnreal.coe_le_coe.1 $ H hx hy) b (finset.mem_univ b) }
end

lemma nndist_pi_def (f g : Πb, π b) : nndist f g = sup univ (λb, nndist (f b) (g b)) :=
nnreal.eq rfl

lemma dist_pi_def (f g : Πb, π b) :
  dist f g = (sup univ (λb, nndist (f b) (g b)) : ℝ≥0) := rfl

lemma nndist_pi_le_iff {f g : Πb, π b} {r : ℝ≥0} :
  nndist f g ≤ r ↔ ∀b, nndist (f b) (g b) ≤ r :=
by simp [nndist_pi_def]

lemma dist_pi_lt_iff {f g : Πb, π b} {r : ℝ} (hr : 0 < r) :
  dist f g < r ↔ ∀b, dist (f b) (g b) < r :=
begin
  lift r to ℝ≥0 using hr.le,
  simp [dist_pi_def, finset.sup_lt_iff (show ⊥ < r, from hr)],
end

lemma dist_pi_le_iff {f g : Πb, π b} {r : ℝ} (hr : 0 ≤ r) :
  dist f g ≤ r ↔ ∀b, dist (f b) (g b) ≤ r :=
begin
  lift r to ℝ≥0 using hr,
  exact nndist_pi_le_iff
end

lemma dist_pi_le_iff' [nonempty β] {f g : Π b, π b} {r : ℝ} :
  dist f g ≤ r ↔ ∀ b, dist (f b) (g b) ≤ r :=
begin
  by_cases hr : 0 ≤ r,
  { exact dist_pi_le_iff hr },
  { exact iff_of_false (λ h, hr $ dist_nonneg.trans h)
      (λ h, hr $ dist_nonneg.trans $ h $ classical.arbitrary _) }
end

lemma dist_pi_const_le (a b : α) : dist (λ _ : β, a) (λ _, b) ≤ dist a b :=
(dist_pi_le_iff dist_nonneg).2 $ λ _, le_rfl

lemma nndist_pi_const_le (a b : α) : nndist (λ _ : β, a) (λ _, b) ≤ nndist a b :=
nndist_pi_le_iff.2 $ λ _, le_rfl

@[simp] lemma dist_pi_const [nonempty β] (a b : α) : dist (λ x : β, a) (λ _, b) = dist a b :=
by simpa only [dist_edist] using congr_arg ennreal.to_real (edist_pi_const a b)

@[simp] lemma nndist_pi_const [nonempty β] (a b : α) :
  nndist (λ x : β, a) (λ _, b) = nndist a b := nnreal.eq $ dist_pi_const a b

lemma nndist_le_pi_nndist (f g : Πb, π b) (b : β) : nndist (f b) (g b) ≤ nndist f g :=
by { rw [nndist_pi_def], exact finset.le_sup (finset.mem_univ b) }

lemma dist_le_pi_dist (f g : Πb, π b) (b : β) : dist (f b) (g b) ≤ dist f g :=
by simp only [dist_nndist, nnreal.coe_le_coe, nndist_le_pi_nndist f g b]

/-- An open ball in a product space is a product of open balls. See also `metric.ball_pi'`
for a version assuming `nonempty β` instead of `0 < r`. -/
lemma ball_pi (x : Πb, π b) {r : ℝ} (hr : 0 < r) :
  ball x r = set.pi univ (λ b, ball (x b) r) :=
by { ext p, simp [dist_pi_lt_iff hr] }

/-- An open ball in a product space is a product of open balls. See also `metric.ball_pi`
for a version assuming `0 < r` instead of `nonempty β`. -/
lemma ball_pi' [nonempty β] (x : Π b, π b) (r : ℝ) :
  ball x r = set.pi univ (λ b, ball (x b) r) :=
(lt_or_le 0 r).elim (ball_pi x) $ λ hr, by simp [ball_eq_empty.2 hr]

/-- A closed ball in a product space is a product of closed balls. See also `metric.closed_ball_pi'`
for a version assuming `nonempty β` instead of `0 ≤ r`. -/
lemma closed_ball_pi (x : Πb, π b) {r : ℝ} (hr : 0 ≤ r) :
  closed_ball x r = set.pi univ (λ b, closed_ball (x b) r) :=
by { ext p, simp [dist_pi_le_iff hr] }

/-- A closed ball in a product space is a product of closed balls. See also `metric.closed_ball_pi`
for a version assuming `0 ≤ r` instead of `nonempty β`. -/
lemma closed_ball_pi' [nonempty β] (x : Π b, π b) (r : ℝ) :
  closed_ball x r = set.pi univ (λ b, closed_ball (x b) r) :=
(le_or_lt 0 r).elim (closed_ball_pi x) $ λ hr, by simp [closed_ball_eq_empty.2 hr]

@[simp] lemma fin.nndist_insert_nth_insert_nth {n : ℕ} {α : fin (n + 1) → Type*}
  [Π i, pseudo_metric_space (α i)] (i : fin (n + 1)) (x y : α i) (f g : Π j, α (i.succ_above j)) :
  nndist (i.insert_nth x f) (i.insert_nth y g) = max (nndist x y) (nndist f g) :=
eq_of_forall_ge_iff $ λ c, by simp [nndist_pi_le_iff, i.forall_iff_succ_above]

@[simp] lemma fin.dist_insert_nth_insert_nth {n : ℕ} {α : fin (n + 1) → Type*}
  [Π i, pseudo_metric_space (α i)] (i : fin (n + 1)) (x y : α i) (f g : Π j, α (i.succ_above j)) :
  dist (i.insert_nth x f) (i.insert_nth y g) = max (dist x y) (dist f g) :=
by simp only [dist_nndist, fin.nndist_insert_nth_insert_nth, nnreal.coe_max]

lemma real.dist_le_of_mem_pi_Icc {x y x' y' : β → ℝ} (hx : x ∈ Icc x' y') (hy : y ∈ Icc x' y') :
  dist x y ≤ dist x' y' :=
begin
  refine (dist_pi_le_iff dist_nonneg).2 (λ b, (real.dist_le_of_mem_interval _ _).trans
    (dist_le_pi_dist _ _ b)); refine Icc_subset_interval _,
  exacts [⟨hx.1 _, hx.2 _⟩, ⟨hy.1 _, hy.2 _⟩]
end

end pi

section compact

/-- Any compact set in a pseudometric space can be covered by finitely many balls of a given
positive radius -/
lemma finite_cover_balls_of_compact {α : Type u} [pseudo_metric_space α] {s : set α}
  (hs : is_compact s) {e : ℝ} (he : 0 < e) :
  ∃t ⊆ s, set.finite t ∧ s ⊆ ⋃x∈t, ball x e :=
begin
  apply hs.elim_finite_subcover_image,
  { simp [is_open_ball] },
  { intros x xs,
    simp,
    exact ⟨x, ⟨xs, by simpa⟩⟩ }
end

alias finite_cover_balls_of_compact ← is_compact.finite_cover_balls

end compact

section proper_space
open metric

/-- A pseudometric space is proper if all closed balls are compact. -/
class proper_space (α : Type u) [pseudo_metric_space α] : Prop :=
(is_compact_closed_ball : ∀x:α, ∀r, is_compact (closed_ball x r))

export proper_space (is_compact_closed_ball)

/-- In a proper pseudometric space, all spheres are compact. -/
lemma is_compact_sphere {α : Type*} [pseudo_metric_space α] [proper_space α] (x : α) (r : ℝ) :
  is_compact (sphere x r) :=
compact_of_is_closed_subset (is_compact_closed_ball x r) is_closed_sphere sphere_subset_closed_ball

/-- In a proper pseudometric space, any sphere is a `compact_space` when considered as a subtype. -/
instance {α : Type*} [pseudo_metric_space α] [proper_space α] (x : α) (r : ℝ) :
  compact_space (sphere x r) :=
is_compact_iff_compact_space.mp (is_compact_sphere _ _)

/-- A proper pseudo metric space is sigma compact, and therefore second countable. -/
@[priority 100] -- see Note [lower instance priority]
instance second_countable_of_proper [proper_space α] :
  second_countable_topology α :=
begin
  -- We already have `sigma_compact_space_of_locally_compact_second_countable`, so we don't
  -- add an instance for `sigma_compact_space`.
  suffices : sigma_compact_space α, by exactI emetric.second_countable_of_sigma_compact α,
  rcases em (nonempty α) with ⟨⟨x⟩⟩|hn,
  { exact ⟨⟨λ n, closed_ball x n, λ n, is_compact_closed_ball _ _, Union_closed_ball_nat _⟩⟩ },
  { exact ⟨⟨λ n, ∅, λ n, is_compact_empty, Union_eq_univ_iff.2 $ λ x, (hn ⟨x⟩).elim⟩⟩ }
end

lemma tendsto_dist_right_cocompact_at_top [proper_space α] (x : α) :
  tendsto (λ y, dist y x) (cocompact α) at_top :=
(has_basis_cocompact.tendsto_iff at_top_basis).2 $ λ r hr,
  ⟨closed_ball x r, is_compact_closed_ball x r, λ y hy, (not_le.1 $ mt mem_closed_ball.2 hy).le⟩

lemma tendsto_dist_left_cocompact_at_top [proper_space α] (x : α) :
  tendsto (dist x) (cocompact α) at_top :=
by simpa only [dist_comm] using tendsto_dist_right_cocompact_at_top x

/-- If all closed balls of large enough radius are compact, then the space is proper. Especially
useful when the lower bound for the radius is 0. -/
lemma proper_space_of_compact_closed_ball_of_le
  (R : ℝ) (h : ∀x:α, ∀r, R ≤ r → is_compact (closed_ball x r)) :
  proper_space α :=
⟨begin
  assume x r,
  by_cases hr : R ≤ r,
  { exact h x r hr },
  { have : closed_ball x r = closed_ball x R ∩ closed_ball x r,
    { symmetry,
      apply inter_eq_self_of_subset_right,
      exact closed_ball_subset_closed_ball (le_of_lt (not_le.1 hr)) },
    rw this,
    exact (h x R le_rfl).inter_right is_closed_ball }
end⟩

/- A compact pseudometric space is proper -/
@[priority 100] -- see Note [lower instance priority]
instance proper_of_compact [compact_space α] : proper_space α :=
⟨assume x r, is_closed_ball.is_compact⟩

/-- A proper space is locally compact -/
@[priority 100] -- see Note [lower instance priority]
instance locally_compact_of_proper [proper_space α] :
  locally_compact_space α :=
locally_compact_space_of_has_basis (λ x, nhds_basis_closed_ball) $
  λ x ε ε0, is_compact_closed_ball _ _

/-- A proper space is complete -/
@[priority 100] -- see Note [lower instance priority]
instance complete_of_proper [proper_space α] : complete_space α :=
⟨begin
  intros f hf,
  /- We want to show that the Cauchy filter `f` is converging. It suffices to find a closed
  ball (therefore compact by properness) where it is nontrivial. -/
  obtain ⟨t, t_fset, ht⟩ : ∃ t ∈ f, ∀ x y ∈ t, dist x y < 1 :=
    (metric.cauchy_iff.1 hf).2 1 zero_lt_one,
  rcases hf.1.nonempty_of_mem t_fset with ⟨x, xt⟩,
  have : closed_ball x 1 ∈ f := mem_of_superset t_fset (λ y yt, (ht y yt x xt).le),
  rcases (compact_iff_totally_bounded_complete.1 (is_compact_closed_ball x 1)).2 f hf
    (le_principal_iff.2 this) with ⟨y, -, hy⟩,
  exact ⟨y, hy⟩
end⟩

/-- A finite product of proper spaces is proper. -/
instance pi_proper_space {π : β → Type*} [fintype β] [∀b, pseudo_metric_space (π b)]
  [h : ∀b, proper_space (π b)] : proper_space (Πb, π b) :=
begin
  refine proper_space_of_compact_closed_ball_of_le 0 (λx r hr, _),
  rw closed_ball_pi _ hr,
  apply is_compact_univ_pi (λb, _),
  apply (h b).is_compact_closed_ball
end

variables [proper_space α] {x : α} {r : ℝ} {s : set α}

/-- If a nonempty ball in a proper space includes a closed set `s`, then there exists a nonempty
ball with the same center and a strictly smaller radius that includes `s`. -/
lemma exists_pos_lt_subset_ball (hr : 0 < r) (hs : is_closed s) (h : s ⊆ ball x r) :
  ∃ r' ∈ Ioo 0 r, s ⊆ ball x r' :=
begin
  unfreezingI { rcases eq_empty_or_nonempty s with rfl|hne },
  { exact ⟨r / 2, ⟨half_pos hr, half_lt_self hr⟩, empty_subset _⟩ },
  have : is_compact s,
    from compact_of_is_closed_subset (is_compact_closed_ball x r) hs
      (subset.trans h ball_subset_closed_ball),
  obtain ⟨y, hys, hy⟩ : ∃ y ∈ s, s ⊆ closed_ball x (dist y x),
    from this.exists_forall_ge hne (continuous_id.dist continuous_const).continuous_on,
  have hyr : dist y x < r, from h hys,
  rcases exists_between hyr with ⟨r', hyr', hrr'⟩,
  exact ⟨r', ⟨dist_nonneg.trans_lt hyr', hrr'⟩, subset.trans hy $ closed_ball_subset_ball hyr'⟩
end

/-- If a ball in a proper space includes a closed set `s`, then there exists a ball with the same
center and a strictly smaller radius that includes `s`. -/
lemma exists_lt_subset_ball (hs : is_closed s) (h : s ⊆ ball x r) :
  ∃ r' < r, s ⊆ ball x r' :=
begin
  cases le_or_lt r 0 with hr hr,
  { rw [ball_eq_empty.2 hr, subset_empty_iff] at h, unfreezingI { subst s },
    exact (exists_lt r).imp (λ r' hr', ⟨hr', empty_subset _⟩) },
  { exact (exists_pos_lt_subset_ball hr hs h).imp (λ r' hr', ⟨hr'.fst.2, hr'.snd⟩) }
end

end proper_space

lemma is_compact.is_separable {s : set α} (hs : is_compact s) :
  is_separable s :=
begin
  haveI : compact_space s := is_compact_iff_compact_space.mp hs,
  exact is_separable_of_separable_space_subtype s,
end

namespace metric
section second_countable
open topological_space

/-- A pseudometric space is second countable if, for every `ε > 0`, there is a countable set which
is `ε`-dense. -/
lemma second_countable_of_almost_dense_set
  (H : ∀ε > (0 : ℝ), ∃ s : set α, s.countable ∧ (∀x, ∃y ∈ s, dist x y ≤ ε)) :
  second_countable_topology α :=
begin
  refine emetric.second_countable_of_almost_dense_set (λ ε ε0, _),
  rcases ennreal.lt_iff_exists_nnreal_btwn.1 ε0 with ⟨ε', ε'0, ε'ε⟩,
  choose s hsc y hys hyx using H ε' (by exact_mod_cast ε'0),
  refine ⟨s, hsc, Union₂_eq_univ_iff.2 (λ x, ⟨y x, hys _, le_trans _ ε'ε.le⟩)⟩,
  exact_mod_cast hyx x
end

end second_countable
end metric

lemma lebesgue_number_lemma_of_metric
  {s : set α} {ι} {c : ι → set α} (hs : is_compact s)
  (hc₁ : ∀ i, is_open (c i)) (hc₂ : s ⊆ ⋃ i, c i) :
  ∃ δ > 0, ∀ x ∈ s, ∃ i, ball x δ ⊆ c i :=
let ⟨n, en, hn⟩ := lebesgue_number_lemma hs hc₁ hc₂,
    ⟨δ, δ0, hδ⟩ := mem_uniformity_dist.1 en in
⟨δ, δ0, assume x hx, let ⟨i, hi⟩ := hn x hx in
 ⟨i, assume y hy, hi (hδ (mem_ball'.mp hy))⟩⟩

lemma lebesgue_number_lemma_of_metric_sUnion
  {s : set α} {c : set (set α)} (hs : is_compact s)
  (hc₁ : ∀ t ∈ c, is_open t) (hc₂ : s ⊆ ⋃₀ c) :
  ∃ δ > 0, ∀ x ∈ s, ∃ t ∈ c, ball x δ ⊆ t :=
by rw sUnion_eq_Union at hc₂;
   simpa using lebesgue_number_lemma_of_metric hs (by simpa) hc₂

namespace metric

/-- Boundedness of a subset of a pseudometric space. We formulate the definition to work
even in the empty space. -/
def bounded (s : set α) : Prop :=
∃C, ∀x y ∈ s, dist x y ≤ C

section bounded
variables {x : α} {s t : set α} {r : ℝ}

lemma bounded_iff_is_bounded (s : set α) : bounded s ↔ is_bounded s :=
begin
  change bounded s ↔ sᶜ ∈ (cobounded α).sets,
  simp [pseudo_metric_space.cobounded_sets, metric.bounded],
end

@[simp] lemma bounded_empty : bounded (∅ : set α) :=
⟨0, by simp⟩

lemma bounded_iff_mem_bounded : bounded s ↔ ∀ x ∈ s, bounded s :=
⟨λ h _ _, h, λ H,
  s.eq_empty_or_nonempty.elim
  (λ hs, hs.symm ▸ bounded_empty)
  (λ ⟨x, hx⟩, H x hx)⟩

/-- Subsets of a bounded set are also bounded -/
lemma bounded.mono (incl : s ⊆ t) : bounded t → bounded s :=
Exists.imp $ λ C hC x hx y hy, hC x (incl hx) y (incl hy)

/-- Closed balls are bounded -/
lemma bounded_closed_ball : bounded (closed_ball x r) :=
⟨r + r, λ y hy z hz, begin
  simp only [mem_closed_ball] at *,
  calc dist y z ≤ dist y x + dist z x : dist_triangle_right _ _ _
            ... ≤ r + r : add_le_add hy hz
end⟩

/-- Open balls are bounded -/
lemma bounded_ball : bounded (ball x r) :=
bounded_closed_ball.mono ball_subset_closed_ball

/-- Spheres are bounded -/
lemma bounded_sphere : bounded (sphere x r) :=
bounded_closed_ball.mono sphere_subset_closed_ball

/-- Given a point, a bounded subset is included in some ball around this point -/
lemma bounded_iff_subset_ball (c : α) : bounded s ↔ ∃r, s ⊆ closed_ball c r :=
begin
  split; rintro ⟨C, hC⟩,
  { cases s.eq_empty_or_nonempty with h h,
    { subst s, exact ⟨0, by simp⟩ },
    { rcases h with ⟨x, hx⟩,
      exact ⟨C + dist x c, λ y hy, calc
        dist y c ≤ dist y x + dist x c : dist_triangle _ _ _
            ... ≤ C + dist x c : add_le_add_right (hC y hy x hx) _⟩ } },
  { exact bounded_closed_ball.mono hC }
end

lemma bounded.subset_ball (h : bounded s) (c : α) : ∃ r, s ⊆ closed_ball c r :=
(bounded_iff_subset_ball c).1 h

lemma bounded.subset_ball_lt (h : bounded s) (a : ℝ) (c : α) : ∃ r, a < r ∧ s ⊆ closed_ball c r :=
begin
  rcases h.subset_ball c with ⟨r, hr⟩,
  refine ⟨max r (a+1), lt_of_lt_of_le (by linarith) (le_max_right _ _), _⟩,
  exact subset.trans hr (closed_ball_subset_closed_ball (le_max_left _ _))
end

lemma bounded_closure_of_bounded (h : bounded s) : bounded (closure s) :=
let ⟨C, h⟩ := h in
⟨C, λ a ha b hb, (is_closed_le' C).closure_subset $ map_mem_closure₂ continuous_dist ha hb h⟩

alias bounded_closure_of_bounded ← bounded.closure

@[simp] lemma bounded_closure_iff : bounded (closure s) ↔ bounded s :=
⟨λ h, h.mono subset_closure, λ h, h.closure⟩

/-- The union of two bounded sets is bounded. -/
lemma bounded.union (hs : bounded s) (ht : bounded t) : bounded (s ∪ t) :=
begin
  refine bounded_iff_mem_bounded.2 (λ x _, _),
  rw bounded_iff_subset_ball x at hs ht ⊢,
  rcases hs with ⟨Cs, hCs⟩, rcases ht with ⟨Ct, hCt⟩,
  exact ⟨max Cs Ct, union_subset
    (subset.trans hCs $ closed_ball_subset_closed_ball $ le_max_left _ _)
    (subset.trans hCt $ closed_ball_subset_closed_ball $ le_max_right _ _)⟩,
end

/-- The union of two sets is bounded iff each of the sets is bounded. -/
@[simp] lemma bounded_union : bounded (s ∪ t) ↔ bounded s ∧ bounded t :=
⟨λ h, ⟨h.mono (by simp), h.mono (by simp)⟩, λ h, h.1.union h.2⟩

/-- A finite union of bounded sets is bounded -/
lemma bounded_bUnion {I : set β} {s : β → set α} (H : I.finite) :
  bounded (⋃i∈I, s i) ↔ ∀i ∈ I, bounded (s i) :=
finite.induction_on H (by simp) $ λ x I _ _ IH,
by simp [or_imp_distrib, forall_and_distrib, IH]

protected lemma bounded.prod [pseudo_metric_space β] {s : set α} {t : set β}
  (hs : bounded s) (ht : bounded t) : bounded (s ×ˢ t) :=
begin
  refine bounded_iff_mem_bounded.mpr (λ x hx, _),
  rcases hs.subset_ball x.1 with ⟨rs, hrs⟩,
  rcases ht.subset_ball x.2 with ⟨rt, hrt⟩,
  suffices : s ×ˢ t ⊆ closed_ball x (max rs rt),
    from bounded_closed_ball.mono this,
  rw [← @prod.mk.eta _ _ x, ← closed_ball_prod_same],
  exact prod_mono (hrs.trans $ closed_ball_subset_closed_ball $ le_max_left _ _)
    (hrt.trans $ closed_ball_subset_closed_ball $ le_max_right _ _)
end

/-- A totally bounded set is bounded -/
lemma _root_.totally_bounded.bounded {s : set α} (h : totally_bounded s) : bounded s :=
-- We cover the totally bounded set by finitely many balls of radius 1,
-- and then argue that a finite union of bounded sets is bounded
let ⟨t, fint, subs⟩ := (totally_bounded_iff.mp h) 1 zero_lt_one in
bounded.mono subs $ (bounded_bUnion fint).2 $ λ i hi, bounded_ball

/-- A compact set is bounded -/
lemma _root_.is_compact.bounded {s : set α} (h : is_compact s) : bounded s :=
-- A compact set is totally bounded, thus bounded
h.totally_bounded.bounded

/-- A finite set is bounded -/
lemma bounded_of_finite {s : set α} (h : s.finite) : bounded s :=
h.is_compact.bounded

alias bounded_of_finite ← _root_.set.finite.bounded

/-- A singleton is bounded -/
lemma bounded_singleton {x : α} : bounded ({x} : set α) :=
bounded_of_finite $ finite_singleton _

/-- Characterization of the boundedness of the range of a function -/
lemma bounded_range_iff {f : β → α} : bounded (range f) ↔ ∃C, ∀x y, dist (f x) (f y) ≤ C :=
exists_congr $ λ C, ⟨
  λ H x y, H _ ⟨x, rfl⟩ _ ⟨y, rfl⟩,
  by rintro H _ ⟨x, rfl⟩ _ ⟨y, rfl⟩; exact H x y⟩

lemma bounded_range_of_tendsto_cofinite_uniformity {f : β → α}
  (hf : tendsto (prod.map f f) (cofinite ×ᶠ cofinite) (𝓤 α)) :
  bounded (range f) :=
begin
  rcases (has_basis_cofinite.prod_self.tendsto_iff uniformity_basis_dist).1 hf 1 zero_lt_one
    with ⟨s, hsf, hs1⟩,
  rw [← image_univ, ← union_compl_self s, image_union, bounded_union],
  use [(hsf.image f).bounded, 1],
  rintro _ ⟨x, hx, rfl⟩ _ ⟨y, hy, rfl⟩,
  exact le_of_lt (hs1 (x, y) ⟨hx, hy⟩)
end

lemma bounded_range_of_cauchy_map_cofinite {f : β → α} (hf : cauchy (map f cofinite)) :
  bounded (range f) :=
bounded_range_of_tendsto_cofinite_uniformity $ (cauchy_map_iff.1 hf).2

lemma _root_.cauchy_seq.bounded_range {f : ℕ → α} (hf : cauchy_seq f) : bounded (range f) :=
bounded_range_of_cauchy_map_cofinite $ by rwa nat.cofinite_eq_at_top

lemma bounded_range_of_tendsto_cofinite {f : β → α} {a : α} (hf : tendsto f cofinite (𝓝 a)) :
  bounded (range f) :=
bounded_range_of_tendsto_cofinite_uniformity $
  (hf.prod_map hf).mono_right $ nhds_prod_eq.symm.trans_le (nhds_le_uniformity a)

/-- In a compact space, all sets are bounded -/
lemma bounded_of_compact_space [compact_space α] : bounded s :=
compact_univ.bounded.mono (subset_univ _)

lemma bounded_range_of_tendsto {α : Type*} [pseudo_metric_space α] (u : ℕ → α) {x : α}
  (hu : tendsto u at_top (𝓝 x)) :
  bounded (range u) :=
hu.cauchy_seq.bounded_range

/-- The **Heine–Borel theorem**: In a proper space, a closed bounded set is compact. -/
lemma is_compact_of_is_closed_bounded [proper_space α] (hc : is_closed s) (hb : bounded s) :
  is_compact s :=
begin
  unfreezingI { rcases eq_empty_or_nonempty s with (rfl|⟨x, hx⟩) },
  { exact is_compact_empty },
  { rcases hb.subset_ball x with ⟨r, hr⟩,
    exact compact_of_is_closed_subset (is_compact_closed_ball x r) hc hr }
end

/-- The **Heine–Borel theorem**: In a proper space, the closure of a bounded set is compact. -/
lemma bounded.is_compact_closure [proper_space α] (h : bounded s) :
  is_compact (closure s) :=
is_compact_of_is_closed_bounded is_closed_closure h.closure

/-- The **Heine–Borel theorem**:
In a proper Hausdorff space, a set is compact if and only if it is closed and bounded. -/
lemma compact_iff_closed_bounded [t2_space α] [proper_space α] :
  is_compact s ↔ is_closed s ∧ bounded s :=
⟨λ h, ⟨h.is_closed, h.bounded⟩, λ h, is_compact_of_is_closed_bounded h.1 h.2⟩

lemma compact_space_iff_bounded_univ [proper_space α] : compact_space α ↔ bounded (univ : set α) :=
⟨@bounded_of_compact_space α _ _, λ hb, ⟨is_compact_of_is_closed_bounded is_closed_univ hb⟩⟩

section conditionally_complete_linear_order

variables [preorder α] [compact_Icc_space α]

lemma bounded_Icc (a b : α) : bounded (Icc a b) :=
(totally_bounded_Icc a b).bounded

lemma bounded_Ico (a b : α) : bounded (Ico a b) :=
(totally_bounded_Ico a b).bounded

lemma bounded_Ioc (a b : α) : bounded (Ioc a b) :=
(totally_bounded_Ioc a b).bounded

lemma bounded_Ioo (a b : α) : bounded (Ioo a b) :=
(totally_bounded_Ioo a b).bounded

/-- In a pseudo metric space with a conditionally complete linear order such that the order and the
    metric structure give the same topology, any order-bounded set is metric-bounded. -/
lemma bounded_of_bdd_above_of_bdd_below {s : set α} (h₁ : bdd_above s) (h₂ : bdd_below s) :
  bounded s :=
let ⟨u, hu⟩ := h₁, ⟨l, hl⟩ := h₂ in
bounded.mono (λ x hx, mem_Icc.mpr ⟨hl hx, hu hx⟩) (bounded_Icc l u)

end conditionally_complete_linear_order

end bounded

section diam
variables {s : set α} {x y z : α}

/-- The diameter of a set in a metric space. To get controllable behavior even when the diameter
should be infinite, we express it in terms of the emetric.diameter -/
noncomputable def diam (s : set α) : ℝ := ennreal.to_real (emetric.diam s)

/-- The diameter of a set is always nonnegative -/
lemma diam_nonneg : 0 ≤ diam s := ennreal.to_real_nonneg

lemma diam_subsingleton (hs : s.subsingleton) : diam s = 0 :=
by simp only [diam, emetric.diam_subsingleton hs, ennreal.zero_to_real]

/-- The empty set has zero diameter -/
@[simp] lemma diam_empty : diam (∅ : set α) = 0 :=
diam_subsingleton subsingleton_empty

/-- A singleton has zero diameter -/
@[simp] lemma diam_singleton : diam ({x} : set α) = 0 :=
diam_subsingleton subsingleton_singleton

-- Does not work as a simp-lemma, since {x, y} reduces to (insert y {x})
lemma diam_pair : diam ({x, y} : set α) = dist x y :=
by simp only [diam, emetric.diam_pair, dist_edist]

-- Does not work as a simp-lemma, since {x, y, z} reduces to (insert z (insert y {x}))
lemma diam_triple :
  metric.diam ({x, y, z} : set α) = max (max (dist x y) (dist x z)) (dist y z) :=
begin
  simp only [metric.diam, emetric.diam_triple, dist_edist],
  rw [ennreal.to_real_max, ennreal.to_real_max];
    apply_rules [ne_of_lt, edist_lt_top, max_lt]
end

/-- If the distance between any two points in a set is bounded by some constant `C`,
then `ennreal.of_real C`  bounds the emetric diameter of this set. -/
lemma ediam_le_of_forall_dist_le {C : ℝ} (h : ∀ (x ∈ s) (y ∈ s), dist x y ≤ C) :
  emetric.diam s ≤ ennreal.of_real C :=
emetric.diam_le $
λ x hx y hy, (edist_dist x y).symm ▸ ennreal.of_real_le_of_real (h x hx y hy)

/-- If the distance between any two points in a set is bounded by some non-negative constant,
this constant bounds the diameter. -/
lemma diam_le_of_forall_dist_le {C : ℝ} (h₀ : 0 ≤ C) (h : ∀ (x ∈ s) (y ∈ s), dist x y ≤ C) :
  diam s ≤ C :=
ennreal.to_real_le_of_le_of_real h₀ (ediam_le_of_forall_dist_le h)

/-- If the distance between any two points in a nonempty set is bounded by some constant,
this constant bounds the diameter. -/
lemma diam_le_of_forall_dist_le_of_nonempty (hs : s.nonempty) {C : ℝ}
  (h : ∀ (x ∈ s) (y ∈ s), dist x y ≤ C) : diam s ≤ C :=
have h₀ : 0 ≤ C, from let ⟨x, hx⟩ := hs in le_trans dist_nonneg (h x hx x hx),
diam_le_of_forall_dist_le h₀ h

/-- The distance between two points in a set is controlled by the diameter of the set. -/
lemma dist_le_diam_of_mem' (h : emetric.diam s ≠ ⊤) (hx : x ∈ s) (hy : y ∈ s) :
  dist x y ≤ diam s :=
begin
  rw [diam, dist_edist],
  rw ennreal.to_real_le_to_real (edist_ne_top _ _) h,
  exact emetric.edist_le_diam_of_mem hx hy
end

/-- Characterize the boundedness of a set in terms of the finiteness of its emetric.diameter. -/
lemma bounded_iff_ediam_ne_top : bounded s ↔ emetric.diam s ≠ ⊤ :=
iff.intro
  (λ ⟨C, hC⟩, ne_top_of_le_ne_top ennreal.of_real_ne_top $ ediam_le_of_forall_dist_le hC)
  (λ h, ⟨diam s, λ x hx y hy, dist_le_diam_of_mem' h hx hy⟩)

lemma bounded.ediam_ne_top (h : bounded s) : emetric.diam s ≠ ⊤ :=
bounded_iff_ediam_ne_top.1 h

lemma ediam_univ_eq_top_iff_noncompact [proper_space α] :
  emetric.diam (univ : set α) = ∞ ↔ noncompact_space α :=
by rw [← not_compact_space_iff, compact_space_iff_bounded_univ, bounded_iff_ediam_ne_top, not_not]

@[simp] lemma ediam_univ_of_noncompact [proper_space α] [noncompact_space α] :
  emetric.diam (univ : set α) = ∞ :=
ediam_univ_eq_top_iff_noncompact.mpr ‹_›

@[simp] lemma diam_univ_of_noncompact [proper_space α] [noncompact_space α] :
  diam (univ : set α) = 0 :=
by simp [diam]

/-- The distance between two points in a set is controlled by the diameter of the set. -/
lemma dist_le_diam_of_mem (h : bounded s) (hx : x ∈ s) (hy : y ∈ s) : dist x y ≤ diam s :=
dist_le_diam_of_mem' h.ediam_ne_top hx hy

lemma ediam_of_unbounded (h : ¬(bounded s)) : emetric.diam s = ∞ :=
by rwa [bounded_iff_ediam_ne_top, not_not] at h

/-- An unbounded set has zero diameter. If you would prefer to get the value ∞, use `emetric.diam`.
This lemma makes it possible to avoid side conditions in some situations -/
lemma diam_eq_zero_of_unbounded (h : ¬(bounded s)) : diam s = 0 :=
by rw [diam, ediam_of_unbounded h, ennreal.top_to_real]

/-- If `s ⊆ t`, then the diameter of `s` is bounded by that of `t`, provided `t` is bounded. -/
lemma diam_mono {s t : set α} (h : s ⊆ t) (ht : bounded t) : diam s ≤ diam t :=
begin
  unfold diam,
  rw ennreal.to_real_le_to_real (bounded.mono h ht).ediam_ne_top ht.ediam_ne_top,
  exact emetric.diam_mono h
end

/-- The diameter of a union is controlled by the sum of the diameters, and the distance between
any two points in each of the sets. This lemma is true without any side condition, since it is
obviously true if `s ∪ t` is unbounded. -/
lemma diam_union {t : set α} (xs : x ∈ s) (yt : y ∈ t) :
  diam (s ∪ t) ≤ diam s + dist x y + diam t :=
begin
  by_cases H : bounded (s ∪ t),
  { have hs : bounded s, from H.mono (subset_union_left _ _),
    have ht : bounded t, from H.mono (subset_union_right _ _),
    rw [bounded_iff_ediam_ne_top] at H hs ht,
    rw [dist_edist, diam, diam, diam, ← ennreal.to_real_add, ← ennreal.to_real_add,
      ennreal.to_real_le_to_real];
      repeat { apply ennreal.add_ne_top.2; split }; try { assumption };
      try { apply edist_ne_top },
    exact emetric.diam_union xs yt },
  { rw [diam_eq_zero_of_unbounded H],
    apply_rules [add_nonneg, diam_nonneg, dist_nonneg] }
end

/-- If two sets intersect, the diameter of the union is bounded by the sum of the diameters. -/
lemma diam_union' {t : set α} (h : (s ∩ t).nonempty) : diam (s ∪ t) ≤ diam s + diam t :=
begin
  rcases h with ⟨x, ⟨xs, xt⟩⟩,
  simpa using diam_union xs xt
end

lemma diam_le_of_subset_closed_ball {r : ℝ} (hr : 0 ≤ r) (h : s ⊆ closed_ball x r) :
  diam s ≤ 2 * r :=
diam_le_of_forall_dist_le (mul_nonneg zero_le_two hr) $ λa ha b hb, calc
  dist a b ≤ dist a x + dist b x : dist_triangle_right _ _ _
  ... ≤ r + r : add_le_add (h ha) (h hb)
  ... = 2 * r : by simp [mul_two, mul_comm]

/-- The diameter of a closed ball of radius `r` is at most `2 r`. -/
lemma diam_closed_ball {r : ℝ} (h : 0 ≤ r) : diam (closed_ball x r) ≤ 2 * r :=
diam_le_of_subset_closed_ball h subset.rfl

/-- The diameter of a ball of radius `r` is at most `2 r`. -/
lemma diam_ball {r : ℝ} (h : 0 ≤ r) : diam (ball x r) ≤ 2 * r :=
diam_le_of_subset_closed_ball h ball_subset_closed_ball

/-- If a family of complete sets with diameter tending to `0` is such that each finite intersection
is nonempty, then the total intersection is also nonempty. -/
lemma _root_.is_complete.nonempty_Inter_of_nonempty_bInter {s : ℕ → set α} (h0 : is_complete (s 0))
  (hs : ∀ n, is_closed (s n)) (h's : ∀ n, bounded (s n)) (h : ∀ N, (⋂ n ≤ N, s n).nonempty)
  (h' : tendsto (λ n, diam (s n)) at_top (𝓝 0)) :
  (⋂ n, s n).nonempty :=
begin
  let u := λ N, (h N).some,
  have I : ∀ n N, n ≤ N → u N ∈ s n,
  { assume n N hn,
    apply mem_of_subset_of_mem _ ((h N).some_spec),
    assume x hx,
    simp only [mem_Inter] at hx,
    exact hx n hn },
  have : ∀ n, u n ∈ s 0 := λ n, I 0 n (zero_le _),
  have : cauchy_seq u,
  { apply cauchy_seq_of_le_tendsto_0 _ _ h',
    assume m n N hm hn,
    exact dist_le_diam_of_mem (h's N) (I _ _ hm) (I _ _ hn) },
  obtain ⟨x, hx, xlim⟩ : ∃ (x : α) (H : x ∈ s 0), tendsto (λ (n : ℕ), u n) at_top (𝓝 x) :=
    cauchy_seq_tendsto_of_is_complete h0 (λ n, I 0 n (zero_le _)) this,
  refine ⟨x, mem_Inter.2 (λ n, _)⟩,
  apply (hs n).mem_of_tendsto xlim,
  filter_upwards [Ici_mem_at_top n] with p hp,
  exact I n p hp,
end

/-- In a complete space, if a family of closed sets with diameter tending to `0` is such that each
finite intersection is nonempty, then the total intersection is also nonempty. -/
lemma nonempty_Inter_of_nonempty_bInter [complete_space α] {s : ℕ → set α}
  (hs : ∀ n, is_closed (s n)) (h's : ∀ n, bounded (s n)) (h : ∀ N, (⋂ n ≤ N, s n).nonempty)
  (h' : tendsto (λ n, diam (s n)) at_top (𝓝 0)) :
  (⋂ n, s n).nonempty :=
(hs 0).is_complete.nonempty_Inter_of_nonempty_bInter hs h's h h'

end diam

lemma exists_local_min_mem_ball [proper_space α] [topological_space β]
  [conditionally_complete_linear_order β] [order_topology β]
  {f : α → β} {a z : α} {r : ℝ} (hf : continuous_on f (closed_ball a r))
  (hz : z ∈ closed_ball a r) (hf1 : ∀ z' ∈ sphere a r, f z < f z') :
  ∃ z ∈ ball a r, is_local_min f z :=
begin
  simp_rw [← closed_ball_diff_ball] at hf1,
  exact (is_compact_closed_ball a r).exists_local_min_mem_open ball_subset_closed_ball hf hz hf1
    is_open_ball,
end

end metric

namespace tactic
open positivity

/-- Extension for the `positivity` tactic: the diameter of a set is always nonnegative. -/
@[positivity]
meta def positivity_diam : expr → tactic strictness
| `(metric.diam %%s) := nonnegative <$> mk_app ``metric.diam_nonneg [s]
| e := pp e >>= fail ∘ format.bracket "The expression " " is not of the form `metric.diam s`"

end tactic

lemma comap_dist_right_at_top_le_cocompact (x : α) : comap (λ y, dist y x) at_top ≤ cocompact α :=
begin
  refine filter.has_basis_cocompact.ge_iff.2 (λ s hs, mem_comap.2 _),
  rcases hs.bounded.subset_ball x with ⟨r, hr⟩,
  exact ⟨Ioi r, Ioi_mem_at_top r, λ y hy hys, (mem_closed_ball.1 $ hr hys).not_lt hy⟩
end

lemma comap_dist_left_at_top_le_cocompact (x : α) : comap (dist x) at_top ≤ cocompact α :=
by simpa only [dist_comm _ x] using comap_dist_right_at_top_le_cocompact x

lemma comap_dist_right_at_top_eq_cocompact [proper_space α] (x : α) :
  comap (λ y, dist y x) at_top = cocompact α :=
(comap_dist_right_at_top_le_cocompact x).antisymm $ (tendsto_dist_right_cocompact_at_top x).le_comap

lemma comap_dist_left_at_top_eq_cocompact [proper_space α] (x : α) :
  comap (dist x) at_top = cocompact α :=
(comap_dist_left_at_top_le_cocompact x).antisymm $ (tendsto_dist_left_cocompact_at_top x).le_comap

lemma tendsto_cocompact_of_tendsto_dist_comp_at_top {f : β → α} {l : filter β} (x : α)
  (h : tendsto (λ y, dist (f y) x) l at_top) : tendsto f l (cocompact α) :=
by { refine tendsto.mono_right _ (comap_dist_right_at_top_le_cocompact x), rwa tendsto_comap_iff }

/-- We now define `metric_space`, extending `pseudo_metric_space`. -/
class metric_space (α : Type u) extends pseudo_metric_space α : Type u :=
(eq_of_dist_eq_zero : ∀ {x y : α}, dist x y = 0 → x = y)

/-- Two metric space structures with the same distance coincide. -/
@[ext] lemma metric_space.ext {α : Type*} {m m' : metric_space α}
  (h : m.to_has_dist = m'.to_has_dist) : m = m' :=
begin
  have h' : m.to_pseudo_metric_space = m'.to_pseudo_metric_space := pseudo_metric_space.ext h,
  unfreezingI { rcases m, rcases m' },
  dsimp at h',
  unfreezingI { subst h' },
end

/-- Construct a metric space structure whose underlying topological space structure
(definitionally) agrees which a pre-existing topology which is compatible with a given distance
function. -/
def metric_space.of_metrizable {α : Type*} [topological_space α] (dist : α → α → ℝ)
  (dist_self : ∀ x : α, dist x x = 0)
  (dist_comm : ∀ x y : α, dist x y = dist y x)
  (dist_triangle : ∀ x y z : α, dist x z ≤ dist x y + dist y z)
  (H : ∀ s : set α, is_open s ↔ ∀ x ∈ s, ∃ ε > 0, ∀ y, dist x y < ε → y ∈ s)
  (eq_of_dist_eq_zero : ∀ x y : α, dist x y = 0 → x = y) : metric_space α :=
{ eq_of_dist_eq_zero := eq_of_dist_eq_zero,
  ..pseudo_metric_space.of_metrizable dist dist_self dist_comm dist_triangle H }

variables {γ : Type w} [metric_space γ]

theorem eq_of_dist_eq_zero {x y : γ} : dist x y = 0 → x = y :=
metric_space.eq_of_dist_eq_zero

@[simp] theorem dist_eq_zero {x y : γ} : dist x y = 0 ↔ x = y :=
iff.intro eq_of_dist_eq_zero (assume : x = y, this ▸ dist_self _)

@[simp] theorem zero_eq_dist {x y : γ} : 0 = dist x y ↔ x = y :=
by rw [eq_comm, dist_eq_zero]

theorem dist_ne_zero {x y : γ} : dist x y ≠ 0 ↔ x ≠ y :=
by simpa only [not_iff_not] using dist_eq_zero

@[simp] theorem dist_le_zero {x y : γ} : dist x y ≤ 0 ↔ x = y :=
by simpa [le_antisymm_iff, dist_nonneg] using @dist_eq_zero _ _ x y

@[simp] theorem dist_pos {x y : γ} : 0 < dist x y ↔ x ≠ y :=
by simpa only [not_le] using not_congr dist_le_zero

theorem eq_of_forall_dist_le {x y : γ} (h : ∀ ε > 0, dist x y ≤ ε) : x = y :=
eq_of_dist_eq_zero (eq_of_le_of_forall_le_of_dense dist_nonneg h)

/--Deduce the equality of points with the vanishing of the nonnegative distance-/
theorem eq_of_nndist_eq_zero {x y : γ} : nndist x y = 0 → x = y :=
by simp only [← nnreal.eq_iff, ← dist_nndist, imp_self, nnreal.coe_zero, dist_eq_zero]

/--Characterize the equality of points with the vanishing of the nonnegative distance-/
@[simp] theorem nndist_eq_zero {x y : γ} : nndist x y = 0 ↔ x = y :=
by simp only [← nnreal.eq_iff, ← dist_nndist, imp_self, nnreal.coe_zero, dist_eq_zero]

@[simp] theorem zero_eq_nndist {x y : γ} : 0 = nndist x y ↔ x = y :=
by simp only [← nnreal.eq_iff, ← dist_nndist, imp_self, nnreal.coe_zero, zero_eq_dist]

namespace metric

variables {x : γ} {s : set γ}

@[simp] lemma closed_ball_zero : closed_ball x 0 = {x} :=
set.ext $ λ y, dist_le_zero

@[simp] lemma sphere_zero : sphere x 0 = {x} :=
set.ext $ λ y, dist_eq_zero

lemma subsingleton_closed_ball (x : γ) {r : ℝ} (hr : r ≤ 0) : (closed_ball x r).subsingleton :=
begin
  rcases hr.lt_or_eq with hr|rfl,
  { rw closed_ball_eq_empty.2 hr, exact subsingleton_empty },
  { rw closed_ball_zero, exact subsingleton_singleton }
end

lemma subsingleton_sphere (x : γ) {r : ℝ} (hr : r ≤ 0) : (sphere x r).subsingleton :=
(subsingleton_closed_ball x hr).anti sphere_subset_closed_ball

/-- A map between metric spaces is a uniform embedding if and only if the distance between `f x`
and `f y` is controlled in terms of the distance between `x` and `y` and conversely. -/
theorem uniform_embedding_iff' [metric_space β] {f : γ → β} :
  uniform_embedding f ↔
  (∀ ε > 0, ∃ δ > 0, ∀ {a b : γ}, dist a b < δ → dist (f a) (f b) < ε) ∧
  (∀ δ > 0, ∃ ε > 0, ∀ {a b : γ}, dist (f a) (f b) < ε → dist a b < δ) :=
begin
  split,
  { assume h,
    exact ⟨uniform_continuous_iff.1 (uniform_embedding_iff.1 h).2.1,
          (uniform_embedding_iff.1 h).2.2⟩ },
  { rintros ⟨h₁, h₂⟩,
    refine uniform_embedding_iff.2 ⟨_, uniform_continuous_iff.2 h₁, h₂⟩,
    assume x y hxy,
    have : dist x y ≤ 0,
    { refine le_of_forall_lt' (λδ δpos, _),
      rcases h₂ δ δpos with ⟨ε, εpos, hε⟩,
      have : dist (f x) (f y) < ε, by simpa [hxy],
      exact hε this },
    simpa using this }
end

@[priority 100] -- see Note [lower instance priority]
instance _root_.metric_space.to_separated : separated_space γ :=
separated_def.2 $ λ x y h, eq_of_forall_dist_le $
  λ ε ε0, le_of_lt (h _ (dist_mem_uniformity ε0))

/-- If a `pseudo_metric_space` is a T₀ space, then it is a `metric_space`. -/
def of_t0_pseudo_metric_space (α : Type*) [pseudo_metric_space α] [t0_space α] :
  metric_space α :=
{ eq_of_dist_eq_zero := λ x y hdist, inseparable.eq $ metric.inseparable_iff.2 hdist,
  ..‹pseudo_metric_space α› }

/-- A metric space induces an emetric space -/
@[priority 100] -- see Note [lower instance priority]
instance metric_space.to_emetric_space : emetric_space γ :=
emetric.of_t0_pseudo_emetric_space γ

lemma is_closed_of_pairwise_le_dist {s : set γ} {ε : ℝ} (hε : 0 < ε)
  (hs : s.pairwise (λ x y, ε ≤ dist x y)) : is_closed s :=
is_closed_of_spaced_out (dist_mem_uniformity hε) $ by simpa using hs

lemma closed_embedding_of_pairwise_le_dist {α : Type*} [topological_space α] [discrete_topology α]
  {ε : ℝ} (hε : 0 < ε) {f : α → γ} (hf : pairwise (λ x y, ε ≤ dist (f x) (f y))) :
  closed_embedding f :=
closed_embedding_of_spaced_out (dist_mem_uniformity hε) $ by simpa using hf

/-- If `f : β → α` sends any two distinct points to points at distance at least `ε > 0`, then
`f` is a uniform embedding with respect to the discrete uniformity on `β`. -/
lemma uniform_embedding_bot_of_pairwise_le_dist {β : Type*} {ε : ℝ} (hε : 0 < ε) {f : β → α}
  (hf : pairwise (λ x y, ε ≤ dist (f x) (f y))) : @uniform_embedding _ _ ⊥ (by apply_instance) f :=
uniform_embedding_of_spaced_out (dist_mem_uniformity hε) $ by simpa using hf

end metric

/-- Build a new metric space from an old one where the bundled uniform structure is provably
(but typically non-definitionaly) equal to some given uniform structure.
See Note [forgetful inheritance].
-/
def metric_space.replace_uniformity {γ} [U : uniform_space γ] (m : metric_space γ)
  (H : @uniformity _ U = @uniformity _ pseudo_emetric_space.to_uniform_space) :
  metric_space γ :=
{ eq_of_dist_eq_zero := @eq_of_dist_eq_zero _ _,
  ..pseudo_metric_space.replace_uniformity m.to_pseudo_metric_space H, }

lemma metric_space.replace_uniformity_eq {γ} [U : uniform_space γ] (m : metric_space γ)
  (H : @uniformity _ U = @uniformity _ pseudo_emetric_space.to_uniform_space) :
  m.replace_uniformity H = m :=
by { ext, refl }

/-- Build a new metric space from an old one where the bundled topological structure is provably
(but typically non-definitionaly) equal to some given topological structure.
See Note [forgetful inheritance].
-/
@[reducible] def metric_space.replace_topology {γ} [U : topological_space γ] (m : metric_space γ)
  (H : U = m.to_pseudo_metric_space.to_uniform_space.to_topological_space) :
  metric_space γ :=
@metric_space.replace_uniformity γ (m.to_uniform_space.replace_topology H) m rfl

lemma metric_space.replace_topology_eq {γ} [U : topological_space γ] (m : metric_space γ)
  (H : U = m.to_pseudo_metric_space.to_uniform_space.to_topological_space) :
  m.replace_topology H = m :=
by { ext, refl }

  /-- One gets a metric space from an emetric space if the edistance
is everywhere finite, by pushing the edistance to reals. We set it up so that the edist and the
uniformity are defeq in the metric space and the emetric space. In this definition, the distance
is given separately, to be able to prescribe some expression which is not defeq to the push-forward
of the edistance to reals. -/
def emetric_space.to_metric_space_of_dist {α : Type u} [e : emetric_space α]
  (dist : α → α → ℝ)
  (edist_ne_top : ∀x y: α, edist x y ≠ ⊤)
  (h : ∀x y, dist x y = ennreal.to_real (edist x y)) :
  metric_space α :=
{ dist := dist,
  eq_of_dist_eq_zero := λx y hxy,
    by simpa [h, ennreal.to_real_eq_zero_iff, edist_ne_top x y] using hxy,
  ..pseudo_emetric_space.to_pseudo_metric_space_of_dist dist edist_ne_top h, }

/-- One gets a metric space from an emetric space if the edistance
is everywhere finite, by pushing the edistance to reals. We set it up so that the edist and the
uniformity are defeq in the metric space and the emetric space. -/
def emetric_space.to_metric_space {α : Type u} [e : emetric_space α] (h : ∀x y: α, edist x y ≠ ⊤) :
  metric_space α :=
emetric_space.to_metric_space_of_dist (λx y, ennreal.to_real (edist x y)) h (λx y, rfl)

/-- Build a new metric space from an old one where the bundled bornology structure is provably
(but typically non-definitionaly) equal to some given bornology structure.
See Note [forgetful inheritance].
-/
def metric_space.replace_bornology {α} [B : bornology α] (m : metric_space α)
  (H : ∀ s, @is_bounded _ B s ↔ @is_bounded _ pseudo_metric_space.to_bornology s) :
  metric_space α :=
{ to_bornology := B,
  .. pseudo_metric_space.replace_bornology _ H,
  .. m }

lemma metric_space.replace_bornology_eq {α} [m : metric_space α] [B : bornology α]
  (H : ∀ s, @is_bounded _ B s ↔ @is_bounded _ pseudo_metric_space.to_bornology s) :
  metric_space.replace_bornology _ H = m :=
by { ext, refl }

/-- Metric space structure pulled back by an injective function. Injectivity is necessary to
ensure that `dist x y = 0` only if `x = y`. -/
def metric_space.induced {γ β} (f : γ → β) (hf : function.injective f)
  (m : metric_space β) : metric_space γ :=
{ eq_of_dist_eq_zero := λ x y h, hf (dist_eq_zero.1 h),
  ..pseudo_metric_space.induced f m.to_pseudo_metric_space }

/-- Pull back a metric space structure by a uniform embedding. This is a version of
`metric_space.induced` useful in case if the domain already has a `uniform_space` structure. -/
@[reducible] def uniform_embedding.comap_metric_space
  {α β} [uniform_space α] [metric_space β] (f : α → β) (h : uniform_embedding f) :
  metric_space α :=
(metric_space.induced f h.inj ‹_›).replace_uniformity h.comap_uniformity.symm

/-- Pull back a metric space structure by an embedding. This is a version of
`metric_space.induced` useful in case if the domain already has a `topological_space` structure. -/
@[reducible] def embedding.comap_metric_space
  {α β} [topological_space α] [metric_space β] (f : α → β) (h : embedding f) :
  metric_space α :=
begin
  letI : uniform_space α := embedding.comap_uniform_space f h,
  exact uniform_embedding.comap_metric_space f (h.to_uniform_embedding f),
end

instance subtype.metric_space {α : Type*} {p : α → Prop} [metric_space α] :
  metric_space (subtype p) :=
metric_space.induced coe subtype.coe_injective ‹_›

@[to_additive] instance {α : Type*} [metric_space α] : metric_space (αᵐᵒᵖ) :=
metric_space.induced mul_opposite.unop mul_opposite.unop_injective ‹_›

instance : metric_space empty :=
{ dist := λ _ _, 0,
  dist_self := λ _, rfl,
  dist_comm := λ _ _, rfl,
  eq_of_dist_eq_zero := λ _ _ _, subsingleton.elim _ _,
  dist_triangle := λ _ _ _, show (0:ℝ) ≤ 0 + 0, by rw add_zero,
  to_uniform_space := empty.uniform_space,
  uniformity_dist := subsingleton.elim _ _ }

instance : metric_space punit.{u + 1} :=
{ dist := λ _ _, 0,
  dist_self := λ _, rfl,
  dist_comm := λ _ _, rfl,
  eq_of_dist_eq_zero := λ _ _ _, subsingleton.elim _ _,
  dist_triangle := λ _ _ _, show (0:ℝ) ≤ 0 + 0, by rw add_zero,
  to_uniform_space := punit.uniform_space,
  uniformity_dist :=
    begin
      simp only,
      haveI : ne_bot (⨅ ε > (0 : ℝ), 𝓟 {p : punit.{u + 1} × punit.{u + 1} | 0 < ε}),
      { exact @uniformity.ne_bot _ (uniform_space_of_dist (λ _ _, 0) (λ _, rfl) (λ _ _, rfl)
          (λ _ _ _, by rw zero_add)) _ },
      refine (eq_top_of_ne_bot _).trans (eq_top_of_ne_bot _).symm,
    end}

section real

/-- Instantiate the reals as a metric space. -/
instance real.metric_space : metric_space ℝ :=
{ eq_of_dist_eq_zero := λ x y h, by simpa [dist, sub_eq_zero] using h,
  ..real.pseudo_metric_space }

end real

section nnreal

instance : metric_space ℝ≥0 := subtype.metric_space

end nnreal

instance [metric_space β] : metric_space (ulift β) :=
metric_space.induced ulift.down ulift.down_injective ‹_›

section prod

instance prod.metric_space_max [metric_space β] : metric_space (γ × β) :=
{ eq_of_dist_eq_zero := λ x y h, begin
    cases max_le_iff.1 (le_of_eq h) with h₁ h₂,
    exact prod.ext_iff.2 ⟨dist_le_zero.1 h₁, dist_le_zero.1 h₂⟩
  end,
  ..prod.pseudo_metric_space_max, }

end prod

section pi
open finset
variables {π : β → Type*} [fintype β] [∀b, metric_space (π b)]

/-- A finite product of metric spaces is a metric space, with the sup distance. -/
instance metric_space_pi : metric_space (Πb, π b) :=
  /- we construct the instance from the emetric space instance to avoid checking again that the
  uniformity is the same as the product uniformity, but we register nevertheless a nice formula
  for the distance -/
{ eq_of_dist_eq_zero := assume f g eq0,
  begin
    have eq1 : edist f g = 0 := by simp only [edist_dist, eq0, ennreal.of_real_zero],
    have eq2 : sup univ (λ (b : β), edist (f b) (g b)) ≤ 0 := le_of_eq eq1,
    simp only [finset.sup_le_iff] at eq2,
    exact (funext $ assume b, edist_le_zero.1 $ eq2 b $ mem_univ b)
  end,
  ..pseudo_metric_space_pi }

end pi

namespace metric
section second_countable
open topological_space

/-- A metric space is second countable if one can reconstruct up to any `ε>0` any element of the
space from countably many data. -/
lemma second_countable_of_countable_discretization {α : Type u} [metric_space α]
  (H : ∀ε > (0 : ℝ), ∃ (β : Type*) (_ : encodable β) (F : α → β), ∀x y, F x = F y → dist x y ≤ ε) :
  second_countable_topology α :=
begin
  cases (univ : set α).eq_empty_or_nonempty with hs hs,
  { haveI : compact_space α := ⟨by rw hs; exact is_compact_empty⟩, by apply_instance },
  rcases hs with ⟨x0, hx0⟩,
  letI : inhabited α := ⟨x0⟩,
  refine second_countable_of_almost_dense_set (λε ε0, _),
  rcases H ε ε0 with ⟨β, fβ, F, hF⟩,
  resetI,
  let Finv := function.inv_fun F,
  refine ⟨range Finv, ⟨countable_range _, λx, _⟩⟩,
  let x' := Finv (F x),
  have : F x' = F x := function.inv_fun_eq ⟨x, rfl⟩,
  exact ⟨x', mem_range_self _, hF _ _ this.symm⟩
end

end second_countable
end metric

section eq_rel

/-- The canonical equivalence relation on a pseudometric space. -/
def pseudo_metric.dist_setoid (α : Type u) [pseudo_metric_space α] : setoid α :=
setoid.mk (λx y, dist x y = 0)
begin
  unfold equivalence,
  repeat { split },
  { exact pseudo_metric_space.dist_self },
  { assume x y h, rwa pseudo_metric_space.dist_comm },
  { assume x y z hxy hyz,
    refine le_antisymm _ dist_nonneg,
    calc dist x z ≤ dist x y + dist y z : pseudo_metric_space.dist_triangle _ _ _
         ... = 0 + 0 : by rw [hxy, hyz]
         ... = 0 : by simp }
end

local attribute [instance] pseudo_metric.dist_setoid

/-- The canonical quotient of a pseudometric space, identifying points at distance `0`. -/
@[reducible] definition pseudo_metric_quot (α : Type u) [pseudo_metric_space α] : Type* :=
quotient (pseudo_metric.dist_setoid α)

instance has_dist_metric_quot {α : Type u} [pseudo_metric_space α] :
  has_dist (pseudo_metric_quot α) :=
{ dist := quotient.lift₂ (λp q : α, dist p q)
begin
  assume x y x' y' hxx' hyy',
  have Hxx' : dist x x' = 0 := hxx',
  have Hyy' : dist y y' = 0 := hyy',
  have A : dist x y ≤ dist x' y' := calc
    dist x y ≤ dist x x' + dist x' y : pseudo_metric_space.dist_triangle _ _ _
    ... = dist x' y : by simp [Hxx']
    ... ≤ dist x' y' + dist y' y : pseudo_metric_space.dist_triangle _ _ _
    ... = dist x' y' : by simp [pseudo_metric_space.dist_comm, Hyy'],
  have B : dist x' y' ≤ dist x y := calc
    dist x' y' ≤ dist x' x + dist x y' : pseudo_metric_space.dist_triangle _ _ _
    ... = dist x y' : by simp [pseudo_metric_space.dist_comm, Hxx']
    ... ≤ dist x y + dist y y' : pseudo_metric_space.dist_triangle _ _ _
    ... = dist x y : by simp [Hyy'],
  exact le_antisymm A B
end }

lemma pseudo_metric_quot_dist_eq {α : Type u} [pseudo_metric_space α] (p q : α) :
  dist ⟦p⟧ ⟦q⟧ = dist p q := rfl

instance metric_space_quot {α : Type u} [pseudo_metric_space α] :
  metric_space (pseudo_metric_quot α) :=
{ dist_self := begin
    refine quotient.ind (λy, _),
    exact pseudo_metric_space.dist_self _
  end,
  eq_of_dist_eq_zero := λxc yc, by exact quotient.induction_on₂ xc yc (λx y H, quotient.sound H),
  dist_comm :=
    λxc yc, quotient.induction_on₂ xc yc (λx y, pseudo_metric_space.dist_comm _ _),
  dist_triangle :=
    λxc yc zc, quotient.induction_on₃ xc yc zc (λx y z, pseudo_metric_space.dist_triangle _ _ _) }

end eq_rel

/-!
### `additive`, `multiplicative`

The distance on those type synonyms is inherited without change.
-/

open additive multiplicative

section
variables [has_dist X]

instance : has_dist (additive X) := ‹has_dist X›
instance : has_dist (multiplicative X) := ‹has_dist X›

@[simp] lemma dist_of_mul (a b : X) : dist (of_mul a) (of_mul b) = dist a b := rfl
@[simp] lemma dist_of_add (a b : X) : dist (of_add a) (of_add b) = dist a b := rfl
@[simp] lemma dist_to_mul (a b : additive X) : dist (to_mul a) (to_mul b) = dist a b := rfl
@[simp] lemma dist_to_add (a b : multiplicative X) : dist (to_add a) (to_add b) = dist a b := rfl

end

section
variables [pseudo_metric_space X]

instance : pseudo_metric_space (additive X) := ‹pseudo_metric_space X›
instance : pseudo_metric_space (multiplicative X) := ‹pseudo_metric_space X›

@[simp] lemma nndist_of_mul (a b : X) : nndist (of_mul a) (of_mul b) = nndist a b := rfl
@[simp] lemma nndist_of_add (a b : X) : nndist (of_add a) (of_add b) = nndist a b := rfl
@[simp] lemma nndist_to_mul (a b : additive X) : nndist (to_mul a) (to_mul b) = nndist a b := rfl
@[simp] lemma nndist_to_add (a b : multiplicative X) : nndist (to_add a) (to_add b) = nndist a b :=
rfl

end

instance [metric_space X] : metric_space (additive X) := ‹metric_space X›
instance [metric_space X] : metric_space (multiplicative X) := ‹metric_space X›
instance [pseudo_metric_space X] [proper_space X] : proper_space (additive X) := ‹proper_space X›
instance [pseudo_metric_space X] [proper_space X] : proper_space (multiplicative X) :=
‹proper_space X›

/-!
### Order dual

The distance on this type synonym is inherited without change.
-/

open order_dual

section
variables [has_dist X]

instance : has_dist Xᵒᵈ := ‹has_dist X›

@[simp] lemma dist_to_dual (a b : X) : dist (to_dual a) (to_dual b) = dist a b := rfl
@[simp] lemma dist_of_dual (a b : Xᵒᵈ) : dist (of_dual a) (of_dual b) = dist a b := rfl

end

section
variables [pseudo_metric_space X]

instance : pseudo_metric_space Xᵒᵈ := ‹pseudo_metric_space X›

@[simp] lemma nndist_to_dual (a b : X) : nndist (to_dual a) (to_dual b) = nndist a b := rfl
@[simp] lemma nndist_of_dual (a b : Xᵒᵈ) : nndist (of_dual a) (of_dual b) = nndist a b := rfl

end

instance [metric_space X] : metric_space Xᵒᵈ := ‹metric_space X›
instance [pseudo_metric_space X] [proper_space X] : proper_space Xᵒᵈ := ‹proper_space X›<|MERGE_RESOLUTION|>--- conflicted
+++ resolved
@@ -1838,11 +1838,7 @@
 local attribute [-instance] Pi.uniform_space
 local attribute [instance] uniform_convergence.topological_space
 
-<<<<<<< HEAD
-/-- For a family of functions between (pseudo) metric spaces, a convenient way to prove
-=======
 /-- For a family of functions to a (pseudo) metric spaces, a convenient way to prove
->>>>>>> b792fda3
 equicontinuity at a point is to show that all of the functions share a common *local* continuity
 modulus. -/
 lemma equicontinuous_at_of_continuity_modulus {ι : Type*} [topological_space β] {x₀ : β}
@@ -1854,14 +1850,7 @@
 begin
   rw metric.equicontinuous_at_iff_right,
   intros ε ε0,
-<<<<<<< HEAD
-  filter_upwards [b_lim (Iio_mem_nhds ε0)] with x hx i,
-  calc
-    dist (F i x₀) (F i x) ≤ b x : H x i
-    ... < ε : hx
-=======
   filter_upwards [b_lim (Iio_mem_nhds ε0)] using λ x hx i, (H x i).trans_lt hx,
->>>>>>> b792fda3
 end
 
 /-- For a family of functions between (pseudo) metric spaces, a convenient way to prove
@@ -1869,13 +1858,8 @@
 modulus. -/
 lemma uniform_equicontinuous_of_continuity_modulus {ι : Type*} [pseudo_metric_space β] (b : ℝ → ℝ)
   (b_lim : tendsto b (𝓝 0) (𝓝 0))
-<<<<<<< HEAD
-  (F : ι → α → β)
-  (H : ∀(x y:α) i, dist (F i x) (F i y) ≤ b (dist x y)) :
-=======
   (F : ι → β → α)
   (H : ∀(x y:β) i, dist (F i x) (F i y) ≤ b (dist x y)) :
->>>>>>> b792fda3
   uniform_equicontinuous F :=
 begin
   rw metric.uniform_equicontinuous_iff,
@@ -1893,13 +1877,8 @@
 equicontinuity is to show that all of the functions share a common *global* continuity modulus. -/
 lemma equicontinuous_of_continuity_modulus {ι : Type*} [pseudo_metric_space β] (b : ℝ → ℝ)
   (b_lim : tendsto b (𝓝 0) (𝓝 0))
-<<<<<<< HEAD
-  (F : ι → α → β)
-  (H : ∀(x y:α) i, dist (F i x) (F i y) ≤ b (dist x y)) :
-=======
   (F : ι → β → α)
   (H : ∀(x y:β) i, dist (F i x) (F i y) ≤ b (dist x y)) :
->>>>>>> b792fda3
   equicontinuous F :=
 (uniform_equicontinuous_of_continuity_modulus b b_lim F H).equicontinuous
 
