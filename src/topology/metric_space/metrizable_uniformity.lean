/-
Copyright (c) 2022 Yury Kudryashov. All rights reserved.
Released under Apache 2.0 license as described in the file LICENSE.
Authors: Yury Kudryashov
-/
import topology.metric_space.metrizable

/-!
# Metrizable uniform spaces

In this file we prove that a uniform space with countably generated uniformity filter is
pseudometrizable: there exists a `pseudo_metric_space` structure that generates the same uniformity.
The proof follows [Sergey Melikhov, Metrizable uniform spaces][melikhov2011].
## Main definitions

* `pseudo_metric_space.of_prenndist`: given a function `d : X → X → ℝ≥0` such that `d x x = 0` and
  `d x y = d y x` for all `x y : X`, constructs the maximal pseudo metric space structure such that
  `nndist x y ≤ d x y` for all `x y : X`.

* `uniform_space.pseudo_metric_space`: given a uniform space `X` with countably generated `𝓤 X`,
  constructs a `pseudo_metric_space X` instance that is compatible with the uniform space structure.

* `uniform_space.metric_space`: given a T₀ uniform space `X` with countably generated `𝓤 X`,
  constructs a `metric_space X` instance that is compatible with the uniform space structure.

## Main statements

* `uniform_space.metrizable_uniformity`: if `X` is a uniform space with countably generated `𝓤 X`,
  then there exists a `pseudo_metric_space` structure that is compatible with this `uniform_space`
  structure. Use `uniform_space.pseudo_metric_space` or `uniform_space.metric_space` instead.

* `uniform_space.pseudo_metrizable_space`: a uniform space with countably generated `𝓤 X` is pseudo
  metrizable.

* `uniform_space.metrizable_space`: a T₀ uniform space with countably generated `𝓤 X` is
  metrizable. This is not an instance to avoid loops.

## Tags

metrizable space, uniform space
-/

open set function metric list filter
open_locale nnreal filter uniformity

variables {X : Type*}

namespace pseudo_metric_space

/-- The maximal pseudo metric space structure on `X` such that `dist x y ≤ d x y` for all `x y`,
where `d : X → X → ℝ≥0` is a function such that `d x x = 0` and `d x y = d y x` for all `x`, `y`. -/
noncomputable def of_prenndist (d : X → X → ℝ≥0) (dist_self : ∀ x, d x x = 0)
  (dist_comm : ∀ x y, d x y = d y x) :
  pseudo_metric_space X :=
{ dist := λ x y, ↑(⨅ l : list X, ((x :: l).zip_with d (l ++ [y])).sum : ℝ≥0),
  dist_self := λ x, (nnreal.coe_eq_zero _).2 $ nonpos_iff_eq_zero.1 $
    (cinfi_le (order_bot.bdd_below _) []).trans_eq $ by simp [dist_self],
  dist_comm := λ x y, nnreal.coe_eq.2 $
    begin
      refine reverse_surjective.infi_congr _ (λ l, _),
      rw [← sum_reverse, zip_with_distrib_reverse, reverse_append, reverse_reverse,
        reverse_singleton, singleton_append, reverse_cons, reverse_reverse,
        zip_with_comm _ dist_comm],
      simp only [length, length_append]
    end,
  dist_triangle := λ x y z,
    begin
      rw [← nnreal.coe_add, nnreal.coe_le_coe],
      refine nnreal.le_infi_add_infi (λ lxy lyz, _),
      calc (⨅ l, (zip_with d (x :: l) (l ++ [z])).sum) ≤
        (zip_with d (x :: (lxy ++ y :: lyz)) ((lxy ++ y :: lyz) ++ [z])).sum :
        cinfi_le (order_bot.bdd_below _) (lxy ++ y :: lyz)
      ... = (zip_with d (x :: lxy) (lxy ++ [y])).sum + (zip_with d (y :: lyz) (lyz ++ [z])).sum : _,
      rw [← sum_append, ← zip_with_append, cons_append, ← @singleton_append _ y, append_assoc,
        append_assoc, append_assoc],
      rw [length_cons, length_append, length_singleton]
    end }

lemma dist_of_prenndist (d : X → X → ℝ≥0) (dist_self : ∀ x, d x x = 0)
  (dist_comm : ∀ x y, d x y = d y x) (x y : X) :
  @dist X (@pseudo_metric_space.to_has_dist X
    (pseudo_metric_space.of_prenndist d dist_self dist_comm)) x y =
    ↑(⨅ l : list X, ((x :: l).zip_with d (l ++ [y])).sum : ℝ≥0) := rfl

lemma dist_of_prenndist_le (d : X → X → ℝ≥0) (dist_self : ∀ x, d x x = 0)
  (dist_comm : ∀ x y, d x y = d y x) (x y : X) :
  @dist X (@pseudo_metric_space.to_has_dist X
    (pseudo_metric_space.of_prenndist d dist_self dist_comm)) x y ≤ d x y :=
nnreal.coe_le_coe.2 $ (cinfi_le (order_bot.bdd_below _) []).trans_eq $ by simp

/-- Consider a function `d : X → X → ℝ≥0` such that `d x x = 0` and `d x y = d y x` for all `x`,
`y`. Let `dist` be the largest pseudometric distance such that `dist x y ≤ d x y`, see
`pseudo_metric_space.of_prenndist`. Suppose that `d` satisfies the following triangle-like
inequality: `d x₁ x₄ ≤ 2 * max (d x₁ x₂, d x₂ x₃, d x₃ x₄)`. Then `d x y ≤ 2 * dist x y` for all
`x`, `y`. -/
lemma le_two_mul_dist_of_prenndist (d : X → X → ℝ≥0) (dist_self : ∀ x, d x x = 0)
  (dist_comm : ∀ x y, d x y = d y x)
  (hd : ∀ x₁ x₂ x₃ x₄, d x₁ x₄ ≤ 2 * max (d x₁ x₂) (max (d x₂ x₃) (d x₃ x₄))) (x y : X) :
  ↑(d x y) ≤ 2 * @dist X (@pseudo_metric_space.to_has_dist X
    (pseudo_metric_space.of_prenndist d dist_self dist_comm)) x y :=
begin
  /- We need to show that `d x y` is at most twice the sum `L` of `d xᵢ xᵢ₊₁` over a path
  `x₀=x, ..., xₙ=y`. We prove it by induction on the length `n` of the sequence. Find an edge that
  splits the path into two parts of almost equal length: both `d x₀ x₁ + ... + d xₖ₋₁ xₖ` and
  `d xₖ₊₁ xₖ₊₂ + ... + d xₙ₋₁ xₙ` are less than or equal to `L / 2`.
  Then `d x₀ xₖ ≤ L`, `d xₖ xₖ₊₁ ≤ L`, and `d xₖ₊₁ xₙ ≤ L`, thus `d x₀ xₙ ≤ 2 * L`. -/
  rw [dist_of_prenndist, ← nnreal.coe_two, ← nnreal.coe_mul, nnreal.mul_infi, nnreal.coe_le_coe],
  refine le_cinfi (λ l, _),
  have hd₀_trans : transitive (λ x y, d x y = 0),
  { intros a b c hab hbc,
    rw ← nonpos_iff_eq_zero,
    simpa only [*, max_eq_right, mul_zero] using hd a b c c },
  haveI : is_trans X (λ x y, d x y = 0) := ⟨hd₀_trans⟩,
  induction hn : length l using nat.strong_induction_on with n ihn generalizing x y l,
  simp only at ihn, subst n,
  set L := zip_with d (x :: l) (l ++ [y]),
  have hL_len : length L = length l + 1, by simp,
  cases eq_or_ne (d x y) 0 with hd₀ hd₀, { simp only [hd₀, zero_le] },
  rsuffices ⟨z, z', hxz, hzz', hz'y⟩ : ∃ z z' : X, d x z ≤ L.sum ∧ d z z' ≤ L.sum ∧ d z' y ≤ L.sum,
  { exact (hd x z z' y).trans (mul_le_mul_left' (max_le hxz (max_le hzz' hz'y)) _) },
  set s : set ℕ := {m : ℕ | 2 * (take m L).sum ≤ L.sum},
  have hs₀ : 0 ∈ s, by simp [s],
  have hsne : s.nonempty, from ⟨0, hs₀⟩,
  obtain ⟨M, hMl, hMs⟩ : ∃ M ≤ length l, is_greatest s M,
  { have hs_ub : length l ∈ upper_bounds s,
    { intros m hm,
      rw [← not_lt, nat.lt_iff_add_one_le, ← hL_len],
      intro hLm,
      rw [mem_set_of_eq, take_all_of_le hLm, two_mul, add_le_iff_nonpos_left, nonpos_iff_eq_zero,
        sum_eq_zero_iff, ← all₂_iff_forall, all₂_zip_with, ← chain_append_singleton_iff_forall₂]
        at hm; [skip, by simp],
      exact hd₀ (hm.rel (mem_append.2 $ or.inr $ mem_singleton_self _)) },
    have hs_bdd : bdd_above s, from ⟨length l, hs_ub⟩,
    exact ⟨Sup s, cSup_le hsne hs_ub, ⟨nat.Sup_mem hsne hs_bdd, λ k, le_cSup hs_bdd⟩⟩ },
  have hM_lt : M < length L, by rwa [hL_len, nat.lt_succ_iff],
  have hM_ltx : M < length (x :: l), from lt_length_left_of_zip_with hM_lt,
  have hM_lty : M < length (l ++ [y]), from lt_length_right_of_zip_with hM_lt,
  refine ⟨(x :: l).nth_le M hM_ltx, (l ++ [y]).nth_le M hM_lty, _, _, _⟩,
  { cases M, { simp [dist_self] },
    rw nat.succ_le_iff at hMl,
    have hMl' : length (take M l) = M, from (length_take _ _).trans (min_eq_left hMl.le),
    simp only [nth_le],
    refine (ihn _ hMl _ _ _ hMl').trans _,
    convert hMs.1.out,
    rw [zip_with_distrib_take, take, take_succ, nth_append hMl, nth_le_nth hMl,
      ← option.coe_def, option.to_list_some, take_append_of_le_length hMl.le],
    refl },
  { refine single_le_sum (λ x hx, zero_le x) _ (mem_iff_nth_le.2 ⟨M, hM_lt, _⟩),
    apply nth_le_zip_with },
  { rcases hMl.eq_or_lt with rfl|hMl,
    { simp only [nth_le_append_right le_rfl, sub_self, nth_le_singleton, dist_self, zero_le] },
    rw [nth_le_append _ hMl],
    have hlen : length (drop (M + 1) l) = length l - (M + 1), from length_drop _ _,
    have hlen_lt : length l - (M + 1) < length l, from nat.sub_lt_of_pos_le _ _ M.succ_pos hMl,
    refine (ihn _ hlen_lt _ y _ hlen).trans _,
    rw [cons_nth_le_drop_succ],
    have hMs' : L.sum ≤ 2 * (L.take (M + 1)).sum,
      from not_lt.1 (λ h, (hMs.2 h.le).not_lt M.lt_succ_self),
    rw [← sum_take_add_sum_drop L (M + 1), two_mul, add_le_add_iff_left,
      ← add_le_add_iff_right, sum_take_add_sum_drop, ← two_mul] at hMs',
    convert hMs',
    rwa [zip_with_distrib_drop, drop, drop_append_of_le_length] }
end

end pseudo_metric_space

/-- If `X` is a uniform space with countably generated uniformity filter, there exists a
`pseudo_metric_space` structure compatible with the `uniform_space` structure. Use
`uniform_space.pseudo_metric_space` or `uniform_space.metric_space` instead. -/
protected lemma uniform_space.metrizable_uniformity (X : Type*) [uniform_space X]
  [is_countably_generated (𝓤 X)] :
  ∃ I : pseudo_metric_space X, I.to_uniform_space = ‹_› :=
begin
  /- Choose a fast decreasing antitone basis `U : ℕ → set (X × X)` of the uniformity filter `𝓤 X`.
  Define `d x y : ℝ≥0` to be `(1 / 2) ^ n`, where `n` is the minimal index of `U n` that separates
  `x` and `y`: `(x, y) ∉ U n`, or `0` if `x` is not separated from `y`. This function satisfies the
  assumptions of `pseudo_metric_space.of_prenndist` and
  `pseudo_metric_space.le_two_mul_dist_of_prenndist`, hence the distance given by the former pseudo
  metric space structure is Lipschitz equivalent to the `d`. Thus the uniformities generated by
  `d` and `dist` are equal. Since the former uniformity is equal to `𝓤 X`, the latter is equal to
  `𝓤 X` as well. -/
  classical,
  obtain ⟨U, hU_symm, hU_comp, hB⟩ : ∃ U : ℕ → set (X × X), (∀ n, symmetric_rel (U n)) ∧
    (∀ ⦃m n⦄, m < n → U n ○ (U n ○ U n) ⊆ U m) ∧ (𝓤 X).has_antitone_basis U,
  { rcases uniform_space.has_seq_basis X with ⟨V, hB, hV_symm⟩,
    rcases hB.subbasis_with_rel (λ m, hB.tendsto_small_sets.eventually
      (eventually_uniformity_iterate_comp_subset (hB.mem m) 2)) with ⟨φ, hφ_mono, hφ_comp, hφB⟩,
    exact ⟨V ∘ φ, λ n, hV_symm _, hφ_comp, hφB⟩ },
  letI := uniform_space.separation_setoid X,
  set d : X → X → ℝ≥0 := λ x y, if h : ∃ n, (x, y) ∉ U n then (1 / 2) ^ nat.find h else 0,
  have hd₀ : ∀ {x y}, d x y = 0 ↔ x ≈ y,
  { intros x y, dsimp only [d],
    refine iff.trans _ hB.to_has_basis.mem_separation_rel.symm,
    simp only [true_implies_iff],
    split_ifs with h,
    { rw [← not_forall] at h, simp [h, pow_eq_zero_iff'] },
    { simpa only [not_exists, not_not, eq_self_iff_true, true_iff] using h } },
  have hd_symm : ∀ x y, d x y = d y x,
  { intros x y, dsimp only [d],
    simp only [@symmetric_rel.mk_mem_comm _ _ (hU_symm _) x y] },
  have hr : (1 / 2 : ℝ≥0) ∈ Ioo (0 : ℝ≥0) 1,
    from ⟨nnreal.half_pos one_pos, nnreal.half_lt_self one_ne_zero⟩,
  letI I := pseudo_metric_space.of_prenndist d (λ x, hd₀.2 (setoid.refl _)) hd_symm,
  have hdist_le : ∀ x y, dist x y ≤ d x y,
    from pseudo_metric_space.dist_of_prenndist_le _ _ _,
  have hle_d : ∀ {x y : X} {n : ℕ}, (1 / 2) ^ n ≤ d x y ↔ (x, y) ∉ U n,
  { intros x y n,
    simp only [d], split_ifs with h,
    { rw [(strict_anti_pow hr.1 hr.2).le_iff_le, nat.find_le_iff],
      exact ⟨λ ⟨m, hmn, hm⟩ hn, hm (hB.antitone hmn hn), λ h, ⟨n, le_rfl, h⟩⟩ },
    { push_neg at h,
      simp only [h, not_true, (pow_pos hr.1 _).not_le] } },
  have hd_le : ∀ x y, ↑(d x y) ≤ 2 * dist x y,
  { refine pseudo_metric_space.le_two_mul_dist_of_prenndist _ _ _ (λ x₁ x₂ x₃ x₄, _),
    by_cases H : ∃ n, (x₁, x₄) ∉ U n,
    { refine (dif_pos H).trans_le _,
      rw [← nnreal.div_le_iff' two_ne_zero, ← mul_one_div (_ ^ _), ← pow_succ'],
      simp only [le_max_iff, hle_d, ← not_and_distrib],
      rintro ⟨h₁₂, h₂₃, h₃₄⟩,
      refine nat.find_spec H (hU_comp (lt_add_one $ nat.find H) _),
      exact ⟨x₂, h₁₂, x₃, h₂₃, h₃₄⟩ },
    { exact (dif_neg H).trans_le (zero_le _) } },
  refine ⟨I, uniform_space_eq $ (uniformity_basis_dist_pow hr.1 hr.2).ext hB.to_has_basis _ _⟩,
  { refine λ n hn, ⟨n, hn, λ x hx, (hdist_le _ _).trans_lt _⟩,
    rwa [← nnreal.coe_pow, nnreal.coe_lt_coe, ← not_le, hle_d, not_not, prod.mk.eta] },
  { refine λ n hn, ⟨n + 1, trivial, λ x hx, _⟩,
    rw [mem_set_of_eq] at hx,
    contrapose! hx,
    refine le_trans _ ((div_le_iff' (zero_lt_two' ℝ)).2 (hd_le x.1 x.2)),
    rwa [← nnreal.coe_two, ← nnreal.coe_div, ← nnreal.coe_pow, nnreal.coe_le_coe, pow_succ',
<<<<<<< HEAD
      mul_one_div, nnreal.div_le_iff two_ne_zero, div_mul_cancel _ (zero_lt_two' ℝ≥0).ne',
=======
      mul_one_div, nnreal.div_le_iff two_ne_zero, div_mul_cancel _ (two_ne_zero' ℝ≥0),
>>>>>>> 71dbd401
      hle_d, prod.mk.eta] }
end

/-- A `pseudo_metric_space` instance compatible with a given `uniform_space` structure. -/
protected noncomputable def uniform_space.pseudo_metric_space (X : Type*) [uniform_space X]
  [is_countably_generated (𝓤 X)] : pseudo_metric_space X :=
(uniform_space.metrizable_uniformity X).some.replace_uniformity $
  congr_arg _ (uniform_space.metrizable_uniformity X).some_spec.symm

/-- A `metric_space` instance compatible with a given `uniform_space` structure. -/
protected noncomputable def uniform_space.metric_space (X : Type*) [uniform_space X]
  [is_countably_generated (𝓤 X)] [t0_space X] : metric_space X :=
@of_t0_pseudo_metric_space X (uniform_space.pseudo_metric_space X) _

/-- A uniform space with countably generated `𝓤 X` is pseudo metrizable. -/
@[priority 100]
instance uniform_space.pseudo_metrizable_space [uniform_space X] [is_countably_generated (𝓤 X)] :
  topological_space.pseudo_metrizable_space X :=
by { letI := uniform_space.pseudo_metric_space X, apply_instance }

/-- A T₀ uniform space with countably generated `𝓤 X` is metrizable. This is not an instance to
avoid loops. -/
lemma uniform_space.metrizable_space [uniform_space X] [is_countably_generated (𝓤 X)] [t0_space X] :
  topological_space.metrizable_space X :=
by { letI := uniform_space.metric_space X, apply_instance }<|MERGE_RESOLUTION|>--- conflicted
+++ resolved
@@ -228,11 +228,7 @@
     contrapose! hx,
     refine le_trans _ ((div_le_iff' (zero_lt_two' ℝ)).2 (hd_le x.1 x.2)),
     rwa [← nnreal.coe_two, ← nnreal.coe_div, ← nnreal.coe_pow, nnreal.coe_le_coe, pow_succ',
-<<<<<<< HEAD
-      mul_one_div, nnreal.div_le_iff two_ne_zero, div_mul_cancel _ (zero_lt_two' ℝ≥0).ne',
-=======
       mul_one_div, nnreal.div_le_iff two_ne_zero, div_mul_cancel _ (two_ne_zero' ℝ≥0),
->>>>>>> 71dbd401
       hle_d, prod.mk.eta] }
 end
 
