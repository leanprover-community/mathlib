/-
Copyright (c) 2019 Reid Barton. All rights reserved.
Released under Apache 2.0 license as described in the file LICENSE.
Authors: Johannes Hölzl, Patrick Massot, Sébastien Gouëzel, Zhouhang Zhou, Reid Barton
-/
import logic.equiv.fin
import topology.dense_embedding
import topology.support

/-!
# Homeomorphisms

This file defines homeomorphisms between two topological spaces. They are bijections with both
directions continuous. We denote homeomorphisms with the notation `≃ₜ`.

# Main definitions

* `homeomorph α β`: The type of homeomorphisms from `α` to `β`.
  This type can be denoted using the following notation: `α ≃ₜ β`.

# Main results

* Pretty much every topological property is preserved under homeomorphisms.
* `homeomorph.homeomorph_of_continuous_open`: A continuous bijection that is
  an open map is a homeomorphism.

-/

open set filter
open_locale topological_space

variables {α : Type*} {β : Type*} {γ : Type*} {δ : Type*}

/-- Homeomorphism between `α` and `β`, also called topological isomorphism -/
@[nolint has_inhabited_instance] -- not all spaces are homeomorphic to each other
structure homeomorph (α : Type*) (β : Type*) [topological_space α] [topological_space β]
  extends α ≃ β :=
(continuous_to_fun  : continuous to_fun . tactic.interactive.continuity')
(continuous_inv_fun : continuous inv_fun . tactic.interactive.continuity')

infix ` ≃ₜ `:25 := homeomorph

namespace homeomorph
variables [topological_space α] [topological_space β] [topological_space γ] [topological_space δ]

instance : has_coe_to_fun (α ≃ₜ β) (λ _, α → β) := ⟨λe, e.to_equiv⟩

@[simp] lemma homeomorph_mk_coe (a : equiv α β) (b c) :
  ((homeomorph.mk a b c) : α → β) = a :=
rfl

/-- Inverse of a homeomorphism. -/
protected def symm (h : α ≃ₜ β) : β ≃ₜ α :=
{ continuous_to_fun  := h.continuous_inv_fun,
  continuous_inv_fun := h.continuous_to_fun,
  to_equiv := h.to_equiv.symm }

/-- See Note [custom simps projection]. We need to specify this projection explicitly in this case,
  because it is a composition of multiple projections. -/
def simps.apply (h : α ≃ₜ β) : α → β := h
/-- See Note [custom simps projection] -/
def simps.symm_apply (h : α ≃ₜ β) : β → α := h.symm

initialize_simps_projections homeomorph
  (to_equiv_to_fun → apply, to_equiv_inv_fun → symm_apply, -to_equiv)

@[simp] lemma coe_to_equiv (h : α ≃ₜ β) : ⇑h.to_equiv = h := rfl
@[simp] lemma coe_symm_to_equiv (h : α ≃ₜ β) : ⇑h.to_equiv.symm = h.symm := rfl

lemma to_equiv_injective : function.injective (to_equiv : α ≃ₜ β → α ≃ β)
| ⟨e, h₁, h₂⟩ ⟨e', h₁', h₂'⟩ rfl := rfl

@[ext] lemma ext {h h' : α ≃ₜ β} (H : ∀ x, h x = h' x) : h = h' :=
to_equiv_injective $ equiv.ext H

/-- Identity map as a homeomorphism. -/
@[simps apply {fully_applied := ff}]
protected def refl (α : Type*) [topological_space α] : α ≃ₜ α :=
{ continuous_to_fun := continuous_id,
  continuous_inv_fun := continuous_id,
  to_equiv := equiv.refl α }

/-- Composition of two homeomorphisms. -/
protected def trans (h₁ : α ≃ₜ β) (h₂ : β ≃ₜ γ) : α ≃ₜ γ :=
{ continuous_to_fun  := h₂.continuous_to_fun.comp h₁.continuous_to_fun,
  continuous_inv_fun := h₁.continuous_inv_fun.comp h₂.continuous_inv_fun,
  to_equiv := equiv.trans h₁.to_equiv h₂.to_equiv }

@[simp] lemma trans_apply (h₁ : α ≃ₜ β) (h₂ : β ≃ₜ γ) (a : α) : h₁.trans h₂ a = h₂ (h₁ a) := rfl

@[simp] lemma homeomorph_mk_coe_symm (a : equiv α β) (b c) :
  ((homeomorph.mk a b c).symm : β → α) = a.symm :=
rfl

@[simp] lemma refl_symm : (homeomorph.refl α).symm = homeomorph.refl α := rfl

@[continuity]
protected lemma continuous (h : α ≃ₜ β) : continuous h := h.continuous_to_fun

@[continuity] -- otherwise `by continuity` can't prove continuity of `h.to_equiv.symm`
protected lemma continuous_symm (h : α ≃ₜ β) : continuous (h.symm) := h.continuous_inv_fun

@[simp] lemma apply_symm_apply (h : α ≃ₜ β) (x : β) : h (h.symm x) = x :=
h.to_equiv.apply_symm_apply x

@[simp] lemma symm_apply_apply (h : α ≃ₜ β) (x : α) : h.symm (h x) = x :=
h.to_equiv.symm_apply_apply x

protected lemma bijective (h : α ≃ₜ β) : function.bijective h := h.to_equiv.bijective
protected lemma injective (h : α ≃ₜ β) : function.injective h := h.to_equiv.injective
protected lemma surjective (h : α ≃ₜ β) : function.surjective h := h.to_equiv.surjective

/-- Change the homeomorphism `f` to make the inverse function definitionally equal to `g`. -/
def change_inv (f : α ≃ₜ β) (g : β → α) (hg : function.right_inverse g f) : α ≃ₜ β :=
have g = f.symm, from funext (λ x, calc g x = f.symm (f (g x)) : (f.left_inv (g x)).symm
                                        ... = f.symm x : by rw hg x),
{ to_fun := f,
  inv_fun := g,
  left_inv := by convert f.left_inv,
  right_inv := by convert f.right_inv,
  continuous_to_fun := f.continuous,
  continuous_inv_fun := by convert f.symm.continuous }

@[simp] lemma symm_comp_self (h : α ≃ₜ β) : ⇑h.symm ∘ ⇑h = id :=
funext h.symm_apply_apply

@[simp] lemma self_comp_symm (h : α ≃ₜ β) : ⇑h ∘ ⇑h.symm = id :=
funext h.apply_symm_apply

@[simp] lemma range_coe (h : α ≃ₜ β) : range h = univ :=
h.surjective.range_eq

lemma image_symm (h : α ≃ₜ β) : image h.symm = preimage h :=
funext h.symm.to_equiv.image_eq_preimage

lemma preimage_symm (h : α ≃ₜ β) : preimage h.symm = image h :=
(funext h.to_equiv.image_eq_preimage).symm

@[simp] lemma image_preimage (h : α ≃ₜ β) (s : set β) : h '' (h ⁻¹' s) = s :=
h.to_equiv.image_preimage s

@[simp] lemma preimage_image (h : α ≃ₜ β) (s : set α) : h ⁻¹' (h '' s) = s :=
h.to_equiv.preimage_image s

protected lemma inducing (h : α ≃ₜ β) : inducing h :=
inducing_of_inducing_compose h.continuous h.symm.continuous $
  by simp only [symm_comp_self, inducing_id]

lemma induced_eq (h : α ≃ₜ β) : topological_space.induced h ‹_› = ‹_› := h.inducing.1.symm

protected lemma quotient_map (h : α ≃ₜ β) : quotient_map h :=
quotient_map.of_quotient_map_compose h.symm.continuous h.continuous $
  by simp only [self_comp_symm, quotient_map.id]

lemma coinduced_eq (h : α ≃ₜ β) : topological_space.coinduced h ‹_› = ‹_› :=
h.quotient_map.2.symm

protected lemma embedding (h : α ≃ₜ β) : embedding h :=
⟨h.inducing, h.injective⟩

/-- Homeomorphism given an embedding. -/
noncomputable def of_embedding (f : α → β) (hf : embedding f) : α ≃ₜ (set.range f) :=
{ continuous_to_fun := continuous_subtype_mk _ hf.continuous,
  continuous_inv_fun := by simp [hf.continuous_iff, continuous_subtype_coe],
  .. equiv.of_injective f hf.inj }

protected lemma second_countable_topology [topological_space.second_countable_topology β]
  (h : α ≃ₜ β) :
  topological_space.second_countable_topology α :=
h.inducing.second_countable_topology

lemma compact_image {s : set α} (h : α ≃ₜ β) : is_compact (h '' s) ↔ is_compact s :=
h.embedding.is_compact_iff_is_compact_image.symm

lemma compact_preimage {s : set β} (h : α ≃ₜ β) : is_compact (h ⁻¹' s) ↔ is_compact s :=
by rw ← image_symm; exact h.symm.compact_image

@[simp] lemma comap_cocompact (h : α ≃ₜ β) : comap h (cocompact β) = cocompact α :=
(comap_cocompact_le h.continuous).antisymm $
  (has_basis_cocompact.le_basis_iff (has_basis_cocompact.comap h)).2 $ λ K hK,
    ⟨h ⁻¹' K, h.compact_preimage.2 hK, subset.rfl⟩

@[simp] lemma map_cocompact (h : α ≃ₜ β) : map h (cocompact α) = cocompact β :=
by rw [← h.comap_cocompact, map_comap_of_surjective h.surjective]

protected lemma compact_space [compact_space α] (h : α ≃ₜ β) : compact_space β :=
{ compact_univ := by { rw [← image_univ_of_surjective h.surjective, h.compact_image],
    apply compact_space.compact_univ } }

protected lemma t0_space [t0_space α] (h : α ≃ₜ β) : t0_space β :=
h.symm.embedding.t0_space

protected lemma t1_space [t1_space α] (h : α ≃ₜ β) : t1_space β :=
h.symm.embedding.t1_space

protected lemma t2_space [t2_space α] (h : α ≃ₜ β) : t2_space β :=
h.symm.embedding.t2_space

protected lemma regular_space [regular_space α] (h : α ≃ₜ β) : regular_space β :=
h.symm.embedding.regular_space

protected lemma dense_embedding (h : α ≃ₜ β) : dense_embedding h :=
{ dense   := h.surjective.dense_range,
  .. h.embedding }

@[simp] lemma is_open_preimage (h : α ≃ₜ β) {s : set β} : is_open (h ⁻¹' s) ↔ is_open s :=
h.quotient_map.is_open_preimage

@[simp] lemma is_open_image (h : α ≃ₜ β) {s : set α} : is_open (h '' s) ↔ is_open s :=
by rw [← preimage_symm, is_open_preimage]

protected lemma is_open_map (h : α ≃ₜ β) : is_open_map h := λ s, h.is_open_image.2

@[simp] lemma is_closed_preimage (h : α ≃ₜ β) {s : set β} : is_closed (h ⁻¹' s) ↔ is_closed s :=
by simp only [← is_open_compl_iff, ← preimage_compl, is_open_preimage]

@[simp] lemma is_closed_image (h : α ≃ₜ β) {s : set α} : is_closed (h '' s) ↔ is_closed s :=
by rw [← preimage_symm, is_closed_preimage]

protected lemma is_closed_map (h : α ≃ₜ β) : is_closed_map h := λ s, h.is_closed_image.2

protected lemma open_embedding (h : α ≃ₜ β) : open_embedding h :=
open_embedding_of_embedding_open h.embedding h.is_open_map

protected lemma closed_embedding (h : α ≃ₜ β) : closed_embedding h :=
closed_embedding_of_embedding_closed h.embedding h.is_closed_map

protected lemma normal_space [normal_space α] (h : α ≃ₜ β) : normal_space β :=
h.symm.closed_embedding.normal_space

lemma preimage_closure (h : α ≃ₜ β) (s : set β) : h ⁻¹' (closure s) = closure (h ⁻¹' s) :=
h.is_open_map.preimage_closure_eq_closure_preimage h.continuous _

lemma image_closure (h : α ≃ₜ β) (s : set α) : h '' (closure s) = closure (h '' s) :=
by rw [← preimage_symm, preimage_closure]

lemma preimage_interior (h : α ≃ₜ β) (s : set β) : h⁻¹' (interior s) = interior (h ⁻¹' s) :=
h.is_open_map.preimage_interior_eq_interior_preimage h.continuous _

lemma image_interior (h : α ≃ₜ β) (s : set α) : h '' (interior s) = interior (h '' s) :=
by rw [← preimage_symm, preimage_interior]

lemma preimage_frontier (h : α ≃ₜ β) (s : set β) : h ⁻¹' (frontier s) = frontier (h ⁻¹' s) :=
h.is_open_map.preimage_frontier_eq_frontier_preimage h.continuous _

@[to_additive]
lemma _root_.has_compact_mul_support.comp_homeomorph {M} [has_one M] {f : β → M}
  (hf : has_compact_mul_support f) (φ : α ≃ₜ β) : has_compact_mul_support (f ∘ φ) :=
hf.comp_closed_embedding φ.closed_embedding

@[simp] lemma map_nhds_eq (h : α ≃ₜ β) (x : α) : map h (𝓝 x) = 𝓝 (h x) :=
h.embedding.map_nhds_of_mem _ (by simp)

lemma symm_map_nhds_eq (h : α ≃ₜ β) (x : α) : map h.symm (𝓝 (h x)) = 𝓝 x :=
by rw [h.symm.map_nhds_eq, h.symm_apply_apply]

lemma nhds_eq_comap (h : α ≃ₜ β) (x : α) : 𝓝 x = comap h (𝓝 (h x)) :=
h.embedding.to_inducing.nhds_eq_comap x

@[simp] lemma comap_nhds_eq (h : α ≃ₜ β) (y : β) : comap h (𝓝 y) = 𝓝 (h.symm y) :=
by rw [h.nhds_eq_comap, h.apply_symm_apply]

/-- If an bijective map `e : α ≃ β` is continuous and open, then it is a homeomorphism. -/
def homeomorph_of_continuous_open (e : α ≃ β) (h₁ : continuous e) (h₂ : is_open_map e) :
  α ≃ₜ β :=
{ continuous_to_fun := h₁,
  continuous_inv_fun := begin
    rw continuous_def,
    intros s hs,
    convert ← h₂ s hs using 1,
    apply e.image_eq_preimage
  end,
  to_equiv := e }

@[simp] lemma comp_continuous_on_iff (h : α ≃ₜ β) (f : γ → α) (s : set γ) :
  continuous_on (h ∘ f) s ↔ continuous_on f s :=
h.inducing.continuous_on_iff.symm

@[simp] lemma comp_continuous_iff (h : α ≃ₜ β) {f : γ → α} :
  continuous (h ∘ f) ↔ continuous f :=
h.inducing.continuous_iff.symm

@[simp] lemma comp_continuous_iff' (h : α ≃ₜ β) {f : β → γ} :
  continuous (f ∘ h) ↔ continuous f :=
h.quotient_map.continuous_iff.symm

lemma comp_continuous_at_iff (h : α ≃ₜ β) (f : γ → α) (x : γ) :
  continuous_at (h ∘ f) x ↔ continuous_at f x :=
h.inducing.continuous_at_iff.symm

lemma comp_continuous_at_iff' (h : α ≃ₜ β) (f : β → γ) (x : α) :
  continuous_at (f ∘ h) x ↔ continuous_at f (h x) :=
h.inducing.continuous_at_iff' (by simp)

lemma comp_continuous_within_at_iff (h : α ≃ₜ β) (f : γ → α) (s : set γ) (x : γ) :
  continuous_within_at f s x ↔ continuous_within_at (h ∘ f) s x :=
h.inducing.continuous_within_at_iff

@[simp] lemma comp_is_open_map_iff (h : α ≃ₜ β) {f : γ → α} :
  is_open_map (h ∘ f) ↔ is_open_map f :=
begin
  refine ⟨_, λ hf, h.is_open_map.comp hf⟩,
  intros hf,
  rw [← function.comp.left_id f, ← h.symm_comp_self, function.comp.assoc],
  exact h.symm.is_open_map.comp hf,
end

@[simp] lemma comp_is_open_map_iff' (h : α ≃ₜ β) {f : β → γ} :
  is_open_map (f ∘ h) ↔ is_open_map f :=
begin
  refine ⟨_, λ hf, hf.comp h.is_open_map⟩,
  intros hf,
  rw [← function.comp.right_id f, ← h.self_comp_symm, ← function.comp.assoc],
  exact hf.comp h.symm.is_open_map,
end

/-- If two sets are equal, then they are homeomorphic. -/
def set_congr {s t : set α} (h : s = t) : s ≃ₜ t :=
{ continuous_to_fun := continuous_subtype_mk _ continuous_subtype_val,
  continuous_inv_fun := continuous_subtype_mk _ continuous_subtype_val,
  to_equiv := equiv.set_congr h }

/-- Sum of two homeomorphisms. -/
def sum_congr (h₁ : α ≃ₜ β) (h₂ : γ ≃ₜ δ) : α ⊕ γ ≃ₜ β ⊕ δ :=
{ continuous_to_fun  :=
  begin
    convert continuous_sum_rec (continuous_inl.comp h₁.continuous)
      (continuous_inr.comp h₂.continuous),
    ext x, cases x; refl,
  end,
  continuous_inv_fun :=
  begin
    convert continuous_sum_rec (continuous_inl.comp h₁.symm.continuous)
      (continuous_inr.comp h₂.symm.continuous),
    ext x, cases x; refl
  end,
  to_equiv := h₁.to_equiv.sum_congr h₂.to_equiv }

/-- Product of two homeomorphisms. -/
def prod_congr (h₁ : α ≃ₜ β) (h₂ : γ ≃ₜ δ) : α × γ ≃ₜ β × δ :=
{ continuous_to_fun  := (h₁.continuous.comp continuous_fst).prod_mk
    (h₂.continuous.comp continuous_snd),
  continuous_inv_fun := (h₁.symm.continuous.comp continuous_fst).prod_mk
    (h₂.symm.continuous.comp continuous_snd),
  to_equiv := h₁.to_equiv.prod_congr h₂.to_equiv }

@[simp] lemma prod_congr_symm (h₁ : α ≃ₜ β) (h₂ : γ ≃ₜ δ) :
  (h₁.prod_congr h₂).symm = h₁.symm.prod_congr h₂.symm := rfl

@[simp] lemma coe_prod_congr (h₁ : α ≃ₜ β) (h₂ : γ ≃ₜ δ) :
  ⇑(h₁.prod_congr h₂) = prod.map h₁ h₂ := rfl

section
variables (α β γ)

/-- `α × β` is homeomorphic to `β × α`. -/
def prod_comm : α × β ≃ₜ β × α :=
{ continuous_to_fun  := continuous_snd.prod_mk continuous_fst,
  continuous_inv_fun := continuous_snd.prod_mk continuous_fst,
  to_equiv := equiv.prod_comm α β }

@[simp] lemma prod_comm_symm : (prod_comm α β).symm = prod_comm β α := rfl
@[simp] lemma coe_prod_comm : ⇑(prod_comm α β) = prod.swap := rfl

/-- `(α × β) × γ` is homeomorphic to `α × (β × γ)`. -/
def prod_assoc : (α × β) × γ ≃ₜ α × (β × γ) :=
{ continuous_to_fun  := (continuous_fst.comp continuous_fst).prod_mk
    ((continuous_snd.comp continuous_fst).prod_mk continuous_snd),
  continuous_inv_fun := (continuous_fst.prod_mk (continuous_fst.comp continuous_snd)).prod_mk
    (continuous_snd.comp continuous_snd),
  to_equiv := equiv.prod_assoc α β γ }

/-- `α × {*}` is homeomorphic to `α`. -/
@[simps apply {fully_applied := ff}]
def prod_punit : α × punit ≃ₜ α :=
{ to_equiv := equiv.prod_punit α,
  continuous_to_fun := continuous_fst,
  continuous_inv_fun := continuous_id.prod_mk continuous_const }

/-- `{*} × α` is homeomorphic to `α`. -/
def punit_prod : punit × α ≃ₜ α :=
(prod_comm _ _).trans (prod_punit _)

@[simp] lemma coe_punit_prod : ⇑(punit_prod α) = prod.snd := rfl

end

/-- `ulift α` is homeomorphic to `α`. -/
def {u v} ulift {α : Type u} [topological_space α] : ulift.{v u} α ≃ₜ α :=
{ continuous_to_fun := continuous_ulift_down,
  continuous_inv_fun := continuous_ulift_up,
  to_equiv := equiv.ulift }

section distrib

/-- `(α ⊕ β) × γ` is homeomorphic to `α × γ ⊕ β × γ`. -/
def sum_prod_distrib : (α ⊕ β) × γ ≃ₜ α × γ ⊕ β × γ :=
begin
  refine (homeomorph.homeomorph_of_continuous_open (equiv.sum_prod_distrib α β γ).symm _ _).symm,
  { convert continuous_sum_rec
      ((continuous_inl.comp continuous_fst).prod_mk continuous_snd)
      ((continuous_inr.comp continuous_fst).prod_mk continuous_snd),
    ext1 x, cases x; refl, },
  { exact (is_open_map_sum
    (open_embedding_inl.prod open_embedding_id).is_open_map
    (open_embedding_inr.prod open_embedding_id).is_open_map) }
end

/-- `α × (β ⊕ γ)` is homeomorphic to `α × β ⊕ α × γ`. -/
def prod_sum_distrib : α × (β ⊕ γ) ≃ₜ α × β ⊕ α × γ :=
(prod_comm _ _).trans $
sum_prod_distrib.trans $
sum_congr (prod_comm _ _) (prod_comm _ _)

variables {ι : Type*} {σ : ι → Type*} [Π i, topological_space (σ i)]

/-- `(Σ i, σ i) × β` is homeomorphic to `Σ i, (σ i × β)`. -/
def sigma_prod_distrib : ((Σ i, σ i) × β) ≃ₜ (Σ i, (σ i × β)) :=
homeomorph.symm $
homeomorph_of_continuous_open (equiv.sigma_prod_distrib σ β).symm
  (continuous_sigma $ λ i,
    (continuous_sigma_mk.comp continuous_fst).prod_mk continuous_snd)
  (is_open_map_sigma $ λ i,
    (open_embedding_sigma_mk.prod open_embedding_id).is_open_map)

end distrib

/-- If `ι` has a unique element, then `ι → α` is homeomorphic to `α`. -/
@[simps { fully_applied := ff }]
def fun_unique (ι α : Type*) [unique ι] [topological_space α] : (ι → α) ≃ₜ α :=
{ to_equiv := equiv.fun_unique ι α,
  continuous_to_fun := continuous_apply _,
  continuous_inv_fun := continuous_pi (λ _, continuous_id) }

/-- Homeomorphism between dependent functions `Π i : fin 2, α i` and `α 0 × α 1`. -/
@[simps { fully_applied := ff }]
def {u} pi_fin_two (α : fin 2 → Type u) [Π i, topological_space (α i)] : (Π i, α i) ≃ₜ α 0 × α 1 :=
{ to_equiv := pi_fin_two_equiv α,
  continuous_to_fun := (continuous_apply 0).prod_mk (continuous_apply 1),
  continuous_inv_fun := continuous_pi $ fin.forall_fin_two.2 ⟨continuous_fst, continuous_snd⟩ }

/-- Homeomorphism between `α² = fin 2 → α` and `α × α`. -/
@[simps { fully_applied := ff }] def fin_two_arrow : (fin 2 → α) ≃ₜ α × α :=
{ to_equiv := fin_two_arrow_equiv α, ..  pi_fin_two (λ _, α) }

/--
A subset of a topological space is homeomorphic to its image under a homeomorphism.
-/
@[simps] def image (e : α ≃ₜ β) (s : set α) : s ≃ₜ e '' s :=
{ continuous_to_fun := by continuity!,
  continuous_inv_fun := by continuity!,
  to_equiv := e.to_equiv.image s, }

<<<<<<< HEAD
/-- `univ α` is homeomorphic to `α`. -/
=======
/-- `set.univ α` is homeomorphic to `α`. -/
>>>>>>> 38ad656e
@[simps { fully_applied := ff }]
def set.univ (α : Type*) [topological_space α] : (univ : set α) ≃ₜ α :=
{ to_equiv := equiv.set.univ α,
  continuous_to_fun := continuous_subtype_coe,
  continuous_inv_fun := continuous_subtype_mk _ continuous_id }

end homeomorph

/-- An inducing equiv between topological spaces is a homeomorphism. -/
@[simps] def equiv.to_homeomorph_of_inducing [topological_space α] [topological_space β] (f : α ≃ β)
  (hf : inducing f) :
  α ≃ₜ β :=
{ continuous_to_fun := hf.continuous,
  continuous_inv_fun := hf.continuous_iff.2 $ by simpa using continuous_id,
  .. f }

namespace continuous
variables [topological_space α] [topological_space β]

lemma continuous_symm_of_equiv_compact_to_t2 [compact_space α] [t2_space β]
  {f : α ≃ β} (hf : continuous f) : continuous f.symm :=
begin
  rw continuous_iff_is_closed,
  intros C hC,
  have hC' : is_closed (f '' C) := (hC.is_compact.image hf).is_closed,
  rwa equiv.image_eq_preimage at hC',
end

/-- Continuous equivalences from a compact space to a T2 space are homeomorphisms.

This is not true when T2 is weakened to T1
(see `continuous.homeo_of_equiv_compact_to_t2.t1_counterexample`). -/
@[simps]
def homeo_of_equiv_compact_to_t2 [compact_space α] [t2_space β]
  {f : α ≃ β} (hf : continuous f) : α ≃ₜ β :=
{ continuous_to_fun := hf,
  continuous_inv_fun := hf.continuous_symm_of_equiv_compact_to_t2,
  ..f }

end continuous<|MERGE_RESOLUTION|>--- conflicted
+++ resolved
@@ -451,11 +451,7 @@
   continuous_inv_fun := by continuity!,
   to_equiv := e.to_equiv.image s, }
 
-<<<<<<< HEAD
-/-- `univ α` is homeomorphic to `α`. -/
-=======
 /-- `set.univ α` is homeomorphic to `α`. -/
->>>>>>> 38ad656e
 @[simps { fully_applied := ff }]
 def set.univ (α : Type*) [topological_space α] : (univ : set α) ≃ₜ α :=
 { to_equiv := equiv.set.univ α,
