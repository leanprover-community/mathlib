/-
Copyright (c) 2019 Reid Barton. All rights reserved.
Released under Apache 2.0 license as described in the file LICENSE.
Authors: Johannes Hölzl, Patrick Massot, Sébastien Gouëzel, Zhouhang Zhou, Reid Barton
-/
import topology.dense_embedding

open set filter
open_locale topological_space

variables {α : Type*} {β : Type*} {γ : Type*} {δ : Type*}

/-- Homeomorphism between `α` and `β`, also called topological isomorphism -/
@[nolint has_inhabited_instance] -- not all spaces are homeomorphic to each other
structure homeomorph (α : Type*) (β : Type*) [topological_space α] [topological_space β]
  extends α ≃ β :=
(continuous_to_fun  : continuous to_fun . tactic.interactive.continuity')
(continuous_inv_fun : continuous inv_fun . tactic.interactive.continuity')

infix ` ≃ₜ `:25 := homeomorph

namespace homeomorph
variables [topological_space α] [topological_space β] [topological_space γ] [topological_space δ]

instance : has_coe_to_fun (α ≃ₜ β) := ⟨λ_, α → β, λe, e.to_equiv⟩

@[simp] lemma homeomorph_mk_coe (a : equiv α β) (b c) :
  ((homeomorph.mk a b c) : α → β) = a :=
rfl

@[simp] lemma coe_to_equiv (h : α ≃ₜ β) : ⇑h.to_equiv = h := rfl

lemma to_equiv_injective : function.injective (to_equiv : α ≃ₜ β → α ≃ β)
| ⟨e, h₁, h₂⟩ ⟨e', h₁', h₂'⟩ rfl := rfl

@[ext] lemma ext {h h' : α ≃ₜ β} (H : ∀ x, h x = h' x) : h = h' :=
to_equiv_injective $ equiv.ext H

/-- Identity map as a homeomorphism. -/
protected def refl (α : Type*) [topological_space α] : α ≃ₜ α :=
{ continuous_to_fun := continuous_id,
  continuous_inv_fun := continuous_id,
  to_equiv := equiv.refl α }

@[simp] lemma coe_refl : ⇑(homeomorph.refl α) = id := rfl

/-- Composition of two homeomorphisms. -/
protected def trans (h₁ : α ≃ₜ β) (h₂ : β ≃ₜ γ) : α ≃ₜ γ :=
{ continuous_to_fun  := h₂.continuous_to_fun.comp h₁.continuous_to_fun,
  continuous_inv_fun := h₁.continuous_inv_fun.comp h₂.continuous_inv_fun,
  to_equiv := equiv.trans h₁.to_equiv h₂.to_equiv }

/-- Inverse of a homeomorphism. -/
protected def symm (h : α ≃ₜ β) : β ≃ₜ α :=
{ continuous_to_fun  := h.continuous_inv_fun,
  continuous_inv_fun := h.continuous_to_fun,
  to_equiv := h.to_equiv.symm }

@[simp] lemma homeomorph_mk_coe_symm (a : equiv α β) (b c) :
  ((homeomorph.mk a b c).symm : β → α) = a.symm :=
rfl

@[simp] lemma refl_symm : (homeomorph.refl α).symm = homeomorph.refl α := rfl

@[continuity]
protected lemma continuous (h : α ≃ₜ β) : continuous h := h.continuous_to_fun

<<<<<<< HEAD
=======
@[continuity] -- otherwise `by continuity` can't prove continuity of `h.to_equiv.symm`
>>>>>>> b76a1483
protected lemma continuous_symm (h : α ≃ₜ β) : continuous (h.symm) := h.continuous_inv_fun

@[simp] lemma apply_symm_apply (h : α ≃ₜ β) (x : β) : h (h.symm x) = x :=
h.to_equiv.apply_symm_apply x

@[simp] lemma symm_apply_apply (h : α ≃ₜ β) (x : α) : h.symm (h x) = x :=
h.to_equiv.symm_apply_apply x

protected lemma bijective (h : α ≃ₜ β) : function.bijective h := h.to_equiv.bijective
protected lemma injective (h : α ≃ₜ β) : function.injective h := h.to_equiv.injective
protected lemma surjective (h : α ≃ₜ β) : function.surjective h := h.to_equiv.surjective

/-- Change the homeomorphism `f` to make the inverse function definitionally equal to `g`. -/
def change_inv (f : α ≃ₜ β) (g : β → α) (hg : function.right_inverse g f) : α ≃ₜ β :=
have g = f.symm, from funext (λ x, calc g x = f.symm (f (g x)) : (f.left_inv (g x)).symm
                                        ... = f.symm x : by rw hg x),
{ to_fun := f,
  inv_fun := g,
  left_inv := by convert f.left_inv,
  right_inv := by convert f.right_inv,
  continuous_to_fun := f.continuous,
  continuous_inv_fun := by convert f.symm.continuous }

@[simp] lemma symm_comp_self (h : α ≃ₜ β) : ⇑h.symm ∘ ⇑h = id :=
funext h.symm_apply_apply

@[simp] lemma self_comp_symm (h : α ≃ₜ β) : ⇑h ∘ ⇑h.symm = id :=
funext h.apply_symm_apply

@[simp] lemma range_coe (h : α ≃ₜ β) : range h = univ :=
h.surjective.range_eq

lemma image_symm (h : α ≃ₜ β) : image h.symm = preimage h :=
funext h.symm.to_equiv.image_eq_preimage

lemma preimage_symm (h : α ≃ₜ β) : preimage h.symm = image h :=
(funext h.to_equiv.image_eq_preimage).symm

@[simp] lemma image_preimage (h : α ≃ₜ β) (s : set β) : h '' (h ⁻¹' s) = s :=
h.to_equiv.image_preimage s

@[simp] lemma preimage_image (h : α ≃ₜ β) (s : set α) : h ⁻¹' (h '' s) = s :=
h.to_equiv.preimage_image s

protected lemma inducing (h : α ≃ₜ β) : inducing h :=
inducing_of_inducing_compose h.continuous h.symm.continuous $
  by simp only [symm_comp_self, inducing_id]

lemma induced_eq (h : α ≃ₜ β) : topological_space.induced h ‹_› = ‹_› := h.inducing.1.symm

protected lemma quotient_map (h : α ≃ₜ β) : quotient_map h :=
quotient_map.of_quotient_map_compose h.symm.continuous h.continuous $
  by simp only [self_comp_symm, quotient_map.id]

lemma coinduced_eq (h : α ≃ₜ β) : topological_space.coinduced h ‹_› = ‹_› :=
h.quotient_map.2.symm

protected lemma embedding (h : α ≃ₜ β) : embedding h :=
⟨h.inducing, h.injective⟩

protected lemma second_countable_topology [topological_space.second_countable_topology β]
  (h : α ≃ₜ β) :
  topological_space.second_countable_topology α :=
h.inducing.second_countable_topology

lemma compact_image {s : set α} (h : α ≃ₜ β) : is_compact (h '' s) ↔ is_compact s :=
h.embedding.compact_iff_compact_image.symm

lemma compact_preimage {s : set β} (h : α ≃ₜ β) : is_compact (h ⁻¹' s) ↔ is_compact s :=
by rw ← image_symm; exact h.symm.compact_image

protected lemma dense_embedding (h : α ≃ₜ β) : dense_embedding h :=
{ dense   := h.surjective.dense_range,
  .. h.embedding }

@[simp] lemma is_open_preimage (h : α ≃ₜ β) {s : set β} : is_open (h ⁻¹' s) ↔ is_open s :=
h.quotient_map.is_open_preimage

@[simp] lemma is_open_image (h : α ≃ₜ β) {s : set α} : is_open (h '' s) ↔ is_open s :=
by rw [← preimage_symm, is_open_preimage]

@[simp] lemma is_closed_preimage (h : α ≃ₜ β) {s : set β} : is_closed (h ⁻¹' s) ↔ is_closed s :=
by simp only [← is_open_compl_iff, ← preimage_compl, is_open_preimage]

@[simp] lemma is_closed_image (h : α ≃ₜ β) {s : set α} : is_closed (h '' s) ↔ is_closed s :=
by rw [← preimage_symm, is_closed_preimage]

lemma preimage_closure (h : α ≃ₜ β) (s : set β) : h ⁻¹' (closure s) = closure (h ⁻¹' s) :=
by rw [h.embedding.closure_eq_preimage_closure_image, h.image_preimage]

lemma image_closure (h : α ≃ₜ β) (s : set α) : h '' (closure s) = closure (h '' s) :=
by rw [← preimage_symm, preimage_closure]

protected lemma is_open_map (h : α ≃ₜ β) : is_open_map h := λ s, h.is_open_image.2

protected lemma is_closed_map (h : α ≃ₜ β) : is_closed_map h := λ s, h.is_closed_image.2

protected lemma closed_embedding (h : α ≃ₜ β) : closed_embedding h :=
closed_embedding_of_embedding_closed h.embedding h.is_closed_map

@[simp] lemma map_nhds_eq (h : α ≃ₜ β) (x : α) : map h (𝓝 x) = 𝓝 (h x) :=
h.embedding.map_nhds_of_mem _ (by simp)

lemma symm_map_nhds_eq (h : α ≃ₜ β) (x : α) : map h.symm (𝓝 (h x)) = 𝓝 x :=
by rw [h.symm.map_nhds_eq, h.symm_apply_apply]

lemma nhds_eq_comap (h : α ≃ₜ β) (x : α) : 𝓝 x = comap h (𝓝 (h x)) :=
h.embedding.to_inducing.nhds_eq_comap x

@[simp] lemma comap_nhds_eq (h : α ≃ₜ β) (y : β) : comap h (𝓝 y) = 𝓝 (h.symm y) :=
by rw [h.nhds_eq_comap, h.apply_symm_apply]

/-- If an bijective map `e : α ≃ β` is continuous and open, then it is a homeomorphism. -/
def homeomorph_of_continuous_open (e : α ≃ β) (h₁ : continuous e) (h₂ : is_open_map e) :
  α ≃ₜ β :=
{ continuous_to_fun := h₁,
  continuous_inv_fun := begin
    rw continuous_def,
    intros s hs,
    convert ← h₂ s hs using 1,
    apply e.image_eq_preimage
  end,
  to_equiv := e }

@[simp] lemma comp_continuous_on_iff (h : α ≃ₜ β) (f : γ → α) (s : set γ) :
  continuous_on (h ∘ f) s ↔ continuous_on f s :=
h.inducing.continuous_on_iff.symm

@[simp] lemma comp_continuous_iff (h : α ≃ₜ β) {f : γ → α} :
  continuous (h ∘ f) ↔ continuous f :=
h.inducing.continuous_iff.symm

@[simp] lemma comp_continuous_iff' (h : α ≃ₜ β) {f : β → γ} :
  continuous (f ∘ h) ↔ continuous f :=
h.quotient_map.continuous_iff.symm

/-- If two sets are equal, then they are homeomorphic. -/
def set_congr {s t : set α} (h : s = t) : s ≃ₜ t :=
{ continuous_to_fun := continuous_subtype_mk _ continuous_subtype_val,
  continuous_inv_fun := continuous_subtype_mk _ continuous_subtype_val,
  to_equiv := equiv.set_congr h }

/-- Sum of two homeomorphisms. -/
def sum_congr (h₁ : α ≃ₜ β) (h₂ : γ ≃ₜ δ) : α ⊕ γ ≃ₜ β ⊕ δ :=
{ continuous_to_fun  :=
  begin
    convert continuous_sum_rec (continuous_inl.comp h₁.continuous)
      (continuous_inr.comp h₂.continuous),
    ext x, cases x; refl,
  end,
  continuous_inv_fun :=
  begin
    convert continuous_sum_rec (continuous_inl.comp h₁.symm.continuous)
      (continuous_inr.comp h₂.symm.continuous),
    ext x, cases x; refl
  end,
  to_equiv := h₁.to_equiv.sum_congr h₂.to_equiv }

/-- Product of two homeomorphisms. -/
def prod_congr (h₁ : α ≃ₜ β) (h₂ : γ ≃ₜ δ) : α × γ ≃ₜ β × δ :=
{ continuous_to_fun  := (h₁.continuous.comp continuous_fst).prod_mk
    (h₂.continuous.comp continuous_snd),
  continuous_inv_fun := (h₁.symm.continuous.comp continuous_fst).prod_mk
    (h₂.symm.continuous.comp continuous_snd),
  to_equiv := h₁.to_equiv.prod_congr h₂.to_equiv }

@[simp] lemma prod_congr_symm (h₁ : α ≃ₜ β) (h₂ : γ ≃ₜ δ) :
  (h₁.prod_congr h₂).symm = h₁.symm.prod_congr h₂.symm := rfl

@[simp] lemma coe_prod_congr (h₁ : α ≃ₜ β) (h₂ : γ ≃ₜ δ) :
  ⇑(h₁.prod_congr h₂) = prod.map h₁ h₂ := rfl

section
variables (α β γ)

/-- `α × β` is homeomorphic to `β × α`. -/
def prod_comm : α × β ≃ₜ β × α :=
{ continuous_to_fun  := continuous_snd.prod_mk continuous_fst,
  continuous_inv_fun := continuous_snd.prod_mk continuous_fst,
  to_equiv := equiv.prod_comm α β }

@[simp] lemma prod_comm_symm : (prod_comm α β).symm = prod_comm β α := rfl
@[simp] lemma coe_prod_comm : ⇑(prod_comm α β) = prod.swap := rfl

/-- `(α × β) × γ` is homeomorphic to `α × (β × γ)`. -/
def prod_assoc : (α × β) × γ ≃ₜ α × (β × γ) :=
{ continuous_to_fun  := (continuous_fst.comp continuous_fst).prod_mk
    ((continuous_snd.comp continuous_fst).prod_mk continuous_snd),
  continuous_inv_fun := (continuous_fst.prod_mk (continuous_fst.comp continuous_snd)).prod_mk
    (continuous_snd.comp continuous_snd),
  to_equiv := equiv.prod_assoc α β γ }

/-- `α × {*}` is homeomorphic to `α`. -/
def prod_punit : α × punit ≃ₜ α :=
{ to_equiv := equiv.prod_punit α,
  continuous_to_fun := continuous_fst,
  continuous_inv_fun := continuous_id.prod_mk continuous_const }

@[simp] lemma coe_prod_punit : ⇑(prod_punit α) = prod.fst := rfl

/-- `{*} × α` is homeomorphic to `α`. -/
def punit_prod : punit × α ≃ₜ α :=
(prod_comm _ _).trans (prod_punit _)

@[simp] lemma coe_punit_prod : ⇑(punit_prod α) = prod.snd := rfl

end

/-- `ulift α` is homeomorphic to `α`. -/
def {u v} ulift {α : Type u} [topological_space α] : ulift.{v u} α ≃ₜ α :=
{ continuous_to_fun := continuous_ulift_down,
  continuous_inv_fun := continuous_ulift_up,
  to_equiv := equiv.ulift }

section distrib

/-- `(α ⊕ β) × γ` is homeomorphic to `α × γ ⊕ β × γ`. -/
def sum_prod_distrib : (α ⊕ β) × γ ≃ₜ α × γ ⊕ β × γ :=
begin
  refine (homeomorph.homeomorph_of_continuous_open (equiv.sum_prod_distrib α β γ).symm _ _).symm,
  { convert continuous_sum_rec
      ((continuous_inl.comp continuous_fst).prod_mk continuous_snd)
      ((continuous_inr.comp continuous_fst).prod_mk continuous_snd),
    ext1 x, cases x; refl, },
  { exact (is_open_map_sum
    (open_embedding_inl.prod open_embedding_id).is_open_map
    (open_embedding_inr.prod open_embedding_id).is_open_map) }
end

/-- `α × (β ⊕ γ)` is homeomorphic to `α × β ⊕ α × γ`. -/
def prod_sum_distrib : α × (β ⊕ γ) ≃ₜ α × β ⊕ α × γ :=
(prod_comm _ _).trans $
sum_prod_distrib.trans $
sum_congr (prod_comm _ _) (prod_comm _ _)

variables {ι : Type*} {σ : ι → Type*} [Π i, topological_space (σ i)]

/-- `(Σ i, σ i) × β` is homeomorphic to `Σ i, (σ i × β)`. -/
def sigma_prod_distrib : ((Σ i, σ i) × β) ≃ₜ (Σ i, (σ i × β)) :=
homeomorph.symm $
homeomorph_of_continuous_open (equiv.sigma_prod_distrib σ β).symm
  (continuous_sigma $ λ i,
    (continuous_sigma_mk.comp continuous_fst).prod_mk continuous_snd)
  (is_open_map_sigma $ λ i,
    (open_embedding_sigma_mk.prod open_embedding_id).is_open_map)

end distrib

/--
A subset of a topological space is homeomorphic to its image under a homeomorphism.
-/
def image (e : α ≃ₜ β) (s : set α) : s ≃ₜ e '' s :=
{ continuous_to_fun := by continuity!,
  continuous_inv_fun := by continuity!,
  ..e.to_equiv.image s, }

end homeomorph<|MERGE_RESOLUTION|>--- conflicted
+++ resolved
@@ -65,10 +65,7 @@
 @[continuity]
 protected lemma continuous (h : α ≃ₜ β) : continuous h := h.continuous_to_fun
 
-<<<<<<< HEAD
-=======
 @[continuity] -- otherwise `by continuity` can't prove continuity of `h.to_equiv.symm`
->>>>>>> b76a1483
 protected lemma continuous_symm (h : α ≃ₜ β) : continuous (h.symm) := h.continuous_inv_fun
 
 @[simp] lemma apply_symm_apply (h : α ≃ₜ β) (x : β) : h (h.symm x) = x :=
