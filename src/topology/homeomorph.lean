--- conflicted
+++ resolved
@@ -65,7 +65,6 @@
 @[continuity]
 protected lemma continuous (h : α ≃ₜ β) : continuous h := h.continuous_to_fun
 
-<<<<<<< HEAD
 @[ext] lemma ext {f g : α ≃ₜ β} (H : ∀ x, f x = g x) : f = g :=
 by { cases f, cases g, congr', ext, exact H x }
 
@@ -93,12 +92,6 @@
 
 @[simp] lemma self_comp_symm (h : α ≃ₜ β) : ⇑h ∘ ⇑h.symm = id :=
 funext $ assume a, h.to_equiv.right_inv a
-=======
-@[simp] lemma apply_symm_apply (h : α ≃ₜ β) (x : β) : h (h.symm x) = x :=
-h.to_equiv.apply_symm_apply x
-
-@[simp] lemma symm_apply_apply (h : α ≃ₜ β) (x : α) : h.symm (h x) = x :=
-h.to_equiv.symm_apply_apply x
 
 protected lemma bijective (h : α ≃ₜ β) : function.bijective h := h.to_equiv.bijective
 protected lemma injective (h : α ≃ₜ β) : function.injective h := h.to_equiv.injective
@@ -117,7 +110,6 @@
 
 @[simp] lemma symm_comp_self (h : α ≃ₜ β) : ⇑h.symm ∘ ⇑h = id :=
 funext h.symm_apply_apply
->>>>>>> 16776539
 
 @[simp] lemma self_comp_symm (h : α ≃ₜ β) : ⇑h ∘ ⇑h.symm = id :=
 funext h.apply_symm_apply
