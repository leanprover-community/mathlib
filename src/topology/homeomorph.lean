/-
Copyright (c) 2019 Reid Barton. All rights reserved.
Released under Apache 2.0 license as described in the file LICENSE.
Authors: Johannes Hölzl, Patrick Massot, Sébastien Gouëzel, Zhouhang Zhou, Reid Barton
-/
import logic.equiv.fin
import topology.dense_embedding
import topology.support

/-!
# Homeomorphisms

This file defines homeomorphisms between two topological spaces. They are bijections with both
directions continuous. We denote homeomorphisms with the notation `≃ₜ`.

# Main definitions

* `homeomorph α β`: The type of homeomorphisms from `α` to `β`.
  This type can be denoted using the following notation: `α ≃ₜ β`.

# Main results

* Pretty much every topological property is preserved under homeomorphisms.
* `homeomorph.homeomorph_of_continuous_open`: A continuous bijection that is
  an open map is a homeomorphism.

-/

open set filter
open_locale topological_space

variables {α : Type*} {β : Type*} {γ : Type*} {δ : Type*}

/-- Homeomorphism between `α` and `β`, also called topological isomorphism -/
@[nolint has_nonempty_instance] -- not all spaces are homeomorphic to each other
structure homeomorph (α : Type*) (β : Type*) [topological_space α] [topological_space β]
  extends α ≃ β :=
(continuous_to_fun  : continuous to_fun . tactic.interactive.continuity')
(continuous_inv_fun : continuous inv_fun . tactic.interactive.continuity')

infix ` ≃ₜ `:25 := homeomorph

namespace homeomorph
variables [topological_space α] [topological_space β] [topological_space γ] [topological_space δ]

instance : has_coe_to_fun (α ≃ₜ β) (λ _, α → β) := ⟨λe, e.to_equiv⟩

@[simp] lemma homeomorph_mk_coe (a : equiv α β) (b c) :
  ((homeomorph.mk a b c) : α → β) = a :=
rfl

/-- Inverse of a homeomorphism. -/
protected def symm (h : α ≃ₜ β) : β ≃ₜ α :=
{ continuous_to_fun  := h.continuous_inv_fun,
  continuous_inv_fun := h.continuous_to_fun,
  to_equiv := h.to_equiv.symm }

/-- See Note [custom simps projection]. We need to specify this projection explicitly in this case,
  because it is a composition of multiple projections. -/
def simps.apply (h : α ≃ₜ β) : α → β := h
/-- See Note [custom simps projection] -/
def simps.symm_apply (h : α ≃ₜ β) : β → α := h.symm

initialize_simps_projections homeomorph
  (to_equiv_to_fun → apply, to_equiv_inv_fun → symm_apply, -to_equiv)

@[simp] lemma coe_to_equiv (h : α ≃ₜ β) : ⇑h.to_equiv = h := rfl
@[simp] lemma coe_symm_to_equiv (h : α ≃ₜ β) : ⇑h.to_equiv.symm = h.symm := rfl

lemma to_equiv_injective : function.injective (to_equiv : α ≃ₜ β → α ≃ β)
| ⟨e, h₁, h₂⟩ ⟨e', h₁', h₂'⟩ rfl := rfl

@[ext] lemma ext {h h' : α ≃ₜ β} (H : ∀ x, h x = h' x) : h = h' :=
to_equiv_injective $ equiv.ext H

/-- Identity map as a homeomorphism. -/
@[simps apply {fully_applied := ff}]
protected def refl (α : Type*) [topological_space α] : α ≃ₜ α :=
{ continuous_to_fun := continuous_id,
  continuous_inv_fun := continuous_id,
  to_equiv := equiv.refl α }

/-- Composition of two homeomorphisms. -/
protected def trans (h₁ : α ≃ₜ β) (h₂ : β ≃ₜ γ) : α ≃ₜ γ :=
{ continuous_to_fun  := h₂.continuous_to_fun.comp h₁.continuous_to_fun,
  continuous_inv_fun := h₁.continuous_inv_fun.comp h₂.continuous_inv_fun,
  to_equiv := equiv.trans h₁.to_equiv h₂.to_equiv }

@[simp] lemma trans_apply (h₁ : α ≃ₜ β) (h₂ : β ≃ₜ γ) (a : α) : h₁.trans h₂ a = h₂ (h₁ a) := rfl

@[simp] lemma homeomorph_mk_coe_symm (a : equiv α β) (b c) :
  ((homeomorph.mk a b c).symm : β → α) = a.symm :=
rfl

@[simp] lemma refl_symm : (homeomorph.refl α).symm = homeomorph.refl α := rfl

@[continuity]
protected lemma continuous (h : α ≃ₜ β) : continuous h := h.continuous_to_fun

@[continuity] -- otherwise `by continuity` can't prove continuity of `h.to_equiv.symm`
protected lemma continuous_symm (h : α ≃ₜ β) : continuous (h.symm) := h.continuous_inv_fun

@[simp] lemma apply_symm_apply (h : α ≃ₜ β) (x : β) : h (h.symm x) = x :=
h.to_equiv.apply_symm_apply x

@[simp] lemma symm_apply_apply (h : α ≃ₜ β) (x : α) : h.symm (h x) = x :=
h.to_equiv.symm_apply_apply x

@[simp] lemma self_trans_symm (h : α ≃ₜ β) : h.trans h.symm = homeomorph.refl α :=
by { ext, apply symm_apply_apply }

@[simp] lemma symm_trans_self (h : α ≃ₜ β) : h.symm.trans h = homeomorph.refl β :=
by { ext, apply apply_symm_apply }

protected lemma bijective (h : α ≃ₜ β) : function.bijective h := h.to_equiv.bijective
protected lemma injective (h : α ≃ₜ β) : function.injective h := h.to_equiv.injective
protected lemma surjective (h : α ≃ₜ β) : function.surjective h := h.to_equiv.surjective

/-- Change the homeomorphism `f` to make the inverse function definitionally equal to `g`. -/
def change_inv (f : α ≃ₜ β) (g : β → α) (hg : function.right_inverse g f) : α ≃ₜ β :=
have g = f.symm, from funext (λ x, calc g x = f.symm (f (g x)) : (f.left_inv (g x)).symm
                                        ... = f.symm x : by rw hg x),
{ to_fun := f,
  inv_fun := g,
  left_inv := by convert f.left_inv,
  right_inv := by convert f.right_inv,
  continuous_to_fun := f.continuous,
  continuous_inv_fun := by convert f.symm.continuous }

@[simp] lemma symm_comp_self (h : α ≃ₜ β) : ⇑h.symm ∘ ⇑h = id :=
funext h.symm_apply_apply

@[simp] lemma self_comp_symm (h : α ≃ₜ β) : ⇑h ∘ ⇑h.symm = id :=
funext h.apply_symm_apply

@[simp] lemma range_coe (h : α ≃ₜ β) : range h = univ :=
h.surjective.range_eq

lemma image_symm (h : α ≃ₜ β) : image h.symm = preimage h :=
funext h.symm.to_equiv.image_eq_preimage

lemma preimage_symm (h : α ≃ₜ β) : preimage h.symm = image h :=
(funext h.to_equiv.image_eq_preimage).symm

@[simp] lemma image_preimage (h : α ≃ₜ β) (s : set β) : h '' (h ⁻¹' s) = s :=
h.to_equiv.image_preimage s

@[simp] lemma preimage_image (h : α ≃ₜ β) (s : set α) : h ⁻¹' (h '' s) = s :=
h.to_equiv.preimage_image s

protected lemma inducing (h : α ≃ₜ β) : inducing h :=
inducing_of_inducing_compose h.continuous h.symm.continuous $
  by simp only [symm_comp_self, inducing_id]

lemma induced_eq (h : α ≃ₜ β) : topological_space.induced h ‹_› = ‹_› := h.inducing.1.symm

protected lemma quotient_map (h : α ≃ₜ β) : quotient_map h :=
quotient_map.of_quotient_map_compose h.symm.continuous h.continuous $
  by simp only [self_comp_symm, quotient_map.id]

lemma coinduced_eq (h : α ≃ₜ β) : topological_space.coinduced h ‹_› = ‹_› :=
h.quotient_map.2.symm

protected lemma embedding (h : α ≃ₜ β) : embedding h :=
⟨h.inducing, h.injective⟩

/-- Homeomorphism given an embedding. -/
noncomputable def of_embedding (f : α → β) (hf : embedding f) : α ≃ₜ (set.range f) :=
{ continuous_to_fun := hf.continuous.subtype_mk _,
  continuous_inv_fun := by simp [hf.continuous_iff, continuous_subtype_coe],
  to_equiv := equiv.of_injective f hf.inj }

protected lemma second_countable_topology [topological_space.second_countable_topology β]
  (h : α ≃ₜ β) :
  topological_space.second_countable_topology α :=
h.inducing.second_countable_topology

lemma is_compact_image {s : set α} (h : α ≃ₜ β) : is_compact (h '' s) ↔ is_compact s :=
h.embedding.is_compact_iff_is_compact_image.symm

lemma is_compact_preimage {s : set β} (h : α ≃ₜ β) : is_compact (h ⁻¹' s) ↔ is_compact s :=
by rw ← image_symm; exact h.symm.is_compact_image

@[simp] lemma comap_cocompact (h : α ≃ₜ β) : comap h (cocompact β) = cocompact α :=
(comap_cocompact_le h.continuous).antisymm $
  (has_basis_cocompact.le_basis_iff (has_basis_cocompact.comap h)).2 $ λ K hK,
    ⟨h ⁻¹' K, h.is_compact_preimage.2 hK, subset.rfl⟩

@[simp] lemma map_cocompact (h : α ≃ₜ β) : map h (cocompact α) = cocompact β :=
by rw [← h.comap_cocompact, map_comap_of_surjective h.surjective]

protected lemma compact_space [compact_space α] (h : α ≃ₜ β) : compact_space β :=
{ is_compact_univ := by { rw [← image_univ_of_surjective h.surjective, h.is_compact_image],
    apply compact_space.is_compact_univ } }

protected lemma t0_space [t0_space α] (h : α ≃ₜ β) : t0_space β :=
h.symm.embedding.t0_space

protected lemma t1_space [t1_space α] (h : α ≃ₜ β) : t1_space β :=
h.symm.embedding.t1_space

protected lemma t2_space [t2_space α] (h : α ≃ₜ β) : t2_space β :=
h.symm.embedding.t2_space

protected lemma t3_space [t3_space α] (h : α ≃ₜ β) : t3_space β :=
h.symm.embedding.t3_space

protected lemma dense_embedding (h : α ≃ₜ β) : dense_embedding h :=
{ dense   := h.surjective.dense_range,
  .. h.embedding }

@[simp] lemma is_open_preimage (h : α ≃ₜ β) {s : set β} : is_open (h ⁻¹' s) ↔ is_open s :=
h.quotient_map.is_open_preimage

@[simp] lemma is_open_image (h : α ≃ₜ β) {s : set α} : is_open (h '' s) ↔ is_open s :=
by rw [← preimage_symm, is_open_preimage]

protected lemma is_open_map (h : α ≃ₜ β) : is_open_map h := λ s, h.is_open_image.2

@[simp] lemma is_closed_preimage (h : α ≃ₜ β) {s : set β} : is_closed (h ⁻¹' s) ↔ is_closed s :=
by simp only [← is_open_compl_iff, ← preimage_compl, is_open_preimage]

@[simp] lemma is_closed_image (h : α ≃ₜ β) {s : set α} : is_closed (h '' s) ↔ is_closed s :=
by rw [← preimage_symm, is_closed_preimage]

protected lemma is_closed_map (h : α ≃ₜ β) : is_closed_map h := λ s, h.is_closed_image.2

protected lemma open_embedding (h : α ≃ₜ β) : open_embedding h :=
open_embedding_of_embedding_open h.embedding h.is_open_map

protected lemma closed_embedding (h : α ≃ₜ β) : closed_embedding h :=
closed_embedding_of_embedding_closed h.embedding h.is_closed_map

protected lemma normal_space [normal_space α] (h : α ≃ₜ β) : normal_space β :=
h.symm.closed_embedding.normal_space

lemma preimage_closure (h : α ≃ₜ β) (s : set β) : h ⁻¹' (closure s) = closure (h ⁻¹' s) :=
h.is_open_map.preimage_closure_eq_closure_preimage h.continuous _

lemma image_closure (h : α ≃ₜ β) (s : set α) : h '' (closure s) = closure (h '' s) :=
by rw [← preimage_symm, preimage_closure]

lemma preimage_interior (h : α ≃ₜ β) (s : set β) : h⁻¹' (interior s) = interior (h ⁻¹' s) :=
h.is_open_map.preimage_interior_eq_interior_preimage h.continuous _

lemma image_interior (h : α ≃ₜ β) (s : set α) : h '' (interior s) = interior (h '' s) :=
by rw [← preimage_symm, preimage_interior]

lemma preimage_frontier (h : α ≃ₜ β) (s : set β) : h ⁻¹' (frontier s) = frontier (h ⁻¹' s) :=
h.is_open_map.preimage_frontier_eq_frontier_preimage h.continuous _

@[to_additive]
lemma _root_.has_compact_mul_support.comp_homeomorph {M} [has_one M] {f : β → M}
  (hf : has_compact_mul_support f) (φ : α ≃ₜ β) : has_compact_mul_support (f ∘ φ) :=
hf.comp_closed_embedding φ.closed_embedding

@[simp] lemma map_nhds_eq (h : α ≃ₜ β) (x : α) : map h (𝓝 x) = 𝓝 (h x) :=
h.embedding.map_nhds_of_mem _ (by simp)

lemma symm_map_nhds_eq (h : α ≃ₜ β) (x : α) : map h.symm (𝓝 (h x)) = 𝓝 x :=
by rw [h.symm.map_nhds_eq, h.symm_apply_apply]

lemma nhds_eq_comap (h : α ≃ₜ β) (x : α) : 𝓝 x = comap h (𝓝 (h x)) :=
h.embedding.to_inducing.nhds_eq_comap x

@[simp] lemma comap_nhds_eq (h : α ≃ₜ β) (y : β) : comap h (𝓝 y) = 𝓝 (h.symm y) :=
by rw [h.nhds_eq_comap, h.apply_symm_apply]

/-- If an bijective map `e : α ≃ β` is continuous and open, then it is a homeomorphism. -/
def homeomorph_of_continuous_open (e : α ≃ β) (h₁ : continuous e) (h₂ : is_open_map e) :
  α ≃ₜ β :=
{ continuous_to_fun := h₁,
  continuous_inv_fun := begin
    rw continuous_def,
    intros s hs,
    convert ← h₂ s hs using 1,
    apply e.image_eq_preimage
  end,
  to_equiv := e }

@[simp] lemma comp_continuous_on_iff (h : α ≃ₜ β) (f : γ → α) (s : set γ) :
  continuous_on (h ∘ f) s ↔ continuous_on f s :=
h.inducing.continuous_on_iff.symm

@[simp] lemma comp_continuous_iff (h : α ≃ₜ β) {f : γ → α} :
  continuous (h ∘ f) ↔ continuous f :=
h.inducing.continuous_iff.symm

@[simp] lemma comp_continuous_iff' (h : α ≃ₜ β) {f : β → γ} :
  continuous (f ∘ h) ↔ continuous f :=
h.quotient_map.continuous_iff.symm

lemma comp_continuous_at_iff (h : α ≃ₜ β) (f : γ → α) (x : γ) :
  continuous_at (h ∘ f) x ↔ continuous_at f x :=
h.inducing.continuous_at_iff.symm

lemma comp_continuous_at_iff' (h : α ≃ₜ β) (f : β → γ) (x : α) :
  continuous_at (f ∘ h) x ↔ continuous_at f (h x) :=
h.inducing.continuous_at_iff' (by simp)

lemma comp_continuous_within_at_iff (h : α ≃ₜ β) (f : γ → α) (s : set γ) (x : γ) :
  continuous_within_at f s x ↔ continuous_within_at (h ∘ f) s x :=
h.inducing.continuous_within_at_iff

@[simp] lemma comp_is_open_map_iff (h : α ≃ₜ β) {f : γ → α} :
  is_open_map (h ∘ f) ↔ is_open_map f :=
begin
  refine ⟨_, λ hf, h.is_open_map.comp hf⟩,
  intros hf,
  rw [← function.comp.left_id f, ← h.symm_comp_self, function.comp.assoc],
  exact h.symm.is_open_map.comp hf,
end

@[simp] lemma comp_is_open_map_iff' (h : α ≃ₜ β) {f : β → γ} :
  is_open_map (f ∘ h) ↔ is_open_map f :=
begin
  refine ⟨_, λ hf, hf.comp h.is_open_map⟩,
  intros hf,
  rw [← function.comp.right_id f, ← h.self_comp_symm, ← function.comp.assoc],
  exact hf.comp h.symm.is_open_map,
end

/-- If two sets are equal, then they are homeomorphic. -/
def set_congr {s t : set α} (h : s = t) : s ≃ₜ t :=
{ continuous_to_fun := continuous_inclusion h.subset,
  continuous_inv_fun := continuous_inclusion h.symm.subset,
  to_equiv := equiv.set_congr h }

/-- Sum of two homeomorphisms. -/
def sum_congr (h₁ : α ≃ₜ β) (h₂ : γ ≃ₜ δ) : α ⊕ γ ≃ₜ β ⊕ δ :=
{ continuous_to_fun  := h₁.continuous.sum_map h₂.continuous,
  continuous_inv_fun := h₁.symm.continuous.sum_map h₂.symm.continuous,
  to_equiv := h₁.to_equiv.sum_congr h₂.to_equiv }

/-- Product of two homeomorphisms. -/
def prod_congr (h₁ : α ≃ₜ β) (h₂ : γ ≃ₜ δ) : α × γ ≃ₜ β × δ :=
{ continuous_to_fun  := (h₁.continuous.comp continuous_fst).prod_mk
    (h₂.continuous.comp continuous_snd),
  continuous_inv_fun := (h₁.symm.continuous.comp continuous_fst).prod_mk
    (h₂.symm.continuous.comp continuous_snd),
  to_equiv := h₁.to_equiv.prod_congr h₂.to_equiv }

@[simp] lemma prod_congr_symm (h₁ : α ≃ₜ β) (h₂ : γ ≃ₜ δ) :
  (h₁.prod_congr h₂).symm = h₁.symm.prod_congr h₂.symm := rfl

@[simp] lemma coe_prod_congr (h₁ : α ≃ₜ β) (h₂ : γ ≃ₜ δ) :
  ⇑(h₁.prod_congr h₂) = prod.map h₁ h₂ := rfl

section
variables (α β γ)

/-- `α × β` is homeomorphic to `β × α`. -/
def prod_comm : α × β ≃ₜ β × α :=
{ continuous_to_fun  := continuous_snd.prod_mk continuous_fst,
  continuous_inv_fun := continuous_snd.prod_mk continuous_fst,
  to_equiv := equiv.prod_comm α β }

@[simp] lemma prod_comm_symm : (prod_comm α β).symm = prod_comm β α := rfl
@[simp] lemma coe_prod_comm : ⇑(prod_comm α β) = prod.swap := rfl

/-- `(α × β) × γ` is homeomorphic to `α × (β × γ)`. -/
def prod_assoc : (α × β) × γ ≃ₜ α × (β × γ) :=
{ continuous_to_fun  := (continuous_fst.comp continuous_fst).prod_mk
    ((continuous_snd.comp continuous_fst).prod_mk continuous_snd),
  continuous_inv_fun := (continuous_fst.prod_mk (continuous_fst.comp continuous_snd)).prod_mk
    (continuous_snd.comp continuous_snd),
  to_equiv := equiv.prod_assoc α β γ }

/-- `α × {*}` is homeomorphic to `α`. -/
@[simps apply {fully_applied := ff}]
def prod_punit : α × punit ≃ₜ α :=
{ to_equiv := equiv.prod_punit α,
  continuous_to_fun := continuous_fst,
  continuous_inv_fun := continuous_id.prod_mk continuous_const }

/-- `{*} × α` is homeomorphic to `α`. -/
def punit_prod : punit × α ≃ₜ α :=
(prod_comm _ _).trans (prod_punit _)

@[simp] lemma coe_punit_prod : ⇑(punit_prod α) = prod.snd := rfl

/-- If both `α` and `β` have a unique element, then `α ≃ₜ β`. -/
@[simps] def _root_.homeomorph.homeomorph_of_unique [unique α] [unique β] : α ≃ₜ β :=
{ continuous_to_fun := @continuous_const α β _ _ default,
  continuous_inv_fun := @continuous_const β α _ _ default,
  .. equiv.equiv_of_unique α β }

end

/-- If each `β₁ i` is homeomorphic to `β₂ i`, then `Π i, β₁ i` is homeomorphic to `Π i, β₂ i`. -/
@[simps apply to_equiv] def Pi_congr_right {ι : Type*} {β₁ β₂ : ι → Type*}
  [Π i, topological_space (β₁ i)] [Π i, topological_space (β₂ i)] (F : Π i, β₁ i ≃ₜ β₂ i) :
  (Π i, β₁ i) ≃ₜ (Π i, β₂ i) :=
{ continuous_to_fun := continuous_pi (λ i, (F i).continuous.comp $ continuous_apply i),
  continuous_inv_fun := continuous_pi (λ i, (F i).symm.continuous.comp $ continuous_apply i),
  to_equiv := equiv.Pi_congr_right (λ i, (F i).to_equiv) }

@[simp] lemma Pi_congr_right_symm {ι : Type*} {β₁ β₂ : ι → Type*} [Π i, topological_space (β₁ i)]
  [Π i, topological_space (β₂ i)] (F : Π i, β₁ i ≃ₜ β₂ i) :
  (Pi_congr_right F).symm = Pi_congr_right (λ i, (F i).symm) := rfl

/-- `ulift α` is homeomorphic to `α`. -/
def {u v} ulift {α : Type u} [topological_space α] : ulift.{v u} α ≃ₜ α :=
{ continuous_to_fun := continuous_ulift_down,
  continuous_inv_fun := continuous_ulift_up,
  to_equiv := equiv.ulift }

section distrib

/-- `(α ⊕ β) × γ` is homeomorphic to `α × γ ⊕ β × γ`. -/
def sum_prod_distrib : (α ⊕ β) × γ ≃ₜ α × γ ⊕ β × γ :=
homeomorph.symm $ homeomorph_of_continuous_open (equiv.sum_prod_distrib α β γ).symm
  ((continuous_inl.prod_map continuous_id).sum_elim (continuous_inr.prod_map continuous_id)) $
  (is_open_map_inl.prod is_open_map.id).sum_elim (is_open_map_inr.prod is_open_map.id)

/-- `α × (β ⊕ γ)` is homeomorphic to `α × β ⊕ α × γ`. -/
def prod_sum_distrib : α × (β ⊕ γ) ≃ₜ α × β ⊕ α × γ :=
(prod_comm _ _).trans $
sum_prod_distrib.trans $
sum_congr (prod_comm _ _) (prod_comm _ _)

variables {ι : Type*} {σ : ι → Type*} [Π i, topological_space (σ i)]

/-- `(Σ i, σ i) × β` is homeomorphic to `Σ i, (σ i × β)`. -/
def sigma_prod_distrib : ((Σ i, σ i) × β) ≃ₜ (Σ i, (σ i × β)) :=
homeomorph.symm $ homeomorph_of_continuous_open (equiv.sigma_prod_distrib σ β).symm
  (continuous_sigma $ λ i, continuous_sigma_mk.fst'.prod_mk continuous_snd)
  (is_open_map_sigma.2 $ λ i, is_open_map_sigma_mk.prod is_open_map.id)

end distrib

/-- If `ι` has a unique element, then `ι → α` is homeomorphic to `α`. -/
@[simps { fully_applied := ff }]
def fun_unique (ι α : Type*) [unique ι] [topological_space α] : (ι → α) ≃ₜ α :=
{ to_equiv := equiv.fun_unique ι α,
  continuous_to_fun := continuous_apply _,
  continuous_inv_fun := continuous_pi (λ _, continuous_id) }

/-- Homeomorphism between dependent functions `Π i : fin 2, α i` and `α 0 × α 1`. -/
@[simps { fully_applied := ff }]
def {u} pi_fin_two (α : fin 2 → Type u) [Π i, topological_space (α i)] : (Π i, α i) ≃ₜ α 0 × α 1 :=
{ to_equiv := pi_fin_two_equiv α,
  continuous_to_fun := (continuous_apply 0).prod_mk (continuous_apply 1),
  continuous_inv_fun := continuous_pi $ fin.forall_fin_two.2 ⟨continuous_fst, continuous_snd⟩ }

/-- Homeomorphism between `α² = fin 2 → α` and `α × α`. -/
@[simps { fully_applied := ff }] def fin_two_arrow : (fin 2 → α) ≃ₜ α × α :=
{ to_equiv := fin_two_arrow_equiv α, ..  pi_fin_two (λ _, α) }

/--
A subset of a topological space is homeomorphic to its image under a homeomorphism.
-/
@[simps] def image (e : α ≃ₜ β) (s : set α) : s ≃ₜ e '' s :=
{ continuous_to_fun := by continuity!,
<<<<<<< HEAD
  continuous_inv_fun := by { dsimp [equiv.set.image_of_left_inv_on], continuity! },
  ..e.to_equiv.image s, }
=======
  continuous_inv_fun := by continuity!,
  to_equiv := e.to_equiv.image s, }

/-- `set.univ α` is homeomorphic to `α`. -/
@[simps { fully_applied := ff }]
def set.univ (α : Type*) [topological_space α] : (univ : set α) ≃ₜ α :=
{ to_equiv := equiv.set.univ α,
  continuous_to_fun := continuous_subtype_coe,
  continuous_inv_fun := continuous_id.subtype_mk _ }

/-- `s ×ˢ t` is homeomorphic to `s × t`. -/
@[simps] def set.prod (s : set α) (t : set β) : ↥(s ×ˢ t) ≃ₜ s × t :=
{ to_equiv := equiv.set.prod s t,
  continuous_to_fun := (continuous_subtype_coe.fst.subtype_mk _).prod_mk
    (continuous_subtype_coe.snd.subtype_mk _),
  continuous_inv_fun := (continuous_subtype_coe.fst'.prod_mk
    continuous_subtype_coe.snd').subtype_mk _ }

section

variable {ι : Type*}

/-- The topological space `Π i, β i` can be split as a product by separating the indices in ι
  depending on whether they satisfy a predicate p or not.-/
@[simps] def pi_equiv_pi_subtype_prod (p : ι → Prop) (β : ι → Type*) [Π i, topological_space (β i)]
  [decidable_pred p] : (Π i, β i) ≃ₜ (Π i : {x // p x}, β i) × Π i : {x // ¬p x}, β i :=
{ to_equiv := equiv.pi_equiv_pi_subtype_prod p β,
  continuous_to_fun := by apply continuous.prod_mk; exact continuous_pi (λ j, continuous_apply j),
  continuous_inv_fun := continuous_pi $ λ j, begin
    dsimp only [equiv.pi_equiv_pi_subtype_prod], split_ifs,
    exacts [(continuous_apply _).comp continuous_fst, (continuous_apply _).comp continuous_snd],
  end }

variables [decidable_eq ι] (i : ι)

/-- A product of topological spaces can be split as the binary product of one of the spaces and
  the product of all the remaining spaces. -/
@[simps] def pi_split_at (β : ι → Type*) [Π j, topological_space (β j)] :
  (Π j, β j) ≃ₜ β i × Π j : {j // j ≠ i}, β j :=
{ to_equiv := equiv.pi_split_at i β,
  continuous_to_fun := (continuous_apply i).prod_mk (continuous_pi $ λ j, continuous_apply j),
  continuous_inv_fun := continuous_pi $ λ j, by { dsimp only [equiv.pi_split_at],
    split_ifs, subst h, exacts [continuous_fst, (continuous_apply _).comp continuous_snd] } }

/-- A product of copies of a topological space can be split as the binary product of one copy and
  the product of all the remaining copies. -/
@[simps] def fun_split_at : (ι → β) ≃ₜ β × ({j // j ≠ i} → β) := pi_split_at i _

end
>>>>>>> 5cd3c253

end homeomorph

/-- An inducing equiv between topological spaces is a homeomorphism. -/
@[simps] def equiv.to_homeomorph_of_inducing [topological_space α] [topological_space β] (f : α ≃ β)
  (hf : inducing f) :
  α ≃ₜ β :=
{ continuous_to_fun := hf.continuous,
  continuous_inv_fun := hf.continuous_iff.2 $ by simpa using continuous_id,
  .. f }

namespace continuous
variables [topological_space α] [topological_space β]

lemma continuous_symm_of_equiv_compact_to_t2 [compact_space α] [t2_space β]
  {f : α ≃ β} (hf : continuous f) : continuous f.symm :=
begin
  rw continuous_iff_is_closed,
  intros C hC,
  have hC' : is_closed (f '' C) := (hC.is_compact.image hf).is_closed,
  rwa equiv.image_eq_preimage at hC',
end

/-- Continuous equivalences from a compact space to a T2 space are homeomorphisms.

This is not true when T2 is weakened to T1
(see `continuous.homeo_of_equiv_compact_to_t2.t1_counterexample`). -/
@[simps]
def homeo_of_equiv_compact_to_t2 [compact_space α] [t2_space β]
  {f : α ≃ β} (hf : continuous f) : α ≃ₜ β :=
{ continuous_to_fun := hf,
  continuous_inv_fun := hf.continuous_symm_of_equiv_compact_to_t2,
  ..f }

end continuous<|MERGE_RESOLUTION|>--- conflicted
+++ resolved
@@ -452,11 +452,7 @@
 -/
 @[simps] def image (e : α ≃ₜ β) (s : set α) : s ≃ₜ e '' s :=
 { continuous_to_fun := by continuity!,
-<<<<<<< HEAD
   continuous_inv_fun := by { dsimp [equiv.set.image_of_left_inv_on], continuity! },
-  ..e.to_equiv.image s, }
-=======
-  continuous_inv_fun := by continuity!,
   to_equiv := e.to_equiv.image s, }
 
 /-- `set.univ α` is homeomorphic to `α`. -/
@@ -505,7 +501,6 @@
 @[simps] def fun_split_at : (ι → β) ≃ₜ β × ({j // j ≠ i} → β) := pi_split_at i _
 
 end
->>>>>>> 5cd3c253
 
 end homeomorph
 
