--- conflicted
+++ resolved
@@ -3,13 +3,8 @@
 Released under Apache 2.0 license as described in the file LICENSE.
 Authors: Scott Morrison
 -/
-<<<<<<< HEAD
-import topology.sheaves.sheaf_condition.pairwise_intersections
-import category_theory.limits.punit
-=======
 import topology.sheaves.sheaf_condition.equalizer_products
 import category_theory.full_subcategory
->>>>>>> 937199ad
 
 /-!
 # Sheaves
@@ -40,13 +35,10 @@
 variables {C : Type u} [category.{v} C] [has_products C]
 variables {X : Top.{v}} (F : presheaf C X) {ι : Type v} (U : ι → opens X)
 
-<<<<<<< HEAD
-=======
 namespace presheaf
 
 open sheaf_condition_equalizer_products
 
->>>>>>> 937199ad
 /--
 The sheaf condition for a `F : presheaf C X` requires that the morphism
 `F.obj U ⟶ ∏ F.obj (U i)` (where `U` is some open set which is the union of the `U i`)
