/-
Copyright (c) 2020 Scott Morrison. All rights reserved.
Released under Apache 2.0 license as described in the file LICENSE.
Authors: Scott Morrison
-/
import topology.sheaves.sheaf_condition.equalizer_products
import category_theory.full_subcategory
import category_theory.limits.unit
import category_theory.sites.sheaf
import category_theory.sites.spaces

/-!
# Sheaves

We define sheaves on a topological space, with values in an arbitrary category.

A presheaf on a topological space `X` is a sheaf presicely when it is a sheaf under the
grothendieck topology on `opens X`, which expands out to say: For each open cover `{ Uᵢ }` of
`U`, and a family of compatible functions `A ⟶ F(Uᵢ)` for an `A : X`, there exists an unique
gluing `A ⟶ F(U)` compatible with the restriction.

See the docstring of `Top.presheaf.is_sheaf` for an explanation on the design descisions and a list
of equivalent conditions.

We provide the instance `category (sheaf C X)` as the full subcategory of presheaves,
and the fully faithful functor `sheaf.forget : sheaf C X ⥤ presheaf C X`.

-/

universes w v u

noncomputable theory

open category_theory
open category_theory.limits
open topological_space
open opposite
open topological_space.opens

namespace Top

variables {C : Type u} [category.{v} C]
variables {X : Top.{w}} (F : presheaf C X) {ι : Type v} (U : ι → opens X)

namespace presheaf

open sheaf_condition_equalizer_products

/--
The sheaf condition has several different equivalent formulations.
The official definition chosen here is in terms of grothendieck topologies so that the results on
sites could be applied here easily, and this condition does not require additional constraints on
the value category.
The equivalent formulations of the sheaf condition on `presheaf C X` are as follows :

1. `Top.presheaf.is_sheaf`: (the official definition)
  It is a sheaf with respect to the grothendieck topology on `opens X`, which is to say:
  For each open cover `{ Uᵢ }` of `U`, and a family of compatible functions `A ⟶ F(Uᵢ)` for an
  `A : X`, there exists an unique gluing `A ⟶ F(U)` compatible with the restriction.

2. `Top.presheaf.is_sheaf_equalizer_products`: (requires `C` to have all products)
  For each open cover `{ Uᵢ }` of `U`, `F(U) ⟶ ∏ F(Uᵢ)` is the equalizer of the two morphisms
  `∏ F(Uᵢ) ⟶ ∏ F(Uᵢ ∩ Uⱼ)`.
  See `Top.presheaf.is_sheaf_iff_is_sheaf_equalizer_products`.

3. `Top.presheaf.is_sheaf_opens_le_cover`:
  Each `F(U)` is the (inverse) limit of all `F(V)` with `V ⊆ U`.
  See `Top.presheaf.is_sheaf_iff_is_sheaf_opens_le_cover`.

4. `Top.presheaf.is_sheaf_pairwise_intersections`:
  For each open cover `{ Uᵢ }` of `U`, `F(U)` is the limit of all `F(Uᵢ)` and all `F(Uᵢ ∩ Uⱼ)`.
  See `Top.presheaf.is_sheaf_iff_is_sheaf_pairwise_intersections`.

The following requires `C` to be concrete and complete, and `forget C` to reflect isomorphisms and
preserve limits. This applies to most "algebraic" categories, e.g. groups, abelian groups and rings.

5. `Top.presheaf.is_sheaf_unique_gluing`:
  (requires `C` to be concrete and complete; `forget C` to reflect isomorphisms and preserve limits)
  For each open cover `{ Uᵢ }` of `U`, and a compatible family of elements `x : F(Uᵢ)`, there exists
  a unique gluing `x : F(U)` that restricts to the given elements.
  See `Top.presheaf.is_sheaf_iff_is_sheaf_unique_gluing`.

6. The underlying sheaf of types is a sheaf.
  See `Top.presheaf.is_sheaf_iff_is_sheaf_comp` and
  `category_theory.presheaf.is_sheaf_iff_is_sheaf_forget`.
-/
def is_sheaf (F : presheaf.{w v u} C X) : Prop :=
presheaf.is_sheaf (opens.grothendieck_topology X) F

/--
The presheaf valued in `unit` over any topological space is a sheaf.
-/
lemma is_sheaf_unit (F : presheaf (category_theory.discrete unit) X) : F.is_sheaf :=
λ x U S hS x hx, ⟨eq_to_hom (subsingleton.elim _ _), by tidy, by tidy⟩

lemma is_sheaf_iso_iff {F G : presheaf C X} (α : F ≅ G) : F.is_sheaf ↔ G.is_sheaf :=
presheaf.is_sheaf_of_iso_iff α

/--
Transfer the sheaf condition across an isomorphism of presheaves.
-/
lemma is_sheaf_of_iso {F G : presheaf C X} (α : F ≅ G) (h : F.is_sheaf) : G.is_sheaf :=
(is_sheaf_iso_iff α).1 h

end presheaf

variables (C X)

/--
A `sheaf C X` is a presheaf of objects from `C` over a (bundled) topological space `X`,
satisfying the sheaf condition.
-/
@[derive category]
<<<<<<< HEAD
def sheaf : Type (max u v w) := full_subcategory (@presheaf.is_sheaf C _ _ X)
=======
def sheaf : Type (max u v w) := Sheaf (opens.grothendieck_topology X) C

variables {C X}

/-- The underlying presheaf of a sheaf -/
abbreviation sheaf.presheaf (F : X.sheaf C) : Top.presheaf C X := F.1

variables (C X)
>>>>>>> b9387a48

-- Let's construct a trivial example, to keep the inhabited linter happy.
instance sheaf_inhabited : inhabited (sheaf (category_theory.discrete punit) X) :=
⟨⟨functor.star _, presheaf.is_sheaf_unit _⟩⟩

namespace sheaf

/--
The forgetful functor from sheaves to presheaves.
-/
@[derive [full, faithful]]
def forget : Top.sheaf C X ⥤ Top.presheaf C X :=
Sheaf_to_presheaf _ _

-- Note: These can be proved by simp.
lemma id_app (F : sheaf C X) (t) : (𝟙 F : F ⟶ F).1.app t = 𝟙 _ := rfl
lemma comp_app {F G H : sheaf C X} (f : F ⟶ G) (g : G ⟶ H) (t) :
  (f ≫ g).1.app t = f.1.app t ≫ g.1.app t := rfl

end sheaf

end Top<|MERGE_RESOLUTION|>--- conflicted
+++ resolved
@@ -111,9 +111,6 @@
 satisfying the sheaf condition.
 -/
 @[derive category]
-<<<<<<< HEAD
-def sheaf : Type (max u v w) := full_subcategory (@presheaf.is_sheaf C _ _ X)
-=======
 def sheaf : Type (max u v w) := Sheaf (opens.grothendieck_topology X) C
 
 variables {C X}
@@ -122,7 +119,6 @@
 abbreviation sheaf.presheaf (F : X.sheaf C) : Top.presheaf C X := F.1
 
 variables (C X)
->>>>>>> b9387a48
 
 -- Let's construct a trivial example, to keep the inhabited linter happy.
 instance sheaf_inhabited : inhabited (sheaf (category_theory.discrete punit) X) :=
