--- conflicted
+++ resolved
@@ -64,7 +64,13 @@
     { rw [dif_neg hW], apply ((if_neg hW).symm.rec terminal_is_terminal).hom_ext }
   end }
 
-<<<<<<< HEAD
+lemma skyscraper_presheaf_eq_pushforward
+  [hd : Π (U : opens (Top.of punit.{u+1})), decidable (punit.star ∈ U)] :
+  skyscraper_presheaf p₀ A =
+  continuous_map.const (Top.of punit) p₀ _* skyscraper_presheaf punit.star A :=
+by convert_to @skyscraper_presheaf X p₀
+  (λ U, hd $ (opens.map $ continuous_map.const _ p₀).obj U) C _ A _ = _; congr <|> refl
+
 /--
 Taking skyscraper presheaf at a point is functorial: `c ↦ skyscraper p₀ c` defines a functor by
 sending every `f : a ⟶ b` to the natural transformation `α` defined as: `α(U) = f : a ⟶ b` if
@@ -110,14 +116,6 @@
   map := λ _ _, skyscraper_presheaf_functor.map' p₀,
   map_id' := λ _, skyscraper_presheaf_functor.map'_id p₀,
   map_comp' := λ _ _ _, skyscraper_presheaf_functor.map'_comp p₀ }
-=======
-lemma skyscraper_presheaf_eq_pushforward
-  [hd : Π (U : opens (Top.of punit.{u+1})), decidable (punit.star ∈ U)] :
-  skyscraper_presheaf p₀ A =
-  continuous_map.const (Top.of punit) p₀ _* skyscraper_presheaf punit.star A :=
-by convert_to @skyscraper_presheaf X p₀
-  (λ U, hd $ (opens.map $ continuous_map.const _ p₀).obj U) C _ A _ = _; congr <|> refl
->>>>>>> 7295c811
 
 end
 
