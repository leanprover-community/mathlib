/-
Copyright (c) 2017 Johannes Hölzl. All rights reserved.
Released under Apache 2.0 license as described in the file LICENSE.
Authors: Johannes Hölzl, Mario Carneiro

Separation properties of topological spaces.
-/
import topology.subset_properties
import topology.connected

open set filter
open_locale topological_space filter
local attribute [instance] classical.prop_decidable -- TODO: use "open_locale classical"

universes u v
variables {α : Type u} {β : Type v} [topological_space α]

section separation

/--
`separated` is a predicate on pairs of sub`set`s of a topological space.  It holds if the two
sub`set`s are contained in disjoint open sets.
-/
def separated : set α → set α → Prop :=
  λ (s t : set α), ∃ U V : (set α), (is_open U) ∧ is_open V ∧
  (s ⊆ U) ∧ (t ⊆ V) ∧ disjoint U V

namespace separated

open separated

@[symm] lemma symm {s t : set α} : separated s t → separated t s :=
λ ⟨U, V, oU, oV, aU, bV, UV⟩, ⟨V, U, oV, oU, bV, aU, disjoint.symm UV⟩

lemma comm (s t : set α) : separated s t ↔ separated t s :=
⟨symm, symm⟩

lemma empty_right (a : set α) : separated a ∅ :=
⟨_, _, is_open_univ, is_open_empty, λ a h, mem_univ a, λ a h, by cases h, disjoint_empty _⟩

lemma empty_left (a : set α) : separated ∅ a :=
(empty_right _).symm

lemma union_left {a b c : set α} : separated a c → separated b c → separated (a ∪ b) c :=
λ ⟨U, V, oU, oV, aU, bV, UV⟩ ⟨W, X, oW, oX, aW, bX, WX⟩,
  ⟨U ∪ W, V ∩ X, is_open_union oU oW, is_open_inter oV oX,
    union_subset_union aU aW, subset_inter bV bX, set.disjoint_union_left.mpr
    ⟨disjoint_of_subset_right (inter_subset_left _ _) UV,
      disjoint_of_subset_right (inter_subset_right _ _) WX⟩⟩

lemma union_right {a b c : set α} (ab : separated a b) (ac : separated a c) :
  separated a (b ∪ c) :=
(ab.symm.union_left ac.symm).symm

end separated

/-- A T₀ space, also known as a Kolmogorov space, is a topological space
  where for every pair `x ≠ y`, there is an open set containing one but not the other. -/
class t0_space (α : Type u) [topological_space α] : Prop :=
(t0 : ∀ x y, x ≠ y → ∃ U:set α, is_open U ∧ (xor (x ∈ U) (y ∈ U)))

theorem is_closed.exists_closed_singleton {α : Type*} [topological_space α]
  [t0_space α] [compact_space α] {S : set α} (hS : is_closed S) (hne : S.nonempty) :
  ∃ (x : α), x ∈ S ∧ is_closed ({x} : set α) :=
begin
  obtain ⟨V, Vsub, Vne, Vcls, hV⟩ := hS.exists_minimal_nonempty_closed_subset hne,
  by_cases hnt : ∃ (x y : α) (hx : x ∈ V) (hy : y ∈ V), x ≠ y,
  { exfalso,
    obtain ⟨x, y, hx, hy, hne⟩ := hnt,
    obtain ⟨U, hU, hsep⟩ := t0_space.t0 _ _ hne,
    have : ∀ (z w : α) (hz : z ∈ V) (hw : w ∈ V) (hz' : z ∈ U) (hw' : ¬ w ∈ U), false,
    { intros z w hz hw hz' hw',
      have uvne : (V ∩ Uᶜ).nonempty,
      { use w, simp only [hw, hw', set.mem_inter_eq, not_false_iff, and_self, set.mem_compl_eq], },
      specialize hV (V ∩ Uᶜ) (set.inter_subset_left _ _) uvne
        (is_closed_inter Vcls (is_closed_compl_iff.mpr hU)),
      have : V ⊆ Uᶜ,
      { rw ←hV, exact set.inter_subset_right _ _ },
      exact this hz hz', },
    cases hsep,
    { exact this x y hx hy hsep.1 hsep.2 },
    { exact this y x hy hx hsep.1 hsep.2 } },
  { push_neg at hnt,
    obtain ⟨z, hz⟩ := Vne,
    refine ⟨z, Vsub hz, _⟩,
    convert Vcls,
    ext,
    simp only [set.mem_singleton_iff, set.mem_compl_eq],
    split,
    { rintro rfl, exact hz, },
    { exact λ hx, hnt x z hx hz, }, },
end

theorem exists_open_singleton_of_open_finset [t0_space α] (s : finset α) (sne : s.nonempty)
  (hso : is_open (↑s : set α)) :
  ∃ x ∈ s, is_open ({x} : set α):=
begin
  induction s using finset.strong_induction_on with s ihs,
  by_cases hs : set.subsingleton (↑s : set α),
  { rcases sne with ⟨x, hx⟩,
    refine ⟨x, hx, _⟩,
    have : (↑s : set α) = {x}, from hs.eq_singleton_of_mem hx,
    rwa this at hso },
  { dunfold set.subsingleton at hs,
    push_neg at hs,
    rcases hs with ⟨x, hx, y, hy, hxy⟩,
    rcases t0_space.t0 x y hxy with ⟨U, hU, hxyU⟩,
    wlog H : x ∈ U ∧ y ∉ U := hxyU using [x y, y x],
    obtain ⟨z, hzs, hz⟩ : ∃ z ∈ s.filter (λ z, z ∈ U), is_open ({z} : set α),
    { refine ihs _ (finset.filter_ssubset.2 ⟨y, hy, H.2⟩) ⟨x, finset.mem_filter.2 ⟨hx, H.1⟩⟩ _,
      rw [finset.coe_filter],
      exact is_open_inter hso hU },
    exact ⟨z, (finset.mem_filter.1 hzs).1, hz⟩ }
end

theorem exists_open_singleton_of_fintype [t0_space α] [f : fintype α] [ha : nonempty α] :
  ∃ x:α, is_open ({x}:set α) :=
begin
  refine ha.elim (λ x, _),
  have : is_open (↑(finset.univ : finset α) : set α), { simp },
  rcases exists_open_singleton_of_open_finset _ ⟨x, finset.mem_univ x⟩ this with ⟨x, _, hx⟩,
  exact ⟨x, hx⟩
end

instance subtype.t0_space [t0_space α] {p : α → Prop} : t0_space (subtype p) :=
⟨λ x y hxy, let ⟨U, hU, hxyU⟩ := t0_space.t0 (x:α) y ((not_congr subtype.ext_iff_val).1 hxy) in
  ⟨(coe : subtype p → α) ⁻¹' U, is_open_induced hU, hxyU⟩⟩

/-- A T₁ space, also known as a Fréchet space, is a topological space
  where every singleton set is closed. Equivalently, for every pair
  `x ≠ y`, there is an open set containing `x` and not `y`. -/
class t1_space (α : Type u) [topological_space α] : Prop :=
(t1 : ∀x, is_closed ({x} : set α))

lemma is_closed_singleton [t1_space α] {x : α} : is_closed ({x} : set α) :=
t1_space.t1 x

lemma is_open_compl_singleton [t1_space α] {x : α} : is_open ({x}ᶜ : set α) :=
is_closed_singleton.is_open_compl

lemma is_open_ne [t1_space α] {x : α} : is_open {y | y ≠ x} :=
is_open_compl_singleton

instance subtype.t1_space {α : Type u} [topological_space α] [t1_space α] {p : α → Prop} :
  t1_space (subtype p) :=
⟨λ ⟨x, hx⟩, is_closed_induced_iff.2 $ ⟨{x}, is_closed_singleton, set.ext $ λ y,
  by simp [subtype.ext_iff_val]⟩⟩

@[priority 100] -- see Note [lower instance priority]
instance t1_space.t0_space [t1_space α] : t0_space α :=
⟨λ x y h, ⟨{z | z ≠ y}, is_open_ne, or.inl ⟨h, not_not_intro rfl⟩⟩⟩

lemma t1_iff_exists_open : t1_space α ↔
  ∀ (x y), x ≠ y → (∃ (U : set α) (hU : is_open U), x ∈ U ∧ y ∉ U) :=
begin
  split,
  { introsI t1 x y hxy,
    exact ⟨{y}ᶜ, is_open_compl_iff.mpr (t1_space.t1 y),
            mem_compl_singleton_iff.mpr hxy,
            not_not.mpr rfl⟩},
  { intro h,
    constructor,
    intro x,
    rw ← is_open_compl_iff,
    have p : ⋃₀ {U : set α | (x ∉ U) ∧ (is_open U)} = {x}ᶜ,
    { apply subset.antisymm; intros t ht,
      { rcases ht with ⟨A, ⟨hxA, hA⟩, htA⟩,
        rw [mem_compl_eq, mem_singleton_iff],
        rintro rfl,
        contradiction },
      { obtain ⟨U, hU, hh⟩ := h t x (mem_compl_singleton_iff.mp ht),
        exact ⟨U, ⟨hh.2, hU⟩, hh.1⟩}},
    rw ← p,
    exact is_open_sUnion (λ B hB, hB.2) }
end

lemma compl_singleton_mem_nhds [t1_space α] {x y : α} (h : y ≠ x) : {x}ᶜ ∈ 𝓝 y :=
mem_nhds_sets is_open_compl_singleton $ by rwa [mem_compl_eq, mem_singleton_iff]

@[simp] lemma closure_singleton [t1_space α] {a : α} :
  closure ({a} : set α) = {a} :=
is_closed_singleton.closure_eq

lemma set.subsingleton.closure [t1_space α] {s : set α} (hs : s.subsingleton) :
  (closure s).subsingleton :=
hs.induction_on (by simp) $ λ x, by simp

@[simp] lemma subsingleton_closure [t1_space α] {s : set α} :
  (closure s).subsingleton ↔ s.subsingleton :=
⟨λ h, h.mono subset_closure, λ h, h.closure⟩

lemma is_closed_map_const {α β} [topological_space α] [topological_space β] [t1_space β] {y : β} :
  is_closed_map (function.const α y) :=
begin
  apply is_closed_map.of_nonempty, intros s hs h2s, simp_rw [h2s.image_const, is_closed_singleton]
end

lemma discrete_of_t1_of_finite {X : Type*} [topological_space X] [t1_space X] [fintype X] :
  discrete_topology X :=
begin
  apply singletons_open_iff_discrete.mp,
  intros x,
  rw [← is_closed_compl_iff, ← bUnion_of_singleton ({x} : set X)ᶜ],
  exact is_closed_bUnion (finite.of_fintype _) (λ y _, is_closed_singleton)
end

lemma singleton_mem_nhds_within_of_mem_discrete {s : set α} [discrete_topology s]
  {x : α} (hx : x ∈ s) :
  {x} ∈ 𝓝[s] x :=
begin
  have : ({⟨x, hx⟩} : set s) ∈ 𝓝 (⟨x, hx⟩ : s), by simp [nhds_discrete],
  simpa only [nhds_within_eq_map_subtype_coe hx, image_singleton]
    using @image_mem_map _ _ _ (coe : s → α) _ this
end

lemma nhds_within_of_mem_discrete {s : set α} [discrete_topology s] {x : α} (hx : x ∈ s) :
  𝓝[s] x = pure x :=
le_antisymm (le_pure_iff.2 $ singleton_mem_nhds_within_of_mem_discrete hx) (pure_le_nhds_within hx)

lemma filter.has_basis.exists_inter_eq_singleton_of_mem_discrete
  {ι : Type*} {p : ι → Prop} {t : ι → set α} {s : set α} [discrete_topology s] {x : α}
  (hb : (𝓝 x).has_basis p t) (hx : x ∈ s) :
  ∃ i (hi : p i), t i ∩ s = {x} :=
begin
  rcases (nhds_within_has_basis hb s).mem_iff.1 (singleton_mem_nhds_within_of_mem_discrete hx)
    with ⟨i, hi, hix⟩,
  exact ⟨i, hi, subset.antisymm hix $ singleton_subset_iff.2 ⟨mem_of_nhds $ hb.mem_of_mem hi, hx⟩⟩
end

/-- A point `x` in a discrete subset `s` of a topological space admits a neighbourhood
that only meets `s` at `x`.  -/
lemma nhds_inter_eq_singleton_of_mem_discrete {s : set α} [discrete_topology s]
  {x : α} (hx : x ∈ s) :
  ∃ U ∈ 𝓝 x, U ∩ s = {x} :=
by simpa using (𝓝 x).basis_sets.exists_inter_eq_singleton_of_mem_discrete hx

/-- For point `x` in a discrete subset `s` of a topological space, there is a set `U`
such that
1. `U` is a punctured neighborhood of `x` (ie. `U ∪ {x}` is a neighbourhood of `x`),
2. `U` is disjoint from `s`.
-/
lemma disjoint_nhds_within_of_mem_discrete {s : set α} [discrete_topology s] {x : α} (hx : x ∈ s) :
  ∃ U ∈ 𝓝[{x}ᶜ] x, disjoint U s :=
let ⟨V, h, h'⟩ := nhds_inter_eq_singleton_of_mem_discrete hx in
  ⟨{x}ᶜ ∩ V, inter_mem_nhds_within _ h,
    (disjoint_iff_inter_eq_empty.mpr (by { rw [inter_assoc, h', compl_inter_self] }))⟩

/-- Let `X` be a topological space and let `s, t ⊆ X` be two subsets.  If there is an inclusion
`t ⊆ s`, then the topological space structure on `t` induced by `X` is the same as the one
obtained by the induced topological space structure on `s`. -/
lemma topological_space.subset_trans {X : Type*} [tX : topological_space X]
  {s t : set X} (ts : t ⊆ s) :
  (subtype.topological_space : topological_space t) =
    (subtype.topological_space : topological_space s).induced (set.inclusion ts) :=
begin
  change tX.induced ((coe : s → X) ∘ (set.inclusion ts)) =
    topological_space.induced (set.inclusion ts) (tX.induced _),
  rw ← induced_compose,
end

/-- This lemma characterizes discrete topological spaces as those whose singletons are
neighbourhoods. -/
lemma discrete_topology_iff_nhds {X : Type*} [topological_space X] :
  discrete_topology X ↔ (nhds : X → filter X) = pure :=
begin
  split,
  { introI hX,
    exact nhds_discrete X },
  { intro h,
    constructor,
    apply eq_of_nhds_eq_nhds,
    simp [h, nhds_bot] }
end

/-- The topology pulled-back under an inclusion `f : X → Y` from the discrete topology (`⊥`) is the
discrete topology.
This version does not assume the choice of a topology on either the source `X`
nor the target `Y` of the inclusion `f`. -/
lemma induced_bot {X Y : Type*} {f : X → Y} (hf : function.injective f) :
  topological_space.induced f ⊥ = ⊥ :=
eq_of_nhds_eq_nhds (by simp [nhds_induced, ← set.image_singleton, hf.preimage_image, nhds_bot])

/-- The topology induced under an inclusion `f : X → Y` from the discrete topological space `Y`
is the discrete topology on `X`. -/
lemma discrete_topology_induced {X Y : Type*} [tY : topological_space Y] [discrete_topology Y]
  {f : X → Y} (hf : function.injective f) : @discrete_topology X (topological_space.induced f tY) :=
begin
  constructor,
  rw discrete_topology.eq_bot Y,
  exact induced_bot hf
end

/-- Let `s, t ⊆ X` be two subsets of a topological space `X`.  If `t ⊆ s` and the topology induced
by `X`on `s` is discrete, then also the topology induces on `t` is discrete.  -/
lemma discrete_topology.of_subset {X : Type*} [topological_space X] {s t : set X}
  (ds : discrete_topology s) (ts : t ⊆ s) :
  discrete_topology t :=
begin
  rw [topological_space.subset_trans ts, ds.eq_bot],
  exact {eq_bot := induced_bot (set.inclusion_injective ts)}
end

/-- A T₂ space, also known as a Hausdorff space, is one in which for every
  `x ≠ y` there exists disjoint open sets around `x` and `y`. This is
  the most widely used of the separation axioms. -/
class t2_space (α : Type u) [topological_space α] : Prop :=
(t2 : ∀x y, x ≠ y → ∃u v : set α, is_open u ∧ is_open v ∧ x ∈ u ∧ y ∈ v ∧ u ∩ v = ∅)

lemma t2_separation [t2_space α] {x y : α} (h : x ≠ y) :
  ∃u v : set α, is_open u ∧ is_open v ∧ x ∈ u ∧ y ∈ v ∧ u ∩ v = ∅ :=
t2_space.t2 x y h

@[priority 100] -- see Note [lower instance priority]
instance t2_space.t1_space [t2_space α] : t1_space α :=
⟨λ x, is_open_compl_iff.1 $ is_open_iff_forall_mem_open.2 $ λ y hxy,
let ⟨u, v, hu, hv, hyu, hxv, huv⟩ := t2_separation (mt mem_singleton_of_eq hxy) in
⟨u, λ z hz1 hz2, (ext_iff.1 huv x).1 ⟨mem_singleton_iff.1 hz2 ▸ hz1, hxv⟩, hu, hyu⟩⟩

lemma eq_of_nhds_ne_bot [ht : t2_space α] {x y : α} (h : ne_bot (𝓝 x ⊓ 𝓝 y)) : x = y :=
classical.by_contradiction $ assume : x ≠ y,
let ⟨u, v, hu, hv, hx, hy, huv⟩ := t2_space.t2 x y this in
absurd huv $ (inf_ne_bot_iff.1 h (mem_nhds_sets hu hx) (mem_nhds_sets hv hy)).ne_empty

lemma t2_iff_nhds : t2_space α ↔ ∀ {x y : α}, ne_bot (𝓝 x ⊓ 𝓝 y) → x = y :=
⟨assume h, by exactI λ x y, eq_of_nhds_ne_bot,
 assume h, ⟨assume x y xy,
   have 𝓝 x ⊓ 𝓝 y = ⊥ := not_ne_bot.1 $ mt h xy,
   let ⟨u', hu', v', hv', u'v'⟩ := empty_in_sets_eq_bot.mpr this,
       ⟨u, uu', uo, hu⟩ := mem_nhds_sets_iff.mp hu',
       ⟨v, vv', vo, hv⟩ := mem_nhds_sets_iff.mp hv' in
   ⟨u, v, uo, vo, hu, hv, disjoint.eq_bot $ disjoint.mono uu' vv' u'v'⟩⟩⟩

lemma t2_iff_ultrafilter :
  t2_space α ↔ ∀ {x y : α} (f : ultrafilter α), ↑f ≤ 𝓝 x → ↑f ≤ 𝓝 y → x = y :=
t2_iff_nhds.trans $ by simp only [←exists_ultrafilter_iff, and_imp, le_inf_iff, exists_imp_distrib]

lemma is_closed_diagonal [t2_space α] : is_closed (diagonal α) :=
begin
  refine is_closed_iff_cluster_pt.mpr _,
  rintro ⟨a₁, a₂⟩ h,
  refine eq_of_nhds_ne_bot ⟨λ this : 𝓝 a₁ ⊓ 𝓝 a₂ = ⊥, h.ne _⟩,
  obtain ⟨t₁, (ht₁ : t₁ ∈ 𝓝 a₁), t₂, (ht₂ : t₂ ∈ 𝓝 a₂), (h' : t₁ ∩ t₂ ⊆ ∅)⟩ :=
    by rw [←empty_in_sets_eq_bot, mem_inf_sets] at this; exact this,
  rw [nhds_prod_eq, ←empty_in_sets_eq_bot],
  apply filter.sets_of_superset,
  apply inter_mem_inf_sets (prod_mem_prod ht₁ ht₂) (mem_principal_sets.mpr (subset.refl _)),
  exact assume ⟨x₁, x₂⟩ ⟨⟨hx₁, hx₂⟩, (heq : x₁ = x₂)⟩,
    show false, from @h' x₁ ⟨hx₁, heq.symm ▸ hx₂⟩
end

lemma t2_iff_is_closed_diagonal : t2_space α ↔ is_closed (diagonal α) :=
begin
  split,
  { introI h,
    exact is_closed_diagonal },
  { intro h,
    constructor,
    intros x y hxy,
    have : (x, y) ∈ (diagonal α)ᶜ, by rwa [mem_compl_iff],
    obtain ⟨t, t_sub, t_op, xyt⟩ : ∃ t ⊆ (diagonal α)ᶜ, is_open t ∧ (x, y) ∈ t :=
      is_open_iff_forall_mem_open.mp h.is_open_compl _ this,
    rcases is_open_prod_iff.mp t_op x y xyt with ⟨U, V, U_op, V_op, xU, yV, H⟩,
    use [U, V, U_op, V_op, xU, yV],
    have := subset.trans H t_sub,
    rw eq_empty_iff_forall_not_mem,
    rintros z ⟨zU, zV⟩,
    have : ¬ (z, z) ∈ diagonal α := this (mk_mem_prod zU zV),
    exact this rfl },
end

section separated

open separated finset

lemma finset_disjoint_finset_opens_of_t2 [t2_space α] :
  ∀ (s t : finset α), disjoint s t → separated (s : set α) t :=
begin
  refine induction_on_union _ (λ a b hi d, (hi d.symm).symm) (λ a d, empty_right a) (λ a b ab, _) _,
  { obtain ⟨U, V, oU, oV, aU, bV, UV⟩ := t2_separation
      (by { rw [ne.def, ← finset.mem_singleton], exact (disjoint_singleton.mp ab.symm) }),
    refine ⟨U, V, oU, oV, _, _, set.disjoint_iff_inter_eq_empty.mpr UV⟩;
    exact singleton_subset_set_iff.mpr ‹_› },
  { intros a b c ac bc d,
    apply_mod_cast union_left (ac (disjoint_of_subset_left (a.subset_union_left b) d)) (bc _),
    exact disjoint_of_subset_left (a.subset_union_right b) d },
end

lemma point_disjoint_finset_opens_of_t2 [t2_space α] {x : α} {s : finset α} (h : x ∉ s) :
  separated ({x} : set α) ↑s :=
by exact_mod_cast finset_disjoint_finset_opens_of_t2 {x} s (singleton_disjoint.mpr h)

end separated

@[simp] lemma nhds_eq_nhds_iff {a b : α} [t2_space α] : 𝓝 a = 𝓝 b ↔ a = b :=
⟨assume h, eq_of_nhds_ne_bot $ by rw [h, inf_idem]; exact nhds_ne_bot, assume h, h ▸ rfl⟩

@[simp] lemma nhds_le_nhds_iff {a b : α} [t2_space α] : 𝓝 a ≤ 𝓝 b ↔ a = b :=
⟨assume h, eq_of_nhds_ne_bot $ by rw [inf_of_le_left h]; exact nhds_ne_bot, assume h, h ▸ le_refl _⟩

lemma tendsto_nhds_unique [t2_space α] {f : β → α} {l : filter β} {a b : α}
  [ne_bot l] (ha : tendsto f l (𝓝 a)) (hb : tendsto f l (𝓝 b)) : a = b :=
eq_of_nhds_ne_bot $ ne_bot_of_le $ le_inf ha hb

lemma tendsto_nhds_unique' [t2_space α] {f : β → α} {l : filter β} {a b : α}
  (hl : ne_bot l) (ha : tendsto f l (𝓝 a)) (hb : tendsto f l (𝓝 b)) : a = b :=
eq_of_nhds_ne_bot $ ne_bot_of_le $ le_inf ha hb

lemma tendsto_nhds_unique_of_eventually_eq [t2_space α] {f g : β → α} {l : filter β} {a b : α}
  [ne_bot l] (ha : tendsto f l (𝓝 a)) (hb : tendsto g l (𝓝 b)) (hfg : f =ᶠ[l] g) :
  a = b :=
tendsto_nhds_unique (ha.congr' hfg) hb

<<<<<<< HEAD
lemma tendsto_const_nhds_iff [t2_space α] {l : filter α} [ne_bot l] {c d : α} :
  tendsto (λ x, c) l (𝓝 d) ↔ c = d :=
⟨λ h, tendsto_nhds_unique (tendsto_const_nhds) h, λ h, h ▸ tendsto_const_nhds⟩
=======
/-- A T2,5 space, also known as a Urysohn space, is a topological space
  where for every pair `x ≠ y`, there are two open sets, with the intersection of clousures
  empty, one containing `x` and the other `y` . -/
class t2_5_space (α : Type u) [topological_space α]: Prop :=
(t2_5 : ∀ x y  (h : x ≠ y), ∃ (U V: set α), is_open U ∧  is_open V ∧
                                            closure U ∩ closure V = ∅ ∧ x ∈ U ∧ y ∈ V)

@[priority 100] -- see Note [lower instance priority]
instance t2_5_space.t2_space [t2_5_space α] : t2_space α :=
⟨λ x y hxy,
  let ⟨U, V, hU, hV, hUV, hh⟩ := t2_5_space.t2_5 x y hxy in
  ⟨U, V, hU, hV, hh.1, hh.2, subset_eq_empty (powerset_mono.mpr
    (closure_inter_subset_inter_closure U V) subset_closure) hUV⟩⟩
>>>>>>> b7ab74ab

section lim
variables [t2_space α] {f : filter α}

/-!
### Properties of `Lim` and `lim`

In this section we use explicit `nonempty α` instances for `Lim` and `lim`. This way the lemmas
are useful without a `nonempty α` instance.
-/

lemma Lim_eq {a : α} [ne_bot f] (h : f ≤ 𝓝 a) :
  @Lim _ _ ⟨a⟩ f = a :=
tendsto_nhds_unique (le_nhds_Lim ⟨a, h⟩) h

lemma Lim_eq_iff [ne_bot f] (h : ∃ (a : α), f ≤ nhds a) {a} : @Lim _ _ ⟨a⟩ f = a ↔ f ≤ 𝓝 a :=
⟨λ c, c ▸ le_nhds_Lim h, Lim_eq⟩

lemma ultrafilter.Lim_eq_iff_le_nhds [compact_space α] {x : α} {F : ultrafilter α} :
  F.Lim = x ↔ ↑F ≤ 𝓝 x :=
⟨λ h, h ▸ F.le_nhds_Lim, Lim_eq⟩

lemma is_open_iff_ultrafilter' [compact_space α] (U : set α) :
  is_open U ↔ (∀ F : ultrafilter α, F.Lim ∈ U → U ∈ F.1) :=
begin
  rw is_open_iff_ultrafilter,
  refine ⟨λ h F hF, h F.Lim hF F F.le_nhds_Lim, _⟩,
  intros cond x hx f h,
  rw [← (ultrafilter.Lim_eq_iff_le_nhds.2 h)] at hx,
  exact cond _ hx
end

lemma filter.tendsto.lim_eq {a : α} {f : filter β} [ne_bot f] {g : β → α} (h : tendsto g f (𝓝 a)) :
  @lim _ _ _ ⟨a⟩ f g = a :=
Lim_eq h

lemma filter.lim_eq_iff {f : filter β} [ne_bot f] {g : β → α} (h : ∃ a, tendsto g f (𝓝 a)) {a} :
  @lim _ _ _ ⟨a⟩ f g = a ↔ tendsto g f (𝓝 a) :=
⟨λ c, c ▸ tendsto_nhds_lim h, filter.tendsto.lim_eq⟩

lemma continuous.lim_eq [topological_space β] {f : β → α} (h : continuous f) (a : β) :
  @lim _ _ _ ⟨f a⟩ (𝓝 a) f = f a :=
(h.tendsto a).lim_eq

@[simp] lemma Lim_nhds (a : α) : @Lim _ _ ⟨a⟩ (𝓝 a) = a :=
Lim_eq (le_refl _)

@[simp] lemma lim_nhds_id (a : α) : @lim _ _ _ ⟨a⟩ (𝓝 a) id = a :=
Lim_nhds a

@[simp] lemma Lim_nhds_within {a : α} {s : set α} (h : a ∈ closure s) :
  @Lim _ _ ⟨a⟩ (𝓝[s] a) = a :=
by haveI : ne_bot (𝓝[s] a) := mem_closure_iff_cluster_pt.1 h;
exact Lim_eq inf_le_left

@[simp] lemma lim_nhds_within_id {a : α} {s : set α} (h : a ∈ closure s) :
  @lim _ _ _ ⟨a⟩ (𝓝[s] a) id = a :=
Lim_nhds_within h

end lim

/-!
### Instances of `t2_space` typeclass

We use two lemmas to prove that various standard constructions generate Hausdorff spaces from
Hausdorff spaces:

* `separated_by_continuous` says that two points `x y : α` can be separated by open neighborhoods
  provided that there exists a continuous map `f`: α → β` with a Hausdorff codomain such that
  `f x ≠ f y`. We use this lemma to prove that topological spaces defined using `induced` are
  Hausdorff spaces.

* `separated_by_open_embedding` says that for an open embedding `f : α → β` of a Hausdorff space
  `α`, the images of two distinct points `x y : α`, `x ≠ y` can be separated by open neighborhoods.
  We use this lemma to prove that topological spaces defined using `coinduced` are Hausdorff spaces.
-/

@[priority 100] -- see Note [lower instance priority]
instance t2_space_discrete {α : Type*} [topological_space α] [discrete_topology α] : t2_space α :=
{ t2 := assume x y hxy, ⟨{x}, {y}, is_open_discrete _, is_open_discrete _, rfl, rfl,
  eq_empty_iff_forall_not_mem.2 $ by intros z hz;
    cases eq_of_mem_singleton hz.1; cases eq_of_mem_singleton hz.2; cc⟩ }

lemma separated_by_continuous {α : Type*} {β : Type*}
  [topological_space α] [topological_space β] [t2_space β]
  {f : α → β} (hf : continuous f) {x y : α} (h : f x ≠ f y) :
  ∃u v : set α, is_open u ∧ is_open v ∧ x ∈ u ∧ y ∈ v ∧ u ∩ v = ∅ :=
let ⟨u, v, uo, vo, xu, yv, uv⟩ := t2_separation h in
⟨f ⁻¹' u, f ⁻¹' v, uo.preimage hf, vo.preimage hf, xu, yv,
  by rw [←preimage_inter, uv, preimage_empty]⟩

lemma separated_by_open_embedding {α β : Type*} [topological_space α] [topological_space β]
  [t2_space α] {f : α → β} (hf : open_embedding f) {x y : α} (h : x ≠ y) :
  ∃ u v : set β, is_open u ∧ is_open v ∧ f x ∈ u ∧ f y ∈ v ∧ u ∩ v = ∅ :=
let ⟨u, v, uo, vo, xu, yv, uv⟩ := t2_separation h in
⟨f '' u, f '' v, hf.is_open_map _ uo, hf.is_open_map _ vo,
  mem_image_of_mem _ xu, mem_image_of_mem _ yv, by rw [image_inter hf.inj, uv, image_empty]⟩

instance {α : Type*} {p : α → Prop} [t : topological_space α] [t2_space α] : t2_space (subtype p) :=
⟨assume x y h, separated_by_continuous continuous_subtype_val (mt subtype.eq h)⟩

instance {α : Type*} {β : Type*} [t₁ : topological_space α] [t2_space α]
  [t₂ : topological_space β] [t2_space β] : t2_space (α × β) :=
⟨assume ⟨x₁,x₂⟩ ⟨y₁,y₂⟩ h,
  or.elim (not_and_distrib.mp (mt prod.ext_iff.mpr h))
    (λ h₁, separated_by_continuous continuous_fst h₁)
    (λ h₂, separated_by_continuous continuous_snd h₂)⟩

lemma embedding.t2_space [topological_space β] [t2_space β] {f : α → β} (hf : embedding f) :
  t2_space α :=
⟨λ x y h, separated_by_continuous hf.continuous (hf.inj.ne h)⟩

instance {α : Type*} {β : Type*} [t₁ : topological_space α] [t2_space α]
  [t₂ : topological_space β] [t2_space β] : t2_space (α ⊕ β) :=
begin
  constructor,
  rintros (x|x) (y|y) h,
  { replace h : x ≠ y := λ c, (c.subst h) rfl,
    exact separated_by_open_embedding open_embedding_inl h },
  { exact ⟨_, _, is_open_range_inl, is_open_range_inr, ⟨x, rfl⟩, ⟨y, rfl⟩,
      range_inl_inter_range_inr⟩ },
  { exact ⟨_, _, is_open_range_inr, is_open_range_inl, ⟨x, rfl⟩, ⟨y, rfl⟩,
      range_inr_inter_range_inl⟩ },
  { replace h : x ≠ y := λ c, (c.subst h) rfl,
    exact separated_by_open_embedding open_embedding_inr h }
end

instance Pi.t2_space {α : Type*} {β : α → Type v} [t₂ : Πa, topological_space (β a)]
  [∀a, t2_space (β a)] :
  t2_space (Πa, β a) :=
⟨assume x y h,
  let ⟨i, hi⟩ := not_forall.mp (mt funext h) in
  separated_by_continuous (continuous_apply i) hi⟩

instance sigma.t2_space {ι : Type*} {α : ι → Type*} [Πi, topological_space (α i)]
  [∀a, t2_space (α a)] :
  t2_space (Σi, α i) :=
begin
  constructor,
  rintros ⟨i, x⟩ ⟨j, y⟩ neq,
  rcases em (i = j) with (rfl|h),
  { replace neq : x ≠ y := λ c, (c.subst neq) rfl,
    exact separated_by_open_embedding open_embedding_sigma_mk neq },
  { exact ⟨_, _, is_open_range_sigma_mk, is_open_range_sigma_mk, ⟨x, rfl⟩, ⟨y, rfl⟩, by tidy⟩ }
end

variables [topological_space β]

lemma is_closed_eq [t2_space α] {f g : β → α}
  (hf : continuous f) (hg : continuous g) : is_closed {x:β | f x = g x} :=
continuous_iff_is_closed.mp (hf.prod_mk hg) _ is_closed_diagonal

/-- If two continuous maps are equal on `s`, then they are equal on the closure of `s`. -/
lemma set.eq_on.closure [t2_space α] {s : set β} {f g : β → α} (h : eq_on f g s)
  (hf : continuous f) (hg : continuous g) :
  eq_on f g (closure s) :=
closure_minimal h (is_closed_eq hf hg)

/-- If two continuous functions are equal on a dense set, then they are equal. -/
lemma continuous.ext_on [t2_space α] {s : set β} (hs : dense s) {f g : β → α}
  (hf : continuous f) (hg : continuous g) (h : eq_on f g s) :
  f = g :=
funext $ λ x, h.closure hf hg (hs x)

lemma function.left_inverse.closed_range [t2_space α] {f : α → β} {g : β → α}
  (h : function.left_inverse f g) (hf : continuous f) (hg : continuous g) :
  is_closed (range g) :=
have eq_on (g ∘ f) id (closure $ range g),
  from h.right_inv_on_range.eq_on.closure (hg.comp hf) continuous_id,
is_closed_of_closure_subset $ λ x hx,
calc x = g (f x) : (this hx).symm
   ... ∈ _ : mem_range_self _

lemma function.left_inverse.closed_embedding [t2_space α] {f : α → β} {g : β → α}
  (h : function.left_inverse f g) (hf : continuous f) (hg : continuous g) :
  closed_embedding g :=
⟨h.embedding hf hg, h.closed_range hf hg⟩

lemma diagonal_eq_range_diagonal_map {α : Type*} : {p:α×α | p.1 = p.2} = range (λx, (x,x)) :=
ext $ assume p, iff.intro
  (assume h, ⟨p.1, prod.ext_iff.2 ⟨rfl, h⟩⟩)
  (assume ⟨x, hx⟩, show p.1 = p.2, by rw ←hx)

lemma prod_subset_compl_diagonal_iff_disjoint {α : Type*} {s t : set α} :
  set.prod s t ⊆ {p:α×α | p.1 = p.2}ᶜ ↔ s ∩ t = ∅ :=
by rw [eq_empty_iff_forall_not_mem, subset_compl_comm,
       diagonal_eq_range_diagonal_map, range_subset_iff]; simp

lemma compact_compact_separated [t2_space α] {s t : set α}
  (hs : is_compact s) (ht : is_compact t) (hst : s ∩ t = ∅) :
  ∃u v : set α, is_open u ∧ is_open v ∧ s ⊆ u ∧ t ⊆ v ∧ u ∩ v = ∅ :=
by simp only [prod_subset_compl_diagonal_iff_disjoint.symm] at ⊢ hst;
   exact generalized_tube_lemma hs ht is_closed_diagonal.is_open_compl hst

/-- In a `t2_space`, every compact set is closed. -/
lemma is_compact.is_closed [t2_space α] {s : set α} (hs : is_compact s) : is_closed s :=
is_open_compl_iff.1 $ is_open_iff_forall_mem_open.mpr $ assume x hx,
  let ⟨u, v, uo, vo, su, xv, uv⟩ :=
    compact_compact_separated hs (compact_singleton : is_compact {x})
      (by rwa [inter_comm, ←subset_compl_iff_disjoint, singleton_subset_iff]) in
  have v ⊆ sᶜ, from
    subset_compl_comm.mp (subset.trans su (subset_compl_iff_disjoint.mpr uv)),
⟨v, this, vo, by simpa using xv⟩

lemma compact_exhaustion.is_closed [t2_space α] (K : compact_exhaustion α) (n : ℕ) :
  is_closed (K n) :=
(K.is_compact n).is_closed

lemma is_compact.inter [t2_space α] {s t : set α} (hs : is_compact s) (ht : is_compact t) :
  is_compact (s ∩ t) :=
hs.inter_right $ ht.is_closed

lemma compact_closure_of_subset_compact [t2_space α] {s t : set α} (ht : is_compact t) (h : s ⊆ t) :
  is_compact (closure s) :=
compact_of_is_closed_subset ht is_closed_closure (closure_minimal h ht.is_closed)

lemma image_closure_of_compact [t2_space β]
  {s : set α} (hs : is_compact (closure s)) {f : α → β} (hf : continuous_on f (closure s)) :
  f '' closure s = closure (f '' s) :=
subset.antisymm hf.image_closure $ closure_minimal (image_subset f subset_closure)
  (hs.image_of_continuous_on hf).is_closed

/-- If a compact set is covered by two open sets, then we can cover it by two compact subsets. -/
lemma is_compact.binary_compact_cover [t2_space α] {K U V : set α} (hK : is_compact K)
  (hU : is_open U) (hV : is_open V) (h2K : K ⊆ U ∪ V) :
  ∃ K₁ K₂ : set α, is_compact K₁ ∧ is_compact K₂ ∧ K₁ ⊆ U ∧ K₂ ⊆ V ∧ K = K₁ ∪ K₂ :=
begin
  rcases compact_compact_separated (compact_diff hK hU) (compact_diff hK hV)
    (by rwa [diff_inter_diff, diff_eq_empty]) with ⟨O₁, O₂, h1O₁, h1O₂, h2O₁, h2O₂, hO⟩,
  refine ⟨_, _, compact_diff hK h1O₁, compact_diff hK h1O₂,
    by rwa [diff_subset_comm], by rwa [diff_subset_comm], by rw [← diff_inter, hO, diff_empty]⟩
end

lemma continuous.is_closed_map [compact_space α] [t2_space β] {f : α → β} (h : continuous f) :
  is_closed_map f :=
λ s hs, (hs.compact.image h).is_closed

lemma continuous.closed_embedding [compact_space α] [t2_space β] {f : α → β} (h : continuous f)
  (hf : function.injective f) : closed_embedding f :=
closed_embedding_of_continuous_injective_closed h hf h.is_closed_map

section
open finset function
/-- For every finite open cover `Uᵢ` of a compact set, there exists a compact cover `Kᵢ ⊆ Uᵢ`. -/
lemma is_compact.finite_compact_cover [t2_space α] {s : set α} (hs : is_compact s)
  {ι} (t : finset ι) (U : ι → set α) (hU : ∀ i ∈ t, is_open (U i)) (hsC : s ⊆ ⋃ i ∈ t, U i) :
  ∃ K : ι → set α, (∀ i, is_compact (K i)) ∧ (∀i, K i ⊆ U i) ∧ s = ⋃ i ∈ t, K i :=
begin
  classical,
  induction t using finset.induction with x t hx ih generalizing U hU s hs hsC,
  { refine ⟨λ _, ∅, λ i, compact_empty, λ i, empty_subset _, _⟩, simpa only [subset_empty_iff,
      finset.not_mem_empty, Union_neg, Union_empty, not_false_iff] using hsC },
  simp only [finset.set_bUnion_insert] at hsC,
  simp only [finset.mem_insert] at hU,
  have hU' : ∀ i ∈ t, is_open (U i) := λ i hi, hU i (or.inr hi),
  rcases hs.binary_compact_cover (hU x (or.inl rfl)) (is_open_bUnion hU') hsC
    with ⟨K₁, K₂, h1K₁, h1K₂, h2K₁, h2K₂, hK⟩,
  rcases ih U hU' h1K₂ h2K₂ with ⟨K, h1K, h2K, h3K⟩,
  refine ⟨update K x K₁, _, _, _⟩,
  { intros i, by_cases hi : i = x,
    { simp only [update_same, hi, h1K₁] },
    { rw [← ne.def] at hi, simp only [update_noteq hi, h1K] }},
  { intros i, by_cases hi : i = x,
    { simp only [update_same, hi, h2K₁] },
    { rw [← ne.def] at hi, simp only [update_noteq hi, h2K] }},
  { simp only [set_bUnion_insert_update _ hx, hK, h3K] }
end
end

lemma locally_compact_of_compact_nhds [t2_space α] (h : ∀ x : α, ∃ s, s ∈ 𝓝 x ∧ is_compact s) :
  locally_compact_space α :=
⟨assume x n hn,
  let ⟨u, un, uo, xu⟩ := mem_nhds_sets_iff.mp hn in
  let ⟨k, kx, kc⟩ := h x in
  -- K is compact but not necessarily contained in N.
  -- K \ U is again compact and doesn't contain x, so
  -- we may find open sets V, W separating x from K \ U.
  -- Then K \ W is a compact neighborhood of x contained in U.
  let ⟨v, w, vo, wo, xv, kuw, vw⟩ :=
    compact_compact_separated compact_singleton (compact_diff kc uo)
      (by rw [singleton_inter_eq_empty]; exact λ h, h.2 xu) in
  have wn : wᶜ ∈ 𝓝 x, from
   mem_nhds_sets_iff.mpr
     ⟨v, subset_compl_iff_disjoint.mpr vw, vo, singleton_subset_iff.mp xv⟩,
  ⟨k \ w,
   filter.inter_mem_sets kx wn,
   subset.trans (diff_subset_comm.mp kuw) un,
   compact_diff kc wo⟩⟩

@[priority 100] -- see Note [lower instance priority]
instance locally_compact_of_compact [t2_space α] [compact_space α] : locally_compact_space α :=
locally_compact_of_compact_nhds (assume x, ⟨univ, mem_nhds_sets is_open_univ trivial, compact_univ⟩)

/-- In a locally compact T₂ space, every point has an open neighborhood with compact closure -/
lemma exists_open_with_compact_closure [locally_compact_space α] [t2_space α] (x : α) :
  ∃ (U : set α), is_open U ∧ x ∈ U ∧ is_compact (closure U) :=
begin
  rcases exists_compact_mem_nhds x with ⟨K, hKc, hxK⟩,
  rcases mem_nhds_sets_iff.1 hxK with ⟨t, h1t, h2t, h3t⟩,
  exact ⟨t, h2t, h3t, compact_closure_of_subset_compact hKc h1t⟩
end

end separation

section regularity

/-- A T₃ space, also known as a regular space (although this condition sometimes
  omits T₂), is one in which for every closed `C` and `x ∉ C`, there exist
  disjoint open sets containing `x` and `C` respectively. -/
class regular_space (α : Type u) [topological_space α] extends t0_space α : Prop :=
(regular : ∀{s:set α} {a}, is_closed s → a ∉ s → ∃t, is_open t ∧ s ⊆ t ∧ 𝓝[t] a = ⊥)

@[priority 100] -- see Note [lower instance priority]
instance regular_space.t1_space [regular_space α] : t1_space α :=
begin
  rw t1_iff_exists_open,
  intros x y hxy,
  obtain ⟨U, hU, h⟩ := t0_space.t0 x y hxy,
  cases h,
  { exact ⟨U, hU, h⟩ },
  { obtain ⟨R, hR, hh⟩ := regular_space.regular (is_closed_compl_iff.mpr hU) (not_not.mpr h.1),
    obtain ⟨V, hV, hhh⟩ := mem_nhds_sets_iff.1 (filter.inf_principal_eq_bot.1 hh.2),
    exact ⟨R, hR, hh.1 (mem_compl h.2), hV hhh.2⟩ }
end

lemma nhds_is_closed [regular_space α] {a : α} {s : set α} (h : s ∈ 𝓝 a) :
  ∃ t ∈ 𝓝 a, t ⊆ s ∧ is_closed t :=
let ⟨s', h₁, h₂, h₃⟩ := mem_nhds_sets_iff.mp h in
have ∃t, is_open t ∧ s'ᶜ ⊆ t ∧ 𝓝[t] a = ⊥,
  from regular_space.regular (is_closed_compl_iff.mpr h₂) (not_not_intro h₃),
let ⟨t, ht₁, ht₂, ht₃⟩ := this in
⟨tᶜ,
  mem_sets_of_eq_bot $ by rwa [compl_compl],
  subset.trans (compl_subset_comm.1 ht₂) h₁,
  is_closed_compl_iff.mpr ht₁⟩

lemma closed_nhds_basis [regular_space α] (a : α) :
  (𝓝 a).has_basis (λ s : set α, s ∈ 𝓝 a ∧ is_closed s) id :=
⟨λ t, ⟨λ t_in, let ⟨s, s_in, h_st, h⟩ := nhds_is_closed t_in in ⟨s, ⟨s_in, h⟩, h_st⟩,
       λ ⟨s, ⟨s_in, hs⟩, hst⟩, mem_sets_of_superset s_in hst⟩⟩

instance subtype.regular_space [regular_space α] {p : α → Prop} : regular_space (subtype p) :=
⟨begin
   intros s a hs ha,
   rcases is_closed_induced_iff.1 hs with ⟨s, hs', rfl⟩,
   rcases regular_space.regular hs' ha with ⟨t, ht, hst, hat⟩,
   refine ⟨coe ⁻¹' t, is_open_induced ht, preimage_mono hst, _⟩,
   rw [nhds_within, nhds_induced, ← comap_principal, ← comap_inf, ← nhds_within, hat, comap_bot]
 end⟩

variable (α)
@[priority 100] -- see Note [lower instance priority]
instance regular_space.t2_space [regular_space α] : t2_space α :=
⟨λ x y hxy,
let ⟨s, hs, hys, hxs⟩ := regular_space.regular is_closed_singleton
    (mt mem_singleton_iff.1 hxy),
  ⟨t, hxt, u, hsu, htu⟩ := empty_in_sets_eq_bot.2 hxs,
  ⟨v, hvt, hv, hxv⟩ := mem_nhds_sets_iff.1 hxt in
⟨v, s, hv, hs, hxv, singleton_subset_iff.1 hys,
eq_empty_of_subset_empty $ λ z ⟨hzv, hzs⟩, htu ⟨hvt hzv, hsu hzs⟩⟩⟩

@[priority 100] -- see Note [lower instance priority]
instance regular_space.t2_5_space [regular_space α] : t2_5_space α :=
⟨λ x y hxy,
let ⟨U, V, hU, hV, hh_1, hh_2, hUV⟩ := t2_space.t2 x y hxy,
  hxcV := not_not.mpr ((interior_maximal (subset_compl_iff_disjoint.mpr hUV) hU) hh_1),
  ⟨R, hR, hh⟩ := regular_space.regular is_closed_closure (by rwa closure_eq_compl_interior_compl),
  ⟨A, hA, hhh⟩ := mem_nhds_sets_iff.1 (filter.inf_principal_eq_bot.1 hh.2) in
⟨A, V, hhh.1, hV, subset_eq_empty ((closure V).inter_subset_inter_left
  (subset.trans (closure_minimal hA (is_closed_compl_iff.mpr hR)) (compl_subset_compl.mpr hh.1)))
  (compl_inter_self (closure V)), hhh.2, hh_2⟩⟩

variable {α}

lemma disjoint_nested_nhds [regular_space α] {x y : α} (h : x ≠ y) :
  ∃ (U₁ V₁ ∈ 𝓝 x) (U₂ V₂ ∈ 𝓝 y), is_closed V₁ ∧ is_closed V₂ ∧ is_open U₁ ∧ is_open U₂ ∧
  V₁ ⊆ U₁ ∧ V₂ ⊆ U₂ ∧ U₁ ∩ U₂ = ∅ :=
begin
  rcases t2_separation h with ⟨U₁, U₂, U₁_op, U₂_op, x_in, y_in, H⟩,
  rcases nhds_is_closed (mem_nhds_sets U₁_op x_in) with ⟨V₁, V₁_in, h₁, V₁_closed⟩,
  rcases nhds_is_closed (mem_nhds_sets U₂_op y_in) with ⟨V₂, V₂_in, h₂, V₂_closed⟩,
  use [U₁, V₁, mem_sets_of_superset V₁_in h₁, V₁_in,
       U₂, V₂, mem_sets_of_superset V₂_in h₂, V₂_in],
  tauto
end

end regularity

section normality

/-- A T₄ space, also known as a normal space (although this condition sometimes
  omits T₂), is one in which for every pair of disjoint closed sets `C` and `D`,
  there exist disjoint open sets containing `C` and `D` respectively. -/
class normal_space (α : Type u) [topological_space α] extends t1_space α : Prop :=
(normal : ∀ s t : set α, is_closed s → is_closed t → disjoint s t →
  ∃ u v, is_open u ∧ is_open v ∧ s ⊆ u ∧ t ⊆ v ∧ disjoint u v)

theorem normal_separation [normal_space α] {s t : set α}
  (H1 : is_closed s) (H2 : is_closed t) (H3 : disjoint s t) :
  ∃ u v, is_open u ∧ is_open v ∧ s ⊆ u ∧ t ⊆ v ∧ disjoint u v :=
normal_space.normal s t H1 H2 H3

theorem normal_exists_closure_subset [normal_space α] {s t : set α} (hs : is_closed s)
  (ht : is_open t) (hst : s ⊆ t) :
  ∃ u, is_open u ∧ s ⊆ u ∧ closure u ⊆ t :=
begin
  have : disjoint s tᶜ, from λ x ⟨hxs, hxt⟩, hxt (hst hxs),
  rcases normal_separation hs (is_closed_compl_iff.2 ht) this
    with ⟨s', t', hs', ht', hss', htt', hs't'⟩,
  refine ⟨s', hs', hss',
    subset.trans (closure_minimal _ (is_closed_compl_iff.2 ht')) (compl_subset_comm.1 htt')⟩,
  exact λ x hxs hxt, hs't' ⟨hxs, hxt⟩
end

@[priority 100] -- see Note [lower instance priority]
instance normal_space.regular_space [normal_space α] : regular_space α :=
{ regular := λ s x hs hxs, let ⟨u, v, hu, hv, hsu, hxv, huv⟩ :=
    normal_separation hs is_closed_singleton
      (λ _ ⟨hx, hy⟩, hxs $ mem_of_eq_of_mem (eq_of_mem_singleton hy).symm hx) in
    ⟨u, hu, hsu, filter.empty_in_sets_eq_bot.1 $ filter.mem_inf_sets.2
      ⟨v, mem_nhds_sets hv (singleton_subset_iff.1 hxv), u, filter.mem_principal_self u,
        inter_comm u v ▸ huv⟩⟩ }

-- We can't make this an instance because it could cause an instance loop.
lemma normal_of_compact_t2 [compact_space α] [t2_space α] : normal_space α :=
begin
  refine ⟨assume s t hs ht st, _⟩,
  simp only [disjoint_iff],
  exact compact_compact_separated hs.compact ht.compact st.eq_bot
end

end normality

/-- In a compact t2 space, the connected component of a point equals the intersection of all
its clopen neighbourhoods. -/
lemma connected_component_eq_Inter_clopen [t2_space α] [compact_space α] {x : α} :
  connected_component x = ⋂ Z : {Z : set α // is_clopen Z ∧ x ∈ Z}, Z :=
begin
  apply eq_of_subset_of_subset connected_component_subset_Inter_clopen,
  -- Reduce to showing that the clopen intersection is connected.
  refine is_preconnected.subset_connected_component _ (mem_Inter.2 (λ Z, Z.2.2)),
  -- We do this by showing that any disjoint cover by two closed sets implies
  -- that one of these closed sets must contain our whole thing.
  -- To reduce to the case where the cover is disjoint on all of `α` we need that `s` is closed
  have hs : @is_closed _ _inst_1 (⋂ (Z : {Z : set α // is_clopen Z ∧ x ∈ Z}), ↑Z) :=
    is_closed_Inter (λ Z, Z.2.1.2),
  rw (is_preconnected_iff_subset_of_fully_disjoint_closed hs),
  intros a b ha hb hab ab_empty,
  haveI := @normal_of_compact_t2 α _ _ _,
  -- Since our space is normal, we get two larger disjoint open sets containing the disjoint
  -- closed sets. If we can show that our intersection is a subset of any of these we can then
  -- "descend" this to show that it is a subset of either a or b.
  rcases normal_separation ha hb (disjoint_iff.2 ab_empty) with ⟨u, v, hu, hv, hau, hbv, huv⟩,
  -- If we can find a clopen set around x, contained in u ∪ v, we get a disjoint decomposition
  -- Z = Z ∩ u ∪ Z ∩ v of clopen sets. The intersection of all clopen neighbourhoods will then lie
  -- in whichever of u or v x lies in and hence will be a subset of either a or b.
  suffices : ∃ (Z : set α), is_clopen Z ∧ x ∈ Z ∧ Z ⊆ u ∪ v,
  { cases this with Z H,
    rw [disjoint_iff_inter_eq_empty] at huv,
    have H1 := is_clopen_inter_of_disjoint_cover_clopen H.1 H.2.2 hu hv huv,
    rw [union_comm] at H,
    have H2 := is_clopen_inter_of_disjoint_cover_clopen H.1 H.2.2 hv hu (inter_comm u v ▸ huv),
    by_cases (x ∈ u),
    -- The x ∈ u case.
    { left,
      suffices : (⋂ (Z : {Z : set α // is_clopen Z ∧ x ∈ Z}), ↑Z) ⊆ u,
      { rw ←set.disjoint_iff_inter_eq_empty at huv,
        replace hab : (⋂ (Z : {Z // is_clopen Z ∧ x ∈ Z}), ↑Z) ≤ a ∪ b := hab,
        replace this : (⋂ (Z : {Z // is_clopen Z ∧ x ∈ Z}), ↑Z) ≤ u := this,
        exact disjoint.left_le_of_le_sup_right hab (huv.mono this hbv) },
      { apply subset.trans _ (inter_subset_right Z u),
        apply Inter_subset (λ Z : {Z : set α // is_clopen Z ∧ x ∈ Z}, ↑Z)
          ⟨Z ∩ u, H1, mem_inter H.2.1 h⟩ } },
    -- If x ∉ u, we get x ∈ v since x ∈ u ∪ v. The rest is then like the x ∈ u case.
    have h1 : x ∈ v,
    { cases (mem_union x u v).1 (mem_of_subset_of_mem (subset.trans hab
        (union_subset_union hau hbv)) (mem_Inter.2 (λ i, i.2.2))) with h1 h1,
      { exfalso, exact h h1},
      { exact h1} },
    right,
    suffices : (⋂ (Z : {Z : set α // is_clopen Z ∧ x ∈ Z}), ↑Z) ⊆ v,
    { rw [inter_comm, ←set.disjoint_iff_inter_eq_empty] at huv,
      replace hab : (⋂ (Z : {Z // is_clopen Z ∧ x ∈ Z}), ↑Z) ≤ a ∪ b := hab,
      replace this : (⋂ (Z : {Z // is_clopen Z ∧ x ∈ Z}), ↑Z) ≤ v := this,
      exact disjoint.left_le_of_le_sup_left hab (huv.mono this hau) },
    { apply subset.trans _ (inter_subset_right Z v),
      apply Inter_subset (λ Z : {Z : set α // is_clopen Z ∧ x ∈ Z}, ↑Z)
        ⟨Z ∩ v, H2, mem_inter H.2.1 h1⟩ } },
  -- Now we find the required Z. We utilize the fact that X \ u ∪ v will be compact,
  -- so there must be some finite intersection of clopen neighbourhoods of X disjoint to it,
  -- but a finite intersection of clopen sets is clopen so we let this be our Z.
  have H1 := ((is_closed_compl_iff.2 (is_open_union hu hv)).compact.inter_Inter_nonempty
    (λ Z : {Z : set α // is_clopen Z ∧ x ∈ Z}, Z) (λ Z, Z.2.1.2)),
  rw [←not_imp_not, not_forall, not_nonempty_iff_eq_empty, inter_comm] at H1,
  have huv_union := subset.trans hab (union_subset_union hau hbv),
  rw [← compl_compl (u ∪ v), subset_compl_iff_disjoint] at huv_union,
  cases H1 huv_union with Zi H2,
  refine ⟨(⋂ (U ∈ Zi), subtype.val U), _, _, _⟩,
  { exact is_clopen_bInter (λ Z hZ, Z.2.1) },
  { exact mem_bInter_iff.2 (λ Z hZ, Z.2.2) },
  { rwa [not_nonempty_iff_eq_empty, inter_comm, ←subset_compl_iff_disjoint, compl_compl] at H2 }
end

section connected_component_setoid
local attribute [instance] connected_component_setoid

/-- `connected_components α` is Hausdorff when `α` is Hausdorff and compact -/
instance connected_components.t2 [t2_space α] [compact_space α] :
  t2_space (connected_components α) :=
begin
  -- Proof follows that of: https://stacks.math.columbia.edu/tag/0900
  -- Fix 2 distinct connected components, with points a and b
  refine ⟨λ x y, quotient.induction_on x (quotient.induction_on y (λ a b ne, _))⟩,
  rw connected_component_nrel_iff at ne,
  have h := connected_component_disjoint ne,
  -- write ⟦b⟧ as the intersection of all clopen subsets containing it
  rw [connected_component_eq_Inter_clopen, disjoint_iff_inter_eq_empty, inter_comm] at h,
  -- Now we show that this can be reduced to some clopen containing ⟦b⟧ being disjoint to ⟦a⟧
  cases is_closed_connected_component.compact.elim_finite_subfamily_closed _ _ h
    with fin_a ha,
  swap, { exact λ Z, Z.2.1.2 },
  set U : set α := (⋂ (i : {Z // is_clopen Z ∧ b ∈ Z}) (H : i ∈ fin_a), ↑i) with hU,
  rw ←hU at ha,
  have hu_clopen : is_clopen U := is_clopen_bInter (λ i j, i.2.1),
  -- This clopen and its complement will separate the points corresponding to ⟦a⟧ and ⟦b⟧
  use [quotient.mk '' U, quotient.mk '' Uᶜ],
  -- Using the fact that clopens are unions of connected components, we show that
  -- U and Uᶜ is the preimage of a clopen set in the quotient
  have hu : quotient.mk ⁻¹' (quotient.mk '' U) = U :=
    (connected_components_preimage_image U ▸ eq.symm) hu_clopen.eq_union_connected_components,
  have huc : quotient.mk ⁻¹' (quotient.mk '' Uᶜ) = Uᶜ :=
    (connected_components_preimage_image Uᶜ ▸ eq.symm)
      (is_clopen_compl hu_clopen).eq_union_connected_components,
  -- showing that U and Uᶜ are open and separates ⟦a⟧ and ⟦b⟧
  refine ⟨_,_,_,_,_⟩,
  { rw [(quotient_map_iff.1 quotient_map_quotient_mk).2 _, hu],
    exact hu_clopen.1 },
  { rw [(quotient_map_iff.1 quotient_map_quotient_mk).2 _, huc],
    exact is_open_compl_iff.2 hu_clopen.2 },
  { exact mem_image_of_mem _ (mem_Inter.2 (λ Z, mem_Inter.2 (λ Zmem, Z.2.2))) },
  { apply mem_image_of_mem,
    exact mem_of_subset_of_mem (subset_compl_iff_disjoint.2 ha) (@mem_connected_component _ _ a) },
  apply preimage_injective.2 (@surjective_quotient_mk _ _),
  rw [preimage_inter, preimage_empty, hu, huc, inter_compl_self _],
end

end connected_component_setoid<|MERGE_RESOLUTION|>--- conflicted
+++ resolved
@@ -410,11 +410,10 @@
   a = b :=
 tendsto_nhds_unique (ha.congr' hfg) hb
 
-<<<<<<< HEAD
 lemma tendsto_const_nhds_iff [t2_space α] {l : filter α} [ne_bot l] {c d : α} :
   tendsto (λ x, c) l (𝓝 d) ↔ c = d :=
 ⟨λ h, tendsto_nhds_unique (tendsto_const_nhds) h, λ h, h ▸ tendsto_const_nhds⟩
-=======
+
 /-- A T2,5 space, also known as a Urysohn space, is a topological space
   where for every pair `x ≠ y`, there are two open sets, with the intersection of clousures
   empty, one containing `x` and the other `y` . -/
@@ -428,7 +427,6 @@
   let ⟨U, V, hU, hV, hUV, hh⟩ := t2_5_space.t2_5 x y hxy in
   ⟨U, V, hU, hV, hh.1, hh.2, subset_eq_empty (powerset_mono.mpr
     (closure_inter_subset_inter_closure U V) subset_closure) hUV⟩⟩
->>>>>>> b7ab74ab
 
 section lim
 variables [t2_space α] {f : filter α}
