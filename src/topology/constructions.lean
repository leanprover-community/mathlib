/-
Copyright (c) 2017 Johannes Hölzl. All rights reserved.
Released under Apache 2.0 license as described in the file LICENSE.
Authors: Johannes Hölzl, Mario Carneiro, Patrick Massot
-/
import topology.maps
import topology.locally_finite
import order.filter.pi
import data.fin.tuple

/-!
# Constructions of new topological spaces from old ones

This file constructs products, sums, subtypes and quotients of topological spaces
and sets up their basic theory, such as criteria for maps into or out of these
constructions to be continuous; descriptions of the open sets, neighborhood filters,
and generators of these constructions; and their behavior with respect to embeddings
and other specific classes of maps.

## Implementation note

The constructed topologies are defined using induced and coinduced topologies
along with the complete lattice structure on topologies. Their universal properties
(for example, a map `X → Y × Z` is continuous if and only if both projections
`X → Y`, `X → Z` are) follow easily using order-theoretic descriptions of
continuity. With more work we can also extract descriptions of the open sets,
neighborhood filters and so on.

## Tags

product, sum, disjoint union, subspace, quotient space

-/

noncomputable theory

open topological_space function set filter
open_locale classical topological_space filter

universes u v
variables {α : Type u} {β : Type v} {γ δ ε ζ : Type*}

section constructions

instance {p : α → Prop} [t : topological_space α] : topological_space (subtype p) :=
induced coe t

instance {r : α → α → Prop} [t : topological_space α] : topological_space (quot r) :=
coinduced (quot.mk r) t

instance {s : setoid α} [t : topological_space α] : topological_space (quotient s) :=
coinduced quotient.mk t

instance [t₁ : topological_space α] [t₂ : topological_space β] : topological_space (α × β) :=
induced prod.fst t₁ ⊓ induced prod.snd t₂

instance [t₁ : topological_space α] [t₂ : topological_space β] : topological_space (α ⊕ β) :=
coinduced sum.inl t₁ ⊔ coinduced sum.inr t₂

instance {β : α → Type v} [t₂ : Πa, topological_space (β a)] : topological_space (sigma β) :=
⨆a, coinduced (sigma.mk a) (t₂ a)

instance Pi.topological_space {β : α → Type v} [t₂ : Πa, topological_space (β a)] :
  topological_space (Πa, β a) :=
⨅a, induced (λf, f a) (t₂ a)

instance ulift.topological_space [t : topological_space α] : topological_space (ulift.{v u} α) :=
t.induced ulift.down

/-!
### `additive`, `multiplicative`

The topology on those type synonyms is inherited without change.
-/

section
variables [topological_space α]

open additive multiplicative

instance : topological_space (additive α) := ‹topological_space α›
instance : topological_space (multiplicative α) := ‹topological_space α›
instance [discrete_topology α] : discrete_topology (additive α) := ‹discrete_topology α›
instance [discrete_topology α] : discrete_topology (multiplicative α) := ‹discrete_topology α›

lemma continuous_of_mul : continuous (of_mul : α → additive α) := continuous_id
lemma continuous_to_mul : continuous (to_mul : additive α → α) := continuous_id
lemma continuous_of_add : continuous (of_add : α → multiplicative α) := continuous_id
lemma continuous_to_add : continuous (to_add : multiplicative α → α) := continuous_id

lemma is_open_map_of_mul : is_open_map (of_mul : α → additive α) := is_open_map.id
lemma is_open_map_to_mul : is_open_map (to_mul : additive α → α) := is_open_map.id
lemma is_open_map_of_add : is_open_map (of_add : α → multiplicative α) := is_open_map.id
lemma is_open_map_to_add : is_open_map (to_add : multiplicative α → α) := is_open_map.id

lemma is_closed_map_of_mul : is_closed_map (of_mul : α → additive α) := is_closed_map.id
lemma is_closed_map_to_mul : is_closed_map (to_mul : additive α → α) := is_closed_map.id
lemma is_closed_map_of_add : is_closed_map (of_add : α → multiplicative α) := is_closed_map.id
lemma is_closed_map_to_add : is_closed_map (to_add : multiplicative α → α) := is_closed_map.id

local attribute [semireducible] nhds

lemma nhds_of_mul (a : α) : 𝓝 (of_mul a) = map of_mul (𝓝 a) := rfl
lemma nhds_of_add (a : α) : 𝓝 (of_add a) = map of_add (𝓝 a) := rfl
lemma nhds_to_mul (a : additive α) : 𝓝 (to_mul a) = map to_mul (𝓝 a) := rfl
lemma nhds_to_add (a : multiplicative α) : 𝓝 (to_add a) = map to_add (𝓝 a) := rfl

end

/-!
### Order dual

The topology on this type synonym is inherited without change.
-/

section
variables [topological_space α]

open order_dual

instance : topological_space αᵒᵈ := ‹topological_space α›
instance [discrete_topology α] : discrete_topology (αᵒᵈ) := ‹discrete_topology α›

lemma continuous_to_dual : continuous (to_dual : α → αᵒᵈ) := continuous_id
lemma continuous_of_dual : continuous (of_dual : αᵒᵈ → α) := continuous_id

lemma is_open_map_to_dual : is_open_map (to_dual : α → αᵒᵈ) := is_open_map.id
lemma is_open_map_of_dual : is_open_map (of_dual : αᵒᵈ → α) := is_open_map.id

lemma is_closed_map_to_dual : is_closed_map (to_dual : α → αᵒᵈ) := is_closed_map.id
lemma is_closed_map_of_dual : is_closed_map (of_dual : αᵒᵈ → α) := is_closed_map.id

local attribute [semireducible] nhds

lemma nhds_to_dual (a : α) : 𝓝 (to_dual a) = map to_dual (𝓝 a) := rfl
lemma nhds_of_dual (a : α) : 𝓝 (of_dual a) = map of_dual (𝓝 a) := rfl

end

lemma quotient.preimage_mem_nhds [topological_space α] [s : setoid α]
  {V : set $ quotient s} {a : α} (hs : V ∈ 𝓝 (quotient.mk a)) : quotient.mk ⁻¹' V ∈ 𝓝 a :=
preimage_nhds_coinduced hs

/-- The image of a dense set under `quotient.mk` is a dense set. -/
lemma dense.quotient [setoid α] [topological_space α] {s : set α} (H : dense s) :
  dense (quotient.mk '' s) :=
(surjective_quotient_mk α).dense_range.dense_image continuous_coinduced_rng H

/-- The composition of `quotient.mk` and a function with dense range has dense range. -/
lemma dense_range.quotient [setoid α] [topological_space α] {f : β → α} (hf : dense_range f) :
  dense_range (quotient.mk ∘ f) :=
(surjective_quotient_mk α).dense_range.comp hf continuous_coinduced_rng

instance {p : α → Prop} [topological_space α] [discrete_topology α] :
  discrete_topology (subtype p) :=
⟨bot_unique $ assume s hs,
  ⟨coe '' s, is_open_discrete _, (set.preimage_image_eq _ subtype.coe_injective)⟩⟩

instance sum.discrete_topology [topological_space α] [topological_space β]
  [hα : discrete_topology α] [hβ : discrete_topology β] : discrete_topology (α ⊕ β) :=
⟨by unfold sum.topological_space; simp [hα.eq_bot, hβ.eq_bot]⟩

instance sigma.discrete_topology {β : α → Type v} [Πa, topological_space (β a)]
  [h : Πa, discrete_topology (β a)] : discrete_topology (sigma β) :=
⟨by { unfold sigma.topological_space, simp [λ a, (h a).eq_bot] }⟩

section topα

variable [topological_space α]

/-
The 𝓝 filter and the subspace topology.
-/

theorem mem_nhds_subtype (s : set α) (a : {x // x ∈ s}) (t : set {x // x ∈ s}) :
  t ∈ 𝓝 a ↔ ∃ u ∈ 𝓝 (a : α), coe ⁻¹' u ⊆ t :=
mem_nhds_induced coe a t

theorem nhds_subtype (s : set α) (a : {x // x ∈ s}) :
  𝓝 a = comap coe (𝓝 (a : α)) :=
nhds_induced coe a

end topα

/-- A type synonym equiped with the topology whose open sets are the empty set and the sets with
finite complements. -/
def cofinite_topology (α : Type*) := α

namespace cofinite_topology

/-- The identity equivalence between `α` and `cofinite_topology α`. -/
def of : α ≃ cofinite_topology α := equiv.refl α
instance [inhabited α] : inhabited (cofinite_topology α) :=
{ default := of default }

instance : topological_space (cofinite_topology α) :=
{ is_open := λ s, s.nonempty → set.finite sᶜ,
  is_open_univ := by simp,
  is_open_inter := λ s t, begin
    rintros hs ht ⟨x, hxs, hxt⟩,
    rw compl_inter,
    exact (hs ⟨x, hxs⟩).union (ht ⟨x, hxt⟩),
  end,
  is_open_sUnion := begin
    rintros s h ⟨x, t, hts, hzt⟩,
    rw set.compl_sUnion,
    exact set.finite.sInter (mem_image_of_mem _ hts) (h t hts ⟨x, hzt⟩),
  end }

lemma is_open_iff {s : set (cofinite_topology α)} :
  is_open s ↔ (s.nonempty → (sᶜ).finite) := iff.rfl

lemma is_open_iff' {s : set (cofinite_topology α)} :
  is_open s ↔ (s = ∅ ∨ (sᶜ).finite) :=
by simp only [is_open_iff, ← ne_empty_iff_nonempty, or_iff_not_imp_left]

lemma is_closed_iff {s : set (cofinite_topology α)} :
  is_closed s ↔ s = univ ∨ s.finite :=
by simp [← is_open_compl_iff, is_open_iff']

lemma nhds_eq (a : cofinite_topology α) : 𝓝 a = pure a ⊔ cofinite :=
begin
  ext U,
  rw mem_nhds_iff,
  split,
  { rintro ⟨V, hVU, V_op, haV⟩,
    exact mem_sup.mpr ⟨hVU haV, mem_of_superset (V_op ⟨_, haV⟩) hVU⟩ },
  { rintros ⟨hU : a ∈ U, hU' : (Uᶜ).finite⟩,
    exact ⟨U, subset.rfl, λ h, hU', hU⟩ }
end

lemma mem_nhds_iff {a : cofinite_topology α} {s : set (cofinite_topology α)} :
  s ∈ 𝓝 a ↔ a ∈ s ∧ sᶜ.finite :=
by simp [nhds_eq]

end cofinite_topology

end constructions

section prod
variables [topological_space α] [topological_space β] [topological_space γ] [topological_space δ]
  [topological_space ε] [topological_space ζ]

@[continuity] lemma continuous_fst : continuous (@prod.fst α β) :=
continuous_inf_dom_left continuous_induced_dom

/-- Postcomposing `f` with `prod.fst` is continuous -/
lemma continuous.fst {f : α → β × γ} (hf : continuous f) : continuous (λ a : α, (f a).1) :=
continuous_fst.comp hf

/-- Precomposing `f` with `prod.fst` is continuous -/
lemma continuous.fst' {f : α → γ} (hf : continuous f) : continuous (λ x : α × β, f x.fst) :=
hf.comp continuous_fst

lemma continuous_at_fst {p : α × β} : continuous_at prod.fst p :=
continuous_fst.continuous_at

/-- Postcomposing `f` with `prod.fst` is continuous at `x` -/
lemma continuous_at.fst {f : α → β × γ} {x : α} (hf : continuous_at f x) :
  continuous_at (λ a : α, (f a).1) x :=
continuous_at_fst.comp hf

/-- Precomposing `f` with `prod.fst` is continuous at `(x, y)` -/
lemma continuous_at.fst' {f : α → γ} {x : α} {y : β} (hf : continuous_at f x) :
  continuous_at (λ x : α × β, f x.fst) (x, y) :=
continuous_at.comp hf continuous_at_fst

/-- Precomposing `f` with `prod.fst` is continuous at `x : α × β` -/
lemma continuous_at.fst'' {f : α → γ} {x : α × β} (hf : continuous_at f x.fst) :
  continuous_at (λ x : α × β, f x.fst) x :=
hf.comp continuous_at_fst

@[continuity] lemma continuous_snd : continuous (@prod.snd α β) :=
continuous_inf_dom_right continuous_induced_dom

/-- Postcomposing `f` with `prod.snd` is continuous -/
lemma continuous.snd {f : α → β × γ} (hf : continuous f) : continuous (λ a : α, (f a).2) :=
continuous_snd.comp hf

/-- Precomposing `f` with `prod.snd` is continuous -/
lemma continuous.snd' {f : β → γ} (hf : continuous f) : continuous (λ x : α × β, f x.snd) :=
hf.comp continuous_snd

lemma continuous_at_snd {p : α × β} : continuous_at prod.snd p :=
continuous_snd.continuous_at

/-- Postcomposing `f` with `prod.snd` is continuous at `x` -/
lemma continuous_at.snd {f : α → β × γ} {x : α} (hf : continuous_at f x) :
  continuous_at (λ a : α, (f a).2) x :=
continuous_at_snd.comp hf

/-- Precomposing `f` with `prod.snd` is continuous at `(x, y)` -/
lemma continuous_at.snd' {f : β → γ} {x : α} {y : β} (hf : continuous_at f y) :
  continuous_at (λ x : α × β, f x.snd) (x, y) :=
continuous_at.comp hf continuous_at_snd

/-- Precomposing `f` with `prod.snd` is continuous at `x : α × β` -/
lemma continuous_at.snd'' {f : β → γ} {x : α × β} (hf : continuous_at f x.snd) :
  continuous_at (λ x : α × β, f x.snd) x :=
hf.comp continuous_at_snd

@[simp] lemma continuous_prod_mk {f : γ → α} {g : γ → β} :
  continuous (λ x, (f x, g x)) ↔ continuous f ∧ continuous g :=
by rw [continuous_inf_rng, continuous_induced_rng, continuous_induced_rng]

@[continuity] lemma continuous.prod_mk {f : γ → α} {g : γ → β}
  (hf : continuous f) (hg : continuous g) : continuous (λx, (f x, g x)) :=
continuous_prod_mk.2 ⟨hf, hg⟩

@[continuity] lemma continuous.prod.mk (a : α) : continuous (λ b : β, (a, b)) :=
continuous_const.prod_mk continuous_id'

@[continuity] lemma continuous.prod.mk_left (b : β) : continuous (λ a : α, (a, b)) :=
continuous_id'.prod_mk continuous_const

lemma continuous.comp₂ {g : α × β → γ} (hg : continuous g) {e : δ → α} (he : continuous e)
  {f : δ → β} (hf : continuous f) : continuous (λ x, g (e x, f x)) :=
hg.comp $ he.prod_mk hf

lemma continuous.comp₃ {g : α × β × γ → ε} (hg : continuous g)
  {e : δ → α} (he : continuous e) {f : δ → β} (hf : continuous f)
  {k : δ → γ} (hk : continuous k) : continuous (λ x, g (e x, f x, k x)) :=
hg.comp₂ he $ hf.prod_mk hk

lemma continuous.comp₄ {g : α × β × γ × ζ → ε} (hg : continuous g)
  {e : δ → α} (he : continuous e) {f : δ → β} (hf : continuous f)
  {k : δ → γ} (hk : continuous k) {l : δ → ζ} (hl : continuous l) :
  continuous (λ x, g (e x, f x, k x, l x)) :=
hg.comp₃ he hf $ hk.prod_mk hl

lemma continuous.prod_map {f : γ → α} {g : δ → β} (hf : continuous f) (hg : continuous g) :
  continuous (λ x : γ × δ, (f x.1, g x.2)) :=
hf.fst'.prod_mk hg.snd'

/-- A version of `continuous_inf_dom_left` for binary functions -/
lemma continuous_inf_dom_left₂ {α β γ} {f : α → β → γ}
  {ta1 ta2 : topological_space α} {tb1 tb2 : topological_space β} {tc1 : topological_space γ}
  (h : by haveI := ta1; haveI := tb1; exact continuous (λ p : α × β, f p.1 p.2)) :
  by haveI := ta1 ⊓ ta2; haveI := tb1 ⊓ tb2; exact continuous (λ p : α × β, f p.1 p.2) :=
begin
  have ha := @continuous_inf_dom_left _ _ id ta1 ta2 ta1 (@continuous_id _ (id _)),
  have hb := @continuous_inf_dom_left _ _ id tb1 tb2 tb1 (@continuous_id _ (id _)),
  have h_continuous_id := @continuous.prod_map _ _ _ _ ta1 tb1 (ta1 ⊓ ta2) (tb1 ⊓ tb2) _ _ ha hb,
  exact @continuous.comp _ _ _ (id _) (id _) _ _ _ h h_continuous_id,
end

/-- A version of `continuous_inf_dom_right` for binary functions -/
lemma continuous_inf_dom_right₂ {α β γ} {f : α → β → γ}
  {ta1 ta2 : topological_space α} {tb1 tb2 : topological_space β} {tc1 : topological_space γ}
  (h : by haveI := ta2; haveI := tb2; exact continuous (λ p : α × β, f p.1 p.2)) :
  by haveI := ta1 ⊓ ta2; haveI := tb1 ⊓ tb2; exact continuous (λ p : α × β, f p.1 p.2) :=
begin
  have ha := @continuous_inf_dom_right _ _ id ta1 ta2 ta2 (@continuous_id _ (id _)),
  have hb := @continuous_inf_dom_right _ _ id tb1 tb2 tb2 (@continuous_id _ (id _)),
  have h_continuous_id := @continuous.prod_map _ _ _ _ ta2 tb2 (ta1 ⊓ ta2) (tb1 ⊓ tb2) _ _ ha hb,
  exact @continuous.comp _ _ _ (id _) (id _) _ _ _ h h_continuous_id,
end

/-- A version of `continuous_Inf_dom` for binary functions -/
lemma continuous_Inf_dom₂ {α β γ} {f : α → β → γ}
  {tas : set (topological_space α)} {tbs : set (topological_space β)}
  {ta : topological_space α} {tb : topological_space β} {tc : topological_space γ}
  (ha : ta ∈ tas) (hb : tb ∈ tbs)
  (hf : continuous (λ p : α × β, f p.1 p.2)):
  by haveI := Inf tas; haveI := Inf tbs; exact @continuous _ _ _ tc (λ p : α × β, f p.1 p.2) :=
begin
  let t : topological_space (α × β) := prod.topological_space,
  have ha := continuous_Inf_dom ha continuous_id,
  have hb := continuous_Inf_dom hb continuous_id,
  have h_continuous_id := @continuous.prod_map _ _ _ _ ta tb (Inf tas) (Inf tbs) _ _ ha hb,
  exact @continuous.comp _ _ _ (id _) (id _) _ _ _ hf h_continuous_id,
end

lemma filter.eventually.prod_inl_nhds {p : α → Prop} {a : α}  (h : ∀ᶠ x in 𝓝 a, p x) (b : β) :
  ∀ᶠ x in 𝓝 (a, b), p (x : α × β).1 :=
continuous_at_fst h

lemma filter.eventually.prod_inr_nhds {p : β → Prop} {b : β} (h : ∀ᶠ x in 𝓝 b, p x) (a : α) :
  ∀ᶠ x in 𝓝 (a, b), p (x : α × β).2 :=
continuous_at_snd h

lemma filter.eventually.prod_mk_nhds {pa : α → Prop} {a} (ha : ∀ᶠ x in 𝓝 a, pa x)
  {pb : β → Prop} {b} (hb : ∀ᶠ y in 𝓝 b, pb y) :
  ∀ᶠ p in 𝓝 (a, b), pa (p : α × β).1 ∧ pb p.2 :=
(ha.prod_inl_nhds b).and (hb.prod_inr_nhds a)

lemma continuous_swap : continuous (prod.swap : α × β → β × α) :=
continuous_snd.prod_mk continuous_fst

lemma continuous_uncurry_left {f : α → β → γ} (a : α)
  (h : continuous (uncurry f)) : continuous (f a) :=
show continuous (uncurry f ∘ (λ b, (a, b))), from h.comp (by continuity)

lemma continuous_uncurry_right {f : α → β → γ} (b : β)
  (h : continuous (uncurry f)) : continuous (λ a, f a b) :=
show continuous (uncurry f ∘ (λ a, (a, b))), from h.comp (by continuity)

lemma continuous_curry {g : α × β → γ} (a : α)
  (h : continuous g) : continuous (curry g a) :=
show continuous (g ∘ (λ b, (a, b))), from h.comp (by continuity)

lemma is_open.prod {s : set α} {t : set β} (hs : is_open s) (ht : is_open t) :
  is_open (s ×ˢ t) :=
(hs.preimage continuous_fst).inter (ht.preimage continuous_snd)

lemma nhds_prod_eq {a : α} {b : β} : 𝓝 (a, b) = 𝓝 a ×ᶠ 𝓝 b :=
by rw [filter.prod, prod.topological_space, nhds_inf, nhds_induced, nhds_induced]

/-- If a function `f x y` is such that `y ↦ f x y` is continuous for all `x`, and `x` lives in a
discrete space, then `f` is continuous. -/
lemma continuous_uncurry_of_discrete_topology [discrete_topology α]
  {f : α → β → γ} (hf : ∀ a, continuous (f a)) : continuous (uncurry f) :=
begin
  apply continuous_iff_continuous_at.2,
  rintros ⟨a, x⟩,
  change map _ _ ≤ _,
  rw [nhds_prod_eq, nhds_discrete, filter.map_pure_prod],
  exact (hf a).continuous_at
end

lemma mem_nhds_prod_iff {a : α} {b : β} {s : set (α × β)} :
  s ∈ 𝓝 (a, b) ↔ ∃ (u ∈ 𝓝 a) (v ∈ 𝓝 b), u ×ˢ v ⊆ s :=
by rw [nhds_prod_eq, mem_prod_iff]

lemma mem_nhds_prod_iff' {a : α} {b : β} {s : set (α × β)} :
  s ∈ 𝓝 (a, b) ↔ ∃ (u : set α) (v : set β), is_open u ∧ a ∈ u ∧ is_open v ∧ b ∈ v ∧ u ×ˢ v ⊆ s :=
begin
  rw mem_nhds_prod_iff,
  split,
  { rintros ⟨u, Hu, v, Hv, h⟩,
    rcases mem_nhds_iff.1 Hu with ⟨u', u'u, u'_open, Hu'⟩,
    rcases mem_nhds_iff.1 Hv with ⟨v', v'v, v'_open, Hv'⟩,
    exact ⟨u', v', u'_open, Hu', v'_open, Hv', (set.prod_mono u'u v'v).trans h⟩ },
  { rintros ⟨u, v, u_open, au, v_open, bv, huv⟩,
    exact ⟨u, u_open.mem_nhds au, v, v_open.mem_nhds bv, huv⟩ }
end

lemma _root_.prod.tendsto_iff {α} (seq : α → β × γ) {f : filter α} (x : β × γ) :
  tendsto seq f (𝓝 x)
    ↔ tendsto (λ n, (seq n).fst) f (𝓝 x.fst) ∧ tendsto (λ n, (seq n).snd) f (𝓝 x.snd) :=
by { cases x, rw [nhds_prod_eq, filter.tendsto_prod_iff'], }

lemma filter.has_basis.prod_nhds {ιa ιb : Type*} {pa : ιa → Prop} {pb : ιb → Prop}
  {sa : ιa → set α} {sb : ιb → set β} {a : α} {b : β} (ha : (𝓝 a).has_basis pa sa)
  (hb : (𝓝 b).has_basis pb sb) :
  (𝓝 (a, b)).has_basis (λ i : ιa × ιb, pa i.1 ∧ pb i.2) (λ i, sa i.1 ×ˢ sb i.2) :=
by { rw nhds_prod_eq, exact ha.prod hb }

lemma filter.has_basis.prod_nhds' {ιa ιb : Type*} {pa : ιa → Prop} {pb : ιb → Prop}
  {sa : ιa → set α} {sb : ιb → set β} {ab : α × β} (ha : (𝓝 ab.1).has_basis pa sa)
  (hb : (𝓝 ab.2).has_basis pb sb) :
  (𝓝 ab).has_basis (λ i : ιa × ιb, pa i.1 ∧ pb i.2) (λ i, sa i.1 ×ˢ sb i.2) :=
by { cases ab, exact ha.prod_nhds hb }

instance [discrete_topology α] [discrete_topology β] : discrete_topology (α × β) :=
⟨eq_of_nhds_eq_nhds $ assume ⟨a, b⟩,
  by rw [nhds_prod_eq, nhds_discrete α, nhds_discrete β, nhds_bot, filter.prod_pure_pure]⟩

lemma prod_mem_nhds_iff {s : set α} {t : set β} {a : α} {b : β} :
  s ×ˢ t ∈ 𝓝 (a, b) ↔ s ∈ 𝓝 a ∧ t ∈ 𝓝 b :=
by rw [nhds_prod_eq, prod_mem_prod_iff]

lemma prod_mem_nhds {s : set α} {t : set β} {a : α} {b : β}
  (ha : s ∈ 𝓝 a) (hb : t ∈ 𝓝 b) : s ×ˢ t ∈ 𝓝 (a, b) :=
prod_mem_nhds_iff.2 ⟨ha, hb⟩

lemma filter.eventually.prod_nhds {p : α → Prop} {q : β → Prop} {a : α} {b : β}
  (ha : ∀ᶠ x in 𝓝 a, p x) (hb : ∀ᶠ y in 𝓝 b, q y) :
  ∀ᶠ z : α × β in 𝓝 (a, b), p z.1 ∧ q z.2 :=
prod_mem_nhds ha hb

lemma nhds_swap (a : α) (b : β) : 𝓝 (a, b) = (𝓝 (b, a)).map prod.swap :=
by rw [nhds_prod_eq, filter.prod_comm, nhds_prod_eq]; refl

lemma filter.tendsto.prod_mk_nhds {γ} {a : α} {b : β} {f : filter γ} {ma : γ → α} {mb : γ → β}
  (ha : tendsto ma f (𝓝 a)) (hb : tendsto mb f (𝓝 b)) :
  tendsto (λc, (ma c, mb c)) f (𝓝 (a, b)) :=
by rw [nhds_prod_eq]; exact filter.tendsto.prod_mk ha hb

lemma filter.eventually.curry_nhds {p : α × β → Prop} {x : α} {y : β} (h : ∀ᶠ x in 𝓝 (x, y), p x) :
  ∀ᶠ x' in 𝓝 x, ∀ᶠ y' in 𝓝 y, p (x', y') :=
by { rw [nhds_prod_eq] at h, exact h.curry }

lemma continuous_at.prod {f : α → β} {g : α → γ} {x : α}
  (hf : continuous_at f x) (hg : continuous_at g x) : continuous_at (λx, (f x, g x)) x :=
hf.prod_mk_nhds hg

lemma continuous_at.prod_map {f : α → γ} {g : β → δ} {p : α × β}
  (hf : continuous_at f p.fst) (hg : continuous_at g p.snd) :
  continuous_at (λ p : α × β, (f p.1, g p.2)) p :=
hf.fst''.prod hg.snd''

lemma continuous_at.prod_map' {f : α → γ} {g : β → δ} {x : α} {y : β}
  (hf : continuous_at f x) (hg : continuous_at g y) :
  continuous_at (λ p : α × β, (f p.1, g p.2)) (x, y) :=
hf.fst'.prod hg.snd'

lemma prod_generate_from_generate_from_eq {α β : Type*} {s : set (set α)} {t : set (set β)}
  (hs : ⋃₀ s = univ) (ht : ⋃₀ t = univ) :
  @prod.topological_space α β (generate_from s) (generate_from t) =
  generate_from {g | ∃ u ∈ s, ∃ v ∈ t, g = u ×ˢ v} :=
let G := generate_from {g | ∃ u ∈ s, ∃ v ∈ t, g = u ×ˢ v} in
le_antisymm
  (le_generate_from $ λ g ⟨u, hu, v, hv, g_eq⟩, g_eq.symm ▸
    @is_open.prod _ _ (generate_from s) (generate_from t) _ _
      (generate_open.basic _ hu) (generate_open.basic _ hv))
  (le_inf
    (coinduced_le_iff_le_induced.mp $ le_generate_from $ λ u hu,
      have (⋃ v ∈ t, u ×ˢ v) = prod.fst ⁻¹' u,
      by simp_rw [← prod_Union, ← sUnion_eq_bUnion, ht, prod_univ],
      show G.is_open (prod.fst ⁻¹' u),
      by { rw [← this], exactI is_open_Union (λ v, is_open_Union $ λ hv,
        generate_open.basic _ ⟨_, hu, _, hv, rfl⟩) })
    (coinduced_le_iff_le_induced.mp $ le_generate_from $ λ v hv,
      have (⋃ u ∈ s, u ×ˢ v) = prod.snd ⁻¹' v,
      by simp_rw [← Union_prod_const, ← sUnion_eq_bUnion, hs, univ_prod],
      show G.is_open (prod.snd ⁻¹' v),
      by { rw [← this], exactI is_open_Union (λ u, is_open_Union $ λ hu,
          generate_open.basic _ ⟨_, hu, _, hv, rfl⟩) }))

lemma prod_eq_generate_from :
  prod.topological_space =
  generate_from {g | ∃(s:set α) (t:set β), is_open s ∧ is_open t ∧ g = s ×ˢ t} :=
le_antisymm
  (le_generate_from $ λ g ⟨s, t, hs, ht, g_eq⟩, g_eq.symm ▸ hs.prod ht)
  (le_inf
    (ball_image_of_ball $ λt ht, generate_open.basic _ ⟨t, univ, by simpa [set.prod_eq] using ht⟩)
    (ball_image_of_ball $ λt ht, generate_open.basic _ ⟨univ, t, by simpa [set.prod_eq] using ht⟩))

lemma is_open_prod_iff {s : set (α × β)} : is_open s ↔
  (∀a b, (a, b) ∈ s →
    ∃ (u : set α) (v : set β), is_open u ∧ is_open v ∧ a ∈ u ∧ b ∈ v ∧ u ×ˢ v ⊆ s) :=
begin
  rw [is_open_iff_nhds],
  simp_rw [le_principal_iff, prod.forall,
    ((nhds_basis_opens _).prod_nhds (nhds_basis_opens _)).mem_iff, prod.exists, exists_prop],
  simp only [and_assoc, and.left_comm]
end

/-- A product of induced topologies is induced by the product map -/
lemma prod_induced_induced {α γ : Type*} (f : α → β) (g : γ → δ) :
  @prod.topological_space α γ (induced f ‹_›) (induced g ‹_›) =
  induced (λ p, (f p.1, g p.2)) prod.topological_space :=
by simp_rw [prod.topological_space, induced_inf, induced_compose]

lemma continuous_uncurry_of_discrete_topology_left [discrete_topology α]
  {f : α → β → γ} (h : ∀ a, continuous (f a)) : continuous (uncurry f) :=
continuous_iff_continuous_at.2 $ λ ⟨a, b⟩,
  by simp only [continuous_at, nhds_prod_eq, nhds_discrete α, pure_prod, tendsto_map'_iff, (∘),
    uncurry, (h a).tendsto]

/-- Given a neighborhood `s` of `(x, x)`, then `(x, x)` has a square open neighborhood
  that is a subset of `s`. -/
lemma exists_nhds_square {s : set (α × α)} {x : α} (hx : s ∈ 𝓝 (x, x)) :
  ∃ U : set α, is_open U ∧ x ∈ U ∧ U ×ˢ U ⊆ s :=
by simpa [nhds_prod_eq, (nhds_basis_opens x).prod_self.mem_iff, and.assoc, and.left_comm] using hx

/-- `prod.fst` maps neighborhood of `x : α × β` within the section `prod.snd ⁻¹' {x.2}`
to `𝓝 x.1`. -/
lemma map_fst_nhds_within (x : α × β) : map prod.fst (𝓝[prod.snd ⁻¹' {x.2}] x) = 𝓝 x.1 :=
begin
  refine le_antisymm (continuous_at_fst.mono_left inf_le_left) (λ s hs, _),
  rcases x with ⟨x, y⟩,
  rw [mem_map, nhds_within, mem_inf_principal, mem_nhds_prod_iff] at hs,
  rcases hs with ⟨u, hu, v, hv, H⟩,
  simp only [prod_subset_iff, mem_singleton_iff, mem_set_of_eq, mem_preimage] at H,
  exact mem_of_superset hu (λ z hz, H _ hz _ (mem_of_mem_nhds hv) rfl)
end

@[simp] lemma map_fst_nhds (x : α × β) : map prod.fst (𝓝 x) = 𝓝 x.1 :=
le_antisymm continuous_at_fst $ (map_fst_nhds_within x).symm.trans_le (map_mono inf_le_left)

/-- The first projection in a product of topological spaces sends open sets to open sets. -/
lemma is_open_map_fst : is_open_map (@prod.fst α β) :=
is_open_map_iff_nhds_le.2 $ λ x, (map_fst_nhds x).ge

/-- `prod.snd` maps neighborhood of `x : α × β` within the section `prod.fst ⁻¹' {x.1}`
to `𝓝 x.2`. -/
lemma map_snd_nhds_within (x : α × β) : map prod.snd (𝓝[prod.fst ⁻¹' {x.1}] x) = 𝓝 x.2 :=
begin
  refine le_antisymm (continuous_at_snd.mono_left inf_le_left) (λ s hs, _),
  rcases x with ⟨x, y⟩,
  rw [mem_map, nhds_within, mem_inf_principal, mem_nhds_prod_iff] at hs,
  rcases hs with ⟨u, hu, v, hv, H⟩,
  simp only [prod_subset_iff, mem_singleton_iff, mem_set_of_eq, mem_preimage] at H,
  exact mem_of_superset hv (λ z hz, H _ (mem_of_mem_nhds hu) _ hz rfl)
end

@[simp] lemma map_snd_nhds (x : α × β) : map prod.snd (𝓝 x) = 𝓝 x.2 :=
le_antisymm continuous_at_snd $ (map_snd_nhds_within x).symm.trans_le (map_mono inf_le_left)

/-- The second projection in a product of topological spaces sends open sets to open sets. -/
lemma is_open_map_snd : is_open_map (@prod.snd α β) :=
is_open_map_iff_nhds_le.2 $ λ x, (map_snd_nhds x).ge

/-- A product set is open in a product space if and only if each factor is open, or one of them is
empty -/
lemma is_open_prod_iff' {s : set α} {t : set β} :
  is_open (s ×ˢ t) ↔ (is_open s ∧ is_open t) ∨ (s = ∅) ∨ (t = ∅) :=
begin
  cases (s ×ˢ t).eq_empty_or_nonempty with h h,
  { simp [h, prod_eq_empty_iff.1 h] },
  { have st : s.nonempty ∧ t.nonempty, from prod_nonempty_iff.1 h,
    split,
    { assume H : is_open (s ×ˢ t),
      refine or.inl ⟨_, _⟩,
      show is_open s,
      { rw ← fst_image_prod s st.2,
        exact is_open_map_fst _ H },
      show is_open t,
      { rw ← snd_image_prod st.1 t,
        exact is_open_map_snd _ H } },
    { assume H,
      simp only [st.1.ne_empty, st.2.ne_empty, not_false_iff, or_false] at H,
      exact H.1.prod H.2 } }
end

lemma closure_prod_eq {s : set α} {t : set β} :
  closure (s ×ˢ t) = closure s ×ˢ closure t :=
set.ext $ assume ⟨a, b⟩,
have (𝓝 a ×ᶠ 𝓝 b) ⊓ 𝓟 (s ×ˢ t) = (𝓝 a ⊓ 𝓟 s) ×ᶠ (𝓝 b ⊓ 𝓟 t),
  by rw [←prod_inf_prod, prod_principal_principal],
by simp [closure_eq_cluster_pts, cluster_pt, nhds_prod_eq, this]; exact prod_ne_bot

lemma interior_prod_eq (s : set α) (t : set β) :
  interior (s ×ˢ t) = interior s ×ˢ interior t :=
set.ext $ λ ⟨a, b⟩, by simp only [mem_interior_iff_mem_nhds, mem_prod, prod_mem_nhds_iff]

lemma frontier_prod_eq (s : set α) (t : set β) :
  frontier (s ×ˢ t) = closure s ×ˢ frontier t ∪ frontier s ×ˢ closure t :=
by simp only [frontier, closure_prod_eq, interior_prod_eq, prod_diff_prod]

@[simp] lemma frontier_prod_univ_eq (s : set α) :
  frontier (s ×ˢ (univ : set β)) = frontier s ×ˢ univ :=
by simp [frontier_prod_eq]

@[simp] lemma frontier_univ_prod_eq (s : set β) :
  frontier ((univ : set α) ×ˢ s) = univ ×ˢ frontier s :=
by simp [frontier_prod_eq]

lemma map_mem_closure2 {s : set α} {t : set β} {u : set γ} {f : α → β → γ} {a : α} {b : β}
  (hf : continuous (λp:α×β, f p.1 p.2)) (ha : a ∈ closure s) (hb : b ∈ closure t)
  (hu : ∀a b, a ∈ s → b ∈ t → f a b ∈ u) :
  f a b ∈ closure u :=
have (a, b) ∈ closure (s ×ˢ t), by rw [closure_prod_eq]; from ⟨ha, hb⟩,
show (λp:α×β, f p.1 p.2) (a, b) ∈ closure u, from
  map_mem_closure hf this $ assume ⟨a, b⟩ ⟨ha, hb⟩, hu a b ha hb

lemma is_closed.prod {s₁ : set α} {s₂ : set β} (h₁ : is_closed s₁) (h₂ : is_closed s₂) :
  is_closed (s₁ ×ˢ s₂) :=
closure_eq_iff_is_closed.mp $ by simp only [h₁.closure_eq, h₂.closure_eq, closure_prod_eq]

/-- The product of two dense sets is a dense set. -/
lemma dense.prod {s : set α} {t : set β} (hs : dense s) (ht : dense t) :
  dense (s ×ˢ t) :=
λ x, by { rw closure_prod_eq, exact ⟨hs x.1, ht x.2⟩ }

/-- If `f` and `g` are maps with dense range, then `prod.map f g` has dense range. -/
lemma dense_range.prod_map {ι : Type*} {κ : Type*} {f : ι → β} {g : κ → γ}
  (hf : dense_range f) (hg : dense_range g) : dense_range (prod.map f g) :=
by simpa only [dense_range, prod_range_range_eq] using hf.prod hg

lemma inducing.prod_mk {f : α → β} {g : γ → δ} (hf : inducing f) (hg : inducing g) :
  inducing (λx:α×γ, (f x.1, g x.2)) :=
⟨by rw [prod.topological_space, prod.topological_space, hf.induced, hg.induced,
         induced_compose, induced_compose, induced_inf, induced_compose, induced_compose]⟩

lemma embedding.prod_mk {f : α → β} {g : γ → δ} (hf : embedding f) (hg : embedding g) :
  embedding (λx:α×γ, (f x.1, g x.2)) :=
{ inj := assume ⟨x₁, x₂⟩ ⟨y₁, y₂⟩, by simp; exact assume h₁ h₂, ⟨hf.inj h₁, hg.inj h₂⟩,
  ..hf.to_inducing.prod_mk hg.to_inducing }

protected lemma is_open_map.prod {f : α → β} {g : γ → δ} (hf : is_open_map f) (hg : is_open_map g) :
  is_open_map (λ p : α × γ, (f p.1, g p.2)) :=
begin
  rw [is_open_map_iff_nhds_le],
  rintros ⟨a, b⟩,
  rw [nhds_prod_eq, nhds_prod_eq, ← filter.prod_map_map_eq],
  exact filter.prod_mono (hf.nhds_le a) (hg.nhds_le b)
end

protected lemma open_embedding.prod {f : α → β} {g : γ → δ}
  (hf : open_embedding f) (hg : open_embedding g) : open_embedding (λ x : α × γ, (f x.1, g x.2)) :=
open_embedding_of_embedding_open (hf.1.prod_mk hg.1)
  (hf.is_open_map.prod hg.is_open_map)

lemma embedding_graph {f : α → β} (hf : continuous f) : embedding (λ x, (x, f x)) :=
embedding_of_embedding_compose (continuous_id.prod_mk hf) continuous_fst embedding_id

lemma map_mem_closure₂ {f : α → β → γ} {a : α} {b : β} {s : set α} {t : set β} {u : set γ}
  (hf : continuous (uncurry f)) (ha : a ∈ closure s) (hb : b ∈ closure t)
  (h : ∀ (a ∈ s) (b ∈ t), f a b ∈ u) :
  f a b ∈ closure u :=
have H₁ : (a, b) ∈ closure (s ×ˢ t),
  by simpa only [closure_prod_eq] using mk_mem_prod ha hb,
have H₂ : maps_to (uncurry f) (s ×ˢ t) u, from forall_prod_set.2 h,
H₂.closure hf H₁

end prod

section sum
open sum
variables [topological_space α] [topological_space β] [topological_space γ] [topological_space δ]

@[continuity] lemma continuous_inl : continuous (@inl α β) :=
continuous_sup_rng_left continuous_coinduced_rng

@[continuity] lemma continuous_inr : continuous (@inr α β) :=
continuous_sup_rng_right continuous_coinduced_rng

lemma is_open_sum_iff {s : set (α ⊕ β)} :
  is_open s ↔ is_open (inl ⁻¹' s) ∧ is_open (inr ⁻¹' s) :=
iff.rfl

lemma is_open_map_inl : is_open_map (@inl α β) :=
λ u hu, by simpa [is_open_sum_iff, preimage_image_eq u sum.inl_injective]

lemma is_open_map_inr : is_open_map (@inr α β) :=
λ u hu, by simpa [is_open_sum_iff, preimage_image_eq u sum.inr_injective]

lemma open_embedding_inl : open_embedding (@inl α β) :=
open_embedding_of_continuous_injective_open continuous_inl inl_injective is_open_map_inl

lemma open_embedding_inr : open_embedding (@inr α β) :=
open_embedding_of_continuous_injective_open continuous_inr inr_injective is_open_map_inr

lemma embedding_inl : embedding (@inl α β) := open_embedding_inl.1

lemma embedding_inr : embedding (@inr α β) := open_embedding_inr.1

lemma is_open_range_inl : is_open (range (inl : α → α ⊕ β)) := open_embedding_inl.2

lemma is_open_range_inr : is_open (range (inr : β → α ⊕ β)) := open_embedding_inr.2

lemma is_closed_range_inl : is_closed (range (inl : α → α ⊕ β)) :=
by { rw [← is_open_compl_iff, compl_range_inl], exact is_open_range_inr }

lemma is_closed_range_inr : is_closed (range (inr : β → α ⊕ β)) :=
by { rw [← is_open_compl_iff, compl_range_inr], exact is_open_range_inl }

lemma closed_embedding_inl : closed_embedding (inl : α → α ⊕ β) :=
⟨embedding_inl, is_closed_range_inl⟩

lemma closed_embedding_inr : closed_embedding (inr : β → α ⊕ β) :=
⟨embedding_inr, is_closed_range_inr⟩

lemma nhds_inl (x : α) : 𝓝 (inl x : α ⊕ β) = map inl (𝓝 x) :=
(open_embedding_inl.map_nhds_eq _).symm

lemma nhds_inr (x : β) : 𝓝 (inr x : α ⊕ β) = map inr (𝓝 x) :=
(open_embedding_inr.map_nhds_eq _).symm

lemma continuous_sum_elim {f : α → γ} {g : β → γ} :
  continuous (sum.elim f g) ↔ continuous f ∧ continuous g :=
by simp only [continuous_sup_dom, continuous_coinduced_dom, sum.elim_comp_inl, sum.elim_comp_inr]

@[continuity] lemma continuous.sum_elim {f : α → γ} {g : β → γ}
  (hf : continuous f) (hg : continuous g) : continuous (sum.elim f g) :=
continuous_sum_elim.2 ⟨hf, hg⟩

@[simp] lemma continuous_sum_map {f : α → β} {g : γ → δ} :
  continuous (sum.map f g) ↔ continuous f ∧ continuous g :=
continuous_sum_elim.trans $ embedding_inl.continuous_iff.symm.and embedding_inr.continuous_iff.symm

@[continuity] lemma continuous.sum_map {f : α → β} {g : γ → δ} (hf : continuous f)
  (hg : continuous g) : continuous (sum.map f g) :=
continuous_sum_map.2 ⟨hf, hg⟩

lemma is_open_map_sum {f : α ⊕ β → γ} :
  is_open_map f ↔ is_open_map (λ a, f (inl a)) ∧ is_open_map (λ b, f (inr b)) :=
by simp only [is_open_map_iff_nhds_le, sum.forall, nhds_inl, nhds_inr, filter.map_map]

@[simp] lemma is_open_map_sum_elim {f : α → γ} {g : β → γ} :
  is_open_map (sum.elim f g) ↔ is_open_map f ∧ is_open_map g :=
by simp only [is_open_map_sum, elim_inl, elim_inr]

lemma is_open_map.sum_elim {f : α → γ} {g : β → γ} (hf : is_open_map f) (hg : is_open_map g) :
  is_open_map (sum.elim f g) :=
is_open_map_sum_elim.2 ⟨hf, hg⟩

end sum

section subtype
variables [topological_space α] [topological_space β] [topological_space γ] {p : α → Prop}

lemma inducing_coe {b : set β} : inducing (coe : b → β) := ⟨rfl⟩

lemma inducing.of_cod_restrict {f : α → β} {b : set β} (hb : ∀ a, f a ∈ b)
  (h : inducing (b.cod_restrict f hb)) : inducing f := inducing_coe.comp h

lemma embedding_subtype_coe : embedding (coe : subtype p → α) :=
⟨⟨rfl⟩, subtype.coe_injective⟩

lemma closed_embedding_subtype_coe (h : is_closed {a | p a}) :
  closed_embedding (coe : subtype p → α) :=
⟨embedding_subtype_coe, by rwa [subtype.range_coe_subtype]⟩

@[continuity] lemma continuous_subtype_val : continuous (@subtype.val α p) :=
continuous_induced_dom

lemma continuous_subtype_coe : continuous (coe : subtype p → α) :=
continuous_subtype_val

lemma continuous.subtype_coe {f : β → subtype p} (hf : continuous f) :
  continuous (λ x, (f x : α)) :=
continuous_subtype_coe.comp hf

lemma is_open.open_embedding_subtype_coe {s : set α} (hs : is_open s) :
  open_embedding (coe : s → α) :=
{ induced := rfl,
  inj := subtype.coe_injective,
  open_range := (subtype.range_coe : range coe = s).symm ▸  hs }

lemma is_open.is_open_map_subtype_coe {s : set α} (hs : is_open s) :
  is_open_map (coe : s → α) :=
hs.open_embedding_subtype_coe.is_open_map

lemma is_open_map.restrict {f : α → β} (hf : is_open_map f) {s : set α} (hs : is_open s) :
  is_open_map (s.restrict f) :=
hf.comp hs.is_open_map_subtype_coe

lemma is_closed.closed_embedding_subtype_coe {s : set α} (hs : is_closed s) :
  closed_embedding (coe : {x // x ∈ s} → α) :=
{ induced := rfl,
  inj := subtype.coe_injective,
  closed_range := (subtype.range_coe : range coe = s).symm ▸ hs }

@[continuity] lemma continuous.subtype_mk {f : β → α} (h : continuous f)
  (hp : ∀x, p (f x)) : continuous (λx, (⟨f x, hp x⟩ : subtype p)) :=
continuous_induced_rng.2 h

lemma continuous.subtype_map {f : α → β} (h : continuous f) {q : β → Prop}
  (hpq : ∀ x, p x → q (f x)) : continuous (subtype.map f hpq) :=
(h.comp continuous_subtype_coe).subtype_mk _

lemma continuous_inclusion {s t : set α} (h : s ⊆ t) : continuous (inclusion h) :=
continuous_id.subtype_map h

lemma continuous_at_subtype_coe {p : α → Prop} {a : subtype p} :
  continuous_at (coe : subtype p → α) a :=
continuous_iff_continuous_at.mp continuous_subtype_coe _

lemma subtype.dense_iff {s : set α} {t : set s} : dense t ↔ s ⊆ closure (coe '' t) :=
by { rw [inducing_coe.dense_iff, set_coe.forall], refl }

lemma map_nhds_subtype_coe_eq {a : α} (ha : p a) (h : {a | p a} ∈ 𝓝 a) :
  map (coe : subtype p → α) (𝓝 ⟨a, ha⟩) = 𝓝 a :=
map_nhds_induced_of_mem $ by simpa only [subtype.coe_mk, subtype.range_coe] using h

lemma nhds_subtype_eq_comap {a : α} {h : p a} :
  𝓝 (⟨a, h⟩ : subtype p) = comap coe (𝓝 a) :=
nhds_induced _ _

lemma tendsto_subtype_rng {β : Type*} {p : α → Prop} {b : filter β} {f : β → subtype p} :
  ∀{a:subtype p}, tendsto f b (𝓝 a) ↔ tendsto (λx, (f x : α)) b (𝓝 (a : α))
| ⟨a, ha⟩ := by rw [nhds_subtype_eq_comap, tendsto_comap_iff, subtype.coe_mk]

lemma continuous_subtype_nhds_cover {ι : Sort*} {f : α → β} {c : ι → α → Prop}
  (c_cover : ∀x:α, ∃i, {x | c i x} ∈ 𝓝 x)
  (f_cont  : ∀i, continuous (λ(x : subtype (c i)), f x)) :
  continuous f :=
continuous_iff_continuous_at.mpr $ assume x,
  let ⟨i, (c_sets : {x | c i x} ∈ 𝓝 x)⟩ := c_cover x in
  let x' : subtype (c i) := ⟨x, mem_of_mem_nhds c_sets⟩ in
  calc map f (𝓝 x) = map f (map coe (𝓝 x')) :
      congr_arg (map f) (map_nhds_subtype_coe_eq _ $ c_sets).symm
    ... = map (λx:subtype (c i), f x) (𝓝 x') : rfl
    ... ≤ 𝓝 (f x) : continuous_iff_continuous_at.mp (f_cont i) x'

lemma continuous_subtype_is_closed_cover {ι : Sort*} {f : α → β} (c : ι → α → Prop)
  (h_lf : locally_finite (λi, {x | c i x}))
  (h_is_closed : ∀i, is_closed {x | c i x})
  (h_cover : ∀x, ∃i, c i x)
  (f_cont  : ∀i, continuous (λ(x : subtype (c i)), f x)) :
  continuous f :=
continuous_iff_is_closed.mpr $
  assume s hs,
  have ∀i, is_closed ((coe : {x | c i x} → α) '' (f ∘ coe ⁻¹' s)),
    from assume i,
    (closed_embedding_subtype_coe (h_is_closed _)).is_closed_map _ (hs.preimage (f_cont i)),
  have is_closed (⋃i, (coe : {x | c i x} → α) '' (f ∘ coe ⁻¹' s)),
    from locally_finite.is_closed_Union
      (h_lf.subset $ assume i x ⟨⟨x', hx'⟩, _, heq⟩, heq ▸ hx')
      this,
  have f ⁻¹' s = (⋃i, (coe : {x | c i x} → α) '' (f ∘ coe ⁻¹' s)),
  begin
    apply set.ext,
    have : ∀ (x : α), f x ∈ s ↔ ∃ (i : ι), c i x ∧ f x ∈ s :=
      λ x, ⟨λ hx, let ⟨i, hi⟩ := h_cover x in ⟨i, hi, hx⟩,
            λ ⟨i, hi, hx⟩, hx⟩,
    simpa [and.comm, @and.left_comm (c _ _), ← exists_and_distrib_right],
  end,
  by rwa [this]

lemma closure_subtype {x : {a // p a}} {s : set {a // p a}}:
  x ∈ closure s ↔ (x : α) ∈ closure ((coe : _ → α) '' s) :=
closure_induced

lemma continuous_at_cod_restrict_iff {f : α → β} {t : set β} (h1 : ∀ x, f x ∈ t) {x : α} :
  continuous_at (cod_restrict f t h1) x ↔ continuous_at f x :=
by simp_rw [inducing_coe.continuous_at_iff, function.comp, coe_cod_restrict_apply]

alias continuous_at_cod_restrict_iff ↔ _ continuous_at.cod_restrict

lemma continuous_at.restrict {f : α → β} {s : set α} {t : set β} (h1 : maps_to f s t) {x : s}
  (h2 : continuous_at f x) : continuous_at (h1.restrict f s t) x :=
(h2.comp continuous_at_subtype_coe).cod_restrict _

lemma continuous_at.restrict_preimage {f : α → β} {s : set β} {x : f ⁻¹' s}
  (h : continuous_at f x) : continuous_at (s.restrict_preimage f) x :=
h.restrict _

@[continuity] lemma continuous.cod_restrict {f : α → β} {s : set β} (hf : continuous f)
  (hs : ∀ a, f a ∈ s) : continuous (s.cod_restrict f hs) := hf.subtype_mk hs

lemma inducing.cod_restrict {e : α → β} (he : inducing e) {s : set β} (hs : ∀ x, e x ∈ s) :
  inducing (cod_restrict e s hs) :=
inducing_of_inducing_compose (he.continuous.cod_restrict hs) continuous_subtype_coe he

lemma embedding.cod_restrict {e : α → β} (he : embedding e) (s : set β) (hs : ∀ x, e x ∈ s) :
  embedding (cod_restrict e s hs) :=
embedding_of_embedding_compose (he.continuous.cod_restrict hs) continuous_subtype_coe he

end subtype

section quotient
variables [topological_space α] [topological_space β] [topological_space γ]
variables {r : α → α → Prop} {s : setoid α}

lemma quotient_map_quot_mk : quotient_map (@quot.mk α r) :=
⟨quot.exists_rep, rfl⟩

@[continuity] lemma continuous_quot_mk : continuous (@quot.mk α r) :=
continuous_coinduced_rng

@[continuity] lemma continuous_quot_lift {f : α → β} (hr : ∀ a b, r a b → f a = f b)
  (h : continuous f) : continuous (quot.lift f hr : quot r → β) :=
continuous_coinduced_dom.2 h

lemma quotient_map_quotient_mk : quotient_map (@quotient.mk α s) :=
quotient_map_quot_mk

lemma continuous_quotient_mk : continuous (@quotient.mk α s) :=
continuous_coinduced_rng

<<<<<<< HEAD
lemma continuous.quotient_lift {f : α → β} (hs : ∀ a b, a ≈ b → f a = f b)
  (h : continuous f) : continuous (quotient.lift f hs : quotient s → β) :=
continuous_coinduced_dom.2 h

lemma continuous.quotient_lift_on' {f : α → β} (hs : ∀ a b, a ≈ b → f a = f b)
  (h : continuous f) : continuous (λ x, quotient.lift_on' x f hs : quotient s → β) :=
continuous_coinduced_dom.2 h
=======
lemma continuous.quotient_lift {f : α → β} (h : continuous f) (hs : ∀ a b, a ≈ b → f a = f b) :
  continuous (quotient.lift f hs : quotient s → β) :=
continuous_coinduced_dom.2 h

lemma continuous.quotient_lift_on' {f : α → β} (h : continuous f)
  (hs : ∀ a b, @setoid.r _ s a b → f a = f b) :
  continuous (λ x, quotient.lift_on' x f hs : quotient s → β) :=
h.quotient_lift hs

lemma continuous.quotient_map' {t : setoid β} {f : α → β} (hf : continuous f)
  (H : (s.r ⇒ t.r) f f) : continuous (quotient.map' f H) :=
(continuous_quotient_mk.comp hf).quotient_lift _
>>>>>>> 0a31295e

lemma continuous.quotient_map' {sb : setoid β} {f : α → β} (hf : (s.r ⇒ sb.r) f f)
  (hc : continuous f) : continuous (quotient.map' f hf) :=
(continuous_quot_mk.comp hc).quotient_lift _

end quotient

section pi
variables {ι : Type*} {π : ι → Type*} {κ : Type*}
  [topological_space α] [∀i, topological_space (π i)] {f : α → Πi:ι, π i}

lemma continuous_pi_iff : continuous f ↔ ∀ i, continuous (λ a, f a i) :=
by simp only [continuous_infi_rng, continuous_induced_rng]

@[continuity] lemma continuous_pi (h : ∀ i, continuous (λ a, f a i)) : continuous f :=
continuous_pi_iff.2 h

@[continuity] lemma continuous_apply (i : ι) : continuous (λp:Πi, π i, p i) :=
continuous_infi_dom continuous_induced_dom

@[continuity]
lemma continuous_apply_apply {ρ : κ → ι → Type*} [∀ j i, topological_space (ρ j i)]
  (j : κ) (i : ι) : continuous (λ p : (Π j, Π i, ρ j i), p j i) :=
(continuous_apply i).comp (continuous_apply j)

lemma continuous_at_apply (i : ι) (x : Π i, π i) : continuous_at (λ p : Π i, π i, p i) x :=
(continuous_apply i).continuous_at

lemma filter.tendsto.apply {l : filter β} {f : β → Π i, π i}
  {x : Π i, π i} (h : tendsto f l (𝓝 x)) (i : ι) :
  tendsto (λ a, f a i) l (𝓝 $ x i) :=
(continuous_at_apply i _).tendsto.comp h

lemma nhds_pi {a : Πi, π i} : 𝓝 a = pi (λ i, 𝓝 (a i)) :=
by simp only [nhds_infi, nhds_induced, filter.pi]

lemma tendsto_pi_nhds {f : β → Πi, π i} {g : Πi, π i} {u : filter β} :
  tendsto f u (𝓝 g) ↔ ∀ x, tendsto (λ i, f i x) u (𝓝 (g x)) :=
by rw [nhds_pi, filter.tendsto_pi]

lemma continuous_at_pi {f : α → Π i, π i} {x : α} :
  continuous_at f x ↔ ∀ i, continuous_at (λ y, f y i) x :=
tendsto_pi_nhds

lemma filter.tendsto.update [decidable_eq ι]
  {l : filter β} {f : β → Π i, π i} {x : Π i, π i} (hf : tendsto f l (𝓝 x)) (i : ι)
  {g : β → π i} {xi : π i} (hg : tendsto g l (𝓝 xi)) :
  tendsto (λ a, update (f a) i (g a)) l (𝓝 $ update x i xi) :=
tendsto_pi_nhds.2 $ λ j, by { rcases em (j = i) with rfl|hj; simp [*, hf.apply] }

lemma continuous_at.update [decidable_eq ι] {a : α} (hf : continuous_at f a) (i : ι) {g : α → π i}
  (hg : continuous_at g a) :
  continuous_at (λ a, update (f a) i (g a)) a :=
hf.update i hg

lemma continuous.update [decidable_eq ι] (hf : continuous f) (i : ι) {g : α → π i}
  (hg : continuous g) :
  continuous (λ a, update (f a) i (g a)) :=
continuous_iff_continuous_at.2 $ λ x, hf.continuous_at.update i hg.continuous_at

/-- `update f i x` is continuous in `(f, x)`. -/
@[continuity] lemma continuous_update [decidable_eq ι] (i : ι) :
  continuous (λ f : (Π j, π j) × π i, update f.1 i f.2) :=
continuous_fst.update i continuous_snd

lemma filter.tendsto.fin_insert_nth {n} {π : fin (n + 1) → Type*} [Π i, topological_space (π i)]
  (i : fin (n + 1)) {f : β → π i} {l : filter β} {x : π i} (hf : tendsto f l (𝓝 x))
  {g : β → Π j : fin n, π (i.succ_above j)} {y : Π j, π (i.succ_above j)} (hg : tendsto g l (𝓝 y)) :
  tendsto (λ a, i.insert_nth (f a) (g a)) l (𝓝 $ i.insert_nth x y) :=
tendsto_pi_nhds.2 (λ j, fin.succ_above_cases i (by simpa) (by simpa using tendsto_pi_nhds.1 hg) j)

lemma continuous_at.fin_insert_nth {n} {π : fin (n + 1) → Type*} [Π i, topological_space (π i)]
  (i : fin (n + 1)) {f : α → π i} {a : α} (hf : continuous_at f a)
  {g : α → Π j : fin n, π (i.succ_above j)} (hg : continuous_at g a) :
  continuous_at (λ a, i.insert_nth (f a) (g a)) a :=
hf.fin_insert_nth i hg

lemma continuous.fin_insert_nth {n} {π : fin (n + 1) → Type*} [Π i, topological_space (π i)]
  (i : fin (n + 1)) {f : α → π i} (hf : continuous f)
  {g : α → Π j : fin n, π (i.succ_above j)} (hg : continuous g) :
  continuous (λ a, i.insert_nth (f a) (g a)) :=
continuous_iff_continuous_at.2 $ λ a, hf.continuous_at.fin_insert_nth i hg.continuous_at

lemma is_open_set_pi {i : set ι} {s : Πa, set (π a)} (hi : i.finite) (hs : ∀a∈i, is_open (s a)) :
  is_open (pi i s) :=
by rw [pi_def]; exact (is_open_bInter hi $ assume a ha, (hs _ ha).preimage (continuous_apply _))

lemma is_closed_set_pi {i : set ι} {s : Πa, set (π a)} (hs : ∀a∈i, is_closed (s a)) :
  is_closed (pi i s) :=
by rw [pi_def];
  exact (is_closed_Inter $ λ a, is_closed_Inter $ λ ha, (hs _ ha).preimage (continuous_apply _))

lemma mem_nhds_of_pi_mem_nhds {I : set ι} {s : Π i, set (π i)} (a : Π i, π i) (hs : I.pi s ∈ 𝓝 a)
  {i : ι} (hi : i ∈ I) :
  s i ∈ 𝓝 (a i) :=
by { rw nhds_pi at hs, exact mem_of_pi_mem_pi hs hi }

lemma set_pi_mem_nhds {i : set ι} {s : Π a, set (π a)}
  {x : Π a, π a} (hi : i.finite) (hs : ∀ a ∈ i, s a ∈ 𝓝 (x a)) :
  pi i s ∈ 𝓝 x :=
by { rw [pi_def, bInter_mem hi], exact λ a ha, (continuous_apply a).continuous_at (hs a ha) }

lemma set_pi_mem_nhds_iff {I : set ι} (hI : I.finite) {s : Π i, set (π i)} (a : Π i, π i) :
  I.pi s ∈ 𝓝 a ↔ ∀ (i : ι), i ∈ I → s i ∈ 𝓝 (a i) :=
by { rw [nhds_pi, pi_mem_pi_iff hI], apply_instance }

lemma interior_pi_set {I : set ι} (hI : I.finite) {s : Π i, set (π i)} :
  interior (pi I s) = I.pi (λ i, interior (s i)) :=
by { ext a, simp only [set.mem_pi, mem_interior_iff_mem_nhds, set_pi_mem_nhds_iff hI] }

lemma exists_finset_piecewise_mem_of_mem_nhds [decidable_eq ι]
  {s : set (Π a, π a)} {x : Π a, π a} (hs : s ∈ 𝓝 x) (y : Π a, π a) :
  ∃ I : finset ι, I.piecewise x y ∈ s :=
begin
  simp only [nhds_pi, filter.mem_pi'] at hs,
  rcases hs with ⟨I, t, htx, hts⟩,
  refine ⟨I, hts $ λ i hi, _⟩,
  simpa [finset.mem_coe.1 hi] using mem_of_mem_nhds (htx i)
end

lemma pi_eq_generate_from :
  Pi.topological_space =
  generate_from {g | ∃(s:Πa, set (π a)) (i : finset ι), (∀a∈i, is_open (s a)) ∧ g = pi ↑i s} :=
le_antisymm
  (le_generate_from $ assume g ⟨s, i, hi, eq⟩, eq.symm ▸ is_open_set_pi (finset.finite_to_set _) hi)
  (le_infi $ assume a s ⟨t, ht, s_eq⟩, generate_open.basic _ $
    ⟨update (λa, univ) a t, {a}, by simpa using ht, s_eq ▸ by ext f; simp [set.pi]⟩)

lemma pi_generate_from_eq {π : ι → Type*} {g : Πa, set (set (π a))} :
  @Pi.topological_space ι π (λa, generate_from (g a)) =
  generate_from {t | ∃(s:Πa, set (π a)) (i : finset ι), (∀a∈i, s a ∈ g a) ∧ t = pi ↑i s} :=
let G := {t | ∃(s:Πa, set (π a)) (i : finset ι), (∀a∈i, s a ∈ g a) ∧ t = pi ↑i s} in
begin
  rw [pi_eq_generate_from],
  refine le_antisymm (generate_from_mono _) (le_generate_from _),
  exact assume s ⟨t, i, ht, eq⟩, ⟨t, i, assume a ha, generate_open.basic _ (ht a ha), eq⟩,
  { rintros s ⟨t, i, hi, rfl⟩,
    rw [pi_def],
    apply is_open_bInter (finset.finite_to_set _),
    assume a ha, show ((generate_from G).coinduced (λf:Πa, π a, f a)).is_open (t a),
    refine le_generate_from _ _ (hi a ha),
    exact assume s hs, generate_open.basic _ ⟨update (λa, univ) a s, {a}, by simp [hs]⟩ }
end

<<<<<<< HEAD
lemma pi_generate_from_eq_fintype {π : ι → Type*} {g : Πa, set (set (π a))} [fintype ι]
  (hg : ∀a, ⋃₀ g a = univ) :
=======
lemma pi_generate_from_eq_finite {g : Πa, set (set (π a))} [finite ι] (hg : ∀a, ⋃₀ g a = univ) :
>>>>>>> 0a31295e
  @Pi.topological_space ι π (λa, generate_from (g a)) =
  generate_from {t | ∃(s:Πa, set (π a)), (∀a, s a ∈ g a) ∧ t = pi univ s} :=
begin
  casesI nonempty_fintype ι,
  rw [pi_generate_from_eq],
  refine le_antisymm (generate_from_mono _) (le_generate_from _),
  exact assume s ⟨t, ht, eq⟩, ⟨t, finset.univ, by simp [ht, eq]⟩,
  { rintros s ⟨t, i, ht, rfl⟩,
    apply is_open_iff_forall_mem_open.2 _,
    assume f hf,
    choose c hc using show ∀a, ∃s, s ∈ g a ∧ f a ∈ s,
    { assume a, have : f a ∈ ⋃₀ g a, { rw [hg], apply mem_univ }, simpa },
    refine ⟨pi univ (λa, if a ∈ i then t a else (c : Πa, set (π a)) a), _, _, _⟩,
    { simp [pi_if] },
    { refine generate_open.basic _ ⟨_, assume a, _, rfl⟩,
      by_cases a ∈ i; simp [*, set.pi] at * },
    { have : f ∈ pi {a | a ∉ i} c, { simp [*, set.pi] at * },
      simpa [pi_if, hf] } }
end

/-- Suppose `π i` is a family of topological spaces indexed by `i : ι`, and `X` is a type
endowed with a family of maps `f i : X → π i` for every `i : ι`, hence inducing a
map `g : X → Π i, π i`. This lemma shows that infimum of the topologies on `X` induced by
the `f i` as `i : ι` varies is simply the topology on `X` induced by `g : X → Π i, π i`
where `Π i, π i` is endowed with the usual product topology. -/
lemma inducing_infi_to_pi {X : Type*} (f : Π i, X → π i) :
  @inducing X (Π i, π i) (⨅ i, induced (f i) infer_instance) _ (λ x i, f i x) :=
begin
  constructor,
  erw induced_infi,
  congr' 1,
  funext,
  erw induced_compose,
end

variables [finite ι] [∀ i, discrete_topology (π i)]

/-- A finite product of discrete spaces is discrete. -/
instance Pi.discrete_topology : discrete_topology (Π i, π i) :=
singletons_open_iff_discrete.mp (λ x,
begin
  rw show {x} = ⋂ i, {y : Π i, π i | y i = x i},
  { ext, simp only [funext_iff, set.mem_singleton_iff, set.mem_Inter, set.mem_set_of_eq] },
  exact is_open_Inter (λ i, (continuous_apply i).is_open_preimage {x i} (is_open_discrete {x i}))
end)

end pi

section sigma
variables {ι κ : Type*} {σ : ι → Type*} {τ : κ → Type*}
  [Π i, topological_space (σ i)] [Π k, topological_space (τ k)] [topological_space α]

@[continuity]
lemma continuous_sigma_mk {i : ι} : continuous (@sigma.mk ι σ i) :=
continuous_supr_rng continuous_coinduced_rng

lemma is_open_sigma_iff {s : set (sigma σ)} : is_open s ↔ ∀ i, is_open (sigma.mk i ⁻¹' s) :=
by simp only [is_open_supr_iff, is_open_coinduced]

lemma is_closed_sigma_iff {s : set (sigma σ)} : is_closed s ↔ ∀ i, is_closed (sigma.mk i ⁻¹' s) :=
by simp only [← is_open_compl_iff, is_open_sigma_iff, preimage_compl]

lemma is_open_map_sigma_mk {i : ι} : is_open_map (@sigma.mk ι σ i) :=
begin
  intros s hs,
  rw is_open_sigma_iff,
  intro j,
  rcases eq_or_ne j i with (rfl|hne),
  { rwa set.preimage_image_eq _ sigma_mk_injective },
  { rw [preimage_image_sigma_mk_of_ne hne],
    exact is_open_empty }
end

lemma is_open_range_sigma_mk {i : ι} : is_open (set.range (@sigma.mk ι σ i)) :=
is_open_map_sigma_mk.is_open_range

lemma is_closed_map_sigma_mk {i : ι} : is_closed_map (@sigma.mk ι σ i) :=
begin
  intros s hs,
  rw is_closed_sigma_iff,
  intro j,
  rcases eq_or_ne j i with (rfl|hne),
  { rwa set.preimage_image_eq _ sigma_mk_injective },
  { rw [preimage_image_sigma_mk_of_ne hne],
    exact is_closed_empty }
end

lemma is_closed_range_sigma_mk {i : ι} : is_closed (set.range (@sigma.mk ι σ i)) :=
is_closed_map_sigma_mk.closed_range

lemma open_embedding_sigma_mk {i : ι} : open_embedding (@sigma.mk ι σ i) :=
open_embedding_of_continuous_injective_open
  continuous_sigma_mk sigma_mk_injective is_open_map_sigma_mk

lemma closed_embedding_sigma_mk {i : ι} : closed_embedding (@sigma.mk ι σ i) :=
closed_embedding_of_continuous_injective_closed
  continuous_sigma_mk sigma_mk_injective is_closed_map_sigma_mk

lemma embedding_sigma_mk {i : ι} : embedding (@sigma.mk ι σ i) :=
closed_embedding_sigma_mk.1

lemma sigma.nhds_mk (i : ι) (x : σ i) : 𝓝 (⟨i, x⟩ : sigma σ) = map (sigma.mk i) (𝓝 x) :=
(open_embedding_sigma_mk.map_nhds_eq x).symm

lemma sigma.nhds_eq (x : sigma σ) : 𝓝 x = map (sigma.mk x.1) (𝓝 x.2) :=
by { cases x, apply sigma.nhds_mk }

lemma comap_sigma_mk_nhds (i : ι) (x : σ i) : comap (sigma.mk i) (𝓝 ⟨i, x⟩) = 𝓝 x :=
(embedding_sigma_mk.to_inducing.nhds_eq_comap _).symm

lemma is_open_sigma_fst_preimage (s : set ι) :  is_open (sigma.fst ⁻¹' s : set (Σ a, σ a)) :=
begin
  rw [← bUnion_of_singleton s, preimage_Union₂],
  simp only [← range_sigma_mk],
  exact is_open_bUnion (λ _ _, is_open_range_sigma_mk)
end

/-- A map out of a sum type is continuous iff its restriction to each summand is. -/
@[simp] lemma continuous_sigma_iff {f : sigma σ → α} :
  continuous f ↔ ∀ i, continuous (λ a, f ⟨i, a⟩) :=
by simp only [continuous_supr_dom, continuous_coinduced_dom]

/-- A map out of a sum type is continuous if its restriction to each summand is. -/
@[continuity] lemma continuous_sigma {f : sigma σ → α} (hf : ∀ i, continuous (λ a, f ⟨i, a⟩)) :
  continuous f :=
continuous_sigma_iff.2 hf

@[simp] lemma continuous_sigma_map {f₁ : ι → κ} {f₂ : Π i, σ i → τ (f₁ i)} :
  continuous (sigma.map f₁ f₂) ↔ ∀ i, continuous (f₂ i) :=
continuous_sigma_iff.trans $ by simp only [sigma.map, embedding_sigma_mk.continuous_iff]

@[continuity] lemma continuous.sigma_map {f₁ : ι → κ} {f₂ : Π i, σ i → τ (f₁ i)}
  (hf : ∀ i, continuous (f₂ i)) :
  continuous (sigma.map f₁ f₂) :=
continuous_sigma_map.2 hf

lemma is_open_map_sigma {f : sigma σ → α} : is_open_map f ↔ ∀ i, is_open_map (λ a, f ⟨i, a⟩) :=
by simp only [is_open_map_iff_nhds_le, sigma.forall, sigma.nhds_eq, map_map]

lemma is_open_map_sigma_map {f₁ : ι → κ} {f₂ : Π i, σ i → τ (f₁ i)} :
  is_open_map (sigma.map f₁ f₂) ↔ ∀ i, is_open_map (f₂ i) :=
is_open_map_sigma.trans $ forall_congr $
  λ i, (@open_embedding_sigma_mk _ _ _ (f₁ i)).is_open_map_iff.symm

lemma inducing_sigma_map {f₁ : ι → κ} {f₂ : Π i, σ i → τ (f₁ i)} (h₁ : injective f₁) :
  inducing (sigma.map f₁ f₂) ↔ ∀ i, inducing (f₂ i) :=
by simp only [inducing_iff_nhds, sigma.forall, sigma.nhds_mk, sigma.map, ← map_sigma_mk_comap h₁,
  map_inj sigma_mk_injective]

lemma embedding_sigma_map {f₁ : ι → κ} {f₂ : Π i, σ i → τ (f₁ i)} (h₁ : injective f₁) :
  embedding (sigma.map f₁ f₂) ↔ ∀ i, embedding (f₂ i) :=
by simp only [embedding_iff, injective.sigma_map, inducing_sigma_map h₁, forall_and_distrib,
  h₁.sigma_map_iff]

end sigma

namespace ulift

@[continuity] lemma continuous_down [topological_space α] :
  continuous (ulift.down : ulift.{v u} α → α) :=
continuous_induced_dom

@[continuity] lemma continuous_up [topological_space α] :
  continuous (ulift.up : α → ulift.{v u} α) :=
continuous_induced_rng.2 continuous_id

end ulift<|MERGE_RESOLUTION|>--- conflicted
+++ resolved
@@ -943,15 +943,6 @@
 lemma continuous_quotient_mk : continuous (@quotient.mk α s) :=
 continuous_coinduced_rng
 
-<<<<<<< HEAD
-lemma continuous.quotient_lift {f : α → β} (hs : ∀ a b, a ≈ b → f a = f b)
-  (h : continuous f) : continuous (quotient.lift f hs : quotient s → β) :=
-continuous_coinduced_dom.2 h
-
-lemma continuous.quotient_lift_on' {f : α → β} (hs : ∀ a b, a ≈ b → f a = f b)
-  (h : continuous f) : continuous (λ x, quotient.lift_on' x f hs : quotient s → β) :=
-continuous_coinduced_dom.2 h
-=======
 lemma continuous.quotient_lift {f : α → β} (h : continuous f) (hs : ∀ a b, a ≈ b → f a = f b) :
   continuous (quotient.lift f hs : quotient s → β) :=
 continuous_coinduced_dom.2 h
@@ -964,11 +955,6 @@
 lemma continuous.quotient_map' {t : setoid β} {f : α → β} (hf : continuous f)
   (H : (s.r ⇒ t.r) f f) : continuous (quotient.map' f H) :=
 (continuous_quotient_mk.comp hf).quotient_lift _
->>>>>>> 0a31295e
-
-lemma continuous.quotient_map' {sb : setoid β} {f : α → β} (hf : (s.r ⇒ sb.r) f f)
-  (hc : continuous f) : continuous (quotient.map' f hf) :=
-(continuous_quot_mk.comp hc).quotient_lift _
 
 end quotient
 
@@ -1109,12 +1095,7 @@
     exact assume s hs, generate_open.basic _ ⟨update (λa, univ) a s, {a}, by simp [hs]⟩ }
 end
 
-<<<<<<< HEAD
-lemma pi_generate_from_eq_fintype {π : ι → Type*} {g : Πa, set (set (π a))} [fintype ι]
-  (hg : ∀a, ⋃₀ g a = univ) :
-=======
 lemma pi_generate_from_eq_finite {g : Πa, set (set (π a))} [finite ι] (hg : ∀a, ⋃₀ g a = univ) :
->>>>>>> 0a31295e
   @Pi.topological_space ι π (λa, generate_from (g a)) =
   generate_from {t | ∃(s:Πa, set (π a)), (∀a, s a ∈ g a) ∧ t = pi univ s} :=
 begin
