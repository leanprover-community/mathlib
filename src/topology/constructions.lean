/-
Copyright (c) 2017 Johannes Hölzl. All rights reserved.
Released under Apache 2.0 license as described in the file LICENSE.
Authors: Johannes Hölzl, Mario Carneiro, Patrick Massot
-/
import topology.maps
import topology.locally_finite
import order.filter.pi
import data.fin.tuple

/-!
# Constructions of new topological spaces from old ones

This file constructs products, sums, subtypes and quotients of topological spaces
and sets up their basic theory, such as criteria for maps into or out of these
constructions to be continuous; descriptions of the open sets, neighborhood filters,
and generators of these constructions; and their behavior with respect to embeddings
and other specific classes of maps.

## Implementation note

The constructed topologies are defined using induced and coinduced topologies
along with the complete lattice structure on topologies. Their universal properties
(for example, a map `X → Y × Z` is continuous if and only if both projections
`X → Y`, `X → Z` are) follow easily using order-theoretic descriptions of
continuity. With more work we can also extract descriptions of the open sets,
neighborhood filters and so on.

## Tags

product, sum, disjoint union, subspace, quotient space

-/

noncomputable theory

<<<<<<< HEAD
open topological_space function set filter
=======
open topological_space set filter function
>>>>>>> b3951c65
open_locale classical topological_space filter

universes u v
variables {α : Type u} {β : Type v} {γ δ ε ζ : Type*}

section constructions

instance {p : α → Prop} [t : topological_space α] : topological_space (subtype p) :=
induced coe t

instance {r : α → α → Prop} [t : topological_space α] : topological_space (quot r) :=
coinduced (quot.mk r) t

instance {s : setoid α} [t : topological_space α] : topological_space (quotient s) :=
coinduced quotient.mk t

instance [t₁ : topological_space α] [t₂ : topological_space β] : topological_space (α × β) :=
induced prod.fst t₁ ⊓ induced prod.snd t₂

instance [t₁ : topological_space α] [t₂ : topological_space β] : topological_space (α ⊕ β) :=
coinduced sum.inl t₁ ⊔ coinduced sum.inr t₂

instance {β : α → Type v} [t₂ : Πa, topological_space (β a)] : topological_space (sigma β) :=
⨆a, coinduced (sigma.mk a) (t₂ a)

instance Pi.topological_space {β : α → Type v} [t₂ : Πa, topological_space (β a)] :
  topological_space (Πa, β a) :=
⨅a, induced (λf, f a) (t₂ a)

instance ulift.topological_space [t : topological_space α] : topological_space (ulift.{v u} α) :=
t.induced ulift.down

/-!
### `additive`, `multiplicative`

The topology on those type synonyms is inherited without change.
-/

section
variables [topological_space α]

open additive multiplicative

instance : topological_space (additive α) := ‹topological_space α›
instance : topological_space (multiplicative α) := ‹topological_space α›
instance [discrete_topology α] : discrete_topology (additive α) := ‹discrete_topology α›
instance [discrete_topology α] : discrete_topology (multiplicative α) := ‹discrete_topology α›

lemma continuous_of_mul : continuous (of_mul : α → additive α) := continuous_id
lemma continuous_to_mul : continuous (to_mul : additive α → α) := continuous_id
lemma continuous_of_add : continuous (of_add : α → multiplicative α) := continuous_id
lemma continuous_to_add : continuous (to_add : multiplicative α → α) := continuous_id

lemma is_open_map_of_mul : is_open_map (of_mul : α → additive α) := is_open_map.id
lemma is_open_map_to_mul : is_open_map (to_mul : additive α → α) := is_open_map.id
lemma is_open_map_of_add : is_open_map (of_add : α → multiplicative α) := is_open_map.id
lemma is_open_map_to_add : is_open_map (to_add : multiplicative α → α) := is_open_map.id

lemma is_closed_map_of_mul : is_closed_map (of_mul : α → additive α) := is_closed_map.id
lemma is_closed_map_to_mul : is_closed_map (to_mul : additive α → α) := is_closed_map.id
lemma is_closed_map_of_add : is_closed_map (of_add : α → multiplicative α) := is_closed_map.id
lemma is_closed_map_to_add : is_closed_map (to_add : multiplicative α → α) := is_closed_map.id

local attribute [semireducible] nhds

lemma nhds_of_mul (a : α) : 𝓝 (of_mul a) = map of_mul (𝓝 a) := rfl
lemma nhds_of_add (a : α) : 𝓝 (of_add a) = map of_add (𝓝 a) := rfl
lemma nhds_to_mul (a : additive α) : 𝓝 (to_mul a) = map to_mul (𝓝 a) := rfl
lemma nhds_to_add (a : multiplicative α) : 𝓝 (to_add a) = map to_add (𝓝 a) := rfl

end

/-!
### Order dual

The topology on this type synonym is inherited without change.
-/

section
variables [topological_space α]

open order_dual

instance : topological_space αᵒᵈ := ‹topological_space α›
instance [discrete_topology α] : discrete_topology (αᵒᵈ) := ‹discrete_topology α›

lemma continuous_to_dual : continuous (to_dual : α → αᵒᵈ) := continuous_id
lemma continuous_of_dual : continuous (of_dual : αᵒᵈ → α) := continuous_id

lemma is_open_map_to_dual : is_open_map (to_dual : α → αᵒᵈ) := is_open_map.id
lemma is_open_map_of_dual : is_open_map (of_dual : αᵒᵈ → α) := is_open_map.id

lemma is_closed_map_to_dual : is_closed_map (to_dual : α → αᵒᵈ) := is_closed_map.id
lemma is_closed_map_of_dual : is_closed_map (of_dual : αᵒᵈ → α) := is_closed_map.id

local attribute [semireducible] nhds

lemma nhds_to_dual (a : α) : 𝓝 (to_dual a) = map to_dual (𝓝 a) := rfl
lemma nhds_of_dual (a : α) : 𝓝 (of_dual a) = map of_dual (𝓝 a) := rfl

end

lemma quotient.preimage_mem_nhds [topological_space α] [s : setoid α]
  {V : set $ quotient s} {a : α} (hs : V ∈ 𝓝 (quotient.mk a)) : quotient.mk ⁻¹' V ∈ 𝓝 a :=
preimage_nhds_coinduced hs

/-- The image of a dense set under `quotient.mk` is a dense set. -/
lemma dense.quotient [setoid α] [topological_space α] {s : set α} (H : dense s) :
  dense (quotient.mk '' s) :=
(surjective_quotient_mk α).dense_range.dense_image continuous_coinduced_rng H

/-- The composition of `quotient.mk` and a function with dense range has dense range. -/
lemma dense_range.quotient [setoid α] [topological_space α] {f : β → α} (hf : dense_range f) :
  dense_range (quotient.mk ∘ f) :=
(surjective_quotient_mk α).dense_range.comp hf continuous_coinduced_rng

instance {p : α → Prop} [topological_space α] [discrete_topology α] :
  discrete_topology (subtype p) :=
⟨bot_unique $ assume s hs,
  ⟨coe '' s, is_open_discrete _, (set.preimage_image_eq _ subtype.coe_injective)⟩⟩

instance sum.discrete_topology [topological_space α] [topological_space β]
  [hα : discrete_topology α] [hβ : discrete_topology β] : discrete_topology (α ⊕ β) :=
⟨by unfold sum.topological_space; simp [hα.eq_bot, hβ.eq_bot]⟩

instance sigma.discrete_topology {β : α → Type v} [Πa, topological_space (β a)]
  [h : Πa, discrete_topology (β a)] : discrete_topology (sigma β) :=
⟨by { unfold sigma.topological_space, simp [λ a, (h a).eq_bot] }⟩

section topα

variable [topological_space α]

/-
The 𝓝 filter and the subspace topology.
-/

theorem mem_nhds_subtype (s : set α) (a : {x // x ∈ s}) (t : set {x // x ∈ s}) :
  t ∈ 𝓝 a ↔ ∃ u ∈ 𝓝 (a : α), coe ⁻¹' u ⊆ t :=
mem_nhds_induced coe a t

theorem nhds_subtype (s : set α) (a : {x // x ∈ s}) :
  𝓝 a = comap coe (𝓝 (a : α)) :=
nhds_induced coe a

end topα

/-- A type synonym equiped with the topology whose open sets are the empty set and the sets with
finite complements. -/
def cofinite_topology (α : Type*) := α

namespace cofinite_topology

/-- The identity equivalence between `α` and `cofinite_topology α`. -/
def of : α ≃ cofinite_topology α := equiv.refl α
instance [inhabited α] : inhabited (cofinite_topology α) :=
{ default := of default }

instance : topological_space (cofinite_topology α) :=
{ is_open := λ s, s.nonempty → set.finite sᶜ,
  is_open_univ := by simp,
  is_open_inter := λ s t, begin
    rintros hs ht ⟨x, hxs, hxt⟩,
    rw compl_inter,
    exact (hs ⟨x, hxs⟩).union (ht ⟨x, hxt⟩),
  end,
  is_open_sUnion := begin
    rintros s h ⟨x, t, hts, hzt⟩,
    rw set.compl_sUnion,
    exact set.finite.sInter (mem_image_of_mem _ hts) (h t hts ⟨x, hzt⟩),
  end }

lemma is_open_iff {s : set (cofinite_topology α)} :
  is_open s ↔ (s.nonempty → (sᶜ).finite) := iff.rfl

lemma is_open_iff' {s : set (cofinite_topology α)} :
  is_open s ↔ (s = ∅ ∨ (sᶜ).finite) :=
by simp only [is_open_iff, ← ne_empty_iff_nonempty, or_iff_not_imp_left]

lemma is_closed_iff {s : set (cofinite_topology α)} :
  is_closed s ↔ s = univ ∨ s.finite :=
by simp [← is_open_compl_iff, is_open_iff']

lemma nhds_eq (a : cofinite_topology α) : 𝓝 a = pure a ⊔ cofinite :=
begin
  ext U,
  rw mem_nhds_iff,
  split,
  { rintro ⟨V, hVU, V_op, haV⟩,
    exact mem_sup.mpr ⟨hVU haV, mem_of_superset (V_op ⟨_, haV⟩) hVU⟩ },
  { rintros ⟨hU : a ∈ U, hU' : (Uᶜ).finite⟩,
    exact ⟨U, subset.rfl, λ h, hU', hU⟩ }
end

lemma mem_nhds_iff {a : cofinite_topology α} {s : set (cofinite_topology α)} :
  s ∈ 𝓝 a ↔ a ∈ s ∧ sᶜ.finite :=
by simp [nhds_eq]

end cofinite_topology

end constructions

section prod
variables [topological_space α] [topological_space β] [topological_space γ] [topological_space δ]
  [topological_space ε] [topological_space ζ]

@[continuity] lemma continuous_fst : continuous (@prod.fst α β) :=
continuous_inf_dom_left continuous_induced_dom

/-- Postcomposing `f` with `prod.fst` is continuous -/
lemma continuous.fst {f : α → β × γ} (hf : continuous f) : continuous (λ a : α, (f a).1) :=
continuous_fst.comp hf

/-- Precomposing `f` with `prod.fst` is continuous -/
lemma continuous.fst' {f : α → γ} (hf : continuous f) : continuous (λ x : α × β, f x.fst) :=
hf.comp continuous_fst

lemma continuous_at_fst {p : α × β} : continuous_at prod.fst p :=
continuous_fst.continuous_at

/-- Postcomposing `f` with `prod.fst` is continuous at `x` -/
lemma continuous_at.fst {f : α → β × γ} {x : α} (hf : continuous_at f x) :
  continuous_at (λ a : α, (f a).1) x :=
continuous_at_fst.comp hf

/-- Precomposing `f` with `prod.fst` is continuous at `(x, y)` -/
lemma continuous_at.fst' {f : α → γ} {x : α} {y : β} (hf : continuous_at f x) :
  continuous_at (λ x : α × β, f x.fst) (x, y) :=
continuous_at.comp hf continuous_at_fst

/-- Precomposing `f` with `prod.fst` is continuous at `x : α × β` -/
lemma continuous_at.fst'' {f : α → γ} {x : α × β} (hf : continuous_at f x.fst) :
  continuous_at (λ x : α × β, f x.fst) x :=
hf.comp continuous_at_fst

@[continuity] lemma continuous_snd : continuous (@prod.snd α β) :=
continuous_inf_dom_right continuous_induced_dom

/-- Postcomposing `f` with `prod.snd` is continuous -/
lemma continuous.snd {f : α → β × γ} (hf : continuous f) : continuous (λ a : α, (f a).2) :=
continuous_snd.comp hf

/-- Precomposing `f` with `prod.snd` is continuous -/
lemma continuous.snd' {f : β → γ} (hf : continuous f) : continuous (λ x : α × β, f x.snd) :=
hf.comp continuous_snd

lemma continuous_at_snd {p : α × β} : continuous_at prod.snd p :=
continuous_snd.continuous_at

/-- Postcomposing `f` with `prod.snd` is continuous at `x` -/
lemma continuous_at.snd {f : α → β × γ} {x : α} (hf : continuous_at f x) :
  continuous_at (λ a : α, (f a).2) x :=
continuous_at_snd.comp hf

/-- Precomposing `f` with `prod.snd` is continuous at `(x, y)` -/
lemma continuous_at.snd' {f : β → γ} {x : α} {y : β} (hf : continuous_at f y) :
  continuous_at (λ x : α × β, f x.snd) (x, y) :=
continuous_at.comp hf continuous_at_snd

/-- Precomposing `f` with `prod.snd` is continuous at `x : α × β` -/
lemma continuous_at.snd'' {f : β → γ} {x : α × β} (hf : continuous_at f x.snd) :
  continuous_at (λ x : α × β, f x.snd) x :=
hf.comp continuous_at_snd

@[continuity] lemma continuous.prod_mk {f : γ → α} {g : γ → β}
  (hf : continuous f) (hg : continuous g) : continuous (λx, (f x, g x)) :=
continuous_inf_rng.2 ⟨continuous_induced_rng.2 hf, continuous_induced_rng.2 hg⟩

@[simp] lemma continuous_prod_mk {f : α → β} {g : α → γ} :
  continuous (λ x, (f x, g x)) ↔ continuous f ∧ continuous g :=
⟨λ h, ⟨h.fst, h.snd⟩, λ h, h.1.prod_mk h.2⟩

@[continuity] lemma continuous.prod.mk (a : α) : continuous (λ b : β, (a, b)) :=
continuous_const.prod_mk continuous_id'

@[continuity] lemma continuous.prod.mk_left (b : β) : continuous (λ a : α, (a, b)) :=
continuous_id'.prod_mk continuous_const

lemma continuous.comp₂ {g : α × β → γ} (hg : continuous g) {e : δ → α} (he : continuous e)
  {f : δ → β} (hf : continuous f) : continuous (λ x, g (e x, f x)) :=
hg.comp $ he.prod_mk hf

lemma continuous.comp₃ {g : α × β × γ → ε} (hg : continuous g)
  {e : δ → α} (he : continuous e) {f : δ → β} (hf : continuous f)
  {k : δ → γ} (hk : continuous k) : continuous (λ x, g (e x, f x, k x)) :=
hg.comp₂ he $ hf.prod_mk hk

lemma continuous.comp₄ {g : α × β × γ × ζ → ε} (hg : continuous g)
  {e : δ → α} (he : continuous e) {f : δ → β} (hf : continuous f)
  {k : δ → γ} (hk : continuous k) {l : δ → ζ} (hl : continuous l) :
  continuous (λ x, g (e x, f x, k x, l x)) :=
hg.comp₃ he hf $ hk.prod_mk hl

lemma continuous.prod_map {f : γ → α} {g : δ → β} (hf : continuous f) (hg : continuous g) :
  continuous (λ x : γ × δ, (f x.1, g x.2)) :=
hf.fst'.prod_mk hg.snd'

/-- A version of `continuous_inf_dom_left` for binary functions -/
lemma continuous_inf_dom_left₂ {α β γ} {f : α → β → γ}
  {ta1 ta2 : topological_space α} {tb1 tb2 : topological_space β} {tc1 : topological_space γ}
  (h : by haveI := ta1; haveI := tb1; exact continuous (λ p : α × β, f p.1 p.2)) :
  by haveI := ta1 ⊓ ta2; haveI := tb1 ⊓ tb2; exact continuous (λ p : α × β, f p.1 p.2) :=
begin
  have ha := @continuous_inf_dom_left _ _ id ta1 ta2 ta1 (@continuous_id _ (id _)),
  have hb := @continuous_inf_dom_left _ _ id tb1 tb2 tb1 (@continuous_id _ (id _)),
  have h_continuous_id := @continuous.prod_map _ _ _ _ ta1 tb1 (ta1 ⊓ ta2) (tb1 ⊓ tb2) _ _ ha hb,
  exact @continuous.comp _ _ _ (id _) (id _) _ _ _ h h_continuous_id,
end

/-- A version of `continuous_inf_dom_right` for binary functions -/
lemma continuous_inf_dom_right₂ {α β γ} {f : α → β → γ}
  {ta1 ta2 : topological_space α} {tb1 tb2 : topological_space β} {tc1 : topological_space γ}
  (h : by haveI := ta2; haveI := tb2; exact continuous (λ p : α × β, f p.1 p.2)) :
  by haveI := ta1 ⊓ ta2; haveI := tb1 ⊓ tb2; exact continuous (λ p : α × β, f p.1 p.2) :=
begin
  have ha := @continuous_inf_dom_right _ _ id ta1 ta2 ta2 (@continuous_id _ (id _)),
  have hb := @continuous_inf_dom_right _ _ id tb1 tb2 tb2 (@continuous_id _ (id _)),
  have h_continuous_id := @continuous.prod_map _ _ _ _ ta2 tb2 (ta1 ⊓ ta2) (tb1 ⊓ tb2) _ _ ha hb,
  exact @continuous.comp _ _ _ (id _) (id _) _ _ _ h h_continuous_id,
end

/-- A version of `continuous_Inf_dom` for binary functions -/
lemma continuous_Inf_dom₂ {α β γ} {f : α → β → γ}
  {tas : set (topological_space α)} {tbs : set (topological_space β)}
  {ta : topological_space α} {tb : topological_space β} {tc : topological_space γ}
  (ha : ta ∈ tas) (hb : tb ∈ tbs)
  (hf : continuous (λ p : α × β, f p.1 p.2)):
  by haveI := Inf tas; haveI := Inf tbs; exact @continuous _ _ _ tc (λ p : α × β, f p.1 p.2) :=
begin
  let t : topological_space (α × β) := prod.topological_space,
  have ha := continuous_Inf_dom ha continuous_id,
  have hb := continuous_Inf_dom hb continuous_id,
  have h_continuous_id := @continuous.prod_map _ _ _ _ ta tb (Inf tas) (Inf tbs) _ _ ha hb,
  exact @continuous.comp _ _ _ (id _) (id _) _ _ _ hf h_continuous_id,
end

lemma filter.eventually.prod_inl_nhds {p : α → Prop} {a : α}  (h : ∀ᶠ x in 𝓝 a, p x) (b : β) :
  ∀ᶠ x in 𝓝 (a, b), p (x : α × β).1 :=
continuous_at_fst h

lemma filter.eventually.prod_inr_nhds {p : β → Prop} {b : β} (h : ∀ᶠ x in 𝓝 b, p x) (a : α) :
  ∀ᶠ x in 𝓝 (a, b), p (x : α × β).2 :=
continuous_at_snd h

lemma filter.eventually.prod_mk_nhds {pa : α → Prop} {a} (ha : ∀ᶠ x in 𝓝 a, pa x)
  {pb : β → Prop} {b} (hb : ∀ᶠ y in 𝓝 b, pb y) :
  ∀ᶠ p in 𝓝 (a, b), pa (p : α × β).1 ∧ pb p.2 :=
(ha.prod_inl_nhds b).and (hb.prod_inr_nhds a)

lemma continuous_swap : continuous (prod.swap : α × β → β × α) :=
continuous_snd.prod_mk continuous_fst

lemma continuous_uncurry_left {f : α → β → γ} (a : α)
  (h : continuous (uncurry f)) : continuous (f a) :=
show continuous (uncurry f ∘ (λ b, (a, b))), from h.comp (by continuity)

lemma continuous_uncurry_right {f : α → β → γ} (b : β)
  (h : continuous (uncurry f)) : continuous (λ a, f a b) :=
show continuous (uncurry f ∘ (λ a, (a, b))), from h.comp (by continuity)

lemma continuous_curry {g : α × β → γ} (a : α)
  (h : continuous g) : continuous (curry g a) :=
show continuous (g ∘ (λ b, (a, b))), from h.comp (by continuity)

lemma is_open.prod {s : set α} {t : set β} (hs : is_open s) (ht : is_open t) :
  is_open (s ×ˢ t) :=
(hs.preimage continuous_fst).inter (ht.preimage continuous_snd)

lemma nhds_prod_eq {a : α} {b : β} : 𝓝 (a, b) = 𝓝 a ×ᶠ 𝓝 b :=
by rw [filter.prod, prod.topological_space, nhds_inf, nhds_induced, nhds_induced]

/-- If a function `f x y` is such that `y ↦ f x y` is continuous for all `x`, and `x` lives in a
discrete space, then `f` is continuous. -/
lemma continuous_uncurry_of_discrete_topology [discrete_topology α]
  {f : α → β → γ} (hf : ∀ a, continuous (f a)) : continuous (uncurry f) :=
begin
  apply continuous_iff_continuous_at.2,
  rintros ⟨a, x⟩,
  change map _ _ ≤ _,
  rw [nhds_prod_eq, nhds_discrete, filter.map_pure_prod],
  exact (hf a).continuous_at
end

lemma mem_nhds_prod_iff {a : α} {b : β} {s : set (α × β)} :
  s ∈ 𝓝 (a, b) ↔ ∃ (u ∈ 𝓝 a) (v ∈ 𝓝 b), u ×ˢ v ⊆ s :=
by rw [nhds_prod_eq, mem_prod_iff]

lemma mem_nhds_prod_iff' {a : α} {b : β} {s : set (α × β)} :
  s ∈ 𝓝 (a, b) ↔ ∃ (u : set α) (v : set β), is_open u ∧ a ∈ u ∧ is_open v ∧ b ∈ v ∧ u ×ˢ v ⊆ s :=
begin
  rw mem_nhds_prod_iff,
  split,
  { rintros ⟨u, Hu, v, Hv, h⟩,
    rcases mem_nhds_iff.1 Hu with ⟨u', u'u, u'_open, Hu'⟩,
    rcases mem_nhds_iff.1 Hv with ⟨v', v'v, v'_open, Hv'⟩,
    exact ⟨u', v', u'_open, Hu', v'_open, Hv', (set.prod_mono u'u v'v).trans h⟩ },
  { rintros ⟨u, v, u_open, au, v_open, bv, huv⟩,
    exact ⟨u, u_open.mem_nhds au, v, v_open.mem_nhds bv, huv⟩ }
end

lemma _root_.prod.tendsto_iff {α} (seq : α → β × γ) {f : filter α} (x : β × γ) :
  tendsto seq f (𝓝 x)
    ↔ tendsto (λ n, (seq n).fst) f (𝓝 x.fst) ∧ tendsto (λ n, (seq n).snd) f (𝓝 x.snd) :=
by { cases x, rw [nhds_prod_eq, filter.tendsto_prod_iff'], }

lemma filter.has_basis.prod_nhds {ιa ιb : Type*} {pa : ιa → Prop} {pb : ιb → Prop}
  {sa : ιa → set α} {sb : ιb → set β} {a : α} {b : β} (ha : (𝓝 a).has_basis pa sa)
  (hb : (𝓝 b).has_basis pb sb) :
  (𝓝 (a, b)).has_basis (λ i : ιa × ιb, pa i.1 ∧ pb i.2) (λ i, sa i.1 ×ˢ sb i.2) :=
by { rw nhds_prod_eq, exact ha.prod hb }

lemma filter.has_basis.prod_nhds' {ιa ιb : Type*} {pa : ιa → Prop} {pb : ιb → Prop}
  {sa : ιa → set α} {sb : ιb → set β} {ab : α × β} (ha : (𝓝 ab.1).has_basis pa sa)
  (hb : (𝓝 ab.2).has_basis pb sb) :
  (𝓝 ab).has_basis (λ i : ιa × ιb, pa i.1 ∧ pb i.2) (λ i, sa i.1 ×ˢ sb i.2) :=
by { cases ab, exact ha.prod_nhds hb }

instance [discrete_topology α] [discrete_topology β] : discrete_topology (α × β) :=
⟨eq_of_nhds_eq_nhds $ assume ⟨a, b⟩,
  by rw [nhds_prod_eq, nhds_discrete α, nhds_discrete β, nhds_bot, filter.prod_pure_pure]⟩

lemma prod_mem_nhds_iff {s : set α} {t : set β} {a : α} {b : β} :
  s ×ˢ t ∈ 𝓝 (a, b) ↔ s ∈ 𝓝 a ∧ t ∈ 𝓝 b :=
by rw [nhds_prod_eq, prod_mem_prod_iff]

lemma prod_mem_nhds {s : set α} {t : set β} {a : α} {b : β}
  (ha : s ∈ 𝓝 a) (hb : t ∈ 𝓝 b) : s ×ˢ t ∈ 𝓝 (a, b) :=
prod_mem_nhds_iff.2 ⟨ha, hb⟩

lemma filter.eventually.prod_nhds {p : α → Prop} {q : β → Prop} {a : α} {b : β}
  (ha : ∀ᶠ x in 𝓝 a, p x) (hb : ∀ᶠ y in 𝓝 b, q y) :
  ∀ᶠ z : α × β in 𝓝 (a, b), p z.1 ∧ q z.2 :=
prod_mem_nhds ha hb

lemma nhds_swap (a : α) (b : β) : 𝓝 (a, b) = (𝓝 (b, a)).map prod.swap :=
by rw [nhds_prod_eq, filter.prod_comm, nhds_prod_eq]; refl

lemma filter.tendsto.prod_mk_nhds {γ} {a : α} {b : β} {f : filter γ} {ma : γ → α} {mb : γ → β}
  (ha : tendsto ma f (𝓝 a)) (hb : tendsto mb f (𝓝 b)) :
  tendsto (λc, (ma c, mb c)) f (𝓝 (a, b)) :=
by rw [nhds_prod_eq]; exact filter.tendsto.prod_mk ha hb

lemma filter.eventually.curry_nhds {p : α × β → Prop} {x : α} {y : β} (h : ∀ᶠ x in 𝓝 (x, y), p x) :
  ∀ᶠ x' in 𝓝 x, ∀ᶠ y' in 𝓝 y, p (x', y') :=
by { rw [nhds_prod_eq] at h, exact h.curry }

lemma continuous_at.prod {f : α → β} {g : α → γ} {x : α}
  (hf : continuous_at f x) (hg : continuous_at g x) : continuous_at (λx, (f x, g x)) x :=
hf.prod_mk_nhds hg

lemma continuous_at.prod_map {f : α → γ} {g : β → δ} {p : α × β}
  (hf : continuous_at f p.fst) (hg : continuous_at g p.snd) :
  continuous_at (λ p : α × β, (f p.1, g p.2)) p :=
hf.fst''.prod hg.snd''

lemma continuous_at.prod_map' {f : α → γ} {g : β → δ} {x : α} {y : β}
  (hf : continuous_at f x) (hg : continuous_at g y) :
  continuous_at (λ p : α × β, (f p.1, g p.2)) (x, y) :=
hf.fst'.prod hg.snd'

lemma prod_generate_from_generate_from_eq {α β : Type*} {s : set (set α)} {t : set (set β)}
  (hs : ⋃₀ s = univ) (ht : ⋃₀ t = univ) :
  @prod.topological_space α β (generate_from s) (generate_from t) =
  generate_from {g | ∃ u ∈ s, ∃ v ∈ t, g = u ×ˢ v} :=
let G := generate_from {g | ∃ u ∈ s, ∃ v ∈ t, g = u ×ˢ v} in
le_antisymm
  (le_generate_from $ λ g ⟨u, hu, v, hv, g_eq⟩, g_eq.symm ▸
    @is_open.prod _ _ (generate_from s) (generate_from t) _ _
      (generate_open.basic _ hu) (generate_open.basic _ hv))
  (le_inf
    (coinduced_le_iff_le_induced.mp $ le_generate_from $ λ u hu,
      have (⋃ v ∈ t, u ×ˢ v) = prod.fst ⁻¹' u,
      by simp_rw [← prod_Union, ← sUnion_eq_bUnion, ht, prod_univ],
      show G.is_open (prod.fst ⁻¹' u),
      by { rw [← this], exactI is_open_Union (λ v, is_open_Union $ λ hv,
        generate_open.basic _ ⟨_, hu, _, hv, rfl⟩) })
    (coinduced_le_iff_le_induced.mp $ le_generate_from $ λ v hv,
      have (⋃ u ∈ s, u ×ˢ v) = prod.snd ⁻¹' v,
      by simp_rw [← Union_prod_const, ← sUnion_eq_bUnion, hs, univ_prod],
      show G.is_open (prod.snd ⁻¹' v),
      by { rw [← this], exactI is_open_Union (λ u, is_open_Union $ λ hu,
          generate_open.basic _ ⟨_, hu, _, hv, rfl⟩) }))

lemma prod_eq_generate_from :
  prod.topological_space =
  generate_from {g | ∃(s:set α) (t:set β), is_open s ∧ is_open t ∧ g = s ×ˢ t} :=
le_antisymm
  (le_generate_from $ λ g ⟨s, t, hs, ht, g_eq⟩, g_eq.symm ▸ hs.prod ht)
  (le_inf
    (ball_image_of_ball $ λt ht, generate_open.basic _ ⟨t, univ, by simpa [set.prod_eq] using ht⟩)
    (ball_image_of_ball $ λt ht, generate_open.basic _ ⟨univ, t, by simpa [set.prod_eq] using ht⟩))

lemma is_open_prod_iff {s : set (α × β)} : is_open s ↔
  (∀a b, (a, b) ∈ s →
    ∃ (u : set α) (v : set β), is_open u ∧ is_open v ∧ a ∈ u ∧ b ∈ v ∧ u ×ˢ v ⊆ s) :=
begin
  rw [is_open_iff_nhds],
  simp_rw [le_principal_iff, prod.forall,
    ((nhds_basis_opens _).prod_nhds (nhds_basis_opens _)).mem_iff, prod.exists, exists_prop],
  simp only [and_assoc, and.left_comm]
end

/-- A product of induced topologies is induced by the product map -/
lemma prod_induced_induced {α γ : Type*} (f : α → β) (g : γ → δ) :
  @prod.topological_space α γ (induced f ‹_›) (induced g ‹_›) =
  induced (λ p, (f p.1, g p.2)) prod.topological_space :=
by simp_rw [prod.topological_space, induced_inf, induced_compose]

lemma continuous_uncurry_of_discrete_topology_left [discrete_topology α]
  {f : α → β → γ} (h : ∀ a, continuous (f a)) : continuous (uncurry f) :=
continuous_iff_continuous_at.2 $ λ ⟨a, b⟩,
  by simp only [continuous_at, nhds_prod_eq, nhds_discrete α, pure_prod, tendsto_map'_iff, (∘),
    uncurry, (h a).tendsto]

/-- Given a neighborhood `s` of `(x, x)`, then `(x, x)` has a square open neighborhood
  that is a subset of `s`. -/
lemma exists_nhds_square {s : set (α × α)} {x : α} (hx : s ∈ 𝓝 (x, x)) :
  ∃ U : set α, is_open U ∧ x ∈ U ∧ U ×ˢ U ⊆ s :=
by simpa [nhds_prod_eq, (nhds_basis_opens x).prod_self.mem_iff, and.assoc, and.left_comm] using hx

/-- `prod.fst` maps neighborhood of `x : α × β` within the section `prod.snd ⁻¹' {x.2}`
to `𝓝 x.1`. -/
lemma map_fst_nhds_within (x : α × β) : map prod.fst (𝓝[prod.snd ⁻¹' {x.2}] x) = 𝓝 x.1 :=
begin
  refine le_antisymm (continuous_at_fst.mono_left inf_le_left) (λ s hs, _),
  rcases x with ⟨x, y⟩,
  rw [mem_map, nhds_within, mem_inf_principal, mem_nhds_prod_iff] at hs,
  rcases hs with ⟨u, hu, v, hv, H⟩,
  simp only [prod_subset_iff, mem_singleton_iff, mem_set_of_eq, mem_preimage] at H,
  exact mem_of_superset hu (λ z hz, H _ hz _ (mem_of_mem_nhds hv) rfl)
end

@[simp] lemma map_fst_nhds (x : α × β) : map prod.fst (𝓝 x) = 𝓝 x.1 :=
le_antisymm continuous_at_fst $ (map_fst_nhds_within x).symm.trans_le (map_mono inf_le_left)

/-- The first projection in a product of topological spaces sends open sets to open sets. -/
lemma is_open_map_fst : is_open_map (@prod.fst α β) :=
is_open_map_iff_nhds_le.2 $ λ x, (map_fst_nhds x).ge

/-- `prod.snd` maps neighborhood of `x : α × β` within the section `prod.fst ⁻¹' {x.1}`
to `𝓝 x.2`. -/
lemma map_snd_nhds_within (x : α × β) : map prod.snd (𝓝[prod.fst ⁻¹' {x.1}] x) = 𝓝 x.2 :=
begin
  refine le_antisymm (continuous_at_snd.mono_left inf_le_left) (λ s hs, _),
  rcases x with ⟨x, y⟩,
  rw [mem_map, nhds_within, mem_inf_principal, mem_nhds_prod_iff] at hs,
  rcases hs with ⟨u, hu, v, hv, H⟩,
  simp only [prod_subset_iff, mem_singleton_iff, mem_set_of_eq, mem_preimage] at H,
  exact mem_of_superset hv (λ z hz, H _ (mem_of_mem_nhds hu) _ hz rfl)
end

@[simp] lemma map_snd_nhds (x : α × β) : map prod.snd (𝓝 x) = 𝓝 x.2 :=
le_antisymm continuous_at_snd $ (map_snd_nhds_within x).symm.trans_le (map_mono inf_le_left)

/-- The second projection in a product of topological spaces sends open sets to open sets. -/
lemma is_open_map_snd : is_open_map (@prod.snd α β) :=
is_open_map_iff_nhds_le.2 $ λ x, (map_snd_nhds x).ge

/-- A product set is open in a product space if and only if each factor is open, or one of them is
empty -/
lemma is_open_prod_iff' {s : set α} {t : set β} :
  is_open (s ×ˢ t) ↔ (is_open s ∧ is_open t) ∨ (s = ∅) ∨ (t = ∅) :=
begin
  cases (s ×ˢ t).eq_empty_or_nonempty with h h,
  { simp [h, prod_eq_empty_iff.1 h] },
  { have st : s.nonempty ∧ t.nonempty, from prod_nonempty_iff.1 h,
    split,
    { assume H : is_open (s ×ˢ t),
      refine or.inl ⟨_, _⟩,
      show is_open s,
      { rw ← fst_image_prod s st.2,
        exact is_open_map_fst _ H },
      show is_open t,
      { rw ← snd_image_prod st.1 t,
        exact is_open_map_snd _ H } },
    { assume H,
      simp only [st.1.ne_empty, st.2.ne_empty, not_false_iff, or_false] at H,
      exact H.1.prod H.2 } }
end

lemma closure_prod_eq {s : set α} {t : set β} :
  closure (s ×ˢ t) = closure s ×ˢ closure t :=
set.ext $ assume ⟨a, b⟩,
have (𝓝 a ×ᶠ 𝓝 b) ⊓ 𝓟 (s ×ˢ t) = (𝓝 a ⊓ 𝓟 s) ×ᶠ (𝓝 b ⊓ 𝓟 t),
  by rw [←prod_inf_prod, prod_principal_principal],
by simp [closure_eq_cluster_pts, cluster_pt, nhds_prod_eq, this]; exact prod_ne_bot

lemma interior_prod_eq (s : set α) (t : set β) :
  interior (s ×ˢ t) = interior s ×ˢ interior t :=
set.ext $ λ ⟨a, b⟩, by simp only [mem_interior_iff_mem_nhds, mem_prod, prod_mem_nhds_iff]

lemma frontier_prod_eq (s : set α) (t : set β) :
  frontier (s ×ˢ t) = closure s ×ˢ frontier t ∪ frontier s ×ˢ closure t :=
by simp only [frontier, closure_prod_eq, interior_prod_eq, prod_diff_prod]

@[simp] lemma frontier_prod_univ_eq (s : set α) :
  frontier (s ×ˢ (univ : set β)) = frontier s ×ˢ univ :=
by simp [frontier_prod_eq]

@[simp] lemma frontier_univ_prod_eq (s : set β) :
  frontier ((univ : set α) ×ˢ s) = univ ×ˢ frontier s :=
by simp [frontier_prod_eq]

lemma map_mem_closure₂ {f : α → β → γ} {a : α} {b : β} {s : set α} {t : set β} {u : set γ}
  (hf : continuous (uncurry f)) (ha : a ∈ closure s) (hb : b ∈ closure t)
  (h : ∀ (a ∈ s) (b ∈ t), f a b ∈ u) :
  f a b ∈ closure u :=
have H₁ : (a, b) ∈ closure (s ×ˢ t), by simpa only [closure_prod_eq] using mk_mem_prod ha hb,
have H₂ : maps_to (uncurry f) (s ×ˢ t) u, from forall_prod_set.2 h,
H₂.closure hf H₁

lemma is_closed.prod {s₁ : set α} {s₂ : set β} (h₁ : is_closed s₁) (h₂ : is_closed s₂) :
  is_closed (s₁ ×ˢ s₂) :=
closure_eq_iff_is_closed.mp $ by simp only [h₁.closure_eq, h₂.closure_eq, closure_prod_eq]

/-- The product of two dense sets is a dense set. -/
lemma dense.prod {s : set α} {t : set β} (hs : dense s) (ht : dense t) :
  dense (s ×ˢ t) :=
λ x, by { rw closure_prod_eq, exact ⟨hs x.1, ht x.2⟩ }

/-- If `f` and `g` are maps with dense range, then `prod.map f g` has dense range. -/
lemma dense_range.prod_map {ι : Type*} {κ : Type*} {f : ι → β} {g : κ → γ}
  (hf : dense_range f) (hg : dense_range g) : dense_range (prod.map f g) :=
by simpa only [dense_range, prod_range_range_eq] using hf.prod hg

lemma inducing.prod_mk {f : α → β} {g : γ → δ} (hf : inducing f) (hg : inducing g) :
  inducing (λx:α×γ, (f x.1, g x.2)) :=
⟨by rw [prod.topological_space, prod.topological_space, hf.induced, hg.induced,
         induced_compose, induced_compose, induced_inf, induced_compose, induced_compose]⟩

lemma embedding.prod_mk {f : α → β} {g : γ → δ} (hf : embedding f) (hg : embedding g) :
  embedding (λx:α×γ, (f x.1, g x.2)) :=
{ inj := assume ⟨x₁, x₂⟩ ⟨y₁, y₂⟩, by simp; exact assume h₁ h₂, ⟨hf.inj h₁, hg.inj h₂⟩,
  ..hf.to_inducing.prod_mk hg.to_inducing }

protected lemma is_open_map.prod {f : α → β} {g : γ → δ} (hf : is_open_map f) (hg : is_open_map g) :
  is_open_map (λ p : α × γ, (f p.1, g p.2)) :=
begin
  rw [is_open_map_iff_nhds_le],
  rintros ⟨a, b⟩,
  rw [nhds_prod_eq, nhds_prod_eq, ← filter.prod_map_map_eq],
  exact filter.prod_mono (hf.nhds_le a) (hg.nhds_le b)
end

protected lemma open_embedding.prod {f : α → β} {g : γ → δ}
  (hf : open_embedding f) (hg : open_embedding g) : open_embedding (λ x : α × γ, (f x.1, g x.2)) :=
open_embedding_of_embedding_open (hf.1.prod_mk hg.1)
  (hf.is_open_map.prod hg.is_open_map)

lemma embedding_graph {f : α → β} (hf : continuous f) : embedding (λ x, (x, f x)) :=
embedding_of_embedding_compose (continuous_id.prod_mk hf) continuous_fst embedding_id

lemma map_mem_closure₂ {f : α → β → γ} {a : α} {b : β} {s : set α} {t : set β} {u : set γ}
  (hf : continuous (uncurry f)) (ha : a ∈ closure s) (hb : b ∈ closure t)
  (h : ∀ (a ∈ s) (b ∈ t), f a b ∈ u) :
  f a b ∈ closure u :=
have H₁ : (a, b) ∈ closure (s ×ˢ t),
  by simpa only [closure_prod_eq] using mk_mem_prod ha hb,
have H₂ : maps_to (uncurry f) (s ×ˢ t) u, from forall_prod_set.2 h,
H₂.closure hf H₁

end prod

section sum
open sum
variables [topological_space α] [topological_space β] [topological_space γ] [topological_space δ]

@[continuity] lemma continuous_inl : continuous (@inl α β) :=
continuous_sup_rng_left continuous_coinduced_rng

@[continuity] lemma continuous_inr : continuous (@inr α β) :=
continuous_sup_rng_right continuous_coinduced_rng

lemma is_open_sum_iff {s : set (α ⊕ β)} :
  is_open s ↔ is_open (inl ⁻¹' s) ∧ is_open (inr ⁻¹' s) :=
iff.rfl

lemma is_open_map_inl : is_open_map (@inl α β) :=
λ u hu, by simpa [is_open_sum_iff, preimage_image_eq u sum.inl_injective]

lemma is_open_map_inr : is_open_map (@inr α β) :=
λ u hu, by simpa [is_open_sum_iff, preimage_image_eq u sum.inr_injective]

lemma open_embedding_inl : open_embedding (@inl α β) :=
open_embedding_of_continuous_injective_open continuous_inl inl_injective is_open_map_inl

lemma open_embedding_inr : open_embedding (@inr α β) :=
open_embedding_of_continuous_injective_open continuous_inr inr_injective is_open_map_inr

lemma embedding_inl : embedding (@inl α β) := open_embedding_inl.1

lemma embedding_inr : embedding (@inr α β) := open_embedding_inr.1

lemma is_open_range_inl : is_open (range (inl : α → α ⊕ β)) := open_embedding_inl.2

lemma is_open_range_inr : is_open (range (inr : β → α ⊕ β)) := open_embedding_inr.2

lemma is_closed_range_inl : is_closed (range (inl : α → α ⊕ β)) :=
by { rw [← is_open_compl_iff, compl_range_inl], exact is_open_range_inr }

lemma is_closed_range_inr : is_closed (range (inr : β → α ⊕ β)) :=
by { rw [← is_open_compl_iff, compl_range_inr], exact is_open_range_inl }

lemma closed_embedding_inl : closed_embedding (inl : α → α ⊕ β) :=
⟨embedding_inl, is_closed_range_inl⟩

lemma closed_embedding_inr : closed_embedding (inr : β → α ⊕ β) :=
⟨embedding_inr, is_closed_range_inr⟩

lemma nhds_inl (x : α) : 𝓝 (inl x : α ⊕ β) = map inl (𝓝 x) :=
(open_embedding_inl.map_nhds_eq _).symm

lemma nhds_inr (x : β) : 𝓝 (inr x : α ⊕ β) = map inr (𝓝 x) :=
(open_embedding_inr.map_nhds_eq _).symm

lemma continuous_sum_elim {f : α → γ} {g : β → γ} :
  continuous (sum.elim f g) ↔ continuous f ∧ continuous g :=
by simp only [continuous_sup_dom, continuous_coinduced_dom, sum.elim_comp_inl, sum.elim_comp_inr]

@[continuity] lemma continuous.sum_elim {f : α → γ} {g : β → γ}
  (hf : continuous f) (hg : continuous g) : continuous (sum.elim f g) :=
continuous_sum_elim.2 ⟨hf, hg⟩

@[simp] lemma continuous_sum_map {f : α → β} {g : γ → δ} :
  continuous (sum.map f g) ↔ continuous f ∧ continuous g :=
continuous_sum_elim.trans $ embedding_inl.continuous_iff.symm.and embedding_inr.continuous_iff.symm

@[continuity] lemma continuous.sum_map {f : α → β} {g : γ → δ} (hf : continuous f)
  (hg : continuous g) : continuous (sum.map f g) :=
continuous_sum_map.2 ⟨hf, hg⟩

lemma is_open_map_sum {f : α ⊕ β → γ} :
  is_open_map f ↔ is_open_map (λ a, f (inl a)) ∧ is_open_map (λ b, f (inr b)) :=
by simp only [is_open_map_iff_nhds_le, sum.forall, nhds_inl, nhds_inr, filter.map_map]

@[simp] lemma is_open_map_sum_elim {f : α → γ} {g : β → γ} :
  is_open_map (sum.elim f g) ↔ is_open_map f ∧ is_open_map g :=
by simp only [is_open_map_sum, elim_inl, elim_inr]

lemma is_open_map.sum_elim {f : α → γ} {g : β → γ} (hf : is_open_map f) (hg : is_open_map g) :
  is_open_map (sum.elim f g) :=
is_open_map_sum_elim.2 ⟨hf, hg⟩

end sum

section subtype
variables [topological_space α] [topological_space β] [topological_space γ] {p : α → Prop}

lemma inducing_coe {b : set β} : inducing (coe : b → β) := ⟨rfl⟩

lemma inducing.of_cod_restrict {f : α → β} {b : set β} (hb : ∀ a, f a ∈ b)
  (h : inducing (b.cod_restrict f hb)) : inducing f := inducing_coe.comp h

lemma embedding_subtype_coe : embedding (coe : subtype p → α) :=
⟨⟨rfl⟩, subtype.coe_injective⟩

lemma closed_embedding_subtype_coe (h : is_closed {a | p a}) :
  closed_embedding (coe : subtype p → α) :=
⟨embedding_subtype_coe, by rwa [subtype.range_coe_subtype]⟩

@[continuity] lemma continuous_subtype_val : continuous (@subtype.val α p) :=
continuous_induced_dom

lemma continuous_subtype_coe : continuous (coe : subtype p → α) :=
continuous_subtype_val

lemma continuous.subtype_coe {f : β → subtype p} (hf : continuous f) :
  continuous (λ x, (f x : α)) :=
continuous_subtype_coe.comp hf

lemma is_open.open_embedding_subtype_coe {s : set α} (hs : is_open s) :
  open_embedding (coe : s → α) :=
{ induced := rfl,
  inj := subtype.coe_injective,
  open_range := (subtype.range_coe : range coe = s).symm ▸  hs }

lemma is_open.is_open_map_subtype_coe {s : set α} (hs : is_open s) :
  is_open_map (coe : s → α) :=
hs.open_embedding_subtype_coe.is_open_map

lemma is_open_map.restrict {f : α → β} (hf : is_open_map f) {s : set α} (hs : is_open s) :
  is_open_map (s.restrict f) :=
hf.comp hs.is_open_map_subtype_coe

lemma is_closed.closed_embedding_subtype_coe {s : set α} (hs : is_closed s) :
  closed_embedding (coe : {x // x ∈ s} → α) :=
{ induced := rfl,
  inj := subtype.coe_injective,
  closed_range := (subtype.range_coe : range coe = s).symm ▸ hs }

@[continuity] lemma continuous.subtype_mk {f : β → α} (h : continuous f)
  (hp : ∀x, p (f x)) : continuous (λx, (⟨f x, hp x⟩ : subtype p)) :=
continuous_induced_rng.2 h

lemma continuous.subtype_map {f : α → β} (h : continuous f) {q : β → Prop}
  (hpq : ∀ x, p x → q (f x)) : continuous (subtype.map f hpq) :=
(h.comp continuous_subtype_coe).subtype_mk _

lemma continuous_inclusion {s t : set α} (h : s ⊆ t) : continuous (inclusion h) :=
continuous_id.subtype_map h

lemma continuous_at_subtype_coe {p : α → Prop} {a : subtype p} :
  continuous_at (coe : subtype p → α) a :=
continuous_iff_continuous_at.mp continuous_subtype_coe _

lemma subtype.dense_iff {s : set α} {t : set s} : dense t ↔ s ⊆ closure (coe '' t) :=
by { rw [inducing_coe.dense_iff, set_coe.forall], refl }

lemma map_nhds_subtype_coe_eq {a : α} (ha : p a) (h : {a | p a} ∈ 𝓝 a) :
  map (coe : subtype p → α) (𝓝 ⟨a, ha⟩) = 𝓝 a :=
map_nhds_induced_of_mem $ by simpa only [subtype.coe_mk, subtype.range_coe] using h

lemma nhds_subtype_eq_comap {a : α} {h : p a} :
  𝓝 (⟨a, h⟩ : subtype p) = comap coe (𝓝 a) :=
nhds_induced _ _

lemma tendsto_subtype_rng {β : Type*} {p : α → Prop} {b : filter β} {f : β → subtype p} :
  ∀{a:subtype p}, tendsto f b (𝓝 a) ↔ tendsto (λx, (f x : α)) b (𝓝 (a : α))
| ⟨a, ha⟩ := by rw [nhds_subtype_eq_comap, tendsto_comap_iff, subtype.coe_mk]

lemma continuous_subtype_nhds_cover {ι : Sort*} {f : α → β} {c : ι → α → Prop}
  (c_cover : ∀x:α, ∃i, {x | c i x} ∈ 𝓝 x)
  (f_cont  : ∀i, continuous (λ(x : subtype (c i)), f x)) :
  continuous f :=
continuous_iff_continuous_at.mpr $ assume x,
  let ⟨i, (c_sets : {x | c i x} ∈ 𝓝 x)⟩ := c_cover x in
  let x' : subtype (c i) := ⟨x, mem_of_mem_nhds c_sets⟩ in
  calc map f (𝓝 x) = map f (map coe (𝓝 x')) :
      congr_arg (map f) (map_nhds_subtype_coe_eq _ $ c_sets).symm
    ... = map (λx:subtype (c i), f x) (𝓝 x') : rfl
    ... ≤ 𝓝 (f x) : continuous_iff_continuous_at.mp (f_cont i) x'

lemma continuous_subtype_is_closed_cover {ι : Sort*} {f : α → β} (c : ι → α → Prop)
  (h_lf : locally_finite (λi, {x | c i x}))
  (h_is_closed : ∀i, is_closed {x | c i x})
  (h_cover : ∀x, ∃i, c i x)
  (f_cont  : ∀i, continuous (λ(x : subtype (c i)), f x)) :
  continuous f :=
continuous_iff_is_closed.mpr $
  assume s hs,
  have ∀i, is_closed ((coe : {x | c i x} → α) '' (f ∘ coe ⁻¹' s)),
    from assume i,
    (closed_embedding_subtype_coe (h_is_closed _)).is_closed_map _ (hs.preimage (f_cont i)),
  have is_closed (⋃i, (coe : {x | c i x} → α) '' (f ∘ coe ⁻¹' s)),
    from locally_finite.is_closed_Union
      (h_lf.subset $ assume i x ⟨⟨x', hx'⟩, _, heq⟩, heq ▸ hx')
      this,
  have f ⁻¹' s = (⋃i, (coe : {x | c i x} → α) '' (f ∘ coe ⁻¹' s)),
  begin
    apply set.ext,
    have : ∀ (x : α), f x ∈ s ↔ ∃ (i : ι), c i x ∧ f x ∈ s :=
      λ x, ⟨λ hx, let ⟨i, hi⟩ := h_cover x in ⟨i, hi, hx⟩,
            λ ⟨i, hi, hx⟩, hx⟩,
    simpa [and.comm, @and.left_comm (c _ _), ← exists_and_distrib_right],
  end,
  by rwa [this]

lemma closure_subtype {x : {a // p a}} {s : set {a // p a}}:
  x ∈ closure s ↔ (x : α) ∈ closure ((coe : _ → α) '' s) :=
closure_induced

lemma continuous_at_cod_restrict_iff {f : α → β} {t : set β} (h1 : ∀ x, f x ∈ t) {x : α} :
  continuous_at (cod_restrict f t h1) x ↔ continuous_at f x :=
by simp_rw [inducing_coe.continuous_at_iff, function.comp, coe_cod_restrict_apply]

alias continuous_at_cod_restrict_iff ↔ _ continuous_at.cod_restrict

lemma continuous_at.restrict {f : α → β} {s : set α} {t : set β} (h1 : maps_to f s t) {x : s}
  (h2 : continuous_at f x) : continuous_at (h1.restrict f s t) x :=
(h2.comp continuous_at_subtype_coe).cod_restrict _

lemma continuous_at.restrict_preimage {f : α → β} {s : set β} {x : f ⁻¹' s}
  (h : continuous_at f x) : continuous_at (s.restrict_preimage f) x :=
h.restrict _

@[continuity] lemma continuous.cod_restrict {f : α → β} {s : set β} (hf : continuous f)
  (hs : ∀ a, f a ∈ s) : continuous (s.cod_restrict f hs) := hf.subtype_mk hs

lemma inducing.cod_restrict {e : α → β} (he : inducing e) {s : set β} (hs : ∀ x, e x ∈ s) :
  inducing (cod_restrict e s hs) :=
inducing_of_inducing_compose (he.continuous.cod_restrict hs) continuous_subtype_coe he

lemma embedding.cod_restrict {e : α → β} (he : embedding e) (s : set β) (hs : ∀ x, e x ∈ s) :
  embedding (cod_restrict e s hs) :=
embedding_of_embedding_compose (he.continuous.cod_restrict hs) continuous_subtype_coe he

end subtype

section quotient
variables [topological_space α] [topological_space β] [topological_space γ]
variables {r : α → α → Prop} {s : setoid α}

lemma quotient_map_quot_mk : quotient_map (@quot.mk α r) :=
⟨quot.exists_rep, rfl⟩

@[continuity] lemma continuous_quot_mk : continuous (@quot.mk α r) :=
continuous_coinduced_rng

@[continuity] lemma continuous_quot_lift {f : α → β} (hr : ∀ a b, r a b → f a = f b)
  (h : continuous f) : continuous (quot.lift f hr : quot r → β) :=
continuous_coinduced_dom.2 h

lemma quotient_map_quotient_mk : quotient_map (@quotient.mk α s) :=
quotient_map_quot_mk

lemma continuous_quotient_mk : continuous (@quotient.mk α s) :=
continuous_coinduced_rng

lemma continuous.quotient_lift {f : α → β} (h : continuous f) (hs : ∀ a b, a ≈ b → f a = f b) :
  continuous (quotient.lift f hs : quotient s → β) :=
continuous_coinduced_dom.2 h

lemma continuous.quotient_lift_on' {f : α → β} (h : continuous f)
  (hs : ∀ a b, @setoid.r _ s a b → f a = f b) :
  continuous (λ x, quotient.lift_on' x f hs : quotient s → β) :=
h.quotient_lift hs

lemma continuous.quotient_map' {t : setoid β} {f : α → β} (hf : continuous f)
  (H : (s.r ⇒ t.r) f f) : continuous (quotient.map' f H) :=
(continuous_quotient_mk.comp hf).quotient_lift _

end quotient

section pi
variables {ι : Type*} {π : ι → Type*} {κ : Type*}
  [topological_space α] [∀i, topological_space (π i)] {f : α → Πi:ι, π i}

lemma continuous_pi_iff : continuous f ↔ ∀ i, continuous (λ a, f a i) :=
by simp only [continuous_infi_rng, continuous_induced_rng]

@[continuity] lemma continuous_pi (h : ∀ i, continuous (λ a, f a i)) : continuous f :=
continuous_pi_iff.2 h

@[continuity] lemma continuous_apply (i : ι) : continuous (λp:Πi, π i, p i) :=
continuous_infi_dom continuous_induced_dom

@[continuity]
lemma continuous_apply_apply {ρ : κ → ι → Type*} [∀ j i, topological_space (ρ j i)]
  (j : κ) (i : ι) : continuous (λ p : (Π j, Π i, ρ j i), p j i) :=
(continuous_apply i).comp (continuous_apply j)

lemma continuous_at_apply (i : ι) (x : Π i, π i) : continuous_at (λ p : Π i, π i, p i) x :=
(continuous_apply i).continuous_at

lemma filter.tendsto.apply {l : filter β} {f : β → Π i, π i}
  {x : Π i, π i} (h : tendsto f l (𝓝 x)) (i : ι) :
  tendsto (λ a, f a i) l (𝓝 $ x i) :=
(continuous_at_apply i _).tendsto.comp h

lemma nhds_pi {a : Πi, π i} : 𝓝 a = pi (λ i, 𝓝 (a i)) :=
by simp only [nhds_infi, nhds_induced, filter.pi]

lemma tendsto_pi_nhds {f : β → Πi, π i} {g : Πi, π i} {u : filter β} :
  tendsto f u (𝓝 g) ↔ ∀ x, tendsto (λ i, f i x) u (𝓝 (g x)) :=
by rw [nhds_pi, filter.tendsto_pi]

lemma continuous_at_pi {f : α → Π i, π i} {x : α} :
  continuous_at f x ↔ ∀ i, continuous_at (λ y, f y i) x :=
tendsto_pi_nhds

<<<<<<< HEAD
lemma filter.tendsto.update [decidable_eq ι]
  {l : filter β} {f : β → Π i, π i} {x : Π i, π i} (hf : tendsto f l (𝓝 x)) (i : ι)
  {g : β → π i} {xi : π i} (hg : tendsto g l (𝓝 xi)) :
=======
lemma filter.tendsto.update [∀i, topological_space (π i)] [decidable_eq ι]
  {l : filter α} {f : α → Π i, π i} {x : Π i, π i} (hf : tendsto f l (𝓝 x)) (i : ι)
  {g : α → π i} {xi : π i} (hg : tendsto g l (𝓝 xi)) :
>>>>>>> b3951c65
  tendsto (λ a, update (f a) i (g a)) l (𝓝 $ update x i xi) :=
tendsto_pi_nhds.2 $ λ j, by { rcases em (j = i) with rfl|hj; simp [*, hf.apply] }

lemma continuous_at.update [decidable_eq ι] {a : α} (hf : continuous_at f a) (i : ι) {g : α → π i}
  (hg : continuous_at g a) :
  continuous_at (λ a, update (f a) i (g a)) a :=
hf.update i hg

<<<<<<< HEAD
lemma continuous.update [decidable_eq ι] (hf : continuous f) (i : ι) {g : α → π i}
  (hg : continuous g) :
  continuous (λ a, update (f a) i (g a)) :=
continuous_iff_continuous_at.2 $ λ x, hf.continuous_at.update i hg.continuous_at

/-- `update f i x` is continuous in `(f, x)`. -/
@[continuity] lemma continuous_update [decidable_eq ι] (i : ι) :
=======
lemma continuous.update [∀i, topological_space (π i)] [topological_space α] [decidable_eq ι]
  {f : α → Π i, π i} (hf : continuous f) (i : ι) {g : α → π i} (hg : continuous g) :
  continuous (λ a, update (f a) i (g a)) :=
continuous_iff_continuous_at.2 $ λ x, hf.continuous_at.update i hg.continuous_at

/-- `function.update f i x` is continuous in `(f, x)`. -/
@[continuity] lemma continuous_update [∀i, topological_space (π i)] [decidable_eq ι] (i : ι) :
>>>>>>> b3951c65
  continuous (λ f : (Π j, π j) × π i, update f.1 i f.2) :=
continuous_fst.update i continuous_snd

lemma filter.tendsto.fin_insert_nth {n} {π : fin (n + 1) → Type*} [Π i, topological_space (π i)]
  (i : fin (n + 1)) {f : β → π i} {l : filter β} {x : π i} (hf : tendsto f l (𝓝 x))
  {g : β → Π j : fin n, π (i.succ_above j)} {y : Π j, π (i.succ_above j)} (hg : tendsto g l (𝓝 y)) :
  tendsto (λ a, i.insert_nth (f a) (g a)) l (𝓝 $ i.insert_nth x y) :=
tendsto_pi_nhds.2 (λ j, fin.succ_above_cases i (by simpa) (by simpa using tendsto_pi_nhds.1 hg) j)

lemma continuous_at.fin_insert_nth {n} {π : fin (n + 1) → Type*} [Π i, topological_space (π i)]
  (i : fin (n + 1)) {f : α → π i} {a : α} (hf : continuous_at f a)
  {g : α → Π j : fin n, π (i.succ_above j)} (hg : continuous_at g a) :
  continuous_at (λ a, i.insert_nth (f a) (g a)) a :=
hf.fin_insert_nth i hg

lemma continuous.fin_insert_nth {n} {π : fin (n + 1) → Type*} [Π i, topological_space (π i)]
  (i : fin (n + 1)) {f : α → π i} (hf : continuous f)
  {g : α → Π j : fin n, π (i.succ_above j)} (hg : continuous g) :
  continuous (λ a, i.insert_nth (f a) (g a)) :=
continuous_iff_continuous_at.2 $ λ a, hf.continuous_at.fin_insert_nth i hg.continuous_at

lemma is_open_set_pi {i : set ι} {s : Πa, set (π a)} (hi : i.finite) (hs : ∀a∈i, is_open (s a)) :
  is_open (pi i s) :=
by rw [pi_def]; exact (is_open_bInter hi $ assume a ha, (hs _ ha).preimage (continuous_apply _))

lemma is_closed_set_pi {i : set ι} {s : Πa, set (π a)} (hs : ∀a∈i, is_closed (s a)) :
  is_closed (pi i s) :=
by rw [pi_def];
  exact (is_closed_Inter $ λ a, is_closed_Inter $ λ ha, (hs _ ha).preimage (continuous_apply _))

lemma mem_nhds_of_pi_mem_nhds {I : set ι} {s : Π i, set (π i)} (a : Π i, π i) (hs : I.pi s ∈ 𝓝 a)
  {i : ι} (hi : i ∈ I) :
  s i ∈ 𝓝 (a i) :=
by { rw nhds_pi at hs, exact mem_of_pi_mem_pi hs hi }

lemma set_pi_mem_nhds {i : set ι} {s : Π a, set (π a)}
  {x : Π a, π a} (hi : i.finite) (hs : ∀ a ∈ i, s a ∈ 𝓝 (x a)) :
  pi i s ∈ 𝓝 x :=
by { rw [pi_def, bInter_mem hi], exact λ a ha, (continuous_apply a).continuous_at (hs a ha) }

lemma set_pi_mem_nhds_iff {I : set ι} (hI : I.finite) {s : Π i, set (π i)} (a : Π i, π i) :
  I.pi s ∈ 𝓝 a ↔ ∀ (i : ι), i ∈ I → s i ∈ 𝓝 (a i) :=
by { rw [nhds_pi, pi_mem_pi_iff hI], apply_instance }

lemma interior_pi_set {I : set ι} (hI : I.finite) {s : Π i, set (π i)} :
  interior (pi I s) = I.pi (λ i, interior (s i)) :=
by { ext a, simp only [set.mem_pi, mem_interior_iff_mem_nhds, set_pi_mem_nhds_iff hI] }

lemma exists_finset_piecewise_mem_of_mem_nhds [decidable_eq ι]
  {s : set (Π a, π a)} {x : Π a, π a} (hs : s ∈ 𝓝 x) (y : Π a, π a) :
  ∃ I : finset ι, I.piecewise x y ∈ s :=
begin
  simp only [nhds_pi, filter.mem_pi'] at hs,
  rcases hs with ⟨I, t, htx, hts⟩,
  refine ⟨I, hts $ λ i hi, _⟩,
  simpa [finset.mem_coe.1 hi] using mem_of_mem_nhds (htx i)
end

lemma pi_eq_generate_from :
  Pi.topological_space =
  generate_from {g | ∃(s:Πa, set (π a)) (i : finset ι), (∀a∈i, is_open (s a)) ∧ g = pi ↑i s} :=
le_antisymm
  (le_generate_from $ assume g ⟨s, i, hi, eq⟩, eq.symm ▸ is_open_set_pi (finset.finite_to_set _) hi)
  (le_infi $ assume a s ⟨t, ht, s_eq⟩, generate_open.basic _ $
    ⟨update (λa, univ) a t, {a}, by simpa using ht, s_eq ▸ by ext f; simp [set.pi]⟩)

lemma pi_generate_from_eq {π : ι → Type*} {g : Πa, set (set (π a))} :
  @Pi.topological_space ι π (λa, generate_from (g a)) =
  generate_from {t | ∃(s:Πa, set (π a)) (i : finset ι), (∀a∈i, s a ∈ g a) ∧ t = pi ↑i s} :=
let G := {t | ∃(s:Πa, set (π a)) (i : finset ι), (∀a∈i, s a ∈ g a) ∧ t = pi ↑i s} in
begin
  rw [pi_eq_generate_from],
  refine le_antisymm (generate_from_mono _) (le_generate_from _),
  exact assume s ⟨t, i, ht, eq⟩, ⟨t, i, assume a ha, generate_open.basic _ (ht a ha), eq⟩,
  { rintros s ⟨t, i, hi, rfl⟩,
    rw [pi_def],
    apply is_open_bInter (finset.finite_to_set _),
    assume a ha, show ((generate_from G).coinduced (λf:Πa, π a, f a)).is_open (t a),
    refine le_generate_from _ _ (hi a ha),
    exact assume s hs, generate_open.basic _ ⟨update (λa, univ) a s, {a}, by simp [hs]⟩ }
end

lemma pi_generate_from_eq_finite {g : Πa, set (set (π a))} [finite ι] (hg : ∀a, ⋃₀ g a = univ) :
  @Pi.topological_space ι π (λa, generate_from (g a)) =
  generate_from {t | ∃(s:Πa, set (π a)), (∀a, s a ∈ g a) ∧ t = pi univ s} :=
begin
  casesI nonempty_fintype ι,
  rw [pi_generate_from_eq],
  refine le_antisymm (generate_from_mono _) (le_generate_from _),
  exact assume s ⟨t, ht, eq⟩, ⟨t, finset.univ, by simp [ht, eq]⟩,
  { rintros s ⟨t, i, ht, rfl⟩,
    apply is_open_iff_forall_mem_open.2 _,
    assume f hf,
    choose c hc using show ∀a, ∃s, s ∈ g a ∧ f a ∈ s,
    { assume a, have : f a ∈ ⋃₀ g a, { rw [hg], apply mem_univ }, simpa },
    refine ⟨pi univ (λa, if a ∈ i then t a else (c : Πa, set (π a)) a), _, _, _⟩,
    { simp [pi_if] },
    { refine generate_open.basic _ ⟨_, assume a, _, rfl⟩,
      by_cases a ∈ i; simp [*, set.pi] at * },
    { have : f ∈ pi {a | a ∉ i} c, { simp [*, set.pi] at * },
      simpa [pi_if, hf] } }
end

/-- Suppose `π i` is a family of topological spaces indexed by `i : ι`, and `X` is a type
endowed with a family of maps `f i : X → π i` for every `i : ι`, hence inducing a
map `g : X → Π i, π i`. This lemma shows that infimum of the topologies on `X` induced by
the `f i` as `i : ι` varies is simply the topology on `X` induced by `g : X → Π i, π i`
where `Π i, π i` is endowed with the usual product topology. -/
lemma inducing_infi_to_pi {X : Type*} (f : Π i, X → π i) :
  @inducing X (Π i, π i) (⨅ i, induced (f i) infer_instance) _ (λ x i, f i x) :=
begin
  constructor,
  erw induced_infi,
  congr' 1,
  funext,
  erw induced_compose,
end

variables [finite ι] [∀ i, discrete_topology (π i)]

/-- A finite product of discrete spaces is discrete. -/
instance Pi.discrete_topology : discrete_topology (Π i, π i) :=
singletons_open_iff_discrete.mp (λ x,
begin
  rw show {x} = ⋂ i, {y : Π i, π i | y i = x i},
  { ext, simp only [funext_iff, set.mem_singleton_iff, set.mem_Inter, set.mem_set_of_eq] },
  exact is_open_Inter (λ i, (continuous_apply i).is_open_preimage {x i} (is_open_discrete {x i}))
end)

end pi

section sigma
variables {ι κ : Type*} {σ : ι → Type*} {τ : κ → Type*}
  [Π i, topological_space (σ i)] [Π k, topological_space (τ k)] [topological_space α]

@[continuity]
lemma continuous_sigma_mk {i : ι} : continuous (@sigma.mk ι σ i) :=
continuous_supr_rng continuous_coinduced_rng

lemma is_open_sigma_iff {s : set (sigma σ)} : is_open s ↔ ∀ i, is_open (sigma.mk i ⁻¹' s) :=
by simp only [is_open_supr_iff, is_open_coinduced]

lemma is_closed_sigma_iff {s : set (sigma σ)} : is_closed s ↔ ∀ i, is_closed (sigma.mk i ⁻¹' s) :=
by simp only [← is_open_compl_iff, is_open_sigma_iff, preimage_compl]

lemma is_open_map_sigma_mk {i : ι} : is_open_map (@sigma.mk ι σ i) :=
begin
  intros s hs,
  rw is_open_sigma_iff,
  intro j,
  rcases eq_or_ne j i with (rfl|hne),
  { rwa set.preimage_image_eq _ sigma_mk_injective },
  { rw [preimage_image_sigma_mk_of_ne hne],
    exact is_open_empty }
end

lemma is_open_range_sigma_mk {i : ι} : is_open (set.range (@sigma.mk ι σ i)) :=
is_open_map_sigma_mk.is_open_range

lemma is_closed_map_sigma_mk {i : ι} : is_closed_map (@sigma.mk ι σ i) :=
begin
  intros s hs,
  rw is_closed_sigma_iff,
  intro j,
  rcases eq_or_ne j i with (rfl|hne),
  { rwa set.preimage_image_eq _ sigma_mk_injective },
  { rw [preimage_image_sigma_mk_of_ne hne],
    exact is_closed_empty }
end

lemma is_closed_range_sigma_mk {i : ι} : is_closed (set.range (@sigma.mk ι σ i)) :=
is_closed_map_sigma_mk.closed_range

lemma open_embedding_sigma_mk {i : ι} : open_embedding (@sigma.mk ι σ i) :=
open_embedding_of_continuous_injective_open
  continuous_sigma_mk sigma_mk_injective is_open_map_sigma_mk

lemma closed_embedding_sigma_mk {i : ι} : closed_embedding (@sigma.mk ι σ i) :=
closed_embedding_of_continuous_injective_closed
  continuous_sigma_mk sigma_mk_injective is_closed_map_sigma_mk

lemma embedding_sigma_mk {i : ι} : embedding (@sigma.mk ι σ i) :=
closed_embedding_sigma_mk.1

lemma sigma.nhds_mk (i : ι) (x : σ i) : 𝓝 (⟨i, x⟩ : sigma σ) = map (sigma.mk i) (𝓝 x) :=
(open_embedding_sigma_mk.map_nhds_eq x).symm

lemma sigma.nhds_eq (x : sigma σ) : 𝓝 x = map (sigma.mk x.1) (𝓝 x.2) :=
by { cases x, apply sigma.nhds_mk }

lemma comap_sigma_mk_nhds (i : ι) (x : σ i) : comap (sigma.mk i) (𝓝 ⟨i, x⟩) = 𝓝 x :=
(embedding_sigma_mk.to_inducing.nhds_eq_comap _).symm

lemma is_open_sigma_fst_preimage (s : set ι) :  is_open (sigma.fst ⁻¹' s : set (Σ a, σ a)) :=
begin
  rw [← bUnion_of_singleton s, preimage_Union₂],
  simp only [← range_sigma_mk],
  exact is_open_bUnion (λ _ _, is_open_range_sigma_mk)
end

/-- A map out of a sum type is continuous iff its restriction to each summand is. -/
@[simp] lemma continuous_sigma_iff {f : sigma σ → α} :
  continuous f ↔ ∀ i, continuous (λ a, f ⟨i, a⟩) :=
by simp only [continuous_supr_dom, continuous_coinduced_dom]

/-- A map out of a sum type is continuous if its restriction to each summand is. -/
@[continuity] lemma continuous_sigma {f : sigma σ → α} (hf : ∀ i, continuous (λ a, f ⟨i, a⟩)) :
  continuous f :=
continuous_sigma_iff.2 hf

@[simp] lemma continuous_sigma_map {f₁ : ι → κ} {f₂ : Π i, σ i → τ (f₁ i)} :
  continuous (sigma.map f₁ f₂) ↔ ∀ i, continuous (f₂ i) :=
continuous_sigma_iff.trans $ by simp only [sigma.map, embedding_sigma_mk.continuous_iff]

@[continuity] lemma continuous.sigma_map {f₁ : ι → κ} {f₂ : Π i, σ i → τ (f₁ i)}
  (hf : ∀ i, continuous (f₂ i)) :
  continuous (sigma.map f₁ f₂) :=
continuous_sigma_map.2 hf

lemma is_open_map_sigma {f : sigma σ → α} : is_open_map f ↔ ∀ i, is_open_map (λ a, f ⟨i, a⟩) :=
by simp only [is_open_map_iff_nhds_le, sigma.forall, sigma.nhds_eq, map_map]

lemma is_open_map_sigma_map {f₁ : ι → κ} {f₂ : Π i, σ i → τ (f₁ i)} :
  is_open_map (sigma.map f₁ f₂) ↔ ∀ i, is_open_map (f₂ i) :=
is_open_map_sigma.trans $ forall_congr $
  λ i, (@open_embedding_sigma_mk _ _ _ (f₁ i)).is_open_map_iff.symm

lemma inducing_sigma_map {f₁ : ι → κ} {f₂ : Π i, σ i → τ (f₁ i)} (h₁ : injective f₁) :
  inducing (sigma.map f₁ f₂) ↔ ∀ i, inducing (f₂ i) :=
by simp only [inducing_iff_nhds, sigma.forall, sigma.nhds_mk, sigma.map, ← map_sigma_mk_comap h₁,
  map_inj sigma_mk_injective]

lemma embedding_sigma_map {f₁ : ι → κ} {f₂ : Π i, σ i → τ (f₁ i)} (h₁ : injective f₁) :
  embedding (sigma.map f₁ f₂) ↔ ∀ i, embedding (f₂ i) :=
by simp only [embedding_iff, injective.sigma_map, inducing_sigma_map h₁, forall_and_distrib,
  h₁.sigma_map_iff]

end sigma

namespace ulift

@[continuity] lemma continuous_down [topological_space α] :
  continuous (ulift.down : ulift.{v u} α → α) :=
continuous_induced_dom

@[continuity] lemma continuous_up [topological_space α] :
  continuous (ulift.up : α → ulift.{v u} α) :=
continuous_induced_rng.2 continuous_id

end ulift<|MERGE_RESOLUTION|>--- conflicted
+++ resolved
@@ -34,11 +34,7 @@
 
 noncomputable theory
 
-<<<<<<< HEAD
-open topological_space function set filter
-=======
 open topological_space set filter function
->>>>>>> b3951c65
 open_locale classical topological_space filter
 
 universes u v
@@ -999,15 +995,9 @@
   continuous_at f x ↔ ∀ i, continuous_at (λ y, f y i) x :=
 tendsto_pi_nhds
 
-<<<<<<< HEAD
 lemma filter.tendsto.update [decidable_eq ι]
   {l : filter β} {f : β → Π i, π i} {x : Π i, π i} (hf : tendsto f l (𝓝 x)) (i : ι)
   {g : β → π i} {xi : π i} (hg : tendsto g l (𝓝 xi)) :
-=======
-lemma filter.tendsto.update [∀i, topological_space (π i)] [decidable_eq ι]
-  {l : filter α} {f : α → Π i, π i} {x : Π i, π i} (hf : tendsto f l (𝓝 x)) (i : ι)
-  {g : α → π i} {xi : π i} (hg : tendsto g l (𝓝 xi)) :
->>>>>>> b3951c65
   tendsto (λ a, update (f a) i (g a)) l (𝓝 $ update x i xi) :=
 tendsto_pi_nhds.2 $ λ j, by { rcases em (j = i) with rfl|hj; simp [*, hf.apply] }
 
@@ -1016,7 +1006,6 @@
   continuous_at (λ a, update (f a) i (g a)) a :=
 hf.update i hg
 
-<<<<<<< HEAD
 lemma continuous.update [decidable_eq ι] (hf : continuous f) (i : ι) {g : α → π i}
   (hg : continuous g) :
   continuous (λ a, update (f a) i (g a)) :=
@@ -1024,15 +1013,6 @@
 
 /-- `update f i x` is continuous in `(f, x)`. -/
 @[continuity] lemma continuous_update [decidable_eq ι] (i : ι) :
-=======
-lemma continuous.update [∀i, topological_space (π i)] [topological_space α] [decidable_eq ι]
-  {f : α → Π i, π i} (hf : continuous f) (i : ι) {g : α → π i} (hg : continuous g) :
-  continuous (λ a, update (f a) i (g a)) :=
-continuous_iff_continuous_at.2 $ λ x, hf.continuous_at.update i hg.continuous_at
-
-/-- `function.update f i x` is continuous in `(f, x)`. -/
-@[continuity] lemma continuous_update [∀i, topological_space (π i)] [decidable_eq ι] (i : ι) :
->>>>>>> b3951c65
   continuous (λ f : (Π j, π j) × π i, update f.1 i f.2) :=
 continuous_fst.update i continuous_snd
 
